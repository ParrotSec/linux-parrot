--- conflicted
+++ resolved
@@ -24,10 +24,23 @@
 	PORT_GP_CFG_18(0, fn, sfx, CFG_FLAGS), \
 	PORT_GP_CFG_23(1, fn, sfx, CFG_FLAGS), \
 	PORT_GP_CFG_26(2, fn, sfx, CFG_FLAGS), \
-	PORT_GP_CFG_16(3, fn, sfx, CFG_FLAGS), \
-	PORT_GP_CFG_11(4, fn, sfx, CFG_FLAGS), \
+	PORT_GP_CFG_12(3, fn, sfx, CFG_FLAGS | SH_PFC_PIN_CFG_IO_VOLTAGE), \
+	PORT_GP_CFG_1(3, 12, fn, sfx, CFG_FLAGS), \
+	PORT_GP_CFG_1(3, 13, fn, sfx, CFG_FLAGS), \
+	PORT_GP_CFG_1(3, 14, fn, sfx, CFG_FLAGS), \
+	PORT_GP_CFG_1(3, 15, fn, sfx, CFG_FLAGS), \
+	PORT_GP_CFG_11(4, fn, sfx, CFG_FLAGS | SH_PFC_PIN_CFG_IO_VOLTAGE), \
 	PORT_GP_CFG_20(5, fn, sfx, CFG_FLAGS), \
-	PORT_GP_CFG_18(6, fn, sfx, CFG_FLAGS)
+	PORT_GP_CFG_9(6, fn, sfx, CFG_FLAGS), \
+	PORT_GP_CFG_1(6, 9, fn, sfx, SH_PFC_PIN_CFG_PULL_UP), \
+	PORT_GP_CFG_1(6, 10, fn, sfx, CFG_FLAGS), \
+	PORT_GP_CFG_1(6, 11, fn, sfx, CFG_FLAGS), \
+	PORT_GP_CFG_1(6, 12, fn, sfx, CFG_FLAGS), \
+	PORT_GP_CFG_1(6, 13, fn, sfx, CFG_FLAGS), \
+	PORT_GP_CFG_1(6, 14, fn, sfx, CFG_FLAGS), \
+	PORT_GP_CFG_1(6, 15, fn, sfx, CFG_FLAGS), \
+	PORT_GP_CFG_1(6, 16, fn, sfx, CFG_FLAGS), \
+	PORT_GP_CFG_1(6, 17, fn, sfx, CFG_FLAGS)
 /*
  * F_() : just information
  * FM() : macro for FN_xxx / xxx_MARK
@@ -388,53 +401,51 @@
 FM(IP12_27_24)	IP12_27_24	FM(IP13_27_24)	IP13_27_24	FM(IP14_27_24)	IP14_27_24	FM(IP15_27_24)	IP15_27_24 \
 FM(IP12_31_28)	IP12_31_28	FM(IP13_31_28)	IP13_31_28	FM(IP14_31_28)	IP14_31_28	FM(IP15_31_28)	IP15_31_28
 
+/* The bit numbering in MOD_SEL fields is reversed */
+#define REV4(f0, f1, f2, f3)			f0 f2 f1 f3
+#define REV8(f0, f1, f2, f3, f4, f5, f6, f7)	f0 f4 f2 f6 f1 f5 f3 f7
+
 /* MOD_SEL0 */			/* 0 */				/* 1 */				/* 2 */				/* 3 */			/* 4 */			/* 5 */		/* 6 */		/* 7 */
-#define MOD_SEL0_30_29		FM(SEL_ADGB_0)			FM(SEL_ADGB_1)			FM(SEL_ADGB_2)			F_(0, 0)
+#define MOD_SEL0_30_29	   REV4(FM(SEL_ADGB_0),			FM(SEL_ADGB_1),			FM(SEL_ADGB_2),			F_(0, 0))
 #define MOD_SEL0_28		FM(SEL_DRIF0_0)			FM(SEL_DRIF0_1)
-#define MOD_SEL0_27_26		FM(SEL_FM_0)			FM(SEL_FM_1)			FM(SEL_FM_2)			F_(0, 0)
+#define MOD_SEL0_27_26	   REV4(FM(SEL_FM_0),			FM(SEL_FM_1),			FM(SEL_FM_2),			F_(0, 0))
 #define MOD_SEL0_25		FM(SEL_FSO_0)			FM(SEL_FSO_1)
 #define MOD_SEL0_24		FM(SEL_HSCIF0_0)		FM(SEL_HSCIF0_1)
 #define MOD_SEL0_23		FM(SEL_HSCIF1_0)		FM(SEL_HSCIF1_1)
 #define MOD_SEL0_22		FM(SEL_HSCIF2_0)		FM(SEL_HSCIF2_1)
-<<<<<<< HEAD
-#define MOD_SEL0_21_20		FM(SEL_I2C1_0)			FM(SEL_I2C1_1)			FM(SEL_I2C1_2)			FM(SEL_I2C1_3)		FM(SEL_I2C1_4)		F_(0, 0)	F_(0, 0)	F_(0, 0)
-#define MOD_SEL0_19_18_17	FM(SEL_I2C2_0)			FM(SEL_I2C2_1)			FM(SEL_I2C2_2)			FM(SEL_I2C2_3)		FM(SEL_I2C2_4)		F_(0, 0)	F_(0, 0)	F_(0, 0)
-#define MOD_SEL0_16		FM(SEL_NDFC_0)			FM(SEL_NDFC_1)
-=======
 #define MOD_SEL0_21_20	   REV4(FM(SEL_I2C1_0),			FM(SEL_I2C1_1),			FM(SEL_I2C1_2),			FM(SEL_I2C1_3))
 #define MOD_SEL0_19_18_17  REV8(FM(SEL_I2C2_0),			FM(SEL_I2C2_1),			FM(SEL_I2C2_2),			FM(SEL_I2C2_3),		FM(SEL_I2C2_4),		F_(0, 0),	F_(0, 0),	F_(0, 0))
 #define MOD_SEL0_16		FM(SEL_NDF_0)			FM(SEL_NDF_1)
->>>>>>> 407d19ab
 #define MOD_SEL0_15		FM(SEL_PWM0_0)			FM(SEL_PWM0_1)
 #define MOD_SEL0_14		FM(SEL_PWM1_0)			FM(SEL_PWM1_1)
-#define MOD_SEL0_13_12		FM(SEL_PWM2_0)			FM(SEL_PWM2_1)			FM(SEL_PWM2_2)			F_(0, 0)
-#define MOD_SEL0_11_10		FM(SEL_PWM3_0)			FM(SEL_PWM3_1)			FM(SEL_PWM3_2)			F_(0, 0)
+#define MOD_SEL0_13_12	   REV4(FM(SEL_PWM2_0),			FM(SEL_PWM2_1),			FM(SEL_PWM2_2),			F_(0, 0))
+#define MOD_SEL0_11_10	   REV4(FM(SEL_PWM3_0),			FM(SEL_PWM3_1),			FM(SEL_PWM3_2),			F_(0, 0))
 #define MOD_SEL0_9		FM(SEL_PWM4_0)			FM(SEL_PWM4_1)
 #define MOD_SEL0_8		FM(SEL_PWM5_0)			FM(SEL_PWM5_1)
 #define MOD_SEL0_7		FM(SEL_PWM6_0)			FM(SEL_PWM6_1)
-#define MOD_SEL0_6_5		FM(SEL_REMOCON_0)		FM(SEL_REMOCON_1)		FM(SEL_REMOCON_2)		F_(0, 0)
+#define MOD_SEL0_6_5	   REV4(FM(SEL_REMOCON_0),		FM(SEL_REMOCON_1),		FM(SEL_REMOCON_2),		F_(0, 0))
 #define MOD_SEL0_4		FM(SEL_SCIF_0)			FM(SEL_SCIF_1)
 #define MOD_SEL0_3		FM(SEL_SCIF0_0)			FM(SEL_SCIF0_1)
 #define MOD_SEL0_2		FM(SEL_SCIF2_0)			FM(SEL_SCIF2_1)
-#define MOD_SEL0_1_0		FM(SEL_SPEED_PULSE_IF_0)	FM(SEL_SPEED_PULSE_IF_1)	FM(SEL_SPEED_PULSE_IF_2)	F_(0, 0)
+#define MOD_SEL0_1_0	   REV4(FM(SEL_SPEED_PULSE_IF_0),	FM(SEL_SPEED_PULSE_IF_1),	FM(SEL_SPEED_PULSE_IF_2),	F_(0, 0))
 
 /* MOD_SEL1 */			/* 0 */				/* 1 */				/* 2 */				/* 3 */			/* 4 */			/* 5 */		/* 6 */		/* 7 */
 #define MOD_SEL1_29		FM(SEL_TIMER_TMU_0)		FM(SEL_TIMER_TMU_1)
 #define MOD_SEL1_28		FM(SEL_USB_20_CH0_0)		FM(SEL_USB_20_CH0_1)
 #define MOD_SEL1_26		FM(SEL_DRIF2_0)			FM(SEL_DRIF2_1)
 #define MOD_SEL1_25		FM(SEL_DRIF3_0)			FM(SEL_DRIF3_1)
-#define MOD_SEL1_24_23_22	FM(SEL_HSCIF3_0)		FM(SEL_HSCIF3_1)		FM(SEL_HSCIF3_2)		FM(SEL_HSCIF3_3)	FM(SEL_HSCIF3_4)	F_(0, 0)	F_(0, 0)	F_(0, 0)
-#define MOD_SEL1_21_20_19	FM(SEL_HSCIF4_0)		FM(SEL_HSCIF4_1)		FM(SEL_HSCIF4_2)		FM(SEL_HSCIF4_3)	FM(SEL_HSCIF4_4)	F_(0, 0)	F_(0, 0)	F_(0, 0)
+#define MOD_SEL1_24_23_22  REV8(FM(SEL_HSCIF3_0),		FM(SEL_HSCIF3_1),		FM(SEL_HSCIF3_2),		FM(SEL_HSCIF3_3),	FM(SEL_HSCIF3_4),	F_(0, 0),	F_(0, 0),	F_(0, 0))
+#define MOD_SEL1_21_20_19  REV8(FM(SEL_HSCIF4_0),		FM(SEL_HSCIF4_1),		FM(SEL_HSCIF4_2),		FM(SEL_HSCIF4_3),	FM(SEL_HSCIF4_4),	F_(0, 0),	F_(0, 0),	F_(0, 0))
 #define MOD_SEL1_18		FM(SEL_I2C6_0)			FM(SEL_I2C6_1)
 #define MOD_SEL1_17		FM(SEL_I2C7_0)			FM(SEL_I2C7_1)
 #define MOD_SEL1_16		FM(SEL_MSIOF2_0)		FM(SEL_MSIOF2_1)
 #define MOD_SEL1_15		FM(SEL_MSIOF3_0)		FM(SEL_MSIOF3_1)
-#define MOD_SEL1_14_13		FM(SEL_SCIF3_0)			FM(SEL_SCIF3_1)			FM(SEL_SCIF3_2)			F_(0, 0)
-#define MOD_SEL1_12_11		FM(SEL_SCIF4_0)			FM(SEL_SCIF4_1)			FM(SEL_SCIF4_2)			F_(0, 0)
-#define MOD_SEL1_10_9		FM(SEL_SCIF5_0)			FM(SEL_SCIF5_1)			FM(SEL_SCIF5_2)			F_(0, 0)
+#define MOD_SEL1_14_13	   REV4(FM(SEL_SCIF3_0),		FM(SEL_SCIF3_1),		FM(SEL_SCIF3_2),		F_(0, 0))
+#define MOD_SEL1_12_11	   REV4(FM(SEL_SCIF4_0),		FM(SEL_SCIF4_1),		FM(SEL_SCIF4_2),		F_(0, 0))
+#define MOD_SEL1_10_9	   REV4(FM(SEL_SCIF5_0),		FM(SEL_SCIF5_1),		FM(SEL_SCIF5_2),		F_(0, 0))
 #define MOD_SEL1_8		FM(SEL_VIN4_0)			FM(SEL_VIN4_1)
 #define MOD_SEL1_7		FM(SEL_VIN5_0)			FM(SEL_VIN5_1)
-#define MOD_SEL1_6_5		FM(SEL_ADGC_0)			FM(SEL_ADGC_1)			FM(SEL_ADGC_2)			F_(0, 0)
+#define MOD_SEL1_6_5	   REV4(FM(SEL_ADGC_0),			FM(SEL_ADGC_1),			FM(SEL_ADGC_2),			F_(0, 0))
 #define MOD_SEL1_4		FM(SEL_SSI9_0)			FM(SEL_SSI9_1)
 
 #define PINMUX_MOD_SELS	\
@@ -1060,7 +1071,7 @@
 	PINMUX_IPSR_GPSR(IP11_11_8,		RIF1_SYNC),
 	PINMUX_IPSR_GPSR(IP11_11_8,		TS_SCK1),
 
-	PINMUX_IPSR_GPSR(IP11_15_12,		TX0_A),
+	PINMUX_IPSR_MSEL(IP11_15_12,		TX0_A,		SEL_SCIF0_0),
 	PINMUX_IPSR_GPSR(IP11_15_12,		HTX1_A),
 	PINMUX_IPSR_GPSR(IP11_15_12,		SSI_WS2_A),
 	PINMUX_IPSR_GPSR(IP11_15_12,		RIF1_D0),
@@ -1099,7 +1110,7 @@
 	PINMUX_IPSR_MSEL(IP12_3_0,		SSI_WS9_B,	SEL_SSI9_1),
 	PINMUX_IPSR_GPSR(IP12_3_0,		AUDIO_CLKOUT3_B),
 
-	PINMUX_IPSR_GPSR(IP12_7_4,		SCK2_A),
+	PINMUX_IPSR_MSEL(IP12_7_4,		SCK2_A,		SEL_SCIF2_0),
 	PINMUX_IPSR_MSEL(IP12_7_4,		HSCK0_A,	SEL_HSCIF0_0),
 	PINMUX_IPSR_MSEL(IP12_7_4,		AUDIO_CLKB_A,	SEL_ADGB_0),
 	PINMUX_IPSR_GPSR(IP12_7_4,		CTS1_N),
@@ -1107,14 +1118,14 @@
 	PINMUX_IPSR_MSEL(IP12_7_4,		REMOCON_A,	SEL_REMOCON_0),
 	PINMUX_IPSR_MSEL(IP12_7_4,		SCIF_CLK_B,	SEL_SCIF_1),
 
-	PINMUX_IPSR_GPSR(IP12_11_8,		TX2_A),
+	PINMUX_IPSR_MSEL(IP12_11_8,		TX2_A,		SEL_SCIF2_0),
 	PINMUX_IPSR_MSEL(IP12_11_8,		HRX0_A,		SEL_HSCIF0_0),
 	PINMUX_IPSR_GPSR(IP12_11_8,		AUDIO_CLKOUT2_A),
 	PINMUX_IPSR_MSEL(IP12_11_8,		SCL1_A,		SEL_I2C1_0),
 	PINMUX_IPSR_MSEL(IP12_11_8,		FSO_CFE_0_N_A,	SEL_FSO_0),
 	PINMUX_IPSR_GPSR(IP12_11_8,		TS_SDEN1),
 
-	PINMUX_IPSR_GPSR(IP12_15_12,		RX2_A),
+	PINMUX_IPSR_MSEL(IP12_15_12,		RX2_A,		SEL_SCIF2_0),
 	PINMUX_IPSR_GPSR(IP12_15_12,		HTX0_A),
 	PINMUX_IPSR_GPSR(IP12_15_12,		AUDIO_CLKOUT3_A),
 	PINMUX_IPSR_MSEL(IP12_15_12,		SDA1_A,		SEL_I2C1_0),
@@ -1126,11 +1137,11 @@
 
 	PINMUX_IPSR_GPSR(IP12_23_20,		MSIOF0_RXD),
 	PINMUX_IPSR_GPSR(IP12_23_20,		SSI_WS78),
-	PINMUX_IPSR_GPSR(IP12_23_20,		TX2_B),
+	PINMUX_IPSR_MSEL(IP12_23_20,		TX2_B,		SEL_SCIF2_1),
 
 	PINMUX_IPSR_GPSR(IP12_27_24,		MSIOF0_TXD),
 	PINMUX_IPSR_GPSR(IP12_27_24,		SSI_SDATA7),
-	PINMUX_IPSR_GPSR(IP12_27_24,		RX2_B),
+	PINMUX_IPSR_MSEL(IP12_27_24,		RX2_B,		SEL_SCIF2_1),
 
 	PINMUX_IPSR_GPSR(IP12_31_28,		MSIOF0_SYNC),
 	PINMUX_IPSR_GPSR(IP12_31_28,		AUDIO_CLKOUT_B),
@@ -1170,7 +1181,7 @@
 	PINMUX_IPSR_GPSR(IP13_19_16,		SIM0_D_A),
 
 	PINMUX_IPSR_GPSR(IP13_23_20,		MLB_DAT),
-	PINMUX_IPSR_GPSR(IP13_23_20,		TX0_B),
+	PINMUX_IPSR_MSEL(IP13_23_20,		TX0_B,		SEL_SCIF0_1),
 	PINMUX_IPSR_MSEL(IP13_23_20,		RIF0_SYNC_A,	SEL_DRIF0_0),
 	PINMUX_IPSR_GPSR(IP13_23_20,		SIM0_CLK_A),
 
@@ -1303,6 +1314,169 @@
 	SH_PFC_PIN_NAMED_CFG(ROW_GROUP_A('D'), 3, PRESETOUT_N, CFG_FLAGS),
 };
 
+/* - AUDIO CLOCK ------------------------------------------------------------ */
+static const unsigned int audio_clk_a_pins[] = {
+	/* CLK A */
+	RCAR_GP_PIN(6, 8),
+};
+
+static const unsigned int audio_clk_a_mux[] = {
+	AUDIO_CLKA_MARK,
+};
+
+static const unsigned int audio_clk_b_a_pins[] = {
+	/* CLK B_A */
+	RCAR_GP_PIN(5, 7),
+};
+
+static const unsigned int audio_clk_b_a_mux[] = {
+	AUDIO_CLKB_A_MARK,
+};
+
+static const unsigned int audio_clk_b_b_pins[] = {
+	/* CLK B_B */
+	RCAR_GP_PIN(6, 7),
+};
+
+static const unsigned int audio_clk_b_b_mux[] = {
+	AUDIO_CLKB_B_MARK,
+};
+
+static const unsigned int audio_clk_b_c_pins[] = {
+	/* CLK B_C */
+	RCAR_GP_PIN(6, 13),
+};
+
+static const unsigned int audio_clk_b_c_mux[] = {
+	AUDIO_CLKB_C_MARK,
+};
+
+static const unsigned int audio_clk_c_a_pins[] = {
+	/* CLK C_A */
+	RCAR_GP_PIN(5, 16),
+};
+
+static const unsigned int audio_clk_c_a_mux[] = {
+	AUDIO_CLKC_A_MARK,
+};
+
+static const unsigned int audio_clk_c_b_pins[] = {
+	/* CLK C_B */
+	RCAR_GP_PIN(6, 3),
+};
+
+static const unsigned int audio_clk_c_b_mux[] = {
+	AUDIO_CLKC_B_MARK,
+};
+
+static const unsigned int audio_clk_c_c_pins[] = {
+	/* CLK C_C */
+	RCAR_GP_PIN(6, 14),
+};
+
+static const unsigned int audio_clk_c_c_mux[] = {
+	AUDIO_CLKC_C_MARK,
+};
+
+static const unsigned int audio_clkout_a_pins[] = {
+	/* CLKOUT_A */
+	RCAR_GP_PIN(5, 3),
+};
+
+static const unsigned int audio_clkout_a_mux[] = {
+	AUDIO_CLKOUT_A_MARK,
+};
+
+static const unsigned int audio_clkout_b_pins[] = {
+	/* CLKOUT_B */
+	RCAR_GP_PIN(5, 13),
+};
+
+static const unsigned int audio_clkout_b_mux[] = {
+	AUDIO_CLKOUT_B_MARK,
+};
+
+static const unsigned int audio_clkout1_a_pins[] = {
+	/* CLKOUT1_A */
+	RCAR_GP_PIN(5, 4),
+};
+
+static const unsigned int audio_clkout1_a_mux[] = {
+	AUDIO_CLKOUT1_A_MARK,
+};
+
+static const unsigned int audio_clkout1_b_pins[] = {
+	/* CLKOUT1_B */
+	RCAR_GP_PIN(5, 5),
+};
+
+static const unsigned int audio_clkout1_b_mux[] = {
+	AUDIO_CLKOUT1_B_MARK,
+};
+
+static const unsigned int audio_clkout1_c_pins[] = {
+	/* CLKOUT1_C */
+	RCAR_GP_PIN(6, 7),
+};
+
+static const unsigned int audio_clkout1_c_mux[] = {
+	AUDIO_CLKOUT1_C_MARK,
+};
+
+static const unsigned int audio_clkout2_a_pins[] = {
+	/* CLKOUT2_A */
+	RCAR_GP_PIN(5, 8),
+};
+
+static const unsigned int audio_clkout2_a_mux[] = {
+	AUDIO_CLKOUT2_A_MARK,
+};
+
+static const unsigned int audio_clkout2_b_pins[] = {
+	/* CLKOUT2_B */
+	RCAR_GP_PIN(6, 4),
+};
+
+static const unsigned int audio_clkout2_b_mux[] = {
+	AUDIO_CLKOUT2_B_MARK,
+};
+
+static const unsigned int audio_clkout2_c_pins[] = {
+	/* CLKOUT2_C */
+	RCAR_GP_PIN(6, 15),
+};
+
+static const unsigned int audio_clkout2_c_mux[] = {
+	AUDIO_CLKOUT2_C_MARK,
+};
+
+static const unsigned int audio_clkout3_a_pins[] = {
+	/* CLKOUT3_A */
+	RCAR_GP_PIN(5, 9),
+};
+
+static const unsigned int audio_clkout3_a_mux[] = {
+	AUDIO_CLKOUT3_A_MARK,
+};
+
+static const unsigned int audio_clkout3_b_pins[] = {
+	/* CLKOUT3_B */
+	RCAR_GP_PIN(5, 6),
+};
+
+static const unsigned int audio_clkout3_b_mux[] = {
+	AUDIO_CLKOUT3_B_MARK,
+};
+
+static const unsigned int audio_clkout3_c_pins[] = {
+	/* CLKOUT3_C */
+	RCAR_GP_PIN(6, 16),
+};
+
+static const unsigned int audio_clkout3_c_mux[] = {
+	AUDIO_CLKOUT3_C_MARK,
+};
+
 /* - EtherAVB --------------------------------------------------------------- */
 static const unsigned int avb_link_pins[] = {
 	/* AVB_LINK */
@@ -1375,286 +1549,372 @@
 	AVB_AVTP_CAPTURE_A_MARK,
 };
 
-/* - I2C -------------------------------------------------------------------- */
-static const unsigned int i2c1_a_pins[] = {
-	/* SCL, SDA */
+/* - CAN ------------------------------------------------------------------ */
+static const unsigned int can0_data_pins[] = {
+	/* TX, RX */
+	RCAR_GP_PIN(0, 12), RCAR_GP_PIN(0, 13),
+};
+
+static const unsigned int can0_data_mux[] = {
+	CAN0_TX_MARK, CAN0_RX_MARK,
+};
+
+static const unsigned int can1_data_pins[] = {
+	/* TX, RX */
+	RCAR_GP_PIN(0, 4), RCAR_GP_PIN(0, 7),
+};
+
+static const unsigned int can1_data_mux[] = {
+	CAN1_TX_MARK, CAN1_RX_MARK,
+};
+
+/* - CAN Clock -------------------------------------------------------------- */
+static const unsigned int can_clk_pins[] = {
+	/* CLK */
+	RCAR_GP_PIN(0, 14),
+};
+
+static const unsigned int can_clk_mux[] = {
+	CAN_CLK_MARK,
+};
+
+/* - CAN FD --------------------------------------------------------------- */
+static const unsigned int canfd0_data_pins[] = {
+	/* TX, RX */
+	RCAR_GP_PIN(0, 12), RCAR_GP_PIN(0, 13),
+};
+
+static const unsigned int canfd0_data_mux[] = {
+	CANFD0_TX_MARK, CANFD0_RX_MARK,
+};
+
+static const unsigned int canfd1_data_pins[] = {
+	/* TX, RX */
+	RCAR_GP_PIN(0, 4), RCAR_GP_PIN(0, 7),
+};
+
+static const unsigned int canfd1_data_mux[] = {
+	CANFD1_TX_MARK, CANFD1_RX_MARK,
+};
+
+/* - DRIF0 --------------------------------------------------------------- */
+static const unsigned int drif0_ctrl_a_pins[] = {
+	/* CLK, SYNC */
+	RCAR_GP_PIN(5, 7), RCAR_GP_PIN(5, 19),
+};
+
+static const unsigned int drif0_ctrl_a_mux[] = {
+	RIF0_CLK_A_MARK, RIF0_SYNC_A_MARK,
+};
+
+static const unsigned int drif0_data0_a_pins[] = {
+	/* D0 */
+	RCAR_GP_PIN(5, 17),
+};
+
+static const unsigned int drif0_data0_a_mux[] = {
+	RIF0_D0_A_MARK,
+};
+
+static const unsigned int drif0_data1_a_pins[] = {
+	/* D1 */
+	RCAR_GP_PIN(5, 18),
+};
+
+static const unsigned int drif0_data1_a_mux[] = {
+	RIF0_D1_A_MARK,
+};
+
+static const unsigned int drif0_ctrl_b_pins[] = {
+	/* CLK, SYNC */
+	RCAR_GP_PIN(3, 12), RCAR_GP_PIN(3, 15),
+};
+
+static const unsigned int drif0_ctrl_b_mux[] = {
+	RIF0_CLK_B_MARK, RIF0_SYNC_B_MARK,
+};
+
+static const unsigned int drif0_data0_b_pins[] = {
+	/* D0 */
+	RCAR_GP_PIN(3, 13),
+};
+
+static const unsigned int drif0_data0_b_mux[] = {
+	RIF0_D0_B_MARK,
+};
+
+static const unsigned int drif0_data1_b_pins[] = {
+	/* D1 */
+	RCAR_GP_PIN(3, 14),
+};
+
+static const unsigned int drif0_data1_b_mux[] = {
+	RIF0_D1_B_MARK,
+};
+
+/* - DRIF1 --------------------------------------------------------------- */
+static const unsigned int drif1_ctrl_pins[] = {
+	/* CLK, SYNC */
+	RCAR_GP_PIN(5, 4), RCAR_GP_PIN(5, 1),
+};
+
+static const unsigned int drif1_ctrl_mux[] = {
+	RIF1_CLK_MARK, RIF1_SYNC_MARK,
+};
+
+static const unsigned int drif1_data0_pins[] = {
+	/* D0 */
+	RCAR_GP_PIN(5, 2),
+};
+
+static const unsigned int drif1_data0_mux[] = {
+	RIF1_D0_MARK,
+};
+
+static const unsigned int drif1_data1_pins[] = {
+	/* D1 */
+	RCAR_GP_PIN(5, 3),
+};
+
+static const unsigned int drif1_data1_mux[] = {
+	RIF1_D1_MARK,
+};
+
+/* - DRIF2 --------------------------------------------------------------- */
+static const unsigned int drif2_ctrl_a_pins[] = {
+	/* CLK, SYNC */
+	RCAR_GP_PIN(2, 6), RCAR_GP_PIN(2, 7),
+};
+
+static const unsigned int drif2_ctrl_a_mux[] = {
+	RIF2_CLK_A_MARK, RIF2_SYNC_A_MARK,
+};
+
+static const unsigned int drif2_data0_a_pins[] = {
+	/* D0 */
+	RCAR_GP_PIN(2, 8),
+};
+
+static const unsigned int drif2_data0_a_mux[] = {
+	RIF2_D0_A_MARK,
+};
+
+static const unsigned int drif2_data1_a_pins[] = {
+	/* D1 */
+	RCAR_GP_PIN(2, 9),
+};
+
+static const unsigned int drif2_data1_a_mux[] = {
+	RIF2_D1_A_MARK,
+};
+
+static const unsigned int drif2_ctrl_b_pins[] = {
+	/* CLK, SYNC */
+	RCAR_GP_PIN(1, 4), RCAR_GP_PIN(1, 5),
+};
+
+static const unsigned int drif2_ctrl_b_mux[] = {
+	RIF2_CLK_B_MARK, RIF2_SYNC_B_MARK,
+};
+
+static const unsigned int drif2_data0_b_pins[] = {
+	/* D0 */
+	RCAR_GP_PIN(1, 6),
+};
+
+static const unsigned int drif2_data0_b_mux[] = {
+	RIF2_D0_B_MARK,
+};
+
+static const unsigned int drif2_data1_b_pins[] = {
+	/* D1 */
+	RCAR_GP_PIN(1, 7),
+};
+
+static const unsigned int drif2_data1_b_mux[] = {
+	RIF2_D1_B_MARK,
+};
+
+/* - DRIF3 --------------------------------------------------------------- */
+static const unsigned int drif3_ctrl_a_pins[] = {
+	/* CLK, SYNC */
+	RCAR_GP_PIN(2, 10), RCAR_GP_PIN(2, 11),
+};
+
+static const unsigned int drif3_ctrl_a_mux[] = {
+	RIF3_CLK_A_MARK, RIF3_SYNC_A_MARK,
+};
+
+static const unsigned int drif3_data0_a_pins[] = {
+	/* D0 */
+	RCAR_GP_PIN(2, 12),
+};
+
+static const unsigned int drif3_data0_a_mux[] = {
+	RIF3_D0_A_MARK,
+};
+
+static const unsigned int drif3_data1_a_pins[] = {
+	/* D1 */
+	RCAR_GP_PIN(2, 13),
+};
+
+static const unsigned int drif3_data1_a_mux[] = {
+	RIF3_D1_A_MARK,
+};
+
+static const unsigned int drif3_ctrl_b_pins[] = {
+	/* CLK, SYNC */
+	RCAR_GP_PIN(0, 8), RCAR_GP_PIN(0, 9),
+};
+
+static const unsigned int drif3_ctrl_b_mux[] = {
+	RIF3_CLK_B_MARK, RIF3_SYNC_B_MARK,
+};
+
+static const unsigned int drif3_data0_b_pins[] = {
+	/* D0 */
+	RCAR_GP_PIN(0, 10),
+};
+
+static const unsigned int drif3_data0_b_mux[] = {
+	RIF3_D0_B_MARK,
+};
+
+static const unsigned int drif3_data1_b_pins[] = {
+	/* D1 */
+	RCAR_GP_PIN(0, 11),
+};
+
+static const unsigned int drif3_data1_b_mux[] = {
+	RIF3_D1_B_MARK,
+};
+
+/* - DU --------------------------------------------------------------------- */
+static const unsigned int du_rgb666_pins[] = {
+	/* R[7:2], G[7:2], B[7:2] */
+	RCAR_GP_PIN(0, 8),  RCAR_GP_PIN(0, 6),  RCAR_GP_PIN(0, 5),
+	RCAR_GP_PIN(0, 3),  RCAR_GP_PIN(0, 2),  RCAR_GP_PIN(0, 0),
+	RCAR_GP_PIN(1, 9),  RCAR_GP_PIN(1, 12), RCAR_GP_PIN(1, 10),
+	RCAR_GP_PIN(1, 4),  RCAR_GP_PIN(0, 15), RCAR_GP_PIN(0, 11),
+	RCAR_GP_PIN(0, 1),  RCAR_GP_PIN(1, 17), RCAR_GP_PIN(1, 16),
+	RCAR_GP_PIN(1, 15), RCAR_GP_PIN(1, 14), RCAR_GP_PIN(1, 13),
+};
+static const unsigned int du_rgb666_mux[] = {
+	DU_DR7_MARK, DU_DR6_MARK, DU_DR5_MARK, DU_DR4_MARK,
+	DU_DR3_MARK, DU_DR2_MARK,
+	DU_DG7_MARK, DU_DG6_MARK, DU_DG5_MARK, DU_DG4_MARK,
+	DU_DG3_MARK, DU_DG2_MARK,
+	DU_DB7_MARK, DU_DB6_MARK, DU_DB5_MARK, DU_DB4_MARK,
+	DU_DB3_MARK, DU_DB2_MARK,
+};
+static const unsigned int du_rgb888_pins[] = {
+	/* R[7:0], G[7:0], B[7:0] */
+	RCAR_GP_PIN(0, 8),  RCAR_GP_PIN(0, 6),  RCAR_GP_PIN(0, 5),
+	RCAR_GP_PIN(0, 3),  RCAR_GP_PIN(0, 2),  RCAR_GP_PIN(0, 0),
+	RCAR_GP_PIN(1, 22), RCAR_GP_PIN(1, 21),
+	RCAR_GP_PIN(1, 9),  RCAR_GP_PIN(1, 12), RCAR_GP_PIN(1, 10),
+	RCAR_GP_PIN(1, 4),  RCAR_GP_PIN(0, 15), RCAR_GP_PIN(0, 11),
+	RCAR_GP_PIN(0, 10), RCAR_GP_PIN(0, 9),
+	RCAR_GP_PIN(0, 1),  RCAR_GP_PIN(1, 17), RCAR_GP_PIN(1, 16),
+	RCAR_GP_PIN(1, 15), RCAR_GP_PIN(1, 14), RCAR_GP_PIN(1, 13),
+	RCAR_GP_PIN(1, 19), RCAR_GP_PIN(1, 18),
+};
+static const unsigned int du_rgb888_mux[] = {
+	DU_DR7_MARK, DU_DR6_MARK, DU_DR5_MARK, DU_DR4_MARK,
+	DU_DR3_MARK, DU_DR2_MARK, DU_DR1_MARK, DU_DR0_MARK,
+	DU_DG7_MARK, DU_DG6_MARK, DU_DG5_MARK, DU_DG4_MARK,
+	DU_DG3_MARK, DU_DG2_MARK, DU_DG1_MARK, DU_DG0_MARK,
+	DU_DB7_MARK, DU_DB6_MARK, DU_DB5_MARK, DU_DB4_MARK,
+	DU_DB3_MARK, DU_DB2_MARK, DU_DB1_MARK, DU_DB0_MARK,
+};
+static const unsigned int du_clk_in_0_pins[] = {
+	/* CLKIN0 */
+	RCAR_GP_PIN(0, 16),
+};
+static const unsigned int du_clk_in_0_mux[] = {
+	DU_DOTCLKIN0_MARK
+};
+static const unsigned int du_clk_in_1_pins[] = {
+	/* CLKIN1 */
+	RCAR_GP_PIN(1, 1),
+};
+static const unsigned int du_clk_in_1_mux[] = {
+	DU_DOTCLKIN1_MARK
+};
+static const unsigned int du_clk_out_0_pins[] = {
+	/* CLKOUT */
+	RCAR_GP_PIN(1, 3),
+};
+static const unsigned int du_clk_out_0_mux[] = {
+	DU_DOTCLKOUT0_MARK
+};
+static const unsigned int du_sync_pins[] = {
+	/* VSYNC, HSYNC */
+	RCAR_GP_PIN(1, 11), RCAR_GP_PIN(1, 8),
+};
+static const unsigned int du_sync_mux[] = {
+	DU_VSYNC_MARK, DU_HSYNC_MARK
+};
+static const unsigned int du_disp_cde_pins[] = {
+	/* DISP_CDE */
+	RCAR_GP_PIN(1, 1),
+};
+static const unsigned int du_disp_cde_mux[] = {
+	DU_DISP_CDE_MARK,
+};
+static const unsigned int du_cde_pins[] = {
+	/* CDE */
+	RCAR_GP_PIN(1, 0),
+};
+static const unsigned int du_cde_mux[] = {
+	DU_CDE_MARK,
+};
+static const unsigned int du_disp_pins[] = {
+	/* DISP */
+	RCAR_GP_PIN(1, 2),
+};
+static const unsigned int du_disp_mux[] = {
+	DU_DISP_MARK,
+};
+
+/* - HSCIF0 --------------------------------------------------*/
+static const unsigned int hscif0_data_a_pins[] = {
+	/* RX, TX */
 	RCAR_GP_PIN(5, 8), RCAR_GP_PIN(5, 9),
 };
 
-static const unsigned int i2c1_a_mux[] = {
-	SCL1_A_MARK, SDA1_A_MARK,
-};
-
-static const unsigned int i2c1_b_pins[] = {
-	/* SCL, SDA */
-	RCAR_GP_PIN(5, 17), RCAR_GP_PIN(5, 18),
-};
-
-static const unsigned int i2c1_b_mux[] = {
-	SCL1_B_MARK, SDA1_B_MARK,
-};
-
-static const unsigned int i2c1_c_pins[] = {
-	/* SCL, SDA */
-	RCAR_GP_PIN(3, 0), RCAR_GP_PIN(3, 5),
-};
-
-static const unsigned int i2c1_c_mux[] = {
-	SCL1_C_MARK, SDA1_C_MARK,
-};
-
-static const unsigned int i2c1_d_pins[] = {
-	/* SCL, SDA */
-	RCAR_GP_PIN(6, 16), RCAR_GP_PIN(6, 15),
-};
-
-static const unsigned int i2c1_d_mux[] = {
-	SCL1_D_MARK, SDA1_D_MARK,
-};
-
-static const unsigned int i2c2_a_pins[] = {
-	/* SCL, SDA */
-	RCAR_GP_PIN(5, 4), RCAR_GP_PIN(5, 0),
-};
-
-static const unsigned int i2c2_a_mux[] = {
-	SCL2_A_MARK, SDA2_A_MARK,
-};
-
-static const unsigned int i2c2_b_pins[] = {
-	/* SCL, SDA */
-	RCAR_GP_PIN(3, 12), RCAR_GP_PIN(3, 13),
-};
-
-static const unsigned int i2c2_b_mux[] = {
-	SCL2_B_MARK, SDA2_B_MARK,
-};
-
-static const unsigned int i2c2_c_pins[] = {
-	/* SCL, SDA */
-	RCAR_GP_PIN(3, 4), RCAR_GP_PIN(3, 3),
-};
-
-static const unsigned int i2c2_c_mux[] = {
-	SCL2_C_MARK, SDA2_C_MARK,
-};
-
-static const unsigned int i2c2_d_pins[] = {
-	/* SCL, SDA */
-	RCAR_GP_PIN(6, 11), RCAR_GP_PIN(6, 12),
-};
-
-static const unsigned int i2c2_d_mux[] = {
-	SCL2_D_MARK, SDA2_D_MARK,
-};
-
-static const unsigned int i2c2_e_pins[] = {
-	/* SCL, SDA */
-	RCAR_GP_PIN(3, 5), RCAR_GP_PIN(3, 0),
-};
-
-static const unsigned int i2c2_e_mux[] = {
-	SCL2_E_MARK, SDA2_E_MARK,
-};
-
-static const unsigned int i2c4_pins[] = {
-	/* SCL, SDA */
-	RCAR_GP_PIN(0, 16), RCAR_GP_PIN(0, 17),
-};
-
-static const unsigned int i2c4_mux[] = {
-	SCL4_MARK, SDA4_MARK,
-};
-
-static const unsigned int i2c5_pins[] = {
-	/* SCL, SDA */
-	RCAR_GP_PIN(1, 21), RCAR_GP_PIN(1, 22),
-};
-
-static const unsigned int i2c5_mux[] = {
-	SCL5_MARK, SDA5_MARK,
-};
-
-static const unsigned int i2c6_a_pins[] = {
-	/* SCL, SDA */
-	RCAR_GP_PIN(1, 11), RCAR_GP_PIN(1, 8),
-};
-
-static const unsigned int i2c6_a_mux[] = {
-	SCL6_A_MARK, SDA6_A_MARK,
-};
-
-static const unsigned int i2c6_b_pins[] = {
-	/* SCL, SDA */
-	RCAR_GP_PIN(1, 2), RCAR_GP_PIN(1, 1),
-};
-
-static const unsigned int i2c6_b_mux[] = {
-	SCL6_B_MARK, SDA6_B_MARK,
-};
-
-static const unsigned int i2c7_a_pins[] = {
-	/* SCL, SDA */
-	RCAR_GP_PIN(2, 24), RCAR_GP_PIN(2, 25),
-};
-
-static const unsigned int i2c7_a_mux[] = {
-	SCL7_A_MARK, SDA7_A_MARK,
-};
-
-static const unsigned int i2c7_b_pins[] = {
-	/* SCL, SDA */
-	RCAR_GP_PIN(0, 13), RCAR_GP_PIN(0, 14),
-};
-
-static const unsigned int i2c7_b_mux[] = {
-	SCL7_B_MARK, SDA7_B_MARK,
-};
-
-/* - SCIF0 ------------------------------------------------------------------ */
-static const unsigned int scif0_data_a_pins[] = {
-	/* RX, TX */
-	RCAR_GP_PIN(5, 1), RCAR_GP_PIN(5, 2),
-};
-
-static const unsigned int scif0_data_a_mux[] = {
-	RX0_A_MARK, TX0_A_MARK,
-};
-
-static const unsigned int scif0_clk_a_pins[] = {
-	/* SCK */
-	RCAR_GP_PIN(5, 0),
-};
-
-static const unsigned int scif0_clk_a_mux[] = {
-	SCK0_A_MARK,
-};
-
-static const unsigned int scif0_ctrl_a_pins[] = {
-	/* RTS, CTS */
-	RCAR_GP_PIN(5, 4), RCAR_GP_PIN(5, 3),
-};
-
-static const unsigned int scif0_ctrl_a_mux[] = {
-	RTS0_N_TANS_A_MARK, CTS0_N_A_MARK,
-};
-
-static const unsigned int scif0_data_b_pins[] = {
-	/* RX, TX */
-	RCAR_GP_PIN(5, 17), RCAR_GP_PIN(5, 19),
-};
-
-static const unsigned int scif0_data_b_mux[] = {
-	RX0_B_MARK, TX0_B_MARK,
-};
-
-static const unsigned int scif0_clk_b_pins[] = {
-	/* SCK */
-	RCAR_GP_PIN(5, 18),
-};
-
-static const unsigned int scif0_clk_b_mux[] = {
-	SCK0_B_MARK,
-};
-
-/* - SCIF1 ------------------------------------------------------------------ */
-static const unsigned int scif1_data_pins[] = {
-	/* RX, TX */
-	RCAR_GP_PIN(5, 5), RCAR_GP_PIN(5, 6),
-};
-
-static const unsigned int scif1_data_mux[] = {
-	RX1_MARK, TX1_MARK,
-};
-
-static const unsigned int scif1_clk_pins[] = {
-	/* SCK */
-	RCAR_GP_PIN(5, 16),
-};
-
-static const unsigned int scif1_clk_mux[] = {
-	SCK1_MARK,
-};
-
-static const unsigned int scif1_ctrl_pins[] = {
-	/* RTS, CTS */
-	RCAR_GP_PIN(5, 0), RCAR_GP_PIN(5, 7),
-};
-
-static const unsigned int scif1_ctrl_mux[] = {
-	RTS1_N_TANS_MARK, CTS1_N_MARK,
-};
-
-/* - SCIF2 ------------------------------------------------------------------ */
-static const unsigned int scif2_data_a_pins[] = {
-	/* RX, TX */
-	RCAR_GP_PIN(5, 9), RCAR_GP_PIN(5, 8),
-};
-
-static const unsigned int scif2_data_a_mux[] = {
-	RX2_A_MARK, TX2_A_MARK,
-};
-
-static const unsigned int scif2_clk_a_pins[] = {
+static const unsigned int hscif0_data_a_mux[] = {
+	HRX0_A_MARK, HTX0_A_MARK,
+};
+
+static const unsigned int hscif0_clk_a_pins[] = {
 	/* SCK */
 	RCAR_GP_PIN(5, 7),
 };
 
-static const unsigned int scif2_clk_a_mux[] = {
-	SCK2_A_MARK,
-};
-
-static const unsigned int scif2_data_b_pins[] = {
+static const unsigned int hscif0_clk_a_mux[] = {
+	HSCK0_A_MARK,
+};
+
+static const unsigned int hscif0_ctrl_a_pins[] = {
+	/* RTS, CTS */
+	RCAR_GP_PIN(5, 15), RCAR_GP_PIN(5, 14),
+};
+
+static const unsigned int hscif0_ctrl_a_mux[] = {
+	HRTS0_N_A_MARK, HCTS0_N_A_MARK,
+};
+
+static const unsigned int hscif0_data_b_pins[] = {
 	/* RX, TX */
-	RCAR_GP_PIN(5, 12), RCAR_GP_PIN(5, 11),
-};
-
-static const unsigned int scif2_data_b_mux[] = {
-	RX2_B_MARK, TX2_B_MARK,
-};
-
-/* - SCIF3 ------------------------------------------------------------------ */
-static const unsigned int scif3_data_a_pins[] = {
-	/* RX, TX */
-	RCAR_GP_PIN(0, 5), RCAR_GP_PIN(0, 6),
-};
-
-static const unsigned int scif3_data_a_mux[] = {
-	RX3_A_MARK, TX3_A_MARK,
-};
-
-static const unsigned int scif3_clk_a_pins[] = {
-	/* SCK */
-	RCAR_GP_PIN(0, 1),
-};
-
-static const unsigned int scif3_clk_a_mux[] = {
-	SCK3_A_MARK,
-};
-
-static const unsigned int scif3_ctrl_a_pins[] = {
-	/* RTS, CTS */
-	RCAR_GP_PIN(0, 4), RCAR_GP_PIN(0, 7),
-};
-
-static const unsigned int scif3_ctrl_a_mux[] = {
-	RTS3_N_TANS_A_MARK, CTS3_N_A_MARK,
-};
-
-static const unsigned int scif3_data_b_pins[] = {
-	/* RX, TX */
-	RCAR_GP_PIN(1, 8), RCAR_GP_PIN(1, 11),
-};
-
-static const unsigned int scif3_data_b_mux[] = {
-	RX3_B_MARK, TX3_B_MARK,
-};
-
-<<<<<<< HEAD
-static const unsigned int scif3_data_c_pins[] = {
-	/* RX, TX */
-	RCAR_GP_PIN(2, 23), RCAR_GP_PIN(2, 22),
-=======
+	RCAR_GP_PIN(6, 11), RCAR_GP_PIN(6, 12),
+};
+
+static const unsigned int hscif0_data_b_mux[] = {
+	HRX0_B_MARK, HTX0_B_MARK,
+};
+
 static const unsigned int hscif0_clk_b_pins[] = {
 	/* SCK */
 	RCAR_GP_PIN(6, 13),
@@ -3091,140 +3351,137 @@
 static const unsigned int ssi4_ctrl_pins[] = {
 	/* SCK, WS */
 	RCAR_GP_PIN(5, 14), RCAR_GP_PIN(5, 15),
->>>>>>> 407d19ab
-};
-
-static const unsigned int scif3_data_c_mux[] = {
-	RX3_C_MARK, TX3_C_MARK,
-};
-
-static const unsigned int scif3_clk_c_pins[] = {
-	/* SCK */
-	RCAR_GP_PIN(2, 24),
-};
-
-static const unsigned int scif3_clk_c_mux[] = {
-	SCK3_C_MARK,
-};
-
-/* - SCIF4 ------------------------------------------------------------------ */
-static const unsigned int scif4_data_a_pins[] = {
-	/* RX, TX */
-	RCAR_GP_PIN(1, 6), RCAR_GP_PIN(1, 7),
-};
-
-static const unsigned int scif4_data_a_mux[] = {
-	RX4_A_MARK, TX4_A_MARK,
-};
-
-static const unsigned int scif4_clk_a_pins[] = {
-	/* SCK */
-	RCAR_GP_PIN(1, 5),
-};
-
-static const unsigned int scif4_clk_a_mux[] = {
-	SCK4_A_MARK,
-};
-
-static const unsigned int scif4_ctrl_a_pins[] = {
-	/* RTS, CTS */
-	RCAR_GP_PIN(1, 4), RCAR_GP_PIN(1, 3),
-};
-
-static const unsigned int scif4_ctrl_a_mux[] = {
-	RTS4_N_TANS_A_MARK, CTS4_N_A_MARK,
-};
-
-static const unsigned int scif4_data_b_pins[] = {
-	/* RX, TX */
-	RCAR_GP_PIN(0, 13), RCAR_GP_PIN(0, 12),
-};
-
-static const unsigned int scif4_data_b_mux[] = {
-	RX4_B_MARK, TX4_B_MARK,
-};
-
-static const unsigned int scif4_clk_b_pins[] = {
-	/* SCK */
-	RCAR_GP_PIN(0, 8),
-};
-
-static const unsigned int scif4_clk_b_mux[] = {
-	SCK4_B_MARK,
-};
-
-static const unsigned int scif4_data_c_pins[] = {
-	/* RX, TX */
-	RCAR_GP_PIN(0, 2), RCAR_GP_PIN(0, 3),
-};
-
-static const unsigned int scif4_data_c_mux[] = {
-	RX4_C_MARK, TX4_C_MARK,
-};
-
-static const unsigned int scif4_ctrl_c_pins[] = {
-	/* RTS, CTS */
-	RCAR_GP_PIN(0, 1), RCAR_GP_PIN(0, 0),
-};
-
-static const unsigned int scif4_ctrl_c_mux[] = {
-	RTS4_N_TANS_C_MARK, CTS4_N_C_MARK,
-};
-
-/* - SCIF5 ------------------------------------------------------------------ */
-static const unsigned int scif5_data_a_pins[] = {
-	/* RX, TX */
-	RCAR_GP_PIN(1, 12), RCAR_GP_PIN(1, 9),
-};
-
-static const unsigned int scif5_data_a_mux[] = {
-	RX5_A_MARK, TX5_A_MARK,
-};
-
-static const unsigned int scif5_clk_a_pins[] = {
-	/* SCK */
-	RCAR_GP_PIN(1, 13),
-};
-
-static const unsigned int scif5_clk_a_mux[] = {
-	SCK5_A_MARK,
-};
-
-static const unsigned int scif5_data_b_pins[] = {
-	/* RX, TX */
-	RCAR_GP_PIN(2, 25), RCAR_GP_PIN(2, 24),
-};
-
-static const unsigned int scif5_data_b_mux[] = {
-	RX5_B_MARK, TX5_B_MARK,
-};
-
-static const unsigned int scif5_data_c_pins[] = {
-	/* RX, TX */
-	RCAR_GP_PIN(0, 2), RCAR_GP_PIN(0, 3),
-};
-
-static const unsigned int scif5_data_c_mux[] = {
-	RX5_C_MARK, TX5_C_MARK,
-};
-
-/* - SCIF Clock ------------------------------------------------------------- */
-static const unsigned int scif_clk_a_pins[] = {
-	/* SCIF_CLK */
-	RCAR_GP_PIN(5, 3),
-};
-
-static const unsigned int scif_clk_a_mux[] = {
-	SCIF_CLK_A_MARK,
-};
-
-static const unsigned int scif_clk_b_pins[] = {
-	/* SCIF_CLK */
-	RCAR_GP_PIN(5, 7),
-};
-
-static const unsigned int scif_clk_b_mux[] = {
-	SCIF_CLK_B_MARK,
+};
+
+static const unsigned int ssi4_ctrl_mux[] = {
+	SSI_SCK4_MARK, SSI_WS4_MARK,
+};
+
+static const unsigned int ssi5_data_pins[] = {
+	/* SDATA */
+	RCAR_GP_PIN(6, 13),
+};
+
+static const unsigned int ssi5_data_mux[] = {
+	SSI_SDATA5_MARK,
+};
+
+static const unsigned int ssi5_ctrl_pins[] = {
+	/* SCK, WS */
+	RCAR_GP_PIN(6, 11), RCAR_GP_PIN(6, 12),
+};
+
+static const unsigned int ssi5_ctrl_mux[] = {
+	SSI_SCK5_MARK, SSI_WS5_MARK,
+};
+
+static const unsigned int ssi6_data_pins[] = {
+	/* SDATA */
+	RCAR_GP_PIN(6, 16),
+};
+
+static const unsigned int ssi6_data_mux[] = {
+	SSI_SDATA6_MARK,
+};
+
+static const unsigned int ssi6_ctrl_pins[] = {
+	/* SCK, WS */
+	RCAR_GP_PIN(6, 14), RCAR_GP_PIN(6, 15),
+};
+
+static const unsigned int ssi6_ctrl_mux[] = {
+	SSI_SCK6_MARK, SSI_WS6_MARK,
+};
+
+static const unsigned int ssi7_data_pins[] = {
+	/* SDATA */
+	RCAR_GP_PIN(5, 12),
+};
+
+static const unsigned int ssi7_data_mux[] = {
+	SSI_SDATA7_MARK,
+};
+
+static const unsigned int ssi78_ctrl_pins[] = {
+	/* SCK, WS */
+	RCAR_GP_PIN(5, 10), RCAR_GP_PIN(5, 11),
+};
+
+static const unsigned int ssi78_ctrl_mux[] = {
+	SSI_SCK78_MARK, SSI_WS78_MARK,
+};
+
+static const unsigned int ssi8_data_pins[] = {
+	/* SDATA */
+	RCAR_GP_PIN(5, 13),
+};
+
+static const unsigned int ssi8_data_mux[] = {
+	SSI_SDATA8_MARK,
+};
+
+static const unsigned int ssi9_data_pins[] = {
+	/* SDATA */
+	RCAR_GP_PIN(5, 16),
+};
+
+static const unsigned int ssi9_data_mux[] = {
+	SSI_SDATA9_MARK,
+};
+
+static const unsigned int ssi9_ctrl_a_pins[] = {
+	/* SCK, WS */
+	RCAR_GP_PIN(6, 4), RCAR_GP_PIN(6, 10),
+};
+
+static const unsigned int ssi9_ctrl_a_mux[] = {
+	SSI_SCK9_A_MARK, SSI_WS9_A_MARK,
+};
+
+static const unsigned int ssi9_ctrl_b_pins[] = {
+	/* SCK, WS */
+	RCAR_GP_PIN(5, 5), RCAR_GP_PIN(5, 6),
+};
+
+static const unsigned int ssi9_ctrl_b_mux[] = {
+	SSI_SCK9_B_MARK, SSI_WS9_B_MARK,
+};
+
+/* - TMU -------------------------------------------------------------------- */
+static const unsigned int tmu_tclk1_a_pins[] = {
+	/* TCLK */
+	RCAR_GP_PIN(3, 12),
+};
+
+static const unsigned int tmu_tclk1_a_mux[] = {
+	TCLK1_A_MARK,
+};
+
+static const unsigned int tmu_tclk1_b_pins[] = {
+	/* TCLK */
+	RCAR_GP_PIN(5, 17),
+};
+
+static const unsigned int tmu_tclk1_b_mux[] = {
+	TCLK1_B_MARK,
+};
+
+static const unsigned int tmu_tclk2_a_pins[] = {
+	/* TCLK */
+	RCAR_GP_PIN(3, 13),
+};
+
+static const unsigned int tmu_tclk2_a_mux[] = {
+	TCLK2_A_MARK,
+};
+
+static const unsigned int tmu_tclk2_b_pins[] = {
+	/* TCLK */
+	RCAR_GP_PIN(5, 18),
+};
+
+static const unsigned int tmu_tclk2_b_mux[] = {
+	TCLK2_B_MARK,
 };
 
 /* - USB0 ------------------------------------------------------------------- */
@@ -3274,66 +3531,6 @@
 	USB3HS0_ID_MARK,
 };
 
-<<<<<<< HEAD
-static const struct sh_pfc_pin_group pinmux_groups[] = {
-	SH_PFC_PIN_GROUP(avb_link),
-	SH_PFC_PIN_GROUP(avb_magic),
-	SH_PFC_PIN_GROUP(avb_phy_int),
-	SH_PFC_PIN_GROUP(avb_mii),
-	SH_PFC_PIN_GROUP(avb_avtp_pps),
-	SH_PFC_PIN_GROUP(avb_avtp_match_a),
-	SH_PFC_PIN_GROUP(avb_avtp_capture_a),
-	SH_PFC_PIN_GROUP(i2c1_a),
-	SH_PFC_PIN_GROUP(i2c1_b),
-	SH_PFC_PIN_GROUP(i2c1_c),
-	SH_PFC_PIN_GROUP(i2c1_d),
-	SH_PFC_PIN_GROUP(i2c2_a),
-	SH_PFC_PIN_GROUP(i2c2_b),
-	SH_PFC_PIN_GROUP(i2c2_c),
-	SH_PFC_PIN_GROUP(i2c2_d),
-	SH_PFC_PIN_GROUP(i2c2_e),
-	SH_PFC_PIN_GROUP(i2c4),
-	SH_PFC_PIN_GROUP(i2c5),
-	SH_PFC_PIN_GROUP(i2c6_a),
-	SH_PFC_PIN_GROUP(i2c6_b),
-	SH_PFC_PIN_GROUP(i2c7_a),
-	SH_PFC_PIN_GROUP(i2c7_b),
-	SH_PFC_PIN_GROUP(scif0_data_a),
-	SH_PFC_PIN_GROUP(scif0_clk_a),
-	SH_PFC_PIN_GROUP(scif0_ctrl_a),
-	SH_PFC_PIN_GROUP(scif0_data_b),
-	SH_PFC_PIN_GROUP(scif0_clk_b),
-	SH_PFC_PIN_GROUP(scif1_data),
-	SH_PFC_PIN_GROUP(scif1_clk),
-	SH_PFC_PIN_GROUP(scif1_ctrl),
-	SH_PFC_PIN_GROUP(scif2_data_a),
-	SH_PFC_PIN_GROUP(scif2_clk_a),
-	SH_PFC_PIN_GROUP(scif2_data_b),
-	SH_PFC_PIN_GROUP(scif3_data_a),
-	SH_PFC_PIN_GROUP(scif3_clk_a),
-	SH_PFC_PIN_GROUP(scif3_ctrl_a),
-	SH_PFC_PIN_GROUP(scif3_data_b),
-	SH_PFC_PIN_GROUP(scif3_data_c),
-	SH_PFC_PIN_GROUP(scif3_clk_c),
-	SH_PFC_PIN_GROUP(scif4_data_a),
-	SH_PFC_PIN_GROUP(scif4_clk_a),
-	SH_PFC_PIN_GROUP(scif4_ctrl_a),
-	SH_PFC_PIN_GROUP(scif4_data_b),
-	SH_PFC_PIN_GROUP(scif4_clk_b),
-	SH_PFC_PIN_GROUP(scif4_data_c),
-	SH_PFC_PIN_GROUP(scif4_ctrl_c),
-	SH_PFC_PIN_GROUP(scif5_data_a),
-	SH_PFC_PIN_GROUP(scif5_clk_a),
-	SH_PFC_PIN_GROUP(scif5_data_b),
-	SH_PFC_PIN_GROUP(scif5_data_c),
-	SH_PFC_PIN_GROUP(scif_clk_a),
-	SH_PFC_PIN_GROUP(scif_clk_b),
-	SH_PFC_PIN_GROUP(usb0_a),
-	SH_PFC_PIN_GROUP(usb0_b),
-	SH_PFC_PIN_GROUP(usb0_id),
-	SH_PFC_PIN_GROUP(usb30),
-	SH_PFC_PIN_GROUP(usb30_id),
-=======
 /* - VIN4 ------------------------------------------------------------------- */
 static const unsigned int vin4_data18_a_pins[] = {
 	RCAR_GP_PIN(2, 8),  RCAR_GP_PIN(2, 9),
@@ -3863,7 +4060,6 @@
 	"audio_clkout3_a",
 	"audio_clkout3_b",
 	"audio_clkout3_c",
->>>>>>> 407d19ab
 };
 
 static const char * const avb_groups[] = {
@@ -3876,6 +4072,117 @@
 	"avb_avtp_capture_a",
 };
 
+static const char * const can0_groups[] = {
+	"can0_data",
+};
+
+static const char * const can1_groups[] = {
+	"can1_data",
+};
+
+static const char * const can_clk_groups[] = {
+	"can_clk",
+};
+
+static const char * const canfd0_groups[] = {
+	"canfd0_data",
+};
+
+static const char * const canfd1_groups[] = {
+	"canfd1_data",
+};
+
+static const char * const drif0_groups[] = {
+	"drif0_ctrl_a",
+	"drif0_data0_a",
+	"drif0_data1_a",
+	"drif0_ctrl_b",
+	"drif0_data0_b",
+	"drif0_data1_b",
+};
+
+static const char * const drif1_groups[] = {
+	"drif1_ctrl",
+	"drif1_data0",
+	"drif1_data1",
+};
+
+static const char * const drif2_groups[] = {
+	"drif2_ctrl_a",
+	"drif2_data0_a",
+	"drif2_data1_a",
+	"drif2_ctrl_b",
+	"drif2_data0_b",
+	"drif2_data1_b",
+};
+
+static const char * const drif3_groups[] = {
+	"drif3_ctrl_a",
+	"drif3_data0_a",
+	"drif3_data1_a",
+	"drif3_ctrl_b",
+	"drif3_data0_b",
+	"drif3_data1_b",
+};
+
+static const char * const du_groups[] = {
+	"du_rgb666",
+	"du_rgb888",
+	"du_clk_in_0",
+	"du_clk_in_1",
+	"du_clk_out_0",
+	"du_sync",
+	"du_disp_cde",
+	"du_cde",
+	"du_disp",
+};
+
+static const char * const hscif0_groups[] = {
+	"hscif0_data_a",
+	"hscif0_clk_a",
+	"hscif0_ctrl_a",
+	"hscif0_data_b",
+	"hscif0_clk_b",
+};
+
+static const char * const hscif1_groups[] = {
+	"hscif1_data_a",
+	"hscif1_clk_a",
+	"hscif1_data_b",
+	"hscif1_clk_b",
+	"hscif1_ctrl_b",
+};
+
+static const char * const hscif2_groups[] = {
+	"hscif2_data_a",
+	"hscif2_clk_a",
+	"hscif2_ctrl_a",
+	"hscif2_data_b",
+};
+
+static const char * const hscif3_groups[] = {
+	"hscif3_data_a",
+	"hscif3_data_b",
+	"hscif3_clk_b",
+	"hscif3_data_c",
+	"hscif3_clk_c",
+	"hscif3_ctrl_c",
+	"hscif3_data_d",
+	"hscif3_data_e",
+	"hscif3_ctrl_e",
+};
+
+static const char * const hscif4_groups[] = {
+	"hscif4_data_a",
+	"hscif4_clk_a",
+	"hscif4_ctrl_a",
+	"hscif4_data_b",
+	"hscif4_clk_b",
+	"hscif4_data_c",
+	"hscif4_data_d",
+	"hscif4_data_e",
+};
+
 static const char * const i2c1_groups[] = {
 	"i2c1_a",
 	"i2c1_b",
@@ -3907,6 +4214,99 @@
 static const char * const i2c7_groups[] = {
 	"i2c7_a",
 	"i2c7_b",
+};
+
+static const char * const intc_ex_groups[] = {
+	"intc_ex_irq0",
+	"intc_ex_irq1",
+	"intc_ex_irq2",
+	"intc_ex_irq3",
+	"intc_ex_irq4",
+	"intc_ex_irq5",
+};
+
+static const char * const msiof0_groups[] = {
+	"msiof0_clk",
+	"msiof0_sync",
+	"msiof0_ss1",
+	"msiof0_ss2",
+	"msiof0_txd",
+	"msiof0_rxd",
+};
+
+static const char * const msiof1_groups[] = {
+	"msiof1_clk",
+	"msiof1_sync",
+	"msiof1_ss1",
+	"msiof1_ss2",
+	"msiof1_txd",
+	"msiof1_rxd",
+};
+
+static const char * const msiof2_groups[] = {
+	"msiof2_clk_a",
+	"msiof2_sync_a",
+	"msiof2_ss1_a",
+	"msiof2_ss2_a",
+	"msiof2_txd_a",
+	"msiof2_rxd_a",
+	"msiof2_clk_b",
+	"msiof2_sync_b",
+	"msiof2_ss1_b",
+	"msiof2_ss2_b",
+	"msiof2_txd_b",
+	"msiof2_rxd_b",
+};
+
+static const char * const msiof3_groups[] = {
+	"msiof3_clk_a",
+	"msiof3_sync_a",
+	"msiof3_ss1_a",
+	"msiof3_ss2_a",
+	"msiof3_txd_a",
+	"msiof3_rxd_a",
+	"msiof3_clk_b",
+	"msiof3_sync_b",
+	"msiof3_ss1_b",
+	"msiof3_txd_b",
+	"msiof3_rxd_b",
+};
+
+static const char * const pwm0_groups[] = {
+	"pwm0_a",
+	"pwm0_b",
+};
+
+static const char * const pwm1_groups[] = {
+	"pwm1_a",
+	"pwm1_b",
+};
+
+static const char * const pwm2_groups[] = {
+	"pwm2_a",
+	"pwm2_b",
+	"pwm2_c",
+};
+
+static const char * const pwm3_groups[] = {
+	"pwm3_a",
+	"pwm3_b",
+	"pwm3_c",
+};
+
+static const char * const pwm4_groups[] = {
+	"pwm4_a",
+	"pwm4_b",
+};
+
+static const char * const pwm5_groups[] = {
+	"pwm5_a",
+	"pwm5_b",
+};
+
+static const char * const pwm6_groups[] = {
+	"pwm6_a",
+	"pwm6_b",
 };
 
 static const char * const scif0_groups[] = {
@@ -3960,6 +4360,63 @@
 	"scif_clk_b",
 };
 
+static const char * const sdhi0_groups[] = {
+	"sdhi0_data1",
+	"sdhi0_data4",
+	"sdhi0_ctrl",
+	"sdhi0_cd",
+	"sdhi0_wp",
+};
+
+static const char * const sdhi1_groups[] = {
+	"sdhi1_data1",
+	"sdhi1_data4",
+	"sdhi1_ctrl",
+	"sdhi1_cd",
+	"sdhi1_wp",
+};
+
+static const char * const sdhi3_groups[] = {
+	"sdhi3_data1",
+	"sdhi3_data4",
+	"sdhi3_data8",
+	"sdhi3_ctrl",
+	"sdhi3_cd",
+	"sdhi3_wp",
+	"sdhi3_ds",
+};
+
+static const char * const ssi_groups[] = {
+	"ssi0_data",
+	"ssi01239_ctrl",
+	"ssi1_data",
+	"ssi1_ctrl",
+	"ssi2_data",
+	"ssi2_ctrl_a",
+	"ssi2_ctrl_b",
+	"ssi3_data",
+	"ssi349_ctrl",
+	"ssi4_data",
+	"ssi4_ctrl",
+	"ssi5_data",
+	"ssi5_ctrl",
+	"ssi6_data",
+	"ssi6_ctrl",
+	"ssi7_data",
+	"ssi78_ctrl",
+	"ssi8_data",
+	"ssi9_data",
+	"ssi9_ctrl_a",
+	"ssi9_ctrl_b",
+};
+
+static const char * const tmu_groups[] = {
+	"tmu_tclk1_a",
+	"tmu_tclk1_b",
+	"tmu_tclk2_a",
+	"tmu_tclk2_b",
+};
+
 static const char * const usb0_groups[] = {
 	"usb0_a",
 	"usb0_b",
@@ -3971,25 +4428,6 @@
 	"usb30_id",
 };
 
-<<<<<<< HEAD
-static const struct sh_pfc_function pinmux_functions[] = {
-	SH_PFC_FUNCTION(avb),
-	SH_PFC_FUNCTION(i2c1),
-	SH_PFC_FUNCTION(i2c2),
-	SH_PFC_FUNCTION(i2c4),
-	SH_PFC_FUNCTION(i2c5),
-	SH_PFC_FUNCTION(i2c6),
-	SH_PFC_FUNCTION(i2c7),
-	SH_PFC_FUNCTION(scif0),
-	SH_PFC_FUNCTION(scif1),
-	SH_PFC_FUNCTION(scif2),
-	SH_PFC_FUNCTION(scif3),
-	SH_PFC_FUNCTION(scif4),
-	SH_PFC_FUNCTION(scif5),
-	SH_PFC_FUNCTION(scif_clk),
-	SH_PFC_FUNCTION(usb0),
-	SH_PFC_FUNCTION(usb30),
-=======
 static const char * const vin4_groups[] = {
 	"vin4_data8_a",
 	"vin4_data10_a",
@@ -4083,7 +4521,6 @@
 		SH_PFC_FUNCTION(drif2),
 		SH_PFC_FUNCTION(drif3),
 	}
->>>>>>> 407d19ab
 };
 
 static const struct pinmux_cfg_reg pinmux_config_regs[] = {
@@ -4557,8 +4994,6 @@
 	{ },
 };
 
-<<<<<<< HEAD
-=======
 enum ioctrl_regs {
 	POCCTRL0,
 	TDSELCTRL,
@@ -4586,7 +5021,6 @@
 	return bit;
 }
 
->>>>>>> 407d19ab
 static const struct pinmux_bias_reg pinmux_bias_regs[] = {
 	{ PINMUX_BIAS_REG("PUEN0", 0xe6060400, "PUD0", 0xe6060440) {
 		 [0] = RCAR_GP_PIN(2, 23),	/* RD# */
@@ -4837,10 +5271,36 @@
 }
 
 static const struct sh_pfc_soc_operations r8a77990_pinmux_ops = {
+	.pin_to_pocctrl = r8a77990_pin_to_pocctrl,
 	.get_bias = r8a77990_pinmux_get_bias,
 	.set_bias = r8a77990_pinmux_set_bias,
 };
 
+#ifdef CONFIG_PINCTRL_PFC_R8A774C0
+const struct sh_pfc_soc_info r8a774c0_pinmux_info = {
+	.name = "r8a774c0_pfc",
+	.ops = &r8a77990_pinmux_ops,
+	.unlock_reg = 0xe6060000, /* PMMR */
+
+	.function = { PINMUX_FUNCTION_BEGIN, PINMUX_FUNCTION_END },
+
+	.pins = pinmux_pins,
+	.nr_pins = ARRAY_SIZE(pinmux_pins),
+	.groups = pinmux_groups.common,
+	.nr_groups = ARRAY_SIZE(pinmux_groups.common),
+	.functions = pinmux_functions.common,
+	.nr_functions = ARRAY_SIZE(pinmux_functions.common),
+
+	.cfg_regs = pinmux_config_regs,
+	.bias_regs = pinmux_bias_regs,
+	.ioctrl_regs = pinmux_ioctrl_regs,
+
+	.pinmux_data = pinmux_data,
+	.pinmux_data_size = ARRAY_SIZE(pinmux_data),
+};
+#endif
+
+#ifdef CONFIG_PINCTRL_PFC_R8A77990
 const struct sh_pfc_soc_info r8a77990_pinmux_info = {
 	.name = "r8a77990_pfc",
 	.ops = &r8a77990_pinmux_ops,
@@ -4850,14 +5310,18 @@
 
 	.pins = pinmux_pins,
 	.nr_pins = ARRAY_SIZE(pinmux_pins),
-	.groups = pinmux_groups,
-	.nr_groups = ARRAY_SIZE(pinmux_groups),
-	.functions = pinmux_functions,
-	.nr_functions = ARRAY_SIZE(pinmux_functions),
+	.groups = pinmux_groups.common,
+	.nr_groups = ARRAY_SIZE(pinmux_groups.common) +
+		ARRAY_SIZE(pinmux_groups.automotive),
+	.functions = pinmux_functions.common,
+	.nr_functions = ARRAY_SIZE(pinmux_functions.common) +
+		ARRAY_SIZE(pinmux_functions.automotive),
 
 	.cfg_regs = pinmux_config_regs,
 	.bias_regs = pinmux_bias_regs,
+	.ioctrl_regs = pinmux_ioctrl_regs,
 
 	.pinmux_data = pinmux_data,
 	.pinmux_data_size = ARRAY_SIZE(pinmux_data),
-};+};
+#endif