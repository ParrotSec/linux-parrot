/*
 * SuperH Pin Function Controller Support
 *
 * Copyright (c) 2008 Magnus Damm
 *
 * This file is subject to the terms and conditions of the GNU General Public
 * License.  See the file "COPYING" in the main directory of this archive
 * for more details.
 */

#ifndef __SH_PFC_H
#define __SH_PFC_H

#include <linux/bug.h>
#include <linux/pinctrl/pinconf-generic.h>
#include <linux/spinlock.h>
#include <linux/stringify.h>

enum {
	PINMUX_TYPE_NONE,
	PINMUX_TYPE_FUNCTION,
	PINMUX_TYPE_GPIO,
	PINMUX_TYPE_OUTPUT,
	PINMUX_TYPE_INPUT,
};

#define SH_PFC_PIN_CFG_INPUT		(1 << 0)
#define SH_PFC_PIN_CFG_OUTPUT		(1 << 1)
#define SH_PFC_PIN_CFG_PULL_UP		(1 << 2)
#define SH_PFC_PIN_CFG_PULL_DOWN	(1 << 3)
#define SH_PFC_PIN_CFG_IO_VOLTAGE	(1 << 4)
#define SH_PFC_PIN_CFG_DRIVE_STRENGTH	(1 << 5)
#define SH_PFC_PIN_CFG_NO_GPIO		(1 << 31)

struct sh_pfc_pin {
	u16 pin;
	u16 enum_id;
	const char *name;
	unsigned int configs;
};

#define SH_PFC_PIN_GROUP_ALIAS(alias, n)		\
	{						\
		.name = #alias,				\
		.pins = n##_pins,			\
		.mux = n##_mux,				\
		.nr_pins = ARRAY_SIZE(n##_pins),	\
	}
#define SH_PFC_PIN_GROUP(n)	SH_PFC_PIN_GROUP_ALIAS(n, n)

struct sh_pfc_pin_group {
	const char *name;
	const unsigned int *pins;
	const unsigned int *mux;
	unsigned int nr_pins;
};

/*
 * Using union vin_data saves memory occupied by the VIN data pins.
 * VIN_DATA_PIN_GROUP() is  a macro  used  to describe the VIN pin groups
 * in this case.
 */
#define VIN_DATA_PIN_GROUP(n, s)				\
	{							\
		.name = #n#s,					\
		.pins = n##_pins.data##s,			\
		.mux = n##_mux.data##s,				\
		.nr_pins = ARRAY_SIZE(n##_pins.data##s),	\
	}

union vin_data {
	unsigned int data24[24];
	unsigned int data20[20];
	unsigned int data16[16];
	unsigned int data12[12];
	unsigned int data10[10];
	unsigned int data8[8];
	unsigned int data4[4];
};

#define SH_PFC_FUNCTION(n)				\
	{						\
		.name = #n,				\
		.groups = n##_groups,			\
		.nr_groups = ARRAY_SIZE(n##_groups),	\
	}

struct sh_pfc_function {
	const char *name;
	const char * const *groups;
	unsigned int nr_groups;
};

struct pinmux_func {
	u16 enum_id;
	const char *name;
};

struct pinmux_cfg_reg {
	u32 reg;
	u8 reg_width, field_width;
#ifdef DEBUG
	u16 nr_enum_ids;	/* for variable width regs only */
#define SET_NR_ENUM_IDS(n)	.nr_enum_ids = n,
#else
#define SET_NR_ENUM_IDS(n)
#endif
	const u16 *enum_ids;
	const u8 *var_field_width;
};

#define GROUP(...)	__VA_ARGS__

/*
 * Describe a config register consisting of several fields of the same width
 *   - name: Register name (unused, for documentation purposes only)
 *   - r: Physical register address
 *   - r_width: Width of the register (in bits)
 *   - f_width: Width of the fixed-width register fields (in bits)
 *   - ids: For each register field (from left to right, i.e. MSB to LSB),
 *          2^f_width enum IDs must be specified, one for each possible
 *          combination of the register field bit values, all wrapped using
 *          the GROUP() macro.
 */
<<<<<<< HEAD
#define PINMUX_CFG_REG(name, r, r_width, f_width) \
	.reg = r, .reg_width = r_width, .field_width = f_width,		\
	.enum_ids = (const u16 [(r_width / f_width) * (1 << f_width)])
=======
#define PINMUX_CFG_REG(name, r, r_width, f_width, ids)			\
	.reg = r, .reg_width = r_width,					\
	.field_width = f_width + BUILD_BUG_ON_ZERO(r_width % f_width) +	\
	BUILD_BUG_ON_ZERO(sizeof((const u16 []) { ids }) / sizeof(u16) != \
			  (r_width / f_width) * (1 << f_width)),	\
	.enum_ids = (const u16 [(r_width / f_width) * (1 << f_width)])	\
		{ ids }
>>>>>>> 407d19ab

/*
 * Describe a config register consisting of several fields of different widths
 *   - name: Register name (unused, for documentation purposes only)
 *   - r: Physical register address
 *   - r_width: Width of the register (in bits)
 *   - f_widths: List of widths of the register fields (in bits), from left
 *               to right (i.e. MSB to LSB), wrapped using the GROUP() macro.
 *   - ids: For each register field (from left to right, i.e. MSB to LSB),
 *          2^f_widths[i] enum IDs must be specified, one for each possible
 *          combination of the register field bit values, all wrapped using
 *          the GROUP() macro.
 */
<<<<<<< HEAD
#define PINMUX_CFG_REG_VAR(name, r, r_width, var_fw0, var_fwn...) \
	.reg = r, .reg_width = r_width,	\
	.var_field_width = (const u8 [r_width]) \
		{ var_fw0, var_fwn, 0 }, \
	.enum_ids = (const u16 [])
=======
#define PINMUX_CFG_REG_VAR(name, r, r_width, f_widths, ids)		\
	.reg = r, .reg_width = r_width,					\
	.var_field_width = (const u8 []) { f_widths, 0 },		\
	SET_NR_ENUM_IDS(sizeof((const u16 []) { ids }) / sizeof(u16))	\
	.enum_ids = (const u16 []) { ids }
>>>>>>> 407d19ab

struct pinmux_drive_reg_field {
	u16 pin;
	u8 offset;
	u8 size;
};

struct pinmux_drive_reg {
	u32 reg;
	const struct pinmux_drive_reg_field fields[8];
};

#define PINMUX_DRIVE_REG(name, r) \
	.reg = r, \
	.fields =

struct pinmux_bias_reg {
	u32 puen;		/* Pull-enable or pull-up control register */
	u32 pud;		/* Pull-up/down control register (optional) */
	const u16 pins[32];
};

#define PINMUX_BIAS_REG(name1, r1, name2, r2) \
	.puen = r1,	\
	.pud = r2,	\
	.pins =

struct pinmux_ioctrl_reg {
	u32 reg;
};

struct pinmux_data_reg {
	u32 reg;
	u8 reg_width;
	const u16 *enum_ids;
};

/*
 * Describe a data register
 *   - name: Register name (unused, for documentation purposes only)
 *   - r: Physical register address
 *   - r_width: Width of the register (in bits)
 *   - ids: For each register bit (from left to right, i.e. MSB to LSB), one
 *          enum ID must be specified, all wrapped using the GROUP() macro.
 */
#define PINMUX_DATA_REG(name, r, r_width, ids)				\
	.reg = r, .reg_width = r_width +				\
	BUILD_BUG_ON_ZERO(sizeof((const u16 []) { ids }) / sizeof(u16) != \
			  r_width),					\
	.enum_ids = (const u16 [r_width]) { ids }

struct pinmux_irq {
	const short *gpios;
};

/*
 * Describe the mapping from GPIOs to a single IRQ
 *   - ids...: List of GPIOs that are mapped to the same IRQ
 */
#define PINMUX_IRQ(ids...)			   \
	{ .gpios = (const short []) { ids, -1 } }

struct pinmux_range {
	u16 begin;
	u16 end;
	u16 force;
};

struct sh_pfc_window {
	phys_addr_t phys;
	void __iomem *virt;
	unsigned long size;
};

struct sh_pfc_pin_range;

struct sh_pfc {
	struct device *dev;
	const struct sh_pfc_soc_info *info;
	spinlock_t lock;

	unsigned int num_windows;
	struct sh_pfc_window *windows;
	unsigned int num_irqs;
	unsigned int *irqs;

	struct sh_pfc_pin_range *ranges;
	unsigned int nr_ranges;

	unsigned int nr_gpio_pins;

	struct sh_pfc_chip *gpio;
	u32 *saved_regs;
};

struct sh_pfc_soc_operations {
	int (*init)(struct sh_pfc *pfc);
	unsigned int (*get_bias)(struct sh_pfc *pfc, unsigned int pin);
	void (*set_bias)(struct sh_pfc *pfc, unsigned int pin,
			 unsigned int bias);
	int (*pin_to_pocctrl)(struct sh_pfc *pfc, unsigned int pin, u32 *pocctrl);
};

struct sh_pfc_soc_info {
	const char *name;
	const struct sh_pfc_soc_operations *ops;

	struct pinmux_range input;
	struct pinmux_range output;
	struct pinmux_range function;

	const struct sh_pfc_pin *pins;
	unsigned int nr_pins;
	const struct sh_pfc_pin_group *groups;
	unsigned int nr_groups;
	const struct sh_pfc_function *functions;
	unsigned int nr_functions;

#ifdef CONFIG_PINCTRL_SH_FUNC_GPIO
	const struct pinmux_func *func_gpios;
	unsigned int nr_func_gpios;
#endif

	const struct pinmux_cfg_reg *cfg_regs;
	const struct pinmux_drive_reg *drive_regs;
	const struct pinmux_bias_reg *bias_regs;
	const struct pinmux_ioctrl_reg *ioctrl_regs;
	const struct pinmux_data_reg *data_regs;

	const u16 *pinmux_data;
	unsigned int pinmux_data_size;

	const struct pinmux_irq *gpio_irq;
	unsigned int gpio_irq_size;

	u32 unlock_reg;
};

extern const struct sh_pfc_soc_info emev2_pinmux_info;
extern const struct sh_pfc_soc_info r8a73a4_pinmux_info;
extern const struct sh_pfc_soc_info r8a7740_pinmux_info;
extern const struct sh_pfc_soc_info r8a7743_pinmux_info;
extern const struct sh_pfc_soc_info r8a7745_pinmux_info;
extern const struct sh_pfc_soc_info r8a77470_pinmux_info;
extern const struct sh_pfc_soc_info r8a7778_pinmux_info;
extern const struct sh_pfc_soc_info r8a7779_pinmux_info;
extern const struct sh_pfc_soc_info r8a7790_pinmux_info;
extern const struct sh_pfc_soc_info r8a7791_pinmux_info;
extern const struct sh_pfc_soc_info r8a7792_pinmux_info;
extern const struct sh_pfc_soc_info r8a7793_pinmux_info;
extern const struct sh_pfc_soc_info r8a7794_pinmux_info;
extern const struct sh_pfc_soc_info r8a7795_pinmux_info;
extern const struct sh_pfc_soc_info r8a7795es1_pinmux_info;
extern const struct sh_pfc_soc_info r8a7796_pinmux_info;
extern const struct sh_pfc_soc_info r8a77965_pinmux_info;
extern const struct sh_pfc_soc_info r8a77970_pinmux_info;
extern const struct sh_pfc_soc_info r8a77980_pinmux_info;
extern const struct sh_pfc_soc_info r8a77990_pinmux_info;
extern const struct sh_pfc_soc_info r8a77995_pinmux_info;
extern const struct sh_pfc_soc_info sh7203_pinmux_info;
extern const struct sh_pfc_soc_info sh7264_pinmux_info;
extern const struct sh_pfc_soc_info sh7269_pinmux_info;
extern const struct sh_pfc_soc_info sh73a0_pinmux_info;
extern const struct sh_pfc_soc_info sh7720_pinmux_info;
extern const struct sh_pfc_soc_info sh7722_pinmux_info;
extern const struct sh_pfc_soc_info sh7723_pinmux_info;
extern const struct sh_pfc_soc_info sh7724_pinmux_info;
extern const struct sh_pfc_soc_info sh7734_pinmux_info;
extern const struct sh_pfc_soc_info sh7757_pinmux_info;
extern const struct sh_pfc_soc_info sh7785_pinmux_info;
extern const struct sh_pfc_soc_info sh7786_pinmux_info;
extern const struct sh_pfc_soc_info shx3_pinmux_info;

/* -----------------------------------------------------------------------------
 * Helper macros to create pin and port lists
 */

/*
 * sh_pfc_soc_info pinmux_data array macros
 */

/*
 * Describe generic pinmux data
 *   - data_or_mark: *_DATA or *_MARK enum ID
 *   - ids...: List of enum IDs to associate with data_or_mark
 */
#define PINMUX_DATA(data_or_mark, ids...)	data_or_mark, ids, 0

/*
 * Describe a pinmux configuration without GPIO function that needs
 * configuration in a Peripheral Function Select Register (IPSR)
 *   - ipsr: IPSR field (unused, for documentation purposes only)
 *   - fn: Function name, referring to a field in the IPSR
 */
#define PINMUX_IPSR_NOGP(ipsr, fn)					\
	PINMUX_DATA(fn##_MARK, FN_##fn)

/*
 * Describe a pinmux configuration with GPIO function that needs configuration
 * in both a Peripheral Function Select Register (IPSR) and in a
 * GPIO/Peripheral Function Select Register (GPSR)
 *   - ipsr: IPSR field
 *   - fn: Function name, also referring to the IPSR field
 */
#define PINMUX_IPSR_GPSR(ipsr, fn)					\
	PINMUX_DATA(fn##_MARK, FN_##fn, FN_##ipsr)

/*
 * Describe a pinmux configuration without GPIO function that needs
 * configuration in a Peripheral Function Select Register (IPSR), and where the
 * pinmux function has a representation in a Module Select Register (MOD_SEL).
 *   - ipsr: IPSR field (unused, for documentation purposes only)
 *   - fn: Function name, also referring to the IPSR field
 *   - msel: Module selector
 */
#define PINMUX_IPSR_NOGM(ipsr, fn, msel)				\
	PINMUX_DATA(fn##_MARK, FN_##fn, FN_##msel)

/*
 * Describe a pinmux configuration with GPIO function where the pinmux function
 * has no representation in a Peripheral Function Select Register (IPSR), but
 * instead solely depends on a group selection.
 *   - gpsr: GPSR field
 *   - fn: Function name, also referring to the GPSR field
 *   - gsel: Group selector
 */
#define PINMUX_IPSR_NOFN(gpsr, fn, gsel)				\
	PINMUX_DATA(fn##_MARK, FN_##gpsr, FN_##gsel)

/*
 * Describe a pinmux configuration with GPIO function that needs configuration
 * in both a Peripheral Function Select Register (IPSR) and a GPIO/Peripheral
 * Function Select Register (GPSR), and where the pinmux function has a
 * representation in a Module Select Register (MOD_SEL).
 *   - ipsr: IPSR field
 *   - fn: Function name, also referring to the IPSR field
 *   - msel: Module selector
 */
#define PINMUX_IPSR_MSEL(ipsr, fn, msel)				\
	PINMUX_DATA(fn##_MARK, FN_##msel, FN_##fn, FN_##ipsr)

/*
<<<<<<< HEAD
=======
 * Describe a pinmux configuration similar to PINMUX_IPSR_MSEL, but with
 * an additional select register that controls physical multiplexing
 * with another pin.
 *   - ipsr: IPSR field
 *   - fn: Function name, also referring to the IPSR field
 *   - psel: Physical multiplexing selector
 *   - msel: Module selector
 */
#define PINMUX_IPSR_PHYS_MSEL(ipsr, fn, psel, msel) \
	PINMUX_DATA(fn##_MARK, FN_##psel, FN_##msel, FN_##fn, FN_##ipsr)

/*
 * Describe a pinmux configuration in which a pin is physically multiplexed
 * with other pins.
 *   - ipsr: IPSR field (unused, for documentation purposes only)
 *   - fn: Function name
 *   - psel: Physical multiplexing selector
 */
#define PINMUX_IPSR_PHYS(ipsr, fn, psel) \
	PINMUX_DATA(fn##_MARK, FN_##psel)

/*
>>>>>>> 407d19ab
 * Describe a pinmux configuration for a single-function pin with GPIO
 * capability.
 *   - fn: Function name
 */
#define PINMUX_SINGLE(fn)						\
	PINMUX_DATA(fn##_MARK, FN_##fn)

/*
 * GP port style (32 ports banks)
 */

#define PORT_GP_CFG_1(bank, pin, fn, sfx, cfg)				\
	fn(bank, pin, GP_##bank##_##pin, sfx, cfg)
#define PORT_GP_1(bank, pin, fn, sfx)	PORT_GP_CFG_1(bank, pin, fn, sfx, 0)

#define PORT_GP_CFG_4(bank, fn, sfx, cfg)				\
	PORT_GP_CFG_1(bank, 0,  fn, sfx, cfg),				\
	PORT_GP_CFG_1(bank, 1,  fn, sfx, cfg),				\
	PORT_GP_CFG_1(bank, 2,  fn, sfx, cfg),				\
	PORT_GP_CFG_1(bank, 3,  fn, sfx, cfg)
#define PORT_GP_4(bank, fn, sfx)	PORT_GP_CFG_4(bank, fn, sfx, 0)

#define PORT_GP_CFG_6(bank, fn, sfx, cfg)				\
	PORT_GP_CFG_4(bank, fn, sfx, cfg),				\
	PORT_GP_CFG_1(bank, 4,  fn, sfx, cfg),				\
	PORT_GP_CFG_1(bank, 5,  fn, sfx, cfg)
#define PORT_GP_6(bank, fn, sfx)	PORT_GP_CFG_6(bank, fn, sfx, 0)

#define PORT_GP_CFG_8(bank, fn, sfx, cfg)				\
	PORT_GP_CFG_6(bank, fn, sfx, cfg),				\
	PORT_GP_CFG_1(bank, 6,  fn, sfx, cfg),				\
	PORT_GP_CFG_1(bank, 7,  fn, sfx, cfg)
#define PORT_GP_8(bank, fn, sfx)	PORT_GP_CFG_8(bank, fn, sfx, 0)

#define PORT_GP_CFG_9(bank, fn, sfx, cfg)				\
	PORT_GP_CFG_8(bank, fn, sfx, cfg),				\
	PORT_GP_CFG_1(bank, 8,  fn, sfx, cfg)
#define PORT_GP_9(bank, fn, sfx)	PORT_GP_CFG_9(bank, fn, sfx, 0)

#define PORT_GP_CFG_10(bank, fn, sfx, cfg)				\
	PORT_GP_CFG_9(bank, fn, sfx, cfg),				\
	PORT_GP_CFG_1(bank, 9,  fn, sfx, cfg)
#define PORT_GP_10(bank, fn, sfx)	PORT_GP_CFG_10(bank, fn, sfx, 0)

#define PORT_GP_CFG_11(bank, fn, sfx, cfg)				\
	PORT_GP_CFG_10(bank, fn, sfx, cfg),				\
	PORT_GP_CFG_1(bank, 10, fn, sfx, cfg)
#define PORT_GP_11(bank, fn, sfx)	PORT_GP_CFG_11(bank, fn, sfx, 0)

#define PORT_GP_CFG_12(bank, fn, sfx, cfg)				\
	PORT_GP_CFG_11(bank, fn, sfx, cfg),				\
	PORT_GP_CFG_1(bank, 11, fn, sfx, cfg)
#define PORT_GP_12(bank, fn, sfx)	PORT_GP_CFG_12(bank, fn, sfx, 0)

#define PORT_GP_CFG_14(bank, fn, sfx, cfg)				\
	PORT_GP_CFG_12(bank, fn, sfx, cfg),				\
	PORT_GP_CFG_1(bank, 12, fn, sfx, cfg),				\
	PORT_GP_CFG_1(bank, 13, fn, sfx, cfg)
#define PORT_GP_14(bank, fn, sfx)	PORT_GP_CFG_14(bank, fn, sfx, 0)

#define PORT_GP_CFG_15(bank, fn, sfx, cfg)				\
	PORT_GP_CFG_14(bank, fn, sfx, cfg),				\
	PORT_GP_CFG_1(bank, 14, fn, sfx, cfg)
#define PORT_GP_15(bank, fn, sfx)	PORT_GP_CFG_15(bank, fn, sfx, 0)

#define PORT_GP_CFG_16(bank, fn, sfx, cfg)				\
	PORT_GP_CFG_15(bank, fn, sfx, cfg),				\
	PORT_GP_CFG_1(bank, 15, fn, sfx, cfg)
#define PORT_GP_16(bank, fn, sfx)	PORT_GP_CFG_16(bank, fn, sfx, 0)

#define PORT_GP_CFG_17(bank, fn, sfx, cfg)				\
	PORT_GP_CFG_16(bank, fn, sfx, cfg),				\
	PORT_GP_CFG_1(bank, 16, fn, sfx, cfg)
#define PORT_GP_17(bank, fn, sfx)	PORT_GP_CFG_17(bank, fn, sfx, 0)

#define PORT_GP_CFG_18(bank, fn, sfx, cfg)				\
	PORT_GP_CFG_17(bank, fn, sfx, cfg),				\
	PORT_GP_CFG_1(bank, 17, fn, sfx, cfg)
#define PORT_GP_18(bank, fn, sfx)	PORT_GP_CFG_18(bank, fn, sfx, 0)

#define PORT_GP_CFG_20(bank, fn, sfx, cfg)				\
	PORT_GP_CFG_18(bank, fn, sfx, cfg),				\
	PORT_GP_CFG_1(bank, 18, fn, sfx, cfg),				\
	PORT_GP_CFG_1(bank, 19, fn, sfx, cfg)
#define PORT_GP_20(bank, fn, sfx)	PORT_GP_CFG_20(bank, fn, sfx, 0)

#define PORT_GP_CFG_21(bank, fn, sfx, cfg)				\
	PORT_GP_CFG_20(bank, fn, sfx, cfg),				\
	PORT_GP_CFG_1(bank, 20, fn, sfx, cfg)
#define PORT_GP_21(bank, fn, sfx)	PORT_GP_CFG_21(bank, fn, sfx, 0)

#define PORT_GP_CFG_22(bank, fn, sfx, cfg)				\
	PORT_GP_CFG_21(bank, fn, sfx, cfg),				\
	PORT_GP_CFG_1(bank, 21, fn, sfx, cfg)
#define PORT_GP_22(bank, fn, sfx)	PORT_GP_CFG_22(bank, fn, sfx, 0)

#define PORT_GP_CFG_23(bank, fn, sfx, cfg)				\
	PORT_GP_CFG_22(bank, fn, sfx, cfg),				\
	PORT_GP_CFG_1(bank, 22, fn, sfx, cfg)
#define PORT_GP_23(bank, fn, sfx)	PORT_GP_CFG_23(bank, fn, sfx, 0)

#define PORT_GP_CFG_24(bank, fn, sfx, cfg)				\
	PORT_GP_CFG_23(bank, fn, sfx, cfg),				\
	PORT_GP_CFG_1(bank, 23, fn, sfx, cfg)
#define PORT_GP_24(bank, fn, sfx)	PORT_GP_CFG_24(bank, fn, sfx, 0)

#define PORT_GP_CFG_25(bank, fn, sfx, cfg)				\
	PORT_GP_CFG_24(bank, fn, sfx, cfg),				\
	PORT_GP_CFG_1(bank, 24, fn, sfx, cfg)
#define PORT_GP_25(bank, fn, sfx)	PORT_GP_CFG_25(bank, fn, sfx, 0)

#define PORT_GP_CFG_26(bank, fn, sfx, cfg)				\
	PORT_GP_CFG_25(bank, fn, sfx, cfg),				\
	PORT_GP_CFG_1(bank, 25, fn, sfx, cfg)
#define PORT_GP_26(bank, fn, sfx)	PORT_GP_CFG_26(bank, fn, sfx, 0)

#define PORT_GP_CFG_28(bank, fn, sfx, cfg)				\
	PORT_GP_CFG_26(bank, fn, sfx, cfg),				\
	PORT_GP_CFG_1(bank, 26, fn, sfx, cfg),				\
	PORT_GP_CFG_1(bank, 27, fn, sfx, cfg)
#define PORT_GP_28(bank, fn, sfx)	PORT_GP_CFG_28(bank, fn, sfx, 0)

#define PORT_GP_CFG_29(bank, fn, sfx, cfg)				\
	PORT_GP_CFG_28(bank, fn, sfx, cfg),				\
	PORT_GP_CFG_1(bank, 28, fn, sfx, cfg)
#define PORT_GP_29(bank, fn, sfx)	PORT_GP_CFG_29(bank, fn, sfx, 0)

#define PORT_GP_CFG_30(bank, fn, sfx, cfg)				\
	PORT_GP_CFG_29(bank, fn, sfx, cfg),				\
	PORT_GP_CFG_1(bank, 29, fn, sfx, cfg)
#define PORT_GP_30(bank, fn, sfx)	PORT_GP_CFG_30(bank, fn, sfx, 0)

#define PORT_GP_CFG_32(bank, fn, sfx, cfg)				\
	PORT_GP_CFG_30(bank, fn, sfx, cfg),				\
	PORT_GP_CFG_1(bank, 30, fn, sfx, cfg),				\
	PORT_GP_CFG_1(bank, 31, fn, sfx, cfg)
#define PORT_GP_32(bank, fn, sfx)	PORT_GP_CFG_32(bank, fn, sfx, 0)

#define PORT_GP_32_REV(bank, fn, sfx)					\
	PORT_GP_1(bank, 31, fn, sfx), PORT_GP_1(bank, 30, fn, sfx),	\
	PORT_GP_1(bank, 29, fn, sfx), PORT_GP_1(bank, 28, fn, sfx),	\
	PORT_GP_1(bank, 27, fn, sfx), PORT_GP_1(bank, 26, fn, sfx),	\
	PORT_GP_1(bank, 25, fn, sfx), PORT_GP_1(bank, 24, fn, sfx),	\
	PORT_GP_1(bank, 23, fn, sfx), PORT_GP_1(bank, 22, fn, sfx),	\
	PORT_GP_1(bank, 21, fn, sfx), PORT_GP_1(bank, 20, fn, sfx),	\
	PORT_GP_1(bank, 19, fn, sfx), PORT_GP_1(bank, 18, fn, sfx),	\
	PORT_GP_1(bank, 17, fn, sfx), PORT_GP_1(bank, 16, fn, sfx),	\
	PORT_GP_1(bank, 15, fn, sfx), PORT_GP_1(bank, 14, fn, sfx),	\
	PORT_GP_1(bank, 13, fn, sfx), PORT_GP_1(bank, 12, fn, sfx),	\
	PORT_GP_1(bank, 11, fn, sfx), PORT_GP_1(bank, 10, fn, sfx),	\
	PORT_GP_1(bank, 9,  fn, sfx), PORT_GP_1(bank, 8,  fn, sfx),	\
	PORT_GP_1(bank, 7,  fn, sfx), PORT_GP_1(bank, 6,  fn, sfx),	\
	PORT_GP_1(bank, 5,  fn, sfx), PORT_GP_1(bank, 4,  fn, sfx),	\
	PORT_GP_1(bank, 3,  fn, sfx), PORT_GP_1(bank, 2,  fn, sfx),	\
	PORT_GP_1(bank, 1,  fn, sfx), PORT_GP_1(bank, 0,  fn, sfx)

/* GP_ALL(suffix) - Expand to a list of GP_#_#_suffix */
#define _GP_ALL(bank, pin, name, sfx, cfg)	name##_##sfx
#define GP_ALL(str)			CPU_ALL_PORT(_GP_ALL, str)

/* PINMUX_GPIO_GP_ALL - Expand to a list of sh_pfc_pin entries */
#define _GP_GPIO(bank, _pin, _name, sfx, cfg)				\
	{								\
		.pin = (bank * 32) + _pin,				\
		.name = __stringify(_name),				\
		.enum_id = _name##_DATA,				\
		.configs = cfg,						\
	}
#define PINMUX_GPIO_GP_ALL()		CPU_ALL_PORT(_GP_GPIO, unused)

/* PINMUX_DATA_GP_ALL -  Expand to a list of name_DATA, name_FN marks */
#define _GP_DATA(bank, pin, name, sfx, cfg)	PINMUX_DATA(name##_DATA, name##_FN)
#define PINMUX_DATA_GP_ALL()		CPU_ALL_PORT(_GP_DATA, unused)

/*
 * PORT style (linear pin space)
 */

#define PORT_1(pn, fn, pfx, sfx) fn(pn, pfx, sfx)

#define PORT_10(pn, fn, pfx, sfx)					  \
	PORT_1(pn,   fn, pfx##0, sfx), PORT_1(pn+1, fn, pfx##1, sfx),	  \
	PORT_1(pn+2, fn, pfx##2, sfx), PORT_1(pn+3, fn, pfx##3, sfx),	  \
	PORT_1(pn+4, fn, pfx##4, sfx), PORT_1(pn+5, fn, pfx##5, sfx),	  \
	PORT_1(pn+6, fn, pfx##6, sfx), PORT_1(pn+7, fn, pfx##7, sfx),	  \
	PORT_1(pn+8, fn, pfx##8, sfx), PORT_1(pn+9, fn, pfx##9, sfx)

#define PORT_90(pn, fn, pfx, sfx)					  \
	PORT_10(pn+10, fn, pfx##1, sfx), PORT_10(pn+20, fn, pfx##2, sfx), \
	PORT_10(pn+30, fn, pfx##3, sfx), PORT_10(pn+40, fn, pfx##4, sfx), \
	PORT_10(pn+50, fn, pfx##5, sfx), PORT_10(pn+60, fn, pfx##6, sfx), \
	PORT_10(pn+70, fn, pfx##7, sfx), PORT_10(pn+80, fn, pfx##8, sfx), \
	PORT_10(pn+90, fn, pfx##9, sfx)

/* PORT_ALL(suffix) - Expand to a list of PORT_#_suffix */
#define _PORT_ALL(pn, pfx, sfx)		pfx##_##sfx
#define PORT_ALL(str)			CPU_ALL_PORT(_PORT_ALL, PORT, str)

/* PINMUX_GPIO - Expand to a sh_pfc_pin entry */
#define PINMUX_GPIO(_pin)						\
	[GPIO_##_pin] = {						\
		.pin = (u16)-1,						\
		.name = __stringify(GPIO_##_pin),			\
		.enum_id = _pin##_DATA,					\
	}

/* SH_PFC_PIN_CFG - Expand to a sh_pfc_pin entry (named PORT#) with config */
#define SH_PFC_PIN_CFG(_pin, cfgs)					\
	{								\
		.pin = _pin,						\
		.name = __stringify(PORT##_pin),			\
		.enum_id = PORT##_pin##_DATA,				\
		.configs = cfgs,					\
	}

/* SH_PFC_PIN_NAMED - Expand to a sh_pfc_pin entry with the given name */
#define SH_PFC_PIN_NAMED(row, col, _name)				\
	{								\
		.pin = PIN_NUMBER(row, col),				\
		.name = __stringify(PIN_##_name),			\
		.configs = SH_PFC_PIN_CFG_NO_GPIO,			\
	}

/* SH_PFC_PIN_NAMED_CFG - Expand to a sh_pfc_pin entry with the given name */
#define SH_PFC_PIN_NAMED_CFG(row, col, _name, cfgs)			\
	{								\
		.pin = PIN_NUMBER(row, col),				\
		.name = __stringify(PIN_##_name),			\
		.configs = SH_PFC_PIN_CFG_NO_GPIO | cfgs,		\
	}

/* PINMUX_DATA_ALL - Expand to a list of PORT_name_DATA, PORT_name_FN0,
 *		     PORT_name_OUT, PORT_name_IN marks
 */
#define _PORT_DATA(pn, pfx, sfx)					\
	PINMUX_DATA(PORT##pfx##_DATA, PORT##pfx##_FN0,			\
		    PORT##pfx##_OUT, PORT##pfx##_IN)
#define PINMUX_DATA_ALL()		CPU_ALL_PORT(_PORT_DATA, , unused)

/* GPIO_FN(name) - Expand to a sh_pfc_pin entry for a function GPIO */
#define PINMUX_GPIO_FN(gpio, base, data_or_mark)			\
	[gpio - (base)] = {						\
		.name = __stringify(gpio),				\
		.enum_id = data_or_mark,				\
	}
#define GPIO_FN(str)							\
	PINMUX_GPIO_FN(GPIO_FN_##str, PINMUX_FN_BASE, str##_MARK)

/*
 * PORTnCR helper macro for SH-Mobile/R-Mobile
 */
#define PORTCR(nr, reg)							\
	{								\
		PINMUX_CFG_REG_VAR("PORT" nr "CR", reg, 8,		\
				   GROUP(2, 2, 1, 3),			\
				   GROUP(				\
			/* PULMD[1:0], handled by .set_bias() */	\
			0, 0, 0, 0,					\
			/* IE and OE */					\
			0, PORT##nr##_OUT, PORT##nr##_IN, 0,		\
			/* SEC, not supported */			\
			0, 0,						\
			/* PTMD[2:0] */					\
			PORT##nr##_FN0, PORT##nr##_FN1,			\
			PORT##nr##_FN2, PORT##nr##_FN3,			\
			PORT##nr##_FN4, PORT##nr##_FN5,			\
			PORT##nr##_FN6, PORT##nr##_FN7			\
		))							\
	}

/*
 * GPIO number helper macro for R-Car
 */
#define RCAR_GP_PIN(bank, pin)		(((bank) * 32) + (pin))

#endif /* __SH_PFC_H */<|MERGE_RESOLUTION|>--- conflicted
+++ resolved
@@ -1,11 +1,8 @@
-/*
+/* SPDX-License-Identifier: GPL-2.0
+ *
  * SuperH Pin Function Controller Support
  *
  * Copyright (c) 2008 Magnus Damm
- *
- * This file is subject to the terms and conditions of the GNU General Public
- * License.  See the file "COPYING" in the main directory of this archive
- * for more details.
  */
 
 #ifndef __SH_PFC_H
@@ -44,7 +41,8 @@
 		.name = #alias,				\
 		.pins = n##_pins,			\
 		.mux = n##_mux,				\
-		.nr_pins = ARRAY_SIZE(n##_pins),	\
+		.nr_pins = ARRAY_SIZE(n##_pins) +	\
+		BUILD_BUG_ON_ZERO(sizeof(n##_pins) != sizeof(n##_mux)), \
 	}
 #define SH_PFC_PIN_GROUP(n)	SH_PFC_PIN_GROUP_ALIAS(n, n)
 
@@ -56,17 +54,31 @@
 };
 
 /*
- * Using union vin_data saves memory occupied by the VIN data pins.
- * VIN_DATA_PIN_GROUP() is  a macro  used  to describe the VIN pin groups
- * in this case.
- */
-#define VIN_DATA_PIN_GROUP(n, s)				\
-	{							\
-		.name = #n#s,					\
-		.pins = n##_pins.data##s,			\
-		.mux = n##_mux.data##s,				\
-		.nr_pins = ARRAY_SIZE(n##_pins.data##s),	\
-	}
+ * Using union vin_data{,12,16} saves memory occupied by the VIN data pins.
+ * VIN_DATA_PIN_GROUP() is a macro used to describe the VIN pin groups
+ * in this case. It accepts an optional 'version' argument used when the
+ * same group can appear on a different set of pins.
+ */
+#define VIN_DATA_PIN_GROUP(n, s, ...)					\
+	{								\
+		.name = #n#s#__VA_ARGS__,				\
+		.pins = n##__VA_ARGS__##_pins.data##s,			\
+		.mux = n##__VA_ARGS__##_mux.data##s,			\
+		.nr_pins = ARRAY_SIZE(n##__VA_ARGS__##_pins.data##s),	\
+	}
+
+union vin_data12 {
+	unsigned int data12[12];
+	unsigned int data10[10];
+	unsigned int data8[8];
+};
+
+union vin_data16 {
+	unsigned int data16[16];
+	unsigned int data12[12];
+	unsigned int data10[10];
+	unsigned int data8[8];
+};
 
 union vin_data {
 	unsigned int data24[24];
@@ -122,11 +134,6 @@
  *          combination of the register field bit values, all wrapped using
  *          the GROUP() macro.
  */
-<<<<<<< HEAD
-#define PINMUX_CFG_REG(name, r, r_width, f_width) \
-	.reg = r, .reg_width = r_width, .field_width = f_width,		\
-	.enum_ids = (const u16 [(r_width / f_width) * (1 << f_width)])
-=======
 #define PINMUX_CFG_REG(name, r, r_width, f_width, ids)			\
 	.reg = r, .reg_width = r_width,					\
 	.field_width = f_width + BUILD_BUG_ON_ZERO(r_width % f_width) +	\
@@ -134,7 +141,6 @@
 			  (r_width / f_width) * (1 << f_width)),	\
 	.enum_ids = (const u16 [(r_width / f_width) * (1 << f_width)])	\
 		{ ids }
->>>>>>> 407d19ab
 
 /*
  * Describe a config register consisting of several fields of different widths
@@ -148,19 +154,11 @@
  *          combination of the register field bit values, all wrapped using
  *          the GROUP() macro.
  */
-<<<<<<< HEAD
-#define PINMUX_CFG_REG_VAR(name, r, r_width, var_fw0, var_fwn...) \
-	.reg = r, .reg_width = r_width,	\
-	.var_field_width = (const u8 [r_width]) \
-		{ var_fw0, var_fwn, 0 }, \
-	.enum_ids = (const u16 [])
-=======
 #define PINMUX_CFG_REG_VAR(name, r, r_width, f_widths, ids)		\
 	.reg = r, .reg_width = r_width,					\
 	.var_field_width = (const u8 []) { f_widths, 0 },		\
 	SET_NR_ENUM_IDS(sizeof((const u16 []) { ids }) / sizeof(u16))	\
 	.enum_ids = (const u16 []) { ids }
->>>>>>> 407d19ab
 
 struct pinmux_drive_reg_field {
 	u16 pin;
@@ -303,8 +301,11 @@
 extern const struct sh_pfc_soc_info r8a73a4_pinmux_info;
 extern const struct sh_pfc_soc_info r8a7740_pinmux_info;
 extern const struct sh_pfc_soc_info r8a7743_pinmux_info;
+extern const struct sh_pfc_soc_info r8a7744_pinmux_info;
 extern const struct sh_pfc_soc_info r8a7745_pinmux_info;
 extern const struct sh_pfc_soc_info r8a77470_pinmux_info;
+extern const struct sh_pfc_soc_info r8a774a1_pinmux_info;
+extern const struct sh_pfc_soc_info r8a774c0_pinmux_info;
 extern const struct sh_pfc_soc_info r8a7778_pinmux_info;
 extern const struct sh_pfc_soc_info r8a7779_pinmux_info;
 extern const struct sh_pfc_soc_info r8a7790_pinmux_info;
@@ -403,8 +404,6 @@
 	PINMUX_DATA(fn##_MARK, FN_##msel, FN_##fn, FN_##ipsr)
 
 /*
-<<<<<<< HEAD
-=======
  * Describe a pinmux configuration similar to PINMUX_IPSR_MSEL, but with
  * an additional select register that controls physical multiplexing
  * with another pin.
@@ -427,7 +426,6 @@
 	PINMUX_DATA(fn##_MARK, FN_##psel)
 
 /*
->>>>>>> 407d19ab
  * Describe a pinmux configuration for a single-function pin with GPIO
  * capability.
  *   - fn: Function name
