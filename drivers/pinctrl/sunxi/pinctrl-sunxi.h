/*
 * Allwinner A1X SoCs pinctrl driver.
 *
 * Copyright (C) 2012 Maxime Ripard
 *
 * Maxime Ripard <maxime.ripard@free-electrons.com>
 *
 * This file is licensed under the terms of the GNU General Public
 * License version 2.  This program is licensed "as is" without any
 * warranty of any kind, whether express or implied.
 */

#ifndef __PINCTRL_SUNXI_H
#define __PINCTRL_SUNXI_H

#include <linux/kernel.h>
#include <linux/spinlock.h>

#define PA_BASE	0
#define PB_BASE	32
#define PC_BASE	64
#define PD_BASE	96
#define PE_BASE	128
#define PF_BASE	160
#define PG_BASE	192
#define PH_BASE	224
#define PI_BASE	256
#define PL_BASE	352
#define PM_BASE	384
#define PN_BASE	416

#define SUNXI_PINCTRL_PIN(bank, pin)		\
	PINCTRL_PIN(P ## bank ## _BASE + (pin), "P" #bank #pin)

#define SUNXI_PIN_NAME_MAX_LEN	5

#define BANK_MEM_SIZE		0x24
#define MUX_REGS_OFFSET		0x0
#define DATA_REGS_OFFSET	0x10
#define DLEVEL_REGS_OFFSET	0x14
#define PULL_REGS_OFFSET	0x1c

#define PINS_PER_BANK		32
#define MUX_PINS_PER_REG	8
#define MUX_PINS_BITS		4
#define MUX_PINS_MASK		0x0f
#define DATA_PINS_PER_REG	32
#define DATA_PINS_BITS		1
#define DATA_PINS_MASK		0x01
#define DLEVEL_PINS_PER_REG	16
#define DLEVEL_PINS_BITS	2
#define DLEVEL_PINS_MASK	0x03
#define PULL_PINS_PER_REG	16
#define PULL_PINS_BITS		2
#define PULL_PINS_MASK		0x03

#define IRQ_PER_BANK		32

#define IRQ_CFG_REG		0x200
#define IRQ_CFG_IRQ_PER_REG		8
#define IRQ_CFG_IRQ_BITS		4
#define IRQ_CFG_IRQ_MASK		((1 << IRQ_CFG_IRQ_BITS) - 1)
#define IRQ_CTRL_REG		0x210
#define IRQ_CTRL_IRQ_PER_REG		32
#define IRQ_CTRL_IRQ_BITS		1
#define IRQ_CTRL_IRQ_MASK		((1 << IRQ_CTRL_IRQ_BITS) - 1)
#define IRQ_STATUS_REG		0x214
#define IRQ_STATUS_IRQ_PER_REG		32
#define IRQ_STATUS_IRQ_BITS		1
#define IRQ_STATUS_IRQ_MASK		((1 << IRQ_STATUS_IRQ_BITS) - 1)

#define IRQ_DEBOUNCE_REG	0x218

#define IRQ_MEM_SIZE		0x20

#define IRQ_EDGE_RISING		0x00
#define IRQ_EDGE_FALLING	0x01
#define IRQ_LEVEL_HIGH		0x02
#define IRQ_LEVEL_LOW		0x03
#define IRQ_EDGE_BOTH		0x04

#define SUN4I_FUNC_INPUT	0
#define SUN4I_FUNC_IRQ		6

#define PINCTRL_SUN5I_A10S	BIT(1)
#define PINCTRL_SUN5I_A13	BIT(2)
#define PINCTRL_SUN5I_GR8	BIT(3)
#define PINCTRL_SUN6I_A31	BIT(4)
#define PINCTRL_SUN6I_A31S	BIT(5)
#define PINCTRL_SUN4I_A10	BIT(6)
#define PINCTRL_SUN7I_A20	BIT(7)
#define PINCTRL_SUN8I_R40	BIT(8)

#define PIO_POW_MOD_SEL_REG	0x340

enum sunxi_desc_bias_voltage {
	BIAS_VOLTAGE_NONE,
	/*
	 * Bias voltage configuration is done through
	 * Pn_GRP_CONFIG registers, as seen on A80 SoC.
	 */
	BIAS_VOLTAGE_GRP_CONFIG,
	/*
	 * Bias voltage is set through PIO_POW_MOD_SEL_REG
	 * register, as seen on H6 SoC, for example.
	 */
	BIAS_VOLTAGE_PIO_POW_MODE_SEL,
};

struct sunxi_desc_function {
	unsigned long	variant;
	const char	*name;
	u8		muxval;
	u8		irqbank;
	u8		irqnum;
};

struct sunxi_desc_pin {
	struct pinctrl_pin_desc		pin;
	unsigned long			variant;
	struct sunxi_desc_function	*functions;
};

struct sunxi_pinctrl_desc {
	const struct sunxi_desc_pin	*pins;
	int				npins;
	unsigned			pin_base;
	unsigned			irq_banks;
	const unsigned int		*irq_bank_map;
	bool				irq_read_needs_mux;
	bool				disable_strict_mode;
<<<<<<< HEAD
=======
	enum sunxi_desc_bias_voltage	io_bias_cfg_variant;
>>>>>>> 407d19ab
};

struct sunxi_pinctrl_function {
	const char	*name;
	const char	**groups;
	unsigned	ngroups;
};

struct sunxi_pinctrl_group {
	const char	*name;
	unsigned	pin;
};

struct sunxi_pinctrl {
	void __iomem			*membase;
	struct gpio_chip		*chip;
	const struct sunxi_pinctrl_desc	*desc;
	struct device			*dev;
	struct irq_domain		*domain;
	struct sunxi_pinctrl_function	*functions;
	unsigned			nfunctions;
	struct sunxi_pinctrl_group	*groups;
	unsigned			ngroups;
	int				*irq;
	unsigned			*irq_array;
	raw_spinlock_t			lock;
	struct pinctrl_dev		*pctl_dev;
	unsigned long			variant;
};

#define SUNXI_PIN(_pin, ...)					\
	{							\
		.pin = _pin,					\
		.functions = (struct sunxi_desc_function[]){	\
			__VA_ARGS__, { } },			\
	}

#define SUNXI_PIN_VARIANT(_pin, _variant, ...)			\
	{							\
		.pin = _pin,					\
		.variant = _variant,				\
		.functions = (struct sunxi_desc_function[]){	\
			__VA_ARGS__, { } },			\
	}

#define SUNXI_FUNCTION(_val, _name)				\
	{							\
		.name = _name,					\
		.muxval = _val,					\
	}

#define SUNXI_FUNCTION_VARIANT(_val, _name, _variant)		\
	{							\
		.name = _name,					\
		.muxval = _val,					\
		.variant = _variant,				\
	}

#define SUNXI_FUNCTION_IRQ(_val, _irq)				\
	{							\
		.name = "irq",					\
		.muxval = _val,					\
		.irqnum = _irq,					\
	}

#define SUNXI_FUNCTION_IRQ_BANK(_val, _bank, _irq)		\
	{							\
		.name = "irq",					\
		.muxval = _val,					\
		.irqbank = _bank,				\
		.irqnum = _irq,					\
	}

/*
 * The sunXi PIO registers are organized as is:
 * 0x00 - 0x0c	Muxing values.
 *		8 pins per register, each pin having a 4bits value
 * 0x10		Pin values
 *		32 bits per register, each pin corresponding to one bit
 * 0x14 - 0x18	Drive level
 *		16 pins per register, each pin having a 2bits value
 * 0x1c - 0x20	Pull-Up values
 *		16 pins per register, each pin having a 2bits value
 *
 * This is for the first bank. Each bank will have the same layout,
 * with an offset being a multiple of 0x24.
 *
 * The following functions calculate from the pin number the register
 * and the bit offset that we should access.
 */
static inline u32 sunxi_mux_reg(u16 pin)
{
	u8 bank = pin / PINS_PER_BANK;
	u32 offset = bank * BANK_MEM_SIZE;
	offset += MUX_REGS_OFFSET;
	offset += pin % PINS_PER_BANK / MUX_PINS_PER_REG * 0x04;
	return round_down(offset, 4);
}

static inline u32 sunxi_mux_offset(u16 pin)
{
	u32 pin_num = pin % MUX_PINS_PER_REG;
	return pin_num * MUX_PINS_BITS;
}

static inline u32 sunxi_data_reg(u16 pin)
{
	u8 bank = pin / PINS_PER_BANK;
	u32 offset = bank * BANK_MEM_SIZE;
	offset += DATA_REGS_OFFSET;
	offset += pin % PINS_PER_BANK / DATA_PINS_PER_REG * 0x04;
	return round_down(offset, 4);
}

static inline u32 sunxi_data_offset(u16 pin)
{
	u32 pin_num = pin % DATA_PINS_PER_REG;
	return pin_num * DATA_PINS_BITS;
}

static inline u32 sunxi_dlevel_reg(u16 pin)
{
	u8 bank = pin / PINS_PER_BANK;
	u32 offset = bank * BANK_MEM_SIZE;
	offset += DLEVEL_REGS_OFFSET;
	offset += pin % PINS_PER_BANK / DLEVEL_PINS_PER_REG * 0x04;
	return round_down(offset, 4);
}

static inline u32 sunxi_dlevel_offset(u16 pin)
{
	u32 pin_num = pin % DLEVEL_PINS_PER_REG;
	return pin_num * DLEVEL_PINS_BITS;
}

static inline u32 sunxi_pull_reg(u16 pin)
{
	u8 bank = pin / PINS_PER_BANK;
	u32 offset = bank * BANK_MEM_SIZE;
	offset += PULL_REGS_OFFSET;
	offset += pin % PINS_PER_BANK / PULL_PINS_PER_REG * 0x04;
	return round_down(offset, 4);
}

static inline u32 sunxi_pull_offset(u16 pin)
{
	u32 pin_num = pin % PULL_PINS_PER_REG;
	return pin_num * PULL_PINS_BITS;
}

static inline u32 sunxi_irq_hw_bank_num(const struct sunxi_pinctrl_desc *desc, u8 bank)
{
	if (!desc->irq_bank_map)
		return bank;
	else
		return desc->irq_bank_map[bank];
}

static inline u32 sunxi_irq_cfg_reg(const struct sunxi_pinctrl_desc *desc,
				    u16 irq)
{
	u8 bank = irq / IRQ_PER_BANK;
	u8 reg = (irq % IRQ_PER_BANK) / IRQ_CFG_IRQ_PER_REG * 0x04;

	return IRQ_CFG_REG +
	       sunxi_irq_hw_bank_num(desc, bank) * IRQ_MEM_SIZE + reg;
}

static inline u32 sunxi_irq_cfg_offset(u16 irq)
{
	u32 irq_num = irq % IRQ_CFG_IRQ_PER_REG;
	return irq_num * IRQ_CFG_IRQ_BITS;
}

static inline u32 sunxi_irq_ctrl_reg_from_bank(const struct sunxi_pinctrl_desc *desc, u8 bank)
{
	return IRQ_CTRL_REG + sunxi_irq_hw_bank_num(desc, bank) * IRQ_MEM_SIZE;
}

static inline u32 sunxi_irq_ctrl_reg(const struct sunxi_pinctrl_desc *desc,
				     u16 irq)
{
	u8 bank = irq / IRQ_PER_BANK;

	return sunxi_irq_ctrl_reg_from_bank(desc, bank);
}

static inline u32 sunxi_irq_ctrl_offset(u16 irq)
{
	u32 irq_num = irq % IRQ_CTRL_IRQ_PER_REG;
	return irq_num * IRQ_CTRL_IRQ_BITS;
}

static inline u32 sunxi_irq_debounce_reg_from_bank(const struct sunxi_pinctrl_desc *desc, u8 bank)
{
	return IRQ_DEBOUNCE_REG +
	       sunxi_irq_hw_bank_num(desc, bank) * IRQ_MEM_SIZE;
}

static inline u32 sunxi_irq_status_reg_from_bank(const struct sunxi_pinctrl_desc *desc, u8 bank)
{
	return IRQ_STATUS_REG +
	       sunxi_irq_hw_bank_num(desc, bank) * IRQ_MEM_SIZE;
}

static inline u32 sunxi_irq_status_reg(const struct sunxi_pinctrl_desc *desc,
				       u16 irq)
{
	u8 bank = irq / IRQ_PER_BANK;

	return sunxi_irq_status_reg_from_bank(desc, bank);
}

static inline u32 sunxi_irq_status_offset(u16 irq)
{
	u32 irq_num = irq % IRQ_STATUS_IRQ_PER_REG;
	return irq_num * IRQ_STATUS_IRQ_BITS;
}

int sunxi_pinctrl_init_with_variant(struct platform_device *pdev,
				    const struct sunxi_pinctrl_desc *desc,
				    unsigned long variant);

#define sunxi_pinctrl_init(_dev, _desc) \
	sunxi_pinctrl_init_with_variant(_dev, _desc, 0)

#endif /* __PINCTRL_SUNXI_H */<|MERGE_RESOLUTION|>--- conflicted
+++ resolved
@@ -79,6 +79,10 @@
 #define IRQ_LEVEL_LOW		0x03
 #define IRQ_EDGE_BOTH		0x04
 
+#define GRP_CFG_REG		0x300
+
+#define IO_BIAS_MASK		GENMASK(3, 0)
+
 #define SUN4I_FUNC_INPUT	0
 #define SUN4I_FUNC_IRQ		6
 
@@ -129,10 +133,7 @@
 	const unsigned int		*irq_bank_map;
 	bool				irq_read_needs_mux;
 	bool				disable_strict_mode;
-<<<<<<< HEAD
-=======
 	enum sunxi_desc_bias_voltage	io_bias_cfg_variant;
->>>>>>> 407d19ab
 };
 
 struct sunxi_pinctrl_function {
@@ -144,6 +145,11 @@
 struct sunxi_pinctrl_group {
 	const char	*name;
 	unsigned	pin;
+};
+
+struct sunxi_pinctrl_regulator {
+	struct regulator	*regulator;
+	refcount_t		refcount;
 };
 
 struct sunxi_pinctrl {
@@ -151,6 +157,7 @@
 	struct gpio_chip		*chip;
 	const struct sunxi_pinctrl_desc	*desc;
 	struct device			*dev;
+	struct sunxi_pinctrl_regulator	regulators[9];
 	struct irq_domain		*domain;
 	struct sunxi_pinctrl_function	*functions;
 	unsigned			nfunctions;
@@ -352,6 +359,13 @@
 	return irq_num * IRQ_STATUS_IRQ_BITS;
 }
 
+static inline u32 sunxi_grp_config_reg(u16 pin)
+{
+	u8 bank = pin / PINS_PER_BANK;
+
+	return GRP_CFG_REG + bank * 0x4;
+}
+
 int sunxi_pinctrl_init_with_variant(struct platform_device *pdev,
 				    const struct sunxi_pinctrl_desc *desc,
 				    unsigned long variant);
