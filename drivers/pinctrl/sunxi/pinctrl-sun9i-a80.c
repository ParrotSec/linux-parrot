/*
 * Allwinner A80 SoCs pinctrl driver.
 *
 * Copyright (C) 2014 Maxime Ripard
 *
 * Maxime Ripard <maxime.ripard@free-electrons.com>
 *
 * This file is licensed under the terms of the GNU General Public
 * License version 2.  This program is licensed "as is" without any
 * warranty of any kind, whether express or implied.
 */

#include <linux/init.h>
#include <linux/platform_device.h>
#include <linux/of.h>
#include <linux/of_device.h>
#include <linux/pinctrl/pinctrl.h>

#include "pinctrl-sunxi.h"

static const struct sunxi_desc_pin sun9i_a80_pins[] = {
	SUNXI_PIN(SUNXI_PINCTRL_PIN(A, 0),
		  SUNXI_FUNCTION(0x0, "gpio_in"),
		  SUNXI_FUNCTION(0x1, "gpio_out"),
		  SUNXI_FUNCTION(0x2, "gmac"),		/* RXD3 */
		  SUNXI_FUNCTION(0x4, "uart1"),		/* TX */
		  SUNXI_FUNCTION_IRQ_BANK(0x6, 0, 0)),	/* PA_EINT0 */
	SUNXI_PIN(SUNXI_PINCTRL_PIN(A, 1),
		  SUNXI_FUNCTION(0x0, "gpio_in"),
		  SUNXI_FUNCTION(0x1, "gpio_out"),
		  SUNXI_FUNCTION(0x2, "gmac"),		/* RXD2 */
		  SUNXI_FUNCTION(0x4, "uart1"),		/* RX */
		  SUNXI_FUNCTION_IRQ_BANK(0x6, 0, 1)),	/* PA_EINT1 */
	SUNXI_PIN(SUNXI_PINCTRL_PIN(A, 2),
		  SUNXI_FUNCTION(0x0, "gpio_in"),
		  SUNXI_FUNCTION(0x1, "gpio_out"),
		  SUNXI_FUNCTION(0x2, "gmac"),		/* RXD1 */
		  SUNXI_FUNCTION(0x4, "uart1"),		/* RTS */
		  SUNXI_FUNCTION_IRQ_BANK(0x6, 0, 2)),	/* PA_EINT2 */
	SUNXI_PIN(SUNXI_PINCTRL_PIN(A, 3),
		  SUNXI_FUNCTION(0x0, "gpio_in"),
		  SUNXI_FUNCTION(0x1, "gpio_out"),
		  SUNXI_FUNCTION(0x2, "gmac"),		/* RXD0 */
		  SUNXI_FUNCTION(0x4, "uart1"),		/* CTS */
		  SUNXI_FUNCTION_IRQ_BANK(0x6, 0, 3)),	/* PA_EINT3 */
	SUNXI_PIN(SUNXI_PINCTRL_PIN(A, 4),
		  SUNXI_FUNCTION(0x0, "gpio_in"),
		  SUNXI_FUNCTION(0x1, "gpio_out"),
		  SUNXI_FUNCTION(0x2, "gmac"),		/* RXCK */
		  SUNXI_FUNCTION(0x4, "uart1"),		/* DTR */
		  SUNXI_FUNCTION_IRQ_BANK(0x6, 0, 4)),	/* PA_EINT4 */
	SUNXI_PIN(SUNXI_PINCTRL_PIN(A, 5),
		  SUNXI_FUNCTION(0x0, "gpio_in"),
		  SUNXI_FUNCTION(0x1, "gpio_out"),
		  SUNXI_FUNCTION(0x2, "gmac"),		/* RXCTL */
		  SUNXI_FUNCTION(0x4, "uart1"),		/* DSR */
		  SUNXI_FUNCTION_IRQ_BANK(0x6, 0, 5)),	/* PA_EINT5 */
	SUNXI_PIN(SUNXI_PINCTRL_PIN(A, 6),
		  SUNXI_FUNCTION(0x0, "gpio_in"),
		  SUNXI_FUNCTION(0x1, "gpio_out"),
		  SUNXI_FUNCTION(0x2, "gmac"),		/* RXERR */
		  SUNXI_FUNCTION(0x4, "uart1"),		/* DCD */
		  SUNXI_FUNCTION_IRQ_BANK(0x6, 0, 6)),	/* PA_EINT6 */
	SUNXI_PIN(SUNXI_PINCTRL_PIN(A, 7),
		  SUNXI_FUNCTION(0x0, "gpio_in"),
		  SUNXI_FUNCTION(0x1, "gpio_out"),
		  SUNXI_FUNCTION(0x2, "gmac"),		/* TXD3 */
		  SUNXI_FUNCTION(0x4, "uart1"),		/* RING */
		  SUNXI_FUNCTION_IRQ_BANK(0x6, 0, 7)),	/* PA_EINT7 */
	SUNXI_PIN(SUNXI_PINCTRL_PIN(A, 8),
		  SUNXI_FUNCTION(0x0, "gpio_in"),
		  SUNXI_FUNCTION(0x1, "gpio_out"),
		  SUNXI_FUNCTION(0x2, "gmac"),		/* TXD2 */
		  SUNXI_FUNCTION(0x4, "eclk"),		/* IN0 */
		  SUNXI_FUNCTION_IRQ_BANK(0x6, 0, 8)),	/* PA_EINT8 */
	SUNXI_PIN(SUNXI_PINCTRL_PIN(A, 9),
		  SUNXI_FUNCTION(0x0, "gpio_in"),
		  SUNXI_FUNCTION(0x1, "gpio_out"),
		  SUNXI_FUNCTION(0x2, "gmac"),		/* TXEN */
		  SUNXI_FUNCTION(0x4, "eclk"),		/* IN1 */
		  SUNXI_FUNCTION_IRQ_BANK(0x6, 0, 9)),	/* PA_EINT9 */
	SUNXI_PIN(SUNXI_PINCTRL_PIN(A, 10),
		  SUNXI_FUNCTION(0x0, "gpio_in"),
		  SUNXI_FUNCTION(0x1, "gpio_out"),
		  SUNXI_FUNCTION(0x2, "gmac"),		/* TXD0 */
		  SUNXI_FUNCTION(0x4, "clk_out_a"),
		  SUNXI_FUNCTION_IRQ_BANK(0x6, 0, 10)),	/* PA_EINT10 */
	SUNXI_PIN(SUNXI_PINCTRL_PIN(A, 11),
		  SUNXI_FUNCTION(0x0, "gpio_in"),
		  SUNXI_FUNCTION(0x1, "gpio_out"),
		  SUNXI_FUNCTION(0x2, "gmac"),		/* MII-CRS */
		  SUNXI_FUNCTION(0x4, "clk_out_b"),
		  SUNXI_FUNCTION_IRQ_BANK(0x6, 0, 11)),	/* PA_EINT11 */
	SUNXI_PIN(SUNXI_PINCTRL_PIN(A, 12),
		  SUNXI_FUNCTION(0x0, "gpio_in"),
		  SUNXI_FUNCTION(0x1, "gpio_out"),
		  SUNXI_FUNCTION(0x2, "gmac"),		/* TXCK */
		  SUNXI_FUNCTION(0x4, "pwm3"),		/* PWM_P */
		  SUNXI_FUNCTION_IRQ_BANK(0x6, 0, 12)),	/* PA_EINT12 */
	SUNXI_PIN(SUNXI_PINCTRL_PIN(A, 13),
		  SUNXI_FUNCTION(0x0, "gpio_in"),
		  SUNXI_FUNCTION(0x1, "gpio_out"),
		  SUNXI_FUNCTION(0x2, "gmac"),		/* RGMII-TXCK / GMII-TXEN */
		  SUNXI_FUNCTION(0x4, "pwm3"),		/* PWM_N */
		  SUNXI_FUNCTION_IRQ_BANK(0x6, 0, 13)),	/* PA_EINT13 */
	SUNXI_PIN(SUNXI_PINCTRL_PIN(A, 14),
		  SUNXI_FUNCTION(0x0, "gpio_in"),
		  SUNXI_FUNCTION(0x1, "gpio_out"),
		  SUNXI_FUNCTION(0x2, "gmac"),		/* MII-TXERR */
		  SUNXI_FUNCTION(0x4, "spi1"),		/* CS0 */
		  SUNXI_FUNCTION_IRQ_BANK(0x6, 0, 14)),	/* PA_EINT14 */
	SUNXI_PIN(SUNXI_PINCTRL_PIN(A, 15),
		  SUNXI_FUNCTION(0x0, "gpio_in"),
		  SUNXI_FUNCTION(0x1, "gpio_out"),
		  SUNXI_FUNCTION(0x2, "gmac"),		/* RGMII-CLKIN / MII-COL */
		  SUNXI_FUNCTION(0x4, "spi1"),		/* CLK */
		  SUNXI_FUNCTION_IRQ_BANK(0x6, 0, 15)),	/* PA_EINT15 */
	SUNXI_PIN(SUNXI_PINCTRL_PIN(A, 16),
		  SUNXI_FUNCTION(0x0, "gpio_in"),
		  SUNXI_FUNCTION(0x1, "gpio_out"),
		  SUNXI_FUNCTION(0x2, "gmac"),		/* EMDC */
		  SUNXI_FUNCTION(0x4, "spi1"),		/* MOSI */
		  SUNXI_FUNCTION_IRQ_BANK(0x6, 0, 16)),	/* PA_EINT16 */
	SUNXI_PIN(SUNXI_PINCTRL_PIN(A, 17),
		  SUNXI_FUNCTION(0x0, "gpio_in"),
		  SUNXI_FUNCTION(0x1, "gpio_out"),
		  SUNXI_FUNCTION(0x2, "gmac"),		/* EMDIO */
		  SUNXI_FUNCTION(0x4, "spi1"),		/* MISO */
		  SUNXI_FUNCTION_IRQ_BANK(0x6, 0, 17)),	/* PA_EINT17 */

	/* Hole */
	SUNXI_PIN(SUNXI_PINCTRL_PIN(B, 5),
		  SUNXI_FUNCTION(0x0, "gpio_in"),
		  SUNXI_FUNCTION(0x1, "gpio_out"),
		  SUNXI_FUNCTION(0x3, "uart3"),		/* TX */
		  SUNXI_FUNCTION_IRQ_BANK(0x6, 1, 5)),	/* PB_EINT5 */
	SUNXI_PIN(SUNXI_PINCTRL_PIN(B, 6),
		  SUNXI_FUNCTION(0x0, "gpio_in"),
		  SUNXI_FUNCTION(0x1, "gpio_out"),
		  SUNXI_FUNCTION(0x3, "uart3"),		/* RX */
		  SUNXI_FUNCTION_IRQ_BANK(0x6, 1, 6)),	/* PB_EINT6 */

	/* Hole */
	SUNXI_PIN(SUNXI_PINCTRL_PIN(B, 14),
		  SUNXI_FUNCTION(0x0, "gpio_in"),
		  SUNXI_FUNCTION(0x1, "gpio_out"),
		  SUNXI_FUNCTION(0x3, "mcsi"),		/* MCLK */
		  SUNXI_FUNCTION_IRQ_BANK(0x6, 1, 14)),	/* PB_EINT14 */
	SUNXI_PIN(SUNXI_PINCTRL_PIN(B, 15),
		  SUNXI_FUNCTION(0x0, "gpio_in"),
		  SUNXI_FUNCTION(0x1, "gpio_out"),
		  SUNXI_FUNCTION(0x3, "mcsi"),		/* SCK */
		  SUNXI_FUNCTION(0x4, "i2c4"),		/* SCK */
		  SUNXI_FUNCTION_IRQ_BANK(0x6, 1, 15)),	/* PB_EINT15 */
	SUNXI_PIN(SUNXI_PINCTRL_PIN(B, 16),
		  SUNXI_FUNCTION(0x0, "gpio_in"),
		  SUNXI_FUNCTION(0x1, "gpio_out"),
		  SUNXI_FUNCTION(0x3, "mcsi"),		/* SDA */
		  SUNXI_FUNCTION(0x4, "i2c4"),		/* SDA */
		  SUNXI_FUNCTION_IRQ_BANK(0x6, 1, 16)),	/* PB_EINT16 */

	/* Hole */
	SUNXI_PIN(SUNXI_PINCTRL_PIN(C, 0),
		  SUNXI_FUNCTION(0x0, "gpio_in"),
		  SUNXI_FUNCTION(0x1, "gpio_out"),
		  SUNXI_FUNCTION(0x2, "nand0"),		/* WE */
		  SUNXI_FUNCTION(0x3, "spi0")),		/* MOSI */
	SUNXI_PIN(SUNXI_PINCTRL_PIN(C, 1),
		  SUNXI_FUNCTION(0x0, "gpio_in"),
		  SUNXI_FUNCTION(0x1, "gpio_out"),
		  SUNXI_FUNCTION(0x2, "nand0"),		/* ALE */
		  SUNXI_FUNCTION(0x3, "spi0")),		/* MISO */
	SUNXI_PIN(SUNXI_PINCTRL_PIN(C, 2),
		  SUNXI_FUNCTION(0x0, "gpio_in"),
		  SUNXI_FUNCTION(0x1, "gpio_out"),
		  SUNXI_FUNCTION(0x2, "nand0"),		/* CLE */
		  SUNXI_FUNCTION(0x3, "spi0")),		/* CLK */
	SUNXI_PIN(SUNXI_PINCTRL_PIN(C, 3),
		  SUNXI_FUNCTION(0x0, "gpio_in"),
		  SUNXI_FUNCTION(0x1, "gpio_out"),
		  SUNXI_FUNCTION(0x2, "nand0")),	/* CE1 */
	SUNXI_PIN(SUNXI_PINCTRL_PIN(C, 4),
		  SUNXI_FUNCTION(0x0, "gpio_in"),
		  SUNXI_FUNCTION(0x1, "gpio_out"),
		  SUNXI_FUNCTION(0x2, "nand0")),	/* CE0 */
	SUNXI_PIN(SUNXI_PINCTRL_PIN(C, 5),
		  SUNXI_FUNCTION(0x0, "gpio_in"),
		  SUNXI_FUNCTION(0x1, "gpio_out"),
		  SUNXI_FUNCTION(0x2, "nand0")),	/* RE */
	SUNXI_PIN(SUNXI_PINCTRL_PIN(C, 6),
		  SUNXI_FUNCTION(0x0, "gpio_in"),
		  SUNXI_FUNCTION(0x1, "gpio_out"),
		  SUNXI_FUNCTION(0x2, "nand0"),		/* RB0 */
		  SUNXI_FUNCTION(0x3, "mmc2")),		/* CMD */
	SUNXI_PIN(SUNXI_PINCTRL_PIN(C, 7),
		  SUNXI_FUNCTION(0x0, "gpio_in"),
		  SUNXI_FUNCTION(0x1, "gpio_out"),
		  SUNXI_FUNCTION(0x2, "nand0"),		/* RB1 */
		  SUNXI_FUNCTION(0x3, "mmc2")),		/* CLK */
	SUNXI_PIN(SUNXI_PINCTRL_PIN(C, 8),
		  SUNXI_FUNCTION(0x0, "gpio_in"),
		  SUNXI_FUNCTION(0x1, "gpio_out"),
		  SUNXI_FUNCTION(0x2, "nand0"),		/* DQ0 */
		  SUNXI_FUNCTION(0x3, "mmc2")),		/* D0 */
	SUNXI_PIN(SUNXI_PINCTRL_PIN(C, 9),
		  SUNXI_FUNCTION(0x0, "gpio_in"),
		  SUNXI_FUNCTION(0x1, "gpio_out"),
		  SUNXI_FUNCTION(0x2, "nand0"),		/* DQ1 */
		  SUNXI_FUNCTION(0x3, "mmc2")),		/* D1 */
	SUNXI_PIN(SUNXI_PINCTRL_PIN(C, 10),
		  SUNXI_FUNCTION(0x0, "gpio_in"),
		  SUNXI_FUNCTION(0x1, "gpio_out"),
		  SUNXI_FUNCTION(0x2, "nand0"),		/* DQ2 */
		  SUNXI_FUNCTION(0x3, "mmc2")),		/* D2 */
	SUNXI_PIN(SUNXI_PINCTRL_PIN(C, 11),
		  SUNXI_FUNCTION(0x0, "gpio_in"),
		  SUNXI_FUNCTION(0x1, "gpio_out"),
		  SUNXI_FUNCTION(0x2, "nand0"),		/* DQ3 */
		  SUNXI_FUNCTION(0x3, "mmc2")),		/* D3 */
	SUNXI_PIN(SUNXI_PINCTRL_PIN(C, 12),
		  SUNXI_FUNCTION(0x0, "gpio_in"),
		  SUNXI_FUNCTION(0x1, "gpio_out"),
		  SUNXI_FUNCTION(0x2, "nand0"),		/* DQ4 */
		  SUNXI_FUNCTION(0x3, "mmc2")),		/* D4 */
	SUNXI_PIN(SUNXI_PINCTRL_PIN(C, 13),
		  SUNXI_FUNCTION(0x0, "gpio_in"),
		  SUNXI_FUNCTION(0x1, "gpio_out"),
		  SUNXI_FUNCTION(0x2, "nand0"),		/* DQ5 */
		  SUNXI_FUNCTION(0x3, "mmc2")),		/* D5 */
	SUNXI_PIN(SUNXI_PINCTRL_PIN(C, 14),
		  SUNXI_FUNCTION(0x0, "gpio_in"),
		  SUNXI_FUNCTION(0x1, "gpio_out"),
		  SUNXI_FUNCTION(0x2, "nand0"),		/* DQ6 */
		  SUNXI_FUNCTION(0x3, "mmc2")),		/* D6 */
	SUNXI_PIN(SUNXI_PINCTRL_PIN(C, 15),
		  SUNXI_FUNCTION(0x0, "gpio_in"),
		  SUNXI_FUNCTION(0x1, "gpio_out"),
		  SUNXI_FUNCTION(0x2, "nand0"),		/* DQ7 */
		  SUNXI_FUNCTION(0x3, "mmc2")),		/* D7 */
	SUNXI_PIN(SUNXI_PINCTRL_PIN(C, 16),
		  SUNXI_FUNCTION(0x0, "gpio_in"),
		  SUNXI_FUNCTION(0x1, "gpio_out"),
		  SUNXI_FUNCTION(0x2, "nand0"),		/* DQS */
		  SUNXI_FUNCTION(0x3, "mmc2")),		/* RST */
	SUNXI_PIN(SUNXI_PINCTRL_PIN(C, 17),
		  SUNXI_FUNCTION(0x0, "gpio_in"),
		  SUNXI_FUNCTION(0x1, "gpio_out"),
		  SUNXI_FUNCTION(0x2, "nand0"),		/* CE2 */
		  SUNXI_FUNCTION(0x3, "nand0_b")),	/* RE */
	SUNXI_PIN(SUNXI_PINCTRL_PIN(C, 18),
		  SUNXI_FUNCTION(0x0, "gpio_in"),
		  SUNXI_FUNCTION(0x1, "gpio_out"),
		  SUNXI_FUNCTION(0x2, "nand0"),		/* CE3 */
		  SUNXI_FUNCTION(0x3, "nand0_b")),	/* DQS */
	SUNXI_PIN(SUNXI_PINCTRL_PIN(C, 19),
		  SUNXI_FUNCTION(0x0, "gpio_in"),
		  SUNXI_FUNCTION(0x1, "gpio_out"),
		  SUNXI_FUNCTION(0x3, "spi0")),		/* CS0 */

	/* Hole */
	SUNXI_PIN(SUNXI_PINCTRL_PIN(D, 0),
		  SUNXI_FUNCTION(0x0, "gpio_in"),
		  SUNXI_FUNCTION(0x1, "gpio_out"),
		  SUNXI_FUNCTION(0x2, "lcd0"),		/* D0 */
		  SUNXI_FUNCTION(0x3, "lvds0")),	/* VP0 */
	SUNXI_PIN(SUNXI_PINCTRL_PIN(D, 1),
		  SUNXI_FUNCTION(0x0, "gpio_in"),
		  SUNXI_FUNCTION(0x1, "gpio_out"),
		  SUNXI_FUNCTION(0x2, "lcd0"),		/* D1 */
		  SUNXI_FUNCTION(0x3, "lvds0")),	/* VN0 */
	SUNXI_PIN(SUNXI_PINCTRL_PIN(D, 2),
		  SUNXI_FUNCTION(0x0, "gpio_in"),
		  SUNXI_FUNCTION(0x1, "gpio_out"),
		  SUNXI_FUNCTION(0x2, "lcd0"),		/* D2 */
		  SUNXI_FUNCTION(0x3, "lvds0")),	/* VP1 */
	SUNXI_PIN(SUNXI_PINCTRL_PIN(D, 3),
		  SUNXI_FUNCTION(0x0, "gpio_in"),
		  SUNXI_FUNCTION(0x1, "gpio_out"),
		  SUNXI_FUNCTION(0x2, "lcd0"),		/* D3 */
		  SUNXI_FUNCTION(0x3, "lvds0")),	/* VN1 */
	SUNXI_PIN(SUNXI_PINCTRL_PIN(D, 4),
		  SUNXI_FUNCTION(0x0, "gpio_in"),
		  SUNXI_FUNCTION(0x1, "gpio_out"),
		  SUNXI_FUNCTION(0x2, "lcd0"),		/* D4 */
		  SUNXI_FUNCTION(0x3, "lvds0")),	/* VP2 */
	SUNXI_PIN(SUNXI_PINCTRL_PIN(D, 5),
		  SUNXI_FUNCTION(0x0, "gpio_in"),
		  SUNXI_FUNCTION(0x1, "gpio_out"),
		  SUNXI_FUNCTION(0x2, "lcd0"),		/* D5 */
		  SUNXI_FUNCTION(0x3, "lvds0")),	/* VN2 */
	SUNXI_PIN(SUNXI_PINCTRL_PIN(D, 6),
		  SUNXI_FUNCTION(0x0, "gpio_in"),
		  SUNXI_FUNCTION(0x1, "gpio_out"),
		  SUNXI_FUNCTION(0x2, "lcd0"),		/* D6 */
		  SUNXI_FUNCTION(0x3, "lvds0")),	/* VPC */
	SUNXI_PIN(SUNXI_PINCTRL_PIN(D, 7),
		  SUNXI_FUNCTION(0x0, "gpio_in"),
		  SUNXI_FUNCTION(0x1, "gpio_out"),
		  SUNXI_FUNCTION(0x2, "lcd0"),		/* D7 */
		  SUNXI_FUNCTION(0x3, "lvds0")),	/* VNC */
	SUNXI_PIN(SUNXI_PINCTRL_PIN(D, 8),
		  SUNXI_FUNCTION(0x0, "gpio_in"),
		  SUNXI_FUNCTION(0x1, "gpio_out"),
		  SUNXI_FUNCTION(0x2, "lcd0"),		/* D8 */
		  SUNXI_FUNCTION(0x3, "lvds0")),	/* VP3 */
	SUNXI_PIN(SUNXI_PINCTRL_PIN(D, 9),
		  SUNXI_FUNCTION(0x0, "gpio_in"),
		  SUNXI_FUNCTION(0x1, "gpio_out"),
		  SUNXI_FUNCTION(0x2, "lcd0"),		/* D9 */
		  SUNXI_FUNCTION(0x3, "lvds0")),	/* VN3 */
	SUNXI_PIN(SUNXI_PINCTRL_PIN(D, 10),
		  SUNXI_FUNCTION(0x0, "gpio_in"),
		  SUNXI_FUNCTION(0x1, "gpio_out"),
		  SUNXI_FUNCTION(0x2, "lcd0"),		/* D10 */
		  SUNXI_FUNCTION(0x3, "lvds1")),	/* VP0 */
	SUNXI_PIN(SUNXI_PINCTRL_PIN(D, 11),
		  SUNXI_FUNCTION(0x0, "gpio_in"),
		  SUNXI_FUNCTION(0x1, "gpio_out"),
		  SUNXI_FUNCTION(0x2, "lcd0"),		/* D11 */
		  SUNXI_FUNCTION(0x3, "lvds1")),	/* VN0 */
	SUNXI_PIN(SUNXI_PINCTRL_PIN(D, 12),
		  SUNXI_FUNCTION(0x0, "gpio_in"),
		  SUNXI_FUNCTION(0x1, "gpio_out"),
		  SUNXI_FUNCTION(0x2, "lcd0"),		/* D12 */
		  SUNXI_FUNCTION(0x3, "lvds1")),	/* VP1 */
	SUNXI_PIN(SUNXI_PINCTRL_PIN(D, 13),
		  SUNXI_FUNCTION(0x0, "gpio_in"),
		  SUNXI_FUNCTION(0x1, "gpio_out"),
		  SUNXI_FUNCTION(0x2, "lcd0"),		/* D13 */
		  SUNXI_FUNCTION(0x3, "lvds1")),	/* VN1 */
	SUNXI_PIN(SUNXI_PINCTRL_PIN(D, 14),
		  SUNXI_FUNCTION(0x0, "gpio_in"),
		  SUNXI_FUNCTION(0x1, "gpio_out"),
		  SUNXI_FUNCTION(0x2, "lcd0"),		/* D14 */
		  SUNXI_FUNCTION(0x3, "lvds1")),	/* VP2 */
	SUNXI_PIN(SUNXI_PINCTRL_PIN(D, 15),
		  SUNXI_FUNCTION(0x0, "gpio_in"),
		  SUNXI_FUNCTION(0x1, "gpio_out"),
		  SUNXI_FUNCTION(0x2, "lcd0"),		/* D15 */
		  SUNXI_FUNCTION(0x3, "lvds1")),	/* VN2 */
	SUNXI_PIN(SUNXI_PINCTRL_PIN(D, 16),
		  SUNXI_FUNCTION(0x0, "gpio_in"),
		  SUNXI_FUNCTION(0x1, "gpio_out"),
		  SUNXI_FUNCTION(0x2, "lcd0"),		/* D16 */
		  SUNXI_FUNCTION(0x3, "lvds1")),	/* VPC */
	SUNXI_PIN(SUNXI_PINCTRL_PIN(D, 17),
		  SUNXI_FUNCTION(0x0, "gpio_in"),
		  SUNXI_FUNCTION(0x1, "gpio_out"),
		  SUNXI_FUNCTION(0x2, "lcd0"),		/* D17 */
		  SUNXI_FUNCTION(0x3, "lvds1")),	/* VNC */
	SUNXI_PIN(SUNXI_PINCTRL_PIN(D, 18),
		  SUNXI_FUNCTION(0x0, "gpio_in"),
		  SUNXI_FUNCTION(0x1, "gpio_out"),
		  SUNXI_FUNCTION(0x2, "lcd0"),		/* D18 */
		  SUNXI_FUNCTION(0x3, "lvds1")),	/* VP3 */
	SUNXI_PIN(SUNXI_PINCTRL_PIN(D, 19),
		  SUNXI_FUNCTION(0x0, "gpio_in"),
		  SUNXI_FUNCTION(0x1, "gpio_out"),
		  SUNXI_FUNCTION(0x2, "lcd0"),		/* D19 */
		  SUNXI_FUNCTION(0x3, "lvds1")),	/* VN3 */
	SUNXI_PIN(SUNXI_PINCTRL_PIN(D, 20),
		  SUNXI_FUNCTION(0x0, "gpio_in"),
		  SUNXI_FUNCTION(0x1, "gpio_out"),
		  SUNXI_FUNCTION(0x2, "lcd0")),		/* D20 */
	SUNXI_PIN(SUNXI_PINCTRL_PIN(D, 21),
		  SUNXI_FUNCTION(0x0, "gpio_in"),
		  SUNXI_FUNCTION(0x1, "gpio_out"),
		  SUNXI_FUNCTION(0x2, "lcd0")),		/* D21 */
	SUNXI_PIN(SUNXI_PINCTRL_PIN(D, 22),
		  SUNXI_FUNCTION(0x0, "gpio_in"),
		  SUNXI_FUNCTION(0x1, "gpio_out"),
		  SUNXI_FUNCTION(0x2, "lcd0")),		/* D22 */
	SUNXI_PIN(SUNXI_PINCTRL_PIN(D, 23),
		  SUNXI_FUNCTION(0x0, "gpio_in"),
		  SUNXI_FUNCTION(0x1, "gpio_out"),
		  SUNXI_FUNCTION(0x2, "lcd0")),		/* D23 */
	SUNXI_PIN(SUNXI_PINCTRL_PIN(D, 24),
		  SUNXI_FUNCTION(0x0, "gpio_in"),
		  SUNXI_FUNCTION(0x1, "gpio_out"),
		  SUNXI_FUNCTION(0x2, "lcd0")),		/* CLK */
	SUNXI_PIN(SUNXI_PINCTRL_PIN(D, 25),
		  SUNXI_FUNCTION(0x0, "gpio_in"),
		  SUNXI_FUNCTION(0x1, "gpio_out"),
		  SUNXI_FUNCTION(0x2, "lcd0")),		/* DE */
	SUNXI_PIN(SUNXI_PINCTRL_PIN(D, 26),
		  SUNXI_FUNCTION(0x0, "gpio_in"),
		  SUNXI_FUNCTION(0x1, "gpio_out"),
		  SUNXI_FUNCTION(0x2, "lcd0")),		/* HSYNC */
	SUNXI_PIN(SUNXI_PINCTRL_PIN(D, 27),
		  SUNXI_FUNCTION(0x0, "gpio_in"),
		  SUNXI_FUNCTION(0x1, "gpio_out"),
		  SUNXI_FUNCTION(0x2, "lcd0")),		/* VSYNC */

	/* Hole */
	SUNXI_PIN(SUNXI_PINCTRL_PIN(E, 0),
		  SUNXI_FUNCTION(0x0, "gpio_in"),
		  SUNXI_FUNCTION(0x1, "gpio_out"),
		  SUNXI_FUNCTION(0x2, "csi"),		/* PCLK */
		  SUNXI_FUNCTION(0x3, "ts"),		/* CLK */
		  SUNXI_FUNCTION_IRQ_BANK(0x6, 2, 0)),	/* PE_EINT0 */
	SUNXI_PIN(SUNXI_PINCTRL_PIN(E, 1),
		  SUNXI_FUNCTION(0x0, "gpio_in"),
		  SUNXI_FUNCTION(0x1, "gpio_out"),
		  SUNXI_FUNCTION(0x2, "csi"),		/* MCLK */
		  SUNXI_FUNCTION(0x3, "ts"),		/* ERR */
		  SUNXI_FUNCTION_IRQ_BANK(0x6, 2, 1)),	/* PE_EINT1 */
	SUNXI_PIN(SUNXI_PINCTRL_PIN(E, 2),
		  SUNXI_FUNCTION(0x0, "gpio_in"),
		  SUNXI_FUNCTION(0x1, "gpio_out"),
		  SUNXI_FUNCTION(0x2, "csi"),		/* HSYNC */
		  SUNXI_FUNCTION(0x3, "ts"),		/* SYNC */
		  SUNXI_FUNCTION_IRQ_BANK(0x6, 2, 2)),	/* PE_EINT2 */
	SUNXI_PIN(SUNXI_PINCTRL_PIN(E, 3),
		  SUNXI_FUNCTION(0x0, "gpio_in"),
		  SUNXI_FUNCTION(0x1, "gpio_out"),
		  SUNXI_FUNCTION(0x2, "csi"),		/* VSYNC */
		  SUNXI_FUNCTION(0x3, "ts"),		/* DVLD */
		  SUNXI_FUNCTION_IRQ_BANK(0x6, 2, 3)),	/* PE_EINT3 */
	SUNXI_PIN(SUNXI_PINCTRL_PIN(E, 4),
		  SUNXI_FUNCTION(0x0, "gpio_in"),
		  SUNXI_FUNCTION(0x1, "gpio_out"),
		  SUNXI_FUNCTION(0x2, "csi"),		/* D0 */
		  SUNXI_FUNCTION(0x3, "spi2"),		/* CS0 */
		  SUNXI_FUNCTION(0x4, "uart5"),		/* TX */
		  SUNXI_FUNCTION_IRQ_BANK(0x6, 2, 4)),	/* PE_EINT4 */
	SUNXI_PIN(SUNXI_PINCTRL_PIN(E, 5),
		  SUNXI_FUNCTION(0x0, "gpio_in"),
		  SUNXI_FUNCTION(0x1, "gpio_out"),
		  SUNXI_FUNCTION(0x2, "csi"),		/* D1 */
		  SUNXI_FUNCTION(0x3, "spi2"),		/* CLK */
		  SUNXI_FUNCTION(0x4, "uart5"),		/* RX */
		  SUNXI_FUNCTION_IRQ_BANK(0x6, 2, 5)),	/* PE_EINT5 */
	SUNXI_PIN(SUNXI_PINCTRL_PIN(E, 6),
		  SUNXI_FUNCTION(0x0, "gpio_in"),
		  SUNXI_FUNCTION(0x1, "gpio_out"),
		  SUNXI_FUNCTION(0x2, "csi"),		/* D2 */
		  SUNXI_FUNCTION(0x3, "spi2"),		/* MOSI */
		  SUNXI_FUNCTION(0x4, "uart5"),		/* RTS */
		  SUNXI_FUNCTION_IRQ_BANK(0x6, 2, 6)),	/* PE_EINT6 */
	SUNXI_PIN(SUNXI_PINCTRL_PIN(E, 7),
		  SUNXI_FUNCTION(0x0, "gpio_in"),
		  SUNXI_FUNCTION(0x1, "gpio_out"),
		  SUNXI_FUNCTION(0x2, "csi"),		/* D3 */
		  SUNXI_FUNCTION(0x3, "spi2"),		/* MISO */
		  SUNXI_FUNCTION(0x4, "uart5"),		/* CTS */
		  SUNXI_FUNCTION_IRQ_BANK(0x6, 2, 7)),	/* PE_EINT7 */
	SUNXI_PIN(SUNXI_PINCTRL_PIN(E, 8),
		  SUNXI_FUNCTION(0x0, "gpio_in"),
		  SUNXI_FUNCTION(0x1, "gpio_out"),
		  SUNXI_FUNCTION(0x2, "csi"),		/* D4 */
		  SUNXI_FUNCTION(0x3, "ts"),		/* D0 */
		  SUNXI_FUNCTION_IRQ_BANK(0x6, 2, 8)),	/* PE_EINT8 */
	SUNXI_PIN(SUNXI_PINCTRL_PIN(E, 9),
		  SUNXI_FUNCTION(0x0, "gpio_in"),
		  SUNXI_FUNCTION(0x1, "gpio_out"),
		  SUNXI_FUNCTION(0x2, "csi"),		/* D5 */
		  SUNXI_FUNCTION(0x3, "ts"),		/* D1 */
		  SUNXI_FUNCTION_IRQ_BANK(0x6, 2, 9)),	/* PE_EINT9 */
	SUNXI_PIN(SUNXI_PINCTRL_PIN(E, 10),
		  SUNXI_FUNCTION(0x0, "gpio_in"),
		  SUNXI_FUNCTION(0x1, "gpio_out"),
		  SUNXI_FUNCTION(0x2, "csi"),		/* D6 */
		  SUNXI_FUNCTION(0x3, "ts"),		/* D2 */
		  SUNXI_FUNCTION_IRQ_BANK(0x6, 2, 10)),	/* PE_EINT10 */
	SUNXI_PIN(SUNXI_PINCTRL_PIN(E, 11),
		  SUNXI_FUNCTION(0x0, "gpio_in"),
		  SUNXI_FUNCTION(0x1, "gpio_out"),
		  SUNXI_FUNCTION(0x2, "csi"),		/* D7 */
		  SUNXI_FUNCTION(0x3, "ts"),		/* D3 */
		  SUNXI_FUNCTION_IRQ_BANK(0x6, 2, 11)),	/* PE_EINT11 */
	SUNXI_PIN(SUNXI_PINCTRL_PIN(E, 12),
		  SUNXI_FUNCTION(0x0, "gpio_in"),
		  SUNXI_FUNCTION(0x1, "gpio_out"),
		  SUNXI_FUNCTION(0x2, "csi"),		/* D8 */
		  SUNXI_FUNCTION(0x3, "ts"),		/* D4 */
		  SUNXI_FUNCTION_IRQ_BANK(0x6, 2, 12)),	/* PE_EINT12 */
	SUNXI_PIN(SUNXI_PINCTRL_PIN(E, 13),
		  SUNXI_FUNCTION(0x0, "gpio_in"),
		  SUNXI_FUNCTION(0x1, "gpio_out"),
		  SUNXI_FUNCTION(0x2, "csi"),		/* D9 */
		  SUNXI_FUNCTION(0x3, "ts"),		/* D5 */
		  SUNXI_FUNCTION_IRQ_BANK(0x6, 2, 13)),	/* PE_EINT13 */
	SUNXI_PIN(SUNXI_PINCTRL_PIN(E, 14),
		  SUNXI_FUNCTION(0x0, "gpio_in"),
		  SUNXI_FUNCTION(0x1, "gpio_out"),
		  SUNXI_FUNCTION(0x2, "csi"),		/* D10 */
		  SUNXI_FUNCTION(0x3, "ts"),		/* D6 */
		  SUNXI_FUNCTION_IRQ_BANK(0x6, 2, 14)),	/* PE_EINT14 */
	SUNXI_PIN(SUNXI_PINCTRL_PIN(E, 15),
		  SUNXI_FUNCTION(0x0, "gpio_in"),
		  SUNXI_FUNCTION(0x1, "gpio_out"),
		  SUNXI_FUNCTION(0x2, "csi"),		/* D11 */
		  SUNXI_FUNCTION(0x3, "ts"),		/* D7 */
		  SUNXI_FUNCTION_IRQ_BANK(0x6, 2, 15)),	/* PE_EINT15 */
	SUNXI_PIN(SUNXI_PINCTRL_PIN(E, 16),
		  SUNXI_FUNCTION(0x0, "gpio_in"),
		  SUNXI_FUNCTION(0x1, "gpio_out"),
		  SUNXI_FUNCTION(0x2, "csi"),		/* SCK */
		  SUNXI_FUNCTION(0x3, "i2c4"),		/* SCK */
		  SUNXI_FUNCTION_IRQ_BANK(0x6, 2, 16)),	/* PE_EINT16 */
	SUNXI_PIN(SUNXI_PINCTRL_PIN(E, 17),
		  SUNXI_FUNCTION(0x0, "gpio_in"),
		  SUNXI_FUNCTION(0x1, "gpio_out"),
		  SUNXI_FUNCTION(0x2, "csi"),		/* SDA */
		  SUNXI_FUNCTION(0x3, "i2c4"),		/* SDA */
		  SUNXI_FUNCTION_IRQ_BANK(0x6, 2, 17)),	/* PE_EINT17 */

	/* Hole */
	SUNXI_PIN(SUNXI_PINCTRL_PIN(F, 0),
		  SUNXI_FUNCTION(0x0, "gpio_in"),
		  SUNXI_FUNCTION(0x1, "gpio_out"),
		  SUNXI_FUNCTION(0x2, "mmc0")),		/* D1 */
	SUNXI_PIN(SUNXI_PINCTRL_PIN(F, 1),
		  SUNXI_FUNCTION(0x0, "gpio_in"),
		  SUNXI_FUNCTION(0x1, "gpio_out"),
		  SUNXI_FUNCTION(0x2, "mmc0")),		/* D0 */
	SUNXI_PIN(SUNXI_PINCTRL_PIN(F, 2),
		  SUNXI_FUNCTION(0x0, "gpio_in"),
		  SUNXI_FUNCTION(0x1, "gpio_out"),
		  SUNXI_FUNCTION(0x2, "mmc0"),		/* CLK */
		  SUNXI_FUNCTION(0x4, "uart0")),	/* TX */
	SUNXI_PIN(SUNXI_PINCTRL_PIN(F, 3),
		  SUNXI_FUNCTION(0x0, "gpio_in"),
		  SUNXI_FUNCTION(0x1, "gpio_out"),
		  SUNXI_FUNCTION(0x2, "mmc0")),		/* CMD */
	SUNXI_PIN(SUNXI_PINCTRL_PIN(F, 4),
		  SUNXI_FUNCTION(0x0, "gpio_in"),
		  SUNXI_FUNCTION(0x1, "gpio_out"),
		  SUNXI_FUNCTION(0x2, "mmc0"),		/* D3 */
		  SUNXI_FUNCTION(0x4, "uart0")),	/* RX */
	SUNXI_PIN(SUNXI_PINCTRL_PIN(F, 5),
		  SUNXI_FUNCTION(0x0, "gpio_in"),
		  SUNXI_FUNCTION(0x1, "gpio_out"),
		  SUNXI_FUNCTION(0x2, "mmc0")),		/* D2 */

	/* Hole */
	SUNXI_PIN(SUNXI_PINCTRL_PIN(G, 0),
		  SUNXI_FUNCTION(0x0, "gpio_in"),
		  SUNXI_FUNCTION(0x1, "gpio_out"),
		  SUNXI_FUNCTION(0x2, "mmc1"),		/* CLK */
		  SUNXI_FUNCTION_IRQ_BANK(0x6, 3, 0)),	/* PG_EINT0 */
	SUNXI_PIN(SUNXI_PINCTRL_PIN(G, 1),
		  SUNXI_FUNCTION(0x0, "gpio_in"),
		  SUNXI_FUNCTION(0x1, "gpio_out"),
		  SUNXI_FUNCTION(0x2, "mmc1"),		/* CMD */
		  SUNXI_FUNCTION_IRQ_BANK(0x6, 3, 1)),	/* PG_EINT1 */
	SUNXI_PIN(SUNXI_PINCTRL_PIN(G, 2),
		  SUNXI_FUNCTION(0x0, "gpio_in"),
		  SUNXI_FUNCTION(0x1, "gpio_out"),
		  SUNXI_FUNCTION(0x2, "mmc1"),		/* D0 */
		  SUNXI_FUNCTION_IRQ_BANK(0x6, 3, 2)),	/* PG_EINT2 */
	SUNXI_PIN(SUNXI_PINCTRL_PIN(G, 3),
		  SUNXI_FUNCTION(0x0, "gpio_in"),
		  SUNXI_FUNCTION(0x1, "gpio_out"),
		  SUNXI_FUNCTION(0x2, "mmc1"),		/* D1 */
		  SUNXI_FUNCTION_IRQ_BANK(0x6, 3, 3)),	/* PG_EINT3 */
	SUNXI_PIN(SUNXI_PINCTRL_PIN(G, 4),
		  SUNXI_FUNCTION(0x0, "gpio_in"),
		  SUNXI_FUNCTION(0x1, "gpio_out"),
		  SUNXI_FUNCTION(0x2, "mmc1"),		/* D2 */
		  SUNXI_FUNCTION_IRQ_BANK(0x6, 3, 4)),	/* PG_EINT4 */
	SUNXI_PIN(SUNXI_PINCTRL_PIN(G, 5),
		  SUNXI_FUNCTION(0x0, "gpio_in"),
		  SUNXI_FUNCTION(0x1, "gpio_out"),
		  SUNXI_FUNCTION(0x2, "mmc1"),		/* D3 */
		  SUNXI_FUNCTION_IRQ_BANK(0x6, 3, 5)),	/* PG_EINT5 */
	SUNXI_PIN(SUNXI_PINCTRL_PIN(G, 6),
		  SUNXI_FUNCTION(0x0, "gpio_in"),
		  SUNXI_FUNCTION(0x1, "gpio_out"),
		  SUNXI_FUNCTION(0x2, "uart2"),		/* TX */
		  SUNXI_FUNCTION_IRQ_BANK(0x6, 3, 6)),	/* PG_EINT6 */
	SUNXI_PIN(SUNXI_PINCTRL_PIN(G, 7),
		  SUNXI_FUNCTION(0x0, "gpio_in"),
		  SUNXI_FUNCTION(0x1, "gpio_out"),
		  SUNXI_FUNCTION(0x2, "uart2"),		/* RX */
		  SUNXI_FUNCTION_IRQ_BANK(0x6, 3, 7)),	/* PG_EINT7 */
	SUNXI_PIN(SUNXI_PINCTRL_PIN(G, 8),
		  SUNXI_FUNCTION(0x0, "gpio_in"),
		  SUNXI_FUNCTION(0x1, "gpio_out"),
		  SUNXI_FUNCTION(0x2, "uart2"),		/* RTS */
		  SUNXI_FUNCTION_IRQ_BANK(0x6, 3, 8)),	/* PG_EINT8 */
	SUNXI_PIN(SUNXI_PINCTRL_PIN(G, 9),
		  SUNXI_FUNCTION(0x0, "gpio_in"),
		  SUNXI_FUNCTION(0x1, "gpio_out"),
		  SUNXI_FUNCTION(0x2, "uart2"),		/* CTS */
		  SUNXI_FUNCTION_IRQ_BANK(0x6, 3, 9)),	/* PG_EINT9 */
	SUNXI_PIN(SUNXI_PINCTRL_PIN(G, 10),
		  SUNXI_FUNCTION(0x0, "gpio_in"),
		  SUNXI_FUNCTION(0x1, "gpio_out"),
		  SUNXI_FUNCTION(0x2, "i2c3"),		/* SCK */
		  SUNXI_FUNCTION_IRQ_BANK(0x6, 3, 10)),	/* PG_EINT10 */
	SUNXI_PIN(SUNXI_PINCTRL_PIN(G, 11),
		  SUNXI_FUNCTION(0x0, "gpio_in"),
		  SUNXI_FUNCTION(0x1, "gpio_out"),
		  SUNXI_FUNCTION(0x2, "i2c3"),		/* SDA */
		  SUNXI_FUNCTION_IRQ_BANK(0x6, 3, 11)),	/* PG_EINT11 */
	SUNXI_PIN(SUNXI_PINCTRL_PIN(G, 12),
		  SUNXI_FUNCTION(0x0, "gpio_in"),
		  SUNXI_FUNCTION(0x1, "gpio_out"),
		  SUNXI_FUNCTION(0x2, "uart4"),		/* TX */
		  SUNXI_FUNCTION_IRQ_BANK(0x6, 3, 12)),	/* PG_EINT12 */
	SUNXI_PIN(SUNXI_PINCTRL_PIN(G, 13),
		  SUNXI_FUNCTION(0x0, "gpio_in"),
		  SUNXI_FUNCTION(0x1, "gpio_out"),
		  SUNXI_FUNCTION(0x2, "uart4"),		/* RX */
		  SUNXI_FUNCTION_IRQ_BANK(0x6, 3, 13)),	/* PG_EINT13 */
	SUNXI_PIN(SUNXI_PINCTRL_PIN(G, 14),
		  SUNXI_FUNCTION(0x0, "gpio_in"),
		  SUNXI_FUNCTION(0x1, "gpio_out"),
		  SUNXI_FUNCTION(0x2, "uart4"),		/* RTS */
		  SUNXI_FUNCTION_IRQ_BANK(0x6, 3, 14)),	/* PG_EINT14 */
	SUNXI_PIN(SUNXI_PINCTRL_PIN(G, 15),
		  SUNXI_FUNCTION(0x0, "gpio_in"),
		  SUNXI_FUNCTION(0x1, "gpio_out"),
		  SUNXI_FUNCTION(0x2, "uart4"),		/* CTS */
		  SUNXI_FUNCTION_IRQ_BANK(0x6, 3, 15)),	/* PG_EINT15 */

	/* Hole */
	SUNXI_PIN(SUNXI_PINCTRL_PIN(H, 0),
		  SUNXI_FUNCTION(0x0, "gpio_in"),
		  SUNXI_FUNCTION(0x1, "gpio_out"),
		  SUNXI_FUNCTION(0x2, "i2c0")),		/* SCK */
	SUNXI_PIN(SUNXI_PINCTRL_PIN(H, 1),
		  SUNXI_FUNCTION(0x0, "gpio_in"),
		  SUNXI_FUNCTION(0x1, "gpio_out"),
		  SUNXI_FUNCTION(0x2, "i2c0")),		/* SDA */
	SUNXI_PIN(SUNXI_PINCTRL_PIN(H, 2),
		  SUNXI_FUNCTION(0x0, "gpio_in"),
		  SUNXI_FUNCTION(0x1, "gpio_out"),
		  SUNXI_FUNCTION(0x2, "i2c1")),		/* SCK */
	SUNXI_PIN(SUNXI_PINCTRL_PIN(H, 3),
		  SUNXI_FUNCTION(0x0, "gpio_in"),
		  SUNXI_FUNCTION(0x1, "gpio_out"),
		  SUNXI_FUNCTION(0x2, "i2c1")),		/* SDA */
	SUNXI_PIN(SUNXI_PINCTRL_PIN(H, 4),
		  SUNXI_FUNCTION(0x0, "gpio_in"),
		  SUNXI_FUNCTION(0x1, "gpio_out"),
		  SUNXI_FUNCTION(0x2, "i2c2")),		/* SCK */
	SUNXI_PIN(SUNXI_PINCTRL_PIN(H, 5),
		  SUNXI_FUNCTION(0x0, "gpio_in"),
		  SUNXI_FUNCTION(0x1, "gpio_out"),
		  SUNXI_FUNCTION(0x2, "i2c2")),		/* SDA */
	SUNXI_PIN(SUNXI_PINCTRL_PIN(H, 6),
		  SUNXI_FUNCTION(0x0, "gpio_in"),
		  SUNXI_FUNCTION(0x1, "gpio_out"),
		  SUNXI_FUNCTION(0x2, "pwm0")),

	/* Hole */
	SUNXI_PIN(SUNXI_PINCTRL_PIN(H, 8),
		  SUNXI_FUNCTION(0x0, "gpio_in"),
		  SUNXI_FUNCTION(0x1, "gpio_out"),
		  SUNXI_FUNCTION(0x3, "pwm1"),		/* Positive */
		  SUNXI_FUNCTION_IRQ_BANK(0x6, 4, 8)),	/* PH_EINT8 */
	SUNXI_PIN(SUNXI_PINCTRL_PIN(H, 9),
		  SUNXI_FUNCTION(0x0, "gpio_in"),
		  SUNXI_FUNCTION(0x1, "gpio_out"),
		  SUNXI_FUNCTION(0x3, "pwm1"),		/* Negative */
		  SUNXI_FUNCTION_IRQ_BANK(0x6, 4, 9)),	/* PH_EINT9 */
	SUNXI_PIN(SUNXI_PINCTRL_PIN(H, 10),
		  SUNXI_FUNCTION(0x0, "gpio_in"),
		  SUNXI_FUNCTION(0x1, "gpio_out"),
		  SUNXI_FUNCTION(0x3, "pwm2"),		/* Positive */
		  SUNXI_FUNCTION_IRQ_BANK(0x6, 4, 10)),	/* PH_EINT10 */
	SUNXI_PIN(SUNXI_PINCTRL_PIN(H, 11),
		  SUNXI_FUNCTION(0x0, "gpio_in"),
		  SUNXI_FUNCTION(0x1, "gpio_out"),
		  SUNXI_FUNCTION(0x3, "pwm2"),		/* Negative */
		  SUNXI_FUNCTION_IRQ_BANK(0x6, 4, 11)),	/* PH_EINT12 */
	SUNXI_PIN(SUNXI_PINCTRL_PIN(H, 12),
		  SUNXI_FUNCTION(0x0, "gpio_in"),
		  SUNXI_FUNCTION(0x1, "gpio_out"),
		  SUNXI_FUNCTION(0x2, "uart0"),		/* TX */
		  SUNXI_FUNCTION(0x3, "spi3"),		/* CS2 */
		  SUNXI_FUNCTION_IRQ_BANK(0x6, 4, 12)),	/* PH_EINT12 */
	SUNXI_PIN(SUNXI_PINCTRL_PIN(H, 13),
		  SUNXI_FUNCTION(0x0, "gpio_in"),
		  SUNXI_FUNCTION(0x1, "gpio_out"),
		  SUNXI_FUNCTION(0x2, "uart0"),		/* RX */
		  SUNXI_FUNCTION(0x3, "spi3"),		/* CS2 */
		  SUNXI_FUNCTION_IRQ_BANK(0x6, 4, 13)),	/* PH_EINT13 */
	SUNXI_PIN(SUNXI_PINCTRL_PIN(H, 14),
		  SUNXI_FUNCTION(0x0, "gpio_in"),
		  SUNXI_FUNCTION(0x1, "gpio_out"),
		  SUNXI_FUNCTION(0x2, "spi3"),		/* CLK */
		  SUNXI_FUNCTION_IRQ_BANK(0x6, 4, 14)),	/* PH_EINT14 */
	SUNXI_PIN(SUNXI_PINCTRL_PIN(H, 15),
		  SUNXI_FUNCTION(0x0, "gpio_in"),
		  SUNXI_FUNCTION(0x1, "gpio_out"),
		  SUNXI_FUNCTION(0x2, "spi3"),		/* MOSI */
		  SUNXI_FUNCTION_IRQ_BANK(0x6, 4, 15)),	/* PH_EINT15 */
	SUNXI_PIN(SUNXI_PINCTRL_PIN(H, 16),
		  SUNXI_FUNCTION(0x0, "gpio_in"),
		  SUNXI_FUNCTION(0x1, "gpio_out"),
		  SUNXI_FUNCTION(0x2, "spi3"),		/* MISO */
		  SUNXI_FUNCTION_IRQ_BANK(0x6, 4, 16)),	/* PH_EINT16 */
	SUNXI_PIN(SUNXI_PINCTRL_PIN(H, 17),
		  SUNXI_FUNCTION(0x0, "gpio_in"),
		  SUNXI_FUNCTION(0x1, "gpio_out"),
		  SUNXI_FUNCTION(0x2, "spi3"),		/* CS0 */
		  SUNXI_FUNCTION_IRQ_BANK(0x6, 4, 17)),	/* PH_EINT17 */
	SUNXI_PIN(SUNXI_PINCTRL_PIN(H, 18),
		  SUNXI_FUNCTION(0x0, "gpio_in"),
		  SUNXI_FUNCTION(0x1, "gpio_out"),
		  SUNXI_FUNCTION(0x2, "spi3"),		/* CS1 */
		  SUNXI_FUNCTION_IRQ_BANK(0x6, 4, 18)),	/* PH_EINT18 */
	SUNXI_PIN(SUNXI_PINCTRL_PIN(H, 19),
		  SUNXI_FUNCTION(0x0, "gpio_in"),
		  SUNXI_FUNCTION(0x1, "gpio_out"),
		  SUNXI_FUNCTION(0x2, "hdmi")),		/* SCL */
	SUNXI_PIN(SUNXI_PINCTRL_PIN(H, 20),
		  SUNXI_FUNCTION(0x0, "gpio_in"),
		  SUNXI_FUNCTION(0x1, "gpio_out"),
		  SUNXI_FUNCTION(0x2, "hdmi")),		/* SDA */
	SUNXI_PIN(SUNXI_PINCTRL_PIN(H, 21),
		  SUNXI_FUNCTION(0x0, "gpio_in"),
		  SUNXI_FUNCTION(0x1, "gpio_out"),
		  SUNXI_FUNCTION(0x2, "hdmi")),		/* CEC */
};

static const struct sunxi_pinctrl_desc sun9i_a80_pinctrl_data = {
	.pins = sun9i_a80_pins,
	.npins = ARRAY_SIZE(sun9i_a80_pins),
	.irq_banks = 5,
	.disable_strict_mode = true,
<<<<<<< HEAD
=======
	.io_bias_cfg_variant = BIAS_VOLTAGE_GRP_CONFIG,
>>>>>>> 407d19ab
};

static int sun9i_a80_pinctrl_probe(struct platform_device *pdev)
{
	return sunxi_pinctrl_init(pdev,
				  &sun9i_a80_pinctrl_data);
}

static const struct of_device_id sun9i_a80_pinctrl_match[] = {
	{ .compatible = "allwinner,sun9i-a80-pinctrl", },
	{}
};

static struct platform_driver sun9i_a80_pinctrl_driver = {
	.probe	= sun9i_a80_pinctrl_probe,
	.driver	= {
		.name		= "sun9i-a80-pinctrl",
		.of_match_table	= sun9i_a80_pinctrl_match,
	},
};
builtin_platform_driver(sun9i_a80_pinctrl_driver);<|MERGE_RESOLUTION|>--- conflicted
+++ resolved
@@ -722,10 +722,7 @@
 	.npins = ARRAY_SIZE(sun9i_a80_pins),
 	.irq_banks = 5,
 	.disable_strict_mode = true,
-<<<<<<< HEAD
-=======
 	.io_bias_cfg_variant = BIAS_VOLTAGE_GRP_CONFIG,
->>>>>>> 407d19ab
 };
 
 static int sun9i_a80_pinctrl_probe(struct platform_device *pdev)
