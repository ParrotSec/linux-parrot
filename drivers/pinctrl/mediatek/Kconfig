--- conflicted
+++ resolved
@@ -4,10 +4,29 @@
 
 config EINT_MTK
 	bool "MediaTek External Interrupt Support"
-	depends on PINCTRL_MTK || PINCTRL_MT7622 || COMPILE_TEST
+	depends on PINCTRL_MTK || PINCTRL_MTK_MOORE || PINCTRL_MTK_PARIS || COMPILE_TEST
+	select GPIOLIB
 	select IRQ_DOMAIN
 
 config PINCTRL_MTK
+	bool
+	depends on OF
+	select PINMUX
+	select GENERIC_PINCONF
+	select GPIOLIB
+	select EINT_MTK
+	select OF_GPIO
+
+config PINCTRL_MTK_MOORE
+	bool
+	depends on OF
+	select GENERIC_PINCONF
+	select GENERIC_PINCTRL_GROUPS
+	select GENERIC_PINMUX_FUNCTIONS
+	select GPIOLIB
+	select OF_GPIO
+
+config PINCTRL_MTK_PARIS
 	bool
 	depends on OF
 	select PINMUX
@@ -23,6 +42,20 @@
 	depends on OF
 	default MACH_MT2701
 	select PINCTRL_MTK
+
+config PINCTRL_MT7623
+	bool "Mediatek MT7623 pin control with generic binding"
+	depends on MACH_MT7623 || COMPILE_TEST
+	depends on OF
+	default MACH_MT7623
+	select PINCTRL_MTK_MOORE
+
+config PINCTRL_MT7629
+	bool "Mediatek MT7629 pin control"
+	depends on MACH_MT7629 || COMPILE_TEST
+	depends on OF
+	default MACH_MT7629
+	select PINCTRL_MTK_MOORE
 
 config PINCTRL_MT8135
 	bool "Mediatek MT8135 pin control"
@@ -46,15 +79,26 @@
 	default ARM64 && ARCH_MEDIATEK
 	select PINCTRL_MTK
 
+config PINCTRL_MT6765
+	bool "Mediatek MT6765 pin control"
+	depends on OF
+	depends on ARM64 || COMPILE_TEST
+	default ARM64 && ARCH_MEDIATEK
+	select PINCTRL_MTK_PARIS
+
+config PINCTRL_MT6797
+	bool "Mediatek MT6797 pin control"
+	depends on OF
+	depends on ARM64 || COMPILE_TEST
+	default ARM64 && ARCH_MEDIATEK
+	select PINCTRL_MTK_PARIS
+
 config PINCTRL_MT7622
 	bool "MediaTek MT7622 pin control"
 	depends on OF
 	depends on ARM64 || COMPILE_TEST
-	select GENERIC_PINCONF
-	select GENERIC_PINCTRL_GROUPS
-	select GENERIC_PINMUX_FUNCTIONS
-	select GPIOLIB
-	select OF_GPIO
+	default ARM64 && ARCH_MEDIATEK
+	select PINCTRL_MTK_MOORE
 
 config PINCTRL_MT8173
 	bool "Mediatek MT8173 pin control"
@@ -63,8 +107,6 @@
 	default ARM64 && ARCH_MEDIATEK
 	select PINCTRL_MTK
 
-<<<<<<< HEAD
-=======
 config PINCTRL_MT8183
 	bool "Mediatek MT8183 pin control"
 	depends on OF
@@ -79,7 +121,6 @@
 	default ARM64 && ARCH_MEDIATEK
 	select PINCTRL_MTK
 
->>>>>>> 407d19ab
 # For PMIC
 config PINCTRL_MT6397
 	bool "Mediatek MT6397 pin control"
