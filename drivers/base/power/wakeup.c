--- conflicted
+++ resolved
@@ -4,10 +4,7 @@
  *
  * Copyright (c) 2010 Rafael J. Wysocki <rjw@sisk.pl>, Novell Inc.
  */
-<<<<<<< HEAD
-=======
 #define pr_fmt(fmt) "PM: " fmt
->>>>>>> 407d19ab
 
 #include <linux/device.h>
 #include <linux/slab.h>
@@ -108,22 +105,6 @@
 	return ws;
 }
 EXPORT_SYMBOL_GPL(wakeup_source_create);
-
-/**
- * wakeup_source_drop - Prepare a struct wakeup_source object for destruction.
- * @ws: Wakeup source to prepare for destruction.
- *
- * Callers must ensure that __pm_stay_awake() or __pm_wakeup_event() will never
- * be run in parallel with this function for the same wakeup source object.
- */
-void wakeup_source_drop(struct wakeup_source *ws)
-{
-	if (!ws)
-		return;
-
-	__pm_relax(ws);
-}
-EXPORT_SYMBOL_GPL(wakeup_source_drop);
 
 /*
  * Record wakeup_source statistics being deleted into a dummy wakeup_source.
@@ -164,7 +145,7 @@
 	if (!ws)
 		return;
 
-	wakeup_source_drop(ws);
+	__pm_relax(ws);
 	wakeup_source_record(ws);
 	kfree_const(ws->name);
 	kfree(ws);
@@ -792,7 +773,7 @@
 EXPORT_SYMBOL_GPL(pm_wakeup_ws_event);
 
 /**
- * pm_wakeup_event - Notify the PM core of a wakeup event.
+ * pm_wakeup_dev_event - Notify the PM core of a wakeup event.
  * @dev: Device the wakeup event is related to.
  * @msec: Anticipated event processing time (in milliseconds).
  * @hard: If set, abort suspends in progress and wake up from suspend-to-idle.
@@ -862,11 +843,7 @@
 	raw_spin_unlock_irqrestore(&events_lock, flags);
 
 	if (ret) {
-<<<<<<< HEAD
-		pr_debug("PM: Wakeup pending, aborting suspend\n");
-=======
 		pm_pr_dbg("Wakeup pending, aborting suspend\n");
->>>>>>> 407d19ab
 		pm_print_active_wakeup_sources();
 	}
 
