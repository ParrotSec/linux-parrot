// SPDX-License-Identifier: GPL-2.0
/*
 * drivers/base/power/main.c - Where the driver meets power management.
 *
 * Copyright (c) 2003 Patrick Mochel
 * Copyright (c) 2003 Open Source Development Lab
 *
 * The driver model core calls device_pm_add() when a device is registered.
 * This will initialize the embedded device_pm_info object in the device
 * and add it to the list of power-controlled devices. sysfs entries for
 * controlling device power management will also be added.
 *
 * A separate list is used for keeping track of power info, because the power
 * domain dependencies may differ from the ancestral dependencies that the
 * subsystem list maintains.
 */

#include <linux/device.h>
#include <linux/export.h>
#include <linux/mutex.h>
#include <linux/pm.h>
#include <linux/pm_runtime.h>
#include <linux/pm-trace.h>
#include <linux/pm_wakeirq.h>
#include <linux/interrupt.h>
#include <linux/sched.h>
#include <linux/sched/debug.h>
#include <linux/async.h>
#include <linux/suspend.h>
#include <trace/events/power.h>
#include <linux/cpufreq.h>
#include <linux/cpuidle.h>
#include <linux/timer.h>

#include "../base.h"
#include "power.h"

typedef int (*pm_callback_t)(struct device *);

/*
 * The entries in the dpm_list list are in a depth first order, simply
 * because children are guaranteed to be discovered after parents, and
 * are inserted at the back of the list on discovery.
 *
 * Since device_pm_add() may be called with a device lock held,
 * we must never try to acquire a device lock while holding
 * dpm_list_mutex.
 */

LIST_HEAD(dpm_list);
static LIST_HEAD(dpm_prepared_list);
static LIST_HEAD(dpm_suspended_list);
static LIST_HEAD(dpm_late_early_list);
static LIST_HEAD(dpm_noirq_list);

struct suspend_stats suspend_stats;
static DEFINE_MUTEX(dpm_list_mtx);
static pm_message_t pm_transition;

static int async_error;

static const char *pm_verb(int event)
{
	switch (event) {
	case PM_EVENT_SUSPEND:
		return "suspend";
	case PM_EVENT_RESUME:
		return "resume";
	case PM_EVENT_FREEZE:
		return "freeze";
	case PM_EVENT_QUIESCE:
		return "quiesce";
	case PM_EVENT_HIBERNATE:
		return "hibernate";
	case PM_EVENT_THAW:
		return "thaw";
	case PM_EVENT_RESTORE:
		return "restore";
	case PM_EVENT_RECOVER:
		return "recover";
	default:
		return "(unknown PM event)";
	}
}

/**
 * device_pm_sleep_init - Initialize system suspend-related device fields.
 * @dev: Device object being initialized.
 */
void device_pm_sleep_init(struct device *dev)
{
	dev->power.is_prepared = false;
	dev->power.is_suspended = false;
	dev->power.is_noirq_suspended = false;
	dev->power.is_late_suspended = false;
	init_completion(&dev->power.completion);
	complete_all(&dev->power.completion);
	dev->power.wakeup = NULL;
	INIT_LIST_HEAD(&dev->power.entry);
}

/**
 * device_pm_lock - Lock the list of active devices used by the PM core.
 */
void device_pm_lock(void)
{
	mutex_lock(&dpm_list_mtx);
}

/**
 * device_pm_unlock - Unlock the list of active devices used by the PM core.
 */
void device_pm_unlock(void)
{
	mutex_unlock(&dpm_list_mtx);
}

/**
 * device_pm_add - Add a device to the PM core's list of active devices.
 * @dev: Device to add to the list.
 */
void device_pm_add(struct device *dev)
{
	pr_debug("PM: Adding info for %s:%s\n",
		 dev->bus ? dev->bus->name : "No Bus", dev_name(dev));
	device_pm_check_callbacks(dev);
	mutex_lock(&dpm_list_mtx);
	if (dev->parent && dev->parent->power.is_prepared)
		dev_warn(dev, "parent %s should not be sleeping\n",
			dev_name(dev->parent));
	list_add_tail(&dev->power.entry, &dpm_list);
	dev->power.in_dpm_list = true;
	mutex_unlock(&dpm_list_mtx);
}

/**
 * device_pm_remove - Remove a device from the PM core's list of active devices.
 * @dev: Device to be removed from the list.
 */
void device_pm_remove(struct device *dev)
{
	pr_debug("PM: Removing info for %s:%s\n",
		 dev->bus ? dev->bus->name : "No Bus", dev_name(dev));
	complete_all(&dev->power.completion);
	mutex_lock(&dpm_list_mtx);
	list_del_init(&dev->power.entry);
	dev->power.in_dpm_list = false;
	mutex_unlock(&dpm_list_mtx);
	device_wakeup_disable(dev);
	pm_runtime_remove(dev);
	device_pm_check_callbacks(dev);
}

/**
 * device_pm_move_before - Move device in the PM core's list of active devices.
 * @deva: Device to move in dpm_list.
 * @devb: Device @deva should come before.
 */
void device_pm_move_before(struct device *deva, struct device *devb)
{
	pr_debug("PM: Moving %s:%s before %s:%s\n",
		 deva->bus ? deva->bus->name : "No Bus", dev_name(deva),
		 devb->bus ? devb->bus->name : "No Bus", dev_name(devb));
	/* Delete deva from dpm_list and reinsert before devb. */
	list_move_tail(&deva->power.entry, &devb->power.entry);
}

/**
 * device_pm_move_after - Move device in the PM core's list of active devices.
 * @deva: Device to move in dpm_list.
 * @devb: Device @deva should come after.
 */
void device_pm_move_after(struct device *deva, struct device *devb)
{
	pr_debug("PM: Moving %s:%s after %s:%s\n",
		 deva->bus ? deva->bus->name : "No Bus", dev_name(deva),
		 devb->bus ? devb->bus->name : "No Bus", dev_name(devb));
	/* Delete deva from dpm_list and reinsert after devb. */
	list_move(&deva->power.entry, &devb->power.entry);
}

/**
 * device_pm_move_last - Move device to end of the PM core's list of devices.
 * @dev: Device to move in dpm_list.
 */
void device_pm_move_last(struct device *dev)
{
	pr_debug("PM: Moving %s:%s to end of list\n",
		 dev->bus ? dev->bus->name : "No Bus", dev_name(dev));
	list_move_tail(&dev->power.entry, &dpm_list);
}

static ktime_t initcall_debug_start(struct device *dev, void *cb)
{
	if (!pm_print_times_enabled)
		return 0;

	dev_info(dev, "calling %pS @ %i, parent: %s\n", cb,
		 task_pid_nr(current),
		 dev->parent ? dev_name(dev->parent) : "none");
	return ktime_get();
}

static void initcall_debug_report(struct device *dev, ktime_t calltime,
				  void *cb, int error)
{
	ktime_t rettime;
	s64 nsecs;

	if (!pm_print_times_enabled)
		return;

	rettime = ktime_get();
	nsecs = (s64) ktime_to_ns(ktime_sub(rettime, calltime));

	dev_info(dev, "%pS returned %d after %Ld usecs\n", cb, error,
		 (unsigned long long)nsecs >> 10);
}

/**
 * dpm_wait - Wait for a PM operation to complete.
 * @dev: Device to wait for.
 * @async: If unset, wait only if the device's power.async_suspend flag is set.
 */
static void dpm_wait(struct device *dev, bool async)
{
	if (!dev)
		return;

	if (async || (pm_async_enabled && dev->power.async_suspend))
		wait_for_completion(&dev->power.completion);
}

static int dpm_wait_fn(struct device *dev, void *async_ptr)
{
	dpm_wait(dev, *((bool *)async_ptr));
	return 0;
}

static void dpm_wait_for_children(struct device *dev, bool async)
{
       device_for_each_child(dev, &async, dpm_wait_fn);
}

static void dpm_wait_for_suppliers(struct device *dev, bool async)
{
	struct device_link *link;
	int idx;

	idx = device_links_read_lock();

	/*
	 * If the supplier goes away right after we've checked the link to it,
	 * we'll wait for its completion to change the state, but that's fine,
	 * because the only things that will block as a result are the SRCU
	 * callbacks freeing the link objects for the links in the list we're
	 * walking.
	 */
	list_for_each_entry_rcu(link, &dev->links.suppliers, c_node)
		if (READ_ONCE(link->status) != DL_STATE_DORMANT)
			dpm_wait(link->supplier, async);

	device_links_read_unlock(idx);
}

static void dpm_wait_for_superior(struct device *dev, bool async)
{
	dpm_wait(dev->parent, async);
	dpm_wait_for_suppliers(dev, async);
}

static void dpm_wait_for_consumers(struct device *dev, bool async)
{
	struct device_link *link;
	int idx;

	idx = device_links_read_lock();

	/*
	 * The status of a device link can only be changed from "dormant" by a
	 * probe, but that cannot happen during system suspend/resume.  In
	 * theory it can change to "dormant" at that time, but then it is
	 * reasonable to wait for the target device anyway (eg. if it goes
	 * away, it's better to wait for it to go away completely and then
	 * continue instead of trying to continue in parallel with its
	 * unregistration).
	 */
	list_for_each_entry_rcu(link, &dev->links.consumers, s_node)
		if (READ_ONCE(link->status) != DL_STATE_DORMANT)
			dpm_wait(link->consumer, async);

	device_links_read_unlock(idx);
}

static void dpm_wait_for_subordinate(struct device *dev, bool async)
{
	dpm_wait_for_children(dev, async);
	dpm_wait_for_consumers(dev, async);
}

/**
 * pm_op - Return the PM operation appropriate for given PM event.
 * @ops: PM operations to choose from.
 * @state: PM transition of the system being carried out.
 */
static pm_callback_t pm_op(const struct dev_pm_ops *ops, pm_message_t state)
{
	switch (state.event) {
#ifdef CONFIG_SUSPEND
	case PM_EVENT_SUSPEND:
		return ops->suspend;
	case PM_EVENT_RESUME:
		return ops->resume;
#endif /* CONFIG_SUSPEND */
#ifdef CONFIG_HIBERNATE_CALLBACKS
	case PM_EVENT_FREEZE:
	case PM_EVENT_QUIESCE:
		return ops->freeze;
	case PM_EVENT_HIBERNATE:
		return ops->poweroff;
	case PM_EVENT_THAW:
	case PM_EVENT_RECOVER:
		return ops->thaw;
		break;
	case PM_EVENT_RESTORE:
		return ops->restore;
#endif /* CONFIG_HIBERNATE_CALLBACKS */
	}

	return NULL;
}

/**
 * pm_late_early_op - Return the PM operation appropriate for given PM event.
 * @ops: PM operations to choose from.
 * @state: PM transition of the system being carried out.
 *
 * Runtime PM is disabled for @dev while this function is being executed.
 */
static pm_callback_t pm_late_early_op(const struct dev_pm_ops *ops,
				      pm_message_t state)
{
	switch (state.event) {
#ifdef CONFIG_SUSPEND
	case PM_EVENT_SUSPEND:
		return ops->suspend_late;
	case PM_EVENT_RESUME:
		return ops->resume_early;
#endif /* CONFIG_SUSPEND */
#ifdef CONFIG_HIBERNATE_CALLBACKS
	case PM_EVENT_FREEZE:
	case PM_EVENT_QUIESCE:
		return ops->freeze_late;
	case PM_EVENT_HIBERNATE:
		return ops->poweroff_late;
	case PM_EVENT_THAW:
	case PM_EVENT_RECOVER:
		return ops->thaw_early;
	case PM_EVENT_RESTORE:
		return ops->restore_early;
#endif /* CONFIG_HIBERNATE_CALLBACKS */
	}

	return NULL;
}

/**
 * pm_noirq_op - Return the PM operation appropriate for given PM event.
 * @ops: PM operations to choose from.
 * @state: PM transition of the system being carried out.
 *
 * The driver of @dev will not receive interrupts while this function is being
 * executed.
 */
static pm_callback_t pm_noirq_op(const struct dev_pm_ops *ops, pm_message_t state)
{
	switch (state.event) {
#ifdef CONFIG_SUSPEND
	case PM_EVENT_SUSPEND:
		return ops->suspend_noirq;
	case PM_EVENT_RESUME:
		return ops->resume_noirq;
#endif /* CONFIG_SUSPEND */
#ifdef CONFIG_HIBERNATE_CALLBACKS
	case PM_EVENT_FREEZE:
	case PM_EVENT_QUIESCE:
		return ops->freeze_noirq;
	case PM_EVENT_HIBERNATE:
		return ops->poweroff_noirq;
	case PM_EVENT_THAW:
	case PM_EVENT_RECOVER:
		return ops->thaw_noirq;
	case PM_EVENT_RESTORE:
		return ops->restore_noirq;
#endif /* CONFIG_HIBERNATE_CALLBACKS */
	}

	return NULL;
}

static void pm_dev_dbg(struct device *dev, pm_message_t state, const char *info)
{
	dev_dbg(dev, "%s%s%s\n", info, pm_verb(state.event),
		((state.event & PM_EVENT_SLEEP) && device_may_wakeup(dev)) ?
		", may wakeup" : "");
}

static void pm_dev_err(struct device *dev, pm_message_t state, const char *info,
			int error)
{
	printk(KERN_ERR "PM: Device %s failed to %s%s: error %d\n",
		dev_name(dev), pm_verb(state.event), info, error);
}

static void dpm_show_time(ktime_t starttime, pm_message_t state, int error,
			  const char *info)
{
	ktime_t calltime;
	u64 usecs64;
	int usecs;

	calltime = ktime_get();
	usecs64 = ktime_to_ns(ktime_sub(calltime, starttime));
	do_div(usecs64, NSEC_PER_USEC);
	usecs = usecs64;
	if (usecs == 0)
		usecs = 1;

	pm_pr_dbg("%s%s%s of devices %s after %ld.%03ld msecs\n",
		  info ?: "", info ? " " : "", pm_verb(state.event),
		  error ? "aborted" : "complete",
		  usecs / USEC_PER_MSEC, usecs % USEC_PER_MSEC);
}

static int dpm_run_callback(pm_callback_t cb, struct device *dev,
			    pm_message_t state, const char *info)
{
	ktime_t calltime;
	int error;

	if (!cb)
		return 0;

	calltime = initcall_debug_start(dev, cb);

	pm_dev_dbg(dev, state, info);
	trace_device_pm_callback_start(dev, info, state.event);
	error = cb(dev);
	trace_device_pm_callback_end(dev, error);
	suspend_report_result(cb, error);

	initcall_debug_report(dev, calltime, cb, error);

	return error;
}

#ifdef CONFIG_DPM_WATCHDOG
struct dpm_watchdog {
	struct device		*dev;
	struct task_struct	*tsk;
	struct timer_list	timer;
};

#define DECLARE_DPM_WATCHDOG_ON_STACK(wd) \
	struct dpm_watchdog wd

/**
 * dpm_watchdog_handler - Driver suspend / resume watchdog handler.
 * @t: The timer that PM watchdog depends on.
 *
 * Called when a driver has timed out suspending or resuming.
 * There's not much we can do here to recover so panic() to
 * capture a crash-dump in pstore.
 */
static void dpm_watchdog_handler(struct timer_list *t)
{
	struct dpm_watchdog *wd = from_timer(wd, t, timer);

	dev_emerg(wd->dev, "**** DPM device timeout ****\n");
	show_stack(wd->tsk, NULL);
	panic("%s %s: unrecoverable failure\n",
		dev_driver_string(wd->dev), dev_name(wd->dev));
}

/**
 * dpm_watchdog_set - Enable pm watchdog for given device.
 * @wd: Watchdog. Must be allocated on the stack.
 * @dev: Device to handle.
 */
static void dpm_watchdog_set(struct dpm_watchdog *wd, struct device *dev)
{
	struct timer_list *timer = &wd->timer;

	wd->dev = dev;
	wd->tsk = current;

	timer_setup_on_stack(timer, dpm_watchdog_handler, 0);
	/* use same timeout value for both suspend and resume */
	timer->expires = jiffies + HZ * CONFIG_DPM_WATCHDOG_TIMEOUT;
	add_timer(timer);
}

/**
 * dpm_watchdog_clear - Disable suspend/resume watchdog.
 * @wd: Watchdog to disable.
 */
static void dpm_watchdog_clear(struct dpm_watchdog *wd)
{
	struct timer_list *timer = &wd->timer;

	del_timer_sync(timer);
	destroy_timer_on_stack(timer);
}
#else
#define DECLARE_DPM_WATCHDOG_ON_STACK(wd)
#define dpm_watchdog_set(x, y)
#define dpm_watchdog_clear(x)
#endif

/*------------------------- Resume routines -------------------------*/

/**
 * dev_pm_skip_next_resume_phases - Skip next system resume phases for device.
 * @dev: Target device.
 *
 * Make the core skip the "early resume" and "resume" phases for @dev.
 *
 * This function can be called by middle-layer code during the "noirq" phase of
 * system resume if necessary, but not by device drivers.
 */
void dev_pm_skip_next_resume_phases(struct device *dev)
{
	dev->power.is_late_suspended = false;
	dev->power.is_suspended = false;
}

/**
 * suspend_event - Return a "suspend" message for given "resume" one.
 * @resume_msg: PM message representing a system-wide resume transition.
 */
static pm_message_t suspend_event(pm_message_t resume_msg)
{
	switch (resume_msg.event) {
	case PM_EVENT_RESUME:
		return PMSG_SUSPEND;
	case PM_EVENT_THAW:
	case PM_EVENT_RESTORE:
		return PMSG_FREEZE;
	case PM_EVENT_RECOVER:
		return PMSG_HIBERNATE;
	}
	return PMSG_ON;
}

/**
 * dev_pm_may_skip_resume - System-wide device resume optimization check.
 * @dev: Target device.
 *
 * Checks whether or not the device may be left in suspend after a system-wide
 * transition to the working state.
 */
bool dev_pm_may_skip_resume(struct device *dev)
{
	return !dev->power.must_resume && pm_transition.event != PM_EVENT_RESTORE;
}

static pm_callback_t dpm_subsys_resume_noirq_cb(struct device *dev,
						pm_message_t state,
						const char **info_p)
{
	pm_callback_t callback;
	const char *info;

	if (dev->pm_domain) {
		info = "noirq power domain ";
		callback = pm_noirq_op(&dev->pm_domain->ops, state);
	} else if (dev->type && dev->type->pm) {
		info = "noirq type ";
		callback = pm_noirq_op(dev->type->pm, state);
	} else if (dev->class && dev->class->pm) {
		info = "noirq class ";
		callback = pm_noirq_op(dev->class->pm, state);
	} else if (dev->bus && dev->bus->pm) {
		info = "noirq bus ";
		callback = pm_noirq_op(dev->bus->pm, state);
	} else {
		return NULL;
	}

	if (info_p)
		*info_p = info;

	return callback;
}

static pm_callback_t dpm_subsys_suspend_noirq_cb(struct device *dev,
						 pm_message_t state,
						 const char **info_p);

static pm_callback_t dpm_subsys_suspend_late_cb(struct device *dev,
						pm_message_t state,
						const char **info_p);

/**
 * device_resume_noirq - Execute a "noirq resume" callback for given device.
 * @dev: Device to handle.
 * @state: PM transition of the system being carried out.
 * @async: If true, the device is being resumed asynchronously.
 *
 * The driver of @dev will not receive interrupts while this function is being
 * executed.
 */
static int device_resume_noirq(struct device *dev, pm_message_t state, bool async)
{
	pm_callback_t callback;
	const char *info;
	bool skip_resume;
	int error = 0;

	TRACE_DEVICE(dev);
	TRACE_RESUME(0);

	if (dev->power.syscore || dev->power.direct_complete)
		goto Out;

	if (!dev->power.is_noirq_suspended)
		goto Out;

	dpm_wait_for_superior(dev, async);

	skip_resume = dev_pm_may_skip_resume(dev);

	callback = dpm_subsys_resume_noirq_cb(dev, state, &info);
	if (callback)
		goto Run;

	if (skip_resume)
		goto Skip;

	if (dev_pm_smart_suspend_and_suspended(dev)) {
		pm_message_t suspend_msg = suspend_event(state);

		/*
		 * If "freeze" callbacks have been skipped during a transition
		 * related to hibernation, the subsequent "thaw" callbacks must
		 * be skipped too or bad things may happen.  Otherwise, resume
		 * callbacks are going to be run for the device, so its runtime
		 * PM status must be changed to reflect the new state after the
		 * transition under way.
		 */
		if (!dpm_subsys_suspend_late_cb(dev, suspend_msg, NULL) &&
		    !dpm_subsys_suspend_noirq_cb(dev, suspend_msg, NULL)) {
			if (state.event == PM_EVENT_THAW) {
				skip_resume = true;
				goto Skip;
			} else {
				pm_runtime_set_active(dev);
			}
		}
	}

	if (dev->driver && dev->driver->pm) {
		info = "noirq driver ";
		callback = pm_noirq_op(dev->driver->pm, state);
	}

Run:
	error = dpm_run_callback(callback, dev, state, info);

Skip:
	dev->power.is_noirq_suspended = false;

	if (skip_resume) {
		/*
		 * The device is going to be left in suspend, but it might not
		 * have been in runtime suspend before the system suspended, so
		 * its runtime PM status needs to be updated to avoid confusing
		 * the runtime PM framework when runtime PM is enabled for the
		 * device again.
		 */
		pm_runtime_set_suspended(dev);
		dev_pm_skip_next_resume_phases(dev);
	}

Out:
	complete_all(&dev->power.completion);
	TRACE_RESUME(error);
	return error;
}

static bool is_async(struct device *dev)
{
	return dev->power.async_suspend && pm_async_enabled
		&& !pm_trace_is_enabled();
}

static bool dpm_async_fn(struct device *dev, async_func_t func)
{
	reinit_completion(&dev->power.completion);

	if (is_async(dev)) {
		get_device(dev);
		async_schedule(func, dev);
		return true;
	}

	return false;
}

static void async_resume_noirq(void *data, async_cookie_t cookie)
{
	struct device *dev = (struct device *)data;
	int error;

	error = device_resume_noirq(dev, pm_transition, true);
	if (error)
		pm_dev_err(dev, pm_transition, " async", error);

	put_device(dev);
}

void dpm_noirq_resume_devices(pm_message_t state)
{
	struct device *dev;
	ktime_t starttime = ktime_get();

	trace_suspend_resume(TPS("dpm_resume_noirq"), state.event, true);
	mutex_lock(&dpm_list_mtx);
	pm_transition = state;

	/*
	 * Advanced the async threads upfront,
	 * in case the starting of async threads is
	 * delayed by non-async resuming devices.
	 */
<<<<<<< HEAD
	list_for_each_entry(dev, &dpm_noirq_list, power.entry) {
		reinit_completion(&dev->power.completion);
		if (is_async(dev)) {
			get_device(dev);
			async_schedule(async_resume_noirq, dev);
		}
	}
=======
	list_for_each_entry(dev, &dpm_noirq_list, power.entry)
		dpm_async_fn(dev, async_resume_noirq);
>>>>>>> 407d19ab

	while (!list_empty(&dpm_noirq_list)) {
		dev = to_device(dpm_noirq_list.next);
		get_device(dev);
		list_move_tail(&dev->power.entry, &dpm_late_early_list);
		mutex_unlock(&dpm_list_mtx);

		if (!is_async(dev)) {
			int error;

			error = device_resume_noirq(dev, state, false);
			if (error) {
				suspend_stats.failed_resume_noirq++;
				dpm_save_failed_step(SUSPEND_RESUME_NOIRQ);
				dpm_save_failed_dev(dev_name(dev));
				pm_dev_err(dev, state, " noirq", error);
			}
		}

		mutex_lock(&dpm_list_mtx);
		put_device(dev);
	}
	mutex_unlock(&dpm_list_mtx);
	async_synchronize_full();
	dpm_show_time(starttime, state, 0, "noirq");
	trace_suspend_resume(TPS("dpm_resume_noirq"), state.event, false);
}

void dpm_noirq_end(void)
{
	resume_device_irqs();
	device_wakeup_disarm_wake_irqs();
	cpuidle_resume();
}

/**
 * dpm_resume_noirq - Execute "noirq resume" callbacks for all devices.
 * @state: PM transition of the system being carried out.
 *
 * Invoke the "noirq" resume callbacks for all devices in dpm_noirq_list and
 * allow device drivers' interrupt handlers to be called.
 */
void dpm_resume_noirq(pm_message_t state)
{
	dpm_noirq_resume_devices(state);
	dpm_noirq_end();
}

static pm_callback_t dpm_subsys_resume_early_cb(struct device *dev,
						pm_message_t state,
						const char **info_p)
{
	pm_callback_t callback;
	const char *info;

	if (dev->pm_domain) {
		info = "early power domain ";
		callback = pm_late_early_op(&dev->pm_domain->ops, state);
	} else if (dev->type && dev->type->pm) {
		info = "early type ";
		callback = pm_late_early_op(dev->type->pm, state);
	} else if (dev->class && dev->class->pm) {
		info = "early class ";
		callback = pm_late_early_op(dev->class->pm, state);
	} else if (dev->bus && dev->bus->pm) {
		info = "early bus ";
		callback = pm_late_early_op(dev->bus->pm, state);
	} else {
		return NULL;
	}

	if (info_p)
		*info_p = info;

	return callback;
}

/**
 * device_resume_early - Execute an "early resume" callback for given device.
 * @dev: Device to handle.
 * @state: PM transition of the system being carried out.
 * @async: If true, the device is being resumed asynchronously.
 *
 * Runtime PM is disabled for @dev while this function is being executed.
 */
static int device_resume_early(struct device *dev, pm_message_t state, bool async)
{
	pm_callback_t callback;
	const char *info;
	int error = 0;

	TRACE_DEVICE(dev);
	TRACE_RESUME(0);

	if (dev->power.syscore || dev->power.direct_complete)
		goto Out;

	if (!dev->power.is_late_suspended)
		goto Out;

	dpm_wait_for_superior(dev, async);

	callback = dpm_subsys_resume_early_cb(dev, state, &info);

	if (!callback && dev->driver && dev->driver->pm) {
		info = "early driver ";
		callback = pm_late_early_op(dev->driver->pm, state);
	}

	error = dpm_run_callback(callback, dev, state, info);
	dev->power.is_late_suspended = false;

 Out:
	TRACE_RESUME(error);

	pm_runtime_enable(dev);
	complete_all(&dev->power.completion);
	return error;
}

static void async_resume_early(void *data, async_cookie_t cookie)
{
	struct device *dev = (struct device *)data;
	int error;

	error = device_resume_early(dev, pm_transition, true);
	if (error)
		pm_dev_err(dev, pm_transition, " async", error);

	put_device(dev);
}

/**
 * dpm_resume_early - Execute "early resume" callbacks for all devices.
 * @state: PM transition of the system being carried out.
 */
void dpm_resume_early(pm_message_t state)
{
	struct device *dev;
	ktime_t starttime = ktime_get();

	trace_suspend_resume(TPS("dpm_resume_early"), state.event, true);
	mutex_lock(&dpm_list_mtx);
	pm_transition = state;

	/*
	 * Advanced the async threads upfront,
	 * in case the starting of async threads is
	 * delayed by non-async resuming devices.
	 */
<<<<<<< HEAD
	list_for_each_entry(dev, &dpm_late_early_list, power.entry) {
		reinit_completion(&dev->power.completion);
		if (is_async(dev)) {
			get_device(dev);
			async_schedule(async_resume_early, dev);
		}
	}
=======
	list_for_each_entry(dev, &dpm_late_early_list, power.entry)
		dpm_async_fn(dev, async_resume_early);
>>>>>>> 407d19ab

	while (!list_empty(&dpm_late_early_list)) {
		dev = to_device(dpm_late_early_list.next);
		get_device(dev);
		list_move_tail(&dev->power.entry, &dpm_suspended_list);
		mutex_unlock(&dpm_list_mtx);

		if (!is_async(dev)) {
			int error;

			error = device_resume_early(dev, state, false);
			if (error) {
				suspend_stats.failed_resume_early++;
				dpm_save_failed_step(SUSPEND_RESUME_EARLY);
				dpm_save_failed_dev(dev_name(dev));
				pm_dev_err(dev, state, " early", error);
			}
		}
		mutex_lock(&dpm_list_mtx);
		put_device(dev);
	}
	mutex_unlock(&dpm_list_mtx);
	async_synchronize_full();
	dpm_show_time(starttime, state, 0, "early");
	trace_suspend_resume(TPS("dpm_resume_early"), state.event, false);
}

/**
 * dpm_resume_start - Execute "noirq" and "early" device callbacks.
 * @state: PM transition of the system being carried out.
 */
void dpm_resume_start(pm_message_t state)
{
	dpm_resume_noirq(state);
	dpm_resume_early(state);
}
EXPORT_SYMBOL_GPL(dpm_resume_start);

/**
 * device_resume - Execute "resume" callbacks for given device.
 * @dev: Device to handle.
 * @state: PM transition of the system being carried out.
 * @async: If true, the device is being resumed asynchronously.
 */
static int device_resume(struct device *dev, pm_message_t state, bool async)
{
	pm_callback_t callback = NULL;
	const char *info = NULL;
	int error = 0;
	DECLARE_DPM_WATCHDOG_ON_STACK(wd);

	TRACE_DEVICE(dev);
	TRACE_RESUME(0);

	if (dev->power.syscore)
		goto Complete;

	if (dev->power.direct_complete) {
		/* Match the pm_runtime_disable() in __device_suspend(). */
		pm_runtime_enable(dev);
		goto Complete;
	}

	dpm_wait_for_superior(dev, async);
	dpm_watchdog_set(&wd, dev);
	device_lock(dev);

	/*
	 * This is a fib.  But we'll allow new children to be added below
	 * a resumed device, even if the device hasn't been completed yet.
	 */
	dev->power.is_prepared = false;

	if (!dev->power.is_suspended)
		goto Unlock;

	if (dev->pm_domain) {
		info = "power domain ";
		callback = pm_op(&dev->pm_domain->ops, state);
		goto Driver;
	}

	if (dev->type && dev->type->pm) {
		info = "type ";
		callback = pm_op(dev->type->pm, state);
		goto Driver;
	}

	if (dev->class && dev->class->pm) {
		info = "class ";
		callback = pm_op(dev->class->pm, state);
		goto Driver;
	}

	if (dev->bus) {
		if (dev->bus->pm) {
			info = "bus ";
			callback = pm_op(dev->bus->pm, state);
		} else if (dev->bus->resume) {
			info = "legacy bus ";
			callback = dev->bus->resume;
			goto End;
		}
	}

 Driver:
	if (!callback && dev->driver && dev->driver->pm) {
		info = "driver ";
		callback = pm_op(dev->driver->pm, state);
	}

 End:
	error = dpm_run_callback(callback, dev, state, info);
	dev->power.is_suspended = false;

 Unlock:
	device_unlock(dev);
	dpm_watchdog_clear(&wd);

 Complete:
	complete_all(&dev->power.completion);

	TRACE_RESUME(error);

	return error;
}

static void async_resume(void *data, async_cookie_t cookie)
{
	struct device *dev = (struct device *)data;
	int error;

	error = device_resume(dev, pm_transition, true);
	if (error)
		pm_dev_err(dev, pm_transition, " async", error);
	put_device(dev);
}

/**
 * dpm_resume - Execute "resume" callbacks for non-sysdev devices.
 * @state: PM transition of the system being carried out.
 *
 * Execute the appropriate "resume" callback for all devices whose status
 * indicates that they are suspended.
 */
void dpm_resume(pm_message_t state)
{
	struct device *dev;
	ktime_t starttime = ktime_get();

	trace_suspend_resume(TPS("dpm_resume"), state.event, true);
	might_sleep();

	mutex_lock(&dpm_list_mtx);
	pm_transition = state;
	async_error = 0;

<<<<<<< HEAD
	list_for_each_entry(dev, &dpm_suspended_list, power.entry) {
		reinit_completion(&dev->power.completion);
		if (is_async(dev)) {
			get_device(dev);
			async_schedule(async_resume, dev);
		}
	}
=======
	list_for_each_entry(dev, &dpm_suspended_list, power.entry)
		dpm_async_fn(dev, async_resume);
>>>>>>> 407d19ab

	while (!list_empty(&dpm_suspended_list)) {
		dev = to_device(dpm_suspended_list.next);
		get_device(dev);
		if (!is_async(dev)) {
			int error;

			mutex_unlock(&dpm_list_mtx);

			error = device_resume(dev, state, false);
			if (error) {
				suspend_stats.failed_resume++;
				dpm_save_failed_step(SUSPEND_RESUME);
				dpm_save_failed_dev(dev_name(dev));
				pm_dev_err(dev, state, "", error);
			}

			mutex_lock(&dpm_list_mtx);
		}
		if (!list_empty(&dev->power.entry))
			list_move_tail(&dev->power.entry, &dpm_prepared_list);
		put_device(dev);
	}
	mutex_unlock(&dpm_list_mtx);
	async_synchronize_full();
	dpm_show_time(starttime, state, 0, NULL);

	cpufreq_resume();
	trace_suspend_resume(TPS("dpm_resume"), state.event, false);
}

/**
 * device_complete - Complete a PM transition for given device.
 * @dev: Device to handle.
 * @state: PM transition of the system being carried out.
 */
static void device_complete(struct device *dev, pm_message_t state)
{
	void (*callback)(struct device *) = NULL;
	const char *info = NULL;

	if (dev->power.syscore)
		return;

	device_lock(dev);

	if (dev->pm_domain) {
		info = "completing power domain ";
		callback = dev->pm_domain->ops.complete;
	} else if (dev->type && dev->type->pm) {
		info = "completing type ";
		callback = dev->type->pm->complete;
	} else if (dev->class && dev->class->pm) {
		info = "completing class ";
		callback = dev->class->pm->complete;
	} else if (dev->bus && dev->bus->pm) {
		info = "completing bus ";
		callback = dev->bus->pm->complete;
	}

	if (!callback && dev->driver && dev->driver->pm) {
		info = "completing driver ";
		callback = dev->driver->pm->complete;
	}

	if (callback) {
		pm_dev_dbg(dev, state, info);
		callback(dev);
	}

	device_unlock(dev);

	pm_runtime_put(dev);
}

/**
 * dpm_complete - Complete a PM transition for all non-sysdev devices.
 * @state: PM transition of the system being carried out.
 *
 * Execute the ->complete() callbacks for all devices whose PM status is not
 * DPM_ON (this allows new devices to be registered).
 */
void dpm_complete(pm_message_t state)
{
	struct list_head list;

	trace_suspend_resume(TPS("dpm_complete"), state.event, true);
	might_sleep();

	INIT_LIST_HEAD(&list);
	mutex_lock(&dpm_list_mtx);
	while (!list_empty(&dpm_prepared_list)) {
		struct device *dev = to_device(dpm_prepared_list.prev);

		get_device(dev);
		dev->power.is_prepared = false;
		list_move(&dev->power.entry, &list);
		mutex_unlock(&dpm_list_mtx);

		trace_device_pm_callback_start(dev, "", state.event);
		device_complete(dev, state);
		trace_device_pm_callback_end(dev, 0);

		mutex_lock(&dpm_list_mtx);
		put_device(dev);
	}
	list_splice(&list, &dpm_list);
	mutex_unlock(&dpm_list_mtx);

	/* Allow device probing and trigger re-probing of deferred devices */
	device_unblock_probing();
	trace_suspend_resume(TPS("dpm_complete"), state.event, false);
}

/**
 * dpm_resume_end - Execute "resume" callbacks and complete system transition.
 * @state: PM transition of the system being carried out.
 *
 * Execute "resume" callbacks for all devices and complete the PM transition of
 * the system.
 */
void dpm_resume_end(pm_message_t state)
{
	dpm_resume(state);
	dpm_complete(state);
}
EXPORT_SYMBOL_GPL(dpm_resume_end);


/*------------------------- Suspend routines -------------------------*/

/**
 * resume_event - Return a "resume" message for given "suspend" sleep state.
 * @sleep_state: PM message representing a sleep state.
 *
 * Return a PM message representing the resume event corresponding to given
 * sleep state.
 */
static pm_message_t resume_event(pm_message_t sleep_state)
{
	switch (sleep_state.event) {
	case PM_EVENT_SUSPEND:
		return PMSG_RESUME;
	case PM_EVENT_FREEZE:
	case PM_EVENT_QUIESCE:
		return PMSG_RECOVER;
	case PM_EVENT_HIBERNATE:
		return PMSG_RESTORE;
	}
	return PMSG_ON;
}

static void dpm_superior_set_must_resume(struct device *dev)
{
	struct device_link *link;
	int idx;

	if (dev->parent)
		dev->parent->power.must_resume = true;

	idx = device_links_read_lock();

	list_for_each_entry_rcu(link, &dev->links.suppliers, c_node)
		link->supplier->power.must_resume = true;

	device_links_read_unlock(idx);
}

static pm_callback_t dpm_subsys_suspend_noirq_cb(struct device *dev,
						 pm_message_t state,
						 const char **info_p)
{
	pm_callback_t callback;
	const char *info;

	if (dev->pm_domain) {
		info = "noirq power domain ";
		callback = pm_noirq_op(&dev->pm_domain->ops, state);
	} else if (dev->type && dev->type->pm) {
		info = "noirq type ";
		callback = pm_noirq_op(dev->type->pm, state);
	} else if (dev->class && dev->class->pm) {
		info = "noirq class ";
		callback = pm_noirq_op(dev->class->pm, state);
	} else if (dev->bus && dev->bus->pm) {
		info = "noirq bus ";
		callback = pm_noirq_op(dev->bus->pm, state);
	} else {
		return NULL;
	}

	if (info_p)
		*info_p = info;

	return callback;
}

static bool device_must_resume(struct device *dev, pm_message_t state,
			       bool no_subsys_suspend_noirq)
{
	pm_message_t resume_msg = resume_event(state);

	/*
	 * If all of the device driver's "noirq", "late" and "early" callbacks
	 * are invoked directly by the core, the decision to allow the device to
	 * stay in suspend can be based on its current runtime PM status and its
	 * wakeup settings.
	 */
	if (no_subsys_suspend_noirq &&
	    !dpm_subsys_suspend_late_cb(dev, state, NULL) &&
	    !dpm_subsys_resume_early_cb(dev, resume_msg, NULL) &&
	    !dpm_subsys_resume_noirq_cb(dev, resume_msg, NULL))
		return !pm_runtime_status_suspended(dev) &&
			(resume_msg.event != PM_EVENT_RESUME ||
			 (device_can_wakeup(dev) && !device_may_wakeup(dev)));

	/*
	 * The only safe strategy here is to require that if the device may not
	 * be left in suspend, resume callbacks must be invoked for it.
	 */
	return !dev->power.may_skip_resume;
}

/**
 * __device_suspend_noirq - Execute a "noirq suspend" callback for given device.
 * @dev: Device to handle.
 * @state: PM transition of the system being carried out.
 * @async: If true, the device is being suspended asynchronously.
 *
 * The driver of @dev will not receive interrupts while this function is being
 * executed.
 */
static int __device_suspend_noirq(struct device *dev, pm_message_t state, bool async)
{
	pm_callback_t callback;
	const char *info;
	bool no_subsys_cb = false;
	int error = 0;

	TRACE_DEVICE(dev);
	TRACE_SUSPEND(0);

	dpm_wait_for_subordinate(dev, async);

	if (async_error)
		goto Complete;

	if (pm_wakeup_pending()) {
		async_error = -EBUSY;
		goto Complete;
	}

	if (dev->power.syscore || dev->power.direct_complete)
		goto Complete;

	callback = dpm_subsys_suspend_noirq_cb(dev, state, &info);
	if (callback)
		goto Run;

	no_subsys_cb = !dpm_subsys_suspend_late_cb(dev, state, NULL);

	if (dev_pm_smart_suspend_and_suspended(dev) && no_subsys_cb)
		goto Skip;

	if (dev->driver && dev->driver->pm) {
		info = "noirq driver ";
		callback = pm_noirq_op(dev->driver->pm, state);
	}

Run:
	error = dpm_run_callback(callback, dev, state, info);
	if (error) {
		async_error = error;
		goto Complete;
	}

Skip:
	dev->power.is_noirq_suspended = true;

	if (dev_pm_test_driver_flags(dev, DPM_FLAG_LEAVE_SUSPENDED)) {
		dev->power.must_resume = dev->power.must_resume ||
				atomic_read(&dev->power.usage_count) > 1 ||
				device_must_resume(dev, state, no_subsys_cb);
	} else {
		dev->power.must_resume = true;
	}

	if (dev->power.must_resume)
		dpm_superior_set_must_resume(dev);

Complete:
	complete_all(&dev->power.completion);
	TRACE_SUSPEND(error);
	return error;
}

static void async_suspend_noirq(void *data, async_cookie_t cookie)
{
	struct device *dev = (struct device *)data;
	int error;

	error = __device_suspend_noirq(dev, pm_transition, true);
	if (error) {
		dpm_save_failed_dev(dev_name(dev));
		pm_dev_err(dev, pm_transition, " async", error);
	}

	put_device(dev);
}

static int device_suspend_noirq(struct device *dev)
{
<<<<<<< HEAD
	reinit_completion(&dev->power.completion);

	if (is_async(dev)) {
		get_device(dev);
		async_schedule(async_suspend_noirq, dev);
=======
	if (dpm_async_fn(dev, async_suspend_noirq))
>>>>>>> 407d19ab
		return 0;

	return __device_suspend_noirq(dev, pm_transition, false);
}

void dpm_noirq_begin(void)
{
	cpuidle_pause();
	device_wakeup_arm_wake_irqs();
	suspend_device_irqs();
}

int dpm_noirq_suspend_devices(pm_message_t state)
{
	ktime_t starttime = ktime_get();
	int error = 0;

	trace_suspend_resume(TPS("dpm_suspend_noirq"), state.event, true);
	mutex_lock(&dpm_list_mtx);
	pm_transition = state;
	async_error = 0;

	while (!list_empty(&dpm_late_early_list)) {
		struct device *dev = to_device(dpm_late_early_list.prev);

		get_device(dev);
		mutex_unlock(&dpm_list_mtx);

		error = device_suspend_noirq(dev);

		mutex_lock(&dpm_list_mtx);
		if (error) {
			pm_dev_err(dev, state, " noirq", error);
			dpm_save_failed_dev(dev_name(dev));
			put_device(dev);
			break;
		}
		if (!list_empty(&dev->power.entry))
			list_move(&dev->power.entry, &dpm_noirq_list);
		put_device(dev);

		if (async_error)
			break;
	}
	mutex_unlock(&dpm_list_mtx);
	async_synchronize_full();
	if (!error)
		error = async_error;

	if (error) {
		suspend_stats.failed_suspend_noirq++;
		dpm_save_failed_step(SUSPEND_SUSPEND_NOIRQ);
	}
	dpm_show_time(starttime, state, error, "noirq");
	trace_suspend_resume(TPS("dpm_suspend_noirq"), state.event, false);
	return error;
}

/**
 * dpm_suspend_noirq - Execute "noirq suspend" callbacks for all devices.
 * @state: PM transition of the system being carried out.
 *
 * Prevent device drivers' interrupt handlers from being called and invoke
 * "noirq" suspend callbacks for all non-sysdev devices.
 */
int dpm_suspend_noirq(pm_message_t state)
{
	int ret;

	dpm_noirq_begin();
	ret = dpm_noirq_suspend_devices(state);
	if (ret)
		dpm_resume_noirq(resume_event(state));

	return ret;
}

static void dpm_propagate_wakeup_to_parent(struct device *dev)
{
	struct device *parent = dev->parent;

	if (!parent)
		return;

	spin_lock_irq(&parent->power.lock);

	if (dev->power.wakeup_path && !parent->power.ignore_children)
		parent->power.wakeup_path = true;

	spin_unlock_irq(&parent->power.lock);
}

static pm_callback_t dpm_subsys_suspend_late_cb(struct device *dev,
						pm_message_t state,
						const char **info_p)
{
	pm_callback_t callback;
	const char *info;

	if (dev->pm_domain) {
		info = "late power domain ";
		callback = pm_late_early_op(&dev->pm_domain->ops, state);
	} else if (dev->type && dev->type->pm) {
		info = "late type ";
		callback = pm_late_early_op(dev->type->pm, state);
	} else if (dev->class && dev->class->pm) {
		info = "late class ";
		callback = pm_late_early_op(dev->class->pm, state);
	} else if (dev->bus && dev->bus->pm) {
		info = "late bus ";
		callback = pm_late_early_op(dev->bus->pm, state);
	} else {
		return NULL;
	}

	if (info_p)
		*info_p = info;

	return callback;
}

/**
 * __device_suspend_late - Execute a "late suspend" callback for given device.
 * @dev: Device to handle.
 * @state: PM transition of the system being carried out.
 * @async: If true, the device is being suspended asynchronously.
 *
 * Runtime PM is disabled for @dev while this function is being executed.
 */
static int __device_suspend_late(struct device *dev, pm_message_t state, bool async)
{
	pm_callback_t callback;
	const char *info;
	int error = 0;

	TRACE_DEVICE(dev);
	TRACE_SUSPEND(0);

	__pm_runtime_disable(dev, false);

	dpm_wait_for_subordinate(dev, async);

	if (async_error)
		goto Complete;

	if (pm_wakeup_pending()) {
		async_error = -EBUSY;
		goto Complete;
	}

	if (dev->power.syscore || dev->power.direct_complete)
		goto Complete;

	callback = dpm_subsys_suspend_late_cb(dev, state, &info);
	if (callback)
		goto Run;

	if (dev_pm_smart_suspend_and_suspended(dev) &&
	    !dpm_subsys_suspend_noirq_cb(dev, state, NULL))
		goto Skip;

	if (dev->driver && dev->driver->pm) {
		info = "late driver ";
		callback = pm_late_early_op(dev->driver->pm, state);
	}

Run:
	error = dpm_run_callback(callback, dev, state, info);
	if (error) {
		async_error = error;
		goto Complete;
	}
	dpm_propagate_wakeup_to_parent(dev);

Skip:
	dev->power.is_late_suspended = true;

Complete:
	TRACE_SUSPEND(error);
	complete_all(&dev->power.completion);
	return error;
}

static void async_suspend_late(void *data, async_cookie_t cookie)
{
	struct device *dev = (struct device *)data;
	int error;

	error = __device_suspend_late(dev, pm_transition, true);
	if (error) {
		dpm_save_failed_dev(dev_name(dev));
		pm_dev_err(dev, pm_transition, " async", error);
	}
	put_device(dev);
}

static int device_suspend_late(struct device *dev)
{
<<<<<<< HEAD
	reinit_completion(&dev->power.completion);

	if (is_async(dev)) {
		get_device(dev);
		async_schedule(async_suspend_late, dev);
=======
	if (dpm_async_fn(dev, async_suspend_late))
>>>>>>> 407d19ab
		return 0;

	return __device_suspend_late(dev, pm_transition, false);
}

/**
 * dpm_suspend_late - Execute "late suspend" callbacks for all devices.
 * @state: PM transition of the system being carried out.
 */
int dpm_suspend_late(pm_message_t state)
{
	ktime_t starttime = ktime_get();
	int error = 0;

	trace_suspend_resume(TPS("dpm_suspend_late"), state.event, true);
	mutex_lock(&dpm_list_mtx);
	pm_transition = state;
	async_error = 0;

	while (!list_empty(&dpm_suspended_list)) {
		struct device *dev = to_device(dpm_suspended_list.prev);

		get_device(dev);
		mutex_unlock(&dpm_list_mtx);

		error = device_suspend_late(dev);

		mutex_lock(&dpm_list_mtx);
		if (!list_empty(&dev->power.entry))
			list_move(&dev->power.entry, &dpm_late_early_list);

		if (error) {
			pm_dev_err(dev, state, " late", error);
			dpm_save_failed_dev(dev_name(dev));
			put_device(dev);
			break;
		}
		put_device(dev);

		if (async_error)
			break;
	}
	mutex_unlock(&dpm_list_mtx);
	async_synchronize_full();
	if (!error)
		error = async_error;
	if (error) {
		suspend_stats.failed_suspend_late++;
		dpm_save_failed_step(SUSPEND_SUSPEND_LATE);
		dpm_resume_early(resume_event(state));
	}
	dpm_show_time(starttime, state, error, "late");
	trace_suspend_resume(TPS("dpm_suspend_late"), state.event, false);
	return error;
}

/**
 * dpm_suspend_end - Execute "late" and "noirq" device suspend callbacks.
 * @state: PM transition of the system being carried out.
 */
int dpm_suspend_end(pm_message_t state)
{
	int error = dpm_suspend_late(state);
	if (error)
		return error;

	error = dpm_suspend_noirq(state);
	if (error) {
		dpm_resume_early(resume_event(state));
		return error;
	}

	return 0;
}
EXPORT_SYMBOL_GPL(dpm_suspend_end);

/**
 * legacy_suspend - Execute a legacy (bus or class) suspend callback for device.
 * @dev: Device to suspend.
 * @state: PM transition of the system being carried out.
 * @cb: Suspend callback to execute.
 * @info: string description of caller.
 */
static int legacy_suspend(struct device *dev, pm_message_t state,
			  int (*cb)(struct device *dev, pm_message_t state),
			  const char *info)
{
	int error;
	ktime_t calltime;

	calltime = initcall_debug_start(dev, cb);

	trace_device_pm_callback_start(dev, info, state.event);
	error = cb(dev, state);
	trace_device_pm_callback_end(dev, error);
	suspend_report_result(cb, error);

	initcall_debug_report(dev, calltime, cb, error);

	return error;
}

static void dpm_clear_superiors_direct_complete(struct device *dev)
{
	struct device_link *link;
	int idx;

	if (dev->parent) {
		spin_lock_irq(&dev->parent->power.lock);
		dev->parent->power.direct_complete = false;
		spin_unlock_irq(&dev->parent->power.lock);
	}

	idx = device_links_read_lock();

	list_for_each_entry_rcu(link, &dev->links.suppliers, c_node) {
		spin_lock_irq(&link->supplier->power.lock);
		link->supplier->power.direct_complete = false;
		spin_unlock_irq(&link->supplier->power.lock);
	}

	device_links_read_unlock(idx);
}

/**
 * __device_suspend - Execute "suspend" callbacks for given device.
 * @dev: Device to handle.
 * @state: PM transition of the system being carried out.
 * @async: If true, the device is being suspended asynchronously.
 */
static int __device_suspend(struct device *dev, pm_message_t state, bool async)
{
	pm_callback_t callback = NULL;
	const char *info = NULL;
	int error = 0;
	DECLARE_DPM_WATCHDOG_ON_STACK(wd);

	TRACE_DEVICE(dev);
	TRACE_SUSPEND(0);

	dpm_wait_for_subordinate(dev, async);

	if (async_error) {
		dev->power.direct_complete = false;
		goto Complete;
	}

	/*
	 * If a device configured to wake up the system from sleep states
	 * has been suspended at run time and there's a resume request pending
	 * for it, this is equivalent to the device signaling wakeup, so the
	 * system suspend operation should be aborted.
	 */
	if (pm_runtime_barrier(dev) && device_may_wakeup(dev))
		pm_wakeup_event(dev, 0);

	if (pm_wakeup_pending()) {
		dev->power.direct_complete = false;
		async_error = -EBUSY;
		goto Complete;
	}

	if (dev->power.syscore)
		goto Complete;

	/* Avoid direct_complete to let wakeup_path propagate. */
	if (device_may_wakeup(dev) || dev->power.wakeup_path)
		dev->power.direct_complete = false;

	if (dev->power.direct_complete) {
		if (pm_runtime_status_suspended(dev)) {
			pm_runtime_disable(dev);
			if (pm_runtime_status_suspended(dev))
				goto Complete;

			pm_runtime_enable(dev);
		}
		dev->power.direct_complete = false;
	}

	dev->power.may_skip_resume = false;
	dev->power.must_resume = false;

	dpm_watchdog_set(&wd, dev);
	device_lock(dev);

	if (dev->pm_domain) {
		info = "power domain ";
		callback = pm_op(&dev->pm_domain->ops, state);
		goto Run;
	}

	if (dev->type && dev->type->pm) {
		info = "type ";
		callback = pm_op(dev->type->pm, state);
		goto Run;
	}

	if (dev->class && dev->class->pm) {
		info = "class ";
		callback = pm_op(dev->class->pm, state);
		goto Run;
	}

	if (dev->bus) {
		if (dev->bus->pm) {
			info = "bus ";
			callback = pm_op(dev->bus->pm, state);
		} else if (dev->bus->suspend) {
			pm_dev_dbg(dev, state, "legacy bus ");
			error = legacy_suspend(dev, state, dev->bus->suspend,
						"legacy bus ");
			goto End;
		}
	}

 Run:
	if (!callback && dev->driver && dev->driver->pm) {
		info = "driver ";
		callback = pm_op(dev->driver->pm, state);
	}

	error = dpm_run_callback(callback, dev, state, info);

 End:
	if (!error) {
		dev->power.is_suspended = true;
		if (device_may_wakeup(dev))
			dev->power.wakeup_path = true;

		dpm_propagate_wakeup_to_parent(dev);
		dpm_clear_superiors_direct_complete(dev);
	}

	device_unlock(dev);
	dpm_watchdog_clear(&wd);

 Complete:
	if (error)
		async_error = error;

	complete_all(&dev->power.completion);
	TRACE_SUSPEND(error);
	return error;
}

static void async_suspend(void *data, async_cookie_t cookie)
{
	struct device *dev = (struct device *)data;
	int error;

	error = __device_suspend(dev, pm_transition, true);
	if (error) {
		dpm_save_failed_dev(dev_name(dev));
		pm_dev_err(dev, pm_transition, " async", error);
	}

	put_device(dev);
}

static int device_suspend(struct device *dev)
{
<<<<<<< HEAD
	reinit_completion(&dev->power.completion);

	if (is_async(dev)) {
		get_device(dev);
		async_schedule(async_suspend, dev);
=======
	if (dpm_async_fn(dev, async_suspend))
>>>>>>> 407d19ab
		return 0;

	return __device_suspend(dev, pm_transition, false);
}

/**
 * dpm_suspend - Execute "suspend" callbacks for all non-sysdev devices.
 * @state: PM transition of the system being carried out.
 */
int dpm_suspend(pm_message_t state)
{
	ktime_t starttime = ktime_get();
	int error = 0;

	trace_suspend_resume(TPS("dpm_suspend"), state.event, true);
	might_sleep();

	cpufreq_suspend();

	mutex_lock(&dpm_list_mtx);
	pm_transition = state;
	async_error = 0;
	while (!list_empty(&dpm_prepared_list)) {
		struct device *dev = to_device(dpm_prepared_list.prev);

		get_device(dev);
		mutex_unlock(&dpm_list_mtx);

		error = device_suspend(dev);

		mutex_lock(&dpm_list_mtx);
		if (error) {
			pm_dev_err(dev, state, "", error);
			dpm_save_failed_dev(dev_name(dev));
			put_device(dev);
			break;
		}
		if (!list_empty(&dev->power.entry))
			list_move(&dev->power.entry, &dpm_suspended_list);
		put_device(dev);
		if (async_error)
			break;
	}
	mutex_unlock(&dpm_list_mtx);
	async_synchronize_full();
	if (!error)
		error = async_error;
	if (error) {
		suspend_stats.failed_suspend++;
		dpm_save_failed_step(SUSPEND_SUSPEND);
	}
	dpm_show_time(starttime, state, error, NULL);
	trace_suspend_resume(TPS("dpm_suspend"), state.event, false);
	return error;
}

/**
 * device_prepare - Prepare a device for system power transition.
 * @dev: Device to handle.
 * @state: PM transition of the system being carried out.
 *
 * Execute the ->prepare() callback(s) for given device.  No new children of the
 * device may be registered after this function has returned.
 */
static int device_prepare(struct device *dev, pm_message_t state)
{
	int (*callback)(struct device *) = NULL;
	int ret = 0;

	if (dev->power.syscore)
		return 0;

	WARN_ON(!pm_runtime_enabled(dev) &&
		dev_pm_test_driver_flags(dev, DPM_FLAG_SMART_SUSPEND |
					      DPM_FLAG_LEAVE_SUSPENDED));

	/*
	 * If a device's parent goes into runtime suspend at the wrong time,
	 * it won't be possible to resume the device.  To prevent this we
	 * block runtime suspend here, during the prepare phase, and allow
	 * it again during the complete phase.
	 */
	pm_runtime_get_noresume(dev);

	device_lock(dev);

	dev->power.wakeup_path = false;

	if (dev->power.no_pm_callbacks)
		goto unlock;

	if (dev->pm_domain)
		callback = dev->pm_domain->ops.prepare;
	else if (dev->type && dev->type->pm)
		callback = dev->type->pm->prepare;
	else if (dev->class && dev->class->pm)
		callback = dev->class->pm->prepare;
	else if (dev->bus && dev->bus->pm)
		callback = dev->bus->pm->prepare;

	if (!callback && dev->driver && dev->driver->pm)
		callback = dev->driver->pm->prepare;

	if (callback)
		ret = callback(dev);

unlock:
	device_unlock(dev);

	if (ret < 0) {
		suspend_report_result(callback, ret);
		pm_runtime_put(dev);
		return ret;
	}
	/*
	 * A positive return value from ->prepare() means "this device appears
	 * to be runtime-suspended and its state is fine, so if it really is
	 * runtime-suspended, you can leave it in that state provided that you
	 * will do the same thing with all of its descendants".  This only
	 * applies to suspend transitions, however.
	 */
	spin_lock_irq(&dev->power.lock);
	dev->power.direct_complete = state.event == PM_EVENT_SUSPEND &&
		((pm_runtime_suspended(dev) && ret > 0) ||
		 dev->power.no_pm_callbacks) &&
		!dev_pm_test_driver_flags(dev, DPM_FLAG_NEVER_SKIP);
	spin_unlock_irq(&dev->power.lock);
	return 0;
}

/**
 * dpm_prepare - Prepare all non-sysdev devices for a system PM transition.
 * @state: PM transition of the system being carried out.
 *
 * Execute the ->prepare() callback(s) for all devices.
 */
int dpm_prepare(pm_message_t state)
{
	int error = 0;

	trace_suspend_resume(TPS("dpm_prepare"), state.event, true);
	might_sleep();

	/*
	 * Give a chance for the known devices to complete their probes, before
	 * disable probing of devices. This sync point is important at least
	 * at boot time + hibernation restore.
	 */
	wait_for_device_probe();
	/*
	 * It is unsafe if probing of devices will happen during suspend or
	 * hibernation and system behavior will be unpredictable in this case.
	 * So, let's prohibit device's probing here and defer their probes
	 * instead. The normal behavior will be restored in dpm_complete().
	 */
	device_block_probing();

	mutex_lock(&dpm_list_mtx);
	while (!list_empty(&dpm_list)) {
		struct device *dev = to_device(dpm_list.next);

		get_device(dev);
		mutex_unlock(&dpm_list_mtx);

		trace_device_pm_callback_start(dev, "", state.event);
		error = device_prepare(dev, state);
		trace_device_pm_callback_end(dev, error);

		mutex_lock(&dpm_list_mtx);
		if (error) {
			if (error == -EAGAIN) {
				put_device(dev);
				error = 0;
				continue;
			}
			printk(KERN_INFO "PM: Device %s not prepared "
				"for power transition: code %d\n",
				dev_name(dev), error);
			put_device(dev);
			break;
		}
		dev->power.is_prepared = true;
		if (!list_empty(&dev->power.entry))
			list_move_tail(&dev->power.entry, &dpm_prepared_list);
		put_device(dev);
	}
	mutex_unlock(&dpm_list_mtx);
	trace_suspend_resume(TPS("dpm_prepare"), state.event, false);
	return error;
}

/**
 * dpm_suspend_start - Prepare devices for PM transition and suspend them.
 * @state: PM transition of the system being carried out.
 *
 * Prepare all non-sysdev devices for system PM transition and execute "suspend"
 * callbacks for them.
 */
int dpm_suspend_start(pm_message_t state)
{
	int error;

	error = dpm_prepare(state);
	if (error) {
		suspend_stats.failed_prepare++;
		dpm_save_failed_step(SUSPEND_PREPARE);
	} else
		error = dpm_suspend(state);
	return error;
}
EXPORT_SYMBOL_GPL(dpm_suspend_start);

void __suspend_report_result(const char *function, void *fn, int ret)
{
	if (ret)
<<<<<<< HEAD
		printk(KERN_ERR "%s(): %pF returns %d\n", function, fn, ret);
=======
		pr_err("%s(): %pS returns %d\n", function, fn, ret);
>>>>>>> 407d19ab
}
EXPORT_SYMBOL_GPL(__suspend_report_result);

/**
 * device_pm_wait_for_dev - Wait for suspend/resume of a device to complete.
 * @subordinate: Device that needs to wait for @dev.
 * @dev: Device to wait for.
 */
int device_pm_wait_for_dev(struct device *subordinate, struct device *dev)
{
	dpm_wait(dev, subordinate->power.async_suspend);
	return async_error;
}
EXPORT_SYMBOL_GPL(device_pm_wait_for_dev);

/**
 * dpm_for_each_dev - device iterator.
 * @data: data for the callback.
 * @fn: function to be called for each device.
 *
 * Iterate over devices in dpm_list, and call @fn for each device,
 * passing it @data.
 */
void dpm_for_each_dev(void *data, void (*fn)(struct device *, void *))
{
	struct device *dev;

	if (!fn)
		return;

	device_pm_lock();
	list_for_each_entry(dev, &dpm_list, power.entry)
		fn(dev, data);
	device_pm_unlock();
}
EXPORT_SYMBOL_GPL(dpm_for_each_dev);

static bool pm_ops_is_empty(const struct dev_pm_ops *ops)
{
	if (!ops)
		return true;

	return !ops->prepare &&
	       !ops->suspend &&
	       !ops->suspend_late &&
	       !ops->suspend_noirq &&
	       !ops->resume_noirq &&
	       !ops->resume_early &&
	       !ops->resume &&
	       !ops->complete;
}

void device_pm_check_callbacks(struct device *dev)
{
	spin_lock_irq(&dev->power.lock);
	dev->power.no_pm_callbacks =
		(!dev->bus || (pm_ops_is_empty(dev->bus->pm) &&
		 !dev->bus->suspend && !dev->bus->resume)) &&
		(!dev->class || pm_ops_is_empty(dev->class->pm)) &&
		(!dev->type || pm_ops_is_empty(dev->type->pm)) &&
		(!dev->pm_domain || pm_ops_is_empty(&dev->pm_domain->ops)) &&
		(!dev->driver || (pm_ops_is_empty(dev->driver->pm) &&
		 !dev->driver->suspend && !dev->driver->resume));
	spin_unlock_irq(&dev->power.lock);
}

bool dev_pm_smart_suspend_and_suspended(struct device *dev)
{
	return dev_pm_test_driver_flags(dev, DPM_FLAG_SMART_SUSPEND) &&
		pm_runtime_status_suspended(dev);
}<|MERGE_RESOLUTION|>--- conflicted
+++ resolved
@@ -14,6 +14,8 @@
  * domain dependencies may differ from the ancestral dependencies that the
  * subsystem list maintains.
  */
+
+#define pr_fmt(fmt) "PM: " fmt
 
 #include <linux/device.h>
 #include <linux/export.h>
@@ -30,6 +32,7 @@
 #include <trace/events/power.h>
 #include <linux/cpufreq.h>
 #include <linux/cpuidle.h>
+#include <linux/devfreq.h>
 #include <linux/timer.h>
 
 #include "../base.h"
@@ -121,7 +124,11 @@
  */
 void device_pm_add(struct device *dev)
 {
-	pr_debug("PM: Adding info for %s:%s\n",
+	/* Skip PM setup/initialization. */
+	if (device_pm_not_required(dev))
+		return;
+
+	pr_debug("Adding info for %s:%s\n",
 		 dev->bus ? dev->bus->name : "No Bus", dev_name(dev));
 	device_pm_check_callbacks(dev);
 	mutex_lock(&dpm_list_mtx);
@@ -139,7 +146,10 @@
  */
 void device_pm_remove(struct device *dev)
 {
-	pr_debug("PM: Removing info for %s:%s\n",
+	if (device_pm_not_required(dev))
+		return;
+
+	pr_debug("Removing info for %s:%s\n",
 		 dev->bus ? dev->bus->name : "No Bus", dev_name(dev));
 	complete_all(&dev->power.completion);
 	mutex_lock(&dpm_list_mtx);
@@ -158,7 +168,7 @@
  */
 void device_pm_move_before(struct device *deva, struct device *devb)
 {
-	pr_debug("PM: Moving %s:%s before %s:%s\n",
+	pr_debug("Moving %s:%s before %s:%s\n",
 		 deva->bus ? deva->bus->name : "No Bus", dev_name(deva),
 		 devb->bus ? devb->bus->name : "No Bus", dev_name(devb));
 	/* Delete deva from dpm_list and reinsert before devb. */
@@ -172,7 +182,7 @@
  */
 void device_pm_move_after(struct device *deva, struct device *devb)
 {
-	pr_debug("PM: Moving %s:%s after %s:%s\n",
+	pr_debug("Moving %s:%s after %s:%s\n",
 		 deva->bus ? deva->bus->name : "No Bus", dev_name(deva),
 		 devb->bus ? devb->bus->name : "No Bus", dev_name(devb));
 	/* Delete deva from dpm_list and reinsert after devb. */
@@ -185,7 +195,7 @@
  */
 void device_pm_move_last(struct device *dev)
 {
-	pr_debug("PM: Moving %s:%s to end of list\n",
+	pr_debug("Moving %s:%s to end of list\n",
 		 dev->bus ? dev->bus->name : "No Bus", dev_name(dev));
 	list_move_tail(&dev->power.entry, &dpm_list);
 }
@@ -408,8 +418,8 @@
 static void pm_dev_err(struct device *dev, pm_message_t state, const char *info,
 			int error)
 {
-	printk(KERN_ERR "PM: Device %s failed to %s%s: error %d\n",
-		dev_name(dev), pm_verb(state.event), info, error);
+	pr_err("Device %s failed to %s%s: error %d\n",
+	       dev_name(dev), pm_verb(state.event), info, error);
 }
 
 static void dpm_show_time(ktime_t starttime, pm_message_t state, int error,
@@ -733,18 +743,8 @@
 	 * in case the starting of async threads is
 	 * delayed by non-async resuming devices.
 	 */
-<<<<<<< HEAD
-	list_for_each_entry(dev, &dpm_noirq_list, power.entry) {
-		reinit_completion(&dev->power.completion);
-		if (is_async(dev)) {
-			get_device(dev);
-			async_schedule(async_resume_noirq, dev);
-		}
-	}
-=======
 	list_for_each_entry(dev, &dpm_noirq_list, power.entry)
 		dpm_async_fn(dev, async_resume_noirq);
->>>>>>> 407d19ab
 
 	while (!list_empty(&dpm_noirq_list)) {
 		dev = to_device(dpm_noirq_list.next);
@@ -895,18 +895,8 @@
 	 * in case the starting of async threads is
 	 * delayed by non-async resuming devices.
 	 */
-<<<<<<< HEAD
-	list_for_each_entry(dev, &dpm_late_early_list, power.entry) {
-		reinit_completion(&dev->power.completion);
-		if (is_async(dev)) {
-			get_device(dev);
-			async_schedule(async_resume_early, dev);
-		}
-	}
-=======
 	list_for_each_entry(dev, &dpm_late_early_list, power.entry)
 		dpm_async_fn(dev, async_resume_early);
->>>>>>> 407d19ab
 
 	while (!list_empty(&dpm_late_early_list)) {
 		dev = to_device(dpm_late_early_list.next);
@@ -1064,18 +1054,8 @@
 	pm_transition = state;
 	async_error = 0;
 
-<<<<<<< HEAD
-	list_for_each_entry(dev, &dpm_suspended_list, power.entry) {
-		reinit_completion(&dev->power.completion);
-		if (is_async(dev)) {
-			get_device(dev);
-			async_schedule(async_resume, dev);
-		}
-	}
-=======
 	list_for_each_entry(dev, &dpm_suspended_list, power.entry)
 		dpm_async_fn(dev, async_resume);
->>>>>>> 407d19ab
 
 	while (!list_empty(&dpm_suspended_list)) {
 		dev = to_device(dpm_suspended_list.next);
@@ -1104,6 +1084,7 @@
 	dpm_show_time(starttime, state, 0, NULL);
 
 	cpufreq_resume();
+	devfreq_resume();
 	trace_suspend_resume(TPS("dpm_resume"), state.event, false);
 }
 
@@ -1388,15 +1369,7 @@
 
 static int device_suspend_noirq(struct device *dev)
 {
-<<<<<<< HEAD
-	reinit_completion(&dev->power.completion);
-
-	if (is_async(dev)) {
-		get_device(dev);
-		async_schedule(async_suspend_noirq, dev);
-=======
 	if (dpm_async_fn(dev, async_suspend_noirq))
->>>>>>> 407d19ab
 		return 0;
 
 	return __device_suspend_noirq(dev, pm_transition, false);
@@ -1595,15 +1568,7 @@
 
 static int device_suspend_late(struct device *dev)
 {
-<<<<<<< HEAD
-	reinit_completion(&dev->power.completion);
-
-	if (is_async(dev)) {
-		get_device(dev);
-		async_schedule(async_suspend_late, dev);
-=======
 	if (dpm_async_fn(dev, async_suspend_late))
->>>>>>> 407d19ab
 		return 0;
 
 	return __device_suspend_late(dev, pm_transition, false);
@@ -1776,8 +1741,10 @@
 	if (dev->power.direct_complete) {
 		if (pm_runtime_status_suspended(dev)) {
 			pm_runtime_disable(dev);
-			if (pm_runtime_status_suspended(dev))
+			if (pm_runtime_status_suspended(dev)) {
+				pm_dev_dbg(dev, state, "direct-complete ");
 				goto Complete;
+			}
 
 			pm_runtime_enable(dev);
 		}
@@ -1866,15 +1833,7 @@
 
 static int device_suspend(struct device *dev)
 {
-<<<<<<< HEAD
-	reinit_completion(&dev->power.completion);
-
-	if (is_async(dev)) {
-		get_device(dev);
-		async_schedule(async_suspend, dev);
-=======
 	if (dpm_async_fn(dev, async_suspend))
->>>>>>> 407d19ab
 		return 0;
 
 	return __device_suspend(dev, pm_transition, false);
@@ -1892,6 +1851,7 @@
 	trace_suspend_resume(TPS("dpm_suspend"), state.event, true);
 	might_sleep();
 
+	devfreq_suspend();
 	cpufreq_suspend();
 
 	mutex_lock(&dpm_list_mtx);
@@ -2050,8 +2010,7 @@
 				error = 0;
 				continue;
 			}
-			printk(KERN_INFO "PM: Device %s not prepared "
-				"for power transition: code %d\n",
+			pr_info("Device %s not prepared for power transition: code %d\n",
 				dev_name(dev), error);
 			put_device(dev);
 			break;
@@ -2090,11 +2049,7 @@
 void __suspend_report_result(const char *function, void *fn, int ret)
 {
 	if (ret)
-<<<<<<< HEAD
-		printk(KERN_ERR "%s(): %pF returns %d\n", function, fn, ret);
-=======
 		pr_err("%s(): %pS returns %d\n", function, fn, ret);
->>>>>>> 407d19ab
 }
 EXPORT_SYMBOL_GPL(__suspend_report_result);
 
