// SPDX-License-Identifier: GPL-2.0
/*
 * drivers/base/power/domain.c - Common code related to device power domains.
 *
 * Copyright (C) 2011 Rafael J. Wysocki <rjw@sisk.pl>, Renesas Electronics Corp.
 */
<<<<<<< HEAD
=======
#define pr_fmt(fmt) "PM: " fmt
>>>>>>> 407d19ab

#include <linux/delay.h>
#include <linux/kernel.h>
#include <linux/io.h>
#include <linux/platform_device.h>
#include <linux/pm_opp.h>
#include <linux/pm_runtime.h>
#include <linux/pm_domain.h>
#include <linux/pm_qos.h>
#include <linux/pm_clock.h>
#include <linux/slab.h>
#include <linux/err.h>
#include <linux/sched.h>
#include <linux/suspend.h>
#include <linux/export.h>
#include <linux/cpu.h>

#include "power.h"

#define GENPD_RETRY_MAX_MS	250		/* Approximate */

#define GENPD_DEV_CALLBACK(genpd, type, callback, dev)		\
({								\
	type (*__routine)(struct device *__d); 			\
	type __ret = (type)0;					\
								\
	__routine = genpd->dev_ops.callback; 			\
	if (__routine) {					\
		__ret = __routine(dev); 			\
	}							\
	__ret;							\
})

static LIST_HEAD(gpd_list);
static DEFINE_MUTEX(gpd_list_lock);

struct genpd_lock_ops {
	void (*lock)(struct generic_pm_domain *genpd);
	void (*lock_nested)(struct generic_pm_domain *genpd, int depth);
	int (*lock_interruptible)(struct generic_pm_domain *genpd);
	void (*unlock)(struct generic_pm_domain *genpd);
};

static void genpd_lock_mtx(struct generic_pm_domain *genpd)
{
	mutex_lock(&genpd->mlock);
}

static void genpd_lock_nested_mtx(struct generic_pm_domain *genpd,
					int depth)
{
	mutex_lock_nested(&genpd->mlock, depth);
}

static int genpd_lock_interruptible_mtx(struct generic_pm_domain *genpd)
{
	return mutex_lock_interruptible(&genpd->mlock);
}

static void genpd_unlock_mtx(struct generic_pm_domain *genpd)
{
	return mutex_unlock(&genpd->mlock);
}

static const struct genpd_lock_ops genpd_mtx_ops = {
	.lock = genpd_lock_mtx,
	.lock_nested = genpd_lock_nested_mtx,
	.lock_interruptible = genpd_lock_interruptible_mtx,
	.unlock = genpd_unlock_mtx,
};

static void genpd_lock_spin(struct generic_pm_domain *genpd)
	__acquires(&genpd->slock)
{
	unsigned long flags;

	spin_lock_irqsave(&genpd->slock, flags);
	genpd->lock_flags = flags;
}

static void genpd_lock_nested_spin(struct generic_pm_domain *genpd,
					int depth)
	__acquires(&genpd->slock)
{
	unsigned long flags;

	spin_lock_irqsave_nested(&genpd->slock, flags, depth);
	genpd->lock_flags = flags;
}

static int genpd_lock_interruptible_spin(struct generic_pm_domain *genpd)
	__acquires(&genpd->slock)
{
	unsigned long flags;

	spin_lock_irqsave(&genpd->slock, flags);
	genpd->lock_flags = flags;
	return 0;
}

static void genpd_unlock_spin(struct generic_pm_domain *genpd)
	__releases(&genpd->slock)
{
	spin_unlock_irqrestore(&genpd->slock, genpd->lock_flags);
}

static const struct genpd_lock_ops genpd_spin_ops = {
	.lock = genpd_lock_spin,
	.lock_nested = genpd_lock_nested_spin,
	.lock_interruptible = genpd_lock_interruptible_spin,
	.unlock = genpd_unlock_spin,
};

#define genpd_lock(p)			p->lock_ops->lock(p)
#define genpd_lock_nested(p, d)		p->lock_ops->lock_nested(p, d)
#define genpd_lock_interruptible(p)	p->lock_ops->lock_interruptible(p)
#define genpd_unlock(p)			p->lock_ops->unlock(p)

#define genpd_status_on(genpd)		(genpd->status == GPD_STATE_ACTIVE)
#define genpd_is_irq_safe(genpd)	(genpd->flags & GENPD_FLAG_IRQ_SAFE)
#define genpd_is_always_on(genpd)	(genpd->flags & GENPD_FLAG_ALWAYS_ON)
#define genpd_is_active_wakeup(genpd)	(genpd->flags & GENPD_FLAG_ACTIVE_WAKEUP)
#define genpd_is_cpu_domain(genpd)	(genpd->flags & GENPD_FLAG_CPU_DOMAIN)
#define genpd_is_rpm_always_on(genpd)	(genpd->flags & GENPD_FLAG_RPM_ALWAYS_ON)

static inline bool irq_safe_dev_in_no_sleep_domain(struct device *dev,
		const struct generic_pm_domain *genpd)
{
	bool ret;

	ret = pm_runtime_is_irq_safe(dev) && !genpd_is_irq_safe(genpd);

	/*
	 * Warn once if an IRQ safe device is attached to a no sleep domain, as
	 * to indicate a suboptimal configuration for PM. For an always on
	 * domain this isn't case, thus don't warn.
	 */
	if (ret && !genpd_is_always_on(genpd))
		dev_warn_once(dev, "PM domain %s will not be powered off\n",
				genpd->name);

	return ret;
}

/*
 * Get the generic PM domain for a particular struct device.
 * This validates the struct device pointer, the PM domain pointer,
 * and checks that the PM domain pointer is a real generic PM domain.
 * Any failure results in NULL being returned.
 */
static struct generic_pm_domain *genpd_lookup_dev(struct device *dev)
{
	struct generic_pm_domain *genpd = NULL, *gpd;

	if (IS_ERR_OR_NULL(dev) || IS_ERR_OR_NULL(dev->pm_domain))
		return NULL;

	mutex_lock(&gpd_list_lock);
	list_for_each_entry(gpd, &gpd_list, gpd_list_node) {
		if (&gpd->domain == dev->pm_domain) {
			genpd = gpd;
			break;
		}
	}
	mutex_unlock(&gpd_list_lock);

	return genpd;
}

/*
 * This should only be used where we are certain that the pm_domain
 * attached to the device is a genpd domain.
 */
static struct generic_pm_domain *dev_to_genpd(struct device *dev)
{
	if (IS_ERR_OR_NULL(dev->pm_domain))
		return ERR_PTR(-EINVAL);

	return pd_to_genpd(dev->pm_domain);
}

static int genpd_stop_dev(const struct generic_pm_domain *genpd,
			  struct device *dev)
{
	return GENPD_DEV_CALLBACK(genpd, int, stop, dev);
}

static int genpd_start_dev(const struct generic_pm_domain *genpd,
			   struct device *dev)
{
	return GENPD_DEV_CALLBACK(genpd, int, start, dev);
}

static bool genpd_sd_counter_dec(struct generic_pm_domain *genpd)
{
	bool ret = false;

	if (!WARN_ON(atomic_read(&genpd->sd_count) == 0))
		ret = !!atomic_dec_and_test(&genpd->sd_count);

	return ret;
}

static void genpd_sd_counter_inc(struct generic_pm_domain *genpd)
{
	atomic_inc(&genpd->sd_count);
	smp_mb__after_atomic();
}

#ifdef CONFIG_DEBUG_FS
static void genpd_update_accounting(struct generic_pm_domain *genpd)
{
	ktime_t delta, now;

	now = ktime_get();
	delta = ktime_sub(now, genpd->accounting_time);

	/*
	 * If genpd->status is active, it means we are just
	 * out of off and so update the idle time and vice
	 * versa.
	 */
	if (genpd->status == GPD_STATE_ACTIVE) {
		int state_idx = genpd->state_idx;

		genpd->states[state_idx].idle_time =
			ktime_add(genpd->states[state_idx].idle_time, delta);
	} else {
		genpd->on_time = ktime_add(genpd->on_time, delta);
	}

	genpd->accounting_time = now;
}
#else
static inline void genpd_update_accounting(struct generic_pm_domain *genpd) {}
#endif

/**
 * dev_pm_genpd_set_performance_state- Set performance state of device's power
 * domain.
 *
 * @dev: Device for which the performance-state needs to be set.
 * @state: Target performance state of the device. This can be set as 0 when the
 *	   device doesn't have any performance state constraints left (And so
 *	   the device wouldn't participate anymore to find the target
 *	   performance state of the genpd).
 *
 * It is assumed that the users guarantee that the genpd wouldn't be detached
 * while this routine is getting called.
 *
 * Returns 0 on success and negative error values on failures.
 */
int dev_pm_genpd_set_performance_state(struct device *dev, unsigned int state)
{
	struct generic_pm_domain *genpd;
	struct generic_pm_domain_data *gpd_data, *pd_data;
	struct pm_domain_data *pdd;
	unsigned int prev;
	int ret = 0;

	genpd = dev_to_genpd(dev);
	if (IS_ERR(genpd))
		return -ENODEV;

	if (unlikely(!genpd->set_performance_state))
		return -EINVAL;

	if (WARN_ON(!dev->power.subsys_data ||
		     !dev->power.subsys_data->domain_data))
		return -EINVAL;

	genpd_lock(genpd);

	gpd_data = to_gpd_data(dev->power.subsys_data->domain_data);
	prev = gpd_data->performance_state;
	gpd_data->performance_state = state;

	/* New requested state is same as Max requested state */
	if (state == genpd->performance_state)
		goto unlock;

	/* New requested state is higher than Max requested state */
	if (state > genpd->performance_state)
		goto update_state;

	/* Traverse all devices within the domain */
	list_for_each_entry(pdd, &genpd->dev_list, list_node) {
		pd_data = to_gpd_data(pdd);

		if (pd_data->performance_state > state)
			state = pd_data->performance_state;
	}

	if (state == genpd->performance_state)
		goto unlock;

	/*
	 * We aren't propagating performance state changes of a subdomain to its
	 * masters as we don't have hardware that needs it. Over that, the
	 * performance states of subdomain and its masters may not have
	 * one-to-one mapping and would require additional information. We can
	 * get back to this once we have hardware that needs it. For that
	 * reason, we don't have to consider performance state of the subdomains
	 * of genpd here.
	 */

update_state:
	if (genpd_status_on(genpd)) {
		ret = genpd->set_performance_state(genpd, state);
		if (ret) {
			gpd_data->performance_state = prev;
			goto unlock;
		}
	}

	genpd->performance_state = state;

unlock:
	genpd_unlock(genpd);

	return ret;
}
EXPORT_SYMBOL_GPL(dev_pm_genpd_set_performance_state);

static int _genpd_power_on(struct generic_pm_domain *genpd, bool timed)
{
	unsigned int state_idx = genpd->state_idx;
	ktime_t time_start;
	s64 elapsed_ns;
	int ret;

	if (!genpd->power_on)
		return 0;

	if (!timed)
		return genpd->power_on(genpd);

	time_start = ktime_get();
	ret = genpd->power_on(genpd);
	if (ret)
		return ret;

	elapsed_ns = ktime_to_ns(ktime_sub(ktime_get(), time_start));

	if (unlikely(genpd->set_performance_state)) {
		ret = genpd->set_performance_state(genpd, genpd->performance_state);
		if (ret) {
			pr_warn("%s: Failed to set performance state %d (%d)\n",
				genpd->name, genpd->performance_state, ret);
		}
	}

	if (elapsed_ns <= genpd->states[state_idx].power_on_latency_ns)
		return ret;

	genpd->states[state_idx].power_on_latency_ns = elapsed_ns;
	genpd->max_off_time_changed = true;
	pr_debug("%s: Power-%s latency exceeded, new value %lld ns\n",
		 genpd->name, "on", elapsed_ns);

	return ret;
}

static int _genpd_power_off(struct generic_pm_domain *genpd, bool timed)
{
	unsigned int state_idx = genpd->state_idx;
	ktime_t time_start;
	s64 elapsed_ns;
	int ret;

	if (!genpd->power_off)
		return 0;

	if (!timed)
		return genpd->power_off(genpd);

	time_start = ktime_get();
	ret = genpd->power_off(genpd);
	if (ret == -EBUSY)
		return ret;

	elapsed_ns = ktime_to_ns(ktime_sub(ktime_get(), time_start));
	if (elapsed_ns <= genpd->states[state_idx].power_off_latency_ns)
		return ret;

	genpd->states[state_idx].power_off_latency_ns = elapsed_ns;
	genpd->max_off_time_changed = true;
	pr_debug("%s: Power-%s latency exceeded, new value %lld ns\n",
		 genpd->name, "off", elapsed_ns);

	return ret;
}

/**
 * genpd_queue_power_off_work - Queue up the execution of genpd_power_off().
 * @genpd: PM domain to power off.
 *
 * Queue up the execution of genpd_power_off() unless it's already been done
 * before.
 */
static void genpd_queue_power_off_work(struct generic_pm_domain *genpd)
{
	queue_work(pm_wq, &genpd->power_off_work);
}

/**
 * genpd_power_off - Remove power from a given PM domain.
 * @genpd: PM domain to power down.
 * @one_dev_on: If invoked from genpd's ->runtime_suspend|resume() callback, the
 * RPM status of the releated device is in an intermediate state, not yet turned
 * into RPM_SUSPENDED. This means genpd_power_off() must allow one device to not
 * be RPM_SUSPENDED, while it tries to power off the PM domain.
 *
 * If all of the @genpd's devices have been suspended and all of its subdomains
 * have been powered down, remove power from @genpd.
 */
static int genpd_power_off(struct generic_pm_domain *genpd, bool one_dev_on,
			   unsigned int depth)
{
	struct pm_domain_data *pdd;
	struct gpd_link *link;
	unsigned int not_suspended = 0;

	/*
	 * Do not try to power off the domain in the following situations:
	 * (1) The domain is already in the "power off" state.
	 * (2) System suspend is in progress.
	 */
	if (!genpd_status_on(genpd) || genpd->prepared_count > 0)
		return 0;

	/*
	 * Abort power off for the PM domain in the following situations:
	 * (1) The domain is configured as always on.
	 * (2) When the domain has a subdomain being powered on.
	 */
	if (genpd_is_always_on(genpd) ||
			genpd_is_rpm_always_on(genpd) ||
			atomic_read(&genpd->sd_count) > 0)
		return -EBUSY;

	list_for_each_entry(pdd, &genpd->dev_list, list_node) {
		enum pm_qos_flags_status stat;

		stat = dev_pm_qos_flags(pdd->dev, PM_QOS_FLAG_NO_POWER_OFF);
		if (stat > PM_QOS_FLAGS_NONE)
			return -EBUSY;

		/*
		 * Do not allow PM domain to be powered off, when an IRQ safe
		 * device is part of a non-IRQ safe domain.
		 */
		if (!pm_runtime_suspended(pdd->dev) ||
			irq_safe_dev_in_no_sleep_domain(pdd->dev, genpd))
			not_suspended++;
	}

	if (not_suspended > 1 || (not_suspended == 1 && !one_dev_on))
		return -EBUSY;

	if (genpd->gov && genpd->gov->power_down_ok) {
		if (!genpd->gov->power_down_ok(&genpd->domain))
			return -EAGAIN;
	}

	if (genpd->power_off) {
		int ret;

		if (atomic_read(&genpd->sd_count) > 0)
			return -EBUSY;

		/*
		 * If sd_count > 0 at this point, one of the subdomains hasn't
		 * managed to call genpd_power_on() for the master yet after
		 * incrementing it.  In that case genpd_power_on() will wait
		 * for us to drop the lock, so we can call .power_off() and let
		 * the genpd_power_on() restore power for us (this shouldn't
		 * happen very often).
		 */
		ret = _genpd_power_off(genpd, true);
		if (ret)
			return ret;
	}

	genpd->status = GPD_STATE_POWER_OFF;
	genpd_update_accounting(genpd);

	list_for_each_entry(link, &genpd->slave_links, slave_node) {
		genpd_sd_counter_dec(link->master);
		genpd_lock_nested(link->master, depth + 1);
		genpd_power_off(link->master, false, depth + 1);
		genpd_unlock(link->master);
	}

	return 0;
}

/**
 * genpd_power_on - Restore power to a given PM domain and its masters.
 * @genpd: PM domain to power up.
 * @depth: nesting count for lockdep.
 *
 * Restore power to @genpd and all of its masters so that it is possible to
 * resume a device belonging to it.
 */
static int genpd_power_on(struct generic_pm_domain *genpd, unsigned int depth)
{
	struct gpd_link *link;
	int ret = 0;

	if (genpd_status_on(genpd))
		return 0;

	/*
	 * The list is guaranteed not to change while the loop below is being
	 * executed, unless one of the masters' .power_on() callbacks fiddles
	 * with it.
	 */
	list_for_each_entry(link, &genpd->slave_links, slave_node) {
		struct generic_pm_domain *master = link->master;

		genpd_sd_counter_inc(master);

		genpd_lock_nested(master, depth + 1);
		ret = genpd_power_on(master, depth + 1);
		genpd_unlock(master);

		if (ret) {
			genpd_sd_counter_dec(master);
			goto err;
		}
	}

	ret = _genpd_power_on(genpd, true);
	if (ret)
		goto err;

	genpd->status = GPD_STATE_ACTIVE;
	genpd_update_accounting(genpd);

	return 0;

 err:
	list_for_each_entry_continue_reverse(link,
					&genpd->slave_links,
					slave_node) {
		genpd_sd_counter_dec(link->master);
		genpd_lock_nested(link->master, depth + 1);
		genpd_power_off(link->master, false, depth + 1);
		genpd_unlock(link->master);
	}

	return ret;
}

static int genpd_dev_pm_qos_notifier(struct notifier_block *nb,
				     unsigned long val, void *ptr)
{
	struct generic_pm_domain_data *gpd_data;
	struct device *dev;

	gpd_data = container_of(nb, struct generic_pm_domain_data, nb);
	dev = gpd_data->base.dev;

	for (;;) {
		struct generic_pm_domain *genpd;
		struct pm_domain_data *pdd;

		spin_lock_irq(&dev->power.lock);

		pdd = dev->power.subsys_data ?
				dev->power.subsys_data->domain_data : NULL;
		if (pdd) {
			to_gpd_data(pdd)->td.constraint_changed = true;
			genpd = dev_to_genpd(dev);
		} else {
			genpd = ERR_PTR(-ENODATA);
		}

		spin_unlock_irq(&dev->power.lock);

		if (!IS_ERR(genpd)) {
			genpd_lock(genpd);
			genpd->max_off_time_changed = true;
			genpd_unlock(genpd);
		}

		dev = dev->parent;
		if (!dev || dev->power.ignore_children)
			break;
	}

	return NOTIFY_DONE;
}

/**
 * genpd_power_off_work_fn - Power off PM domain whose subdomain count is 0.
 * @work: Work structure used for scheduling the execution of this function.
 */
static void genpd_power_off_work_fn(struct work_struct *work)
{
	struct generic_pm_domain *genpd;

	genpd = container_of(work, struct generic_pm_domain, power_off_work);

	genpd_lock(genpd);
	genpd_power_off(genpd, false, 0);
	genpd_unlock(genpd);
}

/**
 * __genpd_runtime_suspend - walk the hierarchy of ->runtime_suspend() callbacks
 * @dev: Device to handle.
 */
static int __genpd_runtime_suspend(struct device *dev)
{
	int (*cb)(struct device *__dev);

	if (dev->type && dev->type->pm)
		cb = dev->type->pm->runtime_suspend;
	else if (dev->class && dev->class->pm)
		cb = dev->class->pm->runtime_suspend;
	else if (dev->bus && dev->bus->pm)
		cb = dev->bus->pm->runtime_suspend;
	else
		cb = NULL;

	if (!cb && dev->driver && dev->driver->pm)
		cb = dev->driver->pm->runtime_suspend;

	return cb ? cb(dev) : 0;
}

/**
 * __genpd_runtime_resume - walk the hierarchy of ->runtime_resume() callbacks
 * @dev: Device to handle.
 */
static int __genpd_runtime_resume(struct device *dev)
{
	int (*cb)(struct device *__dev);

	if (dev->type && dev->type->pm)
		cb = dev->type->pm->runtime_resume;
	else if (dev->class && dev->class->pm)
		cb = dev->class->pm->runtime_resume;
	else if (dev->bus && dev->bus->pm)
		cb = dev->bus->pm->runtime_resume;
	else
		cb = NULL;

	if (!cb && dev->driver && dev->driver->pm)
		cb = dev->driver->pm->runtime_resume;

	return cb ? cb(dev) : 0;
}

/**
 * genpd_runtime_suspend - Suspend a device belonging to I/O PM domain.
 * @dev: Device to suspend.
 *
 * Carry out a runtime suspend of a device under the assumption that its
 * pm_domain field points to the domain member of an object of type
 * struct generic_pm_domain representing a PM domain consisting of I/O devices.
 */
static int genpd_runtime_suspend(struct device *dev)
{
	struct generic_pm_domain *genpd;
	bool (*suspend_ok)(struct device *__dev);
	struct gpd_timing_data *td = &dev_gpd_data(dev)->td;
	bool runtime_pm = pm_runtime_enabled(dev);
	ktime_t time_start;
	s64 elapsed_ns;
	int ret;

	dev_dbg(dev, "%s()\n", __func__);

	genpd = dev_to_genpd(dev);
	if (IS_ERR(genpd))
		return -EINVAL;

	/*
	 * A runtime PM centric subsystem/driver may re-use the runtime PM
	 * callbacks for other purposes than runtime PM. In those scenarios
	 * runtime PM is disabled. Under these circumstances, we shall skip
	 * validating/measuring the PM QoS latency.
	 */
	suspend_ok = genpd->gov ? genpd->gov->suspend_ok : NULL;
	if (runtime_pm && suspend_ok && !suspend_ok(dev))
		return -EBUSY;

	/* Measure suspend latency. */
	time_start = 0;
	if (runtime_pm)
		time_start = ktime_get();

	ret = __genpd_runtime_suspend(dev);
	if (ret)
		return ret;

	ret = genpd_stop_dev(genpd, dev);
	if (ret) {
		__genpd_runtime_resume(dev);
		return ret;
	}

	/* Update suspend latency value if the measured time exceeds it. */
	if (runtime_pm) {
		elapsed_ns = ktime_to_ns(ktime_sub(ktime_get(), time_start));
		if (elapsed_ns > td->suspend_latency_ns) {
			td->suspend_latency_ns = elapsed_ns;
			dev_dbg(dev, "suspend latency exceeded, %lld ns\n",
				elapsed_ns);
			genpd->max_off_time_changed = true;
			td->constraint_changed = true;
		}
	}

	/*
	 * If power.irq_safe is set, this routine may be run with
	 * IRQs disabled, so suspend only if the PM domain also is irq_safe.
	 */
	if (irq_safe_dev_in_no_sleep_domain(dev, genpd))
		return 0;

	genpd_lock(genpd);
	genpd_power_off(genpd, true, 0);
	genpd_unlock(genpd);

	return 0;
}

/**
 * genpd_runtime_resume - Resume a device belonging to I/O PM domain.
 * @dev: Device to resume.
 *
 * Carry out a runtime resume of a device under the assumption that its
 * pm_domain field points to the domain member of an object of type
 * struct generic_pm_domain representing a PM domain consisting of I/O devices.
 */
static int genpd_runtime_resume(struct device *dev)
{
	struct generic_pm_domain *genpd;
	struct gpd_timing_data *td = &dev_gpd_data(dev)->td;
	bool runtime_pm = pm_runtime_enabled(dev);
	ktime_t time_start;
	s64 elapsed_ns;
	int ret;
	bool timed = true;

	dev_dbg(dev, "%s()\n", __func__);

	genpd = dev_to_genpd(dev);
	if (IS_ERR(genpd))
		return -EINVAL;

	/*
	 * As we don't power off a non IRQ safe domain, which holds
	 * an IRQ safe device, we don't need to restore power to it.
	 */
	if (irq_safe_dev_in_no_sleep_domain(dev, genpd)) {
		timed = false;
		goto out;
	}

	genpd_lock(genpd);
	ret = genpd_power_on(genpd, 0);
	genpd_unlock(genpd);

	if (ret)
		return ret;

 out:
	/* Measure resume latency. */
	time_start = 0;
	if (timed && runtime_pm)
		time_start = ktime_get();

	ret = genpd_start_dev(genpd, dev);
	if (ret)
		goto err_poweroff;

	ret = __genpd_runtime_resume(dev);
	if (ret)
		goto err_stop;

	/* Update resume latency value if the measured time exceeds it. */
	if (timed && runtime_pm) {
		elapsed_ns = ktime_to_ns(ktime_sub(ktime_get(), time_start));
		if (elapsed_ns > td->resume_latency_ns) {
			td->resume_latency_ns = elapsed_ns;
			dev_dbg(dev, "resume latency exceeded, %lld ns\n",
				elapsed_ns);
			genpd->max_off_time_changed = true;
			td->constraint_changed = true;
		}
	}

	return 0;

err_stop:
	genpd_stop_dev(genpd, dev);
err_poweroff:
	if (!pm_runtime_is_irq_safe(dev) ||
		(pm_runtime_is_irq_safe(dev) && genpd_is_irq_safe(genpd))) {
		genpd_lock(genpd);
		genpd_power_off(genpd, true, 0);
		genpd_unlock(genpd);
	}

	return ret;
}

static bool pd_ignore_unused;
static int __init pd_ignore_unused_setup(char *__unused)
{
	pd_ignore_unused = true;
	return 1;
}
__setup("pd_ignore_unused", pd_ignore_unused_setup);

/**
 * genpd_power_off_unused - Power off all PM domains with no devices in use.
 */
static int __init genpd_power_off_unused(void)
{
	struct generic_pm_domain *genpd;

	if (pd_ignore_unused) {
		pr_warn("genpd: Not disabling unused power domains\n");
		return 0;
	}

	mutex_lock(&gpd_list_lock);

	list_for_each_entry(genpd, &gpd_list, gpd_list_node)
		genpd_queue_power_off_work(genpd);

	mutex_unlock(&gpd_list_lock);

	return 0;
}
late_initcall(genpd_power_off_unused);

#if defined(CONFIG_PM_SLEEP) || defined(CONFIG_PM_GENERIC_DOMAINS_OF)

static bool genpd_present(const struct generic_pm_domain *genpd)
{
	const struct generic_pm_domain *gpd;

	if (IS_ERR_OR_NULL(genpd))
		return false;

	list_for_each_entry(gpd, &gpd_list, gpd_list_node)
		if (gpd == genpd)
			return true;

	return false;
}

#endif

#ifdef CONFIG_PM_SLEEP

/**
 * genpd_sync_power_off - Synchronously power off a PM domain and its masters.
 * @genpd: PM domain to power off, if possible.
 * @use_lock: use the lock.
 * @depth: nesting count for lockdep.
 *
 * Check if the given PM domain can be powered off (during system suspend or
 * hibernation) and do that if so.  Also, in that case propagate to its masters.
 *
 * This function is only called in "noirq" and "syscore" stages of system power
 * transitions. The "noirq" callbacks may be executed asynchronously, thus in
 * these cases the lock must be held.
 */
static void genpd_sync_power_off(struct generic_pm_domain *genpd, bool use_lock,
				 unsigned int depth)
{
	struct gpd_link *link;

	if (!genpd_status_on(genpd) || genpd_is_always_on(genpd))
		return;

	if (genpd->suspended_count != genpd->device_count
	    || atomic_read(&genpd->sd_count) > 0)
		return;

	/* Choose the deepest state when suspending */
	genpd->state_idx = genpd->state_count - 1;
	if (_genpd_power_off(genpd, false))
		return;

	genpd->status = GPD_STATE_POWER_OFF;

	list_for_each_entry(link, &genpd->slave_links, slave_node) {
		genpd_sd_counter_dec(link->master);

		if (use_lock)
			genpd_lock_nested(link->master, depth + 1);

		genpd_sync_power_off(link->master, use_lock, depth + 1);

		if (use_lock)
			genpd_unlock(link->master);
	}
}

/**
 * genpd_sync_power_on - Synchronously power on a PM domain and its masters.
 * @genpd: PM domain to power on.
 * @use_lock: use the lock.
 * @depth: nesting count for lockdep.
 *
 * This function is only called in "noirq" and "syscore" stages of system power
 * transitions. The "noirq" callbacks may be executed asynchronously, thus in
 * these cases the lock must be held.
 */
static void genpd_sync_power_on(struct generic_pm_domain *genpd, bool use_lock,
				unsigned int depth)
{
	struct gpd_link *link;

	if (genpd_status_on(genpd))
		return;

	list_for_each_entry(link, &genpd->slave_links, slave_node) {
		genpd_sd_counter_inc(link->master);

		if (use_lock)
			genpd_lock_nested(link->master, depth + 1);

		genpd_sync_power_on(link->master, use_lock, depth + 1);

		if (use_lock)
			genpd_unlock(link->master);
	}

	_genpd_power_on(genpd, false);

	genpd->status = GPD_STATE_ACTIVE;
}

/**
 * resume_needed - Check whether to resume a device before system suspend.
 * @dev: Device to check.
 * @genpd: PM domain the device belongs to.
 *
 * There are two cases in which a device that can wake up the system from sleep
 * states should be resumed by genpd_prepare(): (1) if the device is enabled
 * to wake up the system and it has to remain active for this purpose while the
 * system is in the sleep state and (2) if the device is not enabled to wake up
 * the system from sleep states and it generally doesn't generate wakeup signals
 * by itself (those signals are generated on its behalf by other parts of the
 * system).  In the latter case it may be necessary to reconfigure the device's
 * wakeup settings during system suspend, because it may have been set up to
 * signal remote wakeup from the system's working state as needed by runtime PM.
 * Return 'true' in either of the above cases.
 */
static bool resume_needed(struct device *dev,
			  const struct generic_pm_domain *genpd)
{
	bool active_wakeup;

	if (!device_can_wakeup(dev))
		return false;

	active_wakeup = genpd_is_active_wakeup(genpd);
	return device_may_wakeup(dev) ? active_wakeup : !active_wakeup;
}

/**
 * genpd_prepare - Start power transition of a device in a PM domain.
 * @dev: Device to start the transition of.
 *
 * Start a power transition of a device (during a system-wide power transition)
 * under the assumption that its pm_domain field points to the domain member of
 * an object of type struct generic_pm_domain representing a PM domain
 * consisting of I/O devices.
 */
static int genpd_prepare(struct device *dev)
{
	struct generic_pm_domain *genpd;
	int ret;

	dev_dbg(dev, "%s()\n", __func__);

	genpd = dev_to_genpd(dev);
	if (IS_ERR(genpd))
		return -EINVAL;

	/*
	 * If a wakeup request is pending for the device, it should be woken up
	 * at this point and a system wakeup event should be reported if it's
	 * set up to wake up the system from sleep states.
	 */
	if (resume_needed(dev, genpd))
		pm_runtime_resume(dev);

	genpd_lock(genpd);

	if (genpd->prepared_count++ == 0)
		genpd->suspended_count = 0;

	genpd_unlock(genpd);

	ret = pm_generic_prepare(dev);
	if (ret < 0) {
		genpd_lock(genpd);

		genpd->prepared_count--;

		genpd_unlock(genpd);
	}

	/* Never return 1, as genpd don't cope with the direct_complete path. */
	return ret >= 0 ? 0 : ret;
}

/**
 * genpd_finish_suspend - Completion of suspend or hibernation of device in an
 *   I/O pm domain.
 * @dev: Device to suspend.
 * @poweroff: Specifies if this is a poweroff_noirq or suspend_noirq callback.
 *
 * Stop the device and remove power from the domain if all devices in it have
 * been stopped.
 */
static int genpd_finish_suspend(struct device *dev, bool poweroff)
{
	struct generic_pm_domain *genpd;
	int ret = 0;

	genpd = dev_to_genpd(dev);
	if (IS_ERR(genpd))
		return -EINVAL;

	if (poweroff)
		ret = pm_generic_poweroff_noirq(dev);
	else
		ret = pm_generic_suspend_noirq(dev);
	if (ret)
		return ret;

	if (dev->power.wakeup_path && genpd_is_active_wakeup(genpd))
		return 0;

	if (genpd->dev_ops.stop && genpd->dev_ops.start &&
	    !pm_runtime_status_suspended(dev)) {
		ret = genpd_stop_dev(genpd, dev);
		if (ret) {
			if (poweroff)
				pm_generic_restore_noirq(dev);
			else
				pm_generic_resume_noirq(dev);
			return ret;
		}
	}

	genpd_lock(genpd);
	genpd->suspended_count++;
	genpd_sync_power_off(genpd, true, 0);
	genpd_unlock(genpd);

	return 0;
}

/**
 * genpd_suspend_noirq - Completion of suspend of device in an I/O PM domain.
 * @dev: Device to suspend.
 *
 * Stop the device and remove power from the domain if all devices in it have
 * been stopped.
 */
static int genpd_suspend_noirq(struct device *dev)
{
	dev_dbg(dev, "%s()\n", __func__);

	return genpd_finish_suspend(dev, false);
}

/**
 * genpd_resume_noirq - Start of resume of device in an I/O PM domain.
 * @dev: Device to resume.
 *
 * Restore power to the device's PM domain, if necessary, and start the device.
 */
static int genpd_resume_noirq(struct device *dev)
{
	struct generic_pm_domain *genpd;
	int ret;

	dev_dbg(dev, "%s()\n", __func__);

	genpd = dev_to_genpd(dev);
	if (IS_ERR(genpd))
		return -EINVAL;

	if (dev->power.wakeup_path && genpd_is_active_wakeup(genpd))
		return pm_generic_resume_noirq(dev);

	genpd_lock(genpd);
	genpd_sync_power_on(genpd, true, 0);
	genpd->suspended_count--;
	genpd_unlock(genpd);

	if (genpd->dev_ops.stop && genpd->dev_ops.start &&
	    !pm_runtime_status_suspended(dev)) {
		ret = genpd_start_dev(genpd, dev);
		if (ret)
			return ret;
	}

	return pm_generic_resume_noirq(dev);
}

/**
 * genpd_freeze_noirq - Completion of freezing a device in an I/O PM domain.
 * @dev: Device to freeze.
 *
 * Carry out a late freeze of a device under the assumption that its
 * pm_domain field points to the domain member of an object of type
 * struct generic_pm_domain representing a power domain consisting of I/O
 * devices.
 */
static int genpd_freeze_noirq(struct device *dev)
{
	const struct generic_pm_domain *genpd;
	int ret = 0;

	dev_dbg(dev, "%s()\n", __func__);

	genpd = dev_to_genpd(dev);
	if (IS_ERR(genpd))
		return -EINVAL;

	ret = pm_generic_freeze_noirq(dev);
	if (ret)
		return ret;

	if (genpd->dev_ops.stop && genpd->dev_ops.start &&
	    !pm_runtime_status_suspended(dev))
		ret = genpd_stop_dev(genpd, dev);

	return ret;
}

/**
 * genpd_thaw_noirq - Early thaw of device in an I/O PM domain.
 * @dev: Device to thaw.
 *
 * Start the device, unless power has been removed from the domain already
 * before the system transition.
 */
static int genpd_thaw_noirq(struct device *dev)
{
	const struct generic_pm_domain *genpd;
	int ret = 0;

	dev_dbg(dev, "%s()\n", __func__);

	genpd = dev_to_genpd(dev);
	if (IS_ERR(genpd))
		return -EINVAL;

	if (genpd->dev_ops.stop && genpd->dev_ops.start &&
	    !pm_runtime_status_suspended(dev)) {
		ret = genpd_start_dev(genpd, dev);
		if (ret)
			return ret;
	}

	return pm_generic_thaw_noirq(dev);
}

/**
 * genpd_poweroff_noirq - Completion of hibernation of device in an
 *   I/O PM domain.
 * @dev: Device to poweroff.
 *
 * Stop the device and remove power from the domain if all devices in it have
 * been stopped.
 */
static int genpd_poweroff_noirq(struct device *dev)
{
	dev_dbg(dev, "%s()\n", __func__);

	return genpd_finish_suspend(dev, true);
}

/**
 * genpd_restore_noirq - Start of restore of device in an I/O PM domain.
 * @dev: Device to resume.
 *
 * Make sure the domain will be in the same power state as before the
 * hibernation the system is resuming from and start the device if necessary.
 */
static int genpd_restore_noirq(struct device *dev)
{
	struct generic_pm_domain *genpd;
	int ret = 0;

	dev_dbg(dev, "%s()\n", __func__);

	genpd = dev_to_genpd(dev);
	if (IS_ERR(genpd))
		return -EINVAL;

	/*
	 * At this point suspended_count == 0 means we are being run for the
	 * first time for the given domain in the present cycle.
	 */
	genpd_lock(genpd);
	if (genpd->suspended_count++ == 0)
		/*
		 * The boot kernel might put the domain into arbitrary state,
		 * so make it appear as powered off to genpd_sync_power_on(),
		 * so that it tries to power it on in case it was really off.
		 */
		genpd->status = GPD_STATE_POWER_OFF;

	genpd_sync_power_on(genpd, true, 0);
	genpd_unlock(genpd);

	if (genpd->dev_ops.stop && genpd->dev_ops.start &&
	    !pm_runtime_status_suspended(dev)) {
		ret = genpd_start_dev(genpd, dev);
		if (ret)
			return ret;
	}

	return pm_generic_restore_noirq(dev);
}

/**
 * genpd_complete - Complete power transition of a device in a power domain.
 * @dev: Device to complete the transition of.
 *
 * Complete a power transition of a device (during a system-wide power
 * transition) under the assumption that its pm_domain field points to the
 * domain member of an object of type struct generic_pm_domain representing
 * a power domain consisting of I/O devices.
 */
static void genpd_complete(struct device *dev)
{
	struct generic_pm_domain *genpd;

	dev_dbg(dev, "%s()\n", __func__);

	genpd = dev_to_genpd(dev);
	if (IS_ERR(genpd))
		return;

	pm_generic_complete(dev);

	genpd_lock(genpd);

	genpd->prepared_count--;
	if (!genpd->prepared_count)
		genpd_queue_power_off_work(genpd);

	genpd_unlock(genpd);
}

/**
 * genpd_syscore_switch - Switch power during system core suspend or resume.
 * @dev: Device that normally is marked as "always on" to switch power for.
 *
 * This routine may only be called during the system core (syscore) suspend or
 * resume phase for devices whose "always on" flags are set.
 */
static void genpd_syscore_switch(struct device *dev, bool suspend)
{
	struct generic_pm_domain *genpd;

	genpd = dev_to_genpd(dev);
	if (!genpd_present(genpd))
		return;

	if (suspend) {
		genpd->suspended_count++;
		genpd_sync_power_off(genpd, false, 0);
	} else {
		genpd_sync_power_on(genpd, false, 0);
		genpd->suspended_count--;
	}
}

void pm_genpd_syscore_poweroff(struct device *dev)
{
	genpd_syscore_switch(dev, true);
}
EXPORT_SYMBOL_GPL(pm_genpd_syscore_poweroff);

void pm_genpd_syscore_poweron(struct device *dev)
{
	genpd_syscore_switch(dev, false);
}
EXPORT_SYMBOL_GPL(pm_genpd_syscore_poweron);

#else /* !CONFIG_PM_SLEEP */

#define genpd_prepare		NULL
#define genpd_suspend_noirq	NULL
#define genpd_resume_noirq	NULL
#define genpd_freeze_noirq	NULL
#define genpd_thaw_noirq	NULL
#define genpd_poweroff_noirq	NULL
#define genpd_restore_noirq	NULL
#define genpd_complete		NULL

#endif /* CONFIG_PM_SLEEP */

static struct generic_pm_domain_data *genpd_alloc_dev_data(struct device *dev)
{
	struct generic_pm_domain_data *gpd_data;
	int ret;

	ret = dev_pm_get_subsys_data(dev);
	if (ret)
		return ERR_PTR(ret);

	gpd_data = kzalloc(sizeof(*gpd_data), GFP_KERNEL);
	if (!gpd_data) {
		ret = -ENOMEM;
		goto err_put;
	}

	gpd_data->base.dev = dev;
	gpd_data->td.constraint_changed = true;
	gpd_data->td.effective_constraint_ns = PM_QOS_RESUME_LATENCY_NO_CONSTRAINT_NS;
	gpd_data->nb.notifier_call = genpd_dev_pm_qos_notifier;

	spin_lock_irq(&dev->power.lock);

	if (dev->power.subsys_data->domain_data) {
		ret = -EINVAL;
		goto err_free;
	}

	dev->power.subsys_data->domain_data = &gpd_data->base;

	spin_unlock_irq(&dev->power.lock);

	return gpd_data;

 err_free:
	spin_unlock_irq(&dev->power.lock);
	kfree(gpd_data);
 err_put:
	dev_pm_put_subsys_data(dev);
	return ERR_PTR(ret);
}

static void genpd_free_dev_data(struct device *dev,
				struct generic_pm_domain_data *gpd_data)
{
	spin_lock_irq(&dev->power.lock);

	dev->power.subsys_data->domain_data = NULL;

	spin_unlock_irq(&dev->power.lock);

	kfree(gpd_data);
	dev_pm_put_subsys_data(dev);
}

static void genpd_update_cpumask(struct generic_pm_domain *genpd,
				 int cpu, bool set, unsigned int depth)
{
	struct gpd_link *link;

	if (!genpd_is_cpu_domain(genpd))
		return;

	list_for_each_entry(link, &genpd->slave_links, slave_node) {
		struct generic_pm_domain *master = link->master;

		genpd_lock_nested(master, depth + 1);
		genpd_update_cpumask(master, cpu, set, depth + 1);
		genpd_unlock(master);
	}

	if (set)
		cpumask_set_cpu(cpu, genpd->cpus);
	else
		cpumask_clear_cpu(cpu, genpd->cpus);
}

static void genpd_set_cpumask(struct generic_pm_domain *genpd, int cpu)
{
	if (cpu >= 0)
		genpd_update_cpumask(genpd, cpu, true, 0);
}

static void genpd_clear_cpumask(struct generic_pm_domain *genpd, int cpu)
{
	if (cpu >= 0)
		genpd_update_cpumask(genpd, cpu, false, 0);
}

static int genpd_get_cpu(struct generic_pm_domain *genpd, struct device *dev)
{
	int cpu;

	if (!genpd_is_cpu_domain(genpd))
		return -1;

	for_each_possible_cpu(cpu) {
		if (get_cpu_device(cpu) == dev)
			return cpu;
	}

	return -1;
}

static int genpd_add_device(struct generic_pm_domain *genpd, struct device *dev,
			    struct device *base_dev)
{
	struct generic_pm_domain_data *gpd_data;
	int ret;

	dev_dbg(dev, "%s()\n", __func__);

	if (IS_ERR_OR_NULL(genpd) || IS_ERR_OR_NULL(dev))
		return -EINVAL;

	gpd_data = genpd_alloc_dev_data(dev);
	if (IS_ERR(gpd_data))
		return PTR_ERR(gpd_data);

	gpd_data->cpu = genpd_get_cpu(genpd, base_dev);

	ret = genpd->attach_dev ? genpd->attach_dev(genpd, dev) : 0;
	if (ret)
		goto out;

	genpd_lock(genpd);

	genpd_set_cpumask(genpd, gpd_data->cpu);
	dev_pm_domain_set(dev, &genpd->domain);

	genpd->device_count++;
	genpd->max_off_time_changed = true;

	list_add_tail(&gpd_data->base.list_node, &genpd->dev_list);

	genpd_unlock(genpd);
 out:
	if (ret)
		genpd_free_dev_data(dev, gpd_data);
	else
		dev_pm_qos_add_notifier(dev, &gpd_data->nb);

	return ret;
}

/**
 * pm_genpd_add_device - Add a device to an I/O PM domain.
 * @genpd: PM domain to add the device to.
 * @dev: Device to be added.
 */
int pm_genpd_add_device(struct generic_pm_domain *genpd, struct device *dev)
{
	int ret;

	mutex_lock(&gpd_list_lock);
	ret = genpd_add_device(genpd, dev, dev);
	mutex_unlock(&gpd_list_lock);

	return ret;
}
EXPORT_SYMBOL_GPL(pm_genpd_add_device);

static int genpd_remove_device(struct generic_pm_domain *genpd,
			       struct device *dev)
{
	struct generic_pm_domain_data *gpd_data;
	struct pm_domain_data *pdd;
	int ret = 0;

	dev_dbg(dev, "%s()\n", __func__);

	pdd = dev->power.subsys_data->domain_data;
	gpd_data = to_gpd_data(pdd);
	dev_pm_qos_remove_notifier(dev, &gpd_data->nb);

	genpd_lock(genpd);

	if (genpd->prepared_count > 0) {
		ret = -EAGAIN;
		goto out;
	}

	genpd->device_count--;
	genpd->max_off_time_changed = true;

	genpd_clear_cpumask(genpd, gpd_data->cpu);
	dev_pm_domain_set(dev, NULL);

	list_del_init(&pdd->list_node);

	genpd_unlock(genpd);

	if (genpd->detach_dev)
		genpd->detach_dev(genpd, dev);

	genpd_free_dev_data(dev, gpd_data);

	return 0;

 out:
	genpd_unlock(genpd);
	dev_pm_qos_add_notifier(dev, &gpd_data->nb);

	return ret;
}

/**
 * pm_genpd_remove_device - Remove a device from an I/O PM domain.
 * @dev: Device to be removed.
 */
int pm_genpd_remove_device(struct device *dev)
{
	struct generic_pm_domain *genpd = genpd_lookup_dev(dev);

	if (!genpd)
		return -EINVAL;

	return genpd_remove_device(genpd, dev);
}
EXPORT_SYMBOL_GPL(pm_genpd_remove_device);

static int genpd_add_subdomain(struct generic_pm_domain *genpd,
			       struct generic_pm_domain *subdomain)
{
	struct gpd_link *link, *itr;
	int ret = 0;

	if (IS_ERR_OR_NULL(genpd) || IS_ERR_OR_NULL(subdomain)
	    || genpd == subdomain)
		return -EINVAL;

	/*
	 * If the domain can be powered on/off in an IRQ safe
	 * context, ensure that the subdomain can also be
	 * powered on/off in that context.
	 */
	if (!genpd_is_irq_safe(genpd) && genpd_is_irq_safe(subdomain)) {
		WARN(1, "Parent %s of subdomain %s must be IRQ safe\n",
				genpd->name, subdomain->name);
		return -EINVAL;
	}

	link = kzalloc(sizeof(*link), GFP_KERNEL);
	if (!link)
		return -ENOMEM;

	genpd_lock(subdomain);
	genpd_lock_nested(genpd, SINGLE_DEPTH_NESTING);

	if (!genpd_status_on(genpd) && genpd_status_on(subdomain)) {
		ret = -EINVAL;
		goto out;
	}

	list_for_each_entry(itr, &genpd->master_links, master_node) {
		if (itr->slave == subdomain && itr->master == genpd) {
			ret = -EINVAL;
			goto out;
		}
	}

	link->master = genpd;
	list_add_tail(&link->master_node, &genpd->master_links);
	link->slave = subdomain;
	list_add_tail(&link->slave_node, &subdomain->slave_links);
	if (genpd_status_on(subdomain))
		genpd_sd_counter_inc(genpd);

 out:
	genpd_unlock(genpd);
	genpd_unlock(subdomain);
	if (ret)
		kfree(link);
	return ret;
}

/**
 * pm_genpd_add_subdomain - Add a subdomain to an I/O PM domain.
 * @genpd: Master PM domain to add the subdomain to.
 * @subdomain: Subdomain to be added.
 */
int pm_genpd_add_subdomain(struct generic_pm_domain *genpd,
			   struct generic_pm_domain *subdomain)
{
	int ret;

	mutex_lock(&gpd_list_lock);
	ret = genpd_add_subdomain(genpd, subdomain);
	mutex_unlock(&gpd_list_lock);

	return ret;
}
EXPORT_SYMBOL_GPL(pm_genpd_add_subdomain);

/**
 * pm_genpd_remove_subdomain - Remove a subdomain from an I/O PM domain.
 * @genpd: Master PM domain to remove the subdomain from.
 * @subdomain: Subdomain to be removed.
 */
int pm_genpd_remove_subdomain(struct generic_pm_domain *genpd,
			      struct generic_pm_domain *subdomain)
{
	struct gpd_link *l, *link;
	int ret = -EINVAL;

	if (IS_ERR_OR_NULL(genpd) || IS_ERR_OR_NULL(subdomain))
		return -EINVAL;

	genpd_lock(subdomain);
	genpd_lock_nested(genpd, SINGLE_DEPTH_NESTING);

	if (!list_empty(&subdomain->master_links) || subdomain->device_count) {
		pr_warn("%s: unable to remove subdomain %s\n", genpd->name,
			subdomain->name);
		ret = -EBUSY;
		goto out;
	}

	list_for_each_entry_safe(link, l, &genpd->master_links, master_node) {
		if (link->slave != subdomain)
			continue;

		list_del(&link->master_node);
		list_del(&link->slave_node);
		kfree(link);
		if (genpd_status_on(subdomain))
			genpd_sd_counter_dec(genpd);

		ret = 0;
		break;
	}

out:
	genpd_unlock(genpd);
	genpd_unlock(subdomain);

	return ret;
}
EXPORT_SYMBOL_GPL(pm_genpd_remove_subdomain);

static void genpd_free_default_power_state(struct genpd_power_state *states,
					   unsigned int state_count)
{
	kfree(states);
}

static int genpd_set_default_power_state(struct generic_pm_domain *genpd)
{
	struct genpd_power_state *state;

	state = kzalloc(sizeof(*state), GFP_KERNEL);
	if (!state)
		return -ENOMEM;

	genpd->states = state;
	genpd->state_count = 1;
	genpd->free_states = genpd_free_default_power_state;

	return 0;
}

static void genpd_lock_init(struct generic_pm_domain *genpd)
{
	if (genpd->flags & GENPD_FLAG_IRQ_SAFE) {
		spin_lock_init(&genpd->slock);
		genpd->lock_ops = &genpd_spin_ops;
	} else {
		mutex_init(&genpd->mlock);
		genpd->lock_ops = &genpd_mtx_ops;
	}
}

/**
 * pm_genpd_init - Initialize a generic I/O PM domain object.
 * @genpd: PM domain object to initialize.
 * @gov: PM domain governor to associate with the domain (may be NULL).
 * @is_off: Initial value of the domain's power_is_off field.
 *
 * Returns 0 on successful initialization, else a negative error code.
 */
int pm_genpd_init(struct generic_pm_domain *genpd,
		  struct dev_power_governor *gov, bool is_off)
{
	int ret;

	if (IS_ERR_OR_NULL(genpd))
		return -EINVAL;

	INIT_LIST_HEAD(&genpd->master_links);
	INIT_LIST_HEAD(&genpd->slave_links);
	INIT_LIST_HEAD(&genpd->dev_list);
	genpd_lock_init(genpd);
	genpd->gov = gov;
	INIT_WORK(&genpd->power_off_work, genpd_power_off_work_fn);
	atomic_set(&genpd->sd_count, 0);
	genpd->status = is_off ? GPD_STATE_POWER_OFF : GPD_STATE_ACTIVE;
	genpd->device_count = 0;
	genpd->max_off_time_ns = -1;
	genpd->max_off_time_changed = true;
	genpd->provider = NULL;
	genpd->has_provider = false;
	genpd->accounting_time = ktime_get();
	genpd->domain.ops.runtime_suspend = genpd_runtime_suspend;
	genpd->domain.ops.runtime_resume = genpd_runtime_resume;
	genpd->domain.ops.prepare = genpd_prepare;
	genpd->domain.ops.suspend_noirq = genpd_suspend_noirq;
	genpd->domain.ops.resume_noirq = genpd_resume_noirq;
	genpd->domain.ops.freeze_noirq = genpd_freeze_noirq;
	genpd->domain.ops.thaw_noirq = genpd_thaw_noirq;
	genpd->domain.ops.poweroff_noirq = genpd_poweroff_noirq;
	genpd->domain.ops.restore_noirq = genpd_restore_noirq;
	genpd->domain.ops.complete = genpd_complete;

	if (genpd->flags & GENPD_FLAG_PM_CLK) {
		genpd->dev_ops.stop = pm_clk_suspend;
		genpd->dev_ops.start = pm_clk_resume;
	}

	/* Always-on domains must be powered on at initialization. */
	if ((genpd_is_always_on(genpd) || genpd_is_rpm_always_on(genpd)) &&
			!genpd_status_on(genpd))
		return -EINVAL;

	if (genpd_is_cpu_domain(genpd) &&
	    !zalloc_cpumask_var(&genpd->cpus, GFP_KERNEL))
		return -ENOMEM;

	/* Use only one "off" state if there were no states declared */
	if (genpd->state_count == 0) {
		ret = genpd_set_default_power_state(genpd);
		if (ret) {
			if (genpd_is_cpu_domain(genpd))
				free_cpumask_var(genpd->cpus);
			return ret;
<<<<<<< HEAD
=======
		}
	} else if (!gov && genpd->state_count > 1) {
		pr_warn("%s: no governor for states\n", genpd->name);
>>>>>>> 407d19ab
	}

	device_initialize(&genpd->dev);
	dev_set_name(&genpd->dev, "%s", genpd->name);

	mutex_lock(&gpd_list_lock);
	list_add(&genpd->gpd_list_node, &gpd_list);
	mutex_unlock(&gpd_list_lock);

	return 0;
}
EXPORT_SYMBOL_GPL(pm_genpd_init);

static int genpd_remove(struct generic_pm_domain *genpd)
{
	struct gpd_link *l, *link;

	if (IS_ERR_OR_NULL(genpd))
		return -EINVAL;

	genpd_lock(genpd);

	if (genpd->has_provider) {
		genpd_unlock(genpd);
		pr_err("Provider present, unable to remove %s\n", genpd->name);
		return -EBUSY;
	}

	if (!list_empty(&genpd->master_links) || genpd->device_count) {
		genpd_unlock(genpd);
		pr_err("%s: unable to remove %s\n", __func__, genpd->name);
		return -EBUSY;
	}

	list_for_each_entry_safe(link, l, &genpd->slave_links, slave_node) {
		list_del(&link->master_node);
		list_del(&link->slave_node);
		kfree(link);
	}

	list_del(&genpd->gpd_list_node);
	genpd_unlock(genpd);
	cancel_work_sync(&genpd->power_off_work);
	if (genpd_is_cpu_domain(genpd))
		free_cpumask_var(genpd->cpus);
	if (genpd->free_states)
		genpd->free_states(genpd->states, genpd->state_count);

	pr_debug("%s: removed %s\n", __func__, genpd->name);

	return 0;
}

/**
 * pm_genpd_remove - Remove a generic I/O PM domain
 * @genpd: Pointer to PM domain that is to be removed.
 *
 * To remove the PM domain, this function:
 *  - Removes the PM domain as a subdomain to any parent domains,
 *    if it was added.
 *  - Removes the PM domain from the list of registered PM domains.
 *
 * The PM domain will only be removed, if the associated provider has
 * been removed, it is not a parent to any other PM domain and has no
 * devices associated with it.
 */
int pm_genpd_remove(struct generic_pm_domain *genpd)
{
	int ret;

	mutex_lock(&gpd_list_lock);
	ret = genpd_remove(genpd);
	mutex_unlock(&gpd_list_lock);

	return ret;
}
EXPORT_SYMBOL_GPL(pm_genpd_remove);

#ifdef CONFIG_PM_GENERIC_DOMAINS_OF

/*
 * Device Tree based PM domain providers.
 *
 * The code below implements generic device tree based PM domain providers that
 * bind device tree nodes with generic PM domains registered in the system.
 *
 * Any driver that registers generic PM domains and needs to support binding of
 * devices to these domains is supposed to register a PM domain provider, which
 * maps a PM domain specifier retrieved from the device tree to a PM domain.
 *
 * Two simple mapping functions have been provided for convenience:
 *  - genpd_xlate_simple() for 1:1 device tree node to PM domain mapping.
 *  - genpd_xlate_onecell() for mapping of multiple PM domains per node by
 *    index.
 */

/**
 * struct of_genpd_provider - PM domain provider registration structure
 * @link: Entry in global list of PM domain providers
 * @node: Pointer to device tree node of PM domain provider
 * @xlate: Provider-specific xlate callback mapping a set of specifier cells
 *         into a PM domain.
 * @data: context pointer to be passed into @xlate callback
 */
struct of_genpd_provider {
	struct list_head link;
	struct device_node *node;
	genpd_xlate_t xlate;
	void *data;
};

/* List of registered PM domain providers. */
static LIST_HEAD(of_genpd_providers);
/* Mutex to protect the list above. */
static DEFINE_MUTEX(of_genpd_mutex);

/**
 * genpd_xlate_simple() - Xlate function for direct node-domain mapping
 * @genpdspec: OF phandle args to map into a PM domain
 * @data: xlate function private data - pointer to struct generic_pm_domain
 *
 * This is a generic xlate function that can be used to model PM domains that
 * have their own device tree nodes. The private data of xlate function needs
 * to be a valid pointer to struct generic_pm_domain.
 */
static struct generic_pm_domain *genpd_xlate_simple(
					struct of_phandle_args *genpdspec,
					void *data)
{
	return data;
}

/**
 * genpd_xlate_onecell() - Xlate function using a single index.
 * @genpdspec: OF phandle args to map into a PM domain
 * @data: xlate function private data - pointer to struct genpd_onecell_data
 *
 * This is a generic xlate function that can be used to model simple PM domain
 * controllers that have one device tree node and provide multiple PM domains.
 * A single cell is used as an index into an array of PM domains specified in
 * the genpd_onecell_data struct when registering the provider.
 */
static struct generic_pm_domain *genpd_xlate_onecell(
					struct of_phandle_args *genpdspec,
					void *data)
{
	struct genpd_onecell_data *genpd_data = data;
	unsigned int idx = genpdspec->args[0];

	if (genpdspec->args_count != 1)
		return ERR_PTR(-EINVAL);

	if (idx >= genpd_data->num_domains) {
		pr_err("%s: invalid domain index %u\n", __func__, idx);
		return ERR_PTR(-EINVAL);
	}

	if (!genpd_data->domains[idx])
		return ERR_PTR(-ENOENT);

	return genpd_data->domains[idx];
}

/**
 * genpd_add_provider() - Register a PM domain provider for a node
 * @np: Device node pointer associated with the PM domain provider.
 * @xlate: Callback for decoding PM domain from phandle arguments.
 * @data: Context pointer for @xlate callback.
 */
static int genpd_add_provider(struct device_node *np, genpd_xlate_t xlate,
			      void *data)
{
	struct of_genpd_provider *cp;

	cp = kzalloc(sizeof(*cp), GFP_KERNEL);
	if (!cp)
		return -ENOMEM;

	cp->node = of_node_get(np);
	cp->data = data;
	cp->xlate = xlate;

	mutex_lock(&of_genpd_mutex);
	list_add(&cp->link, &of_genpd_providers);
	mutex_unlock(&of_genpd_mutex);
	pr_debug("Added domain provider from %pOF\n", np);

	return 0;
}

/**
 * of_genpd_add_provider_simple() - Register a simple PM domain provider
 * @np: Device node pointer associated with the PM domain provider.
 * @genpd: Pointer to PM domain associated with the PM domain provider.
 */
int of_genpd_add_provider_simple(struct device_node *np,
				 struct generic_pm_domain *genpd)
{
	int ret = -EINVAL;

	if (!np || !genpd)
		return -EINVAL;

	mutex_lock(&gpd_list_lock);

	if (!genpd_present(genpd))
		goto unlock;

	genpd->dev.of_node = np;

	/* Parse genpd OPP table */
	if (genpd->set_performance_state) {
		ret = dev_pm_opp_of_add_table(&genpd->dev);
		if (ret) {
			dev_err(&genpd->dev, "Failed to add OPP table: %d\n",
				ret);
			goto unlock;
		}
	}

	ret = genpd_add_provider(np, genpd_xlate_simple, genpd);
	if (ret) {
		if (genpd->set_performance_state)
			dev_pm_opp_of_remove_table(&genpd->dev);

		goto unlock;
	}

	genpd->provider = &np->fwnode;
	genpd->has_provider = true;

unlock:
	mutex_unlock(&gpd_list_lock);

	return ret;
}
EXPORT_SYMBOL_GPL(of_genpd_add_provider_simple);

/**
 * of_genpd_add_provider_onecell() - Register a onecell PM domain provider
 * @np: Device node pointer associated with the PM domain provider.
 * @data: Pointer to the data associated with the PM domain provider.
 */
int of_genpd_add_provider_onecell(struct device_node *np,
				  struct genpd_onecell_data *data)
{
	struct generic_pm_domain *genpd;
	unsigned int i;
	int ret = -EINVAL;

	if (!np || !data)
		return -EINVAL;

	mutex_lock(&gpd_list_lock);

	if (!data->xlate)
		data->xlate = genpd_xlate_onecell;

	for (i = 0; i < data->num_domains; i++) {
		genpd = data->domains[i];

		if (!genpd)
			continue;
		if (!genpd_present(genpd))
			goto error;

		genpd->dev.of_node = np;

		/* Parse genpd OPP table */
		if (genpd->set_performance_state) {
			ret = dev_pm_opp_of_add_table_indexed(&genpd->dev, i);
			if (ret) {
				dev_err(&genpd->dev, "Failed to add OPP table for index %d: %d\n",
					i, ret);
				goto error;
			}
		}

		genpd->provider = &np->fwnode;
		genpd->has_provider = true;
	}

	ret = genpd_add_provider(np, data->xlate, data);
	if (ret < 0)
		goto error;

	mutex_unlock(&gpd_list_lock);

	return 0;

error:
	while (i--) {
		genpd = data->domains[i];

		if (!genpd)
			continue;

		genpd->provider = NULL;
		genpd->has_provider = false;

		if (genpd->set_performance_state)
			dev_pm_opp_of_remove_table(&genpd->dev);
	}

	mutex_unlock(&gpd_list_lock);

	return ret;
}
EXPORT_SYMBOL_GPL(of_genpd_add_provider_onecell);

/**
 * of_genpd_del_provider() - Remove a previously registered PM domain provider
 * @np: Device node pointer associated with the PM domain provider
 */
void of_genpd_del_provider(struct device_node *np)
{
	struct of_genpd_provider *cp, *tmp;
	struct generic_pm_domain *gpd;

	mutex_lock(&gpd_list_lock);
	mutex_lock(&of_genpd_mutex);
	list_for_each_entry_safe(cp, tmp, &of_genpd_providers, link) {
		if (cp->node == np) {
			/*
			 * For each PM domain associated with the
			 * provider, set the 'has_provider' to false
			 * so that the PM domain can be safely removed.
			 */
			list_for_each_entry(gpd, &gpd_list, gpd_list_node) {
				if (gpd->provider == &np->fwnode) {
					gpd->has_provider = false;

					if (!gpd->set_performance_state)
						continue;

					dev_pm_opp_of_remove_table(&gpd->dev);
				}
			}

			list_del(&cp->link);
			of_node_put(cp->node);
			kfree(cp);
			break;
		}
	}
	mutex_unlock(&of_genpd_mutex);
	mutex_unlock(&gpd_list_lock);
}
EXPORT_SYMBOL_GPL(of_genpd_del_provider);

/**
 * genpd_get_from_provider() - Look-up PM domain
 * @genpdspec: OF phandle args to use for look-up
 *
 * Looks for a PM domain provider under the node specified by @genpdspec and if
 * found, uses xlate function of the provider to map phandle args to a PM
 * domain.
 *
 * Returns a valid pointer to struct generic_pm_domain on success or ERR_PTR()
 * on failure.
 */
static struct generic_pm_domain *genpd_get_from_provider(
					struct of_phandle_args *genpdspec)
{
	struct generic_pm_domain *genpd = ERR_PTR(-ENOENT);
	struct of_genpd_provider *provider;

	if (!genpdspec)
		return ERR_PTR(-EINVAL);

	mutex_lock(&of_genpd_mutex);

	/* Check if we have such a provider in our array */
	list_for_each_entry(provider, &of_genpd_providers, link) {
		if (provider->node == genpdspec->np)
			genpd = provider->xlate(genpdspec, provider->data);
		if (!IS_ERR(genpd))
			break;
	}

	mutex_unlock(&of_genpd_mutex);

	return genpd;
}

/**
 * of_genpd_add_device() - Add a device to an I/O PM domain
 * @genpdspec: OF phandle args to use for look-up PM domain
 * @dev: Device to be added.
 *
 * Looks-up an I/O PM domain based upon phandle args provided and adds
 * the device to the PM domain. Returns a negative error code on failure.
 */
int of_genpd_add_device(struct of_phandle_args *genpdspec, struct device *dev)
{
	struct generic_pm_domain *genpd;
	int ret;

	mutex_lock(&gpd_list_lock);

	genpd = genpd_get_from_provider(genpdspec);
	if (IS_ERR(genpd)) {
		ret = PTR_ERR(genpd);
		goto out;
	}

	ret = genpd_add_device(genpd, dev, dev);

out:
	mutex_unlock(&gpd_list_lock);

	return ret;
}
EXPORT_SYMBOL_GPL(of_genpd_add_device);

/**
 * of_genpd_add_subdomain - Add a subdomain to an I/O PM domain.
 * @parent_spec: OF phandle args to use for parent PM domain look-up
 * @subdomain_spec: OF phandle args to use for subdomain look-up
 *
 * Looks-up a parent PM domain and subdomain based upon phandle args
 * provided and adds the subdomain to the parent PM domain. Returns a
 * negative error code on failure.
 */
int of_genpd_add_subdomain(struct of_phandle_args *parent_spec,
			   struct of_phandle_args *subdomain_spec)
{
	struct generic_pm_domain *parent, *subdomain;
	int ret;

	mutex_lock(&gpd_list_lock);

	parent = genpd_get_from_provider(parent_spec);
	if (IS_ERR(parent)) {
		ret = PTR_ERR(parent);
		goto out;
	}

	subdomain = genpd_get_from_provider(subdomain_spec);
	if (IS_ERR(subdomain)) {
		ret = PTR_ERR(subdomain);
		goto out;
	}

	ret = genpd_add_subdomain(parent, subdomain);

out:
	mutex_unlock(&gpd_list_lock);

	return ret;
}
EXPORT_SYMBOL_GPL(of_genpd_add_subdomain);

/**
 * of_genpd_remove_last - Remove the last PM domain registered for a provider
 * @provider: Pointer to device structure associated with provider
 *
 * Find the last PM domain that was added by a particular provider and
 * remove this PM domain from the list of PM domains. The provider is
 * identified by the 'provider' device structure that is passed. The PM
 * domain will only be removed, if the provider associated with domain
 * has been removed.
 *
 * Returns a valid pointer to struct generic_pm_domain on success or
 * ERR_PTR() on failure.
 */
struct generic_pm_domain *of_genpd_remove_last(struct device_node *np)
{
	struct generic_pm_domain *gpd, *tmp, *genpd = ERR_PTR(-ENOENT);
	int ret;

	if (IS_ERR_OR_NULL(np))
		return ERR_PTR(-EINVAL);

	mutex_lock(&gpd_list_lock);
	list_for_each_entry_safe(gpd, tmp, &gpd_list, gpd_list_node) {
		if (gpd->provider == &np->fwnode) {
			ret = genpd_remove(gpd);
			genpd = ret ? ERR_PTR(ret) : gpd;
			break;
		}
	}
	mutex_unlock(&gpd_list_lock);

	return genpd;
}
EXPORT_SYMBOL_GPL(of_genpd_remove_last);

static void genpd_release_dev(struct device *dev)
{
	of_node_put(dev->of_node);
	kfree(dev);
}

static struct bus_type genpd_bus_type = {
	.name		= "genpd",
};

/**
 * genpd_dev_pm_detach - Detach a device from its PM domain.
 * @dev: Device to detach.
 * @power_off: Currently not used
 *
 * Try to locate a corresponding generic PM domain, which the device was
 * attached to previously. If such is found, the device is detached from it.
 */
static void genpd_dev_pm_detach(struct device *dev, bool power_off)
{
	struct generic_pm_domain *pd;
	unsigned int i;
	int ret = 0;

	pd = dev_to_genpd(dev);
	if (IS_ERR(pd))
		return;

	dev_dbg(dev, "removing from PM domain %s\n", pd->name);

	for (i = 1; i < GENPD_RETRY_MAX_MS; i <<= 1) {
		ret = genpd_remove_device(pd, dev);
		if (ret != -EAGAIN)
			break;

		mdelay(i);
		cond_resched();
	}

	if (ret < 0) {
		dev_err(dev, "failed to remove from PM domain %s: %d",
			pd->name, ret);
		return;
	}

	/* Check if PM domain can be powered off after removing this device. */
	genpd_queue_power_off_work(pd);

	/* Unregister the device if it was created by genpd. */
	if (dev->bus == &genpd_bus_type)
		device_unregister(dev);
}

static void genpd_dev_pm_sync(struct device *dev)
{
	struct generic_pm_domain *pd;

	pd = dev_to_genpd(dev);
	if (IS_ERR(pd))
		return;

	genpd_queue_power_off_work(pd);
}

static int __genpd_dev_pm_attach(struct device *dev, struct device *base_dev,
				 unsigned int index, bool power_on)
{
	struct of_phandle_args pd_args;
	struct generic_pm_domain *pd;
	int ret;

	ret = of_parse_phandle_with_args(dev->of_node, "power-domains",
				"#power-domain-cells", index, &pd_args);
	if (ret < 0)
		return ret;

	mutex_lock(&gpd_list_lock);
	pd = genpd_get_from_provider(&pd_args);
	of_node_put(pd_args.np);
	if (IS_ERR(pd)) {
		mutex_unlock(&gpd_list_lock);
		dev_dbg(dev, "%s() failed to find PM domain: %ld\n",
			__func__, PTR_ERR(pd));
		return driver_deferred_probe_check_state(base_dev);
	}

	dev_dbg(dev, "adding to PM domain %s\n", pd->name);

	ret = genpd_add_device(pd, dev, base_dev);
	mutex_unlock(&gpd_list_lock);

	if (ret < 0) {
		if (ret != -EPROBE_DEFER)
			dev_err(dev, "failed to add to PM domain %s: %d",
				pd->name, ret);
		return ret;
	}

	dev->pm_domain->detach = genpd_dev_pm_detach;
	dev->pm_domain->sync = genpd_dev_pm_sync;

	if (power_on) {
		genpd_lock(pd);
		ret = genpd_power_on(pd, 0);
		genpd_unlock(pd);
	}

	if (ret)
		genpd_remove_device(pd, dev);

	return ret ? -EPROBE_DEFER : 1;
}

/**
 * genpd_dev_pm_attach - Attach a device to its PM domain using DT.
 * @dev: Device to attach.
 *
 * Parse device's OF node to find a PM domain specifier. If such is found,
 * attaches the device to retrieved pm_domain ops.
 *
 * Returns 1 on successfully attached PM domain, 0 when the device don't need a
 * PM domain or when multiple power-domains exists for it, else a negative error
 * code. Note that if a power-domain exists for the device, but it cannot be
 * found or turned on, then return -EPROBE_DEFER to ensure that the device is
 * not probed and to re-try again later.
 */
int genpd_dev_pm_attach(struct device *dev)
{
	if (!dev->of_node)
		return 0;

	/*
	 * Devices with multiple PM domains must be attached separately, as we
	 * can only attach one PM domain per device.
	 */
	if (of_count_phandle_with_args(dev->of_node, "power-domains",
				       "#power-domain-cells") != 1)
		return 0;

	return __genpd_dev_pm_attach(dev, dev, 0, true);
}
EXPORT_SYMBOL_GPL(genpd_dev_pm_attach);

/**
 * genpd_dev_pm_attach_by_id - Associate a device with one of its PM domains.
 * @dev: The device used to lookup the PM domain.
 * @index: The index of the PM domain.
 *
 * Parse device's OF node to find a PM domain specifier at the provided @index.
 * If such is found, creates a virtual device and attaches it to the retrieved
 * pm_domain ops. To deal with detaching of the virtual device, the ->detach()
 * callback in the struct dev_pm_domain are assigned to genpd_dev_pm_detach().
 *
 * Returns the created virtual device if successfully attached PM domain, NULL
 * when the device don't need a PM domain, else an ERR_PTR() in case of
 * failures. If a power-domain exists for the device, but cannot be found or
 * turned on, then ERR_PTR(-EPROBE_DEFER) is returned to ensure that the device
 * is not probed and to re-try again later.
 */
struct device *genpd_dev_pm_attach_by_id(struct device *dev,
					 unsigned int index)
{
	struct device *genpd_dev;
	int num_domains;
	int ret;

	if (!dev->of_node)
		return NULL;

	/* Verify that the index is within a valid range. */
	num_domains = of_count_phandle_with_args(dev->of_node, "power-domains",
						 "#power-domain-cells");
	if (index >= num_domains)
		return NULL;

	/* Allocate and register device on the genpd bus. */
	genpd_dev = kzalloc(sizeof(*genpd_dev), GFP_KERNEL);
	if (!genpd_dev)
		return ERR_PTR(-ENOMEM);

<<<<<<< HEAD
	dev_set_name(genpd_dev, "genpd:%u:%s", index, dev_name(dev));
	genpd_dev->bus = &genpd_bus_type;
	genpd_dev->release = genpd_release_dev;
=======
	dev_set_name(virt_dev, "genpd:%u:%s", index, dev_name(dev));
	virt_dev->bus = &genpd_bus_type;
	virt_dev->release = genpd_release_dev;
	virt_dev->of_node = of_node_get(dev->of_node);
>>>>>>> 407d19ab

	ret = device_register(genpd_dev);
	if (ret) {
<<<<<<< HEAD
		kfree(genpd_dev);
=======
		put_device(virt_dev);
>>>>>>> 407d19ab
		return ERR_PTR(ret);
	}

	/* Try to attach the device to the PM domain at the specified index. */
<<<<<<< HEAD
	ret = __genpd_dev_pm_attach(genpd_dev, dev->of_node, index, false);
=======
	ret = __genpd_dev_pm_attach(virt_dev, dev, index, false);
>>>>>>> 407d19ab
	if (ret < 1) {
		device_unregister(genpd_dev);
		return ret ? ERR_PTR(ret) : NULL;
	}

	pm_runtime_enable(genpd_dev);
	genpd_queue_power_off_work(dev_to_genpd(genpd_dev));

	return genpd_dev;
}
EXPORT_SYMBOL_GPL(genpd_dev_pm_attach_by_id);

/**
 * genpd_dev_pm_attach_by_name - Associate a device with one of its PM domains.
 * @dev: The device used to lookup the PM domain.
 * @name: The name of the PM domain.
 *
 * Parse device's OF node to find a PM domain specifier using the
 * power-domain-names DT property. For further description see
 * genpd_dev_pm_attach_by_id().
 */
struct device *genpd_dev_pm_attach_by_name(struct device *dev, char *name)
{
	int index;

	if (!dev->of_node)
		return NULL;

	index = of_property_match_string(dev->of_node, "power-domain-names",
					 name);
	if (index < 0)
		return NULL;

	return genpd_dev_pm_attach_by_id(dev, index);
}

static const struct of_device_id idle_state_match[] = {
	{ .compatible = "domain-idle-state", },
	{ }
};

static int genpd_parse_state(struct genpd_power_state *genpd_state,
				    struct device_node *state_node)
{
	int err;
	u32 residency;
	u32 entry_latency, exit_latency;

	err = of_property_read_u32(state_node, "entry-latency-us",
						&entry_latency);
	if (err) {
		pr_debug(" * %pOF missing entry-latency-us property\n",
						state_node);
		return -EINVAL;
	}

	err = of_property_read_u32(state_node, "exit-latency-us",
						&exit_latency);
	if (err) {
		pr_debug(" * %pOF missing exit-latency-us property\n",
						state_node);
		return -EINVAL;
	}

	err = of_property_read_u32(state_node, "min-residency-us", &residency);
	if (!err)
		genpd_state->residency_ns = 1000 * residency;

	genpd_state->power_on_latency_ns = 1000 * exit_latency;
	genpd_state->power_off_latency_ns = 1000 * entry_latency;
	genpd_state->fwnode = &state_node->fwnode;

	return 0;
}

static int genpd_iterate_idle_states(struct device_node *dn,
				     struct genpd_power_state *states)
{
	int ret;
	struct of_phandle_iterator it;
	struct device_node *np;
	int i = 0;

	ret = of_count_phandle_with_args(dn, "domain-idle-states", NULL);
	if (ret <= 0)
		return ret;

	/* Loop over the phandles until all the requested entry is found */
	of_for_each_phandle(&it, ret, dn, "domain-idle-states", NULL, 0) {
		np = it.node;
		if (!of_match_node(idle_state_match, np))
			continue;
		if (states) {
			ret = genpd_parse_state(&states[i], np);
			if (ret) {
				pr_err("Parsing idle state node %pOF failed with err %d\n",
				       np, ret);
				of_node_put(np);
				return ret;
			}
		}
		i++;
	}

	return i;
}

/**
 * of_genpd_parse_idle_states: Return array of idle states for the genpd.
 *
 * @dn: The genpd device node
 * @states: The pointer to which the state array will be saved.
 * @n: The count of elements in the array returned from this function.
 *
 * Returns the device states parsed from the OF node. The memory for the states
 * is allocated by this function and is the responsibility of the caller to
 * free the memory after use. If no domain idle states is found it returns
 * -EINVAL and in case of errors, a negative error code.
 */
int of_genpd_parse_idle_states(struct device_node *dn,
			struct genpd_power_state **states, int *n)
{
	struct genpd_power_state *st;
	int ret;

	ret = genpd_iterate_idle_states(dn, NULL);
	if (ret <= 0)
		return ret < 0 ? ret : -EINVAL;

	st = kcalloc(ret, sizeof(*st), GFP_KERNEL);
	if (!st)
		return -ENOMEM;

	ret = genpd_iterate_idle_states(dn, st);
	if (ret <= 0) {
		kfree(st);
		return ret < 0 ? ret : -EINVAL;
	}

	*states = st;
	*n = ret;

	return 0;
}
EXPORT_SYMBOL_GPL(of_genpd_parse_idle_states);

/**
 * of_genpd_opp_to_performance_state- Gets performance state of device's
 * power domain corresponding to a DT node's "required-opps" property.
 *
 * @dev: Device for which the performance-state needs to be found.
 * @np: DT node where the "required-opps" property is present. This can be
 *	the device node itself (if it doesn't have an OPP table) or a node
 *	within the OPP table of a device (if device has an OPP table).
 *
 * Returns performance state corresponding to the "required-opps" property of
 * a DT node. This calls platform specific genpd->opp_to_performance_state()
 * callback to translate power domain OPP to performance state.
 *
 * Returns performance state on success and 0 on failure.
 */
unsigned int of_genpd_opp_to_performance_state(struct device *dev,
					       struct device_node *np)
{
	struct generic_pm_domain *genpd;
	struct dev_pm_opp *opp;
	int state = 0;

	genpd = dev_to_genpd(dev);
	if (IS_ERR(genpd))
		return 0;

	if (unlikely(!genpd->set_performance_state))
		return 0;

	genpd_lock(genpd);

	opp = of_dev_pm_opp_find_required_opp(&genpd->dev, np);
	if (IS_ERR(opp)) {
		dev_err(dev, "Failed to find required OPP: %ld\n",
			PTR_ERR(opp));
		goto unlock;
	}

	state = genpd->opp_to_performance_state(genpd, opp);
	dev_pm_opp_put(opp);

unlock:
	genpd_unlock(genpd);

	return state;
}
EXPORT_SYMBOL_GPL(of_genpd_opp_to_performance_state);

static int __init genpd_bus_init(void)
{
	return bus_register(&genpd_bus_type);
}
core_initcall(genpd_bus_init);

#endif /* CONFIG_PM_GENERIC_DOMAINS_OF */


/***        debugfs support        ***/

#ifdef CONFIG_DEBUG_FS
#include <linux/pm.h>
#include <linux/device.h>
#include <linux/debugfs.h>
#include <linux/seq_file.h>
#include <linux/init.h>
#include <linux/kobject.h>
static struct dentry *genpd_debugfs_dir;

/*
 * TODO: This function is a slightly modified version of rtpm_status_show
 * from sysfs.c, so generalize it.
 */
static void rtpm_status_str(struct seq_file *s, struct device *dev)
{
	static const char * const status_lookup[] = {
		[RPM_ACTIVE] = "active",
		[RPM_RESUMING] = "resuming",
		[RPM_SUSPENDED] = "suspended",
		[RPM_SUSPENDING] = "suspending"
	};
	const char *p = "";

	if (dev->power.runtime_error)
		p = "error";
	else if (dev->power.disable_depth)
		p = "unsupported";
	else if (dev->power.runtime_status < ARRAY_SIZE(status_lookup))
		p = status_lookup[dev->power.runtime_status];
	else
		WARN_ON(1);

	seq_puts(s, p);
}

static int genpd_summary_one(struct seq_file *s,
			struct generic_pm_domain *genpd)
{
	static const char * const status_lookup[] = {
		[GPD_STATE_ACTIVE] = "on",
		[GPD_STATE_POWER_OFF] = "off"
	};
	struct pm_domain_data *pm_data;
	const char *kobj_path;
	struct gpd_link *link;
	char state[16];
	int ret;

	ret = genpd_lock_interruptible(genpd);
	if (ret)
		return -ERESTARTSYS;

	if (WARN_ON(genpd->status >= ARRAY_SIZE(status_lookup)))
		goto exit;
	if (!genpd_status_on(genpd))
		snprintf(state, sizeof(state), "%s-%u",
			 status_lookup[genpd->status], genpd->state_idx);
	else
		snprintf(state, sizeof(state), "%s",
			 status_lookup[genpd->status]);
	seq_printf(s, "%-30s  %-15s ", genpd->name, state);

	/*
	 * Modifications on the list require holding locks on both
	 * master and slave, so we are safe.
	 * Also genpd->name is immutable.
	 */
	list_for_each_entry(link, &genpd->master_links, master_node) {
		seq_printf(s, "%s", link->slave->name);
		if (!list_is_last(&link->master_node, &genpd->master_links))
			seq_puts(s, ", ");
	}

	list_for_each_entry(pm_data, &genpd->dev_list, list_node) {
		kobj_path = kobject_get_path(&pm_data->dev->kobj,
				genpd_is_irq_safe(genpd) ?
				GFP_ATOMIC : GFP_KERNEL);
		if (kobj_path == NULL)
			continue;

		seq_printf(s, "\n    %-50s  ", kobj_path);
		rtpm_status_str(s, pm_data->dev);
		kfree(kobj_path);
	}

	seq_puts(s, "\n");
exit:
	genpd_unlock(genpd);

	return 0;
}

static int genpd_summary_show(struct seq_file *s, void *data)
{
	struct generic_pm_domain *genpd;
	int ret = 0;

	seq_puts(s, "domain                          status          slaves\n");
	seq_puts(s, "    /device                                             runtime status\n");
	seq_puts(s, "----------------------------------------------------------------------\n");

	ret = mutex_lock_interruptible(&gpd_list_lock);
	if (ret)
		return -ERESTARTSYS;

	list_for_each_entry(genpd, &gpd_list, gpd_list_node) {
		ret = genpd_summary_one(s, genpd);
		if (ret)
			break;
	}
	mutex_unlock(&gpd_list_lock);

	return ret;
}

static int genpd_status_show(struct seq_file *s, void *data)
{
	static const char * const status_lookup[] = {
		[GPD_STATE_ACTIVE] = "on",
		[GPD_STATE_POWER_OFF] = "off"
	};

	struct generic_pm_domain *genpd = s->private;
	int ret = 0;

	ret = genpd_lock_interruptible(genpd);
	if (ret)
		return -ERESTARTSYS;

	if (WARN_ON_ONCE(genpd->status >= ARRAY_SIZE(status_lookup)))
		goto exit;

	if (genpd->status == GPD_STATE_POWER_OFF)
		seq_printf(s, "%s-%u\n", status_lookup[genpd->status],
			genpd->state_idx);
	else
		seq_printf(s, "%s\n", status_lookup[genpd->status]);
exit:
	genpd_unlock(genpd);
	return ret;
}

static int genpd_sub_domains_show(struct seq_file *s, void *data)
{
	struct generic_pm_domain *genpd = s->private;
	struct gpd_link *link;
	int ret = 0;

	ret = genpd_lock_interruptible(genpd);
	if (ret)
		return -ERESTARTSYS;

	list_for_each_entry(link, &genpd->master_links, master_node)
		seq_printf(s, "%s\n", link->slave->name);

	genpd_unlock(genpd);
	return ret;
}

static int genpd_idle_states_show(struct seq_file *s, void *data)
{
	struct generic_pm_domain *genpd = s->private;
	unsigned int i;
	int ret = 0;

	ret = genpd_lock_interruptible(genpd);
	if (ret)
		return -ERESTARTSYS;

	seq_puts(s, "State          Time Spent(ms)\n");

	for (i = 0; i < genpd->state_count; i++) {
		ktime_t delta = 0;
		s64 msecs;

		if ((genpd->status == GPD_STATE_POWER_OFF) &&
				(genpd->state_idx == i))
			delta = ktime_sub(ktime_get(), genpd->accounting_time);

		msecs = ktime_to_ms(
			ktime_add(genpd->states[i].idle_time, delta));
		seq_printf(s, "S%-13i %lld\n", i, msecs);
	}

	genpd_unlock(genpd);
	return ret;
}

static int genpd_active_time_show(struct seq_file *s, void *data)
{
	struct generic_pm_domain *genpd = s->private;
	ktime_t delta = 0;
	int ret = 0;

	ret = genpd_lock_interruptible(genpd);
	if (ret)
		return -ERESTARTSYS;

	if (genpd->status == GPD_STATE_ACTIVE)
		delta = ktime_sub(ktime_get(), genpd->accounting_time);

	seq_printf(s, "%lld ms\n", ktime_to_ms(
				ktime_add(genpd->on_time, delta)));

	genpd_unlock(genpd);
	return ret;
}

static int genpd_total_idle_time_show(struct seq_file *s, void *data)
{
	struct generic_pm_domain *genpd = s->private;
	ktime_t delta = 0, total = 0;
	unsigned int i;
	int ret = 0;

	ret = genpd_lock_interruptible(genpd);
	if (ret)
		return -ERESTARTSYS;

	for (i = 0; i < genpd->state_count; i++) {

		if ((genpd->status == GPD_STATE_POWER_OFF) &&
				(genpd->state_idx == i))
			delta = ktime_sub(ktime_get(), genpd->accounting_time);

		total = ktime_add(total, genpd->states[i].idle_time);
	}
	total = ktime_add(total, delta);

	seq_printf(s, "%lld ms\n", ktime_to_ms(total));

	genpd_unlock(genpd);
	return ret;
}


static int genpd_devices_show(struct seq_file *s, void *data)
{
	struct generic_pm_domain *genpd = s->private;
	struct pm_domain_data *pm_data;
	const char *kobj_path;
	int ret = 0;

	ret = genpd_lock_interruptible(genpd);
	if (ret)
		return -ERESTARTSYS;

	list_for_each_entry(pm_data, &genpd->dev_list, list_node) {
		kobj_path = kobject_get_path(&pm_data->dev->kobj,
				genpd_is_irq_safe(genpd) ?
				GFP_ATOMIC : GFP_KERNEL);
		if (kobj_path == NULL)
			continue;

		seq_printf(s, "%s\n", kobj_path);
		kfree(kobj_path);
	}

	genpd_unlock(genpd);
	return ret;
}

static int genpd_perf_state_show(struct seq_file *s, void *data)
{
	struct generic_pm_domain *genpd = s->private;

	if (genpd_lock_interruptible(genpd))
		return -ERESTARTSYS;

	seq_printf(s, "%u\n", genpd->performance_state);

	genpd_unlock(genpd);
	return 0;
}

#define define_genpd_open_function(name) \
static int genpd_##name##_open(struct inode *inode, struct file *file) \
{ \
	return single_open(file, genpd_##name##_show, inode->i_private); \
}

define_genpd_open_function(summary);
define_genpd_open_function(status);
define_genpd_open_function(sub_domains);
define_genpd_open_function(idle_states);
define_genpd_open_function(active_time);
define_genpd_open_function(total_idle_time);
define_genpd_open_function(devices);
define_genpd_open_function(perf_state);

#define define_genpd_debugfs_fops(name) \
static const struct file_operations genpd_##name##_fops = { \
	.open = genpd_##name##_open, \
	.read = seq_read, \
	.llseek = seq_lseek, \
	.release = single_release, \
}

define_genpd_debugfs_fops(summary);
define_genpd_debugfs_fops(status);
define_genpd_debugfs_fops(sub_domains);
define_genpd_debugfs_fops(idle_states);
define_genpd_debugfs_fops(active_time);
define_genpd_debugfs_fops(total_idle_time);
define_genpd_debugfs_fops(devices);
define_genpd_debugfs_fops(perf_state);

static int __init genpd_debug_init(void)
{
	struct dentry *d;
	struct generic_pm_domain *genpd;

	genpd_debugfs_dir = debugfs_create_dir("pm_genpd", NULL);

	if (!genpd_debugfs_dir)
		return -ENOMEM;

	d = debugfs_create_file("pm_genpd_summary", S_IRUGO,
			genpd_debugfs_dir, NULL, &genpd_summary_fops);
	if (!d)
		return -ENOMEM;

	list_for_each_entry(genpd, &gpd_list, gpd_list_node) {
		d = debugfs_create_dir(genpd->name, genpd_debugfs_dir);
		if (!d)
			return -ENOMEM;

		debugfs_create_file("current_state", 0444,
				d, genpd, &genpd_status_fops);
		debugfs_create_file("sub_domains", 0444,
				d, genpd, &genpd_sub_domains_fops);
		debugfs_create_file("idle_states", 0444,
				d, genpd, &genpd_idle_states_fops);
		debugfs_create_file("active_time", 0444,
				d, genpd, &genpd_active_time_fops);
		debugfs_create_file("total_idle_time", 0444,
				d, genpd, &genpd_total_idle_time_fops);
		debugfs_create_file("devices", 0444,
				d, genpd, &genpd_devices_fops);
		if (genpd->set_performance_state)
			debugfs_create_file("perf_state", 0444,
					    d, genpd, &genpd_perf_state_fops);
	}

	return 0;
}
late_initcall(genpd_debug_init);

static void __exit genpd_debug_exit(void)
{
	debugfs_remove_recursive(genpd_debugfs_dir);
}
__exitcall(genpd_debug_exit);
#endif /* CONFIG_DEBUG_FS */<|MERGE_RESOLUTION|>--- conflicted
+++ resolved
@@ -4,10 +4,7 @@
  *
  * Copyright (C) 2011 Rafael J. Wysocki <rjw@sisk.pl>, Renesas Electronics Corp.
  */
-<<<<<<< HEAD
-=======
 #define pr_fmt(fmt) "PM: " fmt
->>>>>>> 407d19ab
 
 #include <linux/delay.h>
 #include <linux/kernel.h>
@@ -245,6 +242,127 @@
 static inline void genpd_update_accounting(struct generic_pm_domain *genpd) {}
 #endif
 
+static int _genpd_reeval_performance_state(struct generic_pm_domain *genpd,
+					   unsigned int state)
+{
+	struct generic_pm_domain_data *pd_data;
+	struct pm_domain_data *pdd;
+	struct gpd_link *link;
+
+	/* New requested state is same as Max requested state */
+	if (state == genpd->performance_state)
+		return state;
+
+	/* New requested state is higher than Max requested state */
+	if (state > genpd->performance_state)
+		return state;
+
+	/* Traverse all devices within the domain */
+	list_for_each_entry(pdd, &genpd->dev_list, list_node) {
+		pd_data = to_gpd_data(pdd);
+
+		if (pd_data->performance_state > state)
+			state = pd_data->performance_state;
+	}
+
+	/*
+	 * Traverse all sub-domains within the domain. This can be
+	 * done without any additional locking as the link->performance_state
+	 * field is protected by the master genpd->lock, which is already taken.
+	 *
+	 * Also note that link->performance_state (subdomain's performance state
+	 * requirement to master domain) is different from
+	 * link->slave->performance_state (current performance state requirement
+	 * of the devices/sub-domains of the subdomain) and so can have a
+	 * different value.
+	 *
+	 * Note that we also take vote from powered-off sub-domains into account
+	 * as the same is done for devices right now.
+	 */
+	list_for_each_entry(link, &genpd->master_links, master_node) {
+		if (link->performance_state > state)
+			state = link->performance_state;
+	}
+
+	return state;
+}
+
+static int _genpd_set_performance_state(struct generic_pm_domain *genpd,
+					unsigned int state, int depth)
+{
+	struct generic_pm_domain *master;
+	struct gpd_link *link;
+	int master_state, ret;
+
+	if (state == genpd->performance_state)
+		return 0;
+
+	/* Propagate to masters of genpd */
+	list_for_each_entry(link, &genpd->slave_links, slave_node) {
+		master = link->master;
+
+		if (!master->set_performance_state)
+			continue;
+
+		/* Find master's performance state */
+		ret = dev_pm_opp_xlate_performance_state(genpd->opp_table,
+							 master->opp_table,
+							 state);
+		if (unlikely(ret < 0))
+			goto err;
+
+		master_state = ret;
+
+		genpd_lock_nested(master, depth + 1);
+
+		link->prev_performance_state = link->performance_state;
+		link->performance_state = master_state;
+		master_state = _genpd_reeval_performance_state(master,
+						master_state);
+		ret = _genpd_set_performance_state(master, master_state, depth + 1);
+		if (ret)
+			link->performance_state = link->prev_performance_state;
+
+		genpd_unlock(master);
+
+		if (ret)
+			goto err;
+	}
+
+	ret = genpd->set_performance_state(genpd, state);
+	if (ret)
+		goto err;
+
+	genpd->performance_state = state;
+	return 0;
+
+err:
+	/* Encountered an error, lets rollback */
+	list_for_each_entry_continue_reverse(link, &genpd->slave_links,
+					     slave_node) {
+		master = link->master;
+
+		if (!master->set_performance_state)
+			continue;
+
+		genpd_lock_nested(master, depth + 1);
+
+		master_state = link->prev_performance_state;
+		link->performance_state = master_state;
+
+		master_state = _genpd_reeval_performance_state(master,
+						master_state);
+		if (_genpd_set_performance_state(master, master_state, depth + 1)) {
+			pr_err("%s: Failed to roll back to %d performance state\n",
+			       master->name, master_state);
+		}
+
+		genpd_unlock(master);
+	}
+
+	return ret;
+}
+
 /**
  * dev_pm_genpd_set_performance_state- Set performance state of device's power
  * domain.
@@ -263,10 +381,9 @@
 int dev_pm_genpd_set_performance_state(struct device *dev, unsigned int state)
 {
 	struct generic_pm_domain *genpd;
-	struct generic_pm_domain_data *gpd_data, *pd_data;
-	struct pm_domain_data *pdd;
+	struct generic_pm_domain_data *gpd_data;
 	unsigned int prev;
-	int ret = 0;
+	int ret;
 
 	genpd = dev_to_genpd(dev);
 	if (IS_ERR(genpd))
@@ -285,47 +402,11 @@
 	prev = gpd_data->performance_state;
 	gpd_data->performance_state = state;
 
-	/* New requested state is same as Max requested state */
-	if (state == genpd->performance_state)
-		goto unlock;
-
-	/* New requested state is higher than Max requested state */
-	if (state > genpd->performance_state)
-		goto update_state;
-
-	/* Traverse all devices within the domain */
-	list_for_each_entry(pdd, &genpd->dev_list, list_node) {
-		pd_data = to_gpd_data(pdd);
-
-		if (pd_data->performance_state > state)
-			state = pd_data->performance_state;
-	}
-
-	if (state == genpd->performance_state)
-		goto unlock;
-
-	/*
-	 * We aren't propagating performance state changes of a subdomain to its
-	 * masters as we don't have hardware that needs it. Over that, the
-	 * performance states of subdomain and its masters may not have
-	 * one-to-one mapping and would require additional information. We can
-	 * get back to this once we have hardware that needs it. For that
-	 * reason, we don't have to consider performance state of the subdomains
-	 * of genpd here.
-	 */
-
-update_state:
-	if (genpd_status_on(genpd)) {
-		ret = genpd->set_performance_state(genpd, state);
-		if (ret) {
-			gpd_data->performance_state = prev;
-			goto unlock;
-		}
-	}
-
-	genpd->performance_state = state;
-
-unlock:
+	state = _genpd_reeval_performance_state(genpd, state);
+	ret = _genpd_set_performance_state(genpd, state, 0);
+	if (ret)
+		gpd_data->performance_state = prev;
+
 	genpd_unlock(genpd);
 
 	return ret;
@@ -351,15 +432,6 @@
 		return ret;
 
 	elapsed_ns = ktime_to_ns(ktime_sub(ktime_get(), time_start));
-
-	if (unlikely(genpd->set_performance_state)) {
-		ret = genpd->set_performance_state(genpd, genpd->performance_state);
-		if (ret) {
-			pr_warn("%s: Failed to set performance state %d (%d)\n",
-				genpd->name, genpd->performance_state, ret);
-		}
-	}
-
 	if (elapsed_ns <= genpd->states[state_idx].power_on_latency_ns)
 		return ret;
 
@@ -386,19 +458,19 @@
 
 	time_start = ktime_get();
 	ret = genpd->power_off(genpd);
-	if (ret == -EBUSY)
+	if (ret)
 		return ret;
 
 	elapsed_ns = ktime_to_ns(ktime_sub(ktime_get(), time_start));
 	if (elapsed_ns <= genpd->states[state_idx].power_off_latency_ns)
-		return ret;
+		return 0;
 
 	genpd->states[state_idx].power_off_latency_ns = elapsed_ns;
 	genpd->max_off_time_changed = true;
 	pr_debug("%s: Power-%s latency exceeded, new value %lld ns\n",
 		 genpd->name, "off", elapsed_ns);
 
-	return ret;
+	return 0;
 }
 
 /**
@@ -472,6 +544,10 @@
 		if (!genpd->gov->power_down_ok(&genpd->domain))
 			return -EAGAIN;
 	}
+
+	/* Default to shallowest state. */
+	if (!genpd->gov)
+		genpd->state_idx = 0;
 
 	if (genpd->power_off) {
 		int ret;
@@ -1632,8 +1708,8 @@
 	genpd_lock_nested(genpd, SINGLE_DEPTH_NESTING);
 
 	if (!list_empty(&subdomain->master_links) || subdomain->device_count) {
-		pr_warn("%s: unable to remove subdomain %s\n", genpd->name,
-			subdomain->name);
+		pr_warn("%s: unable to remove subdomain %s\n",
+			genpd->name, subdomain->name);
 		ret = -EBUSY;
 		goto out;
 	}
@@ -1754,12 +1830,9 @@
 			if (genpd_is_cpu_domain(genpd))
 				free_cpumask_var(genpd->cpus);
 			return ret;
-<<<<<<< HEAD
-=======
 		}
 	} else if (!gov && genpd->state_count > 1) {
 		pr_warn("%s: no governor for states\n", genpd->name);
->>>>>>> 407d19ab
 	}
 
 	device_initialize(&genpd->dev);
@@ -1978,12 +2051,21 @@
 				ret);
 			goto unlock;
 		}
+
+		/*
+		 * Save table for faster processing while setting performance
+		 * state.
+		 */
+		genpd->opp_table = dev_pm_opp_get_opp_table(&genpd->dev);
+		WARN_ON(!genpd->opp_table);
 	}
 
 	ret = genpd_add_provider(np, genpd_xlate_simple, genpd);
 	if (ret) {
-		if (genpd->set_performance_state)
+		if (genpd->set_performance_state) {
+			dev_pm_opp_put_opp_table(genpd->opp_table);
 			dev_pm_opp_of_remove_table(&genpd->dev);
+		}
 
 		goto unlock;
 	}
@@ -2036,6 +2118,13 @@
 					i, ret);
 				goto error;
 			}
+
+			/*
+			 * Save table for faster processing while setting
+			 * performance state.
+			 */
+			genpd->opp_table = dev_pm_opp_get_opp_table_indexed(&genpd->dev, i);
+			WARN_ON(!genpd->opp_table);
 		}
 
 		genpd->provider = &np->fwnode;
@@ -2060,8 +2149,10 @@
 		genpd->provider = NULL;
 		genpd->has_provider = false;
 
-		if (genpd->set_performance_state)
+		if (genpd->set_performance_state) {
+			dev_pm_opp_put_opp_table(genpd->opp_table);
 			dev_pm_opp_of_remove_table(&genpd->dev);
+		}
 	}
 
 	mutex_unlock(&gpd_list_lock);
@@ -2095,6 +2186,7 @@
 					if (!gpd->set_performance_state)
 						continue;
 
+					dev_pm_opp_put_opp_table(gpd->opp_table);
 					dev_pm_opp_of_remove_table(&gpd->dev);
 				}
 			}
@@ -2410,7 +2502,7 @@
 struct device *genpd_dev_pm_attach_by_id(struct device *dev,
 					 unsigned int index)
 {
-	struct device *genpd_dev;
+	struct device *virt_dev;
 	int num_domains;
 	int ret;
 
@@ -2424,46 +2516,32 @@
 		return NULL;
 
 	/* Allocate and register device on the genpd bus. */
-	genpd_dev = kzalloc(sizeof(*genpd_dev), GFP_KERNEL);
-	if (!genpd_dev)
+	virt_dev = kzalloc(sizeof(*virt_dev), GFP_KERNEL);
+	if (!virt_dev)
 		return ERR_PTR(-ENOMEM);
 
-<<<<<<< HEAD
-	dev_set_name(genpd_dev, "genpd:%u:%s", index, dev_name(dev));
-	genpd_dev->bus = &genpd_bus_type;
-	genpd_dev->release = genpd_release_dev;
-=======
 	dev_set_name(virt_dev, "genpd:%u:%s", index, dev_name(dev));
 	virt_dev->bus = &genpd_bus_type;
 	virt_dev->release = genpd_release_dev;
 	virt_dev->of_node = of_node_get(dev->of_node);
->>>>>>> 407d19ab
-
-	ret = device_register(genpd_dev);
+
+	ret = device_register(virt_dev);
 	if (ret) {
-<<<<<<< HEAD
-		kfree(genpd_dev);
-=======
 		put_device(virt_dev);
->>>>>>> 407d19ab
 		return ERR_PTR(ret);
 	}
 
 	/* Try to attach the device to the PM domain at the specified index. */
-<<<<<<< HEAD
-	ret = __genpd_dev_pm_attach(genpd_dev, dev->of_node, index, false);
-=======
 	ret = __genpd_dev_pm_attach(virt_dev, dev, index, false);
->>>>>>> 407d19ab
 	if (ret < 1) {
-		device_unregister(genpd_dev);
+		device_unregister(virt_dev);
 		return ret ? ERR_PTR(ret) : NULL;
 	}
 
-	pm_runtime_enable(genpd_dev);
-	genpd_queue_power_off_work(dev_to_genpd(genpd_dev));
-
-	return genpd_dev;
+	pm_runtime_enable(virt_dev);
+	genpd_queue_power_off_work(dev_to_genpd(virt_dev));
+
+	return virt_dev;
 }
 EXPORT_SYMBOL_GPL(genpd_dev_pm_attach_by_id);
 
@@ -2476,7 +2554,7 @@
  * power-domain-names DT property. For further description see
  * genpd_dev_pm_attach_by_id().
  */
-struct device *genpd_dev_pm_attach_by_name(struct device *dev, char *name)
+struct device *genpd_dev_pm_attach_by_name(struct device *dev, const char *name)
 {
 	int index;
 
@@ -2507,7 +2585,7 @@
 						&entry_latency);
 	if (err) {
 		pr_debug(" * %pOF missing entry-latency-us property\n",
-						state_node);
+			 state_node);
 		return -EINVAL;
 	}
 
@@ -2515,7 +2593,7 @@
 						&exit_latency);
 	if (err) {
 		pr_debug(" * %pOF missing exit-latency-us property\n",
-						state_node);
+			 state_node);
 		return -EINVAL;
 	}
 
@@ -2571,8 +2649,8 @@
  *
  * Returns the device states parsed from the OF node. The memory for the states
  * is allocated by this function and is the responsibility of the caller to
- * free the memory after use. If no domain idle states is found it returns
- * -EINVAL and in case of errors, a negative error code.
+ * free the memory after use. If any or zero compatible domain idle states is
+ * found it returns 0 and in case of errors, a negative error code is returned.
  */
 int of_genpd_parse_idle_states(struct device_node *dn,
 			struct genpd_power_state **states, int *n)
@@ -2581,8 +2659,14 @@
 	int ret;
 
 	ret = genpd_iterate_idle_states(dn, NULL);
-	if (ret <= 0)
-		return ret < 0 ? ret : -EINVAL;
+	if (ret < 0)
+		return ret;
+
+	if (!ret) {
+		*states = NULL;
+		*n = 0;
+		return 0;
+	}
 
 	st = kcalloc(ret, sizeof(*st), GFP_KERNEL);
 	if (!st)
@@ -2602,52 +2686,36 @@
 EXPORT_SYMBOL_GPL(of_genpd_parse_idle_states);
 
 /**
- * of_genpd_opp_to_performance_state- Gets performance state of device's
- * power domain corresponding to a DT node's "required-opps" property.
- *
- * @dev: Device for which the performance-state needs to be found.
- * @np: DT node where the "required-opps" property is present. This can be
- *	the device node itself (if it doesn't have an OPP table) or a node
- *	within the OPP table of a device (if device has an OPP table).
- *
- * Returns performance state corresponding to the "required-opps" property of
- * a DT node. This calls platform specific genpd->opp_to_performance_state()
- * callback to translate power domain OPP to performance state.
+ * pm_genpd_opp_to_performance_state - Gets performance state of the genpd from its OPP node.
+ *
+ * @genpd_dev: Genpd's device for which the performance-state needs to be found.
+ * @opp: struct dev_pm_opp of the OPP for which we need to find performance
+ *	state.
+ *
+ * Returns performance state encoded in the OPP of the genpd. This calls
+ * platform specific genpd->opp_to_performance_state() callback to translate
+ * power domain OPP to performance state.
  *
  * Returns performance state on success and 0 on failure.
  */
-unsigned int of_genpd_opp_to_performance_state(struct device *dev,
-					       struct device_node *np)
-{
-	struct generic_pm_domain *genpd;
-	struct dev_pm_opp *opp;
-	int state = 0;
-
-	genpd = dev_to_genpd(dev);
-	if (IS_ERR(genpd))
+unsigned int pm_genpd_opp_to_performance_state(struct device *genpd_dev,
+					       struct dev_pm_opp *opp)
+{
+	struct generic_pm_domain *genpd = NULL;
+	int state;
+
+	genpd = container_of(genpd_dev, struct generic_pm_domain, dev);
+
+	if (unlikely(!genpd->opp_to_performance_state))
 		return 0;
 
-	if (unlikely(!genpd->set_performance_state))
-		return 0;
-
 	genpd_lock(genpd);
-
-	opp = of_dev_pm_opp_find_required_opp(&genpd->dev, np);
-	if (IS_ERR(opp)) {
-		dev_err(dev, "Failed to find required OPP: %ld\n",
-			PTR_ERR(opp));
-		goto unlock;
-	}
-
 	state = genpd->opp_to_performance_state(genpd, opp);
-	dev_pm_opp_put(opp);
-
-unlock:
 	genpd_unlock(genpd);
 
 	return state;
 }
-EXPORT_SYMBOL_GPL(of_genpd_opp_to_performance_state);
+EXPORT_SYMBOL_GPL(pm_genpd_opp_to_performance_state);
 
 static int __init genpd_bus_init(void)
 {
@@ -2752,7 +2820,7 @@
 	return 0;
 }
 
-static int genpd_summary_show(struct seq_file *s, void *data)
+static int summary_show(struct seq_file *s, void *data)
 {
 	struct generic_pm_domain *genpd;
 	int ret = 0;
@@ -2775,7 +2843,7 @@
 	return ret;
 }
 
-static int genpd_status_show(struct seq_file *s, void *data)
+static int status_show(struct seq_file *s, void *data)
 {
 	static const char * const status_lookup[] = {
 		[GPD_STATE_ACTIVE] = "on",
@@ -2802,7 +2870,7 @@
 	return ret;
 }
 
-static int genpd_sub_domains_show(struct seq_file *s, void *data)
+static int sub_domains_show(struct seq_file *s, void *data)
 {
 	struct generic_pm_domain *genpd = s->private;
 	struct gpd_link *link;
@@ -2819,7 +2887,7 @@
 	return ret;
 }
 
-static int genpd_idle_states_show(struct seq_file *s, void *data)
+static int idle_states_show(struct seq_file *s, void *data)
 {
 	struct generic_pm_domain *genpd = s->private;
 	unsigned int i;
@@ -2848,7 +2916,7 @@
 	return ret;
 }
 
-static int genpd_active_time_show(struct seq_file *s, void *data)
+static int active_time_show(struct seq_file *s, void *data)
 {
 	struct generic_pm_domain *genpd = s->private;
 	ktime_t delta = 0;
@@ -2868,7 +2936,7 @@
 	return ret;
 }
 
-static int genpd_total_idle_time_show(struct seq_file *s, void *data)
+static int total_idle_time_show(struct seq_file *s, void *data)
 {
 	struct generic_pm_domain *genpd = s->private;
 	ktime_t delta = 0, total = 0;
@@ -2896,7 +2964,7 @@
 }
 
 
-static int genpd_devices_show(struct seq_file *s, void *data)
+static int devices_show(struct seq_file *s, void *data)
 {
 	struct generic_pm_domain *genpd = s->private;
 	struct pm_domain_data *pm_data;
@@ -2922,7 +2990,7 @@
 	return ret;
 }
 
-static int genpd_perf_state_show(struct seq_file *s, void *data)
+static int perf_state_show(struct seq_file *s, void *data)
 {
 	struct generic_pm_domain *genpd = s->private;
 
@@ -2935,37 +3003,14 @@
 	return 0;
 }
 
-#define define_genpd_open_function(name) \
-static int genpd_##name##_open(struct inode *inode, struct file *file) \
-{ \
-	return single_open(file, genpd_##name##_show, inode->i_private); \
-}
-
-define_genpd_open_function(summary);
-define_genpd_open_function(status);
-define_genpd_open_function(sub_domains);
-define_genpd_open_function(idle_states);
-define_genpd_open_function(active_time);
-define_genpd_open_function(total_idle_time);
-define_genpd_open_function(devices);
-define_genpd_open_function(perf_state);
-
-#define define_genpd_debugfs_fops(name) \
-static const struct file_operations genpd_##name##_fops = { \
-	.open = genpd_##name##_open, \
-	.read = seq_read, \
-	.llseek = seq_lseek, \
-	.release = single_release, \
-}
-
-define_genpd_debugfs_fops(summary);
-define_genpd_debugfs_fops(status);
-define_genpd_debugfs_fops(sub_domains);
-define_genpd_debugfs_fops(idle_states);
-define_genpd_debugfs_fops(active_time);
-define_genpd_debugfs_fops(total_idle_time);
-define_genpd_debugfs_fops(devices);
-define_genpd_debugfs_fops(perf_state);
+DEFINE_SHOW_ATTRIBUTE(summary);
+DEFINE_SHOW_ATTRIBUTE(status);
+DEFINE_SHOW_ATTRIBUTE(sub_domains);
+DEFINE_SHOW_ATTRIBUTE(idle_states);
+DEFINE_SHOW_ATTRIBUTE(active_time);
+DEFINE_SHOW_ATTRIBUTE(total_idle_time);
+DEFINE_SHOW_ATTRIBUTE(devices);
+DEFINE_SHOW_ATTRIBUTE(perf_state);
 
 static int __init genpd_debug_init(void)
 {
@@ -2974,34 +3019,27 @@
 
 	genpd_debugfs_dir = debugfs_create_dir("pm_genpd", NULL);
 
-	if (!genpd_debugfs_dir)
-		return -ENOMEM;
-
-	d = debugfs_create_file("pm_genpd_summary", S_IRUGO,
-			genpd_debugfs_dir, NULL, &genpd_summary_fops);
-	if (!d)
-		return -ENOMEM;
+	debugfs_create_file("pm_genpd_summary", S_IRUGO, genpd_debugfs_dir,
+			    NULL, &summary_fops);
 
 	list_for_each_entry(genpd, &gpd_list, gpd_list_node) {
 		d = debugfs_create_dir(genpd->name, genpd_debugfs_dir);
-		if (!d)
-			return -ENOMEM;
 
 		debugfs_create_file("current_state", 0444,
-				d, genpd, &genpd_status_fops);
+				d, genpd, &status_fops);
 		debugfs_create_file("sub_domains", 0444,
-				d, genpd, &genpd_sub_domains_fops);
+				d, genpd, &sub_domains_fops);
 		debugfs_create_file("idle_states", 0444,
-				d, genpd, &genpd_idle_states_fops);
+				d, genpd, &idle_states_fops);
 		debugfs_create_file("active_time", 0444,
-				d, genpd, &genpd_active_time_fops);
+				d, genpd, &active_time_fops);
 		debugfs_create_file("total_idle_time", 0444,
-				d, genpd, &genpd_total_idle_time_fops);
+				d, genpd, &total_idle_time_fops);
 		debugfs_create_file("devices", 0444,
-				d, genpd, &genpd_devices_fops);
+				d, genpd, &devices_fops);
 		if (genpd->set_performance_state)
 			debugfs_create_file("perf_state", 0444,
-					    d, genpd, &genpd_perf_state_fops);
+					    d, genpd, &perf_state_fops);
 	}
 
 	return 0;
