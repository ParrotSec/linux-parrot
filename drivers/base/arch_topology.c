--- conflicted
+++ resolved
@@ -14,6 +14,7 @@
 #include <linux/slab.h>
 #include <linux/string.h>
 #include <linux/sched/topology.h>
+#include <linux/cpuset.h>
 
 DEFINE_PER_CPU(unsigned long, freq_scale) = SCHED_CAPACITY_SCALE;
 
@@ -45,42 +46,10 @@
 	return sprintf(buf, "%lu\n", topology_get_cpu_scale(NULL, cpu->dev.id));
 }
 
-<<<<<<< HEAD
-static ssize_t cpu_capacity_store(struct device *dev,
-				  struct device_attribute *attr,
-				  const char *buf,
-				  size_t count)
-{
-	struct cpu *cpu = container_of(dev, struct cpu, dev);
-	int this_cpu = cpu->dev.id;
-	int i;
-	unsigned long new_capacity;
-	ssize_t ret;
-
-	if (!count)
-		return 0;
-
-	ret = kstrtoul(buf, 0, &new_capacity);
-	if (ret)
-		return ret;
-	if (new_capacity > SCHED_CAPACITY_SCALE)
-		return -EINVAL;
-
-	mutex_lock(&cpu_scale_mutex);
-	for_each_cpu(i, &cpu_topology[this_cpu].core_sibling)
-		topology_set_cpu_scale(i, new_capacity);
-	mutex_unlock(&cpu_scale_mutex);
-
-	return count;
-}
-
-static DEVICE_ATTR_RW(cpu_capacity);
-=======
 static void update_topology_flags_workfn(struct work_struct *work);
 static DECLARE_WORK(update_topology_flags_work, update_topology_flags_workfn);
 
 static DEVICE_ATTR_RO(cpu_capacity);
->>>>>>> 407d19ab
 
 static int register_cpu_capacity_sysctl(void)
 {
@@ -100,6 +69,25 @@
 	return 0;
 }
 subsys_initcall(register_cpu_capacity_sysctl);
+
+static int update_topology;
+
+int topology_update_cpu_topology(void)
+{
+	return update_topology;
+}
+
+/*
+ * Updating the sched_domains can't be done directly from cpufreq callbacks
+ * due to locking, so queue the work for later.
+ */
+static void update_topology_flags_workfn(struct work_struct *work)
+{
+	update_topology = 1;
+	rebuild_sched_domains();
+	pr_debug("sched_domain hierarchy rebuilt, flags updated\n");
+	update_topology = 0;
+}
 
 static u32 capacity_scale;
 static u32 *raw_capacity;
@@ -204,6 +192,7 @@
 
 	if (cpumask_empty(cpus_to_visit)) {
 		topology_normalize_cpu_scale();
+		schedule_work(&update_topology_flags_work);
 		free_raw_capacity();
 		pr_debug("cpu_capacity: parsing done\n");
 		schedule_work(&parsing_done_work);
