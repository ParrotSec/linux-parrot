--- conflicted
+++ resolved
@@ -57,6 +57,10 @@
 static struct dentry *deferred_devices;
 static bool initcalls_done;
 
+/* Save the async probe drivers' name from kernel cmdline */
+#define ASYNC_DRV_NAMES_MAX_LEN	256
+static char async_probe_drv_names[ASYNC_DRV_NAMES_MAX_LEN];
+
 /*
  * In some cases, like suspend to RAM or hibernation, It might be reasonable
  * to prohibit probing of devices as it could be unsafe.
@@ -116,7 +120,7 @@
 }
 static DECLARE_WORK(deferred_probe_work, deferred_probe_work_func);
 
-static void driver_deferred_probe_add(struct device *dev)
+void driver_deferred_probe_add(struct device *dev)
 {
 	mutex_lock(&deferred_probe_mutex);
 	if (list_empty(&dev->p->deferred_probe)) {
@@ -179,7 +183,7 @@
 }
 
 /**
- * device_block_probing() - Block/defere device's probes
+ * device_block_probing() - Block/defer device's probes
  *
  *	It will disable probing of devices and defer their probes instead.
  */
@@ -223,7 +227,10 @@
 static int deferred_probe_timeout = -1;
 static int __init deferred_probe_timeout_setup(char *str)
 {
-	deferred_probe_timeout = simple_strtol(str, NULL, 10);
+	int timeout;
+
+	if (!kstrtoint(str, 10, &timeout))
+		deferred_probe_timeout = timeout;
 	return 1;
 }
 __setup("deferred_probe_timeout=", deferred_probe_timeout_setup);
@@ -453,7 +460,7 @@
 	if (defer_all_probes) {
 		/*
 		 * Value of defer_all_probes can be set only by
-		 * device_defer_all_probes_enable() which, in turn, will call
+		 * device_block_probing() which, in turn, will call
 		 * wait_for_device_probe() right after that to avoid any races.
 		 */
 		dev_dbg(dev, "Driver %s force probe deferral\n", drv->name);
@@ -480,17 +487,11 @@
 	if (ret)
 		goto pinctrl_bind_failed;
 
-<<<<<<< HEAD
-	ret = dma_configure(dev);
-	if (ret)
-		goto dma_failed;
-=======
 	if (dev->bus->dma_configure) {
 		ret = dev->bus->dma_configure(dev);
 		if (ret)
 			goto probe_failed;
 	}
->>>>>>> 407d19ab
 
 	if (driver_sysfs_add(dev)) {
 		printk(KERN_ERR "%s: driver_sysfs_add(%s) failed\n",
@@ -545,11 +546,6 @@
 	goto done;
 
 probe_failed:
-<<<<<<< HEAD
-	dma_deconfigure(dev);
-dma_failed:
-=======
->>>>>>> 407d19ab
 	if (dev->bus)
 		blocking_notifier_call_chain(&dev->bus->p->bus_notifier,
 					     BUS_NOTIFY_DRIVER_NOT_BOUND, dev);
@@ -681,6 +677,23 @@
 	return ret;
 }
 
+static inline bool cmdline_requested_async_probing(const char *drv_name)
+{
+	return parse_option_str(async_probe_drv_names, drv_name);
+}
+
+/* The option format is "driver_async_probe=drv_name1,drv_name2,..." */
+static int __init save_async_options(char *buf)
+{
+	if (strlen(buf) >= ASYNC_DRV_NAMES_MAX_LEN)
+		printk(KERN_WARNING
+			"Too long list of driver names for 'driver_async_probe'!\n");
+
+	strlcpy(async_probe_drv_names, buf, ASYNC_DRV_NAMES_MAX_LEN);
+	return 0;
+}
+__setup("driver_async_probe=", save_async_options);
+
 bool driver_allows_async_probing(struct device_driver *drv)
 {
 	switch (drv->probe_type) {
@@ -691,6 +704,9 @@
 		return false;
 
 	default:
+		if (cmdline_requested_async_probing(drv->name))
+			return true;
+
 		if (module_requested_async_probing(drv->owner))
 			return true;
 
@@ -737,15 +753,6 @@
 	struct device *dev = data->dev;
 	bool async_allowed;
 	int ret;
-
-	/*
-	 * Check if device has already been claimed. This may
-	 * happen with driver loading, device discovery/registration,
-	 * and deferred probe processing happens all at once with
-	 * multiple threads.
-	 */
-	if (dev->driver)
-		return -EBUSY;
 
 	ret = driver_match_device(drv, dev);
 	if (ret == 0) {
@@ -781,6 +788,15 @@
 
 	device_lock(dev);
 
+	/*
+	 * Check if device has already been removed or claimed. This may
+	 * happen with driver loading, device discovery/registration,
+	 * and deferred probe processing happens all at once with
+	 * multiple threads.
+	 */
+	if (dev->p->dead || dev->driver)
+		goto out_unlock;
+
 	if (dev->parent)
 		pm_runtime_get_sync(dev->parent);
 
@@ -791,7 +807,7 @@
 
 	if (dev->parent)
 		pm_runtime_put(dev->parent);
-
+out_unlock:
 	device_unlock(dev);
 
 	put_device(dev);
@@ -836,7 +852,7 @@
 			 */
 			dev_dbg(dev, "scheduling asynchronous probe\n");
 			get_device(dev);
-			async_schedule(__device_attach_async_helper, dev);
+			async_schedule_dev(__device_attach_async_helper, dev);
 		} else {
 			pm_request_idle(dev);
 		}
@@ -872,6 +888,88 @@
 void device_initial_probe(struct device *dev)
 {
 	__device_attach(dev, true);
+}
+
+/*
+ * __device_driver_lock - acquire locks needed to manipulate dev->drv
+ * @dev: Device we will update driver info for
+ * @parent: Parent device. Needed if the bus requires parent lock
+ *
+ * This function will take the required locks for manipulating dev->drv.
+ * Normally this will just be the @dev lock, but when called for a USB
+ * interface, @parent lock will be held as well.
+ */
+static void __device_driver_lock(struct device *dev, struct device *parent)
+{
+	if (parent && dev->bus->need_parent_lock)
+		device_lock(parent);
+	device_lock(dev);
+}
+
+/*
+ * __device_driver_unlock - release locks needed to manipulate dev->drv
+ * @dev: Device we will update driver info for
+ * @parent: Parent device. Needed if the bus requires parent lock
+ *
+ * This function will release the required locks for manipulating dev->drv.
+ * Normally this will just be the the @dev lock, but when called for a
+ * USB interface, @parent lock will be released as well.
+ */
+static void __device_driver_unlock(struct device *dev, struct device *parent)
+{
+	device_unlock(dev);
+	if (parent && dev->bus->need_parent_lock)
+		device_unlock(parent);
+}
+
+/**
+ * device_driver_attach - attach a specific driver to a specific device
+ * @drv: Driver to attach
+ * @dev: Device to attach it to
+ *
+ * Manually attach driver to a device. Will acquire both @dev lock and
+ * @dev->parent lock if needed.
+ */
+int device_driver_attach(struct device_driver *drv, struct device *dev)
+{
+	int ret = 0;
+
+	__device_driver_lock(dev, dev->parent);
+
+	/*
+	 * If device has been removed or someone has already successfully
+	 * bound a driver before us just skip the driver probe call.
+	 */
+	if (!dev->p->dead && !dev->driver)
+		ret = driver_probe_device(drv, dev);
+
+	__device_driver_unlock(dev, dev->parent);
+
+	return ret;
+}
+
+static void __driver_attach_async_helper(void *_dev, async_cookie_t cookie)
+{
+	struct device *dev = _dev;
+	struct device_driver *drv;
+	int ret = 0;
+
+	__device_driver_lock(dev, dev->parent);
+
+	drv = dev->p->async_driver;
+
+	/*
+	 * If device has been removed or someone has already successfully
+	 * bound a driver before us just skip the driver probe call.
+	 */
+	if (!dev->p->dead && !dev->driver)
+		ret = driver_probe_device(drv, dev);
+
+	__device_driver_unlock(dev, dev->parent);
+
+	dev_dbg(dev, "driver %s async attach completed: %d\n", drv->name, ret);
+
+	put_device(dev);
 }
 
 static int __driver_attach(struct device *dev, void *data)
@@ -901,14 +999,26 @@
 		return ret;
 	} /* ret > 0 means positive match */
 
-	if (dev->parent && dev->bus->need_parent_lock)
-		device_lock(dev->parent);
-	device_lock(dev);
-	if (!dev->driver)
-		driver_probe_device(drv, dev);
-	device_unlock(dev);
-	if (dev->parent && dev->bus->need_parent_lock)
-		device_unlock(dev->parent);
+	if (driver_allows_async_probing(drv)) {
+		/*
+		 * Instead of probing the device synchronously we will
+		 * probe it asynchronously to allow for more parallelism.
+		 *
+		 * We only take the device lock here in order to guarantee
+		 * that the dev->driver and async_driver fields are protected
+		 */
+		dev_dbg(dev, "probing driver %s asynchronously\n", drv->name);
+		device_lock(dev);
+		if (!dev->driver) {
+			get_device(dev);
+			dev->p->async_driver = drv;
+			async_schedule_dev(__driver_attach_async_helper, dev);
+		}
+		device_unlock(dev);
+		return 0;
+	}
+
+	device_driver_attach(drv, dev);
 
 	return 0;
 }
@@ -939,15 +1049,11 @@
 	drv = dev->driver;
 	if (drv) {
 		while (device_links_busy(dev)) {
-			device_unlock(dev);
-			if (parent && dev->bus->need_parent_lock)
-				device_unlock(parent);
+			__device_driver_unlock(dev, parent);
 
 			device_links_unbind_consumers(dev);
-			if (parent && dev->bus->need_parent_lock)
-				device_lock(parent);
-
-			device_lock(dev);
+
+			__device_driver_lock(dev, parent);
 			/*
 			 * A concurrent invocation of the same function might
 			 * have released the driver successfully while this one
@@ -977,7 +1083,7 @@
 		device_links_driver_cleanup(dev);
 
 		devres_release_all(dev);
-		dma_deconfigure(dev);
+		arch_teardown_dma_ops(dev);
 		dev->driver = NULL;
 		dev_set_drvdata(dev, NULL);
 		if (dev->pm_domain && dev->pm_domain->dismiss)
@@ -1000,16 +1106,12 @@
 				    struct device_driver *drv,
 				    struct device *parent)
 {
-	if (parent && dev->bus->need_parent_lock)
-		device_lock(parent);
-
-	device_lock(dev);
+	__device_driver_lock(dev, parent);
+
 	if (!drv || drv == dev->driver)
 		__device_release_driver(dev, parent);
 
-	device_unlock(dev);
-	if (parent && dev->bus->need_parent_lock)
-		device_unlock(parent);
+	__device_driver_unlock(dev, parent);
 }
 
 /**
@@ -1033,6 +1135,18 @@
 	device_release_driver_internal(dev, NULL, NULL);
 }
 EXPORT_SYMBOL_GPL(device_release_driver);
+
+/**
+ * device_driver_detach - detach driver from a specific device
+ * @dev: device to detach driver from
+ *
+ * Detach driver from device. Will acquire both @dev lock and @dev->parent
+ * lock if needed.
+ */
+void device_driver_detach(struct device *dev)
+{
+	device_release_driver_internal(dev, NULL, dev->parent);
+}
 
 /**
  * driver_detach - detach driver from all devices it controls.
