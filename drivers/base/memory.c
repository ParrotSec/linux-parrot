// SPDX-License-Identifier: GPL-2.0
/*
 * Memory subsystem support
 *
 * Written by Matt Tolentino <matthew.e.tolentino@intel.com>
 *            Dave Hansen <haveblue@us.ibm.com>
 *
 * This file provides the necessary infrastructure to represent
 * a SPARSEMEM-memory-model system's physical memory in /sysfs.
 * All arch-independent code that assumes MEMORY_HOTPLUG requires
 * SPARSEMEM should be contained here, or in mm/memory_hotplug.c.
 */

#include <linux/module.h>
#include <linux/init.h>
#include <linux/topology.h>
#include <linux/capability.h>
#include <linux/device.h>
#include <linux/memory.h>
#include <linux/memory_hotplug.h>
#include <linux/mm.h>
#include <linux/stat.h>
#include <linux/slab.h>
#include <linux/xarray.h>

#include <linux/atomic.h>
#include <linux/uaccess.h>

#define MEMORY_CLASS_NAME	"memory"

static const char *const online_type_to_str[] = {
	[MMOP_OFFLINE] = "offline",
	[MMOP_ONLINE] = "online",
	[MMOP_ONLINE_KERNEL] = "online_kernel",
	[MMOP_ONLINE_MOVABLE] = "online_movable",
};

int memhp_online_type_from_str(const char *str)
{
	int i;

	for (i = 0; i < ARRAY_SIZE(online_type_to_str); i++) {
		if (sysfs_streq(str, online_type_to_str[i]))
			return i;
	}
	return -EINVAL;
}

#define to_memory_block(dev) container_of(dev, struct memory_block, dev)

static int sections_per_block;

static inline unsigned long memory_block_id(unsigned long section_nr)
{
	return section_nr / sections_per_block;
}

static inline unsigned long pfn_to_block_id(unsigned long pfn)
{
	return memory_block_id(pfn_to_section_nr(pfn));
}

static inline unsigned long phys_to_block_id(unsigned long phys)
{
	return pfn_to_block_id(PFN_DOWN(phys));
}

static int memory_subsys_online(struct device *dev);
static int memory_subsys_offline(struct device *dev);

static struct bus_type memory_subsys = {
	.name = MEMORY_CLASS_NAME,
	.dev_name = MEMORY_CLASS_NAME,
	.online = memory_subsys_online,
	.offline = memory_subsys_offline,
};

/*
 * Memory blocks are cached in a local radix tree to avoid
 * a costly linear search for the corresponding device on
 * the subsystem bus.
 */
static DEFINE_XARRAY(memory_blocks);

static BLOCKING_NOTIFIER_HEAD(memory_chain);

int register_memory_notifier(struct notifier_block *nb)
{
	return blocking_notifier_chain_register(&memory_chain, nb);
}
EXPORT_SYMBOL(register_memory_notifier);

void unregister_memory_notifier(struct notifier_block *nb)
{
	blocking_notifier_chain_unregister(&memory_chain, nb);
}
EXPORT_SYMBOL(unregister_memory_notifier);

static void memory_block_release(struct device *dev)
{
	struct memory_block *mem = to_memory_block(dev);

	kfree(mem);
}

unsigned long __weak memory_block_size_bytes(void)
{
	return MIN_MEMORY_BLOCK_SIZE;
}
EXPORT_SYMBOL_GPL(memory_block_size_bytes);

/*
 * Show the first physical section index (number) of this memory block.
 */
static ssize_t phys_index_show(struct device *dev,
			       struct device_attribute *attr, char *buf)
{
	struct memory_block *mem = to_memory_block(dev);
	unsigned long phys_index;

	phys_index = mem->start_section_nr / sections_per_block;

	return sysfs_emit(buf, "%08lx\n", phys_index);
}

/*
 * Legacy interface that we cannot remove. Always indicate "removable"
 * with CONFIG_MEMORY_HOTREMOVE - bad heuristic.
 */
static ssize_t removable_show(struct device *dev, struct device_attribute *attr,
			      char *buf)
{
	return sysfs_emit(buf, "%d\n", (int)IS_ENABLED(CONFIG_MEMORY_HOTREMOVE));
}

/*
 * online, offline, going offline, etc.
 */
static ssize_t state_show(struct device *dev, struct device_attribute *attr,
			  char *buf)
{
	struct memory_block *mem = to_memory_block(dev);
	const char *output;

	/*
	 * We can probably put these states in a nice little array
	 * so that they're not open-coded
	 */
	switch (mem->state) {
	case MEM_ONLINE:
		output = "online";
		break;
	case MEM_OFFLINE:
		output = "offline";
		break;
	case MEM_GOING_OFFLINE:
		output = "going-offline";
		break;
	default:
		WARN_ON(1);
		return sysfs_emit(buf, "ERROR-UNKNOWN-%ld\n", mem->state);
	}

	return sysfs_emit(buf, "%s\n", output);
}

int memory_notify(unsigned long val, void *v)
{
	return blocking_notifier_call_chain(&memory_chain, val, v);
}

/*
 * MEMORY_HOTPLUG depends on SPARSEMEM in mm/Kconfig, so it is
 * OK to have direct references to sparsemem variables in here.
 */
static int
memory_block_action(unsigned long start_section_nr, unsigned long action,
		    int online_type, int nid)
{
	unsigned long start_pfn;
	unsigned long nr_pages = PAGES_PER_SECTION * sections_per_block;
	int ret;

	start_pfn = section_nr_to_pfn(start_section_nr);

	switch (action) {
	case MEM_ONLINE:
		ret = online_pages(start_pfn, nr_pages, online_type, nid);
		break;
	case MEM_OFFLINE:
		ret = offline_pages(start_pfn, nr_pages);
		break;
	default:
		WARN(1, KERN_WARNING "%s(%ld, %ld) unknown action: "
		     "%ld\n", __func__, start_section_nr, action, action);
		ret = -EINVAL;
	}

	return ret;
}

static int memory_block_change_state(struct memory_block *mem,
		unsigned long to_state, unsigned long from_state_req)
{
	int ret = 0;

	if (mem->state != from_state_req)
		return -EINVAL;

	if (to_state == MEM_OFFLINE)
		mem->state = MEM_GOING_OFFLINE;

	ret = memory_block_action(mem->start_section_nr, to_state,
				  mem->online_type, mem->nid);

	mem->state = ret ? from_state_req : to_state;

	return ret;
}

/* The device lock serializes operations on memory_subsys_[online|offline] */
static int memory_subsys_online(struct device *dev)
{
	struct memory_block *mem = to_memory_block(dev);
	int ret;

	if (mem->state == MEM_ONLINE)
		return 0;

	/*
	 * When called via device_online() without configuring the online_type,
	 * we want to default to MMOP_ONLINE.
	 */
	if (mem->online_type == MMOP_OFFLINE)
		mem->online_type = MMOP_ONLINE;

	ret = memory_block_change_state(mem, MEM_ONLINE, MEM_OFFLINE);
	mem->online_type = MMOP_OFFLINE;

	return ret;
}

static int memory_subsys_offline(struct device *dev)
{
	struct memory_block *mem = to_memory_block(dev);

	if (mem->state == MEM_OFFLINE)
		return 0;

	return memory_block_change_state(mem, MEM_OFFLINE, MEM_ONLINE);
}

static ssize_t state_store(struct device *dev, struct device_attribute *attr,
			   const char *buf, size_t count)
{
	const int online_type = memhp_online_type_from_str(buf);
	struct memory_block *mem = to_memory_block(dev);
	int ret;

	if (online_type < 0)
		return -EINVAL;

	ret = lock_device_hotplug_sysfs();
	if (ret)
		return ret;

	switch (online_type) {
	case MMOP_ONLINE_KERNEL:
	case MMOP_ONLINE_MOVABLE:
	case MMOP_ONLINE:
		/* mem->online_type is protected by device_hotplug_lock */
		mem->online_type = online_type;
		ret = device_online(&mem->dev);
		break;
	case MMOP_OFFLINE:
		ret = device_offline(&mem->dev);
		break;
	default:
		ret = -EINVAL; /* should never happen */
	}

	unlock_device_hotplug();

	if (ret < 0)
		return ret;
	if (ret)
		return -EINVAL;

	return count;
}

/*
 * Legacy interface that we cannot remove: s390x exposes the storage increment
 * covered by a memory block, allowing for identifying which memory blocks
 * comprise a storage increment. Since a memory block spans complete
 * storage increments nowadays, this interface is basically unused. Other
 * archs never exposed != 0.
 */
static ssize_t phys_device_show(struct device *dev,
				struct device_attribute *attr, char *buf)
{
	struct memory_block *mem = to_memory_block(dev);
<<<<<<< HEAD

	return sysfs_emit(buf, "%d\n", mem->phys_device);
=======
	unsigned long start_pfn = section_nr_to_pfn(mem->start_section_nr);

	return sysfs_emit(buf, "%d\n",
			  arch_get_memory_phys_device(start_pfn));
>>>>>>> 4e026225
}

#ifdef CONFIG_MEMORY_HOTREMOVE
static int print_allowed_zone(char *buf, int len, int nid,
			      unsigned long start_pfn, unsigned long nr_pages,
			      int online_type, struct zone *default_zone)
{
	struct zone *zone;

	zone = zone_for_pfn_range(online_type, nid, start_pfn, nr_pages);
	if (zone == default_zone)
		return 0;

	return sysfs_emit_at(buf, len, " %s", zone->name);
}

static ssize_t valid_zones_show(struct device *dev,
				struct device_attribute *attr, char *buf)
{
	struct memory_block *mem = to_memory_block(dev);
	unsigned long start_pfn = section_nr_to_pfn(mem->start_section_nr);
	unsigned long nr_pages = PAGES_PER_SECTION * sections_per_block;
	struct zone *default_zone;
	int len = 0;
	int nid;

	/*
	 * Check the existing zone. Make sure that we do that only on the
	 * online nodes otherwise the page_zone is not reliable
	 */
	if (mem->state == MEM_ONLINE) {
		/*
		 * The block contains more than one zone can not be offlined.
		 * This can happen e.g. for ZONE_DMA and ZONE_DMA32
		 */
		default_zone = test_pages_in_a_zone(start_pfn,
						    start_pfn + nr_pages);
		if (!default_zone)
			return sysfs_emit(buf, "%s\n", "none");
		len += sysfs_emit_at(buf, len, "%s", default_zone->name);
		goto out;
	}

	nid = mem->nid;
	default_zone = zone_for_pfn_range(MMOP_ONLINE, nid, start_pfn,
					  nr_pages);

	len += sysfs_emit_at(buf, len, "%s", default_zone->name);
	len += print_allowed_zone(buf, len, nid, start_pfn, nr_pages,
				  MMOP_ONLINE_KERNEL, default_zone);
	len += print_allowed_zone(buf, len, nid, start_pfn, nr_pages,
				  MMOP_ONLINE_MOVABLE, default_zone);
out:
	len += sysfs_emit_at(buf, len, "\n");
	return len;
}
static DEVICE_ATTR_RO(valid_zones);
#endif

static DEVICE_ATTR_RO(phys_index);
static DEVICE_ATTR_RW(state);
static DEVICE_ATTR_RO(phys_device);
static DEVICE_ATTR_RO(removable);

/*
 * Show the memory block size (shared by all memory blocks).
 */
static ssize_t block_size_bytes_show(struct device *dev,
				     struct device_attribute *attr, char *buf)
{
	return sysfs_emit(buf, "%lx\n", memory_block_size_bytes());
}

static DEVICE_ATTR_RO(block_size_bytes);

/*
 * Memory auto online policy.
 */

static ssize_t auto_online_blocks_show(struct device *dev,
				       struct device_attribute *attr, char *buf)
{
	return sysfs_emit(buf, "%s\n",
			  online_type_to_str[memhp_default_online_type]);
}

static ssize_t auto_online_blocks_store(struct device *dev,
					struct device_attribute *attr,
					const char *buf, size_t count)
{
	const int online_type = memhp_online_type_from_str(buf);

	if (online_type < 0)
		return -EINVAL;

	memhp_default_online_type = online_type;
	return count;
}

static DEVICE_ATTR_RW(auto_online_blocks);

/*
 * Some architectures will have custom drivers to do this, and
 * will not need to do it from userspace.  The fake hot-add code
 * as well as ppc64 will do all of their discovery in userspace
 * and will require this interface.
 */
#ifdef CONFIG_ARCH_MEMORY_PROBE
static ssize_t probe_store(struct device *dev, struct device_attribute *attr,
			   const char *buf, size_t count)
{
	u64 phys_addr;
	int nid, ret;
	unsigned long pages_per_block = PAGES_PER_SECTION * sections_per_block;

	ret = kstrtoull(buf, 0, &phys_addr);
	if (ret)
		return ret;

	if (phys_addr & ((pages_per_block << PAGE_SHIFT) - 1))
		return -EINVAL;

	ret = lock_device_hotplug_sysfs();
	if (ret)
		return ret;

	nid = memory_add_physaddr_to_nid(phys_addr);
	ret = __add_memory(nid, phys_addr,
			   MIN_MEMORY_BLOCK_SIZE * sections_per_block,
			   MHP_NONE);

	if (ret)
		goto out;

	ret = count;
out:
	unlock_device_hotplug();
	return ret;
}

static DEVICE_ATTR_WO(probe);
#endif

#ifdef CONFIG_MEMORY_FAILURE
/*
 * Support for offlining pages of memory
 */

/* Soft offline a page */
static ssize_t soft_offline_page_store(struct device *dev,
				       struct device_attribute *attr,
				       const char *buf, size_t count)
{
	int ret;
	u64 pfn;
	if (!capable(CAP_SYS_ADMIN))
		return -EPERM;
	if (kstrtoull(buf, 0, &pfn) < 0)
		return -EINVAL;
	pfn >>= PAGE_SHIFT;
	ret = soft_offline_page(pfn, 0);
	return ret == 0 ? count : ret;
}

/* Forcibly offline a page, including killing processes. */
static ssize_t hard_offline_page_store(struct device *dev,
				       struct device_attribute *attr,
				       const char *buf, size_t count)
{
	int ret;
	u64 pfn;
	if (!capable(CAP_SYS_ADMIN))
		return -EPERM;
	if (kstrtoull(buf, 0, &pfn) < 0)
		return -EINVAL;
	pfn >>= PAGE_SHIFT;
	ret = memory_failure(pfn, 0);
	return ret ? ret : count;
}

static DEVICE_ATTR_WO(soft_offline_page);
static DEVICE_ATTR_WO(hard_offline_page);
#endif

/* See phys_device_show(). */
int __weak arch_get_memory_phys_device(unsigned long start_pfn)
{
	return 0;
}

/*
 * A reference for the returned memory block device is acquired.
 *
 * Called under device_hotplug_lock.
 */
static struct memory_block *find_memory_block_by_id(unsigned long block_id)
{
	struct memory_block *mem;

	mem = xa_load(&memory_blocks, block_id);
	if (mem)
		get_device(&mem->dev);
	return mem;
}

/*
 * Called under device_hotplug_lock.
 */
struct memory_block *find_memory_block(struct mem_section *section)
{
	unsigned long block_id = memory_block_id(__section_nr(section));

	return find_memory_block_by_id(block_id);
}

static struct attribute *memory_memblk_attrs[] = {
	&dev_attr_phys_index.attr,
	&dev_attr_state.attr,
	&dev_attr_phys_device.attr,
	&dev_attr_removable.attr,
#ifdef CONFIG_MEMORY_HOTREMOVE
	&dev_attr_valid_zones.attr,
#endif
	NULL
};

static struct attribute_group memory_memblk_attr_group = {
	.attrs = memory_memblk_attrs,
};

static const struct attribute_group *memory_memblk_attr_groups[] = {
	&memory_memblk_attr_group,
	NULL,
};

/*
 * register_memory - Setup a sysfs device for a memory block
 */
static
int register_memory(struct memory_block *memory)
{
	int ret;

	memory->dev.bus = &memory_subsys;
	memory->dev.id = memory->start_section_nr / sections_per_block;
	memory->dev.release = memory_block_release;
	memory->dev.groups = memory_memblk_attr_groups;
	memory->dev.offline = memory->state == MEM_OFFLINE;

	ret = device_register(&memory->dev);
	if (ret) {
		put_device(&memory->dev);
		return ret;
	}
	ret = xa_err(xa_store(&memory_blocks, memory->dev.id, memory,
			      GFP_KERNEL));
	if (ret) {
		put_device(&memory->dev);
		device_unregister(&memory->dev);
	}
	return ret;
}

static int init_memory_block(unsigned long block_id, unsigned long state)
{
	struct memory_block *mem;
	int ret = 0;

	mem = find_memory_block_by_id(block_id);
	if (mem) {
		put_device(&mem->dev);
		return -EEXIST;
	}
	mem = kzalloc(sizeof(*mem), GFP_KERNEL);
	if (!mem)
		return -ENOMEM;

	mem->start_section_nr = block_id * sections_per_block;
	mem->state = state;
	mem->nid = NUMA_NO_NODE;

	ret = register_memory(mem);

	return ret;
}

static int add_memory_block(unsigned long base_section_nr)
{
	int section_count = 0;
	unsigned long nr;

	for (nr = base_section_nr; nr < base_section_nr + sections_per_block;
	     nr++)
		if (present_section_nr(nr))
			section_count++;

	if (section_count == 0)
		return 0;
	return init_memory_block(memory_block_id(base_section_nr),
				 MEM_ONLINE);
}

static void unregister_memory(struct memory_block *memory)
{
	if (WARN_ON_ONCE(memory->dev.bus != &memory_subsys))
		return;

	WARN_ON(xa_erase(&memory_blocks, memory->dev.id) == NULL);

	/* drop the ref. we got via find_memory_block() */
	put_device(&memory->dev);
	device_unregister(&memory->dev);
}

/*
 * Create memory block devices for the given memory area. Start and size
 * have to be aligned to memory block granularity. Memory block devices
 * will be initialized as offline.
 *
 * Called under device_hotplug_lock.
 */
int create_memory_block_devices(unsigned long start, unsigned long size)
{
	const unsigned long start_block_id = pfn_to_block_id(PFN_DOWN(start));
	unsigned long end_block_id = pfn_to_block_id(PFN_DOWN(start + size));
	struct memory_block *mem;
	unsigned long block_id;
	int ret = 0;

	if (WARN_ON_ONCE(!IS_ALIGNED(start, memory_block_size_bytes()) ||
			 !IS_ALIGNED(size, memory_block_size_bytes())))
		return -EINVAL;

	for (block_id = start_block_id; block_id != end_block_id; block_id++) {
		ret = init_memory_block(block_id, MEM_OFFLINE);
		if (ret)
			break;
	}
	if (ret) {
		end_block_id = block_id;
		for (block_id = start_block_id; block_id != end_block_id;
		     block_id++) {
			mem = find_memory_block_by_id(block_id);
			if (WARN_ON_ONCE(!mem))
				continue;
			unregister_memory(mem);
		}
	}
	return ret;
}

/*
 * Remove memory block devices for the given memory area. Start and size
 * have to be aligned to memory block granularity. Memory block devices
 * have to be offline.
 *
 * Called under device_hotplug_lock.
 */
void remove_memory_block_devices(unsigned long start, unsigned long size)
{
	const unsigned long start_block_id = pfn_to_block_id(PFN_DOWN(start));
	const unsigned long end_block_id = pfn_to_block_id(PFN_DOWN(start + size));
	struct memory_block *mem;
	unsigned long block_id;

	if (WARN_ON_ONCE(!IS_ALIGNED(start, memory_block_size_bytes()) ||
			 !IS_ALIGNED(size, memory_block_size_bytes())))
		return;

	for (block_id = start_block_id; block_id != end_block_id; block_id++) {
		mem = find_memory_block_by_id(block_id);
		if (WARN_ON_ONCE(!mem))
			continue;
		unregister_memory_block_under_nodes(mem);
		unregister_memory(mem);
	}
}

/* return true if the memory block is offlined, otherwise, return false */
bool is_memblock_offlined(struct memory_block *mem)
{
	return mem->state == MEM_OFFLINE;
}

static struct attribute *memory_root_attrs[] = {
#ifdef CONFIG_ARCH_MEMORY_PROBE
	&dev_attr_probe.attr,
#endif

#ifdef CONFIG_MEMORY_FAILURE
	&dev_attr_soft_offline_page.attr,
	&dev_attr_hard_offline_page.attr,
#endif

	&dev_attr_block_size_bytes.attr,
	&dev_attr_auto_online_blocks.attr,
	NULL
};

static struct attribute_group memory_root_attr_group = {
	.attrs = memory_root_attrs,
};

static const struct attribute_group *memory_root_attr_groups[] = {
	&memory_root_attr_group,
	NULL,
};

/*
 * Initialize the sysfs support for memory devices. At the time this function
 * is called, we cannot have concurrent creation/deletion of memory block
 * devices, the device_hotplug_lock is not needed.
 */
void __init memory_dev_init(void)
{
	int ret;
	unsigned long block_sz, nr;

	/* Validate the configured memory block size */
	block_sz = memory_block_size_bytes();
	if (!is_power_of_2(block_sz) || block_sz < MIN_MEMORY_BLOCK_SIZE)
		panic("Memory block size not suitable: 0x%lx\n", block_sz);
	sections_per_block = block_sz / MIN_MEMORY_BLOCK_SIZE;

	ret = subsys_system_register(&memory_subsys, memory_root_attr_groups);
	if (ret)
		panic("%s() failed to register subsystem: %d\n", __func__, ret);

	/*
	 * Create entries for memory sections that were found
	 * during boot and have been initialized
	 */
	for (nr = 0; nr <= __highest_present_section_nr;
	     nr += sections_per_block) {
		ret = add_memory_block(nr);
		if (ret)
			panic("%s() failed to add memory block: %d\n", __func__,
			      ret);
	}
}

/**
 * walk_memory_blocks - walk through all present memory blocks overlapped
 *			by the range [start, start + size)
 *
 * @start: start address of the memory range
 * @size: size of the memory range
 * @arg: argument passed to func
 * @func: callback for each memory section walked
 *
 * This function walks through all present memory blocks overlapped by the
 * range [start, start + size), calling func on each memory block.
 *
 * In case func() returns an error, walking is aborted and the error is
 * returned.
 *
 * Called under device_hotplug_lock.
 */
int walk_memory_blocks(unsigned long start, unsigned long size,
		       void *arg, walk_memory_blocks_func_t func)
{
	const unsigned long start_block_id = phys_to_block_id(start);
	const unsigned long end_block_id = phys_to_block_id(start + size - 1);
	struct memory_block *mem;
	unsigned long block_id;
	int ret = 0;

	if (!size)
		return 0;

	for (block_id = start_block_id; block_id <= end_block_id; block_id++) {
		mem = find_memory_block_by_id(block_id);
		if (!mem)
			continue;

		ret = func(mem, arg);
		put_device(&mem->dev);
		if (ret)
			break;
	}
	return ret;
}

struct for_each_memory_block_cb_data {
	walk_memory_blocks_func_t func;
	void *arg;
};

static int for_each_memory_block_cb(struct device *dev, void *data)
{
	struct memory_block *mem = to_memory_block(dev);
	struct for_each_memory_block_cb_data *cb_data = data;

	return cb_data->func(mem, cb_data->arg);
}

/**
 * for_each_memory_block - walk through all present memory blocks
 *
 * @arg: argument passed to func
 * @func: callback for each memory block walked
 *
 * This function walks through all present memory blocks, calling func on
 * each memory block.
 *
 * In case func() returns an error, walking is aborted and the error is
 * returned.
 */
int for_each_memory_block(void *arg, walk_memory_blocks_func_t func)
{
	struct for_each_memory_block_cb_data cb_data = {
		.func = func,
		.arg = arg,
	};

	return bus_for_each_dev(&memory_subsys, NULL, &cb_data,
				for_each_memory_block_cb);
}<|MERGE_RESOLUTION|>--- conflicted
+++ resolved
@@ -300,15 +300,10 @@
 				struct device_attribute *attr, char *buf)
 {
 	struct memory_block *mem = to_memory_block(dev);
-<<<<<<< HEAD
-
-	return sysfs_emit(buf, "%d\n", mem->phys_device);
-=======
 	unsigned long start_pfn = section_nr_to_pfn(mem->start_section_nr);
 
 	return sysfs_emit(buf, "%d\n",
 			  arch_get_memory_phys_device(start_pfn));
->>>>>>> 4e026225
 }
 
 #ifdef CONFIG_MEMORY_HOTREMOVE
