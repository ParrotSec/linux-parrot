--- conflicted
+++ resolved
@@ -15,21 +15,6 @@
 
 static void tb_dump_hop(const struct tb_path_hop *hop, const struct tb_regs_hop *regs)
 {
-<<<<<<< HEAD
-	tb_port_info(port, " Hop through port %d to hop %d (%s)\n",
-		     hop->out_port, hop->next_hop,
-		     hop->enable ? "enabled" : "disabled");
-	tb_port_info(port, "  Weight: %d Priority: %d Credits: %d Drop: %d\n",
-		     hop->weight, hop->priority,
-		     hop->initial_credits, hop->drop_packages);
-	tb_port_info(port, "   Counter enabled: %d Counter index: %d\n",
-		     hop->counter_enable, hop->counter);
-	tb_port_info(port, "  Flow Control (In/Eg): %d/%d Shared Buffer (In/Eg): %d/%d\n",
-		     hop->ingress_fc, hop->egress_fc,
-		     hop->ingress_shared_buffer, hop->egress_shared_buffer);
-	tb_port_info(port, "  Unknown1: %#x Unknown2: %#x Unknown3: %#x\n",
-		     hop->unknown1, hop->unknown2, hop->unknown3);
-=======
 	const struct tb_port *port = hop->in_port;
 
 	tb_port_dbg(port, " In HopID: %d => Out port: %d Out HopID: %d\n",
@@ -220,7 +205,6 @@
 		     src_hopid);
 	tb_path_free(path);
 	return NULL;
->>>>>>> 407d19ab
 }
 
 /**
