--- conflicted
+++ resolved
@@ -244,15 +244,7 @@
 		}
 	}
 
-<<<<<<< HEAD
-	ret = watchdog_init_timeout(wdd, wdt_timeout, &pdev->dev);
-	if (ret) {
-		dev_err(&pdev->dev, "unable to set timeout value\n");
-		return ret;
-	}
-=======
 	watchdog_init_timeout(wdd, wdt_timeout, dev);
->>>>>>> 407d19ab
 
 	timeout = WDT_SEC2TICKS(wdd->timeout);
 
