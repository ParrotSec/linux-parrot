// SPDX-License-Identifier: GPL-2.0-or-later
/*
 * mpc8xxx_wdt.c - MPC8xx/MPC83xx/MPC86xx watchdog userspace interface
 *
 * Authors: Dave Updegraff <dave@cray.org>
 *	    Kumar Gala <galak@kernel.crashing.org>
 *		Attribution: from 83xx_wst: Florian Schirmer <jolt@tuxbox.org>
 *				..and from sc520_wdt
 * Copyright (c) 2008  MontaVista Software, Inc.
 *                     Anton Vorontsov <avorontsov@ru.mvista.com>
 *
 * Note: it appears that you can only actually ENABLE or DISABLE the thing
 * once after POR. Once enabled, you cannot disable, and vice versa.
 */

#define pr_fmt(fmt) KBUILD_MODNAME ": " fmt

#include <linux/fs.h>
#include <linux/init.h>
#include <linux/kernel.h>
#include <linux/of_address.h>
#include <linux/of_platform.h>
#include <linux/module.h>
#include <linux/watchdog.h>
#include <linux/io.h>
#include <linux/uaccess.h>
#include <sysdev/fsl_soc.h>

#define WATCHDOG_TIMEOUT 10

struct mpc8xxx_wdt {
	__be32 res0;
	__be32 swcrr; /* System watchdog control register */
#define SWCRR_SWTC 0xFFFF0000 /* Software Watchdog Time Count. */
#define SWCRR_SWF  0x00000008 /* Software Watchdog Freeze (mpc8xx). */
#define SWCRR_SWEN 0x00000004 /* Watchdog Enable bit. */
#define SWCRR_SWRI 0x00000002 /* Software Watchdog Reset/Interrupt Select bit.*/
#define SWCRR_SWPR 0x00000001 /* Software Watchdog Counter Prescale bit. */
	__be32 swcnr; /* System watchdog count register */
	u8 res1[2];
	__be16 swsrr; /* System watchdog service register */
	u8 res2[0xF0];
};

struct mpc8xxx_wdt_type {
	int prescaler;
	bool hw_enabled;
};

struct mpc8xxx_wdt_ddata {
	struct mpc8xxx_wdt __iomem *base;
	struct watchdog_device wdd;
	spinlock_t lock;
	u16 swtc;
};

static u16 timeout;
module_param(timeout, ushort, 0);
MODULE_PARM_DESC(timeout,
	"Watchdog timeout in seconds. (1<timeout<65535, default="
	__MODULE_STRING(WATCHDOG_TIMEOUT) ")");

static bool reset = 1;
module_param(reset, bool, 0);
MODULE_PARM_DESC(reset,
	"Watchdog Interrupt/Reset Mode. 0 = interrupt, 1 = reset");

static bool nowayout = WATCHDOG_NOWAYOUT;
module_param(nowayout, bool, 0);
MODULE_PARM_DESC(nowayout, "Watchdog cannot be stopped once started "
		 "(default=" __MODULE_STRING(WATCHDOG_NOWAYOUT) ")");

static void mpc8xxx_wdt_keepalive(struct mpc8xxx_wdt_ddata *ddata)
{
	/* Ping the WDT */
	spin_lock(&ddata->lock);
	out_be16(&ddata->base->swsrr, 0x556c);
	out_be16(&ddata->base->swsrr, 0xaa39);
	spin_unlock(&ddata->lock);
}

static int mpc8xxx_wdt_start(struct watchdog_device *w)
{
	struct mpc8xxx_wdt_ddata *ddata =
		container_of(w, struct mpc8xxx_wdt_ddata, wdd);
	u32 tmp = in_be32(&ddata->base->swcrr);

	/* Good, fire up the show */
	tmp &= ~(SWCRR_SWTC | SWCRR_SWF | SWCRR_SWEN | SWCRR_SWRI | SWCRR_SWPR);
	tmp |= SWCRR_SWEN | SWCRR_SWPR | (ddata->swtc << 16);

	if (reset)
		tmp |= SWCRR_SWRI;

	out_be32(&ddata->base->swcrr, tmp);

	tmp = in_be32(&ddata->base->swcrr);
	if (!(tmp & SWCRR_SWEN))
		return -EOPNOTSUPP;

	ddata->swtc = tmp >> 16;
	set_bit(WDOG_HW_RUNNING, &ddata->wdd.status);

	return 0;
}

static int mpc8xxx_wdt_ping(struct watchdog_device *w)
{
	struct mpc8xxx_wdt_ddata *ddata =
		container_of(w, struct mpc8xxx_wdt_ddata, wdd);

	mpc8xxx_wdt_keepalive(ddata);
	return 0;
}

static struct watchdog_info mpc8xxx_wdt_info = {
	.options = WDIOF_KEEPALIVEPING | WDIOF_MAGICCLOSE | WDIOF_SETTIMEOUT,
	.firmware_version = 1,
	.identity = "MPC8xxx",
};

static struct watchdog_ops mpc8xxx_wdt_ops = {
	.owner = THIS_MODULE,
	.start = mpc8xxx_wdt_start,
	.ping = mpc8xxx_wdt_ping,
};

static int mpc8xxx_wdt_probe(struct platform_device *ofdev)
{
	int ret;
	struct resource *res;
	const struct mpc8xxx_wdt_type *wdt_type;
	struct mpc8xxx_wdt_ddata *ddata;
	u32 freq = fsl_get_sys_freq();
	bool enabled;

	wdt_type = of_device_get_match_data(&ofdev->dev);
	if (!wdt_type)
		return -EINVAL;

	if (!freq || freq == -1)
		return -EINVAL;

	ddata = devm_kzalloc(&ofdev->dev, sizeof(*ddata), GFP_KERNEL);
	if (!ddata)
		return -ENOMEM;

<<<<<<< HEAD
	res = platform_get_resource(ofdev, IORESOURCE_MEM, 0);
	ddata->base = devm_ioremap_resource(&ofdev->dev, res);
=======
	ddata->base = devm_platform_ioremap_resource(ofdev, 0);
>>>>>>> 407d19ab
	if (IS_ERR(ddata->base))
		return PTR_ERR(ddata->base);

	enabled = in_be32(&ddata->base->swcrr) & SWCRR_SWEN;
	if (!enabled && wdt_type->hw_enabled) {
		pr_info("could not be enabled in software\n");
		return -ENODEV;
	}

	spin_lock_init(&ddata->lock);

	ddata->wdd.info = &mpc8xxx_wdt_info,
	ddata->wdd.ops = &mpc8xxx_wdt_ops,

	ddata->wdd.timeout = WATCHDOG_TIMEOUT;
	watchdog_init_timeout(&ddata->wdd, timeout, &ofdev->dev);

	watchdog_set_nowayout(&ddata->wdd, nowayout);

	ddata->swtc = min(ddata->wdd.timeout * freq / wdt_type->prescaler,
			  0xffffU);

	/*
	 * If the watchdog was previously enabled or we're running on
	 * MPC8xxx, we should ping the wdt from the kernel until the
	 * userspace handles it.
	 */
	if (enabled)
		mpc8xxx_wdt_start(&ddata->wdd);

	ddata->wdd.max_hw_heartbeat_ms = (ddata->swtc * wdt_type->prescaler) /
					 (freq / 1000);
	ddata->wdd.min_timeout = ddata->wdd.max_hw_heartbeat_ms / 1000;
	if (ddata->wdd.timeout < ddata->wdd.min_timeout)
		ddata->wdd.timeout = ddata->wdd.min_timeout;

	ret = devm_watchdog_register_device(dev, &ddata->wdd);
	if (ret) {
<<<<<<< HEAD
		pr_err("cannot register watchdog device (err=%d)\n", ret);
=======
		dev_err(dev, "cannot register watchdog device (err=%d)\n",
			ret);
>>>>>>> 407d19ab
		return ret;
	}

	pr_info("WDT driver for MPC8xxx initialized. mode:%s timeout=%d sec\n",
		reset ? "reset" : "interrupt", ddata->wdd.timeout);

	platform_set_drvdata(ofdev, ddata);
	return 0;
}

<<<<<<< HEAD
static int mpc8xxx_wdt_remove(struct platform_device *ofdev)
{
	struct mpc8xxx_wdt_ddata *ddata = platform_get_drvdata(ofdev);

	pr_crit("Watchdog removed, expect the %s soon!\n",
		reset ? "reset" : "machine check exception");
	watchdog_unregister_device(&ddata->wdd);

	return 0;
}

=======
>>>>>>> 407d19ab
static const struct of_device_id mpc8xxx_wdt_match[] = {
	{
		.compatible = "mpc83xx_wdt",
		.data = &(struct mpc8xxx_wdt_type) {
			.prescaler = 0x10000,
		},
	},
	{
		.compatible = "fsl,mpc8610-wdt",
		.data = &(struct mpc8xxx_wdt_type) {
			.prescaler = 0x10000,
			.hw_enabled = true,
		},
	},
	{
		.compatible = "fsl,mpc823-wdt",
		.data = &(struct mpc8xxx_wdt_type) {
			.prescaler = 0x800,
			.hw_enabled = true,
		},
	},
	{},
};
MODULE_DEVICE_TABLE(of, mpc8xxx_wdt_match);

static struct platform_driver mpc8xxx_wdt_driver = {
	.probe		= mpc8xxx_wdt_probe,
	.driver = {
		.name = "mpc8xxx_wdt",
		.of_match_table = mpc8xxx_wdt_match,
	},
};

static int __init mpc8xxx_wdt_init(void)
{
	return platform_driver_register(&mpc8xxx_wdt_driver);
}
arch_initcall(mpc8xxx_wdt_init);

static void __exit mpc8xxx_wdt_exit(void)
{
	platform_driver_unregister(&mpc8xxx_wdt_driver);
}
module_exit(mpc8xxx_wdt_exit);

MODULE_AUTHOR("Dave Updegraff, Kumar Gala");
MODULE_DESCRIPTION("Driver for watchdog timer in MPC8xx/MPC83xx/MPC86xx "
		   "uProcessors");
MODULE_LICENSE("GPL");<|MERGE_RESOLUTION|>--- conflicted
+++ resolved
@@ -13,8 +13,6 @@
  * once after POR. Once enabled, you cannot disable, and vice versa.
  */
 
-#define pr_fmt(fmt) KBUILD_MODNAME ": " fmt
-
 #include <linux/fs.h>
 #include <linux/init.h>
 #include <linux/kernel.h>
@@ -45,6 +43,7 @@
 struct mpc8xxx_wdt_type {
 	int prescaler;
 	bool hw_enabled;
+	u32 rsr_mask;
 };
 
 struct mpc8xxx_wdt_ddata {
@@ -133,40 +132,54 @@
 	struct mpc8xxx_wdt_ddata *ddata;
 	u32 freq = fsl_get_sys_freq();
 	bool enabled;
-
-	wdt_type = of_device_get_match_data(&ofdev->dev);
+	struct device *dev = &ofdev->dev;
+
+	wdt_type = of_device_get_match_data(dev);
 	if (!wdt_type)
 		return -EINVAL;
 
 	if (!freq || freq == -1)
 		return -EINVAL;
 
-	ddata = devm_kzalloc(&ofdev->dev, sizeof(*ddata), GFP_KERNEL);
+	ddata = devm_kzalloc(dev, sizeof(*ddata), GFP_KERNEL);
 	if (!ddata)
 		return -ENOMEM;
 
-<<<<<<< HEAD
-	res = platform_get_resource(ofdev, IORESOURCE_MEM, 0);
-	ddata->base = devm_ioremap_resource(&ofdev->dev, res);
-=======
 	ddata->base = devm_platform_ioremap_resource(ofdev, 0);
->>>>>>> 407d19ab
 	if (IS_ERR(ddata->base))
 		return PTR_ERR(ddata->base);
 
 	enabled = in_be32(&ddata->base->swcrr) & SWCRR_SWEN;
 	if (!enabled && wdt_type->hw_enabled) {
-		pr_info("could not be enabled in software\n");
+		dev_info(dev, "could not be enabled in software\n");
 		return -ENODEV;
 	}
 
+	res = platform_get_resource(ofdev, IORESOURCE_MEM, 1);
+	if (res) {
+		bool status;
+		u32 __iomem *rsr = ioremap(res->start, resource_size(res));
+
+		if (!rsr)
+			return -ENOMEM;
+
+		status = in_be32(rsr) & wdt_type->rsr_mask;
+		ddata->wdd.bootstatus = status ? WDIOF_CARDRESET : 0;
+		 /* clear reset status bits related to watchdog timer */
+		out_be32(rsr, wdt_type->rsr_mask);
+		iounmap(rsr);
+
+		dev_info(dev, "Last boot was %scaused by watchdog\n",
+			 status ? "" : "not ");
+	}
+
 	spin_lock_init(&ddata->lock);
 
 	ddata->wdd.info = &mpc8xxx_wdt_info,
 	ddata->wdd.ops = &mpc8xxx_wdt_ops,
 
 	ddata->wdd.timeout = WATCHDOG_TIMEOUT;
-	watchdog_init_timeout(&ddata->wdd, timeout, &ofdev->dev);
+	watchdog_init_timeout(&ddata->wdd, timeout, dev);
 
 	watchdog_set_nowayout(&ddata->wdd, nowayout);
 
@@ -189,41 +202,25 @@
 
 	ret = devm_watchdog_register_device(dev, &ddata->wdd);
 	if (ret) {
-<<<<<<< HEAD
-		pr_err("cannot register watchdog device (err=%d)\n", ret);
-=======
 		dev_err(dev, "cannot register watchdog device (err=%d)\n",
 			ret);
->>>>>>> 407d19ab
 		return ret;
 	}
 
-	pr_info("WDT driver for MPC8xxx initialized. mode:%s timeout=%d sec\n",
-		reset ? "reset" : "interrupt", ddata->wdd.timeout);
+	dev_info(dev,
+		 "WDT driver for MPC8xxx initialized. mode:%s timeout=%d sec\n",
+		 reset ? "reset" : "interrupt", ddata->wdd.timeout);
 
 	platform_set_drvdata(ofdev, ddata);
 	return 0;
 }
 
-<<<<<<< HEAD
-static int mpc8xxx_wdt_remove(struct platform_device *ofdev)
-{
-	struct mpc8xxx_wdt_ddata *ddata = platform_get_drvdata(ofdev);
-
-	pr_crit("Watchdog removed, expect the %s soon!\n",
-		reset ? "reset" : "machine check exception");
-	watchdog_unregister_device(&ddata->wdd);
-
-	return 0;
-}
-
-=======
->>>>>>> 407d19ab
 static const struct of_device_id mpc8xxx_wdt_match[] = {
 	{
 		.compatible = "mpc83xx_wdt",
 		.data = &(struct mpc8xxx_wdt_type) {
 			.prescaler = 0x10000,
+			.rsr_mask = BIT(3), /* RSR Bit SWRS */
 		},
 	},
 	{
@@ -231,6 +228,7 @@
 		.data = &(struct mpc8xxx_wdt_type) {
 			.prescaler = 0x10000,
 			.hw_enabled = true,
+			.rsr_mask = BIT(20), /* RSTRSCR Bit WDT_RR */
 		},
 	},
 	{
@@ -238,6 +236,7 @@
 		.data = &(struct mpc8xxx_wdt_type) {
 			.prescaler = 0x800,
 			.hw_enabled = true,
+			.rsr_mask = BIT(28), /* RSR Bit SWRS */
 		},
 	},
 	{},
