# SPDX-License-Identifier: GPL-2.0-only

#
# Watchdog device configuration
#

menuconfig WATCHDOG
	bool "Watchdog Timer Support"
	---help---
	  If you say Y here (and to one of the following options) and create a
	  character special file /dev/watchdog with major number 10 and minor
	  number 130 using mknod ("man mknod"), you will get a watchdog, i.e.:
	  subsequently opening the file and then failing to write to it for
	  longer than 1 minute will result in rebooting the machine. This
	  could be useful for a networked machine that needs to come back
	  on-line as fast as possible after a lock-up. There's both a watchdog
	  implementation entirely in software (which can sometimes fail to
	  reboot the machine) and a driver for hardware watchdog boards, which
	  are more robust and can also keep track of the temperature inside
	  your computer. For details, read
	  <file:Documentation/watchdog/watchdog-api.txt> in the kernel source.

	  The watchdog is usually used together with the watchdog daemon
	  which is available from
	  <ftp://ibiblio.org/pub/Linux/system/daemons/watchdog/>. This daemon can
	  also monitor NFS connections and can reboot the machine when the process
	  table is full.

	  If unsure, say N.

if WATCHDOG

config WATCHDOG_CORE
	tristate "WatchDog Timer Driver Core"
	---help---
	  Say Y here if you want to use the new watchdog timer driver core.
	  This driver provides a framework for all watchdog timer drivers
	  and gives them the /dev/watchdog interface (and later also the
	  sysfs interface).

config WATCHDOG_NOWAYOUT
	bool "Disable watchdog shutdown on close"
	help
	  The default watchdog behaviour (which you get if you say N here) is
	  to stop the timer if the process managing it closes the file
	  /dev/watchdog. It's always remotely possible that this process might
	  get killed. If you say Y here, the watchdog cannot be stopped once
	  it has been started.

config WATCHDOG_HANDLE_BOOT_ENABLED
	bool "Update boot-enabled watchdog until userspace takes over"
	default y
	help
	  The default watchdog behaviour (which you get if you say Y here) is
	  to ping watchdog devices that were enabled before the driver has
	  been loaded until control is taken over from userspace using the
	  /dev/watchdog file. If you say N here, the kernel will not update
	  the watchdog on its own. Thus if your userspace does not start fast
	  enough your device will reboot.

config WATCHDOG_SYSFS
	bool "Read different watchdog information through sysfs"
	help
	  Say Y here if you want to enable watchdog device status read through
	  sysfs attributes.

comment "Watchdog Pretimeout Governors"

config WATCHDOG_PRETIMEOUT_GOV
	bool "Enable watchdog pretimeout governors"
	depends on WATCHDOG_CORE
	help
	  The option allows to select watchdog pretimeout governors.

config WATCHDOG_PRETIMEOUT_GOV_SEL
	tristate
	depends on WATCHDOG_PRETIMEOUT_GOV
	default m
	select WATCHDOG_PRETIMEOUT_GOV_PANIC if WATCHDOG_PRETIMEOUT_GOV_NOOP=n

if WATCHDOG_PRETIMEOUT_GOV

config WATCHDOG_PRETIMEOUT_GOV_NOOP
	tristate "Noop watchdog pretimeout governor"
	depends on WATCHDOG_CORE
	default WATCHDOG_CORE
	help
	  Noop watchdog pretimeout governor, only an informational
	  message is added to kernel log buffer.

config WATCHDOG_PRETIMEOUT_GOV_PANIC
	tristate "Panic watchdog pretimeout governor"
	depends on WATCHDOG_CORE
	default WATCHDOG_CORE
	help
	  Panic watchdog pretimeout governor, on watchdog pretimeout
	  event put the kernel into panic.

choice
	prompt "Default Watchdog Pretimeout Governor"
	default WATCHDOG_PRETIMEOUT_DEFAULT_GOV_PANIC
	help
	  This option selects a default watchdog pretimeout governor.
	  The governor takes its action, if a watchdog is capable
	  to report a pretimeout event.

config WATCHDOG_PRETIMEOUT_DEFAULT_GOV_NOOP
	bool "noop"
	depends on WATCHDOG_PRETIMEOUT_GOV_NOOP
	help
	  Use noop watchdog pretimeout governor by default. If noop
	  governor is selected by a user, write a short message to
	  the kernel log buffer and don't do any system changes.

config WATCHDOG_PRETIMEOUT_DEFAULT_GOV_PANIC
	bool "panic"
	depends on WATCHDOG_PRETIMEOUT_GOV_PANIC
	help
	  Use panic watchdog pretimeout governor by default, if
	  a watchdog pretimeout event happens, consider that
	  a watchdog feeder is dead and reboot is unavoidable.

endchoice

endif # WATCHDOG_PRETIMEOUT_GOV

#
# General Watchdog drivers
#

comment "Watchdog Device Drivers"

# Architecture Independent

config SOFT_WATCHDOG
	tristate "Software watchdog"
	select WATCHDOG_CORE
	help
	  A software monitoring watchdog. This will fail to reboot your system
	  from some situations that the hardware watchdog will recover
	  from. Equally it's a lot cheaper to install.

	  To compile this driver as a module, choose M here: the
	  module will be called softdog.

config SOFT_WATCHDOG_PRETIMEOUT
	bool "Software watchdog pretimeout governor support"
	depends on SOFT_WATCHDOG && WATCHDOG_PRETIMEOUT_GOV
	help
	  Enable this if you want to use pretimeout governors with the software
	  watchdog. Be aware that governors might affect the watchdog because it
	  is purely software, e.g. the panic governor will stall it!

config BD70528_WATCHDOG
	tristate "ROHM BD70528 PMIC Watchdog"
	depends on MFD_ROHM_BD70528
	select WATCHDOG_CORE
	help
	  Support for the watchdog in the ROHM BD70528 PMIC. Watchdog trigger
	  cause system reset.

	  Say Y here to include support for the ROHM BD70528 watchdog.
	  Alternatively say M to compile the driver as a module,
	  which will be called bd70528_wdt.

config DA9052_WATCHDOG
	tristate "Dialog DA9052 Watchdog"
	depends on PMIC_DA9052 || COMPILE_TEST
	select WATCHDOG_CORE
	help
	  Support for the watchdog in the DA9052 PMIC. Watchdog trigger
	  cause system reset.

	  Say Y here to include support for the DA9052 watchdog.
	  Alternatively say M to compile the driver as a module,
	  which will be called da9052_wdt.

config DA9055_WATCHDOG
	tristate "Dialog Semiconductor DA9055 Watchdog"
	depends on MFD_DA9055 || COMPILE_TEST
	select WATCHDOG_CORE
	help
	  If you say yes here you get support for watchdog on the Dialog
	  Semiconductor DA9055 PMIC.

	  This driver can also be built as a module.  If so, the module
	  will be called da9055_wdt.

config DA9063_WATCHDOG
	tristate "Dialog DA9063 Watchdog"
	depends on MFD_DA9063 || COMPILE_TEST
	select WATCHDOG_CORE
	help
	  Support for the watchdog in the DA9063 PMIC.

	  This driver can be built as a module. The module name is da9063_wdt.

config DA9062_WATCHDOG
	tristate "Dialog DA9062/61 Watchdog"
	depends on MFD_DA9062 || COMPILE_TEST
	select WATCHDOG_CORE
	help
	  Support for the watchdog in the DA9062 and DA9061 PMICs.

	  This driver can be built as a module. The module name is da9062_wdt.

config GPIO_WATCHDOG
	tristate "Watchdog device controlled through GPIO-line"
	depends on OF_GPIO
	select WATCHDOG_CORE
	help
	  If you say yes here you get support for watchdog device
	  controlled through GPIO-line.

config GPIO_WATCHDOG_ARCH_INITCALL
	bool "Register the watchdog as early as possible"
	depends on GPIO_WATCHDOG=y
	help
	  In some situations, the default initcall level (module_init)
	  in not early enough in the boot process to avoid the watchdog
	  to be triggered.
	  If you say yes here, the initcall level would be raised to
	  arch_initcall.
	  If in doubt, say N.

config MENF21BMC_WATCHDOG
	tristate "MEN 14F021P00 BMC Watchdog"
	depends on MFD_MENF21BMC || COMPILE_TEST
	depends on I2C
	select WATCHDOG_CORE
	help
	  Say Y here to include support for the MEN 14F021P00 BMC Watchdog.

	  This driver can also be built as a module. If so the module
	  will be called menf21bmc_wdt.

config MENZ069_WATCHDOG
	tristate "MEN 16Z069 Watchdog"
	depends on MCB
	select WATCHDOG_CORE
	help
	  Say Y here to include support for the MEN 16Z069 Watchdog.

	  This driver can also be built as a module. If so the module
	  will be called menz069_wdt.

config TANGOX_WATCHDOG
	tristate "Sigma Designs SMP86xx/SMP87xx watchdog"
	select WATCHDOG_CORE
	depends on ARCH_TANGO || COMPILE_TEST
	depends on HAS_IOMEM
	help
	  Support for the watchdog in Sigma Designs SMP86xx (tango3)
	  and SMP87xx (tango4) family chips.

	  This driver can be built as a module. The module name is tangox_wdt.

config WDAT_WDT
	tristate "ACPI Watchdog Action Table (WDAT)"
	depends on ACPI
	select WATCHDOG_CORE
	select ACPI_WATCHDOG
	help
	  This driver adds support for systems with ACPI Watchdog Action
	  Table (WDAT) table. Servers typically have this but it can be
	  found on some desktop machines as well. This driver will take
	  over the native iTCO watchdog driver found on many Intel CPUs.

	  To compile this driver as module, choose M here: the module will
	  be called wdat_wdt.

config WM831X_WATCHDOG
	tristate "WM831x watchdog"
	depends on MFD_WM831X
	select WATCHDOG_CORE
	help
	  Support for the watchdog in the WM831x AudioPlus PMICs.  When
	  the watchdog triggers the system will be reset.

config WM8350_WATCHDOG
	tristate "WM8350 watchdog"
	depends on MFD_WM8350
	select WATCHDOG_CORE
	help
	  Support for the watchdog in the WM8350 AudioPlus PMIC.  When
	  the watchdog triggers the system will be reset.

config XILINX_WATCHDOG
	tristate "Xilinx Watchdog timer"
	depends on HAS_IOMEM
	select WATCHDOG_CORE
	help
	  Watchdog driver for the xps_timebase_wdt ip core.

	  To compile this driver as a module, choose M here: the
	  module will be called of_xilinx_wdt.

config ZIIRAVE_WATCHDOG
	tristate "Zodiac RAVE Watchdog Timer"
	depends on I2C
	select WATCHDOG_CORE
	help
	  Watchdog driver for the Zodiac Aerospace RAVE Switch Watchdog
	  Processor.

	  To compile this driver as a module, choose M here: the
	  module will be called ziirave_wdt.

config RAVE_SP_WATCHDOG
	tristate "RAVE SP Watchdog timer"
	depends on RAVE_SP_CORE
	depends on NVMEM || !NVMEM
	select WATCHDOG_CORE
	help
	  Support for the watchdog on RAVE SP device.

# ALPHA Architecture

# ARM Architecture

config ARM_SP805_WATCHDOG
	tristate "ARM SP805 Watchdog"
	depends on (ARM || ARM64 || COMPILE_TEST) && ARM_AMBA
	select WATCHDOG_CORE
	help
	  ARM Primecell SP805 Watchdog timer. This will reboot your system when
	  the timeout is reached.

config ARM_SBSA_WATCHDOG
	tristate "ARM SBSA Generic Watchdog"
	depends on ARM64
	depends on ARM_ARCH_TIMER
	select WATCHDOG_CORE
	help
	  ARM SBSA Generic Watchdog has two stage timeouts:
	  the first signal (WS0) is for alerting the system by interrupt,
	  the second one (WS1) is a real hardware reset.
	  More details: ARM DEN0029B - Server Base System Architecture (SBSA)

	  This driver can operate ARM SBSA Generic Watchdog as a single stage
	  or a two stages watchdog, it depends on the module parameter "action".

	  Note: the maximum timeout in the two stages mode is half of that in
	  the single stage mode.

	  To compile this driver as module, choose M here: The module
	  will be called sbsa_gwdt.

config ASM9260_WATCHDOG
	tristate "Alphascale ASM9260 watchdog"
	depends on MACH_ASM9260 || COMPILE_TEST
	depends on OF
	select WATCHDOG_CORE
	select RESET_CONTROLLER
	help
	  Watchdog timer embedded into Alphascale asm9260 chips. This will reboot your
	  system when the timeout is reached.

config AT91RM9200_WATCHDOG
	tristate "AT91RM9200 watchdog"
	depends on (SOC_AT91RM9200 && MFD_SYSCON) || COMPILE_TEST
	help
	  Watchdog timer embedded into AT91RM9200 chips. This will reboot your
	  system when the timeout is reached.

config AT91SAM9X_WATCHDOG
	tristate "AT91SAM9X / AT91CAP9 watchdog"
	depends on ARCH_AT91 || COMPILE_TEST
	select WATCHDOG_CORE
	help
	  Watchdog timer embedded into AT91SAM9X and AT91CAP9 chips. This will
	  reboot your system when the timeout is reached.

config SAMA5D4_WATCHDOG
	tristate "Atmel SAMA5D4 Watchdog Timer"
	depends on ARCH_AT91 || COMPILE_TEST
	select WATCHDOG_CORE
	help
	  Atmel SAMA5D4 watchdog timer is embedded into SAMA5D4 chips.
	  Its Watchdog Timer Mode Register can be written more than once.
	  This will reboot your system when the timeout is reached.

config CADENCE_WATCHDOG
	tristate "Cadence Watchdog Timer"
	depends on HAS_IOMEM
	select WATCHDOG_CORE
	help
	  Say Y here if you want to include support for the watchdog
	  timer in the Xilinx Zynq.

config 21285_WATCHDOG
	tristate "DC21285 watchdog"
	depends on FOOTBRIDGE
	help
	  The Intel Footbridge chip contains a built-in watchdog circuit. Say Y
	  here if you wish to use this. Alternatively say M to compile the
	  driver as a module, which will be called wdt285.

	  This driver does not work on all machines. In particular, early CATS
	  boards have hardware problems that will cause the machine to simply
	  lock up if the watchdog fires.

	  "If in doubt, leave it out" - say N.

config 977_WATCHDOG
	tristate "NetWinder WB83C977 watchdog"
	depends on (FOOTBRIDGE && ARCH_NETWINDER) || (ARM && COMPILE_TEST)
	help
	  Say Y here to include support for the WB977 watchdog included in
	  NetWinder machines. Alternatively say M to compile the driver as
	  a module, which will be called wdt977.

	  Not sure? It's safe to say N.

config FTWDT010_WATCHDOG
	tristate "Faraday Technology FTWDT010 watchdog"
	depends on ARM || COMPILE_TEST
	select WATCHDOG_CORE
	default ARCH_GEMINI
	help
	  Say Y here if to include support for the Faraday Technology
	  FTWDT010 watchdog timer embedded in the Cortina Systems Gemini
	  family of devices.

	  To compile this driver as a module, choose M here: the
	  module will be called ftwdt010_wdt.

config IXP4XX_WATCHDOG
	tristate "IXP4xx Watchdog"
	depends on ARCH_IXP4XX
	help
	  Say Y here if to include support for the watchdog timer
	  in the Intel IXP4xx network processors. This driver can
	  be built as a module by choosing M. The module will
	  be called ixp4xx_wdt.

	  Note: The internal IXP4xx watchdog does a soft CPU reset
	  which doesn't reset any peripherals. There are circumstances
	  where the watchdog will fail to reset the board correctly
	  (e.g., if the boot ROM is in an unreadable state).

	  Say N if you are unsure.

config KS8695_WATCHDOG
	tristate "KS8695 watchdog"
	depends on ARCH_KS8695
	help
	  Watchdog timer embedded into KS8695 processor. This will reboot your
	  system when the timeout is reached.

config HAVE_S3C2410_WATCHDOG
	bool
	help
	  This will include watchdog timer support for Samsung SoCs. If
	  you want to include watchdog support for any machine, kindly
	  select this in the respective mach-XXXX/Kconfig file.

config S3C2410_WATCHDOG
	tristate "S3C2410 Watchdog"
	depends on HAVE_S3C2410_WATCHDOG || COMPILE_TEST
	select WATCHDOG_CORE
	select MFD_SYSCON if ARCH_EXYNOS
	help
	  Watchdog timer block in the Samsung SoCs. This will reboot
	  the system when the timer expires with the watchdog enabled.

	  The driver is limited by the speed of the system's PCLK
	  signal, so with reasonably fast systems (PCLK around 50-66MHz)
	  then watchdog intervals of over approximately 20seconds are
	  unavailable.

	  The driver can be built as a module by choosing M, and will
	  be called s3c2410_wdt

config SA1100_WATCHDOG
	tristate "SA1100/PXA2xx watchdog"
	depends on ARCH_SA1100 || ARCH_PXA
	help
	  Watchdog timer embedded into SA11x0 and PXA2xx chips. This will
	  reboot your system when timeout is reached.

	  NOTE: once enabled, this timer cannot be disabled.

	  To compile this driver as a module, choose M here: the
	  module will be called sa1100_wdt.

config DW_WATCHDOG
	tristate "Synopsys DesignWare watchdog"
	depends on HAS_IOMEM
	select WATCHDOG_CORE
	help
	  Say Y here if to include support for the Synopsys DesignWare
	  watchdog timer found in many chips.
	  To compile this driver as a module, choose M here: the
	  module will be called dw_wdt.

config EP93XX_WATCHDOG
	tristate "EP93xx Watchdog"
	depends on ARCH_EP93XX || COMPILE_TEST
	select WATCHDOG_CORE
	help
	  Say Y here if to include support for the watchdog timer
	  embedded in the Cirrus Logic EP93xx family of devices.

	  To compile this driver as a module, choose M here: the
	  module will be called ep93xx_wdt.

config OMAP_WATCHDOG
	tristate "OMAP Watchdog"
	depends on ARCH_OMAP16XX || ARCH_OMAP2PLUS || COMPILE_TEST
	select WATCHDOG_CORE
	help
	  Support for TI OMAP1610/OMAP1710/OMAP2420/OMAP3430/OMAP4430 watchdog.  Say 'Y'
	  here to enable the OMAP1610/OMAP1710/OMAP2420/OMAP3430/OMAP4430 watchdog timer.

config PNX4008_WATCHDOG
	tristate "LPC32XX Watchdog"
	depends on ARCH_LPC32XX
	select WATCHDOG_CORE
	help
	  Say Y here if to include support for the watchdog timer
	  in the LPC32XX processor.
	  This driver can be built as a module by choosing M. The module
	  will be called pnx4008_wdt.

	  Say N if you are unsure.

config IOP_WATCHDOG
	tristate "IOP Watchdog"
	depends on ARCH_IOP13XX
	select WATCHDOG_NOWAYOUT if (ARCH_IOP32X || ARCH_IOP33X)
	help
	  Say Y here if to include support for the watchdog timer
	  in the Intel IOP3XX & IOP13XX I/O Processors.  This driver can
	  be built as a module by choosing M. The module will
	  be called iop_wdt.

	  Note: The IOP13XX watchdog does an Internal Bus Reset which will
	  affect both cores and the peripherals of the IOP.  The ATU-X
	  and/or ATUe configuration registers will remain intact, but if
	  operating as an Root Complex and/or Central Resource, the PCI-X
	  and/or PCIe busses will also be reset.  THIS IS A VERY BIG HAMMER.

config DAVINCI_WATCHDOG
	tristate "DaVinci watchdog"
	depends on ARCH_DAVINCI || ARCH_KEYSTONE || COMPILE_TEST
	select WATCHDOG_CORE
	help
	  Say Y here if to include support for the watchdog timer
	  in the DaVinci DM644x/DM646x or Keystone processors.
	  To compile this driver as a module, choose M here: the
	  module will be called davinci_wdt.

	  NOTE: once enabled, this timer cannot be disabled.
	  Say N if you are unsure.

config ORION_WATCHDOG
	tristate "Orion watchdog"
	depends on ARCH_ORION5X || ARCH_DOVE || MACH_DOVE || ARCH_MVEBU || (COMPILE_TEST && !ARCH_EBSA110)
	depends on ARM
	select WATCHDOG_CORE
	help
	  Say Y here if to include support for the watchdog timer
	  in the Marvell Orion5x and Kirkwood ARM SoCs.
	  To compile this driver as a module, choose M here: the
	  module will be called orion_wdt.

config RN5T618_WATCHDOG
	tristate "Ricoh RN5T618 watchdog"
	depends on MFD_RN5T618 || COMPILE_TEST
	select WATCHDOG_CORE
	help
	  If you say yes here you get support for watchdog on the Ricoh
	  RN5T618 PMIC.

	  This driver can also be built as a module.  If so, the module
	  will be called rn5t618_wdt.

config SUNXI_WATCHDOG
	tristate "Allwinner SoCs watchdog support"
	depends on ARCH_SUNXI || COMPILE_TEST
	select WATCHDOG_CORE
	help
	  Say Y here to include support for the watchdog timer
	  in Allwinner SoCs.
	  To compile this driver as a module, choose M here: the
	  module will be called sunxi_wdt.

config COH901327_WATCHDOG
	bool "ST-Ericsson COH 901 327 watchdog"
	depends on ARCH_U300 || (ARM && COMPILE_TEST)
	default y if MACH_U300
	select WATCHDOG_CORE
	help
	  Say Y here to include Watchdog timer support for the
	  watchdog embedded into the ST-Ericsson U300 series platforms.
	  This watchdog is used to reset the system and thus cannot be
	  compiled as a module.

config NPCM7XX_WATCHDOG
	tristate "Nuvoton NPCM750 watchdog"
	depends on ARCH_NPCM || COMPILE_TEST
	default y if ARCH_NPCM750
	select WATCHDOG_CORE
	help
	  Say Y here to include Watchdog timer support for the
	  watchdog embedded into the NPCM7xx.
	  This watchdog is used to reset the system and thus cannot be
	  compiled as a module.

config TWL4030_WATCHDOG
	tristate "TWL4030 Watchdog"
	depends on TWL4030_CORE
	select WATCHDOG_CORE
	help
	  Support for TI TWL4030 watchdog.  Say 'Y' here to enable the
	  watchdog timer support for TWL4030 chips.

config STMP3XXX_RTC_WATCHDOG
	tristate "Freescale STMP3XXX & i.MX23/28 watchdog"
	depends on RTC_DRV_STMP || COMPILE_TEST
	select WATCHDOG_CORE
	help
	  Say Y here to include support for the watchdog timer inside
	  the RTC for the STMP37XX/378X or i.MX23/28 SoC.
	  To compile this driver as a module, choose M here: the
	  module will be called stmp3xxx_rtc_wdt.

config NUC900_WATCHDOG
	tristate "Nuvoton NUC900 watchdog"
	depends on ARCH_W90X900 || COMPILE_TEST
	help
	  Say Y here if to include support for the watchdog timer
	  for the Nuvoton NUC900 series SoCs.
	  To compile this driver as a module, choose M here: the
	  module will be called nuc900_wdt.

config TS4800_WATCHDOG
	tristate "TS-4800 Watchdog"
	depends on HAS_IOMEM && OF
	depends on SOC_IMX51 || COMPILE_TEST
	select WATCHDOG_CORE
	select MFD_SYSCON
	help
	  Technologic Systems TS-4800 has watchdog timer implemented in
	  an external FPGA. Say Y here if you want to support for the
	  watchdog timer on TS-4800 board.

config TS72XX_WATCHDOG
	tristate "TS-72XX SBC Watchdog"
	depends on MACH_TS72XX || COMPILE_TEST
	help
	  Technologic Systems TS-7200, TS-7250 and TS-7260 boards have
	  watchdog timer implemented in a external CPLD chip. Say Y here
	  if you want to support for the watchdog timer on TS-72XX boards.

	  To compile this driver as a module, choose M here: the
	  module will be called ts72xx_wdt.

config MAX63XX_WATCHDOG
	tristate "Max63xx watchdog"
	depends on HAS_IOMEM
	select WATCHDOG_CORE
	help
	  Support for memory mapped max63{69,70,71,72,73,74} watchdog timer.

config MAX77620_WATCHDOG
	tristate "Maxim Max77620 Watchdog Timer"
	depends on MFD_MAX77620 || COMPILE_TEST
	help
	 This is the driver for the Max77620 watchdog timer.
	 Say 'Y' here to enable the watchdog timer support for
	 MAX77620 chips. To compile this driver as a module,
	 choose M here: the module will be called max77620_wdt.

config IMX2_WDT
	tristate "IMX2+ Watchdog"
	depends on ARCH_MXC || ARCH_LAYERSCAPE || COMPILE_TEST
	select REGMAP_MMIO
	select WATCHDOG_CORE
	help
	  This is the driver for the hardware watchdog
	  on the Freescale IMX2 and later processors.
	  If you have one of these processors and wish to have
	  watchdog support enabled, say Y, otherwise say N.

	  To compile this driver as a module, choose M here: the
	  module will be called imx2_wdt.

config IMX_SC_WDT
	tristate "IMX SC Watchdog"
	depends on HAVE_ARM_SMCCC
	select WATCHDOG_CORE
	help
	  This is the driver for the system controller watchdog
	  on the NXP i.MX SoCs with system controller inside, the
	  watchdog driver will call ARM SMC API and trap into
	  ARM-Trusted-Firmware for operations, ARM-Trusted-Firmware
	  will request system controller to execute the operations.
	  If you have one of these processors and wish to have
	  watchdog support enabled, say Y, otherwise say N.

	  To compile this driver as a module, choose M here: the
	  module will be called imx_sc_wdt.

config UX500_WATCHDOG
	tristate "ST-Ericsson Ux500 watchdog"
	depends on MFD_DB8500_PRCMU
	select WATCHDOG_CORE
	default y
	help
	  Say Y here to include Watchdog timer support for the watchdog
	  existing in the prcmu of ST-Ericsson Ux500 series platforms.

	  To compile this driver as a module, choose M here: the
	  module will be called ux500_wdt.

config RETU_WATCHDOG
	tristate "Retu watchdog"
	depends on MFD_RETU
	select WATCHDOG_CORE
	help
	  Retu watchdog driver for Nokia Internet Tablets (770, N800,
	  N810). At least on N800 the watchdog cannot be disabled, so
	  this driver is essential and you should enable it.

	  To compile this driver as a module, choose M here: the
	  module will be called retu_wdt.

config MOXART_WDT
	tristate "MOXART watchdog"
	depends on ARCH_MOXART || COMPILE_TEST
	help
	  Say Y here to include Watchdog timer support for the watchdog
	  existing on the MOXA ART SoC series platforms.

	  To compile this driver as a module, choose M here: the
	  module will be called moxart_wdt.

config SIRFSOC_WATCHDOG
	tristate "SiRFSOC watchdog"
	depends on ARCH_SIRF || COMPILE_TEST
	select WATCHDOG_CORE
	default y
	help
	  Support for CSR SiRFprimaII and SiRFatlasVI watchdog. When
	  the watchdog triggers the system will be reset.

config ST_LPC_WATCHDOG
	tristate "STMicroelectronics LPC Watchdog"
	depends on ARCH_STI || COMPILE_TEST
	depends on OF
	select WATCHDOG_CORE
	help
	  Say Y here to include STMicroelectronics Low Power Controller
	  (LPC) based Watchdog timer support.

	  To compile this driver as a module, choose M here: the
	  module will be called st_lpc_wdt.

config TEGRA_WATCHDOG
	tristate "Tegra watchdog"
	depends on (ARCH_TEGRA || COMPILE_TEST) && HAS_IOMEM
	select WATCHDOG_CORE
	help
	  Say Y here to include support for the watchdog timer
	  embedded in NVIDIA Tegra SoCs.

	  To compile this driver as a module, choose M here: the
	  module will be called tegra_wdt.

config QCOM_WDT
	tristate "QCOM watchdog"
	depends on HAS_IOMEM
	depends on ARCH_QCOM || COMPILE_TEST
	select WATCHDOG_CORE
	help
	  Say Y here to include Watchdog timer support for the watchdog found
	  on QCOM chipsets.  Currently supported targets are the MSM8960,
	  APQ8064, and IPQ8064.

	  To compile this driver as a module, choose M here: the
	  module will be called qcom_wdt.

config MESON_GXBB_WATCHDOG
	tristate "Amlogic Meson GXBB SoCs watchdog support"
	depends on ARCH_MESON || COMPILE_TEST
	select WATCHDOG_CORE
	help
	  Say Y here to include support for the watchdog timer
	  in Amlogic Meson GXBB SoCs.
	  To compile this driver as a module, choose M here: the
	  module will be called meson_gxbb_wdt.

config MESON_WATCHDOG
	tristate "Amlogic Meson SoCs watchdog support"
	depends on ARCH_MESON || COMPILE_TEST
	select WATCHDOG_CORE
	help
	  Say Y here to include support for the watchdog timer
	  in Amlogic Meson SoCs.
	  To compile this driver as a module, choose M here: the
	  module will be called meson_wdt.

config MEDIATEK_WATCHDOG
	tristate "Mediatek SoCs watchdog support"
	depends on ARCH_MEDIATEK || COMPILE_TEST
	select WATCHDOG_CORE
	help
	  Say Y here to include support for the watchdog timer
	  in Mediatek SoCs.
	  To compile this driver as a module, choose M here: the
	  module will be called mtk_wdt.

config DIGICOLOR_WATCHDOG
	tristate "Conexant Digicolor SoCs watchdog support"
	depends on ARCH_DIGICOLOR || COMPILE_TEST
	select WATCHDOG_CORE
	help
	  Say Y here to include support for the watchdog timer
	  in Conexant Digicolor SoCs.
	  To compile this driver as a module, choose M here: the
	  module will be called digicolor_wdt.

config LPC18XX_WATCHDOG
	tristate "LPC18xx/43xx Watchdog"
	depends on ARCH_LPC18XX || COMPILE_TEST
	depends on HAS_IOMEM
	select WATCHDOG_CORE
	help
	  Say Y here if to include support for the watchdog timer
	  in NXP LPC SoCs family, which includes LPC18xx/LPC43xx
	  processors.
	  To compile this driver as a module, choose M here: the
	  module will be called lpc18xx_wdt.

config ATLAS7_WATCHDOG
	tristate "CSRatlas7 watchdog"
	depends on ARCH_ATLAS7 || COMPILE_TEST
	help
	  Say Y here to include Watchdog timer support for the watchdog
	  existing on the CSRatlas7 series platforms.

	  To compile this driver as a module, choose M here: the
	  module will be called atlas7_wdt.

config RENESAS_WDT
	tristate "Renesas WDT Watchdog"
	depends on ARCH_RENESAS || COMPILE_TEST
	select WATCHDOG_CORE
	help
	  This driver adds watchdog support for the integrated watchdogs in the
	  Renesas R-Car and other SH-Mobile SoCs (usually named RWDT or SWDT).

config RENESAS_RZAWDT
	tristate "Renesas RZ/A WDT Watchdog"
	depends on ARCH_RENESAS || COMPILE_TEST
	select WATCHDOG_CORE
	help
	  This driver adds watchdog support for the integrated watchdogs in the
	  Renesas RZ/A SoCs. These watchdogs can be used to reset a system.

config ASPEED_WATCHDOG
	tristate "Aspeed BMC watchdog support"
	depends on ARCH_ASPEED || COMPILE_TEST
	select WATCHDOG_CORE
	help
	  Say Y here to include support for the watchdog timer
	  in Aspeed BMC SoCs.

	  This driver is required to reboot the SoC.

	  To compile this driver as a module, choose M here: the
	  module will be called aspeed_wdt.

config ZX2967_WATCHDOG
	tristate "ZTE zx2967 SoCs watchdog support"
	depends on ARCH_ZX
	select WATCHDOG_CORE
	help
	  Say Y here to include support for the watchdog timer
	  in ZTE zx2967 SoCs.
	  To compile this driver as a module, choose M here: the
	  module will be called zx2967_wdt.

config STM32_WATCHDOG
	tristate "STM32 Independent WatchDoG (IWDG) support"
	depends on ARCH_STM32
	select WATCHDOG_CORE
	default y
	help
	  Say Y here to include support for the watchdog timer
	  in stm32 SoCs.

	  To compile this driver as a module, choose M here: the
	  module will be called stm32_iwdg.

config UNIPHIER_WATCHDOG
	tristate "UniPhier watchdog support"
	depends on ARCH_UNIPHIER || COMPILE_TEST
	depends on OF && MFD_SYSCON
	select WATCHDOG_CORE
	help
	  Say Y here to include support watchdog timer embedded
	  into the UniPhier system.

	  To compile this driver as a module, choose M here: the
	  module will be called uniphier_wdt.

config RTD119X_WATCHDOG
	bool "Realtek RTD119x/RTD129x watchdog support"
	depends on ARCH_REALTEK || COMPILE_TEST
	depends on OF
	select WATCHDOG_CORE
	default ARCH_REALTEK
	help
	  Say Y here to include support for the watchdog timer in
	  Realtek RTD1295 SoCs.

config SPRD_WATCHDOG
	tristate "Spreadtrum watchdog support"
	depends on ARCH_SPRD || COMPILE_TEST
	select WATCHDOG_CORE
	help
	  Say Y here to include watchdog timer supported
	  by Spreadtrum system.

# X86 (i386 + ia64 + x86_64) Architecture

config ACQUIRE_WDT
	tristate "Acquire SBC Watchdog Timer"
	depends on X86
	---help---
	  This is the driver for the hardware watchdog on Single Board
	  Computers produced by Acquire Inc (and others). This watchdog
	  simply watches your kernel to make sure it doesn't freeze, and if
	  it does, it reboots your computer after a certain amount of time.

	  To compile this driver as a module, choose M here: the
	  module will be called acquirewdt.

	  Most people will say N.

config ADVANTECH_WDT
	tristate "Advantech SBC Watchdog Timer"
	depends on X86
	help
	  If you are configuring a Linux kernel for the Advantech single-board
	  computer, say `Y' here to support its built-in watchdog timer
	  feature. More information can be found at
	  <http://www.advantech.com.tw/products/>

config ALIM1535_WDT
	tristate "ALi M1535 PMU Watchdog Timer"
	depends on X86 && PCI
	---help---
	  This is the driver for the hardware watchdog on the ALi M1535 PMU.

	  To compile this driver as a module, choose M here: the
	  module will be called alim1535_wdt.

	  Most people will say N.

config ALIM7101_WDT
	tristate "ALi M7101 PMU Computer Watchdog"
	depends on PCI
	help
	  This is the driver for the hardware watchdog on the ALi M7101 PMU
	  as used in the x86 Cobalt servers and also found in some
	  SPARC Netra servers too.

	  To compile this driver as a module, choose M here: the
	  module will be called alim7101_wdt.

	  Most people will say N.

config EBC_C384_WDT
	tristate "WinSystems EBC-C384 Watchdog Timer"
	depends on X86
	select ISA_BUS_API
	select WATCHDOG_CORE
	help
	  Enables watchdog timer support for the watchdog timer on the
	  WinSystems EBC-C384 motherboard. The timeout may be configured via
	  the timeout module parameter.

config F71808E_WDT
	tristate "Fintek F718xx, F818xx Super I/O Watchdog"
	depends on X86
	help
	  This is the driver for the hardware watchdog on the Fintek F71808E,
	  F71862FG, F71868, F71869, F71882FG, F71889FG, F81865 and F81866
	  Super I/O controllers.

	  You can compile this driver directly into the kernel, or use
	  it as a module.  The module will be called f71808e_wdt.

config SP5100_TCO
	tristate "AMD/ATI SP5100 TCO Timer/Watchdog"
	depends on X86 && PCI
	select WATCHDOG_CORE
	---help---
	  Hardware watchdog driver for the AMD/ATI SP5100 chipset. The TCO
	  (Total Cost of Ownership) timer is a watchdog timer that will reboot
	  the machine after its expiration. The expiration time can be
	  configured with the "heartbeat" parameter.

	  To compile this driver as a module, choose M here: the
	  module will be called sp5100_tco.

config GEODE_WDT
	tristate "AMD Geode CS5535/CS5536 Watchdog"
	depends on CS5535_MFGPT
	help
	  This driver enables a watchdog capability built into the
	  CS5535/CS5536 companion chips for the AMD Geode GX and LX
	  processors.  This watchdog watches your kernel to make sure
	  it doesn't freeze, and if it does, it reboots your computer after
	  a certain amount of time.

	  You can compile this driver directly into the kernel, or use
	  it as a module.  The module will be called geodewdt.

config SC520_WDT
	tristate "AMD Elan SC520 processor Watchdog"
	depends on MELAN || COMPILE_TEST
	help
	  This is the driver for the hardware watchdog built in to the
	  AMD "Elan" SC520 microcomputer commonly used in embedded systems.
	  This watchdog simply watches your kernel to make sure it doesn't
	  freeze, and if it does, it reboots your computer after a certain
	  amount of time.

	  You can compile this driver directly into the kernel, or use
	  it as a module.  The module will be called sc520_wdt.

config SBC_FITPC2_WATCHDOG
	tristate "Compulab SBC-FITPC2 watchdog"
	depends on X86
	---help---
	  This is the driver for the built-in watchdog timer on the fit-PC2,
	  fit-PC2i, CM-iAM single-board computers made by Compulab.

	  It`s possible to enable watchdog timer either from BIOS (F2) or from booted Linux.
	  When "Watchdog Timer Value" enabled one can set 31-255 s operational range.

	  Entering BIOS setup temporary disables watchdog operation regardless to current state,
	  so system will not be restarted while user in BIOS setup.

	  Once watchdog was enabled the system will be restarted every
	  "Watchdog Timer Value" period, so to prevent it user can restart or
	  disable the watchdog.

	  To compile this driver as a module, choose M here: the
	  module will be called sbc_fitpc2_wdt.

	  Most people will say N.

config EUROTECH_WDT
	tristate "Eurotech CPU-1220/1410 Watchdog Timer"
	depends on X86
	help
	  Enable support for the watchdog timer on the Eurotech CPU-1220 and
	  CPU-1410 cards.  These are PC/104 SBCs. Spec sheets and product
	  information are at <http://www.eurotech.it/>.

config IB700_WDT
	tristate "IB700 SBC Watchdog Timer"
	depends on X86
	---help---
	  This is the driver for the hardware watchdog on the IB700 Single
	  Board Computer produced by TMC Technology (www.tmc-uk.com). This watchdog
	  simply watches your kernel to make sure it doesn't freeze, and if
	  it does, it reboots your computer after a certain amount of time.

	  This driver is like the WDT501 driver but for slightly different hardware.

	  To compile this driver as a module, choose M here: the
	  module will be called ib700wdt.

	  Most people will say N.

config IBMASR
	tristate "IBM Automatic Server Restart"
	depends on X86
	help
	  This is the driver for the IBM Automatic Server Restart watchdog
	  timer built-in into some eServer xSeries machines.

	  To compile this driver as a module, choose M here: the
	  module will be called ibmasr.

config WAFER_WDT
	tristate "ICP Single Board Computer Watchdog Timer"
	depends on X86
	help
	  This is a driver for the hardware watchdog on the ICP Single
	  Board Computer. This driver is working on (at least) the following
	  IPC SBC's: Wafer 5823, Rocky 4783, Rocky 3703 and Rocky 3782.

	  To compile this driver as a module, choose M here: the
	  module will be called wafer5823wdt.

config I6300ESB_WDT
	tristate "Intel 6300ESB Timer/Watchdog"
	depends on PCI
	select WATCHDOG_CORE
	---help---
	  Hardware driver for the watchdog timer built into the Intel
	  6300ESB controller hub.

	  To compile this driver as a module, choose M here: the
	  module will be called i6300esb.

config IE6XX_WDT
	tristate "Intel Atom E6xx Watchdog"
	depends on X86 && PCI
	select WATCHDOG_CORE
	select MFD_CORE
	select LPC_SCH
	---help---
	  Hardware driver for the watchdog timer built into the Intel
	  Atom E6XX (TunnelCreek) processor.

	  To compile this driver as a module, choose M here: the
	  module will be called ie6xx_wdt.

config INTEL_SCU_WATCHDOG
	bool "Intel SCU Watchdog for Mobile Platforms"
	depends on X86_INTEL_MID
	---help---
	  Hardware driver for the watchdog time built into the Intel SCU
	  for Intel Mobile Platforms.

	  To compile this driver as a module, choose M here.

config INTEL_MID_WATCHDOG
	tristate "Intel MID Watchdog Timer"
	depends on X86_INTEL_MID
	select WATCHDOG_CORE
	---help---
	  Watchdog timer driver built into the Intel SCU for Intel MID
	  Platforms.

	  This driver currently supports only the watchdog evolution
	  implementation in SCU, available for Merrifield generation.

	  To compile this driver as a module, choose M here.

config ITCO_WDT
	tristate "Intel TCO Timer/Watchdog"
	depends on (X86 || IA64) && PCI
	select WATCHDOG_CORE
	depends on I2C || I2C=n
	select LPC_ICH if !EXPERT
	select I2C_I801 if !EXPERT && I2C
	---help---
	  Hardware driver for the intel TCO timer based watchdog devices.
	  These drivers are included in the Intel 82801 I/O Controller
	  Hub family (from ICH0 up to ICH10) and in the Intel 63xxESB
	  controller hub.

	  The TCO (Total Cost of Ownership) timer is a watchdog timer
	  that will reboot the machine after its second expiration. The
	  expiration time can be configured with the "heartbeat" parameter.

	  On some motherboards the driver may fail to reset the chipset's
	  NO_REBOOT flag which prevents the watchdog from rebooting the
	  machine. If this is the case you will get a kernel message like
	  "failed to reset NO_REBOOT flag, reboot disabled by hardware".

	  To compile this driver as a module, choose M here: the
	  module will be called iTCO_wdt.

config ITCO_VENDOR_SUPPORT
	bool "Intel TCO Timer/Watchdog Specific Vendor Support"
	depends on ITCO_WDT
	---help---
	  Add vendor specific support to the intel TCO timer based watchdog
	  devices. At this moment we only have additional support for some
	  SuperMicro Inc. motherboards.

config IT8712F_WDT
	tristate "IT8712F (Smart Guardian) Watchdog Timer"
	depends on X86
	---help---
	  This is the driver for the built-in watchdog timer on the IT8712F
	  Super I/0 chipset used on many motherboards.

	  If the driver does not work, then make sure that the game port in
	  the BIOS is enabled.

	  To compile this driver as a module, choose M here: the
	  module will be called it8712f_wdt.

config IT87_WDT
	tristate "IT87 Watchdog Timer"
	depends on X86
	select WATCHDOG_CORE
	---help---
	  This is the driver for the hardware watchdog on the ITE IT8607,
	  IT8620, IT8622, IT8625, IT8628, IT8655, IT8665, IT8686, IT8702,
	  IT8712, IT8716, IT8718, IT8720, IT8721, IT8726, IT8728, and
	  IT8783 Super I/O chips.

	  This watchdog simply watches your kernel to make sure it doesn't
	  freeze, and if it does, it reboots your computer after a certain
	  amount of time.

	  To compile this driver as a module, choose M here: the module will
	  be called it87_wdt.

config HP_WATCHDOG
	tristate "HP ProLiant iLO2+ Hardware Watchdog Timer"
	select WATCHDOG_CORE
	depends on X86 && PCI
	help
	  A software monitoring watchdog and NMI sourcing driver. This driver
	  will detect lockups and provide a stack trace. This is a driver that
	  will only load on an HP ProLiant system with a minimum of iLO2 support.
	  To compile this driver as a module, choose M here: the module will be
	  called hpwdt.

config HPWDT_NMI_DECODING
	bool "NMI support for the HP ProLiant iLO2+ Hardware Watchdog Timer"
	depends on HP_WATCHDOG
	default y
	help
	  Enables the NMI handler for the watchdog pretimeout NMI and the iLO
	  "Generate NMI to System" virtual button.  When an NMI is claimed
	  by the driver, panic is called.

config KEMPLD_WDT
	tristate "Kontron COM Watchdog Timer"
	depends on MFD_KEMPLD
	select WATCHDOG_CORE
	help
	  Support for the PLD watchdog on some Kontron ETX and COMexpress
	  (ETXexpress) modules

	  This driver can also be built as a module. If so, the module will be
	  called kempld_wdt.

<<<<<<< HEAD
config HPWDT_NMI_DECODING
	bool "NMI decoding support for the HP ProLiant iLO2+ Hardware Watchdog Timer"
	depends on HP_WATCHDOG
	default y
	help
	  When an NMI occurs this feature will make the necessary BIOS calls to
	  log the cause of the NMI.

=======
>>>>>>> 407d19ab
config SC1200_WDT
	tristate "National Semiconductor PC87307/PC97307 (ala SC1200) Watchdog"
	depends on X86
	help
	  This is a driver for National Semiconductor PC87307/PC97307 hardware
	  watchdog cards as found on the SC1200. This watchdog is mainly used
	  for power management purposes and can be used to power down the device
	  during inactivity periods (includes interrupt activity monitoring).

	  To compile this driver as a module, choose M here: the
	  module will be called sc1200wdt.

	  Most people will say N.

config SCx200_WDT
	tristate "National Semiconductor SCx200 Watchdog"
	depends on SCx200 && PCI
	help
	  Enable the built-in watchdog timer support on the National
	  Semiconductor SCx200 processors.

	  If compiled as a module, it will be called scx200_wdt.

config PC87413_WDT
	tristate "NS PC87413 watchdog"
	depends on X86
	---help---
	  This is the driver for the hardware watchdog on the PC87413 chipset
	  This watchdog simply watches your kernel to make sure it doesn't
	  freeze, and if it does, it reboots your computer after a certain
	  amount of time.

	  To compile this driver as a module, choose M here: the
	  module will be called pc87413_wdt.

	  Most people will say N.

config NV_TCO
	tristate "nVidia TCO Timer/Watchdog"
	depends on X86 && PCI
	---help---
	  Hardware driver for the TCO timer built into the nVidia Hub family
	  (such as the MCP51).  The TCO (Total Cost of Ownership) timer is a
	  watchdog timer that will reboot the machine after its second
	  expiration. The expiration time can be configured with the
	  "heartbeat" parameter.

	  On some motherboards the driver may fail to reset the chipset's
	  NO_REBOOT flag which prevents the watchdog from rebooting the
	  machine. If this is the case you will get a kernel message like
	  "failed to reset NO_REBOOT flag, reboot disabled by hardware".

	  To compile this driver as a module, choose M here: the
	  module will be called nv_tco.

config RDC321X_WDT
	tristate "RDC R-321x SoC watchdog"
	depends on X86_RDC321X || COMPILE_TEST
	depends on PCI
	help
	  This is the driver for the built in hardware watchdog
	  in the RDC R-321x SoC.

	  To compile this driver as a module, choose M here: the
	  module will be called rdc321x_wdt.

config 60XX_WDT
	tristate "SBC-60XX Watchdog Timer"
	depends on X86
	help
	  This driver can be used with the watchdog timer found on some
	  single board computers, namely the 6010 PII based computer.
	  It may well work with other cards.  It reads port 0x443 to enable
	  and re-set the watchdog timer, and reads port 0x45 to disable
	  the watchdog.  If you have a card that behave in similar ways,
	  you can probably make this driver work with your card as well.

	  You can compile this driver directly into the kernel, or use
	  it as a module.  The module will be called sbc60xxwdt.

config SBC8360_WDT
	tristate "SBC8360 Watchdog Timer"
	depends on X86_32
	---help---

	  This is the driver for the hardware watchdog on the SBC8360 Single
	  Board Computer produced by Axiomtek Co., Ltd. (www.axiomtek.com).

	  To compile this driver as a module, choose M here: the
	  module will be called sbc8360.

	  Most people will say N.

config SBC7240_WDT
	tristate "SBC Nano 7240 Watchdog Timer"
	depends on X86_32 && !UML
	---help---
	  This is the driver for the hardware watchdog found on the IEI
	  single board computers EPIC Nano 7240 (and likely others). This
	  watchdog simply watches your kernel to make sure it doesn't freeze,
	  and if it does, it reboots your computer after a certain amount of
	  time.

	  To compile this driver as a module, choose M here: the
	  module will be called sbc7240_wdt.

config CPU5_WDT
	tristate "SMA CPU5 Watchdog"
	depends on X86
	---help---
	  TBD.
	  To compile this driver as a module, choose M here: the
	  module will be called cpu5wdt.

config SMSC_SCH311X_WDT
	tristate "SMSC SCH311X Watchdog Timer"
	depends on X86
	---help---
	  This is the driver for the hardware watchdog timer on the
	  SMSC SCH3112, SCH3114 and SCH3116 Super IO chipset
	  (LPC IO with 8042 KBC, Reset Generation, HWM and multiple
	  serial ports).

	  To compile this driver as a module, choose M here: the
	  module will be called sch311x_wdt.

config SMSC37B787_WDT
	tristate "Winbond SMsC37B787 Watchdog Timer"
	depends on X86
	---help---
	  This is the driver for the hardware watchdog component on the
	  Winbond SMsC37B787 chipset as used on the NetRunner Mainboard
	  from Vision Systems and maybe others.

	  This watchdog simply watches your kernel to make sure it doesn't
	  freeze, and if it does, it reboots your computer after a certain
	  amount of time.

	  Usually a userspace daemon will notify the kernel WDT driver that
	  userspace is still alive, at regular intervals.

	  To compile this driver as a module, choose M here: the
	  module will be called smsc37b787_wdt.

	  Most people will say N.

config VIA_WDT
	tristate "VIA Watchdog Timer"
	depends on X86 && PCI
	select WATCHDOG_CORE
	---help---
	This is the driver for the hardware watchdog timer on VIA
	southbridge chipset CX700, VX800/VX820 or VX855/VX875.

	To compile this driver as a module, choose M here; the module
	will be called via_wdt.

	Most people will say N.

config W83627HF_WDT
	tristate "Watchdog timer for W83627HF/W83627DHG and compatibles"
	depends on X86
	select WATCHDOG_CORE
	---help---
	  This is the driver for the hardware watchdog on the following
	  Super I/O chips.
		W83627DHG/DHG-P/EHF/EHG/F/G/HF/S/SF/THF/UHG/UG
		W83637HF
		W83667HG/HG-B
		W83687THF
		W83697HF
		W83697UG
		NCT6775
		NCT6776
		NCT6779
		NCT6791
		NCT6792
		NCT6102D/04D/06D

	  This watchdog simply watches your kernel to make sure it doesn't
	  freeze, and if it does, it reboots your computer after a certain
	  amount of time.

	  To compile this driver as a module, choose M here: the
	  module will be called w83627hf_wdt.

	  Most people will say N.

config W83877F_WDT
	tristate "W83877F (EMACS) Watchdog Timer"
	depends on X86
	---help---
	  This is the driver for the hardware watchdog on the W83877F chipset
	  as used in EMACS PC-104 motherboards (and likely others).  This
	  watchdog simply watches your kernel to make sure it doesn't freeze,
	  and if it does, it reboots your computer after a certain amount of
	  time.

	  To compile this driver as a module, choose M here: the
	  module will be called w83877f_wdt.

	  Most people will say N.

config W83977F_WDT
	tristate "W83977F (PCM-5335) Watchdog Timer"
	depends on X86
	---help---
	  This is the driver for the hardware watchdog on the W83977F I/O chip
	  as used in AAEON's PCM-5335 SBC (and likely others).  This
	  watchdog simply watches your kernel to make sure it doesn't freeze,
	  and if it does, it reboots your computer after a certain amount of
	  time.

	  To compile this driver as a module, choose M here: the
	  module will be called w83977f_wdt.

config MACHZ_WDT
	tristate "ZF MachZ Watchdog"
	depends on X86
	---help---
	  If you are using a ZF Micro MachZ processor, say Y here, otherwise
	  N.  This is the driver for the watchdog timer built-in on that
	  processor using ZF-Logic interface.  This watchdog simply watches
	  your kernel to make sure it doesn't freeze, and if it does, it
	  reboots your computer after a certain amount of time.

	  To compile this driver as a module, choose M here: the
	  module will be called machzwd.

config SBC_EPX_C3_WATCHDOG
	tristate "Winsystems SBC EPX-C3 watchdog"
	depends on X86
	---help---
	  This is the driver for the built-in watchdog timer on the EPX-C3
	  Single-board computer made by Winsystems, Inc.

	  *Note*: This hardware watchdog is not probeable and thus there
	  is no way to know if writing to its IO address will corrupt
	  your system or have any real effect.  The only way to be sure
	  that this driver does what you want is to make sure you
	  are running it on an EPX-C3 from Winsystems with the watchdog
	  timer at IO address 0x1ee and 0x1ef.  It will write to both those
	  IO ports.  Basically, the assumption is made that if you compile
	  this driver into your kernel and/or load it as a module, that you
	  know what you are doing and that you are in fact running on an
	  EPX-C3 board!

	  To compile this driver as a module, choose M here: the
	  module will be called sbc_epx_c3.

config INTEL_MEI_WDT
	tristate "Intel MEI iAMT Watchdog"
	depends on INTEL_MEI && X86
	select WATCHDOG_CORE
	---help---
	  A device driver for the Intel MEI iAMT watchdog.

	  The Intel AMT Watchdog is an OS Health (Hang/Crash) watchdog.
	  Whenever the OS hangs or crashes, iAMT will send an event
	  to any subscriber to this event. The watchdog doesn't reset the
	  the platform.

	  To compile this driver as a module, choose M here:
	  the module will be called mei_wdt.

config NI903X_WDT
	tristate "NI 903x/913x Watchdog"
	depends on X86 && ACPI
	select WATCHDOG_CORE
	---help---
	  This is the driver for the watchdog timer on the National Instruments
	  903x/913x real-time controllers.

	  To compile this driver as a module, choose M here: the module will be
	  called ni903x_wdt.

config NIC7018_WDT
	tristate "NIC7018 Watchdog"
	depends on X86 && ACPI
	select WATCHDOG_CORE
	---help---
	  Support for National Instruments NIC7018 Watchdog.

	  To compile this driver as a module, choose M here: the module will be
	  called nic7018_wdt.

# M68K Architecture

config M54xx_WATCHDOG
	tristate "MCF54xx watchdog support"
	depends on M548x
	help
	  To compile this driver as a module, choose M here: the
	  module will be called m54xx_wdt.

# MicroBlaze Architecture

# MIPS Architecture

config ATH79_WDT
	tristate "Atheros AR71XX/AR724X/AR913X hardware watchdog"
	depends on ATH79 || (ARM && COMPILE_TEST)
	help
	  Hardware driver for the built-in watchdog timer on the Atheros
	  AR71XX/AR724X/AR913X SoCs.

config BCM47XX_WDT
	tristate "Broadcom BCM47xx Watchdog Timer"
	depends on BCM47XX || ARCH_BCM_5301X || COMPILE_TEST
	select WATCHDOG_CORE
	help
	  Hardware driver for the Broadcom BCM47xx Watchdog Timer.

config RC32434_WDT
	tristate "IDT RC32434 SoC Watchdog Timer"
	depends on MIKROTIK_RB532
	help
	  Hardware driver for the IDT RC32434 SoC built-in
	  watchdog timer.

	  To compile this driver as a module, choose M here: the
	  module will be called rc32434_wdt.

config INDYDOG
	tristate "Indy/I2 Hardware Watchdog"
	depends on SGI_HAS_INDYDOG
	help
	  Hardware driver for the Indy's/I2's watchdog. This is a
	  watchdog timer that will reboot the machine after a 60 second
	  timer expired and no process has written to /dev/watchdog during
	  that time.

config JZ4740_WDT
	tristate "Ingenic jz4740 SoC hardware watchdog"
	depends on MACH_JZ4740 || MACH_JZ4780
	select WATCHDOG_CORE
	help
	  Hardware driver for the built-in watchdog timer on Ingenic jz4740 SoCs.

config WDT_MTX1
	tristate "MTX-1 Hardware Watchdog"
	depends on MIPS_MTX1 || (MIPS && COMPILE_TEST)
	help
	  Hardware driver for the MTX-1 boards. This is a watchdog timer that
	  will reboot the machine after a 100 seconds timer expired.

config PNX833X_WDT
	tristate "PNX833x Hardware Watchdog"
	depends on SOC_PNX8335
	depends on BROKEN
	help
	  Hardware driver for the PNX833x's watchdog. This is a
	  watchdog timer that will reboot the machine after a programmable
	  timer has expired and no process has written to /dev/watchdog during
	  that time.

config SIBYTE_WDOG
	tristate "Sibyte SoC hardware watchdog"
	depends on CPU_SB1 || (MIPS && COMPILE_TEST)
	help
	  Watchdog driver for the built in watchdog hardware in Sibyte
	  SoC processors.  There are apparently two watchdog timers
	  on such processors; this driver supports only the first one,
	  because currently Linux only supports exporting one watchdog
	  to userspace.

	  To compile this driver as a loadable module, choose M here.
	  The module will be called sb_wdog.

config AR7_WDT
	tristate "TI AR7 Watchdog Timer"
	depends on AR7 || (MIPS && COMPILE_TEST)
	help
	  Hardware driver for the TI AR7 Watchdog Timer.

config TXX9_WDT
	tristate "Toshiba TXx9 Watchdog Timer"
	depends on CPU_TX39XX || CPU_TX49XX || (MIPS && COMPILE_TEST)
	select WATCHDOG_CORE
	help
	  Hardware driver for the built-in watchdog timer on TXx9 MIPS SoCs.

config OCTEON_WDT
	tristate "Cavium OCTEON SOC family Watchdog Timer"
	depends on CAVIUM_OCTEON_SOC
	default y
	select WATCHDOG_CORE
	select EXPORT_UASM if OCTEON_WDT = m
	help
	  Hardware driver for OCTEON's on chip watchdog timer.
	  Enables the watchdog for all cores running Linux. It
	  installs a NMI handler and pokes the watchdog based on an
	  interrupt.  On first expiration of the watchdog, the
	  interrupt handler pokes it.  The second expiration causes an
	  NMI that prints a message. The third expiration causes a
	  global soft reset.

	  When userspace has /dev/watchdog open, no poking is done
	  from the first interrupt, it is then only poked when the
	  device is written.

config BCM63XX_WDT
	tristate "Broadcom BCM63xx hardware watchdog"
	depends on BCM63XX
	help
	  Watchdog driver for the built in watchdog hardware in Broadcom
	  BCM63xx SoC.

	  To compile this driver as a loadable module, choose M here.
	  The module will be called bcm63xx_wdt.

config BCM2835_WDT
	tristate "Broadcom BCM2835 hardware watchdog"
	depends on ARCH_BCM2835 || (OF && COMPILE_TEST)
	select WATCHDOG_CORE
	help
	  Watchdog driver for the built in watchdog hardware in Broadcom
	  BCM2835 SoC.

	  To compile this driver as a loadable module, choose M here.
	  The module will be called bcm2835_wdt.

config BCM_KONA_WDT
	tristate "BCM Kona Watchdog"
	depends on ARCH_BCM_MOBILE || COMPILE_TEST
	select WATCHDOG_CORE
	help
	  Support for the watchdog timer on the following Broadcom BCM281xx
	  family, which includes BCM11130, BCM11140, BCM11351, BCM28145 and
	  BCM28155 variants.

	  Say 'Y' or 'M' here to enable the driver. The module will be called
	  bcm_kona_wdt.

config BCM_KONA_WDT_DEBUG
	bool "DEBUGFS support for BCM Kona Watchdog"
	depends on BCM_KONA_WDT
	help
	  If enabled, adds /sys/kernel/debug/bcm_kona_wdt/info which provides
	  access to the driver's internal data structures as well as watchdog
	  timer hardware registres.

	  If in doubt, say 'N'.

config BCM7038_WDT
	tristate "BCM7038 Watchdog"
	select WATCHDOG_CORE
	depends on HAS_IOMEM
	depends on ARCH_BRCMSTB || BMIPS_GENERIC || COMPILE_TEST
	help
	 Watchdog driver for the built-in hardware in Broadcom 7038 and
	 later SoCs used in set-top boxes.  BCM7038 was made public
	 during the 2004 CES, and since then, many Broadcom chips use this
	 watchdog block, including some cable modem chips.

config IMGPDC_WDT
	tristate "Imagination Technologies PDC Watchdog Timer"
	depends on HAS_IOMEM
	depends on MIPS || COMPILE_TEST
	select WATCHDOG_CORE
	help
	  Driver for Imagination Technologies PowerDown Controller
	  Watchdog Timer.

	  To compile this driver as a loadable module, choose M here.
	  The module will be called imgpdc_wdt.

config LANTIQ_WDT
	tristate "Lantiq SoC watchdog"
	depends on LANTIQ
	help
	  Hardware driver for the Lantiq SoC Watchdog Timer.

config LOONGSON1_WDT
	tristate "Loongson1 SoC hardware watchdog"
	depends on MACH_LOONGSON32
	select WATCHDOG_CORE
	help
	  Hardware driver for the Loongson1 SoC Watchdog Timer.

config RALINK_WDT
	tristate "Ralink SoC watchdog"
	select WATCHDOG_CORE
	depends on RALINK
	help
	  Hardware driver for the Ralink SoC Watchdog Timer.

config MT7621_WDT
	tristate "Mediatek SoC watchdog"
	select WATCHDOG_CORE
	depends on SOC_MT7620 || SOC_MT7621
	help
	  Hardware driver for the Mediatek/Ralink MT7621/8 SoC Watchdog Timer.

config PIC32_WDT
	tristate "Microchip PIC32 hardware watchdog"
	select WATCHDOG_CORE
	depends on MACH_PIC32 || (MIPS && COMPILE_TEST)
	help
	  Watchdog driver for the built in watchdog hardware in a PIC32.

	  Configuration bits must be set appropriately for the watchdog to be
	  controlled by this driver.

	  To compile this driver as a loadable module, choose M here.
	  The module will be called pic32-wdt.

config PIC32_DMT
	tristate "Microchip PIC32 Deadman Timer"
	select WATCHDOG_CORE
	depends on MACH_PIC32 || (MIPS && COMPILE_TEST)
	help
	  Watchdog driver for PIC32 instruction fetch counting timer. This specific
	  timer is typically be used in misson critical and safety critical
	  applications, where any single failure of the software functionality
	  and sequencing must be detected.

	  To compile this driver as a loadable module, choose M here.
	  The module will be called pic32-dmt.

# PARISC Architecture

# POWERPC Architecture

config GEF_WDT
	tristate "GE Watchdog Timer"
	depends on GE_FPGA
	---help---
	  Watchdog timer found in a number of GE single board computers.

config MPC5200_WDT
	bool "MPC52xx Watchdog Timer"
	depends on PPC_MPC52xx || COMPILE_TEST
	help
	  Use General Purpose Timer (GPT) 0 on the MPC5200 as Watchdog.

config 8xxx_WDT
	tristate "MPC8xxx Platform Watchdog Timer"
	depends on PPC_8xx || PPC_83xx || PPC_86xx || PPC_MPC512x
	select WATCHDOG_CORE
	help
	  This driver is for a SoC level watchdog that exists on some
	  Freescale PowerPC processors. So far this driver supports:
	  - MPC8xx watchdogs
	  - MPC83xx watchdogs
	  - MPC86xx watchdogs

	  For BookE processors (MPC85xx) use the BOOKE_WDT driver instead.

config MV64X60_WDT
	tristate "MV64X60 (Marvell Discovery) Watchdog Timer"
	depends on MV64X60 || COMPILE_TEST

config PIKA_WDT
	tristate "PIKA FPGA Watchdog"
	depends on WARP || (PPC64 && COMPILE_TEST)
	default y
	help
	  This enables the watchdog in the PIKA FPGA. Currently used on
	  the Warp platform.

config BOOKE_WDT
	tristate "PowerPC Book-E Watchdog Timer"
	depends on BOOKE || 4xx
	select WATCHDOG_CORE
	---help---
	  Watchdog driver for PowerPC Book-E chips, such as the Freescale
	  MPC85xx SOCs and the IBM PowerPC 440.

	  Please see Documentation/watchdog/watchdog-api.txt for
	  more information.

config BOOKE_WDT_DEFAULT_TIMEOUT
	int "PowerPC Book-E Watchdog Timer Default Timeout"
	depends on BOOKE_WDT
	default 38 if PPC_FSL_BOOK3E
	range 0 63 if PPC_FSL_BOOK3E
	default 3 if !PPC_FSL_BOOK3E
	range 0 3 if !PPC_FSL_BOOK3E
	help
	  Select the default watchdog timer period to be used by the PowerPC
	  Book-E watchdog driver.  A watchdog "event" occurs when the bit
	  position represented by this number transitions from zero to one.

	  For Freescale Book-E processors, this is a number between 0 and 63.
	  For other Book-E processors, this is a number between 0 and 3.

	  The value can be overridden by the wdt_period command-line parameter.

config MEN_A21_WDT
	tristate "MEN A21 VME CPU Carrier Board Watchdog Timer"
	select WATCHDOG_CORE
	depends on GPIOLIB || COMPILE_TEST
	help
	  Watchdog driver for MEN A21 VMEbus CPU Carrier Boards.

	  The driver can also be built as a module. If so, the module will be
	  called mena21_wdt.

	  If unsure select N here.

# PPC64 Architecture

config WATCHDOG_RTAS
	tristate "RTAS watchdog"
	depends on PPC_RTAS
	help
	  This driver adds watchdog support for the RTAS watchdog.

	  To compile this driver as a module, choose M here. The module
	  will be called wdrtas.

# S390 Architecture

config DIAG288_WATCHDOG
	tristate "System z diag288 Watchdog"
	depends on S390
	select WATCHDOG_CORE
	help
	  IBM s/390 and zSeries machines running under z/VM 5.1 or later
	  provide a virtual watchdog timer to their guest that cause a
	  user define Control Program command to be executed after a
	  timeout.
	  LPAR provides a very similar interface. This driver handles
	  both.

	  To compile this driver as a module, choose M here. The module
	  will be called diag288_wdt.

# SUPERH (sh + sh64) Architecture

config SH_WDT
	tristate "SuperH Watchdog"
	depends on SUPERH && (CPU_SH3 || CPU_SH4 || COMPILE_TEST)
	select WATCHDOG_CORE
	help
	  This driver adds watchdog support for the integrated watchdog in the
	  SuperH processors. If you have one of these processors and wish
	  to have watchdog support enabled, say Y, otherwise say N.

	  As a side note, saying Y here will automatically boost HZ to 1000
	  so that the timer has a chance to clear the overflow counter. On
	  slower systems (such as the SH-2 and SH-3) this will likely yield
	  some performance issues. As such, the WDT should be avoided here
	  unless it is absolutely necessary.

	  To compile this driver as a module, choose M here: the
	  module will be called shwdt.

# SPARC Architecture

# SPARC64 Architecture

config WATCHDOG_CP1XXX
	tristate "CP1XXX Hardware Watchdog support"
	depends on SPARC64 && PCI
	---help---
	  This is the driver for the hardware watchdog timers present on
	  Sun Microsystems CompactPCI models CP1400 and CP1500.

	  To compile this driver as a module, choose M here: the
	  module will be called cpwatchdog.

	  If you do not have a CompactPCI model CP1400 or CP1500, or
	  another UltraSPARC-IIi-cEngine boardset with hardware watchdog,
	  you should say N to this option.

config WATCHDOG_RIO
	tristate "RIO Hardware Watchdog support"
	depends on SPARC64 && PCI
	help
	  Say Y here to support the hardware watchdog capability on Sun RIO
	  machines.  The watchdog timeout period is normally one minute but
	  can be changed with a boot-time parameter.

config WATCHDOG_SUN4V
	tristate "Sun4v Watchdog support"
	select WATCHDOG_CORE
	depends on SPARC64
	help
	  Say Y here to support the hypervisor watchdog capability embedded
	  in the SPARC sun4v architecture.

	  To compile this driver as a module, choose M here. The module will
	  be called sun4v_wdt.

# XTENSA Architecture

# Xen Architecture

config XEN_WDT
	tristate "Xen Watchdog support"
	depends on XEN
	select WATCHDOG_CORE
	help
	  Say Y here to support the hypervisor watchdog capability provided
	  by Xen 4.0 and newer.  The watchdog timeout period is normally one
	  minute but can be changed with a boot-time parameter.

config UML_WATCHDOG
	tristate "UML watchdog"
	depends on UML || COMPILE_TEST

#
# ISA-based Watchdog Cards
#

comment "ISA-based Watchdog Cards"
	depends on ISA

config PCWATCHDOG
	tristate "Berkshire Products ISA-PC Watchdog"
	depends on ISA
	---help---
	  This is the driver for the Berkshire Products ISA-PC Watchdog card.
	  This card simply watches your kernel to make sure it doesn't freeze,
	  and if it does, it reboots your computer after a certain amount of
	  time. This driver is like the WDT501 driver but for different
	  hardware. Please read <file:Documentation/watchdog/pcwd-watchdog.txt>. The PC
	  watchdog cards can be ordered from <http://www.berkprod.com/>.

	  To compile this driver as a module, choose M here: the
	  module will be called pcwd.

	  Most people will say N.

config MIXCOMWD
	tristate "Mixcom Watchdog"
	depends on ISA
	---help---
	  This is a driver for the Mixcom hardware watchdog cards.  This
	  watchdog simply watches your kernel to make sure it doesn't freeze,
	  and if it does, it reboots your computer after a certain amount of
	  time.

	  To compile this driver as a module, choose M here: the
	  module will be called mixcomwd.

	  Most people will say N.

config WDT
	tristate "WDT Watchdog timer"
	depends on ISA
	---help---
	  If you have a WDT500P or WDT501P watchdog board, say Y here,
	  otherwise N. It is not possible to probe for this board, which means
	  that you have to inform the kernel about the IO port and IRQ that
	  is needed (you can do this via the io and irq parameters)

	  To compile this driver as a module, choose M here: the
	  module will be called wdt.

#
# PCI-based Watchdog Cards
#

comment "PCI-based Watchdog Cards"
	depends on PCI

config PCIPCWATCHDOG
	tristate "Berkshire Products PCI-PC Watchdog"
	depends on PCI
	---help---
	  This is the driver for the Berkshire Products PCI-PC Watchdog card.
	  This card simply watches your kernel to make sure it doesn't freeze,
	  and if it does, it reboots your computer after a certain amount of
	  time. The card can also monitor the internal temperature of the PC.
	  More info is available at <http://www.berkprod.com/pci_pc_watchdog.htm>.

	  To compile this driver as a module, choose M here: the
	  module will be called pcwd_pci.

	  Most people will say N.

config WDTPCI
	tristate "PCI-WDT500/501 Watchdog timer"
	depends on PCI
	---help---
	  If you have a PCI-WDT500/501 watchdog board, say Y here, otherwise N.

	  If you have a PCI-WDT501 watchdog board then you can enable the
	  temperature sensor by setting the type parameter to 501.

	  If you want to enable the Fan Tachometer on the PCI-WDT501, then you
	  can do this via the tachometer parameter. Only do this if you have a
	  fan tachometer actually set up.

	  To compile this driver as a module, choose M here: the
	  module will be called wdt_pci.

#
# USB-based Watchdog Cards
#

comment "USB-based Watchdog Cards"
	depends on USB

config USBPCWATCHDOG
	tristate "Berkshire Products USB-PC Watchdog"
	depends on USB
	---help---
	  This is the driver for the Berkshire Products USB-PC Watchdog card.
	  This card simply watches your kernel to make sure it doesn't freeze,
	  and if it does, it reboots your computer after a certain amount of
	  time. The card can also monitor the internal temperature of the PC.
	  More info is available at <http://www.berkprod.com/usb_pc_watchdog.htm>.

	  To compile this driver as a module, choose M here: the
	  module will be called pcwd_usb.

	  Most people will say N.

endif # WATCHDOG<|MERGE_RESOLUTION|>--- conflicted
+++ resolved
@@ -314,6 +314,22 @@
 	help
 	  Support for the watchdog on RAVE SP device.
 
+config MLX_WDT
+	tristate "Mellanox Watchdog"
+	depends on MELLANOX_PLATFORM
+	select WATCHDOG_CORE
+	select REGMAP
+	help
+	  This is the driver for the hardware watchdog on Mellanox systems.
+	  If you are going to use it, say Y here, otherwise N.
+	  This driver can be used together with the watchdog daemon.
+	  It can also watch your kernel to make sure it doesn't freeze,
+	  and if it does, it reboots your system after a certain amount of
+	  time.
+
+	  To compile this driver as a module, choose M here: the
+	  module will be called mlx-wdt.
+
 # ALPHA Architecture
 
 # ARM Architecture
@@ -345,6 +361,17 @@
 
 	  To compile this driver as module, choose M here: The module
 	  will be called sbsa_gwdt.
+
+config ARMADA_37XX_WATCHDOG
+	tristate "Armada 37xx watchdog"
+	depends on ARCH_MVEBU || COMPILE_TEST
+	select MFD_SYSCON
+	select WATCHDOG_CORE
+	help
+	   Say Y here to include support for the watchdog timer found on
+	   Marvell Armada 37xx SoCs.
+	   To compile this driver as a module, choose M here: the
+	   module will be called armada_37xx_wdt.
 
 config ASM9260_WATCHDOG
 	tristate "Alphascale ASM9260 watchdog"
@@ -600,7 +627,7 @@
 config NPCM7XX_WATCHDOG
 	tristate "Nuvoton NPCM750 watchdog"
 	depends on ARCH_NPCM || COMPILE_TEST
-	default y if ARCH_NPCM750
+	default y if ARCH_NPCM7XX
 	select WATCHDOG_CORE
 	help
 	  Say Y here to include Watchdog timer support for the
@@ -895,6 +922,18 @@
 	  To compile this driver as a module, choose M here: the
 	  module will be called stm32_iwdg.
 
+config STPMIC1_WATCHDOG
+	tristate "STPMIC1 PMIC watchdog support"
+	depends on MFD_STPMIC1
+	select WATCHDOG_CORE
+	help
+	  Say Y here to include watchdog support embedded into STPMIC1 PMIC.
+	  If the watchdog timer expires, stpmic1 will shut down all its power
+	  supplies.
+
+	  To compile this driver as a module, choose M here: the
+	  module will be called spmic1_wdt.
+
 config UNIPHIER_WATCHDOG
 	tristate "UniPhier watchdog support"
 	depends on ARCH_UNIPHIER || COMPILE_TEST
@@ -924,6 +963,14 @@
 	help
 	  Say Y here to include watchdog timer supported
 	  by Spreadtrum system.
+
+config PM8916_WATCHDOG
+	tristate "QCOM PM8916 pmic watchdog"
+	depends on OF && MFD_SPMI_PMIC
+	select WATCHDOG_CORE
+	help
+	  Say Y here to include support watchdog timer embedded into the
+	  pm8916 module.
 
 # X86 (i386 + ia64 + x86_64) Architecture
 
@@ -1215,7 +1262,7 @@
 	select WATCHDOG_CORE
 	depends on X86 && PCI
 	help
-	  A software monitoring watchdog and NMI sourcing driver. This driver
+	  A software monitoring watchdog and NMI handling driver. This driver
 	  will detect lockups and provide a stack trace. This is a driver that
 	  will only load on an HP ProLiant system with a minimum of iLO2 support.
 	  To compile this driver as a module, choose M here: the module will be
@@ -1241,17 +1288,6 @@
 	  This driver can also be built as a module. If so, the module will be
 	  called kempld_wdt.
 
-<<<<<<< HEAD
-config HPWDT_NMI_DECODING
-	bool "NMI decoding support for the HP ProLiant iLO2+ Hardware Watchdog Timer"
-	depends on HP_WATCHDOG
-	default y
-	help
-	  When an NMI occurs this feature will make the necessary BIOS calls to
-	  log the cause of the NMI.
-
-=======
->>>>>>> 407d19ab
 config SC1200_WDT
 	tristate "National Semiconductor PC87307/PC97307 (ala SC1200) Watchdog"
 	depends on X86
@@ -1397,6 +1433,18 @@
 	  module will be called smsc37b787_wdt.
 
 	  Most people will say N.
+
+config TQMX86_WDT
+	tristate "TQ-Systems TQMX86 Watchdog Timer"
+	depends on X86
+	help
+	This is the driver for the hardware watchdog timer in the TQMX86 IO
+	controller found on some of their ComExpress Modules.
+
+	To compile this driver as a module, choose M here; the module
+	will be called tqmx86_wdt.
+
+	Most people will say N.
 
 config VIA_WDT
 	tristate "VIA Watchdog Timer"
@@ -1722,6 +1770,7 @@
 config LANTIQ_WDT
 	tristate "Lantiq SoC watchdog"
 	depends on LANTIQ
+	select WATCHDOG_CORE
 	help
 	  Hardware driver for the Lantiq SoC Watchdog Timer.
 
