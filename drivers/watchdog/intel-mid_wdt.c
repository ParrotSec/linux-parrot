--- conflicted
+++ resolved
@@ -153,13 +153,10 @@
 
 	watchdog_set_nowayout(wdt_dev, WATCHDOG_NOWAYOUT);
 	watchdog_set_drvdata(wdt_dev, mid);
-<<<<<<< HEAD
-=======
 
 	mid->scu = devm_intel_scu_ipc_dev_get(dev);
 	if (!mid->scu)
 		return -EPROBE_DEFER;
->>>>>>> 4e026225
 
 	ret = devm_request_irq(dev, pdata->irq, mid_wdt_irq,
 			       IRQF_SHARED | IRQF_NO_SUSPEND, "watchdog",
@@ -168,10 +165,6 @@
 		dev_err(dev, "error requesting warning irq %d\n", pdata->irq);
 		return ret;
 	}
-
-	mid->scu = devm_intel_scu_ipc_dev_get(dev);
-	if (!mid->scu)
-		return -EPROBE_DEFER;
 
 	/*
 	 * The firmware followed by U-Boot leaves the watchdog running
