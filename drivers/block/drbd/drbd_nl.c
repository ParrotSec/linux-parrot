--- conflicted
+++ resolved
@@ -115,8 +115,6 @@
 	return 0;
 }
 
-<<<<<<< HEAD
-=======
 __printf(2, 3)
 static int drbd_msg_sprintf_info(struct sk_buff *skb, const char *fmt, ...)
 {
@@ -146,7 +144,6 @@
 	return 0;
 }
 
->>>>>>> 407d19ab
 /* This would be a good candidate for a "pre_doit" hook,
  * and per-family private info->pointers.
  * But we need to stay compatible with older kernels.
@@ -942,7 +939,6 @@
 	} prev;
 	sector_t u_size, size;
 	struct drbd_md *md = &device->ldev->md;
-	char ppb[10];
 	void *buffer;
 
 	int md_moved, la_size_changed;
@@ -1020,8 +1016,6 @@
 		/* racy, see comments above. */
 		drbd_set_my_capacity(device, size);
 		md->la_size_sect = size;
-		drbd_info(device, "size = %s (%llu KB)\n", ppsize(ppb, size>>1),
-		     (unsigned long long)size>>1);
 	}
 	if (rv <= DS_ERROR)
 		goto err_out;
@@ -1253,6 +1247,21 @@
 		blk_queue_max_discard_sectors(q, 0);
 		blk_queue_discard_granularity(q, 0);
 	}
+}
+
+static void fixup_write_zeroes(struct drbd_device *device, struct request_queue *q)
+{
+	/* Fixup max_write_zeroes_sectors after blk_queue_stack_limits():
+	 * if we can handle "zeroes" efficiently on the protocol,
+	 * we want to do that, even if our backend does not announce
+	 * max_write_zeroes_sectors itself. */
+	struct drbd_connection *connection = first_peer_device(device)->connection;
+	/* If the peer announces WZEROES support, use it.  Otherwise, rather
+	 * send explicit zeroes than rely on some discard-zeroes-data magic. */
+	if (connection->agreed_features & DRBD_FF_WZEROES)
+		q->limits.max_write_zeroes_sectors = DRBD_MAX_BBIO_SECTORS;
+	else
+		q->limits.max_write_zeroes_sectors = 0;
 }
 
 static void decide_on_write_same_support(struct drbd_device *device,
@@ -1365,6 +1374,7 @@
 		}
 	}
 	fixup_discard_if_not_supported(q);
+	fixup_write_zeroes(device, q);
 }
 
 void drbd_reconsider_queue_parameters(struct drbd_device *device, struct drbd_backing_dev *bdev, struct o_qlim *o)
@@ -1535,6 +1545,30 @@
 	}
 }
 
+static int disk_opts_check_al_size(struct drbd_device *device, struct disk_conf *dc)
+{
+	int err = -EBUSY;
+
+	if (device->act_log &&
+	    device->act_log->nr_elements == dc->al_extents)
+		return 0;
+
+	drbd_suspend_io(device);
+	/* If IO completion is currently blocked, we would likely wait
+	 * "forever" for the activity log to become unused. So we don't. */
+	if (atomic_read(&device->ap_bio_cnt))
+		goto out;
+
+	wait_event(device->al_wait, lc_try_lock(device->act_log));
+	drbd_al_shrink(device);
+	err = drbd_check_al_size(device, dc);
+	lc_unlock(device->act_log);
+	wake_up(&device->al_wait);
+out:
+	drbd_resume_io(device);
+	return err;
+}
+
 int drbd_adm_disk_opts(struct sk_buff *skb, struct genl_info *info)
 {
 	struct drbd_config_context adm_ctx;
@@ -1597,15 +1631,12 @@
 		}
 	}
 
-	drbd_suspend_io(device);
-	wait_event(device->al_wait, lc_try_lock(device->act_log));
-	drbd_al_shrink(device);
-	err = drbd_check_al_size(device, new_disk_conf);
-	lc_unlock(device->act_log);
-	wake_up(&device->al_wait);
-	drbd_resume_io(device);
-
+	err = disk_opts_check_al_size(device, new_disk_conf);
 	if (err) {
+		/* Could be just "busy". Ignore?
+		 * Introduce dedicated error code? */
+		drbd_msg_put_info(adm_ctx.reply_skb,
+			"Try again without changing current al-extents setting");
 		retcode = ERR_NOMEM;
 		goto fail_unlock;
 	}
@@ -1955,9 +1986,9 @@
 		}
 	}
 
-	if (device->state.conn < C_CONNECTED &&
-	    device->state.role == R_PRIMARY && device->ed_uuid &&
-	    (device->ed_uuid & ~((u64)1)) != (nbc->md.uuid[UI_CURRENT] & ~((u64)1))) {
+	if (device->state.pdsk != D_UP_TO_DATE && device->ed_uuid &&
+	    (device->state.role == R_PRIMARY || device->state.peer == R_PRIMARY) &&
+            (device->ed_uuid & ~((u64)1)) != (nbc->md.uuid[UI_CURRENT] & ~((u64)1))) {
 		drbd_err(device, "Can only attach to data with current UUID=%016llX\n",
 		    (unsigned long long)device->ed_uuid);
 		retcode = ERR_DATA_NOT_CURRENT;
@@ -1971,11 +2002,21 @@
 	}
 
 	/* Prevent shrinking of consistent devices ! */
-	if (drbd_md_test_flag(nbc, MDF_CONSISTENT) &&
-	    drbd_new_dev_size(device, nbc, nbc->disk_conf->disk_size, 0) < nbc->md.la_size_sect) {
-		drbd_warn(device, "refusing to truncate a consistent device\n");
-		retcode = ERR_DISK_TOO_SMALL;
-		goto force_diskless_dec;
+	{
+	unsigned long long nsz = drbd_new_dev_size(device, nbc, nbc->disk_conf->disk_size, 0);
+	unsigned long long eff = nbc->md.la_size_sect;
+	if (drbd_md_test_flag(nbc, MDF_CONSISTENT) && nsz < eff) {
+		if (nsz == nbc->disk_conf->disk_size) {
+			drbd_warn(device, "truncating a consistent device during attach (%llu < %llu)\n", nsz, eff);
+		} else {
+			drbd_warn(device, "refusing to truncate a consistent device (%llu < %llu)\n", nsz, eff);
+			drbd_msg_sprintf_info(adm_ctx.reply_skb,
+				"To-be-attached device has last effective > current size, and is consistent\n"
+				"(%llu > %llu sectors). Refusing to attach.", eff, nsz);
+			retcode = ERR_IMPLICIT_SHRINK;
+			goto force_diskless_dec;
+		}
+	}
 	}
 
 	lock_all_resources();
@@ -2324,10 +2365,10 @@
 }
 
 struct crypto {
-	struct crypto_ahash *verify_tfm;
-	struct crypto_ahash *csums_tfm;
+	struct crypto_shash *verify_tfm;
+	struct crypto_shash *csums_tfm;
 	struct crypto_shash *cram_hmac_tfm;
-	struct crypto_ahash *integrity_tfm;
+	struct crypto_shash *integrity_tfm;
 };
 
 static int
@@ -2345,36 +2386,21 @@
 	return NO_ERROR;
 }
 
-static int
-alloc_ahash(struct crypto_ahash **tfm, char *tfm_name, int err_alg)
-{
-	if (!tfm_name[0])
-		return NO_ERROR;
-
-	*tfm = crypto_alloc_ahash(tfm_name, 0, CRYPTO_ALG_ASYNC);
-	if (IS_ERR(*tfm)) {
-		*tfm = NULL;
-		return err_alg;
-	}
-
-	return NO_ERROR;
-}
-
 static enum drbd_ret_code
 alloc_crypto(struct crypto *crypto, struct net_conf *new_net_conf)
 {
 	char hmac_name[CRYPTO_MAX_ALG_NAME];
 	enum drbd_ret_code rv;
 
-	rv = alloc_ahash(&crypto->csums_tfm, new_net_conf->csums_alg,
+	rv = alloc_shash(&crypto->csums_tfm, new_net_conf->csums_alg,
 			 ERR_CSUMS_ALG);
 	if (rv != NO_ERROR)
 		return rv;
-	rv = alloc_ahash(&crypto->verify_tfm, new_net_conf->verify_alg,
+	rv = alloc_shash(&crypto->verify_tfm, new_net_conf->verify_alg,
 			 ERR_VERIFY_ALG);
 	if (rv != NO_ERROR)
 		return rv;
-	rv = alloc_ahash(&crypto->integrity_tfm, new_net_conf->integrity_alg,
+	rv = alloc_shash(&crypto->integrity_tfm, new_net_conf->integrity_alg,
 			 ERR_INTEGRITY_ALG);
 	if (rv != NO_ERROR)
 		return rv;
@@ -2392,9 +2418,9 @@
 static void free_crypto(struct crypto *crypto)
 {
 	crypto_free_shash(crypto->cram_hmac_tfm);
-	crypto_free_ahash(crypto->integrity_tfm);
-	crypto_free_ahash(crypto->csums_tfm);
-	crypto_free_ahash(crypto->verify_tfm);
+	crypto_free_shash(crypto->integrity_tfm);
+	crypto_free_shash(crypto->csums_tfm);
+	crypto_free_shash(crypto->verify_tfm);
 }
 
 int drbd_adm_net_opts(struct sk_buff *skb, struct genl_info *info)
@@ -2471,17 +2497,17 @@
 	rcu_assign_pointer(connection->net_conf, new_net_conf);
 
 	if (!rsr) {
-		crypto_free_ahash(connection->csums_tfm);
+		crypto_free_shash(connection->csums_tfm);
 		connection->csums_tfm = crypto.csums_tfm;
 		crypto.csums_tfm = NULL;
 	}
 	if (!ovr) {
-		crypto_free_ahash(connection->verify_tfm);
+		crypto_free_shash(connection->verify_tfm);
 		connection->verify_tfm = crypto.verify_tfm;
 		crypto.verify_tfm = NULL;
 	}
 
-	crypto_free_ahash(connection->integrity_tfm);
+	crypto_free_shash(connection->integrity_tfm);
 	connection->integrity_tfm = crypto.integrity_tfm;
 	if (connection->cstate >= C_WF_REPORT_PARAMS && connection->agreed_pro_version >= 100)
 		/* Do this without trying to take connection->data.mutex again.  */
@@ -2690,8 +2716,10 @@
 
 static enum drbd_state_rv conn_try_disconnect(struct drbd_connection *connection, bool force)
 {
+	enum drbd_conns cstate;
 	enum drbd_state_rv rv;
 
+repeat:
 	rv = conn_request_state(connection, NS(conn, C_DISCONNECTING),
 			force ? CS_HARD : 0);
 
@@ -2709,6 +2737,11 @@
 
 		break;
 	case SS_CW_FAILED_BY_PEER:
+		spin_lock_irq(&connection->resource->req_lock);
+		cstate = connection->cstate;
+		spin_unlock_irq(&connection->resource->req_lock);
+		if (cstate <= C_WF_CONNECTION)
+			goto repeat;
 		/* The peer probably wants to see us outdated. */
 		rv = conn_request_state(connection, NS2(conn, C_DISCONNECTING,
 							disk, D_OUTDATED), 0);
