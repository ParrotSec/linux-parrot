--- conflicted
+++ resolved
@@ -30,6 +30,7 @@
 #include <linux/export.h>
 #include <linux/debugfs.h>
 #include <linux/prefetch.h>
+#include <linux/numa.h>
 #include "mtip32xx.h"
 
 #define HW_CMD_SLOT_SZ		(MTIP_MAX_COMMAND_SLOTS * 32)
@@ -156,41 +157,6 @@
 	}
 
 	return false; /* device present */
-}
-
-/* we have to use runtime tag to setup command header */
-static void mtip_init_cmd_header(struct request *rq)
-{
-	struct driver_data *dd = rq->q->queuedata;
-	struct mtip_cmd *cmd = blk_mq_rq_to_pdu(rq);
-
-	/* Point the command headers at the command tables. */
-	cmd->command_header = dd->port->command_list +
-				(sizeof(struct mtip_cmd_hdr) * rq->tag);
-	cmd->command_header_dma = dd->port->command_list_dma +
-				(sizeof(struct mtip_cmd_hdr) * rq->tag);
-
-	if (test_bit(MTIP_PF_HOST_CAP_64, &dd->port->flags))
-		cmd->command_header->ctbau = __force_bit2int cpu_to_le32((cmd->command_dma >> 16) >> 16);
-
-	cmd->command_header->ctba = __force_bit2int cpu_to_le32(cmd->command_dma & 0xFFFFFFFF);
-}
-
-static struct mtip_cmd *mtip_get_int_command(struct driver_data *dd)
-{
-	struct request *rq;
-
-	if (mtip_check_surprise_removal(dd->pdev))
-		return NULL;
-
-	rq = blk_mq_alloc_request(dd->queue, REQ_OP_DRV_IN, BLK_MQ_REQ_RESERVED);
-	if (IS_ERR(rq))
-		return NULL;
-
-	/* Internal cmd isn't submitted via .queue_rq */
-	mtip_init_cmd_header(rq);
-
-	return blk_mq_rq_to_pdu(rq);
 }
 
 static struct mtip_cmd *mtip_cmd_from_tag(struct driver_data *dd,
@@ -1013,13 +979,14 @@
 		return -EFAULT;
 	}
 
-	int_cmd = mtip_get_int_command(dd);
-	if (!int_cmd) {
+	if (mtip_check_surprise_removal(dd->pdev))
+		return -EFAULT;
+
+	rq = blk_mq_alloc_request(dd->queue, REQ_OP_DRV_IN, BLK_MQ_REQ_RESERVED);
+	if (IS_ERR(rq)) {
 		dbg_printk(MTIP_DRV_NAME "Unable to allocate tag for PIO cmd\n");
 		return -EFAULT;
 	}
-	rq = blk_mq_rq_from_pdu(int_cmd);
-	rq->special = &icmd;
 
 	set_bit(MTIP_PF_IC_ACTIVE_BIT, &port->flags);
 
@@ -1040,6 +1007,8 @@
 	}
 
 	/* Copy the command to the command table */
+	int_cmd = blk_mq_rq_to_pdu(rq);
+	int_cmd->icmd = &icmd;
 	memcpy(int_cmd->command, fis, fis_len*4);
 
 	rq->timeout = timeout;
@@ -1400,84 +1369,6 @@
 }
 
 /*
-<<<<<<< HEAD
- * Trim unused sectors
- *
- * @dd		pointer to driver_data structure
- * @lba		starting lba
- * @len		# of 512b sectors to trim
- *
- * return value
- *      -ENOMEM		Out of dma memory
- *      -EINVAL		Invalid parameters passed in, trim not supported
- *      -EIO		Error submitting trim request to hw
- */
-static int mtip_send_trim(struct driver_data *dd, unsigned int lba,
-				unsigned int len)
-{
-	int i, rv = 0;
-	u64 tlba, tlen, sect_left;
-	struct mtip_trim_entry *buf;
-	dma_addr_t dma_addr;
-	struct host_to_dev_fis fis;
-
-	if (!len || dd->trim_supp == false)
-		return -EINVAL;
-
-	/* Trim request too big */
-	WARN_ON(len > (MTIP_MAX_TRIM_ENTRY_LEN * MTIP_MAX_TRIM_ENTRIES));
-
-	/* Trim request not aligned on 4k boundary */
-	WARN_ON(len % 8 != 0);
-
-	/* Warn if vu_trim structure is too big */
-	WARN_ON(sizeof(struct mtip_trim) > ATA_SECT_SIZE);
-
-	/* Allocate a DMA buffer for the trim structure */
-	buf = dmam_alloc_coherent(&dd->pdev->dev, ATA_SECT_SIZE, &dma_addr,
-								GFP_KERNEL);
-	if (!buf)
-		return -ENOMEM;
-	memset(buf, 0, ATA_SECT_SIZE);
-
-	for (i = 0, sect_left = len, tlba = lba;
-			i < MTIP_MAX_TRIM_ENTRIES && sect_left;
-			i++) {
-		tlen = (sect_left >= MTIP_MAX_TRIM_ENTRY_LEN ?
-					MTIP_MAX_TRIM_ENTRY_LEN :
-					sect_left);
-		buf[i].lba = __force_bit2int cpu_to_le32(tlba);
-		buf[i].range = __force_bit2int cpu_to_le16(tlen);
-		tlba += tlen;
-		sect_left -= tlen;
-	}
-	WARN_ON(sect_left != 0);
-
-	/* Build the fis */
-	memset(&fis, 0, sizeof(struct host_to_dev_fis));
-	fis.type       = 0x27;
-	fis.opts       = 1 << 7;
-	fis.command    = 0xfb;
-	fis.features   = 0x60;
-	fis.sect_count = 1;
-	fis.device     = ATA_DEVICE_OBS;
-
-	if (mtip_exec_internal_command(dd->port,
-					&fis,
-					5,
-					dma_addr,
-					ATA_SECT_SIZE,
-					0,
-					MTIP_TRIM_TIMEOUT_MS) < 0)
-		rv = -EIO;
-
-	dmam_free_coherent(&dd->pdev->dev, ATA_SECT_SIZE, buf, dma_addr);
-	return rv;
-}
-
-/*
-=======
->>>>>>> 407d19ab
  * Get the drive capacity.
  *
  * @dd      Pointer to the device data structure.
@@ -1570,23 +1461,20 @@
 	int n;
 	unsigned int dma_len;
 	struct mtip_cmd_sg *command_sg;
-	struct scatterlist *sg = command->sg;
+	struct scatterlist *sg;
 
 	command_sg = command->command + AHCI_CMD_TBL_HDR_SZ;
 
-	for (n = 0; n < nents; n++) {
+	for_each_sg(command->sg, sg, nents, n) {
 		dma_len = sg_dma_len(sg);
 		if (dma_len > 0x400000)
 			dev_err(&dd->pdev->dev,
 				"DMA segment length truncated\n");
-		command_sg->info = __force_bit2int
-			cpu_to_le32((dma_len-1) & 0x3FFFFF);
-		command_sg->dba	= __force_bit2int
-			cpu_to_le32(sg_dma_address(sg));
-		command_sg->dba_upper = __force_bit2int
+		command_sg->info = cpu_to_le32((dma_len-1) & 0x3FFFFF);
+		command_sg->dba	=  cpu_to_le32(sg_dma_address(sg));
+		command_sg->dba_upper =
 			cpu_to_le32((sg_dma_address(sg) >> 16) >> 16);
 		command_sg++;
-		sg++;
 	}
 }
 
@@ -1679,7 +1567,7 @@
 		if (!user_buffer)
 			return -EFAULT;
 
-		buf = dmam_alloc_coherent(&port->dd->pdev->dev,
+		buf = dma_alloc_coherent(&port->dd->pdev->dev,
 				ATA_SECT_SIZE * xfer_sz,
 				&dma_addr,
 				GFP_KERNEL);
@@ -1757,7 +1645,7 @@
 	}
 exit_drive_command:
 	if (buf)
-		dmam_free_coherent(&port->dd->pdev->dev,
+		dma_free_coherent(&port->dd->pdev->dev,
 				ATA_SECT_SIZE * xfer_sz, buf, dma_addr);
 	return rv;
 }
@@ -1847,11 +1735,9 @@
 		if (IS_ERR(outbuf))
 			return PTR_ERR(outbuf);
 
-		outbuf_dma = pci_map_single(dd->pdev,
-					 outbuf,
-					 taskout,
-					 DMA_TO_DEVICE);
-		if (pci_dma_mapping_error(dd->pdev, outbuf_dma)) {
+		outbuf_dma = dma_map_single(&dd->pdev->dev, outbuf,
+					    taskout, DMA_TO_DEVICE);
+		if (dma_mapping_error(&dd->pdev->dev, outbuf_dma)) {
 			err = -ENOMEM;
 			goto abort;
 		}
@@ -1865,10 +1751,9 @@
 			inbuf = NULL;
 			goto abort;
 		}
-		inbuf_dma = pci_map_single(dd->pdev,
-					 inbuf,
-					 taskin, DMA_FROM_DEVICE);
-		if (pci_dma_mapping_error(dd->pdev, inbuf_dma)) {
+		inbuf_dma = dma_map_single(&dd->pdev->dev, inbuf,
+					   taskin, DMA_FROM_DEVICE);
+		if (dma_mapping_error(&dd->pdev->dev, inbuf_dma)) {
 			err = -ENOMEM;
 			goto abort;
 		}
@@ -1930,8 +1815,8 @@
 				dev_warn(&dd->pdev->dev,
 					"data movement but "
 					"sect_count is 0\n");
-					err = -EINVAL;
-					goto abort;
+				err = -EINVAL;
+				goto abort;
 			}
 		}
 	}
@@ -1987,11 +1872,11 @@
 
 	/* reclaim the DMA buffers.*/
 	if (inbuf_dma)
-		pci_unmap_single(dd->pdev, inbuf_dma,
-			taskin, DMA_FROM_DEVICE);
+		dma_unmap_single(&dd->pdev->dev, inbuf_dma, taskin,
+				 DMA_FROM_DEVICE);
 	if (outbuf_dma)
-		pci_unmap_single(dd->pdev, outbuf_dma,
-			taskout, DMA_TO_DEVICE);
+		dma_unmap_single(&dd->pdev->dev, outbuf_dma, taskout,
+				 DMA_TO_DEVICE);
 	inbuf_dma  = 0;
 	outbuf_dma = 0;
 
@@ -2038,11 +1923,11 @@
 	}
 abort:
 	if (inbuf_dma)
-		pci_unmap_single(dd->pdev, inbuf_dma,
-					taskin, DMA_FROM_DEVICE);
+		dma_unmap_single(&dd->pdev->dev, inbuf_dma, taskin,
+				 DMA_FROM_DEVICE);
 	if (outbuf_dma)
-		pci_unmap_single(dd->pdev, outbuf_dma,
-					taskout, DMA_TO_DEVICE);
+		dma_unmap_single(&dd->pdev->dev, outbuf_dma, taskout,
+				 DMA_TO_DEVICE);
 	kfree(outbuf);
 	kfree(inbuf);
 
@@ -2159,7 +2044,6 @@
  * @dd       Pointer to the driver data structure.
  * @start    First sector to read.
  * @nsect    Number of sectors to read.
- * @nents    Number of entries in scatter list for the read command.
  * @tag      The tag of this read command.
  * @callback Pointer to the function that should be called
  *	     when the read completes.
@@ -2171,16 +2055,20 @@
  *	None
  */
 static void mtip_hw_submit_io(struct driver_data *dd, struct request *rq,
-			      struct mtip_cmd *command, int nents,
+			      struct mtip_cmd *command,
 			      struct blk_mq_hw_ctx *hctx)
 {
+	struct mtip_cmd_hdr *hdr =
+		dd->port->command_list + sizeof(struct mtip_cmd_hdr) * rq->tag;
 	struct host_to_dev_fis	*fis;
 	struct mtip_port *port = dd->port;
 	int dma_dir = rq_data_dir(rq) == READ ? DMA_FROM_DEVICE : DMA_TO_DEVICE;
 	u64 start = blk_rq_pos(rq);
 	unsigned int nsect = blk_rq_sectors(rq);
+	unsigned int nents;
 
 	/* Map the scatter list for DMA access */
+	nents = blk_rq_map_sg(hctx->queue, rq, command->sg);
 	nents = dma_map_sg(&dd->pdev->dev, command->sg, nents, dma_dir);
 
 	prefetch(&port->flags);
@@ -2221,10 +2109,11 @@
 		fis->device |= 1 << 7;
 
 	/* Populate the command header */
-	command->command_header->opts =
-			__force_bit2int cpu_to_le32(
-				(nents << 16) | 5 | AHCI_CMD_PREFETCH);
-	command->command_header->byte_count = 0;
+	hdr->ctba = cpu_to_le32(command->command_dma & 0xFFFFFFFF);
+	if (test_bit(MTIP_PF_HOST_CAP_64, &dd->port->flags))
+		hdr->ctbau = cpu_to_le32((command->command_dma >> 16) >> 16);
+	hdr->opts = cpu_to_le32((nents << 16) | 5 | AHCI_CMD_PREFETCH);
+	hdr->byte_count = 0;
 
 	command->direction = dma_dir;
 
@@ -2703,12 +2592,12 @@
 							cmd->direction);
 
 	if (unlikely(cmd->unaligned))
-		up(&dd->port->cmd_slot_unal);
+		atomic_inc(&dd->port->cmd_slot_unal);
 
 	blk_mq_end_request(rq, cmd->status);
 }
 
-static void mtip_abort_cmd(struct request *req, void *data, bool reserved)
+static bool mtip_abort_cmd(struct request *req, void *data, bool reserved)
 {
 	struct mtip_cmd *cmd = blk_mq_rq_to_pdu(req);
 	struct driver_data *dd = data;
@@ -2718,14 +2607,16 @@
 	clear_bit(req->tag, dd->port->cmds_to_issue);
 	cmd->status = BLK_STS_IOERR;
 	mtip_softirq_done_fn(req);
-}
-
-static void mtip_queue_cmd(struct request *req, void *data, bool reserved)
+	return true;
+}
+
+static bool mtip_queue_cmd(struct request *req, void *data, bool reserved)
 {
 	struct driver_data *dd = data;
 
 	set_bit(req->tag, dd->port->cmds_to_issue);
 	blk_abort_request(req);
+	return true;
 }
 
 /*
@@ -2791,10 +2682,7 @@
 
 			blk_mq_quiesce_queue(dd->queue);
 
-			spin_lock(dd->queue->queue_lock);
-			blk_mq_tagset_busy_iter(&dd->tags,
-							mtip_queue_cmd, dd);
-			spin_unlock(dd->queue->queue_lock);
+			blk_mq_tagset_busy_iter(&dd->tags, mtip_queue_cmd, dd);
 
 			set_bit(MTIP_PF_ISSUE_CMDS_BIT, &dd->port->flags);
 
@@ -2861,11 +2749,11 @@
 	struct mtip_port *port = dd->port;
 
 	if (port->block1)
-		dmam_free_coherent(&dd->pdev->dev, BLOCK_DMA_ALLOC_SZ,
+		dma_free_coherent(&dd->pdev->dev, BLOCK_DMA_ALLOC_SZ,
 					port->block1, port->block1_dma);
 
 	if (port->command_list) {
-		dmam_free_coherent(&dd->pdev->dev, AHCI_CMD_TBL_SZ,
+		dma_free_coherent(&dd->pdev->dev, AHCI_CMD_TBL_SZ,
 				port->command_list, port->command_list_dma);
 	}
 }
@@ -2884,7 +2772,7 @@
 
 	/* Allocate dma memory for RX Fis, Identify, and Sector Bufffer */
 	port->block1 =
-		dmam_alloc_coherent(&dd->pdev->dev, BLOCK_DMA_ALLOC_SZ,
+		dma_alloc_coherent(&dd->pdev->dev, BLOCK_DMA_ALLOC_SZ,
 					&port->block1_dma, GFP_KERNEL);
 	if (!port->block1)
 		return -ENOMEM;
@@ -2892,10 +2780,10 @@
 
 	/* Allocate dma memory for command list */
 	port->command_list =
-		dmam_alloc_coherent(&dd->pdev->dev, AHCI_CMD_TBL_SZ,
+		dma_alloc_coherent(&dd->pdev->dev, AHCI_CMD_TBL_SZ,
 					&port->command_list_dma, GFP_KERNEL);
 	if (!port->command_list) {
-		dmam_free_coherent(&dd->pdev->dev, BLOCK_DMA_ALLOC_SZ,
+		dma_free_coherent(&dd->pdev->dev, BLOCK_DMA_ALLOC_SZ,
 					port->block1, port->block1_dma);
 		port->block1 = NULL;
 		port->block1_dma = 0;
@@ -3014,7 +2902,7 @@
 	else
 		dd->unal_qdepth = 0;
 
-	sema_init(&dd->port->cmd_slot_unal, dd->unal_qdepth);
+	atomic_set(&dd->port->cmd_slot_unal, dd->unal_qdepth);
 
 	/* Spinlock to prevent concurrent issue */
 	for (i = 0; i < MTIP_MAX_SLOT_GROUPS; i++)
@@ -3080,13 +2968,8 @@
 	mtip_start_port(dd->port);
 
 	/* Setup the ISR and enable interrupts. */
-	rv = devm_request_irq(&dd->pdev->dev,
-				dd->pdev->irq,
-				mtip_irq_handler,
-				IRQF_SHARED,
-				dev_driver_string(&dd->pdev->dev),
-				dd);
-
+	rv = request_irq(dd->pdev->irq, mtip_irq_handler, IRQF_SHARED,
+			 dev_driver_string(&dd->pdev->dev), dd);
 	if (rv) {
 		dev_err(&dd->pdev->dev,
 			"Unable to allocate IRQ %d\n", dd->pdev->irq);
@@ -3114,7 +2997,7 @@
 
 	/* Release the IRQ. */
 	irq_set_affinity_hint(dd->pdev->irq, NULL);
-	devm_free_irq(&dd->pdev->dev, dd->pdev->irq, dd);
+	free_irq(dd->pdev->irq, dd);
 
 out2:
 	mtip_deinit_port(dd->port);
@@ -3169,7 +3052,7 @@
 
 	/* Release the IRQ. */
 	irq_set_affinity_hint(dd->pdev->irq, NULL);
-	devm_free_irq(&dd->pdev->dev, dd->pdev->irq, dd);
+	free_irq(dd->pdev->irq, dd);
 	msleep(1000);
 
 	/* Free dma regions */
@@ -3519,58 +3402,24 @@
 	return false;
 }
 
-/*
- * Block layer make request function.
- *
- * This function is called by the kernel to process a BIO for
- * the P320 device.
- *
- * @queue Pointer to the request queue. Unused other than to obtain
- *              the driver data structure.
- * @rq    Pointer to the request.
- *
- */
-static int mtip_submit_request(struct blk_mq_hw_ctx *hctx, struct request *rq)
-{
-	struct driver_data *dd = hctx->queue->queuedata;
-	struct mtip_cmd *cmd = blk_mq_rq_to_pdu(rq);
-	unsigned int nents;
-
-	if (is_se_active(dd))
-		return -ENODATA;
-
-	if (unlikely(dd->dd_flag & MTIP_DDF_STOP_IO)) {
-		if (unlikely(test_bit(MTIP_DDF_REMOVE_PENDING_BIT,
-							&dd->dd_flag))) {
-			return -ENXIO;
-		}
-		if (unlikely(test_bit(MTIP_DDF_OVER_TEMP_BIT, &dd->dd_flag))) {
-			return -ENODATA;
-		}
-		if (unlikely(test_bit(MTIP_DDF_WRITE_PROTECT_BIT,
-							&dd->dd_flag) &&
-				rq_data_dir(rq))) {
-			return -ENODATA;
-		}
-		if (unlikely(test_bit(MTIP_DDF_SEC_LOCK_BIT, &dd->dd_flag) ||
-			test_bit(MTIP_DDF_REBUILD_FAILED_BIT, &dd->dd_flag)))
-			return -ENODATA;
-	}
-
-	if (req_op(rq) == REQ_OP_DISCARD) {
-		int err;
-
-		err = mtip_send_trim(dd, blk_rq_pos(rq), blk_rq_sectors(rq));
-		blk_mq_end_request(rq, err ? BLK_STS_IOERR : BLK_STS_OK);
-		return 0;
-	}
-
-	/* Create the scatter list for this request. */
-	nents = blk_rq_map_sg(hctx->queue, rq, cmd->sg);
-
-	/* Issue the read/write. */
-	mtip_hw_submit_io(dd, rq, cmd, nents, hctx);
-	return 0;
+static inline bool is_stopped(struct driver_data *dd, struct request *rq)
+{
+	if (likely(!(dd->dd_flag & MTIP_DDF_STOP_IO)))
+		return false;
+
+	if (test_bit(MTIP_DDF_REMOVE_PENDING_BIT, &dd->dd_flag))
+		return true;
+	if (test_bit(MTIP_DDF_OVER_TEMP_BIT, &dd->dd_flag))
+		return true;
+	if (test_bit(MTIP_DDF_WRITE_PROTECT_BIT, &dd->dd_flag) &&
+	    rq_data_dir(rq))
+		return true;
+	if (test_bit(MTIP_DDF_SEC_LOCK_BIT, &dd->dd_flag))
+		return true;
+	if (test_bit(MTIP_DDF_REBUILD_FAILED_BIT, &dd->dd_flag))
+		return true;
+
+	return false;
 }
 
 static bool mtip_check_unal_depth(struct blk_mq_hw_ctx *hctx,
@@ -3591,7 +3440,7 @@
 			cmd->unaligned = 1;
 	}
 
-	if (cmd->unaligned && down_trylock(&dd->port->cmd_slot_unal))
+	if (cmd->unaligned && atomic_dec_if_positive(&dd->port->cmd_slot_unal) >= 0)
 		return true;
 
 	return false;
@@ -3601,32 +3450,33 @@
 		struct request *rq)
 {
 	struct driver_data *dd = hctx->queue->queuedata;
-	struct mtip_int_cmd *icmd = rq->special;
 	struct mtip_cmd *cmd = blk_mq_rq_to_pdu(rq);
+	struct mtip_int_cmd *icmd = cmd->icmd;
+	struct mtip_cmd_hdr *hdr =
+		dd->port->command_list + sizeof(struct mtip_cmd_hdr) * rq->tag;
 	struct mtip_cmd_sg *command_sg;
 
 	if (mtip_commands_active(dd->port))
-		return BLK_STS_RESOURCE;
-
+		return BLK_STS_DEV_RESOURCE;
+
+	hdr->ctba = cpu_to_le32(cmd->command_dma & 0xFFFFFFFF);
+	if (test_bit(MTIP_PF_HOST_CAP_64, &dd->port->flags))
+		hdr->ctbau = cpu_to_le32((cmd->command_dma >> 16) >> 16);
 	/* Populate the SG list */
-	cmd->command_header->opts =
-		 __force_bit2int cpu_to_le32(icmd->opts | icmd->fis_len);
+	hdr->opts = cpu_to_le32(icmd->opts | icmd->fis_len);
 	if (icmd->buf_len) {
 		command_sg = cmd->command + AHCI_CMD_TBL_HDR_SZ;
 
-		command_sg->info =
-			__force_bit2int cpu_to_le32((icmd->buf_len-1) & 0x3FFFFF);
-		command_sg->dba	=
-			__force_bit2int cpu_to_le32(icmd->buffer & 0xFFFFFFFF);
+		command_sg->info = cpu_to_le32((icmd->buf_len-1) & 0x3FFFFF);
+		command_sg->dba	= cpu_to_le32(icmd->buffer & 0xFFFFFFFF);
 		command_sg->dba_upper =
-			__force_bit2int cpu_to_le32((icmd->buffer >> 16) >> 16);
-
-		cmd->command_header->opts |=
-			__force_bit2int cpu_to_le32((1 << 16));
+			cpu_to_le32((icmd->buffer >> 16) >> 16);
+
+		hdr->opts |= cpu_to_le32((1 << 16));
 	}
 
 	/* Populate the command header */
-	cmd->command_header->byte_count = 0;
+	hdr->byte_count = 0;
 
 	blk_mq_start_request(rq);
 	mtip_issue_non_ncq_command(dd->port, rq->tag);
@@ -3636,28 +3486,23 @@
 static blk_status_t mtip_queue_rq(struct blk_mq_hw_ctx *hctx,
 			 const struct blk_mq_queue_data *bd)
 {
+	struct driver_data *dd = hctx->queue->queuedata;
 	struct request *rq = bd->rq;
-	int ret;
-
-	mtip_init_cmd_header(rq);
+	struct mtip_cmd *cmd = blk_mq_rq_to_pdu(rq);
 
 	if (blk_rq_is_passthrough(rq))
 		return mtip_issue_reserved_cmd(hctx, rq);
 
 	if (unlikely(mtip_check_unal_depth(hctx, rq)))
-		return BLK_STS_RESOURCE;
+		return BLK_STS_DEV_RESOURCE;
+
+	if (is_se_active(dd) || is_stopped(dd, rq))
+		return BLK_STS_IOERR;
 
 	blk_mq_start_request(rq);
 
-<<<<<<< HEAD
-	ret = mtip_submit_request(hctx, rq);
-	if (likely(!ret))
-		return BLK_STS_OK;
-	return BLK_STS_IOERR;
-=======
 	mtip_hw_submit_io(dd, rq, cmd, hctx);
 	return BLK_STS_OK;
->>>>>>> 407d19ab
 }
 
 static void mtip_free_cmd(struct blk_mq_tag_set *set, struct request *rq,
@@ -3669,8 +3514,8 @@
 	if (!cmd->command)
 		return;
 
-	dmam_free_coherent(&dd->pdev->dev, CMD_DMA_ALLOC_SZ,
-				cmd->command, cmd->command_dma);
+	dma_free_coherent(&dd->pdev->dev, CMD_DMA_ALLOC_SZ, cmd->command,
+			  cmd->command_dma);
 }
 
 static int mtip_init_cmd(struct blk_mq_tag_set *set, struct request *rq,
@@ -3679,7 +3524,7 @@
 	struct driver_data *dd = set->driver_data;
 	struct mtip_cmd *cmd = blk_mq_rq_to_pdu(rq);
 
-	cmd->command = dmam_alloc_coherent(&dd->pdev->dev, CMD_DMA_ALLOC_SZ,
+	cmd->command = dma_alloc_coherent(&dd->pdev->dev, CMD_DMA_ALLOC_SZ,
 			&cmd->command_dma, GFP_KERNEL);
 	if (!cmd->command)
 		return -ENOMEM;
@@ -3844,7 +3689,7 @@
 	set_capacity(dd->disk, capacity);
 
 	/* Enable the block device and add it to /dev */
-	device_add_disk(&dd->pdev->dev, dd->disk);
+	device_add_disk(&dd->pdev->dev, dd->disk, NULL);
 
 	dd->bdev = bdget_disk(dd->disk, 0);
 	/*
@@ -3906,12 +3751,13 @@
 	return rv;
 }
 
-static void mtip_no_dev_cleanup(struct request *rq, void *data, bool reserv)
+static bool mtip_no_dev_cleanup(struct request *rq, void *data, bool reserv)
 {
 	struct mtip_cmd *cmd = blk_mq_rq_to_pdu(rq);
 
 	cmd->status = BLK_STS_IOERR;
 	blk_mq_complete_request(rq);
+	return true;
 }
 
 /*
@@ -4070,9 +3916,9 @@
 /* Helper for selecting a node in round robin mode */
 static inline int mtip_get_next_rr_node(void)
 {
-	static int next_node = -1;
-
-	if (next_node == -1) {
+	static int next_node = NUMA_NO_NODE;
+
+	if (next_node == NUMA_NO_NODE) {
 		next_node = first_online_node;
 		return next_node;
 	}
@@ -4199,18 +4045,10 @@
 		goto iomap_err;
 	}
 
-	if (!pci_set_dma_mask(pdev, DMA_BIT_MASK(64))) {
-		rv = pci_set_consistent_dma_mask(pdev, DMA_BIT_MASK(64));
-
-		if (rv) {
-			rv = pci_set_consistent_dma_mask(pdev,
-						DMA_BIT_MASK(32));
-			if (rv) {
-				dev_warn(&pdev->dev,
-					"64-bit DMA enable failed\n");
-				goto setmask_err;
-			}
-		}
+	rv = dma_set_mask_and_coherent(&pdev->dev, DMA_BIT_MASK(64));
+	if (rv) {
+		dev_warn(&pdev->dev, "64-bit DMA enable failed\n");
+		goto setmask_err;
 	}
 
 	/* Copy the info we may need later into the private data structure. */
