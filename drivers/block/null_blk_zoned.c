// SPDX-License-Identifier: GPL-2.0
#include <linux/vmalloc.h>
#include "null_blk.h"

/* zone_size in MBs to sectors. */
#define ZONE_SIZE_SHIFT		11

static inline unsigned int null_zone_no(struct nullb_device *dev, sector_t sect)
{
	return sect >> ilog2(dev->zone_size_sects);
}

int null_zone_init(struct nullb_device *dev)
{
	sector_t dev_size = (sector_t)dev->size * 1024 * 1024;
	sector_t sector = 0;
	unsigned int i;

	if (!is_power_of_2(dev->zone_size)) {
		pr_err("null_blk: zone_size must be power-of-two\n");
		return -EINVAL;
	}

	dev->zone_size_sects = dev->zone_size << ZONE_SIZE_SHIFT;
	dev->nr_zones = dev_size >>
				(SECTOR_SHIFT + ilog2(dev->zone_size_sects));
	dev->zones = kvmalloc_array(dev->nr_zones, sizeof(struct blk_zone),
			GFP_KERNEL | __GFP_ZERO);
	if (!dev->zones)
		return -ENOMEM;

	for (i = 0; i < dev->nr_zones; i++) {
		struct blk_zone *zone = &dev->zones[i];

		zone->start = zone->wp = sector;
		zone->len = dev->zone_size_sects;
		zone->type = BLK_ZONE_TYPE_SEQWRITE_REQ;
		zone->cond = BLK_ZONE_COND_EMPTY;

		sector += dev->zone_size_sects;
	}

	return 0;
}

void null_zone_exit(struct nullb_device *dev)
{
	kvfree(dev->zones);
}

static void null_zone_fill_bio(struct nullb_device *dev, struct bio *bio,
			       unsigned int zno, unsigned int nr_zones)
{
	struct blk_zone_report_hdr *hdr = NULL;
	struct bio_vec bvec;
	struct bvec_iter iter;
	void *addr;
	unsigned int zones_to_cpy;

	bio_for_each_segment(bvec, bio, iter) {
		addr = kmap_atomic(bvec.bv_page);

		zones_to_cpy = bvec.bv_len / sizeof(struct blk_zone);

		if (!hdr) {
			hdr = (struct blk_zone_report_hdr *)addr;
			hdr->nr_zones = nr_zones;
			zones_to_cpy--;
			addr += sizeof(struct blk_zone_report_hdr);
		}

		zones_to_cpy = min_t(unsigned int, zones_to_cpy, nr_zones);

<<<<<<< HEAD
		memcpy(addr, &dev->zones[zno],
				zones_to_cpy * sizeof(struct blk_zone));

		kunmap_atomic(addr);

		nr_zones -= zones_to_cpy;
		zno += zones_to_cpy;

		if (!nr_zones)
			break;
=======
	zno = null_zone_no(dev, sector);
	if (zno < dev->nr_zones) {
		nrz = min_t(unsigned int, *nr_zones, dev->nr_zones - zno);
		memcpy(zones, &dev->zones[zno], nrz * sizeof(struct blk_zone));
>>>>>>> 407d19ab
	}
}

blk_status_t null_zone_report(struct nullb *nullb, struct bio *bio)
{
	struct nullb_device *dev = nullb->dev;
	unsigned int zno = null_zone_no(dev, bio->bi_iter.bi_sector);
	unsigned int nr_zones = dev->nr_zones - zno;
	unsigned int max_zones;

	max_zones = (bio->bi_iter.bi_size / sizeof(struct blk_zone)) - 1;
	nr_zones = min_t(unsigned int, nr_zones, max_zones);
	null_zone_fill_bio(nullb->dev, bio, zno, nr_zones);

	return BLK_STS_OK;
}

void null_zone_write(struct nullb_cmd *cmd, sector_t sector,
		     unsigned int nr_sectors)
{
	struct nullb_device *dev = cmd->nq->dev;
	unsigned int zno = null_zone_no(dev, sector);
	struct blk_zone *zone = &dev->zones[zno];

	switch (zone->cond) {
	case BLK_ZONE_COND_FULL:
		/* Cannot write to a full zone */
		cmd->error = BLK_STS_IOERR;
		break;
	case BLK_ZONE_COND_EMPTY:
	case BLK_ZONE_COND_IMP_OPEN:
		/* Writes must be at the write pointer position */
		if (sector != zone->wp) {
			cmd->error = BLK_STS_IOERR;
			break;
		}

		if (zone->cond == BLK_ZONE_COND_EMPTY)
			zone->cond = BLK_ZONE_COND_IMP_OPEN;

		zone->wp += nr_sectors;
		if (zone->wp == zone->start + zone->len)
			zone->cond = BLK_ZONE_COND_FULL;
		break;
	default:
		/* Invalid zone condition */
		cmd->error = BLK_STS_IOERR;
		break;
	}
}

void null_zone_reset(struct nullb_cmd *cmd, sector_t sector)
{
	struct nullb_device *dev = cmd->nq->dev;
	unsigned int zno = null_zone_no(dev, sector);
	struct blk_zone *zone = &dev->zones[zno];

	zone->cond = BLK_ZONE_COND_EMPTY;
	zone->wp = zone->start;
}<|MERGE_RESOLUTION|>--- conflicted
+++ resolved
@@ -29,7 +29,25 @@
 	if (!dev->zones)
 		return -ENOMEM;
 
-	for (i = 0; i < dev->nr_zones; i++) {
+	if (dev->zone_nr_conv >= dev->nr_zones) {
+		dev->zone_nr_conv = dev->nr_zones - 1;
+		pr_info("null_blk: changed the number of conventional zones to %u",
+			dev->zone_nr_conv);
+	}
+
+	for (i = 0; i <  dev->zone_nr_conv; i++) {
+		struct blk_zone *zone = &dev->zones[i];
+
+		zone->start = sector;
+		zone->len = dev->zone_size_sects;
+		zone->wp = zone->start + zone->len;
+		zone->type = BLK_ZONE_TYPE_CONVENTIONAL;
+		zone->cond = BLK_ZONE_COND_NOT_WP;
+
+		sector += dev->zone_size_sects;
+	}
+
+	for (i = dev->zone_nr_conv; i < dev->nr_zones; i++) {
 		struct blk_zone *zone = &dev->zones[i];
 
 		zone->start = zone->wp = sector;
@@ -48,61 +66,23 @@
 	kvfree(dev->zones);
 }
 
-static void null_zone_fill_bio(struct nullb_device *dev, struct bio *bio,
-			       unsigned int zno, unsigned int nr_zones)
+int null_zone_report(struct gendisk *disk, sector_t sector,
+		     struct blk_zone *zones, unsigned int *nr_zones,
+		     gfp_t gfp_mask)
 {
-	struct blk_zone_report_hdr *hdr = NULL;
-	struct bio_vec bvec;
-	struct bvec_iter iter;
-	void *addr;
-	unsigned int zones_to_cpy;
+	struct nullb *nullb = disk->private_data;
+	struct nullb_device *dev = nullb->dev;
+	unsigned int zno, nrz = 0;
 
-	bio_for_each_segment(bvec, bio, iter) {
-		addr = kmap_atomic(bvec.bv_page);
-
-		zones_to_cpy = bvec.bv_len / sizeof(struct blk_zone);
-
-		if (!hdr) {
-			hdr = (struct blk_zone_report_hdr *)addr;
-			hdr->nr_zones = nr_zones;
-			zones_to_cpy--;
-			addr += sizeof(struct blk_zone_report_hdr);
-		}
-
-		zones_to_cpy = min_t(unsigned int, zones_to_cpy, nr_zones);
-
-<<<<<<< HEAD
-		memcpy(addr, &dev->zones[zno],
-				zones_to_cpy * sizeof(struct blk_zone));
-
-		kunmap_atomic(addr);
-
-		nr_zones -= zones_to_cpy;
-		zno += zones_to_cpy;
-
-		if (!nr_zones)
-			break;
-=======
 	zno = null_zone_no(dev, sector);
 	if (zno < dev->nr_zones) {
 		nrz = min_t(unsigned int, *nr_zones, dev->nr_zones - zno);
 		memcpy(zones, &dev->zones[zno], nrz * sizeof(struct blk_zone));
->>>>>>> 407d19ab
 	}
-}
 
-blk_status_t null_zone_report(struct nullb *nullb, struct bio *bio)
-{
-	struct nullb_device *dev = nullb->dev;
-	unsigned int zno = null_zone_no(dev, bio->bi_iter.bi_sector);
-	unsigned int nr_zones = dev->nr_zones - zno;
-	unsigned int max_zones;
+	*nr_zones = nrz;
 
-	max_zones = (bio->bi_iter.bi_size / sizeof(struct blk_zone)) - 1;
-	nr_zones = min_t(unsigned int, nr_zones, max_zones);
-	null_zone_fill_bio(nullb->dev, bio, zno, nr_zones);
-
-	return BLK_STS_OK;
+	return 0;
 }
 
 void null_zone_write(struct nullb_cmd *cmd, sector_t sector,
@@ -132,6 +112,8 @@
 		if (zone->wp == zone->start + zone->len)
 			zone->cond = BLK_ZONE_COND_FULL;
 		break;
+	case BLK_ZONE_COND_NOT_WP:
+		break;
 	default:
 		/* Invalid zone condition */
 		cmd->error = BLK_STS_IOERR;
@@ -145,6 +127,11 @@
 	unsigned int zno = null_zone_no(dev, sector);
 	struct blk_zone *zone = &dev->zones[zno];
 
+	if (zone->type == BLK_ZONE_TYPE_CONVENTIONAL) {
+		cmd->error = BLK_STS_IOERR;
+		return;
+	}
+
 	zone->cond = BLK_ZONE_COND_EMPTY;
 	zone->wp = zone->start;
 }