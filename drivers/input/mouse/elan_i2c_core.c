--- conflicted
+++ resolved
@@ -47,21 +47,6 @@
 #define ETP_FINGER_WIDTH	15
 #define ETP_RETRY_COUNT		3
 
-<<<<<<< HEAD
-#define ETP_MAX_FINGERS		5
-#define ETP_FINGER_DATA_LEN	5
-#define ETP_REPORT_ID		0x5D
-#define ETP_REPORT_ID2		0x60	/* High precision report */
-#define ETP_TP_REPORT_ID	0x5E
-#define ETP_REPORT_ID_OFFSET	2
-#define ETP_TOUCH_INFO_OFFSET	3
-#define ETP_FINGER_DATA_OFFSET	4
-#define ETP_HOVER_INFO_OFFSET	30
-#define ETP_MK_DATA_OFFSET	33	/* For high precision reports */
-#define ETP_MAX_REPORT_LEN	39
-
-=======
->>>>>>> 4e026225
 /* The main device structure */
 struct elan_tp_data {
 	struct i2c_client	*client;
