--- conflicted
+++ resolved
@@ -215,11 +215,8 @@
 {
 	switch (id) {
 	case 1151:
-<<<<<<< HEAD
-=======
 	case 5663:
 	case 5688:
->>>>>>> 407d19ab
 		return &gt1x_chip_data;
 
 	case 911:
@@ -714,7 +711,9 @@
 	touchscreen_parse_properties(ts->input_dev, true, &ts->prop);
 
 	if (!ts->prop.max_x || !ts->prop.max_y || !ts->max_touch_num) {
-		dev_err(&ts->client->dev, "Invalid config, using defaults\n");
+		dev_err(&ts->client->dev,
+			"Invalid config (%d, %d, %d), using defaults\n",
+			ts->prop.max_x, ts->prop.max_y, ts->max_touch_num);
 		ts->prop.max_x = GOODIX_MAX_WIDTH - 1;
 		ts->prop.max_y = GOODIX_MAX_HEIGHT - 1;
 		ts->max_touch_num = GOODIX_MAX_CONTACTS;
@@ -995,11 +994,8 @@
 #ifdef CONFIG_OF
 static const struct of_device_id goodix_of_match[] = {
 	{ .compatible = "goodix,gt1151" },
-<<<<<<< HEAD
-=======
 	{ .compatible = "goodix,gt5663" },
 	{ .compatible = "goodix,gt5688" },
->>>>>>> 407d19ab
 	{ .compatible = "goodix,gt911" },
 	{ .compatible = "goodix,gt9110" },
 	{ .compatible = "goodix,gt912" },
