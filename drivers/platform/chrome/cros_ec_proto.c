// SPDX-License-Identifier: GPL-2.0
// ChromeOS EC communication protocol helper functions
//
// Copyright (C) 2015 Google, Inc

#include <linux/delay.h>
#include <linux/device.h>
#include <linux/module.h>
#include <linux/platform_data/cros_ec_commands.h>
#include <linux/platform_data/cros_ec_proto.h>
#include <linux/slab.h>
#include <asm/unaligned.h>

#include "cros_ec_trace.h"

#define EC_COMMAND_RETRIES	50

static const int cros_ec_error_map[] = {
	[EC_RES_INVALID_COMMAND] = -EOPNOTSUPP,
	[EC_RES_ERROR] = -EIO,
	[EC_RES_INVALID_PARAM] = -EINVAL,
	[EC_RES_ACCESS_DENIED] = -EACCES,
	[EC_RES_INVALID_RESPONSE] = -EPROTO,
	[EC_RES_INVALID_VERSION] = -ENOPROTOOPT,
	[EC_RES_INVALID_CHECKSUM] = -EBADMSG,
	[EC_RES_IN_PROGRESS] = -EINPROGRESS,
	[EC_RES_UNAVAILABLE] = -ENODATA,
	[EC_RES_TIMEOUT] = -ETIMEDOUT,
	[EC_RES_OVERFLOW] = -EOVERFLOW,
	[EC_RES_INVALID_HEADER] = -EBADR,
	[EC_RES_REQUEST_TRUNCATED] = -EBADR,
	[EC_RES_RESPONSE_TOO_BIG] = -EFBIG,
	[EC_RES_BUS_ERROR] = -EFAULT,
	[EC_RES_BUSY] = -EBUSY,
	[EC_RES_INVALID_HEADER_VERSION] = -EBADMSG,
	[EC_RES_INVALID_HEADER_CRC] = -EBADMSG,
	[EC_RES_INVALID_DATA_CRC] = -EBADMSG,
	[EC_RES_DUP_UNAVAILABLE] = -ENODATA,
};

static int cros_ec_map_error(uint32_t result)
{
	int ret = 0;

	if (result != EC_RES_SUCCESS) {
		if (result < ARRAY_SIZE(cros_ec_error_map) && cros_ec_error_map[result])
			ret = cros_ec_error_map[result];
		else
			ret = -EPROTO;
	}

	return ret;
}

static int prepare_packet(struct cros_ec_device *ec_dev,
			  struct cros_ec_command *msg)
{
	struct ec_host_request *request;
	u8 *out;
	int i;
	u8 csum = 0;

	BUG_ON(ec_dev->proto_version != EC_HOST_REQUEST_VERSION);
	BUG_ON(msg->outsize + sizeof(*request) > ec_dev->dout_size);

	out = ec_dev->dout;
	request = (struct ec_host_request *)out;
	request->struct_version = EC_HOST_REQUEST_VERSION;
	request->checksum = 0;
	request->command = msg->command;
	request->command_version = msg->version;
	request->reserved = 0;
	request->data_len = msg->outsize;

	for (i = 0; i < sizeof(*request); i++)
		csum += out[i];

	/* Copy data and update checksum */
	memcpy(out + sizeof(*request), msg->data, msg->outsize);
	for (i = 0; i < msg->outsize; i++)
		csum += msg->data[i];

	request->checksum = -csum;

	return sizeof(*request) + msg->outsize;
}

static int send_command(struct cros_ec_device *ec_dev,
			struct cros_ec_command *msg)
{
	int ret;
	int (*xfer_fxn)(struct cros_ec_device *ec, struct cros_ec_command *msg);

	if (ec_dev->proto_version > 2)
		xfer_fxn = ec_dev->pkt_xfer;
	else
		xfer_fxn = ec_dev->cmd_xfer;

	if (!xfer_fxn) {
		/*
		 * This error can happen if a communication error happened and
		 * the EC is trying to use protocol v2, on an underlying
		 * communication mechanism that does not support v2.
		 */
		dev_err_once(ec_dev->dev,
			     "missing EC transfer API, cannot send command\n");
		return -EIO;
	}

	trace_cros_ec_request_start(msg);
	ret = (*xfer_fxn)(ec_dev, msg);
	trace_cros_ec_request_done(msg, ret);
	if (msg->result == EC_RES_IN_PROGRESS) {
		int i;
		struct cros_ec_command *status_msg;
		struct ec_response_get_comms_status *status;

		status_msg = kmalloc(sizeof(*status_msg) + sizeof(*status),
				     GFP_KERNEL);
		if (!status_msg)
			return -ENOMEM;

		status_msg->version = 0;
		status_msg->command = EC_CMD_GET_COMMS_STATUS;
		status_msg->insize = sizeof(*status);
		status_msg->outsize = 0;

		/*
		 * Query the EC's status until it's no longer busy or
		 * we encounter an error.
		 */
		for (i = 0; i < EC_COMMAND_RETRIES; i++) {
			usleep_range(10000, 11000);

			trace_cros_ec_request_start(status_msg);
			ret = (*xfer_fxn)(ec_dev, status_msg);
			trace_cros_ec_request_done(status_msg, ret);
			if (ret == -EAGAIN)
				continue;
			if (ret < 0)
				break;

			msg->result = status_msg->result;
			if (status_msg->result != EC_RES_SUCCESS)
				break;

			status = (struct ec_response_get_comms_status *)
				 status_msg->data;
			if (!(status->flags & EC_COMMS_STATUS_PROCESSING))
				break;
		}

		kfree(status_msg);
	}

	return ret;
}

/**
 * cros_ec_prepare_tx() - Prepare an outgoing message in the output buffer.
 * @ec_dev: Device to register.
 * @msg: Message to write.
 *
 * This is intended to be used by all ChromeOS EC drivers, but at present
 * only SPI uses it. Once LPC uses the same protocol it can start using it.
 * I2C could use it now, with a refactor of the existing code.
 *
 * Return: 0 on success or negative error code.
 */
int cros_ec_prepare_tx(struct cros_ec_device *ec_dev,
		       struct cros_ec_command *msg)
{
	u8 *out;
	u8 csum;
	int i;

	if (ec_dev->proto_version > 2)
		return prepare_packet(ec_dev, msg);

	BUG_ON(msg->outsize > EC_PROTO2_MAX_PARAM_SIZE);
	out = ec_dev->dout;
	out[0] = EC_CMD_VERSION0 + msg->version;
	out[1] = msg->command;
	out[2] = msg->outsize;
	csum = out[0] + out[1] + out[2];
	for (i = 0; i < msg->outsize; i++)
		csum += out[EC_MSG_TX_HEADER_BYTES + i] = msg->data[i];
	out[EC_MSG_TX_HEADER_BYTES + msg->outsize] = csum;

	return EC_MSG_TX_PROTO_BYTES + msg->outsize;
}
EXPORT_SYMBOL(cros_ec_prepare_tx);

/**
 * cros_ec_check_result() - Check ec_msg->result.
 * @ec_dev: EC device.
 * @msg: Message to check.
 *
 * This is used by ChromeOS EC drivers to check the ec_msg->result for
 * errors and to warn about them.
 *
 * Return: 0 on success or negative error code.
 */
int cros_ec_check_result(struct cros_ec_device *ec_dev,
			 struct cros_ec_command *msg)
{
	switch (msg->result) {
	case EC_RES_SUCCESS:
		return 0;
	case EC_RES_IN_PROGRESS:
		dev_dbg(ec_dev->dev, "command 0x%02x in progress\n",
			msg->command);
		return -EAGAIN;
	default:
		dev_dbg(ec_dev->dev, "command 0x%02x returned %d\n",
			msg->command, msg->result);
		return 0;
	}
}
EXPORT_SYMBOL(cros_ec_check_result);

/*
 * cros_ec_get_host_event_wake_mask
 *
 * Get the mask of host events that cause wake from suspend.
 *
 * @ec_dev: EC device to call
 * @msg: message structure to use
 * @mask: result when function returns >=0.
 *
 * LOCKING:
 * the caller has ec_dev->lock mutex, or the caller knows there is
 * no other command in progress.
 */
static int cros_ec_get_host_event_wake_mask(struct cros_ec_device *ec_dev,
					    struct cros_ec_command *msg,
					    uint32_t *mask)
{
	struct ec_response_host_event_mask *r;
	int ret;

	msg->command = EC_CMD_HOST_EVENT_GET_WAKE_MASK;
	msg->version = 0;
	msg->outsize = 0;
	msg->insize = sizeof(*r);

	ret = send_command(ec_dev, msg);
	if (ret >= 0) {
		if (msg->result == EC_RES_INVALID_COMMAND)
			return -EOPNOTSUPP;
		if (msg->result != EC_RES_SUCCESS)
			return -EPROTO;
	}
	if (ret > 0) {
		r = (struct ec_response_host_event_mask *)msg->data;
		*mask = r->mask;
	}

	return ret;
}

static int cros_ec_host_command_proto_query(struct cros_ec_device *ec_dev,
					    int devidx,
					    struct cros_ec_command *msg)
{
	/*
	 * Try using v3+ to query for supported protocols. If this
	 * command fails, fall back to v2. Returns the highest protocol
	 * supported by the EC.
	 * Also sets the max request/response/passthru size.
	 */
	int ret;

	if (!ec_dev->pkt_xfer)
		return -EPROTONOSUPPORT;

	memset(msg, 0, sizeof(*msg));
	msg->command = EC_CMD_PASSTHRU_OFFSET(devidx) | EC_CMD_GET_PROTOCOL_INFO;
	msg->insize = sizeof(struct ec_response_get_protocol_info);

	ret = send_command(ec_dev, msg);

	if (ret < 0) {
		dev_dbg(ec_dev->dev,
			"failed to check for EC[%d] protocol version: %d\n",
			devidx, ret);
		return ret;
	}

	if (devidx > 0 && msg->result == EC_RES_INVALID_COMMAND)
		return -ENODEV;
	else if (msg->result != EC_RES_SUCCESS)
		return msg->result;

	return 0;
}

static int cros_ec_host_command_proto_query_v2(struct cros_ec_device *ec_dev)
{
	struct cros_ec_command *msg;
	struct ec_params_hello *hello_params;
	struct ec_response_hello *hello_response;
	int ret;
	int len = max(sizeof(*hello_params), sizeof(*hello_response));

	msg = kmalloc(sizeof(*msg) + len, GFP_KERNEL);
	if (!msg)
		return -ENOMEM;

	msg->version = 0;
	msg->command = EC_CMD_HELLO;
	hello_params = (struct ec_params_hello *)msg->data;
	msg->outsize = sizeof(*hello_params);
	hello_response = (struct ec_response_hello *)msg->data;
	msg->insize = sizeof(*hello_response);

	hello_params->in_data = 0xa0b0c0d0;

	ret = send_command(ec_dev, msg);

	if (ret < 0) {
		dev_dbg(ec_dev->dev,
			"EC failed to respond to v2 hello: %d\n",
			ret);
		goto exit;
	} else if (msg->result != EC_RES_SUCCESS) {
		dev_err(ec_dev->dev,
			"EC responded to v2 hello with error: %d\n",
			msg->result);
		ret = msg->result;
		goto exit;
	} else if (hello_response->out_data != 0xa1b2c3d4) {
		dev_err(ec_dev->dev,
			"EC responded to v2 hello with bad result: %u\n",
			hello_response->out_data);
		ret = -EBADMSG;
		goto exit;
	}

	ret = 0;

 exit:
	kfree(msg);
	return ret;
}

/*
 * cros_ec_get_host_command_version_mask
 *
 * Get the version mask of a given command.
 *
 * @ec_dev: EC device to call
 * @msg: message structure to use
 * @cmd: command to get the version of.
 * @mask: result when function returns 0.
 *
 * @return 0 on success, error code otherwise
 *
 * LOCKING:
 * the caller has ec_dev->lock mutex or the caller knows there is
 * no other command in progress.
 */
static int cros_ec_get_host_command_version_mask(struct cros_ec_device *ec_dev,
	u16 cmd, u32 *mask)
{
	struct ec_params_get_cmd_versions *pver;
	struct ec_response_get_cmd_versions *rver;
	struct cros_ec_command *msg;
	int ret;

	msg = kmalloc(sizeof(*msg) + max(sizeof(*rver), sizeof(*pver)),
		      GFP_KERNEL);
	if (!msg)
		return -ENOMEM;

	msg->version = 0;
	msg->command = EC_CMD_GET_CMD_VERSIONS;
	msg->insize = sizeof(*rver);
	msg->outsize = sizeof(*pver);

	pver = (struct ec_params_get_cmd_versions *)msg->data;
	pver->cmd = cmd;

	ret = send_command(ec_dev, msg);
	if (ret > 0) {
		rver = (struct ec_response_get_cmd_versions *)msg->data;
		*mask = rver->version_mask;
	}

	kfree(msg);

	return ret;
}

/**
 * cros_ec_query_all() -  Query the protocol version supported by the
 *         ChromeOS EC.
 * @ec_dev: Device to register.
 *
 * Return: 0 on success or negative error code.
 */
int cros_ec_query_all(struct cros_ec_device *ec_dev)
{
	struct device *dev = ec_dev->dev;
	struct cros_ec_command *proto_msg;
	struct ec_response_get_protocol_info *proto_info;
	u32 ver_mask = 0;
	int ret;

	proto_msg = kzalloc(sizeof(*proto_msg) + sizeof(*proto_info),
			    GFP_KERNEL);
	if (!proto_msg)
		return -ENOMEM;

	/* First try sending with proto v3. */
	ec_dev->proto_version = 3;
	ret = cros_ec_host_command_proto_query(ec_dev, 0, proto_msg);

	if (ret == 0) {
		proto_info = (struct ec_response_get_protocol_info *)
			proto_msg->data;
		ec_dev->max_request = proto_info->max_request_packet_size -
			sizeof(struct ec_host_request);
		ec_dev->max_response = proto_info->max_response_packet_size -
			sizeof(struct ec_host_response);
		ec_dev->proto_version =
			min(EC_HOST_REQUEST_VERSION,
					fls(proto_info->protocol_versions) - 1);
		dev_dbg(ec_dev->dev,
			"using proto v%u\n",
			ec_dev->proto_version);

		ec_dev->din_size = ec_dev->max_response +
			sizeof(struct ec_host_response) +
			EC_MAX_RESPONSE_OVERHEAD;
		ec_dev->dout_size = ec_dev->max_request +
			sizeof(struct ec_host_request) +
			EC_MAX_REQUEST_OVERHEAD;

		/*
		 * Check for PD
		 */
		ret = cros_ec_host_command_proto_query(ec_dev, 1, proto_msg);

		if (ret) {
			dev_dbg(ec_dev->dev, "no PD chip found: %d\n", ret);
			ec_dev->max_passthru = 0;
		} else {
			dev_dbg(ec_dev->dev, "found PD chip\n");
			ec_dev->max_passthru =
				proto_info->max_request_packet_size -
				sizeof(struct ec_host_request);
		}
	} else {
		/* Try querying with a v2 hello message. */
		ec_dev->proto_version = 2;
		ret = cros_ec_host_command_proto_query_v2(ec_dev);

		if (ret == 0) {
			/* V2 hello succeeded. */
			dev_dbg(ec_dev->dev, "falling back to proto v2\n");

			ec_dev->max_request = EC_PROTO2_MAX_PARAM_SIZE;
			ec_dev->max_response = EC_PROTO2_MAX_PARAM_SIZE;
			ec_dev->max_passthru = 0;
			ec_dev->pkt_xfer = NULL;
			ec_dev->din_size = EC_PROTO2_MSG_BYTES;
			ec_dev->dout_size = EC_PROTO2_MSG_BYTES;
		} else {
			/*
			 * It's possible for a test to occur too early when
			 * the EC isn't listening. If this happens, we'll
			 * test later when the first command is run.
			 */
			ec_dev->proto_version = EC_PROTO_VERSION_UNKNOWN;
			dev_dbg(ec_dev->dev, "EC query failed: %d\n", ret);
			goto exit;
		}
	}

	devm_kfree(dev, ec_dev->din);
	devm_kfree(dev, ec_dev->dout);

	ec_dev->din = devm_kzalloc(dev, ec_dev->din_size, GFP_KERNEL);
	if (!ec_dev->din) {
		ret = -ENOMEM;
		goto exit;
	}

	ec_dev->dout = devm_kzalloc(dev, ec_dev->dout_size, GFP_KERNEL);
	if (!ec_dev->dout) {
		devm_kfree(dev, ec_dev->din);
		ret = -ENOMEM;
		goto exit;
	}

	/* Probe if MKBP event is supported */
	ret = cros_ec_get_host_command_version_mask(ec_dev,
						    EC_CMD_GET_NEXT_EVENT,
						    &ver_mask);
	if (ret < 0 || ver_mask == 0)
		ec_dev->mkbp_event_supported = 0;
	else
		ec_dev->mkbp_event_supported = fls(ver_mask);

	dev_dbg(ec_dev->dev, "MKBP support version %u\n",
		ec_dev->mkbp_event_supported - 1);

	/* Probe if host sleep v1 is supported for S0ix failure detection. */
	ret = cros_ec_get_host_command_version_mask(ec_dev,
						    EC_CMD_HOST_SLEEP_EVENT,
						    &ver_mask);
	ec_dev->host_sleep_v1 = (ret >= 0 && (ver_mask & EC_VER_MASK(1)));

	/* Get host event wake mask. */
	ret = cros_ec_get_host_event_wake_mask(ec_dev, proto_msg,
					       &ec_dev->host_event_wake_mask);
	if (ret < 0) {
		/*
		 * If the EC doesn't support EC_CMD_HOST_EVENT_GET_WAKE_MASK,
		 * use a reasonable default. Note that we ignore various
		 * battery, AC status, and power-state events, because (a)
		 * those can be quite common (e.g., when sitting at full
		 * charge, on AC) and (b) these are not actionable wake events;
		 * if anything, we'd like to continue suspending (to save
		 * power), not wake up.
		 */
		ec_dev->host_event_wake_mask = U32_MAX &
<<<<<<< HEAD
			~(BIT(EC_HOST_EVENT_AC_DISCONNECTED) |
			  BIT(EC_HOST_EVENT_BATTERY_LOW) |
			  BIT(EC_HOST_EVENT_BATTERY_CRITICAL) |
			  BIT(EC_HOST_EVENT_PD_MCU) |
			  BIT(EC_HOST_EVENT_BATTERY_STATUS));
=======
			~(EC_HOST_EVENT_MASK(EC_HOST_EVENT_LID_CLOSED) |
			  EC_HOST_EVENT_MASK(EC_HOST_EVENT_AC_DISCONNECTED) |
			  EC_HOST_EVENT_MASK(EC_HOST_EVENT_BATTERY_LOW) |
			  EC_HOST_EVENT_MASK(EC_HOST_EVENT_BATTERY_CRITICAL) |
			  EC_HOST_EVENT_MASK(EC_HOST_EVENT_BATTERY) |
			  EC_HOST_EVENT_MASK(EC_HOST_EVENT_PD_MCU) |
			  EC_HOST_EVENT_MASK(EC_HOST_EVENT_BATTERY_STATUS));
>>>>>>> 4e026225
		/*
		 * Old ECs may not support this command. Complain about all
		 * other errors.
		 */
		if (ret != -EOPNOTSUPP)
			dev_err(ec_dev->dev,
				"failed to retrieve wake mask: %d\n", ret);
	}

	ret = 0;

exit:
	kfree(proto_msg);
	return ret;
}
EXPORT_SYMBOL(cros_ec_query_all);

/**
 * cros_ec_cmd_xfer_status() - Send a command to the ChromeOS EC.
 * @ec_dev: EC device.
 * @msg: Message to write.
 *
 * Call this to send a command to the ChromeOS EC. This should be used instead of calling the EC's
 * cmd_xfer() callback directly. It returns success status only if both the command was transmitted
 * successfully and the EC replied with success status.
 *
 * Return:
 * >=0 - The number of bytes transferred
 * <0 - Linux error code
 */
int cros_ec_cmd_xfer_status(struct cros_ec_device *ec_dev,
			    struct cros_ec_command *msg)
{
	int ret, mapped;

	mutex_lock(&ec_dev->lock);
	if (ec_dev->proto_version == EC_PROTO_VERSION_UNKNOWN) {
		ret = cros_ec_query_all(ec_dev);
		if (ret) {
			dev_err(ec_dev->dev,
				"EC version unknown and query failed; aborting command\n");
			mutex_unlock(&ec_dev->lock);
			return ret;
		}
	}

	if (msg->insize > ec_dev->max_response) {
		dev_dbg(ec_dev->dev, "clamping message receive buffer\n");
		msg->insize = ec_dev->max_response;
	}

	if (msg->command < EC_CMD_PASSTHRU_OFFSET(1)) {
		if (msg->outsize > ec_dev->max_request) {
			dev_err(ec_dev->dev,
				"request of size %u is too big (max: %u)\n",
				msg->outsize,
				ec_dev->max_request);
			mutex_unlock(&ec_dev->lock);
			return -EMSGSIZE;
		}
	} else {
		if (msg->outsize > ec_dev->max_passthru) {
			dev_err(ec_dev->dev,
				"passthru rq of size %u is too big (max: %u)\n",
				msg->outsize,
				ec_dev->max_passthru);
			mutex_unlock(&ec_dev->lock);
			return -EMSGSIZE;
		}
	}

	ret = send_command(ec_dev, msg);
	mutex_unlock(&ec_dev->lock);

	mapped = cros_ec_map_error(msg->result);
	if (mapped) {
		dev_dbg(ec_dev->dev, "Command result (err: %d [%d])\n",
			msg->result, mapped);
		ret = mapped;
	}

	return ret;
}
EXPORT_SYMBOL(cros_ec_cmd_xfer_status);

static int get_next_event_xfer(struct cros_ec_device *ec_dev,
			       struct cros_ec_command *msg,
			       struct ec_response_get_next_event_v1 *event,
			       int version, uint32_t size)
{
	int ret;

	msg->version = version;
	msg->command = EC_CMD_GET_NEXT_EVENT;
	msg->insize = size;
	msg->outsize = 0;

	ret = cros_ec_cmd_xfer_status(ec_dev, msg);
	if (ret > 0) {
		ec_dev->event_size = ret - 1;
		ec_dev->event_data = *event;
	}

	return ret;
}

static int get_next_event(struct cros_ec_device *ec_dev)
{
	struct {
		struct cros_ec_command msg;
		struct ec_response_get_next_event_v1 event;
	} __packed buf;
	struct cros_ec_command *msg = &buf.msg;
	struct ec_response_get_next_event_v1 *event = &buf.event;
	const int cmd_version = ec_dev->mkbp_event_supported - 1;

	memset(msg, 0, sizeof(*msg));
	if (ec_dev->suspended) {
		dev_dbg(ec_dev->dev, "Device suspended.\n");
		return -EHOSTDOWN;
	}

	if (cmd_version == 0)
		return get_next_event_xfer(ec_dev, msg, event, 0,
				  sizeof(struct ec_response_get_next_event));

	return get_next_event_xfer(ec_dev, msg, event, cmd_version,
				sizeof(struct ec_response_get_next_event_v1));
}

static int get_keyboard_state_event(struct cros_ec_device *ec_dev)
{
	u8 buffer[sizeof(struct cros_ec_command) +
		  sizeof(ec_dev->event_data.data)];
	struct cros_ec_command *msg = (struct cros_ec_command *)&buffer;

	msg->version = 0;
	msg->command = EC_CMD_MKBP_STATE;
	msg->insize = sizeof(ec_dev->event_data.data);
	msg->outsize = 0;

	ec_dev->event_size = cros_ec_cmd_xfer_status(ec_dev, msg);
	ec_dev->event_data.event_type = EC_MKBP_EVENT_KEY_MATRIX;
	memcpy(&ec_dev->event_data.data, msg->data,
	       sizeof(ec_dev->event_data.data));

	return ec_dev->event_size;
}

/**
 * cros_ec_get_next_event() - Fetch next event from the ChromeOS EC.
 * @ec_dev: Device to fetch event from.
 * @wake_event: Pointer to a bool set to true upon return if the event might be
 *              treated as a wake event. Ignored if null.
 * @has_more_events: Pointer to bool set to true if more than one event is
 *              pending.
 *              Some EC will set this flag to indicate cros_ec_get_next_event()
 *              can be called multiple times in a row.
 *              It is an optimization to prevent issuing a EC command for
 *              nothing or wait for another interrupt from the EC to process
 *              the next message.
 *              Ignored if null.
 *
 * Return: negative error code on errors; 0 for no data; or else number of
 * bytes received (i.e., an event was retrieved successfully). Event types are
 * written out to @ec_dev->event_data.event_type on success.
 */
int cros_ec_get_next_event(struct cros_ec_device *ec_dev,
			   bool *wake_event,
			   bool *has_more_events)
{
	u8 event_type;
	u32 host_event;
	int ret;

	/*
	 * Default value for wake_event.
	 * Wake up on keyboard event, wake up for spurious interrupt or link
	 * error to the EC.
	 */
	if (wake_event)
		*wake_event = true;

	/*
	 * Default value for has_more_events.
	 * EC will raise another interrupt if AP does not process all events
	 * anyway.
	 */
	if (has_more_events)
		*has_more_events = false;

	if (!ec_dev->mkbp_event_supported)
		return get_keyboard_state_event(ec_dev);

	ret = get_next_event(ec_dev);
	if (ret <= 0)
		return ret;

	if (has_more_events)
		*has_more_events = ec_dev->event_data.event_type &
			EC_MKBP_HAS_MORE_EVENTS;
	ec_dev->event_data.event_type &= EC_MKBP_EVENT_TYPE_MASK;

	if (wake_event) {
		event_type = ec_dev->event_data.event_type;
		host_event = cros_ec_get_host_event(ec_dev);

		/*
		 * Sensor events need to be parsed by the sensor sub-device.
		 * Defer them, and don't report the wakeup here.
		 */
		if (event_type == EC_MKBP_EVENT_SENSOR_FIFO)
			*wake_event = false;
		/* Masked host-events should not count as wake events. */
		else if (host_event &&
			 !(host_event & ec_dev->host_event_wake_mask))
			*wake_event = false;
	}

	return ret;
}
EXPORT_SYMBOL(cros_ec_get_next_event);

/**
 * cros_ec_get_host_event() - Return a mask of event set by the ChromeOS EC.
 * @ec_dev: Device to fetch event from.
 *
 * When MKBP is supported, when the EC raises an interrupt, we collect the
 * events raised and call the functions in the ec notifier. This function
 * is a helper to know which events are raised.
 *
 * Return: 0 on error or non-zero bitmask of one or more EC_HOST_EVENT_*.
 */
u32 cros_ec_get_host_event(struct cros_ec_device *ec_dev)
{
	u32 host_event;

	BUG_ON(!ec_dev->mkbp_event_supported);

	if (ec_dev->event_data.event_type != EC_MKBP_EVENT_HOST_EVENT)
		return 0;

	if (ec_dev->event_size != sizeof(host_event)) {
		dev_warn(ec_dev->dev, "Invalid host event size\n");
		return 0;
	}

	host_event = get_unaligned_le32(&ec_dev->event_data.data.host_event);

	return host_event;
}
EXPORT_SYMBOL(cros_ec_get_host_event);

/**
 * cros_ec_check_features() - Test for the presence of EC features
 *
 * @ec: EC device, does not have to be connected directly to the AP,
 *      can be daisy chained through another device.
 * @feature: One of ec_feature_code bit.
 *
 * Call this function to test whether the ChromeOS EC supports a feature.
 *
 * Return: 1 if supported, 0 if not
 */
int cros_ec_check_features(struct cros_ec_dev *ec, int feature)
{
	struct cros_ec_command *msg;
	int ret;

	if (ec->features[0] == -1U && ec->features[1] == -1U) {
		/* features bitmap not read yet */
		msg = kzalloc(sizeof(*msg) + sizeof(ec->features), GFP_KERNEL);
		if (!msg)
			return -ENOMEM;

		msg->command = EC_CMD_GET_FEATURES + ec->cmd_offset;
		msg->insize = sizeof(ec->features);

		ret = cros_ec_cmd_xfer_status(ec->ec_dev, msg);
		if (ret < 0) {
			dev_warn(ec->dev, "cannot get EC features: %d/%d\n",
				 ret, msg->result);
			memset(ec->features, 0, sizeof(ec->features));
		} else {
			memcpy(ec->features, msg->data, sizeof(ec->features));
		}

		dev_dbg(ec->dev, "EC features %08x %08x\n",
			ec->features[0], ec->features[1]);

		kfree(msg);
	}

	return ec->features[feature / 32] & EC_FEATURE_MASK_0(feature);
}
EXPORT_SYMBOL_GPL(cros_ec_check_features);

/**
 * cros_ec_get_sensor_count() - Return the number of MEMS sensors supported.
 *
 * @ec: EC device, does not have to be connected directly to the AP,
 *      can be daisy chained through another device.
 * Return: < 0 in case of error.
 */
int cros_ec_get_sensor_count(struct cros_ec_dev *ec)
{
	/*
	 * Issue a command to get the number of sensor reported.
	 * If not supported, check for legacy mode.
	 */
	int ret, sensor_count;
	struct ec_params_motion_sense *params;
	struct ec_response_motion_sense *resp;
	struct cros_ec_command *msg;
	struct cros_ec_device *ec_dev = ec->ec_dev;
	u8 status;

	msg = kzalloc(sizeof(*msg) + max(sizeof(*params), sizeof(*resp)),
		      GFP_KERNEL);
	if (!msg)
		return -ENOMEM;

	msg->version = 1;
	msg->command = EC_CMD_MOTION_SENSE_CMD + ec->cmd_offset;
	msg->outsize = sizeof(*params);
	msg->insize = sizeof(*resp);

	params = (struct ec_params_motion_sense *)msg->data;
	params->cmd = MOTIONSENSE_CMD_DUMP;

	ret = cros_ec_cmd_xfer_status(ec->ec_dev, msg);
	if (ret < 0) {
		sensor_count = ret;
	} else {
		resp = (struct ec_response_motion_sense *)msg->data;
		sensor_count = resp->dump.sensor_count;
	}
	kfree(msg);

	/*
	 * Check legacy mode: Let's find out if sensors are accessible
	 * via LPC interface.
	 */
	if (sensor_count < 0 && ec->cmd_offset == 0 && ec_dev->cmd_readmem) {
		ret = ec_dev->cmd_readmem(ec_dev, EC_MEMMAP_ACC_STATUS,
				1, &status);
		if (ret >= 0 &&
		    (status & EC_MEMMAP_ACC_STATUS_PRESENCE_BIT)) {
			/*
			 * We have 2 sensors, one in the lid, one in the base.
			 */
			sensor_count = 2;
		} else {
			/*
			 * EC uses LPC interface and no sensors are presented.
			 */
			sensor_count = 0;
		}
	}
	return sensor_count;
}
EXPORT_SYMBOL_GPL(cros_ec_get_sensor_count);<|MERGE_RESOLUTION|>--- conflicted
+++ resolved
@@ -526,13 +526,6 @@
 		 * power), not wake up.
 		 */
 		ec_dev->host_event_wake_mask = U32_MAX &
-<<<<<<< HEAD
-			~(BIT(EC_HOST_EVENT_AC_DISCONNECTED) |
-			  BIT(EC_HOST_EVENT_BATTERY_LOW) |
-			  BIT(EC_HOST_EVENT_BATTERY_CRITICAL) |
-			  BIT(EC_HOST_EVENT_PD_MCU) |
-			  BIT(EC_HOST_EVENT_BATTERY_STATUS));
-=======
 			~(EC_HOST_EVENT_MASK(EC_HOST_EVENT_LID_CLOSED) |
 			  EC_HOST_EVENT_MASK(EC_HOST_EVENT_AC_DISCONNECTED) |
 			  EC_HOST_EVENT_MASK(EC_HOST_EVENT_BATTERY_LOW) |
@@ -540,7 +533,6 @@
 			  EC_HOST_EVENT_MASK(EC_HOST_EVENT_BATTERY) |
 			  EC_HOST_EVENT_MASK(EC_HOST_EVENT_PD_MCU) |
 			  EC_HOST_EVENT_MASK(EC_HOST_EVENT_BATTERY_STATUS));
->>>>>>> 4e026225
 		/*
 		 * Old ECs may not support this command. Complain about all
 		 * other errors.
