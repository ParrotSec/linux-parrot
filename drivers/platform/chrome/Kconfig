--- conflicted
+++ resolved
@@ -49,9 +49,6 @@
 
 	  To compile this driver as a module, choose M here: the
 	  module will be called chromeos_tbmc.
-
-config CROS_EC_CTL
-        tristate
 
 config CROS_EC_I2C
 	tristate "ChromeOS Embedded Controller (I2C)"
@@ -124,8 +121,6 @@
 	  To compile this driver as a module, choose M here: the
 	  module will be called cros_kbd_led_backlight.
 
-<<<<<<< HEAD
-=======
 config CROS_EC_LIGHTBAR
 	tristate "Chromebook Pixel's lightbar support"
 	depends on MFD_CROS_EC_CHARDEV
@@ -184,5 +179,4 @@
 
 source "drivers/platform/chrome/wilco_ec/Kconfig"
 
->>>>>>> 407d19ab
 endif # CHROMEOS_PLATFORMS