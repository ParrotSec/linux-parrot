--- conflicted
+++ resolved
@@ -37,11 +37,28 @@
 	.properties     = chuwi_hi8_props,
 };
 
-static const struct property_entry chuwi_hi8_pro_props[] = {
+static const struct property_entry chuwi_hi8_air_props[] = {
 	PROPERTY_ENTRY_U32("touchscreen-size-x", 1728),
 	PROPERTY_ENTRY_U32("touchscreen-size-y", 1148),
 	PROPERTY_ENTRY_BOOL("touchscreen-swapped-x-y"),
+	PROPERTY_ENTRY_STRING("firmware-name", "gsl3676-chuwi-hi8-air.fw"),
+	PROPERTY_ENTRY_U32("silead,max-fingers", 10),
+	{ }
+};
+
+static const struct ts_dmi_data chuwi_hi8_air_data = {
+	.acpi_name	= "MSSL1680:00",
+	.properties	= chuwi_hi8_air_props,
+};
+
+static const struct property_entry chuwi_hi8_pro_props[] = {
+	PROPERTY_ENTRY_U32("touchscreen-min-x", 6),
+	PROPERTY_ENTRY_U32("touchscreen-min-y", 3),
+	PROPERTY_ENTRY_U32("touchscreen-size-x", 1728),
+	PROPERTY_ENTRY_U32("touchscreen-size-y", 1148),
+	PROPERTY_ENTRY_BOOL("touchscreen-swapped-x-y"),
 	PROPERTY_ENTRY_STRING("firmware-name", "gsl3680-chuwi-hi8-pro.fw"),
+	PROPERTY_ENTRY_U32("silead,max-fingers", 10),
 	PROPERTY_ENTRY_BOOL("silead,home-button"),
 	{ }
 };
@@ -51,7 +68,28 @@
 	.properties	= chuwi_hi8_pro_props,
 };
 
+static const struct property_entry chuwi_hi10_air_props[] = {
+	PROPERTY_ENTRY_U32("touchscreen-size-x", 1981),
+	PROPERTY_ENTRY_U32("touchscreen-size-y", 1271),
+	PROPERTY_ENTRY_U32("touchscreen-min-x", 99),
+	PROPERTY_ENTRY_U32("touchscreen-min-y", 9),
+	PROPERTY_ENTRY_BOOL("touchscreen-swapped-x-y"),
+	PROPERTY_ENTRY_U32("touchscreen-fuzz-x", 5),
+	PROPERTY_ENTRY_U32("touchscreen-fuzz-y", 4),
+	PROPERTY_ENTRY_STRING("firmware-name", "gsl1680-chuwi-hi10-air.fw"),
+	PROPERTY_ENTRY_U32("silead,max-fingers", 10),
+	PROPERTY_ENTRY_BOOL("silead,home-button"),
+	{ }
+};
+
+static const struct ts_dmi_data chuwi_hi10_air_data = {
+	.acpi_name	= "MSSL1680:00",
+	.properties	= chuwi_hi10_air_props,
+};
+
 static const struct property_entry chuwi_vi8_props[] = {
+	PROPERTY_ENTRY_U32("touchscreen-min-x", 4),
+	PROPERTY_ENTRY_U32("touchscreen-min-y", 6),
 	PROPERTY_ENTRY_U32("touchscreen-size-x", 1724),
 	PROPERTY_ENTRY_U32("touchscreen-size-y", 1140),
 	PROPERTY_ENTRY_BOOL("touchscreen-swapped-x-y"),
@@ -84,9 +122,9 @@
 
 static const struct property_entry connect_tablet9_props[] = {
 	PROPERTY_ENTRY_U32("touchscreen-min-x", 9),
-	PROPERTY_ENTRY_U32("touchscreen-min-y", 8),
+	PROPERTY_ENTRY_U32("touchscreen-min-y", 10),
 	PROPERTY_ENTRY_U32("touchscreen-size-x", 1664),
-	PROPERTY_ENTRY_U32("touchscreen-size-y", 878),
+	PROPERTY_ENTRY_U32("touchscreen-size-y", 880),
 	PROPERTY_ENTRY_BOOL("touchscreen-inverted-y"),
 	PROPERTY_ENTRY_BOOL("touchscreen-swapped-x-y"),
 	PROPERTY_ENTRY_STRING("firmware-name", "gsl1680-connect-tablet9.fw"),
@@ -100,8 +138,10 @@
 };
 
 static const struct property_entry cube_iwork8_air_props[] = {
-	PROPERTY_ENTRY_U32("touchscreen-size-x", 1660),
-	PROPERTY_ENTRY_U32("touchscreen-size-y", 900),
+	PROPERTY_ENTRY_U32("touchscreen-min-x", 1),
+	PROPERTY_ENTRY_U32("touchscreen-min-y", 3),
+	PROPERTY_ENTRY_U32("touchscreen-size-x", 1664),
+	PROPERTY_ENTRY_U32("touchscreen-size-y", 896),
 	PROPERTY_ENTRY_BOOL("touchscreen-swapped-x-y"),
 	PROPERTY_ENTRY_STRING("firmware-name", "gsl3670-cube-iwork8-air.fw"),
 	PROPERTY_ENTRY_U32("silead,max-fingers", 10),
@@ -175,11 +215,14 @@
 };
 
 static const struct property_entry itworks_tw891_props[] = {
+	PROPERTY_ENTRY_U32("touchscreen-min-x", 1),
+	PROPERTY_ENTRY_U32("touchscreen-min-y", 5),
 	PROPERTY_ENTRY_U32("touchscreen-size-x", 1600),
-	PROPERTY_ENTRY_U32("touchscreen-size-y", 890),
+	PROPERTY_ENTRY_U32("touchscreen-size-y", 896),
 	PROPERTY_ENTRY_BOOL("touchscreen-inverted-y"),
 	PROPERTY_ENTRY_BOOL("touchscreen-swapped-x-y"),
 	PROPERTY_ENTRY_STRING("firmware-name", "gsl3670-itworks-tw891.fw"),
+	PROPERTY_ENTRY_U32("silead,max-fingers", 10),
 	{ }
 };
 
@@ -218,8 +261,10 @@
 };
 
 static const struct property_entry jumper_ezpad_mini3_props[] = {
+	PROPERTY_ENTRY_U32("touchscreen-min-x", 23),
+	PROPERTY_ENTRY_U32("touchscreen-min-y", 16),
 	PROPERTY_ENTRY_U32("touchscreen-size-x", 1700),
-	PROPERTY_ENTRY_U32("touchscreen-size-y", 1150),
+	PROPERTY_ENTRY_U32("touchscreen-size-y", 1138),
 	PROPERTY_ENTRY_BOOL("touchscreen-swapped-x-y"),
 	PROPERTY_ENTRY_STRING("firmware-name", "gsl3676-jumper-ezpad-mini3.fw"),
 	PROPERTY_ENTRY_U32("silead,max-fingers", 10),
@@ -263,6 +308,24 @@
 static const struct ts_dmi_data onda_obook_20_plus_data = {
 	.acpi_name	= "MSSL1680:00",
 	.properties	= onda_obook_20_plus_props,
+};
+
+static const struct property_entry onda_v80_plus_v3_props[] = {
+	PROPERTY_ENTRY_U32("touchscreen-min-x", 22),
+	PROPERTY_ENTRY_U32("touchscreen-min-y", 15),
+	PROPERTY_ENTRY_U32("touchscreen-size-x", 1698),
+	PROPERTY_ENTRY_U32("touchscreen-size-y", 1140),
+	PROPERTY_ENTRY_BOOL("touchscreen-swapped-x-y"),
+	PROPERTY_ENTRY_STRING("firmware-name",
+			      "gsl3676-onda-v80-plus-v3.fw"),
+	PROPERTY_ENTRY_U32("silead,max-fingers", 10),
+	PROPERTY_ENTRY_BOOL("silead,home-button"),
+	{ }
+};
+
+static const struct ts_dmi_data onda_v80_plus_v3_data = {
+	.acpi_name	= "MSSL1680:00",
+	.properties	= onda_v80_plus_v3_props,
 };
 
 static const struct property_entry onda_v820w_32g_props[] = {
@@ -350,11 +413,14 @@
 };
 
 static const struct property_entry pov_mobii_wintab_p800w_v21_props[] = {
-	PROPERTY_ENTRY_U32("touchscreen-size-x", 1800),
-	PROPERTY_ENTRY_U32("touchscreen-size-y", 1150),
+	PROPERTY_ENTRY_U32("touchscreen-min-x", 1),
+	PROPERTY_ENTRY_U32("touchscreen-min-y", 8),
+	PROPERTY_ENTRY_U32("touchscreen-size-x", 1794),
+	PROPERTY_ENTRY_U32("touchscreen-size-y", 1148),
 	PROPERTY_ENTRY_BOOL("touchscreen-swapped-x-y"),
 	PROPERTY_ENTRY_STRING("firmware-name",
 			      "gsl3692-pov-mobii-wintab-p800w.fw"),
+	PROPERTY_ENTRY_U32("silead,max-fingers", 10),
 	PROPERTY_ENTRY_BOOL("silead,home-button"),
 	{ }
 };
@@ -362,6 +428,24 @@
 static const struct ts_dmi_data pov_mobii_wintab_p800w_v21_data = {
 	.acpi_name	= "MSSL1680:00",
 	.properties	= pov_mobii_wintab_p800w_v21_props,
+};
+
+static const struct property_entry pov_mobii_wintab_p1006w_v10_props[] = {
+	PROPERTY_ENTRY_U32("touchscreen-min-x", 1),
+	PROPERTY_ENTRY_U32("touchscreen-min-y", 3),
+	PROPERTY_ENTRY_U32("touchscreen-size-x", 1984),
+	PROPERTY_ENTRY_U32("touchscreen-size-y", 1520),
+	PROPERTY_ENTRY_BOOL("touchscreen-inverted-y"),
+	PROPERTY_ENTRY_STRING("firmware-name",
+			      "gsl3692-pov-mobii-wintab-p1006w-v10.fw"),
+	PROPERTY_ENTRY_U32("silead,max-fingers", 10),
+	PROPERTY_ENTRY_BOOL("silead,home-button"),
+	{ }
+};
+
+static const struct ts_dmi_data pov_mobii_wintab_p1006w_v10_data = {
+	.acpi_name	= "MSSL1680:00",
+	.properties	= pov_mobii_wintab_p1006w_v10_props,
 };
 
 static const struct property_entry teclast_x3_plus_props[] = {
@@ -394,6 +478,22 @@
 	.properties	= teclast_x98plus2_props,
 };
 
+static const struct property_entry trekstor_primebook_c11_props[] = {
+	PROPERTY_ENTRY_U32("touchscreen-size-x", 1970),
+	PROPERTY_ENTRY_U32("touchscreen-size-y", 1530),
+	PROPERTY_ENTRY_BOOL("touchscreen-inverted-y"),
+	PROPERTY_ENTRY_STRING("firmware-name",
+			      "gsl1680-trekstor-primebook-c11.fw"),
+	PROPERTY_ENTRY_U32("silead,max-fingers", 10),
+	PROPERTY_ENTRY_BOOL("silead,home-button"),
+	{ }
+};
+
+static const struct ts_dmi_data trekstor_primebook_c11_data = {
+	.acpi_name	= "MSSL1680:00",
+	.properties	= trekstor_primebook_c11_props,
+};
+
 static const struct property_entry trekstor_primebook_c13_props[] = {
 	PROPERTY_ENTRY_U32("touchscreen-size-x", 2624),
 	PROPERTY_ENTRY_U32("touchscreen-size-y", 1920),
@@ -407,6 +507,22 @@
 static const struct ts_dmi_data trekstor_primebook_c13_data = {
 	.acpi_name	= "MSSL1680:00",
 	.properties	= trekstor_primebook_c13_props,
+};
+
+static const struct property_entry trekstor_primetab_t13b_props[] = {
+	PROPERTY_ENTRY_U32("touchscreen-size-x", 2500),
+	PROPERTY_ENTRY_U32("touchscreen-size-y", 1900),
+	PROPERTY_ENTRY_STRING("firmware-name",
+			      "gsl1680-trekstor-primetab-t13b.fw"),
+	PROPERTY_ENTRY_U32("silead,max-fingers", 10),
+	PROPERTY_ENTRY_BOOL("silead,home-button"),
+	PROPERTY_ENTRY_BOOL("touchscreen-inverted-y"),
+	{ }
+};
+
+static const struct ts_dmi_data trekstor_primetab_t13b_data = {
+	.acpi_name  = "MSSL1680:00",
+	.properties = trekstor_primetab_t13b_props,
 };
 
 static const struct property_entry trekstor_surftab_twin_10_1_props[] = {
@@ -425,6 +541,8 @@
 };
 
 static const struct property_entry trekstor_surftab_wintron70_props[] = {
+	PROPERTY_ENTRY_U32("touchscreen-min-x", 12),
+	PROPERTY_ENTRY_U32("touchscreen-min-y", 8),
 	PROPERTY_ENTRY_U32("touchscreen-size-x", 884),
 	PROPERTY_ENTRY_U32("touchscreen-size-y", 632),
 	PROPERTY_ENTRY_STRING("firmware-name",
@@ -459,11 +577,28 @@
 		},
 	},
 	{
+		/* Chuwi Hi8 Air (CWI543) */
+		.driver_data = (void *)&chuwi_hi8_air_data,
+		.matches = {
+			DMI_MATCH(DMI_BOARD_VENDOR, "Default string"),
+			DMI_MATCH(DMI_BOARD_NAME, "Cherry Trail CR"),
+			DMI_MATCH(DMI_PRODUCT_NAME, "Hi8 Air"),
+		},
+	},
+	{
 		/* Chuwi Hi8 Pro (CWI513) */
 		.driver_data = (void *)&chuwi_hi8_pro_data,
 		.matches = {
 			DMI_MATCH(DMI_SYS_VENDOR, "Hampoo"),
 			DMI_MATCH(DMI_PRODUCT_NAME, "X1D3_C806N"),
+		},
+	},
+	{
+		/* Chuwi Hi10 Air */
+		.driver_data = (void *)&chuwi_hi10_air_data,
+		.matches = {
+			DMI_MATCH(DMI_BOARD_VENDOR, "Hampoo"),
+			DMI_MATCH(DMI_PRODUCT_SKU, "P1W6_C109D_B"),
 		},
 	},
 	{
@@ -587,8 +722,6 @@
 		},
 	},
 	{
-<<<<<<< HEAD
-=======
 		/* Mediacom Flexbook Edge 11 (same hw as TS Primebook C11) */
 		.driver_data = (void *)&trekstor_primebook_c11_data,
 		.matches = {
@@ -605,12 +738,19 @@
 		},
 	},
 	{
->>>>>>> 407d19ab
 		/* Onda oBook 20 Plus */
 		.driver_data = (void *)&onda_obook_20_plus_data,
 		.matches = {
 			DMI_MATCH(DMI_SYS_VENDOR, "ONDA"),
 			DMI_MATCH(DMI_PRODUCT_NAME, "OBOOK 20 PLUS"),
+		},
+	},
+	{
+		/* ONDA V80 plus v3 (P80PSBG9V3A01501) */
+		.driver_data = (void *)&onda_v80_plus_v3_data,
+		.matches = {
+			DMI_EXACT_MATCH(DMI_SYS_VENDOR, "ONDA"),
+			DMI_EXACT_MATCH(DMI_PRODUCT_NAME, "V80 PLUS")
 		},
 	},
 	{
@@ -682,6 +822,17 @@
 		},
 	},
 	{
+		/* Point of View mobii wintab p1006w (v1.0) */
+		.driver_data = (void *)&pov_mobii_wintab_p1006w_v10_data,
+		.matches = {
+			DMI_EXACT_MATCH(DMI_SYS_VENDOR, "Insyde"),
+			DMI_EXACT_MATCH(DMI_PRODUCT_NAME, "BayTrail"),
+			/* Note 105b is Foxcon's USB/PCI vendor id */
+			DMI_EXACT_MATCH(DMI_BOARD_VENDOR, "105B"),
+			DMI_EXACT_MATCH(DMI_BOARD_NAME, "0E57"),
+		},
+	},
+	{
 		/* Teclast X3 Plus */
 		.driver_data = (void *)&teclast_x3_plus_data,
 		.matches = {
@@ -699,11 +850,27 @@
 		},
 	},
 	{
+		/* Trekstor Primebook C11 */
+		.driver_data = (void *)&trekstor_primebook_c11_data,
+		.matches = {
+			DMI_MATCH(DMI_SYS_VENDOR, "TREKSTOR"),
+			DMI_MATCH(DMI_PRODUCT_NAME, "Primebook C11"),
+		},
+	},
+	{
 		/* Trekstor Primebook C13 */
 		.driver_data = (void *)&trekstor_primebook_c13_data,
 		.matches = {
 			DMI_MATCH(DMI_SYS_VENDOR, "TREKSTOR"),
 			DMI_MATCH(DMI_PRODUCT_NAME, "Primebook C13"),
+		},
+	},
+	{
+		/* Trekstor Primetab T13B */
+		.driver_data = (void *)&trekstor_primetab_t13b_data,
+		.matches = {
+			DMI_MATCH(DMI_SYS_VENDOR, "TREKSTOR"),
+			DMI_MATCH(DMI_PRODUCT_NAME, "Primetab T13B"),
 		},
 	},
 	{
