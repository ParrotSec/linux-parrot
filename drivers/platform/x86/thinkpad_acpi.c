--- conflicted
+++ resolved
@@ -8782,10 +8782,7 @@
 	TPACPI_Q_LNV3('N', '1', 'T', TPACPI_FAN_2CTL),	/* P71 */
 	TPACPI_Q_LNV3('N', '1', 'U', TPACPI_FAN_2CTL),	/* P51 */
 	TPACPI_Q_LNV3('N', '2', 'C', TPACPI_FAN_2CTL),	/* P52 / P72 */
-<<<<<<< HEAD
-=======
 	TPACPI_Q_LNV3('N', '2', 'N', TPACPI_FAN_2CTL),	/* P53 / P73 */
->>>>>>> 4e026225
 	TPACPI_Q_LNV3('N', '2', 'E', TPACPI_FAN_2CTL),	/* P1 / X1 Extreme (1st gen) */
 	TPACPI_Q_LNV3('N', '2', 'O', TPACPI_FAN_2CTL),	/* P1 / X1 Extreme (2nd gen) */
 	TPACPI_Q_LNV3('N', '2', 'V', TPACPI_FAN_2CTL),	/* P1 / X1 Extreme (3nd gen) */
