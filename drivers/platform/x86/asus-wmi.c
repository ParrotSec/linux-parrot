// SPDX-License-Identifier: GPL-2.0-or-later
/*
 * Asus PC WMI hotkey driver
 *
 * Copyright(C) 2010 Intel Corporation.
 * Copyright(C) 2010-2011 Corentin Chary <corentin.chary@gmail.com>
 *
 * Portions based on wistron_btns.c:
 * Copyright (C) 2005 Miloslav Trmac <mitr@volny.cz>
 * Copyright (C) 2005 Bernhard Rosenkraenzer <bero@arklinux.org>
 * Copyright (C) 2005 Dmitry Torokhov <dtor@mail.ru>
 */

#define pr_fmt(fmt) KBUILD_MODNAME ": " fmt

#include <linux/kernel.h>
#include <linux/module.h>
#include <linux/init.h>
#include <linux/types.h>
#include <linux/slab.h>
#include <linux/input.h>
#include <linux/input/sparse-keymap.h>
#include <linux/fb.h>
#include <linux/backlight.h>
#include <linux/leds.h>
#include <linux/rfkill.h>
#include <linux/pci.h>
#include <linux/pci_hotplug.h>
#include <linux/hwmon.h>
#include <linux/hwmon-sysfs.h>
#include <linux/debugfs.h>
#include <linux/seq_file.h>
#include <linux/platform_device.h>
#include <linux/thermal.h>
#include <linux/acpi.h>
#include <linux/dmi.h>
#include <acpi/video.h>

#include "asus-wmi.h"

MODULE_AUTHOR("Corentin Chary <corentin.chary@gmail.com>, "
	      "Yong Wang <yong.y.wang@intel.com>");
MODULE_DESCRIPTION("Asus Generic WMI Driver");
MODULE_LICENSE("GPL");

#define to_asus_wmi_driver(pdrv)					\
	(container_of((pdrv), struct asus_wmi_driver, platform_driver))

#define ASUS_WMI_MGMT_GUID	"97845ED0-4E6D-11DE-8A39-0800200C9A66"

#define NOTIFY_BRNUP_MIN		0x11
#define NOTIFY_BRNUP_MAX		0x1f
#define NOTIFY_BRNDOWN_MIN		0x20
#define NOTIFY_BRNDOWN_MAX		0x2e
#define NOTIFY_FNLOCK_TOGGLE		0x4e
#define NOTIFY_KBD_BRTUP		0xc4
#define NOTIFY_KBD_BRTDWN		0xc5
#define NOTIFY_KBD_BRTTOGGLE		0xc7

<<<<<<< HEAD
/* WMI Methods */
#define ASUS_WMI_METHODID_SPEC	        0x43455053 /* BIOS SPECification */
#define ASUS_WMI_METHODID_SFBD		0x44424653 /* Set First Boot Device */
#define ASUS_WMI_METHODID_GLCD		0x44434C47 /* Get LCD status */
#define ASUS_WMI_METHODID_GPID		0x44495047 /* Get Panel ID?? (Resol) */
#define ASUS_WMI_METHODID_QMOD		0x444F4D51 /* Quiet MODe */
#define ASUS_WMI_METHODID_SPLV		0x4C425053 /* Set Panel Light Value */
#define ASUS_WMI_METHODID_AGFN		0x4E464741 /* FaN? */
#define ASUS_WMI_METHODID_SFUN		0x4E554653 /* FUNCtionalities */
#define ASUS_WMI_METHODID_SDSP		0x50534453 /* Set DiSPlay output */
#define ASUS_WMI_METHODID_GDSP		0x50534447 /* Get DiSPlay output */
#define ASUS_WMI_METHODID_DEVP		0x50564544 /* DEVice Policy */
#define ASUS_WMI_METHODID_OSVR		0x5256534F /* OS VeRsion */
#define ASUS_WMI_METHODID_DSTS		0x53544344 /* Device STatuS */
#define ASUS_WMI_METHODID_DSTS2		0x53545344 /* Device STatuS #2*/
#define ASUS_WMI_METHODID_BSTS		0x53545342 /* Bios STatuS ? */
#define ASUS_WMI_METHODID_DEVS		0x53564544 /* DEVice Set */
#define ASUS_WMI_METHODID_CFVS		0x53564643 /* CPU Frequency Volt Set */
#define ASUS_WMI_METHODID_KBFT		0x5446424B /* KeyBoard FilTer */
#define ASUS_WMI_METHODID_INIT		0x54494E49 /* INITialize */
#define ASUS_WMI_METHODID_HKEY		0x59454B48 /* Hot KEY ?? */

#define ASUS_WMI_UNSUPPORTED_METHOD	0xFFFFFFFE

/* Wireless */
#define ASUS_WMI_DEVID_HW_SWITCH	0x00010001
#define ASUS_WMI_DEVID_WIRELESS_LED	0x00010002
#define ASUS_WMI_DEVID_CWAP		0x00010003
#define ASUS_WMI_DEVID_WLAN		0x00010011
#define ASUS_WMI_DEVID_WLAN_LED		0x00010012
#define ASUS_WMI_DEVID_BLUETOOTH	0x00010013
#define ASUS_WMI_DEVID_GPS		0x00010015
#define ASUS_WMI_DEVID_WIMAX		0x00010017
#define ASUS_WMI_DEVID_WWAN3G		0x00010019
#define ASUS_WMI_DEVID_UWB		0x00010021

/* Leds */
/* 0x000200XX and 0x000400XX */
#define ASUS_WMI_DEVID_LED1		0x00020011
#define ASUS_WMI_DEVID_LED2		0x00020012
#define ASUS_WMI_DEVID_LED3		0x00020013
#define ASUS_WMI_DEVID_LED4		0x00020014
#define ASUS_WMI_DEVID_LED5		0x00020015
#define ASUS_WMI_DEVID_LED6		0x00020016

/* Backlight and Brightness */
#define ASUS_WMI_DEVID_ALS_ENABLE	0x00050001 /* Ambient Light Sensor */
#define ASUS_WMI_DEVID_BACKLIGHT	0x00050011
#define ASUS_WMI_DEVID_BRIGHTNESS	0x00050012
#define ASUS_WMI_DEVID_KBD_BACKLIGHT	0x00050021
#define ASUS_WMI_DEVID_LIGHT_SENSOR	0x00050022 /* ?? */
#define ASUS_WMI_DEVID_LIGHTBAR		0x00050025

/* Misc */
#define ASUS_WMI_DEVID_CAMERA		0x00060013

/* Storage */
#define ASUS_WMI_DEVID_CARDREADER	0x00080013

/* Input */
#define ASUS_WMI_DEVID_TOUCHPAD		0x00100011
#define ASUS_WMI_DEVID_TOUCHPAD_LED	0x00100012

/* Fan, Thermal */
#define ASUS_WMI_DEVID_THERMAL_CTRL	0x00110011
#define ASUS_WMI_DEVID_FAN_CTRL		0x00110012

/* Power */
#define ASUS_WMI_DEVID_PROCESSOR_STATE	0x00120012

/* Deep S3 / Resume on LID open */
#define ASUS_WMI_DEVID_LID_RESUME	0x00120031

/* DSTS masks */
#define ASUS_WMI_DSTS_STATUS_BIT	0x00000001
#define ASUS_WMI_DSTS_UNKNOWN_BIT	0x00000002
#define ASUS_WMI_DSTS_PRESENCE_BIT	0x00010000
#define ASUS_WMI_DSTS_USER_BIT		0x00020000
#define ASUS_WMI_DSTS_BIOS_BIT		0x00040000
#define ASUS_WMI_DSTS_BRIGHTNESS_MASK	0x000000FF
#define ASUS_WMI_DSTS_MAX_BRIGTH_MASK	0x0000FF00
#define ASUS_WMI_DSTS_LIGHTBAR_MASK	0x0000000F
=======
#define ASUS_WMI_FNLOCK_BIOS_DISABLED	BIT(0)
>>>>>>> 407d19ab

#define ASUS_FAN_DESC			"cpu_fan"
#define ASUS_FAN_MFUN			0x13
#define ASUS_FAN_SFUN_READ		0x06
#define ASUS_FAN_SFUN_WRITE		0x07
#define ASUS_FAN_CTRL_MANUAL		1
#define ASUS_FAN_CTRL_AUTO		2

#define USB_INTEL_XUSB2PR		0xD0
#define PCI_DEVICE_ID_INTEL_LYNXPOINT_LP_XHCI	0x9c31

static const char * const ashs_ids[] = { "ATK4001", "ATK4002", NULL };

static bool ashs_present(void)
{
	int i = 0;
	while (ashs_ids[i]) {
		if (acpi_dev_found(ashs_ids[i++]))
			return true;
	}
	return false;
}

struct bios_args {
	u32 arg0;
	u32 arg1;
	u32 arg2; /* At least TUF Gaming series uses 3 dword input buffer. */
} __packed;

/*
 * Struct that's used for all methods called via AGFN. Naming is
 * identically to the AML code.
 */
struct agfn_args {
	u16 mfun; /* probably "Multi-function" to be called */
	u16 sfun; /* probably "Sub-function" to be called */
	u16 len;  /* size of the hole struct, including subfunction fields */
	u8 stas;  /* not used by now */
	u8 err;   /* zero on success */
} __packed;

/* struct used for calling fan read and write methods */
struct fan_args {
	struct agfn_args agfn;	/* common fields */
	u8 fan;			/* fan number: 0: set auto mode 1: 1st fan */
	u32 speed;		/* read: RPM/100 - write: 0-255 */
} __packed;

/*
 * <platform>/    - debugfs root directory
 *   dev_id      - current dev_id
 *   ctrl_param  - current ctrl_param
 *   method_id   - current method_id
 *   devs        - call DEVS(dev_id, ctrl_param) and print result
 *   dsts        - call DSTS(dev_id)  and print result
 *   call        - call method_id(dev_id, ctrl_param) and print result
 */
struct asus_wmi_debug {
	struct dentry *root;
	u32 method_id;
	u32 dev_id;
	u32 ctrl_param;
};

struct asus_rfkill {
	struct asus_wmi *asus;
	struct rfkill *rfkill;
	u32 dev_id;
};

struct asus_wmi {
	int dsts_id;
	int spec;
	int sfun;

	struct input_dev *inputdev;
	struct backlight_device *backlight_device;
	struct platform_device *platform_device;

	struct led_classdev wlan_led;
	int wlan_led_wk;
	struct led_classdev tpd_led;
	int tpd_led_wk;
	struct led_classdev kbd_led;
	int kbd_led_wk;
	struct led_classdev lightbar_led;
	int lightbar_led_wk;
	struct workqueue_struct *led_workqueue;
	struct work_struct tpd_led_work;
	struct work_struct kbd_led_work;
	struct work_struct wlan_led_work;
	struct work_struct lightbar_led_work;

	struct asus_rfkill wlan;
	struct asus_rfkill bluetooth;
	struct asus_rfkill wimax;
	struct asus_rfkill wwan3g;
	struct asus_rfkill gps;
	struct asus_rfkill uwb;

	bool asus_hwmon_fan_manual_mode;
	int asus_hwmon_num_fans;
	int asus_hwmon_pwm;

	struct hotplug_slot *hotplug_slot;
	struct mutex hotplug_lock;
	struct mutex wmi_lock;
	struct workqueue_struct *hotplug_workqueue;
	struct work_struct hotplug_work;

	bool fnlock_locked;

	struct asus_wmi_debug debug;

	struct asus_wmi_driver *driver;
};

static int asus_wmi_input_init(struct asus_wmi *asus)
{
	int err;

	asus->inputdev = input_allocate_device();
	if (!asus->inputdev)
		return -ENOMEM;

	asus->inputdev->name = asus->driver->input_name;
	asus->inputdev->phys = asus->driver->input_phys;
	asus->inputdev->id.bustype = BUS_HOST;
	asus->inputdev->dev.parent = &asus->platform_device->dev;
	set_bit(EV_REP, asus->inputdev->evbit);

	err = sparse_keymap_setup(asus->inputdev, asus->driver->keymap, NULL);
	if (err)
		goto err_free_dev;

	err = input_register_device(asus->inputdev);
	if (err)
		goto err_free_dev;

	return 0;

err_free_dev:
	input_free_device(asus->inputdev);
	return err;
}

static void asus_wmi_input_exit(struct asus_wmi *asus)
{
	if (asus->inputdev)
		input_unregister_device(asus->inputdev);

	asus->inputdev = NULL;
}

<<<<<<< HEAD
static int asus_wmi_evaluate_method(u32 method_id, u32 arg0, u32 arg1,
				    u32 *retval)
=======
static int asus_wmi_evaluate_method3(u32 method_id,
		u32 arg0, u32 arg1, u32 arg2, u32 *retval)
>>>>>>> 407d19ab
{
	struct bios_args args = {
		.arg0 = arg0,
		.arg1 = arg1,
		.arg2 = arg2,
	};
	struct acpi_buffer input = { (acpi_size) sizeof(args), &args };
	struct acpi_buffer output = { ACPI_ALLOCATE_BUFFER, NULL };
	acpi_status status;
	union acpi_object *obj;
	u32 tmp = 0;

	status = wmi_evaluate_method(ASUS_WMI_MGMT_GUID, 0, method_id,
				     &input, &output);

	if (ACPI_FAILURE(status))
		goto exit;

	obj = (union acpi_object *)output.pointer;
	if (obj && obj->type == ACPI_TYPE_INTEGER)
		tmp = (u32) obj->integer.value;

	if (retval)
		*retval = tmp;

	kfree(obj);

exit:
	if (ACPI_FAILURE(status))
		return -EIO;

	if (tmp == ASUS_WMI_UNSUPPORTED_METHOD)
		return -ENODEV;

	return 0;
}
<<<<<<< HEAD
=======

int asus_wmi_evaluate_method(u32 method_id, u32 arg0, u32 arg1, u32 *retval)
{
	return asus_wmi_evaluate_method3(method_id, arg0, arg1, 0, retval);
}
EXPORT_SYMBOL_GPL(asus_wmi_evaluate_method);
>>>>>>> 407d19ab

static int asus_wmi_evaluate_method_agfn(const struct acpi_buffer args)
{
	struct acpi_buffer input;
	u64 phys_addr;
	u32 retval;
	u32 status = -1;

	/*
	 * Copy to dma capable address otherwise memory corruption occurs as
	 * bios has to be able to access it.
	 */
	input.pointer = kzalloc(args.length, GFP_DMA | GFP_KERNEL);
	input.length = args.length;
	if (!input.pointer)
		return -ENOMEM;
	phys_addr = virt_to_phys(input.pointer);
	memcpy(input.pointer, args.pointer, args.length);

	status = asus_wmi_evaluate_method(ASUS_WMI_METHODID_AGFN,
					phys_addr, 0, &retval);
	if (!status)
		memcpy(args.pointer, input.pointer, args.length);

	kfree(input.pointer);
	if (status)
		return -ENXIO;

	return retval;
}

static int asus_wmi_get_devstate(struct asus_wmi *asus, u32 dev_id, u32 *retval)
{
	return asus_wmi_evaluate_method(asus->dsts_id, dev_id, 0, retval);
}

static int asus_wmi_set_devstate(u32 dev_id, u32 ctrl_param,
				 u32 *retval)
{
	return asus_wmi_evaluate_method(ASUS_WMI_METHODID_DEVS, dev_id,
					ctrl_param, retval);
}

/* Helper for special devices with magic return codes */
static int asus_wmi_get_devstate_bits(struct asus_wmi *asus,
				      u32 dev_id, u32 mask)
{
	u32 retval = 0;
	int err;

	err = asus_wmi_get_devstate(asus, dev_id, &retval);

	if (err < 0)
		return err;

	if (!(retval & ASUS_WMI_DSTS_PRESENCE_BIT))
		return -ENODEV;

	if (mask == ASUS_WMI_DSTS_STATUS_BIT) {
		if (retval & ASUS_WMI_DSTS_UNKNOWN_BIT)
			return -ENODEV;
	}

	return retval & mask;
}

static int asus_wmi_get_devstate_simple(struct asus_wmi *asus, u32 dev_id)
{
	return asus_wmi_get_devstate_bits(asus, dev_id,
					  ASUS_WMI_DSTS_STATUS_BIT);
}

/*
 * LEDs
 */
/*
 * These functions actually update the LED's, and are called from a
 * workqueue. By doing this as separate work rather than when the LED
 * subsystem asks, we avoid messing with the Asus ACPI stuff during a
 * potentially bad time, such as a timer interrupt.
 */
static void tpd_led_update(struct work_struct *work)
{
	int ctrl_param;
	struct asus_wmi *asus;

	asus = container_of(work, struct asus_wmi, tpd_led_work);

	ctrl_param = asus->tpd_led_wk;
	asus_wmi_set_devstate(ASUS_WMI_DEVID_TOUCHPAD_LED, ctrl_param, NULL);
}

static void tpd_led_set(struct led_classdev *led_cdev,
			enum led_brightness value)
{
	struct asus_wmi *asus;

	asus = container_of(led_cdev, struct asus_wmi, tpd_led);

	asus->tpd_led_wk = !!value;
	queue_work(asus->led_workqueue, &asus->tpd_led_work);
}

static int read_tpd_led_state(struct asus_wmi *asus)
{
	return asus_wmi_get_devstate_simple(asus, ASUS_WMI_DEVID_TOUCHPAD_LED);
}

static enum led_brightness tpd_led_get(struct led_classdev *led_cdev)
{
	struct asus_wmi *asus;

	asus = container_of(led_cdev, struct asus_wmi, tpd_led);

	return read_tpd_led_state(asus);
}

static void kbd_led_update(struct work_struct *work)
{
	int ctrl_param = 0;
	struct asus_wmi *asus;

	asus = container_of(work, struct asus_wmi, kbd_led_work);

	/*
	 * bits 0-2: level
	 * bit 7: light on/off
	 */
	if (asus->kbd_led_wk > 0)
		ctrl_param = 0x80 | (asus->kbd_led_wk & 0x7F);

	asus_wmi_set_devstate(ASUS_WMI_DEVID_KBD_BACKLIGHT, ctrl_param, NULL);
	led_classdev_notify_brightness_hw_changed(&asus->kbd_led, asus->kbd_led_wk);
}

static int kbd_led_read(struct asus_wmi *asus, int *level, int *env)
{
	int retval;

	/*
	 * bits 0-2: level
	 * bit 7: light on/off
	 * bit 8-10: environment (0: dark, 1: normal, 2: light)
	 * bit 17: status unknown
	 */
	retval = asus_wmi_get_devstate_bits(asus, ASUS_WMI_DEVID_KBD_BACKLIGHT,
					    0xFFFF);

	/* Unknown status is considered as off */
	if (retval == 0x8000)
		retval = 0;

	if (retval >= 0) {
		if (level)
			*level = retval & 0x7F;
		if (env)
			*env = (retval >> 8) & 0x7F;
		retval = 0;
	}

	return retval;
}

static void do_kbd_led_set(struct led_classdev *led_cdev, int value)
{
	struct asus_wmi *asus;
	int max_level;

	asus = container_of(led_cdev, struct asus_wmi, kbd_led);
	max_level = asus->kbd_led.max_brightness;

	if (value > max_level)
		value = max_level;
	else if (value < 0)
		value = 0;

	asus->kbd_led_wk = value;
	queue_work(asus->led_workqueue, &asus->kbd_led_work);
}

static void kbd_led_set(struct led_classdev *led_cdev,
			enum led_brightness value)
{
	do_kbd_led_set(led_cdev, value);
}

static enum led_brightness kbd_led_get(struct led_classdev *led_cdev)
{
	struct asus_wmi *asus;
	int retval, value;

	asus = container_of(led_cdev, struct asus_wmi, kbd_led);

	retval = kbd_led_read(asus, &value, NULL);

	if (retval < 0)
		return retval;

	return value;
}

static int wlan_led_unknown_state(struct asus_wmi *asus)
{
	u32 result;

	asus_wmi_get_devstate(asus, ASUS_WMI_DEVID_WIRELESS_LED, &result);

	return result & ASUS_WMI_DSTS_UNKNOWN_BIT;
}

static int wlan_led_presence(struct asus_wmi *asus)
{
	u32 result;

	asus_wmi_get_devstate(asus, ASUS_WMI_DEVID_WIRELESS_LED, &result);

	return result & ASUS_WMI_DSTS_PRESENCE_BIT;
}

static void wlan_led_update(struct work_struct *work)
{
	int ctrl_param;
	struct asus_wmi *asus;

	asus = container_of(work, struct asus_wmi, wlan_led_work);

	ctrl_param = asus->wlan_led_wk;
	asus_wmi_set_devstate(ASUS_WMI_DEVID_WIRELESS_LED, ctrl_param, NULL);
}

static void wlan_led_set(struct led_classdev *led_cdev,
			 enum led_brightness value)
{
	struct asus_wmi *asus;

	asus = container_of(led_cdev, struct asus_wmi, wlan_led);

	asus->wlan_led_wk = !!value;
	queue_work(asus->led_workqueue, &asus->wlan_led_work);
}

static enum led_brightness wlan_led_get(struct led_classdev *led_cdev)
{
	struct asus_wmi *asus;
	u32 result;

	asus = container_of(led_cdev, struct asus_wmi, wlan_led);
	asus_wmi_get_devstate(asus, ASUS_WMI_DEVID_WIRELESS_LED, &result);

	return result & ASUS_WMI_DSTS_BRIGHTNESS_MASK;
}

static void lightbar_led_update(struct work_struct *work)
{
	struct asus_wmi *asus;
	int ctrl_param;

	asus = container_of(work, struct asus_wmi, lightbar_led_work);

	ctrl_param = asus->lightbar_led_wk;
	asus_wmi_set_devstate(ASUS_WMI_DEVID_LIGHTBAR, ctrl_param, NULL);
}

static void lightbar_led_set(struct led_classdev *led_cdev,
			     enum led_brightness value)
{
	struct asus_wmi *asus;

	asus = container_of(led_cdev, struct asus_wmi, lightbar_led);

	asus->lightbar_led_wk = !!value;
	queue_work(asus->led_workqueue, &asus->lightbar_led_work);
}

static enum led_brightness lightbar_led_get(struct led_classdev *led_cdev)
{
	struct asus_wmi *asus;
	u32 result;

	asus = container_of(led_cdev, struct asus_wmi, lightbar_led);
	asus_wmi_get_devstate(asus, ASUS_WMI_DEVID_LIGHTBAR, &result);

	return result & ASUS_WMI_DSTS_LIGHTBAR_MASK;
}

static int lightbar_led_presence(struct asus_wmi *asus)
{
	u32 result;

	asus_wmi_get_devstate(asus, ASUS_WMI_DEVID_LIGHTBAR, &result);

	return result & ASUS_WMI_DSTS_PRESENCE_BIT;
}

static void asus_wmi_led_exit(struct asus_wmi *asus)
{
	if (!IS_ERR_OR_NULL(asus->kbd_led.dev))
		led_classdev_unregister(&asus->kbd_led);
	if (!IS_ERR_OR_NULL(asus->tpd_led.dev))
		led_classdev_unregister(&asus->tpd_led);
	if (!IS_ERR_OR_NULL(asus->wlan_led.dev))
		led_classdev_unregister(&asus->wlan_led);
	if (!IS_ERR_OR_NULL(asus->lightbar_led.dev))
		led_classdev_unregister(&asus->lightbar_led);
	if (asus->led_workqueue)
		destroy_workqueue(asus->led_workqueue);
}

static int asus_wmi_led_init(struct asus_wmi *asus)
{
	int rv = 0, led_val;

	asus->led_workqueue = create_singlethread_workqueue("led_workqueue");
	if (!asus->led_workqueue)
		return -ENOMEM;

	if (read_tpd_led_state(asus) >= 0) {
		INIT_WORK(&asus->tpd_led_work, tpd_led_update);

		asus->tpd_led.name = "asus::touchpad";
		asus->tpd_led.brightness_set = tpd_led_set;
		asus->tpd_led.brightness_get = tpd_led_get;
		asus->tpd_led.max_brightness = 1;

		rv = led_classdev_register(&asus->platform_device->dev,
					   &asus->tpd_led);
		if (rv)
			goto error;
	}

	led_val = kbd_led_read(asus, NULL, NULL);
	if (led_val >= 0) {
		INIT_WORK(&asus->kbd_led_work, kbd_led_update);

		asus->kbd_led_wk = led_val;
		asus->kbd_led.name = "asus::kbd_backlight";
		asus->kbd_led.flags = LED_BRIGHT_HW_CHANGED;
		asus->kbd_led.brightness_set = kbd_led_set;
		asus->kbd_led.brightness_get = kbd_led_get;
		asus->kbd_led.max_brightness = 3;

		rv = led_classdev_register(&asus->platform_device->dev,
					   &asus->kbd_led);
		if (rv)
			goto error;
	}

	if (wlan_led_presence(asus) && (asus->driver->quirks->wapf > 0)) {
		INIT_WORK(&asus->wlan_led_work, wlan_led_update);

		asus->wlan_led.name = "asus::wlan";
		asus->wlan_led.brightness_set = wlan_led_set;
		if (!wlan_led_unknown_state(asus))
			asus->wlan_led.brightness_get = wlan_led_get;
		asus->wlan_led.flags = LED_CORE_SUSPENDRESUME;
		asus->wlan_led.max_brightness = 1;
		asus->wlan_led.default_trigger = "asus-wlan";

		rv = led_classdev_register(&asus->platform_device->dev,
					   &asus->wlan_led);
		if (rv)
			goto error;
	}

	if (lightbar_led_presence(asus)) {
		INIT_WORK(&asus->lightbar_led_work, lightbar_led_update);

		asus->lightbar_led.name = "asus::lightbar";
		asus->lightbar_led.brightness_set = lightbar_led_set;
		asus->lightbar_led.brightness_get = lightbar_led_get;
		asus->lightbar_led.max_brightness = 1;

		rv = led_classdev_register(&asus->platform_device->dev,
					   &asus->lightbar_led);
	}

error:
	if (rv)
		asus_wmi_led_exit(asus);

	return rv;
}


/*
 * PCI hotplug (for wlan rfkill)
 */
static bool asus_wlan_rfkill_blocked(struct asus_wmi *asus)
{
	int result = asus_wmi_get_devstate_simple(asus, ASUS_WMI_DEVID_WLAN);

	if (result < 0)
		return false;
	return !result;
}

static void asus_rfkill_hotplug(struct asus_wmi *asus)
{
	struct pci_dev *dev;
	struct pci_bus *bus;
	bool blocked;
	bool absent;
	u32 l;

	mutex_lock(&asus->wmi_lock);
	blocked = asus_wlan_rfkill_blocked(asus);
	mutex_unlock(&asus->wmi_lock);

	mutex_lock(&asus->hotplug_lock);
	pci_lock_rescan_remove();

	if (asus->wlan.rfkill)
		rfkill_set_sw_state(asus->wlan.rfkill, blocked);

	if (asus->hotplug_slot) {
		bus = pci_find_bus(0, 1);
		if (!bus) {
			pr_warn("Unable to find PCI bus 1?\n");
			goto out_unlock;
		}

		if (pci_bus_read_config_dword(bus, 0, PCI_VENDOR_ID, &l)) {
			pr_err("Unable to read PCI config space?\n");
			goto out_unlock;
		}
		absent = (l == 0xffffffff);

		if (blocked != absent) {
			pr_warn("BIOS says wireless lan is %s, "
				"but the pci device is %s\n",
				blocked ? "blocked" : "unblocked",
				absent ? "absent" : "present");
			pr_warn("skipped wireless hotplug as probably "
				"inappropriate for this model\n");
			goto out_unlock;
		}

		if (!blocked) {
			dev = pci_get_slot(bus, 0);
			if (dev) {
				/* Device already present */
				pci_dev_put(dev);
				goto out_unlock;
			}
			dev = pci_scan_single_device(bus, 0);
			if (dev) {
				pci_bus_assign_resources(bus);
				pci_bus_add_device(dev);
			}
		} else {
			dev = pci_get_slot(bus, 0);
			if (dev) {
				pci_stop_and_remove_bus_device(dev);
				pci_dev_put(dev);
			}
		}
	}

out_unlock:
	pci_unlock_rescan_remove();
	mutex_unlock(&asus->hotplug_lock);
}

static void asus_rfkill_notify(acpi_handle handle, u32 event, void *data)
{
	struct asus_wmi *asus = data;

	if (event != ACPI_NOTIFY_BUS_CHECK)
		return;

	/*
	 * We can't call directly asus_rfkill_hotplug because most
	 * of the time WMBC is still being executed and not reetrant.
	 * There is currently no way to tell ACPICA that  we want this
	 * method to be serialized, we schedule a asus_rfkill_hotplug
	 * call later, in a safer context.
	 */
	queue_work(asus->hotplug_workqueue, &asus->hotplug_work);
}

static int asus_register_rfkill_notifier(struct asus_wmi *asus, char *node)
{
	acpi_status status;
	acpi_handle handle;

	status = acpi_get_handle(NULL, node, &handle);

	if (ACPI_SUCCESS(status)) {
		status = acpi_install_notify_handler(handle,
						     ACPI_SYSTEM_NOTIFY,
						     asus_rfkill_notify, asus);
		if (ACPI_FAILURE(status))
			pr_warn("Failed to register notify on %s\n", node);
	} else
		return -ENODEV;

	return 0;
}

static void asus_unregister_rfkill_notifier(struct asus_wmi *asus, char *node)
{
	acpi_status status = AE_OK;
	acpi_handle handle;

	status = acpi_get_handle(NULL, node, &handle);

	if (ACPI_SUCCESS(status)) {
		status = acpi_remove_notify_handler(handle,
						    ACPI_SYSTEM_NOTIFY,
						    asus_rfkill_notify);
		if (ACPI_FAILURE(status))
			pr_err("Error removing rfkill notify handler %s\n",
			       node);
	}
}

static int asus_get_adapter_status(struct hotplug_slot *hotplug_slot,
				   u8 *value)
{
	struct asus_wmi *asus = hotplug_slot->private;
	int result = asus_wmi_get_devstate_simple(asus, ASUS_WMI_DEVID_WLAN);

	if (result < 0)
		return result;

	*value = !!result;
	return 0;
}

static struct hotplug_slot_ops asus_hotplug_slot_ops = {
	.owner = THIS_MODULE,
	.get_adapter_status = asus_get_adapter_status,
	.get_power_status = asus_get_adapter_status,
};

static void asus_hotplug_work(struct work_struct *work)
{
	struct asus_wmi *asus;

	asus = container_of(work, struct asus_wmi, hotplug_work);
	asus_rfkill_hotplug(asus);
}

static int asus_setup_pci_hotplug(struct asus_wmi *asus)
{
	int ret = -ENOMEM;
	struct pci_bus *bus = pci_find_bus(0, 1);

	if (!bus) {
		pr_err("Unable to find wifi PCI bus\n");
		return -ENODEV;
	}

	asus->hotplug_workqueue =
	    create_singlethread_workqueue("hotplug_workqueue");
	if (!asus->hotplug_workqueue)
		goto error_workqueue;

	INIT_WORK(&asus->hotplug_work, asus_hotplug_work);

	asus->hotplug_slot = kzalloc(sizeof(struct hotplug_slot), GFP_KERNEL);
	if (!asus->hotplug_slot)
		goto error_slot;

	asus->hotplug_slot->info = kzalloc(sizeof(struct hotplug_slot_info),
					   GFP_KERNEL);
	if (!asus->hotplug_slot->info)
		goto error_info;

	asus->hotplug_slot->private = asus;
	asus->hotplug_slot->ops = &asus_hotplug_slot_ops;
	asus_get_adapter_status(asus->hotplug_slot,
				&asus->hotplug_slot->info->adapter_status);

	ret = pci_hp_register(asus->hotplug_slot, bus, 0, "asus-wifi");
	if (ret) {
		pr_err("Unable to register hotplug slot - %d\n", ret);
		goto error_register;
	}

	return 0;

error_register:
	kfree(asus->hotplug_slot->info);
error_info:
	kfree(asus->hotplug_slot);
	asus->hotplug_slot = NULL;
error_slot:
	destroy_workqueue(asus->hotplug_workqueue);
error_workqueue:
	return ret;
}

/*
 * Rfkill devices
 */
static int asus_rfkill_set(void *data, bool blocked)
{
	struct asus_rfkill *priv = data;
	u32 ctrl_param = !blocked;
	u32 dev_id = priv->dev_id;

	/*
	 * If the user bit is set, BIOS can't set and record the wlan status,
	 * it will report the value read from id ASUS_WMI_DEVID_WLAN_LED
	 * while we query the wlan status through WMI(ASUS_WMI_DEVID_WLAN).
	 * So, we have to record wlan status in id ASUS_WMI_DEVID_WLAN_LED
	 * while setting the wlan status through WMI.
	 * This is also the behavior that windows app will do.
	 */
	if ((dev_id == ASUS_WMI_DEVID_WLAN) &&
	     priv->asus->driver->wlan_ctrl_by_user)
		dev_id = ASUS_WMI_DEVID_WLAN_LED;

	return asus_wmi_set_devstate(dev_id, ctrl_param, NULL);
}

static void asus_rfkill_query(struct rfkill *rfkill, void *data)
{
	struct asus_rfkill *priv = data;
	int result;

	result = asus_wmi_get_devstate_simple(priv->asus, priv->dev_id);

	if (result < 0)
		return;

	rfkill_set_sw_state(priv->rfkill, !result);
}

static int asus_rfkill_wlan_set(void *data, bool blocked)
{
	struct asus_rfkill *priv = data;
	struct asus_wmi *asus = priv->asus;
	int ret;

	/*
	 * This handler is enabled only if hotplug is enabled.
	 * In this case, the asus_wmi_set_devstate() will
	 * trigger a wmi notification and we need to wait
	 * this call to finish before being able to call
	 * any wmi method
	 */
	mutex_lock(&asus->wmi_lock);
	ret = asus_rfkill_set(data, blocked);
	mutex_unlock(&asus->wmi_lock);
	return ret;
}

static const struct rfkill_ops asus_rfkill_wlan_ops = {
	.set_block = asus_rfkill_wlan_set,
	.query = asus_rfkill_query,
};

static const struct rfkill_ops asus_rfkill_ops = {
	.set_block = asus_rfkill_set,
	.query = asus_rfkill_query,
};

static int asus_new_rfkill(struct asus_wmi *asus,
			   struct asus_rfkill *arfkill,
			   const char *name, enum rfkill_type type, int dev_id)
{
	int result = asus_wmi_get_devstate_simple(asus, dev_id);
	struct rfkill **rfkill = &arfkill->rfkill;

	if (result < 0)
		return result;

	arfkill->dev_id = dev_id;
	arfkill->asus = asus;

	if (dev_id == ASUS_WMI_DEVID_WLAN &&
	    asus->driver->quirks->hotplug_wireless)
		*rfkill = rfkill_alloc(name, &asus->platform_device->dev, type,
				       &asus_rfkill_wlan_ops, arfkill);
	else
		*rfkill = rfkill_alloc(name, &asus->platform_device->dev, type,
				       &asus_rfkill_ops, arfkill);

	if (!*rfkill)
		return -EINVAL;

	if ((dev_id == ASUS_WMI_DEVID_WLAN) &&
			(asus->driver->quirks->wapf > 0))
		rfkill_set_led_trigger_name(*rfkill, "asus-wlan");

	rfkill_init_sw_state(*rfkill, !result);
	result = rfkill_register(*rfkill);
	if (result) {
		rfkill_destroy(*rfkill);
		*rfkill = NULL;
		return result;
	}
	return 0;
}

static void asus_wmi_rfkill_exit(struct asus_wmi *asus)
{
	if (asus->driver->wlan_ctrl_by_user && ashs_present())
		return;

	asus_unregister_rfkill_notifier(asus, "\\_SB.PCI0.P0P5");
	asus_unregister_rfkill_notifier(asus, "\\_SB.PCI0.P0P6");
	asus_unregister_rfkill_notifier(asus, "\\_SB.PCI0.P0P7");
	if (asus->wlan.rfkill) {
		rfkill_unregister(asus->wlan.rfkill);
		rfkill_destroy(asus->wlan.rfkill);
		asus->wlan.rfkill = NULL;
	}
	/*
	 * Refresh pci hotplug in case the rfkill state was changed after
	 * asus_unregister_rfkill_notifier()
	 */
	asus_rfkill_hotplug(asus);
	if (asus->hotplug_slot) {
		pci_hp_deregister(asus->hotplug_slot);
		kfree(asus->hotplug_slot->info);
		kfree(asus->hotplug_slot);
	}
	if (asus->hotplug_workqueue)
		destroy_workqueue(asus->hotplug_workqueue);

	if (asus->bluetooth.rfkill) {
		rfkill_unregister(asus->bluetooth.rfkill);
		rfkill_destroy(asus->bluetooth.rfkill);
		asus->bluetooth.rfkill = NULL;
	}
	if (asus->wimax.rfkill) {
		rfkill_unregister(asus->wimax.rfkill);
		rfkill_destroy(asus->wimax.rfkill);
		asus->wimax.rfkill = NULL;
	}
	if (asus->wwan3g.rfkill) {
		rfkill_unregister(asus->wwan3g.rfkill);
		rfkill_destroy(asus->wwan3g.rfkill);
		asus->wwan3g.rfkill = NULL;
	}
	if (asus->gps.rfkill) {
		rfkill_unregister(asus->gps.rfkill);
		rfkill_destroy(asus->gps.rfkill);
		asus->gps.rfkill = NULL;
	}
	if (asus->uwb.rfkill) {
		rfkill_unregister(asus->uwb.rfkill);
		rfkill_destroy(asus->uwb.rfkill);
		asus->uwb.rfkill = NULL;
	}
}

static int asus_wmi_rfkill_init(struct asus_wmi *asus)
{
	int result = 0;

	mutex_init(&asus->hotplug_lock);
	mutex_init(&asus->wmi_lock);

	result = asus_new_rfkill(asus, &asus->wlan, "asus-wlan",
				 RFKILL_TYPE_WLAN, ASUS_WMI_DEVID_WLAN);

	if (result && result != -ENODEV)
		goto exit;

	result = asus_new_rfkill(asus, &asus->bluetooth,
				 "asus-bluetooth", RFKILL_TYPE_BLUETOOTH,
				 ASUS_WMI_DEVID_BLUETOOTH);

	if (result && result != -ENODEV)
		goto exit;

	result = asus_new_rfkill(asus, &asus->wimax, "asus-wimax",
				 RFKILL_TYPE_WIMAX, ASUS_WMI_DEVID_WIMAX);

	if (result && result != -ENODEV)
		goto exit;

	result = asus_new_rfkill(asus, &asus->wwan3g, "asus-wwan3g",
				 RFKILL_TYPE_WWAN, ASUS_WMI_DEVID_WWAN3G);

	if (result && result != -ENODEV)
		goto exit;

	result = asus_new_rfkill(asus, &asus->gps, "asus-gps",
				 RFKILL_TYPE_GPS, ASUS_WMI_DEVID_GPS);

	if (result && result != -ENODEV)
		goto exit;

	result = asus_new_rfkill(asus, &asus->uwb, "asus-uwb",
				 RFKILL_TYPE_UWB, ASUS_WMI_DEVID_UWB);

	if (result && result != -ENODEV)
		goto exit;

	if (!asus->driver->quirks->hotplug_wireless)
		goto exit;

	result = asus_setup_pci_hotplug(asus);
	/*
	 * If we get -EBUSY then something else is handling the PCI hotplug -
	 * don't fail in this case
	 */
	if (result == -EBUSY)
		result = 0;

	asus_register_rfkill_notifier(asus, "\\_SB.PCI0.P0P5");
	asus_register_rfkill_notifier(asus, "\\_SB.PCI0.P0P6");
	asus_register_rfkill_notifier(asus, "\\_SB.PCI0.P0P7");
	/*
	 * Refresh pci hotplug in case the rfkill state was changed during
	 * setup.
	 */
	asus_rfkill_hotplug(asus);

exit:
	if (result && result != -ENODEV)
		asus_wmi_rfkill_exit(asus);

	if (result == -ENODEV)
		result = 0;

	return result;
}

static void asus_wmi_set_xusb2pr(struct asus_wmi *asus)
{
	struct pci_dev *xhci_pdev;
	u32 orig_ports_available;
	u32 ports_available = asus->driver->quirks->xusb2pr;

	xhci_pdev = pci_get_device(PCI_VENDOR_ID_INTEL,
			PCI_DEVICE_ID_INTEL_LYNXPOINT_LP_XHCI,
			NULL);

	if (!xhci_pdev)
		return;

	pci_read_config_dword(xhci_pdev, USB_INTEL_XUSB2PR,
				&orig_ports_available);

	pci_write_config_dword(xhci_pdev, USB_INTEL_XUSB2PR,
				cpu_to_le32(ports_available));

	pr_info("set USB_INTEL_XUSB2PR old: 0x%04x, new: 0x%04x\n",
			orig_ports_available, ports_available);
}

/*
 * Some devices dont support or have borcken get_als method
 * but still support set method.
 */
static void asus_wmi_set_als(void)
{
	asus_wmi_set_devstate(ASUS_WMI_DEVID_ALS_ENABLE, 1, NULL);
}

/*
 * Hwmon device
 */
static int asus_hwmon_agfn_fan_speed_read(struct asus_wmi *asus, int fan,
					  int *speed)
{
	struct fan_args args = {
		.agfn.len = sizeof(args),
		.agfn.mfun = ASUS_FAN_MFUN,
		.agfn.sfun = ASUS_FAN_SFUN_READ,
		.fan = fan,
		.speed = 0,
	};
	struct acpi_buffer input = { (acpi_size) sizeof(args), &args };
	int status;

	if (fan != 1)
		return -EINVAL;

	status = asus_wmi_evaluate_method_agfn(input);

	if (status || args.agfn.err)
		return -ENXIO;

	if (speed)
		*speed = args.speed;

	return 0;
}

static int asus_hwmon_agfn_fan_speed_write(struct asus_wmi *asus, int fan,
				     int *speed)
{
	struct fan_args args = {
		.agfn.len = sizeof(args),
		.agfn.mfun = ASUS_FAN_MFUN,
		.agfn.sfun = ASUS_FAN_SFUN_WRITE,
		.fan = fan,
		.speed = speed ?  *speed : 0,
	};
	struct acpi_buffer input = { (acpi_size) sizeof(args), &args };
	int status;

	/* 1: for setting 1st fan's speed 0: setting auto mode */
	if (fan != 1 && fan != 0)
		return -EINVAL;

	status = asus_wmi_evaluate_method_agfn(input);

	if (status || args.agfn.err)
		return -ENXIO;

	if (speed && fan == 1)
		asus->asus_hwmon_pwm = *speed;

	return 0;
}

/*
 * Check if we can read the speed of one fan. If true we assume we can also
 * control it.
 */
static int asus_hwmon_get_fan_number(struct asus_wmi *asus, int *num_fans)
{
	int status;
	int speed = 0;

	*num_fans = 0;

	status = asus_hwmon_agfn_fan_speed_read(asus, 1, &speed);
	if (!status)
		*num_fans = 1;

	return 0;
}

static int asus_hwmon_fan_set_auto(struct asus_wmi *asus)
{
	int status;

	status = asus_hwmon_agfn_fan_speed_write(asus, 0, NULL);
	if (status)
		return -ENXIO;

	asus->asus_hwmon_fan_manual_mode = false;

	return 0;
}

static int asus_hwmon_fan_rpm_show(struct device *dev, int fan)
{
	struct asus_wmi *asus = dev_get_drvdata(dev);
	int value;
	int ret;

	/* no speed readable on manual mode */
	if (asus->asus_hwmon_fan_manual_mode)
		return -ENXIO;

	ret = asus_hwmon_agfn_fan_speed_read(asus, fan+1, &value);
	if (ret) {
		pr_warn("reading fan speed failed: %d\n", ret);
		return -ENXIO;
	}

	return value;
}

static void asus_hwmon_pwm_show(struct asus_wmi *asus, int fan, int *value)
{
	int err;

	if (asus->asus_hwmon_pwm >= 0) {
		*value = asus->asus_hwmon_pwm;
		return;
	}

	err = asus_wmi_get_devstate(asus, ASUS_WMI_DEVID_FAN_CTRL, value);
	if (err < 0)
		return;

	*value &= 0xFF;

	if (*value == 1) /* Low Speed */
		*value = 85;
	else if (*value == 2)
		*value = 170;
	else if (*value == 3)
		*value = 255;
	else if (*value) {
		pr_err("Unknown fan speed %#x\n", *value);
		*value = -1;
	}
}

static ssize_t pwm1_show(struct device *dev,
			       struct device_attribute *attr,
			       char *buf)
{
	struct asus_wmi *asus = dev_get_drvdata(dev);
	int value;

	asus_hwmon_pwm_show(asus, 0, &value);

	return sprintf(buf, "%d\n", value);
}

static ssize_t pwm1_store(struct device *dev,
				     struct device_attribute *attr,
				     const char *buf, size_t count) {
	struct asus_wmi *asus = dev_get_drvdata(dev);
	int value;
	int state;
	int ret;

	ret = kstrtouint(buf, 10, &value);

	if (ret)
		return ret;

	value = clamp(value, 0, 255);

	state = asus_hwmon_agfn_fan_speed_write(asus, 1, &value);
	if (state)
		pr_warn("Setting fan speed failed: %d\n", state);
	else
		asus->asus_hwmon_fan_manual_mode = true;

	return count;
}

static ssize_t fan1_input_show(struct device *dev,
					struct device_attribute *attr,
					char *buf)
{
	int value = asus_hwmon_fan_rpm_show(dev, 0);

	return sprintf(buf, "%d\n", value < 0 ? -1 : value*100);

}

static ssize_t pwm1_enable_show(struct device *dev,
						 struct device_attribute *attr,
						 char *buf)
{
	struct asus_wmi *asus = dev_get_drvdata(dev);

	if (asus->asus_hwmon_fan_manual_mode)
		return sprintf(buf, "%d\n", ASUS_FAN_CTRL_MANUAL);

	return sprintf(buf, "%d\n", ASUS_FAN_CTRL_AUTO);
}

static ssize_t pwm1_enable_store(struct device *dev,
						  struct device_attribute *attr,
						  const char *buf, size_t count)
{
	struct asus_wmi *asus = dev_get_drvdata(dev);
	int status = 0;
	int state;
	int ret;

	ret = kstrtouint(buf, 10, &state);

	if (ret)
		return ret;

	if (state == ASUS_FAN_CTRL_MANUAL)
		asus->asus_hwmon_fan_manual_mode = true;
	else
		status = asus_hwmon_fan_set_auto(asus);

	if (status)
		return status;

	return count;
}

static ssize_t fan1_label_show(struct device *dev,
					  struct device_attribute *attr,
					  char *buf)
{
	return sprintf(buf, "%s\n", ASUS_FAN_DESC);
}

static ssize_t asus_hwmon_temp1(struct device *dev,
				struct device_attribute *attr,
				char *buf)
{
	struct asus_wmi *asus = dev_get_drvdata(dev);
	u32 value;
	int err;

	err = asus_wmi_get_devstate(asus, ASUS_WMI_DEVID_THERMAL_CTRL, &value);

	if (err < 0)
		return err;

	value = DECI_KELVIN_TO_CELSIUS((value & 0xFFFF)) * 1000;

	return sprintf(buf, "%d\n", value);
}

/* Fan1 */
static DEVICE_ATTR_RW(pwm1);
static DEVICE_ATTR_RW(pwm1_enable);
static DEVICE_ATTR_RO(fan1_input);
static DEVICE_ATTR_RO(fan1_label);

/* Temperature */
static DEVICE_ATTR(temp1_input, S_IRUGO, asus_hwmon_temp1, NULL);

static struct attribute *hwmon_attributes[] = {
	&dev_attr_pwm1.attr,
	&dev_attr_pwm1_enable.attr,
	&dev_attr_fan1_input.attr,
	&dev_attr_fan1_label.attr,

	&dev_attr_temp1_input.attr,
	NULL
};

static umode_t asus_hwmon_sysfs_is_visible(struct kobject *kobj,
					  struct attribute *attr, int idx)
{
	struct device *dev = container_of(kobj, struct device, kobj);
	struct platform_device *pdev = to_platform_device(dev->parent);
	struct asus_wmi *asus = platform_get_drvdata(pdev);
	int dev_id = -1;
	int fan_attr = -1;
	u32 value = ASUS_WMI_UNSUPPORTED_METHOD;
	bool ok = true;

	if (attr == &dev_attr_pwm1.attr)
		dev_id = ASUS_WMI_DEVID_FAN_CTRL;
	else if (attr == &dev_attr_temp1_input.attr)
		dev_id = ASUS_WMI_DEVID_THERMAL_CTRL;


	if (attr == &dev_attr_fan1_input.attr
	    || attr == &dev_attr_fan1_label.attr
	    || attr == &dev_attr_pwm1.attr
	    || attr == &dev_attr_pwm1_enable.attr) {
		fan_attr = 1;
	}

	if (dev_id != -1) {
		int err = asus_wmi_get_devstate(asus, dev_id, &value);

		if (err < 0 && fan_attr == -1)
			return 0; /* can't return negative here */
	}

	if (dev_id == ASUS_WMI_DEVID_FAN_CTRL) {
		/*
		 * We need to find a better way, probably using sfun,
		 * bits or spec ...
		 * Currently we disable it if:
		 * - ASUS_WMI_UNSUPPORTED_METHOD is returned
		 * - reverved bits are non-zero
		 * - sfun and presence bit are not set
		 */
		if (value == ASUS_WMI_UNSUPPORTED_METHOD || value & 0xFFF80000
		    || (!asus->sfun && !(value & ASUS_WMI_DSTS_PRESENCE_BIT)))
			ok = false;
		else
			ok = fan_attr <= asus->asus_hwmon_num_fans;
	} else if (dev_id == ASUS_WMI_DEVID_THERMAL_CTRL) {
		/* If value is zero, something is clearly wrong */
		if (!value)
			ok = false;
	} else if (fan_attr <= asus->asus_hwmon_num_fans && fan_attr != -1) {
		ok = true;
	} else {
		ok = false;
	}

	return ok ? attr->mode : 0;
}

static const struct attribute_group hwmon_attribute_group = {
	.is_visible = asus_hwmon_sysfs_is_visible,
	.attrs = hwmon_attributes
};
__ATTRIBUTE_GROUPS(hwmon_attribute);

static int asus_wmi_hwmon_init(struct asus_wmi *asus)
{
	struct device *hwmon;

	hwmon = hwmon_device_register_with_groups(&asus->platform_device->dev,
						  "asus", asus,
						  hwmon_attribute_groups);
	if (IS_ERR(hwmon)) {
		pr_err("Could not register asus hwmon device\n");
		return PTR_ERR(hwmon);
	}
	return 0;
}

/*
 * Backlight
 */
static int read_backlight_power(struct asus_wmi *asus)
{
	int ret;
	if (asus->driver->quirks->store_backlight_power)
		ret = !asus->driver->panel_power;
	else
		ret = asus_wmi_get_devstate_simple(asus,
						   ASUS_WMI_DEVID_BACKLIGHT);

	if (ret < 0)
		return ret;

	return ret ? FB_BLANK_UNBLANK : FB_BLANK_POWERDOWN;
}

static int read_brightness_max(struct asus_wmi *asus)
{
	u32 retval;
	int err;

	err = asus_wmi_get_devstate(asus, ASUS_WMI_DEVID_BRIGHTNESS, &retval);

	if (err < 0)
		return err;

	retval = retval & ASUS_WMI_DSTS_MAX_BRIGTH_MASK;
	retval >>= 8;

	if (!retval)
		return -ENODEV;

	return retval;
}

static int read_brightness(struct backlight_device *bd)
{
	struct asus_wmi *asus = bl_get_data(bd);
	u32 retval;
	int err;

	err = asus_wmi_get_devstate(asus, ASUS_WMI_DEVID_BRIGHTNESS, &retval);

	if (err < 0)
		return err;

	return retval & ASUS_WMI_DSTS_BRIGHTNESS_MASK;
}

static u32 get_scalar_command(struct backlight_device *bd)
{
	struct asus_wmi *asus = bl_get_data(bd);
	u32 ctrl_param = 0;

	if ((asus->driver->brightness < bd->props.brightness) ||
	    bd->props.brightness == bd->props.max_brightness)
		ctrl_param = 0x00008001;
	else if ((asus->driver->brightness > bd->props.brightness) ||
		 bd->props.brightness == 0)
		ctrl_param = 0x00008000;

	asus->driver->brightness = bd->props.brightness;

	return ctrl_param;
}

static int update_bl_status(struct backlight_device *bd)
{
	struct asus_wmi *asus = bl_get_data(bd);
	u32 ctrl_param;
	int power, err = 0;

	power = read_backlight_power(asus);
	if (power != -ENODEV && bd->props.power != power) {
		ctrl_param = !!(bd->props.power == FB_BLANK_UNBLANK);
		err = asus_wmi_set_devstate(ASUS_WMI_DEVID_BACKLIGHT,
					    ctrl_param, NULL);
		if (asus->driver->quirks->store_backlight_power)
			asus->driver->panel_power = bd->props.power;

		/* When using scalar brightness, updating the brightness
		 * will mess with the backlight power */
		if (asus->driver->quirks->scalar_panel_brightness)
			return err;
	}

	if (asus->driver->quirks->scalar_panel_brightness)
		ctrl_param = get_scalar_command(bd);
	else
		ctrl_param = bd->props.brightness;

	err = asus_wmi_set_devstate(ASUS_WMI_DEVID_BRIGHTNESS,
				    ctrl_param, NULL);

	return err;
}

static const struct backlight_ops asus_wmi_bl_ops = {
	.get_brightness = read_brightness,
	.update_status = update_bl_status,
};

static int asus_wmi_backlight_notify(struct asus_wmi *asus, int code)
{
	struct backlight_device *bd = asus->backlight_device;
	int old = bd->props.brightness;
	int new = old;

	if (code >= NOTIFY_BRNUP_MIN && code <= NOTIFY_BRNUP_MAX)
		new = code - NOTIFY_BRNUP_MIN + 1;
	else if (code >= NOTIFY_BRNDOWN_MIN && code <= NOTIFY_BRNDOWN_MAX)
		new = code - NOTIFY_BRNDOWN_MIN;

	bd->props.brightness = new;
	backlight_update_status(bd);
	backlight_force_update(bd, BACKLIGHT_UPDATE_HOTKEY);

	return old;
}

static int asus_wmi_backlight_init(struct asus_wmi *asus)
{
	struct backlight_device *bd;
	struct backlight_properties props;
	int max;
	int power;

	max = read_brightness_max(asus);
	if (max < 0)
		return max;

	power = read_backlight_power(asus);

	if (power == -ENODEV)
		power = FB_BLANK_UNBLANK;
	else if (power < 0)
		return power;

	memset(&props, 0, sizeof(struct backlight_properties));
	props.type = BACKLIGHT_PLATFORM;
	props.max_brightness = max;
	bd = backlight_device_register(asus->driver->name,
				       &asus->platform_device->dev, asus,
				       &asus_wmi_bl_ops, &props);
	if (IS_ERR(bd)) {
		pr_err("Could not register backlight device\n");
		return PTR_ERR(bd);
	}

	asus->backlight_device = bd;

	if (asus->driver->quirks->store_backlight_power)
		asus->driver->panel_power = power;

	bd->props.brightness = read_brightness(bd);
	bd->props.power = power;
	backlight_update_status(bd);

	asus->driver->brightness = bd->props.brightness;

	return 0;
}

static void asus_wmi_backlight_exit(struct asus_wmi *asus)
{
	backlight_device_unregister(asus->backlight_device);

	asus->backlight_device = NULL;
}

static int is_display_toggle(int code)
{
	/* display toggle keys */
	if ((code >= 0x61 && code <= 0x67) ||
	    (code >= 0x8c && code <= 0x93) ||
	    (code >= 0xa0 && code <= 0xa7) ||
	    (code >= 0xd0 && code <= 0xd5))
		return 1;

	return 0;
}

static bool asus_wmi_has_fnlock_key(struct asus_wmi *asus)
{
	u32 result;

	asus_wmi_get_devstate(asus, ASUS_WMI_DEVID_FNLOCK, &result);

	return (result & ASUS_WMI_DSTS_PRESENCE_BIT) &&
		!(result & ASUS_WMI_FNLOCK_BIOS_DISABLED);
}

static void asus_wmi_fnlock_update(struct asus_wmi *asus)
{
	int mode = asus->fnlock_locked;

	asus_wmi_set_devstate(ASUS_WMI_DEVID_FNLOCK, mode, NULL);
}

static void asus_wmi_notify(u32 value, void *context)
{
	struct asus_wmi *asus = context;
	struct acpi_buffer response = { ACPI_ALLOCATE_BUFFER, NULL };
	union acpi_object *obj;
	acpi_status status;
	int code;
	int orig_code;
	unsigned int key_value = 1;
	bool autorelease = 1;

	status = wmi_get_event_data(value, &response);
	if (status != AE_OK) {
		pr_err("bad event status 0x%x\n", status);
		return;
	}

	obj = (union acpi_object *)response.pointer;

	if (!obj || obj->type != ACPI_TYPE_INTEGER)
		goto exit;

	code = obj->integer.value;
	orig_code = code;

	if (asus->driver->key_filter) {
		asus->driver->key_filter(asus->driver, &code, &key_value,
					 &autorelease);
		if (code == ASUS_WMI_KEY_IGNORE)
			goto exit;
	}

	if (code >= NOTIFY_BRNUP_MIN && code <= NOTIFY_BRNUP_MAX)
		code = ASUS_WMI_BRN_UP;
	else if (code >= NOTIFY_BRNDOWN_MIN &&
		 code <= NOTIFY_BRNDOWN_MAX)
		code = ASUS_WMI_BRN_DOWN;

	if (code == ASUS_WMI_BRN_DOWN || code == ASUS_WMI_BRN_UP) {
		if (acpi_video_get_backlight_type() == acpi_backlight_vendor) {
			asus_wmi_backlight_notify(asus, orig_code);
			goto exit;
		}
	}

	if (code == NOTIFY_KBD_BRTUP) {
		do_kbd_led_set(&asus->kbd_led, asus->kbd_led_wk + 1);
		goto exit;
	}
	if (code == NOTIFY_KBD_BRTDWN) {
		do_kbd_led_set(&asus->kbd_led, asus->kbd_led_wk - 1);
		goto exit;
	}
	if (code == NOTIFY_KBD_BRTTOGGLE) {
		if (asus->kbd_led_wk == asus->kbd_led.max_brightness)
			do_kbd_led_set(&asus->kbd_led, 0);
		else
			do_kbd_led_set(&asus->kbd_led, asus->kbd_led_wk + 1);
		goto exit;
	}

	if (code == NOTIFY_FNLOCK_TOGGLE) {
		asus->fnlock_locked = !asus->fnlock_locked;
		asus_wmi_fnlock_update(asus);
		goto exit;
	}

	if (is_display_toggle(code) &&
	    asus->driver->quirks->no_display_toggle)
		goto exit;

	if (!sparse_keymap_report_event(asus->inputdev, code,
					key_value, autorelease))
		pr_info("Unknown key %x pressed\n", code);

exit:
	kfree(obj);
}

/*
 * Sys helpers
 */
static int parse_arg(const char *buf, unsigned long count, int *val)
{
	if (!count)
		return 0;
	if (sscanf(buf, "%i", val) != 1)
		return -EINVAL;
	return count;
}

static ssize_t store_sys_wmi(struct asus_wmi *asus, int devid,
			     const char *buf, size_t count)
{
	u32 retval;
	int rv, err, value;

	value = asus_wmi_get_devstate_simple(asus, devid);
	if (value < 0)
		return value;

	rv = parse_arg(buf, count, &value);
	err = asus_wmi_set_devstate(devid, value, &retval);

	if (err < 0)
		return err;

	return rv;
}

static ssize_t show_sys_wmi(struct asus_wmi *asus, int devid, char *buf)
{
	int value = asus_wmi_get_devstate_simple(asus, devid);

	if (value < 0)
		return value;

	return sprintf(buf, "%d\n", value);
}

#define ASUS_WMI_CREATE_DEVICE_ATTR(_name, _mode, _cm)			\
	static ssize_t show_##_name(struct device *dev,			\
				    struct device_attribute *attr,	\
				    char *buf)				\
	{								\
		struct asus_wmi *asus = dev_get_drvdata(dev);		\
									\
		return show_sys_wmi(asus, _cm, buf);			\
	}								\
	static ssize_t store_##_name(struct device *dev,		\
				     struct device_attribute *attr,	\
				     const char *buf, size_t count)	\
	{								\
		struct asus_wmi *asus = dev_get_drvdata(dev);		\
									\
		return store_sys_wmi(asus, _cm, buf, count);		\
	}								\
	static struct device_attribute dev_attr_##_name = {		\
		.attr = {						\
			.name = __stringify(_name),			\
			.mode = _mode },				\
		.show   = show_##_name,					\
		.store  = store_##_name,				\
	}

ASUS_WMI_CREATE_DEVICE_ATTR(touchpad, 0644, ASUS_WMI_DEVID_TOUCHPAD);
ASUS_WMI_CREATE_DEVICE_ATTR(camera, 0644, ASUS_WMI_DEVID_CAMERA);
ASUS_WMI_CREATE_DEVICE_ATTR(cardr, 0644, ASUS_WMI_DEVID_CARDREADER);
ASUS_WMI_CREATE_DEVICE_ATTR(lid_resume, 0644, ASUS_WMI_DEVID_LID_RESUME);
ASUS_WMI_CREATE_DEVICE_ATTR(als_enable, 0644, ASUS_WMI_DEVID_ALS_ENABLE);

static ssize_t cpufv_store(struct device *dev, struct device_attribute *attr,
			   const char *buf, size_t count)
{
	int value, rv;

	if (!count || sscanf(buf, "%i", &value) != 1)
		return -EINVAL;
	if (value < 0 || value > 2)
		return -EINVAL;

	rv = asus_wmi_evaluate_method(ASUS_WMI_METHODID_CFVS, value, 0, NULL);
	if (rv < 0)
		return rv;

	return count;
}

static DEVICE_ATTR_WO(cpufv);

static struct attribute *platform_attributes[] = {
	&dev_attr_cpufv.attr,
	&dev_attr_camera.attr,
	&dev_attr_cardr.attr,
	&dev_attr_touchpad.attr,
	&dev_attr_lid_resume.attr,
	&dev_attr_als_enable.attr,
	NULL
};

static umode_t asus_sysfs_is_visible(struct kobject *kobj,
				    struct attribute *attr, int idx)
{
	struct device *dev = container_of(kobj, struct device, kobj);
	struct asus_wmi *asus = dev_get_drvdata(dev);
	bool ok = true;
	int devid = -1;

	if (attr == &dev_attr_camera.attr)
		devid = ASUS_WMI_DEVID_CAMERA;
	else if (attr == &dev_attr_cardr.attr)
		devid = ASUS_WMI_DEVID_CARDREADER;
	else if (attr == &dev_attr_touchpad.attr)
		devid = ASUS_WMI_DEVID_TOUCHPAD;
	else if (attr == &dev_attr_lid_resume.attr)
		devid = ASUS_WMI_DEVID_LID_RESUME;
	else if (attr == &dev_attr_als_enable.attr)
		devid = ASUS_WMI_DEVID_ALS_ENABLE;

	if (devid != -1)
		ok = !(asus_wmi_get_devstate_simple(asus, devid) < 0);

	return ok ? attr->mode : 0;
}

static const struct attribute_group platform_attribute_group = {
	.is_visible = asus_sysfs_is_visible,
	.attrs = platform_attributes
};

static void asus_wmi_sysfs_exit(struct platform_device *device)
{
	sysfs_remove_group(&device->dev.kobj, &platform_attribute_group);
}

static int asus_wmi_sysfs_init(struct platform_device *device)
{
	return sysfs_create_group(&device->dev.kobj, &platform_attribute_group);
}

/*
 * Platform device
 */
static int asus_wmi_platform_init(struct asus_wmi *asus)
{
	int rv;

	/* INIT enable hotkeys on some models */
	if (!asus_wmi_evaluate_method(ASUS_WMI_METHODID_INIT, 0, 0, &rv))
		pr_info("Initialization: %#x\n", rv);

	/* We don't know yet what to do with this version... */
	if (!asus_wmi_evaluate_method(ASUS_WMI_METHODID_SPEC, 0, 0x9, &rv)) {
		pr_info("BIOS WMI version: %d.%d\n", rv >> 16, rv & 0xFF);
		asus->spec = rv;
	}

	/*
	 * The SFUN method probably allows the original driver to get the list
	 * of features supported by a given model. For now, 0x0100 or 0x0800
	 * bit signifies that the laptop is equipped with a Wi-Fi MiniPCI card.
	 * The significance of others is yet to be found.
	 */
	if (!asus_wmi_evaluate_method(ASUS_WMI_METHODID_SFUN, 0, 0, &rv)) {
		pr_info("SFUN value: %#x\n", rv);
		asus->sfun = rv;
	}

	/*
	 * Eee PC and Notebooks seems to have different method_id for DSTS,
	 * but it may also be related to the BIOS's SPEC.
	 * Note, on most Eeepc, there is no way to check if a method exist
	 * or note, while on notebooks, they returns 0xFFFFFFFE on failure,
	 * but once again, SPEC may probably be used for that kind of things.
	 */
	if (!asus_wmi_evaluate_method(ASUS_WMI_METHODID_DSTS, 0, 0, NULL))
		asus->dsts_id = ASUS_WMI_METHODID_DSTS;
	else
		asus->dsts_id = ASUS_WMI_METHODID_DSTS2;

	/* CWAP allow to define the behavior of the Fn+F2 key,
	 * this method doesn't seems to be present on Eee PCs */
	if (asus->driver->quirks->wapf >= 0)
		asus_wmi_set_devstate(ASUS_WMI_DEVID_CWAP,
				      asus->driver->quirks->wapf, NULL);

	return asus_wmi_sysfs_init(asus->platform_device);
}

static void asus_wmi_platform_exit(struct asus_wmi *asus)
{
	asus_wmi_sysfs_exit(asus->platform_device);
}

/*
 * debugfs
 */
struct asus_wmi_debugfs_node {
	struct asus_wmi *asus;
	char *name;
	int (*show) (struct seq_file *m, void *data);
};

static int show_dsts(struct seq_file *m, void *data)
{
	struct asus_wmi *asus = m->private;
	int err;
	u32 retval = -1;

	err = asus_wmi_get_devstate(asus, asus->debug.dev_id, &retval);

	if (err < 0)
		return err;

	seq_printf(m, "DSTS(%#x) = %#x\n", asus->debug.dev_id, retval);

	return 0;
}

static int show_devs(struct seq_file *m, void *data)
{
	struct asus_wmi *asus = m->private;
	int err;
	u32 retval = -1;

	err = asus_wmi_set_devstate(asus->debug.dev_id, asus->debug.ctrl_param,
				    &retval);

	if (err < 0)
		return err;

	seq_printf(m, "DEVS(%#x, %#x) = %#x\n", asus->debug.dev_id,
		   asus->debug.ctrl_param, retval);

	return 0;
}

static int show_call(struct seq_file *m, void *data)
{
	struct asus_wmi *asus = m->private;
	struct bios_args args = {
		.arg0 = asus->debug.dev_id,
		.arg1 = asus->debug.ctrl_param,
	};
	struct acpi_buffer input = { (acpi_size) sizeof(args), &args };
	struct acpi_buffer output = { ACPI_ALLOCATE_BUFFER, NULL };
	union acpi_object *obj;
	acpi_status status;

	status = wmi_evaluate_method(ASUS_WMI_MGMT_GUID,
				     0, asus->debug.method_id,
				     &input, &output);

	if (ACPI_FAILURE(status))
		return -EIO;

	obj = (union acpi_object *)output.pointer;
	if (obj && obj->type == ACPI_TYPE_INTEGER)
		seq_printf(m, "%#x(%#x, %#x) = %#x\n", asus->debug.method_id,
			   asus->debug.dev_id, asus->debug.ctrl_param,
			   (u32) obj->integer.value);
	else
		seq_printf(m, "%#x(%#x, %#x) = t:%d\n", asus->debug.method_id,
			   asus->debug.dev_id, asus->debug.ctrl_param,
			   obj ? obj->type : -1);

	kfree(obj);

	return 0;
}

static struct asus_wmi_debugfs_node asus_wmi_debug_files[] = {
	{NULL, "devs", show_devs},
	{NULL, "dsts", show_dsts},
	{NULL, "call", show_call},
};

static int asus_wmi_debugfs_open(struct inode *inode, struct file *file)
{
	struct asus_wmi_debugfs_node *node = inode->i_private;

	return single_open(file, node->show, node->asus);
}

static const struct file_operations asus_wmi_debugfs_io_ops = {
	.owner = THIS_MODULE,
	.open = asus_wmi_debugfs_open,
	.read = seq_read,
	.llseek = seq_lseek,
	.release = single_release,
};

static void asus_wmi_debugfs_exit(struct asus_wmi *asus)
{
	debugfs_remove_recursive(asus->debug.root);
}

static int asus_wmi_debugfs_init(struct asus_wmi *asus)
{
	struct dentry *dent;
	int i;

	asus->debug.root = debugfs_create_dir(asus->driver->name, NULL);
	if (!asus->debug.root) {
		pr_err("failed to create debugfs directory\n");
		goto error_debugfs;
	}

	dent = debugfs_create_x32("method_id", S_IRUGO | S_IWUSR,
				  asus->debug.root, &asus->debug.method_id);
	if (!dent)
		goto error_debugfs;

	dent = debugfs_create_x32("dev_id", S_IRUGO | S_IWUSR,
				  asus->debug.root, &asus->debug.dev_id);
	if (!dent)
		goto error_debugfs;

	dent = debugfs_create_x32("ctrl_param", S_IRUGO | S_IWUSR,
				  asus->debug.root, &asus->debug.ctrl_param);
	if (!dent)
		goto error_debugfs;

	for (i = 0; i < ARRAY_SIZE(asus_wmi_debug_files); i++) {
		struct asus_wmi_debugfs_node *node = &asus_wmi_debug_files[i];

		node->asus = asus;
		dent = debugfs_create_file(node->name, S_IFREG | S_IRUGO,
					   asus->debug.root, node,
					   &asus_wmi_debugfs_io_ops);
		if (!dent) {
			pr_err("failed to create debug file: %s\n", node->name);
			goto error_debugfs;
		}
	}

	return 0;

error_debugfs:
	asus_wmi_debugfs_exit(asus);
	return -ENOMEM;
}

static int asus_wmi_fan_init(struct asus_wmi *asus)
{
	int status;

	asus->asus_hwmon_pwm = -1;
	asus->asus_hwmon_num_fans = -1;
	asus->asus_hwmon_fan_manual_mode = false;

	status = asus_hwmon_get_fan_number(asus, &asus->asus_hwmon_num_fans);
	if (status) {
		asus->asus_hwmon_num_fans = 0;
		pr_warn("Could not determine number of fans: %d\n", status);
		return -ENXIO;
	}

	pr_info("Number of fans: %d\n", asus->asus_hwmon_num_fans);
	return 0;
}

/*
 * WMI Driver
 */
static int asus_wmi_add(struct platform_device *pdev)
{
	struct platform_driver *pdrv = to_platform_driver(pdev->dev.driver);
	struct asus_wmi_driver *wdrv = to_asus_wmi_driver(pdrv);
	struct asus_wmi *asus;
	const char *chassis_type;
	acpi_status status;
	int err;
	u32 result;

	asus = kzalloc(sizeof(struct asus_wmi), GFP_KERNEL);
	if (!asus)
		return -ENOMEM;

	asus->driver = wdrv;
	asus->platform_device = pdev;
	wdrv->platform_device = pdev;
	platform_set_drvdata(asus->platform_device, asus);

	if (wdrv->detect_quirks)
		wdrv->detect_quirks(asus->driver);

	err = asus_wmi_platform_init(asus);
	if (err)
		goto fail_platform;

	err = asus_wmi_input_init(asus);
	if (err)
		goto fail_input;

	err = asus_wmi_fan_init(asus); /* probably no problems on error */
	asus_hwmon_fan_set_auto(asus);

	err = asus_wmi_hwmon_init(asus);
	if (err)
		goto fail_hwmon;

	err = asus_wmi_led_init(asus);
	if (err)
		goto fail_leds;

	asus_wmi_get_devstate(asus, ASUS_WMI_DEVID_WLAN, &result);
	if (result & (ASUS_WMI_DSTS_PRESENCE_BIT | ASUS_WMI_DSTS_USER_BIT))
		asus->driver->wlan_ctrl_by_user = 1;

	if (!(asus->driver->wlan_ctrl_by_user && ashs_present())) {
		err = asus_wmi_rfkill_init(asus);
		if (err)
			goto fail_rfkill;
	}

	if (asus->driver->quirks->wmi_force_als_set)
		asus_wmi_set_als();

	/* Some Asus desktop boards export an acpi-video backlight interface,
	   stop this from showing up */
	chassis_type = dmi_get_system_info(DMI_CHASSIS_TYPE);
	if (chassis_type && !strcmp(chassis_type, "3"))
		acpi_video_set_dmi_backlight_type(acpi_backlight_vendor);

	if (asus->driver->quirks->wmi_backlight_power)
		acpi_video_set_dmi_backlight_type(acpi_backlight_vendor);

	if (asus->driver->quirks->wmi_backlight_native)
		acpi_video_set_dmi_backlight_type(acpi_backlight_native);

	if (asus->driver->quirks->xusb2pr)
		asus_wmi_set_xusb2pr(asus);

	if (acpi_video_get_backlight_type() == acpi_backlight_vendor) {
		err = asus_wmi_backlight_init(asus);
		if (err && err != -ENODEV)
			goto fail_backlight;
	} else if (asus->driver->quirks->wmi_backlight_set_devstate)
		err = asus_wmi_set_devstate(ASUS_WMI_DEVID_BACKLIGHT, 2, NULL);

	if (asus_wmi_has_fnlock_key(asus)) {
		asus->fnlock_locked = true;
		asus_wmi_fnlock_update(asus);
	}

	status = wmi_install_notify_handler(asus->driver->event_guid,
					    asus_wmi_notify, asus);
	if (ACPI_FAILURE(status)) {
		pr_err("Unable to register notify handler - %d\n", status);
		err = -ENODEV;
		goto fail_wmi_handler;
	}

	err = asus_wmi_debugfs_init(asus);
	if (err)
		goto fail_debugfs;

	return 0;

fail_debugfs:
	wmi_remove_notify_handler(asus->driver->event_guid);
fail_wmi_handler:
	asus_wmi_backlight_exit(asus);
fail_backlight:
	asus_wmi_rfkill_exit(asus);
fail_rfkill:
	asus_wmi_led_exit(asus);
fail_leds:
fail_hwmon:
	asus_wmi_input_exit(asus);
fail_input:
	asus_wmi_platform_exit(asus);
fail_platform:
	kfree(asus);
	return err;
}

static int asus_wmi_remove(struct platform_device *device)
{
	struct asus_wmi *asus;

	asus = platform_get_drvdata(device);
	wmi_remove_notify_handler(asus->driver->event_guid);
	asus_wmi_backlight_exit(asus);
	asus_wmi_input_exit(asus);
	asus_wmi_led_exit(asus);
	asus_wmi_rfkill_exit(asus);
	asus_wmi_debugfs_exit(asus);
	asus_wmi_platform_exit(asus);
	asus_hwmon_fan_set_auto(asus);

	kfree(asus);
	return 0;
}

/*
 * Platform driver - hibernate/resume callbacks
 */
static int asus_hotk_thaw(struct device *device)
{
	struct asus_wmi *asus = dev_get_drvdata(device);

	if (asus->wlan.rfkill) {
		bool wlan;

		/*
		 * Work around bios bug - acpi _PTS turns off the wireless led
		 * during suspend.  Normally it restores it on resume, but
		 * we should kick it ourselves in case hibernation is aborted.
		 */
		wlan = asus_wmi_get_devstate_simple(asus, ASUS_WMI_DEVID_WLAN);
		asus_wmi_set_devstate(ASUS_WMI_DEVID_WLAN, wlan, NULL);
	}

	return 0;
}

static int asus_hotk_resume(struct device *device)
{
	struct asus_wmi *asus = dev_get_drvdata(device);

	if (!IS_ERR_OR_NULL(asus->kbd_led.dev))
		queue_work(asus->led_workqueue, &asus->kbd_led_work);

	if (asus_wmi_has_fnlock_key(asus))
		asus_wmi_fnlock_update(asus);
	return 0;
}

static int asus_hotk_restore(struct device *device)
{
	struct asus_wmi *asus = dev_get_drvdata(device);
	int bl;

	/* Refresh both wlan rfkill state and pci hotplug */
	if (asus->wlan.rfkill)
		asus_rfkill_hotplug(asus);

	if (asus->bluetooth.rfkill) {
		bl = !asus_wmi_get_devstate_simple(asus,
						   ASUS_WMI_DEVID_BLUETOOTH);
		rfkill_set_sw_state(asus->bluetooth.rfkill, bl);
	}
	if (asus->wimax.rfkill) {
		bl = !asus_wmi_get_devstate_simple(asus, ASUS_WMI_DEVID_WIMAX);
		rfkill_set_sw_state(asus->wimax.rfkill, bl);
	}
	if (asus->wwan3g.rfkill) {
		bl = !asus_wmi_get_devstate_simple(asus, ASUS_WMI_DEVID_WWAN3G);
		rfkill_set_sw_state(asus->wwan3g.rfkill, bl);
	}
	if (asus->gps.rfkill) {
		bl = !asus_wmi_get_devstate_simple(asus, ASUS_WMI_DEVID_GPS);
		rfkill_set_sw_state(asus->gps.rfkill, bl);
	}
	if (asus->uwb.rfkill) {
		bl = !asus_wmi_get_devstate_simple(asus, ASUS_WMI_DEVID_UWB);
		rfkill_set_sw_state(asus->uwb.rfkill, bl);
	}
	if (!IS_ERR_OR_NULL(asus->kbd_led.dev))
		queue_work(asus->led_workqueue, &asus->kbd_led_work);

	if (asus_wmi_has_fnlock_key(asus))
		asus_wmi_fnlock_update(asus);
	return 0;
}

static const struct dev_pm_ops asus_pm_ops = {
	.thaw = asus_hotk_thaw,
	.restore = asus_hotk_restore,
	.resume = asus_hotk_resume,
};

static int asus_wmi_probe(struct platform_device *pdev)
{
	struct platform_driver *pdrv = to_platform_driver(pdev->dev.driver);
	struct asus_wmi_driver *wdrv = to_asus_wmi_driver(pdrv);
	int ret;

	if (!wmi_has_guid(ASUS_WMI_MGMT_GUID)) {
		pr_warn("Management GUID not found\n");
		return -ENODEV;
	}

	if (wdrv->event_guid && !wmi_has_guid(wdrv->event_guid)) {
		pr_warn("Event GUID not found\n");
		return -ENODEV;
	}

	if (wdrv->probe) {
		ret = wdrv->probe(pdev);
		if (ret)
			return ret;
	}

	return asus_wmi_add(pdev);
}

static bool used;

int __init_or_module asus_wmi_register_driver(struct asus_wmi_driver *driver)
{
	struct platform_driver *platform_driver;
	struct platform_device *platform_device;

	if (used)
		return -EBUSY;

	platform_driver = &driver->platform_driver;
	platform_driver->remove = asus_wmi_remove;
	platform_driver->driver.owner = driver->owner;
	platform_driver->driver.name = driver->name;
	platform_driver->driver.pm = &asus_pm_ops;

	platform_device = platform_create_bundle(platform_driver,
						 asus_wmi_probe,
						 NULL, 0, NULL, 0);
	if (IS_ERR(platform_device))
		return PTR_ERR(platform_device);

	used = true;
	return 0;
}
EXPORT_SYMBOL_GPL(asus_wmi_register_driver);

void asus_wmi_unregister_driver(struct asus_wmi_driver *driver)
{
	platform_device_unregister(driver->platform_device);
	platform_driver_unregister(&driver->platform_driver);
	used = false;
}
EXPORT_SYMBOL_GPL(asus_wmi_unregister_driver);

static int __init asus_wmi_init(void)
{
	if (!wmi_has_guid(ASUS_WMI_MGMT_GUID)) {
		pr_info("Asus Management GUID not found\n");
		return -ENODEV;
	}

	pr_info("ASUS WMI generic driver loaded\n");
	return 0;
}

static void __exit asus_wmi_exit(void)
{
	pr_info("ASUS WMI generic driver unloaded\n");
}

module_init(asus_wmi_init);
module_exit(asus_wmi_exit);<|MERGE_RESOLUTION|>--- conflicted
+++ resolved
@@ -30,6 +30,7 @@
 #include <linux/hwmon-sysfs.h>
 #include <linux/debugfs.h>
 #include <linux/seq_file.h>
+#include <linux/platform_data/x86/asus-wmi.h>
 #include <linux/platform_device.h>
 #include <linux/thermal.h>
 #include <linux/acpi.h>
@@ -57,92 +58,7 @@
 #define NOTIFY_KBD_BRTDWN		0xc5
 #define NOTIFY_KBD_BRTTOGGLE		0xc7
 
-<<<<<<< HEAD
-/* WMI Methods */
-#define ASUS_WMI_METHODID_SPEC	        0x43455053 /* BIOS SPECification */
-#define ASUS_WMI_METHODID_SFBD		0x44424653 /* Set First Boot Device */
-#define ASUS_WMI_METHODID_GLCD		0x44434C47 /* Get LCD status */
-#define ASUS_WMI_METHODID_GPID		0x44495047 /* Get Panel ID?? (Resol) */
-#define ASUS_WMI_METHODID_QMOD		0x444F4D51 /* Quiet MODe */
-#define ASUS_WMI_METHODID_SPLV		0x4C425053 /* Set Panel Light Value */
-#define ASUS_WMI_METHODID_AGFN		0x4E464741 /* FaN? */
-#define ASUS_WMI_METHODID_SFUN		0x4E554653 /* FUNCtionalities */
-#define ASUS_WMI_METHODID_SDSP		0x50534453 /* Set DiSPlay output */
-#define ASUS_WMI_METHODID_GDSP		0x50534447 /* Get DiSPlay output */
-#define ASUS_WMI_METHODID_DEVP		0x50564544 /* DEVice Policy */
-#define ASUS_WMI_METHODID_OSVR		0x5256534F /* OS VeRsion */
-#define ASUS_WMI_METHODID_DSTS		0x53544344 /* Device STatuS */
-#define ASUS_WMI_METHODID_DSTS2		0x53545344 /* Device STatuS #2*/
-#define ASUS_WMI_METHODID_BSTS		0x53545342 /* Bios STatuS ? */
-#define ASUS_WMI_METHODID_DEVS		0x53564544 /* DEVice Set */
-#define ASUS_WMI_METHODID_CFVS		0x53564643 /* CPU Frequency Volt Set */
-#define ASUS_WMI_METHODID_KBFT		0x5446424B /* KeyBoard FilTer */
-#define ASUS_WMI_METHODID_INIT		0x54494E49 /* INITialize */
-#define ASUS_WMI_METHODID_HKEY		0x59454B48 /* Hot KEY ?? */
-
-#define ASUS_WMI_UNSUPPORTED_METHOD	0xFFFFFFFE
-
-/* Wireless */
-#define ASUS_WMI_DEVID_HW_SWITCH	0x00010001
-#define ASUS_WMI_DEVID_WIRELESS_LED	0x00010002
-#define ASUS_WMI_DEVID_CWAP		0x00010003
-#define ASUS_WMI_DEVID_WLAN		0x00010011
-#define ASUS_WMI_DEVID_WLAN_LED		0x00010012
-#define ASUS_WMI_DEVID_BLUETOOTH	0x00010013
-#define ASUS_WMI_DEVID_GPS		0x00010015
-#define ASUS_WMI_DEVID_WIMAX		0x00010017
-#define ASUS_WMI_DEVID_WWAN3G		0x00010019
-#define ASUS_WMI_DEVID_UWB		0x00010021
-
-/* Leds */
-/* 0x000200XX and 0x000400XX */
-#define ASUS_WMI_DEVID_LED1		0x00020011
-#define ASUS_WMI_DEVID_LED2		0x00020012
-#define ASUS_WMI_DEVID_LED3		0x00020013
-#define ASUS_WMI_DEVID_LED4		0x00020014
-#define ASUS_WMI_DEVID_LED5		0x00020015
-#define ASUS_WMI_DEVID_LED6		0x00020016
-
-/* Backlight and Brightness */
-#define ASUS_WMI_DEVID_ALS_ENABLE	0x00050001 /* Ambient Light Sensor */
-#define ASUS_WMI_DEVID_BACKLIGHT	0x00050011
-#define ASUS_WMI_DEVID_BRIGHTNESS	0x00050012
-#define ASUS_WMI_DEVID_KBD_BACKLIGHT	0x00050021
-#define ASUS_WMI_DEVID_LIGHT_SENSOR	0x00050022 /* ?? */
-#define ASUS_WMI_DEVID_LIGHTBAR		0x00050025
-
-/* Misc */
-#define ASUS_WMI_DEVID_CAMERA		0x00060013
-
-/* Storage */
-#define ASUS_WMI_DEVID_CARDREADER	0x00080013
-
-/* Input */
-#define ASUS_WMI_DEVID_TOUCHPAD		0x00100011
-#define ASUS_WMI_DEVID_TOUCHPAD_LED	0x00100012
-
-/* Fan, Thermal */
-#define ASUS_WMI_DEVID_THERMAL_CTRL	0x00110011
-#define ASUS_WMI_DEVID_FAN_CTRL		0x00110012
-
-/* Power */
-#define ASUS_WMI_DEVID_PROCESSOR_STATE	0x00120012
-
-/* Deep S3 / Resume on LID open */
-#define ASUS_WMI_DEVID_LID_RESUME	0x00120031
-
-/* DSTS masks */
-#define ASUS_WMI_DSTS_STATUS_BIT	0x00000001
-#define ASUS_WMI_DSTS_UNKNOWN_BIT	0x00000002
-#define ASUS_WMI_DSTS_PRESENCE_BIT	0x00010000
-#define ASUS_WMI_DSTS_USER_BIT		0x00020000
-#define ASUS_WMI_DSTS_BIOS_BIT		0x00040000
-#define ASUS_WMI_DSTS_BRIGHTNESS_MASK	0x000000FF
-#define ASUS_WMI_DSTS_MAX_BRIGTH_MASK	0x0000FF00
-#define ASUS_WMI_DSTS_LIGHTBAR_MASK	0x0000000F
-=======
 #define ASUS_WMI_FNLOCK_BIOS_DISABLED	BIT(0)
->>>>>>> 407d19ab
 
 #define ASUS_FAN_DESC			"cpu_fan"
 #define ASUS_FAN_MFUN			0x13
@@ -232,7 +148,6 @@
 	int lightbar_led_wk;
 	struct workqueue_struct *led_workqueue;
 	struct work_struct tpd_led_work;
-	struct work_struct kbd_led_work;
 	struct work_struct wlan_led_work;
 	struct work_struct lightbar_led_work;
 
@@ -247,7 +162,7 @@
 	int asus_hwmon_num_fans;
 	int asus_hwmon_pwm;
 
-	struct hotplug_slot *hotplug_slot;
+	struct hotplug_slot hotplug_slot;
 	struct mutex hotplug_lock;
 	struct mutex wmi_lock;
 	struct workqueue_struct *hotplug_workqueue;
@@ -297,13 +212,8 @@
 	asus->inputdev = NULL;
 }
 
-<<<<<<< HEAD
-static int asus_wmi_evaluate_method(u32 method_id, u32 arg0, u32 arg1,
-				    u32 *retval)
-=======
 static int asus_wmi_evaluate_method3(u32 method_id,
 		u32 arg0, u32 arg1, u32 arg2, u32 *retval)
->>>>>>> 407d19ab
 {
 	struct bios_args args = {
 		.arg0 = arg0,
@@ -340,15 +250,12 @@
 
 	return 0;
 }
-<<<<<<< HEAD
-=======
 
 int asus_wmi_evaluate_method(u32 method_id, u32 arg0, u32 arg1, u32 *retval)
 {
 	return asus_wmi_evaluate_method3(method_id, arg0, arg1, 0, retval);
 }
 EXPORT_SYMBOL_GPL(asus_wmi_evaluate_method);
->>>>>>> 407d19ab
 
 static int asus_wmi_evaluate_method_agfn(const struct acpi_buffer args)
 {
@@ -466,12 +373,9 @@
 	return read_tpd_led_state(asus);
 }
 
-static void kbd_led_update(struct work_struct *work)
+static void kbd_led_update(struct asus_wmi *asus)
 {
 	int ctrl_param = 0;
-	struct asus_wmi *asus;
-
-	asus = container_of(work, struct asus_wmi, kbd_led_work);
 
 	/*
 	 * bits 0-2: level
@@ -481,7 +385,6 @@
 		ctrl_param = 0x80 | (asus->kbd_led_wk & 0x7F);
 
 	asus_wmi_set_devstate(ASUS_WMI_DEVID_KBD_BACKLIGHT, ctrl_param, NULL);
-	led_classdev_notify_brightness_hw_changed(&asus->kbd_led, asus->kbd_led_wk);
 }
 
 static int kbd_led_read(struct asus_wmi *asus, int *level, int *env)
@@ -526,13 +429,21 @@
 		value = 0;
 
 	asus->kbd_led_wk = value;
-	queue_work(asus->led_workqueue, &asus->kbd_led_work);
+	kbd_led_update(asus);
 }
 
 static void kbd_led_set(struct led_classdev *led_cdev,
 			enum led_brightness value)
 {
 	do_kbd_led_set(led_cdev, value);
+}
+
+static void kbd_led_set_by_kbd(struct asus_wmi *asus, enum led_brightness value)
+{
+	struct led_classdev *led_cdev = &asus->kbd_led;
+
+	do_kbd_led_set(led_cdev, value);
+	led_classdev_notify_brightness_hw_changed(led_cdev, asus->kbd_led_wk);
 }
 
 static enum led_brightness kbd_led_get(struct led_classdev *led_cdev)
@@ -681,8 +592,6 @@
 
 	led_val = kbd_led_read(asus, NULL, NULL);
 	if (led_val >= 0) {
-		INIT_WORK(&asus->kbd_led_work, kbd_led_update);
-
 		asus->kbd_led_wk = led_val;
 		asus->kbd_led.name = "asus::kbd_backlight";
 		asus->kbd_led.flags = LED_BRIGHT_HW_CHANGED;
@@ -763,7 +672,7 @@
 	if (asus->wlan.rfkill)
 		rfkill_set_sw_state(asus->wlan.rfkill, blocked);
 
-	if (asus->hotplug_slot) {
+	if (asus->hotplug_slot.ops) {
 		bus = pci_find_bus(0, 1);
 		if (!bus) {
 			pr_warn("Unable to find PCI bus 1?\n");
@@ -868,7 +777,8 @@
 static int asus_get_adapter_status(struct hotplug_slot *hotplug_slot,
 				   u8 *value)
 {
-	struct asus_wmi *asus = hotplug_slot->private;
+	struct asus_wmi *asus = container_of(hotplug_slot,
+					     struct asus_wmi, hotplug_slot);
 	int result = asus_wmi_get_devstate_simple(asus, ASUS_WMI_DEVID_WLAN);
 
 	if (result < 0)
@@ -878,8 +788,7 @@
 	return 0;
 }
 
-static struct hotplug_slot_ops asus_hotplug_slot_ops = {
-	.owner = THIS_MODULE,
+static const struct hotplug_slot_ops asus_hotplug_slot_ops = {
 	.get_adapter_status = asus_get_adapter_status,
 	.get_power_status = asus_get_adapter_status,
 };
@@ -909,21 +818,9 @@
 
 	INIT_WORK(&asus->hotplug_work, asus_hotplug_work);
 
-	asus->hotplug_slot = kzalloc(sizeof(struct hotplug_slot), GFP_KERNEL);
-	if (!asus->hotplug_slot)
-		goto error_slot;
-
-	asus->hotplug_slot->info = kzalloc(sizeof(struct hotplug_slot_info),
-					   GFP_KERNEL);
-	if (!asus->hotplug_slot->info)
-		goto error_info;
-
-	asus->hotplug_slot->private = asus;
-	asus->hotplug_slot->ops = &asus_hotplug_slot_ops;
-	asus_get_adapter_status(asus->hotplug_slot,
-				&asus->hotplug_slot->info->adapter_status);
-
-	ret = pci_hp_register(asus->hotplug_slot, bus, 0, "asus-wifi");
+	asus->hotplug_slot.ops = &asus_hotplug_slot_ops;
+
+	ret = pci_hp_register(&asus->hotplug_slot, bus, 0, "asus-wifi");
 	if (ret) {
 		pr_err("Unable to register hotplug slot - %d\n", ret);
 		goto error_register;
@@ -932,11 +829,7 @@
 	return 0;
 
 error_register:
-	kfree(asus->hotplug_slot->info);
-error_info:
-	kfree(asus->hotplug_slot);
-	asus->hotplug_slot = NULL;
-error_slot:
+	asus->hotplug_slot.ops = NULL;
 	destroy_workqueue(asus->hotplug_workqueue);
 error_workqueue:
 	return ret;
@@ -1064,11 +957,8 @@
 	 * asus_unregister_rfkill_notifier()
 	 */
 	asus_rfkill_hotplug(asus);
-	if (asus->hotplug_slot) {
-		pci_hp_deregister(asus->hotplug_slot);
-		kfree(asus->hotplug_slot->info);
-		kfree(asus->hotplug_slot);
-	}
+	if (asus->hotplug_slot.ops)
+		pci_hp_deregister(&asus->hotplug_slot);
 	if (asus->hotplug_workqueue)
 		destroy_workqueue(asus->hotplug_workqueue);
 
@@ -1792,18 +1682,18 @@
 	}
 
 	if (code == NOTIFY_KBD_BRTUP) {
-		do_kbd_led_set(&asus->kbd_led, asus->kbd_led_wk + 1);
+		kbd_led_set_by_kbd(asus, asus->kbd_led_wk + 1);
 		goto exit;
 	}
 	if (code == NOTIFY_KBD_BRTDWN) {
-		do_kbd_led_set(&asus->kbd_led, asus->kbd_led_wk - 1);
+		kbd_led_set_by_kbd(asus, asus->kbd_led_wk - 1);
 		goto exit;
 	}
 	if (code == NOTIFY_KBD_BRTTOGGLE) {
 		if (asus->kbd_led_wk == asus->kbd_led.max_brightness)
-			do_kbd_led_set(&asus->kbd_led, 0);
+			kbd_led_set_by_kbd(asus, 0);
 		else
-			do_kbd_led_set(&asus->kbd_led, asus->kbd_led_wk + 1);
+			kbd_led_set_by_kbd(asus, asus->kbd_led_wk + 1);
 		goto exit;
 	}
 
@@ -2349,7 +2239,7 @@
 	struct asus_wmi *asus = dev_get_drvdata(device);
 
 	if (!IS_ERR_OR_NULL(asus->kbd_led.dev))
-		queue_work(asus->led_workqueue, &asus->kbd_led_work);
+		kbd_led_update(asus);
 
 	if (asus_wmi_has_fnlock_key(asus))
 		asus_wmi_fnlock_update(asus);
@@ -2387,7 +2277,7 @@
 		rfkill_set_sw_state(asus->uwb.rfkill, bl);
 	}
 	if (!IS_ERR_OR_NULL(asus->kbd_led.dev))
-		queue_work(asus->led_workqueue, &asus->kbd_led_work);
+		kbd_led_update(asus);
 
 	if (asus_wmi_has_fnlock_key(asus))
 		asus_wmi_fnlock_update(asus);
@@ -2407,12 +2297,12 @@
 	int ret;
 
 	if (!wmi_has_guid(ASUS_WMI_MGMT_GUID)) {
-		pr_warn("Management GUID not found\n");
+		pr_warn("ASUS Management GUID not found\n");
 		return -ENODEV;
 	}
 
 	if (wdrv->event_guid && !wmi_has_guid(wdrv->event_guid)) {
-		pr_warn("Event GUID not found\n");
+		pr_warn("ASUS Event GUID not found\n");
 		return -ENODEV;
 	}
 
@@ -2462,11 +2352,6 @@
 
 static int __init asus_wmi_init(void)
 {
-	if (!wmi_has_guid(ASUS_WMI_MGMT_GUID)) {
-		pr_info("Asus Management GUID not found\n");
-		return -ENODEV;
-	}
-
 	pr_info("ASUS WMI generic driver loaded\n");
 	return 0;
 }
