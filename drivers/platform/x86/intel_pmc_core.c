--- conflicted
+++ resolved
@@ -1,3 +1,4 @@
+// SPDX-License-Identifier: GPL-2.0
 /*
  * Intel Core SoC Power Management Controller Driver
  *
@@ -6,23 +7,15 @@
  *
  * Authors: Rajneesh Bhardwaj <rajneesh.bhardwaj@intel.com>
  *          Vishwanath Somayaji <vishwanath.somayaji@intel.com>
- *
- * This program is free software; you can redistribute it and/or modify it
- * under the terms and conditions of the GNU General Public License,
- * version 2, as published by the Free Software Foundation.
- *
- * This program is distributed in the hope it will be useful, but WITHOUT
- * ANY WARRANTY; without even the implied warranty of MERCHANTABILITY or
- * FITNESS FOR A PARTICULAR PURPOSE.  See the GNU General Public License for
- * more details.
- *
  */
 
 #define pr_fmt(fmt) KBUILD_MODNAME ": " fmt
 
 #include <linux/acpi.h>
+#include <linux/bitfield.h>
 #include <linux/debugfs.h>
 #include <linux/delay.h>
+#include <linux/dmi.h>
 #include <linux/io.h>
 #include <linux/module.h>
 #include <linux/pci.h>
@@ -32,13 +25,23 @@
 
 #include <asm/cpu_device_id.h>
 #include <asm/intel-family.h>
+#include <asm/msr.h>
 
 #include "intel_pmc_core.h"
 
-#define ICPU(model, data) \
-	{ X86_VENDOR_INTEL, 6, model, X86_FEATURE_MWAIT, (kernel_ulong_t)data }
-
 static struct pmc_dev pmc;
+
+/* PKGC MSRs are common across Intel Core SoCs */
+static const struct pmc_bit_map msr_map[] = {
+	{"Package C2",                  MSR_PKG_C2_RESIDENCY},
+	{"Package C3",                  MSR_PKG_C3_RESIDENCY},
+	{"Package C6",                  MSR_PKG_C6_RESIDENCY},
+	{"Package C7",                  MSR_PKG_C7_RESIDENCY},
+	{"Package C8",                  MSR_PKG_C8_RESIDENCY},
+	{"Package C9",                  MSR_PKG_C9_RESIDENCY},
+	{"Package C10",                 MSR_PKG_C10_RESIDENCY},
+	{}
+};
 
 static const struct pmc_bit_map spt_pll_map[] = {
 	{"MIPI PLL",			SPT_PMC_BIT_MPHY_CMN_LANE0},
@@ -112,10 +115,37 @@
 	{},
 };
 
+static const struct pmc_bit_map spt_ltr_show_map[] = {
+	{"SOUTHPORT_A",		SPT_PMC_LTR_SPA},
+	{"SOUTHPORT_B",		SPT_PMC_LTR_SPB},
+	{"SATA",		SPT_PMC_LTR_SATA},
+	{"GIGABIT_ETHERNET",	SPT_PMC_LTR_GBE},
+	{"XHCI",		SPT_PMC_LTR_XHCI},
+	{"Reserved",		SPT_PMC_LTR_RESERVED},
+	{"ME",			SPT_PMC_LTR_ME},
+	/* EVA is Enterprise Value Add, doesn't really exist on PCH */
+	{"EVA",			SPT_PMC_LTR_EVA},
+	{"SOUTHPORT_C",		SPT_PMC_LTR_SPC},
+	{"HD_AUDIO",		SPT_PMC_LTR_AZ},
+	{"LPSS",		SPT_PMC_LTR_LPSS},
+	{"SOUTHPORT_D",		SPT_PMC_LTR_SPD},
+	{"SOUTHPORT_E",		SPT_PMC_LTR_SPE},
+	{"CAMERA",		SPT_PMC_LTR_CAM},
+	{"ESPI",		SPT_PMC_LTR_ESPI},
+	{"SCC",			SPT_PMC_LTR_SCC},
+	{"ISH",			SPT_PMC_LTR_ISH},
+	/* Below two cannot be used for LTR_IGNORE */
+	{"CURRENT_PLATFORM",	SPT_PMC_LTR_CUR_PLT},
+	{"AGGREGATED_SYSTEM",	SPT_PMC_LTR_CUR_ASLT},
+	{}
+};
+
 static const struct pmc_reg_map spt_reg_map = {
 	.pfear_sts = spt_pfear_map,
 	.mphy_sts = spt_mphy_map,
 	.pll_sts = spt_pll_map,
+	.ltr_show_sts = spt_ltr_show_map,
+	.msr_sts = msr_map,
 	.slp_s0_offset = SPT_PMC_SLP_S0_RES_COUNTER_OFFSET,
 	.ltr_ignore_offset = SPT_PMC_LTR_IGNORE_OFFSET,
 	.regmap_length = SPT_PMC_MMIO_REG_LEN,
@@ -123,6 +153,8 @@
 	.ppfear_buckets = SPT_PPFEAR_NUM_ENTRIES,
 	.pm_cfg_offset = SPT_PMC_PM_CFG_OFFSET,
 	.pm_read_disable_bit = SPT_PMC_READ_DISABLE_BIT,
+	.ltr_ignore_max = SPT_NUM_IP_IGN_ALLOWED,
+	.pm_vric1_offset = SPT_PMC_VRIC1_OFFSET,
 };
 
 /* Cannonlake: PGD PFET Enable Ack Status Register(s) bitmap */
@@ -152,25 +184,26 @@
 	{"SDX",                 BIT(4)},
 	{"SPE",                 BIT(5)},
 	{"Fuse",                BIT(6)},
-	{"Res_23",              BIT(7)},
+	/* Reserved for Cannonlake but valid for Icelake */
+	{"SBR8",		BIT(7)},
 
 	{"CSME_FSC",            BIT(0)},
 	{"USB3_OTG",            BIT(1)},
 	{"EXI",                 BIT(2)},
 	{"CSE",                 BIT(3)},
-	{"csme_kvm",            BIT(4)},
-	{"csme_pmt",            BIT(5)},
-	{"csme_clink",          BIT(6)},
-	{"csme_ptio",           BIT(7)},
-
-	{"csme_usbr",           BIT(0)},
-	{"csme_susram",         BIT(1)},
-	{"csme_smt1",           BIT(2)},
+	{"CSME_KVM",            BIT(4)},
+	{"CSME_PMT",            BIT(5)},
+	{"CSME_CLINK",          BIT(6)},
+	{"CSME_PTIO",           BIT(7)},
+
+	{"CSME_USBR",           BIT(0)},
+	{"CSME_SUSRAM",         BIT(1)},
+	{"CSME_SMT1",           BIT(2)},
 	{"CSME_SMT4",           BIT(3)},
-	{"csme_sms2",           BIT(4)},
-	{"csme_sms1",           BIT(5)},
-	{"csme_rtc",            BIT(6)},
-	{"csme_psf",            BIT(7)},
+	{"CSME_SMS2",           BIT(4)},
+	{"CSME_SMS1",           BIT(5)},
+	{"CSME_RTC",            BIT(6)},
+	{"CSME_PSF",            BIT(7)},
 
 	{"SBR0",                BIT(0)},
 	{"SBR1",                BIT(1)},
@@ -187,7 +220,7 @@
 	{"CNVI",                BIT(3)},
 	{"UFS0",                BIT(4)},
 	{"EMMC",                BIT(5)},
-	{"Res_6",               BIT(6)},
+	{"SPF",			BIT(6)},
 	{"SBR6",                BIT(7)},
 
 	{"SBR7",                BIT(0)},
@@ -195,6 +228,20 @@
 	{"HDA_PGD4",            BIT(2)},
 	{"HDA_PGD5",            BIT(3)},
 	{"HDA_PGD6",            BIT(4)},
+	/* Reserved for Cannonlake but valid for Icelake */
+	{"PSF6",		BIT(5)},
+	{"PSF7",		BIT(6)},
+	{"PSF8",		BIT(7)},
+
+	/* Icelake generation onwards only */
+	{"RES_65",		BIT(0)},
+	{"RES_66",		BIT(1)},
+	{"RES_67",		BIT(2)},
+	{"TAM",			BIT(3)},
+	{"GBETSN",		BIT(4)},
+	{"TBTLSX",		BIT(5)},
+	{"RES_71",		BIT(6)},
+	{"RES_72",		BIT(7)},
 	{}
 };
 
@@ -254,10 +301,42 @@
 	NULL,
 };
 
+static const struct pmc_bit_map cnp_ltr_show_map[] = {
+	{"SOUTHPORT_A",		CNP_PMC_LTR_SPA},
+	{"SOUTHPORT_B",		CNP_PMC_LTR_SPB},
+	{"SATA",		CNP_PMC_LTR_SATA},
+	{"GIGABIT_ETHERNET",	CNP_PMC_LTR_GBE},
+	{"XHCI",		CNP_PMC_LTR_XHCI},
+	{"Reserved",		CNP_PMC_LTR_RESERVED},
+	{"ME",			CNP_PMC_LTR_ME},
+	/* EVA is Enterprise Value Add, doesn't really exist on PCH */
+	{"EVA",			CNP_PMC_LTR_EVA},
+	{"SOUTHPORT_C",		CNP_PMC_LTR_SPC},
+	{"HD_AUDIO",		CNP_PMC_LTR_AZ},
+	{"CNV",			CNP_PMC_LTR_CNV},
+	{"LPSS",		CNP_PMC_LTR_LPSS},
+	{"SOUTHPORT_D",		CNP_PMC_LTR_SPD},
+	{"SOUTHPORT_E",		CNP_PMC_LTR_SPE},
+	{"CAMERA",		CNP_PMC_LTR_CAM},
+	{"ESPI",		CNP_PMC_LTR_ESPI},
+	{"SCC",			CNP_PMC_LTR_SCC},
+	{"ISH",			CNP_PMC_LTR_ISH},
+	{"UFSX2",		CNP_PMC_LTR_UFSX2},
+	{"EMMC",		CNP_PMC_LTR_EMMC},
+	/* Reserved for Cannonlake but valid for Icelake */
+	{"WIGIG",		ICL_PMC_LTR_WIGIG},
+	/* Below two cannot be used for LTR_IGNORE */
+	{"CURRENT_PLATFORM",	CNP_PMC_LTR_CUR_PLT},
+	{"AGGREGATED_SYSTEM",	CNP_PMC_LTR_CUR_ASLT},
+	{}
+};
+
 static const struct pmc_reg_map cnp_reg_map = {
 	.pfear_sts = cnp_pfear_map,
 	.slp_s0_offset = CNP_PMC_SLP_S0_RES_COUNTER_OFFSET,
 	.slps0_dbg_maps = cnp_slps0_dbg_maps,
+	.ltr_show_sts = cnp_ltr_show_map,
+	.msr_sts = msr_map,
 	.slps0_dbg_offset = CNP_PMC_SLPS0_DBG_OFFSET,
 	.ltr_ignore_offset = CNP_PMC_LTR_IGNORE_OFFSET,
 	.regmap_length = CNP_PMC_MMIO_REG_LEN,
@@ -265,6 +344,23 @@
 	.ppfear_buckets = CNP_PPFEAR_NUM_ENTRIES,
 	.pm_cfg_offset = CNP_PMC_PM_CFG_OFFSET,
 	.pm_read_disable_bit = CNP_PMC_READ_DISABLE_BIT,
+	.ltr_ignore_max = CNP_NUM_IP_IGN_ALLOWED,
+};
+
+static const struct pmc_reg_map icl_reg_map = {
+	.pfear_sts = cnp_pfear_map,
+	.slp_s0_offset = CNP_PMC_SLP_S0_RES_COUNTER_OFFSET,
+	.slps0_dbg_maps = cnp_slps0_dbg_maps,
+	.ltr_show_sts = cnp_ltr_show_map,
+	.msr_sts = msr_map,
+	.slps0_dbg_offset = CNP_PMC_SLPS0_DBG_OFFSET,
+	.ltr_ignore_offset = CNP_PMC_LTR_IGNORE_OFFSET,
+	.regmap_length = CNP_PMC_MMIO_REG_LEN,
+	.ppfear0_offset = CNP_PMC_HOST_PPFEAR0A,
+	.ppfear_buckets = ICL_PPFEAR_NUM_ENTRIES,
+	.pm_cfg_offset = CNP_PMC_PM_CFG_OFFSET,
+	.pm_read_disable_bit = CNP_PMC_READ_DISABLE_BIT,
+	.ltr_ignore_max = ICL_NUM_IP_IGN_ALLOWED,
 };
 
 static inline u8 pmc_core_reg_read_byte(struct pmc_dev *pmcdev, int offset)
@@ -283,9 +379,9 @@
 	writel(val, pmcdev->regbase + reg_offset);
 }
 
-static inline u32 pmc_core_adjust_slp_s0_step(u32 value)
-{
-	return value * SPT_PMC_SLP_S0_RES_COUNTER_STEP;
+static inline u64 pmc_core_adjust_slp_s0_step(u32 value)
+{
+	return (u64)value * SPT_PMC_SLP_S0_RES_COUNTER_STEP;
 }
 
 static int pmc_core_dev_state_get(void *data, u64 *val)
@@ -322,7 +418,7 @@
 		   pf_map[index].bit_mask & pf_reg ? "Off" : "On");
 }
 
-static int pmc_core_ppfear_sts_show(struct seq_file *s, void *unused)
+static int pmc_core_ppfear_show(struct seq_file *s, void *unused)
 {
 	struct pmc_dev *pmcdev = s->private;
 	const struct pmc_bit_map *map = pmcdev->map->pfear_sts;
@@ -341,18 +437,7 @@
 
 	return 0;
 }
-
-static int pmc_core_ppfear_sts_open(struct inode *inode, struct file *file)
-{
-	return single_open(file, pmc_core_ppfear_sts_show, inode->i_private);
-}
-
-static const struct file_operations pmc_core_ppfear_ops = {
-	.open           = pmc_core_ppfear_sts_open,
-	.read           = seq_read,
-	.llseek         = seq_lseek,
-	.release        = single_release,
-};
+DEFINE_SHOW_ATTRIBUTE(pmc_core_ppfear);
 
 /* This function should return link status, 0 means ready */
 static int pmc_core_mtpmc_link_status(void)
@@ -384,7 +469,7 @@
 	return 0;
 }
 
-static int pmc_core_mphy_pg_sts_show(struct seq_file *s, void *unused)
+static int pmc_core_mphy_pg_show(struct seq_file *s, void *unused)
 {
 	struct pmc_dev *pmcdev = s->private;
 	const struct pmc_bit_map *map = pmcdev->map->mphy_sts;
@@ -436,18 +521,7 @@
 	mutex_unlock(&pmcdev->lock);
 	return err;
 }
-
-static int pmc_core_mphy_pg_sts_open(struct inode *inode, struct file *file)
-{
-	return single_open(file, pmc_core_mphy_pg_sts_show, inode->i_private);
-}
-
-static const struct file_operations pmc_core_mphy_pg_ops = {
-	.open           = pmc_core_mphy_pg_sts_open,
-	.read           = seq_read,
-	.llseek         = seq_lseek,
-	.release        = single_release,
-};
+DEFINE_SHOW_ATTRIBUTE(pmc_core_mphy_pg);
 
 static int pmc_core_pll_show(struct seq_file *s, void *unused)
 {
@@ -483,18 +557,7 @@
 	mutex_unlock(&pmcdev->lock);
 	return err;
 }
-
-static int pmc_core_pll_open(struct inode *inode, struct file *file)
-{
-	return single_open(file, pmc_core_pll_show, inode->i_private);
-}
-
-static const struct file_operations pmc_core_pll_ops = {
-	.open           = pmc_core_pll_open,
-	.read           = seq_read,
-	.llseek         = seq_lseek,
-	.release        = single_release,
-};
+DEFINE_SHOW_ATTRIBUTE(pmc_core_pll);
 
 static ssize_t pmc_core_ltr_ignore_write(struct file *file, const char __user
 *userbuf, size_t count, loff_t *ppos)
@@ -512,7 +575,7 @@
 		goto out_unlock;
 	}
 
-	if (val > NUM_IP_IGN_ALLOWED) {
+	if (val > map->ltr_ignore_max) {
 		err = -EINVAL;
 		goto out_unlock;
 	}
@@ -595,6 +658,96 @@
 }
 DEFINE_SHOW_ATTRIBUTE(pmc_core_slps0_dbg);
 
+static u32 convert_ltr_scale(u32 val)
+{
+	/*
+	 * As per PCIE specification supporting document
+	 * ECN_LatencyTolnReporting_14Aug08.pdf the Latency
+	 * Tolerance Reporting data payload is encoded in a
+	 * 3 bit scale and 10 bit value fields. Values are
+	 * multiplied by the indicated scale to yield an absolute time
+	 * value, expressible in a range from 1 nanosecond to
+	 * 2^25*(2^10-1) = 34,326,183,936 nanoseconds.
+	 *
+	 * scale encoding is as follows:
+	 *
+	 * ----------------------------------------------
+	 * |scale factor	|	Multiplier (ns)	|
+	 * ----------------------------------------------
+	 * |	0		|	1		|
+	 * |	1		|	32		|
+	 * |	2		|	1024		|
+	 * |	3		|	32768		|
+	 * |	4		|	1048576		|
+	 * |	5		|	33554432	|
+	 * |	6		|	Invalid		|
+	 * |	7		|	Invalid		|
+	 * ----------------------------------------------
+	 */
+	if (val > 5) {
+		pr_warn("Invalid LTR scale factor.\n");
+		return 0;
+	}
+
+	return 1U << (5 * val);
+}
+
+static int pmc_core_ltr_show(struct seq_file *s, void *unused)
+{
+	struct pmc_dev *pmcdev = s->private;
+	const struct pmc_bit_map *map = pmcdev->map->ltr_show_sts;
+	u64 decoded_snoop_ltr, decoded_non_snoop_ltr;
+	u32 ltr_raw_data, scale, val;
+	u16 snoop_ltr, nonsnoop_ltr;
+	int index;
+
+	for (index = 0; map[index].name ; index++) {
+		decoded_snoop_ltr = decoded_non_snoop_ltr = 0;
+		ltr_raw_data = pmc_core_reg_read(pmcdev,
+						 map[index].bit_mask);
+		snoop_ltr = ltr_raw_data & ~MTPMC_MASK;
+		nonsnoop_ltr = (ltr_raw_data >> 0x10) & ~MTPMC_MASK;
+
+		if (FIELD_GET(LTR_REQ_NONSNOOP, ltr_raw_data)) {
+			scale = FIELD_GET(LTR_DECODED_SCALE, nonsnoop_ltr);
+			val = FIELD_GET(LTR_DECODED_VAL, nonsnoop_ltr);
+			decoded_non_snoop_ltr = val * convert_ltr_scale(scale);
+		}
+
+		if (FIELD_GET(LTR_REQ_SNOOP, ltr_raw_data)) {
+			scale = FIELD_GET(LTR_DECODED_SCALE, snoop_ltr);
+			val = FIELD_GET(LTR_DECODED_VAL, snoop_ltr);
+			decoded_snoop_ltr = val * convert_ltr_scale(scale);
+		}
+
+		seq_printf(s, "%-32s\tLTR: RAW: 0x%-16x\tNon-Snoop(ns): %-16llu\tSnoop(ns): %-16llu\n",
+			   map[index].name, ltr_raw_data,
+			   decoded_non_snoop_ltr,
+			   decoded_snoop_ltr);
+	}
+	return 0;
+}
+DEFINE_SHOW_ATTRIBUTE(pmc_core_ltr);
+
+static int pmc_core_pkgc_show(struct seq_file *s, void *unused)
+{
+	struct pmc_dev *pmcdev = s->private;
+	const struct pmc_bit_map *map = pmcdev->map->msr_sts;
+	u64 pcstate_count;
+	int index;
+
+	for (index = 0; map[index].name ; index++) {
+		if (rdmsrl_safe(map[index].bit_mask, &pcstate_count))
+			continue;
+
+		seq_printf(s, "%-8s : 0x%llx\n", map[index].name,
+			   pcstate_count);
+	}
+
+	return 0;
+}
+DEFINE_SHOW_ATTRIBUTE(pmc_core_pkgc);
+
 static void pmc_core_dbgfs_unregister(struct pmc_dev *pmcdev)
 {
 	debugfs_remove_recursive(pmcdev->dbgfs_dir);
@@ -614,19 +767,24 @@
 			    &pmc_core_dev_state);
 
 	debugfs_create_file("pch_ip_power_gating_status", 0444, dir, pmcdev,
-			    &pmc_core_ppfear_ops);
+			    &pmc_core_ppfear_fops);
 
 	debugfs_create_file("ltr_ignore", 0644, dir, pmcdev,
 			    &pmc_core_ltr_ignore_ops);
 
+	debugfs_create_file("ltr_show", 0444, dir, pmcdev, &pmc_core_ltr_fops);
+
+	debugfs_create_file("package_cstate_show", 0444, dir, pmcdev,
+			    &pmc_core_pkgc_fops);
+
 	if (pmcdev->map->pll_sts)
 		debugfs_create_file("pll_status", 0444, dir, pmcdev,
-				    &pmc_core_pll_ops);
+				    &pmc_core_pll_fops);
 
 	if (pmcdev->map->mphy_sts)
 		debugfs_create_file("mphy_core_lanes_power_gating_status",
 				    0444, dir, pmcdev,
-				    &pmc_core_mphy_pg_ops);
+				    &pmc_core_mphy_pg_fops);
 
 	if (pmcdev->map->slps0_dbg_maps) {
 		debugfs_create_file("slp_s0_debug_status", 0444,
@@ -651,11 +809,12 @@
 #endif /* CONFIG_DEBUG_FS */
 
 static const struct x86_cpu_id intel_pmc_core_ids[] = {
-	ICPU(INTEL_FAM6_SKYLAKE_MOBILE, &spt_reg_map),
-	ICPU(INTEL_FAM6_SKYLAKE_DESKTOP, &spt_reg_map),
-	ICPU(INTEL_FAM6_KABYLAKE_MOBILE, &spt_reg_map),
-	ICPU(INTEL_FAM6_KABYLAKE_DESKTOP, &spt_reg_map),
-	ICPU(INTEL_FAM6_CANNONLAKE_MOBILE, &cnp_reg_map),
+	INTEL_CPU_FAM6(SKYLAKE_MOBILE, spt_reg_map),
+	INTEL_CPU_FAM6(SKYLAKE_DESKTOP, spt_reg_map),
+	INTEL_CPU_FAM6(KABYLAKE_MOBILE, spt_reg_map),
+	INTEL_CPU_FAM6(KABYLAKE_DESKTOP, spt_reg_map),
+	INTEL_CPU_FAM6(CANNONLAKE_MOBILE, cnp_reg_map),
+	INTEL_CPU_FAM6(ICELAKE_MOBILE, icl_reg_map),
 	{}
 };
 
@@ -666,9 +825,6 @@
 	{ 0, },
 };
 
-<<<<<<< HEAD
-static int __init pmc_core_probe(void)
-=======
 /*
  * This quirk can be used on those platforms where
  * the platform BIOS enforces 24Mhx Crystal to shutdown
@@ -701,7 +857,6 @@
 };
 
 static int pmc_core_probe(struct platform_device *pdev)
->>>>>>> 407d19ab
 {
 	static bool device_initialized;
 	struct pmc_dev *pmcdev = &pmc;
@@ -723,7 +878,7 @@
 	 * Sunrisepoint PCH regmap can't be used. Use Cannonlake PCH regmap
 	 * in this case.
 	 */
-	if (!pci_dev_present(pmc_pci_ids))
+	if (pmcdev->map == &spt_reg_map && !pci_dev_present(pmc_pci_ids))
 		pmcdev->map = &cnp_reg_map;
 
 	if (lpit_read_residency_count_address(&slp_s0_addr))
@@ -748,13 +903,9 @@
 		return err;
 	}
 
-<<<<<<< HEAD
-	pr_info(" initialized\n");
-=======
 	device_initialized = true;
 	dev_info(&pdev->dev, " initialized\n");
 
->>>>>>> 407d19ab
 	return 0;
 }
 
