--- conflicted
+++ resolved
@@ -1,3 +1,4 @@
+// SPDX-License-Identifier: GPL-2.0
 /*
  * Copyright (C) 2012 Intel, Inc.
  * Copyright (C) 2013 Intel, Inc.
@@ -45,7 +46,6 @@
  * Note that we must however ensure that each user page involved in the
  * exchange is properly mapped during a transfer.
  */
-
 
 #include <linux/module.h>
 #include <linux/mod_devicetable.h>
@@ -59,10 +59,11 @@
 #include <linux/bitops.h>
 #include <linux/slab.h>
 #include <linux/io.h>
-#include <linux/goldfish.h>
 #include <linux/dma-mapping.h>
 #include <linux/mm.h>
 #include <linux/acpi.h>
+#include <linux/bug.h>
+#include "goldfish_pipe_qemu.h"
 
 /*
  * Update this when something changes in the driver's behavior so the host
@@ -73,71 +74,6 @@
 	PIPE_CURRENT_DEVICE_VERSION = 2
 };
 
-/*
- * IMPORTANT: The following constants must match the ones used and defined
- * in external/qemu/hw/goldfish_pipe.c in the Android source tree.
- */
-
-/* List of bitflags returned in status of CMD_POLL command */
-enum PipePollFlags {
-	PIPE_POLL_IN	= 1 << 0,
-	PIPE_POLL_OUT	= 1 << 1,
-	PIPE_POLL_HUP	= 1 << 2
-};
-
-/* Possible status values used to signal errors - see goldfish_pipe_error_convert */
-enum PipeErrors {
-	PIPE_ERROR_INVAL  = -1,
-	PIPE_ERROR_AGAIN  = -2,
-	PIPE_ERROR_NOMEM  = -3,
-	PIPE_ERROR_IO     = -4
-};
-
-/* Bit-flags used to signal events from the emulator */
-enum PipeWakeFlags {
-	PIPE_WAKE_CLOSED = 1 << 0,  /* emulator closed pipe */
-	PIPE_WAKE_READ   = 1 << 1,  /* pipe can now be read from */
-	PIPE_WAKE_WRITE  = 1 << 2  /* pipe can now be written to */
-};
-
-/* Bit flags for the 'flags' field */
-enum PipeFlagsBits {
-	BIT_CLOSED_ON_HOST = 0,  /* pipe closed by host */
-	BIT_WAKE_ON_WRITE  = 1,  /* want to be woken on writes */
-	BIT_WAKE_ON_READ   = 2,  /* want to be woken on reads */
-};
-
-enum PipeRegs {
-	PIPE_REG_CMD = 0,
-
-	PIPE_REG_SIGNAL_BUFFER_HIGH = 4,
-	PIPE_REG_SIGNAL_BUFFER = 8,
-	PIPE_REG_SIGNAL_BUFFER_COUNT = 12,
-
-	PIPE_REG_OPEN_BUFFER_HIGH = 20,
-	PIPE_REG_OPEN_BUFFER = 24,
-
-	PIPE_REG_VERSION = 36,
-
-	PIPE_REG_GET_SIGNALLED = 48,
-};
-
-enum PipeCmdCode {
-	PIPE_CMD_OPEN = 1,	/* to be used by the pipe device itself */
-	PIPE_CMD_CLOSE,
-	PIPE_CMD_POLL,
-	PIPE_CMD_WRITE,
-	PIPE_CMD_WAKE_ON_WRITE,
-	PIPE_CMD_READ,
-	PIPE_CMD_WAKE_ON_READ,
-
-	/*
-	 * TODO(zyy): implement a deferred read/write execution to allow
-	 * parallel processing of pipe operations on the host.
-	 */
-	PIPE_CMD_WAKE_ON_DONE_IO,
-};
-
 enum {
 	MAX_BUFFERS_PER_COMMAND = 336,
 	MAX_SIGNALLED_PIPES = 64,
@@ -145,14 +81,12 @@
 };
 
 struct goldfish_pipe_dev;
-struct goldfish_pipe;
-struct goldfish_pipe_command;
 
 /* A per-pipe command structure, shared with the host */
 struct goldfish_pipe_command {
-	s32 cmd;		/* PipeCmdCode, guest -> host */
-	s32 id;			/* pipe id, guest -> host */
-	s32 status;		/* command execution status, host -> guest */
+	s32 cmd;	/* PipeCmdCode, guest -> host */
+	s32 id;		/* pipe id, guest -> host */
+	s32 status;	/* command execution status, host -> guest */
 	s32 reserved;	/* to pad to 64-bit boundary */
 	union {
 		/* Parameters for PIPE_CMD_{READ,WRITE} */
@@ -184,19 +118,21 @@
 /* Device-level set of buffers shared with the host */
 struct goldfish_pipe_dev_buffers {
 	struct open_command_param open_command_params;
-	struct signalled_pipe_buffer signalled_pipe_buffers[
-		MAX_SIGNALLED_PIPES];
+	struct signalled_pipe_buffer
+		signalled_pipe_buffers[MAX_SIGNALLED_PIPES];
 };
 
 /* This data type models a given pipe instance */
 struct goldfish_pipe {
 	/* pipe ID - index into goldfish_pipe_dev::pipes array */
 	u32 id;
+
 	/* The wake flags pipe is waiting for
 	 * Note: not protected with any lock, uses atomic operations
 	 *  and barriers to make it thread-safe.
 	 */
 	unsigned long flags;
+
 	/* wake flags host have signalled,
 	 *  - protected by goldfish_pipe_dev::lock
 	 */
@@ -220,8 +156,12 @@
 
 	/* A wake queue for sleeping until host signals an event */
 	wait_queue_head_t wake_queue;
+
 	/* Pointer to the parent goldfish_pipe_dev instance */
 	struct goldfish_pipe_dev *dev;
+
+	/* A buffer of pages, too large to fit into a stack frame */
+	struct page *pages[MAX_BUFFERS_PER_COMMAND];
 };
 
 /* The global driver data. Holds a reference to the i/o page used to
@@ -229,6 +169,9 @@
  * waiting to be awoken.
  */
 struct goldfish_pipe_dev {
+	/* A magic number to check if this is an instance of this struct */
+	void *magic;
+
 	/*
 	 * Global device spinlock. Protects the following members:
 	 *  - pipes, pipes_capacity
@@ -261,15 +204,22 @@
 	/* Head of a doubly linked list of signalled pipes */
 	struct goldfish_pipe *first_signalled_pipe;
 
+	/* ptr to platform device's device struct */
+	struct device *pdev_dev;
+
 	/* Some device-specific data */
 	int irq;
 	int version;
 	unsigned char __iomem *base;
-};
-
-static struct goldfish_pipe_dev pipe_dev[1] = {};
-
-static int goldfish_cmd_locked(struct goldfish_pipe *pipe, enum PipeCmdCode cmd)
+
+	/* an irq tasklet to run goldfish_interrupt_task */
+	struct tasklet_struct irq_tasklet;
+
+	struct miscdevice miscdev;
+};
+
+static int goldfish_pipe_cmd_locked(struct goldfish_pipe *pipe,
+				    enum PipeCmdCode cmd)
 {
 	pipe->command_buffer->cmd = cmd;
 	/* failure by default */
@@ -278,13 +228,13 @@
 	return pipe->command_buffer->status;
 }
 
-static int goldfish_cmd(struct goldfish_pipe *pipe, enum PipeCmdCode cmd)
+static int goldfish_pipe_cmd(struct goldfish_pipe *pipe, enum PipeCmdCode cmd)
 {
 	int status;
 
 	if (mutex_lock_interruptible(&pipe->lock))
 		return PIPE_ERROR_IO;
-	status = goldfish_cmd_locked(pipe, cmd);
+	status = goldfish_pipe_cmd_locked(pipe, cmd);
 	mutex_unlock(&pipe->lock);
 	return status;
 }
@@ -307,10 +257,12 @@
 	}
 }
 
-static int pin_user_pages(unsigned long first_page, unsigned long last_page,
-	unsigned int last_page_size, int is_write,
-	struct page *pages[MAX_BUFFERS_PER_COMMAND],
-	unsigned int *iter_last_page_size)
+static int pin_user_pages(unsigned long first_page,
+			  unsigned long last_page,
+			  unsigned int last_page_size,
+			  int is_write,
+			  struct page *pages[MAX_BUFFERS_PER_COMMAND],
+			  unsigned int *iter_last_page_size)
 {
 	int ret;
 	int requested_pages = ((last_page - first_page) >> PAGE_SHIFT) + 1;
@@ -322,24 +274,19 @@
 		*iter_last_page_size = last_page_size;
 	}
 
-<<<<<<< HEAD
-	ret = get_user_pages_fast(
-			first_page, requested_pages, !is_write, pages);
-=======
 	ret = get_user_pages_fast(first_page, requested_pages,
 				  !is_write ? FOLL_WRITE : 0,
 				  pages);
->>>>>>> 407d19ab
 	if (ret <= 0)
 		return -EFAULT;
 	if (ret < requested_pages)
 		*iter_last_page_size = PAGE_SIZE;
+
 	return ret;
-
 }
 
 static void release_user_pages(struct page **pages, int pages_count,
-	int is_write, s32 consumed_size)
+			       int is_write, s32 consumed_size)
 {
 	int i;
 
@@ -351,12 +298,15 @@
 }
 
 /* Populate the call parameters, merging adjacent pages together */
-static void populate_rw_params(
-	struct page **pages, int pages_count,
-	unsigned long address, unsigned long address_end,
-	unsigned long first_page, unsigned long last_page,
-	unsigned int iter_last_page_size, int is_write,
-	struct goldfish_pipe_command *command)
+static void populate_rw_params(struct page **pages,
+			       int pages_count,
+			       unsigned long address,
+			       unsigned long address_end,
+			       unsigned long first_page,
+			       unsigned long last_page,
+			       unsigned int iter_last_page_size,
+			       int is_write,
+			       struct goldfish_pipe_command *command)
 {
 	/*
 	 * Process the first page separately - it's the only page that
@@ -388,55 +338,59 @@
 }
 
 static int transfer_max_buffers(struct goldfish_pipe *pipe,
-	unsigned long address, unsigned long address_end, int is_write,
-	unsigned long last_page, unsigned int last_page_size,
-	s32 *consumed_size, int *status)
-{
-	static struct page *pages[MAX_BUFFERS_PER_COMMAND];
+				unsigned long address,
+				unsigned long address_end,
+				int is_write,
+				unsigned long last_page,
+				unsigned int last_page_size,
+				s32 *consumed_size,
+				int *status)
+{
 	unsigned long first_page = address & PAGE_MASK;
 	unsigned int iter_last_page_size;
-	int pages_count = pin_user_pages(first_page, last_page,
-			last_page_size, is_write,
-			pages, &iter_last_page_size);
-
-	if (pages_count < 0)
-		return pages_count;
+	int pages_count;
 
 	/* Serialize access to the pipe command buffers */
 	if (mutex_lock_interruptible(&pipe->lock))
 		return -ERESTARTSYS;
 
-	populate_rw_params(pages, pages_count, address, address_end,
-		first_page, last_page, iter_last_page_size, is_write,
-		pipe->command_buffer);
+	pages_count = pin_user_pages(first_page, last_page,
+				     last_page_size, is_write,
+				     pipe->pages, &iter_last_page_size);
+	if (pages_count < 0) {
+		mutex_unlock(&pipe->lock);
+		return pages_count;
+	}
+
+	populate_rw_params(pipe->pages, pages_count, address, address_end,
+			   first_page, last_page, iter_last_page_size, is_write,
+			   pipe->command_buffer);
 
 	/* Transfer the data */
-	*status = goldfish_cmd_locked(pipe,
+	*status = goldfish_pipe_cmd_locked(pipe,
 				is_write ? PIPE_CMD_WRITE : PIPE_CMD_READ);
 
 	*consumed_size = pipe->command_buffer->rw_params.consumed_size;
 
-	release_user_pages(pages, pages_count, is_write, *consumed_size);
+	release_user_pages(pipe->pages, pages_count, is_write, *consumed_size);
 
 	mutex_unlock(&pipe->lock);
-
 	return 0;
 }
 
 static int wait_for_host_signal(struct goldfish_pipe *pipe, int is_write)
 {
-	u32 wakeBit = is_write ? BIT_WAKE_ON_WRITE : BIT_WAKE_ON_READ;
-
-	set_bit(wakeBit, &pipe->flags);
+	u32 wake_bit = is_write ? BIT_WAKE_ON_WRITE : BIT_WAKE_ON_READ;
+
+	set_bit(wake_bit, &pipe->flags);
 
 	/* Tell the emulator we're going to wait for a wake event */
-	(void)goldfish_cmd(pipe,
+	goldfish_pipe_cmd(pipe,
 		is_write ? PIPE_CMD_WAKE_ON_WRITE : PIPE_CMD_WAKE_ON_READ);
 
-	while (test_bit(wakeBit, &pipe->flags)) {
-		if (wait_event_interruptible(
-				pipe->wake_queue,
-				!test_bit(wakeBit, &pipe->flags)))
+	while (test_bit(wake_bit, &pipe->flags)) {
+		if (wait_event_interruptible(pipe->wake_queue,
+					     !test_bit(wake_bit, &pipe->flags)))
 			return -ERESTARTSYS;
 
 		if (test_bit(BIT_CLOSED_ON_HOST, &pipe->flags))
@@ -447,7 +401,9 @@
 }
 
 static ssize_t goldfish_pipe_read_write(struct file *filp,
-	char __user *buffer, size_t bufflen, int is_write)
+					char __user *buffer,
+					size_t bufflen,
+					int is_write)
 {
 	struct goldfish_pipe *pipe = filp->private_data;
 	int count = 0, ret = -EINVAL;
@@ -461,8 +417,7 @@
 	if (unlikely(bufflen == 0))
 		return 0;
 	/* Check the buffer range for access */
-	if (unlikely(!access_ok(is_write ? VERIFY_WRITE : VERIFY_READ,
-			buffer, bufflen)))
+	if (unlikely(!access_ok(buffer, bufflen)))
 		return -EFAULT;
 
 	address = (unsigned long)buffer;
@@ -475,8 +430,8 @@
 		int status;
 
 		ret = transfer_max_buffers(pipe, address, address_end, is_write,
-				last_page, last_page_size, &consumed_size,
-				&status);
+					   last_page, last_page_size,
+					   &consumed_size, &status);
 		if (ret < 0)
 			break;
 
@@ -502,7 +457,8 @@
 			 * err.
 			 */
 			if (status != PIPE_ERROR_AGAIN)
-				pr_info_ratelimited("goldfish_pipe: backend error %d on %s\n",
+				dev_err_ratelimited(pipe->dev->pdev_dev,
+					"backend error %d on %s\n",
 					status, is_write ? "write" : "read");
 			break;
 		}
@@ -528,19 +484,21 @@
 }
 
 static ssize_t goldfish_pipe_read(struct file *filp, char __user *buffer,
-				size_t bufflen, loff_t *ppos)
+				  size_t bufflen, loff_t *ppos)
 {
 	return goldfish_pipe_read_write(filp, buffer, bufflen,
-			/* is_write */ 0);
+					/* is_write */ 0);
 }
 
 static ssize_t goldfish_pipe_write(struct file *filp,
-				const char __user *buffer, size_t bufflen,
-				loff_t *ppos)
-{
-	return goldfish_pipe_read_write(filp,
-			/* cast away the const */(char __user *)buffer, bufflen,
-			/* is_write */ 1);
+				   const char __user *buffer, size_t bufflen,
+				   loff_t *ppos)
+{
+	/* cast away the const */
+	char __user *no_const_buffer = (char __user *)buffer;
+
+	return goldfish_pipe_read_write(filp, no_const_buffer, bufflen,
+					/* is_write */ 1);
 }
 
 static __poll_t goldfish_pipe_poll(struct file *filp, poll_table *wait)
@@ -551,7 +509,7 @@
 
 	poll_wait(filp, &pipe->wake_queue, wait);
 
-	status = goldfish_cmd(pipe, PIPE_CMD_POLL);
+	status = goldfish_pipe_cmd(pipe, PIPE_CMD_POLL);
 	if (status < 0)
 		return -ERESTARTSYS;
 
@@ -568,7 +526,7 @@
 }
 
 static void signalled_pipes_add_locked(struct goldfish_pipe_dev *dev,
-	u32 id, u32 flags)
+				       u32 id, u32 flags)
 {
 	struct goldfish_pipe *pipe;
 
@@ -580,8 +538,8 @@
 		return;
 	pipe->signalled_flags |= flags;
 
-	if (pipe->prev_signalled || pipe->next_signalled
-		|| dev->first_signalled_pipe == pipe)
+	if (pipe->prev_signalled || pipe->next_signalled ||
+		dev->first_signalled_pipe == pipe)
 		return;	/* already in the list */
 	pipe->next_signalled = dev->first_signalled_pipe;
 	if (dev->first_signalled_pipe)
@@ -590,7 +548,8 @@
 }
 
 static void signalled_pipes_remove_locked(struct goldfish_pipe_dev *dev,
-	struct goldfish_pipe *pipe) {
+					  struct goldfish_pipe *pipe)
+{
 	if (pipe->prev_signalled)
 		pipe->prev_signalled->next_signalled = pipe->next_signalled;
 	if (pipe->next_signalled)
@@ -629,10 +588,10 @@
 	return pipe;
 }
 
-static void goldfish_interrupt_task(unsigned long unused)
-{
-	struct goldfish_pipe_dev *dev = pipe_dev;
+static void goldfish_interrupt_task(unsigned long dev_addr)
+{
 	/* Iterate over the signalled pipes and wake them one by one */
+	struct goldfish_pipe_dev *dev = (struct goldfish_pipe_dev *)dev_addr;
 	struct goldfish_pipe *pipe;
 	int wakes;
 
@@ -652,7 +611,9 @@
 		wake_up_interruptible(&pipe->wake_queue);
 	}
 }
-static DECLARE_TASKLET(goldfish_interrupt_tasklet, goldfish_interrupt_task, 0);
+
+static void goldfish_pipe_device_deinit(struct platform_device *pdev,
+					struct goldfish_pipe_dev *dev);
 
 /*
  * The general idea of the interrupt handling:
@@ -674,7 +635,7 @@
 	unsigned long flags;
 	struct goldfish_pipe_dev *dev = dev_id;
 
-	if (dev != pipe_dev)
+	if (dev->magic != &goldfish_pipe_device_deinit)
 		return IRQ_NONE;
 
 	/* Request the signalled pipes from the device */
@@ -695,7 +656,7 @@
 
 	spin_unlock_irqrestore(&dev->lock, flags);
 
-	tasklet_schedule(&goldfish_interrupt_tasklet);
+	tasklet_schedule(&dev->irq_tasklet);
 	return IRQ_HANDLED;
 }
 
@@ -708,7 +669,10 @@
 			return id;
 
 	{
-		/* Reallocate the array */
+		/* Reallocate the array.
+		 * Since get_free_pipe_id_locked runs with interrupts disabled,
+		 * we don't want to make calls that could lead to sleep.
+		 */
 		u32 new_capacity = 2 * dev->pipes_capacity;
 		struct goldfish_pipe **pipes =
 			kcalloc(new_capacity, sizeof(*pipes), GFP_ATOMIC);
@@ -723,6 +687,14 @@
 	return id;
 }
 
+/* A helper function to get the instance of goldfish_pipe_dev from file */
+static struct goldfish_pipe_dev *to_goldfish_pipe_dev(struct file *file)
+{
+	struct miscdevice *miscdev = file->private_data;
+
+	return container_of(miscdev, struct goldfish_pipe_dev, miscdev);
+}
+
 /**
  *	goldfish_pipe_open - open a channel to the AVD
  *	@inode: inode of device
@@ -736,14 +708,15 @@
  */
 static int goldfish_pipe_open(struct inode *inode, struct file *file)
 {
-	struct goldfish_pipe_dev *dev = pipe_dev;
+	struct goldfish_pipe_dev *dev = to_goldfish_pipe_dev(file);
 	unsigned long flags;
 	int id;
 	int status;
 
 	/* Allocate new pipe kernel object */
 	struct goldfish_pipe *pipe = kzalloc(sizeof(*pipe), GFP_KERNEL);
-	if (pipe == NULL)
+
+	if (!pipe)
 		return -ENOMEM;
 
 	pipe->dev = dev;
@@ -754,6 +727,7 @@
 	 * Command buffer needs to be allocated on its own page to make sure
 	 * it is physically contiguous in host's address space.
 	 */
+	BUILD_BUG_ON(sizeof(struct goldfish_pipe_command) > PAGE_SIZE);
 	pipe->command_buffer =
 		(struct goldfish_pipe_command *)__get_free_page(GFP_KERNEL);
 	if (!pipe->command_buffer) {
@@ -778,7 +752,7 @@
 			MAX_BUFFERS_PER_COMMAND;
 	dev->buffers->open_command_params.command_buffer_ptr =
 			(u64)(unsigned long)__pa(pipe->command_buffer);
-	status = goldfish_cmd_locked(pipe, PIPE_CMD_OPEN);
+	status = goldfish_pipe_cmd_locked(pipe, PIPE_CMD_OPEN);
 	spin_unlock_irqrestore(&dev->lock, flags);
 	if (status < 0)
 		goto err_cmd;
@@ -804,7 +778,7 @@
 	struct goldfish_pipe_dev *dev = pipe->dev;
 
 	/* The guest is closing the channel, so tell the emulator right now */
-	(void)goldfish_cmd(pipe, PIPE_CMD_CLOSE);
+	goldfish_pipe_cmd(pipe, PIPE_CMD_CLOSE);
 
 	spin_lock_irqsave(&dev->lock, flags);
 	dev->pipes[pipe->id] = NULL;
@@ -826,36 +800,55 @@
 	.release = goldfish_pipe_release,
 };
 
-static struct miscdevice goldfish_pipe_dev = {
-	.minor = MISC_DYNAMIC_MINOR,
-	.name = "goldfish_pipe",
-	.fops = &goldfish_pipe_fops,
-};
-
-static int goldfish_pipe_device_init(struct platform_device *pdev)
-{
-	char *page;
-	struct goldfish_pipe_dev *dev = pipe_dev;
-	int err = devm_request_irq(&pdev->dev, dev->irq,
-				goldfish_pipe_interrupt,
-				IRQF_SHARED, "goldfish_pipe", dev);
+static void init_miscdevice(struct miscdevice *miscdev)
+{
+	memset(miscdev, 0, sizeof(*miscdev));
+
+	miscdev->minor = MISC_DYNAMIC_MINOR;
+	miscdev->name = "goldfish_pipe";
+	miscdev->fops = &goldfish_pipe_fops;
+}
+
+static void write_pa_addr(void *addr, void __iomem *portl, void __iomem *porth)
+{
+	const unsigned long paddr = __pa(addr);
+
+	writel(upper_32_bits(paddr), porth);
+	writel(lower_32_bits(paddr), portl);
+}
+
+static int goldfish_pipe_device_init(struct platform_device *pdev,
+				     struct goldfish_pipe_dev *dev)
+{
+	int err;
+
+	tasklet_init(&dev->irq_tasklet, &goldfish_interrupt_task,
+		     (unsigned long)dev);
+
+	err = devm_request_irq(&pdev->dev, dev->irq,
+			       goldfish_pipe_interrupt,
+			       IRQF_SHARED, "goldfish_pipe", dev);
 	if (err) {
 		dev_err(&pdev->dev, "unable to allocate IRQ for v2\n");
 		return err;
 	}
 
-	err = misc_register(&goldfish_pipe_dev);
+	init_miscdevice(&dev->miscdev);
+	err = misc_register(&dev->miscdev);
 	if (err) {
 		dev_err(&pdev->dev, "unable to register v2 device\n");
 		return err;
 	}
 
+	dev->pdev_dev = &pdev->dev;
 	dev->first_signalled_pipe = NULL;
 	dev->pipes_capacity = INITIAL_PIPES_CAPACITY;
 	dev->pipes = kcalloc(dev->pipes_capacity, sizeof(*dev->pipes),
-					GFP_KERNEL);
-	if (!dev->pipes)
+			     GFP_KERNEL);
+	if (!dev->pipes) {
+		misc_deregister(&dev->miscdev);
 		return -ENOMEM;
+	}
 
 	/*
 	 * We're going to pass two buffers, open_command_params and
@@ -863,75 +856,67 @@
 	 * needs to be contained in a single physical page. The easiest choice
 	 * is to just allocate a page and place the buffers in it.
 	 */
-	if (WARN_ON(sizeof(*dev->buffers) > PAGE_SIZE))
+	BUILD_BUG_ON(sizeof(struct goldfish_pipe_dev_buffers) > PAGE_SIZE);
+	dev->buffers = (struct goldfish_pipe_dev_buffers *)
+		__get_free_page(GFP_KERNEL);
+	if (!dev->buffers) {
+		kfree(dev->pipes);
+		misc_deregister(&dev->miscdev);
 		return -ENOMEM;
-
-	page = (char *)__get_free_page(GFP_KERNEL);
-	if (!page) {
-		kfree(dev->pipes);
-		return -ENOMEM;
-	}
-	dev->buffers = (struct goldfish_pipe_dev_buffers *)page;
+	}
 
 	/* Send the buffer addresses to the host */
-	{
-		u64 paddr = __pa(&dev->buffers->signalled_pipe_buffers);
-
-		writel((u32)(unsigned long)(paddr >> 32),
-			dev->base + PIPE_REG_SIGNAL_BUFFER_HIGH);
-		writel((u32)(unsigned long)paddr,
-			dev->base + PIPE_REG_SIGNAL_BUFFER);
-		writel((u32)MAX_SIGNALLED_PIPES,
-			dev->base + PIPE_REG_SIGNAL_BUFFER_COUNT);
-
-		paddr = __pa(&dev->buffers->open_command_params);
-		writel((u32)(unsigned long)(paddr >> 32),
-			dev->base + PIPE_REG_OPEN_BUFFER_HIGH);
-		writel((u32)(unsigned long)paddr,
-			dev->base + PIPE_REG_OPEN_BUFFER);
-	}
+	write_pa_addr(&dev->buffers->signalled_pipe_buffers,
+		      dev->base + PIPE_REG_SIGNAL_BUFFER,
+		      dev->base + PIPE_REG_SIGNAL_BUFFER_HIGH);
+
+	writel(MAX_SIGNALLED_PIPES,
+	       dev->base + PIPE_REG_SIGNAL_BUFFER_COUNT);
+
+	write_pa_addr(&dev->buffers->open_command_params,
+		      dev->base + PIPE_REG_OPEN_BUFFER,
+		      dev->base + PIPE_REG_OPEN_BUFFER_HIGH);
+
+	platform_set_drvdata(pdev, dev);
 	return 0;
 }
 
-static void goldfish_pipe_device_deinit(struct platform_device *pdev)
-{
-	struct goldfish_pipe_dev *dev = pipe_dev;
-
-	misc_deregister(&goldfish_pipe_dev);
+static void goldfish_pipe_device_deinit(struct platform_device *pdev,
+					struct goldfish_pipe_dev *dev)
+{
+	misc_deregister(&dev->miscdev);
+	tasklet_kill(&dev->irq_tasklet);
 	kfree(dev->pipes);
 	free_page((unsigned long)dev->buffers);
 }
 
 static int goldfish_pipe_probe(struct platform_device *pdev)
 {
-	int err;
 	struct resource *r;
-	struct goldfish_pipe_dev *dev = pipe_dev;
-
-	if (WARN_ON(sizeof(struct goldfish_pipe_command) > PAGE_SIZE))
+	struct goldfish_pipe_dev *dev;
+
+	dev = devm_kzalloc(&pdev->dev, sizeof(*dev), GFP_KERNEL);
+	if (!dev)
 		return -ENOMEM;
 
-	/* not thread safe, but this should not happen */
-	WARN_ON(dev->base != NULL);
-
+	dev->magic = &goldfish_pipe_device_deinit;
 	spin_lock_init(&dev->lock);
 
 	r = platform_get_resource(pdev, IORESOURCE_MEM, 0);
-	if (r == NULL || resource_size(r) < PAGE_SIZE) {
+	if (!r || resource_size(r) < PAGE_SIZE) {
 		dev_err(&pdev->dev, "can't allocate i/o page\n");
 		return -EINVAL;
 	}
 	dev->base = devm_ioremap(&pdev->dev, r->start, PAGE_SIZE);
-	if (dev->base == NULL) {
+	if (!dev->base) {
 		dev_err(&pdev->dev, "ioremap failed\n");
 		return -EINVAL;
 	}
 
 	r = platform_get_resource(pdev, IORESOURCE_IRQ, 0);
-	if (r == NULL) {
-		err = -EINVAL;
-		goto error;
-	}
+	if (!r)
+		return -EINVAL;
+
 	dev->irq = r->start;
 
 	/*
@@ -941,25 +926,19 @@
 	 *  reading device version back: this allows the host implementation to
 	 *  detect the old driver (if there was no version write before read).
 	 */
-	writel((u32)PIPE_DRIVER_VERSION, dev->base + PIPE_REG_VERSION);
+	writel(PIPE_DRIVER_VERSION, dev->base + PIPE_REG_VERSION);
 	dev->version = readl(dev->base + PIPE_REG_VERSION);
 	if (WARN_ON(dev->version < PIPE_CURRENT_DEVICE_VERSION))
 		return -EINVAL;
 
-	err = goldfish_pipe_device_init(pdev);
-	if (!err)
-		return 0;
-
-error:
-	dev->base = NULL;
-	return err;
+	return goldfish_pipe_device_init(pdev, dev);
 }
 
 static int goldfish_pipe_remove(struct platform_device *pdev)
 {
-	struct goldfish_pipe_dev *dev = pipe_dev;
-	goldfish_pipe_device_deinit(pdev);
-	dev->base = NULL;
+	struct goldfish_pipe_dev *dev = platform_get_drvdata(pdev);
+
+	goldfish_pipe_device_deinit(pdev, dev);
 	return 0;
 }
 
@@ -987,4 +966,4 @@
 
 module_platform_driver(goldfish_pipe_driver);
 MODULE_AUTHOR("David Turner <digit@google.com>");
-MODULE_LICENSE("GPL");+MODULE_LICENSE("GPL v2");