// SPDX-License-Identifier: GPL-2.0-only
/*
 * Mediated device Core Driver
 *
 * Copyright (c) 2016, NVIDIA CORPORATION. All rights reserved.
 *     Author: Neo Jia <cjia@nvidia.com>
 *             Kirti Wankhede <kwankhede@nvidia.com>
 */

#include <linux/module.h>
#include <linux/device.h>
#include <linux/slab.h>
#include <linux/uuid.h>
#include <linux/sysfs.h>
#include <linux/mdev.h>

#include "mdev_private.h"

#define DRIVER_VERSION		"0.1"
#define DRIVER_AUTHOR		"NVIDIA Corporation"
#define DRIVER_DESC		"Mediated device Core Driver"

static LIST_HEAD(parent_list);
static DEFINE_MUTEX(parent_list_lock);
static struct class_compat *mdev_bus_compat_class;

static LIST_HEAD(mdev_list);
static DEFINE_MUTEX(mdev_list_lock);

struct device *mdev_parent_dev(struct mdev_device *mdev)
{
	return mdev->parent->dev;
}
EXPORT_SYMBOL(mdev_parent_dev);

void *mdev_get_drvdata(struct mdev_device *mdev)
{
	return mdev->driver_data;
}
EXPORT_SYMBOL(mdev_get_drvdata);

void mdev_set_drvdata(struct mdev_device *mdev, void *data)
{
	mdev->driver_data = data;
}
EXPORT_SYMBOL(mdev_set_drvdata);

struct device *mdev_dev(struct mdev_device *mdev)
{
	return &mdev->dev;
}
EXPORT_SYMBOL(mdev_dev);

struct mdev_device *mdev_from_dev(struct device *dev)
{
	return dev_is_mdev(dev) ? to_mdev_device(dev) : NULL;
}
EXPORT_SYMBOL(mdev_from_dev);

uuid_le mdev_uuid(struct mdev_device *mdev)
{
	return mdev->uuid;
}
EXPORT_SYMBOL(mdev_uuid);

/* Should be called holding parent_list_lock */
static struct mdev_parent *__find_parent_device(struct device *dev)
{
	struct mdev_parent *parent;

	list_for_each_entry(parent, &parent_list, next) {
		if (parent->dev == dev)
			return parent;
	}
	return NULL;
}

static void mdev_release_parent(struct kref *kref)
{
	struct mdev_parent *parent = container_of(kref, struct mdev_parent,
						  ref);
	struct device *dev = parent->dev;

	kfree(parent);
	put_device(dev);
}

<<<<<<< HEAD
static
inline struct mdev_parent *mdev_get_parent(struct mdev_parent *parent)
=======
static struct mdev_parent *mdev_get_parent(struct mdev_parent *parent)
>>>>>>> 407d19ab
{
	if (parent)
		kref_get(&parent->ref);

	return parent;
}

static void mdev_put_parent(struct mdev_parent *parent)
{
	if (parent)
		kref_put(&parent->ref, mdev_release_parent);
}

/* Caller must hold parent unreg_sem read or write lock */
static void mdev_device_remove_common(struct mdev_device *mdev)
{
	struct mdev_parent *parent;
	struct mdev_type *type;
	int ret;

	type = to_mdev_type(mdev->type_kobj);
	mdev_remove_sysfs_files(&mdev->dev, type);
	device_del(&mdev->dev);
	parent = mdev->parent;
	lockdep_assert_held(&parent->unreg_sem);
	ret = parent->ops->remove(mdev);
	if (ret)
		dev_err(&mdev->dev, "Remove failed: err=%d\n", ret);

	/* Balances with device_initialize() */
	put_device(&mdev->dev);
	mdev_put_parent(parent);
}

static int mdev_device_remove_cb(struct device *dev, void *data)
{
	if (dev_is_mdev(dev)) {
		struct mdev_device *mdev;

		mdev = to_mdev_device(dev);
		mdev_device_remove_common(mdev);
	}
	return 0;
}

/*
 * mdev_register_device : Register a device
 * @dev: device structure representing parent device.
 * @ops: Parent device operation structure to be registered.
 *
 * Add device to list of registered parent devices.
 * Returns a negative value on error, otherwise 0.
 */
int mdev_register_device(struct device *dev, const struct mdev_parent_ops *ops)
{
	int ret;
	struct mdev_parent *parent;

	/* check for mandatory ops */
	if (!ops || !ops->create || !ops->remove || !ops->supported_type_groups)
		return -EINVAL;

	dev = get_device(dev);
	if (!dev)
		return -EINVAL;

	mutex_lock(&parent_list_lock);

	/* Check for duplicate */
	parent = __find_parent_device(dev);
	if (parent) {
		parent = NULL;
		ret = -EEXIST;
		goto add_dev_err;
	}

	parent = kzalloc(sizeof(*parent), GFP_KERNEL);
	if (!parent) {
		ret = -ENOMEM;
		goto add_dev_err;
	}

	kref_init(&parent->ref);
	init_rwsem(&parent->unreg_sem);

	parent->dev = dev;
	parent->ops = ops;

	if (!mdev_bus_compat_class) {
		mdev_bus_compat_class = class_compat_register("mdev_bus");
		if (!mdev_bus_compat_class) {
			ret = -ENOMEM;
			goto add_dev_err;
		}
	}

	ret = parent_create_sysfs_files(parent);
	if (ret)
		goto add_dev_err;

	ret = class_compat_create_link(mdev_bus_compat_class, dev, NULL);
	if (ret)
		dev_warn(dev, "Failed to create compatibility class link\n");

	list_add(&parent->next, &parent_list);
	mutex_unlock(&parent_list_lock);

	dev_info(dev, "MDEV: Registered\n");
	return 0;

add_dev_err:
	mutex_unlock(&parent_list_lock);
	if (parent)
		mdev_put_parent(parent);
	else
		put_device(dev);
	return ret;
}
EXPORT_SYMBOL(mdev_register_device);

/*
 * mdev_unregister_device : Unregister a parent device
 * @dev: device structure representing parent device.
 *
 * Remove device from list of registered parent devices. Give a chance to free
 * existing mediated devices for given device.
 */

void mdev_unregister_device(struct device *dev)
{
	struct mdev_parent *parent;

	mutex_lock(&parent_list_lock);
	parent = __find_parent_device(dev);

	if (!parent) {
		mutex_unlock(&parent_list_lock);
		return;
	}
	dev_info(dev, "MDEV: Unregistering\n");

	list_del(&parent->next);
	mutex_unlock(&parent_list_lock);

	down_write(&parent->unreg_sem);

	class_compat_remove_link(mdev_bus_compat_class, dev, NULL);

	device_for_each_child(dev, NULL, mdev_device_remove_cb);

	parent_remove_sysfs_files(parent);
	up_write(&parent->unreg_sem);

	mdev_put_parent(parent);
}
EXPORT_SYMBOL(mdev_unregister_device);

static void mdev_device_free(struct mdev_device *mdev)
{
	mutex_lock(&mdev_list_lock);
	list_del(&mdev->next);
	mutex_unlock(&mdev_list_lock);

	dev_dbg(&mdev->dev, "MDEV: destroying\n");
	kfree(mdev);
}

<<<<<<< HEAD
int mdev_device_create(struct kobject *kobj, struct device *dev, uuid_le uuid)
=======
static void mdev_device_release(struct device *dev)
{
	struct mdev_device *mdev = to_mdev_device(dev);

	mdev_device_free(mdev);
}

int mdev_device_create(struct kobject *kobj,
		       struct device *dev, const guid_t *uuid)
>>>>>>> 407d19ab
{
	int ret;
	struct mdev_device *mdev, *tmp;
	struct mdev_parent *parent;
	struct mdev_type *type = to_mdev_type(kobj);

	parent = mdev_get_parent(type->parent);
	if (!parent)
		return -EINVAL;

	mutex_lock(&mdev_list_lock);

	/* Check for duplicate */
	list_for_each_entry(tmp, &mdev_list, next) {
		if (!uuid_le_cmp(tmp->uuid, uuid)) {
			mutex_unlock(&mdev_list_lock);
			ret = -EEXIST;
			goto mdev_fail;
		}
	}

	mdev = kzalloc(sizeof(*mdev), GFP_KERNEL);
	if (!mdev) {
		mutex_unlock(&mdev_list_lock);
		ret = -ENOMEM;
		goto mdev_fail;
	}

	memcpy(&mdev->uuid, &uuid, sizeof(uuid_le));
	list_add(&mdev->next, &mdev_list);
	mutex_unlock(&mdev_list_lock);

	mdev->parent = parent;

	/* Check if parent unregistration has started */
	if (!down_read_trylock(&parent->unreg_sem)) {
		mdev_device_free(mdev);
		ret = -ENODEV;
		goto mdev_fail;
	}

	device_initialize(&mdev->dev);
	mdev->dev.parent  = dev;
	mdev->dev.bus     = &mdev_bus_type;
	mdev->dev.release = mdev_device_release;
<<<<<<< HEAD
	dev_set_name(&mdev->dev, "%pUl", uuid.b);
=======
	dev_set_name(&mdev->dev, "%pUl", uuid);
	mdev->dev.groups = parent->ops->mdev_attr_groups;
	mdev->type_kobj = kobj;
>>>>>>> 407d19ab

	ret = parent->ops->create(kobj, mdev);
	if (ret)
		goto ops_create_fail;

	ret = device_add(&mdev->dev);
	if (ret)
		goto add_fail;

	ret = mdev_create_sysfs_files(&mdev->dev, type);
	if (ret)
		goto sysfs_fail;

	mdev->active = true;
	dev_dbg(&mdev->dev, "MDEV: created\n");
	up_read(&parent->unreg_sem);

	return 0;

sysfs_fail:
	device_del(&mdev->dev);
add_fail:
	parent->ops->remove(mdev);
ops_create_fail:
	up_read(&parent->unreg_sem);
	put_device(&mdev->dev);
mdev_fail:
	mdev_put_parent(parent);
	return ret;
}

int mdev_device_remove(struct device *dev)
{
	struct mdev_device *mdev, *tmp;
	struct mdev_parent *parent;

	mdev = to_mdev_device(dev);

	mutex_lock(&mdev_list_lock);
	list_for_each_entry(tmp, &mdev_list, next) {
		if (tmp == mdev)
			break;
	}

	if (tmp != mdev) {
		mutex_unlock(&mdev_list_lock);
		return -ENODEV;
	}

	if (!mdev->active) {
		mutex_unlock(&mdev_list_lock);
		return -EAGAIN;
	}

	mdev->active = false;
	mutex_unlock(&mdev_list_lock);

	parent = mdev->parent;
	/* Check if parent unregistration has started */
	if (!down_read_trylock(&parent->unreg_sem))
		return -ENODEV;

	mdev_device_remove_common(mdev);
	up_read(&parent->unreg_sem);
	return 0;
}

int mdev_set_iommu_device(struct device *dev, struct device *iommu_device)
{
	struct mdev_device *mdev = to_mdev_device(dev);

	mdev->iommu_device = iommu_device;

	return 0;
}
EXPORT_SYMBOL(mdev_set_iommu_device);

struct device *mdev_get_iommu_device(struct device *dev)
{
	struct mdev_device *mdev = to_mdev_device(dev);

	return mdev->iommu_device;
}
EXPORT_SYMBOL(mdev_get_iommu_device);

static int __init mdev_init(void)
{
	return mdev_bus_register();
}

static void __exit mdev_exit(void)
{
	if (mdev_bus_compat_class)
		class_compat_unregister(mdev_bus_compat_class);

	mdev_bus_unregister();
}

module_init(mdev_init)
module_exit(mdev_exit)

MODULE_VERSION(DRIVER_VERSION);
MODULE_LICENSE("GPL v2");
MODULE_AUTHOR(DRIVER_AUTHOR);
MODULE_DESCRIPTION(DRIVER_DESC);
MODULE_SOFTDEP("post: vfio_mdev");<|MERGE_RESOLUTION|>--- conflicted
+++ resolved
@@ -57,9 +57,9 @@
 }
 EXPORT_SYMBOL(mdev_from_dev);
 
-uuid_le mdev_uuid(struct mdev_device *mdev)
-{
-	return mdev->uuid;
+const guid_t *mdev_uuid(struct mdev_device *mdev)
+{
+	return &mdev->uuid;
 }
 EXPORT_SYMBOL(mdev_uuid);
 
@@ -85,12 +85,7 @@
 	put_device(dev);
 }
 
-<<<<<<< HEAD
-static
-inline struct mdev_parent *mdev_get_parent(struct mdev_parent *parent)
-=======
 static struct mdev_parent *mdev_get_parent(struct mdev_parent *parent)
->>>>>>> 407d19ab
 {
 	if (parent)
 		kref_get(&parent->ref);
@@ -258,9 +253,6 @@
 	kfree(mdev);
 }
 
-<<<<<<< HEAD
-int mdev_device_create(struct kobject *kobj, struct device *dev, uuid_le uuid)
-=======
 static void mdev_device_release(struct device *dev)
 {
 	struct mdev_device *mdev = to_mdev_device(dev);
@@ -270,7 +262,6 @@
 
 int mdev_device_create(struct kobject *kobj,
 		       struct device *dev, const guid_t *uuid)
->>>>>>> 407d19ab
 {
 	int ret;
 	struct mdev_device *mdev, *tmp;
@@ -285,7 +276,7 @@
 
 	/* Check for duplicate */
 	list_for_each_entry(tmp, &mdev_list, next) {
-		if (!uuid_le_cmp(tmp->uuid, uuid)) {
+		if (guid_equal(&tmp->uuid, uuid)) {
 			mutex_unlock(&mdev_list_lock);
 			ret = -EEXIST;
 			goto mdev_fail;
@@ -299,7 +290,7 @@
 		goto mdev_fail;
 	}
 
-	memcpy(&mdev->uuid, &uuid, sizeof(uuid_le));
+	guid_copy(&mdev->uuid, uuid);
 	list_add(&mdev->next, &mdev_list);
 	mutex_unlock(&mdev_list_lock);
 
@@ -316,13 +307,9 @@
 	mdev->dev.parent  = dev;
 	mdev->dev.bus     = &mdev_bus_type;
 	mdev->dev.release = mdev_device_release;
-<<<<<<< HEAD
-	dev_set_name(&mdev->dev, "%pUl", uuid.b);
-=======
 	dev_set_name(&mdev->dev, "%pUl", uuid);
 	mdev->dev.groups = parent->ops->mdev_attr_groups;
 	mdev->type_kobj = kobj;
->>>>>>> 407d19ab
 
 	ret = parent->ops->create(kobj, mdev);
 	if (ret)
