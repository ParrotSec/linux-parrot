// SPDX-License-Identifier: GPL-2.0-only
/*
 * Copyright (C) 2012 Red Hat, Inc.  All rights reserved.
 *     Author: Alex Williamson <alex.williamson@redhat.com>
 *
 * Derived from original vfio:
 * Copyright 2010 Cisco Systems, Inc.  All rights reserved.
 * Author: Tom Lyon, pugs@cisco.com
 */

#define pr_fmt(fmt) KBUILD_MODNAME ": " fmt
#define dev_fmt pr_fmt

#include <linux/device.h>
#include <linux/eventfd.h>
#include <linux/file.h>
#include <linux/interrupt.h>
#include <linux/iommu.h>
#include <linux/module.h>
#include <linux/mutex.h>
#include <linux/notifier.h>
#include <linux/pci.h>
#include <linux/pm_runtime.h>
#include <linux/slab.h>
#include <linux/types.h>
#include <linux/uaccess.h>
#include <linux/vfio.h>
#include <linux/vgaarb.h>
#include <linux/nospec.h>

#include "vfio_pci_private.h"

#define DRIVER_VERSION  "0.2"
#define DRIVER_AUTHOR   "Alex Williamson <alex.williamson@redhat.com>"
#define DRIVER_DESC     "VFIO PCI - User Level meta-driver"

static char ids[1024] __initdata;
module_param_string(ids, ids, sizeof(ids), 0);
MODULE_PARM_DESC(ids, "Initial PCI IDs to add to the vfio driver, format is \"vendor:device[:subvendor[:subdevice[:class[:class_mask]]]]\" and multiple comma separated entries can be specified");

static bool nointxmask;
module_param_named(nointxmask, nointxmask, bool, S_IRUGO | S_IWUSR);
MODULE_PARM_DESC(nointxmask,
		  "Disable support for PCI 2.3 style INTx masking.  If this resolves problems for specific devices, report lspci -vvvxxx to linux-pci@vger.kernel.org so the device can be fixed automatically via the broken_intx_masking flag.");

#ifdef CONFIG_VFIO_PCI_VGA
static bool disable_vga;
module_param(disable_vga, bool, S_IRUGO);
MODULE_PARM_DESC(disable_vga, "Disable VGA resource access through vfio-pci");
#endif

static bool disable_idle_d3;
module_param(disable_idle_d3, bool, S_IRUGO | S_IWUSR);
MODULE_PARM_DESC(disable_idle_d3,
		 "Disable using the PCI D3 low power state for idle, unused devices");

static DEFINE_MUTEX(driver_lock);

static inline bool vfio_vga_disabled(void)
{
#ifdef CONFIG_VFIO_PCI_VGA
	return disable_vga;
#else
	return true;
#endif
}

/*
 * Our VGA arbiter participation is limited since we don't know anything
 * about the device itself.  However, if the device is the only VGA device
 * downstream of a bridge and VFIO VGA support is disabled, then we can
 * safely return legacy VGA IO and memory as not decoded since the user
 * has no way to get to it and routing can be disabled externally at the
 * bridge.
 */
static unsigned int vfio_pci_set_vga_decode(void *opaque, bool single_vga)
{
	struct vfio_pci_device *vdev = opaque;
	struct pci_dev *tmp = NULL, *pdev = vdev->pdev;
	unsigned char max_busnr;
	unsigned int decodes;

	if (single_vga || !vfio_vga_disabled() || pci_is_root_bus(pdev->bus))
		return VGA_RSRC_NORMAL_IO | VGA_RSRC_NORMAL_MEM |
		       VGA_RSRC_LEGACY_IO | VGA_RSRC_LEGACY_MEM;

	max_busnr = pci_bus_max_busnr(pdev->bus);
	decodes = VGA_RSRC_NORMAL_IO | VGA_RSRC_NORMAL_MEM;

	while ((tmp = pci_get_class(PCI_CLASS_DISPLAY_VGA << 8, tmp)) != NULL) {
		if (tmp == pdev ||
		    pci_domain_nr(tmp->bus) != pci_domain_nr(pdev->bus) ||
		    pci_is_root_bus(tmp->bus))
			continue;

		if (tmp->bus->number >= pdev->bus->number &&
		    tmp->bus->number <= max_busnr) {
			pci_dev_put(tmp);
			decodes |= VGA_RSRC_LEGACY_IO | VGA_RSRC_LEGACY_MEM;
			break;
		}
	}

	return decodes;
}

static inline bool vfio_pci_is_vga(struct pci_dev *pdev)
{
	return (pdev->class >> 8) == PCI_CLASS_DISPLAY_VGA;
}

static void vfio_pci_probe_mmaps(struct vfio_pci_device *vdev)
{
	struct resource *res;
	int bar;
	struct vfio_pci_dummy_resource *dummy_res;

	INIT_LIST_HEAD(&vdev->dummy_resources_list);

	for (bar = PCI_STD_RESOURCES; bar <= PCI_STD_RESOURCE_END; bar++) {
		res = vdev->pdev->resource + bar;

		if (!IS_ENABLED(CONFIG_VFIO_PCI_MMAP))
			goto no_mmap;

		if (!(res->flags & IORESOURCE_MEM))
			goto no_mmap;

		/*
		 * The PCI core shouldn't set up a resource with a
		 * type but zero size. But there may be bugs that
		 * cause us to do that.
		 */
		if (!resource_size(res))
			goto no_mmap;

		if (resource_size(res) >= PAGE_SIZE) {
			vdev->bar_mmap_supported[bar] = true;
			continue;
		}

		if (!(res->start & ~PAGE_MASK)) {
			/*
			 * Add a dummy resource to reserve the remainder
			 * of the exclusive page in case that hot-add
			 * device's bar is assigned into it.
			 */
			dummy_res = kzalloc(sizeof(*dummy_res), GFP_KERNEL);
			if (dummy_res == NULL)
				goto no_mmap;

			dummy_res->resource.name = "vfio sub-page reserved";
			dummy_res->resource.start = res->end + 1;
			dummy_res->resource.end = res->start + PAGE_SIZE - 1;
			dummy_res->resource.flags = res->flags;
			if (request_resource(res->parent,
						&dummy_res->resource)) {
				kfree(dummy_res);
				goto no_mmap;
			}
			dummy_res->index = bar;
			list_add(&dummy_res->res_next,
					&vdev->dummy_resources_list);
			vdev->bar_mmap_supported[bar] = true;
			continue;
		}
		/*
		 * Here we don't handle the case when the BAR is not page
		 * aligned because we can't expect the BAR will be
		 * assigned into the same location in a page in guest
		 * when we passthrough the BAR. And it's hard to access
		 * this BAR in userspace because we have no way to get
		 * the BAR's location in a page.
		 */
no_mmap:
		vdev->bar_mmap_supported[bar] = false;
	}
}

static void vfio_pci_try_bus_reset(struct vfio_pci_device *vdev);
static void vfio_pci_disable(struct vfio_pci_device *vdev);

/*
 * INTx masking requires the ability to disable INTx signaling via PCI_COMMAND
 * _and_ the ability detect when the device is asserting INTx via PCI_STATUS.
 * If a device implements the former but not the latter we would typically
 * expect broken_intx_masking be set and require an exclusive interrupt.
 * However since we do have control of the device's ability to assert INTx,
 * we can instead pretend that the device does not implement INTx, virtualizing
 * the pin register to report zero and maintaining DisINTx set on the host.
 */
static bool vfio_pci_nointx(struct pci_dev *pdev)
{
	switch (pdev->vendor) {
	case PCI_VENDOR_ID_INTEL:
		switch (pdev->device) {
		/* All i40e (XL710/X710/XXV710) 10/20/25/40GbE NICs */
		case 0x1572:
		case 0x1574:
		case 0x1580 ... 0x1581:
		case 0x1583 ... 0x158b:
		case 0x37d0 ... 0x37d2:
			return true;
		default:
			return false;
		}
	}

	return false;
}

static int vfio_pci_enable(struct vfio_pci_device *vdev)
{
	struct pci_dev *pdev = vdev->pdev;
	int ret;
	u16 cmd;
	u8 msix_pos;

	pci_set_power_state(pdev, PCI_D0);

	/* Don't allow our initial saved state to include busmaster */
	pci_clear_master(pdev);

	ret = pci_enable_device(pdev);
	if (ret)
		return ret;

	/* If reset fails because of the device lock, fail this path entirely */
	ret = pci_try_reset_function(pdev);
	if (ret == -EAGAIN) {
		pci_disable_device(pdev);
		return ret;
	}

	vdev->reset_works = !ret;
	pci_save_state(pdev);
	vdev->pci_saved_state = pci_store_saved_state(pdev);
	if (!vdev->pci_saved_state)
		pci_dbg(pdev, "%s: Couldn't store saved state\n", __func__);

	if (likely(!nointxmask)) {
		if (vfio_pci_nointx(pdev)) {
			pci_info(pdev, "Masking broken INTx support\n");
			vdev->nointx = true;
			pci_intx(pdev, 0);
		} else
			vdev->pci_2_3 = pci_intx_mask_supported(pdev);
	}

	pci_read_config_word(pdev, PCI_COMMAND, &cmd);
	if (vdev->pci_2_3 && (cmd & PCI_COMMAND_INTX_DISABLE)) {
		cmd &= ~PCI_COMMAND_INTX_DISABLE;
		pci_write_config_word(pdev, PCI_COMMAND, cmd);
	}

	ret = vfio_config_init(vdev);
	if (ret) {
		kfree(vdev->pci_saved_state);
		vdev->pci_saved_state = NULL;
		pci_disable_device(pdev);
		return ret;
	}

	msix_pos = pdev->msix_cap;
	if (msix_pos) {
		u16 flags;
		u32 table;

		pci_read_config_word(pdev, msix_pos + PCI_MSIX_FLAGS, &flags);
		pci_read_config_dword(pdev, msix_pos + PCI_MSIX_TABLE, &table);

		vdev->msix_bar = table & PCI_MSIX_TABLE_BIR;
		vdev->msix_offset = table & PCI_MSIX_TABLE_OFFSET;
		vdev->msix_size = ((flags & PCI_MSIX_FLAGS_QSIZE) + 1) * 16;
	} else
		vdev->msix_bar = 0xFF;

	if (!vfio_vga_disabled() && vfio_pci_is_vga(pdev))
		vdev->has_vga = true;


	if (vfio_pci_is_vga(pdev) &&
	    pdev->vendor == PCI_VENDOR_ID_INTEL &&
	    IS_ENABLED(CONFIG_VFIO_PCI_IGD)) {
		ret = vfio_pci_igd_init(vdev);
		if (ret) {
<<<<<<< HEAD
			dev_warn(&vdev->pdev->dev,
				 "Failed to setup Intel IGD regions\n");
			vfio_pci_disable(vdev);
			return ret;
=======
			pci_warn(pdev, "Failed to setup Intel IGD regions\n");
			goto disable_exit;
		}
	}

	if (pdev->vendor == PCI_VENDOR_ID_NVIDIA &&
	    IS_ENABLED(CONFIG_VFIO_PCI_NVLINK2)) {
		ret = vfio_pci_nvdia_v100_nvlink2_init(vdev);
		if (ret && ret != -ENODEV) {
			pci_warn(pdev, "Failed to setup NVIDIA NV2 RAM region\n");
			goto disable_exit;
		}
	}

	if (pdev->vendor == PCI_VENDOR_ID_IBM &&
	    IS_ENABLED(CONFIG_VFIO_PCI_NVLINK2)) {
		ret = vfio_pci_ibm_npu2_init(vdev);
		if (ret && ret != -ENODEV) {
			pci_warn(pdev, "Failed to setup NVIDIA NV2 ATSD region\n");
			goto disable_exit;
>>>>>>> 407d19ab
		}
	}

	vfio_pci_probe_mmaps(vdev);

	return 0;
}

static void vfio_pci_disable(struct vfio_pci_device *vdev)
{
	struct pci_dev *pdev = vdev->pdev;
	struct vfio_pci_dummy_resource *dummy_res, *tmp;
	struct vfio_pci_ioeventfd *ioeventfd, *ioeventfd_tmp;
	int i, bar;

	/* Stop the device from further DMA */
	pci_clear_master(pdev);

	vfio_pci_set_irqs_ioctl(vdev, VFIO_IRQ_SET_DATA_NONE |
				VFIO_IRQ_SET_ACTION_TRIGGER,
				vdev->irq_type, 0, 0, NULL);

	/* Device closed, don't need mutex here */
	list_for_each_entry_safe(ioeventfd, ioeventfd_tmp,
				 &vdev->ioeventfds_list, next) {
		vfio_virqfd_disable(&ioeventfd->virqfd);
		list_del(&ioeventfd->next);
		kfree(ioeventfd);
	}
	vdev->ioeventfds_nr = 0;

	vdev->virq_disabled = false;

	for (i = 0; i < vdev->num_regions; i++)
		vdev->region[i].ops->release(vdev, &vdev->region[i]);

	vdev->num_regions = 0;
	kfree(vdev->region);
	vdev->region = NULL; /* don't krealloc a freed pointer */

	vfio_config_free(vdev);

	for (bar = PCI_STD_RESOURCES; bar <= PCI_STD_RESOURCE_END; bar++) {
		if (!vdev->barmap[bar])
			continue;
		pci_iounmap(pdev, vdev->barmap[bar]);
		pci_release_selected_regions(pdev, 1 << bar);
		vdev->barmap[bar] = NULL;
	}

	list_for_each_entry_safe(dummy_res, tmp,
				 &vdev->dummy_resources_list, res_next) {
		list_del(&dummy_res->res_next);
		release_resource(&dummy_res->resource);
		kfree(dummy_res);
	}

	vdev->needs_reset = true;

	/*
	 * If we have saved state, restore it.  If we can reset the device,
	 * even better.  Resetting with current state seems better than
	 * nothing, but saving and restoring current state without reset
	 * is just busy work.
	 */
	if (pci_load_and_free_saved_state(pdev, &vdev->pci_saved_state)) {
		pci_info(pdev, "%s: Couldn't reload saved state\n", __func__);

		if (!vdev->reset_works)
			goto out;

		pci_save_state(pdev);
	}

	/*
	 * Disable INTx and MSI, presumably to avoid spurious interrupts
	 * during reset.  Stolen from pci_reset_function()
	 */
	pci_write_config_word(pdev, PCI_COMMAND, PCI_COMMAND_INTX_DISABLE);

	/*
	 * Try to reset the device.  The success of this is dependent on
	 * being able to lock the device, which is not always possible.
	 */
	if (vdev->reset_works && !pci_try_reset_function(pdev))
		vdev->needs_reset = false;

	pci_restore_state(pdev);
out:
	pci_disable_device(pdev);

	vfio_pci_try_bus_reset(vdev);

	if (!disable_idle_d3)
		pci_set_power_state(pdev, PCI_D3hot);
}

static void vfio_pci_release(void *device_data)
{
	struct vfio_pci_device *vdev = device_data;

	mutex_lock(&driver_lock);

	if (!(--vdev->refcnt)) {
		vfio_spapr_pci_eeh_release(vdev->pdev);
		vfio_pci_disable(vdev);
	}

	mutex_unlock(&driver_lock);

	module_put(THIS_MODULE);
}

static int vfio_pci_open(void *device_data)
{
	struct vfio_pci_device *vdev = device_data;
	int ret = 0;

	if (!try_module_get(THIS_MODULE))
		return -ENODEV;

	mutex_lock(&driver_lock);

	if (!vdev->refcnt) {
		ret = vfio_pci_enable(vdev);
		if (ret)
			goto error;

		vfio_spapr_pci_eeh_open(vdev->pdev);
	}
	vdev->refcnt++;
error:
	mutex_unlock(&driver_lock);
	if (ret)
		module_put(THIS_MODULE);
	return ret;
}

static int vfio_pci_get_irq_count(struct vfio_pci_device *vdev, int irq_type)
{
	if (irq_type == VFIO_PCI_INTX_IRQ_INDEX) {
		u8 pin;
		pci_read_config_byte(vdev->pdev, PCI_INTERRUPT_PIN, &pin);
		if (IS_ENABLED(CONFIG_VFIO_PCI_INTX) && !vdev->nointx && pin)
			return 1;

	} else if (irq_type == VFIO_PCI_MSI_IRQ_INDEX) {
		u8 pos;
		u16 flags;

		pos = vdev->pdev->msi_cap;
		if (pos) {
			pci_read_config_word(vdev->pdev,
					     pos + PCI_MSI_FLAGS, &flags);
			return 1 << ((flags & PCI_MSI_FLAGS_QMASK) >> 1);
		}
	} else if (irq_type == VFIO_PCI_MSIX_IRQ_INDEX) {
		u8 pos;
		u16 flags;

		pos = vdev->pdev->msix_cap;
		if (pos) {
			pci_read_config_word(vdev->pdev,
					     pos + PCI_MSIX_FLAGS, &flags);

			return (flags & PCI_MSIX_FLAGS_QSIZE) + 1;
		}
	} else if (irq_type == VFIO_PCI_ERR_IRQ_INDEX) {
		if (pci_is_pcie(vdev->pdev))
			return 1;
	} else if (irq_type == VFIO_PCI_REQ_IRQ_INDEX) {
		return 1;
	}

	return 0;
}

static int vfio_pci_count_devs(struct pci_dev *pdev, void *data)
{
	(*(int *)data)++;
	return 0;
}

struct vfio_pci_fill_info {
	int max;
	int cur;
	struct vfio_pci_dependent_device *devices;
};

static int vfio_pci_fill_devs(struct pci_dev *pdev, void *data)
{
	struct vfio_pci_fill_info *fill = data;
	struct iommu_group *iommu_group;

	if (fill->cur == fill->max)
		return -EAGAIN; /* Something changed, try again */

	iommu_group = iommu_group_get(&pdev->dev);
	if (!iommu_group)
		return -EPERM; /* Cannot reset non-isolated devices */

	fill->devices[fill->cur].group_id = iommu_group_id(iommu_group);
	fill->devices[fill->cur].segment = pci_domain_nr(pdev->bus);
	fill->devices[fill->cur].bus = pdev->bus->number;
	fill->devices[fill->cur].devfn = pdev->devfn;
	fill->cur++;
	iommu_group_put(iommu_group);
	return 0;
}

struct vfio_pci_group_entry {
	struct vfio_group *group;
	int id;
};

struct vfio_pci_group_info {
	int count;
	struct vfio_pci_group_entry *groups;
};

static int vfio_pci_validate_devs(struct pci_dev *pdev, void *data)
{
	struct vfio_pci_group_info *info = data;
	struct iommu_group *group;
	int id, i;

	group = iommu_group_get(&pdev->dev);
	if (!group)
		return -EPERM;

	id = iommu_group_id(group);

	for (i = 0; i < info->count; i++)
		if (info->groups[i].id == id)
			break;

	iommu_group_put(group);

	return (i == info->count) ? -EINVAL : 0;
}

static bool vfio_pci_dev_below_slot(struct pci_dev *pdev, struct pci_slot *slot)
{
	for (; pdev; pdev = pdev->bus->self)
		if (pdev->bus == slot->bus)
			return (pdev->slot == slot);
	return false;
}

struct vfio_pci_walk_info {
	int (*fn)(struct pci_dev *, void *data);
	void *data;
	struct pci_dev *pdev;
	bool slot;
	int ret;
};

static int vfio_pci_walk_wrapper(struct pci_dev *pdev, void *data)
{
	struct vfio_pci_walk_info *walk = data;

	if (!walk->slot || vfio_pci_dev_below_slot(pdev, walk->pdev->slot))
		walk->ret = walk->fn(pdev, walk->data);

	return walk->ret;
}

static int vfio_pci_for_each_slot_or_bus(struct pci_dev *pdev,
					 int (*fn)(struct pci_dev *,
						   void *data), void *data,
					 bool slot)
{
	struct vfio_pci_walk_info walk = {
		.fn = fn, .data = data, .pdev = pdev, .slot = slot, .ret = 0,
	};

	pci_walk_bus(pdev->bus, vfio_pci_walk_wrapper, &walk);

	return walk.ret;
}

static int msix_mmappable_cap(struct vfio_pci_device *vdev,
			      struct vfio_info_cap *caps)
{
	struct vfio_info_cap_header header = {
		.id = VFIO_REGION_INFO_CAP_MSIX_MAPPABLE,
		.version = 1
	};

	return vfio_info_add_capability(caps, &header, sizeof(header));
}

int vfio_pci_register_dev_region(struct vfio_pci_device *vdev,
				 unsigned int type, unsigned int subtype,
				 const struct vfio_pci_regops *ops,
				 size_t size, u32 flags, void *data)
{
	struct vfio_pci_region *region;

	region = krealloc(vdev->region,
			  (vdev->num_regions + 1) * sizeof(*region),
			  GFP_KERNEL);
	if (!region)
		return -ENOMEM;

	vdev->region = region;
	vdev->region[vdev->num_regions].type = type;
	vdev->region[vdev->num_regions].subtype = subtype;
	vdev->region[vdev->num_regions].ops = ops;
	vdev->region[vdev->num_regions].size = size;
	vdev->region[vdev->num_regions].flags = flags;
	vdev->region[vdev->num_regions].data = data;

	vdev->num_regions++;

	return 0;
}

static long vfio_pci_ioctl(void *device_data,
			   unsigned int cmd, unsigned long arg)
{
	struct vfio_pci_device *vdev = device_data;
	unsigned long minsz;

	if (cmd == VFIO_DEVICE_GET_INFO) {
		struct vfio_device_info info;

		minsz = offsetofend(struct vfio_device_info, num_irqs);

		if (copy_from_user(&info, (void __user *)arg, minsz))
			return -EFAULT;

		if (info.argsz < minsz)
			return -EINVAL;

		info.flags = VFIO_DEVICE_FLAGS_PCI;

		if (vdev->reset_works)
			info.flags |= VFIO_DEVICE_FLAGS_RESET;

		info.num_regions = VFIO_PCI_NUM_REGIONS + vdev->num_regions;
		info.num_irqs = VFIO_PCI_NUM_IRQS;

		return copy_to_user((void __user *)arg, &info, minsz) ?
			-EFAULT : 0;

	} else if (cmd == VFIO_DEVICE_GET_REGION_INFO) {
		struct pci_dev *pdev = vdev->pdev;
		struct vfio_region_info info;
		struct vfio_info_cap caps = { .buf = NULL, .size = 0 };
		int i, ret;

		minsz = offsetofend(struct vfio_region_info, offset);

		if (copy_from_user(&info, (void __user *)arg, minsz))
			return -EFAULT;

		if (info.argsz < minsz)
			return -EINVAL;

		switch (info.index) {
		case VFIO_PCI_CONFIG_REGION_INDEX:
			info.offset = VFIO_PCI_INDEX_TO_OFFSET(info.index);
			info.size = pdev->cfg_size;
			info.flags = VFIO_REGION_INFO_FLAG_READ |
				     VFIO_REGION_INFO_FLAG_WRITE;
			break;
		case VFIO_PCI_BAR0_REGION_INDEX ... VFIO_PCI_BAR5_REGION_INDEX:
			info.offset = VFIO_PCI_INDEX_TO_OFFSET(info.index);
			info.size = pci_resource_len(pdev, info.index);
			if (!info.size) {
				info.flags = 0;
				break;
			}

			info.flags = VFIO_REGION_INFO_FLAG_READ |
				     VFIO_REGION_INFO_FLAG_WRITE;
			if (vdev->bar_mmap_supported[info.index]) {
				info.flags |= VFIO_REGION_INFO_FLAG_MMAP;
				if (info.index == vdev->msix_bar) {
					ret = msix_mmappable_cap(vdev, &caps);
					if (ret)
						return ret;
				}
			}

			break;
		case VFIO_PCI_ROM_REGION_INDEX:
		{
			void __iomem *io;
			size_t size;

			info.offset = VFIO_PCI_INDEX_TO_OFFSET(info.index);
			info.flags = 0;

			/* Report the BAR size, not the ROM size */
			info.size = pci_resource_len(pdev, info.index);
			if (!info.size) {
				/* Shadow ROMs appear as PCI option ROMs */
				if (pdev->resource[PCI_ROM_RESOURCE].flags &
							IORESOURCE_ROM_SHADOW)
					info.size = 0x20000;
				else
					break;
			}

			/* Is it really there? */
			io = pci_map_rom(pdev, &size);
			if (!io || !size) {
				info.size = 0;
				break;
			}
			pci_unmap_rom(pdev, io);

			info.flags = VFIO_REGION_INFO_FLAG_READ;
			break;
		}
		case VFIO_PCI_VGA_REGION_INDEX:
			if (!vdev->has_vga)
				return -EINVAL;

			info.offset = VFIO_PCI_INDEX_TO_OFFSET(info.index);
			info.size = 0xc0000;
			info.flags = VFIO_REGION_INFO_FLAG_READ |
				     VFIO_REGION_INFO_FLAG_WRITE;

			break;
		default:
		{
			struct vfio_region_info_cap_type cap_type = {
					.header.id = VFIO_REGION_INFO_CAP_TYPE,
					.header.version = 1 };

			if (info.index >=
			    VFIO_PCI_NUM_REGIONS + vdev->num_regions)
				return -EINVAL;
			info.index = array_index_nospec(info.index,
							VFIO_PCI_NUM_REGIONS +
							vdev->num_regions);

			i = info.index - VFIO_PCI_NUM_REGIONS;

			info.offset = VFIO_PCI_INDEX_TO_OFFSET(info.index);
			info.size = vdev->region[i].size;
			info.flags = vdev->region[i].flags;

			cap_type.type = vdev->region[i].type;
			cap_type.subtype = vdev->region[i].subtype;

			ret = vfio_info_add_capability(&caps, &cap_type.header,
						       sizeof(cap_type));
			if (ret)
				return ret;

		}
		}

		if (caps.size) {
			info.flags |= VFIO_REGION_INFO_FLAG_CAPS;
			if (info.argsz < sizeof(info) + caps.size) {
				info.argsz = sizeof(info) + caps.size;
				info.cap_offset = 0;
			} else {
				vfio_info_cap_shift(&caps, sizeof(info));
				if (copy_to_user((void __user *)arg +
						  sizeof(info), caps.buf,
						  caps.size)) {
					kfree(caps.buf);
					return -EFAULT;
				}
				info.cap_offset = sizeof(info);
			}

			kfree(caps.buf);
		}

		return copy_to_user((void __user *)arg, &info, minsz) ?
			-EFAULT : 0;

	} else if (cmd == VFIO_DEVICE_GET_IRQ_INFO) {
		struct vfio_irq_info info;

		minsz = offsetofend(struct vfio_irq_info, count);

		if (copy_from_user(&info, (void __user *)arg, minsz))
			return -EFAULT;

		if (info.argsz < minsz || info.index >= VFIO_PCI_NUM_IRQS)
			return -EINVAL;

		switch (info.index) {
		case VFIO_PCI_INTX_IRQ_INDEX ... VFIO_PCI_MSIX_IRQ_INDEX:
		case VFIO_PCI_REQ_IRQ_INDEX:
			break;
		case VFIO_PCI_ERR_IRQ_INDEX:
			if (pci_is_pcie(vdev->pdev))
				break;
		/* fall through */
		default:
			return -EINVAL;
		}

		info.flags = VFIO_IRQ_INFO_EVENTFD;

		info.count = vfio_pci_get_irq_count(vdev, info.index);

		if (info.index == VFIO_PCI_INTX_IRQ_INDEX)
			info.flags |= (VFIO_IRQ_INFO_MASKABLE |
				       VFIO_IRQ_INFO_AUTOMASKED);
		else
			info.flags |= VFIO_IRQ_INFO_NORESIZE;

		return copy_to_user((void __user *)arg, &info, minsz) ?
			-EFAULT : 0;

	} else if (cmd == VFIO_DEVICE_SET_IRQS) {
		struct vfio_irq_set hdr;
		u8 *data = NULL;
		int max, ret = 0;
		size_t data_size = 0;

		minsz = offsetofend(struct vfio_irq_set, count);

		if (copy_from_user(&hdr, (void __user *)arg, minsz))
			return -EFAULT;

		max = vfio_pci_get_irq_count(vdev, hdr.index);

		ret = vfio_set_irqs_validate_and_prepare(&hdr, max,
						 VFIO_PCI_NUM_IRQS, &data_size);
		if (ret)
			return ret;

		if (data_size) {
			data = memdup_user((void __user *)(arg + minsz),
					    data_size);
			if (IS_ERR(data))
				return PTR_ERR(data);
		}

		mutex_lock(&vdev->igate);

		ret = vfio_pci_set_irqs_ioctl(vdev, hdr.flags, hdr.index,
					      hdr.start, hdr.count, data);

		mutex_unlock(&vdev->igate);
		kfree(data);

		return ret;

	} else if (cmd == VFIO_DEVICE_RESET) {
		return vdev->reset_works ?
			pci_try_reset_function(vdev->pdev) : -EINVAL;

	} else if (cmd == VFIO_DEVICE_GET_PCI_HOT_RESET_INFO) {
		struct vfio_pci_hot_reset_info hdr;
		struct vfio_pci_fill_info fill = { 0 };
		struct vfio_pci_dependent_device *devices = NULL;
		bool slot = false;
		int ret = 0;

		minsz = offsetofend(struct vfio_pci_hot_reset_info, count);

		if (copy_from_user(&hdr, (void __user *)arg, minsz))
			return -EFAULT;

		if (hdr.argsz < minsz)
			return -EINVAL;

		hdr.flags = 0;

		/* Can we do a slot or bus reset or neither? */
		if (!pci_probe_reset_slot(vdev->pdev->slot))
			slot = true;
		else if (pci_probe_reset_bus(vdev->pdev->bus))
			return -ENODEV;

		/* How many devices are affected? */
		ret = vfio_pci_for_each_slot_or_bus(vdev->pdev,
						    vfio_pci_count_devs,
						    &fill.max, slot);
		if (ret)
			return ret;

		WARN_ON(!fill.max); /* Should always be at least one */

		/*
		 * If there's enough space, fill it now, otherwise return
		 * -ENOSPC and the number of devices affected.
		 */
		if (hdr.argsz < sizeof(hdr) + (fill.max * sizeof(*devices))) {
			ret = -ENOSPC;
			hdr.count = fill.max;
			goto reset_info_exit;
		}

		devices = kcalloc(fill.max, sizeof(*devices), GFP_KERNEL);
		if (!devices)
			return -ENOMEM;

		fill.devices = devices;

		ret = vfio_pci_for_each_slot_or_bus(vdev->pdev,
						    vfio_pci_fill_devs,
						    &fill, slot);

		/*
		 * If a device was removed between counting and filling,
		 * we may come up short of fill.max.  If a device was
		 * added, we'll have a return of -EAGAIN above.
		 */
		if (!ret)
			hdr.count = fill.cur;

reset_info_exit:
		if (copy_to_user((void __user *)arg, &hdr, minsz))
			ret = -EFAULT;

		if (!ret) {
			if (copy_to_user((void __user *)(arg + minsz), devices,
					 hdr.count * sizeof(*devices)))
				ret = -EFAULT;
		}

		kfree(devices);
		return ret;

	} else if (cmd == VFIO_DEVICE_PCI_HOT_RESET) {
		struct vfio_pci_hot_reset hdr;
		int32_t *group_fds;
		struct vfio_pci_group_entry *groups;
		struct vfio_pci_group_info info;
		bool slot = false;
		int i, count = 0, ret = 0;

		minsz = offsetofend(struct vfio_pci_hot_reset, count);

		if (copy_from_user(&hdr, (void __user *)arg, minsz))
			return -EFAULT;

		if (hdr.argsz < minsz || hdr.flags)
			return -EINVAL;

		/* Can we do a slot or bus reset or neither? */
		if (!pci_probe_reset_slot(vdev->pdev->slot))
			slot = true;
		else if (pci_probe_reset_bus(vdev->pdev->bus))
			return -ENODEV;

		/*
		 * We can't let userspace give us an arbitrarily large
		 * buffer to copy, so verify how many we think there
		 * could be.  Note groups can have multiple devices so
		 * one group per device is the max.
		 */
		ret = vfio_pci_for_each_slot_or_bus(vdev->pdev,
						    vfio_pci_count_devs,
						    &count, slot);
		if (ret)
			return ret;

		/* Somewhere between 1 and count is OK */
		if (!hdr.count || hdr.count > count)
			return -EINVAL;

		group_fds = kcalloc(hdr.count, sizeof(*group_fds), GFP_KERNEL);
		groups = kcalloc(hdr.count, sizeof(*groups), GFP_KERNEL);
		if (!group_fds || !groups) {
			kfree(group_fds);
			kfree(groups);
			return -ENOMEM;
		}

		if (copy_from_user(group_fds, (void __user *)(arg + minsz),
				   hdr.count * sizeof(*group_fds))) {
			kfree(group_fds);
			kfree(groups);
			return -EFAULT;
		}

		/*
		 * For each group_fd, get the group through the vfio external
		 * user interface and store the group and iommu ID.  This
		 * ensures the group is held across the reset.
		 */
		for (i = 0; i < hdr.count; i++) {
			struct vfio_group *group;
			struct fd f = fdget(group_fds[i]);
			if (!f.file) {
				ret = -EBADF;
				break;
			}

			group = vfio_group_get_external_user(f.file);
			fdput(f);
			if (IS_ERR(group)) {
				ret = PTR_ERR(group);
				break;
			}

			groups[i].group = group;
			groups[i].id = vfio_external_user_iommu_id(group);
		}

		kfree(group_fds);

		/* release reference to groups on error */
		if (ret)
			goto hot_reset_release;

		info.count = hdr.count;
		info.groups = groups;

		/*
		 * Test whether all the affected devices are contained
		 * by the set of groups provided by the user.
		 */
		ret = vfio_pci_for_each_slot_or_bus(vdev->pdev,
						    vfio_pci_validate_devs,
						    &info, slot);
		if (!ret)
			/* User has access, do the reset */
			ret = pci_reset_bus(vdev->pdev);

hot_reset_release:
		for (i--; i >= 0; i--)
			vfio_group_put_external_user(groups[i].group);

		kfree(groups);
		return ret;
	} else if (cmd == VFIO_DEVICE_IOEVENTFD) {
		struct vfio_device_ioeventfd ioeventfd;
		int count;

		minsz = offsetofend(struct vfio_device_ioeventfd, fd);

		if (copy_from_user(&ioeventfd, (void __user *)arg, minsz))
			return -EFAULT;

		if (ioeventfd.argsz < minsz)
			return -EINVAL;

		if (ioeventfd.flags & ~VFIO_DEVICE_IOEVENTFD_SIZE_MASK)
			return -EINVAL;

		count = ioeventfd.flags & VFIO_DEVICE_IOEVENTFD_SIZE_MASK;

		if (hweight8(count) != 1 || ioeventfd.fd < -1)
			return -EINVAL;

		return vfio_pci_ioeventfd(vdev, ioeventfd.offset,
					  ioeventfd.data, count, ioeventfd.fd);
	}

	return -ENOTTY;
}

static ssize_t vfio_pci_rw(void *device_data, char __user *buf,
			   size_t count, loff_t *ppos, bool iswrite)
{
	unsigned int index = VFIO_PCI_OFFSET_TO_INDEX(*ppos);
	struct vfio_pci_device *vdev = device_data;

	if (index >= VFIO_PCI_NUM_REGIONS + vdev->num_regions)
		return -EINVAL;

	switch (index) {
	case VFIO_PCI_CONFIG_REGION_INDEX:
		return vfio_pci_config_rw(vdev, buf, count, ppos, iswrite);

	case VFIO_PCI_ROM_REGION_INDEX:
		if (iswrite)
			return -EINVAL;
		return vfio_pci_bar_rw(vdev, buf, count, ppos, false);

	case VFIO_PCI_BAR0_REGION_INDEX ... VFIO_PCI_BAR5_REGION_INDEX:
		return vfio_pci_bar_rw(vdev, buf, count, ppos, iswrite);

	case VFIO_PCI_VGA_REGION_INDEX:
		return vfio_pci_vga_rw(vdev, buf, count, ppos, iswrite);
	default:
		index -= VFIO_PCI_NUM_REGIONS;
		return vdev->region[index].ops->rw(vdev, buf,
						   count, ppos, iswrite);
	}

	return -EINVAL;
}

static ssize_t vfio_pci_read(void *device_data, char __user *buf,
			     size_t count, loff_t *ppos)
{
	if (!count)
		return 0;

	return vfio_pci_rw(device_data, buf, count, ppos, false);
}

static ssize_t vfio_pci_write(void *device_data, const char __user *buf,
			      size_t count, loff_t *ppos)
{
	if (!count)
		return 0;

	return vfio_pci_rw(device_data, (char __user *)buf, count, ppos, true);
}

static int vfio_pci_mmap(void *device_data, struct vm_area_struct *vma)
{
	struct vfio_pci_device *vdev = device_data;
	struct pci_dev *pdev = vdev->pdev;
	unsigned int index;
	u64 phys_len, req_len, pgoff, req_start;
	int ret;

	index = vma->vm_pgoff >> (VFIO_PCI_OFFSET_SHIFT - PAGE_SHIFT);

	if (vma->vm_end < vma->vm_start)
		return -EINVAL;
	if ((vma->vm_flags & VM_SHARED) == 0)
		return -EINVAL;
	if (index >= VFIO_PCI_ROM_REGION_INDEX)
		return -EINVAL;
	if (!vdev->bar_mmap_supported[index])
		return -EINVAL;

	phys_len = PAGE_ALIGN(pci_resource_len(pdev, index));
	req_len = vma->vm_end - vma->vm_start;
	pgoff = vma->vm_pgoff &
		((1U << (VFIO_PCI_OFFSET_SHIFT - PAGE_SHIFT)) - 1);
	req_start = pgoff << PAGE_SHIFT;

	if (req_start + req_len > phys_len)
		return -EINVAL;

	/*
	 * Even though we don't make use of the barmap for the mmap,
	 * we need to request the region and the barmap tracks that.
	 */
	if (!vdev->barmap[index]) {
		ret = pci_request_selected_regions(pdev,
						   1 << index, "vfio-pci");
		if (ret)
			return ret;

		vdev->barmap[index] = pci_iomap(pdev, index, 0);
		if (!vdev->barmap[index]) {
			pci_release_selected_regions(pdev, 1 << index);
			return -ENOMEM;
		}
	}

	vma->vm_private_data = vdev;
	vma->vm_page_prot = pgprot_noncached(vma->vm_page_prot);
	vma->vm_pgoff = (pci_resource_start(pdev, index) >> PAGE_SHIFT) + pgoff;

	return remap_pfn_range(vma, vma->vm_start, vma->vm_pgoff,
			       req_len, vma->vm_page_prot);
}

static void vfio_pci_request(void *device_data, unsigned int count)
{
	struct vfio_pci_device *vdev = device_data;
	struct pci_dev *pdev = vdev->pdev;

	mutex_lock(&vdev->igate);

	if (vdev->req_trigger) {
		if (!(count % 10))
			pci_notice_ratelimited(pdev,
				"Relaying device request to user (#%u)\n",
				count);
		eventfd_signal(vdev->req_trigger, 1);
	} else if (count == 0) {
		pci_warn(pdev,
			"No device request channel registered, blocked until released by user\n");
	}

	mutex_unlock(&vdev->igate);
}

static const struct vfio_device_ops vfio_pci_ops = {
	.name		= "vfio-pci",
	.open		= vfio_pci_open,
	.release	= vfio_pci_release,
	.ioctl		= vfio_pci_ioctl,
	.read		= vfio_pci_read,
	.write		= vfio_pci_write,
	.mmap		= vfio_pci_mmap,
	.request	= vfio_pci_request,
};

static int vfio_pci_probe(struct pci_dev *pdev, const struct pci_device_id *id)
{
	struct vfio_pci_device *vdev;
	struct iommu_group *group;
	int ret;

	if (pdev->hdr_type != PCI_HEADER_TYPE_NORMAL)
		return -EINVAL;

	/*
	 * Prevent binding to PFs with VFs enabled, this too easily allows
	 * userspace instance with VFs and PFs from the same device, which
	 * cannot work.  Disabling SR-IOV here would initiate removing the
	 * VFs, which would unbind the driver, which is prone to blocking
	 * if that VF is also in use by vfio-pci.  Just reject these PFs
	 * and let the user sort it out.
	 */
	if (pci_num_vf(pdev)) {
		pci_warn(pdev, "Cannot bind to PF with SR-IOV enabled\n");
		return -EBUSY;
	}

	group = vfio_iommu_group_get(&pdev->dev);
	if (!group)
		return -EINVAL;

	vdev = kzalloc(sizeof(*vdev), GFP_KERNEL);
	if (!vdev) {
		vfio_iommu_group_put(group, &pdev->dev);
		return -ENOMEM;
	}

	vdev->pdev = pdev;
	vdev->irq_type = VFIO_PCI_NUM_IRQS;
	mutex_init(&vdev->igate);
	spin_lock_init(&vdev->irqlock);
	mutex_init(&vdev->ioeventfds_lock);
	INIT_LIST_HEAD(&vdev->ioeventfds_list);

	ret = vfio_add_group_dev(&pdev->dev, &vfio_pci_ops, vdev);
	if (ret) {
		vfio_iommu_group_put(group, &pdev->dev);
		kfree(vdev);
		return ret;
	}

	if (vfio_pci_is_vga(pdev)) {
		vga_client_register(pdev, vdev, NULL, vfio_pci_set_vga_decode);
		vga_set_legacy_decoding(pdev,
					vfio_pci_set_vga_decode(vdev, false));
	}

	if (!disable_idle_d3) {
		/*
		 * pci-core sets the device power state to an unknown value at
		 * bootup and after being removed from a driver.  The only
		 * transition it allows from this unknown state is to D0, which
		 * typically happens when a driver calls pci_enable_device().
		 * We're not ready to enable the device yet, but we do want to
		 * be able to get to D3.  Therefore first do a D0 transition
		 * before going to D3.
		 */
		pci_set_power_state(pdev, PCI_D0);
		pci_set_power_state(pdev, PCI_D3hot);
	}

	return ret;
}

static void vfio_pci_remove(struct pci_dev *pdev)
{
	struct vfio_pci_device *vdev;

	vdev = vfio_del_group_dev(&pdev->dev);
	if (!vdev)
		return;

	vfio_iommu_group_put(pdev->dev.iommu_group, &pdev->dev);
	kfree(vdev->region);
	mutex_destroy(&vdev->ioeventfds_lock);
	kfree(vdev);

	if (vfio_pci_is_vga(pdev)) {
		vga_client_register(pdev, NULL, NULL, NULL);
		vga_set_legacy_decoding(pdev,
				VGA_RSRC_NORMAL_IO | VGA_RSRC_NORMAL_MEM |
				VGA_RSRC_LEGACY_IO | VGA_RSRC_LEGACY_MEM);
	}

	if (!disable_idle_d3)
		pci_set_power_state(pdev, PCI_D0);
}

static pci_ers_result_t vfio_pci_aer_err_detected(struct pci_dev *pdev,
						  pci_channel_state_t state)
{
	struct vfio_pci_device *vdev;
	struct vfio_device *device;

	device = vfio_device_get_from_dev(&pdev->dev);
	if (device == NULL)
		return PCI_ERS_RESULT_DISCONNECT;

	vdev = vfio_device_data(device);
	if (vdev == NULL) {
		vfio_device_put(device);
		return PCI_ERS_RESULT_DISCONNECT;
	}

	mutex_lock(&vdev->igate);

	if (vdev->err_trigger)
		eventfd_signal(vdev->err_trigger, 1);

	mutex_unlock(&vdev->igate);

	vfio_device_put(device);

	return PCI_ERS_RESULT_CAN_RECOVER;
}

static const struct pci_error_handlers vfio_err_handlers = {
	.error_detected = vfio_pci_aer_err_detected,
};

static struct pci_driver vfio_pci_driver = {
	.name		= "vfio-pci",
	.id_table	= NULL, /* only dynamic ids */
	.probe		= vfio_pci_probe,
	.remove		= vfio_pci_remove,
	.err_handler	= &vfio_err_handlers,
};

struct vfio_devices {
	struct vfio_device **devices;
	int cur_index;
	int max_index;
};

static int vfio_pci_get_devs(struct pci_dev *pdev, void *data)
{
	struct vfio_devices *devs = data;
	struct vfio_device *device;

	if (devs->cur_index == devs->max_index)
		return -ENOSPC;

	device = vfio_device_get_from_dev(&pdev->dev);
	if (!device)
		return -EINVAL;

	if (pci_dev_driver(pdev) != &vfio_pci_driver) {
		vfio_device_put(device);
		return -EBUSY;
	}

	devs->devices[devs->cur_index++] = device;
	return 0;
}

/*
 * Attempt to do a bus/slot reset if there are devices affected by a reset for
 * this device that are needs_reset and all of the affected devices are unused
 * (!refcnt).  Callers are required to hold driver_lock when calling this to
 * prevent device opens and concurrent bus reset attempts.  We prevent device
 * unbinds by acquiring and holding a reference to the vfio_device.
 *
 * NB: vfio-core considers a group to be viable even if some devices are
 * bound to drivers like pci-stub or pcieport.  Here we require all devices
 * to be bound to vfio_pci since that's the only way we can be sure they
 * stay put.
 */
static void vfio_pci_try_bus_reset(struct vfio_pci_device *vdev)
{
	struct vfio_devices devs = { .cur_index = 0 };
	int i = 0, ret = -EINVAL;
	bool needs_reset = false, slot = false;
	struct vfio_pci_device *tmp;

	if (!pci_probe_reset_slot(vdev->pdev->slot))
		slot = true;
	else if (pci_probe_reset_bus(vdev->pdev->bus))
		return;

	if (vfio_pci_for_each_slot_or_bus(vdev->pdev, vfio_pci_count_devs,
					  &i, slot) || !i)
		return;

	devs.max_index = i;
	devs.devices = kcalloc(i, sizeof(struct vfio_device *), GFP_KERNEL);
	if (!devs.devices)
		return;

	if (vfio_pci_for_each_slot_or_bus(vdev->pdev,
					  vfio_pci_get_devs, &devs, slot))
		goto put_devs;

	for (i = 0; i < devs.cur_index; i++) {
		tmp = vfio_device_data(devs.devices[i]);
		if (tmp->needs_reset)
			needs_reset = true;
		if (tmp->refcnt)
			goto put_devs;
	}

	if (needs_reset)
		ret = pci_reset_bus(vdev->pdev);

put_devs:
	for (i = 0; i < devs.cur_index; i++) {
		tmp = vfio_device_data(devs.devices[i]);
		if (!ret)
			tmp->needs_reset = false;

		if (!tmp->refcnt && !disable_idle_d3)
			pci_set_power_state(tmp->pdev, PCI_D3hot);

		vfio_device_put(devs.devices[i]);
	}

	kfree(devs.devices);
}

static void __exit vfio_pci_cleanup(void)
{
	pci_unregister_driver(&vfio_pci_driver);
	vfio_pci_uninit_perm_bits();
}

static void __init vfio_pci_fill_ids(void)
{
	char *p, *id;
	int rc;

	/* no ids passed actually */
	if (ids[0] == '\0')
		return;

	/* add ids specified in the module parameter */
	p = ids;
	while ((id = strsep(&p, ","))) {
		unsigned int vendor, device, subvendor = PCI_ANY_ID,
			subdevice = PCI_ANY_ID, class = 0, class_mask = 0;
		int fields;

		if (!strlen(id))
			continue;

		fields = sscanf(id, "%x:%x:%x:%x:%x:%x",
				&vendor, &device, &subvendor, &subdevice,
				&class, &class_mask);

		if (fields < 2) {
			pr_warn("invalid id string \"%s\"\n", id);
			continue;
		}

		rc = pci_add_dynid(&vfio_pci_driver, vendor, device,
				   subvendor, subdevice, class, class_mask, 0);
		if (rc)
			pr_warn("failed to add dynamic id [%04hx:%04hx[%04hx:%04hx]] class %#08x/%08x (%d)\n",
				vendor, device, subvendor, subdevice,
				class, class_mask, rc);
		else
			pr_info("add [%04hx:%04hx[%04hx:%04hx]] class %#08x/%08x\n",
				vendor, device, subvendor, subdevice,
				class, class_mask);
	}
}

static int __init vfio_pci_init(void)
{
	int ret;

	/* Allocate shared config space permision data used by all devices */
	ret = vfio_pci_init_perm_bits();
	if (ret)
		return ret;

	/* Register and scan for devices */
	ret = pci_register_driver(&vfio_pci_driver);
	if (ret)
		goto out_driver;

	vfio_pci_fill_ids();

	return 0;

out_driver:
	vfio_pci_uninit_perm_bits();
	return ret;
}

module_init(vfio_pci_init);
module_exit(vfio_pci_cleanup);

MODULE_VERSION(DRIVER_VERSION);
MODULE_LICENSE("GPL v2");
MODULE_AUTHOR(DRIVER_AUTHOR);
MODULE_DESCRIPTION(DRIVER_DESC);<|MERGE_RESOLUTION|>--- conflicted
+++ resolved
@@ -54,8 +54,6 @@
 MODULE_PARM_DESC(disable_idle_d3,
 		 "Disable using the PCI D3 low power state for idle, unused devices");
 
-static DEFINE_MUTEX(driver_lock);
-
 static inline bool vfio_vga_disabled(void)
 {
 #ifdef CONFIG_VFIO_PCI_VGA
@@ -209,6 +207,57 @@
 	return false;
 }
 
+static void vfio_pci_probe_power_state(struct vfio_pci_device *vdev)
+{
+	struct pci_dev *pdev = vdev->pdev;
+	u16 pmcsr;
+
+	if (!pdev->pm_cap)
+		return;
+
+	pci_read_config_word(pdev, pdev->pm_cap + PCI_PM_CTRL, &pmcsr);
+
+	vdev->needs_pm_restore = !(pmcsr & PCI_PM_CTRL_NO_SOFT_RESET);
+}
+
+/*
+ * pci_set_power_state() wrapper handling devices which perform a soft reset on
+ * D3->D0 transition.  Save state prior to D0/1/2->D3, stash it on the vdev,
+ * restore when returned to D0.  Saved separately from pci_saved_state for use
+ * by PM capability emulation and separately from pci_dev internal saved state
+ * to avoid it being overwritten and consumed around other resets.
+ */
+int vfio_pci_set_power_state(struct vfio_pci_device *vdev, pci_power_t state)
+{
+	struct pci_dev *pdev = vdev->pdev;
+	bool needs_restore = false, needs_save = false;
+	int ret;
+
+	if (vdev->needs_pm_restore) {
+		if (pdev->current_state < PCI_D3hot && state >= PCI_D3hot) {
+			pci_save_state(pdev);
+			needs_save = true;
+		}
+
+		if (pdev->current_state >= PCI_D3hot && state <= PCI_D0)
+			needs_restore = true;
+	}
+
+	ret = pci_set_power_state(pdev, state);
+
+	if (!ret) {
+		/* D3 might be unsupported via quirk, skip unless in D3 */
+		if (needs_save && pdev->current_state >= PCI_D3hot) {
+			vdev->pm_save = pci_store_saved_state(pdev);
+		} else if (needs_restore) {
+			pci_load_and_free_saved_state(pdev, &vdev->pm_save);
+			pci_restore_state(pdev);
+		}
+	}
+
+	return ret;
+}
+
 static int vfio_pci_enable(struct vfio_pci_device *vdev)
 {
 	struct pci_dev *pdev = vdev->pdev;
@@ -216,7 +265,7 @@
 	u16 cmd;
 	u8 msix_pos;
 
-	pci_set_power_state(pdev, PCI_D0);
+	vfio_pci_set_power_state(vdev, PCI_D0);
 
 	/* Don't allow our initial saved state to include busmaster */
 	pci_clear_master(pdev);
@@ -284,12 +333,6 @@
 	    IS_ENABLED(CONFIG_VFIO_PCI_IGD)) {
 		ret = vfio_pci_igd_init(vdev);
 		if (ret) {
-<<<<<<< HEAD
-			dev_warn(&vdev->pdev->dev,
-				 "Failed to setup Intel IGD regions\n");
-			vfio_pci_disable(vdev);
-			return ret;
-=======
 			pci_warn(pdev, "Failed to setup Intel IGD regions\n");
 			goto disable_exit;
 		}
@@ -310,13 +353,16 @@
 		if (ret && ret != -ENODEV) {
 			pci_warn(pdev, "Failed to setup NVIDIA NV2 ATSD region\n");
 			goto disable_exit;
->>>>>>> 407d19ab
 		}
 	}
 
 	vfio_pci_probe_mmaps(vdev);
 
 	return 0;
+
+disable_exit:
+	vfio_pci_disable(vdev);
+	return ret;
 }
 
 static void vfio_pci_disable(struct vfio_pci_device *vdev)
@@ -405,21 +451,21 @@
 	vfio_pci_try_bus_reset(vdev);
 
 	if (!disable_idle_d3)
-		pci_set_power_state(pdev, PCI_D3hot);
+		vfio_pci_set_power_state(vdev, PCI_D3hot);
 }
 
 static void vfio_pci_release(void *device_data)
 {
 	struct vfio_pci_device *vdev = device_data;
 
-	mutex_lock(&driver_lock);
+	mutex_lock(&vdev->reflck->lock);
 
 	if (!(--vdev->refcnt)) {
 		vfio_spapr_pci_eeh_release(vdev->pdev);
 		vfio_pci_disable(vdev);
 	}
 
-	mutex_unlock(&driver_lock);
+	mutex_unlock(&vdev->reflck->lock);
 
 	module_put(THIS_MODULE);
 }
@@ -432,7 +478,7 @@
 	if (!try_module_get(THIS_MODULE))
 		return -ENODEV;
 
-	mutex_lock(&driver_lock);
+	mutex_lock(&vdev->reflck->lock);
 
 	if (!vdev->refcnt) {
 		ret = vfio_pci_enable(vdev);
@@ -443,7 +489,7 @@
 	}
 	vdev->refcnt++;
 error:
-	mutex_unlock(&driver_lock);
+	mutex_unlock(&vdev->reflck->lock);
 	if (ret)
 		module_put(THIS_MODULE);
 	return ret;
@@ -453,10 +499,14 @@
 {
 	if (irq_type == VFIO_PCI_INTX_IRQ_INDEX) {
 		u8 pin;
+
+		if (!IS_ENABLED(CONFIG_VFIO_PCI_INTX) ||
+		    vdev->nointx || vdev->pdev->is_virtfn)
+			return 0;
+
 		pci_read_config_byte(vdev->pdev, PCI_INTERRUPT_PIN, &pin);
-		if (IS_ENABLED(CONFIG_VFIO_PCI_INTX) && !vdev->nointx && pin)
-			return 1;
-
+
+		return pin ? 1 : 0;
 	} else if (irq_type == VFIO_PCI_MSI_IRQ_INDEX) {
 		u8 pos;
 		u16 flags;
@@ -702,6 +752,7 @@
 		{
 			void __iomem *io;
 			size_t size;
+			u16 orig_cmd;
 
 			info.offset = VFIO_PCI_INDEX_TO_OFFSET(info.index);
 			info.flags = 0;
@@ -717,15 +768,23 @@
 					break;
 			}
 
-			/* Is it really there? */
+			/*
+			 * Is it really there?  Enable memory decode for
+			 * implicit access in pci_map_rom().
+			 */
+			pci_read_config_word(pdev, PCI_COMMAND, &orig_cmd);
+			pci_write_config_word(pdev, PCI_COMMAND,
+					      orig_cmd | PCI_COMMAND_MEMORY);
+
 			io = pci_map_rom(pdev, &size);
-			if (!io || !size) {
+			if (io) {
+				info.flags = VFIO_REGION_INFO_FLAG_READ;
+				pci_unmap_rom(pdev, io);
+			} else {
 				info.size = 0;
-				break;
 			}
-			pci_unmap_rom(pdev, io);
-
-			info.flags = VFIO_REGION_INFO_FLAG_READ;
+
+			pci_write_config_word(pdev, PCI_COMMAND, orig_cmd);
 			break;
 		}
 		case VFIO_PCI_VGA_REGION_INDEX:
@@ -765,6 +824,12 @@
 			if (ret)
 				return ret;
 
+			if (vdev->region[i].ops->add_capability) {
+				ret = vdev->region[i].ops->add_capability(vdev,
+						&vdev->region[i], &caps);
+				if (ret)
+					return ret;
+			}
 		}
 		}
 
@@ -1132,6 +1197,15 @@
 		return -EINVAL;
 	if ((vma->vm_flags & VM_SHARED) == 0)
 		return -EINVAL;
+	if (index >= VFIO_PCI_NUM_REGIONS) {
+		int regnum = index - VFIO_PCI_NUM_REGIONS;
+		struct vfio_pci_region *region = vdev->region + regnum;
+
+		if (region && region->ops && region->ops->mmap &&
+		    (region->flags & VFIO_REGION_INFO_FLAG_MMAP))
+			return region->ops->mmap(vdev, region, vma);
+		return -EINVAL;
+	}
 	if (index >= VFIO_PCI_ROM_REGION_INDEX)
 		return -EINVAL;
 	if (!vdev->bar_mmap_supported[index])
@@ -1202,6 +1276,9 @@
 	.mmap		= vfio_pci_mmap,
 	.request	= vfio_pci_request,
 };
+
+static int vfio_pci_reflck_attach(struct vfio_pci_device *vdev);
+static void vfio_pci_reflck_put(struct vfio_pci_reflck *reflck);
 
 static int vfio_pci_probe(struct pci_dev *pdev, const struct pci_device_id *id)
 {
@@ -1249,11 +1326,21 @@
 		return ret;
 	}
 
+	ret = vfio_pci_reflck_attach(vdev);
+	if (ret) {
+		vfio_del_group_dev(&pdev->dev);
+		vfio_iommu_group_put(group, &pdev->dev);
+		kfree(vdev);
+		return ret;
+	}
+
 	if (vfio_pci_is_vga(pdev)) {
 		vga_client_register(pdev, vdev, NULL, vfio_pci_set_vga_decode);
 		vga_set_legacy_decoding(pdev,
 					vfio_pci_set_vga_decode(vdev, false));
 	}
+
+	vfio_pci_probe_power_state(vdev);
 
 	if (!disable_idle_d3) {
 		/*
@@ -1265,8 +1352,8 @@
 		 * be able to get to D3.  Therefore first do a D0 transition
 		 * before going to D3.
 		 */
-		pci_set_power_state(pdev, PCI_D0);
-		pci_set_power_state(pdev, PCI_D3hot);
+		vfio_pci_set_power_state(vdev, PCI_D0);
+		vfio_pci_set_power_state(vdev, PCI_D3hot);
 	}
 
 	return ret;
@@ -1280,9 +1367,16 @@
 	if (!vdev)
 		return;
 
+	vfio_pci_reflck_put(vdev->reflck);
+
 	vfio_iommu_group_put(pdev->dev.iommu_group, &pdev->dev);
 	kfree(vdev->region);
 	mutex_destroy(&vdev->ioeventfds_lock);
+
+	if (!disable_idle_d3)
+		vfio_pci_set_power_state(vdev, PCI_D0);
+
+	kfree(vdev->pm_save);
 	kfree(vdev);
 
 	if (vfio_pci_is_vga(pdev)) {
@@ -1291,9 +1385,6 @@
 				VGA_RSRC_NORMAL_IO | VGA_RSRC_NORMAL_MEM |
 				VGA_RSRC_LEGACY_IO | VGA_RSRC_LEGACY_MEM);
 	}
-
-	if (!disable_idle_d3)
-		pci_set_power_state(pdev, PCI_D0);
 }
 
 static pci_ers_result_t vfio_pci_aer_err_detected(struct pci_dev *pdev,
@@ -1336,16 +1427,97 @@
 	.err_handler	= &vfio_err_handlers,
 };
 
+static DEFINE_MUTEX(reflck_lock);
+
+static struct vfio_pci_reflck *vfio_pci_reflck_alloc(void)
+{
+	struct vfio_pci_reflck *reflck;
+
+	reflck = kzalloc(sizeof(*reflck), GFP_KERNEL);
+	if (!reflck)
+		return ERR_PTR(-ENOMEM);
+
+	kref_init(&reflck->kref);
+	mutex_init(&reflck->lock);
+
+	return reflck;
+}
+
+static void vfio_pci_reflck_get(struct vfio_pci_reflck *reflck)
+{
+	kref_get(&reflck->kref);
+}
+
+static int vfio_pci_reflck_find(struct pci_dev *pdev, void *data)
+{
+	struct vfio_pci_reflck **preflck = data;
+	struct vfio_device *device;
+	struct vfio_pci_device *vdev;
+
+	device = vfio_device_get_from_dev(&pdev->dev);
+	if (!device)
+		return 0;
+
+	if (pci_dev_driver(pdev) != &vfio_pci_driver) {
+		vfio_device_put(device);
+		return 0;
+	}
+
+	vdev = vfio_device_data(device);
+
+	if (vdev->reflck) {
+		vfio_pci_reflck_get(vdev->reflck);
+		*preflck = vdev->reflck;
+		vfio_device_put(device);
+		return 1;
+	}
+
+	vfio_device_put(device);
+	return 0;
+}
+
+static int vfio_pci_reflck_attach(struct vfio_pci_device *vdev)
+{
+	bool slot = !pci_probe_reset_slot(vdev->pdev->slot);
+
+	mutex_lock(&reflck_lock);
+
+	if (pci_is_root_bus(vdev->pdev->bus) ||
+	    vfio_pci_for_each_slot_or_bus(vdev->pdev, vfio_pci_reflck_find,
+					  &vdev->reflck, slot) <= 0)
+		vdev->reflck = vfio_pci_reflck_alloc();
+
+	mutex_unlock(&reflck_lock);
+
+	return PTR_ERR_OR_ZERO(vdev->reflck);
+}
+
+static void vfio_pci_reflck_release(struct kref *kref)
+{
+	struct vfio_pci_reflck *reflck = container_of(kref,
+						      struct vfio_pci_reflck,
+						      kref);
+
+	kfree(reflck);
+	mutex_unlock(&reflck_lock);
+}
+
+static void vfio_pci_reflck_put(struct vfio_pci_reflck *reflck)
+{
+	kref_put_mutex(&reflck->kref, vfio_pci_reflck_release, &reflck_lock);
+}
+
 struct vfio_devices {
 	struct vfio_device **devices;
 	int cur_index;
 	int max_index;
 };
 
-static int vfio_pci_get_devs(struct pci_dev *pdev, void *data)
+static int vfio_pci_get_unused_devs(struct pci_dev *pdev, void *data)
 {
 	struct vfio_devices *devs = data;
 	struct vfio_device *device;
+	struct vfio_pci_device *vdev;
 
 	if (devs->cur_index == devs->max_index)
 		return -ENOSPC;
@@ -1359,16 +1531,28 @@
 		return -EBUSY;
 	}
 
+	vdev = vfio_device_data(device);
+
+	/* Fault if the device is not unused */
+	if (vdev->refcnt) {
+		vfio_device_put(device);
+		return -EBUSY;
+	}
+
 	devs->devices[devs->cur_index++] = device;
 	return 0;
 }
 
 /*
- * Attempt to do a bus/slot reset if there are devices affected by a reset for
- * this device that are needs_reset and all of the affected devices are unused
- * (!refcnt).  Callers are required to hold driver_lock when calling this to
- * prevent device opens and concurrent bus reset attempts.  We prevent device
- * unbinds by acquiring and holding a reference to the vfio_device.
+ * If a bus or slot reset is available for the provided device and:
+ *  - All of the devices affected by that bus or slot reset are unused
+ *    (!refcnt)
+ *  - At least one of the affected devices is marked dirty via
+ *    needs_reset (such as by lack of FLR support)
+ * Then attempt to perform that bus or slot reset.  Callers are required
+ * to hold vdev->reflck->lock, protecting the bus/slot reset group from
+ * concurrent opens.  A vfio_device reference is acquired for each device
+ * to prevent unbinds during the reset operation.
  *
  * NB: vfio-core considers a group to be viable even if some devices are
  * bound to drivers like pci-stub or pcieport.  Here we require all devices
@@ -1379,7 +1563,7 @@
 {
 	struct vfio_devices devs = { .cur_index = 0 };
 	int i = 0, ret = -EINVAL;
-	bool needs_reset = false, slot = false;
+	bool slot = false;
 	struct vfio_pci_device *tmp;
 
 	if (!pci_probe_reset_slot(vdev->pdev->slot))
@@ -1397,28 +1581,36 @@
 		return;
 
 	if (vfio_pci_for_each_slot_or_bus(vdev->pdev,
-					  vfio_pci_get_devs, &devs, slot))
+					  vfio_pci_get_unused_devs,
+					  &devs, slot))
 		goto put_devs;
 
+	/* Does at least one need a reset? */
 	for (i = 0; i < devs.cur_index; i++) {
 		tmp = vfio_device_data(devs.devices[i]);
-		if (tmp->needs_reset)
-			needs_reset = true;
-		if (tmp->refcnt)
-			goto put_devs;
-	}
-
-	if (needs_reset)
-		ret = pci_reset_bus(vdev->pdev);
+		if (tmp->needs_reset) {
+			ret = pci_reset_bus(vdev->pdev);
+			break;
+		}
+	}
 
 put_devs:
 	for (i = 0; i < devs.cur_index; i++) {
 		tmp = vfio_device_data(devs.devices[i]);
-		if (!ret)
+
+		/*
+		 * If reset was successful, affected devices no longer need
+		 * a reset and we should return all the collateral devices
+		 * to low power.  If not successful, we either didn't reset
+		 * the bus or timed out waiting for it, so let's not touch
+		 * the power state.
+		 */
+		if (!ret) {
 			tmp->needs_reset = false;
 
-		if (!tmp->refcnt && !disable_idle_d3)
-			pci_set_power_state(tmp->pdev, PCI_D3hot);
+			if (tmp != vdev && !disable_idle_d3)
+				vfio_pci_set_power_state(tmp, PCI_D3hot);
+		}
 
 		vfio_device_put(devs.devices[i]);
 	}
@@ -1463,11 +1655,11 @@
 		rc = pci_add_dynid(&vfio_pci_driver, vendor, device,
 				   subvendor, subdevice, class, class_mask, 0);
 		if (rc)
-			pr_warn("failed to add dynamic id [%04hx:%04hx[%04hx:%04hx]] class %#08x/%08x (%d)\n",
+			pr_warn("failed to add dynamic id [%04x:%04x[%04x:%04x]] class %#08x/%08x (%d)\n",
 				vendor, device, subvendor, subdevice,
 				class, class_mask, rc);
 		else
-			pr_info("add [%04hx:%04hx[%04hx:%04hx]] class %#08x/%08x\n",
+			pr_info("add [%04x:%04x[%04x:%04x]] class %#08x/%08x\n",
 				vendor, device, subvendor, subdevice,
 				class, class_mask);
 	}
