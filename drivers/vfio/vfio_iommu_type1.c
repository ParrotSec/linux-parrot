// SPDX-License-Identifier: GPL-2.0-only
/*
 * VFIO: IOMMU DMA mapping support for Type1 IOMMU
 *
 * Copyright (C) 2012 Red Hat, Inc.  All rights reserved.
 *     Author: Alex Williamson <alex.williamson@redhat.com>
 *
 * Derived from original vfio:
 * Copyright 2010 Cisco Systems, Inc.  All rights reserved.
 * Author: Tom Lyon, pugs@cisco.com
 *
 * We arbitrarily define a Type1 IOMMU as one matching the below code.
 * It could be called the x86 IOMMU as it's designed for AMD-Vi & Intel
 * VT-d, but that makes it harder to re-use as theoretically anyone
 * implementing a similar IOMMU could make use of this.  We expect the
 * IOMMU to support the IOMMU API and have few to no restrictions around
 * the IOVA range that can be mapped.  The Type1 IOMMU is currently
 * optimized for relatively static mappings of a userspace process with
 * userpsace pages pinned into memory.  We also assume devices and IOMMU
 * domains are PCI based as the IOMMU API is still centered around a
 * device/bus interface rather than a group interface.
 */

#include <linux/compat.h>
#include <linux/device.h>
#include <linux/fs.h>
#include <linux/highmem.h>
#include <linux/iommu.h>
#include <linux/module.h>
#include <linux/mm.h>
#include <linux/kthread.h>
#include <linux/rbtree.h>
#include <linux/sched/signal.h>
#include <linux/sched/mm.h>
#include <linux/slab.h>
#include <linux/uaccess.h>
#include <linux/vfio.h>
#include <linux/workqueue.h>
#include <linux/mdev.h>
#include <linux/notifier.h>
#include <linux/dma-iommu.h>
#include <linux/irqdomain.h>

#define DRIVER_VERSION  "0.2"
#define DRIVER_AUTHOR   "Alex Williamson <alex.williamson@redhat.com>"
#define DRIVER_DESC     "Type1 IOMMU driver for VFIO"

static bool allow_unsafe_interrupts;
module_param_named(allow_unsafe_interrupts,
		   allow_unsafe_interrupts, bool, S_IRUGO | S_IWUSR);
MODULE_PARM_DESC(allow_unsafe_interrupts,
		 "Enable VFIO IOMMU support for on platforms without interrupt remapping support.");

static bool disable_hugepages;
module_param_named(disable_hugepages,
		   disable_hugepages, bool, S_IRUGO | S_IWUSR);
MODULE_PARM_DESC(disable_hugepages,
		 "Disable VFIO IOMMU support for IOMMU hugepages.");

static unsigned int dma_entry_limit __read_mostly = U16_MAX;
module_param_named(dma_entry_limit, dma_entry_limit, uint, 0644);
MODULE_PARM_DESC(dma_entry_limit,
		 "Maximum number of user DMA mappings per container (65535).");

struct vfio_iommu {
	struct list_head	domain_list;
	struct list_head	iova_list;
	struct vfio_domain	*external_domain; /* domain for external user */
	struct mutex		lock;
	struct rb_root		dma_list;
	struct blocking_notifier_head notifier;
	unsigned int		dma_avail;
	uint64_t		pgsize_bitmap;
	bool			v2;
	bool			nesting;
	bool			dirty_page_tracking;
	bool			pinned_page_dirty_scope;
};

struct vfio_domain {
	struct iommu_domain	*domain;
	struct list_head	next;
	struct list_head	group_list;
	int			prot;		/* IOMMU_CACHE */
	bool			fgsp;		/* Fine-grained super pages */
};

struct vfio_dma {
	struct rb_node		node;
	dma_addr_t		iova;		/* Device address */
	unsigned long		vaddr;		/* Process virtual addr */
	size_t			size;		/* Map size (bytes) */
	int			prot;		/* IOMMU_READ/WRITE */
	bool			iommu_mapped;
	bool			lock_cap;	/* capable(CAP_IPC_LOCK) */
	struct task_struct	*task;
	struct rb_root		pfn_list;	/* Ex-user pinned pfn list */
	unsigned long		*bitmap;
};

struct vfio_group {
	struct iommu_group	*iommu_group;
	struct list_head	next;
	bool			mdev_group;	/* An mdev group */
	bool			pinned_page_dirty_scope;
};

struct vfio_iova {
	struct list_head	list;
	dma_addr_t		start;
	dma_addr_t		end;
};

/*
 * Guest RAM pinning working set or DMA target
 */
struct vfio_pfn {
	struct rb_node		node;
	dma_addr_t		iova;		/* Device address */
	unsigned long		pfn;		/* Host pfn */
	unsigned int		ref_count;
};

struct vfio_regions {
	struct list_head list;
	dma_addr_t iova;
	phys_addr_t phys;
	size_t len;
};

#define IS_IOMMU_CAP_DOMAIN_IN_CONTAINER(iommu)	\
					(!list_empty(&iommu->domain_list))

#define DIRTY_BITMAP_BYTES(n)	(ALIGN(n, BITS_PER_TYPE(u64)) / BITS_PER_BYTE)

/*
 * Input argument of number of bits to bitmap_set() is unsigned integer, which
 * further casts to signed integer for unaligned multi-bit operation,
 * __bitmap_set().
 * Then maximum bitmap size supported is 2^31 bits divided by 2^3 bits/byte,
 * that is 2^28 (256 MB) which maps to 2^31 * 2^12 = 2^43 (8TB) on 4K page
 * system.
 */
#define DIRTY_BITMAP_PAGES_MAX	 ((u64)INT_MAX)
#define DIRTY_BITMAP_SIZE_MAX	 DIRTY_BITMAP_BYTES(DIRTY_BITMAP_PAGES_MAX)

static int put_pfn(unsigned long pfn, int prot);

static struct vfio_group *vfio_iommu_find_iommu_group(struct vfio_iommu *iommu,
					       struct iommu_group *iommu_group);

static void update_pinned_page_dirty_scope(struct vfio_iommu *iommu);
/*
 * This code handles mapping and unmapping of user data buffers
 * into DMA'ble space using the IOMMU
 */

static struct vfio_dma *vfio_find_dma(struct vfio_iommu *iommu,
				      dma_addr_t start, size_t size)
{
	struct rb_node *node = iommu->dma_list.rb_node;

	while (node) {
		struct vfio_dma *dma = rb_entry(node, struct vfio_dma, node);

		if (start + size <= dma->iova)
			node = node->rb_left;
		else if (start >= dma->iova + dma->size)
			node = node->rb_right;
		else
			return dma;
	}

	return NULL;
}

static void vfio_link_dma(struct vfio_iommu *iommu, struct vfio_dma *new)
{
	struct rb_node **link = &iommu->dma_list.rb_node, *parent = NULL;
	struct vfio_dma *dma;

	while (*link) {
		parent = *link;
		dma = rb_entry(parent, struct vfio_dma, node);

		if (new->iova + new->size <= dma->iova)
			link = &(*link)->rb_left;
		else
			link = &(*link)->rb_right;
	}

	rb_link_node(&new->node, parent, link);
	rb_insert_color(&new->node, &iommu->dma_list);
}

static void vfio_unlink_dma(struct vfio_iommu *iommu, struct vfio_dma *old)
{
	rb_erase(&old->node, &iommu->dma_list);
}


static int vfio_dma_bitmap_alloc(struct vfio_dma *dma, size_t pgsize)
{
	uint64_t npages = dma->size / pgsize;

	if (npages > DIRTY_BITMAP_PAGES_MAX)
		return -EINVAL;

	/*
	 * Allocate extra 64 bits that are used to calculate shift required for
	 * bitmap_shift_left() to manipulate and club unaligned number of pages
	 * in adjacent vfio_dma ranges.
	 */
	dma->bitmap = kvzalloc(DIRTY_BITMAP_BYTES(npages) + sizeof(u64),
			       GFP_KERNEL);
	if (!dma->bitmap)
		return -ENOMEM;

	return 0;
}

static void vfio_dma_bitmap_free(struct vfio_dma *dma)
{
	kfree(dma->bitmap);
	dma->bitmap = NULL;
}

static void vfio_dma_populate_bitmap(struct vfio_dma *dma, size_t pgsize)
{
	struct rb_node *p;
	unsigned long pgshift = __ffs(pgsize);

	for (p = rb_first(&dma->pfn_list); p; p = rb_next(p)) {
		struct vfio_pfn *vpfn = rb_entry(p, struct vfio_pfn, node);

		bitmap_set(dma->bitmap, (vpfn->iova - dma->iova) >> pgshift, 1);
	}
}

<<<<<<< HEAD
=======
static void vfio_iommu_populate_bitmap_full(struct vfio_iommu *iommu)
{
	struct rb_node *n;
	unsigned long pgshift = __ffs(iommu->pgsize_bitmap);

	for (n = rb_first(&iommu->dma_list); n; n = rb_next(n)) {
		struct vfio_dma *dma = rb_entry(n, struct vfio_dma, node);

		bitmap_set(dma->bitmap, 0, dma->size >> pgshift);
	}
}

>>>>>>> 4e026225
static int vfio_dma_bitmap_alloc_all(struct vfio_iommu *iommu, size_t pgsize)
{
	struct rb_node *n;

	for (n = rb_first(&iommu->dma_list); n; n = rb_next(n)) {
		struct vfio_dma *dma = rb_entry(n, struct vfio_dma, node);
		int ret;

		ret = vfio_dma_bitmap_alloc(dma, pgsize);
		if (ret) {
			struct rb_node *p;

			for (p = rb_prev(n); p; p = rb_prev(p)) {
				struct vfio_dma *dma = rb_entry(n,
							struct vfio_dma, node);

				vfio_dma_bitmap_free(dma);
			}
			return ret;
		}
		vfio_dma_populate_bitmap(dma, pgsize);
	}
	return 0;
}

static void vfio_dma_bitmap_free_all(struct vfio_iommu *iommu)
{
	struct rb_node *n;

	for (n = rb_first(&iommu->dma_list); n; n = rb_next(n)) {
		struct vfio_dma *dma = rb_entry(n, struct vfio_dma, node);

		vfio_dma_bitmap_free(dma);
	}
}

/*
 * Helper Functions for host iova-pfn list
 */
static struct vfio_pfn *vfio_find_vpfn(struct vfio_dma *dma, dma_addr_t iova)
{
	struct vfio_pfn *vpfn;
	struct rb_node *node = dma->pfn_list.rb_node;

	while (node) {
		vpfn = rb_entry(node, struct vfio_pfn, node);

		if (iova < vpfn->iova)
			node = node->rb_left;
		else if (iova > vpfn->iova)
			node = node->rb_right;
		else
			return vpfn;
	}
	return NULL;
}

static void vfio_link_pfn(struct vfio_dma *dma,
			  struct vfio_pfn *new)
{
	struct rb_node **link, *parent = NULL;
	struct vfio_pfn *vpfn;

	link = &dma->pfn_list.rb_node;
	while (*link) {
		parent = *link;
		vpfn = rb_entry(parent, struct vfio_pfn, node);

		if (new->iova < vpfn->iova)
			link = &(*link)->rb_left;
		else
			link = &(*link)->rb_right;
	}

	rb_link_node(&new->node, parent, link);
	rb_insert_color(&new->node, &dma->pfn_list);
}

static void vfio_unlink_pfn(struct vfio_dma *dma, struct vfio_pfn *old)
{
	rb_erase(&old->node, &dma->pfn_list);
}

static int vfio_add_to_pfn_list(struct vfio_dma *dma, dma_addr_t iova,
				unsigned long pfn)
{
	struct vfio_pfn *vpfn;

	vpfn = kzalloc(sizeof(*vpfn), GFP_KERNEL);
	if (!vpfn)
		return -ENOMEM;

	vpfn->iova = iova;
	vpfn->pfn = pfn;
	vpfn->ref_count = 1;
	vfio_link_pfn(dma, vpfn);
	return 0;
}

static void vfio_remove_from_pfn_list(struct vfio_dma *dma,
				      struct vfio_pfn *vpfn)
{
	vfio_unlink_pfn(dma, vpfn);
	kfree(vpfn);
}

static struct vfio_pfn *vfio_iova_get_vfio_pfn(struct vfio_dma *dma,
					       unsigned long iova)
{
	struct vfio_pfn *vpfn = vfio_find_vpfn(dma, iova);

	if (vpfn)
		vpfn->ref_count++;
	return vpfn;
}

static int vfio_iova_put_vfio_pfn(struct vfio_dma *dma, struct vfio_pfn *vpfn)
{
	int ret = 0;

	vpfn->ref_count--;
	if (!vpfn->ref_count) {
		ret = put_pfn(vpfn->pfn, dma->prot);
		vfio_remove_from_pfn_list(dma, vpfn);
	}
	return ret;
}

static int vfio_lock_acct(struct vfio_dma *dma, long npage, bool async)
{
	struct mm_struct *mm;
	int ret;

	if (!npage)
		return 0;

	mm = async ? get_task_mm(dma->task) : dma->task->mm;
	if (!mm)
		return -ESRCH; /* process exited */

	ret = mmap_write_lock_killable(mm);
	if (!ret) {
		ret = __account_locked_vm(mm, abs(npage), npage > 0, dma->task,
					  dma->lock_cap);
		mmap_write_unlock(mm);
	}

	if (async)
		mmput(mm);

	return ret;
}

/*
 * Some mappings aren't backed by a struct page, for example an mmap'd
 * MMIO range for our own or another device.  These use a different
 * pfn conversion and shouldn't be tracked as locked pages.
 * For compound pages, any driver that sets the reserved bit in head
 * page needs to set the reserved bit in all subpages to be safe.
 */
static bool is_invalid_reserved_pfn(unsigned long pfn)
{
	if (pfn_valid(pfn))
		return PageReserved(pfn_to_page(pfn));

	return true;
}

static int put_pfn(unsigned long pfn, int prot)
{
	if (!is_invalid_reserved_pfn(pfn)) {
		struct page *page = pfn_to_page(pfn);

		unpin_user_pages_dirty_lock(&page, 1, prot & IOMMU_WRITE);
		return 1;
	}
	return 0;
}

static int follow_fault_pfn(struct vm_area_struct *vma, struct mm_struct *mm,
			    unsigned long vaddr, unsigned long *pfn,
			    bool write_fault)
{
<<<<<<< HEAD
	int ret;

	ret = follow_pfn(vma, vaddr, pfn);
=======
	pte_t *ptep;
	spinlock_t *ptl;
	int ret;

	ret = follow_pte(vma->vm_mm, vaddr, &ptep, &ptl);
>>>>>>> 4e026225
	if (ret) {
		bool unlocked = false;

		ret = fixup_user_fault(mm, vaddr,
				       FAULT_FLAG_REMOTE |
				       (write_fault ?  FAULT_FLAG_WRITE : 0),
				       &unlocked);
		if (unlocked)
			return -EAGAIN;

		if (ret)
			return ret;

<<<<<<< HEAD
		ret = follow_pfn(vma, vaddr, pfn);
	}

=======
		ret = follow_pte(vma->vm_mm, vaddr, &ptep, &ptl);
		if (ret)
			return ret;
	}

	if (write_fault && !pte_write(*ptep))
		ret = -EFAULT;
	else
		*pfn = pte_pfn(*ptep);

	pte_unmap_unlock(ptep, ptl);
>>>>>>> 4e026225
	return ret;
}

static int vaddr_get_pfn(struct mm_struct *mm, unsigned long vaddr,
			 int prot, unsigned long *pfn)
{
	struct page *page[1];
	struct vm_area_struct *vma;
	unsigned int flags = 0;
	int ret;

	if (prot & IOMMU_WRITE)
		flags |= FOLL_WRITE;

	mmap_read_lock(mm);
	ret = pin_user_pages_remote(mm, vaddr, 1, flags | FOLL_LONGTERM,
				    page, NULL, NULL);
	if (ret == 1) {
		*pfn = page_to_pfn(page[0]);
		ret = 0;
		goto done;
	}

	vaddr = untagged_addr(vaddr);

retry:
	vma = find_vma_intersection(mm, vaddr, vaddr + 1);

	if (vma && vma->vm_flags & VM_PFNMAP) {
		ret = follow_fault_pfn(vma, mm, vaddr, pfn, prot & IOMMU_WRITE);
		if (ret == -EAGAIN)
			goto retry;

		if (!ret && !is_invalid_reserved_pfn(*pfn))
			ret = -EFAULT;
	}
done:
	mmap_read_unlock(mm);
	return ret;
}

/*
 * Attempt to pin pages.  We really don't want to track all the pfns and
 * the iommu can only map chunks of consecutive pfns anyway, so get the
 * first page and all consecutive pages with the same locking.
 */
static long vfio_pin_pages_remote(struct vfio_dma *dma, unsigned long vaddr,
				  long npage, unsigned long *pfn_base,
				  unsigned long limit)
{
	unsigned long pfn = 0;
	long ret, pinned = 0, lock_acct = 0;
	bool rsvd;
	dma_addr_t iova = vaddr - dma->vaddr + dma->iova;

	/* This code path is only user initiated */
	if (!current->mm)
		return -ENODEV;

	ret = vaddr_get_pfn(current->mm, vaddr, dma->prot, pfn_base);
	if (ret)
		return ret;

	pinned++;
	rsvd = is_invalid_reserved_pfn(*pfn_base);

	/*
	 * Reserved pages aren't counted against the user, externally pinned
	 * pages are already counted against the user.
	 */
	if (!rsvd && !vfio_find_vpfn(dma, iova)) {
		if (!dma->lock_cap && current->mm->locked_vm + 1 > limit) {
			put_pfn(*pfn_base, dma->prot);
			pr_warn("%s: RLIMIT_MEMLOCK (%ld) exceeded\n", __func__,
					limit << PAGE_SHIFT);
			return -ENOMEM;
		}
		lock_acct++;
	}

	if (unlikely(disable_hugepages))
		goto out;

	/* Lock all the consecutive pages from pfn_base */
	for (vaddr += PAGE_SIZE, iova += PAGE_SIZE; pinned < npage;
	     pinned++, vaddr += PAGE_SIZE, iova += PAGE_SIZE) {
		ret = vaddr_get_pfn(current->mm, vaddr, dma->prot, &pfn);
		if (ret)
			break;

		if (pfn != *pfn_base + pinned ||
		    rsvd != is_invalid_reserved_pfn(pfn)) {
			put_pfn(pfn, dma->prot);
			break;
		}

		if (!rsvd && !vfio_find_vpfn(dma, iova)) {
			if (!dma->lock_cap &&
			    current->mm->locked_vm + lock_acct + 1 > limit) {
				put_pfn(pfn, dma->prot);
				pr_warn("%s: RLIMIT_MEMLOCK (%ld) exceeded\n",
					__func__, limit << PAGE_SHIFT);
				ret = -ENOMEM;
				goto unpin_out;
			}
			lock_acct++;
		}
	}

out:
	ret = vfio_lock_acct(dma, lock_acct, false);

unpin_out:
	if (ret) {
		if (!rsvd) {
			for (pfn = *pfn_base ; pinned ; pfn++, pinned--)
				put_pfn(pfn, dma->prot);
		}

		return ret;
	}

	return pinned;
}

static long vfio_unpin_pages_remote(struct vfio_dma *dma, dma_addr_t iova,
				    unsigned long pfn, long npage,
				    bool do_accounting)
{
	long unlocked = 0, locked = 0;
	long i;

	for (i = 0; i < npage; i++, iova += PAGE_SIZE) {
		if (put_pfn(pfn++, dma->prot)) {
			unlocked++;
			if (vfio_find_vpfn(dma, iova))
				locked++;
		}
	}

	if (do_accounting)
		vfio_lock_acct(dma, locked - unlocked, true);

	return unlocked;
}

static int vfio_pin_page_external(struct vfio_dma *dma, unsigned long vaddr,
				  unsigned long *pfn_base, bool do_accounting)
{
	struct mm_struct *mm;
	int ret;

	mm = get_task_mm(dma->task);
	if (!mm)
		return -ENODEV;

	ret = vaddr_get_pfn(mm, vaddr, dma->prot, pfn_base);
	if (!ret && do_accounting && !is_invalid_reserved_pfn(*pfn_base)) {
		ret = vfio_lock_acct(dma, 1, true);
		if (ret) {
			put_pfn(*pfn_base, dma->prot);
			if (ret == -ENOMEM)
				pr_warn("%s: Task %s (%d) RLIMIT_MEMLOCK "
					"(%ld) exceeded\n", __func__,
					dma->task->comm, task_pid_nr(dma->task),
					task_rlimit(dma->task, RLIMIT_MEMLOCK));
		}
	}

	mmput(mm);
	return ret;
}

static int vfio_unpin_page_external(struct vfio_dma *dma, dma_addr_t iova,
				    bool do_accounting)
{
	int unlocked;
	struct vfio_pfn *vpfn = vfio_find_vpfn(dma, iova);

	if (!vpfn)
		return 0;

	unlocked = vfio_iova_put_vfio_pfn(dma, vpfn);

	if (do_accounting)
		vfio_lock_acct(dma, -unlocked, true);

	return unlocked;
}

static int vfio_iommu_type1_pin_pages(void *iommu_data,
				      struct iommu_group *iommu_group,
				      unsigned long *user_pfn,
				      int npage, int prot,
				      unsigned long *phys_pfn)
{
	struct vfio_iommu *iommu = iommu_data;
	struct vfio_group *group;
	int i, j, ret;
	unsigned long remote_vaddr;
	struct vfio_dma *dma;
	bool do_accounting;

	if (!iommu || !user_pfn || !phys_pfn)
		return -EINVAL;

	/* Supported for v2 version only */
	if (!iommu->v2)
		return -EACCES;

	mutex_lock(&iommu->lock);

	/* Fail if notifier list is empty */
	if (!iommu->notifier.head) {
		ret = -EINVAL;
		goto pin_done;
	}

	/*
	 * If iommu capable domain exist in the container then all pages are
	 * already pinned and accounted. Accouting should be done if there is no
	 * iommu capable domain in the container.
	 */
	do_accounting = !IS_IOMMU_CAP_DOMAIN_IN_CONTAINER(iommu);

	for (i = 0; i < npage; i++) {
		dma_addr_t iova;
		struct vfio_pfn *vpfn;

		iova = user_pfn[i] << PAGE_SHIFT;
		dma = vfio_find_dma(iommu, iova, PAGE_SIZE);
		if (!dma) {
			ret = -EINVAL;
			goto pin_unwind;
		}

		if ((dma->prot & prot) != prot) {
			ret = -EPERM;
			goto pin_unwind;
		}

		vpfn = vfio_iova_get_vfio_pfn(dma, iova);
		if (vpfn) {
			phys_pfn[i] = vpfn->pfn;
			continue;
		}

		remote_vaddr = dma->vaddr + (iova - dma->iova);
		ret = vfio_pin_page_external(dma, remote_vaddr, &phys_pfn[i],
					     do_accounting);
		if (ret)
			goto pin_unwind;

		ret = vfio_add_to_pfn_list(dma, iova, phys_pfn[i]);
		if (ret) {
			if (put_pfn(phys_pfn[i], dma->prot) && do_accounting)
				vfio_lock_acct(dma, -1, true);
			goto pin_unwind;
		}

		if (iommu->dirty_page_tracking) {
			unsigned long pgshift = __ffs(iommu->pgsize_bitmap);

			/*
			 * Bitmap populated with the smallest supported page
			 * size
			 */
			bitmap_set(dma->bitmap,
				   (iova - dma->iova) >> pgshift, 1);
		}
	}
	ret = i;

	group = vfio_iommu_find_iommu_group(iommu, iommu_group);
	if (!group->pinned_page_dirty_scope) {
		group->pinned_page_dirty_scope = true;
		update_pinned_page_dirty_scope(iommu);
	}

	goto pin_done;

pin_unwind:
	phys_pfn[i] = 0;
	for (j = 0; j < i; j++) {
		dma_addr_t iova;

		iova = user_pfn[j] << PAGE_SHIFT;
		dma = vfio_find_dma(iommu, iova, PAGE_SIZE);
		vfio_unpin_page_external(dma, iova, do_accounting);
		phys_pfn[j] = 0;
	}
pin_done:
	mutex_unlock(&iommu->lock);
	return ret;
}

static int vfio_iommu_type1_unpin_pages(void *iommu_data,
					unsigned long *user_pfn,
					int npage)
{
	struct vfio_iommu *iommu = iommu_data;
	bool do_accounting;
	int i;

	if (!iommu || !user_pfn)
		return -EINVAL;

	/* Supported for v2 version only */
	if (!iommu->v2)
		return -EACCES;

	mutex_lock(&iommu->lock);

	do_accounting = !IS_IOMMU_CAP_DOMAIN_IN_CONTAINER(iommu);
	for (i = 0; i < npage; i++) {
		struct vfio_dma *dma;
		dma_addr_t iova;

		iova = user_pfn[i] << PAGE_SHIFT;
		dma = vfio_find_dma(iommu, iova, PAGE_SIZE);
		if (!dma)
			goto unpin_exit;
		vfio_unpin_page_external(dma, iova, do_accounting);
	}

unpin_exit:
	mutex_unlock(&iommu->lock);
	return i > npage ? npage : (i > 0 ? i : -EINVAL);
}

static long vfio_sync_unpin(struct vfio_dma *dma, struct vfio_domain *domain,
			    struct list_head *regions,
			    struct iommu_iotlb_gather *iotlb_gather)
{
	long unlocked = 0;
	struct vfio_regions *entry, *next;

	iommu_iotlb_sync(domain->domain, iotlb_gather);

	list_for_each_entry_safe(entry, next, regions, list) {
		unlocked += vfio_unpin_pages_remote(dma,
						    entry->iova,
						    entry->phys >> PAGE_SHIFT,
						    entry->len >> PAGE_SHIFT,
						    false);
		list_del(&entry->list);
		kfree(entry);
	}

	cond_resched();

	return unlocked;
}

/*
 * Generally, VFIO needs to unpin remote pages after each IOTLB flush.
 * Therefore, when using IOTLB flush sync interface, VFIO need to keep track
 * of these regions (currently using a list).
 *
 * This value specifies maximum number of regions for each IOTLB flush sync.
 */
#define VFIO_IOMMU_TLB_SYNC_MAX		512

static size_t unmap_unpin_fast(struct vfio_domain *domain,
			       struct vfio_dma *dma, dma_addr_t *iova,
			       size_t len, phys_addr_t phys, long *unlocked,
			       struct list_head *unmapped_list,
			       int *unmapped_cnt,
			       struct iommu_iotlb_gather *iotlb_gather)
{
	size_t unmapped = 0;
	struct vfio_regions *entry = kzalloc(sizeof(*entry), GFP_KERNEL);

	if (entry) {
		unmapped = iommu_unmap_fast(domain->domain, *iova, len,
					    iotlb_gather);

		if (!unmapped) {
			kfree(entry);
		} else {
			entry->iova = *iova;
			entry->phys = phys;
			entry->len  = unmapped;
			list_add_tail(&entry->list, unmapped_list);

			*iova += unmapped;
			(*unmapped_cnt)++;
		}
	}

	/*
	 * Sync if the number of fast-unmap regions hits the limit
	 * or in case of errors.
	 */
	if (*unmapped_cnt >= VFIO_IOMMU_TLB_SYNC_MAX || !unmapped) {
		*unlocked += vfio_sync_unpin(dma, domain, unmapped_list,
					     iotlb_gather);
		*unmapped_cnt = 0;
	}

	return unmapped;
}

static size_t unmap_unpin_slow(struct vfio_domain *domain,
			       struct vfio_dma *dma, dma_addr_t *iova,
			       size_t len, phys_addr_t phys,
			       long *unlocked)
{
	size_t unmapped = iommu_unmap(domain->domain, *iova, len);

	if (unmapped) {
		*unlocked += vfio_unpin_pages_remote(dma, *iova,
						     phys >> PAGE_SHIFT,
						     unmapped >> PAGE_SHIFT,
						     false);
		*iova += unmapped;
		cond_resched();
	}
	return unmapped;
}

static long vfio_unmap_unpin(struct vfio_iommu *iommu, struct vfio_dma *dma,
			     bool do_accounting)
{
	dma_addr_t iova = dma->iova, end = dma->iova + dma->size;
	struct vfio_domain *domain, *d;
	LIST_HEAD(unmapped_region_list);
	struct iommu_iotlb_gather iotlb_gather;
	int unmapped_region_cnt = 0;
	long unlocked = 0;

	if (!dma->size)
		return 0;

	if (!IS_IOMMU_CAP_DOMAIN_IN_CONTAINER(iommu))
		return 0;

	/*
	 * We use the IOMMU to track the physical addresses, otherwise we'd
	 * need a much more complicated tracking system.  Unfortunately that
	 * means we need to use one of the iommu domains to figure out the
	 * pfns to unpin.  The rest need to be unmapped in advance so we have
	 * no iommu translations remaining when the pages are unpinned.
	 */
	domain = d = list_first_entry(&iommu->domain_list,
				      struct vfio_domain, next);

	list_for_each_entry_continue(d, &iommu->domain_list, next) {
		iommu_unmap(d->domain, dma->iova, dma->size);
		cond_resched();
	}

	iommu_iotlb_gather_init(&iotlb_gather);
	while (iova < end) {
		size_t unmapped, len;
		phys_addr_t phys, next;

		phys = iommu_iova_to_phys(domain->domain, iova);
		if (WARN_ON(!phys)) {
			iova += PAGE_SIZE;
			continue;
		}

		/*
		 * To optimize for fewer iommu_unmap() calls, each of which
		 * may require hardware cache flushing, try to find the
		 * largest contiguous physical memory chunk to unmap.
		 */
		for (len = PAGE_SIZE;
		     !domain->fgsp && iova + len < end; len += PAGE_SIZE) {
			next = iommu_iova_to_phys(domain->domain, iova + len);
			if (next != phys + len)
				break;
		}

		/*
		 * First, try to use fast unmap/unpin. In case of failure,
		 * switch to slow unmap/unpin path.
		 */
		unmapped = unmap_unpin_fast(domain, dma, &iova, len, phys,
					    &unlocked, &unmapped_region_list,
					    &unmapped_region_cnt,
					    &iotlb_gather);
		if (!unmapped) {
			unmapped = unmap_unpin_slow(domain, dma, &iova, len,
						    phys, &unlocked);
			if (WARN_ON(!unmapped))
				break;
		}
	}

	dma->iommu_mapped = false;

	if (unmapped_region_cnt) {
		unlocked += vfio_sync_unpin(dma, domain, &unmapped_region_list,
					    &iotlb_gather);
	}

	if (do_accounting) {
		vfio_lock_acct(dma, -unlocked, true);
		return 0;
	}
	return unlocked;
}

static void vfio_remove_dma(struct vfio_iommu *iommu, struct vfio_dma *dma)
{
	WARN_ON(!RB_EMPTY_ROOT(&dma->pfn_list));
	vfio_unmap_unpin(iommu, dma, true);
	vfio_unlink_dma(iommu, dma);
	put_task_struct(dma->task);
	vfio_dma_bitmap_free(dma);
	kfree(dma);
	iommu->dma_avail++;
}

static void vfio_update_pgsize_bitmap(struct vfio_iommu *iommu)
{
	struct vfio_domain *domain;

	iommu->pgsize_bitmap = ULONG_MAX;

	list_for_each_entry(domain, &iommu->domain_list, next)
		iommu->pgsize_bitmap &= domain->domain->pgsize_bitmap;

	/*
	 * In case the IOMMU supports page sizes smaller than PAGE_SIZE
	 * we pretend PAGE_SIZE is supported and hide sub-PAGE_SIZE sizes.
	 * That way the user will be able to map/unmap buffers whose size/
	 * start address is aligned with PAGE_SIZE. Pinning code uses that
	 * granularity while iommu driver can use the sub-PAGE_SIZE size
	 * to map the buffer.
	 */
	if (iommu->pgsize_bitmap & ~PAGE_MASK) {
		iommu->pgsize_bitmap &= PAGE_MASK;
		iommu->pgsize_bitmap |= PAGE_SIZE;
<<<<<<< HEAD
	}
}

static int update_user_bitmap(u64 __user *bitmap, struct vfio_iommu *iommu,
			      struct vfio_dma *dma, dma_addr_t base_iova,
			      size_t pgsize)
{
	unsigned long pgshift = __ffs(pgsize);
	unsigned long nbits = dma->size >> pgshift;
	unsigned long bit_offset = (dma->iova - base_iova) >> pgshift;
	unsigned long copy_offset = bit_offset / BITS_PER_LONG;
	unsigned long shift = bit_offset % BITS_PER_LONG;
	unsigned long leftover;

	/*
	 * mark all pages dirty if any IOMMU capable device is not able
	 * to report dirty pages and all pages are pinned and mapped.
	 */
	if (!iommu->pinned_page_dirty_scope && dma->iommu_mapped)
		bitmap_set(dma->bitmap, 0, nbits);

	if (shift) {
		bitmap_shift_left(dma->bitmap, dma->bitmap, shift,
				  nbits + shift);

		if (copy_from_user(&leftover,
				   (void __user *)(bitmap + copy_offset),
				   sizeof(leftover)))
			return -EFAULT;

		bitmap_or(dma->bitmap, dma->bitmap, &leftover, shift);
=======
>>>>>>> 4e026225
	}
}

static int update_user_bitmap(u64 __user *bitmap, struct vfio_iommu *iommu,
			      struct vfio_dma *dma, dma_addr_t base_iova,
			      size_t pgsize)
{
	unsigned long pgshift = __ffs(pgsize);
	unsigned long nbits = dma->size >> pgshift;
	unsigned long bit_offset = (dma->iova - base_iova) >> pgshift;
	unsigned long copy_offset = bit_offset / BITS_PER_LONG;
	unsigned long shift = bit_offset % BITS_PER_LONG;
	unsigned long leftover;

<<<<<<< HEAD
=======
	/*
	 * mark all pages dirty if any IOMMU capable device is not able
	 * to report dirty pages and all pages are pinned and mapped.
	 */
	if (!iommu->pinned_page_dirty_scope && dma->iommu_mapped)
		bitmap_set(dma->bitmap, 0, nbits);

	if (shift) {
		bitmap_shift_left(dma->bitmap, dma->bitmap, shift,
				  nbits + shift);

		if (copy_from_user(&leftover,
				   (void __user *)(bitmap + copy_offset),
				   sizeof(leftover)))
			return -EFAULT;

		bitmap_or(dma->bitmap, dma->bitmap, &leftover, shift);
	}

>>>>>>> 4e026225
	if (copy_to_user((void __user *)(bitmap + copy_offset), dma->bitmap,
			 DIRTY_BITMAP_BYTES(nbits + shift)))
		return -EFAULT;

	return 0;
}

static int vfio_iova_dirty_bitmap(u64 __user *bitmap, struct vfio_iommu *iommu,
				  dma_addr_t iova, size_t size, size_t pgsize)
{
	struct vfio_dma *dma;
	struct rb_node *n;
	unsigned long pgshift = __ffs(pgsize);
	int ret;

	/*
	 * GET_BITMAP request must fully cover vfio_dma mappings.  Multiple
	 * vfio_dma mappings may be clubbed by specifying large ranges, but
	 * there must not be any previous mappings bisected by the range.
	 * An error will be returned if these conditions are not met.
	 */
	dma = vfio_find_dma(iommu, iova, 1);
	if (dma && dma->iova != iova)
		return -EINVAL;

	dma = vfio_find_dma(iommu, iova + size - 1, 0);
	if (dma && dma->iova + dma->size != iova + size)
		return -EINVAL;

	for (n = rb_first(&iommu->dma_list); n; n = rb_next(n)) {
		struct vfio_dma *dma = rb_entry(n, struct vfio_dma, node);

		if (dma->iova < iova)
			continue;

		if (dma->iova > iova + size - 1)
			break;

		ret = update_user_bitmap(bitmap, iommu, dma, iova, pgsize);
		if (ret)
			return ret;

		/*
		 * Re-populate bitmap to include all pinned pages which are
		 * considered as dirty but exclude pages which are unpinned and
		 * pages which are marked dirty by vfio_dma_rw()
		 */
		bitmap_clear(dma->bitmap, 0, dma->size >> pgshift);
		vfio_dma_populate_bitmap(dma, pgsize);
	}
	return 0;
}

static int verify_bitmap_size(uint64_t npages, uint64_t bitmap_size)
{
	if (!npages || !bitmap_size || (bitmap_size > DIRTY_BITMAP_SIZE_MAX) ||
	    (bitmap_size < DIRTY_BITMAP_BYTES(npages)))
		return -EINVAL;

	return 0;
}

static int vfio_dma_do_unmap(struct vfio_iommu *iommu,
			     struct vfio_iommu_type1_dma_unmap *unmap,
			     struct vfio_bitmap *bitmap)
{
	struct vfio_dma *dma, *dma_last = NULL;
	size_t unmapped = 0, pgsize;
	int ret = 0, retries = 0;
	unsigned long pgshift;
<<<<<<< HEAD

	mutex_lock(&iommu->lock);

=======

	mutex_lock(&iommu->lock);

>>>>>>> 4e026225
	pgshift = __ffs(iommu->pgsize_bitmap);
	pgsize = (size_t)1 << pgshift;

	if (unmap->iova & (pgsize - 1)) {
		ret = -EINVAL;
		goto unlock;
	}

	if (!unmap->size || unmap->size & (pgsize - 1)) {
		ret = -EINVAL;
		goto unlock;
	}

	if (unmap->iova + unmap->size - 1 < unmap->iova ||
	    unmap->size > SIZE_MAX) {
		ret = -EINVAL;
		goto unlock;
	}

	/* When dirty tracking is enabled, allow only min supported pgsize */
	if ((unmap->flags & VFIO_DMA_UNMAP_FLAG_GET_DIRTY_BITMAP) &&
	    (!iommu->dirty_page_tracking || (bitmap->pgsize != pgsize))) {
		ret = -EINVAL;
		goto unlock;
	}

	WARN_ON((pgsize - 1) & PAGE_MASK);
again:
	/*
	 * vfio-iommu-type1 (v1) - User mappings were coalesced together to
	 * avoid tracking individual mappings.  This means that the granularity
	 * of the original mapping was lost and the user was allowed to attempt
	 * to unmap any range.  Depending on the contiguousness of physical
	 * memory and page sizes supported by the IOMMU, arbitrary unmaps may
	 * or may not have worked.  We only guaranteed unmap granularity
	 * matching the original mapping; even though it was untracked here,
	 * the original mappings are reflected in IOMMU mappings.  This
	 * resulted in a couple unusual behaviors.  First, if a range is not
	 * able to be unmapped, ex. a set of 4k pages that was mapped as a
	 * 2M hugepage into the IOMMU, the unmap ioctl returns success but with
	 * a zero sized unmap.  Also, if an unmap request overlaps the first
	 * address of a hugepage, the IOMMU will unmap the entire hugepage.
	 * This also returns success and the returned unmap size reflects the
	 * actual size unmapped.
	 *
	 * We attempt to maintain compatibility with this "v1" interface, but
	 * we take control out of the hands of the IOMMU.  Therefore, an unmap
	 * request offset from the beginning of the original mapping will
	 * return success with zero sized unmap.  And an unmap request covering
	 * the first iova of mapping will unmap the entire range.
	 *
	 * The v2 version of this interface intends to be more deterministic.
	 * Unmap requests must fully cover previous mappings.  Multiple
	 * mappings may still be unmaped by specifying large ranges, but there
	 * must not be any previous mappings bisected by the range.  An error
	 * will be returned if these conditions are not met.  The v2 interface
	 * will only return success and a size of zero if there were no
	 * mappings within the range.
	 */
	if (iommu->v2) {
		dma = vfio_find_dma(iommu, unmap->iova, 1);
		if (dma && dma->iova != unmap->iova) {
			ret = -EINVAL;
			goto unlock;
		}
		dma = vfio_find_dma(iommu, unmap->iova + unmap->size - 1, 0);
		if (dma && dma->iova + dma->size != unmap->iova + unmap->size) {
			ret = -EINVAL;
			goto unlock;
		}
	}

	while ((dma = vfio_find_dma(iommu, unmap->iova, unmap->size))) {
		if (!iommu->v2 && unmap->iova > dma->iova)
			break;
		/*
		 * Task with same address space who mapped this iova range is
		 * allowed to unmap the iova range.
		 */
		if (dma->task->mm != current->mm)
			break;

		if (!RB_EMPTY_ROOT(&dma->pfn_list)) {
			struct vfio_iommu_type1_dma_unmap nb_unmap;

			if (dma_last == dma) {
				BUG_ON(++retries > 10);
			} else {
				dma_last = dma;
				retries = 0;
			}

			nb_unmap.iova = dma->iova;
			nb_unmap.size = dma->size;

			/*
			 * Notify anyone (mdev vendor drivers) to invalidate and
			 * unmap iovas within the range we're about to unmap.
			 * Vendor drivers MUST unpin pages in response to an
			 * invalidation.
			 */
			mutex_unlock(&iommu->lock);
			blocking_notifier_call_chain(&iommu->notifier,
						    VFIO_IOMMU_NOTIFY_DMA_UNMAP,
						    &nb_unmap);
			mutex_lock(&iommu->lock);
			goto again;
		}

		if (unmap->flags & VFIO_DMA_UNMAP_FLAG_GET_DIRTY_BITMAP) {
			ret = update_user_bitmap(bitmap->data, iommu, dma,
						 unmap->iova, pgsize);
			if (ret)
				break;
		}

		unmapped += dma->size;
		vfio_remove_dma(iommu, dma);
	}

unlock:
	mutex_unlock(&iommu->lock);

	/* Report how much was unmapped */
	unmap->size = unmapped;

	return ret;
}

static int vfio_iommu_map(struct vfio_iommu *iommu, dma_addr_t iova,
			  unsigned long pfn, long npage, int prot)
{
	struct vfio_domain *d;
	int ret;

	list_for_each_entry(d, &iommu->domain_list, next) {
		ret = iommu_map(d->domain, iova, (phys_addr_t)pfn << PAGE_SHIFT,
				npage << PAGE_SHIFT, prot | d->prot);
		if (ret)
			goto unwind;

		cond_resched();
	}

	return 0;

unwind:
	list_for_each_entry_continue_reverse(d, &iommu->domain_list, next) {
		iommu_unmap(d->domain, iova, npage << PAGE_SHIFT);
		cond_resched();
	}

	return ret;
}

static int vfio_pin_map_dma(struct vfio_iommu *iommu, struct vfio_dma *dma,
			    size_t map_size)
{
	dma_addr_t iova = dma->iova;
	unsigned long vaddr = dma->vaddr;
	size_t size = map_size;
	long npage;
	unsigned long pfn, limit = rlimit(RLIMIT_MEMLOCK) >> PAGE_SHIFT;
	int ret = 0;

	while (size) {
		/* Pin a contiguous chunk of memory */
		npage = vfio_pin_pages_remote(dma, vaddr + dma->size,
					      size >> PAGE_SHIFT, &pfn, limit);
		if (npage <= 0) {
			WARN_ON(!npage);
			ret = (int)npage;
			break;
		}

		/* Map it! */
		ret = vfio_iommu_map(iommu, iova + dma->size, pfn, npage,
				     dma->prot);
		if (ret) {
			vfio_unpin_pages_remote(dma, iova + dma->size, pfn,
						npage, true);
			break;
		}

		size -= npage << PAGE_SHIFT;
		dma->size += npage << PAGE_SHIFT;
	}

	dma->iommu_mapped = true;

	if (ret)
		vfio_remove_dma(iommu, dma);

	return ret;
}

/*
 * Check dma map request is within a valid iova range
 */
static bool vfio_iommu_iova_dma_valid(struct vfio_iommu *iommu,
				      dma_addr_t start, dma_addr_t end)
{
	struct list_head *iova = &iommu->iova_list;
	struct vfio_iova *node;

	list_for_each_entry(node, iova, list) {
		if (start >= node->start && end <= node->end)
			return true;
	}

	/*
	 * Check for list_empty() as well since a container with
	 * a single mdev device will have an empty list.
	 */
	return list_empty(iova);
}

static int vfio_dma_do_map(struct vfio_iommu *iommu,
			   struct vfio_iommu_type1_dma_map *map)
{
	dma_addr_t iova = map->iova;
	unsigned long vaddr = map->vaddr;
	size_t size = map->size;
	int ret = 0, prot = 0;
	size_t pgsize;
	struct vfio_dma *dma;

	/* Verify that none of our __u64 fields overflow */
	if (map->size != size || map->vaddr != vaddr || map->iova != iova)
		return -EINVAL;

	/* READ/WRITE from device perspective */
	if (map->flags & VFIO_DMA_MAP_FLAG_WRITE)
		prot |= IOMMU_WRITE;
	if (map->flags & VFIO_DMA_MAP_FLAG_READ)
		prot |= IOMMU_READ;

	mutex_lock(&iommu->lock);

	pgsize = (size_t)1 << __ffs(iommu->pgsize_bitmap);

	WARN_ON((pgsize - 1) & PAGE_MASK);

	if (!prot || !size || (size | iova | vaddr) & (pgsize - 1)) {
		ret = -EINVAL;
		goto out_unlock;
	}

	/* Don't allow IOVA or virtual address wrap */
	if (iova + size - 1 < iova || vaddr + size - 1 < vaddr) {
		ret = -EINVAL;
		goto out_unlock;
	}

	if (vfio_find_dma(iommu, iova, size)) {
		ret = -EEXIST;
		goto out_unlock;
	}

	if (!iommu->dma_avail) {
		ret = -ENOSPC;
		goto out_unlock;
	}

	if (!vfio_iommu_iova_dma_valid(iommu, iova, iova + size - 1)) {
		ret = -EINVAL;
		goto out_unlock;
	}

	dma = kzalloc(sizeof(*dma), GFP_KERNEL);
	if (!dma) {
		ret = -ENOMEM;
		goto out_unlock;
	}

	iommu->dma_avail--;
	dma->iova = iova;
	dma->vaddr = vaddr;
	dma->prot = prot;

	/*
	 * We need to be able to both add to a task's locked memory and test
	 * against the locked memory limit and we need to be able to do both
	 * outside of this call path as pinning can be asynchronous via the
	 * external interfaces for mdev devices.  RLIMIT_MEMLOCK requires a
	 * task_struct and VM locked pages requires an mm_struct, however
	 * holding an indefinite mm reference is not recommended, therefore we
	 * only hold a reference to a task.  We could hold a reference to
	 * current, however QEMU uses this call path through vCPU threads,
	 * which can be killed resulting in a NULL mm and failure in the unmap
	 * path when called via a different thread.  Avoid this problem by
	 * using the group_leader as threads within the same group require
	 * both CLONE_THREAD and CLONE_VM and will therefore use the same
	 * mm_struct.
	 *
	 * Previously we also used the task for testing CAP_IPC_LOCK at the
	 * time of pinning and accounting, however has_capability() makes use
	 * of real_cred, a copy-on-write field, so we can't guarantee that it
	 * matches group_leader, or in fact that it might not change by the
	 * time it's evaluated.  If a process were to call MAP_DMA with
	 * CAP_IPC_LOCK but later drop it, it doesn't make sense that they
	 * possibly see different results for an iommu_mapped vfio_dma vs
	 * externally mapped.  Therefore track CAP_IPC_LOCK in vfio_dma at the
	 * time of calling MAP_DMA.
	 */
	get_task_struct(current->group_leader);
	dma->task = current->group_leader;
	dma->lock_cap = capable(CAP_IPC_LOCK);

	dma->pfn_list = RB_ROOT;

	/* Insert zero-sized and grow as we map chunks of it */
	vfio_link_dma(iommu, dma);

	/* Don't pin and map if container doesn't contain IOMMU capable domain*/
	if (!IS_IOMMU_CAP_DOMAIN_IN_CONTAINER(iommu))
		dma->size = size;
	else
		ret = vfio_pin_map_dma(iommu, dma, size);

	if (!ret && iommu->dirty_page_tracking) {
		ret = vfio_dma_bitmap_alloc(dma, pgsize);
		if (ret)
			vfio_remove_dma(iommu, dma);
	}

out_unlock:
	mutex_unlock(&iommu->lock);
	return ret;
}

static int vfio_bus_type(struct device *dev, void *data)
{
	struct bus_type **bus = data;

	if (*bus && *bus != dev->bus)
		return -EINVAL;

	*bus = dev->bus;

	return 0;
}

static int vfio_iommu_replay(struct vfio_iommu *iommu,
			     struct vfio_domain *domain)
{
	struct vfio_domain *d = NULL;
	struct rb_node *n;
	unsigned long limit = rlimit(RLIMIT_MEMLOCK) >> PAGE_SHIFT;
	int ret;

	/* Arbitrarily pick the first domain in the list for lookups */
	if (!list_empty(&iommu->domain_list))
		d = list_first_entry(&iommu->domain_list,
				     struct vfio_domain, next);

	n = rb_first(&iommu->dma_list);

	for (; n; n = rb_next(n)) {
		struct vfio_dma *dma;
		dma_addr_t iova;

		dma = rb_entry(n, struct vfio_dma, node);
		iova = dma->iova;

		while (iova < dma->iova + dma->size) {
			phys_addr_t phys;
			size_t size;

			if (dma->iommu_mapped) {
				phys_addr_t p;
				dma_addr_t i;

				if (WARN_ON(!d)) { /* mapped w/o a domain?! */
					ret = -EINVAL;
					goto unwind;
				}

				phys = iommu_iova_to_phys(d->domain, iova);

				if (WARN_ON(!phys)) {
					iova += PAGE_SIZE;
					continue;
				}

				size = PAGE_SIZE;
				p = phys + size;
				i = iova + size;
				while (i < dma->iova + dma->size &&
				       p == iommu_iova_to_phys(d->domain, i)) {
					size += PAGE_SIZE;
					p += PAGE_SIZE;
					i += PAGE_SIZE;
				}
			} else {
				unsigned long pfn;
				unsigned long vaddr = dma->vaddr +
						     (iova - dma->iova);
				size_t n = dma->iova + dma->size - iova;
				long npage;

				npage = vfio_pin_pages_remote(dma, vaddr,
							      n >> PAGE_SHIFT,
							      &pfn, limit);
				if (npage <= 0) {
					WARN_ON(!npage);
					ret = (int)npage;
					goto unwind;
				}

				phys = pfn << PAGE_SHIFT;
				size = npage << PAGE_SHIFT;
			}

			ret = iommu_map(domain->domain, iova, phys,
					size, dma->prot | domain->prot);
			if (ret) {
				if (!dma->iommu_mapped)
					vfio_unpin_pages_remote(dma, iova,
							phys >> PAGE_SHIFT,
							size >> PAGE_SHIFT,
							true);
				goto unwind;
			}

			iova += size;
		}
	}

	/* All dmas are now mapped, defer to second tree walk for unwind */
	for (n = rb_first(&iommu->dma_list); n; n = rb_next(n)) {
		struct vfio_dma *dma = rb_entry(n, struct vfio_dma, node);

		dma->iommu_mapped = true;
	}

	return 0;

unwind:
	for (; n; n = rb_prev(n)) {
		struct vfio_dma *dma = rb_entry(n, struct vfio_dma, node);
		dma_addr_t iova;

		if (dma->iommu_mapped) {
			iommu_unmap(domain->domain, dma->iova, dma->size);
			continue;
		}

		iova = dma->iova;
		while (iova < dma->iova + dma->size) {
			phys_addr_t phys, p;
			size_t size;
			dma_addr_t i;

			phys = iommu_iova_to_phys(domain->domain, iova);
			if (!phys) {
				iova += PAGE_SIZE;
				continue;
			}

			size = PAGE_SIZE;
			p = phys + size;
			i = iova + size;
			while (i < dma->iova + dma->size &&
			       p == iommu_iova_to_phys(domain->domain, i)) {
				size += PAGE_SIZE;
				p += PAGE_SIZE;
				i += PAGE_SIZE;
			}

			iommu_unmap(domain->domain, iova, size);
			vfio_unpin_pages_remote(dma, iova, phys >> PAGE_SHIFT,
						size >> PAGE_SHIFT, true);
		}
	}

	return ret;
}

/*
 * We change our unmap behavior slightly depending on whether the IOMMU
 * supports fine-grained superpages.  IOMMUs like AMD-Vi will use a superpage
 * for practically any contiguous power-of-two mapping we give it.  This means
 * we don't need to look for contiguous chunks ourselves to make unmapping
 * more efficient.  On IOMMUs with coarse-grained super pages, like Intel VT-d
 * with discrete 2M/1G/512G/1T superpages, identifying contiguous chunks
 * significantly boosts non-hugetlbfs mappings and doesn't seem to hurt when
 * hugetlbfs is in use.
 */
static void vfio_test_domain_fgsp(struct vfio_domain *domain)
{
	struct page *pages;
	int ret, order = get_order(PAGE_SIZE * 2);

	pages = alloc_pages(GFP_KERNEL | __GFP_ZERO, order);
	if (!pages)
		return;

	ret = iommu_map(domain->domain, 0, page_to_phys(pages), PAGE_SIZE * 2,
			IOMMU_READ | IOMMU_WRITE | domain->prot);
	if (!ret) {
		size_t unmapped = iommu_unmap(domain->domain, 0, PAGE_SIZE);

		if (unmapped == PAGE_SIZE)
			iommu_unmap(domain->domain, PAGE_SIZE, PAGE_SIZE);
		else
			domain->fgsp = true;
	}

	__free_pages(pages, order);
}

static struct vfio_group *find_iommu_group(struct vfio_domain *domain,
					   struct iommu_group *iommu_group)
{
	struct vfio_group *g;

	list_for_each_entry(g, &domain->group_list, next) {
		if (g->iommu_group == iommu_group)
			return g;
	}

	return NULL;
}

static struct vfio_group *vfio_iommu_find_iommu_group(struct vfio_iommu *iommu,
					       struct iommu_group *iommu_group)
{
	struct vfio_domain *domain;
	struct vfio_group *group = NULL;

	list_for_each_entry(domain, &iommu->domain_list, next) {
		group = find_iommu_group(domain, iommu_group);
		if (group)
			return group;
	}

	if (iommu->external_domain)
		group = find_iommu_group(iommu->external_domain, iommu_group);

	return group;
}

static void update_pinned_page_dirty_scope(struct vfio_iommu *iommu)
{
	struct vfio_domain *domain;
	struct vfio_group *group;

	list_for_each_entry(domain, &iommu->domain_list, next) {
		list_for_each_entry(group, &domain->group_list, next) {
			if (!group->pinned_page_dirty_scope) {
				iommu->pinned_page_dirty_scope = false;
				return;
			}
		}
	}

	if (iommu->external_domain) {
		domain = iommu->external_domain;
		list_for_each_entry(group, &domain->group_list, next) {
			if (!group->pinned_page_dirty_scope) {
				iommu->pinned_page_dirty_scope = false;
				return;
			}
		}
	}

	iommu->pinned_page_dirty_scope = true;
}

static bool vfio_iommu_has_sw_msi(struct list_head *group_resv_regions,
				  phys_addr_t *base)
{
	struct iommu_resv_region *region;
	bool ret = false;

	list_for_each_entry(region, group_resv_regions, list) {
		/*
		 * The presence of any 'real' MSI regions should take
		 * precedence over the software-managed one if the
		 * IOMMU driver happens to advertise both types.
		 */
		if (region->type == IOMMU_RESV_MSI) {
			ret = false;
			break;
		}

		if (region->type == IOMMU_RESV_SW_MSI) {
			*base = region->start;
			ret = true;
		}
	}

	return ret;
}

static struct device *vfio_mdev_get_iommu_device(struct device *dev)
{
	struct device *(*fn)(struct device *dev);
	struct device *iommu_device;

	fn = symbol_get(mdev_get_iommu_device);
	if (fn) {
		iommu_device = fn(dev);
		symbol_put(mdev_get_iommu_device);

		return iommu_device;
	}

	return NULL;
}

static int vfio_mdev_attach_domain(struct device *dev, void *data)
{
	struct iommu_domain *domain = data;
	struct device *iommu_device;

	iommu_device = vfio_mdev_get_iommu_device(dev);
	if (iommu_device) {
		if (iommu_dev_feature_enabled(iommu_device, IOMMU_DEV_FEAT_AUX))
			return iommu_aux_attach_device(domain, iommu_device);
		else
			return iommu_attach_device(domain, iommu_device);
	}

	return -EINVAL;
}

static int vfio_mdev_detach_domain(struct device *dev, void *data)
{
	struct iommu_domain *domain = data;
	struct device *iommu_device;

	iommu_device = vfio_mdev_get_iommu_device(dev);
	if (iommu_device) {
		if (iommu_dev_feature_enabled(iommu_device, IOMMU_DEV_FEAT_AUX))
			iommu_aux_detach_device(domain, iommu_device);
		else
			iommu_detach_device(domain, iommu_device);
	}

	return 0;
}

static int vfio_iommu_attach_group(struct vfio_domain *domain,
				   struct vfio_group *group)
{
	if (group->mdev_group)
		return iommu_group_for_each_dev(group->iommu_group,
						domain->domain,
						vfio_mdev_attach_domain);
	else
		return iommu_attach_group(domain->domain, group->iommu_group);
}

static void vfio_iommu_detach_group(struct vfio_domain *domain,
				    struct vfio_group *group)
{
	if (group->mdev_group)
		iommu_group_for_each_dev(group->iommu_group, domain->domain,
					 vfio_mdev_detach_domain);
	else
		iommu_detach_group(domain->domain, group->iommu_group);
}

static bool vfio_bus_is_mdev(struct bus_type *bus)
{
	struct bus_type *mdev_bus;
	bool ret = false;

	mdev_bus = symbol_get(mdev_bus_type);
	if (mdev_bus) {
		ret = (bus == mdev_bus);
		symbol_put(mdev_bus_type);
	}

	return ret;
}

static int vfio_mdev_iommu_device(struct device *dev, void *data)
{
	struct device **old = data, *new;

	new = vfio_mdev_get_iommu_device(dev);
	if (!new || (*old && *old != new))
		return -EINVAL;

	*old = new;

	return 0;
}

/*
 * This is a helper function to insert an address range to iova list.
 * The list is initially created with a single entry corresponding to
 * the IOMMU domain geometry to which the device group is attached.
 * The list aperture gets modified when a new domain is added to the
 * container if the new aperture doesn't conflict with the current one
 * or with any existing dma mappings. The list is also modified to
 * exclude any reserved regions associated with the device group.
 */
static int vfio_iommu_iova_insert(struct list_head *head,
				  dma_addr_t start, dma_addr_t end)
{
	struct vfio_iova *region;

	region = kmalloc(sizeof(*region), GFP_KERNEL);
	if (!region)
		return -ENOMEM;

	INIT_LIST_HEAD(&region->list);
	region->start = start;
	region->end = end;

	list_add_tail(&region->list, head);
	return 0;
}

/*
 * Check the new iommu aperture conflicts with existing aper or with any
 * existing dma mappings.
 */
static bool vfio_iommu_aper_conflict(struct vfio_iommu *iommu,
				     dma_addr_t start, dma_addr_t end)
{
	struct vfio_iova *first, *last;
	struct list_head *iova = &iommu->iova_list;

	if (list_empty(iova))
		return false;

	/* Disjoint sets, return conflict */
	first = list_first_entry(iova, struct vfio_iova, list);
	last = list_last_entry(iova, struct vfio_iova, list);
	if (start > last->end || end < first->start)
		return true;

	/* Check for any existing dma mappings below the new start */
	if (start > first->start) {
		if (vfio_find_dma(iommu, first->start, start - first->start))
			return true;
	}

	/* Check for any existing dma mappings beyond the new end */
	if (end < last->end) {
		if (vfio_find_dma(iommu, end + 1, last->end - end))
			return true;
	}

	return false;
}

/*
 * Resize iommu iova aperture window. This is called only if the new
 * aperture has no conflict with existing aperture and dma mappings.
 */
static int vfio_iommu_aper_resize(struct list_head *iova,
				  dma_addr_t start, dma_addr_t end)
{
	struct vfio_iova *node, *next;

	if (list_empty(iova))
		return vfio_iommu_iova_insert(iova, start, end);

	/* Adjust iova list start */
	list_for_each_entry_safe(node, next, iova, list) {
		if (start < node->start)
			break;
		if (start >= node->start && start < node->end) {
			node->start = start;
			break;
		}
		/* Delete nodes before new start */
		list_del(&node->list);
		kfree(node);
	}

	/* Adjust iova list end */
	list_for_each_entry_safe(node, next, iova, list) {
		if (end > node->end)
			continue;
		if (end > node->start && end <= node->end) {
			node->end = end;
			continue;
		}
		/* Delete nodes after new end */
		list_del(&node->list);
		kfree(node);
	}

	return 0;
}

/*
 * Check reserved region conflicts with existing dma mappings
 */
static bool vfio_iommu_resv_conflict(struct vfio_iommu *iommu,
				     struct list_head *resv_regions)
{
	struct iommu_resv_region *region;

	/* Check for conflict with existing dma mappings */
	list_for_each_entry(region, resv_regions, list) {
		if (region->type == IOMMU_RESV_DIRECT_RELAXABLE)
			continue;

		if (vfio_find_dma(iommu, region->start, region->length))
			return true;
	}

	return false;
}

/*
 * Check iova region overlap with  reserved regions and
 * exclude them from the iommu iova range
 */
static int vfio_iommu_resv_exclude(struct list_head *iova,
				   struct list_head *resv_regions)
{
	struct iommu_resv_region *resv;
	struct vfio_iova *n, *next;

	list_for_each_entry(resv, resv_regions, list) {
		phys_addr_t start, end;

		if (resv->type == IOMMU_RESV_DIRECT_RELAXABLE)
			continue;

		start = resv->start;
		end = resv->start + resv->length - 1;

		list_for_each_entry_safe(n, next, iova, list) {
			int ret = 0;

			/* No overlap */
			if (start > n->end || end < n->start)
				continue;
			/*
			 * Insert a new node if current node overlaps with the
			 * reserve region to exlude that from valid iova range.
			 * Note that, new node is inserted before the current
			 * node and finally the current node is deleted keeping
			 * the list updated and sorted.
			 */
			if (start > n->start)
				ret = vfio_iommu_iova_insert(&n->list, n->start,
							     start - 1);
			if (!ret && end < n->end)
				ret = vfio_iommu_iova_insert(&n->list, end + 1,
							     n->end);
			if (ret)
				return ret;

			list_del(&n->list);
			kfree(n);
		}
	}

	if (list_empty(iova))
		return -EINVAL;

	return 0;
}

static void vfio_iommu_resv_free(struct list_head *resv_regions)
{
	struct iommu_resv_region *n, *next;

	list_for_each_entry_safe(n, next, resv_regions, list) {
		list_del(&n->list);
		kfree(n);
	}
}

static void vfio_iommu_iova_free(struct list_head *iova)
{
	struct vfio_iova *n, *next;

	list_for_each_entry_safe(n, next, iova, list) {
		list_del(&n->list);
		kfree(n);
	}
}

static int vfio_iommu_iova_get_copy(struct vfio_iommu *iommu,
				    struct list_head *iova_copy)
{
	struct list_head *iova = &iommu->iova_list;
	struct vfio_iova *n;
	int ret;

	list_for_each_entry(n, iova, list) {
		ret = vfio_iommu_iova_insert(iova_copy, n->start, n->end);
		if (ret)
			goto out_free;
	}

	return 0;

out_free:
	vfio_iommu_iova_free(iova_copy);
	return ret;
}

static void vfio_iommu_iova_insert_copy(struct vfio_iommu *iommu,
					struct list_head *iova_copy)
{
	struct list_head *iova = &iommu->iova_list;

	vfio_iommu_iova_free(iova);

	list_splice_tail(iova_copy, iova);
}

static int vfio_iommu_type1_attach_group(void *iommu_data,
					 struct iommu_group *iommu_group)
{
	struct vfio_iommu *iommu = iommu_data;
	struct vfio_group *group;
	struct vfio_domain *domain, *d;
	struct bus_type *bus = NULL;
	int ret;
	bool resv_msi, msi_remap;
	phys_addr_t resv_msi_base = 0;
	struct iommu_domain_geometry geo;
	LIST_HEAD(iova_copy);
	LIST_HEAD(group_resv_regions);

	mutex_lock(&iommu->lock);

	/* Check for duplicates */
	if (vfio_iommu_find_iommu_group(iommu, iommu_group)) {
		mutex_unlock(&iommu->lock);
		return -EINVAL;
	}

	group = kzalloc(sizeof(*group), GFP_KERNEL);
	domain = kzalloc(sizeof(*domain), GFP_KERNEL);
	if (!group || !domain) {
		ret = -ENOMEM;
		goto out_free;
	}

	group->iommu_group = iommu_group;

	/* Determine bus_type in order to allocate a domain */
	ret = iommu_group_for_each_dev(iommu_group, &bus, vfio_bus_type);
	if (ret)
		goto out_free;

	if (vfio_bus_is_mdev(bus)) {
		struct device *iommu_device = NULL;

		group->mdev_group = true;

		/* Determine the isolation type */
		ret = iommu_group_for_each_dev(iommu_group, &iommu_device,
					       vfio_mdev_iommu_device);
		if (ret || !iommu_device) {
			if (!iommu->external_domain) {
				INIT_LIST_HEAD(&domain->group_list);
				iommu->external_domain = domain;
				vfio_update_pgsize_bitmap(iommu);
			} else {
				kfree(domain);
			}

			list_add(&group->next,
				 &iommu->external_domain->group_list);
			/*
			 * Non-iommu backed group cannot dirty memory directly,
			 * it can only use interfaces that provide dirty
			 * tracking.
			 * The iommu scope can only be promoted with the
			 * addition of a dirty tracking group.
			 */
			group->pinned_page_dirty_scope = true;
			if (!iommu->pinned_page_dirty_scope)
				update_pinned_page_dirty_scope(iommu);
			mutex_unlock(&iommu->lock);

			return 0;
		}

		bus = iommu_device->bus;
	}

	domain->domain = iommu_domain_alloc(bus);
	if (!domain->domain) {
		ret = -EIO;
		goto out_free;
	}

	if (iommu->nesting) {
		int attr = 1;

		ret = iommu_domain_set_attr(domain->domain, DOMAIN_ATTR_NESTING,
					    &attr);
		if (ret)
			goto out_domain;
	}

	ret = vfio_iommu_attach_group(domain, group);
	if (ret)
		goto out_domain;

	/* Get aperture info */
	iommu_domain_get_attr(domain->domain, DOMAIN_ATTR_GEOMETRY, &geo);

	if (vfio_iommu_aper_conflict(iommu, geo.aperture_start,
				     geo.aperture_end)) {
		ret = -EINVAL;
		goto out_detach;
	}

	ret = iommu_get_group_resv_regions(iommu_group, &group_resv_regions);
	if (ret)
		goto out_detach;

	if (vfio_iommu_resv_conflict(iommu, &group_resv_regions)) {
		ret = -EINVAL;
		goto out_detach;
	}

	/*
	 * We don't want to work on the original iova list as the list
	 * gets modified and in case of failure we have to retain the
	 * original list. Get a copy here.
	 */
	ret = vfio_iommu_iova_get_copy(iommu, &iova_copy);
	if (ret)
		goto out_detach;

	ret = vfio_iommu_aper_resize(&iova_copy, geo.aperture_start,
				     geo.aperture_end);
	if (ret)
		goto out_detach;

	ret = vfio_iommu_resv_exclude(&iova_copy, &group_resv_regions);
	if (ret)
		goto out_detach;

	resv_msi = vfio_iommu_has_sw_msi(&group_resv_regions, &resv_msi_base);

	INIT_LIST_HEAD(&domain->group_list);
	list_add(&group->next, &domain->group_list);

	msi_remap = irq_domain_check_msi_remap() ||
		    iommu_capable(bus, IOMMU_CAP_INTR_REMAP);

	if (!allow_unsafe_interrupts && !msi_remap) {
		pr_warn("%s: No interrupt remapping support.  Use the module param \"allow_unsafe_interrupts\" to enable VFIO IOMMU support on this platform\n",
		       __func__);
		ret = -EPERM;
		goto out_detach;
	}

	if (iommu_capable(bus, IOMMU_CAP_CACHE_COHERENCY))
		domain->prot |= IOMMU_CACHE;

	/*
	 * Try to match an existing compatible domain.  We don't want to
	 * preclude an IOMMU driver supporting multiple bus_types and being
	 * able to include different bus_types in the same IOMMU domain, so
	 * we test whether the domains use the same iommu_ops rather than
	 * testing if they're on the same bus_type.
	 */
	list_for_each_entry(d, &iommu->domain_list, next) {
		if (d->domain->ops == domain->domain->ops &&
		    d->prot == domain->prot) {
			vfio_iommu_detach_group(domain, group);
			if (!vfio_iommu_attach_group(d, group)) {
				list_add(&group->next, &d->group_list);
				iommu_domain_free(domain->domain);
				kfree(domain);
				goto done;
			}

			ret = vfio_iommu_attach_group(domain, group);
			if (ret)
				goto out_domain;
		}
	}

	vfio_test_domain_fgsp(domain);

	/* replay mappings on new domains */
	ret = vfio_iommu_replay(iommu, domain);
	if (ret)
		goto out_detach;

	if (resv_msi) {
		ret = iommu_get_msi_cookie(domain->domain, resv_msi_base);
		if (ret && ret != -ENODEV)
			goto out_detach;
	}

	list_add(&domain->next, &iommu->domain_list);
	vfio_update_pgsize_bitmap(iommu);
done:
	/* Delete the old one and insert new iova list */
	vfio_iommu_iova_insert_copy(iommu, &iova_copy);

	/*
	 * An iommu backed group can dirty memory directly and therefore
	 * demotes the iommu scope until it declares itself dirty tracking
	 * capable via the page pinning interface.
	 */
	iommu->pinned_page_dirty_scope = false;
	mutex_unlock(&iommu->lock);
	vfio_iommu_resv_free(&group_resv_regions);

	return 0;

out_detach:
	vfio_iommu_detach_group(domain, group);
out_domain:
	iommu_domain_free(domain->domain);
	vfio_iommu_iova_free(&iova_copy);
	vfio_iommu_resv_free(&group_resv_regions);
out_free:
	kfree(domain);
	kfree(group);
	mutex_unlock(&iommu->lock);
	return ret;
}

static void vfio_iommu_unmap_unpin_all(struct vfio_iommu *iommu)
{
	struct rb_node *node;

	while ((node = rb_first(&iommu->dma_list)))
		vfio_remove_dma(iommu, rb_entry(node, struct vfio_dma, node));
}

static void vfio_iommu_unmap_unpin_reaccount(struct vfio_iommu *iommu)
{
	struct rb_node *n, *p;

	n = rb_first(&iommu->dma_list);
	for (; n; n = rb_next(n)) {
		struct vfio_dma *dma;
		long locked = 0, unlocked = 0;

		dma = rb_entry(n, struct vfio_dma, node);
		unlocked += vfio_unmap_unpin(iommu, dma, false);
		p = rb_first(&dma->pfn_list);
		for (; p; p = rb_next(p)) {
			struct vfio_pfn *vpfn = rb_entry(p, struct vfio_pfn,
							 node);

			if (!is_invalid_reserved_pfn(vpfn->pfn))
				locked++;
		}
		vfio_lock_acct(dma, locked - unlocked, true);
	}
}

/*
 * Called when a domain is removed in detach. It is possible that
 * the removed domain decided the iova aperture window. Modify the
 * iova aperture with the smallest window among existing domains.
 */
static void vfio_iommu_aper_expand(struct vfio_iommu *iommu,
				   struct list_head *iova_copy)
{
	struct vfio_domain *domain;
	struct iommu_domain_geometry geo;
	struct vfio_iova *node;
	dma_addr_t start = 0;
	dma_addr_t end = (dma_addr_t)~0;

	if (list_empty(iova_copy))
		return;

	list_for_each_entry(domain, &iommu->domain_list, next) {
		iommu_domain_get_attr(domain->domain, DOMAIN_ATTR_GEOMETRY,
				      &geo);
		if (geo.aperture_start > start)
			start = geo.aperture_start;
		if (geo.aperture_end < end)
			end = geo.aperture_end;
	}

	/* Modify aperture limits. The new aper is either same or bigger */
	node = list_first_entry(iova_copy, struct vfio_iova, list);
	node->start = start;
	node = list_last_entry(iova_copy, struct vfio_iova, list);
	node->end = end;
}

/*
 * Called when a group is detached. The reserved regions for that
 * group can be part of valid iova now. But since reserved regions
 * may be duplicated among groups, populate the iova valid regions
 * list again.
 */
static int vfio_iommu_resv_refresh(struct vfio_iommu *iommu,
				   struct list_head *iova_copy)
{
	struct vfio_domain *d;
	struct vfio_group *g;
	struct vfio_iova *node;
	dma_addr_t start, end;
	LIST_HEAD(resv_regions);
	int ret;

	if (list_empty(iova_copy))
		return -EINVAL;

	list_for_each_entry(d, &iommu->domain_list, next) {
		list_for_each_entry(g, &d->group_list, next) {
			ret = iommu_get_group_resv_regions(g->iommu_group,
							   &resv_regions);
			if (ret)
				goto done;
		}
	}

	node = list_first_entry(iova_copy, struct vfio_iova, list);
	start = node->start;
	node = list_last_entry(iova_copy, struct vfio_iova, list);
	end = node->end;

	/* purge the iova list and create new one */
	vfio_iommu_iova_free(iova_copy);

	ret = vfio_iommu_aper_resize(iova_copy, start, end);
	if (ret)
		goto done;

	/* Exclude current reserved regions from iova ranges */
	ret = vfio_iommu_resv_exclude(iova_copy, &resv_regions);
done:
	vfio_iommu_resv_free(&resv_regions);
	return ret;
}

static void vfio_iommu_type1_detach_group(void *iommu_data,
					  struct iommu_group *iommu_group)
{
	struct vfio_iommu *iommu = iommu_data;
	struct vfio_domain *domain;
	struct vfio_group *group;
	bool update_dirty_scope = false;
	LIST_HEAD(iova_copy);

	mutex_lock(&iommu->lock);

	if (iommu->external_domain) {
		group = find_iommu_group(iommu->external_domain, iommu_group);
		if (group) {
			update_dirty_scope = !group->pinned_page_dirty_scope;
			list_del(&group->next);
			kfree(group);

			if (list_empty(&iommu->external_domain->group_list)) {
				if (!IS_IOMMU_CAP_DOMAIN_IN_CONTAINER(iommu)) {
					WARN_ON(iommu->notifier.head);
					vfio_iommu_unmap_unpin_all(iommu);
				}

				kfree(iommu->external_domain);
				iommu->external_domain = NULL;
			}
			goto detach_group_done;
		}
	}

	/*
	 * Get a copy of iova list. This will be used to update
	 * and to replace the current one later. Please note that
	 * we will leave the original list as it is if update fails.
	 */
	vfio_iommu_iova_get_copy(iommu, &iova_copy);

	list_for_each_entry(domain, &iommu->domain_list, next) {
		group = find_iommu_group(domain, iommu_group);
		if (!group)
			continue;

		vfio_iommu_detach_group(domain, group);
		update_dirty_scope = !group->pinned_page_dirty_scope;
		list_del(&group->next);
		kfree(group);
		/*
		 * Group ownership provides privilege, if the group list is
		 * empty, the domain goes away. If it's the last domain with
		 * iommu and external domain doesn't exist, then all the
		 * mappings go away too. If it's the last domain with iommu and
		 * external domain exist, update accounting
		 */
		if (list_empty(&domain->group_list)) {
			if (list_is_singular(&iommu->domain_list)) {
				if (!iommu->external_domain) {
					WARN_ON(iommu->notifier.head);
					vfio_iommu_unmap_unpin_all(iommu);
				} else {
					vfio_iommu_unmap_unpin_reaccount(iommu);
				}
			}
			iommu_domain_free(domain->domain);
			list_del(&domain->next);
			kfree(domain);
			vfio_iommu_aper_expand(iommu, &iova_copy);
			vfio_update_pgsize_bitmap(iommu);
		}
		break;
	}

	if (!vfio_iommu_resv_refresh(iommu, &iova_copy))
		vfio_iommu_iova_insert_copy(iommu, &iova_copy);
	else
		vfio_iommu_iova_free(&iova_copy);

detach_group_done:
	/*
	 * Removal of a group without dirty tracking may allow the iommu scope
	 * to be promoted.
	 */
<<<<<<< HEAD
	if (update_dirty_scope)
		update_pinned_page_dirty_scope(iommu);
=======
	if (update_dirty_scope) {
		update_pinned_page_dirty_scope(iommu);
		if (iommu->dirty_page_tracking)
			vfio_iommu_populate_bitmap_full(iommu);
	}
>>>>>>> 4e026225
	mutex_unlock(&iommu->lock);
}

static void *vfio_iommu_type1_open(unsigned long arg)
{
	struct vfio_iommu *iommu;

	iommu = kzalloc(sizeof(*iommu), GFP_KERNEL);
	if (!iommu)
		return ERR_PTR(-ENOMEM);

	switch (arg) {
	case VFIO_TYPE1_IOMMU:
		break;
	case VFIO_TYPE1_NESTING_IOMMU:
		iommu->nesting = true;
		fallthrough;
	case VFIO_TYPE1v2_IOMMU:
		iommu->v2 = true;
		break;
	default:
		kfree(iommu);
		return ERR_PTR(-EINVAL);
	}

	INIT_LIST_HEAD(&iommu->domain_list);
	INIT_LIST_HEAD(&iommu->iova_list);
	iommu->dma_list = RB_ROOT;
	iommu->dma_avail = dma_entry_limit;
	mutex_init(&iommu->lock);
	BLOCKING_INIT_NOTIFIER_HEAD(&iommu->notifier);

	return iommu;
}

static void vfio_release_domain(struct vfio_domain *domain, bool external)
{
	struct vfio_group *group, *group_tmp;

	list_for_each_entry_safe(group, group_tmp,
				 &domain->group_list, next) {
		if (!external)
			vfio_iommu_detach_group(domain, group);
		list_del(&group->next);
		kfree(group);
	}

	if (!external)
		iommu_domain_free(domain->domain);
}

static void vfio_iommu_type1_release(void *iommu_data)
{
	struct vfio_iommu *iommu = iommu_data;
	struct vfio_domain *domain, *domain_tmp;

	if (iommu->external_domain) {
		vfio_release_domain(iommu->external_domain, true);
		kfree(iommu->external_domain);
	}

	vfio_iommu_unmap_unpin_all(iommu);

	list_for_each_entry_safe(domain, domain_tmp,
				 &iommu->domain_list, next) {
		vfio_release_domain(domain, false);
		list_del(&domain->next);
		kfree(domain);
	}

	vfio_iommu_iova_free(&iommu->iova_list);

	kfree(iommu);
}

static int vfio_domains_have_iommu_cache(struct vfio_iommu *iommu)
{
	struct vfio_domain *domain;
	int ret = 1;

	mutex_lock(&iommu->lock);
	list_for_each_entry(domain, &iommu->domain_list, next) {
		if (!(domain->prot & IOMMU_CACHE)) {
			ret = 0;
			break;
		}
	}
	mutex_unlock(&iommu->lock);

	return ret;
}

static int vfio_iommu_type1_check_extension(struct vfio_iommu *iommu,
					    unsigned long arg)
{
	switch (arg) {
	case VFIO_TYPE1_IOMMU:
	case VFIO_TYPE1v2_IOMMU:
	case VFIO_TYPE1_NESTING_IOMMU:
		return 1;
	case VFIO_DMA_CC_IOMMU:
		if (!iommu)
			return 0;
		return vfio_domains_have_iommu_cache(iommu);
	default:
		return 0;
	}
}

static int vfio_iommu_iova_add_cap(struct vfio_info_cap *caps,
		 struct vfio_iommu_type1_info_cap_iova_range *cap_iovas,
		 size_t size)
{
	struct vfio_info_cap_header *header;
	struct vfio_iommu_type1_info_cap_iova_range *iova_cap;

	header = vfio_info_cap_add(caps, size,
				   VFIO_IOMMU_TYPE1_INFO_CAP_IOVA_RANGE, 1);
	if (IS_ERR(header))
		return PTR_ERR(header);

	iova_cap = container_of(header,
				struct vfio_iommu_type1_info_cap_iova_range,
				header);
	iova_cap->nr_iovas = cap_iovas->nr_iovas;
	memcpy(iova_cap->iova_ranges, cap_iovas->iova_ranges,
	       cap_iovas->nr_iovas * sizeof(*cap_iovas->iova_ranges));
	return 0;
}

static int vfio_iommu_iova_build_caps(struct vfio_iommu *iommu,
				      struct vfio_info_cap *caps)
{
	struct vfio_iommu_type1_info_cap_iova_range *cap_iovas;
	struct vfio_iova *iova;
	size_t size;
	int iovas = 0, i = 0, ret;

	list_for_each_entry(iova, &iommu->iova_list, list)
		iovas++;

	if (!iovas) {
		/*
		 * Return 0 as a container with a single mdev device
		 * will have an empty list
		 */
		return 0;
	}

	size = sizeof(*cap_iovas) + (iovas * sizeof(*cap_iovas->iova_ranges));

	cap_iovas = kzalloc(size, GFP_KERNEL);
	if (!cap_iovas)
		return -ENOMEM;

	cap_iovas->nr_iovas = iovas;

	list_for_each_entry(iova, &iommu->iova_list, list) {
		cap_iovas->iova_ranges[i].start = iova->start;
		cap_iovas->iova_ranges[i].end = iova->end;
		i++;
	}

	ret = vfio_iommu_iova_add_cap(caps, cap_iovas, size);

	kfree(cap_iovas);
	return ret;
}

static int vfio_iommu_migration_build_caps(struct vfio_iommu *iommu,
					   struct vfio_info_cap *caps)
{
	struct vfio_iommu_type1_info_cap_migration cap_mig;

	cap_mig.header.id = VFIO_IOMMU_TYPE1_INFO_CAP_MIGRATION;
	cap_mig.header.version = 1;

	cap_mig.flags = 0;
	/* support minimum pgsize */
	cap_mig.pgsize_bitmap = (size_t)1 << __ffs(iommu->pgsize_bitmap);
	cap_mig.max_dirty_bitmap_size = DIRTY_BITMAP_SIZE_MAX;

	return vfio_info_add_capability(caps, &cap_mig.header, sizeof(cap_mig));
}

static int vfio_iommu_dma_avail_build_caps(struct vfio_iommu *iommu,
					   struct vfio_info_cap *caps)
{
	struct vfio_iommu_type1_info_dma_avail cap_dma_avail;

	cap_dma_avail.header.id = VFIO_IOMMU_TYPE1_INFO_DMA_AVAIL;
	cap_dma_avail.header.version = 1;

	cap_dma_avail.avail = iommu->dma_avail;

	return vfio_info_add_capability(caps, &cap_dma_avail.header,
					sizeof(cap_dma_avail));
}

static int vfio_iommu_type1_get_info(struct vfio_iommu *iommu,
				     unsigned long arg)
{
	struct vfio_iommu_type1_info info;
	unsigned long minsz;
	struct vfio_info_cap caps = { .buf = NULL, .size = 0 };
	unsigned long capsz;
	int ret;

	minsz = offsetofend(struct vfio_iommu_type1_info, iova_pgsizes);

	/* For backward compatibility, cannot require this */
	capsz = offsetofend(struct vfio_iommu_type1_info, cap_offset);

	if (copy_from_user(&info, (void __user *)arg, minsz))
		return -EFAULT;

	if (info.argsz < minsz)
		return -EINVAL;

	if (info.argsz >= capsz) {
		minsz = capsz;
		info.cap_offset = 0; /* output, no-recopy necessary */
	}

	mutex_lock(&iommu->lock);
	info.flags = VFIO_IOMMU_INFO_PGSIZES;

	info.iova_pgsizes = iommu->pgsize_bitmap;

	ret = vfio_iommu_migration_build_caps(iommu, &caps);

	if (!ret)
		ret = vfio_iommu_dma_avail_build_caps(iommu, &caps);

	if (!ret)
		ret = vfio_iommu_iova_build_caps(iommu, &caps);

	mutex_unlock(&iommu->lock);

	if (ret)
		return ret;
<<<<<<< HEAD

	if (caps.size) {
		info.flags |= VFIO_IOMMU_INFO_CAPS;

=======

	if (caps.size) {
		info.flags |= VFIO_IOMMU_INFO_CAPS;

>>>>>>> 4e026225
		if (info.argsz < sizeof(info) + caps.size) {
			info.argsz = sizeof(info) + caps.size;
		} else {
			vfio_info_cap_shift(&caps, sizeof(info));
			if (copy_to_user((void __user *)arg +
					sizeof(info), caps.buf,
					caps.size)) {
				kfree(caps.buf);
				return -EFAULT;
			}
			info.cap_offset = sizeof(info);
		}

		kfree(caps.buf);
	}

	return copy_to_user((void __user *)arg, &info, minsz) ?
			-EFAULT : 0;
}
<<<<<<< HEAD

static int vfio_iommu_type1_map_dma(struct vfio_iommu *iommu,
				    unsigned long arg)
{
	struct vfio_iommu_type1_dma_map map;
	unsigned long minsz;
	uint32_t mask = VFIO_DMA_MAP_FLAG_READ | VFIO_DMA_MAP_FLAG_WRITE;

	minsz = offsetofend(struct vfio_iommu_type1_dma_map, size);

	if (copy_from_user(&map, (void __user *)arg, minsz))
		return -EFAULT;

=======

static int vfio_iommu_type1_map_dma(struct vfio_iommu *iommu,
				    unsigned long arg)
{
	struct vfio_iommu_type1_dma_map map;
	unsigned long minsz;
	uint32_t mask = VFIO_DMA_MAP_FLAG_READ | VFIO_DMA_MAP_FLAG_WRITE;

	minsz = offsetofend(struct vfio_iommu_type1_dma_map, size);

	if (copy_from_user(&map, (void __user *)arg, minsz))
		return -EFAULT;

>>>>>>> 4e026225
	if (map.argsz < minsz || map.flags & ~mask)
		return -EINVAL;

	return vfio_dma_do_map(iommu, &map);
}

static int vfio_iommu_type1_unmap_dma(struct vfio_iommu *iommu,
				      unsigned long arg)
{
	struct vfio_iommu_type1_dma_unmap unmap;
	struct vfio_bitmap bitmap = { 0 };
	unsigned long minsz;
	int ret;

	minsz = offsetofend(struct vfio_iommu_type1_dma_unmap, size);
<<<<<<< HEAD

	if (copy_from_user(&unmap, (void __user *)arg, minsz))
		return -EFAULT;

	if (unmap.argsz < minsz ||
	    unmap.flags & ~VFIO_DMA_UNMAP_FLAG_GET_DIRTY_BITMAP)
		return -EINVAL;

	if (unmap.flags & VFIO_DMA_UNMAP_FLAG_GET_DIRTY_BITMAP) {
		unsigned long pgshift;

		if (unmap.argsz < (minsz + sizeof(bitmap)))
			return -EINVAL;

=======

	if (copy_from_user(&unmap, (void __user *)arg, minsz))
		return -EFAULT;

	if (unmap.argsz < minsz ||
	    unmap.flags & ~VFIO_DMA_UNMAP_FLAG_GET_DIRTY_BITMAP)
		return -EINVAL;

	if (unmap.flags & VFIO_DMA_UNMAP_FLAG_GET_DIRTY_BITMAP) {
		unsigned long pgshift;

		if (unmap.argsz < (minsz + sizeof(bitmap)))
			return -EINVAL;

>>>>>>> 4e026225
		if (copy_from_user(&bitmap,
				   (void __user *)(arg + minsz),
				   sizeof(bitmap)))
			return -EFAULT;

		if (!access_ok((void __user *)bitmap.data, bitmap.size))
			return -EINVAL;

		pgshift = __ffs(bitmap.pgsize);
		ret = verify_bitmap_size(unmap.size >> pgshift,
					 bitmap.size);
		if (ret)
			return ret;
	}

	ret = vfio_dma_do_unmap(iommu, &unmap, &bitmap);
	if (ret)
		return ret;
<<<<<<< HEAD

	return copy_to_user((void __user *)arg, &unmap, minsz) ?
			-EFAULT : 0;
}

static int vfio_iommu_type1_dirty_pages(struct vfio_iommu *iommu,
					unsigned long arg)
{
	struct vfio_iommu_type1_dirty_bitmap dirty;
	uint32_t mask = VFIO_IOMMU_DIRTY_PAGES_FLAG_START |
			VFIO_IOMMU_DIRTY_PAGES_FLAG_STOP |
			VFIO_IOMMU_DIRTY_PAGES_FLAG_GET_BITMAP;
	unsigned long minsz;
	int ret = 0;

	if (!iommu->v2)
		return -EACCES;

	minsz = offsetofend(struct vfio_iommu_type1_dirty_bitmap, flags);

	if (copy_from_user(&dirty, (void __user *)arg, minsz))
		return -EFAULT;

	if (dirty.argsz < minsz || dirty.flags & ~mask)
		return -EINVAL;

	/* only one flag should be set at a time */
	if (__ffs(dirty.flags) != __fls(dirty.flags))
		return -EINVAL;

	if (dirty.flags & VFIO_IOMMU_DIRTY_PAGES_FLAG_START) {
		size_t pgsize;

=======

	return copy_to_user((void __user *)arg, &unmap, minsz) ?
			-EFAULT : 0;
}

static int vfio_iommu_type1_dirty_pages(struct vfio_iommu *iommu,
					unsigned long arg)
{
	struct vfio_iommu_type1_dirty_bitmap dirty;
	uint32_t mask = VFIO_IOMMU_DIRTY_PAGES_FLAG_START |
			VFIO_IOMMU_DIRTY_PAGES_FLAG_STOP |
			VFIO_IOMMU_DIRTY_PAGES_FLAG_GET_BITMAP;
	unsigned long minsz;
	int ret = 0;

	if (!iommu->v2)
		return -EACCES;

	minsz = offsetofend(struct vfio_iommu_type1_dirty_bitmap, flags);

	if (copy_from_user(&dirty, (void __user *)arg, minsz))
		return -EFAULT;

	if (dirty.argsz < minsz || dirty.flags & ~mask)
		return -EINVAL;

	/* only one flag should be set at a time */
	if (__ffs(dirty.flags) != __fls(dirty.flags))
		return -EINVAL;

	if (dirty.flags & VFIO_IOMMU_DIRTY_PAGES_FLAG_START) {
		size_t pgsize;

>>>>>>> 4e026225
		mutex_lock(&iommu->lock);
		pgsize = 1 << __ffs(iommu->pgsize_bitmap);
		if (!iommu->dirty_page_tracking) {
			ret = vfio_dma_bitmap_alloc_all(iommu, pgsize);
			if (!ret)
				iommu->dirty_page_tracking = true;
		}
		mutex_unlock(&iommu->lock);
		return ret;
	} else if (dirty.flags & VFIO_IOMMU_DIRTY_PAGES_FLAG_STOP) {
		mutex_lock(&iommu->lock);
		if (iommu->dirty_page_tracking) {
			iommu->dirty_page_tracking = false;
			vfio_dma_bitmap_free_all(iommu);
		}
		mutex_unlock(&iommu->lock);
		return 0;
	} else if (dirty.flags & VFIO_IOMMU_DIRTY_PAGES_FLAG_GET_BITMAP) {
		struct vfio_iommu_type1_dirty_bitmap_get range;
		unsigned long pgshift;
		size_t data_size = dirty.argsz - minsz;
		size_t iommu_pgsize;

		if (!data_size || data_size < sizeof(range))
			return -EINVAL;

		if (copy_from_user(&range, (void __user *)(arg + minsz),
				   sizeof(range)))
			return -EFAULT;

		if (range.iova + range.size < range.iova)
			return -EINVAL;
		if (!access_ok((void __user *)range.bitmap.data,
			       range.bitmap.size))
			return -EINVAL;

		pgshift = __ffs(range.bitmap.pgsize);
		ret = verify_bitmap_size(range.size >> pgshift,
					 range.bitmap.size);
		if (ret)
			return ret;

		mutex_lock(&iommu->lock);

		iommu_pgsize = (size_t)1 << __ffs(iommu->pgsize_bitmap);

		/* allow only smallest supported pgsize */
		if (range.bitmap.pgsize != iommu_pgsize) {
			ret = -EINVAL;
			goto out_unlock;
		}
		if (range.iova & (iommu_pgsize - 1)) {
			ret = -EINVAL;
			goto out_unlock;
		}
		if (!range.size || range.size & (iommu_pgsize - 1)) {
			ret = -EINVAL;
			goto out_unlock;
		}

		if (iommu->dirty_page_tracking)
			ret = vfio_iova_dirty_bitmap(range.bitmap.data,
						     iommu, range.iova,
						     range.size,
						     range.bitmap.pgsize);
		else
			ret = -EINVAL;
out_unlock:
		mutex_unlock(&iommu->lock);

		return ret;
	}

	return -EINVAL;
}

static long vfio_iommu_type1_ioctl(void *iommu_data,
				   unsigned int cmd, unsigned long arg)
{
	struct vfio_iommu *iommu = iommu_data;

	switch (cmd) {
	case VFIO_CHECK_EXTENSION:
		return vfio_iommu_type1_check_extension(iommu, arg);
	case VFIO_IOMMU_GET_INFO:
		return vfio_iommu_type1_get_info(iommu, arg);
	case VFIO_IOMMU_MAP_DMA:
		return vfio_iommu_type1_map_dma(iommu, arg);
	case VFIO_IOMMU_UNMAP_DMA:
		return vfio_iommu_type1_unmap_dma(iommu, arg);
	case VFIO_IOMMU_DIRTY_PAGES:
		return vfio_iommu_type1_dirty_pages(iommu, arg);
	default:
		return -ENOTTY;
	}
}

static int vfio_iommu_type1_register_notifier(void *iommu_data,
					      unsigned long *events,
					      struct notifier_block *nb)
{
	struct vfio_iommu *iommu = iommu_data;

	/* clear known events */
	*events &= ~VFIO_IOMMU_NOTIFY_DMA_UNMAP;

	/* refuse to register if still events remaining */
	if (*events)
		return -EINVAL;

	return blocking_notifier_chain_register(&iommu->notifier, nb);
}

static int vfio_iommu_type1_unregister_notifier(void *iommu_data,
						struct notifier_block *nb)
{
	struct vfio_iommu *iommu = iommu_data;

	return blocking_notifier_chain_unregister(&iommu->notifier, nb);
}

static int vfio_iommu_type1_dma_rw_chunk(struct vfio_iommu *iommu,
					 dma_addr_t user_iova, void *data,
					 size_t count, bool write,
					 size_t *copied)
{
	struct mm_struct *mm;
	unsigned long vaddr;
	struct vfio_dma *dma;
	bool kthread = current->mm == NULL;
	size_t offset;

	*copied = 0;

	dma = vfio_find_dma(iommu, user_iova, 1);
	if (!dma)
		return -EINVAL;

	if ((write && !(dma->prot & IOMMU_WRITE)) ||
			!(dma->prot & IOMMU_READ))
		return -EPERM;

	mm = get_task_mm(dma->task);

	if (!mm)
		return -EPERM;

	if (kthread)
		kthread_use_mm(mm);
	else if (current->mm != mm)
		goto out;

	offset = user_iova - dma->iova;

	if (count > dma->size - offset)
		count = dma->size - offset;

	vaddr = dma->vaddr + offset;

	if (write) {
		*copied = copy_to_user((void __user *)vaddr, data,
					 count) ? 0 : count;
		if (*copied && iommu->dirty_page_tracking) {
			unsigned long pgshift = __ffs(iommu->pgsize_bitmap);
			/*
			 * Bitmap populated with the smallest supported page
			 * size
			 */
			bitmap_set(dma->bitmap, offset >> pgshift,
				   ((offset + *copied - 1) >> pgshift) -
				   (offset >> pgshift) + 1);
		}
	} else
		*copied = copy_from_user(data, (void __user *)vaddr,
					   count) ? 0 : count;
	if (kthread)
		kthread_unuse_mm(mm);
out:
	mmput(mm);
	return *copied ? 0 : -EFAULT;
}

static int vfio_iommu_type1_dma_rw(void *iommu_data, dma_addr_t user_iova,
				   void *data, size_t count, bool write)
{
	struct vfio_iommu *iommu = iommu_data;
	int ret = 0;
	size_t done;

	mutex_lock(&iommu->lock);
	while (count > 0) {
		ret = vfio_iommu_type1_dma_rw_chunk(iommu, user_iova, data,
						    count, write, &done);
		if (ret)
			break;

		count -= done;
		data += done;
		user_iova += done;
	}

	mutex_unlock(&iommu->lock);
	return ret;
}

static const struct vfio_iommu_driver_ops vfio_iommu_driver_ops_type1 = {
	.name			= "vfio-iommu-type1",
	.owner			= THIS_MODULE,
	.open			= vfio_iommu_type1_open,
	.release		= vfio_iommu_type1_release,
	.ioctl			= vfio_iommu_type1_ioctl,
	.attach_group		= vfio_iommu_type1_attach_group,
	.detach_group		= vfio_iommu_type1_detach_group,
	.pin_pages		= vfio_iommu_type1_pin_pages,
	.unpin_pages		= vfio_iommu_type1_unpin_pages,
	.register_notifier	= vfio_iommu_type1_register_notifier,
	.unregister_notifier	= vfio_iommu_type1_unregister_notifier,
	.dma_rw			= vfio_iommu_type1_dma_rw,
};

static int __init vfio_iommu_type1_init(void)
{
	return vfio_register_iommu_driver(&vfio_iommu_driver_ops_type1);
}

static void __exit vfio_iommu_type1_cleanup(void)
{
	vfio_unregister_iommu_driver(&vfio_iommu_driver_ops_type1);
}

module_init(vfio_iommu_type1_init);
module_exit(vfio_iommu_type1_cleanup);

MODULE_VERSION(DRIVER_VERSION);
MODULE_LICENSE("GPL v2");
MODULE_AUTHOR(DRIVER_AUTHOR);
MODULE_DESCRIPTION(DRIVER_DESC);<|MERGE_RESOLUTION|>--- conflicted
+++ resolved
@@ -237,8 +237,6 @@
 	}
 }
 
-<<<<<<< HEAD
-=======
 static void vfio_iommu_populate_bitmap_full(struct vfio_iommu *iommu)
 {
 	struct rb_node *n;
@@ -251,7 +249,6 @@
 	}
 }
 
->>>>>>> 4e026225
 static int vfio_dma_bitmap_alloc_all(struct vfio_iommu *iommu, size_t pgsize)
 {
 	struct rb_node *n;
@@ -435,17 +432,11 @@
 			    unsigned long vaddr, unsigned long *pfn,
 			    bool write_fault)
 {
-<<<<<<< HEAD
-	int ret;
-
-	ret = follow_pfn(vma, vaddr, pfn);
-=======
 	pte_t *ptep;
 	spinlock_t *ptl;
 	int ret;
 
 	ret = follow_pte(vma->vm_mm, vaddr, &ptep, &ptl);
->>>>>>> 4e026225
 	if (ret) {
 		bool unlocked = false;
 
@@ -459,11 +450,6 @@
 		if (ret)
 			return ret;
 
-<<<<<<< HEAD
-		ret = follow_pfn(vma, vaddr, pfn);
-	}
-
-=======
 		ret = follow_pte(vma->vm_mm, vaddr, &ptep, &ptl);
 		if (ret)
 			return ret;
@@ -475,7 +461,6 @@
 		*pfn = pte_pfn(*ptep);
 
 	pte_unmap_unlock(ptep, ptl);
->>>>>>> 4e026225
 	return ret;
 }
 
@@ -1012,7 +997,6 @@
 	if (iommu->pgsize_bitmap & ~PAGE_MASK) {
 		iommu->pgsize_bitmap &= PAGE_MASK;
 		iommu->pgsize_bitmap |= PAGE_SIZE;
-<<<<<<< HEAD
 	}
 }
 
@@ -1044,44 +1028,8 @@
 			return -EFAULT;
 
 		bitmap_or(dma->bitmap, dma->bitmap, &leftover, shift);
-=======
->>>>>>> 4e026225
-	}
-}
-
-static int update_user_bitmap(u64 __user *bitmap, struct vfio_iommu *iommu,
-			      struct vfio_dma *dma, dma_addr_t base_iova,
-			      size_t pgsize)
-{
-	unsigned long pgshift = __ffs(pgsize);
-	unsigned long nbits = dma->size >> pgshift;
-	unsigned long bit_offset = (dma->iova - base_iova) >> pgshift;
-	unsigned long copy_offset = bit_offset / BITS_PER_LONG;
-	unsigned long shift = bit_offset % BITS_PER_LONG;
-	unsigned long leftover;
-
-<<<<<<< HEAD
-=======
-	/*
-	 * mark all pages dirty if any IOMMU capable device is not able
-	 * to report dirty pages and all pages are pinned and mapped.
-	 */
-	if (!iommu->pinned_page_dirty_scope && dma->iommu_mapped)
-		bitmap_set(dma->bitmap, 0, nbits);
-
-	if (shift) {
-		bitmap_shift_left(dma->bitmap, dma->bitmap, shift,
-				  nbits + shift);
-
-		if (copy_from_user(&leftover,
-				   (void __user *)(bitmap + copy_offset),
-				   sizeof(leftover)))
-			return -EFAULT;
-
-		bitmap_or(dma->bitmap, dma->bitmap, &leftover, shift);
-	}
-
->>>>>>> 4e026225
+	}
+
 	if (copy_to_user((void __user *)(bitmap + copy_offset), dma->bitmap,
 			 DIRTY_BITMAP_BYTES(nbits + shift)))
 		return -EFAULT;
@@ -1152,15 +1100,9 @@
 	size_t unmapped = 0, pgsize;
 	int ret = 0, retries = 0;
 	unsigned long pgshift;
-<<<<<<< HEAD
 
 	mutex_lock(&iommu->lock);
 
-=======
-
-	mutex_lock(&iommu->lock);
-
->>>>>>> 4e026225
 	pgshift = __ffs(iommu->pgsize_bitmap);
 	pgsize = (size_t)1 << pgshift;
 
@@ -2482,16 +2424,11 @@
 	 * Removal of a group without dirty tracking may allow the iommu scope
 	 * to be promoted.
 	 */
-<<<<<<< HEAD
-	if (update_dirty_scope)
-		update_pinned_page_dirty_scope(iommu);
-=======
 	if (update_dirty_scope) {
 		update_pinned_page_dirty_scope(iommu);
 		if (iommu->dirty_page_tracking)
 			vfio_iommu_populate_bitmap_full(iommu);
 	}
->>>>>>> 4e026225
 	mutex_unlock(&iommu->lock);
 }
 
@@ -2733,17 +2670,10 @@
 
 	if (ret)
 		return ret;
-<<<<<<< HEAD
 
 	if (caps.size) {
 		info.flags |= VFIO_IOMMU_INFO_CAPS;
 
-=======
-
-	if (caps.size) {
-		info.flags |= VFIO_IOMMU_INFO_CAPS;
-
->>>>>>> 4e026225
 		if (info.argsz < sizeof(info) + caps.size) {
 			info.argsz = sizeof(info) + caps.size;
 		} else {
@@ -2763,7 +2693,6 @@
 	return copy_to_user((void __user *)arg, &info, minsz) ?
 			-EFAULT : 0;
 }
-<<<<<<< HEAD
 
 static int vfio_iommu_type1_map_dma(struct vfio_iommu *iommu,
 				    unsigned long arg)
@@ -2777,21 +2706,6 @@
 	if (copy_from_user(&map, (void __user *)arg, minsz))
 		return -EFAULT;
 
-=======
-
-static int vfio_iommu_type1_map_dma(struct vfio_iommu *iommu,
-				    unsigned long arg)
-{
-	struct vfio_iommu_type1_dma_map map;
-	unsigned long minsz;
-	uint32_t mask = VFIO_DMA_MAP_FLAG_READ | VFIO_DMA_MAP_FLAG_WRITE;
-
-	minsz = offsetofend(struct vfio_iommu_type1_dma_map, size);
-
-	if (copy_from_user(&map, (void __user *)arg, minsz))
-		return -EFAULT;
-
->>>>>>> 4e026225
 	if (map.argsz < minsz || map.flags & ~mask)
 		return -EINVAL;
 
@@ -2807,7 +2721,6 @@
 	int ret;
 
 	minsz = offsetofend(struct vfio_iommu_type1_dma_unmap, size);
-<<<<<<< HEAD
 
 	if (copy_from_user(&unmap, (void __user *)arg, minsz))
 		return -EFAULT;
@@ -2822,22 +2735,6 @@
 		if (unmap.argsz < (minsz + sizeof(bitmap)))
 			return -EINVAL;
 
-=======
-
-	if (copy_from_user(&unmap, (void __user *)arg, minsz))
-		return -EFAULT;
-
-	if (unmap.argsz < minsz ||
-	    unmap.flags & ~VFIO_DMA_UNMAP_FLAG_GET_DIRTY_BITMAP)
-		return -EINVAL;
-
-	if (unmap.flags & VFIO_DMA_UNMAP_FLAG_GET_DIRTY_BITMAP) {
-		unsigned long pgshift;
-
-		if (unmap.argsz < (minsz + sizeof(bitmap)))
-			return -EINVAL;
-
->>>>>>> 4e026225
 		if (copy_from_user(&bitmap,
 				   (void __user *)(arg + minsz),
 				   sizeof(bitmap)))
@@ -2856,7 +2753,6 @@
 	ret = vfio_dma_do_unmap(iommu, &unmap, &bitmap);
 	if (ret)
 		return ret;
-<<<<<<< HEAD
 
 	return copy_to_user((void __user *)arg, &unmap, minsz) ?
 			-EFAULT : 0;
@@ -2890,41 +2786,6 @@
 	if (dirty.flags & VFIO_IOMMU_DIRTY_PAGES_FLAG_START) {
 		size_t pgsize;
 
-=======
-
-	return copy_to_user((void __user *)arg, &unmap, minsz) ?
-			-EFAULT : 0;
-}
-
-static int vfio_iommu_type1_dirty_pages(struct vfio_iommu *iommu,
-					unsigned long arg)
-{
-	struct vfio_iommu_type1_dirty_bitmap dirty;
-	uint32_t mask = VFIO_IOMMU_DIRTY_PAGES_FLAG_START |
-			VFIO_IOMMU_DIRTY_PAGES_FLAG_STOP |
-			VFIO_IOMMU_DIRTY_PAGES_FLAG_GET_BITMAP;
-	unsigned long minsz;
-	int ret = 0;
-
-	if (!iommu->v2)
-		return -EACCES;
-
-	minsz = offsetofend(struct vfio_iommu_type1_dirty_bitmap, flags);
-
-	if (copy_from_user(&dirty, (void __user *)arg, minsz))
-		return -EFAULT;
-
-	if (dirty.argsz < minsz || dirty.flags & ~mask)
-		return -EINVAL;
-
-	/* only one flag should be set at a time */
-	if (__ffs(dirty.flags) != __fls(dirty.flags))
-		return -EINVAL;
-
-	if (dirty.flags & VFIO_IOMMU_DIRTY_PAGES_FLAG_START) {
-		size_t pgsize;
-
->>>>>>> 4e026225
 		mutex_lock(&iommu->lock);
 		pgsize = 1 << __ffs(iommu->pgsize_bitmap);
 		if (!iommu->dirty_page_tracking) {
