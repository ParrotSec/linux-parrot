/*
 * i2c-ocores.c: I2C bus driver for OpenCores I2C controller
 * (https://opencores.org/project/i2c/overview)
 *
 * Peter Korsgaard <peter@korsgaard.com>
 *
 * Support for the GRLIB port of the controller by
 * Andreas Larsson <andreas@gaisler.com>
 *
 * This file is licensed under the terms of the GNU General Public License
 * version 2.  This program is licensed "as is" without any warranty of any
 * kind, whether express or implied.
 */

#include <linux/clk.h>
#include <linux/err.h>
#include <linux/kernel.h>
#include <linux/module.h>
#include <linux/errno.h>
#include <linux/platform_device.h>
#include <linux/i2c.h>
#include <linux/interrupt.h>
#include <linux/wait.h>
#include <linux/platform_data/i2c-ocores.h>
#include <linux/slab.h>
#include <linux/io.h>
#include <linux/log2.h>
<<<<<<< HEAD

=======
#include <linux/spinlock.h>
#include <linux/jiffies.h>

/*
 * 'process_lock' exists because ocores_process() and ocores_process_timeout()
 * can't run in parallel.
 */
>>>>>>> 407d19ab
struct ocores_i2c {
	void __iomem *base;
	u32 reg_shift;
	u32 reg_io_width;
	wait_queue_head_t wait;
	struct i2c_adapter adap;
	struct i2c_msg *msg;
	int pos;
	int nmsgs;
	int state; /* see STATE_ */
	struct clk *clk;
	int ip_clock_khz;
	int bus_clock_khz;
	void (*setreg)(struct ocores_i2c *i2c, int reg, u8 value);
	u8 (*getreg)(struct ocores_i2c *i2c, int reg);
};

/* registers */
#define OCI2C_PRELOW		0
#define OCI2C_PREHIGH		1
#define OCI2C_CONTROL		2
#define OCI2C_DATA		3
#define OCI2C_CMD		4 /* write only */
#define OCI2C_STATUS		4 /* read only, same address as OCI2C_CMD */

#define OCI2C_CTRL_IEN		0x40
#define OCI2C_CTRL_EN		0x80

#define OCI2C_CMD_START		0x91
#define OCI2C_CMD_STOP		0x41
#define OCI2C_CMD_READ		0x21
#define OCI2C_CMD_WRITE		0x11
#define OCI2C_CMD_READ_ACK	0x21
#define OCI2C_CMD_READ_NACK	0x29
#define OCI2C_CMD_IACK		0x01

#define OCI2C_STAT_IF		0x01
#define OCI2C_STAT_TIP		0x02
#define OCI2C_STAT_ARBLOST	0x20
#define OCI2C_STAT_BUSY		0x40
#define OCI2C_STAT_NACK		0x80

#define STATE_DONE		0
#define STATE_START		1
#define STATE_WRITE		2
#define STATE_READ		3
#define STATE_ERROR		4

#define TYPE_OCORES		0
#define TYPE_GRLIB		1

static void oc_setreg_8(struct ocores_i2c *i2c, int reg, u8 value)
{
	iowrite8(value, i2c->base + (reg << i2c->reg_shift));
}

static void oc_setreg_16(struct ocores_i2c *i2c, int reg, u8 value)
{
	iowrite16(value, i2c->base + (reg << i2c->reg_shift));
}

static void oc_setreg_32(struct ocores_i2c *i2c, int reg, u8 value)
{
	iowrite32(value, i2c->base + (reg << i2c->reg_shift));
}

static void oc_setreg_16be(struct ocores_i2c *i2c, int reg, u8 value)
{
	iowrite16be(value, i2c->base + (reg << i2c->reg_shift));
}

static void oc_setreg_32be(struct ocores_i2c *i2c, int reg, u8 value)
{
	iowrite32be(value, i2c->base + (reg << i2c->reg_shift));
}

static inline u8 oc_getreg_8(struct ocores_i2c *i2c, int reg)
{
	return ioread8(i2c->base + (reg << i2c->reg_shift));
}

static inline u8 oc_getreg_16(struct ocores_i2c *i2c, int reg)
{
	return ioread16(i2c->base + (reg << i2c->reg_shift));
}

static inline u8 oc_getreg_32(struct ocores_i2c *i2c, int reg)
{
	return ioread32(i2c->base + (reg << i2c->reg_shift));
}

static inline u8 oc_getreg_16be(struct ocores_i2c *i2c, int reg)
{
	return ioread16be(i2c->base + (reg << i2c->reg_shift));
}

static inline u8 oc_getreg_32be(struct ocores_i2c *i2c, int reg)
{
	return ioread32be(i2c->base + (reg << i2c->reg_shift));
}

static inline void oc_setreg(struct ocores_i2c *i2c, int reg, u8 value)
{
	i2c->setreg(i2c, reg, value);
}

static inline u8 oc_getreg(struct ocores_i2c *i2c, int reg)
{
	return i2c->getreg(i2c, reg);
}

static void ocores_process(struct ocores_i2c *i2c)
{
	struct i2c_msg *msg = i2c->msg;
	u8 stat = oc_getreg(i2c, OCI2C_STATUS);

	if ((i2c->state == STATE_DONE) || (i2c->state == STATE_ERROR)) {
		/* stop has been sent */
		oc_setreg(i2c, OCI2C_CMD, OCI2C_CMD_IACK);
		wake_up(&i2c->wait);
		return;
	}

	/* error? */
	if (stat & OCI2C_STAT_ARBLOST) {
		i2c->state = STATE_ERROR;
		oc_setreg(i2c, OCI2C_CMD, OCI2C_CMD_STOP);
		return;
	}

	if ((i2c->state == STATE_START) || (i2c->state == STATE_WRITE)) {
		i2c->state =
			(msg->flags & I2C_M_RD) ? STATE_READ : STATE_WRITE;

		if (stat & OCI2C_STAT_NACK) {
			i2c->state = STATE_ERROR;
			oc_setreg(i2c, OCI2C_CMD, OCI2C_CMD_STOP);
			return;
		}
	} else
		msg->buf[i2c->pos++] = oc_getreg(i2c, OCI2C_DATA);

	/* end of msg? */
	if (i2c->pos == msg->len) {
		i2c->nmsgs--;
		i2c->msg++;
		i2c->pos = 0;
		msg = i2c->msg;

		if (i2c->nmsgs) {	/* end? */
			/* send start? */
			if (!(msg->flags & I2C_M_NOSTART)) {
				u8 addr = i2c_8bit_addr_from_msg(msg);

				i2c->state = STATE_START;

				oc_setreg(i2c, OCI2C_DATA, addr);
				oc_setreg(i2c, OCI2C_CMD,  OCI2C_CMD_START);
				return;
			} else
				i2c->state = (msg->flags & I2C_M_RD)
					? STATE_READ : STATE_WRITE;
		} else {
			i2c->state = STATE_DONE;
			oc_setreg(i2c, OCI2C_CMD, OCI2C_CMD_STOP);
			return;
		}
	}

	if (i2c->state == STATE_READ) {
		oc_setreg(i2c, OCI2C_CMD, i2c->pos == (msg->len-1) ?
			  OCI2C_CMD_READ_NACK : OCI2C_CMD_READ_ACK);
	} else {
		oc_setreg(i2c, OCI2C_DATA, msg->buf[i2c->pos++]);
		oc_setreg(i2c, OCI2C_CMD, OCI2C_CMD_WRITE);
	}
}

static irqreturn_t ocores_isr(int irq, void *dev_id)
{
	struct ocores_i2c *i2c = dev_id;

	ocores_process(i2c);

	return IRQ_HANDLED;
}

static int ocores_xfer(struct i2c_adapter *adap, struct i2c_msg *msgs, int num)
{
	struct ocores_i2c *i2c = i2c_get_adapdata(adap);

	i2c->msg = msgs;
	i2c->pos = 0;
	i2c->nmsgs = num;
	i2c->state = STATE_START;

	oc_setreg(i2c, OCI2C_DATA, i2c_8bit_addr_from_msg(i2c->msg));
	oc_setreg(i2c, OCI2C_CMD, OCI2C_CMD_START);

<<<<<<< HEAD
	if (wait_event_timeout(i2c->wait, (i2c->state == STATE_ERROR) ||
			       (i2c->state == STATE_DONE), HZ))
		return (i2c->state == STATE_DONE) ? num : -EIO;
	else
		return -ETIMEDOUT;
=======
	if (polling) {
		ocores_process_polling(i2c);
	} else {
		ret = wait_event_timeout(i2c->wait,
					 (i2c->state == STATE_ERROR) ||
					 (i2c->state == STATE_DONE), HZ);
		if (ret == 0) {
			ocores_process_timeout(i2c);
			return -ETIMEDOUT;
		}
	}

	return (i2c->state == STATE_DONE) ? num : -EIO;
}

static int ocores_xfer_polling(struct i2c_adapter *adap,
			       struct i2c_msg *msgs, int num)
{
	return ocores_xfer_core(i2c_get_adapdata(adap), msgs, num, true);
}

static int ocores_xfer(struct i2c_adapter *adap,
		       struct i2c_msg *msgs, int num)
{
	return ocores_xfer_core(i2c_get_adapdata(adap), msgs, num, false);
>>>>>>> 407d19ab
}

static int ocores_init(struct device *dev, struct ocores_i2c *i2c)
{
	int prescale;
	int diff;
	u8 ctrl = oc_getreg(i2c, OCI2C_CONTROL);

	/* make sure the device is disabled */
	oc_setreg(i2c, OCI2C_CONTROL, ctrl & ~(OCI2C_CTRL_EN|OCI2C_CTRL_IEN));

	prescale = (i2c->ip_clock_khz / (5 * i2c->bus_clock_khz)) - 1;
	prescale = clamp(prescale, 0, 0xffff);

	diff = i2c->ip_clock_khz / (5 * (prescale + 1)) - i2c->bus_clock_khz;
	if (abs(diff) > i2c->bus_clock_khz / 10) {
		dev_err(dev,
			"Unsupported clock settings: core: %d KHz, bus: %d KHz\n",
			i2c->ip_clock_khz, i2c->bus_clock_khz);
		return -EINVAL;
	}

	oc_setreg(i2c, OCI2C_PRELOW, prescale & 0xff);
	oc_setreg(i2c, OCI2C_PREHIGH, prescale >> 8);

	/* Init the device */
	oc_setreg(i2c, OCI2C_CMD, OCI2C_CMD_IACK);
	oc_setreg(i2c, OCI2C_CONTROL, ctrl | OCI2C_CTRL_IEN | OCI2C_CTRL_EN);

	return 0;
}


static u32 ocores_func(struct i2c_adapter *adap)
{
	return I2C_FUNC_I2C | I2C_FUNC_SMBUS_EMUL;
}

static struct i2c_algorithm ocores_algorithm = {
	.master_xfer = ocores_xfer,
	.master_xfer_atomic = ocores_xfer_polling,
	.functionality = ocores_func,
};

static const struct i2c_adapter ocores_adapter = {
	.owner = THIS_MODULE,
	.name = "i2c-ocores",
	.class = I2C_CLASS_DEPRECATED,
	.algo = &ocores_algorithm,
};

static const struct of_device_id ocores_i2c_match[] = {
	{
		.compatible = "opencores,i2c-ocores",
		.data = (void *)TYPE_OCORES,
	},
	{
		.compatible = "aeroflexgaisler,i2cmst",
		.data = (void *)TYPE_GRLIB,
	},
	{},
};
MODULE_DEVICE_TABLE(of, ocores_i2c_match);

#ifdef CONFIG_OF
/* Read and write functions for the GRLIB port of the controller. Registers are
 * 32-bit big endian and the PRELOW and PREHIGH registers are merged into one
 * register. The subsequent registers has their offset decreased accordingly. */
static u8 oc_getreg_grlib(struct ocores_i2c *i2c, int reg)
{
	u32 rd;
	int rreg = reg;
	if (reg != OCI2C_PRELOW)
		rreg--;
	rd = ioread32be(i2c->base + (rreg << i2c->reg_shift));
	if (reg == OCI2C_PREHIGH)
		return (u8)(rd >> 8);
	else
		return (u8)rd;
}

static void oc_setreg_grlib(struct ocores_i2c *i2c, int reg, u8 value)
{
	u32 curr, wr;
	int rreg = reg;
	if (reg != OCI2C_PRELOW)
		rreg--;
	if (reg == OCI2C_PRELOW || reg == OCI2C_PREHIGH) {
		curr = ioread32be(i2c->base + (rreg << i2c->reg_shift));
		if (reg == OCI2C_PRELOW)
			wr = (curr & 0xff00) | value;
		else
			wr = (((u32)value) << 8) | (curr & 0xff);
	} else {
		wr = value;
	}
	iowrite32be(wr, i2c->base + (rreg << i2c->reg_shift));
}

static int ocores_i2c_of_probe(struct platform_device *pdev,
				struct ocores_i2c *i2c)
{
	struct device_node *np = pdev->dev.of_node;
	const struct of_device_id *match;
	u32 val;
	u32 clock_frequency;
	bool clock_frequency_present;

	if (of_property_read_u32(np, "reg-shift", &i2c->reg_shift)) {
		/* no 'reg-shift', check for deprecated 'regstep' */
		if (!of_property_read_u32(np, "regstep", &val)) {
			if (!is_power_of_2(val)) {
				dev_err(&pdev->dev, "invalid regstep %d\n",
					val);
				return -EINVAL;
			}
			i2c->reg_shift = ilog2(val);
			dev_warn(&pdev->dev,
				"regstep property deprecated, use reg-shift\n");
		}
	}

	clock_frequency_present = !of_property_read_u32(np, "clock-frequency",
							&clock_frequency);
	i2c->bus_clock_khz = 100;

	i2c->clk = devm_clk_get(&pdev->dev, NULL);

	if (!IS_ERR(i2c->clk)) {
		int ret = clk_prepare_enable(i2c->clk);

		if (ret) {
			dev_err(&pdev->dev,
				"clk_prepare_enable failed: %d\n", ret);
			return ret;
		}
		i2c->ip_clock_khz = clk_get_rate(i2c->clk) / 1000;
		if (clock_frequency_present)
			i2c->bus_clock_khz = clock_frequency / 1000;
	}

	if (i2c->ip_clock_khz == 0) {
		if (of_property_read_u32(np, "opencores,ip-clock-frequency",
						&val)) {
			if (!clock_frequency_present) {
				dev_err(&pdev->dev,
					"Missing required parameter 'opencores,ip-clock-frequency'\n");
				clk_disable_unprepare(i2c->clk);
				return -ENODEV;
			}
			i2c->ip_clock_khz = clock_frequency / 1000;
			dev_warn(&pdev->dev,
				 "Deprecated usage of the 'clock-frequency' property, please update to 'opencores,ip-clock-frequency'\n");
		} else {
			i2c->ip_clock_khz = val / 1000;
			if (clock_frequency_present)
				i2c->bus_clock_khz = clock_frequency / 1000;
		}
	}

	of_property_read_u32(pdev->dev.of_node, "reg-io-width",
				&i2c->reg_io_width);

	match = of_match_node(ocores_i2c_match, pdev->dev.of_node);
	if (match && (long)match->data == TYPE_GRLIB) {
		dev_dbg(&pdev->dev, "GRLIB variant of i2c-ocores\n");
		i2c->setreg = oc_setreg_grlib;
		i2c->getreg = oc_getreg_grlib;
	}

	return 0;
}
#else
#define ocores_i2c_of_probe(pdev,i2c) -ENODEV
#endif

static int ocores_i2c_probe(struct platform_device *pdev)
{
	struct ocores_i2c *i2c;
	struct ocores_i2c_platform_data *pdata;
	struct resource *res;
	int irq;
	int ret;
	int i;

	irq = platform_get_irq(pdev, 0);
	if (irq < 0)
		return irq;

	i2c = devm_kzalloc(&pdev->dev, sizeof(*i2c), GFP_KERNEL);
	if (!i2c)
		return -ENOMEM;

	res = platform_get_resource(pdev, IORESOURCE_MEM, 0);
	i2c->base = devm_ioremap_resource(&pdev->dev, res);
	if (IS_ERR(i2c->base))
		return PTR_ERR(i2c->base);

	pdata = dev_get_platdata(&pdev->dev);
	if (pdata) {
		i2c->reg_shift = pdata->reg_shift;
		i2c->reg_io_width = pdata->reg_io_width;
		i2c->ip_clock_khz = pdata->clock_khz;
		i2c->bus_clock_khz = 100;
	} else {
		ret = ocores_i2c_of_probe(pdev, i2c);
		if (ret)
			return ret;
	}

	if (i2c->reg_io_width == 0)
		i2c->reg_io_width = 1; /* Set to default value */

	if (!i2c->setreg || !i2c->getreg) {
		bool be = pdata ? pdata->big_endian :
			of_device_is_big_endian(pdev->dev.of_node);

		switch (i2c->reg_io_width) {
		case 1:
			i2c->setreg = oc_setreg_8;
			i2c->getreg = oc_getreg_8;
			break;

		case 2:
			i2c->setreg = be ? oc_setreg_16be : oc_setreg_16;
			i2c->getreg = be ? oc_getreg_16be : oc_getreg_16;
			break;

		case 4:
			i2c->setreg = be ? oc_setreg_32be : oc_setreg_32;
			i2c->getreg = be ? oc_getreg_32be : oc_getreg_32;
			break;

		default:
			dev_err(&pdev->dev, "Unsupported I/O width (%d)\n",
				i2c->reg_io_width);
			ret = -EINVAL;
			goto err_clk;
		}
	}

<<<<<<< HEAD
=======
	init_waitqueue_head(&i2c->wait);

	irq = platform_get_irq(pdev, 0);
	if (irq == -ENXIO) {
		ocores_algorithm.master_xfer = ocores_xfer_polling;
	} else {
		if (irq < 0)
			return irq;
	}

	if (ocores_algorithm.master_xfer != ocores_xfer_polling) {
		ret = devm_request_irq(&pdev->dev, irq, ocores_isr, 0,
				       pdev->name, i2c);
		if (ret) {
			dev_err(&pdev->dev, "Cannot claim IRQ\n");
			goto err_clk;
		}
	}

>>>>>>> 407d19ab
	ret = ocores_init(&pdev->dev, i2c);
	if (ret)
		goto err_clk;

	init_waitqueue_head(&i2c->wait);
	ret = devm_request_irq(&pdev->dev, irq, ocores_isr, 0,
			       pdev->name, i2c);
	if (ret) {
		dev_err(&pdev->dev, "Cannot claim IRQ\n");
		goto err_clk;
	}

	/* hook up driver to tree */
	platform_set_drvdata(pdev, i2c);
	i2c->adap = ocores_adapter;
	i2c_set_adapdata(&i2c->adap, i2c);
	i2c->adap.dev.parent = &pdev->dev;
	i2c->adap.dev.of_node = pdev->dev.of_node;

	/* add i2c adapter to i2c tree */
	ret = i2c_add_adapter(&i2c->adap);
	if (ret)
		goto err_clk;

	/* add in known devices to the bus */
	if (pdata) {
		for (i = 0; i < pdata->num_devices; i++)
			i2c_new_device(&i2c->adap, pdata->devices + i);
	}

	return 0;

err_clk:
	clk_disable_unprepare(i2c->clk);
	return ret;
}

static int ocores_i2c_remove(struct platform_device *pdev)
{
	struct ocores_i2c *i2c = platform_get_drvdata(pdev);

	/* disable i2c logic */
	oc_setreg(i2c, OCI2C_CONTROL, oc_getreg(i2c, OCI2C_CONTROL)
		  & ~(OCI2C_CTRL_EN|OCI2C_CTRL_IEN));

	/* remove adapter & data */
	i2c_del_adapter(&i2c->adap);

	if (!IS_ERR(i2c->clk))
		clk_disable_unprepare(i2c->clk);

	return 0;
}

#ifdef CONFIG_PM_SLEEP
static int ocores_i2c_suspend(struct device *dev)
{
	struct ocores_i2c *i2c = dev_get_drvdata(dev);
	u8 ctrl = oc_getreg(i2c, OCI2C_CONTROL);

	/* make sure the device is disabled */
	oc_setreg(i2c, OCI2C_CONTROL, ctrl & ~(OCI2C_CTRL_EN|OCI2C_CTRL_IEN));

	if (!IS_ERR(i2c->clk))
		clk_disable_unprepare(i2c->clk);
	return 0;
}

static int ocores_i2c_resume(struct device *dev)
{
	struct ocores_i2c *i2c = dev_get_drvdata(dev);

	if (!IS_ERR(i2c->clk)) {
		unsigned long rate;
		int ret = clk_prepare_enable(i2c->clk);

		if (ret) {
			dev_err(dev,
				"clk_prepare_enable failed: %d\n", ret);
			return ret;
		}
		rate = clk_get_rate(i2c->clk) / 1000;
		if (rate)
			i2c->ip_clock_khz = rate;
	}
	return ocores_init(dev, i2c);
}

static SIMPLE_DEV_PM_OPS(ocores_i2c_pm, ocores_i2c_suspend, ocores_i2c_resume);
#define OCORES_I2C_PM	(&ocores_i2c_pm)
#else
#define OCORES_I2C_PM	NULL
#endif

static struct platform_driver ocores_i2c_driver = {
	.probe   = ocores_i2c_probe,
	.remove  = ocores_i2c_remove,
	.driver  = {
		.name = "ocores-i2c",
		.of_match_table = ocores_i2c_match,
		.pm = OCORES_I2C_PM,
	},
};

module_platform_driver(ocores_i2c_driver);

MODULE_AUTHOR("Peter Korsgaard <peter@korsgaard.com>");
MODULE_DESCRIPTION("OpenCores I2C bus driver");
MODULE_LICENSE("GPL");
MODULE_ALIAS("platform:ocores-i2c");<|MERGE_RESOLUTION|>--- conflicted
+++ resolved
@@ -1,3 +1,4 @@
+// SPDX-License-Identifier: GPL-2.0
 /*
  * i2c-ocores.c: I2C bus driver for OpenCores I2C controller
  * (https://opencores.org/project/i2c/overview)
@@ -6,13 +7,10 @@
  *
  * Support for the GRLIB port of the controller by
  * Andreas Larsson <andreas@gaisler.com>
- *
- * This file is licensed under the terms of the GNU General Public License
- * version 2.  This program is licensed "as is" without any warranty of any
- * kind, whether express or implied.
  */
 
 #include <linux/clk.h>
+#include <linux/delay.h>
 #include <linux/err.h>
 #include <linux/kernel.h>
 #include <linux/module.h>
@@ -25,9 +23,6 @@
 #include <linux/slab.h>
 #include <linux/io.h>
 #include <linux/log2.h>
-<<<<<<< HEAD
-
-=======
 #include <linux/spinlock.h>
 #include <linux/jiffies.h>
 
@@ -35,9 +30,9 @@
  * 'process_lock' exists because ocores_process() and ocores_process_timeout()
  * can't run in parallel.
  */
->>>>>>> 407d19ab
 struct ocores_i2c {
 	void __iomem *base;
+	int iobase;
 	u32 reg_shift;
 	u32 reg_io_width;
 	wait_queue_head_t wait;
@@ -46,6 +41,7 @@
 	int pos;
 	int nmsgs;
 	int state; /* see STATE_ */
+	spinlock_t process_lock;
 	struct clk *clk;
 	int ip_clock_khz;
 	int bus_clock_khz;
@@ -137,6 +133,16 @@
 	return ioread32be(i2c->base + (reg << i2c->reg_shift));
 }
 
+static void oc_setreg_io_8(struct ocores_i2c *i2c, int reg, u8 value)
+{
+	outb(value, i2c->iobase + reg);
+}
+
+static inline u8 oc_getreg_io_8(struct ocores_i2c *i2c, int reg)
+{
+	return inb(i2c->iobase + reg);
+}
+
 static inline void oc_setreg(struct ocores_i2c *i2c, int reg, u8 value)
 {
 	i2c->setreg(i2c, reg, value);
@@ -147,23 +153,29 @@
 	return i2c->getreg(i2c, reg);
 }
 
-static void ocores_process(struct ocores_i2c *i2c)
+static void ocores_process(struct ocores_i2c *i2c, u8 stat)
 {
 	struct i2c_msg *msg = i2c->msg;
-	u8 stat = oc_getreg(i2c, OCI2C_STATUS);
+	unsigned long flags;
+
+	/*
+	 * If we spin here is because we are in timeout, so we are going
+	 * to be in STATE_ERROR. See ocores_process_timeout()
+	 */
+	spin_lock_irqsave(&i2c->process_lock, flags);
 
 	if ((i2c->state == STATE_DONE) || (i2c->state == STATE_ERROR)) {
 		/* stop has been sent */
 		oc_setreg(i2c, OCI2C_CMD, OCI2C_CMD_IACK);
 		wake_up(&i2c->wait);
-		return;
+		goto out;
 	}
 
 	/* error? */
 	if (stat & OCI2C_STAT_ARBLOST) {
 		i2c->state = STATE_ERROR;
 		oc_setreg(i2c, OCI2C_CMD, OCI2C_CMD_STOP);
-		return;
+		goto out;
 	}
 
 	if ((i2c->state == STATE_START) || (i2c->state == STATE_WRITE)) {
@@ -173,10 +185,11 @@
 		if (stat & OCI2C_STAT_NACK) {
 			i2c->state = STATE_ERROR;
 			oc_setreg(i2c, OCI2C_CMD, OCI2C_CMD_STOP);
-			return;
-		}
-	} else
+			goto out;
+		}
+	} else {
 		msg->buf[i2c->pos++] = oc_getreg(i2c, OCI2C_DATA);
+	}
 
 	/* end of msg? */
 	if (i2c->pos == msg->len) {
@@ -193,15 +206,15 @@
 				i2c->state = STATE_START;
 
 				oc_setreg(i2c, OCI2C_DATA, addr);
-				oc_setreg(i2c, OCI2C_CMD,  OCI2C_CMD_START);
-				return;
-			} else
-				i2c->state = (msg->flags & I2C_M_RD)
-					? STATE_READ : STATE_WRITE;
+				oc_setreg(i2c, OCI2C_CMD, OCI2C_CMD_START);
+				goto out;
+			}
+			i2c->state = (msg->flags & I2C_M_RD)
+				? STATE_READ : STATE_WRITE;
 		} else {
 			i2c->state = STATE_DONE;
 			oc_setreg(i2c, OCI2C_CMD, OCI2C_CMD_STOP);
-			return;
+			goto out;
 		}
 	}
 
@@ -212,20 +225,148 @@
 		oc_setreg(i2c, OCI2C_DATA, msg->buf[i2c->pos++]);
 		oc_setreg(i2c, OCI2C_CMD, OCI2C_CMD_WRITE);
 	}
+
+out:
+	spin_unlock_irqrestore(&i2c->process_lock, flags);
 }
 
 static irqreturn_t ocores_isr(int irq, void *dev_id)
 {
 	struct ocores_i2c *i2c = dev_id;
-
-	ocores_process(i2c);
+	u8 stat = oc_getreg(i2c, OCI2C_STATUS);
+
+	if (!(stat & OCI2C_STAT_IF))
+		return IRQ_NONE;
+
+	ocores_process(i2c, stat);
 
 	return IRQ_HANDLED;
 }
 
-static int ocores_xfer(struct i2c_adapter *adap, struct i2c_msg *msgs, int num)
-{
-	struct ocores_i2c *i2c = i2c_get_adapdata(adap);
+/**
+ * Process timeout event
+ * @i2c: ocores I2C device instance
+ */
+static void ocores_process_timeout(struct ocores_i2c *i2c)
+{
+	unsigned long flags;
+
+	spin_lock_irqsave(&i2c->process_lock, flags);
+	i2c->state = STATE_ERROR;
+	oc_setreg(i2c, OCI2C_CMD, OCI2C_CMD_STOP);
+	spin_unlock_irqrestore(&i2c->process_lock, flags);
+}
+
+/**
+ * Wait until something change in a given register
+ * @i2c: ocores I2C device instance
+ * @reg: register to query
+ * @mask: bitmask to apply on register value
+ * @val: expected result
+ * @timeout: timeout in jiffies
+ *
+ * Timeout is necessary to avoid to stay here forever when the chip
+ * does not answer correctly.
+ *
+ * Return: 0 on success, -ETIMEDOUT on timeout
+ */
+static int ocores_wait(struct ocores_i2c *i2c,
+		       int reg, u8 mask, u8 val,
+		       const unsigned long timeout)
+{
+	unsigned long j;
+
+	j = jiffies + timeout;
+	while (1) {
+		u8 status = oc_getreg(i2c, reg);
+
+		if ((status & mask) == val)
+			break;
+
+		if (time_after(jiffies, j))
+			return -ETIMEDOUT;
+	}
+	return 0;
+}
+
+/**
+ * Wait until is possible to process some data
+ * @i2c: ocores I2C device instance
+ *
+ * Used when the device is in polling mode (interrupts disabled).
+ *
+ * Return: 0 on success, -ETIMEDOUT on timeout
+ */
+static int ocores_poll_wait(struct ocores_i2c *i2c)
+{
+	u8 mask;
+	int err;
+
+	if (i2c->state == STATE_DONE || i2c->state == STATE_ERROR) {
+		/* transfer is over */
+		mask = OCI2C_STAT_BUSY;
+	} else {
+		/* on going transfer */
+		mask = OCI2C_STAT_TIP;
+		/*
+		 * We wait for the data to be transferred (8bit),
+		 * then we start polling on the ACK/NACK bit
+		 */
+		udelay((8 * 1000) / i2c->bus_clock_khz);
+	}
+
+	/*
+	 * once we are here we expect to get the expected result immediately
+	 * so if after 1ms we timeout then something is broken.
+	 */
+	err = ocores_wait(i2c, OCI2C_STATUS, mask, 0, msecs_to_jiffies(1));
+	if (err)
+		dev_warn(i2c->adap.dev.parent,
+			 "%s: STATUS timeout, bit 0x%x did not clear in 1ms\n",
+			 __func__, mask);
+	return err;
+}
+
+/**
+ * It handles an IRQ-less transfer
+ * @i2c: ocores I2C device instance
+ *
+ * Even if IRQ are disabled, the I2C OpenCore IP behavior is exactly the same
+ * (only that IRQ are not produced). This means that we can re-use entirely
+ * ocores_isr(), we just add our polling code around it.
+ *
+ * It can run in atomic context
+ */
+static void ocores_process_polling(struct ocores_i2c *i2c)
+{
+	while (1) {
+		irqreturn_t ret;
+		int err;
+
+		err = ocores_poll_wait(i2c);
+		if (err) {
+			i2c->state = STATE_ERROR;
+			break; /* timeout */
+		}
+
+		ret = ocores_isr(-1, i2c);
+		if (ret == IRQ_NONE)
+			break; /* all messages have been transferred */
+	}
+}
+
+static int ocores_xfer_core(struct ocores_i2c *i2c,
+			    struct i2c_msg *msgs, int num,
+			    bool polling)
+{
+	int ret;
+	u8 ctrl;
+
+	ctrl = oc_getreg(i2c, OCI2C_CONTROL);
+	if (polling)
+		oc_setreg(i2c, OCI2C_CONTROL, ctrl & ~OCI2C_CTRL_IEN);
+	else
+		oc_setreg(i2c, OCI2C_CONTROL, ctrl | OCI2C_CTRL_IEN);
 
 	i2c->msg = msgs;
 	i2c->pos = 0;
@@ -235,13 +376,6 @@
 	oc_setreg(i2c, OCI2C_DATA, i2c_8bit_addr_from_msg(i2c->msg));
 	oc_setreg(i2c, OCI2C_CMD, OCI2C_CMD_START);
 
-<<<<<<< HEAD
-	if (wait_event_timeout(i2c->wait, (i2c->state == STATE_ERROR) ||
-			       (i2c->state == STATE_DONE), HZ))
-		return (i2c->state == STATE_DONE) ? num : -EIO;
-	else
-		return -ETIMEDOUT;
-=======
 	if (polling) {
 		ocores_process_polling(i2c);
 	} else {
@@ -267,7 +401,6 @@
 		       struct i2c_msg *msgs, int num)
 {
 	return ocores_xfer_core(i2c_get_adapdata(adap), msgs, num, false);
->>>>>>> 407d19ab
 }
 
 static int ocores_init(struct device *dev, struct ocores_i2c *i2c)
@@ -277,7 +410,8 @@
 	u8 ctrl = oc_getreg(i2c, OCI2C_CONTROL);
 
 	/* make sure the device is disabled */
-	oc_setreg(i2c, OCI2C_CONTROL, ctrl & ~(OCI2C_CTRL_EN|OCI2C_CTRL_IEN));
+	ctrl &= ~(OCI2C_CTRL_EN | OCI2C_CTRL_IEN);
+	oc_setreg(i2c, OCI2C_CONTROL, ctrl);
 
 	prescale = (i2c->ip_clock_khz / (5 * i2c->bus_clock_khz)) - 1;
 	prescale = clamp(prescale, 0, 0xffff);
@@ -295,7 +429,7 @@
 
 	/* Init the device */
 	oc_setreg(i2c, OCI2C_CMD, OCI2C_CMD_IACK);
-	oc_setreg(i2c, OCI2C_CONTROL, ctrl | OCI2C_CTRL_IEN | OCI2C_CTRL_EN);
+	oc_setreg(i2c, OCI2C_CONTROL, ctrl | OCI2C_CTRL_EN);
 
 	return 0;
 }
@@ -333,13 +467,16 @@
 MODULE_DEVICE_TABLE(of, ocores_i2c_match);
 
 #ifdef CONFIG_OF
-/* Read and write functions for the GRLIB port of the controller. Registers are
+/*
+ * Read and write functions for the GRLIB port of the controller. Registers are
  * 32-bit big endian and the PRELOW and PREHIGH registers are merged into one
- * register. The subsequent registers has their offset decreased accordingly. */
+ * register. The subsequent registers have their offsets decreased accordingly.
+ */
 static u8 oc_getreg_grlib(struct ocores_i2c *i2c, int reg)
 {
 	u32 rd;
 	int rreg = reg;
+
 	if (reg != OCI2C_PRELOW)
 		rreg--;
 	rd = ioread32be(i2c->base + (rreg << i2c->reg_shift));
@@ -353,6 +490,7 @@
 {
 	u32 curr, wr;
 	int rreg = reg;
+
 	if (reg != OCI2C_PRELOW)
 		rreg--;
 	if (reg == OCI2C_PRELOW || reg == OCI2C_PREHIGH) {
@@ -441,7 +579,7 @@
 	return 0;
 }
 #else
-#define ocores_i2c_of_probe(pdev,i2c) -ENODEV
+#define ocores_i2c_of_probe(pdev, i2c) -ENODEV
 #endif
 
 static int ocores_i2c_probe(struct platform_device *pdev)
@@ -453,25 +591,41 @@
 	int ret;
 	int i;
 
-	irq = platform_get_irq(pdev, 0);
-	if (irq < 0)
-		return irq;
-
 	i2c = devm_kzalloc(&pdev->dev, sizeof(*i2c), GFP_KERNEL);
 	if (!i2c)
 		return -ENOMEM;
 
+	spin_lock_init(&i2c->process_lock);
+
 	res = platform_get_resource(pdev, IORESOURCE_MEM, 0);
-	i2c->base = devm_ioremap_resource(&pdev->dev, res);
-	if (IS_ERR(i2c->base))
-		return PTR_ERR(i2c->base);
+	if (res) {
+		i2c->base = devm_ioremap_resource(&pdev->dev, res);
+		if (IS_ERR(i2c->base))
+			return PTR_ERR(i2c->base);
+	} else {
+		res = platform_get_resource(pdev, IORESOURCE_IO, 0);
+		if (!res)
+			return -EINVAL;
+		i2c->iobase = res->start;
+		if (!devm_request_region(&pdev->dev, res->start,
+					 resource_size(res),
+					 pdev->name)) {
+			dev_err(&pdev->dev, "Can't get I/O resource.\n");
+			return -EBUSY;
+		}
+		i2c->setreg = oc_setreg_io_8;
+		i2c->getreg = oc_getreg_io_8;
+	}
 
 	pdata = dev_get_platdata(&pdev->dev);
 	if (pdata) {
 		i2c->reg_shift = pdata->reg_shift;
 		i2c->reg_io_width = pdata->reg_io_width;
 		i2c->ip_clock_khz = pdata->clock_khz;
-		i2c->bus_clock_khz = 100;
+		if (pdata->bus_khz)
+			i2c->bus_clock_khz = pdata->bus_khz;
+		else
+			i2c->bus_clock_khz = 100;
 	} else {
 		ret = ocores_i2c_of_probe(pdev, i2c);
 		if (ret)
@@ -509,8 +663,6 @@
 		}
 	}
 
-<<<<<<< HEAD
-=======
 	init_waitqueue_head(&i2c->wait);
 
 	irq = platform_get_irq(pdev, 0);
@@ -530,18 +682,9 @@
 		}
 	}
 
->>>>>>> 407d19ab
 	ret = ocores_init(&pdev->dev, i2c);
 	if (ret)
 		goto err_clk;
-
-	init_waitqueue_head(&i2c->wait);
-	ret = devm_request_irq(&pdev->dev, irq, ocores_isr, 0,
-			       pdev->name, i2c);
-	if (ret) {
-		dev_err(&pdev->dev, "Cannot claim IRQ\n");
-		goto err_clk;
-	}
 
 	/* hook up driver to tree */
 	platform_set_drvdata(pdev, i2c);
@@ -571,10 +714,11 @@
 static int ocores_i2c_remove(struct platform_device *pdev)
 {
 	struct ocores_i2c *i2c = platform_get_drvdata(pdev);
+	u8 ctrl = oc_getreg(i2c, OCI2C_CONTROL);
 
 	/* disable i2c logic */
-	oc_setreg(i2c, OCI2C_CONTROL, oc_getreg(i2c, OCI2C_CONTROL)
-		  & ~(OCI2C_CTRL_EN|OCI2C_CTRL_IEN));
+	ctrl &= ~(OCI2C_CTRL_EN | OCI2C_CTRL_IEN);
+	oc_setreg(i2c, OCI2C_CONTROL, ctrl);
 
 	/* remove adapter & data */
 	i2c_del_adapter(&i2c->adap);
@@ -592,7 +736,8 @@
 	u8 ctrl = oc_getreg(i2c, OCI2C_CONTROL);
 
 	/* make sure the device is disabled */
-	oc_setreg(i2c, OCI2C_CONTROL, ctrl & ~(OCI2C_CTRL_EN|OCI2C_CTRL_IEN));
+	ctrl &= ~(OCI2C_CTRL_EN | OCI2C_CTRL_IEN);
+	oc_setreg(i2c, OCI2C_CONTROL, ctrl);
 
 	if (!IS_ERR(i2c->clk))
 		clk_disable_unprepare(i2c->clk);
