// SPDX-License-Identifier: GPL-2.0-or-later
/*
 * Linux I2C core
 *
 * Copyright (C) 1995-99 Simon G. Vogl
 *   With some changes from Kyösti Mälkki <kmalkki@cc.hut.fi>
 *   Mux support by Rodolfo Giometti <giometti@enneenne.com> and
 *   Michael Lawnick <michael.lawnick.ext@nsn.com>
 *
 * Copyright (C) 2013-2017 Wolfram Sang <wsa@the-dreams.de>
 */

#define pr_fmt(fmt) "i2c-core: " fmt

#include <dt-bindings/i2c/i2c.h>
#include <linux/acpi.h>
#include <linux/clk/clk-conf.h>
#include <linux/completion.h>
#include <linux/delay.h>
#include <linux/err.h>
#include <linux/errno.h>
#include <linux/gpio/consumer.h>
#include <linux/i2c.h>
#include <linux/i2c-smbus.h>
#include <linux/idr.h>
#include <linux/init.h>
#include <linux/irqflags.h>
#include <linux/jump_label.h>
#include <linux/kernel.h>
#include <linux/module.h>
#include <linux/mutex.h>
#include <linux/of_device.h>
#include <linux/of.h>
#include <linux/of_irq.h>
#include <linux/pm_domain.h>
#include <linux/pm_runtime.h>
#include <linux/pm_wakeirq.h>
#include <linux/property.h>
#include <linux/rwsem.h>
#include <linux/slab.h>

#include "i2c-core.h"

#define CREATE_TRACE_POINTS
#include <trace/events/i2c.h>

#define I2C_ADDR_OFFSET_TEN_BIT	0xa000
#define I2C_ADDR_OFFSET_SLAVE	0x1000

#define I2C_ADDR_7BITS_MAX	0x77
#define I2C_ADDR_7BITS_COUNT	(I2C_ADDR_7BITS_MAX + 1)

#define I2C_ADDR_DEVICE_ID	0x7c

/*
 * core_lock protects i2c_adapter_idr, and guarantees that device detection,
 * deletion of detected devices are serialized
 */
static DEFINE_MUTEX(core_lock);
static DEFINE_IDR(i2c_adapter_idr);

static int i2c_detect(struct i2c_adapter *adapter, struct i2c_driver *driver);

static DEFINE_STATIC_KEY_FALSE(i2c_trace_msg_key);
static bool is_registered;

int i2c_transfer_trace_reg(void)
{
	static_branch_inc(&i2c_trace_msg_key);
	return 0;
}

void i2c_transfer_trace_unreg(void)
{
	static_branch_dec(&i2c_trace_msg_key);
}

const struct i2c_device_id *i2c_match_id(const struct i2c_device_id *id,
						const struct i2c_client *client)
{
	if (!(id && client))
		return NULL;

	while (id->name[0]) {
		if (strcmp(client->name, id->name) == 0)
			return id;
		id++;
	}
	return NULL;
}
EXPORT_SYMBOL_GPL(i2c_match_id);

static int i2c_device_match(struct device *dev, struct device_driver *drv)
{
	struct i2c_client	*client = i2c_verify_client(dev);
	struct i2c_driver	*driver;


	/* Attempt an OF style match */
	if (i2c_of_match_device(drv->of_match_table, client))
		return 1;

	/* Then ACPI style match */
	if (acpi_driver_match_device(dev, drv))
		return 1;

	driver = to_i2c_driver(drv);

	/* Finally an I2C match */
	if (i2c_match_id(driver->id_table, client))
		return 1;

	return 0;
}

static int i2c_device_uevent(struct device *dev, struct kobj_uevent_env *env)
{
	struct i2c_client *client = to_i2c_client(dev);
	int rc;

	rc = of_device_uevent_modalias(dev, env);
	if (rc != -ENODEV)
		return rc;

	rc = acpi_device_uevent_modalias(dev, env);
	if (rc != -ENODEV)
		return rc;

	return add_uevent_var(env, "MODALIAS=%s%s", I2C_MODULE_PREFIX, client->name);
}

/* i2c bus recovery routines */
static int get_scl_gpio_value(struct i2c_adapter *adap)
{
	return gpiod_get_value_cansleep(adap->bus_recovery_info->scl_gpiod);
}

static void set_scl_gpio_value(struct i2c_adapter *adap, int val)
{
	gpiod_set_value_cansleep(adap->bus_recovery_info->scl_gpiod, val);
}

static int get_sda_gpio_value(struct i2c_adapter *adap)
{
	return gpiod_get_value_cansleep(adap->bus_recovery_info->sda_gpiod);
}

static void set_sda_gpio_value(struct i2c_adapter *adap, int val)
{
	gpiod_set_value_cansleep(adap->bus_recovery_info->sda_gpiod, val);
}

static int i2c_generic_bus_free(struct i2c_adapter *adap)
{
	struct i2c_bus_recovery_info *bri = adap->bus_recovery_info;
	int ret = -EOPNOTSUPP;

	if (bri->get_bus_free)
		ret = bri->get_bus_free(adap);
	else if (bri->get_sda)
		ret = bri->get_sda(adap);

	if (ret < 0)
		return ret;

	return ret ? 0 : -EBUSY;
}

/*
 * We are generating clock pulses. ndelay() determines durating of clk pulses.
 * We will generate clock with rate 100 KHz and so duration of both clock levels
 * is: delay in ns = (10^6 / 100) / 2
 */
#define RECOVERY_NDELAY		5000
#define RECOVERY_CLK_CNT	9

int i2c_generic_scl_recovery(struct i2c_adapter *adap)
{
	struct i2c_bus_recovery_info *bri = adap->bus_recovery_info;
	int i = 0, scl = 1, ret;

	if (bri->prepare_recovery)
		bri->prepare_recovery(adap);

	/*
	 * If we can set SDA, we will always create a STOP to ensure additional
	 * pulses will do no harm. This is achieved by letting SDA follow SCL
	 * half a cycle later. Check the 'incomplete_write_byte' fault injector
	 * for details.
	 */
	bri->set_scl(adap, scl);
	ndelay(RECOVERY_NDELAY / 2);
	if (bri->set_sda)
		bri->set_sda(adap, scl);
	ndelay(RECOVERY_NDELAY / 2);

	/*
	 * By this time SCL is high, as we need to give 9 falling-rising edges
	 */
	while (i++ < RECOVERY_CLK_CNT * 2) {
		if (scl) {
			/* SCL shouldn't be low here */
			if (!bri->get_scl(adap)) {
				dev_err(&adap->dev,
					"SCL is stuck low, exit recovery\n");
				ret = -EBUSY;
				break;
			}
		}

		scl = !scl;
		bri->set_scl(adap, scl);
		/* Creating STOP again, see above */
		ndelay(RECOVERY_NDELAY / 2);
		if (bri->set_sda)
			bri->set_sda(adap, scl);
		ndelay(RECOVERY_NDELAY / 2);

		if (scl) {
			ret = i2c_generic_bus_free(adap);
			if (ret == 0)
				break;
		}
	}

	/* If we can't check bus status, assume recovery worked */
	if (ret == -EOPNOTSUPP)
		ret = 0;

	if (bri->unprepare_recovery)
		bri->unprepare_recovery(adap);

	return ret;
}
EXPORT_SYMBOL_GPL(i2c_generic_scl_recovery);

int i2c_recover_bus(struct i2c_adapter *adap)
{
	if (!adap->bus_recovery_info)
		return -EOPNOTSUPP;

	dev_dbg(&adap->dev, "Trying i2c bus recovery\n");
	return adap->bus_recovery_info->recover_bus(adap);
}
EXPORT_SYMBOL_GPL(i2c_recover_bus);

static void i2c_init_recovery(struct i2c_adapter *adap)
{
	struct i2c_bus_recovery_info *bri = adap->bus_recovery_info;
	char *err_str;

	if (!bri)
		return;

	if (!bri->recover_bus) {
		err_str = "no recover_bus() found";
		goto err;
	}

	if (bri->scl_gpiod && bri->recover_bus == i2c_generic_scl_recovery) {
		bri->get_scl = get_scl_gpio_value;
		bri->set_scl = set_scl_gpio_value;
		if (bri->sda_gpiod) {
			bri->get_sda = get_sda_gpio_value;
			/* FIXME: add proper flag instead of '0' once available */
			if (gpiod_get_direction(bri->sda_gpiod) == 0)
				bri->set_sda = set_sda_gpio_value;
		}
		return;
	}

	if (bri->recover_bus == i2c_generic_scl_recovery) {
		/* Generic SCL recovery */
		if (!bri->set_scl || !bri->get_scl) {
			err_str = "no {get|set}_scl() found";
			goto err;
		}
		if (!bri->set_sda && !bri->get_sda) {
			err_str = "either get_sda() or set_sda() needed";
			goto err;
		}
	}

	return;
 err:
	dev_err(&adap->dev, "Not using recovery: %s\n", err_str);
	adap->bus_recovery_info = NULL;
}

static int i2c_smbus_host_notify_to_irq(const struct i2c_client *client)
{
	struct i2c_adapter *adap = client->adapter;
	unsigned int irq;

	if (!adap->host_notify_domain)
		return -ENXIO;

	if (client->flags & I2C_CLIENT_TEN)
		return -EINVAL;

	irq = irq_find_mapping(adap->host_notify_domain, client->addr);
	if (!irq)
		irq = irq_create_mapping(adap->host_notify_domain,
					 client->addr);

	return irq > 0 ? irq : -ENXIO;
}

static int i2c_device_probe(struct device *dev)
{
	struct i2c_client	*client = i2c_verify_client(dev);
	struct i2c_driver	*driver;
	int status;

	if (!client)
		return 0;

	driver = to_i2c_driver(dev->driver);

	if (!client->irq && !driver->disable_i2c_core_irq_mapping) {
		int irq = -ENOENT;

		if (client->flags & I2C_CLIENT_HOST_NOTIFY) {
			dev_dbg(dev, "Using Host Notify IRQ\n");
			irq = i2c_smbus_host_notify_to_irq(client);
		} else if (dev->of_node) {
			irq = of_irq_get_byname(dev->of_node, "irq");
			if (irq == -EINVAL || irq == -ENODATA)
				irq = of_irq_get(dev->of_node, 0);
		} else if (ACPI_COMPANION(dev)) {
			irq = acpi_dev_gpio_irq_get(ACPI_COMPANION(dev), 0);
		}
		if (irq == -EPROBE_DEFER)
			return irq;

		if (irq < 0)
			irq = 0;

		client->irq = irq;
	}

	/*
	 * An I2C ID table is not mandatory, if and only if, a suitable OF
	 * or ACPI ID table is supplied for the probing device.
	 */
	if (!driver->id_table &&
	    !i2c_acpi_match_device(dev->driver->acpi_match_table, client) &&
	    !i2c_of_match_device(dev->driver->of_match_table, client))
		return -ENODEV;

	if (client->flags & I2C_CLIENT_WAKE) {
		int wakeirq = -ENOENT;

		if (dev->of_node) {
			wakeirq = of_irq_get_byname(dev->of_node, "wakeup");
			if (wakeirq == -EPROBE_DEFER)
				return wakeirq;
		}

		device_init_wakeup(&client->dev, true);

		if (wakeirq > 0 && wakeirq != client->irq)
			status = dev_pm_set_dedicated_wake_irq(dev, wakeirq);
		else if (client->irq > 0)
			status = dev_pm_set_wake_irq(dev, client->irq);
		else
			status = 0;

		if (status)
			dev_warn(&client->dev, "failed to set up wakeup irq\n");
	}

	dev_dbg(dev, "probe\n");

	status = of_clk_set_defaults(dev->of_node, false);
	if (status < 0)
		goto err_clear_wakeup_irq;

	status = dev_pm_domain_attach(&client->dev, true);
	if (status)
		goto err_clear_wakeup_irq;

	/*
	 * When there are no more users of probe(),
	 * rename probe_new to probe.
	 */
	if (driver->probe_new)
		status = driver->probe_new(client);
	else if (driver->probe)
		status = driver->probe(client,
				       i2c_match_id(driver->id_table, client));
	else
		status = -EINVAL;

	if (status)
		goto err_detach_pm_domain;

	return 0;

err_detach_pm_domain:
	dev_pm_domain_detach(&client->dev, true);
err_clear_wakeup_irq:
	dev_pm_clear_wake_irq(&client->dev);
	device_init_wakeup(&client->dev, false);
	return status;
}

static int i2c_device_remove(struct device *dev)
{
	struct i2c_client	*client = i2c_verify_client(dev);
	struct i2c_driver	*driver;
	int status = 0;

	if (!client || !dev->driver)
		return 0;

	driver = to_i2c_driver(dev->driver);
	if (driver->remove) {
		dev_dbg(dev, "remove\n");
		status = driver->remove(client);
	}

	dev_pm_domain_detach(&client->dev, true);

	dev_pm_clear_wake_irq(&client->dev);
	device_init_wakeup(&client->dev, false);

	return status;
}

static void i2c_device_shutdown(struct device *dev)
{
	struct i2c_client *client = i2c_verify_client(dev);
	struct i2c_driver *driver;

	if (!client || !dev->driver)
		return;
	driver = to_i2c_driver(dev->driver);
	if (driver->shutdown)
		driver->shutdown(client);
}

static void i2c_client_dev_release(struct device *dev)
{
	kfree(to_i2c_client(dev));
}

static ssize_t
show_name(struct device *dev, struct device_attribute *attr, char *buf)
{
	return sprintf(buf, "%s\n", dev->type == &i2c_client_type ?
		       to_i2c_client(dev)->name : to_i2c_adapter(dev)->name);
}
static DEVICE_ATTR(name, S_IRUGO, show_name, NULL);

static ssize_t
show_modalias(struct device *dev, struct device_attribute *attr, char *buf)
{
	struct i2c_client *client = to_i2c_client(dev);
	int len;

	len = of_device_modalias(dev, buf, PAGE_SIZE);
	if (len != -ENODEV)
		return len;

	len = acpi_device_modalias(dev, buf, PAGE_SIZE -1);
	if (len != -ENODEV)
		return len;

	return sprintf(buf, "%s%s\n", I2C_MODULE_PREFIX, client->name);
}
static DEVICE_ATTR(modalias, S_IRUGO, show_modalias, NULL);

static struct attribute *i2c_dev_attrs[] = {
	&dev_attr_name.attr,
	/* modalias helps coldplug:  modprobe $(cat .../modalias) */
	&dev_attr_modalias.attr,
	NULL
};
ATTRIBUTE_GROUPS(i2c_dev);

struct bus_type i2c_bus_type = {
	.name		= "i2c",
	.match		= i2c_device_match,
	.probe		= i2c_device_probe,
	.remove		= i2c_device_remove,
	.shutdown	= i2c_device_shutdown,
};
EXPORT_SYMBOL_GPL(i2c_bus_type);

struct device_type i2c_client_type = {
	.groups		= i2c_dev_groups,
	.uevent		= i2c_device_uevent,
	.release	= i2c_client_dev_release,
};
EXPORT_SYMBOL_GPL(i2c_client_type);


/**
 * i2c_verify_client - return parameter as i2c_client, or NULL
 * @dev: device, probably from some driver model iterator
 *
 * When traversing the driver model tree, perhaps using driver model
 * iterators like @device_for_each_child(), you can't assume very much
 * about the nodes you find.  Use this function to avoid oopses caused
 * by wrongly treating some non-I2C device as an i2c_client.
 */
struct i2c_client *i2c_verify_client(struct device *dev)
{
	return (dev->type == &i2c_client_type)
			? to_i2c_client(dev)
			: NULL;
}
EXPORT_SYMBOL(i2c_verify_client);


/* Return a unique address which takes the flags of the client into account */
static unsigned short i2c_encode_flags_to_addr(struct i2c_client *client)
{
	unsigned short addr = client->addr;

	/* For some client flags, add an arbitrary offset to avoid collisions */
	if (client->flags & I2C_CLIENT_TEN)
		addr |= I2C_ADDR_OFFSET_TEN_BIT;

	if (client->flags & I2C_CLIENT_SLAVE)
		addr |= I2C_ADDR_OFFSET_SLAVE;

	return addr;
}

/* This is a permissive address validity check, I2C address map constraints
 * are purposely not enforced, except for the general call address. */
static int i2c_check_addr_validity(unsigned int addr, unsigned short flags)
{
	if (flags & I2C_CLIENT_TEN) {
		/* 10-bit address, all values are valid */
		if (addr > 0x3ff)
			return -EINVAL;
	} else {
		/* 7-bit address, reject the general call address */
		if (addr == 0x00 || addr > 0x7f)
			return -EINVAL;
	}
	return 0;
}

/* And this is a strict address validity check, used when probing. If a
 * device uses a reserved address, then it shouldn't be probed. 7-bit
 * addressing is assumed, 10-bit address devices are rare and should be
 * explicitly enumerated. */
int i2c_check_7bit_addr_validity_strict(unsigned short addr)
{
	/*
	 * Reserved addresses per I2C specification:
	 *  0x00       General call address / START byte
	 *  0x01       CBUS address
	 *  0x02       Reserved for different bus format
	 *  0x03       Reserved for future purposes
	 *  0x04-0x07  Hs-mode master code
	 *  0x78-0x7b  10-bit slave addressing
	 *  0x7c-0x7f  Reserved for future purposes
	 */
	if (addr < 0x08 || addr > 0x77)
		return -EINVAL;
	return 0;
}

static int __i2c_check_addr_busy(struct device *dev, void *addrp)
{
	struct i2c_client	*client = i2c_verify_client(dev);
	int			addr = *(int *)addrp;

	if (client && i2c_encode_flags_to_addr(client) == addr)
		return -EBUSY;
	return 0;
}

/* walk up mux tree */
static int i2c_check_mux_parents(struct i2c_adapter *adapter, int addr)
{
	struct i2c_adapter *parent = i2c_parent_is_i2c_adapter(adapter);
	int result;

	result = device_for_each_child(&adapter->dev, &addr,
					__i2c_check_addr_busy);

	if (!result && parent)
		result = i2c_check_mux_parents(parent, addr);

	return result;
}

/* recurse down mux tree */
static int i2c_check_mux_children(struct device *dev, void *addrp)
{
	int result;

	if (dev->type == &i2c_adapter_type)
		result = device_for_each_child(dev, addrp,
						i2c_check_mux_children);
	else
		result = __i2c_check_addr_busy(dev, addrp);

	return result;
}

static int i2c_check_addr_busy(struct i2c_adapter *adapter, int addr)
{
	struct i2c_adapter *parent = i2c_parent_is_i2c_adapter(adapter);
	int result = 0;

	if (parent)
		result = i2c_check_mux_parents(parent, addr);

	if (!result)
		result = device_for_each_child(&adapter->dev, &addr,
						i2c_check_mux_children);

	return result;
}

/**
 * i2c_adapter_lock_bus - Get exclusive access to an I2C bus segment
 * @adapter: Target I2C bus segment
 * @flags: I2C_LOCK_ROOT_ADAPTER locks the root i2c adapter, I2C_LOCK_SEGMENT
 *	locks only this branch in the adapter tree
 */
static void i2c_adapter_lock_bus(struct i2c_adapter *adapter,
				 unsigned int flags)
{
	rt_mutex_lock_nested(&adapter->bus_lock, i2c_adapter_depth(adapter));
}

/**
 * i2c_adapter_trylock_bus - Try to get exclusive access to an I2C bus segment
 * @adapter: Target I2C bus segment
 * @flags: I2C_LOCK_ROOT_ADAPTER trylocks the root i2c adapter, I2C_LOCK_SEGMENT
 *	trylocks only this branch in the adapter tree
 */
static int i2c_adapter_trylock_bus(struct i2c_adapter *adapter,
				   unsigned int flags)
{
	return rt_mutex_trylock(&adapter->bus_lock);
}

/**
 * i2c_adapter_unlock_bus - Release exclusive access to an I2C bus segment
 * @adapter: Target I2C bus segment
 * @flags: I2C_LOCK_ROOT_ADAPTER unlocks the root i2c adapter, I2C_LOCK_SEGMENT
 *	unlocks only this branch in the adapter tree
 */
static void i2c_adapter_unlock_bus(struct i2c_adapter *adapter,
				   unsigned int flags)
{
	rt_mutex_unlock(&adapter->bus_lock);
}

static void i2c_dev_set_name(struct i2c_adapter *adap,
			     struct i2c_client *client,
			     struct i2c_board_info const *info)
{
	struct acpi_device *adev = ACPI_COMPANION(&client->dev);

	if (info && info->dev_name) {
		dev_set_name(&client->dev, "i2c-%s", info->dev_name);
		return;
	}

	if (adev) {
		dev_set_name(&client->dev, "i2c-%s", acpi_dev_name(adev));
		return;
	}

	dev_set_name(&client->dev, "%d-%04x", i2c_adapter_id(adap),
		     i2c_encode_flags_to_addr(client));
}

static int i2c_dev_irq_from_resources(const struct resource *resources,
				      unsigned int num_resources)
{
	struct irq_data *irqd;
	int i;

	for (i = 0; i < num_resources; i++) {
		const struct resource *r = &resources[i];

		if (resource_type(r) != IORESOURCE_IRQ)
			continue;

		if (r->flags & IORESOURCE_BITS) {
			irqd = irq_get_irq_data(r->start);
			if (!irqd)
				break;

			irqd_set_trigger_type(irqd, r->flags & IORESOURCE_BITS);
		}

		return r->start;
	}

	return 0;
}

/**
 * i2c_new_client_device - instantiate an i2c device
 * @adap: the adapter managing the device
 * @info: describes one I2C device; bus_num is ignored
 * Context: can sleep
 *
 * Create an i2c device. Binding is handled through driver model
 * probe()/remove() methods.  A driver may be bound to this device when we
 * return from this function, or any later moment (e.g. maybe hotplugging will
 * load the driver module).  This call is not appropriate for use by mainboard
 * initialization logic, which usually runs during an arch_initcall() long
 * before any i2c_adapter could exist.
 *
 * This returns the new i2c client, which may be saved for later use with
 * i2c_unregister_device(); or an ERR_PTR to describe the error.
 */
static struct i2c_client *
i2c_new_client_device(struct i2c_adapter *adap, struct i2c_board_info const *info)
{
	struct i2c_client	*client;
	int			status;

	client = kzalloc(sizeof *client, GFP_KERNEL);
	if (!client)
		return ERR_PTR(-ENOMEM);

	client->adapter = adap;

	client->dev.platform_data = info->platform_data;
	client->flags = info->flags;
	client->addr = info->addr;

	client->irq = info->irq;
	if (!client->irq)
		client->irq = i2c_dev_irq_from_resources(info->resources,
							 info->num_resources);

	strlcpy(client->name, info->type, sizeof(client->name));

	status = i2c_check_addr_validity(client->addr, client->flags);
	if (status) {
		dev_err(&adap->dev, "Invalid %d-bit I2C address 0x%02hx\n",
			client->flags & I2C_CLIENT_TEN ? 10 : 7, client->addr);
		goto out_err_silent;
	}

	/* Check for address business */
	status = i2c_check_addr_busy(adap, i2c_encode_flags_to_addr(client));
	if (status)
		goto out_err;

	client->dev.parent = &client->adapter->dev;
	client->dev.bus = &i2c_bus_type;
	client->dev.type = &i2c_client_type;
	client->dev.of_node = of_node_get(info->of_node);
	client->dev.fwnode = info->fwnode;

	i2c_dev_set_name(adap, client, info);

	if (info->properties) {
		status = device_add_properties(&client->dev, info->properties);
		if (status) {
			dev_err(&adap->dev,
				"Failed to add properties to client %s: %d\n",
				client->name, status);
			goto out_err_put_of_node;
		}
	}

	status = device_register(&client->dev);
	if (status)
		goto out_free_props;

	dev_dbg(&adap->dev, "client [%s] registered with bus id %s\n",
		client->name, dev_name(&client->dev));

	return client;

out_free_props:
	if (info->properties)
		device_remove_properties(&client->dev);
out_err_put_of_node:
	of_node_put(info->of_node);
out_err:
	dev_err(&adap->dev,
		"Failed to register i2c client %s at 0x%02x (%d)\n",
		client->name, client->addr, status);
out_err_silent:
	kfree(client);
	return ERR_PTR(status);
}
EXPORT_SYMBOL_GPL(i2c_new_client_device);

/**
 * i2c_new_device - instantiate an i2c device
 * @adap: the adapter managing the device
 * @info: describes one I2C device; bus_num is ignored
 * Context: can sleep
 *
 * This deprecated function has the same functionality as
 * @i2c_new_client_device, it just returns NULL instead of an ERR_PTR in case of
 * an error for compatibility with current I2C API. It will be removed once all
 * users are converted.
 *
 * This returns the new i2c client, which may be saved for later use with
 * i2c_unregister_device(); or NULL to indicate an error.
 */
struct i2c_client *
i2c_new_device(struct i2c_adapter *adap, struct i2c_board_info const *info)
{
	struct i2c_client *ret;

	ret = i2c_new_client_device(adap, info);
	return IS_ERR(ret) ? NULL : ret;
}
EXPORT_SYMBOL_GPL(i2c_new_device);


/**
 * i2c_unregister_device - reverse effect of i2c_new_device()
 * @client: value returned from i2c_new_device()
 * Context: can sleep
 */
void i2c_unregister_device(struct i2c_client *client)
{
	if (!client)
		return;

	if (client->dev.of_node) {
		of_node_clear_flag(client->dev.of_node, OF_POPULATED);
		of_node_put(client->dev.of_node);
	}

	if (ACPI_COMPANION(&client->dev))
		acpi_device_clear_enumerated(ACPI_COMPANION(&client->dev));
	device_unregister(&client->dev);
}
EXPORT_SYMBOL_GPL(i2c_unregister_device);


static const struct i2c_device_id dummy_id[] = {
	{ "dummy", 0 },
	{ },
};

static int dummy_probe(struct i2c_client *client,
		       const struct i2c_device_id *id)
{
	return 0;
}

static int dummy_remove(struct i2c_client *client)
{
	return 0;
}

static struct i2c_driver dummy_driver = {
	.driver.name	= "dummy",
	.probe		= dummy_probe,
	.remove		= dummy_remove,
	.id_table	= dummy_id,
};

/**
 * i2c_new_dummy_device - return a new i2c device bound to a dummy driver
 * @adapter: the adapter managing the device
 * @address: seven bit address to be used
 * Context: can sleep
 *
 * This returns an I2C client bound to the "dummy" driver, intended for use
 * with devices that consume multiple addresses.  Examples of such chips
 * include various EEPROMS (like 24c04 and 24c08 models).
 *
 * These dummy devices have two main uses.  First, most I2C and SMBus calls
 * except i2c_transfer() need a client handle; the dummy will be that handle.
 * And second, this prevents the specified address from being bound to a
 * different driver.
 *
 * This returns the new i2c client, which should be saved for later use with
 * i2c_unregister_device(); or an ERR_PTR to describe the error.
 */
static struct i2c_client *
i2c_new_dummy_device(struct i2c_adapter *adapter, u16 address)
{
	struct i2c_board_info info = {
		I2C_BOARD_INFO("dummy", address),
	};

	return i2c_new_client_device(adapter, &info);
}
EXPORT_SYMBOL_GPL(i2c_new_dummy_device);

/**
 * i2c_new_dummy - return a new i2c device bound to a dummy driver
 * @adapter: the adapter managing the device
 * @address: seven bit address to be used
 * Context: can sleep
 *
 * This deprecated function has the same functionality as @i2c_new_dummy_device,
 * it just returns NULL instead of an ERR_PTR in case of an error for
 * compatibility with current I2C API. It will be removed once all users are
 * converted.
 *
 * This returns the new i2c client, which should be saved for later use with
 * i2c_unregister_device(); or NULL to indicate an error.
 */
struct i2c_client *i2c_new_dummy(struct i2c_adapter *adapter, u16 address)
{
	struct i2c_client *ret;

	ret = i2c_new_dummy_device(adapter, address);
	return IS_ERR(ret) ? NULL : ret;
}
EXPORT_SYMBOL_GPL(i2c_new_dummy);

struct i2c_dummy_devres {
	struct i2c_client *client;
};

static void devm_i2c_release_dummy(struct device *dev, void *res)
{
	struct i2c_dummy_devres *this = res;

	i2c_unregister_device(this->client);
}

/**
 * devm_i2c_new_dummy_device - return a new i2c device bound to a dummy driver
 * @dev: device the managed resource is bound to
 * @adapter: the adapter managing the device
 * @address: seven bit address to be used
 * Context: can sleep
 *
 * This is the device-managed version of @i2c_new_dummy_device. It returns the
 * new i2c client or an ERR_PTR in case of an error.
 */
struct i2c_client *devm_i2c_new_dummy_device(struct device *dev,
					     struct i2c_adapter *adapter,
					     u16 address)
{
	struct i2c_dummy_devres *dr;
	struct i2c_client *client;

	dr = devres_alloc(devm_i2c_release_dummy, sizeof(*dr), GFP_KERNEL);
	if (!dr)
		return ERR_PTR(-ENOMEM);

	client = i2c_new_dummy_device(adapter, address);
	if (IS_ERR(client)) {
		devres_free(dr);
	} else {
		dr->client = client;
		devres_add(dev, dr);
	}

	return client;
}
EXPORT_SYMBOL_GPL(devm_i2c_new_dummy_device);

/**
 * i2c_new_secondary_device - Helper to get the instantiated secondary address
 * and create the associated device
 * @client: Handle to the primary client
 * @name: Handle to specify which secondary address to get
 * @default_addr: Used as a fallback if no secondary address was specified
 * Context: can sleep
 *
 * I2C clients can be composed of multiple I2C slaves bound together in a single
 * component. The I2C client driver then binds to the master I2C slave and needs
 * to create I2C dummy clients to communicate with all the other slaves.
 *
 * This function creates and returns an I2C dummy client whose I2C address is
 * retrieved from the platform firmware based on the given slave name. If no
 * address is specified by the firmware default_addr is used.
 *
 * On DT-based platforms the address is retrieved from the "reg" property entry
 * cell whose "reg-names" value matches the slave name.
 *
 * This returns the new i2c client, which should be saved for later use with
 * i2c_unregister_device(); or NULL to indicate an error.
 */
struct i2c_client *i2c_new_secondary_device(struct i2c_client *client,
						const char *name,
						u16 default_addr)
{
	struct device_node *np = client->dev.of_node;
	u32 addr = default_addr;
	int i;

	if (np) {
		i = of_property_match_string(np, "reg-names", name);
		if (i >= 0)
			of_property_read_u32_index(np, "reg", i, &addr);
	}

	dev_dbg(&client->adapter->dev, "Address for %s : 0x%x\n", name, addr);
	return i2c_new_dummy(client->adapter, addr);
}
EXPORT_SYMBOL_GPL(i2c_new_secondary_device);

/* ------------------------------------------------------------------------- */

/* I2C bus adapters -- one roots each I2C or SMBUS segment */

static void i2c_adapter_dev_release(struct device *dev)
{
	struct i2c_adapter *adap = to_i2c_adapter(dev);
	complete(&adap->dev_released);
}

unsigned int i2c_adapter_depth(struct i2c_adapter *adapter)
{
	unsigned int depth = 0;

	while ((adapter = i2c_parent_is_i2c_adapter(adapter)))
		depth++;

	WARN_ONCE(depth >= MAX_LOCKDEP_SUBCLASSES,
		  "adapter depth exceeds lockdep subclass limit\n");

	return depth;
}
EXPORT_SYMBOL_GPL(i2c_adapter_depth);

/*
 * Let users instantiate I2C devices through sysfs. This can be used when
 * platform initialization code doesn't contain the proper data for
 * whatever reason. Also useful for drivers that do device detection and
 * detection fails, either because the device uses an unexpected address,
 * or this is a compatible device with different ID register values.
 *
 * Parameter checking may look overzealous, but we really don't want
 * the user to provide incorrect parameters.
 */
static ssize_t
i2c_sysfs_new_device(struct device *dev, struct device_attribute *attr,
		     const char *buf, size_t count)
{
	struct i2c_adapter *adap = to_i2c_adapter(dev);
	struct i2c_board_info info;
	struct i2c_client *client;
	char *blank, end;
	int res;

	memset(&info, 0, sizeof(struct i2c_board_info));

	blank = strchr(buf, ' ');
	if (!blank) {
		dev_err(dev, "%s: Missing parameters\n", "new_device");
		return -EINVAL;
	}
	if (blank - buf > I2C_NAME_SIZE - 1) {
		dev_err(dev, "%s: Invalid device name\n", "new_device");
		return -EINVAL;
	}
	memcpy(info.type, buf, blank - buf);

	/* Parse remaining parameters, reject extra parameters */
	res = sscanf(++blank, "%hi%c", &info.addr, &end);
	if (res < 1) {
		dev_err(dev, "%s: Can't parse I2C address\n", "new_device");
		return -EINVAL;
	}
	if (res > 1  && end != '\n') {
		dev_err(dev, "%s: Extra parameters\n", "new_device");
		return -EINVAL;
	}

	if ((info.addr & I2C_ADDR_OFFSET_TEN_BIT) == I2C_ADDR_OFFSET_TEN_BIT) {
		info.addr &= ~I2C_ADDR_OFFSET_TEN_BIT;
		info.flags |= I2C_CLIENT_TEN;
	}

	if (info.addr & I2C_ADDR_OFFSET_SLAVE) {
		info.addr &= ~I2C_ADDR_OFFSET_SLAVE;
		info.flags |= I2C_CLIENT_SLAVE;
	}

	client = i2c_new_client_device(adap, &info);
	if (IS_ERR(client))
		return PTR_ERR(client);

	/* Keep track of the added device */
	mutex_lock(&adap->userspace_clients_lock);
	list_add_tail(&client->detected, &adap->userspace_clients);
	mutex_unlock(&adap->userspace_clients_lock);
	dev_info(dev, "%s: Instantiated device %s at 0x%02hx\n", "new_device",
		 info.type, info.addr);

	return count;
}
static DEVICE_ATTR(new_device, S_IWUSR, NULL, i2c_sysfs_new_device);

/*
 * And of course let the users delete the devices they instantiated, if
 * they got it wrong. This interface can only be used to delete devices
 * instantiated by i2c_sysfs_new_device above. This guarantees that we
 * don't delete devices to which some kernel code still has references.
 *
 * Parameter checking may look overzealous, but we really don't want
 * the user to delete the wrong device.
 */
static ssize_t
i2c_sysfs_delete_device(struct device *dev, struct device_attribute *attr,
			const char *buf, size_t count)
{
	struct i2c_adapter *adap = to_i2c_adapter(dev);
	struct i2c_client *client, *next;
	unsigned short addr;
	char end;
	int res;

	/* Parse parameters, reject extra parameters */
	res = sscanf(buf, "%hi%c", &addr, &end);
	if (res < 1) {
		dev_err(dev, "%s: Can't parse I2C address\n", "delete_device");
		return -EINVAL;
	}
	if (res > 1  && end != '\n') {
		dev_err(dev, "%s: Extra parameters\n", "delete_device");
		return -EINVAL;
	}

	/* Make sure the device was added through sysfs */
	res = -ENOENT;
	mutex_lock_nested(&adap->userspace_clients_lock,
			  i2c_adapter_depth(adap));
	list_for_each_entry_safe(client, next, &adap->userspace_clients,
				 detected) {
		if (i2c_encode_flags_to_addr(client) == addr) {
			dev_info(dev, "%s: Deleting device %s at 0x%02hx\n",
				 "delete_device", client->name, client->addr);

			list_del(&client->detected);
			i2c_unregister_device(client);
			res = count;
			break;
		}
	}
	mutex_unlock(&adap->userspace_clients_lock);

	if (res < 0)
		dev_err(dev, "%s: Can't find device in list\n",
			"delete_device");
	return res;
}
static DEVICE_ATTR_IGNORE_LOCKDEP(delete_device, S_IWUSR, NULL,
				   i2c_sysfs_delete_device);

static struct attribute *i2c_adapter_attrs[] = {
	&dev_attr_name.attr,
	&dev_attr_new_device.attr,
	&dev_attr_delete_device.attr,
	NULL
};
ATTRIBUTE_GROUPS(i2c_adapter);

struct device_type i2c_adapter_type = {
	.groups		= i2c_adapter_groups,
	.release	= i2c_adapter_dev_release,
};
EXPORT_SYMBOL_GPL(i2c_adapter_type);

/**
 * i2c_verify_adapter - return parameter as i2c_adapter or NULL
 * @dev: device, probably from some driver model iterator
 *
 * When traversing the driver model tree, perhaps using driver model
 * iterators like @device_for_each_child(), you can't assume very much
 * about the nodes you find.  Use this function to avoid oopses caused
 * by wrongly treating some non-I2C device as an i2c_adapter.
 */
struct i2c_adapter *i2c_verify_adapter(struct device *dev)
{
	return (dev->type == &i2c_adapter_type)
			? to_i2c_adapter(dev)
			: NULL;
}
EXPORT_SYMBOL(i2c_verify_adapter);

#ifdef CONFIG_I2C_COMPAT
static struct class_compat *i2c_adapter_compat_class;
#endif

static void i2c_scan_static_board_info(struct i2c_adapter *adapter)
{
	struct i2c_devinfo	*devinfo;

	down_read(&__i2c_board_lock);
	list_for_each_entry(devinfo, &__i2c_board_list, list) {
		if (devinfo->busnum == adapter->nr
				&& !i2c_new_device(adapter,
						&devinfo->board_info))
			dev_err(&adapter->dev,
				"Can't create device at 0x%02x\n",
				devinfo->board_info.addr);
	}
	up_read(&__i2c_board_lock);
}

static int i2c_do_add_adapter(struct i2c_driver *driver,
			      struct i2c_adapter *adap)
{
	/* Detect supported devices on that bus, and instantiate them */
	i2c_detect(adap, driver);

	return 0;
}

static int __process_new_adapter(struct device_driver *d, void *data)
{
	return i2c_do_add_adapter(to_i2c_driver(d), data);
}

static const struct i2c_lock_operations i2c_adapter_lock_ops = {
	.lock_bus =    i2c_adapter_lock_bus,
	.trylock_bus = i2c_adapter_trylock_bus,
	.unlock_bus =  i2c_adapter_unlock_bus,
};

static void i2c_host_notify_irq_teardown(struct i2c_adapter *adap)
{
	struct irq_domain *domain = adap->host_notify_domain;
	irq_hw_number_t hwirq;

	if (!domain)
		return;

	for (hwirq = 0 ; hwirq < I2C_ADDR_7BITS_COUNT ; hwirq++)
		irq_dispose_mapping(irq_find_mapping(domain, hwirq));

	irq_domain_remove(domain);
	adap->host_notify_domain = NULL;
}

static int i2c_host_notify_irq_map(struct irq_domain *h,
					  unsigned int virq,
					  irq_hw_number_t hw_irq_num)
{
	irq_set_chip_and_handler(virq, &dummy_irq_chip, handle_simple_irq);

	return 0;
}

static const struct irq_domain_ops i2c_host_notify_irq_ops = {
	.map = i2c_host_notify_irq_map,
};

static int i2c_setup_host_notify_irq_domain(struct i2c_adapter *adap)
{
	struct irq_domain *domain;

	if (!i2c_check_functionality(adap, I2C_FUNC_SMBUS_HOST_NOTIFY))
		return 0;

	domain = irq_domain_create_linear(adap->dev.fwnode,
					  I2C_ADDR_7BITS_COUNT,
					  &i2c_host_notify_irq_ops, adap);
	if (!domain)
		return -ENOMEM;

	adap->host_notify_domain = domain;

	return 0;
}

/**
 * i2c_handle_smbus_host_notify - Forward a Host Notify event to the correct
 * I2C client.
 * @adap: the adapter
 * @addr: the I2C address of the notifying device
 * Context: can't sleep
 *
 * Helper function to be called from an I2C bus driver's interrupt
 * handler. It will schedule the Host Notify IRQ.
 */
int i2c_handle_smbus_host_notify(struct i2c_adapter *adap, unsigned short addr)
{
	int irq;

	if (!adap)
		return -EINVAL;

	irq = irq_find_mapping(adap->host_notify_domain, addr);
	if (irq <= 0)
		return -ENXIO;

	generic_handle_irq(irq);

	return 0;
}
EXPORT_SYMBOL_GPL(i2c_handle_smbus_host_notify);

static int i2c_register_adapter(struct i2c_adapter *adap)
{
	int res = -EINVAL;

	/* Can't register until after driver model init */
	if (WARN_ON(!is_registered)) {
		res = -EAGAIN;
		goto out_list;
	}

	/* Sanity checks */
	if (WARN(!adap->name[0], "i2c adapter has no name"))
		goto out_list;

	if (!adap->algo) {
		pr_err("adapter '%s': no algo supplied!\n", adap->name);
		goto out_list;
	}

	if (!adap->lock_ops)
		adap->lock_ops = &i2c_adapter_lock_ops;

	rt_mutex_init(&adap->bus_lock);
	rt_mutex_init(&adap->mux_lock);
	mutex_init(&adap->userspace_clients_lock);
	INIT_LIST_HEAD(&adap->userspace_clients);

	/* Set default timeout to 1 second if not already set */
	if (adap->timeout == 0)
		adap->timeout = HZ;

	/* register soft irqs for Host Notify */
	res = i2c_setup_host_notify_irq_domain(adap);
	if (res) {
		pr_err("adapter '%s': can't create Host Notify IRQs (%d)\n",
		       adap->name, res);
		goto out_list;
	}

	dev_set_name(&adap->dev, "i2c-%d", adap->nr);
	adap->dev.bus = &i2c_bus_type;
	adap->dev.type = &i2c_adapter_type;
	res = device_register(&adap->dev);
	if (res) {
		pr_err("adapter '%s': can't register device (%d)\n", adap->name, res);
		goto out_list;
	}

	res = of_i2c_setup_smbus_alert(adap);
	if (res)
		goto out_reg;

	dev_dbg(&adap->dev, "adapter [%s] registered\n", adap->name);

	pm_runtime_no_callbacks(&adap->dev);
	pm_suspend_ignore_children(&adap->dev, true);
	pm_runtime_enable(&adap->dev);

#ifdef CONFIG_I2C_COMPAT
	res = class_compat_create_link(i2c_adapter_compat_class, &adap->dev,
				       adap->dev.parent);
	if (res)
		dev_warn(&adap->dev,
			 "Failed to create compatibility class link\n");
#endif

	i2c_init_recovery(adap);

	/* create pre-declared device nodes */
	of_i2c_register_devices(adap);
	i2c_acpi_register_devices(adap);
	i2c_acpi_install_space_handler(adap);

	if (adap->nr < __i2c_first_dynamic_bus_num)
		i2c_scan_static_board_info(adap);

	/* Notify drivers */
	mutex_lock(&core_lock);
	bus_for_each_drv(&i2c_bus_type, NULL, adap, __process_new_adapter);
	mutex_unlock(&core_lock);

	return 0;

out_reg:
	init_completion(&adap->dev_released);
	device_unregister(&adap->dev);
	wait_for_completion(&adap->dev_released);
out_list:
	mutex_lock(&core_lock);
	idr_remove(&i2c_adapter_idr, adap->nr);
	mutex_unlock(&core_lock);
	return res;
}

/**
 * __i2c_add_numbered_adapter - i2c_add_numbered_adapter where nr is never -1
 * @adap: the adapter to register (with adap->nr initialized)
 * Context: can sleep
 *
 * See i2c_add_numbered_adapter() for details.
 */
static int __i2c_add_numbered_adapter(struct i2c_adapter *adap)
{
	int id;

	mutex_lock(&core_lock);
	id = idr_alloc(&i2c_adapter_idr, adap, adap->nr, adap->nr + 1, GFP_KERNEL);
	mutex_unlock(&core_lock);
	if (WARN(id < 0, "couldn't get idr"))
		return id == -ENOSPC ? -EBUSY : id;

	return i2c_register_adapter(adap);
}

/**
 * i2c_add_adapter - declare i2c adapter, use dynamic bus number
 * @adapter: the adapter to add
 * Context: can sleep
 *
 * This routine is used to declare an I2C adapter when its bus number
 * doesn't matter or when its bus number is specified by an dt alias.
 * Examples of bases when the bus number doesn't matter: I2C adapters
 * dynamically added by USB links or PCI plugin cards.
 *
 * When this returns zero, a new bus number was allocated and stored
 * in adap->nr, and the specified adapter became available for clients.
 * Otherwise, a negative errno value is returned.
 */
int i2c_add_adapter(struct i2c_adapter *adapter)
{
	struct device *dev = &adapter->dev;
	int id;

	if (dev->of_node) {
		id = of_alias_get_id(dev->of_node, "i2c");
		if (id >= 0) {
			adapter->nr = id;
			return __i2c_add_numbered_adapter(adapter);
		}
	}

	mutex_lock(&core_lock);
	id = idr_alloc(&i2c_adapter_idr, adapter,
		       __i2c_first_dynamic_bus_num, 0, GFP_KERNEL);
	mutex_unlock(&core_lock);
	if (WARN(id < 0, "couldn't get idr"))
		return id;

	adapter->nr = id;

	return i2c_register_adapter(adapter);
}
EXPORT_SYMBOL(i2c_add_adapter);

/**
 * i2c_add_numbered_adapter - declare i2c adapter, use static bus number
 * @adap: the adapter to register (with adap->nr initialized)
 * Context: can sleep
 *
 * This routine is used to declare an I2C adapter when its bus number
 * matters.  For example, use it for I2C adapters from system-on-chip CPUs,
 * or otherwise built in to the system's mainboard, and where i2c_board_info
 * is used to properly configure I2C devices.
 *
 * If the requested bus number is set to -1, then this function will behave
 * identically to i2c_add_adapter, and will dynamically assign a bus number.
 *
 * If no devices have pre-been declared for this bus, then be sure to
 * register the adapter before any dynamically allocated ones.  Otherwise
 * the required bus ID may not be available.
 *
 * When this returns zero, the specified adapter became available for
 * clients using the bus number provided in adap->nr.  Also, the table
 * of I2C devices pre-declared using i2c_register_board_info() is scanned,
 * and the appropriate driver model device nodes are created.  Otherwise, a
 * negative errno value is returned.
 */
int i2c_add_numbered_adapter(struct i2c_adapter *adap)
{
	if (adap->nr == -1) /* -1 means dynamically assign bus id */
		return i2c_add_adapter(adap);

	return __i2c_add_numbered_adapter(adap);
}
EXPORT_SYMBOL_GPL(i2c_add_numbered_adapter);

static void i2c_do_del_adapter(struct i2c_driver *driver,
			      struct i2c_adapter *adapter)
{
	struct i2c_client *client, *_n;

	/* Remove the devices we created ourselves as the result of hardware
	 * probing (using a driver's detect method) */
	list_for_each_entry_safe(client, _n, &driver->clients, detected) {
		if (client->adapter == adapter) {
			dev_dbg(&adapter->dev, "Removing %s at 0x%x\n",
				client->name, client->addr);
			list_del(&client->detected);
			i2c_unregister_device(client);
		}
	}
}

static int __unregister_client(struct device *dev, void *dummy)
{
	struct i2c_client *client = i2c_verify_client(dev);
	if (client && strcmp(client->name, "dummy"))
		i2c_unregister_device(client);
	return 0;
}

static int __unregister_dummy(struct device *dev, void *dummy)
{
	struct i2c_client *client = i2c_verify_client(dev);
	i2c_unregister_device(client);
	return 0;
}

static int __process_removed_adapter(struct device_driver *d, void *data)
{
	i2c_do_del_adapter(to_i2c_driver(d), data);
	return 0;
}

/**
 * i2c_del_adapter - unregister I2C adapter
 * @adap: the adapter being unregistered
 * Context: can sleep
 *
 * This unregisters an I2C adapter which was previously registered
 * by @i2c_add_adapter or @i2c_add_numbered_adapter.
 */
void i2c_del_adapter(struct i2c_adapter *adap)
{
	struct i2c_adapter *found;
	struct i2c_client *client, *next;

	/* First make sure that this adapter was ever added */
	mutex_lock(&core_lock);
	found = idr_find(&i2c_adapter_idr, adap->nr);
	mutex_unlock(&core_lock);
	if (found != adap) {
		pr_debug("attempting to delete unregistered adapter [%s]\n", adap->name);
		return;
	}

	i2c_acpi_remove_space_handler(adap);
	/* Tell drivers about this removal */
	mutex_lock(&core_lock);
	bus_for_each_drv(&i2c_bus_type, NULL, adap,
			       __process_removed_adapter);
	mutex_unlock(&core_lock);

	/* Remove devices instantiated from sysfs */
	mutex_lock_nested(&adap->userspace_clients_lock,
			  i2c_adapter_depth(adap));
	list_for_each_entry_safe(client, next, &adap->userspace_clients,
				 detected) {
		dev_dbg(&adap->dev, "Removing %s at 0x%x\n", client->name,
			client->addr);
		list_del(&client->detected);
		i2c_unregister_device(client);
	}
	mutex_unlock(&adap->userspace_clients_lock);

	/* Detach any active clients. This can't fail, thus we do not
	 * check the returned value. This is a two-pass process, because
	 * we can't remove the dummy devices during the first pass: they
	 * could have been instantiated by real devices wishing to clean
	 * them up properly, so we give them a chance to do that first. */
	device_for_each_child(&adap->dev, NULL, __unregister_client);
	device_for_each_child(&adap->dev, NULL, __unregister_dummy);

#ifdef CONFIG_I2C_COMPAT
	class_compat_remove_link(i2c_adapter_compat_class, &adap->dev,
				 adap->dev.parent);
#endif

	/* device name is gone after device_unregister */
	dev_dbg(&adap->dev, "adapter [%s] unregistered\n", adap->name);

	pm_runtime_disable(&adap->dev);

	i2c_host_notify_irq_teardown(adap);

	/* wait until all references to the device are gone
	 *
	 * FIXME: This is old code and should ideally be replaced by an
	 * alternative which results in decoupling the lifetime of the struct
	 * device from the i2c_adapter, like spi or netdev do. Any solution
	 * should be thoroughly tested with DEBUG_KOBJECT_RELEASE enabled!
	 */
	init_completion(&adap->dev_released);
	device_unregister(&adap->dev);
	wait_for_completion(&adap->dev_released);

	/* free bus id */
	mutex_lock(&core_lock);
	idr_remove(&i2c_adapter_idr, adap->nr);
	mutex_unlock(&core_lock);

	/* Clear the device structure in case this adapter is ever going to be
	   added again */
	memset(&adap->dev, 0, sizeof(adap->dev));
}
EXPORT_SYMBOL(i2c_del_adapter);

/**
 * i2c_parse_fw_timings - get I2C related timing parameters from firmware
 * @dev: The device to scan for I2C timing properties
 * @t: the i2c_timings struct to be filled with values
 * @use_defaults: bool to use sane defaults derived from the I2C specification
 *		  when properties are not found, otherwise use 0
 *
 * Scan the device for the generic I2C properties describing timing parameters
 * for the signal and fill the given struct with the results. If a property was
 * not found and use_defaults was true, then maximum timings are assumed which
 * are derived from the I2C specification. If use_defaults is not used, the
 * results will be 0, so drivers can apply their own defaults later. The latter
 * is mainly intended for avoiding regressions of existing drivers which want
 * to switch to this function. New drivers almost always should use the defaults.
 */

void i2c_parse_fw_timings(struct device *dev, struct i2c_timings *t, bool use_defaults)
{
	int ret;

	memset(t, 0, sizeof(*t));

	ret = device_property_read_u32(dev, "clock-frequency", &t->bus_freq_hz);
	if (ret && use_defaults)
		t->bus_freq_hz = 100000;

	ret = device_property_read_u32(dev, "i2c-scl-rising-time-ns", &t->scl_rise_ns);
	if (ret && use_defaults) {
		if (t->bus_freq_hz <= 100000)
			t->scl_rise_ns = 1000;
		else if (t->bus_freq_hz <= 400000)
			t->scl_rise_ns = 300;
		else
			t->scl_rise_ns = 120;
	}

	ret = device_property_read_u32(dev, "i2c-scl-falling-time-ns", &t->scl_fall_ns);
	if (ret && use_defaults) {
		if (t->bus_freq_hz <= 400000)
			t->scl_fall_ns = 300;
		else
			t->scl_fall_ns = 120;
	}

	device_property_read_u32(dev, "i2c-scl-internal-delay-ns", &t->scl_int_delay_ns);

	ret = device_property_read_u32(dev, "i2c-sda-falling-time-ns", &t->sda_fall_ns);
	if (ret && use_defaults)
		t->sda_fall_ns = t->scl_fall_ns;

	device_property_read_u32(dev, "i2c-sda-hold-time-ns", &t->sda_hold_ns);
}
EXPORT_SYMBOL_GPL(i2c_parse_fw_timings);

/* ------------------------------------------------------------------------- */

int i2c_for_each_dev(void *data, int (*fn)(struct device *, void *))
{
	int res;

	mutex_lock(&core_lock);
	res = bus_for_each_dev(&i2c_bus_type, NULL, data, fn);
	mutex_unlock(&core_lock);

	return res;
}
EXPORT_SYMBOL_GPL(i2c_for_each_dev);

static int __process_new_driver(struct device *dev, void *data)
{
	if (dev->type != &i2c_adapter_type)
		return 0;
	return i2c_do_add_adapter(data, to_i2c_adapter(dev));
}

/*
 * An i2c_driver is used with one or more i2c_client (device) nodes to access
 * i2c slave chips, on a bus instance associated with some i2c_adapter.
 */

int i2c_register_driver(struct module *owner, struct i2c_driver *driver)
{
	int res;

	/* Can't register until after driver model init */
	if (WARN_ON(!is_registered))
		return -EAGAIN;

	/* add the driver to the list of i2c drivers in the driver core */
	driver->driver.owner = owner;
	driver->driver.bus = &i2c_bus_type;
	INIT_LIST_HEAD(&driver->clients);

	/* When registration returns, the driver core
	 * will have called probe() for all matching-but-unbound devices.
	 */
	res = driver_register(&driver->driver);
	if (res)
		return res;

	pr_debug("driver [%s] registered\n", driver->driver.name);

	/* Walk the adapters that are already present */
	i2c_for_each_dev(driver, __process_new_driver);

	return 0;
}
EXPORT_SYMBOL(i2c_register_driver);

static int __process_removed_driver(struct device *dev, void *data)
{
	if (dev->type == &i2c_adapter_type)
		i2c_do_del_adapter(data, to_i2c_adapter(dev));
	return 0;
}

/**
 * i2c_del_driver - unregister I2C driver
 * @driver: the driver being unregistered
 * Context: can sleep
 */
void i2c_del_driver(struct i2c_driver *driver)
{
	i2c_for_each_dev(driver, __process_removed_driver);

	driver_unregister(&driver->driver);
	pr_debug("driver [%s] unregistered\n", driver->driver.name);
}
EXPORT_SYMBOL(i2c_del_driver);

/* ------------------------------------------------------------------------- */

/**
 * i2c_use_client - increments the reference count of the i2c client structure
 * @client: the client being referenced
 *
 * Each live reference to a client should be refcounted. The driver model does
 * that automatically as part of driver binding, so that most drivers don't
 * need to do this explicitly: they hold a reference until they're unbound
 * from the device.
 *
 * A pointer to the client with the incremented reference counter is returned.
 */
struct i2c_client *i2c_use_client(struct i2c_client *client)
{
	if (client && get_device(&client->dev))
		return client;
	return NULL;
}
EXPORT_SYMBOL(i2c_use_client);

/**
 * i2c_release_client - release a use of the i2c client structure
 * @client: the client being no longer referenced
 *
 * Must be called when a user of a client is finished with it.
 */
void i2c_release_client(struct i2c_client *client)
{
	if (client)
		put_device(&client->dev);
}
EXPORT_SYMBOL(i2c_release_client);

struct i2c_cmd_arg {
	unsigned	cmd;
	void		*arg;
};

static int i2c_cmd(struct device *dev, void *_arg)
{
	struct i2c_client	*client = i2c_verify_client(dev);
	struct i2c_cmd_arg	*arg = _arg;
	struct i2c_driver	*driver;

	if (!client || !client->dev.driver)
		return 0;

	driver = to_i2c_driver(client->dev.driver);
	if (driver->command)
		driver->command(client, arg->cmd, arg->arg);
	return 0;
}

void i2c_clients_command(struct i2c_adapter *adap, unsigned int cmd, void *arg)
{
	struct i2c_cmd_arg	cmd_arg;

	cmd_arg.cmd = cmd;
	cmd_arg.arg = arg;
	device_for_each_child(&adap->dev, &cmd_arg, i2c_cmd);
}
EXPORT_SYMBOL(i2c_clients_command);

static int __init i2c_init(void)
{
	int retval;

	retval = of_alias_get_highest_id("i2c");

	down_write(&__i2c_board_lock);
	if (retval >= __i2c_first_dynamic_bus_num)
		__i2c_first_dynamic_bus_num = retval + 1;
	up_write(&__i2c_board_lock);

	retval = bus_register(&i2c_bus_type);
	if (retval)
		return retval;

	is_registered = true;

#ifdef CONFIG_I2C_COMPAT
	i2c_adapter_compat_class = class_compat_register("i2c-adapter");
	if (!i2c_adapter_compat_class) {
		retval = -ENOMEM;
		goto bus_err;
	}
#endif
	retval = i2c_add_driver(&dummy_driver);
	if (retval)
		goto class_err;

	if (IS_ENABLED(CONFIG_OF_DYNAMIC))
		WARN_ON(of_reconfig_notifier_register(&i2c_of_notifier));
	if (IS_ENABLED(CONFIG_ACPI))
		WARN_ON(acpi_reconfig_notifier_register(&i2c_acpi_notifier));

	return 0;

class_err:
#ifdef CONFIG_I2C_COMPAT
	class_compat_unregister(i2c_adapter_compat_class);
bus_err:
#endif
	is_registered = false;
	bus_unregister(&i2c_bus_type);
	return retval;
}

static void __exit i2c_exit(void)
{
	if (IS_ENABLED(CONFIG_ACPI))
		WARN_ON(acpi_reconfig_notifier_unregister(&i2c_acpi_notifier));
	if (IS_ENABLED(CONFIG_OF_DYNAMIC))
		WARN_ON(of_reconfig_notifier_unregister(&i2c_of_notifier));
	i2c_del_driver(&dummy_driver);
#ifdef CONFIG_I2C_COMPAT
	class_compat_unregister(i2c_adapter_compat_class);
#endif
	bus_unregister(&i2c_bus_type);
	tracepoint_synchronize_unregister();
}

/* We must initialize early, because some subsystems register i2c drivers
 * in subsys_initcall() code, but are linked (and initialized) before i2c.
 */
postcore_initcall(i2c_init);
module_exit(i2c_exit);

/* ----------------------------------------------------
 * the functional interface to the i2c busses.
 * ----------------------------------------------------
 */

/* Check if val is exceeding the quirk IFF quirk is non 0 */
#define i2c_quirk_exceeded(val, quirk) ((quirk) && ((val) > (quirk)))

static int i2c_quirk_error(struct i2c_adapter *adap, struct i2c_msg *msg, char *err_msg)
{
	dev_err_ratelimited(&adap->dev, "adapter quirk: %s (addr 0x%04x, size %u, %s)\n",
			    err_msg, msg->addr, msg->len,
			    msg->flags & I2C_M_RD ? "read" : "write");
	return -EOPNOTSUPP;
}

static int i2c_check_for_quirks(struct i2c_adapter *adap, struct i2c_msg *msgs, int num)
{
	const struct i2c_adapter_quirks *q = adap->quirks;
	int max_num = q->max_num_msgs, i;
	bool do_len_check = true;

	if (q->flags & I2C_AQ_COMB) {
		max_num = 2;

		/* special checks for combined messages */
		if (num == 2) {
			if (q->flags & I2C_AQ_COMB_WRITE_FIRST && msgs[0].flags & I2C_M_RD)
				return i2c_quirk_error(adap, &msgs[0], "1st comb msg must be write");

			if (q->flags & I2C_AQ_COMB_READ_SECOND && !(msgs[1].flags & I2C_M_RD))
				return i2c_quirk_error(adap, &msgs[1], "2nd comb msg must be read");

			if (q->flags & I2C_AQ_COMB_SAME_ADDR && msgs[0].addr != msgs[1].addr)
				return i2c_quirk_error(adap, &msgs[0], "comb msg only to same addr");

			if (i2c_quirk_exceeded(msgs[0].len, q->max_comb_1st_msg_len))
				return i2c_quirk_error(adap, &msgs[0], "msg too long");

			if (i2c_quirk_exceeded(msgs[1].len, q->max_comb_2nd_msg_len))
				return i2c_quirk_error(adap, &msgs[1], "msg too long");

			do_len_check = false;
		}
	}

	if (i2c_quirk_exceeded(num, max_num))
		return i2c_quirk_error(adap, &msgs[0], "too many messages");

	for (i = 0; i < num; i++) {
		u16 len = msgs[i].len;

		if (msgs[i].flags & I2C_M_RD) {
			if (do_len_check && i2c_quirk_exceeded(len, q->max_read_len))
				return i2c_quirk_error(adap, &msgs[i], "msg too long");

			if (q->flags & I2C_AQ_NO_ZERO_LEN_READ && len == 0)
				return i2c_quirk_error(adap, &msgs[i], "no zero length");
		} else {
			if (do_len_check && i2c_quirk_exceeded(len, q->max_write_len))
				return i2c_quirk_error(adap, &msgs[i], "msg too long");

			if (q->flags & I2C_AQ_NO_ZERO_LEN_WRITE && len == 0)
				return i2c_quirk_error(adap, &msgs[i], "no zero length");
		}
	}

	return 0;
}

/**
 * __i2c_transfer - unlocked flavor of i2c_transfer
 * @adap: Handle to I2C bus
 * @msgs: One or more messages to execute before STOP is issued to
 *	terminate the operation; each message begins with a START.
 * @num: Number of messages to be executed.
 *
 * Returns negative errno, else the number of messages executed.
 *
 * Adapter lock must be held when calling this function. No debug logging
 * takes place. adap->algo->master_xfer existence isn't checked.
 */
int __i2c_transfer(struct i2c_adapter *adap, struct i2c_msg *msgs, int num)
{
	unsigned long orig_jiffies;
	int ret, try;

	if (WARN_ON(!msgs || num < 1))
		return -EINVAL;
<<<<<<< HEAD
=======

	ret = __i2c_check_suspended(adap);
	if (ret)
		return ret;
>>>>>>> 407d19ab

	if (adap->quirks && i2c_check_for_quirks(adap, msgs, num))
		return -EOPNOTSUPP;

	/*
	 * i2c_trace_msg_key gets enabled when tracepoint i2c_transfer gets
	 * enabled.  This is an efficient way of keeping the for-loop from
	 * being executed when not needed.
	 */
	if (static_branch_unlikely(&i2c_trace_msg_key)) {
		int i;
		for (i = 0; i < num; i++)
			if (msgs[i].flags & I2C_M_RD)
				trace_i2c_read(adap, &msgs[i], i);
			else
				trace_i2c_write(adap, &msgs[i], i);
	}

	/* Retry automatically on arbitration loss */
	orig_jiffies = jiffies;
	for (ret = 0, try = 0; try <= adap->retries; try++) {
		if (i2c_in_atomic_xfer_mode() && adap->algo->master_xfer_atomic)
			ret = adap->algo->master_xfer_atomic(adap, msgs, num);
		else
			ret = adap->algo->master_xfer(adap, msgs, num);

		if (ret != -EAGAIN)
			break;
		if (time_after(jiffies, orig_jiffies + adap->timeout))
			break;
	}

	if (static_branch_unlikely(&i2c_trace_msg_key)) {
		int i;
		for (i = 0; i < ret; i++)
			if (msgs[i].flags & I2C_M_RD)
				trace_i2c_reply(adap, &msgs[i], i);
		trace_i2c_result(adap, num, ret);
	}

	return ret;
}
EXPORT_SYMBOL(__i2c_transfer);

/**
 * i2c_transfer - execute a single or combined I2C message
 * @adap: Handle to I2C bus
 * @msgs: One or more messages to execute before STOP is issued to
 *	terminate the operation; each message begins with a START.
 * @num: Number of messages to be executed.
 *
 * Returns negative errno, else the number of messages executed.
 *
 * Note that there is no requirement that each message be sent to
 * the same slave address, although that is the most common model.
 */
int i2c_transfer(struct i2c_adapter *adap, struct i2c_msg *msgs, int num)
{
	int ret;

	/* REVISIT the fault reporting model here is weak:
	 *
	 *  - When we get an error after receiving N bytes from a slave,
	 *    there is no way to report "N".
	 *
	 *  - When we get a NAK after transmitting N bytes to a slave,
	 *    there is no way to report "N" ... or to let the master
	 *    continue executing the rest of this combined message, if
	 *    that's the appropriate response.
	 *
	 *  - When for example "num" is two and we successfully complete
	 *    the first message but get an error part way through the
	 *    second, it's unclear whether that should be reported as
	 *    one (discarding status on the second message) or errno
	 *    (discarding status on the first one).
	 */
<<<<<<< HEAD
=======
	ret = __i2c_lock_bus_helper(adap);
	if (ret)
		return ret;
>>>>>>> 407d19ab

	if (adap->algo->master_xfer) {
#ifdef DEBUG
		for (ret = 0; ret < num; ret++) {
			dev_dbg(&adap->dev,
				"master_xfer[%d] %c, addr=0x%02x, len=%d%s\n",
				ret, (msgs[ret].flags & I2C_M_RD) ? 'R' : 'W',
				msgs[ret].addr, msgs[ret].len,
				(msgs[ret].flags & I2C_M_RECV_LEN) ? "+" : "");
		}
#endif

		if (in_atomic() || irqs_disabled()) {
			ret = i2c_trylock_bus(adap, I2C_LOCK_SEGMENT);
			if (!ret)
				/* I2C activity is ongoing. */
				return -EAGAIN;
		} else {
			i2c_lock_bus(adap, I2C_LOCK_SEGMENT);
		}

		ret = __i2c_transfer(adap, msgs, num);
		i2c_unlock_bus(adap, I2C_LOCK_SEGMENT);

		return ret;
	} else {
		dev_dbg(&adap->dev, "I2C level transfers not supported\n");
		return -EOPNOTSUPP;
	}
}
EXPORT_SYMBOL(i2c_transfer);

/**
 * i2c_transfer_buffer_flags - issue a single I2C message transferring data
 *			       to/from a buffer
 * @client: Handle to slave device
 * @buf: Where the data is stored
 * @count: How many bytes to transfer, must be less than 64k since msg.len is u16
 * @flags: The flags to be used for the message, e.g. I2C_M_RD for reads
 *
 * Returns negative errno, or else the number of bytes transferred.
 */
int i2c_transfer_buffer_flags(const struct i2c_client *client, char *buf,
			      int count, u16 flags)
{
	int ret;
	struct i2c_msg msg = {
		.addr = client->addr,
		.flags = flags | (client->flags & I2C_M_TEN),
		.len = count,
		.buf = buf,
	};

	ret = i2c_transfer(client->adapter, &msg, 1);

	/*
	 * If everything went ok (i.e. 1 msg transferred), return #bytes
	 * transferred, else error code.
	 */
	return (ret == 1) ? count : ret;
}
EXPORT_SYMBOL(i2c_transfer_buffer_flags);

/**
 * i2c_get_device_id - get manufacturer, part id and die revision of a device
 * @client: The device to query
 * @id: The queried information
 *
 * Returns negative errno on error, zero on success.
 */
int i2c_get_device_id(const struct i2c_client *client,
		      struct i2c_device_identity *id)
{
	struct i2c_adapter *adap = client->adapter;
	union i2c_smbus_data raw_id;
	int ret;

	if (!i2c_check_functionality(adap, I2C_FUNC_SMBUS_READ_I2C_BLOCK))
		return -EOPNOTSUPP;

	raw_id.block[0] = 3;
	ret = i2c_smbus_xfer(adap, I2C_ADDR_DEVICE_ID, 0,
			     I2C_SMBUS_READ, client->addr << 1,
			     I2C_SMBUS_I2C_BLOCK_DATA, &raw_id);
	if (ret)
		return ret;

	id->manufacturer_id = (raw_id.block[1] << 4) | (raw_id.block[2] >> 4);
	id->part_id = ((raw_id.block[2] & 0xf) << 5) | (raw_id.block[3] >> 3);
	id->die_revision = raw_id.block[3] & 0x7;
	return 0;
}
EXPORT_SYMBOL_GPL(i2c_get_device_id);

/* ----------------------------------------------------
 * the i2c address scanning function
 * Will not work for 10-bit addresses!
 * ----------------------------------------------------
 */

/*
 * Legacy default probe function, mostly relevant for SMBus. The default
 * probe method is a quick write, but it is known to corrupt the 24RF08
 * EEPROMs due to a state machine bug, and could also irreversibly
 * write-protect some EEPROMs, so for address ranges 0x30-0x37 and 0x50-0x5f,
 * we use a short byte read instead. Also, some bus drivers don't implement
 * quick write, so we fallback to a byte read in that case too.
 * On x86, there is another special case for FSC hardware monitoring chips,
 * which want regular byte reads (address 0x73.) Fortunately, these are the
 * only known chips using this I2C address on PC hardware.
 * Returns 1 if probe succeeded, 0 if not.
 */
static int i2c_default_probe(struct i2c_adapter *adap, unsigned short addr)
{
	int err;
	union i2c_smbus_data dummy;

#ifdef CONFIG_X86
	if (addr == 0x73 && (adap->class & I2C_CLASS_HWMON)
	 && i2c_check_functionality(adap, I2C_FUNC_SMBUS_READ_BYTE_DATA))
		err = i2c_smbus_xfer(adap, addr, 0, I2C_SMBUS_READ, 0,
				     I2C_SMBUS_BYTE_DATA, &dummy);
	else
#endif
	if (!((addr & ~0x07) == 0x30 || (addr & ~0x0f) == 0x50)
	 && i2c_check_functionality(adap, I2C_FUNC_SMBUS_QUICK))
		err = i2c_smbus_xfer(adap, addr, 0, I2C_SMBUS_WRITE, 0,
				     I2C_SMBUS_QUICK, NULL);
	else if (i2c_check_functionality(adap, I2C_FUNC_SMBUS_READ_BYTE))
		err = i2c_smbus_xfer(adap, addr, 0, I2C_SMBUS_READ, 0,
				     I2C_SMBUS_BYTE, &dummy);
	else {
		dev_warn(&adap->dev, "No suitable probing method supported for address 0x%02X\n",
			 addr);
		err = -EOPNOTSUPP;
	}

	return err >= 0;
}

static int i2c_detect_address(struct i2c_client *temp_client,
			      struct i2c_driver *driver)
{
	struct i2c_board_info info;
	struct i2c_adapter *adapter = temp_client->adapter;
	int addr = temp_client->addr;
	int err;

	/* Make sure the address is valid */
	err = i2c_check_7bit_addr_validity_strict(addr);
	if (err) {
		dev_warn(&adapter->dev, "Invalid probe address 0x%02x\n",
			 addr);
		return err;
	}

	/* Skip if already in use (7 bit, no need to encode flags) */
	if (i2c_check_addr_busy(adapter, addr))
		return 0;

	/* Make sure there is something at this address */
	if (!i2c_default_probe(adapter, addr))
		return 0;

	/* Finally call the custom detection function */
	memset(&info, 0, sizeof(struct i2c_board_info));
	info.addr = addr;
	err = driver->detect(temp_client, &info);
	if (err) {
		/* -ENODEV is returned if the detection fails. We catch it
		   here as this isn't an error. */
		return err == -ENODEV ? 0 : err;
	}

	/* Consistency check */
	if (info.type[0] == '\0') {
		dev_err(&adapter->dev,
			"%s detection function provided no name for 0x%x\n",
			driver->driver.name, addr);
	} else {
		struct i2c_client *client;

		/* Detection succeeded, instantiate the device */
		if (adapter->class & I2C_CLASS_DEPRECATED)
			dev_warn(&adapter->dev,
				"This adapter will soon drop class based instantiation of devices. "
				"Please make sure client 0x%02x gets instantiated by other means. "
				"Check 'Documentation/i2c/instantiating-devices' for details.\n",
				info.addr);

		dev_dbg(&adapter->dev, "Creating %s at 0x%02x\n",
			info.type, info.addr);
		client = i2c_new_device(adapter, &info);
		if (client)
			list_add_tail(&client->detected, &driver->clients);
		else
			dev_err(&adapter->dev, "Failed creating %s at 0x%02x\n",
				info.type, info.addr);
	}
	return 0;
}

static int i2c_detect(struct i2c_adapter *adapter, struct i2c_driver *driver)
{
	const unsigned short *address_list;
	struct i2c_client *temp_client;
	int i, err = 0;
	int adap_id = i2c_adapter_id(adapter);

	address_list = driver->address_list;
	if (!driver->detect || !address_list)
		return 0;

	/* Warn that the adapter lost class based instantiation */
	if (adapter->class == I2C_CLASS_DEPRECATED) {
		dev_dbg(&adapter->dev,
			"This adapter dropped support for I2C classes and won't auto-detect %s devices anymore. "
			"If you need it, check 'Documentation/i2c/instantiating-devices' for alternatives.\n",
			driver->driver.name);
		return 0;
	}

	/* Stop here if the classes do not match */
	if (!(adapter->class & driver->class))
		return 0;

	/* Set up a temporary client to help detect callback */
	temp_client = kzalloc(sizeof(struct i2c_client), GFP_KERNEL);
	if (!temp_client)
		return -ENOMEM;
	temp_client->adapter = adapter;

	for (i = 0; address_list[i] != I2C_CLIENT_END; i += 1) {
		dev_dbg(&adapter->dev,
			"found normal entry for adapter %d, addr 0x%02x\n",
			adap_id, address_list[i]);
		temp_client->addr = address_list[i];
		err = i2c_detect_address(temp_client, driver);
		if (unlikely(err))
			break;
	}

	kfree(temp_client);
	return err;
}

int i2c_probe_func_quick_read(struct i2c_adapter *adap, unsigned short addr)
{
	return i2c_smbus_xfer(adap, addr, 0, I2C_SMBUS_READ, 0,
			      I2C_SMBUS_QUICK, NULL) >= 0;
}
EXPORT_SYMBOL_GPL(i2c_probe_func_quick_read);

struct i2c_client *
i2c_new_probed_device(struct i2c_adapter *adap,
		      struct i2c_board_info *info,
		      unsigned short const *addr_list,
		      int (*probe)(struct i2c_adapter *, unsigned short addr))
{
	int i;

	if (!probe)
		probe = i2c_default_probe;

	for (i = 0; addr_list[i] != I2C_CLIENT_END; i++) {
		/* Check address validity */
		if (i2c_check_7bit_addr_validity_strict(addr_list[i]) < 0) {
			dev_warn(&adap->dev, "Invalid 7-bit address 0x%02x\n",
				 addr_list[i]);
			continue;
		}

		/* Check address availability (7 bit, no need to encode flags) */
		if (i2c_check_addr_busy(adap, addr_list[i])) {
			dev_dbg(&adap->dev,
				"Address 0x%02x already in use, not probing\n",
				addr_list[i]);
			continue;
		}

		/* Test address responsiveness */
		if (probe(adap, addr_list[i]))
			break;
	}

	if (addr_list[i] == I2C_CLIENT_END) {
		dev_dbg(&adap->dev, "Probing failed, no device found\n");
		return NULL;
	}

	info->addr = addr_list[i];
	return i2c_new_device(adap, info);
}
EXPORT_SYMBOL_GPL(i2c_new_probed_device);

struct i2c_adapter *i2c_get_adapter(int nr)
{
	struct i2c_adapter *adapter;

	mutex_lock(&core_lock);
	adapter = idr_find(&i2c_adapter_idr, nr);
	if (!adapter)
		goto exit;

	if (try_module_get(adapter->owner))
		get_device(&adapter->dev);
	else
		adapter = NULL;

 exit:
	mutex_unlock(&core_lock);
	return adapter;
}
EXPORT_SYMBOL(i2c_get_adapter);

void i2c_put_adapter(struct i2c_adapter *adap)
{
	if (!adap)
		return;

	put_device(&adap->dev);
	module_put(adap->owner);
}
EXPORT_SYMBOL(i2c_put_adapter);

/**
 * i2c_get_dma_safe_msg_buf() - get a DMA safe buffer for the given i2c_msg
 * @msg: the message to be checked
 * @threshold: the minimum number of bytes for which using DMA makes sense
 *
 * Return: NULL if a DMA safe buffer was not obtained. Use msg->buf with PIO.
 *	   Or a valid pointer to be used with DMA. After use, release it by
 *	   calling i2c_put_dma_safe_msg_buf().
 *
 * This function must only be called from process context!
 */
u8 *i2c_get_dma_safe_msg_buf(struct i2c_msg *msg, unsigned int threshold)
{
	if (msg->len < threshold)
		return NULL;

	if (msg->flags & I2C_M_DMA_SAFE)
		return msg->buf;

	pr_debug("using bounce buffer for addr=0x%02x, len=%d\n",
		 msg->addr, msg->len);

	if (msg->flags & I2C_M_RD)
		return kzalloc(msg->len, GFP_KERNEL);
	else
		return kmemdup(msg->buf, msg->len, GFP_KERNEL);
}
EXPORT_SYMBOL_GPL(i2c_get_dma_safe_msg_buf);

/**
 * i2c_put_dma_safe_msg_buf - release DMA safe buffer and sync with i2c_msg
 * @buf: the buffer obtained from i2c_get_dma_safe_msg_buf(). May be NULL.
 * @msg: the message which the buffer corresponds to
 * @xferred: bool saying if the message was transferred
 */
void i2c_put_dma_safe_msg_buf(u8 *buf, struct i2c_msg *msg, bool xferred)
{
	if (!buf || buf == msg->buf)
		return;

	if (xferred && msg->flags & I2C_M_RD)
		memcpy(msg->buf, buf, msg->len);

	kfree(buf);
}
EXPORT_SYMBOL_GPL(i2c_put_dma_safe_msg_buf);

MODULE_AUTHOR("Simon G. Vogl <simon@tk.uni-linz.ac.at>");
MODULE_DESCRIPTION("I2C-Bus main module");
MODULE_LICENSE("GPL");<|MERGE_RESOLUTION|>--- conflicted
+++ resolved
@@ -177,7 +177,7 @@
 int i2c_generic_scl_recovery(struct i2c_adapter *adap)
 {
 	struct i2c_bus_recovery_info *bri = adap->bus_recovery_info;
-	int i = 0, scl = 1, ret;
+	int i = 0, scl = 1, ret = 0;
 
 	if (bri->prepare_recovery)
 		bri->prepare_recovery(adap);
@@ -298,10 +298,7 @@
 	if (client->flags & I2C_CLIENT_TEN)
 		return -EINVAL;
 
-	irq = irq_find_mapping(adap->host_notify_domain, client->addr);
-	if (!irq)
-		irq = irq_create_mapping(adap->host_notify_domain,
-					 client->addr);
+	irq = irq_create_mapping(adap->host_notify_domain, client->addr);
 
 	return irq > 0 ? irq : -ENXIO;
 }
@@ -322,6 +319,8 @@
 
 		if (client->flags & I2C_CLIENT_HOST_NOTIFY) {
 			dev_dbg(dev, "Using Host Notify IRQ\n");
+			/* Keep adapter active when Host Notify is required */
+			pm_runtime_get_sync(&client->adapter->dev);
 			irq = i2c_smbus_host_notify_to_irq(client);
 		} else if (dev->of_node) {
 			irq = of_irq_get_byname(dev->of_node, "irq");
@@ -424,6 +423,10 @@
 
 	dev_pm_clear_wake_irq(&client->dev);
 	device_init_wakeup(&client->dev, false);
+
+	client->irq = client->init_irq;
+	if (client->flags & I2C_CLIENT_HOST_NOTIFY)
+		pm_runtime_put(&client->adapter->dev);
 
 	return status;
 }
@@ -734,10 +737,11 @@
 	client->flags = info->flags;
 	client->addr = info->addr;
 
-	client->irq = info->irq;
-	if (!client->irq)
-		client->irq = i2c_dev_irq_from_resources(info->resources,
+	client->init_irq = info->irq;
+	if (!client->init_irq)
+		client->init_irq = i2c_dev_irq_from_resources(info->resources,
 							 info->num_resources);
+	client->irq = client->init_irq;
 
 	strlcpy(client->name, info->type, sizeof(client->name));
 
@@ -1317,6 +1321,7 @@
 	if (!adap->lock_ops)
 		adap->lock_ops = &i2c_adapter_lock_ops;
 
+	adap->locked_flags = 0;
 	rt_mutex_init(&adap->bus_lock);
 	rt_mutex_init(&adap->mux_lock);
 	mutex_init(&adap->userspace_clients_lock);
@@ -1950,13 +1955,10 @@
 
 	if (WARN_ON(!msgs || num < 1))
 		return -EINVAL;
-<<<<<<< HEAD
-=======
 
 	ret = __i2c_check_suspended(adap);
 	if (ret)
 		return ret;
->>>>>>> 407d19ab
 
 	if (adap->quirks && i2c_check_for_quirks(adap, msgs, num))
 		return -EOPNOTSUPP;
@@ -2016,6 +2018,11 @@
 int i2c_transfer(struct i2c_adapter *adap, struct i2c_msg *msgs, int num)
 {
 	int ret;
+
+	if (!adap->algo->master_xfer) {
+		dev_dbg(&adap->dev, "I2C level transfers not supported\n");
+		return -EOPNOTSUPP;
+	}
 
 	/* REVISIT the fault reporting model here is weak:
 	 *
@@ -2033,41 +2040,14 @@
 	 *    one (discarding status on the second message) or errno
 	 *    (discarding status on the first one).
 	 */
-<<<<<<< HEAD
-=======
 	ret = __i2c_lock_bus_helper(adap);
 	if (ret)
 		return ret;
->>>>>>> 407d19ab
-
-	if (adap->algo->master_xfer) {
-#ifdef DEBUG
-		for (ret = 0; ret < num; ret++) {
-			dev_dbg(&adap->dev,
-				"master_xfer[%d] %c, addr=0x%02x, len=%d%s\n",
-				ret, (msgs[ret].flags & I2C_M_RD) ? 'R' : 'W',
-				msgs[ret].addr, msgs[ret].len,
-				(msgs[ret].flags & I2C_M_RECV_LEN) ? "+" : "");
-		}
-#endif
-
-		if (in_atomic() || irqs_disabled()) {
-			ret = i2c_trylock_bus(adap, I2C_LOCK_SEGMENT);
-			if (!ret)
-				/* I2C activity is ongoing. */
-				return -EAGAIN;
-		} else {
-			i2c_lock_bus(adap, I2C_LOCK_SEGMENT);
-		}
-
-		ret = __i2c_transfer(adap, msgs, num);
-		i2c_unlock_bus(adap, I2C_LOCK_SEGMENT);
-
-		return ret;
-	} else {
-		dev_dbg(&adap->dev, "I2C level transfers not supported\n");
-		return -EOPNOTSUPP;
-	}
+
+	ret = __i2c_transfer(adap, msgs, num);
+	i2c_unlock_bus(adap, I2C_LOCK_SEGMENT);
+
+	return ret;
 }
 EXPORT_SYMBOL(i2c_transfer);
 
@@ -2367,7 +2347,8 @@
 /**
  * i2c_get_dma_safe_msg_buf() - get a DMA safe buffer for the given i2c_msg
  * @msg: the message to be checked
- * @threshold: the minimum number of bytes for which using DMA makes sense
+ * @threshold: the minimum number of bytes for which using DMA makes sense.
+ *	       Should at least be 1.
  *
  * Return: NULL if a DMA safe buffer was not obtained. Use msg->buf with PIO.
  *	   Or a valid pointer to be used with DMA. After use, release it by
@@ -2377,7 +2358,11 @@
  */
 u8 *i2c_get_dma_safe_msg_buf(struct i2c_msg *msg, unsigned int threshold)
 {
-	if (msg->len < threshold)
+	/* also skip 0-length msgs for bogus thresholds of 0 */
+	if (!threshold)
+		pr_debug("DMA buffer for addr=0x%02x with length 0 is bogus\n",
+			 msg->addr);
+	if (msg->len < threshold || msg->len == 0)
 		return NULL;
 
 	if (msg->flags & I2C_M_DMA_SAFE)
