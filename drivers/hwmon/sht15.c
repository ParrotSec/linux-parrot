--- conflicted
+++ resolved
@@ -1,3 +1,4 @@
+// SPDX-License-Identifier: GPL-2.0
 /*
  * sht15.c - support for the SHT15 Temperature and Humidity Sensor
  *
@@ -9,15 +10,7 @@
  *
  * Copyright (c) 2007 Wouter Horre
  *
-<<<<<<< HEAD
- * This program is free software; you can redistribute it and/or modify
- * it under the terms of the GNU General Public License version 2 as
- * published by the Free Software Foundation.
- *
- * For further information, see the Documentation/hwmon/sht15 file.
-=======
  * For further information, see the Documentation/hwmon/sht15.rst file.
->>>>>>> 407d19ab
  */
 
 #include <linux/interrupt.h>
@@ -684,9 +677,8 @@
  * and heater_enable sysfs attributes.
  * Returns number of bytes written into buffer, negative errno on error.
  */
-static ssize_t sht15_show_status(struct device *dev,
-				 struct device_attribute *attr,
-				 char *buf)
+static ssize_t sht15_status_show(struct device *dev,
+				 struct device_attribute *attr, char *buf)
 {
 	int ret;
 	struct sht15_data *data = dev_get_drvdata(dev);
@@ -707,7 +699,7 @@
  * Will be called on write access to heater_enable sysfs attribute.
  * Returns number of bytes actually decoded, negative errno on error.
  */
-static ssize_t sht15_store_heater(struct device *dev,
+static ssize_t sht15_status_store(struct device *dev,
 				  struct device_attribute *attr,
 				  const char *buf, size_t count)
 {
@@ -741,9 +733,8 @@
  * Will be called on read access to temp1_input sysfs attribute.
  * Returns number of bytes written into buffer, negative errno on error.
  */
-static ssize_t sht15_show_temp(struct device *dev,
-			       struct device_attribute *attr,
-			       char *buf)
+static ssize_t sht15_temp_show(struct device *dev,
+			       struct device_attribute *attr, char *buf)
 {
 	int ret;
 	struct sht15_data *data = dev_get_drvdata(dev);
@@ -764,9 +755,8 @@
  * Will be called on read access to humidity1_input sysfs attribute.
  * Returns number of bytes written into buffer, negative errno on error.
  */
-static ssize_t sht15_show_humidity(struct device *dev,
-				   struct device_attribute *attr,
-				   char *buf)
+static ssize_t sht15_humidity_show(struct device *dev,
+				   struct device_attribute *attr, char *buf)
 {
 	int ret;
 	struct sht15_data *data = dev_get_drvdata(dev);
@@ -784,16 +774,13 @@
 	return sprintf(buf, "%s\n", pdev->name);
 }
 
-static SENSOR_DEVICE_ATTR(temp1_input, S_IRUGO,
-			  sht15_show_temp, NULL, 0);
-static SENSOR_DEVICE_ATTR(humidity1_input, S_IRUGO,
-			  sht15_show_humidity, NULL, 0);
-static SENSOR_DEVICE_ATTR(temp1_fault, S_IRUGO, sht15_show_status, NULL,
-			  SHT15_STATUS_LOW_BATTERY);
-static SENSOR_DEVICE_ATTR(humidity1_fault, S_IRUGO, sht15_show_status, NULL,
-			  SHT15_STATUS_LOW_BATTERY);
-static SENSOR_DEVICE_ATTR(heater_enable, S_IRUGO | S_IWUSR, sht15_show_status,
-			  sht15_store_heater, SHT15_STATUS_HEATER);
+static SENSOR_DEVICE_ATTR_RO(temp1_input, sht15_temp, 0);
+static SENSOR_DEVICE_ATTR_RO(humidity1_input, sht15_humidity, 0);
+static SENSOR_DEVICE_ATTR_RO(temp1_fault, sht15_status,
+			     SHT15_STATUS_LOW_BATTERY);
+static SENSOR_DEVICE_ATTR_RO(humidity1_fault, sht15_status,
+			     SHT15_STATUS_LOW_BATTERY);
+static SENSOR_DEVICE_ATTR_RW(heater_enable, sht15_status, SHT15_STATUS_HEATER);
 static DEVICE_ATTR_RO(name);
 static struct attribute *sht15_attrs[] = {
 	&sensor_dev_attr_temp1_input.dev_attr.attr,
