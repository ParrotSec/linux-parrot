--- conflicted
+++ resolved
@@ -5,20 +5,7 @@
  * Copyright (c) 2011 Ericsson AB.
  * Copyright (c) 2013, 2014, 2015 Guenter Roeck
  * Copyright (c) 2015 Linear Technology
-<<<<<<< HEAD
- *
- * This program is free software; you can redistribute it and/or modify
- * it under the terms of the GNU General Public License as published by
- * the Free Software Foundation; either version 2 of the License, or
- * (at your option) any later version.
- *
- * This program is distributed in the hope that it will be useful,
- * but WITHOUT ANY WARRANTY; without even the implied warranty of
- * MERCHANTABILITY or FITNESS FOR A PARTICULAR PURPOSE. See the
- * GNU General Public License for more details.
-=======
  * Copyright (c) 2018 Analog Devices Inc.
->>>>>>> 407d19ab
  */
 
 #include <linux/delay.h>
@@ -33,7 +20,7 @@
 #include "pmbus.h"
 
 enum chips { ltc2974, ltc2975, ltc2977, ltc2978, ltc2980, ltc3880, ltc3882,
-	ltc3883, ltc3886, ltc3887, ltm2987, ltm4675, ltm4676 };
+	ltc3883, ltc3886, ltc3887, ltm2987, ltm4675, ltm4676, ltm4686 };
 
 /* Common for all chips */
 #define LTC2978_MFR_VOUT_PEAK		0xdd
@@ -86,6 +73,7 @@
 #define LTM4676_ID_REV1			0x4400
 #define LTM4676_ID_REV2			0x4480
 #define LTM4676A_ID			0x47e0
+#define LTM4686_ID			0x4770
 
 #define LTC2974_NUM_PAGES		4
 #define LTC2978_NUM_PAGES		8
@@ -517,6 +505,7 @@
 	{"ltm2987", ltm2987},
 	{"ltm4675", ltm4675},
 	{"ltm4676", ltm4676},
+	{"ltm4686", ltm4686},
 	{}
 };
 MODULE_DEVICE_TABLE(i2c, ltc2978_id);
@@ -593,6 +582,8 @@
 	else if (chip_id == LTM4676_ID_REV1 || chip_id == LTM4676_ID_REV2 ||
 		 chip_id == LTM4676A_ID)
 		return ltm4676;
+	else if (chip_id == LTM4686_ID)
+		return ltm4686;
 
 	dev_err(&client->dev, "Unsupported chip ID 0x%x\n", chip_id);
 	return -ENODEV;
@@ -689,6 +680,7 @@
 	case ltc3887:
 	case ltm4675:
 	case ltm4676:
+	case ltm4686:
 		data->features |= FEAT_CLEAR_PEAKS | FEAT_NEEDS_POLLING;
 		info->read_word_data = ltc3880_read_word_data;
 		info->pages = LTC3880_NUM_PAGES;
@@ -775,6 +767,7 @@
 	{ .compatible = "lltc,ltm2987" },
 	{ .compatible = "lltc,ltm4675" },
 	{ .compatible = "lltc,ltm4676" },
+	{ .compatible = "lltc,ltm4686" },
 	{ }
 };
 MODULE_DEVICE_TABLE(of, ltc2978_of_match);
@@ -793,5 +786,5 @@
 module_i2c_driver(ltc2978_driver);
 
 MODULE_AUTHOR("Guenter Roeck");
-MODULE_DESCRIPTION("PMBus driver for LTC2978 and comppatible chips");
+MODULE_DESCRIPTION("PMBus driver for LTC2978 and compatible chips");
 MODULE_LICENSE("GPL");