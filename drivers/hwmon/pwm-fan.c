--- conflicted
+++ resolved
@@ -15,6 +15,7 @@
 #include <linux/of.h>
 #include <linux/platform_device.h>
 #include <linux/pwm.h>
+#include <linux/regulator/consumer.h>
 #include <linux/sysfs.h>
 #include <linux/thermal.h>
 #include <linux/timer.h>
@@ -24,8 +25,6 @@
 struct pwm_fan_ctx {
 	struct mutex lock;
 	struct pwm_device *pwm;
-<<<<<<< HEAD
-=======
 	struct regulator *reg_en;
 
 	int irq;
@@ -35,7 +34,6 @@
 	ktime_t sample_start;
 	struct timer_list rpm_timer;
 
->>>>>>> 407d19ab
 	unsigned int pwm_value;
 	unsigned int pwm_fan_state;
 	unsigned int pwm_fan_max_state;
@@ -103,8 +101,8 @@
 	ctx->pwm_fan_state = i;
 }
 
-static ssize_t set_pwm(struct device *dev, struct device_attribute *attr,
-		       const char *buf, size_t count)
+static ssize_t pwm_store(struct device *dev, struct device_attribute *attr,
+			 const char *buf, size_t count)
 {
 	struct pwm_fan_ctx *ctx = dev_get_drvdata(dev);
 	unsigned long pwm;
@@ -121,8 +119,8 @@
 	return count;
 }
 
-static ssize_t show_pwm(struct device *dev,
-			struct device_attribute *attr, char *buf)
+static ssize_t pwm_show(struct device *dev, struct device_attribute *attr,
+			char *buf)
 {
 	struct pwm_fan_ctx *ctx = dev_get_drvdata(dev);
 
@@ -137,12 +135,8 @@
 	return sprintf(buf, "%u\n", ctx->rpm);
 }
 
-<<<<<<< HEAD
-static SENSOR_DEVICE_ATTR(pwm1, S_IRUGO | S_IWUSR, show_pwm, set_pwm, 0);
-=======
 static SENSOR_DEVICE_ATTR_RW(pwm1, pwm, 0);
 static SENSOR_DEVICE_ATTR_RO(fan1_input, rpm, 0);
->>>>>>> 407d19ab
 
 static struct attribute *pwm_fan_attrs[] = {
 	&sensor_dev_attr_pwm1.dev_attr.attr,
@@ -300,23 +294,16 @@
 
 	ctx->pwm = devm_of_pwm_get(dev, dev->of_node, NULL);
 	if (IS_ERR(ctx->pwm)) {
-<<<<<<< HEAD
-		dev_err(&pdev->dev, "Could not get PWM\n");
-		return PTR_ERR(ctx->pwm);
-=======
 		ret = PTR_ERR(ctx->pwm);
 
 		if (ret != -EPROBE_DEFER)
 			dev_err(dev, "Could not get PWM: %d\n", ret);
 
 		return ret;
->>>>>>> 407d19ab
 	}
 
 	platform_set_drvdata(pdev, ctx);
 
-<<<<<<< HEAD
-=======
 	ctx->irq = platform_get_irq(pdev, 0);
 	if (ctx->irq == -EPROBE_DEFER)
 		return ctx->irq;
@@ -337,7 +324,6 @@
 					 ctx->reg_en);
 	}
 
->>>>>>> 407d19ab
 	ctx->pwm_value = MAX_PWM;
 
 	/* Set duty cycle to maximum allowed and enable PWM output */
@@ -347,10 +333,6 @@
 
 	ret = pwm_apply_state(ctx->pwm, &state);
 	if (ret) {
-<<<<<<< HEAD
-		dev_err(&pdev->dev, "Failed to configure PWM\n");
-		return ret;
-=======
 		dev_err(dev, "Failed to configure PWM: %d\n", ret);
 		return ret;
 	}
@@ -373,7 +355,6 @@
 		}
 		ctx->sample_start = ktime_get();
 		mod_timer(&ctx->rpm_timer, jiffies + HZ);
->>>>>>> 407d19ab
 	}
 
 	hwmon = devm_hwmon_device_register_with_groups(dev, "pwmfan",
@@ -403,25 +384,6 @@
 	}
 
 	return 0;
-<<<<<<< HEAD
-
-err_pwm_disable:
-	state.enabled = false;
-	pwm_apply_state(ctx->pwm, &state);
-
-	return ret;
-}
-
-static int pwm_fan_remove(struct platform_device *pdev)
-{
-	struct pwm_fan_ctx *ctx = platform_get_drvdata(pdev);
-
-	thermal_cooling_device_unregister(ctx->cdev);
-	if (ctx->pwm_value)
-		pwm_disable(ctx->pwm);
-	return 0;
-=======
->>>>>>> 407d19ab
 }
 
 #ifdef CONFIG_PM_SLEEP
@@ -441,6 +403,14 @@
 		pwm_disable(ctx->pwm);
 	}
 
+	if (ctx->reg_en) {
+		ret = regulator_disable(ctx->reg_en);
+		if (ret) {
+			dev_err(dev, "Failed to disable fan supply: %d\n", ret);
+			return ret;
+		}
+	}
+
 	return 0;
 }
 
@@ -450,6 +420,14 @@
 	struct pwm_args pargs;
 	unsigned long duty;
 	int ret;
+
+	if (ctx->reg_en) {
+		ret = regulator_enable(ctx->reg_en);
+		if (ret) {
+			dev_err(dev, "Failed to enable fan supply: %d\n", ret);
+			return ret;
+		}
+	}
 
 	if (ctx->pwm_value == 0)
 		return 0;
