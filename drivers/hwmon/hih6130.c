// SPDX-License-Identifier: GPL-2.0-or-later
/* Honeywell HIH-6130/HIH-6131 humidity and temperature sensor driver
 *
 * Copyright (C) 2012 Iain Paton <ipaton0@gmail.com>
 *
 * heavily based on the sht21 driver
 * Copyright (C) 2010 Urs Fleisch <urs.fleisch@sensirion.com>
 *
 * Data sheets available (2012-06-22) at
 * http://sensing.honeywell.com/index.php?ci_id=3106&la_id=1&defId=44872
 */

#include <linux/module.h>
#include <linux/init.h>
#include <linux/slab.h>
#include <linux/i2c.h>
#include <linux/hwmon.h>
#include <linux/hwmon-sysfs.h>
#include <linux/err.h>
#include <linux/mutex.h>
#include <linux/device.h>
#include <linux/delay.h>
#include <linux/jiffies.h>

/**
 * struct hih6130 - HIH-6130 device specific data
 * @client: pointer to I2C client device
 * @lock: mutex to protect measurement values
 * @valid: only false before first measurement is taken
 * @last_update: time of last update (jiffies)
 * @temperature: cached temperature measurement value
 * @humidity: cached humidity measurement value
 * @write_length: length for I2C measurement request
 */
struct hih6130 {
	struct i2c_client *client;
	struct mutex lock;
	bool valid;
	unsigned long last_update;
	int temperature;
	int humidity;
	size_t write_length;
};

/**
 * hih6130_temp_ticks_to_millicelsius() - convert raw temperature ticks to
 * milli celsius
 * @ticks: temperature ticks value received from sensor
 */
static inline int hih6130_temp_ticks_to_millicelsius(int ticks)
{
	ticks = ticks >> 2;
	/*
	 * from data sheet section 5.0
	 * Formula T = ( ticks / ( 2^14 - 2 ) ) * 165 -40
	 */
	return (DIV_ROUND_CLOSEST(ticks * 1650, 16382) - 400) * 100;
}

/**
 * hih6130_rh_ticks_to_per_cent_mille() - convert raw humidity ticks to
 * one-thousandths of a percent relative humidity
 * @ticks: humidity ticks value received from sensor
 */
static inline int hih6130_rh_ticks_to_per_cent_mille(int ticks)
{
	ticks &= ~0xC000; /* clear status bits */
	/*
	 * from data sheet section 4.0
	 * Formula RH = ( ticks / ( 2^14 -2 ) ) * 100
	 */
	return DIV_ROUND_CLOSEST(ticks * 1000, 16382) * 100;
}

/**
 * hih6130_update_measurements() - get updated measurements from device
 * @dev: device
 *
 * Returns 0 on success, else negative errno.
 */
static int hih6130_update_measurements(struct device *dev)
{
	struct hih6130 *hih6130 = dev_get_drvdata(dev);
	struct i2c_client *client = hih6130->client;
	int ret = 0;
	int t;
	unsigned char tmp[4];
	struct i2c_msg msgs[1] = {
		{
			.addr = client->addr,
			.flags = I2C_M_RD,
			.len = 4,
			.buf = tmp,
		}
	};

	mutex_lock(&hih6130->lock);

	/*
	 * While the measurement can be completed in ~40ms the sensor takes
	 * much longer to react to a change in external conditions. How quickly
	 * it reacts depends on airflow and other factors outwith our control.
	 * The datasheet specifies maximum 'Response time' for humidity at 8s
	 * and temperature at 30s under specified conditions.
	 * We therefore choose to only read the sensor at most once per second.
	 * This trades off pointless activity polling the sensor much faster
	 * than it can react against better response times in conditions more
	 * favourable than specified in the datasheet.
	 */
	if (time_after(jiffies, hih6130->last_update + HZ) || !hih6130->valid) {

		/*
		 * Write to slave address to request a measurement.
		 * According with the datasheet it should be with no data, but
		 * for systems with I2C bus drivers that do not allow zero
		 * length packets we write one dummy byte to allow sensor
		 * measurements on them.
		 */
		tmp[0] = 0;
		ret = i2c_master_send(client, tmp, hih6130->write_length);
		if (ret < 0)
			goto out;

		/* measurement cycle time is ~36.65msec */
		msleep(40);

		ret = i2c_transfer(client->adapter, msgs, 1);
		if (ret < 0)
			goto out;

		if ((tmp[0] & 0xC0) != 0) {
			dev_err(&client->dev, "Error while reading measurement result\n");
			ret = -EIO;
			goto out;
		}

		t = (tmp[0] << 8) + tmp[1];
		hih6130->humidity = hih6130_rh_ticks_to_per_cent_mille(t);

		t = (tmp[2] << 8) + tmp[3];
		hih6130->temperature = hih6130_temp_ticks_to_millicelsius(t);

		hih6130->last_update = jiffies;
		hih6130->valid = true;
	}
out:
	mutex_unlock(&hih6130->lock);

	return ret >= 0 ? 0 : ret;
}

/**
 * hih6130_show_temperature() - show temperature measurement value in sysfs
 * @dev: device
 * @attr: device attribute
 * @buf: sysfs buffer (PAGE_SIZE) where measurement values are written to
 *
 * Will be called on read access to temp1_input sysfs attribute.
 * Returns number of bytes written into buffer, negative errno on error.
 */
static ssize_t hih6130_show_temperature(struct device *dev,
					struct device_attribute *attr,
					char *buf)
{
	struct hih6130 *hih6130 = dev_get_drvdata(dev);
	int ret;

	ret = hih6130_update_measurements(dev);
	if (ret < 0)
		return ret;
	return sprintf(buf, "%d\n", hih6130->temperature);
}

/**
 * hih6130_show_humidity() - show humidity measurement value in sysfs
 * @dev: device
 * @attr: device attribute
 * @buf: sysfs buffer (PAGE_SIZE) where measurement values are written to
 *
 * Will be called on read access to humidity1_input sysfs attribute.
 * Returns number of bytes written into buffer, negative errno on error.
 */
static ssize_t hih6130_show_humidity(struct device *dev,
				     struct device_attribute *attr, char *buf)
{
	struct hih6130 *hih6130 = dev_get_drvdata(dev);
	int ret;

	ret = hih6130_update_measurements(dev);
	if (ret < 0)
		return ret;
	return sprintf(buf, "%d\n", hih6130->humidity);
}

/* sysfs attributes */
static SENSOR_DEVICE_ATTR(temp1_input, S_IRUGO, hih6130_show_temperature,
	NULL, 0);
static SENSOR_DEVICE_ATTR(humidity1_input, S_IRUGO, hih6130_show_humidity,
	NULL, 0);

static struct attribute *hih6130_attrs[] = {
	&sensor_dev_attr_temp1_input.dev_attr.attr,
	&sensor_dev_attr_humidity1_input.dev_attr.attr,
	NULL
};

ATTRIBUTE_GROUPS(hih6130);

static int hih6130_probe(struct i2c_client *client,
				   const struct i2c_device_id *id)
{
	struct device *dev = &client->dev;
	struct hih6130 *hih6130;
	struct device *hwmon_dev;

	if (!i2c_check_functionality(client->adapter, I2C_FUNC_I2C)) {
		dev_err(&client->dev, "adapter does not support true I2C\n");
		return -ENODEV;
	}

	hih6130 = devm_kzalloc(dev, sizeof(*hih6130), GFP_KERNEL);
	if (!hih6130)
		return -ENOMEM;

	hih6130->client = client;
	mutex_init(&hih6130->lock);

	if (!i2c_check_functionality(client->adapter, I2C_FUNC_SMBUS_QUICK))
		hih6130->write_length = 1;

	hwmon_dev = devm_hwmon_device_register_with_groups(dev, client->name,
							   hih6130,
							   hih6130_groups);
	return PTR_ERR_OR_ZERO(hwmon_dev);
}

/* Device ID table */
static const struct i2c_device_id hih6130_id[] = {
	{ "hih6130", 0 },
	{ }
};
MODULE_DEVICE_TABLE(i2c, hih6130_id);

<<<<<<< HEAD
=======
static const struct of_device_id __maybe_unused hih6130_of_match[] = {
	{ .compatible = "honeywell,hih6130", },
	{ }
};
MODULE_DEVICE_TABLE(of, hih6130_of_match);

>>>>>>> 407d19ab
static struct i2c_driver hih6130_driver = {
	.driver.name = "hih6130",
	.probe       = hih6130_probe,
	.id_table    = hih6130_id,
};

module_i2c_driver(hih6130_driver);

MODULE_AUTHOR("Iain Paton <ipaton0@gmail.com>");
MODULE_DESCRIPTION("Honeywell HIH-6130 humidity and temperature sensor driver");
MODULE_LICENSE("GPL");<|MERGE_RESOLUTION|>--- conflicted
+++ resolved
@@ -158,7 +158,7 @@
  * Will be called on read access to temp1_input sysfs attribute.
  * Returns number of bytes written into buffer, negative errno on error.
  */
-static ssize_t hih6130_show_temperature(struct device *dev,
+static ssize_t hih6130_temperature_show(struct device *dev,
 					struct device_attribute *attr,
 					char *buf)
 {
@@ -180,7 +180,7 @@
  * Will be called on read access to humidity1_input sysfs attribute.
  * Returns number of bytes written into buffer, negative errno on error.
  */
-static ssize_t hih6130_show_humidity(struct device *dev,
+static ssize_t hih6130_humidity_show(struct device *dev,
 				     struct device_attribute *attr, char *buf)
 {
 	struct hih6130 *hih6130 = dev_get_drvdata(dev);
@@ -193,10 +193,8 @@
 }
 
 /* sysfs attributes */
-static SENSOR_DEVICE_ATTR(temp1_input, S_IRUGO, hih6130_show_temperature,
-	NULL, 0);
-static SENSOR_DEVICE_ATTR(humidity1_input, S_IRUGO, hih6130_show_humidity,
-	NULL, 0);
+static SENSOR_DEVICE_ATTR_RO(temp1_input, hih6130_temperature, 0);
+static SENSOR_DEVICE_ATTR_RO(humidity1_input, hih6130_humidity, 0);
 
 static struct attribute *hih6130_attrs[] = {
 	&sensor_dev_attr_temp1_input.dev_attr.attr,
@@ -241,17 +239,17 @@
 };
 MODULE_DEVICE_TABLE(i2c, hih6130_id);
 
-<<<<<<< HEAD
-=======
 static const struct of_device_id __maybe_unused hih6130_of_match[] = {
 	{ .compatible = "honeywell,hih6130", },
 	{ }
 };
 MODULE_DEVICE_TABLE(of, hih6130_of_match);
 
->>>>>>> 407d19ab
 static struct i2c_driver hih6130_driver = {
-	.driver.name = "hih6130",
+	.driver = {
+		.name = "hih6130",
+		.of_match_table = of_match_ptr(hih6130_of_match),
+	},
 	.probe       = hih6130_probe,
 	.id_table    = hih6130_id,
 };
