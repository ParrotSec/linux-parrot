--- conflicted
+++ resolved
@@ -34,12 +34,8 @@
 #include <linux/bootmem.h>
 #include <linux/earlycpio.h>
 #include <linux/memblock.h>
-<<<<<<< HEAD
-#include <linux/security.h>
-=======
 #include <linux/initrd.h>
 #include <linux/acpi.h>
->>>>>>> f70f7bfe
 #include "internal.h"
 
 #ifdef CONFIG_ACPI_CUSTOM_DSDT
@@ -546,12 +542,6 @@
 	}
 	if (table_nr == 0)
 		return;
-
-	if (get_securelevel() > 0) {
-		pr_notice(PREFIX
-			"securelevel enabled, ignoring table override\n");
-		return;
-	}
 
 	acpi_tables_addr =
 		memblock_find_in_range(0, ACPI_TABLE_UPGRADE_MAX_PHYS,
