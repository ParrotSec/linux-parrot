--- conflicted
+++ resolved
@@ -21,12 +21,17 @@
 					acpi_object_type type,
 					const union acpi_object **obj);
 
-/* ACPI _DSD device properties GUID: daffd814-6eba-4d8c-8a91-bc9bbf4aa301 */
-static const guid_t prp_guid =
+/*
+ * The GUIDs here are made equivalent to each other in order to avoid extra
+ * complexity in the properties handling code, with the caveat that the
+ * kernel will accept certain combinations of GUID and properties that are
+ * not defined without a warning. For instance if any of the properties
+ * from different GUID appear in a property list of another, it will be
+ * accepted by the kernel. Firmware validation tools should catch these.
+ */
+static const guid_t prp_guids[] = {
+	/* ACPI _DSD device properties GUID: daffd814-6eba-4d8c-8a91-bc9bbf4aa301 */
 	GUID_INIT(0xdaffd814, 0x6eba, 0x4d8c,
-<<<<<<< HEAD
-		  0x8a, 0x91, 0xbc, 0x9b, 0xbf, 0x4a, 0xa3, 0x01);
-=======
 		  0x8a, 0x91, 0xbc, 0x9b, 0xbf, 0x4a, 0xa3, 0x01),
 	/* Hotplug in D3 GUID: 6211e2c0-58a3-4af3-90e1-927a4e0c55a4 */
 	GUID_INIT(0x6211e2c0, 0x58a3, 0x4af3,
@@ -36,7 +41,6 @@
 		  0xbf, 0xf0, 0x76, 0x14, 0x38, 0x07, 0xc3, 0x89),
 };
 
->>>>>>> 407d19ab
 /* ACPI _DSD data subnodes GUID: dbb8e3e6-5886-4ba6-8795-1319f52a966b */
 static const guid_t ads_guid =
 	GUID_INIT(0xdbb8e3e6, 0x5886, 0x4ba6,
@@ -65,6 +69,7 @@
 	dn->name = link->package.elements[0].string.pointer;
 	dn->fwnode.ops = &acpi_data_fwnode_ops;
 	dn->parent = parent;
+	INIT_LIST_HEAD(&dn->data.properties);
 	INIT_LIST_HEAD(&dn->data.subnodes);
 
 	result = acpi_extract_properties(desc, &dn->data);
@@ -297,6 +302,35 @@
 	adev->flags.of_compatible_ok = 1;
 }
 
+static bool acpi_is_property_guid(const guid_t *guid)
+{
+	int i;
+
+	for (i = 0; i < ARRAY_SIZE(prp_guids); i++) {
+		if (guid_equal(guid, &prp_guids[i]))
+			return true;
+	}
+
+	return false;
+}
+
+struct acpi_device_properties *
+acpi_data_add_props(struct acpi_device_data *data, const guid_t *guid,
+		    const union acpi_object *properties)
+{
+	struct acpi_device_properties *props;
+
+	props = kzalloc(sizeof(*props), GFP_KERNEL);
+	if (props) {
+		INIT_LIST_HEAD(&props->list);
+		props->guid = guid;
+		props->properties = properties;
+		list_add_tail(&props->list, &data->properties);
+	}
+
+	return props;
+}
+
 static bool acpi_extract_properties(const union acpi_object *desc,
 				    struct acpi_device_data *data)
 {
@@ -321,7 +355,7 @@
 		    properties->type != ACPI_TYPE_PACKAGE)
 			break;
 
-		if (!guid_equal((guid_t *)guid->buffer.pointer, &prp_guid))
+		if (!acpi_is_property_guid((guid_t *)guid->buffer.pointer))
 			continue;
 
 		/*
@@ -329,13 +363,13 @@
 		 * package immediately following it.
 		 */
 		if (!acpi_properties_format_valid(properties))
-			break;
-
-		data->properties = properties;
-		return true;
-	}
-
-	return false;
+			continue;
+
+		acpi_data_add_props(data, (const guid_t *)guid->buffer.pointer,
+				    properties);
+	}
+
+	return !list_empty(&data->properties);
 }
 
 void acpi_init_properties(struct acpi_device *adev)
@@ -345,6 +379,7 @@
 	acpi_status status;
 	bool acpi_of = false;
 
+	INIT_LIST_HEAD(&adev->data.properties);
 	INIT_LIST_HEAD(&adev->data.subnodes);
 
 	if (!adev->handle)
@@ -407,11 +442,16 @@
 
 void acpi_free_properties(struct acpi_device *adev)
 {
+	struct acpi_device_properties *props, *tmp;
+
 	acpi_destroy_nondev_subnodes(&adev->data.subnodes);
 	ACPI_FREE((void *)adev->data.pointer);
 	adev->data.of_compatible = NULL;
 	adev->data.pointer = NULL;
-	adev->data.properties = NULL;
+	list_for_each_entry_safe(props, tmp, &adev->data.properties, list) {
+		list_del(&props->list);
+		kfree(props);
+	}
 }
 
 /**
@@ -436,32 +476,37 @@
 				  const char *name, acpi_object_type type,
 				  const union acpi_object **obj)
 {
-	const union acpi_object *properties;
-	int i;
+	const struct acpi_device_properties *props;
 
 	if (!data || !name)
 		return -EINVAL;
 
-	if (!data->pointer || !data->properties)
+	if (!data->pointer || list_empty(&data->properties))
 		return -EINVAL;
 
-	properties = data->properties;
-	for (i = 0; i < properties->package.count; i++) {
-		const union acpi_object *propname, *propvalue;
-		const union acpi_object *property;
-
-		property = &properties->package.elements[i];
-
-		propname = &property->package.elements[0];
-		propvalue = &property->package.elements[1];
-
-		if (!strcmp(name, propname->string.pointer)) {
-			if (type != ACPI_TYPE_ANY && propvalue->type != type)
-				return -EPROTO;
-			if (obj)
-				*obj = propvalue;
-
-			return 0;
+	list_for_each_entry(props, &data->properties, list) {
+		const union acpi_object *properties;
+		unsigned int i;
+
+		properties = props->properties;
+		for (i = 0; i < properties->package.count; i++) {
+			const union acpi_object *propname, *propvalue;
+			const union acpi_object *property;
+
+			property = &properties->package.elements[i];
+
+			propname = &property->package.elements[0];
+			propvalue = &property->package.elements[1];
+
+			if (!strcmp(name, propname->string.pointer)) {
+				if (type != ACPI_TYPE_ANY &&
+				    propvalue->type != type)
+					return -EPROTO;
+				if (obj)
+					*obj = propvalue;
+
+				return 0;
+			}
 		}
 	}
 	return -EINVAL;
