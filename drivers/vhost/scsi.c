/*******************************************************************************
 * Vhost kernel TCM fabric driver for virtio SCSI initiators
 *
 * (C) Copyright 2010-2013 Datera, Inc.
 * (C) Copyright 2010-2012 IBM Corp.
 *
 * Licensed to the Linux Foundation under the General Public License (GPL) version 2.
 *
 * Authors: Nicholas A. Bellinger <nab@daterainc.com>
 *          Stefan Hajnoczi <stefanha@linux.vnet.ibm.com>
 *
 * This program is free software; you can redistribute it and/or modify
 * it under the terms of the GNU General Public License as published by
 * the Free Software Foundation; either version 2 of the License, or
 * (at your option) any later version.
 *
 * This program is distributed in the hope that it will be useful,
 * but WITHOUT ANY WARRANTY; without even the implied warranty of
 * MERCHANTABILITY or FITNESS FOR A PARTICULAR PURPOSE.  See the
 * GNU General Public License for more details.
 *
 ****************************************************************************/

#include <linux/module.h>
#include <linux/moduleparam.h>
#include <generated/utsrelease.h>
#include <linux/utsname.h>
#include <linux/init.h>
#include <linux/slab.h>
#include <linux/kthread.h>
#include <linux/types.h>
#include <linux/string.h>
#include <linux/configfs.h>
#include <linux/ctype.h>
#include <linux/compat.h>
#include <linux/eventfd.h>
#include <linux/fs.h>
#include <linux/vmalloc.h>
#include <linux/miscdevice.h>
#include <asm/unaligned.h>
#include <scsi/scsi_common.h>
#include <scsi/scsi_proto.h>
#include <target/target_core_base.h>
#include <target/target_core_fabric.h>
#include <linux/vhost.h>
#include <linux/virtio_scsi.h>
#include <linux/llist.h>
#include <linux/bitmap.h>

#include "vhost.h"

#define VHOST_SCSI_VERSION  "v0.1"
#define VHOST_SCSI_NAMELEN 256
#define VHOST_SCSI_MAX_CDB_SIZE 32
#define VHOST_SCSI_DEFAULT_TAGS 256
#define VHOST_SCSI_PREALLOC_SGLS 2048
#define VHOST_SCSI_PREALLOC_UPAGES 2048
#define VHOST_SCSI_PREALLOC_PROT_SGLS 2048

/* Max number of requests before requeueing the job.
 * Using this limit prevents one virtqueue from starving others with
 * request.
 */
#define VHOST_SCSI_WEIGHT 256

struct vhost_scsi_inflight {
	/* Wait for the flush operation to finish */
	struct completion comp;
	/* Refcount for the inflight reqs */
	struct kref kref;
};

struct vhost_scsi_cmd {
	/* Descriptor from vhost_get_vq_desc() for virt_queue segment */
	int tvc_vq_desc;
	/* virtio-scsi initiator task attribute */
	int tvc_task_attr;
	/* virtio-scsi response incoming iovecs */
	int tvc_in_iovs;
	/* virtio-scsi initiator data direction */
	enum dma_data_direction tvc_data_direction;
	/* Expected data transfer length from virtio-scsi header */
	u32 tvc_exp_data_len;
	/* The Tag from include/linux/virtio_scsi.h:struct virtio_scsi_cmd_req */
	u64 tvc_tag;
	/* The number of scatterlists associated with this cmd */
	u32 tvc_sgl_count;
	u32 tvc_prot_sgl_count;
	/* Saved unpacked SCSI LUN for vhost_scsi_submission_work() */
	u32 tvc_lun;
	/* Pointer to the SGL formatted memory from virtio-scsi */
	struct scatterlist *tvc_sgl;
	struct scatterlist *tvc_prot_sgl;
	struct page **tvc_upages;
	/* Pointer to response header iovec */
	struct iovec tvc_resp_iov;
	/* Pointer to vhost_scsi for our device */
	struct vhost_scsi *tvc_vhost;
	/* Pointer to vhost_virtqueue for the cmd */
	struct vhost_virtqueue *tvc_vq;
	/* Pointer to vhost nexus memory */
	struct vhost_scsi_nexus *tvc_nexus;
	/* The TCM I/O descriptor that is accessed via container_of() */
	struct se_cmd tvc_se_cmd;
	/* work item used for cmwq dispatch to vhost_scsi_submission_work() */
	struct work_struct work;
	/* Copy of the incoming SCSI command descriptor block (CDB) */
	unsigned char tvc_cdb[VHOST_SCSI_MAX_CDB_SIZE];
	/* Sense buffer that will be mapped into outgoing status */
	unsigned char tvc_sense_buf[TRANSPORT_SENSE_BUFFER];
	/* Completed commands list, serviced from vhost worker thread */
	struct llist_node tvc_completion_list;
	/* Used to track inflight cmd */
	struct vhost_scsi_inflight *inflight;
};

struct vhost_scsi_nexus {
	/* Pointer to TCM session for I_T Nexus */
	struct se_session *tvn_se_sess;
};

struct vhost_scsi_tpg {
	/* Vhost port target portal group tag for TCM */
	u16 tport_tpgt;
	/* Used to track number of TPG Port/Lun Links wrt to explict I_T Nexus shutdown */
	int tv_tpg_port_count;
	/* Used for vhost_scsi device reference to tpg_nexus, protected by tv_tpg_mutex */
	int tv_tpg_vhost_count;
	/* Used for enabling T10-PI with legacy devices */
	int tv_fabric_prot_type;
	/* list for vhost_scsi_list */
	struct list_head tv_tpg_list;
	/* Used to protect access for tpg_nexus */
	struct mutex tv_tpg_mutex;
	/* Pointer to the TCM VHost I_T Nexus for this TPG endpoint */
	struct vhost_scsi_nexus *tpg_nexus;
	/* Pointer back to vhost_scsi_tport */
	struct vhost_scsi_tport *tport;
	/* Returned by vhost_scsi_make_tpg() */
	struct se_portal_group se_tpg;
	/* Pointer back to vhost_scsi, protected by tv_tpg_mutex */
	struct vhost_scsi *vhost_scsi;
};

struct vhost_scsi_tport {
	/* SCSI protocol the tport is providing */
	u8 tport_proto_id;
	/* Binary World Wide unique Port Name for Vhost Target port */
	u64 tport_wwpn;
	/* ASCII formatted WWPN for Vhost Target port */
	char tport_name[VHOST_SCSI_NAMELEN];
	/* Returned by vhost_scsi_make_tport() */
	struct se_wwn tport_wwn;
};

struct vhost_scsi_evt {
	/* event to be sent to guest */
	struct virtio_scsi_event event;
	/* event list, serviced from vhost worker thread */
	struct llist_node list;
};

enum {
	VHOST_SCSI_VQ_CTL = 0,
	VHOST_SCSI_VQ_EVT = 1,
	VHOST_SCSI_VQ_IO = 2,
};

/* Note: can't set VIRTIO_F_VERSION_1 yet, since that implies ANY_LAYOUT. */
enum {
	VHOST_SCSI_FEATURES = VHOST_FEATURES | (1ULL << VIRTIO_SCSI_F_HOTPLUG) |
					       (1ULL << VIRTIO_SCSI_F_T10_PI)
};

#define VHOST_SCSI_MAX_TARGET	256
#define VHOST_SCSI_MAX_VQ	128
#define VHOST_SCSI_MAX_EVENT	128

struct vhost_scsi_virtqueue {
	struct vhost_virtqueue vq;
	/*
	 * Reference counting for inflight reqs, used for flush operation. At
	 * each time, one reference tracks new commands submitted, while we
	 * wait for another one to reach 0.
	 */
	struct vhost_scsi_inflight inflights[2];
	/*
	 * Indicate current inflight in use, protected by vq->mutex.
	 * Writers must also take dev mutex and flush under it.
	 */
	int inflight_idx;
};

struct vhost_scsi {
	/* Protected by vhost_scsi->dev.mutex */
	struct vhost_scsi_tpg **vs_tpg;
	char vs_vhost_wwpn[TRANSPORT_IQN_LEN];

	struct vhost_dev dev;
	struct vhost_scsi_virtqueue vqs[VHOST_SCSI_MAX_VQ];

	struct vhost_work vs_completion_work; /* cmd completion work item */
	struct llist_head vs_completion_list; /* cmd completion queue */

	struct vhost_work vs_event_work; /* evt injection work item */
	struct llist_head vs_event_list; /* evt injection queue */

	bool vs_events_missed; /* any missed events, protected by vq->mutex */
	int vs_events_nr; /* num of pending events, protected by vq->mutex */
};

static struct workqueue_struct *vhost_scsi_workqueue;

/* Global spinlock to protect vhost_scsi TPG list for vhost IOCTL access */
static DEFINE_MUTEX(vhost_scsi_mutex);
static LIST_HEAD(vhost_scsi_list);

static void vhost_scsi_done_inflight(struct kref *kref)
{
	struct vhost_scsi_inflight *inflight;

	inflight = container_of(kref, struct vhost_scsi_inflight, kref);
	complete(&inflight->comp);
}

static void vhost_scsi_init_inflight(struct vhost_scsi *vs,
				    struct vhost_scsi_inflight *old_inflight[])
{
	struct vhost_scsi_inflight *new_inflight;
	struct vhost_virtqueue *vq;
	int idx, i;

	for (i = 0; i < VHOST_SCSI_MAX_VQ; i++) {
		vq = &vs->vqs[i].vq;

		mutex_lock(&vq->mutex);

		/* store old infight */
		idx = vs->vqs[i].inflight_idx;
		if (old_inflight)
			old_inflight[i] = &vs->vqs[i].inflights[idx];

		/* setup new infight */
		vs->vqs[i].inflight_idx = idx ^ 1;
		new_inflight = &vs->vqs[i].inflights[idx ^ 1];
		kref_init(&new_inflight->kref);
		init_completion(&new_inflight->comp);

		mutex_unlock(&vq->mutex);
	}
}

static struct vhost_scsi_inflight *
vhost_scsi_get_inflight(struct vhost_virtqueue *vq)
{
	struct vhost_scsi_inflight *inflight;
	struct vhost_scsi_virtqueue *svq;

	svq = container_of(vq, struct vhost_scsi_virtqueue, vq);
	inflight = &svq->inflights[svq->inflight_idx];
	kref_get(&inflight->kref);

	return inflight;
}

static void vhost_scsi_put_inflight(struct vhost_scsi_inflight *inflight)
{
	kref_put(&inflight->kref, vhost_scsi_done_inflight);
}

static int vhost_scsi_check_true(struct se_portal_group *se_tpg)
{
	return 1;
}

static int vhost_scsi_check_false(struct se_portal_group *se_tpg)
{
	return 0;
}

static char *vhost_scsi_get_fabric_name(void)
{
	return "vhost";
}

static char *vhost_scsi_get_fabric_wwn(struct se_portal_group *se_tpg)
{
	struct vhost_scsi_tpg *tpg = container_of(se_tpg,
				struct vhost_scsi_tpg, se_tpg);
	struct vhost_scsi_tport *tport = tpg->tport;

	return &tport->tport_name[0];
}

static u16 vhost_scsi_get_tpgt(struct se_portal_group *se_tpg)
{
	struct vhost_scsi_tpg *tpg = container_of(se_tpg,
				struct vhost_scsi_tpg, se_tpg);
	return tpg->tport_tpgt;
}

static int vhost_scsi_check_prot_fabric_only(struct se_portal_group *se_tpg)
{
	struct vhost_scsi_tpg *tpg = container_of(se_tpg,
				struct vhost_scsi_tpg, se_tpg);

	return tpg->tv_fabric_prot_type;
}

static u32 vhost_scsi_tpg_get_inst_index(struct se_portal_group *se_tpg)
{
	return 1;
}

static void vhost_scsi_release_cmd(struct se_cmd *se_cmd)
{
	struct vhost_scsi_cmd *tv_cmd = container_of(se_cmd,
				struct vhost_scsi_cmd, tvc_se_cmd);
	struct se_session *se_sess = tv_cmd->tvc_nexus->tvn_se_sess;
	int i;

	if (tv_cmd->tvc_sgl_count) {
		for (i = 0; i < tv_cmd->tvc_sgl_count; i++)
			put_page(sg_page(&tv_cmd->tvc_sgl[i]));
	}
	if (tv_cmd->tvc_prot_sgl_count) {
		for (i = 0; i < tv_cmd->tvc_prot_sgl_count; i++)
			put_page(sg_page(&tv_cmd->tvc_prot_sgl[i]));
	}

	vhost_scsi_put_inflight(tv_cmd->inflight);
	target_free_tag(se_sess, se_cmd);
}

static u32 vhost_scsi_sess_get_index(struct se_session *se_sess)
{
	return 0;
}

static int vhost_scsi_write_pending(struct se_cmd *se_cmd)
{
	/* Go ahead and process the write immediately */
	target_execute_cmd(se_cmd);
	return 0;
}

static int vhost_scsi_write_pending_status(struct se_cmd *se_cmd)
{
	return 0;
}

static void vhost_scsi_set_default_node_attrs(struct se_node_acl *nacl)
{
	return;
}

static int vhost_scsi_get_cmd_state(struct se_cmd *se_cmd)
{
	return 0;
}

static void vhost_scsi_complete_cmd(struct vhost_scsi_cmd *cmd)
{
	struct vhost_scsi *vs = cmd->tvc_vhost;

	llist_add(&cmd->tvc_completion_list, &vs->vs_completion_list);

	vhost_work_queue(&vs->dev, &vs->vs_completion_work);
}

static int vhost_scsi_queue_data_in(struct se_cmd *se_cmd)
{
	struct vhost_scsi_cmd *cmd = container_of(se_cmd,
				struct vhost_scsi_cmd, tvc_se_cmd);
	vhost_scsi_complete_cmd(cmd);
	return 0;
}

static int vhost_scsi_queue_status(struct se_cmd *se_cmd)
{
	struct vhost_scsi_cmd *cmd = container_of(se_cmd,
				struct vhost_scsi_cmd, tvc_se_cmd);
	vhost_scsi_complete_cmd(cmd);
	return 0;
}

static void vhost_scsi_queue_tm_rsp(struct se_cmd *se_cmd)
{
	return;
}

static void vhost_scsi_aborted_task(struct se_cmd *se_cmd)
{
	return;
}

static void vhost_scsi_free_evt(struct vhost_scsi *vs, struct vhost_scsi_evt *evt)
{
	vs->vs_events_nr--;
	kfree(evt);
}

static struct vhost_scsi_evt *
vhost_scsi_allocate_evt(struct vhost_scsi *vs,
		       u32 event, u32 reason)
{
	struct vhost_virtqueue *vq = &vs->vqs[VHOST_SCSI_VQ_EVT].vq;
	struct vhost_scsi_evt *evt;

	if (vs->vs_events_nr > VHOST_SCSI_MAX_EVENT) {
		vs->vs_events_missed = true;
		return NULL;
	}

	evt = kzalloc(sizeof(*evt), GFP_KERNEL);
	if (!evt) {
		vq_err(vq, "Failed to allocate vhost_scsi_evt\n");
		vs->vs_events_missed = true;
		return NULL;
	}

	evt->event.event = cpu_to_vhost32(vq, event);
	evt->event.reason = cpu_to_vhost32(vq, reason);
	vs->vs_events_nr++;

	return evt;
}

static void vhost_scsi_free_cmd(struct vhost_scsi_cmd *cmd)
{
	struct se_cmd *se_cmd = &cmd->tvc_se_cmd;

	/* TODO locking against target/backend threads? */
	transport_generic_free_cmd(se_cmd, 0);

}

static int vhost_scsi_check_stop_free(struct se_cmd *se_cmd)
{
	return target_put_sess_cmd(se_cmd);
}

static void
vhost_scsi_do_evt_work(struct vhost_scsi *vs, struct vhost_scsi_evt *evt)
{
	struct vhost_virtqueue *vq = &vs->vqs[VHOST_SCSI_VQ_EVT].vq;
	struct virtio_scsi_event *event = &evt->event;
	struct virtio_scsi_event __user *eventp;
	unsigned out, in;
	int head, ret;

	if (!vq->private_data) {
		vs->vs_events_missed = true;
		return;
	}

again:
	vhost_disable_notify(&vs->dev, vq);
	head = vhost_get_vq_desc(vq, vq->iov,
			ARRAY_SIZE(vq->iov), &out, &in,
			NULL, NULL);
	if (head < 0) {
		vs->vs_events_missed = true;
		return;
	}
	if (head == vq->num) {
		if (vhost_enable_notify(&vs->dev, vq))
			goto again;
		vs->vs_events_missed = true;
		return;
	}

	if ((vq->iov[out].iov_len != sizeof(struct virtio_scsi_event))) {
		vq_err(vq, "Expecting virtio_scsi_event, got %zu bytes\n",
				vq->iov[out].iov_len);
		vs->vs_events_missed = true;
		return;
	}

	if (vs->vs_events_missed) {
		event->event |= cpu_to_vhost32(vq, VIRTIO_SCSI_T_EVENTS_MISSED);
		vs->vs_events_missed = false;
	}

	eventp = vq->iov[out].iov_base;
	ret = __copy_to_user(eventp, event, sizeof(*event));
	if (!ret)
		vhost_add_used_and_signal(&vs->dev, vq, head, 0);
	else
		vq_err(vq, "Faulted on vhost_scsi_send_event\n");
}

static void vhost_scsi_evt_work(struct vhost_work *work)
{
	struct vhost_scsi *vs = container_of(work, struct vhost_scsi,
					vs_event_work);
	struct vhost_virtqueue *vq = &vs->vqs[VHOST_SCSI_VQ_EVT].vq;
	struct vhost_scsi_evt *evt, *t;
	struct llist_node *llnode;

	mutex_lock(&vq->mutex);
	llnode = llist_del_all(&vs->vs_event_list);
	llist_for_each_entry_safe(evt, t, llnode, list) {
		vhost_scsi_do_evt_work(vs, evt);
		vhost_scsi_free_evt(vs, evt);
	}
	mutex_unlock(&vq->mutex);
}

/* Fill in status and signal that we are done processing this command
 *
 * This is scheduled in the vhost work queue so we are called with the owner
 * process mm and can access the vring.
 */
static void vhost_scsi_complete_cmd_work(struct vhost_work *work)
{
	struct vhost_scsi *vs = container_of(work, struct vhost_scsi,
					vs_completion_work);
	DECLARE_BITMAP(signal, VHOST_SCSI_MAX_VQ);
	struct virtio_scsi_cmd_resp v_rsp;
	struct vhost_scsi_cmd *cmd, *t;
	struct llist_node *llnode;
	struct se_cmd *se_cmd;
	struct iov_iter iov_iter;
	int ret, vq;

	bitmap_zero(signal, VHOST_SCSI_MAX_VQ);
	llnode = llist_del_all(&vs->vs_completion_list);
	llist_for_each_entry_safe(cmd, t, llnode, tvc_completion_list) {
		se_cmd = &cmd->tvc_se_cmd;

		pr_debug("%s tv_cmd %p resid %u status %#02x\n", __func__,
			cmd, se_cmd->residual_count, se_cmd->scsi_status);

		memset(&v_rsp, 0, sizeof(v_rsp));
		v_rsp.resid = cpu_to_vhost32(cmd->tvc_vq, se_cmd->residual_count);
		/* TODO is status_qualifier field needed? */
		v_rsp.status = se_cmd->scsi_status;
		v_rsp.sense_len = cpu_to_vhost32(cmd->tvc_vq,
						 se_cmd->scsi_sense_length);
		memcpy(v_rsp.sense, cmd->tvc_sense_buf,
		       se_cmd->scsi_sense_length);

		iov_iter_init(&iov_iter, READ, &cmd->tvc_resp_iov,
			      cmd->tvc_in_iovs, sizeof(v_rsp));
		ret = copy_to_iter(&v_rsp, sizeof(v_rsp), &iov_iter);
		if (likely(ret == sizeof(v_rsp))) {
			struct vhost_scsi_virtqueue *q;
			vhost_add_used(cmd->tvc_vq, cmd->tvc_vq_desc, 0);
			q = container_of(cmd->tvc_vq, struct vhost_scsi_virtqueue, vq);
			vq = q - vs->vqs;
			__set_bit(vq, signal);
		} else
			pr_err("Faulted on virtio_scsi_cmd_resp\n");

		vhost_scsi_free_cmd(cmd);
	}

	vq = -1;
	while ((vq = find_next_bit(signal, VHOST_SCSI_MAX_VQ, vq + 1))
		< VHOST_SCSI_MAX_VQ)
		vhost_signal(&vs->dev, &vs->vqs[vq].vq);
}

static struct vhost_scsi_cmd *
vhost_scsi_get_tag(struct vhost_virtqueue *vq, struct vhost_scsi_tpg *tpg,
		   unsigned char *cdb, u64 scsi_tag, u16 lun, u8 task_attr,
		   u32 exp_data_len, int data_direction)
{
	struct vhost_scsi_cmd *cmd;
	struct vhost_scsi_nexus *tv_nexus;
	struct se_session *se_sess;
	struct scatterlist *sg, *prot_sg;
	struct page **pages;
	int tag, cpu;

	tv_nexus = tpg->tpg_nexus;
	if (!tv_nexus) {
		pr_err("Unable to locate active struct vhost_scsi_nexus\n");
		return ERR_PTR(-EIO);
	}
	se_sess = tv_nexus->tvn_se_sess;

	tag = sbitmap_queue_get(&se_sess->sess_tag_pool, &cpu);
	if (tag < 0) {
		pr_err("Unable to obtain tag for vhost_scsi_cmd\n");
		return ERR_PTR(-ENOMEM);
	}

	cmd = &((struct vhost_scsi_cmd *)se_sess->sess_cmd_map)[tag];
	sg = cmd->tvc_sgl;
	prot_sg = cmd->tvc_prot_sgl;
	pages = cmd->tvc_upages;
	memset(cmd, 0, sizeof(*cmd));
	cmd->tvc_sgl = sg;
	cmd->tvc_prot_sgl = prot_sg;
	cmd->tvc_upages = pages;
	cmd->tvc_se_cmd.map_tag = tag;
	cmd->tvc_se_cmd.map_cpu = cpu;
	cmd->tvc_tag = scsi_tag;
	cmd->tvc_lun = lun;
	cmd->tvc_task_attr = task_attr;
	cmd->tvc_exp_data_len = exp_data_len;
	cmd->tvc_data_direction = data_direction;
	cmd->tvc_nexus = tv_nexus;
	cmd->inflight = vhost_scsi_get_inflight(vq);

	memcpy(cmd->tvc_cdb, cdb, VHOST_SCSI_MAX_CDB_SIZE);

	return cmd;
}

/*
 * Map a user memory range into a scatterlist
 *
 * Returns the number of scatterlist entries used or -errno on error.
 */
static int
vhost_scsi_map_to_sgl(struct vhost_scsi_cmd *cmd,
		      struct iov_iter *iter,
		      struct scatterlist *sgl,
		      bool write)
{
	struct page **pages = cmd->tvc_upages;
	struct scatterlist *sg = sgl;
	ssize_t bytes;
	size_t offset;
	unsigned int npages = 0;

	bytes = iov_iter_get_pages(iter, pages, LONG_MAX,
				VHOST_SCSI_PREALLOC_UPAGES, &offset);
	/* No pages were pinned */
	if (bytes <= 0)
		return bytes < 0 ? bytes : -EFAULT;

	iov_iter_advance(iter, bytes);

	while (bytes) {
		unsigned n = min_t(unsigned, PAGE_SIZE - offset, bytes);
		sg_set_page(sg++, pages[npages++], n, offset);
		bytes -= n;
		offset = 0;
	}
	return npages;
}

static int
vhost_scsi_calc_sgls(struct iov_iter *iter, size_t bytes, int max_sgls)
{
	int sgl_count = 0;

	if (!iter || !iter->iov) {
		pr_err("%s: iter->iov is NULL, but expected bytes: %zu"
		       " present\n", __func__, bytes);
		return -EINVAL;
	}

	sgl_count = iov_iter_npages(iter, 0xffff);
	if (sgl_count > max_sgls) {
		pr_err("%s: requested sgl_count: %d exceeds pre-allocated"
		       " max_sgls: %d\n", __func__, sgl_count, max_sgls);
		return -EINVAL;
	}
	return sgl_count;
}

static int
vhost_scsi_iov_to_sgl(struct vhost_scsi_cmd *cmd, bool write,
		      struct iov_iter *iter,
		      struct scatterlist *sg, int sg_count)
{
	struct scatterlist *p = sg;
	int ret;

	while (iov_iter_count(iter)) {
		ret = vhost_scsi_map_to_sgl(cmd, iter, sg, write);
		if (ret < 0) {
			while (p < sg) {
				struct page *page = sg_page(p++);
				if (page)
					put_page(page);
			}
			return ret;
		}
		sg += ret;
	}
	return 0;
}

static int
vhost_scsi_mapal(struct vhost_scsi_cmd *cmd,
		 size_t prot_bytes, struct iov_iter *prot_iter,
		 size_t data_bytes, struct iov_iter *data_iter)
{
	int sgl_count, ret;
	bool write = (cmd->tvc_data_direction == DMA_FROM_DEVICE);

	if (prot_bytes) {
		sgl_count = vhost_scsi_calc_sgls(prot_iter, prot_bytes,
						 VHOST_SCSI_PREALLOC_PROT_SGLS);
		if (sgl_count < 0)
			return sgl_count;

		sg_init_table(cmd->tvc_prot_sgl, sgl_count);
		cmd->tvc_prot_sgl_count = sgl_count;
		pr_debug("%s prot_sg %p prot_sgl_count %u\n", __func__,
			 cmd->tvc_prot_sgl, cmd->tvc_prot_sgl_count);

		ret = vhost_scsi_iov_to_sgl(cmd, write, prot_iter,
					    cmd->tvc_prot_sgl,
					    cmd->tvc_prot_sgl_count);
		if (ret < 0) {
			cmd->tvc_prot_sgl_count = 0;
			return ret;
		}
	}
	sgl_count = vhost_scsi_calc_sgls(data_iter, data_bytes,
					 VHOST_SCSI_PREALLOC_SGLS);
	if (sgl_count < 0)
		return sgl_count;

	sg_init_table(cmd->tvc_sgl, sgl_count);
	cmd->tvc_sgl_count = sgl_count;
	pr_debug("%s data_sg %p data_sgl_count %u\n", __func__,
		  cmd->tvc_sgl, cmd->tvc_sgl_count);

	ret = vhost_scsi_iov_to_sgl(cmd, write, data_iter,
				    cmd->tvc_sgl, cmd->tvc_sgl_count);
	if (ret < 0) {
		cmd->tvc_sgl_count = 0;
		return ret;
	}
	return 0;
}

static int vhost_scsi_to_tcm_attr(int attr)
{
	switch (attr) {
	case VIRTIO_SCSI_S_SIMPLE:
		return TCM_SIMPLE_TAG;
	case VIRTIO_SCSI_S_ORDERED:
		return TCM_ORDERED_TAG;
	case VIRTIO_SCSI_S_HEAD:
		return TCM_HEAD_TAG;
	case VIRTIO_SCSI_S_ACA:
		return TCM_ACA_TAG;
	default:
		break;
	}
	return TCM_SIMPLE_TAG;
}

static void vhost_scsi_submission_work(struct work_struct *work)
{
	struct vhost_scsi_cmd *cmd =
		container_of(work, struct vhost_scsi_cmd, work);
	struct vhost_scsi_nexus *tv_nexus;
	struct se_cmd *se_cmd = &cmd->tvc_se_cmd;
	struct scatterlist *sg_ptr, *sg_prot_ptr = NULL;
	int rc;

	/* FIXME: BIDI operation */
	if (cmd->tvc_sgl_count) {
		sg_ptr = cmd->tvc_sgl;

		if (cmd->tvc_prot_sgl_count)
			sg_prot_ptr = cmd->tvc_prot_sgl;
		else
			se_cmd->prot_pto = true;
	} else {
		sg_ptr = NULL;
	}
	tv_nexus = cmd->tvc_nexus;

	se_cmd->tag = 0;
	rc = target_submit_cmd_map_sgls(se_cmd, tv_nexus->tvn_se_sess,
			cmd->tvc_cdb, &cmd->tvc_sense_buf[0],
			cmd->tvc_lun, cmd->tvc_exp_data_len,
			vhost_scsi_to_tcm_attr(cmd->tvc_task_attr),
			cmd->tvc_data_direction, TARGET_SCF_ACK_KREF,
			sg_ptr, cmd->tvc_sgl_count, NULL, 0, sg_prot_ptr,
			cmd->tvc_prot_sgl_count);
	if (rc < 0) {
		transport_send_check_condition_and_sense(se_cmd,
				TCM_LOGICAL_UNIT_COMMUNICATION_FAILURE, 0);
		transport_generic_free_cmd(se_cmd, 0);
	}
}

static void
vhost_scsi_send_bad_target(struct vhost_scsi *vs,
			   struct vhost_virtqueue *vq,
			   int head, unsigned out)
{
	struct virtio_scsi_cmd_resp __user *resp;
	struct virtio_scsi_cmd_resp rsp;
	int ret;

	memset(&rsp, 0, sizeof(rsp));
	rsp.response = VIRTIO_SCSI_S_BAD_TARGET;
	resp = vq->iov[out].iov_base;
	ret = __copy_to_user(resp, &rsp, sizeof(rsp));
	if (!ret)
		vhost_add_used_and_signal(&vs->dev, vq, head, 0);
	else
		pr_err("Faulted on virtio_scsi_cmd_resp\n");
}

static void
vhost_scsi_handle_vq(struct vhost_scsi *vs, struct vhost_virtqueue *vq)
{
	struct vhost_scsi_tpg **vs_tpg, *tpg;
	struct virtio_scsi_cmd_req v_req;
	struct virtio_scsi_cmd_req_pi v_req_pi;
	struct vhost_scsi_cmd *cmd;
	struct iov_iter out_iter, in_iter, prot_iter, data_iter;
	u64 tag;
	u32 exp_data_len, data_direction;
<<<<<<< HEAD
	unsigned int out = 0, in = 0;
	int head, ret, prot_bytes;
	size_t req_size, rsp_size = sizeof(struct virtio_scsi_cmd_resp);
	size_t out_size, in_size;
=======
	int ret, prot_bytes, c = 0;
>>>>>>> 407d19ab
	u16 lun;
	u8 *target, *lunp, task_attr;
	bool t10_pi = vhost_has_feature(vq, VIRTIO_SCSI_F_T10_PI);
	void *req, *cdb;

	mutex_lock(&vq->mutex);
	/*
	 * We can handle the vq only after the endpoint is setup by calling the
	 * VHOST_SCSI_SET_ENDPOINT ioctl.
	 */
	vs_tpg = vq->private_data;
	if (!vs_tpg)
		goto out;

	vhost_disable_notify(&vs->dev, vq);

<<<<<<< HEAD
	for (;;) {
		head = vhost_get_vq_desc(vq, vq->iov,
					 ARRAY_SIZE(vq->iov), &out, &in,
					 NULL, NULL);
		pr_debug("vhost_get_vq_desc: head: %d, out: %u in: %u\n",
			 head, out, in);
		/* On error, stop handling until the next kick. */
		if (unlikely(head < 0))
			break;
		/* Nothing new?  Wait for eventfd to tell us they refilled. */
		if (head == vq->num) {
			if (unlikely(vhost_enable_notify(&vs->dev, vq))) {
				vhost_disable_notify(&vs->dev, vq);
				continue;
			}
			break;
		}
		/*
		 * Check for a sane response buffer so we can report early
		 * errors back to the guest.
		 */
		if (unlikely(vq->iov[out].iov_len < rsp_size)) {
			vq_err(vq, "Expecting at least virtio_scsi_cmd_resp"
				" size, got %zu bytes\n", vq->iov[out].iov_len);
			break;
		}
=======
	do {
		ret = vhost_scsi_get_desc(vs, vq, &vc);
		if (ret)
			goto err;

>>>>>>> 407d19ab
		/*
		 * Setup pointers and values based upon different virtio-scsi
		 * request header if T10_PI is enabled in KVM guest.
		 */
		if (t10_pi) {
			req = &v_req_pi;
			req_size = sizeof(v_req_pi);
			lunp = &v_req_pi.lun[0];
			target = &v_req_pi.lun[1];
		} else {
			req = &v_req;
			req_size = sizeof(v_req);
			lunp = &v_req.lun[0];
			target = &v_req.lun[1];
		}
		/*
		 * FIXME: Not correct for BIDI operation
		 */
		out_size = iov_length(vq->iov, out);
		in_size = iov_length(&vq->iov[out], in);

		/*
		 * Copy over the virtio-scsi request header, which for a
		 * ANY_LAYOUT enabled guest may span multiple iovecs, or a
		 * single iovec may contain both the header + outgoing
		 * WRITE payloads.
		 *
		 * copy_from_iter() will advance out_iter, so that it will
		 * point at the start of the outgoing WRITE payload, if
		 * DMA_TO_DEVICE is set.
		 */
		iov_iter_init(&out_iter, WRITE, vq->iov, out, out_size);

		if (unlikely(!copy_from_iter_full(req, req_size, &out_iter))) {
			vq_err(vq, "Faulted on copy_from_iter\n");
			vhost_scsi_send_bad_target(vs, vq, head, out);
			continue;
		}
		/* virtio-scsi spec requires byte 0 of the lun to be 1 */
		if (unlikely(*lunp != 1)) {
			vq_err(vq, "Illegal virtio-scsi lun: %u\n", *lunp);
			vhost_scsi_send_bad_target(vs, vq, head, out);
			continue;
		}

		tpg = READ_ONCE(vs_tpg[*target]);
		if (unlikely(!tpg)) {
			/* Target does not exist, fail the request */
			vhost_scsi_send_bad_target(vs, vq, head, out);
			continue;
		}
		/*
		 * Determine data_direction by calculating the total outgoing
		 * iovec sizes + incoming iovec sizes vs. virtio-scsi request +
		 * response headers respectively.
		 *
		 * For DMA_TO_DEVICE this is out_iter, which is already pointing
		 * to the right place.
		 *
		 * For DMA_FROM_DEVICE, the iovec will be just past the end
		 * of the virtio-scsi response header in either the same
		 * or immediately following iovec.
		 *
		 * Any associated T10_PI bytes for the outgoing / incoming
		 * payloads are included in calculation of exp_data_len here.
		 */
		prot_bytes = 0;

		if (out_size > req_size) {
			data_direction = DMA_TO_DEVICE;
			exp_data_len = out_size - req_size;
			data_iter = out_iter;
		} else if (in_size > rsp_size) {
			data_direction = DMA_FROM_DEVICE;
			exp_data_len = in_size - rsp_size;

			iov_iter_init(&in_iter, READ, &vq->iov[out], in,
				      rsp_size + exp_data_len);
			iov_iter_advance(&in_iter, rsp_size);
			data_iter = in_iter;
		} else {
			data_direction = DMA_NONE;
			exp_data_len = 0;
		}
		/*
		 * If T10_PI header + payload is present, setup prot_iter values
		 * and recalculate data_iter for vhost_scsi_mapal() mapping to
		 * host scatterlists via get_user_pages_fast().
		 */
		if (t10_pi) {
			if (v_req_pi.pi_bytesout) {
				if (data_direction != DMA_TO_DEVICE) {
					vq_err(vq, "Received non zero pi_bytesout,"
						" but wrong data_direction\n");
					vhost_scsi_send_bad_target(vs, vq, head, out);
					continue;
				}
				prot_bytes = vhost32_to_cpu(vq, v_req_pi.pi_bytesout);
			} else if (v_req_pi.pi_bytesin) {
				if (data_direction != DMA_FROM_DEVICE) {
					vq_err(vq, "Received non zero pi_bytesin,"
						" but wrong data_direction\n");
					vhost_scsi_send_bad_target(vs, vq, head, out);
					continue;
				}
				prot_bytes = vhost32_to_cpu(vq, v_req_pi.pi_bytesin);
			}
			/*
			 * Set prot_iter to data_iter and truncate it to
			 * prot_bytes, and advance data_iter past any
			 * preceeding prot_bytes that may be present.
			 *
			 * Also fix up the exp_data_len to reflect only the
			 * actual data payload length.
			 */
			if (prot_bytes) {
				exp_data_len -= prot_bytes;
				prot_iter = data_iter;
				iov_iter_truncate(&prot_iter, prot_bytes);
				iov_iter_advance(&data_iter, prot_bytes);
			}
			tag = vhost64_to_cpu(vq, v_req_pi.tag);
			task_attr = v_req_pi.task_attr;
			cdb = &v_req_pi.cdb[0];
			lun = ((v_req_pi.lun[2] << 8) | v_req_pi.lun[3]) & 0x3FFF;
		} else {
			tag = vhost64_to_cpu(vq, v_req.tag);
			task_attr = v_req.task_attr;
			cdb = &v_req.cdb[0];
			lun = ((v_req.lun[2] << 8) | v_req.lun[3]) & 0x3FFF;
		}
		/*
		 * Check that the received CDB size does not exceeded our
		 * hardcoded max for vhost-scsi, then get a pre-allocated
		 * cmd descriptor for the new virtio-scsi tag.
		 *
		 * TODO what if cdb was too small for varlen cdb header?
		 */
		if (unlikely(scsi_command_size(cdb) > VHOST_SCSI_MAX_CDB_SIZE)) {
			vq_err(vq, "Received SCSI CDB with command_size: %d that"
				" exceeds SCSI_MAX_VARLEN_CDB_SIZE: %d\n",
				scsi_command_size(cdb), VHOST_SCSI_MAX_CDB_SIZE);
			vhost_scsi_send_bad_target(vs, vq, head, out);
			continue;
		}
		cmd = vhost_scsi_get_tag(vq, tpg, cdb, tag, lun, task_attr,
					 exp_data_len + prot_bytes,
					 data_direction);
		if (IS_ERR(cmd)) {
			vq_err(vq, "vhost_scsi_get_tag failed %ld\n",
			       PTR_ERR(cmd));
			vhost_scsi_send_bad_target(vs, vq, head, out);
			continue;
		}
		cmd->tvc_vhost = vs;
		cmd->tvc_vq = vq;
		cmd->tvc_resp_iov = vq->iov[out];
		cmd->tvc_in_iovs = in;

		pr_debug("vhost_scsi got command opcode: %#02x, lun: %d\n",
			 cmd->tvc_cdb[0], cmd->tvc_lun);
		pr_debug("cmd: %p exp_data_len: %d, prot_bytes: %d data_direction:"
			 " %d\n", cmd, exp_data_len, prot_bytes, data_direction);

		if (data_direction != DMA_NONE) {
			ret = vhost_scsi_mapal(cmd,
					       prot_bytes, &prot_iter,
					       exp_data_len, &data_iter);
			if (unlikely(ret)) {
				vq_err(vq, "Failed to map iov to sgl\n");
				vhost_scsi_release_cmd(&cmd->tvc_se_cmd);
				vhost_scsi_send_bad_target(vs, vq, head, out);
				continue;
			}
		}
		/*
		 * Save the descriptor from vhost_get_vq_desc() to be used to
		 * complete the virtio-scsi request in TCM callback context via
		 * vhost_scsi_queue_data_in() and vhost_scsi_queue_status()
		 */
		cmd->tvc_vq_desc = head;
		/*
		 * Dispatch cmd descriptor for cmwq execution in process
		 * context provided by vhost_scsi_workqueue.  This also ensures
		 * cmd is executed on the same kworker CPU as this vhost
		 * thread to gain positive L2 cache locality effects.
		 */
		INIT_WORK(&cmd->work, vhost_scsi_submission_work);
		queue_work(vhost_scsi_workqueue, &cmd->work);
<<<<<<< HEAD
	}
=======
		ret = 0;
err:
		/*
		 * ENXIO:  No more requests, or read error, wait for next kick
		 * EINVAL: Invalid response buffer, drop the request
		 * EIO:    Respond with bad target
		 * EAGAIN: Pending request
		 */
		if (ret == -ENXIO)
			break;
		else if (ret == -EIO)
			vhost_scsi_send_bad_target(vs, vq, vc.head, vc.out);
	} while (likely(!vhost_exceeds_weight(vq, ++c, 0)));
out:
	mutex_unlock(&vq->mutex);
}

static void
vhost_scsi_send_tmf_reject(struct vhost_scsi *vs,
			   struct vhost_virtqueue *vq,
			   struct vhost_scsi_ctx *vc)
{
	struct virtio_scsi_ctrl_tmf_resp rsp;
	struct iov_iter iov_iter;
	int ret;

	pr_debug("%s\n", __func__);
	memset(&rsp, 0, sizeof(rsp));
	rsp.response = VIRTIO_SCSI_S_FUNCTION_REJECTED;

	iov_iter_init(&iov_iter, READ, &vq->iov[vc->out], vc->in, sizeof(rsp));

	ret = copy_to_iter(&rsp, sizeof(rsp), &iov_iter);
	if (likely(ret == sizeof(rsp)))
		vhost_add_used_and_signal(&vs->dev, vq, vc->head, 0);
	else
		pr_err("Faulted on virtio_scsi_ctrl_tmf_resp\n");
}

static void
vhost_scsi_send_an_resp(struct vhost_scsi *vs,
			struct vhost_virtqueue *vq,
			struct vhost_scsi_ctx *vc)
{
	struct virtio_scsi_ctrl_an_resp rsp;
	struct iov_iter iov_iter;
	int ret;

	pr_debug("%s\n", __func__);
	memset(&rsp, 0, sizeof(rsp));	/* event_actual = 0 */
	rsp.response = VIRTIO_SCSI_S_OK;

	iov_iter_init(&iov_iter, READ, &vq->iov[vc->out], vc->in, sizeof(rsp));

	ret = copy_to_iter(&rsp, sizeof(rsp), &iov_iter);
	if (likely(ret == sizeof(rsp)))
		vhost_add_used_and_signal(&vs->dev, vq, vc->head, 0);
	else
		pr_err("Faulted on virtio_scsi_ctrl_an_resp\n");
}

static void
vhost_scsi_ctl_handle_vq(struct vhost_scsi *vs, struct vhost_virtqueue *vq)
{
	union {
		__virtio32 type;
		struct virtio_scsi_ctrl_an_req an;
		struct virtio_scsi_ctrl_tmf_req tmf;
	} v_req;
	struct vhost_scsi_ctx vc;
	size_t typ_size;
	int ret, c = 0;

	mutex_lock(&vq->mutex);
	/*
	 * We can handle the vq only after the endpoint is setup by calling the
	 * VHOST_SCSI_SET_ENDPOINT ioctl.
	 */
	if (!vq->private_data)
		goto out;

	memset(&vc, 0, sizeof(vc));

	vhost_disable_notify(&vs->dev, vq);

	do {
		ret = vhost_scsi_get_desc(vs, vq, &vc);
		if (ret)
			goto err;

		/*
		 * Get the request type first in order to setup
		 * other parameters dependent on the type.
		 */
		vc.req = &v_req.type;
		typ_size = sizeof(v_req.type);

		if (unlikely(!copy_from_iter_full(vc.req, typ_size,
						  &vc.out_iter))) {
			vq_err(vq, "Faulted on copy_from_iter tmf type\n");
			/*
			 * The size of the response buffer depends on the
			 * request type and must be validated against it.
			 * Since the request type is not known, don't send
			 * a response.
			 */
			continue;
		}

		switch (v_req.type) {
		case VIRTIO_SCSI_T_TMF:
			vc.req = &v_req.tmf;
			vc.req_size = sizeof(struct virtio_scsi_ctrl_tmf_req);
			vc.rsp_size = sizeof(struct virtio_scsi_ctrl_tmf_resp);
			vc.lunp = &v_req.tmf.lun[0];
			vc.target = &v_req.tmf.lun[1];
			break;
		case VIRTIO_SCSI_T_AN_QUERY:
		case VIRTIO_SCSI_T_AN_SUBSCRIBE:
			vc.req = &v_req.an;
			vc.req_size = sizeof(struct virtio_scsi_ctrl_an_req);
			vc.rsp_size = sizeof(struct virtio_scsi_ctrl_an_resp);
			vc.lunp = &v_req.an.lun[0];
			vc.target = NULL;
			break;
		default:
			vq_err(vq, "Unknown control request %d", v_req.type);
			continue;
		}

		/*
		 * Validate the size of request and response buffers.
		 * Check for a sane response buffer so we can report
		 * early errors back to the guest.
		 */
		ret = vhost_scsi_chk_size(vq, &vc);
		if (ret)
			goto err;

		/*
		 * Get the rest of the request now that its size is known.
		 */
		vc.req += typ_size;
		vc.req_size -= typ_size;

		ret = vhost_scsi_get_req(vq, &vc, NULL);
		if (ret)
			goto err;

		if (v_req.type == VIRTIO_SCSI_T_TMF)
			vhost_scsi_send_tmf_reject(vs, vq, &vc);
		else
			vhost_scsi_send_an_resp(vs, vq, &vc);
err:
		/*
		 * ENXIO:  No more requests, or read error, wait for next kick
		 * EINVAL: Invalid response buffer, drop the request
		 * EIO:    Respond with bad target
		 * EAGAIN: Pending request
		 */
		if (ret == -ENXIO)
			break;
		else if (ret == -EIO)
			vhost_scsi_send_bad_target(vs, vq, vc.head, vc.out);
	} while (likely(!vhost_exceeds_weight(vq, ++c, 0)));
>>>>>>> 407d19ab
out:
	mutex_unlock(&vq->mutex);
}

static void vhost_scsi_ctl_handle_kick(struct vhost_work *work)
{
	pr_debug("%s: The handling func for control queue.\n", __func__);
}

static void
vhost_scsi_send_evt(struct vhost_scsi *vs,
		   struct vhost_scsi_tpg *tpg,
		   struct se_lun *lun,
		   u32 event,
		   u32 reason)
{
	struct vhost_scsi_evt *evt;

	evt = vhost_scsi_allocate_evt(vs, event, reason);
	if (!evt)
		return;

	if (tpg && lun) {
		/* TODO: share lun setup code with virtio-scsi.ko */
		/*
		 * Note: evt->event is zeroed when we allocate it and
		 * lun[4-7] need to be zero according to virtio-scsi spec.
		 */
		evt->event.lun[0] = 0x01;
		evt->event.lun[1] = tpg->tport_tpgt;
		if (lun->unpacked_lun >= 256)
			evt->event.lun[2] = lun->unpacked_lun >> 8 | 0x40 ;
		evt->event.lun[3] = lun->unpacked_lun & 0xFF;
	}

	llist_add(&evt->list, &vs->vs_event_list);
	vhost_work_queue(&vs->dev, &vs->vs_event_work);
}

static void vhost_scsi_evt_handle_kick(struct vhost_work *work)
{
	struct vhost_virtqueue *vq = container_of(work, struct vhost_virtqueue,
						poll.work);
	struct vhost_scsi *vs = container_of(vq->dev, struct vhost_scsi, dev);

	mutex_lock(&vq->mutex);
	if (!vq->private_data)
		goto out;

	if (vs->vs_events_missed)
		vhost_scsi_send_evt(vs, NULL, NULL, VIRTIO_SCSI_T_NO_EVENT, 0);
out:
	mutex_unlock(&vq->mutex);
}

static void vhost_scsi_handle_kick(struct vhost_work *work)
{
	struct vhost_virtqueue *vq = container_of(work, struct vhost_virtqueue,
						poll.work);
	struct vhost_scsi *vs = container_of(vq->dev, struct vhost_scsi, dev);

	vhost_scsi_handle_vq(vs, vq);
}

static void vhost_scsi_flush_vq(struct vhost_scsi *vs, int index)
{
	vhost_poll_flush(&vs->vqs[index].vq.poll);
}

/* Callers must hold dev mutex */
static void vhost_scsi_flush(struct vhost_scsi *vs)
{
	struct vhost_scsi_inflight *old_inflight[VHOST_SCSI_MAX_VQ];
	int i;

	/* Init new inflight and remember the old inflight */
	vhost_scsi_init_inflight(vs, old_inflight);

	/*
	 * The inflight->kref was initialized to 1. We decrement it here to
	 * indicate the start of the flush operation so that it will reach 0
	 * when all the reqs are finished.
	 */
	for (i = 0; i < VHOST_SCSI_MAX_VQ; i++)
		kref_put(&old_inflight[i]->kref, vhost_scsi_done_inflight);

	/* Flush both the vhost poll and vhost work */
	for (i = 0; i < VHOST_SCSI_MAX_VQ; i++)
		vhost_scsi_flush_vq(vs, i);
	vhost_work_flush(&vs->dev, &vs->vs_completion_work);
	vhost_work_flush(&vs->dev, &vs->vs_event_work);

	/* Wait for all reqs issued before the flush to be finished */
	for (i = 0; i < VHOST_SCSI_MAX_VQ; i++)
		wait_for_completion(&old_inflight[i]->comp);
}

/*
 * Called from vhost_scsi_ioctl() context to walk the list of available
 * vhost_scsi_tpg with an active struct vhost_scsi_nexus
 *
 *  The lock nesting rule is:
 *    vhost_scsi_mutex -> vs->dev.mutex -> tpg->tv_tpg_mutex -> vq->mutex
 */
static int
vhost_scsi_set_endpoint(struct vhost_scsi *vs,
			struct vhost_scsi_target *t)
{
	struct se_portal_group *se_tpg;
	struct vhost_scsi_tport *tv_tport;
	struct vhost_scsi_tpg *tpg;
	struct vhost_scsi_tpg **vs_tpg;
	struct vhost_virtqueue *vq;
	int index, ret, i, len;
	bool match = false;

	mutex_lock(&vhost_scsi_mutex);
	mutex_lock(&vs->dev.mutex);

	/* Verify that ring has been setup correctly. */
	for (index = 0; index < vs->dev.nvqs; ++index) {
		/* Verify that ring has been setup correctly. */
		if (!vhost_vq_access_ok(&vs->vqs[index].vq)) {
			ret = -EFAULT;
			goto out;
		}
	}

	len = sizeof(vs_tpg[0]) * VHOST_SCSI_MAX_TARGET;
	vs_tpg = kzalloc(len, GFP_KERNEL);
	if (!vs_tpg) {
		ret = -ENOMEM;
		goto out;
	}
	if (vs->vs_tpg)
		memcpy(vs_tpg, vs->vs_tpg, len);

	list_for_each_entry(tpg, &vhost_scsi_list, tv_tpg_list) {
		mutex_lock(&tpg->tv_tpg_mutex);
		if (!tpg->tpg_nexus) {
			mutex_unlock(&tpg->tv_tpg_mutex);
			continue;
		}
		if (tpg->tv_tpg_vhost_count != 0) {
			mutex_unlock(&tpg->tv_tpg_mutex);
			continue;
		}
		tv_tport = tpg->tport;

		if (!strcmp(tv_tport->tport_name, t->vhost_wwpn)) {
			if (vs->vs_tpg && vs->vs_tpg[tpg->tport_tpgt]) {
				kfree(vs_tpg);
				mutex_unlock(&tpg->tv_tpg_mutex);
				ret = -EEXIST;
				goto out;
			}
			/*
			 * In order to ensure individual vhost-scsi configfs
			 * groups cannot be removed while in use by vhost ioctl,
			 * go ahead and take an explicit se_tpg->tpg_group.cg_item
			 * dependency now.
			 */
			se_tpg = &tpg->se_tpg;
			ret = target_depend_item(&se_tpg->tpg_group.cg_item);
			if (ret) {
				pr_warn("configfs_depend_item() failed: %d\n", ret);
				kfree(vs_tpg);
				mutex_unlock(&tpg->tv_tpg_mutex);
				goto out;
			}
			tpg->tv_tpg_vhost_count++;
			tpg->vhost_scsi = vs;
			vs_tpg[tpg->tport_tpgt] = tpg;
			match = true;
		}
		mutex_unlock(&tpg->tv_tpg_mutex);
	}

	if (match) {
		memcpy(vs->vs_vhost_wwpn, t->vhost_wwpn,
		       sizeof(vs->vs_vhost_wwpn));
		for (i = 0; i < VHOST_SCSI_MAX_VQ; i++) {
			vq = &vs->vqs[i].vq;
			mutex_lock(&vq->mutex);
			vq->private_data = vs_tpg;
			vhost_vq_init_access(vq);
			mutex_unlock(&vq->mutex);
		}
		ret = 0;
	} else {
		ret = -EEXIST;
	}

	/*
	 * Act as synchronize_rcu to make sure access to
	 * old vs->vs_tpg is finished.
	 */
	vhost_scsi_flush(vs);
	kfree(vs->vs_tpg);
	vs->vs_tpg = vs_tpg;

out:
	mutex_unlock(&vs->dev.mutex);
	mutex_unlock(&vhost_scsi_mutex);
	return ret;
}

static int
vhost_scsi_clear_endpoint(struct vhost_scsi *vs,
			  struct vhost_scsi_target *t)
{
	struct se_portal_group *se_tpg;
	struct vhost_scsi_tport *tv_tport;
	struct vhost_scsi_tpg *tpg;
	struct vhost_virtqueue *vq;
	bool match = false;
	int index, ret, i;
	u8 target;

	mutex_lock(&vhost_scsi_mutex);
	mutex_lock(&vs->dev.mutex);
	/* Verify that ring has been setup correctly. */
	for (index = 0; index < vs->dev.nvqs; ++index) {
		if (!vhost_vq_access_ok(&vs->vqs[index].vq)) {
			ret = -EFAULT;
			goto err_dev;
		}
	}

	if (!vs->vs_tpg) {
		ret = 0;
		goto err_dev;
	}

	for (i = 0; i < VHOST_SCSI_MAX_TARGET; i++) {
		target = i;
		tpg = vs->vs_tpg[target];
		if (!tpg)
			continue;

		mutex_lock(&tpg->tv_tpg_mutex);
		tv_tport = tpg->tport;
		if (!tv_tport) {
			ret = -ENODEV;
			goto err_tpg;
		}

		if (strcmp(tv_tport->tport_name, t->vhost_wwpn)) {
			pr_warn("tv_tport->tport_name: %s, tpg->tport_tpgt: %hu"
				" does not match t->vhost_wwpn: %s, t->vhost_tpgt: %hu\n",
				tv_tport->tport_name, tpg->tport_tpgt,
				t->vhost_wwpn, t->vhost_tpgt);
			ret = -EINVAL;
			goto err_tpg;
		}
		tpg->tv_tpg_vhost_count--;
		tpg->vhost_scsi = NULL;
		vs->vs_tpg[target] = NULL;
		match = true;
		mutex_unlock(&tpg->tv_tpg_mutex);
		/*
		 * Release se_tpg->tpg_group.cg_item configfs dependency now
		 * to allow vhost-scsi WWPN se_tpg->tpg_group shutdown to occur.
		 */
		se_tpg = &tpg->se_tpg;
		target_undepend_item(&se_tpg->tpg_group.cg_item);
	}
	if (match) {
		for (i = 0; i < VHOST_SCSI_MAX_VQ; i++) {
			vq = &vs->vqs[i].vq;
			mutex_lock(&vq->mutex);
			vq->private_data = NULL;
			mutex_unlock(&vq->mutex);
		}
	}
	/*
	 * Act as synchronize_rcu to make sure access to
	 * old vs->vs_tpg is finished.
	 */
	vhost_scsi_flush(vs);
	kfree(vs->vs_tpg);
	vs->vs_tpg = NULL;
	WARN_ON(vs->vs_events_nr);
	mutex_unlock(&vs->dev.mutex);
	mutex_unlock(&vhost_scsi_mutex);
	return 0;

err_tpg:
	mutex_unlock(&tpg->tv_tpg_mutex);
err_dev:
	mutex_unlock(&vs->dev.mutex);
	mutex_unlock(&vhost_scsi_mutex);
	return ret;
}

static int vhost_scsi_set_features(struct vhost_scsi *vs, u64 features)
{
	struct vhost_virtqueue *vq;
	int i;

	if (features & ~VHOST_SCSI_FEATURES)
		return -EOPNOTSUPP;

	mutex_lock(&vs->dev.mutex);
	if ((features & (1 << VHOST_F_LOG_ALL)) &&
	    !vhost_log_access_ok(&vs->dev)) {
		mutex_unlock(&vs->dev.mutex);
		return -EFAULT;
	}

	for (i = 0; i < VHOST_SCSI_MAX_VQ; i++) {
		vq = &vs->vqs[i].vq;
		mutex_lock(&vq->mutex);
		vq->acked_features = features;
		mutex_unlock(&vq->mutex);
	}
	mutex_unlock(&vs->dev.mutex);
	return 0;
}

static int vhost_scsi_open(struct inode *inode, struct file *f)
{
	struct vhost_scsi *vs;
	struct vhost_virtqueue **vqs;
	int r = -ENOMEM, i;

	vs = kzalloc(sizeof(*vs), GFP_KERNEL | __GFP_NOWARN | __GFP_RETRY_MAYFAIL);
	if (!vs) {
		vs = vzalloc(sizeof(*vs));
		if (!vs)
			goto err_vs;
	}

	vqs = kmalloc_array(VHOST_SCSI_MAX_VQ, sizeof(*vqs), GFP_KERNEL);
	if (!vqs)
		goto err_vqs;

	vhost_work_init(&vs->vs_completion_work, vhost_scsi_complete_cmd_work);
	vhost_work_init(&vs->vs_event_work, vhost_scsi_evt_work);

	vs->vs_events_nr = 0;
	vs->vs_events_missed = false;

	vqs[VHOST_SCSI_VQ_CTL] = &vs->vqs[VHOST_SCSI_VQ_CTL].vq;
	vqs[VHOST_SCSI_VQ_EVT] = &vs->vqs[VHOST_SCSI_VQ_EVT].vq;
	vs->vqs[VHOST_SCSI_VQ_CTL].vq.handle_kick = vhost_scsi_ctl_handle_kick;
	vs->vqs[VHOST_SCSI_VQ_EVT].vq.handle_kick = vhost_scsi_evt_handle_kick;
	for (i = VHOST_SCSI_VQ_IO; i < VHOST_SCSI_MAX_VQ; i++) {
		vqs[i] = &vs->vqs[i].vq;
		vs->vqs[i].vq.handle_kick = vhost_scsi_handle_kick;
	}
	vhost_dev_init(&vs->dev, vqs, VHOST_SCSI_MAX_VQ, UIO_MAXIOV,
		       VHOST_SCSI_WEIGHT, 0);

	vhost_scsi_init_inflight(vs, NULL);

	f->private_data = vs;
	return 0;

err_vqs:
	kvfree(vs);
err_vs:
	return r;
}

static int vhost_scsi_release(struct inode *inode, struct file *f)
{
	struct vhost_scsi *vs = f->private_data;
	struct vhost_scsi_target t;

	mutex_lock(&vs->dev.mutex);
	memcpy(t.vhost_wwpn, vs->vs_vhost_wwpn, sizeof(t.vhost_wwpn));
	mutex_unlock(&vs->dev.mutex);
	vhost_scsi_clear_endpoint(vs, &t);
	vhost_dev_stop(&vs->dev);
	vhost_dev_cleanup(&vs->dev);
	/* Jobs can re-queue themselves in evt kick handler. Do extra flush. */
	vhost_scsi_flush(vs);
	kfree(vs->dev.vqs);
	kvfree(vs);
	return 0;
}

static long
vhost_scsi_ioctl(struct file *f,
		 unsigned int ioctl,
		 unsigned long arg)
{
	struct vhost_scsi *vs = f->private_data;
	struct vhost_scsi_target backend;
	void __user *argp = (void __user *)arg;
	u64 __user *featurep = argp;
	u32 __user *eventsp = argp;
	u32 events_missed;
	u64 features;
	int r, abi_version = VHOST_SCSI_ABI_VERSION;
	struct vhost_virtqueue *vq = &vs->vqs[VHOST_SCSI_VQ_EVT].vq;

	switch (ioctl) {
	case VHOST_SCSI_SET_ENDPOINT:
		if (copy_from_user(&backend, argp, sizeof backend))
			return -EFAULT;
		if (backend.reserved != 0)
			return -EOPNOTSUPP;

		return vhost_scsi_set_endpoint(vs, &backend);
	case VHOST_SCSI_CLEAR_ENDPOINT:
		if (copy_from_user(&backend, argp, sizeof backend))
			return -EFAULT;
		if (backend.reserved != 0)
			return -EOPNOTSUPP;

		return vhost_scsi_clear_endpoint(vs, &backend);
	case VHOST_SCSI_GET_ABI_VERSION:
		if (copy_to_user(argp, &abi_version, sizeof abi_version))
			return -EFAULT;
		return 0;
	case VHOST_SCSI_SET_EVENTS_MISSED:
		if (get_user(events_missed, eventsp))
			return -EFAULT;
		mutex_lock(&vq->mutex);
		vs->vs_events_missed = events_missed;
		mutex_unlock(&vq->mutex);
		return 0;
	case VHOST_SCSI_GET_EVENTS_MISSED:
		mutex_lock(&vq->mutex);
		events_missed = vs->vs_events_missed;
		mutex_unlock(&vq->mutex);
		if (put_user(events_missed, eventsp))
			return -EFAULT;
		return 0;
	case VHOST_GET_FEATURES:
		features = VHOST_SCSI_FEATURES;
		if (copy_to_user(featurep, &features, sizeof features))
			return -EFAULT;
		return 0;
	case VHOST_SET_FEATURES:
		if (copy_from_user(&features, featurep, sizeof features))
			return -EFAULT;
		return vhost_scsi_set_features(vs, features);
	default:
		mutex_lock(&vs->dev.mutex);
		r = vhost_dev_ioctl(&vs->dev, ioctl, argp);
		/* TODO: flush backend after dev ioctl. */
		if (r == -ENOIOCTLCMD)
			r = vhost_vring_ioctl(&vs->dev, ioctl, argp);
		mutex_unlock(&vs->dev.mutex);
		return r;
	}
}

#ifdef CONFIG_COMPAT
static long vhost_scsi_compat_ioctl(struct file *f, unsigned int ioctl,
				unsigned long arg)
{
	return vhost_scsi_ioctl(f, ioctl, (unsigned long)compat_ptr(arg));
}
#endif

static const struct file_operations vhost_scsi_fops = {
	.owner          = THIS_MODULE,
	.release        = vhost_scsi_release,
	.unlocked_ioctl = vhost_scsi_ioctl,
#ifdef CONFIG_COMPAT
	.compat_ioctl	= vhost_scsi_compat_ioctl,
#endif
	.open           = vhost_scsi_open,
	.llseek		= noop_llseek,
};

static struct miscdevice vhost_scsi_misc = {
	MISC_DYNAMIC_MINOR,
	"vhost-scsi",
	&vhost_scsi_fops,
};

static int __init vhost_scsi_register(void)
{
	return misc_register(&vhost_scsi_misc);
}

static void vhost_scsi_deregister(void)
{
	misc_deregister(&vhost_scsi_misc);
}

static char *vhost_scsi_dump_proto_id(struct vhost_scsi_tport *tport)
{
	switch (tport->tport_proto_id) {
	case SCSI_PROTOCOL_SAS:
		return "SAS";
	case SCSI_PROTOCOL_FCP:
		return "FCP";
	case SCSI_PROTOCOL_ISCSI:
		return "iSCSI";
	default:
		break;
	}

	return "Unknown";
}

static void
vhost_scsi_do_plug(struct vhost_scsi_tpg *tpg,
		  struct se_lun *lun, bool plug)
{

	struct vhost_scsi *vs = tpg->vhost_scsi;
	struct vhost_virtqueue *vq;
	u32 reason;

	if (!vs)
		return;

	mutex_lock(&vs->dev.mutex);

	if (plug)
		reason = VIRTIO_SCSI_EVT_RESET_RESCAN;
	else
		reason = VIRTIO_SCSI_EVT_RESET_REMOVED;

	vq = &vs->vqs[VHOST_SCSI_VQ_EVT].vq;
	mutex_lock(&vq->mutex);
	if (vhost_has_feature(vq, VIRTIO_SCSI_F_HOTPLUG))
		vhost_scsi_send_evt(vs, tpg, lun,
				   VIRTIO_SCSI_T_TRANSPORT_RESET, reason);
	mutex_unlock(&vq->mutex);
	mutex_unlock(&vs->dev.mutex);
}

static void vhost_scsi_hotplug(struct vhost_scsi_tpg *tpg, struct se_lun *lun)
{
	vhost_scsi_do_plug(tpg, lun, true);
}

static void vhost_scsi_hotunplug(struct vhost_scsi_tpg *tpg, struct se_lun *lun)
{
	vhost_scsi_do_plug(tpg, lun, false);
}

static int vhost_scsi_port_link(struct se_portal_group *se_tpg,
			       struct se_lun *lun)
{
	struct vhost_scsi_tpg *tpg = container_of(se_tpg,
				struct vhost_scsi_tpg, se_tpg);

	mutex_lock(&vhost_scsi_mutex);

	mutex_lock(&tpg->tv_tpg_mutex);
	tpg->tv_tpg_port_count++;
	mutex_unlock(&tpg->tv_tpg_mutex);

	vhost_scsi_hotplug(tpg, lun);

	mutex_unlock(&vhost_scsi_mutex);

	return 0;
}

static void vhost_scsi_port_unlink(struct se_portal_group *se_tpg,
				  struct se_lun *lun)
{
	struct vhost_scsi_tpg *tpg = container_of(se_tpg,
				struct vhost_scsi_tpg, se_tpg);

	mutex_lock(&vhost_scsi_mutex);

	mutex_lock(&tpg->tv_tpg_mutex);
	tpg->tv_tpg_port_count--;
	mutex_unlock(&tpg->tv_tpg_mutex);

	vhost_scsi_hotunplug(tpg, lun);

	mutex_unlock(&vhost_scsi_mutex);
}

static void vhost_scsi_free_cmd_map_res(struct se_session *se_sess)
{
	struct vhost_scsi_cmd *tv_cmd;
	unsigned int i;

	if (!se_sess->sess_cmd_map)
		return;

	for (i = 0; i < VHOST_SCSI_DEFAULT_TAGS; i++) {
		tv_cmd = &((struct vhost_scsi_cmd *)se_sess->sess_cmd_map)[i];

		kfree(tv_cmd->tvc_sgl);
		kfree(tv_cmd->tvc_prot_sgl);
		kfree(tv_cmd->tvc_upages);
	}
}

static ssize_t vhost_scsi_tpg_attrib_fabric_prot_type_store(
		struct config_item *item, const char *page, size_t count)
{
	struct se_portal_group *se_tpg = attrib_to_tpg(item);
	struct vhost_scsi_tpg *tpg = container_of(se_tpg,
				struct vhost_scsi_tpg, se_tpg);
	unsigned long val;
	int ret = kstrtoul(page, 0, &val);

	if (ret) {
		pr_err("kstrtoul() returned %d for fabric_prot_type\n", ret);
		return ret;
	}
	if (val != 0 && val != 1 && val != 3) {
		pr_err("Invalid vhost_scsi fabric_prot_type: %lu\n", val);
		return -EINVAL;
	}
	tpg->tv_fabric_prot_type = val;

	return count;
}

static ssize_t vhost_scsi_tpg_attrib_fabric_prot_type_show(
		struct config_item *item, char *page)
{
	struct se_portal_group *se_tpg = attrib_to_tpg(item);
	struct vhost_scsi_tpg *tpg = container_of(se_tpg,
				struct vhost_scsi_tpg, se_tpg);

	return sprintf(page, "%d\n", tpg->tv_fabric_prot_type);
}

CONFIGFS_ATTR(vhost_scsi_tpg_attrib_, fabric_prot_type);

static struct configfs_attribute *vhost_scsi_tpg_attrib_attrs[] = {
	&vhost_scsi_tpg_attrib_attr_fabric_prot_type,
	NULL,
};

static int vhost_scsi_nexus_cb(struct se_portal_group *se_tpg,
			       struct se_session *se_sess, void *p)
{
	struct vhost_scsi_cmd *tv_cmd;
	unsigned int i;

	for (i = 0; i < VHOST_SCSI_DEFAULT_TAGS; i++) {
		tv_cmd = &((struct vhost_scsi_cmd *)se_sess->sess_cmd_map)[i];

		tv_cmd->tvc_sgl = kcalloc(VHOST_SCSI_PREALLOC_SGLS,
					  sizeof(struct scatterlist),
					  GFP_KERNEL);
		if (!tv_cmd->tvc_sgl) {
			pr_err("Unable to allocate tv_cmd->tvc_sgl\n");
			goto out;
		}

		tv_cmd->tvc_upages = kcalloc(VHOST_SCSI_PREALLOC_UPAGES,
					     sizeof(struct page *),
					     GFP_KERNEL);
		if (!tv_cmd->tvc_upages) {
			pr_err("Unable to allocate tv_cmd->tvc_upages\n");
			goto out;
		}

		tv_cmd->tvc_prot_sgl = kcalloc(VHOST_SCSI_PREALLOC_PROT_SGLS,
					       sizeof(struct scatterlist),
					       GFP_KERNEL);
		if (!tv_cmd->tvc_prot_sgl) {
			pr_err("Unable to allocate tv_cmd->tvc_prot_sgl\n");
			goto out;
		}
	}
	return 0;
out:
	vhost_scsi_free_cmd_map_res(se_sess);
	return -ENOMEM;
}

static int vhost_scsi_make_nexus(struct vhost_scsi_tpg *tpg,
				const char *name)
{
	struct vhost_scsi_nexus *tv_nexus;

	mutex_lock(&tpg->tv_tpg_mutex);
	if (tpg->tpg_nexus) {
		mutex_unlock(&tpg->tv_tpg_mutex);
		pr_debug("tpg->tpg_nexus already exists\n");
		return -EEXIST;
	}

	tv_nexus = kzalloc(sizeof(*tv_nexus), GFP_KERNEL);
	if (!tv_nexus) {
		mutex_unlock(&tpg->tv_tpg_mutex);
		pr_err("Unable to allocate struct vhost_scsi_nexus\n");
		return -ENOMEM;
	}
	/*
	 * Since we are running in 'demo mode' this call with generate a
	 * struct se_node_acl for the vhost_scsi struct se_portal_group with
	 * the SCSI Initiator port name of the passed configfs group 'name'.
	 */
	tv_nexus->tvn_se_sess = target_setup_session(&tpg->se_tpg,
					VHOST_SCSI_DEFAULT_TAGS,
					sizeof(struct vhost_scsi_cmd),
					TARGET_PROT_DIN_PASS | TARGET_PROT_DOUT_PASS,
					(unsigned char *)name, tv_nexus,
					vhost_scsi_nexus_cb);
	if (IS_ERR(tv_nexus->tvn_se_sess)) {
		mutex_unlock(&tpg->tv_tpg_mutex);
		kfree(tv_nexus);
		return -ENOMEM;
	}
	tpg->tpg_nexus = tv_nexus;

	mutex_unlock(&tpg->tv_tpg_mutex);
	return 0;
}

static int vhost_scsi_drop_nexus(struct vhost_scsi_tpg *tpg)
{
	struct se_session *se_sess;
	struct vhost_scsi_nexus *tv_nexus;

	mutex_lock(&tpg->tv_tpg_mutex);
	tv_nexus = tpg->tpg_nexus;
	if (!tv_nexus) {
		mutex_unlock(&tpg->tv_tpg_mutex);
		return -ENODEV;
	}

	se_sess = tv_nexus->tvn_se_sess;
	if (!se_sess) {
		mutex_unlock(&tpg->tv_tpg_mutex);
		return -ENODEV;
	}

	if (tpg->tv_tpg_port_count != 0) {
		mutex_unlock(&tpg->tv_tpg_mutex);
		pr_err("Unable to remove TCM_vhost I_T Nexus with"
			" active TPG port count: %d\n",
			tpg->tv_tpg_port_count);
		return -EBUSY;
	}

	if (tpg->tv_tpg_vhost_count != 0) {
		mutex_unlock(&tpg->tv_tpg_mutex);
		pr_err("Unable to remove TCM_vhost I_T Nexus with"
			" active TPG vhost count: %d\n",
			tpg->tv_tpg_vhost_count);
		return -EBUSY;
	}

	pr_debug("TCM_vhost_ConfigFS: Removing I_T Nexus to emulated"
		" %s Initiator Port: %s\n", vhost_scsi_dump_proto_id(tpg->tport),
		tv_nexus->tvn_se_sess->se_node_acl->initiatorname);

	vhost_scsi_free_cmd_map_res(se_sess);
	/*
	 * Release the SCSI I_T Nexus to the emulated vhost Target Port
	 */
	target_remove_session(se_sess);
	tpg->tpg_nexus = NULL;
	mutex_unlock(&tpg->tv_tpg_mutex);

	kfree(tv_nexus);
	return 0;
}

static ssize_t vhost_scsi_tpg_nexus_show(struct config_item *item, char *page)
{
	struct se_portal_group *se_tpg = to_tpg(item);
	struct vhost_scsi_tpg *tpg = container_of(se_tpg,
				struct vhost_scsi_tpg, se_tpg);
	struct vhost_scsi_nexus *tv_nexus;
	ssize_t ret;

	mutex_lock(&tpg->tv_tpg_mutex);
	tv_nexus = tpg->tpg_nexus;
	if (!tv_nexus) {
		mutex_unlock(&tpg->tv_tpg_mutex);
		return -ENODEV;
	}
	ret = snprintf(page, PAGE_SIZE, "%s\n",
			tv_nexus->tvn_se_sess->se_node_acl->initiatorname);
	mutex_unlock(&tpg->tv_tpg_mutex);

	return ret;
}

static ssize_t vhost_scsi_tpg_nexus_store(struct config_item *item,
		const char *page, size_t count)
{
	struct se_portal_group *se_tpg = to_tpg(item);
	struct vhost_scsi_tpg *tpg = container_of(se_tpg,
				struct vhost_scsi_tpg, se_tpg);
	struct vhost_scsi_tport *tport_wwn = tpg->tport;
	unsigned char i_port[VHOST_SCSI_NAMELEN], *ptr, *port_ptr;
	int ret;
	/*
	 * Shutdown the active I_T nexus if 'NULL' is passed..
	 */
	if (!strncmp(page, "NULL", 4)) {
		ret = vhost_scsi_drop_nexus(tpg);
		return (!ret) ? count : ret;
	}
	/*
	 * Otherwise make sure the passed virtual Initiator port WWN matches
	 * the fabric protocol_id set in vhost_scsi_make_tport(), and call
	 * vhost_scsi_make_nexus().
	 */
	if (strlen(page) >= VHOST_SCSI_NAMELEN) {
		pr_err("Emulated NAA Sas Address: %s, exceeds"
				" max: %d\n", page, VHOST_SCSI_NAMELEN);
		return -EINVAL;
	}
	snprintf(&i_port[0], VHOST_SCSI_NAMELEN, "%s", page);

	ptr = strstr(i_port, "naa.");
	if (ptr) {
		if (tport_wwn->tport_proto_id != SCSI_PROTOCOL_SAS) {
			pr_err("Passed SAS Initiator Port %s does not"
				" match target port protoid: %s\n", i_port,
				vhost_scsi_dump_proto_id(tport_wwn));
			return -EINVAL;
		}
		port_ptr = &i_port[0];
		goto check_newline;
	}
	ptr = strstr(i_port, "fc.");
	if (ptr) {
		if (tport_wwn->tport_proto_id != SCSI_PROTOCOL_FCP) {
			pr_err("Passed FCP Initiator Port %s does not"
				" match target port protoid: %s\n", i_port,
				vhost_scsi_dump_proto_id(tport_wwn));
			return -EINVAL;
		}
		port_ptr = &i_port[3]; /* Skip over "fc." */
		goto check_newline;
	}
	ptr = strstr(i_port, "iqn.");
	if (ptr) {
		if (tport_wwn->tport_proto_id != SCSI_PROTOCOL_ISCSI) {
			pr_err("Passed iSCSI Initiator Port %s does not"
				" match target port protoid: %s\n", i_port,
				vhost_scsi_dump_proto_id(tport_wwn));
			return -EINVAL;
		}
		port_ptr = &i_port[0];
		goto check_newline;
	}
	pr_err("Unable to locate prefix for emulated Initiator Port:"
			" %s\n", i_port);
	return -EINVAL;
	/*
	 * Clear any trailing newline for the NAA WWN
	 */
check_newline:
	if (i_port[strlen(i_port)-1] == '\n')
		i_port[strlen(i_port)-1] = '\0';

	ret = vhost_scsi_make_nexus(tpg, port_ptr);
	if (ret < 0)
		return ret;

	return count;
}

CONFIGFS_ATTR(vhost_scsi_tpg_, nexus);

static struct configfs_attribute *vhost_scsi_tpg_attrs[] = {
	&vhost_scsi_tpg_attr_nexus,
	NULL,
};

static struct se_portal_group *
vhost_scsi_make_tpg(struct se_wwn *wwn, const char *name)
{
	struct vhost_scsi_tport *tport = container_of(wwn,
			struct vhost_scsi_tport, tport_wwn);

	struct vhost_scsi_tpg *tpg;
	u16 tpgt;
	int ret;

	if (strstr(name, "tpgt_") != name)
		return ERR_PTR(-EINVAL);
	if (kstrtou16(name + 5, 10, &tpgt) || tpgt >= VHOST_SCSI_MAX_TARGET)
		return ERR_PTR(-EINVAL);

	tpg = kzalloc(sizeof(*tpg), GFP_KERNEL);
	if (!tpg) {
		pr_err("Unable to allocate struct vhost_scsi_tpg");
		return ERR_PTR(-ENOMEM);
	}
	mutex_init(&tpg->tv_tpg_mutex);
	INIT_LIST_HEAD(&tpg->tv_tpg_list);
	tpg->tport = tport;
	tpg->tport_tpgt = tpgt;

	ret = core_tpg_register(wwn, &tpg->se_tpg, tport->tport_proto_id);
	if (ret < 0) {
		kfree(tpg);
		return NULL;
	}
	mutex_lock(&vhost_scsi_mutex);
	list_add_tail(&tpg->tv_tpg_list, &vhost_scsi_list);
	mutex_unlock(&vhost_scsi_mutex);

	return &tpg->se_tpg;
}

static void vhost_scsi_drop_tpg(struct se_portal_group *se_tpg)
{
	struct vhost_scsi_tpg *tpg = container_of(se_tpg,
				struct vhost_scsi_tpg, se_tpg);

	mutex_lock(&vhost_scsi_mutex);
	list_del(&tpg->tv_tpg_list);
	mutex_unlock(&vhost_scsi_mutex);
	/*
	 * Release the virtual I_T Nexus for this vhost TPG
	 */
	vhost_scsi_drop_nexus(tpg);
	/*
	 * Deregister the se_tpg from TCM..
	 */
	core_tpg_deregister(se_tpg);
	kfree(tpg);
}

static struct se_wwn *
vhost_scsi_make_tport(struct target_fabric_configfs *tf,
		     struct config_group *group,
		     const char *name)
{
	struct vhost_scsi_tport *tport;
	char *ptr;
	u64 wwpn = 0;
	int off = 0;

	/* if (vhost_scsi_parse_wwn(name, &wwpn, 1) < 0)
		return ERR_PTR(-EINVAL); */

	tport = kzalloc(sizeof(*tport), GFP_KERNEL);
	if (!tport) {
		pr_err("Unable to allocate struct vhost_scsi_tport");
		return ERR_PTR(-ENOMEM);
	}
	tport->tport_wwpn = wwpn;
	/*
	 * Determine the emulated Protocol Identifier and Target Port Name
	 * based on the incoming configfs directory name.
	 */
	ptr = strstr(name, "naa.");
	if (ptr) {
		tport->tport_proto_id = SCSI_PROTOCOL_SAS;
		goto check_len;
	}
	ptr = strstr(name, "fc.");
	if (ptr) {
		tport->tport_proto_id = SCSI_PROTOCOL_FCP;
		off = 3; /* Skip over "fc." */
		goto check_len;
	}
	ptr = strstr(name, "iqn.");
	if (ptr) {
		tport->tport_proto_id = SCSI_PROTOCOL_ISCSI;
		goto check_len;
	}

	pr_err("Unable to locate prefix for emulated Target Port:"
			" %s\n", name);
	kfree(tport);
	return ERR_PTR(-EINVAL);

check_len:
	if (strlen(name) >= VHOST_SCSI_NAMELEN) {
		pr_err("Emulated %s Address: %s, exceeds"
			" max: %d\n", name, vhost_scsi_dump_proto_id(tport),
			VHOST_SCSI_NAMELEN);
		kfree(tport);
		return ERR_PTR(-EINVAL);
	}
	snprintf(&tport->tport_name[0], VHOST_SCSI_NAMELEN, "%s", &name[off]);

	pr_debug("TCM_VHost_ConfigFS: Allocated emulated Target"
		" %s Address: %s\n", vhost_scsi_dump_proto_id(tport), name);

	return &tport->tport_wwn;
}

static void vhost_scsi_drop_tport(struct se_wwn *wwn)
{
	struct vhost_scsi_tport *tport = container_of(wwn,
				struct vhost_scsi_tport, tport_wwn);

	pr_debug("TCM_VHost_ConfigFS: Deallocating emulated Target"
		" %s Address: %s\n", vhost_scsi_dump_proto_id(tport),
		tport->tport_name);

	kfree(tport);
}

static ssize_t
vhost_scsi_wwn_version_show(struct config_item *item, char *page)
{
	return sprintf(page, "TCM_VHOST fabric module %s on %s/%s"
		"on "UTS_RELEASE"\n", VHOST_SCSI_VERSION, utsname()->sysname,
		utsname()->machine);
}

CONFIGFS_ATTR_RO(vhost_scsi_wwn_, version);

static struct configfs_attribute *vhost_scsi_wwn_attrs[] = {
	&vhost_scsi_wwn_attr_version,
	NULL,
};

static const struct target_core_fabric_ops vhost_scsi_ops = {
	.module				= THIS_MODULE,
	.name				= "vhost",
	.get_fabric_name		= vhost_scsi_get_fabric_name,
	.tpg_get_wwn			= vhost_scsi_get_fabric_wwn,
	.tpg_get_tag			= vhost_scsi_get_tpgt,
	.tpg_check_demo_mode		= vhost_scsi_check_true,
	.tpg_check_demo_mode_cache	= vhost_scsi_check_true,
	.tpg_check_demo_mode_write_protect = vhost_scsi_check_false,
	.tpg_check_prod_mode_write_protect = vhost_scsi_check_false,
	.tpg_check_prot_fabric_only	= vhost_scsi_check_prot_fabric_only,
	.tpg_get_inst_index		= vhost_scsi_tpg_get_inst_index,
	.release_cmd			= vhost_scsi_release_cmd,
	.check_stop_free		= vhost_scsi_check_stop_free,
	.sess_get_index			= vhost_scsi_sess_get_index,
	.sess_get_initiator_sid		= NULL,
	.write_pending			= vhost_scsi_write_pending,
	.write_pending_status		= vhost_scsi_write_pending_status,
	.set_default_node_attributes	= vhost_scsi_set_default_node_attrs,
	.get_cmd_state			= vhost_scsi_get_cmd_state,
	.queue_data_in			= vhost_scsi_queue_data_in,
	.queue_status			= vhost_scsi_queue_status,
	.queue_tm_rsp			= vhost_scsi_queue_tm_rsp,
	.aborted_task			= vhost_scsi_aborted_task,
	/*
	 * Setup callers for generic logic in target_core_fabric_configfs.c
	 */
	.fabric_make_wwn		= vhost_scsi_make_tport,
	.fabric_drop_wwn		= vhost_scsi_drop_tport,
	.fabric_make_tpg		= vhost_scsi_make_tpg,
	.fabric_drop_tpg		= vhost_scsi_drop_tpg,
	.fabric_post_link		= vhost_scsi_port_link,
	.fabric_pre_unlink		= vhost_scsi_port_unlink,

	.tfc_wwn_attrs			= vhost_scsi_wwn_attrs,
	.tfc_tpg_base_attrs		= vhost_scsi_tpg_attrs,
	.tfc_tpg_attrib_attrs		= vhost_scsi_tpg_attrib_attrs,
};

static int __init vhost_scsi_init(void)
{
	int ret = -ENOMEM;

	pr_debug("TCM_VHOST fabric module %s on %s/%s"
		" on "UTS_RELEASE"\n", VHOST_SCSI_VERSION, utsname()->sysname,
		utsname()->machine);

	/*
	 * Use our own dedicated workqueue for submitting I/O into
	 * target core to avoid contention within system_wq.
	 */
	vhost_scsi_workqueue = alloc_workqueue("vhost_scsi", 0, 0);
	if (!vhost_scsi_workqueue)
		goto out;

	ret = vhost_scsi_register();
	if (ret < 0)
		goto out_destroy_workqueue;

	ret = target_register_template(&vhost_scsi_ops);
	if (ret < 0)
		goto out_vhost_scsi_deregister;

	return 0;

out_vhost_scsi_deregister:
	vhost_scsi_deregister();
out_destroy_workqueue:
	destroy_workqueue(vhost_scsi_workqueue);
out:
	return ret;
};

static void vhost_scsi_exit(void)
{
	target_unregister_template(&vhost_scsi_ops);
	vhost_scsi_deregister();
	destroy_workqueue(vhost_scsi_workqueue);
};

MODULE_DESCRIPTION("VHOST_SCSI series fabric driver");
MODULE_ALIAS("tcm_vhost");
MODULE_LICENSE("GPL");
module_init(vhost_scsi_init);
module_exit(vhost_scsi_exit);<|MERGE_RESOLUTION|>--- conflicted
+++ resolved
@@ -209,6 +209,19 @@
 	int vs_events_nr; /* num of pending events, protected by vq->mutex */
 };
 
+/*
+ * Context for processing request and control queue operations.
+ */
+struct vhost_scsi_ctx {
+	int head;
+	unsigned int out, in;
+	size_t req_size, rsp_size;
+	size_t out_size, in_size;
+	u8 *target, *lunp;
+	void *req;
+	struct iov_iter out_iter;
+};
+
 static struct workqueue_struct *vhost_scsi_workqueue;
 
 /* Global spinlock to protect vhost_scsi TPG list for vhost IOCTL access */
@@ -278,11 +291,6 @@
 	return 0;
 }
 
-static char *vhost_scsi_get_fabric_name(void)
-{
-	return "vhost";
-}
-
 static char *vhost_scsi_get_fabric_wwn(struct se_portal_group *se_tpg)
 {
 	struct vhost_scsi_tpg *tpg = container_of(se_tpg,
@@ -341,11 +349,6 @@
 {
 	/* Go ahead and process the write immediately */
 	target_execute_cmd(se_cmd);
-	return 0;
-}
-
-static int vhost_scsi_write_pending_status(struct se_cmd *se_cmd)
-{
 	return 0;
 }
 
@@ -806,28 +809,120 @@
 		pr_err("Faulted on virtio_scsi_cmd_resp\n");
 }
 
+static int
+vhost_scsi_get_desc(struct vhost_scsi *vs, struct vhost_virtqueue *vq,
+		    struct vhost_scsi_ctx *vc)
+{
+	int ret = -ENXIO;
+
+	vc->head = vhost_get_vq_desc(vq, vq->iov,
+				     ARRAY_SIZE(vq->iov), &vc->out, &vc->in,
+				     NULL, NULL);
+
+	pr_debug("vhost_get_vq_desc: head: %d, out: %u in: %u\n",
+		 vc->head, vc->out, vc->in);
+
+	/* On error, stop handling until the next kick. */
+	if (unlikely(vc->head < 0))
+		goto done;
+
+	/* Nothing new?  Wait for eventfd to tell us they refilled. */
+	if (vc->head == vq->num) {
+		if (unlikely(vhost_enable_notify(&vs->dev, vq))) {
+			vhost_disable_notify(&vs->dev, vq);
+			ret = -EAGAIN;
+		}
+		goto done;
+	}
+
+	/*
+	 * Get the size of request and response buffers.
+	 * FIXME: Not correct for BIDI operation
+	 */
+	vc->out_size = iov_length(vq->iov, vc->out);
+	vc->in_size = iov_length(&vq->iov[vc->out], vc->in);
+
+	/*
+	 * Copy over the virtio-scsi request header, which for a
+	 * ANY_LAYOUT enabled guest may span multiple iovecs, or a
+	 * single iovec may contain both the header + outgoing
+	 * WRITE payloads.
+	 *
+	 * copy_from_iter() will advance out_iter, so that it will
+	 * point at the start of the outgoing WRITE payload, if
+	 * DMA_TO_DEVICE is set.
+	 */
+	iov_iter_init(&vc->out_iter, WRITE, vq->iov, vc->out, vc->out_size);
+	ret = 0;
+
+done:
+	return ret;
+}
+
+static int
+vhost_scsi_chk_size(struct vhost_virtqueue *vq, struct vhost_scsi_ctx *vc)
+{
+	if (unlikely(vc->in_size < vc->rsp_size)) {
+		vq_err(vq,
+		       "Response buf too small, need min %zu bytes got %zu",
+		       vc->rsp_size, vc->in_size);
+		return -EINVAL;
+	} else if (unlikely(vc->out_size < vc->req_size)) {
+		vq_err(vq,
+		       "Request buf too small, need min %zu bytes got %zu",
+		       vc->req_size, vc->out_size);
+		return -EIO;
+	}
+
+	return 0;
+}
+
+static int
+vhost_scsi_get_req(struct vhost_virtqueue *vq, struct vhost_scsi_ctx *vc,
+		   struct vhost_scsi_tpg **tpgp)
+{
+	int ret = -EIO;
+
+	if (unlikely(!copy_from_iter_full(vc->req, vc->req_size,
+					  &vc->out_iter))) {
+		vq_err(vq, "Faulted on copy_from_iter_full\n");
+	} else if (unlikely(*vc->lunp != 1)) {
+		/* virtio-scsi spec requires byte 0 of the lun to be 1 */
+		vq_err(vq, "Illegal virtio-scsi lun: %u\n", *vc->lunp);
+	} else {
+		struct vhost_scsi_tpg **vs_tpg, *tpg;
+
+		vs_tpg = vq->private_data;	/* validated at handler entry */
+
+		tpg = READ_ONCE(vs_tpg[*vc->target]);
+		if (unlikely(!tpg)) {
+			vq_err(vq, "Target 0x%x does not exist\n", *vc->target);
+		} else {
+			if (tpgp)
+				*tpgp = tpg;
+			ret = 0;
+		}
+	}
+
+	return ret;
+}
+
 static void
 vhost_scsi_handle_vq(struct vhost_scsi *vs, struct vhost_virtqueue *vq)
 {
 	struct vhost_scsi_tpg **vs_tpg, *tpg;
 	struct virtio_scsi_cmd_req v_req;
 	struct virtio_scsi_cmd_req_pi v_req_pi;
+	struct vhost_scsi_ctx vc;
 	struct vhost_scsi_cmd *cmd;
-	struct iov_iter out_iter, in_iter, prot_iter, data_iter;
+	struct iov_iter in_iter, prot_iter, data_iter;
 	u64 tag;
 	u32 exp_data_len, data_direction;
-<<<<<<< HEAD
-	unsigned int out = 0, in = 0;
-	int head, ret, prot_bytes;
-	size_t req_size, rsp_size = sizeof(struct virtio_scsi_cmd_resp);
-	size_t out_size, in_size;
-=======
 	int ret, prot_bytes, c = 0;
->>>>>>> 407d19ab
 	u16 lun;
-	u8 *target, *lunp, task_attr;
+	u8 task_attr;
 	bool t10_pi = vhost_has_feature(vq, VIRTIO_SCSI_F_T10_PI);
-	void *req, *cdb;
+	void *cdb;
 
 	mutex_lock(&vq->mutex);
 	/*
@@ -838,93 +933,47 @@
 	if (!vs_tpg)
 		goto out;
 
+	memset(&vc, 0, sizeof(vc));
+	vc.rsp_size = sizeof(struct virtio_scsi_cmd_resp);
+
 	vhost_disable_notify(&vs->dev, vq);
 
-<<<<<<< HEAD
-	for (;;) {
-		head = vhost_get_vq_desc(vq, vq->iov,
-					 ARRAY_SIZE(vq->iov), &out, &in,
-					 NULL, NULL);
-		pr_debug("vhost_get_vq_desc: head: %d, out: %u in: %u\n",
-			 head, out, in);
-		/* On error, stop handling until the next kick. */
-		if (unlikely(head < 0))
-			break;
-		/* Nothing new?  Wait for eventfd to tell us they refilled. */
-		if (head == vq->num) {
-			if (unlikely(vhost_enable_notify(&vs->dev, vq))) {
-				vhost_disable_notify(&vs->dev, vq);
-				continue;
-			}
-			break;
-		}
-		/*
-		 * Check for a sane response buffer so we can report early
-		 * errors back to the guest.
-		 */
-		if (unlikely(vq->iov[out].iov_len < rsp_size)) {
-			vq_err(vq, "Expecting at least virtio_scsi_cmd_resp"
-				" size, got %zu bytes\n", vq->iov[out].iov_len);
-			break;
-		}
-=======
 	do {
 		ret = vhost_scsi_get_desc(vs, vq, &vc);
 		if (ret)
 			goto err;
 
->>>>>>> 407d19ab
 		/*
 		 * Setup pointers and values based upon different virtio-scsi
 		 * request header if T10_PI is enabled in KVM guest.
 		 */
 		if (t10_pi) {
-			req = &v_req_pi;
-			req_size = sizeof(v_req_pi);
-			lunp = &v_req_pi.lun[0];
-			target = &v_req_pi.lun[1];
+			vc.req = &v_req_pi;
+			vc.req_size = sizeof(v_req_pi);
+			vc.lunp = &v_req_pi.lun[0];
+			vc.target = &v_req_pi.lun[1];
 		} else {
-			req = &v_req;
-			req_size = sizeof(v_req);
-			lunp = &v_req.lun[0];
-			target = &v_req.lun[1];
-		}
+			vc.req = &v_req;
+			vc.req_size = sizeof(v_req);
+			vc.lunp = &v_req.lun[0];
+			vc.target = &v_req.lun[1];
+		}
+
 		/*
-		 * FIXME: Not correct for BIDI operation
+		 * Validate the size of request and response buffers.
+		 * Check for a sane response buffer so we can report
+		 * early errors back to the guest.
 		 */
-		out_size = iov_length(vq->iov, out);
-		in_size = iov_length(&vq->iov[out], in);
-
-		/*
-		 * Copy over the virtio-scsi request header, which for a
-		 * ANY_LAYOUT enabled guest may span multiple iovecs, or a
-		 * single iovec may contain both the header + outgoing
-		 * WRITE payloads.
-		 *
-		 * copy_from_iter() will advance out_iter, so that it will
-		 * point at the start of the outgoing WRITE payload, if
-		 * DMA_TO_DEVICE is set.
-		 */
-		iov_iter_init(&out_iter, WRITE, vq->iov, out, out_size);
-
-		if (unlikely(!copy_from_iter_full(req, req_size, &out_iter))) {
-			vq_err(vq, "Faulted on copy_from_iter\n");
-			vhost_scsi_send_bad_target(vs, vq, head, out);
-			continue;
-		}
-		/* virtio-scsi spec requires byte 0 of the lun to be 1 */
-		if (unlikely(*lunp != 1)) {
-			vq_err(vq, "Illegal virtio-scsi lun: %u\n", *lunp);
-			vhost_scsi_send_bad_target(vs, vq, head, out);
-			continue;
-		}
-
-		tpg = READ_ONCE(vs_tpg[*target]);
-		if (unlikely(!tpg)) {
-			/* Target does not exist, fail the request */
-			vhost_scsi_send_bad_target(vs, vq, head, out);
-			continue;
-		}
+		ret = vhost_scsi_chk_size(vq, &vc);
+		if (ret)
+			goto err;
+
+		ret = vhost_scsi_get_req(vq, &vc, &tpg);
+		if (ret)
+			goto err;
+
+		ret = -EIO;	/* bad target on any error from here on */
+
 		/*
 		 * Determine data_direction by calculating the total outgoing
 		 * iovec sizes + incoming iovec sizes vs. virtio-scsi request +
@@ -942,17 +991,17 @@
 		 */
 		prot_bytes = 0;
 
-		if (out_size > req_size) {
+		if (vc.out_size > vc.req_size) {
 			data_direction = DMA_TO_DEVICE;
-			exp_data_len = out_size - req_size;
-			data_iter = out_iter;
-		} else if (in_size > rsp_size) {
+			exp_data_len = vc.out_size - vc.req_size;
+			data_iter = vc.out_iter;
+		} else if (vc.in_size > vc.rsp_size) {
 			data_direction = DMA_FROM_DEVICE;
-			exp_data_len = in_size - rsp_size;
-
-			iov_iter_init(&in_iter, READ, &vq->iov[out], in,
-				      rsp_size + exp_data_len);
-			iov_iter_advance(&in_iter, rsp_size);
+			exp_data_len = vc.in_size - vc.rsp_size;
+
+			iov_iter_init(&in_iter, READ, &vq->iov[vc.out], vc.in,
+				      vc.rsp_size + exp_data_len);
+			iov_iter_advance(&in_iter, vc.rsp_size);
 			data_iter = in_iter;
 		} else {
 			data_direction = DMA_NONE;
@@ -968,16 +1017,14 @@
 				if (data_direction != DMA_TO_DEVICE) {
 					vq_err(vq, "Received non zero pi_bytesout,"
 						" but wrong data_direction\n");
-					vhost_scsi_send_bad_target(vs, vq, head, out);
-					continue;
+					goto err;
 				}
 				prot_bytes = vhost32_to_cpu(vq, v_req_pi.pi_bytesout);
 			} else if (v_req_pi.pi_bytesin) {
 				if (data_direction != DMA_FROM_DEVICE) {
 					vq_err(vq, "Received non zero pi_bytesin,"
 						" but wrong data_direction\n");
-					vhost_scsi_send_bad_target(vs, vq, head, out);
-					continue;
+					goto err;
 				}
 				prot_bytes = vhost32_to_cpu(vq, v_req_pi.pi_bytesin);
 			}
@@ -1016,8 +1063,7 @@
 			vq_err(vq, "Received SCSI CDB with command_size: %d that"
 				" exceeds SCSI_MAX_VARLEN_CDB_SIZE: %d\n",
 				scsi_command_size(cdb), VHOST_SCSI_MAX_CDB_SIZE);
-			vhost_scsi_send_bad_target(vs, vq, head, out);
-			continue;
+				goto err;
 		}
 		cmd = vhost_scsi_get_tag(vq, tpg, cdb, tag, lun, task_attr,
 					 exp_data_len + prot_bytes,
@@ -1025,13 +1071,12 @@
 		if (IS_ERR(cmd)) {
 			vq_err(vq, "vhost_scsi_get_tag failed %ld\n",
 			       PTR_ERR(cmd));
-			vhost_scsi_send_bad_target(vs, vq, head, out);
-			continue;
+			goto err;
 		}
 		cmd->tvc_vhost = vs;
 		cmd->tvc_vq = vq;
-		cmd->tvc_resp_iov = vq->iov[out];
-		cmd->tvc_in_iovs = in;
+		cmd->tvc_resp_iov = vq->iov[vc.out];
+		cmd->tvc_in_iovs = vc.in;
 
 		pr_debug("vhost_scsi got command opcode: %#02x, lun: %d\n",
 			 cmd->tvc_cdb[0], cmd->tvc_lun);
@@ -1039,14 +1084,12 @@
 			 " %d\n", cmd, exp_data_len, prot_bytes, data_direction);
 
 		if (data_direction != DMA_NONE) {
-			ret = vhost_scsi_mapal(cmd,
-					       prot_bytes, &prot_iter,
-					       exp_data_len, &data_iter);
-			if (unlikely(ret)) {
+			if (unlikely(vhost_scsi_mapal(cmd, prot_bytes,
+						      &prot_iter, exp_data_len,
+						      &data_iter))) {
 				vq_err(vq, "Failed to map iov to sgl\n");
 				vhost_scsi_release_cmd(&cmd->tvc_se_cmd);
-				vhost_scsi_send_bad_target(vs, vq, head, out);
-				continue;
+				goto err;
 			}
 		}
 		/*
@@ -1054,7 +1097,7 @@
 		 * complete the virtio-scsi request in TCM callback context via
 		 * vhost_scsi_queue_data_in() and vhost_scsi_queue_status()
 		 */
-		cmd->tvc_vq_desc = head;
+		cmd->tvc_vq_desc = vc.head;
 		/*
 		 * Dispatch cmd descriptor for cmwq execution in process
 		 * context provided by vhost_scsi_workqueue.  This also ensures
@@ -1063,9 +1106,6 @@
 		 */
 		INIT_WORK(&cmd->work, vhost_scsi_submission_work);
 		queue_work(vhost_scsi_workqueue, &cmd->work);
-<<<<<<< HEAD
-	}
-=======
 		ret = 0;
 err:
 		/*
@@ -1231,14 +1271,18 @@
 		else if (ret == -EIO)
 			vhost_scsi_send_bad_target(vs, vq, vc.head, vc.out);
 	} while (likely(!vhost_exceeds_weight(vq, ++c, 0)));
->>>>>>> 407d19ab
 out:
 	mutex_unlock(&vq->mutex);
 }
 
 static void vhost_scsi_ctl_handle_kick(struct vhost_work *work)
 {
+	struct vhost_virtqueue *vq = container_of(work, struct vhost_virtqueue,
+						poll.work);
+	struct vhost_scsi *vs = container_of(vq->dev, struct vhost_scsi, dev);
+
 	pr_debug("%s: The handling func for control queue.\n", __func__);
+	vhost_scsi_ctl_handle_vq(vs, vq);
 }
 
 static void
@@ -1397,7 +1441,7 @@
 			se_tpg = &tpg->se_tpg;
 			ret = target_depend_item(&se_tpg->tpg_group.cg_item);
 			if (ret) {
-				pr_warn("configfs_depend_item() failed: %d\n", ret);
+				pr_warn("target_depend_item() failed: %d\n", ret);
 				kfree(vs_tpg);
 				mutex_unlock(&tpg->tv_tpg_mutex);
 				goto out;
@@ -2245,8 +2289,7 @@
 
 static const struct target_core_fabric_ops vhost_scsi_ops = {
 	.module				= THIS_MODULE,
-	.name				= "vhost",
-	.get_fabric_name		= vhost_scsi_get_fabric_name,
+	.fabric_name			= "vhost",
 	.tpg_get_wwn			= vhost_scsi_get_fabric_wwn,
 	.tpg_get_tag			= vhost_scsi_get_tpgt,
 	.tpg_check_demo_mode		= vhost_scsi_check_true,
@@ -2260,7 +2303,6 @@
 	.sess_get_index			= vhost_scsi_sess_get_index,
 	.sess_get_initiator_sid		= NULL,
 	.write_pending			= vhost_scsi_write_pending,
-	.write_pending_status		= vhost_scsi_write_pending_status,
 	.set_default_node_attributes	= vhost_scsi_set_default_node_attrs,
 	.get_cmd_state			= vhost_scsi_get_cmd_state,
 	.queue_data_in			= vhost_scsi_queue_data_in,
