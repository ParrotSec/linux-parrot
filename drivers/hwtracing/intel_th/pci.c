// SPDX-License-Identifier: GPL-2.0
/*
 * Intel(R) Trace Hub pci driver
 *
 * Copyright (C) 2014-2015 Intel Corporation.
 */

#define pr_fmt(fmt)	KBUILD_MODNAME ": " fmt

#include <linux/types.h>
#include <linux/module.h>
#include <linux/device.h>
#include <linux/sysfs.h>
#include <linux/pci.h>

#include "intel_th.h"

#define DRIVER_NAME "intel_th_pci"

enum {
	TH_PCI_CONFIG_BAR	= 0,
	TH_PCI_STH_SW_BAR	= 2,
	TH_PCI_RTIT_BAR		= 4,
};

#define BAR_MASK (BIT(TH_PCI_CONFIG_BAR) | BIT(TH_PCI_STH_SW_BAR))

#define PCI_REG_NPKDSC	0x80
#define NPKDSC_TSACT	BIT(5)

static int intel_th_pci_activate(struct intel_th *th)
{
	struct pci_dev *pdev = to_pci_dev(th->dev);
	u32 npkdsc;
	int err;

	if (!INTEL_TH_CAP(th, tscu_enable))
		return 0;

	err = pci_read_config_dword(pdev, PCI_REG_NPKDSC, &npkdsc);
	if (!err) {
		npkdsc |= NPKDSC_TSACT;
		err = pci_write_config_dword(pdev, PCI_REG_NPKDSC, npkdsc);
	}

	if (err)
		dev_err(&pdev->dev, "failed to read NPKDSC register\n");

	return err;
}

static void intel_th_pci_deactivate(struct intel_th *th)
{
	struct pci_dev *pdev = to_pci_dev(th->dev);
	u32 npkdsc;
	int err;

	if (!INTEL_TH_CAP(th, tscu_enable))
		return;

	err = pci_read_config_dword(pdev, PCI_REG_NPKDSC, &npkdsc);
	if (!err) {
		npkdsc |= NPKDSC_TSACT;
		err = pci_write_config_dword(pdev, PCI_REG_NPKDSC, npkdsc);
	}

	if (err)
		dev_err(&pdev->dev, "failed to read NPKDSC register\n");
}

static int intel_th_pci_probe(struct pci_dev *pdev,
			      const struct pci_device_id *id)
{
	struct intel_th_drvdata *drvdata = (void *)id->driver_data;
	struct resource resource[TH_MMIO_END + TH_NVEC_MAX] = {
		[TH_MMIO_CONFIG]	= pdev->resource[TH_PCI_CONFIG_BAR],
		[TH_MMIO_SW]		= pdev->resource[TH_PCI_STH_SW_BAR],
	};
	int err, r = TH_MMIO_SW + 1, i;
	struct intel_th *th;

	err = pcim_enable_device(pdev);
	if (err)
		return err;

	err = pcim_iomap_regions_request_all(pdev, BAR_MASK, DRIVER_NAME);
	if (err)
		return err;

	if (pdev->resource[TH_PCI_RTIT_BAR].start) {
		resource[TH_MMIO_RTIT] = pdev->resource[TH_PCI_RTIT_BAR];
		r++;
	}

	err = pci_alloc_irq_vectors(pdev, 1, 8, PCI_IRQ_ALL_TYPES);
	if (err > 0)
		for (i = 0; i < err; i++, r++) {
			resource[r].flags = IORESOURCE_IRQ;
			resource[r].start = pci_irq_vector(pdev, i);
		}

	th = intel_th_alloc(&pdev->dev, drvdata, resource, r);
	if (IS_ERR(th))
		return PTR_ERR(th);

	th->activate   = intel_th_pci_activate;
	th->deactivate = intel_th_pci_deactivate;

	pci_set_master(pdev);

	return 0;
}

static void intel_th_pci_remove(struct pci_dev *pdev)
{
	struct intel_th *th = pci_get_drvdata(pdev);

	intel_th_free(th);

	pci_free_irq_vectors(pdev);
}

static const struct intel_th_drvdata intel_th_2x = {
	.tscu_enable	= 1,
	.has_mintctl	= 1,
};

static const struct pci_device_id intel_th_pci_id_table[] = {
	{
		PCI_DEVICE(PCI_VENDOR_ID_INTEL, 0x9d26),
		.driver_data = (kernel_ulong_t)0,
	},
	{
		PCI_DEVICE(PCI_VENDOR_ID_INTEL, 0xa126),
		.driver_data = (kernel_ulong_t)0,
	},
	{
		/* Apollo Lake */
		PCI_DEVICE(PCI_VENDOR_ID_INTEL, 0x5a8e),
		.driver_data = (kernel_ulong_t)0,
	},
	{
		/* Broxton */
		PCI_DEVICE(PCI_VENDOR_ID_INTEL, 0x0a80),
		.driver_data = (kernel_ulong_t)0,
	},
	{
		/* Broxton B-step */
		PCI_DEVICE(PCI_VENDOR_ID_INTEL, 0x1a8e),
		.driver_data = (kernel_ulong_t)0,
	},
	{
		/* Kaby Lake PCH-H */
		PCI_DEVICE(PCI_VENDOR_ID_INTEL, 0xa2a6),
		.driver_data = (kernel_ulong_t)0,
	},
	{
		/* Denverton */
		PCI_DEVICE(PCI_VENDOR_ID_INTEL, 0x19e1),
		.driver_data = (kernel_ulong_t)0,
	},
	{
		/* Lewisburg PCH */
		PCI_DEVICE(PCI_VENDOR_ID_INTEL, 0xa1a6),
		.driver_data = (kernel_ulong_t)0,
	},
	{
		/* Gemini Lake */
		PCI_DEVICE(PCI_VENDOR_ID_INTEL, 0x318e),
		.driver_data = (kernel_ulong_t)&intel_th_2x,
	},
	{
		/* Cannon Lake H */
		PCI_DEVICE(PCI_VENDOR_ID_INTEL, 0xa326),
		.driver_data = (kernel_ulong_t)&intel_th_2x,
	},
	{
		/* Cannon Lake LP */
		PCI_DEVICE(PCI_VENDOR_ID_INTEL, 0x9da6),
		.driver_data = (kernel_ulong_t)&intel_th_2x,
	},
	{
		/* Cedar Fork PCH */
		PCI_DEVICE(PCI_VENDOR_ID_INTEL, 0x18e1),
		.driver_data = (kernel_ulong_t)&intel_th_2x,
	},
	{
		/* Ice Lake PCH */
		PCI_DEVICE(PCI_VENDOR_ID_INTEL, 0x34a6),
		.driver_data = (kernel_ulong_t)&intel_th_2x,
	},
<<<<<<< HEAD
=======
	{
		/* Comet Lake */
		PCI_DEVICE(PCI_VENDOR_ID_INTEL, 0x02a6),
		.driver_data = (kernel_ulong_t)&intel_th_2x,
	},
	{
		/* Ice Lake NNPI */
		PCI_DEVICE(PCI_VENDOR_ID_INTEL, 0x45c5),
		.driver_data = (kernel_ulong_t)&intel_th_2x,
	},
>>>>>>> 407d19ab
	{ 0 },
};

MODULE_DEVICE_TABLE(pci, intel_th_pci_id_table);

static struct pci_driver intel_th_pci_driver = {
	.name		= DRIVER_NAME,
	.id_table	= intel_th_pci_id_table,
	.probe		= intel_th_pci_probe,
	.remove		= intel_th_pci_remove,
};

module_pci_driver(intel_th_pci_driver);

MODULE_LICENSE("GPL v2");
MODULE_DESCRIPTION("Intel(R) Trace Hub PCI controller driver");
MODULE_AUTHOR("Alexander Shishkin <alexander.shishkin@intel.com>");<|MERGE_RESOLUTION|>--- conflicted
+++ resolved
@@ -189,8 +189,6 @@
 		PCI_DEVICE(PCI_VENDOR_ID_INTEL, 0x34a6),
 		.driver_data = (kernel_ulong_t)&intel_th_2x,
 	},
-<<<<<<< HEAD
-=======
 	{
 		/* Comet Lake */
 		PCI_DEVICE(PCI_VENDOR_ID_INTEL, 0x02a6),
@@ -201,7 +199,6 @@
 		PCI_DEVICE(PCI_VENDOR_ID_INTEL, 0x45c5),
 		.driver_data = (kernel_ulong_t)&intel_th_2x,
 	},
->>>>>>> 407d19ab
 	{ 0 },
 };
 
