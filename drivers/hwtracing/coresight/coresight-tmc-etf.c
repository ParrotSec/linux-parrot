--- conflicted
+++ resolved
@@ -11,8 +11,12 @@
 #include <linux/slab.h>
 #include "coresight-priv.h"
 #include "coresight-tmc.h"
-
-static void tmc_etb_enable_hw(struct tmc_drvdata *drvdata)
+#include "coresight-etm-perf.h"
+
+static int tmc_set_etf_buffer(struct coresight_device *csdev,
+			      struct perf_output_handle *handle);
+
+static void __tmc_etb_enable_hw(struct tmc_drvdata *drvdata)
 {
 	CS_UNLOCK(drvdata->base);
 
@@ -31,33 +35,41 @@
 	CS_LOCK(drvdata->base);
 }
 
+static int tmc_etb_enable_hw(struct tmc_drvdata *drvdata)
+{
+	int rc = coresight_claim_device(drvdata->base);
+
+	if (rc)
+		return rc;
+
+	__tmc_etb_enable_hw(drvdata);
+	return 0;
+}
+
 static void tmc_etb_dump_hw(struct tmc_drvdata *drvdata)
 {
 	char *bufp;
 	u32 read_data, lost;
-	int i;
 
 	/* Check if the buffer wrapped around. */
 	lost = readl_relaxed(drvdata->base + TMC_STS) & TMC_STS_FULL;
 	bufp = drvdata->buf;
 	drvdata->len = 0;
 	while (1) {
-		for (i = 0; i < drvdata->memwidth; i++) {
-			read_data = readl_relaxed(drvdata->base + TMC_RRD);
-			if (read_data == 0xFFFFFFFF)
-				goto done;
-			memcpy(bufp, &read_data, 4);
-			bufp += 4;
-			drvdata->len += 4;
-		}
-	}
-done:
+		read_data = readl_relaxed(drvdata->base + TMC_RRD);
+		if (read_data == 0xFFFFFFFF)
+			break;
+		memcpy(bufp, &read_data, 4);
+		bufp += 4;
+		drvdata->len += 4;
+	}
+
 	if (lost)
 		coresight_insert_barrier_packet(drvdata->buf);
 	return;
 }
 
-static void tmc_etb_disable_hw(struct tmc_drvdata *drvdata)
+static void __tmc_etb_disable_hw(struct tmc_drvdata *drvdata)
 {
 	CS_UNLOCK(drvdata->base);
 
@@ -73,7 +85,13 @@
 	CS_LOCK(drvdata->base);
 }
 
-static void tmc_etf_enable_hw(struct tmc_drvdata *drvdata)
+static void tmc_etb_disable_hw(struct tmc_drvdata *drvdata)
+{
+	__tmc_etb_disable_hw(drvdata);
+	coresight_disclaim_device(drvdata->base);
+}
+
+static void __tmc_etf_enable_hw(struct tmc_drvdata *drvdata)
 {
 	CS_UNLOCK(drvdata->base);
 
@@ -89,13 +107,24 @@
 	CS_LOCK(drvdata->base);
 }
 
+static int tmc_etf_enable_hw(struct tmc_drvdata *drvdata)
+{
+	int rc = coresight_claim_device(drvdata->base);
+
+	if (rc)
+		return rc;
+
+	__tmc_etf_enable_hw(drvdata);
+	return 0;
+}
+
 static void tmc_etf_disable_hw(struct tmc_drvdata *drvdata)
 {
 	CS_UNLOCK(drvdata->base);
 
 	tmc_flush_and_stop(drvdata);
 	tmc_disable_hw(drvdata);
-
+	coresight_disclaim_device_unlocked(drvdata->base);
 	CS_LOCK(drvdata->base);
 }
 
@@ -173,10 +202,6 @@
 		drvdata->buf = buf;
 	}
 
-<<<<<<< HEAD
-	drvdata->mode = CS_MODE_SYSFS;
-	tmc_etb_enable_hw(drvdata);
-=======
 	ret = tmc_etb_enable_hw(drvdata);
 	if (!ret) {
 		drvdata->mode = CS_MODE_SYSFS;
@@ -185,7 +210,6 @@
 		/* Free up the buffer if we failed to enable */
 		used = false;
 	}
->>>>>>> 407d19ab
 out:
 	spin_unlock_irqrestore(&drvdata->spinlock, flags);
 
@@ -196,34 +220,17 @@
 	return ret;
 }
 
-static int tmc_enable_etf_sink_perf(struct coresight_device *csdev)
+static int tmc_enable_etf_sink_perf(struct coresight_device *csdev, void *data)
 {
 	int ret = 0;
 	pid_t pid;
 	unsigned long flags;
 	struct tmc_drvdata *drvdata = dev_get_drvdata(csdev->dev.parent);
-
-	spin_lock_irqsave(&drvdata->spinlock, flags);
-	if (drvdata->reading) {
+	struct perf_output_handle *handle = data;
+
+	spin_lock_irqsave(&drvdata->spinlock, flags);
+	do {
 		ret = -EINVAL;
-<<<<<<< HEAD
-		goto out;
-	}
-
-	/*
-	 * In Perf mode there can be only one writer per sink.  There
-	 * is also no need to continue if the ETB/ETR is already operated
-	 * from sysFS.
-	 */
-	if (drvdata->mode != CS_MODE_DISABLED) {
-		ret = -EINVAL;
-		goto out;
-	}
-
-	drvdata->mode = CS_MODE_PERF;
-	tmc_etb_enable_hw(drvdata);
-out:
-=======
 		if (drvdata->reading)
 			break;
 		/*
@@ -264,13 +271,13 @@
 			atomic_inc(csdev->refcnt);
 		}
 	} while (0);
->>>>>>> 407d19ab
 	spin_unlock_irqrestore(&drvdata->spinlock, flags);
 
 	return ret;
 }
 
-static int tmc_enable_etf_sink(struct coresight_device *csdev, u32 mode)
+static int tmc_enable_etf_sink(struct coresight_device *csdev,
+			       u32 mode, void *data)
 {
 	int ret;
 	struct tmc_drvdata *drvdata = dev_get_drvdata(csdev->dev.parent);
@@ -280,7 +287,7 @@
 		ret = tmc_enable_etf_sink_sysfs(csdev);
 		break;
 	case CS_MODE_PERF:
-		ret = tmc_enable_etf_sink_perf(csdev);
+		ret = tmc_enable_etf_sink_perf(csdev, data);
 		break;
 	/* We shouldn't be here */
 	default:
@@ -291,7 +298,7 @@
 	if (ret)
 		return ret;
 
-	dev_info(drvdata->dev, "TMC-ETB/ETF enabled\n");
+	dev_dbg(drvdata->dev, "TMC-ETB/ETF enabled\n");
 	return 0;
 }
 
@@ -321,17 +328,14 @@
 
 	spin_unlock_irqrestore(&drvdata->spinlock, flags);
 
-<<<<<<< HEAD
-	dev_info(drvdata->dev, "TMC-ETB/ETF disabled\n");
-=======
 	dev_dbg(drvdata->dev, "TMC-ETB/ETF disabled\n");
 	return 0;
->>>>>>> 407d19ab
 }
 
 static int tmc_enable_etf_link(struct coresight_device *csdev,
 			       int inport, int outport)
 {
+	int ret;
 	unsigned long flags;
 	struct tmc_drvdata *drvdata = dev_get_drvdata(csdev->dev.parent);
 
@@ -341,12 +345,14 @@
 		return -EBUSY;
 	}
 
-	tmc_etf_enable_hw(drvdata);
-	drvdata->mode = CS_MODE_SYSFS;
-	spin_unlock_irqrestore(&drvdata->spinlock, flags);
-
-	dev_info(drvdata->dev, "TMC-ETF enabled\n");
-	return 0;
+	ret = tmc_etf_enable_hw(drvdata);
+	if (!ret)
+		drvdata->mode = CS_MODE_SYSFS;
+	spin_unlock_irqrestore(&drvdata->spinlock, flags);
+
+	if (!ret)
+		dev_dbg(drvdata->dev, "TMC-ETF enabled\n");
+	return ret;
 }
 
 static void tmc_disable_etf_link(struct coresight_device *csdev,
@@ -365,7 +371,7 @@
 	drvdata->mode = CS_MODE_DISABLED;
 	spin_unlock_irqrestore(&drvdata->spinlock, flags);
 
-	dev_info(drvdata->dev, "TMC-ETF disabled\n");
+	dev_dbg(drvdata->dev, "TMC-ETF disabled\n");
 }
 
 static void *tmc_alloc_etf_buffer(struct coresight_device *csdev,
@@ -397,12 +403,14 @@
 }
 
 static int tmc_set_etf_buffer(struct coresight_device *csdev,
-			      struct perf_output_handle *handle,
-			      void *sink_config)
+			      struct perf_output_handle *handle)
 {
 	int ret = 0;
 	unsigned long head;
-	struct cs_buffers *buf = sink_config;
+	struct cs_buffers *buf = etm_perf_sink_config(handle);
+
+	if (!buf)
+		return -EINVAL;
 
 	/* wrap head around to the amount of space we have */
 	head = handle->head & ((buf->nr_pages << PAGE_SHIFT) - 1);
@@ -418,36 +426,7 @@
 	return ret;
 }
 
-static unsigned long tmc_reset_etf_buffer(struct coresight_device *csdev,
-					  struct perf_output_handle *handle,
-					  void *sink_config)
-{
-	long size = 0;
-	struct cs_buffers *buf = sink_config;
-
-	if (buf) {
-		/*
-		 * In snapshot mode ->data_size holds the new address of the
-		 * ring buffer's head.  The size itself is the whole address
-		 * range since we want the latest information.
-		 */
-		if (buf->snapshot)
-			handle->head = local_xchg(&buf->data_size,
-						  buf->nr_pages << PAGE_SHIFT);
-		/*
-		 * Tell the tracer PMU how much we got in this run and if
-		 * something went wrong along the way.  Nobody else can use
-		 * this cs_buffers instance until we are done.  As such
-		 * resetting parameters here and squaring off with the ring
-		 * buffer API in the tracer PMU is fine.
-		 */
-		size = local_xchg(&buf->data_size, 0);
-	}
-
-	return size;
-}
-
-static void tmc_update_etf_buffer(struct coresight_device *csdev,
+static unsigned long tmc_update_etf_buffer(struct coresight_device *csdev,
 				  struct perf_output_handle *handle,
 				  void *sink_config)
 {
@@ -456,22 +435,17 @@
 	const u32 *barrier;
 	u32 *buf_ptr;
 	u64 read_ptr, write_ptr;
-<<<<<<< HEAD
-	u32 status, to_read;
-	unsigned long offset;
-=======
 	u32 status;
 	unsigned long offset, to_read = 0, flags;
->>>>>>> 407d19ab
 	struct cs_buffers *buf = sink_config;
 	struct tmc_drvdata *drvdata = dev_get_drvdata(csdev->dev.parent);
 
 	if (!buf)
-		return;
+		return 0;
 
 	/* This shouldn't happen */
 	if (WARN_ON_ONCE(drvdata->mode != CS_MODE_PERF))
-		return;
+		return 0;
 
 	spin_lock_irqsave(&drvdata->spinlock, flags);
 
@@ -518,10 +492,10 @@
 		case TMC_MEM_INTF_WIDTH_32BITS:
 		case TMC_MEM_INTF_WIDTH_64BITS:
 		case TMC_MEM_INTF_WIDTH_128BITS:
+			mask = GENMASK(31, 4);
+			break;
+		case TMC_MEM_INTF_WIDTH_256BITS:
 			mask = GENMASK(31, 5);
-			break;
-		case TMC_MEM_INTF_WIDTH_256BITS:
-			mask = GENMASK(31, 6);
 			break;
 		}
 
@@ -566,18 +540,6 @@
 		}
 	}
 
-<<<<<<< HEAD
-	/*
-	 * In snapshot mode all we have to do is communicate to
-	 * perf_aux_output_end() the address of the current head.  In full
-	 * trace mode the same function expects a size to move rb->aux_head
-	 * forward.
-	 */
-	if (buf->snapshot)
-		local_set(&buf->data_size, (cur * PAGE_SIZE) + offset);
-	else
-		local_add(to_read, &buf->data_size);
-=======
 	/* In snapshot mode we have to update the head */
 	if (buf->snapshot) {
 		handle->head = (cur * PAGE_SIZE) + offset;
@@ -586,9 +548,8 @@
 	CS_LOCK(drvdata->base);
 out:
 	spin_unlock_irqrestore(&drvdata->spinlock, flags);
->>>>>>> 407d19ab
-
-	CS_LOCK(drvdata->base);
+
+	return to_read;
 }
 
 static const struct coresight_ops_sink tmc_etf_sink_ops = {
@@ -596,8 +557,6 @@
 	.disable	= tmc_disable_etf_sink,
 	.alloc_buffer	= tmc_alloc_etf_buffer,
 	.free_buffer	= tmc_free_etf_buffer,
-	.set_buffer	= tmc_set_etf_buffer,
-	.reset_buffer	= tmc_reset_etf_buffer,
 	.update_buffer	= tmc_update_etf_buffer,
 };
 
@@ -654,7 +613,7 @@
 
 	/* Disable the TMC if need be */
 	if (drvdata->mode == CS_MODE_SYSFS)
-		tmc_etb_disable_hw(drvdata);
+		__tmc_etb_disable_hw(drvdata);
 
 	drvdata->reading = true;
 out:
@@ -694,7 +653,7 @@
 		 * can't be NULL.
 		 */
 		memset(drvdata->buf, 0, drvdata->size);
-		tmc_etb_enable_hw(drvdata);
+		__tmc_etb_enable_hw(drvdata);
 	} else {
 		/*
 		 * The ETB/ETF is not tracing and the buffer was just read.
