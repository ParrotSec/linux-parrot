--- conflicted
+++ resolved
@@ -69,18 +69,13 @@
 	CS_LOCK(drvdata->base);
 }
 
-static int tpiu_enable(struct coresight_device *csdev, u32 mode)
+static int tpiu_enable(struct coresight_device *csdev, u32 mode, void *__unused)
 {
 	struct tpiu_drvdata *drvdata = dev_get_drvdata(csdev->dev.parent);
 
 	tpiu_enable_hw(drvdata);
-<<<<<<< HEAD
-
-	dev_info(drvdata->dev, "TPIU enabled\n");
-=======
 	atomic_inc(csdev->refcnt);
 	dev_dbg(drvdata->dev, "TPIU enabled\n");
->>>>>>> 407d19ab
 	return 0;
 }
 
@@ -109,12 +104,8 @@
 
 	tpiu_disable_hw(drvdata);
 
-<<<<<<< HEAD
-	dev_info(drvdata->dev, "TPIU disabled\n");
-=======
 	dev_dbg(drvdata->dev, "TPIU disabled\n");
 	return 0;
->>>>>>> 407d19ab
 }
 
 static const struct coresight_ops_sink tpiu_sink_ops = {
