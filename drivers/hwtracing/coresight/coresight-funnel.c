--- conflicted
+++ resolved
@@ -27,6 +27,7 @@
 #define FUNNEL_HOLDTIME_MASK	0xf00
 #define FUNNEL_HOLDTIME_SHFT	0x8
 #define FUNNEL_HOLDTIME		(0x7 << FUNNEL_HOLDTIME_SHFT)
+#define FUNNEL_ENSx_MASK	0xff
 
 /**
  * struct funnel_drvdata - specifics associated to a funnel component
@@ -44,43 +45,43 @@
 	unsigned long		priority;
 };
 
-<<<<<<< HEAD
-static void funnel_enable_hw(struct funnel_drvdata *drvdata, int port)
-=======
 static int dynamic_funnel_enable_hw(struct funnel_drvdata *drvdata, int port)
->>>>>>> 407d19ab
 {
 	u32 functl;
+	int rc = 0;
 
 	CS_UNLOCK(drvdata->base);
 
 	functl = readl_relaxed(drvdata->base + FUNNEL_FUNCTL);
+	/* Claim the device only when we enable the first slave */
+	if (!(functl & FUNNEL_ENSx_MASK)) {
+		rc = coresight_claim_device_unlocked(drvdata->base);
+		if (rc)
+			goto done;
+	}
+
 	functl &= ~FUNNEL_HOLDTIME_MASK;
 	functl |= FUNNEL_HOLDTIME;
 	functl |= (1 << port);
 	writel_relaxed(functl, drvdata->base + FUNNEL_FUNCTL);
 	writel_relaxed(drvdata->priority, drvdata->base + FUNNEL_PRICTL);
-
+done:
 	CS_LOCK(drvdata->base);
+	return rc;
 }
 
 static int funnel_enable(struct coresight_device *csdev, int inport,
 			 int outport)
 {
-<<<<<<< HEAD
-	struct funnel_drvdata *drvdata = dev_get_drvdata(csdev->dev.parent);
-
-	funnel_enable_hw(drvdata, inport);
-=======
 	int rc = 0;
 	struct funnel_drvdata *drvdata = dev_get_drvdata(csdev->dev.parent);
 
 	if (drvdata->base)
 		rc = dynamic_funnel_enable_hw(drvdata, inport);
->>>>>>> 407d19ab
-
-	dev_info(drvdata->dev, "FUNNEL inport %d enabled\n", inport);
-	return 0;
+
+	if (!rc)
+		dev_dbg(drvdata->dev, "FUNNEL inport %d enabled\n", inport);
+	return rc;
 }
 
 static void dynamic_funnel_disable_hw(struct funnel_drvdata *drvdata,
@@ -94,6 +95,10 @@
 	functl &= ~(1 << inport);
 	writel_relaxed(functl, drvdata->base + FUNNEL_FUNCTL);
 
+	/* Disclaim the device if none of the slaves are now active */
+	if (!(functl & FUNNEL_ENSx_MASK))
+		coresight_disclaim_device_unlocked(drvdata->base);
+
 	CS_LOCK(drvdata->base);
 }
 
@@ -105,7 +110,7 @@
 	if (drvdata->base)
 		dynamic_funnel_disable_hw(drvdata, inport);
 
-	dev_info(drvdata->dev, "FUNNEL inport %d disabled\n", inport);
+	dev_dbg(drvdata->dev, "FUNNEL inport %d disabled\n", inport);
 }
 
 static const struct coresight_ops_link funnel_link_ops = {
