--- conflicted
+++ resolved
@@ -97,10 +97,6 @@
 	int rc = 0;
 	struct replicator_drvdata *drvdata = dev_get_drvdata(csdev->dev.parent);
 
-<<<<<<< HEAD
-	dev_info(drvdata->dev, "REPLICATOR enabled\n");
-	return 0;
-=======
 	if (drvdata->base)
 		rc = dynamic_replicator_enable(drvdata, inport, outport);
 	if (!rc)
@@ -134,7 +130,6 @@
 	    (readl_relaxed(drvdata->base + REPLICATOR_IDFILTER1) == 0xff))
 		coresight_disclaim_device_unlocked(drvdata->base);
 	CS_LOCK(drvdata->base);
->>>>>>> 407d19ab
 }
 
 static void replicator_disable(struct coresight_device *csdev, int inport,
@@ -142,13 +137,9 @@
 {
 	struct replicator_drvdata *drvdata = dev_get_drvdata(csdev->dev.parent);
 
-<<<<<<< HEAD
-	dev_info(drvdata->dev, "REPLICATOR disabled\n");
-=======
 	if (drvdata->base)
 		dynamic_replicator_disable(drvdata, inport, outport);
 	dev_dbg(drvdata->dev, "REPLICATOR disabled\n");
->>>>>>> 407d19ab
 }
 
 static const struct coresight_ops_link replicator_link_ops = {
