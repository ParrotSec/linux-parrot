--- conflicted
+++ resolved
@@ -177,13 +177,10 @@
  * @trigger_cntr: amount of words to store after a trigger.
  * @etr_caps:	Bitmask of capabilities of the TMC ETR, inferred from the
  *		device configuration register (DEVID)
-<<<<<<< HEAD
-=======
  * @idr:	Holds etr_bufs allocated for this ETR.
  * @idr_mutex:	Access serialisation for idr.
  * @perf_data:	PERF buffer for ETR.
  * @sysfs_data:	SYSFS buffer for ETR.
->>>>>>> 407d19ab
  */
 struct tmc_drvdata {
 	void __iomem		*base;
@@ -204,13 +201,10 @@
 	enum tmc_mem_intf_width	memwidth;
 	u32			trigger_cntr;
 	u32			etr_caps;
-<<<<<<< HEAD
-=======
 	struct idr		idr;
 	struct mutex		idr_mutex;
 	struct etr_buf		*sysfs_buf;
 	void			*perf_data;
->>>>>>> 407d19ab
 };
 
 struct etr_buf_operations {
