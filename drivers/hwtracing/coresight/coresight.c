--- conflicted
+++ resolved
@@ -11,6 +11,7 @@
 #include <linux/err.h>
 #include <linux/export.h>
 #include <linux/slab.h>
+#include <linux/stringhash.h>
 #include <linux/mutex.h>
 #include <linux/clk.h>
 #include <linux/coresight.h>
@@ -18,6 +19,7 @@
 #include <linux/delay.h>
 #include <linux/pm_runtime.h>
 
+#include "coresight-etm-perf.h"
 #include "coresight-priv.h"
 
 static DEFINE_MUTEX(coresight_mutex);
@@ -128,27 +130,103 @@
 	return -ENODEV;
 }
 
-static int coresight_enable_sink(struct coresight_device *csdev, u32 mode)
+static inline u32 coresight_read_claim_tags(void __iomem *base)
+{
+	return readl_relaxed(base + CORESIGHT_CLAIMCLR);
+}
+
+static inline bool coresight_is_claimed_self_hosted(void __iomem *base)
+{
+	return coresight_read_claim_tags(base) == CORESIGHT_CLAIM_SELF_HOSTED;
+}
+
+static inline bool coresight_is_claimed_any(void __iomem *base)
+{
+	return coresight_read_claim_tags(base) != 0;
+}
+
+static inline void coresight_set_claim_tags(void __iomem *base)
+{
+	writel_relaxed(CORESIGHT_CLAIM_SELF_HOSTED, base + CORESIGHT_CLAIMSET);
+	isb();
+}
+
+static inline void coresight_clear_claim_tags(void __iomem *base)
+{
+	writel_relaxed(CORESIGHT_CLAIM_SELF_HOSTED, base + CORESIGHT_CLAIMCLR);
+	isb();
+}
+
+/*
+ * coresight_claim_device_unlocked : Claim the device for self-hosted usage
+ * to prevent an external tool from touching this device. As per PSCI
+ * standards, section "Preserving the execution context" => "Debug and Trace
+ * save and Restore", DBGCLAIM[1] is reserved for Self-hosted debug/trace and
+ * DBGCLAIM[0] is reserved for external tools.
+ *
+ * Called with CS_UNLOCKed for the component.
+ * Returns : 0 on success
+ */
+int coresight_claim_device_unlocked(void __iomem *base)
+{
+	if (coresight_is_claimed_any(base))
+		return -EBUSY;
+
+	coresight_set_claim_tags(base);
+	if (coresight_is_claimed_self_hosted(base))
+		return 0;
+	/* There was a race setting the tags, clean up and fail */
+	coresight_clear_claim_tags(base);
+	return -EBUSY;
+}
+
+int coresight_claim_device(void __iomem *base)
+{
+	int rc;
+
+	CS_UNLOCK(base);
+	rc = coresight_claim_device_unlocked(base);
+	CS_LOCK(base);
+
+	return rc;
+}
+
+/*
+ * coresight_disclaim_device_unlocked : Clear the claim tags for the device.
+ * Called with CS_UNLOCKed for the component.
+ */
+void coresight_disclaim_device_unlocked(void __iomem *base)
+{
+
+	if (coresight_is_claimed_self_hosted(base))
+		coresight_clear_claim_tags(base);
+	else
+		/*
+		 * The external agent may have not honoured our claim
+		 * and has manipulated it. Or something else has seriously
+		 * gone wrong in our driver.
+		 */
+		WARN_ON_ONCE(1);
+}
+
+void coresight_disclaim_device(void __iomem *base)
+{
+	CS_UNLOCK(base);
+	coresight_disclaim_device_unlocked(base);
+	CS_LOCK(base);
+}
+
+static int coresight_enable_sink(struct coresight_device *csdev,
+				 u32 mode, void *data)
 {
 	int ret;
 
-<<<<<<< HEAD
-	if (!csdev->enable) {
-		if (sink_ops(csdev)->enable) {
-			ret = sink_ops(csdev)->enable(csdev, mode);
-			if (ret)
-				return ret;
-		}
-		csdev->enable = true;
-	}
-=======
 	/*
 	 * We need to make sure the "new" session is compatible with the
 	 * existing "mode" of operation.
 	 */
 	if (!sink_ops(csdev)->enable)
 		return -EINVAL;
->>>>>>> 407d19ab
 
 	ret = sink_ops(csdev)->enable(csdev, mode, data);
 	if (ret)
@@ -199,8 +277,10 @@
 	if (atomic_inc_return(&csdev->refcnt[refport]) == 1) {
 		if (link_ops(csdev)->enable) {
 			ret = link_ops(csdev)->enable(csdev, inport, outport);
-			if (ret)
+			if (ret) {
+				atomic_dec(&csdev->refcnt[refport]);
 				return ret;
+			}
 		}
 	}
 
@@ -289,13 +369,21 @@
 	return !csdev->enable;
 }
 
-void coresight_disable_path(struct list_head *path)
+/*
+ * coresight_disable_path_from : Disable components in the given path beyond
+ * @nd in the list. If @nd is NULL, all the components, except the SOURCE are
+ * disabled.
+ */
+static void coresight_disable_path_from(struct list_head *path,
+					struct coresight_node *nd)
 {
 	u32 type;
-	struct coresight_node *nd;
 	struct coresight_device *csdev, *parent, *child;
 
-	list_for_each_entry(nd, path, link) {
+	if (!nd)
+		nd = list_first_entry(path, struct coresight_node, link);
+
+	list_for_each_entry_continue(nd, path, link) {
 		csdev = nd->csdev;
 		type = csdev->type;
 
@@ -315,7 +403,12 @@
 			coresight_disable_sink(csdev);
 			break;
 		case CORESIGHT_DEV_TYPE_SOURCE:
-			/* sources are disabled from either sysFS or Perf */
+			/*
+			 * We skip the first node in the path assuming that it
+			 * is the source. So we don't expect a source device in
+			 * the middle of a path.
+			 */
+			WARN_ON(1);
 			break;
 		case CORESIGHT_DEV_TYPE_LINK:
 			parent = list_prev_entry(nd, link)->csdev;
@@ -328,7 +421,12 @@
 	}
 }
 
-int coresight_enable_path(struct list_head *path, u32 mode)
+void coresight_disable_path(struct list_head *path)
+{
+	coresight_disable_path_from(path, NULL);
+}
+
+int coresight_enable_path(struct list_head *path, u32 mode, void *sink_data)
 {
 
 	int ret = 0;
@@ -353,9 +451,15 @@
 
 		switch (type) {
 		case CORESIGHT_DEV_TYPE_SINK:
-			ret = coresight_enable_sink(csdev, mode);
+			ret = coresight_enable_sink(csdev, mode, sink_data);
+			/*
+			 * Sink is the first component turned on. If we
+			 * failed to enable the sink, there are no components
+			 * that need disabling. Disabling the path here
+			 * would mean we could disrupt an existing session.
+			 */
 			if (ret)
-				goto err;
+				goto out;
 			break;
 		case CORESIGHT_DEV_TYPE_SOURCE:
 			/* sources are enabled from either sysFS or Perf */
@@ -375,7 +479,7 @@
 out:
 	return ret;
 err:
-	coresight_disable_path(path);
+	coresight_disable_path_from(path, nd);
 	goto out;
 }
 
@@ -440,6 +544,47 @@
 	return dev ? to_coresight_device(dev) : NULL;
 }
 
+static int coresight_sink_by_id(struct device *dev, void *data)
+{
+	struct coresight_device *csdev = to_coresight_device(dev);
+	unsigned long hash;
+
+	if (csdev->type == CORESIGHT_DEV_TYPE_SINK ||
+	     csdev->type == CORESIGHT_DEV_TYPE_LINKSINK) {
+
+		if (!csdev->ea)
+			return 0;
+		/*
+		 * See function etm_perf_add_symlink_sink() to know where
+		 * this comes from.
+		 */
+		hash = (unsigned long)csdev->ea->var;
+
+		if ((u32)hash == *(u32 *)data)
+			return 1;
+	}
+
+	return 0;
+}
+
+/**
+ * coresight_get_sink_by_id - returns the sink that matches the id
+ * @id: Id of the sink to match
+ *
+ * The name of a sink is unique, whether it is found on the AMBA bus or
+ * otherwise.  As such the hash of that name can easily be used to identify
+ * a sink.
+ */
+struct coresight_device *coresight_get_sink_by_id(u32 id)
+{
+	struct device *dev = NULL;
+
+	dev = bus_find_device(&coresight_bustype, NULL, &id,
+			      coresight_sink_by_id);
+
+	return dev ? to_coresight_device(dev) : NULL;
+}
+
 /*
  * coresight_grab_device - Power up this device and any of the helper
  * devices connected to it for trace operation. Since the helper devices
@@ -650,7 +795,7 @@
 		goto out;
 	}
 
-	ret = coresight_enable_path(path, CS_MODE_SYSFS);
+	ret = coresight_enable_path(path, CS_MODE_SYSFS, NULL);
 	if (ret)
 		goto err_path;
 
@@ -1009,18 +1154,16 @@
 
 struct coresight_device *coresight_register(struct coresight_desc *desc)
 {
-	int i;
 	int ret;
 	int link_subtype;
 	int nr_refcnts = 1;
 	atomic_t *refcnts = NULL;
 	struct coresight_device *csdev;
-	struct coresight_connection *conns = NULL;
 
 	csdev = kzalloc(sizeof(*csdev), GFP_KERNEL);
 	if (!csdev) {
 		ret = -ENOMEM;
-		goto err_kzalloc_csdev;
+		goto err_out;
 	}
 
 	if (desc->type == CORESIGHT_DEV_TYPE_LINK ||
@@ -1036,7 +1179,7 @@
 	refcnts = kcalloc(nr_refcnts, sizeof(*refcnts), GFP_KERNEL);
 	if (!refcnts) {
 		ret = -ENOMEM;
-		goto err_kzalloc_refcnts;
+		goto err_free_csdev;
 	}
 
 	csdev->refcnt = refcnts;
@@ -1044,22 +1187,7 @@
 	csdev->nr_inport = desc->pdata->nr_inport;
 	csdev->nr_outport = desc->pdata->nr_outport;
 
-	/* Initialise connections if there is at least one outport */
-	if (csdev->nr_outport) {
-		conns = kcalloc(csdev->nr_outport, sizeof(*conns), GFP_KERNEL);
-		if (!conns) {
-			ret = -ENOMEM;
-			goto err_kzalloc_conns;
-		}
-
-		for (i = 0; i < csdev->nr_outport; i++) {
-			conns[i].outport = desc->pdata->outports[i];
-			conns[i].child_name = desc->pdata->child_names[i];
-			conns[i].child_port = desc->pdata->child_ports[i];
-		}
-	}
-
-	csdev->conns = conns;
+	csdev->conns = desc->pdata->conns;
 
 	csdev->type = desc->type;
 	csdev->subtype = desc->subtype;
@@ -1076,7 +1204,27 @@
 	ret = device_register(&csdev->dev);
 	if (ret) {
 		put_device(&csdev->dev);
-		goto err_kzalloc_csdev;
+		/*
+		 * All resources are free'd explicitly via
+		 * coresight_device_release(), triggered from put_device().
+		 */
+		goto err_out;
+	}
+
+	if (csdev->type == CORESIGHT_DEV_TYPE_SINK ||
+	    csdev->type == CORESIGHT_DEV_TYPE_LINKSINK) {
+		ret = etm_perf_add_symlink_sink(csdev);
+
+		if (ret) {
+			device_unregister(&csdev->dev);
+			/*
+			 * As with the above, all resources are free'd
+			 * explicitly via coresight_device_release() triggered
+			 * from put_device(), which is in turn called from
+			 * function device_unregister().
+			 */
+			goto err_out;
+		}
 	}
 
 	mutex_lock(&coresight_mutex);
@@ -1088,17 +1236,16 @@
 
 	return csdev;
 
-err_kzalloc_conns:
-	kfree(refcnts);
-err_kzalloc_refcnts:
+err_free_csdev:
 	kfree(csdev);
-err_kzalloc_csdev:
+err_out:
 	return ERR_PTR(ret);
 }
 EXPORT_SYMBOL_GPL(coresight_register);
 
 void coresight_unregister(struct coresight_device *csdev)
 {
+	etm_perf_del_symlink_sink(csdev);
 	/* Remove references of that device in the topology */
 	coresight_remove_conns(csdev);
 	device_unregister(&csdev->dev);
