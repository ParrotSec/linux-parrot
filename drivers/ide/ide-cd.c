--- conflicted
+++ resolved
@@ -211,12 +211,12 @@
 static void ide_cd_complete_failed_rq(ide_drive_t *drive, struct request *rq)
 {
 	/*
-	 * For ATA_PRIV_SENSE, "rq->special" points to the original
+	 * For ATA_PRIV_SENSE, "ide_req(rq)->special" points to the original
 	 * failed request.  Also, the sense data should be read
 	 * directly from rq which might be different from the original
 	 * sense buffer if it got copied during mapping.
 	 */
-	struct request *failed = (struct request *)rq->special;
+	struct request *failed = ide_req(rq)->special;
 	void *sense = bio_data(rq->bio);
 
 	if (failed) {
@@ -258,9 +258,20 @@
 		/*
 		 * take a breather
 		 */
-		blk_delay_queue(drive->queue, 1);
+		blk_mq_requeue_request(rq, false);
+		blk_mq_delay_kick_requeue_list(drive->queue, 1);
 		return 1;
 	}
+}
+
+static void ide_cd_free_sense(ide_drive_t *drive)
+{
+	if (!drive->sense_rq)
+		return;
+
+	blk_mq_free_request(drive->sense_rq);
+	drive->sense_rq = NULL;
+	drive->sense_rq_armed = false;
 }
 
 /**
@@ -516,6 +527,82 @@
 	return false;
 }
 
+/* standard prep_rq that builds 10 byte cmds */
+static bool ide_cdrom_prep_fs(struct request_queue *q, struct request *rq)
+{
+	int hard_sect = queue_logical_block_size(q);
+	long block = (long)blk_rq_pos(rq) / (hard_sect >> 9);
+	unsigned long blocks = blk_rq_sectors(rq) / (hard_sect >> 9);
+	struct scsi_request *req = scsi_req(rq);
+
+	if (rq_data_dir(rq) == READ)
+		req->cmd[0] = GPCMD_READ_10;
+	else
+		req->cmd[0] = GPCMD_WRITE_10;
+
+	/*
+	 * fill in lba
+	 */
+	req->cmd[2] = (block >> 24) & 0xff;
+	req->cmd[3] = (block >> 16) & 0xff;
+	req->cmd[4] = (block >>  8) & 0xff;
+	req->cmd[5] = block & 0xff;
+
+	/*
+	 * and transfer length
+	 */
+	req->cmd[7] = (blocks >> 8) & 0xff;
+	req->cmd[8] = blocks & 0xff;
+	req->cmd_len = 10;
+	return true;
+}
+
+/*
+ * Most of the SCSI commands are supported directly by ATAPI devices.
+ * This transform handles the few exceptions.
+ */
+static bool ide_cdrom_prep_pc(struct request *rq)
+{
+	u8 *c = scsi_req(rq)->cmd;
+
+	/* transform 6-byte read/write commands to the 10-byte version */
+	if (c[0] == READ_6 || c[0] == WRITE_6) {
+		c[8] = c[4];
+		c[5] = c[3];
+		c[4] = c[2];
+		c[3] = c[1] & 0x1f;
+		c[2] = 0;
+		c[1] &= 0xe0;
+		c[0] += (READ_10 - READ_6);
+		scsi_req(rq)->cmd_len = 10;
+		return true;
+	}
+
+	/*
+	 * it's silly to pretend we understand 6-byte sense commands, just
+	 * reject with ILLEGAL_REQUEST and the caller should take the
+	 * appropriate action
+	 */
+	if (c[0] == MODE_SENSE || c[0] == MODE_SELECT) {
+		scsi_req(rq)->result = ILLEGAL_REQUEST;
+		return false;
+	}
+
+	return true;
+}
+
+static bool ide_cdrom_prep_rq(ide_drive_t *drive, struct request *rq)
+{
+	if (!blk_rq_is_passthrough(rq)) {
+		scsi_req_init(scsi_req(rq));
+
+		return ide_cdrom_prep_fs(drive->queue, rq);
+	} else if (blk_rq_is_scsi(rq))
+		return ide_cdrom_prep_pc(rq);
+
+	return true;
+}
+
 static ide_startstop_t cdrom_newpc_intr(ide_drive_t *drive)
 {
 	ide_hwif_t *hwif = drive->hwif;
@@ -675,7 +762,7 @@
 out_end:
 	if (blk_rq_is_scsi(rq) && rc == 0) {
 		scsi_req(rq)->resid_len = 0;
-		blk_end_request_all(rq, BLK_STS_OK);
+		blk_mq_end_request(rq, BLK_STS_OK);
 		hwif->rq = NULL;
 	} else {
 		if (sense && uptodate)
@@ -705,6 +792,8 @@
 		if (sense && rc == 2)
 			ide_error(drive, "request sense failure", stat);
 	}
+
+	ide_cd_free_sense(drive);
 	return ide_stopped;
 }
 
@@ -729,7 +818,7 @@
 		 * We may be retrying this request after an error.  Fix up any
 		 * weirdness which might be present in the request packet.
 		 */
-		q->prep_rq_fn(q, rq);
+		ide_cdrom_prep_rq(drive, rq);
 	}
 
 	/* fs requests *must* be hardware frame aligned */
@@ -1321,82 +1410,6 @@
 			 be16_to_cpup((__be16 *)&buf[8 + 12]));
 
 	return nslots;
-}
-
-/* standard prep_rq_fn that builds 10 byte cmds */
-static int ide_cdrom_prep_fs(struct request_queue *q, struct request *rq)
-{
-	int hard_sect = queue_logical_block_size(q);
-	long block = (long)blk_rq_pos(rq) / (hard_sect >> 9);
-	unsigned long blocks = blk_rq_sectors(rq) / (hard_sect >> 9);
-	struct scsi_request *req = scsi_req(rq);
-
-	q->initialize_rq_fn(rq);
-
-	if (rq_data_dir(rq) == READ)
-		req->cmd[0] = GPCMD_READ_10;
-	else
-		req->cmd[0] = GPCMD_WRITE_10;
-
-	/*
-	 * fill in lba
-	 */
-	req->cmd[2] = (block >> 24) & 0xff;
-	req->cmd[3] = (block >> 16) & 0xff;
-	req->cmd[4] = (block >>  8) & 0xff;
-	req->cmd[5] = block & 0xff;
-
-	/*
-	 * and transfer length
-	 */
-	req->cmd[7] = (blocks >> 8) & 0xff;
-	req->cmd[8] = blocks & 0xff;
-	req->cmd_len = 10;
-	return BLKPREP_OK;
-}
-
-/*
- * Most of the SCSI commands are supported directly by ATAPI devices.
- * This transform handles the few exceptions.
- */
-static int ide_cdrom_prep_pc(struct request *rq)
-{
-	u8 *c = scsi_req(rq)->cmd;
-
-	/* transform 6-byte read/write commands to the 10-byte version */
-	if (c[0] == READ_6 || c[0] == WRITE_6) {
-		c[8] = c[4];
-		c[5] = c[3];
-		c[4] = c[2];
-		c[3] = c[1] & 0x1f;
-		c[2] = 0;
-		c[1] &= 0xe0;
-		c[0] += (READ_10 - READ_6);
-		scsi_req(rq)->cmd_len = 10;
-		return BLKPREP_OK;
-	}
-
-	/*
-	 * it's silly to pretend we understand 6-byte sense commands, just
-	 * reject with ILLEGAL_REQUEST and the caller should take the
-	 * appropriate action
-	 */
-	if (c[0] == MODE_SENSE || c[0] == MODE_SELECT) {
-		scsi_req(rq)->result = ILLEGAL_REQUEST;
-		return BLKPREP_KILL;
-	}
-
-	return BLKPREP_OK;
-}
-
-static int ide_cdrom_prep_fn(struct request_queue *q, struct request *rq)
-{
-	if (!blk_rq_is_passthrough(rq))
-		return ide_cdrom_prep_fs(q, rq);
-	else if (blk_rq_is_scsi(rq))
-		return ide_cdrom_prep_pc(rq);
-
-	return 0;
 }
 
 struct cd_list_entry {
@@ -1508,7 +1521,7 @@
 
 	ide_debug_log(IDE_DBG_PROBE, "enter");
 
-	blk_queue_prep_rq(q, ide_cdrom_prep_fn);
+	drive->prep_rq = ide_cdrom_prep_rq;
 	blk_queue_dma_alignment(q, 31);
 	blk_queue_update_dma_pad(q, 15);
 
@@ -1569,7 +1582,7 @@
 	if (devinfo->handle == drive)
 		unregister_cdrom(devinfo);
 	drive->driver_data = NULL;
-	blk_queue_prep_rq(drive->queue, NULL);
+	drive->prep_rq = NULL;
 	g->private_data = NULL;
 	put_disk(g);
 	kfree(info);
@@ -1784,12 +1797,8 @@
 	ide_cd_read_toc(drive);
 	g->fops = &idecd_ops;
 	g->flags |= GENHD_FL_REMOVABLE | GENHD_FL_BLOCK_EVENTS_ON_EXCL_WRITE;
-<<<<<<< HEAD
-	device_add_disk(&drive->gendev, g);
-=======
 	g->events = DISK_EVENT_MEDIA_CHANGE;
 	device_add_disk(&drive->gendev, g, NULL);
->>>>>>> 407d19ab
 	return 0;
 
 out_free_disk:
