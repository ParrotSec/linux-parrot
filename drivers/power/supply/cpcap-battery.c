--- conflicted
+++ resolved
@@ -221,13 +221,8 @@
 	int avg_current;
 	u32 cc_lsb;
 
-<<<<<<< HEAD
-	sample &= 0xffffff;		/* 24-bits, unsigned */
-	offset &= 0x7ff;		/* 10-bits, signed */
-=======
 	if (!divider)
 		return 0;
->>>>>>> 407d19ab
 
 	switch (ddata->vendor) {
 	case CPCAP_VENDOR_ST:
@@ -627,7 +622,7 @@
 static int cpcap_battery_init_interrupts(struct platform_device *pdev,
 					 struct cpcap_battery_ddata *ddata)
 {
-	const char * const cpcap_battery_irqs[] = {
+	static const char * const cpcap_battery_irqs[] = {
 		"eol", "lowbph", "lowbpl",
 		"chrgcurr1", "battdetb"
 	};
