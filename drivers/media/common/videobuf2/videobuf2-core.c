/*
 * videobuf2-core.c - video buffer 2 core framework
 *
 * Copyright (C) 2010 Samsung Electronics
 *
 * Author: Pawel Osciak <pawel@osciak.com>
 *	   Marek Szyprowski <m.szyprowski@samsung.com>
 *
 * The vb2_thread implementation was based on code from videobuf-dvb.c:
 *	(c) 2004 Gerd Knorr <kraxel@bytesex.org> [SUSE Labs]
 *
 * This program is free software; you can redistribute it and/or modify
 * it under the terms of the GNU General Public License as published by
 * the Free Software Foundation.
 */

#define pr_fmt(fmt) KBUILD_MODNAME ": " fmt

#include <linux/err.h>
#include <linux/kernel.h>
#include <linux/module.h>
#include <linux/mm.h>
#include <linux/poll.h>
#include <linux/slab.h>
#include <linux/sched.h>
#include <linux/freezer.h>
#include <linux/kthread.h>

#include <media/videobuf2-core.h>
#include <media/v4l2-mc.h>

#include <trace/events/vb2.h>

static int debug;
module_param(debug, int, 0644);

#define dprintk(level, fmt, arg...)				\
	do {							\
		if (debug >= level)				\
			pr_info("%s: " fmt, __func__, ## arg);	\
	} while (0)

#ifdef CONFIG_VIDEO_ADV_DEBUG

/*
 * If advanced debugging is on, then count how often each op is called
 * successfully, which can either be per-buffer or per-queue.
 *
 * This makes it easy to check that the 'init' and 'cleanup'
 * (and variations thereof) stay balanced.
 */

#define log_memop(vb, op)						\
	dprintk(2, "call_memop(%p, %d, %s)%s\n",			\
		(vb)->vb2_queue, (vb)->index, #op,			\
		(vb)->vb2_queue->mem_ops->op ? "" : " (nop)")

#define call_memop(vb, op, args...)					\
({									\
	struct vb2_queue *_q = (vb)->vb2_queue;				\
	int err;							\
									\
	log_memop(vb, op);						\
	err = _q->mem_ops->op ? _q->mem_ops->op(args) : 0;		\
	if (!err)							\
		(vb)->cnt_mem_ ## op++;					\
	err;								\
})

#define call_ptr_memop(vb, op, args...)					\
({									\
	struct vb2_queue *_q = (vb)->vb2_queue;				\
	void *ptr;							\
									\
	log_memop(vb, op);						\
	ptr = _q->mem_ops->op ? _q->mem_ops->op(args) : NULL;		\
	if (!IS_ERR_OR_NULL(ptr))					\
		(vb)->cnt_mem_ ## op++;					\
	ptr;								\
})

#define call_void_memop(vb, op, args...)				\
({									\
	struct vb2_queue *_q = (vb)->vb2_queue;				\
									\
	log_memop(vb, op);						\
	if (_q->mem_ops->op)						\
		_q->mem_ops->op(args);					\
	(vb)->cnt_mem_ ## op++;						\
})

#define log_qop(q, op)							\
	dprintk(2, "call_qop(%p, %s)%s\n", q, #op,			\
		(q)->ops->op ? "" : " (nop)")

#define call_qop(q, op, args...)					\
({									\
	int err;							\
									\
	log_qop(q, op);							\
	err = (q)->ops->op ? (q)->ops->op(args) : 0;			\
	if (!err)							\
		(q)->cnt_ ## op++;					\
	err;								\
})

#define call_void_qop(q, op, args...)					\
({									\
	log_qop(q, op);							\
	if ((q)->ops->op)						\
		(q)->ops->op(args);					\
	(q)->cnt_ ## op++;						\
})

#define log_vb_qop(vb, op, args...)					\
	dprintk(2, "call_vb_qop(%p, %d, %s)%s\n",			\
		(vb)->vb2_queue, (vb)->index, #op,			\
		(vb)->vb2_queue->ops->op ? "" : " (nop)")

#define call_vb_qop(vb, op, args...)					\
({									\
	int err;							\
									\
	log_vb_qop(vb, op);						\
	err = (vb)->vb2_queue->ops->op ?				\
		(vb)->vb2_queue->ops->op(args) : 0;			\
	if (!err)							\
		(vb)->cnt_ ## op++;					\
	err;								\
})

#define call_void_vb_qop(vb, op, args...)				\
({									\
	log_vb_qop(vb, op);						\
	if ((vb)->vb2_queue->ops->op)					\
		(vb)->vb2_queue->ops->op(args);				\
	(vb)->cnt_ ## op++;						\
})

#else

#define call_memop(vb, op, args...)					\
	((vb)->vb2_queue->mem_ops->op ?					\
		(vb)->vb2_queue->mem_ops->op(args) : 0)

#define call_ptr_memop(vb, op, args...)					\
	((vb)->vb2_queue->mem_ops->op ?					\
		(vb)->vb2_queue->mem_ops->op(args) : NULL)

#define call_void_memop(vb, op, args...)				\
	do {								\
		if ((vb)->vb2_queue->mem_ops->op)			\
			(vb)->vb2_queue->mem_ops->op(args);		\
	} while (0)

#define call_qop(q, op, args...)					\
	((q)->ops->op ? (q)->ops->op(args) : 0)

#define call_void_qop(q, op, args...)					\
	do {								\
		if ((q)->ops->op)					\
			(q)->ops->op(args);				\
	} while (0)

#define call_vb_qop(vb, op, args...)					\
	((vb)->vb2_queue->ops->op ? (vb)->vb2_queue->ops->op(args) : 0)

#define call_void_vb_qop(vb, op, args...)				\
	do {								\
		if ((vb)->vb2_queue->ops->op)				\
			(vb)->vb2_queue->ops->op(args);			\
	} while (0)

#endif

#define call_bufop(q, op, args...)					\
({									\
	int ret = 0;							\
	if (q && q->buf_ops && q->buf_ops->op)				\
		ret = q->buf_ops->op(args);				\
	ret;								\
})

#define call_void_bufop(q, op, args...)					\
({									\
	if (q && q->buf_ops && q->buf_ops->op)				\
		q->buf_ops->op(args);					\
})

static void __vb2_queue_cancel(struct vb2_queue *q);
static void __enqueue_in_driver(struct vb2_buffer *vb);

/*
 * __vb2_buf_mem_alloc() - allocate video memory for the given buffer
 */
static int __vb2_buf_mem_alloc(struct vb2_buffer *vb)
{
	struct vb2_queue *q = vb->vb2_queue;
	void *mem_priv;
	int plane;
	int ret = -ENOMEM;

	/*
	 * Allocate memory for all planes in this buffer
	 * NOTE: mmapped areas should be page aligned
	 */
	for (plane = 0; plane < vb->num_planes; ++plane) {
		unsigned long size = PAGE_ALIGN(vb->planes[plane].length);

		/* Did it wrap around? */
		if (size < vb->planes[plane].length)
			goto free;

		mem_priv = call_ptr_memop(vb, alloc,
				q->alloc_devs[plane] ? : q->dev,
				q->dma_attrs, size, q->dma_dir, q->gfp_flags);
		if (IS_ERR_OR_NULL(mem_priv)) {
			if (mem_priv)
				ret = PTR_ERR(mem_priv);
			goto free;
		}

		/* Associate allocator private data with this plane */
		vb->planes[plane].mem_priv = mem_priv;
	}

	return 0;
free:
	/* Free already allocated memory if one of the allocations failed */
	for (; plane > 0; --plane) {
		call_void_memop(vb, put, vb->planes[plane - 1].mem_priv);
		vb->planes[plane - 1].mem_priv = NULL;
	}

	return ret;
}

/*
 * __vb2_buf_mem_free() - free memory of the given buffer
 */
static void __vb2_buf_mem_free(struct vb2_buffer *vb)
{
	unsigned int plane;

	for (plane = 0; plane < vb->num_planes; ++plane) {
		call_void_memop(vb, put, vb->planes[plane].mem_priv);
		vb->planes[plane].mem_priv = NULL;
		dprintk(3, "freed plane %d of buffer %d\n", plane, vb->index);
	}
}

/*
 * __vb2_buf_userptr_put() - release userspace memory associated with
 * a USERPTR buffer
 */
static void __vb2_buf_userptr_put(struct vb2_buffer *vb)
{
	unsigned int plane;

	for (plane = 0; plane < vb->num_planes; ++plane) {
		if (vb->planes[plane].mem_priv)
			call_void_memop(vb, put_userptr, vb->planes[plane].mem_priv);
		vb->planes[plane].mem_priv = NULL;
	}
}

/*
 * __vb2_plane_dmabuf_put() - release memory associated with
 * a DMABUF shared plane
 */
static void __vb2_plane_dmabuf_put(struct vb2_buffer *vb, struct vb2_plane *p)
{
	if (!p->mem_priv)
		return;

	if (p->dbuf_mapped)
		call_void_memop(vb, unmap_dmabuf, p->mem_priv);

	call_void_memop(vb, detach_dmabuf, p->mem_priv);
	dma_buf_put(p->dbuf);
	p->mem_priv = NULL;
	p->dbuf = NULL;
	p->dbuf_mapped = 0;
}

/*
 * __vb2_buf_dmabuf_put() - release memory associated with
 * a DMABUF shared buffer
 */
static void __vb2_buf_dmabuf_put(struct vb2_buffer *vb)
{
	unsigned int plane;

	for (plane = 0; plane < vb->num_planes; ++plane)
		__vb2_plane_dmabuf_put(vb, &vb->planes[plane]);
}

/*
 * __setup_offsets() - setup unique offsets ("cookies") for every plane in
 * the buffer.
 */
static void __setup_offsets(struct vb2_buffer *vb)
{
	struct vb2_queue *q = vb->vb2_queue;
	unsigned int plane;
	unsigned long off = 0;

	if (vb->index) {
		struct vb2_buffer *prev = q->bufs[vb->index - 1];
		struct vb2_plane *p = &prev->planes[prev->num_planes - 1];

		off = PAGE_ALIGN(p->m.offset + p->length);
	}

	for (plane = 0; plane < vb->num_planes; ++plane) {
		vb->planes[plane].m.offset = off;

		dprintk(3, "buffer %d, plane %d offset 0x%08lx\n",
				vb->index, plane, off);

		off += vb->planes[plane].length;
		off = PAGE_ALIGN(off);
	}
}

/*
 * __vb2_queue_alloc() - allocate videobuf buffer structures and (for MMAP type)
 * video buffer memory for all buffers/planes on the queue and initializes the
 * queue
 *
 * Returns the number of buffers successfully allocated.
 */
static int __vb2_queue_alloc(struct vb2_queue *q, enum vb2_memory memory,
			     unsigned int num_buffers, unsigned int num_planes,
			     const unsigned plane_sizes[VB2_MAX_PLANES])
{
	unsigned int buffer, plane;
	struct vb2_buffer *vb;
	int ret;

	/* Ensure that q->num_buffers+num_buffers is below VB2_MAX_FRAME */
	num_buffers = min_t(unsigned int, num_buffers,
			    VB2_MAX_FRAME - q->num_buffers);

	for (buffer = 0; buffer < num_buffers; ++buffer) {
		/* Allocate videobuf buffer structures */
		vb = kzalloc(q->buf_struct_size, GFP_KERNEL);
		if (!vb) {
			dprintk(1, "memory alloc for buffer struct failed\n");
			break;
		}

		vb->state = VB2_BUF_STATE_DEQUEUED;
		vb->vb2_queue = q;
		vb->num_planes = num_planes;
		vb->index = q->num_buffers + buffer;
		vb->type = q->type;
		vb->memory = memory;
		for (plane = 0; plane < num_planes; ++plane) {
			vb->planes[plane].length = plane_sizes[plane];
			vb->planes[plane].min_length = plane_sizes[plane];
		}
		q->bufs[vb->index] = vb;

		/* Allocate video buffer memory for the MMAP type */
		if (memory == VB2_MEMORY_MMAP) {
			ret = __vb2_buf_mem_alloc(vb);
			if (ret) {
				dprintk(1, "failed allocating memory for buffer %d\n",
					buffer);
				q->bufs[vb->index] = NULL;
				kfree(vb);
				break;
			}
			__setup_offsets(vb);
			/*
			 * Call the driver-provided buffer initialization
			 * callback, if given. An error in initialization
			 * results in queue setup failure.
			 */
			ret = call_vb_qop(vb, buf_init, vb);
			if (ret) {
				dprintk(1, "buffer %d %p initialization failed\n",
					buffer, vb);
				__vb2_buf_mem_free(vb);
				q->bufs[vb->index] = NULL;
				kfree(vb);
				break;
			}
		}
	}

	dprintk(1, "allocated %d buffers, %d plane(s) each\n",
			buffer, num_planes);

	return buffer;
}

/*
 * __vb2_free_mem() - release all video buffer memory for a given queue
 */
static void __vb2_free_mem(struct vb2_queue *q, unsigned int buffers)
{
	unsigned int buffer;
	struct vb2_buffer *vb;

	for (buffer = q->num_buffers - buffers; buffer < q->num_buffers;
	     ++buffer) {
		vb = q->bufs[buffer];
		if (!vb)
			continue;

		/* Free MMAP buffers or release USERPTR buffers */
		if (q->memory == VB2_MEMORY_MMAP)
			__vb2_buf_mem_free(vb);
		else if (q->memory == VB2_MEMORY_DMABUF)
			__vb2_buf_dmabuf_put(vb);
		else
			__vb2_buf_userptr_put(vb);
	}
}

/*
 * __vb2_queue_free() - free buffers at the end of the queue - video memory and
 * related information, if no buffers are left return the queue to an
 * uninitialized state. Might be called even if the queue has already been freed.
 */
static int __vb2_queue_free(struct vb2_queue *q, unsigned int buffers)
{
	unsigned int buffer;

	/*
	 * Sanity check: when preparing a buffer the queue lock is released for
	 * a short while (see __buf_prepare for the details), which would allow
	 * a race with a reqbufs which can call this function. Removing the
	 * buffers from underneath __buf_prepare is obviously a bad idea, so we
	 * check if any of the buffers is in the state PREPARING, and if so we
	 * just return -EAGAIN.
	 */
	for (buffer = q->num_buffers - buffers; buffer < q->num_buffers;
	     ++buffer) {
		if (q->bufs[buffer] == NULL)
			continue;
		if (q->bufs[buffer]->state == VB2_BUF_STATE_PREPARING) {
			dprintk(1, "preparing buffers, cannot free\n");
			return -EAGAIN;
		}
	}

	/* Call driver-provided cleanup function for each buffer, if provided */
	for (buffer = q->num_buffers - buffers; buffer < q->num_buffers;
	     ++buffer) {
		struct vb2_buffer *vb = q->bufs[buffer];

		if (vb && vb->planes[0].mem_priv)
			call_void_vb_qop(vb, buf_cleanup, vb);
	}

	/* Release video buffer memory */
	__vb2_free_mem(q, buffers);

#ifdef CONFIG_VIDEO_ADV_DEBUG
	/*
	 * Check that all the calls were balances during the life-time of this
	 * queue. If not (or if the debug level is 1 or up), then dump the
	 * counters to the kernel log.
	 */
	if (q->num_buffers) {
		bool unbalanced = q->cnt_start_streaming != q->cnt_stop_streaming ||
				  q->cnt_wait_prepare != q->cnt_wait_finish;

		if (unbalanced || debug) {
			pr_info("counters for queue %p:%s\n", q,
				unbalanced ? " UNBALANCED!" : "");
			pr_info("     setup: %u start_streaming: %u stop_streaming: %u\n",
				q->cnt_queue_setup, q->cnt_start_streaming,
				q->cnt_stop_streaming);
			pr_info("     wait_prepare: %u wait_finish: %u\n",
				q->cnt_wait_prepare, q->cnt_wait_finish);
		}
		q->cnt_queue_setup = 0;
		q->cnt_wait_prepare = 0;
		q->cnt_wait_finish = 0;
		q->cnt_start_streaming = 0;
		q->cnt_stop_streaming = 0;
	}
	for (buffer = 0; buffer < q->num_buffers; ++buffer) {
		struct vb2_buffer *vb = q->bufs[buffer];
		bool unbalanced = vb->cnt_mem_alloc != vb->cnt_mem_put ||
				  vb->cnt_mem_prepare != vb->cnt_mem_finish ||
				  vb->cnt_mem_get_userptr != vb->cnt_mem_put_userptr ||
				  vb->cnt_mem_attach_dmabuf != vb->cnt_mem_detach_dmabuf ||
				  vb->cnt_mem_map_dmabuf != vb->cnt_mem_unmap_dmabuf ||
				  vb->cnt_buf_queue != vb->cnt_buf_done ||
				  vb->cnt_buf_prepare != vb->cnt_buf_finish ||
				  vb->cnt_buf_init != vb->cnt_buf_cleanup;

		if (unbalanced || debug) {
			pr_info("   counters for queue %p, buffer %d:%s\n",
				q, buffer, unbalanced ? " UNBALANCED!" : "");
			pr_info("     buf_init: %u buf_cleanup: %u buf_prepare: %u buf_finish: %u\n",
				vb->cnt_buf_init, vb->cnt_buf_cleanup,
				vb->cnt_buf_prepare, vb->cnt_buf_finish);
			pr_info("     buf_queue: %u buf_done: %u\n",
				vb->cnt_buf_queue, vb->cnt_buf_done);
			pr_info("     alloc: %u put: %u prepare: %u finish: %u mmap: %u\n",
				vb->cnt_mem_alloc, vb->cnt_mem_put,
				vb->cnt_mem_prepare, vb->cnt_mem_finish,
				vb->cnt_mem_mmap);
			pr_info("     get_userptr: %u put_userptr: %u\n",
				vb->cnt_mem_get_userptr, vb->cnt_mem_put_userptr);
			pr_info("     attach_dmabuf: %u detach_dmabuf: %u map_dmabuf: %u unmap_dmabuf: %u\n",
				vb->cnt_mem_attach_dmabuf, vb->cnt_mem_detach_dmabuf,
				vb->cnt_mem_map_dmabuf, vb->cnt_mem_unmap_dmabuf);
			pr_info("     get_dmabuf: %u num_users: %u vaddr: %u cookie: %u\n",
				vb->cnt_mem_get_dmabuf,
				vb->cnt_mem_num_users,
				vb->cnt_mem_vaddr,
				vb->cnt_mem_cookie);
		}
	}
#endif

	/* Free videobuf buffers */
	for (buffer = q->num_buffers - buffers; buffer < q->num_buffers;
	     ++buffer) {
		kfree(q->bufs[buffer]);
		q->bufs[buffer] = NULL;
	}

	q->num_buffers -= buffers;
	if (!q->num_buffers) {
		q->memory = VB2_MEMORY_UNKNOWN;
		INIT_LIST_HEAD(&q->queued_list);
	}
	return 0;
}

bool vb2_buffer_in_use(struct vb2_queue *q, struct vb2_buffer *vb)
{
	unsigned int plane;
	for (plane = 0; plane < vb->num_planes; ++plane) {
		void *mem_priv = vb->planes[plane].mem_priv;
		/*
		 * If num_users() has not been provided, call_memop
		 * will return 0, apparently nobody cares about this
		 * case anyway. If num_users() returns more than 1,
		 * we are not the only user of the plane's memory.
		 */
		if (mem_priv && call_memop(vb, num_users, mem_priv) > 1)
			return true;
	}
	return false;
}
EXPORT_SYMBOL(vb2_buffer_in_use);

/*
 * __buffers_in_use() - return true if any buffers on the queue are in use and
 * the queue cannot be freed (by the means of REQBUFS(0)) call
 */
static bool __buffers_in_use(struct vb2_queue *q)
{
	unsigned int buffer;
	for (buffer = 0; buffer < q->num_buffers; ++buffer) {
		if (vb2_buffer_in_use(q, q->bufs[buffer]))
			return true;
	}
	return false;
}

void vb2_core_querybuf(struct vb2_queue *q, unsigned int index, void *pb)
{
	call_void_bufop(q, fill_user_buffer, q->bufs[index], pb);
}
EXPORT_SYMBOL_GPL(vb2_core_querybuf);

/*
 * __verify_userptr_ops() - verify that all memory operations required for
 * USERPTR queue type have been provided
 */
static int __verify_userptr_ops(struct vb2_queue *q)
{
	if (!(q->io_modes & VB2_USERPTR) || !q->mem_ops->get_userptr ||
	    !q->mem_ops->put_userptr)
		return -EINVAL;

	return 0;
}

/*
 * __verify_mmap_ops() - verify that all memory operations required for
 * MMAP queue type have been provided
 */
static int __verify_mmap_ops(struct vb2_queue *q)
{
	if (!(q->io_modes & VB2_MMAP) || !q->mem_ops->alloc ||
	    !q->mem_ops->put || !q->mem_ops->mmap)
		return -EINVAL;

	return 0;
}

/*
 * __verify_dmabuf_ops() - verify that all memory operations required for
 * DMABUF queue type have been provided
 */
static int __verify_dmabuf_ops(struct vb2_queue *q)
{
	if (!(q->io_modes & VB2_DMABUF) || !q->mem_ops->attach_dmabuf ||
	    !q->mem_ops->detach_dmabuf  || !q->mem_ops->map_dmabuf ||
	    !q->mem_ops->unmap_dmabuf)
		return -EINVAL;

	return 0;
}

int vb2_verify_memory_type(struct vb2_queue *q,
		enum vb2_memory memory, unsigned int type)
{
	if (memory != VB2_MEMORY_MMAP && memory != VB2_MEMORY_USERPTR &&
	    memory != VB2_MEMORY_DMABUF) {
		dprintk(1, "unsupported memory type\n");
		return -EINVAL;
	}

	if (type != q->type) {
		dprintk(1, "requested type is incorrect\n");
		return -EINVAL;
	}

	/*
	 * Make sure all the required memory ops for given memory type
	 * are available.
	 */
	if (memory == VB2_MEMORY_MMAP && __verify_mmap_ops(q)) {
		dprintk(1, "MMAP for current setup unsupported\n");
		return -EINVAL;
	}

	if (memory == VB2_MEMORY_USERPTR && __verify_userptr_ops(q)) {
		dprintk(1, "USERPTR for current setup unsupported\n");
		return -EINVAL;
	}

	if (memory == VB2_MEMORY_DMABUF && __verify_dmabuf_ops(q)) {
		dprintk(1, "DMABUF for current setup unsupported\n");
		return -EINVAL;
	}

	/*
	 * Place the busy tests at the end: -EBUSY can be ignored when
	 * create_bufs is called with count == 0, but count == 0 should still
	 * do the memory and type validation.
	 */
	if (vb2_fileio_is_active(q)) {
		dprintk(1, "file io in progress\n");
		return -EBUSY;
	}
	return 0;
}
EXPORT_SYMBOL(vb2_verify_memory_type);

int vb2_core_reqbufs(struct vb2_queue *q, enum vb2_memory memory,
		unsigned int *count)
{
	unsigned int num_buffers, allocated_buffers, num_planes = 0;
	unsigned plane_sizes[VB2_MAX_PLANES] = { };
	int ret;

	if (q->streaming) {
		dprintk(1, "streaming active\n");
		return -EBUSY;
	}

	if (q->waiting_in_dqbuf && *count) {
		dprintk(1, "another dup()ped fd is waiting for a buffer\n");
		return -EBUSY;
	}

	if (*count == 0 || q->num_buffers != 0 ||
	    (q->memory != VB2_MEMORY_UNKNOWN && q->memory != memory)) {
		/*
		 * We already have buffers allocated, so first check if they
		 * are not in use and can be freed.
		 */
		mutex_lock(&q->mmap_lock);
		if (q->memory == VB2_MEMORY_MMAP && __buffers_in_use(q)) {
			mutex_unlock(&q->mmap_lock);
			dprintk(1, "memory in use, cannot free\n");
			return -EBUSY;
		}

		/*
		 * Call queue_cancel to clean up any buffers in the PREPARED or
		 * QUEUED state which is possible if buffers were prepared or
		 * queued without ever calling STREAMON.
		 */
		__vb2_queue_cancel(q);
		ret = __vb2_queue_free(q, q->num_buffers);
		mutex_unlock(&q->mmap_lock);
		if (ret)
			return ret;

		/*
		 * In case of REQBUFS(0) return immediately without calling
		 * driver's queue_setup() callback and allocating resources.
		 */
		if (*count == 0)
			return 0;
	}

	/*
	 * Make sure the requested values and current defaults are sane.
	 */
	WARN_ON(q->min_buffers_needed > VB2_MAX_FRAME);
	num_buffers = max_t(unsigned int, *count, q->min_buffers_needed);
	num_buffers = min_t(unsigned int, num_buffers, VB2_MAX_FRAME);
	memset(q->alloc_devs, 0, sizeof(q->alloc_devs));
	q->memory = memory;

	/*
	 * Ask the driver how many buffers and planes per buffer it requires.
	 * Driver also sets the size and allocator context for each plane.
	 */
	ret = call_qop(q, queue_setup, q, &num_buffers, &num_planes,
		       plane_sizes, q->alloc_devs);
	if (ret)
		return ret;

	/* Finally, allocate buffers and video memory */
	allocated_buffers =
		__vb2_queue_alloc(q, memory, num_buffers, num_planes, plane_sizes);
	if (allocated_buffers == 0) {
		dprintk(1, "memory allocation failed\n");
		return -ENOMEM;
	}

	/*
	 * There is no point in continuing if we can't allocate the minimum
	 * number of buffers needed by this vb2_queue.
	 */
	if (allocated_buffers < q->min_buffers_needed)
		ret = -ENOMEM;

	/*
	 * Check if driver can handle the allocated number of buffers.
	 */
	if (!ret && allocated_buffers < num_buffers) {
		num_buffers = allocated_buffers;
		/*
		 * num_planes is set by the previous queue_setup(), but since it
		 * signals to queue_setup() whether it is called from create_bufs()
		 * vs reqbufs() we zero it here to signal that queue_setup() is
		 * called for the reqbufs() case.
		 */
		num_planes = 0;

		ret = call_qop(q, queue_setup, q, &num_buffers,
			       &num_planes, plane_sizes, q->alloc_devs);

		if (!ret && allocated_buffers < num_buffers)
			ret = -ENOMEM;

		/*
		 * Either the driver has accepted a smaller number of buffers,
		 * or .queue_setup() returned an error
		 */
	}

	mutex_lock(&q->mmap_lock);
	q->num_buffers = allocated_buffers;

	if (ret < 0) {
		/*
		 * Note: __vb2_queue_free() will subtract 'allocated_buffers'
		 * from q->num_buffers.
		 */
		__vb2_queue_free(q, allocated_buffers);
		mutex_unlock(&q->mmap_lock);
		return ret;
	}
	mutex_unlock(&q->mmap_lock);

	/*
	 * Return the number of successfully allocated buffers
	 * to the userspace.
	 */
	*count = allocated_buffers;
	q->waiting_for_buffers = !q->is_output;

	return 0;
}
EXPORT_SYMBOL_GPL(vb2_core_reqbufs);

int vb2_core_create_bufs(struct vb2_queue *q, enum vb2_memory memory,
		unsigned int *count, unsigned requested_planes,
		const unsigned requested_sizes[])
{
	unsigned int num_planes = 0, num_buffers, allocated_buffers;
	unsigned plane_sizes[VB2_MAX_PLANES] = { };
	int ret;

	if (q->num_buffers == VB2_MAX_FRAME) {
		dprintk(1, "maximum number of buffers already allocated\n");
		return -ENOBUFS;
	}

	if (!q->num_buffers) {
		if (q->waiting_in_dqbuf && *count) {
			dprintk(1, "another dup()ped fd is waiting for a buffer\n");
			return -EBUSY;
		}
		memset(q->alloc_devs, 0, sizeof(q->alloc_devs));
		q->memory = memory;
		q->waiting_for_buffers = !q->is_output;
	} else if (q->memory != memory) {
		dprintk(1, "memory model mismatch\n");
		return -EINVAL;
	}

	num_buffers = min(*count, VB2_MAX_FRAME - q->num_buffers);

	if (requested_planes && requested_sizes) {
		num_planes = requested_planes;
		memcpy(plane_sizes, requested_sizes, sizeof(plane_sizes));
	}

	/*
	 * Ask the driver, whether the requested number of buffers, planes per
	 * buffer and their sizes are acceptable
	 */
	ret = call_qop(q, queue_setup, q, &num_buffers,
		       &num_planes, plane_sizes, q->alloc_devs);
	if (ret)
		return ret;

	/* Finally, allocate buffers and video memory */
	allocated_buffers = __vb2_queue_alloc(q, memory, num_buffers,
				num_planes, plane_sizes);
	if (allocated_buffers == 0) {
		dprintk(1, "memory allocation failed\n");
		return -ENOMEM;
	}

	/*
	 * Check if driver can handle the so far allocated number of buffers.
	 */
	if (allocated_buffers < num_buffers) {
		num_buffers = allocated_buffers;

		/*
		 * q->num_buffers contains the total number of buffers, that the
		 * queue driver has set up
		 */
		ret = call_qop(q, queue_setup, q, &num_buffers,
			       &num_planes, plane_sizes, q->alloc_devs);

		if (!ret && allocated_buffers < num_buffers)
			ret = -ENOMEM;

		/*
		 * Either the driver has accepted a smaller number of buffers,
		 * or .queue_setup() returned an error
		 */
	}

	mutex_lock(&q->mmap_lock);
	q->num_buffers += allocated_buffers;

	if (ret < 0) {
		/*
		 * Note: __vb2_queue_free() will subtract 'allocated_buffers'
		 * from q->num_buffers.
		 */
		__vb2_queue_free(q, allocated_buffers);
		mutex_unlock(&q->mmap_lock);
		return -ENOMEM;
	}
	mutex_unlock(&q->mmap_lock);

	/*
	 * Return the number of successfully allocated buffers
	 * to the userspace.
	 */
	*count = allocated_buffers;

	return 0;
}
EXPORT_SYMBOL_GPL(vb2_core_create_bufs);

void *vb2_plane_vaddr(struct vb2_buffer *vb, unsigned int plane_no)
{
	if (plane_no >= vb->num_planes || !vb->planes[plane_no].mem_priv)
		return NULL;

	return call_ptr_memop(vb, vaddr, vb->planes[plane_no].mem_priv);

}
EXPORT_SYMBOL_GPL(vb2_plane_vaddr);

void *vb2_plane_cookie(struct vb2_buffer *vb, unsigned int plane_no)
{
	if (plane_no >= vb->num_planes || !vb->planes[plane_no].mem_priv)
		return NULL;

	return call_ptr_memop(vb, cookie, vb->planes[plane_no].mem_priv);
}
EXPORT_SYMBOL_GPL(vb2_plane_cookie);

void vb2_buffer_done(struct vb2_buffer *vb, enum vb2_buffer_state state)
{
	struct vb2_queue *q = vb->vb2_queue;
	unsigned long flags;
	unsigned int plane;

	if (WARN_ON(vb->state != VB2_BUF_STATE_ACTIVE))
		return;

	if (WARN_ON(state != VB2_BUF_STATE_DONE &&
		    state != VB2_BUF_STATE_ERROR &&
		    state != VB2_BUF_STATE_QUEUED))
		state = VB2_BUF_STATE_ERROR;

#ifdef CONFIG_VIDEO_ADV_DEBUG
	/*
	 * Although this is not a callback, it still does have to balance
	 * with the buf_queue op. So update this counter manually.
	 */
	vb->cnt_buf_done++;
#endif
	dprintk(4, "done processing on buffer %d, state: %d\n",
			vb->index, state);

	if (state != VB2_BUF_STATE_QUEUED) {
		/* sync buffers */
		for (plane = 0; plane < vb->num_planes; ++plane)
			call_void_memop(vb, finish, vb->planes[plane].mem_priv);
	}

	spin_lock_irqsave(&q->done_lock, flags);
	if (state == VB2_BUF_STATE_QUEUED) {
		vb->state = VB2_BUF_STATE_QUEUED;
	} else {
		/* Add the buffer to the done buffers list */
		list_add_tail(&vb->done_entry, &q->done_list);
		vb->state = state;
	}
	atomic_dec(&q->owned_by_drv_count);
<<<<<<< HEAD
=======

	if (state != VB2_BUF_STATE_QUEUED && vb->req_obj.req) {
		media_request_object_unbind(&vb->req_obj);
		media_request_object_put(&vb->req_obj);
	}

>>>>>>> 407d19ab
	spin_unlock_irqrestore(&q->done_lock, flags);

	trace_vb2_buf_done(q, vb);

	switch (state) {
	case VB2_BUF_STATE_QUEUED:
		return;
	default:
		/* Inform any processes that may be waiting for buffers */
		wake_up(&q->done_wq);
		break;
	}
}
EXPORT_SYMBOL_GPL(vb2_buffer_done);

void vb2_discard_done(struct vb2_queue *q)
{
	struct vb2_buffer *vb;
	unsigned long flags;

	spin_lock_irqsave(&q->done_lock, flags);
	list_for_each_entry(vb, &q->done_list, done_entry)
		vb->state = VB2_BUF_STATE_ERROR;
	spin_unlock_irqrestore(&q->done_lock, flags);
}
EXPORT_SYMBOL_GPL(vb2_discard_done);

/*
 * __prepare_mmap() - prepare an MMAP buffer
 */
static int __prepare_mmap(struct vb2_buffer *vb, const void *pb)
{
	int ret = 0;

	if (pb)
		ret = call_bufop(vb->vb2_queue, fill_vb2_buffer,
				 vb, pb, vb->planes);
	return ret ? ret : call_vb_qop(vb, buf_prepare, vb);
}

/*
 * __prepare_userptr() - prepare a USERPTR buffer
 */
static int __prepare_userptr(struct vb2_buffer *vb, const void *pb)
{
	struct vb2_plane planes[VB2_MAX_PLANES];
	struct vb2_queue *q = vb->vb2_queue;
	void *mem_priv;
	unsigned int plane;
	int ret = 0;
	bool reacquired = vb->planes[0].mem_priv == NULL;

	memset(planes, 0, sizeof(planes[0]) * vb->num_planes);
	/* Copy relevant information provided by the userspace */
	if (pb) {
		ret = call_bufop(vb->vb2_queue, fill_vb2_buffer,
				 vb, pb, planes);
		if (ret)
			return ret;
	}

	for (plane = 0; plane < vb->num_planes; ++plane) {
		/* Skip the plane if already verified */
		if (vb->planes[plane].m.userptr &&
			vb->planes[plane].m.userptr == planes[plane].m.userptr
			&& vb->planes[plane].length == planes[plane].length)
			continue;

		dprintk(3, "userspace address for plane %d changed, reacquiring memory\n",
			plane);

		/* Check if the provided plane buffer is large enough */
		if (planes[plane].length < vb->planes[plane].min_length) {
			dprintk(1, "provided buffer size %u is less than setup size %u for plane %d\n",
						planes[plane].length,
						vb->planes[plane].min_length,
						plane);
			ret = -EINVAL;
			goto err;
		}

		/* Release previously acquired memory if present */
		if (vb->planes[plane].mem_priv) {
			if (!reacquired) {
				reacquired = true;
				call_void_vb_qop(vb, buf_cleanup, vb);
			}
			call_void_memop(vb, put_userptr, vb->planes[plane].mem_priv);
		}

		vb->planes[plane].mem_priv = NULL;
		vb->planes[plane].bytesused = 0;
		vb->planes[plane].length = 0;
		vb->planes[plane].m.userptr = 0;
		vb->planes[plane].data_offset = 0;

		/* Acquire each plane's memory */
		mem_priv = call_ptr_memop(vb, get_userptr,
				q->alloc_devs[plane] ? : q->dev,
				planes[plane].m.userptr,
				planes[plane].length, q->dma_dir);
		if (IS_ERR(mem_priv)) {
			dprintk(1, "failed acquiring userspace memory for plane %d\n",
				plane);
			ret = PTR_ERR(mem_priv);
			goto err;
		}
		vb->planes[plane].mem_priv = mem_priv;
	}

	/*
	 * Now that everything is in order, copy relevant information
	 * provided by userspace.
	 */
	for (plane = 0; plane < vb->num_planes; ++plane) {
		vb->planes[plane].bytesused = planes[plane].bytesused;
		vb->planes[plane].length = planes[plane].length;
		vb->planes[plane].m.userptr = planes[plane].m.userptr;
		vb->planes[plane].data_offset = planes[plane].data_offset;
	}

	if (reacquired) {
		/*
		 * One or more planes changed, so we must call buf_init to do
		 * the driver-specific initialization on the newly acquired
		 * buffer, if provided.
		 */
		ret = call_vb_qop(vb, buf_init, vb);
		if (ret) {
			dprintk(1, "buffer initialization failed\n");
			goto err;
		}
	}

	ret = call_vb_qop(vb, buf_prepare, vb);
	if (ret) {
		dprintk(1, "buffer preparation failed\n");
		call_void_vb_qop(vb, buf_cleanup, vb);
		goto err;
	}

	return 0;
err:
	/* In case of errors, release planes that were already acquired */
	for (plane = 0; plane < vb->num_planes; ++plane) {
		if (vb->planes[plane].mem_priv)
			call_void_memop(vb, put_userptr,
				vb->planes[plane].mem_priv);
		vb->planes[plane].mem_priv = NULL;
		vb->planes[plane].m.userptr = 0;
		vb->planes[plane].length = 0;
	}

	return ret;
}

/*
 * __prepare_dmabuf() - prepare a DMABUF buffer
 */
static int __prepare_dmabuf(struct vb2_buffer *vb, const void *pb)
{
	struct vb2_plane planes[VB2_MAX_PLANES];
	struct vb2_queue *q = vb->vb2_queue;
	void *mem_priv;
	unsigned int plane;
	int ret = 0;
	bool reacquired = vb->planes[0].mem_priv == NULL;

	memset(planes, 0, sizeof(planes[0]) * vb->num_planes);
	/* Copy relevant information provided by the userspace */
	if (pb) {
		ret = call_bufop(vb->vb2_queue, fill_vb2_buffer,
				 vb, pb, planes);
		if (ret)
			return ret;
	}

	for (plane = 0; plane < vb->num_planes; ++plane) {
		struct dma_buf *dbuf = dma_buf_get(planes[plane].m.fd);

		if (IS_ERR_OR_NULL(dbuf)) {
			dprintk(1, "invalid dmabuf fd for plane %d\n",
				plane);
			ret = -EINVAL;
			goto err;
		}

		/* use DMABUF size if length is not provided */
		if (planes[plane].length == 0)
			planes[plane].length = dbuf->size;

		if (planes[plane].length < vb->planes[plane].min_length) {
			dprintk(1, "invalid dmabuf length %u for plane %d, minimum length %u\n",
				planes[plane].length, plane,
				vb->planes[plane].min_length);
			dma_buf_put(dbuf);
			ret = -EINVAL;
			goto err;
		}

		/* Skip the plane if already verified */
		if (dbuf == vb->planes[plane].dbuf &&
			vb->planes[plane].length == planes[plane].length) {
			dma_buf_put(dbuf);
			continue;
		}

		dprintk(3, "buffer for plane %d changed\n", plane);

		if (!reacquired) {
			reacquired = true;
			call_void_vb_qop(vb, buf_cleanup, vb);
		}

		/* Release previously acquired memory if present */
		__vb2_plane_dmabuf_put(vb, &vb->planes[plane]);
		vb->planes[plane].bytesused = 0;
		vb->planes[plane].length = 0;
		vb->planes[plane].m.fd = 0;
		vb->planes[plane].data_offset = 0;

		/* Acquire each plane's memory */
		mem_priv = call_ptr_memop(vb, attach_dmabuf,
				q->alloc_devs[plane] ? : q->dev,
				dbuf, planes[plane].length, q->dma_dir);
		if (IS_ERR(mem_priv)) {
			dprintk(1, "failed to attach dmabuf\n");
			ret = PTR_ERR(mem_priv);
			dma_buf_put(dbuf);
			goto err;
		}

		vb->planes[plane].dbuf = dbuf;
		vb->planes[plane].mem_priv = mem_priv;
	}

	/*
	 * This pins the buffer(s) with dma_buf_map_attachment()). It's done
	 * here instead just before the DMA, while queueing the buffer(s) so
	 * userspace knows sooner rather than later if the dma-buf map fails.
	 */
	for (plane = 0; plane < vb->num_planes; ++plane) {
		ret = call_memop(vb, map_dmabuf, vb->planes[plane].mem_priv);
		if (ret) {
			dprintk(1, "failed to map dmabuf for plane %d\n",
				plane);
			goto err;
		}
		vb->planes[plane].dbuf_mapped = 1;
	}

	/*
	 * Now that everything is in order, copy relevant information
	 * provided by userspace.
	 */
	for (plane = 0; plane < vb->num_planes; ++plane) {
		vb->planes[plane].bytesused = planes[plane].bytesused;
		vb->planes[plane].length = planes[plane].length;
		vb->planes[plane].m.fd = planes[plane].m.fd;
		vb->planes[plane].data_offset = planes[plane].data_offset;
	}

	if (reacquired) {
		/*
		 * Call driver-specific initialization on the newly acquired buffer,
		 * if provided.
		 */
		ret = call_vb_qop(vb, buf_init, vb);
		if (ret) {
			dprintk(1, "buffer initialization failed\n");
			goto err;
		}
	}

	ret = call_vb_qop(vb, buf_prepare, vb);
	if (ret) {
		dprintk(1, "buffer preparation failed\n");
		call_void_vb_qop(vb, buf_cleanup, vb);
		goto err;
	}

	return 0;
err:
	/* In case of errors, release planes that were already acquired */
	__vb2_buf_dmabuf_put(vb);

	return ret;
}

/*
 * __enqueue_in_driver() - enqueue a vb2_buffer in driver for processing
 */
static void __enqueue_in_driver(struct vb2_buffer *vb)
{
	struct vb2_queue *q = vb->vb2_queue;

	vb->state = VB2_BUF_STATE_ACTIVE;
	atomic_inc(&q->owned_by_drv_count);

	trace_vb2_buf_queue(q, vb);

	call_void_vb_qop(vb, buf_queue, vb);
}

static int __buf_prepare(struct vb2_buffer *vb, const void *pb)
{
	struct vb2_queue *q = vb->vb2_queue;
	unsigned int plane;
	int ret;

	if (q->error) {
		dprintk(1, "fatal error occurred on queue\n");
		return -EIO;
	}

	vb->state = VB2_BUF_STATE_PREPARING;

	switch (q->memory) {
	case VB2_MEMORY_MMAP:
		ret = __prepare_mmap(vb, pb);
		break;
	case VB2_MEMORY_USERPTR:
		ret = __prepare_userptr(vb, pb);
		break;
	case VB2_MEMORY_DMABUF:
		ret = __prepare_dmabuf(vb, pb);
		break;
	default:
		WARN(1, "Invalid queue type\n");
		ret = -EINVAL;
	}

	if (ret) {
		dprintk(1, "buffer preparation failed: %d\n", ret);
		vb->state = VB2_BUF_STATE_DEQUEUED;
		return ret;
	}

	/* sync buffers */
	for (plane = 0; plane < vb->num_planes; ++plane)
		call_void_memop(vb, prepare, vb->planes[plane].mem_priv);

	vb->state = VB2_BUF_STATE_PREPARED;

	return 0;
}

int vb2_core_prepare_buf(struct vb2_queue *q, unsigned int index, void *pb)
{
	struct vb2_buffer *vb;
	int ret;

	vb = q->bufs[index];
	if (vb->state != VB2_BUF_STATE_DEQUEUED) {
		dprintk(1, "invalid buffer state %d\n",
			vb->state);
		return -EINVAL;
	}

	ret = __buf_prepare(vb, pb);
	if (ret)
		return ret;

	/* Fill buffer information for the userspace */
	call_void_bufop(q, fill_user_buffer, vb, pb);

	dprintk(2, "prepare of buffer %d succeeded\n", vb->index);

	return ret;
}
EXPORT_SYMBOL_GPL(vb2_core_prepare_buf);

/*
 * vb2_start_streaming() - Attempt to start streaming.
 * @q:		videobuf2 queue
 *
 * Attempt to start streaming. When this function is called there must be
 * at least q->min_buffers_needed buffers queued up (i.e. the minimum
 * number of buffers required for the DMA engine to function). If the
 * @start_streaming op fails it is supposed to return all the driver-owned
 * buffers back to vb2 in state QUEUED. Check if that happened and if
 * not warn and reclaim them forcefully.
 */
static int vb2_start_streaming(struct vb2_queue *q)
{
	struct vb2_buffer *vb;
	int ret;

	/*
	 * If any buffers were queued before streamon,
	 * we can now pass them to driver for processing.
	 */
	list_for_each_entry(vb, &q->queued_list, queued_entry)
		__enqueue_in_driver(vb);

	/* Tell the driver to start streaming */
	q->start_streaming_called = 1;
	ret = call_qop(q, start_streaming, q,
		       atomic_read(&q->owned_by_drv_count));
	if (!ret)
		return 0;

	q->start_streaming_called = 0;

	dprintk(1, "driver refused to start streaming\n");
	/*
	 * If you see this warning, then the driver isn't cleaning up properly
	 * after a failed start_streaming(). See the start_streaming()
	 * documentation in videobuf2-core.h for more information how buffers
	 * should be returned to vb2 in start_streaming().
	 */
	if (WARN_ON(atomic_read(&q->owned_by_drv_count))) {
		unsigned i;

		/*
		 * Forcefully reclaim buffers if the driver did not
		 * correctly return them to vb2.
		 */
		for (i = 0; i < q->num_buffers; ++i) {
			vb = q->bufs[i];
			if (vb->state == VB2_BUF_STATE_ACTIVE)
				vb2_buffer_done(vb, VB2_BUF_STATE_QUEUED);
		}
		/* Must be zero now */
		WARN_ON(atomic_read(&q->owned_by_drv_count));
	}
	/*
	 * If done_list is not empty, then start_streaming() didn't call
	 * vb2_buffer_done(vb, VB2_BUF_STATE_QUEUED) but STATE_ERROR or
	 * STATE_DONE.
	 */
	WARN_ON(!list_empty(&q->done_list));
	return ret;
}

int vb2_core_qbuf(struct vb2_queue *q, unsigned int index, void *pb)
{
	struct vb2_buffer *vb;
	int ret;

	if (q->error) {
		dprintk(1, "fatal error occurred on queue\n");
		return -EIO;
	}

	vb = q->bufs[index];

<<<<<<< HEAD
=======
	if (!req && vb->state != VB2_BUF_STATE_IN_REQUEST &&
	    q->requires_requests) {
		dprintk(1, "qbuf requires a request\n");
		return -EBADR;
	}

	if ((req && q->uses_qbuf) ||
	    (!req && vb->state != VB2_BUF_STATE_IN_REQUEST &&
	     q->uses_requests)) {
		dprintk(1, "queue in wrong mode (qbuf vs requests)\n");
		return -EBUSY;
	}

	if (req) {
		int ret;

		q->uses_requests = 1;
		if (vb->state != VB2_BUF_STATE_DEQUEUED) {
			dprintk(1, "buffer %d not in dequeued state\n",
				vb->index);
			return -EINVAL;
		}

		if (q->is_output && !vb->prepared) {
			ret = call_vb_qop(vb, buf_out_validate, vb);
			if (ret) {
				dprintk(1, "buffer validation failed\n");
				return ret;
			}
		}

		media_request_object_init(&vb->req_obj);

		/* Make sure the request is in a safe state for updating. */
		ret = media_request_lock_for_update(req);
		if (ret)
			return ret;
		ret = media_request_object_bind(req, &vb2_core_req_ops,
						q, true, &vb->req_obj);
		media_request_unlock_for_update(req);
		if (ret)
			return ret;

		vb->state = VB2_BUF_STATE_IN_REQUEST;

		/*
		 * Increment the refcount and store the request.
		 * The request refcount is decremented again when the
		 * buffer is dequeued. This is to prevent vb2_buffer_done()
		 * from freeing the request from interrupt context, which can
		 * happen if the application closed the request fd after
		 * queueing the request.
		 */
		media_request_get(req);
		vb->request = req;

		/* Fill buffer information for the userspace */
		if (pb) {
			call_void_bufop(q, copy_timestamp, vb, pb);
			call_void_bufop(q, fill_user_buffer, vb, pb);
		}

		dprintk(2, "qbuf of buffer %d succeeded\n", vb->index);
		return 0;
	}

	if (vb->state != VB2_BUF_STATE_IN_REQUEST)
		q->uses_qbuf = 1;

>>>>>>> 407d19ab
	switch (vb->state) {
	case VB2_BUF_STATE_DEQUEUED:
		ret = __buf_prepare(vb, pb);
		if (ret)
			return ret;
		break;
	case VB2_BUF_STATE_PREPARED:
		break;
	case VB2_BUF_STATE_PREPARING:
		dprintk(1, "buffer still being prepared\n");
		return -EINVAL;
	default:
		dprintk(1, "invalid buffer state %d\n", vb->state);
		return -EINVAL;
	}

	/*
	 * Add to the queued buffers list, a buffer will stay on it until
	 * dequeued in dqbuf.
	 */
	list_add_tail(&vb->queued_entry, &q->queued_list);
	q->queued_count++;
	q->waiting_for_buffers = false;
	vb->state = VB2_BUF_STATE_QUEUED;

	if (pb)
		call_void_bufop(q, copy_timestamp, vb, pb);

	trace_vb2_qbuf(q, vb);

	/*
	 * If already streaming, give the buffer to driver for processing.
	 * If not, the buffer will be given to driver on next streamon.
	 */
	if (q->start_streaming_called)
		__enqueue_in_driver(vb);

	/* Fill buffer information for the userspace */
	if (pb)
		call_void_bufop(q, fill_user_buffer, vb, pb);

	/*
	 * If streamon has been called, and we haven't yet called
	 * start_streaming() since not enough buffers were queued, and
	 * we now have reached the minimum number of queued buffers,
	 * then we can finally call start_streaming().
	 */
	if (q->streaming && !q->start_streaming_called &&
	    q->queued_count >= q->min_buffers_needed) {
		ret = vb2_start_streaming(q);
		if (ret)
			return ret;
	}

	dprintk(2, "qbuf of buffer %d succeeded\n", vb->index);
	return 0;
}
EXPORT_SYMBOL_GPL(vb2_core_qbuf);

/*
 * __vb2_wait_for_done_vb() - wait for a buffer to become available
 * for dequeuing
 *
 * Will sleep if required for nonblocking == false.
 */
static int __vb2_wait_for_done_vb(struct vb2_queue *q, int nonblocking)
{
	/*
	 * All operations on vb_done_list are performed under done_lock
	 * spinlock protection. However, buffers may be removed from
	 * it and returned to userspace only while holding both driver's
	 * lock and the done_lock spinlock. Thus we can be sure that as
	 * long as we hold the driver's lock, the list will remain not
	 * empty if list_empty() check succeeds.
	 */

	for (;;) {
		int ret;

		if (q->waiting_in_dqbuf) {
			dprintk(1, "another dup()ped fd is waiting for a buffer\n");
			return -EBUSY;
		}

		if (!q->streaming) {
			dprintk(1, "streaming off, will not wait for buffers\n");
			return -EINVAL;
		}

		if (q->error) {
			dprintk(1, "Queue in error state, will not wait for buffers\n");
			return -EIO;
		}

		if (q->last_buffer_dequeued) {
			dprintk(3, "last buffer dequeued already, will not wait for buffers\n");
			return -EPIPE;
		}

		if (!list_empty(&q->done_list)) {
			/*
			 * Found a buffer that we were waiting for.
			 */
			break;
		}

		if (nonblocking) {
			dprintk(3, "nonblocking and no buffers to dequeue, will not wait\n");
			return -EAGAIN;
		}

		q->waiting_in_dqbuf = 1;
		/*
		 * We are streaming and blocking, wait for another buffer to
		 * become ready or for streamoff. Driver's lock is released to
		 * allow streamoff or qbuf to be called while waiting.
		 */
		call_void_qop(q, wait_prepare, q);

		/*
		 * All locks have been released, it is safe to sleep now.
		 */
		dprintk(3, "will sleep waiting for buffers\n");
		ret = wait_event_interruptible(q->done_wq,
				!list_empty(&q->done_list) || !q->streaming ||
				q->error);

		/*
		 * We need to reevaluate both conditions again after reacquiring
		 * the locks or return an error if one occurred.
		 */
		call_void_qop(q, wait_finish, q);
		q->waiting_in_dqbuf = 0;
		if (ret) {
			dprintk(1, "sleep was interrupted\n");
			return ret;
		}
	}
	return 0;
}

/*
 * __vb2_get_done_vb() - get a buffer ready for dequeuing
 *
 * Will sleep if required for nonblocking == false.
 */
static int __vb2_get_done_vb(struct vb2_queue *q, struct vb2_buffer **vb,
			     void *pb, int nonblocking)
{
	unsigned long flags;
	int ret = 0;

	/*
	 * Wait for at least one buffer to become available on the done_list.
	 */
	ret = __vb2_wait_for_done_vb(q, nonblocking);
	if (ret)
		return ret;

	/*
	 * Driver's lock has been held since we last verified that done_list
	 * is not empty, so no need for another list_empty(done_list) check.
	 */
	spin_lock_irqsave(&q->done_lock, flags);
	*vb = list_first_entry(&q->done_list, struct vb2_buffer, done_entry);
	/*
	 * Only remove the buffer from done_list if all planes can be
	 * handled. Some cases such as V4L2 file I/O and DVB have pb
	 * == NULL; skip the check then as there's nothing to verify.
	 */
	if (pb)
		ret = call_bufop(q, verify_planes_array, *vb, pb);
	if (!ret)
		list_del(&(*vb)->done_entry);
	spin_unlock_irqrestore(&q->done_lock, flags);

	return ret;
}

int vb2_wait_for_all_buffers(struct vb2_queue *q)
{
	if (!q->streaming) {
		dprintk(1, "streaming off, will not wait for buffers\n");
		return -EINVAL;
	}

	if (q->start_streaming_called)
		wait_event(q->done_wq, !atomic_read(&q->owned_by_drv_count));
	return 0;
}
EXPORT_SYMBOL_GPL(vb2_wait_for_all_buffers);

/*
 * __vb2_dqbuf() - bring back the buffer to the DEQUEUED state
 */
static void __vb2_dqbuf(struct vb2_buffer *vb)
{
	struct vb2_queue *q = vb->vb2_queue;
	unsigned int i;

	/* nothing to do if the buffer is already dequeued */
	if (vb->state == VB2_BUF_STATE_DEQUEUED)
		return;

	vb->state = VB2_BUF_STATE_DEQUEUED;

	/* unmap DMABUF buffer */
	if (q->memory == VB2_MEMORY_DMABUF)
		for (i = 0; i < vb->num_planes; ++i) {
			if (!vb->planes[i].dbuf_mapped)
				continue;
			call_void_memop(vb, unmap_dmabuf, vb->planes[i].mem_priv);
			vb->planes[i].dbuf_mapped = 0;
		}
}

int vb2_core_dqbuf(struct vb2_queue *q, unsigned int *pindex, void *pb,
		   bool nonblocking)
{
	struct vb2_buffer *vb = NULL;
	int ret;

	ret = __vb2_get_done_vb(q, &vb, pb, nonblocking);
	if (ret < 0)
		return ret;

	switch (vb->state) {
	case VB2_BUF_STATE_DONE:
		dprintk(3, "returning done buffer\n");
		break;
	case VB2_BUF_STATE_ERROR:
		dprintk(3, "returning done buffer with errors\n");
		break;
	default:
		dprintk(1, "invalid buffer state\n");
		return -EINVAL;
	}

	call_void_vb_qop(vb, buf_finish, vb);

	if (pindex)
		*pindex = vb->index;

	/* Fill buffer information for the userspace */
	if (pb)
		call_void_bufop(q, fill_user_buffer, vb, pb);

	/* Remove from videobuf queue */
	list_del(&vb->queued_entry);
	q->queued_count--;

	trace_vb2_dqbuf(q, vb);

	/* go back to dequeued state */
	__vb2_dqbuf(vb);

	dprintk(2, "dqbuf of buffer %d, with state %d\n",
			vb->index, vb->state);

	return 0;

}
EXPORT_SYMBOL_GPL(vb2_core_dqbuf);

/*
 * __vb2_queue_cancel() - cancel and stop (pause) streaming
 *
 * Removes all queued buffers from driver's queue and all buffers queued by
 * userspace from videobuf's queue. Returns to state after reqbufs.
 */
static void __vb2_queue_cancel(struct vb2_queue *q)
{
	unsigned int i;

	/*
	 * Tell driver to stop all transactions and release all queued
	 * buffers.
	 */
	if (q->start_streaming_called)
		call_void_qop(q, stop_streaming, q);

	/*
	 * If you see this warning, then the driver isn't cleaning up properly
	 * in stop_streaming(). See the stop_streaming() documentation in
	 * videobuf2-core.h for more information how buffers should be returned
	 * to vb2 in stop_streaming().
	 */
	if (WARN_ON(atomic_read(&q->owned_by_drv_count))) {
		for (i = 0; i < q->num_buffers; ++i)
			if (q->bufs[i]->state == VB2_BUF_STATE_ACTIVE) {
				pr_warn("driver bug: stop_streaming operation is leaving buf %p in active state\n",
					q->bufs[i]);
				vb2_buffer_done(q->bufs[i], VB2_BUF_STATE_ERROR);
			}
		/* Must be zero now */
		WARN_ON(atomic_read(&q->owned_by_drv_count));
	}

	q->streaming = 0;
	q->start_streaming_called = 0;
	q->queued_count = 0;
	q->error = 0;

	/*
	 * Remove all buffers from videobuf's list...
	 */
	INIT_LIST_HEAD(&q->queued_list);
	/*
	 * ...and done list; userspace will not receive any buffers it
	 * has not already dequeued before initiating cancel.
	 */
	INIT_LIST_HEAD(&q->done_list);
	atomic_set(&q->owned_by_drv_count, 0);
	wake_up_all(&q->done_wq);

	/*
	 * Reinitialize all buffers for next use.
	 * Make sure to call buf_finish for any queued buffers. Normally
	 * that's done in dqbuf, but that's not going to happen when we
	 * cancel the whole queue. Note: this code belongs here, not in
	 * __vb2_dqbuf() since in vb2_core_dqbuf() there is a critical
	 * call to __fill_user_buffer() after buf_finish(). That order can't
	 * be changed, so we can't move the buf_finish() to __vb2_dqbuf().
	 */
	for (i = 0; i < q->num_buffers; ++i) {
		struct vb2_buffer *vb = q->bufs[i];

		if (vb->state == VB2_BUF_STATE_PREPARED ||
		    vb->state == VB2_BUF_STATE_QUEUED) {
			unsigned int plane;

			for (plane = 0; plane < vb->num_planes; ++plane)
				call_void_memop(vb, finish,
						vb->planes[plane].mem_priv);
		}

		if (vb->state != VB2_BUF_STATE_DEQUEUED) {
			vb->state = VB2_BUF_STATE_PREPARED;
			call_void_vb_qop(vb, buf_finish, vb);
		}
		__vb2_dqbuf(vb);
	}
}

int vb2_core_streamon(struct vb2_queue *q, unsigned int type)
{
	int ret;

	if (type != q->type) {
		dprintk(1, "invalid stream type\n");
		return -EINVAL;
	}

	if (q->streaming) {
		dprintk(3, "already streaming\n");
		return 0;
	}

	if (!q->num_buffers) {
		dprintk(1, "no buffers have been allocated\n");
		return -EINVAL;
	}

	if (q->num_buffers < q->min_buffers_needed) {
		dprintk(1, "need at least %u allocated buffers\n",
				q->min_buffers_needed);
		return -EINVAL;
	}

	/*
	 * Tell driver to start streaming provided sufficient buffers
	 * are available.
	 */
	if (q->queued_count >= q->min_buffers_needed) {
		ret = v4l_vb2q_enable_media_source(q);
		if (ret)
			return ret;
		ret = vb2_start_streaming(q);
		if (ret)
			return ret;
	}

	q->streaming = 1;

	dprintk(3, "successful\n");
	return 0;
}
EXPORT_SYMBOL_GPL(vb2_core_streamon);

void vb2_queue_error(struct vb2_queue *q)
{
	q->error = 1;

	wake_up_all(&q->done_wq);
}
EXPORT_SYMBOL_GPL(vb2_queue_error);

int vb2_core_streamoff(struct vb2_queue *q, unsigned int type)
{
	if (type != q->type) {
		dprintk(1, "invalid stream type\n");
		return -EINVAL;
	}

	/*
	 * Cancel will pause streaming and remove all buffers from the driver
	 * and videobuf, effectively returning control over them to userspace.
	 *
	 * Note that we do this even if q->streaming == 0: if you prepare or
	 * queue buffers, and then call streamoff without ever having called
	 * streamon, you would still expect those buffers to be returned to
	 * their normal dequeued state.
	 */
	__vb2_queue_cancel(q);
	q->waiting_for_buffers = !q->is_output;
	q->last_buffer_dequeued = false;

	dprintk(3, "successful\n");
	return 0;
}
EXPORT_SYMBOL_GPL(vb2_core_streamoff);

/*
 * __find_plane_by_offset() - find plane associated with the given offset off
 */
static int __find_plane_by_offset(struct vb2_queue *q, unsigned long off,
			unsigned int *_buffer, unsigned int *_plane)
{
	struct vb2_buffer *vb;
	unsigned int buffer, plane;

	/*
	 * Go over all buffers and their planes, comparing the given offset
	 * with an offset assigned to each plane. If a match is found,
	 * return its buffer and plane numbers.
	 */
	for (buffer = 0; buffer < q->num_buffers; ++buffer) {
		vb = q->bufs[buffer];

		for (plane = 0; plane < vb->num_planes; ++plane) {
			if (vb->planes[plane].m.offset == off) {
				*_buffer = buffer;
				*_plane = plane;
				return 0;
			}
		}
	}

	return -EINVAL;
}

int vb2_core_expbuf(struct vb2_queue *q, int *fd, unsigned int type,
		unsigned int index, unsigned int plane, unsigned int flags)
{
	struct vb2_buffer *vb = NULL;
	struct vb2_plane *vb_plane;
	int ret;
	struct dma_buf *dbuf;

	if (q->memory != VB2_MEMORY_MMAP) {
		dprintk(1, "queue is not currently set up for mmap\n");
		return -EINVAL;
	}

	if (!q->mem_ops->get_dmabuf) {
		dprintk(1, "queue does not support DMA buffer exporting\n");
		return -EINVAL;
	}

	if (flags & ~(O_CLOEXEC | O_ACCMODE)) {
		dprintk(1, "queue does support only O_CLOEXEC and access mode flags\n");
		return -EINVAL;
	}

	if (type != q->type) {
		dprintk(1, "invalid buffer type\n");
		return -EINVAL;
	}

	if (index >= q->num_buffers) {
		dprintk(1, "buffer index out of range\n");
		return -EINVAL;
	}

	vb = q->bufs[index];

	if (plane >= vb->num_planes) {
		dprintk(1, "buffer plane out of range\n");
		return -EINVAL;
	}

	if (vb2_fileio_is_active(q)) {
		dprintk(1, "expbuf: file io in progress\n");
		return -EBUSY;
	}

	vb_plane = &vb->planes[plane];

	dbuf = call_ptr_memop(vb, get_dmabuf, vb_plane->mem_priv,
				flags & O_ACCMODE);
	if (IS_ERR_OR_NULL(dbuf)) {
		dprintk(1, "failed to export buffer %d, plane %d\n",
			index, plane);
		return -EINVAL;
	}

	ret = dma_buf_fd(dbuf, flags & ~O_ACCMODE);
	if (ret < 0) {
		dprintk(3, "buffer %d, plane %d failed to export (%d)\n",
			index, plane, ret);
		dma_buf_put(dbuf);
		return ret;
	}

	dprintk(3, "buffer %d, plane %d exported as %d descriptor\n",
		index, plane, ret);
	*fd = ret;

	return 0;
}
EXPORT_SYMBOL_GPL(vb2_core_expbuf);

int vb2_mmap(struct vb2_queue *q, struct vm_area_struct *vma)
{
	unsigned long off = vma->vm_pgoff << PAGE_SHIFT;
	struct vb2_buffer *vb;
	unsigned int buffer = 0, plane = 0;
	int ret;
	unsigned long length;

	if (q->memory != VB2_MEMORY_MMAP) {
		dprintk(1, "queue is not currently set up for mmap\n");
		return -EINVAL;
	}

	/*
	 * Check memory area access mode.
	 */
	if (!(vma->vm_flags & VM_SHARED)) {
		dprintk(1, "invalid vma flags, VM_SHARED needed\n");
		return -EINVAL;
	}
	if (q->is_output) {
		if (!(vma->vm_flags & VM_WRITE)) {
			dprintk(1, "invalid vma flags, VM_WRITE needed\n");
			return -EINVAL;
		}
	} else {
		if (!(vma->vm_flags & VM_READ)) {
			dprintk(1, "invalid vma flags, VM_READ needed\n");
			return -EINVAL;
		}
	}

	mutex_lock(&q->mmap_lock);

	if (vb2_fileio_is_active(q)) {
		dprintk(1, "mmap: file io in progress\n");
		ret = -EBUSY;
		goto unlock;
	}

	/*
	 * Find the plane corresponding to the offset passed by userspace.
	 */
	ret = __find_plane_by_offset(q, off, &buffer, &plane);
	if (ret)
		goto unlock;

	vb = q->bufs[buffer];

	/*
	 * MMAP requires page_aligned buffers.
	 * The buffer length was page_aligned at __vb2_buf_mem_alloc(),
	 * so, we need to do the same here.
	 */
	length = PAGE_ALIGN(vb->planes[plane].length);
	if (length < (vma->vm_end - vma->vm_start)) {
		dprintk(1,
			"MMAP invalid, as it would overflow buffer length\n");
		ret = -EINVAL;
		goto unlock;
	}

	/*
	 * vm_pgoff is treated in V4L2 API as a 'cookie' to select a buffer,
	 * not as a in-buffer offset. We always want to mmap a whole buffer
	 * from its beginning.
	 */
	vma->vm_pgoff = 0;

	ret = call_memop(vb, mmap, vb->planes[plane].mem_priv, vma);

unlock:
	mutex_unlock(&q->mmap_lock);
	if (ret)
		return ret;

	dprintk(3, "buffer %d, plane %d successfully mapped\n", buffer, plane);
	return 0;
}
EXPORT_SYMBOL_GPL(vb2_mmap);

#ifndef CONFIG_MMU
unsigned long vb2_get_unmapped_area(struct vb2_queue *q,
				    unsigned long addr,
				    unsigned long len,
				    unsigned long pgoff,
				    unsigned long flags)
{
	unsigned long off = pgoff << PAGE_SHIFT;
	struct vb2_buffer *vb;
	unsigned int buffer, plane;
	void *vaddr;
	int ret;

	if (q->memory != VB2_MEMORY_MMAP) {
		dprintk(1, "queue is not currently set up for mmap\n");
		return -EINVAL;
	}

	/*
	 * Find the plane corresponding to the offset passed by userspace.
	 */
	ret = __find_plane_by_offset(q, off, &buffer, &plane);
	if (ret)
		return ret;

	vb = q->bufs[buffer];

	vaddr = vb2_plane_vaddr(vb, plane);
	return vaddr ? (unsigned long)vaddr : -EINVAL;
}
EXPORT_SYMBOL_GPL(vb2_get_unmapped_area);
#endif

int vb2_core_queue_init(struct vb2_queue *q)
{
	/*
	 * Sanity check
	 */
	if (WARN_ON(!q)			  ||
	    WARN_ON(!q->ops)		  ||
	    WARN_ON(!q->mem_ops)	  ||
	    WARN_ON(!q->type)		  ||
	    WARN_ON(!q->io_modes)	  ||
	    WARN_ON(!q->ops->queue_setup) ||
	    WARN_ON(!q->ops->buf_queue))
		return -EINVAL;

	if (WARN_ON(q->requires_requests && !q->supports_requests))
		return -EINVAL;

	INIT_LIST_HEAD(&q->queued_list);
	INIT_LIST_HEAD(&q->done_list);
	spin_lock_init(&q->done_lock);
	mutex_init(&q->mmap_lock);
	init_waitqueue_head(&q->done_wq);

	q->memory = VB2_MEMORY_UNKNOWN;

	if (q->buf_struct_size == 0)
		q->buf_struct_size = sizeof(struct vb2_buffer);

	if (q->bidirectional)
		q->dma_dir = DMA_BIDIRECTIONAL;
	else
		q->dma_dir = q->is_output ? DMA_TO_DEVICE : DMA_FROM_DEVICE;

	return 0;
}
EXPORT_SYMBOL_GPL(vb2_core_queue_init);

static int __vb2_init_fileio(struct vb2_queue *q, int read);
static int __vb2_cleanup_fileio(struct vb2_queue *q);
void vb2_core_queue_release(struct vb2_queue *q)
{
	__vb2_cleanup_fileio(q);
	__vb2_queue_cancel(q);
	mutex_lock(&q->mmap_lock);
	__vb2_queue_free(q, q->num_buffers);
	mutex_unlock(&q->mmap_lock);
}
EXPORT_SYMBOL_GPL(vb2_core_queue_release);

__poll_t vb2_core_poll(struct vb2_queue *q, struct file *file,
		poll_table *wait)
{
	__poll_t req_events = poll_requested_events(wait);
	struct vb2_buffer *vb = NULL;
	unsigned long flags;

	if (!q->is_output && !(req_events & (EPOLLIN | EPOLLRDNORM)))
		return 0;
	if (q->is_output && !(req_events & (EPOLLOUT | EPOLLWRNORM)))
		return 0;

	/*
	 * Start file I/O emulator only if streaming API has not been used yet.
	 */
	if (q->num_buffers == 0 && !vb2_fileio_is_active(q)) {
		if (!q->is_output && (q->io_modes & VB2_READ) &&
				(req_events & (EPOLLIN | EPOLLRDNORM))) {
			if (__vb2_init_fileio(q, 1))
				return EPOLLERR;
		}
		if (q->is_output && (q->io_modes & VB2_WRITE) &&
				(req_events & (EPOLLOUT | EPOLLWRNORM))) {
			if (__vb2_init_fileio(q, 0))
				return EPOLLERR;
			/*
			 * Write to OUTPUT queue can be done immediately.
			 */
			return EPOLLOUT | EPOLLWRNORM;
		}
	}

	/*
	 * There is nothing to wait for if the queue isn't streaming, or if the
	 * error flag is set.
	 */
	if (!vb2_is_streaming(q) || q->error)
		return EPOLLERR;

	/*
	 * If this quirk is set and QBUF hasn't been called yet then
	 * return EPOLLERR as well. This only affects capture queues, output
	 * queues will always initialize waiting_for_buffers to false.
	 * This quirk is set by V4L2 for backwards compatibility reasons.
	 */
	if (q->quirk_poll_must_check_waiting_for_buffers &&
	    q->waiting_for_buffers && (req_events & (EPOLLIN | EPOLLRDNORM)))
		return EPOLLERR;

	/*
	 * For output streams you can call write() as long as there are fewer
	 * buffers queued than there are buffers available.
	 */
	if (q->is_output && q->fileio && q->queued_count < q->num_buffers)
		return EPOLLOUT | EPOLLWRNORM;

	if (list_empty(&q->done_list)) {
		/*
		 * If the last buffer was dequeued from a capture queue,
		 * return immediately. DQBUF will return -EPIPE.
		 */
		if (q->last_buffer_dequeued)
			return EPOLLIN | EPOLLRDNORM;

		poll_wait(file, &q->done_wq, wait);
	}

	/*
	 * Take first buffer available for dequeuing.
	 */
	spin_lock_irqsave(&q->done_lock, flags);
	if (!list_empty(&q->done_list))
		vb = list_first_entry(&q->done_list, struct vb2_buffer,
					done_entry);
	spin_unlock_irqrestore(&q->done_lock, flags);

	if (vb && (vb->state == VB2_BUF_STATE_DONE
			|| vb->state == VB2_BUF_STATE_ERROR)) {
		return (q->is_output) ?
				EPOLLOUT | EPOLLWRNORM :
				EPOLLIN | EPOLLRDNORM;
	}
	return 0;
}
EXPORT_SYMBOL_GPL(vb2_core_poll);

/*
 * struct vb2_fileio_buf - buffer context used by file io emulator
 *
 * vb2 provides a compatibility layer and emulator of file io (read and
 * write) calls on top of streaming API. This structure is used for
 * tracking context related to the buffers.
 */
struct vb2_fileio_buf {
	void *vaddr;
	unsigned int size;
	unsigned int pos;
	unsigned int queued:1;
};

/*
 * struct vb2_fileio_data - queue context used by file io emulator
 *
 * @cur_index:	the index of the buffer currently being read from or
 *		written to. If equal to q->num_buffers then a new buffer
 *		must be dequeued.
 * @initial_index: in the read() case all buffers are queued up immediately
 *		in __vb2_init_fileio() and __vb2_perform_fileio() just cycles
 *		buffers. However, in the write() case no buffers are initially
 *		queued, instead whenever a buffer is full it is queued up by
 *		__vb2_perform_fileio(). Only once all available buffers have
 *		been queued up will __vb2_perform_fileio() start to dequeue
 *		buffers. This means that initially __vb2_perform_fileio()
 *		needs to know what buffer index to use when it is queuing up
 *		the buffers for the first time. That initial index is stored
 *		in this field. Once it is equal to q->num_buffers all
 *		available buffers have been queued and __vb2_perform_fileio()
 *		should start the normal dequeue/queue cycle.
 *
 * vb2 provides a compatibility layer and emulator of file io (read and
 * write) calls on top of streaming API. For proper operation it required
 * this structure to save the driver state between each call of the read
 * or write function.
 */
struct vb2_fileio_data {
	unsigned int count;
	unsigned int type;
	unsigned int memory;
	struct vb2_fileio_buf bufs[VB2_MAX_FRAME];
	unsigned int cur_index;
	unsigned int initial_index;
	unsigned int q_count;
	unsigned int dq_count;
	unsigned read_once:1;
	unsigned write_immediately:1;
};

/*
 * __vb2_init_fileio() - initialize file io emulator
 * @q:		videobuf2 queue
 * @read:	mode selector (1 means read, 0 means write)
 */
static int __vb2_init_fileio(struct vb2_queue *q, int read)
{
	struct vb2_fileio_data *fileio;
	int i, ret;
	unsigned int count = 0;

	/*
	 * Sanity check
	 */
	if (WARN_ON((read && !(q->io_modes & VB2_READ)) ||
		    (!read && !(q->io_modes & VB2_WRITE))))
		return -EINVAL;

	/*
	 * Check if device supports mapping buffers to kernel virtual space.
	 */
	if (!q->mem_ops->vaddr)
		return -EBUSY;

	/*
	 * Check if streaming api has not been already activated.
	 */
	if (q->streaming || q->num_buffers > 0)
		return -EBUSY;

	/*
	 * Start with count 1, driver can increase it in queue_setup()
	 */
	count = 1;

	dprintk(3, "setting up file io: mode %s, count %d, read_once %d, write_immediately %d\n",
		(read) ? "read" : "write", count, q->fileio_read_once,
		q->fileio_write_immediately);

	fileio = kzalloc(sizeof(*fileio), GFP_KERNEL);
	if (fileio == NULL)
		return -ENOMEM;

	fileio->read_once = q->fileio_read_once;
	fileio->write_immediately = q->fileio_write_immediately;

	/*
	 * Request buffers and use MMAP type to force driver
	 * to allocate buffers by itself.
	 */
	fileio->count = count;
	fileio->memory = VB2_MEMORY_MMAP;
	fileio->type = q->type;
	q->fileio = fileio;
	ret = vb2_core_reqbufs(q, fileio->memory, &fileio->count);
	if (ret)
		goto err_kfree;

	/*
	 * Check if plane_count is correct
	 * (multiplane buffers are not supported).
	 */
	if (q->bufs[0]->num_planes != 1) {
		ret = -EBUSY;
		goto err_reqbufs;
	}

	/*
	 * Get kernel address of each buffer.
	 */
	for (i = 0; i < q->num_buffers; i++) {
		fileio->bufs[i].vaddr = vb2_plane_vaddr(q->bufs[i], 0);
		if (fileio->bufs[i].vaddr == NULL) {
			ret = -EINVAL;
			goto err_reqbufs;
		}
		fileio->bufs[i].size = vb2_plane_size(q->bufs[i], 0);
	}

	/*
	 * Read mode requires pre queuing of all buffers.
	 */
	if (read) {
		/*
		 * Queue all buffers.
		 */
		for (i = 0; i < q->num_buffers; i++) {
			ret = vb2_core_qbuf(q, i, NULL);
			if (ret)
				goto err_reqbufs;
			fileio->bufs[i].queued = 1;
		}
		/*
		 * All buffers have been queued, so mark that by setting
		 * initial_index to q->num_buffers
		 */
		fileio->initial_index = q->num_buffers;
		fileio->cur_index = q->num_buffers;
	}

	/*
	 * Start streaming.
	 */
	ret = vb2_core_streamon(q, q->type);
	if (ret)
		goto err_reqbufs;

	return ret;

err_reqbufs:
	fileio->count = 0;
	vb2_core_reqbufs(q, fileio->memory, &fileio->count);

err_kfree:
	q->fileio = NULL;
	kfree(fileio);
	return ret;
}

/*
 * __vb2_cleanup_fileio() - free resourced used by file io emulator
 * @q:		videobuf2 queue
 */
static int __vb2_cleanup_fileio(struct vb2_queue *q)
{
	struct vb2_fileio_data *fileio = q->fileio;

	if (fileio) {
		vb2_core_streamoff(q, q->type);
		q->fileio = NULL;
		fileio->count = 0;
		vb2_core_reqbufs(q, fileio->memory, &fileio->count);
		kfree(fileio);
		dprintk(3, "file io emulator closed\n");
	}
	return 0;
}

/*
 * __vb2_perform_fileio() - perform a single file io (read or write) operation
 * @q:		videobuf2 queue
 * @data:	pointed to target userspace buffer
 * @count:	number of bytes to read or write
 * @ppos:	file handle position tracking pointer
 * @nonblock:	mode selector (1 means blocking calls, 0 means nonblocking)
 * @read:	access mode selector (1 means read, 0 means write)
 */
static size_t __vb2_perform_fileio(struct vb2_queue *q, char __user *data, size_t count,
		loff_t *ppos, int nonblock, int read)
{
	struct vb2_fileio_data *fileio;
	struct vb2_fileio_buf *buf;
	bool is_multiplanar = q->is_multiplanar;
	/*
	 * When using write() to write data to an output video node the vb2 core
	 * should copy timestamps if V4L2_BUF_FLAG_TIMESTAMP_COPY is set. Nobody
	 * else is able to provide this information with the write() operation.
	 */
	bool copy_timestamp = !read && q->copy_timestamp;
	unsigned index;
	int ret;

	dprintk(3, "mode %s, offset %ld, count %zd, %sblocking\n",
		read ? "read" : "write", (long)*ppos, count,
		nonblock ? "non" : "");

	if (!data)
		return -EINVAL;

	if (q->waiting_in_dqbuf) {
		dprintk(3, "another dup()ped fd is %s\n",
			read ? "reading" : "writing");
		return -EBUSY;
	}

	/*
	 * Initialize emulator on first call.
	 */
	if (!vb2_fileio_is_active(q)) {
		ret = __vb2_init_fileio(q, read);
		dprintk(3, "vb2_init_fileio result: %d\n", ret);
		if (ret)
			return ret;
	}
	fileio = q->fileio;

	/*
	 * Check if we need to dequeue the buffer.
	 */
	index = fileio->cur_index;
	if (index >= q->num_buffers) {
		struct vb2_buffer *b;

		/*
		 * Call vb2_dqbuf to get buffer back.
		 */
		ret = vb2_core_dqbuf(q, &index, NULL, nonblock);
		dprintk(5, "vb2_dqbuf result: %d\n", ret);
		if (ret)
			return ret;
		fileio->dq_count += 1;

		fileio->cur_index = index;
		buf = &fileio->bufs[index];
		b = q->bufs[index];

		/*
		 * Get number of bytes filled by the driver
		 */
		buf->pos = 0;
		buf->queued = 0;
		buf->size = read ? vb2_get_plane_payload(q->bufs[index], 0)
				 : vb2_plane_size(q->bufs[index], 0);
		/* Compensate for data_offset on read in the multiplanar case. */
		if (is_multiplanar && read &&
				b->planes[0].data_offset < buf->size) {
			buf->pos = b->planes[0].data_offset;
			buf->size -= buf->pos;
		}
	} else {
		buf = &fileio->bufs[index];
	}

	/*
	 * Limit count on last few bytes of the buffer.
	 */
	if (buf->pos + count > buf->size) {
		count = buf->size - buf->pos;
		dprintk(5, "reducing read count: %zd\n", count);
	}

	/*
	 * Transfer data to userspace.
	 */
	dprintk(3, "copying %zd bytes - buffer %d, offset %u\n",
		count, index, buf->pos);
	if (read)
		ret = copy_to_user(data, buf->vaddr + buf->pos, count);
	else
		ret = copy_from_user(buf->vaddr + buf->pos, data, count);
	if (ret) {
		dprintk(3, "error copying data\n");
		return -EFAULT;
	}

	/*
	 * Update counters.
	 */
	buf->pos += count;
	*ppos += count;

	/*
	 * Queue next buffer if required.
	 */
	if (buf->pos == buf->size || (!read && fileio->write_immediately)) {
		struct vb2_buffer *b = q->bufs[index];

		/*
		 * Check if this is the last buffer to read.
		 */
		if (read && fileio->read_once && fileio->dq_count == 1) {
			dprintk(3, "read limit reached\n");
			return __vb2_cleanup_fileio(q);
		}

		/*
		 * Call vb2_qbuf and give buffer to the driver.
		 */
		b->planes[0].bytesused = buf->pos;

		if (copy_timestamp)
			b->timestamp = ktime_get_ns();
		ret = vb2_core_qbuf(q, index, NULL);
		dprintk(5, "vb2_dbuf result: %d\n", ret);
		if (ret)
			return ret;

		/*
		 * Buffer has been queued, update the status
		 */
		buf->pos = 0;
		buf->queued = 1;
		buf->size = vb2_plane_size(q->bufs[index], 0);
		fileio->q_count += 1;
		/*
		 * If we are queuing up buffers for the first time, then
		 * increase initial_index by one.
		 */
		if (fileio->initial_index < q->num_buffers)
			fileio->initial_index++;
		/*
		 * The next buffer to use is either a buffer that's going to be
		 * queued for the first time (initial_index < q->num_buffers)
		 * or it is equal to q->num_buffers, meaning that the next
		 * time we need to dequeue a buffer since we've now queued up
		 * all the 'first time' buffers.
		 */
		fileio->cur_index = fileio->initial_index;
	}

	/*
	 * Return proper number of bytes processed.
	 */
	if (ret == 0)
		ret = count;
	return ret;
}

size_t vb2_read(struct vb2_queue *q, char __user *data, size_t count,
		loff_t *ppos, int nonblocking)
{
	return __vb2_perform_fileio(q, data, count, ppos, nonblocking, 1);
}
EXPORT_SYMBOL_GPL(vb2_read);

size_t vb2_write(struct vb2_queue *q, const char __user *data, size_t count,
		loff_t *ppos, int nonblocking)
{
	return __vb2_perform_fileio(q, (char __user *) data, count,
							ppos, nonblocking, 0);
}
EXPORT_SYMBOL_GPL(vb2_write);

struct vb2_threadio_data {
	struct task_struct *thread;
	vb2_thread_fnc fnc;
	void *priv;
	bool stop;
};

static int vb2_thread(void *data)
{
	struct vb2_queue *q = data;
	struct vb2_threadio_data *threadio = q->threadio;
	bool copy_timestamp = false;
	unsigned prequeue = 0;
	unsigned index = 0;
	int ret = 0;

	if (q->is_output) {
		prequeue = q->num_buffers;
		copy_timestamp = q->copy_timestamp;
	}

	set_freezable();

	for (;;) {
		struct vb2_buffer *vb;

		/*
		 * Call vb2_dqbuf to get buffer back.
		 */
		if (prequeue) {
			vb = q->bufs[index++];
			prequeue--;
		} else {
			call_void_qop(q, wait_finish, q);
			if (!threadio->stop)
				ret = vb2_core_dqbuf(q, &index, NULL, 0);
			call_void_qop(q, wait_prepare, q);
			dprintk(5, "file io: vb2_dqbuf result: %d\n", ret);
			if (!ret)
				vb = q->bufs[index];
		}
		if (ret || threadio->stop)
			break;
		try_to_freeze();

		if (vb->state != VB2_BUF_STATE_ERROR)
			if (threadio->fnc(vb, threadio->priv))
				break;
		call_void_qop(q, wait_finish, q);
		if (copy_timestamp)
			vb->timestamp = ktime_get_ns();
		if (!threadio->stop)
			ret = vb2_core_qbuf(q, vb->index, NULL);
		call_void_qop(q, wait_prepare, q);
		if (ret || threadio->stop)
			break;
	}

	/* Hmm, linux becomes *very* unhappy without this ... */
	while (!kthread_should_stop()) {
		set_current_state(TASK_INTERRUPTIBLE);
		schedule();
	}
	return 0;
}

/*
 * This function should not be used for anything else but the videobuf2-dvb
 * support. If you think you have another good use-case for this, then please
 * contact the linux-media mailinglist first.
 */
int vb2_thread_start(struct vb2_queue *q, vb2_thread_fnc fnc, void *priv,
		     const char *thread_name)
{
	struct vb2_threadio_data *threadio;
	int ret = 0;

	if (q->threadio)
		return -EBUSY;
	if (vb2_is_busy(q))
		return -EBUSY;
	if (WARN_ON(q->fileio))
		return -EBUSY;

	threadio = kzalloc(sizeof(*threadio), GFP_KERNEL);
	if (threadio == NULL)
		return -ENOMEM;
	threadio->fnc = fnc;
	threadio->priv = priv;

	ret = __vb2_init_fileio(q, !q->is_output);
	dprintk(3, "file io: vb2_init_fileio result: %d\n", ret);
	if (ret)
		goto nomem;
	q->threadio = threadio;
	threadio->thread = kthread_run(vb2_thread, q, "vb2-%s", thread_name);
	if (IS_ERR(threadio->thread)) {
		ret = PTR_ERR(threadio->thread);
		threadio->thread = NULL;
		goto nothread;
	}
	return 0;

nothread:
	__vb2_cleanup_fileio(q);
nomem:
	kfree(threadio);
	return ret;
}
EXPORT_SYMBOL_GPL(vb2_thread_start);

int vb2_thread_stop(struct vb2_queue *q)
{
	struct vb2_threadio_data *threadio = q->threadio;
	int err;

	if (threadio == NULL)
		return 0;
	threadio->stop = true;
	/* Wake up all pending sleeps in the thread */
	vb2_queue_error(q);
	err = kthread_stop(threadio->thread);
	__vb2_cleanup_fileio(q);
	threadio->thread = NULL;
	kfree(threadio);
	q->threadio = NULL;
	return err;
}
EXPORT_SYMBOL_GPL(vb2_thread_stop);

MODULE_DESCRIPTION("Media buffer core framework");
MODULE_AUTHOR("Pawel Osciak <pawel@osciak.com>, Marek Szyprowski");
MODULE_LICENSE("GPL");<|MERGE_RESOLUTION|>--- conflicted
+++ resolved
@@ -360,6 +360,8 @@
 			vb->planes[plane].length = plane_sizes[plane];
 			vb->planes[plane].min_length = plane_sizes[plane];
 		}
+		call_void_bufop(q, init_buffer, vb);
+
 		q->bufs[vb->index] = vb;
 
 		/* Allocate video buffer memory for the MMAP type */
@@ -501,8 +503,9 @@
 			pr_info("     buf_init: %u buf_cleanup: %u buf_prepare: %u buf_finish: %u\n",
 				vb->cnt_buf_init, vb->cnt_buf_cleanup,
 				vb->cnt_buf_prepare, vb->cnt_buf_finish);
-			pr_info("     buf_queue: %u buf_done: %u\n",
-				vb->cnt_buf_queue, vb->cnt_buf_done);
+			pr_info("     buf_out_validate: %u buf_queue: %u buf_done: %u buf_request_complete: %u\n",
+				vb->cnt_buf_out_validate, vb->cnt_buf_queue,
+				vb->cnt_buf_done, vb->cnt_buf_request_complete);
 			pr_info("     alloc: %u put: %u prepare: %u finish: %u mmap: %u\n",
 				vb->cnt_mem_alloc, vb->cnt_mem_put,
 				vb->cnt_mem_prepare, vb->cnt_mem_finish,
@@ -665,6 +668,7 @@
 {
 	unsigned int num_buffers, allocated_buffers, num_planes = 0;
 	unsigned plane_sizes[VB2_MAX_PLANES] = { };
+	unsigned int i;
 	int ret;
 
 	if (q->streaming) {
@@ -684,14 +688,12 @@
 		 * are not in use and can be freed.
 		 */
 		mutex_lock(&q->mmap_lock);
-		if (q->memory == VB2_MEMORY_MMAP && __buffers_in_use(q)) {
-			mutex_unlock(&q->mmap_lock);
-			dprintk(1, "memory in use, cannot free\n");
-			return -EBUSY;
-		}
+		if (debug && q->memory == VB2_MEMORY_MMAP &&
+		    __buffers_in_use(q))
+			dprintk(1, "memory in use, orphaning buffers\n");
 
 		/*
-		 * Call queue_cancel to clean up any buffers in the PREPARED or
+		 * Call queue_cancel to clean up any buffers in the
 		 * QUEUED state which is possible if buffers were prepared or
 		 * queued without ever calling STREAMON.
 		 */
@@ -726,6 +728,14 @@
 		       plane_sizes, q->alloc_devs);
 	if (ret)
 		return ret;
+
+	/* Check that driver has set sane values */
+	if (WARN_ON(!num_planes))
+		return -EINVAL;
+
+	for (i = 0; i < num_planes; i++)
+		if (WARN_ON(!plane_sizes[i]))
+			return -EINVAL;
 
 	/* Finally, allocate buffers and video memory */
 	allocated_buffers =
@@ -935,6 +945,7 @@
 		/* sync buffers */
 		for (plane = 0; plane < vb->num_planes; ++plane)
 			call_void_memop(vb, finish, vb->planes[plane].mem_priv);
+		vb->synced = 0;
 	}
 
 	spin_lock_irqsave(&q->done_lock, flags);
@@ -946,15 +957,12 @@
 		vb->state = state;
 	}
 	atomic_dec(&q->owned_by_drv_count);
-<<<<<<< HEAD
-=======
 
 	if (state != VB2_BUF_STATE_QUEUED && vb->req_obj.req) {
 		media_request_object_unbind(&vb->req_obj);
 		media_request_object_put(&vb->req_obj);
 	}
 
->>>>>>> 407d19ab
 	spin_unlock_irqrestore(&q->done_lock, flags);
 
 	trace_vb2_buf_done(q, vb);
@@ -985,20 +993,19 @@
 /*
  * __prepare_mmap() - prepare an MMAP buffer
  */
-static int __prepare_mmap(struct vb2_buffer *vb, const void *pb)
+static int __prepare_mmap(struct vb2_buffer *vb)
 {
 	int ret = 0;
 
-	if (pb)
-		ret = call_bufop(vb->vb2_queue, fill_vb2_buffer,
-				 vb, pb, vb->planes);
+	ret = call_bufop(vb->vb2_queue, fill_vb2_buffer,
+			 vb, vb->planes);
 	return ret ? ret : call_vb_qop(vb, buf_prepare, vb);
 }
 
 /*
  * __prepare_userptr() - prepare a USERPTR buffer
  */
-static int __prepare_userptr(struct vb2_buffer *vb, const void *pb)
+static int __prepare_userptr(struct vb2_buffer *vb)
 {
 	struct vb2_plane planes[VB2_MAX_PLANES];
 	struct vb2_queue *q = vb->vb2_queue;
@@ -1009,12 +1016,10 @@
 
 	memset(planes, 0, sizeof(planes[0]) * vb->num_planes);
 	/* Copy relevant information provided by the userspace */
-	if (pb) {
-		ret = call_bufop(vb->vb2_queue, fill_vb2_buffer,
-				 vb, pb, planes);
-		if (ret)
-			return ret;
-	}
+	ret = call_bufop(vb->vb2_queue, fill_vb2_buffer,
+			 vb, planes);
+	if (ret)
+		return ret;
 
 	for (plane = 0; plane < vb->num_planes; ++plane) {
 		/* Skip the plane if already verified */
@@ -1040,6 +1045,7 @@
 		if (vb->planes[plane].mem_priv) {
 			if (!reacquired) {
 				reacquired = true;
+				vb->copied_timestamp = 0;
 				call_void_vb_qop(vb, buf_cleanup, vb);
 			}
 			call_void_memop(vb, put_userptr, vb->planes[plane].mem_priv);
@@ -1114,7 +1120,7 @@
 /*
  * __prepare_dmabuf() - prepare a DMABUF buffer
  */
-static int __prepare_dmabuf(struct vb2_buffer *vb, const void *pb)
+static int __prepare_dmabuf(struct vb2_buffer *vb)
 {
 	struct vb2_plane planes[VB2_MAX_PLANES];
 	struct vb2_queue *q = vb->vb2_queue;
@@ -1125,12 +1131,10 @@
 
 	memset(planes, 0, sizeof(planes[0]) * vb->num_planes);
 	/* Copy relevant information provided by the userspace */
-	if (pb) {
-		ret = call_bufop(vb->vb2_queue, fill_vb2_buffer,
-				 vb, pb, planes);
-		if (ret)
-			return ret;
-	}
+	ret = call_bufop(vb->vb2_queue, fill_vb2_buffer,
+			 vb, planes);
+	if (ret)
+		return ret;
 
 	for (plane = 0; plane < vb->num_planes; ++plane) {
 		struct dma_buf *dbuf = dma_buf_get(planes[plane].m.fd);
@@ -1166,6 +1170,7 @@
 
 		if (!reacquired) {
 			reacquired = true;
+			vb->copied_timestamp = 0;
 			call_void_vb_qop(vb, buf_cleanup, vb);
 		}
 
@@ -1197,6 +1202,9 @@
 	 * userspace knows sooner rather than later if the dma-buf map fails.
 	 */
 	for (plane = 0; plane < vb->num_planes; ++plane) {
+		if (vb->planes[plane].dbuf_mapped)
+			continue;
+
 		ret = call_memop(vb, map_dmabuf, vb->planes[plane].mem_priv);
 		if (ret) {
 			dprintk(1, "failed to map dmabuf for plane %d\n",
@@ -1259,9 +1267,10 @@
 	call_void_vb_qop(vb, buf_queue, vb);
 }
 
-static int __buf_prepare(struct vb2_buffer *vb, const void *pb)
+static int __buf_prepare(struct vb2_buffer *vb)
 {
 	struct vb2_queue *q = vb->vb2_queue;
+	enum vb2_buffer_state orig_state = vb->state;
 	unsigned int plane;
 	int ret;
 
@@ -1270,26 +1279,39 @@
 		return -EIO;
 	}
 
+	if (vb->prepared)
+		return 0;
+	WARN_ON(vb->synced);
+
+	if (q->is_output) {
+		ret = call_vb_qop(vb, buf_out_validate, vb);
+		if (ret) {
+			dprintk(1, "buffer validation failed\n");
+			return ret;
+		}
+	}
+
 	vb->state = VB2_BUF_STATE_PREPARING;
 
 	switch (q->memory) {
 	case VB2_MEMORY_MMAP:
-		ret = __prepare_mmap(vb, pb);
+		ret = __prepare_mmap(vb);
 		break;
 	case VB2_MEMORY_USERPTR:
-		ret = __prepare_userptr(vb, pb);
+		ret = __prepare_userptr(vb);
 		break;
 	case VB2_MEMORY_DMABUF:
-		ret = __prepare_dmabuf(vb, pb);
+		ret = __prepare_dmabuf(vb);
 		break;
 	default:
 		WARN(1, "Invalid queue type\n");
 		ret = -EINVAL;
+		break;
 	}
 
 	if (ret) {
 		dprintk(1, "buffer preparation failed: %d\n", ret);
-		vb->state = VB2_BUF_STATE_DEQUEUED;
+		vb->state = orig_state;
 		return ret;
 	}
 
@@ -1297,10 +1319,101 @@
 	for (plane = 0; plane < vb->num_planes; ++plane)
 		call_void_memop(vb, prepare, vb->planes[plane].mem_priv);
 
-	vb->state = VB2_BUF_STATE_PREPARED;
+	vb->synced = 1;
+	vb->prepared = 1;
+	vb->state = orig_state;
 
 	return 0;
 }
+
+static int vb2_req_prepare(struct media_request_object *obj)
+{
+	struct vb2_buffer *vb = container_of(obj, struct vb2_buffer, req_obj);
+	int ret;
+
+	if (WARN_ON(vb->state != VB2_BUF_STATE_IN_REQUEST))
+		return -EINVAL;
+
+	mutex_lock(vb->vb2_queue->lock);
+	ret = __buf_prepare(vb);
+	mutex_unlock(vb->vb2_queue->lock);
+	return ret;
+}
+
+static void __vb2_dqbuf(struct vb2_buffer *vb);
+
+static void vb2_req_unprepare(struct media_request_object *obj)
+{
+	struct vb2_buffer *vb = container_of(obj, struct vb2_buffer, req_obj);
+
+	mutex_lock(vb->vb2_queue->lock);
+	__vb2_dqbuf(vb);
+	vb->state = VB2_BUF_STATE_IN_REQUEST;
+	mutex_unlock(vb->vb2_queue->lock);
+	WARN_ON(!vb->req_obj.req);
+}
+
+int vb2_core_qbuf(struct vb2_queue *q, unsigned int index, void *pb,
+		  struct media_request *req);
+
+static void vb2_req_queue(struct media_request_object *obj)
+{
+	struct vb2_buffer *vb = container_of(obj, struct vb2_buffer, req_obj);
+
+	mutex_lock(vb->vb2_queue->lock);
+	vb2_core_qbuf(vb->vb2_queue, vb->index, NULL, NULL);
+	mutex_unlock(vb->vb2_queue->lock);
+}
+
+static void vb2_req_unbind(struct media_request_object *obj)
+{
+	struct vb2_buffer *vb = container_of(obj, struct vb2_buffer, req_obj);
+
+	if (vb->state == VB2_BUF_STATE_IN_REQUEST)
+		call_void_bufop(vb->vb2_queue, init_buffer, vb);
+}
+
+static void vb2_req_release(struct media_request_object *obj)
+{
+	struct vb2_buffer *vb = container_of(obj, struct vb2_buffer, req_obj);
+
+	if (vb->state == VB2_BUF_STATE_IN_REQUEST) {
+		vb->state = VB2_BUF_STATE_DEQUEUED;
+		if (vb->request)
+			media_request_put(vb->request);
+		vb->request = NULL;
+	}
+}
+
+static const struct media_request_object_ops vb2_core_req_ops = {
+	.prepare = vb2_req_prepare,
+	.unprepare = vb2_req_unprepare,
+	.queue = vb2_req_queue,
+	.unbind = vb2_req_unbind,
+	.release = vb2_req_release,
+};
+
+bool vb2_request_object_is_buffer(struct media_request_object *obj)
+{
+	return obj->ops == &vb2_core_req_ops;
+}
+EXPORT_SYMBOL_GPL(vb2_request_object_is_buffer);
+
+unsigned int vb2_request_buffer_cnt(struct media_request *req)
+{
+	struct media_request_object *obj;
+	unsigned long flags;
+	unsigned int buffer_cnt = 0;
+
+	spin_lock_irqsave(&req->lock, flags);
+	list_for_each_entry(obj, &req->objects, list)
+		if (vb2_request_object_is_buffer(obj))
+			buffer_cnt++;
+	spin_unlock_irqrestore(&req->lock, flags);
+
+	return buffer_cnt;
+}
+EXPORT_SYMBOL_GPL(vb2_request_buffer_cnt);
 
 int vb2_core_prepare_buf(struct vb2_queue *q, unsigned int index, void *pb)
 {
@@ -1313,8 +1426,12 @@
 			vb->state);
 		return -EINVAL;
 	}
-
-	ret = __buf_prepare(vb, pb);
+	if (vb->prepared) {
+		dprintk(1, "buffer already prepared\n");
+		return -EINVAL;
+	}
+
+	ret = __buf_prepare(vb);
 	if (ret)
 		return ret;
 
@@ -1323,7 +1440,7 @@
 
 	dprintk(2, "prepare of buffer %d succeeded\n", vb->index);
 
-	return ret;
+	return 0;
 }
 EXPORT_SYMBOL_GPL(vb2_core_prepare_buf);
 
@@ -1390,7 +1507,8 @@
 	return ret;
 }
 
-int vb2_core_qbuf(struct vb2_queue *q, unsigned int index, void *pb)
+int vb2_core_qbuf(struct vb2_queue *q, unsigned int index, void *pb,
+		  struct media_request *req)
 {
 	struct vb2_buffer *vb;
 	int ret;
@@ -1402,8 +1520,6 @@
 
 	vb = q->bufs[index];
 
-<<<<<<< HEAD
-=======
 	if (!req && vb->state != VB2_BUF_STATE_IN_REQUEST &&
 	    q->requires_requests) {
 		dprintk(1, "qbuf requires a request\n");
@@ -1473,14 +1589,14 @@
 	if (vb->state != VB2_BUF_STATE_IN_REQUEST)
 		q->uses_qbuf = 1;
 
->>>>>>> 407d19ab
 	switch (vb->state) {
 	case VB2_BUF_STATE_DEQUEUED:
-		ret = __buf_prepare(vb, pb);
-		if (ret)
-			return ret;
-		break;
-	case VB2_BUF_STATE_PREPARED:
+	case VB2_BUF_STATE_IN_REQUEST:
+		if (!vb->prepared) {
+			ret = __buf_prepare(vb);
+			if (ret)
+				return ret;
+		}
 		break;
 	case VB2_BUF_STATE_PREPARING:
 		dprintk(1, "buffer still being prepared\n");
@@ -1672,7 +1788,6 @@
 static void __vb2_dqbuf(struct vb2_buffer *vb)
 {
 	struct vb2_queue *q = vb->vb2_queue;
-	unsigned int i;
 
 	/* nothing to do if the buffer is already dequeued */
 	if (vb->state == VB2_BUF_STATE_DEQUEUED)
@@ -1680,14 +1795,7 @@
 
 	vb->state = VB2_BUF_STATE_DEQUEUED;
 
-	/* unmap DMABUF buffer */
-	if (q->memory == VB2_MEMORY_DMABUF)
-		for (i = 0; i < vb->num_planes; ++i) {
-			if (!vb->planes[i].dbuf_mapped)
-				continue;
-			call_void_memop(vb, unmap_dmabuf, vb->planes[i].mem_priv);
-			vb->planes[i].dbuf_mapped = 0;
-		}
+	call_void_bufop(q, init_buffer, vb);
 }
 
 int vb2_core_dqbuf(struct vb2_queue *q, unsigned int *pindex, void *pb,
@@ -1713,6 +1821,7 @@
 	}
 
 	call_void_vb_qop(vb, buf_finish, vb);
+	vb->prepared = 0;
 
 	if (pindex)
 		*pindex = vb->index;
@@ -1729,6 +1838,14 @@
 
 	/* go back to dequeued state */
 	__vb2_dqbuf(vb);
+
+	if (WARN_ON(vb->req_obj.req)) {
+		media_request_object_unbind(&vb->req_obj);
+		media_request_object_put(&vb->req_obj);
+	}
+	if (vb->request)
+		media_request_put(vb->request);
+	vb->request = NULL;
 
 	dprintk(2, "dqbuf of buffer %d, with state %d\n",
 			vb->index, vb->state);
@@ -1776,6 +1893,8 @@
 	q->start_streaming_called = 0;
 	q->queued_count = 0;
 	q->error = 0;
+	q->uses_requests = 0;
+	q->uses_qbuf = 0;
 
 	/*
 	 * Remove all buffers from videobuf's list...
@@ -1800,21 +1919,49 @@
 	 */
 	for (i = 0; i < q->num_buffers; ++i) {
 		struct vb2_buffer *vb = q->bufs[i];
-
-		if (vb->state == VB2_BUF_STATE_PREPARED ||
-		    vb->state == VB2_BUF_STATE_QUEUED) {
+		struct media_request *req = vb->req_obj.req;
+
+		/*
+		 * If a request is associated with this buffer, then
+		 * call buf_request_cancel() to give the driver to complete()
+		 * related request objects. Otherwise those objects would
+		 * never complete.
+		 */
+		if (req) {
+			enum media_request_state state;
+			unsigned long flags;
+
+			spin_lock_irqsave(&req->lock, flags);
+			state = req->state;
+			spin_unlock_irqrestore(&req->lock, flags);
+
+			if (state == MEDIA_REQUEST_STATE_QUEUED)
+				call_void_vb_qop(vb, buf_request_complete, vb);
+		}
+
+		if (vb->synced) {
 			unsigned int plane;
 
 			for (plane = 0; plane < vb->num_planes; ++plane)
 				call_void_memop(vb, finish,
 						vb->planes[plane].mem_priv);
-		}
-
-		if (vb->state != VB2_BUF_STATE_DEQUEUED) {
-			vb->state = VB2_BUF_STATE_PREPARED;
+			vb->synced = 0;
+		}
+
+		if (vb->prepared) {
 			call_void_vb_qop(vb, buf_finish, vb);
+			vb->prepared = 0;
 		}
 		__vb2_dqbuf(vb);
+
+		if (vb->req_obj.req) {
+			media_request_object_unbind(&vb->req_obj);
+			media_request_object_put(&vb->req_obj);
+		}
+		if (vb->request)
+			media_request_put(vb->request);
+		vb->request = NULL;
+		vb->copied_timestamp = 0;
 	}
 }
 
@@ -2170,6 +2317,8 @@
 		return 0;
 	if (q->is_output && !(req_events & (EPOLLOUT | EPOLLWRNORM)))
 		return 0;
+
+	poll_wait(file, &q->done_wq, wait);
 
 	/*
 	 * Start file I/O emulator only if streaming API has not been used yet.
@@ -2222,8 +2371,6 @@
 		 */
 		if (q->last_buffer_dequeued)
 			return EPOLLIN | EPOLLRDNORM;
-
-		poll_wait(file, &q->done_wq, wait);
 	}
 
 	/*
@@ -2383,7 +2530,7 @@
 		 * Queue all buffers.
 		 */
 		for (i = 0; i < q->num_buffers; i++) {
-			ret = vb2_core_qbuf(q, i, NULL);
+			ret = vb2_core_qbuf(q, i, NULL, NULL);
 			if (ret)
 				goto err_reqbufs;
 			fileio->bufs[i].queued = 1;
@@ -2568,7 +2715,7 @@
 
 		if (copy_timestamp)
 			b->timestamp = ktime_get_ns();
-		ret = vb2_core_qbuf(q, index, NULL);
+		ret = vb2_core_qbuf(q, index, NULL, NULL);
 		dprintk(5, "vb2_dbuf result: %d\n", ret);
 		if (ret)
 			return ret;
@@ -2671,7 +2818,7 @@
 		if (copy_timestamp)
 			vb->timestamp = ktime_get_ns();
 		if (!threadio->stop)
-			ret = vb2_core_qbuf(q, vb->index, NULL);
+			ret = vb2_core_qbuf(q, vb->index, NULL, NULL);
 		call_void_qop(q, wait_prepare, q);
 		if (ret || threadio->stop)
 			break;
