// SPDX-License-Identifier: GPL-2.0
// rc-main.c - Remote Controller core module
//
// Copyright (C) 2009-2010 by Mauro Carvalho Chehab

#define pr_fmt(fmt) KBUILD_MODNAME ": " fmt

#include <media/rc-core.h>
#include <linux/bsearch.h>
#include <linux/spinlock.h>
#include <linux/delay.h>
#include <linux/input.h>
#include <linux/leds.h>
#include <linux/slab.h>
#include <linux/idr.h>
#include <linux/device.h>
#include <linux/module.h>
#include "rc-core-priv.h"

/* Sizes are in bytes, 256 bytes allows for 32 entries on x64 */
#define IR_TAB_MIN_SIZE	256
#define IR_TAB_MAX_SIZE	8192

static const struct {
	const char *name;
	unsigned int repeat_period;
	unsigned int scancode_bits;
} protocols[] = {
	[RC_PROTO_UNKNOWN] = { .name = "unknown", .repeat_period = 125 },
	[RC_PROTO_OTHER] = { .name = "other", .repeat_period = 125 },
	[RC_PROTO_RC5] = { .name = "rc-5",
		.scancode_bits = 0x1f7f, .repeat_period = 114 },
	[RC_PROTO_RC5X_20] = { .name = "rc-5x-20",
		.scancode_bits = 0x1f7f3f, .repeat_period = 114 },
	[RC_PROTO_RC5_SZ] = { .name = "rc-5-sz",
		.scancode_bits = 0x2fff, .repeat_period = 114 },
	[RC_PROTO_JVC] = { .name = "jvc",
		.scancode_bits = 0xffff, .repeat_period = 125 },
	[RC_PROTO_SONY12] = { .name = "sony-12",
		.scancode_bits = 0x1f007f, .repeat_period = 100 },
	[RC_PROTO_SONY15] = { .name = "sony-15",
		.scancode_bits = 0xff007f, .repeat_period = 100 },
	[RC_PROTO_SONY20] = { .name = "sony-20",
		.scancode_bits = 0x1fff7f, .repeat_period = 100 },
	[RC_PROTO_NEC] = { .name = "nec",
		.scancode_bits = 0xffff, .repeat_period = 110 },
	[RC_PROTO_NECX] = { .name = "nec-x",
		.scancode_bits = 0xffffff, .repeat_period = 110 },
	[RC_PROTO_NEC32] = { .name = "nec-32",
		.scancode_bits = 0xffffffff, .repeat_period = 110 },
	[RC_PROTO_SANYO] = { .name = "sanyo",
		.scancode_bits = 0x1fffff, .repeat_period = 125 },
	[RC_PROTO_MCIR2_KBD] = { .name = "mcir2-kbd",
		.scancode_bits = 0xffffff, .repeat_period = 100 },
	[RC_PROTO_MCIR2_MSE] = { .name = "mcir2-mse",
		.scancode_bits = 0x1fffff, .repeat_period = 100 },
	[RC_PROTO_RC6_0] = { .name = "rc-6-0",
		.scancode_bits = 0xffff, .repeat_period = 114 },
	[RC_PROTO_RC6_6A_20] = { .name = "rc-6-6a-20",
		.scancode_bits = 0xfffff, .repeat_period = 114 },
	[RC_PROTO_RC6_6A_24] = { .name = "rc-6-6a-24",
		.scancode_bits = 0xffffff, .repeat_period = 114 },
	[RC_PROTO_RC6_6A_32] = { .name = "rc-6-6a-32",
		.scancode_bits = 0xffffffff, .repeat_period = 114 },
	[RC_PROTO_RC6_MCE] = { .name = "rc-6-mce",
		.scancode_bits = 0xffff7fff, .repeat_period = 114 },
	[RC_PROTO_SHARP] = { .name = "sharp",
		.scancode_bits = 0x1fff, .repeat_period = 125 },
	[RC_PROTO_XMP] = { .name = "xmp", .repeat_period = 125 },
	[RC_PROTO_CEC] = { .name = "cec", .repeat_period = 0 },
	[RC_PROTO_IMON] = { .name = "imon",
		.scancode_bits = 0x7fffffff, .repeat_period = 114 },
<<<<<<< HEAD
=======
	[RC_PROTO_RCMM12] = { .name = "rc-mm-12",
		.scancode_bits = 0x00000fff, .repeat_period = 114 },
	[RC_PROTO_RCMM24] = { .name = "rc-mm-24",
		.scancode_bits = 0x00ffffff, .repeat_period = 114 },
	[RC_PROTO_RCMM32] = { .name = "rc-mm-32",
		.scancode_bits = 0xffffffff, .repeat_period = 114 },
	[RC_PROTO_XBOX_DVD] = { .name = "xbox-dvd", .repeat_period = 64 },
>>>>>>> 407d19ab
};

/* Used to keep track of known keymaps */
static LIST_HEAD(rc_map_list);
static DEFINE_SPINLOCK(rc_map_lock);
static struct led_trigger *led_feedback;

/* Used to keep track of rc devices */
static DEFINE_IDA(rc_ida);

static struct rc_map_list *seek_rc_map(const char *name)
{
	struct rc_map_list *map = NULL;

	spin_lock(&rc_map_lock);
	list_for_each_entry(map, &rc_map_list, list) {
		if (!strcmp(name, map->map.name)) {
			spin_unlock(&rc_map_lock);
			return map;
		}
	}
	spin_unlock(&rc_map_lock);

	return NULL;
}

struct rc_map *rc_map_get(const char *name)
{

	struct rc_map_list *map;

	map = seek_rc_map(name);
#ifdef CONFIG_MODULES
	if (!map) {
		int rc = request_module("%s", name);
		if (rc < 0) {
			pr_err("Couldn't load IR keymap %s\n", name);
			return NULL;
		}
		msleep(20);	/* Give some time for IR to register */

		map = seek_rc_map(name);
	}
#endif
	if (!map) {
		pr_err("IR keymap %s not found\n", name);
		return NULL;
	}

	printk(KERN_INFO "Registered IR keymap %s\n", map->map.name);

	return &map->map;
}
EXPORT_SYMBOL_GPL(rc_map_get);

int rc_map_register(struct rc_map_list *map)
{
	spin_lock(&rc_map_lock);
	list_add_tail(&map->list, &rc_map_list);
	spin_unlock(&rc_map_lock);
	return 0;
}
EXPORT_SYMBOL_GPL(rc_map_register);

void rc_map_unregister(struct rc_map_list *map)
{
	spin_lock(&rc_map_lock);
	list_del(&map->list);
	spin_unlock(&rc_map_lock);
}
EXPORT_SYMBOL_GPL(rc_map_unregister);


static struct rc_map_table empty[] = {
	{ 0x2a, KEY_COFFEE },
};

static struct rc_map_list empty_map = {
	.map = {
		.scan     = empty,
		.size     = ARRAY_SIZE(empty),
		.rc_proto = RC_PROTO_UNKNOWN,	/* Legacy IR type */
		.name     = RC_MAP_EMPTY,
	}
};

/**
 * ir_create_table() - initializes a scancode table
 * @dev:	the rc_dev device
 * @rc_map:	the rc_map to initialize
 * @name:	name to assign to the table
 * @rc_proto:	ir type to assign to the new table
 * @size:	initial size of the table
 *
 * This routine will initialize the rc_map and will allocate
 * memory to hold at least the specified number of elements.
 *
 * return:	zero on success or a negative error code
 */
static int ir_create_table(struct rc_dev *dev, struct rc_map *rc_map,
			   const char *name, u64 rc_proto, size_t size)
{
	rc_map->name = kstrdup(name, GFP_KERNEL);
	if (!rc_map->name)
		return -ENOMEM;
	rc_map->rc_proto = rc_proto;
	rc_map->alloc = roundup_pow_of_two(size * sizeof(struct rc_map_table));
	rc_map->size = rc_map->alloc / sizeof(struct rc_map_table);
	rc_map->scan = kmalloc(rc_map->alloc, GFP_KERNEL);
	if (!rc_map->scan) {
		kfree(rc_map->name);
		rc_map->name = NULL;
		return -ENOMEM;
	}

	dev_dbg(&dev->dev, "Allocated space for %u keycode entries (%u bytes)\n",
		rc_map->size, rc_map->alloc);
	return 0;
}

/**
 * ir_free_table() - frees memory allocated by a scancode table
 * @rc_map:	the table whose mappings need to be freed
 *
 * This routine will free memory alloctaed for key mappings used by given
 * scancode table.
 */
static void ir_free_table(struct rc_map *rc_map)
{
	rc_map->size = 0;
	kfree(rc_map->name);
	rc_map->name = NULL;
	kfree(rc_map->scan);
	rc_map->scan = NULL;
}

/**
 * ir_resize_table() - resizes a scancode table if necessary
 * @dev:	the rc_dev device
 * @rc_map:	the rc_map to resize
 * @gfp_flags:	gfp flags to use when allocating memory
 *
 * This routine will shrink the rc_map if it has lots of
 * unused entries and grow it if it is full.
 *
 * return:	zero on success or a negative error code
 */
static int ir_resize_table(struct rc_dev *dev, struct rc_map *rc_map,
			   gfp_t gfp_flags)
{
	unsigned int oldalloc = rc_map->alloc;
	unsigned int newalloc = oldalloc;
	struct rc_map_table *oldscan = rc_map->scan;
	struct rc_map_table *newscan;

	if (rc_map->size == rc_map->len) {
		/* All entries in use -> grow keytable */
		if (rc_map->alloc >= IR_TAB_MAX_SIZE)
			return -ENOMEM;

		newalloc *= 2;
		dev_dbg(&dev->dev, "Growing table to %u bytes\n", newalloc);
	}

	if ((rc_map->len * 3 < rc_map->size) && (oldalloc > IR_TAB_MIN_SIZE)) {
		/* Less than 1/3 of entries in use -> shrink keytable */
		newalloc /= 2;
		dev_dbg(&dev->dev, "Shrinking table to %u bytes\n", newalloc);
	}

	if (newalloc == oldalloc)
		return 0;

	newscan = kmalloc(newalloc, gfp_flags);
	if (!newscan)
		return -ENOMEM;

	memcpy(newscan, rc_map->scan, rc_map->len * sizeof(struct rc_map_table));
	rc_map->scan = newscan;
	rc_map->alloc = newalloc;
	rc_map->size = rc_map->alloc / sizeof(struct rc_map_table);
	kfree(oldscan);
	return 0;
}

/**
 * ir_update_mapping() - set a keycode in the scancode->keycode table
 * @dev:	the struct rc_dev device descriptor
 * @rc_map:	scancode table to be adjusted
 * @index:	index of the mapping that needs to be updated
 * @new_keycode: the desired keycode
 *
 * This routine is used to update scancode->keycode mapping at given
 * position.
 *
 * return:	previous keycode assigned to the mapping
 *
 */
static unsigned int ir_update_mapping(struct rc_dev *dev,
				      struct rc_map *rc_map,
				      unsigned int index,
				      unsigned int new_keycode)
{
	int old_keycode = rc_map->scan[index].keycode;
	int i;

	/* Did the user wish to remove the mapping? */
	if (new_keycode == KEY_RESERVED || new_keycode == KEY_UNKNOWN) {
		dev_dbg(&dev->dev, "#%d: Deleting scan 0x%04x\n",
			index, rc_map->scan[index].scancode);
		rc_map->len--;
		memmove(&rc_map->scan[index], &rc_map->scan[index+ 1],
			(rc_map->len - index) * sizeof(struct rc_map_table));
	} else {
		dev_dbg(&dev->dev, "#%d: %s scan 0x%04x with key 0x%04x\n",
			index,
			old_keycode == KEY_RESERVED ? "New" : "Replacing",
			rc_map->scan[index].scancode, new_keycode);
		rc_map->scan[index].keycode = new_keycode;
		__set_bit(new_keycode, dev->input_dev->keybit);
	}

	if (old_keycode != KEY_RESERVED) {
		/* A previous mapping was updated... */
		__clear_bit(old_keycode, dev->input_dev->keybit);
		/* ... but another scancode might use the same keycode */
		for (i = 0; i < rc_map->len; i++) {
			if (rc_map->scan[i].keycode == old_keycode) {
				__set_bit(old_keycode, dev->input_dev->keybit);
				break;
			}
		}

		/* Possibly shrink the keytable, failure is not a problem */
		ir_resize_table(dev, rc_map, GFP_ATOMIC);
	}

	return old_keycode;
}

/**
 * ir_establish_scancode() - set a keycode in the scancode->keycode table
 * @dev:	the struct rc_dev device descriptor
 * @rc_map:	scancode table to be searched
 * @scancode:	the desired scancode
 * @resize:	controls whether we allowed to resize the table to
 *		accommodate not yet present scancodes
 *
 * This routine is used to locate given scancode in rc_map.
 * If scancode is not yet present the routine will allocate a new slot
 * for it.
 *
 * return:	index of the mapping containing scancode in question
 *		or -1U in case of failure.
 */
static unsigned int ir_establish_scancode(struct rc_dev *dev,
					  struct rc_map *rc_map,
					  unsigned int scancode,
					  bool resize)
{
	unsigned int i;

	/*
	 * Unfortunately, some hardware-based IR decoders don't provide
	 * all bits for the complete IR code. In general, they provide only
	 * the command part of the IR code. Yet, as it is possible to replace
	 * the provided IR with another one, it is needed to allow loading
	 * IR tables from other remotes. So, we support specifying a mask to
	 * indicate the valid bits of the scancodes.
	 */
	if (dev->scancode_mask)
		scancode &= dev->scancode_mask;

	/* First check if we already have a mapping for this ir command */
	for (i = 0; i < rc_map->len; i++) {
		if (rc_map->scan[i].scancode == scancode)
			return i;

		/* Keytable is sorted from lowest to highest scancode */
		if (rc_map->scan[i].scancode >= scancode)
			break;
	}

	/* No previous mapping found, we might need to grow the table */
	if (rc_map->size == rc_map->len) {
		if (!resize || ir_resize_table(dev, rc_map, GFP_ATOMIC))
			return -1U;
	}

	/* i is the proper index to insert our new keycode */
	if (i < rc_map->len)
		memmove(&rc_map->scan[i + 1], &rc_map->scan[i],
			(rc_map->len - i) * sizeof(struct rc_map_table));
	rc_map->scan[i].scancode = scancode;
	rc_map->scan[i].keycode = KEY_RESERVED;
	rc_map->len++;

	return i;
}

/**
 * ir_setkeycode() - set a keycode in the scancode->keycode table
 * @idev:	the struct input_dev device descriptor
 * @ke:		Input keymap entry
 * @old_keycode: result
 *
 * This routine is used to handle evdev EVIOCSKEY ioctl.
 *
 * return:	-EINVAL if the keycode could not be inserted, otherwise zero.
 */
static int ir_setkeycode(struct input_dev *idev,
			 const struct input_keymap_entry *ke,
			 unsigned int *old_keycode)
{
	struct rc_dev *rdev = input_get_drvdata(idev);
	struct rc_map *rc_map = &rdev->rc_map;
	unsigned int index;
	unsigned int scancode;
	int retval = 0;
	unsigned long flags;

	spin_lock_irqsave(&rc_map->lock, flags);

	if (ke->flags & INPUT_KEYMAP_BY_INDEX) {
		index = ke->index;
		if (index >= rc_map->len) {
			retval = -EINVAL;
			goto out;
		}
	} else {
		retval = input_scancode_to_scalar(ke, &scancode);
		if (retval)
			goto out;

		index = ir_establish_scancode(rdev, rc_map, scancode, true);
		if (index >= rc_map->len) {
			retval = -ENOMEM;
			goto out;
		}
	}

	*old_keycode = ir_update_mapping(rdev, rc_map, index, ke->keycode);

out:
	spin_unlock_irqrestore(&rc_map->lock, flags);
	return retval;
}

/**
 * ir_setkeytable() - sets several entries in the scancode->keycode table
 * @dev:	the struct rc_dev device descriptor
 * @from:	the struct rc_map to copy entries from
 *
 * This routine is used to handle table initialization.
 *
 * return:	-ENOMEM if all keycodes could not be inserted, otherwise zero.
 */
static int ir_setkeytable(struct rc_dev *dev,
			  const struct rc_map *from)
{
	struct rc_map *rc_map = &dev->rc_map;
	unsigned int i, index;
	int rc;

	rc = ir_create_table(dev, rc_map, from->name, from->rc_proto,
			     from->size);
	if (rc)
		return rc;

	for (i = 0; i < from->size; i++) {
		index = ir_establish_scancode(dev, rc_map,
					      from->scan[i].scancode, false);
		if (index >= rc_map->len) {
			rc = -ENOMEM;
			break;
		}

		ir_update_mapping(dev, rc_map, index,
				  from->scan[i].keycode);
	}

	if (rc)
		ir_free_table(rc_map);

	return rc;
}

static int rc_map_cmp(const void *key, const void *elt)
{
	const unsigned int *scancode = key;
	const struct rc_map_table *e = elt;

	if (*scancode < e->scancode)
		return -1;
	else if (*scancode > e->scancode)
		return 1;
	return 0;
}

/**
 * ir_lookup_by_scancode() - locate mapping by scancode
 * @rc_map:	the struct rc_map to search
 * @scancode:	scancode to look for in the table
 *
 * This routine performs binary search in RC keykeymap table for
 * given scancode.
 *
 * return:	index in the table, -1U if not found
 */
static unsigned int ir_lookup_by_scancode(const struct rc_map *rc_map,
					  unsigned int scancode)
{
	struct rc_map_table *res;

	res = bsearch(&scancode, rc_map->scan, rc_map->len,
		      sizeof(struct rc_map_table), rc_map_cmp);
	if (!res)
		return -1U;
	else
		return res - rc_map->scan;
}

/**
 * ir_getkeycode() - get a keycode from the scancode->keycode table
 * @idev:	the struct input_dev device descriptor
 * @ke:		Input keymap entry
 *
 * This routine is used to handle evdev EVIOCGKEY ioctl.
 *
 * return:	always returns zero.
 */
static int ir_getkeycode(struct input_dev *idev,
			 struct input_keymap_entry *ke)
{
	struct rc_dev *rdev = input_get_drvdata(idev);
	struct rc_map *rc_map = &rdev->rc_map;
	struct rc_map_table *entry;
	unsigned long flags;
	unsigned int index;
	unsigned int scancode;
	int retval;

	spin_lock_irqsave(&rc_map->lock, flags);

	if (ke->flags & INPUT_KEYMAP_BY_INDEX) {
		index = ke->index;
	} else {
		retval = input_scancode_to_scalar(ke, &scancode);
		if (retval)
			goto out;

		index = ir_lookup_by_scancode(rc_map, scancode);
	}

	if (index < rc_map->len) {
		entry = &rc_map->scan[index];

		ke->index = index;
		ke->keycode = entry->keycode;
		ke->len = sizeof(entry->scancode);
		memcpy(ke->scancode, &entry->scancode, sizeof(entry->scancode));

	} else if (!(ke->flags & INPUT_KEYMAP_BY_INDEX)) {
		/*
		 * We do not really know the valid range of scancodes
		 * so let's respond with KEY_RESERVED to anything we
		 * do not have mapping for [yet].
		 */
		ke->index = index;
		ke->keycode = KEY_RESERVED;
	} else {
		retval = -EINVAL;
		goto out;
	}

	retval = 0;

out:
	spin_unlock_irqrestore(&rc_map->lock, flags);
	return retval;
}

/**
 * rc_g_keycode_from_table() - gets the keycode that corresponds to a scancode
 * @dev:	the struct rc_dev descriptor of the device
 * @scancode:	the scancode to look for
 *
 * This routine is used by drivers which need to convert a scancode to a
 * keycode. Normally it should not be used since drivers should have no
 * interest in keycodes.
 *
 * return:	the corresponding keycode, or KEY_RESERVED
 */
u32 rc_g_keycode_from_table(struct rc_dev *dev, u32 scancode)
{
	struct rc_map *rc_map = &dev->rc_map;
	unsigned int keycode;
	unsigned int index;
	unsigned long flags;

	spin_lock_irqsave(&rc_map->lock, flags);

	index = ir_lookup_by_scancode(rc_map, scancode);
	keycode = index < rc_map->len ?
			rc_map->scan[index].keycode : KEY_RESERVED;

	spin_unlock_irqrestore(&rc_map->lock, flags);

	if (keycode != KEY_RESERVED)
		dev_dbg(&dev->dev, "%s: scancode 0x%04x keycode 0x%02x\n",
			dev->device_name, scancode, keycode);

	return keycode;
}
EXPORT_SYMBOL_GPL(rc_g_keycode_from_table);

/**
 * ir_do_keyup() - internal function to signal the release of a keypress
 * @dev:	the struct rc_dev descriptor of the device
 * @sync:	whether or not to call input_sync
 *
 * This function is used internally to release a keypress, it must be
 * called with keylock held.
 */
static void ir_do_keyup(struct rc_dev *dev, bool sync)
{
	if (!dev->keypressed)
		return;

	dev_dbg(&dev->dev, "keyup key 0x%04x\n", dev->last_keycode);
	del_timer(&dev->timer_repeat);
	input_report_key(dev->input_dev, dev->last_keycode, 0);
	led_trigger_event(led_feedback, LED_OFF);
	if (sync)
		input_sync(dev->input_dev);
	dev->keypressed = false;
}

/**
 * rc_keyup() - signals the release of a keypress
 * @dev:	the struct rc_dev descriptor of the device
 *
 * This routine is used to signal that a key has been released on the
 * remote control.
 */
void rc_keyup(struct rc_dev *dev)
{
	unsigned long flags;

	spin_lock_irqsave(&dev->keylock, flags);
	ir_do_keyup(dev, true);
	spin_unlock_irqrestore(&dev->keylock, flags);
}
EXPORT_SYMBOL_GPL(rc_keyup);

/**
 * ir_timer_keyup() - generates a keyup event after a timeout
 *
 * @t:		a pointer to the struct timer_list
 *
 * This routine will generate a keyup event some time after a keydown event
 * is generated when no further activity has been detected.
 */
static void ir_timer_keyup(struct timer_list *t)
{
	struct rc_dev *dev = from_timer(dev, t, timer_keyup);
	unsigned long flags;

	/*
	 * ir->keyup_jiffies is used to prevent a race condition if a
	 * hardware interrupt occurs at this point and the keyup timer
	 * event is moved further into the future as a result.
	 *
	 * The timer will then be reactivated and this function called
	 * again in the future. We need to exit gracefully in that case
	 * to allow the input subsystem to do its auto-repeat magic or
	 * a keyup event might follow immediately after the keydown.
	 */
	spin_lock_irqsave(&dev->keylock, flags);
	if (time_is_before_eq_jiffies(dev->keyup_jiffies))
		ir_do_keyup(dev, true);
	spin_unlock_irqrestore(&dev->keylock, flags);
}

/**
 * ir_timer_repeat() - generates a repeat event after a timeout
 *
 * @t:		a pointer to the struct timer_list
 *
 * This routine will generate a soft repeat event every REP_PERIOD
 * milliseconds.
 */
static void ir_timer_repeat(struct timer_list *t)
{
	struct rc_dev *dev = from_timer(dev, t, timer_repeat);
	struct input_dev *input = dev->input_dev;
	unsigned long flags;

	spin_lock_irqsave(&dev->keylock, flags);
	if (dev->keypressed) {
		input_event(input, EV_KEY, dev->last_keycode, 2);
		input_sync(input);
		if (input->rep[REP_PERIOD])
			mod_timer(&dev->timer_repeat, jiffies +
				  msecs_to_jiffies(input->rep[REP_PERIOD]));
	}
	spin_unlock_irqrestore(&dev->keylock, flags);
}

static unsigned int repeat_period(int protocol)
{
	if (protocol >= ARRAY_SIZE(protocols))
		return 100;

	return protocols[protocol].repeat_period;
}

/**
 * rc_repeat() - signals that a key is still pressed
 * @dev:	the struct rc_dev descriptor of the device
 *
 * This routine is used by IR decoders when a repeat message which does
 * not include the necessary bits to reproduce the scancode has been
 * received.
 */
void rc_repeat(struct rc_dev *dev)
{
	unsigned long flags;
	unsigned int timeout = nsecs_to_jiffies(dev->timeout) +
		msecs_to_jiffies(repeat_period(dev->last_protocol));
	struct lirc_scancode sc = {
		.scancode = dev->last_scancode, .rc_proto = dev->last_protocol,
		.keycode = dev->keypressed ? dev->last_keycode : KEY_RESERVED,
		.flags = LIRC_SCANCODE_FLAG_REPEAT |
			 (dev->last_toggle ? LIRC_SCANCODE_FLAG_TOGGLE : 0)
	};

	if (dev->allowed_protocols != RC_PROTO_BIT_CEC)
		ir_lirc_scancode_event(dev, &sc);

	spin_lock_irqsave(&dev->keylock, flags);

	input_event(dev->input_dev, EV_MSC, MSC_SCAN, dev->last_scancode);
	input_sync(dev->input_dev);

	if (dev->keypressed) {
		dev->keyup_jiffies = jiffies + timeout;
		mod_timer(&dev->timer_keyup, dev->keyup_jiffies);
	}

	spin_unlock_irqrestore(&dev->keylock, flags);
}
EXPORT_SYMBOL_GPL(rc_repeat);

/**
 * ir_do_keydown() - internal function to process a keypress
 * @dev:	the struct rc_dev descriptor of the device
 * @protocol:	the protocol of the keypress
 * @scancode:   the scancode of the keypress
 * @keycode:    the keycode of the keypress
 * @toggle:     the toggle value of the keypress
 *
 * This function is used internally to register a keypress, it must be
 * called with keylock held.
 */
static void ir_do_keydown(struct rc_dev *dev, enum rc_proto protocol,
			  u32 scancode, u32 keycode, u8 toggle)
{
	bool new_event = (!dev->keypressed		 ||
			  dev->last_protocol != protocol ||
			  dev->last_scancode != scancode ||
			  dev->last_toggle   != toggle);
	struct lirc_scancode sc = {
		.scancode = scancode, .rc_proto = protocol,
		.flags = toggle ? LIRC_SCANCODE_FLAG_TOGGLE : 0,
		.keycode = keycode
	};

	if (dev->allowed_protocols != RC_PROTO_BIT_CEC)
		ir_lirc_scancode_event(dev, &sc);

	if (new_event && dev->keypressed)
		ir_do_keyup(dev, false);

	input_event(dev->input_dev, EV_MSC, MSC_SCAN, scancode);

	dev->last_protocol = protocol;
	dev->last_scancode = scancode;
	dev->last_toggle = toggle;
	dev->last_keycode = keycode;

	if (new_event && keycode != KEY_RESERVED) {
		/* Register a keypress */
		dev->keypressed = true;

		dev_dbg(&dev->dev, "%s: key down event, key 0x%04x, protocol 0x%04x, scancode 0x%08x\n",
			dev->device_name, keycode, protocol, scancode);
		input_report_key(dev->input_dev, keycode, 1);

		led_trigger_event(led_feedback, LED_FULL);
	}

	/*
	 * For CEC, start sending repeat messages as soon as the first
	 * repeated message is sent, as long as REP_DELAY = 0 and REP_PERIOD
	 * is non-zero. Otherwise, the input layer will generate repeat
	 * messages.
	 */
	if (!new_event && keycode != KEY_RESERVED &&
	    dev->allowed_protocols == RC_PROTO_BIT_CEC &&
	    !timer_pending(&dev->timer_repeat) &&
	    dev->input_dev->rep[REP_PERIOD] &&
	    !dev->input_dev->rep[REP_DELAY]) {
		input_event(dev->input_dev, EV_KEY, keycode, 2);
		mod_timer(&dev->timer_repeat, jiffies +
			  msecs_to_jiffies(dev->input_dev->rep[REP_PERIOD]));
	}

	input_sync(dev->input_dev);
}

/**
 * rc_keydown() - generates input event for a key press
 * @dev:	the struct rc_dev descriptor of the device
 * @protocol:	the protocol for the keypress
 * @scancode:	the scancode for the keypress
 * @toggle:     the toggle value (protocol dependent, if the protocol doesn't
 *              support toggle values, this should be set to zero)
 *
 * This routine is used to signal that a key has been pressed on the
 * remote control.
 */
void rc_keydown(struct rc_dev *dev, enum rc_proto protocol, u32 scancode,
		u8 toggle)
{
	unsigned long flags;
	u32 keycode = rc_g_keycode_from_table(dev, scancode);

	spin_lock_irqsave(&dev->keylock, flags);
	ir_do_keydown(dev, protocol, scancode, keycode, toggle);

	if (dev->keypressed) {
		dev->keyup_jiffies = jiffies + nsecs_to_jiffies(dev->timeout) +
			msecs_to_jiffies(repeat_period(protocol));
		mod_timer(&dev->timer_keyup, dev->keyup_jiffies);
	}
	spin_unlock_irqrestore(&dev->keylock, flags);
}
EXPORT_SYMBOL_GPL(rc_keydown);

/**
 * rc_keydown_notimeout() - generates input event for a key press without
 *                          an automatic keyup event at a later time
 * @dev:	the struct rc_dev descriptor of the device
 * @protocol:	the protocol for the keypress
 * @scancode:	the scancode for the keypress
 * @toggle:     the toggle value (protocol dependent, if the protocol doesn't
 *              support toggle values, this should be set to zero)
 *
 * This routine is used to signal that a key has been pressed on the
 * remote control. The driver must manually call rc_keyup() at a later stage.
 */
void rc_keydown_notimeout(struct rc_dev *dev, enum rc_proto protocol,
			  u32 scancode, u8 toggle)
{
	unsigned long flags;
	u32 keycode = rc_g_keycode_from_table(dev, scancode);

	spin_lock_irqsave(&dev->keylock, flags);
	ir_do_keydown(dev, protocol, scancode, keycode, toggle);
	spin_unlock_irqrestore(&dev->keylock, flags);
}
EXPORT_SYMBOL_GPL(rc_keydown_notimeout);

/**
 * rc_validate_scancode() - checks that a scancode is valid for a protocol.
 *	For nec, it should do the opposite of ir_nec_bytes_to_scancode()
 * @proto:	protocol
 * @scancode:	scancode
 */
bool rc_validate_scancode(enum rc_proto proto, u32 scancode)
{
	switch (proto) {
	/*
	 * NECX has a 16-bit address; if the lower 8 bits match the upper
	 * 8 bits inverted, then the address would match regular nec.
	 */
	case RC_PROTO_NECX:
		if ((((scancode >> 16) ^ ~(scancode >> 8)) & 0xff) == 0)
			return false;
		break;
	/*
	 * NEC32 has a 16 bit address and 16 bit command. If the lower 8 bits
	 * of the command match the upper 8 bits inverted, then it would
	 * be either NEC or NECX.
	 */
	case RC_PROTO_NEC32:
		if ((((scancode >> 8) ^ ~scancode) & 0xff) == 0)
			return false;
		break;
	/*
	 * If the customer code (top 32-bit) is 0x800f, it is MCE else it
	 * is regular mode-6a 32 bit
	 */
	case RC_PROTO_RC6_MCE:
		if ((scancode & 0xffff0000) != 0x800f0000)
			return false;
		break;
	case RC_PROTO_RC6_6A_32:
		if ((scancode & 0xffff0000) == 0x800f0000)
			return false;
		break;
	default:
		break;
	}

	return true;
}

/**
 * rc_validate_filter() - checks that the scancode and mask are valid and
 *			  provides sensible defaults
 * @dev:	the struct rc_dev descriptor of the device
 * @filter:	the scancode and mask
 *
 * return:	0 or -EINVAL if the filter is not valid
 */
static int rc_validate_filter(struct rc_dev *dev,
			      struct rc_scancode_filter *filter)
{
	u32 mask, s = filter->data;
	enum rc_proto protocol = dev->wakeup_protocol;

	if (protocol >= ARRAY_SIZE(protocols))
		return -EINVAL;

	mask = protocols[protocol].scancode_bits;

	if (!rc_validate_scancode(protocol, s))
		return -EINVAL;

	filter->data &= mask;
	filter->mask &= mask;

	/*
	 * If we have to raw encode the IR for wakeup, we cannot have a mask
	 */
	if (dev->encode_wakeup && filter->mask != 0 && filter->mask != mask)
		return -EINVAL;

	return 0;
}

int rc_open(struct rc_dev *rdev)
{
	int rval = 0;

	if (!rdev)
		return -EINVAL;

	mutex_lock(&rdev->lock);

	if (!rdev->registered) {
		rval = -ENODEV;
	} else {
		if (!rdev->users++ && rdev->open)
			rval = rdev->open(rdev);

		if (rval)
			rdev->users--;
	}

	mutex_unlock(&rdev->lock);

	return rval;
}

static int ir_open(struct input_dev *idev)
{
	struct rc_dev *rdev = input_get_drvdata(idev);

	return rc_open(rdev);
}

void rc_close(struct rc_dev *rdev)
{
	if (rdev) {
		mutex_lock(&rdev->lock);

		if (!--rdev->users && rdev->close && rdev->registered)
			rdev->close(rdev);

		mutex_unlock(&rdev->lock);
	}
}

static void ir_close(struct input_dev *idev)
{
	struct rc_dev *rdev = input_get_drvdata(idev);
	rc_close(rdev);
}

/* class for /sys/class/rc */
static char *rc_devnode(struct device *dev, umode_t *mode)
{
	return kasprintf(GFP_KERNEL, "rc/%s", dev_name(dev));
}

static struct class rc_class = {
	.name		= "rc",
	.devnode	= rc_devnode,
};

/*
 * These are the protocol textual descriptions that are
 * used by the sysfs protocols file. Note that the order
 * of the entries is relevant.
 */
static const struct {
	u64	type;
	const char	*name;
	const char	*module_name;
} proto_names[] = {
	{ RC_PROTO_BIT_NONE,	"none",		NULL			},
	{ RC_PROTO_BIT_OTHER,	"other",	NULL			},
	{ RC_PROTO_BIT_UNKNOWN,	"unknown",	NULL			},
	{ RC_PROTO_BIT_RC5 |
	  RC_PROTO_BIT_RC5X_20,	"rc-5",		"ir-rc5-decoder"	},
	{ RC_PROTO_BIT_NEC |
	  RC_PROTO_BIT_NECX |
	  RC_PROTO_BIT_NEC32,	"nec",		"ir-nec-decoder"	},
	{ RC_PROTO_BIT_RC6_0 |
	  RC_PROTO_BIT_RC6_6A_20 |
	  RC_PROTO_BIT_RC6_6A_24 |
	  RC_PROTO_BIT_RC6_6A_32 |
	  RC_PROTO_BIT_RC6_MCE,	"rc-6",		"ir-rc6-decoder"	},
	{ RC_PROTO_BIT_JVC,	"jvc",		"ir-jvc-decoder"	},
	{ RC_PROTO_BIT_SONY12 |
	  RC_PROTO_BIT_SONY15 |
	  RC_PROTO_BIT_SONY20,	"sony",		"ir-sony-decoder"	},
	{ RC_PROTO_BIT_RC5_SZ,	"rc-5-sz",	"ir-rc5-decoder"	},
	{ RC_PROTO_BIT_SANYO,	"sanyo",	"ir-sanyo-decoder"	},
	{ RC_PROTO_BIT_SHARP,	"sharp",	"ir-sharp-decoder"	},
	{ RC_PROTO_BIT_MCIR2_KBD |
	  RC_PROTO_BIT_MCIR2_MSE, "mce_kbd",	"ir-mce_kbd-decoder"	},
	{ RC_PROTO_BIT_XMP,	"xmp",		"ir-xmp-decoder"	},
	{ RC_PROTO_BIT_CEC,	"cec",		NULL			},
	{ RC_PROTO_BIT_IMON,	"imon",		"ir-imon-decoder"	},
<<<<<<< HEAD
=======
	{ RC_PROTO_BIT_RCMM12 |
	  RC_PROTO_BIT_RCMM24 |
	  RC_PROTO_BIT_RCMM32,	"rc-mm",	"ir-rcmm-decoder"	},
	{ RC_PROTO_BIT_XBOX_DVD, "xbox-dvd",	NULL			},
>>>>>>> 407d19ab
};

/**
 * struct rc_filter_attribute - Device attribute relating to a filter type.
 * @attr:	Device attribute.
 * @type:	Filter type.
 * @mask:	false for filter value, true for filter mask.
 */
struct rc_filter_attribute {
	struct device_attribute		attr;
	enum rc_filter_type		type;
	bool				mask;
};
#define to_rc_filter_attr(a) container_of(a, struct rc_filter_attribute, attr)

#define RC_FILTER_ATTR(_name, _mode, _show, _store, _type, _mask)	\
	struct rc_filter_attribute dev_attr_##_name = {			\
		.attr = __ATTR(_name, _mode, _show, _store),		\
		.type = (_type),					\
		.mask = (_mask),					\
	}

/**
 * show_protocols() - shows the current IR protocol(s)
 * @device:	the device descriptor
 * @mattr:	the device attribute struct
 * @buf:	a pointer to the output buffer
 *
 * This routine is a callback routine for input read the IR protocol type(s).
 * it is trigged by reading /sys/class/rc/rc?/protocols.
 * It returns the protocol names of supported protocols.
 * Enabled protocols are printed in brackets.
 *
 * dev->lock is taken to guard against races between
 * store_protocols and show_protocols.
 */
static ssize_t show_protocols(struct device *device,
			      struct device_attribute *mattr, char *buf)
{
	struct rc_dev *dev = to_rc_dev(device);
	u64 allowed, enabled;
	char *tmp = buf;
	int i;

	mutex_lock(&dev->lock);

	enabled = dev->enabled_protocols;
	allowed = dev->allowed_protocols;
	if (dev->raw && !allowed)
		allowed = ir_raw_get_allowed_protocols();

	mutex_unlock(&dev->lock);

	dev_dbg(&dev->dev, "%s: allowed - 0x%llx, enabled - 0x%llx\n",
		__func__, (long long)allowed, (long long)enabled);

	for (i = 0; i < ARRAY_SIZE(proto_names); i++) {
		if (allowed & enabled & proto_names[i].type)
			tmp += sprintf(tmp, "[%s] ", proto_names[i].name);
		else if (allowed & proto_names[i].type)
			tmp += sprintf(tmp, "%s ", proto_names[i].name);

		if (allowed & proto_names[i].type)
			allowed &= ~proto_names[i].type;
	}

#ifdef CONFIG_LIRC
	if (dev->driver_type == RC_DRIVER_IR_RAW)
		tmp += sprintf(tmp, "[lirc] ");
#endif

	if (tmp != buf)
		tmp--;
	*tmp = '\n';

	return tmp + 1 - buf;
}

/**
 * parse_protocol_change() - parses a protocol change request
 * @dev:	rc_dev device
 * @protocols:	pointer to the bitmask of current protocols
 * @buf:	pointer to the buffer with a list of changes
 *
 * Writing "+proto" will add a protocol to the protocol mask.
 * Writing "-proto" will remove a protocol from protocol mask.
 * Writing "proto" will enable only "proto".
 * Writing "none" will disable all protocols.
 * Returns the number of changes performed or a negative error code.
 */
static int parse_protocol_change(struct rc_dev *dev, u64 *protocols,
				 const char *buf)
{
	const char *tmp;
	unsigned count = 0;
	bool enable, disable;
	u64 mask;
	int i;

	while ((tmp = strsep((char **)&buf, " \n")) != NULL) {
		if (!*tmp)
			break;

		if (*tmp == '+') {
			enable = true;
			disable = false;
			tmp++;
		} else if (*tmp == '-') {
			enable = false;
			disable = true;
			tmp++;
		} else {
			enable = false;
			disable = false;
		}

		for (i = 0; i < ARRAY_SIZE(proto_names); i++) {
			if (!strcasecmp(tmp, proto_names[i].name)) {
				mask = proto_names[i].type;
				break;
			}
		}

		if (i == ARRAY_SIZE(proto_names)) {
			if (!strcasecmp(tmp, "lirc"))
				mask = 0;
			else {
				dev_dbg(&dev->dev, "Unknown protocol: '%s'\n",
					tmp);
				return -EINVAL;
			}
		}

		count++;

		if (enable)
			*protocols |= mask;
		else if (disable)
			*protocols &= ~mask;
		else
			*protocols = mask;
	}

	if (!count) {
		dev_dbg(&dev->dev, "Protocol not specified\n");
		return -EINVAL;
	}

	return count;
}

void ir_raw_load_modules(u64 *protocols)
{
	u64 available;
	int i, ret;

	for (i = 0; i < ARRAY_SIZE(proto_names); i++) {
		if (proto_names[i].type == RC_PROTO_BIT_NONE ||
		    proto_names[i].type & (RC_PROTO_BIT_OTHER |
					   RC_PROTO_BIT_UNKNOWN))
			continue;

		available = ir_raw_get_allowed_protocols();
		if (!(*protocols & proto_names[i].type & ~available))
			continue;

		if (!proto_names[i].module_name) {
			pr_err("Can't enable IR protocol %s\n",
			       proto_names[i].name);
			*protocols &= ~proto_names[i].type;
			continue;
		}

		ret = request_module("%s", proto_names[i].module_name);
		if (ret < 0) {
			pr_err("Couldn't load IR protocol module %s\n",
			       proto_names[i].module_name);
			*protocols &= ~proto_names[i].type;
			continue;
		}
		msleep(20);
		available = ir_raw_get_allowed_protocols();
		if (!(*protocols & proto_names[i].type & ~available))
			continue;

		pr_err("Loaded IR protocol module %s, but protocol %s still not available\n",
		       proto_names[i].module_name,
		       proto_names[i].name);
		*protocols &= ~proto_names[i].type;
	}
}

/**
 * store_protocols() - changes the current/wakeup IR protocol(s)
 * @device:	the device descriptor
 * @mattr:	the device attribute struct
 * @buf:	a pointer to the input buffer
 * @len:	length of the input buffer
 *
 * This routine is for changing the IR protocol type.
 * It is trigged by writing to /sys/class/rc/rc?/[wakeup_]protocols.
 * See parse_protocol_change() for the valid commands.
 * Returns @len on success or a negative error code.
 *
 * dev->lock is taken to guard against races between
 * store_protocols and show_protocols.
 */
static ssize_t store_protocols(struct device *device,
			       struct device_attribute *mattr,
			       const char *buf, size_t len)
{
	struct rc_dev *dev = to_rc_dev(device);
	u64 *current_protocols;
	struct rc_scancode_filter *filter;
	u64 old_protocols, new_protocols;
	ssize_t rc;

	dev_dbg(&dev->dev, "Normal protocol change requested\n");
	current_protocols = &dev->enabled_protocols;
	filter = &dev->scancode_filter;

	if (!dev->change_protocol) {
		dev_dbg(&dev->dev, "Protocol switching not supported\n");
		return -EINVAL;
	}

	mutex_lock(&dev->lock);

	old_protocols = *current_protocols;
	new_protocols = old_protocols;
	rc = parse_protocol_change(dev, &new_protocols, buf);
	if (rc < 0)
		goto out;

	if (dev->driver_type == RC_DRIVER_IR_RAW)
		ir_raw_load_modules(&new_protocols);

	rc = dev->change_protocol(dev, &new_protocols);
	if (rc < 0) {
		dev_dbg(&dev->dev, "Error setting protocols to 0x%llx\n",
			(long long)new_protocols);
		goto out;
	}

	if (new_protocols != old_protocols) {
		*current_protocols = new_protocols;
		dev_dbg(&dev->dev, "Protocols changed to 0x%llx\n",
			(long long)new_protocols);
	}

	/*
	 * If a protocol change was attempted the filter may need updating, even
	 * if the actual protocol mask hasn't changed (since the driver may have
	 * cleared the filter).
	 * Try setting the same filter with the new protocol (if any).
	 * Fall back to clearing the filter.
	 */
	if (dev->s_filter && filter->mask) {
		if (new_protocols)
			rc = dev->s_filter(dev, filter);
		else
			rc = -1;

		if (rc < 0) {
			filter->data = 0;
			filter->mask = 0;
			dev->s_filter(dev, filter);
		}
	}

	rc = len;

out:
	mutex_unlock(&dev->lock);
	return rc;
}

/**
 * show_filter() - shows the current scancode filter value or mask
 * @device:	the device descriptor
 * @attr:	the device attribute struct
 * @buf:	a pointer to the output buffer
 *
 * This routine is a callback routine to read a scancode filter value or mask.
 * It is trigged by reading /sys/class/rc/rc?/[wakeup_]filter[_mask].
 * It prints the current scancode filter value or mask of the appropriate filter
 * type in hexadecimal into @buf and returns the size of the buffer.
 *
 * Bits of the filter value corresponding to set bits in the filter mask are
 * compared against input scancodes and non-matching scancodes are discarded.
 *
 * dev->lock is taken to guard against races between
 * store_filter and show_filter.
 */
static ssize_t show_filter(struct device *device,
			   struct device_attribute *attr,
			   char *buf)
{
	struct rc_dev *dev = to_rc_dev(device);
	struct rc_filter_attribute *fattr = to_rc_filter_attr(attr);
	struct rc_scancode_filter *filter;
	u32 val;

	mutex_lock(&dev->lock);

	if (fattr->type == RC_FILTER_NORMAL)
		filter = &dev->scancode_filter;
	else
		filter = &dev->scancode_wakeup_filter;

	if (fattr->mask)
		val = filter->mask;
	else
		val = filter->data;
	mutex_unlock(&dev->lock);

	return sprintf(buf, "%#x\n", val);
}

/**
 * store_filter() - changes the scancode filter value
 * @device:	the device descriptor
 * @attr:	the device attribute struct
 * @buf:	a pointer to the input buffer
 * @len:	length of the input buffer
 *
 * This routine is for changing a scancode filter value or mask.
 * It is trigged by writing to /sys/class/rc/rc?/[wakeup_]filter[_mask].
 * Returns -EINVAL if an invalid filter value for the current protocol was
 * specified or if scancode filtering is not supported by the driver, otherwise
 * returns @len.
 *
 * Bits of the filter value corresponding to set bits in the filter mask are
 * compared against input scancodes and non-matching scancodes are discarded.
 *
 * dev->lock is taken to guard against races between
 * store_filter and show_filter.
 */
static ssize_t store_filter(struct device *device,
			    struct device_attribute *attr,
			    const char *buf, size_t len)
{
	struct rc_dev *dev = to_rc_dev(device);
	struct rc_filter_attribute *fattr = to_rc_filter_attr(attr);
	struct rc_scancode_filter new_filter, *filter;
	int ret;
	unsigned long val;
	int (*set_filter)(struct rc_dev *dev, struct rc_scancode_filter *filter);

	ret = kstrtoul(buf, 0, &val);
	if (ret < 0)
		return ret;

	if (fattr->type == RC_FILTER_NORMAL) {
		set_filter = dev->s_filter;
		filter = &dev->scancode_filter;
	} else {
		set_filter = dev->s_wakeup_filter;
		filter = &dev->scancode_wakeup_filter;
	}

	if (!set_filter)
		return -EINVAL;

	mutex_lock(&dev->lock);

	new_filter = *filter;
	if (fattr->mask)
		new_filter.mask = val;
	else
		new_filter.data = val;

	if (fattr->type == RC_FILTER_WAKEUP) {
		/*
		 * Refuse to set a filter unless a protocol is enabled
		 * and the filter is valid for that protocol
		 */
		if (dev->wakeup_protocol != RC_PROTO_UNKNOWN)
			ret = rc_validate_filter(dev, &new_filter);
		else
			ret = -EINVAL;

		if (ret != 0)
			goto unlock;
	}

	if (fattr->type == RC_FILTER_NORMAL && !dev->enabled_protocols &&
	    val) {
		/* refuse to set a filter unless a protocol is enabled */
		ret = -EINVAL;
		goto unlock;
	}

	ret = set_filter(dev, &new_filter);
	if (ret < 0)
		goto unlock;

	*filter = new_filter;

unlock:
	mutex_unlock(&dev->lock);
	return (ret < 0) ? ret : len;
}

/**
 * show_wakeup_protocols() - shows the wakeup IR protocol
 * @device:	the device descriptor
 * @mattr:	the device attribute struct
 * @buf:	a pointer to the output buffer
 *
 * This routine is a callback routine for input read the IR protocol type(s).
 * it is trigged by reading /sys/class/rc/rc?/wakeup_protocols.
 * It returns the protocol names of supported protocols.
 * The enabled protocols are printed in brackets.
 *
 * dev->lock is taken to guard against races between
 * store_wakeup_protocols and show_wakeup_protocols.
 */
static ssize_t show_wakeup_protocols(struct device *device,
				     struct device_attribute *mattr,
				     char *buf)
{
	struct rc_dev *dev = to_rc_dev(device);
	u64 allowed;
	enum rc_proto enabled;
	char *tmp = buf;
	int i;

	mutex_lock(&dev->lock);

	allowed = dev->allowed_wakeup_protocols;
	enabled = dev->wakeup_protocol;

	mutex_unlock(&dev->lock);

	dev_dbg(&dev->dev, "%s: allowed - 0x%llx, enabled - %d\n",
		__func__, (long long)allowed, enabled);

	for (i = 0; i < ARRAY_SIZE(protocols); i++) {
		if (allowed & (1ULL << i)) {
			if (i == enabled)
				tmp += sprintf(tmp, "[%s] ", protocols[i].name);
			else
				tmp += sprintf(tmp, "%s ", protocols[i].name);
		}
	}

	if (tmp != buf)
		tmp--;
	*tmp = '\n';

	return tmp + 1 - buf;
}

/**
 * store_wakeup_protocols() - changes the wakeup IR protocol(s)
 * @device:	the device descriptor
 * @mattr:	the device attribute struct
 * @buf:	a pointer to the input buffer
 * @len:	length of the input buffer
 *
 * This routine is for changing the IR protocol type.
 * It is trigged by writing to /sys/class/rc/rc?/wakeup_protocols.
 * Returns @len on success or a negative error code.
 *
 * dev->lock is taken to guard against races between
 * store_wakeup_protocols and show_wakeup_protocols.
 */
static ssize_t store_wakeup_protocols(struct device *device,
				      struct device_attribute *mattr,
				      const char *buf, size_t len)
{
	struct rc_dev *dev = to_rc_dev(device);
	enum rc_proto protocol;
	ssize_t rc;
	u64 allowed;
	int i;

	mutex_lock(&dev->lock);

	allowed = dev->allowed_wakeup_protocols;

	if (sysfs_streq(buf, "none")) {
		protocol = RC_PROTO_UNKNOWN;
	} else {
		for (i = 0; i < ARRAY_SIZE(protocols); i++) {
			if ((allowed & (1ULL << i)) &&
			    sysfs_streq(buf, protocols[i].name)) {
				protocol = i;
				break;
			}
		}

		if (i == ARRAY_SIZE(protocols)) {
			rc = -EINVAL;
			goto out;
		}

		if (dev->encode_wakeup) {
			u64 mask = 1ULL << protocol;

			ir_raw_load_modules(&mask);
			if (!mask) {
				rc = -EINVAL;
				goto out;
			}
		}
	}

	if (dev->wakeup_protocol != protocol) {
		dev->wakeup_protocol = protocol;
		dev_dbg(&dev->dev, "Wakeup protocol changed to %d\n", protocol);

		if (protocol == RC_PROTO_RC6_MCE)
			dev->scancode_wakeup_filter.data = 0x800f0000;
		else
			dev->scancode_wakeup_filter.data = 0;
		dev->scancode_wakeup_filter.mask = 0;

		rc = dev->s_wakeup_filter(dev, &dev->scancode_wakeup_filter);
		if (rc == 0)
			rc = len;
	} else {
		rc = len;
	}

out:
	mutex_unlock(&dev->lock);
	return rc;
}

static void rc_dev_release(struct device *device)
{
	struct rc_dev *dev = to_rc_dev(device);

	kfree(dev);
}

#define ADD_HOTPLUG_VAR(fmt, val...)					\
	do {								\
		int err = add_uevent_var(env, fmt, val);		\
		if (err)						\
			return err;					\
	} while (0)

static int rc_dev_uevent(struct device *device, struct kobj_uevent_env *env)
{
	struct rc_dev *dev = to_rc_dev(device);

	if (dev->rc_map.name)
		ADD_HOTPLUG_VAR("NAME=%s", dev->rc_map.name);
	if (dev->driver_name)
		ADD_HOTPLUG_VAR("DRV_NAME=%s", dev->driver_name);
	if (dev->device_name)
		ADD_HOTPLUG_VAR("DEV_NAME=%s", dev->device_name);

	return 0;
}

/*
 * Static device attribute struct with the sysfs attributes for IR's
 */
static struct device_attribute dev_attr_ro_protocols =
__ATTR(protocols, 0444, show_protocols, NULL);
static struct device_attribute dev_attr_rw_protocols =
__ATTR(protocols, 0644, show_protocols, store_protocols);
static DEVICE_ATTR(wakeup_protocols, 0644, show_wakeup_protocols,
		   store_wakeup_protocols);
static RC_FILTER_ATTR(filter, S_IRUGO|S_IWUSR,
		      show_filter, store_filter, RC_FILTER_NORMAL, false);
static RC_FILTER_ATTR(filter_mask, S_IRUGO|S_IWUSR,
		      show_filter, store_filter, RC_FILTER_NORMAL, true);
static RC_FILTER_ATTR(wakeup_filter, S_IRUGO|S_IWUSR,
		      show_filter, store_filter, RC_FILTER_WAKEUP, false);
static RC_FILTER_ATTR(wakeup_filter_mask, S_IRUGO|S_IWUSR,
		      show_filter, store_filter, RC_FILTER_WAKEUP, true);

static struct attribute *rc_dev_rw_protocol_attrs[] = {
	&dev_attr_rw_protocols.attr,
	NULL,
};

static const struct attribute_group rc_dev_rw_protocol_attr_grp = {
	.attrs	= rc_dev_rw_protocol_attrs,
};

static struct attribute *rc_dev_ro_protocol_attrs[] = {
	&dev_attr_ro_protocols.attr,
	NULL,
};

static const struct attribute_group rc_dev_ro_protocol_attr_grp = {
	.attrs	= rc_dev_ro_protocol_attrs,
};

static struct attribute *rc_dev_filter_attrs[] = {
	&dev_attr_filter.attr.attr,
	&dev_attr_filter_mask.attr.attr,
	NULL,
};

static const struct attribute_group rc_dev_filter_attr_grp = {
	.attrs	= rc_dev_filter_attrs,
};

static struct attribute *rc_dev_wakeup_filter_attrs[] = {
	&dev_attr_wakeup_filter.attr.attr,
	&dev_attr_wakeup_filter_mask.attr.attr,
	&dev_attr_wakeup_protocols.attr,
	NULL,
};

static const struct attribute_group rc_dev_wakeup_filter_attr_grp = {
	.attrs	= rc_dev_wakeup_filter_attrs,
};

static const struct device_type rc_dev_type = {
	.release	= rc_dev_release,
	.uevent		= rc_dev_uevent,
};

struct rc_dev *rc_allocate_device(enum rc_driver_type type)
{
	struct rc_dev *dev;

	dev = kzalloc(sizeof(*dev), GFP_KERNEL);
	if (!dev)
		return NULL;

	if (type != RC_DRIVER_IR_RAW_TX) {
		dev->input_dev = input_allocate_device();
		if (!dev->input_dev) {
			kfree(dev);
			return NULL;
		}

		dev->input_dev->getkeycode = ir_getkeycode;
		dev->input_dev->setkeycode = ir_setkeycode;
		input_set_drvdata(dev->input_dev, dev);

		dev->timeout = IR_DEFAULT_TIMEOUT;
		timer_setup(&dev->timer_keyup, ir_timer_keyup, 0);
		timer_setup(&dev->timer_repeat, ir_timer_repeat, 0);

		spin_lock_init(&dev->rc_map.lock);
		spin_lock_init(&dev->keylock);
	}
	mutex_init(&dev->lock);

	dev->dev.type = &rc_dev_type;
	dev->dev.class = &rc_class;
	device_initialize(&dev->dev);

	dev->driver_type = type;

	__module_get(THIS_MODULE);
	return dev;
}
EXPORT_SYMBOL_GPL(rc_allocate_device);

void rc_free_device(struct rc_dev *dev)
{
	if (!dev)
		return;

	input_free_device(dev->input_dev);

	put_device(&dev->dev);

	/* kfree(dev) will be called by the callback function
	   rc_dev_release() */

	module_put(THIS_MODULE);
}
EXPORT_SYMBOL_GPL(rc_free_device);

static void devm_rc_alloc_release(struct device *dev, void *res)
{
	rc_free_device(*(struct rc_dev **)res);
}

struct rc_dev *devm_rc_allocate_device(struct device *dev,
				       enum rc_driver_type type)
{
	struct rc_dev **dr, *rc;

	dr = devres_alloc(devm_rc_alloc_release, sizeof(*dr), GFP_KERNEL);
	if (!dr)
		return NULL;

	rc = rc_allocate_device(type);
	if (!rc) {
		devres_free(dr);
		return NULL;
	}

	rc->dev.parent = dev;
	rc->managed_alloc = true;
	*dr = rc;
	devres_add(dev, dr);

	return rc;
}
EXPORT_SYMBOL_GPL(devm_rc_allocate_device);

static int rc_prepare_rx_device(struct rc_dev *dev)
{
	int rc;
	struct rc_map *rc_map;
	u64 rc_proto;

	if (!dev->map_name)
		return -EINVAL;

	rc_map = rc_map_get(dev->map_name);
	if (!rc_map)
		rc_map = rc_map_get(RC_MAP_EMPTY);
	if (!rc_map || !rc_map->scan || rc_map->size == 0)
		return -EINVAL;

	rc = ir_setkeytable(dev, rc_map);
	if (rc)
		return rc;

	rc_proto = BIT_ULL(rc_map->rc_proto);

	if (dev->driver_type == RC_DRIVER_SCANCODE && !dev->change_protocol)
		dev->enabled_protocols = dev->allowed_protocols;

	if (dev->driver_type == RC_DRIVER_IR_RAW)
		ir_raw_load_modules(&rc_proto);

	if (dev->change_protocol) {
		rc = dev->change_protocol(dev, &rc_proto);
		if (rc < 0)
			goto out_table;
		dev->enabled_protocols = rc_proto;
	}

	set_bit(EV_KEY, dev->input_dev->evbit);
	set_bit(EV_REP, dev->input_dev->evbit);
	set_bit(EV_MSC, dev->input_dev->evbit);
	set_bit(MSC_SCAN, dev->input_dev->mscbit);
	if (dev->open)
		dev->input_dev->open = ir_open;
	if (dev->close)
		dev->input_dev->close = ir_close;

	dev->input_dev->dev.parent = &dev->dev;
	memcpy(&dev->input_dev->id, &dev->input_id, sizeof(dev->input_id));
	dev->input_dev->phys = dev->input_phys;
	dev->input_dev->name = dev->device_name;

	return 0;

out_table:
	ir_free_table(&dev->rc_map);

	return rc;
}

static int rc_setup_rx_device(struct rc_dev *dev)
{
	int rc;

	/* rc_open will be called here */
	rc = input_register_device(dev->input_dev);
	if (rc)
		return rc;

	/*
	 * Default delay of 250ms is too short for some protocols, especially
	 * since the timeout is currently set to 250ms. Increase it to 500ms,
	 * to avoid wrong repetition of the keycodes. Note that this must be
	 * set after the call to input_register_device().
	 */
	if (dev->allowed_protocols == RC_PROTO_BIT_CEC)
		dev->input_dev->rep[REP_DELAY] = 0;
	else
		dev->input_dev->rep[REP_DELAY] = 500;

	/*
	 * As a repeat event on protocols like RC-5 and NEC take as long as
	 * 110/114ms, using 33ms as a repeat period is not the right thing
	 * to do.
	 */
	dev->input_dev->rep[REP_PERIOD] = 125;

	return 0;
}

static void rc_free_rx_device(struct rc_dev *dev)
{
	if (!dev)
		return;

	if (dev->input_dev) {
		input_unregister_device(dev->input_dev);
		dev->input_dev = NULL;
	}

	ir_free_table(&dev->rc_map);
}

int rc_register_device(struct rc_dev *dev)
{
	const char *path;
	int attr = 0;
	int minor;
	int rc;

	if (!dev)
		return -EINVAL;

	minor = ida_simple_get(&rc_ida, 0, RC_DEV_MAX, GFP_KERNEL);
	if (minor < 0)
		return minor;

	dev->minor = minor;
	dev_set_name(&dev->dev, "rc%u", dev->minor);
	dev_set_drvdata(&dev->dev, dev);

	dev->dev.groups = dev->sysfs_groups;
	if (dev->driver_type == RC_DRIVER_SCANCODE && !dev->change_protocol)
		dev->sysfs_groups[attr++] = &rc_dev_ro_protocol_attr_grp;
	else if (dev->driver_type != RC_DRIVER_IR_RAW_TX)
		dev->sysfs_groups[attr++] = &rc_dev_rw_protocol_attr_grp;
	if (dev->s_filter)
		dev->sysfs_groups[attr++] = &rc_dev_filter_attr_grp;
	if (dev->s_wakeup_filter)
		dev->sysfs_groups[attr++] = &rc_dev_wakeup_filter_attr_grp;
	dev->sysfs_groups[attr++] = NULL;

	if (dev->driver_type == RC_DRIVER_IR_RAW) {
		rc = ir_raw_event_prepare(dev);
		if (rc < 0)
			goto out_minor;
	}

	if (dev->driver_type != RC_DRIVER_IR_RAW_TX) {
		rc = rc_prepare_rx_device(dev);
		if (rc)
			goto out_raw;
	}

	rc = device_add(&dev->dev);
	if (rc)
		goto out_rx_free;

	path = kobject_get_path(&dev->dev.kobj, GFP_KERNEL);
	dev_info(&dev->dev, "%s as %s\n",
		 dev->device_name ?: "Unspecified device", path ?: "N/A");
	kfree(path);

	dev->registered = true;

	if (dev->driver_type != RC_DRIVER_IR_RAW_TX) {
		rc = rc_setup_rx_device(dev);
		if (rc)
			goto out_dev;
	}

	/* Ensure that the lirc kfifo is setup before we start the thread */
	if (dev->allowed_protocols != RC_PROTO_BIT_CEC) {
		rc = ir_lirc_register(dev);
		if (rc < 0)
			goto out_rx;
	}

	if (dev->driver_type == RC_DRIVER_IR_RAW) {
		rc = ir_raw_event_register(dev);
		if (rc < 0)
			goto out_lirc;
	}

	dev_dbg(&dev->dev, "Registered rc%u (driver: %s)\n", dev->minor,
		dev->driver_name ? dev->driver_name : "unknown");

	return 0;

out_lirc:
	if (dev->allowed_protocols != RC_PROTO_BIT_CEC)
		ir_lirc_unregister(dev);
out_rx:
	rc_free_rx_device(dev);
out_dev:
	device_del(&dev->dev);
out_rx_free:
	ir_free_table(&dev->rc_map);
out_raw:
	ir_raw_event_free(dev);
out_minor:
	ida_simple_remove(&rc_ida, minor);
	return rc;
}
EXPORT_SYMBOL_GPL(rc_register_device);

static void devm_rc_release(struct device *dev, void *res)
{
	rc_unregister_device(*(struct rc_dev **)res);
}

int devm_rc_register_device(struct device *parent, struct rc_dev *dev)
{
	struct rc_dev **dr;
	int ret;

	dr = devres_alloc(devm_rc_release, sizeof(*dr), GFP_KERNEL);
	if (!dr)
		return -ENOMEM;

	ret = rc_register_device(dev);
	if (ret) {
		devres_free(dr);
		return ret;
	}

	*dr = dev;
	devres_add(parent, dr);

	return 0;
}
EXPORT_SYMBOL_GPL(devm_rc_register_device);

void rc_unregister_device(struct rc_dev *dev)
{
	if (!dev)
		return;

	if (dev->driver_type == RC_DRIVER_IR_RAW)
		ir_raw_event_unregister(dev);

	del_timer_sync(&dev->timer_keyup);
	del_timer_sync(&dev->timer_repeat);

	rc_free_rx_device(dev);

	mutex_lock(&dev->lock);
	if (dev->users && dev->close)
		dev->close(dev);
	dev->registered = false;
	mutex_unlock(&dev->lock);

	/*
	 * lirc device should be freed with dev->registered = false, so
	 * that userspace polling will get notified.
	 */
	if (dev->allowed_protocols != RC_PROTO_BIT_CEC)
		ir_lirc_unregister(dev);

	device_del(&dev->dev);

	ida_simple_remove(&rc_ida, dev->minor);

	if (!dev->managed_alloc)
		rc_free_device(dev);
}

EXPORT_SYMBOL_GPL(rc_unregister_device);

/*
 * Init/exit code for the module. Basically, creates/removes /sys/class/rc
 */

static int __init rc_core_init(void)
{
	int rc = class_register(&rc_class);
	if (rc) {
		pr_err("rc_core: unable to register rc class\n");
		return rc;
	}

	rc = lirc_dev_init();
	if (rc) {
		pr_err("rc_core: unable to init lirc\n");
		class_unregister(&rc_class);
		return 0;
	}

	led_trigger_register_simple("rc-feedback", &led_feedback);
	rc_map_register(&empty_map);

	return 0;
}

static void __exit rc_core_exit(void)
{
	lirc_dev_exit();
	class_unregister(&rc_class);
	led_trigger_unregister_simple(led_feedback);
	rc_map_unregister(&empty_map);
}

subsys_initcall(rc_core_init);
module_exit(rc_core_exit);

MODULE_AUTHOR("Mauro Carvalho Chehab");
MODULE_LICENSE("GPL v2");<|MERGE_RESOLUTION|>--- conflicted
+++ resolved
@@ -70,8 +70,6 @@
 	[RC_PROTO_CEC] = { .name = "cec", .repeat_period = 0 },
 	[RC_PROTO_IMON] = { .name = "imon",
 		.scancode_bits = 0x7fffffff, .repeat_period = 114 },
-<<<<<<< HEAD
-=======
 	[RC_PROTO_RCMM12] = { .name = "rc-mm-12",
 		.scancode_bits = 0x00000fff, .repeat_period = 114 },
 	[RC_PROTO_RCMM24] = { .name = "rc-mm-24",
@@ -79,7 +77,6 @@
 	[RC_PROTO_RCMM32] = { .name = "rc-mm-32",
 		.scancode_bits = 0xffffffff, .repeat_period = 114 },
 	[RC_PROTO_XBOX_DVD] = { .name = "xbox-dvd", .repeat_period = 64 },
->>>>>>> 407d19ab
 };
 
 /* Used to keep track of known keymaps */
@@ -1028,13 +1025,10 @@
 	{ RC_PROTO_BIT_XMP,	"xmp",		"ir-xmp-decoder"	},
 	{ RC_PROTO_BIT_CEC,	"cec",		NULL			},
 	{ RC_PROTO_BIT_IMON,	"imon",		"ir-imon-decoder"	},
-<<<<<<< HEAD
-=======
 	{ RC_PROTO_BIT_RCMM12 |
 	  RC_PROTO_BIT_RCMM24 |
 	  RC_PROTO_BIT_RCMM32,	"rc-mm",	"ir-rcmm-decoder"	},
 	{ RC_PROTO_BIT_XBOX_DVD, "xbox-dvd",	NULL			},
->>>>>>> 407d19ab
 };
 
 /**
@@ -1064,7 +1058,7 @@
  * @buf:	a pointer to the output buffer
  *
  * This routine is a callback routine for input read the IR protocol type(s).
- * it is trigged by reading /sys/class/rc/rc?/protocols.
+ * it is triggered by reading /sys/class/rc/rc?/protocols.
  * It returns the protocol names of supported protocols.
  * Enabled protocols are printed in brackets.
  *
@@ -1235,7 +1229,7 @@
  * @len:	length of the input buffer
  *
  * This routine is for changing the IR protocol type.
- * It is trigged by writing to /sys/class/rc/rc?/[wakeup_]protocols.
+ * It is triggered by writing to /sys/class/rc/rc?/[wakeup_]protocols.
  * See parse_protocol_change() for the valid commands.
  * Returns @len on success or a negative error code.
  *
@@ -1319,7 +1313,7 @@
  * @buf:	a pointer to the output buffer
  *
  * This routine is a callback routine to read a scancode filter value or mask.
- * It is trigged by reading /sys/class/rc/rc?/[wakeup_]filter[_mask].
+ * It is triggered by reading /sys/class/rc/rc?/[wakeup_]filter[_mask].
  * It prints the current scancode filter value or mask of the appropriate filter
  * type in hexadecimal into @buf and returns the size of the buffer.
  *
@@ -1362,7 +1356,7 @@
  * @len:	length of the input buffer
  *
  * This routine is for changing a scancode filter value or mask.
- * It is trigged by writing to /sys/class/rc/rc?/[wakeup_]filter[_mask].
+ * It is triggered by writing to /sys/class/rc/rc?/[wakeup_]filter[_mask].
  * Returns -EINVAL if an invalid filter value for the current protocol was
  * specified or if scancode filtering is not supported by the driver, otherwise
  * returns @len.
@@ -1446,7 +1440,7 @@
  * @buf:	a pointer to the output buffer
  *
  * This routine is a callback routine for input read the IR protocol type(s).
- * it is trigged by reading /sys/class/rc/rc?/wakeup_protocols.
+ * it is triggered by reading /sys/class/rc/rc?/wakeup_protocols.
  * It returns the protocol names of supported protocols.
  * The enabled protocols are printed in brackets.
  *
@@ -1497,7 +1491,7 @@
  * @len:	length of the input buffer
  *
  * This routine is for changing the IR protocol type.
- * It is trigged by writing to /sys/class/rc/rc?/wakeup_protocols.
+ * It is triggered by writing to /sys/class/rc/rc?/wakeup_protocols.
  * Returns @len on success or a negative error code.
  *
  * dev->lock is taken to guard against races between
@@ -1774,10 +1768,17 @@
 		dev->enabled_protocols = rc_proto;
 	}
 
+	/* Keyboard events */
 	set_bit(EV_KEY, dev->input_dev->evbit);
 	set_bit(EV_REP, dev->input_dev->evbit);
 	set_bit(EV_MSC, dev->input_dev->evbit);
 	set_bit(MSC_SCAN, dev->input_dev->mscbit);
+
+	/* Pointer/mouse events */
+	set_bit(EV_REL, dev->input_dev->evbit);
+	set_bit(REL_X, dev->input_dev->relbit);
+	set_bit(REL_Y, dev->input_dev->relbit);
+
 	if (dev->open)
 		dev->input_dev->open = ir_open;
 	if (dev->close)
