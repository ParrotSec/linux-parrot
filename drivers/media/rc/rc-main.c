// SPDX-License-Identifier: GPL-2.0
// rc-main.c - Remote Controller core module
//
// Copyright (C) 2009-2010 by Mauro Carvalho Chehab

#define pr_fmt(fmt) KBUILD_MODNAME ": " fmt

#include <media/rc-core.h>
#include <linux/bsearch.h>
#include <linux/spinlock.h>
#include <linux/delay.h>
#include <linux/input.h>
#include <linux/leds.h>
#include <linux/slab.h>
#include <linux/idr.h>
#include <linux/device.h>
#include <linux/module.h>
#include "rc-core-priv.h"

/* Sizes are in bytes, 256 bytes allows for 32 entries on x64 */
#define IR_TAB_MIN_SIZE	256
#define IR_TAB_MAX_SIZE	8192

static const struct {
	const char *name;
	unsigned int repeat_period;
	unsigned int scancode_bits;
} protocols[] = {
	[RC_PROTO_UNKNOWN] = { .name = "unknown", .repeat_period = 125 },
	[RC_PROTO_OTHER] = { .name = "other", .repeat_period = 125 },
	[RC_PROTO_RC5] = { .name = "rc-5",
		.scancode_bits = 0x1f7f, .repeat_period = 114 },
	[RC_PROTO_RC5X_20] = { .name = "rc-5x-20",
		.scancode_bits = 0x1f7f3f, .repeat_period = 114 },
	[RC_PROTO_RC5_SZ] = { .name = "rc-5-sz",
		.scancode_bits = 0x2fff, .repeat_period = 114 },
	[RC_PROTO_JVC] = { .name = "jvc",
		.scancode_bits = 0xffff, .repeat_period = 125 },
	[RC_PROTO_SONY12] = { .name = "sony-12",
		.scancode_bits = 0x1f007f, .repeat_period = 100 },
	[RC_PROTO_SONY15] = { .name = "sony-15",
		.scancode_bits = 0xff007f, .repeat_period = 100 },
	[RC_PROTO_SONY20] = { .name = "sony-20",
		.scancode_bits = 0x1fff7f, .repeat_period = 100 },
	[RC_PROTO_NEC] = { .name = "nec",
		.scancode_bits = 0xffff, .repeat_period = 110 },
	[RC_PROTO_NECX] = { .name = "nec-x",
		.scancode_bits = 0xffffff, .repeat_period = 110 },
	[RC_PROTO_NEC32] = { .name = "nec-32",
		.scancode_bits = 0xffffffff, .repeat_period = 110 },
	[RC_PROTO_SANYO] = { .name = "sanyo",
		.scancode_bits = 0x1fffff, .repeat_period = 125 },
	[RC_PROTO_MCIR2_KBD] = { .name = "mcir2-kbd",
		.scancode_bits = 0xffffff, .repeat_period = 100 },
	[RC_PROTO_MCIR2_MSE] = { .name = "mcir2-mse",
		.scancode_bits = 0x1fffff, .repeat_period = 100 },
	[RC_PROTO_RC6_0] = { .name = "rc-6-0",
		.scancode_bits = 0xffff, .repeat_period = 114 },
	[RC_PROTO_RC6_6A_20] = { .name = "rc-6-6a-20",
		.scancode_bits = 0xfffff, .repeat_period = 114 },
	[RC_PROTO_RC6_6A_24] = { .name = "rc-6-6a-24",
		.scancode_bits = 0xffffff, .repeat_period = 114 },
	[RC_PROTO_RC6_6A_32] = { .name = "rc-6-6a-32",
		.scancode_bits = 0xffffffff, .repeat_period = 114 },
	[RC_PROTO_RC6_MCE] = { .name = "rc-6-mce",
		.scancode_bits = 0xffff7fff, .repeat_period = 114 },
	[RC_PROTO_SHARP] = { .name = "sharp",
		.scancode_bits = 0x1fff, .repeat_period = 125 },
	[RC_PROTO_XMP] = { .name = "xmp", .repeat_period = 125 },
	[RC_PROTO_CEC] = { .name = "cec", .repeat_period = 0 },
	[RC_PROTO_IMON] = { .name = "imon",
		.scancode_bits = 0x7fffffff, .repeat_period = 114 },
	[RC_PROTO_RCMM12] = { .name = "rc-mm-12",
		.scancode_bits = 0x00000fff, .repeat_period = 114 },
	[RC_PROTO_RCMM24] = { .name = "rc-mm-24",
		.scancode_bits = 0x00ffffff, .repeat_period = 114 },
	[RC_PROTO_RCMM32] = { .name = "rc-mm-32",
		.scancode_bits = 0xffffffff, .repeat_period = 114 },
	[RC_PROTO_XBOX_DVD] = { .name = "xbox-dvd", .repeat_period = 64 },
};

/* Used to keep track of known keymaps */
static LIST_HEAD(rc_map_list);
static DEFINE_SPINLOCK(rc_map_lock);
static struct led_trigger *led_feedback;

/* Used to keep track of rc devices */
static DEFINE_IDA(rc_ida);

static struct rc_map_list *seek_rc_map(const char *name)
{
	struct rc_map_list *map = NULL;

	spin_lock(&rc_map_lock);
	list_for_each_entry(map, &rc_map_list, list) {
		if (!strcmp(name, map->map.name)) {
			spin_unlock(&rc_map_lock);
			return map;
		}
	}
	spin_unlock(&rc_map_lock);

	return NULL;
}

struct rc_map *rc_map_get(const char *name)
{

	struct rc_map_list *map;

	map = seek_rc_map(name);
#ifdef CONFIG_MODULES
	if (!map) {
		int rc = request_module("%s", name);
		if (rc < 0) {
			pr_err("Couldn't load IR keymap %s\n", name);
			return NULL;
		}
		msleep(20);	/* Give some time for IR to register */

		map = seek_rc_map(name);
	}
#endif
	if (!map) {
		pr_err("IR keymap %s not found\n", name);
		return NULL;
	}

	printk(KERN_INFO "Registered IR keymap %s\n", map->map.name);

	return &map->map;
}
EXPORT_SYMBOL_GPL(rc_map_get);

int rc_map_register(struct rc_map_list *map)
{
	spin_lock(&rc_map_lock);
	list_add_tail(&map->list, &rc_map_list);
	spin_unlock(&rc_map_lock);
	return 0;
}
EXPORT_SYMBOL_GPL(rc_map_register);

void rc_map_unregister(struct rc_map_list *map)
{
	spin_lock(&rc_map_lock);
	list_del(&map->list);
	spin_unlock(&rc_map_lock);
}
EXPORT_SYMBOL_GPL(rc_map_unregister);


static struct rc_map_table empty[] = {
	{ 0x2a, KEY_COFFEE },
};

static struct rc_map_list empty_map = {
	.map = {
		.scan     = empty,
		.size     = ARRAY_SIZE(empty),
		.rc_proto = RC_PROTO_UNKNOWN,	/* Legacy IR type */
		.name     = RC_MAP_EMPTY,
	}
};

/**
 * scancode_to_u64() - converts scancode in &struct input_keymap_entry
 * @ke: keymap entry containing scancode to be converted.
 * @scancode: pointer to the location where converted scancode should
 *	be stored.
 *
 * This function is a version of input_scancode_to_scalar specialized for
 * rc-core.
 */
static int scancode_to_u64(const struct input_keymap_entry *ke, u64 *scancode)
{
	switch (ke->len) {
	case 1:
		*scancode = *((u8 *)ke->scancode);
		break;

	case 2:
		*scancode = *((u16 *)ke->scancode);
		break;

	case 4:
		*scancode = *((u32 *)ke->scancode);
		break;

	case 8:
		*scancode = *((u64 *)ke->scancode);
		break;

	default:
		return -EINVAL;
	}

	return 0;
}

/**
 * ir_create_table() - initializes a scancode table
 * @dev:	the rc_dev device
 * @rc_map:	the rc_map to initialize
 * @name:	name to assign to the table
 * @rc_proto:	ir type to assign to the new table
 * @size:	initial size of the table
 *
 * This routine will initialize the rc_map and will allocate
 * memory to hold at least the specified number of elements.
 *
 * return:	zero on success or a negative error code
 */
static int ir_create_table(struct rc_dev *dev, struct rc_map *rc_map,
			   const char *name, u64 rc_proto, size_t size)
{
	rc_map->name = kstrdup(name, GFP_KERNEL);
	if (!rc_map->name)
		return -ENOMEM;
	rc_map->rc_proto = rc_proto;
	rc_map->alloc = roundup_pow_of_two(size * sizeof(struct rc_map_table));
	rc_map->size = rc_map->alloc / sizeof(struct rc_map_table);
	rc_map->scan = kmalloc(rc_map->alloc, GFP_KERNEL);
	if (!rc_map->scan) {
		kfree(rc_map->name);
		rc_map->name = NULL;
		return -ENOMEM;
	}

	dev_dbg(&dev->dev, "Allocated space for %u keycode entries (%u bytes)\n",
		rc_map->size, rc_map->alloc);
	return 0;
}

/**
 * ir_free_table() - frees memory allocated by a scancode table
 * @rc_map:	the table whose mappings need to be freed
 *
 * This routine will free memory alloctaed for key mappings used by given
 * scancode table.
 */
static void ir_free_table(struct rc_map *rc_map)
{
	rc_map->size = 0;
	kfree(rc_map->name);
	rc_map->name = NULL;
	kfree(rc_map->scan);
	rc_map->scan = NULL;
}

/**
 * ir_resize_table() - resizes a scancode table if necessary
 * @dev:	the rc_dev device
 * @rc_map:	the rc_map to resize
 * @gfp_flags:	gfp flags to use when allocating memory
 *
 * This routine will shrink the rc_map if it has lots of
 * unused entries and grow it if it is full.
 *
 * return:	zero on success or a negative error code
 */
static int ir_resize_table(struct rc_dev *dev, struct rc_map *rc_map,
			   gfp_t gfp_flags)
{
	unsigned int oldalloc = rc_map->alloc;
	unsigned int newalloc = oldalloc;
	struct rc_map_table *oldscan = rc_map->scan;
	struct rc_map_table *newscan;

	if (rc_map->size == rc_map->len) {
		/* All entries in use -> grow keytable */
		if (rc_map->alloc >= IR_TAB_MAX_SIZE)
			return -ENOMEM;

		newalloc *= 2;
		dev_dbg(&dev->dev, "Growing table to %u bytes\n", newalloc);
	}

	if ((rc_map->len * 3 < rc_map->size) && (oldalloc > IR_TAB_MIN_SIZE)) {
		/* Less than 1/3 of entries in use -> shrink keytable */
		newalloc /= 2;
		dev_dbg(&dev->dev, "Shrinking table to %u bytes\n", newalloc);
	}

	if (newalloc == oldalloc)
		return 0;

	newscan = kmalloc(newalloc, gfp_flags);
	if (!newscan)
		return -ENOMEM;

	memcpy(newscan, rc_map->scan, rc_map->len * sizeof(struct rc_map_table));
	rc_map->scan = newscan;
	rc_map->alloc = newalloc;
	rc_map->size = rc_map->alloc / sizeof(struct rc_map_table);
	kfree(oldscan);
	return 0;
}

/**
 * ir_update_mapping() - set a keycode in the scancode->keycode table
 * @dev:	the struct rc_dev device descriptor
 * @rc_map:	scancode table to be adjusted
 * @index:	index of the mapping that needs to be updated
 * @new_keycode: the desired keycode
 *
 * This routine is used to update scancode->keycode mapping at given
 * position.
 *
 * return:	previous keycode assigned to the mapping
 *
 */
static unsigned int ir_update_mapping(struct rc_dev *dev,
				      struct rc_map *rc_map,
				      unsigned int index,
				      unsigned int new_keycode)
{
	int old_keycode = rc_map->scan[index].keycode;
	int i;

	/* Did the user wish to remove the mapping? */
	if (new_keycode == KEY_RESERVED || new_keycode == KEY_UNKNOWN) {
		dev_dbg(&dev->dev, "#%d: Deleting scan 0x%04llx\n",
			index, rc_map->scan[index].scancode);
		rc_map->len--;
		memmove(&rc_map->scan[index], &rc_map->scan[index+ 1],
			(rc_map->len - index) * sizeof(struct rc_map_table));
	} else {
		dev_dbg(&dev->dev, "#%d: %s scan 0x%04llx with key 0x%04x\n",
			index,
			old_keycode == KEY_RESERVED ? "New" : "Replacing",
			rc_map->scan[index].scancode, new_keycode);
		rc_map->scan[index].keycode = new_keycode;
		__set_bit(new_keycode, dev->input_dev->keybit);
	}

	if (old_keycode != KEY_RESERVED) {
		/* A previous mapping was updated... */
		__clear_bit(old_keycode, dev->input_dev->keybit);
		/* ... but another scancode might use the same keycode */
		for (i = 0; i < rc_map->len; i++) {
			if (rc_map->scan[i].keycode == old_keycode) {
				__set_bit(old_keycode, dev->input_dev->keybit);
				break;
			}
		}

		/* Possibly shrink the keytable, failure is not a problem */
		ir_resize_table(dev, rc_map, GFP_ATOMIC);
	}

	return old_keycode;
}

/**
 * ir_establish_scancode() - set a keycode in the scancode->keycode table
 * @dev:	the struct rc_dev device descriptor
 * @rc_map:	scancode table to be searched
 * @scancode:	the desired scancode
 * @resize:	controls whether we allowed to resize the table to
 *		accommodate not yet present scancodes
 *
 * This routine is used to locate given scancode in rc_map.
 * If scancode is not yet present the routine will allocate a new slot
 * for it.
 *
 * return:	index of the mapping containing scancode in question
 *		or -1U in case of failure.
 */
static unsigned int ir_establish_scancode(struct rc_dev *dev,
					  struct rc_map *rc_map,
					  u64 scancode, bool resize)
{
	unsigned int i;

	/*
	 * Unfortunately, some hardware-based IR decoders don't provide
	 * all bits for the complete IR code. In general, they provide only
	 * the command part of the IR code. Yet, as it is possible to replace
	 * the provided IR with another one, it is needed to allow loading
	 * IR tables from other remotes. So, we support specifying a mask to
	 * indicate the valid bits of the scancodes.
	 */
	if (dev->scancode_mask)
		scancode &= dev->scancode_mask;

	/* First check if we already have a mapping for this ir command */
	for (i = 0; i < rc_map->len; i++) {
		if (rc_map->scan[i].scancode == scancode)
			return i;

		/* Keytable is sorted from lowest to highest scancode */
		if (rc_map->scan[i].scancode >= scancode)
			break;
	}

	/* No previous mapping found, we might need to grow the table */
	if (rc_map->size == rc_map->len) {
		if (!resize || ir_resize_table(dev, rc_map, GFP_ATOMIC))
			return -1U;
	}

	/* i is the proper index to insert our new keycode */
	if (i < rc_map->len)
		memmove(&rc_map->scan[i + 1], &rc_map->scan[i],
			(rc_map->len - i) * sizeof(struct rc_map_table));
	rc_map->scan[i].scancode = scancode;
	rc_map->scan[i].keycode = KEY_RESERVED;
	rc_map->len++;

	return i;
}

/**
 * ir_setkeycode() - set a keycode in the scancode->keycode table
 * @idev:	the struct input_dev device descriptor
 * @ke:		Input keymap entry
 * @old_keycode: result
 *
 * This routine is used to handle evdev EVIOCSKEY ioctl.
 *
 * return:	-EINVAL if the keycode could not be inserted, otherwise zero.
 */
static int ir_setkeycode(struct input_dev *idev,
			 const struct input_keymap_entry *ke,
			 unsigned int *old_keycode)
{
	struct rc_dev *rdev = input_get_drvdata(idev);
	struct rc_map *rc_map = &rdev->rc_map;
	unsigned int index;
	u64 scancode;
	int retval = 0;
	unsigned long flags;

	spin_lock_irqsave(&rc_map->lock, flags);

	if (ke->flags & INPUT_KEYMAP_BY_INDEX) {
		index = ke->index;
		if (index >= rc_map->len) {
			retval = -EINVAL;
			goto out;
		}
	} else {
		retval = scancode_to_u64(ke, &scancode);
		if (retval)
			goto out;

		index = ir_establish_scancode(rdev, rc_map, scancode, true);
		if (index >= rc_map->len) {
			retval = -ENOMEM;
			goto out;
		}
	}

	*old_keycode = ir_update_mapping(rdev, rc_map, index, ke->keycode);

out:
	spin_unlock_irqrestore(&rc_map->lock, flags);
	return retval;
}

/**
 * ir_setkeytable() - sets several entries in the scancode->keycode table
 * @dev:	the struct rc_dev device descriptor
 * @from:	the struct rc_map to copy entries from
 *
 * This routine is used to handle table initialization.
 *
 * return:	-ENOMEM if all keycodes could not be inserted, otherwise zero.
 */
static int ir_setkeytable(struct rc_dev *dev, const struct rc_map *from)
{
	struct rc_map *rc_map = &dev->rc_map;
	unsigned int i, index;
	int rc;

	rc = ir_create_table(dev, rc_map, from->name, from->rc_proto,
			     from->size);
	if (rc)
		return rc;

	for (i = 0; i < from->size; i++) {
		index = ir_establish_scancode(dev, rc_map,
					      from->scan[i].scancode, false);
		if (index >= rc_map->len) {
			rc = -ENOMEM;
			break;
		}

		ir_update_mapping(dev, rc_map, index,
				  from->scan[i].keycode);
	}

	if (rc)
		ir_free_table(rc_map);

	return rc;
}

static int rc_map_cmp(const void *key, const void *elt)
{
	const u64 *scancode = key;
	const struct rc_map_table *e = elt;

	if (*scancode < e->scancode)
		return -1;
	else if (*scancode > e->scancode)
		return 1;
	return 0;
}

/**
 * ir_lookup_by_scancode() - locate mapping by scancode
 * @rc_map:	the struct rc_map to search
 * @scancode:	scancode to look for in the table
 *
 * This routine performs binary search in RC keykeymap table for
 * given scancode.
 *
 * return:	index in the table, -1U if not found
 */
static unsigned int ir_lookup_by_scancode(const struct rc_map *rc_map,
					  u64 scancode)
{
	struct rc_map_table *res;

	res = bsearch(&scancode, rc_map->scan, rc_map->len,
		      sizeof(struct rc_map_table), rc_map_cmp);
	if (!res)
		return -1U;
	else
		return res - rc_map->scan;
}

/**
 * ir_getkeycode() - get a keycode from the scancode->keycode table
 * @idev:	the struct input_dev device descriptor
 * @ke:		Input keymap entry
 *
 * This routine is used to handle evdev EVIOCGKEY ioctl.
 *
 * return:	always returns zero.
 */
static int ir_getkeycode(struct input_dev *idev,
			 struct input_keymap_entry *ke)
{
	struct rc_dev *rdev = input_get_drvdata(idev);
	struct rc_map *rc_map = &rdev->rc_map;
	struct rc_map_table *entry;
	unsigned long flags;
	unsigned int index;
	u64 scancode;
	int retval;

	spin_lock_irqsave(&rc_map->lock, flags);

	if (ke->flags & INPUT_KEYMAP_BY_INDEX) {
		index = ke->index;
	} else {
		retval = scancode_to_u64(ke, &scancode);
		if (retval)
			goto out;

		index = ir_lookup_by_scancode(rc_map, scancode);
	}

	if (index < rc_map->len) {
		entry = &rc_map->scan[index];

		ke->index = index;
		ke->keycode = entry->keycode;
		ke->len = sizeof(entry->scancode);
		memcpy(ke->scancode, &entry->scancode, sizeof(entry->scancode));
	} else if (!(ke->flags & INPUT_KEYMAP_BY_INDEX)) {
		/*
		 * We do not really know the valid range of scancodes
		 * so let's respond with KEY_RESERVED to anything we
		 * do not have mapping for [yet].
		 */
		ke->index = index;
		ke->keycode = KEY_RESERVED;
	} else {
		retval = -EINVAL;
		goto out;
	}

	retval = 0;

out:
	spin_unlock_irqrestore(&rc_map->lock, flags);
	return retval;
}

/**
 * rc_g_keycode_from_table() - gets the keycode that corresponds to a scancode
 * @dev:	the struct rc_dev descriptor of the device
 * @scancode:	the scancode to look for
 *
 * This routine is used by drivers which need to convert a scancode to a
 * keycode. Normally it should not be used since drivers should have no
 * interest in keycodes.
 *
 * return:	the corresponding keycode, or KEY_RESERVED
 */
u32 rc_g_keycode_from_table(struct rc_dev *dev, u64 scancode)
{
	struct rc_map *rc_map = &dev->rc_map;
	unsigned int keycode;
	unsigned int index;
	unsigned long flags;

	spin_lock_irqsave(&rc_map->lock, flags);

	index = ir_lookup_by_scancode(rc_map, scancode);
	keycode = index < rc_map->len ?
			rc_map->scan[index].keycode : KEY_RESERVED;

	spin_unlock_irqrestore(&rc_map->lock, flags);

	if (keycode != KEY_RESERVED)
		dev_dbg(&dev->dev, "%s: scancode 0x%04llx keycode 0x%02x\n",
			dev->device_name, scancode, keycode);

	return keycode;
}
EXPORT_SYMBOL_GPL(rc_g_keycode_from_table);

/**
 * ir_do_keyup() - internal function to signal the release of a keypress
 * @dev:	the struct rc_dev descriptor of the device
 * @sync:	whether or not to call input_sync
 *
 * This function is used internally to release a keypress, it must be
 * called with keylock held.
 */
static void ir_do_keyup(struct rc_dev *dev, bool sync)
{
	if (!dev->keypressed)
		return;

	dev_dbg(&dev->dev, "keyup key 0x%04x\n", dev->last_keycode);
	del_timer(&dev->timer_repeat);
	input_report_key(dev->input_dev, dev->last_keycode, 0);
	led_trigger_event(led_feedback, LED_OFF);
	if (sync)
		input_sync(dev->input_dev);
	dev->keypressed = false;
}

/**
 * rc_keyup() - signals the release of a keypress
 * @dev:	the struct rc_dev descriptor of the device
 *
 * This routine is used to signal that a key has been released on the
 * remote control.
 */
void rc_keyup(struct rc_dev *dev)
{
	unsigned long flags;

	spin_lock_irqsave(&dev->keylock, flags);
	ir_do_keyup(dev, true);
	spin_unlock_irqrestore(&dev->keylock, flags);
}
EXPORT_SYMBOL_GPL(rc_keyup);

/**
 * ir_timer_keyup() - generates a keyup event after a timeout
 *
 * @t:		a pointer to the struct timer_list
 *
 * This routine will generate a keyup event some time after a keydown event
 * is generated when no further activity has been detected.
 */
static void ir_timer_keyup(struct timer_list *t)
{
	struct rc_dev *dev = from_timer(dev, t, timer_keyup);
	unsigned long flags;

	/*
	 * ir->keyup_jiffies is used to prevent a race condition if a
	 * hardware interrupt occurs at this point and the keyup timer
	 * event is moved further into the future as a result.
	 *
	 * The timer will then be reactivated and this function called
	 * again in the future. We need to exit gracefully in that case
	 * to allow the input subsystem to do its auto-repeat magic or
	 * a keyup event might follow immediately after the keydown.
	 */
	spin_lock_irqsave(&dev->keylock, flags);
	if (time_is_before_eq_jiffies(dev->keyup_jiffies))
		ir_do_keyup(dev, true);
	spin_unlock_irqrestore(&dev->keylock, flags);
}

/**
 * ir_timer_repeat() - generates a repeat event after a timeout
 *
 * @t:		a pointer to the struct timer_list
 *
 * This routine will generate a soft repeat event every REP_PERIOD
 * milliseconds.
 */
static void ir_timer_repeat(struct timer_list *t)
{
	struct rc_dev *dev = from_timer(dev, t, timer_repeat);
	struct input_dev *input = dev->input_dev;
	unsigned long flags;

	spin_lock_irqsave(&dev->keylock, flags);
	if (dev->keypressed) {
		input_event(input, EV_KEY, dev->last_keycode, 2);
		input_sync(input);
		if (input->rep[REP_PERIOD])
			mod_timer(&dev->timer_repeat, jiffies +
				  msecs_to_jiffies(input->rep[REP_PERIOD]));
	}
	spin_unlock_irqrestore(&dev->keylock, flags);
}

static unsigned int repeat_period(int protocol)
{
	if (protocol >= ARRAY_SIZE(protocols))
		return 100;

	return protocols[protocol].repeat_period;
}

/**
 * rc_repeat() - signals that a key is still pressed
 * @dev:	the struct rc_dev descriptor of the device
 *
 * This routine is used by IR decoders when a repeat message which does
 * not include the necessary bits to reproduce the scancode has been
 * received.
 */
void rc_repeat(struct rc_dev *dev)
{
	unsigned long flags;
	unsigned int timeout = usecs_to_jiffies(dev->timeout) +
		msecs_to_jiffies(repeat_period(dev->last_protocol));
	struct lirc_scancode sc = {
		.scancode = dev->last_scancode, .rc_proto = dev->last_protocol,
		.keycode = dev->keypressed ? dev->last_keycode : KEY_RESERVED,
		.flags = LIRC_SCANCODE_FLAG_REPEAT |
			 (dev->last_toggle ? LIRC_SCANCODE_FLAG_TOGGLE : 0)
	};

	if (dev->allowed_protocols != RC_PROTO_BIT_CEC)
		lirc_scancode_event(dev, &sc);

	spin_lock_irqsave(&dev->keylock, flags);

	if (dev->last_scancode <= U32_MAX) {
		input_event(dev->input_dev, EV_MSC, MSC_SCAN,
			    dev->last_scancode);
		input_sync(dev->input_dev);
	}

	if (dev->keypressed) {
		dev->keyup_jiffies = jiffies + timeout;
		mod_timer(&dev->timer_keyup, dev->keyup_jiffies);
	}

	spin_unlock_irqrestore(&dev->keylock, flags);
}
EXPORT_SYMBOL_GPL(rc_repeat);

/**
 * ir_do_keydown() - internal function to process a keypress
 * @dev:	the struct rc_dev descriptor of the device
 * @protocol:	the protocol of the keypress
 * @scancode:   the scancode of the keypress
 * @keycode:    the keycode of the keypress
 * @toggle:     the toggle value of the keypress
 *
 * This function is used internally to register a keypress, it must be
 * called with keylock held.
 */
static void ir_do_keydown(struct rc_dev *dev, enum rc_proto protocol,
			  u64 scancode, u32 keycode, u8 toggle)
{
	bool new_event = (!dev->keypressed		 ||
			  dev->last_protocol != protocol ||
			  dev->last_scancode != scancode ||
			  dev->last_toggle   != toggle);
	struct lirc_scancode sc = {
		.scancode = scancode, .rc_proto = protocol,
		.flags = toggle ? LIRC_SCANCODE_FLAG_TOGGLE : 0,
		.keycode = keycode
	};

	if (dev->allowed_protocols != RC_PROTO_BIT_CEC)
		lirc_scancode_event(dev, &sc);

	if (new_event && dev->keypressed)
		ir_do_keyup(dev, false);

	if (scancode <= U32_MAX)
		input_event(dev->input_dev, EV_MSC, MSC_SCAN, scancode);

	dev->last_protocol = protocol;
	dev->last_scancode = scancode;
	dev->last_toggle = toggle;
	dev->last_keycode = keycode;

	if (new_event && keycode != KEY_RESERVED) {
		/* Register a keypress */
		dev->keypressed = true;

		dev_dbg(&dev->dev, "%s: key down event, key 0x%04x, protocol 0x%04x, scancode 0x%08llx\n",
			dev->device_name, keycode, protocol, scancode);
		input_report_key(dev->input_dev, keycode, 1);

		led_trigger_event(led_feedback, LED_FULL);
	}

	/*
	 * For CEC, start sending repeat messages as soon as the first
	 * repeated message is sent, as long as REP_DELAY = 0 and REP_PERIOD
	 * is non-zero. Otherwise, the input layer will generate repeat
	 * messages.
	 */
	if (!new_event && keycode != KEY_RESERVED &&
	    dev->allowed_protocols == RC_PROTO_BIT_CEC &&
	    !timer_pending(&dev->timer_repeat) &&
	    dev->input_dev->rep[REP_PERIOD] &&
	    !dev->input_dev->rep[REP_DELAY]) {
		input_event(dev->input_dev, EV_KEY, keycode, 2);
		mod_timer(&dev->timer_repeat, jiffies +
			  msecs_to_jiffies(dev->input_dev->rep[REP_PERIOD]));
	}

	input_sync(dev->input_dev);
}

/**
 * rc_keydown() - generates input event for a key press
 * @dev:	the struct rc_dev descriptor of the device
 * @protocol:	the protocol for the keypress
 * @scancode:	the scancode for the keypress
 * @toggle:     the toggle value (protocol dependent, if the protocol doesn't
 *              support toggle values, this should be set to zero)
 *
 * This routine is used to signal that a key has been pressed on the
 * remote control.
 */
void rc_keydown(struct rc_dev *dev, enum rc_proto protocol, u64 scancode,
		u8 toggle)
{
	unsigned long flags;
	u32 keycode = rc_g_keycode_from_table(dev, scancode);

	spin_lock_irqsave(&dev->keylock, flags);
	ir_do_keydown(dev, protocol, scancode, keycode, toggle);

	if (dev->keypressed) {
		dev->keyup_jiffies = jiffies + usecs_to_jiffies(dev->timeout) +
			msecs_to_jiffies(repeat_period(protocol));
		mod_timer(&dev->timer_keyup, dev->keyup_jiffies);
	}
	spin_unlock_irqrestore(&dev->keylock, flags);
}
EXPORT_SYMBOL_GPL(rc_keydown);

/**
 * rc_keydown_notimeout() - generates input event for a key press without
 *                          an automatic keyup event at a later time
 * @dev:	the struct rc_dev descriptor of the device
 * @protocol:	the protocol for the keypress
 * @scancode:	the scancode for the keypress
 * @toggle:     the toggle value (protocol dependent, if the protocol doesn't
 *              support toggle values, this should be set to zero)
 *
 * This routine is used to signal that a key has been pressed on the
 * remote control. The driver must manually call rc_keyup() at a later stage.
 */
void rc_keydown_notimeout(struct rc_dev *dev, enum rc_proto protocol,
			  u64 scancode, u8 toggle)
{
	unsigned long flags;
	u32 keycode = rc_g_keycode_from_table(dev, scancode);

	spin_lock_irqsave(&dev->keylock, flags);
	ir_do_keydown(dev, protocol, scancode, keycode, toggle);
	spin_unlock_irqrestore(&dev->keylock, flags);
}
EXPORT_SYMBOL_GPL(rc_keydown_notimeout);

/**
 * rc_validate_scancode() - checks that a scancode is valid for a protocol.
 *	For nec, it should do the opposite of ir_nec_bytes_to_scancode()
 * @proto:	protocol
 * @scancode:	scancode
 */
bool rc_validate_scancode(enum rc_proto proto, u32 scancode)
{
	switch (proto) {
	/*
	 * NECX has a 16-bit address; if the lower 8 bits match the upper
	 * 8 bits inverted, then the address would match regular nec.
	 */
	case RC_PROTO_NECX:
		if ((((scancode >> 16) ^ ~(scancode >> 8)) & 0xff) == 0)
			return false;
		break;
	/*
	 * NEC32 has a 16 bit address and 16 bit command. If the lower 8 bits
	 * of the command match the upper 8 bits inverted, then it would
	 * be either NEC or NECX.
	 */
	case RC_PROTO_NEC32:
		if ((((scancode >> 8) ^ ~scancode) & 0xff) == 0)
			return false;
		break;
	/*
	 * If the customer code (top 32-bit) is 0x800f, it is MCE else it
	 * is regular mode-6a 32 bit
	 */
	case RC_PROTO_RC6_MCE:
		if ((scancode & 0xffff0000) != 0x800f0000)
			return false;
		break;
	case RC_PROTO_RC6_6A_32:
		if ((scancode & 0xffff0000) == 0x800f0000)
			return false;
		break;
	default:
		break;
	}

	return true;
}

/**
 * rc_validate_filter() - checks that the scancode and mask are valid and
 *			  provides sensible defaults
 * @dev:	the struct rc_dev descriptor of the device
 * @filter:	the scancode and mask
 *
 * return:	0 or -EINVAL if the filter is not valid
 */
static int rc_validate_filter(struct rc_dev *dev,
			      struct rc_scancode_filter *filter)
{
	u32 mask, s = filter->data;
	enum rc_proto protocol = dev->wakeup_protocol;

	if (protocol >= ARRAY_SIZE(protocols))
		return -EINVAL;

	mask = protocols[protocol].scancode_bits;

	if (!rc_validate_scancode(protocol, s))
		return -EINVAL;

	filter->data &= mask;
	filter->mask &= mask;

	/*
	 * If we have to raw encode the IR for wakeup, we cannot have a mask
	 */
	if (dev->encode_wakeup && filter->mask != 0 && filter->mask != mask)
		return -EINVAL;

	return 0;
}

int rc_open(struct rc_dev *rdev)
{
	int rval = 0;

	if (!rdev)
		return -EINVAL;

	mutex_lock(&rdev->lock);

	if (!rdev->registered) {
		rval = -ENODEV;
	} else {
		if (!rdev->users++ && rdev->open)
			rval = rdev->open(rdev);

		if (rval)
			rdev->users--;
	}

	mutex_unlock(&rdev->lock);

	return rval;
}

static int ir_open(struct input_dev *idev)
{
	struct rc_dev *rdev = input_get_drvdata(idev);

	return rc_open(rdev);
}

void rc_close(struct rc_dev *rdev)
{
	if (rdev) {
		mutex_lock(&rdev->lock);

		if (!--rdev->users && rdev->close && rdev->registered)
			rdev->close(rdev);

		mutex_unlock(&rdev->lock);
	}
}

static void ir_close(struct input_dev *idev)
{
	struct rc_dev *rdev = input_get_drvdata(idev);
	rc_close(rdev);
}

/* class for /sys/class/rc */
static char *rc_devnode(struct device *dev, umode_t *mode)
{
	return kasprintf(GFP_KERNEL, "rc/%s", dev_name(dev));
}

static struct class rc_class = {
	.name		= "rc",
	.devnode	= rc_devnode,
};

/*
 * These are the protocol textual descriptions that are
 * used by the sysfs protocols file. Note that the order
 * of the entries is relevant.
 */
static const struct {
	u64	type;
	const char	*name;
	const char	*module_name;
} proto_names[] = {
	{ RC_PROTO_BIT_NONE,	"none",		NULL			},
	{ RC_PROTO_BIT_OTHER,	"other",	NULL			},
	{ RC_PROTO_BIT_UNKNOWN,	"unknown",	NULL			},
	{ RC_PROTO_BIT_RC5 |
	  RC_PROTO_BIT_RC5X_20,	"rc-5",		"ir-rc5-decoder"	},
	{ RC_PROTO_BIT_NEC |
	  RC_PROTO_BIT_NECX |
	  RC_PROTO_BIT_NEC32,	"nec",		"ir-nec-decoder"	},
	{ RC_PROTO_BIT_RC6_0 |
	  RC_PROTO_BIT_RC6_6A_20 |
	  RC_PROTO_BIT_RC6_6A_24 |
	  RC_PROTO_BIT_RC6_6A_32 |
	  RC_PROTO_BIT_RC6_MCE,	"rc-6",		"ir-rc6-decoder"	},
	{ RC_PROTO_BIT_JVC,	"jvc",		"ir-jvc-decoder"	},
	{ RC_PROTO_BIT_SONY12 |
	  RC_PROTO_BIT_SONY15 |
	  RC_PROTO_BIT_SONY20,	"sony",		"ir-sony-decoder"	},
	{ RC_PROTO_BIT_RC5_SZ,	"rc-5-sz",	"ir-rc5-decoder"	},
	{ RC_PROTO_BIT_SANYO,	"sanyo",	"ir-sanyo-decoder"	},
	{ RC_PROTO_BIT_SHARP,	"sharp",	"ir-sharp-decoder"	},
	{ RC_PROTO_BIT_MCIR2_KBD |
	  RC_PROTO_BIT_MCIR2_MSE, "mce_kbd",	"ir-mce_kbd-decoder"	},
	{ RC_PROTO_BIT_XMP,	"xmp",		"ir-xmp-decoder"	},
	{ RC_PROTO_BIT_CEC,	"cec",		NULL			},
	{ RC_PROTO_BIT_IMON,	"imon",		"ir-imon-decoder"	},
	{ RC_PROTO_BIT_RCMM12 |
	  RC_PROTO_BIT_RCMM24 |
	  RC_PROTO_BIT_RCMM32,	"rc-mm",	"ir-rcmm-decoder"	},
	{ RC_PROTO_BIT_XBOX_DVD, "xbox-dvd",	NULL			},
};

/**
 * struct rc_filter_attribute - Device attribute relating to a filter type.
 * @attr:	Device attribute.
 * @type:	Filter type.
 * @mask:	false for filter value, true for filter mask.
 */
struct rc_filter_attribute {
	struct device_attribute		attr;
	enum rc_filter_type		type;
	bool				mask;
};
#define to_rc_filter_attr(a) container_of(a, struct rc_filter_attribute, attr)

#define RC_FILTER_ATTR(_name, _mode, _show, _store, _type, _mask)	\
	struct rc_filter_attribute dev_attr_##_name = {			\
		.attr = __ATTR(_name, _mode, _show, _store),		\
		.type = (_type),					\
		.mask = (_mask),					\
	}

/**
 * show_protocols() - shows the current IR protocol(s)
 * @device:	the device descriptor
 * @mattr:	the device attribute struct
 * @buf:	a pointer to the output buffer
 *
 * This routine is a callback routine for input read the IR protocol type(s).
 * it is triggered by reading /sys/class/rc/rc?/protocols.
 * It returns the protocol names of supported protocols.
 * Enabled protocols are printed in brackets.
 *
 * dev->lock is taken to guard against races between
 * store_protocols and show_protocols.
 */
static ssize_t show_protocols(struct device *device,
			      struct device_attribute *mattr, char *buf)
{
	struct rc_dev *dev = to_rc_dev(device);
	u64 allowed, enabled;
	char *tmp = buf;
	int i;

	mutex_lock(&dev->lock);

	enabled = dev->enabled_protocols;
	allowed = dev->allowed_protocols;
	if (dev->raw && !allowed)
		allowed = ir_raw_get_allowed_protocols();

	mutex_unlock(&dev->lock);

	dev_dbg(&dev->dev, "%s: allowed - 0x%llx, enabled - 0x%llx\n",
		__func__, (long long)allowed, (long long)enabled);

	for (i = 0; i < ARRAY_SIZE(proto_names); i++) {
		if (allowed & enabled & proto_names[i].type)
			tmp += sprintf(tmp, "[%s] ", proto_names[i].name);
		else if (allowed & proto_names[i].type)
			tmp += sprintf(tmp, "%s ", proto_names[i].name);

		if (allowed & proto_names[i].type)
			allowed &= ~proto_names[i].type;
	}

#ifdef CONFIG_LIRC
	if (dev->driver_type == RC_DRIVER_IR_RAW)
		tmp += sprintf(tmp, "[lirc] ");
#endif

	if (tmp != buf)
		tmp--;
	*tmp = '\n';

	return tmp + 1 - buf;
}

/**
 * parse_protocol_change() - parses a protocol change request
 * @dev:	rc_dev device
 * @protocols:	pointer to the bitmask of current protocols
 * @buf:	pointer to the buffer with a list of changes
 *
 * Writing "+proto" will add a protocol to the protocol mask.
 * Writing "-proto" will remove a protocol from protocol mask.
 * Writing "proto" will enable only "proto".
 * Writing "none" will disable all protocols.
 * Returns the number of changes performed or a negative error code.
 */
static int parse_protocol_change(struct rc_dev *dev, u64 *protocols,
				 const char *buf)
{
	const char *tmp;
	unsigned count = 0;
	bool enable, disable;
	u64 mask;
	int i;

	while ((tmp = strsep((char **)&buf, " \n")) != NULL) {
		if (!*tmp)
			break;

		if (*tmp == '+') {
			enable = true;
			disable = false;
			tmp++;
		} else if (*tmp == '-') {
			enable = false;
			disable = true;
			tmp++;
		} else {
			enable = false;
			disable = false;
		}

		for (i = 0; i < ARRAY_SIZE(proto_names); i++) {
			if (!strcasecmp(tmp, proto_names[i].name)) {
				mask = proto_names[i].type;
				break;
			}
		}

		if (i == ARRAY_SIZE(proto_names)) {
			if (!strcasecmp(tmp, "lirc"))
				mask = 0;
			else {
				dev_dbg(&dev->dev, "Unknown protocol: '%s'\n",
					tmp);
				return -EINVAL;
			}
		}

		count++;

		if (enable)
			*protocols |= mask;
		else if (disable)
			*protocols &= ~mask;
		else
			*protocols = mask;
	}

	if (!count) {
		dev_dbg(&dev->dev, "Protocol not specified\n");
		return -EINVAL;
	}

	return count;
}

void ir_raw_load_modules(u64 *protocols)
{
	u64 available;
	int i, ret;

	for (i = 0; i < ARRAY_SIZE(proto_names); i++) {
		if (proto_names[i].type == RC_PROTO_BIT_NONE ||
		    proto_names[i].type & (RC_PROTO_BIT_OTHER |
					   RC_PROTO_BIT_UNKNOWN))
			continue;

		available = ir_raw_get_allowed_protocols();
		if (!(*protocols & proto_names[i].type & ~available))
			continue;

		if (!proto_names[i].module_name) {
			pr_err("Can't enable IR protocol %s\n",
			       proto_names[i].name);
			*protocols &= ~proto_names[i].type;
			continue;
		}

		ret = request_module("%s", proto_names[i].module_name);
		if (ret < 0) {
			pr_err("Couldn't load IR protocol module %s\n",
			       proto_names[i].module_name);
			*protocols &= ~proto_names[i].type;
			continue;
		}
		msleep(20);
		available = ir_raw_get_allowed_protocols();
		if (!(*protocols & proto_names[i].type & ~available))
			continue;

		pr_err("Loaded IR protocol module %s, but protocol %s still not available\n",
		       proto_names[i].module_name,
		       proto_names[i].name);
		*protocols &= ~proto_names[i].type;
	}
}

/**
 * store_protocols() - changes the current/wakeup IR protocol(s)
 * @device:	the device descriptor
 * @mattr:	the device attribute struct
 * @buf:	a pointer to the input buffer
 * @len:	length of the input buffer
 *
 * This routine is for changing the IR protocol type.
 * It is triggered by writing to /sys/class/rc/rc?/[wakeup_]protocols.
 * See parse_protocol_change() for the valid commands.
 * Returns @len on success or a negative error code.
 *
 * dev->lock is taken to guard against races between
 * store_protocols and show_protocols.
 */
static ssize_t store_protocols(struct device *device,
			       struct device_attribute *mattr,
			       const char *buf, size_t len)
{
	struct rc_dev *dev = to_rc_dev(device);
	u64 *current_protocols;
	struct rc_scancode_filter *filter;
	u64 old_protocols, new_protocols;
	ssize_t rc;

	dev_dbg(&dev->dev, "Normal protocol change requested\n");
	current_protocols = &dev->enabled_protocols;
	filter = &dev->scancode_filter;

	if (!dev->change_protocol) {
		dev_dbg(&dev->dev, "Protocol switching not supported\n");
		return -EINVAL;
	}

	mutex_lock(&dev->lock);
	if (!dev->registered) {
		mutex_unlock(&dev->lock);
		return -ENODEV;
	}

	old_protocols = *current_protocols;
	new_protocols = old_protocols;
	rc = parse_protocol_change(dev, &new_protocols, buf);
	if (rc < 0)
		goto out;

	if (dev->driver_type == RC_DRIVER_IR_RAW)
		ir_raw_load_modules(&new_protocols);

	rc = dev->change_protocol(dev, &new_protocols);
	if (rc < 0) {
		dev_dbg(&dev->dev, "Error setting protocols to 0x%llx\n",
			(long long)new_protocols);
		goto out;
	}

	if (new_protocols != old_protocols) {
		*current_protocols = new_protocols;
		dev_dbg(&dev->dev, "Protocols changed to 0x%llx\n",
			(long long)new_protocols);
	}

	/*
	 * If a protocol change was attempted the filter may need updating, even
	 * if the actual protocol mask hasn't changed (since the driver may have
	 * cleared the filter).
	 * Try setting the same filter with the new protocol (if any).
	 * Fall back to clearing the filter.
	 */
	if (dev->s_filter && filter->mask) {
		if (new_protocols)
			rc = dev->s_filter(dev, filter);
		else
			rc = -1;

		if (rc < 0) {
			filter->data = 0;
			filter->mask = 0;
			dev->s_filter(dev, filter);
		}
	}

	rc = len;

out:
	mutex_unlock(&dev->lock);
	return rc;
}

/**
 * show_filter() - shows the current scancode filter value or mask
 * @device:	the device descriptor
 * @attr:	the device attribute struct
 * @buf:	a pointer to the output buffer
 *
 * This routine is a callback routine to read a scancode filter value or mask.
 * It is triggered by reading /sys/class/rc/rc?/[wakeup_]filter[_mask].
 * It prints the current scancode filter value or mask of the appropriate filter
 * type in hexadecimal into @buf and returns the size of the buffer.
 *
 * Bits of the filter value corresponding to set bits in the filter mask are
 * compared against input scancodes and non-matching scancodes are discarded.
 *
 * dev->lock is taken to guard against races between
 * store_filter and show_filter.
 */
static ssize_t show_filter(struct device *device,
			   struct device_attribute *attr,
			   char *buf)
{
	struct rc_dev *dev = to_rc_dev(device);
	struct rc_filter_attribute *fattr = to_rc_filter_attr(attr);
	struct rc_scancode_filter *filter;
	u32 val;

	mutex_lock(&dev->lock);

	if (fattr->type == RC_FILTER_NORMAL)
		filter = &dev->scancode_filter;
	else
		filter = &dev->scancode_wakeup_filter;

	if (fattr->mask)
		val = filter->mask;
	else
		val = filter->data;
	mutex_unlock(&dev->lock);

	return sprintf(buf, "%#x\n", val);
}

/**
 * store_filter() - changes the scancode filter value
 * @device:	the device descriptor
 * @attr:	the device attribute struct
 * @buf:	a pointer to the input buffer
 * @len:	length of the input buffer
 *
 * This routine is for changing a scancode filter value or mask.
 * It is triggered by writing to /sys/class/rc/rc?/[wakeup_]filter[_mask].
 * Returns -EINVAL if an invalid filter value for the current protocol was
 * specified or if scancode filtering is not supported by the driver, otherwise
 * returns @len.
 *
 * Bits of the filter value corresponding to set bits in the filter mask are
 * compared against input scancodes and non-matching scancodes are discarded.
 *
 * dev->lock is taken to guard against races between
 * store_filter and show_filter.
 */
static ssize_t store_filter(struct device *device,
			    struct device_attribute *attr,
			    const char *buf, size_t len)
{
	struct rc_dev *dev = to_rc_dev(device);
	struct rc_filter_attribute *fattr = to_rc_filter_attr(attr);
	struct rc_scancode_filter new_filter, *filter;
	int ret;
	unsigned long val;
	int (*set_filter)(struct rc_dev *dev, struct rc_scancode_filter *filter);

	ret = kstrtoul(buf, 0, &val);
	if (ret < 0)
		return ret;

	if (fattr->type == RC_FILTER_NORMAL) {
		set_filter = dev->s_filter;
		filter = &dev->scancode_filter;
	} else {
		set_filter = dev->s_wakeup_filter;
		filter = &dev->scancode_wakeup_filter;
	}

	if (!set_filter)
		return -EINVAL;

	mutex_lock(&dev->lock);
	if (!dev->registered) {
		mutex_unlock(&dev->lock);
		return -ENODEV;
	}

	new_filter = *filter;
	if (fattr->mask)
		new_filter.mask = val;
	else
		new_filter.data = val;

	if (fattr->type == RC_FILTER_WAKEUP) {
		/*
		 * Refuse to set a filter unless a protocol is enabled
		 * and the filter is valid for that protocol
		 */
		if (dev->wakeup_protocol != RC_PROTO_UNKNOWN)
			ret = rc_validate_filter(dev, &new_filter);
		else
			ret = -EINVAL;

		if (ret != 0)
			goto unlock;
	}

	if (fattr->type == RC_FILTER_NORMAL && !dev->enabled_protocols &&
	    val) {
		/* refuse to set a filter unless a protocol is enabled */
		ret = -EINVAL;
		goto unlock;
	}

	ret = set_filter(dev, &new_filter);
	if (ret < 0)
		goto unlock;

	*filter = new_filter;

unlock:
	mutex_unlock(&dev->lock);
	return (ret < 0) ? ret : len;
}

/**
 * show_wakeup_protocols() - shows the wakeup IR protocol
 * @device:	the device descriptor
 * @mattr:	the device attribute struct
 * @buf:	a pointer to the output buffer
 *
 * This routine is a callback routine for input read the IR protocol type(s).
 * it is triggered by reading /sys/class/rc/rc?/wakeup_protocols.
 * It returns the protocol names of supported protocols.
 * The enabled protocols are printed in brackets.
 *
 * dev->lock is taken to guard against races between
 * store_wakeup_protocols and show_wakeup_protocols.
 */
static ssize_t show_wakeup_protocols(struct device *device,
				     struct device_attribute *mattr,
				     char *buf)
{
	struct rc_dev *dev = to_rc_dev(device);
	u64 allowed;
	enum rc_proto enabled;
	char *tmp = buf;
	int i;

	mutex_lock(&dev->lock);

	allowed = dev->allowed_wakeup_protocols;
	enabled = dev->wakeup_protocol;

	mutex_unlock(&dev->lock);

	dev_dbg(&dev->dev, "%s: allowed - 0x%llx, enabled - %d\n",
		__func__, (long long)allowed, enabled);

	for (i = 0; i < ARRAY_SIZE(protocols); i++) {
		if (allowed & (1ULL << i)) {
			if (i == enabled)
				tmp += sprintf(tmp, "[%s] ", protocols[i].name);
			else
				tmp += sprintf(tmp, "%s ", protocols[i].name);
		}
	}

	if (tmp != buf)
		tmp--;
	*tmp = '\n';

	return tmp + 1 - buf;
}

/**
 * store_wakeup_protocols() - changes the wakeup IR protocol(s)
 * @device:	the device descriptor
 * @mattr:	the device attribute struct
 * @buf:	a pointer to the input buffer
 * @len:	length of the input buffer
 *
 * This routine is for changing the IR protocol type.
 * It is triggered by writing to /sys/class/rc/rc?/wakeup_protocols.
 * Returns @len on success or a negative error code.
 *
 * dev->lock is taken to guard against races between
 * store_wakeup_protocols and show_wakeup_protocols.
 */
static ssize_t store_wakeup_protocols(struct device *device,
				      struct device_attribute *mattr,
				      const char *buf, size_t len)
{
	struct rc_dev *dev = to_rc_dev(device);
	enum rc_proto protocol = RC_PROTO_UNKNOWN;
	ssize_t rc;
	u64 allowed;
	int i;

	mutex_lock(&dev->lock);
	if (!dev->registered) {
		mutex_unlock(&dev->lock);
		return -ENODEV;
	}

	allowed = dev->allowed_wakeup_protocols;

	if (!sysfs_streq(buf, "none")) {
		for (i = 0; i < ARRAY_SIZE(protocols); i++) {
			if ((allowed & (1ULL << i)) &&
			    sysfs_streq(buf, protocols[i].name)) {
				protocol = i;
				break;
			}
		}

		if (i == ARRAY_SIZE(protocols)) {
			rc = -EINVAL;
			goto out;
		}

		if (dev->encode_wakeup) {
			u64 mask = 1ULL << protocol;

			ir_raw_load_modules(&mask);
			if (!mask) {
				rc = -EINVAL;
				goto out;
			}
		}
	}

	if (dev->wakeup_protocol != protocol) {
		dev->wakeup_protocol = protocol;
		dev_dbg(&dev->dev, "Wakeup protocol changed to %d\n", protocol);

		if (protocol == RC_PROTO_RC6_MCE)
			dev->scancode_wakeup_filter.data = 0x800f0000;
		else
			dev->scancode_wakeup_filter.data = 0;
		dev->scancode_wakeup_filter.mask = 0;

		rc = dev->s_wakeup_filter(dev, &dev->scancode_wakeup_filter);
		if (rc == 0)
			rc = len;
	} else {
		rc = len;
	}

out:
	mutex_unlock(&dev->lock);
	return rc;
}

static void rc_dev_release(struct device *device)
{
	struct rc_dev *dev = to_rc_dev(device);

	kfree(dev);
}

static int rc_dev_uevent(struct device *device, struct kobj_uevent_env *env)
{
	struct rc_dev *dev = to_rc_dev(device);
	int ret = 0;
<<<<<<< HEAD

	mutex_lock(&dev->lock);

	if (!dev->registered)
		ret = -ENODEV;
	if (ret == 0 && dev->rc_map.name)
		ret = add_uevent_var(env, "NAME=%s", dev->rc_map.name);
	if (ret == 0 && dev->driver_name)
		ret = add_uevent_var(env, "DRV_NAME=%s", dev->driver_name);
	if (ret == 0 && dev->device_name)
		ret = add_uevent_var(env, "DEV_NAME=%s", dev->device_name);

=======

	mutex_lock(&dev->lock);

	if (!dev->registered)
		ret = -ENODEV;
	if (ret == 0 && dev->rc_map.name)
		ret = add_uevent_var(env, "NAME=%s", dev->rc_map.name);
	if (ret == 0 && dev->driver_name)
		ret = add_uevent_var(env, "DRV_NAME=%s", dev->driver_name);
	if (ret == 0 && dev->device_name)
		ret = add_uevent_var(env, "DEV_NAME=%s", dev->device_name);

>>>>>>> 4e026225
	mutex_unlock(&dev->lock);

	return ret;
}

/*
 * Static device attribute struct with the sysfs attributes for IR's
 */
static struct device_attribute dev_attr_ro_protocols =
__ATTR(protocols, 0444, show_protocols, NULL);
static struct device_attribute dev_attr_rw_protocols =
__ATTR(protocols, 0644, show_protocols, store_protocols);
static DEVICE_ATTR(wakeup_protocols, 0644, show_wakeup_protocols,
		   store_wakeup_protocols);
static RC_FILTER_ATTR(filter, S_IRUGO|S_IWUSR,
		      show_filter, store_filter, RC_FILTER_NORMAL, false);
static RC_FILTER_ATTR(filter_mask, S_IRUGO|S_IWUSR,
		      show_filter, store_filter, RC_FILTER_NORMAL, true);
static RC_FILTER_ATTR(wakeup_filter, S_IRUGO|S_IWUSR,
		      show_filter, store_filter, RC_FILTER_WAKEUP, false);
static RC_FILTER_ATTR(wakeup_filter_mask, S_IRUGO|S_IWUSR,
		      show_filter, store_filter, RC_FILTER_WAKEUP, true);

static struct attribute *rc_dev_rw_protocol_attrs[] = {
	&dev_attr_rw_protocols.attr,
	NULL,
};

static const struct attribute_group rc_dev_rw_protocol_attr_grp = {
	.attrs	= rc_dev_rw_protocol_attrs,
};

static struct attribute *rc_dev_ro_protocol_attrs[] = {
	&dev_attr_ro_protocols.attr,
	NULL,
};

static const struct attribute_group rc_dev_ro_protocol_attr_grp = {
	.attrs	= rc_dev_ro_protocol_attrs,
};

static struct attribute *rc_dev_filter_attrs[] = {
	&dev_attr_filter.attr.attr,
	&dev_attr_filter_mask.attr.attr,
	NULL,
};

static const struct attribute_group rc_dev_filter_attr_grp = {
	.attrs	= rc_dev_filter_attrs,
};

static struct attribute *rc_dev_wakeup_filter_attrs[] = {
	&dev_attr_wakeup_filter.attr.attr,
	&dev_attr_wakeup_filter_mask.attr.attr,
	&dev_attr_wakeup_protocols.attr,
	NULL,
};

static const struct attribute_group rc_dev_wakeup_filter_attr_grp = {
	.attrs	= rc_dev_wakeup_filter_attrs,
};

static const struct device_type rc_dev_type = {
	.release	= rc_dev_release,
	.uevent		= rc_dev_uevent,
};

struct rc_dev *rc_allocate_device(enum rc_driver_type type)
{
	struct rc_dev *dev;

	dev = kzalloc(sizeof(*dev), GFP_KERNEL);
	if (!dev)
		return NULL;

	if (type != RC_DRIVER_IR_RAW_TX) {
		dev->input_dev = input_allocate_device();
		if (!dev->input_dev) {
			kfree(dev);
			return NULL;
		}

		dev->input_dev->getkeycode = ir_getkeycode;
		dev->input_dev->setkeycode = ir_setkeycode;
		input_set_drvdata(dev->input_dev, dev);

		dev->timeout = IR_DEFAULT_TIMEOUT;
		timer_setup(&dev->timer_keyup, ir_timer_keyup, 0);
		timer_setup(&dev->timer_repeat, ir_timer_repeat, 0);

		spin_lock_init(&dev->rc_map.lock);
		spin_lock_init(&dev->keylock);
	}
	mutex_init(&dev->lock);

	dev->dev.type = &rc_dev_type;
	dev->dev.class = &rc_class;
	device_initialize(&dev->dev);

	dev->driver_type = type;

	__module_get(THIS_MODULE);
	return dev;
}
EXPORT_SYMBOL_GPL(rc_allocate_device);

void rc_free_device(struct rc_dev *dev)
{
	if (!dev)
		return;

	input_free_device(dev->input_dev);

	put_device(&dev->dev);

	/* kfree(dev) will be called by the callback function
	   rc_dev_release() */

	module_put(THIS_MODULE);
}
EXPORT_SYMBOL_GPL(rc_free_device);

static void devm_rc_alloc_release(struct device *dev, void *res)
{
	rc_free_device(*(struct rc_dev **)res);
}

struct rc_dev *devm_rc_allocate_device(struct device *dev,
				       enum rc_driver_type type)
{
	struct rc_dev **dr, *rc;

	dr = devres_alloc(devm_rc_alloc_release, sizeof(*dr), GFP_KERNEL);
	if (!dr)
		return NULL;

	rc = rc_allocate_device(type);
	if (!rc) {
		devres_free(dr);
		return NULL;
	}

	rc->dev.parent = dev;
	rc->managed_alloc = true;
	*dr = rc;
	devres_add(dev, dr);

	return rc;
}
EXPORT_SYMBOL_GPL(devm_rc_allocate_device);

static int rc_prepare_rx_device(struct rc_dev *dev)
{
	int rc;
	struct rc_map *rc_map;
	u64 rc_proto;

	if (!dev->map_name)
		return -EINVAL;

	rc_map = rc_map_get(dev->map_name);
	if (!rc_map)
		rc_map = rc_map_get(RC_MAP_EMPTY);
	if (!rc_map || !rc_map->scan || rc_map->size == 0)
		return -EINVAL;

	rc = ir_setkeytable(dev, rc_map);
	if (rc)
		return rc;

	rc_proto = BIT_ULL(rc_map->rc_proto);

	if (dev->driver_type == RC_DRIVER_SCANCODE && !dev->change_protocol)
		dev->enabled_protocols = dev->allowed_protocols;

	if (dev->driver_type == RC_DRIVER_IR_RAW)
		ir_raw_load_modules(&rc_proto);

	if (dev->change_protocol) {
		rc = dev->change_protocol(dev, &rc_proto);
		if (rc < 0)
			goto out_table;
		dev->enabled_protocols = rc_proto;
	}

	/* Keyboard events */
	set_bit(EV_KEY, dev->input_dev->evbit);
	set_bit(EV_REP, dev->input_dev->evbit);
	set_bit(EV_MSC, dev->input_dev->evbit);
	set_bit(MSC_SCAN, dev->input_dev->mscbit);

	/* Pointer/mouse events */
	set_bit(INPUT_PROP_POINTING_STICK, dev->input_dev->propbit);
	set_bit(EV_REL, dev->input_dev->evbit);
	set_bit(REL_X, dev->input_dev->relbit);
	set_bit(REL_Y, dev->input_dev->relbit);

	if (dev->open)
		dev->input_dev->open = ir_open;
	if (dev->close)
		dev->input_dev->close = ir_close;

	dev->input_dev->dev.parent = &dev->dev;
	memcpy(&dev->input_dev->id, &dev->input_id, sizeof(dev->input_id));
	dev->input_dev->phys = dev->input_phys;
	dev->input_dev->name = dev->device_name;

	return 0;

out_table:
	ir_free_table(&dev->rc_map);

	return rc;
}

static int rc_setup_rx_device(struct rc_dev *dev)
{
	int rc;

	/* rc_open will be called here */
	rc = input_register_device(dev->input_dev);
	if (rc)
		return rc;

	/*
	 * Default delay of 250ms is too short for some protocols, especially
	 * since the timeout is currently set to 250ms. Increase it to 500ms,
	 * to avoid wrong repetition of the keycodes. Note that this must be
	 * set after the call to input_register_device().
	 */
	if (dev->allowed_protocols == RC_PROTO_BIT_CEC)
		dev->input_dev->rep[REP_DELAY] = 0;
	else
		dev->input_dev->rep[REP_DELAY] = 500;

	/*
	 * As a repeat event on protocols like RC-5 and NEC take as long as
	 * 110/114ms, using 33ms as a repeat period is not the right thing
	 * to do.
	 */
	dev->input_dev->rep[REP_PERIOD] = 125;

	return 0;
}

static void rc_free_rx_device(struct rc_dev *dev)
{
	if (!dev)
		return;

	if (dev->input_dev) {
		input_unregister_device(dev->input_dev);
		dev->input_dev = NULL;
	}

	ir_free_table(&dev->rc_map);
}

int rc_register_device(struct rc_dev *dev)
{
	const char *path;
	int attr = 0;
	int minor;
	int rc;

	if (!dev)
		return -EINVAL;

	minor = ida_simple_get(&rc_ida, 0, RC_DEV_MAX, GFP_KERNEL);
	if (minor < 0)
		return minor;

	dev->minor = minor;
	dev_set_name(&dev->dev, "rc%u", dev->minor);
	dev_set_drvdata(&dev->dev, dev);

	dev->dev.groups = dev->sysfs_groups;
	if (dev->driver_type == RC_DRIVER_SCANCODE && !dev->change_protocol)
		dev->sysfs_groups[attr++] = &rc_dev_ro_protocol_attr_grp;
	else if (dev->driver_type != RC_DRIVER_IR_RAW_TX)
		dev->sysfs_groups[attr++] = &rc_dev_rw_protocol_attr_grp;
	if (dev->s_filter)
		dev->sysfs_groups[attr++] = &rc_dev_filter_attr_grp;
	if (dev->s_wakeup_filter)
		dev->sysfs_groups[attr++] = &rc_dev_wakeup_filter_attr_grp;
	dev->sysfs_groups[attr++] = NULL;

	if (dev->driver_type == RC_DRIVER_IR_RAW) {
		rc = ir_raw_event_prepare(dev);
		if (rc < 0)
			goto out_minor;
	}

	if (dev->driver_type != RC_DRIVER_IR_RAW_TX) {
		rc = rc_prepare_rx_device(dev);
		if (rc)
			goto out_raw;
	}

	dev->registered = true;

	rc = device_add(&dev->dev);
	if (rc)
		goto out_rx_free;

	path = kobject_get_path(&dev->dev.kobj, GFP_KERNEL);
	dev_info(&dev->dev, "%s as %s\n",
		 dev->device_name ?: "Unspecified device", path ?: "N/A");
	kfree(path);

	/*
	 * once the the input device is registered in rc_setup_rx_device,
	 * userspace can open the input device and rc_open() will be called
	 * as a result. This results in driver code being allowed to submit
	 * keycodes with rc_keydown, so lirc must be registered first.
	 */
	if (dev->allowed_protocols != RC_PROTO_BIT_CEC) {
		rc = lirc_register(dev);
		if (rc < 0)
			goto out_dev;
	}

	if (dev->driver_type != RC_DRIVER_IR_RAW_TX) {
		rc = rc_setup_rx_device(dev);
		if (rc)
			goto out_lirc;
	}

	if (dev->driver_type == RC_DRIVER_IR_RAW) {
		rc = ir_raw_event_register(dev);
		if (rc < 0)
			goto out_rx;
	}

	dev_dbg(&dev->dev, "Registered rc%u (driver: %s)\n", dev->minor,
		dev->driver_name ? dev->driver_name : "unknown");

	return 0;

out_rx:
	rc_free_rx_device(dev);
out_lirc:
	if (dev->allowed_protocols != RC_PROTO_BIT_CEC)
		lirc_unregister(dev);
out_dev:
	device_del(&dev->dev);
out_rx_free:
	ir_free_table(&dev->rc_map);
out_raw:
	ir_raw_event_free(dev);
out_minor:
	ida_simple_remove(&rc_ida, minor);
	return rc;
}
EXPORT_SYMBOL_GPL(rc_register_device);

static void devm_rc_release(struct device *dev, void *res)
{
	rc_unregister_device(*(struct rc_dev **)res);
}

int devm_rc_register_device(struct device *parent, struct rc_dev *dev)
{
	struct rc_dev **dr;
	int ret;

	dr = devres_alloc(devm_rc_release, sizeof(*dr), GFP_KERNEL);
	if (!dr)
		return -ENOMEM;

	ret = rc_register_device(dev);
	if (ret) {
		devres_free(dr);
		return ret;
	}

	*dr = dev;
	devres_add(parent, dr);

	return 0;
}
EXPORT_SYMBOL_GPL(devm_rc_register_device);

void rc_unregister_device(struct rc_dev *dev)
{
	if (!dev)
		return;

	if (dev->driver_type == RC_DRIVER_IR_RAW)
		ir_raw_event_unregister(dev);

	del_timer_sync(&dev->timer_keyup);
	del_timer_sync(&dev->timer_repeat);

	mutex_lock(&dev->lock);
	if (dev->users && dev->close)
		dev->close(dev);
	dev->registered = false;
	mutex_unlock(&dev->lock);

	rc_free_rx_device(dev);

	/*
	 * lirc device should be freed with dev->registered = false, so
	 * that userspace polling will get notified.
	 */
	if (dev->allowed_protocols != RC_PROTO_BIT_CEC)
		lirc_unregister(dev);

	device_del(&dev->dev);

	ida_simple_remove(&rc_ida, dev->minor);

	if (!dev->managed_alloc)
		rc_free_device(dev);
}

EXPORT_SYMBOL_GPL(rc_unregister_device);

/*
 * Init/exit code for the module. Basically, creates/removes /sys/class/rc
 */

static int __init rc_core_init(void)
{
	int rc = class_register(&rc_class);
	if (rc) {
		pr_err("rc_core: unable to register rc class\n");
		return rc;
	}

	rc = lirc_dev_init();
	if (rc) {
		pr_err("rc_core: unable to init lirc\n");
		class_unregister(&rc_class);
		return rc;
	}

	led_trigger_register_simple("rc-feedback", &led_feedback);
	rc_map_register(&empty_map);
#ifdef CONFIG_MEDIA_CEC_RC
	rc_map_register(&cec_map);
#endif

	return 0;
}

static void __exit rc_core_exit(void)
{
	lirc_dev_exit();
	class_unregister(&rc_class);
	led_trigger_unregister_simple(led_feedback);
#ifdef CONFIG_MEDIA_CEC_RC
	rc_map_unregister(&cec_map);
#endif
	rc_map_unregister(&empty_map);
}

subsys_initcall(rc_core_init);
module_exit(rc_core_exit);

MODULE_AUTHOR("Mauro Carvalho Chehab");
MODULE_LICENSE("GPL v2");<|MERGE_RESOLUTION|>--- conflicted
+++ resolved
@@ -1617,7 +1617,6 @@
 {
 	struct rc_dev *dev = to_rc_dev(device);
 	int ret = 0;
-<<<<<<< HEAD
 
 	mutex_lock(&dev->lock);
 
@@ -1630,20 +1629,6 @@
 	if (ret == 0 && dev->device_name)
 		ret = add_uevent_var(env, "DEV_NAME=%s", dev->device_name);
 
-=======
-
-	mutex_lock(&dev->lock);
-
-	if (!dev->registered)
-		ret = -ENODEV;
-	if (ret == 0 && dev->rc_map.name)
-		ret = add_uevent_var(env, "NAME=%s", dev->rc_map.name);
-	if (ret == 0 && dev->driver_name)
-		ret = add_uevent_var(env, "DRV_NAME=%s", dev->driver_name);
-	if (ret == 0 && dev->device_name)
-		ret = add_uevent_var(env, "DEV_NAME=%s", dev->device_name);
-
->>>>>>> 4e026225
 	mutex_unlock(&dev->lock);
 
 	return ret;
