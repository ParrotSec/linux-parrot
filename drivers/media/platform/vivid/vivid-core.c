--- conflicted
+++ resolved
@@ -197,8 +197,8 @@
 {
 	struct vivid_dev *dev = video_drvdata(file);
 
-	strcpy(cap->driver, "vivid");
-	strcpy(cap->card, "vivid");
+	strscpy(cap->driver, "vivid", sizeof(cap->driver));
+	strscpy(cap->card, "vivid", sizeof(cap->card));
 	snprintf(cap->bus_info, sizeof(cap->bus_info),
 			"platform:%s", dev->v4l2_dev.name);
 
@@ -324,13 +324,14 @@
 	return vivid_vid_out_s_dv_timings(file, fh, timings);
 }
 
-static int vidioc_cropcap(struct file *file, void *fh, struct v4l2_cropcap *cc)
+static int vidioc_g_pixelaspect(struct file *file, void *fh,
+				int type, struct v4l2_fract *f)
 {
 	struct video_device *vdev = video_devdata(file);
 
 	if (vdev->vfl_dir == VFL_DIR_RX)
-		return vivid_vid_cap_cropcap(file, fh, cc);
-	return vivid_vid_out_cropcap(file, fh, cc);
+		return vivid_vid_cap_g_pixelaspect(file, fh, type, f);
+	return vivid_vid_out_g_pixelaspect(file, fh, type, f);
 }
 
 static int vidioc_g_selection(struct file *file, void *fh,
@@ -370,7 +371,7 @@
 
 	if (vdev->vfl_dir == VFL_DIR_RX)
 		return vivid_vid_cap_s_parm(file, fh, parm);
-	return vivid_vid_out_g_parm(file, fh, parm);
+	return -ENOTTY;
 }
 
 static int vidioc_log_status(struct file *file, void *fh)
@@ -519,7 +520,7 @@
 
 	.vidioc_g_selection		= vidioc_g_selection,
 	.vidioc_s_selection		= vidioc_s_selection,
-	.vidioc_cropcap			= vidioc_cropcap,
+	.vidioc_g_pixelaspect		= vidioc_g_pixelaspect,
 
 	.vidioc_g_fmt_vbi_cap		= vidioc_g_fmt_vbi_cap,
 	.vidioc_try_fmt_vbi_cap		= vidioc_g_fmt_vbi_cap,
@@ -624,8 +625,27 @@
 	vfree(dev->bitmap_out);
 	tpg_free(&dev->tpg);
 	kfree(dev->query_dv_timings_qmenu);
+	kfree(dev->query_dv_timings_qmenu_strings);
 	kfree(dev);
 }
+
+#ifdef CONFIG_MEDIA_CONTROLLER
+static int vivid_req_validate(struct media_request *req)
+{
+	struct vivid_dev *dev = container_of(req->mdev, struct vivid_dev, mdev);
+
+	if (dev->req_validate_error) {
+		dev->req_validate_error = false;
+		return -EINVAL;
+	}
+	return vb2_request_validate(req);
+}
+
+static const struct media_device_ops vivid_media_ops = {
+	.req_validate = vivid_req_validate,
+	.req_queue = vb2_request_queue,
+};
+#endif
 
 static int vivid_create_instance(struct platform_device *pdev, int inst)
 {
@@ -657,8 +677,6 @@
 
 	dev->inst = inst;
 
-<<<<<<< HEAD
-=======
 #ifdef CONFIG_MEDIA_CONTROLLER
 	dev->v4l2_dev.mdev = &dev->mdev;
 
@@ -671,7 +689,6 @@
 	dev->mdev.ops = &vivid_media_ops;
 #endif
 
->>>>>>> 407d19ab
 	/* register v4l2_device */
 	snprintf(dev->v4l2_dev.name, sizeof(dev->v4l2_dev.name),
 			"%s-%03d", VIVID_MODULE_NAME, inst);
@@ -871,20 +888,31 @@
 	if (!dev->edid)
 		goto free_dev;
 
-	/* create a string array containing the names of all the preset timings */
 	while (v4l2_dv_timings_presets[dev->query_dv_timings_size].bt.width)
 		dev->query_dv_timings_size++;
+
+	/*
+	 * Create a char pointer array that points to the names of all the
+	 * preset timings
+	 */
 	dev->query_dv_timings_qmenu = kmalloc_array(dev->query_dv_timings_size,
-						    (sizeof(void *) + 32),
-						    GFP_KERNEL);
-	if (dev->query_dv_timings_qmenu == NULL)
+						    sizeof(char *), GFP_KERNEL);
+	/*
+	 * Create a string array containing the names of all the preset
+	 * timings. Each name is max 31 chars long (+ terminating 0).
+	 */
+	dev->query_dv_timings_qmenu_strings =
+		kmalloc_array(dev->query_dv_timings_size, 32, GFP_KERNEL);
+
+	if (!dev->query_dv_timings_qmenu ||
+	    !dev->query_dv_timings_qmenu_strings)
 		goto free_dev;
+
 	for (i = 0; i < dev->query_dv_timings_size; i++) {
 		const struct v4l2_bt_timings *bt = &v4l2_dv_timings_presets[i].bt;
-		char *p = (char *)&dev->query_dv_timings_qmenu[dev->query_dv_timings_size];
+		char *p = dev->query_dv_timings_qmenu_strings + i * 32;
 		u32 htot, vtot;
 
-		p += i * 32;
 		dev->query_dv_timings_qmenu[i] = p;
 
 		htot = V4L2_DV_BT_FRAME_WIDTH(bt);
@@ -1066,7 +1094,9 @@
 		q = &dev->vb_vid_cap_q;
 		q->type = dev->multiplanar ? V4L2_BUF_TYPE_VIDEO_CAPTURE_MPLANE :
 			V4L2_BUF_TYPE_VIDEO_CAPTURE;
-		q->io_modes = VB2_MMAP | VB2_USERPTR | VB2_DMABUF | VB2_READ;
+		q->io_modes = VB2_MMAP | VB2_DMABUF | VB2_READ;
+		if (!allocator)
+			q->io_modes |= VB2_USERPTR;
 		q->drv_priv = dev;
 		q->buf_struct_size = sizeof(struct vivid_buffer);
 		q->ops = &vivid_vid_cap_qops;
@@ -1075,6 +1105,7 @@
 		q->min_buffers_needed = 2;
 		q->lock = &dev->mutex;
 		q->dev = dev->v4l2_dev.dev;
+		q->supports_requests = true;
 
 		ret = vb2_queue_init(q);
 		if (ret)
@@ -1086,7 +1117,9 @@
 		q = &dev->vb_vid_out_q;
 		q->type = dev->multiplanar ? V4L2_BUF_TYPE_VIDEO_OUTPUT_MPLANE :
 			V4L2_BUF_TYPE_VIDEO_OUTPUT;
-		q->io_modes = VB2_MMAP | VB2_USERPTR | VB2_DMABUF | VB2_WRITE;
+		q->io_modes = VB2_MMAP | VB2_DMABUF | VB2_WRITE;
+		if (!allocator)
+			q->io_modes |= VB2_USERPTR;
 		q->drv_priv = dev;
 		q->buf_struct_size = sizeof(struct vivid_buffer);
 		q->ops = &vivid_vid_out_qops;
@@ -1095,6 +1128,7 @@
 		q->min_buffers_needed = 2;
 		q->lock = &dev->mutex;
 		q->dev = dev->v4l2_dev.dev;
+		q->supports_requests = true;
 
 		ret = vb2_queue_init(q);
 		if (ret)
@@ -1106,7 +1140,9 @@
 		q = &dev->vb_vbi_cap_q;
 		q->type = dev->has_raw_vbi_cap ? V4L2_BUF_TYPE_VBI_CAPTURE :
 					      V4L2_BUF_TYPE_SLICED_VBI_CAPTURE;
-		q->io_modes = VB2_MMAP | VB2_USERPTR | VB2_DMABUF | VB2_READ;
+		q->io_modes = VB2_MMAP | VB2_DMABUF | VB2_READ;
+		if (!allocator)
+			q->io_modes |= VB2_USERPTR;
 		q->drv_priv = dev;
 		q->buf_struct_size = sizeof(struct vivid_buffer);
 		q->ops = &vivid_vbi_cap_qops;
@@ -1115,6 +1151,7 @@
 		q->min_buffers_needed = 2;
 		q->lock = &dev->mutex;
 		q->dev = dev->v4l2_dev.dev;
+		q->supports_requests = true;
 
 		ret = vb2_queue_init(q);
 		if (ret)
@@ -1126,7 +1163,9 @@
 		q = &dev->vb_vbi_out_q;
 		q->type = dev->has_raw_vbi_out ? V4L2_BUF_TYPE_VBI_OUTPUT :
 					      V4L2_BUF_TYPE_SLICED_VBI_OUTPUT;
-		q->io_modes = VB2_MMAP | VB2_USERPTR | VB2_DMABUF | VB2_WRITE;
+		q->io_modes = VB2_MMAP | VB2_DMABUF | VB2_WRITE;
+		if (!allocator)
+			q->io_modes |= VB2_USERPTR;
 		q->drv_priv = dev;
 		q->buf_struct_size = sizeof(struct vivid_buffer);
 		q->ops = &vivid_vbi_out_qops;
@@ -1135,6 +1174,7 @@
 		q->min_buffers_needed = 2;
 		q->lock = &dev->mutex;
 		q->dev = dev->v4l2_dev.dev;
+		q->supports_requests = true;
 
 		ret = vb2_queue_init(q);
 		if (ret)
@@ -1145,7 +1185,9 @@
 		/* initialize sdr_cap queue */
 		q = &dev->vb_sdr_cap_q;
 		q->type = V4L2_BUF_TYPE_SDR_CAPTURE;
-		q->io_modes = VB2_MMAP | VB2_USERPTR | VB2_DMABUF | VB2_READ;
+		q->io_modes = VB2_MMAP | VB2_DMABUF | VB2_READ;
+		if (!allocator)
+			q->io_modes |= VB2_USERPTR;
 		q->drv_priv = dev;
 		q->buf_struct_size = sizeof(struct vivid_buffer);
 		q->ops = &vivid_sdr_cap_qops;
@@ -1154,6 +1196,7 @@
 		q->min_buffers_needed = 8;
 		q->lock = &dev->mutex;
 		q->dev = dev->v4l2_dev.dev;
+		q->supports_requests = true;
 
 		ret = vb2_queue_init(q);
 		if (ret)
@@ -1188,6 +1231,13 @@
 		 */
 		vfd->lock = &dev->mutex;
 		video_set_drvdata(vfd, dev);
+
+#ifdef CONFIG_MEDIA_CONTROLLER
+		dev->vid_cap_pad.flags = MEDIA_PAD_FL_SINK;
+		ret = media_entity_pads_init(&vfd->entity, 1, &dev->vid_cap_pad);
+		if (ret)
+			goto unreg_dev;
+#endif
 
 #ifdef CONFIG_VIDEO_VIVID_CEC
 		if (in_type_counter[HDMI]) {
@@ -1240,6 +1290,13 @@
 		 */
 		vfd->lock = &dev->mutex;
 		video_set_drvdata(vfd, dev);
+
+#ifdef CONFIG_MEDIA_CONTROLLER
+		dev->vid_out_pad.flags = MEDIA_PAD_FL_SOURCE;
+		ret = media_entity_pads_init(&vfd->entity, 1, &dev->vid_out_pad);
+		if (ret)
+			goto unreg_dev;
+#endif
 
 #ifdef CONFIG_VIDEO_VIVID_CEC
 		for (i = 0; i < dev->num_outputs; i++) {
@@ -1290,6 +1347,13 @@
 		vfd->tvnorms = tvnorms_cap;
 		video_set_drvdata(vfd, dev);
 
+#ifdef CONFIG_MEDIA_CONTROLLER
+		dev->vbi_cap_pad.flags = MEDIA_PAD_FL_SINK;
+		ret = media_entity_pads_init(&vfd->entity, 1, &dev->vbi_cap_pad);
+		if (ret)
+			goto unreg_dev;
+#endif
+
 		ret = video_register_device(vfd, VFL_TYPE_VBI, vbi_cap_nr[inst]);
 		if (ret < 0)
 			goto unreg_dev;
@@ -1315,6 +1379,13 @@
 		vfd->tvnorms = tvnorms_out;
 		video_set_drvdata(vfd, dev);
 
+#ifdef CONFIG_MEDIA_CONTROLLER
+		dev->vbi_out_pad.flags = MEDIA_PAD_FL_SOURCE;
+		ret = media_entity_pads_init(&vfd->entity, 1, &dev->vbi_out_pad);
+		if (ret)
+			goto unreg_dev;
+#endif
+
 		ret = video_register_device(vfd, VFL_TYPE_VBI, vbi_out_nr[inst]);
 		if (ret < 0)
 			goto unreg_dev;
@@ -1338,6 +1409,13 @@
 		vfd->lock = &dev->mutex;
 		video_set_drvdata(vfd, dev);
 
+#ifdef CONFIG_MEDIA_CONTROLLER
+		dev->sdr_cap_pad.flags = MEDIA_PAD_FL_SINK;
+		ret = media_entity_pads_init(&vfd->entity, 1, &dev->sdr_cap_pad);
+		if (ret)
+			goto unreg_dev;
+#endif
+
 		ret = video_register_device(vfd, VFL_TYPE_SDR, sdr_cap_nr[inst]);
 		if (ret < 0)
 			goto unreg_dev;
@@ -1383,6 +1461,16 @@
 		v4l2_info(&dev->v4l2_dev, "V4L2 transmitter device registered as %s\n",
 					  video_device_node_name(vfd));
 	}
+
+#ifdef CONFIG_MEDIA_CONTROLLER
+	/* Register the media device */
+	ret = media_device_register(&dev->mdev);
+	if (ret) {
+		dev_err(dev->mdev.dev,
+			"media device register failed (err=%d)\n", ret);
+		goto unreg_dev;
+	}
+#endif
 
 	/* Now that everything is fine, let's add it to device list */
 	vivid_devs[inst] = dev;
@@ -1459,6 +1547,11 @@
 		dev = vivid_devs[i];
 		if (!dev)
 			continue;
+
+#ifdef CONFIG_MEDIA_CONTROLLER
+		media_device_unregister(&dev->mdev);
+		media_device_cleanup(&dev->mdev);
+#endif
 
 		if (dev->has_vid_cap) {
 			v4l2_info(&dev->v4l2_dev, "unregistering %s\n",
