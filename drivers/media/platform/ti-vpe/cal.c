// SPDX-License-Identifier: GPL-2.0-only
/*
 * TI CAL camera interface driver
 *
 * Copyright (c) 2015 Texas Instruments Inc.
 * Benoit Parrot, <bparrot@ti.com>
 */

#include <linux/interrupt.h>
#include <linux/io.h>
#include <linux/ioctl.h>
#include <linux/module.h>
#include <linux/platform_device.h>
#include <linux/delay.h>
#include <linux/pm_runtime.h>
#include <linux/slab.h>
#include <linux/videodev2.h>
#include <linux/of_device.h>
#include <linux/of_graph.h>

#include <media/v4l2-fwnode.h>
#include <media/v4l2-async.h>
#include <media/v4l2-common.h>
#include <media/v4l2-ctrls.h>
#include <media/v4l2-device.h>
#include <media/v4l2-event.h>
#include <media/v4l2-ioctl.h>
#include <media/v4l2-fh.h>
#include <media/videobuf2-core.h>
#include <media/videobuf2-dma-contig.h>
#include "cal_regs.h"

#define CAL_MODULE_NAME "cal"

#define MAX_WIDTH 1920
#define MAX_HEIGHT 1200

#define CAL_VERSION "0.1.0"

MODULE_DESCRIPTION("TI CAL driver");
MODULE_AUTHOR("Benoit Parrot, <bparrot@ti.com>");
MODULE_LICENSE("GPL v2");
MODULE_VERSION(CAL_VERSION);

static unsigned video_nr = -1;
module_param(video_nr, uint, 0644);
MODULE_PARM_DESC(video_nr, "videoX start number, -1 is autodetect");

static unsigned debug;
module_param(debug, uint, 0644);
MODULE_PARM_DESC(debug, "activates debug info");

/* timeperframe: min/max and default */
static const struct v4l2_fract
	tpf_default = {.numerator = 1001,	.denominator = 30000};

#define cal_dbg(level, caldev, fmt, arg...)	\
		v4l2_dbg(level, debug, &caldev->v4l2_dev, fmt, ##arg)
#define cal_info(caldev, fmt, arg...)	\
		v4l2_info(&caldev->v4l2_dev, fmt, ##arg)
#define cal_err(caldev, fmt, arg...)	\
		v4l2_err(&caldev->v4l2_dev, fmt, ##arg)

#define ctx_dbg(level, ctx, fmt, arg...)	\
		v4l2_dbg(level, debug, &ctx->v4l2_dev, fmt, ##arg)
#define ctx_info(ctx, fmt, arg...)	\
		v4l2_info(&ctx->v4l2_dev, fmt, ##arg)
#define ctx_err(ctx, fmt, arg...)	\
		v4l2_err(&ctx->v4l2_dev, fmt, ##arg)

#define CAL_NUM_INPUT 1
#define CAL_NUM_CONTEXT 2

#define bytes_per_line(pixel, bpp) (ALIGN(pixel * bpp, 16))

#define reg_read(dev, offset) ioread32(dev->base + offset)
#define reg_write(dev, offset, val) iowrite32(val, dev->base + offset)

#define reg_read_field(dev, offset, mask) get_field(reg_read(dev, offset), \
						    mask)
#define reg_write_field(dev, offset, field, mask) { \
	u32 val = reg_read(dev, offset); \
	set_field(&val, field, mask); \
	reg_write(dev, offset, val); }

/* ------------------------------------------------------------------
 *	Basic structures
 * ------------------------------------------------------------------
 */

struct cal_fmt {
	u32	fourcc;
	u32	code;
	u8	depth;
};

static struct cal_fmt cal_formats[] = {
	{
		.fourcc		= V4L2_PIX_FMT_YUYV,
		.code		= MEDIA_BUS_FMT_YUYV8_2X8,
		.depth		= 16,
	}, {
		.fourcc		= V4L2_PIX_FMT_UYVY,
		.code		= MEDIA_BUS_FMT_UYVY8_2X8,
		.depth		= 16,
	}, {
		.fourcc		= V4L2_PIX_FMT_YVYU,
		.code		= MEDIA_BUS_FMT_YVYU8_2X8,
		.depth		= 16,
	}, {
		.fourcc		= V4L2_PIX_FMT_VYUY,
		.code		= MEDIA_BUS_FMT_VYUY8_2X8,
		.depth		= 16,
	}, {
		.fourcc		= V4L2_PIX_FMT_RGB565, /* gggbbbbb rrrrrggg */
		.code		= MEDIA_BUS_FMT_RGB565_2X8_LE,
		.depth		= 16,
	}, {
		.fourcc		= V4L2_PIX_FMT_RGB565X, /* rrrrrggg gggbbbbb */
		.code		= MEDIA_BUS_FMT_RGB565_2X8_BE,
		.depth		= 16,
	}, {
		.fourcc		= V4L2_PIX_FMT_RGB555, /* gggbbbbb arrrrrgg */
		.code		= MEDIA_BUS_FMT_RGB555_2X8_PADHI_LE,
		.depth		= 16,
	}, {
		.fourcc		= V4L2_PIX_FMT_RGB555X, /* arrrrrgg gggbbbbb */
		.code		= MEDIA_BUS_FMT_RGB555_2X8_PADHI_BE,
		.depth		= 16,
	}, {
		.fourcc		= V4L2_PIX_FMT_RGB24, /* rgb */
		.code		= MEDIA_BUS_FMT_RGB888_2X12_LE,
		.depth		= 24,
	}, {
		.fourcc		= V4L2_PIX_FMT_BGR24, /* bgr */
		.code		= MEDIA_BUS_FMT_RGB888_2X12_BE,
		.depth		= 24,
	}, {
		.fourcc		= V4L2_PIX_FMT_RGB32, /* argb */
		.code		= MEDIA_BUS_FMT_ARGB8888_1X32,
		.depth		= 32,
	}, {
		.fourcc		= V4L2_PIX_FMT_SBGGR8,
		.code		= MEDIA_BUS_FMT_SBGGR8_1X8,
		.depth		= 8,
	}, {
		.fourcc		= V4L2_PIX_FMT_SGBRG8,
		.code		= MEDIA_BUS_FMT_SGBRG8_1X8,
		.depth		= 8,
	}, {
		.fourcc		= V4L2_PIX_FMT_SGRBG8,
		.code		= MEDIA_BUS_FMT_SGRBG8_1X8,
		.depth		= 8,
	}, {
		.fourcc		= V4L2_PIX_FMT_SRGGB8,
		.code		= MEDIA_BUS_FMT_SRGGB8_1X8,
		.depth		= 8,
	}, {
		.fourcc		= V4L2_PIX_FMT_SBGGR10,
		.code		= MEDIA_BUS_FMT_SBGGR10_1X10,
		.depth		= 16,
	}, {
		.fourcc		= V4L2_PIX_FMT_SGBRG10,
		.code		= MEDIA_BUS_FMT_SGBRG10_1X10,
		.depth		= 16,
	}, {
		.fourcc		= V4L2_PIX_FMT_SGRBG10,
		.code		= MEDIA_BUS_FMT_SGRBG10_1X10,
		.depth		= 16,
	}, {
		.fourcc		= V4L2_PIX_FMT_SRGGB10,
		.code		= MEDIA_BUS_FMT_SRGGB10_1X10,
		.depth		= 16,
	}, {
		.fourcc		= V4L2_PIX_FMT_SBGGR12,
		.code		= MEDIA_BUS_FMT_SBGGR12_1X12,
		.depth		= 16,
	}, {
		.fourcc		= V4L2_PIX_FMT_SGBRG12,
		.code		= MEDIA_BUS_FMT_SGBRG12_1X12,
		.depth		= 16,
	}, {
		.fourcc		= V4L2_PIX_FMT_SGRBG12,
		.code		= MEDIA_BUS_FMT_SGRBG12_1X12,
		.depth		= 16,
	}, {
		.fourcc		= V4L2_PIX_FMT_SRGGB12,
		.code		= MEDIA_BUS_FMT_SRGGB12_1X12,
		.depth		= 16,
	},
};

/*  Print Four-character-code (FOURCC) */
static char *fourcc_to_str(u32 fmt)
{
	static char code[5];

	code[0] = (unsigned char)(fmt & 0xff);
	code[1] = (unsigned char)((fmt >> 8) & 0xff);
	code[2] = (unsigned char)((fmt >> 16) & 0xff);
	code[3] = (unsigned char)((fmt >> 24) & 0xff);
	code[4] = '\0';

	return code;
}

/* buffer for one video frame */
struct cal_buffer {
	/* common v4l buffer stuff -- must be first */
	struct vb2_v4l2_buffer	vb;
	struct list_head	list;
	const struct cal_fmt	*fmt;
};

struct cal_dmaqueue {
	struct list_head	active;

	/* Counters to control fps rate */
	int			frame;
	int			ini_jiffies;
};

struct cm_data {
	void __iomem		*base;
	struct resource		*res;

	unsigned int		camerrx_control;

	struct platform_device *pdev;
};

struct cc_data {
	void __iomem		*base;
	struct resource		*res;

	struct platform_device *pdev;
};

/*
 * there is one cal_dev structure in the driver, it is shared by
 * all instances.
 */
struct cal_dev {
	int			irq;
	void __iomem		*base;
	struct resource		*res;
	struct platform_device	*pdev;
	struct v4l2_device	v4l2_dev;

	/* Control Module handle */
	struct cm_data		*cm;
	/* Camera Core Module handle */
	struct cc_data		*cc[CAL_NUM_CSI2_PORTS];

	struct cal_ctx		*ctx[CAL_NUM_CONTEXT];
};

/*
 * There is one cal_ctx structure for each camera core context.
 */
struct cal_ctx {
	struct v4l2_device	v4l2_dev;
	struct v4l2_ctrl_handler ctrl_handler;
	struct video_device	vdev;
	struct v4l2_async_notifier notifier;
	struct v4l2_subdev	*sensor;
	struct v4l2_fwnode_endpoint	endpoint;

	struct v4l2_async_subdev asd;
	struct v4l2_async_subdev *asd_list[1];

	struct v4l2_fh		fh;
	struct cal_dev		*dev;
	struct cc_data		*cc;

	/* v4l2_ioctl mutex */
	struct mutex		mutex;
	/* v4l2 buffers lock */
	spinlock_t		slock;

	/* Several counters */
	unsigned long		jiffies;

	struct cal_dmaqueue	vidq;

	/* Input Number */
	int			input;

	/* video capture */
	const struct cal_fmt	*fmt;
	/* Used to store current pixel format */
	struct v4l2_format		v_fmt;
	/* Used to store current mbus frame format */
	struct v4l2_mbus_framefmt	m_fmt;

	/* Current subdev enumerated format */
	struct cal_fmt		*active_fmt[ARRAY_SIZE(cal_formats)];
	int			num_active_fmt;

	struct v4l2_fract	timeperframe;
	unsigned int		sequence;
	unsigned int		external_rate;
	struct vb2_queue	vb_vidq;
	unsigned int		seq_count;
	unsigned int		csi2_port;
	unsigned int		virtual_channel;

	/* Pointer pointing to current v4l2_buffer */
	struct cal_buffer	*cur_frm;
	/* Pointer pointing to next v4l2_buffer */
	struct cal_buffer	*next_frm;
};

static const struct cal_fmt *find_format_by_pix(struct cal_ctx *ctx,
						u32 pixelformat)
{
	const struct cal_fmt *fmt;
	unsigned int k;

	for (k = 0; k < ctx->num_active_fmt; k++) {
		fmt = ctx->active_fmt[k];
		if (fmt->fourcc == pixelformat)
			return fmt;
	}

	return NULL;
}

static const struct cal_fmt *find_format_by_code(struct cal_ctx *ctx,
						 u32 code)
{
	const struct cal_fmt *fmt;
	unsigned int k;

	for (k = 0; k < ctx->num_active_fmt; k++) {
		fmt = ctx->active_fmt[k];
		if (fmt->code == code)
			return fmt;
	}

	return NULL;
}

static inline struct cal_ctx *notifier_to_ctx(struct v4l2_async_notifier *n)
{
	return container_of(n, struct cal_ctx, notifier);
}

static inline int get_field(u32 value, u32 mask)
{
	return (value & mask) >> __ffs(mask);
}

static inline void set_field(u32 *valp, u32 field, u32 mask)
{
	u32 val = *valp;

	val &= ~mask;
	val |= (field << __ffs(mask)) & mask;
	*valp = val;
}

/*
 * Control Module block access
 */
static struct cm_data *cm_create(struct cal_dev *dev)
{
	struct platform_device *pdev = dev->pdev;
	struct cm_data *cm;

	cm = devm_kzalloc(&pdev->dev, sizeof(*cm), GFP_KERNEL);
	if (!cm)
		return ERR_PTR(-ENOMEM);

	cm->res = platform_get_resource_byname(pdev, IORESOURCE_MEM,
						"camerrx_control");
	cm->base = devm_ioremap_resource(&pdev->dev, cm->res);
	if (IS_ERR(cm->base)) {
		cal_err(dev, "failed to ioremap\n");
		return ERR_CAST(cm->base);
	}

	cal_dbg(1, dev, "ioresource %s at %pa - %pa\n",
		cm->res->name, &cm->res->start, &cm->res->end);

	return cm;
}

static void camerarx_phy_enable(struct cal_ctx *ctx)
{
	u32 val;

	if (!ctx->dev->cm->base) {
		ctx_err(ctx, "cm not mapped\n");
		return;
	}

	val = reg_read(ctx->dev->cm, CM_CTRL_CORE_CAMERRX_CONTROL);
	if (ctx->csi2_port == 1) {
		set_field(&val, 1, CM_CAMERRX_CTRL_CSI0_CTRLCLKEN_MASK);
		set_field(&val, 0, CM_CAMERRX_CTRL_CSI0_CAMMODE_MASK);
		/* enable all lanes by default */
		set_field(&val, 0xf, CM_CAMERRX_CTRL_CSI0_LANEENABLE_MASK);
		set_field(&val, 1, CM_CAMERRX_CTRL_CSI0_MODE_MASK);
	} else if (ctx->csi2_port == 2) {
		set_field(&val, 1, CM_CAMERRX_CTRL_CSI1_CTRLCLKEN_MASK);
		set_field(&val, 0, CM_CAMERRX_CTRL_CSI1_CAMMODE_MASK);
		/* enable all lanes by default */
		set_field(&val, 0x3, CM_CAMERRX_CTRL_CSI1_LANEENABLE_MASK);
		set_field(&val, 1, CM_CAMERRX_CTRL_CSI1_MODE_MASK);
	}
	reg_write(ctx->dev->cm, CM_CTRL_CORE_CAMERRX_CONTROL, val);
}

static void camerarx_phy_disable(struct cal_ctx *ctx)
{
	u32 val;

	if (!ctx->dev->cm->base) {
		ctx_err(ctx, "cm not mapped\n");
		return;
	}

	val = reg_read(ctx->dev->cm, CM_CTRL_CORE_CAMERRX_CONTROL);
	if (ctx->csi2_port == 1)
		set_field(&val, 0x0, CM_CAMERRX_CTRL_CSI0_CTRLCLKEN_MASK);
	else if (ctx->csi2_port == 2)
		set_field(&val, 0x0, CM_CAMERRX_CTRL_CSI1_CTRLCLKEN_MASK);
	reg_write(ctx->dev->cm, CM_CTRL_CORE_CAMERRX_CONTROL, val);
}

/*
 * Camera Instance access block
 */
static struct cc_data *cc_create(struct cal_dev *dev, unsigned int core)
{
	struct platform_device *pdev = dev->pdev;
	struct cc_data *cc;

	cc = devm_kzalloc(&pdev->dev, sizeof(*cc), GFP_KERNEL);
	if (!cc)
		return ERR_PTR(-ENOMEM);

	cc->res = platform_get_resource_byname(pdev,
					       IORESOURCE_MEM,
					       (core == 0) ?
						"cal_rx_core0" :
						"cal_rx_core1");
	cc->base = devm_ioremap_resource(&pdev->dev, cc->res);
	if (IS_ERR(cc->base)) {
		cal_err(dev, "failed to ioremap\n");
		return ERR_CAST(cc->base);
	}

	cal_dbg(1, dev, "ioresource %s at %pa - %pa\n",
		cc->res->name, &cc->res->start, &cc->res->end);

	return cc;
}

/*
 * Get Revision and HW info
 */
static void cal_get_hwinfo(struct cal_dev *dev)
{
	u32 revision = 0;
	u32 hwinfo = 0;

	revision = reg_read(dev, CAL_HL_REVISION);
	cal_dbg(3, dev, "CAL_HL_REVISION = 0x%08x (expecting 0x40000200)\n",
		revision);

	hwinfo = reg_read(dev, CAL_HL_HWINFO);
	cal_dbg(3, dev, "CAL_HL_HWINFO = 0x%08x (expecting 0xA3C90469)\n",
		hwinfo);
}

static inline int cal_runtime_get(struct cal_dev *dev)
{
	return pm_runtime_get_sync(&dev->pdev->dev);
}

static inline void cal_runtime_put(struct cal_dev *dev)
{
	pm_runtime_put_sync(&dev->pdev->dev);
}

static void cal_quickdump_regs(struct cal_dev *dev)
{
	cal_info(dev, "CAL Registers @ 0x%pa:\n", &dev->res->start);
	print_hex_dump(KERN_INFO, "", DUMP_PREFIX_OFFSET, 16, 4,
		       (__force const void *)dev->base,
		       resource_size(dev->res), false);

	if (dev->ctx[0]) {
		cal_info(dev, "CSI2 Core 0 Registers @ %pa:\n",
			 &dev->ctx[0]->cc->res->start);
		print_hex_dump(KERN_INFO, "", DUMP_PREFIX_OFFSET, 16, 4,
			       (__force const void *)dev->ctx[0]->cc->base,
			       resource_size(dev->ctx[0]->cc->res),
			       false);
	}

	if (dev->ctx[1]) {
		cal_info(dev, "CSI2 Core 1 Registers @ %pa:\n",
			 &dev->ctx[1]->cc->res->start);
		print_hex_dump(KERN_INFO, "", DUMP_PREFIX_OFFSET, 16, 4,
			       (__force const void *)dev->ctx[1]->cc->base,
			       resource_size(dev->ctx[1]->cc->res),
			       false);
	}

	cal_info(dev, "CAMERRX_Control Registers @ %pa:\n",
		 &dev->cm->res->start);
	print_hex_dump(KERN_INFO, "", DUMP_PREFIX_OFFSET, 16, 4,
		       (__force const void *)dev->cm->base,
		       resource_size(dev->cm->res), false);
}

/*
 * Enable the expected IRQ sources
 */
static void enable_irqs(struct cal_ctx *ctx)
{
	/* Enable IRQ_WDMA_END 0/1 */
	reg_write_field(ctx->dev,
			CAL_HL_IRQENABLE_SET(2),
			CAL_HL_IRQ_ENABLE,
			CAL_HL_IRQ_MASK(ctx->csi2_port));
	/* Enable IRQ_WDMA_START 0/1 */
	reg_write_field(ctx->dev,
			CAL_HL_IRQENABLE_SET(3),
			CAL_HL_IRQ_ENABLE,
			CAL_HL_IRQ_MASK(ctx->csi2_port));
	/* Todo: Add VC_IRQ and CSI2_COMPLEXIO_IRQ handling */
	reg_write(ctx->dev, CAL_CSI2_VC_IRQENABLE(1), 0xFF000000);
}

static void disable_irqs(struct cal_ctx *ctx)
{
	/* Disable IRQ_WDMA_END 0/1 */
	reg_write_field(ctx->dev,
			CAL_HL_IRQENABLE_CLR(2),
			CAL_HL_IRQ_CLEAR,
			CAL_HL_IRQ_MASK(ctx->csi2_port));
	/* Disable IRQ_WDMA_START 0/1 */
	reg_write_field(ctx->dev,
			CAL_HL_IRQENABLE_CLR(3),
			CAL_HL_IRQ_CLEAR,
			CAL_HL_IRQ_MASK(ctx->csi2_port));
	/* Todo: Add VC_IRQ and CSI2_COMPLEXIO_IRQ handling */
	reg_write(ctx->dev, CAL_CSI2_VC_IRQENABLE(1), 0);
}

static void csi2_init(struct cal_ctx *ctx)
{
	int i;
	u32 val;

	val = reg_read(ctx->dev, CAL_CSI2_TIMING(ctx->csi2_port));
	set_field(&val, CAL_GEN_ENABLE,
		  CAL_CSI2_TIMING_FORCE_RX_MODE_IO1_MASK);
	set_field(&val, CAL_GEN_ENABLE,
		  CAL_CSI2_TIMING_STOP_STATE_X16_IO1_MASK);
	set_field(&val, CAL_GEN_DISABLE,
		  CAL_CSI2_TIMING_STOP_STATE_X4_IO1_MASK);
	set_field(&val, 407, CAL_CSI2_TIMING_STOP_STATE_COUNTER_IO1_MASK);
	reg_write(ctx->dev, CAL_CSI2_TIMING(ctx->csi2_port), val);
	ctx_dbg(3, ctx, "CAL_CSI2_TIMING(%d) = 0x%08x\n", ctx->csi2_port,
		reg_read(ctx->dev, CAL_CSI2_TIMING(ctx->csi2_port)));

	val = reg_read(ctx->dev, CAL_CSI2_COMPLEXIO_CFG(ctx->csi2_port));
	set_field(&val, CAL_CSI2_COMPLEXIO_CFG_RESET_CTRL_OPERATIONAL,
		  CAL_CSI2_COMPLEXIO_CFG_RESET_CTRL_MASK);
	set_field(&val, CAL_CSI2_COMPLEXIO_CFG_PWR_CMD_STATE_ON,
		  CAL_CSI2_COMPLEXIO_CFG_PWR_CMD_MASK);
	reg_write(ctx->dev, CAL_CSI2_COMPLEXIO_CFG(ctx->csi2_port), val);
	for (i = 0; i < 10; i++) {
		if (reg_read_field(ctx->dev,
				   CAL_CSI2_COMPLEXIO_CFG(ctx->csi2_port),
				   CAL_CSI2_COMPLEXIO_CFG_PWR_STATUS_MASK) ==
		    CAL_CSI2_COMPLEXIO_CFG_PWR_STATUS_STATE_ON)
			break;
		usleep_range(1000, 1100);
	}
	ctx_dbg(3, ctx, "CAL_CSI2_COMPLEXIO_CFG(%d) = 0x%08x\n", ctx->csi2_port,
		reg_read(ctx->dev, CAL_CSI2_COMPLEXIO_CFG(ctx->csi2_port)));

	val = reg_read(ctx->dev, CAL_CTRL);
	set_field(&val, CAL_CTRL_BURSTSIZE_BURST128, CAL_CTRL_BURSTSIZE_MASK);
	set_field(&val, 0xF, CAL_CTRL_TAGCNT_MASK);
	set_field(&val, CAL_CTRL_POSTED_WRITES_NONPOSTED,
		  CAL_CTRL_POSTED_WRITES_MASK);
	set_field(&val, 0xFF, CAL_CTRL_MFLAGL_MASK);
	set_field(&val, 0xFF, CAL_CTRL_MFLAGH_MASK);
	reg_write(ctx->dev, CAL_CTRL, val);
	ctx_dbg(3, ctx, "CAL_CTRL = 0x%08x\n", reg_read(ctx->dev, CAL_CTRL));
}

static void csi2_lane_config(struct cal_ctx *ctx)
{
	u32 val = reg_read(ctx->dev, CAL_CSI2_COMPLEXIO_CFG(ctx->csi2_port));
	u32 lane_mask = CAL_CSI2_COMPLEXIO_CFG_CLOCK_POSITION_MASK;
	u32 polarity_mask = CAL_CSI2_COMPLEXIO_CFG_CLOCK_POL_MASK;
	struct v4l2_fwnode_bus_mipi_csi2 *mipi_csi2 =
		&ctx->endpoint.bus.mipi_csi2;
	int lane;

	set_field(&val, mipi_csi2->clock_lane + 1, lane_mask);
	set_field(&val, mipi_csi2->lane_polarities[0], polarity_mask);
	for (lane = 0; lane < mipi_csi2->num_data_lanes; lane++) {
		/*
		 * Every lane are one nibble apart starting with the
		 * clock followed by the data lanes so shift masks by 4.
		 */
		lane_mask <<= 4;
		polarity_mask <<= 4;
		set_field(&val, mipi_csi2->data_lanes[lane] + 1, lane_mask);
		set_field(&val, mipi_csi2->lane_polarities[lane + 1],
			  polarity_mask);
	}

	reg_write(ctx->dev, CAL_CSI2_COMPLEXIO_CFG(ctx->csi2_port), val);
	ctx_dbg(3, ctx, "CAL_CSI2_COMPLEXIO_CFG(%d) = 0x%08x\n",
		ctx->csi2_port, val);
}

static void csi2_ppi_enable(struct cal_ctx *ctx)
{
	reg_write_field(ctx->dev, CAL_CSI2_PPI_CTRL(ctx->csi2_port),
			CAL_GEN_ENABLE, CAL_CSI2_PPI_CTRL_IF_EN_MASK);
}

static void csi2_ppi_disable(struct cal_ctx *ctx)
{
	reg_write_field(ctx->dev, CAL_CSI2_PPI_CTRL(ctx->csi2_port),
			CAL_GEN_DISABLE, CAL_CSI2_PPI_CTRL_IF_EN_MASK);
}

static void csi2_ctx_config(struct cal_ctx *ctx)
{
	u32 val;

	val = reg_read(ctx->dev, CAL_CSI2_CTX0(ctx->csi2_port));
	set_field(&val, ctx->csi2_port, CAL_CSI2_CTX_CPORT_MASK);
	/*
	 * DT type: MIPI CSI-2 Specs
	 *   0x1: All - DT filter is disabled
	 *  0x24: RGB888 1 pixel  = 3 bytes
	 *  0x2B: RAW10  4 pixels = 5 bytes
	 *  0x2A: RAW8   1 pixel  = 1 byte
	 *  0x1E: YUV422 2 pixels = 4 bytes
	 */
	set_field(&val, 0x1, CAL_CSI2_CTX_DT_MASK);
	/* Virtual Channel from the CSI2 sensor usually 0! */
	set_field(&val, ctx->virtual_channel, CAL_CSI2_CTX_VC_MASK);
	/* NUM_LINES_PER_FRAME => 0 means auto detect */
	set_field(&val, 0, CAL_CSI2_CTX_LINES_MASK);
	set_field(&val, CAL_CSI2_CTX_ATT_PIX, CAL_CSI2_CTX_ATT_MASK);
	set_field(&val, CAL_CSI2_CTX_PACK_MODE_LINE,
		  CAL_CSI2_CTX_PACK_MODE_MASK);
	reg_write(ctx->dev, CAL_CSI2_CTX0(ctx->csi2_port), val);
	ctx_dbg(3, ctx, "CAL_CSI2_CTX0(%d) = 0x%08x\n", ctx->csi2_port,
		reg_read(ctx->dev, CAL_CSI2_CTX0(ctx->csi2_port)));
}

static void pix_proc_config(struct cal_ctx *ctx)
{
	u32 val;

	val = reg_read(ctx->dev, CAL_PIX_PROC(ctx->csi2_port));
	set_field(&val, CAL_PIX_PROC_EXTRACT_B8, CAL_PIX_PROC_EXTRACT_MASK);
	set_field(&val, CAL_PIX_PROC_DPCMD_BYPASS, CAL_PIX_PROC_DPCMD_MASK);
	set_field(&val, CAL_PIX_PROC_DPCME_BYPASS, CAL_PIX_PROC_DPCME_MASK);
	set_field(&val, CAL_PIX_PROC_PACK_B8, CAL_PIX_PROC_PACK_MASK);
	set_field(&val, ctx->csi2_port, CAL_PIX_PROC_CPORT_MASK);
	set_field(&val, CAL_GEN_ENABLE, CAL_PIX_PROC_EN_MASK);
	reg_write(ctx->dev, CAL_PIX_PROC(ctx->csi2_port), val);
	ctx_dbg(3, ctx, "CAL_PIX_PROC(%d) = 0x%08x\n", ctx->csi2_port,
		reg_read(ctx->dev, CAL_PIX_PROC(ctx->csi2_port)));
}

static void cal_wr_dma_config(struct cal_ctx *ctx,
			      unsigned int width)
{
	u32 val;

	val = reg_read(ctx->dev, CAL_WR_DMA_CTRL(ctx->csi2_port));
	set_field(&val, ctx->csi2_port, CAL_WR_DMA_CTRL_CPORT_MASK);
	set_field(&val, CAL_WR_DMA_CTRL_DTAG_PIX_DAT,
		  CAL_WR_DMA_CTRL_DTAG_MASK);
	set_field(&val, CAL_WR_DMA_CTRL_MODE_CONST,
		  CAL_WR_DMA_CTRL_MODE_MASK);
	set_field(&val, CAL_WR_DMA_CTRL_PATTERN_LINEAR,
		  CAL_WR_DMA_CTRL_PATTERN_MASK);
	set_field(&val, CAL_GEN_ENABLE, CAL_WR_DMA_CTRL_STALL_RD_MASK);
	reg_write(ctx->dev, CAL_WR_DMA_CTRL(ctx->csi2_port), val);
	ctx_dbg(3, ctx, "CAL_WR_DMA_CTRL(%d) = 0x%08x\n", ctx->csi2_port,
		reg_read(ctx->dev, CAL_WR_DMA_CTRL(ctx->csi2_port)));

	/*
	 * width/16 not sure but giving it a whirl.
	 * zero does not work right
	 */
	reg_write_field(ctx->dev,
			CAL_WR_DMA_OFST(ctx->csi2_port),
			(width / 16),
			CAL_WR_DMA_OFST_MASK);
	ctx_dbg(3, ctx, "CAL_WR_DMA_OFST(%d) = 0x%08x\n", ctx->csi2_port,
		reg_read(ctx->dev, CAL_WR_DMA_OFST(ctx->csi2_port)));

	val = reg_read(ctx->dev, CAL_WR_DMA_XSIZE(ctx->csi2_port));
	/* 64 bit word means no skipping */
	set_field(&val, 0, CAL_WR_DMA_XSIZE_XSKIP_MASK);
	/*
	 * (width*8)/64 this should be size of an entire line
	 * in 64bit word but 0 means all data until the end
	 * is detected automagically
	 */
	set_field(&val, (width / 8), CAL_WR_DMA_XSIZE_MASK);
	reg_write(ctx->dev, CAL_WR_DMA_XSIZE(ctx->csi2_port), val);
	ctx_dbg(3, ctx, "CAL_WR_DMA_XSIZE(%d) = 0x%08x\n", ctx->csi2_port,
		reg_read(ctx->dev, CAL_WR_DMA_XSIZE(ctx->csi2_port)));
}

static void cal_wr_dma_addr(struct cal_ctx *ctx, unsigned int dmaaddr)
{
	reg_write(ctx->dev, CAL_WR_DMA_ADDR(ctx->csi2_port), dmaaddr);
}

/*
 * TCLK values are OK at their reset values
 */
#define TCLK_TERM	0
#define TCLK_MISS	1
#define TCLK_SETTLE	14
#define THS_SETTLE	15

static void csi2_phy_config(struct cal_ctx *ctx)
{
	unsigned int reg0, reg1;
	unsigned int ths_term, ths_settle;
	unsigned int ddrclkperiod_us;

	/*
	 * THS_TERM: Programmed value = floor(20 ns/DDRClk period) - 2.
	 */
	ddrclkperiod_us = ctx->external_rate / 2000000;
	ddrclkperiod_us = 1000000 / ddrclkperiod_us;
	ctx_dbg(1, ctx, "ddrclkperiod_us: %d\n", ddrclkperiod_us);

	ths_term = 20000 / ddrclkperiod_us;
	ths_term = (ths_term >= 2) ? ths_term - 2 : ths_term;
	ctx_dbg(1, ctx, "ths_term: %d (0x%02x)\n", ths_term, ths_term);

	/*
	 * THS_SETTLE: Programmed value = floor(176.3 ns/CtrlClk period) - 1.
	 *	Since CtrlClk is fixed at 96Mhz then we get
	 *	ths_settle = floor(176.3 / 10.416) - 1 = 15
	 * If we ever switch to a dynamic clock then this code might be useful
	 *
	 * unsigned int ctrlclkperiod_us;
	 * ctrlclkperiod_us = 96000000 / 1000000;
	 * ctrlclkperiod_us = 1000000 / ctrlclkperiod_us;
	 * ctx_dbg(1, ctx, "ctrlclkperiod_us: %d\n", ctrlclkperiod_us);

	 * ths_settle = 176300  / ctrlclkperiod_us;
	 * ths_settle = (ths_settle > 1) ? ths_settle - 1 : ths_settle;
	 */

	ths_settle = THS_SETTLE;
	ctx_dbg(1, ctx, "ths_settle: %d (0x%02x)\n", ths_settle, ths_settle);

	reg0 = reg_read(ctx->cc, CAL_CSI2_PHY_REG0);
	set_field(&reg0, CAL_CSI2_PHY_REG0_HSCLOCKCONFIG_DISABLE,
		  CAL_CSI2_PHY_REG0_HSCLOCKCONFIG_MASK);
	set_field(&reg0, ths_term, CAL_CSI2_PHY_REG0_THS_TERM_MASK);
	set_field(&reg0, ths_settle, CAL_CSI2_PHY_REG0_THS_SETTLE_MASK);

	ctx_dbg(1, ctx, "CSI2_%d_REG0 = 0x%08x\n", (ctx->csi2_port - 1), reg0);
	reg_write(ctx->cc, CAL_CSI2_PHY_REG0, reg0);

	reg1 = reg_read(ctx->cc, CAL_CSI2_PHY_REG1);
	set_field(&reg1, TCLK_TERM, CAL_CSI2_PHY_REG1_TCLK_TERM_MASK);
	set_field(&reg1, 0xb8, CAL_CSI2_PHY_REG1_DPHY_HS_SYNC_PATTERN_MASK);
	set_field(&reg1, TCLK_MISS, CAL_CSI2_PHY_REG1_CTRLCLK_DIV_FACTOR_MASK);
	set_field(&reg1, TCLK_SETTLE, CAL_CSI2_PHY_REG1_TCLK_SETTLE_MASK);

	ctx_dbg(1, ctx, "CSI2_%d_REG1 = 0x%08x\n", (ctx->csi2_port - 1), reg1);
	reg_write(ctx->cc, CAL_CSI2_PHY_REG1, reg1);
}

static int cal_get_external_info(struct cal_ctx *ctx)
{
	struct v4l2_ctrl *ctrl;

	if (!ctx->sensor)
		return -ENODEV;

	ctrl = v4l2_ctrl_find(ctx->sensor->ctrl_handler, V4L2_CID_PIXEL_RATE);
	if (!ctrl) {
		ctx_err(ctx, "no pixel rate control in subdev: %s\n",
			ctx->sensor->name);
		return -EPIPE;
	}

	ctx->external_rate = v4l2_ctrl_g_ctrl_int64(ctrl);
	ctx_dbg(3, ctx, "sensor Pixel Rate: %d\n", ctx->external_rate);

	return 0;
}

static inline void cal_schedule_next_buffer(struct cal_ctx *ctx)
{
	struct cal_dmaqueue *dma_q = &ctx->vidq;
	struct cal_buffer *buf;
	unsigned long addr;

	buf = list_entry(dma_q->active.next, struct cal_buffer, list);
	ctx->next_frm = buf;
	list_del(&buf->list);

	addr = vb2_dma_contig_plane_dma_addr(&buf->vb.vb2_buf, 0);
	cal_wr_dma_addr(ctx, addr);
}

static inline void cal_process_buffer_complete(struct cal_ctx *ctx)
{
	ctx->cur_frm->vb.vb2_buf.timestamp = ktime_get_ns();
	ctx->cur_frm->vb.field = ctx->m_fmt.field;
	ctx->cur_frm->vb.sequence = ctx->sequence++;

	vb2_buffer_done(&ctx->cur_frm->vb.vb2_buf, VB2_BUF_STATE_DONE);
	ctx->cur_frm = ctx->next_frm;
}

#define isvcirqset(irq, vc, ff) (irq & \
	(CAL_CSI2_VC_IRQENABLE_ ##ff ##_IRQ_##vc ##_MASK))

#define isportirqset(irq, port) (irq & CAL_HL_IRQ_MASK(port))

static irqreturn_t cal_irq(int irq_cal, void *data)
{
	struct cal_dev *dev = (struct cal_dev *)data;
	struct cal_ctx *ctx;
	struct cal_dmaqueue *dma_q;
	u32 irqst2, irqst3;

	/* Check which DMA just finished */
	irqst2 = reg_read(dev, CAL_HL_IRQSTATUS(2));
	if (irqst2) {
		/* Clear Interrupt status */
		reg_write(dev, CAL_HL_IRQSTATUS(2), irqst2);

		/* Need to check both port */
		if (isportirqset(irqst2, 1)) {
			ctx = dev->ctx[0];

			if (ctx->cur_frm != ctx->next_frm)
				cal_process_buffer_complete(ctx);
		}

		if (isportirqset(irqst2, 2)) {
			ctx = dev->ctx[1];

			if (ctx->cur_frm != ctx->next_frm)
				cal_process_buffer_complete(ctx);
		}
	}

	/* Check which DMA just started */
	irqst3 = reg_read(dev, CAL_HL_IRQSTATUS(3));
	if (irqst3) {
		/* Clear Interrupt status */
		reg_write(dev, CAL_HL_IRQSTATUS(3), irqst3);

		/* Need to check both port */
		if (isportirqset(irqst3, 1)) {
			ctx = dev->ctx[0];
			dma_q = &ctx->vidq;

			spin_lock(&ctx->slock);
			if (!list_empty(&dma_q->active) &&
			    ctx->cur_frm == ctx->next_frm)
				cal_schedule_next_buffer(ctx);
			spin_unlock(&ctx->slock);
		}

		if (isportirqset(irqst3, 2)) {
			ctx = dev->ctx[1];
			dma_q = &ctx->vidq;

			spin_lock(&ctx->slock);
			if (!list_empty(&dma_q->active) &&
			    ctx->cur_frm == ctx->next_frm)
				cal_schedule_next_buffer(ctx);
			spin_unlock(&ctx->slock);
		}
	}

	return IRQ_HANDLED;
}

/*
 * video ioctls
 */
static int cal_querycap(struct file *file, void *priv,
			struct v4l2_capability *cap)
{
	struct cal_ctx *ctx = video_drvdata(file);

	strlcpy(cap->driver, CAL_MODULE_NAME, sizeof(cap->driver));
	strlcpy(cap->card, CAL_MODULE_NAME, sizeof(cap->card));

	snprintf(cap->bus_info, sizeof(cap->bus_info),
		 "platform:%s", ctx->v4l2_dev.name);
	cap->device_caps = V4L2_CAP_VIDEO_CAPTURE | V4L2_CAP_STREAMING |
			    V4L2_CAP_READWRITE;
	cap->capabilities = cap->device_caps | V4L2_CAP_DEVICE_CAPS;
	return 0;
}

static int cal_enum_fmt_vid_cap(struct file *file, void  *priv,
				struct v4l2_fmtdesc *f)
{
	struct cal_ctx *ctx = video_drvdata(file);
	const struct cal_fmt *fmt = NULL;

	if (f->index >= ctx->num_active_fmt)
		return -EINVAL;

	fmt = ctx->active_fmt[f->index];

	f->pixelformat = fmt->fourcc;
	f->type = V4L2_BUF_TYPE_VIDEO_CAPTURE;
	return 0;
}

static int __subdev_get_format(struct cal_ctx *ctx,
			       struct v4l2_mbus_framefmt *fmt)
{
	struct v4l2_subdev_format sd_fmt;
	struct v4l2_mbus_framefmt *mbus_fmt = &sd_fmt.format;
	int ret;

	sd_fmt.which = V4L2_SUBDEV_FORMAT_ACTIVE;
	sd_fmt.pad = 0;

	ret = v4l2_subdev_call(ctx->sensor, pad, get_fmt, NULL, &sd_fmt);
	if (ret)
		return ret;

	*fmt = *mbus_fmt;

	ctx_dbg(1, ctx, "%s %dx%d code:%04X\n", __func__,
		fmt->width, fmt->height, fmt->code);

	return 0;
}

static int __subdev_set_format(struct cal_ctx *ctx,
			       struct v4l2_mbus_framefmt *fmt)
{
	struct v4l2_subdev_format sd_fmt;
	struct v4l2_mbus_framefmt *mbus_fmt = &sd_fmt.format;
	int ret;

	sd_fmt.which = V4L2_SUBDEV_FORMAT_ACTIVE;
	sd_fmt.pad = 0;
	*mbus_fmt = *fmt;

	ret = v4l2_subdev_call(ctx->sensor, pad, set_fmt, NULL, &sd_fmt);
	if (ret)
		return ret;

	ctx_dbg(1, ctx, "%s %dx%d code:%04X\n", __func__,
		fmt->width, fmt->height, fmt->code);

	return 0;
}

static int cal_calc_format_size(struct cal_ctx *ctx,
				const struct cal_fmt *fmt,
				struct v4l2_format *f)
{
	if (!fmt) {
		ctx_dbg(3, ctx, "No cal_fmt provided!\n");
		return -EINVAL;
	}

	v4l_bound_align_image(&f->fmt.pix.width, 48, MAX_WIDTH, 2,
			      &f->fmt.pix.height, 32, MAX_HEIGHT, 0, 0);
	f->fmt.pix.bytesperline = bytes_per_line(f->fmt.pix.width,
						 fmt->depth >> 3);
	f->fmt.pix.sizeimage = f->fmt.pix.height *
			       f->fmt.pix.bytesperline;

	ctx_dbg(3, ctx, "%s: fourcc: %s size: %dx%d bpl:%d img_size:%d\n",
		__func__, fourcc_to_str(f->fmt.pix.pixelformat),
		f->fmt.pix.width, f->fmt.pix.height,
		f->fmt.pix.bytesperline, f->fmt.pix.sizeimage);

	return 0;
}

static int cal_g_fmt_vid_cap(struct file *file, void *priv,
			     struct v4l2_format *f)
{
	struct cal_ctx *ctx = video_drvdata(file);

	*f = ctx->v_fmt;

	return 0;
}

static int cal_try_fmt_vid_cap(struct file *file, void *priv,
			       struct v4l2_format *f)
{
	struct cal_ctx *ctx = video_drvdata(file);
	const struct cal_fmt *fmt;
	struct v4l2_subdev_frame_size_enum fse;
	int ret, found;

	fmt = find_format_by_pix(ctx, f->fmt.pix.pixelformat);
	if (!fmt) {
		ctx_dbg(3, ctx, "Fourcc format (0x%08x) not found.\n",
			f->fmt.pix.pixelformat);

		/* Just get the first one enumerated */
		fmt = ctx->active_fmt[0];
		f->fmt.pix.pixelformat = fmt->fourcc;
	}

	f->fmt.pix.field = ctx->v_fmt.fmt.pix.field;

	/* check for/find a valid width/height */
	ret = 0;
	found = false;
	fse.pad = 0;
	fse.code = fmt->code;
	fse.which = V4L2_SUBDEV_FORMAT_ACTIVE;
	for (fse.index = 0; ; fse.index++) {
		ret = v4l2_subdev_call(ctx->sensor, pad, enum_frame_size,
				       NULL, &fse);
		if (ret)
			break;

		if ((f->fmt.pix.width == fse.max_width) &&
		    (f->fmt.pix.height == fse.max_height)) {
			found = true;
			break;
		} else if ((f->fmt.pix.width >= fse.min_width) &&
			 (f->fmt.pix.width <= fse.max_width) &&
			 (f->fmt.pix.height >= fse.min_height) &&
			 (f->fmt.pix.height <= fse.max_height)) {
			found = true;
			break;
		}
	}

	if (!found) {
		/* use existing values as default */
		f->fmt.pix.width = ctx->v_fmt.fmt.pix.width;
		f->fmt.pix.height =  ctx->v_fmt.fmt.pix.height;
	}

	/*
	 * Use current colorspace for now, it will get
	 * updated properly during s_fmt
	 */
	f->fmt.pix.colorspace = ctx->v_fmt.fmt.pix.colorspace;
	return cal_calc_format_size(ctx, fmt, f);
}

static int cal_s_fmt_vid_cap(struct file *file, void *priv,
			     struct v4l2_format *f)
{
	struct cal_ctx *ctx = video_drvdata(file);
	struct vb2_queue *q = &ctx->vb_vidq;
	const struct cal_fmt *fmt;
	struct v4l2_mbus_framefmt mbus_fmt;
	int ret;

	if (vb2_is_busy(q)) {
		ctx_dbg(3, ctx, "%s device busy\n", __func__);
		return -EBUSY;
	}

	ret = cal_try_fmt_vid_cap(file, priv, f);
	if (ret < 0)
		return ret;

	fmt = find_format_by_pix(ctx, f->fmt.pix.pixelformat);

	v4l2_fill_mbus_format(&mbus_fmt, &f->fmt.pix, fmt->code);

	ret = __subdev_set_format(ctx, &mbus_fmt);
	if (ret)
		return ret;

	/* Just double check nothing has gone wrong */
	if (mbus_fmt.code != fmt->code) {
		ctx_dbg(3, ctx,
			"%s subdev changed format on us, this should not happen\n",
			__func__);
		return -EINVAL;
	}

	v4l2_fill_pix_format(&ctx->v_fmt.fmt.pix, &mbus_fmt);
	ctx->v_fmt.type = V4L2_BUF_TYPE_VIDEO_CAPTURE;
	ctx->v_fmt.fmt.pix.pixelformat  = fmt->fourcc;
	cal_calc_format_size(ctx, fmt, &ctx->v_fmt);
	ctx->fmt = fmt;
	ctx->m_fmt = mbus_fmt;
	*f = ctx->v_fmt;

	return 0;
}

static int cal_enum_framesizes(struct file *file, void *fh,
			       struct v4l2_frmsizeenum *fsize)
{
	struct cal_ctx *ctx = video_drvdata(file);
	const struct cal_fmt *fmt;
	struct v4l2_subdev_frame_size_enum fse;
	int ret;

	/* check for valid format */
	fmt = find_format_by_pix(ctx, fsize->pixel_format);
	if (!fmt) {
		ctx_dbg(3, ctx, "Invalid pixel code: %x\n",
			fsize->pixel_format);
		return -EINVAL;
	}

	fse.index = fsize->index;
	fse.pad = 0;
	fse.code = fmt->code;

	ret = v4l2_subdev_call(ctx->sensor, pad, enum_frame_size, NULL, &fse);
	if (ret)
		return ret;

	ctx_dbg(1, ctx, "%s: index: %d code: %x W:[%d,%d] H:[%d,%d]\n",
		__func__, fse.index, fse.code, fse.min_width, fse.max_width,
		fse.min_height, fse.max_height);

	fsize->type = V4L2_FRMSIZE_TYPE_DISCRETE;
	fsize->discrete.width = fse.max_width;
	fsize->discrete.height = fse.max_height;

	return 0;
}

static int cal_enum_input(struct file *file, void *priv,
			  struct v4l2_input *inp)
{
	if (inp->index >= CAL_NUM_INPUT)
		return -EINVAL;

	inp->type = V4L2_INPUT_TYPE_CAMERA;
	sprintf(inp->name, "Camera %u", inp->index);
	return 0;
}

static int cal_g_input(struct file *file, void *priv, unsigned int *i)
{
	struct cal_ctx *ctx = video_drvdata(file);

	*i = ctx->input;
	return 0;
}

static int cal_s_input(struct file *file, void *priv, unsigned int i)
{
	struct cal_ctx *ctx = video_drvdata(file);

	if (i >= CAL_NUM_INPUT)
		return -EINVAL;

	ctx->input = i;
	return 0;
}

/* timeperframe is arbitrary and continuous */
static int cal_enum_frameintervals(struct file *file, void *priv,
				   struct v4l2_frmivalenum *fival)
{
	struct cal_ctx *ctx = video_drvdata(file);
	const struct cal_fmt *fmt;
	struct v4l2_subdev_frame_interval_enum fie = {
		.index = fival->index,
		.width = fival->width,
		.height = fival->height,
		.which = V4L2_SUBDEV_FORMAT_ACTIVE,
	};
	int ret;

	fmt = find_format_by_pix(ctx, fival->pixel_format);
	if (!fmt)
		return -EINVAL;

	fie.code = fmt->code;
	ret = v4l2_subdev_call(ctx->sensor, pad, enum_frame_interval,
			       NULL, &fie);
	if (ret)
		return ret;
	fival->type = V4L2_FRMIVAL_TYPE_DISCRETE;
	fival->discrete = fie.interval;

	return 0;
}

/*
 * Videobuf operations
 */
static int cal_queue_setup(struct vb2_queue *vq,
			   unsigned int *nbuffers, unsigned int *nplanes,
			   unsigned int sizes[], struct device *alloc_devs[])
{
	struct cal_ctx *ctx = vb2_get_drv_priv(vq);
	unsigned size = ctx->v_fmt.fmt.pix.sizeimage;

	if (vq->num_buffers + *nbuffers < 3)
		*nbuffers = 3 - vq->num_buffers;

	if (*nplanes) {
		if (sizes[0] < size)
			return -EINVAL;
		size = sizes[0];
	}

	*nplanes = 1;
	sizes[0] = size;

	ctx_dbg(3, ctx, "nbuffers=%d, size=%d\n", *nbuffers, sizes[0]);

	return 0;
}

static int cal_buffer_prepare(struct vb2_buffer *vb)
{
	struct cal_ctx *ctx = vb2_get_drv_priv(vb->vb2_queue);
	struct cal_buffer *buf = container_of(vb, struct cal_buffer,
					      vb.vb2_buf);
	unsigned long size;

	if (WARN_ON(!ctx->fmt))
		return -EINVAL;

	size = ctx->v_fmt.fmt.pix.sizeimage;
	if (vb2_plane_size(vb, 0) < size) {
		ctx_err(ctx,
			"data will not fit into plane (%lu < %lu)\n",
			vb2_plane_size(vb, 0), size);
		return -EINVAL;
	}

	vb2_set_plane_payload(&buf->vb.vb2_buf, 0, size);
	return 0;
}

static void cal_buffer_queue(struct vb2_buffer *vb)
{
	struct cal_ctx *ctx = vb2_get_drv_priv(vb->vb2_queue);
	struct cal_buffer *buf = container_of(vb, struct cal_buffer,
					      vb.vb2_buf);
	struct cal_dmaqueue *vidq = &ctx->vidq;
	unsigned long flags = 0;

	/* recheck locking */
	spin_lock_irqsave(&ctx->slock, flags);
	list_add_tail(&buf->list, &vidq->active);
	spin_unlock_irqrestore(&ctx->slock, flags);
}

static int cal_start_streaming(struct vb2_queue *vq, unsigned int count)
{
	struct cal_ctx *ctx = vb2_get_drv_priv(vq);
	struct cal_dmaqueue *dma_q = &ctx->vidq;
	struct cal_buffer *buf, *tmp;
	unsigned long addr = 0;
	unsigned long flags;
	int ret;

	spin_lock_irqsave(&ctx->slock, flags);
	if (list_empty(&dma_q->active)) {
		spin_unlock_irqrestore(&ctx->slock, flags);
		ctx_dbg(3, ctx, "buffer queue is empty\n");
		return -EIO;
	}

	buf = list_entry(dma_q->active.next, struct cal_buffer, list);
	ctx->cur_frm = buf;
	ctx->next_frm = buf;
	list_del(&buf->list);
	spin_unlock_irqrestore(&ctx->slock, flags);

	addr = vb2_dma_contig_plane_dma_addr(&ctx->cur_frm->vb.vb2_buf, 0);
	ctx->sequence = 0;

	ret = cal_get_external_info(ctx);
	if (ret < 0)
		goto err;

	cal_runtime_get(ctx->dev);

	enable_irqs(ctx);
	camerarx_phy_enable(ctx);
	csi2_init(ctx);
	csi2_phy_config(ctx);
	csi2_lane_config(ctx);
	csi2_ctx_config(ctx);
	pix_proc_config(ctx);
	cal_wr_dma_config(ctx, ctx->v_fmt.fmt.pix.bytesperline);
	cal_wr_dma_addr(ctx, addr);
	csi2_ppi_enable(ctx);

	ret = v4l2_subdev_call(ctx->sensor, video, s_stream, 1);
	if (ret) {
		ctx_err(ctx, "stream on failed in subdev\n");
		cal_runtime_put(ctx->dev);
		goto err;
	}

	if (debug >= 4)
		cal_quickdump_regs(ctx->dev);

	return 0;

err:
	list_for_each_entry_safe(buf, tmp, &dma_q->active, list) {
		list_del(&buf->list);
		vb2_buffer_done(&buf->vb.vb2_buf, VB2_BUF_STATE_QUEUED);
	}
	return ret;
}

static void cal_stop_streaming(struct vb2_queue *vq)
{
	struct cal_ctx *ctx = vb2_get_drv_priv(vq);
	struct cal_dmaqueue *dma_q = &ctx->vidq;
	struct cal_buffer *buf, *tmp;
	unsigned long flags;

	if (v4l2_subdev_call(ctx->sensor, video, s_stream, 0))
		ctx_err(ctx, "stream off failed in subdev\n");

	csi2_ppi_disable(ctx);
	disable_irqs(ctx);

	/* Release all active buffers */
	spin_lock_irqsave(&ctx->slock, flags);
	list_for_each_entry_safe(buf, tmp, &dma_q->active, list) {
		list_del(&buf->list);
		vb2_buffer_done(&buf->vb.vb2_buf, VB2_BUF_STATE_ERROR);
	}

	if (ctx->cur_frm == ctx->next_frm) {
		vb2_buffer_done(&ctx->cur_frm->vb.vb2_buf, VB2_BUF_STATE_ERROR);
	} else {
		vb2_buffer_done(&ctx->cur_frm->vb.vb2_buf, VB2_BUF_STATE_ERROR);
		vb2_buffer_done(&ctx->next_frm->vb.vb2_buf,
				VB2_BUF_STATE_ERROR);
	}
	ctx->cur_frm = NULL;
	ctx->next_frm = NULL;
	spin_unlock_irqrestore(&ctx->slock, flags);

	cal_runtime_put(ctx->dev);
}

static const struct vb2_ops cal_video_qops = {
	.queue_setup		= cal_queue_setup,
	.buf_prepare		= cal_buffer_prepare,
	.buf_queue		= cal_buffer_queue,
	.start_streaming	= cal_start_streaming,
	.stop_streaming		= cal_stop_streaming,
	.wait_prepare		= vb2_ops_wait_prepare,
	.wait_finish		= vb2_ops_wait_finish,
};

static const struct v4l2_file_operations cal_fops = {
	.owner		= THIS_MODULE,
	.open           = v4l2_fh_open,
	.release        = vb2_fop_release,
	.read           = vb2_fop_read,
	.poll		= vb2_fop_poll,
	.unlocked_ioctl = video_ioctl2, /* V4L2 ioctl handler */
	.mmap           = vb2_fop_mmap,
};

static const struct v4l2_ioctl_ops cal_ioctl_ops = {
	.vidioc_querycap      = cal_querycap,
	.vidioc_enum_fmt_vid_cap  = cal_enum_fmt_vid_cap,
	.vidioc_g_fmt_vid_cap     = cal_g_fmt_vid_cap,
	.vidioc_try_fmt_vid_cap   = cal_try_fmt_vid_cap,
	.vidioc_s_fmt_vid_cap     = cal_s_fmt_vid_cap,
	.vidioc_enum_framesizes   = cal_enum_framesizes,
	.vidioc_reqbufs       = vb2_ioctl_reqbufs,
	.vidioc_create_bufs   = vb2_ioctl_create_bufs,
	.vidioc_prepare_buf   = vb2_ioctl_prepare_buf,
	.vidioc_querybuf      = vb2_ioctl_querybuf,
	.vidioc_qbuf          = vb2_ioctl_qbuf,
	.vidioc_dqbuf         = vb2_ioctl_dqbuf,
	.vidioc_enum_input    = cal_enum_input,
	.vidioc_g_input       = cal_g_input,
	.vidioc_s_input       = cal_s_input,
	.vidioc_enum_frameintervals = cal_enum_frameintervals,
	.vidioc_streamon      = vb2_ioctl_streamon,
	.vidioc_streamoff     = vb2_ioctl_streamoff,
	.vidioc_log_status    = v4l2_ctrl_log_status,
	.vidioc_subscribe_event = v4l2_ctrl_subscribe_event,
	.vidioc_unsubscribe_event = v4l2_event_unsubscribe,
};

static const struct video_device cal_videodev = {
	.name		= CAL_MODULE_NAME,
	.fops		= &cal_fops,
	.ioctl_ops	= &cal_ioctl_ops,
	.minor		= -1,
	.release	= video_device_release_empty,
};

/* -----------------------------------------------------------------
 *	Initialization and module stuff
 * ------------------------------------------------------------------
 */
static int cal_complete_ctx(struct cal_ctx *ctx);

static int cal_async_bound(struct v4l2_async_notifier *notifier,
			   struct v4l2_subdev *subdev,
			   struct v4l2_async_subdev *asd)
{
	struct cal_ctx *ctx = notifier_to_ctx(notifier);
	struct v4l2_subdev_mbus_code_enum mbus_code;
	int ret = 0;
	int i, j, k;

	if (ctx->sensor) {
		ctx_info(ctx, "Rejecting subdev %s (Already set!!)",
			 subdev->name);
		return 0;
	}

	ctx->sensor = subdev;
	ctx_dbg(1, ctx, "Using sensor %s for capture\n", subdev->name);

	/* Enumerate sub device formats and enable all matching local formats */
	ctx->num_active_fmt = 0;
	for (j = 0, i = 0; ret != -EINVAL; ++j) {
		struct cal_fmt *fmt;

		memset(&mbus_code, 0, sizeof(mbus_code));
		mbus_code.index = j;
		ret = v4l2_subdev_call(subdev, pad, enum_mbus_code,
				       NULL, &mbus_code);
		if (ret)
			continue;

		ctx_dbg(2, ctx,
			"subdev %s: code: %04x idx: %d\n",
			subdev->name, mbus_code.code, j);

		for (k = 0; k < ARRAY_SIZE(cal_formats); k++) {
			fmt = &cal_formats[k];

			if (mbus_code.code == fmt->code) {
				ctx->active_fmt[i] = fmt;
				ctx_dbg(2, ctx,
					"matched fourcc: %s: code: %04x idx: %d\n",
					fourcc_to_str(fmt->fourcc),
					fmt->code, i);
				ctx->num_active_fmt = ++i;
			}
		}
	}

	if (i == 0) {
		ctx_err(ctx, "No suitable format reported by subdev %s\n",
			subdev->name);
		return -EINVAL;
	}

	cal_complete_ctx(ctx);

	return 0;
}

static int cal_async_complete(struct v4l2_async_notifier *notifier)
{
	struct cal_ctx *ctx = notifier_to_ctx(notifier);
	const struct cal_fmt *fmt;
	struct v4l2_mbus_framefmt mbus_fmt;
	int ret;

	ret = __subdev_get_format(ctx, &mbus_fmt);
	if (ret)
		return ret;

	fmt = find_format_by_code(ctx, mbus_fmt.code);
	if (!fmt) {
		ctx_dbg(3, ctx, "mbus code format (0x%08x) not found.\n",
			mbus_fmt.code);
		return -EINVAL;
	}

	/* Save current subdev format */
	v4l2_fill_pix_format(&ctx->v_fmt.fmt.pix, &mbus_fmt);
	ctx->v_fmt.type = V4L2_BUF_TYPE_VIDEO_CAPTURE;
	ctx->v_fmt.fmt.pix.pixelformat  = fmt->fourcc;
	cal_calc_format_size(ctx, fmt, &ctx->v_fmt);
	ctx->fmt = fmt;
	ctx->m_fmt = mbus_fmt;

	return 0;
}

static const struct v4l2_async_notifier_operations cal_async_ops = {
	.bound = cal_async_bound,
	.complete = cal_async_complete,
};

static int cal_complete_ctx(struct cal_ctx *ctx)
{
	struct video_device *vfd;
	struct vb2_queue *q;
	int ret;

	ctx->timeperframe = tpf_default;
	ctx->external_rate = 192000000;

	/* initialize locks */
	spin_lock_init(&ctx->slock);
	mutex_init(&ctx->mutex);

	/* initialize queue */
	q = &ctx->vb_vidq;
	q->type = V4L2_BUF_TYPE_VIDEO_CAPTURE;
	q->io_modes = VB2_MMAP | VB2_DMABUF | VB2_READ;
	q->drv_priv = ctx;
	q->buf_struct_size = sizeof(struct cal_buffer);
	q->ops = &cal_video_qops;
	q->mem_ops = &vb2_dma_contig_memops;
	q->timestamp_flags = V4L2_BUF_FLAG_TIMESTAMP_MONOTONIC;
	q->lock = &ctx->mutex;
	q->min_buffers_needed = 3;
	q->dev = ctx->v4l2_dev.dev;

	ret = vb2_queue_init(q);
	if (ret)
		return ret;

	/* init video dma queues */
	INIT_LIST_HEAD(&ctx->vidq.active);

	vfd = &ctx->vdev;
	*vfd = cal_videodev;
	vfd->v4l2_dev = &ctx->v4l2_dev;
	vfd->queue = q;

	/*
	 * Provide a mutex to v4l2 core. It will be used to protect
	 * all fops and v4l2 ioctls.
	 */
	vfd->lock = &ctx->mutex;
	video_set_drvdata(vfd, ctx);

	ret = video_register_device(vfd, VFL_TYPE_GRABBER, video_nr);
	if (ret < 0)
		return ret;

	v4l2_info(&ctx->v4l2_dev, "V4L2 device registered as %s\n",
		  video_device_node_name(vfd));

	return 0;
}

static struct device_node *
of_get_next_port(const struct device_node *parent,
		 struct device_node *prev)
{
	struct device_node *port = NULL;

	if (!parent)
		return NULL;

	if (!prev) {
		struct device_node *ports;
		/*
		 * It's the first call, we have to find a port subnode
		 * within this node or within an optional 'ports' node.
		 */
		ports = of_get_child_by_name(parent, "ports");
		if (ports)
			parent = ports;

		port = of_get_child_by_name(parent, "port");

		/* release the 'ports' node */
		of_node_put(ports);
	} else {
		struct device_node *ports;

		ports = of_get_parent(prev);
		if (!ports)
			return NULL;

		do {
			port = of_get_next_child(ports, prev);
			if (!port) {
				of_node_put(ports);
				return NULL;
			}
			prev = port;
		} while (of_node_cmp(port->name, "port") != 0);
	}

	return port;
}

static struct device_node *
of_get_next_endpoint(const struct device_node *parent,
		     struct device_node *prev)
{
	struct device_node *ep = NULL;

	if (!parent)
		return NULL;

	do {
		ep = of_get_next_child(parent, prev);
		if (!ep)
			return NULL;
		prev = ep;
	} while (of_node_cmp(ep->name, "endpoint") != 0);

	return ep;
}

static int of_cal_create_instance(struct cal_ctx *ctx, int inst)
{
	struct platform_device *pdev = ctx->dev->pdev;
	struct device_node *ep_node, *port, *sensor_node, *parent;
	struct v4l2_fwnode_endpoint *endpoint;
	struct v4l2_async_subdev *asd;
	u32 regval = 0;
	int ret, index, found_port = 0, lane;

	parent = pdev->dev.of_node;

	asd = &ctx->asd;
	endpoint = &ctx->endpoint;

	ep_node = NULL;
	port = NULL;
	sensor_node = NULL;
	ret = -EINVAL;

	ctx_dbg(3, ctx, "Scanning Port node for csi2 port: %d\n", inst);
	for (index = 0; index < CAL_NUM_CSI2_PORTS; index++) {
		port = of_get_next_port(parent, port);
		if (!port) {
			ctx_dbg(1, ctx, "No port node found for csi2 port:%d\n",
				index);
			goto cleanup_exit;
		}

		/* Match the slice number with <REG> */
		of_property_read_u32(port, "reg", &regval);
		ctx_dbg(3, ctx, "port:%d inst:%d <reg>:%d\n",
			index, inst, regval);
		if ((regval == inst) && (index == inst)) {
			found_port = 1;
			break;
		}
	}

	if (!found_port) {
		ctx_dbg(1, ctx, "No port node matches csi2 port:%d\n",
			inst);
		goto cleanup_exit;
	}

	ctx_dbg(3, ctx, "Scanning sub-device for csi2 port: %d\n",
		inst);

	ep_node = of_get_next_endpoint(port, ep_node);
	if (!ep_node) {
		ctx_dbg(3, ctx, "can't get next endpoint\n");
		goto cleanup_exit;
	}

	sensor_node = of_graph_get_remote_port_parent(ep_node);
	if (!sensor_node) {
		ctx_dbg(3, ctx, "can't get remote parent\n");
		goto cleanup_exit;
	}
	asd->match_type = V4L2_ASYNC_MATCH_FWNODE;
	asd->match.fwnode = of_fwnode_handle(sensor_node);

	v4l2_fwnode_endpoint_parse(of_fwnode_handle(ep_node), endpoint);

	if (endpoint->bus_type != V4L2_MBUS_CSI2) {
		ctx_err(ctx, "Port:%d sub-device %s is not a CSI2 device\n",
			inst, sensor_node->name);
		goto cleanup_exit;
	}

	/* Store Virtual Channel number */
	ctx->virtual_channel = endpoint->base.id;

	ctx_dbg(3, ctx, "Port:%d v4l2-endpoint: CSI2\n", inst);
	ctx_dbg(3, ctx, "Virtual Channel=%d\n", ctx->virtual_channel);
	ctx_dbg(3, ctx, "flags=0x%08x\n", endpoint->bus.mipi_csi2.flags);
	ctx_dbg(3, ctx, "clock_lane=%d\n", endpoint->bus.mipi_csi2.clock_lane);
	ctx_dbg(3, ctx, "num_data_lanes=%d\n",
		endpoint->bus.mipi_csi2.num_data_lanes);
	ctx_dbg(3, ctx, "data_lanes= <\n");
	for (lane = 0; lane < endpoint->bus.mipi_csi2.num_data_lanes; lane++)
		ctx_dbg(3, ctx, "\t%d\n",
			endpoint->bus.mipi_csi2.data_lanes[lane]);
	ctx_dbg(3, ctx, "\t>\n");

	ctx_dbg(1, ctx, "Port: %d found sub-device %s\n",
		inst, sensor_node->name);

	ctx->asd_list[0] = asd;
	ctx->notifier.subdevs = ctx->asd_list;
	ctx->notifier.num_subdevs = 1;
	ctx->notifier.ops = &cal_async_ops;
	ret = v4l2_async_notifier_register(&ctx->v4l2_dev,
					   &ctx->notifier);
	if (ret) {
		ctx_err(ctx, "Error registering async notifier\n");
		ret = -EINVAL;
	}

cleanup_exit:
<<<<<<< HEAD
	if (remote_ep)
		of_node_put(remote_ep);
	if (sensor_node)
		of_node_put(sensor_node);
	if (ep_node)
		of_node_put(ep_node);
	if (port)
		of_node_put(port);
=======
	of_node_put(sensor_node);
	of_node_put(ep_node);
	of_node_put(port);
>>>>>>> 407d19ab

	return ret;
}

static struct cal_ctx *cal_create_instance(struct cal_dev *dev, int inst)
{
	struct cal_ctx *ctx;
	struct v4l2_ctrl_handler *hdl;
	int ret;

	ctx = devm_kzalloc(&dev->pdev->dev, sizeof(*ctx), GFP_KERNEL);
	if (!ctx)
		return NULL;

	/* save the cal_dev * for future ref */
	ctx->dev = dev;

	snprintf(ctx->v4l2_dev.name, sizeof(ctx->v4l2_dev.name),
		 "%s-%03d", CAL_MODULE_NAME, inst);
	ret = v4l2_device_register(&dev->pdev->dev, &ctx->v4l2_dev);
	if (ret)
		goto err_exit;

	hdl = &ctx->ctrl_handler;
	ret = v4l2_ctrl_handler_init(hdl, 11);
	if (ret) {
		ctx_err(ctx, "Failed to init ctrl handler\n");
		goto unreg_dev;
	}
	ctx->v4l2_dev.ctrl_handler = hdl;

	/* Make sure Camera Core H/W register area is available */
	ctx->cc = dev->cc[inst];

	/* Store the instance id */
	ctx->csi2_port = inst + 1;

	ret = of_cal_create_instance(ctx, inst);
	if (ret) {
		ret = -EINVAL;
		goto free_hdl;
	}
	return ctx;

free_hdl:
	v4l2_ctrl_handler_free(hdl);
unreg_dev:
	v4l2_device_unregister(&ctx->v4l2_dev);
err_exit:
	return NULL;
}

static int cal_probe(struct platform_device *pdev)
{
	struct cal_dev *dev;
	int ret;
	int irq;

	dev = devm_kzalloc(&pdev->dev, sizeof(*dev), GFP_KERNEL);
	if (!dev)
		return -ENOMEM;

	/* set pseudo v4l2 device name so we can use v4l2_printk */
	strlcpy(dev->v4l2_dev.name, CAL_MODULE_NAME,
		sizeof(dev->v4l2_dev.name));

	/* save pdev pointer */
	dev->pdev = pdev;

	dev->res = platform_get_resource_byname(pdev, IORESOURCE_MEM,
						"cal_top");
	dev->base = devm_ioremap_resource(&pdev->dev, dev->res);
	if (IS_ERR(dev->base))
		return PTR_ERR(dev->base);

	cal_dbg(1, dev, "ioresource %s at %pa - %pa\n",
		dev->res->name, &dev->res->start, &dev->res->end);

	irq = platform_get_irq(pdev, 0);
	cal_dbg(1, dev, "got irq# %d\n", irq);
	ret = devm_request_irq(&pdev->dev, irq, cal_irq, 0, CAL_MODULE_NAME,
			       dev);
	if (ret)
		return ret;

	platform_set_drvdata(pdev, dev);

	dev->cm = cm_create(dev);
	if (IS_ERR(dev->cm))
		return PTR_ERR(dev->cm);

	dev->cc[0] = cc_create(dev, 0);
	if (IS_ERR(dev->cc[0]))
		return PTR_ERR(dev->cc[0]);

	dev->cc[1] = cc_create(dev, 1);
	if (IS_ERR(dev->cc[1]))
		return PTR_ERR(dev->cc[1]);

	dev->ctx[0] = NULL;
	dev->ctx[1] = NULL;

	dev->ctx[0] = cal_create_instance(dev, 0);
	dev->ctx[1] = cal_create_instance(dev, 1);
	if (!dev->ctx[0] && !dev->ctx[1]) {
		cal_err(dev, "Neither port is configured, no point in staying up\n");
		return -ENODEV;
	}

	pm_runtime_enable(&pdev->dev);

	ret = cal_runtime_get(dev);
	if (ret)
		goto runtime_disable;

	/* Just check we can actually access the module */
	cal_get_hwinfo(dev);

	cal_runtime_put(dev);

	return 0;

runtime_disable:
	pm_runtime_disable(&pdev->dev);
	return ret;
}

static int cal_remove(struct platform_device *pdev)
{
	struct cal_dev *dev =
		(struct cal_dev *)platform_get_drvdata(pdev);
	struct cal_ctx *ctx;
	int i;

	cal_dbg(1, dev, "Removing %s\n", CAL_MODULE_NAME);

	cal_runtime_get(dev);

	for (i = 0; i < CAL_NUM_CONTEXT; i++) {
		ctx = dev->ctx[i];
		if (ctx) {
			ctx_dbg(1, ctx, "unregistering %s\n",
				video_device_node_name(&ctx->vdev));
			camerarx_phy_disable(ctx);
			v4l2_async_notifier_unregister(&ctx->notifier);
			v4l2_ctrl_handler_free(&ctx->ctrl_handler);
			v4l2_device_unregister(&ctx->v4l2_dev);
			video_unregister_device(&ctx->vdev);
		}
	}

	cal_runtime_put(dev);
	pm_runtime_disable(&pdev->dev);

	return 0;
}

#if defined(CONFIG_OF)
static const struct of_device_id cal_of_match[] = {
	{ .compatible = "ti,dra72-cal", },
	{},
};
MODULE_DEVICE_TABLE(of, cal_of_match);
#endif

static struct platform_driver cal_pdrv = {
	.probe		= cal_probe,
	.remove		= cal_remove,
	.driver		= {
		.name	= CAL_MODULE_NAME,
		.of_match_table = of_match_ptr(cal_of_match),
	},
};

module_platform_driver(cal_pdrv);<|MERGE_RESOLUTION|>--- conflicted
+++ resolved
@@ -267,7 +267,6 @@
 	struct v4l2_fwnode_endpoint	endpoint;
 
 	struct v4l2_async_subdev asd;
-	struct v4l2_async_subdev *asd_list[1];
 
 	struct v4l2_fh		fh;
 	struct cal_dev		*dev;
@@ -909,8 +908,8 @@
 {
 	struct cal_ctx *ctx = video_drvdata(file);
 
-	strlcpy(cap->driver, CAL_MODULE_NAME, sizeof(cap->driver));
-	strlcpy(cap->card, CAL_MODULE_NAME, sizeof(cap->card));
+	strscpy(cap->driver, CAL_MODULE_NAME, sizeof(cap->driver));
+	strscpy(cap->card, CAL_MODULE_NAME, sizeof(cap->card));
 
 	snprintf(cap->bus_info, sizeof(cap->bus_info),
 		 "platform:%s", ctx->v4l2_dev.name);
@@ -1613,7 +1612,7 @@
 				return NULL;
 			}
 			prev = port;
-		} while (of_node_cmp(port->name, "port") != 0);
+		} while (!of_node_name_eq(port, "port"));
 	}
 
 	return port;
@@ -1633,7 +1632,7 @@
 		if (!ep)
 			return NULL;
 		prev = ep;
-	} while (of_node_cmp(ep->name, "endpoint") != 0);
+	} while (!of_node_name_eq(ep, "endpoint"));
 
 	return ep;
 }
@@ -1701,9 +1700,9 @@
 
 	v4l2_fwnode_endpoint_parse(of_fwnode_handle(ep_node), endpoint);
 
-	if (endpoint->bus_type != V4L2_MBUS_CSI2) {
-		ctx_err(ctx, "Port:%d sub-device %s is not a CSI2 device\n",
-			inst, sensor_node->name);
+	if (endpoint->bus_type != V4L2_MBUS_CSI2_DPHY) {
+		ctx_err(ctx, "Port:%d sub-device %pOFn is not a CSI2 device\n",
+			inst, sensor_node);
 		goto cleanup_exit;
 	}
 
@@ -1722,35 +1721,37 @@
 			endpoint->bus.mipi_csi2.data_lanes[lane]);
 	ctx_dbg(3, ctx, "\t>\n");
 
-	ctx_dbg(1, ctx, "Port: %d found sub-device %s\n",
-		inst, sensor_node->name);
-
-	ctx->asd_list[0] = asd;
-	ctx->notifier.subdevs = ctx->asd_list;
-	ctx->notifier.num_subdevs = 1;
+	ctx_dbg(1, ctx, "Port: %d found sub-device %pOFn\n",
+		inst, sensor_node);
+
+	v4l2_async_notifier_init(&ctx->notifier);
+
+	ret = v4l2_async_notifier_add_subdev(&ctx->notifier, asd);
+	if (ret) {
+		ctx_err(ctx, "Error adding asd\n");
+		goto cleanup_exit;
+	}
+
 	ctx->notifier.ops = &cal_async_ops;
 	ret = v4l2_async_notifier_register(&ctx->v4l2_dev,
 					   &ctx->notifier);
 	if (ret) {
 		ctx_err(ctx, "Error registering async notifier\n");
+		v4l2_async_notifier_cleanup(&ctx->notifier);
 		ret = -EINVAL;
 	}
 
+	/*
+	 * On success we need to keep reference on sensor_node, or
+	 * if notifier_cleanup was called above, sensor_node was
+	 * already put.
+	 */
+	sensor_node = NULL;
+
 cleanup_exit:
-<<<<<<< HEAD
-	if (remote_ep)
-		of_node_put(remote_ep);
-	if (sensor_node)
-		of_node_put(sensor_node);
-	if (ep_node)
-		of_node_put(ep_node);
-	if (port)
-		of_node_put(port);
-=======
 	of_node_put(sensor_node);
 	of_node_put(ep_node);
 	of_node_put(port);
->>>>>>> 407d19ab
 
 	return ret;
 }
@@ -1806,15 +1807,17 @@
 static int cal_probe(struct platform_device *pdev)
 {
 	struct cal_dev *dev;
+	struct cal_ctx *ctx;
 	int ret;
 	int irq;
+	int i;
 
 	dev = devm_kzalloc(&pdev->dev, sizeof(*dev), GFP_KERNEL);
 	if (!dev)
 		return -ENOMEM;
 
 	/* set pseudo v4l2 device name so we can use v4l2_printk */
-	strlcpy(dev->v4l2_dev.name, CAL_MODULE_NAME,
+	strscpy(dev->v4l2_dev.name, CAL_MODULE_NAME,
 		sizeof(dev->v4l2_dev.name));
 
 	/* save pdev pointer */
@@ -1875,6 +1878,16 @@
 
 runtime_disable:
 	pm_runtime_disable(&pdev->dev);
+	for (i = 0; i < CAL_NUM_CONTEXT; i++) {
+		ctx = dev->ctx[i];
+		if (ctx) {
+			v4l2_async_notifier_unregister(&ctx->notifier);
+			v4l2_async_notifier_cleanup(&ctx->notifier);
+			v4l2_ctrl_handler_free(&ctx->ctrl_handler);
+			v4l2_device_unregister(&ctx->v4l2_dev);
+		}
+	}
+
 	return ret;
 }
 
@@ -1896,6 +1909,7 @@
 				video_device_node_name(&ctx->vdev));
 			camerarx_phy_disable(ctx);
 			v4l2_async_notifier_unregister(&ctx->notifier);
+			v4l2_async_notifier_cleanup(&ctx->notifier);
 			v4l2_ctrl_handler_free(&ctx->ctrl_handler);
 			v4l2_device_unregister(&ctx->v4l2_dev);
 			video_unregister_device(&ctx->vdev);
