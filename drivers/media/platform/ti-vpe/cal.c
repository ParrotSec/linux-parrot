--- conflicted
+++ resolved
@@ -406,11 +406,7 @@
  */
 
 struct cal_v4l2_async_subdev {
-<<<<<<< HEAD
-	struct v4l2_async_subdev asd;
-=======
 	struct v4l2_async_subdev asd; /* Must be first */
->>>>>>> 4e026225
 	struct cal_camerarx *phy;
 };
 
@@ -476,11 +472,7 @@
 		fwnode = of_fwnode_handle(phy->sensor_node);
 		asd = v4l2_async_notifier_add_fwnode_subdev(&cal->notifier,
 							    fwnode,
-<<<<<<< HEAD
-							    sizeof(*asd));
-=======
 							    sizeof(*casd));
->>>>>>> 4e026225
 		if (IS_ERR(asd)) {
 			phy_err(phy, "Failed to add subdev to notifier\n");
 			ret = PTR_ERR(asd);
