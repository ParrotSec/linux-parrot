--- conflicted
+++ resolved
@@ -940,11 +940,13 @@
 	/* Fill in the information about format */
 	if (ch->vpifparams.iface.if_type == VPIF_IF_RAW_BAYER) {
 		fmt->type = V4L2_BUF_TYPE_VIDEO_CAPTURE;
-		strcpy(fmt->description, "Raw Mode -Bayer Pattern GrRBGb");
+		strscpy(fmt->description, "Raw Mode -Bayer Pattern GrRBGb",
+			sizeof(fmt->description));
 		fmt->pixelformat = V4L2_PIX_FMT_SBGGR8;
 	} else {
 		fmt->type = V4L2_BUF_TYPE_VIDEO_CAPTURE;
-		strcpy(fmt->description, "YCbCr4:2:2 Semi-Planar");
+		strscpy(fmt->description, "YCbCr4:2:2 Semi-Planar",
+			sizeof(fmt->description));
 		fmt->pixelformat = V4L2_PIX_FMT_NV16;
 	}
 	return 0;
@@ -1085,10 +1087,10 @@
 
 	cap->device_caps = V4L2_CAP_VIDEO_CAPTURE | V4L2_CAP_STREAMING;
 	cap->capabilities = cap->device_caps | V4L2_CAP_DEVICE_CAPS;
-	strlcpy(cap->driver, VPIF_DRIVER_NAME, sizeof(cap->driver));
+	strscpy(cap->driver, VPIF_DRIVER_NAME, sizeof(cap->driver));
 	snprintf(cap->bus_info, sizeof(cap->bus_info), "platform:%s",
 		 dev_name(vpif_dev));
-	strlcpy(cap->card, config->card_name, sizeof(cap->card));
+	strscpy(cap->card, config->card_name, sizeof(cap->card));
 
 	return 0;
 }
@@ -1463,7 +1465,7 @@
 
 		/* Initialize the video_device structure */
 		vdev = &ch->video_dev;
-		strlcpy(vdev->name, VPIF_DRIVER_NAME, sizeof(vdev->name));
+		strscpy(vdev->name, VPIF_DRIVER_NAME, sizeof(vdev->name));
 		vdev->release = video_device_release_empty;
 		vdev->fops = &vpif_fops;
 		vdev->ioctl_ops = &vpif_ioctl_ops;
@@ -1509,11 +1511,12 @@
 vpif_capture_get_pdata(struct platform_device *pdev)
 {
 	struct device_node *endpoint = NULL;
-	struct v4l2_fwnode_endpoint bus_cfg;
 	struct vpif_capture_config *pdata;
 	struct vpif_subdev_info *sdinfo;
 	struct vpif_capture_chan_config *chan;
 	unsigned int i;
+
+	v4l2_async_notifier_init(&vpif_obj.notifier);
 
 	/*
 	 * DT boot: OF node from parent device contains
@@ -1537,6 +1540,7 @@
 		return NULL;
 
 	for (i = 0; i < VPIF_CAPTURE_NUM_CHANNELS; i++) {
+		struct v4l2_fwnode_endpoint bus_cfg = { .bus_type = 0 };
 		struct device_node *rem;
 		unsigned int flags;
 		int err;
@@ -1545,6 +1549,14 @@
 						      endpoint);
 		if (!endpoint)
 			break;
+
+		rem = of_graph_get_remote_port_parent(endpoint);
+		if (!rem) {
+			dev_dbg(&pdev->dev, "Remote device at %pOF not found\n",
+				endpoint);
+			of_node_put(endpoint);
+			goto done;
+		}
 
 		sdinfo = &pdata->subdev_info[i];
 		chan = &pdata->chan_config[i];
@@ -1552,8 +1564,11 @@
 					    VPIF_CAPTURE_NUM_CHANNELS,
 					    sizeof(*chan->inputs),
 					    GFP_KERNEL);
-		if (!chan->inputs)
-			return NULL;
+		if (!chan->inputs) {
+			of_node_put(rem);
+			of_node_put(endpoint);
+			goto err_cleanup;
+		}
 
 		chan->input_count++;
 		chan->inputs[i].input.type = V4L2_INPUT_TYPE_CAMERA;
@@ -1562,12 +1577,16 @@
 
 		err = v4l2_fwnode_endpoint_parse(of_fwnode_handle(endpoint),
 						 &bus_cfg);
+		of_node_put(endpoint);
 		if (err) {
 			dev_err(&pdev->dev, "Could not parse the endpoint\n");
+			of_node_put(rem);
 			goto done;
 		}
+
 		dev_dbg(&pdev->dev, "Endpoint %pOF, bus_width = %d\n",
 			endpoint, bus_cfg.bus.parallel.bus_width);
+
 		flags = bus_cfg.bus.parallel.flags;
 
 		if (flags & V4L2_MBUS_HSYNC_ACTIVE_HIGH)
@@ -1576,39 +1595,29 @@
 		if (flags & V4L2_MBUS_VSYNC_ACTIVE_HIGH)
 			chan->vpif_if.vd_pol = 1;
 
-		rem = of_graph_get_remote_port_parent(endpoint);
-		if (!rem) {
-			dev_dbg(&pdev->dev, "Remote device at %pOF not found\n",
-				endpoint);
-			goto done;
-		}
-
-		dev_dbg(&pdev->dev, "Remote device %s, %pOF found\n",
-			rem->name, rem);
+		dev_dbg(&pdev->dev, "Remote device %pOF found\n", rem);
 		sdinfo->name = rem->full_name;
 
-		pdata->asd[i] = devm_kzalloc(&pdev->dev,
-					     sizeof(struct v4l2_async_subdev),
-					     GFP_KERNEL);
-		if (!pdata->asd[i]) {
+		pdata->asd[i] = v4l2_async_notifier_add_fwnode_subdev(
+			&vpif_obj.notifier, of_fwnode_handle(rem),
+			sizeof(struct v4l2_async_subdev));
+		if (IS_ERR(pdata->asd[i])) {
 			of_node_put(rem);
-			pdata = NULL;
-			goto done;
-		}
-
-		pdata->asd[i]->match_type = V4L2_ASYNC_MATCH_FWNODE;
-		pdata->asd[i]->match.fwnode = of_fwnode_handle(rem);
-		of_node_put(rem);
+			goto err_cleanup;
+		}
 	}
 
 done:
-	if (pdata) {
-		pdata->asd_sizes[0] = i;
-		pdata->subdev_count = i;
-		pdata->card_name = "DA850/OMAP-L138 Video Capture";
-	}
+	pdata->asd_sizes[0] = i;
+	pdata->subdev_count = i;
+	pdata->card_name = "DA850/OMAP-L138 Video Capture";
 
 	return pdata;
+
+err_cleanup:
+	v4l2_async_notifier_cleanup(&vpif_obj.notifier);
+
+	return NULL;
 }
 
 /**
@@ -1633,27 +1642,18 @@
 		return -EINVAL;
 	}
 
-	if (!pdev->dev.platform_data) {
-		dev_warn(&pdev->dev, "Missing platform data.  Giving up.\n");
-		return -EINVAL;
-	}
-
 	vpif_dev = &pdev->dev;
 
 	err = initialize_vpif();
 	if (err) {
 		v4l2_err(vpif_dev->driver, "Error initializing vpif\n");
-		return err;
+		goto cleanup;
 	}
 
 	err = v4l2_device_register(vpif_dev, &vpif_obj.v4l2_dev);
 	if (err) {
 		v4l2_err(vpif_dev->driver, "Error registering v4l2 device\n");
-<<<<<<< HEAD
-		return err;
-=======
 		goto vpif_free;
->>>>>>> 407d19ab
 	}
 
 	while ((res = platform_get_resource(pdev, IORESOURCE_IRQ, res_idx))) {
@@ -1704,8 +1704,6 @@
 		if (err)
 			goto probe_subdev_out;
 	} else {
-		vpif_obj.notifier.subdevs = vpif_obj.config->asd;
-		vpif_obj.notifier.num_subdevs = vpif_obj.config->asd_sizes[0];
 		vpif_obj.notifier.ops = &vpif_async_ops;
 		err = v4l2_async_notifier_register(&vpif_obj.v4l2_dev,
 						   &vpif_obj.notifier);
@@ -1723,13 +1721,10 @@
 	kfree(vpif_obj.sd);
 vpif_unregister:
 	v4l2_device_unregister(&vpif_obj.v4l2_dev);
-<<<<<<< HEAD
-=======
 vpif_free:
 	free_vpif_objs();
 cleanup:
 	v4l2_async_notifier_cleanup(&vpif_obj.notifier);
->>>>>>> 407d19ab
 
 	return err;
 }
@@ -1745,6 +1740,8 @@
 	struct channel_obj *ch;
 	int i;
 
+	v4l2_async_notifier_unregister(&vpif_obj.notifier);
+	v4l2_async_notifier_cleanup(&vpif_obj.notifier);
 	v4l2_device_unregister(&vpif_obj.v4l2_dev);
 
 	kfree(vpif_obj.sd);
