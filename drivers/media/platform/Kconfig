--- conflicted
+++ resolved
@@ -33,6 +33,15 @@
 
 source "drivers/media/platform/omap/Kconfig"
 
+config VIDEO_ASPEED
+	tristate "Aspeed AST2400 and AST2500 Video Engine driver"
+	depends on VIDEO_V4L2
+	select VIDEOBUF2_DMA_CONTIG
+	help
+	  Support for the Aspeed Video Engine (VE) embedded in the Aspeed
+	  AST2400 and AST2500 SOCs. The VE can capture and compress video data
+	  from digital or analog sources.
+
 config VIDEO_SH_VOU
 	tristate "SuperH VOU video output driver"
 	depends on MEDIA_CAMERA_SUPPORT
@@ -59,6 +68,7 @@
 	select MULTIPLEXER
 	depends on VIDEO_V4L2 && OF && VIDEO_V4L2_SUBDEV_API && MEDIA_CONTROLLER
 	select REGMAP
+	select V4L2_FWNODE
 	help
 	  This driver provides support for N:1 video bus multiplexers.
 
@@ -132,12 +142,12 @@
 	help
 	  This is a v4l2 driver for the Renesas CEU Interface
 
-source "drivers/media/platform/soc_camera/Kconfig"
 source "drivers/media/platform/exynos4-is/Kconfig"
 source "drivers/media/platform/am437x/Kconfig"
 source "drivers/media/platform/xilinx/Kconfig"
 source "drivers/media/platform/rcar-vin/Kconfig"
 source "drivers/media/platform/atmel/Kconfig"
+source "drivers/media/platform/sunxi/sun6i-csi/Kconfig"
 
 config VIDEO_TI_CAL
 	tristate "TI CAL (Camera Adaptation Layer) driver"
@@ -181,6 +191,15 @@
 
 config VIDEO_IMX_VDOA
 	def_tristate VIDEO_CODA if SOC_IMX6Q || COMPILE_TEST
+
+config VIDEO_IMX_PXP
+	tristate "i.MX Pixel Pipeline (PXP)"
+	depends on VIDEO_DEV && VIDEO_V4L2 && (ARCH_MXC || COMPILE_TEST)
+	select VIDEOBUF2_DMA_CONTIG
+	select V4L2_MEM2MEM_DEV
+	help
+	  The i.MX Pixel Pipeline is a memory-to-memory engine for scaling,
+	  color space conversion, and rotation.
 
 config VIDEO_MEDIATEK_JPEG
 	tristate "Mediatek JPEG Codec driver"
@@ -632,8 +651,6 @@
 	 The CEC bus is present in the HDMI connector and enables communication
 	 between compatible devices.
 
-<<<<<<< HEAD
-=======
 config VIDEO_SECO_CEC
 	tristate "SECO Boards HDMI CEC driver"
 	depends on (X86 || IA64) || COMPILE_TEST
@@ -656,7 +673,6 @@
 	  The embedded controller supports RC5 protocol only, default mapping
 	  is set to rc-hauppauge.
 
->>>>>>> 407d19ab
 endif #CEC_PLATFORM_DRIVERS
 
 menuconfig SDR_PLATFORM_DRIVERS
@@ -669,7 +685,7 @@
 if SDR_PLATFORM_DRIVERS
 
 config VIDEO_RCAR_DRIF
-	tristate "Renesas Digitial Radio Interface (DRIF)"
+	tristate "Renesas Digital Radio Interface (DRIF)"
 	depends on VIDEO_V4L2
 	depends on ARCH_RENESAS || COMPILE_TEST
 	select VIDEOBUF2_VMALLOC
