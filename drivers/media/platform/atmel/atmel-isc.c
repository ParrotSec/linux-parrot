--- conflicted
+++ resolved
@@ -1051,8 +1051,8 @@
 {
 	struct isc_device *isc = video_drvdata(file);
 
-	strcpy(cap->driver, ATMEL_ISC_NAME);
-	strcpy(cap->card, "Atmel Image Sensor Controller");
+	strscpy(cap->driver, ATMEL_ISC_NAME, sizeof(cap->driver));
+	strscpy(cap->card, "Atmel Image Sensor Controller", sizeof(cap->card));
 	snprintf(cap->bus_info, sizeof(cap->bus_info),
 		 "platform:%s", isc->v4l2_dev.name);
 
@@ -1507,7 +1507,7 @@
 
 	inp->type = V4L2_INPUT_TYPE_CAMERA;
 	inp->std = 0;
-	strcpy(inp->name, "Camera");
+	strscpy(inp->name, "Camera", sizeof(inp->name));
 
 	return 0;
 }
@@ -2052,7 +2052,7 @@
 	}
 
 	/* Register video device */
-	strlcpy(vdev->name, ATMEL_ISC_NAME, sizeof(vdev->name));
+	strscpy(vdev->name, ATMEL_ISC_NAME, sizeof(vdev->name));
 	vdev->release		= video_device_release_empty;
 	vdev->fops		= &isc_fops;
 	vdev->ioctl_ops		= &isc_ioctl_ops;
@@ -2084,8 +2084,10 @@
 {
 	struct isc_subdev_entity *subdev_entity;
 
-	list_for_each_entry(subdev_entity, &isc->subdev_entities, list)
+	list_for_each_entry(subdev_entity, &isc->subdev_entities, list) {
 		v4l2_async_notifier_unregister(&subdev_entity->notifier);
+		v4l2_async_notifier_cleanup(&subdev_entity->notifier);
+	}
 
 	INIT_LIST_HEAD(&isc->subdev_entities);
 }
@@ -2127,7 +2129,6 @@
 {
 	struct device_node *np = dev->of_node;
 	struct device_node *epn = NULL, *rem;
-	struct v4l2_fwnode_endpoint v4l2_epn;
 	struct isc_subdev_entity *subdev_entity;
 	unsigned int flags;
 	int ret;
@@ -2135,6 +2136,8 @@
 	INIT_LIST_HEAD(&isc->subdev_entities);
 
 	while (1) {
+		struct v4l2_fwnode_endpoint v4l2_epn = { .bus_type = 0 };
+
 		epn = of_graph_get_next_endpoint(np, epn);
 		if (!epn)
 			return 0;
@@ -2309,10 +2312,6 @@
 	}
 
 	list_for_each_entry(subdev_entity, &isc->subdev_entities, list) {
-<<<<<<< HEAD
-		subdev_entity->notifier.subdevs = &subdev_entity->asd;
-		subdev_entity->notifier.num_subdevs = 1;
-=======
 		v4l2_async_notifier_init(&subdev_entity->notifier);
 
 		ret = v4l2_async_notifier_add_subdev(&subdev_entity->notifier,
@@ -2323,7 +2322,6 @@
 			goto cleanup_subdev;
 		}
 
->>>>>>> 407d19ab
 		subdev_entity->notifier.ops = &isc_async_ops;
 
 		ret = v4l2_async_notifier_register(&isc->v4l2_dev,
