// SPDX-License-Identifier: GPL-2.0+
/*
 * vsp1_wpf.c  --  R-Car VSP1 Write Pixel Formatter
 *
 * Copyright (C) 2013-2014 Renesas Electronics Corporation
 *
 * Contact: Laurent Pinchart (laurent.pinchart@ideasonboard.com)
 */

#include <linux/device.h>

#include <media/v4l2-subdev.h>

#include "vsp1.h"
#include "vsp1_dl.h"
#include "vsp1_pipe.h"
#include "vsp1_rwpf.h"
#include "vsp1_video.h"

#define WPF_GEN2_MAX_WIDTH			2048U
#define WPF_GEN2_MAX_HEIGHT			2048U
#define WPF_GEN3_MAX_WIDTH			8190U
#define WPF_GEN3_MAX_HEIGHT			8190U

/* -----------------------------------------------------------------------------
 * Device Access
 */

static inline void vsp1_wpf_write(struct vsp1_rwpf *wpf,
				  struct vsp1_dl_body *dlb, u32 reg, u32 data)
{
	vsp1_dl_body_write(dlb, reg + wpf->entity.index * VI6_WPF_OFFSET, data);
}

/* -----------------------------------------------------------------------------
 * Controls
 */

enum wpf_flip_ctrl {
	WPF_CTRL_VFLIP = 0,
	WPF_CTRL_HFLIP = 1,
};

static int vsp1_wpf_set_rotation(struct vsp1_rwpf *wpf, unsigned int rotation)
{
	struct vsp1_video *video = wpf->video;
	struct v4l2_mbus_framefmt *sink_format;
	struct v4l2_mbus_framefmt *source_format;
	bool rotate;
	int ret = 0;

	/*
	 * Only consider the 0°/180° from/to 90°/270° modifications, the rest
	 * is taken care of by the flipping configuration.
	 */
	rotate = rotation == 90 || rotation == 270;
	if (rotate == wpf->flip.rotate)
		return 0;

	/* Changing rotation isn't allowed when buffers are allocated. */
	mutex_lock(&video->lock);

	if (vb2_is_busy(&video->queue)) {
		ret = -EBUSY;
		goto done;
	}

	sink_format = vsp1_entity_get_pad_format(&wpf->entity,
						 wpf->entity.config,
						 RWPF_PAD_SINK);
	source_format = vsp1_entity_get_pad_format(&wpf->entity,
						   wpf->entity.config,
						   RWPF_PAD_SOURCE);

	mutex_lock(&wpf->entity.lock);

	if (rotate) {
		source_format->width = sink_format->height;
		source_format->height = sink_format->width;
	} else {
		source_format->width = sink_format->width;
		source_format->height = sink_format->height;
	}

	wpf->flip.rotate = rotate;

	mutex_unlock(&wpf->entity.lock);

done:
	mutex_unlock(&video->lock);
	return ret;
}

static int vsp1_wpf_s_ctrl(struct v4l2_ctrl *ctrl)
{
	struct vsp1_rwpf *wpf =
		container_of(ctrl->handler, struct vsp1_rwpf, ctrls);
	unsigned int rotation;
	u32 flip = 0;
	int ret;

	/* Update the rotation. */
	rotation = wpf->flip.ctrls.rotate ? wpf->flip.ctrls.rotate->val : 0;
	ret = vsp1_wpf_set_rotation(wpf, rotation);
	if (ret < 0)
		return ret;

	/*
	 * Compute the flip value resulting from all three controls, with
	 * rotation by 180° flipping the image in both directions. Store the
	 * result in the pending flip field for the next frame that will be
	 * processed.
	 */
	if (wpf->flip.ctrls.vflip->val)
		flip |= BIT(WPF_CTRL_VFLIP);

	if (wpf->flip.ctrls.hflip && wpf->flip.ctrls.hflip->val)
		flip |= BIT(WPF_CTRL_HFLIP);

	if (rotation == 180 || rotation == 270)
		flip ^= BIT(WPF_CTRL_VFLIP) | BIT(WPF_CTRL_HFLIP);

	spin_lock_irq(&wpf->flip.lock);
	wpf->flip.pending = flip;
	spin_unlock_irq(&wpf->flip.lock);

	return 0;
}

static const struct v4l2_ctrl_ops vsp1_wpf_ctrl_ops = {
	.s_ctrl = vsp1_wpf_s_ctrl,
};

static int wpf_init_controls(struct vsp1_rwpf *wpf)
{
	struct vsp1_device *vsp1 = wpf->entity.vsp1;
	unsigned int num_flip_ctrls;

	spin_lock_init(&wpf->flip.lock);

	if (wpf->entity.index != 0) {
		/* Only WPF0 supports flipping. */
		num_flip_ctrls = 0;
	} else if (vsp1_feature(vsp1, VSP1_HAS_WPF_HFLIP)) {
		/*
		 * When horizontal flip is supported the WPF implements three
		 * controls (horizontal flip, vertical flip and rotation).
		 */
		num_flip_ctrls = 3;
	} else if (vsp1_feature(vsp1, VSP1_HAS_WPF_VFLIP)) {
		/*
		 * When only vertical flip is supported the WPF implements a
		 * single control (vertical flip).
		 */
		num_flip_ctrls = 1;
	} else {
		/* Otherwise flipping is not supported. */
		num_flip_ctrls = 0;
	}

	vsp1_rwpf_init_ctrls(wpf, num_flip_ctrls);

	if (num_flip_ctrls >= 1) {
		wpf->flip.ctrls.vflip =
			v4l2_ctrl_new_std(&wpf->ctrls, &vsp1_wpf_ctrl_ops,
					  V4L2_CID_VFLIP, 0, 1, 1, 0);
	}

	if (num_flip_ctrls == 3) {
		wpf->flip.ctrls.hflip =
			v4l2_ctrl_new_std(&wpf->ctrls, &vsp1_wpf_ctrl_ops,
					  V4L2_CID_HFLIP, 0, 1, 1, 0);
		wpf->flip.ctrls.rotate =
			v4l2_ctrl_new_std(&wpf->ctrls, &vsp1_wpf_ctrl_ops,
					  V4L2_CID_ROTATE, 0, 270, 90, 0);
		v4l2_ctrl_cluster(3, &wpf->flip.ctrls.vflip);
	}

	if (wpf->ctrls.error) {
		dev_err(vsp1->dev, "wpf%u: failed to initialize controls\n",
			wpf->entity.index);
		return wpf->ctrls.error;
	}

	return 0;
}

/* -----------------------------------------------------------------------------
 * V4L2 Subdevice Core Operations
 */

static int wpf_s_stream(struct v4l2_subdev *subdev, int enable)
{
	struct vsp1_rwpf *wpf = to_rwpf(subdev);
	struct vsp1_device *vsp1 = wpf->entity.vsp1;

	if (enable)
		return 0;

	/*
	 * Write to registers directly when stopping the stream as there will be
	 * no pipeline run to apply the display list.
	 */
	vsp1_write(vsp1, VI6_WPF_IRQ_ENB(wpf->entity.index), 0);
	vsp1_write(vsp1, wpf->entity.index * VI6_WPF_OFFSET +
		   VI6_WPF_SRCRPF, 0);

	return 0;
}

/* -----------------------------------------------------------------------------
 * V4L2 Subdevice Operations
 */

static const struct v4l2_subdev_video_ops wpf_video_ops = {
	.s_stream = wpf_s_stream,
};

static const struct v4l2_subdev_ops wpf_ops = {
	.video	= &wpf_video_ops,
	.pad    = &vsp1_rwpf_pad_ops,
};

/* -----------------------------------------------------------------------------
 * VSP1 Entity Operations
 */

static void vsp1_wpf_destroy(struct vsp1_entity *entity)
{
	struct vsp1_rwpf *wpf = entity_to_rwpf(entity);

	vsp1_dlm_destroy(wpf->dlm);
}

static int wpf_configure_writeback_chain(struct vsp1_rwpf *wpf,
					 struct vsp1_dl_list *dl)
{
	unsigned int index = wpf->entity.index;
	struct vsp1_dl_list *dl_next;
	struct vsp1_dl_body *dlb;

	dl_next = vsp1_dl_list_get(wpf->dlm);
	if (!dl_next) {
		dev_err(wpf->entity.vsp1->dev,
			"Failed to obtain a dl list, disabling writeback\n");
		return -ENOMEM;
	}

	dlb = vsp1_dl_list_get_body0(dl_next);
	vsp1_dl_body_write(dlb, VI6_WPF_WRBCK_CTRL(index), 0);
	vsp1_dl_list_add_chain(dl, dl_next);

	return 0;
}

static void wpf_configure_stream(struct vsp1_entity *entity,
				 struct vsp1_pipeline *pipe,
				 struct vsp1_dl_list *dl,
				 struct vsp1_dl_body *dlb)
{
	struct vsp1_rwpf *wpf = to_rwpf(&entity->subdev);
	struct vsp1_device *vsp1 = wpf->entity.vsp1;
	const struct v4l2_mbus_framefmt *source_format;
	const struct v4l2_mbus_framefmt *sink_format;
	unsigned int index = wpf->entity.index;
	unsigned int i;
	u32 outfmt = 0;
	u32 srcrpf = 0;
	int ret;

	sink_format = vsp1_entity_get_pad_format(&wpf->entity,
						 wpf->entity.config,
						 RWPF_PAD_SINK);
	source_format = vsp1_entity_get_pad_format(&wpf->entity,
						   wpf->entity.config,
						   RWPF_PAD_SOURCE);

	/* Format */
	if (!pipe->lif || wpf->writeback) {
		const struct v4l2_pix_format_mplane *format = &wpf->format;
		const struct vsp1_format_info *fmtinfo = wpf->fmtinfo;

		outfmt = fmtinfo->hwfmt << VI6_WPF_OUTFMT_WRFMT_SHIFT;

		if (wpf->flip.rotate)
			outfmt |= VI6_WPF_OUTFMT_ROT;

		if (fmtinfo->alpha)
			outfmt |= VI6_WPF_OUTFMT_PXA;
		if (fmtinfo->swap_yc)
			outfmt |= VI6_WPF_OUTFMT_SPYCS;
		if (fmtinfo->swap_uv)
			outfmt |= VI6_WPF_OUTFMT_SPUVS;

		/* Destination stride and byte swapping. */
		vsp1_wpf_write(wpf, dlb, VI6_WPF_DSTM_STRIDE_Y,
			       format->plane_fmt[0].bytesperline);
		if (format->num_planes > 1)
			vsp1_wpf_write(wpf, dlb, VI6_WPF_DSTM_STRIDE_C,
				       format->plane_fmt[1].bytesperline);

		vsp1_wpf_write(wpf, dlb, VI6_WPF_DSWAP, fmtinfo->swap);

		if (vsp1_feature(vsp1, VSP1_HAS_WPF_HFLIP) && index == 0)
			vsp1_wpf_write(wpf, dlb, VI6_WPF_ROT_CTRL,
				       VI6_WPF_ROT_CTRL_LN16 |
				       (256 << VI6_WPF_ROT_CTRL_LMEM_WD_SHIFT));
	}

	if (sink_format->code != source_format->code)
		outfmt |= VI6_WPF_OUTFMT_CSC;

	wpf->outfmt = outfmt;

	vsp1_dl_body_write(dlb, VI6_DPR_WPF_FPORCH(index),
			   VI6_DPR_WPF_FPORCH_FP_WPFN);

	/*
	 * Sources. If the pipeline has a single input and BRx is not used,
	 * configure it as the master layer. Otherwise configure all
	 * inputs as sub-layers and select the virtual RPF as the master
	 * layer.
	 */
	for (i = 0; i < vsp1->info->rpf_count; ++i) {
		struct vsp1_rwpf *input = pipe->inputs[i];

		if (!input)
			continue;

		srcrpf |= (!pipe->brx && pipe->num_inputs == 1)
			? VI6_WPF_SRCRPF_RPF_ACT_MST(input->entity.index)
			: VI6_WPF_SRCRPF_RPF_ACT_SUB(input->entity.index);
	}

	if (pipe->brx)
		srcrpf |= pipe->brx->type == VSP1_ENTITY_BRU
			? VI6_WPF_SRCRPF_VIRACT_MST
			: VI6_WPF_SRCRPF_VIRACT2_MST;

	vsp1_wpf_write(wpf, dlb, VI6_WPF_SRCRPF, srcrpf);

<<<<<<< HEAD
	/* Enable interrupts */
	vsp1_dl_body_write(dlb, VI6_WPF_IRQ_STA(wpf->entity.index), 0);
	vsp1_dl_body_write(dlb, VI6_WPF_IRQ_ENB(wpf->entity.index),
=======
	/* Enable interrupts. */
	vsp1_dl_body_write(dlb, VI6_WPF_IRQ_STA(index), 0);
	vsp1_dl_body_write(dlb, VI6_WPF_IRQ_ENB(index),
>>>>>>> 407d19ab
			   VI6_WFP_IRQ_ENB_DFEE);

	/*
	 * Configure writeback for display pipelines (the wpf writeback flag is
	 * never set for memory-to-memory pipelines). Start by adding a chained
	 * display list to disable writeback after a single frame, and process
	 * to enable writeback. If the display list allocation fails don't
	 * enable writeback as we wouldn't be able to safely disable it,
	 * resulting in possible memory corruption.
	 */
	if (wpf->writeback) {
		ret = wpf_configure_writeback_chain(wpf, dl);
		if (ret < 0)
			wpf->writeback = false;
	}

	vsp1_dl_body_write(dlb, VI6_WPF_WRBCK_CTRL(index),
			   wpf->writeback ? VI6_WPF_WRBCK_CTRL_WBMD : 0);
}

static void wpf_configure_frame(struct vsp1_entity *entity,
				struct vsp1_pipeline *pipe,
				struct vsp1_dl_list *dl,
				struct vsp1_dl_body *dlb)
{
	const unsigned int mask = BIT(WPF_CTRL_VFLIP)
				| BIT(WPF_CTRL_HFLIP);
	struct vsp1_rwpf *wpf = to_rwpf(&entity->subdev);
	unsigned long flags;
	u32 outfmt;

	spin_lock_irqsave(&wpf->flip.lock, flags);
	wpf->flip.active = (wpf->flip.active & ~mask)
			 | (wpf->flip.pending & mask);
	spin_unlock_irqrestore(&wpf->flip.lock, flags);

	outfmt = (wpf->alpha << VI6_WPF_OUTFMT_PDV_SHIFT) | wpf->outfmt;

	if (wpf->flip.active & BIT(WPF_CTRL_VFLIP))
		outfmt |= VI6_WPF_OUTFMT_FLP;
	if (wpf->flip.active & BIT(WPF_CTRL_HFLIP))
		outfmt |= VI6_WPF_OUTFMT_HFLP;

	vsp1_wpf_write(wpf, dlb, VI6_WPF_OUTFMT, outfmt);
}

static void wpf_configure_partition(struct vsp1_entity *entity,
				    struct vsp1_pipeline *pipe,
				    struct vsp1_dl_list *dl,
				    struct vsp1_dl_body *dlb)
{
	struct vsp1_rwpf *wpf = to_rwpf(&entity->subdev);
	struct vsp1_device *vsp1 = wpf->entity.vsp1;
	struct vsp1_rwpf_memory mem = wpf->mem;
	const struct v4l2_mbus_framefmt *sink_format;
	const struct v4l2_pix_format_mplane *format = &wpf->format;
	const struct vsp1_format_info *fmtinfo = wpf->fmtinfo;
	unsigned int width;
	unsigned int height;
	unsigned int left;
	unsigned int offset;
	unsigned int flip;
	unsigned int i;

	sink_format = vsp1_entity_get_pad_format(&wpf->entity,
						 wpf->entity.config,
						 RWPF_PAD_SINK);
	width = sink_format->width;
	height = sink_format->height;
	left = 0;

	/*
	 * Cropping. The partition algorithm can split the image into
	 * multiple slices.
	 */
	if (pipe->partitions > 1) {
		width = pipe->partition->wpf.width;
		left = pipe->partition->wpf.left;
	}

	vsp1_wpf_write(wpf, dlb, VI6_WPF_HSZCLIP, VI6_WPF_SZCLIP_EN |
		       (0 << VI6_WPF_SZCLIP_OFST_SHIFT) |
		       (width << VI6_WPF_SZCLIP_SIZE_SHIFT));
	vsp1_wpf_write(wpf, dlb, VI6_WPF_VSZCLIP, VI6_WPF_SZCLIP_EN |
		       (0 << VI6_WPF_SZCLIP_OFST_SHIFT) |
		       (height << VI6_WPF_SZCLIP_SIZE_SHIFT));

	/*
	 * For display pipelines without writeback enabled there's no memory
	 * address to configure, return now.
	 */
	if (pipe->lif && !wpf->writeback)
		return;

	/*
	 * Update the memory offsets based on flipping configuration.
	 * The destination addresses point to the locations where the
	 * VSP starts writing to memory, which can be any corner of the
	 * image depending on the combination of flipping and rotation.
	 */

	/*
	 * First take the partition left coordinate into account.
	 * Compute the offset to order the partitions correctly on the
	 * output based on whether flipping is enabled. Consider
	 * horizontal flipping when rotation is disabled but vertical
	 * flipping when rotation is enabled, as rotating the image
	 * switches the horizontal and vertical directions. The offset
	 * is applied horizontally or vertically accordingly.
	 */
	flip = wpf->flip.active;

	if (flip & BIT(WPF_CTRL_HFLIP) && !wpf->flip.rotate)
		offset = format->width - left - width;
	else if (flip & BIT(WPF_CTRL_VFLIP) && wpf->flip.rotate)
		offset = format->height - left - width;
	else
		offset = left;

	for (i = 0; i < format->num_planes; ++i) {
		unsigned int hsub = i > 0 ? fmtinfo->hsub : 1;
		unsigned int vsub = i > 0 ? fmtinfo->vsub : 1;

		if (wpf->flip.rotate)
			mem.addr[i] += offset / vsub
				     * format->plane_fmt[i].bytesperline;
		else
			mem.addr[i] += offset / hsub
				     * fmtinfo->bpp[i] / 8;
	}

	if (flip & BIT(WPF_CTRL_VFLIP)) {
		/*
		 * When rotating the output (after rotation) image
		 * height is equal to the partition width (before
		 * rotation). Otherwise it is equal to the output
		 * image height.
		 */
		if (wpf->flip.rotate)
			height = width;
		else
			height = format->height;

		mem.addr[0] += (height - 1)
			     * format->plane_fmt[0].bytesperline;

		if (format->num_planes > 1) {
			offset = (height / fmtinfo->vsub - 1)
			       * format->plane_fmt[1].bytesperline;
			mem.addr[1] += offset;
			mem.addr[2] += offset;
		}
	}

	if (wpf->flip.rotate && !(flip & BIT(WPF_CTRL_HFLIP))) {
		unsigned int hoffset = max(0, (int)format->width - 16);

		/*
		 * Compute the output coordinate. The partition
		 * horizontal (left) offset becomes a vertical offset.
		 */
		for (i = 0; i < format->num_planes; ++i) {
			unsigned int hsub = i > 0 ? fmtinfo->hsub : 1;

			mem.addr[i] += hoffset / hsub
				     * fmtinfo->bpp[i] / 8;
		}
	}

	/*
	 * On Gen3 hardware the SPUVS bit has no effect on 3-planar
	 * formats. Swap the U and V planes manually in that case.
	 */
	if (vsp1->info->gen == 3 && format->num_planes == 3 &&
	    fmtinfo->swap_uv)
		swap(mem.addr[1], mem.addr[2]);

	vsp1_wpf_write(wpf, dlb, VI6_WPF_DSTM_ADDR_Y, mem.addr[0]);
	vsp1_wpf_write(wpf, dlb, VI6_WPF_DSTM_ADDR_C0, mem.addr[1]);
	vsp1_wpf_write(wpf, dlb, VI6_WPF_DSTM_ADDR_C1, mem.addr[2]);

	/*
	 * Writeback operates in single-shot mode and lasts for a single frame,
	 * reset the writeback flag to false for the next frame.
	 */
	wpf->writeback = false;
}

static unsigned int wpf_max_width(struct vsp1_entity *entity,
				  struct vsp1_pipeline *pipe)
{
	struct vsp1_rwpf *wpf = to_rwpf(&entity->subdev);

	return wpf->flip.rotate ? 256 : wpf->max_width;
}

static void wpf_partition(struct vsp1_entity *entity,
			  struct vsp1_pipeline *pipe,
			  struct vsp1_partition *partition,
			  unsigned int partition_idx,
			  struct vsp1_partition_window *window)
{
	partition->wpf = *window;
}

static const struct vsp1_entity_operations wpf_entity_ops = {
	.destroy = vsp1_wpf_destroy,
	.configure_stream = wpf_configure_stream,
	.configure_frame = wpf_configure_frame,
	.configure_partition = wpf_configure_partition,
	.max_width = wpf_max_width,
	.partition = wpf_partition,
};

/* -----------------------------------------------------------------------------
 * Initialization and Cleanup
 */

struct vsp1_rwpf *vsp1_wpf_create(struct vsp1_device *vsp1, unsigned int index)
{
	struct vsp1_rwpf *wpf;
	char name[6];
	int ret;

	wpf = devm_kzalloc(vsp1->dev, sizeof(*wpf), GFP_KERNEL);
	if (wpf == NULL)
		return ERR_PTR(-ENOMEM);

	if (vsp1->info->gen == 2) {
		wpf->max_width = WPF_GEN2_MAX_WIDTH;
		wpf->max_height = WPF_GEN2_MAX_HEIGHT;
	} else {
		wpf->max_width = WPF_GEN3_MAX_WIDTH;
		wpf->max_height = WPF_GEN3_MAX_HEIGHT;
	}

	wpf->entity.ops = &wpf_entity_ops;
	wpf->entity.type = VSP1_ENTITY_WPF;
	wpf->entity.index = index;

	sprintf(name, "wpf.%u", index);
	ret = vsp1_entity_init(vsp1, &wpf->entity, name, 2, &wpf_ops,
			       MEDIA_ENT_F_PROC_VIDEO_PIXEL_FORMATTER);
	if (ret < 0)
		return ERR_PTR(ret);

	/* Initialize the display list manager. */
	wpf->dlm = vsp1_dlm_create(vsp1, index, 64);
	if (!wpf->dlm) {
		ret = -ENOMEM;
		goto error;
	}

	/* Initialize the control handler. */
	ret = wpf_init_controls(wpf);
	if (ret < 0) {
		dev_err(vsp1->dev, "wpf%u: failed to initialize controls\n",
			index);
		goto error;
	}

	v4l2_ctrl_handler_setup(&wpf->ctrls);

	return wpf;

error:
	vsp1_entity_destroy(&wpf->entity);
	return ERR_PTR(ret);
}<|MERGE_RESOLUTION|>--- conflicted
+++ resolved
@@ -339,15 +339,9 @@
 
 	vsp1_wpf_write(wpf, dlb, VI6_WPF_SRCRPF, srcrpf);
 
-<<<<<<< HEAD
-	/* Enable interrupts */
-	vsp1_dl_body_write(dlb, VI6_WPF_IRQ_STA(wpf->entity.index), 0);
-	vsp1_dl_body_write(dlb, VI6_WPF_IRQ_ENB(wpf->entity.index),
-=======
 	/* Enable interrupts. */
 	vsp1_dl_body_write(dlb, VI6_WPF_IRQ_STA(index), 0);
 	vsp1_dl_body_write(dlb, VI6_WPF_IRQ_ENB(index),
->>>>>>> 407d19ab
 			   VI6_WFP_IRQ_ENB_DFEE);
 
 	/*
