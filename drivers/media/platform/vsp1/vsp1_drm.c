--- conflicted
+++ resolved
@@ -335,19 +335,19 @@
 	 * on the BRx sink pad 0 and propagated inside the entity, not on the
 	 * source pad.
 	 */
-	format.pad = pipe->brx->source_pad;
+	format.pad = brx->source_pad;
 	format.format.width = drm_pipe->width;
 	format.format.height = drm_pipe->height;
 	format.format.field = V4L2_FIELD_NONE;
 
-	ret = v4l2_subdev_call(&pipe->brx->subdev, pad, set_fmt, NULL,
+	ret = v4l2_subdev_call(&brx->subdev, pad, set_fmt, NULL,
 			       &format);
 	if (ret < 0)
 		return ret;
 
 	dev_dbg(vsp1->dev, "%s: set format %ux%u (%x) on %s pad %u\n",
 		__func__, format.format.width, format.format.height,
-		format.format.code, BRX_NAME(pipe->brx), pipe->brx->source_pad);
+		format.format.code, BRX_NAME(brx), brx->source_pad);
 
 	if (format.format.width != drm_pipe->width ||
 	    format.format.height != drm_pipe->height) {
@@ -807,10 +807,6 @@
 {
 	struct vsp1_device *vsp1 = dev_get_drvdata(dev);
 	struct vsp1_drm_pipeline *drm_pipe = &vsp1->drm->pipe[pipe_index];
-<<<<<<< HEAD
-	const struct vsp1_format_info *fmtinfo;
-=======
->>>>>>> 407d19ab
 	struct vsp1_rwpf *rpf;
 	int ret;
 
@@ -845,25 +841,11 @@
 	 * Store the format, stride, memory buffer address, crop and compose
 	 * rectangles and Z-order position and for the input.
 	 */
-<<<<<<< HEAD
-	fmtinfo = vsp1_get_format_info(vsp1, cfg->pixelformat);
-	if (!fmtinfo) {
-		dev_dbg(vsp1->dev, "Unsupported pixel format %08x for RPF\n",
-			cfg->pixelformat);
-		return -EINVAL;
-	}
-
-	rpf->fmtinfo = fmtinfo;
-	rpf->format.num_planes = fmtinfo->planes;
-	rpf->format.plane_fmt[0].bytesperline = cfg->pitch;
-	rpf->format.plane_fmt[1].bytesperline = cfg->pitch;
-=======
 	ret = vsp1_du_pipeline_set_rwpf_format(vsp1, rpf, cfg->pixelformat,
 					       cfg->pitch);
 	if (ret < 0)
 		return ret;
 
->>>>>>> 407d19ab
 	rpf->alpha = cfg->alpha;
 
 	rpf->mem.addr[0] = cfg->mem[0];
