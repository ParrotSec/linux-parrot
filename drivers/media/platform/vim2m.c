/*
 * A virtual v4l2-mem2mem example device.
 *
 * This is a virtual device driver for testing mem-to-mem videobuf framework.
 * It simulates a device that uses memory buffers for both source and
 * destination, processes the data and issues an "irq" (simulated by a timer).
 * The device is capable of multi-instance, multi-buffer-per-transaction
 * operation (via the mem2mem framework).
 *
 * Copyright (c) 2009-2010 Samsung Electronics Co., Ltd.
 * Pawel Osciak, <pawel@osciak.com>
 * Marek Szyprowski, <m.szyprowski@samsung.com>
 *
 * This program is free software; you can redistribute it and/or modify
 * it under the terms of the GNU General Public License as published by the
 * Free Software Foundation; either version 2 of the
 * License, or (at your option) any later version
 */
#include <linux/module.h>
#include <linux/delay.h>
#include <linux/fs.h>
#include <linux/timer.h>
#include <linux/sched.h>
#include <linux/slab.h>

#include <linux/platform_device.h>
#include <media/v4l2-mem2mem.h>
#include <media/v4l2-device.h>
#include <media/v4l2-ioctl.h>
#include <media/v4l2-ctrls.h>
#include <media/v4l2-event.h>
#include <media/videobuf2-vmalloc.h>

MODULE_DESCRIPTION("Virtual device for mem2mem framework testing");
MODULE_AUTHOR("Pawel Osciak, <pawel@osciak.com>");
MODULE_LICENSE("GPL");
MODULE_VERSION("0.1.1");
MODULE_ALIAS("mem2mem_testdev");

static unsigned debug;
module_param(debug, uint, 0644);
MODULE_PARM_DESC(debug, "activates debug info");

#define MIN_W 32
#define MIN_H 32
#define MAX_W 640
#define MAX_H 480
#define DIM_ALIGN_MASK 7 /* 8-byte alignment for line length */

/* Flags that indicate a format can be used for capture/output */
#define MEM2MEM_CAPTURE	(1 << 0)
#define MEM2MEM_OUTPUT	(1 << 1)

#define MEM2MEM_NAME		"vim2m"

/* Per queue */
#define MEM2MEM_DEF_NUM_BUFS	VIDEO_MAX_FRAME
/* In bytes, per queue */
#define MEM2MEM_VID_MEM_LIMIT	(16 * 1024 * 1024)

/* Default transaction time in msec */
#define MEM2MEM_DEF_TRANSTIME	40
#define MEM2MEM_COLOR_STEP	(0xff >> 4)
#define MEM2MEM_NUM_TILES	8

/* Flags that indicate processing mode */
#define MEM2MEM_HFLIP	(1 << 0)
#define MEM2MEM_VFLIP	(1 << 1)

#define dprintk(dev, fmt, arg...) \
	v4l2_dbg(1, debug, &dev->v4l2_dev, "%s: " fmt, __func__, ## arg)


static void vim2m_dev_release(struct device *dev)
{}

static struct platform_device vim2m_pdev = {
	.name		= MEM2MEM_NAME,
	.dev.release	= vim2m_dev_release,
};

struct vim2m_fmt {
	u32	fourcc;
	int	depth;
	/* Types the format can be used for */
	u32	types;
};

static struct vim2m_fmt formats[] = {
	{
		.fourcc	= V4L2_PIX_FMT_RGB565X, /* rrrrrggg gggbbbbb */
		.depth	= 16,
		/* Both capture and output format */
		.types	= MEM2MEM_CAPTURE | MEM2MEM_OUTPUT,
	},
	{
		.fourcc	= V4L2_PIX_FMT_YUYV,
		.depth	= 16,
		/* Output-only format */
		.types	= MEM2MEM_OUTPUT,
	},
};

#define NUM_FORMATS ARRAY_SIZE(formats)

/* Per-queue, driver-specific private data */
struct vim2m_q_data {
	unsigned int		width;
	unsigned int		height;
	unsigned int		sizeimage;
	unsigned int		sequence;
	struct vim2m_fmt	*fmt;
};

enum {
	V4L2_M2M_SRC = 0,
	V4L2_M2M_DST = 1,
};

#define V4L2_CID_TRANS_TIME_MSEC	(V4L2_CID_USER_BASE + 0x1000)
#define V4L2_CID_TRANS_NUM_BUFS		(V4L2_CID_USER_BASE + 0x1001)

static struct vim2m_fmt *find_format(struct v4l2_format *f)
{
	struct vim2m_fmt *fmt;
	unsigned int k;

	for (k = 0; k < NUM_FORMATS; k++) {
		fmt = &formats[k];
		if (fmt->fourcc == f->fmt.pix.pixelformat)
			break;
	}

	if (k == NUM_FORMATS)
		return NULL;

	return &formats[k];
}

struct vim2m_dev {
	struct v4l2_device	v4l2_dev;
	struct video_device	vfd;
#ifdef CONFIG_MEDIA_CONTROLLER
	struct media_device	mdev;
#endif

	atomic_t		num_inst;
	struct mutex		dev_mutex;
	spinlock_t		irqlock;

	struct timer_list	timer;

	struct v4l2_m2m_dev	*m2m_dev;
};

struct vim2m_ctx {
	struct v4l2_fh		fh;
	struct vim2m_dev	*dev;

	struct v4l2_ctrl_handler hdl;

	/* Processed buffers in this transaction */
	u8			num_processed;

	/* Transaction length (i.e. how many buffers per transaction) */
	u32			translen;
	/* Transaction time (i.e. simulated processing time) in milliseconds */
	u32			transtime;

	/* Abort requested by m2m */
	int			aborting;

	/* Processing mode */
	int			mode;

	enum v4l2_colorspace	colorspace;
	enum v4l2_ycbcr_encoding ycbcr_enc;
	enum v4l2_xfer_func	xfer_func;
	enum v4l2_quantization	quant;

	/* Source and destination queue data */
	struct vim2m_q_data   q_data[2];
};

static inline struct vim2m_ctx *file2ctx(struct file *file)
{
	return container_of(file->private_data, struct vim2m_ctx, fh);
}

static struct vim2m_q_data *get_q_data(struct vim2m_ctx *ctx,
					 enum v4l2_buf_type type)
{
	switch (type) {
	case V4L2_BUF_TYPE_VIDEO_OUTPUT:
		return &ctx->q_data[V4L2_M2M_SRC];
	case V4L2_BUF_TYPE_VIDEO_CAPTURE:
		return &ctx->q_data[V4L2_M2M_DST];
	default:
		BUG();
	}
	return NULL;
}

<<<<<<< HEAD
=======
#define CLIP(__color) \
	(u8)(((__color) > 0xff) ? 0xff : (((__color) < 0) ? 0 : (__color)))

static void copy_line(struct vim2m_q_data *q_data_out,
		      u8 *src, u8 *dst, bool reverse)
{
	int x, depth = q_data_out->fmt->depth >> 3;

	if (!reverse) {
		memcpy(dst, src, q_data_out->width * depth);
	} else {
		for (x = 0; x < q_data_out->width >> 1; x++) {
			memcpy(dst, src, depth);
			memcpy(dst + depth, src - depth, depth);
			src -= depth << 1;
			dst += depth << 1;
		}
		return;
	}
}

static void copy_two_pixels(struct vim2m_q_data *q_data_in,
			    struct vim2m_q_data *q_data_out,
			    u8 *src[2], u8 **dst, int ypos, bool reverse)
{
	struct vim2m_fmt *out = q_data_out->fmt;
	struct vim2m_fmt *in = q_data_in->fmt;
	u8 _r[2], _g[2], _b[2], *r, *g, *b;
	int i;

	/* Step 1: read two consecutive pixels from src pointer */

	r = _r;
	g = _g;
	b = _b;

	switch (in->fourcc) {
	case V4L2_PIX_FMT_RGB565: /* rrrrrggg gggbbbbb */
		for (i = 0; i < 2; i++) {
			u16 pix = le16_to_cpu(*(__le16 *)(src[i]));

			*r++ = (u8)(((pix & 0xf800) >> 11) << 3) | 0x07;
			*g++ = (u8)((((pix & 0x07e0) >> 5)) << 2) | 0x03;
			*b++ = (u8)((pix & 0x1f) << 3) | 0x07;
		}
		break;
	case V4L2_PIX_FMT_RGB565X: /* gggbbbbb rrrrrggg */
		for (i = 0; i < 2; i++) {
			u16 pix = be16_to_cpu(*(__be16 *)(src[i]));

			*r++ = (u8)(((pix & 0xf800) >> 11) << 3) | 0x07;
			*g++ = (u8)((((pix & 0x07e0) >> 5)) << 2) | 0x03;
			*b++ = (u8)((pix & 0x1f) << 3) | 0x07;
		}
		break;
	default:
	case V4L2_PIX_FMT_RGB24:
		for (i = 0; i < 2; i++) {
			*r++ = src[i][0];
			*g++ = src[i][1];
			*b++ = src[i][2];
		}
		break;
	case V4L2_PIX_FMT_BGR24:
		for (i = 0; i < 2; i++) {
			*b++ = src[i][0];
			*g++ = src[i][1];
			*r++ = src[i][2];
		}
		break;
	}

	/* Step 2: store two consecutive points, reversing them if needed */

	r = _r;
	g = _g;
	b = _b;

	switch (out->fourcc) {
	case V4L2_PIX_FMT_RGB565: /* rrrrrggg gggbbbbb */
		for (i = 0; i < 2; i++) {
			u16 pix;
			__le16 *dst_pix = (__le16 *)*dst;

			pix = ((*r << 8) & 0xf800) | ((*g << 3) & 0x07e0) |
			      (*b >> 3);

			*dst_pix = cpu_to_le16(pix);

			*dst += 2;
		}
		return;
	case V4L2_PIX_FMT_RGB565X: /* gggbbbbb rrrrrggg */
		for (i = 0; i < 2; i++) {
			u16 pix;
			__be16 *dst_pix = (__be16 *)*dst;

			pix = ((*r << 8) & 0xf800) | ((*g << 3) & 0x07e0) |
			      (*b >> 3);

			*dst_pix = cpu_to_be16(pix);

			*dst += 2;
		}
		return;
	case V4L2_PIX_FMT_RGB24:
		for (i = 0; i < 2; i++) {
			*(*dst)++ = *r++;
			*(*dst)++ = *g++;
			*(*dst)++ = *b++;
		}
		return;
	case V4L2_PIX_FMT_BGR24:
		for (i = 0; i < 2; i++) {
			*(*dst)++ = *b++;
			*(*dst)++ = *g++;
			*(*dst)++ = *r++;
		}
		return;
	case V4L2_PIX_FMT_YUYV:
	default:
	{
		u8 y, y1, u, v;

		y = ((8453  * (*r) + 16594 * (*g) +  3223 * (*b)
		     + 524288) >> 15);
		u = ((-4878 * (*r) - 9578  * (*g) + 14456 * (*b)
		     + 4210688) >> 15);
		v = ((14456 * (*r++) - 12105 * (*g++) - 2351 * (*b++)
		     + 4210688) >> 15);
		y1 = ((8453 * (*r) + 16594 * (*g) +  3223 * (*b)
		     + 524288) >> 15);

		*(*dst)++ = y;
		*(*dst)++ = u;

		*(*dst)++ = y1;
		*(*dst)++ = v;
		return;
	}
	case V4L2_PIX_FMT_SBGGR8:
		if (!(ypos & 1)) {
			*(*dst)++ = *b;
			*(*dst)++ = *++g;
		} else {
			*(*dst)++ = *g;
			*(*dst)++ = *++r;
		}
		return;
	case V4L2_PIX_FMT_SGBRG8:
		if (!(ypos & 1)) {
			*(*dst)++ = *g;
			*(*dst)++ = *++b;
		} else {
			*(*dst)++ = *r;
			*(*dst)++ = *++g;
		}
		return;
	case V4L2_PIX_FMT_SGRBG8:
		if (!(ypos & 1)) {
			*(*dst)++ = *g;
			*(*dst)++ = *++r;
		} else {
			*(*dst)++ = *b;
			*(*dst)++ = *++g;
		}
		return;
	case V4L2_PIX_FMT_SRGGB8:
		if (!(ypos & 1)) {
			*(*dst)++ = *r;
			*(*dst)++ = *++g;
		} else {
			*(*dst)++ = *g;
			*(*dst)++ = *++b;
		}
		return;
	}
}
>>>>>>> 407d19ab

static int device_process(struct vim2m_ctx *ctx,
			  struct vb2_v4l2_buffer *in_vb,
			  struct vb2_v4l2_buffer *out_vb)
{
	struct vim2m_dev *dev = ctx->dev;
	struct vim2m_q_data *q_data;
	u8 *p_in, *p_out;
	int x, y, t, w;
	int tile_w, bytes_left;
	int width, height, bytesperline;

	q_data = get_q_data(ctx, V4L2_BUF_TYPE_VIDEO_OUTPUT);

	width	= q_data->width;
	height	= q_data->height;
	bytesperline	= (q_data->width * q_data->fmt->depth) >> 3;

	p_in = vb2_plane_vaddr(&in_vb->vb2_buf, 0);
	p_out = vb2_plane_vaddr(&out_vb->vb2_buf, 0);
	if (!p_in || !p_out) {
		v4l2_err(&dev->v4l2_dev,
			 "Acquiring kernel pointers to buffers failed\n");
		return -EFAULT;
	}

	if (vb2_plane_size(&in_vb->vb2_buf, 0) >
			vb2_plane_size(&out_vb->vb2_buf, 0)) {
		v4l2_err(&dev->v4l2_dev, "Output buffer is too small\n");
		return -EINVAL;
	}

	tile_w = (width * (q_data[V4L2_M2M_DST].fmt->depth >> 3))
		/ MEM2MEM_NUM_TILES;
	bytes_left = bytesperline - tile_w * MEM2MEM_NUM_TILES;
	w = 0;

	out_vb->sequence =
		get_q_data(ctx, V4L2_BUF_TYPE_VIDEO_CAPTURE)->sequence++;
	in_vb->sequence = q_data->sequence++;
	out_vb->vb2_buf.timestamp = in_vb->vb2_buf.timestamp;

	if (in_vb->flags & V4L2_BUF_FLAG_TIMECODE)
		out_vb->timecode = in_vb->timecode;
	out_vb->field = in_vb->field;
	out_vb->flags = in_vb->flags &
		(V4L2_BUF_FLAG_TIMECODE |
		 V4L2_BUF_FLAG_KEYFRAME |
		 V4L2_BUF_FLAG_PFRAME |
		 V4L2_BUF_FLAG_BFRAME |
		 V4L2_BUF_FLAG_TSTAMP_SRC_MASK);

	switch (ctx->mode) {
	case MEM2MEM_HFLIP | MEM2MEM_VFLIP:
		p_out += bytesperline * height - bytes_left;
		for (y = 0; y < height; ++y) {
			for (t = 0; t < MEM2MEM_NUM_TILES; ++t) {
				if (w & 0x1) {
					for (x = 0; x < tile_w; ++x)
						*--p_out = *p_in++ +
							MEM2MEM_COLOR_STEP;
				} else {
					for (x = 0; x < tile_w; ++x)
						*--p_out = *p_in++ -
							MEM2MEM_COLOR_STEP;
				}
				++w;
			}
			p_in += bytes_left;
			p_out -= bytes_left;
		}
		break;

	case MEM2MEM_HFLIP:
		for (y = 0; y < height; ++y) {
			p_out += MEM2MEM_NUM_TILES * tile_w;
			for (t = 0; t < MEM2MEM_NUM_TILES; ++t) {
				if (w & 0x01) {
					for (x = 0; x < tile_w; ++x)
						*--p_out = *p_in++ +
							MEM2MEM_COLOR_STEP;
				} else {
					for (x = 0; x < tile_w; ++x)
						*--p_out = *p_in++ -
							MEM2MEM_COLOR_STEP;
				}
				++w;
			}
			p_in += bytes_left;
			p_out += bytesperline;
		}
		break;

	case MEM2MEM_VFLIP:
		p_out += bytesperline * (height - 1);
		for (y = 0; y < height; ++y) {
			for (t = 0; t < MEM2MEM_NUM_TILES; ++t) {
				if (w & 0x1) {
					for (x = 0; x < tile_w; ++x)
						*p_out++ = *p_in++ +
							MEM2MEM_COLOR_STEP;
				} else {
					for (x = 0; x < tile_w; ++x)
						*p_out++ = *p_in++ -
							MEM2MEM_COLOR_STEP;
				}
				++w;
			}
			p_in += bytes_left;
			p_out += bytes_left - 2 * bytesperline;
		}
		break;

	default:
		for (y = 0; y < height; ++y) {
			for (t = 0; t < MEM2MEM_NUM_TILES; ++t) {
				if (w & 0x1) {
					for (x = 0; x < tile_w; ++x)
						*p_out++ = *p_in++ +
							MEM2MEM_COLOR_STEP;
				} else {
					for (x = 0; x < tile_w; ++x)
						*p_out++ = *p_in++ -
							MEM2MEM_COLOR_STEP;
				}
				++w;
			}
			p_in += bytes_left;
			p_out += bytes_left;
		}
	}

	return 0;
}

static void schedule_irq(struct vim2m_dev *dev, int msec_timeout)
{
	dprintk(dev, "Scheduling a simulated irq\n");
	mod_timer(&dev->timer, jiffies + msecs_to_jiffies(msec_timeout));
}

/*
 * mem2mem callbacks
 */

/*
 * job_ready() - check whether an instance is ready to be scheduled to run
 */
static int job_ready(void *priv)
{
	struct vim2m_ctx *ctx = priv;

	if (v4l2_m2m_num_src_bufs_ready(ctx->fh.m2m_ctx) < ctx->translen
	    || v4l2_m2m_num_dst_bufs_ready(ctx->fh.m2m_ctx) < ctx->translen) {
		dprintk(ctx->dev, "Not enough buffers available\n");
		return 0;
	}

	return 1;
}

static void job_abort(void *priv)
{
	struct vim2m_ctx *ctx = priv;

	/* Will cancel the transaction in the next interrupt handler */
	ctx->aborting = 1;
}

/* device_run() - prepares and starts the device
 *
 * This simulates all the immediate preparations required before starting
 * a device. This will be called by the framework when it decides to schedule
 * a particular instance.
 */
static void device_run(void *priv)
{
	struct vim2m_ctx *ctx = priv;
	struct vim2m_dev *dev = ctx->dev;
	struct vb2_v4l2_buffer *src_buf, *dst_buf;

	src_buf = v4l2_m2m_next_src_buf(ctx->fh.m2m_ctx);
	dst_buf = v4l2_m2m_next_dst_buf(ctx->fh.m2m_ctx);

	device_process(ctx, src_buf, dst_buf);

	/* Run a timer, which simulates a hardware irq  */
	schedule_irq(dev, ctx->transtime);
}

static void device_isr(struct timer_list *t)
{
	struct vim2m_dev *vim2m_dev = from_timer(vim2m_dev, t, timer);
	struct vim2m_ctx *curr_ctx;
	struct vb2_v4l2_buffer *src_vb, *dst_vb;
	unsigned long flags;

	curr_ctx = v4l2_m2m_get_curr_priv(vim2m_dev->m2m_dev);

	if (NULL == curr_ctx) {
		pr_err("Instance released before the end of transaction\n");
		return;
	}

	src_vb = v4l2_m2m_src_buf_remove(curr_ctx->fh.m2m_ctx);
	dst_vb = v4l2_m2m_dst_buf_remove(curr_ctx->fh.m2m_ctx);

	curr_ctx->num_processed++;

	spin_lock_irqsave(&vim2m_dev->irqlock, flags);
	v4l2_m2m_buf_done(src_vb, VB2_BUF_STATE_DONE);
	v4l2_m2m_buf_done(dst_vb, VB2_BUF_STATE_DONE);
	spin_unlock_irqrestore(&vim2m_dev->irqlock, flags);

	if (curr_ctx->num_processed == curr_ctx->translen
	    || curr_ctx->aborting) {
		dprintk(curr_ctx->dev, "Finishing transaction\n");
		curr_ctx->num_processed = 0;
		v4l2_m2m_job_finish(vim2m_dev->m2m_dev, curr_ctx->fh.m2m_ctx);
	} else {
		device_run(curr_ctx);
	}
}

/*
 * video ioctls
 */
static int vidioc_querycap(struct file *file, void *priv,
			   struct v4l2_capability *cap)
{
	strscpy(cap->driver, MEM2MEM_NAME, sizeof(cap->driver));
	strscpy(cap->card, MEM2MEM_NAME, sizeof(cap->card));
	snprintf(cap->bus_info, sizeof(cap->bus_info),
			"platform:%s", MEM2MEM_NAME);
	cap->device_caps = V4L2_CAP_VIDEO_M2M | V4L2_CAP_STREAMING;
	cap->capabilities = cap->device_caps | V4L2_CAP_DEVICE_CAPS;
	return 0;
}

static int enum_fmt(struct v4l2_fmtdesc *f, u32 type)
{
	int i, num;
	struct vim2m_fmt *fmt;

	num = 0;

	for (i = 0; i < NUM_FORMATS; ++i) {
		if (formats[i].types & type) {
			/* index-th format of type type found ? */
			if (num == f->index)
				break;
			/* Correct type but haven't reached our index yet,
			 * just increment per-type index */
			++num;
		}
	}

	if (i < NUM_FORMATS) {
		/* Format found */
		fmt = &formats[i];
		f->pixelformat = fmt->fourcc;
		return 0;
	}

	/* Format not found */
	return -EINVAL;
}

static int vidioc_enum_fmt_vid_cap(struct file *file, void *priv,
				   struct v4l2_fmtdesc *f)
{
	return enum_fmt(f, MEM2MEM_CAPTURE);
}

static int vidioc_enum_fmt_vid_out(struct file *file, void *priv,
				   struct v4l2_fmtdesc *f)
{
	return enum_fmt(f, MEM2MEM_OUTPUT);
}

static int vidioc_g_fmt(struct vim2m_ctx *ctx, struct v4l2_format *f)
{
	struct vb2_queue *vq;
	struct vim2m_q_data *q_data;

	vq = v4l2_m2m_get_vq(ctx->fh.m2m_ctx, f->type);
	if (!vq)
		return -EINVAL;

	q_data = get_q_data(ctx, f->type);

	f->fmt.pix.width	= q_data->width;
	f->fmt.pix.height	= q_data->height;
	f->fmt.pix.field	= V4L2_FIELD_NONE;
	f->fmt.pix.pixelformat	= q_data->fmt->fourcc;
	f->fmt.pix.bytesperline	= (q_data->width * q_data->fmt->depth) >> 3;
	f->fmt.pix.sizeimage	= q_data->sizeimage;
	f->fmt.pix.colorspace	= ctx->colorspace;
	f->fmt.pix.xfer_func	= ctx->xfer_func;
	f->fmt.pix.ycbcr_enc	= ctx->ycbcr_enc;
	f->fmt.pix.quantization	= ctx->quant;

	return 0;
}

static int vidioc_g_fmt_vid_out(struct file *file, void *priv,
				struct v4l2_format *f)
{
	return vidioc_g_fmt(file2ctx(file), f);
}

static int vidioc_g_fmt_vid_cap(struct file *file, void *priv,
				struct v4l2_format *f)
{
	return vidioc_g_fmt(file2ctx(file), f);
}

static int vidioc_try_fmt(struct v4l2_format *f, struct vim2m_fmt *fmt)
{
	/* V4L2 specification suggests the driver corrects the format struct
	 * if any of the dimensions is unsupported */
	if (f->fmt.pix.height < MIN_H)
		f->fmt.pix.height = MIN_H;
	else if (f->fmt.pix.height > MAX_H)
		f->fmt.pix.height = MAX_H;

	if (f->fmt.pix.width < MIN_W)
		f->fmt.pix.width = MIN_W;
	else if (f->fmt.pix.width > MAX_W)
		f->fmt.pix.width = MAX_W;

	f->fmt.pix.width &= ~DIM_ALIGN_MASK;
	f->fmt.pix.bytesperline = (f->fmt.pix.width * fmt->depth) >> 3;
	f->fmt.pix.sizeimage = f->fmt.pix.height * f->fmt.pix.bytesperline;
	f->fmt.pix.field = V4L2_FIELD_NONE;

	return 0;
}

static int vidioc_try_fmt_vid_cap(struct file *file, void *priv,
				  struct v4l2_format *f)
{
	struct vim2m_fmt *fmt;
	struct vim2m_ctx *ctx = file2ctx(file);

	fmt = find_format(f);
	if (!fmt) {
		f->fmt.pix.pixelformat = formats[0].fourcc;
		fmt = find_format(f);
	}
	if (!(fmt->types & MEM2MEM_CAPTURE)) {
		v4l2_err(&ctx->dev->v4l2_dev,
			 "Fourcc format (0x%08x) invalid.\n",
			 f->fmt.pix.pixelformat);
		return -EINVAL;
	}
	f->fmt.pix.colorspace = ctx->colorspace;
	f->fmt.pix.xfer_func = ctx->xfer_func;
	f->fmt.pix.ycbcr_enc = ctx->ycbcr_enc;
	f->fmt.pix.quantization = ctx->quant;

	return vidioc_try_fmt(f, fmt);
}

static int vidioc_try_fmt_vid_out(struct file *file, void *priv,
				  struct v4l2_format *f)
{
	struct vim2m_fmt *fmt;
	struct vim2m_ctx *ctx = file2ctx(file);

	fmt = find_format(f);
	if (!fmt) {
		f->fmt.pix.pixelformat = formats[0].fourcc;
		fmt = find_format(f);
	}
	if (!(fmt->types & MEM2MEM_OUTPUT)) {
		v4l2_err(&ctx->dev->v4l2_dev,
			 "Fourcc format (0x%08x) invalid.\n",
			 f->fmt.pix.pixelformat);
		return -EINVAL;
	}
	if (!f->fmt.pix.colorspace)
		f->fmt.pix.colorspace = V4L2_COLORSPACE_REC709;

	return vidioc_try_fmt(f, fmt);
}

static int vidioc_s_fmt(struct vim2m_ctx *ctx, struct v4l2_format *f)
{
	struct vim2m_q_data *q_data;
	struct vb2_queue *vq;

	vq = v4l2_m2m_get_vq(ctx->fh.m2m_ctx, f->type);
	if (!vq)
		return -EINVAL;

	q_data = get_q_data(ctx, f->type);
	if (!q_data)
		return -EINVAL;

	if (vb2_is_busy(vq)) {
		v4l2_err(&ctx->dev->v4l2_dev, "%s queue busy\n", __func__);
		return -EBUSY;
	}

	q_data->fmt		= find_format(f);
	q_data->width		= f->fmt.pix.width;
	q_data->height		= f->fmt.pix.height;
	q_data->sizeimage	= q_data->width * q_data->height
				* q_data->fmt->depth >> 3;

	dprintk(ctx->dev,
		"Setting format for type %d, wxh: %dx%d, fmt: %d\n",
		f->type, q_data->width, q_data->height, q_data->fmt->fourcc);

	return 0;
}

static int vidioc_s_fmt_vid_cap(struct file *file, void *priv,
				struct v4l2_format *f)
{
	int ret;

	ret = vidioc_try_fmt_vid_cap(file, priv, f);
	if (ret)
		return ret;

	return vidioc_s_fmt(file2ctx(file), f);
}

static int vidioc_s_fmt_vid_out(struct file *file, void *priv,
				struct v4l2_format *f)
{
	struct vim2m_ctx *ctx = file2ctx(file);
	int ret;

	ret = vidioc_try_fmt_vid_out(file, priv, f);
	if (ret)
		return ret;

	ret = vidioc_s_fmt(file2ctx(file), f);
	if (!ret) {
		ctx->colorspace = f->fmt.pix.colorspace;
		ctx->xfer_func = f->fmt.pix.xfer_func;
		ctx->ycbcr_enc = f->fmt.pix.ycbcr_enc;
		ctx->quant = f->fmt.pix.quantization;
	}
	return ret;
}

static int vim2m_s_ctrl(struct v4l2_ctrl *ctrl)
{
	struct vim2m_ctx *ctx =
		container_of(ctrl->handler, struct vim2m_ctx, hdl);

	switch (ctrl->id) {
	case V4L2_CID_HFLIP:
		if (ctrl->val)
			ctx->mode |= MEM2MEM_HFLIP;
		else
			ctx->mode &= ~MEM2MEM_HFLIP;
		break;

	case V4L2_CID_VFLIP:
		if (ctrl->val)
			ctx->mode |= MEM2MEM_VFLIP;
		else
			ctx->mode &= ~MEM2MEM_VFLIP;
		break;

	case V4L2_CID_TRANS_TIME_MSEC:
		ctx->transtime = ctrl->val;
		break;

	case V4L2_CID_TRANS_NUM_BUFS:
		ctx->translen = ctrl->val;
		break;

	default:
		v4l2_err(&ctx->dev->v4l2_dev, "Invalid control\n");
		return -EINVAL;
	}

	return 0;
}

static const struct v4l2_ctrl_ops vim2m_ctrl_ops = {
	.s_ctrl = vim2m_s_ctrl,
};


static const struct v4l2_ioctl_ops vim2m_ioctl_ops = {
	.vidioc_querycap	= vidioc_querycap,

	.vidioc_enum_fmt_vid_cap = vidioc_enum_fmt_vid_cap,
	.vidioc_g_fmt_vid_cap	= vidioc_g_fmt_vid_cap,
	.vidioc_try_fmt_vid_cap	= vidioc_try_fmt_vid_cap,
	.vidioc_s_fmt_vid_cap	= vidioc_s_fmt_vid_cap,

	.vidioc_enum_fmt_vid_out = vidioc_enum_fmt_vid_out,
	.vidioc_g_fmt_vid_out	= vidioc_g_fmt_vid_out,
	.vidioc_try_fmt_vid_out	= vidioc_try_fmt_vid_out,
	.vidioc_s_fmt_vid_out	= vidioc_s_fmt_vid_out,

	.vidioc_reqbufs		= v4l2_m2m_ioctl_reqbufs,
	.vidioc_querybuf	= v4l2_m2m_ioctl_querybuf,
	.vidioc_qbuf		= v4l2_m2m_ioctl_qbuf,
	.vidioc_dqbuf		= v4l2_m2m_ioctl_dqbuf,
	.vidioc_prepare_buf	= v4l2_m2m_ioctl_prepare_buf,
	.vidioc_create_bufs	= v4l2_m2m_ioctl_create_bufs,
	.vidioc_expbuf		= v4l2_m2m_ioctl_expbuf,

	.vidioc_streamon	= v4l2_m2m_ioctl_streamon,
	.vidioc_streamoff	= v4l2_m2m_ioctl_streamoff,

	.vidioc_subscribe_event = v4l2_ctrl_subscribe_event,
	.vidioc_unsubscribe_event = v4l2_event_unsubscribe,
};


/*
 * Queue operations
 */

static int vim2m_queue_setup(struct vb2_queue *vq,
				unsigned int *nbuffers, unsigned int *nplanes,
				unsigned int sizes[], struct device *alloc_devs[])
{
	struct vim2m_ctx *ctx = vb2_get_drv_priv(vq);
	struct vim2m_q_data *q_data;
	unsigned int size, count = *nbuffers;

	q_data = get_q_data(ctx, vq->type);

	size = q_data->width * q_data->height * q_data->fmt->depth >> 3;

	while (size * count > MEM2MEM_VID_MEM_LIMIT)
		(count)--;
	*nbuffers = count;

	if (*nplanes)
		return sizes[0] < size ? -EINVAL : 0;

	*nplanes = 1;
	sizes[0] = size;

	dprintk(ctx->dev, "get %d buffer(s) of size %d each.\n", count, size);

	return 0;
}

static int vim2m_buf_prepare(struct vb2_buffer *vb)
{
	struct vb2_v4l2_buffer *vbuf = to_vb2_v4l2_buffer(vb);
	struct vim2m_ctx *ctx = vb2_get_drv_priv(vb->vb2_queue);
	struct vim2m_q_data *q_data;

	dprintk(ctx->dev, "type: %d\n", vb->vb2_queue->type);

	q_data = get_q_data(ctx, vb->vb2_queue->type);
	if (V4L2_TYPE_IS_OUTPUT(vb->vb2_queue->type)) {
		if (vbuf->field == V4L2_FIELD_ANY)
			vbuf->field = V4L2_FIELD_NONE;
		if (vbuf->field != V4L2_FIELD_NONE) {
			dprintk(ctx->dev, "%s field isn't supported\n",
					__func__);
			return -EINVAL;
		}
	}

	if (vb2_plane_size(vb, 0) < q_data->sizeimage) {
		dprintk(ctx->dev, "%s data will not fit into plane (%lu < %lu)\n",
				__func__, vb2_plane_size(vb, 0), (long)q_data->sizeimage);
		return -EINVAL;
	}

	vb2_set_plane_payload(vb, 0, q_data->sizeimage);

	return 0;
}

static void vim2m_buf_queue(struct vb2_buffer *vb)
{
	struct vb2_v4l2_buffer *vbuf = to_vb2_v4l2_buffer(vb);
	struct vim2m_ctx *ctx = vb2_get_drv_priv(vb->vb2_queue);

	v4l2_m2m_buf_queue(ctx->fh.m2m_ctx, vbuf);
}

static int vim2m_start_streaming(struct vb2_queue *q, unsigned count)
{
	struct vim2m_ctx *ctx = vb2_get_drv_priv(q);
	struct vim2m_q_data *q_data = get_q_data(ctx, q->type);

	q_data->sequence = 0;
	return 0;
}

static void vim2m_stop_streaming(struct vb2_queue *q)
{
	struct vim2m_ctx *ctx = vb2_get_drv_priv(q);
	struct vb2_v4l2_buffer *vbuf;
	unsigned long flags;

	for (;;) {
		if (V4L2_TYPE_IS_OUTPUT(q->type))
			vbuf = v4l2_m2m_src_buf_remove(ctx->fh.m2m_ctx);
		else
			vbuf = v4l2_m2m_dst_buf_remove(ctx->fh.m2m_ctx);
		if (vbuf == NULL)
			return;
		spin_lock_irqsave(&ctx->dev->irqlock, flags);
		v4l2_m2m_buf_done(vbuf, VB2_BUF_STATE_ERROR);
		spin_unlock_irqrestore(&ctx->dev->irqlock, flags);
	}
}

static const struct vb2_ops vim2m_qops = {
	.queue_setup	 = vim2m_queue_setup,
	.buf_prepare	 = vim2m_buf_prepare,
	.buf_queue	 = vim2m_buf_queue,
	.start_streaming = vim2m_start_streaming,
	.stop_streaming  = vim2m_stop_streaming,
	.wait_prepare	 = vb2_ops_wait_prepare,
	.wait_finish	 = vb2_ops_wait_finish,
};

static int queue_init(void *priv, struct vb2_queue *src_vq, struct vb2_queue *dst_vq)
{
	struct vim2m_ctx *ctx = priv;
	int ret;

	src_vq->type = V4L2_BUF_TYPE_VIDEO_OUTPUT;
	src_vq->io_modes = VB2_MMAP | VB2_USERPTR | VB2_DMABUF;
	src_vq->drv_priv = ctx;
	src_vq->buf_struct_size = sizeof(struct v4l2_m2m_buffer);
	src_vq->ops = &vim2m_qops;
	src_vq->mem_ops = &vb2_vmalloc_memops;
	src_vq->timestamp_flags = V4L2_BUF_FLAG_TIMESTAMP_COPY;
	src_vq->lock = &ctx->dev->dev_mutex;

	ret = vb2_queue_init(src_vq);
	if (ret)
		return ret;

	dst_vq->type = V4L2_BUF_TYPE_VIDEO_CAPTURE;
	dst_vq->io_modes = VB2_MMAP | VB2_USERPTR | VB2_DMABUF;
	dst_vq->drv_priv = ctx;
	dst_vq->buf_struct_size = sizeof(struct v4l2_m2m_buffer);
	dst_vq->ops = &vim2m_qops;
	dst_vq->mem_ops = &vb2_vmalloc_memops;
	dst_vq->timestamp_flags = V4L2_BUF_FLAG_TIMESTAMP_COPY;
	dst_vq->lock = &ctx->dev->dev_mutex;

	return vb2_queue_init(dst_vq);
}

static const struct v4l2_ctrl_config vim2m_ctrl_trans_time_msec = {
	.ops = &vim2m_ctrl_ops,
	.id = V4L2_CID_TRANS_TIME_MSEC,
	.name = "Transaction Time (msec)",
	.type = V4L2_CTRL_TYPE_INTEGER,
	.def = MEM2MEM_DEF_TRANSTIME,
	.min = 1,
	.max = 10001,
	.step = 1,
};

static const struct v4l2_ctrl_config vim2m_ctrl_trans_num_bufs = {
	.ops = &vim2m_ctrl_ops,
	.id = V4L2_CID_TRANS_NUM_BUFS,
	.name = "Buffers Per Transaction",
	.type = V4L2_CTRL_TYPE_INTEGER,
	.def = 1,
	.min = 1,
	.max = MEM2MEM_DEF_NUM_BUFS,
	.step = 1,
};

/*
 * File operations
 */
static int vim2m_open(struct file *file)
{
	struct vim2m_dev *dev = video_drvdata(file);
	struct vim2m_ctx *ctx = NULL;
	struct v4l2_ctrl_handler *hdl;
	int rc = 0;

	if (mutex_lock_interruptible(&dev->dev_mutex))
		return -ERESTARTSYS;
	ctx = kzalloc(sizeof(*ctx), GFP_KERNEL);
	if (!ctx) {
		rc = -ENOMEM;
		goto open_unlock;
	}

	v4l2_fh_init(&ctx->fh, video_devdata(file));
	file->private_data = &ctx->fh;
	ctx->dev = dev;
	hdl = &ctx->hdl;
	v4l2_ctrl_handler_init(hdl, 4);
	v4l2_ctrl_new_std(hdl, &vim2m_ctrl_ops, V4L2_CID_HFLIP, 0, 1, 1, 0);
	v4l2_ctrl_new_std(hdl, &vim2m_ctrl_ops, V4L2_CID_VFLIP, 0, 1, 1, 0);
	v4l2_ctrl_new_custom(hdl, &vim2m_ctrl_trans_time_msec, NULL);
	v4l2_ctrl_new_custom(hdl, &vim2m_ctrl_trans_num_bufs, NULL);
	if (hdl->error) {
		rc = hdl->error;
		v4l2_ctrl_handler_free(hdl);
		kfree(ctx);
		goto open_unlock;
	}
	ctx->fh.ctrl_handler = hdl;
	v4l2_ctrl_handler_setup(hdl);

	ctx->q_data[V4L2_M2M_SRC].fmt = &formats[0];
	ctx->q_data[V4L2_M2M_SRC].width = 640;
	ctx->q_data[V4L2_M2M_SRC].height = 480;
	ctx->q_data[V4L2_M2M_SRC].sizeimage =
		ctx->q_data[V4L2_M2M_SRC].width *
		ctx->q_data[V4L2_M2M_SRC].height *
		(ctx->q_data[V4L2_M2M_SRC].fmt->depth >> 3);
	ctx->q_data[V4L2_M2M_DST] = ctx->q_data[V4L2_M2M_SRC];
	ctx->colorspace = V4L2_COLORSPACE_REC709;

	ctx->fh.m2m_ctx = v4l2_m2m_ctx_init(dev->m2m_dev, ctx, &queue_init);

	if (IS_ERR(ctx->fh.m2m_ctx)) {
		rc = PTR_ERR(ctx->fh.m2m_ctx);

		v4l2_ctrl_handler_free(hdl);
		v4l2_fh_exit(&ctx->fh);
		kfree(ctx);
		goto open_unlock;
	}

	v4l2_fh_add(&ctx->fh);
	atomic_inc(&dev->num_inst);

	dprintk(dev, "Created instance: %p, m2m_ctx: %p\n",
		ctx, ctx->fh.m2m_ctx);

open_unlock:
	mutex_unlock(&dev->dev_mutex);
	return rc;
}

static int vim2m_release(struct file *file)
{
	struct vim2m_dev *dev = video_drvdata(file);
	struct vim2m_ctx *ctx = file2ctx(file);

	dprintk(dev, "Releasing instance %p\n", ctx);

	v4l2_fh_del(&ctx->fh);
	v4l2_fh_exit(&ctx->fh);
	v4l2_ctrl_handler_free(&ctx->hdl);
	mutex_lock(&dev->dev_mutex);
	v4l2_m2m_ctx_release(ctx->fh.m2m_ctx);
	mutex_unlock(&dev->dev_mutex);
	kfree(ctx);

	atomic_dec(&dev->num_inst);

	return 0;
}

static void vim2m_device_release(struct video_device *vdev)
{
	struct vim2m_dev *dev = container_of(vdev, struct vim2m_dev, vfd);

	v4l2_device_unregister(&dev->v4l2_dev);
	v4l2_m2m_release(dev->m2m_dev);
	kfree(dev);
}

static const struct v4l2_file_operations vim2m_fops = {
	.owner		= THIS_MODULE,
	.open		= vim2m_open,
	.release	= vim2m_release,
	.poll		= v4l2_m2m_fop_poll,
	.unlocked_ioctl	= video_ioctl2,
	.mmap		= v4l2_m2m_fop_mmap,
};

static const struct video_device vim2m_videodev = {
	.name		= MEM2MEM_NAME,
	.vfl_dir	= VFL_DIR_M2M,
	.fops		= &vim2m_fops,
	.ioctl_ops	= &vim2m_ioctl_ops,
	.minor		= -1,
<<<<<<< HEAD
	.release	= video_device_release_empty,
=======
	.release	= vim2m_device_release,
	.device_caps	= V4L2_CAP_VIDEO_M2M | V4L2_CAP_STREAMING,
>>>>>>> 407d19ab
};

static const struct v4l2_m2m_ops m2m_ops = {
	.device_run	= device_run,
	.job_ready	= job_ready,
	.job_abort	= job_abort,
};

static int vim2m_probe(struct platform_device *pdev)
{
	struct vim2m_dev *dev;
	struct video_device *vfd;
	int ret;

	dev = kzalloc(sizeof(*dev), GFP_KERNEL);
	if (!dev)
		return -ENOMEM;

	spin_lock_init(&dev->irqlock);

	ret = v4l2_device_register(&pdev->dev, &dev->v4l2_dev);
	if (ret)
		goto error_free;

	atomic_set(&dev->num_inst, 0);
	mutex_init(&dev->dev_mutex);

	dev->vfd = vim2m_videodev;
	vfd = &dev->vfd;
	vfd->lock = &dev->dev_mutex;
	vfd->v4l2_dev = &dev->v4l2_dev;

	ret = video_register_device(vfd, VFL_TYPE_GRABBER, 0);
	if (ret) {
		v4l2_err(&dev->v4l2_dev, "Failed to register video device\n");
		goto error_v4l2;
	}

	video_set_drvdata(vfd, dev);
	v4l2_info(&dev->v4l2_dev,
			"Device registered as /dev/video%d\n", vfd->num);

	timer_setup(&dev->timer, device_isr, 0);
	platform_set_drvdata(pdev, dev);

	dev->m2m_dev = v4l2_m2m_init(&m2m_ops);
	if (IS_ERR(dev->m2m_dev)) {
		v4l2_err(&dev->v4l2_dev, "Failed to init mem2mem device\n");
		ret = PTR_ERR(dev->m2m_dev);
		goto error_dev;
	}

#ifdef CONFIG_MEDIA_CONTROLLER
	dev->mdev.dev = &pdev->dev;
	strlcpy(dev->mdev.model, "vim2m", sizeof(dev->mdev.model));
	media_device_init(&dev->mdev);
	dev->v4l2_dev.mdev = &dev->mdev;

	ret = v4l2_m2m_register_media_controller(dev->m2m_dev,
			vfd, MEDIA_ENT_F_PROC_VIDEO_SCALER);
	if (ret) {
		v4l2_err(&dev->v4l2_dev, "Failed to init mem2mem media controller\n");
		goto error_dev;
	}

	ret = media_device_register(&dev->mdev);
	if (ret) {
		v4l2_err(&dev->v4l2_dev, "Failed to register mem2mem media device\n");
		goto error_m2m_mc;
	}
#endif
	return 0;

#ifdef CONFIG_MEDIA_CONTROLLER
error_m2m_mc:
	v4l2_m2m_unregister_media_controller(dev->m2m_dev);
#endif
error_dev:
	video_unregister_device(&dev->vfd);
	/* vim2m_device_release called by video_unregister_device to release various objects */
	return ret;
error_v4l2:
	v4l2_device_unregister(&dev->v4l2_dev);
error_free:
	kfree(dev);

	return ret;
}

static int vim2m_remove(struct platform_device *pdev)
{
	struct vim2m_dev *dev = platform_get_drvdata(pdev);

	v4l2_info(&dev->v4l2_dev, "Removing " MEM2MEM_NAME);

#ifdef CONFIG_MEDIA_CONTROLLER
	media_device_unregister(&dev->mdev);
	v4l2_m2m_unregister_media_controller(dev->m2m_dev);
	media_device_cleanup(&dev->mdev);
#endif
<<<<<<< HEAD
	v4l2_m2m_release(dev->m2m_dev);
	del_timer_sync(&dev->timer);
=======
>>>>>>> 407d19ab
	video_unregister_device(&dev->vfd);

	return 0;
}

static struct platform_driver vim2m_pdrv = {
	.probe		= vim2m_probe,
	.remove		= vim2m_remove,
	.driver		= {
		.name	= MEM2MEM_NAME,
	},
};

static void __exit vim2m_exit(void)
{
	platform_driver_unregister(&vim2m_pdrv);
	platform_device_unregister(&vim2m_pdev);
}

static int __init vim2m_init(void)
{
	int ret;

	ret = platform_device_register(&vim2m_pdev);
	if (ret)
		return ret;

	ret = platform_driver_register(&vim2m_pdrv);
	if (ret)
		platform_device_unregister(&vim2m_pdev);

	return ret;
}

module_init(vim2m_init);
module_exit(vim2m_exit);<|MERGE_RESOLUTION|>--- conflicted
+++ resolved
@@ -1,9 +1,11 @@
+// SPDX-License-Identifier: GPL-2.0+
 /*
  * A virtual v4l2-mem2mem example device.
  *
  * This is a virtual device driver for testing mem-to-mem videobuf framework.
  * It simulates a device that uses memory buffers for both source and
- * destination, processes the data and issues an "irq" (simulated by a timer).
+ * destination, processes the data and issues an "irq" (simulated by a delayed
+ * workqueue).
  * The device is capable of multi-instance, multi-buffer-per-transaction
  * operation (via the mem2mem framework).
  *
@@ -19,7 +21,6 @@
 #include <linux/module.h>
 #include <linux/delay.h>
 #include <linux/fs.h>
-#include <linux/timer.h>
 #include <linux/sched.h>
 #include <linux/slab.h>
 
@@ -34,22 +35,34 @@
 MODULE_DESCRIPTION("Virtual device for mem2mem framework testing");
 MODULE_AUTHOR("Pawel Osciak, <pawel@osciak.com>");
 MODULE_LICENSE("GPL");
-MODULE_VERSION("0.1.1");
+MODULE_VERSION("0.2");
 MODULE_ALIAS("mem2mem_testdev");
 
-static unsigned debug;
+static unsigned int debug;
 module_param(debug, uint, 0644);
-MODULE_PARM_DESC(debug, "activates debug info");
+MODULE_PARM_DESC(debug, "debug level");
+
+/* Default transaction time in msec */
+static unsigned int default_transtime = 40; /* Max 25 fps */
+module_param(default_transtime, uint, 0644);
+MODULE_PARM_DESC(default_transtime, "default transaction time in ms");
 
 #define MIN_W 32
 #define MIN_H 32
 #define MAX_W 640
 #define MAX_H 480
-#define DIM_ALIGN_MASK 7 /* 8-byte alignment for line length */
+
+/* Pixel alignment for non-bayer formats */
+#define WIDTH_ALIGN 2
+#define HEIGHT_ALIGN 1
+
+/* Pixel alignment for bayer formats */
+#define BAYER_WIDTH_ALIGN  2
+#define BAYER_HEIGHT_ALIGN 2
 
 /* Flags that indicate a format can be used for capture/output */
-#define MEM2MEM_CAPTURE	(1 << 0)
-#define MEM2MEM_OUTPUT	(1 << 1)
+#define MEM2MEM_CAPTURE	BIT(0)
+#define MEM2MEM_OUTPUT	BIT(1)
 
 #define MEM2MEM_NAME		"vim2m"
 
@@ -58,18 +71,12 @@
 /* In bytes, per queue */
 #define MEM2MEM_VID_MEM_LIMIT	(16 * 1024 * 1024)
 
-/* Default transaction time in msec */
-#define MEM2MEM_DEF_TRANSTIME	40
-#define MEM2MEM_COLOR_STEP	(0xff >> 4)
-#define MEM2MEM_NUM_TILES	8
-
 /* Flags that indicate processing mode */
-#define MEM2MEM_HFLIP	(1 << 0)
-#define MEM2MEM_VFLIP	(1 << 1)
-
-#define dprintk(dev, fmt, arg...) \
-	v4l2_dbg(1, debug, &dev->v4l2_dev, "%s: " fmt, __func__, ## arg)
-
+#define MEM2MEM_HFLIP	BIT(0)
+#define MEM2MEM_VFLIP	BIT(1)
+
+#define dprintk(dev, lvl, fmt, arg...) \
+	v4l2_dbg(lvl, debug, &(dev)->v4l2_dev, "%s: " fmt, __func__, ## arg)
 
 static void vim2m_dev_release(struct device *dev)
 {}
@@ -83,21 +90,46 @@
 	u32	fourcc;
 	int	depth;
 	/* Types the format can be used for */
-	u32	types;
+	u32     types;
 };
 
 static struct vim2m_fmt formats[] = {
 	{
-		.fourcc	= V4L2_PIX_FMT_RGB565X, /* rrrrrggg gggbbbbb */
+		.fourcc	= V4L2_PIX_FMT_RGB565,  /* rrrrrggg gggbbbbb */
 		.depth	= 16,
-		/* Both capture and output format */
-		.types	= MEM2MEM_CAPTURE | MEM2MEM_OUTPUT,
-	},
-	{
+		.types  = MEM2MEM_CAPTURE | MEM2MEM_OUTPUT,
+	}, {
+		.fourcc	= V4L2_PIX_FMT_RGB565X, /* gggbbbbb rrrrrggg */
+		.depth	= 16,
+		.types  = MEM2MEM_CAPTURE | MEM2MEM_OUTPUT,
+	}, {
+		.fourcc	= V4L2_PIX_FMT_RGB24,
+		.depth	= 24,
+		.types  = MEM2MEM_CAPTURE | MEM2MEM_OUTPUT,
+	}, {
+		.fourcc	= V4L2_PIX_FMT_BGR24,
+		.depth	= 24,
+		.types  = MEM2MEM_CAPTURE | MEM2MEM_OUTPUT,
+	}, {
 		.fourcc	= V4L2_PIX_FMT_YUYV,
 		.depth	= 16,
-		/* Output-only format */
-		.types	= MEM2MEM_OUTPUT,
+		.types  = MEM2MEM_CAPTURE,
+	}, {
+		.fourcc	= V4L2_PIX_FMT_SBGGR8,
+		.depth	= 8,
+		.types  = MEM2MEM_CAPTURE,
+	}, {
+		.fourcc	= V4L2_PIX_FMT_SGBRG8,
+		.depth	= 8,
+		.types  = MEM2MEM_CAPTURE,
+	}, {
+		.fourcc	= V4L2_PIX_FMT_SGRBG8,
+		.depth	= 8,
+		.types  = MEM2MEM_CAPTURE,
+	}, {
+		.fourcc	= V4L2_PIX_FMT_SRGGB8,
+		.depth	= 8,
+		.types  = MEM2MEM_CAPTURE,
 	},
 };
 
@@ -120,14 +152,14 @@
 #define V4L2_CID_TRANS_TIME_MSEC	(V4L2_CID_USER_BASE + 0x1000)
 #define V4L2_CID_TRANS_NUM_BUFS		(V4L2_CID_USER_BASE + 0x1001)
 
-static struct vim2m_fmt *find_format(struct v4l2_format *f)
+static struct vim2m_fmt *find_format(u32 fourcc)
 {
 	struct vim2m_fmt *fmt;
 	unsigned int k;
 
 	for (k = 0; k < NUM_FORMATS; k++) {
 		fmt = &formats[k];
-		if (fmt->fourcc == f->fmt.pix.pixelformat)
+		if (fmt->fourcc == fourcc)
 			break;
 	}
 
@@ -135,6 +167,24 @@
 		return NULL;
 
 	return &formats[k];
+}
+
+static void get_alignment(u32 fourcc,
+			  unsigned int *walign, unsigned int *halign)
+{
+	switch (fourcc) {
+	case V4L2_PIX_FMT_SBGGR8:
+	case V4L2_PIX_FMT_SGBRG8:
+	case V4L2_PIX_FMT_SGRBG8:
+	case V4L2_PIX_FMT_SRGGB8:
+		*walign = BAYER_WIDTH_ALIGN;
+		*halign = BAYER_HEIGHT_ALIGN;
+		return;
+	default:
+		*walign = WIDTH_ALIGN;
+		*halign = HEIGHT_ALIGN;
+		return;
+	}
 }
 
 struct vim2m_dev {
@@ -146,9 +196,6 @@
 
 	atomic_t		num_inst;
 	struct mutex		dev_mutex;
-	spinlock_t		irqlock;
-
-	struct timer_list	timer;
 
 	struct v4l2_m2m_dev	*m2m_dev;
 };
@@ -167,6 +214,10 @@
 	/* Transaction time (i.e. simulated processing time) in milliseconds */
 	u32			transtime;
 
+	struct mutex		vb_mutex;
+	struct delayed_work	work_run;
+	spinlock_t		irqlock;
+
 	/* Abort requested by m2m */
 	int			aborting;
 
@@ -188,7 +239,7 @@
 }
 
 static struct vim2m_q_data *get_q_data(struct vim2m_ctx *ctx,
-					 enum v4l2_buf_type type)
+				       enum v4l2_buf_type type)
 {
 	switch (type) {
 	case V4L2_BUF_TYPE_VIDEO_OUTPUT:
@@ -196,13 +247,22 @@
 	case V4L2_BUF_TYPE_VIDEO_CAPTURE:
 		return &ctx->q_data[V4L2_M2M_DST];
 	default:
-		BUG();
-	}
-	return NULL;
-}
-
-<<<<<<< HEAD
-=======
+		return NULL;
+	}
+}
+
+static const char *type_name(enum v4l2_buf_type type)
+{
+	switch (type) {
+	case V4L2_BUF_TYPE_VIDEO_OUTPUT:
+		return "Output";
+	case V4L2_BUF_TYPE_VIDEO_CAPTURE:
+		return "Capture";
+	default:
+		return "Invalid";
+	}
+}
+
 #define CLIP(__color) \
 	(u8)(((__color) > 0xff) ? 0xff : (((__color) < 0) ? 0 : (__color)))
 
@@ -381,24 +441,31 @@
 		return;
 	}
 }
->>>>>>> 407d19ab
 
 static int device_process(struct vim2m_ctx *ctx,
 			  struct vb2_v4l2_buffer *in_vb,
 			  struct vb2_v4l2_buffer *out_vb)
 {
 	struct vim2m_dev *dev = ctx->dev;
-	struct vim2m_q_data *q_data;
-	u8 *p_in, *p_out;
-	int x, y, t, w;
-	int tile_w, bytes_left;
-	int width, height, bytesperline;
-
-	q_data = get_q_data(ctx, V4L2_BUF_TYPE_VIDEO_OUTPUT);
-
-	width	= q_data->width;
-	height	= q_data->height;
-	bytesperline	= (q_data->width * q_data->fmt->depth) >> 3;
+	struct vim2m_q_data *q_data_in, *q_data_out;
+	u8 *p_in, *p_line, *p_in_x[2], *p, *p_out;
+	unsigned int width, height, bytesperline, bytes_per_pixel;
+	unsigned int x, y, y_in, y_out, x_int, x_fract, x_err, x_offset;
+	int start, end, step;
+
+	q_data_in = get_q_data(ctx, V4L2_BUF_TYPE_VIDEO_OUTPUT);
+	if (!q_data_in)
+		return 0;
+	bytesperline = (q_data_in->width * q_data_in->fmt->depth) >> 3;
+	bytes_per_pixel = q_data_in->fmt->depth >> 3;
+
+	q_data_out = get_q_data(ctx, V4L2_BUF_TYPE_VIDEO_CAPTURE);
+	if (!q_data_out)
+		return 0;
+
+	/* As we're doing scaling, use the output dimensions here */
+	height = q_data_out->height;
+	width = q_data_out->width;
 
 	p_in = vb2_plane_vaddr(&in_vb->vb2_buf, 0);
 	p_out = vb2_plane_vaddr(&out_vb->vb2_buf, 0);
@@ -408,119 +475,90 @@
 		return -EFAULT;
 	}
 
-	if (vb2_plane_size(&in_vb->vb2_buf, 0) >
-			vb2_plane_size(&out_vb->vb2_buf, 0)) {
-		v4l2_err(&dev->v4l2_dev, "Output buffer is too small\n");
-		return -EINVAL;
-	}
-
-	tile_w = (width * (q_data[V4L2_M2M_DST].fmt->depth >> 3))
-		/ MEM2MEM_NUM_TILES;
-	bytes_left = bytesperline - tile_w * MEM2MEM_NUM_TILES;
-	w = 0;
-
-	out_vb->sequence =
-		get_q_data(ctx, V4L2_BUF_TYPE_VIDEO_CAPTURE)->sequence++;
-	in_vb->sequence = q_data->sequence++;
-	out_vb->vb2_buf.timestamp = in_vb->vb2_buf.timestamp;
-
-	if (in_vb->flags & V4L2_BUF_FLAG_TIMECODE)
-		out_vb->timecode = in_vb->timecode;
-	out_vb->field = in_vb->field;
-	out_vb->flags = in_vb->flags &
-		(V4L2_BUF_FLAG_TIMECODE |
-		 V4L2_BUF_FLAG_KEYFRAME |
-		 V4L2_BUF_FLAG_PFRAME |
-		 V4L2_BUF_FLAG_BFRAME |
-		 V4L2_BUF_FLAG_TSTAMP_SRC_MASK);
-
-	switch (ctx->mode) {
-	case MEM2MEM_HFLIP | MEM2MEM_VFLIP:
-		p_out += bytesperline * height - bytes_left;
-		for (y = 0; y < height; ++y) {
-			for (t = 0; t < MEM2MEM_NUM_TILES; ++t) {
-				if (w & 0x1) {
-					for (x = 0; x < tile_w; ++x)
-						*--p_out = *p_in++ +
-							MEM2MEM_COLOR_STEP;
-				} else {
-					for (x = 0; x < tile_w; ++x)
-						*--p_out = *p_in++ -
-							MEM2MEM_COLOR_STEP;
-				}
-				++w;
+	out_vb->sequence = q_data_out->sequence++;
+	in_vb->sequence = q_data_in->sequence++;
+	v4l2_m2m_buf_copy_metadata(in_vb, out_vb, true);
+
+	if (ctx->mode & MEM2MEM_VFLIP) {
+		start = height - 1;
+		end = -1;
+		step = -1;
+	} else {
+		start = 0;
+		end = height;
+		step = 1;
+	}
+	y_out = 0;
+
+	/*
+	 * When format and resolution are identical,
+	 * we can use a faster copy logic
+	 */
+	if (q_data_in->fmt->fourcc == q_data_out->fmt->fourcc &&
+	    q_data_in->width == q_data_out->width &&
+	    q_data_in->height == q_data_out->height) {
+		for (y = start; y != end; y += step, y_out++) {
+			p = p_in + (y * bytesperline);
+			if (ctx->mode & MEM2MEM_HFLIP)
+				p += bytesperline - (q_data_in->fmt->depth >> 3);
+
+			copy_line(q_data_out, p, p_out,
+				  ctx->mode & MEM2MEM_HFLIP);
+
+			p_out += bytesperline;
+		}
+		return 0;
+	}
+
+	/* Slower algorithm with format conversion, hflip, vflip and scaler */
+
+	/* To speed scaler up, use Bresenham for X dimension */
+	x_int = q_data_in->width / q_data_out->width;
+	x_fract = q_data_in->width % q_data_out->width;
+
+	for (y = start; y != end; y += step, y_out++) {
+		y_in = (y * q_data_in->height) / q_data_out->height;
+		x_offset = 0;
+		x_err = 0;
+
+		p_line = p_in + (y_in * bytesperline);
+		if (ctx->mode & MEM2MEM_HFLIP)
+			p_line += bytesperline - (q_data_in->fmt->depth >> 3);
+		p_in_x[0] = p_line;
+
+		for (x = 0; x < width >> 1; x++) {
+			x_offset += x_int;
+			x_err += x_fract;
+			if (x_err > width) {
+				x_offset++;
+				x_err -= width;
 			}
-			p_in += bytes_left;
-			p_out -= bytes_left;
-		}
-		break;
-
-	case MEM2MEM_HFLIP:
-		for (y = 0; y < height; ++y) {
-			p_out += MEM2MEM_NUM_TILES * tile_w;
-			for (t = 0; t < MEM2MEM_NUM_TILES; ++t) {
-				if (w & 0x01) {
-					for (x = 0; x < tile_w; ++x)
-						*--p_out = *p_in++ +
-							MEM2MEM_COLOR_STEP;
-				} else {
-					for (x = 0; x < tile_w; ++x)
-						*--p_out = *p_in++ -
-							MEM2MEM_COLOR_STEP;
-				}
-				++w;
+
+			if (ctx->mode & MEM2MEM_HFLIP)
+				p_in_x[1] = p_line - x_offset * bytes_per_pixel;
+			else
+				p_in_x[1] = p_line + x_offset * bytes_per_pixel;
+
+			copy_two_pixels(q_data_in, q_data_out,
+					p_in_x, &p_out, y_out,
+					ctx->mode & MEM2MEM_HFLIP);
+
+			/* Calculate the next p_in_x0 */
+			x_offset += x_int;
+			x_err += x_fract;
+			if (x_err > width) {
+				x_offset++;
+				x_err -= width;
 			}
-			p_in += bytes_left;
-			p_out += bytesperline;
-		}
-		break;
-
-	case MEM2MEM_VFLIP:
-		p_out += bytesperline * (height - 1);
-		for (y = 0; y < height; ++y) {
-			for (t = 0; t < MEM2MEM_NUM_TILES; ++t) {
-				if (w & 0x1) {
-					for (x = 0; x < tile_w; ++x)
-						*p_out++ = *p_in++ +
-							MEM2MEM_COLOR_STEP;
-				} else {
-					for (x = 0; x < tile_w; ++x)
-						*p_out++ = *p_in++ -
-							MEM2MEM_COLOR_STEP;
-				}
-				++w;
-			}
-			p_in += bytes_left;
-			p_out += bytes_left - 2 * bytesperline;
-		}
-		break;
-
-	default:
-		for (y = 0; y < height; ++y) {
-			for (t = 0; t < MEM2MEM_NUM_TILES; ++t) {
-				if (w & 0x1) {
-					for (x = 0; x < tile_w; ++x)
-						*p_out++ = *p_in++ +
-							MEM2MEM_COLOR_STEP;
-				} else {
-					for (x = 0; x < tile_w; ++x)
-						*p_out++ = *p_in++ -
-							MEM2MEM_COLOR_STEP;
-				}
-				++w;
-			}
-			p_in += bytes_left;
-			p_out += bytes_left;
+
+			if (ctx->mode & MEM2MEM_HFLIP)
+				p_in_x[0] = p_line - x_offset * bytes_per_pixel;
+			else
+				p_in_x[0] = p_line + x_offset * bytes_per_pixel;
 		}
 	}
 
 	return 0;
-}
-
-static void schedule_irq(struct vim2m_dev *dev, int msec_timeout)
-{
-	dprintk(dev, "Scheduling a simulated irq\n");
-	mod_timer(&dev->timer, jiffies + msecs_to_jiffies(msec_timeout));
 }
 
 /*
@@ -536,7 +574,7 @@
 
 	if (v4l2_m2m_num_src_bufs_ready(ctx->fh.m2m_ctx) < ctx->translen
 	    || v4l2_m2m_num_dst_bufs_ready(ctx->fh.m2m_ctx) < ctx->translen) {
-		dprintk(ctx->dev, "Not enough buffers available\n");
+		dprintk(ctx->dev, 1, "Not enough buffers available\n");
 		return 0;
 	}
 
@@ -560,45 +598,54 @@
 static void device_run(void *priv)
 {
 	struct vim2m_ctx *ctx = priv;
-	struct vim2m_dev *dev = ctx->dev;
 	struct vb2_v4l2_buffer *src_buf, *dst_buf;
 
 	src_buf = v4l2_m2m_next_src_buf(ctx->fh.m2m_ctx);
 	dst_buf = v4l2_m2m_next_dst_buf(ctx->fh.m2m_ctx);
 
+	/* Apply request controls if any */
+	v4l2_ctrl_request_setup(src_buf->vb2_buf.req_obj.req,
+				&ctx->hdl);
+
 	device_process(ctx, src_buf, dst_buf);
 
-	/* Run a timer, which simulates a hardware irq  */
-	schedule_irq(dev, ctx->transtime);
-}
-
-static void device_isr(struct timer_list *t)
-{
-	struct vim2m_dev *vim2m_dev = from_timer(vim2m_dev, t, timer);
+	/* Complete request controls if any */
+	v4l2_ctrl_request_complete(src_buf->vb2_buf.req_obj.req,
+				   &ctx->hdl);
+
+	/* Run delayed work, which simulates a hardware irq  */
+	schedule_delayed_work(&ctx->work_run, msecs_to_jiffies(ctx->transtime));
+}
+
+static void device_work(struct work_struct *w)
+{
 	struct vim2m_ctx *curr_ctx;
+	struct vim2m_dev *vim2m_dev;
 	struct vb2_v4l2_buffer *src_vb, *dst_vb;
 	unsigned long flags;
 
-	curr_ctx = v4l2_m2m_get_curr_priv(vim2m_dev->m2m_dev);
-
-	if (NULL == curr_ctx) {
+	curr_ctx = container_of(w, struct vim2m_ctx, work_run.work);
+
+	if (!curr_ctx) {
 		pr_err("Instance released before the end of transaction\n");
 		return;
 	}
 
+	vim2m_dev = curr_ctx->dev;
+
 	src_vb = v4l2_m2m_src_buf_remove(curr_ctx->fh.m2m_ctx);
 	dst_vb = v4l2_m2m_dst_buf_remove(curr_ctx->fh.m2m_ctx);
 
 	curr_ctx->num_processed++;
 
-	spin_lock_irqsave(&vim2m_dev->irqlock, flags);
+	spin_lock_irqsave(&curr_ctx->irqlock, flags);
 	v4l2_m2m_buf_done(src_vb, VB2_BUF_STATE_DONE);
 	v4l2_m2m_buf_done(dst_vb, VB2_BUF_STATE_DONE);
-	spin_unlock_irqrestore(&vim2m_dev->irqlock, flags);
+	spin_unlock_irqrestore(&curr_ctx->irqlock, flags);
 
 	if (curr_ctx->num_processed == curr_ctx->translen
 	    || curr_ctx->aborting) {
-		dprintk(curr_ctx->dev, "Finishing transaction\n");
+		dprintk(curr_ctx->dev, 2, "Finishing capture buffer fill\n");
 		curr_ctx->num_processed = 0;
 		v4l2_m2m_job_finish(vim2m_dev->m2m_dev, curr_ctx->fh.m2m_ctx);
 	} else {
@@ -615,9 +662,7 @@
 	strscpy(cap->driver, MEM2MEM_NAME, sizeof(cap->driver));
 	strscpy(cap->card, MEM2MEM_NAME, sizeof(cap->card));
 	snprintf(cap->bus_info, sizeof(cap->bus_info),
-			"platform:%s", MEM2MEM_NAME);
-	cap->device_caps = V4L2_CAP_VIDEO_M2M | V4L2_CAP_STREAMING;
-	cap->capabilities = cap->device_caps | V4L2_CAP_DEVICE_CAPS;
+		 "platform:%s", MEM2MEM_NAME);
 	return 0;
 }
 
@@ -633,8 +678,10 @@
 			/* index-th format of type type found ? */
 			if (num == f->index)
 				break;
-			/* Correct type but haven't reached our index yet,
-			 * just increment per-type index */
+			/*
+			 * Correct type but haven't reached our index yet,
+			 * just increment per-type index
+			 */
 			++num;
 		}
 	}
@@ -662,6 +709,27 @@
 	return enum_fmt(f, MEM2MEM_OUTPUT);
 }
 
+static int vidioc_enum_framesizes(struct file *file, void *priv,
+				  struct v4l2_frmsizeenum *fsize)
+{
+	if (fsize->index != 0)
+		return -EINVAL;
+
+	if (!find_format(fsize->pixel_format))
+		return -EINVAL;
+
+	fsize->type = V4L2_FRMSIZE_TYPE_STEPWISE;
+	fsize->stepwise.min_width = MIN_W;
+	fsize->stepwise.min_height = MIN_H;
+	fsize->stepwise.max_width = MAX_W;
+	fsize->stepwise.max_height = MAX_H;
+
+	get_alignment(fsize->pixel_format,
+		      &fsize->stepwise.step_width,
+		      &fsize->stepwise.step_height);
+	return 0;
+}
+
 static int vidioc_g_fmt(struct vim2m_ctx *ctx, struct v4l2_format *f)
 {
 	struct vb2_queue *vq;
@@ -672,6 +740,8 @@
 		return -EINVAL;
 
 	q_data = get_q_data(ctx, f->type);
+	if (!q_data)
+		return -EINVAL;
 
 	f->fmt.pix.width	= q_data->width;
 	f->fmt.pix.height	= q_data->height;
@@ -701,8 +771,11 @@
 
 static int vidioc_try_fmt(struct v4l2_format *f, struct vim2m_fmt *fmt)
 {
-	/* V4L2 specification suggests the driver corrects the format struct
-	 * if any of the dimensions is unsupported */
+	int walign, halign;
+	/*
+	 * V4L2 specification specifies the driver corrects the
+	 * format struct if any of the dimensions is unsupported
+	 */
 	if (f->fmt.pix.height < MIN_H)
 		f->fmt.pix.height = MIN_H;
 	else if (f->fmt.pix.height > MAX_H)
@@ -713,7 +786,9 @@
 	else if (f->fmt.pix.width > MAX_W)
 		f->fmt.pix.width = MAX_W;
 
-	f->fmt.pix.width &= ~DIM_ALIGN_MASK;
+	get_alignment(f->fmt.pix.pixelformat, &walign, &halign);
+	f->fmt.pix.width &= ~(walign - 1);
+	f->fmt.pix.height &= ~(halign - 1);
 	f->fmt.pix.bytesperline = (f->fmt.pix.width * fmt->depth) >> 3;
 	f->fmt.pix.sizeimage = f->fmt.pix.height * f->fmt.pix.bytesperline;
 	f->fmt.pix.field = V4L2_FIELD_NONE;
@@ -727,10 +802,10 @@
 	struct vim2m_fmt *fmt;
 	struct vim2m_ctx *ctx = file2ctx(file);
 
-	fmt = find_format(f);
+	fmt = find_format(f->fmt.pix.pixelformat);
 	if (!fmt) {
 		f->fmt.pix.pixelformat = formats[0].fourcc;
-		fmt = find_format(f);
+		fmt = find_format(f->fmt.pix.pixelformat);
 	}
 	if (!(fmt->types & MEM2MEM_CAPTURE)) {
 		v4l2_err(&ctx->dev->v4l2_dev,
@@ -752,10 +827,10 @@
 	struct vim2m_fmt *fmt;
 	struct vim2m_ctx *ctx = file2ctx(file);
 
-	fmt = find_format(f);
+	fmt = find_format(f->fmt.pix.pixelformat);
 	if (!fmt) {
 		f->fmt.pix.pixelformat = formats[0].fourcc;
-		fmt = find_format(f);
+		fmt = find_format(f->fmt.pix.pixelformat);
 	}
 	if (!(fmt->types & MEM2MEM_OUTPUT)) {
 		v4l2_err(&ctx->dev->v4l2_dev,
@@ -787,15 +862,20 @@
 		return -EBUSY;
 	}
 
-	q_data->fmt		= find_format(f);
+	q_data->fmt		= find_format(f->fmt.pix.pixelformat);
 	q_data->width		= f->fmt.pix.width;
 	q_data->height		= f->fmt.pix.height;
 	q_data->sizeimage	= q_data->width * q_data->height
 				* q_data->fmt->depth >> 3;
 
-	dprintk(ctx->dev,
-		"Setting format for type %d, wxh: %dx%d, fmt: %d\n",
-		f->type, q_data->width, q_data->height, q_data->fmt->fourcc);
+	dprintk(ctx->dev, 1,
+		"Format for type %s: %dx%d (%d bpp), fmt: %c%c%c%c\n",
+		type_name(f->type), q_data->width, q_data->height,
+		q_data->fmt->depth,
+		(q_data->fmt->fourcc & 0xff),
+		(q_data->fmt->fourcc >>  8) & 0xff,
+		(q_data->fmt->fourcc >> 16) & 0xff,
+		(q_data->fmt->fourcc >> 24) & 0xff);
 
 	return 0;
 }
@@ -854,6 +934,8 @@
 
 	case V4L2_CID_TRANS_TIME_MSEC:
 		ctx->transtime = ctrl->val;
+		if (ctx->transtime < 1)
+			ctx->transtime = 1;
 		break;
 
 	case V4L2_CID_TRANS_NUM_BUFS:
@@ -872,11 +954,11 @@
 	.s_ctrl = vim2m_s_ctrl,
 };
 
-
 static const struct v4l2_ioctl_ops vim2m_ioctl_ops = {
 	.vidioc_querycap	= vidioc_querycap,
 
 	.vidioc_enum_fmt_vid_cap = vidioc_enum_fmt_vid_cap,
+	.vidioc_enum_framesizes = vidioc_enum_framesizes,
 	.vidioc_g_fmt_vid_cap	= vidioc_g_fmt_vid_cap,
 	.vidioc_try_fmt_vid_cap	= vidioc_try_fmt_vid_cap,
 	.vidioc_s_fmt_vid_cap	= vidioc_s_fmt_vid_cap,
@@ -901,20 +983,23 @@
 	.vidioc_unsubscribe_event = v4l2_event_unsubscribe,
 };
 
-
 /*
  * Queue operations
  */
 
 static int vim2m_queue_setup(struct vb2_queue *vq,
-				unsigned int *nbuffers, unsigned int *nplanes,
-				unsigned int sizes[], struct device *alloc_devs[])
+			     unsigned int *nbuffers,
+			     unsigned int *nplanes,
+			     unsigned int sizes[],
+			     struct device *alloc_devs[])
 {
 	struct vim2m_ctx *ctx = vb2_get_drv_priv(vq);
 	struct vim2m_q_data *q_data;
 	unsigned int size, count = *nbuffers;
 
 	q_data = get_q_data(ctx, vq->type);
+	if (!q_data)
+		return -EINVAL;
 
 	size = q_data->width * q_data->height * q_data->fmt->depth >> 3;
 
@@ -928,33 +1013,42 @@
 	*nplanes = 1;
 	sizes[0] = size;
 
-	dprintk(ctx->dev, "get %d buffer(s) of size %d each.\n", count, size);
+	dprintk(ctx->dev, 1, "%s: get %d buffer(s) of size %d each.\n",
+		type_name(vq->type), count, size);
 
 	return 0;
 }
 
-static int vim2m_buf_prepare(struct vb2_buffer *vb)
+static int vim2m_buf_out_validate(struct vb2_buffer *vb)
 {
 	struct vb2_v4l2_buffer *vbuf = to_vb2_v4l2_buffer(vb);
 	struct vim2m_ctx *ctx = vb2_get_drv_priv(vb->vb2_queue);
+
+	if (vbuf->field == V4L2_FIELD_ANY)
+		vbuf->field = V4L2_FIELD_NONE;
+	if (vbuf->field != V4L2_FIELD_NONE) {
+		dprintk(ctx->dev, 1, "%s field isn't supported\n", __func__);
+		return -EINVAL;
+	}
+
+	return 0;
+}
+
+static int vim2m_buf_prepare(struct vb2_buffer *vb)
+{
+	struct vim2m_ctx *ctx = vb2_get_drv_priv(vb->vb2_queue);
 	struct vim2m_q_data *q_data;
 
-	dprintk(ctx->dev, "type: %d\n", vb->vb2_queue->type);
+	dprintk(ctx->dev, 2, "type: %s\n", type_name(vb->vb2_queue->type));
 
 	q_data = get_q_data(ctx, vb->vb2_queue->type);
-	if (V4L2_TYPE_IS_OUTPUT(vb->vb2_queue->type)) {
-		if (vbuf->field == V4L2_FIELD_ANY)
-			vbuf->field = V4L2_FIELD_NONE;
-		if (vbuf->field != V4L2_FIELD_NONE) {
-			dprintk(ctx->dev, "%s field isn't supported\n",
-					__func__);
-			return -EINVAL;
-		}
-	}
-
+	if (!q_data)
+		return -EINVAL;
 	if (vb2_plane_size(vb, 0) < q_data->sizeimage) {
-		dprintk(ctx->dev, "%s data will not fit into plane (%lu < %lu)\n",
-				__func__, vb2_plane_size(vb, 0), (long)q_data->sizeimage);
+		dprintk(ctx->dev, 1,
+			"%s data will not fit into plane (%lu < %lu)\n",
+			__func__, vb2_plane_size(vb, 0),
+			(long)q_data->sizeimage);
 		return -EINVAL;
 	}
 
@@ -971,10 +1065,13 @@
 	v4l2_m2m_buf_queue(ctx->fh.m2m_ctx, vbuf);
 }
 
-static int vim2m_start_streaming(struct vb2_queue *q, unsigned count)
+static int vim2m_start_streaming(struct vb2_queue *q, unsigned int count)
 {
 	struct vim2m_ctx *ctx = vb2_get_drv_priv(q);
 	struct vim2m_q_data *q_data = get_q_data(ctx, q->type);
+
+	if (!q_data)
+		return -EINVAL;
 
 	q_data->sequence = 0;
 	return 0;
@@ -985,31 +1082,45 @@
 	struct vim2m_ctx *ctx = vb2_get_drv_priv(q);
 	struct vb2_v4l2_buffer *vbuf;
 	unsigned long flags;
+
+	cancel_delayed_work_sync(&ctx->work_run);
 
 	for (;;) {
 		if (V4L2_TYPE_IS_OUTPUT(q->type))
 			vbuf = v4l2_m2m_src_buf_remove(ctx->fh.m2m_ctx);
 		else
 			vbuf = v4l2_m2m_dst_buf_remove(ctx->fh.m2m_ctx);
-		if (vbuf == NULL)
+		if (!vbuf)
 			return;
-		spin_lock_irqsave(&ctx->dev->irqlock, flags);
+		v4l2_ctrl_request_complete(vbuf->vb2_buf.req_obj.req,
+					   &ctx->hdl);
+		spin_lock_irqsave(&ctx->irqlock, flags);
 		v4l2_m2m_buf_done(vbuf, VB2_BUF_STATE_ERROR);
-		spin_unlock_irqrestore(&ctx->dev->irqlock, flags);
-	}
+		spin_unlock_irqrestore(&ctx->irqlock, flags);
+	}
+}
+
+static void vim2m_buf_request_complete(struct vb2_buffer *vb)
+{
+	struct vim2m_ctx *ctx = vb2_get_drv_priv(vb->vb2_queue);
+
+	v4l2_ctrl_request_complete(vb->req_obj.req, &ctx->hdl);
 }
 
 static const struct vb2_ops vim2m_qops = {
 	.queue_setup	 = vim2m_queue_setup,
+	.buf_out_validate	 = vim2m_buf_out_validate,
 	.buf_prepare	 = vim2m_buf_prepare,
 	.buf_queue	 = vim2m_buf_queue,
 	.start_streaming = vim2m_start_streaming,
 	.stop_streaming  = vim2m_stop_streaming,
 	.wait_prepare	 = vb2_ops_wait_prepare,
 	.wait_finish	 = vb2_ops_wait_finish,
-};
-
-static int queue_init(void *priv, struct vb2_queue *src_vq, struct vb2_queue *dst_vq)
+	.buf_request_complete = vim2m_buf_request_complete,
+};
+
+static int queue_init(void *priv, struct vb2_queue *src_vq,
+		      struct vb2_queue *dst_vq)
 {
 	struct vim2m_ctx *ctx = priv;
 	int ret;
@@ -1021,7 +1132,8 @@
 	src_vq->ops = &vim2m_qops;
 	src_vq->mem_ops = &vb2_vmalloc_memops;
 	src_vq->timestamp_flags = V4L2_BUF_FLAG_TIMESTAMP_COPY;
-	src_vq->lock = &ctx->dev->dev_mutex;
+	src_vq->lock = &ctx->vb_mutex;
+	src_vq->supports_requests = true;
 
 	ret = vb2_queue_init(src_vq);
 	if (ret)
@@ -1034,17 +1146,16 @@
 	dst_vq->ops = &vim2m_qops;
 	dst_vq->mem_ops = &vb2_vmalloc_memops;
 	dst_vq->timestamp_flags = V4L2_BUF_FLAG_TIMESTAMP_COPY;
-	dst_vq->lock = &ctx->dev->dev_mutex;
+	dst_vq->lock = &ctx->vb_mutex;
 
 	return vb2_queue_init(dst_vq);
 }
 
-static const struct v4l2_ctrl_config vim2m_ctrl_trans_time_msec = {
+static struct v4l2_ctrl_config vim2m_ctrl_trans_time_msec = {
 	.ops = &vim2m_ctrl_ops,
 	.id = V4L2_CID_TRANS_TIME_MSEC,
 	.name = "Transaction Time (msec)",
 	.type = V4L2_CTRL_TYPE_INTEGER,
-	.def = MEM2MEM_DEF_TRANSTIME,
 	.min = 1,
 	.max = 10001,
 	.step = 1,
@@ -1086,6 +1197,8 @@
 	v4l2_ctrl_handler_init(hdl, 4);
 	v4l2_ctrl_new_std(hdl, &vim2m_ctrl_ops, V4L2_CID_HFLIP, 0, 1, 1, 0);
 	v4l2_ctrl_new_std(hdl, &vim2m_ctrl_ops, V4L2_CID_VFLIP, 0, 1, 1, 0);
+
+	vim2m_ctrl_trans_time_msec.def = default_transtime;
 	v4l2_ctrl_new_custom(hdl, &vim2m_ctrl_trans_time_msec, NULL);
 	v4l2_ctrl_new_custom(hdl, &vim2m_ctrl_trans_num_bufs, NULL);
 	if (hdl->error) {
@@ -1109,6 +1222,10 @@
 
 	ctx->fh.m2m_ctx = v4l2_m2m_ctx_init(dev->m2m_dev, ctx, &queue_init);
 
+	mutex_init(&ctx->vb_mutex);
+	spin_lock_init(&ctx->irqlock);
+	INIT_DELAYED_WORK(&ctx->work_run, device_work);
+
 	if (IS_ERR(ctx->fh.m2m_ctx)) {
 		rc = PTR_ERR(ctx->fh.m2m_ctx);
 
@@ -1121,7 +1238,7 @@
 	v4l2_fh_add(&ctx->fh);
 	atomic_inc(&dev->num_inst);
 
-	dprintk(dev, "Created instance: %p, m2m_ctx: %p\n",
+	dprintk(dev, 1, "Created instance: %p, m2m_ctx: %p\n",
 		ctx, ctx->fh.m2m_ctx);
 
 open_unlock:
@@ -1134,7 +1251,7 @@
 	struct vim2m_dev *dev = video_drvdata(file);
 	struct vim2m_ctx *ctx = file2ctx(file);
 
-	dprintk(dev, "Releasing instance %p\n", ctx);
+	dprintk(dev, 1, "Releasing instance %p\n", ctx);
 
 	v4l2_fh_del(&ctx->fh);
 	v4l2_fh_exit(&ctx->fh);
@@ -1173,12 +1290,8 @@
 	.fops		= &vim2m_fops,
 	.ioctl_ops	= &vim2m_ioctl_ops,
 	.minor		= -1,
-<<<<<<< HEAD
-	.release	= video_device_release_empty,
-=======
 	.release	= vim2m_device_release,
 	.device_caps	= V4L2_CAP_VIDEO_M2M | V4L2_CAP_STREAMING,
->>>>>>> 407d19ab
 };
 
 static const struct v4l2_m2m_ops m2m_ops = {
@@ -1187,6 +1300,11 @@
 	.job_abort	= job_abort,
 };
 
+static const struct media_device_ops m2m_media_ops = {
+	.req_validate = vb2_request_validate,
+	.req_queue = v4l2_m2m_request_queue,
+};
+
 static int vim2m_probe(struct platform_device *pdev)
 {
 	struct vim2m_dev *dev;
@@ -1196,8 +1314,6 @@
 	dev = kzalloc(sizeof(*dev), GFP_KERNEL);
 	if (!dev)
 		return -ENOMEM;
-
-	spin_lock_init(&dev->irqlock);
 
 	ret = v4l2_device_register(&pdev->dev, &dev->v4l2_dev);
 	if (ret)
@@ -1219,9 +1335,8 @@
 
 	video_set_drvdata(vfd, dev);
 	v4l2_info(&dev->v4l2_dev,
-			"Device registered as /dev/video%d\n", vfd->num);
-
-	timer_setup(&dev->timer, device_isr, 0);
+		  "Device registered as /dev/video%d\n", vfd->num);
+
 	platform_set_drvdata(pdev, dev);
 
 	dev->m2m_dev = v4l2_m2m_init(&m2m_ops);
@@ -1233,12 +1348,15 @@
 
 #ifdef CONFIG_MEDIA_CONTROLLER
 	dev->mdev.dev = &pdev->dev;
-	strlcpy(dev->mdev.model, "vim2m", sizeof(dev->mdev.model));
+	strscpy(dev->mdev.model, "vim2m", sizeof(dev->mdev.model));
+	strscpy(dev->mdev.bus_info, "platform:vim2m",
+		sizeof(dev->mdev.bus_info));
 	media_device_init(&dev->mdev);
+	dev->mdev.ops = &m2m_media_ops;
 	dev->v4l2_dev.mdev = &dev->mdev;
 
-	ret = v4l2_m2m_register_media_controller(dev->m2m_dev,
-			vfd, MEDIA_ENT_F_PROC_VIDEO_SCALER);
+	ret = v4l2_m2m_register_media_controller(dev->m2m_dev, vfd,
+						 MEDIA_ENT_F_PROC_VIDEO_SCALER);
 	if (ret) {
 		v4l2_err(&dev->v4l2_dev, "Failed to init mem2mem media controller\n");
 		goto error_dev;
@@ -1279,11 +1397,6 @@
 	v4l2_m2m_unregister_media_controller(dev->m2m_dev);
 	media_device_cleanup(&dev->mdev);
 #endif
-<<<<<<< HEAD
-	v4l2_m2m_release(dev->m2m_dev);
-	del_timer_sync(&dev->timer);
-=======
->>>>>>> 407d19ab
 	video_unregister_device(&dev->vfd);
 
 	return 0;
