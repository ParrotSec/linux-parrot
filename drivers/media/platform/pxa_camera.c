--- conflicted
+++ resolved
@@ -629,7 +629,7 @@
 		mode = common_flags & (V4L2_MBUS_MASTER | V4L2_MBUS_SLAVE);
 		return (!hsync || !vsync || !pclk || !data || !mode) ?
 			0 : common_flags;
-	case V4L2_MBUS_CSI2:
+	case V4L2_MBUS_CSI2_DPHY:
 		mipi_lanes = common_flags & V4L2_MBUS_CSI2_LANES;
 		mipi_clock = common_flags & (V4L2_MBUS_CSI2_NONCONTINUOUS_CLOCK |
 					     V4L2_MBUS_CSI2_CONTINUOUS_CLOCK);
@@ -693,7 +693,6 @@
 	struct v4l2_pix_format	current_pix;
 
 	struct v4l2_async_subdev asd;
-	struct v4l2_async_subdev *asds[1];
 
 	/*
 	 * PXA27x is only supposed to handle one camera on its Quick Capture
@@ -1628,7 +1627,7 @@
 
 	pcdev->channels = 1;
 
-	/* Make choises, based on platform preferences */
+	/* Make choices, based on platform preferences */
 	if ((common_flags & V4L2_MBUS_HSYNC_ACTIVE_HIGH) &&
 	    (common_flags & V4L2_MBUS_HSYNC_ACTIVE_LOW)) {
 		if (pcdev->platform_flags & PXA_CAMERA_HSP)
@@ -1990,9 +1989,9 @@
 static int pxac_vidioc_querycap(struct file *file, void *priv,
 				struct v4l2_capability *cap)
 {
-	strlcpy(cap->bus_info, "platform:pxa-camera", sizeof(cap->bus_info));
-	strlcpy(cap->driver, PXA_CAM_DRV_NAME, sizeof(cap->driver));
-	strlcpy(cap->card, pxa_cam_driver_description, sizeof(cap->card));
+	strscpy(cap->bus_info, "platform:pxa-camera", sizeof(cap->bus_info));
+	strscpy(cap->driver, PXA_CAM_DRV_NAME, sizeof(cap->driver));
+	strscpy(cap->card, pxa_cam_driver_description, sizeof(cap->card));
 	cap->device_caps = V4L2_CAP_VIDEO_CAPTURE | V4L2_CAP_STREAMING;
 	cap->capabilities = cap->device_caps | V4L2_CAP_DEVICE_CAPS;
 
@@ -2006,7 +2005,7 @@
 		return -EINVAL;
 
 	i->type = V4L2_INPUT_TYPE_CAMERA;
-	strlcpy(i->name, "Camera", sizeof(i->name));
+	strscpy(i->name, "Camera", sizeof(i->name));
 
 	return 0;
 }
@@ -2295,7 +2294,7 @@
 {
 	u32 mclk_rate;
 	struct device_node *remote, *np = dev->of_node;
-	struct v4l2_fwnode_endpoint ep;
+	struct v4l2_fwnode_endpoint ep = { .bus_type = 0 };
 	int err = of_property_read_u32(np, "clock-frequency",
 				       &mclk_rate);
 	if (!err) {
@@ -2347,18 +2346,11 @@
 		pcdev->platform_flags |= PXA_CAMERA_PCLK_EN;
 
 	asd->match_type = V4L2_ASYNC_MATCH_FWNODE;
-<<<<<<< HEAD
-	remote = of_graph_get_remote_port(np);
-	if (remote) {
-=======
 	remote = of_graph_get_remote_port_parent(np);
 	if (remote)
->>>>>>> 407d19ab
 		asd->match.fwnode = of_fwnode_handle(remote);
-		of_node_put(remote);
-	} else {
+	else
 		dev_notice(dev, "no remote for %pOF\n", np);
-	}
 
 out:
 	of_node_put(np);
@@ -2398,15 +2390,17 @@
 	pcdev->res = res;
 
 	pcdev->pdata = pdev->dev.platform_data;
-	if (&pdev->dev.of_node && !pcdev->pdata) {
-		err = pxa_camera_pdata_from_dt(&pdev->dev, pcdev, &pcdev->asd);
-	} else {
+	if (pcdev->pdata) {
 		pcdev->platform_flags = pcdev->pdata->flags;
 		pcdev->mclk = pcdev->pdata->mclk_10khz * 10000;
 		pcdev->asd.match_type = V4L2_ASYNC_MATCH_I2C;
 		pcdev->asd.match.i2c.adapter_id =
 			pcdev->pdata->sensor_i2c_adapter_id;
 		pcdev->asd.match.i2c.address = pcdev->pdata->sensor_i2c_address;
+	} else if (pdev->dev.of_node) {
+		err = pxa_camera_pdata_from_dt(&pdev->dev, pcdev, &pcdev->asd);
+	} else {
+		return -ENODEV;
 	}
 	if (err < 0)
 		return err;
@@ -2496,9 +2490,14 @@
 	if (err)
 		goto exit_deactivate;
 
-	pcdev->asds[0] = &pcdev->asd;
-	pcdev->notifier.subdevs = pcdev->asds;
-	pcdev->notifier.num_subdevs = 1;
+	v4l2_async_notifier_init(&pcdev->notifier);
+
+	err = v4l2_async_notifier_add_subdev(&pcdev->notifier, &pcdev->asd);
+	if (err) {
+		fwnode_handle_put(pcdev->asd.match.fwnode);
+		goto exit_free_v4l2dev;
+	}
+
 	pcdev->notifier.ops = &pxa_camera_sensor_ops;
 
 	if (!of_have_populated_dt())
@@ -2506,7 +2505,7 @@
 
 	err = pxa_camera_init_videobuf2(pcdev);
 	if (err)
-		goto exit_free_v4l2dev;
+		goto exit_notifier_cleanup;
 
 	if (pcdev->mclk) {
 		v4l2_clk_name_i2c(clk_name, sizeof(clk_name),
@@ -2517,7 +2516,7 @@
 						    clk_name, NULL);
 		if (IS_ERR(pcdev->mclk_clk)) {
 			err = PTR_ERR(pcdev->mclk_clk);
-			goto exit_free_v4l2dev;
+			goto exit_notifier_cleanup;
 		}
 	}
 
@@ -2528,6 +2527,8 @@
 	return 0;
 exit_free_clk:
 	v4l2_clk_unregister(pcdev->mclk_clk);
+exit_notifier_cleanup:
+	v4l2_async_notifier_cleanup(&pcdev->notifier);
 exit_free_v4l2dev:
 	v4l2_device_unregister(&pcdev->v4l2_dev);
 exit_deactivate:
@@ -2551,6 +2552,7 @@
 	dma_release_channel(pcdev->dma_chans[2]);
 
 	v4l2_async_notifier_unregister(&pcdev->notifier);
+	v4l2_async_notifier_cleanup(&pcdev->notifier);
 
 	if (pcdev->mclk_clk) {
 		v4l2_clk_unregister(pcdev->mclk_clk);
