// SPDX-License-Identifier: GPL-2.0-or-later
/*
 * V4L2 Driver for PXA camera host
 *
 * Copyright (C) 2006, Sascha Hauer, Pengutronix
 * Copyright (C) 2008, Guennadi Liakhovetski <kernel@pengutronix.de>
 * Copyright (C) 2016, Robert Jarzmik <robert.jarzmik@free.fr>
 */

#include <linux/init.h>
#include <linux/module.h>
#include <linux/io.h>
#include <linux/delay.h>
#include <linux/device.h>
#include <linux/dma-mapping.h>
#include <linux/err.h>
#include <linux/errno.h>
#include <linux/fs.h>
#include <linux/interrupt.h>
#include <linux/kernel.h>
#include <linux/mm.h>
#include <linux/moduleparam.h>
#include <linux/of.h>
#include <linux/of_graph.h>
#include <linux/time.h>
#include <linux/platform_device.h>
#include <linux/clk.h>
#include <linux/sched.h>
#include <linux/slab.h>
#include <linux/dmaengine.h>
#include <linux/dma/pxa-dma.h>

#include <media/v4l2-async.h>
#include <media/v4l2-clk.h>
#include <media/v4l2-common.h>
#include <media/v4l2-ctrls.h>
#include <media/v4l2-device.h>
#include <media/v4l2-event.h>
#include <media/v4l2-ioctl.h>
#include <media/v4l2-fwnode.h>

#include <media/videobuf2-dma-sg.h>

#include <linux/videodev2.h>

#include <linux/platform_data/media/camera-pxa.h>

#define PXA_CAM_VERSION "0.0.6"
#define PXA_CAM_DRV_NAME "pxa27x-camera"

#define DEFAULT_WIDTH	640
#define DEFAULT_HEIGHT	480

/* Camera Interface */
#define CICR0		0x0000
#define CICR1		0x0004
#define CICR2		0x0008
#define CICR3		0x000C
#define CICR4		0x0010
#define CISR		0x0014
#define CIFR		0x0018
#define CITOR		0x001C
#define CIBR0		0x0028
#define CIBR1		0x0030
#define CIBR2		0x0038

#define CICR0_DMAEN	(1UL << 31)	/* DMA request enable */
#define CICR0_PAR_EN	(1 << 30)	/* Parity enable */
#define CICR0_SL_CAP_EN	(1 << 29)	/* Capture enable for slave mode */
#define CICR0_ENB	(1 << 28)	/* Camera interface enable */
#define CICR0_DIS	(1 << 27)	/* Camera interface disable */
#define CICR0_SIM	(0x7 << 24)	/* Sensor interface mode mask */
#define CICR0_TOM	(1 << 9)	/* Time-out mask */
#define CICR0_RDAVM	(1 << 8)	/* Receive-data-available mask */
#define CICR0_FEM	(1 << 7)	/* FIFO-empty mask */
#define CICR0_EOLM	(1 << 6)	/* End-of-line mask */
#define CICR0_PERRM	(1 << 5)	/* Parity-error mask */
#define CICR0_QDM	(1 << 4)	/* Quick-disable mask */
#define CICR0_CDM	(1 << 3)	/* Disable-done mask */
#define CICR0_SOFM	(1 << 2)	/* Start-of-frame mask */
#define CICR0_EOFM	(1 << 1)	/* End-of-frame mask */
#define CICR0_FOM	(1 << 0)	/* FIFO-overrun mask */

#define CICR1_TBIT	(1UL << 31)	/* Transparency bit */
#define CICR1_RGBT_CONV	(0x3 << 29)	/* RGBT conversion mask */
#define CICR1_PPL	(0x7ff << 15)	/* Pixels per line mask */
#define CICR1_RGB_CONV	(0x7 << 12)	/* RGB conversion mask */
#define CICR1_RGB_F	(1 << 11)	/* RGB format */
#define CICR1_YCBCR_F	(1 << 10)	/* YCbCr format */
#define CICR1_RGB_BPP	(0x7 << 7)	/* RGB bis per pixel mask */
#define CICR1_RAW_BPP	(0x3 << 5)	/* Raw bis per pixel mask */
#define CICR1_COLOR_SP	(0x3 << 3)	/* Color space mask */
#define CICR1_DW	(0x7 << 0)	/* Data width mask */

#define CICR2_BLW	(0xff << 24)	/* Beginning-of-line pixel clock
					   wait count mask */
#define CICR2_ELW	(0xff << 16)	/* End-of-line pixel clock
					   wait count mask */
#define CICR2_HSW	(0x3f << 10)	/* Horizontal sync pulse width mask */
#define CICR2_BFPW	(0x3f << 3)	/* Beginning-of-frame pixel clock
					   wait count mask */
#define CICR2_FSW	(0x7 << 0)	/* Frame stabilization
					   wait count mask */

#define CICR3_BFW	(0xff << 24)	/* Beginning-of-frame line clock
					   wait count mask */
#define CICR3_EFW	(0xff << 16)	/* End-of-frame line clock
					   wait count mask */
#define CICR3_VSW	(0x3f << 10)	/* Vertical sync pulse width mask */
#define CICR3_BFPW	(0x3f << 3)	/* Beginning-of-frame pixel clock
					   wait count mask */
#define CICR3_LPF	(0x7ff << 0)	/* Lines per frame mask */

#define CICR4_MCLK_DLY	(0x3 << 24)	/* MCLK Data Capture Delay mask */
#define CICR4_PCLK_EN	(1 << 23)	/* Pixel clock enable */
#define CICR4_PCP	(1 << 22)	/* Pixel clock polarity */
#define CICR4_HSP	(1 << 21)	/* Horizontal sync polarity */
#define CICR4_VSP	(1 << 20)	/* Vertical sync polarity */
#define CICR4_MCLK_EN	(1 << 19)	/* MCLK enable */
#define CICR4_FR_RATE	(0x7 << 8)	/* Frame rate mask */
#define CICR4_DIV	(0xff << 0)	/* Clock divisor mask */

#define CISR_FTO	(1 << 15)	/* FIFO time-out */
#define CISR_RDAV_2	(1 << 14)	/* Channel 2 receive data available */
#define CISR_RDAV_1	(1 << 13)	/* Channel 1 receive data available */
#define CISR_RDAV_0	(1 << 12)	/* Channel 0 receive data available */
#define CISR_FEMPTY_2	(1 << 11)	/* Channel 2 FIFO empty */
#define CISR_FEMPTY_1	(1 << 10)	/* Channel 1 FIFO empty */
#define CISR_FEMPTY_0	(1 << 9)	/* Channel 0 FIFO empty */
#define CISR_EOL	(1 << 8)	/* End of line */
#define CISR_PAR_ERR	(1 << 7)	/* Parity error */
#define CISR_CQD	(1 << 6)	/* Camera interface quick disable */
#define CISR_CDD	(1 << 5)	/* Camera interface disable done */
#define CISR_SOF	(1 << 4)	/* Start of frame */
#define CISR_EOF	(1 << 3)	/* End of frame */
#define CISR_IFO_2	(1 << 2)	/* FIFO overrun for Channel 2 */
#define CISR_IFO_1	(1 << 1)	/* FIFO overrun for Channel 1 */
#define CISR_IFO_0	(1 << 0)	/* FIFO overrun for Channel 0 */

#define CIFR_FLVL2	(0x7f << 23)	/* FIFO 2 level mask */
#define CIFR_FLVL1	(0x7f << 16)	/* FIFO 1 level mask */
#define CIFR_FLVL0	(0xff << 8)	/* FIFO 0 level mask */
#define CIFR_THL_0	(0x3 << 4)	/* Threshold Level for Channel 0 FIFO */
#define CIFR_RESET_F	(1 << 3)	/* Reset input FIFOs */
#define CIFR_FEN2	(1 << 2)	/* FIFO enable for channel 2 */
#define CIFR_FEN1	(1 << 1)	/* FIFO enable for channel 1 */
#define CIFR_FEN0	(1 << 0)	/* FIFO enable for channel 0 */

#define CICR0_SIM_MP	(0 << 24)
#define CICR0_SIM_SP	(1 << 24)
#define CICR0_SIM_MS	(2 << 24)
#define CICR0_SIM_EP	(3 << 24)
#define CICR0_SIM_ES	(4 << 24)

#define CICR1_DW_VAL(x)   ((x) & CICR1_DW)	    /* Data bus width */
#define CICR1_PPL_VAL(x)  (((x) << 15) & CICR1_PPL) /* Pixels per line */
#define CICR1_COLOR_SP_VAL(x)	(((x) << 3) & CICR1_COLOR_SP)	/* color space */
#define CICR1_RGB_BPP_VAL(x)	(((x) << 7) & CICR1_RGB_BPP)	/* bpp for rgb */
#define CICR1_RGBT_CONV_VAL(x)	(((x) << 29) & CICR1_RGBT_CONV)	/* rgbt conv */

#define CICR2_BLW_VAL(x)  (((x) << 24) & CICR2_BLW) /* Beginning-of-line pixel clock wait count */
#define CICR2_ELW_VAL(x)  (((x) << 16) & CICR2_ELW) /* End-of-line pixel clock wait count */
#define CICR2_HSW_VAL(x)  (((x) << 10) & CICR2_HSW) /* Horizontal sync pulse width */
#define CICR2_BFPW_VAL(x) (((x) << 3) & CICR2_BFPW) /* Beginning-of-frame pixel clock wait count */
#define CICR2_FSW_VAL(x)  (((x) << 0) & CICR2_FSW)  /* Frame stabilization wait count */

#define CICR3_BFW_VAL(x)  (((x) << 24) & CICR3_BFW) /* Beginning-of-frame line clock wait count  */
#define CICR3_EFW_VAL(x)  (((x) << 16) & CICR3_EFW) /* End-of-frame line clock wait count */
#define CICR3_VSW_VAL(x)  (((x) << 11) & CICR3_VSW) /* Vertical sync pulse width */
#define CICR3_LPF_VAL(x)  (((x) << 0) & CICR3_LPF)  /* Lines per frame */

#define CICR0_IRQ_MASK (CICR0_TOM | CICR0_RDAVM | CICR0_FEM | CICR0_EOLM | \
			CICR0_PERRM | CICR0_QDM | CICR0_CDM | CICR0_SOFM | \
			CICR0_EOFM | CICR0_FOM)

#define sensor_call(cam, o, f, args...) \
	v4l2_subdev_call(cam->sensor, o, f, ##args)

/*
 * Format handling
 */

/**
 * enum pxa_mbus_packing - data packing types on the media-bus
 * @PXA_MBUS_PACKING_NONE:	no packing, bit-for-bit transfer to RAM, one
 *				sample represents one pixel
 * @PXA_MBUS_PACKING_2X8_PADHI:	16 bits transferred in 2 8-bit samples, in the
 *				possibly incomplete byte high bits are padding
 * @PXA_MBUS_PACKING_EXTEND16:	sample width (e.g., 10 bits) has to be extended
 *				to 16 bits
 */
enum pxa_mbus_packing {
	PXA_MBUS_PACKING_NONE,
	PXA_MBUS_PACKING_2X8_PADHI,
	PXA_MBUS_PACKING_EXTEND16,
};

/**
 * enum pxa_mbus_order - sample order on the media bus
 * @PXA_MBUS_ORDER_LE:		least significant sample first
 * @PXA_MBUS_ORDER_BE:		most significant sample first
 */
enum pxa_mbus_order {
	PXA_MBUS_ORDER_LE,
	PXA_MBUS_ORDER_BE,
};

/**
 * enum pxa_mbus_layout - planes layout in memory
 * @PXA_MBUS_LAYOUT_PACKED:		color components packed
 * @PXA_MBUS_LAYOUT_PLANAR_2Y_U_V:	YUV components stored in 3 planes (4:2:2)
 * @PXA_MBUS_LAYOUT_PLANAR_2Y_C:	YUV components stored in a luma and a
 *					chroma plane (C plane is half the size
 *					of Y plane)
 * @PXA_MBUS_LAYOUT_PLANAR_Y_C:		YUV components stored in a luma and a
 *					chroma plane (C plane is the same size
 *					as Y plane)
 */
enum pxa_mbus_layout {
	PXA_MBUS_LAYOUT_PACKED = 0,
	PXA_MBUS_LAYOUT_PLANAR_2Y_U_V,
	PXA_MBUS_LAYOUT_PLANAR_2Y_C,
	PXA_MBUS_LAYOUT_PLANAR_Y_C,
};

/**
 * struct pxa_mbus_pixelfmt - Data format on the media bus
 * @name:		Name of the format
 * @fourcc:		Fourcc code, that will be obtained if the data is
 *			stored in memory in the following way:
 * @packing:		Type of sample-packing, that has to be used
 * @order:		Sample order when storing in memory
 * @layout:		Planes layout in memory
 * @bits_per_sample:	How many bits the bridge has to sample
 */
struct pxa_mbus_pixelfmt {
	const char		*name;
	u32			fourcc;
	enum pxa_mbus_packing	packing;
	enum pxa_mbus_order	order;
	enum pxa_mbus_layout	layout;
	u8			bits_per_sample;
};

/**
 * struct pxa_mbus_lookup - Lookup FOURCC IDs by mediabus codes for pass-through
 * @code:	mediabus pixel-code
 * @fmt:	pixel format description
 */
struct pxa_mbus_lookup {
	u32	code;
	struct pxa_mbus_pixelfmt	fmt;
};

static const struct pxa_mbus_lookup mbus_fmt[] = {
{
	.code = MEDIA_BUS_FMT_YUYV8_2X8,
	.fmt = {
		.fourcc			= V4L2_PIX_FMT_YUYV,
		.name			= "YUYV",
		.bits_per_sample	= 8,
		.packing		= PXA_MBUS_PACKING_2X8_PADHI,
		.order			= PXA_MBUS_ORDER_LE,
		.layout			= PXA_MBUS_LAYOUT_PACKED,
	},
}, {
	.code = MEDIA_BUS_FMT_YVYU8_2X8,
	.fmt = {
		.fourcc			= V4L2_PIX_FMT_YVYU,
		.name			= "YVYU",
		.bits_per_sample	= 8,
		.packing		= PXA_MBUS_PACKING_2X8_PADHI,
		.order			= PXA_MBUS_ORDER_LE,
		.layout			= PXA_MBUS_LAYOUT_PACKED,
	},
}, {
	.code = MEDIA_BUS_FMT_UYVY8_2X8,
	.fmt = {
		.fourcc			= V4L2_PIX_FMT_UYVY,
		.name			= "UYVY",
		.bits_per_sample	= 8,
		.packing		= PXA_MBUS_PACKING_2X8_PADHI,
		.order			= PXA_MBUS_ORDER_LE,
		.layout			= PXA_MBUS_LAYOUT_PACKED,
	},
}, {
	.code = MEDIA_BUS_FMT_VYUY8_2X8,
	.fmt = {
		.fourcc			= V4L2_PIX_FMT_VYUY,
		.name			= "VYUY",
		.bits_per_sample	= 8,
		.packing		= PXA_MBUS_PACKING_2X8_PADHI,
		.order			= PXA_MBUS_ORDER_LE,
		.layout			= PXA_MBUS_LAYOUT_PACKED,
	},
}, {
	.code = MEDIA_BUS_FMT_RGB555_2X8_PADHI_LE,
	.fmt = {
		.fourcc			= V4L2_PIX_FMT_RGB555,
		.name			= "RGB555",
		.bits_per_sample	= 8,
		.packing		= PXA_MBUS_PACKING_2X8_PADHI,
		.order			= PXA_MBUS_ORDER_LE,
		.layout			= PXA_MBUS_LAYOUT_PACKED,
	},
}, {
	.code = MEDIA_BUS_FMT_RGB555_2X8_PADHI_BE,
	.fmt = {
		.fourcc			= V4L2_PIX_FMT_RGB555X,
		.name			= "RGB555X",
		.bits_per_sample	= 8,
		.packing		= PXA_MBUS_PACKING_2X8_PADHI,
		.order			= PXA_MBUS_ORDER_BE,
		.layout			= PXA_MBUS_LAYOUT_PACKED,
	},
}, {
	.code = MEDIA_BUS_FMT_RGB565_2X8_LE,
	.fmt = {
		.fourcc			= V4L2_PIX_FMT_RGB565,
		.name			= "RGB565",
		.bits_per_sample	= 8,
		.packing		= PXA_MBUS_PACKING_2X8_PADHI,
		.order			= PXA_MBUS_ORDER_LE,
		.layout			= PXA_MBUS_LAYOUT_PACKED,
	},
}, {
	.code = MEDIA_BUS_FMT_RGB565_2X8_BE,
	.fmt = {
		.fourcc			= V4L2_PIX_FMT_RGB565X,
		.name			= "RGB565X",
		.bits_per_sample	= 8,
		.packing		= PXA_MBUS_PACKING_2X8_PADHI,
		.order			= PXA_MBUS_ORDER_BE,
		.layout			= PXA_MBUS_LAYOUT_PACKED,
	},
}, {
	.code = MEDIA_BUS_FMT_SBGGR8_1X8,
	.fmt = {
		.fourcc			= V4L2_PIX_FMT_SBGGR8,
		.name			= "Bayer 8 BGGR",
		.bits_per_sample	= 8,
		.packing		= PXA_MBUS_PACKING_NONE,
		.order			= PXA_MBUS_ORDER_LE,
		.layout			= PXA_MBUS_LAYOUT_PACKED,
	},
}, {
	.code = MEDIA_BUS_FMT_SGBRG8_1X8,
	.fmt = {
		.fourcc			= V4L2_PIX_FMT_SGBRG8,
		.name			= "Bayer 8 GBRG",
		.bits_per_sample	= 8,
		.packing		= PXA_MBUS_PACKING_NONE,
		.order			= PXA_MBUS_ORDER_LE,
		.layout			= PXA_MBUS_LAYOUT_PACKED,
	},
}, {
	.code = MEDIA_BUS_FMT_SGRBG8_1X8,
	.fmt = {
		.fourcc			= V4L2_PIX_FMT_SGRBG8,
		.name			= "Bayer 8 GRBG",
		.bits_per_sample	= 8,
		.packing		= PXA_MBUS_PACKING_NONE,
		.order			= PXA_MBUS_ORDER_LE,
		.layout			= PXA_MBUS_LAYOUT_PACKED,
	},
}, {
	.code = MEDIA_BUS_FMT_SRGGB8_1X8,
	.fmt = {
		.fourcc			= V4L2_PIX_FMT_SRGGB8,
		.name			= "Bayer 8 RGGB",
		.bits_per_sample	= 8,
		.packing		= PXA_MBUS_PACKING_NONE,
		.order			= PXA_MBUS_ORDER_LE,
		.layout			= PXA_MBUS_LAYOUT_PACKED,
	},
}, {
	.code = MEDIA_BUS_FMT_SBGGR10_1X10,
	.fmt = {
		.fourcc			= V4L2_PIX_FMT_SBGGR10,
		.name			= "Bayer 10 BGGR",
		.bits_per_sample	= 10,
		.packing		= PXA_MBUS_PACKING_EXTEND16,
		.order			= PXA_MBUS_ORDER_LE,
		.layout			= PXA_MBUS_LAYOUT_PACKED,
	},
}, {
	.code = MEDIA_BUS_FMT_Y8_1X8,
	.fmt = {
		.fourcc			= V4L2_PIX_FMT_GREY,
		.name			= "Grey",
		.bits_per_sample	= 8,
		.packing		= PXA_MBUS_PACKING_NONE,
		.order			= PXA_MBUS_ORDER_LE,
		.layout			= PXA_MBUS_LAYOUT_PACKED,
	},
}, {
	.code = MEDIA_BUS_FMT_Y10_1X10,
	.fmt = {
		.fourcc			= V4L2_PIX_FMT_Y10,
		.name			= "Grey 10bit",
		.bits_per_sample	= 10,
		.packing		= PXA_MBUS_PACKING_EXTEND16,
		.order			= PXA_MBUS_ORDER_LE,
		.layout			= PXA_MBUS_LAYOUT_PACKED,
	},
}, {
	.code = MEDIA_BUS_FMT_SBGGR10_2X8_PADHI_LE,
	.fmt = {
		.fourcc			= V4L2_PIX_FMT_SBGGR10,
		.name			= "Bayer 10 BGGR",
		.bits_per_sample	= 8,
		.packing		= PXA_MBUS_PACKING_2X8_PADHI,
		.order			= PXA_MBUS_ORDER_LE,
		.layout			= PXA_MBUS_LAYOUT_PACKED,
	},
}, {
	.code = MEDIA_BUS_FMT_SBGGR10_2X8_PADHI_BE,
	.fmt = {
		.fourcc			= V4L2_PIX_FMT_SBGGR10,
		.name			= "Bayer 10 BGGR",
		.bits_per_sample	= 8,
		.packing		= PXA_MBUS_PACKING_2X8_PADHI,
		.order			= PXA_MBUS_ORDER_BE,
		.layout			= PXA_MBUS_LAYOUT_PACKED,
	},
}, {
	.code = MEDIA_BUS_FMT_RGB444_2X8_PADHI_BE,
	.fmt = {
		.fourcc			= V4L2_PIX_FMT_RGB444,
		.name			= "RGB444",
		.bits_per_sample	= 8,
		.packing		= PXA_MBUS_PACKING_2X8_PADHI,
		.order			= PXA_MBUS_ORDER_BE,
		.layout			= PXA_MBUS_LAYOUT_PACKED,
	},
}, {
	.code = MEDIA_BUS_FMT_UYVY8_1X16,
	.fmt = {
		.fourcc			= V4L2_PIX_FMT_UYVY,
		.name			= "UYVY 16bit",
		.bits_per_sample	= 16,
		.packing		= PXA_MBUS_PACKING_EXTEND16,
		.order			= PXA_MBUS_ORDER_LE,
		.layout			= PXA_MBUS_LAYOUT_PACKED,
	},
}, {
	.code = MEDIA_BUS_FMT_VYUY8_1X16,
	.fmt = {
		.fourcc			= V4L2_PIX_FMT_VYUY,
		.name			= "VYUY 16bit",
		.bits_per_sample	= 16,
		.packing		= PXA_MBUS_PACKING_EXTEND16,
		.order			= PXA_MBUS_ORDER_LE,
		.layout			= PXA_MBUS_LAYOUT_PACKED,
	},
}, {
	.code = MEDIA_BUS_FMT_YUYV8_1X16,
	.fmt = {
		.fourcc			= V4L2_PIX_FMT_YUYV,
		.name			= "YUYV 16bit",
		.bits_per_sample	= 16,
		.packing		= PXA_MBUS_PACKING_EXTEND16,
		.order			= PXA_MBUS_ORDER_LE,
		.layout			= PXA_MBUS_LAYOUT_PACKED,
	},
}, {
	.code = MEDIA_BUS_FMT_YVYU8_1X16,
	.fmt = {
		.fourcc			= V4L2_PIX_FMT_YVYU,
		.name			= "YVYU 16bit",
		.bits_per_sample	= 16,
		.packing		= PXA_MBUS_PACKING_EXTEND16,
		.order			= PXA_MBUS_ORDER_LE,
		.layout			= PXA_MBUS_LAYOUT_PACKED,
	},
}, {
	.code = MEDIA_BUS_FMT_SGRBG10_DPCM8_1X8,
	.fmt = {
		.fourcc			= V4L2_PIX_FMT_SGRBG10DPCM8,
		.name			= "Bayer 10 BGGR DPCM 8",
		.bits_per_sample	= 8,
		.packing		= PXA_MBUS_PACKING_NONE,
		.order			= PXA_MBUS_ORDER_LE,
		.layout			= PXA_MBUS_LAYOUT_PACKED,
	},
}, {
	.code = MEDIA_BUS_FMT_SGBRG10_1X10,
	.fmt = {
		.fourcc			= V4L2_PIX_FMT_SGBRG10,
		.name			= "Bayer 10 GBRG",
		.bits_per_sample	= 10,
		.packing		= PXA_MBUS_PACKING_EXTEND16,
		.order			= PXA_MBUS_ORDER_LE,
		.layout			= PXA_MBUS_LAYOUT_PACKED,
	},
}, {
	.code = MEDIA_BUS_FMT_SGRBG10_1X10,
	.fmt = {
		.fourcc			= V4L2_PIX_FMT_SGRBG10,
		.name			= "Bayer 10 GRBG",
		.bits_per_sample	= 10,
		.packing		= PXA_MBUS_PACKING_EXTEND16,
		.order			= PXA_MBUS_ORDER_LE,
		.layout			= PXA_MBUS_LAYOUT_PACKED,
	},
}, {
	.code = MEDIA_BUS_FMT_SRGGB10_1X10,
	.fmt = {
		.fourcc			= V4L2_PIX_FMT_SRGGB10,
		.name			= "Bayer 10 RGGB",
		.bits_per_sample	= 10,
		.packing		= PXA_MBUS_PACKING_EXTEND16,
		.order			= PXA_MBUS_ORDER_LE,
		.layout			= PXA_MBUS_LAYOUT_PACKED,
	},
}, {
	.code = MEDIA_BUS_FMT_SBGGR12_1X12,
	.fmt = {
		.fourcc			= V4L2_PIX_FMT_SBGGR12,
		.name			= "Bayer 12 BGGR",
		.bits_per_sample	= 12,
		.packing		= PXA_MBUS_PACKING_EXTEND16,
		.order			= PXA_MBUS_ORDER_LE,
		.layout			= PXA_MBUS_LAYOUT_PACKED,
	},
}, {
	.code = MEDIA_BUS_FMT_SGBRG12_1X12,
	.fmt = {
		.fourcc			= V4L2_PIX_FMT_SGBRG12,
		.name			= "Bayer 12 GBRG",
		.bits_per_sample	= 12,
		.packing		= PXA_MBUS_PACKING_EXTEND16,
		.order			= PXA_MBUS_ORDER_LE,
		.layout			= PXA_MBUS_LAYOUT_PACKED,
	},
}, {
	.code = MEDIA_BUS_FMT_SGRBG12_1X12,
	.fmt = {
		.fourcc			= V4L2_PIX_FMT_SGRBG12,
		.name			= "Bayer 12 GRBG",
		.bits_per_sample	= 12,
		.packing		= PXA_MBUS_PACKING_EXTEND16,
		.order			= PXA_MBUS_ORDER_LE,
		.layout			= PXA_MBUS_LAYOUT_PACKED,
	},
}, {
	.code = MEDIA_BUS_FMT_SRGGB12_1X12,
	.fmt = {
		.fourcc			= V4L2_PIX_FMT_SRGGB12,
		.name			= "Bayer 12 RGGB",
		.bits_per_sample	= 12,
		.packing		= PXA_MBUS_PACKING_EXTEND16,
		.order			= PXA_MBUS_ORDER_LE,
		.layout			= PXA_MBUS_LAYOUT_PACKED,
	},
},
};

static s32 pxa_mbus_bytes_per_line(u32 width, const struct pxa_mbus_pixelfmt *mf)
{
	if (mf->layout != PXA_MBUS_LAYOUT_PACKED)
		return width * mf->bits_per_sample / 8;

	switch (mf->packing) {
	case PXA_MBUS_PACKING_NONE:
		return width * mf->bits_per_sample / 8;
	case PXA_MBUS_PACKING_2X8_PADHI:
	case PXA_MBUS_PACKING_EXTEND16:
		return width * 2;
	}
	return -EINVAL;
}

static s32 pxa_mbus_image_size(const struct pxa_mbus_pixelfmt *mf,
			u32 bytes_per_line, u32 height)
{
	if (mf->layout == PXA_MBUS_LAYOUT_PACKED)
		return bytes_per_line * height;

	switch (mf->packing) {
	case PXA_MBUS_PACKING_2X8_PADHI:
		return bytes_per_line * height * 2;
	default:
		return -EINVAL;
	}
}

static const struct pxa_mbus_pixelfmt *pxa_mbus_find_fmtdesc(
	u32 code,
	const struct pxa_mbus_lookup *lookup,
	int n)
{
	int i;

	for (i = 0; i < n; i++)
		if (lookup[i].code == code)
			return &lookup[i].fmt;

	return NULL;
}

static const struct pxa_mbus_pixelfmt *pxa_mbus_get_fmtdesc(
	u32 code)
{
	return pxa_mbus_find_fmtdesc(code, mbus_fmt, ARRAY_SIZE(mbus_fmt));
}

/**
 * struct pxa_camera_format_xlate - match between host and sensor formats
 * @code: code of a sensor provided format
 * @host_fmt: host format after host translation from code
 *
 * Host and sensor translation structure. Used in table of host and sensor
 * formats matchings in pxa_camera_device. A host can override the generic list
 * generation by implementing get_formats(), and use it for format checks and
 * format setup.
 */
struct pxa_camera_format_xlate {
	u32 code;
	const struct pxa_mbus_pixelfmt *host_fmt;
};

/*
 * Structures
 */
enum pxa_camera_active_dma {
	DMA_Y = 0x1,
	DMA_U = 0x2,
	DMA_V = 0x4,
};

/* buffer for one video frame */
struct pxa_buffer {
	/* common v4l buffer stuff -- must be first */
	struct vb2_v4l2_buffer		vbuf;
	struct list_head		queue;
	u32	code;
	int				nb_planes;
	/* our descriptor lists for Y, U and V channels */
	struct dma_async_tx_descriptor	*descs[3];
	dma_cookie_t			cookie[3];
	struct scatterlist		*sg[3];
	int				sg_len[3];
	size_t				plane_sizes[3];
	int				inwork;
	enum pxa_camera_active_dma	active_dma;
};

struct pxa_camera_dev {
	struct v4l2_device	v4l2_dev;
	struct video_device	vdev;
	struct v4l2_async_notifier notifier;
	struct vb2_queue	vb2_vq;
	struct v4l2_subdev	*sensor;
	struct pxa_camera_format_xlate *user_formats;
	const struct pxa_camera_format_xlate *current_fmt;
	struct v4l2_pix_format	current_pix;

	struct v4l2_async_subdev asd;

	/*
	 * PXA27x is only supposed to handle one camera on its Quick Capture
	 * interface. If anyone ever builds hardware to enable more than
	 * one camera, they will have to modify this driver too
	 */
	struct clk		*clk;

	unsigned int		irq;
	void __iomem		*base;

	int			channels;
	struct dma_chan		*dma_chans[3];

	struct pxacamera_platform_data *pdata;
	struct resource		*res;
	unsigned long		platform_flags;
	unsigned long		ciclk;
	unsigned long		mclk;
	u32			mclk_divisor;
	struct v4l2_clk		*mclk_clk;
	u16			width_flags;	/* max 10 bits */

	struct list_head	capture;

	spinlock_t		lock;
	struct mutex		mlock;
	unsigned int		buf_sequence;

	struct pxa_buffer	*active;
	struct tasklet_struct	task_eof;

	u32			save_cicr[5];
};

struct pxa_cam {
	unsigned long flags;
};

static const char *pxa_cam_driver_description = "PXA_Camera";

/*
 * Format translation functions
 */
static const struct pxa_camera_format_xlate
*pxa_mbus_xlate_by_fourcc(struct pxa_camera_format_xlate *user_formats,
			  unsigned int fourcc)
{
	unsigned int i;

	for (i = 0; user_formats[i].code; i++)
		if (user_formats[i].host_fmt->fourcc == fourcc)
			return user_formats + i;
	return NULL;
}

static struct pxa_camera_format_xlate *pxa_mbus_build_fmts_xlate(
	struct v4l2_device *v4l2_dev, struct v4l2_subdev *subdev,
	int (*get_formats)(struct v4l2_device *, unsigned int,
			   struct pxa_camera_format_xlate *xlate))
{
	unsigned int i, fmts = 0, raw_fmts = 0;
	int ret;
	struct v4l2_subdev_mbus_code_enum code = {
		.which = V4L2_SUBDEV_FORMAT_ACTIVE,
	};
	struct pxa_camera_format_xlate *user_formats;

	while (!v4l2_subdev_call(subdev, pad, enum_mbus_code, NULL, &code)) {
		raw_fmts++;
		code.index++;
	}

	/*
	 * First pass - only count formats this host-sensor
	 * configuration can provide
	 */
	for (i = 0; i < raw_fmts; i++) {
		ret = get_formats(v4l2_dev, i, NULL);
		if (ret < 0)
			return ERR_PTR(ret);
		fmts += ret;
	}

	if (!fmts)
		return ERR_PTR(-ENXIO);

	user_formats = kcalloc(fmts + 1, sizeof(*user_formats), GFP_KERNEL);
	if (!user_formats)
		return ERR_PTR(-ENOMEM);

	/* Second pass - actually fill data formats */
	fmts = 0;
	for (i = 0; i < raw_fmts; i++) {
		ret = get_formats(v4l2_dev, i, user_formats + fmts);
		if (ret < 0)
			goto egfmt;
		fmts += ret;
	}
	user_formats[fmts].code = 0;

	return user_formats;
egfmt:
	kfree(user_formats);
	return ERR_PTR(ret);
}

/*
 *  Videobuf operations
 */
static struct pxa_buffer *vb2_to_pxa_buffer(struct vb2_buffer *vb)
{
	struct vb2_v4l2_buffer *vbuf = to_vb2_v4l2_buffer(vb);

	return container_of(vbuf, struct pxa_buffer, vbuf);
}

static struct device *pcdev_to_dev(struct pxa_camera_dev *pcdev)
{
	return pcdev->v4l2_dev.dev;
}

static struct pxa_camera_dev *v4l2_dev_to_pcdev(struct v4l2_device *v4l2_dev)
{
	return container_of(v4l2_dev, struct pxa_camera_dev, v4l2_dev);
}

static void pxa_camera_dma_irq(struct pxa_camera_dev *pcdev,
			       enum pxa_camera_active_dma act_dma);

static void pxa_camera_dma_irq_y(void *data)
{
	struct pxa_camera_dev *pcdev = data;

	pxa_camera_dma_irq(pcdev, DMA_Y);
}

static void pxa_camera_dma_irq_u(void *data)
{
	struct pxa_camera_dev *pcdev = data;

	pxa_camera_dma_irq(pcdev, DMA_U);
}

static void pxa_camera_dma_irq_v(void *data)
{
	struct pxa_camera_dev *pcdev = data;

	pxa_camera_dma_irq(pcdev, DMA_V);
}

/**
 * pxa_init_dma_channel - init dma descriptors
 * @pcdev: pxa camera device
 * @buf: pxa camera buffer
 * @channel: dma channel (0 => 'Y', 1 => 'U', 2 => 'V')
 * @sg: dma scatter list
 * @sglen: dma scatter list length
 *
 * Prepares the pxa dma descriptors to transfer one camera channel.
 *
 * Returns 0 if success or -ENOMEM if no memory is available
 */
static int pxa_init_dma_channel(struct pxa_camera_dev *pcdev,
				struct pxa_buffer *buf, int channel,
				struct scatterlist *sg, int sglen)
{
	struct dma_chan *dma_chan = pcdev->dma_chans[channel];
	struct dma_async_tx_descriptor *tx;

	tx = dmaengine_prep_slave_sg(dma_chan, sg, sglen, DMA_DEV_TO_MEM,
				     DMA_PREP_INTERRUPT | DMA_CTRL_REUSE);
	if (!tx) {
		dev_err(pcdev_to_dev(pcdev),
			"dmaengine_prep_slave_sg failed\n");
		goto fail;
	}

	tx->callback_param = pcdev;
	switch (channel) {
	case 0:
		tx->callback = pxa_camera_dma_irq_y;
		break;
	case 1:
		tx->callback = pxa_camera_dma_irq_u;
		break;
	case 2:
		tx->callback = pxa_camera_dma_irq_v;
		break;
	}

	buf->descs[channel] = tx;
	return 0;
fail:
	dev_dbg(pcdev_to_dev(pcdev),
		"%s (vb=%p) dma_tx=%p\n",
		__func__, buf, tx);

	return -ENOMEM;
}

static void pxa_videobuf_set_actdma(struct pxa_camera_dev *pcdev,
				    struct pxa_buffer *buf)
{
	buf->active_dma = DMA_Y;
	if (buf->nb_planes == 3)
		buf->active_dma |= DMA_U | DMA_V;
}

/**
 * pxa_dma_start_channels - start DMA channel for active buffer
 * @pcdev: pxa camera device
 *
 * Initialize DMA channels to the beginning of the active video buffer, and
 * start these channels.
 */
static void pxa_dma_start_channels(struct pxa_camera_dev *pcdev)
{
	int i;

	for (i = 0; i < pcdev->channels; i++) {
		dev_dbg(pcdev_to_dev(pcdev),
			"%s (channel=%d)\n", __func__, i);
		dma_async_issue_pending(pcdev->dma_chans[i]);
	}
}

static void pxa_dma_stop_channels(struct pxa_camera_dev *pcdev)
{
	int i;

	for (i = 0; i < pcdev->channels; i++) {
		dev_dbg(pcdev_to_dev(pcdev),
			"%s (channel=%d)\n", __func__, i);
		dmaengine_terminate_all(pcdev->dma_chans[i]);
	}
}

static void pxa_dma_add_tail_buf(struct pxa_camera_dev *pcdev,
				 struct pxa_buffer *buf)
{
	int i;

	for (i = 0; i < pcdev->channels; i++) {
		buf->cookie[i] = dmaengine_submit(buf->descs[i]);
		dev_dbg(pcdev_to_dev(pcdev),
			"%s (channel=%d) : submit vb=%p cookie=%d\n",
			__func__, i, buf, buf->descs[i]->cookie);
	}
}

/**
 * pxa_camera_start_capture - start video capturing
 * @pcdev: camera device
 *
 * Launch capturing. DMA channels should not be active yet. They should get
 * activated at the end of frame interrupt, to capture only whole frames, and
 * never begin the capture of a partial frame.
 */
static void pxa_camera_start_capture(struct pxa_camera_dev *pcdev)
{
	unsigned long cicr0;

	dev_dbg(pcdev_to_dev(pcdev), "%s\n", __func__);
	__raw_writel(__raw_readl(pcdev->base + CISR), pcdev->base + CISR);
	/* Enable End-Of-Frame Interrupt */
	cicr0 = __raw_readl(pcdev->base + CICR0) | CICR0_ENB;
	cicr0 &= ~CICR0_EOFM;
	__raw_writel(cicr0, pcdev->base + CICR0);
}

static void pxa_camera_stop_capture(struct pxa_camera_dev *pcdev)
{
	unsigned long cicr0;

	pxa_dma_stop_channels(pcdev);

	cicr0 = __raw_readl(pcdev->base + CICR0) & ~CICR0_ENB;
	__raw_writel(cicr0, pcdev->base + CICR0);

	pcdev->active = NULL;
	dev_dbg(pcdev_to_dev(pcdev), "%s\n", __func__);
}

static void pxa_camera_wakeup(struct pxa_camera_dev *pcdev,
			      struct pxa_buffer *buf,
			      enum vb2_buffer_state state)
{
	struct vb2_buffer *vb = &buf->vbuf.vb2_buf;
	struct vb2_v4l2_buffer *vbuf = to_vb2_v4l2_buffer(vb);

	/* _init is used to debug races, see comment in pxa_camera_reqbufs() */
	list_del_init(&buf->queue);
	vb->timestamp = ktime_get_ns();
	vbuf->sequence = pcdev->buf_sequence++;
	vbuf->field = V4L2_FIELD_NONE;
	vb2_buffer_done(vb, VB2_BUF_STATE_DONE);
	dev_dbg(pcdev_to_dev(pcdev), "%s dequeued buffer (buf=0x%p)\n",
		__func__, buf);

	if (list_empty(&pcdev->capture)) {
		pxa_camera_stop_capture(pcdev);
		return;
	}

	pcdev->active = list_entry(pcdev->capture.next,
				   struct pxa_buffer, queue);
}

/**
 * pxa_camera_check_link_miss - check missed DMA linking
 * @pcdev: camera device
 * @last_submitted: an opaque DMA cookie for last submitted
 * @last_issued: an opaque DMA cookie for last issued
 *
 * The DMA chaining is done with DMA running. This means a tiny temporal window
 * remains, where a buffer is queued on the chain, while the chain is already
 * stopped. This means the tailed buffer would never be transferred by DMA.
 * This function restarts the capture for this corner case, where :
 *  - DADR() == DADDR_STOP
 *  - a videobuffer is queued on the pcdev->capture list
 *
 * Please check the "DMA hot chaining timeslice issue" in
 *   Documentation/driver-api/media/drivers/pxa_camera.rst
 *
 * Context: should only be called within the dma irq handler
 */
static void pxa_camera_check_link_miss(struct pxa_camera_dev *pcdev,
				       dma_cookie_t last_submitted,
				       dma_cookie_t last_issued)
{
	bool is_dma_stopped = last_submitted != last_issued;

	dev_dbg(pcdev_to_dev(pcdev),
		"%s : top queued buffer=%p, is_dma_stopped=%d\n",
		__func__, pcdev->active, is_dma_stopped);

	if (pcdev->active && is_dma_stopped)
		pxa_camera_start_capture(pcdev);
}

static void pxa_camera_dma_irq(struct pxa_camera_dev *pcdev,
			       enum pxa_camera_active_dma act_dma)
{
	struct pxa_buffer *buf, *last_buf;
	unsigned long flags;
	u32 camera_status, overrun;
	int chan;
	enum dma_status last_status;
	dma_cookie_t last_issued;

	spin_lock_irqsave(&pcdev->lock, flags);

	camera_status = __raw_readl(pcdev->base + CISR);
	dev_dbg(pcdev_to_dev(pcdev), "camera dma irq, cisr=0x%x dma=%d\n",
		camera_status, act_dma);
	overrun = CISR_IFO_0;
	if (pcdev->channels == 3)
		overrun |= CISR_IFO_1 | CISR_IFO_2;

	/*
	 * pcdev->active should not be NULL in DMA irq handler.
	 *
	 * But there is one corner case : if capture was stopped due to an
	 * overrun of channel 1, and at that same channel 2 was completed.
	 *
	 * When handling the overrun in DMA irq for channel 1, we'll stop the
	 * capture and restart it (and thus set pcdev->active to NULL). But the
	 * DMA irq handler will already be pending for channel 2. So on entering
	 * the DMA irq handler for channel 2 there will be no active buffer, yet
	 * that is normal.
	 */
	if (!pcdev->active)
		goto out;

	buf = pcdev->active;
	WARN_ON(buf->inwork || list_empty(&buf->queue));

	/*
	 * It's normal if the last frame creates an overrun, as there
	 * are no more DMA descriptors to fetch from QCI fifos
	 */
	switch (act_dma) {
	case DMA_U:
		chan = 1;
		break;
	case DMA_V:
		chan = 2;
		break;
	default:
		chan = 0;
		break;
	}
	last_buf = list_entry(pcdev->capture.prev,
			      struct pxa_buffer, queue);
	last_status = dma_async_is_tx_complete(pcdev->dma_chans[chan],
					       last_buf->cookie[chan],
					       NULL, &last_issued);
	if (camera_status & overrun &&
	    last_status != DMA_COMPLETE) {
		dev_dbg(pcdev_to_dev(pcdev), "FIFO overrun! CISR: %x\n",
			camera_status);
		pxa_camera_stop_capture(pcdev);
		list_for_each_entry(buf, &pcdev->capture, queue)
			pxa_dma_add_tail_buf(pcdev, buf);
		pxa_camera_start_capture(pcdev);
		goto out;
	}
	buf->active_dma &= ~act_dma;
	if (!buf->active_dma) {
		pxa_camera_wakeup(pcdev, buf, VB2_BUF_STATE_DONE);
		pxa_camera_check_link_miss(pcdev, last_buf->cookie[chan],
					   last_issued);
	}

out:
	spin_unlock_irqrestore(&pcdev->lock, flags);
}

static u32 mclk_get_divisor(struct platform_device *pdev,
			    struct pxa_camera_dev *pcdev)
{
	unsigned long mclk = pcdev->mclk;
	u32 div;
	unsigned long lcdclk;

	lcdclk = clk_get_rate(pcdev->clk);
	pcdev->ciclk = lcdclk;

	/* mclk <= ciclk / 4 (27.4.2) */
	if (mclk > lcdclk / 4) {
		mclk = lcdclk / 4;
		dev_warn(&pdev->dev,
			 "Limiting master clock to %lu\n", mclk);
	}

	/* We verify mclk != 0, so if anyone breaks it, here comes their Oops */
	div = (lcdclk + 2 * mclk - 1) / (2 * mclk) - 1;

	/* If we're not supplying MCLK, leave it at 0 */
	if (pcdev->platform_flags & PXA_CAMERA_MCLK_EN)
		pcdev->mclk = lcdclk / (2 * (div + 1));

	dev_dbg(&pdev->dev, "LCD clock %luHz, target freq %luHz, divisor %u\n",
		lcdclk, mclk, div);

	return div;
}

static void recalculate_fifo_timeout(struct pxa_camera_dev *pcdev,
				     unsigned long pclk)
{
	/* We want a timeout > 1 pixel time, not ">=" */
	u32 ciclk_per_pixel = pcdev->ciclk / pclk + 1;

	__raw_writel(ciclk_per_pixel, pcdev->base + CITOR);
}

static void pxa_camera_activate(struct pxa_camera_dev *pcdev)
{
	u32 cicr4 = 0;

	/* disable all interrupts */
	__raw_writel(0x3ff, pcdev->base + CICR0);

	if (pcdev->platform_flags & PXA_CAMERA_PCLK_EN)
		cicr4 |= CICR4_PCLK_EN;
	if (pcdev->platform_flags & PXA_CAMERA_MCLK_EN)
		cicr4 |= CICR4_MCLK_EN;
	if (pcdev->platform_flags & PXA_CAMERA_PCP)
		cicr4 |= CICR4_PCP;
	if (pcdev->platform_flags & PXA_CAMERA_HSP)
		cicr4 |= CICR4_HSP;
	if (pcdev->platform_flags & PXA_CAMERA_VSP)
		cicr4 |= CICR4_VSP;

	__raw_writel(pcdev->mclk_divisor | cicr4, pcdev->base + CICR4);

	if (pcdev->platform_flags & PXA_CAMERA_MCLK_EN)
		/* Initialise the timeout under the assumption pclk = mclk */
		recalculate_fifo_timeout(pcdev, pcdev->mclk);
	else
		/* "Safe default" - 13MHz */
		recalculate_fifo_timeout(pcdev, 13000000);

	clk_prepare_enable(pcdev->clk);
}

static void pxa_camera_deactivate(struct pxa_camera_dev *pcdev)
{
	clk_disable_unprepare(pcdev->clk);
}

static void pxa_camera_eof(struct tasklet_struct *t)
{
	struct pxa_camera_dev *pcdev = from_tasklet(pcdev, t, task_eof);
	unsigned long cifr;
	struct pxa_buffer *buf;

	dev_dbg(pcdev_to_dev(pcdev),
		"Camera interrupt status 0x%x\n",
		__raw_readl(pcdev->base + CISR));

	/* Reset the FIFOs */
	cifr = __raw_readl(pcdev->base + CIFR) | CIFR_RESET_F;
	__raw_writel(cifr, pcdev->base + CIFR);

	pcdev->active = list_first_entry(&pcdev->capture,
					 struct pxa_buffer, queue);
	buf = pcdev->active;
	pxa_videobuf_set_actdma(pcdev, buf);

	pxa_dma_start_channels(pcdev);
}

static irqreturn_t pxa_camera_irq(int irq, void *data)
{
	struct pxa_camera_dev *pcdev = data;
	unsigned long status, cicr0;

	status = __raw_readl(pcdev->base + CISR);
	dev_dbg(pcdev_to_dev(pcdev),
		"Camera interrupt status 0x%lx\n", status);

	if (!status)
		return IRQ_NONE;

	__raw_writel(status, pcdev->base + CISR);

	if (status & CISR_EOF) {
		cicr0 = __raw_readl(pcdev->base + CICR0) | CICR0_EOFM;
		__raw_writel(cicr0, pcdev->base + CICR0);
		tasklet_schedule(&pcdev->task_eof);
	}

	return IRQ_HANDLED;
}

static void pxa_camera_setup_cicr(struct pxa_camera_dev *pcdev,
				  unsigned long flags, __u32 pixfmt)
{
	unsigned long dw, bpp;
	u32 cicr0, cicr1, cicr2, cicr3, cicr4 = 0, y_skip_top;
	int ret = sensor_call(pcdev, sensor, g_skip_top_lines, &y_skip_top);

	if (ret < 0)
		y_skip_top = 0;

	/*
	 * Datawidth is now guaranteed to be equal to one of the three values.
	 * We fix bit-per-pixel equal to data-width...
	 */
	switch (pcdev->current_fmt->host_fmt->bits_per_sample) {
	case 10:
		dw = 4;
		bpp = 0x40;
		break;
	case 9:
		dw = 3;
		bpp = 0x20;
		break;
	default:
		/*
		 * Actually it can only be 8 now,
		 * default is just to silence compiler warnings
		 */
	case 8:
		dw = 2;
		bpp = 0;
	}

	if (pcdev->platform_flags & PXA_CAMERA_PCLK_EN)
		cicr4 |= CICR4_PCLK_EN;
	if (pcdev->platform_flags & PXA_CAMERA_MCLK_EN)
		cicr4 |= CICR4_MCLK_EN;
	if (flags & V4L2_MBUS_PCLK_SAMPLE_FALLING)
		cicr4 |= CICR4_PCP;
	if (flags & V4L2_MBUS_HSYNC_ACTIVE_LOW)
		cicr4 |= CICR4_HSP;
	if (flags & V4L2_MBUS_VSYNC_ACTIVE_LOW)
		cicr4 |= CICR4_VSP;

	cicr0 = __raw_readl(pcdev->base + CICR0);
	if (cicr0 & CICR0_ENB)
		__raw_writel(cicr0 & ~CICR0_ENB, pcdev->base + CICR0);

	cicr1 = CICR1_PPL_VAL(pcdev->current_pix.width - 1) | bpp | dw;

	switch (pixfmt) {
	case V4L2_PIX_FMT_YUV422P:
		pcdev->channels = 3;
		cicr1 |= CICR1_YCBCR_F;
		/*
		 * Normally, pxa bus wants as input UYVY format. We allow all
		 * reorderings of the YUV422 format, as no processing is done,
		 * and the YUV stream is just passed through without any
		 * transformation. Note that UYVY is the only format that
		 * should be used if pxa framebuffer Overlay2 is used.
		 */
		/* fall through */
	case V4L2_PIX_FMT_UYVY:
	case V4L2_PIX_FMT_VYUY:
	case V4L2_PIX_FMT_YUYV:
	case V4L2_PIX_FMT_YVYU:
		cicr1 |= CICR1_COLOR_SP_VAL(2);
		break;
	case V4L2_PIX_FMT_RGB555:
		cicr1 |= CICR1_RGB_BPP_VAL(1) | CICR1_RGBT_CONV_VAL(2) |
			CICR1_TBIT | CICR1_COLOR_SP_VAL(1);
		break;
	case V4L2_PIX_FMT_RGB565:
		cicr1 |= CICR1_COLOR_SP_VAL(1) | CICR1_RGB_BPP_VAL(2);
		break;
	}

	cicr2 = 0;
	cicr3 = CICR3_LPF_VAL(pcdev->current_pix.height - 1) |
		CICR3_BFW_VAL(min((u32)255, y_skip_top));
	cicr4 |= pcdev->mclk_divisor;

	__raw_writel(cicr1, pcdev->base + CICR1);
	__raw_writel(cicr2, pcdev->base + CICR2);
	__raw_writel(cicr3, pcdev->base + CICR3);
	__raw_writel(cicr4, pcdev->base + CICR4);

	/* CIF interrupts are not used, only DMA */
	cicr0 = (cicr0 & CICR0_ENB) | (pcdev->platform_flags & PXA_CAMERA_MASTER ?
		CICR0_SIM_MP : (CICR0_SL_CAP_EN | CICR0_SIM_SP));
	cicr0 |= CICR0_DMAEN | CICR0_IRQ_MASK;
	__raw_writel(cicr0, pcdev->base + CICR0);
}

/*
 * Videobuf2 section
 */
static void pxa_buffer_cleanup(struct pxa_buffer *buf)
{
	int i;

	for (i = 0; i < 3 && buf->descs[i]; i++) {
		dmaengine_desc_free(buf->descs[i]);
		kfree(buf->sg[i]);
		buf->descs[i] = NULL;
		buf->sg[i] = NULL;
		buf->sg_len[i] = 0;
		buf->plane_sizes[i] = 0;
	}
	buf->nb_planes = 0;
}

static int pxa_buffer_init(struct pxa_camera_dev *pcdev,
			   struct pxa_buffer *buf)
{
	struct vb2_buffer *vb = &buf->vbuf.vb2_buf;
	struct sg_table *sgt = vb2_dma_sg_plane_desc(vb, 0);
	int nb_channels = pcdev->channels;
	int i, ret = 0;
	unsigned long size = vb2_plane_size(vb, 0);

	switch (nb_channels) {
	case 1:
		buf->plane_sizes[0] = size;
		break;
	case 3:
		buf->plane_sizes[0] = size / 2;
		buf->plane_sizes[1] = size / 4;
		buf->plane_sizes[2] = size / 4;
		break;
	default:
		return -EINVAL;
	}
	buf->nb_planes = nb_channels;

	ret = sg_split(sgt->sgl, sgt->nents, 0, nb_channels,
		       buf->plane_sizes, buf->sg, buf->sg_len, GFP_KERNEL);
	if (ret < 0) {
		dev_err(pcdev_to_dev(pcdev),
			"sg_split failed: %d\n", ret);
		return ret;
	}
	for (i = 0; i < nb_channels; i++) {
		ret = pxa_init_dma_channel(pcdev, buf, i,
					   buf->sg[i], buf->sg_len[i]);
		if (ret) {
			pxa_buffer_cleanup(buf);
			return ret;
		}
	}
	INIT_LIST_HEAD(&buf->queue);

	return ret;
}

static void pxac_vb2_cleanup(struct vb2_buffer *vb)
{
	struct pxa_buffer *buf = vb2_to_pxa_buffer(vb);
	struct pxa_camera_dev *pcdev = vb2_get_drv_priv(vb->vb2_queue);

	dev_dbg(pcdev_to_dev(pcdev),
		 "%s(vb=%p)\n", __func__, vb);
	pxa_buffer_cleanup(buf);
}

static void pxac_vb2_queue(struct vb2_buffer *vb)
{
	struct pxa_buffer *buf = vb2_to_pxa_buffer(vb);
	struct pxa_camera_dev *pcdev = vb2_get_drv_priv(vb->vb2_queue);

	dev_dbg(pcdev_to_dev(pcdev),
		 "%s(vb=%p) nb_channels=%d size=%lu active=%p\n",
		__func__, vb, pcdev->channels, vb2_get_plane_payload(vb, 0),
		pcdev->active);

	list_add_tail(&buf->queue, &pcdev->capture);

	pxa_dma_add_tail_buf(pcdev, buf);
}

/*
 * Please check the DMA prepared buffer structure in :
 *   Documentation/driver-api/media/drivers/pxa_camera.rst
 * Please check also in pxa_camera_check_link_miss() to understand why DMA chain
 * modification while DMA chain is running will work anyway.
 */
static int pxac_vb2_prepare(struct vb2_buffer *vb)
{
	struct pxa_camera_dev *pcdev = vb2_get_drv_priv(vb->vb2_queue);
	struct pxa_buffer *buf = vb2_to_pxa_buffer(vb);
	int ret = 0;
#ifdef DEBUG
	int i;
#endif

	switch (pcdev->channels) {
	case 1:
	case 3:
		vb2_set_plane_payload(vb, 0, pcdev->current_pix.sizeimage);
		break;
	default:
		return -EINVAL;
	}

	dev_dbg(pcdev_to_dev(pcdev),
		 "%s (vb=%p) nb_channels=%d size=%lu\n",
		__func__, vb, pcdev->channels, vb2_get_plane_payload(vb, 0));

	WARN_ON(!pcdev->current_fmt);

#ifdef DEBUG
	/*
	 * This can be useful if you want to see if we actually fill
	 * the buffer with something
	 */
	for (i = 0; i < vb->num_planes; i++)
		memset((void *)vb2_plane_vaddr(vb, i),
		       0xaa, vb2_get_plane_payload(vb, i));
#endif

	/*
	 * I think, in buf_prepare you only have to protect global data,
	 * the actual buffer is yours
	 */
	buf->inwork = 0;
	pxa_videobuf_set_actdma(pcdev, buf);

	return ret;
}

static int pxac_vb2_init(struct vb2_buffer *vb)
{
	struct pxa_camera_dev *pcdev = vb2_get_drv_priv(vb->vb2_queue);
	struct pxa_buffer *buf = vb2_to_pxa_buffer(vb);

	dev_dbg(pcdev_to_dev(pcdev),
		 "%s(nb_channels=%d)\n",
		__func__, pcdev->channels);

	return pxa_buffer_init(pcdev, buf);
}

static int pxac_vb2_queue_setup(struct vb2_queue *vq,
				unsigned int *nbufs,
				unsigned int *num_planes, unsigned int sizes[],
				struct device *alloc_devs[])
{
	struct pxa_camera_dev *pcdev = vb2_get_drv_priv(vq);
	int size = pcdev->current_pix.sizeimage;

	dev_dbg(pcdev_to_dev(pcdev),
		 "%s(vq=%p nbufs=%d num_planes=%d size=%d)\n",
		__func__, vq, *nbufs, *num_planes, size);
	/*
	 * Called from VIDIOC_REQBUFS or in compatibility mode For YUV422P
	 * format, even if there are 3 planes Y, U and V, we reply there is only
	 * one plane, containing Y, U and V data, one after the other.
	 */
	if (*num_planes)
		return sizes[0] < size ? -EINVAL : 0;

	*num_planes = 1;
	switch (pcdev->channels) {
	case 1:
	case 3:
		sizes[0] = size;
		break;
	default:
		return -EINVAL;
	}

	if (!*nbufs)
		*nbufs = 1;

	return 0;
}

static int pxac_vb2_start_streaming(struct vb2_queue *vq, unsigned int count)
{
	struct pxa_camera_dev *pcdev = vb2_get_drv_priv(vq);

	dev_dbg(pcdev_to_dev(pcdev), "%s(count=%d) active=%p\n",
		__func__, count, pcdev->active);

	pcdev->buf_sequence = 0;
	if (!pcdev->active)
		pxa_camera_start_capture(pcdev);

	return 0;
}

static void pxac_vb2_stop_streaming(struct vb2_queue *vq)
{
	struct pxa_camera_dev *pcdev = vb2_get_drv_priv(vq);
	struct pxa_buffer *buf, *tmp;

	dev_dbg(pcdev_to_dev(pcdev), "%s active=%p\n",
		__func__, pcdev->active);
	pxa_camera_stop_capture(pcdev);

	list_for_each_entry_safe(buf, tmp, &pcdev->capture, queue)
		pxa_camera_wakeup(pcdev, buf, VB2_BUF_STATE_ERROR);
}

static const struct vb2_ops pxac_vb2_ops = {
	.queue_setup		= pxac_vb2_queue_setup,
	.buf_init		= pxac_vb2_init,
	.buf_prepare		= pxac_vb2_prepare,
	.buf_queue		= pxac_vb2_queue,
	.buf_cleanup		= pxac_vb2_cleanup,
	.start_streaming	= pxac_vb2_start_streaming,
	.stop_streaming		= pxac_vb2_stop_streaming,
	.wait_prepare		= vb2_ops_wait_prepare,
	.wait_finish		= vb2_ops_wait_finish,
};

static int pxa_camera_init_videobuf2(struct pxa_camera_dev *pcdev)
{
	int ret;
	struct vb2_queue *vq = &pcdev->vb2_vq;

	memset(vq, 0, sizeof(*vq));
	vq->type = V4L2_BUF_TYPE_VIDEO_CAPTURE;
	vq->io_modes = VB2_MMAP | VB2_USERPTR | VB2_DMABUF;
	vq->drv_priv = pcdev;
	vq->timestamp_flags = V4L2_BUF_FLAG_TIMESTAMP_MONOTONIC;
	vq->buf_struct_size = sizeof(struct pxa_buffer);
	vq->dev = pcdev->v4l2_dev.dev;

	vq->ops = &pxac_vb2_ops;
	vq->mem_ops = &vb2_dma_sg_memops;
	vq->lock = &pcdev->mlock;

	ret = vb2_queue_init(vq);
	dev_dbg(pcdev_to_dev(pcdev),
		 "vb2_queue_init(vq=%p): %d\n", vq, ret);

	return ret;
}

/*
 * Video ioctls section
 */
static int pxa_camera_set_bus_param(struct pxa_camera_dev *pcdev)
{
	unsigned int bus_width = pcdev->current_fmt->host_fmt->bits_per_sample;
	struct v4l2_mbus_config cfg = {.type = V4L2_MBUS_PARALLEL,};
	u32 pixfmt = pcdev->current_fmt->host_fmt->fourcc;
	int mbus_config;
	int ret;

	if (!((1 << (bus_width - 1)) & pcdev->width_flags)) {
		dev_err(pcdev_to_dev(pcdev), "Unsupported bus width %u",
			bus_width);
		return -EINVAL;
	}

	pcdev->channels = 1;

	/* Make choices, based on platform preferences */
	mbus_config = 0;
	if (pcdev->platform_flags & PXA_CAMERA_MASTER)
		mbus_config |= V4L2_MBUS_MASTER;
	else
		mbus_config |= V4L2_MBUS_SLAVE;

	if (pcdev->platform_flags & PXA_CAMERA_HSP)
		mbus_config |= V4L2_MBUS_HSYNC_ACTIVE_HIGH;
	else
		mbus_config |= V4L2_MBUS_HSYNC_ACTIVE_LOW;

	if (pcdev->platform_flags & PXA_CAMERA_VSP)
		mbus_config |= V4L2_MBUS_VSYNC_ACTIVE_HIGH;
	else
		mbus_config |= V4L2_MBUS_VSYNC_ACTIVE_LOW;
<<<<<<< HEAD

	if (pcdev->platform_flags & PXA_CAMERA_PCP)
		mbus_config |= V4L2_MBUS_PCLK_SAMPLE_RISING;
	else
		mbus_config |= V4L2_MBUS_PCLK_SAMPLE_FALLING;
	mbus_config |= V4L2_MBUS_DATA_ACTIVE_HIGH;

=======

	if (pcdev->platform_flags & PXA_CAMERA_PCP)
		mbus_config |= V4L2_MBUS_PCLK_SAMPLE_RISING;
	else
		mbus_config |= V4L2_MBUS_PCLK_SAMPLE_FALLING;
	mbus_config |= V4L2_MBUS_DATA_ACTIVE_HIGH;

>>>>>>> 4e026225
	cfg.flags = mbus_config;
	ret = sensor_call(pcdev, pad, set_mbus_config, 0, &cfg);
	if (ret < 0 && ret != -ENOIOCTLCMD) {
		dev_err(pcdev_to_dev(pcdev),
			"Failed to call set_mbus_config: %d\n", ret);
		return ret;
	}

	/*
	 * If the requested media bus configuration has not been fully applied
	 * make sure it is supported by the platform.
	 *
	 * PXA does not support V4L2_MBUS_DATA_ACTIVE_LOW and the bus mastering
	 * roles should match.
	 */
	if (cfg.flags != mbus_config) {
		unsigned int pxa_mbus_role = mbus_config & (V4L2_MBUS_MASTER |
							    V4L2_MBUS_SLAVE);
		if (pxa_mbus_role != (cfg.flags & (V4L2_MBUS_MASTER |
						   V4L2_MBUS_SLAVE))) {
			dev_err(pcdev_to_dev(pcdev),
				"Unsupported mbus configuration: bus mastering\n");
			return -EINVAL;
		}

		if (cfg.flags & V4L2_MBUS_DATA_ACTIVE_LOW) {
			dev_err(pcdev_to_dev(pcdev),
				"Unsupported mbus configuration: DATA_ACTIVE_LOW\n");
			return -EINVAL;
		}
	}

	pxa_camera_setup_cicr(pcdev, cfg.flags, pixfmt);

	return 0;
}

static const struct pxa_mbus_pixelfmt pxa_camera_formats[] = {
	{
		.fourcc			= V4L2_PIX_FMT_YUV422P,
		.name			= "Planar YUV422 16 bit",
		.bits_per_sample	= 8,
		.packing		= PXA_MBUS_PACKING_2X8_PADHI,
		.order			= PXA_MBUS_ORDER_LE,
		.layout			= PXA_MBUS_LAYOUT_PLANAR_2Y_U_V,
	},
};

/* This will be corrected as we get more formats */
static bool pxa_camera_packing_supported(const struct pxa_mbus_pixelfmt *fmt)
{
	return	fmt->packing == PXA_MBUS_PACKING_NONE ||
		(fmt->bits_per_sample == 8 &&
		 fmt->packing == PXA_MBUS_PACKING_2X8_PADHI) ||
		(fmt->bits_per_sample > 8 &&
		 fmt->packing == PXA_MBUS_PACKING_EXTEND16);
}

static int pxa_camera_get_formats(struct v4l2_device *v4l2_dev,
				  unsigned int idx,
				  struct pxa_camera_format_xlate *xlate)
{
	struct pxa_camera_dev *pcdev = v4l2_dev_to_pcdev(v4l2_dev);
	int formats = 0, ret;
	struct v4l2_subdev_mbus_code_enum code = {
		.which = V4L2_SUBDEV_FORMAT_ACTIVE,
		.index = idx,
	};
	const struct pxa_mbus_pixelfmt *fmt;

	ret = sensor_call(pcdev, pad, enum_mbus_code, NULL, &code);
	if (ret < 0)
		/* No more formats */
		return 0;

	fmt = pxa_mbus_get_fmtdesc(code.code);
	if (!fmt) {
		dev_err(pcdev_to_dev(pcdev),
			"Invalid format code #%u: %d\n", idx, code.code);
		return 0;
	}

	switch (code.code) {
	case MEDIA_BUS_FMT_UYVY8_2X8:
		formats++;
		if (xlate) {
			xlate->host_fmt	= &pxa_camera_formats[0];
			xlate->code	= code.code;
			xlate++;
			dev_dbg(pcdev_to_dev(pcdev),
				"Providing format %s using code %d\n",
				pxa_camera_formats[0].name, code.code);
		}
	/* fall through */
	case MEDIA_BUS_FMT_VYUY8_2X8:
	case MEDIA_BUS_FMT_YUYV8_2X8:
	case MEDIA_BUS_FMT_YVYU8_2X8:
	case MEDIA_BUS_FMT_RGB565_2X8_LE:
	case MEDIA_BUS_FMT_RGB555_2X8_PADHI_LE:
		if (xlate)
			dev_dbg(pcdev_to_dev(pcdev),
				"Providing format %s packed\n",
				fmt->name);
		break;
	default:
		if (!pxa_camera_packing_supported(fmt))
			return 0;
		if (xlate)
			dev_dbg(pcdev_to_dev(pcdev),
				"Providing format %s in pass-through mode\n",
				fmt->name);
		break;
	}

	/* Generic pass-through */
	formats++;
	if (xlate) {
		xlate->host_fmt	= fmt;
		xlate->code	= code.code;
		xlate++;
	}

	return formats;
}

static int pxa_camera_build_formats(struct pxa_camera_dev *pcdev)
{
	struct pxa_camera_format_xlate *xlate;

	xlate = pxa_mbus_build_fmts_xlate(&pcdev->v4l2_dev, pcdev->sensor,
					  pxa_camera_get_formats);
	if (IS_ERR(xlate))
		return PTR_ERR(xlate);

	pcdev->user_formats = xlate;
	return 0;
}

static void pxa_camera_destroy_formats(struct pxa_camera_dev *pcdev)
{
	kfree(pcdev->user_formats);
}

static int pxa_camera_check_frame(u32 width, u32 height)
{
	/* limit to pxa hardware capabilities */
	return height < 32 || height > 2048 || width < 48 || width > 2048 ||
		(width & 0x01);
}

#ifdef CONFIG_VIDEO_ADV_DEBUG
static int pxac_vidioc_g_register(struct file *file, void *priv,
				  struct v4l2_dbg_register *reg)
{
	struct pxa_camera_dev *pcdev = video_drvdata(file);

	if (reg->reg > CIBR2)
		return -ERANGE;

	reg->val = __raw_readl(pcdev->base + reg->reg);
	reg->size = sizeof(__u32);
	return 0;
}

static int pxac_vidioc_s_register(struct file *file, void *priv,
				  const struct v4l2_dbg_register *reg)
{
	struct pxa_camera_dev *pcdev = video_drvdata(file);

	if (reg->reg > CIBR2)
		return -ERANGE;
	if (reg->size != sizeof(__u32))
		return -EINVAL;
	__raw_writel(reg->val, pcdev->base + reg->reg);
	return 0;
}
#endif

static int pxac_vidioc_enum_fmt_vid_cap(struct file *filp, void  *priv,
					struct v4l2_fmtdesc *f)
{
	struct pxa_camera_dev *pcdev = video_drvdata(filp);
	const struct pxa_mbus_pixelfmt *format;
	unsigned int idx;

	for (idx = 0; pcdev->user_formats[idx].code; idx++);
	if (f->index >= idx)
		return -EINVAL;

	format = pcdev->user_formats[f->index].host_fmt;
	f->pixelformat = format->fourcc;
	return 0;
}

static int pxac_vidioc_g_fmt_vid_cap(struct file *filp, void *priv,
				    struct v4l2_format *f)
{
	struct pxa_camera_dev *pcdev = video_drvdata(filp);
	struct v4l2_pix_format *pix = &f->fmt.pix;

	pix->width		= pcdev->current_pix.width;
	pix->height		= pcdev->current_pix.height;
	pix->bytesperline	= pcdev->current_pix.bytesperline;
	pix->sizeimage		= pcdev->current_pix.sizeimage;
	pix->field		= pcdev->current_pix.field;
	pix->pixelformat	= pcdev->current_fmt->host_fmt->fourcc;
	pix->colorspace		= pcdev->current_pix.colorspace;
	dev_dbg(pcdev_to_dev(pcdev), "current_fmt->fourcc: 0x%08x\n",
		pcdev->current_fmt->host_fmt->fourcc);
	return 0;
}

static int pxac_vidioc_try_fmt_vid_cap(struct file *filp, void *priv,
				      struct v4l2_format *f)
{
	struct pxa_camera_dev *pcdev = video_drvdata(filp);
	const struct pxa_camera_format_xlate *xlate;
	struct v4l2_pix_format *pix = &f->fmt.pix;
	struct v4l2_subdev_pad_config pad_cfg;
	struct v4l2_subdev_format format = {
		.which = V4L2_SUBDEV_FORMAT_TRY,
	};
	struct v4l2_mbus_framefmt *mf = &format.format;
	__u32 pixfmt = pix->pixelformat;
	int ret;

	xlate = pxa_mbus_xlate_by_fourcc(pcdev->user_formats, pixfmt);
	if (!xlate) {
		dev_warn(pcdev_to_dev(pcdev), "Format %x not found\n", pixfmt);
		return -EINVAL;
	}

	/*
	 * Limit to pxa hardware capabilities.  YUV422P planar format requires
	 * images size to be a multiple of 16 bytes.  If not, zeros will be
	 * inserted between Y and U planes, and U and V planes, which violates
	 * the YUV422P standard.
	 */
	v4l_bound_align_image(&pix->width, 48, 2048, 1,
			      &pix->height, 32, 2048, 0,
			      pixfmt == V4L2_PIX_FMT_YUV422P ? 4 : 0);

	v4l2_fill_mbus_format(mf, pix, xlate->code);
	ret = sensor_call(pcdev, pad, set_fmt, &pad_cfg, &format);
	if (ret < 0)
		return ret;

	v4l2_fill_pix_format(pix, mf);

	/* Only progressive video supported so far */
	switch (mf->field) {
	case V4L2_FIELD_ANY:
	case V4L2_FIELD_NONE:
		pix->field = V4L2_FIELD_NONE;
		break;
	default:
		/* TODO: support interlaced at least in pass-through mode */
		dev_err(pcdev_to_dev(pcdev), "Field type %d unsupported.\n",
			mf->field);
		return -EINVAL;
	}

	ret = pxa_mbus_bytes_per_line(pix->width, xlate->host_fmt);
	if (ret < 0)
		return ret;

	pix->bytesperline = ret;
	ret = pxa_mbus_image_size(xlate->host_fmt, pix->bytesperline,
				  pix->height);
	if (ret < 0)
		return ret;

	pix->sizeimage = ret;
	return 0;
}

static int pxac_vidioc_s_fmt_vid_cap(struct file *filp, void *priv,
				    struct v4l2_format *f)
{
	struct pxa_camera_dev *pcdev = video_drvdata(filp);
	const struct pxa_camera_format_xlate *xlate;
	struct v4l2_pix_format *pix = &f->fmt.pix;
	struct v4l2_subdev_format format = {
		.which = V4L2_SUBDEV_FORMAT_ACTIVE,
	};
	unsigned long flags;
	int ret, is_busy;

	dev_dbg(pcdev_to_dev(pcdev),
		"s_fmt_vid_cap(pix=%dx%d:%x)\n",
		pix->width, pix->height, pix->pixelformat);

	spin_lock_irqsave(&pcdev->lock, flags);
	is_busy = pcdev->active || vb2_is_busy(&pcdev->vb2_vq);
	spin_unlock_irqrestore(&pcdev->lock, flags);

	if (is_busy)
		return -EBUSY;

	ret = pxac_vidioc_try_fmt_vid_cap(filp, priv, f);
	if (ret)
		return ret;

	xlate = pxa_mbus_xlate_by_fourcc(pcdev->user_formats,
					 pix->pixelformat);
	v4l2_fill_mbus_format(&format.format, pix, xlate->code);
	ret = sensor_call(pcdev, pad, set_fmt, NULL, &format);
	if (ret < 0) {
		dev_warn(pcdev_to_dev(pcdev),
			 "Failed to configure for format %x\n",
			 pix->pixelformat);
	} else if (pxa_camera_check_frame(pix->width, pix->height)) {
		dev_warn(pcdev_to_dev(pcdev),
			 "Camera driver produced an unsupported frame %dx%d\n",
			 pix->width, pix->height);
		return -EINVAL;
	}

	pcdev->current_fmt = xlate;
	pcdev->current_pix = *pix;

	ret = pxa_camera_set_bus_param(pcdev);
	return ret;
}

static int pxac_vidioc_querycap(struct file *file, void *priv,
				struct v4l2_capability *cap)
{
	strscpy(cap->bus_info, "platform:pxa-camera", sizeof(cap->bus_info));
	strscpy(cap->driver, PXA_CAM_DRV_NAME, sizeof(cap->driver));
	strscpy(cap->card, pxa_cam_driver_description, sizeof(cap->card));
	return 0;
}

static int pxac_vidioc_enum_input(struct file *file, void *priv,
				  struct v4l2_input *i)
{
	if (i->index > 0)
		return -EINVAL;

	i->type = V4L2_INPUT_TYPE_CAMERA;
	strscpy(i->name, "Camera", sizeof(i->name));

	return 0;
}

static int pxac_vidioc_g_input(struct file *file, void *priv, unsigned int *i)
{
	*i = 0;

	return 0;
}

static int pxac_vidioc_s_input(struct file *file, void *priv, unsigned int i)
{
	if (i > 0)
		return -EINVAL;

	return 0;
}

static int pxac_sensor_set_power(struct pxa_camera_dev *pcdev, int on)
{
	int ret;

	ret = sensor_call(pcdev, core, s_power, on);
	if (ret == -ENOIOCTLCMD)
		ret = 0;
	if (ret) {
		dev_warn(pcdev_to_dev(pcdev),
			 "Failed to put subdevice in %s mode: %d\n",
			 on ? "normal operation" : "power saving", ret);
	}

	return ret;
}

static int pxac_fops_camera_open(struct file *filp)
{
	struct pxa_camera_dev *pcdev = video_drvdata(filp);
	int ret;

	mutex_lock(&pcdev->mlock);
	ret = v4l2_fh_open(filp);
	if (ret < 0)
		goto out;

	if (!v4l2_fh_is_singular_file(filp))
		goto out;

	ret = pxac_sensor_set_power(pcdev, 1);
	if (ret)
		v4l2_fh_release(filp);
out:
	mutex_unlock(&pcdev->mlock);
	return ret;
}

static int pxac_fops_camera_release(struct file *filp)
{
	struct pxa_camera_dev *pcdev = video_drvdata(filp);
	int ret;
	bool fh_singular;

	mutex_lock(&pcdev->mlock);

	fh_singular = v4l2_fh_is_singular_file(filp);

	ret = _vb2_fop_release(filp, NULL);

	if (fh_singular)
		ret = pxac_sensor_set_power(pcdev, 0);

	mutex_unlock(&pcdev->mlock);

	return ret;
}

static const struct v4l2_file_operations pxa_camera_fops = {
	.owner		= THIS_MODULE,
	.open		= pxac_fops_camera_open,
	.release	= pxac_fops_camera_release,
	.read		= vb2_fop_read,
	.poll		= vb2_fop_poll,
	.mmap		= vb2_fop_mmap,
	.unlocked_ioctl = video_ioctl2,
};

static const struct v4l2_ioctl_ops pxa_camera_ioctl_ops = {
	.vidioc_querycap		= pxac_vidioc_querycap,

	.vidioc_enum_input		= pxac_vidioc_enum_input,
	.vidioc_g_input			= pxac_vidioc_g_input,
	.vidioc_s_input			= pxac_vidioc_s_input,

	.vidioc_enum_fmt_vid_cap	= pxac_vidioc_enum_fmt_vid_cap,
	.vidioc_g_fmt_vid_cap		= pxac_vidioc_g_fmt_vid_cap,
	.vidioc_s_fmt_vid_cap		= pxac_vidioc_s_fmt_vid_cap,
	.vidioc_try_fmt_vid_cap		= pxac_vidioc_try_fmt_vid_cap,

	.vidioc_reqbufs			= vb2_ioctl_reqbufs,
	.vidioc_create_bufs		= vb2_ioctl_create_bufs,
	.vidioc_querybuf		= vb2_ioctl_querybuf,
	.vidioc_qbuf			= vb2_ioctl_qbuf,
	.vidioc_dqbuf			= vb2_ioctl_dqbuf,
	.vidioc_expbuf			= vb2_ioctl_expbuf,
	.vidioc_streamon		= vb2_ioctl_streamon,
	.vidioc_streamoff		= vb2_ioctl_streamoff,
#ifdef CONFIG_VIDEO_ADV_DEBUG
	.vidioc_g_register		= pxac_vidioc_g_register,
	.vidioc_s_register		= pxac_vidioc_s_register,
#endif
	.vidioc_subscribe_event		= v4l2_ctrl_subscribe_event,
	.vidioc_unsubscribe_event	= v4l2_event_unsubscribe,
};

static const struct v4l2_clk_ops pxa_camera_mclk_ops = {
};

static const struct video_device pxa_camera_videodev_template = {
	.name = "pxa-camera",
	.minor = -1,
	.fops = &pxa_camera_fops,
	.ioctl_ops = &pxa_camera_ioctl_ops,
	.release = video_device_release_empty,
	.device_caps = V4L2_CAP_VIDEO_CAPTURE | V4L2_CAP_STREAMING,
};

static int pxa_camera_sensor_bound(struct v4l2_async_notifier *notifier,
		     struct v4l2_subdev *subdev,
		     struct v4l2_async_subdev *asd)
{
	int err;
	struct v4l2_device *v4l2_dev = notifier->v4l2_dev;
	struct pxa_camera_dev *pcdev = v4l2_dev_to_pcdev(v4l2_dev);
	struct video_device *vdev = &pcdev->vdev;
	struct v4l2_pix_format *pix = &pcdev->current_pix;
	struct v4l2_subdev_format format = {
		.which = V4L2_SUBDEV_FORMAT_ACTIVE,
	};
	struct v4l2_mbus_framefmt *mf = &format.format;

	dev_info(pcdev_to_dev(pcdev), "%s(): trying to bind a device\n",
		 __func__);
	mutex_lock(&pcdev->mlock);
	*vdev = pxa_camera_videodev_template;
	vdev->v4l2_dev = v4l2_dev;
	vdev->lock = &pcdev->mlock;
	pcdev->sensor = subdev;
	pcdev->vdev.queue = &pcdev->vb2_vq;
	pcdev->vdev.v4l2_dev = &pcdev->v4l2_dev;
	pcdev->vdev.ctrl_handler = subdev->ctrl_handler;
	video_set_drvdata(&pcdev->vdev, pcdev);

	err = pxa_camera_build_formats(pcdev);
	if (err) {
		dev_err(pcdev_to_dev(pcdev), "building formats failed: %d\n",
			err);
		goto out;
	}

	pcdev->current_fmt = pcdev->user_formats;
	pix->field = V4L2_FIELD_NONE;
	pix->width = DEFAULT_WIDTH;
	pix->height = DEFAULT_HEIGHT;
	pix->bytesperline =
		pxa_mbus_bytes_per_line(pix->width,
					pcdev->current_fmt->host_fmt);
	pix->sizeimage =
		pxa_mbus_image_size(pcdev->current_fmt->host_fmt,
				    pix->bytesperline, pix->height);
	pix->pixelformat = pcdev->current_fmt->host_fmt->fourcc;
	v4l2_fill_mbus_format(mf, pix, pcdev->current_fmt->code);

	err = pxac_sensor_set_power(pcdev, 1);
	if (err)
		goto out;

	err = sensor_call(pcdev, pad, set_fmt, NULL, &format);
	if (err)
		goto out_sensor_poweroff;

	v4l2_fill_pix_format(pix, mf);
	pr_info("%s(): colorspace=0x%x pixfmt=0x%x\n",
		__func__, pix->colorspace, pix->pixelformat);

	err = pxa_camera_init_videobuf2(pcdev);
	if (err)
		goto out_sensor_poweroff;

	err = video_register_device(&pcdev->vdev, VFL_TYPE_VIDEO, -1);
	if (err) {
		v4l2_err(v4l2_dev, "register video device failed: %d\n", err);
		pcdev->sensor = NULL;
	} else {
		dev_info(pcdev_to_dev(pcdev),
			 "PXA Camera driver attached to camera %s\n",
			 subdev->name);
	}

out_sensor_poweroff:
	err = pxac_sensor_set_power(pcdev, 0);
out:
	mutex_unlock(&pcdev->mlock);
	return err;
}

static void pxa_camera_sensor_unbind(struct v4l2_async_notifier *notifier,
		     struct v4l2_subdev *subdev,
		     struct v4l2_async_subdev *asd)
{
	struct pxa_camera_dev *pcdev = v4l2_dev_to_pcdev(notifier->v4l2_dev);

	mutex_lock(&pcdev->mlock);
	dev_info(pcdev_to_dev(pcdev),
		 "PXA Camera driver detached from camera %s\n",
		 subdev->name);

	/* disable capture, disable interrupts */
	__raw_writel(0x3ff, pcdev->base + CICR0);

	/* Stop DMA engine */
	pxa_dma_stop_channels(pcdev);

	pxa_camera_destroy_formats(pcdev);

	if (pcdev->mclk_clk) {
		v4l2_clk_unregister(pcdev->mclk_clk);
		pcdev->mclk_clk = NULL;
	}

	video_unregister_device(&pcdev->vdev);
	pcdev->sensor = NULL;

	mutex_unlock(&pcdev->mlock);
}

static const struct v4l2_async_notifier_operations pxa_camera_sensor_ops = {
	.bound = pxa_camera_sensor_bound,
	.unbind = pxa_camera_sensor_unbind,
};

/*
 * Driver probe, remove, suspend and resume operations
 */
static int pxa_camera_suspend(struct device *dev)
{
	struct pxa_camera_dev *pcdev = dev_get_drvdata(dev);
	int i = 0, ret = 0;

	pcdev->save_cicr[i++] = __raw_readl(pcdev->base + CICR0);
	pcdev->save_cicr[i++] = __raw_readl(pcdev->base + CICR1);
	pcdev->save_cicr[i++] = __raw_readl(pcdev->base + CICR2);
	pcdev->save_cicr[i++] = __raw_readl(pcdev->base + CICR3);
	pcdev->save_cicr[i++] = __raw_readl(pcdev->base + CICR4);

	if (pcdev->sensor)
		ret = pxac_sensor_set_power(pcdev, 0);

	return ret;
}

static int pxa_camera_resume(struct device *dev)
{
	struct pxa_camera_dev *pcdev = dev_get_drvdata(dev);
	int i = 0, ret = 0;

	__raw_writel(pcdev->save_cicr[i++] & ~CICR0_ENB, pcdev->base + CICR0);
	__raw_writel(pcdev->save_cicr[i++], pcdev->base + CICR1);
	__raw_writel(pcdev->save_cicr[i++], pcdev->base + CICR2);
	__raw_writel(pcdev->save_cicr[i++], pcdev->base + CICR3);
	__raw_writel(pcdev->save_cicr[i++], pcdev->base + CICR4);

	if (pcdev->sensor) {
		ret = pxac_sensor_set_power(pcdev, 1);
	}

	/* Restart frame capture if active buffer exists */
	if (!ret && pcdev->active)
		pxa_camera_start_capture(pcdev);

	return ret;
}

static int pxa_camera_pdata_from_dt(struct device *dev,
				    struct pxa_camera_dev *pcdev,
				    struct v4l2_async_subdev *asd)
{
	u32 mclk_rate;
	struct device_node *remote, *np = dev->of_node;
	struct v4l2_fwnode_endpoint ep = { .bus_type = 0 };
	int err = of_property_read_u32(np, "clock-frequency",
				       &mclk_rate);
	if (!err) {
		pcdev->platform_flags |= PXA_CAMERA_MCLK_EN;
		pcdev->mclk = mclk_rate;
	}

	np = of_graph_get_next_endpoint(np, NULL);
	if (!np) {
		dev_err(dev, "could not find endpoint\n");
		return -EINVAL;
	}

	err = v4l2_fwnode_endpoint_parse(of_fwnode_handle(np), &ep);
	if (err) {
		dev_err(dev, "could not parse endpoint\n");
		goto out;
	}

	switch (ep.bus.parallel.bus_width) {
	case 4:
		pcdev->platform_flags |= PXA_CAMERA_DATAWIDTH_4;
		break;
	case 5:
		pcdev->platform_flags |= PXA_CAMERA_DATAWIDTH_5;
		break;
	case 8:
		pcdev->platform_flags |= PXA_CAMERA_DATAWIDTH_8;
		break;
	case 9:
		pcdev->platform_flags |= PXA_CAMERA_DATAWIDTH_9;
		break;
	case 10:
		pcdev->platform_flags |= PXA_CAMERA_DATAWIDTH_10;
		break;
	default:
		break;
	}

	if (ep.bus.parallel.flags & V4L2_MBUS_MASTER)
		pcdev->platform_flags |= PXA_CAMERA_MASTER;
	if (ep.bus.parallel.flags & V4L2_MBUS_HSYNC_ACTIVE_HIGH)
		pcdev->platform_flags |= PXA_CAMERA_HSP;
	if (ep.bus.parallel.flags & V4L2_MBUS_VSYNC_ACTIVE_HIGH)
		pcdev->platform_flags |= PXA_CAMERA_VSP;
	if (ep.bus.parallel.flags & V4L2_MBUS_PCLK_SAMPLE_RISING)
		pcdev->platform_flags |= PXA_CAMERA_PCLK_EN | PXA_CAMERA_PCP;
	if (ep.bus.parallel.flags & V4L2_MBUS_PCLK_SAMPLE_FALLING)
		pcdev->platform_flags |= PXA_CAMERA_PCLK_EN;

	asd->match_type = V4L2_ASYNC_MATCH_FWNODE;
	remote = of_graph_get_remote_port_parent(np);
	if (remote)
		asd->match.fwnode = of_fwnode_handle(remote);
	else
		dev_notice(dev, "no remote for %pOF\n", np);

out:
	of_node_put(np);

	return err;
}

static int pxa_camera_probe(struct platform_device *pdev)
{
	struct pxa_camera_dev *pcdev;
	struct resource *res;
	void __iomem *base;
	struct dma_slave_config config = {
		.src_addr_width = 0,
		.src_maxburst = 8,
		.direction = DMA_DEV_TO_MEM,
	};
	char clk_name[V4L2_CLK_NAME_SIZE];
	int irq;
	int err = 0, i;

	res = platform_get_resource(pdev, IORESOURCE_MEM, 0);
	irq = platform_get_irq(pdev, 0);
	if (!res || irq < 0)
		return -ENODEV;

	pcdev = devm_kzalloc(&pdev->dev, sizeof(*pcdev), GFP_KERNEL);
	if (!pcdev) {
		dev_err(&pdev->dev, "Could not allocate pcdev\n");
		return -ENOMEM;
	}

	pcdev->clk = devm_clk_get(&pdev->dev, NULL);
	if (IS_ERR(pcdev->clk))
		return PTR_ERR(pcdev->clk);

	pcdev->res = res;

	pcdev->pdata = pdev->dev.platform_data;
	if (pcdev->pdata) {
		pcdev->platform_flags = pcdev->pdata->flags;
		pcdev->mclk = pcdev->pdata->mclk_10khz * 10000;
		pcdev->asd.match_type = V4L2_ASYNC_MATCH_I2C;
		pcdev->asd.match.i2c.adapter_id =
			pcdev->pdata->sensor_i2c_adapter_id;
		pcdev->asd.match.i2c.address = pcdev->pdata->sensor_i2c_address;
	} else if (pdev->dev.of_node) {
		err = pxa_camera_pdata_from_dt(&pdev->dev, pcdev, &pcdev->asd);
	} else {
		return -ENODEV;
	}
	if (err < 0)
		return err;

	if (!(pcdev->platform_flags & (PXA_CAMERA_DATAWIDTH_8 |
			PXA_CAMERA_DATAWIDTH_9 | PXA_CAMERA_DATAWIDTH_10))) {
		/*
		 * Platform hasn't set available data widths. This is bad.
		 * Warn and use a default.
		 */
		dev_warn(&pdev->dev, "WARNING! Platform hasn't set available data widths, using default 10 bit\n");
		pcdev->platform_flags |= PXA_CAMERA_DATAWIDTH_10;
	}
	if (pcdev->platform_flags & PXA_CAMERA_DATAWIDTH_8)
		pcdev->width_flags = 1 << 7;
	if (pcdev->platform_flags & PXA_CAMERA_DATAWIDTH_9)
		pcdev->width_flags |= 1 << 8;
	if (pcdev->platform_flags & PXA_CAMERA_DATAWIDTH_10)
		pcdev->width_flags |= 1 << 9;
	if (!pcdev->mclk) {
		dev_warn(&pdev->dev,
			 "mclk == 0! Please, fix your platform data. Using default 20MHz\n");
		pcdev->mclk = 20000000;
	}

	pcdev->mclk_divisor = mclk_get_divisor(pdev, pcdev);

	INIT_LIST_HEAD(&pcdev->capture);
	spin_lock_init(&pcdev->lock);
	mutex_init(&pcdev->mlock);

	/*
	 * Request the regions.
	 */
	base = devm_ioremap_resource(&pdev->dev, res);
	if (IS_ERR(base))
		return PTR_ERR(base);

	pcdev->irq = irq;
	pcdev->base = base;

	/* request dma */
	pcdev->dma_chans[0] = dma_request_chan(&pdev->dev, "CI_Y");
	if (IS_ERR(pcdev->dma_chans[0])) {
		dev_err(&pdev->dev, "Can't request DMA for Y\n");
		return PTR_ERR(pcdev->dma_chans[0]);
	}

	pcdev->dma_chans[1] = dma_request_chan(&pdev->dev, "CI_U");
	if (IS_ERR(pcdev->dma_chans[1])) {
		dev_err(&pdev->dev, "Can't request DMA for U\n");
		err = PTR_ERR(pcdev->dma_chans[1]);
		goto exit_free_dma_y;
	}

	pcdev->dma_chans[2] = dma_request_chan(&pdev->dev, "CI_V");
	if (IS_ERR(pcdev->dma_chans[2])) {
		dev_err(&pdev->dev, "Can't request DMA for V\n");
		err = PTR_ERR(pcdev->dma_chans[2]);
		goto exit_free_dma_u;
	}

	for (i = 0; i < 3; i++) {
		config.src_addr = pcdev->res->start + CIBR0 + i * 8;
		err = dmaengine_slave_config(pcdev->dma_chans[i], &config);
		if (err < 0) {
			dev_err(&pdev->dev, "dma slave config failed: %d\n",
				err);
			goto exit_free_dma;
		}
	}

	/* request irq */
	err = devm_request_irq(&pdev->dev, pcdev->irq, pxa_camera_irq, 0,
			       PXA_CAM_DRV_NAME, pcdev);
	if (err) {
		dev_err(&pdev->dev, "Camera interrupt register failed\n");
		goto exit_free_dma;
	}

	tasklet_setup(&pcdev->task_eof, pxa_camera_eof);

	pxa_camera_activate(pcdev);

	dev_set_drvdata(&pdev->dev, pcdev);
	err = v4l2_device_register(&pdev->dev, &pcdev->v4l2_dev);
	if (err)
		goto exit_deactivate;

	v4l2_async_notifier_init(&pcdev->notifier);

	err = v4l2_async_notifier_add_subdev(&pcdev->notifier, &pcdev->asd);
	if (err) {
		fwnode_handle_put(pcdev->asd.match.fwnode);
		goto exit_free_v4l2dev;
	}

	pcdev->notifier.ops = &pxa_camera_sensor_ops;

	if (!of_have_populated_dt())
		pcdev->asd.match_type = V4L2_ASYNC_MATCH_I2C;

	err = pxa_camera_init_videobuf2(pcdev);
	if (err)
		goto exit_notifier_cleanup;

	v4l2_clk_name_i2c(clk_name, sizeof(clk_name),
			  pcdev->asd.match.i2c.adapter_id,
			  pcdev->asd.match.i2c.address);

	pcdev->mclk_clk = v4l2_clk_register(&pxa_camera_mclk_ops, clk_name, NULL);
	if (IS_ERR(pcdev->mclk_clk)) {
		err = PTR_ERR(pcdev->mclk_clk);
		goto exit_notifier_cleanup;
	}

	err = v4l2_async_notifier_register(&pcdev->v4l2_dev, &pcdev->notifier);
	if (err)
		goto exit_free_clk;

	return 0;
exit_free_clk:
	v4l2_clk_unregister(pcdev->mclk_clk);
exit_notifier_cleanup:
	v4l2_async_notifier_cleanup(&pcdev->notifier);
exit_free_v4l2dev:
	v4l2_device_unregister(&pcdev->v4l2_dev);
exit_deactivate:
	pxa_camera_deactivate(pcdev);
	tasklet_kill(&pcdev->task_eof);
exit_free_dma:
	dma_release_channel(pcdev->dma_chans[2]);
exit_free_dma_u:
	dma_release_channel(pcdev->dma_chans[1]);
exit_free_dma_y:
	dma_release_channel(pcdev->dma_chans[0]);
	return err;
}

static int pxa_camera_remove(struct platform_device *pdev)
{
	struct pxa_camera_dev *pcdev = dev_get_drvdata(&pdev->dev);

	pxa_camera_deactivate(pcdev);
	tasklet_kill(&pcdev->task_eof);
	dma_release_channel(pcdev->dma_chans[0]);
	dma_release_channel(pcdev->dma_chans[1]);
	dma_release_channel(pcdev->dma_chans[2]);

	v4l2_async_notifier_unregister(&pcdev->notifier);
	v4l2_async_notifier_cleanup(&pcdev->notifier);

	if (pcdev->mclk_clk) {
		v4l2_clk_unregister(pcdev->mclk_clk);
		pcdev->mclk_clk = NULL;
	}

	v4l2_device_unregister(&pcdev->v4l2_dev);

	dev_info(&pdev->dev, "PXA Camera driver unloaded\n");

	return 0;
}

static const struct dev_pm_ops pxa_camera_pm = {
	.suspend	= pxa_camera_suspend,
	.resume		= pxa_camera_resume,
};

static const struct of_device_id pxa_camera_of_match[] = {
	{ .compatible = "marvell,pxa270-qci", },
	{},
};
MODULE_DEVICE_TABLE(of, pxa_camera_of_match);

static struct platform_driver pxa_camera_driver = {
	.driver		= {
		.name	= PXA_CAM_DRV_NAME,
		.pm	= &pxa_camera_pm,
		.of_match_table = of_match_ptr(pxa_camera_of_match),
	},
	.probe		= pxa_camera_probe,
	.remove		= pxa_camera_remove,
};

module_platform_driver(pxa_camera_driver);

MODULE_DESCRIPTION("PXA27x Camera Driver");
MODULE_AUTHOR("Guennadi Liakhovetski <kernel@pengutronix.de>");
MODULE_LICENSE("GPL");
MODULE_VERSION(PXA_CAM_VERSION);
MODULE_ALIAS("platform:" PXA_CAM_DRV_NAME);<|MERGE_RESOLUTION|>--- conflicted
+++ resolved
@@ -1570,7 +1570,6 @@
 		mbus_config |= V4L2_MBUS_VSYNC_ACTIVE_HIGH;
 	else
 		mbus_config |= V4L2_MBUS_VSYNC_ACTIVE_LOW;
-<<<<<<< HEAD
 
 	if (pcdev->platform_flags & PXA_CAMERA_PCP)
 		mbus_config |= V4L2_MBUS_PCLK_SAMPLE_RISING;
@@ -1578,15 +1577,6 @@
 		mbus_config |= V4L2_MBUS_PCLK_SAMPLE_FALLING;
 	mbus_config |= V4L2_MBUS_DATA_ACTIVE_HIGH;
 
-=======
-
-	if (pcdev->platform_flags & PXA_CAMERA_PCP)
-		mbus_config |= V4L2_MBUS_PCLK_SAMPLE_RISING;
-	else
-		mbus_config |= V4L2_MBUS_PCLK_SAMPLE_FALLING;
-	mbus_config |= V4L2_MBUS_DATA_ACTIVE_HIGH;
-
->>>>>>> 4e026225
 	cfg.flags = mbus_config;
 	ret = sensor_call(pcdev, pad, set_mbus_config, 0, &cfg);
 	if (ret < 0 && ret != -ENOIOCTLCMD) {
