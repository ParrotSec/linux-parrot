// SPDX-License-Identifier: GPL-2.0-only
/*
 * Copyright (c) 2016 MediaTek Inc.
 * Author: PC Chen <pc.chen@mediatek.com>
 *         Tiffany Lin <tiffany.lin@mediatek.com>
 */

#include <media/v4l2-event.h>
#include <media/v4l2-mem2mem.h>
#include <media/videobuf2-dma-contig.h>

#include "mtk_vcodec_drv.h"
#include "mtk_vcodec_dec.h"
#include "mtk_vcodec_intr.h"
#include "mtk_vcodec_util.h"
#include "vdec_drv_if.h"
#include "mtk_vcodec_dec_pm.h"

#define OUT_FMT_IDX	0
#define CAP_FMT_IDX	3

#define MTK_VDEC_MIN_W	64U
#define MTK_VDEC_MIN_H	64U
#define DFT_CFG_WIDTH	MTK_VDEC_MIN_W
#define DFT_CFG_HEIGHT	MTK_VDEC_MIN_H

static struct mtk_video_fmt mtk_video_formats[] = {
	{
		.fourcc = V4L2_PIX_FMT_H264,
		.type = MTK_FMT_DEC,
		.num_planes = 1,
	},
	{
		.fourcc = V4L2_PIX_FMT_VP8,
		.type = MTK_FMT_DEC,
		.num_planes = 1,
	},
	{
		.fourcc = V4L2_PIX_FMT_VP9,
		.type = MTK_FMT_DEC,
		.num_planes = 1,
	},
	{
		.fourcc = V4L2_PIX_FMT_MT21C,
		.type = MTK_FMT_FRAME,
		.num_planes = 2,
	},
};

static const struct mtk_codec_framesizes mtk_vdec_framesizes[] = {
	{
		.fourcc	= V4L2_PIX_FMT_H264,
		.stepwise = {  MTK_VDEC_MIN_W, MTK_VDEC_MAX_W, 16,
				MTK_VDEC_MIN_H, MTK_VDEC_MAX_H, 16 },
	},
	{
		.fourcc	= V4L2_PIX_FMT_VP8,
		.stepwise = {  MTK_VDEC_MIN_W, MTK_VDEC_MAX_W, 16,
				MTK_VDEC_MIN_H, MTK_VDEC_MAX_H, 16 },
	},
	{
		.fourcc = V4L2_PIX_FMT_VP9,
		.stepwise = {  MTK_VDEC_MIN_W, MTK_VDEC_MAX_W, 16,
				MTK_VDEC_MIN_H, MTK_VDEC_MAX_H, 16 },
	},
};

#define NUM_SUPPORTED_FRAMESIZE ARRAY_SIZE(mtk_vdec_framesizes)
#define NUM_FORMATS ARRAY_SIZE(mtk_video_formats)

static struct mtk_video_fmt *mtk_vdec_find_format(struct v4l2_format *f)
{
	struct mtk_video_fmt *fmt;
	unsigned int k;

	for (k = 0; k < NUM_FORMATS; k++) {
		fmt = &mtk_video_formats[k];
		if (fmt->fourcc == f->fmt.pix_mp.pixelformat)
			return fmt;
	}

	return NULL;
}

static struct mtk_q_data *mtk_vdec_get_q_data(struct mtk_vcodec_ctx *ctx,
					      enum v4l2_buf_type type)
{
	if (V4L2_TYPE_IS_OUTPUT(type))
		return &ctx->q_data[MTK_Q_DATA_SRC];

	return &ctx->q_data[MTK_Q_DATA_DST];
}

/*
 * This function tries to clean all display buffers, the buffers will return
 * in display order.
 * Note the buffers returned from codec driver may still be in driver's
 * reference list.
 */
static struct vb2_buffer *get_display_buffer(struct mtk_vcodec_ctx *ctx)
{
	struct vdec_fb *disp_frame_buffer = NULL;
	struct mtk_video_dec_buf *dstbuf;

	mtk_v4l2_debug(3, "[%d]", ctx->id);
	if (vdec_if_get_param(ctx,
			GET_PARAM_DISP_FRAME_BUFFER,
			&disp_frame_buffer)) {
		mtk_v4l2_err("[%d]Cannot get param : GET_PARAM_DISP_FRAME_BUFFER",
			ctx->id);
		return NULL;
	}

	if (disp_frame_buffer == NULL) {
		mtk_v4l2_debug(3, "No display frame buffer");
		return NULL;
	}

	dstbuf = container_of(disp_frame_buffer, struct mtk_video_dec_buf,
				frame_buffer);
	mutex_lock(&ctx->lock);
	if (dstbuf->used) {
		vb2_set_plane_payload(&dstbuf->vb.vb2_buf, 0,
					ctx->picinfo.fb_sz[0]);
		vb2_set_plane_payload(&dstbuf->vb.vb2_buf, 1,
					ctx->picinfo.fb_sz[1]);

		mtk_v4l2_debug(2,
				"[%d]status=%x queue id=%d to done_list %d",
				ctx->id, disp_frame_buffer->status,
				dstbuf->vb.vb2_buf.index,
				dstbuf->queued_in_vb2);

		v4l2_m2m_buf_done(&dstbuf->vb, VB2_BUF_STATE_DONE);
		ctx->decoded_frame_cnt++;
	}
	mutex_unlock(&ctx->lock);
	return &dstbuf->vb.vb2_buf;
}

/*
 * This function tries to clean all capture buffers that are not used as
 * reference buffers by codec driver any more
 * In this case, we need re-queue buffer to vb2 buffer if user space
 * already returns this buffer to v4l2 or this buffer is just the output of
 * previous sps/pps/resolution change decode, or do nothing if user
 * space still owns this buffer
 */
static struct vb2_buffer *get_free_buffer(struct mtk_vcodec_ctx *ctx)
{
	struct mtk_video_dec_buf *dstbuf;
	struct vdec_fb *free_frame_buffer = NULL;

	if (vdec_if_get_param(ctx,
				GET_PARAM_FREE_FRAME_BUFFER,
				&free_frame_buffer)) {
		mtk_v4l2_err("[%d] Error!! Cannot get param", ctx->id);
		return NULL;
	}
	if (free_frame_buffer == NULL) {
		mtk_v4l2_debug(3, " No free frame buffer");
		return NULL;
	}

	mtk_v4l2_debug(3, "[%d] tmp_frame_addr = 0x%p",
			ctx->id, free_frame_buffer);

	dstbuf = container_of(free_frame_buffer, struct mtk_video_dec_buf,
				frame_buffer);

	mutex_lock(&ctx->lock);
	if (dstbuf->used) {
		if ((dstbuf->queued_in_vb2) &&
		    (dstbuf->queued_in_v4l2) &&
		    (free_frame_buffer->status == FB_ST_FREE)) {
			/*
			 * After decode sps/pps or non-display buffer, we don't
			 * need to return capture buffer to user space, but
			 * just re-queue this capture buffer to vb2 queue.
			 * This reduce overheads that dq/q unused capture
			 * buffer. In this case, queued_in_vb2 = true.
			 */
			mtk_v4l2_debug(2,
				"[%d]status=%x queue id=%d to rdy_queue %d",
				ctx->id, free_frame_buffer->status,
				dstbuf->vb.vb2_buf.index,
				dstbuf->queued_in_vb2);
			v4l2_m2m_buf_queue(ctx->m2m_ctx, &dstbuf->vb);
		} else if ((dstbuf->queued_in_vb2 == false) &&
			   (dstbuf->queued_in_v4l2 == true)) {
			/*
			 * If buffer in v4l2 driver but not in vb2 queue yet,
			 * and we get this buffer from free_list, it means
			 * that codec driver do not use this buffer as
			 * reference buffer anymore. We should q buffer to vb2
			 * queue, so later work thread could get this buffer
			 * for decode. In this case, queued_in_vb2 = false
			 * means this buffer is not from previous decode
			 * output.
			 */
			mtk_v4l2_debug(2,
					"[%d]status=%x queue id=%d to rdy_queue",
					ctx->id, free_frame_buffer->status,
					dstbuf->vb.vb2_buf.index);
			v4l2_m2m_buf_queue(ctx->m2m_ctx, &dstbuf->vb);
			dstbuf->queued_in_vb2 = true;
		} else {
			/*
			 * Codec driver do not need to reference this capture
			 * buffer and this buffer is not in v4l2 driver.
			 * Then we don't need to do any thing, just add log when
			 * we need to debug buffer flow.
			 * When this buffer q from user space, it could
			 * directly q to vb2 buffer
			 */
			mtk_v4l2_debug(3, "[%d]status=%x err queue id=%d %d %d",
					ctx->id, free_frame_buffer->status,
					dstbuf->vb.vb2_buf.index,
					dstbuf->queued_in_vb2,
					dstbuf->queued_in_v4l2);
		}
		dstbuf->used = false;
	}
	mutex_unlock(&ctx->lock);
	return &dstbuf->vb.vb2_buf;
}

static void clean_display_buffer(struct mtk_vcodec_ctx *ctx)
{
	struct vb2_buffer *framptr;

	do {
		framptr = get_display_buffer(ctx);
	} while (framptr);
}

static void clean_free_buffer(struct mtk_vcodec_ctx *ctx)
{
	struct vb2_buffer *framptr;

	do {
		framptr = get_free_buffer(ctx);
	} while (framptr);
}

static void mtk_vdec_queue_res_chg_event(struct mtk_vcodec_ctx *ctx)
{
	static const struct v4l2_event ev_src_ch = {
		.type = V4L2_EVENT_SOURCE_CHANGE,
		.u.src_change.changes =
		V4L2_EVENT_SRC_CH_RESOLUTION,
	};

	mtk_v4l2_debug(1, "[%d]", ctx->id);
	v4l2_event_queue_fh(&ctx->fh, &ev_src_ch);
}

static void mtk_vdec_flush_decoder(struct mtk_vcodec_ctx *ctx)
{
	bool res_chg;
	int ret = 0;

	ret = vdec_if_decode(ctx, NULL, NULL, &res_chg);
	if (ret)
		mtk_v4l2_err("DecodeFinal failed, ret=%d", ret);

	clean_display_buffer(ctx);
	clean_free_buffer(ctx);
}

static void mtk_vdec_update_fmt(struct mtk_vcodec_ctx *ctx,
				unsigned int pixelformat)
{
	struct mtk_video_fmt *fmt;
	struct mtk_q_data *dst_q_data;
	unsigned int k;

	dst_q_data = &ctx->q_data[MTK_Q_DATA_DST];
	for (k = 0; k < NUM_FORMATS; k++) {
		fmt = &mtk_video_formats[k];
		if (fmt->fourcc == pixelformat) {
			mtk_v4l2_debug(1, "Update cap fourcc(%d -> %d)",
				dst_q_data->fmt.fourcc, pixelformat);
			dst_q_data->fmt = fmt;
			return;
		}
	}

	mtk_v4l2_err("Cannot get fourcc(%d), using init value", pixelformat);
}

static int mtk_vdec_pic_info_update(struct mtk_vcodec_ctx *ctx)
{
	unsigned int dpbsize = 0;
	int ret;

	if (vdec_if_get_param(ctx,
				GET_PARAM_PIC_INFO,
				&ctx->last_decoded_picinfo)) {
		mtk_v4l2_err("[%d]Error!! Cannot get param : GET_PARAM_PICTURE_INFO ERR",
				ctx->id);
		return -EINVAL;
	}

	if (ctx->last_decoded_picinfo.pic_w == 0 ||
		ctx->last_decoded_picinfo.pic_h == 0 ||
		ctx->last_decoded_picinfo.buf_w == 0 ||
		ctx->last_decoded_picinfo.buf_h == 0) {
		mtk_v4l2_err("Cannot get correct pic info");
		return -EINVAL;
	}

	if (ctx->last_decoded_picinfo.cap_fourcc != ctx->picinfo.cap_fourcc &&
		ctx->picinfo.cap_fourcc != 0)
		mtk_vdec_update_fmt(ctx, ctx->picinfo.cap_fourcc);

	if ((ctx->last_decoded_picinfo.pic_w == ctx->picinfo.pic_w) ||
	    (ctx->last_decoded_picinfo.pic_h == ctx->picinfo.pic_h))
		return 0;

	mtk_v4l2_debug(1,
			"[%d]-> new(%d,%d), old(%d,%d), real(%d,%d)",
			ctx->id, ctx->last_decoded_picinfo.pic_w,
			ctx->last_decoded_picinfo.pic_h,
			ctx->picinfo.pic_w, ctx->picinfo.pic_h,
			ctx->last_decoded_picinfo.buf_w,
			ctx->last_decoded_picinfo.buf_h);

	ret = vdec_if_get_param(ctx, GET_PARAM_DPB_SIZE, &dpbsize);
	if (dpbsize == 0)
		mtk_v4l2_err("Incorrect dpb size, ret=%d", ret);

	ctx->dpb_size = dpbsize;

	return ret;
}

static void mtk_vdec_worker(struct work_struct *work)
{
	struct mtk_vcodec_ctx *ctx = container_of(work, struct mtk_vcodec_ctx,
				decode_work);
	struct mtk_vcodec_dev *dev = ctx->dev;
	struct vb2_buffer *src_buf, *dst_buf;
	struct mtk_vcodec_mem buf;
	struct vdec_fb *pfb;
	bool res_chg = false;
	int ret;
	struct mtk_video_dec_buf *dst_buf_info, *src_buf_info;
	struct vb2_v4l2_buffer *dst_vb2_v4l2, *src_vb2_v4l2;

	src_buf = v4l2_m2m_next_src_buf(ctx->m2m_ctx);
	if (src_buf == NULL) {
		v4l2_m2m_job_finish(dev->m2m_dev_dec, ctx->m2m_ctx);
		mtk_v4l2_debug(1, "[%d] src_buf empty!!", ctx->id);
		return;
	}

	dst_buf = v4l2_m2m_next_dst_buf(ctx->m2m_ctx);
	if (dst_buf == NULL) {
		v4l2_m2m_job_finish(dev->m2m_dev_dec, ctx->m2m_ctx);
		mtk_v4l2_debug(1, "[%d] dst_buf empty!!", ctx->id);
		return;
	}

	src_vb2_v4l2 = container_of(src_buf, struct vb2_v4l2_buffer, vb2_buf);
	src_buf_info = container_of(src_vb2_v4l2, struct mtk_video_dec_buf, vb);

	dst_vb2_v4l2 = container_of(dst_buf, struct vb2_v4l2_buffer, vb2_buf);
	dst_buf_info = container_of(dst_vb2_v4l2, struct mtk_video_dec_buf, vb);

	pfb = &dst_buf_info->frame_buffer;
<<<<<<< HEAD
	pfb->base_y.va = vb2_plane_vaddr(dst_buf, 0);
	pfb->base_y.dma_addr = vb2_dma_contig_plane_dma_addr(dst_buf, 0);
	pfb->base_y.size = ctx->picinfo.y_bs_sz + ctx->picinfo.y_len_sz;

	pfb->base_c.va = vb2_plane_vaddr(dst_buf, 1);
	pfb->base_c.dma_addr = vb2_dma_contig_plane_dma_addr(dst_buf, 1);
	pfb->base_c.size = ctx->picinfo.c_bs_sz + ctx->picinfo.c_len_sz;
=======
	pfb->base_y.va = vb2_plane_vaddr(&dst_buf->vb2_buf, 0);
	pfb->base_y.dma_addr = vb2_dma_contig_plane_dma_addr(&dst_buf->vb2_buf, 0);
	pfb->base_y.size = ctx->picinfo.fb_sz[0];

	pfb->base_c.va = vb2_plane_vaddr(&dst_buf->vb2_buf, 1);
	pfb->base_c.dma_addr = vb2_dma_contig_plane_dma_addr(&dst_buf->vb2_buf, 1);
	pfb->base_c.size = ctx->picinfo.fb_sz[1];
>>>>>>> 407d19ab
	pfb->status = 0;
	mtk_v4l2_debug(3, "===>[%d] vdec_if_decode() ===>", ctx->id);

	mtk_v4l2_debug(3,
			"id=%d Framebuf  pfb=%p VA=%p Y_DMA=%pad C_DMA=%pad Size=%zx",
			dst_buf->index, pfb,
			pfb->base_y.va, &pfb->base_y.dma_addr,
			&pfb->base_c.dma_addr, pfb->base_y.size);

	if (src_buf_info->lastframe) {
		mtk_v4l2_debug(1, "Got empty flush input buffer.");
		src_buf = v4l2_m2m_src_buf_remove(ctx->m2m_ctx);

		/* update dst buf status */
		dst_buf = v4l2_m2m_dst_buf_remove(ctx->m2m_ctx);
		mutex_lock(&ctx->lock);
		dst_buf_info->used = false;
		mutex_unlock(&ctx->lock);

		vdec_if_decode(ctx, NULL, NULL, &res_chg);
		clean_display_buffer(ctx);
		vb2_set_plane_payload(&dst_buf_info->vb.vb2_buf, 0, 0);
		vb2_set_plane_payload(&dst_buf_info->vb.vb2_buf, 1, 0);
		dst_vb2_v4l2->flags |= V4L2_BUF_FLAG_LAST;
		v4l2_m2m_buf_done(&dst_buf_info->vb, VB2_BUF_STATE_DONE);
		clean_free_buffer(ctx);
		v4l2_m2m_job_finish(dev->m2m_dev_dec, ctx->m2m_ctx);
		return;
	}
<<<<<<< HEAD
	buf.va = vb2_plane_vaddr(src_buf, 0);
	buf.dma_addr = vb2_dma_contig_plane_dma_addr(src_buf, 0);
	buf.size = (size_t)src_buf->planes[0].bytesused;
=======
	buf.va = vb2_plane_vaddr(&src_buf->vb2_buf, 0);
	buf.dma_addr = vb2_dma_contig_plane_dma_addr(&src_buf->vb2_buf, 0);
	buf.size = (size_t)src_buf->vb2_buf.planes[0].bytesused;
>>>>>>> 407d19ab
	if (!buf.va) {
		v4l2_m2m_job_finish(dev->m2m_dev_dec, ctx->m2m_ctx);
		mtk_v4l2_err("[%d] id=%d src_addr is NULL!!",
				ctx->id, src_buf->index);
		return;
	}
	mtk_v4l2_debug(3, "[%d] Bitstream VA=%p DMA=%pad Size=%zx vb=%p",
			ctx->id, buf.va, &buf.dma_addr, buf.size, src_buf);
	dst_buf_info->vb.vb2_buf.timestamp
			= src_buf_info->vb.vb2_buf.timestamp;
	dst_buf_info->vb.timecode
			= src_buf_info->vb.timecode;
	mutex_lock(&ctx->lock);
	dst_buf_info->used = true;
	mutex_unlock(&ctx->lock);
	src_buf_info->used = true;

	ret = vdec_if_decode(ctx, &buf, pfb, &res_chg);

	if (ret) {
		mtk_v4l2_err(
			" <===[%d], src_buf[%d] sz=0x%zx pts=%llu dst_buf[%d] vdec_if_decode() ret=%d res_chg=%d===>",
			ctx->id,
			src_buf->index,
			buf.size,
			src_buf_info->vb.vb2_buf.timestamp,
			dst_buf->index,
			ret, res_chg);
		src_buf = v4l2_m2m_src_buf_remove(ctx->m2m_ctx);
		if (ret == -EIO) {
			mutex_lock(&ctx->lock);
			src_buf_info->error = true;
			mutex_unlock(&ctx->lock);
		}
		v4l2_m2m_buf_done(&src_buf_info->vb, VB2_BUF_STATE_ERROR);
	} else if (res_chg == false) {
		/*
		 * we only return src buffer with VB2_BUF_STATE_DONE
		 * when decode success without resolution change
		 */
		src_buf = v4l2_m2m_src_buf_remove(ctx->m2m_ctx);
		v4l2_m2m_buf_done(&src_buf_info->vb, VB2_BUF_STATE_DONE);
	}

	dst_buf = v4l2_m2m_dst_buf_remove(ctx->m2m_ctx);
	clean_display_buffer(ctx);
	clean_free_buffer(ctx);

	if (!ret && res_chg) {
		mtk_vdec_pic_info_update(ctx);
		/*
		 * On encountering a resolution change in the stream.
		 * The driver must first process and decode all
		 * remaining buffers from before the resolution change
		 * point, so call flush decode here
		 */
		mtk_vdec_flush_decoder(ctx);
		/*
		 * After all buffers containing decoded frames from
		 * before the resolution change point ready to be
		 * dequeued on the CAPTURE queue, the driver sends a
		 * V4L2_EVENT_SOURCE_CHANGE event for source change
		 * type V4L2_EVENT_SRC_CH_RESOLUTION
		 */
		mtk_vdec_queue_res_chg_event(ctx);
	}
	v4l2_m2m_job_finish(dev->m2m_dev_dec, ctx->m2m_ctx);
}

static int vidioc_try_decoder_cmd(struct file *file, void *priv,
				struct v4l2_decoder_cmd *cmd)
{
	switch (cmd->cmd) {
	case V4L2_DEC_CMD_STOP:
	case V4L2_DEC_CMD_START:
		if (cmd->flags != 0) {
			mtk_v4l2_err("cmd->flags=%u", cmd->flags);
			return -EINVAL;
		}
		break;
	default:
		return -EINVAL;
	}
	return 0;
}


static int vidioc_decoder_cmd(struct file *file, void *priv,
				struct v4l2_decoder_cmd *cmd)
{
	struct mtk_vcodec_ctx *ctx = fh_to_ctx(priv);
	struct vb2_queue *src_vq, *dst_vq;
	int ret;

	ret = vidioc_try_decoder_cmd(file, priv, cmd);
	if (ret)
		return ret;

	mtk_v4l2_debug(1, "decoder cmd=%u", cmd->cmd);
	dst_vq = v4l2_m2m_get_vq(ctx->m2m_ctx,
				V4L2_BUF_TYPE_VIDEO_CAPTURE_MPLANE);
	switch (cmd->cmd) {
	case V4L2_DEC_CMD_STOP:
		src_vq = v4l2_m2m_get_vq(ctx->m2m_ctx,
				V4L2_BUF_TYPE_VIDEO_OUTPUT_MPLANE);
		if (!vb2_is_streaming(src_vq)) {
			mtk_v4l2_debug(1, "Output stream is off. No need to flush.");
			return 0;
		}
		if (!vb2_is_streaming(dst_vq)) {
			mtk_v4l2_debug(1, "Capture stream is off. No need to flush.");
			return 0;
		}
		v4l2_m2m_buf_queue(ctx->m2m_ctx, &ctx->empty_flush_buf->vb);
		v4l2_m2m_try_schedule(ctx->m2m_ctx);
		break;

	case V4L2_DEC_CMD_START:
		vb2_clear_last_buffer_dequeued(dst_vq);
		break;

	default:
		return -EINVAL;
	}

	return 0;
}

void mtk_vdec_unlock(struct mtk_vcodec_ctx *ctx)
{
	mutex_unlock(&ctx->dev->dec_mutex);
}

void mtk_vdec_lock(struct mtk_vcodec_ctx *ctx)
{
	mutex_lock(&ctx->dev->dec_mutex);
}

void mtk_vcodec_dec_release(struct mtk_vcodec_ctx *ctx)
{
	vdec_if_deinit(ctx);
	ctx->state = MTK_STATE_FREE;
}

void mtk_vcodec_dec_set_default_params(struct mtk_vcodec_ctx *ctx)
{
	struct mtk_q_data *q_data;

	ctx->m2m_ctx->q_lock = &ctx->dev->dev_mutex;
	ctx->fh.m2m_ctx = ctx->m2m_ctx;
	ctx->fh.ctrl_handler = &ctx->ctrl_hdl;
	INIT_WORK(&ctx->decode_work, mtk_vdec_worker);
	ctx->colorspace = V4L2_COLORSPACE_REC709;
	ctx->ycbcr_enc = V4L2_YCBCR_ENC_DEFAULT;
	ctx->quantization = V4L2_QUANTIZATION_DEFAULT;
	ctx->xfer_func = V4L2_XFER_FUNC_DEFAULT;

	q_data = &ctx->q_data[MTK_Q_DATA_SRC];
	memset(q_data, 0, sizeof(struct mtk_q_data));
	q_data->visible_width = DFT_CFG_WIDTH;
	q_data->visible_height = DFT_CFG_HEIGHT;
	q_data->fmt = &mtk_video_formats[OUT_FMT_IDX];
	q_data->field = V4L2_FIELD_NONE;

	q_data->sizeimage[0] = DFT_CFG_WIDTH * DFT_CFG_HEIGHT;
	q_data->bytesperline[0] = 0;

	q_data = &ctx->q_data[MTK_Q_DATA_DST];
	memset(q_data, 0, sizeof(struct mtk_q_data));
	q_data->visible_width = DFT_CFG_WIDTH;
	q_data->visible_height = DFT_CFG_HEIGHT;
	q_data->coded_width = DFT_CFG_WIDTH;
	q_data->coded_height = DFT_CFG_HEIGHT;
	q_data->fmt = &mtk_video_formats[CAP_FMT_IDX];
	q_data->field = V4L2_FIELD_NONE;

	v4l_bound_align_image(&q_data->coded_width,
				MTK_VDEC_MIN_W,
				MTK_VDEC_MAX_W, 4,
				&q_data->coded_height,
				MTK_VDEC_MIN_H,
				MTK_VDEC_MAX_H, 5, 6);

	q_data->sizeimage[0] = q_data->coded_width * q_data->coded_height;
	q_data->bytesperline[0] = q_data->coded_width;
	q_data->sizeimage[1] = q_data->sizeimage[0] / 2;
	q_data->bytesperline[1] = q_data->coded_width;
}

static int vidioc_vdec_qbuf(struct file *file, void *priv,
			    struct v4l2_buffer *buf)
{
	struct mtk_vcodec_ctx *ctx = fh_to_ctx(priv);

	if (ctx->state == MTK_STATE_ABORT) {
		mtk_v4l2_err("[%d] Call on QBUF after unrecoverable error",
				ctx->id);
		return -EIO;
	}

	return v4l2_m2m_qbuf(file, ctx->m2m_ctx, buf);
}

static int vidioc_vdec_dqbuf(struct file *file, void *priv,
			     struct v4l2_buffer *buf)
{
	struct mtk_vcodec_ctx *ctx = fh_to_ctx(priv);

	if (ctx->state == MTK_STATE_ABORT) {
		mtk_v4l2_err("[%d] Call on DQBUF after unrecoverable error",
				ctx->id);
		return -EIO;
	}

	return v4l2_m2m_dqbuf(file, ctx->m2m_ctx, buf);
}

static int vidioc_vdec_querycap(struct file *file, void *priv,
				struct v4l2_capability *cap)
{
	strlcpy(cap->driver, MTK_VCODEC_DEC_NAME, sizeof(cap->driver));
	strlcpy(cap->bus_info, MTK_PLATFORM_STR, sizeof(cap->bus_info));
	strlcpy(cap->card, MTK_PLATFORM_STR, sizeof(cap->card));

	return 0;
}

static int vidioc_vdec_subscribe_evt(struct v4l2_fh *fh,
				     const struct v4l2_event_subscription *sub)
{
	switch (sub->type) {
	case V4L2_EVENT_EOS:
		return v4l2_event_subscribe(fh, sub, 2, NULL);
	case V4L2_EVENT_SOURCE_CHANGE:
		return v4l2_src_change_event_subscribe(fh, sub);
	default:
		return v4l2_ctrl_subscribe_event(fh, sub);
	}
}

static int vidioc_try_fmt(struct v4l2_format *f, struct mtk_video_fmt *fmt)
{
	struct v4l2_pix_format_mplane *pix_fmt_mp = &f->fmt.pix_mp;
	int i;

	pix_fmt_mp->field = V4L2_FIELD_NONE;

	if (f->type == V4L2_BUF_TYPE_VIDEO_OUTPUT_MPLANE) {
		pix_fmt_mp->num_planes = 1;
		pix_fmt_mp->plane_fmt[0].bytesperline = 0;
	} else if (f->type == V4L2_BUF_TYPE_VIDEO_CAPTURE_MPLANE) {
		int tmp_w, tmp_h;

		pix_fmt_mp->height = clamp(pix_fmt_mp->height,
					MTK_VDEC_MIN_H,
					MTK_VDEC_MAX_H);
		pix_fmt_mp->width = clamp(pix_fmt_mp->width,
					MTK_VDEC_MIN_W,
					MTK_VDEC_MAX_W);

		/*
		 * Find next closer width align 64, heign align 64, size align
		 * 64 rectangle
		 * Note: This only get default value, the real HW needed value
		 *       only available when ctx in MTK_STATE_HEADER state
		 */
		tmp_w = pix_fmt_mp->width;
		tmp_h = pix_fmt_mp->height;
		v4l_bound_align_image(&pix_fmt_mp->width,
					MTK_VDEC_MIN_W,
					MTK_VDEC_MAX_W, 6,
					&pix_fmt_mp->height,
					MTK_VDEC_MIN_H,
					MTK_VDEC_MAX_H, 6, 9);

		if (pix_fmt_mp->width < tmp_w &&
			(pix_fmt_mp->width + 64) <= MTK_VDEC_MAX_W)
			pix_fmt_mp->width += 64;
		if (pix_fmt_mp->height < tmp_h &&
			(pix_fmt_mp->height + 64) <= MTK_VDEC_MAX_H)
			pix_fmt_mp->height += 64;

		mtk_v4l2_debug(0,
			"before resize width=%d, height=%d, after resize width=%d, height=%d, sizeimage=%d",
			tmp_w, tmp_h, pix_fmt_mp->width,
			pix_fmt_mp->height,
			pix_fmt_mp->width * pix_fmt_mp->height);

		pix_fmt_mp->num_planes = fmt->num_planes;
		pix_fmt_mp->plane_fmt[0].sizeimage =
				pix_fmt_mp->width * pix_fmt_mp->height;
		pix_fmt_mp->plane_fmt[0].bytesperline = pix_fmt_mp->width;

		if (pix_fmt_mp->num_planes == 2) {
			pix_fmt_mp->plane_fmt[1].sizeimage =
				(pix_fmt_mp->width * pix_fmt_mp->height) / 2;
			pix_fmt_mp->plane_fmt[1].bytesperline =
				pix_fmt_mp->width;
		}
	}

	for (i = 0; i < pix_fmt_mp->num_planes; i++)
		memset(&(pix_fmt_mp->plane_fmt[i].reserved[0]), 0x0,
			   sizeof(pix_fmt_mp->plane_fmt[0].reserved));

	pix_fmt_mp->flags = 0;
	memset(&pix_fmt_mp->reserved, 0x0, sizeof(pix_fmt_mp->reserved));
	return 0;
}

static int vidioc_try_fmt_vid_cap_mplane(struct file *file, void *priv,
				struct v4l2_format *f)
{
	struct mtk_video_fmt *fmt;

	fmt = mtk_vdec_find_format(f);
	if (!fmt) {
		f->fmt.pix.pixelformat = mtk_video_formats[CAP_FMT_IDX].fourcc;
		fmt = mtk_vdec_find_format(f);
	}

	return vidioc_try_fmt(f, fmt);
}

static int vidioc_try_fmt_vid_out_mplane(struct file *file, void *priv,
				struct v4l2_format *f)
{
	struct v4l2_pix_format_mplane *pix_fmt_mp = &f->fmt.pix_mp;
	struct mtk_video_fmt *fmt;

	fmt = mtk_vdec_find_format(f);
	if (!fmt) {
		f->fmt.pix.pixelformat = mtk_video_formats[OUT_FMT_IDX].fourcc;
		fmt = mtk_vdec_find_format(f);
	}

	if (pix_fmt_mp->plane_fmt[0].sizeimage == 0) {
		mtk_v4l2_err("sizeimage of output format must be given");
		return -EINVAL;
	}

	return vidioc_try_fmt(f, fmt);
}

static int vidioc_vdec_g_selection(struct file *file, void *priv,
			struct v4l2_selection *s)
{
	struct mtk_vcodec_ctx *ctx = fh_to_ctx(priv);
	struct mtk_q_data *q_data;

	if (s->type != V4L2_BUF_TYPE_VIDEO_CAPTURE)
		return -EINVAL;

	q_data = &ctx->q_data[MTK_Q_DATA_DST];

	switch (s->target) {
	case V4L2_SEL_TGT_COMPOSE_DEFAULT:
		s->r.left = 0;
		s->r.top = 0;
		s->r.width = ctx->picinfo.pic_w;
		s->r.height = ctx->picinfo.pic_h;
		break;
	case V4L2_SEL_TGT_COMPOSE_BOUNDS:
		s->r.left = 0;
		s->r.top = 0;
		s->r.width = ctx->picinfo.buf_w;
		s->r.height = ctx->picinfo.buf_h;
		break;
	case V4L2_SEL_TGT_COMPOSE:
		if (vdec_if_get_param(ctx, GET_PARAM_CROP_INFO, &(s->r))) {
			/* set to default value if header info not ready yet*/
			s->r.left = 0;
			s->r.top = 0;
			s->r.width = q_data->visible_width;
			s->r.height = q_data->visible_height;
		}
		break;
	default:
		return -EINVAL;
	}

	if (ctx->state < MTK_STATE_HEADER) {
		/* set to default value if header info not ready yet*/
		s->r.left = 0;
		s->r.top = 0;
		s->r.width = q_data->visible_width;
		s->r.height = q_data->visible_height;
		return 0;
	}

	return 0;
}

static int vidioc_vdec_s_selection(struct file *file, void *priv,
				struct v4l2_selection *s)
{
	struct mtk_vcodec_ctx *ctx = fh_to_ctx(priv);

	if (s->type != V4L2_BUF_TYPE_VIDEO_CAPTURE)
		return -EINVAL;

	switch (s->target) {
	case V4L2_SEL_TGT_COMPOSE:
		s->r.left = 0;
		s->r.top = 0;
		s->r.width = ctx->picinfo.pic_w;
		s->r.height = ctx->picinfo.pic_h;
		break;
	default:
		return -EINVAL;
	}

	return 0;
}

static int vidioc_vdec_s_fmt(struct file *file, void *priv,
			     struct v4l2_format *f)
{
	struct mtk_vcodec_ctx *ctx = fh_to_ctx(priv);
	struct v4l2_pix_format_mplane *pix_mp;
	struct mtk_q_data *q_data;
	int ret = 0;
	struct mtk_video_fmt *fmt;

	mtk_v4l2_debug(3, "[%d]", ctx->id);

	q_data = mtk_vdec_get_q_data(ctx, f->type);
	if (!q_data)
		return -EINVAL;

	pix_mp = &f->fmt.pix_mp;
	if ((f->type == V4L2_BUF_TYPE_VIDEO_OUTPUT_MPLANE) &&
	    vb2_is_busy(&ctx->m2m_ctx->out_q_ctx.q)) {
		mtk_v4l2_err("out_q_ctx buffers already requested");
		ret = -EBUSY;
	}

	if ((f->type == V4L2_BUF_TYPE_VIDEO_CAPTURE_MPLANE) &&
	    vb2_is_busy(&ctx->m2m_ctx->cap_q_ctx.q)) {
		mtk_v4l2_err("cap_q_ctx buffers already requested");
		ret = -EBUSY;
	}

	fmt = mtk_vdec_find_format(f);
	if (fmt == NULL) {
		if (f->type == V4L2_BUF_TYPE_VIDEO_OUTPUT_MPLANE) {
			f->fmt.pix.pixelformat =
				mtk_video_formats[OUT_FMT_IDX].fourcc;
			fmt = mtk_vdec_find_format(f);
		} else if (f->type == V4L2_BUF_TYPE_VIDEO_CAPTURE_MPLANE) {
			f->fmt.pix.pixelformat =
				mtk_video_formats[CAP_FMT_IDX].fourcc;
			fmt = mtk_vdec_find_format(f);
		}
	}

	q_data->fmt = fmt;
	vidioc_try_fmt(f, q_data->fmt);
	if (f->type == V4L2_BUF_TYPE_VIDEO_OUTPUT_MPLANE) {
		q_data->sizeimage[0] = pix_mp->plane_fmt[0].sizeimage;
		q_data->coded_width = pix_mp->width;
		q_data->coded_height = pix_mp->height;

		ctx->colorspace = f->fmt.pix_mp.colorspace;
		ctx->ycbcr_enc = f->fmt.pix_mp.ycbcr_enc;
		ctx->quantization = f->fmt.pix_mp.quantization;
		ctx->xfer_func = f->fmt.pix_mp.xfer_func;

		if (ctx->state == MTK_STATE_FREE) {
			ret = vdec_if_init(ctx, q_data->fmt->fourcc);
			if (ret) {
				mtk_v4l2_err("[%d]: vdec_if_init() fail ret=%d",
					ctx->id, ret);
				return -EINVAL;
			}
			ctx->state = MTK_STATE_INIT;
		}
	}

	return 0;
}

static int vidioc_enum_framesizes(struct file *file, void *priv,
				struct v4l2_frmsizeenum *fsize)
{
	int i = 0;
	struct mtk_vcodec_ctx *ctx = fh_to_ctx(priv);

	if (fsize->index != 0)
		return -EINVAL;

	for (i = 0; i < NUM_SUPPORTED_FRAMESIZE; ++i) {
		if (fsize->pixel_format != mtk_vdec_framesizes[i].fourcc)
			continue;

		fsize->type = V4L2_FRMSIZE_TYPE_STEPWISE;
		fsize->stepwise = mtk_vdec_framesizes[i].stepwise;
		if (!(ctx->dev->dec_capability &
				VCODEC_CAPABILITY_4K_DISABLED)) {
			mtk_v4l2_debug(3, "4K is enabled");
			fsize->stepwise.max_width =
					VCODEC_DEC_4K_CODED_WIDTH;
			fsize->stepwise.max_height =
					VCODEC_DEC_4K_CODED_HEIGHT;
		}
		mtk_v4l2_debug(1, "%x, %d %d %d %d %d %d",
				ctx->dev->dec_capability,
				fsize->stepwise.min_width,
				fsize->stepwise.max_width,
				fsize->stepwise.step_width,
				fsize->stepwise.min_height,
				fsize->stepwise.max_height,
				fsize->stepwise.step_height);
		return 0;
	}

	return -EINVAL;
}

static int vidioc_enum_fmt(struct v4l2_fmtdesc *f, bool output_queue)
{
	struct mtk_video_fmt *fmt;
	int i, j = 0;

	for (i = 0; i < NUM_FORMATS; i++) {
		if (output_queue && (mtk_video_formats[i].type != MTK_FMT_DEC))
			continue;
		if (!output_queue &&
			(mtk_video_formats[i].type != MTK_FMT_FRAME))
			continue;

		if (j == f->index)
			break;
		++j;
	}

	if (i == NUM_FORMATS)
		return -EINVAL;

	fmt = &mtk_video_formats[i];
	f->pixelformat = fmt->fourcc;

	return 0;
}

static int vidioc_vdec_enum_fmt_vid_cap_mplane(struct file *file, void *pirv,
					       struct v4l2_fmtdesc *f)
{
	return vidioc_enum_fmt(f, false);
}

static int vidioc_vdec_enum_fmt_vid_out_mplane(struct file *file, void *priv,
					       struct v4l2_fmtdesc *f)
{
	return vidioc_enum_fmt(f, true);
}

static int vidioc_vdec_g_fmt(struct file *file, void *priv,
			     struct v4l2_format *f)
{
	struct mtk_vcodec_ctx *ctx = fh_to_ctx(priv);
	struct v4l2_pix_format_mplane *pix_mp = &f->fmt.pix_mp;
	struct vb2_queue *vq;
	struct mtk_q_data *q_data;

	vq = v4l2_m2m_get_vq(ctx->m2m_ctx, f->type);
	if (!vq) {
		mtk_v4l2_err("no vb2 queue for type=%d", f->type);
		return -EINVAL;
	}

	q_data = mtk_vdec_get_q_data(ctx, f->type);

	pix_mp->field = V4L2_FIELD_NONE;
	pix_mp->colorspace = ctx->colorspace;
	pix_mp->ycbcr_enc = ctx->ycbcr_enc;
	pix_mp->quantization = ctx->quantization;
	pix_mp->xfer_func = ctx->xfer_func;

	if ((f->type == V4L2_BUF_TYPE_VIDEO_CAPTURE_MPLANE) &&
	    (ctx->state >= MTK_STATE_HEADER)) {
		/* Until STREAMOFF is called on the CAPTURE queue
		 * (acknowledging the event), the driver operates as if
		 * the resolution hasn't changed yet.
		 * So we just return picinfo yet, and update picinfo in
		 * stop_streaming hook function
		 */
		q_data->sizeimage[0] = ctx->picinfo.fb_sz[0];
		q_data->sizeimage[1] = ctx->picinfo.fb_sz[1];
		q_data->bytesperline[0] = ctx->last_decoded_picinfo.buf_w;
		q_data->bytesperline[1] = ctx->last_decoded_picinfo.buf_w;
		q_data->coded_width = ctx->picinfo.buf_w;
		q_data->coded_height = ctx->picinfo.buf_h;
		ctx->last_decoded_picinfo.cap_fourcc = q_data->fmt->fourcc;

		/*
		 * Width and height are set to the dimensions
		 * of the movie, the buffer is bigger and
		 * further processing stages should crop to this
		 * rectangle.
		 */
		pix_mp->width = q_data->coded_width;
		pix_mp->height = q_data->coded_height;

		/*
		 * Set pixelformat to the format in which mt vcodec
		 * outputs the decoded frame
		 */
		pix_mp->num_planes = q_data->fmt->num_planes;
		pix_mp->pixelformat = q_data->fmt->fourcc;
		pix_mp->plane_fmt[0].bytesperline = q_data->bytesperline[0];
		pix_mp->plane_fmt[0].sizeimage = q_data->sizeimage[0];
		pix_mp->plane_fmt[1].bytesperline = q_data->bytesperline[1];
		pix_mp->plane_fmt[1].sizeimage = q_data->sizeimage[1];

	} else if (f->type == V4L2_BUF_TYPE_VIDEO_OUTPUT_MPLANE) {
		/*
		 * This is run on OUTPUT
		 * The buffer contains compressed image
		 * so width and height have no meaning.
		 * Assign value here to pass v4l2-compliance test
		 */
		pix_mp->width = q_data->visible_width;
		pix_mp->height = q_data->visible_height;
		pix_mp->plane_fmt[0].bytesperline = q_data->bytesperline[0];
		pix_mp->plane_fmt[0].sizeimage = q_data->sizeimage[0];
		pix_mp->pixelformat = q_data->fmt->fourcc;
		pix_mp->num_planes = q_data->fmt->num_planes;
	} else {
		pix_mp->width = q_data->coded_width;
		pix_mp->height = q_data->coded_height;
		pix_mp->num_planes = q_data->fmt->num_planes;
		pix_mp->pixelformat = q_data->fmt->fourcc;
		pix_mp->plane_fmt[0].bytesperline = q_data->bytesperline[0];
		pix_mp->plane_fmt[0].sizeimage = q_data->sizeimage[0];
		pix_mp->plane_fmt[1].bytesperline = q_data->bytesperline[1];
		pix_mp->plane_fmt[1].sizeimage = q_data->sizeimage[1];

		mtk_v4l2_debug(1, "[%d] type=%d state=%d Format information could not be read, not ready yet!",
				ctx->id, f->type, ctx->state);
	}

	return 0;
}

static int vb2ops_vdec_queue_setup(struct vb2_queue *vq,
				unsigned int *nbuffers,
				unsigned int *nplanes,
				unsigned int sizes[],
				struct device *alloc_devs[])
{
	struct mtk_vcodec_ctx *ctx = vb2_get_drv_priv(vq);
	struct mtk_q_data *q_data;
	unsigned int i;

	q_data = mtk_vdec_get_q_data(ctx, vq->type);

	if (q_data == NULL) {
		mtk_v4l2_err("vq->type=%d err\n", vq->type);
		return -EINVAL;
	}

	if (*nplanes) {
		for (i = 0; i < *nplanes; i++) {
			if (sizes[i] < q_data->sizeimage[i])
				return -EINVAL;
		}
	} else {
		if (vq->type == V4L2_BUF_TYPE_VIDEO_CAPTURE_MPLANE)
			*nplanes = 2;
		else
			*nplanes = 1;

		for (i = 0; i < *nplanes; i++)
			sizes[i] = q_data->sizeimage[i];
	}

	mtk_v4l2_debug(1,
			"[%d]\t type = %d, get %d plane(s), %d buffer(s) of size 0x%x 0x%x ",
			ctx->id, vq->type, *nplanes, *nbuffers,
			sizes[0], sizes[1]);

	return 0;
}

static int vb2ops_vdec_buf_prepare(struct vb2_buffer *vb)
{
	struct mtk_vcodec_ctx *ctx = vb2_get_drv_priv(vb->vb2_queue);
	struct mtk_q_data *q_data;
	int i;

	mtk_v4l2_debug(3, "[%d] (%d) id=%d",
			ctx->id, vb->vb2_queue->type, vb->index);

	q_data = mtk_vdec_get_q_data(ctx, vb->vb2_queue->type);

	for (i = 0; i < q_data->fmt->num_planes; i++) {
		if (vb2_plane_size(vb, i) < q_data->sizeimage[i]) {
			mtk_v4l2_err("data will not fit into plane %d (%lu < %d)",
				i, vb2_plane_size(vb, i),
				q_data->sizeimage[i]);
		}
	}

	return 0;
}

static void vb2ops_vdec_buf_queue(struct vb2_buffer *vb)
{
	struct vb2_buffer *src_buf;
	struct mtk_vcodec_mem src_mem;
	bool res_chg = false;
	int ret = 0;
	unsigned int dpbsize = 1, i = 0;
	struct mtk_vcodec_ctx *ctx = vb2_get_drv_priv(vb->vb2_queue);
	struct vb2_v4l2_buffer *vb2_v4l2 = NULL;
	struct mtk_video_dec_buf *buf = NULL;
	struct mtk_q_data *dst_q_data;

	mtk_v4l2_debug(3, "[%d] (%d) id=%d, vb=%p",
			ctx->id, vb->vb2_queue->type,
			vb->index, vb);
	/*
	 * check if this buffer is ready to be used after decode
	 */
	if (vb->vb2_queue->type != V4L2_BUF_TYPE_VIDEO_OUTPUT_MPLANE) {
		vb2_v4l2 = to_vb2_v4l2_buffer(vb);
		buf = container_of(vb2_v4l2, struct mtk_video_dec_buf, vb);
		mutex_lock(&ctx->lock);
		if (buf->used == false) {
			v4l2_m2m_buf_queue(ctx->m2m_ctx, vb2_v4l2);
			buf->queued_in_vb2 = true;
			buf->queued_in_v4l2 = true;
		} else {
			buf->queued_in_vb2 = false;
			buf->queued_in_v4l2 = true;
		}
		mutex_unlock(&ctx->lock);
		return;
	}

	v4l2_m2m_buf_queue(ctx->m2m_ctx, to_vb2_v4l2_buffer(vb));

	if (ctx->state != MTK_STATE_INIT) {
		mtk_v4l2_debug(3, "[%d] already init driver %d",
				ctx->id, ctx->state);
		return;
	}

	src_buf = v4l2_m2m_next_src_buf(ctx->m2m_ctx);
	if (!src_buf) {
		mtk_v4l2_err("No src buffer");
		return;
	}
	vb2_v4l2 = to_vb2_v4l2_buffer(src_buf);
	buf = container_of(vb2_v4l2, struct mtk_video_dec_buf, vb);
	if (buf->lastframe) {
		/* This shouldn't happen. Just in case. */
		mtk_v4l2_err("Invalid flush buffer.");
		v4l2_m2m_src_buf_remove(ctx->m2m_ctx);
		return;
	}

<<<<<<< HEAD
	src_mem.va = vb2_plane_vaddr(src_buf, 0);
	src_mem.dma_addr = vb2_dma_contig_plane_dma_addr(src_buf, 0);
	src_mem.size = (size_t)src_buf->planes[0].bytesused;
=======
	src_mem.va = vb2_plane_vaddr(&src_buf->vb2_buf, 0);
	src_mem.dma_addr = vb2_dma_contig_plane_dma_addr(&src_buf->vb2_buf, 0);
	src_mem.size = (size_t)src_buf->vb2_buf.planes[0].bytesused;
>>>>>>> 407d19ab
	mtk_v4l2_debug(2,
			"[%d] buf id=%d va=%p dma=%pad size=%zx",
			ctx->id, src_buf->vb2_buf.index,
			src_mem.va, &src_mem.dma_addr,
			src_mem.size);

	ret = vdec_if_decode(ctx, &src_mem, NULL, &res_chg);
	if (ret || !res_chg) {
		/*
		 * fb == NULL menas to parse SPS/PPS header or
		 * resolution info in src_mem. Decode can fail
		 * if there is no SPS header or picture info
		 * in bs
		 */

		src_buf = v4l2_m2m_src_buf_remove(ctx->m2m_ctx);
		if (ret == -EIO) {
			mtk_v4l2_err("[%d] Unrecoverable error in vdec_if_decode.",
					ctx->id);
			ctx->state = MTK_STATE_ABORT;
			v4l2_m2m_buf_done(to_vb2_v4l2_buffer(src_buf),
						VB2_BUF_STATE_ERROR);
		} else {
			v4l2_m2m_buf_done(to_vb2_v4l2_buffer(src_buf),
						VB2_BUF_STATE_DONE);
		}
		mtk_v4l2_debug(ret ? 0 : 1,
			       "[%d] vdec_if_decode() src_buf=%d, size=%zu, fail=%d, res_chg=%d",
			       ctx->id, src_buf->vb2_buf.index,
			       src_mem.size, ret, res_chg);
		return;
	}

	if (vdec_if_get_param(ctx, GET_PARAM_PIC_INFO, &ctx->picinfo)) {
		mtk_v4l2_err("[%d]Error!! Cannot get param : GET_PARAM_PICTURE_INFO ERR",
				ctx->id);
		return;
	}

	ctx->last_decoded_picinfo = ctx->picinfo;
	dst_q_data = &ctx->q_data[MTK_Q_DATA_DST];
	for (i = 0; i < dst_q_data->fmt->num_planes; i++) {
		dst_q_data->sizeimage[i] = ctx->picinfo.fb_sz[i];
		dst_q_data->bytesperline[i] = ctx->picinfo.buf_w;
	}

	mtk_v4l2_debug(2, "[%d] vdec_if_init() OK wxh=%dx%d pic wxh=%dx%d sz[0]=0x%x sz[1]=0x%x",
			ctx->id,
			ctx->picinfo.buf_w, ctx->picinfo.buf_h,
			ctx->picinfo.pic_w, ctx->picinfo.pic_h,
			dst_q_data->sizeimage[0],
			dst_q_data->sizeimage[1]);

	ret = vdec_if_get_param(ctx, GET_PARAM_DPB_SIZE, &dpbsize);
	if (dpbsize == 0)
		mtk_v4l2_err("[%d] GET_PARAM_DPB_SIZE fail=%d", ctx->id, ret);

	ctx->dpb_size = dpbsize;
	ctx->state = MTK_STATE_HEADER;
	mtk_v4l2_debug(1, "[%d] dpbsize=%d", ctx->id, ctx->dpb_size);

	mtk_vdec_queue_res_chg_event(ctx);
}

static void vb2ops_vdec_buf_finish(struct vb2_buffer *vb)
{
	struct mtk_vcodec_ctx *ctx = vb2_get_drv_priv(vb->vb2_queue);
	struct vb2_v4l2_buffer *vb2_v4l2;
	struct mtk_video_dec_buf *buf;
	bool buf_error;

	vb2_v4l2 = container_of(vb, struct vb2_v4l2_buffer, vb2_buf);
	buf = container_of(vb2_v4l2, struct mtk_video_dec_buf, vb);
	mutex_lock(&ctx->lock);
	if (vb->vb2_queue->type == V4L2_BUF_TYPE_VIDEO_CAPTURE_MPLANE) {
		buf->queued_in_v4l2 = false;
		buf->queued_in_vb2 = false;
	}
	buf_error = buf->error;
	mutex_unlock(&ctx->lock);

	if (buf_error) {
		mtk_v4l2_err("Unrecoverable error on buffer.");
		ctx->state = MTK_STATE_ABORT;
	}
}

static int vb2ops_vdec_buf_init(struct vb2_buffer *vb)
{
	struct vb2_v4l2_buffer *vb2_v4l2 = container_of(vb,
					struct vb2_v4l2_buffer, vb2_buf);
	struct mtk_video_dec_buf *buf = container_of(vb2_v4l2,
					struct mtk_video_dec_buf, vb);

	if (vb->vb2_queue->type == V4L2_BUF_TYPE_VIDEO_CAPTURE_MPLANE) {
		buf->used = false;
		buf->queued_in_v4l2 = false;
	} else {
		buf->lastframe = false;
	}

	return 0;
}

static int vb2ops_vdec_start_streaming(struct vb2_queue *q, unsigned int count)
{
	struct mtk_vcodec_ctx *ctx = vb2_get_drv_priv(q);

	if (ctx->state == MTK_STATE_FLUSH)
		ctx->state = MTK_STATE_HEADER;

	return 0;
}

static void vb2ops_vdec_stop_streaming(struct vb2_queue *q)
{
	struct vb2_buffer *src_buf = NULL, *dst_buf = NULL;
	struct mtk_vcodec_ctx *ctx = vb2_get_drv_priv(q);

	mtk_v4l2_debug(3, "[%d] (%d) state=(%x) ctx->decoded_frame_cnt=%d",
			ctx->id, q->type, ctx->state, ctx->decoded_frame_cnt);

	if (q->type == V4L2_BUF_TYPE_VIDEO_OUTPUT_MPLANE) {
		while ((src_buf = v4l2_m2m_src_buf_remove(ctx->m2m_ctx))) {
			struct vb2_v4l2_buffer *vb2_v4l2 =
					to_vb2_v4l2_buffer(src_buf);
			struct mtk_video_dec_buf *buf_info = container_of(
					vb2_v4l2, struct mtk_video_dec_buf, vb);
			if (!buf_info->lastframe)
				v4l2_m2m_buf_done(vb2_v4l2,
						VB2_BUF_STATE_ERROR);
		}
		return;
	}

	if (ctx->state >= MTK_STATE_HEADER) {

		/* Until STREAMOFF is called on the CAPTURE queue
		 * (acknowledging the event), the driver operates
		 * as if the resolution hasn't changed yet, i.e.
		 * VIDIOC_G_FMT< etc. return previous resolution.
		 * So we update picinfo here
		 */
		ctx->picinfo = ctx->last_decoded_picinfo;

		mtk_v4l2_debug(2,
				"[%d]-> new(%d,%d), old(%d,%d), real(%d,%d)",
				ctx->id, ctx->last_decoded_picinfo.pic_w,
				ctx->last_decoded_picinfo.pic_h,
				ctx->picinfo.pic_w, ctx->picinfo.pic_h,
				ctx->last_decoded_picinfo.buf_w,
				ctx->last_decoded_picinfo.buf_h);

		mtk_vdec_flush_decoder(ctx);
	}
	ctx->state = MTK_STATE_FLUSH;

	while ((dst_buf = v4l2_m2m_dst_buf_remove(ctx->m2m_ctx))) {
		vb2_set_plane_payload(dst_buf, 0, 0);
		vb2_set_plane_payload(dst_buf, 1, 0);
		v4l2_m2m_buf_done(to_vb2_v4l2_buffer(dst_buf),
					VB2_BUF_STATE_ERROR);
	}

}

static void m2mops_vdec_device_run(void *priv)
{
	struct mtk_vcodec_ctx *ctx = priv;
	struct mtk_vcodec_dev *dev = ctx->dev;

	queue_work(dev->decode_workqueue, &ctx->decode_work);
}

static int m2mops_vdec_job_ready(void *m2m_priv)
{
	struct mtk_vcodec_ctx *ctx = m2m_priv;

	mtk_v4l2_debug(3, "[%d]", ctx->id);

	if (ctx->state == MTK_STATE_ABORT)
		return 0;

	if ((ctx->last_decoded_picinfo.pic_w != ctx->picinfo.pic_w) ||
	    (ctx->last_decoded_picinfo.pic_h != ctx->picinfo.pic_h))
		return 0;

	if (ctx->state != MTK_STATE_HEADER)
		return 0;

	return 1;
}

static void m2mops_vdec_job_abort(void *priv)
{
	struct mtk_vcodec_ctx *ctx = priv;

	ctx->state = MTK_STATE_ABORT;
}

static int mtk_vdec_g_v_ctrl(struct v4l2_ctrl *ctrl)
{
	struct mtk_vcodec_ctx *ctx = ctrl_to_ctx(ctrl);
	int ret = 0;

	switch (ctrl->id) {
	case V4L2_CID_MIN_BUFFERS_FOR_CAPTURE:
		if (ctx->state >= MTK_STATE_HEADER) {
			ctrl->val = ctx->dpb_size;
		} else {
			mtk_v4l2_debug(0, "Seqinfo not ready");
			ctrl->val = 0;
		}
		break;
	default:
		ret = -EINVAL;
	}
	return ret;
}

static const struct v4l2_ctrl_ops mtk_vcodec_dec_ctrl_ops = {
	.g_volatile_ctrl = mtk_vdec_g_v_ctrl,
};

int mtk_vcodec_dec_ctrls_setup(struct mtk_vcodec_ctx *ctx)
{
	struct v4l2_ctrl *ctrl;

	v4l2_ctrl_handler_init(&ctx->ctrl_hdl, 1);

	ctrl = v4l2_ctrl_new_std(&ctx->ctrl_hdl,
				&mtk_vcodec_dec_ctrl_ops,
				V4L2_CID_MIN_BUFFERS_FOR_CAPTURE,
				0, 32, 1, 1);
	ctrl->flags |= V4L2_CTRL_FLAG_VOLATILE;
	v4l2_ctrl_new_std_menu(&ctx->ctrl_hdl,
				&mtk_vcodec_dec_ctrl_ops,
				V4L2_CID_MPEG_VIDEO_VP9_PROFILE,
				V4L2_MPEG_VIDEO_VP9_PROFILE_0,
				0, V4L2_MPEG_VIDEO_VP9_PROFILE_0);

	if (ctx->ctrl_hdl.error) {
		mtk_v4l2_err("Adding control failed %d",
				ctx->ctrl_hdl.error);
		return ctx->ctrl_hdl.error;
	}

	v4l2_ctrl_handler_setup(&ctx->ctrl_hdl);
	return 0;
}

const struct v4l2_m2m_ops mtk_vdec_m2m_ops = {
	.device_run	= m2mops_vdec_device_run,
	.job_ready	= m2mops_vdec_job_ready,
	.job_abort	= m2mops_vdec_job_abort,
};

static const struct vb2_ops mtk_vdec_vb2_ops = {
	.queue_setup	= vb2ops_vdec_queue_setup,
	.buf_prepare	= vb2ops_vdec_buf_prepare,
	.buf_queue	= vb2ops_vdec_buf_queue,
	.wait_prepare	= vb2_ops_wait_prepare,
	.wait_finish	= vb2_ops_wait_finish,
	.buf_init	= vb2ops_vdec_buf_init,
	.buf_finish	= vb2ops_vdec_buf_finish,
	.start_streaming	= vb2ops_vdec_start_streaming,
	.stop_streaming	= vb2ops_vdec_stop_streaming,
};

const struct v4l2_ioctl_ops mtk_vdec_ioctl_ops = {
	.vidioc_streamon	= v4l2_m2m_ioctl_streamon,
	.vidioc_streamoff	= v4l2_m2m_ioctl_streamoff,
	.vidioc_reqbufs		= v4l2_m2m_ioctl_reqbufs,
	.vidioc_querybuf	= v4l2_m2m_ioctl_querybuf,
	.vidioc_expbuf		= v4l2_m2m_ioctl_expbuf,

	.vidioc_qbuf		= vidioc_vdec_qbuf,
	.vidioc_dqbuf		= vidioc_vdec_dqbuf,

	.vidioc_try_fmt_vid_cap_mplane	= vidioc_try_fmt_vid_cap_mplane,
	.vidioc_try_fmt_vid_out_mplane	= vidioc_try_fmt_vid_out_mplane,

	.vidioc_s_fmt_vid_cap_mplane	= vidioc_vdec_s_fmt,
	.vidioc_s_fmt_vid_out_mplane	= vidioc_vdec_s_fmt,
	.vidioc_g_fmt_vid_cap_mplane	= vidioc_vdec_g_fmt,
	.vidioc_g_fmt_vid_out_mplane	= vidioc_vdec_g_fmt,

	.vidioc_create_bufs		= v4l2_m2m_ioctl_create_bufs,

	.vidioc_enum_fmt_vid_cap_mplane	= vidioc_vdec_enum_fmt_vid_cap_mplane,
	.vidioc_enum_fmt_vid_out_mplane	= vidioc_vdec_enum_fmt_vid_out_mplane,
	.vidioc_enum_framesizes	= vidioc_enum_framesizes,

	.vidioc_querycap		= vidioc_vdec_querycap,
	.vidioc_subscribe_event		= vidioc_vdec_subscribe_evt,
	.vidioc_unsubscribe_event	= v4l2_event_unsubscribe,
	.vidioc_g_selection             = vidioc_vdec_g_selection,
	.vidioc_s_selection             = vidioc_vdec_s_selection,

	.vidioc_decoder_cmd = vidioc_decoder_cmd,
	.vidioc_try_decoder_cmd = vidioc_try_decoder_cmd,
};

int mtk_vcodec_dec_queue_init(void *priv, struct vb2_queue *src_vq,
			   struct vb2_queue *dst_vq)
{
	struct mtk_vcodec_ctx *ctx = priv;
	int ret = 0;

	mtk_v4l2_debug(3, "[%d]", ctx->id);

	src_vq->type		= V4L2_BUF_TYPE_VIDEO_OUTPUT_MPLANE;
	src_vq->io_modes	= VB2_DMABUF | VB2_MMAP;
	src_vq->drv_priv	= ctx;
	src_vq->buf_struct_size = sizeof(struct mtk_video_dec_buf);
	src_vq->ops		= &mtk_vdec_vb2_ops;
	src_vq->mem_ops		= &vb2_dma_contig_memops;
	src_vq->timestamp_flags = V4L2_BUF_FLAG_TIMESTAMP_COPY;
	src_vq->lock		= &ctx->dev->dev_mutex;
	src_vq->dev             = &ctx->dev->plat_dev->dev;

	ret = vb2_queue_init(src_vq);
	if (ret) {
		mtk_v4l2_err("Failed to initialize videobuf2 queue(output)");
		return ret;
	}
	dst_vq->type		= V4L2_BUF_TYPE_VIDEO_CAPTURE_MPLANE;
	dst_vq->io_modes	= VB2_DMABUF | VB2_MMAP;
	dst_vq->drv_priv	= ctx;
	dst_vq->buf_struct_size = sizeof(struct mtk_video_dec_buf);
	dst_vq->ops		= &mtk_vdec_vb2_ops;
	dst_vq->mem_ops		= &vb2_dma_contig_memops;
	dst_vq->timestamp_flags = V4L2_BUF_FLAG_TIMESTAMP_COPY;
	dst_vq->lock		= &ctx->dev->dev_mutex;
	dst_vq->dev             = &ctx->dev->plat_dev->dev;

	ret = vb2_queue_init(dst_vq);
	if (ret) {
		vb2_queue_release(src_vq);
		mtk_v4l2_err("Failed to initialize videobuf2 queue(capture)");
	}

	return ret;
}<|MERGE_RESOLUTION|>--- conflicted
+++ resolved
@@ -340,13 +340,12 @@
 	struct mtk_vcodec_ctx *ctx = container_of(work, struct mtk_vcodec_ctx,
 				decode_work);
 	struct mtk_vcodec_dev *dev = ctx->dev;
-	struct vb2_buffer *src_buf, *dst_buf;
+	struct vb2_v4l2_buffer *src_buf, *dst_buf;
 	struct mtk_vcodec_mem buf;
 	struct vdec_fb *pfb;
 	bool res_chg = false;
 	int ret;
 	struct mtk_video_dec_buf *dst_buf_info, *src_buf_info;
-	struct vb2_v4l2_buffer *dst_vb2_v4l2, *src_vb2_v4l2;
 
 	src_buf = v4l2_m2m_next_src_buf(ctx->m2m_ctx);
 	if (src_buf == NULL) {
@@ -362,22 +361,10 @@
 		return;
 	}
 
-	src_vb2_v4l2 = container_of(src_buf, struct vb2_v4l2_buffer, vb2_buf);
-	src_buf_info = container_of(src_vb2_v4l2, struct mtk_video_dec_buf, vb);
-
-	dst_vb2_v4l2 = container_of(dst_buf, struct vb2_v4l2_buffer, vb2_buf);
-	dst_buf_info = container_of(dst_vb2_v4l2, struct mtk_video_dec_buf, vb);
+	src_buf_info = container_of(src_buf, struct mtk_video_dec_buf, vb);
+	dst_buf_info = container_of(dst_buf, struct mtk_video_dec_buf, vb);
 
 	pfb = &dst_buf_info->frame_buffer;
-<<<<<<< HEAD
-	pfb->base_y.va = vb2_plane_vaddr(dst_buf, 0);
-	pfb->base_y.dma_addr = vb2_dma_contig_plane_dma_addr(dst_buf, 0);
-	pfb->base_y.size = ctx->picinfo.y_bs_sz + ctx->picinfo.y_len_sz;
-
-	pfb->base_c.va = vb2_plane_vaddr(dst_buf, 1);
-	pfb->base_c.dma_addr = vb2_dma_contig_plane_dma_addr(dst_buf, 1);
-	pfb->base_c.size = ctx->picinfo.c_bs_sz + ctx->picinfo.c_len_sz;
-=======
 	pfb->base_y.va = vb2_plane_vaddr(&dst_buf->vb2_buf, 0);
 	pfb->base_y.dma_addr = vb2_dma_contig_plane_dma_addr(&dst_buf->vb2_buf, 0);
 	pfb->base_y.size = ctx->picinfo.fb_sz[0];
@@ -385,13 +372,12 @@
 	pfb->base_c.va = vb2_plane_vaddr(&dst_buf->vb2_buf, 1);
 	pfb->base_c.dma_addr = vb2_dma_contig_plane_dma_addr(&dst_buf->vb2_buf, 1);
 	pfb->base_c.size = ctx->picinfo.fb_sz[1];
->>>>>>> 407d19ab
 	pfb->status = 0;
 	mtk_v4l2_debug(3, "===>[%d] vdec_if_decode() ===>", ctx->id);
 
 	mtk_v4l2_debug(3,
 			"id=%d Framebuf  pfb=%p VA=%p Y_DMA=%pad C_DMA=%pad Size=%zx",
-			dst_buf->index, pfb,
+			dst_buf->vb2_buf.index, pfb,
 			pfb->base_y.va, &pfb->base_y.dma_addr,
 			&pfb->base_c.dma_addr, pfb->base_y.size);
 
@@ -409,25 +395,19 @@
 		clean_display_buffer(ctx);
 		vb2_set_plane_payload(&dst_buf_info->vb.vb2_buf, 0, 0);
 		vb2_set_plane_payload(&dst_buf_info->vb.vb2_buf, 1, 0);
-		dst_vb2_v4l2->flags |= V4L2_BUF_FLAG_LAST;
+		dst_buf->flags |= V4L2_BUF_FLAG_LAST;
 		v4l2_m2m_buf_done(&dst_buf_info->vb, VB2_BUF_STATE_DONE);
 		clean_free_buffer(ctx);
 		v4l2_m2m_job_finish(dev->m2m_dev_dec, ctx->m2m_ctx);
 		return;
 	}
-<<<<<<< HEAD
-	buf.va = vb2_plane_vaddr(src_buf, 0);
-	buf.dma_addr = vb2_dma_contig_plane_dma_addr(src_buf, 0);
-	buf.size = (size_t)src_buf->planes[0].bytesused;
-=======
 	buf.va = vb2_plane_vaddr(&src_buf->vb2_buf, 0);
 	buf.dma_addr = vb2_dma_contig_plane_dma_addr(&src_buf->vb2_buf, 0);
 	buf.size = (size_t)src_buf->vb2_buf.planes[0].bytesused;
->>>>>>> 407d19ab
 	if (!buf.va) {
 		v4l2_m2m_job_finish(dev->m2m_dev_dec, ctx->m2m_ctx);
 		mtk_v4l2_err("[%d] id=%d src_addr is NULL!!",
-				ctx->id, src_buf->index);
+				ctx->id, src_buf->vb2_buf.index);
 		return;
 	}
 	mtk_v4l2_debug(3, "[%d] Bitstream VA=%p DMA=%pad Size=%zx vb=%p",
@@ -447,10 +427,10 @@
 		mtk_v4l2_err(
 			" <===[%d], src_buf[%d] sz=0x%zx pts=%llu dst_buf[%d] vdec_if_decode() ret=%d res_chg=%d===>",
 			ctx->id,
-			src_buf->index,
+			src_buf->vb2_buf.index,
 			buf.size,
 			src_buf_info->vb.vb2_buf.timestamp,
-			dst_buf->index,
+			dst_buf->vb2_buf.index,
 			ret, res_chg);
 		src_buf = v4l2_m2m_src_buf_remove(ctx->m2m_ctx);
 		if (ret == -EIO) {
@@ -644,9 +624,9 @@
 static int vidioc_vdec_querycap(struct file *file, void *priv,
 				struct v4l2_capability *cap)
 {
-	strlcpy(cap->driver, MTK_VCODEC_DEC_NAME, sizeof(cap->driver));
-	strlcpy(cap->bus_info, MTK_PLATFORM_STR, sizeof(cap->bus_info));
-	strlcpy(cap->card, MTK_PLATFORM_STR, sizeof(cap->card));
+	strscpy(cap->driver, MTK_VCODEC_DEC_NAME, sizeof(cap->driver));
+	strscpy(cap->bus_info, MTK_PLATFORM_STR, sizeof(cap->bus_info));
+	strscpy(cap->card, MTK_PLATFORM_STR, sizeof(cap->card));
 
 	return 0;
 }
@@ -1133,7 +1113,7 @@
 
 static void vb2ops_vdec_buf_queue(struct vb2_buffer *vb)
 {
-	struct vb2_buffer *src_buf;
+	struct vb2_v4l2_buffer *src_buf;
 	struct mtk_vcodec_mem src_mem;
 	bool res_chg = false;
 	int ret = 0;
@@ -1178,8 +1158,7 @@
 		mtk_v4l2_err("No src buffer");
 		return;
 	}
-	vb2_v4l2 = to_vb2_v4l2_buffer(src_buf);
-	buf = container_of(vb2_v4l2, struct mtk_video_dec_buf, vb);
+	buf = container_of(src_buf, struct mtk_video_dec_buf, vb);
 	if (buf->lastframe) {
 		/* This shouldn't happen. Just in case. */
 		mtk_v4l2_err("Invalid flush buffer.");
@@ -1187,15 +1166,9 @@
 		return;
 	}
 
-<<<<<<< HEAD
-	src_mem.va = vb2_plane_vaddr(src_buf, 0);
-	src_mem.dma_addr = vb2_dma_contig_plane_dma_addr(src_buf, 0);
-	src_mem.size = (size_t)src_buf->planes[0].bytesused;
-=======
 	src_mem.va = vb2_plane_vaddr(&src_buf->vb2_buf, 0);
 	src_mem.dma_addr = vb2_dma_contig_plane_dma_addr(&src_buf->vb2_buf, 0);
 	src_mem.size = (size_t)src_buf->vb2_buf.planes[0].bytesused;
->>>>>>> 407d19ab
 	mtk_v4l2_debug(2,
 			"[%d] buf id=%d va=%p dma=%pad size=%zx",
 			ctx->id, src_buf->vb2_buf.index,
@@ -1205,7 +1178,7 @@
 	ret = vdec_if_decode(ctx, &src_mem, NULL, &res_chg);
 	if (ret || !res_chg) {
 		/*
-		 * fb == NULL menas to parse SPS/PPS header or
+		 * fb == NULL means to parse SPS/PPS header or
 		 * resolution info in src_mem. Decode can fail
 		 * if there is no SPS header or picture info
 		 * in bs
@@ -1216,11 +1189,9 @@
 			mtk_v4l2_err("[%d] Unrecoverable error in vdec_if_decode.",
 					ctx->id);
 			ctx->state = MTK_STATE_ABORT;
-			v4l2_m2m_buf_done(to_vb2_v4l2_buffer(src_buf),
-						VB2_BUF_STATE_ERROR);
+			v4l2_m2m_buf_done(src_buf, VB2_BUF_STATE_ERROR);
 		} else {
-			v4l2_m2m_buf_done(to_vb2_v4l2_buffer(src_buf),
-						VB2_BUF_STATE_DONE);
+			v4l2_m2m_buf_done(src_buf, VB2_BUF_STATE_DONE);
 		}
 		mtk_v4l2_debug(ret ? 0 : 1,
 			       "[%d] vdec_if_decode() src_buf=%d, size=%zu, fail=%d, res_chg=%d",
@@ -1312,7 +1283,7 @@
 
 static void vb2ops_vdec_stop_streaming(struct vb2_queue *q)
 {
-	struct vb2_buffer *src_buf = NULL, *dst_buf = NULL;
+	struct vb2_v4l2_buffer *src_buf = NULL, *dst_buf = NULL;
 	struct mtk_vcodec_ctx *ctx = vb2_get_drv_priv(q);
 
 	mtk_v4l2_debug(3, "[%d] (%d) state=(%x) ctx->decoded_frame_cnt=%d",
@@ -1320,12 +1291,10 @@
 
 	if (q->type == V4L2_BUF_TYPE_VIDEO_OUTPUT_MPLANE) {
 		while ((src_buf = v4l2_m2m_src_buf_remove(ctx->m2m_ctx))) {
-			struct vb2_v4l2_buffer *vb2_v4l2 =
-					to_vb2_v4l2_buffer(src_buf);
 			struct mtk_video_dec_buf *buf_info = container_of(
-					vb2_v4l2, struct mtk_video_dec_buf, vb);
+					src_buf, struct mtk_video_dec_buf, vb);
 			if (!buf_info->lastframe)
-				v4l2_m2m_buf_done(vb2_v4l2,
+				v4l2_m2m_buf_done(src_buf,
 						VB2_BUF_STATE_ERROR);
 		}
 		return;
@@ -1354,10 +1323,9 @@
 	ctx->state = MTK_STATE_FLUSH;
 
 	while ((dst_buf = v4l2_m2m_dst_buf_remove(ctx->m2m_ctx))) {
-		vb2_set_plane_payload(dst_buf, 0, 0);
-		vb2_set_plane_payload(dst_buf, 1, 0);
-		v4l2_m2m_buf_done(to_vb2_v4l2_buffer(dst_buf),
-					VB2_BUF_STATE_ERROR);
+		vb2_set_plane_payload(&dst_buf->vb2_buf, 0, 0);
+		vb2_set_plane_payload(&dst_buf->vb2_buf, 1, 0);
+		v4l2_m2m_buf_done(dst_buf, VB2_BUF_STATE_ERROR);
 	}
 
 }
