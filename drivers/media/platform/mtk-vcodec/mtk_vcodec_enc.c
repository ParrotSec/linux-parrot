--- conflicted
+++ resolved
@@ -214,9 +214,9 @@
 static int vidioc_venc_querycap(struct file *file, void *priv,
 				struct v4l2_capability *cap)
 {
-	strlcpy(cap->driver, MTK_VCODEC_ENC_NAME, sizeof(cap->driver));
-	strlcpy(cap->bus_info, MTK_PLATFORM_STR, sizeof(cap->bus_info));
-	strlcpy(cap->card, MTK_PLATFORM_STR, sizeof(cap->card));
+	strscpy(cap->driver, MTK_VCODEC_ENC_NAME, sizeof(cap->driver));
+	strscpy(cap->bus_info, MTK_PLATFORM_STR, sizeof(cap->bus_info));
+	strscpy(cap->card, MTK_PLATFORM_STR, sizeof(cap->card));
 
 	return 0;
 }
@@ -385,7 +385,7 @@
 		param->input_yuv_fmt = VENC_YUV_FORMAT_NV21;
 		break;
 	default:
-		mtk_v4l2_err("Unsupport fourcc =%d", q_data_src->fmt->fourcc);
+		mtk_v4l2_err("Unsupported fourcc =%d", q_data_src->fmt->fourcc);
 		break;
 	}
 	param->h264_profile = enc_params->h264_profile;
@@ -879,26 +879,19 @@
 static void vb2ops_venc_stop_streaming(struct vb2_queue *q)
 {
 	struct mtk_vcodec_ctx *ctx = vb2_get_drv_priv(q);
-	struct vb2_buffer *src_buf, *dst_buf;
+	struct vb2_v4l2_buffer *src_buf, *dst_buf;
 	int ret;
 
 	mtk_v4l2_debug(2, "[%d]-> type=%d", ctx->id, q->type);
 
 	if (q->type == V4L2_BUF_TYPE_VIDEO_CAPTURE_MPLANE) {
 		while ((dst_buf = v4l2_m2m_dst_buf_remove(ctx->m2m_ctx))) {
-<<<<<<< HEAD
-			dst_buf->planes[0].bytesused = 0;
-			v4l2_m2m_buf_done(to_vb2_v4l2_buffer(dst_buf),
-					VB2_BUF_STATE_ERROR);
-=======
 			dst_buf->vb2_buf.planes[0].bytesused = 0;
 			v4l2_m2m_buf_done(dst_buf, VB2_BUF_STATE_ERROR);
->>>>>>> 407d19ab
 		}
 	} else {
 		while ((src_buf = v4l2_m2m_src_buf_remove(ctx->m2m_ctx)))
-			v4l2_m2m_buf_done(to_vb2_v4l2_buffer(src_buf),
-					VB2_BUF_STATE_ERROR);
+			v4l2_m2m_buf_done(src_buf, VB2_BUF_STATE_ERROR);
 	}
 
 	if ((q->type == V4L2_BUF_TYPE_VIDEO_CAPTURE_MPLANE &&
@@ -934,8 +927,7 @@
 {
 	struct mtk_vcodec_ctx *ctx = priv;
 	int ret;
-	struct vb2_buffer *src_buf, *dst_buf;
-	struct vb2_v4l2_buffer *dst_vb2_v4l2, *src_vb2_v4l2;
+	struct vb2_v4l2_buffer *src_buf, *dst_buf;
 	struct mtk_vcodec_mem bs_buf;
 	struct venc_done_result enc_result;
 
@@ -945,20 +937,14 @@
 		return -EINVAL;
 	}
 
-<<<<<<< HEAD
-	bs_buf.va = vb2_plane_vaddr(dst_buf, 0);
-	bs_buf.dma_addr = vb2_dma_contig_plane_dma_addr(dst_buf, 0);
-	bs_buf.size = (size_t)dst_buf->planes[0].length;
-=======
 	bs_buf.va = vb2_plane_vaddr(&dst_buf->vb2_buf, 0);
 	bs_buf.dma_addr = vb2_dma_contig_plane_dma_addr(&dst_buf->vb2_buf, 0);
 	bs_buf.size = (size_t)dst_buf->vb2_buf.planes[0].length;
->>>>>>> 407d19ab
 
 	mtk_v4l2_debug(1,
 			"[%d] buf id=%d va=0x%p dma_addr=0x%llx size=%zu",
 			ctx->id,
-			dst_buf->index, bs_buf.va,
+			dst_buf->vb2_buf.index, bs_buf.va,
 			(u64)bs_buf.dma_addr,
 			bs_buf.size);
 
@@ -967,31 +953,23 @@
 			NULL, &bs_buf, &enc_result);
 
 	if (ret) {
-		dst_buf->planes[0].bytesused = 0;
+		dst_buf->vb2_buf.planes[0].bytesused = 0;
 		ctx->state = MTK_STATE_ABORT;
-		v4l2_m2m_buf_done(to_vb2_v4l2_buffer(dst_buf),
-				  VB2_BUF_STATE_ERROR);
+		v4l2_m2m_buf_done(dst_buf, VB2_BUF_STATE_ERROR);
 		mtk_v4l2_err("venc_if_encode failed=%d", ret);
 		return -EINVAL;
 	}
 	src_buf = v4l2_m2m_next_src_buf(ctx->m2m_ctx);
 	if (src_buf) {
-		src_vb2_v4l2 = to_vb2_v4l2_buffer(src_buf);
-		dst_vb2_v4l2 = to_vb2_v4l2_buffer(dst_buf);
-		dst_buf->timestamp = src_buf->timestamp;
-		dst_vb2_v4l2->timecode = src_vb2_v4l2->timecode;
+		dst_buf->vb2_buf.timestamp = src_buf->vb2_buf.timestamp;
+		dst_buf->timecode = src_buf->timecode;
 	} else {
 		mtk_v4l2_err("No timestamp for the header buffer.");
 	}
 
 	ctx->state = MTK_STATE_HEADER;
-<<<<<<< HEAD
-	dst_buf->planes[0].bytesused = enc_result.bs_size;
-	v4l2_m2m_buf_done(to_vb2_v4l2_buffer(dst_buf), VB2_BUF_STATE_DONE);
-=======
 	dst_buf->vb2_buf.planes[0].bytesused = enc_result.bs_size;
 	v4l2_m2m_buf_done(dst_buf, VB2_BUF_STATE_DONE);
->>>>>>> 407d19ab
 
 	return 0;
 }
@@ -999,9 +977,7 @@
 static int mtk_venc_param_change(struct mtk_vcodec_ctx *ctx)
 {
 	struct venc_enc_param enc_prm;
-	struct vb2_buffer *vb = v4l2_m2m_next_src_buf(ctx->m2m_ctx);
-	struct vb2_v4l2_buffer *vb2_v4l2 =
-			container_of(vb, struct vb2_v4l2_buffer, vb2_buf);
+	struct vb2_v4l2_buffer *vb2_v4l2 = v4l2_m2m_next_src_buf(ctx->m2m_ctx);
 	struct mtk_video_enc_buf *mtk_buf =
 			container_of(vb2_v4l2, struct mtk_video_enc_buf, vb);
 
@@ -1075,12 +1051,11 @@
 {
 	struct mtk_vcodec_ctx *ctx = container_of(work, struct mtk_vcodec_ctx,
 				    encode_work);
-	struct vb2_buffer *src_buf, *dst_buf;
+	struct vb2_v4l2_buffer *src_buf, *dst_buf;
 	struct venc_frm_buf frm_buf;
 	struct mtk_vcodec_mem bs_buf;
 	struct venc_done_result enc_result;
 	int ret, i;
-	struct vb2_v4l2_buffer *dst_vb2_v4l2, *src_vb2_v4l2;
 
 	/* check dst_buf, dst_buf may be removed in device_run
 	 * to stored encdoe header so we need check dst_buf and
@@ -1094,56 +1069,35 @@
 
 	src_buf = v4l2_m2m_src_buf_remove(ctx->m2m_ctx);
 	memset(&frm_buf, 0, sizeof(frm_buf));
-	for (i = 0; i < src_buf->num_planes ; i++) {
-		frm_buf.fb_addr[i].va = vb2_plane_vaddr(src_buf, i);
+	for (i = 0; i < src_buf->vb2_buf.num_planes ; i++) {
 		frm_buf.fb_addr[i].dma_addr =
-				vb2_dma_contig_plane_dma_addr(src_buf, i);
+				vb2_dma_contig_plane_dma_addr(&src_buf->vb2_buf, i);
 		frm_buf.fb_addr[i].size =
-				(size_t)src_buf->planes[i].length;
-	}
-	bs_buf.va = vb2_plane_vaddr(dst_buf, 0);
-	bs_buf.dma_addr = vb2_dma_contig_plane_dma_addr(dst_buf, 0);
-	bs_buf.size = (size_t)dst_buf->planes[0].length;
+				(size_t)src_buf->vb2_buf.planes[i].length;
+	}
+	bs_buf.va = vb2_plane_vaddr(&dst_buf->vb2_buf, 0);
+	bs_buf.dma_addr = vb2_dma_contig_plane_dma_addr(&dst_buf->vb2_buf, 0);
+	bs_buf.size = (size_t)dst_buf->vb2_buf.planes[0].length;
 
 	mtk_v4l2_debug(2,
-			"Framebuf VA=%p PA=%llx Size=0x%zx;VA=%p PA=0x%llx Size=0x%zx;VA=%p PA=0x%llx Size=%zu",
-			frm_buf.fb_addr[0].va,
+			"Framebuf PA=%llx Size=0x%zx;PA=0x%llx Size=0x%zx;PA=0x%llx Size=%zu",
 			(u64)frm_buf.fb_addr[0].dma_addr,
 			frm_buf.fb_addr[0].size,
-			frm_buf.fb_addr[1].va,
 			(u64)frm_buf.fb_addr[1].dma_addr,
 			frm_buf.fb_addr[1].size,
-			frm_buf.fb_addr[2].va,
 			(u64)frm_buf.fb_addr[2].dma_addr,
 			frm_buf.fb_addr[2].size);
 
 	ret = venc_if_encode(ctx, VENC_START_OPT_ENCODE_FRAME,
 			     &frm_buf, &bs_buf, &enc_result);
 
-	src_vb2_v4l2 = to_vb2_v4l2_buffer(src_buf);
-	dst_vb2_v4l2 = to_vb2_v4l2_buffer(dst_buf);
-
-	dst_buf->timestamp = src_buf->timestamp;
-	dst_vb2_v4l2->timecode = src_vb2_v4l2->timecode;
+	dst_buf->vb2_buf.timestamp = src_buf->vb2_buf.timestamp;
+	dst_buf->timecode = src_buf->timecode;
 
 	if (enc_result.is_key_frm)
-		dst_vb2_v4l2->flags |= V4L2_BUF_FLAG_KEYFRAME;
+		dst_buf->flags |= V4L2_BUF_FLAG_KEYFRAME;
 
 	if (ret) {
-<<<<<<< HEAD
-		v4l2_m2m_buf_done(to_vb2_v4l2_buffer(src_buf),
-				  VB2_BUF_STATE_ERROR);
-		dst_buf->planes[0].bytesused = 0;
-		v4l2_m2m_buf_done(to_vb2_v4l2_buffer(dst_buf),
-				  VB2_BUF_STATE_ERROR);
-		mtk_v4l2_err("venc_if_encode failed=%d", ret);
-	} else {
-		v4l2_m2m_buf_done(to_vb2_v4l2_buffer(src_buf),
-				  VB2_BUF_STATE_DONE);
-		dst_buf->planes[0].bytesused = enc_result.bs_size;
-		v4l2_m2m_buf_done(to_vb2_v4l2_buffer(dst_buf),
-				  VB2_BUF_STATE_DONE);
-=======
 		v4l2_m2m_buf_done(src_buf, VB2_BUF_STATE_ERROR);
 		dst_buf->vb2_buf.planes[0].bytesused = 0;
 		v4l2_m2m_buf_done(dst_buf, VB2_BUF_STATE_ERROR);
@@ -1152,7 +1106,6 @@
 		v4l2_m2m_buf_done(src_buf, VB2_BUF_STATE_DONE);
 		dst_buf->vb2_buf.planes[0].bytesused = enc_result.bs_size;
 		v4l2_m2m_buf_done(dst_buf, VB2_BUF_STATE_DONE);
->>>>>>> 407d19ab
 		mtk_v4l2_debug(2, "venc_if_encode bs size=%d",
 				 enc_result.bs_size);
 	}
@@ -1160,7 +1113,7 @@
 	v4l2_m2m_job_finish(ctx->dev->m2m_dev_enc, ctx->m2m_ctx);
 
 	mtk_v4l2_debug(1, "<=== src_buf[%d] dst_buf[%d] venc_if_encode ret=%d Size=%u===>",
-			src_buf->index, dst_buf->index, ret,
+			src_buf->vb2_buf.index, dst_buf->vb2_buf.index, ret,
 			enc_result.bs_size);
 }
 
