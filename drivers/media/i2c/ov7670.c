// SPDX-License-Identifier: GPL-2.0-only
/*
 * A V4L2 driver for OmniVision OV7670 cameras.
 *
 * Copyright 2006 One Laptop Per Child Association, Inc.  Written
 * by Jonathan Corbet with substantial inspiration from Mark
 * McClelland's ovcamchip code.
 *
 * Copyright 2006-7 Jonathan Corbet <corbet@lwn.net>
 */
#include <linux/clk.h>
#include <linux/init.h>
#include <linux/module.h>
#include <linux/slab.h>
#include <linux/i2c.h>
#include <linux/delay.h>
#include <linux/videodev2.h>
#include <linux/gpio.h>
#include <linux/gpio/consumer.h>
#include <media/v4l2-device.h>
#include <media/v4l2-ctrls.h>
#include <media/v4l2-fwnode.h>
#include <media/v4l2-mediabus.h>
#include <media/v4l2-image-sizes.h>
#include <media/i2c/ov7670.h>

MODULE_AUTHOR("Jonathan Corbet <corbet@lwn.net>");
MODULE_DESCRIPTION("A low-level driver for OmniVision ov7670 sensors");
MODULE_LICENSE("GPL");

static bool debug;
module_param(debug, bool, 0644);
MODULE_PARM_DESC(debug, "Debug level (0-1)");

/*
 * The 7670 sits on i2c with ID 0x42
 */
#define OV7670_I2C_ADDR 0x42

#define PLL_FACTOR	4

/* Registers */
#define REG_GAIN	0x00	/* Gain lower 8 bits (rest in vref) */
#define REG_BLUE	0x01	/* blue gain */
#define REG_RED		0x02	/* red gain */
#define REG_VREF	0x03	/* Pieces of GAIN, VSTART, VSTOP */
#define REG_COM1	0x04	/* Control 1 */
#define  COM1_CCIR656	  0x40  /* CCIR656 enable */
#define REG_BAVE	0x05	/* U/B Average level */
#define REG_GbAVE	0x06	/* Y/Gb Average level */
#define REG_AECHH	0x07	/* AEC MS 5 bits */
#define REG_RAVE	0x08	/* V/R Average level */
#define REG_COM2	0x09	/* Control 2 */
#define  COM2_SSLEEP	  0x10	/* Soft sleep mode */
#define REG_PID		0x0a	/* Product ID MSB */
#define REG_VER		0x0b	/* Product ID LSB */
#define REG_COM3	0x0c	/* Control 3 */
#define  COM3_SWAP	  0x40	  /* Byte swap */
#define  COM3_SCALEEN	  0x08	  /* Enable scaling */
#define  COM3_DCWEN	  0x04	  /* Enable downsamp/crop/window */
#define REG_COM4	0x0d	/* Control 4 */
#define REG_COM5	0x0e	/* All "reserved" */
#define REG_COM6	0x0f	/* Control 6 */
#define REG_AECH	0x10	/* More bits of AEC value */
#define REG_CLKRC	0x11	/* Clocl control */
#define   CLK_EXT	  0x40	  /* Use external clock directly */
#define   CLK_SCALE	  0x3f	  /* Mask for internal clock scale */
#define REG_COM7	0x12	/* Control 7 */
#define   COM7_RESET	  0x80	  /* Register reset */
#define   COM7_FMT_MASK	  0x38
#define   COM7_FMT_VGA	  0x00
#define	  COM7_FMT_CIF	  0x20	  /* CIF format */
#define   COM7_FMT_QVGA	  0x10	  /* QVGA format */
#define   COM7_FMT_QCIF	  0x08	  /* QCIF format */
#define	  COM7_RGB	  0x04	  /* bits 0 and 2 - RGB format */
#define	  COM7_YUV	  0x00	  /* YUV */
#define	  COM7_BAYER	  0x01	  /* Bayer format */
#define	  COM7_PBAYER	  0x05	  /* "Processed bayer" */
#define REG_COM8	0x13	/* Control 8 */
#define   COM8_FASTAEC	  0x80	  /* Enable fast AGC/AEC */
#define   COM8_AECSTEP	  0x40	  /* Unlimited AEC step size */
#define   COM8_BFILT	  0x20	  /* Band filter enable */
#define   COM8_AGC	  0x04	  /* Auto gain enable */
#define   COM8_AWB	  0x02	  /* White balance enable */
#define   COM8_AEC	  0x01	  /* Auto exposure enable */
#define REG_COM9	0x14	/* Control 9  - gain ceiling */
#define REG_COM10	0x15	/* Control 10 */
#define   COM10_HSYNC	  0x40	  /* HSYNC instead of HREF */
#define   COM10_PCLK_HB	  0x20	  /* Suppress PCLK on horiz blank */
#define   COM10_HREF_REV  0x08	  /* Reverse HREF */
#define   COM10_VS_LEAD	  0x04	  /* VSYNC on clock leading edge */
#define   COM10_VS_NEG	  0x02	  /* VSYNC negative */
#define   COM10_HS_NEG	  0x01	  /* HSYNC negative */
#define REG_HSTART	0x17	/* Horiz start high bits */
#define REG_HSTOP	0x18	/* Horiz stop high bits */
#define REG_VSTART	0x19	/* Vert start high bits */
#define REG_VSTOP	0x1a	/* Vert stop high bits */
#define REG_PSHFT	0x1b	/* Pixel delay after HREF */
#define REG_MIDH	0x1c	/* Manuf. ID high */
#define REG_MIDL	0x1d	/* Manuf. ID low */
#define REG_MVFP	0x1e	/* Mirror / vflip */
#define   MVFP_MIRROR	  0x20	  /* Mirror image */
#define   MVFP_FLIP	  0x10	  /* Vertical flip */

#define REG_AEW		0x24	/* AGC upper limit */
#define REG_AEB		0x25	/* AGC lower limit */
#define REG_VPT		0x26	/* AGC/AEC fast mode op region */
#define REG_HSYST	0x30	/* HSYNC rising edge delay */
#define REG_HSYEN	0x31	/* HSYNC falling edge delay */
#define REG_HREF	0x32	/* HREF pieces */
#define REG_TSLB	0x3a	/* lots of stuff */
#define   TSLB_YLAST	  0x04	  /* UYVY or VYUY - see com13 */
#define REG_COM11	0x3b	/* Control 11 */
#define   COM11_NIGHT	  0x80	  /* NIght mode enable */
#define   COM11_NMFR	  0x60	  /* Two bit NM frame rate */
#define   COM11_HZAUTO	  0x10	  /* Auto detect 50/60 Hz */
#define	  COM11_50HZ	  0x08	  /* Manual 50Hz select */
#define   COM11_EXP	  0x02
#define REG_COM12	0x3c	/* Control 12 */
#define   COM12_HREF	  0x80	  /* HREF always */
#define REG_COM13	0x3d	/* Control 13 */
#define   COM13_GAMMA	  0x80	  /* Gamma enable */
#define	  COM13_UVSAT	  0x40	  /* UV saturation auto adjustment */
#define   COM13_UVSWAP	  0x01	  /* V before U - w/TSLB */
#define REG_COM14	0x3e	/* Control 14 */
#define   COM14_DCWEN	  0x10	  /* DCW/PCLK-scale enable */
#define REG_EDGE	0x3f	/* Edge enhancement factor */
#define REG_COM15	0x40	/* Control 15 */
#define   COM15_R10F0	  0x00	  /* Data range 10 to F0 */
#define	  COM15_R01FE	  0x80	  /*            01 to FE */
#define   COM15_R00FF	  0xc0	  /*            00 to FF */
#define   COM15_RGB565	  0x10	  /* RGB565 output */
#define   COM15_RGB555	  0x30	  /* RGB555 output */
#define REG_COM16	0x41	/* Control 16 */
#define   COM16_AWBGAIN   0x08	  /* AWB gain enable */
#define REG_COM17	0x42	/* Control 17 */
#define   COM17_AECWIN	  0xc0	  /* AEC window - must match COM4 */
#define   COM17_CBAR	  0x08	  /* DSP Color bar */

/*
 * This matrix defines how the colors are generated, must be
 * tweaked to adjust hue and saturation.
 *
 * Order: v-red, v-green, v-blue, u-red, u-green, u-blue
 *
 * They are nine-bit signed quantities, with the sign bit
 * stored in 0x58.  Sign for v-red is bit 0, and up from there.
 */
#define	REG_CMATRIX_BASE 0x4f
#define   CMATRIX_LEN 6
#define REG_CMATRIX_SIGN 0x58


#define REG_BRIGHT	0x55	/* Brightness */
#define REG_CONTRAS	0x56	/* Contrast control */

#define REG_GFIX	0x69	/* Fix gain control */

#define REG_DBLV	0x6b	/* PLL control an debugging */
#define   DBLV_BYPASS	  0x00	  /* Bypass PLL */
#define   DBLV_X4	  0x01	  /* clock x4 */
#define   DBLV_X6	  0x10	  /* clock x6 */
#define   DBLV_X8	  0x11	  /* clock x8 */

#define REG_SCALING_XSC	0x70	/* Test pattern and horizontal scale factor */
#define   TEST_PATTTERN_0 0x80
#define REG_SCALING_YSC	0x71	/* Test pattern and vertical scale factor */
#define   TEST_PATTTERN_1 0x80

#define REG_REG76	0x76	/* OV's name */
#define   R76_BLKPCOR	  0x80	  /* Black pixel correction enable */
#define   R76_WHTPCOR	  0x40	  /* White pixel correction enable */

#define REG_RGB444	0x8c	/* RGB 444 control */
#define   R444_ENABLE	  0x02	  /* Turn on RGB444, overrides 5x5 */
#define   R444_RGBX	  0x01	  /* Empty nibble at end */

#define REG_HAECC1	0x9f	/* Hist AEC/AGC control 1 */
#define REG_HAECC2	0xa0	/* Hist AEC/AGC control 2 */

#define REG_BD50MAX	0xa5	/* 50hz banding step limit */
#define REG_HAECC3	0xa6	/* Hist AEC/AGC control 3 */
#define REG_HAECC4	0xa7	/* Hist AEC/AGC control 4 */
#define REG_HAECC5	0xa8	/* Hist AEC/AGC control 5 */
#define REG_HAECC6	0xa9	/* Hist AEC/AGC control 6 */
#define REG_HAECC7	0xaa	/* Hist AEC/AGC control 7 */
#define REG_BD60MAX	0xab	/* 60hz banding step limit */

enum ov7670_model {
	MODEL_OV7670 = 0,
	MODEL_OV7675,
};

struct ov7670_win_size {
	int	width;
	int	height;
	unsigned char com7_bit;
	int	hstart;		/* Start/stop values for the camera.  Note */
	int	hstop;		/* that they do not always make complete */
	int	vstart;		/* sense to humans, but evidently the sensor */
	int	vstop;		/* will do the right thing... */
	struct regval_list *regs; /* Regs to tweak */
};

struct ov7670_devtype {
	/* formats supported for each model */
	struct ov7670_win_size *win_sizes;
	unsigned int n_win_sizes;
	/* callbacks for frame rate control */
	int (*set_framerate)(struct v4l2_subdev *, struct v4l2_fract *);
	void (*get_framerate)(struct v4l2_subdev *, struct v4l2_fract *);
};

/*
 * Information we maintain about a known sensor.
 */
struct ov7670_format_struct;  /* coming later */
struct ov7670_info {
	struct v4l2_subdev sd;
#if defined(CONFIG_MEDIA_CONTROLLER)
	struct media_pad pad;
#endif
	struct v4l2_ctrl_handler hdl;
	struct {
		/* gain cluster */
		struct v4l2_ctrl *auto_gain;
		struct v4l2_ctrl *gain;
	};
	struct {
		/* exposure cluster */
		struct v4l2_ctrl *auto_exposure;
		struct v4l2_ctrl *exposure;
	};
	struct {
		/* saturation/hue cluster */
		struct v4l2_ctrl *saturation;
		struct v4l2_ctrl *hue;
	};
	struct v4l2_mbus_framefmt format;
	struct ov7670_format_struct *fmt;  /* Current format */
	struct clk *clk;
	struct gpio_desc *resetb_gpio;
	struct gpio_desc *pwdn_gpio;
	unsigned int mbus_config;	/* Media bus configuration flags */
	int min_width;			/* Filter out smaller sizes */
	int min_height;			/* Filter out smaller sizes */
	int clock_speed;		/* External clock speed (MHz) */
	u8 clkrc;			/* Clock divider value */
	bool use_smbus;			/* Use smbus I/O instead of I2C */
	bool pll_bypass;
	bool pclk_hb_disable;
	const struct ov7670_devtype *devtype; /* Device specifics */
};

static inline struct ov7670_info *to_state(struct v4l2_subdev *sd)
{
	return container_of(sd, struct ov7670_info, sd);
}

static inline struct v4l2_subdev *to_sd(struct v4l2_ctrl *ctrl)
{
	return &container_of(ctrl->handler, struct ov7670_info, hdl)->sd;
}



/*
 * The default register settings, as obtained from OmniVision.  There
 * is really no making sense of most of these - lots of "reserved" values
 * and such.
 *
 * These settings give VGA YUYV.
 */

struct regval_list {
	unsigned char reg_num;
	unsigned char value;
};

static struct regval_list ov7670_default_regs[] = {
	{ REG_COM7, COM7_RESET },
/*
 * Clock scale: 3 = 15fps
 *              2 = 20fps
 *              1 = 30fps
 */
	{ REG_CLKRC, 0x1 },	/* OV: clock scale (30 fps) */
	{ REG_TSLB,  0x04 },	/* OV */
	{ REG_COM7, 0 },	/* VGA */
	/*
	 * Set the hardware window.  These values from OV don't entirely
	 * make sense - hstop is less than hstart.  But they work...
	 */
	{ REG_HSTART, 0x13 },	{ REG_HSTOP, 0x01 },
	{ REG_HREF, 0xb6 },	{ REG_VSTART, 0x02 },
	{ REG_VSTOP, 0x7a },	{ REG_VREF, 0x0a },

	{ REG_COM3, 0 },	{ REG_COM14, 0 },
	/* Mystery scaling numbers */
	{ REG_SCALING_XSC, 0x3a },
	{ REG_SCALING_YSC, 0x35 },
	{ 0x72, 0x11 },		{ 0x73, 0xf0 },
	{ 0xa2, 0x02 },		{ REG_COM10, 0x0 },

	/* Gamma curve values */
	{ 0x7a, 0x20 },		{ 0x7b, 0x10 },
	{ 0x7c, 0x1e },		{ 0x7d, 0x35 },
	{ 0x7e, 0x5a },		{ 0x7f, 0x69 },
	{ 0x80, 0x76 },		{ 0x81, 0x80 },
	{ 0x82, 0x88 },		{ 0x83, 0x8f },
	{ 0x84, 0x96 },		{ 0x85, 0xa3 },
	{ 0x86, 0xaf },		{ 0x87, 0xc4 },
	{ 0x88, 0xd7 },		{ 0x89, 0xe8 },

	/* AGC and AEC parameters.  Note we start by disabling those features,
	   then turn them only after tweaking the values. */
	{ REG_COM8, COM8_FASTAEC | COM8_AECSTEP | COM8_BFILT },
	{ REG_GAIN, 0 },	{ REG_AECH, 0 },
	{ REG_COM4, 0x40 }, /* magic reserved bit */
	{ REG_COM9, 0x18 }, /* 4x gain + magic rsvd bit */
	{ REG_BD50MAX, 0x05 },	{ REG_BD60MAX, 0x07 },
	{ REG_AEW, 0x95 },	{ REG_AEB, 0x33 },
	{ REG_VPT, 0xe3 },	{ REG_HAECC1, 0x78 },
	{ REG_HAECC2, 0x68 },	{ 0xa1, 0x03 }, /* magic */
	{ REG_HAECC3, 0xd8 },	{ REG_HAECC4, 0xd8 },
	{ REG_HAECC5, 0xf0 },	{ REG_HAECC6, 0x90 },
	{ REG_HAECC7, 0x94 },
	{ REG_COM8, COM8_FASTAEC|COM8_AECSTEP|COM8_BFILT|COM8_AGC|COM8_AEC },

	/* Almost all of these are magic "reserved" values.  */
	{ REG_COM5, 0x61 },	{ REG_COM6, 0x4b },
	{ 0x16, 0x02 },		{ REG_MVFP, 0x07 },
	{ 0x21, 0x02 },		{ 0x22, 0x91 },
	{ 0x29, 0x07 },		{ 0x33, 0x0b },
	{ 0x35, 0x0b },		{ 0x37, 0x1d },
	{ 0x38, 0x71 },		{ 0x39, 0x2a },
	{ REG_COM12, 0x78 },	{ 0x4d, 0x40 },
	{ 0x4e, 0x20 },		{ REG_GFIX, 0 },
	{ 0x6b, 0x4a },		{ 0x74, 0x10 },
	{ 0x8d, 0x4f },		{ 0x8e, 0 },
	{ 0x8f, 0 },		{ 0x90, 0 },
	{ 0x91, 0 },		{ 0x96, 0 },
	{ 0x9a, 0 },		{ 0xb0, 0x84 },
	{ 0xb1, 0x0c },		{ 0xb2, 0x0e },
	{ 0xb3, 0x82 },		{ 0xb8, 0x0a },

	/* More reserved magic, some of which tweaks white balance */
	{ 0x43, 0x0a },		{ 0x44, 0xf0 },
	{ 0x45, 0x34 },		{ 0x46, 0x58 },
	{ 0x47, 0x28 },		{ 0x48, 0x3a },
	{ 0x59, 0x88 },		{ 0x5a, 0x88 },
	{ 0x5b, 0x44 },		{ 0x5c, 0x67 },
	{ 0x5d, 0x49 },		{ 0x5e, 0x0e },
	{ 0x6c, 0x0a },		{ 0x6d, 0x55 },
	{ 0x6e, 0x11 },		{ 0x6f, 0x9f }, /* "9e for advance AWB" */
	{ 0x6a, 0x40 },		{ REG_BLUE, 0x40 },
	{ REG_RED, 0x60 },
	{ REG_COM8, COM8_FASTAEC|COM8_AECSTEP|COM8_BFILT|COM8_AGC|COM8_AEC|COM8_AWB },

	/* Matrix coefficients */
	{ 0x4f, 0x80 },		{ 0x50, 0x80 },
	{ 0x51, 0 },		{ 0x52, 0x22 },
	{ 0x53, 0x5e },		{ 0x54, 0x80 },
	{ 0x58, 0x9e },

	{ REG_COM16, COM16_AWBGAIN },	{ REG_EDGE, 0 },
	{ 0x75, 0x05 },		{ 0x76, 0xe1 },
	{ 0x4c, 0 },		{ 0x77, 0x01 },
	{ REG_COM13, 0xc3 },	{ 0x4b, 0x09 },
	{ 0xc9, 0x60 },		{ REG_COM16, 0x38 },
	{ 0x56, 0x40 },

	{ 0x34, 0x11 },		{ REG_COM11, COM11_EXP|COM11_HZAUTO },
	{ 0xa4, 0x88 },		{ 0x96, 0 },
	{ 0x97, 0x30 },		{ 0x98, 0x20 },
	{ 0x99, 0x30 },		{ 0x9a, 0x84 },
	{ 0x9b, 0x29 },		{ 0x9c, 0x03 },
	{ 0x9d, 0x4c },		{ 0x9e, 0x3f },
	{ 0x78, 0x04 },

	/* Extra-weird stuff.  Some sort of multiplexor register */
	{ 0x79, 0x01 },		{ 0xc8, 0xf0 },
	{ 0x79, 0x0f },		{ 0xc8, 0x00 },
	{ 0x79, 0x10 },		{ 0xc8, 0x7e },
	{ 0x79, 0x0a },		{ 0xc8, 0x80 },
	{ 0x79, 0x0b },		{ 0xc8, 0x01 },
	{ 0x79, 0x0c },		{ 0xc8, 0x0f },
	{ 0x79, 0x0d },		{ 0xc8, 0x20 },
	{ 0x79, 0x09 },		{ 0xc8, 0x80 },
	{ 0x79, 0x02 },		{ 0xc8, 0xc0 },
	{ 0x79, 0x03 },		{ 0xc8, 0x40 },
	{ 0x79, 0x05 },		{ 0xc8, 0x30 },
	{ 0x79, 0x26 },

	{ 0xff, 0xff },	/* END MARKER */
};


/*
 * Here we'll try to encapsulate the changes for just the output
 * video format.
 *
 * RGB656 and YUV422 come from OV; RGB444 is homebrewed.
 *
 * IMPORTANT RULE: the first entry must be for COM7, see ov7670_s_fmt for why.
 */


static struct regval_list ov7670_fmt_yuv422[] = {
	{ REG_COM7, 0x0 },  /* Selects YUV mode */
	{ REG_RGB444, 0 },	/* No RGB444 please */
	{ REG_COM1, 0 },	/* CCIR601 */
	{ REG_COM15, COM15_R00FF },
	{ REG_COM9, 0x48 }, /* 32x gain ceiling; 0x8 is reserved bit */
	{ 0x4f, 0x80 },		/* "matrix coefficient 1" */
	{ 0x50, 0x80 },		/* "matrix coefficient 2" */
	{ 0x51, 0    },		/* vb */
	{ 0x52, 0x22 },		/* "matrix coefficient 4" */
	{ 0x53, 0x5e },		/* "matrix coefficient 5" */
	{ 0x54, 0x80 },		/* "matrix coefficient 6" */
	{ REG_COM13, COM13_GAMMA|COM13_UVSAT },
	{ 0xff, 0xff },
};

static struct regval_list ov7670_fmt_rgb565[] = {
	{ REG_COM7, COM7_RGB },	/* Selects RGB mode */
	{ REG_RGB444, 0 },	/* No RGB444 please */
	{ REG_COM1, 0x0 },	/* CCIR601 */
	{ REG_COM15, COM15_RGB565 },
	{ REG_COM9, 0x38 },	/* 16x gain ceiling; 0x8 is reserved bit */
	{ 0x4f, 0xb3 },		/* "matrix coefficient 1" */
	{ 0x50, 0xb3 },		/* "matrix coefficient 2" */
	{ 0x51, 0    },		/* vb */
	{ 0x52, 0x3d },		/* "matrix coefficient 4" */
	{ 0x53, 0xa7 },		/* "matrix coefficient 5" */
	{ 0x54, 0xe4 },		/* "matrix coefficient 6" */
	{ REG_COM13, COM13_GAMMA|COM13_UVSAT },
	{ 0xff, 0xff },
};

static struct regval_list ov7670_fmt_rgb444[] = {
	{ REG_COM7, COM7_RGB },	/* Selects RGB mode */
	{ REG_RGB444, R444_ENABLE },	/* Enable xxxxrrrr ggggbbbb */
	{ REG_COM1, 0x0 },	/* CCIR601 */
	{ REG_COM15, COM15_R01FE|COM15_RGB565 }, /* Data range needed? */
	{ REG_COM9, 0x38 },	/* 16x gain ceiling; 0x8 is reserved bit */
	{ 0x4f, 0xb3 },		/* "matrix coefficient 1" */
	{ 0x50, 0xb3 },		/* "matrix coefficient 2" */
	{ 0x51, 0    },		/* vb */
	{ 0x52, 0x3d },		/* "matrix coefficient 4" */
	{ 0x53, 0xa7 },		/* "matrix coefficient 5" */
	{ 0x54, 0xe4 },		/* "matrix coefficient 6" */
	{ REG_COM13, COM13_GAMMA|COM13_UVSAT|0x2 },  /* Magic rsvd bit */
	{ 0xff, 0xff },
};

static struct regval_list ov7670_fmt_raw[] = {
	{ REG_COM7, COM7_BAYER },
	{ REG_COM13, 0x08 }, /* No gamma, magic rsvd bit */
	{ REG_COM16, 0x3d }, /* Edge enhancement, denoise */
	{ REG_REG76, 0xe1 }, /* Pix correction, magic rsvd */
	{ 0xff, 0xff },
};



/*
 * Low-level register I/O.
 *
 * Note that there are two versions of these.  On the XO 1, the
 * i2c controller only does SMBUS, so that's what we use.  The
 * ov7670 is not really an SMBUS device, though, so the communication
 * is not always entirely reliable.
 */
static int ov7670_read_smbus(struct v4l2_subdev *sd, unsigned char reg,
		unsigned char *value)
{
	struct i2c_client *client = v4l2_get_subdevdata(sd);
	int ret;

	ret = i2c_smbus_read_byte_data(client, reg);
	if (ret >= 0) {
		*value = (unsigned char)ret;
		ret = 0;
	}
	return ret;
}


static int ov7670_write_smbus(struct v4l2_subdev *sd, unsigned char reg,
		unsigned char value)
{
	struct i2c_client *client = v4l2_get_subdevdata(sd);
	int ret = i2c_smbus_write_byte_data(client, reg, value);

	if (reg == REG_COM7 && (value & COM7_RESET))
		msleep(5);  /* Wait for reset to run */
	return ret;
}

/*
 * On most platforms, we'd rather do straight i2c I/O.
 */
static int ov7670_read_i2c(struct v4l2_subdev *sd, unsigned char reg,
		unsigned char *value)
{
	struct i2c_client *client = v4l2_get_subdevdata(sd);
	u8 data = reg;
	struct i2c_msg msg;
	int ret;

	/*
	 * Send out the register address...
	 */
	msg.addr = client->addr;
	msg.flags = 0;
	msg.len = 1;
	msg.buf = &data;
	ret = i2c_transfer(client->adapter, &msg, 1);
	if (ret < 0) {
		printk(KERN_ERR "Error %d on register write\n", ret);
		return ret;
	}
	/*
	 * ...then read back the result.
	 */
	msg.flags = I2C_M_RD;
	ret = i2c_transfer(client->adapter, &msg, 1);
	if (ret >= 0) {
		*value = data;
		ret = 0;
	}
	return ret;
}


static int ov7670_write_i2c(struct v4l2_subdev *sd, unsigned char reg,
		unsigned char value)
{
	struct i2c_client *client = v4l2_get_subdevdata(sd);
	struct i2c_msg msg;
	unsigned char data[2] = { reg, value };
	int ret;

	msg.addr = client->addr;
	msg.flags = 0;
	msg.len = 2;
	msg.buf = data;
	ret = i2c_transfer(client->adapter, &msg, 1);
	if (ret > 0)
		ret = 0;
	if (reg == REG_COM7 && (value & COM7_RESET))
		msleep(5);  /* Wait for reset to run */
	return ret;
}

static int ov7670_read(struct v4l2_subdev *sd, unsigned char reg,
		unsigned char *value)
{
	struct ov7670_info *info = to_state(sd);
	if (info->use_smbus)
		return ov7670_read_smbus(sd, reg, value);
	else
		return ov7670_read_i2c(sd, reg, value);
}

static int ov7670_write(struct v4l2_subdev *sd, unsigned char reg,
		unsigned char value)
{
	struct ov7670_info *info = to_state(sd);
	if (info->use_smbus)
		return ov7670_write_smbus(sd, reg, value);
	else
		return ov7670_write_i2c(sd, reg, value);
}

static int ov7670_update_bits(struct v4l2_subdev *sd, unsigned char reg,
		unsigned char mask, unsigned char value)
{
	unsigned char orig;
	int ret;

	ret = ov7670_read(sd, reg, &orig);
	if (ret)
		return ret;

	return ov7670_write(sd, reg, (orig & ~mask) | (value & mask));
}

/*
 * Write a list of register settings; ff/ff stops the process.
 */
static int ov7670_write_array(struct v4l2_subdev *sd, struct regval_list *vals)
{
	while (vals->reg_num != 0xff || vals->value != 0xff) {
		int ret = ov7670_write(sd, vals->reg_num, vals->value);
		if (ret < 0)
			return ret;
		vals++;
	}
	return 0;
}


/*
 * Stuff that knows about the sensor.
 */
static int ov7670_reset(struct v4l2_subdev *sd, u32 val)
{
	ov7670_write(sd, REG_COM7, COM7_RESET);
	msleep(1);
	return 0;
}


static int ov7670_init(struct v4l2_subdev *sd, u32 val)
{
	return ov7670_write_array(sd, ov7670_default_regs);
}

static int ov7670_detect(struct v4l2_subdev *sd)
{
	unsigned char v;
	int ret;

	ret = ov7670_init(sd, 0);
	if (ret < 0)
		return ret;
	ret = ov7670_read(sd, REG_MIDH, &v);
	if (ret < 0)
		return ret;
	if (v != 0x7f) /* OV manuf. id. */
		return -ENODEV;
	ret = ov7670_read(sd, REG_MIDL, &v);
	if (ret < 0)
		return ret;
	if (v != 0xa2)
		return -ENODEV;
	/*
	 * OK, we know we have an OmniVision chip...but which one?
	 */
	ret = ov7670_read(sd, REG_PID, &v);
	if (ret < 0)
		return ret;
	if (v != 0x76)  /* PID + VER = 0x76 / 0x73 */
		return -ENODEV;
	ret = ov7670_read(sd, REG_VER, &v);
	if (ret < 0)
		return ret;
	if (v != 0x73)  /* PID + VER = 0x76 / 0x73 */
		return -ENODEV;
	return 0;
}


/*
 * Store information about the video data format.  The color matrix
 * is deeply tied into the format, so keep the relevant values here.
 * The magic matrix numbers come from OmniVision.
 */
static struct ov7670_format_struct {
	u32 mbus_code;
	enum v4l2_colorspace colorspace;
	struct regval_list *regs;
	int cmatrix[CMATRIX_LEN];
} ov7670_formats[] = {
	{
		.mbus_code	= MEDIA_BUS_FMT_YUYV8_2X8,
		.colorspace	= V4L2_COLORSPACE_SRGB,
		.regs		= ov7670_fmt_yuv422,
		.cmatrix	= { 128, -128, 0, -34, -94, 128 },
	},
	{
		.mbus_code	= MEDIA_BUS_FMT_RGB444_2X8_PADHI_LE,
		.colorspace	= V4L2_COLORSPACE_SRGB,
		.regs		= ov7670_fmt_rgb444,
		.cmatrix	= { 179, -179, 0, -61, -176, 228 },
	},
	{
		.mbus_code	= MEDIA_BUS_FMT_RGB565_2X8_LE,
		.colorspace	= V4L2_COLORSPACE_SRGB,
		.regs		= ov7670_fmt_rgb565,
		.cmatrix	= { 179, -179, 0, -61, -176, 228 },
	},
	{
		.mbus_code	= MEDIA_BUS_FMT_SBGGR8_1X8,
		.colorspace	= V4L2_COLORSPACE_SRGB,
		.regs		= ov7670_fmt_raw,
		.cmatrix	= { 0, 0, 0, 0, 0, 0 },
	},
};
#define N_OV7670_FMTS ARRAY_SIZE(ov7670_formats)


/*
 * Then there is the issue of window sizes.  Try to capture the info here.
 */

/*
 * QCIF mode is done (by OV) in a very strange way - it actually looks like
 * VGA with weird scaling options - they do *not* use the canned QCIF mode
 * which is allegedly provided by the sensor.  So here's the weird register
 * settings.
 */
static struct regval_list ov7670_qcif_regs[] = {
	{ REG_COM3, COM3_SCALEEN|COM3_DCWEN },
	{ REG_COM3, COM3_DCWEN },
	{ REG_COM14, COM14_DCWEN | 0x01},
	{ 0x73, 0xf1 },
	{ 0xa2, 0x52 },
	{ 0x7b, 0x1c },
	{ 0x7c, 0x28 },
	{ 0x7d, 0x3c },
	{ 0x7f, 0x69 },
	{ REG_COM9, 0x38 },
	{ 0xa1, 0x0b },
	{ 0x74, 0x19 },
	{ 0x9a, 0x80 },
	{ 0x43, 0x14 },
	{ REG_COM13, 0xc0 },
	{ 0xff, 0xff },
};

static struct ov7670_win_size ov7670_win_sizes[] = {
	/* VGA */
	{
		.width		= VGA_WIDTH,
		.height		= VGA_HEIGHT,
		.com7_bit	= COM7_FMT_VGA,
		.hstart		= 158,	/* These values from */
		.hstop		=  14,	/* Omnivision */
		.vstart		=  10,
		.vstop		= 490,
		.regs		= NULL,
	},
	/* CIF */
	{
		.width		= CIF_WIDTH,
		.height		= CIF_HEIGHT,
		.com7_bit	= COM7_FMT_CIF,
		.hstart		= 170,	/* Empirically determined */
		.hstop		=  90,
		.vstart		=  14,
		.vstop		= 494,
		.regs		= NULL,
	},
	/* QVGA */
	{
		.width		= QVGA_WIDTH,
		.height		= QVGA_HEIGHT,
		.com7_bit	= COM7_FMT_QVGA,
		.hstart		= 168,	/* Empirically determined */
		.hstop		=  24,
		.vstart		=  12,
		.vstop		= 492,
		.regs		= NULL,
	},
	/* QCIF */
	{
		.width		= QCIF_WIDTH,
		.height		= QCIF_HEIGHT,
		.com7_bit	= COM7_FMT_VGA, /* see comment above */
		.hstart		= 456,	/* Empirically determined */
		.hstop		=  24,
		.vstart		=  14,
		.vstop		= 494,
		.regs		= ov7670_qcif_regs,
	}
};

static struct ov7670_win_size ov7675_win_sizes[] = {
	/*
	 * Currently, only VGA is supported. Theoretically it could be possible
	 * to support CIF, QVGA and QCIF too. Taking values for ov7670 as a
	 * base and tweak them empirically could be required.
	 */
	{
		.width		= VGA_WIDTH,
		.height		= VGA_HEIGHT,
		.com7_bit	= COM7_FMT_VGA,
		.hstart		= 158,	/* These values from */
		.hstop		=  14,	/* Omnivision */
		.vstart		=  14,  /* Empirically determined */
		.vstop		= 494,
		.regs		= NULL,
	}
};

static void ov7675_get_framerate(struct v4l2_subdev *sd,
				 struct v4l2_fract *tpf)
{
	struct ov7670_info *info = to_state(sd);
	u32 clkrc = info->clkrc;
	int pll_factor;

	if (info->pll_bypass)
		pll_factor = 1;
	else
		pll_factor = PLL_FACTOR;

	clkrc++;
	if (info->fmt->mbus_code == MEDIA_BUS_FMT_SBGGR8_1X8)
		clkrc = (clkrc >> 1);

	tpf->numerator = 1;
	tpf->denominator = (5 * pll_factor * info->clock_speed) /
			(4 * clkrc);
}

static int ov7675_set_framerate(struct v4l2_subdev *sd,
				 struct v4l2_fract *tpf)
{
	struct ov7670_info *info = to_state(sd);
	u32 clkrc;
	int pll_factor;
	int ret;

	/*
	 * The formula is fps = 5/4*pixclk for YUV/RGB and
	 * fps = 5/2*pixclk for RAW.
	 *
	 * pixclk = clock_speed / (clkrc + 1) * PLLfactor
	 *
	 */
	if (info->pll_bypass) {
		pll_factor = 1;
		ret = ov7670_write(sd, REG_DBLV, DBLV_BYPASS);
	} else {
		pll_factor = PLL_FACTOR;
		ret = ov7670_write(sd, REG_DBLV, DBLV_X4);
	}
	if (ret < 0)
		return ret;

	if (tpf->numerator == 0 || tpf->denominator == 0) {
		clkrc = 0;
	} else {
		clkrc = (5 * pll_factor * info->clock_speed * tpf->numerator) /
			(4 * tpf->denominator);
		if (info->fmt->mbus_code == MEDIA_BUS_FMT_SBGGR8_1X8)
			clkrc = (clkrc << 1);
		clkrc--;
	}

	/*
	 * The datasheet claims that clkrc = 0 will divide the input clock by 1
	 * but we've checked with an oscilloscope that it divides by 2 instead.
	 * So, if clkrc = 0 just bypass the divider.
	 */
	if (clkrc <= 0)
		clkrc = CLK_EXT;
	else if (clkrc > CLK_SCALE)
		clkrc = CLK_SCALE;
	info->clkrc = clkrc;

	/* Recalculate frame rate */
	ov7675_get_framerate(sd, tpf);

<<<<<<< HEAD
	ret = ov7670_write(sd, REG_CLKRC, info->clkrc);
	if (ret < 0)
		return ret;

	return ov7670_write(sd, REG_DBLV, DBLV_X4);
=======
	/*
	 * If the device is not powered up by the host driver do
	 * not apply any changes to H/W at this time. Instead
	 * the framerate will be restored right after power-up.
	 */
	if (info->on)
		return ov7675_apply_framerate(sd);

	return 0;
>>>>>>> 407d19ab
}

static void ov7670_get_framerate_legacy(struct v4l2_subdev *sd,
				 struct v4l2_fract *tpf)
{
	struct ov7670_info *info = to_state(sd);

	tpf->numerator = 1;
	tpf->denominator = info->clock_speed;
	if ((info->clkrc & CLK_EXT) == 0 && (info->clkrc & CLK_SCALE) > 1)
		tpf->denominator /= (info->clkrc & CLK_SCALE);
}

static int ov7670_set_framerate_legacy(struct v4l2_subdev *sd,
					struct v4l2_fract *tpf)
{
	struct ov7670_info *info = to_state(sd);
	int div;

	if (tpf->numerator == 0 || tpf->denominator == 0)
		div = 1;  /* Reset to full rate */
	else
		div = (tpf->numerator * info->clock_speed) / tpf->denominator;
	if (div == 0)
		div = 1;
	else if (div > CLK_SCALE)
		div = CLK_SCALE;
	info->clkrc = (info->clkrc & 0x80) | div;
	tpf->numerator = 1;
	tpf->denominator = info->clock_speed / div;

	/*
	 * If the device is not powered up by the host driver do
	 * not apply any changes to H/W at this time. Instead
	 * the framerate will be restored right after power-up.
	 */
	if (info->on)
		return ov7670_write(sd, REG_CLKRC, info->clkrc);

	return 0;
}

/*
 * Store a set of start/stop values into the camera.
 */
static int ov7670_set_hw(struct v4l2_subdev *sd, int hstart, int hstop,
		int vstart, int vstop)
{
	int ret;
	unsigned char v;
/*
 * Horizontal: 11 bits, top 8 live in hstart and hstop.  Bottom 3 of
 * hstart are in href[2:0], bottom 3 of hstop in href[5:3].  There is
 * a mystery "edge offset" value in the top two bits of href.
 */
	ret =  ov7670_write(sd, REG_HSTART, (hstart >> 3) & 0xff);
	ret += ov7670_write(sd, REG_HSTOP, (hstop >> 3) & 0xff);
	ret += ov7670_read(sd, REG_HREF, &v);
	v = (v & 0xc0) | ((hstop & 0x7) << 3) | (hstart & 0x7);
	msleep(10);
	ret += ov7670_write(sd, REG_HREF, v);
/*
 * Vertical: similar arrangement, but only 10 bits.
 */
	ret += ov7670_write(sd, REG_VSTART, (vstart >> 2) & 0xff);
	ret += ov7670_write(sd, REG_VSTOP, (vstop >> 2) & 0xff);
	ret += ov7670_read(sd, REG_VREF, &v);
	v = (v & 0xf0) | ((vstop & 0x3) << 2) | (vstart & 0x3);
	msleep(10);
	ret += ov7670_write(sd, REG_VREF, v);
	return ret;
}


static int ov7670_enum_mbus_code(struct v4l2_subdev *sd,
		struct v4l2_subdev_pad_config *cfg,
		struct v4l2_subdev_mbus_code_enum *code)
{
	if (code->pad || code->index >= N_OV7670_FMTS)
		return -EINVAL;

	code->code = ov7670_formats[code->index].mbus_code;
	return 0;
}

static int ov7670_try_fmt_internal(struct v4l2_subdev *sd,
		struct v4l2_mbus_framefmt *fmt,
		struct ov7670_format_struct **ret_fmt,
		struct ov7670_win_size **ret_wsize)
{
	int index, i;
	struct ov7670_win_size *wsize;
	struct ov7670_info *info = to_state(sd);
	unsigned int n_win_sizes = info->devtype->n_win_sizes;
	unsigned int win_sizes_limit = n_win_sizes;

	for (index = 0; index < N_OV7670_FMTS; index++)
		if (ov7670_formats[index].mbus_code == fmt->code)
			break;
	if (index >= N_OV7670_FMTS) {
		/* default to first format */
		index = 0;
		fmt->code = ov7670_formats[0].mbus_code;
	}
	if (ret_fmt != NULL)
		*ret_fmt = ov7670_formats + index;
	/*
	 * Fields: the OV devices claim to be progressive.
	 */
	fmt->field = V4L2_FIELD_NONE;

	/*
	 * Don't consider values that don't match min_height and min_width
	 * constraints.
	 */
	if (info->min_width || info->min_height)
		for (i = 0; i < n_win_sizes; i++) {
			wsize = info->devtype->win_sizes + i;

			if (wsize->width < info->min_width ||
				wsize->height < info->min_height) {
				win_sizes_limit = i;
				break;
			}
		}
	/*
	 * Round requested image size down to the nearest
	 * we support, but not below the smallest.
	 */
	for (wsize = info->devtype->win_sizes;
	     wsize < info->devtype->win_sizes + win_sizes_limit; wsize++)
		if (fmt->width >= wsize->width && fmt->height >= wsize->height)
			break;
	if (wsize >= info->devtype->win_sizes + win_sizes_limit)
		wsize--;   /* Take the smallest one */
	if (ret_wsize != NULL)
		*ret_wsize = wsize;
	/*
	 * Note the size we'll actually handle.
	 */
	fmt->width = wsize->width;
	fmt->height = wsize->height;
	fmt->colorspace = ov7670_formats[index].colorspace;

	info->format = *fmt;

	return 0;
}

/*
 * Set a format.
 */
static int ov7670_set_fmt(struct v4l2_subdev *sd,
		struct v4l2_subdev_pad_config *cfg,
		struct v4l2_subdev_format *format)
{
	struct ov7670_format_struct *ovfmt;
	struct ov7670_win_size *wsize;
	struct ov7670_info *info = to_state(sd);
#ifdef CONFIG_VIDEO_V4L2_SUBDEV_API
	struct v4l2_mbus_framefmt *mbus_fmt;
#endif
	unsigned char com7, com10 = 0;
	int ret;

	if (format->pad)
		return -EINVAL;

	if (format->which == V4L2_SUBDEV_FORMAT_TRY) {
		ret = ov7670_try_fmt_internal(sd, &format->format, NULL, NULL);
		if (ret)
			return ret;
#ifdef CONFIG_VIDEO_V4L2_SUBDEV_API
		mbus_fmt = v4l2_subdev_get_try_format(sd, cfg, format->pad);
		*mbus_fmt = format->format;
		return 0;
#else
		return -ENOTTY;
#endif
	}

	ret = ov7670_try_fmt_internal(sd, &format->format, &ovfmt, &wsize);
	if (ret)
		return ret;
	/*
	 * COM7 is a pain in the ass, it doesn't like to be read then
	 * quickly written afterward.  But we have everything we need
	 * to set it absolutely here, as long as the format-specific
	 * register sets list it first.
	 */
	com7 = ovfmt->regs[0].value;
	com7 |= wsize->com7_bit;
	ret = ov7670_write(sd, REG_COM7, com7);
	if (ret)
		return ret;

	/*
	 * Configure the media bus through COM10 register
	 */
	if (info->mbus_config & V4L2_MBUS_VSYNC_ACTIVE_LOW)
		com10 |= COM10_VS_NEG;
	if (info->mbus_config & V4L2_MBUS_HSYNC_ACTIVE_LOW)
		com10 |= COM10_HREF_REV;
	if (info->pclk_hb_disable)
		com10 |= COM10_PCLK_HB;
	ret = ov7670_write(sd, REG_COM10, com10);
	if (ret)
		return ret;

	/*
	 * Now write the rest of the array.  Also store start/stops
	 */
	ret = ov7670_write_array(sd, ovfmt->regs + 1);
	if (ret)
		return ret;

	ret = ov7670_set_hw(sd, wsize->hstart, wsize->hstop, wsize->vstart,
			    wsize->vstop);
	if (ret)
		return ret;

	if (wsize->regs) {
		ret = ov7670_write_array(sd, wsize->regs);
		if (ret)
			return ret;
	}

	info->fmt = ovfmt;

	/*
	 * If we're running RGB565, we must rewrite clkrc after setting
	 * the other parameters or the image looks poor.  If we're *not*
	 * doing RGB565, we must not rewrite clkrc or the image looks
	 * *really* poor.
	 *
	 * (Update) Now that we retain clkrc state, we should be able
	 * to write it unconditionally, and that will make the frame
	 * rate persistent too.
	 */
	ret = ov7670_write(sd, REG_CLKRC, info->clkrc);
	if (ret)
		return ret;

	return 0;
}

<<<<<<< HEAD
=======
/*
 * Set a format.
 */
static int ov7670_set_fmt(struct v4l2_subdev *sd,
		struct v4l2_subdev_pad_config *cfg,
		struct v4l2_subdev_format *format)
{
	struct ov7670_info *info = to_state(sd);
#ifdef CONFIG_VIDEO_V4L2_SUBDEV_API
	struct v4l2_mbus_framefmt *mbus_fmt;
#endif
	int ret;

	if (format->pad)
		return -EINVAL;

	if (format->which == V4L2_SUBDEV_FORMAT_TRY) {
		ret = ov7670_try_fmt_internal(sd, &format->format, NULL, NULL);
		if (ret)
			return ret;
#ifdef CONFIG_VIDEO_V4L2_SUBDEV_API
		mbus_fmt = v4l2_subdev_get_try_format(sd, cfg, format->pad);
		*mbus_fmt = format->format;
		return 0;
#else
		return -ENOTTY;
#endif
	}

	ret = ov7670_try_fmt_internal(sd, &format->format, &info->fmt, &info->wsize);
	if (ret)
		return ret;

	/*
	 * If the device is not powered up by the host driver do
	 * not apply any changes to H/W at this time. Instead
	 * the frame format will be restored right after power-up.
	 */
	if (info->on)
		return ov7670_apply_fmt(sd);

	return 0;
}

>>>>>>> 407d19ab
static int ov7670_get_fmt(struct v4l2_subdev *sd,
			  struct v4l2_subdev_pad_config *cfg,
			  struct v4l2_subdev_format *format)
{
	struct ov7670_info *info = to_state(sd);
#ifdef CONFIG_VIDEO_V4L2_SUBDEV_API
	struct v4l2_mbus_framefmt *mbus_fmt;
#endif

	if (format->which == V4L2_SUBDEV_FORMAT_TRY) {
#ifdef CONFIG_VIDEO_V4L2_SUBDEV_API
		mbus_fmt = v4l2_subdev_get_try_format(sd, cfg, 0);
		format->format = *mbus_fmt;
		return 0;
#else
		return -ENOTTY;
#endif
	} else {
		format->format = info->format;
	}

	return 0;
}

/*
 * Implement G/S_PARM.  There is a "high quality" mode we could try
 * to do someday; for now, we just do the frame rate tweak.
 */
static int ov7670_g_frame_interval(struct v4l2_subdev *sd,
				   struct v4l2_subdev_frame_interval *ival)
{
	struct ov7670_info *info = to_state(sd);


	info->devtype->get_framerate(sd, &ival->interval);

	return 0;
}

static int ov7670_s_frame_interval(struct v4l2_subdev *sd,
				   struct v4l2_subdev_frame_interval *ival)
{
	struct v4l2_fract *tpf = &ival->interval;
	struct ov7670_info *info = to_state(sd);


	return info->devtype->set_framerate(sd, tpf);
}


/*
 * Frame intervals.  Since frame rates are controlled with the clock
 * divider, we can only do 30/n for integer n values.  So no continuous
 * or stepwise options.  Here we just pick a handful of logical values.
 */

static int ov7670_frame_rates[] = { 30, 15, 10, 5, 1 };

static int ov7670_enum_frame_interval(struct v4l2_subdev *sd,
				      struct v4l2_subdev_pad_config *cfg,
				      struct v4l2_subdev_frame_interval_enum *fie)
{
	struct ov7670_info *info = to_state(sd);
	unsigned int n_win_sizes = info->devtype->n_win_sizes;
	int i;

	if (fie->pad)
		return -EINVAL;
	if (fie->index >= ARRAY_SIZE(ov7670_frame_rates))
		return -EINVAL;

	/*
	 * Check if the width/height is valid.
	 *
	 * If a minimum width/height was requested, filter out the capture
	 * windows that fall outside that.
	 */
	for (i = 0; i < n_win_sizes; i++) {
		struct ov7670_win_size *win = &info->devtype->win_sizes[i];

		if (info->min_width && win->width < info->min_width)
			continue;
		if (info->min_height && win->height < info->min_height)
			continue;
		if (fie->width == win->width && fie->height == win->height)
			break;
	}
	if (i == n_win_sizes)
		return -EINVAL;
	fie->interval.numerator = 1;
	fie->interval.denominator = ov7670_frame_rates[fie->index];
	return 0;
}

/*
 * Frame size enumeration
 */
static int ov7670_enum_frame_size(struct v4l2_subdev *sd,
				  struct v4l2_subdev_pad_config *cfg,
				  struct v4l2_subdev_frame_size_enum *fse)
{
	struct ov7670_info *info = to_state(sd);
	int i;
	int num_valid = -1;
	__u32 index = fse->index;
	unsigned int n_win_sizes = info->devtype->n_win_sizes;

	if (fse->pad)
		return -EINVAL;

	/*
	 * If a minimum width/height was requested, filter out the capture
	 * windows that fall outside that.
	 */
	for (i = 0; i < n_win_sizes; i++) {
		struct ov7670_win_size *win = &info->devtype->win_sizes[i];
		if (info->min_width && win->width < info->min_width)
			continue;
		if (info->min_height && win->height < info->min_height)
			continue;
		if (index == ++num_valid) {
			fse->min_width = fse->max_width = win->width;
			fse->min_height = fse->max_height = win->height;
			return 0;
		}
	}

	return -EINVAL;
}

/*
 * Code for dealing with controls.
 */

static int ov7670_store_cmatrix(struct v4l2_subdev *sd,
		int matrix[CMATRIX_LEN])
{
	int i, ret;
	unsigned char signbits = 0;

	/*
	 * Weird crap seems to exist in the upper part of
	 * the sign bits register, so let's preserve it.
	 */
	ret = ov7670_read(sd, REG_CMATRIX_SIGN, &signbits);
	signbits &= 0xc0;

	for (i = 0; i < CMATRIX_LEN; i++) {
		unsigned char raw;

		if (matrix[i] < 0) {
			signbits |= (1 << i);
			if (matrix[i] < -255)
				raw = 0xff;
			else
				raw = (-1 * matrix[i]) & 0xff;
		}
		else {
			if (matrix[i] > 255)
				raw = 0xff;
			else
				raw = matrix[i] & 0xff;
		}
		ret += ov7670_write(sd, REG_CMATRIX_BASE + i, raw);
	}
	ret += ov7670_write(sd, REG_CMATRIX_SIGN, signbits);
	return ret;
}


/*
 * Hue also requires messing with the color matrix.  It also requires
 * trig functions, which tend not to be well supported in the kernel.
 * So here is a simple table of sine values, 0-90 degrees, in steps
 * of five degrees.  Values are multiplied by 1000.
 *
 * The following naive approximate trig functions require an argument
 * carefully limited to -180 <= theta <= 180.
 */
#define SIN_STEP 5
static const int ov7670_sin_table[] = {
	   0,	 87,   173,   258,   342,   422,
	 499,	573,   642,   707,   766,   819,
	 866,	906,   939,   965,   984,   996,
	1000
};

static int ov7670_sine(int theta)
{
	int chs = 1;
	int sine;

	if (theta < 0) {
		theta = -theta;
		chs = -1;
	}
	if (theta <= 90)
		sine = ov7670_sin_table[theta/SIN_STEP];
	else {
		theta -= 90;
		sine = 1000 - ov7670_sin_table[theta/SIN_STEP];
	}
	return sine*chs;
}

static int ov7670_cosine(int theta)
{
	theta = 90 - theta;
	if (theta > 180)
		theta -= 360;
	else if (theta < -180)
		theta += 360;
	return ov7670_sine(theta);
}




static void ov7670_calc_cmatrix(struct ov7670_info *info,
		int matrix[CMATRIX_LEN], int sat, int hue)
{
	int i;
	/*
	 * Apply the current saturation setting first.
	 */
	for (i = 0; i < CMATRIX_LEN; i++)
		matrix[i] = (info->fmt->cmatrix[i] * sat) >> 7;
	/*
	 * Then, if need be, rotate the hue value.
	 */
	if (hue != 0) {
		int sinth, costh, tmpmatrix[CMATRIX_LEN];

		memcpy(tmpmatrix, matrix, CMATRIX_LEN*sizeof(int));
		sinth = ov7670_sine(hue);
		costh = ov7670_cosine(hue);

		matrix[0] = (matrix[3]*sinth + matrix[0]*costh)/1000;
		matrix[1] = (matrix[4]*sinth + matrix[1]*costh)/1000;
		matrix[2] = (matrix[5]*sinth + matrix[2]*costh)/1000;
		matrix[3] = (matrix[3]*costh - matrix[0]*sinth)/1000;
		matrix[4] = (matrix[4]*costh - matrix[1]*sinth)/1000;
		matrix[5] = (matrix[5]*costh - matrix[2]*sinth)/1000;
	}
}



static int ov7670_s_sat_hue(struct v4l2_subdev *sd, int sat, int hue)
{
	struct ov7670_info *info = to_state(sd);
	int matrix[CMATRIX_LEN];
	int ret;

	ov7670_calc_cmatrix(info, matrix, sat, hue);
	ret = ov7670_store_cmatrix(sd, matrix);
	return ret;
}


/*
 * Some weird registers seem to store values in a sign/magnitude format!
 */

static unsigned char ov7670_abs_to_sm(unsigned char v)
{
	if (v > 127)
		return v & 0x7f;
	return (128 - v) | 0x80;
}

static int ov7670_s_brightness(struct v4l2_subdev *sd, int value)
{
	unsigned char com8 = 0, v;
	int ret;

	ov7670_read(sd, REG_COM8, &com8);
	com8 &= ~COM8_AEC;
	ov7670_write(sd, REG_COM8, com8);
	v = ov7670_abs_to_sm(value);
	ret = ov7670_write(sd, REG_BRIGHT, v);
	return ret;
}

static int ov7670_s_contrast(struct v4l2_subdev *sd, int value)
{
	return ov7670_write(sd, REG_CONTRAS, (unsigned char) value);
}

static int ov7670_s_hflip(struct v4l2_subdev *sd, int value)
{
	unsigned char v = 0;
	int ret;

	ret = ov7670_read(sd, REG_MVFP, &v);
	if (value)
		v |= MVFP_MIRROR;
	else
		v &= ~MVFP_MIRROR;
	msleep(10);  /* FIXME */
	ret += ov7670_write(sd, REG_MVFP, v);
	return ret;
}

static int ov7670_s_vflip(struct v4l2_subdev *sd, int value)
{
	unsigned char v = 0;
	int ret;

	ret = ov7670_read(sd, REG_MVFP, &v);
	if (value)
		v |= MVFP_FLIP;
	else
		v &= ~MVFP_FLIP;
	msleep(10);  /* FIXME */
	ret += ov7670_write(sd, REG_MVFP, v);
	return ret;
}

/*
 * GAIN is split between REG_GAIN and REG_VREF[7:6].  If one believes
 * the data sheet, the VREF parts should be the most significant, but
 * experience shows otherwise.  There seems to be little value in
 * messing with the VREF bits, so we leave them alone.
 */
static int ov7670_g_gain(struct v4l2_subdev *sd, __s32 *value)
{
	int ret;
	unsigned char gain;

	ret = ov7670_read(sd, REG_GAIN, &gain);
	*value = gain;
	return ret;
}

static int ov7670_s_gain(struct v4l2_subdev *sd, int value)
{
	int ret;
	unsigned char com8;

	ret = ov7670_write(sd, REG_GAIN, value & 0xff);
	/* Have to turn off AGC as well */
	if (ret == 0) {
		ret = ov7670_read(sd, REG_COM8, &com8);
		ret = ov7670_write(sd, REG_COM8, com8 & ~COM8_AGC);
	}
	return ret;
}

/*
 * Tweak autogain.
 */
static int ov7670_s_autogain(struct v4l2_subdev *sd, int value)
{
	int ret;
	unsigned char com8;

	ret = ov7670_read(sd, REG_COM8, &com8);
	if (ret == 0) {
		if (value)
			com8 |= COM8_AGC;
		else
			com8 &= ~COM8_AGC;
		ret = ov7670_write(sd, REG_COM8, com8);
	}
	return ret;
}

static int ov7670_s_exp(struct v4l2_subdev *sd, int value)
{
	int ret;
	unsigned char com1, com8, aech, aechh;

	ret = ov7670_read(sd, REG_COM1, &com1) +
		ov7670_read(sd, REG_COM8, &com8) +
		ov7670_read(sd, REG_AECHH, &aechh);
	if (ret)
		return ret;

	com1 = (com1 & 0xfc) | (value & 0x03);
	aech = (value >> 2) & 0xff;
	aechh = (aechh & 0xc0) | ((value >> 10) & 0x3f);
	ret = ov7670_write(sd, REG_COM1, com1) +
		ov7670_write(sd, REG_AECH, aech) +
		ov7670_write(sd, REG_AECHH, aechh);
	/* Have to turn off AEC as well */
	if (ret == 0)
		ret = ov7670_write(sd, REG_COM8, com8 & ~COM8_AEC);
	return ret;
}

/*
 * Tweak autoexposure.
 */
static int ov7670_s_autoexp(struct v4l2_subdev *sd,
		enum v4l2_exposure_auto_type value)
{
	int ret;
	unsigned char com8;

	ret = ov7670_read(sd, REG_COM8, &com8);
	if (ret == 0) {
		if (value == V4L2_EXPOSURE_AUTO)
			com8 |= COM8_AEC;
		else
			com8 &= ~COM8_AEC;
		ret = ov7670_write(sd, REG_COM8, com8);
	}
	return ret;
}

static const char * const ov7670_test_pattern_menu[] = {
	"No test output",
	"Shifting \"1\"",
	"8-bar color bar",
	"Fade to gray color bar",
};

static int ov7670_s_test_pattern(struct v4l2_subdev *sd, int value)
{
	int ret;

	ret = ov7670_update_bits(sd, REG_SCALING_XSC, TEST_PATTTERN_0,
				value & BIT(0) ? TEST_PATTTERN_0 : 0);
	if (ret)
		return ret;

	return ov7670_update_bits(sd, REG_SCALING_YSC, TEST_PATTTERN_1,
				value & BIT(1) ? TEST_PATTTERN_1 : 0);
}

static int ov7670_g_volatile_ctrl(struct v4l2_ctrl *ctrl)
{
	struct v4l2_subdev *sd = to_sd(ctrl);
	struct ov7670_info *info = to_state(sd);

	switch (ctrl->id) {
	case V4L2_CID_AUTOGAIN:
		return ov7670_g_gain(sd, &info->gain->val);
	}
	return -EINVAL;
}

static int ov7670_s_ctrl(struct v4l2_ctrl *ctrl)
{
	struct v4l2_subdev *sd = to_sd(ctrl);
	struct ov7670_info *info = to_state(sd);

	switch (ctrl->id) {
	case V4L2_CID_BRIGHTNESS:
		return ov7670_s_brightness(sd, ctrl->val);
	case V4L2_CID_CONTRAST:
		return ov7670_s_contrast(sd, ctrl->val);
	case V4L2_CID_SATURATION:
		return ov7670_s_sat_hue(sd,
				info->saturation->val, info->hue->val);
	case V4L2_CID_VFLIP:
		return ov7670_s_vflip(sd, ctrl->val);
	case V4L2_CID_HFLIP:
		return ov7670_s_hflip(sd, ctrl->val);
	case V4L2_CID_AUTOGAIN:
		/* Only set manual gain if auto gain is not explicitly
		   turned on. */
		if (!ctrl->val) {
			/* ov7670_s_gain turns off auto gain */
			return ov7670_s_gain(sd, info->gain->val);
		}
		return ov7670_s_autogain(sd, ctrl->val);
	case V4L2_CID_EXPOSURE_AUTO:
		/* Only set manual exposure if auto exposure is not explicitly
		   turned on. */
		if (ctrl->val == V4L2_EXPOSURE_MANUAL) {
			/* ov7670_s_exp turns off auto exposure */
			return ov7670_s_exp(sd, info->exposure->val);
		}
		return ov7670_s_autoexp(sd, ctrl->val);
	case V4L2_CID_TEST_PATTERN:
		return ov7670_s_test_pattern(sd, ctrl->val);
	}
	return -EINVAL;
}

static const struct v4l2_ctrl_ops ov7670_ctrl_ops = {
	.s_ctrl = ov7670_s_ctrl,
	.g_volatile_ctrl = ov7670_g_volatile_ctrl,
};

#ifdef CONFIG_VIDEO_ADV_DEBUG
static int ov7670_g_register(struct v4l2_subdev *sd, struct v4l2_dbg_register *reg)
{
	unsigned char val = 0;
	int ret;

	ret = ov7670_read(sd, reg->reg & 0xff, &val);
	reg->val = val;
	reg->size = 1;
	return ret;
}

static int ov7670_s_register(struct v4l2_subdev *sd, const struct v4l2_dbg_register *reg)
{
	ov7670_write(sd, reg->reg & 0xff, reg->val & 0xff);
	return 0;
}
#endif

static int ov7670_s_power(struct v4l2_subdev *sd, int on)
{
	struct ov7670_info *info = to_state(sd);

	if (info->pwdn_gpio)
		gpiod_set_value(info->pwdn_gpio, !on);
	if (on && info->resetb_gpio) {
		gpiod_set_value(info->resetb_gpio, 1);
		usleep_range(500, 1000);
		gpiod_set_value(info->resetb_gpio, 0);
		usleep_range(3000, 5000);
<<<<<<< HEAD
=======

	info->on = true;
}

static void ov7670_power_off(struct v4l2_subdev *sd)
{
	struct ov7670_info *info = to_state(sd);

	if (!info->on)
		return;

	clk_disable_unprepare(info->clk);

	if (info->pwdn_gpio)
		gpiod_set_value(info->pwdn_gpio, 1);

	info->on = false;
}

static int ov7670_s_power(struct v4l2_subdev *sd, int on)
{
	struct ov7670_info *info = to_state(sd);

	if (info->on == on)
		return 0;

	if (on) {
		ov7670_power_on (sd);
		ov7670_init(sd, 0);
		ov7670_apply_fmt(sd);
		ov7675_apply_framerate(sd);
		v4l2_ctrl_handler_setup(&info->hdl);
	} else {
		ov7670_power_off (sd);
>>>>>>> 407d19ab
	}

	return 0;
}

static void ov7670_get_default_format(struct v4l2_subdev *sd,
				      struct v4l2_mbus_framefmt *format)
{
	struct ov7670_info *info = to_state(sd);

	format->width = info->devtype->win_sizes[0].width;
	format->height = info->devtype->win_sizes[0].height;
	format->colorspace = info->fmt->colorspace;
	format->code = info->fmt->mbus_code;
	format->field = V4L2_FIELD_NONE;
}

#ifdef CONFIG_VIDEO_V4L2_SUBDEV_API
static int ov7670_open(struct v4l2_subdev *sd, struct v4l2_subdev_fh *fh)
{
	struct v4l2_mbus_framefmt *format =
				v4l2_subdev_get_try_format(sd, fh->pad, 0);

	ov7670_get_default_format(sd, format);

	return 0;
}
#endif

/* ----------------------------------------------------------------------- */

static const struct v4l2_subdev_core_ops ov7670_core_ops = {
	.reset = ov7670_reset,
	.init = ov7670_init,
#ifdef CONFIG_VIDEO_ADV_DEBUG
	.g_register = ov7670_g_register,
	.s_register = ov7670_s_register,
#endif
};

static const struct v4l2_subdev_video_ops ov7670_video_ops = {
	.s_frame_interval = ov7670_s_frame_interval,
	.g_frame_interval = ov7670_g_frame_interval,
};

static const struct v4l2_subdev_pad_ops ov7670_pad_ops = {
	.enum_frame_interval = ov7670_enum_frame_interval,
	.enum_frame_size = ov7670_enum_frame_size,
	.enum_mbus_code = ov7670_enum_mbus_code,
	.get_fmt = ov7670_get_fmt,
	.set_fmt = ov7670_set_fmt,
};

static const struct v4l2_subdev_ops ov7670_ops = {
	.core = &ov7670_core_ops,
	.video = &ov7670_video_ops,
	.pad = &ov7670_pad_ops,
};

#ifdef CONFIG_VIDEO_V4L2_SUBDEV_API
static const struct v4l2_subdev_internal_ops ov7670_subdev_internal_ops = {
	.open = ov7670_open,
};
#endif

/* ----------------------------------------------------------------------- */

static const struct ov7670_devtype ov7670_devdata[] = {
	[MODEL_OV7670] = {
		.win_sizes = ov7670_win_sizes,
		.n_win_sizes = ARRAY_SIZE(ov7670_win_sizes),
		.set_framerate = ov7670_set_framerate_legacy,
		.get_framerate = ov7670_get_framerate_legacy,
	},
	[MODEL_OV7675] = {
		.win_sizes = ov7675_win_sizes,
		.n_win_sizes = ARRAY_SIZE(ov7675_win_sizes),
		.set_framerate = ov7675_set_framerate,
		.get_framerate = ov7675_get_framerate,
	},
};

static int ov7670_init_gpio(struct i2c_client *client, struct ov7670_info *info)
{
	info->pwdn_gpio = devm_gpiod_get_optional(&client->dev, "powerdown",
			GPIOD_OUT_LOW);
	if (IS_ERR(info->pwdn_gpio)) {
		dev_info(&client->dev, "can't get %s GPIO\n", "powerdown");
		return PTR_ERR(info->pwdn_gpio);
	}

	info->resetb_gpio = devm_gpiod_get_optional(&client->dev, "reset",
			GPIOD_OUT_LOW);
	if (IS_ERR(info->resetb_gpio)) {
		dev_info(&client->dev, "can't get %s GPIO\n", "reset");
		return PTR_ERR(info->resetb_gpio);
	}

	usleep_range(3000, 5000);

	return 0;
}

/*
 * ov7670_parse_dt() - Parse device tree to collect mbus configuration
 *			properties
 */
static int ov7670_parse_dt(struct device *dev,
			   struct ov7670_info *info)
{
	struct fwnode_handle *fwnode = dev_fwnode(dev);
	struct v4l2_fwnode_endpoint bus_cfg;
	struct fwnode_handle *ep;
	int ret;

	if (!fwnode)
		return -EINVAL;

	info->pclk_hb_disable = false;
	if (fwnode_property_present(fwnode, "ov7670,pclk-hb-disable"))
		info->pclk_hb_disable = true;

	ep = fwnode_graph_get_next_endpoint(fwnode, NULL);
	if (!ep)
		return -EINVAL;

	ret = v4l2_fwnode_endpoint_parse(ep, &bus_cfg);
	fwnode_handle_put(ep);
	if (ret)
		return ret;

	if (bus_cfg.bus_type != V4L2_MBUS_PARALLEL) {
		dev_err(dev, "Unsupported media bus type\n");
		return ret;
	}
	info->mbus_config = bus_cfg.bus.parallel.flags;

	return 0;
}

static int ov7670_probe(struct i2c_client *client,
			const struct i2c_device_id *id)
{
	struct v4l2_fract tpf;
	struct v4l2_subdev *sd;
	struct ov7670_info *info;
	int ret;

	info = devm_kzalloc(&client->dev, sizeof(*info), GFP_KERNEL);
	if (info == NULL)
		return -ENOMEM;
	sd = &info->sd;
	v4l2_i2c_subdev_init(sd, client, &ov7670_ops);

#ifdef CONFIG_VIDEO_V4L2_SUBDEV_API
	sd->internal_ops = &ov7670_subdev_internal_ops;
	sd->flags |= V4L2_SUBDEV_FL_HAS_DEVNODE;
#endif

	info->clock_speed = 30; /* default: a guess */

	if (dev_fwnode(&client->dev)) {
		ret = ov7670_parse_dt(&client->dev, info);
		if (ret)
			return ret;

	} else if (client->dev.platform_data) {
		struct ov7670_config *config = client->dev.platform_data;

		/*
		 * Must apply configuration before initializing device, because it
		 * selects I/O method.
		 */
		info->min_width = config->min_width;
		info->min_height = config->min_height;
		info->use_smbus = config->use_smbus;

		if (config->clock_speed)
			info->clock_speed = config->clock_speed;

		/*
		 * It should be allowed for ov7670 too when it is migrated to
		 * the new frame rate formula.
		 */
		if (config->pll_bypass && id->driver_data != MODEL_OV7670)
			info->pll_bypass = true;

		if (config->pclk_hb_disable)
			info->pclk_hb_disable = true;
	}

	info->clk = devm_clk_get(&client->dev, "xclk"); /* optional */
	if (IS_ERR(info->clk)) {
		ret = PTR_ERR(info->clk);
		if (ret == -ENOENT)
			info->clk = NULL;
		else
			return ret;
	}
	if (info->clk) {
		ret = clk_prepare_enable(info->clk);
		if (ret)
			return ret;

		info->clock_speed = clk_get_rate(info->clk) / 1000000;
		if (info->clock_speed < 10 || info->clock_speed > 48) {
			ret = -EINVAL;
			goto clk_disable;
		}
	}

	ret = ov7670_init_gpio(client, info);
	if (ret)
		goto clk_disable;

	ov7670_s_power(sd, 1);

	/* Make sure it's an ov7670 */
	ret = ov7670_detect(sd);
	if (ret) {
		v4l_dbg(1, debug, client,
			"chip found @ 0x%x (%s) is not an ov7670 chip.\n",
			client->addr << 1, client->adapter->name);
		goto power_off;
	}
	v4l_info(client, "chip found @ 0x%02x (%s)\n",
			client->addr << 1, client->adapter->name);

	info->devtype = &ov7670_devdata[id->driver_data];
	info->fmt = &ov7670_formats[0];

	ov7670_get_default_format(sd, &info->format);

	info->clkrc = 0;

	/* Set default frame rate to 30 fps */
	tpf.numerator = 1;
	tpf.denominator = 30;
	info->devtype->set_framerate(sd, &tpf);

	v4l2_ctrl_handler_init(&info->hdl, 10);
	v4l2_ctrl_new_std(&info->hdl, &ov7670_ctrl_ops,
			V4L2_CID_BRIGHTNESS, 0, 255, 1, 128);
	v4l2_ctrl_new_std(&info->hdl, &ov7670_ctrl_ops,
			V4L2_CID_CONTRAST, 0, 127, 1, 64);
	v4l2_ctrl_new_std(&info->hdl, &ov7670_ctrl_ops,
			V4L2_CID_VFLIP, 0, 1, 1, 0);
	v4l2_ctrl_new_std(&info->hdl, &ov7670_ctrl_ops,
			V4L2_CID_HFLIP, 0, 1, 1, 0);
	info->saturation = v4l2_ctrl_new_std(&info->hdl, &ov7670_ctrl_ops,
			V4L2_CID_SATURATION, 0, 256, 1, 128);
	info->hue = v4l2_ctrl_new_std(&info->hdl, &ov7670_ctrl_ops,
			V4L2_CID_HUE, -180, 180, 5, 0);
	info->gain = v4l2_ctrl_new_std(&info->hdl, &ov7670_ctrl_ops,
			V4L2_CID_GAIN, 0, 255, 1, 128);
	info->auto_gain = v4l2_ctrl_new_std(&info->hdl, &ov7670_ctrl_ops,
			V4L2_CID_AUTOGAIN, 0, 1, 1, 1);
	info->exposure = v4l2_ctrl_new_std(&info->hdl, &ov7670_ctrl_ops,
			V4L2_CID_EXPOSURE, 0, 65535, 1, 500);
	info->auto_exposure = v4l2_ctrl_new_std_menu(&info->hdl, &ov7670_ctrl_ops,
			V4L2_CID_EXPOSURE_AUTO, V4L2_EXPOSURE_MANUAL, 0,
			V4L2_EXPOSURE_AUTO);
	v4l2_ctrl_new_std_menu_items(&info->hdl, &ov7670_ctrl_ops,
			V4L2_CID_TEST_PATTERN,
			ARRAY_SIZE(ov7670_test_pattern_menu) - 1, 0, 0,
			ov7670_test_pattern_menu);
	sd->ctrl_handler = &info->hdl;
	if (info->hdl.error) {
		ret = info->hdl.error;

		goto hdl_free;
	}
	/*
	 * We have checked empirically that hw allows to read back the gain
	 * value chosen by auto gain but that's not the case for auto exposure.
	 */
	v4l2_ctrl_auto_cluster(2, &info->auto_gain, 0, true);
	v4l2_ctrl_auto_cluster(2, &info->auto_exposure,
			       V4L2_EXPOSURE_MANUAL, false);
	v4l2_ctrl_cluster(2, &info->saturation);

#if defined(CONFIG_MEDIA_CONTROLLER)
	info->pad.flags = MEDIA_PAD_FL_SOURCE;
	info->sd.entity.function = MEDIA_ENT_F_CAM_SENSOR;
	ret = media_entity_pads_init(&info->sd.entity, 1, &info->pad);
	if (ret < 0)
		goto hdl_free;
#endif

	v4l2_ctrl_handler_setup(&info->hdl);

	ret = v4l2_async_register_subdev(&info->sd);
	if (ret < 0)
		goto entity_cleanup;

	return 0;

entity_cleanup:
	media_entity_cleanup(&info->sd.entity);
hdl_free:
	v4l2_ctrl_handler_free(&info->hdl);
power_off:
	ov7670_s_power(sd, 0);
clk_disable:
	clk_disable_unprepare(info->clk);
	return ret;
}


static int ov7670_remove(struct i2c_client *client)
{
	struct v4l2_subdev *sd = i2c_get_clientdata(client);
	struct ov7670_info *info = to_state(sd);

	v4l2_async_unregister_subdev(sd);
	v4l2_ctrl_handler_free(&info->hdl);
	clk_disable_unprepare(info->clk);
	media_entity_cleanup(&info->sd.entity);
	ov7670_s_power(sd, 0);
	return 0;
}

static const struct i2c_device_id ov7670_id[] = {
	{ "ov7670", MODEL_OV7670 },
	{ "ov7675", MODEL_OV7675 },
	{ }
};
MODULE_DEVICE_TABLE(i2c, ov7670_id);

#if IS_ENABLED(CONFIG_OF)
static const struct of_device_id ov7670_of_match[] = {
	{ .compatible = "ovti,ov7670", },
	{ /* sentinel */ },
};
MODULE_DEVICE_TABLE(of, ov7670_of_match);
#endif

static struct i2c_driver ov7670_driver = {
	.driver = {
		.name	= "ov7670",
		.of_match_table = of_match_ptr(ov7670_of_match),
	},
	.probe		= ov7670_probe,
	.remove		= ov7670_remove,
	.id_table	= ov7670_id,
};

module_i2c_driver(ov7670_driver);<|MERGE_RESOLUTION|>--- conflicted
+++ resolved
@@ -18,6 +18,7 @@
 #include <linux/gpio.h>
 #include <linux/gpio/consumer.h>
 #include <media/v4l2-device.h>
+#include <media/v4l2-event.h>
 #include <media/v4l2-ctrls.h>
 #include <media/v4l2-fwnode.h>
 #include <media/v4l2-mediabus.h>
@@ -157,10 +158,10 @@
 #define REG_GFIX	0x69	/* Fix gain control */
 
 #define REG_DBLV	0x6b	/* PLL control an debugging */
-#define   DBLV_BYPASS	  0x00	  /* Bypass PLL */
-#define   DBLV_X4	  0x01	  /* clock x4 */
-#define   DBLV_X6	  0x10	  /* clock x6 */
-#define   DBLV_X8	  0x11	  /* clock x8 */
+#define   DBLV_BYPASS	  0x0a	  /* Bypass PLL */
+#define   DBLV_X4	  0x4a	  /* clock x4 */
+#define   DBLV_X6	  0x8a	  /* clock x6 */
+#define   DBLV_X8	  0xca	  /* clock x8 */
 
 #define REG_SCALING_XSC	0x70	/* Test pattern and horizontal scale factor */
 #define   TEST_PATTTERN_0 0x80
@@ -238,7 +239,9 @@
 	};
 	struct v4l2_mbus_framefmt format;
 	struct ov7670_format_struct *fmt;  /* Current format */
+	struct ov7670_win_size *wsize;
 	struct clk *clk;
+	int on;
 	struct gpio_desc *resetb_gpio;
 	struct gpio_desc *pwdn_gpio;
 	unsigned int mbus_config;	/* Media bus configuration flags */
@@ -807,13 +810,25 @@
 			(4 * clkrc);
 }
 
+static int ov7675_apply_framerate(struct v4l2_subdev *sd)
+{
+	struct ov7670_info *info = to_state(sd);
+	int ret;
+
+	ret = ov7670_write(sd, REG_CLKRC, info->clkrc);
+	if (ret < 0)
+		return ret;
+
+	return ov7670_write(sd, REG_DBLV,
+			    info->pll_bypass ? DBLV_BYPASS : DBLV_X4);
+}
+
 static int ov7675_set_framerate(struct v4l2_subdev *sd,
 				 struct v4l2_fract *tpf)
 {
 	struct ov7670_info *info = to_state(sd);
 	u32 clkrc;
 	int pll_factor;
-	int ret;
 
 	/*
 	 * The formula is fps = 5/4*pixclk for YUV/RGB and
@@ -822,19 +837,10 @@
 	 * pixclk = clock_speed / (clkrc + 1) * PLLfactor
 	 *
 	 */
-	if (info->pll_bypass) {
-		pll_factor = 1;
-		ret = ov7670_write(sd, REG_DBLV, DBLV_BYPASS);
-	} else {
-		pll_factor = PLL_FACTOR;
-		ret = ov7670_write(sd, REG_DBLV, DBLV_X4);
-	}
-	if (ret < 0)
-		return ret;
-
 	if (tpf->numerator == 0 || tpf->denominator == 0) {
 		clkrc = 0;
 	} else {
+		pll_factor = info->pll_bypass ? 1 : PLL_FACTOR;
 		clkrc = (5 * pll_factor * info->clock_speed * tpf->numerator) /
 			(4 * tpf->denominator);
 		if (info->fmt->mbus_code == MEDIA_BUS_FMT_SBGGR8_1X8)
@@ -856,13 +862,6 @@
 	/* Recalculate frame rate */
 	ov7675_get_framerate(sd, tpf);
 
-<<<<<<< HEAD
-	ret = ov7670_write(sd, REG_CLKRC, info->clkrc);
-	if (ret < 0)
-		return ret;
-
-	return ov7670_write(sd, REG_DBLV, DBLV_X4);
-=======
 	/*
 	 * If the device is not powered up by the host driver do
 	 * not apply any changes to H/W at this time. Instead
@@ -872,7 +871,6 @@
 		return ov7675_apply_framerate(sd);
 
 	return 0;
->>>>>>> 407d19ab
 }
 
 static void ov7670_get_framerate_legacy(struct v4l2_subdev *sd,
@@ -1022,6 +1020,73 @@
 	return 0;
 }
 
+static int ov7670_apply_fmt(struct v4l2_subdev *sd)
+{
+	struct ov7670_info *info = to_state(sd);
+	struct ov7670_win_size *wsize = info->wsize;
+	unsigned char com7, com10 = 0;
+	int ret;
+
+	/*
+	 * COM7 is a pain in the ass, it doesn't like to be read then
+	 * quickly written afterward.  But we have everything we need
+	 * to set it absolutely here, as long as the format-specific
+	 * register sets list it first.
+	 */
+	com7 = info->fmt->regs[0].value;
+	com7 |= wsize->com7_bit;
+	ret = ov7670_write(sd, REG_COM7, com7);
+	if (ret)
+		return ret;
+
+	/*
+	 * Configure the media bus through COM10 register
+	 */
+	if (info->mbus_config & V4L2_MBUS_VSYNC_ACTIVE_LOW)
+		com10 |= COM10_VS_NEG;
+	if (info->mbus_config & V4L2_MBUS_HSYNC_ACTIVE_LOW)
+		com10 |= COM10_HREF_REV;
+	if (info->pclk_hb_disable)
+		com10 |= COM10_PCLK_HB;
+	ret = ov7670_write(sd, REG_COM10, com10);
+	if (ret)
+		return ret;
+
+	/*
+	 * Now write the rest of the array.  Also store start/stops
+	 */
+	ret = ov7670_write_array(sd, info->fmt->regs + 1);
+	if (ret)
+		return ret;
+
+	ret = ov7670_set_hw(sd, wsize->hstart, wsize->hstop, wsize->vstart,
+			    wsize->vstop);
+	if (ret)
+		return ret;
+
+	if (wsize->regs) {
+		ret = ov7670_write_array(sd, wsize->regs);
+		if (ret)
+			return ret;
+	}
+
+	/*
+	 * If we're running RGB565, we must rewrite clkrc after setting
+	 * the other parameters or the image looks poor.  If we're *not*
+	 * doing RGB565, we must not rewrite clkrc or the image looks
+	 * *really* poor.
+	 *
+	 * (Update) Now that we retain clkrc state, we should be able
+	 * to write it unconditionally, and that will make the frame
+	 * rate persistent too.
+	 */
+	ret = ov7670_write(sd, REG_CLKRC, info->clkrc);
+	if (ret)
+		return ret;
+
+	return 0;
+}
+
 /*
  * Set a format.
  */
@@ -1029,13 +1094,10 @@
 		struct v4l2_subdev_pad_config *cfg,
 		struct v4l2_subdev_format *format)
 {
-	struct ov7670_format_struct *ovfmt;
-	struct ov7670_win_size *wsize;
 	struct ov7670_info *info = to_state(sd);
 #ifdef CONFIG_VIDEO_V4L2_SUBDEV_API
 	struct v4l2_mbus_framefmt *mbus_fmt;
 #endif
-	unsigned char com7, com10 = 0;
 	int ret;
 
 	if (format->pad)
@@ -1054,102 +1116,6 @@
 #endif
 	}
 
-	ret = ov7670_try_fmt_internal(sd, &format->format, &ovfmt, &wsize);
-	if (ret)
-		return ret;
-	/*
-	 * COM7 is a pain in the ass, it doesn't like to be read then
-	 * quickly written afterward.  But we have everything we need
-	 * to set it absolutely here, as long as the format-specific
-	 * register sets list it first.
-	 */
-	com7 = ovfmt->regs[0].value;
-	com7 |= wsize->com7_bit;
-	ret = ov7670_write(sd, REG_COM7, com7);
-	if (ret)
-		return ret;
-
-	/*
-	 * Configure the media bus through COM10 register
-	 */
-	if (info->mbus_config & V4L2_MBUS_VSYNC_ACTIVE_LOW)
-		com10 |= COM10_VS_NEG;
-	if (info->mbus_config & V4L2_MBUS_HSYNC_ACTIVE_LOW)
-		com10 |= COM10_HREF_REV;
-	if (info->pclk_hb_disable)
-		com10 |= COM10_PCLK_HB;
-	ret = ov7670_write(sd, REG_COM10, com10);
-	if (ret)
-		return ret;
-
-	/*
-	 * Now write the rest of the array.  Also store start/stops
-	 */
-	ret = ov7670_write_array(sd, ovfmt->regs + 1);
-	if (ret)
-		return ret;
-
-	ret = ov7670_set_hw(sd, wsize->hstart, wsize->hstop, wsize->vstart,
-			    wsize->vstop);
-	if (ret)
-		return ret;
-
-	if (wsize->regs) {
-		ret = ov7670_write_array(sd, wsize->regs);
-		if (ret)
-			return ret;
-	}
-
-	info->fmt = ovfmt;
-
-	/*
-	 * If we're running RGB565, we must rewrite clkrc after setting
-	 * the other parameters or the image looks poor.  If we're *not*
-	 * doing RGB565, we must not rewrite clkrc or the image looks
-	 * *really* poor.
-	 *
-	 * (Update) Now that we retain clkrc state, we should be able
-	 * to write it unconditionally, and that will make the frame
-	 * rate persistent too.
-	 */
-	ret = ov7670_write(sd, REG_CLKRC, info->clkrc);
-	if (ret)
-		return ret;
-
-	return 0;
-}
-
-<<<<<<< HEAD
-=======
-/*
- * Set a format.
- */
-static int ov7670_set_fmt(struct v4l2_subdev *sd,
-		struct v4l2_subdev_pad_config *cfg,
-		struct v4l2_subdev_format *format)
-{
-	struct ov7670_info *info = to_state(sd);
-#ifdef CONFIG_VIDEO_V4L2_SUBDEV_API
-	struct v4l2_mbus_framefmt *mbus_fmt;
-#endif
-	int ret;
-
-	if (format->pad)
-		return -EINVAL;
-
-	if (format->which == V4L2_SUBDEV_FORMAT_TRY) {
-		ret = ov7670_try_fmt_internal(sd, &format->format, NULL, NULL);
-		if (ret)
-			return ret;
-#ifdef CONFIG_VIDEO_V4L2_SUBDEV_API
-		mbus_fmt = v4l2_subdev_get_try_format(sd, cfg, format->pad);
-		*mbus_fmt = format->format;
-		return 0;
-#else
-		return -ENOTTY;
-#endif
-	}
-
 	ret = ov7670_try_fmt_internal(sd, &format->format, &info->fmt, &info->wsize);
 	if (ret)
 		return ret;
@@ -1165,7 +1131,6 @@
 	return 0;
 }
 
->>>>>>> 407d19ab
 static int ov7670_get_fmt(struct v4l2_subdev *sd,
 			  struct v4l2_subdev_pad_config *cfg,
 			  struct v4l2_subdev_format *format)
@@ -1672,19 +1637,24 @@
 }
 #endif
 
-static int ov7670_s_power(struct v4l2_subdev *sd, int on)
-{
-	struct ov7670_info *info = to_state(sd);
+static void ov7670_power_on(struct v4l2_subdev *sd)
+{
+	struct ov7670_info *info = to_state(sd);
+
+	if (info->on)
+		return;
+
+	clk_prepare_enable(info->clk);
 
 	if (info->pwdn_gpio)
-		gpiod_set_value(info->pwdn_gpio, !on);
-	if (on && info->resetb_gpio) {
+		gpiod_set_value(info->pwdn_gpio, 0);
+	if (info->resetb_gpio) {
 		gpiod_set_value(info->resetb_gpio, 1);
 		usleep_range(500, 1000);
 		gpiod_set_value(info->resetb_gpio, 0);
+	}
+	if (info->pwdn_gpio || info->resetb_gpio || info->clk)
 		usleep_range(3000, 5000);
-<<<<<<< HEAD
-=======
 
 	info->on = true;
 }
@@ -1719,7 +1689,6 @@
 		v4l2_ctrl_handler_setup(&info->hdl);
 	} else {
 		ov7670_power_off (sd);
->>>>>>> 407d19ab
 	}
 
 	return 0;
@@ -1754,6 +1723,10 @@
 static const struct v4l2_subdev_core_ops ov7670_core_ops = {
 	.reset = ov7670_reset,
 	.init = ov7670_init,
+	.s_power = ov7670_s_power,
+	.log_status = v4l2_ctrl_subdev_log_status,
+	.subscribe_event = v4l2_ctrl_subdev_subscribe_event,
+	.unsubscribe_event = v4l2_event_subdev_unsubscribe,
 #ifdef CONFIG_VIDEO_ADV_DEBUG
 	.g_register = ov7670_g_register,
 	.s_register = ov7670_s_register,
@@ -1831,7 +1804,7 @@
 			   struct ov7670_info *info)
 {
 	struct fwnode_handle *fwnode = dev_fwnode(dev);
-	struct v4l2_fwnode_endpoint bus_cfg;
+	struct v4l2_fwnode_endpoint bus_cfg = { .bus_type = 0 };
 	struct fwnode_handle *ep;
 	int ret;
 
@@ -1876,7 +1849,7 @@
 
 #ifdef CONFIG_VIDEO_V4L2_SUBDEV_API
 	sd->internal_ops = &ov7670_subdev_internal_ops;
-	sd->flags |= V4L2_SUBDEV_FL_HAS_DEVNODE;
+	sd->flags |= V4L2_SUBDEV_FL_HAS_DEVNODE | V4L2_SUBDEV_FL_HAS_EVENTS;
 #endif
 
 	info->clock_speed = 30; /* default: a guess */
@@ -1900,11 +1873,7 @@
 		if (config->clock_speed)
 			info->clock_speed = config->clock_speed;
 
-		/*
-		 * It should be allowed for ov7670 too when it is migrated to
-		 * the new frame rate formula.
-		 */
-		if (config->pll_bypass && id->driver_data != MODEL_OV7670)
+		if (config->pll_bypass)
 			info->pll_bypass = true;
 
 		if (config->pclk_hb_disable)
@@ -1919,23 +1888,20 @@
 		else
 			return ret;
 	}
+
+	ret = ov7670_init_gpio(client, info);
+	if (ret)
+		return ret;
+
+	ov7670_power_on(sd);
+
 	if (info->clk) {
-		ret = clk_prepare_enable(info->clk);
-		if (ret)
-			return ret;
-
 		info->clock_speed = clk_get_rate(info->clk) / 1000000;
 		if (info->clock_speed < 10 || info->clock_speed > 48) {
 			ret = -EINVAL;
-			goto clk_disable;
+			goto power_off;
 		}
 	}
-
-	ret = ov7670_init_gpio(client, info);
-	if (ret)
-		goto clk_disable;
-
-	ov7670_s_power(sd, 1);
 
 	/* Make sure it's an ov7670 */
 	ret = ov7670_detect(sd);
@@ -1950,6 +1916,7 @@
 
 	info->devtype = &ov7670_devdata[id->driver_data];
 	info->fmt = &ov7670_formats[0];
+	info->wsize = &info->devtype->win_sizes[0];
 
 	ov7670_get_default_format(sd, &info->format);
 
@@ -2015,6 +1982,7 @@
 	if (ret < 0)
 		goto entity_cleanup;
 
+	ov7670_power_off(sd);
 	return 0;
 
 entity_cleanup:
@@ -2022,12 +1990,9 @@
 hdl_free:
 	v4l2_ctrl_handler_free(&info->hdl);
 power_off:
-	ov7670_s_power(sd, 0);
-clk_disable:
-	clk_disable_unprepare(info->clk);
+	ov7670_power_off(sd);
 	return ret;
 }
-
 
 static int ov7670_remove(struct i2c_client *client)
 {
@@ -2036,9 +2001,8 @@
 
 	v4l2_async_unregister_subdev(sd);
 	v4l2_ctrl_handler_free(&info->hdl);
-	clk_disable_unprepare(info->clk);
 	media_entity_cleanup(&info->sd.entity);
-	ov7670_s_power(sd, 0);
+	ov7670_power_off(sd);
 	return 0;
 }
 
