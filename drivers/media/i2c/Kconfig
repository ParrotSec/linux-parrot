--- conflicted
+++ resolved
@@ -562,6 +562,18 @@
 config VIDEO_SMIAPP_PLL
 	tristate
 
+config VIDEO_IMX214
+	tristate "Sony IMX214 sensor support"
+	depends on GPIOLIB && I2C && VIDEO_V4L2 && VIDEO_V4L2_SUBDEV_API
+	depends on MEDIA_CAMERA_SUPPORT
+	depends on V4L2_FWNODE
+	help
+	  This is a Video4Linux2 sensor driver for the Sony
+	  IMX214 camera.
+
+	  To compile this driver as a module, choose M here: the
+	  module will be called imx214.
+
 config VIDEO_IMX258
 	tristate "Sony IMX258 sensor support"
 	depends on I2C && VIDEO_V4L2 && VIDEO_V4L2_SUBDEV_API
@@ -581,6 +593,28 @@
 	help
 	  This is a V4L2 sensor driver for the Sony IMX274
 	  CMOS image sensor.
+
+config VIDEO_IMX319
+	tristate "Sony IMX319 sensor support"
+	depends on I2C && VIDEO_V4L2 && VIDEO_V4L2_SUBDEV_API
+	depends on MEDIA_CAMERA_SUPPORT
+	help
+	  This is a Video4Linux2 sensor driver for the Sony
+	  IMX319 camera.
+
+	  To compile this driver as a module, choose M here: the
+	  module will be called imx319.
+
+config VIDEO_IMX355
+	tristate "Sony IMX355 sensor support"
+	depends on I2C && VIDEO_V4L2 && VIDEO_V4L2_SUBDEV_API
+	depends on MEDIA_CAMERA_SUPPORT
+	help
+	  This is a Video4Linux2 sensor driver for the Sony
+	  IMX355 camera.
+
+	  To compile this driver as a module, choose M here: the
+	  module will be called imx355.
 
 config VIDEO_OV2640
 	tristate "OmniVision OV2640 sensor support"
@@ -715,12 +749,8 @@
 	tristate "OmniVision OV772x sensor support"
 	depends on I2C && VIDEO_V4L2
 	depends on MEDIA_CAMERA_SUPPORT
-<<<<<<< HEAD
-	---help---
-=======
 	select REGMAP_SCCB
 	help
->>>>>>> 407d19ab
 	  This is a Video4Linux2 sensor driver for the OmniVision
 	  OV772x camera.
 
@@ -756,15 +786,30 @@
 	  This is a Video4Linux2 sensor driver for the OmniVision
 	  OV7740 VGA camera sensor.
 
+config VIDEO_OV8856
+	tristate "OmniVision OV8856 sensor support"
+	depends on I2C && VIDEO_V4L2 && VIDEO_V4L2_SUBDEV_API
+	depends on MEDIA_CAMERA_SUPPORT
+	select V4L2_FWNODE
+	help
+	  This is a Video4Linux2 sensor driver for the OmniVision
+	  OV8856 camera sensor.
+
+	  To compile this driver as a module, choose M here: the
+	  module will be called ov8856.
+
+config VIDEO_OV9640
+	tristate "OmniVision OV9640 sensor support"
+	depends on I2C && VIDEO_V4L2
+	help
+	  This is a Video4Linux2 sensor driver for the OmniVision
+	  OV9640 camera sensor.
+
 config VIDEO_OV9650
 	tristate "OmniVision OV9650/OV9652 sensor support"
 	depends on I2C && VIDEO_V4L2 && VIDEO_V4L2_SUBDEV_API
-<<<<<<< HEAD
-	---help---
-=======
 	select REGMAP_SCCB
 	help
->>>>>>> 407d19ab
 	  This is a V4L2 sensor driver for the Omnivision
 	  OV9650 and OV9652 camera sensors.
 
@@ -788,6 +833,14 @@
 	  To compile this driver as a module, choose M here: the
 	  module will be called vs6624.
 
+config VIDEO_MT9M001
+	tristate "mt9m001 support"
+	depends on I2C && VIDEO_V4L2 && VIDEO_V4L2_SUBDEV_API
+	depends on MEDIA_CAMERA_SUPPORT
+	help
+	  This driver supports MT9M001 cameras from Micron, monochrome
+	  and colour models.
+
 config VIDEO_MT9M032
 	tristate "MT9M032 camera sensor support"
 	depends on I2C && VIDEO_V4L2 && VIDEO_V4L2_SUBDEV_API
@@ -800,6 +853,7 @@
 config VIDEO_MT9M111
 	tristate "mt9m111, mt9m112 and mt9m131 support"
 	depends on I2C && VIDEO_V4L2
+	select V4L2_FWNODE
 	help
 	  This driver supports MT9M111, MT9M112 and MT9M131 cameras from
 	  Micron/Aptina
@@ -1078,6 +1132,7 @@
 	  Enable the I2C transport video support which supports the
 	  following:
 	   * Panasonic AMG88xx Grid-Eye Sensors
+	   * Melexis MLX90640 Thermal Cameras
 
 	  To compile this driver as a module, choose M here: the
 	  module will be called video-i2c
@@ -1097,12 +1152,4 @@
 
 endmenu
 
-menu "Sensors used on soc_camera driver"
-
-if SOC_CAMERA
-	source "drivers/media/i2c/soc_camera/Kconfig"
-endif
-
-endmenu
-
 endif