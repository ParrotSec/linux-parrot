// SPDX-License-Identifier: GPL-2.0-or-later
/*
 * Zoran 364xx based USB webcam module version 0.73
 *
 * Allows you to use your USB webcam with V4L2 applications
 * This is still in heavy developpement !
 *
 * Copyright (C) 2004  Antoine Jacquet <royale@zerezo.com>
 * http://royale.zerezo.com/zr364xx/
 *
 * Heavily inspired by usb-skeleton.c, vicam.c, cpia.c and spca50x.c drivers
 * V4L2 version inspired by meye.c driver
 *
 * Some video buffer code by Lamarque based on s2255drv.c and vivi.c drivers.
 */


#include <linux/module.h>
#include <linux/init.h>
#include <linux/usb.h>
#include <linux/vmalloc.h>
#include <linux/slab.h>
#include <linux/proc_fs.h>
#include <linux/highmem.h>
#include <media/v4l2-common.h>
#include <media/v4l2-ioctl.h>
#include <media/v4l2-device.h>
#include <media/v4l2-ctrls.h>
#include <media/v4l2-fh.h>
#include <media/v4l2-event.h>
#include <media/videobuf-vmalloc.h>


/* Version Information */
#define DRIVER_VERSION "0.7.4"
#define DRIVER_AUTHOR "Antoine Jacquet, http://royale.zerezo.com/"
#define DRIVER_DESC "Zoran 364xx"


/* Camera */
#define FRAMES 1
#define MAX_FRAME_SIZE 200000
#define BUFFER_SIZE 0x1000
#define CTRL_TIMEOUT 500

#define ZR364XX_DEF_BUFS	4
#define ZR364XX_READ_IDLE	0
#define ZR364XX_READ_FRAME	1

/* Debug macro */
#define DBG(fmt, args...) \
	do { \
		if (debug) { \
			printk(KERN_INFO KBUILD_MODNAME " " fmt, ##args); \
		} \
	} while (0)

/*#define FULL_DEBUG 1*/
#ifdef FULL_DEBUG
#define _DBG DBG
#else
#define _DBG(fmt, args...)
#endif

/* Init methods, need to find nicer names for these
 * the exact names of the chipsets would be the best if someone finds it */
#define METHOD0 0
#define METHOD1 1
#define METHOD2 2
#define METHOD3 3


/* Module parameters */
static int debug;
static int mode;


/* Module parameters interface */
module_param(debug, int, 0644);
MODULE_PARM_DESC(debug, "Debug level");
module_param(mode, int, 0644);
MODULE_PARM_DESC(mode, "0 = 320x240, 1 = 160x120, 2 = 640x480");


/* Devices supported by this driver
 * .driver_info contains the init method used by the camera */
static const struct usb_device_id device_table[] = {
	{USB_DEVICE(0x08ca, 0x0109), .driver_info = METHOD0 },
	{USB_DEVICE(0x041e, 0x4024), .driver_info = METHOD0 },
	{USB_DEVICE(0x0d64, 0x0108), .driver_info = METHOD0 },
	{USB_DEVICE(0x0546, 0x3187), .driver_info = METHOD0 },
	{USB_DEVICE(0x0d64, 0x3108), .driver_info = METHOD0 },
	{USB_DEVICE(0x0595, 0x4343), .driver_info = METHOD0 },
	{USB_DEVICE(0x0bb0, 0x500d), .driver_info = METHOD0 },
	{USB_DEVICE(0x0feb, 0x2004), .driver_info = METHOD0 },
	{USB_DEVICE(0x055f, 0xb500), .driver_info = METHOD0 },
	{USB_DEVICE(0x08ca, 0x2062), .driver_info = METHOD2 },
	{USB_DEVICE(0x052b, 0x1a18), .driver_info = METHOD1 },
	{USB_DEVICE(0x04c8, 0x0729), .driver_info = METHOD0 },
	{USB_DEVICE(0x04f2, 0xa208), .driver_info = METHOD0 },
	{USB_DEVICE(0x0784, 0x0040), .driver_info = METHOD1 },
	{USB_DEVICE(0x06d6, 0x0034), .driver_info = METHOD0 },
	{USB_DEVICE(0x0a17, 0x0062), .driver_info = METHOD2 },
	{USB_DEVICE(0x06d6, 0x003b), .driver_info = METHOD0 },
	{USB_DEVICE(0x0a17, 0x004e), .driver_info = METHOD2 },
	{USB_DEVICE(0x041e, 0x405d), .driver_info = METHOD2 },
	{USB_DEVICE(0x08ca, 0x2102), .driver_info = METHOD3 },
	{USB_DEVICE(0x06d6, 0x003d), .driver_info = METHOD0 },
	{}			/* Terminating entry */
};

MODULE_DEVICE_TABLE(usb, device_table);

/* frame structure */
struct zr364xx_framei {
	unsigned long ulState;	/* ulState:ZR364XX_READ_IDLE,
					   ZR364XX_READ_FRAME */
	void *lpvbits;		/* image data */
	unsigned long cur_size;	/* current data copied to it */
};

/* image buffer structure */
struct zr364xx_bufferi {
	unsigned long dwFrames;			/* number of frames in buffer */
	struct zr364xx_framei frame[FRAMES];	/* array of FRAME structures */
};

struct zr364xx_dmaqueue {
	struct list_head	active;
	struct zr364xx_camera	*cam;
};

struct zr364xx_pipeinfo {
	u32 transfer_size;
	u8 *transfer_buffer;
	u32 state;
	void *stream_urb;
	void *cam;	/* back pointer to zr364xx_camera struct */
	u32 err_count;
	u32 idx;
};

struct zr364xx_fmt {
	char *name;
	u32 fourcc;
	int depth;
};

/* image formats.  */
static const struct zr364xx_fmt formats[] = {
	{
		.name = "JPG",
		.fourcc = V4L2_PIX_FMT_JPEG,
		.depth = 24
	}
};

/* Camera stuff */
struct zr364xx_camera {
	struct usb_device *udev;	/* save off the usb device pointer */
	struct usb_interface *interface;/* the interface for this device */
	struct v4l2_device v4l2_dev;
	struct v4l2_ctrl_handler ctrl_handler;
	struct video_device vdev;	/* v4l video device */
	struct v4l2_fh *owner;		/* owns the streaming */
	int nb;
	struct zr364xx_bufferi		buffer;
	int skip;
	int width;
	int height;
	int method;
	struct mutex lock;

	spinlock_t		slock;
	struct zr364xx_dmaqueue	vidq;
	int			last_frame;
	int			cur_frame;
	unsigned long		frame_count;
	int			b_acquire;
	struct zr364xx_pipeinfo	pipe[1];

	u8			read_endpoint;

	const struct zr364xx_fmt *fmt;
	struct videobuf_queue	vb_vidq;
	bool was_streaming;
};

/* buffer for one video frame */
struct zr364xx_buffer {
	/* common v4l buffer stuff -- must be first */
	struct videobuf_buffer vb;
	const struct zr364xx_fmt *fmt;
};

/* function used to send initialisation commands to the camera */
static int send_control_msg(struct usb_device *udev, u8 request, u16 value,
			    u16 index, unsigned char *cp, u16 size)
{
	int status;

	unsigned char *transfer_buffer = kmalloc(size, GFP_KERNEL);
	if (!transfer_buffer)
		return -ENOMEM;

	memcpy(transfer_buffer, cp, size);

	status = usb_control_msg(udev,
				 usb_sndctrlpipe(udev, 0),
				 request,
				 USB_DIR_OUT | USB_TYPE_VENDOR |
				 USB_RECIP_DEVICE, value, index,
				 transfer_buffer, size, CTRL_TIMEOUT);

	kfree(transfer_buffer);
	return status;
}


/* Control messages sent to the camera to initialize it
 * and launch the capture */
typedef struct {
	unsigned int value;
	unsigned int size;
	unsigned char *bytes;
} message;

/* method 0 */
static unsigned char m0d1[] = { 0, 0, 0, 0, 0, 0, 0, 0, 0, 0 };
static unsigned char m0d2[] = { 0, 0, 0, 0, 0, 0 };
static unsigned char m0d3[] = { 0, 0 };
static message m0[] = {
	{0x1f30, 0, NULL},
	{0xd000, 0, NULL},
	{0x3370, sizeof(m0d1), m0d1},
	{0x2000, 0, NULL},
	{0x2f0f, 0, NULL},
	{0x2610, sizeof(m0d2), m0d2},
	{0xe107, 0, NULL},
	{0x2502, 0, NULL},
	{0x1f70, 0, NULL},
	{0xd000, 0, NULL},
	{0x9a01, sizeof(m0d3), m0d3},
	{-1, -1, NULL}
};

/* method 1 */
static unsigned char m1d1[] = { 0xff, 0xff };
static unsigned char m1d2[] = { 0x00, 0x00 };
static message m1[] = {
	{0x1f30, 0, NULL},
	{0xd000, 0, NULL},
	{0xf000, 0, NULL},
	{0x2000, 0, NULL},
	{0x2f0f, 0, NULL},
	{0x2650, 0, NULL},
	{0xe107, 0, NULL},
	{0x2502, sizeof(m1d1), m1d1},
	{0x1f70, 0, NULL},
	{0xd000, 0, NULL},
	{0xd000, 0, NULL},
	{0xd000, 0, NULL},
	{0x9a01, sizeof(m1d2), m1d2},
	{-1, -1, NULL}
};

/* method 2 */
static unsigned char m2d1[] = { 0xff, 0xff };
static message m2[] = {
	{0x1f30, 0, NULL},
	{0xf000, 0, NULL},
	{0x2000, 0, NULL},
	{0x2f0f, 0, NULL},
	{0x2650, 0, NULL},
	{0xe107, 0, NULL},
	{0x2502, sizeof(m2d1), m2d1},
	{0x1f70, 0, NULL},
	{-1, -1, NULL}
};

/* init table */
static message *init[4] = { m0, m1, m2, m2 };


/* JPEG static data in header (Huffman table, etc) */
static unsigned char header1[] = {
	0xFF, 0xD8,
	/*
	0xFF, 0xE0, 0x00, 0x10, 'J', 'F', 'I', 'F',
	0x00, 0x01, 0x01, 0x00, 0x33, 0x8A, 0x00, 0x00, 0x33, 0x88,
	*/
	0xFF, 0xDB, 0x00, 0x84
};
static unsigned char header2[] = {
	0xFF, 0xC4, 0x00, 0x1F, 0x00, 0x00, 0x01, 0x05, 0x01, 0x01, 0x01,
	0x01, 0x01, 0x01, 0x00, 0x00, 0x00, 0x00, 0x00, 0x00, 0x00, 0x00,
	0x01, 0x02, 0x03, 0x04, 0x05, 0x06, 0x07, 0x08, 0x09, 0x0A, 0x0B,
	0xFF, 0xC4, 0x00, 0xB5, 0x10, 0x00, 0x02, 0x01, 0x03, 0x03, 0x02,
	0x04, 0x03, 0x05, 0x05, 0x04, 0x04, 0x00, 0x00, 0x01, 0x7D, 0x01,
	0x02, 0x03, 0x00, 0x04, 0x11, 0x05, 0x12, 0x21, 0x31, 0x41, 0x06,
	0x13, 0x51, 0x61, 0x07, 0x22, 0x71, 0x14, 0x32, 0x81, 0x91, 0xA1,
	0x08, 0x23, 0x42, 0xB1, 0xC1, 0x15, 0x52, 0xD1, 0xF0, 0x24, 0x33,
	0x62, 0x72, 0x82, 0x09, 0x0A, 0x16, 0x17, 0x18, 0x19, 0x1A, 0x25,
	0x26, 0x27, 0x28, 0x29, 0x2A, 0x34, 0x35, 0x36, 0x37, 0x38, 0x39,
	0x3A, 0x43, 0x44, 0x45, 0x46, 0x47, 0x48, 0x49, 0x4A, 0x53, 0x54,
	0x55, 0x56, 0x57, 0x58, 0x59, 0x5A, 0x63, 0x64, 0x65, 0x66, 0x67,
	0x68, 0x69, 0x6A, 0x73, 0x74, 0x75, 0x76, 0x77, 0x78, 0x79, 0x7A,
	0x83, 0x84, 0x85, 0x86, 0x87, 0x88, 0x89, 0x8A, 0x92, 0x93, 0x94,
	0x95, 0x96, 0x97, 0x98, 0x99, 0x9A, 0xA2, 0xA3, 0xA4, 0xA5, 0xA6,
	0xA7, 0xA8, 0xA9, 0xAA, 0xB2, 0xB3, 0xB4, 0xB5, 0xB6, 0xB7, 0xB8,
	0xB9, 0xBA, 0xC2, 0xC3, 0xC4, 0xC5, 0xC6, 0xC7, 0xC8, 0xC9, 0xCA,
	0xD2, 0xD3, 0xD4, 0xD5, 0xD6, 0xD7, 0xD8, 0xD9, 0xDA, 0xE1, 0xE2,
	0xE3, 0xE4, 0xE5, 0xE6, 0xE7, 0xE8, 0xE9, 0xEA, 0xF1, 0xF2, 0xF3,
	0xF4, 0xF5, 0xF6, 0xF7, 0xF8, 0xF9, 0xFA, 0xFF, 0xC4, 0x00, 0x1F,
	0x01, 0x00, 0x03, 0x01, 0x01, 0x01, 0x01, 0x01, 0x01, 0x01, 0x01,
	0x01, 0x00, 0x00, 0x00, 0x00, 0x00, 0x00, 0x01, 0x02, 0x03, 0x04,
	0x05, 0x06, 0x07, 0x08, 0x09, 0x0A, 0x0B, 0xFF, 0xC4, 0x00, 0xB5,
	0x11, 0x00, 0x02, 0x01, 0x02, 0x04, 0x04, 0x03, 0x04, 0x07, 0x05,
	0x04, 0x04, 0x00, 0x01, 0x02, 0x77, 0x00, 0x01, 0x02, 0x03, 0x11,
	0x04, 0x05, 0x21, 0x31, 0x06, 0x12, 0x41, 0x51, 0x07, 0x61, 0x71,
	0x13, 0x22, 0x32, 0x81, 0x08, 0x14, 0x42, 0x91, 0xA1, 0xB1, 0xC1,
	0x09, 0x23, 0x33, 0x52, 0xF0, 0x15, 0x62, 0x72, 0xD1, 0x0A, 0x16,
	0x24, 0x34, 0xE1, 0x25, 0xF1, 0x17, 0x18, 0x19, 0x1A, 0x26, 0x27,
	0x28, 0x29, 0x2A, 0x35, 0x36, 0x37, 0x38, 0x39, 0x3A, 0x43, 0x44,
	0x45, 0x46, 0x47, 0x48, 0x49, 0x4A, 0x53, 0x54, 0x55, 0x56, 0x57,
	0x58, 0x59, 0x5A, 0x63, 0x64, 0x65, 0x66, 0x67, 0x68, 0x69, 0x6A,
	0x73, 0x74, 0x75, 0x76, 0x77, 0x78, 0x79, 0x7A, 0x82, 0x83, 0x84,
	0x85, 0x86, 0x87, 0x88, 0x89, 0x8A, 0x92, 0x93, 0x94, 0x95, 0x96,
	0x97, 0x98, 0x99, 0x9A, 0xA2, 0xA3, 0xA4, 0xA5, 0xA6, 0xA7, 0xA8,
	0xA9, 0xAA, 0xB2, 0xB3, 0xB4, 0xB5, 0xB6, 0xB7, 0xB8, 0xB9, 0xBA,
	0xC2, 0xC3, 0xC4, 0xC5, 0xC6, 0xC7, 0xC8, 0xC9, 0xCA, 0xD2, 0xD3,
	0xD4, 0xD5, 0xD6, 0xD7, 0xD8, 0xD9, 0xDA, 0xE2, 0xE3, 0xE4, 0xE5,
	0xE6, 0xE7, 0xE8, 0xE9, 0xEA, 0xF2, 0xF3, 0xF4, 0xF5, 0xF6, 0xF7,
	0xF8, 0xF9, 0xFA, 0xFF, 0xC0, 0x00, 0x11, 0x08, 0x00, 0xF0, 0x01,
	0x40, 0x03, 0x01, 0x21, 0x00, 0x02, 0x11, 0x01, 0x03, 0x11, 0x01,
	0xFF, 0xDA, 0x00, 0x0C, 0x03, 0x01, 0x00, 0x02, 0x11, 0x03, 0x11,
	0x00, 0x3F, 0x00
};
static unsigned char header3;

/* ------------------------------------------------------------------
   Videobuf operations
   ------------------------------------------------------------------*/

static int buffer_setup(struct videobuf_queue *vq, unsigned int *count,
			unsigned int *size)
{
	struct zr364xx_camera *cam = vq->priv_data;

	*size = cam->width * cam->height * (cam->fmt->depth >> 3);

	if (*count == 0)
		*count = ZR364XX_DEF_BUFS;

	if (*size * *count > ZR364XX_DEF_BUFS * 1024 * 1024)
		*count = (ZR364XX_DEF_BUFS * 1024 * 1024) / *size;

	return 0;
}

static void free_buffer(struct videobuf_queue *vq, struct zr364xx_buffer *buf)
{
	_DBG("%s\n", __func__);

	BUG_ON(in_interrupt());

	videobuf_vmalloc_free(&buf->vb);
	buf->vb.state = VIDEOBUF_NEEDS_INIT;
}

static int buffer_prepare(struct videobuf_queue *vq, struct videobuf_buffer *vb,
			  enum v4l2_field field)
{
	struct zr364xx_camera *cam = vq->priv_data;
	struct zr364xx_buffer *buf = container_of(vb, struct zr364xx_buffer,
						  vb);
	int rc;

	DBG("%s, field=%d, fmt name = %s\n", __func__, field,
	    cam->fmt ? cam->fmt->name : "");
	if (!cam->fmt)
		return -EINVAL;

	buf->vb.size = cam->width * cam->height * (cam->fmt->depth >> 3);

	if (buf->vb.baddr != 0 && buf->vb.bsize < buf->vb.size) {
		DBG("invalid buffer prepare\n");
		return -EINVAL;
	}

	buf->fmt = cam->fmt;
	buf->vb.width = cam->width;
	buf->vb.height = cam->height;
	buf->vb.field = field;

	if (buf->vb.state == VIDEOBUF_NEEDS_INIT) {
		rc = videobuf_iolock(vq, &buf->vb, NULL);
		if (rc < 0)
			goto fail;
	}

	buf->vb.state = VIDEOBUF_PREPARED;
	return 0;
fail:
	free_buffer(vq, buf);
	return rc;
}

static void buffer_queue(struct videobuf_queue *vq, struct videobuf_buffer *vb)
{
	struct zr364xx_buffer *buf = container_of(vb, struct zr364xx_buffer,
						  vb);
	struct zr364xx_camera *cam = vq->priv_data;

	_DBG("%s\n", __func__);

	buf->vb.state = VIDEOBUF_QUEUED;
	list_add_tail(&buf->vb.queue, &cam->vidq.active);
}

static void buffer_release(struct videobuf_queue *vq,
			   struct videobuf_buffer *vb)
{
	struct zr364xx_buffer *buf = container_of(vb, struct zr364xx_buffer,
						  vb);

	_DBG("%s\n", __func__);
	free_buffer(vq, buf);
}

static const struct videobuf_queue_ops zr364xx_video_qops = {
	.buf_setup = buffer_setup,
	.buf_prepare = buffer_prepare,
	.buf_queue = buffer_queue,
	.buf_release = buffer_release,
};

/********************/
/* V4L2 integration */
/********************/
static int zr364xx_vidioc_streamon(struct file *file, void *priv,
				   enum v4l2_buf_type type);

static ssize_t zr364xx_read(struct file *file, char __user *buf, size_t count,
			    loff_t * ppos)
{
	struct zr364xx_camera *cam = video_drvdata(file);
	int err = 0;

	_DBG("%s\n", __func__);

	if (!buf)
		return -EINVAL;

	if (!count)
		return -EINVAL;

	if (mutex_lock_interruptible(&cam->lock))
		return -ERESTARTSYS;

	err = zr364xx_vidioc_streamon(file, file->private_data,
				V4L2_BUF_TYPE_VIDEO_CAPTURE);
	if (err == 0) {
		DBG("%s: reading %d bytes at pos %d.\n", __func__,
				(int) count, (int) *ppos);

		/* NoMan Sux ! */
		err = videobuf_read_one(&cam->vb_vidq, buf, count, ppos,
					file->f_flags & O_NONBLOCK);
	}
	mutex_unlock(&cam->lock);
	return err;
}

/* video buffer vmalloc implementation based partly on VIVI driver which is
 *          Copyright (c) 2006 by
 *                  Mauro Carvalho Chehab <mchehab--a.t--infradead.org>
 *                  Ted Walther <ted--a.t--enumera.com>
 *                  John Sokol <sokol--a.t--videotechnology.com>
 *                  http://v4l.videotechnology.com/
 *
 */
static void zr364xx_fillbuff(struct zr364xx_camera *cam,
			     struct zr364xx_buffer *buf,
			     int jpgsize)
{
	int pos = 0;
	const char *tmpbuf;
	char *vbuf = videobuf_to_vmalloc(&buf->vb);
	unsigned long last_frame;

	if (!vbuf)
		return;

	last_frame = cam->last_frame;
	if (last_frame != -1) {
		tmpbuf = (const char *)cam->buffer.frame[last_frame].lpvbits;
		switch (buf->fmt->fourcc) {
		case V4L2_PIX_FMT_JPEG:
			buf->vb.size = jpgsize;
			memcpy(vbuf, tmpbuf, buf->vb.size);
			break;
		default:
			printk(KERN_DEBUG KBUILD_MODNAME ": unknown format?\n");
		}
		cam->last_frame = -1;
	} else {
		printk(KERN_ERR KBUILD_MODNAME ": =======no frame\n");
		return;
	}
	DBG("%s: Buffer %p size= %d\n", __func__, vbuf, pos);
	/* tell v4l buffer was filled */

	buf->vb.field_count = cam->frame_count * 2;
	v4l2_get_timestamp(&buf->vb.ts);
	buf->vb.state = VIDEOBUF_DONE;
}

static int zr364xx_got_frame(struct zr364xx_camera *cam, int jpgsize)
{
	struct zr364xx_dmaqueue *dma_q = &cam->vidq;
	struct zr364xx_buffer *buf;
	unsigned long flags = 0;
	int rc = 0;

	DBG("wakeup: %p\n", &dma_q);
	spin_lock_irqsave(&cam->slock, flags);

	if (list_empty(&dma_q->active)) {
		DBG("No active queue to serve\n");
		rc = -1;
		goto unlock;
	}
	buf = list_entry(dma_q->active.next,
			 struct zr364xx_buffer, vb.queue);

	if (!waitqueue_active(&buf->vb.done)) {
		/* no one active */
		rc = -1;
		goto unlock;
	}
	list_del(&buf->vb.queue);
	v4l2_get_timestamp(&buf->vb.ts);
	DBG("[%p/%d] wakeup\n", buf, buf->vb.i);
	zr364xx_fillbuff(cam, buf, jpgsize);
	wake_up(&buf->vb.done);
	DBG("wakeup [buf/i] [%p/%d]\n", buf, buf->vb.i);
unlock:
	spin_unlock_irqrestore(&cam->slock, flags);
	return rc;
}

/* this function moves the usb stream read pipe data
 * into the system buffers.
 * returns 0 on success, EAGAIN if more data to process (call this
 * function again).
 */
static int zr364xx_read_video_callback(struct zr364xx_camera *cam,
					struct zr364xx_pipeinfo *pipe_info,
					struct urb *purb)
{
	unsigned char *pdest;
	unsigned char *psrc;
	s32 idx = -1;
	struct zr364xx_framei *frm;
	int i = 0;
	unsigned char *ptr = NULL;

	_DBG("buffer to user\n");
	idx = cam->cur_frame;
	frm = &cam->buffer.frame[idx];

	/* swap bytes if camera needs it */
	if (cam->method == METHOD0) {
		u16 *buf = (u16 *)pipe_info->transfer_buffer;
		for (i = 0; i < purb->actual_length/2; i++)
			swab16s(buf + i);
	}

	/* search done.  now find out if should be acquiring */
	if (!cam->b_acquire) {
		/* we found a frame, but this channel is turned off */
		frm->ulState = ZR364XX_READ_IDLE;
		return -EINVAL;
	}

	psrc = (u8 *)pipe_info->transfer_buffer;
	ptr = pdest = frm->lpvbits;

	if (frm->ulState == ZR364XX_READ_IDLE) {
		if (purb->actual_length < 128) {
			/* header incomplete */
			dev_info(&cam->udev->dev,
				 "%s: buffer (%d bytes) too small to hold jpeg header. Discarding.\n",
				 __func__, purb->actual_length);
			return -EINVAL;
		}

		frm->ulState = ZR364XX_READ_FRAME;
		frm->cur_size = 0;

		_DBG("jpeg header, ");
		memcpy(ptr, header1, sizeof(header1));
		ptr += sizeof(header1);
		header3 = 0;
		memcpy(ptr, &header3, 1);
		ptr++;
		memcpy(ptr, psrc, 64);
		ptr += 64;
		header3 = 1;
		memcpy(ptr, &header3, 1);
		ptr++;
		memcpy(ptr, psrc + 64, 64);
		ptr += 64;
		memcpy(ptr, header2, sizeof(header2));
		ptr += sizeof(header2);
		memcpy(ptr, psrc + 128,
		       purb->actual_length - 128);
		ptr += purb->actual_length - 128;
		_DBG("header : %d %d %d %d %d %d %d %d %d\n",
		    psrc[0], psrc[1], psrc[2],
		    psrc[3], psrc[4], psrc[5],
		    psrc[6], psrc[7], psrc[8]);
		frm->cur_size = ptr - pdest;
	} else {
		if (frm->cur_size + purb->actual_length > MAX_FRAME_SIZE) {
			dev_info(&cam->udev->dev,
				 "%s: buffer (%d bytes) too small to hold frame data. Discarding frame data.\n",
				 __func__, MAX_FRAME_SIZE);
		} else {
			pdest += frm->cur_size;
			memcpy(pdest, psrc, purb->actual_length);
			frm->cur_size += purb->actual_length;
		}
	}
	/*_DBG("cur_size %lu urb size %d\n", frm->cur_size,
		purb->actual_length);*/

	if (purb->actual_length < pipe_info->transfer_size) {
		_DBG("****************Buffer[%d]full*************\n", idx);
		cam->last_frame = cam->cur_frame;
		cam->cur_frame++;
		/* end of system frame ring buffer, start at zero */
		if (cam->cur_frame == cam->buffer.dwFrames)
			cam->cur_frame = 0;

		/* frame ready */
		/* go back to find the JPEG EOI marker */
		ptr = pdest = frm->lpvbits;
		ptr += frm->cur_size - 2;
		while (ptr > pdest) {
			if (*ptr == 0xFF && *(ptr + 1) == 0xD9
			    && *(ptr + 2) == 0xFF)
				break;
			ptr--;
		}
		if (ptr == pdest)
			DBG("No EOI marker\n");

		/* Sometimes there is junk data in the middle of the picture,
		 * we want to skip this bogus frames */
		while (ptr > pdest) {
			if (*ptr == 0xFF && *(ptr + 1) == 0xFF
			    && *(ptr + 2) == 0xFF)
				break;
			ptr--;
		}
		if (ptr != pdest) {
			DBG("Bogus frame ? %d\n", ++(cam->nb));
		} else if (cam->b_acquire) {
			/* we skip the 2 first frames which are usually buggy */
			if (cam->skip)
				cam->skip--;
			else {
				_DBG("jpeg(%lu): %d %d %d %d %d %d %d %d\n",
				    frm->cur_size,
				    pdest[0], pdest[1], pdest[2], pdest[3],
				    pdest[4], pdest[5], pdest[6], pdest[7]);

				zr364xx_got_frame(cam, frm->cur_size);
			}
		}
		cam->frame_count++;
		frm->ulState = ZR364XX_READ_IDLE;
		frm->cur_size = 0;
	}
	/* done successfully */
	return 0;
}

static int zr364xx_vidioc_querycap(struct file *file, void *priv,
				   struct v4l2_capability *cap)
{
	struct zr364xx_camera *cam = video_drvdata(file);

<<<<<<< HEAD
	strlcpy(cap->driver, DRIVER_DESC, sizeof(cap->driver));
	strlcpy(cap->card, cam->udev->product, sizeof(cap->card));
	strlcpy(cap->bus_info, dev_name(&cam->udev->dev),
=======
	strscpy(cap->driver, DRIVER_DESC, sizeof(cap->driver));
	if (cam->udev->product)
		strscpy(cap->card, cam->udev->product, sizeof(cap->card));
	strscpy(cap->bus_info, dev_name(&cam->udev->dev),
>>>>>>> 407d19ab
		sizeof(cap->bus_info));
	cap->device_caps = V4L2_CAP_VIDEO_CAPTURE |
			    V4L2_CAP_READWRITE |
			    V4L2_CAP_STREAMING;
	cap->capabilities = cap->device_caps | V4L2_CAP_DEVICE_CAPS;

	return 0;
}

static int zr364xx_vidioc_enum_input(struct file *file, void *priv,
				     struct v4l2_input *i)
{
	if (i->index != 0)
		return -EINVAL;
	strcpy(i->name, DRIVER_DESC " Camera");
	i->type = V4L2_INPUT_TYPE_CAMERA;
	return 0;
}

static int zr364xx_vidioc_g_input(struct file *file, void *priv,
				  unsigned int *i)
{
	*i = 0;
	return 0;
}

static int zr364xx_vidioc_s_input(struct file *file, void *priv,
				  unsigned int i)
{
	if (i != 0)
		return -EINVAL;
	return 0;
}

static int zr364xx_s_ctrl(struct v4l2_ctrl *ctrl)
{
	struct zr364xx_camera *cam =
		container_of(ctrl->handler, struct zr364xx_camera, ctrl_handler);
	int temp;

	switch (ctrl->id) {
	case V4L2_CID_BRIGHTNESS:
		/* hardware brightness */
		send_control_msg(cam->udev, 1, 0x2001, 0, NULL, 0);
		temp = (0x60 << 8) + 127 - ctrl->val;
		send_control_msg(cam->udev, 1, temp, 0, NULL, 0);
		break;
	default:
		return -EINVAL;
	}

	return 0;
}

static int zr364xx_vidioc_enum_fmt_vid_cap(struct file *file,
				       void *priv, struct v4l2_fmtdesc *f)
{
	if (f->index > 0)
		return -EINVAL;
	f->flags = V4L2_FMT_FLAG_COMPRESSED;
	strcpy(f->description, formats[0].name);
	f->pixelformat = formats[0].fourcc;
	return 0;
}

static char *decode_fourcc(__u32 pixelformat, char *buf)
{
	buf[0] = pixelformat & 0xff;
	buf[1] = (pixelformat >> 8) & 0xff;
	buf[2] = (pixelformat >> 16) & 0xff;
	buf[3] = (pixelformat >> 24) & 0xff;
	buf[4] = '\0';
	return buf;
}

static int zr364xx_vidioc_try_fmt_vid_cap(struct file *file, void *priv,
				      struct v4l2_format *f)
{
	struct zr364xx_camera *cam = video_drvdata(file);
	char pixelformat_name[5];

	if (!cam)
		return -ENODEV;

	if (f->fmt.pix.pixelformat != V4L2_PIX_FMT_JPEG) {
		DBG("%s: unsupported pixelformat V4L2_PIX_FMT_%s\n", __func__,
		    decode_fourcc(f->fmt.pix.pixelformat, pixelformat_name));
		return -EINVAL;
	}

	if (!(f->fmt.pix.width == 160 && f->fmt.pix.height == 120) &&
	    !(f->fmt.pix.width == 640 && f->fmt.pix.height == 480)) {
		f->fmt.pix.width = 320;
		f->fmt.pix.height = 240;
	}

	f->fmt.pix.field = V4L2_FIELD_NONE;
	f->fmt.pix.bytesperline = f->fmt.pix.width * 2;
	f->fmt.pix.sizeimage = f->fmt.pix.height * f->fmt.pix.bytesperline;
	f->fmt.pix.colorspace = V4L2_COLORSPACE_JPEG;
	DBG("%s: V4L2_PIX_FMT_%s (%d) ok!\n", __func__,
	    decode_fourcc(f->fmt.pix.pixelformat, pixelformat_name),
	    f->fmt.pix.field);
	return 0;
}

static int zr364xx_vidioc_g_fmt_vid_cap(struct file *file, void *priv,
				    struct v4l2_format *f)
{
	struct zr364xx_camera *cam;

	if (!file)
		return -ENODEV;
	cam = video_drvdata(file);

	f->fmt.pix.pixelformat = formats[0].fourcc;
	f->fmt.pix.field = V4L2_FIELD_NONE;
	f->fmt.pix.width = cam->width;
	f->fmt.pix.height = cam->height;
	f->fmt.pix.bytesperline = f->fmt.pix.width * 2;
	f->fmt.pix.sizeimage = f->fmt.pix.height * f->fmt.pix.bytesperline;
	f->fmt.pix.colorspace = V4L2_COLORSPACE_JPEG;
	return 0;
}

static int zr364xx_vidioc_s_fmt_vid_cap(struct file *file, void *priv,
				    struct v4l2_format *f)
{
	struct zr364xx_camera *cam = video_drvdata(file);
	struct videobuf_queue *q = &cam->vb_vidq;
	char pixelformat_name[5];
	int ret = zr364xx_vidioc_try_fmt_vid_cap(file, cam, f);
	int i;

	if (ret < 0)
		return ret;

	mutex_lock(&q->vb_lock);

	if (videobuf_queue_is_busy(&cam->vb_vidq)) {
		DBG("%s queue busy\n", __func__);
		ret = -EBUSY;
		goto out;
	}

	if (cam->owner) {
		DBG("%s can't change format after started\n", __func__);
		ret = -EBUSY;
		goto out;
	}

	cam->width = f->fmt.pix.width;
	cam->height = f->fmt.pix.height;
	DBG("%s: %dx%d mode selected\n", __func__,
		 cam->width, cam->height);
	f->fmt.pix.bytesperline = f->fmt.pix.width * 2;
	f->fmt.pix.sizeimage = f->fmt.pix.height * f->fmt.pix.bytesperline;
	f->fmt.pix.colorspace = V4L2_COLORSPACE_JPEG;
	cam->vb_vidq.field = f->fmt.pix.field;

	if (f->fmt.pix.width == 160 && f->fmt.pix.height == 120)
		mode = 1;
	else if (f->fmt.pix.width == 640 && f->fmt.pix.height == 480)
		mode = 2;
	else
		mode = 0;

	m0d1[0] = mode;
	m1[2].value = 0xf000 + mode;
	m2[1].value = 0xf000 + mode;

	/* special case for METHOD3, the modes are different */
	if (cam->method == METHOD3) {
		switch (mode) {
		case 1:
			m2[1].value = 0xf000 + 4;
			break;
		case 2:
			m2[1].value = 0xf000 + 0;
			break;
		default:
			m2[1].value = 0xf000 + 1;
			break;
		}
	}

	header2[437] = cam->height / 256;
	header2[438] = cam->height % 256;
	header2[439] = cam->width / 256;
	header2[440] = cam->width % 256;

	for (i = 0; init[cam->method][i].size != -1; i++) {
		ret =
		    send_control_msg(cam->udev, 1, init[cam->method][i].value,
				     0, init[cam->method][i].bytes,
				     init[cam->method][i].size);
		if (ret < 0) {
			dev_err(&cam->udev->dev,
			   "error during resolution change sequence: %d\n", i);
			goto out;
		}
	}

	/* Added some delay here, since opening/closing the camera quickly,
	 * like Ekiga does during its startup, can crash the webcam
	 */
	mdelay(100);
	cam->skip = 2;
	ret = 0;

out:
	mutex_unlock(&q->vb_lock);

	DBG("%s: V4L2_PIX_FMT_%s (%d) ok!\n", __func__,
	    decode_fourcc(f->fmt.pix.pixelformat, pixelformat_name),
	    f->fmt.pix.field);
	return ret;
}

static int zr364xx_vidioc_reqbufs(struct file *file, void *priv,
			  struct v4l2_requestbuffers *p)
{
	struct zr364xx_camera *cam = video_drvdata(file);

	if (cam->owner && cam->owner != priv)
		return -EBUSY;
	return videobuf_reqbufs(&cam->vb_vidq, p);
}

static int zr364xx_vidioc_querybuf(struct file *file,
				void *priv,
				struct v4l2_buffer *p)
{
	int rc;
	struct zr364xx_camera *cam = video_drvdata(file);
	rc = videobuf_querybuf(&cam->vb_vidq, p);
	return rc;
}

static int zr364xx_vidioc_qbuf(struct file *file,
				void *priv,
				struct v4l2_buffer *p)
{
	int rc;
	struct zr364xx_camera *cam = video_drvdata(file);
	_DBG("%s\n", __func__);
	if (cam->owner && cam->owner != priv)
		return -EBUSY;
	rc = videobuf_qbuf(&cam->vb_vidq, p);
	return rc;
}

static int zr364xx_vidioc_dqbuf(struct file *file,
				void *priv,
				struct v4l2_buffer *p)
{
	int rc;
	struct zr364xx_camera *cam = video_drvdata(file);
	_DBG("%s\n", __func__);
	if (cam->owner && cam->owner != priv)
		return -EBUSY;
	rc = videobuf_dqbuf(&cam->vb_vidq, p, file->f_flags & O_NONBLOCK);
	return rc;
}

static void read_pipe_completion(struct urb *purb)
{
	struct zr364xx_pipeinfo *pipe_info;
	struct zr364xx_camera *cam;
	int pipe;

	pipe_info = purb->context;
	_DBG("%s %p, status %d\n", __func__, purb, purb->status);
	if (!pipe_info) {
		printk(KERN_ERR KBUILD_MODNAME ": no context!\n");
		return;
	}

	cam = pipe_info->cam;
	if (!cam) {
		printk(KERN_ERR KBUILD_MODNAME ": no context!\n");
		return;
	}

	/* if shutting down, do not resubmit, exit immediately */
	if (purb->status == -ESHUTDOWN) {
		DBG("%s, err shutdown\n", __func__);
		pipe_info->err_count++;
		return;
	}

	if (pipe_info->state == 0) {
		DBG("exiting USB pipe\n");
		return;
	}

	if (purb->actual_length > pipe_info->transfer_size) {
		dev_err(&cam->udev->dev, "wrong number of bytes\n");
		return;
	}

	if (purb->status == 0)
		zr364xx_read_video_callback(cam, pipe_info, purb);
	else {
		pipe_info->err_count++;
		DBG("%s: failed URB %d\n", __func__, purb->status);
	}

	pipe = usb_rcvbulkpipe(cam->udev, cam->read_endpoint);

	/* reuse urb */
	usb_fill_bulk_urb(pipe_info->stream_urb, cam->udev,
			  pipe,
			  pipe_info->transfer_buffer,
			  pipe_info->transfer_size,
			  read_pipe_completion, pipe_info);

	if (pipe_info->state != 0) {
		purb->status = usb_submit_urb(pipe_info->stream_urb,
					      GFP_ATOMIC);

		if (purb->status)
			dev_err(&cam->udev->dev,
				"error submitting urb (error=%i)\n",
				purb->status);
	} else
		DBG("read pipe complete state 0\n");
}

static int zr364xx_start_readpipe(struct zr364xx_camera *cam)
{
	int pipe;
	int retval;
	struct zr364xx_pipeinfo *pipe_info = cam->pipe;
	pipe = usb_rcvbulkpipe(cam->udev, cam->read_endpoint);
	DBG("%s: start pipe IN x%x\n", __func__, cam->read_endpoint);

	pipe_info->state = 1;
	pipe_info->err_count = 0;
	pipe_info->stream_urb = usb_alloc_urb(0, GFP_KERNEL);
	if (!pipe_info->stream_urb)
		return -ENOMEM;
	/* transfer buffer allocated in board_init */
	usb_fill_bulk_urb(pipe_info->stream_urb, cam->udev,
			  pipe,
			  pipe_info->transfer_buffer,
			  pipe_info->transfer_size,
			  read_pipe_completion, pipe_info);

	DBG("submitting URB %p\n", pipe_info->stream_urb);
	retval = usb_submit_urb(pipe_info->stream_urb, GFP_KERNEL);
	if (retval) {
		printk(KERN_ERR KBUILD_MODNAME ": start read pipe failed\n");
		return retval;
	}

	return 0;
}

static void zr364xx_stop_readpipe(struct zr364xx_camera *cam)
{
	struct zr364xx_pipeinfo *pipe_info;

	if (!cam) {
		printk(KERN_ERR KBUILD_MODNAME ": invalid device\n");
		return;
	}
	DBG("stop read pipe\n");
	pipe_info = cam->pipe;
	if (pipe_info) {
		if (pipe_info->state != 0)
			pipe_info->state = 0;

		if (pipe_info->stream_urb) {
			/* cancel urb */
			usb_kill_urb(pipe_info->stream_urb);
			usb_free_urb(pipe_info->stream_urb);
			pipe_info->stream_urb = NULL;
		}
	}
	return;
}

/* starts acquisition process */
static int zr364xx_start_acquire(struct zr364xx_camera *cam)
{
	int j;

	DBG("start acquire\n");

	cam->last_frame = -1;
	cam->cur_frame = 0;
	for (j = 0; j < FRAMES; j++) {
		cam->buffer.frame[j].ulState = ZR364XX_READ_IDLE;
		cam->buffer.frame[j].cur_size = 0;
	}
	cam->b_acquire = 1;
	return 0;
}

static inline int zr364xx_stop_acquire(struct zr364xx_camera *cam)
{
	cam->b_acquire = 0;
	return 0;
}

static int zr364xx_prepare(struct zr364xx_camera *cam)
{
	int res;
	int i, j;

	for (i = 0; init[cam->method][i].size != -1; i++) {
		res = send_control_msg(cam->udev, 1, init[cam->method][i].value,
				     0, init[cam->method][i].bytes,
				     init[cam->method][i].size);
		if (res < 0) {
			dev_err(&cam->udev->dev,
				"error during open sequence: %d\n", i);
			return res;
		}
	}

	cam->skip = 2;
	cam->last_frame = -1;
	cam->cur_frame = 0;
	cam->frame_count = 0;
	for (j = 0; j < FRAMES; j++) {
		cam->buffer.frame[j].ulState = ZR364XX_READ_IDLE;
		cam->buffer.frame[j].cur_size = 0;
	}
	v4l2_ctrl_handler_setup(&cam->ctrl_handler);
	return 0;
}

static int zr364xx_vidioc_streamon(struct file *file, void *priv,
				   enum v4l2_buf_type type)
{
	struct zr364xx_camera *cam = video_drvdata(file);
	int res;

	DBG("%s\n", __func__);

	if (type != V4L2_BUF_TYPE_VIDEO_CAPTURE)
		return -EINVAL;

	if (cam->owner && cam->owner != priv)
		return -EBUSY;

	res = zr364xx_prepare(cam);
	if (res)
		return res;
	res = videobuf_streamon(&cam->vb_vidq);
	if (res == 0) {
		zr364xx_start_acquire(cam);
		cam->owner = file->private_data;
	}
	return res;
}

static int zr364xx_vidioc_streamoff(struct file *file, void *priv,
				    enum v4l2_buf_type type)
{
	struct zr364xx_camera *cam = video_drvdata(file);

	DBG("%s\n", __func__);
	if (type != V4L2_BUF_TYPE_VIDEO_CAPTURE)
		return -EINVAL;
	if (cam->owner && cam->owner != priv)
		return -EBUSY;
	zr364xx_stop_acquire(cam);
	return videobuf_streamoff(&cam->vb_vidq);
}


/* open the camera */
static int zr364xx_open(struct file *file)
{
	struct zr364xx_camera *cam = video_drvdata(file);
	int err;

	DBG("%s\n", __func__);

	if (mutex_lock_interruptible(&cam->lock))
		return -ERESTARTSYS;

	err = v4l2_fh_open(file);
	if (err)
		goto out;

	/* Added some delay here, since opening/closing the camera quickly,
	 * like Ekiga does during its startup, can crash the webcam
	 */
	mdelay(100);
	err = 0;

out:
	mutex_unlock(&cam->lock);
	DBG("%s: %d\n", __func__, err);
	return err;
}

static void zr364xx_release(struct v4l2_device *v4l2_dev)
{
	struct zr364xx_camera *cam =
		container_of(v4l2_dev, struct zr364xx_camera, v4l2_dev);
	unsigned long i;

	v4l2_device_unregister(&cam->v4l2_dev);

	videobuf_mmap_free(&cam->vb_vidq);

	/* release sys buffers */
	for (i = 0; i < FRAMES; i++) {
		if (cam->buffer.frame[i].lpvbits) {
			DBG("vfree %p\n", cam->buffer.frame[i].lpvbits);
			vfree(cam->buffer.frame[i].lpvbits);
		}
		cam->buffer.frame[i].lpvbits = NULL;
	}

	v4l2_ctrl_handler_free(&cam->ctrl_handler);
	/* release transfer buffer */
	kfree(cam->pipe->transfer_buffer);
	kfree(cam);
}

/* release the camera */
static int zr364xx_close(struct file *file)
{
	struct zr364xx_camera *cam;
	struct usb_device *udev;
	int i;

	DBG("%s\n", __func__);
	cam = video_drvdata(file);

	mutex_lock(&cam->lock);
	udev = cam->udev;

	if (file->private_data == cam->owner) {
		/* turn off stream */
		if (cam->b_acquire)
			zr364xx_stop_acquire(cam);
		videobuf_streamoff(&cam->vb_vidq);

		for (i = 0; i < 2; i++) {
			send_control_msg(udev, 1, init[cam->method][i].value,
					0, init[cam->method][i].bytes,
					init[cam->method][i].size);
		}
		cam->owner = NULL;
	}

	/* Added some delay here, since opening/closing the camera quickly,
	 * like Ekiga does during its startup, can crash the webcam
	 */
	mdelay(100);
	mutex_unlock(&cam->lock);
	return v4l2_fh_release(file);
}


static int zr364xx_mmap(struct file *file, struct vm_area_struct *vma)
{
	struct zr364xx_camera *cam = video_drvdata(file);
	int ret;

	if (!cam) {
		DBG("%s: cam == NULL\n", __func__);
		return -ENODEV;
	}
	DBG("mmap called, vma=%p\n", vma);

	ret = videobuf_mmap_mapper(&cam->vb_vidq, vma);

	DBG("vma start=0x%08lx, size=%ld, ret=%d\n",
		(unsigned long)vma->vm_start,
		(unsigned long)vma->vm_end - (unsigned long)vma->vm_start, ret);
	return ret;
}

static __poll_t zr364xx_poll(struct file *file,
			       struct poll_table_struct *wait)
{
	struct zr364xx_camera *cam = video_drvdata(file);
	struct videobuf_queue *q = &cam->vb_vidq;
	__poll_t res = v4l2_ctrl_poll(file, wait);

	_DBG("%s\n", __func__);

	return res | videobuf_poll_stream(file, q, wait);
}

static const struct v4l2_ctrl_ops zr364xx_ctrl_ops = {
	.s_ctrl = zr364xx_s_ctrl,
};

static const struct v4l2_file_operations zr364xx_fops = {
	.owner = THIS_MODULE,
	.open = zr364xx_open,
	.release = zr364xx_close,
	.read = zr364xx_read,
	.mmap = zr364xx_mmap,
	.unlocked_ioctl = video_ioctl2,
	.poll = zr364xx_poll,
};

static const struct v4l2_ioctl_ops zr364xx_ioctl_ops = {
	.vidioc_querycap	= zr364xx_vidioc_querycap,
	.vidioc_enum_fmt_vid_cap = zr364xx_vidioc_enum_fmt_vid_cap,
	.vidioc_try_fmt_vid_cap	= zr364xx_vidioc_try_fmt_vid_cap,
	.vidioc_s_fmt_vid_cap	= zr364xx_vidioc_s_fmt_vid_cap,
	.vidioc_g_fmt_vid_cap	= zr364xx_vidioc_g_fmt_vid_cap,
	.vidioc_enum_input	= zr364xx_vidioc_enum_input,
	.vidioc_g_input		= zr364xx_vidioc_g_input,
	.vidioc_s_input		= zr364xx_vidioc_s_input,
	.vidioc_streamon	= zr364xx_vidioc_streamon,
	.vidioc_streamoff	= zr364xx_vidioc_streamoff,
	.vidioc_reqbufs         = zr364xx_vidioc_reqbufs,
	.vidioc_querybuf        = zr364xx_vidioc_querybuf,
	.vidioc_qbuf            = zr364xx_vidioc_qbuf,
	.vidioc_dqbuf           = zr364xx_vidioc_dqbuf,
	.vidioc_log_status      = v4l2_ctrl_log_status,
	.vidioc_subscribe_event = v4l2_ctrl_subscribe_event,
	.vidioc_unsubscribe_event = v4l2_event_unsubscribe,
};

static const struct video_device zr364xx_template = {
	.name = DRIVER_DESC,
	.fops = &zr364xx_fops,
	.ioctl_ops = &zr364xx_ioctl_ops,
	.release = video_device_release_empty,
};



/*******************/
/* USB integration */
/*******************/
static int zr364xx_board_init(struct zr364xx_camera *cam)
{
	struct zr364xx_pipeinfo *pipe = cam->pipe;
	unsigned long i;

	DBG("board init: %p\n", cam);
	memset(pipe, 0, sizeof(*pipe));
	pipe->cam = cam;
	pipe->transfer_size = BUFFER_SIZE;

	pipe->transfer_buffer = kzalloc(pipe->transfer_size,
					GFP_KERNEL);
	if (!pipe->transfer_buffer) {
		DBG("out of memory!\n");
		return -ENOMEM;
	}

	cam->b_acquire = 0;
	cam->frame_count = 0;

	/*** start create system buffers ***/
	for (i = 0; i < FRAMES; i++) {
		/* always allocate maximum size for system buffers */
		cam->buffer.frame[i].lpvbits = vmalloc(MAX_FRAME_SIZE);

		DBG("valloc %p, idx %lu, pdata %p\n",
			&cam->buffer.frame[i], i,
			cam->buffer.frame[i].lpvbits);
		if (!cam->buffer.frame[i].lpvbits) {
			printk(KERN_INFO KBUILD_MODNAME ": out of memory. Using less frames\n");
			break;
		}
	}

	if (i == 0) {
		printk(KERN_INFO KBUILD_MODNAME ": out of memory. Aborting\n");
		kfree(cam->pipe->transfer_buffer);
		cam->pipe->transfer_buffer = NULL;
		return -ENOMEM;
	} else
		cam->buffer.dwFrames = i;

	/* make sure internal states are set */
	for (i = 0; i < FRAMES; i++) {
		cam->buffer.frame[i].ulState = ZR364XX_READ_IDLE;
		cam->buffer.frame[i].cur_size = 0;
	}

	cam->cur_frame = 0;
	cam->last_frame = -1;
	/*** end create system buffers ***/

	/* start read pipe */
	zr364xx_start_readpipe(cam);
	DBG(": board initialized\n");
	return 0;
}

static int zr364xx_probe(struct usb_interface *intf,
			 const struct usb_device_id *id)
{
	struct usb_device *udev = interface_to_usbdev(intf);
	struct zr364xx_camera *cam = NULL;
	struct usb_host_interface *iface_desc;
	struct usb_endpoint_descriptor *endpoint;
	struct v4l2_ctrl_handler *hdl;
	int err;
	int i;

	DBG("probing...\n");

	dev_info(&intf->dev, DRIVER_DESC " compatible webcam plugged\n");
	dev_info(&intf->dev, "model %04x:%04x detected\n",
		 le16_to_cpu(udev->descriptor.idVendor),
		 le16_to_cpu(udev->descriptor.idProduct));

	cam = kzalloc(sizeof(*cam), GFP_KERNEL);
	if (!cam)
		return -ENOMEM;

	cam->v4l2_dev.release = zr364xx_release;
	err = v4l2_device_register(&intf->dev, &cam->v4l2_dev);
	if (err < 0) {
		dev_err(&udev->dev, "couldn't register v4l2_device\n");
		kfree(cam);
		return err;
	}
	hdl = &cam->ctrl_handler;
	v4l2_ctrl_handler_init(hdl, 1);
	v4l2_ctrl_new_std(hdl, &zr364xx_ctrl_ops,
			  V4L2_CID_BRIGHTNESS, 0, 127, 1, 64);
	if (hdl->error) {
		err = hdl->error;
		dev_err(&udev->dev, "couldn't register control\n");
		goto fail;
	}
	/* save the init method used by this camera */
	cam->method = id->driver_info;
	mutex_init(&cam->lock);
	cam->vdev = zr364xx_template;
	cam->vdev.lock = &cam->lock;
	cam->vdev.v4l2_dev = &cam->v4l2_dev;
	cam->vdev.ctrl_handler = &cam->ctrl_handler;
	video_set_drvdata(&cam->vdev, cam);

	cam->udev = udev;

	switch (mode) {
	case 1:
		dev_info(&udev->dev, "160x120 mode selected\n");
		cam->width = 160;
		cam->height = 120;
		break;
	case 2:
		dev_info(&udev->dev, "640x480 mode selected\n");
		cam->width = 640;
		cam->height = 480;
		break;
	default:
		dev_info(&udev->dev, "320x240 mode selected\n");
		cam->width = 320;
		cam->height = 240;
		break;
	}

	m0d1[0] = mode;
	m1[2].value = 0xf000 + mode;
	m2[1].value = 0xf000 + mode;

	/* special case for METHOD3, the modes are different */
	if (cam->method == METHOD3) {
		switch (mode) {
		case 1:
			m2[1].value = 0xf000 + 4;
			break;
		case 2:
			m2[1].value = 0xf000 + 0;
			break;
		default:
			m2[1].value = 0xf000 + 1;
			break;
		}
	}

	header2[437] = cam->height / 256;
	header2[438] = cam->height % 256;
	header2[439] = cam->width / 256;
	header2[440] = cam->width % 256;

	cam->nb = 0;

	DBG("dev: %p, udev %p interface %p\n", cam, cam->udev, intf);

	/* set up the endpoint information  */
	iface_desc = intf->cur_altsetting;
	DBG("num endpoints %d\n", iface_desc->desc.bNumEndpoints);
	for (i = 0; i < iface_desc->desc.bNumEndpoints; ++i) {
		endpoint = &iface_desc->endpoint[i].desc;
		if (!cam->read_endpoint && usb_endpoint_is_bulk_in(endpoint)) {
			/* we found the bulk in endpoint */
			cam->read_endpoint = endpoint->bEndpointAddress;
		}
	}

	if (!cam->read_endpoint) {
		err = -ENOMEM;
		dev_err(&intf->dev, "Could not find bulk-in endpoint\n");
		goto fail;
	}

	/* v4l */
	INIT_LIST_HEAD(&cam->vidq.active);
	cam->vidq.cam = cam;

	usb_set_intfdata(intf, cam);

	/* load zr364xx board specific */
	err = zr364xx_board_init(cam);
	if (!err)
		err = v4l2_ctrl_handler_setup(hdl);
	if (err)
		goto fail;

	spin_lock_init(&cam->slock);

	cam->fmt = formats;

	videobuf_queue_vmalloc_init(&cam->vb_vidq, &zr364xx_video_qops,
				    NULL, &cam->slock,
				    V4L2_BUF_TYPE_VIDEO_CAPTURE,
				    V4L2_FIELD_NONE,
				    sizeof(struct zr364xx_buffer), cam, &cam->lock);

	err = video_register_device(&cam->vdev, VFL_TYPE_GRABBER, -1);
	if (err) {
		dev_err(&udev->dev, "video_register_device failed\n");
		goto fail;
	}

	dev_info(&udev->dev, DRIVER_DESC " controlling device %s\n",
		 video_device_node_name(&cam->vdev));
	return 0;

fail:
	v4l2_ctrl_handler_free(hdl);
	v4l2_device_unregister(&cam->v4l2_dev);
	kfree(cam);
	return err;
}


static void zr364xx_disconnect(struct usb_interface *intf)
{
	struct zr364xx_camera *cam = usb_get_intfdata(intf);

	mutex_lock(&cam->lock);
	usb_set_intfdata(intf, NULL);
	dev_info(&intf->dev, DRIVER_DESC " webcam unplugged\n");
	video_unregister_device(&cam->vdev);
	v4l2_device_disconnect(&cam->v4l2_dev);

	/* stops the read pipe if it is running */
	if (cam->b_acquire)
		zr364xx_stop_acquire(cam);

	zr364xx_stop_readpipe(cam);
	mutex_unlock(&cam->lock);
	v4l2_device_put(&cam->v4l2_dev);
}


#ifdef CONFIG_PM
static int zr364xx_suspend(struct usb_interface *intf, pm_message_t message)
{
	struct zr364xx_camera *cam = usb_get_intfdata(intf);

	cam->was_streaming = cam->b_acquire;
	if (!cam->was_streaming)
		return 0;
	zr364xx_stop_acquire(cam);
	zr364xx_stop_readpipe(cam);
	return 0;
}

static int zr364xx_resume(struct usb_interface *intf)
{
	struct zr364xx_camera *cam = usb_get_intfdata(intf);
	int res;

	if (!cam->was_streaming)
		return 0;

	zr364xx_start_readpipe(cam);
	res = zr364xx_prepare(cam);
	if (!res)
		zr364xx_start_acquire(cam);
	return res;
}
#endif

/**********************/
/* Module integration */
/**********************/

static struct usb_driver zr364xx_driver = {
	.name = "zr364xx",
	.probe = zr364xx_probe,
	.disconnect = zr364xx_disconnect,
#ifdef CONFIG_PM
	.suspend = zr364xx_suspend,
	.resume = zr364xx_resume,
	.reset_resume = zr364xx_resume,
#endif
	.id_table = device_table
};

module_usb_driver(zr364xx_driver);

MODULE_AUTHOR(DRIVER_AUTHOR);
MODULE_DESCRIPTION(DRIVER_DESC);
MODULE_LICENSE("GPL");
MODULE_VERSION(DRIVER_VERSION);<|MERGE_RESOLUTION|>--- conflicted
+++ resolved
@@ -3,7 +3,7 @@
  * Zoran 364xx based USB webcam module version 0.73
  *
  * Allows you to use your USB webcam with V4L2 applications
- * This is still in heavy developpement !
+ * This is still in heavy development !
  *
  * Copyright (C) 2004  Antoine Jacquet <royale@zerezo.com>
  * http://royale.zerezo.com/zr364xx/
@@ -512,7 +512,7 @@
 	/* tell v4l buffer was filled */
 
 	buf->vb.field_count = cam->frame_count * 2;
-	v4l2_get_timestamp(&buf->vb.ts);
+	buf->vb.ts = ktime_get_ns();
 	buf->vb.state = VIDEOBUF_DONE;
 }
 
@@ -540,7 +540,7 @@
 		goto unlock;
 	}
 	list_del(&buf->vb.queue);
-	v4l2_get_timestamp(&buf->vb.ts);
+	buf->vb.ts = ktime_get_ns();
 	DBG("[%p/%d] wakeup\n", buf, buf->vb.i);
 	zr364xx_fillbuff(cam, buf, jpgsize);
 	wake_up(&buf->vb.done);
@@ -693,16 +693,10 @@
 {
 	struct zr364xx_camera *cam = video_drvdata(file);
 
-<<<<<<< HEAD
-	strlcpy(cap->driver, DRIVER_DESC, sizeof(cap->driver));
-	strlcpy(cap->card, cam->udev->product, sizeof(cap->card));
-	strlcpy(cap->bus_info, dev_name(&cam->udev->dev),
-=======
 	strscpy(cap->driver, DRIVER_DESC, sizeof(cap->driver));
 	if (cam->udev->product)
 		strscpy(cap->card, cam->udev->product, sizeof(cap->card));
 	strscpy(cap->bus_info, dev_name(&cam->udev->dev),
->>>>>>> 407d19ab
 		sizeof(cap->bus_info));
 	cap->device_caps = V4L2_CAP_VIDEO_CAPTURE |
 			    V4L2_CAP_READWRITE |
@@ -717,7 +711,7 @@
 {
 	if (i->index != 0)
 		return -EINVAL;
-	strcpy(i->name, DRIVER_DESC " Camera");
+	strscpy(i->name, DRIVER_DESC " Camera", sizeof(i->name));
 	i->type = V4L2_INPUT_TYPE_CAMERA;
 	return 0;
 }
@@ -763,7 +757,7 @@
 	if (f->index > 0)
 		return -EINVAL;
 	f->flags = V4L2_FMT_FLAG_COMPRESSED;
-	strcpy(f->description, formats[0].name);
+	strscpy(f->description, formats[0].name, sizeof(f->description));
 	f->pixelformat = formats[0].fourcc;
 	return 0;
 }
