# SPDX-License-Identifier: GPL-2.0-only
config VIDEO_IPU3_CIO2
	tristate "Intel ipu3-cio2 driver"
	depends on VIDEO_V4L2 && PCI
<<<<<<< HEAD
	depends on (X86 && ACPI) || COMPILE_TEST
=======
	depends on ACPI || COMPILE_TEST
	depends on X86
>>>>>>> 4e026225
	select MEDIA_CONTROLLER
	select VIDEO_V4L2_SUBDEV_API
	select V4L2_FWNODE
	select VIDEOBUF2_DMA_SG

	help
	  This is the Intel IPU3 CIO2 CSI-2 receiver unit, found in Intel
	  Skylake and Kaby Lake SoCs and used for capturing images and
	  video from a camera sensor.

	  Say Y or M here if you have a Skylake/Kaby Lake SoC with MIPI CSI-2
	  connected camera.
	  The module will be called ipu3-cio2.<|MERGE_RESOLUTION|>--- conflicted
+++ resolved
@@ -2,12 +2,8 @@
 config VIDEO_IPU3_CIO2
 	tristate "Intel ipu3-cio2 driver"
 	depends on VIDEO_V4L2 && PCI
-<<<<<<< HEAD
-	depends on (X86 && ACPI) || COMPILE_TEST
-=======
 	depends on ACPI || COMPILE_TEST
 	depends on X86
->>>>>>> 4e026225
 	select MEDIA_CONTROLLER
 	select VIDEO_V4L2_SUBDEV_API
 	select V4L2_FWNODE
