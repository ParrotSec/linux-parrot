--- conflicted
+++ resolved
@@ -71,10 +71,6 @@
 	  This is used in the Hauppauge PVR-350 card. There is a driver
 	  homepage at <http://www.ivtvdriver.org>.
 
-<<<<<<< HEAD
-	  In order to use this module, you will need to boot with PAT disabled
-	  on x86 systems, using the nopat kernel parameter.
-=======
 	  To compile this driver as a module, choose M here: the
 	  module will be called ivtvfb.
 
@@ -88,7 +84,12 @@
 	  For this reason, the driver will by default disable itself
 	  when initializied on a kernel with PAT enabled (i.e. not
 	  using the nopat kernel parameter).
->>>>>>> 407d19ab
 
-	  To compile this driver as a module, choose M here: the
-	  module will be called ivtvfb.+	  The driver is not easily upgradable to the PAT-aware
+	  ioremap_wc() API since the firmware hides the address
+	  ranges that should be marked write-combined from the driver.
+
+	  With this setting enabled, the framebuffer will initialize on
+	  PAT-enabled systems but the framebuffer memory will be uncached.
+
+	  If unsure, say N.