// SPDX-License-Identifier: GPL-2.0-or-later
/*
 * Video capture interface for Linux version 2
 *
 * A generic framework to process V4L2 ioctl commands.
 *
 * Authors:	Alan Cox, <alan@lxorguk.ukuu.org.uk> (version 1)
 *              Mauro Carvalho Chehab <mchehab@kernel.org> (version 2)
 */

#include <linux/mm.h>
#include <linux/module.h>
#include <linux/slab.h>
#include <linux/types.h>
#include <linux/kernel.h>
#include <linux/version.h>

#include <linux/videodev2.h>

#include <media/v4l2-common.h>
#include <media/v4l2-ioctl.h>
#include <media/v4l2-ctrls.h>
#include <media/v4l2-fh.h>
#include <media/v4l2-event.h>
#include <media/v4l2-device.h>
#include <media/videobuf2-v4l2.h>
#include <media/v4l2-mc.h>
#include <media/v4l2-mem2mem.h>

#include <trace/events/v4l2.h>

/* Zero out the end of the struct pointed to by p.  Everything after, but
 * not including, the specified field is cleared. */
#define CLEAR_AFTER_FIELD(p, field) \
	memset((u8 *)(p) + offsetof(typeof(*(p)), field) + sizeof((p)->field), \
	0, sizeof(*(p)) - offsetof(typeof(*(p)), field) - sizeof((p)->field))

#define is_valid_ioctl(vfd, cmd) test_bit(_IOC_NR(cmd), (vfd)->valid_ioctls)

struct std_descr {
	v4l2_std_id std;
	const char *descr;
};

static const struct std_descr standards[] = {
	{ V4L2_STD_NTSC,	"NTSC"      },
	{ V4L2_STD_NTSC_M,	"NTSC-M"    },
	{ V4L2_STD_NTSC_M_JP,	"NTSC-M-JP" },
	{ V4L2_STD_NTSC_M_KR,	"NTSC-M-KR" },
	{ V4L2_STD_NTSC_443,	"NTSC-443"  },
	{ V4L2_STD_PAL,		"PAL"       },
	{ V4L2_STD_PAL_BG,	"PAL-BG"    },
	{ V4L2_STD_PAL_B,	"PAL-B"     },
	{ V4L2_STD_PAL_B1,	"PAL-B1"    },
	{ V4L2_STD_PAL_G,	"PAL-G"     },
	{ V4L2_STD_PAL_H,	"PAL-H"     },
	{ V4L2_STD_PAL_I,	"PAL-I"     },
	{ V4L2_STD_PAL_DK,	"PAL-DK"    },
	{ V4L2_STD_PAL_D,	"PAL-D"     },
	{ V4L2_STD_PAL_D1,	"PAL-D1"    },
	{ V4L2_STD_PAL_K,	"PAL-K"     },
	{ V4L2_STD_PAL_M,	"PAL-M"     },
	{ V4L2_STD_PAL_N,	"PAL-N"     },
	{ V4L2_STD_PAL_Nc,	"PAL-Nc"    },
	{ V4L2_STD_PAL_60,	"PAL-60"    },
	{ V4L2_STD_SECAM,	"SECAM"     },
	{ V4L2_STD_SECAM_B,	"SECAM-B"   },
	{ V4L2_STD_SECAM_G,	"SECAM-G"   },
	{ V4L2_STD_SECAM_H,	"SECAM-H"   },
	{ V4L2_STD_SECAM_DK,	"SECAM-DK"  },
	{ V4L2_STD_SECAM_D,	"SECAM-D"   },
	{ V4L2_STD_SECAM_K,	"SECAM-K"   },
	{ V4L2_STD_SECAM_K1,	"SECAM-K1"  },
	{ V4L2_STD_SECAM_L,	"SECAM-L"   },
	{ V4L2_STD_SECAM_LC,	"SECAM-Lc"  },
	{ 0,			"Unknown"   }
};

/* video4linux standard ID conversion to standard name
 */
const char *v4l2_norm_to_name(v4l2_std_id id)
{
	u32 myid = id;
	int i;

	/* HACK: ppc32 architecture doesn't have __ucmpdi2 function to handle
	   64 bit comparations. So, on that architecture, with some gcc
	   variants, compilation fails. Currently, the max value is 30bit wide.
	 */
	BUG_ON(myid != id);

	for (i = 0; standards[i].std; i++)
		if (myid == standards[i].std)
			break;
	return standards[i].descr;
}
EXPORT_SYMBOL(v4l2_norm_to_name);

/* Returns frame period for the given standard */
void v4l2_video_std_frame_period(int id, struct v4l2_fract *frameperiod)
{
	if (id & V4L2_STD_525_60) {
		frameperiod->numerator = 1001;
		frameperiod->denominator = 30000;
	} else {
		frameperiod->numerator = 1;
		frameperiod->denominator = 25;
	}
}
EXPORT_SYMBOL(v4l2_video_std_frame_period);

/* Fill in the fields of a v4l2_standard structure according to the
   'id' and 'transmission' parameters.  Returns negative on error.  */
int v4l2_video_std_construct(struct v4l2_standard *vs,
			     int id, const char *name)
{
	vs->id = id;
	v4l2_video_std_frame_period(id, &vs->frameperiod);
	vs->framelines = (id & V4L2_STD_525_60) ? 525 : 625;
	strlcpy(vs->name, name, sizeof(vs->name));
	return 0;
}
EXPORT_SYMBOL(v4l2_video_std_construct);

/* Fill in the fields of a v4l2_standard structure according to the
 * 'id' and 'vs->index' parameters. Returns negative on error. */
int v4l_video_std_enumstd(struct v4l2_standard *vs, v4l2_std_id id)
{
	v4l2_std_id curr_id = 0;
	unsigned int index = vs->index, i, j = 0;
	const char *descr = "";

	/* Return -ENODATA if the id for the current input
	   or output is 0, meaning that it doesn't support this API. */
	if (id == 0)
		return -ENODATA;

	/* Return norm array in a canonical way */
	for (i = 0; i <= index && id; i++) {
		/* last std value in the standards array is 0, so this
		   while always ends there since (id & 0) == 0. */
		while ((id & standards[j].std) != standards[j].std)
			j++;
		curr_id = standards[j].std;
		descr = standards[j].descr;
		j++;
		if (curr_id == 0)
			break;
		if (curr_id != V4L2_STD_PAL &&
				curr_id != V4L2_STD_SECAM &&
				curr_id != V4L2_STD_NTSC)
			id &= ~curr_id;
	}
	if (i <= index)
		return -EINVAL;

	v4l2_video_std_construct(vs, curr_id, descr);
	return 0;
}

/* ----------------------------------------------------------------- */
/* some arrays for pretty-printing debug messages of enum types      */

const char *v4l2_field_names[] = {
	[V4L2_FIELD_ANY]        = "any",
	[V4L2_FIELD_NONE]       = "none",
	[V4L2_FIELD_TOP]        = "top",
	[V4L2_FIELD_BOTTOM]     = "bottom",
	[V4L2_FIELD_INTERLACED] = "interlaced",
	[V4L2_FIELD_SEQ_TB]     = "seq-tb",
	[V4L2_FIELD_SEQ_BT]     = "seq-bt",
	[V4L2_FIELD_ALTERNATE]  = "alternate",
	[V4L2_FIELD_INTERLACED_TB] = "interlaced-tb",
	[V4L2_FIELD_INTERLACED_BT] = "interlaced-bt",
};
EXPORT_SYMBOL(v4l2_field_names);

const char *v4l2_type_names[] = {
	[0]				   = "0",
	[V4L2_BUF_TYPE_VIDEO_CAPTURE]      = "vid-cap",
	[V4L2_BUF_TYPE_VIDEO_OVERLAY]      = "vid-overlay",
	[V4L2_BUF_TYPE_VIDEO_OUTPUT]       = "vid-out",
	[V4L2_BUF_TYPE_VBI_CAPTURE]        = "vbi-cap",
	[V4L2_BUF_TYPE_VBI_OUTPUT]         = "vbi-out",
	[V4L2_BUF_TYPE_SLICED_VBI_CAPTURE] = "sliced-vbi-cap",
	[V4L2_BUF_TYPE_SLICED_VBI_OUTPUT]  = "sliced-vbi-out",
	[V4L2_BUF_TYPE_VIDEO_OUTPUT_OVERLAY] = "vid-out-overlay",
	[V4L2_BUF_TYPE_VIDEO_CAPTURE_MPLANE] = "vid-cap-mplane",
	[V4L2_BUF_TYPE_VIDEO_OUTPUT_MPLANE] = "vid-out-mplane",
	[V4L2_BUF_TYPE_SDR_CAPTURE]        = "sdr-cap",
	[V4L2_BUF_TYPE_SDR_OUTPUT]         = "sdr-out",
	[V4L2_BUF_TYPE_META_CAPTURE]       = "meta-cap",
};
EXPORT_SYMBOL(v4l2_type_names);

static const char *v4l2_memory_names[] = {
	[V4L2_MEMORY_MMAP]    = "mmap",
	[V4L2_MEMORY_USERPTR] = "userptr",
	[V4L2_MEMORY_OVERLAY] = "overlay",
	[V4L2_MEMORY_DMABUF] = "dmabuf",
};

#define prt_names(a, arr) (((unsigned)(a)) < ARRAY_SIZE(arr) ? arr[a] : "unknown")

/* ------------------------------------------------------------------ */
/* debug help functions                                               */

static void v4l_print_querycap(const void *arg, bool write_only)
{
	const struct v4l2_capability *p = arg;

	pr_cont("driver=%.*s, card=%.*s, bus=%.*s, version=0x%08x, capabilities=0x%08x, device_caps=0x%08x\n",
		(int)sizeof(p->driver), p->driver,
		(int)sizeof(p->card), p->card,
		(int)sizeof(p->bus_info), p->bus_info,
		p->version, p->capabilities, p->device_caps);
}

static void v4l_print_enuminput(const void *arg, bool write_only)
{
	const struct v4l2_input *p = arg;

	pr_cont("index=%u, name=%.*s, type=%u, audioset=0x%x, tuner=%u, std=0x%08Lx, status=0x%x, capabilities=0x%x\n",
		p->index, (int)sizeof(p->name), p->name, p->type, p->audioset,
		p->tuner, (unsigned long long)p->std, p->status,
		p->capabilities);
}

static void v4l_print_enumoutput(const void *arg, bool write_only)
{
	const struct v4l2_output *p = arg;

	pr_cont("index=%u, name=%.*s, type=%u, audioset=0x%x, modulator=%u, std=0x%08Lx, capabilities=0x%x\n",
		p->index, (int)sizeof(p->name), p->name, p->type, p->audioset,
		p->modulator, (unsigned long long)p->std, p->capabilities);
}

static void v4l_print_audio(const void *arg, bool write_only)
{
	const struct v4l2_audio *p = arg;

	if (write_only)
		pr_cont("index=%u, mode=0x%x\n", p->index, p->mode);
	else
		pr_cont("index=%u, name=%.*s, capability=0x%x, mode=0x%x\n",
			p->index, (int)sizeof(p->name), p->name,
			p->capability, p->mode);
}

static void v4l_print_audioout(const void *arg, bool write_only)
{
	const struct v4l2_audioout *p = arg;

	if (write_only)
		pr_cont("index=%u\n", p->index);
	else
		pr_cont("index=%u, name=%.*s, capability=0x%x, mode=0x%x\n",
			p->index, (int)sizeof(p->name), p->name,
			p->capability, p->mode);
}

static void v4l_print_fmtdesc(const void *arg, bool write_only)
{
	const struct v4l2_fmtdesc *p = arg;

	pr_cont("index=%u, type=%s, flags=0x%x, pixelformat=%c%c%c%c, description='%.*s'\n",
		p->index, prt_names(p->type, v4l2_type_names),
		p->flags, (p->pixelformat & 0xff),
		(p->pixelformat >>  8) & 0xff,
		(p->pixelformat >> 16) & 0xff,
		(p->pixelformat >> 24) & 0xff,
		(int)sizeof(p->description), p->description);
}

static void v4l_print_format(const void *arg, bool write_only)
{
	const struct v4l2_format *p = arg;
	const struct v4l2_pix_format *pix;
	const struct v4l2_pix_format_mplane *mp;
	const struct v4l2_vbi_format *vbi;
	const struct v4l2_sliced_vbi_format *sliced;
	const struct v4l2_window *win;
	const struct v4l2_sdr_format *sdr;
	const struct v4l2_meta_format *meta;
	u32 planes;
	unsigned i;

	pr_cont("type=%s", prt_names(p->type, v4l2_type_names));
	switch (p->type) {
	case V4L2_BUF_TYPE_VIDEO_CAPTURE:
	case V4L2_BUF_TYPE_VIDEO_OUTPUT:
		pix = &p->fmt.pix;
		pr_cont(", width=%u, height=%u, pixelformat=%c%c%c%c, field=%s, bytesperline=%u, sizeimage=%u, colorspace=%d, flags=0x%x, ycbcr_enc=%u, quantization=%u, xfer_func=%u\n",
			pix->width, pix->height,
			(pix->pixelformat & 0xff),
			(pix->pixelformat >>  8) & 0xff,
			(pix->pixelformat >> 16) & 0xff,
			(pix->pixelformat >> 24) & 0xff,
			prt_names(pix->field, v4l2_field_names),
			pix->bytesperline, pix->sizeimage,
			pix->colorspace, pix->flags, pix->ycbcr_enc,
			pix->quantization, pix->xfer_func);
		break;
	case V4L2_BUF_TYPE_VIDEO_CAPTURE_MPLANE:
	case V4L2_BUF_TYPE_VIDEO_OUTPUT_MPLANE:
		mp = &p->fmt.pix_mp;
		pr_cont(", width=%u, height=%u, format=%c%c%c%c, field=%s, colorspace=%d, num_planes=%u, flags=0x%x, ycbcr_enc=%u, quantization=%u, xfer_func=%u\n",
			mp->width, mp->height,
			(mp->pixelformat & 0xff),
			(mp->pixelformat >>  8) & 0xff,
			(mp->pixelformat >> 16) & 0xff,
			(mp->pixelformat >> 24) & 0xff,
			prt_names(mp->field, v4l2_field_names),
			mp->colorspace, mp->num_planes, mp->flags,
			mp->ycbcr_enc, mp->quantization, mp->xfer_func);
		planes = min_t(u32, mp->num_planes, VIDEO_MAX_PLANES);
		for (i = 0; i < planes; i++)
			printk(KERN_DEBUG "plane %u: bytesperline=%u sizeimage=%u\n", i,
					mp->plane_fmt[i].bytesperline,
					mp->plane_fmt[i].sizeimage);
		break;
	case V4L2_BUF_TYPE_VIDEO_OVERLAY:
	case V4L2_BUF_TYPE_VIDEO_OUTPUT_OVERLAY:
		win = &p->fmt.win;
		/* Note: we can't print the clip list here since the clips
		 * pointer is a userspace pointer, not a kernelspace
		 * pointer. */
		pr_cont(", wxh=%dx%d, x,y=%d,%d, field=%s, chromakey=0x%08x, clipcount=%u, clips=%p, bitmap=%p, global_alpha=0x%02x\n",
			win->w.width, win->w.height, win->w.left, win->w.top,
			prt_names(win->field, v4l2_field_names),
			win->chromakey, win->clipcount, win->clips,
			win->bitmap, win->global_alpha);
		break;
	case V4L2_BUF_TYPE_VBI_CAPTURE:
	case V4L2_BUF_TYPE_VBI_OUTPUT:
		vbi = &p->fmt.vbi;
		pr_cont(", sampling_rate=%u, offset=%u, samples_per_line=%u, sample_format=%c%c%c%c, start=%u,%u, count=%u,%u\n",
			vbi->sampling_rate, vbi->offset,
			vbi->samples_per_line,
			(vbi->sample_format & 0xff),
			(vbi->sample_format >>  8) & 0xff,
			(vbi->sample_format >> 16) & 0xff,
			(vbi->sample_format >> 24) & 0xff,
			vbi->start[0], vbi->start[1],
			vbi->count[0], vbi->count[1]);
		break;
	case V4L2_BUF_TYPE_SLICED_VBI_CAPTURE:
	case V4L2_BUF_TYPE_SLICED_VBI_OUTPUT:
		sliced = &p->fmt.sliced;
		pr_cont(", service_set=0x%08x, io_size=%d\n",
				sliced->service_set, sliced->io_size);
		for (i = 0; i < 24; i++)
			printk(KERN_DEBUG "line[%02u]=0x%04x, 0x%04x\n", i,
				sliced->service_lines[0][i],
				sliced->service_lines[1][i]);
		break;
	case V4L2_BUF_TYPE_SDR_CAPTURE:
	case V4L2_BUF_TYPE_SDR_OUTPUT:
		sdr = &p->fmt.sdr;
		pr_cont(", pixelformat=%c%c%c%c\n",
			(sdr->pixelformat >>  0) & 0xff,
			(sdr->pixelformat >>  8) & 0xff,
			(sdr->pixelformat >> 16) & 0xff,
			(sdr->pixelformat >> 24) & 0xff);
		break;
	case V4L2_BUF_TYPE_META_CAPTURE:
		meta = &p->fmt.meta;
		pr_cont(", dataformat=%c%c%c%c, buffersize=%u\n",
			(meta->dataformat >>  0) & 0xff,
			(meta->dataformat >>  8) & 0xff,
			(meta->dataformat >> 16) & 0xff,
			(meta->dataformat >> 24) & 0xff,
			meta->buffersize);
		break;
	}
}

static void v4l_print_framebuffer(const void *arg, bool write_only)
{
	const struct v4l2_framebuffer *p = arg;

	pr_cont("capability=0x%x, flags=0x%x, base=0x%p, width=%u, height=%u, pixelformat=%c%c%c%c, bytesperline=%u, sizeimage=%u, colorspace=%d\n",
			p->capability, p->flags, p->base,
			p->fmt.width, p->fmt.height,
			(p->fmt.pixelformat & 0xff),
			(p->fmt.pixelformat >>  8) & 0xff,
			(p->fmt.pixelformat >> 16) & 0xff,
			(p->fmt.pixelformat >> 24) & 0xff,
			p->fmt.bytesperline, p->fmt.sizeimage,
			p->fmt.colorspace);
}

static void v4l_print_buftype(const void *arg, bool write_only)
{
	pr_cont("type=%s\n", prt_names(*(u32 *)arg, v4l2_type_names));
}

static void v4l_print_modulator(const void *arg, bool write_only)
{
	const struct v4l2_modulator *p = arg;

	if (write_only)
		pr_cont("index=%u, txsubchans=0x%x\n", p->index, p->txsubchans);
	else
		pr_cont("index=%u, name=%.*s, capability=0x%x, rangelow=%u, rangehigh=%u, txsubchans=0x%x\n",
			p->index, (int)sizeof(p->name), p->name, p->capability,
			p->rangelow, p->rangehigh, p->txsubchans);
}

static void v4l_print_tuner(const void *arg, bool write_only)
{
	const struct v4l2_tuner *p = arg;

	if (write_only)
		pr_cont("index=%u, audmode=%u\n", p->index, p->audmode);
	else
		pr_cont("index=%u, name=%.*s, type=%u, capability=0x%x, rangelow=%u, rangehigh=%u, signal=%u, afc=%d, rxsubchans=0x%x, audmode=%u\n",
			p->index, (int)sizeof(p->name), p->name, p->type,
			p->capability, p->rangelow,
			p->rangehigh, p->signal, p->afc,
			p->rxsubchans, p->audmode);
}

static void v4l_print_frequency(const void *arg, bool write_only)
{
	const struct v4l2_frequency *p = arg;

	pr_cont("tuner=%u, type=%u, frequency=%u\n",
				p->tuner, p->type, p->frequency);
}

static void v4l_print_standard(const void *arg, bool write_only)
{
	const struct v4l2_standard *p = arg;

	pr_cont("index=%u, id=0x%Lx, name=%.*s, fps=%u/%u, framelines=%u\n",
		p->index,
		(unsigned long long)p->id, (int)sizeof(p->name), p->name,
		p->frameperiod.numerator,
		p->frameperiod.denominator,
		p->framelines);
}

static void v4l_print_std(const void *arg, bool write_only)
{
	pr_cont("std=0x%08Lx\n", *(const long long unsigned *)arg);
}

static void v4l_print_hw_freq_seek(const void *arg, bool write_only)
{
	const struct v4l2_hw_freq_seek *p = arg;

	pr_cont("tuner=%u, type=%u, seek_upward=%u, wrap_around=%u, spacing=%u, rangelow=%u, rangehigh=%u\n",
		p->tuner, p->type, p->seek_upward, p->wrap_around, p->spacing,
		p->rangelow, p->rangehigh);
}

static void v4l_print_requestbuffers(const void *arg, bool write_only)
{
	const struct v4l2_requestbuffers *p = arg;

	pr_cont("count=%d, type=%s, memory=%s\n",
		p->count,
		prt_names(p->type, v4l2_type_names),
		prt_names(p->memory, v4l2_memory_names));
}

static void v4l_print_buffer(const void *arg, bool write_only)
{
	const struct v4l2_buffer *p = arg;
	const struct v4l2_timecode *tc = &p->timecode;
	const struct v4l2_plane *plane;
	int i;

	pr_cont("%02ld:%02d:%02d.%08ld index=%d, type=%s, flags=0x%08x, field=%s, sequence=%d, memory=%s",
			p->timestamp.tv_sec / 3600,
			(int)(p->timestamp.tv_sec / 60) % 60,
			(int)(p->timestamp.tv_sec % 60),
			(long)p->timestamp.tv_usec,
			p->index,
			prt_names(p->type, v4l2_type_names),
			p->flags, prt_names(p->field, v4l2_field_names),
			p->sequence, prt_names(p->memory, v4l2_memory_names));

	if (V4L2_TYPE_IS_MULTIPLANAR(p->type) && p->m.planes) {
		pr_cont("\n");
		for (i = 0; i < p->length; ++i) {
			plane = &p->m.planes[i];
			printk(KERN_DEBUG
				"plane %d: bytesused=%d, data_offset=0x%08x, offset/userptr=0x%lx, length=%d\n",
				i, plane->bytesused, plane->data_offset,
				plane->m.userptr, plane->length);
		}
	} else {
		pr_cont(", bytesused=%d, offset/userptr=0x%lx, length=%d\n",
			p->bytesused, p->m.userptr, p->length);
	}

	printk(KERN_DEBUG "timecode=%02d:%02d:%02d type=%d, flags=0x%08x, frames=%d, userbits=0x%08x\n",
			tc->hours, tc->minutes, tc->seconds,
			tc->type, tc->flags, tc->frames, *(__u32 *)tc->userbits);
}

static void v4l_print_exportbuffer(const void *arg, bool write_only)
{
	const struct v4l2_exportbuffer *p = arg;

	pr_cont("fd=%d, type=%s, index=%u, plane=%u, flags=0x%08x\n",
		p->fd, prt_names(p->type, v4l2_type_names),
		p->index, p->plane, p->flags);
}

static void v4l_print_create_buffers(const void *arg, bool write_only)
{
	const struct v4l2_create_buffers *p = arg;

	pr_cont("index=%d, count=%d, memory=%s, ",
			p->index, p->count,
			prt_names(p->memory, v4l2_memory_names));
	v4l_print_format(&p->format, write_only);
}

static void v4l_print_streamparm(const void *arg, bool write_only)
{
	const struct v4l2_streamparm *p = arg;

	pr_cont("type=%s", prt_names(p->type, v4l2_type_names));

	if (p->type == V4L2_BUF_TYPE_VIDEO_CAPTURE ||
	    p->type == V4L2_BUF_TYPE_VIDEO_CAPTURE_MPLANE) {
		const struct v4l2_captureparm *c = &p->parm.capture;

		pr_cont(", capability=0x%x, capturemode=0x%x, timeperframe=%d/%d, extendedmode=%d, readbuffers=%d\n",
			c->capability, c->capturemode,
			c->timeperframe.numerator, c->timeperframe.denominator,
			c->extendedmode, c->readbuffers);
	} else if (p->type == V4L2_BUF_TYPE_VIDEO_OUTPUT ||
		   p->type == V4L2_BUF_TYPE_VIDEO_OUTPUT_MPLANE) {
		const struct v4l2_outputparm *c = &p->parm.output;

		pr_cont(", capability=0x%x, outputmode=0x%x, timeperframe=%d/%d, extendedmode=%d, writebuffers=%d\n",
			c->capability, c->outputmode,
			c->timeperframe.numerator, c->timeperframe.denominator,
			c->extendedmode, c->writebuffers);
	} else {
		pr_cont("\n");
	}
}

static void v4l_print_queryctrl(const void *arg, bool write_only)
{
	const struct v4l2_queryctrl *p = arg;

	pr_cont("id=0x%x, type=%d, name=%.*s, min/max=%d/%d, step=%d, default=%d, flags=0x%08x\n",
			p->id, p->type, (int)sizeof(p->name), p->name,
			p->minimum, p->maximum,
			p->step, p->default_value, p->flags);
}

static void v4l_print_query_ext_ctrl(const void *arg, bool write_only)
{
	const struct v4l2_query_ext_ctrl *p = arg;

	pr_cont("id=0x%x, type=%d, name=%.*s, min/max=%lld/%lld, step=%lld, default=%lld, flags=0x%08x, elem_size=%u, elems=%u, nr_of_dims=%u, dims=%u,%u,%u,%u\n",
			p->id, p->type, (int)sizeof(p->name), p->name,
			p->minimum, p->maximum,
			p->step, p->default_value, p->flags,
			p->elem_size, p->elems, p->nr_of_dims,
			p->dims[0], p->dims[1], p->dims[2], p->dims[3]);
}

static void v4l_print_querymenu(const void *arg, bool write_only)
{
	const struct v4l2_querymenu *p = arg;

	pr_cont("id=0x%x, index=%d\n", p->id, p->index);
}

static void v4l_print_control(const void *arg, bool write_only)
{
	const struct v4l2_control *p = arg;

	pr_cont("id=0x%x, value=%d\n", p->id, p->value);
}

static void v4l_print_ext_controls(const void *arg, bool write_only)
{
	const struct v4l2_ext_controls *p = arg;
	int i;

	pr_cont("which=0x%x, count=%d, error_idx=%d",
			p->which, p->count, p->error_idx);
	for (i = 0; i < p->count; i++) {
		if (!p->controls[i].size)
			pr_cont(", id/val=0x%x/0x%x",
				p->controls[i].id, p->controls[i].value);
		else
			pr_cont(", id/size=0x%x/%u",
				p->controls[i].id, p->controls[i].size);
	}
	pr_cont("\n");
}

static void v4l_print_cropcap(const void *arg, bool write_only)
{
	const struct v4l2_cropcap *p = arg;

	pr_cont("type=%s, bounds wxh=%dx%d, x,y=%d,%d, defrect wxh=%dx%d, x,y=%d,%d, pixelaspect %d/%d\n",
		prt_names(p->type, v4l2_type_names),
		p->bounds.width, p->bounds.height,
		p->bounds.left, p->bounds.top,
		p->defrect.width, p->defrect.height,
		p->defrect.left, p->defrect.top,
		p->pixelaspect.numerator, p->pixelaspect.denominator);
}

static void v4l_print_crop(const void *arg, bool write_only)
{
	const struct v4l2_crop *p = arg;

	pr_cont("type=%s, wxh=%dx%d, x,y=%d,%d\n",
		prt_names(p->type, v4l2_type_names),
		p->c.width, p->c.height,
		p->c.left, p->c.top);
}

static void v4l_print_selection(const void *arg, bool write_only)
{
	const struct v4l2_selection *p = arg;

	pr_cont("type=%s, target=%d, flags=0x%x, wxh=%dx%d, x,y=%d,%d\n",
		prt_names(p->type, v4l2_type_names),
		p->target, p->flags,
		p->r.width, p->r.height, p->r.left, p->r.top);
}

static void v4l_print_jpegcompression(const void *arg, bool write_only)
{
	const struct v4l2_jpegcompression *p = arg;

	pr_cont("quality=%d, APPn=%d, APP_len=%d, COM_len=%d, jpeg_markers=0x%x\n",
		p->quality, p->APPn, p->APP_len,
		p->COM_len, p->jpeg_markers);
}

static void v4l_print_enc_idx(const void *arg, bool write_only)
{
	const struct v4l2_enc_idx *p = arg;

	pr_cont("entries=%d, entries_cap=%d\n",
			p->entries, p->entries_cap);
}

static void v4l_print_encoder_cmd(const void *arg, bool write_only)
{
	const struct v4l2_encoder_cmd *p = arg;

	pr_cont("cmd=%d, flags=0x%x\n",
			p->cmd, p->flags);
}

static void v4l_print_decoder_cmd(const void *arg, bool write_only)
{
	const struct v4l2_decoder_cmd *p = arg;

	pr_cont("cmd=%d, flags=0x%x\n", p->cmd, p->flags);

	if (p->cmd == V4L2_DEC_CMD_START)
		pr_info("speed=%d, format=%u\n",
				p->start.speed, p->start.format);
	else if (p->cmd == V4L2_DEC_CMD_STOP)
		pr_info("pts=%llu\n", p->stop.pts);
}

static void v4l_print_dbg_chip_info(const void *arg, bool write_only)
{
	const struct v4l2_dbg_chip_info *p = arg;

	pr_cont("type=%u, ", p->match.type);
	if (p->match.type == V4L2_CHIP_MATCH_I2C_DRIVER)
		pr_cont("name=%.*s, ",
				(int)sizeof(p->match.name), p->match.name);
	else
		pr_cont("addr=%u, ", p->match.addr);
	pr_cont("name=%.*s\n", (int)sizeof(p->name), p->name);
}

static void v4l_print_dbg_register(const void *arg, bool write_only)
{
	const struct v4l2_dbg_register *p = arg;

	pr_cont("type=%u, ", p->match.type);
	if (p->match.type == V4L2_CHIP_MATCH_I2C_DRIVER)
		pr_cont("name=%.*s, ",
				(int)sizeof(p->match.name), p->match.name);
	else
		pr_cont("addr=%u, ", p->match.addr);
	pr_cont("reg=0x%llx, val=0x%llx\n",
			p->reg, p->val);
}

static void v4l_print_dv_timings(const void *arg, bool write_only)
{
	const struct v4l2_dv_timings *p = arg;

	switch (p->type) {
	case V4L2_DV_BT_656_1120:
		pr_cont("type=bt-656/1120, interlaced=%u, pixelclock=%llu, width=%u, height=%u, polarities=0x%x, hfrontporch=%u, hsync=%u, hbackporch=%u, vfrontporch=%u, vsync=%u, vbackporch=%u, il_vfrontporch=%u, il_vsync=%u, il_vbackporch=%u, standards=0x%x, flags=0x%x\n",
				p->bt.interlaced, p->bt.pixelclock,
				p->bt.width, p->bt.height,
				p->bt.polarities, p->bt.hfrontporch,
				p->bt.hsync, p->bt.hbackporch,
				p->bt.vfrontporch, p->bt.vsync,
				p->bt.vbackporch, p->bt.il_vfrontporch,
				p->bt.il_vsync, p->bt.il_vbackporch,
				p->bt.standards, p->bt.flags);
		break;
	default:
		pr_cont("type=%d\n", p->type);
		break;
	}
}

static void v4l_print_enum_dv_timings(const void *arg, bool write_only)
{
	const struct v4l2_enum_dv_timings *p = arg;

	pr_cont("index=%u, ", p->index);
	v4l_print_dv_timings(&p->timings, write_only);
}

static void v4l_print_dv_timings_cap(const void *arg, bool write_only)
{
	const struct v4l2_dv_timings_cap *p = arg;

	switch (p->type) {
	case V4L2_DV_BT_656_1120:
		pr_cont("type=bt-656/1120, width=%u-%u, height=%u-%u, pixelclock=%llu-%llu, standards=0x%x, capabilities=0x%x\n",
			p->bt.min_width, p->bt.max_width,
			p->bt.min_height, p->bt.max_height,
			p->bt.min_pixelclock, p->bt.max_pixelclock,
			p->bt.standards, p->bt.capabilities);
		break;
	default:
		pr_cont("type=%u\n", p->type);
		break;
	}
}

static void v4l_print_frmsizeenum(const void *arg, bool write_only)
{
	const struct v4l2_frmsizeenum *p = arg;

	pr_cont("index=%u, pixelformat=%c%c%c%c, type=%u",
			p->index,
			(p->pixel_format & 0xff),
			(p->pixel_format >>  8) & 0xff,
			(p->pixel_format >> 16) & 0xff,
			(p->pixel_format >> 24) & 0xff,
			p->type);
	switch (p->type) {
	case V4L2_FRMSIZE_TYPE_DISCRETE:
		pr_cont(", wxh=%ux%u\n",
			p->discrete.width, p->discrete.height);
		break;
	case V4L2_FRMSIZE_TYPE_STEPWISE:
		pr_cont(", min=%ux%u, max=%ux%u, step=%ux%u\n",
				p->stepwise.min_width,
				p->stepwise.min_height,
				p->stepwise.max_width,
				p->stepwise.max_height,
				p->stepwise.step_width,
				p->stepwise.step_height);
		break;
	case V4L2_FRMSIZE_TYPE_CONTINUOUS:
		/* fall through */
	default:
		pr_cont("\n");
		break;
	}
}

static void v4l_print_frmivalenum(const void *arg, bool write_only)
{
	const struct v4l2_frmivalenum *p = arg;

	pr_cont("index=%u, pixelformat=%c%c%c%c, wxh=%ux%u, type=%u",
			p->index,
			(p->pixel_format & 0xff),
			(p->pixel_format >>  8) & 0xff,
			(p->pixel_format >> 16) & 0xff,
			(p->pixel_format >> 24) & 0xff,
			p->width, p->height, p->type);
	switch (p->type) {
	case V4L2_FRMIVAL_TYPE_DISCRETE:
		pr_cont(", fps=%d/%d\n",
				p->discrete.numerator,
				p->discrete.denominator);
		break;
	case V4L2_FRMIVAL_TYPE_STEPWISE:
		pr_cont(", min=%d/%d, max=%d/%d, step=%d/%d\n",
				p->stepwise.min.numerator,
				p->stepwise.min.denominator,
				p->stepwise.max.numerator,
				p->stepwise.max.denominator,
				p->stepwise.step.numerator,
				p->stepwise.step.denominator);
		break;
	case V4L2_FRMIVAL_TYPE_CONTINUOUS:
		/* fall through */
	default:
		pr_cont("\n");
		break;
	}
}

static void v4l_print_event(const void *arg, bool write_only)
{
	const struct v4l2_event *p = arg;
	const struct v4l2_event_ctrl *c;

	pr_cont("type=0x%x, pending=%u, sequence=%u, id=%u, timestamp=%lu.%9.9lu\n",
			p->type, p->pending, p->sequence, p->id,
			p->timestamp.tv_sec, p->timestamp.tv_nsec);
	switch (p->type) {
	case V4L2_EVENT_VSYNC:
		printk(KERN_DEBUG "field=%s\n",
			prt_names(p->u.vsync.field, v4l2_field_names));
		break;
	case V4L2_EVENT_CTRL:
		c = &p->u.ctrl;
		printk(KERN_DEBUG "changes=0x%x, type=%u, ",
			c->changes, c->type);
		if (c->type == V4L2_CTRL_TYPE_INTEGER64)
			pr_cont("value64=%lld, ", c->value64);
		else
			pr_cont("value=%d, ", c->value);
		pr_cont("flags=0x%x, minimum=%d, maximum=%d, step=%d, default_value=%d\n",
			c->flags, c->minimum, c->maximum,
			c->step, c->default_value);
		break;
	case V4L2_EVENT_FRAME_SYNC:
		pr_cont("frame_sequence=%u\n",
			p->u.frame_sync.frame_sequence);
		break;
	}
}

static void v4l_print_event_subscription(const void *arg, bool write_only)
{
	const struct v4l2_event_subscription *p = arg;

	pr_cont("type=0x%x, id=0x%x, flags=0x%x\n",
			p->type, p->id, p->flags);
}

static void v4l_print_sliced_vbi_cap(const void *arg, bool write_only)
{
	const struct v4l2_sliced_vbi_cap *p = arg;
	int i;

	pr_cont("type=%s, service_set=0x%08x\n",
			prt_names(p->type, v4l2_type_names), p->service_set);
	for (i = 0; i < 24; i++)
		printk(KERN_DEBUG "line[%02u]=0x%04x, 0x%04x\n", i,
				p->service_lines[0][i],
				p->service_lines[1][i]);
}

static void v4l_print_freq_band(const void *arg, bool write_only)
{
	const struct v4l2_frequency_band *p = arg;

	pr_cont("tuner=%u, type=%u, index=%u, capability=0x%x, rangelow=%u, rangehigh=%u, modulation=0x%x\n",
			p->tuner, p->type, p->index,
			p->capability, p->rangelow,
			p->rangehigh, p->modulation);
}

static void v4l_print_edid(const void *arg, bool write_only)
{
	const struct v4l2_edid *p = arg;

	pr_cont("pad=%u, start_block=%u, blocks=%u\n",
		p->pad, p->start_block, p->blocks);
}

static void v4l_print_u32(const void *arg, bool write_only)
{
	pr_cont("value=%u\n", *(const u32 *)arg);
}

static void v4l_print_newline(const void *arg, bool write_only)
{
	pr_cont("\n");
}

static void v4l_print_default(const void *arg, bool write_only)
{
	pr_cont("driver-specific ioctl\n");
}

static int check_ext_ctrls(struct v4l2_ext_controls *c, int allow_priv)
{
	__u32 i;

	/* zero the reserved fields */
	c->reserved[0] = c->reserved[1] = 0;
	for (i = 0; i < c->count; i++)
		c->controls[i].reserved2[0] = 0;

	/* V4L2_CID_PRIVATE_BASE cannot be used as control class
	   when using extended controls.
	   Only when passed in through VIDIOC_G_CTRL and VIDIOC_S_CTRL
	   is it allowed for backwards compatibility.
	 */
	if (!allow_priv && c->which == V4L2_CID_PRIVATE_BASE)
		return 0;
	if (!c->which)
		return 1;
	/* Check that all controls are from the same control class. */
	for (i = 0; i < c->count; i++) {
		if (V4L2_CTRL_ID2WHICH(c->controls[i].id) != c->which) {
			c->error_idx = i;
			return 0;
		}
	}
	return 1;
}

static int check_fmt(struct file *file, enum v4l2_buf_type type)
{
	struct video_device *vfd = video_devdata(file);
	const struct v4l2_ioctl_ops *ops = vfd->ioctl_ops;
	bool is_vid = vfd->vfl_type == VFL_TYPE_GRABBER;
	bool is_vbi = vfd->vfl_type == VFL_TYPE_VBI;
	bool is_sdr = vfd->vfl_type == VFL_TYPE_SDR;
	bool is_tch = vfd->vfl_type == VFL_TYPE_TOUCH;
	bool is_rx = vfd->vfl_dir != VFL_DIR_TX;
	bool is_tx = vfd->vfl_dir != VFL_DIR_RX;

	if (ops == NULL)
		return -EINVAL;

	switch (type) {
	case V4L2_BUF_TYPE_VIDEO_CAPTURE:
		if ((is_vid || is_tch) && is_rx &&
		    (ops->vidioc_g_fmt_vid_cap || ops->vidioc_g_fmt_vid_cap_mplane))
			return 0;
		break;
	case V4L2_BUF_TYPE_VIDEO_CAPTURE_MPLANE:
		if (is_vid && is_rx && ops->vidioc_g_fmt_vid_cap_mplane)
			return 0;
		break;
	case V4L2_BUF_TYPE_VIDEO_OVERLAY:
		if (is_vid && is_rx && ops->vidioc_g_fmt_vid_overlay)
			return 0;
		break;
	case V4L2_BUF_TYPE_VIDEO_OUTPUT:
		if (is_vid && is_tx &&
		    (ops->vidioc_g_fmt_vid_out || ops->vidioc_g_fmt_vid_out_mplane))
			return 0;
		break;
	case V4L2_BUF_TYPE_VIDEO_OUTPUT_MPLANE:
		if (is_vid && is_tx && ops->vidioc_g_fmt_vid_out_mplane)
			return 0;
		break;
	case V4L2_BUF_TYPE_VIDEO_OUTPUT_OVERLAY:
		if (is_vid && is_tx && ops->vidioc_g_fmt_vid_out_overlay)
			return 0;
		break;
	case V4L2_BUF_TYPE_VBI_CAPTURE:
		if (is_vbi && is_rx && ops->vidioc_g_fmt_vbi_cap)
			return 0;
		break;
	case V4L2_BUF_TYPE_VBI_OUTPUT:
		if (is_vbi && is_tx && ops->vidioc_g_fmt_vbi_out)
			return 0;
		break;
	case V4L2_BUF_TYPE_SLICED_VBI_CAPTURE:
		if (is_vbi && is_rx && ops->vidioc_g_fmt_sliced_vbi_cap)
			return 0;
		break;
	case V4L2_BUF_TYPE_SLICED_VBI_OUTPUT:
		if (is_vbi && is_tx && ops->vidioc_g_fmt_sliced_vbi_out)
			return 0;
		break;
	case V4L2_BUF_TYPE_SDR_CAPTURE:
		if (is_sdr && is_rx && ops->vidioc_g_fmt_sdr_cap)
			return 0;
		break;
	case V4L2_BUF_TYPE_SDR_OUTPUT:
		if (is_sdr && is_tx && ops->vidioc_g_fmt_sdr_out)
			return 0;
		break;
	case V4L2_BUF_TYPE_META_CAPTURE:
		if (is_vid && is_rx && ops->vidioc_g_fmt_meta_cap)
			return 0;
		break;
	default:
		break;
	}
	return -EINVAL;
}

static void v4l_sanitize_format(struct v4l2_format *fmt)
{
	unsigned int offset;

	/*
	 * The v4l2_pix_format structure has been extended with fields that were
	 * not previously required to be set to zero by applications. The priv
	 * field, when set to a magic value, indicates the the extended fields
	 * are valid. Otherwise they will contain undefined values. To simplify
	 * the API towards drivers zero the extended fields and set the priv
	 * field to the magic value when the extended pixel format structure
	 * isn't used by applications.
	 */

	if (fmt->type != V4L2_BUF_TYPE_VIDEO_CAPTURE &&
	    fmt->type != V4L2_BUF_TYPE_VIDEO_OUTPUT)
		return;

	if (fmt->fmt.pix.priv == V4L2_PIX_FMT_PRIV_MAGIC)
		return;

	fmt->fmt.pix.priv = V4L2_PIX_FMT_PRIV_MAGIC;

	offset = offsetof(struct v4l2_pix_format, priv)
	       + sizeof(fmt->fmt.pix.priv);
	memset(((void *)&fmt->fmt.pix) + offset, 0,
	       sizeof(fmt->fmt.pix) - offset);
}

static int v4l_querycap(const struct v4l2_ioctl_ops *ops,
				struct file *file, void *fh, void *arg)
{
	struct v4l2_capability *cap = (struct v4l2_capability *)arg;
	struct video_device *vfd = video_devdata(file);
	int ret;

	cap->version = LINUX_VERSION_CODE;
	cap->device_caps = vfd->device_caps;
	cap->capabilities = vfd->device_caps | V4L2_CAP_DEVICE_CAPS;

	ret = ops->vidioc_querycap(file, fh, cap);

	cap->capabilities |= V4L2_CAP_EXT_PIX_FORMAT;
	/*
	 * Drivers MUST fill in device_caps, so check for this and
	 * warn if it was forgotten.
	 */
	WARN(!(cap->capabilities & V4L2_CAP_DEVICE_CAPS) ||
		!cap->device_caps, "Bad caps for driver %s, %x %x",
		cap->driver, cap->capabilities, cap->device_caps);
	cap->device_caps |= V4L2_CAP_EXT_PIX_FORMAT;

	return ret;
}

static int v4l_s_input(const struct v4l2_ioctl_ops *ops,
				struct file *file, void *fh, void *arg)
{
	struct video_device *vfd = video_devdata(file);
	int ret;

	ret = v4l_enable_media_source(vfd);
	if (ret)
		return ret;
	return ops->vidioc_s_input(file, fh, *(unsigned int *)arg);
}

static int v4l_s_output(const struct v4l2_ioctl_ops *ops,
				struct file *file, void *fh, void *arg)
{
	return ops->vidioc_s_output(file, fh, *(unsigned int *)arg);
}

static int v4l_g_priority(const struct v4l2_ioctl_ops *ops,
				struct file *file, void *fh, void *arg)
{
	struct video_device *vfd;
	u32 *p = arg;

	vfd = video_devdata(file);
	*p = v4l2_prio_max(vfd->prio);
	return 0;
}

static int v4l_s_priority(const struct v4l2_ioctl_ops *ops,
				struct file *file, void *fh, void *arg)
{
	struct video_device *vfd;
	struct v4l2_fh *vfh;
	u32 *p = arg;

	vfd = video_devdata(file);
	if (!test_bit(V4L2_FL_USES_V4L2_FH, &vfd->flags))
		return -ENOTTY;
	vfh = file->private_data;
	return v4l2_prio_change(vfd->prio, &vfh->prio, *p);
}

static int v4l_enuminput(const struct v4l2_ioctl_ops *ops,
				struct file *file, void *fh, void *arg)
{
	struct video_device *vfd = video_devdata(file);
	struct v4l2_input *p = arg;

	/*
	 * We set the flags for CAP_DV_TIMINGS &
	 * CAP_STD here based on ioctl handler provided by the
	 * driver. If the driver doesn't support these
	 * for a specific input, it must override these flags.
	 */
	if (is_valid_ioctl(vfd, VIDIOC_S_STD))
		p->capabilities |= V4L2_IN_CAP_STD;

	return ops->vidioc_enum_input(file, fh, p);
}

static int v4l_enumoutput(const struct v4l2_ioctl_ops *ops,
				struct file *file, void *fh, void *arg)
{
	struct video_device *vfd = video_devdata(file);
	struct v4l2_output *p = arg;

	/*
	 * We set the flags for CAP_DV_TIMINGS &
	 * CAP_STD here based on ioctl handler provided by the
	 * driver. If the driver doesn't support these
	 * for a specific output, it must override these flags.
	 */
	if (is_valid_ioctl(vfd, VIDIOC_S_STD))
		p->capabilities |= V4L2_OUT_CAP_STD;

	return ops->vidioc_enum_output(file, fh, p);
}

static void v4l_fill_fmtdesc(struct v4l2_fmtdesc *fmt)
{
	const unsigned sz = sizeof(fmt->description);
	const char *descr = NULL;
	u32 flags = 0;

	/*
	 * We depart from the normal coding style here since the descriptions
	 * should be aligned so it is easy to see which descriptions will be
	 * longer than 31 characters (the max length for a description).
	 * And frankly, this is easier to read anyway.
	 *
	 * Note that gcc will use O(log N) comparisons to find the right case.
	 */
	switch (fmt->pixelformat) {
	/* Max description length mask:	descr = "0123456789012345678901234567890" */
	case V4L2_PIX_FMT_RGB332:	descr = "8-bit RGB 3-3-2"; break;
	case V4L2_PIX_FMT_RGB444:	descr = "16-bit A/XRGB 4-4-4-4"; break;
	case V4L2_PIX_FMT_ARGB444:	descr = "16-bit ARGB 4-4-4-4"; break;
	case V4L2_PIX_FMT_XRGB444:	descr = "16-bit XRGB 4-4-4-4"; break;
	case V4L2_PIX_FMT_RGB555:	descr = "16-bit A/XRGB 1-5-5-5"; break;
	case V4L2_PIX_FMT_ARGB555:	descr = "16-bit ARGB 1-5-5-5"; break;
	case V4L2_PIX_FMT_XRGB555:	descr = "16-bit XRGB 1-5-5-5"; break;
	case V4L2_PIX_FMT_RGB565:	descr = "16-bit RGB 5-6-5"; break;
	case V4L2_PIX_FMT_RGB555X:	descr = "16-bit A/XRGB 1-5-5-5 BE"; break;
	case V4L2_PIX_FMT_ARGB555X:	descr = "16-bit ARGB 1-5-5-5 BE"; break;
	case V4L2_PIX_FMT_XRGB555X:	descr = "16-bit XRGB 1-5-5-5 BE"; break;
	case V4L2_PIX_FMT_RGB565X:	descr = "16-bit RGB 5-6-5 BE"; break;
	case V4L2_PIX_FMT_BGR666:	descr = "18-bit BGRX 6-6-6-14"; break;
	case V4L2_PIX_FMT_BGR24:	descr = "24-bit BGR 8-8-8"; break;
	case V4L2_PIX_FMT_RGB24:	descr = "24-bit RGB 8-8-8"; break;
	case V4L2_PIX_FMT_BGR32:	descr = "32-bit BGRA/X 8-8-8-8"; break;
	case V4L2_PIX_FMT_ABGR32:	descr = "32-bit BGRA 8-8-8-8"; break;
	case V4L2_PIX_FMT_XBGR32:	descr = "32-bit BGRX 8-8-8-8"; break;
	case V4L2_PIX_FMT_RGB32:	descr = "32-bit A/XRGB 8-8-8-8"; break;
	case V4L2_PIX_FMT_ARGB32:	descr = "32-bit ARGB 8-8-8-8"; break;
	case V4L2_PIX_FMT_XRGB32:	descr = "32-bit XRGB 8-8-8-8"; break;
	case V4L2_PIX_FMT_GREY:		descr = "8-bit Greyscale"; break;
	case V4L2_PIX_FMT_Y4:		descr = "4-bit Greyscale"; break;
	case V4L2_PIX_FMT_Y6:		descr = "6-bit Greyscale"; break;
	case V4L2_PIX_FMT_Y10:		descr = "10-bit Greyscale"; break;
	case V4L2_PIX_FMT_Y12:		descr = "12-bit Greyscale"; break;
	case V4L2_PIX_FMT_Y16:		descr = "16-bit Greyscale"; break;
	case V4L2_PIX_FMT_Y16_BE:	descr = "16-bit Greyscale BE"; break;
	case V4L2_PIX_FMT_Y10BPACK:	descr = "10-bit Greyscale (Packed)"; break;
	case V4L2_PIX_FMT_Y10P:		descr = "10-bit Greyscale (MIPI Packed)"; break;
	case V4L2_PIX_FMT_Y8I:		descr = "Interleaved 8-bit Greyscale"; break;
	case V4L2_PIX_FMT_Y12I:		descr = "Interleaved 12-bit Greyscale"; break;
	case V4L2_PIX_FMT_Z16:		descr = "16-bit Depth"; break;
	case V4L2_PIX_FMT_INZI:		descr = "Planar 10:16 Greyscale Depth"; break;
	case V4L2_PIX_FMT_PAL8:		descr = "8-bit Palette"; break;
	case V4L2_PIX_FMT_UV8:		descr = "8-bit Chrominance UV 4-4"; break;
	case V4L2_PIX_FMT_YVU410:	descr = "Planar YVU 4:1:0"; break;
	case V4L2_PIX_FMT_YVU420:	descr = "Planar YVU 4:2:0"; break;
	case V4L2_PIX_FMT_YUYV:		descr = "YUYV 4:2:2"; break;
	case V4L2_PIX_FMT_YYUV:		descr = "YYUV 4:2:2"; break;
	case V4L2_PIX_FMT_YVYU:		descr = "YVYU 4:2:2"; break;
	case V4L2_PIX_FMT_UYVY:		descr = "UYVY 4:2:2"; break;
	case V4L2_PIX_FMT_VYUY:		descr = "VYUY 4:2:2"; break;
	case V4L2_PIX_FMT_YUV422P:	descr = "Planar YUV 4:2:2"; break;
	case V4L2_PIX_FMT_YUV411P:	descr = "Planar YUV 4:1:1"; break;
	case V4L2_PIX_FMT_Y41P:		descr = "YUV 4:1:1 (Packed)"; break;
	case V4L2_PIX_FMT_YUV444:	descr = "16-bit A/XYUV 4-4-4-4"; break;
	case V4L2_PIX_FMT_YUV555:	descr = "16-bit A/XYUV 1-5-5-5"; break;
	case V4L2_PIX_FMT_YUV565:	descr = "16-bit YUV 5-6-5"; break;
	case V4L2_PIX_FMT_YUV32:	descr = "32-bit A/XYUV 8-8-8-8"; break;
	case V4L2_PIX_FMT_YUV410:	descr = "Planar YUV 4:1:0"; break;
	case V4L2_PIX_FMT_YUV420:	descr = "Planar YUV 4:2:0"; break;
	case V4L2_PIX_FMT_HI240:	descr = "8-bit Dithered RGB (BTTV)"; break;
	case V4L2_PIX_FMT_HM12:		descr = "YUV 4:2:0 (16x16 Macroblocks)"; break;
	case V4L2_PIX_FMT_M420:		descr = "YUV 4:2:0 (M420)"; break;
	case V4L2_PIX_FMT_NV12:		descr = "Y/CbCr 4:2:0"; break;
	case V4L2_PIX_FMT_NV21:		descr = "Y/CrCb 4:2:0"; break;
	case V4L2_PIX_FMT_NV16:		descr = "Y/CbCr 4:2:2"; break;
	case V4L2_PIX_FMT_NV61:		descr = "Y/CrCb 4:2:2"; break;
	case V4L2_PIX_FMT_NV24:		descr = "Y/CbCr 4:4:4"; break;
	case V4L2_PIX_FMT_NV42:		descr = "Y/CrCb 4:4:4"; break;
	case V4L2_PIX_FMT_NV12M:	descr = "Y/CbCr 4:2:0 (N-C)"; break;
	case V4L2_PIX_FMT_NV21M:	descr = "Y/CrCb 4:2:0 (N-C)"; break;
	case V4L2_PIX_FMT_NV16M:	descr = "Y/CbCr 4:2:2 (N-C)"; break;
	case V4L2_PIX_FMT_NV61M:	descr = "Y/CrCb 4:2:2 (N-C)"; break;
	case V4L2_PIX_FMT_NV12MT:	descr = "Y/CbCr 4:2:0 (64x32 MB, N-C)"; break;
	case V4L2_PIX_FMT_NV12MT_16X16:	descr = "Y/CbCr 4:2:0 (16x16 MB, N-C)"; break;
	case V4L2_PIX_FMT_YUV420M:	descr = "Planar YUV 4:2:0 (N-C)"; break;
	case V4L2_PIX_FMT_YVU420M:	descr = "Planar YVU 4:2:0 (N-C)"; break;
	case V4L2_PIX_FMT_YUV422M:	descr = "Planar YUV 4:2:2 (N-C)"; break;
	case V4L2_PIX_FMT_YVU422M:	descr = "Planar YVU 4:2:2 (N-C)"; break;
	case V4L2_PIX_FMT_YUV444M:	descr = "Planar YUV 4:4:4 (N-C)"; break;
	case V4L2_PIX_FMT_YVU444M:	descr = "Planar YVU 4:4:4 (N-C)"; break;
	case V4L2_PIX_FMT_SBGGR8:	descr = "8-bit Bayer BGBG/GRGR"; break;
	case V4L2_PIX_FMT_SGBRG8:	descr = "8-bit Bayer GBGB/RGRG"; break;
	case V4L2_PIX_FMT_SGRBG8:	descr = "8-bit Bayer GRGR/BGBG"; break;
	case V4L2_PIX_FMT_SRGGB8:	descr = "8-bit Bayer RGRG/GBGB"; break;
	case V4L2_PIX_FMT_SBGGR10:	descr = "10-bit Bayer BGBG/GRGR"; break;
	case V4L2_PIX_FMT_SGBRG10:	descr = "10-bit Bayer GBGB/RGRG"; break;
	case V4L2_PIX_FMT_SGRBG10:	descr = "10-bit Bayer GRGR/BGBG"; break;
	case V4L2_PIX_FMT_SRGGB10:	descr = "10-bit Bayer RGRG/GBGB"; break;
	case V4L2_PIX_FMT_SBGGR10P:	descr = "10-bit Bayer BGBG/GRGR Packed"; break;
	case V4L2_PIX_FMT_SGBRG10P:	descr = "10-bit Bayer GBGB/RGRG Packed"; break;
	case V4L2_PIX_FMT_SGRBG10P:	descr = "10-bit Bayer GRGR/BGBG Packed"; break;
	case V4L2_PIX_FMT_SRGGB10P:	descr = "10-bit Bayer RGRG/GBGB Packed"; break;
	case V4L2_PIX_FMT_IPU3_SBGGR10: descr = "10-bit bayer BGGR IPU3 Packed"; break;
	case V4L2_PIX_FMT_IPU3_SGBRG10: descr = "10-bit bayer GBRG IPU3 Packed"; break;
	case V4L2_PIX_FMT_IPU3_SGRBG10: descr = "10-bit bayer GRBG IPU3 Packed"; break;
	case V4L2_PIX_FMT_IPU3_SRGGB10: descr = "10-bit bayer RGGB IPU3 Packed"; break;
	case V4L2_PIX_FMT_SBGGR10ALAW8:	descr = "8-bit Bayer BGBG/GRGR (A-law)"; break;
	case V4L2_PIX_FMT_SGBRG10ALAW8:	descr = "8-bit Bayer GBGB/RGRG (A-law)"; break;
	case V4L2_PIX_FMT_SGRBG10ALAW8:	descr = "8-bit Bayer GRGR/BGBG (A-law)"; break;
	case V4L2_PIX_FMT_SRGGB10ALAW8:	descr = "8-bit Bayer RGRG/GBGB (A-law)"; break;
	case V4L2_PIX_FMT_SBGGR10DPCM8:	descr = "8-bit Bayer BGBG/GRGR (DPCM)"; break;
	case V4L2_PIX_FMT_SGBRG10DPCM8:	descr = "8-bit Bayer GBGB/RGRG (DPCM)"; break;
	case V4L2_PIX_FMT_SGRBG10DPCM8:	descr = "8-bit Bayer GRGR/BGBG (DPCM)"; break;
	case V4L2_PIX_FMT_SRGGB10DPCM8:	descr = "8-bit Bayer RGRG/GBGB (DPCM)"; break;
	case V4L2_PIX_FMT_SBGGR12:	descr = "12-bit Bayer BGBG/GRGR"; break;
	case V4L2_PIX_FMT_SGBRG12:	descr = "12-bit Bayer GBGB/RGRG"; break;
	case V4L2_PIX_FMT_SGRBG12:	descr = "12-bit Bayer GRGR/BGBG"; break;
	case V4L2_PIX_FMT_SRGGB12:	descr = "12-bit Bayer RGRG/GBGB"; break;
	case V4L2_PIX_FMT_SBGGR12P:	descr = "12-bit Bayer BGBG/GRGR Packed"; break;
	case V4L2_PIX_FMT_SGBRG12P:	descr = "12-bit Bayer GBGB/RGRG Packed"; break;
	case V4L2_PIX_FMT_SGRBG12P:	descr = "12-bit Bayer GRGR/BGBG Packed"; break;
	case V4L2_PIX_FMT_SRGGB12P:	descr = "12-bit Bayer RGRG/GBGB Packed"; break;
	case V4L2_PIX_FMT_SBGGR14P:	descr = "14-bit Bayer BGBG/GRGR Packed"; break;
	case V4L2_PIX_FMT_SGBRG14P:	descr = "14-bit Bayer GBGB/RGRG Packed"; break;
	case V4L2_PIX_FMT_SGRBG14P:	descr = "14-bit Bayer GRGR/BGBG Packed"; break;
	case V4L2_PIX_FMT_SRGGB14P:	descr = "14-bit Bayer RGRG/GBGB Packed"; break;
	case V4L2_PIX_FMT_SBGGR16:	descr = "16-bit Bayer BGBG/GRGR"; break;
	case V4L2_PIX_FMT_SGBRG16:	descr = "16-bit Bayer GBGB/RGRG"; break;
	case V4L2_PIX_FMT_SGRBG16:	descr = "16-bit Bayer GRGR/BGBG"; break;
	case V4L2_PIX_FMT_SRGGB16:	descr = "16-bit Bayer RGRG/GBGB"; break;
	case V4L2_PIX_FMT_SN9C20X_I420:	descr = "GSPCA SN9C20X I420"; break;
	case V4L2_PIX_FMT_SPCA501:	descr = "GSPCA SPCA501"; break;
	case V4L2_PIX_FMT_SPCA505:	descr = "GSPCA SPCA505"; break;
	case V4L2_PIX_FMT_SPCA508:	descr = "GSPCA SPCA508"; break;
	case V4L2_PIX_FMT_STV0680:	descr = "GSPCA STV0680"; break;
	case V4L2_PIX_FMT_TM6000:	descr = "A/V + VBI Mux Packet"; break;
	case V4L2_PIX_FMT_CIT_YYVYUY:	descr = "GSPCA CIT YYVYUY"; break;
	case V4L2_PIX_FMT_KONICA420:	descr = "GSPCA KONICA420"; break;
	case V4L2_PIX_FMT_HSV24:	descr = "24-bit HSV 8-8-8"; break;
	case V4L2_PIX_FMT_HSV32:	descr = "32-bit XHSV 8-8-8-8"; break;
	case V4L2_SDR_FMT_CU8:		descr = "Complex U8"; break;
	case V4L2_SDR_FMT_CU16LE:	descr = "Complex U16LE"; break;
	case V4L2_SDR_FMT_CS8:		descr = "Complex S8"; break;
	case V4L2_SDR_FMT_CS14LE:	descr = "Complex S14LE"; break;
	case V4L2_SDR_FMT_RU12LE:	descr = "Real U12LE"; break;
	case V4L2_SDR_FMT_PCU16BE:	descr = "Planar Complex U16BE"; break;
	case V4L2_SDR_FMT_PCU18BE:	descr = "Planar Complex U18BE"; break;
	case V4L2_SDR_FMT_PCU20BE:	descr = "Planar Complex U20BE"; break;
	case V4L2_TCH_FMT_DELTA_TD16:	descr = "16-bit signed deltas"; break;
	case V4L2_TCH_FMT_DELTA_TD08:	descr = "8-bit signed deltas"; break;
	case V4L2_TCH_FMT_TU16:		descr = "16-bit unsigned touch data"; break;
	case V4L2_TCH_FMT_TU08:		descr = "8-bit unsigned touch data"; break;
	case V4L2_META_FMT_VSP1_HGO:	descr = "R-Car VSP1 1-D Histogram"; break;
	case V4L2_META_FMT_VSP1_HGT:	descr = "R-Car VSP1 2-D Histogram"; break;
	case V4L2_META_FMT_UVC:		descr = "UVC payload header metadata"; break;

	default:
		/* Compressed formats */
		flags = V4L2_FMT_FLAG_COMPRESSED;
		switch (fmt->pixelformat) {
		/* Max description length mask:	descr = "0123456789012345678901234567890" */
		case V4L2_PIX_FMT_MJPEG:	descr = "Motion-JPEG"; break;
		case V4L2_PIX_FMT_JPEG:		descr = "JFIF JPEG"; break;
		case V4L2_PIX_FMT_DV:		descr = "1394"; break;
		case V4L2_PIX_FMT_MPEG:		descr = "MPEG-1/2/4"; break;
		case V4L2_PIX_FMT_H264:		descr = "H.264"; break;
		case V4L2_PIX_FMT_H264_NO_SC:	descr = "H.264 (No Start Codes)"; break;
		case V4L2_PIX_FMT_H264_MVC:	descr = "H.264 MVC"; break;
		case V4L2_PIX_FMT_H263:		descr = "H.263"; break;
		case V4L2_PIX_FMT_MPEG1:	descr = "MPEG-1 ES"; break;
		case V4L2_PIX_FMT_MPEG2:	descr = "MPEG-2 ES"; break;
		case V4L2_PIX_FMT_MPEG4:	descr = "MPEG-4 part 2 ES"; break;
		case V4L2_PIX_FMT_XVID:		descr = "Xvid"; break;
		case V4L2_PIX_FMT_VC1_ANNEX_G:	descr = "VC-1 (SMPTE 412M Annex G)"; break;
		case V4L2_PIX_FMT_VC1_ANNEX_L:	descr = "VC-1 (SMPTE 412M Annex L)"; break;
		case V4L2_PIX_FMT_VP8:		descr = "VP8"; break;
		case V4L2_PIX_FMT_VP9:		descr = "VP9"; break;
		case V4L2_PIX_FMT_HEVC:		descr = "HEVC"; break; /* aka H.265 */
		case V4L2_PIX_FMT_FWHT:		descr = "FWHT"; break; /* used in vicodec */
		case V4L2_PIX_FMT_FWHT_STATELESS:	descr = "FWHT Stateless"; break; /* used in vicodec */
		case V4L2_PIX_FMT_CPIA1:	descr = "GSPCA CPiA YUV"; break;
		case V4L2_PIX_FMT_WNVA:		descr = "WNVA"; break;
		case V4L2_PIX_FMT_SN9C10X:	descr = "GSPCA SN9C10X"; break;
		case V4L2_PIX_FMT_PWC1:		descr = "Raw Philips Webcam Type (Old)"; break;
		case V4L2_PIX_FMT_PWC2:		descr = "Raw Philips Webcam Type (New)"; break;
		case V4L2_PIX_FMT_ET61X251:	descr = "GSPCA ET61X251"; break;
		case V4L2_PIX_FMT_SPCA561:	descr = "GSPCA SPCA561"; break;
		case V4L2_PIX_FMT_PAC207:	descr = "GSPCA PAC207"; break;
		case V4L2_PIX_FMT_MR97310A:	descr = "GSPCA MR97310A"; break;
		case V4L2_PIX_FMT_JL2005BCD:	descr = "GSPCA JL2005BCD"; break;
		case V4L2_PIX_FMT_SN9C2028:	descr = "GSPCA SN9C2028"; break;
		case V4L2_PIX_FMT_SQ905C:	descr = "GSPCA SQ905C"; break;
		case V4L2_PIX_FMT_PJPG:		descr = "GSPCA PJPG"; break;
		case V4L2_PIX_FMT_OV511:	descr = "GSPCA OV511"; break;
		case V4L2_PIX_FMT_OV518:	descr = "GSPCA OV518"; break;
		case V4L2_PIX_FMT_JPGL:		descr = "JPEG Lite"; break;
		case V4L2_PIX_FMT_SE401:	descr = "GSPCA SE401"; break;
		case V4L2_PIX_FMT_S5C_UYVY_JPG:	descr = "S5C73MX interleaved UYVY/JPEG"; break;
		case V4L2_PIX_FMT_MT21C:	descr = "Mediatek Compressed Format"; break;
		default:
			WARN(1, "Unknown pixelformat 0x%08x\n", fmt->pixelformat);
			if (fmt->description[0])
				return;
			flags = 0;
			snprintf(fmt->description, sz, "%c%c%c%c%s",
					(char)(fmt->pixelformat & 0x7f),
					(char)((fmt->pixelformat >> 8) & 0x7f),
					(char)((fmt->pixelformat >> 16) & 0x7f),
					(char)((fmt->pixelformat >> 24) & 0x7f),
					(fmt->pixelformat & (1 << 31)) ? "-BE" : "");
			break;
		}
	}

	if (descr)
<<<<<<< HEAD
		WARN_ON(strlcpy(fmt->description, descr, sz) >= sz);
=======
		WARN_ON(strscpy(fmt->description, descr, sz) < 0);
>>>>>>> 407d19ab
	fmt->flags = flags;
}

static int v4l_enum_fmt(const struct v4l2_ioctl_ops *ops,
				struct file *file, void *fh, void *arg)
{
	struct v4l2_fmtdesc *p = arg;
	int ret = check_fmt(file, p->type);

	if (ret)
		return ret;
	ret = -EINVAL;

	switch (p->type) {
	case V4L2_BUF_TYPE_VIDEO_CAPTURE:
		if (unlikely(!ops->vidioc_enum_fmt_vid_cap))
			break;
		ret = ops->vidioc_enum_fmt_vid_cap(file, fh, arg);
		break;
	case V4L2_BUF_TYPE_VIDEO_CAPTURE_MPLANE:
		if (unlikely(!ops->vidioc_enum_fmt_vid_cap_mplane))
			break;
		ret = ops->vidioc_enum_fmt_vid_cap_mplane(file, fh, arg);
		break;
	case V4L2_BUF_TYPE_VIDEO_OVERLAY:
		if (unlikely(!ops->vidioc_enum_fmt_vid_overlay))
			break;
		ret = ops->vidioc_enum_fmt_vid_overlay(file, fh, arg);
		break;
	case V4L2_BUF_TYPE_VIDEO_OUTPUT:
		if (unlikely(!ops->vidioc_enum_fmt_vid_out))
			break;
		ret = ops->vidioc_enum_fmt_vid_out(file, fh, arg);
		break;
	case V4L2_BUF_TYPE_VIDEO_OUTPUT_MPLANE:
		if (unlikely(!ops->vidioc_enum_fmt_vid_out_mplane))
			break;
		ret = ops->vidioc_enum_fmt_vid_out_mplane(file, fh, arg);
		break;
	case V4L2_BUF_TYPE_SDR_CAPTURE:
		if (unlikely(!ops->vidioc_enum_fmt_sdr_cap))
			break;
		ret = ops->vidioc_enum_fmt_sdr_cap(file, fh, arg);
		break;
	case V4L2_BUF_TYPE_SDR_OUTPUT:
		if (unlikely(!ops->vidioc_enum_fmt_sdr_out))
			break;
		ret = ops->vidioc_enum_fmt_sdr_out(file, fh, arg);
		break;
	case V4L2_BUF_TYPE_META_CAPTURE:
		if (unlikely(!ops->vidioc_enum_fmt_meta_cap))
			break;
		ret = ops->vidioc_enum_fmt_meta_cap(file, fh, arg);
		break;
	}
	if (ret == 0)
		v4l_fill_fmtdesc(p);
	return ret;
}

static int v4l_g_fmt(const struct v4l2_ioctl_ops *ops,
				struct file *file, void *fh, void *arg)
{
	struct v4l2_format *p = arg;
	int ret = check_fmt(file, p->type);

	if (ret)
		return ret;

	/*
	 * fmt can't be cleared for these overlay types due to the 'clips'
	 * 'clipcount' and 'bitmap' pointers in struct v4l2_window.
	 * Those are provided by the user. So handle these two overlay types
	 * first, and then just do a simple memset for the other types.
	 */
	switch (p->type) {
	case V4L2_BUF_TYPE_VIDEO_OVERLAY:
	case V4L2_BUF_TYPE_VIDEO_OUTPUT_OVERLAY: {
		struct v4l2_clip __user *clips = p->fmt.win.clips;
		u32 clipcount = p->fmt.win.clipcount;
		void __user *bitmap = p->fmt.win.bitmap;

		memset(&p->fmt, 0, sizeof(p->fmt));
		p->fmt.win.clips = clips;
		p->fmt.win.clipcount = clipcount;
		p->fmt.win.bitmap = bitmap;
		break;
	}
	default:
		memset(&p->fmt, 0, sizeof(p->fmt));
		break;
	}

	switch (p->type) {
	case V4L2_BUF_TYPE_VIDEO_CAPTURE:
		if (unlikely(!ops->vidioc_g_fmt_vid_cap))
			break;
		p->fmt.pix.priv = V4L2_PIX_FMT_PRIV_MAGIC;
		ret = ops->vidioc_g_fmt_vid_cap(file, fh, arg);
		/* just in case the driver zeroed it again */
		p->fmt.pix.priv = V4L2_PIX_FMT_PRIV_MAGIC;
		return ret;
	case V4L2_BUF_TYPE_VIDEO_CAPTURE_MPLANE:
		return ops->vidioc_g_fmt_vid_cap_mplane(file, fh, arg);
	case V4L2_BUF_TYPE_VIDEO_OVERLAY:
		return ops->vidioc_g_fmt_vid_overlay(file, fh, arg);
	case V4L2_BUF_TYPE_VBI_CAPTURE:
		return ops->vidioc_g_fmt_vbi_cap(file, fh, arg);
	case V4L2_BUF_TYPE_SLICED_VBI_CAPTURE:
		return ops->vidioc_g_fmt_sliced_vbi_cap(file, fh, arg);
	case V4L2_BUF_TYPE_VIDEO_OUTPUT:
		if (unlikely(!ops->vidioc_g_fmt_vid_out))
			break;
		p->fmt.pix.priv = V4L2_PIX_FMT_PRIV_MAGIC;
		ret = ops->vidioc_g_fmt_vid_out(file, fh, arg);
		/* just in case the driver zeroed it again */
		p->fmt.pix.priv = V4L2_PIX_FMT_PRIV_MAGIC;
		return ret;
	case V4L2_BUF_TYPE_VIDEO_OUTPUT_MPLANE:
		return ops->vidioc_g_fmt_vid_out_mplane(file, fh, arg);
	case V4L2_BUF_TYPE_VIDEO_OUTPUT_OVERLAY:
		return ops->vidioc_g_fmt_vid_out_overlay(file, fh, arg);
	case V4L2_BUF_TYPE_VBI_OUTPUT:
		return ops->vidioc_g_fmt_vbi_out(file, fh, arg);
	case V4L2_BUF_TYPE_SLICED_VBI_OUTPUT:
		return ops->vidioc_g_fmt_sliced_vbi_out(file, fh, arg);
	case V4L2_BUF_TYPE_SDR_CAPTURE:
		return ops->vidioc_g_fmt_sdr_cap(file, fh, arg);
	case V4L2_BUF_TYPE_SDR_OUTPUT:
		return ops->vidioc_g_fmt_sdr_out(file, fh, arg);
	case V4L2_BUF_TYPE_META_CAPTURE:
		return ops->vidioc_g_fmt_meta_cap(file, fh, arg);
	}
	return -EINVAL;
}

static void v4l_pix_format_touch(struct v4l2_pix_format *p)
{
	/*
	 * The v4l2_pix_format structure contains fields that make no sense for
	 * touch. Set them to default values in this case.
	 */

	p->field = V4L2_FIELD_NONE;
	p->colorspace = V4L2_COLORSPACE_RAW;
	p->flags = 0;
	p->ycbcr_enc = 0;
	p->quantization = 0;
	p->xfer_func = 0;
}

static int v4l_s_fmt(const struct v4l2_ioctl_ops *ops,
				struct file *file, void *fh, void *arg)
{
	struct v4l2_format *p = arg;
	struct video_device *vfd = video_devdata(file);
	int ret = check_fmt(file, p->type);

	if (ret)
		return ret;

	ret = v4l_enable_media_source(vfd);
	if (ret)
		return ret;
	v4l_sanitize_format(p);

	switch (p->type) {
	case V4L2_BUF_TYPE_VIDEO_CAPTURE:
		if (unlikely(!ops->vidioc_s_fmt_vid_cap))
			break;
		CLEAR_AFTER_FIELD(p, fmt.pix);
		ret = ops->vidioc_s_fmt_vid_cap(file, fh, arg);
		/* just in case the driver zeroed it again */
		p->fmt.pix.priv = V4L2_PIX_FMT_PRIV_MAGIC;
		if (vfd->vfl_type == VFL_TYPE_TOUCH)
			v4l_pix_format_touch(&p->fmt.pix);
		return ret;
	case V4L2_BUF_TYPE_VIDEO_CAPTURE_MPLANE:
		if (unlikely(!ops->vidioc_s_fmt_vid_cap_mplane))
			break;
		CLEAR_AFTER_FIELD(p, fmt.pix_mp.xfer_func);
		return ops->vidioc_s_fmt_vid_cap_mplane(file, fh, arg);
	case V4L2_BUF_TYPE_VIDEO_OVERLAY:
		if (unlikely(!ops->vidioc_s_fmt_vid_overlay))
			break;
		CLEAR_AFTER_FIELD(p, fmt.win);
		return ops->vidioc_s_fmt_vid_overlay(file, fh, arg);
	case V4L2_BUF_TYPE_VBI_CAPTURE:
		if (unlikely(!ops->vidioc_s_fmt_vbi_cap))
			break;
		CLEAR_AFTER_FIELD(p, fmt.vbi);
		return ops->vidioc_s_fmt_vbi_cap(file, fh, arg);
	case V4L2_BUF_TYPE_SLICED_VBI_CAPTURE:
		if (unlikely(!ops->vidioc_s_fmt_sliced_vbi_cap))
			break;
		CLEAR_AFTER_FIELD(p, fmt.sliced);
		return ops->vidioc_s_fmt_sliced_vbi_cap(file, fh, arg);
	case V4L2_BUF_TYPE_VIDEO_OUTPUT:
		if (unlikely(!ops->vidioc_s_fmt_vid_out))
			break;
		CLEAR_AFTER_FIELD(p, fmt.pix);
		ret = ops->vidioc_s_fmt_vid_out(file, fh, arg);
		/* just in case the driver zeroed it again */
		p->fmt.pix.priv = V4L2_PIX_FMT_PRIV_MAGIC;
		return ret;
	case V4L2_BUF_TYPE_VIDEO_OUTPUT_MPLANE:
		if (unlikely(!ops->vidioc_s_fmt_vid_out_mplane))
			break;
		CLEAR_AFTER_FIELD(p, fmt.pix_mp.xfer_func);
		return ops->vidioc_s_fmt_vid_out_mplane(file, fh, arg);
	case V4L2_BUF_TYPE_VIDEO_OUTPUT_OVERLAY:
		if (unlikely(!ops->vidioc_s_fmt_vid_out_overlay))
			break;
		CLEAR_AFTER_FIELD(p, fmt.win);
		return ops->vidioc_s_fmt_vid_out_overlay(file, fh, arg);
	case V4L2_BUF_TYPE_VBI_OUTPUT:
		if (unlikely(!ops->vidioc_s_fmt_vbi_out))
			break;
		CLEAR_AFTER_FIELD(p, fmt.vbi);
		return ops->vidioc_s_fmt_vbi_out(file, fh, arg);
	case V4L2_BUF_TYPE_SLICED_VBI_OUTPUT:
		if (unlikely(!ops->vidioc_s_fmt_sliced_vbi_out))
			break;
		CLEAR_AFTER_FIELD(p, fmt.sliced);
		return ops->vidioc_s_fmt_sliced_vbi_out(file, fh, arg);
	case V4L2_BUF_TYPE_SDR_CAPTURE:
		if (unlikely(!ops->vidioc_s_fmt_sdr_cap))
			break;
		CLEAR_AFTER_FIELD(p, fmt.sdr);
		return ops->vidioc_s_fmt_sdr_cap(file, fh, arg);
	case V4L2_BUF_TYPE_SDR_OUTPUT:
		if (unlikely(!ops->vidioc_s_fmt_sdr_out))
			break;
		CLEAR_AFTER_FIELD(p, fmt.sdr);
		return ops->vidioc_s_fmt_sdr_out(file, fh, arg);
	case V4L2_BUF_TYPE_META_CAPTURE:
		if (unlikely(!ops->vidioc_s_fmt_meta_cap))
			break;
		CLEAR_AFTER_FIELD(p, fmt.meta);
		return ops->vidioc_s_fmt_meta_cap(file, fh, arg);
	}
	return -EINVAL;
}

static int v4l_try_fmt(const struct v4l2_ioctl_ops *ops,
				struct file *file, void *fh, void *arg)
{
	struct v4l2_format *p = arg;
	int ret = check_fmt(file, p->type);

	if (ret)
		return ret;

	v4l_sanitize_format(p);

	switch (p->type) {
	case V4L2_BUF_TYPE_VIDEO_CAPTURE:
		if (unlikely(!ops->vidioc_try_fmt_vid_cap))
			break;
		CLEAR_AFTER_FIELD(p, fmt.pix);
		ret = ops->vidioc_try_fmt_vid_cap(file, fh, arg);
		/* just in case the driver zeroed it again */
		p->fmt.pix.priv = V4L2_PIX_FMT_PRIV_MAGIC;
		return ret;
	case V4L2_BUF_TYPE_VIDEO_CAPTURE_MPLANE:
		if (unlikely(!ops->vidioc_try_fmt_vid_cap_mplane))
			break;
		CLEAR_AFTER_FIELD(p, fmt.pix_mp.xfer_func);
		return ops->vidioc_try_fmt_vid_cap_mplane(file, fh, arg);
	case V4L2_BUF_TYPE_VIDEO_OVERLAY:
		if (unlikely(!ops->vidioc_try_fmt_vid_overlay))
			break;
		CLEAR_AFTER_FIELD(p, fmt.win);
		return ops->vidioc_try_fmt_vid_overlay(file, fh, arg);
	case V4L2_BUF_TYPE_VBI_CAPTURE:
		if (unlikely(!ops->vidioc_try_fmt_vbi_cap))
			break;
		CLEAR_AFTER_FIELD(p, fmt.vbi);
		return ops->vidioc_try_fmt_vbi_cap(file, fh, arg);
	case V4L2_BUF_TYPE_SLICED_VBI_CAPTURE:
		if (unlikely(!ops->vidioc_try_fmt_sliced_vbi_cap))
			break;
		CLEAR_AFTER_FIELD(p, fmt.sliced);
		return ops->vidioc_try_fmt_sliced_vbi_cap(file, fh, arg);
	case V4L2_BUF_TYPE_VIDEO_OUTPUT:
		if (unlikely(!ops->vidioc_try_fmt_vid_out))
			break;
		CLEAR_AFTER_FIELD(p, fmt.pix);
		ret = ops->vidioc_try_fmt_vid_out(file, fh, arg);
		/* just in case the driver zeroed it again */
		p->fmt.pix.priv = V4L2_PIX_FMT_PRIV_MAGIC;
		return ret;
	case V4L2_BUF_TYPE_VIDEO_OUTPUT_MPLANE:
		if (unlikely(!ops->vidioc_try_fmt_vid_out_mplane))
			break;
		CLEAR_AFTER_FIELD(p, fmt.pix_mp.xfer_func);
		return ops->vidioc_try_fmt_vid_out_mplane(file, fh, arg);
	case V4L2_BUF_TYPE_VIDEO_OUTPUT_OVERLAY:
		if (unlikely(!ops->vidioc_try_fmt_vid_out_overlay))
			break;
		CLEAR_AFTER_FIELD(p, fmt.win);
		return ops->vidioc_try_fmt_vid_out_overlay(file, fh, arg);
	case V4L2_BUF_TYPE_VBI_OUTPUT:
		if (unlikely(!ops->vidioc_try_fmt_vbi_out))
			break;
		CLEAR_AFTER_FIELD(p, fmt.vbi);
		return ops->vidioc_try_fmt_vbi_out(file, fh, arg);
	case V4L2_BUF_TYPE_SLICED_VBI_OUTPUT:
		if (unlikely(!ops->vidioc_try_fmt_sliced_vbi_out))
			break;
		CLEAR_AFTER_FIELD(p, fmt.sliced);
		return ops->vidioc_try_fmt_sliced_vbi_out(file, fh, arg);
	case V4L2_BUF_TYPE_SDR_CAPTURE:
		if (unlikely(!ops->vidioc_try_fmt_sdr_cap))
			break;
		CLEAR_AFTER_FIELD(p, fmt.sdr);
		return ops->vidioc_try_fmt_sdr_cap(file, fh, arg);
	case V4L2_BUF_TYPE_SDR_OUTPUT:
		if (unlikely(!ops->vidioc_try_fmt_sdr_out))
			break;
		CLEAR_AFTER_FIELD(p, fmt.sdr);
		return ops->vidioc_try_fmt_sdr_out(file, fh, arg);
	case V4L2_BUF_TYPE_META_CAPTURE:
		if (unlikely(!ops->vidioc_try_fmt_meta_cap))
			break;
		CLEAR_AFTER_FIELD(p, fmt.meta);
		return ops->vidioc_try_fmt_meta_cap(file, fh, arg);
	}
	return -EINVAL;
}

static int v4l_streamon(const struct v4l2_ioctl_ops *ops,
				struct file *file, void *fh, void *arg)
{
	return ops->vidioc_streamon(file, fh, *(unsigned int *)arg);
}

static int v4l_streamoff(const struct v4l2_ioctl_ops *ops,
				struct file *file, void *fh, void *arg)
{
	return ops->vidioc_streamoff(file, fh, *(unsigned int *)arg);
}

static int v4l_g_tuner(const struct v4l2_ioctl_ops *ops,
				struct file *file, void *fh, void *arg)
{
	struct video_device *vfd = video_devdata(file);
	struct v4l2_tuner *p = arg;
	int err;

	p->type = (vfd->vfl_type == VFL_TYPE_RADIO) ?
			V4L2_TUNER_RADIO : V4L2_TUNER_ANALOG_TV;
	err = ops->vidioc_g_tuner(file, fh, p);
	if (!err)
		p->capability |= V4L2_TUNER_CAP_FREQ_BANDS;
	return err;
}

static int v4l_s_tuner(const struct v4l2_ioctl_ops *ops,
				struct file *file, void *fh, void *arg)
{
	struct video_device *vfd = video_devdata(file);
	struct v4l2_tuner *p = arg;
	int ret;

	ret = v4l_enable_media_source(vfd);
	if (ret)
		return ret;
	p->type = (vfd->vfl_type == VFL_TYPE_RADIO) ?
			V4L2_TUNER_RADIO : V4L2_TUNER_ANALOG_TV;
	return ops->vidioc_s_tuner(file, fh, p);
}

static int v4l_g_modulator(const struct v4l2_ioctl_ops *ops,
				struct file *file, void *fh, void *arg)
{
	struct video_device *vfd = video_devdata(file);
	struct v4l2_modulator *p = arg;
	int err;

	if (vfd->vfl_type == VFL_TYPE_RADIO)
		p->type = V4L2_TUNER_RADIO;

	err = ops->vidioc_g_modulator(file, fh, p);
	if (!err)
		p->capability |= V4L2_TUNER_CAP_FREQ_BANDS;
	return err;
}

static int v4l_s_modulator(const struct v4l2_ioctl_ops *ops,
				struct file *file, void *fh, void *arg)
{
	struct video_device *vfd = video_devdata(file);
	struct v4l2_modulator *p = arg;

	if (vfd->vfl_type == VFL_TYPE_RADIO)
		p->type = V4L2_TUNER_RADIO;

	return ops->vidioc_s_modulator(file, fh, p);
}

static int v4l_g_frequency(const struct v4l2_ioctl_ops *ops,
				struct file *file, void *fh, void *arg)
{
	struct video_device *vfd = video_devdata(file);
	struct v4l2_frequency *p = arg;

	if (vfd->vfl_type == VFL_TYPE_SDR)
		p->type = V4L2_TUNER_SDR;
	else
		p->type = (vfd->vfl_type == VFL_TYPE_RADIO) ?
				V4L2_TUNER_RADIO : V4L2_TUNER_ANALOG_TV;
	return ops->vidioc_g_frequency(file, fh, p);
}

static int v4l_s_frequency(const struct v4l2_ioctl_ops *ops,
				struct file *file, void *fh, void *arg)
{
	struct video_device *vfd = video_devdata(file);
	const struct v4l2_frequency *p = arg;
	enum v4l2_tuner_type type;
	int ret;

	ret = v4l_enable_media_source(vfd);
	if (ret)
		return ret;
	if (vfd->vfl_type == VFL_TYPE_SDR) {
		if (p->type != V4L2_TUNER_SDR && p->type != V4L2_TUNER_RF)
			return -EINVAL;
	} else {
		type = (vfd->vfl_type == VFL_TYPE_RADIO) ?
				V4L2_TUNER_RADIO : V4L2_TUNER_ANALOG_TV;
		if (type != p->type)
			return -EINVAL;
	}
	return ops->vidioc_s_frequency(file, fh, p);
}

static int v4l_enumstd(const struct v4l2_ioctl_ops *ops,
				struct file *file, void *fh, void *arg)
{
	struct video_device *vfd = video_devdata(file);
	struct v4l2_standard *p = arg;

	return v4l_video_std_enumstd(p, vfd->tvnorms);
}

static int v4l_s_std(const struct v4l2_ioctl_ops *ops,
				struct file *file, void *fh, void *arg)
{
	struct video_device *vfd = video_devdata(file);
	v4l2_std_id id = *(v4l2_std_id *)arg, norm;
	int ret;

	ret = v4l_enable_media_source(vfd);
	if (ret)
		return ret;
	norm = id & vfd->tvnorms;
	if (vfd->tvnorms && !norm)	/* Check if std is supported */
		return -EINVAL;

	/* Calls the specific handler */
	return ops->vidioc_s_std(file, fh, norm);
}

static int v4l_querystd(const struct v4l2_ioctl_ops *ops,
				struct file *file, void *fh, void *arg)
{
	struct video_device *vfd = video_devdata(file);
	v4l2_std_id *p = arg;
	int ret;

	ret = v4l_enable_media_source(vfd);
	if (ret)
		return ret;
	/*
	 * If no signal is detected, then the driver should return
	 * V4L2_STD_UNKNOWN. Otherwise it should return tvnorms with
	 * any standards that do not apply removed.
	 *
	 * This means that tuners, audio and video decoders can join
	 * their efforts to improve the standards detection.
	 */
	*p = vfd->tvnorms;
	return ops->vidioc_querystd(file, fh, arg);
}

static int v4l_s_hw_freq_seek(const struct v4l2_ioctl_ops *ops,
				struct file *file, void *fh, void *arg)
{
	struct video_device *vfd = video_devdata(file);
	struct v4l2_hw_freq_seek *p = arg;
	enum v4l2_tuner_type type;
	int ret;

	ret = v4l_enable_media_source(vfd);
	if (ret)
		return ret;
	/* s_hw_freq_seek is not supported for SDR for now */
	if (vfd->vfl_type == VFL_TYPE_SDR)
		return -EINVAL;

	type = (vfd->vfl_type == VFL_TYPE_RADIO) ?
		V4L2_TUNER_RADIO : V4L2_TUNER_ANALOG_TV;
	if (p->type != type)
		return -EINVAL;
	return ops->vidioc_s_hw_freq_seek(file, fh, p);
}

static int v4l_overlay(const struct v4l2_ioctl_ops *ops,
				struct file *file, void *fh, void *arg)
{
	return ops->vidioc_overlay(file, fh, *(unsigned int *)arg);
}

static int v4l_reqbufs(const struct v4l2_ioctl_ops *ops,
				struct file *file, void *fh, void *arg)
{
	struct v4l2_requestbuffers *p = arg;
	int ret = check_fmt(file, p->type);

	if (ret)
		return ret;

	CLEAR_AFTER_FIELD(p, memory);

	return ops->vidioc_reqbufs(file, fh, p);
}

static int v4l_querybuf(const struct v4l2_ioctl_ops *ops,
				struct file *file, void *fh, void *arg)
{
	struct v4l2_buffer *p = arg;
	int ret = check_fmt(file, p->type);

	return ret ? ret : ops->vidioc_querybuf(file, fh, p);
}

static int v4l_qbuf(const struct v4l2_ioctl_ops *ops,
				struct file *file, void *fh, void *arg)
{
	struct v4l2_buffer *p = arg;
	int ret = check_fmt(file, p->type);

	return ret ? ret : ops->vidioc_qbuf(file, fh, p);
}

static int v4l_dqbuf(const struct v4l2_ioctl_ops *ops,
				struct file *file, void *fh, void *arg)
{
	struct v4l2_buffer *p = arg;
	int ret = check_fmt(file, p->type);

	return ret ? ret : ops->vidioc_dqbuf(file, fh, p);
}

static int v4l_create_bufs(const struct v4l2_ioctl_ops *ops,
				struct file *file, void *fh, void *arg)
{
	struct v4l2_create_buffers *create = arg;
	int ret = check_fmt(file, create->format.type);

	if (ret)
		return ret;

	CLEAR_AFTER_FIELD(create, format);

	v4l_sanitize_format(&create->format);

	ret = ops->vidioc_create_bufs(file, fh, create);

	if (create->format.type == V4L2_BUF_TYPE_VIDEO_CAPTURE ||
	    create->format.type == V4L2_BUF_TYPE_VIDEO_OUTPUT)
		create->format.fmt.pix.priv = V4L2_PIX_FMT_PRIV_MAGIC;

	return ret;
}

static int v4l_prepare_buf(const struct v4l2_ioctl_ops *ops,
				struct file *file, void *fh, void *arg)
{
	struct v4l2_buffer *b = arg;
	int ret = check_fmt(file, b->type);

	return ret ? ret : ops->vidioc_prepare_buf(file, fh, b);
}

static int v4l_g_parm(const struct v4l2_ioctl_ops *ops,
				struct file *file, void *fh, void *arg)
{
	struct v4l2_streamparm *p = arg;
	v4l2_std_id std;
	int ret = check_fmt(file, p->type);

	if (ret)
		return ret;
	if (ops->vidioc_g_parm)
		return ops->vidioc_g_parm(file, fh, p);
	if (p->type != V4L2_BUF_TYPE_VIDEO_CAPTURE &&
	    p->type != V4L2_BUF_TYPE_VIDEO_CAPTURE_MPLANE)
		return -EINVAL;
	p->parm.capture.readbuffers = 2;
	ret = ops->vidioc_g_std(file, fh, &std);
	if (ret == 0)
		v4l2_video_std_frame_period(std, &p->parm.capture.timeperframe);
	return ret;
}

static int v4l_s_parm(const struct v4l2_ioctl_ops *ops,
				struct file *file, void *fh, void *arg)
{
	struct v4l2_streamparm *p = arg;
	int ret = check_fmt(file, p->type);

	if (ret)
		return ret;

	/* Note: extendedmode is never used in drivers */
	if (V4L2_TYPE_IS_OUTPUT(p->type)) {
		memset(p->parm.output.reserved, 0,
		       sizeof(p->parm.output.reserved));
		p->parm.output.extendedmode = 0;
		p->parm.output.outputmode &= V4L2_MODE_HIGHQUALITY;
	} else {
		memset(p->parm.capture.reserved, 0,
		       sizeof(p->parm.capture.reserved));
		p->parm.capture.extendedmode = 0;
		p->parm.capture.capturemode &= V4L2_MODE_HIGHQUALITY;
	}
	return ops->vidioc_s_parm(file, fh, p);
}

static int v4l_queryctrl(const struct v4l2_ioctl_ops *ops,
				struct file *file, void *fh, void *arg)
{
	struct video_device *vfd = video_devdata(file);
	struct v4l2_queryctrl *p = arg;
	struct v4l2_fh *vfh =
		test_bit(V4L2_FL_USES_V4L2_FH, &vfd->flags) ? fh : NULL;

	if (vfh && vfh->ctrl_handler)
		return v4l2_queryctrl(vfh->ctrl_handler, p);
	if (vfd->ctrl_handler)
		return v4l2_queryctrl(vfd->ctrl_handler, p);
	if (ops->vidioc_queryctrl)
		return ops->vidioc_queryctrl(file, fh, p);
	return -ENOTTY;
}

static int v4l_query_ext_ctrl(const struct v4l2_ioctl_ops *ops,
				struct file *file, void *fh, void *arg)
{
	struct video_device *vfd = video_devdata(file);
	struct v4l2_query_ext_ctrl *p = arg;
	struct v4l2_fh *vfh =
		test_bit(V4L2_FL_USES_V4L2_FH, &vfd->flags) ? fh : NULL;

	if (vfh && vfh->ctrl_handler)
		return v4l2_query_ext_ctrl(vfh->ctrl_handler, p);
	if (vfd->ctrl_handler)
		return v4l2_query_ext_ctrl(vfd->ctrl_handler, p);
	if (ops->vidioc_query_ext_ctrl)
		return ops->vidioc_query_ext_ctrl(file, fh, p);
	return -ENOTTY;
}

static int v4l_querymenu(const struct v4l2_ioctl_ops *ops,
				struct file *file, void *fh, void *arg)
{
	struct video_device *vfd = video_devdata(file);
	struct v4l2_querymenu *p = arg;
	struct v4l2_fh *vfh =
		test_bit(V4L2_FL_USES_V4L2_FH, &vfd->flags) ? fh : NULL;

	if (vfh && vfh->ctrl_handler)
		return v4l2_querymenu(vfh->ctrl_handler, p);
	if (vfd->ctrl_handler)
		return v4l2_querymenu(vfd->ctrl_handler, p);
	if (ops->vidioc_querymenu)
		return ops->vidioc_querymenu(file, fh, p);
	return -ENOTTY;
}

static int v4l_g_ctrl(const struct v4l2_ioctl_ops *ops,
				struct file *file, void *fh, void *arg)
{
	struct video_device *vfd = video_devdata(file);
	struct v4l2_control *p = arg;
	struct v4l2_fh *vfh =
		test_bit(V4L2_FL_USES_V4L2_FH, &vfd->flags) ? fh : NULL;
	struct v4l2_ext_controls ctrls;
	struct v4l2_ext_control ctrl;

	if (vfh && vfh->ctrl_handler)
		return v4l2_g_ctrl(vfh->ctrl_handler, p);
	if (vfd->ctrl_handler)
		return v4l2_g_ctrl(vfd->ctrl_handler, p);
	if (ops->vidioc_g_ctrl)
		return ops->vidioc_g_ctrl(file, fh, p);
	if (ops->vidioc_g_ext_ctrls == NULL)
		return -ENOTTY;

	ctrls.which = V4L2_CTRL_ID2WHICH(p->id);
	ctrls.count = 1;
	ctrls.controls = &ctrl;
	ctrl.id = p->id;
	ctrl.value = p->value;
	if (check_ext_ctrls(&ctrls, 1)) {
		int ret = ops->vidioc_g_ext_ctrls(file, fh, &ctrls);

		if (ret == 0)
			p->value = ctrl.value;
		return ret;
	}
	return -EINVAL;
}

static int v4l_s_ctrl(const struct v4l2_ioctl_ops *ops,
				struct file *file, void *fh, void *arg)
{
	struct video_device *vfd = video_devdata(file);
	struct v4l2_control *p = arg;
	struct v4l2_fh *vfh =
		test_bit(V4L2_FL_USES_V4L2_FH, &vfd->flags) ? fh : NULL;
	struct v4l2_ext_controls ctrls;
	struct v4l2_ext_control ctrl;

	if (vfh && vfh->ctrl_handler)
		return v4l2_s_ctrl(vfh, vfh->ctrl_handler, p);
	if (vfd->ctrl_handler)
		return v4l2_s_ctrl(NULL, vfd->ctrl_handler, p);
	if (ops->vidioc_s_ctrl)
		return ops->vidioc_s_ctrl(file, fh, p);
	if (ops->vidioc_s_ext_ctrls == NULL)
		return -ENOTTY;

	ctrls.which = V4L2_CTRL_ID2WHICH(p->id);
	ctrls.count = 1;
	ctrls.controls = &ctrl;
	ctrl.id = p->id;
	ctrl.value = p->value;
	if (check_ext_ctrls(&ctrls, 1))
		return ops->vidioc_s_ext_ctrls(file, fh, &ctrls);
	return -EINVAL;
}

static int v4l_g_ext_ctrls(const struct v4l2_ioctl_ops *ops,
				struct file *file, void *fh, void *arg)
{
	struct video_device *vfd = video_devdata(file);
	struct v4l2_ext_controls *p = arg;
	struct v4l2_fh *vfh =
		test_bit(V4L2_FL_USES_V4L2_FH, &vfd->flags) ? fh : NULL;

	p->error_idx = p->count;
	if (vfh && vfh->ctrl_handler)
		return v4l2_g_ext_ctrls(vfh->ctrl_handler, p);
	if (vfd->ctrl_handler)
		return v4l2_g_ext_ctrls(vfd->ctrl_handler, p);
	if (ops->vidioc_g_ext_ctrls == NULL)
		return -ENOTTY;
	return check_ext_ctrls(p, 0) ? ops->vidioc_g_ext_ctrls(file, fh, p) :
					-EINVAL;
}

static int v4l_s_ext_ctrls(const struct v4l2_ioctl_ops *ops,
				struct file *file, void *fh, void *arg)
{
	struct video_device *vfd = video_devdata(file);
	struct v4l2_ext_controls *p = arg;
	struct v4l2_fh *vfh =
		test_bit(V4L2_FL_USES_V4L2_FH, &vfd->flags) ? fh : NULL;

	p->error_idx = p->count;
	if (vfh && vfh->ctrl_handler)
		return v4l2_s_ext_ctrls(vfh, vfh->ctrl_handler, p);
	if (vfd->ctrl_handler)
		return v4l2_s_ext_ctrls(NULL, vfd->ctrl_handler, p);
	if (ops->vidioc_s_ext_ctrls == NULL)
		return -ENOTTY;
	return check_ext_ctrls(p, 0) ? ops->vidioc_s_ext_ctrls(file, fh, p) :
					-EINVAL;
}

static int v4l_try_ext_ctrls(const struct v4l2_ioctl_ops *ops,
				struct file *file, void *fh, void *arg)
{
	struct video_device *vfd = video_devdata(file);
	struct v4l2_ext_controls *p = arg;
	struct v4l2_fh *vfh =
		test_bit(V4L2_FL_USES_V4L2_FH, &vfd->flags) ? fh : NULL;

	p->error_idx = p->count;
	if (vfh && vfh->ctrl_handler)
		return v4l2_try_ext_ctrls(vfh->ctrl_handler, p);
	if (vfd->ctrl_handler)
		return v4l2_try_ext_ctrls(vfd->ctrl_handler, p);
	if (ops->vidioc_try_ext_ctrls == NULL)
		return -ENOTTY;
	return check_ext_ctrls(p, 0) ? ops->vidioc_try_ext_ctrls(file, fh, p) :
					-EINVAL;
}

/*
 * The selection API specified originally that the _MPLANE buffer types
 * shouldn't be used. The reasons for this are lost in the mists of time
 * (or just really crappy memories). Regardless, this is really annoying
 * for userspace. So to keep things simple we map _MPLANE buffer types
 * to their 'regular' counterparts before calling the driver. And we
 * restore it afterwards. This way applications can use either buffer
 * type and drivers don't need to check for both.
 */
static int v4l_g_selection(const struct v4l2_ioctl_ops *ops,
			   struct file *file, void *fh, void *arg)
{
	struct v4l2_selection *p = arg;
	u32 old_type = p->type;
	int ret;

	if (p->type == V4L2_BUF_TYPE_VIDEO_CAPTURE_MPLANE)
		p->type = V4L2_BUF_TYPE_VIDEO_CAPTURE;
	else if (p->type == V4L2_BUF_TYPE_VIDEO_OUTPUT_MPLANE)
		p->type = V4L2_BUF_TYPE_VIDEO_OUTPUT;
	ret = ops->vidioc_g_selection(file, fh, p);
	p->type = old_type;
	return ret;
}

static int v4l_s_selection(const struct v4l2_ioctl_ops *ops,
			   struct file *file, void *fh, void *arg)
{
	struct v4l2_selection *p = arg;
	u32 old_type = p->type;
	int ret;

	if (p->type == V4L2_BUF_TYPE_VIDEO_CAPTURE_MPLANE)
		p->type = V4L2_BUF_TYPE_VIDEO_CAPTURE;
	else if (p->type == V4L2_BUF_TYPE_VIDEO_OUTPUT_MPLANE)
		p->type = V4L2_BUF_TYPE_VIDEO_OUTPUT;
	ret = ops->vidioc_s_selection(file, fh, p);
	p->type = old_type;
	return ret;
}

static int v4l_g_crop(const struct v4l2_ioctl_ops *ops,
				struct file *file, void *fh, void *arg)
{
	struct v4l2_crop *p = arg;
	struct v4l2_selection s = {
		.type = p->type,
	};
	int ret;

	if (ops->vidioc_g_crop)
		return ops->vidioc_g_crop(file, fh, p);
	/* simulate capture crop using selection api */

	/* crop means compose for output devices */
	if (V4L2_TYPE_IS_OUTPUT(p->type))
		s.target = V4L2_SEL_TGT_COMPOSE_ACTIVE;
	else
		s.target = V4L2_SEL_TGT_CROP_ACTIVE;

	ret = v4l_g_selection(ops, file, fh, &s);

	/* copying results to old structure on success */
	if (!ret)
		p->c = s.r;
	return ret;
}

static int v4l_s_crop(const struct v4l2_ioctl_ops *ops,
				struct file *file, void *fh, void *arg)
{
	struct v4l2_crop *p = arg;
	struct v4l2_selection s = {
		.type = p->type,
		.r = p->c,
	};

	if (ops->vidioc_s_crop)
		return ops->vidioc_s_crop(file, fh, p);
	/* simulate capture crop using selection api */

	/* crop means compose for output devices */
	if (V4L2_TYPE_IS_OUTPUT(p->type))
		s.target = V4L2_SEL_TGT_COMPOSE_ACTIVE;
	else
		s.target = V4L2_SEL_TGT_CROP_ACTIVE;

	return v4l_s_selection(ops, file, fh, &s);
}

static int v4l_cropcap(const struct v4l2_ioctl_ops *ops,
				struct file *file, void *fh, void *arg)
{
	struct v4l2_cropcap *p = arg;
	struct v4l2_selection s = { .type = p->type };
	int ret = 0;

	/* setting trivial pixelaspect */
	p->pixelaspect.numerator = 1;
	p->pixelaspect.denominator = 1;

	/*
	 * The determine_valid_ioctls() call already should ensure
	 * that this can never happen, but just in case...
	 */
	if (WARN_ON(!ops->vidioc_cropcap && !ops->vidioc_g_selection))
		return -ENOTTY;

	if (ops->vidioc_cropcap)
		ret = ops->vidioc_cropcap(file, fh, p);

	if (!ops->vidioc_g_selection)
		return ret;

	/*
	 * Ignore ENOTTY or ENOIOCTLCMD error returns, just use the
	 * square pixel aspect ratio in that case.
	 */
	if (ret && ret != -ENOTTY && ret != -ENOIOCTLCMD)
		return ret;

	/* Use g_selection() to fill in the bounds and defrect rectangles */

	/* obtaining bounds */
	if (V4L2_TYPE_IS_OUTPUT(p->type))
		s.target = V4L2_SEL_TGT_COMPOSE_BOUNDS;
	else
		s.target = V4L2_SEL_TGT_CROP_BOUNDS;

	ret = v4l_g_selection(ops, file, fh, &s);
	if (ret)
		return ret;
	p->bounds = s.r;

	/* obtaining defrect */
	if (V4L2_TYPE_IS_OUTPUT(p->type))
		s.target = V4L2_SEL_TGT_COMPOSE_DEFAULT;
	else
		s.target = V4L2_SEL_TGT_CROP_DEFAULT;

	ret = v4l_g_selection(ops, file, fh, &s);
	if (ret)
		return ret;
	p->defrect = s.r;

	return 0;
}

static int v4l_log_status(const struct v4l2_ioctl_ops *ops,
				struct file *file, void *fh, void *arg)
{
	struct video_device *vfd = video_devdata(file);
	int ret;

	if (vfd->v4l2_dev)
		pr_info("%s: =================  START STATUS  =================\n",
			vfd->v4l2_dev->name);
	ret = ops->vidioc_log_status(file, fh);
	if (vfd->v4l2_dev)
		pr_info("%s: ==================  END STATUS  ==================\n",
			vfd->v4l2_dev->name);
	return ret;
}

static int v4l_dbg_g_register(const struct v4l2_ioctl_ops *ops,
				struct file *file, void *fh, void *arg)
{
#ifdef CONFIG_VIDEO_ADV_DEBUG
	struct v4l2_dbg_register *p = arg;
	struct video_device *vfd = video_devdata(file);
	struct v4l2_subdev *sd;
	int idx = 0;

	if (!capable(CAP_SYS_ADMIN))
		return -EPERM;
	if (p->match.type == V4L2_CHIP_MATCH_SUBDEV) {
		if (vfd->v4l2_dev == NULL)
			return -EINVAL;
		v4l2_device_for_each_subdev(sd, vfd->v4l2_dev)
			if (p->match.addr == idx++)
				return v4l2_subdev_call(sd, core, g_register, p);
		return -EINVAL;
	}
	if (ops->vidioc_g_register && p->match.type == V4L2_CHIP_MATCH_BRIDGE &&
	    (ops->vidioc_g_chip_info || p->match.addr == 0))
		return ops->vidioc_g_register(file, fh, p);
	return -EINVAL;
#else
	return -ENOTTY;
#endif
}

static int v4l_dbg_s_register(const struct v4l2_ioctl_ops *ops,
				struct file *file, void *fh, void *arg)
{
#ifdef CONFIG_VIDEO_ADV_DEBUG
	const struct v4l2_dbg_register *p = arg;
	struct video_device *vfd = video_devdata(file);
	struct v4l2_subdev *sd;
	int idx = 0;

	if (!capable(CAP_SYS_ADMIN))
		return -EPERM;
	if (p->match.type == V4L2_CHIP_MATCH_SUBDEV) {
		if (vfd->v4l2_dev == NULL)
			return -EINVAL;
		v4l2_device_for_each_subdev(sd, vfd->v4l2_dev)
			if (p->match.addr == idx++)
				return v4l2_subdev_call(sd, core, s_register, p);
		return -EINVAL;
	}
	if (ops->vidioc_s_register && p->match.type == V4L2_CHIP_MATCH_BRIDGE &&
	    (ops->vidioc_g_chip_info || p->match.addr == 0))
		return ops->vidioc_s_register(file, fh, p);
	return -EINVAL;
#else
	return -ENOTTY;
#endif
}

static int v4l_dbg_g_chip_info(const struct v4l2_ioctl_ops *ops,
				struct file *file, void *fh, void *arg)
{
#ifdef CONFIG_VIDEO_ADV_DEBUG
	struct video_device *vfd = video_devdata(file);
	struct v4l2_dbg_chip_info *p = arg;
	struct v4l2_subdev *sd;
	int idx = 0;

	switch (p->match.type) {
	case V4L2_CHIP_MATCH_BRIDGE:
		if (ops->vidioc_s_register)
			p->flags |= V4L2_CHIP_FL_WRITABLE;
		if (ops->vidioc_g_register)
			p->flags |= V4L2_CHIP_FL_READABLE;
		strlcpy(p->name, vfd->v4l2_dev->name, sizeof(p->name));
		if (ops->vidioc_g_chip_info)
			return ops->vidioc_g_chip_info(file, fh, arg);
		if (p->match.addr)
			return -EINVAL;
		return 0;

	case V4L2_CHIP_MATCH_SUBDEV:
		if (vfd->v4l2_dev == NULL)
			break;
		v4l2_device_for_each_subdev(sd, vfd->v4l2_dev) {
			if (p->match.addr != idx++)
				continue;
			if (sd->ops->core && sd->ops->core->s_register)
				p->flags |= V4L2_CHIP_FL_WRITABLE;
			if (sd->ops->core && sd->ops->core->g_register)
				p->flags |= V4L2_CHIP_FL_READABLE;
			strlcpy(p->name, sd->name, sizeof(p->name));
			return 0;
		}
		break;
	}
	return -EINVAL;
#else
	return -ENOTTY;
#endif
}

static int v4l_dqevent(const struct v4l2_ioctl_ops *ops,
				struct file *file, void *fh, void *arg)
{
	return v4l2_event_dequeue(fh, arg, file->f_flags & O_NONBLOCK);
}

static int v4l_subscribe_event(const struct v4l2_ioctl_ops *ops,
				struct file *file, void *fh, void *arg)
{
	return ops->vidioc_subscribe_event(fh, arg);
}

static int v4l_unsubscribe_event(const struct v4l2_ioctl_ops *ops,
				struct file *file, void *fh, void *arg)
{
	return ops->vidioc_unsubscribe_event(fh, arg);
}

static int v4l_g_sliced_vbi_cap(const struct v4l2_ioctl_ops *ops,
				struct file *file, void *fh, void *arg)
{
	struct v4l2_sliced_vbi_cap *p = arg;
	int ret = check_fmt(file, p->type);

	if (ret)
		return ret;

	/* Clear up to type, everything after type is zeroed already */
	memset(p, 0, offsetof(struct v4l2_sliced_vbi_cap, type));

	return ops->vidioc_g_sliced_vbi_cap(file, fh, p);
}

static int v4l_enum_freq_bands(const struct v4l2_ioctl_ops *ops,
				struct file *file, void *fh, void *arg)
{
	struct video_device *vfd = video_devdata(file);
	struct v4l2_frequency_band *p = arg;
	enum v4l2_tuner_type type;
	int err;

	if (vfd->vfl_type == VFL_TYPE_SDR) {
		if (p->type != V4L2_TUNER_SDR && p->type != V4L2_TUNER_RF)
			return -EINVAL;
		type = p->type;
	} else {
		type = (vfd->vfl_type == VFL_TYPE_RADIO) ?
				V4L2_TUNER_RADIO : V4L2_TUNER_ANALOG_TV;
		if (type != p->type)
			return -EINVAL;
	}
	if (ops->vidioc_enum_freq_bands) {
		err = ops->vidioc_enum_freq_bands(file, fh, p);
		if (err != -ENOTTY)
			return err;
	}
	if (is_valid_ioctl(vfd, VIDIOC_G_TUNER)) {
		struct v4l2_tuner t = {
			.index = p->tuner,
			.type = type,
		};

		if (p->index)
			return -EINVAL;
		err = ops->vidioc_g_tuner(file, fh, &t);
		if (err)
			return err;
		p->capability = t.capability | V4L2_TUNER_CAP_FREQ_BANDS;
		p->rangelow = t.rangelow;
		p->rangehigh = t.rangehigh;
		p->modulation = (type == V4L2_TUNER_RADIO) ?
			V4L2_BAND_MODULATION_FM : V4L2_BAND_MODULATION_VSB;
		return 0;
	}
	if (is_valid_ioctl(vfd, VIDIOC_G_MODULATOR)) {
		struct v4l2_modulator m = {
			.index = p->tuner,
		};

		if (type != V4L2_TUNER_RADIO)
			return -EINVAL;
		if (p->index)
			return -EINVAL;
		err = ops->vidioc_g_modulator(file, fh, &m);
		if (err)
			return err;
		p->capability = m.capability | V4L2_TUNER_CAP_FREQ_BANDS;
		p->rangelow = m.rangelow;
		p->rangehigh = m.rangehigh;
		p->modulation = (type == V4L2_TUNER_RADIO) ?
			V4L2_BAND_MODULATION_FM : V4L2_BAND_MODULATION_VSB;
		return 0;
	}
	return -ENOTTY;
}

struct v4l2_ioctl_info {
	unsigned int ioctl;
	u32 flags;
	const char * const name;
	int (*func)(const struct v4l2_ioctl_ops *ops, struct file *file,
		    void *fh, void *p);
	void (*debug)(const void *arg, bool write_only);
};

/* This control needs a priority check */
#define INFO_FL_PRIO		(1 << 0)
/* This control can be valid if the filehandle passes a control handler. */
#define INFO_FL_CTRL		(1 << 1)
/* Queuing ioctl */
#define INFO_FL_QUEUE		(1 << 2)
/* Always copy back result, even on error */
#define INFO_FL_ALWAYS_COPY	(1 << 3)
/* Zero struct from after the field to the end */
#define INFO_FL_CLEAR(v4l2_struct, field)			\
	((offsetof(struct v4l2_struct, field) +			\
	  sizeof(((struct v4l2_struct *)0)->field)) << 16)
#define INFO_FL_CLEAR_MASK	(_IOC_SIZEMASK << 16)

#define DEFINE_V4L_STUB_FUNC(_vidioc)				\
	static int v4l_stub_ ## _vidioc(			\
			const struct v4l2_ioctl_ops *ops,	\
			struct file *file, void *fh, void *p)	\
	{							\
		return ops->vidioc_ ## _vidioc(file, fh, p);	\
	}

#define IOCTL_INFO(_ioctl, _func, _debug, _flags)		\
	[_IOC_NR(_ioctl)] = {					\
		.ioctl = _ioctl,				\
		.flags = _flags,				\
		.name = #_ioctl,				\
		.func = _func,					\
		.debug = _debug,				\
	}

DEFINE_V4L_STUB_FUNC(g_fbuf)
DEFINE_V4L_STUB_FUNC(s_fbuf)
DEFINE_V4L_STUB_FUNC(expbuf)
DEFINE_V4L_STUB_FUNC(g_std)
DEFINE_V4L_STUB_FUNC(g_audio)
DEFINE_V4L_STUB_FUNC(s_audio)
DEFINE_V4L_STUB_FUNC(g_input)
DEFINE_V4L_STUB_FUNC(g_edid)
DEFINE_V4L_STUB_FUNC(s_edid)
DEFINE_V4L_STUB_FUNC(g_output)
DEFINE_V4L_STUB_FUNC(g_audout)
DEFINE_V4L_STUB_FUNC(s_audout)
DEFINE_V4L_STUB_FUNC(g_jpegcomp)
DEFINE_V4L_STUB_FUNC(s_jpegcomp)
DEFINE_V4L_STUB_FUNC(enumaudio)
DEFINE_V4L_STUB_FUNC(enumaudout)
DEFINE_V4L_STUB_FUNC(enum_framesizes)
DEFINE_V4L_STUB_FUNC(enum_frameintervals)
DEFINE_V4L_STUB_FUNC(g_enc_index)
DEFINE_V4L_STUB_FUNC(encoder_cmd)
DEFINE_V4L_STUB_FUNC(try_encoder_cmd)
DEFINE_V4L_STUB_FUNC(decoder_cmd)
DEFINE_V4L_STUB_FUNC(try_decoder_cmd)
DEFINE_V4L_STUB_FUNC(s_dv_timings)
DEFINE_V4L_STUB_FUNC(g_dv_timings)
DEFINE_V4L_STUB_FUNC(enum_dv_timings)
DEFINE_V4L_STUB_FUNC(query_dv_timings)
DEFINE_V4L_STUB_FUNC(dv_timings_cap)

static struct v4l2_ioctl_info v4l2_ioctls[] = {
	IOCTL_INFO(VIDIOC_QUERYCAP, v4l_querycap, v4l_print_querycap, 0),
	IOCTL_INFO(VIDIOC_ENUM_FMT, v4l_enum_fmt, v4l_print_fmtdesc, INFO_FL_CLEAR(v4l2_fmtdesc, type)),
	IOCTL_INFO(VIDIOC_G_FMT, v4l_g_fmt, v4l_print_format, 0),
	IOCTL_INFO(VIDIOC_S_FMT, v4l_s_fmt, v4l_print_format, INFO_FL_PRIO),
	IOCTL_INFO(VIDIOC_REQBUFS, v4l_reqbufs, v4l_print_requestbuffers, INFO_FL_PRIO | INFO_FL_QUEUE),
	IOCTL_INFO(VIDIOC_QUERYBUF, v4l_querybuf, v4l_print_buffer, INFO_FL_QUEUE | INFO_FL_CLEAR(v4l2_buffer, length)),
	IOCTL_INFO(VIDIOC_G_FBUF, v4l_stub_g_fbuf, v4l_print_framebuffer, 0),
	IOCTL_INFO(VIDIOC_S_FBUF, v4l_stub_s_fbuf, v4l_print_framebuffer, INFO_FL_PRIO),
	IOCTL_INFO(VIDIOC_OVERLAY, v4l_overlay, v4l_print_u32, INFO_FL_PRIO),
	IOCTL_INFO(VIDIOC_QBUF, v4l_qbuf, v4l_print_buffer, INFO_FL_QUEUE),
	IOCTL_INFO(VIDIOC_EXPBUF, v4l_stub_expbuf, v4l_print_exportbuffer, INFO_FL_QUEUE | INFO_FL_CLEAR(v4l2_exportbuffer, flags)),
	IOCTL_INFO(VIDIOC_DQBUF, v4l_dqbuf, v4l_print_buffer, INFO_FL_QUEUE),
	IOCTL_INFO(VIDIOC_STREAMON, v4l_streamon, v4l_print_buftype, INFO_FL_PRIO | INFO_FL_QUEUE),
	IOCTL_INFO(VIDIOC_STREAMOFF, v4l_streamoff, v4l_print_buftype, INFO_FL_PRIO | INFO_FL_QUEUE),
	IOCTL_INFO(VIDIOC_G_PARM, v4l_g_parm, v4l_print_streamparm, INFO_FL_CLEAR(v4l2_streamparm, type)),
	IOCTL_INFO(VIDIOC_S_PARM, v4l_s_parm, v4l_print_streamparm, INFO_FL_PRIO),
	IOCTL_INFO(VIDIOC_G_STD, v4l_stub_g_std, v4l_print_std, 0),
	IOCTL_INFO(VIDIOC_S_STD, v4l_s_std, v4l_print_std, INFO_FL_PRIO),
	IOCTL_INFO(VIDIOC_ENUMSTD, v4l_enumstd, v4l_print_standard, INFO_FL_CLEAR(v4l2_standard, index)),
	IOCTL_INFO(VIDIOC_ENUMINPUT, v4l_enuminput, v4l_print_enuminput, INFO_FL_CLEAR(v4l2_input, index)),
	IOCTL_INFO(VIDIOC_G_CTRL, v4l_g_ctrl, v4l_print_control, INFO_FL_CTRL | INFO_FL_CLEAR(v4l2_control, id)),
	IOCTL_INFO(VIDIOC_S_CTRL, v4l_s_ctrl, v4l_print_control, INFO_FL_PRIO | INFO_FL_CTRL),
	IOCTL_INFO(VIDIOC_G_TUNER, v4l_g_tuner, v4l_print_tuner, INFO_FL_CLEAR(v4l2_tuner, index)),
	IOCTL_INFO(VIDIOC_S_TUNER, v4l_s_tuner, v4l_print_tuner, INFO_FL_PRIO),
	IOCTL_INFO(VIDIOC_G_AUDIO, v4l_stub_g_audio, v4l_print_audio, 0),
	IOCTL_INFO(VIDIOC_S_AUDIO, v4l_stub_s_audio, v4l_print_audio, INFO_FL_PRIO),
	IOCTL_INFO(VIDIOC_QUERYCTRL, v4l_queryctrl, v4l_print_queryctrl, INFO_FL_CTRL | INFO_FL_CLEAR(v4l2_queryctrl, id)),
	IOCTL_INFO(VIDIOC_QUERYMENU, v4l_querymenu, v4l_print_querymenu, INFO_FL_CTRL | INFO_FL_CLEAR(v4l2_querymenu, index)),
	IOCTL_INFO(VIDIOC_G_INPUT, v4l_stub_g_input, v4l_print_u32, 0),
	IOCTL_INFO(VIDIOC_S_INPUT, v4l_s_input, v4l_print_u32, INFO_FL_PRIO),
	IOCTL_INFO(VIDIOC_G_EDID, v4l_stub_g_edid, v4l_print_edid, INFO_FL_ALWAYS_COPY),
	IOCTL_INFO(VIDIOC_S_EDID, v4l_stub_s_edid, v4l_print_edid, INFO_FL_PRIO | INFO_FL_ALWAYS_COPY),
	IOCTL_INFO(VIDIOC_G_OUTPUT, v4l_stub_g_output, v4l_print_u32, 0),
	IOCTL_INFO(VIDIOC_S_OUTPUT, v4l_s_output, v4l_print_u32, INFO_FL_PRIO),
	IOCTL_INFO(VIDIOC_ENUMOUTPUT, v4l_enumoutput, v4l_print_enumoutput, INFO_FL_CLEAR(v4l2_output, index)),
	IOCTL_INFO(VIDIOC_G_AUDOUT, v4l_stub_g_audout, v4l_print_audioout, 0),
	IOCTL_INFO(VIDIOC_S_AUDOUT, v4l_stub_s_audout, v4l_print_audioout, INFO_FL_PRIO),
	IOCTL_INFO(VIDIOC_G_MODULATOR, v4l_g_modulator, v4l_print_modulator, INFO_FL_CLEAR(v4l2_modulator, index)),
	IOCTL_INFO(VIDIOC_S_MODULATOR, v4l_s_modulator, v4l_print_modulator, INFO_FL_PRIO),
	IOCTL_INFO(VIDIOC_G_FREQUENCY, v4l_g_frequency, v4l_print_frequency, INFO_FL_CLEAR(v4l2_frequency, tuner)),
	IOCTL_INFO(VIDIOC_S_FREQUENCY, v4l_s_frequency, v4l_print_frequency, INFO_FL_PRIO),
	IOCTL_INFO(VIDIOC_CROPCAP, v4l_cropcap, v4l_print_cropcap, INFO_FL_CLEAR(v4l2_cropcap, type)),
	IOCTL_INFO(VIDIOC_G_CROP, v4l_g_crop, v4l_print_crop, INFO_FL_CLEAR(v4l2_crop, type)),
	IOCTL_INFO(VIDIOC_S_CROP, v4l_s_crop, v4l_print_crop, INFO_FL_PRIO),
	IOCTL_INFO(VIDIOC_G_SELECTION, v4l_g_selection, v4l_print_selection, INFO_FL_CLEAR(v4l2_selection, r)),
	IOCTL_INFO(VIDIOC_S_SELECTION, v4l_s_selection, v4l_print_selection, INFO_FL_PRIO | INFO_FL_CLEAR(v4l2_selection, r)),
	IOCTL_INFO(VIDIOC_G_JPEGCOMP, v4l_stub_g_jpegcomp, v4l_print_jpegcompression, 0),
	IOCTL_INFO(VIDIOC_S_JPEGCOMP, v4l_stub_s_jpegcomp, v4l_print_jpegcompression, INFO_FL_PRIO),
	IOCTL_INFO(VIDIOC_QUERYSTD, v4l_querystd, v4l_print_std, 0),
	IOCTL_INFO(VIDIOC_TRY_FMT, v4l_try_fmt, v4l_print_format, 0),
	IOCTL_INFO(VIDIOC_ENUMAUDIO, v4l_stub_enumaudio, v4l_print_audio, INFO_FL_CLEAR(v4l2_audio, index)),
	IOCTL_INFO(VIDIOC_ENUMAUDOUT, v4l_stub_enumaudout, v4l_print_audioout, INFO_FL_CLEAR(v4l2_audioout, index)),
	IOCTL_INFO(VIDIOC_G_PRIORITY, v4l_g_priority, v4l_print_u32, 0),
	IOCTL_INFO(VIDIOC_S_PRIORITY, v4l_s_priority, v4l_print_u32, INFO_FL_PRIO),
	IOCTL_INFO(VIDIOC_G_SLICED_VBI_CAP, v4l_g_sliced_vbi_cap, v4l_print_sliced_vbi_cap, INFO_FL_CLEAR(v4l2_sliced_vbi_cap, type)),
	IOCTL_INFO(VIDIOC_LOG_STATUS, v4l_log_status, v4l_print_newline, 0),
	IOCTL_INFO(VIDIOC_G_EXT_CTRLS, v4l_g_ext_ctrls, v4l_print_ext_controls, INFO_FL_CTRL),
	IOCTL_INFO(VIDIOC_S_EXT_CTRLS, v4l_s_ext_ctrls, v4l_print_ext_controls, INFO_FL_PRIO | INFO_FL_CTRL),
	IOCTL_INFO(VIDIOC_TRY_EXT_CTRLS, v4l_try_ext_ctrls, v4l_print_ext_controls, INFO_FL_CTRL),
	IOCTL_INFO(VIDIOC_ENUM_FRAMESIZES, v4l_stub_enum_framesizes, v4l_print_frmsizeenum, INFO_FL_CLEAR(v4l2_frmsizeenum, pixel_format)),
	IOCTL_INFO(VIDIOC_ENUM_FRAMEINTERVALS, v4l_stub_enum_frameintervals, v4l_print_frmivalenum, INFO_FL_CLEAR(v4l2_frmivalenum, height)),
	IOCTL_INFO(VIDIOC_G_ENC_INDEX, v4l_stub_g_enc_index, v4l_print_enc_idx, 0),
	IOCTL_INFO(VIDIOC_ENCODER_CMD, v4l_stub_encoder_cmd, v4l_print_encoder_cmd, INFO_FL_PRIO | INFO_FL_CLEAR(v4l2_encoder_cmd, flags)),
	IOCTL_INFO(VIDIOC_TRY_ENCODER_CMD, v4l_stub_try_encoder_cmd, v4l_print_encoder_cmd, INFO_FL_CLEAR(v4l2_encoder_cmd, flags)),
	IOCTL_INFO(VIDIOC_DECODER_CMD, v4l_stub_decoder_cmd, v4l_print_decoder_cmd, INFO_FL_PRIO),
	IOCTL_INFO(VIDIOC_TRY_DECODER_CMD, v4l_stub_try_decoder_cmd, v4l_print_decoder_cmd, 0),
	IOCTL_INFO(VIDIOC_DBG_S_REGISTER, v4l_dbg_s_register, v4l_print_dbg_register, 0),
	IOCTL_INFO(VIDIOC_DBG_G_REGISTER, v4l_dbg_g_register, v4l_print_dbg_register, 0),
	IOCTL_INFO(VIDIOC_S_HW_FREQ_SEEK, v4l_s_hw_freq_seek, v4l_print_hw_freq_seek, INFO_FL_PRIO),
	IOCTL_INFO(VIDIOC_S_DV_TIMINGS, v4l_stub_s_dv_timings, v4l_print_dv_timings, INFO_FL_PRIO | INFO_FL_CLEAR(v4l2_dv_timings, bt.flags)),
	IOCTL_INFO(VIDIOC_G_DV_TIMINGS, v4l_stub_g_dv_timings, v4l_print_dv_timings, 0),
	IOCTL_INFO(VIDIOC_DQEVENT, v4l_dqevent, v4l_print_event, 0),
	IOCTL_INFO(VIDIOC_SUBSCRIBE_EVENT, v4l_subscribe_event, v4l_print_event_subscription, 0),
	IOCTL_INFO(VIDIOC_UNSUBSCRIBE_EVENT, v4l_unsubscribe_event, v4l_print_event_subscription, 0),
	IOCTL_INFO(VIDIOC_CREATE_BUFS, v4l_create_bufs, v4l_print_create_buffers, INFO_FL_PRIO | INFO_FL_QUEUE),
	IOCTL_INFO(VIDIOC_PREPARE_BUF, v4l_prepare_buf, v4l_print_buffer, INFO_FL_QUEUE),
	IOCTL_INFO(VIDIOC_ENUM_DV_TIMINGS, v4l_stub_enum_dv_timings, v4l_print_enum_dv_timings, INFO_FL_CLEAR(v4l2_enum_dv_timings, pad)),
	IOCTL_INFO(VIDIOC_QUERY_DV_TIMINGS, v4l_stub_query_dv_timings, v4l_print_dv_timings, INFO_FL_ALWAYS_COPY),
	IOCTL_INFO(VIDIOC_DV_TIMINGS_CAP, v4l_stub_dv_timings_cap, v4l_print_dv_timings_cap, INFO_FL_CLEAR(v4l2_dv_timings_cap, pad)),
	IOCTL_INFO(VIDIOC_ENUM_FREQ_BANDS, v4l_enum_freq_bands, v4l_print_freq_band, 0),
	IOCTL_INFO(VIDIOC_DBG_G_CHIP_INFO, v4l_dbg_g_chip_info, v4l_print_dbg_chip_info, INFO_FL_CLEAR(v4l2_dbg_chip_info, match)),
	IOCTL_INFO(VIDIOC_QUERY_EXT_CTRL, v4l_query_ext_ctrl, v4l_print_query_ext_ctrl, INFO_FL_CTRL | INFO_FL_CLEAR(v4l2_query_ext_ctrl, id)),
};
#define V4L2_IOCTLS ARRAY_SIZE(v4l2_ioctls)

static bool v4l2_is_known_ioctl(unsigned int cmd)
{
	if (_IOC_NR(cmd) >= V4L2_IOCTLS)
		return false;
	return v4l2_ioctls[_IOC_NR(cmd)].ioctl == cmd;
}

#if IS_ENABLED(CONFIG_V4L2_MEM2MEM_DEV)
static bool v4l2_ioctl_m2m_queue_is_output(unsigned int cmd, void *arg)
{
	switch (cmd) {
	case VIDIOC_CREATE_BUFS: {
		struct v4l2_create_buffers *cbufs = arg;

		return V4L2_TYPE_IS_OUTPUT(cbufs->format.type);
	}
	case VIDIOC_REQBUFS: {
		struct v4l2_requestbuffers *rbufs = arg;

		return V4L2_TYPE_IS_OUTPUT(rbufs->type);
	}
	case VIDIOC_QBUF:
	case VIDIOC_DQBUF:
	case VIDIOC_QUERYBUF:
	case VIDIOC_PREPARE_BUF: {
		struct v4l2_buffer *buf = arg;

		return V4L2_TYPE_IS_OUTPUT(buf->type);
	}
	case VIDIOC_EXPBUF: {
		struct v4l2_exportbuffer *expbuf = arg;

		return V4L2_TYPE_IS_OUTPUT(expbuf->type);
	}
	case VIDIOC_STREAMON:
	case VIDIOC_STREAMOFF: {
		int *type = arg;

		return V4L2_TYPE_IS_OUTPUT(*type);
	}
	default:
		return false;
	}
}
#endif

static struct mutex *v4l2_ioctl_get_lock(struct video_device *vdev,
					 struct v4l2_fh *vfh, unsigned int cmd,
					 void *arg)
{
	if (_IOC_NR(cmd) >= V4L2_IOCTLS)
		return vdev->lock;
#if IS_ENABLED(CONFIG_V4L2_MEM2MEM_DEV)
	if (vfh && vfh->m2m_ctx &&
	    (v4l2_ioctls[_IOC_NR(cmd)].flags & INFO_FL_QUEUE)) {
		bool is_output = v4l2_ioctl_m2m_queue_is_output(cmd, arg);
		struct v4l2_m2m_queue_ctx *ctx = is_output ?
			&vfh->m2m_ctx->out_q_ctx : &vfh->m2m_ctx->cap_q_ctx;

		if (ctx->q.lock)
			return ctx->q.lock;
	}
#endif
	if (vdev->queue && vdev->queue->lock &&
			(v4l2_ioctls[_IOC_NR(cmd)].flags & INFO_FL_QUEUE))
		return vdev->queue->lock;
	return vdev->lock;
}

/* Common ioctl debug function. This function can be used by
   external ioctl messages as well as internal V4L ioctl */
void v4l_printk_ioctl(const char *prefix, unsigned int cmd)
{
	const char *dir, *type;

	if (prefix)
		printk(KERN_DEBUG "%s: ", prefix);

	switch (_IOC_TYPE(cmd)) {
	case 'd':
		type = "v4l2_int";
		break;
	case 'V':
		if (_IOC_NR(cmd) >= V4L2_IOCTLS) {
			type = "v4l2";
			break;
		}
		pr_cont("%s", v4l2_ioctls[_IOC_NR(cmd)].name);
		return;
	default:
		type = "unknown";
		break;
	}

	switch (_IOC_DIR(cmd)) {
	case _IOC_NONE:              dir = "--"; break;
	case _IOC_READ:              dir = "r-"; break;
	case _IOC_WRITE:             dir = "-w"; break;
	case _IOC_READ | _IOC_WRITE: dir = "rw"; break;
	default:                     dir = "*ERR*"; break;
	}
	pr_cont("%s ioctl '%c', dir=%s, #%d (0x%08x)",
		type, _IOC_TYPE(cmd), dir, _IOC_NR(cmd), cmd);
}
EXPORT_SYMBOL(v4l_printk_ioctl);

static long __video_do_ioctl(struct file *file,
		unsigned int cmd, void *arg)
{
	struct video_device *vfd = video_devdata(file);
	struct mutex *lock; /* ioctl serialization mutex */
	const struct v4l2_ioctl_ops *ops = vfd->ioctl_ops;
	bool write_only = false;
	struct v4l2_ioctl_info default_info;
	const struct v4l2_ioctl_info *info;
	void *fh = file->private_data;
	struct v4l2_fh *vfh = NULL;
	int dev_debug = vfd->dev_debug;
	long ret = -ENOTTY;

	if (ops == NULL) {
		pr_warn("%s: has no ioctl_ops.\n",
				video_device_node_name(vfd));
		return ret;
	}

	if (test_bit(V4L2_FL_USES_V4L2_FH, &vfd->flags))
		vfh = file->private_data;

	lock = v4l2_ioctl_get_lock(vfd, vfh, cmd, arg);

	if (lock && mutex_lock_interruptible(lock))
		return -ERESTARTSYS;

	if (!video_is_registered(vfd)) {
		ret = -ENODEV;
		goto unlock;
	}

	if (v4l2_is_known_ioctl(cmd)) {
		info = &v4l2_ioctls[_IOC_NR(cmd)];

		if (!test_bit(_IOC_NR(cmd), vfd->valid_ioctls) &&
		    !((info->flags & INFO_FL_CTRL) && vfh && vfh->ctrl_handler))
			goto done;

		if (vfh && (info->flags & INFO_FL_PRIO)) {
			ret = v4l2_prio_check(vfd->prio, vfh->prio);
			if (ret)
				goto done;
		}
	} else {
		default_info.ioctl = cmd;
		default_info.flags = 0;
		default_info.debug = v4l_print_default;
		info = &default_info;
	}

	write_only = _IOC_DIR(cmd) == _IOC_WRITE;
	if (info != &default_info) {
		ret = info->func(ops, file, fh, arg);
	} else if (!ops->vidioc_default) {
		ret = -ENOTTY;
	} else {
		ret = ops->vidioc_default(file, fh,
			vfh ? v4l2_prio_check(vfd->prio, vfh->prio) >= 0 : 0,
			cmd, arg);
	}

done:
	if (dev_debug & (V4L2_DEV_DEBUG_IOCTL | V4L2_DEV_DEBUG_IOCTL_ARG)) {
		if (!(dev_debug & V4L2_DEV_DEBUG_STREAMING) &&
		    (cmd == VIDIOC_QBUF || cmd == VIDIOC_DQBUF))
			goto unlock;

		v4l_printk_ioctl(video_device_node_name(vfd), cmd);
		if (ret < 0)
			pr_cont(": error %ld", ret);
		if (!(dev_debug & V4L2_DEV_DEBUG_IOCTL_ARG))
			pr_cont("\n");
		else if (_IOC_DIR(cmd) == _IOC_NONE)
			info->debug(arg, write_only);
		else {
			pr_cont(": ");
			info->debug(arg, write_only);
		}
	}

unlock:
	if (lock)
		mutex_unlock(lock);
	return ret;
}

static int check_array_args(unsigned int cmd, void *parg, size_t *array_size,
			    void __user **user_ptr, void ***kernel_ptr)
{
	int ret = 0;

	switch (cmd) {
	case VIDIOC_PREPARE_BUF:
	case VIDIOC_QUERYBUF:
	case VIDIOC_QBUF:
	case VIDIOC_DQBUF: {
		struct v4l2_buffer *buf = parg;

		if (V4L2_TYPE_IS_MULTIPLANAR(buf->type) && buf->length > 0) {
			if (buf->length > VIDEO_MAX_PLANES) {
				ret = -EINVAL;
				break;
			}
			*user_ptr = (void __user *)buf->m.planes;
			*kernel_ptr = (void **)&buf->m.planes;
			*array_size = sizeof(struct v4l2_plane) * buf->length;
			ret = 1;
		}
		break;
	}

	case VIDIOC_G_EDID:
	case VIDIOC_S_EDID: {
		struct v4l2_edid *edid = parg;

		if (edid->blocks) {
			if (edid->blocks > 256) {
				ret = -EINVAL;
				break;
			}
			*user_ptr = (void __user *)edid->edid;
			*kernel_ptr = (void **)&edid->edid;
			*array_size = edid->blocks * 128;
			ret = 1;
		}
		break;
	}

	case VIDIOC_S_EXT_CTRLS:
	case VIDIOC_G_EXT_CTRLS:
	case VIDIOC_TRY_EXT_CTRLS: {
		struct v4l2_ext_controls *ctrls = parg;

		if (ctrls->count != 0) {
			if (ctrls->count > V4L2_CID_MAX_CTRLS) {
				ret = -EINVAL;
				break;
			}
			*user_ptr = (void __user *)ctrls->controls;
			*kernel_ptr = (void **)&ctrls->controls;
			*array_size = sizeof(struct v4l2_ext_control)
				    * ctrls->count;
			ret = 1;
		}
		break;
	}
	}

	return ret;
}

long
video_usercopy(struct file *file, unsigned int cmd, unsigned long arg,
	       v4l2_kioctl func)
{
	char	sbuf[128];
	void    *mbuf = NULL;
	void	*parg = (void *)arg;
	long	err  = -EINVAL;
	bool	has_array_args;
	bool	always_copy = false;
	size_t  array_size = 0;
	void __user *user_ptr = NULL;
	void	**kernel_ptr = NULL;
	const size_t ioc_size = _IOC_SIZE(cmd);

	/*  Copy arguments into temp kernel buffer  */
	if (_IOC_DIR(cmd) != _IOC_NONE) {
		if (ioc_size <= sizeof(sbuf)) {
			parg = sbuf;
		} else {
			/* too big to allocate from stack */
			mbuf = kvmalloc(ioc_size, GFP_KERNEL);
			if (NULL == mbuf)
				return -ENOMEM;
			parg = mbuf;
		}

		err = -EFAULT;
		if (_IOC_DIR(cmd) & _IOC_WRITE) {
			unsigned int n = ioc_size;

			/*
			 * In some cases, only a few fields are used as input,
			 * i.e. when the app sets "index" and then the driver
			 * fills in the rest of the structure for the thing
			 * with that index.  We only need to copy up the first
			 * non-input field.
			 */
			if (v4l2_is_known_ioctl(cmd)) {
				u32 flags = v4l2_ioctls[_IOC_NR(cmd)].flags;

				if (flags & INFO_FL_CLEAR_MASK)
					n = (flags & INFO_FL_CLEAR_MASK) >> 16;
				always_copy = flags & INFO_FL_ALWAYS_COPY;
			}

			if (copy_from_user(parg, (void __user *)arg, n))
				goto out;

			/* zero out anything we don't copy from userspace */
			if (n < ioc_size)
				memset((u8 *)parg + n, 0, ioc_size - n);
		} else {
			/* read-only ioctl */
			memset(parg, 0, ioc_size);
		}
	}

	err = check_array_args(cmd, parg, &array_size, &user_ptr, &kernel_ptr);
	if (err < 0)
		goto out;
	has_array_args = err;

	if (has_array_args) {
		/*
		 * When adding new types of array args, make sure that the
		 * parent argument to ioctl (which contains the pointer to the
		 * array) fits into sbuf (so that mbuf will still remain
		 * unused up to here).
		 */
		mbuf = kvmalloc(array_size, GFP_KERNEL);
		err = -ENOMEM;
		if (NULL == mbuf)
			goto out_array_args;
		err = -EFAULT;
		if (copy_from_user(mbuf, user_ptr, array_size))
			goto out_array_args;
		*kernel_ptr = mbuf;
	}

	/* Handles IOCTL */
	err = func(file, cmd, parg);
	if (err == -ENOTTY || err == -ENOIOCTLCMD) {
		err = -ENOTTY;
		goto out;
	}

	if (err == 0) {
		if (cmd == VIDIOC_DQBUF)
			trace_v4l2_dqbuf(video_devdata(file)->minor, parg);
		else if (cmd == VIDIOC_QBUF)
			trace_v4l2_qbuf(video_devdata(file)->minor, parg);
	}

	if (has_array_args) {
		*kernel_ptr = (void __force *)user_ptr;
		if (copy_to_user(user_ptr, mbuf, array_size))
			err = -EFAULT;
		goto out_array_args;
	}
	/*
	 * Some ioctls can return an error, but still have valid
	 * results that must be returned.
	 */
	if (err < 0 && !always_copy)
		goto out;

out_array_args:
	/*  Copy results into user buffer  */
	switch (_IOC_DIR(cmd)) {
	case _IOC_READ:
	case (_IOC_WRITE | _IOC_READ):
		if (copy_to_user((void __user *)arg, parg, ioc_size))
			err = -EFAULT;
		break;
	}

out:
	kvfree(mbuf);
	return err;
}

long video_ioctl2(struct file *file,
	       unsigned int cmd, unsigned long arg)
{
	return video_usercopy(file, cmd, arg, __video_do_ioctl);
}
EXPORT_SYMBOL(video_ioctl2);<|MERGE_RESOLUTION|>--- conflicted
+++ resolved
@@ -84,7 +84,7 @@
 	int i;
 
 	/* HACK: ppc32 architecture doesn't have __ucmpdi2 function to handle
-	   64 bit comparations. So, on that architecture, with some gcc
+	   64 bit comparisons. So, on that architecture, with some gcc
 	   variants, compilation fails. Currently, the max value is 30bit wide.
 	 */
 	BUG_ON(myid != id);
@@ -117,7 +117,7 @@
 	vs->id = id;
 	v4l2_video_std_frame_period(id, &vs->frameperiod);
 	vs->framelines = (id & V4L2_STD_525_60) ? 525 : 625;
-	strlcpy(vs->name, name, sizeof(vs->name));
+	strscpy(vs->name, name, sizeof(vs->name));
 	return 0;
 }
 EXPORT_SYMBOL(v4l2_video_std_construct);
@@ -190,6 +190,7 @@
 	[V4L2_BUF_TYPE_SDR_CAPTURE]        = "sdr-cap",
 	[V4L2_BUF_TYPE_SDR_OUTPUT]         = "sdr-out",
 	[V4L2_BUF_TYPE_META_CAPTURE]       = "meta-cap",
+	[V4L2_BUF_TYPE_META_OUTPUT]	   = "meta-out",
 };
 EXPORT_SYMBOL(v4l2_type_names);
 
@@ -364,6 +365,7 @@
 			(sdr->pixelformat >> 24) & 0xff);
 		break;
 	case V4L2_BUF_TYPE_META_CAPTURE:
+	case V4L2_BUF_TYPE_META_OUTPUT:
 		meta = &p->fmt.meta;
 		pr_cont(", dataformat=%c%c%c%c, buffersize=%u\n",
 			(meta->dataformat >>  0) & 0xff,
@@ -472,13 +474,13 @@
 	const struct v4l2_plane *plane;
 	int i;
 
-	pr_cont("%02ld:%02d:%02d.%08ld index=%d, type=%s, flags=0x%08x, field=%s, sequence=%d, memory=%s",
+	pr_cont("%02ld:%02d:%02d.%08ld index=%d, type=%s, request_fd=%d, flags=0x%08x, field=%s, sequence=%d, memory=%s",
 			p->timestamp.tv_sec / 3600,
 			(int)(p->timestamp.tv_sec / 60) % 60,
 			(int)(p->timestamp.tv_sec % 60),
 			(long)p->timestamp.tv_usec,
 			p->index,
-			prt_names(p->type, v4l2_type_names),
+			prt_names(p->type, v4l2_type_names), p->request_fd,
 			p->flags, prt_names(p->field, v4l2_field_names),
 			p->sequence, prt_names(p->memory, v4l2_memory_names));
 
@@ -588,8 +590,8 @@
 	const struct v4l2_ext_controls *p = arg;
 	int i;
 
-	pr_cont("which=0x%x, count=%d, error_idx=%d",
-			p->which, p->count, p->error_idx);
+	pr_cont("which=0x%x, count=%d, error_idx=%d, request_fd=%d",
+			p->which, p->count, p->error_idx, p->request_fd);
 	for (i = 0; i < p->count; i++) {
 		if (!p->controls[i].size)
 			pr_cont(", id/val=0x%x/0x%x",
@@ -905,7 +907,7 @@
 	__u32 i;
 
 	/* zero the reserved fields */
-	c->reserved[0] = c->reserved[1] = 0;
+	c->reserved[0] = 0;
 	for (i = 0; i < c->count; i++)
 		c->controls[i].reserved2[0] = 0;
 
@@ -997,6 +999,10 @@
 		if (is_vid && is_rx && ops->vidioc_g_fmt_meta_cap)
 			return 0;
 		break;
+	case V4L2_BUF_TYPE_META_OUTPUT:
+		if (is_vid && is_tx && ops->vidioc_g_fmt_meta_out)
+			return 0;
+		break;
 	default:
 		break;
 	}
@@ -1006,6 +1012,12 @@
 static void v4l_sanitize_format(struct v4l2_format *fmt)
 {
 	unsigned int offset;
+
+	/* Make sure num_planes is not bogus */
+	if (fmt->type == V4L2_BUF_TYPE_VIDEO_CAPTURE_MPLANE ||
+	    fmt->type == V4L2_BUF_TYPE_VIDEO_OUTPUT_MPLANE)
+		fmt->fmt.pix_mp.num_planes = min_t(u32, fmt->fmt.pix_mp.num_planes,
+					       VIDEO_MAX_PLANES);
 
 	/*
 	 * The v4l2_pix_format structure has been extended with fields that were
@@ -1187,6 +1199,7 @@
 	case V4L2_PIX_FMT_Y12I:		descr = "Interleaved 12-bit Greyscale"; break;
 	case V4L2_PIX_FMT_Z16:		descr = "16-bit Depth"; break;
 	case V4L2_PIX_FMT_INZI:		descr = "Planar 10:16 Greyscale Depth"; break;
+	case V4L2_PIX_FMT_CNF4:		descr = "4-bit Depth Confidence (Packed)"; break;
 	case V4L2_PIX_FMT_PAL8:		descr = "8-bit Palette"; break;
 	case V4L2_PIX_FMT_UV8:		descr = "8-bit Chrominance UV 4-4"; break;
 	case V4L2_PIX_FMT_YVU410:	descr = "Planar YVU 4:1:0"; break;
@@ -1203,6 +1216,10 @@
 	case V4L2_PIX_FMT_YUV555:	descr = "16-bit A/XYUV 1-5-5-5"; break;
 	case V4L2_PIX_FMT_YUV565:	descr = "16-bit YUV 5-6-5"; break;
 	case V4L2_PIX_FMT_YUV32:	descr = "32-bit A/XYUV 8-8-8-8"; break;
+	case V4L2_PIX_FMT_AYUV32:	descr = "32-bit AYUV 8-8-8-8"; break;
+	case V4L2_PIX_FMT_XYUV32:	descr = "32-bit XYUV 8-8-8-8"; break;
+	case V4L2_PIX_FMT_VUYA32:	descr = "32-bit VUYA 8-8-8-8"; break;
+	case V4L2_PIX_FMT_VUYX32:	descr = "32-bit VUYX 8-8-8-8"; break;
 	case V4L2_PIX_FMT_YUV410:	descr = "Planar YUV 4:1:0"; break;
 	case V4L2_PIX_FMT_YUV420:	descr = "Planar YUV 4:2:0"; break;
 	case V4L2_PIX_FMT_HI240:	descr = "8-bit Dithered RGB (BTTV)"; break;
@@ -1307,6 +1324,7 @@
 		case V4L2_PIX_FMT_H263:		descr = "H.263"; break;
 		case V4L2_PIX_FMT_MPEG1:	descr = "MPEG-1 ES"; break;
 		case V4L2_PIX_FMT_MPEG2:	descr = "MPEG-2 ES"; break;
+		case V4L2_PIX_FMT_MPEG2_SLICE:	descr = "MPEG-2 Parsed Slice Data"; break;
 		case V4L2_PIX_FMT_MPEG4:	descr = "MPEG-4 part 2 ES"; break;
 		case V4L2_PIX_FMT_XVID:		descr = "Xvid"; break;
 		case V4L2_PIX_FMT_VC1_ANNEX_G:	descr = "VC-1 (SMPTE 412M Annex G)"; break;
@@ -1335,10 +1353,11 @@
 		case V4L2_PIX_FMT_SE401:	descr = "GSPCA SE401"; break;
 		case V4L2_PIX_FMT_S5C_UYVY_JPG:	descr = "S5C73MX interleaved UYVY/JPEG"; break;
 		case V4L2_PIX_FMT_MT21C:	descr = "Mediatek Compressed Format"; break;
+		case V4L2_PIX_FMT_SUNXI_TILED_NV12: descr = "Sunxi Tiled NV12 Format"; break;
 		default:
-			WARN(1, "Unknown pixelformat 0x%08x\n", fmt->pixelformat);
 			if (fmt->description[0])
 				return;
+			WARN(1, "Unknown pixelformat 0x%08x\n", fmt->pixelformat);
 			flags = 0;
 			snprintf(fmt->description, sz, "%c%c%c%c%s",
 					(char)(fmt->pixelformat & 0x7f),
@@ -1351,11 +1370,7 @@
 	}
 
 	if (descr)
-<<<<<<< HEAD
-		WARN_ON(strlcpy(fmt->description, descr, sz) >= sz);
-=======
 		WARN_ON(strscpy(fmt->description, descr, sz) < 0);
->>>>>>> 407d19ab
 	fmt->flags = flags;
 }
 
@@ -1409,6 +1424,11 @@
 		if (unlikely(!ops->vidioc_enum_fmt_meta_cap))
 			break;
 		ret = ops->vidioc_enum_fmt_meta_cap(file, fh, arg);
+		break;
+	case V4L2_BUF_TYPE_META_OUTPUT:
+		if (unlikely(!ops->vidioc_enum_fmt_meta_out))
+			break;
+		ret = ops->vidioc_enum_fmt_meta_out(file, fh, arg);
 		break;
 	}
 	if (ret == 0)
@@ -1488,6 +1508,8 @@
 		return ops->vidioc_g_fmt_sdr_out(file, fh, arg);
 	case V4L2_BUF_TYPE_META_CAPTURE:
 		return ops->vidioc_g_fmt_meta_cap(file, fh, arg);
+	case V4L2_BUF_TYPE_META_OUTPUT:
+		return ops->vidioc_g_fmt_meta_out(file, fh, arg);
 	}
 	return -EINVAL;
 }
@@ -1513,6 +1535,7 @@
 	struct v4l2_format *p = arg;
 	struct video_device *vfd = video_devdata(file);
 	int ret = check_fmt(file, p->type);
+	unsigned int i;
 
 	if (ret)
 		return ret;
@@ -1537,6 +1560,9 @@
 		if (unlikely(!ops->vidioc_s_fmt_vid_cap_mplane))
 			break;
 		CLEAR_AFTER_FIELD(p, fmt.pix_mp.xfer_func);
+		for (i = 0; i < p->fmt.pix_mp.num_planes; i++)
+			CLEAR_AFTER_FIELD(&p->fmt.pix_mp.plane_fmt[i],
+					  bytesperline);
 		return ops->vidioc_s_fmt_vid_cap_mplane(file, fh, arg);
 	case V4L2_BUF_TYPE_VIDEO_OVERLAY:
 		if (unlikely(!ops->vidioc_s_fmt_vid_overlay))
@@ -1565,6 +1591,9 @@
 		if (unlikely(!ops->vidioc_s_fmt_vid_out_mplane))
 			break;
 		CLEAR_AFTER_FIELD(p, fmt.pix_mp.xfer_func);
+		for (i = 0; i < p->fmt.pix_mp.num_planes; i++)
+			CLEAR_AFTER_FIELD(&p->fmt.pix_mp.plane_fmt[i],
+					  bytesperline);
 		return ops->vidioc_s_fmt_vid_out_mplane(file, fh, arg);
 	case V4L2_BUF_TYPE_VIDEO_OUTPUT_OVERLAY:
 		if (unlikely(!ops->vidioc_s_fmt_vid_out_overlay))
@@ -1596,6 +1625,11 @@
 			break;
 		CLEAR_AFTER_FIELD(p, fmt.meta);
 		return ops->vidioc_s_fmt_meta_cap(file, fh, arg);
+	case V4L2_BUF_TYPE_META_OUTPUT:
+		if (unlikely(!ops->vidioc_s_fmt_meta_out))
+			break;
+		CLEAR_AFTER_FIELD(p, fmt.meta);
+		return ops->vidioc_s_fmt_meta_out(file, fh, arg);
 	}
 	return -EINVAL;
 }
@@ -1605,6 +1639,7 @@
 {
 	struct v4l2_format *p = arg;
 	int ret = check_fmt(file, p->type);
+	unsigned int i;
 
 	if (ret)
 		return ret;
@@ -1624,6 +1659,9 @@
 		if (unlikely(!ops->vidioc_try_fmt_vid_cap_mplane))
 			break;
 		CLEAR_AFTER_FIELD(p, fmt.pix_mp.xfer_func);
+		for (i = 0; i < p->fmt.pix_mp.num_planes; i++)
+			CLEAR_AFTER_FIELD(&p->fmt.pix_mp.plane_fmt[i],
+					  bytesperline);
 		return ops->vidioc_try_fmt_vid_cap_mplane(file, fh, arg);
 	case V4L2_BUF_TYPE_VIDEO_OVERLAY:
 		if (unlikely(!ops->vidioc_try_fmt_vid_overlay))
@@ -1652,6 +1690,9 @@
 		if (unlikely(!ops->vidioc_try_fmt_vid_out_mplane))
 			break;
 		CLEAR_AFTER_FIELD(p, fmt.pix_mp.xfer_func);
+		for (i = 0; i < p->fmt.pix_mp.num_planes; i++)
+			CLEAR_AFTER_FIELD(&p->fmt.pix_mp.plane_fmt[i],
+					  bytesperline);
 		return ops->vidioc_try_fmt_vid_out_mplane(file, fh, arg);
 	case V4L2_BUF_TYPE_VIDEO_OUTPUT_OVERLAY:
 		if (unlikely(!ops->vidioc_try_fmt_vid_out_overlay))
@@ -1683,6 +1724,11 @@
 			break;
 		CLEAR_AFTER_FIELD(p, fmt.meta);
 		return ops->vidioc_try_fmt_meta_cap(file, fh, arg);
+	case V4L2_BUF_TYPE_META_OUTPUT:
+		if (unlikely(!ops->vidioc_try_fmt_meta_out))
+			break;
+		CLEAR_AFTER_FIELD(p, fmt.meta);
+		return ops->vidioc_try_fmt_meta_out(file, fh, arg);
 	}
 	return -EINVAL;
 }
@@ -1880,7 +1926,7 @@
 	if (ret)
 		return ret;
 
-	CLEAR_AFTER_FIELD(p, memory);
+	CLEAR_AFTER_FIELD(p, capabilities);
 
 	return ops->vidioc_reqbufs(file, fh, p);
 }
@@ -1921,7 +1967,7 @@
 	if (ret)
 		return ret;
 
-	CLEAR_AFTER_FIELD(create, format);
+	CLEAR_AFTER_FIELD(create, capabilities);
 
 	v4l_sanitize_format(&create->format);
 
@@ -2112,9 +2158,9 @@
 
 	p->error_idx = p->count;
 	if (vfh && vfh->ctrl_handler)
-		return v4l2_g_ext_ctrls(vfh->ctrl_handler, p);
+		return v4l2_g_ext_ctrls(vfh->ctrl_handler, vfd->v4l2_dev->mdev, p);
 	if (vfd->ctrl_handler)
-		return v4l2_g_ext_ctrls(vfd->ctrl_handler, p);
+		return v4l2_g_ext_ctrls(vfd->ctrl_handler, vfd->v4l2_dev->mdev, p);
 	if (ops->vidioc_g_ext_ctrls == NULL)
 		return -ENOTTY;
 	return check_ext_ctrls(p, 0) ? ops->vidioc_g_ext_ctrls(file, fh, p) :
@@ -2131,9 +2177,9 @@
 
 	p->error_idx = p->count;
 	if (vfh && vfh->ctrl_handler)
-		return v4l2_s_ext_ctrls(vfh, vfh->ctrl_handler, p);
+		return v4l2_s_ext_ctrls(vfh, vfh->ctrl_handler, vfd->v4l2_dev->mdev, p);
 	if (vfd->ctrl_handler)
-		return v4l2_s_ext_ctrls(NULL, vfd->ctrl_handler, p);
+		return v4l2_s_ext_ctrls(NULL, vfd->ctrl_handler, vfd->v4l2_dev->mdev, p);
 	if (ops->vidioc_s_ext_ctrls == NULL)
 		return -ENOTTY;
 	return check_ext_ctrls(p, 0) ? ops->vidioc_s_ext_ctrls(file, fh, p) :
@@ -2150,9 +2196,9 @@
 
 	p->error_idx = p->count;
 	if (vfh && vfh->ctrl_handler)
-		return v4l2_try_ext_ctrls(vfh->ctrl_handler, p);
+		return v4l2_try_ext_ctrls(vfh->ctrl_handler, vfd->v4l2_dev->mdev, p);
 	if (vfd->ctrl_handler)
-		return v4l2_try_ext_ctrls(vfd->ctrl_handler, p);
+		return v4l2_try_ext_ctrls(vfd->ctrl_handler, vfd->v4l2_dev->mdev, p);
 	if (ops->vidioc_try_ext_ctrls == NULL)
 		return -ENOTTY;
 	return check_ext_ctrls(p, 0) ? ops->vidioc_try_ext_ctrls(file, fh, p) :
@@ -2203,21 +2249,24 @@
 static int v4l_g_crop(const struct v4l2_ioctl_ops *ops,
 				struct file *file, void *fh, void *arg)
 {
+	struct video_device *vfd = video_devdata(file);
 	struct v4l2_crop *p = arg;
 	struct v4l2_selection s = {
 		.type = p->type,
 	};
 	int ret;
 
-	if (ops->vidioc_g_crop)
-		return ops->vidioc_g_crop(file, fh, p);
 	/* simulate capture crop using selection api */
 
 	/* crop means compose for output devices */
 	if (V4L2_TYPE_IS_OUTPUT(p->type))
-		s.target = V4L2_SEL_TGT_COMPOSE_ACTIVE;
+		s.target = V4L2_SEL_TGT_COMPOSE;
 	else
-		s.target = V4L2_SEL_TGT_CROP_ACTIVE;
+		s.target = V4L2_SEL_TGT_CROP;
+
+	if (test_bit(V4L2_FL_QUIRK_INVERTED_CROP, &vfd->flags))
+		s.target = s.target == V4L2_SEL_TGT_COMPOSE ?
+			V4L2_SEL_TGT_CROP : V4L2_SEL_TGT_COMPOSE;
 
 	ret = v4l_g_selection(ops, file, fh, &s);
 
@@ -2230,21 +2279,24 @@
 static int v4l_s_crop(const struct v4l2_ioctl_ops *ops,
 				struct file *file, void *fh, void *arg)
 {
+	struct video_device *vfd = video_devdata(file);
 	struct v4l2_crop *p = arg;
 	struct v4l2_selection s = {
 		.type = p->type,
 		.r = p->c,
 	};
 
-	if (ops->vidioc_s_crop)
-		return ops->vidioc_s_crop(file, fh, p);
 	/* simulate capture crop using selection api */
 
 	/* crop means compose for output devices */
 	if (V4L2_TYPE_IS_OUTPUT(p->type))
-		s.target = V4L2_SEL_TGT_COMPOSE_ACTIVE;
+		s.target = V4L2_SEL_TGT_COMPOSE;
 	else
-		s.target = V4L2_SEL_TGT_CROP_ACTIVE;
+		s.target = V4L2_SEL_TGT_CROP;
+
+	if (test_bit(V4L2_FL_QUIRK_INVERTED_CROP, &vfd->flags))
+		s.target = s.target == V4L2_SEL_TGT_COMPOSE ?
+			V4L2_SEL_TGT_CROP : V4L2_SEL_TGT_COMPOSE;
 
 	return v4l_s_selection(ops, file, fh, &s);
 }
@@ -2252,6 +2304,7 @@
 static int v4l_cropcap(const struct v4l2_ioctl_ops *ops,
 				struct file *file, void *fh, void *arg)
 {
+	struct video_device *vfd = video_devdata(file);
 	struct v4l2_cropcap *p = arg;
 	struct v4l2_selection s = { .type = p->type };
 	int ret = 0;
@@ -2259,19 +2312,22 @@
 	/* setting trivial pixelaspect */
 	p->pixelaspect.numerator = 1;
 	p->pixelaspect.denominator = 1;
+
+	if (s.type == V4L2_BUF_TYPE_VIDEO_CAPTURE_MPLANE)
+		s.type = V4L2_BUF_TYPE_VIDEO_CAPTURE;
+	else if (s.type == V4L2_BUF_TYPE_VIDEO_OUTPUT_MPLANE)
+		s.type = V4L2_BUF_TYPE_VIDEO_OUTPUT;
 
 	/*
 	 * The determine_valid_ioctls() call already should ensure
 	 * that this can never happen, but just in case...
 	 */
-	if (WARN_ON(!ops->vidioc_cropcap && !ops->vidioc_g_selection))
+	if (WARN_ON(!ops->vidioc_g_selection))
 		return -ENOTTY;
 
-	if (ops->vidioc_cropcap)
-		ret = ops->vidioc_cropcap(file, fh, p);
-
-	if (!ops->vidioc_g_selection)
-		return ret;
+	if (ops->vidioc_g_pixelaspect)
+		ret = ops->vidioc_g_pixelaspect(file, fh, s.type,
+						&p->pixelaspect);
 
 	/*
 	 * Ignore ENOTTY or ENOIOCTLCMD error returns, just use the
@@ -2288,13 +2344,17 @@
 	else
 		s.target = V4L2_SEL_TGT_CROP_BOUNDS;
 
+	if (test_bit(V4L2_FL_QUIRK_INVERTED_CROP, &vfd->flags))
+		s.target = s.target == V4L2_SEL_TGT_COMPOSE_BOUNDS ?
+			V4L2_SEL_TGT_CROP_BOUNDS : V4L2_SEL_TGT_COMPOSE_BOUNDS;
+
 	ret = v4l_g_selection(ops, file, fh, &s);
 	if (ret)
 		return ret;
 	p->bounds = s.r;
 
 	/* obtaining defrect */
-	if (V4L2_TYPE_IS_OUTPUT(p->type))
+	if (s.target == V4L2_SEL_TGT_COMPOSE_BOUNDS)
 		s.target = V4L2_SEL_TGT_COMPOSE_DEFAULT;
 	else
 		s.target = V4L2_SEL_TGT_CROP_DEFAULT;
@@ -2394,7 +2454,7 @@
 			p->flags |= V4L2_CHIP_FL_WRITABLE;
 		if (ops->vidioc_g_register)
 			p->flags |= V4L2_CHIP_FL_READABLE;
-		strlcpy(p->name, vfd->v4l2_dev->name, sizeof(p->name));
+		strscpy(p->name, vfd->v4l2_dev->name, sizeof(p->name));
 		if (ops->vidioc_g_chip_info)
 			return ops->vidioc_g_chip_info(file, fh, arg);
 		if (p->match.addr)
@@ -2411,7 +2471,7 @@
 				p->flags |= V4L2_CHIP_FL_WRITABLE;
 			if (sd->ops->core && sd->ops->core->g_register)
 				p->flags |= V4L2_CHIP_FL_READABLE;
-			strlcpy(p->name, sd->name, sizeof(p->name));
+			strscpy(p->name, sd->name, sizeof(p->name));
 			return 0;
 		}
 		break;
@@ -2587,7 +2647,7 @@
 DEFINE_V4L_STUB_FUNC(query_dv_timings)
 DEFINE_V4L_STUB_FUNC(dv_timings_cap)
 
-static struct v4l2_ioctl_info v4l2_ioctls[] = {
+static const struct v4l2_ioctl_info v4l2_ioctls[] = {
 	IOCTL_INFO(VIDIOC_QUERYCAP, v4l_querycap, v4l_print_querycap, 0),
 	IOCTL_INFO(VIDIOC_ENUM_FMT, v4l_enum_fmt, v4l_print_fmtdesc, INFO_FL_CLEAR(v4l2_fmtdesc, type)),
 	IOCTL_INFO(VIDIOC_G_FMT, v4l_g_fmt, v4l_print_format, 0),
@@ -2680,45 +2740,6 @@
 	return v4l2_ioctls[_IOC_NR(cmd)].ioctl == cmd;
 }
 
-#if IS_ENABLED(CONFIG_V4L2_MEM2MEM_DEV)
-static bool v4l2_ioctl_m2m_queue_is_output(unsigned int cmd, void *arg)
-{
-	switch (cmd) {
-	case VIDIOC_CREATE_BUFS: {
-		struct v4l2_create_buffers *cbufs = arg;
-
-		return V4L2_TYPE_IS_OUTPUT(cbufs->format.type);
-	}
-	case VIDIOC_REQBUFS: {
-		struct v4l2_requestbuffers *rbufs = arg;
-
-		return V4L2_TYPE_IS_OUTPUT(rbufs->type);
-	}
-	case VIDIOC_QBUF:
-	case VIDIOC_DQBUF:
-	case VIDIOC_QUERYBUF:
-	case VIDIOC_PREPARE_BUF: {
-		struct v4l2_buffer *buf = arg;
-
-		return V4L2_TYPE_IS_OUTPUT(buf->type);
-	}
-	case VIDIOC_EXPBUF: {
-		struct v4l2_exportbuffer *expbuf = arg;
-
-		return V4L2_TYPE_IS_OUTPUT(expbuf->type);
-	}
-	case VIDIOC_STREAMON:
-	case VIDIOC_STREAMOFF: {
-		int *type = arg;
-
-		return V4L2_TYPE_IS_OUTPUT(*type);
-	}
-	default:
-		return false;
-	}
-}
-#endif
-
 static struct mutex *v4l2_ioctl_get_lock(struct video_device *vdev,
 					 struct v4l2_fh *vfh, unsigned int cmd,
 					 void *arg)
@@ -2728,12 +2749,8 @@
 #if IS_ENABLED(CONFIG_V4L2_MEM2MEM_DEV)
 	if (vfh && vfh->m2m_ctx &&
 	    (v4l2_ioctls[_IOC_NR(cmd)].flags & INFO_FL_QUEUE)) {
-		bool is_output = v4l2_ioctl_m2m_queue_is_output(cmd, arg);
-		struct v4l2_m2m_queue_ctx *ctx = is_output ?
-			&vfh->m2m_ctx->out_q_ctx : &vfh->m2m_ctx->cap_q_ctx;
-
-		if (ctx->q.lock)
-			return ctx->q.lock;
+		if (vfh->m2m_ctx->q_lock)
+			return vfh->m2m_ctx->q_lock;
 	}
 #endif
 	if (vdev->queue && vdev->queue->lock &&
@@ -2783,6 +2800,7 @@
 		unsigned int cmd, void *arg)
 {
 	struct video_device *vfd = video_devdata(file);
+	struct mutex *req_queue_lock = NULL;
 	struct mutex *lock; /* ioctl serialization mutex */
 	const struct v4l2_ioctl_ops *ops = vfd->ioctl_ops;
 	bool write_only = false;
@@ -2802,10 +2820,27 @@
 	if (test_bit(V4L2_FL_USES_V4L2_FH, &vfd->flags))
 		vfh = file->private_data;
 
+	/*
+	 * We need to serialize streamon/off with queueing new requests.
+	 * These ioctls may trigger the cancellation of a streaming
+	 * operation, and that should not be mixed with queueing a new
+	 * request at the same time.
+	 */
+	if (v4l2_device_supports_requests(vfd->v4l2_dev) &&
+	    (cmd == VIDIOC_STREAMON || cmd == VIDIOC_STREAMOFF)) {
+		req_queue_lock = &vfd->v4l2_dev->mdev->req_queue_mutex;
+
+		if (mutex_lock_interruptible(req_queue_lock))
+			return -ERESTARTSYS;
+	}
+
 	lock = v4l2_ioctl_get_lock(vfd, vfh, cmd, arg);
 
-	if (lock && mutex_lock_interruptible(lock))
+	if (lock && mutex_lock_interruptible(lock)) {
+		if (req_queue_lock)
+			mutex_unlock(req_queue_lock);
 		return -ERESTARTSYS;
+	}
 
 	if (!video_is_registered(vfd)) {
 		ret = -ENODEV;
@@ -2864,6 +2899,8 @@
 unlock:
 	if (lock)
 		mutex_unlock(lock);
+	if (req_queue_lock)
+		mutex_unlock(req_queue_lock);
 	return ret;
 }
 
