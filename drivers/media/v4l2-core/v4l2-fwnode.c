--- conflicted
+++ resolved
@@ -33,21 +33,115 @@
 	V4L2_FWNODE_BUS_TYPE_CSI2_CPHY,
 	V4L2_FWNODE_BUS_TYPE_CSI1,
 	V4L2_FWNODE_BUS_TYPE_CCP2,
+	V4L2_FWNODE_BUS_TYPE_CSI2_DPHY,
+	V4L2_FWNODE_BUS_TYPE_PARALLEL,
+	V4L2_FWNODE_BUS_TYPE_BT656,
 	NR_OF_V4L2_FWNODE_BUS_TYPE,
 };
 
+static const struct v4l2_fwnode_bus_conv {
+	enum v4l2_fwnode_bus_type fwnode_bus_type;
+	enum v4l2_mbus_type mbus_type;
+	const char *name;
+} buses[] = {
+	{
+		V4L2_FWNODE_BUS_TYPE_GUESS,
+		V4L2_MBUS_UNKNOWN,
+		"not specified",
+	}, {
+		V4L2_FWNODE_BUS_TYPE_CSI2_CPHY,
+		V4L2_MBUS_CSI2_CPHY,
+		"MIPI CSI-2 C-PHY",
+	}, {
+		V4L2_FWNODE_BUS_TYPE_CSI1,
+		V4L2_MBUS_CSI1,
+		"MIPI CSI-1",
+	}, {
+		V4L2_FWNODE_BUS_TYPE_CCP2,
+		V4L2_MBUS_CCP2,
+		"compact camera port 2",
+	}, {
+		V4L2_FWNODE_BUS_TYPE_CSI2_DPHY,
+		V4L2_MBUS_CSI2_DPHY,
+		"MIPI CSI-2 D-PHY",
+	}, {
+		V4L2_FWNODE_BUS_TYPE_PARALLEL,
+		V4L2_MBUS_PARALLEL,
+		"parallel",
+	}, {
+		V4L2_FWNODE_BUS_TYPE_BT656,
+		V4L2_MBUS_BT656,
+		"Bt.656",
+	}
+};
+
+static const struct v4l2_fwnode_bus_conv *
+get_v4l2_fwnode_bus_conv_by_fwnode_bus(enum v4l2_fwnode_bus_type type)
+{
+	unsigned int i;
+
+	for (i = 0; i < ARRAY_SIZE(buses); i++)
+		if (buses[i].fwnode_bus_type == type)
+			return &buses[i];
+
+	return NULL;
+}
+
+static enum v4l2_mbus_type
+v4l2_fwnode_bus_type_to_mbus(enum v4l2_fwnode_bus_type type)
+{
+	const struct v4l2_fwnode_bus_conv *conv =
+		get_v4l2_fwnode_bus_conv_by_fwnode_bus(type);
+
+	return conv ? conv->mbus_type : V4L2_MBUS_UNKNOWN;
+}
+
+static const char *
+v4l2_fwnode_bus_type_to_string(enum v4l2_fwnode_bus_type type)
+{
+	const struct v4l2_fwnode_bus_conv *conv =
+		get_v4l2_fwnode_bus_conv_by_fwnode_bus(type);
+
+	return conv ? conv->name : "not found";
+}
+
+static const struct v4l2_fwnode_bus_conv *
+get_v4l2_fwnode_bus_conv_by_mbus(enum v4l2_mbus_type type)
+{
+	unsigned int i;
+
+	for (i = 0; i < ARRAY_SIZE(buses); i++)
+		if (buses[i].mbus_type == type)
+			return &buses[i];
+
+	return NULL;
+}
+
+static const char *
+v4l2_fwnode_mbus_type_to_string(enum v4l2_mbus_type type)
+{
+	const struct v4l2_fwnode_bus_conv *conv =
+		get_v4l2_fwnode_bus_conv_by_mbus(type);
+
+	return conv ? conv->name : "not found";
+}
+
 static int v4l2_fwnode_endpoint_parse_csi2_bus(struct fwnode_handle *fwnode,
-					       struct v4l2_fwnode_endpoint *vep)
+					       struct v4l2_fwnode_endpoint *vep,
+					       enum v4l2_mbus_type bus_type)
 {
 	struct v4l2_fwnode_bus_mipi_csi2 *bus = &vep->bus.mipi_csi2;
-	bool have_clk_lane = false;
+	bool have_clk_lane = false, have_data_lanes = false,
+		have_lane_polarities = false;
 	unsigned int flags = 0, lanes_used = 0;
+	u32 array[1 + V4L2_FWNODE_CSI2_MAX_DATA_LANES];
+	u32 clock_lane = 0;
+	unsigned int num_data_lanes = 0;
+	bool use_default_lane_mapping = false;
 	unsigned int i;
 	u32 v;
 	int rval;
 
-<<<<<<< HEAD
-=======
 	if (bus_type == V4L2_MBUS_CSI2_DPHY ||
 	    bus_type == V4L2_MBUS_CSI2_CPHY) {
 		use_default_lane_mapping = true;
@@ -69,18 +163,12 @@
 			pr_debug("no lane mapping given, using defaults\n");
 	}
 
->>>>>>> 407d19ab
 	rval = fwnode_property_read_u32_array(fwnode, "data-lanes", NULL, 0);
 	if (rval > 0) {
-		u32 array[1 + V4L2_FWNODE_CSI2_MAX_DATA_LANES];
-
-		bus->num_data_lanes =
+		num_data_lanes =
 			min_t(int, V4L2_FWNODE_CSI2_MAX_DATA_LANES, rval);
 
 		fwnode_property_read_u32_array(fwnode, "data-lanes", array,
-<<<<<<< HEAD
-					       bus->num_data_lanes);
-=======
 					       num_data_lanes);
 
 		have_data_lanes = true;
@@ -89,55 +177,52 @@
 			use_default_lane_mapping = false;
 		}
 	}
->>>>>>> 407d19ab
-
-		for (i = 0; i < bus->num_data_lanes; i++) {
-			if (lanes_used & BIT(array[i]))
-				pr_warn("duplicated lane %u in data-lanes\n",
+
+	for (i = 0; i < num_data_lanes; i++) {
+		if (lanes_used & BIT(array[i])) {
+			if (have_data_lanes || !use_default_lane_mapping)
+				pr_warn("duplicated lane %u in data-lanes, using defaults\n",
 					array[i]);
-			lanes_used |= BIT(array[i]);
-
-			bus->data_lanes[i] = array[i];
-		}
-
-		rval = fwnode_property_read_u32_array(fwnode,
-						      "lane-polarities", NULL,
-						      0);
-		if (rval > 0) {
-			if (rval != 1 + bus->num_data_lanes /* clock+data */) {
-				pr_warn("invalid number of lane-polarities entries (need %u, got %u)\n",
-					1 + bus->num_data_lanes, rval);
-				return -EINVAL;
-			}
-
-			fwnode_property_read_u32_array(fwnode,
-						       "lane-polarities", array,
-						       1 + bus->num_data_lanes);
-
-			for (i = 0; i < 1 + bus->num_data_lanes; i++)
-				bus->lane_polarities[i] = array[i];
-		}
-
+			use_default_lane_mapping = true;
+		}
+		lanes_used |= BIT(array[i]);
+
+		if (have_data_lanes)
+			pr_debug("lane %u position %u\n", i, array[i]);
+	}
+
+	rval = fwnode_property_read_u32_array(fwnode, "lane-polarities", NULL,
+					      0);
+	if (rval > 0) {
+		if (rval != 1 + num_data_lanes /* clock+data */) {
+			pr_warn("invalid number of lane-polarities entries (need %u, got %u)\n",
+				1 + num_data_lanes, rval);
+			return -EINVAL;
+		}
+
+		have_lane_polarities = true;
 	}
 
 	if (!fwnode_property_read_u32(fwnode, "clock-lanes", &v)) {
-		if (lanes_used & BIT(v))
-			pr_warn("duplicated lane %u in clock-lanes\n", v);
-		lanes_used |= BIT(v);
-
-		bus->clock_lane = v;
+		clock_lane = v;
+		pr_debug("clock lane position %u\n", v);
 		have_clk_lane = true;
 	}
 
-	if (fwnode_property_present(fwnode, "clock-noncontinuous"))
+	if (lanes_used & BIT(clock_lane)) {
+		if (have_clk_lane || !use_default_lane_mapping)
+			pr_warn("duplicated lane %u in clock-lanes, using defaults\n",
+				v);
+		use_default_lane_mapping = true;
+	}
+
+	if (fwnode_property_present(fwnode, "clock-noncontinuous")) {
 		flags |= V4L2_MBUS_CSI2_NONCONTINUOUS_CLOCK;
-	else if (have_clk_lane || bus->num_data_lanes > 0)
+		pr_debug("non-continuous clock\n");
+	} else {
 		flags |= V4L2_MBUS_CSI2_CONTINUOUS_CLOCK;
-
-<<<<<<< HEAD
-	bus->flags = flags;
-	vep->bus_type = V4L2_MBUS_CSI2;
-=======
+	}
+
 	if (bus_type == V4L2_MBUS_CSI2_DPHY ||
 	    bus_type == V4L2_MBUS_CSI2_CPHY || lanes_used ||
 	    have_clk_lane || (flags & ~V4L2_MBUS_CSI2_CONTINUOUS_CLOCK)) {
@@ -174,127 +259,251 @@
 			pr_debug("no lane polarities defined, assuming not inverted\n");
 		}
 	}
->>>>>>> 407d19ab
 
 	return 0;
 }
 
-static void v4l2_fwnode_endpoint_parse_parallel_bus(
-	struct fwnode_handle *fwnode, struct v4l2_fwnode_endpoint *vep)
+#define PARALLEL_MBUS_FLAGS (V4L2_MBUS_HSYNC_ACTIVE_HIGH |	\
+			     V4L2_MBUS_HSYNC_ACTIVE_LOW |	\
+			     V4L2_MBUS_VSYNC_ACTIVE_HIGH |	\
+			     V4L2_MBUS_VSYNC_ACTIVE_LOW |	\
+			     V4L2_MBUS_FIELD_EVEN_HIGH |	\
+			     V4L2_MBUS_FIELD_EVEN_LOW)
+
+static void
+v4l2_fwnode_endpoint_parse_parallel_bus(struct fwnode_handle *fwnode,
+					struct v4l2_fwnode_endpoint *vep,
+					enum v4l2_mbus_type bus_type)
 {
 	struct v4l2_fwnode_bus_parallel *bus = &vep->bus.parallel;
 	unsigned int flags = 0;
 	u32 v;
 
-	if (!fwnode_property_read_u32(fwnode, "hsync-active", &v))
+	if (bus_type == V4L2_MBUS_PARALLEL || bus_type == V4L2_MBUS_BT656)
+		flags = bus->flags;
+
+	if (!fwnode_property_read_u32(fwnode, "hsync-active", &v)) {
+		flags &= ~(V4L2_MBUS_HSYNC_ACTIVE_HIGH |
+			   V4L2_MBUS_HSYNC_ACTIVE_LOW);
 		flags |= v ? V4L2_MBUS_HSYNC_ACTIVE_HIGH :
 			V4L2_MBUS_HSYNC_ACTIVE_LOW;
-
-	if (!fwnode_property_read_u32(fwnode, "vsync-active", &v))
+		pr_debug("hsync-active %s\n", v ? "high" : "low");
+	}
+
+	if (!fwnode_property_read_u32(fwnode, "vsync-active", &v)) {
+		flags &= ~(V4L2_MBUS_VSYNC_ACTIVE_HIGH |
+			   V4L2_MBUS_VSYNC_ACTIVE_LOW);
 		flags |= v ? V4L2_MBUS_VSYNC_ACTIVE_HIGH :
 			V4L2_MBUS_VSYNC_ACTIVE_LOW;
-
-	if (!fwnode_property_read_u32(fwnode, "field-even-active", &v))
+		pr_debug("vsync-active %s\n", v ? "high" : "low");
+	}
+
+	if (!fwnode_property_read_u32(fwnode, "field-even-active", &v)) {
+		flags &= ~(V4L2_MBUS_FIELD_EVEN_HIGH |
+			   V4L2_MBUS_FIELD_EVEN_LOW);
 		flags |= v ? V4L2_MBUS_FIELD_EVEN_HIGH :
 			V4L2_MBUS_FIELD_EVEN_LOW;
-	if (flags)
-		vep->bus_type = V4L2_MBUS_PARALLEL;
-	else
-		vep->bus_type = V4L2_MBUS_BT656;
-
-	if (!fwnode_property_read_u32(fwnode, "pclk-sample", &v))
+		pr_debug("field-even-active %s\n", v ? "high" : "low");
+	}
+
+	if (!fwnode_property_read_u32(fwnode, "pclk-sample", &v)) {
+		flags &= ~(V4L2_MBUS_PCLK_SAMPLE_RISING |
+			   V4L2_MBUS_PCLK_SAMPLE_FALLING);
 		flags |= v ? V4L2_MBUS_PCLK_SAMPLE_RISING :
 			V4L2_MBUS_PCLK_SAMPLE_FALLING;
-
-	if (!fwnode_property_read_u32(fwnode, "data-active", &v))
+		pr_debug("pclk-sample %s\n", v ? "high" : "low");
+	}
+
+	if (!fwnode_property_read_u32(fwnode, "data-active", &v)) {
+		flags &= ~(V4L2_MBUS_DATA_ACTIVE_HIGH |
+			   V4L2_MBUS_DATA_ACTIVE_LOW);
 		flags |= v ? V4L2_MBUS_DATA_ACTIVE_HIGH :
 			V4L2_MBUS_DATA_ACTIVE_LOW;
-
-	if (fwnode_property_present(fwnode, "slave-mode"))
+		pr_debug("data-active %s\n", v ? "high" : "low");
+	}
+
+	if (fwnode_property_present(fwnode, "slave-mode")) {
+		pr_debug("slave mode\n");
+		flags &= ~V4L2_MBUS_MASTER;
 		flags |= V4L2_MBUS_SLAVE;
-	else
+	} else {
+		flags &= ~V4L2_MBUS_SLAVE;
 		flags |= V4L2_MBUS_MASTER;
-
-	if (!fwnode_property_read_u32(fwnode, "bus-width", &v))
+	}
+
+	if (!fwnode_property_read_u32(fwnode, "bus-width", &v)) {
 		bus->bus_width = v;
-
-	if (!fwnode_property_read_u32(fwnode, "data-shift", &v))
+		pr_debug("bus-width %u\n", v);
+	}
+
+	if (!fwnode_property_read_u32(fwnode, "data-shift", &v)) {
 		bus->data_shift = v;
-
-	if (!fwnode_property_read_u32(fwnode, "sync-on-green-active", &v))
+		pr_debug("data-shift %u\n", v);
+	}
+
+	if (!fwnode_property_read_u32(fwnode, "sync-on-green-active", &v)) {
+		flags &= ~(V4L2_MBUS_VIDEO_SOG_ACTIVE_HIGH |
+			   V4L2_MBUS_VIDEO_SOG_ACTIVE_LOW);
 		flags |= v ? V4L2_MBUS_VIDEO_SOG_ACTIVE_HIGH :
 			V4L2_MBUS_VIDEO_SOG_ACTIVE_LOW;
-
-	if (!fwnode_property_read_u32(fwnode, "data-enable-active", &v))
+		pr_debug("sync-on-green-active %s\n", v ? "high" : "low");
+	}
+
+	if (!fwnode_property_read_u32(fwnode, "data-enable-active", &v)) {
+		flags &= ~(V4L2_MBUS_DATA_ENABLE_HIGH |
+			   V4L2_MBUS_DATA_ENABLE_LOW);
 		flags |= v ? V4L2_MBUS_DATA_ENABLE_HIGH :
 			V4L2_MBUS_DATA_ENABLE_LOW;
-
-	bus->flags = flags;
-
+		pr_debug("data-enable-active %s\n", v ? "high" : "low");
+	}
+
+	switch (bus_type) {
+	default:
+		bus->flags = flags;
+		if (flags & PARALLEL_MBUS_FLAGS)
+			vep->bus_type = V4L2_MBUS_PARALLEL;
+		else
+			vep->bus_type = V4L2_MBUS_BT656;
+		break;
+	case V4L2_MBUS_PARALLEL:
+		vep->bus_type = V4L2_MBUS_PARALLEL;
+		bus->flags = flags;
+		break;
+	case V4L2_MBUS_BT656:
+		vep->bus_type = V4L2_MBUS_BT656;
+		bus->flags = flags & ~PARALLEL_MBUS_FLAGS;
+		break;
+	}
 }
 
 static void
 v4l2_fwnode_endpoint_parse_csi1_bus(struct fwnode_handle *fwnode,
 				    struct v4l2_fwnode_endpoint *vep,
-				    u32 bus_type)
+				    enum v4l2_mbus_type bus_type)
 {
 	struct v4l2_fwnode_bus_mipi_csi1 *bus = &vep->bus.mipi_csi1;
 	u32 v;
 
-	if (!fwnode_property_read_u32(fwnode, "clock-inv", &v))
+	if (!fwnode_property_read_u32(fwnode, "clock-inv", &v)) {
 		bus->clock_inv = v;
-
-	if (!fwnode_property_read_u32(fwnode, "strobe", &v))
+		pr_debug("clock-inv %u\n", v);
+	}
+
+	if (!fwnode_property_read_u32(fwnode, "strobe", &v)) {
 		bus->strobe = v;
-
-	if (!fwnode_property_read_u32(fwnode, "data-lanes", &v))
+		pr_debug("strobe %u\n", v);
+	}
+
+	if (!fwnode_property_read_u32(fwnode, "data-lanes", &v)) {
 		bus->data_lane = v;
-
-	if (!fwnode_property_read_u32(fwnode, "clock-lanes", &v))
+		pr_debug("data-lanes %u\n", v);
+	}
+
+	if (!fwnode_property_read_u32(fwnode, "clock-lanes", &v)) {
 		bus->clock_lane = v;
-
-	if (bus_type == V4L2_FWNODE_BUS_TYPE_CCP2)
+		pr_debug("clock-lanes %u\n", v);
+	}
+
+	if (bus_type == V4L2_MBUS_CCP2)
 		vep->bus_type = V4L2_MBUS_CCP2;
 	else
 		vep->bus_type = V4L2_MBUS_CSI1;
 }
 
+static int __v4l2_fwnode_endpoint_parse(struct fwnode_handle *fwnode,
+					struct v4l2_fwnode_endpoint *vep)
+{
+	u32 bus_type = V4L2_FWNODE_BUS_TYPE_GUESS;
+	enum v4l2_mbus_type mbus_type;
+	int rval;
+
+	if (vep->bus_type == V4L2_MBUS_UNKNOWN) {
+		/* Zero fields from bus union to until the end */
+		memset(&vep->bus, 0,
+		       sizeof(*vep) - offsetof(typeof(*vep), bus));
+	}
+
+	pr_debug("===== begin V4L2 endpoint properties\n");
+
+	/*
+	 * Zero the fwnode graph endpoint memory in case we don't end up parsing
+	 * the endpoint.
+	 */
+	memset(&vep->base, 0, sizeof(vep->base));
+
+	fwnode_property_read_u32(fwnode, "bus-type", &bus_type);
+	pr_debug("fwnode video bus type %s (%u), mbus type %s (%u)\n",
+		 v4l2_fwnode_bus_type_to_string(bus_type), bus_type,
+		 v4l2_fwnode_mbus_type_to_string(vep->bus_type),
+		 vep->bus_type);
+	mbus_type = v4l2_fwnode_bus_type_to_mbus(bus_type);
+
+	if (vep->bus_type != V4L2_MBUS_UNKNOWN) {
+		if (mbus_type != V4L2_MBUS_UNKNOWN &&
+		    vep->bus_type != mbus_type) {
+			pr_debug("expecting bus type %s\n",
+				 v4l2_fwnode_mbus_type_to_string(vep->bus_type));
+			return -ENXIO;
+		}
+	} else {
+		vep->bus_type = mbus_type;
+	}
+
+	switch (vep->bus_type) {
+	case V4L2_MBUS_UNKNOWN:
+		rval = v4l2_fwnode_endpoint_parse_csi2_bus(fwnode, vep,
+							   V4L2_MBUS_UNKNOWN);
+		if (rval)
+			return rval;
+
+		if (vep->bus_type == V4L2_MBUS_UNKNOWN)
+			v4l2_fwnode_endpoint_parse_parallel_bus(fwnode, vep,
+								V4L2_MBUS_UNKNOWN);
+
+		pr_debug("assuming media bus type %s (%u)\n",
+			 v4l2_fwnode_mbus_type_to_string(vep->bus_type),
+			 vep->bus_type);
+
+		break;
+	case V4L2_MBUS_CCP2:
+	case V4L2_MBUS_CSI1:
+		v4l2_fwnode_endpoint_parse_csi1_bus(fwnode, vep, vep->bus_type);
+
+		break;
+	case V4L2_MBUS_CSI2_DPHY:
+	case V4L2_MBUS_CSI2_CPHY:
+		rval = v4l2_fwnode_endpoint_parse_csi2_bus(fwnode, vep,
+							   vep->bus_type);
+		if (rval)
+			return rval;
+
+		break;
+	case V4L2_MBUS_PARALLEL:
+	case V4L2_MBUS_BT656:
+		v4l2_fwnode_endpoint_parse_parallel_bus(fwnode, vep,
+							vep->bus_type);
+
+		break;
+	default:
+		pr_warn("unsupported bus type %u\n", mbus_type);
+		return -EINVAL;
+	}
+
+	fwnode_graph_parse_endpoint(fwnode, &vep->base);
+
+	return 0;
+}
+
 int v4l2_fwnode_endpoint_parse(struct fwnode_handle *fwnode,
 			       struct v4l2_fwnode_endpoint *vep)
 {
-	u32 bus_type = 0;
-	int rval;
-
-	fwnode_graph_parse_endpoint(fwnode, &vep->base);
-
-	/* Zero fields from bus_type to until the end */
-	memset(&vep->bus_type, 0, sizeof(*vep) -
-	       offsetof(typeof(*vep), bus_type));
-
-	fwnode_property_read_u32(fwnode, "bus-type", &bus_type);
-
-	switch (bus_type) {
-	case V4L2_FWNODE_BUS_TYPE_GUESS:
-		rval = v4l2_fwnode_endpoint_parse_csi2_bus(fwnode, vep);
-		if (rval)
-			return rval;
-		/*
-		 * Parse the parallel video bus properties only if none
-		 * of the MIPI CSI-2 specific properties were found.
-		 */
-		if (vep->bus.mipi_csi2.flags == 0)
-			v4l2_fwnode_endpoint_parse_parallel_bus(fwnode, vep);
-
-		return 0;
-	case V4L2_FWNODE_BUS_TYPE_CCP2:
-	case V4L2_FWNODE_BUS_TYPE_CSI1:
-		v4l2_fwnode_endpoint_parse_csi1_bus(fwnode, vep, bus_type);
-
-		return 0;
-	default:
-		pr_warn("unsupported bus type %u\n", bus_type);
-		return -EINVAL;
-	}
+	int ret;
+
+	ret = __v4l2_fwnode_endpoint_parse(fwnode, vep);
+
+	pr_debug("===== end V4L2 endpoint properties\n");
+
+	return ret;
 }
 EXPORT_SYMBOL_GPL(v4l2_fwnode_endpoint_parse);
 
@@ -304,49 +513,48 @@
 		return;
 
 	kfree(vep->link_frequencies);
-	kfree(vep);
 }
 EXPORT_SYMBOL_GPL(v4l2_fwnode_endpoint_free);
 
-struct v4l2_fwnode_endpoint *v4l2_fwnode_endpoint_alloc_parse(
-	struct fwnode_handle *fwnode)
-{
-	struct v4l2_fwnode_endpoint *vep;
+int v4l2_fwnode_endpoint_alloc_parse(struct fwnode_handle *fwnode,
+				     struct v4l2_fwnode_endpoint *vep)
+{
 	int rval;
 
-	vep = kzalloc(sizeof(*vep), GFP_KERNEL);
-	if (!vep)
-		return ERR_PTR(-ENOMEM);
-
-	rval = v4l2_fwnode_endpoint_parse(fwnode, vep);
+	rval = __v4l2_fwnode_endpoint_parse(fwnode, vep);
 	if (rval < 0)
-		goto out_err;
+		return rval;
 
 	rval = fwnode_property_read_u64_array(fwnode, "link-frequencies",
 					      NULL, 0);
 	if (rval > 0) {
+		unsigned int i;
+
 		vep->link_frequencies =
 			kmalloc_array(rval, sizeof(*vep->link_frequencies),
 				      GFP_KERNEL);
-		if (!vep->link_frequencies) {
-			rval = -ENOMEM;
-			goto out_err;
-		}
+		if (!vep->link_frequencies)
+			return -ENOMEM;
 
 		vep->nr_of_link_frequencies = rval;
 
-		rval = fwnode_property_read_u64_array(
-			fwnode, "link-frequencies", vep->link_frequencies,
-			vep->nr_of_link_frequencies);
-		if (rval < 0)
-			goto out_err;
-	}
-
-	return vep;
-
-out_err:
-	v4l2_fwnode_endpoint_free(vep);
-	return ERR_PTR(rval);
+		rval = fwnode_property_read_u64_array(fwnode,
+						      "link-frequencies",
+						      vep->link_frequencies,
+						      vep->nr_of_link_frequencies);
+		if (rval < 0) {
+			v4l2_fwnode_endpoint_free(vep);
+			return rval;
+		}
+
+		for (i = 0; i < vep->nr_of_link_frequencies; i++)
+			pr_info("link-frequencies %u value %llu\n", i,
+				vep->link_frequencies[i]);
+	}
+
+	pr_debug("===== end V4L2 endpoint properties\n");
+
+	return 0;
 }
 EXPORT_SYMBOL_GPL(v4l2_fwnode_endpoint_alloc_parse);
 
@@ -361,8 +569,7 @@
 	fwnode = fwnode_get_parent(__fwnode);
 	fwnode_property_read_u32(fwnode, port_prop, &link->local_port);
 	fwnode = fwnode_get_next_parent(fwnode);
-	if (is_of_node(fwnode) &&
-	    of_node_cmp(to_of_node(fwnode)->name, "ports") == 0)
+	if (is_of_node(fwnode) && of_node_name_eq(to_of_node(fwnode), "ports"))
 		fwnode = fwnode_get_next_parent(fwnode);
 	link->local_node = fwnode;
 
@@ -375,8 +582,7 @@
 	fwnode = fwnode_get_parent(fwnode);
 	fwnode_property_read_u32(fwnode, port_prop, &link->remote_port);
 	fwnode = fwnode_get_next_parent(fwnode);
-	if (is_of_node(fwnode) &&
-	    of_node_cmp(to_of_node(fwnode)->name, "ports") == 0)
+	if (is_of_node(fwnode) && of_node_name_eq(to_of_node(fwnode), "ports"))
 		fwnode = fwnode_get_next_parent(fwnode);
 	link->remote_node = fwnode;
 
@@ -391,43 +597,16 @@
 }
 EXPORT_SYMBOL_GPL(v4l2_fwnode_put_link);
 
-static int v4l2_async_notifier_realloc(struct v4l2_async_notifier *notifier,
-				       unsigned int max_subdevs)
-{
-	struct v4l2_async_subdev **subdevs;
-
-	if (max_subdevs <= notifier->max_subdevs)
-		return 0;
-
-	subdevs = kvmalloc_array(
-		max_subdevs, sizeof(*notifier->subdevs),
-		GFP_KERNEL | __GFP_ZERO);
-	if (!subdevs)
-		return -ENOMEM;
-
-	if (notifier->subdevs) {
-		memcpy(subdevs, notifier->subdevs,
-		       sizeof(*subdevs) * notifier->num_subdevs);
-
-		kvfree(notifier->subdevs);
-	}
-
-	notifier->subdevs = subdevs;
-	notifier->max_subdevs = max_subdevs;
-
-	return 0;
-}
-
-static int v4l2_async_notifier_fwnode_parse_endpoint(
-	struct device *dev, struct v4l2_async_notifier *notifier,
-	struct fwnode_handle *endpoint, unsigned int asd_struct_size,
-	int (*parse_endpoint)(struct device *dev,
-			    struct v4l2_fwnode_endpoint *vep,
-			    struct v4l2_async_subdev *asd))
-{
+static int
+v4l2_async_notifier_fwnode_parse_endpoint(struct device *dev,
+					  struct v4l2_async_notifier *notifier,
+					  struct fwnode_handle *endpoint,
+					  unsigned int asd_struct_size,
+					  parse_endpoint_func parse_endpoint)
+{
+	struct v4l2_fwnode_endpoint vep = { .bus_type = 0 };
 	struct v4l2_async_subdev *asd;
-	struct v4l2_fwnode_endpoint *vep;
-	int ret = 0;
+	int ret;
 
 	asd = kzalloc(asd_struct_size, GFP_KERNEL);
 	if (!asd)
@@ -437,33 +616,37 @@
 	asd->match.fwnode =
 		fwnode_graph_get_remote_port_parent(endpoint);
 	if (!asd->match.fwnode) {
-		dev_warn(dev, "bad remote port parent\n");
-		ret = -EINVAL;
+		dev_dbg(dev, "no remote endpoint found\n");
+		ret = -ENOTCONN;
 		goto out_err;
 	}
 
-	vep = v4l2_fwnode_endpoint_alloc_parse(endpoint);
-	if (IS_ERR(vep)) {
-		ret = PTR_ERR(vep);
+	ret = v4l2_fwnode_endpoint_alloc_parse(endpoint, &vep);
+	if (ret) {
 		dev_warn(dev, "unable to parse V4L2 fwnode endpoint (%d)\n",
 			 ret);
 		goto out_err;
 	}
 
-	ret = parse_endpoint ? parse_endpoint(dev, vep, asd) : 0;
+	ret = parse_endpoint ? parse_endpoint(dev, &vep, asd) : 0;
 	if (ret == -ENOTCONN)
-		dev_dbg(dev, "ignoring port@%u/endpoint@%u\n", vep->base.port,
-			vep->base.id);
+		dev_dbg(dev, "ignoring port@%u/endpoint@%u\n", vep.base.port,
+			vep.base.id);
 	else if (ret < 0)
 		dev_warn(dev,
 			 "driver could not parse port@%u/endpoint@%u (%d)\n",
-			 vep->base.port, vep->base.id, ret);
-	v4l2_fwnode_endpoint_free(vep);
+			 vep.base.port, vep.base.id, ret);
+	v4l2_fwnode_endpoint_free(&vep);
 	if (ret < 0)
 		goto out_err;
 
-	notifier->subdevs[notifier->num_subdevs] = asd;
-	notifier->num_subdevs++;
+	ret = v4l2_async_notifier_add_subdev(notifier, asd);
+	if (ret < 0) {
+		/* not an error if asd already exists */
+		if (ret == -EEXIST)
+			ret = 0;
+		goto out_err;
+	}
 
 	return 0;
 
@@ -474,22 +657,21 @@
 	return ret == -ENOTCONN ? 0 : ret;
 }
 
-static int __v4l2_async_notifier_parse_fwnode_endpoints(
-	struct device *dev, struct v4l2_async_notifier *notifier,
-	size_t asd_struct_size, unsigned int port, bool has_port,
-	int (*parse_endpoint)(struct device *dev,
-			    struct v4l2_fwnode_endpoint *vep,
-			    struct v4l2_async_subdev *asd))
+static int
+__v4l2_async_notifier_parse_fwnode_ep(struct device *dev,
+				      struct v4l2_async_notifier *notifier,
+				      size_t asd_struct_size,
+				      unsigned int port,
+				      bool has_port,
+				      parse_endpoint_func parse_endpoint)
 {
 	struct fwnode_handle *fwnode;
-	unsigned int max_subdevs = notifier->max_subdevs;
-	int ret;
+	int ret = 0;
 
 	if (WARN_ON(asd_struct_size < sizeof(struct v4l2_async_subdev)))
 		return -EINVAL;
 
-	for (fwnode = NULL; (fwnode = fwnode_graph_get_next_endpoint(
-				     dev_fwnode(dev), fwnode)); ) {
+	fwnode_graph_for_each_endpoint(dev_fwnode(dev), fwnode) {
 		struct fwnode_handle *dev_fwnode;
 		bool is_available;
 
@@ -503,54 +685,18 @@
 			struct fwnode_endpoint ep;
 
 			ret = fwnode_graph_parse_endpoint(fwnode, &ep);
-			if (ret) {
-				fwnode_handle_put(fwnode);
-				return ret;
-			}
+			if (ret)
+				break;
 
 			if (ep.port != port)
 				continue;
 		}
-		max_subdevs++;
-	}
-
-	/* No subdevs to add? Return here. */
-	if (max_subdevs == notifier->max_subdevs)
-		return 0;
-
-	ret = v4l2_async_notifier_realloc(notifier, max_subdevs);
-	if (ret)
-		return ret;
-
-	for (fwnode = NULL; (fwnode = fwnode_graph_get_next_endpoint(
-				     dev_fwnode(dev), fwnode)); ) {
-		struct fwnode_handle *dev_fwnode;
-		bool is_available;
-
-		dev_fwnode = fwnode_graph_get_port_parent(fwnode);
-		is_available = fwnode_device_is_available(dev_fwnode);
-		fwnode_handle_put(dev_fwnode);
-		if (!is_available)
-			continue;
-
-		if (has_port) {
-			struct fwnode_endpoint ep;
-
-			ret = fwnode_graph_parse_endpoint(fwnode, &ep);
-			if (ret)
-				break;
-
-			if (ep.port != port)
-				continue;
-		}
-
-		if (WARN_ON(notifier->num_subdevs >= notifier->max_subdevs)) {
-			ret = -EINVAL;
-			break;
-		}
-
-		ret = v4l2_async_notifier_fwnode_parse_endpoint(
-			dev, notifier, fwnode, asd_struct_size, parse_endpoint);
+
+		ret = v4l2_async_notifier_fwnode_parse_endpoint(dev,
+								notifier,
+								fwnode,
+								asd_struct_size,
+								parse_endpoint);
 		if (ret < 0)
 			break;
 	}
@@ -560,27 +706,29 @@
 	return ret;
 }
 
-int v4l2_async_notifier_parse_fwnode_endpoints(
-	struct device *dev, struct v4l2_async_notifier *notifier,
-	size_t asd_struct_size,
-	int (*parse_endpoint)(struct device *dev,
-			    struct v4l2_fwnode_endpoint *vep,
-			    struct v4l2_async_subdev *asd))
-{
-	return __v4l2_async_notifier_parse_fwnode_endpoints(
-		dev, notifier, asd_struct_size, 0, false, parse_endpoint);
+int
+v4l2_async_notifier_parse_fwnode_endpoints(struct device *dev,
+					   struct v4l2_async_notifier *notifier,
+					   size_t asd_struct_size,
+					   parse_endpoint_func parse_endpoint)
+{
+	return __v4l2_async_notifier_parse_fwnode_ep(dev, notifier,
+						     asd_struct_size, 0,
+						     false, parse_endpoint);
 }
 EXPORT_SYMBOL_GPL(v4l2_async_notifier_parse_fwnode_endpoints);
 
-int v4l2_async_notifier_parse_fwnode_endpoints_by_port(
-	struct device *dev, struct v4l2_async_notifier *notifier,
-	size_t asd_struct_size, unsigned int port,
-	int (*parse_endpoint)(struct device *dev,
-			    struct v4l2_fwnode_endpoint *vep,
-			    struct v4l2_async_subdev *asd))
-{
-	return __v4l2_async_notifier_parse_fwnode_endpoints(
-		dev, notifier, asd_struct_size, port, true, parse_endpoint);
+int
+v4l2_async_notifier_parse_fwnode_endpoints_by_port(struct device *dev,
+						   struct v4l2_async_notifier *notifier,
+						   size_t asd_struct_size,
+						   unsigned int port,
+						   parse_endpoint_func parse_endpoint)
+{
+	return __v4l2_async_notifier_parse_fwnode_ep(dev, notifier,
+						     asd_struct_size,
+						     port, true,
+						     parse_endpoint);
 }
 EXPORT_SYMBOL_GPL(v4l2_async_notifier_parse_fwnode_endpoints_by_port);
 
@@ -595,17 +743,18 @@
  *	   -ENOMEM if memory allocation failed
  *	   -EINVAL if property parsing failed
  */
-static int v4l2_fwnode_reference_parse(
-	struct device *dev, struct v4l2_async_notifier *notifier,
-	const char *prop)
+static int v4l2_fwnode_reference_parse(struct device *dev,
+				       struct v4l2_async_notifier *notifier,
+				       const char *prop)
 {
 	struct fwnode_reference_args args;
 	unsigned int index;
 	int ret;
 
 	for (index = 0;
-	     !(ret = fwnode_property_get_reference_args(
-		       dev_fwnode(dev), prop, NULL, 0, index, &args));
+	     !(ret = fwnode_property_get_reference_args(dev_fwnode(dev),
+							prop, NULL, 0,
+							index, &args));
 	     index++)
 		fwnode_handle_put(args.fwnode);
 
@@ -619,31 +768,25 @@
 	if (ret != -ENOENT && ret != -ENODATA)
 		return ret;
 
-	ret = v4l2_async_notifier_realloc(notifier,
-					  notifier->num_subdevs + index);
-	if (ret)
-		return ret;
-
-	for (index = 0; !fwnode_property_get_reference_args(
-		     dev_fwnode(dev), prop, NULL, 0, index, &args);
+	for (index = 0;
+	     !fwnode_property_get_reference_args(dev_fwnode(dev), prop, NULL,
+						 0, index, &args);
 	     index++) {
 		struct v4l2_async_subdev *asd;
 
-		if (WARN_ON(notifier->num_subdevs >= notifier->max_subdevs)) {
-			ret = -EINVAL;
+		asd = v4l2_async_notifier_add_fwnode_subdev(notifier,
+							    args.fwnode,
+							    sizeof(*asd));
+		if (IS_ERR(asd)) {
+			ret = PTR_ERR(asd);
+			/* not an error if asd already exists */
+			if (ret == -EEXIST) {
+				fwnode_handle_put(args.fwnode);
+				continue;
+			}
+
 			goto error;
 		}
-
-		asd = kzalloc(sizeof(*asd), GFP_KERNEL);
-		if (!asd) {
-			ret = -ENOMEM;
-			goto error;
-		}
-
-		notifier->subdevs[notifier->num_subdevs] = asd;
-		asd->match.fwnode = args.fwnode;
-		asd->match_type = V4L2_ASYNC_MATCH_FWNODE;
-		notifier->num_subdevs++;
 	}
 
 	return 0;
@@ -671,7 +814,7 @@
  * root node and the value of that property matching with the integer argument
  * of the reference, at the same index.
  *
- * The child fwnode reched at the end of the iteration is then returned to the
+ * The child fwnode reached at the end of the iteration is then returned to the
  * caller.
  *
  * The core reason for this is that you cannot refer to just any node in ACPI.
@@ -812,9 +955,12 @@
  *	   -EINVAL if property parsing otherwise failed
  *	   -ENOMEM if memory allocation failed
  */
-static struct fwnode_handle *v4l2_fwnode_reference_get_int_prop(
-	struct fwnode_handle *fwnode, const char *prop, unsigned int index,
-	const char * const *props, unsigned int nprops)
+static struct fwnode_handle *
+v4l2_fwnode_reference_get_int_prop(struct fwnode_handle *fwnode,
+				   const char *prop,
+				   unsigned int index,
+				   const char * const *props,
+				   unsigned int nprops)
 {
 	struct fwnode_reference_args fwnode_args;
 	u64 *args = fwnode_args.args;
@@ -866,6 +1012,12 @@
 	return fwnode;
 }
 
+struct v4l2_fwnode_int_props {
+	const char *name;
+	const char * const *props;
+	unsigned int nprops;
+};
+
 /*
  * v4l2_fwnode_reference_parse_int_props - parse references for async
  *					   sub-devices
@@ -889,13 +1041,17 @@
  *	   -EINVAL if property parsing otherwisefailed
  *	   -ENOMEM if memory allocation failed
  */
-static int v4l2_fwnode_reference_parse_int_props(
-	struct device *dev, struct v4l2_async_notifier *notifier,
-	const char *prop, const char * const *props, unsigned int nprops)
+static int
+v4l2_fwnode_reference_parse_int_props(struct device *dev,
+				      struct v4l2_async_notifier *notifier,
+				      const struct v4l2_fwnode_int_props *p)
 {
 	struct fwnode_handle *fwnode;
 	unsigned int index;
 	int ret;
+	const char *prop = p->name;
+	const char * const *props = p->props;
+	unsigned int nprops = p->nprops;
 
 	index = 0;
 	do {
@@ -917,31 +1073,26 @@
 		index++;
 	} while (1);
 
-	ret = v4l2_async_notifier_realloc(notifier,
-					  notifier->num_subdevs + index);
-	if (ret)
-		return -ENOMEM;
-
-	for (index = 0; !IS_ERR((fwnode = v4l2_fwnode_reference_get_int_prop(
-					 dev_fwnode(dev), prop, index, props,
-					 nprops))); index++) {
+	for (index = 0;
+	     !IS_ERR((fwnode = v4l2_fwnode_reference_get_int_prop(dev_fwnode(dev),
+								  prop, index,
+								  props,
+								  nprops)));
+	     index++) {
 		struct v4l2_async_subdev *asd;
 
-		if (WARN_ON(notifier->num_subdevs >= notifier->max_subdevs)) {
-			ret = -EINVAL;
+		asd = v4l2_async_notifier_add_fwnode_subdev(notifier, fwnode,
+							    sizeof(*asd));
+		if (IS_ERR(asd)) {
+			ret = PTR_ERR(asd);
+			/* not an error if asd already exists */
+			if (ret == -EEXIST) {
+				fwnode_handle_put(fwnode);
+				continue;
+			}
+
 			goto error;
 		}
-
-		asd = kzalloc(sizeof(struct v4l2_async_subdev), GFP_KERNEL);
-		if (!asd) {
-			ret = -ENOMEM;
-			goto error;
-		}
-
-		notifier->subdevs[notifier->num_subdevs] = asd;
-		asd->match.fwnode = fwnode;
-		asd->match_type = V4L2_ASYNC_MATCH_FWNODE;
-		notifier->num_subdevs++;
 	}
 
 	return PTR_ERR(fwnode) == -ENOENT ? 0 : PTR_ERR(fwnode);
@@ -951,15 +1102,11 @@
 	return ret;
 }
 
-int v4l2_async_notifier_parse_fwnode_sensor_common(
-	struct device *dev, struct v4l2_async_notifier *notifier)
+int v4l2_async_notifier_parse_fwnode_sensor_common(struct device *dev,
+						   struct v4l2_async_notifier *notifier)
 {
 	static const char * const led_props[] = { "led" };
-	static const struct {
-		const char *name;
-		const char * const *props;
-		unsigned int nprops;
-	} props[] = {
+	static const struct v4l2_fwnode_int_props props[] = {
 		{ "flash-leds", led_props, ARRAY_SIZE(led_props) },
 		{ "lens-focus", NULL, 0 },
 	};
@@ -969,12 +1116,12 @@
 		int ret;
 
 		if (props[i].props && is_acpi_node(dev_fwnode(dev)))
-			ret = v4l2_fwnode_reference_parse_int_props(
-				dev, notifier, props[i].name,
-				props[i].props, props[i].nprops);
+			ret = v4l2_fwnode_reference_parse_int_props(dev,
+								    notifier,
+								    &props[i]);
 		else
-			ret = v4l2_fwnode_reference_parse(
-				dev, notifier, props[i].name);
+			ret = v4l2_fwnode_reference_parse(dev, notifier,
+							  props[i].name);
 		if (ret && ret != -ENOENT) {
 			dev_warn(dev, "parsing property \"%s\" failed (%d)\n",
 				 props[i].name, ret);
@@ -998,6 +1145,8 @@
 	if (!notifier)
 		return -ENOMEM;
 
+	v4l2_async_notifier_init(notifier);
+
 	ret = v4l2_async_notifier_parse_fwnode_sensor_common(sd->dev,
 							     notifier);
 	if (ret < 0)
@@ -1026,6 +1175,68 @@
 }
 EXPORT_SYMBOL_GPL(v4l2_async_register_subdev_sensor_common);
 
+int v4l2_async_register_fwnode_subdev(struct v4l2_subdev *sd,
+				      size_t asd_struct_size,
+				      unsigned int *ports,
+				      unsigned int num_ports,
+				      parse_endpoint_func parse_endpoint)
+{
+	struct v4l2_async_notifier *notifier;
+	struct device *dev = sd->dev;
+	struct fwnode_handle *fwnode;
+	int ret;
+
+	if (WARN_ON(!dev))
+		return -ENODEV;
+
+	fwnode = dev_fwnode(dev);
+	if (!fwnode_device_is_available(fwnode))
+		return -ENODEV;
+
+	notifier = kzalloc(sizeof(*notifier), GFP_KERNEL);
+	if (!notifier)
+		return -ENOMEM;
+
+	v4l2_async_notifier_init(notifier);
+
+	if (!ports) {
+		ret = v4l2_async_notifier_parse_fwnode_endpoints(dev, notifier,
+								 asd_struct_size,
+								 parse_endpoint);
+		if (ret < 0)
+			goto out_cleanup;
+	} else {
+		unsigned int i;
+
+		for (i = 0; i < num_ports; i++) {
+			ret = v4l2_async_notifier_parse_fwnode_endpoints_by_port(dev, notifier, asd_struct_size, ports[i], parse_endpoint);
+			if (ret < 0)
+				goto out_cleanup;
+		}
+	}
+
+	ret = v4l2_async_subdev_notifier_register(sd, notifier);
+	if (ret < 0)
+		goto out_cleanup;
+
+	ret = v4l2_async_register_subdev(sd);
+	if (ret < 0)
+		goto out_unregister;
+
+	sd->subdev_notifier = notifier;
+
+	return 0;
+
+out_unregister:
+	v4l2_async_notifier_unregister(notifier);
+out_cleanup:
+	v4l2_async_notifier_cleanup(notifier);
+	kfree(notifier);
+
+	return ret;
+}
+EXPORT_SYMBOL_GPL(v4l2_async_register_fwnode_subdev);
+
 MODULE_LICENSE("GPL");
 MODULE_AUTHOR("Sakari Ailus <sakari.ailus@linux.intel.com>");
 MODULE_AUTHOR("Sylwester Nawrocki <s.nawrocki@samsung.com>");
