/*
 * SuperH MSIOF SPI Master Interface
 *
 * Copyright (c) 2009 Magnus Damm
 * Copyright (C) 2014 Renesas Electronics Corporation
 * Copyright (C) 2014-2017 Glider bvba
 *
 * This program is free software; you can redistribute it and/or modify
 * it under the terms of the GNU General Public License version 2 as
 * published by the Free Software Foundation.
 *
 */

#include <linux/bitmap.h>
#include <linux/clk.h>
#include <linux/completion.h>
#include <linux/delay.h>
#include <linux/dma-mapping.h>
#include <linux/dmaengine.h>
#include <linux/err.h>
#include <linux/gpio.h>
#include <linux/gpio/consumer.h>
#include <linux/interrupt.h>
#include <linux/io.h>
#include <linux/iopoll.h>
#include <linux/kernel.h>
#include <linux/module.h>
#include <linux/of.h>
#include <linux/of_device.h>
#include <linux/platform_device.h>
#include <linux/pm_runtime.h>
#include <linux/sh_dma.h>

#include <linux/spi/sh_msiof.h>
#include <linux/spi/spi.h>

#include <asm/unaligned.h>

struct sh_msiof_chipdata {
	u16 tx_fifo_size;
	u16 rx_fifo_size;
	u16 master_flags;
	u16 min_div_pow;
};

struct sh_msiof_spi_priv {
	struct spi_master *master;
	void __iomem *mapbase;
	struct clk *clk;
	struct platform_device *pdev;
	struct sh_msiof_spi_info *info;
	struct completion done;
	struct completion done_txdma;
	unsigned int tx_fifo_size;
	unsigned int rx_fifo_size;
	unsigned int min_div_pow;
	void *tx_dma_page;
	void *rx_dma_page;
	dma_addr_t tx_dma_addr;
	dma_addr_t rx_dma_addr;
	unsigned short unused_ss;
	bool native_cs_inited;
	bool native_cs_high;
	bool slave_aborted;
};

#define MAX_SS	3	/* Maximum number of native chip selects */

#define TMDR1	0x00	/* Transmit Mode Register 1 */
#define TMDR2	0x04	/* Transmit Mode Register 2 */
#define TMDR3	0x08	/* Transmit Mode Register 3 */
#define RMDR1	0x10	/* Receive Mode Register 1 */
#define RMDR2	0x14	/* Receive Mode Register 2 */
#define RMDR3	0x18	/* Receive Mode Register 3 */
#define TSCR	0x20	/* Transmit Clock Select Register */
#define RSCR	0x22	/* Receive Clock Select Register (SH, A1, APE6) */
#define CTR	0x28	/* Control Register */
#define FCTR	0x30	/* FIFO Control Register */
#define STR	0x40	/* Status Register */
#define IER	0x44	/* Interrupt Enable Register */
#define TDR1	0x48	/* Transmit Control Data Register 1 (SH, A1) */
#define TDR2	0x4c	/* Transmit Control Data Register 2 (SH, A1) */
#define TFDR	0x50	/* Transmit FIFO Data Register */
#define RDR1	0x58	/* Receive Control Data Register 1 (SH, A1) */
#define RDR2	0x5c	/* Receive Control Data Register 2 (SH, A1) */
#define RFDR	0x60	/* Receive FIFO Data Register */

/* TMDR1 and RMDR1 */
#define MDR1_TRMD	   BIT(31)  /* Transfer Mode (1 = Master mode) */
#define MDR1_SYNCMD_MASK   GENMASK(29, 28) /* SYNC Mode */
#define MDR1_SYNCMD_SPI	   (2 << 28)/*   Level mode/SPI */
#define MDR1_SYNCMD_LR	   (3 << 28)/*   L/R mode */
#define MDR1_SYNCAC_SHIFT  25       /* Sync Polarity (1 = Active-low) */
#define MDR1_BITLSB_SHIFT  24       /* MSB/LSB First (1 = LSB first) */
#define MDR1_DTDL_SHIFT	   20       /* Data Pin Bit Delay for MSIOF_SYNC */
#define MDR1_SYNCDL_SHIFT  16       /* Frame Sync Signal Timing Delay */
#define MDR1_FLD_MASK	   GENMASK(3, 2) /* Frame Sync Signal Interval (0-3) */
#define MDR1_FLD_SHIFT	   2
#define MDR1_XXSTP	   BIT(0)   /* Transmission/Reception Stop on FIFO */
/* TMDR1 */
#define TMDR1_PCON	   BIT(30)  /* Transfer Signal Connection */
#define TMDR1_SYNCCH_MASK  GENMASK(27, 26) /* Sync Signal Channel Select */
#define TMDR1_SYNCCH_SHIFT 26       /* 0=MSIOF_SYNC, 1=MSIOF_SS1, 2=MSIOF_SS2 */

/* TMDR2 and RMDR2 */
#define MDR2_BITLEN1(i)	(((i) - 1) << 24) /* Data Size (8-32 bits) */
#define MDR2_WDLEN1(i)	(((i) - 1) << 16) /* Word Count (1-64/256 (SH, A1))) */
#define MDR2_GRPMASK1	BIT(0)      /* Group Output Mask 1 (SH, A1) */

/* TSCR and RSCR */
#define SCR_BRPS_MASK	GENMASK(12, 8) /* Prescaler Setting (1-32) */
#define SCR_BRPS(i)	(((i) - 1) << 8)
#define SCR_BRDV_MASK	GENMASK(2, 0) /* Baud Rate Generator's Division Ratio */
#define SCR_BRDV_DIV_2	0
#define SCR_BRDV_DIV_4	1
#define SCR_BRDV_DIV_8	2
#define SCR_BRDV_DIV_16	3
#define SCR_BRDV_DIV_32	4
#define SCR_BRDV_DIV_1	7

/* CTR */
#define CTR_TSCKIZ_MASK	GENMASK(31, 30) /* Transmit Clock I/O Polarity Select */
#define CTR_TSCKIZ_SCK	BIT(31)   /*   Disable SCK when TX disabled */
#define CTR_TSCKIZ_POL_SHIFT 30   /*   Transmit Clock Polarity */
#define CTR_RSCKIZ_MASK	GENMASK(29, 28) /* Receive Clock Polarity Select */
#define CTR_RSCKIZ_SCK	BIT(29)   /*   Must match CTR_TSCKIZ_SCK */
#define CTR_RSCKIZ_POL_SHIFT 28   /*   Receive Clock Polarity */
#define CTR_TEDG_SHIFT	     27   /* Transmit Timing (1 = falling edge) */
#define CTR_REDG_SHIFT	     26   /* Receive Timing (1 = falling edge) */
#define CTR_TXDIZ_MASK	GENMASK(23, 22) /* Pin Output When TX is Disabled */
#define CTR_TXDIZ_LOW	(0 << 22) /*   0 */
#define CTR_TXDIZ_HIGH	(1 << 22) /*   1 */
#define CTR_TXDIZ_HIZ	(2 << 22) /*   High-impedance */
#define CTR_TSCKE	BIT(15)   /* Transmit Serial Clock Output Enable */
#define CTR_TFSE	BIT(14)   /* Transmit Frame Sync Signal Output Enable */
#define CTR_TXE		BIT(9)    /* Transmit Enable */
#define CTR_RXE		BIT(8)    /* Receive Enable */
#define CTR_TXRST	BIT(1)    /* Transmit Reset */
#define CTR_RXRST	BIT(0)    /* Receive Reset */

/* FCTR */
#define FCTR_TFWM_MASK	GENMASK(31, 29) /* Transmit FIFO Watermark */
#define FCTR_TFWM_64	(0 << 29) /*  Transfer Request when 64 empty stages */
#define FCTR_TFWM_32	(1 << 29) /*  Transfer Request when 32 empty stages */
#define FCTR_TFWM_24	(2 << 29) /*  Transfer Request when 24 empty stages */
#define FCTR_TFWM_16	(3 << 29) /*  Transfer Request when 16 empty stages */
#define FCTR_TFWM_12	(4 << 29) /*  Transfer Request when 12 empty stages */
#define FCTR_TFWM_8	(5 << 29) /*  Transfer Request when 8 empty stages */
#define FCTR_TFWM_4	(6 << 29) /*  Transfer Request when 4 empty stages */
#define FCTR_TFWM_1	(7 << 29) /*  Transfer Request when 1 empty stage */
#define FCTR_TFUA_MASK	GENMASK(26, 20) /* Transmit FIFO Usable Area */
#define FCTR_TFUA_SHIFT	20
#define FCTR_TFUA(i)	((i) << FCTR_TFUA_SHIFT)
#define FCTR_RFWM_MASK	GENMASK(15, 13) /* Receive FIFO Watermark */
#define FCTR_RFWM_1	(0 << 13) /*  Transfer Request when 1 valid stages */
#define FCTR_RFWM_4	(1 << 13) /*  Transfer Request when 4 valid stages */
#define FCTR_RFWM_8	(2 << 13) /*  Transfer Request when 8 valid stages */
#define FCTR_RFWM_16	(3 << 13) /*  Transfer Request when 16 valid stages */
#define FCTR_RFWM_32	(4 << 13) /*  Transfer Request when 32 valid stages */
#define FCTR_RFWM_64	(5 << 13) /*  Transfer Request when 64 valid stages */
#define FCTR_RFWM_128	(6 << 13) /*  Transfer Request when 128 valid stages */
#define FCTR_RFWM_256	(7 << 13) /*  Transfer Request when 256 valid stages */
#define FCTR_RFUA_MASK	GENMASK(12, 4) /* Receive FIFO Usable Area (0x40 = full) */
#define FCTR_RFUA_SHIFT	4
#define FCTR_RFUA(i)	((i) << FCTR_RFUA_SHIFT)

/* STR */
#define STR_TFEMP	BIT(29) /* Transmit FIFO Empty */
#define STR_TDREQ	BIT(28) /* Transmit Data Transfer Request */
#define STR_TEOF	BIT(23) /* Frame Transmission End */
#define STR_TFSERR	BIT(21) /* Transmit Frame Synchronization Error */
#define STR_TFOVF	BIT(20) /* Transmit FIFO Overflow */
#define STR_TFUDF	BIT(19) /* Transmit FIFO Underflow */
#define STR_RFFUL	BIT(13) /* Receive FIFO Full */
#define STR_RDREQ	BIT(12) /* Receive Data Transfer Request */
#define STR_REOF	BIT(7)  /* Frame Reception End */
#define STR_RFSERR	BIT(5)  /* Receive Frame Synchronization Error */
#define STR_RFUDF	BIT(4)  /* Receive FIFO Underflow */
#define STR_RFOVF	BIT(3)  /* Receive FIFO Overflow */

/* IER */
#define IER_TDMAE	BIT(31) /* Transmit Data DMA Transfer Req. Enable */
#define IER_TFEMPE	BIT(29) /* Transmit FIFO Empty Enable */
#define IER_TDREQE	BIT(28) /* Transmit Data Transfer Request Enable */
#define IER_TEOFE	BIT(23) /* Frame Transmission End Enable */
#define IER_TFSERRE	BIT(21) /* Transmit Frame Sync Error Enable */
#define IER_TFOVFE	BIT(20) /* Transmit FIFO Overflow Enable */
#define IER_TFUDFE	BIT(19) /* Transmit FIFO Underflow Enable */
#define IER_RDMAE	BIT(15) /* Receive Data DMA Transfer Req. Enable */
#define IER_RFFULE	BIT(13) /* Receive FIFO Full Enable */
#define IER_RDREQE	BIT(12) /* Receive Data Transfer Request Enable */
#define IER_REOFE	BIT(7)  /* Frame Reception End Enable */
#define IER_RFSERRE	BIT(5)  /* Receive Frame Sync Error Enable */
#define IER_RFUDFE	BIT(4)  /* Receive FIFO Underflow Enable */
#define IER_RFOVFE	BIT(3)  /* Receive FIFO Overflow Enable */


static u32 sh_msiof_read(struct sh_msiof_spi_priv *p, int reg_offs)
{
	switch (reg_offs) {
	case TSCR:
	case RSCR:
		return ioread16(p->mapbase + reg_offs);
	default:
		return ioread32(p->mapbase + reg_offs);
	}
}

static void sh_msiof_write(struct sh_msiof_spi_priv *p, int reg_offs,
			   u32 value)
{
	switch (reg_offs) {
	case TSCR:
	case RSCR:
		iowrite16(value, p->mapbase + reg_offs);
		break;
	default:
		iowrite32(value, p->mapbase + reg_offs);
		break;
	}
}

static int sh_msiof_modify_ctr_wait(struct sh_msiof_spi_priv *p,
				    u32 clr, u32 set)
{
	u32 mask = clr | set;
	u32 data;

	data = sh_msiof_read(p, CTR);
	data &= ~clr;
	data |= set;
	sh_msiof_write(p, CTR, data);

	return readl_poll_timeout_atomic(p->mapbase + CTR, data,
					 (data & mask) == set, 10, 1000);
}

static irqreturn_t sh_msiof_spi_irq(int irq, void *data)
{
	struct sh_msiof_spi_priv *p = data;

	/* just disable the interrupt and wake up */
	sh_msiof_write(p, IER, 0);
	complete(&p->done);

	return IRQ_HANDLED;
}

static void sh_msiof_spi_reset_regs(struct sh_msiof_spi_priv *p)
{
	u32 mask = CTR_TXRST | CTR_RXRST;
	u32 data;

	data = sh_msiof_read(p, CTR);
	data |= mask;
	sh_msiof_write(p, CTR, data);

	readl_poll_timeout_atomic(p->mapbase + CTR, data, !(data & mask), 1,
				  100);
}

static const u32 sh_msiof_spi_div_array[] = {
	SCR_BRDV_DIV_1, SCR_BRDV_DIV_2,	 SCR_BRDV_DIV_4,
	SCR_BRDV_DIV_8,	SCR_BRDV_DIV_16, SCR_BRDV_DIV_32,
};

static void sh_msiof_spi_set_clk_regs(struct sh_msiof_spi_priv *p,
				      unsigned long parent_rate, u32 spi_hz)
{
	unsigned long div;
	u32 brps, scr;
	unsigned int div_pow = p->min_div_pow;

	if (!spi_hz || !parent_rate) {
		WARN(1, "Invalid clock rate parameters %lu and %u\n",
		     parent_rate, spi_hz);
		return;
	}

	div = DIV_ROUND_UP(parent_rate, spi_hz);
	if (div <= 1024) {
		/* SCR_BRDV_DIV_1 is valid only if BRPS is x 1/1 or x 1/2 */
		if (!div_pow && div <= 32 && div > 2)
			div_pow = 1;

		if (div_pow)
			brps = (div + 1) >> div_pow;
		else
			brps = div;

		for (; brps > 32; div_pow++)
			brps = (brps + 1) >> 1;
	} else {
		/* Set transfer rate composite divisor to 2^5 * 32 = 1024 */
		dev_err(&p->pdev->dev,
			"Requested SPI transfer rate %d is too low\n", spi_hz);
		div_pow = 5;
		brps = 32;
	}

	scr = sh_msiof_spi_div_array[div_pow] | SCR_BRPS(brps);
	sh_msiof_write(p, TSCR, scr);
	if (!(p->master->flags & SPI_MASTER_MUST_TX))
		sh_msiof_write(p, RSCR, scr);
}

static u32 sh_msiof_get_delay_bit(u32 dtdl_or_syncdl)
{
	/*
	 * DTDL/SYNCDL bit	: p->info->dtdl or p->info->syncdl
	 * b'000		: 0
	 * b'001		: 100
	 * b'010		: 200
	 * b'011 (SYNCDL only)	: 300
	 * b'101		: 50
	 * b'110		: 150
	 */
	if (dtdl_or_syncdl % 100)
		return dtdl_or_syncdl / 100 + 5;
	else
		return dtdl_or_syncdl / 100;
}

static u32 sh_msiof_spi_get_dtdl_and_syncdl(struct sh_msiof_spi_priv *p)
{
	u32 val;

	if (!p->info)
		return 0;

	/* check if DTDL and SYNCDL is allowed value */
	if (p->info->dtdl > 200 || p->info->syncdl > 300) {
		dev_warn(&p->pdev->dev, "DTDL or SYNCDL is too large\n");
		return 0;
	}

	/* check if the sum of DTDL and SYNCDL becomes an integer value  */
	if ((p->info->dtdl + p->info->syncdl) % 100) {
		dev_warn(&p->pdev->dev, "the sum of DTDL/SYNCDL is not good\n");
		return 0;
	}

	val = sh_msiof_get_delay_bit(p->info->dtdl) << MDR1_DTDL_SHIFT;
	val |= sh_msiof_get_delay_bit(p->info->syncdl) << MDR1_SYNCDL_SHIFT;

	return val;
}

static void sh_msiof_spi_set_pin_regs(struct sh_msiof_spi_priv *p, u32 ss,
				      u32 cpol, u32 cpha,
				      u32 tx_hi_z, u32 lsb_first, u32 cs_high)
{
	u32 tmp;
	int edge;

	/*
	 * CPOL CPHA     TSCKIZ RSCKIZ TEDG REDG
	 *    0    0         10     10    1    1
	 *    0    1         10     10    0    0
	 *    1    0         11     11    0    0
	 *    1    1         11     11    1    1
	 */
	tmp = MDR1_SYNCMD_SPI | 1 << MDR1_FLD_SHIFT | MDR1_XXSTP;
	tmp |= !cs_high << MDR1_SYNCAC_SHIFT;
	tmp |= lsb_first << MDR1_BITLSB_SHIFT;
	tmp |= sh_msiof_spi_get_dtdl_and_syncdl(p);
	if (spi_controller_is_slave(p->master)) {
		sh_msiof_write(p, TMDR1, tmp | TMDR1_PCON);
	} else {
		sh_msiof_write(p, TMDR1,
			       tmp | MDR1_TRMD | TMDR1_PCON |
			       (ss < MAX_SS ? ss : 0) << TMDR1_SYNCCH_SHIFT);
	}
	if (p->master->flags & SPI_MASTER_MUST_TX) {
		/* These bits are reserved if RX needs TX */
		tmp &= ~0x0000ffff;
	}
	sh_msiof_write(p, RMDR1, tmp);

	tmp = 0;
	tmp |= CTR_TSCKIZ_SCK | cpol << CTR_TSCKIZ_POL_SHIFT;
	tmp |= CTR_RSCKIZ_SCK | cpol << CTR_RSCKIZ_POL_SHIFT;

	edge = cpol ^ !cpha;

	tmp |= edge << CTR_TEDG_SHIFT;
	tmp |= edge << CTR_REDG_SHIFT;
	tmp |= tx_hi_z ? CTR_TXDIZ_HIZ : CTR_TXDIZ_LOW;
	sh_msiof_write(p, CTR, tmp);
}

static void sh_msiof_spi_set_mode_regs(struct sh_msiof_spi_priv *p,
				       const void *tx_buf, void *rx_buf,
				       u32 bits, u32 words)
{
	u32 dr2 = MDR2_BITLEN1(bits) | MDR2_WDLEN1(words);

	if (tx_buf || (p->master->flags & SPI_MASTER_MUST_TX))
		sh_msiof_write(p, TMDR2, dr2);
	else
		sh_msiof_write(p, TMDR2, dr2 | MDR2_GRPMASK1);

	if (rx_buf)
		sh_msiof_write(p, RMDR2, dr2);
}

static void sh_msiof_reset_str(struct sh_msiof_spi_priv *p)
{
	sh_msiof_write(p, STR,
		       sh_msiof_read(p, STR) & ~(STR_TDREQ | STR_RDREQ));
}

static void sh_msiof_spi_write_fifo_8(struct sh_msiof_spi_priv *p,
				      const void *tx_buf, int words, int fs)
{
	const u8 *buf_8 = tx_buf;
	int k;

	for (k = 0; k < words; k++)
		sh_msiof_write(p, TFDR, buf_8[k] << fs);
}

static void sh_msiof_spi_write_fifo_16(struct sh_msiof_spi_priv *p,
				       const void *tx_buf, int words, int fs)
{
	const u16 *buf_16 = tx_buf;
	int k;

	for (k = 0; k < words; k++)
		sh_msiof_write(p, TFDR, buf_16[k] << fs);
}

static void sh_msiof_spi_write_fifo_16u(struct sh_msiof_spi_priv *p,
					const void *tx_buf, int words, int fs)
{
	const u16 *buf_16 = tx_buf;
	int k;

	for (k = 0; k < words; k++)
		sh_msiof_write(p, TFDR, get_unaligned(&buf_16[k]) << fs);
}

static void sh_msiof_spi_write_fifo_32(struct sh_msiof_spi_priv *p,
				       const void *tx_buf, int words, int fs)
{
	const u32 *buf_32 = tx_buf;
	int k;

	for (k = 0; k < words; k++)
		sh_msiof_write(p, TFDR, buf_32[k] << fs);
}

static void sh_msiof_spi_write_fifo_32u(struct sh_msiof_spi_priv *p,
					const void *tx_buf, int words, int fs)
{
	const u32 *buf_32 = tx_buf;
	int k;

	for (k = 0; k < words; k++)
		sh_msiof_write(p, TFDR, get_unaligned(&buf_32[k]) << fs);
}

static void sh_msiof_spi_write_fifo_s32(struct sh_msiof_spi_priv *p,
					const void *tx_buf, int words, int fs)
{
	const u32 *buf_32 = tx_buf;
	int k;

	for (k = 0; k < words; k++)
		sh_msiof_write(p, TFDR, swab32(buf_32[k] << fs));
}

static void sh_msiof_spi_write_fifo_s32u(struct sh_msiof_spi_priv *p,
					 const void *tx_buf, int words, int fs)
{
	const u32 *buf_32 = tx_buf;
	int k;

	for (k = 0; k < words; k++)
		sh_msiof_write(p, TFDR, swab32(get_unaligned(&buf_32[k]) << fs));
}

static void sh_msiof_spi_read_fifo_8(struct sh_msiof_spi_priv *p,
				     void *rx_buf, int words, int fs)
{
	u8 *buf_8 = rx_buf;
	int k;

	for (k = 0; k < words; k++)
		buf_8[k] = sh_msiof_read(p, RFDR) >> fs;
}

static void sh_msiof_spi_read_fifo_16(struct sh_msiof_spi_priv *p,
				      void *rx_buf, int words, int fs)
{
	u16 *buf_16 = rx_buf;
	int k;

	for (k = 0; k < words; k++)
		buf_16[k] = sh_msiof_read(p, RFDR) >> fs;
}

static void sh_msiof_spi_read_fifo_16u(struct sh_msiof_spi_priv *p,
				       void *rx_buf, int words, int fs)
{
	u16 *buf_16 = rx_buf;
	int k;

	for (k = 0; k < words; k++)
		put_unaligned(sh_msiof_read(p, RFDR) >> fs, &buf_16[k]);
}

static void sh_msiof_spi_read_fifo_32(struct sh_msiof_spi_priv *p,
				      void *rx_buf, int words, int fs)
{
	u32 *buf_32 = rx_buf;
	int k;

	for (k = 0; k < words; k++)
		buf_32[k] = sh_msiof_read(p, RFDR) >> fs;
}

static void sh_msiof_spi_read_fifo_32u(struct sh_msiof_spi_priv *p,
				       void *rx_buf, int words, int fs)
{
	u32 *buf_32 = rx_buf;
	int k;

	for (k = 0; k < words; k++)
		put_unaligned(sh_msiof_read(p, RFDR) >> fs, &buf_32[k]);
}

static void sh_msiof_spi_read_fifo_s32(struct sh_msiof_spi_priv *p,
				       void *rx_buf, int words, int fs)
{
	u32 *buf_32 = rx_buf;
	int k;

	for (k = 0; k < words; k++)
		buf_32[k] = swab32(sh_msiof_read(p, RFDR) >> fs);
}

static void sh_msiof_spi_read_fifo_s32u(struct sh_msiof_spi_priv *p,
				       void *rx_buf, int words, int fs)
{
	u32 *buf_32 = rx_buf;
	int k;

	for (k = 0; k < words; k++)
		put_unaligned(swab32(sh_msiof_read(p, RFDR) >> fs), &buf_32[k]);
}

static int sh_msiof_spi_setup(struct spi_device *spi)
{
<<<<<<< HEAD
	struct device_node	*np = spi->master->dev.of_node;
	struct sh_msiof_spi_priv *p = spi_master_get_devdata(spi->master);
	u32 clr, set, tmp;

	if (!np) {
		/*
		 * Use spi->controller_data for CS (same strategy as spi_gpio),
		 * if any. otherwise let HW control CS
		 */
		spi->cs_gpio = (uintptr_t)spi->controller_data;
	}

	if (gpio_is_valid(spi->cs_gpio)) {
		gpio_direction_output(spi->cs_gpio, !(spi->mode & SPI_CS_HIGH));
		return 0;
	}

	if (spi_controller_is_slave(p->master))
=======
	struct sh_msiof_spi_priv *p =
		spi_controller_get_devdata(spi->controller);
	u32 clr, set, tmp;

	if (spi->cs_gpiod || spi_controller_is_slave(p->ctlr))
>>>>>>> 407d19ab
		return 0;

	if (p->native_cs_inited &&
	    (p->native_cs_high == !!(spi->mode & SPI_CS_HIGH)))
		return 0;

	/* Configure native chip select mode/polarity early */
	clr = MDR1_SYNCMD_MASK;
	set = MDR1_SYNCMD_SPI;
	if (spi->mode & SPI_CS_HIGH)
		clr |= BIT(MDR1_SYNCAC_SHIFT);
	else
		set |= BIT(MDR1_SYNCAC_SHIFT);
	pm_runtime_get_sync(&p->pdev->dev);
	tmp = sh_msiof_read(p, TMDR1) & ~clr;
	sh_msiof_write(p, TMDR1, tmp | set | MDR1_TRMD | TMDR1_PCON);
	tmp = sh_msiof_read(p, RMDR1) & ~clr;
	sh_msiof_write(p, RMDR1, tmp | set);
	pm_runtime_put(&p->pdev->dev);
	p->native_cs_high = spi->mode & SPI_CS_HIGH;
	p->native_cs_inited = true;
	return 0;
}

static int sh_msiof_prepare_message(struct spi_master *master,
				    struct spi_message *msg)
{
	struct sh_msiof_spi_priv *p = spi_master_get_devdata(master);
	const struct spi_device *spi = msg->spi;
	u32 ss, cs_high;

	/* Configure pins before asserting CS */
	if (spi->cs_gpiod) {
		ss = p->unused_ss;
		cs_high = p->native_cs_high;
	} else {
		ss = spi->chip_select;
		cs_high = !!(spi->mode & SPI_CS_HIGH);
	}
	sh_msiof_spi_set_pin_regs(p, ss, !!(spi->mode & SPI_CPOL),
				  !!(spi->mode & SPI_CPHA),
				  !!(spi->mode & SPI_3WIRE),
				  !!(spi->mode & SPI_LSB_FIRST), cs_high);
	return 0;
}

static int sh_msiof_spi_start(struct sh_msiof_spi_priv *p, void *rx_buf)
{
	bool slave = spi_controller_is_slave(p->master);
	int ret = 0;

	/* setup clock and rx/tx signals */
	if (!slave)
		ret = sh_msiof_modify_ctr_wait(p, 0, CTR_TSCKE);
	if (rx_buf && !ret)
		ret = sh_msiof_modify_ctr_wait(p, 0, CTR_RXE);
	if (!ret)
		ret = sh_msiof_modify_ctr_wait(p, 0, CTR_TXE);

	/* start by setting frame bit */
	if (!ret && !slave)
		ret = sh_msiof_modify_ctr_wait(p, 0, CTR_TFSE);

	return ret;
}

static int sh_msiof_spi_stop(struct sh_msiof_spi_priv *p, void *rx_buf)
{
	bool slave = spi_controller_is_slave(p->master);
	int ret = 0;

	/* shut down frame, rx/tx and clock signals */
	if (!slave)
		ret = sh_msiof_modify_ctr_wait(p, CTR_TFSE, 0);
	if (!ret)
		ret = sh_msiof_modify_ctr_wait(p, CTR_TXE, 0);
	if (rx_buf && !ret)
		ret = sh_msiof_modify_ctr_wait(p, CTR_RXE, 0);
	if (!ret && !slave)
		ret = sh_msiof_modify_ctr_wait(p, CTR_TSCKE, 0);

	return ret;
}

static int sh_msiof_slave_abort(struct spi_master *master)
{
	struct sh_msiof_spi_priv *p = spi_master_get_devdata(master);

	p->slave_aborted = true;
	complete(&p->done);
	complete(&p->done_txdma);
	return 0;
}

static int sh_msiof_wait_for_completion(struct sh_msiof_spi_priv *p,
					struct completion *x)
{
	if (spi_controller_is_slave(p->master)) {
		if (wait_for_completion_interruptible(x) ||
		    p->slave_aborted) {
			dev_dbg(&p->pdev->dev, "interrupted\n");
			return -EINTR;
		}
	} else {
		if (!wait_for_completion_timeout(x, HZ)) {
			dev_err(&p->pdev->dev, "timeout\n");
			return -ETIMEDOUT;
		}
	}

	return 0;
}

static int sh_msiof_spi_txrx_once(struct sh_msiof_spi_priv *p,
				  void (*tx_fifo)(struct sh_msiof_spi_priv *,
						  const void *, int, int),
				  void (*rx_fifo)(struct sh_msiof_spi_priv *,
						  void *, int, int),
				  const void *tx_buf, void *rx_buf,
				  int words, int bits)
{
	int fifo_shift;
	int ret;

	/* limit maximum word transfer to rx/tx fifo size */
	if (tx_buf)
		words = min_t(int, words, p->tx_fifo_size);
	if (rx_buf)
		words = min_t(int, words, p->rx_fifo_size);

	/* the fifo contents need shifting */
	fifo_shift = 32 - bits;

	/* default FIFO watermarks for PIO */
	sh_msiof_write(p, FCTR, 0);

	/* setup msiof transfer mode registers */
	sh_msiof_spi_set_mode_regs(p, tx_buf, rx_buf, bits, words);
	sh_msiof_write(p, IER, IER_TEOFE | IER_REOFE);

	/* write tx fifo */
	if (tx_buf)
		tx_fifo(p, tx_buf, words, fifo_shift);

	reinit_completion(&p->done);
	p->slave_aborted = false;

	ret = sh_msiof_spi_start(p, rx_buf);
	if (ret) {
		dev_err(&p->pdev->dev, "failed to start hardware\n");
		goto stop_ier;
	}

	/* wait for tx fifo to be emptied / rx fifo to be filled */
	ret = sh_msiof_wait_for_completion(p, &p->done);
	if (ret)
		goto stop_reset;

	/* read rx fifo */
	if (rx_buf)
		rx_fifo(p, rx_buf, words, fifo_shift);

	/* clear status bits */
	sh_msiof_reset_str(p);

	ret = sh_msiof_spi_stop(p, rx_buf);
	if (ret) {
		dev_err(&p->pdev->dev, "failed to shut down hardware\n");
		return ret;
	}

	return words;

stop_reset:
	sh_msiof_reset_str(p);
	sh_msiof_spi_stop(p, rx_buf);
stop_ier:
	sh_msiof_write(p, IER, 0);
	return ret;
}

static void sh_msiof_dma_complete(void *arg)
{
	complete(arg);
}

static int sh_msiof_dma_once(struct sh_msiof_spi_priv *p, const void *tx,
			     void *rx, unsigned int len)
{
	u32 ier_bits = 0;
	struct dma_async_tx_descriptor *desc_tx = NULL, *desc_rx = NULL;
	dma_cookie_t cookie;
	int ret;

	/* First prepare and submit the DMA request(s), as this may fail */
	if (rx) {
		ier_bits |= IER_RDREQE | IER_RDMAE;
		desc_rx = dmaengine_prep_slave_single(p->master->dma_rx,
					p->rx_dma_addr, len, DMA_DEV_TO_MEM,
					DMA_PREP_INTERRUPT | DMA_CTRL_ACK);
		if (!desc_rx)
			return -EAGAIN;

		desc_rx->callback = sh_msiof_dma_complete;
		desc_rx->callback_param = &p->done;
		cookie = dmaengine_submit(desc_rx);
		if (dma_submit_error(cookie))
			return cookie;
	}

	if (tx) {
		ier_bits |= IER_TDREQE | IER_TDMAE;
		dma_sync_single_for_device(p->master->dma_tx->device->dev,
					   p->tx_dma_addr, len, DMA_TO_DEVICE);
		desc_tx = dmaengine_prep_slave_single(p->master->dma_tx,
					p->tx_dma_addr, len, DMA_MEM_TO_DEV,
					DMA_PREP_INTERRUPT | DMA_CTRL_ACK);
		if (!desc_tx) {
			ret = -EAGAIN;
			goto no_dma_tx;
		}

		desc_tx->callback = sh_msiof_dma_complete;
		desc_tx->callback_param = &p->done_txdma;
		cookie = dmaengine_submit(desc_tx);
		if (dma_submit_error(cookie)) {
			ret = cookie;
			goto no_dma_tx;
		}
	}

	/* 1 stage FIFO watermarks for DMA */
	sh_msiof_write(p, FCTR, FCTR_TFWM_1 | FCTR_RFWM_1);

	/* setup msiof transfer mode registers (32-bit words) */
	sh_msiof_spi_set_mode_regs(p, tx, rx, 32, len / 4);

	sh_msiof_write(p, IER, ier_bits);

	reinit_completion(&p->done);
	if (tx)
		reinit_completion(&p->done_txdma);
	p->slave_aborted = false;

	/* Now start DMA */
	if (rx)
		dma_async_issue_pending(p->master->dma_rx);
	if (tx)
		dma_async_issue_pending(p->master->dma_tx);

	ret = sh_msiof_spi_start(p, rx);
	if (ret) {
		dev_err(&p->pdev->dev, "failed to start hardware\n");
		goto stop_dma;
	}

	if (tx) {
		/* wait for tx DMA completion */
		ret = sh_msiof_wait_for_completion(p, &p->done_txdma);
		if (ret)
			goto stop_reset;
	}

	if (rx) {
		/* wait for rx DMA completion */
		ret = sh_msiof_wait_for_completion(p, &p->done);
		if (ret)
			goto stop_reset;

		sh_msiof_write(p, IER, 0);
	} else {
		/* wait for tx fifo to be emptied */
		sh_msiof_write(p, IER, IER_TEOFE);
		ret = sh_msiof_wait_for_completion(p, &p->done);
		if (ret)
			goto stop_reset;
	}

	/* clear status bits */
	sh_msiof_reset_str(p);

	ret = sh_msiof_spi_stop(p, rx);
	if (ret) {
		dev_err(&p->pdev->dev, "failed to shut down hardware\n");
		return ret;
	}

	if (rx)
		dma_sync_single_for_cpu(p->master->dma_rx->device->dev,
					p->rx_dma_addr, len,
					DMA_FROM_DEVICE);

	return 0;

stop_reset:
	sh_msiof_reset_str(p);
	sh_msiof_spi_stop(p, rx);
stop_dma:
	if (tx)
		dmaengine_terminate_all(p->master->dma_tx);
no_dma_tx:
	if (rx)
		dmaengine_terminate_all(p->master->dma_rx);
	sh_msiof_write(p, IER, 0);
	return ret;
}

static void copy_bswap32(u32 *dst, const u32 *src, unsigned int words)
{
	/* src or dst can be unaligned, but not both */
	if ((unsigned long)src & 3) {
		while (words--) {
			*dst++ = swab32(get_unaligned(src));
			src++;
		}
	} else if ((unsigned long)dst & 3) {
		while (words--) {
			put_unaligned(swab32(*src++), dst);
			dst++;
		}
	} else {
		while (words--)
			*dst++ = swab32(*src++);
	}
}

static void copy_wswap32(u32 *dst, const u32 *src, unsigned int words)
{
	/* src or dst can be unaligned, but not both */
	if ((unsigned long)src & 3) {
		while (words--) {
			*dst++ = swahw32(get_unaligned(src));
			src++;
		}
	} else if ((unsigned long)dst & 3) {
		while (words--) {
			put_unaligned(swahw32(*src++), dst);
			dst++;
		}
	} else {
		while (words--)
			*dst++ = swahw32(*src++);
	}
}

static void copy_plain32(u32 *dst, const u32 *src, unsigned int words)
{
	memcpy(dst, src, words * 4);
}

static int sh_msiof_transfer_one(struct spi_master *master,
				 struct spi_device *spi,
				 struct spi_transfer *t)
{
	struct sh_msiof_spi_priv *p = spi_master_get_devdata(master);
	void (*copy32)(u32 *, const u32 *, unsigned int);
	void (*tx_fifo)(struct sh_msiof_spi_priv *, const void *, int, int);
	void (*rx_fifo)(struct sh_msiof_spi_priv *, void *, int, int);
	const void *tx_buf = t->tx_buf;
	void *rx_buf = t->rx_buf;
	unsigned int len = t->len;
	unsigned int bits = t->bits_per_word;
	unsigned int bytes_per_word;
	unsigned int words;
	int n;
	bool swab;
	int ret;

	/* reset registers */
	sh_msiof_spi_reset_regs(p);

	/* setup clocks (clock already enabled in chipselect()) */
	if (!spi_controller_is_slave(p->master))
		sh_msiof_spi_set_clk_regs(p, clk_get_rate(p->clk), t->speed_hz);

	while (master->dma_tx && len > 15) {
		/*
		 *  DMA supports 32-bit words only, hence pack 8-bit and 16-bit
		 *  words, with byte resp. word swapping.
		 */
		unsigned int l = 0;

		if (tx_buf)
			l = min(len, p->tx_fifo_size * 4);
		if (rx_buf)
			l = min(len, p->rx_fifo_size * 4);

		if (bits <= 8) {
			if (l & 3)
				break;
			copy32 = copy_bswap32;
		} else if (bits <= 16) {
			if (l & 3)
				break;
			copy32 = copy_wswap32;
		} else {
			copy32 = copy_plain32;
		}

		if (tx_buf)
			copy32(p->tx_dma_page, tx_buf, l / 4);

		ret = sh_msiof_dma_once(p, tx_buf, rx_buf, l);
		if (ret == -EAGAIN) {
			dev_warn_once(&p->pdev->dev,
				"DMA not available, falling back to PIO\n");
			break;
		}
		if (ret)
			return ret;

		if (rx_buf) {
			copy32(rx_buf, p->rx_dma_page, l / 4);
			rx_buf += l;
		}
		if (tx_buf)
			tx_buf += l;

		len -= l;
		if (!len)
			return 0;
	}

	if (bits <= 8 && len > 15 && !(len & 3)) {
		bits = 32;
		swab = true;
	} else {
		swab = false;
	}

	/* setup bytes per word and fifo read/write functions */
	if (bits <= 8) {
		bytes_per_word = 1;
		tx_fifo = sh_msiof_spi_write_fifo_8;
		rx_fifo = sh_msiof_spi_read_fifo_8;
	} else if (bits <= 16) {
		bytes_per_word = 2;
		if ((unsigned long)tx_buf & 0x01)
			tx_fifo = sh_msiof_spi_write_fifo_16u;
		else
			tx_fifo = sh_msiof_spi_write_fifo_16;

		if ((unsigned long)rx_buf & 0x01)
			rx_fifo = sh_msiof_spi_read_fifo_16u;
		else
			rx_fifo = sh_msiof_spi_read_fifo_16;
	} else if (swab) {
		bytes_per_word = 4;
		if ((unsigned long)tx_buf & 0x03)
			tx_fifo = sh_msiof_spi_write_fifo_s32u;
		else
			tx_fifo = sh_msiof_spi_write_fifo_s32;

		if ((unsigned long)rx_buf & 0x03)
			rx_fifo = sh_msiof_spi_read_fifo_s32u;
		else
			rx_fifo = sh_msiof_spi_read_fifo_s32;
	} else {
		bytes_per_word = 4;
		if ((unsigned long)tx_buf & 0x03)
			tx_fifo = sh_msiof_spi_write_fifo_32u;
		else
			tx_fifo = sh_msiof_spi_write_fifo_32;

		if ((unsigned long)rx_buf & 0x03)
			rx_fifo = sh_msiof_spi_read_fifo_32u;
		else
			rx_fifo = sh_msiof_spi_read_fifo_32;
	}

	/* transfer in fifo sized chunks */
	words = len / bytes_per_word;

	while (words > 0) {
		n = sh_msiof_spi_txrx_once(p, tx_fifo, rx_fifo, tx_buf, rx_buf,
					   words, bits);
		if (n < 0)
			return n;

		if (tx_buf)
			tx_buf += n * bytes_per_word;
		if (rx_buf)
			rx_buf += n * bytes_per_word;
		words -= n;
	}

	return 0;
}

static const struct sh_msiof_chipdata sh_data = {
	.tx_fifo_size = 64,
	.rx_fifo_size = 64,
	.master_flags = 0,
	.min_div_pow = 0,
};

static const struct sh_msiof_chipdata rcar_gen2_data = {
	.tx_fifo_size = 64,
	.rx_fifo_size = 64,
	.master_flags = SPI_MASTER_MUST_TX,
	.min_div_pow = 0,
};

static const struct sh_msiof_chipdata rcar_gen3_data = {
	.tx_fifo_size = 64,
	.rx_fifo_size = 64,
	.master_flags = SPI_MASTER_MUST_TX,
	.min_div_pow = 1,
};

static const struct of_device_id sh_msiof_match[] = {
	{ .compatible = "renesas,sh-mobile-msiof", .data = &sh_data },
	{ .compatible = "renesas,msiof-r8a7743",   .data = &rcar_gen2_data },
	{ .compatible = "renesas,msiof-r8a7745",   .data = &rcar_gen2_data },
	{ .compatible = "renesas,msiof-r8a7790",   .data = &rcar_gen2_data },
	{ .compatible = "renesas,msiof-r8a7791",   .data = &rcar_gen2_data },
	{ .compatible = "renesas,msiof-r8a7792",   .data = &rcar_gen2_data },
	{ .compatible = "renesas,msiof-r8a7793",   .data = &rcar_gen2_data },
	{ .compatible = "renesas,msiof-r8a7794",   .data = &rcar_gen2_data },
	{ .compatible = "renesas,rcar-gen2-msiof", .data = &rcar_gen2_data },
	{ .compatible = "renesas,msiof-r8a7796",   .data = &rcar_gen3_data },
	{ .compatible = "renesas,rcar-gen3-msiof", .data = &rcar_gen3_data },
	{ .compatible = "renesas,sh-msiof",        .data = &sh_data }, /* Deprecated */
	{},
};
MODULE_DEVICE_TABLE(of, sh_msiof_match);

#ifdef CONFIG_OF
static struct sh_msiof_spi_info *sh_msiof_spi_parse_dt(struct device *dev)
{
	struct sh_msiof_spi_info *info;
	struct device_node *np = dev->of_node;
	u32 num_cs = 1;

	info = devm_kzalloc(dev, sizeof(struct sh_msiof_spi_info), GFP_KERNEL);
	if (!info)
		return NULL;

	info->mode = of_property_read_bool(np, "spi-slave") ? MSIOF_SPI_SLAVE
							    : MSIOF_SPI_MASTER;

	/* Parse the MSIOF properties */
	if (info->mode == MSIOF_SPI_MASTER)
		of_property_read_u32(np, "num-cs", &num_cs);
	of_property_read_u32(np, "renesas,tx-fifo-size",
					&info->tx_fifo_override);
	of_property_read_u32(np, "renesas,rx-fifo-size",
					&info->rx_fifo_override);
	of_property_read_u32(np, "renesas,dtdl", &info->dtdl);
	of_property_read_u32(np, "renesas,syncdl", &info->syncdl);

	info->num_chipselect = num_cs;

	return info;
}
#else
static struct sh_msiof_spi_info *sh_msiof_spi_parse_dt(struct device *dev)
{
	return NULL;
}
#endif

static int sh_msiof_get_cs_gpios(struct sh_msiof_spi_priv *p)
{
	struct device *dev = &p->pdev->dev;
	unsigned int used_ss_mask = 0;
	unsigned int cs_gpios = 0;
	unsigned int num_cs, i;
	int ret;

	ret = gpiod_count(dev, "cs");
	if (ret <= 0)
		return 0;

	num_cs = max_t(unsigned int, ret, p->master->num_chipselect);
	for (i = 0; i < num_cs; i++) {
		struct gpio_desc *gpiod;

		gpiod = devm_gpiod_get_index(dev, "cs", i, GPIOD_ASIS);
		if (!IS_ERR(gpiod)) {
			devm_gpiod_put(dev, gpiod);
			cs_gpios++;
			continue;
		}

		if (PTR_ERR(gpiod) != -ENOENT)
			return PTR_ERR(gpiod);

		if (i >= MAX_SS) {
			dev_err(dev, "Invalid native chip select %d\n", i);
			return -EINVAL;
		}
		used_ss_mask |= BIT(i);
	}
	p->unused_ss = ffz(used_ss_mask);
	if (cs_gpios && p->unused_ss >= MAX_SS) {
		dev_err(dev, "No unused native chip select available\n");
		return -EINVAL;
	}
	return 0;
}

static struct dma_chan *sh_msiof_request_dma_chan(struct device *dev,
	enum dma_transfer_direction dir, unsigned int id, dma_addr_t port_addr)
{
	dma_cap_mask_t mask;
	struct dma_chan *chan;
	struct dma_slave_config cfg;
	int ret;

	dma_cap_zero(mask);
	dma_cap_set(DMA_SLAVE, mask);

	chan = dma_request_slave_channel_compat(mask, shdma_chan_filter,
				(void *)(unsigned long)id, dev,
				dir == DMA_MEM_TO_DEV ? "tx" : "rx");
	if (!chan) {
		dev_warn(dev, "dma_request_slave_channel_compat failed\n");
		return NULL;
	}

	memset(&cfg, 0, sizeof(cfg));
	cfg.direction = dir;
	if (dir == DMA_MEM_TO_DEV) {
		cfg.dst_addr = port_addr;
		cfg.dst_addr_width = DMA_SLAVE_BUSWIDTH_4_BYTES;
	} else {
		cfg.src_addr = port_addr;
		cfg.src_addr_width = DMA_SLAVE_BUSWIDTH_4_BYTES;
	}

	ret = dmaengine_slave_config(chan, &cfg);
	if (ret) {
		dev_warn(dev, "dmaengine_slave_config failed %d\n", ret);
		dma_release_channel(chan);
		return NULL;
	}

	return chan;
}

static int sh_msiof_request_dma(struct sh_msiof_spi_priv *p)
{
	struct platform_device *pdev = p->pdev;
	struct device *dev = &pdev->dev;
	const struct sh_msiof_spi_info *info = dev_get_platdata(dev);
	unsigned int dma_tx_id, dma_rx_id;
	const struct resource *res;
	struct spi_master *master;
	struct device *tx_dev, *rx_dev;

	if (dev->of_node) {
		/* In the OF case we will get the slave IDs from the DT */
		dma_tx_id = 0;
		dma_rx_id = 0;
	} else if (info && info->dma_tx_id && info->dma_rx_id) {
		dma_tx_id = info->dma_tx_id;
		dma_rx_id = info->dma_rx_id;
	} else {
		/* The driver assumes no error */
		return 0;
	}

	/* The DMA engine uses the second register set, if present */
	res = platform_get_resource(pdev, IORESOURCE_MEM, 1);
	if (!res)
		res = platform_get_resource(pdev, IORESOURCE_MEM, 0);

	master = p->master;
	master->dma_tx = sh_msiof_request_dma_chan(dev, DMA_MEM_TO_DEV,
						   dma_tx_id,
						   res->start + TFDR);
	if (!master->dma_tx)
		return -ENODEV;

	master->dma_rx = sh_msiof_request_dma_chan(dev, DMA_DEV_TO_MEM,
						   dma_rx_id,
						   res->start + RFDR);
	if (!master->dma_rx)
		goto free_tx_chan;

	p->tx_dma_page = (void *)__get_free_page(GFP_KERNEL | GFP_DMA);
	if (!p->tx_dma_page)
		goto free_rx_chan;

	p->rx_dma_page = (void *)__get_free_page(GFP_KERNEL | GFP_DMA);
	if (!p->rx_dma_page)
		goto free_tx_page;

	tx_dev = master->dma_tx->device->dev;
	p->tx_dma_addr = dma_map_single(tx_dev, p->tx_dma_page, PAGE_SIZE,
					DMA_TO_DEVICE);
	if (dma_mapping_error(tx_dev, p->tx_dma_addr))
		goto free_rx_page;

	rx_dev = master->dma_rx->device->dev;
	p->rx_dma_addr = dma_map_single(rx_dev, p->rx_dma_page, PAGE_SIZE,
					DMA_FROM_DEVICE);
	if (dma_mapping_error(rx_dev, p->rx_dma_addr))
		goto unmap_tx_page;

	dev_info(dev, "DMA available");
	return 0;

unmap_tx_page:
	dma_unmap_single(tx_dev, p->tx_dma_addr, PAGE_SIZE, DMA_TO_DEVICE);
free_rx_page:
	free_page((unsigned long)p->rx_dma_page);
free_tx_page:
	free_page((unsigned long)p->tx_dma_page);
free_rx_chan:
	dma_release_channel(master->dma_rx);
free_tx_chan:
	dma_release_channel(master->dma_tx);
	master->dma_tx = NULL;
	return -ENODEV;
}

static void sh_msiof_release_dma(struct sh_msiof_spi_priv *p)
{
	struct spi_master *master = p->master;

	if (!master->dma_tx)
		return;

	dma_unmap_single(master->dma_rx->device->dev, p->rx_dma_addr,
			 PAGE_SIZE, DMA_FROM_DEVICE);
	dma_unmap_single(master->dma_tx->device->dev, p->tx_dma_addr,
			 PAGE_SIZE, DMA_TO_DEVICE);
	free_page((unsigned long)p->rx_dma_page);
	free_page((unsigned long)p->tx_dma_page);
	dma_release_channel(master->dma_rx);
	dma_release_channel(master->dma_tx);
}

static int sh_msiof_spi_probe(struct platform_device *pdev)
{
	struct resource	*r;
	struct spi_master *master;
	const struct sh_msiof_chipdata *chipdata;
	struct sh_msiof_spi_info *info;
	struct sh_msiof_spi_priv *p;
	int i;
	int ret;

	chipdata = of_device_get_match_data(&pdev->dev);
	if (chipdata) {
		info = sh_msiof_spi_parse_dt(&pdev->dev);
	} else {
		chipdata = (const void *)pdev->id_entry->driver_data;
		info = dev_get_platdata(&pdev->dev);
	}

	if (!info) {
		dev_err(&pdev->dev, "failed to obtain device info\n");
		return -ENXIO;
	}

	if (info->mode == MSIOF_SPI_SLAVE)
		master = spi_alloc_slave(&pdev->dev,
					 sizeof(struct sh_msiof_spi_priv));
	else
		master = spi_alloc_master(&pdev->dev,
					  sizeof(struct sh_msiof_spi_priv));
	if (master == NULL)
		return -ENOMEM;

	p = spi_master_get_devdata(master);

	platform_set_drvdata(pdev, p);
	p->master = master;
	p->info = info;
	p->min_div_pow = chipdata->min_div_pow;

	init_completion(&p->done);
	init_completion(&p->done_txdma);

	p->clk = devm_clk_get(&pdev->dev, NULL);
	if (IS_ERR(p->clk)) {
		dev_err(&pdev->dev, "cannot get clock\n");
		ret = PTR_ERR(p->clk);
		goto err1;
	}

	i = platform_get_irq(pdev, 0);
	if (i < 0) {
		dev_err(&pdev->dev, "cannot get platform IRQ\n");
		ret = -ENOENT;
		goto err1;
	}

	r = platform_get_resource(pdev, IORESOURCE_MEM, 0);
	p->mapbase = devm_ioremap_resource(&pdev->dev, r);
	if (IS_ERR(p->mapbase)) {
		ret = PTR_ERR(p->mapbase);
		goto err1;
	}

	ret = devm_request_irq(&pdev->dev, i, sh_msiof_spi_irq, 0,
			       dev_name(&pdev->dev), p);
	if (ret) {
		dev_err(&pdev->dev, "unable to request irq\n");
		goto err1;
	}

	p->pdev = pdev;
	pm_runtime_enable(&pdev->dev);

	/* Platform data may override FIFO sizes */
	p->tx_fifo_size = chipdata->tx_fifo_size;
	p->rx_fifo_size = chipdata->rx_fifo_size;
	if (p->info->tx_fifo_override)
		p->tx_fifo_size = p->info->tx_fifo_override;
	if (p->info->rx_fifo_override)
		p->rx_fifo_size = p->info->rx_fifo_override;

	/* Setup GPIO chip selects */
	master->num_chipselect = p->info->num_chipselect;
	ret = sh_msiof_get_cs_gpios(p);
	if (ret)
		goto err1;

<<<<<<< HEAD
	/* init master code */
	master->mode_bits = SPI_CPOL | SPI_CPHA | SPI_CS_HIGH;
	master->mode_bits |= SPI_LSB_FIRST | SPI_3WIRE;
	master->flags = chipdata->master_flags;
	master->bus_num = pdev->id;
	master->dev.of_node = pdev->dev.of_node;
	master->setup = sh_msiof_spi_setup;
	master->prepare_message = sh_msiof_prepare_message;
	master->slave_abort = sh_msiof_slave_abort;
	master->bits_per_word_mask = SPI_BPW_RANGE_MASK(8, 32);
	master->auto_runtime_pm = true;
	master->transfer_one = sh_msiof_transfer_one;
=======
	/* init controller code */
	ctlr->mode_bits = SPI_CPOL | SPI_CPHA | SPI_CS_HIGH;
	ctlr->mode_bits |= SPI_LSB_FIRST | SPI_3WIRE;
	ctlr->flags = chipdata->ctlr_flags;
	ctlr->bus_num = pdev->id;
	ctlr->dev.of_node = pdev->dev.of_node;
	ctlr->setup = sh_msiof_spi_setup;
	ctlr->prepare_message = sh_msiof_prepare_message;
	ctlr->slave_abort = sh_msiof_slave_abort;
	ctlr->bits_per_word_mask = chipdata->bits_per_word_mask;
	ctlr->auto_runtime_pm = true;
	ctlr->transfer_one = sh_msiof_transfer_one;
	ctlr->use_gpio_descriptors = true;
>>>>>>> 407d19ab

	ret = sh_msiof_request_dma(p);
	if (ret < 0)
		dev_warn(&pdev->dev, "DMA not available, using PIO\n");

	ret = devm_spi_register_master(&pdev->dev, master);
	if (ret < 0) {
		dev_err(&pdev->dev, "spi_register_master error.\n");
		goto err2;
	}

	return 0;

 err2:
	sh_msiof_release_dma(p);
	pm_runtime_disable(&pdev->dev);
 err1:
	spi_master_put(master);
	return ret;
}

static int sh_msiof_spi_remove(struct platform_device *pdev)
{
	struct sh_msiof_spi_priv *p = platform_get_drvdata(pdev);

	sh_msiof_release_dma(p);
	pm_runtime_disable(&pdev->dev);
	return 0;
}

static const struct platform_device_id spi_driver_ids[] = {
	{ "spi_sh_msiof",	(kernel_ulong_t)&sh_data },
	{},
};
MODULE_DEVICE_TABLE(platform, spi_driver_ids);

#ifdef CONFIG_PM_SLEEP
static int sh_msiof_spi_suspend(struct device *dev)
{
	struct platform_device *pdev = to_platform_device(dev);
	struct sh_msiof_spi_priv *p = platform_get_drvdata(pdev);

	return spi_master_suspend(p->master);
}

static int sh_msiof_spi_resume(struct device *dev)
{
	struct platform_device *pdev = to_platform_device(dev);
	struct sh_msiof_spi_priv *p = platform_get_drvdata(pdev);

	return spi_master_resume(p->master);
}

static SIMPLE_DEV_PM_OPS(sh_msiof_spi_pm_ops, sh_msiof_spi_suspend,
			 sh_msiof_spi_resume);
#define DEV_PM_OPS	&sh_msiof_spi_pm_ops
#else
#define DEV_PM_OPS	NULL
#endif /* CONFIG_PM_SLEEP */

static struct platform_driver sh_msiof_spi_drv = {
	.probe		= sh_msiof_spi_probe,
	.remove		= sh_msiof_spi_remove,
	.id_table	= spi_driver_ids,
	.driver		= {
		.name		= "spi_sh_msiof",
		.pm		= DEV_PM_OPS,
		.of_match_table = of_match_ptr(sh_msiof_match),
	},
};
module_platform_driver(sh_msiof_spi_drv);

MODULE_DESCRIPTION("SuperH MSIOF SPI Master Interface Driver");
MODULE_AUTHOR("Magnus Damm");
MODULE_LICENSE("GPL v2");
MODULE_ALIAS("platform:spi_sh_msiof");<|MERGE_RESOLUTION|>--- conflicted
+++ resolved
@@ -1,14 +1,10 @@
+// SPDX-License-Identifier: GPL-2.0
 /*
- * SuperH MSIOF SPI Master Interface
+ * SuperH MSIOF SPI Controller Interface
  *
  * Copyright (c) 2009 Magnus Damm
  * Copyright (C) 2014 Renesas Electronics Corporation
  * Copyright (C) 2014-2017 Glider bvba
- *
- * This program is free software; you can redistribute it and/or modify
- * it under the terms of the GNU General Public License version 2 as
- * published by the Free Software Foundation.
- *
  */
 
 #include <linux/bitmap.h>
@@ -37,14 +33,15 @@
 #include <asm/unaligned.h>
 
 struct sh_msiof_chipdata {
+	u32 bits_per_word_mask;
 	u16 tx_fifo_size;
 	u16 rx_fifo_size;
-	u16 master_flags;
+	u16 ctlr_flags;
 	u16 min_div_pow;
 };
 
 struct sh_msiof_spi_priv {
-	struct spi_master *master;
+	struct spi_controller *ctlr;
 	void __iomem *mapbase;
 	struct clk *clk;
 	struct platform_device *pdev;
@@ -300,7 +297,7 @@
 
 	scr = sh_msiof_spi_div_array[div_pow] | SCR_BRPS(brps);
 	sh_msiof_write(p, TSCR, scr);
-	if (!(p->master->flags & SPI_MASTER_MUST_TX))
+	if (!(p->ctlr->flags & SPI_CONTROLLER_MUST_TX))
 		sh_msiof_write(p, RSCR, scr);
 }
 
@@ -364,14 +361,14 @@
 	tmp |= !cs_high << MDR1_SYNCAC_SHIFT;
 	tmp |= lsb_first << MDR1_BITLSB_SHIFT;
 	tmp |= sh_msiof_spi_get_dtdl_and_syncdl(p);
-	if (spi_controller_is_slave(p->master)) {
+	if (spi_controller_is_slave(p->ctlr)) {
 		sh_msiof_write(p, TMDR1, tmp | TMDR1_PCON);
 	} else {
 		sh_msiof_write(p, TMDR1,
 			       tmp | MDR1_TRMD | TMDR1_PCON |
 			       (ss < MAX_SS ? ss : 0) << TMDR1_SYNCCH_SHIFT);
 	}
-	if (p->master->flags & SPI_MASTER_MUST_TX) {
+	if (p->ctlr->flags & SPI_CONTROLLER_MUST_TX) {
 		/* These bits are reserved if RX needs TX */
 		tmp &= ~0x0000ffff;
 	}
@@ -395,7 +392,7 @@
 {
 	u32 dr2 = MDR2_BITLEN1(bits) | MDR2_WDLEN1(words);
 
-	if (tx_buf || (p->master->flags & SPI_MASTER_MUST_TX))
+	if (tx_buf || (p->ctlr->flags & SPI_CONTROLLER_MUST_TX))
 		sh_msiof_write(p, TMDR2, dr2);
 	else
 		sh_msiof_write(p, TMDR2, dr2 | MDR2_GRPMASK1);
@@ -552,32 +549,11 @@
 
 static int sh_msiof_spi_setup(struct spi_device *spi)
 {
-<<<<<<< HEAD
-	struct device_node	*np = spi->master->dev.of_node;
-	struct sh_msiof_spi_priv *p = spi_master_get_devdata(spi->master);
-	u32 clr, set, tmp;
-
-	if (!np) {
-		/*
-		 * Use spi->controller_data for CS (same strategy as spi_gpio),
-		 * if any. otherwise let HW control CS
-		 */
-		spi->cs_gpio = (uintptr_t)spi->controller_data;
-	}
-
-	if (gpio_is_valid(spi->cs_gpio)) {
-		gpio_direction_output(spi->cs_gpio, !(spi->mode & SPI_CS_HIGH));
-		return 0;
-	}
-
-	if (spi_controller_is_slave(p->master))
-=======
 	struct sh_msiof_spi_priv *p =
 		spi_controller_get_devdata(spi->controller);
 	u32 clr, set, tmp;
 
 	if (spi->cs_gpiod || spi_controller_is_slave(p->ctlr))
->>>>>>> 407d19ab
 		return 0;
 
 	if (p->native_cs_inited &&
@@ -602,10 +578,10 @@
 	return 0;
 }
 
-static int sh_msiof_prepare_message(struct spi_master *master,
+static int sh_msiof_prepare_message(struct spi_controller *ctlr,
 				    struct spi_message *msg)
 {
-	struct sh_msiof_spi_priv *p = spi_master_get_devdata(master);
+	struct sh_msiof_spi_priv *p = spi_controller_get_devdata(ctlr);
 	const struct spi_device *spi = msg->spi;
 	u32 ss, cs_high;
 
@@ -626,7 +602,7 @@
 
 static int sh_msiof_spi_start(struct sh_msiof_spi_priv *p, void *rx_buf)
 {
-	bool slave = spi_controller_is_slave(p->master);
+	bool slave = spi_controller_is_slave(p->ctlr);
 	int ret = 0;
 
 	/* setup clock and rx/tx signals */
@@ -646,7 +622,7 @@
 
 static int sh_msiof_spi_stop(struct sh_msiof_spi_priv *p, void *rx_buf)
 {
-	bool slave = spi_controller_is_slave(p->master);
+	bool slave = spi_controller_is_slave(p->ctlr);
 	int ret = 0;
 
 	/* shut down frame, rx/tx and clock signals */
@@ -662,9 +638,9 @@
 	return ret;
 }
 
-static int sh_msiof_slave_abort(struct spi_master *master)
-{
-	struct sh_msiof_spi_priv *p = spi_master_get_devdata(master);
+static int sh_msiof_slave_abort(struct spi_controller *ctlr)
+{
+	struct sh_msiof_spi_priv *p = spi_controller_get_devdata(ctlr);
 
 	p->slave_aborted = true;
 	complete(&p->done);
@@ -675,7 +651,7 @@
 static int sh_msiof_wait_for_completion(struct sh_msiof_spi_priv *p,
 					struct completion *x)
 {
-	if (spi_controller_is_slave(p->master)) {
+	if (spi_controller_is_slave(p->ctlr)) {
 		if (wait_for_completion_interruptible(x) ||
 		    p->slave_aborted) {
 			dev_dbg(&p->pdev->dev, "interrupted\n");
@@ -775,7 +751,7 @@
 	/* First prepare and submit the DMA request(s), as this may fail */
 	if (rx) {
 		ier_bits |= IER_RDREQE | IER_RDMAE;
-		desc_rx = dmaengine_prep_slave_single(p->master->dma_rx,
+		desc_rx = dmaengine_prep_slave_single(p->ctlr->dma_rx,
 					p->rx_dma_addr, len, DMA_DEV_TO_MEM,
 					DMA_PREP_INTERRUPT | DMA_CTRL_ACK);
 		if (!desc_rx)
@@ -790,9 +766,9 @@
 
 	if (tx) {
 		ier_bits |= IER_TDREQE | IER_TDMAE;
-		dma_sync_single_for_device(p->master->dma_tx->device->dev,
+		dma_sync_single_for_device(p->ctlr->dma_tx->device->dev,
 					   p->tx_dma_addr, len, DMA_TO_DEVICE);
-		desc_tx = dmaengine_prep_slave_single(p->master->dma_tx,
+		desc_tx = dmaengine_prep_slave_single(p->ctlr->dma_tx,
 					p->tx_dma_addr, len, DMA_MEM_TO_DEV,
 					DMA_PREP_INTERRUPT | DMA_CTRL_ACK);
 		if (!desc_tx) {
@@ -824,9 +800,9 @@
 
 	/* Now start DMA */
 	if (rx)
-		dma_async_issue_pending(p->master->dma_rx);
+		dma_async_issue_pending(p->ctlr->dma_rx);
 	if (tx)
-		dma_async_issue_pending(p->master->dma_tx);
+		dma_async_issue_pending(p->ctlr->dma_tx);
 
 	ret = sh_msiof_spi_start(p, rx);
 	if (ret) {
@@ -866,9 +842,8 @@
 	}
 
 	if (rx)
-		dma_sync_single_for_cpu(p->master->dma_rx->device->dev,
-					p->rx_dma_addr, len,
-					DMA_FROM_DEVICE);
+		dma_sync_single_for_cpu(p->ctlr->dma_rx->device->dev,
+					p->rx_dma_addr, len, DMA_FROM_DEVICE);
 
 	return 0;
 
@@ -877,10 +852,10 @@
 	sh_msiof_spi_stop(p, rx);
 stop_dma:
 	if (tx)
-		dmaengine_terminate_all(p->master->dma_tx);
+		dmaengine_terminate_all(p->ctlr->dma_tx);
 no_dma_tx:
 	if (rx)
-		dmaengine_terminate_all(p->master->dma_rx);
+		dmaengine_terminate_all(p->ctlr->dma_rx);
 	sh_msiof_write(p, IER, 0);
 	return ret;
 }
@@ -928,11 +903,11 @@
 	memcpy(dst, src, words * 4);
 }
 
-static int sh_msiof_transfer_one(struct spi_master *master,
+static int sh_msiof_transfer_one(struct spi_controller *ctlr,
 				 struct spi_device *spi,
 				 struct spi_transfer *t)
 {
-	struct sh_msiof_spi_priv *p = spi_master_get_devdata(master);
+	struct sh_msiof_spi_priv *p = spi_controller_get_devdata(ctlr);
 	void (*copy32)(u32 *, const u32 *, unsigned int);
 	void (*tx_fifo)(struct sh_msiof_spi_priv *, const void *, int, int);
 	void (*rx_fifo)(struct sh_msiof_spi_priv *, void *, int, int);
@@ -950,10 +925,10 @@
 	sh_msiof_spi_reset_regs(p);
 
 	/* setup clocks (clock already enabled in chipselect()) */
-	if (!spi_controller_is_slave(p->master))
+	if (!spi_controller_is_slave(p->ctlr))
 		sh_msiof_spi_set_clk_regs(p, clk_get_rate(p->clk), t->speed_hz);
 
-	while (master->dma_tx && len > 15) {
+	while (ctlr->dma_tx && len > 15) {
 		/*
 		 *  DMA supports 32-bit words only, hence pack 8-bit and 16-bit
 		 *  words, with byte resp. word swapping.
@@ -961,17 +936,13 @@
 		unsigned int l = 0;
 
 		if (tx_buf)
-			l = min(len, p->tx_fifo_size * 4);
+			l = min(round_down(len, 4), p->tx_fifo_size * 4);
 		if (rx_buf)
-			l = min(len, p->rx_fifo_size * 4);
+			l = min(round_down(len, 4), p->rx_fifo_size * 4);
 
 		if (bits <= 8) {
-			if (l & 3)
-				break;
 			copy32 = copy_bswap32;
 		} else if (bits <= 16) {
-			if (l & 3)
-				break;
 			copy32 = copy_wswap32;
 		} else {
 			copy32 = copy_plain32;
@@ -1001,7 +972,7 @@
 			return 0;
 	}
 
-	if (bits <= 8 && len > 15 && !(len & 3)) {
+	if (bits <= 8 && len > 15) {
 		bits = 32;
 		swab = true;
 	} else {
@@ -1062,29 +1033,42 @@
 		if (rx_buf)
 			rx_buf += n * bytes_per_word;
 		words -= n;
+
+		if (words == 0 && (len % bytes_per_word)) {
+			words = len % bytes_per_word;
+			bits = t->bits_per_word;
+			bytes_per_word = 1;
+			tx_fifo = sh_msiof_spi_write_fifo_8;
+			rx_fifo = sh_msiof_spi_read_fifo_8;
+		}
 	}
 
 	return 0;
 }
 
 static const struct sh_msiof_chipdata sh_data = {
+	.bits_per_word_mask = SPI_BPW_RANGE_MASK(8, 32),
 	.tx_fifo_size = 64,
 	.rx_fifo_size = 64,
-	.master_flags = 0,
+	.ctlr_flags = 0,
 	.min_div_pow = 0,
 };
 
 static const struct sh_msiof_chipdata rcar_gen2_data = {
+	.bits_per_word_mask = SPI_BPW_MASK(8) | SPI_BPW_MASK(16) |
+			      SPI_BPW_MASK(24) | SPI_BPW_MASK(32),
 	.tx_fifo_size = 64,
 	.rx_fifo_size = 64,
-	.master_flags = SPI_MASTER_MUST_TX,
+	.ctlr_flags = SPI_CONTROLLER_MUST_TX,
 	.min_div_pow = 0,
 };
 
 static const struct sh_msiof_chipdata rcar_gen3_data = {
+	.bits_per_word_mask = SPI_BPW_MASK(8) | SPI_BPW_MASK(16) |
+			      SPI_BPW_MASK(24) | SPI_BPW_MASK(32),
 	.tx_fifo_size = 64,
 	.rx_fifo_size = 64,
-	.master_flags = SPI_MASTER_MUST_TX,
+	.ctlr_flags = SPI_CONTROLLER_MUST_TX,
 	.min_div_pow = 1,
 };
 
@@ -1152,7 +1136,7 @@
 	if (ret <= 0)
 		return 0;
 
-	num_cs = max_t(unsigned int, ret, p->master->num_chipselect);
+	num_cs = max_t(unsigned int, ret, p->ctlr->num_chipselect);
 	for (i = 0; i < num_cs; i++) {
 		struct gpio_desc *gpiod;
 
@@ -1223,10 +1207,10 @@
 {
 	struct platform_device *pdev = p->pdev;
 	struct device *dev = &pdev->dev;
-	const struct sh_msiof_spi_info *info = dev_get_platdata(dev);
+	const struct sh_msiof_spi_info *info = p->info;
 	unsigned int dma_tx_id, dma_rx_id;
 	const struct resource *res;
-	struct spi_master *master;
+	struct spi_controller *ctlr;
 	struct device *tx_dev, *rx_dev;
 
 	if (dev->of_node) {
@@ -1246,17 +1230,15 @@
 	if (!res)
 		res = platform_get_resource(pdev, IORESOURCE_MEM, 0);
 
-	master = p->master;
-	master->dma_tx = sh_msiof_request_dma_chan(dev, DMA_MEM_TO_DEV,
-						   dma_tx_id,
-						   res->start + TFDR);
-	if (!master->dma_tx)
+	ctlr = p->ctlr;
+	ctlr->dma_tx = sh_msiof_request_dma_chan(dev, DMA_MEM_TO_DEV,
+						 dma_tx_id, res->start + TFDR);
+	if (!ctlr->dma_tx)
 		return -ENODEV;
 
-	master->dma_rx = sh_msiof_request_dma_chan(dev, DMA_DEV_TO_MEM,
-						   dma_rx_id,
-						   res->start + RFDR);
-	if (!master->dma_rx)
+	ctlr->dma_rx = sh_msiof_request_dma_chan(dev, DMA_DEV_TO_MEM,
+						 dma_rx_id, res->start + RFDR);
+	if (!ctlr->dma_rx)
 		goto free_tx_chan;
 
 	p->tx_dma_page = (void *)__get_free_page(GFP_KERNEL | GFP_DMA);
@@ -1267,13 +1249,13 @@
 	if (!p->rx_dma_page)
 		goto free_tx_page;
 
-	tx_dev = master->dma_tx->device->dev;
+	tx_dev = ctlr->dma_tx->device->dev;
 	p->tx_dma_addr = dma_map_single(tx_dev, p->tx_dma_page, PAGE_SIZE,
 					DMA_TO_DEVICE);
 	if (dma_mapping_error(tx_dev, p->tx_dma_addr))
 		goto free_rx_page;
 
-	rx_dev = master->dma_rx->device->dev;
+	rx_dev = ctlr->dma_rx->device->dev;
 	p->rx_dma_addr = dma_map_single(rx_dev, p->rx_dma_page, PAGE_SIZE,
 					DMA_FROM_DEVICE);
 	if (dma_mapping_error(rx_dev, p->rx_dma_addr))
@@ -1289,34 +1271,34 @@
 free_tx_page:
 	free_page((unsigned long)p->tx_dma_page);
 free_rx_chan:
-	dma_release_channel(master->dma_rx);
+	dma_release_channel(ctlr->dma_rx);
 free_tx_chan:
-	dma_release_channel(master->dma_tx);
-	master->dma_tx = NULL;
+	dma_release_channel(ctlr->dma_tx);
+	ctlr->dma_tx = NULL;
 	return -ENODEV;
 }
 
 static void sh_msiof_release_dma(struct sh_msiof_spi_priv *p)
 {
-	struct spi_master *master = p->master;
-
-	if (!master->dma_tx)
+	struct spi_controller *ctlr = p->ctlr;
+
+	if (!ctlr->dma_tx)
 		return;
 
-	dma_unmap_single(master->dma_rx->device->dev, p->rx_dma_addr,
-			 PAGE_SIZE, DMA_FROM_DEVICE);
-	dma_unmap_single(master->dma_tx->device->dev, p->tx_dma_addr,
-			 PAGE_SIZE, DMA_TO_DEVICE);
+	dma_unmap_single(ctlr->dma_rx->device->dev, p->rx_dma_addr, PAGE_SIZE,
+			 DMA_FROM_DEVICE);
+	dma_unmap_single(ctlr->dma_tx->device->dev, p->tx_dma_addr, PAGE_SIZE,
+			 DMA_TO_DEVICE);
 	free_page((unsigned long)p->rx_dma_page);
 	free_page((unsigned long)p->tx_dma_page);
-	dma_release_channel(master->dma_rx);
-	dma_release_channel(master->dma_tx);
+	dma_release_channel(ctlr->dma_rx);
+	dma_release_channel(ctlr->dma_tx);
 }
 
 static int sh_msiof_spi_probe(struct platform_device *pdev)
 {
 	struct resource	*r;
-	struct spi_master *master;
+	struct spi_controller *ctlr;
 	const struct sh_msiof_chipdata *chipdata;
 	struct sh_msiof_spi_info *info;
 	struct sh_msiof_spi_priv *p;
@@ -1337,18 +1319,18 @@
 	}
 
 	if (info->mode == MSIOF_SPI_SLAVE)
-		master = spi_alloc_slave(&pdev->dev,
-					 sizeof(struct sh_msiof_spi_priv));
+		ctlr = spi_alloc_slave(&pdev->dev,
+				       sizeof(struct sh_msiof_spi_priv));
 	else
-		master = spi_alloc_master(&pdev->dev,
-					  sizeof(struct sh_msiof_spi_priv));
-	if (master == NULL)
+		ctlr = spi_alloc_master(&pdev->dev,
+					sizeof(struct sh_msiof_spi_priv));
+	if (ctlr == NULL)
 		return -ENOMEM;
 
-	p = spi_master_get_devdata(master);
+	p = spi_controller_get_devdata(ctlr);
 
 	platform_set_drvdata(pdev, p);
-	p->master = master;
+	p->ctlr = ctlr;
 	p->info = info;
 	p->min_div_pow = chipdata->min_div_pow;
 
@@ -1364,8 +1346,8 @@
 
 	i = platform_get_irq(pdev, 0);
 	if (i < 0) {
-		dev_err(&pdev->dev, "cannot get platform IRQ\n");
-		ret = -ENOENT;
+		dev_err(&pdev->dev, "cannot get IRQ\n");
+		ret = i;
 		goto err1;
 	}
 
@@ -1395,25 +1377,11 @@
 		p->rx_fifo_size = p->info->rx_fifo_override;
 
 	/* Setup GPIO chip selects */
-	master->num_chipselect = p->info->num_chipselect;
+	ctlr->num_chipselect = p->info->num_chipselect;
 	ret = sh_msiof_get_cs_gpios(p);
 	if (ret)
 		goto err1;
 
-<<<<<<< HEAD
-	/* init master code */
-	master->mode_bits = SPI_CPOL | SPI_CPHA | SPI_CS_HIGH;
-	master->mode_bits |= SPI_LSB_FIRST | SPI_3WIRE;
-	master->flags = chipdata->master_flags;
-	master->bus_num = pdev->id;
-	master->dev.of_node = pdev->dev.of_node;
-	master->setup = sh_msiof_spi_setup;
-	master->prepare_message = sh_msiof_prepare_message;
-	master->slave_abort = sh_msiof_slave_abort;
-	master->bits_per_word_mask = SPI_BPW_RANGE_MASK(8, 32);
-	master->auto_runtime_pm = true;
-	master->transfer_one = sh_msiof_transfer_one;
-=======
 	/* init controller code */
 	ctlr->mode_bits = SPI_CPOL | SPI_CPHA | SPI_CS_HIGH;
 	ctlr->mode_bits |= SPI_LSB_FIRST | SPI_3WIRE;
@@ -1427,15 +1395,14 @@
 	ctlr->auto_runtime_pm = true;
 	ctlr->transfer_one = sh_msiof_transfer_one;
 	ctlr->use_gpio_descriptors = true;
->>>>>>> 407d19ab
 
 	ret = sh_msiof_request_dma(p);
 	if (ret < 0)
 		dev_warn(&pdev->dev, "DMA not available, using PIO\n");
 
-	ret = devm_spi_register_master(&pdev->dev, master);
+	ret = devm_spi_register_controller(&pdev->dev, ctlr);
 	if (ret < 0) {
-		dev_err(&pdev->dev, "spi_register_master error.\n");
+		dev_err(&pdev->dev, "devm_spi_register_controller error.\n");
 		goto err2;
 	}
 
@@ -1445,7 +1412,7 @@
 	sh_msiof_release_dma(p);
 	pm_runtime_disable(&pdev->dev);
  err1:
-	spi_master_put(master);
+	spi_controller_put(ctlr);
 	return ret;
 }
 
@@ -1467,18 +1434,16 @@
 #ifdef CONFIG_PM_SLEEP
 static int sh_msiof_spi_suspend(struct device *dev)
 {
-	struct platform_device *pdev = to_platform_device(dev);
-	struct sh_msiof_spi_priv *p = platform_get_drvdata(pdev);
-
-	return spi_master_suspend(p->master);
+	struct sh_msiof_spi_priv *p = dev_get_drvdata(dev);
+
+	return spi_controller_suspend(p->ctlr);
 }
 
 static int sh_msiof_spi_resume(struct device *dev)
 {
-	struct platform_device *pdev = to_platform_device(dev);
-	struct sh_msiof_spi_priv *p = platform_get_drvdata(pdev);
-
-	return spi_master_resume(p->master);
+	struct sh_msiof_spi_priv *p = dev_get_drvdata(dev);
+
+	return spi_controller_resume(p->ctlr);
 }
 
 static SIMPLE_DEV_PM_OPS(sh_msiof_spi_pm_ops, sh_msiof_spi_suspend,
@@ -1500,7 +1465,7 @@
 };
 module_platform_driver(sh_msiof_spi_drv);
 
-MODULE_DESCRIPTION("SuperH MSIOF SPI Master Interface Driver");
+MODULE_DESCRIPTION("SuperH MSIOF SPI Controller Interface Driver");
 MODULE_AUTHOR("Magnus Damm");
 MODULE_LICENSE("GPL v2");
 MODULE_ALIAS("platform:spi_sh_msiof");