--- conflicted
+++ resolved
@@ -3,6 +3,7 @@
 // Freescale i.MX7ULP LPSPI driver
 //
 // Copyright 2016 Freescale Semiconductor, Inc.
+// Copyright 2018 NXP Semiconductors
 
 #include <linux/clk.h>
 #include <linux/completion.h>
@@ -60,22 +61,23 @@
 #define CR_RTF		BIT(8)
 #define CR_RST		BIT(1)
 #define CR_MEN		BIT(0)
+#define SR_MBF		BIT(24)
 #define SR_TCF		BIT(10)
+#define SR_FCF		BIT(9)
 #define SR_RDF		BIT(1)
 #define SR_TDF		BIT(0)
 #define IER_TCIE	BIT(10)
+#define IER_FCIE	BIT(9)
 #define IER_RDIE	BIT(1)
 #define IER_TDIE	BIT(0)
 #define DER_RDDE	BIT(1)
 #define DER_TDDE	BIT(0)
 #define CFGR1_PCSCFG	BIT(27)
+#define CFGR1_PINCFG	(BIT(24)|BIT(25))
 #define CFGR1_PCSPOL	BIT(8)
 #define CFGR1_NOSTALL	BIT(3)
 #define CFGR1_MASTER	BIT(0)
-<<<<<<< HEAD
-=======
 #define FSR_TXCOUNT	(0xFF)
->>>>>>> 407d19ab
 #define RSR_RXEMPTY	BIT(1)
 #define TCR_CPOL	BIT(31)
 #define TCR_CPHA	BIT(30)
@@ -97,15 +99,11 @@
 struct fsl_lpspi_data {
 	struct device *dev;
 	void __iomem *base;
-<<<<<<< HEAD
-	struct clk *clk;
-=======
 	unsigned long base_phys;
 	struct clk *clk_ipg;
 	struct clk *clk_per;
 	bool is_slave;
 	bool is_first_byte;
->>>>>>> 407d19ab
 
 	void *rx_buf;
 	const void *tx_buf;
@@ -113,13 +111,12 @@
 	void (*rx)(struct fsl_lpspi_data *);
 
 	u32 remain;
+	u8 watermark;
 	u8 txfifosize;
 	u8 rxfifosize;
 
 	struct lpspi_config config;
 	struct completion xfer_done;
-<<<<<<< HEAD
-=======
 
 	bool slave_aborted;
 
@@ -129,7 +126,6 @@
 	struct completion dma_tx_completion;
 
 	int chipselect[0];
->>>>>>> 407d19ab
 };
 
 static const struct of_device_id fsl_lpspi_dt_ids[] = {
@@ -176,11 +172,6 @@
 	writel(enable, fsl_lpspi->base + IMX7ULP_IER);
 }
 
-<<<<<<< HEAD
-static int lpspi_prepare_xfer_hardware(struct spi_master *master)
-{
-	struct fsl_lpspi_data *fsl_lpspi = spi_master_get_devdata(master);
-=======
 static int fsl_lpspi_bytes_per_word(const int bpw)
 {
 	return DIV_ROUND_UP(bpw, BITS_PER_BYTE);
@@ -221,14 +212,14 @@
 		dev_err(fsl_lpspi->dev, "failed to enable clock\n");
 		return ret;
 	}
->>>>>>> 407d19ab
-
-	return 0;
-}
-
-static int lpspi_unprepare_xfer_hardware(struct spi_master *master)
-{
-	struct fsl_lpspi_data *fsl_lpspi = spi_master_get_devdata(master);
+
+	return 0;
+}
+
+static int lpspi_unprepare_xfer_hardware(struct spi_controller *controller)
+{
+	struct fsl_lpspi_data *fsl_lpspi =
+				spi_controller_get_devdata(controller);
 
 	pm_runtime_mark_last_busy(fsl_lpspi->dev);
 	pm_runtime_put_autosuspend(fsl_lpspi->dev);
@@ -250,28 +241,10 @@
 	return 0;
 }
 
-static int fsl_lpspi_txfifo_empty(struct fsl_lpspi_data *fsl_lpspi)
-{
-	u32 txcnt;
-	unsigned long orig_jiffies = jiffies;
-
-	do {
-		txcnt = readl(fsl_lpspi->base + IMX7ULP_FSR) & 0xff;
-
-		if (time_after(jiffies, orig_jiffies + msecs_to_jiffies(500))) {
-			dev_dbg(fsl_lpspi->dev, "txfifo empty timeout\n");
-			return -ETIMEDOUT;
-		}
-		cond_resched();
-
-	} while (txcnt);
-
-	return 0;
-}
-
 static void fsl_lpspi_write_tx_fifo(struct fsl_lpspi_data *fsl_lpspi)
 {
 	u8 txfifo_cnt;
+	u32 temp;
 
 	txfifo_cnt = readl(fsl_lpspi->base + IMX7ULP_FSR) & 0xff;
 
@@ -282,9 +255,15 @@
 		txfifo_cnt++;
 	}
 
-	if (!fsl_lpspi->remain && (txfifo_cnt < fsl_lpspi->txfifosize))
-		writel(0, fsl_lpspi->base + IMX7ULP_TDR);
-	else
+	if (txfifo_cnt < fsl_lpspi->txfifosize) {
+		if (!fsl_lpspi->is_slave) {
+			temp = readl(fsl_lpspi->base + IMX7ULP_TCR);
+			temp &= ~TCR_CONTC;
+			writel(temp, fsl_lpspi->base + IMX7ULP_TCR);
+		}
+
+		fsl_lpspi_intctrl(fsl_lpspi, IER_FCIE);
+	} else
 		fsl_lpspi_intctrl(fsl_lpspi, IER_TDIE);
 }
 
@@ -299,23 +278,7 @@
 	u32 temp = 0;
 
 	temp |= fsl_lpspi->config.bpw - 1;
-	temp |= fsl_lpspi->config.prescale << 27;
 	temp |= (fsl_lpspi->config.mode & 0x3) << 30;
-<<<<<<< HEAD
-	temp |= (fsl_lpspi->config.chip_select & 0x3) << 24;
-
-	/*
-	 * Set TCR_CONT will keep SS asserted after current transfer.
-	 * For the first transfer, clear TCR_CONTC to assert SS.
-	 * For subsequent transfer, set TCR_CONTC to keep SS asserted.
-	 */
-	temp |= TCR_CONT;
-	if (is_first_xfer)
-		temp &= ~TCR_CONTC;
-	else
-		temp |= TCR_CONTC;
-
-=======
 	if (!fsl_lpspi->is_slave) {
 		temp |= fsl_lpspi->config.prescale << 27;
 		temp |= (fsl_lpspi->config.chip_select & 0x3) << 24;
@@ -333,7 +296,6 @@
 				temp |= TCR_CONTC;
 		}
 	}
->>>>>>> 407d19ab
 	writel(temp, fsl_lpspi->base + IMX7ULP_TCR);
 
 	dev_dbg(fsl_lpspi->dev, "TCR=0x%x\n", temp);
@@ -343,15 +305,11 @@
 {
 	u32 temp;
 
-<<<<<<< HEAD
-	temp = fsl_lpspi->txfifosize >> 1 | (fsl_lpspi->rxfifosize >> 1) << 16;
-=======
 	if (!fsl_lpspi->usedma)
 		temp = fsl_lpspi->watermark >> 1 |
 		       (fsl_lpspi->watermark >> 1) << 16;
 	else
 		temp = fsl_lpspi->watermark >> 1;
->>>>>>> 407d19ab
 
 	writel(temp, fsl_lpspi->base + IMX7ULP_FCR);
 
@@ -384,7 +342,8 @@
 	if (prescale == 8 && scldiv >= 256)
 		return -EINVAL;
 
-	writel(scldiv, fsl_lpspi->base + IMX7ULP_CCR);
+	writel(scldiv | (scldiv << 8) | ((scldiv >> 1) << 16),
+					fsl_lpspi->base + IMX7ULP_CCR);
 
 	dev_dbg(fsl_lpspi->dev, "perclk=%d, speed=%d, prescale=%d, scldiv=%d\n",
 		perclk_rate, config.speed_hz, prescale, scldiv);
@@ -444,17 +403,18 @@
 	u32 temp;
 	int ret;
 
-	temp = CR_RST;
-	writel(temp, fsl_lpspi->base + IMX7ULP_CR);
-	writel(0, fsl_lpspi->base + IMX7ULP_CR);
-
-	ret = fsl_lpspi_set_bitrate(fsl_lpspi);
-	if (ret)
-		return ret;
+	if (!fsl_lpspi->is_slave) {
+		ret = fsl_lpspi_set_bitrate(fsl_lpspi);
+		if (ret)
+			return ret;
+	}
 
 	fsl_lpspi_set_watermark(fsl_lpspi);
 
-	temp = CFGR1_PCSCFG | CFGR1_MASTER | CFGR1_NOSTALL;
+	if (!fsl_lpspi->is_slave)
+		temp = CFGR1_MASTER;
+	else
+		temp = CFGR1_PINCFG;
 	if (fsl_lpspi->config.mode & SPI_CS_HIGH)
 		temp |= CFGR1_PCSPOL;
 	writel(temp, fsl_lpspi->base + IMX7ULP_CFGR1);
@@ -475,7 +435,8 @@
 				     struct spi_device *spi,
 				     struct spi_transfer *t)
 {
-	struct fsl_lpspi_data *fsl_lpspi = spi_master_get_devdata(spi->master);
+	struct fsl_lpspi_data *fsl_lpspi =
+				spi_controller_get_devdata(spi->controller);
 
 	if (t == NULL)
 		return -EINVAL;
@@ -502,13 +463,6 @@
 		fsl_lpspi->tx = fsl_lpspi_buf_tx_u32;
 	}
 
-<<<<<<< HEAD
-	fsl_lpspi_config(fsl_lpspi);
-}
-
-static int fsl_lpspi_transfer_one(struct spi_master *master,
-				  struct spi_device *spi,
-=======
 	if (t->len <= fsl_lpspi->txfifosize)
 		fsl_lpspi->watermark = t->len;
 	else
@@ -750,10 +704,10 @@
 }
 
 static int fsl_lpspi_pio_transfer(struct spi_controller *controller,
->>>>>>> 407d19ab
 				  struct spi_transfer *t)
 {
-	struct fsl_lpspi_data *fsl_lpspi = spi_master_get_devdata(master);
+	struct fsl_lpspi_data *fsl_lpspi =
+				spi_controller_get_devdata(controller);
 	int ret;
 
 	fsl_lpspi->tx_buf = t->tx_buf;
@@ -761,47 +715,19 @@
 	fsl_lpspi->remain = t->len;
 
 	reinit_completion(&fsl_lpspi->xfer_done);
+	fsl_lpspi->slave_aborted = false;
+
 	fsl_lpspi_write_tx_fifo(fsl_lpspi);
 
-	ret = wait_for_completion_timeout(&fsl_lpspi->xfer_done, HZ);
-	if (!ret) {
-		dev_dbg(fsl_lpspi->dev, "wait for completion timeout\n");
-		return -ETIMEDOUT;
-	}
-
-	ret = fsl_lpspi_txfifo_empty(fsl_lpspi);
+	ret = fsl_lpspi_wait_for_completion(controller);
 	if (ret)
 		return ret;
 
-	fsl_lpspi_read_rx_fifo(fsl_lpspi);
-
-	return 0;
-}
-
-<<<<<<< HEAD
-static int fsl_lpspi_transfer_one_msg(struct spi_master *master,
-				      struct spi_message *msg)
-{
-	struct fsl_lpspi_data *fsl_lpspi = spi_master_get_devdata(master);
-	struct spi_device *spi = msg->spi;
-	struct spi_transfer *xfer;
-	bool is_first_xfer = true;
-	u32 temp;
-	int ret = 0;
-
-	msg->status = 0;
-	msg->actual_length = 0;
-
-	list_for_each_entry(xfer, &msg->transfers, transfer_list) {
-		fsl_lpspi_setup_transfer(spi, xfer);
-		fsl_lpspi_set_cmd(fsl_lpspi, is_first_xfer);
-
-		is_first_xfer = false;
-
-		ret = fsl_lpspi_transfer_one(master, spi, xfer);
-		if (ret < 0)
-			goto complete;
-=======
+	fsl_lpspi_reset(fsl_lpspi);
+
+	return 0;
+}
+
 static int fsl_lpspi_transfer_one(struct spi_controller *controller,
 				  struct spi_device *spi,
 				  struct spi_transfer *t)
@@ -814,48 +740,36 @@
 	ret = fsl_lpspi_setup_transfer(controller, spi, t);
 	if (ret < 0)
 		return ret;
->>>>>>> 407d19ab
 
 	fsl_lpspi_set_cmd(fsl_lpspi);
 	fsl_lpspi->is_first_byte = false;
 
-<<<<<<< HEAD
-complete:
-	/* de-assert SS, then finalize current message */
-	temp = readl(fsl_lpspi->base + IMX7ULP_TCR);
-	temp &= ~TCR_CONTC;
-	writel(temp, fsl_lpspi->base + IMX7ULP_TCR);
-
-	msg->status = ret;
-	spi_finalize_current_message(master);
-=======
 	if (fsl_lpspi->usedma)
 		ret = fsl_lpspi_dma_transfer(controller, fsl_lpspi, t);
 	else
 		ret = fsl_lpspi_pio_transfer(controller, t);
 	if (ret < 0)
 		return ret;
->>>>>>> 407d19ab
 
 	return 0;
 }
 
 static irqreturn_t fsl_lpspi_isr(int irq, void *dev_id)
 {
+	u32 temp_SR, temp_IER;
 	struct fsl_lpspi_data *fsl_lpspi = dev_id;
-	u32 temp;
-
+
+	temp_IER = readl(fsl_lpspi->base + IMX7ULP_IER);
 	fsl_lpspi_intctrl(fsl_lpspi, 0);
-	temp = readl(fsl_lpspi->base + IMX7ULP_SR);
+	temp_SR = readl(fsl_lpspi->base + IMX7ULP_SR);
 
 	fsl_lpspi_read_rx_fifo(fsl_lpspi);
 
-	if (temp & SR_TDF) {
+	if ((temp_SR & SR_TDF) && (temp_IER & IER_TDIE)) {
 		fsl_lpspi_write_tx_fifo(fsl_lpspi);
-
-<<<<<<< HEAD
-		if (!fsl_lpspi->remain)
-=======
+		return IRQ_HANDLED;
+	}
+
 	if (temp_SR & SR_MBF ||
 	    readl(fsl_lpspi->base + IMX7ULP_FSR) & FSR_TXCOUNT) {
 		writel(SR_FCF, fsl_lpspi->base + IMX7ULP_SR);
@@ -865,9 +779,7 @@
 
 	if (temp_SR & SR_FCF && (temp_IER & IER_FCIE)) {
 		writel(SR_FCF, fsl_lpspi->base + IMX7ULP_SR);
->>>>>>> 407d19ab
 			complete(&fsl_lpspi->xfer_done);
-
 		return IRQ_HANDLED;
 	}
 
@@ -925,22 +837,14 @@
 {
 	struct device_node *np = pdev->dev.of_node;
 	struct fsl_lpspi_data *fsl_lpspi;
-<<<<<<< HEAD
-	struct spi_master *master;
-=======
 	struct spi_controller *controller;
 	struct spi_imx_master *lpspi_platform_info =
 		dev_get_platdata(&pdev->dev);
->>>>>>> 407d19ab
 	struct resource *res;
 	int i, ret, irq;
 	u32 temp;
 	bool is_slave;
 
-<<<<<<< HEAD
-	master = spi_alloc_master(&pdev->dev, sizeof(struct fsl_lpspi_data));
-	if (!master)
-=======
 	is_slave = of_property_read_bool((&pdev->dev)->of_node, "spi-slave");
 	if (is_slave)
 		controller = spi_alloc_slave(&pdev->dev,
@@ -950,26 +854,10 @@
 					sizeof(struct fsl_lpspi_data));
 
 	if (!controller)
->>>>>>> 407d19ab
 		return -ENOMEM;
 
-	platform_set_drvdata(pdev, master);
-
-<<<<<<< HEAD
-	master->bits_per_word_mask = SPI_BPW_RANGE_MASK(8, 32);
-	master->bus_num = pdev->id;
-
-	fsl_lpspi = spi_master_get_devdata(master);
-	fsl_lpspi->dev = &pdev->dev;
-
-	master->transfer_one_message = fsl_lpspi_transfer_one_msg;
-	master->prepare_transfer_hardware = lpspi_prepare_xfer_hardware;
-	master->unprepare_transfer_hardware = lpspi_unprepare_xfer_hardware;
-	master->mode_bits = SPI_CPOL | SPI_CPHA | SPI_CS_HIGH;
-	master->flags = SPI_MASTER_MUST_RX | SPI_MASTER_MUST_TX;
-	master->dev.of_node = pdev->dev.of_node;
-	master->bus_num = pdev->id;
-=======
+	platform_set_drvdata(pdev, controller);
+
 	fsl_lpspi = spi_controller_get_devdata(controller);
 	fsl_lpspi->dev = &pdev->dev;
 	fsl_lpspi->is_slave = is_slave;
@@ -1006,7 +894,6 @@
 	controller->dev.of_node = pdev->dev.of_node;
 	controller->bus_num = pdev->id;
 	controller->slave_abort = fsl_lpspi_slave_abort;
->>>>>>> 407d19ab
 
 	init_completion(&fsl_lpspi->xfer_done);
 
@@ -1014,35 +901,23 @@
 	fsl_lpspi->base = devm_ioremap_resource(&pdev->dev, res);
 	if (IS_ERR(fsl_lpspi->base)) {
 		ret = PTR_ERR(fsl_lpspi->base);
-		goto out_master_put;
+		goto out_controller_put;
 	}
 	fsl_lpspi->base_phys = res->start;
 
 	irq = platform_get_irq(pdev, 0);
 	if (irq < 0) {
 		ret = irq;
-		goto out_master_put;
+		goto out_controller_put;
 	}
 
 	ret = devm_request_irq(&pdev->dev, irq, fsl_lpspi_isr, 0,
 			       dev_name(&pdev->dev), fsl_lpspi);
 	if (ret) {
 		dev_err(&pdev->dev, "can't get irq%d: %d\n", irq, ret);
-		goto out_master_put;
-	}
-
-<<<<<<< HEAD
-	fsl_lpspi->clk = devm_clk_get(&pdev->dev, "ipg");
-	if (IS_ERR(fsl_lpspi->clk)) {
-		ret = PTR_ERR(fsl_lpspi->clk);
-		goto out_master_put;
-	}
-
-	ret = clk_prepare_enable(fsl_lpspi->clk);
-	if (ret) {
-		dev_err(&pdev->dev, "can't enable lpspi clock, ret=%d\n", ret);
-		goto out_master_put;
-=======
+		goto out_controller_put;
+	}
+
 	fsl_lpspi->clk_per = devm_clk_get(&pdev->dev, "per");
 	if (IS_ERR(fsl_lpspi->clk_per)) {
 		ret = PTR_ERR(fsl_lpspi->clk_per);
@@ -1064,7 +939,6 @@
 	if (ret < 0) {
 		dev_err(fsl_lpspi->dev, "failed to enable clock\n");
 		return ret;
->>>>>>> 407d19ab
 	}
 
 	temp = readl(fsl_lpspi->base + IMX7ULP_PARAM);
@@ -1078,24 +952,25 @@
 	if (ret < 0)
 		dev_err(&pdev->dev, "dma setup error %d, use pio\n", ret);
 
-	ret = devm_spi_register_master(&pdev->dev, master);
+	ret = devm_spi_register_controller(&pdev->dev, controller);
 	if (ret < 0) {
-		dev_err(&pdev->dev, "spi_register_master error.\n");
-		goto out_master_put;
-	}
-
-	return 0;
-
-out_master_put:
-	spi_master_put(master);
+		dev_err(&pdev->dev, "spi_register_controller error.\n");
+		goto out_controller_put;
+	}
+
+	return 0;
+
+out_controller_put:
+	spi_controller_put(controller);
 
 	return ret;
 }
 
 static int fsl_lpspi_remove(struct platform_device *pdev)
 {
-	struct spi_master *master = platform_get_drvdata(pdev);
-	struct fsl_lpspi_data *fsl_lpspi = spi_master_get_devdata(master);
+	struct spi_controller *controller = platform_get_drvdata(pdev);
+	struct fsl_lpspi_data *fsl_lpspi =
+				spi_controller_get_devdata(controller);
 
 	pm_runtime_disable(fsl_lpspi->dev);
 
@@ -1147,6 +1022,6 @@
 };
 module_platform_driver(fsl_lpspi_driver);
 
-MODULE_DESCRIPTION("LPSPI Master Controller driver");
+MODULE_DESCRIPTION("LPSPI Controller driver");
 MODULE_AUTHOR("Gao Pan <pandy.gao@nxp.com>");
 MODULE_LICENSE("GPL");