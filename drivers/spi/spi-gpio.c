// SPDX-License-Identifier: GPL-2.0-or-later
/*
 * SPI master driver using generic bitbanged GPIO
 *
 * Copyright (C) 2006,2008 David Brownell
 * Copyright (C) 2017 Linus Walleij
 */
#include <linux/kernel.h>
#include <linux/module.h>
#include <linux/platform_device.h>
#include <linux/gpio/consumer.h>
#include <linux/of.h>
#include <linux/of_device.h>

#include <linux/spi/spi.h>
#include <linux/spi/spi_bitbang.h>
#include <linux/spi/spi_gpio.h>


/*
 * This bitbanging SPI master driver should help make systems usable
 * when a native hardware SPI engine is not available, perhaps because
 * its driver isn't yet working or because the I/O pins it requires
 * are used for other purposes.
 *
 * platform_device->driver_data ... points to spi_gpio
 *
 * spi->controller_state ... reserved for bitbang framework code
 *
 * spi->master->dev.driver_data ... points to spi_gpio->bitbang
 */

struct spi_gpio {
	struct spi_bitbang		bitbang;
	struct gpio_desc		*sck;
	struct gpio_desc		*miso;
	struct gpio_desc		*mosi;
	struct gpio_desc		**cs_gpios;
};

/*----------------------------------------------------------------------*/

/*
 * Because the overhead of going through four GPIO procedure calls
 * per transferred bit can make performance a problem, this code
 * is set up so that you can use it in either of two ways:
 *
 *   - The slow generic way:  set up platform_data to hold the GPIO
 *     numbers used for MISO/MOSI/SCK, and issue procedure calls for
 *     each of them.  This driver can handle several such busses.
 *
 *   - The quicker inlined way:  only helps with platform GPIO code
 *     that inlines operations for constant GPIOs.  This can give
 *     you tight (fast!) inner loops, but each such bus needs a
 *     new driver.  You'll define a new C file, with Makefile and
 *     Kconfig support; the C code can be a total of six lines:
 *
 *		#define DRIVER_NAME	"myboard_spi2"
 *		#define	SPI_MISO_GPIO	119
 *		#define	SPI_MOSI_GPIO	120
 *		#define	SPI_SCK_GPIO	121
 *		#define	SPI_N_CHIPSEL	4
 *		#include "spi-gpio.c"
 */

#ifndef DRIVER_NAME
#define DRIVER_NAME	"spi_gpio"

#define GENERIC_BITBANG	/* vs tight inlines */

#endif

/*----------------------------------------------------------------------*/

static inline struct spi_gpio *__pure
spi_to_spi_gpio(const struct spi_device *spi)
{
	const struct spi_bitbang	*bang;
	struct spi_gpio			*spi_gpio;

	bang = spi_master_get_devdata(spi->master);
	spi_gpio = container_of(bang, struct spi_gpio, bitbang);
	return spi_gpio;
}

/* These helpers are in turn called by the bitbang inlines */
static inline void setsck(const struct spi_device *spi, int is_on)
{
	struct spi_gpio *spi_gpio = spi_to_spi_gpio(spi);

	gpiod_set_value_cansleep(spi_gpio->sck, is_on);
}

static inline void setmosi(const struct spi_device *spi, int is_on)
{
	struct spi_gpio *spi_gpio = spi_to_spi_gpio(spi);

	gpiod_set_value_cansleep(spi_gpio->mosi, is_on);
}

static inline int getmiso(const struct spi_device *spi)
{
	struct spi_gpio *spi_gpio = spi_to_spi_gpio(spi);

	if (spi->mode & SPI_3WIRE)
		return !!gpiod_get_value_cansleep(spi_gpio->mosi);
	else
		return !!gpiod_get_value_cansleep(spi_gpio->miso);
}

/*
 * NOTE:  this clocks "as fast as we can".  It "should" be a function of the
 * requested device clock.  Software overhead means we usually have trouble
 * reaching even one Mbit/sec (except when we can inline bitops), so for now
 * we'll just assume we never need additional per-bit slowdowns.
 */
#define spidelay(nsecs)	do {} while (0)

#include "spi-bitbang-txrx.h"

/*
 * These functions can leverage inline expansion of GPIO calls to shrink
 * costs for a txrx bit, often by factors of around ten (by instruction
 * count).  That is particularly visible for larger word sizes, but helps
 * even with default 8-bit words.
 *
 * REVISIT overheads calling these functions for each word also have
 * significant performance costs.  Having txrx_bufs() calls that inline
 * the txrx_word() logic would help performance, e.g. on larger blocks
 * used with flash storage or MMC/SD.  There should also be ways to make
 * GCC be less stupid about reloading registers inside the I/O loops,
 * even without inlined GPIO calls; __attribute__((hot)) on GCC 4.3?
 */

static u32 spi_gpio_txrx_word_mode0(struct spi_device *spi,
		unsigned nsecs, u32 word, u8 bits, unsigned flags)
{
	return bitbang_txrx_be_cpha0(spi, nsecs, 0, flags, word, bits);
}

static u32 spi_gpio_txrx_word_mode1(struct spi_device *spi,
		unsigned nsecs, u32 word, u8 bits, unsigned flags)
{
	return bitbang_txrx_be_cpha1(spi, nsecs, 0, flags, word, bits);
}

static u32 spi_gpio_txrx_word_mode2(struct spi_device *spi,
		unsigned nsecs, u32 word, u8 bits, unsigned flags)
{
	return bitbang_txrx_be_cpha0(spi, nsecs, 1, flags, word, bits);
}

static u32 spi_gpio_txrx_word_mode3(struct spi_device *spi,
		unsigned nsecs, u32 word, u8 bits, unsigned flags)
{
	return bitbang_txrx_be_cpha1(spi, nsecs, 1, flags, word, bits);
}

/*
 * These functions do not call setmosi or getmiso if respective flag
 * (SPI_MASTER_NO_RX or SPI_MASTER_NO_TX) is set, so they are safe to
 * call when such pin is not present or defined in the controller.
 * A separate set of callbacks is defined to get highest possible
 * speed in the generic case (when both MISO and MOSI lines are
 * available), as optimiser will remove the checks when argument is
 * constant.
 */

static u32 spi_gpio_spec_txrx_word_mode0(struct spi_device *spi,
		unsigned nsecs, u32 word, u8 bits, unsigned flags)
{
	flags = spi->master->flags;
	return bitbang_txrx_be_cpha0(spi, nsecs, 0, flags, word, bits);
}

static u32 spi_gpio_spec_txrx_word_mode1(struct spi_device *spi,
		unsigned nsecs, u32 word, u8 bits, unsigned flags)
{
	flags = spi->master->flags;
	return bitbang_txrx_be_cpha1(spi, nsecs, 0, flags, word, bits);
}

static u32 spi_gpio_spec_txrx_word_mode2(struct spi_device *spi,
		unsigned nsecs, u32 word, u8 bits, unsigned flags)
{
	flags = spi->master->flags;
	return bitbang_txrx_be_cpha0(spi, nsecs, 1, flags, word, bits);
}

static u32 spi_gpio_spec_txrx_word_mode3(struct spi_device *spi,
		unsigned nsecs, u32 word, u8 bits, unsigned flags)
{
	flags = spi->master->flags;
	return bitbang_txrx_be_cpha1(spi, nsecs, 1, flags, word, bits);
}

/*----------------------------------------------------------------------*/

static void spi_gpio_chipselect(struct spi_device *spi, int is_active)
{
	struct spi_gpio *spi_gpio = spi_to_spi_gpio(spi);

	/* set initial clock line level */
	if (is_active)
		gpiod_set_value_cansleep(spi_gpio->sck, spi->mode & SPI_CPOL);

	/* Drive chip select line, if we have one */
	if (spi_gpio->cs_gpios) {
		struct gpio_desc *cs = spi_gpio->cs_gpios[spi->chip_select];

		/* SPI chip selects are normally active-low */
		gpiod_set_value_cansleep(cs, (spi->mode & SPI_CS_HIGH) ? is_active : !is_active);
	}
}

static int spi_gpio_setup(struct spi_device *spi)
{
	struct gpio_desc	*cs;
	int			status = 0;
	struct spi_gpio		*spi_gpio = spi_to_spi_gpio(spi);

	/*
	 * The CS GPIOs have already been
	 * initialized from the descriptor lookup.
	 */
	if (spi_gpio->cs_gpios) {
		cs = spi_gpio->cs_gpios[spi->chip_select];
		if (!spi->controller_state && cs)
			status = gpiod_direction_output(cs,
						  !(spi->mode & SPI_CS_HIGH));
	}

	if (!status)
		status = spi_bitbang_setup(spi);

	return status;
}

static int spi_gpio_set_direction(struct spi_device *spi, bool output)
{
	struct spi_gpio *spi_gpio = spi_to_spi_gpio(spi);

	if (output)
		return gpiod_direction_output(spi_gpio->mosi, 1);
	else
		return gpiod_direction_input(spi_gpio->mosi);
}

static void spi_gpio_cleanup(struct spi_device *spi)
{
	spi_bitbang_cleanup(spi);
}

/*
 * It can be convenient to use this driver with pins that have alternate
 * functions associated with a "native" SPI controller if a driver for that
 * controller is not available, or is missing important functionality.
 *
 * On platforms which can do so, configure MISO with a weak pullup unless
 * there's an external pullup on that signal.  That saves power by avoiding
 * floating signals.  (A weak pulldown would save power too, but many
 * drivers expect to see all-ones data as the no slave "response".)
 */
static int spi_gpio_request(struct device *dev, struct spi_gpio *spi_gpio)
{
	spi_gpio->mosi = devm_gpiod_get_optional(dev, "mosi", GPIOD_OUT_LOW);
	if (IS_ERR(spi_gpio->mosi))
		return PTR_ERR(spi_gpio->mosi);

	spi_gpio->miso = devm_gpiod_get_optional(dev, "miso", GPIOD_IN);
	if (IS_ERR(spi_gpio->miso))
		return PTR_ERR(spi_gpio->miso);

	spi_gpio->sck = devm_gpiod_get(dev, "sck", GPIOD_OUT_LOW);
	if (IS_ERR(spi_gpio->sck))
		return PTR_ERR(spi_gpio->sck);

	return 0;
}

#ifdef CONFIG_OF
static const struct of_device_id spi_gpio_dt_ids[] = {
	{ .compatible = "spi-gpio" },
	{}
};
MODULE_DEVICE_TABLE(of, spi_gpio_dt_ids);

static int spi_gpio_probe_dt(struct platform_device *pdev,
			     struct spi_master *master)
{
	master->dev.of_node = pdev->dev.of_node;
	master->use_gpio_descriptors = true;

	return 0;
}
#else
static inline int spi_gpio_probe_dt(struct platform_device *pdev,
				    struct spi_master *master)
{
	return 0;
}
#endif

static int spi_gpio_probe_pdata(struct platform_device *pdev,
				struct spi_master *master)
{
	struct device *dev = &pdev->dev;
	struct spi_gpio_platform_data *pdata = dev_get_platdata(dev);
	struct spi_gpio *spi_gpio = spi_master_get_devdata(master);
	int i;

#ifdef GENERIC_BITBANG
	if (!pdata || !pdata->num_chipselect)
		return -ENODEV;
#endif
	/*
	 * The master needs to think there is a chipselect even if not
	 * connected
	 */
	master->num_chipselect = pdata->num_chipselect ?: 1;

	spi_gpio->cs_gpios = devm_kcalloc(dev, master->num_chipselect,
					  sizeof(*spi_gpio->cs_gpios),
					  GFP_KERNEL);
	if (!spi_gpio->cs_gpios)
		return -ENOMEM;

	for (i = 0; i < master->num_chipselect; i++) {
		spi_gpio->cs_gpios[i] = devm_gpiod_get_index(dev, "cs", i,
							     GPIOD_OUT_HIGH);
		if (IS_ERR(spi_gpio->cs_gpios[i]))
			return PTR_ERR(spi_gpio->cs_gpios[i]);
	}

	return 0;
}

static void spi_gpio_put(void *data)
{
	spi_master_put(data);
}

static int spi_gpio_probe(struct platform_device *pdev)
{
	int				status;
	struct spi_master		*master;
	struct spi_gpio			*spi_gpio;
	struct device			*dev = &pdev->dev;
	struct spi_bitbang		*bb;
	const struct of_device_id	*of_id;

	of_id = of_match_device(spi_gpio_dt_ids, &pdev->dev);

	master = spi_alloc_master(dev, sizeof(*spi_gpio));
	if (!master)
		return -ENOMEM;

	status = devm_add_action_or_reset(&pdev->dev, spi_gpio_put, master);
	if (status)
		return status;

	if (of_id)
		status = spi_gpio_probe_dt(pdev, master);
	else
		status = spi_gpio_probe_pdata(pdev, master);

	if (status)
		return status;

	spi_gpio = spi_master_get_devdata(master);

	status = spi_gpio_request(dev, spi_gpio);
	if (status)
		return status;

	master->bits_per_word_mask = SPI_BPW_RANGE_MASK(1, 32);
<<<<<<< HEAD
	master->mode_bits = SPI_3WIRE | SPI_CPHA | SPI_CPOL;
	master->flags = master_flags;
=======
	master->mode_bits = SPI_3WIRE | SPI_3WIRE_HIZ | SPI_CPHA | SPI_CPOL |
			    SPI_CS_HIGH;
	if (!spi_gpio->mosi) {
		/* HW configuration without MOSI pin
		 *
		 * No setting SPI_MASTER_NO_RX here - if there is only
		 * a MOSI pin connected the host can still do RX by
		 * changing the direction of the line.
		 */
		master->flags = SPI_MASTER_NO_TX;
	}

>>>>>>> 407d19ab
	master->bus_num = pdev->id;
	master->setup = spi_gpio_setup;
	master->cleanup = spi_gpio_cleanup;

	bb = &spi_gpio->bitbang;
	bb->master = master;
	bb->chipselect = spi_gpio_chipselect;
	bb->set_line_direction = spi_gpio_set_direction;

	if (master->flags & SPI_MASTER_NO_TX) {
		bb->txrx_word[SPI_MODE_0] = spi_gpio_spec_txrx_word_mode0;
		bb->txrx_word[SPI_MODE_1] = spi_gpio_spec_txrx_word_mode1;
		bb->txrx_word[SPI_MODE_2] = spi_gpio_spec_txrx_word_mode2;
		bb->txrx_word[SPI_MODE_3] = spi_gpio_spec_txrx_word_mode3;
	} else {
		bb->txrx_word[SPI_MODE_0] = spi_gpio_txrx_word_mode0;
		bb->txrx_word[SPI_MODE_1] = spi_gpio_txrx_word_mode1;
		bb->txrx_word[SPI_MODE_2] = spi_gpio_txrx_word_mode2;
		bb->txrx_word[SPI_MODE_3] = spi_gpio_txrx_word_mode3;
	}
<<<<<<< HEAD
	spi_gpio->bitbang.setup_transfer = spi_bitbang_setup_transfer;
	spi_gpio->bitbang.flags = SPI_CS_HIGH;
=======
	bb->setup_transfer = spi_bitbang_setup_transfer;
>>>>>>> 407d19ab

	status = spi_bitbang_init(&spi_gpio->bitbang);
	if (status)
<<<<<<< HEAD
		spi_master_put(master);

	return status;
}

static int spi_gpio_remove(struct platform_device *pdev)
{
	struct spi_gpio			*spi_gpio;
	struct spi_gpio_platform_data	*pdata;

	spi_gpio = platform_get_drvdata(pdev);
	pdata = dev_get_platdata(&pdev->dev);

	/* stop() unregisters child devices too */
	spi_bitbang_stop(&spi_gpio->bitbang);

	spi_master_put(spi_gpio->bitbang.master);
=======
		return status;
>>>>>>> 407d19ab

	return devm_spi_register_master(&pdev->dev, spi_master_get(master));
}

MODULE_ALIAS("platform:" DRIVER_NAME);

static struct platform_driver spi_gpio_driver = {
	.driver = {
		.name	= DRIVER_NAME,
		.of_match_table = of_match_ptr(spi_gpio_dt_ids),
	},
	.probe		= spi_gpio_probe,
};
module_platform_driver(spi_gpio_driver);

MODULE_DESCRIPTION("SPI master driver using generic bitbanged GPIO ");
MODULE_AUTHOR("David Brownell");
MODULE_LICENSE("GPL");<|MERGE_RESOLUTION|>--- conflicted
+++ resolved
@@ -239,11 +239,29 @@
 static int spi_gpio_set_direction(struct spi_device *spi, bool output)
 {
 	struct spi_gpio *spi_gpio = spi_to_spi_gpio(spi);
+	int ret;
 
 	if (output)
 		return gpiod_direction_output(spi_gpio->mosi, 1);
-	else
-		return gpiod_direction_input(spi_gpio->mosi);
+
+	ret = gpiod_direction_input(spi_gpio->mosi);
+	if (ret)
+		return ret;
+	/*
+	 * Send a turnaround high impedance cycle when switching
+	 * from output to input. Theoretically there should be
+	 * a clock delay here, but as has been noted above, the
+	 * nsec delay function for bit-banged GPIO is simply
+	 * {} because bit-banging just doesn't get fast enough
+	 * anyway.
+	 */
+	if (spi->mode & SPI_3WIRE_HIZ) {
+		gpiod_set_value_cansleep(spi_gpio->sck,
+					 !(spi->mode & SPI_CPOL));
+		gpiod_set_value_cansleep(spi_gpio->sck,
+					 !!(spi->mode & SPI_CPOL));
+	}
+	return 0;
 }
 
 static void spi_gpio_cleanup(struct spi_device *spi)
@@ -374,10 +392,6 @@
 		return status;
 
 	master->bits_per_word_mask = SPI_BPW_RANGE_MASK(1, 32);
-<<<<<<< HEAD
-	master->mode_bits = SPI_3WIRE | SPI_CPHA | SPI_CPOL;
-	master->flags = master_flags;
-=======
 	master->mode_bits = SPI_3WIRE | SPI_3WIRE_HIZ | SPI_CPHA | SPI_CPOL |
 			    SPI_CS_HIGH;
 	if (!spi_gpio->mosi) {
@@ -390,7 +404,6 @@
 		master->flags = SPI_MASTER_NO_TX;
 	}
 
->>>>>>> 407d19ab
 	master->bus_num = pdev->id;
 	master->setup = spi_gpio_setup;
 	master->cleanup = spi_gpio_cleanup;
@@ -411,36 +424,11 @@
 		bb->txrx_word[SPI_MODE_2] = spi_gpio_txrx_word_mode2;
 		bb->txrx_word[SPI_MODE_3] = spi_gpio_txrx_word_mode3;
 	}
-<<<<<<< HEAD
-	spi_gpio->bitbang.setup_transfer = spi_bitbang_setup_transfer;
-	spi_gpio->bitbang.flags = SPI_CS_HIGH;
-=======
 	bb->setup_transfer = spi_bitbang_setup_transfer;
->>>>>>> 407d19ab
 
 	status = spi_bitbang_init(&spi_gpio->bitbang);
 	if (status)
-<<<<<<< HEAD
-		spi_master_put(master);
-
-	return status;
-}
-
-static int spi_gpio_remove(struct platform_device *pdev)
-{
-	struct spi_gpio			*spi_gpio;
-	struct spi_gpio_platform_data	*pdata;
-
-	spi_gpio = platform_get_drvdata(pdev);
-	pdata = dev_get_platdata(&pdev->dev);
-
-	/* stop() unregisters child devices too */
-	spi_bitbang_stop(&spi_gpio->bitbang);
-
-	spi_master_put(spi_gpio->bitbang.master);
-=======
 		return status;
->>>>>>> 407d19ab
 
 	return devm_spi_register_master(&pdev->dev, spi_master_get(master));
 }
