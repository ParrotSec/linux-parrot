// SPDX-License-Identifier: GPL-2.0+
// Copyright 2004-2007 Freescale Semiconductor, Inc. All Rights Reserved.
// Copyright (C) 2008 Juergen Beisert

#include <linux/clk.h>
#include <linux/completion.h>
#include <linux/delay.h>
#include <linux/dmaengine.h>
#include <linux/dma-mapping.h>
#include <linux/err.h>
#include <linux/interrupt.h>
#include <linux/io.h>
#include <linux/irq.h>
#include <linux/kernel.h>
#include <linux/module.h>
#include <linux/pinctrl/consumer.h>
#include <linux/platform_device.h>
#include <linux/pm_runtime.h>
#include <linux/slab.h>
#include <linux/spi/spi.h>
#include <linux/spi/spi_bitbang.h>
#include <linux/types.h>
#include <linux/of.h>
#include <linux/of_device.h>
#include <linux/property.h>

#include <linux/platform_data/dma-imx.h>

#define DRIVER_NAME "spi_imx"

static bool use_dma = true;
module_param(use_dma, bool, 0644);
MODULE_PARM_DESC(use_dma, "Enable usage of DMA when available (default)");

#define MXC_RPM_TIMEOUT		2000 /* 2000ms */

#define MXC_CSPIRXDATA		0x00
#define MXC_CSPITXDATA		0x04
#define MXC_CSPICTRL		0x08
#define MXC_CSPIINT		0x0c
#define MXC_RESET		0x1c

/* generic defines to abstract from the different register layouts */
#define MXC_INT_RR	(1 << 0) /* Receive data ready interrupt */
#define MXC_INT_TE	(1 << 1) /* Transmit FIFO empty interrupt */
#define MXC_INT_RDR	BIT(4) /* Receive date threshold interrupt */

/* The maximum bytes that a sdma BD can transfer. */
#define MAX_SDMA_BD_BYTES (1 << 15)
#define MX51_ECSPI_CTRL_MAX_BURST	512
/* The maximum bytes that IMX53_ECSPI can transfer in slave mode.*/
#define MX53_MAX_TRANSFER_BYTES		512

enum spi_imx_devtype {
	IMX1_CSPI,
	IMX21_CSPI,
	IMX27_CSPI,
	IMX31_CSPI,
	IMX35_CSPI,	/* CSPI on all i.mx except above */
	IMX51_ECSPI,	/* ECSPI on i.mx51 */
	IMX53_ECSPI,	/* ECSPI on i.mx53 and later */
};

struct spi_imx_data;

struct spi_imx_devtype_data {
	void (*intctrl)(struct spi_imx_data *, int);
	int (*prepare_message)(struct spi_imx_data *, struct spi_message *);
	int (*prepare_transfer)(struct spi_imx_data *, struct spi_device *,
				struct spi_transfer *);
	void (*trigger)(struct spi_imx_data *);
	int (*rx_available)(struct spi_imx_data *);
	void (*reset)(struct spi_imx_data *);
	void (*setup_wml)(struct spi_imx_data *);
	void (*disable)(struct spi_imx_data *);
	void (*disable_dma)(struct spi_imx_data *);
	bool has_dmamode;
	bool has_slavemode;
	unsigned int fifo_size;
	bool dynamic_burst;
	enum spi_imx_devtype devtype;
};

struct spi_imx_data {
	struct spi_bitbang bitbang;
	struct device *dev;

	struct completion xfer_done;
	void __iomem *base;
	unsigned long base_phys;

	struct clk *clk_per;
	struct clk *clk_ipg;
	unsigned long spi_clk;
	unsigned int spi_bus_clk;

	unsigned int bits_per_word;
	unsigned int spi_drctl;

	unsigned int count, remainder;
	void (*tx)(struct spi_imx_data *);
	void (*rx)(struct spi_imx_data *);
	void *rx_buf;
	const void *tx_buf;
	unsigned int txfifo; /* number of words pushed in tx FIFO */
	unsigned int dynamic_burst;

	/* Slave mode */
	bool slave_mode;
	bool slave_aborted;
	unsigned int slave_burst;

	/* DMA */
	bool usedma;
	u32 wml;
	struct completion dma_rx_completion;
	struct completion dma_tx_completion;

	const struct spi_imx_devtype_data *devtype_data;
};

static inline int is_imx27_cspi(struct spi_imx_data *d)
{
	return d->devtype_data->devtype == IMX27_CSPI;
}

static inline int is_imx35_cspi(struct spi_imx_data *d)
{
	return d->devtype_data->devtype == IMX35_CSPI;
}

static inline int is_imx51_ecspi(struct spi_imx_data *d)
{
	return d->devtype_data->devtype == IMX51_ECSPI;
}

static inline int is_imx53_ecspi(struct spi_imx_data *d)
{
	return d->devtype_data->devtype == IMX53_ECSPI;
}

#define MXC_SPI_BUF_RX(type)						\
static void spi_imx_buf_rx_##type(struct spi_imx_data *spi_imx)		\
{									\
	unsigned int val = readl(spi_imx->base + MXC_CSPIRXDATA);	\
									\
	if (spi_imx->rx_buf) {						\
		*(type *)spi_imx->rx_buf = val;				\
		spi_imx->rx_buf += sizeof(type);			\
	}								\
									\
	spi_imx->remainder -= sizeof(type);				\
}

#define MXC_SPI_BUF_TX(type)						\
static void spi_imx_buf_tx_##type(struct spi_imx_data *spi_imx)		\
{									\
	type val = 0;							\
									\
	if (spi_imx->tx_buf) {						\
		val = *(type *)spi_imx->tx_buf;				\
		spi_imx->tx_buf += sizeof(type);			\
	}								\
									\
	spi_imx->count -= sizeof(type);					\
									\
	writel(val, spi_imx->base + MXC_CSPITXDATA);			\
}

MXC_SPI_BUF_RX(u8)
MXC_SPI_BUF_TX(u8)
MXC_SPI_BUF_RX(u16)
MXC_SPI_BUF_TX(u16)
MXC_SPI_BUF_RX(u32)
MXC_SPI_BUF_TX(u32)

/* First entry is reserved, second entry is valid only if SDHC_SPIEN is set
 * (which is currently not the case in this driver)
 */
static int mxc_clkdivs[] = {0, 3, 4, 6, 8, 12, 16, 24, 32, 48, 64, 96, 128, 192,
	256, 384, 512, 768, 1024};

/* MX21, MX27 */
static unsigned int spi_imx_clkdiv_1(unsigned int fin,
		unsigned int fspi, unsigned int max, unsigned int *fres)
{
	int i;

	for (i = 2; i < max; i++)
		if (fspi * mxc_clkdivs[i] >= fin)
			break;

	*fres = fin / mxc_clkdivs[i];
	return i;
}

/* MX1, MX31, MX35, MX51 CSPI */
static unsigned int spi_imx_clkdiv_2(unsigned int fin,
		unsigned int fspi, unsigned int *fres)
{
	int i, div = 4;

	for (i = 0; i < 7; i++) {
		if (fspi * div >= fin)
			goto out;
		div <<= 1;
	}

out:
	*fres = fin / div;
	return i;
}

static int spi_imx_bytes_per_word(const int bits_per_word)
{
	if (bits_per_word <= 8)
		return 1;
	else if (bits_per_word <= 16)
		return 2;
	else
		return 4;
}

static bool spi_imx_can_dma(struct spi_master *master, struct spi_device *spi,
			 struct spi_transfer *transfer)
{
	struct spi_imx_data *spi_imx = spi_master_get_devdata(master);

	if (!use_dma || master->fallback)
		return false;

	if (!master->dma_rx)
		return false;

	if (spi_imx->slave_mode)
		return false;

	if (transfer->len < spi_imx->devtype_data->fifo_size)
		return false;

	spi_imx->dynamic_burst = 0;

	return true;
}

#define MX51_ECSPI_CTRL		0x08
#define MX51_ECSPI_CTRL_ENABLE		(1 <<  0)
#define MX51_ECSPI_CTRL_XCH		(1 <<  2)
#define MX51_ECSPI_CTRL_SMC		(1 << 3)
#define MX51_ECSPI_CTRL_MODE_MASK	(0xf << 4)
#define MX51_ECSPI_CTRL_DRCTL(drctl)	((drctl) << 16)
#define MX51_ECSPI_CTRL_POSTDIV_OFFSET	8
#define MX51_ECSPI_CTRL_PREDIV_OFFSET	12
#define MX51_ECSPI_CTRL_CS(cs)		((cs) << 18)
#define MX51_ECSPI_CTRL_BL_OFFSET	20
#define MX51_ECSPI_CTRL_BL_MASK		(0xfff << 20)

#define MX51_ECSPI_CONFIG	0x0c
#define MX51_ECSPI_CONFIG_SCLKPHA(cs)	(1 << ((cs) +  0))
#define MX51_ECSPI_CONFIG_SCLKPOL(cs)	(1 << ((cs) +  4))
#define MX51_ECSPI_CONFIG_SBBCTRL(cs)	(1 << ((cs) +  8))
#define MX51_ECSPI_CONFIG_SSBPOL(cs)	(1 << ((cs) + 12))
#define MX51_ECSPI_CONFIG_SCLKCTL(cs)	(1 << ((cs) + 20))

#define MX51_ECSPI_INT		0x10
#define MX51_ECSPI_INT_TEEN		(1 <<  0)
#define MX51_ECSPI_INT_RREN		(1 <<  3)
#define MX51_ECSPI_INT_RDREN		(1 <<  4)

#define MX51_ECSPI_DMA		0x14
#define MX51_ECSPI_DMA_TX_WML(wml)	((wml) & 0x3f)
#define MX51_ECSPI_DMA_RX_WML(wml)	(((wml) & 0x3f) << 16)
#define MX51_ECSPI_DMA_RXT_WML(wml)	(((wml) & 0x3f) << 24)

#define MX51_ECSPI_DMA_TEDEN		(1 << 7)
#define MX51_ECSPI_DMA_RXDEN		(1 << 23)
#define MX51_ECSPI_DMA_RXTDEN		(1 << 31)

#define MX51_ECSPI_STAT		0x18
#define MX51_ECSPI_STAT_RR		(1 <<  3)

#define MX51_ECSPI_TESTREG	0x20
#define MX51_ECSPI_TESTREG_LBC	BIT(31)

static void spi_imx_buf_rx_swap_u32(struct spi_imx_data *spi_imx)
{
	unsigned int val = readl(spi_imx->base + MXC_CSPIRXDATA);
#ifdef __LITTLE_ENDIAN
	unsigned int bytes_per_word;
#endif

	if (spi_imx->rx_buf) {
#ifdef __LITTLE_ENDIAN
		bytes_per_word = spi_imx_bytes_per_word(spi_imx->bits_per_word);
		if (bytes_per_word == 1)
			val = cpu_to_be32(val);
		else if (bytes_per_word == 2)
			val = (val << 16) | (val >> 16);
#endif
		*(u32 *)spi_imx->rx_buf = val;
		spi_imx->rx_buf += sizeof(u32);
	}

	spi_imx->remainder -= sizeof(u32);
}

static void spi_imx_buf_rx_swap(struct spi_imx_data *spi_imx)
{
	int unaligned;
	u32 val;

	unaligned = spi_imx->remainder % 4;

	if (!unaligned) {
		spi_imx_buf_rx_swap_u32(spi_imx);
		return;
	}

	if (spi_imx_bytes_per_word(spi_imx->bits_per_word) == 2) {
		spi_imx_buf_rx_u16(spi_imx);
		return;
	}

	val = readl(spi_imx->base + MXC_CSPIRXDATA);

	while (unaligned--) {
		if (spi_imx->rx_buf) {
			*(u8 *)spi_imx->rx_buf = (val >> (8 * unaligned)) & 0xff;
			spi_imx->rx_buf++;
		}
		spi_imx->remainder--;
	}
}

static void spi_imx_buf_tx_swap_u32(struct spi_imx_data *spi_imx)
{
	u32 val = 0;
#ifdef __LITTLE_ENDIAN
	unsigned int bytes_per_word;
#endif

	if (spi_imx->tx_buf) {
		val = *(u32 *)spi_imx->tx_buf;
		spi_imx->tx_buf += sizeof(u32);
	}

	spi_imx->count -= sizeof(u32);
#ifdef __LITTLE_ENDIAN
	bytes_per_word = spi_imx_bytes_per_word(spi_imx->bits_per_word);

	if (bytes_per_word == 1)
		val = cpu_to_be32(val);
	else if (bytes_per_word == 2)
		val = (val << 16) | (val >> 16);
#endif
	writel(val, spi_imx->base + MXC_CSPITXDATA);
}

static void spi_imx_buf_tx_swap(struct spi_imx_data *spi_imx)
{
	int unaligned;
	u32 val = 0;

	unaligned = spi_imx->count % 4;

	if (!unaligned) {
		spi_imx_buf_tx_swap_u32(spi_imx);
		return;
	}

	if (spi_imx_bytes_per_word(spi_imx->bits_per_word) == 2) {
		spi_imx_buf_tx_u16(spi_imx);
		return;
	}

	while (unaligned--) {
		if (spi_imx->tx_buf) {
			val |= *(u8 *)spi_imx->tx_buf << (8 * unaligned);
			spi_imx->tx_buf++;
		}
		spi_imx->count--;
	}

	writel(val, spi_imx->base + MXC_CSPITXDATA);
}

static void mx53_ecspi_rx_slave(struct spi_imx_data *spi_imx)
{
	u32 val = be32_to_cpu(readl(spi_imx->base + MXC_CSPIRXDATA));

	if (spi_imx->rx_buf) {
		int n_bytes = spi_imx->slave_burst % sizeof(val);

		if (!n_bytes)
			n_bytes = sizeof(val);

		memcpy(spi_imx->rx_buf,
		       ((u8 *)&val) + sizeof(val) - n_bytes, n_bytes);

		spi_imx->rx_buf += n_bytes;
		spi_imx->slave_burst -= n_bytes;
	}

	spi_imx->remainder -= sizeof(u32);
}

static void mx53_ecspi_tx_slave(struct spi_imx_data *spi_imx)
{
	u32 val = 0;
	int n_bytes = spi_imx->count % sizeof(val);

	if (!n_bytes)
		n_bytes = sizeof(val);

	if (spi_imx->tx_buf) {
		memcpy(((u8 *)&val) + sizeof(val) - n_bytes,
		       spi_imx->tx_buf, n_bytes);
		val = cpu_to_be32(val);
		spi_imx->tx_buf += n_bytes;
	}

	spi_imx->count -= n_bytes;

	writel(val, spi_imx->base + MXC_CSPITXDATA);
}

/* MX51 eCSPI */
static unsigned int mx51_ecspi_clkdiv(struct spi_imx_data *spi_imx,
				      unsigned int fspi, unsigned int *fres)
{
	/*
	 * there are two 4-bit dividers, the pre-divider divides by
	 * $pre, the post-divider by 2^$post
	 */
	unsigned int pre, post;
	unsigned int fin = spi_imx->spi_clk;

	if (unlikely(fspi > fin))
		return 0;

	post = fls(fin) - fls(fspi);
	if (fin > fspi << post)
		post++;

	/* now we have: (fin <= fspi << post) with post being minimal */

	post = max(4U, post) - 4;
	if (unlikely(post > 0xf)) {
		dev_err(spi_imx->dev, "cannot set clock freq: %u (base freq: %u)\n",
				fspi, fin);
		return 0xff;
	}

	pre = DIV_ROUND_UP(fin, fspi << post) - 1;

	dev_dbg(spi_imx->dev, "%s: fin: %u, fspi: %u, post: %u, pre: %u\n",
			__func__, fin, fspi, post, pre);

	/* Resulting frequency for the SCLK line. */
	*fres = (fin / (pre + 1)) >> post;

	return (pre << MX51_ECSPI_CTRL_PREDIV_OFFSET) |
		(post << MX51_ECSPI_CTRL_POSTDIV_OFFSET);
}

static void mx51_ecspi_intctrl(struct spi_imx_data *spi_imx, int enable)
{
	unsigned val = 0;

	if (enable & MXC_INT_TE)
		val |= MX51_ECSPI_INT_TEEN;

	if (enable & MXC_INT_RR)
		val |= MX51_ECSPI_INT_RREN;

	if (enable & MXC_INT_RDR)
		val |= MX51_ECSPI_INT_RDREN;

	writel(val, spi_imx->base + MX51_ECSPI_INT);
}

static void mx51_ecspi_trigger(struct spi_imx_data *spi_imx)
{
	u32 reg;

	reg = readl(spi_imx->base + MX51_ECSPI_CTRL);
	reg |= MX51_ECSPI_CTRL_XCH;
	writel(reg, spi_imx->base + MX51_ECSPI_CTRL);
}

static void mx51_disable_dma(struct spi_imx_data *spi_imx)
{
	writel(0, spi_imx->base + MX51_ECSPI_DMA);
}

static void mx51_ecspi_disable(struct spi_imx_data *spi_imx)
{
	u32 ctrl;

	ctrl = readl(spi_imx->base + MX51_ECSPI_CTRL);
	ctrl &= ~MX51_ECSPI_CTRL_ENABLE;
	writel(ctrl, spi_imx->base + MX51_ECSPI_CTRL);
}

static int mx51_ecspi_prepare_message(struct spi_imx_data *spi_imx,
				      struct spi_message *msg)
{
	struct spi_device *spi = msg->spi;
	u32 ctrl = MX51_ECSPI_CTRL_ENABLE;
	u32 testreg;
	u32 cfg = readl(spi_imx->base + MX51_ECSPI_CONFIG);

	/* set Master or Slave mode */
	if (spi_imx->slave_mode)
		ctrl &= ~MX51_ECSPI_CTRL_MODE_MASK;
	else
		ctrl |= MX51_ECSPI_CTRL_MODE_MASK;

	/*
	 * Enable SPI_RDY handling (falling edge/level triggered).
	 */
	if (spi->mode & SPI_READY)
		ctrl |= MX51_ECSPI_CTRL_DRCTL(spi_imx->spi_drctl);

	/* set chip select to use */
	ctrl |= MX51_ECSPI_CTRL_CS(spi->chip_select);

	/*
	 * The ctrl register must be written first, with the EN bit set other
	 * registers must not be written to.
	 */
	writel(ctrl, spi_imx->base + MX51_ECSPI_CTRL);

	testreg = readl(spi_imx->base + MX51_ECSPI_TESTREG);
	if (spi->mode & SPI_LOOP)
		testreg |= MX51_ECSPI_TESTREG_LBC;
	else
		testreg &= ~MX51_ECSPI_TESTREG_LBC;
	writel(testreg, spi_imx->base + MX51_ECSPI_TESTREG);

	/*
	 * eCSPI burst completion by Chip Select signal in Slave mode
	 * is not functional for imx53 Soc, config SPI burst completed when
	 * BURST_LENGTH + 1 bits are received
	 */
	if (spi_imx->slave_mode && is_imx53_ecspi(spi_imx))
		cfg &= ~MX51_ECSPI_CONFIG_SBBCTRL(spi->chip_select);
	else
		cfg |= MX51_ECSPI_CONFIG_SBBCTRL(spi->chip_select);

	if (spi->mode & SPI_CPHA)
		cfg |= MX51_ECSPI_CONFIG_SCLKPHA(spi->chip_select);
	else
		cfg &= ~MX51_ECSPI_CONFIG_SCLKPHA(spi->chip_select);

	if (spi->mode & SPI_CPOL) {
		cfg |= MX51_ECSPI_CONFIG_SCLKPOL(spi->chip_select);
		cfg |= MX51_ECSPI_CONFIG_SCLKCTL(spi->chip_select);
	} else {
		cfg &= ~MX51_ECSPI_CONFIG_SCLKPOL(spi->chip_select);
		cfg &= ~MX51_ECSPI_CONFIG_SCLKCTL(spi->chip_select);
	}

	if (spi->mode & SPI_CS_HIGH)
		cfg |= MX51_ECSPI_CONFIG_SSBPOL(spi->chip_select);
	else
		cfg &= ~MX51_ECSPI_CONFIG_SSBPOL(spi->chip_select);

	writel(cfg, spi_imx->base + MX51_ECSPI_CONFIG);

	return 0;
}

static int mx51_ecspi_prepare_transfer(struct spi_imx_data *spi_imx,
				       struct spi_device *spi,
				       struct spi_transfer *t)
{
	u32 ctrl = readl(spi_imx->base + MX51_ECSPI_CTRL);
	u32 clk = t->speed_hz, delay;

	/* Clear BL field and set the right value */
	ctrl &= ~MX51_ECSPI_CTRL_BL_MASK;
	if (spi_imx->slave_mode && is_imx53_ecspi(spi_imx))
		ctrl |= (spi_imx->slave_burst * 8 - 1)
			<< MX51_ECSPI_CTRL_BL_OFFSET;
	else
		ctrl |= (spi_imx->bits_per_word - 1)
			<< MX51_ECSPI_CTRL_BL_OFFSET;

	/* set clock speed */
	ctrl &= ~(0xf << MX51_ECSPI_CTRL_POSTDIV_OFFSET |
		  0xf << MX51_ECSPI_CTRL_PREDIV_OFFSET);
	ctrl |= mx51_ecspi_clkdiv(spi_imx, t->speed_hz, &clk);
	spi_imx->spi_bus_clk = clk;

	if (spi_imx->usedma)
		ctrl |= MX51_ECSPI_CTRL_SMC;

	writel(ctrl, spi_imx->base + MX51_ECSPI_CTRL);

	/*
	 * Wait until the changes in the configuration register CONFIGREG
	 * propagate into the hardware. It takes exactly one tick of the
	 * SCLK clock, but we will wait two SCLK clock just to be sure. The
	 * effect of the delay it takes for the hardware to apply changes
	 * is noticable if the SCLK clock run very slow. In such a case, if
	 * the polarity of SCLK should be inverted, the GPIO ChipSelect might
	 * be asserted before the SCLK polarity changes, which would disrupt
	 * the SPI communication as the device on the other end would consider
	 * the change of SCLK polarity as a clock tick already.
	 */
	delay = (2 * 1000000) / clk;
	if (likely(delay < 10))	/* SCLK is faster than 100 kHz */
		udelay(delay);
	else			/* SCLK is _very_ slow */
		usleep_range(delay, delay + 10);

	return 0;
}

static void mx51_setup_wml(struct spi_imx_data *spi_imx)
{
	/*
	 * Configure the DMA register: setup the watermark
	 * and enable DMA request.
	 */
	writel(MX51_ECSPI_DMA_RX_WML(spi_imx->wml - 1) |
		MX51_ECSPI_DMA_TX_WML(spi_imx->wml) |
		MX51_ECSPI_DMA_RXT_WML(spi_imx->wml) |
		MX51_ECSPI_DMA_TEDEN | MX51_ECSPI_DMA_RXDEN |
		MX51_ECSPI_DMA_RXTDEN, spi_imx->base + MX51_ECSPI_DMA);
}

static int mx51_ecspi_rx_available(struct spi_imx_data *spi_imx)
{
	return readl(spi_imx->base + MX51_ECSPI_STAT) & MX51_ECSPI_STAT_RR;
}

static void mx51_ecspi_reset(struct spi_imx_data *spi_imx)
{
	/* drain receive buffer */
	while (mx51_ecspi_rx_available(spi_imx))
		readl(spi_imx->base + MXC_CSPIRXDATA);
}

#define MX31_INTREG_TEEN	(1 << 0)
#define MX31_INTREG_RREN	(1 << 3)

#define MX31_CSPICTRL_ENABLE	(1 << 0)
#define MX31_CSPICTRL_MASTER	(1 << 1)
#define MX31_CSPICTRL_XCH	(1 << 2)
#define MX31_CSPICTRL_SMC	(1 << 3)
#define MX31_CSPICTRL_POL	(1 << 4)
#define MX31_CSPICTRL_PHA	(1 << 5)
#define MX31_CSPICTRL_SSCTL	(1 << 6)
#define MX31_CSPICTRL_SSPOL	(1 << 7)
#define MX31_CSPICTRL_BC_SHIFT	8
#define MX35_CSPICTRL_BL_SHIFT	20
#define MX31_CSPICTRL_CS_SHIFT	24
#define MX35_CSPICTRL_CS_SHIFT	12
#define MX31_CSPICTRL_DR_SHIFT	16

#define MX31_CSPI_DMAREG	0x10
#define MX31_DMAREG_RH_DEN	(1<<4)
#define MX31_DMAREG_TH_DEN	(1<<1)

#define MX31_CSPISTATUS		0x14
#define MX31_STATUS_RR		(1 << 3)

#define MX31_CSPI_TESTREG	0x1C
#define MX31_TEST_LBC		(1 << 14)

/* These functions also work for the i.MX35, but be aware that
 * the i.MX35 has a slightly different register layout for bits
 * we do not use here.
 */
static void mx31_intctrl(struct spi_imx_data *spi_imx, int enable)
{
	unsigned int val = 0;

	if (enable & MXC_INT_TE)
		val |= MX31_INTREG_TEEN;
	if (enable & MXC_INT_RR)
		val |= MX31_INTREG_RREN;

	writel(val, spi_imx->base + MXC_CSPIINT);
}

static void mx31_trigger(struct spi_imx_data *spi_imx)
{
	unsigned int reg;

	reg = readl(spi_imx->base + MXC_CSPICTRL);
	reg |= MX31_CSPICTRL_XCH;
	writel(reg, spi_imx->base + MXC_CSPICTRL);
}

static int mx31_prepare_message(struct spi_imx_data *spi_imx,
				struct spi_message *msg)
{
	return 0;
}

static int mx31_prepare_transfer(struct spi_imx_data *spi_imx,
				 struct spi_device *spi,
				 struct spi_transfer *t)
{
	unsigned int reg = MX31_CSPICTRL_ENABLE | MX31_CSPICTRL_MASTER;
	unsigned int clk;

	reg |= spi_imx_clkdiv_2(spi_imx->spi_clk, t->speed_hz, &clk) <<
		MX31_CSPICTRL_DR_SHIFT;
	spi_imx->spi_bus_clk = clk;

	if (is_imx35_cspi(spi_imx)) {
		reg |= (spi_imx->bits_per_word - 1) << MX35_CSPICTRL_BL_SHIFT;
		reg |= MX31_CSPICTRL_SSCTL;
	} else {
		reg |= (spi_imx->bits_per_word - 1) << MX31_CSPICTRL_BC_SHIFT;
	}

	if (spi->mode & SPI_CPHA)
		reg |= MX31_CSPICTRL_PHA;
	if (spi->mode & SPI_CPOL)
		reg |= MX31_CSPICTRL_POL;
	if (spi->mode & SPI_CS_HIGH)
		reg |= MX31_CSPICTRL_SSPOL;
	if (!spi->cs_gpiod)
		reg |= (spi->chip_select) <<
			(is_imx35_cspi(spi_imx) ? MX35_CSPICTRL_CS_SHIFT :
						  MX31_CSPICTRL_CS_SHIFT);

	if (spi_imx->usedma)
		reg |= MX31_CSPICTRL_SMC;

	writel(reg, spi_imx->base + MXC_CSPICTRL);

	reg = readl(spi_imx->base + MX31_CSPI_TESTREG);
	if (spi->mode & SPI_LOOP)
		reg |= MX31_TEST_LBC;
	else
		reg &= ~MX31_TEST_LBC;
	writel(reg, spi_imx->base + MX31_CSPI_TESTREG);

	if (spi_imx->usedma) {
		/*
		 * configure DMA requests when RXFIFO is half full and
		 * when TXFIFO is half empty
		 */
		writel(MX31_DMAREG_RH_DEN | MX31_DMAREG_TH_DEN,
			spi_imx->base + MX31_CSPI_DMAREG);
	}

	return 0;
}

static int mx31_rx_available(struct spi_imx_data *spi_imx)
{
	return readl(spi_imx->base + MX31_CSPISTATUS) & MX31_STATUS_RR;
}

static void mx31_reset(struct spi_imx_data *spi_imx)
{
	/* drain receive buffer */
	while (readl(spi_imx->base + MX31_CSPISTATUS) & MX31_STATUS_RR)
		readl(spi_imx->base + MXC_CSPIRXDATA);
}

#define MX21_INTREG_RR		(1 << 4)
#define MX21_INTREG_TEEN	(1 << 9)
#define MX21_INTREG_RREN	(1 << 13)

#define MX21_CSPICTRL_POL	(1 << 5)
#define MX21_CSPICTRL_PHA	(1 << 6)
#define MX21_CSPICTRL_SSPOL	(1 << 8)
#define MX21_CSPICTRL_XCH	(1 << 9)
#define MX21_CSPICTRL_ENABLE	(1 << 10)
#define MX21_CSPICTRL_MASTER	(1 << 11)
#define MX21_CSPICTRL_DR_SHIFT	14
#define MX21_CSPICTRL_CS_SHIFT	19

static void mx21_intctrl(struct spi_imx_data *spi_imx, int enable)
{
	unsigned int val = 0;

	if (enable & MXC_INT_TE)
		val |= MX21_INTREG_TEEN;
	if (enable & MXC_INT_RR)
		val |= MX21_INTREG_RREN;

	writel(val, spi_imx->base + MXC_CSPIINT);
}

static void mx21_trigger(struct spi_imx_data *spi_imx)
{
	unsigned int reg;

	reg = readl(spi_imx->base + MXC_CSPICTRL);
	reg |= MX21_CSPICTRL_XCH;
	writel(reg, spi_imx->base + MXC_CSPICTRL);
}

static int mx21_prepare_message(struct spi_imx_data *spi_imx,
				struct spi_message *msg)
{
	return 0;
}

static int mx21_prepare_transfer(struct spi_imx_data *spi_imx,
				 struct spi_device *spi,
				 struct spi_transfer *t)
{
	unsigned int reg = MX21_CSPICTRL_ENABLE | MX21_CSPICTRL_MASTER;
	unsigned int max = is_imx27_cspi(spi_imx) ? 16 : 18;
	unsigned int clk;

	reg |= spi_imx_clkdiv_1(spi_imx->spi_clk, t->speed_hz, max, &clk)
		<< MX21_CSPICTRL_DR_SHIFT;
	spi_imx->spi_bus_clk = clk;

	reg |= spi_imx->bits_per_word - 1;

	if (spi->mode & SPI_CPHA)
		reg |= MX21_CSPICTRL_PHA;
	if (spi->mode & SPI_CPOL)
		reg |= MX21_CSPICTRL_POL;
	if (spi->mode & SPI_CS_HIGH)
		reg |= MX21_CSPICTRL_SSPOL;
	if (!spi->cs_gpiod)
		reg |= spi->chip_select << MX21_CSPICTRL_CS_SHIFT;

	writel(reg, spi_imx->base + MXC_CSPICTRL);

	return 0;
}

static int mx21_rx_available(struct spi_imx_data *spi_imx)
{
	return readl(spi_imx->base + MXC_CSPIINT) & MX21_INTREG_RR;
}

static void mx21_reset(struct spi_imx_data *spi_imx)
{
	writel(1, spi_imx->base + MXC_RESET);
}

#define MX1_INTREG_RR		(1 << 3)
#define MX1_INTREG_TEEN		(1 << 8)
#define MX1_INTREG_RREN		(1 << 11)

#define MX1_CSPICTRL_POL	(1 << 4)
#define MX1_CSPICTRL_PHA	(1 << 5)
#define MX1_CSPICTRL_XCH	(1 << 8)
#define MX1_CSPICTRL_ENABLE	(1 << 9)
#define MX1_CSPICTRL_MASTER	(1 << 10)
#define MX1_CSPICTRL_DR_SHIFT	13

static void mx1_intctrl(struct spi_imx_data *spi_imx, int enable)
{
	unsigned int val = 0;

	if (enable & MXC_INT_TE)
		val |= MX1_INTREG_TEEN;
	if (enable & MXC_INT_RR)
		val |= MX1_INTREG_RREN;

	writel(val, spi_imx->base + MXC_CSPIINT);
}

static void mx1_trigger(struct spi_imx_data *spi_imx)
{
	unsigned int reg;

	reg = readl(spi_imx->base + MXC_CSPICTRL);
	reg |= MX1_CSPICTRL_XCH;
	writel(reg, spi_imx->base + MXC_CSPICTRL);
}

static int mx1_prepare_message(struct spi_imx_data *spi_imx,
			       struct spi_message *msg)
{
	return 0;
}

static int mx1_prepare_transfer(struct spi_imx_data *spi_imx,
				struct spi_device *spi,
				struct spi_transfer *t)
{
	unsigned int reg = MX1_CSPICTRL_ENABLE | MX1_CSPICTRL_MASTER;
	unsigned int clk;

	reg |= spi_imx_clkdiv_2(spi_imx->spi_clk, t->speed_hz, &clk) <<
		MX1_CSPICTRL_DR_SHIFT;
	spi_imx->spi_bus_clk = clk;

	reg |= spi_imx->bits_per_word - 1;

	if (spi->mode & SPI_CPHA)
		reg |= MX1_CSPICTRL_PHA;
	if (spi->mode & SPI_CPOL)
		reg |= MX1_CSPICTRL_POL;

	writel(reg, spi_imx->base + MXC_CSPICTRL);

	return 0;
}

static int mx1_rx_available(struct spi_imx_data *spi_imx)
{
	return readl(spi_imx->base + MXC_CSPIINT) & MX1_INTREG_RR;
}

static void mx1_reset(struct spi_imx_data *spi_imx)
{
	writel(1, spi_imx->base + MXC_RESET);
}

static struct spi_imx_devtype_data imx1_cspi_devtype_data = {
	.intctrl = mx1_intctrl,
	.prepare_message = mx1_prepare_message,
	.prepare_transfer = mx1_prepare_transfer,
	.trigger = mx1_trigger,
	.rx_available = mx1_rx_available,
	.reset = mx1_reset,
	.fifo_size = 8,
	.has_dmamode = false,
	.dynamic_burst = false,
	.has_slavemode = false,
	.devtype = IMX1_CSPI,
};

static struct spi_imx_devtype_data imx21_cspi_devtype_data = {
	.intctrl = mx21_intctrl,
	.prepare_message = mx21_prepare_message,
	.prepare_transfer = mx21_prepare_transfer,
	.trigger = mx21_trigger,
	.rx_available = mx21_rx_available,
	.reset = mx21_reset,
	.fifo_size = 8,
	.has_dmamode = false,
	.dynamic_burst = false,
	.has_slavemode = false,
	.devtype = IMX21_CSPI,
};

static struct spi_imx_devtype_data imx27_cspi_devtype_data = {
	/* i.mx27 cspi shares the functions with i.mx21 one */
	.intctrl = mx21_intctrl,
	.prepare_message = mx21_prepare_message,
	.prepare_transfer = mx21_prepare_transfer,
	.trigger = mx21_trigger,
	.rx_available = mx21_rx_available,
	.reset = mx21_reset,
	.fifo_size = 8,
	.has_dmamode = false,
	.dynamic_burst = false,
	.has_slavemode = false,
	.devtype = IMX27_CSPI,
};

static struct spi_imx_devtype_data imx31_cspi_devtype_data = {
	.intctrl = mx31_intctrl,
	.prepare_message = mx31_prepare_message,
	.prepare_transfer = mx31_prepare_transfer,
	.trigger = mx31_trigger,
	.rx_available = mx31_rx_available,
	.reset = mx31_reset,
	.fifo_size = 8,
	.has_dmamode = false,
	.dynamic_burst = false,
	.has_slavemode = false,
	.devtype = IMX31_CSPI,
};

static struct spi_imx_devtype_data imx35_cspi_devtype_data = {
	/* i.mx35 and later cspi shares the functions with i.mx31 one */
	.intctrl = mx31_intctrl,
	.prepare_message = mx31_prepare_message,
	.prepare_transfer = mx31_prepare_transfer,
	.trigger = mx31_trigger,
	.rx_available = mx31_rx_available,
	.reset = mx31_reset,
	.fifo_size = 8,
	.has_dmamode = true,
	.dynamic_burst = false,
	.has_slavemode = false,
	.devtype = IMX35_CSPI,
};

static struct spi_imx_devtype_data imx51_ecspi_devtype_data = {
	.intctrl = mx51_ecspi_intctrl,
	.prepare_message = mx51_ecspi_prepare_message,
	.prepare_transfer = mx51_ecspi_prepare_transfer,
	.trigger = mx51_ecspi_trigger,
	.rx_available = mx51_ecspi_rx_available,
	.reset = mx51_ecspi_reset,
	.setup_wml = mx51_setup_wml,
	.disable_dma = mx51_disable_dma,
	.fifo_size = 64,
	.has_dmamode = true,
	.dynamic_burst = true,
	.has_slavemode = true,
	.disable = mx51_ecspi_disable,
	.devtype = IMX51_ECSPI,
};

static struct spi_imx_devtype_data imx53_ecspi_devtype_data = {
	.intctrl = mx51_ecspi_intctrl,
	.prepare_message = mx51_ecspi_prepare_message,
	.prepare_transfer = mx51_ecspi_prepare_transfer,
	.trigger = mx51_ecspi_trigger,
	.rx_available = mx51_ecspi_rx_available,
	.disable_dma = mx51_disable_dma,
	.reset = mx51_ecspi_reset,
	.fifo_size = 64,
	.has_dmamode = true,
	.has_slavemode = true,
	.disable = mx51_ecspi_disable,
	.devtype = IMX53_ECSPI,
};

static const struct platform_device_id spi_imx_devtype[] = {
	{
		.name = "imx1-cspi",
		.driver_data = (kernel_ulong_t) &imx1_cspi_devtype_data,
	}, {
		.name = "imx21-cspi",
		.driver_data = (kernel_ulong_t) &imx21_cspi_devtype_data,
	}, {
		.name = "imx27-cspi",
		.driver_data = (kernel_ulong_t) &imx27_cspi_devtype_data,
	}, {
		.name = "imx31-cspi",
		.driver_data = (kernel_ulong_t) &imx31_cspi_devtype_data,
	}, {
		.name = "imx35-cspi",
		.driver_data = (kernel_ulong_t) &imx35_cspi_devtype_data,
	}, {
		.name = "imx51-ecspi",
		.driver_data = (kernel_ulong_t) &imx51_ecspi_devtype_data,
	}, {
		.name = "imx53-ecspi",
		.driver_data = (kernel_ulong_t) &imx53_ecspi_devtype_data,
	}, {
		/* sentinel */
	}
};

static const struct of_device_id spi_imx_dt_ids[] = {
	{ .compatible = "fsl,imx1-cspi", .data = &imx1_cspi_devtype_data, },
	{ .compatible = "fsl,imx21-cspi", .data = &imx21_cspi_devtype_data, },
	{ .compatible = "fsl,imx27-cspi", .data = &imx27_cspi_devtype_data, },
	{ .compatible = "fsl,imx31-cspi", .data = &imx31_cspi_devtype_data, },
	{ .compatible = "fsl,imx35-cspi", .data = &imx35_cspi_devtype_data, },
	{ .compatible = "fsl,imx51-ecspi", .data = &imx51_ecspi_devtype_data, },
	{ .compatible = "fsl,imx53-ecspi", .data = &imx53_ecspi_devtype_data, },
	{ /* sentinel */ }
};
MODULE_DEVICE_TABLE(of, spi_imx_dt_ids);

static void spi_imx_set_burst_len(struct spi_imx_data *spi_imx, int n_bits)
{
	u32 ctrl;

	ctrl = readl(spi_imx->base + MX51_ECSPI_CTRL);
	ctrl &= ~MX51_ECSPI_CTRL_BL_MASK;
	ctrl |= ((n_bits - 1) << MX51_ECSPI_CTRL_BL_OFFSET);
	writel(ctrl, spi_imx->base + MX51_ECSPI_CTRL);
}

static void spi_imx_push(struct spi_imx_data *spi_imx)
{
	unsigned int burst_len, fifo_words;

	if (spi_imx->dynamic_burst)
		fifo_words = 4;
	else
		fifo_words = spi_imx_bytes_per_word(spi_imx->bits_per_word);
	/*
	 * Reload the FIFO when the remaining bytes to be transferred in the
	 * current burst is 0. This only applies when bits_per_word is a
	 * multiple of 8.
	 */
	if (!spi_imx->remainder) {
		if (spi_imx->dynamic_burst) {

			/* We need to deal unaligned data first */
			burst_len = spi_imx->count % MX51_ECSPI_CTRL_MAX_BURST;

			if (!burst_len)
				burst_len = MX51_ECSPI_CTRL_MAX_BURST;

			spi_imx_set_burst_len(spi_imx, burst_len * 8);

			spi_imx->remainder = burst_len;
		} else {
			spi_imx->remainder = fifo_words;
		}
	}

	while (spi_imx->txfifo < spi_imx->devtype_data->fifo_size) {
		if (!spi_imx->count)
			break;
		if (spi_imx->dynamic_burst &&
		    spi_imx->txfifo >= DIV_ROUND_UP(spi_imx->remainder,
						     fifo_words))
			break;
		spi_imx->tx(spi_imx);
		spi_imx->txfifo++;
	}

	if (!spi_imx->slave_mode)
		spi_imx->devtype_data->trigger(spi_imx);
}

static irqreturn_t spi_imx_isr(int irq, void *dev_id)
{
	struct spi_imx_data *spi_imx = dev_id;

	while (spi_imx->txfifo &&
	       spi_imx->devtype_data->rx_available(spi_imx)) {
		spi_imx->rx(spi_imx);
		spi_imx->txfifo--;
	}

	if (spi_imx->count) {
		spi_imx_push(spi_imx);
		return IRQ_HANDLED;
	}

	if (spi_imx->txfifo) {
		/* No data left to push, but still waiting for rx data,
		 * enable receive data available interrupt.
		 */
		spi_imx->devtype_data->intctrl(
				spi_imx, MXC_INT_RR);
		return IRQ_HANDLED;
	}

	spi_imx->devtype_data->intctrl(spi_imx, 0);
	complete(&spi_imx->xfer_done);

	return IRQ_HANDLED;
}

static int spi_imx_dma_configure(struct spi_master *master)
{
	int ret;
	enum dma_slave_buswidth buswidth;
	struct dma_slave_config rx = {}, tx = {};
	struct spi_imx_data *spi_imx = spi_master_get_devdata(master);

	switch (spi_imx_bytes_per_word(spi_imx->bits_per_word)) {
	case 4:
		buswidth = DMA_SLAVE_BUSWIDTH_4_BYTES;
		break;
	case 2:
		buswidth = DMA_SLAVE_BUSWIDTH_2_BYTES;
		break;
	case 1:
		buswidth = DMA_SLAVE_BUSWIDTH_1_BYTE;
		break;
	default:
		return -EINVAL;
	}

	tx.direction = DMA_MEM_TO_DEV;
	tx.dst_addr = spi_imx->base_phys + MXC_CSPITXDATA;
	tx.dst_addr_width = buswidth;
	tx.dst_maxburst = spi_imx->wml;
	ret = dmaengine_slave_config(master->dma_tx, &tx);
	if (ret) {
		dev_err(spi_imx->dev, "TX dma configuration failed with %d\n", ret);
		return ret;
	}

	rx.direction = DMA_DEV_TO_MEM;
	rx.src_addr = spi_imx->base_phys + MXC_CSPIRXDATA;
	rx.src_addr_width = buswidth;
	rx.src_maxburst = spi_imx->wml;
	ret = dmaengine_slave_config(master->dma_rx, &rx);
	if (ret) {
		dev_err(spi_imx->dev, "RX dma configuration failed with %d\n", ret);
		return ret;
	}

	return 0;
}

static int spi_imx_setupxfer(struct spi_device *spi,
				 struct spi_transfer *t)
{
	struct spi_imx_data *spi_imx = spi_master_get_devdata(spi->master);

	if (!t)
		return 0;

	spi_imx->bits_per_word = t->bits_per_word;

	/*
	 * Initialize the functions for transfer. To transfer non byte-aligned
	 * words, we have to use multiple word-size bursts, we can't use
	 * dynamic_burst in that case.
	 */
	if (spi_imx->devtype_data->dynamic_burst && !spi_imx->slave_mode &&
	    (spi_imx->bits_per_word == 8 ||
	    spi_imx->bits_per_word == 16 ||
	    spi_imx->bits_per_word == 32)) {

		spi_imx->rx = spi_imx_buf_rx_swap;
		spi_imx->tx = spi_imx_buf_tx_swap;
		spi_imx->dynamic_burst = 1;

	} else {
		if (spi_imx->bits_per_word <= 8) {
			spi_imx->rx = spi_imx_buf_rx_u8;
			spi_imx->tx = spi_imx_buf_tx_u8;
		} else if (spi_imx->bits_per_word <= 16) {
			spi_imx->rx = spi_imx_buf_rx_u16;
			spi_imx->tx = spi_imx_buf_tx_u16;
		} else {
			spi_imx->rx = spi_imx_buf_rx_u32;
			spi_imx->tx = spi_imx_buf_tx_u32;
		}
		spi_imx->dynamic_burst = 0;
	}

	if (spi_imx_can_dma(spi_imx->bitbang.master, spi, t))
		spi_imx->usedma = true;
	else
		spi_imx->usedma = false;

	if (is_imx53_ecspi(spi_imx) && spi_imx->slave_mode) {
		spi_imx->rx = mx53_ecspi_rx_slave;
		spi_imx->tx = mx53_ecspi_tx_slave;
		spi_imx->slave_burst = t->len;
	}

	spi_imx->devtype_data->prepare_transfer(spi_imx, spi, t);

	return 0;
}

static void spi_imx_sdma_exit(struct spi_imx_data *spi_imx)
{
	struct spi_master *master = spi_imx->bitbang.master;

	if (master->dma_rx) {
		dma_release_channel(master->dma_rx);
		master->dma_rx = NULL;
	}

	if (master->dma_tx) {
		dma_release_channel(master->dma_tx);
		master->dma_tx = NULL;
	}
}

static int spi_imx_sdma_init(struct device *dev, struct spi_imx_data *spi_imx,
			     struct spi_master *master)
{
	int ret;

	/* use pio mode for i.mx6dl chip TKT238285 */
	if (of_machine_is_compatible("fsl,imx6dl"))
		return 0;

	spi_imx->wml = spi_imx->devtype_data->fifo_size / 2;

	/* Prepare for TX DMA: */
	master->dma_tx = dma_request_chan(dev, "tx");
	if (IS_ERR(master->dma_tx)) {
		ret = PTR_ERR(master->dma_tx);
		dev_dbg(dev, "can't get the TX DMA channel, error %d!\n", ret);
		master->dma_tx = NULL;
		goto err;
	}

	/* Prepare for RX : */
	master->dma_rx = dma_request_chan(dev, "rx");
	if (IS_ERR(master->dma_rx)) {
		ret = PTR_ERR(master->dma_rx);
		dev_dbg(dev, "can't get the RX DMA channel, error %d\n", ret);
		master->dma_rx = NULL;
		goto err;
	}

	init_completion(&spi_imx->dma_rx_completion);
	init_completion(&spi_imx->dma_tx_completion);
	master->can_dma = spi_imx_can_dma;
	master->max_dma_len = MAX_SDMA_BD_BYTES;
	spi_imx->bitbang.master->flags = SPI_MASTER_MUST_RX |
					 SPI_MASTER_MUST_TX;

	return 0;
err:
	spi_imx_sdma_exit(spi_imx);
	return ret;
}

static void spi_imx_dma_rx_callback(void *cookie)
{
	struct spi_imx_data *spi_imx = (struct spi_imx_data *)cookie;

	complete(&spi_imx->dma_rx_completion);
}

static void spi_imx_dma_tx_callback(void *cookie)
{
	struct spi_imx_data *spi_imx = (struct spi_imx_data *)cookie;

	complete(&spi_imx->dma_tx_completion);
}

static int spi_imx_calculate_timeout(struct spi_imx_data *spi_imx, int size)
{
	unsigned long timeout = 0;

	/* Time with actual data transfer and CS change delay related to HW */
	timeout = (8 + 4) * size / spi_imx->spi_bus_clk;

	/* Add extra second for scheduler related activities */
	timeout += 1;

	/* Double calculated timeout */
	return msecs_to_jiffies(2 * timeout * MSEC_PER_SEC);
}

static int spi_imx_dma_transfer(struct spi_imx_data *spi_imx,
				struct spi_transfer *transfer)
{
	struct dma_async_tx_descriptor *desc_tx, *desc_rx;
	unsigned long transfer_timeout;
	unsigned long timeout;
	struct spi_master *master = spi_imx->bitbang.master;
	struct sg_table *tx = &transfer->tx_sg, *rx = &transfer->rx_sg;
	struct scatterlist *last_sg = sg_last(rx->sgl, rx->nents);
	unsigned int bytes_per_word, i;
	int ret;

	/* Get the right burst length from the last sg to ensure no tail data */
	bytes_per_word = spi_imx_bytes_per_word(transfer->bits_per_word);
	for (i = spi_imx->devtype_data->fifo_size / 2; i > 0; i--) {
		if (!(sg_dma_len(last_sg) % (i * bytes_per_word)))
			break;
	}
	/* Use 1 as wml in case no available burst length got */
	if (i == 0)
		i = 1;

	spi_imx->wml =  i;

	ret = spi_imx_dma_configure(master);
	if (ret)
		goto dma_failure_no_start;

	if (!spi_imx->devtype_data->setup_wml) {
		dev_err(spi_imx->dev, "No setup_wml()?\n");
		ret = -EINVAL;
		goto dma_failure_no_start;
	}
	spi_imx->devtype_data->setup_wml(spi_imx);

	/*
	 * The TX DMA setup starts the transfer, so make sure RX is configured
	 * before TX.
	 */
	desc_rx = dmaengine_prep_slave_sg(master->dma_rx,
				rx->sgl, rx->nents, DMA_DEV_TO_MEM,
				DMA_PREP_INTERRUPT | DMA_CTRL_ACK);
	if (!desc_rx) {
		ret = -EINVAL;
		goto dma_failure_no_start;
	}

	desc_rx->callback = spi_imx_dma_rx_callback;
	desc_rx->callback_param = (void *)spi_imx;
	dmaengine_submit(desc_rx);
	reinit_completion(&spi_imx->dma_rx_completion);
	dma_async_issue_pending(master->dma_rx);

	desc_tx = dmaengine_prep_slave_sg(master->dma_tx,
				tx->sgl, tx->nents, DMA_MEM_TO_DEV,
				DMA_PREP_INTERRUPT | DMA_CTRL_ACK);
	if (!desc_tx) {
		dmaengine_terminate_all(master->dma_tx);
		dmaengine_terminate_all(master->dma_rx);
		return -EINVAL;
	}

	desc_tx->callback = spi_imx_dma_tx_callback;
	desc_tx->callback_param = (void *)spi_imx;
	dmaengine_submit(desc_tx);
	reinit_completion(&spi_imx->dma_tx_completion);
	dma_async_issue_pending(master->dma_tx);

	transfer_timeout = spi_imx_calculate_timeout(spi_imx, transfer->len);

	/* Wait SDMA to finish the data transfer.*/
	timeout = wait_for_completion_timeout(&spi_imx->dma_tx_completion,
						transfer_timeout);
	if (!timeout) {
		dev_err(spi_imx->dev, "I/O Error in DMA TX\n");
		dmaengine_terminate_all(master->dma_tx);
		dmaengine_terminate_all(master->dma_rx);
		return -ETIMEDOUT;
	}

	timeout = wait_for_completion_timeout(&spi_imx->dma_rx_completion,
					      transfer_timeout);
	if (!timeout) {
		dev_err(&master->dev, "I/O Error in DMA RX\n");
		spi_imx->devtype_data->reset(spi_imx);
		dmaengine_terminate_all(master->dma_rx);
		return -ETIMEDOUT;
	}

	return transfer->len;
/* fallback to pio */
dma_failure_no_start:
	transfer->error |= SPI_TRANS_FAIL_NO_START;
	return ret;
}

static int spi_imx_pio_transfer(struct spi_device *spi,
				struct spi_transfer *transfer)
{
	struct spi_imx_data *spi_imx = spi_master_get_devdata(spi->master);
	unsigned long transfer_timeout;
	unsigned long timeout;

	spi_imx->tx_buf = transfer->tx_buf;
	spi_imx->rx_buf = transfer->rx_buf;
	spi_imx->count = transfer->len;
	spi_imx->txfifo = 0;
	spi_imx->remainder = 0;

	reinit_completion(&spi_imx->xfer_done);

	spi_imx_push(spi_imx);

	spi_imx->devtype_data->intctrl(spi_imx, MXC_INT_TE);

	transfer_timeout = spi_imx_calculate_timeout(spi_imx, transfer->len);

	timeout = wait_for_completion_timeout(&spi_imx->xfer_done,
					      transfer_timeout);
	if (!timeout) {
		dev_err(&spi->dev, "I/O Error in PIO\n");
		spi_imx->devtype_data->reset(spi_imx);
		return -ETIMEDOUT;
	}

	return transfer->len;
}

static int spi_imx_pio_transfer_slave(struct spi_device *spi,
				      struct spi_transfer *transfer)
{
	struct spi_imx_data *spi_imx = spi_master_get_devdata(spi->master);
	int ret = transfer->len;

	if (is_imx53_ecspi(spi_imx) &&
	    transfer->len > MX53_MAX_TRANSFER_BYTES) {
		dev_err(&spi->dev, "Transaction too big, max size is %d bytes\n",
			MX53_MAX_TRANSFER_BYTES);
		return -EMSGSIZE;
	}

	spi_imx->tx_buf = transfer->tx_buf;
	spi_imx->rx_buf = transfer->rx_buf;
	spi_imx->count = transfer->len;
	spi_imx->txfifo = 0;
	spi_imx->remainder = 0;

	reinit_completion(&spi_imx->xfer_done);
	spi_imx->slave_aborted = false;

	spi_imx_push(spi_imx);

	spi_imx->devtype_data->intctrl(spi_imx, MXC_INT_TE | MXC_INT_RDR);

	if (wait_for_completion_interruptible(&spi_imx->xfer_done) ||
	    spi_imx->slave_aborted) {
		dev_dbg(&spi->dev, "interrupted\n");
		ret = -EINTR;
	}

	/* ecspi has a HW issue when works in Slave mode,
	 * after 64 words writtern to TXFIFO, even TXFIFO becomes empty,
	 * ECSPI_TXDATA keeps shift out the last word data,
	 * so we have to disable ECSPI when in slave mode after the
	 * transfer completes
	 */
	if (spi_imx->devtype_data->disable)
		spi_imx->devtype_data->disable(spi_imx);

	return ret;
}

static int spi_imx_transfer(struct spi_device *spi,
				struct spi_transfer *transfer)
{
	struct spi_imx_data *spi_imx = spi_master_get_devdata(spi->master);

	transfer->effective_speed_hz = spi_imx->spi_bus_clk;

	/* flush rxfifo before transfer */
	while (spi_imx->devtype_data->rx_available(spi_imx))
		readl(spi_imx->base + MXC_CSPIRXDATA);

	if (spi_imx->slave_mode)
		return spi_imx_pio_transfer_slave(spi, transfer);

	if (spi_imx->usedma)
		return spi_imx_dma_transfer(spi_imx, transfer);

	return spi_imx_pio_transfer(spi, transfer);
}

static int spi_imx_setup(struct spi_device *spi)
{
	dev_dbg(&spi->dev, "%s: mode %d, %u bpw, %d hz\n", __func__,
		 spi->mode, spi->bits_per_word, spi->max_speed_hz);

	return 0;
}

static void spi_imx_cleanup(struct spi_device *spi)
{
}

static int
spi_imx_prepare_message(struct spi_master *master, struct spi_message *msg)
{
	struct spi_imx_data *spi_imx = spi_master_get_devdata(master);
	int ret;

	ret = pm_runtime_get_sync(spi_imx->dev);
	if (ret < 0) {
		pm_runtime_put_noidle(spi_imx->dev);
		dev_err(spi_imx->dev, "failed to enable clock\n");
		return ret;
	}

	ret = spi_imx->devtype_data->prepare_message(spi_imx, msg);
	if (ret) {
		pm_runtime_mark_last_busy(spi_imx->dev);
		pm_runtime_put_autosuspend(spi_imx->dev);
	}

	return ret;
}

static int
spi_imx_unprepare_message(struct spi_master *master, struct spi_message *msg)
{
	struct spi_imx_data *spi_imx = spi_master_get_devdata(master);

	pm_runtime_mark_last_busy(spi_imx->dev);
	pm_runtime_put_autosuspend(spi_imx->dev);
	return 0;
}

static int spi_imx_slave_abort(struct spi_master *master)
{
	struct spi_imx_data *spi_imx = spi_master_get_devdata(master);

	spi_imx->slave_aborted = true;
	complete(&spi_imx->xfer_done);

	return 0;
}

static int spi_imx_probe(struct platform_device *pdev)
{
	struct device_node *np = pdev->dev.of_node;
	const struct of_device_id *of_id =
			of_match_device(spi_imx_dt_ids, &pdev->dev);
	struct spi_master *master;
	struct spi_imx_data *spi_imx;
	struct resource *res;
	int ret, irq, spi_drctl;
	const struct spi_imx_devtype_data *devtype_data = of_id ? of_id->data :
		(struct spi_imx_devtype_data *)pdev->id_entry->driver_data;
	bool slave_mode;
	u32 val;

	slave_mode = devtype_data->has_slavemode &&
			of_property_read_bool(np, "spi-slave");
	if (slave_mode)
		master = spi_alloc_slave(&pdev->dev,
					 sizeof(struct spi_imx_data));
	else
		master = spi_alloc_master(&pdev->dev,
					  sizeof(struct spi_imx_data));
	if (!master)
		return -ENOMEM;

	ret = of_property_read_u32(np, "fsl,spi-rdy-drctl", &spi_drctl);
	if ((ret < 0) || (spi_drctl >= 0x3)) {
		/* '11' is reserved */
		spi_drctl = 0;
	}

	platform_set_drvdata(pdev, master);

	master->bits_per_word_mask = SPI_BPW_RANGE_MASK(1, 32);
	master->bus_num = np ? -1 : pdev->id;
	master->use_gpio_descriptors = true;

	spi_imx = spi_master_get_devdata(master);
	spi_imx->bitbang.master = master;
	spi_imx->dev = &pdev->dev;
	spi_imx->slave_mode = slave_mode;

	spi_imx->devtype_data = devtype_data;

	/*
	 * Get number of chip selects from device properties. This can be
	 * coming from device tree or boardfiles, if it is not defined,
	 * a default value of 3 chip selects will be used, as all the legacy
	 * board files have <= 3 chip selects.
	 */
	if (!device_property_read_u32(&pdev->dev, "num-cs", &val))
		master->num_chipselect = val;
	else
		master->num_chipselect = 3;

	spi_imx->bitbang.setup_transfer = spi_imx_setupxfer;
	spi_imx->bitbang.txrx_bufs = spi_imx_transfer;
	spi_imx->bitbang.master->setup = spi_imx_setup;
	spi_imx->bitbang.master->cleanup = spi_imx_cleanup;
	spi_imx->bitbang.master->prepare_message = spi_imx_prepare_message;
	spi_imx->bitbang.master->unprepare_message = spi_imx_unprepare_message;
	spi_imx->bitbang.master->slave_abort = spi_imx_slave_abort;
	spi_imx->bitbang.master->mode_bits = SPI_CPOL | SPI_CPHA | SPI_CS_HIGH \
					     | SPI_NO_CS;
	if (is_imx35_cspi(spi_imx) || is_imx51_ecspi(spi_imx) ||
	    is_imx53_ecspi(spi_imx))
		spi_imx->bitbang.master->mode_bits |= SPI_LOOP | SPI_READY;

	spi_imx->spi_drctl = spi_drctl;

	init_completion(&spi_imx->xfer_done);

	res = platform_get_resource(pdev, IORESOURCE_MEM, 0);
	spi_imx->base = devm_ioremap_resource(&pdev->dev, res);
	if (IS_ERR(spi_imx->base)) {
		ret = PTR_ERR(spi_imx->base);
		goto out_master_put;
	}
	spi_imx->base_phys = res->start;

	irq = platform_get_irq(pdev, 0);
	if (irq < 0) {
		ret = irq;
		goto out_master_put;
	}

	ret = devm_request_irq(&pdev->dev, irq, spi_imx_isr, 0,
			       dev_name(&pdev->dev), spi_imx);
	if (ret) {
		dev_err(&pdev->dev, "can't get irq%d: %d\n", irq, ret);
		goto out_master_put;
	}

	spi_imx->clk_ipg = devm_clk_get(&pdev->dev, "ipg");
	if (IS_ERR(spi_imx->clk_ipg)) {
		ret = PTR_ERR(spi_imx->clk_ipg);
		goto out_master_put;
	}

	spi_imx->clk_per = devm_clk_get(&pdev->dev, "per");
	if (IS_ERR(spi_imx->clk_per)) {
		ret = PTR_ERR(spi_imx->clk_per);
		goto out_master_put;
	}

	ret = clk_prepare_enable(spi_imx->clk_per);
	if (ret)
		goto out_master_put;

	ret = clk_prepare_enable(spi_imx->clk_ipg);
	if (ret)
		goto out_put_per;

	pm_runtime_set_autosuspend_delay(spi_imx->dev, MXC_RPM_TIMEOUT);
	pm_runtime_use_autosuspend(spi_imx->dev);
	pm_runtime_get_noresume(spi_imx->dev);
	pm_runtime_set_active(spi_imx->dev);
	pm_runtime_enable(spi_imx->dev);

	spi_imx->spi_clk = clk_get_rate(spi_imx->clk_per);
	/*
	 * Only validated on i.mx35 and i.mx6 now, can remove the constraint
	 * if validated on other chips.
	 */
	if (spi_imx->devtype_data->has_dmamode) {
		ret = spi_imx_sdma_init(&pdev->dev, spi_imx, master);
		if (ret == -EPROBE_DEFER)
			goto out_runtime_pm_put;

		if (ret < 0)
			dev_dbg(&pdev->dev, "dma setup error %d, use pio\n",
				ret);
	}

	spi_imx->devtype_data->reset(spi_imx);

	spi_imx->devtype_data->intctrl(spi_imx, 0);

	master->dev.of_node = pdev->dev.of_node;
	ret = spi_bitbang_start(&spi_imx->bitbang);
	if (ret) {
<<<<<<< HEAD
		dev_err(&pdev->dev, "bitbang start failed with %d\n", ret);
=======
		dev_err_probe(&pdev->dev, ret, "bitbang start failed\n");
>>>>>>> 4e026225
		goto out_bitbang_start;
	}

	pm_runtime_mark_last_busy(spi_imx->dev);
	pm_runtime_put_autosuspend(spi_imx->dev);

	return ret;

out_bitbang_start:
	if (spi_imx->devtype_data->has_dmamode)
		spi_imx_sdma_exit(spi_imx);
out_runtime_pm_put:
	pm_runtime_dont_use_autosuspend(spi_imx->dev);
	pm_runtime_set_suspended(&pdev->dev);
	pm_runtime_disable(spi_imx->dev);

	clk_disable_unprepare(spi_imx->clk_ipg);
out_put_per:
	clk_disable_unprepare(spi_imx->clk_per);
out_master_put:
	spi_master_put(master);

	return ret;
}

static int spi_imx_remove(struct platform_device *pdev)
{
	struct spi_master *master = platform_get_drvdata(pdev);
	struct spi_imx_data *spi_imx = spi_master_get_devdata(master);
	int ret;

	spi_bitbang_stop(&spi_imx->bitbang);

	ret = pm_runtime_get_sync(spi_imx->dev);
	if (ret < 0) {
		pm_runtime_put_noidle(spi_imx->dev);
		dev_err(spi_imx->dev, "failed to enable clock\n");
		return ret;
	}

	writel(0, spi_imx->base + MXC_CSPICTRL);

	pm_runtime_dont_use_autosuspend(spi_imx->dev);
	pm_runtime_put_sync(spi_imx->dev);
	pm_runtime_disable(spi_imx->dev);

	spi_imx_sdma_exit(spi_imx);
	spi_master_put(master);

	return 0;
}

static int __maybe_unused spi_imx_runtime_resume(struct device *dev)
{
	struct spi_master *master = dev_get_drvdata(dev);
	struct spi_imx_data *spi_imx;
	int ret;

	spi_imx = spi_master_get_devdata(master);

	ret = clk_prepare_enable(spi_imx->clk_per);
	if (ret)
		return ret;

	ret = clk_prepare_enable(spi_imx->clk_ipg);
	if (ret) {
		clk_disable_unprepare(spi_imx->clk_per);
		return ret;
	}

	return 0;
}

static int __maybe_unused spi_imx_runtime_suspend(struct device *dev)
{
	struct spi_master *master = dev_get_drvdata(dev);
	struct spi_imx_data *spi_imx;

	spi_imx = spi_master_get_devdata(master);

	clk_disable_unprepare(spi_imx->clk_per);
	clk_disable_unprepare(spi_imx->clk_ipg);

	return 0;
}

static int __maybe_unused spi_imx_suspend(struct device *dev)
{
	pinctrl_pm_select_sleep_state(dev);
	return 0;
}

static int __maybe_unused spi_imx_resume(struct device *dev)
{
	pinctrl_pm_select_default_state(dev);
	return 0;
}

static const struct dev_pm_ops imx_spi_pm = {
	SET_RUNTIME_PM_OPS(spi_imx_runtime_suspend,
				spi_imx_runtime_resume, NULL)
	SET_SYSTEM_SLEEP_PM_OPS(spi_imx_suspend, spi_imx_resume)
};

static struct platform_driver spi_imx_driver = {
	.driver = {
		   .name = DRIVER_NAME,
		   .of_match_table = spi_imx_dt_ids,
		   .pm = &imx_spi_pm,
	},
	.id_table = spi_imx_devtype,
	.probe = spi_imx_probe,
	.remove = spi_imx_remove,
};
module_platform_driver(spi_imx_driver);

MODULE_DESCRIPTION("SPI Controller driver");
MODULE_AUTHOR("Sascha Hauer, Pengutronix");
MODULE_LICENSE("GPL");
MODULE_ALIAS("platform:" DRIVER_NAME);<|MERGE_RESOLUTION|>--- conflicted
+++ resolved
@@ -1713,11 +1713,7 @@
 	master->dev.of_node = pdev->dev.of_node;
 	ret = spi_bitbang_start(&spi_imx->bitbang);
 	if (ret) {
-<<<<<<< HEAD
-		dev_err(&pdev->dev, "bitbang start failed with %d\n", ret);
-=======
 		dev_err_probe(&pdev->dev, ret, "bitbang start failed\n");
->>>>>>> 4e026225
 		goto out_bitbang_start;
 	}
 
