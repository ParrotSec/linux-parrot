--- conflicted
+++ resolved
@@ -1673,18 +1673,9 @@
 		}
 	}
 
-<<<<<<< HEAD
-	if (unlikely(ctlr->ptp_sts_supported)) {
-		list_for_each_entry(xfer, &mesg->transfers, transfer_list) {
-			WARN_ON_ONCE(xfer->ptp_sts && !xfer->timestamped_pre);
-			WARN_ON_ONCE(xfer->ptp_sts && !xfer->timestamped_post);
-		}
-	}
-=======
 	if (unlikely(ctlr->ptp_sts_supported))
 		list_for_each_entry(xfer, &mesg->transfers, transfer_list)
 			WARN_ON_ONCE(xfer->ptp_sts && !xfer->timestamped);
->>>>>>> 675a03b4
 
 	spi_unmap_msg(ctlr, mesg);
 
@@ -2505,21 +2496,12 @@
 			gpiod_set_consumer_name(cs[i], gpioname);
 			num_cs_gpios++;
 			continue;
-<<<<<<< HEAD
 		}
 
 		if (ctlr->max_native_cs && i >= ctlr->max_native_cs) {
 			dev_err(dev, "Invalid native chip select %d\n", i);
 			return -EINVAL;
 		}
-=======
-		}
-
-		if (ctlr->max_native_cs && i >= ctlr->max_native_cs) {
-			dev_err(dev, "Invalid native chip select %d\n", i);
-			return -EINVAL;
-		}
->>>>>>> 675a03b4
 		native_cs_mask |= BIT(i);
 	}
 
