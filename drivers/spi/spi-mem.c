--- conflicted
+++ resolved
@@ -11,6 +11,8 @@
 #include <linux/spi/spi-mem.h>
 
 #include "internals.h"
+
+#define SPI_MEM_MAX_BUSWIDTH		8
 
 /**
  * spi_controller_dma_map_mem_op_data() - DMA-map the buffer attached to a
@@ -119,6 +121,13 @@
 
 		break;
 
+	case 8:
+		if ((tx && (mode & SPI_TX_OCTAL)) ||
+		    (!tx && (mode & SPI_RX_OCTAL)))
+			return 0;
+
+		break;
+
 	default:
 		break;
 	}
@@ -140,7 +149,7 @@
 	    spi_check_buswidth_req(mem, op->dummy.buswidth, true))
 		return false;
 
-	if (op->data.nbytes &&
+	if (op->data.dir != SPI_MEM_NO_DATA &&
 	    spi_check_buswidth_req(mem, op->data.buswidth,
 				   op->data.dir == SPI_MEM_DATA_OUT))
 		return false;
@@ -148,6 +157,44 @@
 	return true;
 }
 EXPORT_SYMBOL_GPL(spi_mem_default_supports_op);
+
+static bool spi_mem_buswidth_is_valid(u8 buswidth)
+{
+	if (hweight8(buswidth) > 1 || buswidth > SPI_MEM_MAX_BUSWIDTH)
+		return false;
+
+	return true;
+}
+
+static int spi_mem_check_op(const struct spi_mem_op *op)
+{
+	if (!op->cmd.buswidth)
+		return -EINVAL;
+
+	if ((op->addr.nbytes && !op->addr.buswidth) ||
+	    (op->dummy.nbytes && !op->dummy.buswidth) ||
+	    (op->data.nbytes && !op->data.buswidth))
+		return -EINVAL;
+
+	if (!spi_mem_buswidth_is_valid(op->cmd.buswidth) ||
+	    !spi_mem_buswidth_is_valid(op->addr.buswidth) ||
+	    !spi_mem_buswidth_is_valid(op->dummy.buswidth) ||
+	    !spi_mem_buswidth_is_valid(op->data.buswidth))
+		return -EINVAL;
+
+	return 0;
+}
+
+static bool spi_mem_internal_supports_op(struct spi_mem *mem,
+					 const struct spi_mem_op *op)
+{
+	struct spi_controller *ctlr = mem->spi->controller;
+
+	if (ctlr->mem_ops && ctlr->mem_ops->supports_op)
+		return ctlr->mem_ops->supports_op(mem, op);
+
+	return spi_mem_default_supports_op(mem, op);
+}
 
 /**
  * spi_mem_supports_op() - Check if a memory device and the controller it is
@@ -166,14 +213,50 @@
  */
 bool spi_mem_supports_op(struct spi_mem *mem, const struct spi_mem_op *op)
 {
+	if (spi_mem_check_op(op))
+		return false;
+
+	return spi_mem_internal_supports_op(mem, op);
+}
+EXPORT_SYMBOL_GPL(spi_mem_supports_op);
+
+static int spi_mem_access_start(struct spi_mem *mem)
+{
 	struct spi_controller *ctlr = mem->spi->controller;
 
-	if (ctlr->mem_ops && ctlr->mem_ops->supports_op)
-		return ctlr->mem_ops->supports_op(mem, op);
-
-	return spi_mem_default_supports_op(mem, op);
-}
-EXPORT_SYMBOL_GPL(spi_mem_supports_op);
+	/*
+	 * Flush the message queue before executing our SPI memory
+	 * operation to prevent preemption of regular SPI transfers.
+	 */
+	spi_flush_queue(ctlr);
+
+	if (ctlr->auto_runtime_pm) {
+		int ret;
+
+		ret = pm_runtime_get_sync(ctlr->dev.parent);
+		if (ret < 0) {
+			dev_err(&ctlr->dev, "Failed to power device: %d\n",
+				ret);
+			return ret;
+		}
+	}
+
+	mutex_lock(&ctlr->bus_lock_mutex);
+	mutex_lock(&ctlr->io_mutex);
+
+	return 0;
+}
+
+static void spi_mem_access_end(struct spi_mem *mem)
+{
+	struct spi_controller *ctlr = mem->spi->controller;
+
+	mutex_unlock(&ctlr->io_mutex);
+	mutex_unlock(&ctlr->bus_lock_mutex);
+
+	if (ctlr->auto_runtime_pm)
+		pm_runtime_put(ctlr->dev.parent);
+}
 
 /**
  * spi_mem_exec_op() - Execute a memory operation
@@ -196,34 +279,21 @@
 	u8 *tmpbuf;
 	int ret;
 
-	if (!spi_mem_supports_op(mem, op))
+	ret = spi_mem_check_op(op);
+	if (ret)
+		return ret;
+
+	if (!spi_mem_internal_supports_op(mem, op))
 		return -ENOTSUPP;
 
 	if (ctlr->mem_ops) {
-		/*
-		 * Flush the message queue before executing our SPI memory
-		 * operation to prevent preemption of regular SPI transfers.
-		 */
-		spi_flush_queue(ctlr);
-
-		if (ctlr->auto_runtime_pm) {
-			ret = pm_runtime_get_sync(ctlr->dev.parent);
-			if (ret < 0) {
-				dev_err(&ctlr->dev,
-					"Failed to power device: %d\n",
-					ret);
-				return ret;
-			}
-		}
-
-		mutex_lock(&ctlr->bus_lock_mutex);
-		mutex_lock(&ctlr->io_mutex);
+		ret = spi_mem_access_start(mem);
+		if (ret)
+			return ret;
+
 		ret = ctlr->mem_ops->exec_op(mem, op);
-		mutex_unlock(&ctlr->io_mutex);
-		mutex_unlock(&ctlr->bus_lock_mutex);
-
-		if (ctlr->auto_runtime_pm)
-			pm_runtime_put(ctlr->dev.parent);
+
+		spi_mem_access_end(mem);
 
 		/*
 		 * Some controllers only optimize specific paths (typically the
@@ -369,8 +439,6 @@
 }
 EXPORT_SYMBOL_GPL(spi_mem_adjust_op_size);
 
-<<<<<<< HEAD
-=======
 static ssize_t spi_mem_no_dirmap_read(struct spi_mem_dirmap_desc *desc,
 				      u64 offs, size_t len, void *buf)
 {
@@ -645,7 +713,6 @@
 }
 EXPORT_SYMBOL_GPL(spi_mem_dirmap_write);
 
->>>>>>> 407d19ab
 static inline struct spi_mem_driver *to_spi_mem_drv(struct device_driver *drv)
 {
 	return container_of(drv, struct spi_mem_driver, spidrv.driver);
