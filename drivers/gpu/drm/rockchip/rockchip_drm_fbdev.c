--- conflicted
+++ resolved
@@ -7,7 +7,7 @@
 #include <drm/drm.h>
 #include <drm/drmP.h>
 #include <drm/drm_fb_helper.h>
-#include <drm/drm_crtc_helper.h>
+#include <drm/drm_probe_helper.h>
 
 #include "rockchip_drm_drv.h"
 #include "rockchip_drm_gem.h"
@@ -82,11 +82,6 @@
 		goto out;
 	}
 
-<<<<<<< HEAD
-	fbi->par = helper;
-	fbi->flags = FBINFO_FLAG_DEFAULT;
-=======
->>>>>>> 407d19ab
 	fbi->fbops = &rockchip_drm_fbdev_ops;
 
 	fb = helper->fb;
