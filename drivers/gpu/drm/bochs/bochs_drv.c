--- conflicted
+++ resolved
@@ -6,11 +6,8 @@
 #include <linux/module.h>
 #include <linux/slab.h>
 #include <drm/drm_fb_helper.h>
-<<<<<<< HEAD
-=======
 #include <drm/drm_probe_helper.h>
 #include <drm/drm_atomic_helper.h>
->>>>>>> 407d19ab
 
 #include "bochs.h"
 
@@ -18,10 +15,6 @@
 module_param_named(modeset, bochs_modeset, int, 0444);
 MODULE_PARM_DESC(modeset, "enable/disable kernel modesetting");
 
-static bool enable_fbdev = true;
-module_param_named(fbdev, enable_fbdev, bool, 0444);
-MODULE_PARM_DESC(fbdev, "register fbdev device");
-
 /* ---------------------------------------------------------------------- */
 /* drm interface                                                          */
 
@@ -29,7 +22,6 @@
 {
 	struct bochs_device *bochs = dev->dev_private;
 
-	bochs_fbdev_fini(bochs);
 	bochs_kms_fini(bochs);
 	bochs_mm_fini(bochs);
 	bochs_hw_fini(dev);
@@ -37,7 +29,7 @@
 	dev->dev_private = NULL;
 }
 
-static int bochs_load(struct drm_device *dev, unsigned long flags)
+static int bochs_load(struct drm_device *dev)
 {
 	struct bochs_device *bochs;
 	int ret;
@@ -48,7 +40,7 @@
 	dev->dev_private = bochs;
 	bochs->dev = dev;
 
-	ret = bochs_hw_init(dev, flags);
+	ret = bochs_hw_init(dev);
 	if (ret)
 		goto err;
 
@@ -59,9 +51,6 @@
 	ret = bochs_kms_init(bochs);
 	if (ret)
 		goto err;
-
-	if (enable_fbdev)
-		bochs_fbdev_init(bochs);
 
 	return 0;
 
@@ -83,9 +72,8 @@
 };
 
 static struct drm_driver bochs_driver = {
-	.driver_features	= DRIVER_GEM | DRIVER_MODESET,
-	.load			= bochs_load,
-	.unload			= bochs_unload,
+	.driver_features	= DRIVER_GEM | DRIVER_MODESET | DRIVER_ATOMIC |
+				  DRIVER_PRIME,
 	.fops			= &bochs_fops,
 	.name			= "bochs-drm",
 	.desc			= "bochs dispi vga interface (qemu stdvga)",
@@ -95,6 +83,14 @@
 	.gem_free_object_unlocked = bochs_gem_free_object,
 	.dumb_create            = bochs_dumb_create,
 	.dumb_map_offset        = bochs_dumb_mmap_offset,
+
+	.gem_prime_export = drm_gem_prime_export,
+	.gem_prime_import = drm_gem_prime_import,
+	.gem_prime_pin = bochs_gem_prime_pin,
+	.gem_prime_unpin = bochs_gem_prime_unpin,
+	.gem_prime_vmap = bochs_gem_prime_vmap,
+	.gem_prime_vunmap = bochs_gem_prime_vunmap,
+	.gem_prime_mmap = bochs_gem_prime_mmap,
 };
 
 /* ---------------------------------------------------------------------- */
@@ -105,35 +101,16 @@
 {
 	struct pci_dev *pdev = to_pci_dev(dev);
 	struct drm_device *drm_dev = pci_get_drvdata(pdev);
-	struct bochs_device *bochs = drm_dev->dev_private;
-
-	drm_kms_helper_poll_disable(drm_dev);
-
-	if (bochs->fb.initialized) {
-		console_lock();
-		drm_fb_helper_set_suspend(&bochs->fb.helper, 1);
-		console_unlock();
-	}
-
-	return 0;
+
+	return drm_mode_config_helper_suspend(drm_dev);
 }
 
 static int bochs_pm_resume(struct device *dev)
 {
 	struct pci_dev *pdev = to_pci_dev(dev);
 	struct drm_device *drm_dev = pci_get_drvdata(pdev);
-	struct bochs_device *bochs = drm_dev->dev_private;
-
-	drm_helper_resume_force_mode(drm_dev);
-
-	if (bochs->fb.initialized) {
-		console_lock();
-		drm_fb_helper_set_suspend(&bochs->fb.helper, 0);
-		console_unlock();
-	}
-
-	drm_kms_helper_poll_enable(drm_dev);
-	return 0;
+
+	return drm_mode_config_helper_resume(drm_dev);
 }
 #endif
 
@@ -145,25 +122,10 @@
 /* ---------------------------------------------------------------------- */
 /* pci interface                                                          */
 
-static int bochs_kick_out_firmware_fb(struct pci_dev *pdev)
-{
-	struct apertures_struct *ap;
-
-	ap = alloc_apertures(1);
-	if (!ap)
-		return -ENOMEM;
-
-	ap->ranges[0].base = pci_resource_start(pdev, 0);
-	ap->ranges[0].size = pci_resource_len(pdev, 0);
-	drm_fb_helper_remove_conflicting_framebuffers(ap, "bochsdrmfb", false);
-	kfree(ap);
-
-	return 0;
-}
-
 static int bochs_pci_probe(struct pci_dev *pdev,
 			   const struct pci_device_id *ent)
 {
+	struct drm_device *dev;
 	unsigned long fbsize;
 	int ret;
 
@@ -173,25 +135,47 @@
 		return -ENOMEM;
 	}
 
-	ret = bochs_kick_out_firmware_fb(pdev);
+	ret = drm_fb_helper_remove_conflicting_pci_framebuffers(pdev, 0, "bochsdrmfb");
 	if (ret)
 		return ret;
 
-	return drm_get_pci_dev(pdev, ent, &bochs_driver);
+	dev = drm_dev_alloc(&bochs_driver, &pdev->dev);
+	if (IS_ERR(dev))
+		return PTR_ERR(dev);
+
+	ret = pci_enable_device(pdev);
+	if (ret)
+		goto err_free_dev;
+
+	dev->pdev = pdev;
+	pci_set_drvdata(pdev, dev);
+
+	ret = bochs_load(dev);
+	if (ret)
+		goto err_free_dev;
+
+	ret = drm_dev_register(dev, 0);
+	if (ret)
+		goto err_unload;
+
+	drm_fbdev_generic_setup(dev, 32);
+	return ret;
+
+err_unload:
+	bochs_unload(dev);
+err_free_dev:
+	drm_dev_put(dev);
+	return ret;
 }
 
 static void bochs_pci_remove(struct pci_dev *pdev)
 {
 	struct drm_device *dev = pci_get_drvdata(pdev);
 
-<<<<<<< HEAD
-	drm_put_dev(dev);
-=======
 	drm_atomic_helper_shutdown(dev);
 	drm_dev_unregister(dev);
 	bochs_unload(dev);
 	drm_dev_put(dev);
->>>>>>> 407d19ab
 }
 
 static const struct pci_device_id bochs_pci_tbl[] = {
