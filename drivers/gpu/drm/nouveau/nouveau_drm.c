--- conflicted
+++ resolved
@@ -44,7 +44,6 @@
 #include <nvif/class.h>
 #include <nvif/cl0002.h>
 #include <nvif/cla06f.h>
-#include <nvif/if0004.h>
 
 #include "nouveau_drv.h"
 #include "nouveau_dma.h"
@@ -63,6 +62,8 @@
 #include "nouveau_usif.h"
 #include "nouveau_connector.h"
 #include "nouveau_platform.h"
+#include "nouveau_svm.h"
+#include "nouveau_dmem.h"
 
 MODULE_PARM_DESC(config, "option string to pass to driver core");
 static char *nouveau_config;
@@ -173,6 +174,7 @@
 	WARN_ON(!list_empty(&cli->worker));
 
 	usif_client_fini(cli);
+	nouveau_vmm_fini(&cli->svm);
 	nouveau_vmm_fini(&cli->vmm);
 	nvif_mmu_fini(&cli->mmu);
 	nvif_device_fini(&cli->device);
@@ -283,19 +285,134 @@
 }
 
 static void
-nouveau_accel_fini(struct nouveau_drm *drm)
+nouveau_accel_ce_fini(struct nouveau_drm *drm)
+{
+	nouveau_channel_idle(drm->cechan);
+	nvif_object_fini(&drm->ttm.copy);
+	nouveau_channel_del(&drm->cechan);
+}
+
+static void
+nouveau_accel_ce_init(struct nouveau_drm *drm)
+{
+	struct nvif_device *device = &drm->client.device;
+	int ret = 0;
+
+	/* Allocate channel that has access to a (preferably async) copy
+	 * engine, to use for TTM buffer moves.
+	 */
+	if (device->info.family >= NV_DEVICE_INFO_V0_KEPLER) {
+		ret = nouveau_channel_new(drm, device,
+					  nvif_fifo_runlist_ce(device), 0,
+					  true, &drm->cechan);
+	} else
+	if (device->info.chipset >= 0xa3 &&
+	    device->info.chipset != 0xaa &&
+	    device->info.chipset != 0xac) {
+		/* Prior to Kepler, there's only a single runlist, so all
+		 * engines can be accessed from any channel.
+		 *
+		 * We still want to use a separate channel though.
+		 */
+		ret = nouveau_channel_new(drm, device, NvDmaFB, NvDmaTT, false,
+					  &drm->cechan);
+	}
+
+	if (ret)
+		NV_ERROR(drm, "failed to create ce channel, %d\n", ret);
+}
+
+static void
+nouveau_accel_gr_fini(struct nouveau_drm *drm)
 {
 	nouveau_channel_idle(drm->channel);
 	nvif_object_fini(&drm->ntfy);
 	nvkm_gpuobj_del(&drm->notify);
-	nvif_notify_fini(&drm->flip);
 	nvif_object_fini(&drm->nvsw);
 	nouveau_channel_del(&drm->channel);
-
-	nouveau_channel_idle(drm->cechan);
-	nvif_object_fini(&drm->ttm.copy);
-	nouveau_channel_del(&drm->cechan);
-
+}
+
+static void
+nouveau_accel_gr_init(struct nouveau_drm *drm)
+{
+	struct nvif_device *device = &drm->client.device;
+	u32 arg0, arg1;
+	int ret;
+
+	/* Allocate channel that has access to the graphics engine. */
+	if (device->info.family >= NV_DEVICE_INFO_V0_KEPLER) {
+		arg0 = nvif_fifo_runlist(device, NV_DEVICE_INFO_ENGINE_GR);
+		arg1 = 1;
+	} else {
+		arg0 = NvDmaFB;
+		arg1 = NvDmaTT;
+	}
+
+	ret = nouveau_channel_new(drm, device, arg0, arg1, false,
+				  &drm->channel);
+	if (ret) {
+		NV_ERROR(drm, "failed to create kernel channel, %d\n", ret);
+		nouveau_accel_gr_fini(drm);
+		return;
+	}
+
+	/* A SW class is used on pre-NV50 HW to assist with handling the
+	 * synchronisation of page flips, as well as to implement fences
+	 * on TNT/TNT2 HW that lacks any kind of support in host.
+	 */
+	if (device->info.family < NV_DEVICE_INFO_V0_TESLA) {
+		ret = nvif_object_init(&drm->channel->user, NVDRM_NVSW,
+				       nouveau_abi16_swclass(drm), NULL, 0,
+				       &drm->nvsw);
+		if (ret == 0) {
+			ret = RING_SPACE(drm->channel, 2);
+			if (ret == 0) {
+				BEGIN_NV04(drm->channel, NvSubSw, 0, 1);
+				OUT_RING  (drm->channel, drm->nvsw.handle);
+			}
+		}
+
+		if (ret) {
+			NV_ERROR(drm, "failed to allocate sw class, %d\n", ret);
+			nouveau_accel_gr_fini(drm);
+			return;
+		}
+	}
+
+	/* NvMemoryToMemoryFormat requires a notifier ctxdma for some reason,
+	 * even if notification is never requested, so, allocate a ctxdma on
+	 * any GPU where it's possible we'll end up using M2MF for BO moves.
+	 */
+	if (device->info.family < NV_DEVICE_INFO_V0_FERMI) {
+		ret = nvkm_gpuobj_new(nvxx_device(device), 32, 0, false, NULL,
+				      &drm->notify);
+		if (ret) {
+			NV_ERROR(drm, "failed to allocate notifier, %d\n", ret);
+			nouveau_accel_gr_fini(drm);
+			return;
+		}
+
+		ret = nvif_object_init(&drm->channel->user, NvNotify0,
+				       NV_DMA_IN_MEMORY,
+				       &(struct nv_dma_v0) {
+						.target = NV_DMA_V0_TARGET_VRAM,
+						.access = NV_DMA_V0_ACCESS_RDWR,
+						.start = drm->notify->addr,
+						.limit = drm->notify->addr + 31
+				       }, sizeof(struct nv_dma_v0),
+				       &drm->ntfy);
+		if (ret) {
+			nouveau_accel_gr_fini(drm);
+			return;
+		}
+	}
+}
+
+static void
+nouveau_accel_fini(struct nouveau_drm *drm)
+{
+	nouveau_accel_ce_fini(drm);
+	nouveau_accel_gr_fini(drm);
 	if (drm->fence)
 		nouveau_fence(drm)->dtor(drm);
 }
@@ -305,23 +422,16 @@
 {
 	struct nvif_device *device = &drm->client.device;
 	struct nvif_sclass *sclass;
-	u32 arg0, arg1;
 	int ret, i, n;
 
 	if (nouveau_noaccel)
 		return;
 
+	/* Initialise global support for channels, and synchronisation. */
 	ret = nouveau_channels_init(drm);
 	if (ret)
 		return;
 
-	if (drm->client.device.info.family >= NV_DEVICE_INFO_V0_VOLTA) {
-		ret = nvif_user_init(device);
-		if (ret)
-			return;
-	}
-
-	/* initialise synchronisation routines */
 	/*XXX: this is crap, but the fence/channel stuff is a little
 	 *     backwards in some places.  this will be fixed.
 	 */
@@ -353,6 +463,7 @@
 		case MAXWELL_CHANNEL_GPFIFO_A:
 		case PASCAL_CHANNEL_GPFIFO_A:
 		case VOLTA_CHANNEL_GPFIFO_A:
+		case TURING_CHANNEL_GPFIFO_A:
 			ret = nvc0_fence_create(drm);
 			break;
 		default:
@@ -367,166 +478,23 @@
 		return;
 	}
 
-	if (device->info.family >= NV_DEVICE_INFO_V0_KEPLER) {
-		ret = nouveau_channel_new(drm, &drm->client.device,
-					  nvif_fifo_runlist_ce(device), 0,
-					  &drm->cechan);
+	/* Volta requires access to a doorbell register for kickoff. */
+	if (drm->client.device.info.family >= NV_DEVICE_INFO_V0_VOLTA) {
+		ret = nvif_user_init(device);
 		if (ret)
-			NV_ERROR(drm, "failed to create ce channel, %d\n", ret);
-
-		arg0 = nvif_fifo_runlist(device, NV_DEVICE_INFO_ENGINE_GR);
-		arg1 = 1;
-	} else
-	if (device->info.chipset >= 0xa3 &&
-	    device->info.chipset != 0xaa &&
-	    device->info.chipset != 0xac) {
-		ret = nouveau_channel_new(drm, &drm->client.device,
-					  NvDmaFB, NvDmaTT, &drm->cechan);
-		if (ret)
-			NV_ERROR(drm, "failed to create ce channel, %d\n", ret);
-
-		arg0 = NvDmaFB;
-		arg1 = NvDmaTT;
-	} else {
-		arg0 = NvDmaFB;
-		arg1 = NvDmaTT;
-	}
-
-	ret = nouveau_channel_new(drm, &drm->client.device,
-				  arg0, arg1, &drm->channel);
-	if (ret) {
-		NV_ERROR(drm, "failed to create kernel channel, %d\n", ret);
-		nouveau_accel_fini(drm);
-		return;
-	}
-
-	if (device->info.family < NV_DEVICE_INFO_V0_TESLA) {
-		ret = nvif_object_init(&drm->channel->user, NVDRM_NVSW,
-				       nouveau_abi16_swclass(drm), NULL, 0,
-				       &drm->nvsw);
-		if (ret == 0) {
-			ret = RING_SPACE(drm->channel, 2);
-			if (ret == 0) {
-				BEGIN_NV04(drm->channel, NvSubSw, 0, 1);
-				OUT_RING  (drm->channel, drm->nvsw.handle);
-			}
-
-			ret = nvif_notify_init(&drm->nvsw,
-					       nouveau_flip_complete,
-					       false, NV04_NVSW_NTFY_UEVENT,
-					       NULL, 0, 0, &drm->flip);
-			if (ret == 0)
-				ret = nvif_notify_get(&drm->flip);
-			if (ret) {
-				nouveau_accel_fini(drm);
-				return;
-			}
-		}
-
-		if (ret) {
-			NV_ERROR(drm, "failed to allocate sw class, %d\n", ret);
-			nouveau_accel_fini(drm);
 			return;
-		}
-	}
-
-	if (device->info.family < NV_DEVICE_INFO_V0_FERMI) {
-		ret = nvkm_gpuobj_new(nvxx_device(&drm->client.device), 32, 0,
-				      false, NULL, &drm->notify);
-		if (ret) {
-			NV_ERROR(drm, "failed to allocate notifier, %d\n", ret);
-			nouveau_accel_fini(drm);
-			return;
-		}
-
-		ret = nvif_object_init(&drm->channel->user, NvNotify0,
-				       NV_DMA_IN_MEMORY,
-				       &(struct nv_dma_v0) {
-						.target = NV_DMA_V0_TARGET_VRAM,
-						.access = NV_DMA_V0_ACCESS_RDWR,
-						.start = drm->notify->addr,
-						.limit = drm->notify->addr + 31
-				       }, sizeof(struct nv_dma_v0),
-				       &drm->ntfy);
-		if (ret) {
-			nouveau_accel_fini(drm);
-			return;
-		}
-	}
-
-
+	}
+
+	/* Allocate channels we need to support various functions. */
+	nouveau_accel_gr_init(drm);
+	nouveau_accel_ce_init(drm);
+
+	/* Initialise accelerated TTM buffer moves. */
 	nouveau_bo_move_init(drm);
 }
 
-static int nouveau_drm_probe(struct pci_dev *pdev,
-			     const struct pci_device_id *pent)
-{
-	struct nvkm_device *device;
-	struct apertures_struct *aper;
-	bool boot = false;
-	int ret;
-
-	if (vga_switcheroo_client_probe_defer(pdev))
-		return -EPROBE_DEFER;
-
-	/* We need to check that the chipset is supported before booting
-	 * fbdev off the hardware, as there's no way to put it back.
-	 */
-	ret = nvkm_device_pci_new(pdev, NULL, "error", true, false, 0, &device);
-	if (ret)
-		return ret;
-
-	nvkm_device_del(&device);
-
-	/* Remove conflicting drivers (vesafb, efifb etc). */
-	aper = alloc_apertures(3);
-	if (!aper)
-		return -ENOMEM;
-
-	aper->ranges[0].base = pci_resource_start(pdev, 1);
-	aper->ranges[0].size = pci_resource_len(pdev, 1);
-	aper->count = 1;
-
-	if (pci_resource_len(pdev, 2)) {
-		aper->ranges[aper->count].base = pci_resource_start(pdev, 2);
-		aper->ranges[aper->count].size = pci_resource_len(pdev, 2);
-		aper->count++;
-	}
-
-	if (pci_resource_len(pdev, 3)) {
-		aper->ranges[aper->count].base = pci_resource_start(pdev, 3);
-		aper->ranges[aper->count].size = pci_resource_len(pdev, 3);
-		aper->count++;
-	}
-
-#ifdef CONFIG_X86
-	boot = pdev->resource[PCI_ROM_RESOURCE].flags & IORESOURCE_ROM_SHADOW;
-#endif
-	if (nouveau_modeset != 2)
-		drm_fb_helper_remove_conflicting_framebuffers(aper, "nouveaufb", boot);
-	kfree(aper);
-
-	ret = nvkm_device_pci_new(pdev, nouveau_config, nouveau_debug,
-				  true, true, ~0ULL, &device);
-	if (ret)
-		return ret;
-
-	pci_set_master(pdev);
-
-	if (nouveau_atomic)
-		driver_pci.driver_features |= DRIVER_ATOMIC;
-
-	ret = drm_get_pci_dev(pdev, pent, &driver_pci);
-	if (ret) {
-		nvkm_device_del(&device);
-		return ret;
-	}
-
-	return 0;
-}
-
 static int
-nouveau_drm_load(struct drm_device *dev, unsigned long flags)
+nouveau_drm_device_init(struct drm_device *dev)
 {
 	struct nouveau_drm *drm;
 	int ret;
@@ -538,11 +506,11 @@
 
 	ret = nouveau_cli_init(drm, "DRM-master", &drm->master);
 	if (ret)
-		return ret;
+		goto fail_alloc;
 
 	ret = nouveau_cli_init(drm, "DRM", &drm->client);
 	if (ret)
-		return ret;
+		goto fail_master;
 
 	dev->irq_enabled = true;
 
@@ -569,19 +537,22 @@
 	if (ret)
 		goto fail_bios;
 
+	nouveau_accel_init(drm);
+
 	ret = nouveau_display_create(dev);
 	if (ret)
 		goto fail_dispctor;
 
 	if (dev->mode_config.num_crtc) {
-		ret = nouveau_display_init(dev);
+		ret = nouveau_display_init(dev, false, false);
 		if (ret)
 			goto fail_dispinit;
 	}
 
 	nouveau_debugfs_init(drm);
 	nouveau_hwmon_init(dev);
-	nouveau_accel_init(drm);
+	nouveau_svm_init(drm);
+	nouveau_dmem_init(drm);
 	nouveau_fbcon_init(dev);
 	nouveau_led_init(dev);
 
@@ -599,19 +570,22 @@
 fail_dispinit:
 	nouveau_display_destroy(dev);
 fail_dispctor:
+	nouveau_accel_fini(drm);
 	nouveau_bios_takedown(dev);
 fail_bios:
 	nouveau_ttm_fini(drm);
 fail_ttm:
 	nouveau_vga_fini(drm);
 	nouveau_cli_fini(&drm->client);
+fail_master:
 	nouveau_cli_fini(&drm->master);
+fail_alloc:
 	kfree(drm);
 	return ret;
 }
 
 static void
-nouveau_drm_unload(struct drm_device *dev)
+nouveau_drm_device_fini(struct drm_device *dev)
 {
 	struct nouveau_drm *drm = nouveau_drm(dev);
 
@@ -622,7 +596,8 @@
 
 	nouveau_led_fini(dev);
 	nouveau_fbcon_fini(dev);
-	nouveau_accel_fini(drm);
+	nouveau_dmem_fini(drm);
+	nouveau_svm_fini(drm);
 	nouveau_hwmon_fini(dev);
 	nouveau_debugfs_fini(drm);
 
@@ -630,6 +605,7 @@
 		nouveau_display_fini(dev, false, false);
 	nouveau_display_destroy(dev);
 
+	nouveau_accel_fini(drm);
 	nouveau_bios_takedown(dev);
 
 	nouveau_ttm_fini(drm);
@@ -640,8 +616,6 @@
 	kfree(drm);
 }
 
-<<<<<<< HEAD
-=======
 static int nouveau_drm_probe(struct pci_dev *pdev,
 			     const struct pci_device_id *pent)
 {
@@ -736,19 +710,23 @@
 	return ret;
 }
 
->>>>>>> 407d19ab
 void
 nouveau_drm_device_remove(struct drm_device *dev)
 {
+	struct pci_dev *pdev = dev->pdev;
 	struct nouveau_drm *drm = nouveau_drm(dev);
 	struct nvkm_client *client;
 	struct nvkm_device *device;
 
+	drm_dev_unregister(dev);
+
 	dev->irq_enabled = false;
 	client = nvxx_client(&drm->client.base);
 	device = nvkm_device_find(client->device);
-	drm_put_dev(dev);
-
+
+	nouveau_drm_device_fini(dev);
+	pci_disable_device(pdev);
+	drm_dev_put(dev);
 	nvkm_device_del(&device);
 }
 
@@ -766,6 +744,8 @@
 	struct nouveau_drm *drm = nouveau_drm(dev);
 	int ret;
 
+	nouveau_svm_suspend(drm);
+	nouveau_dmem_suspend(drm);
 	nouveau_led_suspend(dev);
 
 	if (dev->mode_config.num_crtc) {
@@ -847,7 +827,8 @@
 	}
 
 	nouveau_led_resume(dev);
-
+	nouveau_dmem_resume(drm);
+	nouveau_svm_resume(drm);
 	return 0;
 }
 
@@ -1072,6 +1053,8 @@
 	DRM_IOCTL_DEF_DRV(NOUVEAU_GROBJ_ALLOC, nouveau_abi16_ioctl_grobj_alloc, DRM_AUTH|DRM_RENDER_ALLOW),
 	DRM_IOCTL_DEF_DRV(NOUVEAU_NOTIFIEROBJ_ALLOC, nouveau_abi16_ioctl_notifierobj_alloc, DRM_AUTH|DRM_RENDER_ALLOW),
 	DRM_IOCTL_DEF_DRV(NOUVEAU_GPUOBJ_FREE, nouveau_abi16_ioctl_gpuobj_free, DRM_AUTH|DRM_RENDER_ALLOW),
+	DRM_IOCTL_DEF_DRV(NOUVEAU_SVM_INIT, nouveau_svmm_init, DRM_AUTH|DRM_RENDER_ALLOW),
+	DRM_IOCTL_DEF_DRV(NOUVEAU_SVM_BIND, nouveau_svmm_bind, DRM_AUTH|DRM_RENDER_ALLOW),
 	DRM_IOCTL_DEF_DRV(NOUVEAU_GEM_NEW, nouveau_gem_ioctl_new, DRM_AUTH|DRM_RENDER_ALLOW),
 	DRM_IOCTL_DEF_DRV(NOUVEAU_GEM_PUSHBUF, nouveau_gem_ioctl_pushbuf, DRM_AUTH|DRM_RENDER_ALLOW),
 	DRM_IOCTL_DEF_DRV(NOUVEAU_GEM_CPU_PREP, nouveau_gem_ioctl_cpu_prep, DRM_AUTH|DRM_RENDER_ALLOW),
@@ -1128,8 +1111,6 @@
 #endif
 		,
 
-	.load = nouveau_drm_load,
-	.unload = nouveau_drm_unload,
 	.open = nouveau_drm_open,
 	.postclose = nouveau_drm_postclose,
 	.lastclose = nouveau_vga_lastclose,
@@ -1250,10 +1231,16 @@
 		goto err_free;
 	}
 
+	err = nouveau_drm_device_init(drm);
+	if (err)
+		goto err_put;
+
 	platform_set_drvdata(pdev, drm);
 
 	return drm;
 
+err_put:
+	drm_dev_put(drm);
 err_free:
 	nvkm_device_del(pdevice);
 
