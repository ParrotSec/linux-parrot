/*
 * Copyright 2012 Red Hat Inc.
 *
 * Permission is hereby granted, free of charge, to any person obtaining a
 * copy of this software and associated documentation files (the "Software"),
 * to deal in the Software without restriction, including without limitation
 * the rights to use, copy, modify, merge, publish, distribute, sublicense,
 * and/or sell copies of the Software, and to permit persons to whom the
 * Software is furnished to do so, subject to the following conditions:
 *
 * The above copyright notice and this permission notice shall be included in
 * all copies or substantial portions of the Software.
 *
 * THE SOFTWARE IS PROVIDED "AS IS", WITHOUT WARRANTY OF ANY KIND, EXPRESS OR
 * IMPLIED, INCLUDING BUT NOT LIMITED TO THE WARRANTIES OF MERCHANTABILITY,
 * FITNESS FOR A PARTICULAR PURPOSE AND NONINFRINGEMENT.  IN NO EVENT SHALL
 * THE COPYRIGHT HOLDER(S) OR AUTHOR(S) BE LIABLE FOR ANY CLAIM, DAMAGES OR
 * OTHER LIABILITY, WHETHER IN AN ACTION OF CONTRACT, TORT OR OTHERWISE,
 * ARISING FROM, OUT OF OR IN CONNECTION WITH THE SOFTWARE OR THE USE OR
 * OTHER DEALINGS IN THE SOFTWARE.
 *
 * Authors: Ben Skeggs
 */
#include "priv.h"
#include "acpi.h"

#include <core/notify.h>
#include <core/option.h>

#include <subdev/bios.h>
#include <subdev/therm.h>

static DEFINE_MUTEX(nv_devices_mutex);
static LIST_HEAD(nv_devices);

static struct nvkm_device *
nvkm_device_find_locked(u64 handle)
{
	struct nvkm_device *device;
	list_for_each_entry(device, &nv_devices, head) {
		if (device->handle == handle)
			return device;
	}
	return NULL;
}

struct nvkm_device *
nvkm_device_find(u64 handle)
{
	struct nvkm_device *device;
	mutex_lock(&nv_devices_mutex);
	device = nvkm_device_find_locked(handle);
	mutex_unlock(&nv_devices_mutex);
	return device;
}

int
nvkm_device_list(u64 *name, int size)
{
	struct nvkm_device *device;
	int nr = 0;
	mutex_lock(&nv_devices_mutex);
	list_for_each_entry(device, &nv_devices, head) {
		if (nr++ < size)
			name[nr - 1] = device->handle;
	}
	mutex_unlock(&nv_devices_mutex);
	return nr;
}

static const struct nvkm_device_chip
null_chipset = {
	.name = "NULL",
	.bios = nvkm_bios_new,
};

static const struct nvkm_device_chip
nv4_chipset = {
	.name = "NV04",
	.bios = nvkm_bios_new,
	.bus = nv04_bus_new,
	.clk = nv04_clk_new,
	.devinit = nv04_devinit_new,
	.fb = nv04_fb_new,
	.i2c = nv04_i2c_new,
	.imem = nv04_instmem_new,
	.mc = nv04_mc_new,
	.mmu = nv04_mmu_new,
	.pci = nv04_pci_new,
	.timer = nv04_timer_new,
	.disp = nv04_disp_new,
	.dma = nv04_dma_new,
	.fifo = nv04_fifo_new,
	.gr = nv04_gr_new,
	.sw = nv04_sw_new,
};

static const struct nvkm_device_chip
nv5_chipset = {
	.name = "NV05",
	.bios = nvkm_bios_new,
	.bus = nv04_bus_new,
	.clk = nv04_clk_new,
	.devinit = nv05_devinit_new,
	.fb = nv04_fb_new,
	.i2c = nv04_i2c_new,
	.imem = nv04_instmem_new,
	.mc = nv04_mc_new,
	.mmu = nv04_mmu_new,
	.pci = nv04_pci_new,
	.timer = nv04_timer_new,
	.disp = nv04_disp_new,
	.dma = nv04_dma_new,
	.fifo = nv04_fifo_new,
	.gr = nv04_gr_new,
	.sw = nv04_sw_new,
};

static const struct nvkm_device_chip
nv10_chipset = {
	.name = "NV10",
	.bios = nvkm_bios_new,
	.bus = nv04_bus_new,
	.clk = nv04_clk_new,
	.devinit = nv10_devinit_new,
	.fb = nv10_fb_new,
	.gpio = nv10_gpio_new,
	.i2c = nv04_i2c_new,
	.imem = nv04_instmem_new,
	.mc = nv04_mc_new,
	.mmu = nv04_mmu_new,
	.pci = nv04_pci_new,
	.timer = nv04_timer_new,
	.disp = nv04_disp_new,
	.dma = nv04_dma_new,
	.gr = nv10_gr_new,
};

static const struct nvkm_device_chip
nv11_chipset = {
	.name = "NV11",
	.bios = nvkm_bios_new,
	.bus = nv04_bus_new,
	.clk = nv04_clk_new,
	.devinit = nv10_devinit_new,
	.fb = nv10_fb_new,
	.gpio = nv10_gpio_new,
	.i2c = nv04_i2c_new,
	.imem = nv04_instmem_new,
	.mc = nv11_mc_new,
	.mmu = nv04_mmu_new,
	.pci = nv04_pci_new,
	.timer = nv04_timer_new,
	.disp = nv04_disp_new,
	.dma = nv04_dma_new,
	.fifo = nv10_fifo_new,
	.gr = nv15_gr_new,
	.sw = nv10_sw_new,
};

static const struct nvkm_device_chip
nv15_chipset = {
	.name = "NV15",
	.bios = nvkm_bios_new,
	.bus = nv04_bus_new,
	.clk = nv04_clk_new,
	.devinit = nv10_devinit_new,
	.fb = nv10_fb_new,
	.gpio = nv10_gpio_new,
	.i2c = nv04_i2c_new,
	.imem = nv04_instmem_new,
	.mc = nv04_mc_new,
	.mmu = nv04_mmu_new,
	.pci = nv04_pci_new,
	.timer = nv04_timer_new,
	.disp = nv04_disp_new,
	.dma = nv04_dma_new,
	.fifo = nv10_fifo_new,
	.gr = nv15_gr_new,
	.sw = nv10_sw_new,
};

static const struct nvkm_device_chip
nv17_chipset = {
	.name = "NV17",
	.bios = nvkm_bios_new,
	.bus = nv04_bus_new,
	.clk = nv04_clk_new,
	.devinit = nv10_devinit_new,
	.fb = nv10_fb_new,
	.gpio = nv10_gpio_new,
	.i2c = nv04_i2c_new,
	.imem = nv04_instmem_new,
	.mc = nv17_mc_new,
	.mmu = nv04_mmu_new,
	.pci = nv04_pci_new,
	.timer = nv04_timer_new,
	.disp = nv04_disp_new,
	.dma = nv04_dma_new,
	.fifo = nv17_fifo_new,
	.gr = nv17_gr_new,
	.sw = nv10_sw_new,
};

static const struct nvkm_device_chip
nv18_chipset = {
	.name = "NV18",
	.bios = nvkm_bios_new,
	.bus = nv04_bus_new,
	.clk = nv04_clk_new,
	.devinit = nv10_devinit_new,
	.fb = nv10_fb_new,
	.gpio = nv10_gpio_new,
	.i2c = nv04_i2c_new,
	.imem = nv04_instmem_new,
	.mc = nv17_mc_new,
	.mmu = nv04_mmu_new,
	.pci = nv04_pci_new,
	.timer = nv04_timer_new,
	.disp = nv04_disp_new,
	.dma = nv04_dma_new,
	.fifo = nv17_fifo_new,
	.gr = nv17_gr_new,
	.sw = nv10_sw_new,
};

static const struct nvkm_device_chip
nv1a_chipset = {
	.name = "nForce",
	.bios = nvkm_bios_new,
	.bus = nv04_bus_new,
	.clk = nv04_clk_new,
	.devinit = nv1a_devinit_new,
	.fb = nv1a_fb_new,
	.gpio = nv10_gpio_new,
	.i2c = nv04_i2c_new,
	.imem = nv04_instmem_new,
	.mc = nv04_mc_new,
	.mmu = nv04_mmu_new,
	.pci = nv04_pci_new,
	.timer = nv04_timer_new,
	.disp = nv04_disp_new,
	.dma = nv04_dma_new,
	.fifo = nv10_fifo_new,
	.gr = nv15_gr_new,
	.sw = nv10_sw_new,
};

static const struct nvkm_device_chip
nv1f_chipset = {
	.name = "nForce2",
	.bios = nvkm_bios_new,
	.bus = nv04_bus_new,
	.clk = nv04_clk_new,
	.devinit = nv1a_devinit_new,
	.fb = nv1a_fb_new,
	.gpio = nv10_gpio_new,
	.i2c = nv04_i2c_new,
	.imem = nv04_instmem_new,
	.mc = nv17_mc_new,
	.mmu = nv04_mmu_new,
	.pci = nv04_pci_new,
	.timer = nv04_timer_new,
	.disp = nv04_disp_new,
	.dma = nv04_dma_new,
	.fifo = nv17_fifo_new,
	.gr = nv17_gr_new,
	.sw = nv10_sw_new,
};

static const struct nvkm_device_chip
nv20_chipset = {
	.name = "NV20",
	.bios = nvkm_bios_new,
	.bus = nv04_bus_new,
	.clk = nv04_clk_new,
	.devinit = nv20_devinit_new,
	.fb = nv20_fb_new,
	.gpio = nv10_gpio_new,
	.i2c = nv04_i2c_new,
	.imem = nv04_instmem_new,
	.mc = nv17_mc_new,
	.mmu = nv04_mmu_new,
	.pci = nv04_pci_new,
	.timer = nv04_timer_new,
	.disp = nv04_disp_new,
	.dma = nv04_dma_new,
	.fifo = nv17_fifo_new,
	.gr = nv20_gr_new,
	.sw = nv10_sw_new,
};

static const struct nvkm_device_chip
nv25_chipset = {
	.name = "NV25",
	.bios = nvkm_bios_new,
	.bus = nv04_bus_new,
	.clk = nv04_clk_new,
	.devinit = nv20_devinit_new,
	.fb = nv25_fb_new,
	.gpio = nv10_gpio_new,
	.i2c = nv04_i2c_new,
	.imem = nv04_instmem_new,
	.mc = nv17_mc_new,
	.mmu = nv04_mmu_new,
	.pci = nv04_pci_new,
	.timer = nv04_timer_new,
	.disp = nv04_disp_new,
	.dma = nv04_dma_new,
	.fifo = nv17_fifo_new,
	.gr = nv25_gr_new,
	.sw = nv10_sw_new,
};

static const struct nvkm_device_chip
nv28_chipset = {
	.name = "NV28",
	.bios = nvkm_bios_new,
	.bus = nv04_bus_new,
	.clk = nv04_clk_new,
	.devinit = nv20_devinit_new,
	.fb = nv25_fb_new,
	.gpio = nv10_gpio_new,
	.i2c = nv04_i2c_new,
	.imem = nv04_instmem_new,
	.mc = nv17_mc_new,
	.mmu = nv04_mmu_new,
	.pci = nv04_pci_new,
	.timer = nv04_timer_new,
	.disp = nv04_disp_new,
	.dma = nv04_dma_new,
	.fifo = nv17_fifo_new,
	.gr = nv25_gr_new,
	.sw = nv10_sw_new,
};

static const struct nvkm_device_chip
nv2a_chipset = {
	.name = "NV2A",
	.bios = nvkm_bios_new,
	.bus = nv04_bus_new,
	.clk = nv04_clk_new,
	.devinit = nv20_devinit_new,
	.fb = nv25_fb_new,
	.gpio = nv10_gpio_new,
	.i2c = nv04_i2c_new,
	.imem = nv04_instmem_new,
	.mc = nv17_mc_new,
	.mmu = nv04_mmu_new,
	.pci = nv04_pci_new,
	.timer = nv04_timer_new,
	.disp = nv04_disp_new,
	.dma = nv04_dma_new,
	.fifo = nv17_fifo_new,
	.gr = nv2a_gr_new,
	.sw = nv10_sw_new,
};

static const struct nvkm_device_chip
nv30_chipset = {
	.name = "NV30",
	.bios = nvkm_bios_new,
	.bus = nv04_bus_new,
	.clk = nv04_clk_new,
	.devinit = nv20_devinit_new,
	.fb = nv30_fb_new,
	.gpio = nv10_gpio_new,
	.i2c = nv04_i2c_new,
	.imem = nv04_instmem_new,
	.mc = nv17_mc_new,
	.mmu = nv04_mmu_new,
	.pci = nv04_pci_new,
	.timer = nv04_timer_new,
	.disp = nv04_disp_new,
	.dma = nv04_dma_new,
	.fifo = nv17_fifo_new,
	.gr = nv30_gr_new,
	.sw = nv10_sw_new,
};

static const struct nvkm_device_chip
nv31_chipset = {
	.name = "NV31",
	.bios = nvkm_bios_new,
	.bus = nv31_bus_new,
	.clk = nv04_clk_new,
	.devinit = nv20_devinit_new,
	.fb = nv30_fb_new,
	.gpio = nv10_gpio_new,
	.i2c = nv04_i2c_new,
	.imem = nv04_instmem_new,
	.mc = nv17_mc_new,
	.mmu = nv04_mmu_new,
	.pci = nv04_pci_new,
	.timer = nv04_timer_new,
	.disp = nv04_disp_new,
	.dma = nv04_dma_new,
	.fifo = nv17_fifo_new,
	.gr = nv30_gr_new,
	.mpeg = nv31_mpeg_new,
	.sw = nv10_sw_new,
};

static const struct nvkm_device_chip
nv34_chipset = {
	.name = "NV34",
	.bios = nvkm_bios_new,
	.bus = nv31_bus_new,
	.clk = nv04_clk_new,
	.devinit = nv10_devinit_new,
	.fb = nv10_fb_new,
	.gpio = nv10_gpio_new,
	.i2c = nv04_i2c_new,
	.imem = nv04_instmem_new,
	.mc = nv17_mc_new,
	.mmu = nv04_mmu_new,
	.pci = nv04_pci_new,
	.timer = nv04_timer_new,
	.disp = nv04_disp_new,
	.dma = nv04_dma_new,
	.fifo = nv17_fifo_new,
	.gr = nv34_gr_new,
	.mpeg = nv31_mpeg_new,
	.sw = nv10_sw_new,
};

static const struct nvkm_device_chip
nv35_chipset = {
	.name = "NV35",
	.bios = nvkm_bios_new,
	.bus = nv04_bus_new,
	.clk = nv04_clk_new,
	.devinit = nv20_devinit_new,
	.fb = nv35_fb_new,
	.gpio = nv10_gpio_new,
	.i2c = nv04_i2c_new,
	.imem = nv04_instmem_new,
	.mc = nv17_mc_new,
	.mmu = nv04_mmu_new,
	.pci = nv04_pci_new,
	.timer = nv04_timer_new,
	.disp = nv04_disp_new,
	.dma = nv04_dma_new,
	.fifo = nv17_fifo_new,
	.gr = nv35_gr_new,
	.sw = nv10_sw_new,
};

static const struct nvkm_device_chip
nv36_chipset = {
	.name = "NV36",
	.bios = nvkm_bios_new,
	.bus = nv31_bus_new,
	.clk = nv04_clk_new,
	.devinit = nv20_devinit_new,
	.fb = nv36_fb_new,
	.gpio = nv10_gpio_new,
	.i2c = nv04_i2c_new,
	.imem = nv04_instmem_new,
	.mc = nv17_mc_new,
	.mmu = nv04_mmu_new,
	.pci = nv04_pci_new,
	.timer = nv04_timer_new,
	.disp = nv04_disp_new,
	.dma = nv04_dma_new,
	.fifo = nv17_fifo_new,
	.gr = nv35_gr_new,
	.mpeg = nv31_mpeg_new,
	.sw = nv10_sw_new,
};

static const struct nvkm_device_chip
nv40_chipset = {
	.name = "NV40",
	.bios = nvkm_bios_new,
	.bus = nv31_bus_new,
	.clk = nv40_clk_new,
	.devinit = nv1a_devinit_new,
	.fb = nv40_fb_new,
	.gpio = nv10_gpio_new,
	.i2c = nv04_i2c_new,
	.imem = nv40_instmem_new,
	.mc = nv17_mc_new,
	.mmu = nv04_mmu_new,
	.pci = nv40_pci_new,
	.therm = nv40_therm_new,
	.timer = nv40_timer_new,
	.volt = nv40_volt_new,
	.disp = nv04_disp_new,
	.dma = nv04_dma_new,
	.fifo = nv40_fifo_new,
	.gr = nv40_gr_new,
	.mpeg = nv40_mpeg_new,
	.pm = nv40_pm_new,
	.sw = nv10_sw_new,
};

static const struct nvkm_device_chip
nv41_chipset = {
	.name = "NV41",
	.bios = nvkm_bios_new,
	.bus = nv31_bus_new,
	.clk = nv40_clk_new,
	.devinit = nv1a_devinit_new,
	.fb = nv41_fb_new,
	.gpio = nv10_gpio_new,
	.i2c = nv04_i2c_new,
	.imem = nv40_instmem_new,
	.mc = nv17_mc_new,
	.mmu = nv41_mmu_new,
	.pci = nv40_pci_new,
	.therm = nv40_therm_new,
	.timer = nv41_timer_new,
	.volt = nv40_volt_new,
	.disp = nv04_disp_new,
	.dma = nv04_dma_new,
	.fifo = nv40_fifo_new,
	.gr = nv40_gr_new,
	.mpeg = nv40_mpeg_new,
	.pm = nv40_pm_new,
	.sw = nv10_sw_new,
};

static const struct nvkm_device_chip
nv42_chipset = {
	.name = "NV42",
	.bios = nvkm_bios_new,
	.bus = nv31_bus_new,
	.clk = nv40_clk_new,
	.devinit = nv1a_devinit_new,
	.fb = nv41_fb_new,
	.gpio = nv10_gpio_new,
	.i2c = nv04_i2c_new,
	.imem = nv40_instmem_new,
	.mc = nv17_mc_new,
	.mmu = nv41_mmu_new,
	.pci = nv40_pci_new,
	.therm = nv40_therm_new,
	.timer = nv41_timer_new,
	.volt = nv40_volt_new,
	.disp = nv04_disp_new,
	.dma = nv04_dma_new,
	.fifo = nv40_fifo_new,
	.gr = nv40_gr_new,
	.mpeg = nv40_mpeg_new,
	.pm = nv40_pm_new,
	.sw = nv10_sw_new,
};

static const struct nvkm_device_chip
nv43_chipset = {
	.name = "NV43",
	.bios = nvkm_bios_new,
	.bus = nv31_bus_new,
	.clk = nv40_clk_new,
	.devinit = nv1a_devinit_new,
	.fb = nv41_fb_new,
	.gpio = nv10_gpio_new,
	.i2c = nv04_i2c_new,
	.imem = nv40_instmem_new,
	.mc = nv17_mc_new,
	.mmu = nv41_mmu_new,
	.pci = nv40_pci_new,
	.therm = nv40_therm_new,
	.timer = nv41_timer_new,
	.volt = nv40_volt_new,
	.disp = nv04_disp_new,
	.dma = nv04_dma_new,
	.fifo = nv40_fifo_new,
	.gr = nv40_gr_new,
	.mpeg = nv40_mpeg_new,
	.pm = nv40_pm_new,
	.sw = nv10_sw_new,
};

static const struct nvkm_device_chip
nv44_chipset = {
	.name = "NV44",
	.bios = nvkm_bios_new,
	.bus = nv31_bus_new,
	.clk = nv40_clk_new,
	.devinit = nv1a_devinit_new,
	.fb = nv44_fb_new,
	.gpio = nv10_gpio_new,
	.i2c = nv04_i2c_new,
	.imem = nv40_instmem_new,
	.mc = nv44_mc_new,
	.mmu = nv44_mmu_new,
	.pci = nv40_pci_new,
	.therm = nv40_therm_new,
	.timer = nv41_timer_new,
	.volt = nv40_volt_new,
	.disp = nv04_disp_new,
	.dma = nv04_dma_new,
	.fifo = nv40_fifo_new,
	.gr = nv44_gr_new,
	.mpeg = nv44_mpeg_new,
	.pm = nv40_pm_new,
	.sw = nv10_sw_new,
};

static const struct nvkm_device_chip
nv45_chipset = {
	.name = "NV45",
	.bios = nvkm_bios_new,
	.bus = nv31_bus_new,
	.clk = nv40_clk_new,
	.devinit = nv1a_devinit_new,
	.fb = nv40_fb_new,
	.gpio = nv10_gpio_new,
	.i2c = nv04_i2c_new,
	.imem = nv40_instmem_new,
	.mc = nv17_mc_new,
	.mmu = nv04_mmu_new,
	.pci = nv40_pci_new,
	.therm = nv40_therm_new,
	.timer = nv41_timer_new,
	.volt = nv40_volt_new,
	.disp = nv04_disp_new,
	.dma = nv04_dma_new,
	.fifo = nv40_fifo_new,
	.gr = nv40_gr_new,
	.mpeg = nv44_mpeg_new,
	.pm = nv40_pm_new,
	.sw = nv10_sw_new,
};

static const struct nvkm_device_chip
nv46_chipset = {
	.name = "G72",
	.bios = nvkm_bios_new,
	.bus = nv31_bus_new,
	.clk = nv40_clk_new,
	.devinit = nv1a_devinit_new,
	.fb = nv46_fb_new,
	.gpio = nv10_gpio_new,
	.i2c = nv04_i2c_new,
	.imem = nv40_instmem_new,
	.mc = nv44_mc_new,
	.mmu = nv44_mmu_new,
	.pci = nv46_pci_new,
	.therm = nv40_therm_new,
	.timer = nv41_timer_new,
	.volt = nv40_volt_new,
	.disp = nv04_disp_new,
	.dma = nv04_dma_new,
	.fifo = nv40_fifo_new,
	.gr = nv44_gr_new,
	.mpeg = nv44_mpeg_new,
	.pm = nv40_pm_new,
	.sw = nv10_sw_new,
};

static const struct nvkm_device_chip
nv47_chipset = {
	.name = "G70",
	.bios = nvkm_bios_new,
	.bus = nv31_bus_new,
	.clk = nv40_clk_new,
	.devinit = nv1a_devinit_new,
	.fb = nv47_fb_new,
	.gpio = nv10_gpio_new,
	.i2c = nv04_i2c_new,
	.imem = nv40_instmem_new,
	.mc = nv17_mc_new,
	.mmu = nv41_mmu_new,
	.pci = nv40_pci_new,
	.therm = nv40_therm_new,
	.timer = nv41_timer_new,
	.volt = nv40_volt_new,
	.disp = nv04_disp_new,
	.dma = nv04_dma_new,
	.fifo = nv40_fifo_new,
	.gr = nv40_gr_new,
	.mpeg = nv44_mpeg_new,
	.pm = nv40_pm_new,
	.sw = nv10_sw_new,
};

static const struct nvkm_device_chip
nv49_chipset = {
	.name = "G71",
	.bios = nvkm_bios_new,
	.bus = nv31_bus_new,
	.clk = nv40_clk_new,
	.devinit = nv1a_devinit_new,
	.fb = nv49_fb_new,
	.gpio = nv10_gpio_new,
	.i2c = nv04_i2c_new,
	.imem = nv40_instmem_new,
	.mc = nv17_mc_new,
	.mmu = nv41_mmu_new,
	.pci = nv40_pci_new,
	.therm = nv40_therm_new,
	.timer = nv41_timer_new,
	.volt = nv40_volt_new,
	.disp = nv04_disp_new,
	.dma = nv04_dma_new,
	.fifo = nv40_fifo_new,
	.gr = nv40_gr_new,
	.mpeg = nv44_mpeg_new,
	.pm = nv40_pm_new,
	.sw = nv10_sw_new,
};

static const struct nvkm_device_chip
nv4a_chipset = {
	.name = "NV44A",
	.bios = nvkm_bios_new,
	.bus = nv31_bus_new,
	.clk = nv40_clk_new,
	.devinit = nv1a_devinit_new,
	.fb = nv44_fb_new,
	.gpio = nv10_gpio_new,
	.i2c = nv04_i2c_new,
	.imem = nv40_instmem_new,
	.mc = nv44_mc_new,
	.mmu = nv04_mmu_new,
	.pci = nv40_pci_new,
	.therm = nv40_therm_new,
	.timer = nv41_timer_new,
	.volt = nv40_volt_new,
	.disp = nv04_disp_new,
	.dma = nv04_dma_new,
	.fifo = nv40_fifo_new,
	.gr = nv44_gr_new,
	.mpeg = nv44_mpeg_new,
	.pm = nv40_pm_new,
	.sw = nv10_sw_new,
};

static const struct nvkm_device_chip
nv4b_chipset = {
	.name = "G73",
	.bios = nvkm_bios_new,
	.bus = nv31_bus_new,
	.clk = nv40_clk_new,
	.devinit = nv1a_devinit_new,
	.fb = nv49_fb_new,
	.gpio = nv10_gpio_new,
	.i2c = nv04_i2c_new,
	.imem = nv40_instmem_new,
	.mc = nv17_mc_new,
	.mmu = nv41_mmu_new,
	.pci = nv40_pci_new,
	.therm = nv40_therm_new,
	.timer = nv41_timer_new,
	.volt = nv40_volt_new,
	.disp = nv04_disp_new,
	.dma = nv04_dma_new,
	.fifo = nv40_fifo_new,
	.gr = nv40_gr_new,
	.mpeg = nv44_mpeg_new,
	.pm = nv40_pm_new,
	.sw = nv10_sw_new,
};

static const struct nvkm_device_chip
nv4c_chipset = {
	.name = "C61",
	.bios = nvkm_bios_new,
	.bus = nv31_bus_new,
	.clk = nv40_clk_new,
	.devinit = nv1a_devinit_new,
	.fb = nv46_fb_new,
	.gpio = nv10_gpio_new,
	.i2c = nv04_i2c_new,
	.imem = nv40_instmem_new,
	.mc = nv44_mc_new,
	.mmu = nv44_mmu_new,
	.pci = nv4c_pci_new,
	.therm = nv40_therm_new,
	.timer = nv41_timer_new,
	.volt = nv40_volt_new,
	.disp = nv04_disp_new,
	.dma = nv04_dma_new,
	.fifo = nv40_fifo_new,
	.gr = nv44_gr_new,
	.mpeg = nv44_mpeg_new,
	.pm = nv40_pm_new,
	.sw = nv10_sw_new,
};

static const struct nvkm_device_chip
nv4e_chipset = {
	.name = "C51",
	.bios = nvkm_bios_new,
	.bus = nv31_bus_new,
	.clk = nv40_clk_new,
	.devinit = nv1a_devinit_new,
	.fb = nv4e_fb_new,
	.gpio = nv10_gpio_new,
	.i2c = nv4e_i2c_new,
	.imem = nv40_instmem_new,
	.mc = nv44_mc_new,
	.mmu = nv44_mmu_new,
	.pci = nv4c_pci_new,
	.therm = nv40_therm_new,
	.timer = nv41_timer_new,
	.volt = nv40_volt_new,
	.disp = nv04_disp_new,
	.dma = nv04_dma_new,
	.fifo = nv40_fifo_new,
	.gr = nv44_gr_new,
	.mpeg = nv44_mpeg_new,
	.pm = nv40_pm_new,
	.sw = nv10_sw_new,
};

static const struct nvkm_device_chip
nv50_chipset = {
	.name = "G80",
	.bar = nv50_bar_new,
	.bios = nvkm_bios_new,
	.bus = nv50_bus_new,
	.clk = nv50_clk_new,
	.devinit = nv50_devinit_new,
	.fb = nv50_fb_new,
	.fuse = nv50_fuse_new,
	.gpio = nv50_gpio_new,
	.i2c = nv50_i2c_new,
	.imem = nv50_instmem_new,
	.mc = nv50_mc_new,
	.mmu = nv50_mmu_new,
	.mxm = nv50_mxm_new,
	.pci = nv46_pci_new,
	.therm = nv50_therm_new,
	.timer = nv41_timer_new,
	.volt = nv40_volt_new,
	.disp = nv50_disp_new,
	.dma = nv50_dma_new,
	.fifo = nv50_fifo_new,
	.gr = nv50_gr_new,
	.mpeg = nv50_mpeg_new,
	.pm = nv50_pm_new,
	.sw = nv50_sw_new,
};

static const struct nvkm_device_chip
nv63_chipset = {
	.name = "C73",
	.bios = nvkm_bios_new,
	.bus = nv31_bus_new,
	.clk = nv40_clk_new,
	.devinit = nv1a_devinit_new,
	.fb = nv46_fb_new,
	.gpio = nv10_gpio_new,
	.i2c = nv04_i2c_new,
	.imem = nv40_instmem_new,
	.mc = nv44_mc_new,
	.mmu = nv44_mmu_new,
	.pci = nv4c_pci_new,
	.therm = nv40_therm_new,
	.timer = nv41_timer_new,
	.volt = nv40_volt_new,
	.disp = nv04_disp_new,
	.dma = nv04_dma_new,
	.fifo = nv40_fifo_new,
	.gr = nv44_gr_new,
	.mpeg = nv44_mpeg_new,
	.pm = nv40_pm_new,
	.sw = nv10_sw_new,
};

static const struct nvkm_device_chip
nv67_chipset = {
	.name = "C67",
	.bios = nvkm_bios_new,
	.bus = nv31_bus_new,
	.clk = nv40_clk_new,
	.devinit = nv1a_devinit_new,
	.fb = nv46_fb_new,
	.gpio = nv10_gpio_new,
	.i2c = nv04_i2c_new,
	.imem = nv40_instmem_new,
	.mc = nv44_mc_new,
	.mmu = nv44_mmu_new,
	.pci = nv4c_pci_new,
	.therm = nv40_therm_new,
	.timer = nv41_timer_new,
	.volt = nv40_volt_new,
	.disp = nv04_disp_new,
	.dma = nv04_dma_new,
	.fifo = nv40_fifo_new,
	.gr = nv44_gr_new,
	.mpeg = nv44_mpeg_new,
	.pm = nv40_pm_new,
	.sw = nv10_sw_new,
};

static const struct nvkm_device_chip
nv68_chipset = {
	.name = "C68",
	.bios = nvkm_bios_new,
	.bus = nv31_bus_new,
	.clk = nv40_clk_new,
	.devinit = nv1a_devinit_new,
	.fb = nv46_fb_new,
	.gpio = nv10_gpio_new,
	.i2c = nv04_i2c_new,
	.imem = nv40_instmem_new,
	.mc = nv44_mc_new,
	.mmu = nv44_mmu_new,
	.pci = nv4c_pci_new,
	.therm = nv40_therm_new,
	.timer = nv41_timer_new,
	.volt = nv40_volt_new,
	.disp = nv04_disp_new,
	.dma = nv04_dma_new,
	.fifo = nv40_fifo_new,
	.gr = nv44_gr_new,
	.mpeg = nv44_mpeg_new,
	.pm = nv40_pm_new,
	.sw = nv10_sw_new,
};

static const struct nvkm_device_chip
nv84_chipset = {
	.name = "G84",
	.bar = g84_bar_new,
	.bios = nvkm_bios_new,
	.bus = nv50_bus_new,
	.clk = g84_clk_new,
	.devinit = g84_devinit_new,
	.fb = g84_fb_new,
	.fuse = nv50_fuse_new,
	.gpio = nv50_gpio_new,
	.i2c = nv50_i2c_new,
	.imem = nv50_instmem_new,
	.mc = g84_mc_new,
	.mmu = g84_mmu_new,
	.mxm = nv50_mxm_new,
	.pci = g84_pci_new,
	.therm = g84_therm_new,
	.timer = nv41_timer_new,
	.volt = nv40_volt_new,
	.bsp = g84_bsp_new,
	.cipher = g84_cipher_new,
	.disp = g84_disp_new,
	.dma = nv50_dma_new,
	.fifo = g84_fifo_new,
	.gr = g84_gr_new,
	.mpeg = g84_mpeg_new,
	.pm = g84_pm_new,
	.sw = nv50_sw_new,
	.vp = g84_vp_new,
};

static const struct nvkm_device_chip
nv86_chipset = {
	.name = "G86",
	.bar = g84_bar_new,
	.bios = nvkm_bios_new,
	.bus = nv50_bus_new,
	.clk = g84_clk_new,
	.devinit = g84_devinit_new,
	.fb = g84_fb_new,
	.fuse = nv50_fuse_new,
	.gpio = nv50_gpio_new,
	.i2c = nv50_i2c_new,
	.imem = nv50_instmem_new,
	.mc = g84_mc_new,
	.mmu = g84_mmu_new,
	.mxm = nv50_mxm_new,
	.pci = g84_pci_new,
	.therm = g84_therm_new,
	.timer = nv41_timer_new,
	.volt = nv40_volt_new,
	.bsp = g84_bsp_new,
	.cipher = g84_cipher_new,
	.disp = g84_disp_new,
	.dma = nv50_dma_new,
	.fifo = g84_fifo_new,
	.gr = g84_gr_new,
	.mpeg = g84_mpeg_new,
	.pm = g84_pm_new,
	.sw = nv50_sw_new,
	.vp = g84_vp_new,
};

static const struct nvkm_device_chip
nv92_chipset = {
	.name = "G92",
	.bar = g84_bar_new,
	.bios = nvkm_bios_new,
	.bus = nv50_bus_new,
	.clk = g84_clk_new,
	.devinit = g84_devinit_new,
	.fb = g84_fb_new,
	.fuse = nv50_fuse_new,
	.gpio = nv50_gpio_new,
	.i2c = nv50_i2c_new,
	.imem = nv50_instmem_new,
	.mc = g84_mc_new,
	.mmu = g84_mmu_new,
	.mxm = nv50_mxm_new,
	.pci = g92_pci_new,
	.therm = g84_therm_new,
	.timer = nv41_timer_new,
	.volt = nv40_volt_new,
	.bsp = g84_bsp_new,
	.cipher = g84_cipher_new,
	.disp = g84_disp_new,
	.dma = nv50_dma_new,
	.fifo = g84_fifo_new,
	.gr = g84_gr_new,
	.mpeg = g84_mpeg_new,
	.pm = g84_pm_new,
	.sw = nv50_sw_new,
	.vp = g84_vp_new,
};

static const struct nvkm_device_chip
nv94_chipset = {
	.name = "G94",
	.bar = g84_bar_new,
	.bios = nvkm_bios_new,
	.bus = g94_bus_new,
	.clk = g84_clk_new,
	.devinit = g84_devinit_new,
	.fb = g84_fb_new,
	.fuse = nv50_fuse_new,
	.gpio = g94_gpio_new,
	.i2c = g94_i2c_new,
	.imem = nv50_instmem_new,
	.mc = g84_mc_new,
	.mmu = g84_mmu_new,
	.mxm = nv50_mxm_new,
	.pci = g94_pci_new,
	.therm = g84_therm_new,
	.timer = nv41_timer_new,
	.volt = nv40_volt_new,
	.bsp = g84_bsp_new,
	.cipher = g84_cipher_new,
	.disp = g94_disp_new,
	.dma = nv50_dma_new,
	.fifo = g84_fifo_new,
	.gr = g84_gr_new,
	.mpeg = g84_mpeg_new,
	.pm = g84_pm_new,
	.sw = nv50_sw_new,
	.vp = g84_vp_new,
};

static const struct nvkm_device_chip
nv96_chipset = {
	.name = "G96",
	.bar = g84_bar_new,
	.bios = nvkm_bios_new,
	.bus = g94_bus_new,
	.clk = g84_clk_new,
	.devinit = g84_devinit_new,
	.fb = g84_fb_new,
	.fuse = nv50_fuse_new,
	.gpio = g94_gpio_new,
	.i2c = g94_i2c_new,
	.imem = nv50_instmem_new,
	.mc = g84_mc_new,
	.mmu = g84_mmu_new,
	.mxm = nv50_mxm_new,
	.pci = g94_pci_new,
	.therm = g84_therm_new,
	.timer = nv41_timer_new,
	.volt = nv40_volt_new,
	.bsp = g84_bsp_new,
	.cipher = g84_cipher_new,
	.disp = g94_disp_new,
	.dma = nv50_dma_new,
	.fifo = g84_fifo_new,
	.gr = g84_gr_new,
	.mpeg = g84_mpeg_new,
	.pm = g84_pm_new,
	.sw = nv50_sw_new,
	.vp = g84_vp_new,
};

static const struct nvkm_device_chip
nv98_chipset = {
	.name = "G98",
	.bar = g84_bar_new,
	.bios = nvkm_bios_new,
	.bus = g94_bus_new,
	.clk = g84_clk_new,
	.devinit = g98_devinit_new,
	.fb = g84_fb_new,
	.fuse = nv50_fuse_new,
	.gpio = g94_gpio_new,
	.i2c = g94_i2c_new,
	.imem = nv50_instmem_new,
	.mc = g98_mc_new,
	.mmu = g84_mmu_new,
	.mxm = nv50_mxm_new,
	.pci = g94_pci_new,
	.therm = g84_therm_new,
	.timer = nv41_timer_new,
	.volt = nv40_volt_new,
	.disp = g94_disp_new,
	.dma = nv50_dma_new,
	.fifo = g84_fifo_new,
	.gr = g84_gr_new,
	.mspdec = g98_mspdec_new,
	.msppp = g98_msppp_new,
	.msvld = g98_msvld_new,
	.pm = g84_pm_new,
	.sec = g98_sec_new,
	.sw = nv50_sw_new,
};

static const struct nvkm_device_chip
nva0_chipset = {
	.name = "GT200",
	.bar = g84_bar_new,
	.bios = nvkm_bios_new,
	.bus = g94_bus_new,
	.clk = g84_clk_new,
	.devinit = g84_devinit_new,
	.fb = g84_fb_new,
	.fuse = nv50_fuse_new,
	.gpio = g94_gpio_new,
	.i2c = nv50_i2c_new,
	.imem = nv50_instmem_new,
	.mc = g84_mc_new,
	.mmu = g84_mmu_new,
	.mxm = nv50_mxm_new,
	.pci = g94_pci_new,
	.therm = g84_therm_new,
	.timer = nv41_timer_new,
	.volt = nv40_volt_new,
	.bsp = g84_bsp_new,
	.cipher = g84_cipher_new,
	.disp = gt200_disp_new,
	.dma = nv50_dma_new,
	.fifo = g84_fifo_new,
	.gr = gt200_gr_new,
	.mpeg = g84_mpeg_new,
	.pm = gt200_pm_new,
	.sw = nv50_sw_new,
	.vp = g84_vp_new,
};

static const struct nvkm_device_chip
nva3_chipset = {
	.name = "GT215",
	.bar = g84_bar_new,
	.bios = nvkm_bios_new,
	.bus = g94_bus_new,
	.clk = gt215_clk_new,
	.devinit = gt215_devinit_new,
	.fb = gt215_fb_new,
	.fuse = nv50_fuse_new,
	.gpio = g94_gpio_new,
	.i2c = g94_i2c_new,
	.imem = nv50_instmem_new,
	.mc = gt215_mc_new,
	.mmu = g84_mmu_new,
	.mxm = nv50_mxm_new,
	.pci = g94_pci_new,
	.pmu = gt215_pmu_new,
	.therm = gt215_therm_new,
	.timer = nv41_timer_new,
	.volt = nv40_volt_new,
	.ce[0] = gt215_ce_new,
	.disp = gt215_disp_new,
	.dma = nv50_dma_new,
	.fifo = g84_fifo_new,
	.gr = gt215_gr_new,
	.mpeg = g84_mpeg_new,
	.mspdec = gt215_mspdec_new,
	.msppp = gt215_msppp_new,
	.msvld = gt215_msvld_new,
	.pm = gt215_pm_new,
	.sw = nv50_sw_new,
};

static const struct nvkm_device_chip
nva5_chipset = {
	.name = "GT216",
	.bar = g84_bar_new,
	.bios = nvkm_bios_new,
	.bus = g94_bus_new,
	.clk = gt215_clk_new,
	.devinit = gt215_devinit_new,
	.fb = gt215_fb_new,
	.fuse = nv50_fuse_new,
	.gpio = g94_gpio_new,
	.i2c = g94_i2c_new,
	.imem = nv50_instmem_new,
	.mc = gt215_mc_new,
	.mmu = g84_mmu_new,
	.mxm = nv50_mxm_new,
	.pci = g94_pci_new,
	.pmu = gt215_pmu_new,
	.therm = gt215_therm_new,
	.timer = nv41_timer_new,
	.volt = nv40_volt_new,
	.ce[0] = gt215_ce_new,
	.disp = gt215_disp_new,
	.dma = nv50_dma_new,
	.fifo = g84_fifo_new,
	.gr = gt215_gr_new,
	.mspdec = gt215_mspdec_new,
	.msppp = gt215_msppp_new,
	.msvld = gt215_msvld_new,
	.pm = gt215_pm_new,
	.sw = nv50_sw_new,
};

static const struct nvkm_device_chip
nva8_chipset = {
	.name = "GT218",
	.bar = g84_bar_new,
	.bios = nvkm_bios_new,
	.bus = g94_bus_new,
	.clk = gt215_clk_new,
	.devinit = gt215_devinit_new,
	.fb = gt215_fb_new,
	.fuse = nv50_fuse_new,
	.gpio = g94_gpio_new,
	.i2c = g94_i2c_new,
	.imem = nv50_instmem_new,
	.mc = gt215_mc_new,
	.mmu = g84_mmu_new,
	.mxm = nv50_mxm_new,
	.pci = g94_pci_new,
	.pmu = gt215_pmu_new,
	.therm = gt215_therm_new,
	.timer = nv41_timer_new,
	.volt = nv40_volt_new,
	.ce[0] = gt215_ce_new,
	.disp = gt215_disp_new,
	.dma = nv50_dma_new,
	.fifo = g84_fifo_new,
	.gr = gt215_gr_new,
	.mspdec = gt215_mspdec_new,
	.msppp = gt215_msppp_new,
	.msvld = gt215_msvld_new,
	.pm = gt215_pm_new,
	.sw = nv50_sw_new,
};

static const struct nvkm_device_chip
nvaa_chipset = {
	.name = "MCP77/MCP78",
	.bar = g84_bar_new,
	.bios = nvkm_bios_new,
	.bus = g94_bus_new,
	.clk = mcp77_clk_new,
	.devinit = g98_devinit_new,
	.fb = mcp77_fb_new,
	.fuse = nv50_fuse_new,
	.gpio = g94_gpio_new,
	.i2c = g94_i2c_new,
	.imem = nv50_instmem_new,
	.mc = g98_mc_new,
	.mmu = mcp77_mmu_new,
	.mxm = nv50_mxm_new,
	.pci = g94_pci_new,
	.therm = g84_therm_new,
	.timer = nv41_timer_new,
	.volt = nv40_volt_new,
	.disp = mcp77_disp_new,
	.dma = nv50_dma_new,
	.fifo = g84_fifo_new,
	.gr = gt200_gr_new,
	.mspdec = g98_mspdec_new,
	.msppp = g98_msppp_new,
	.msvld = g98_msvld_new,
	.pm = g84_pm_new,
	.sec = g98_sec_new,
	.sw = nv50_sw_new,
};

static const struct nvkm_device_chip
nvac_chipset = {
	.name = "MCP79/MCP7A",
	.bar = g84_bar_new,
	.bios = nvkm_bios_new,
	.bus = g94_bus_new,
	.clk = mcp77_clk_new,
	.devinit = g98_devinit_new,
	.fb = mcp77_fb_new,
	.fuse = nv50_fuse_new,
	.gpio = g94_gpio_new,
	.i2c = g94_i2c_new,
	.imem = nv50_instmem_new,
	.mc = g98_mc_new,
	.mmu = mcp77_mmu_new,
	.mxm = nv50_mxm_new,
	.pci = g94_pci_new,
	.therm = g84_therm_new,
	.timer = nv41_timer_new,
	.volt = nv40_volt_new,
	.disp = mcp77_disp_new,
	.dma = nv50_dma_new,
	.fifo = g84_fifo_new,
	.gr = mcp79_gr_new,
	.mspdec = g98_mspdec_new,
	.msppp = g98_msppp_new,
	.msvld = g98_msvld_new,
	.pm = g84_pm_new,
	.sec = g98_sec_new,
	.sw = nv50_sw_new,
};

static const struct nvkm_device_chip
nvaf_chipset = {
	.name = "MCP89",
	.bar = g84_bar_new,
	.bios = nvkm_bios_new,
	.bus = g94_bus_new,
	.clk = gt215_clk_new,
	.devinit = mcp89_devinit_new,
	.fb = mcp89_fb_new,
	.fuse = nv50_fuse_new,
	.gpio = g94_gpio_new,
	.i2c = g94_i2c_new,
	.imem = nv50_instmem_new,
	.mc = gt215_mc_new,
	.mmu = g84_mmu_new,
	.mxm = nv50_mxm_new,
	.pci = g94_pci_new,
	.pmu = gt215_pmu_new,
	.therm = gt215_therm_new,
	.timer = nv41_timer_new,
	.volt = nv40_volt_new,
	.ce[0] = gt215_ce_new,
	.disp = mcp89_disp_new,
	.dma = nv50_dma_new,
	.fifo = g84_fifo_new,
	.gr = mcp89_gr_new,
	.mspdec = gt215_mspdec_new,
	.msppp = gt215_msppp_new,
	.msvld = mcp89_msvld_new,
	.pm = gt215_pm_new,
	.sw = nv50_sw_new,
};

static const struct nvkm_device_chip
nvc0_chipset = {
	.name = "GF100",
	.bar = gf100_bar_new,
	.bios = nvkm_bios_new,
	.bus = gf100_bus_new,
	.clk = gf100_clk_new,
	.devinit = gf100_devinit_new,
	.fb = gf100_fb_new,
	.fuse = gf100_fuse_new,
	.gpio = g94_gpio_new,
	.i2c = g94_i2c_new,
	.ibus = gf100_ibus_new,
	.iccsense = gf100_iccsense_new,
	.imem = nv50_instmem_new,
	.ltc = gf100_ltc_new,
	.mc = gf100_mc_new,
	.mmu = gf100_mmu_new,
	.mxm = nv50_mxm_new,
	.pci = gf100_pci_new,
	.pmu = gf100_pmu_new,
	.therm = gt215_therm_new,
	.timer = nv41_timer_new,
	.volt = gf100_volt_new,
	.ce[0] = gf100_ce_new,
	.ce[1] = gf100_ce_new,
	.disp = gt215_disp_new,
	.dma = gf100_dma_new,
	.fifo = gf100_fifo_new,
	.gr = gf100_gr_new,
	.mspdec = gf100_mspdec_new,
	.msppp = gf100_msppp_new,
	.msvld = gf100_msvld_new,
	.pm = gf100_pm_new,
	.sw = gf100_sw_new,
};

static const struct nvkm_device_chip
nvc1_chipset = {
	.name = "GF108",
	.bar = gf100_bar_new,
	.bios = nvkm_bios_new,
	.bus = gf100_bus_new,
	.clk = gf100_clk_new,
	.devinit = gf100_devinit_new,
	.fb = gf108_fb_new,
	.fuse = gf100_fuse_new,
	.gpio = g94_gpio_new,
	.i2c = g94_i2c_new,
	.ibus = gf100_ibus_new,
	.iccsense = gf100_iccsense_new,
	.imem = nv50_instmem_new,
	.ltc = gf100_ltc_new,
	.mc = gf100_mc_new,
	.mmu = gf100_mmu_new,
	.mxm = nv50_mxm_new,
	.pci = gf106_pci_new,
	.pmu = gf100_pmu_new,
	.therm = gt215_therm_new,
	.timer = nv41_timer_new,
	.volt = gf100_volt_new,
	.ce[0] = gf100_ce_new,
	.disp = gt215_disp_new,
	.dma = gf100_dma_new,
	.fifo = gf100_fifo_new,
	.gr = gf108_gr_new,
	.mspdec = gf100_mspdec_new,
	.msppp = gf100_msppp_new,
	.msvld = gf100_msvld_new,
	.pm = gf108_pm_new,
	.sw = gf100_sw_new,
};

static const struct nvkm_device_chip
nvc3_chipset = {
	.name = "GF106",
	.bar = gf100_bar_new,
	.bios = nvkm_bios_new,
	.bus = gf100_bus_new,
	.clk = gf100_clk_new,
	.devinit = gf100_devinit_new,
	.fb = gf100_fb_new,
	.fuse = gf100_fuse_new,
	.gpio = g94_gpio_new,
	.i2c = g94_i2c_new,
	.ibus = gf100_ibus_new,
	.iccsense = gf100_iccsense_new,
	.imem = nv50_instmem_new,
	.ltc = gf100_ltc_new,
	.mc = gf100_mc_new,
	.mmu = gf100_mmu_new,
	.mxm = nv50_mxm_new,
	.pci = gf106_pci_new,
	.pmu = gf100_pmu_new,
	.therm = gt215_therm_new,
	.timer = nv41_timer_new,
	.volt = gf100_volt_new,
	.ce[0] = gf100_ce_new,
	.disp = gt215_disp_new,
	.dma = gf100_dma_new,
	.fifo = gf100_fifo_new,
	.gr = gf104_gr_new,
	.mspdec = gf100_mspdec_new,
	.msppp = gf100_msppp_new,
	.msvld = gf100_msvld_new,
	.pm = gf100_pm_new,
	.sw = gf100_sw_new,
};

static const struct nvkm_device_chip
nvc4_chipset = {
	.name = "GF104",
	.bar = gf100_bar_new,
	.bios = nvkm_bios_new,
	.bus = gf100_bus_new,
	.clk = gf100_clk_new,
	.devinit = gf100_devinit_new,
	.fb = gf100_fb_new,
	.fuse = gf100_fuse_new,
	.gpio = g94_gpio_new,
	.i2c = g94_i2c_new,
	.ibus = gf100_ibus_new,
	.iccsense = gf100_iccsense_new,
	.imem = nv50_instmem_new,
	.ltc = gf100_ltc_new,
	.mc = gf100_mc_new,
	.mmu = gf100_mmu_new,
	.mxm = nv50_mxm_new,
	.pci = gf100_pci_new,
	.pmu = gf100_pmu_new,
	.therm = gt215_therm_new,
	.timer = nv41_timer_new,
	.volt = gf100_volt_new,
	.ce[0] = gf100_ce_new,
	.ce[1] = gf100_ce_new,
	.disp = gt215_disp_new,
	.dma = gf100_dma_new,
	.fifo = gf100_fifo_new,
	.gr = gf104_gr_new,
	.mspdec = gf100_mspdec_new,
	.msppp = gf100_msppp_new,
	.msvld = gf100_msvld_new,
	.pm = gf100_pm_new,
	.sw = gf100_sw_new,
};

static const struct nvkm_device_chip
nvc8_chipset = {
	.name = "GF110",
	.bar = gf100_bar_new,
	.bios = nvkm_bios_new,
	.bus = gf100_bus_new,
	.clk = gf100_clk_new,
	.devinit = gf100_devinit_new,
	.fb = gf100_fb_new,
	.fuse = gf100_fuse_new,
	.gpio = g94_gpio_new,
	.i2c = g94_i2c_new,
	.ibus = gf100_ibus_new,
	.iccsense = gf100_iccsense_new,
	.imem = nv50_instmem_new,
	.ltc = gf100_ltc_new,
	.mc = gf100_mc_new,
	.mmu = gf100_mmu_new,
	.mxm = nv50_mxm_new,
	.pci = gf100_pci_new,
	.pmu = gf100_pmu_new,
	.therm = gt215_therm_new,
	.timer = nv41_timer_new,
	.volt = gf100_volt_new,
	.ce[0] = gf100_ce_new,
	.ce[1] = gf100_ce_new,
	.disp = gt215_disp_new,
	.dma = gf100_dma_new,
	.fifo = gf100_fifo_new,
	.gr = gf110_gr_new,
	.mspdec = gf100_mspdec_new,
	.msppp = gf100_msppp_new,
	.msvld = gf100_msvld_new,
	.pm = gf100_pm_new,
	.sw = gf100_sw_new,
};

static const struct nvkm_device_chip
nvce_chipset = {
	.name = "GF114",
	.bar = gf100_bar_new,
	.bios = nvkm_bios_new,
	.bus = gf100_bus_new,
	.clk = gf100_clk_new,
	.devinit = gf100_devinit_new,
	.fb = gf100_fb_new,
	.fuse = gf100_fuse_new,
	.gpio = g94_gpio_new,
	.i2c = g94_i2c_new,
	.ibus = gf100_ibus_new,
	.iccsense = gf100_iccsense_new,
	.imem = nv50_instmem_new,
	.ltc = gf100_ltc_new,
	.mc = gf100_mc_new,
	.mmu = gf100_mmu_new,
	.mxm = nv50_mxm_new,
	.pci = gf100_pci_new,
	.pmu = gf100_pmu_new,
	.therm = gt215_therm_new,
	.timer = nv41_timer_new,
	.volt = gf100_volt_new,
	.ce[0] = gf100_ce_new,
	.ce[1] = gf100_ce_new,
	.disp = gt215_disp_new,
	.dma = gf100_dma_new,
	.fifo = gf100_fifo_new,
	.gr = gf104_gr_new,
	.mspdec = gf100_mspdec_new,
	.msppp = gf100_msppp_new,
	.msvld = gf100_msvld_new,
	.pm = gf100_pm_new,
	.sw = gf100_sw_new,
};

static const struct nvkm_device_chip
nvcf_chipset = {
	.name = "GF116",
	.bar = gf100_bar_new,
	.bios = nvkm_bios_new,
	.bus = gf100_bus_new,
	.clk = gf100_clk_new,
	.devinit = gf100_devinit_new,
	.fb = gf100_fb_new,
	.fuse = gf100_fuse_new,
	.gpio = g94_gpio_new,
	.i2c = g94_i2c_new,
	.ibus = gf100_ibus_new,
	.iccsense = gf100_iccsense_new,
	.imem = nv50_instmem_new,
	.ltc = gf100_ltc_new,
	.mc = gf100_mc_new,
	.mmu = gf100_mmu_new,
	.mxm = nv50_mxm_new,
	.pci = gf106_pci_new,
	.pmu = gf100_pmu_new,
	.therm = gt215_therm_new,
	.timer = nv41_timer_new,
	.volt = gf100_volt_new,
	.ce[0] = gf100_ce_new,
	.disp = gt215_disp_new,
	.dma = gf100_dma_new,
	.fifo = gf100_fifo_new,
	.gr = gf104_gr_new,
	.mspdec = gf100_mspdec_new,
	.msppp = gf100_msppp_new,
	.msvld = gf100_msvld_new,
	.pm = gf100_pm_new,
	.sw = gf100_sw_new,
};

static const struct nvkm_device_chip
nvd7_chipset = {
	.name = "GF117",
	.bar = gf100_bar_new,
	.bios = nvkm_bios_new,
	.bus = gf100_bus_new,
	.clk = gf100_clk_new,
	.devinit = gf100_devinit_new,
	.fb = gf100_fb_new,
	.fuse = gf100_fuse_new,
	.gpio = gf119_gpio_new,
	.i2c = gf117_i2c_new,
	.ibus = gf117_ibus_new,
	.iccsense = gf100_iccsense_new,
	.imem = nv50_instmem_new,
	.ltc = gf100_ltc_new,
	.mc = gf100_mc_new,
	.mmu = gf100_mmu_new,
	.mxm = nv50_mxm_new,
	.pci = gf106_pci_new,
	.therm = gf119_therm_new,
	.timer = nv41_timer_new,
	.volt = gf117_volt_new,
	.ce[0] = gf100_ce_new,
	.disp = gf119_disp_new,
	.dma = gf119_dma_new,
	.fifo = gf100_fifo_new,
	.gr = gf117_gr_new,
	.mspdec = gf100_mspdec_new,
	.msppp = gf100_msppp_new,
	.msvld = gf100_msvld_new,
	.pm = gf117_pm_new,
	.sw = gf100_sw_new,
};

static const struct nvkm_device_chip
nvd9_chipset = {
	.name = "GF119",
	.bar = gf100_bar_new,
	.bios = nvkm_bios_new,
	.bus = gf100_bus_new,
	.clk = gf100_clk_new,
	.devinit = gf100_devinit_new,
	.fb = gf100_fb_new,
	.fuse = gf100_fuse_new,
	.gpio = gf119_gpio_new,
	.i2c = gf119_i2c_new,
	.ibus = gf117_ibus_new,
	.iccsense = gf100_iccsense_new,
	.imem = nv50_instmem_new,
	.ltc = gf100_ltc_new,
	.mc = gf100_mc_new,
	.mmu = gf100_mmu_new,
	.mxm = nv50_mxm_new,
	.pci = gf106_pci_new,
	.pmu = gf119_pmu_new,
	.therm = gf119_therm_new,
	.timer = nv41_timer_new,
	.volt = gf100_volt_new,
	.ce[0] = gf100_ce_new,
	.disp = gf119_disp_new,
	.dma = gf119_dma_new,
	.fifo = gf100_fifo_new,
	.gr = gf119_gr_new,
	.mspdec = gf100_mspdec_new,
	.msppp = gf100_msppp_new,
	.msvld = gf100_msvld_new,
	.pm = gf117_pm_new,
	.sw = gf100_sw_new,
};

static const struct nvkm_device_chip
nve4_chipset = {
	.name = "GK104",
	.bar = gf100_bar_new,
	.bios = nvkm_bios_new,
	.bus = gf100_bus_new,
	.clk = gk104_clk_new,
	.devinit = gf100_devinit_new,
	.fb = gk104_fb_new,
	.fuse = gf100_fuse_new,
	.gpio = gk104_gpio_new,
	.i2c = gk104_i2c_new,
	.ibus = gk104_ibus_new,
	.iccsense = gf100_iccsense_new,
	.imem = nv50_instmem_new,
	.ltc = gk104_ltc_new,
	.mc = gk104_mc_new,
	.mmu = gk104_mmu_new,
	.mxm = nv50_mxm_new,
	.pci = gk104_pci_new,
	.pmu = gk104_pmu_new,
	.therm = gk104_therm_new,
	.timer = nv41_timer_new,
	.top = gk104_top_new,
	.volt = gk104_volt_new,
	.ce[0] = gk104_ce_new,
	.ce[1] = gk104_ce_new,
	.ce[2] = gk104_ce_new,
	.disp = gk104_disp_new,
	.dma = gf119_dma_new,
	.fifo = gk104_fifo_new,
	.gr = gk104_gr_new,
	.mspdec = gk104_mspdec_new,
	.msppp = gf100_msppp_new,
	.msvld = gk104_msvld_new,
	.pm = gk104_pm_new,
	.sw = gf100_sw_new,
};

static const struct nvkm_device_chip
nve6_chipset = {
	.name = "GK106",
	.bar = gf100_bar_new,
	.bios = nvkm_bios_new,
	.bus = gf100_bus_new,
	.clk = gk104_clk_new,
	.devinit = gf100_devinit_new,
	.fb = gk104_fb_new,
	.fuse = gf100_fuse_new,
	.gpio = gk104_gpio_new,
	.i2c = gk104_i2c_new,
	.ibus = gk104_ibus_new,
	.iccsense = gf100_iccsense_new,
	.imem = nv50_instmem_new,
	.ltc = gk104_ltc_new,
	.mc = gk104_mc_new,
	.mmu = gk104_mmu_new,
	.mxm = nv50_mxm_new,
	.pci = gk104_pci_new,
	.pmu = gk104_pmu_new,
	.therm = gk104_therm_new,
	.timer = nv41_timer_new,
	.top = gk104_top_new,
	.volt = gk104_volt_new,
	.ce[0] = gk104_ce_new,
	.ce[1] = gk104_ce_new,
	.ce[2] = gk104_ce_new,
	.disp = gk104_disp_new,
	.dma = gf119_dma_new,
	.fifo = gk104_fifo_new,
	.gr = gk104_gr_new,
	.mspdec = gk104_mspdec_new,
	.msppp = gf100_msppp_new,
	.msvld = gk104_msvld_new,
	.pm = gk104_pm_new,
	.sw = gf100_sw_new,
};

static const struct nvkm_device_chip
nve7_chipset = {
	.name = "GK107",
	.bar = gf100_bar_new,
	.bios = nvkm_bios_new,
	.bus = gf100_bus_new,
	.clk = gk104_clk_new,
	.devinit = gf100_devinit_new,
	.fb = gk104_fb_new,
	.fuse = gf100_fuse_new,
	.gpio = gk104_gpio_new,
	.i2c = gk104_i2c_new,
	.ibus = gk104_ibus_new,
	.iccsense = gf100_iccsense_new,
	.imem = nv50_instmem_new,
	.ltc = gk104_ltc_new,
	.mc = gk104_mc_new,
	.mmu = gk104_mmu_new,
	.mxm = nv50_mxm_new,
	.pci = gk104_pci_new,
	.pmu = gk104_pmu_new,
	.therm = gk104_therm_new,
	.timer = nv41_timer_new,
	.top = gk104_top_new,
	.volt = gk104_volt_new,
	.ce[0] = gk104_ce_new,
	.ce[1] = gk104_ce_new,
	.ce[2] = gk104_ce_new,
	.disp = gk104_disp_new,
	.dma = gf119_dma_new,
	.fifo = gk104_fifo_new,
	.gr = gk104_gr_new,
	.mspdec = gk104_mspdec_new,
	.msppp = gf100_msppp_new,
	.msvld = gk104_msvld_new,
	.pm = gk104_pm_new,
	.sw = gf100_sw_new,
};

static const struct nvkm_device_chip
nvea_chipset = {
	.name = "GK20A",
	.bar = gk20a_bar_new,
	.bus = gf100_bus_new,
	.clk = gk20a_clk_new,
	.fb = gk20a_fb_new,
	.fuse = gf100_fuse_new,
	.ibus = gk20a_ibus_new,
	.imem = gk20a_instmem_new,
	.ltc = gk104_ltc_new,
	.mc = gk20a_mc_new,
	.mmu = gk20a_mmu_new,
	.pmu = gk20a_pmu_new,
	.timer = gk20a_timer_new,
	.top = gk104_top_new,
	.volt = gk20a_volt_new,
	.ce[2] = gk104_ce_new,
	.dma = gf119_dma_new,
	.fifo = gk20a_fifo_new,
	.gr = gk20a_gr_new,
	.pm = gk104_pm_new,
	.sw = gf100_sw_new,
};

static const struct nvkm_device_chip
nvf0_chipset = {
	.name = "GK110",
	.bar = gf100_bar_new,
	.bios = nvkm_bios_new,
	.bus = gf100_bus_new,
	.clk = gk104_clk_new,
	.devinit = gf100_devinit_new,
	.fb = gk110_fb_new,
	.fuse = gf100_fuse_new,
	.gpio = gk104_gpio_new,
	.i2c = gk104_i2c_new,
	.ibus = gk104_ibus_new,
	.iccsense = gf100_iccsense_new,
	.imem = nv50_instmem_new,
	.ltc = gk104_ltc_new,
	.mc = gk104_mc_new,
	.mmu = gk104_mmu_new,
	.mxm = nv50_mxm_new,
	.pci = gk104_pci_new,
	.pmu = gk110_pmu_new,
	.therm = gk104_therm_new,
	.timer = nv41_timer_new,
	.top = gk104_top_new,
	.volt = gk104_volt_new,
	.ce[0] = gk104_ce_new,
	.ce[1] = gk104_ce_new,
	.ce[2] = gk104_ce_new,
	.disp = gk110_disp_new,
	.dma = gf119_dma_new,
	.fifo = gk110_fifo_new,
	.gr = gk110_gr_new,
	.mspdec = gk104_mspdec_new,
	.msppp = gf100_msppp_new,
	.msvld = gk104_msvld_new,
	.sw = gf100_sw_new,
};

static const struct nvkm_device_chip
nvf1_chipset = {
	.name = "GK110B",
	.bar = gf100_bar_new,
	.bios = nvkm_bios_new,
	.bus = gf100_bus_new,
	.clk = gk104_clk_new,
	.devinit = gf100_devinit_new,
	.fb = gk110_fb_new,
	.fuse = gf100_fuse_new,
	.gpio = gk104_gpio_new,
	.i2c = gk104_i2c_new,
	.ibus = gk104_ibus_new,
	.iccsense = gf100_iccsense_new,
	.imem = nv50_instmem_new,
	.ltc = gk104_ltc_new,
	.mc = gk104_mc_new,
	.mmu = gk104_mmu_new,
	.mxm = nv50_mxm_new,
	.pci = gk104_pci_new,
	.pmu = gk110_pmu_new,
	.therm = gk104_therm_new,
	.timer = nv41_timer_new,
	.top = gk104_top_new,
	.volt = gk104_volt_new,
	.ce[0] = gk104_ce_new,
	.ce[1] = gk104_ce_new,
	.ce[2] = gk104_ce_new,
	.disp = gk110_disp_new,
	.dma = gf119_dma_new,
	.fifo = gk110_fifo_new,
	.gr = gk110b_gr_new,
	.mspdec = gk104_mspdec_new,
	.msppp = gf100_msppp_new,
	.msvld = gk104_msvld_new,
	.sw = gf100_sw_new,
};

static const struct nvkm_device_chip
nv106_chipset = {
	.name = "GK208B",
	.bar = gf100_bar_new,
	.bios = nvkm_bios_new,
	.bus = gf100_bus_new,
	.clk = gk104_clk_new,
	.devinit = gf100_devinit_new,
	.fb = gk110_fb_new,
	.fuse = gf100_fuse_new,
	.gpio = gk104_gpio_new,
	.i2c = gk104_i2c_new,
	.ibus = gk104_ibus_new,
	.iccsense = gf100_iccsense_new,
	.imem = nv50_instmem_new,
	.ltc = gk104_ltc_new,
	.mc = gk20a_mc_new,
	.mmu = gk104_mmu_new,
	.mxm = nv50_mxm_new,
	.pci = gk104_pci_new,
	.pmu = gk208_pmu_new,
	.therm = gk104_therm_new,
	.timer = nv41_timer_new,
	.top = gk104_top_new,
	.volt = gk104_volt_new,
	.ce[0] = gk104_ce_new,
	.ce[1] = gk104_ce_new,
	.ce[2] = gk104_ce_new,
	.disp = gk110_disp_new,
	.dma = gf119_dma_new,
	.fifo = gk208_fifo_new,
	.gr = gk208_gr_new,
	.mspdec = gk104_mspdec_new,
	.msppp = gf100_msppp_new,
	.msvld = gk104_msvld_new,
	.sw = gf100_sw_new,
};

static const struct nvkm_device_chip
nv108_chipset = {
	.name = "GK208",
	.bar = gf100_bar_new,
	.bios = nvkm_bios_new,
	.bus = gf100_bus_new,
	.clk = gk104_clk_new,
	.devinit = gf100_devinit_new,
	.fb = gk110_fb_new,
	.fuse = gf100_fuse_new,
	.gpio = gk104_gpio_new,
	.i2c = gk104_i2c_new,
	.ibus = gk104_ibus_new,
	.iccsense = gf100_iccsense_new,
	.imem = nv50_instmem_new,
	.ltc = gk104_ltc_new,
	.mc = gk20a_mc_new,
	.mmu = gk104_mmu_new,
	.mxm = nv50_mxm_new,
	.pci = gk104_pci_new,
	.pmu = gk208_pmu_new,
	.therm = gk104_therm_new,
	.timer = nv41_timer_new,
	.top = gk104_top_new,
	.volt = gk104_volt_new,
	.ce[0] = gk104_ce_new,
	.ce[1] = gk104_ce_new,
	.ce[2] = gk104_ce_new,
	.disp = gk110_disp_new,
	.dma = gf119_dma_new,
	.fifo = gk208_fifo_new,
	.gr = gk208_gr_new,
	.mspdec = gk104_mspdec_new,
	.msppp = gf100_msppp_new,
	.msvld = gk104_msvld_new,
	.sw = gf100_sw_new,
};

static const struct nvkm_device_chip
nv117_chipset = {
	.name = "GM107",
	.bar = gm107_bar_new,
	.bios = nvkm_bios_new,
	.bus = gf100_bus_new,
	.clk = gk104_clk_new,
	.devinit = gm107_devinit_new,
	.fb = gm107_fb_new,
	.fuse = gm107_fuse_new,
	.gpio = gk104_gpio_new,
	.i2c = gk104_i2c_new,
	.ibus = gk104_ibus_new,
	.iccsense = gf100_iccsense_new,
	.imem = nv50_instmem_new,
	.ltc = gm107_ltc_new,
	.mc = gk20a_mc_new,
	.mmu = gk104_mmu_new,
	.mxm = nv50_mxm_new,
	.pci = gk104_pci_new,
	.pmu = gm107_pmu_new,
	.therm = gm107_therm_new,
	.timer = gk20a_timer_new,
	.top = gk104_top_new,
	.volt = gk104_volt_new,
	.ce[0] = gm107_ce_new,
	.ce[2] = gm107_ce_new,
	.disp = gm107_disp_new,
	.dma = gf119_dma_new,
	.fifo = gm107_fifo_new,
	.gr = gm107_gr_new,
	.sw = gf100_sw_new,
};

static const struct nvkm_device_chip
nv118_chipset = {
	.name = "GM108",
	.bar = gm107_bar_new,
	.bios = nvkm_bios_new,
	.bus = gf100_bus_new,
	.clk = gk104_clk_new,
	.devinit = gm107_devinit_new,
	.fb = gm107_fb_new,
	.fuse = gm107_fuse_new,
	.gpio = gk104_gpio_new,
	.i2c = gk104_i2c_new,
	.ibus = gk104_ibus_new,
	.iccsense = gf100_iccsense_new,
	.imem = nv50_instmem_new,
	.ltc = gm107_ltc_new,
	.mc = gk20a_mc_new,
	.mmu = gk104_mmu_new,
	.mxm = nv50_mxm_new,
	.pci = gk104_pci_new,
	.pmu = gm107_pmu_new,
	.therm = gm107_therm_new,
	.timer = gk20a_timer_new,
	.top = gk104_top_new,
	.volt = gk104_volt_new,
	.ce[0] = gm107_ce_new,
	.ce[2] = gm107_ce_new,
	.disp = gm107_disp_new,
	.dma = gf119_dma_new,
	.fifo = gm107_fifo_new,
	.gr = gm107_gr_new,
	.sw = gf100_sw_new,
};

static const struct nvkm_device_chip
nv120_chipset = {
	.name = "GM200",
	.bar = gm107_bar_new,
	.bios = nvkm_bios_new,
	.bus = gf100_bus_new,
	.devinit = gm200_devinit_new,
	.fb = gm200_fb_new,
	.fuse = gm107_fuse_new,
	.gpio = gk104_gpio_new,
	.i2c = gm200_i2c_new,
	.ibus = gm200_ibus_new,
	.iccsense = gf100_iccsense_new,
	.imem = nv50_instmem_new,
	.ltc = gm200_ltc_new,
	.mc = gk20a_mc_new,
	.mmu = gm200_mmu_new,
	.mxm = nv50_mxm_new,
	.pci = gk104_pci_new,
	.pmu = gm107_pmu_new,
	.therm = gm200_therm_new,
	.secboot = gm200_secboot_new,
	.timer = gk20a_timer_new,
	.top = gk104_top_new,
	.volt = gk104_volt_new,
	.ce[0] = gm200_ce_new,
	.ce[1] = gm200_ce_new,
	.ce[2] = gm200_ce_new,
	.disp = gm200_disp_new,
	.dma = gf119_dma_new,
	.fifo = gm200_fifo_new,
	.gr = gm200_gr_new,
	.sw = gf100_sw_new,
};

static const struct nvkm_device_chip
nv124_chipset = {
	.name = "GM204",
	.bar = gm107_bar_new,
	.bios = nvkm_bios_new,
	.bus = gf100_bus_new,
	.devinit = gm200_devinit_new,
	.fb = gm200_fb_new,
	.fuse = gm107_fuse_new,
	.gpio = gk104_gpio_new,
	.i2c = gm200_i2c_new,
	.ibus = gm200_ibus_new,
	.iccsense = gf100_iccsense_new,
	.imem = nv50_instmem_new,
	.ltc = gm200_ltc_new,
	.mc = gk20a_mc_new,
	.mmu = gm200_mmu_new,
	.mxm = nv50_mxm_new,
	.pci = gk104_pci_new,
	.pmu = gm107_pmu_new,
	.therm = gm200_therm_new,
	.secboot = gm200_secboot_new,
	.timer = gk20a_timer_new,
	.top = gk104_top_new,
	.volt = gk104_volt_new,
	.ce[0] = gm200_ce_new,
	.ce[1] = gm200_ce_new,
	.ce[2] = gm200_ce_new,
	.disp = gm200_disp_new,
	.dma = gf119_dma_new,
	.fifo = gm200_fifo_new,
	.gr = gm200_gr_new,
	.sw = gf100_sw_new,
};

static const struct nvkm_device_chip
nv126_chipset = {
	.name = "GM206",
	.bar = gm107_bar_new,
	.bios = nvkm_bios_new,
	.bus = gf100_bus_new,
	.devinit = gm200_devinit_new,
	.fb = gm200_fb_new,
	.fuse = gm107_fuse_new,
	.gpio = gk104_gpio_new,
	.i2c = gm200_i2c_new,
	.ibus = gm200_ibus_new,
	.iccsense = gf100_iccsense_new,
	.imem = nv50_instmem_new,
	.ltc = gm200_ltc_new,
	.mc = gk20a_mc_new,
	.mmu = gm200_mmu_new,
	.mxm = nv50_mxm_new,
	.pci = gk104_pci_new,
	.pmu = gm107_pmu_new,
	.therm = gm200_therm_new,
	.secboot = gm200_secboot_new,
	.timer = gk20a_timer_new,
	.top = gk104_top_new,
	.volt = gk104_volt_new,
	.ce[0] = gm200_ce_new,
	.ce[1] = gm200_ce_new,
	.ce[2] = gm200_ce_new,
	.disp = gm200_disp_new,
	.dma = gf119_dma_new,
	.fifo = gm200_fifo_new,
	.gr = gm200_gr_new,
	.sw = gf100_sw_new,
};

static const struct nvkm_device_chip
nv12b_chipset = {
	.name = "GM20B",
	.bar = gm20b_bar_new,
	.bus = gf100_bus_new,
	.clk = gm20b_clk_new,
	.fb = gm20b_fb_new,
	.fuse = gm107_fuse_new,
	.ibus = gk20a_ibus_new,
	.imem = gk20a_instmem_new,
	.ltc = gm200_ltc_new,
	.mc = gk20a_mc_new,
	.mmu = gm20b_mmu_new,
	.pmu = gm20b_pmu_new,
	.secboot = gm20b_secboot_new,
	.timer = gk20a_timer_new,
	.top = gk104_top_new,
	.ce[2] = gm200_ce_new,
	.volt = gm20b_volt_new,
	.dma = gf119_dma_new,
	.fifo = gm20b_fifo_new,
	.gr = gm20b_gr_new,
	.sw = gf100_sw_new,
};

static const struct nvkm_device_chip
nv130_chipset = {
	.name = "GP100",
	.bar = gm107_bar_new,
	.bios = nvkm_bios_new,
	.bus = gf100_bus_new,
	.devinit = gm200_devinit_new,
	.fault = gp100_fault_new,
	.fb = gp100_fb_new,
	.fuse = gm107_fuse_new,
	.gpio = gk104_gpio_new,
	.i2c = gm200_i2c_new,
	.ibus = gm200_ibus_new,
	.imem = nv50_instmem_new,
	.ltc = gp100_ltc_new,
	.mc = gp100_mc_new,
	.mmu = gp100_mmu_new,
	.therm = gp100_therm_new,
	.secboot = gm200_secboot_new,
	.pci = gp100_pci_new,
	.pmu = gp100_pmu_new,
	.timer = gk20a_timer_new,
	.top = gk104_top_new,
	.ce[0] = gp100_ce_new,
	.ce[1] = gp100_ce_new,
	.ce[2] = gp100_ce_new,
	.ce[3] = gp100_ce_new,
	.ce[4] = gp100_ce_new,
	.ce[5] = gp100_ce_new,
	.dma = gf119_dma_new,
	.disp = gp100_disp_new,
	.fifo = gp100_fifo_new,
	.gr = gp100_gr_new,
	.sw = gf100_sw_new,
};

static const struct nvkm_device_chip
nv132_chipset = {
	.name = "GP102",
	.bar = gm107_bar_new,
	.bios = nvkm_bios_new,
	.bus = gf100_bus_new,
	.devinit = gm200_devinit_new,
	.fault = gp100_fault_new,
	.fb = gp102_fb_new,
	.fuse = gm107_fuse_new,
	.gpio = gk104_gpio_new,
	.i2c = gm200_i2c_new,
	.ibus = gm200_ibus_new,
	.imem = nv50_instmem_new,
	.ltc = gp102_ltc_new,
	.mc = gp100_mc_new,
	.mmu = gp100_mmu_new,
	.therm = gp100_therm_new,
	.secboot = gp102_secboot_new,
	.pci = gp100_pci_new,
	.pmu = gp102_pmu_new,
	.timer = gk20a_timer_new,
	.top = gk104_top_new,
	.ce[0] = gp102_ce_new,
	.ce[1] = gp102_ce_new,
	.ce[2] = gp102_ce_new,
	.ce[3] = gp102_ce_new,
	.disp = gp102_disp_new,
	.dma = gf119_dma_new,
	.fifo = gp100_fifo_new,
	.gr = gp102_gr_new,
	.nvdec = gp102_nvdec_new,
	.sec2 = gp102_sec2_new,
	.sw = gf100_sw_new,
};

static const struct nvkm_device_chip
nv134_chipset = {
	.name = "GP104",
	.bar = gm107_bar_new,
	.bios = nvkm_bios_new,
	.bus = gf100_bus_new,
	.devinit = gm200_devinit_new,
	.fault = gp100_fault_new,
	.fb = gp102_fb_new,
	.fuse = gm107_fuse_new,
	.gpio = gk104_gpio_new,
	.i2c = gm200_i2c_new,
	.ibus = gm200_ibus_new,
	.imem = nv50_instmem_new,
	.ltc = gp102_ltc_new,
	.mc = gp100_mc_new,
	.mmu = gp100_mmu_new,
	.therm = gp100_therm_new,
	.secboot = gp102_secboot_new,
	.pci = gp100_pci_new,
	.pmu = gp102_pmu_new,
	.timer = gk20a_timer_new,
	.top = gk104_top_new,
	.ce[0] = gp102_ce_new,
	.ce[1] = gp102_ce_new,
	.ce[2] = gp102_ce_new,
	.ce[3] = gp102_ce_new,
	.disp = gp102_disp_new,
	.dma = gf119_dma_new,
	.fifo = gp100_fifo_new,
	.gr = gp104_gr_new,
	.nvdec = gp102_nvdec_new,
	.sec2 = gp102_sec2_new,
	.sw = gf100_sw_new,
};

static const struct nvkm_device_chip
nv136_chipset = {
	.name = "GP106",
	.bar = gm107_bar_new,
	.bios = nvkm_bios_new,
	.bus = gf100_bus_new,
	.devinit = gm200_devinit_new,
	.fault = gp100_fault_new,
	.fb = gp102_fb_new,
	.fuse = gm107_fuse_new,
	.gpio = gk104_gpio_new,
	.i2c = gm200_i2c_new,
	.ibus = gm200_ibus_new,
	.imem = nv50_instmem_new,
	.ltc = gp102_ltc_new,
	.mc = gp100_mc_new,
	.mmu = gp100_mmu_new,
	.therm = gp100_therm_new,
	.secboot = gp102_secboot_new,
	.pci = gp100_pci_new,
	.pmu = gp102_pmu_new,
	.timer = gk20a_timer_new,
	.top = gk104_top_new,
	.ce[0] = gp102_ce_new,
	.ce[1] = gp102_ce_new,
	.ce[2] = gp102_ce_new,
	.ce[3] = gp102_ce_new,
	.disp = gp102_disp_new,
	.dma = gf119_dma_new,
	.fifo = gp100_fifo_new,
	.gr = gp104_gr_new,
	.nvdec = gp102_nvdec_new,
	.sec2 = gp102_sec2_new,
	.sw = gf100_sw_new,
};

static const struct nvkm_device_chip
nv137_chipset = {
	.name = "GP107",
	.bar = gm107_bar_new,
	.bios = nvkm_bios_new,
	.bus = gf100_bus_new,
	.devinit = gm200_devinit_new,
	.fault = gp100_fault_new,
	.fb = gp102_fb_new,
	.fuse = gm107_fuse_new,
	.gpio = gk104_gpio_new,
	.i2c = gm200_i2c_new,
	.ibus = gm200_ibus_new,
	.imem = nv50_instmem_new,
	.ltc = gp102_ltc_new,
	.mc = gp100_mc_new,
	.mmu = gp100_mmu_new,
	.therm = gp100_therm_new,
	.secboot = gp102_secboot_new,
	.pci = gp100_pci_new,
	.pmu = gp102_pmu_new,
	.timer = gk20a_timer_new,
	.top = gk104_top_new,
	.ce[0] = gp102_ce_new,
	.ce[1] = gp102_ce_new,
	.ce[2] = gp102_ce_new,
	.ce[3] = gp102_ce_new,
	.disp = gp102_disp_new,
	.dma = gf119_dma_new,
	.fifo = gp100_fifo_new,
	.gr = gp107_gr_new,
	.nvdec = gp102_nvdec_new,
	.sec2 = gp102_sec2_new,
	.sw = gf100_sw_new,
};

static const struct nvkm_device_chip
nv138_chipset = {
	.name = "GP108",
	.bar = gm107_bar_new,
	.bios = nvkm_bios_new,
	.bus = gf100_bus_new,
	.devinit = gm200_devinit_new,
	.fault = gp100_fault_new,
	.fb = gp102_fb_new,
	.fuse = gm107_fuse_new,
	.gpio = gk104_gpio_new,
	.i2c = gm200_i2c_new,
	.ibus = gm200_ibus_new,
	.imem = nv50_instmem_new,
	.ltc = gp102_ltc_new,
	.mc = gp100_mc_new,
	.mmu = gp100_mmu_new,
	.therm = gp100_therm_new,
	.secboot = gp108_secboot_new,
	.pci = gp100_pci_new,
	.pmu = gp102_pmu_new,
	.timer = gk20a_timer_new,
	.top = gk104_top_new,
	.ce[0] = gp102_ce_new,
	.ce[1] = gp102_ce_new,
	.ce[2] = gp102_ce_new,
	.ce[3] = gp102_ce_new,
	.disp = gp102_disp_new,
	.dma = gf119_dma_new,
	.fifo = gp100_fifo_new,
	.gr = gp107_gr_new,
	.nvdec = gp102_nvdec_new,
	.sec2 = gp102_sec2_new,
	.sw = gf100_sw_new,
};

static const struct nvkm_device_chip
nv13b_chipset = {
	.name = "GP10B",
	.bar = gm20b_bar_new,
	.bus = gf100_bus_new,
	.fault = gp100_fault_new,
	.fb = gp10b_fb_new,
	.fuse = gm107_fuse_new,
	.ibus = gp10b_ibus_new,
	.imem = gk20a_instmem_new,
	.ltc = gp102_ltc_new,
	.mc = gp10b_mc_new,
	.mmu = gp10b_mmu_new,
	.secboot = gp10b_secboot_new,
	.pmu = gm20b_pmu_new,
	.timer = gk20a_timer_new,
	.top = gk104_top_new,
	.ce[2] = gp102_ce_new,
	.dma = gf119_dma_new,
	.fifo = gp10b_fifo_new,
	.gr = gp10b_gr_new,
	.sw = gf100_sw_new,
};

static const struct nvkm_device_chip
nv140_chipset = {
	.name = "GV100",
	.bar = gm107_bar_new,
	.bios = nvkm_bios_new,
	.bus = gf100_bus_new,
	.devinit = gv100_devinit_new,
	.fault = gv100_fault_new,
	.fb = gv100_fb_new,
	.fuse = gm107_fuse_new,
	.gpio = gk104_gpio_new,
	.i2c = gm200_i2c_new,
	.ibus = gm200_ibus_new,
	.imem = nv50_instmem_new,
	.ltc = gp102_ltc_new,
	.mc = gp100_mc_new,
	.mmu = gv100_mmu_new,
	.pci = gp100_pci_new,
	.pmu = gp102_pmu_new,
	.secboot = gp108_secboot_new,
	.therm = gp100_therm_new,
	.timer = gk20a_timer_new,
	.top = gk104_top_new,
	.disp = gv100_disp_new,
	.ce[0] = gv100_ce_new,
	.ce[1] = gv100_ce_new,
	.ce[2] = gv100_ce_new,
	.ce[3] = gv100_ce_new,
	.ce[4] = gv100_ce_new,
	.ce[5] = gv100_ce_new,
	.ce[6] = gv100_ce_new,
	.ce[7] = gv100_ce_new,
	.ce[8] = gv100_ce_new,
	.dma = gv100_dma_new,
	.fifo = gv100_fifo_new,
	.gr = gv100_gr_new,
	.nvdec = gp102_nvdec_new,
	.sec2 = gp102_sec2_new,
};

<<<<<<< HEAD
=======
static const struct nvkm_device_chip
nv162_chipset = {
	.name = "TU102",
	.bar = tu102_bar_new,
	.bios = nvkm_bios_new,
	.bus = gf100_bus_new,
	.devinit = tu102_devinit_new,
	.fault = tu102_fault_new,
	.fb = gv100_fb_new,
	.fuse = gm107_fuse_new,
	.gpio = gk104_gpio_new,
	.gsp = gv100_gsp_new,
	.i2c = gm200_i2c_new,
	.ibus = gm200_ibus_new,
	.imem = nv50_instmem_new,
	.ltc = gp102_ltc_new,
	.mc = tu102_mc_new,
	.mmu = tu102_mmu_new,
	.pci = gp100_pci_new,
	.pmu = gp102_pmu_new,
	.therm = gp100_therm_new,
	.timer = gk20a_timer_new,
	.top = gk104_top_new,
	.ce[0] = tu102_ce_new,
	.ce[1] = tu102_ce_new,
	.ce[2] = tu102_ce_new,
	.ce[3] = tu102_ce_new,
	.ce[4] = tu102_ce_new,
	.disp = tu102_disp_new,
	.dma = gv100_dma_new,
	.fifo = tu102_fifo_new,
	.nvdec[0] = gp102_nvdec_new,
	.sec2 = tu102_sec2_new,
};

static const struct nvkm_device_chip
nv164_chipset = {
	.name = "TU104",
	.bar = tu102_bar_new,
	.bios = nvkm_bios_new,
	.bus = gf100_bus_new,
	.devinit = tu102_devinit_new,
	.fault = tu102_fault_new,
	.fb = gv100_fb_new,
	.fuse = gm107_fuse_new,
	.gpio = gk104_gpio_new,
	.gsp = gv100_gsp_new,
	.i2c = gm200_i2c_new,
	.ibus = gm200_ibus_new,
	.imem = nv50_instmem_new,
	.ltc = gp102_ltc_new,
	.mc = tu102_mc_new,
	.mmu = tu102_mmu_new,
	.pci = gp100_pci_new,
	.pmu = gp102_pmu_new,
	.therm = gp100_therm_new,
	.timer = gk20a_timer_new,
	.top = gk104_top_new,
	.ce[0] = tu102_ce_new,
	.ce[1] = tu102_ce_new,
	.ce[2] = tu102_ce_new,
	.ce[3] = tu102_ce_new,
	.ce[4] = tu102_ce_new,
	.disp = tu102_disp_new,
	.dma = gv100_dma_new,
	.fifo = tu102_fifo_new,
	.nvdec[0] = gp102_nvdec_new,
	.sec2 = tu102_sec2_new,
};

static const struct nvkm_device_chip
nv166_chipset = {
	.name = "TU106",
	.bar = tu102_bar_new,
	.bios = nvkm_bios_new,
	.bus = gf100_bus_new,
	.devinit = tu102_devinit_new,
	.fault = tu102_fault_new,
	.fb = gv100_fb_new,
	.fuse = gm107_fuse_new,
	.gpio = gk104_gpio_new,
	.gsp = gv100_gsp_new,
	.i2c = gm200_i2c_new,
	.ibus = gm200_ibus_new,
	.imem = nv50_instmem_new,
	.ltc = gp102_ltc_new,
	.mc = tu102_mc_new,
	.mmu = tu102_mmu_new,
	.pci = gp100_pci_new,
	.pmu = gp102_pmu_new,
	.therm = gp100_therm_new,
	.timer = gk20a_timer_new,
	.top = gk104_top_new,
	.ce[0] = tu102_ce_new,
	.ce[1] = tu102_ce_new,
	.ce[2] = tu102_ce_new,
	.ce[3] = tu102_ce_new,
	.ce[4] = tu102_ce_new,
	.disp = tu102_disp_new,
	.dma = gv100_dma_new,
	.fifo = tu102_fifo_new,
	.nvdec[0] = gp102_nvdec_new,
	.sec2 = tu102_sec2_new,
};

static const struct nvkm_device_chip
nv167_chipset = {
	.name = "TU117",
	.bar = tu102_bar_new,
	.bios = nvkm_bios_new,
	.bus = gf100_bus_new,
	.devinit = tu102_devinit_new,
	.fault = tu102_fault_new,
	.fb = gv100_fb_new,
	.fuse = gm107_fuse_new,
	.gpio = gk104_gpio_new,
	.gsp = gv100_gsp_new,
	.i2c = gm200_i2c_new,
	.ibus = gm200_ibus_new,
	.imem = nv50_instmem_new,
	.ltc = gp102_ltc_new,
	.mc = tu102_mc_new,
	.mmu = tu102_mmu_new,
	.pci = gp100_pci_new,
	.pmu = gp102_pmu_new,
	.therm = gp100_therm_new,
	.timer = gk20a_timer_new,
	.top = gk104_top_new,
	.ce[0] = tu102_ce_new,
	.ce[1] = tu102_ce_new,
	.ce[2] = tu102_ce_new,
	.ce[3] = tu102_ce_new,
	.ce[4] = tu102_ce_new,
	.disp = tu102_disp_new,
	.dma = gv100_dma_new,
	.fifo = tu102_fifo_new,
	.nvdec[0] = gp102_nvdec_new,
	.sec2 = tu102_sec2_new,
};

>>>>>>> 407d19ab
static int
nvkm_device_event_ctor(struct nvkm_object *object, void *data, u32 size,
		       struct nvkm_notify *notify)
{
	if (!WARN_ON(size != 0)) {
		notify->size  = 0;
		notify->types = 1;
		notify->index = 0;
		return 0;
	}
	return -EINVAL;
}

static const struct nvkm_event_func
nvkm_device_event_func = {
	.ctor = nvkm_device_event_ctor,
};

struct nvkm_subdev *
nvkm_device_subdev(struct nvkm_device *device, int index)
{
	struct nvkm_engine *engine;

	if (device->disable_mask & (1ULL << index))
		return NULL;

	switch (index) {
#define _(n,p,m) case NVKM_SUBDEV_##n: if (p) return (m); break
	_(BAR     , device->bar     , &device->bar->subdev);
	_(VBIOS   , device->bios    , &device->bios->subdev);
	_(BUS     , device->bus     , &device->bus->subdev);
	_(CLK     , device->clk     , &device->clk->subdev);
	_(DEVINIT , device->devinit , &device->devinit->subdev);
	_(FAULT   , device->fault   , &device->fault->subdev);
	_(FB      , device->fb      , &device->fb->subdev);
	_(FUSE    , device->fuse    , &device->fuse->subdev);
	_(GPIO    , device->gpio    , &device->gpio->subdev);
	_(I2C     , device->i2c     , &device->i2c->subdev);
	_(IBUS    , device->ibus    ,  device->ibus);
	_(ICCSENSE, device->iccsense, &device->iccsense->subdev);
	_(INSTMEM , device->imem    , &device->imem->subdev);
	_(LTC     , device->ltc     , &device->ltc->subdev);
	_(MC      , device->mc      , &device->mc->subdev);
	_(MMU     , device->mmu     , &device->mmu->subdev);
	_(MXM     , device->mxm     ,  device->mxm);
	_(PCI     , device->pci     , &device->pci->subdev);
	_(PMU     , device->pmu     , &device->pmu->subdev);
	_(SECBOOT , device->secboot , &device->secboot->subdev);
	_(THERM   , device->therm   , &device->therm->subdev);
	_(TIMER   , device->timer   , &device->timer->subdev);
	_(TOP     , device->top     , &device->top->subdev);
	_(VOLT    , device->volt    , &device->volt->subdev);
#undef _
	default:
		engine = nvkm_device_engine(device, index);
		if (engine)
			return &engine->subdev;
		break;
	}
	return NULL;
}

struct nvkm_engine *
nvkm_device_engine(struct nvkm_device *device, int index)
{
	if (device->disable_mask & (1ULL << index))
		return NULL;

	switch (index) {
#define _(n,p,m) case NVKM_ENGINE_##n: if (p) return (m); break
	_(BSP    , device->bsp     ,  device->bsp);
	_(CE0    , device->ce[0]   ,  device->ce[0]);
	_(CE1    , device->ce[1]   ,  device->ce[1]);
	_(CE2    , device->ce[2]   ,  device->ce[2]);
	_(CE3    , device->ce[3]   ,  device->ce[3]);
	_(CE4    , device->ce[4]   ,  device->ce[4]);
	_(CE5    , device->ce[5]   ,  device->ce[5]);
	_(CE6    , device->ce[6]   ,  device->ce[6]);
	_(CE7    , device->ce[7]   ,  device->ce[7]);
	_(CE8    , device->ce[8]   ,  device->ce[8]);
	_(CIPHER , device->cipher  ,  device->cipher);
	_(DISP   , device->disp    , &device->disp->engine);
	_(DMAOBJ , device->dma     , &device->dma->engine);
	_(FIFO   , device->fifo    , &device->fifo->engine);
	_(GR     , device->gr      , &device->gr->engine);
	_(IFB    , device->ifb     ,  device->ifb);
	_(ME     , device->me      ,  device->me);
	_(MPEG   , device->mpeg    ,  device->mpeg);
	_(MSENC  , device->msenc   ,  device->msenc);
	_(MSPDEC , device->mspdec  ,  device->mspdec);
	_(MSPPP  , device->msppp   ,  device->msppp);
	_(MSVLD  , device->msvld   ,  device->msvld);
	_(NVENC0 , device->nvenc[0],  device->nvenc[0]);
	_(NVENC1 , device->nvenc[1],  device->nvenc[1]);
	_(NVENC2 , device->nvenc[2],  device->nvenc[2]);
	_(NVDEC  , device->nvdec   , &device->nvdec->engine);
	_(PM     , device->pm      , &device->pm->engine);
	_(SEC    , device->sec     ,  device->sec);
	_(SEC2   , device->sec2    , &device->sec2->engine);
	_(SW     , device->sw      , &device->sw->engine);
	_(VIC    , device->vic     ,  device->vic);
	_(VP     , device->vp      ,  device->vp);
#undef _
	default:
		WARN_ON(1);
		break;
	}
	return NULL;
}

int
nvkm_device_fini(struct nvkm_device *device, bool suspend)
{
	const char *action = suspend ? "suspend" : "fini";
	struct nvkm_subdev *subdev;
	int ret, i;
	s64 time;

	nvdev_trace(device, "%s running...\n", action);
	time = ktime_to_us(ktime_get());

	nvkm_acpi_fini(device);

	for (i = NVKM_SUBDEV_NR - 1; i >= 0; i--) {
		if ((subdev = nvkm_device_subdev(device, i))) {
			ret = nvkm_subdev_fini(subdev, suspend);
			if (ret && suspend)
				goto fail;
		}
	}

	nvkm_therm_clkgate_fini(device->therm, suspend);

	if (device->func->fini)
		device->func->fini(device, suspend);

	time = ktime_to_us(ktime_get()) - time;
	nvdev_trace(device, "%s completed in %lldus...\n", action, time);
	return 0;

fail:
	do {
		if ((subdev = nvkm_device_subdev(device, i))) {
			int rret = nvkm_subdev_init(subdev);
			if (rret)
				nvkm_fatal(subdev, "failed restart, %d\n", ret);
		}
	} while (++i < NVKM_SUBDEV_NR);

	nvdev_trace(device, "%s failed with %d\n", action, ret);
	return ret;
}

static int
nvkm_device_preinit(struct nvkm_device *device)
{
	struct nvkm_subdev *subdev;
	int ret, i;
	s64 time;

	nvdev_trace(device, "preinit running...\n");
	time = ktime_to_us(ktime_get());

	if (device->func->preinit) {
		ret = device->func->preinit(device);
		if (ret)
			goto fail;
	}

	for (i = 0; i < NVKM_SUBDEV_NR; i++) {
		if ((subdev = nvkm_device_subdev(device, i))) {
			ret = nvkm_subdev_preinit(subdev);
			if (ret)
				goto fail;
		}
	}

	ret = nvkm_devinit_post(device->devinit, &device->disable_mask);
	if (ret)
		goto fail;

	time = ktime_to_us(ktime_get()) - time;
	nvdev_trace(device, "preinit completed in %lldus\n", time);
	return 0;

fail:
	nvdev_error(device, "preinit failed with %d\n", ret);
	return ret;
}

int
nvkm_device_init(struct nvkm_device *device)
{
	struct nvkm_subdev *subdev;
	int ret, i;
	s64 time;

	ret = nvkm_device_preinit(device);
	if (ret)
		return ret;

	nvkm_device_fini(device, false);

	nvdev_trace(device, "init running...\n");
	time = ktime_to_us(ktime_get());

	if (device->func->init) {
		ret = device->func->init(device);
		if (ret)
			goto fail;
	}

	for (i = 0; i < NVKM_SUBDEV_NR; i++) {
		if ((subdev = nvkm_device_subdev(device, i))) {
			ret = nvkm_subdev_init(subdev);
			if (ret)
				goto fail_subdev;
		}
	}

	nvkm_acpi_init(device);
	nvkm_therm_clkgate_enable(device->therm);

	time = ktime_to_us(ktime_get()) - time;
	nvdev_trace(device, "init completed in %lldus\n", time);
	return 0;

fail_subdev:
	do {
		if ((subdev = nvkm_device_subdev(device, i)))
			nvkm_subdev_fini(subdev, false);
	} while (--i >= 0);

fail:
	nvkm_device_fini(device, false);

	nvdev_error(device, "init failed with %d\n", ret);
	return ret;
}

void
nvkm_device_del(struct nvkm_device **pdevice)
{
	struct nvkm_device *device = *pdevice;
	int i;
	if (device) {
		mutex_lock(&nv_devices_mutex);
		device->disable_mask = 0;
		for (i = NVKM_SUBDEV_NR - 1; i >= 0; i--) {
			struct nvkm_subdev *subdev =
				nvkm_device_subdev(device, i);
			nvkm_subdev_del(&subdev);
		}

		nvkm_event_fini(&device->event);

		if (device->pri)
			iounmap(device->pri);
		list_del(&device->head);

		if (device->func->dtor)
			*pdevice = device->func->dtor(device);
		mutex_unlock(&nv_devices_mutex);

		kfree(*pdevice);
		*pdevice = NULL;
	}
}

int
nvkm_device_ctor(const struct nvkm_device_func *func,
		 const struct nvkm_device_quirk *quirk,
		 struct device *dev, enum nvkm_device_type type, u64 handle,
		 const char *name, const char *cfg, const char *dbg,
		 bool detect, bool mmio, u64 subdev_mask,
		 struct nvkm_device *device)
{
	struct nvkm_subdev *subdev;
	u64 mmio_base, mmio_size;
	u32 boot0, strap;
	void __iomem *map;
	int ret = -EEXIST, i;
	unsigned chipset;

	mutex_lock(&nv_devices_mutex);
	if (nvkm_device_find_locked(handle))
		goto done;

	device->func = func;
	device->quirk = quirk;
	device->dev = dev;
	device->type = type;
	device->handle = handle;
	device->cfgopt = cfg;
	device->dbgopt = dbg;
	device->name = name;
	list_add_tail(&device->head, &nv_devices);
	device->debug = nvkm_dbgopt(device->dbgopt, "device");

	ret = nvkm_event_init(&nvkm_device_event_func, 1, 1, &device->event);
	if (ret)
		goto done;

	mmio_base = device->func->resource_addr(device, 0);
	mmio_size = device->func->resource_size(device, 0);

	/* identify the chipset, and determine classes of subdev/engines */
	if (detect) {
		map = ioremap(mmio_base, 0x102000);
		if (ret = -ENOMEM, map == NULL)
			goto done;

		/* switch mmio to cpu's native endianness */
#ifndef __BIG_ENDIAN
		if (ioread32_native(map + 0x000004) != 0x00000000) {
#else
		if (ioread32_native(map + 0x000004) == 0x00000000) {
#endif
			iowrite32_native(0x01000001, map + 0x000004);
			ioread32_native(map);
		}

		/* read boot0 and strapping information */
		boot0 = ioread32_native(map + 0x000000);
		strap = ioread32_native(map + 0x101000);
		iounmap(map);

		/* chipset can be overridden for devel/testing purposes */
		chipset = nvkm_longopt(device->cfgopt, "NvChipset", 0);
		if (chipset) {
			u32 override_boot0;

			if (chipset >= 0x10) {
				override_boot0  = ((chipset & 0x1ff) << 20);
				override_boot0 |= 0x000000a1;
			} else {
				if (chipset != 0x04)
					override_boot0 = 0x20104000;
				else
					override_boot0 = 0x20004000;
			}

			nvdev_warn(device, "CHIPSET OVERRIDE: %08x -> %08x\n",
				   boot0, override_boot0);
			boot0 = override_boot0;
		}

		/* determine chipset and derive architecture from it */
		if ((boot0 & 0x1f000000) > 0) {
			device->chipset = (boot0 & 0x1ff00000) >> 20;
			device->chiprev = (boot0 & 0x000000ff);
			switch (device->chipset & 0x1f0) {
			case 0x010: {
				if (0x461 & (1 << (device->chipset & 0xf)))
					device->card_type = NV_10;
				else
					device->card_type = NV_11;
				device->chiprev = 0x00;
				break;
			}
			case 0x020: device->card_type = NV_20; break;
			case 0x030: device->card_type = NV_30; break;
			case 0x040:
			case 0x060: device->card_type = NV_40; break;
			case 0x050:
			case 0x080:
			case 0x090:
			case 0x0a0: device->card_type = NV_50; break;
			case 0x0c0:
			case 0x0d0: device->card_type = NV_C0; break;
			case 0x0e0:
			case 0x0f0:
			case 0x100: device->card_type = NV_E0; break;
			case 0x110:
			case 0x120: device->card_type = GM100; break;
			case 0x130: device->card_type = GP100; break;
			case 0x140: device->card_type = GV100; break;
			default:
				break;
			}
		} else
		if ((boot0 & 0xff00fff0) == 0x20004000) {
			if (boot0 & 0x00f00000)
				device->chipset = 0x05;
			else
				device->chipset = 0x04;
			device->card_type = NV_04;
		}

		switch (device->chipset) {
		case 0x004: device->chip = &nv4_chipset; break;
		case 0x005: device->chip = &nv5_chipset; break;
		case 0x010: device->chip = &nv10_chipset; break;
		case 0x011: device->chip = &nv11_chipset; break;
		case 0x015: device->chip = &nv15_chipset; break;
		case 0x017: device->chip = &nv17_chipset; break;
		case 0x018: device->chip = &nv18_chipset; break;
		case 0x01a: device->chip = &nv1a_chipset; break;
		case 0x01f: device->chip = &nv1f_chipset; break;
		case 0x020: device->chip = &nv20_chipset; break;
		case 0x025: device->chip = &nv25_chipset; break;
		case 0x028: device->chip = &nv28_chipset; break;
		case 0x02a: device->chip = &nv2a_chipset; break;
		case 0x030: device->chip = &nv30_chipset; break;
		case 0x031: device->chip = &nv31_chipset; break;
		case 0x034: device->chip = &nv34_chipset; break;
		case 0x035: device->chip = &nv35_chipset; break;
		case 0x036: device->chip = &nv36_chipset; break;
		case 0x040: device->chip = &nv40_chipset; break;
		case 0x041: device->chip = &nv41_chipset; break;
		case 0x042: device->chip = &nv42_chipset; break;
		case 0x043: device->chip = &nv43_chipset; break;
		case 0x044: device->chip = &nv44_chipset; break;
		case 0x045: device->chip = &nv45_chipset; break;
		case 0x046: device->chip = &nv46_chipset; break;
		case 0x047: device->chip = &nv47_chipset; break;
		case 0x049: device->chip = &nv49_chipset; break;
		case 0x04a: device->chip = &nv4a_chipset; break;
		case 0x04b: device->chip = &nv4b_chipset; break;
		case 0x04c: device->chip = &nv4c_chipset; break;
		case 0x04e: device->chip = &nv4e_chipset; break;
		case 0x050: device->chip = &nv50_chipset; break;
		case 0x063: device->chip = &nv63_chipset; break;
		case 0x067: device->chip = &nv67_chipset; break;
		case 0x068: device->chip = &nv68_chipset; break;
		case 0x084: device->chip = &nv84_chipset; break;
		case 0x086: device->chip = &nv86_chipset; break;
		case 0x092: device->chip = &nv92_chipset; break;
		case 0x094: device->chip = &nv94_chipset; break;
		case 0x096: device->chip = &nv96_chipset; break;
		case 0x098: device->chip = &nv98_chipset; break;
		case 0x0a0: device->chip = &nva0_chipset; break;
		case 0x0a3: device->chip = &nva3_chipset; break;
		case 0x0a5: device->chip = &nva5_chipset; break;
		case 0x0a8: device->chip = &nva8_chipset; break;
		case 0x0aa: device->chip = &nvaa_chipset; break;
		case 0x0ac: device->chip = &nvac_chipset; break;
		case 0x0af: device->chip = &nvaf_chipset; break;
		case 0x0c0: device->chip = &nvc0_chipset; break;
		case 0x0c1: device->chip = &nvc1_chipset; break;
		case 0x0c3: device->chip = &nvc3_chipset; break;
		case 0x0c4: device->chip = &nvc4_chipset; break;
		case 0x0c8: device->chip = &nvc8_chipset; break;
		case 0x0ce: device->chip = &nvce_chipset; break;
		case 0x0cf: device->chip = &nvcf_chipset; break;
		case 0x0d7: device->chip = &nvd7_chipset; break;
		case 0x0d9: device->chip = &nvd9_chipset; break;
		case 0x0e4: device->chip = &nve4_chipset; break;
		case 0x0e6: device->chip = &nve6_chipset; break;
		case 0x0e7: device->chip = &nve7_chipset; break;
		case 0x0ea: device->chip = &nvea_chipset; break;
		case 0x0f0: device->chip = &nvf0_chipset; break;
		case 0x0f1: device->chip = &nvf1_chipset; break;
		case 0x106: device->chip = &nv106_chipset; break;
		case 0x108: device->chip = &nv108_chipset; break;
		case 0x117: device->chip = &nv117_chipset; break;
		case 0x118: device->chip = &nv118_chipset; break;
		case 0x120: device->chip = &nv120_chipset; break;
		case 0x124: device->chip = &nv124_chipset; break;
		case 0x126: device->chip = &nv126_chipset; break;
		case 0x12b: device->chip = &nv12b_chipset; break;
		case 0x130: device->chip = &nv130_chipset; break;
		case 0x132: device->chip = &nv132_chipset; break;
		case 0x134: device->chip = &nv134_chipset; break;
		case 0x136: device->chip = &nv136_chipset; break;
		case 0x137: device->chip = &nv137_chipset; break;
		case 0x138: device->chip = &nv138_chipset; break;
		case 0x13b: device->chip = &nv13b_chipset; break;
		case 0x140: device->chip = &nv140_chipset; break;
<<<<<<< HEAD
=======
		case 0x162: device->chip = &nv162_chipset; break;
		case 0x164: device->chip = &nv164_chipset; break;
		case 0x166: device->chip = &nv166_chipset; break;
		case 0x167: device->chip = &nv167_chipset; break;
>>>>>>> 407d19ab
		default:
			nvdev_error(device, "unknown chipset (%08x)\n", boot0);
			goto done;
		}

		nvdev_info(device, "NVIDIA %s (%08x)\n",
			   device->chip->name, boot0);

		/* determine frequency of timing crystal */
		if ( device->card_type <= NV_10 || device->chipset < 0x17 ||
		    (device->chipset >= 0x20 && device->chipset < 0x25))
			strap &= 0x00000040;
		else
			strap &= 0x00400040;

		switch (strap) {
		case 0x00000000: device->crystal = 13500; break;
		case 0x00000040: device->crystal = 14318; break;
		case 0x00400000: device->crystal = 27000; break;
		case 0x00400040: device->crystal = 25000; break;
		}
	} else {
		device->chip = &null_chipset;
	}

	if (!device->name)
		device->name = device->chip->name;

	if (mmio) {
		device->pri = ioremap(mmio_base, mmio_size);
		if (!device->pri) {
			nvdev_error(device, "unable to map PRI\n");
			ret = -ENOMEM;
			goto done;
		}
	}

	mutex_init(&device->mutex);

	for (i = 0; i < NVKM_SUBDEV_NR; i++) {
#define _(s,m) case s:                                                         \
	if (device->chip->m && (subdev_mask & (1ULL << (s)))) {                \
		ret = device->chip->m(device, (s), &device->m);                \
		if (ret) {                                                     \
			subdev = nvkm_device_subdev(device, (s));              \
			nvkm_subdev_del(&subdev);                              \
			device->m = NULL;                                      \
			if (ret != -ENODEV) {                                  \
				nvdev_error(device, "%s ctor failed, %d\n",    \
					    nvkm_subdev_name[s], ret);         \
				goto done;                                     \
			}                                                      \
		}                                                              \
	}                                                                      \
	break
		switch (i) {
		_(NVKM_SUBDEV_BAR     ,      bar);
		_(NVKM_SUBDEV_VBIOS   ,     bios);
		_(NVKM_SUBDEV_BUS     ,      bus);
		_(NVKM_SUBDEV_CLK     ,      clk);
		_(NVKM_SUBDEV_DEVINIT ,  devinit);
		_(NVKM_SUBDEV_FAULT   ,    fault);
		_(NVKM_SUBDEV_FB      ,       fb);
		_(NVKM_SUBDEV_FUSE    ,     fuse);
		_(NVKM_SUBDEV_GPIO    ,     gpio);
		_(NVKM_SUBDEV_I2C     ,      i2c);
		_(NVKM_SUBDEV_IBUS    ,     ibus);
		_(NVKM_SUBDEV_ICCSENSE, iccsense);
		_(NVKM_SUBDEV_INSTMEM ,     imem);
		_(NVKM_SUBDEV_LTC     ,      ltc);
		_(NVKM_SUBDEV_MC      ,       mc);
		_(NVKM_SUBDEV_MMU     ,      mmu);
		_(NVKM_SUBDEV_MXM     ,      mxm);
		_(NVKM_SUBDEV_PCI     ,      pci);
		_(NVKM_SUBDEV_PMU     ,      pmu);
		_(NVKM_SUBDEV_SECBOOT ,  secboot);
		_(NVKM_SUBDEV_THERM   ,    therm);
		_(NVKM_SUBDEV_TIMER   ,    timer);
		_(NVKM_SUBDEV_TOP     ,      top);
		_(NVKM_SUBDEV_VOLT    ,     volt);
		_(NVKM_ENGINE_BSP     ,      bsp);
		_(NVKM_ENGINE_CE0     ,    ce[0]);
		_(NVKM_ENGINE_CE1     ,    ce[1]);
		_(NVKM_ENGINE_CE2     ,    ce[2]);
		_(NVKM_ENGINE_CE3     ,    ce[3]);
		_(NVKM_ENGINE_CE4     ,    ce[4]);
		_(NVKM_ENGINE_CE5     ,    ce[5]);
		_(NVKM_ENGINE_CE6     ,    ce[6]);
		_(NVKM_ENGINE_CE7     ,    ce[7]);
		_(NVKM_ENGINE_CE8     ,    ce[8]);
		_(NVKM_ENGINE_CIPHER  ,   cipher);
		_(NVKM_ENGINE_DISP    ,     disp);
		_(NVKM_ENGINE_DMAOBJ  ,      dma);
		_(NVKM_ENGINE_FIFO    ,     fifo);
		_(NVKM_ENGINE_GR      ,       gr);
		_(NVKM_ENGINE_IFB     ,      ifb);
		_(NVKM_ENGINE_ME      ,       me);
		_(NVKM_ENGINE_MPEG    ,     mpeg);
		_(NVKM_ENGINE_MSENC   ,    msenc);
		_(NVKM_ENGINE_MSPDEC  ,   mspdec);
		_(NVKM_ENGINE_MSPPP   ,    msppp);
		_(NVKM_ENGINE_MSVLD   ,    msvld);
		_(NVKM_ENGINE_NVENC0  , nvenc[0]);
		_(NVKM_ENGINE_NVENC1  , nvenc[1]);
		_(NVKM_ENGINE_NVENC2  , nvenc[2]);
		_(NVKM_ENGINE_NVDEC   ,    nvdec);
		_(NVKM_ENGINE_PM      ,       pm);
		_(NVKM_ENGINE_SEC     ,      sec);
		_(NVKM_ENGINE_SEC2    ,     sec2);
		_(NVKM_ENGINE_SW      ,       sw);
		_(NVKM_ENGINE_VIC     ,      vic);
		_(NVKM_ENGINE_VP      ,       vp);
		default:
			WARN_ON(1);
			continue;
		}
#undef _
	}

	ret = 0;
done:
	mutex_unlock(&nv_devices_mutex);
	return ret;
}<|MERGE_RESOLUTION|>--- conflicted
+++ resolved
@@ -2221,7 +2221,7 @@
 	.dma = gf119_dma_new,
 	.fifo = gp100_fifo_new,
 	.gr = gp102_gr_new,
-	.nvdec = gp102_nvdec_new,
+	.nvdec[0] = gp102_nvdec_new,
 	.sec2 = gp102_sec2_new,
 	.sw = gf100_sw_new,
 };
@@ -2257,7 +2257,7 @@
 	.dma = gf119_dma_new,
 	.fifo = gp100_fifo_new,
 	.gr = gp104_gr_new,
-	.nvdec = gp102_nvdec_new,
+	.nvdec[0] = gp102_nvdec_new,
 	.sec2 = gp102_sec2_new,
 	.sw = gf100_sw_new,
 };
@@ -2293,7 +2293,7 @@
 	.dma = gf119_dma_new,
 	.fifo = gp100_fifo_new,
 	.gr = gp104_gr_new,
-	.nvdec = gp102_nvdec_new,
+	.nvdec[0] = gp102_nvdec_new,
 	.sec2 = gp102_sec2_new,
 	.sw = gf100_sw_new,
 };
@@ -2329,7 +2329,7 @@
 	.dma = gf119_dma_new,
 	.fifo = gp100_fifo_new,
 	.gr = gp107_gr_new,
-	.nvdec = gp102_nvdec_new,
+	.nvdec[0] = gp102_nvdec_new,
 	.sec2 = gp102_sec2_new,
 	.sw = gf100_sw_new,
 };
@@ -2365,7 +2365,7 @@
 	.dma = gf119_dma_new,
 	.fifo = gp100_fifo_new,
 	.gr = gp107_gr_new,
-	.nvdec = gp102_nvdec_new,
+	.nvdec[0] = gp102_nvdec_new,
 	.sec2 = gp102_sec2_new,
 	.sw = gf100_sw_new,
 };
@@ -2405,6 +2405,7 @@
 	.fb = gv100_fb_new,
 	.fuse = gm107_fuse_new,
 	.gpio = gk104_gpio_new,
+	.gsp = gv100_gsp_new,
 	.i2c = gm200_i2c_new,
 	.ibus = gm200_ibus_new,
 	.imem = nv50_instmem_new,
@@ -2430,12 +2431,10 @@
 	.dma = gv100_dma_new,
 	.fifo = gv100_fifo_new,
 	.gr = gv100_gr_new,
-	.nvdec = gp102_nvdec_new,
+	.nvdec[0] = gp102_nvdec_new,
 	.sec2 = gp102_sec2_new,
 };
 
-<<<<<<< HEAD
-=======
 static const struct nvkm_device_chip
 nv162_chipset = {
 	.name = "TU102",
@@ -2576,7 +2575,6 @@
 	.sec2 = tu102_sec2_new,
 };
 
->>>>>>> 407d19ab
 static int
 nvkm_device_event_ctor(struct nvkm_object *object, void *data, u32 size,
 		       struct nvkm_notify *notify)
@@ -2614,6 +2612,7 @@
 	_(FB      , device->fb      , &device->fb->subdev);
 	_(FUSE    , device->fuse    , &device->fuse->subdev);
 	_(GPIO    , device->gpio    , &device->gpio->subdev);
+	_(GSP     , device->gsp     , &device->gsp->subdev);
 	_(I2C     , device->i2c     , &device->i2c->subdev);
 	_(IBUS    , device->ibus    ,  device->ibus);
 	_(ICCSENSE, device->iccsense, &device->iccsense->subdev);
@@ -2672,7 +2671,9 @@
 	_(NVENC0 , device->nvenc[0],  device->nvenc[0]);
 	_(NVENC1 , device->nvenc[1],  device->nvenc[1]);
 	_(NVENC2 , device->nvenc[2],  device->nvenc[2]);
-	_(NVDEC  , device->nvdec   , &device->nvdec->engine);
+	_(NVDEC0 , device->nvdec[0], &device->nvdec[0]->engine);
+	_(NVDEC1 , device->nvdec[1], &device->nvdec[1]->engine);
+	_(NVDEC2 , device->nvdec[2], &device->nvdec[2]->engine);
 	_(PM     , device->pm      , &device->pm->engine);
 	_(SEC    , device->sec     ,  device->sec);
 	_(SEC2   , device->sec2    , &device->sec2->engine);
@@ -2954,6 +2955,7 @@
 			case 0x120: device->card_type = GM100; break;
 			case 0x130: device->card_type = GP100; break;
 			case 0x140: device->card_type = GV100; break;
+			case 0x160: device->card_type = TU100; break;
 			default:
 				break;
 			}
@@ -3046,13 +3048,10 @@
 		case 0x138: device->chip = &nv138_chipset; break;
 		case 0x13b: device->chip = &nv13b_chipset; break;
 		case 0x140: device->chip = &nv140_chipset; break;
-<<<<<<< HEAD
-=======
 		case 0x162: device->chip = &nv162_chipset; break;
 		case 0x164: device->chip = &nv164_chipset; break;
 		case 0x166: device->chip = &nv166_chipset; break;
 		case 0x167: device->chip = &nv167_chipset; break;
->>>>>>> 407d19ab
 		default:
 			nvdev_error(device, "unknown chipset (%08x)\n", boot0);
 			goto done;
@@ -3118,6 +3117,7 @@
 		_(NVKM_SUBDEV_FB      ,       fb);
 		_(NVKM_SUBDEV_FUSE    ,     fuse);
 		_(NVKM_SUBDEV_GPIO    ,     gpio);
+		_(NVKM_SUBDEV_GSP     ,      gsp);
 		_(NVKM_SUBDEV_I2C     ,      i2c);
 		_(NVKM_SUBDEV_IBUS    ,     ibus);
 		_(NVKM_SUBDEV_ICCSENSE, iccsense);
@@ -3158,7 +3158,9 @@
 		_(NVKM_ENGINE_NVENC0  , nvenc[0]);
 		_(NVKM_ENGINE_NVENC1  , nvenc[1]);
 		_(NVKM_ENGINE_NVENC2  , nvenc[2]);
-		_(NVKM_ENGINE_NVDEC   ,    nvdec);
+		_(NVKM_ENGINE_NVDEC0  , nvdec[0]);
+		_(NVKM_ENGINE_NVDEC1  , nvdec[1]);
+		_(NVKM_ENGINE_NVDEC2  , nvdec[2]);
 		_(NVKM_ENGINE_PM      ,       pm);
 		_(NVKM_ENGINE_SEC     ,      sec);
 		_(NVKM_ENGINE_SEC2    ,     sec2);
