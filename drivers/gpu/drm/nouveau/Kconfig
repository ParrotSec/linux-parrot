--- conflicted
+++ resolved
@@ -5,11 +5,7 @@
         select FW_LOADER
 	select DRM_KMS_HELPER
 	select DRM_TTM
-<<<<<<< HEAD
-	select FB_BACKLIGHT if DRM_NOUVEAU_BACKLIGHT
-=======
 	select BACKLIGHT_CLASS_DEVICE if DRM_NOUVEAU_BACKLIGHT
->>>>>>> 407d19ab
 	select ACPI_VIDEO if ACPI && X86 && BACKLIGHT_CLASS_DEVICE && INPUT
 	select X86_PLATFORM_DEVICES if ACPI && X86
 	select ACPI_WMI if ACPI && X86
@@ -84,4 +80,16 @@
 	default y
 	help
 	  Say Y here if you want to control the backlight of your display
-	  (e.g. a laptop panel).+	  (e.g. a laptop panel).
+
+config DRM_NOUVEAU_SVM
+	bool "(EXPERIMENTAL) Enable SVM (Shared Virtual Memory) support"
+	depends on ARCH_HAS_HMM
+	depends on DRM_NOUVEAU
+	depends on STAGING
+	select HMM_MIRROR
+	select DEVICE_PRIVATE
+	default n
+	help
+	  Say Y here if you want to enable experimental support for
+	  Shared Virtual Memory (SVM).