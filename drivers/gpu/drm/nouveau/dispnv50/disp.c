/*
 * Copyright 2011 Red Hat Inc.
 *
 * Permission is hereby granted, free of charge, to any person obtaining a
 * copy of this software and associated documentation files (the "Software"),
 * to deal in the Software without restriction, including without limitation
 * the rights to use, copy, modify, merge, publish, distribute, sublicense,
 * and/or sell copies of the Software, and to permit persons to whom the
 * Software is furnished to do so, subject to the following conditions:
 *
 * The above copyright notice and this permission notice shall be included in
 * all copies or substantial portions of the Software.
 *
 * THE SOFTWARE IS PROVIDED "AS IS", WITHOUT WARRANTY OF ANY KIND, EXPRESS OR
 * IMPLIED, INCLUDING BUT NOT LIMITED TO THE WARRANTIES OF MERCHANTABILITY,
 * FITNESS FOR A PARTICULAR PURPOSE AND NONINFRINGEMENT.  IN NO EVENT SHALL
 * THE COPYRIGHT HOLDER(S) OR AUTHOR(S) BE LIABLE FOR ANY CLAIM, DAMAGES OR
 * OTHER LIABILITY, WHETHER IN AN ACTION OF CONTRACT, TORT OR OTHERWISE,
 * ARISING FROM, OUT OF OR IN CONNECTION WITH THE SOFTWARE OR THE USE OR
 * OTHER DEALINGS IN THE SOFTWARE.
 *
 * Authors: Ben Skeggs
 */
#include "disp.h"
#include "atom.h"
#include "core.h"
#include "head.h"
#include "wndw.h"

#include <linux/dma-mapping.h>
#include <linux/hdmi.h>

#include <drm/drmP.h>
#include <drm/drm_atomic_helper.h>
#include <drm/drm_crtc_helper.h>
#include <drm/drm_dp_helper.h>
#include <drm/drm_fb_helper.h>
#include <drm/drm_plane_helper.h>
#include <drm/drm_edid.h>

#include <nvif/class.h>
#include <nvif/cl0002.h>
#include <nvif/cl5070.h>
#include <nvif/cl507d.h>
#include <nvif/event.h>

#include "nouveau_drv.h"
#include "nouveau_dma.h"
#include "nouveau_gem.h"
#include "nouveau_connector.h"
#include "nouveau_encoder.h"
#include "nouveau_fence.h"
#include "nouveau_fbcon.h"

#include <subdev/bios/dp.h>

/******************************************************************************
 * Atomic state
 *****************************************************************************/

struct nv50_outp_atom {
	struct list_head head;

	struct drm_encoder *encoder;
	bool flush_disable;

	union nv50_outp_atom_mask {
		struct {
			bool ctrl:1;
		};
		u8 mask;
	} set, clr;
};

/******************************************************************************
 * EVO channel
 *****************************************************************************/

static int
nv50_chan_create(struct nvif_device *device, struct nvif_object *disp,
		 const s32 *oclass, u8 head, void *data, u32 size,
		 struct nv50_chan *chan)
{
	struct nvif_sclass *sclass;
	int ret, i, n;

	chan->device = device;

	ret = n = nvif_object_sclass_get(disp, &sclass);
	if (ret < 0)
		return ret;

	while (oclass[0]) {
		for (i = 0; i < n; i++) {
			if (sclass[i].oclass == oclass[0]) {
				ret = nvif_object_init(disp, 0, oclass[0],
						       data, size, &chan->user);
				if (ret == 0)
					nvif_object_map(&chan->user, NULL, 0);
				nvif_object_sclass_put(&sclass);
				return ret;
			}
		}
		oclass++;
	}

	nvif_object_sclass_put(&sclass);
	return -ENOSYS;
}

static void
nv50_chan_destroy(struct nv50_chan *chan)
{
	nvif_object_fini(&chan->user);
}

/******************************************************************************
 * DMA EVO channel
 *****************************************************************************/

void
nv50_dmac_destroy(struct nv50_dmac *dmac)
{
	nvif_object_fini(&dmac->vram);
	nvif_object_fini(&dmac->sync);

	nv50_chan_destroy(&dmac->base);

	nvif_mem_fini(&dmac->push);
}

int
nv50_dmac_create(struct nvif_device *device, struct nvif_object *disp,
		 const s32 *oclass, u8 head, void *data, u32 size, u64 syncbuf,
		 struct nv50_dmac *dmac)
{
	struct nouveau_cli *cli = (void *)device->object.client;
	struct nv50_disp_core_channel_dma_v0 *args = data;
	u8 type = NVIF_MEM_COHERENT;
	int ret;

	mutex_init(&dmac->lock);

	/* Pascal added support for 47-bit physical addresses, but some
	 * parts of EVO still only accept 40-bit PAs.
	 *
	 * To avoid issues on systems with large amounts of RAM, and on
	 * systems where an IOMMU maps pages at a high address, we need
	 * to allocate push buffers in VRAM instead.
	 *
	 * This appears to match NVIDIA's behaviour on Pascal.
	 */
	if (device->info.family == NV_DEVICE_INFO_V0_PASCAL)
		type |= NVIF_MEM_VRAM;

	ret = nvif_mem_init_map(&cli->mmu, type, 0x1000, &dmac->push);
	if (ret)
		return ret;

	dmac->ptr = dmac->push.object.map.ptr;

	args->pushbuf = nvif_handle(&dmac->push.object);

	ret = nv50_chan_create(device, disp, oclass, head, data, size,
			       &dmac->base);
	if (ret)
		return ret;

	if (!syncbuf)
		return 0;

	ret = nvif_object_init(&dmac->base.user, 0xf0000000, NV_DMA_IN_MEMORY,
			       &(struct nv_dma_v0) {
					.target = NV_DMA_V0_TARGET_VRAM,
					.access = NV_DMA_V0_ACCESS_RDWR,
					.start = syncbuf + 0x0000,
					.limit = syncbuf + 0x0fff,
			       }, sizeof(struct nv_dma_v0),
			       &dmac->sync);
	if (ret)
		return ret;

	ret = nvif_object_init(&dmac->base.user, 0xf0000001, NV_DMA_IN_MEMORY,
			       &(struct nv_dma_v0) {
					.target = NV_DMA_V0_TARGET_VRAM,
					.access = NV_DMA_V0_ACCESS_RDWR,
					.start = 0,
					.limit = device->info.ram_user - 1,
			       }, sizeof(struct nv_dma_v0),
			       &dmac->vram);
	if (ret)
		return ret;

	return ret;
}

/******************************************************************************
 * EVO channel helpers
 *****************************************************************************/
static void
evo_flush(struct nv50_dmac *dmac)
{
	/* Push buffer fetches are not coherent with BAR1, we need to ensure
	 * writes have been flushed right through to VRAM before writing PUT.
	 */
	if (dmac->push.type & NVIF_MEM_VRAM) {
		struct nvif_device *device = dmac->base.device;
		nvif_wr32(&device->object, 0x070000, 0x00000001);
		nvif_msec(device, 2000,
			if (!(nvif_rd32(&device->object, 0x070000) & 0x00000002))
				break;
		);
	}
}

u32 *
evo_wait(struct nv50_dmac *evoc, int nr)
{
	struct nv50_dmac *dmac = evoc;
	struct nvif_device *device = dmac->base.device;
	u32 put = nvif_rd32(&dmac->base.user, 0x0000) / 4;

	mutex_lock(&dmac->lock);
	if (put + nr >= (PAGE_SIZE / 4) - 8) {
		dmac->ptr[put] = 0x20000000;
		evo_flush(dmac);

		nvif_wr32(&dmac->base.user, 0x0000, 0x00000000);
		if (nvif_msec(device, 2000,
			if (!nvif_rd32(&dmac->base.user, 0x0004))
				break;
		) < 0) {
			mutex_unlock(&dmac->lock);
			pr_err("nouveau: evo channel stalled\n");
			return NULL;
		}

		put = 0;
	}

	return dmac->ptr + put;
}

void
evo_kick(u32 *push, struct nv50_dmac *evoc)
{
	struct nv50_dmac *dmac = evoc;

	evo_flush(dmac);

	nvif_wr32(&dmac->base.user, 0x0000, (push - dmac->ptr) << 2);
	mutex_unlock(&dmac->lock);
}

/******************************************************************************
 * Output path helpers
 *****************************************************************************/
static void
nv50_outp_release(struct nouveau_encoder *nv_encoder)
{
	struct nv50_disp *disp = nv50_disp(nv_encoder->base.base.dev);
	struct {
		struct nv50_disp_mthd_v1 base;
	} args = {
		.base.version = 1,
		.base.method = NV50_DISP_MTHD_V1_RELEASE,
		.base.hasht  = nv_encoder->dcb->hasht,
		.base.hashm  = nv_encoder->dcb->hashm,
	};

	nvif_mthd(&disp->disp->object, 0, &args, sizeof(args));
	nv_encoder->or = -1;
	nv_encoder->link = 0;
}

static int
nv50_outp_acquire(struct nouveau_encoder *nv_encoder)
{
	struct nouveau_drm *drm = nouveau_drm(nv_encoder->base.base.dev);
	struct nv50_disp *disp = nv50_disp(drm->dev);
	struct {
		struct nv50_disp_mthd_v1 base;
		struct nv50_disp_acquire_v0 info;
	} args = {
		.base.version = 1,
		.base.method = NV50_DISP_MTHD_V1_ACQUIRE,
		.base.hasht  = nv_encoder->dcb->hasht,
		.base.hashm  = nv_encoder->dcb->hashm,
	};
	int ret;

	ret = nvif_mthd(&disp->disp->object, 0, &args, sizeof(args));
	if (ret) {
		NV_ERROR(drm, "error acquiring output path: %d\n", ret);
		return ret;
	}

	nv_encoder->or = args.info.or;
	nv_encoder->link = args.info.link;
	return 0;
}

static int
nv50_outp_atomic_check_view(struct drm_encoder *encoder,
			    struct drm_crtc_state *crtc_state,
			    struct drm_connector_state *conn_state,
			    struct drm_display_mode *native_mode)
{
	struct drm_display_mode *adjusted_mode = &crtc_state->adjusted_mode;
	struct drm_display_mode *mode = &crtc_state->mode;
	struct drm_connector *connector = conn_state->connector;
	struct nouveau_conn_atom *asyc = nouveau_conn_atom(conn_state);
	struct nouveau_drm *drm = nouveau_drm(encoder->dev);

	NV_ATOMIC(drm, "%s atomic_check\n", encoder->name);
	asyc->scaler.full = false;
	if (!native_mode)
		return 0;

	if (asyc->scaler.mode == DRM_MODE_SCALE_NONE) {
		switch (connector->connector_type) {
		case DRM_MODE_CONNECTOR_LVDS:
		case DRM_MODE_CONNECTOR_eDP:
			/* Force use of scaler for non-EDID modes. */
			if (adjusted_mode->type & DRM_MODE_TYPE_DRIVER)
				break;
			mode = native_mode;
			asyc->scaler.full = true;
			break;
		default:
			break;
		}
	} else {
		mode = native_mode;
	}

	if (!drm_mode_equal(adjusted_mode, mode)) {
		drm_mode_copy(adjusted_mode, mode);
		crtc_state->mode_changed = true;
	}

	return 0;
}

static int
nv50_outp_atomic_check(struct drm_encoder *encoder,
		       struct drm_crtc_state *crtc_state,
		       struct drm_connector_state *conn_state)
{
	struct nouveau_connector *nv_connector =
		nouveau_connector(conn_state->connector);
	return nv50_outp_atomic_check_view(encoder, crtc_state, conn_state,
					   nv_connector->native_mode);
}

/******************************************************************************
 * DAC
 *****************************************************************************/
static void
nv50_dac_disable(struct drm_encoder *encoder)
{
	struct nouveau_encoder *nv_encoder = nouveau_encoder(encoder);
	struct nv50_core *core = nv50_disp(encoder->dev)->core;
	if (nv_encoder->crtc)
		core->func->dac->ctrl(core, nv_encoder->or, 0x00000000, NULL);
	nv_encoder->crtc = NULL;
	nv50_outp_release(nv_encoder);
}

static void
nv50_dac_enable(struct drm_encoder *encoder)
{
	struct nouveau_encoder *nv_encoder = nouveau_encoder(encoder);
	struct nouveau_crtc *nv_crtc = nouveau_crtc(encoder->crtc);
	struct nv50_head_atom *asyh = nv50_head_atom(nv_crtc->base.state);
	struct nv50_core *core = nv50_disp(encoder->dev)->core;

	nv50_outp_acquire(nv_encoder);

	core->func->dac->ctrl(core, nv_encoder->or, 1 << nv_crtc->index, asyh);
	asyh->or.depth = 0;

	nv_encoder->crtc = encoder->crtc;
}

static enum drm_connector_status
nv50_dac_detect(struct drm_encoder *encoder, struct drm_connector *connector)
{
	struct nouveau_encoder *nv_encoder = nouveau_encoder(encoder);
	struct nv50_disp *disp = nv50_disp(encoder->dev);
	struct {
		struct nv50_disp_mthd_v1 base;
		struct nv50_disp_dac_load_v0 load;
	} args = {
		.base.version = 1,
		.base.method = NV50_DISP_MTHD_V1_DAC_LOAD,
		.base.hasht  = nv_encoder->dcb->hasht,
		.base.hashm  = nv_encoder->dcb->hashm,
	};
	int ret;

	args.load.data = nouveau_drm(encoder->dev)->vbios.dactestval;
	if (args.load.data == 0)
		args.load.data = 340;

	ret = nvif_mthd(&disp->disp->object, 0, &args, sizeof(args));
	if (ret || !args.load.load)
		return connector_status_disconnected;

	return connector_status_connected;
}

static const struct drm_encoder_helper_funcs
nv50_dac_help = {
	.atomic_check = nv50_outp_atomic_check,
	.enable = nv50_dac_enable,
	.disable = nv50_dac_disable,
	.detect = nv50_dac_detect
};

static void
nv50_dac_destroy(struct drm_encoder *encoder)
{
	drm_encoder_cleanup(encoder);
	kfree(encoder);
}

static const struct drm_encoder_funcs
nv50_dac_func = {
	.destroy = nv50_dac_destroy,
};

static int
nv50_dac_create(struct drm_connector *connector, struct dcb_output *dcbe)
{
	struct nouveau_drm *drm = nouveau_drm(connector->dev);
	struct nvkm_i2c *i2c = nvxx_i2c(&drm->client.device);
	struct nvkm_i2c_bus *bus;
	struct nouveau_encoder *nv_encoder;
	struct drm_encoder *encoder;
	int type = DRM_MODE_ENCODER_DAC;

	nv_encoder = kzalloc(sizeof(*nv_encoder), GFP_KERNEL);
	if (!nv_encoder)
		return -ENOMEM;
	nv_encoder->dcb = dcbe;

	bus = nvkm_i2c_bus_find(i2c, dcbe->i2c_index);
	if (bus)
		nv_encoder->i2c = &bus->i2c;

	encoder = to_drm_encoder(nv_encoder);
	encoder->possible_crtcs = dcbe->heads;
	encoder->possible_clones = 0;
	drm_encoder_init(connector->dev, encoder, &nv50_dac_func, type,
			 "dac-%04x-%04x", dcbe->hasht, dcbe->hashm);
	drm_encoder_helper_add(encoder, &nv50_dac_help);

	drm_connector_attach_encoder(connector, encoder);
	return 0;
}

/******************************************************************************
 * Audio
 *****************************************************************************/
static void
nv50_audio_disable(struct drm_encoder *encoder, struct nouveau_crtc *nv_crtc)
{
	struct nouveau_encoder *nv_encoder = nouveau_encoder(encoder);
	struct nv50_disp *disp = nv50_disp(encoder->dev);
	struct {
		struct nv50_disp_mthd_v1 base;
		struct nv50_disp_sor_hda_eld_v0 eld;
	} args = {
		.base.version = 1,
		.base.method  = NV50_DISP_MTHD_V1_SOR_HDA_ELD,
		.base.hasht   = nv_encoder->dcb->hasht,
		.base.hashm   = (0xf0ff & nv_encoder->dcb->hashm) |
				(0x0100 << nv_crtc->index),
	};

	nvif_mthd(&disp->disp->object, 0, &args, sizeof(args));
}

static void
nv50_audio_enable(struct drm_encoder *encoder, struct drm_display_mode *mode)
{
	struct nouveau_encoder *nv_encoder = nouveau_encoder(encoder);
	struct nouveau_crtc *nv_crtc = nouveau_crtc(encoder->crtc);
	struct nouveau_connector *nv_connector;
	struct nv50_disp *disp = nv50_disp(encoder->dev);
	struct __packed {
		struct {
			struct nv50_disp_mthd_v1 mthd;
			struct nv50_disp_sor_hda_eld_v0 eld;
		} base;
		u8 data[sizeof(nv_connector->base.eld)];
	} args = {
		.base.mthd.version = 1,
		.base.mthd.method  = NV50_DISP_MTHD_V1_SOR_HDA_ELD,
		.base.mthd.hasht   = nv_encoder->dcb->hasht,
		.base.mthd.hashm   = (0xf0ff & nv_encoder->dcb->hashm) |
				     (0x0100 << nv_crtc->index),
	};

	nv_connector = nouveau_encoder_connector_get(nv_encoder);
	if (!drm_detect_monitor_audio(nv_connector->edid))
		return;

	memcpy(args.data, nv_connector->base.eld, sizeof(args.data));

	nvif_mthd(&disp->disp->object, 0, &args,
		  sizeof(args.base) + drm_eld_size(args.data));
}

/******************************************************************************
 * HDMI
 *****************************************************************************/
static void
nv50_hdmi_disable(struct drm_encoder *encoder, struct nouveau_crtc *nv_crtc)
{
	struct nouveau_encoder *nv_encoder = nouveau_encoder(encoder);
	struct nv50_disp *disp = nv50_disp(encoder->dev);
	struct {
		struct nv50_disp_mthd_v1 base;
		struct nv50_disp_sor_hdmi_pwr_v0 pwr;
	} args = {
		.base.version = 1,
		.base.method = NV50_DISP_MTHD_V1_SOR_HDMI_PWR,
		.base.hasht  = nv_encoder->dcb->hasht,
		.base.hashm  = (0xf0ff & nv_encoder->dcb->hashm) |
			       (0x0100 << nv_crtc->index),
	};

	nvif_mthd(&disp->disp->object, 0, &args, sizeof(args));
}

static void
nv50_hdmi_enable(struct drm_encoder *encoder, struct drm_display_mode *mode)
{
	struct nouveau_encoder *nv_encoder = nouveau_encoder(encoder);
	struct nouveau_crtc *nv_crtc = nouveau_crtc(encoder->crtc);
	struct nv50_disp *disp = nv50_disp(encoder->dev);
	struct {
		struct nv50_disp_mthd_v1 base;
		struct nv50_disp_sor_hdmi_pwr_v0 pwr;
		u8 infoframes[2 * 17]; /* two frames, up to 17 bytes each */
	} args = {
		.base.version = 1,
		.base.method = NV50_DISP_MTHD_V1_SOR_HDMI_PWR,
		.base.hasht  = nv_encoder->dcb->hasht,
		.base.hashm  = (0xf0ff & nv_encoder->dcb->hashm) |
			       (0x0100 << nv_crtc->index),
		.pwr.state = 1,
		.pwr.rekey = 56, /* binary driver, and tegra, constant */
	};
	struct nouveau_connector *nv_connector;
	u32 max_ac_packet;
	union hdmi_infoframe avi_frame;
	union hdmi_infoframe vendor_frame;
	int ret;
	int size;

	nv_connector = nouveau_encoder_connector_get(nv_encoder);
	if (!drm_detect_hdmi_monitor(nv_connector->edid))
		return;

	ret = drm_hdmi_avi_infoframe_from_display_mode(&avi_frame.avi, mode,
						       false);
	if (!ret) {
		/* We have an AVI InfoFrame, populate it to the display */
		args.pwr.avi_infoframe_length
			= hdmi_infoframe_pack(&avi_frame, args.infoframes, 17);
	}

	ret = drm_hdmi_vendor_infoframe_from_display_mode(&vendor_frame.vendor.hdmi,
							  &nv_connector->base, mode);
	if (!ret) {
		/* We have a Vendor InfoFrame, populate it to the display */
		args.pwr.vendor_infoframe_length
			= hdmi_infoframe_pack(&vendor_frame,
					      args.infoframes
					      + args.pwr.avi_infoframe_length,
					      17);
	}

	max_ac_packet  = mode->htotal - mode->hdisplay;
	max_ac_packet -= args.pwr.rekey;
	max_ac_packet -= 18; /* constant from tegra */
	args.pwr.max_ac_packet = max_ac_packet / 32;

	size = sizeof(args.base)
		+ sizeof(args.pwr)
		+ args.pwr.avi_infoframe_length
		+ args.pwr.vendor_infoframe_length;
	nvif_mthd(&disp->disp->object, 0, &args, size);
	nv50_audio_enable(encoder, mode);
}

/******************************************************************************
 * MST
 *****************************************************************************/
#define nv50_mstm(p) container_of((p), struct nv50_mstm, mgr)
#define nv50_mstc(p) container_of((p), struct nv50_mstc, connector)
#define nv50_msto(p) container_of((p), struct nv50_msto, encoder)

struct nv50_mstm {
	struct nouveau_encoder *outp;

	struct drm_dp_mst_topology_mgr mgr;
	struct nv50_msto *msto[4];

	bool modified;
	bool disabled;
	int links;
};

struct nv50_mstc {
	struct nv50_mstm *mstm;
	struct drm_dp_mst_port *port;
	struct drm_connector connector;

	struct drm_display_mode *native;
	struct edid *edid;

	int pbn;
};

struct nv50_msto {
	struct drm_encoder encoder;

	struct nv50_head *head;
	struct nv50_mstc *mstc;
	bool disabled;
};

static struct drm_dp_payload *
nv50_msto_payload(struct nv50_msto *msto)
{
	struct nouveau_drm *drm = nouveau_drm(msto->encoder.dev);
	struct nv50_mstc *mstc = msto->mstc;
	struct nv50_mstm *mstm = mstc->mstm;
	int vcpi = mstc->port->vcpi.vcpi, i;

	NV_ATOMIC(drm, "%s: vcpi %d\n", msto->encoder.name, vcpi);
	for (i = 0; i < mstm->mgr.max_payloads; i++) {
		struct drm_dp_payload *payload = &mstm->mgr.payloads[i];
		NV_ATOMIC(drm, "%s: %d: vcpi %d start 0x%02x slots 0x%02x\n",
			  mstm->outp->base.base.name, i, payload->vcpi,
			  payload->start_slot, payload->num_slots);
	}

	for (i = 0; i < mstm->mgr.max_payloads; i++) {
		struct drm_dp_payload *payload = &mstm->mgr.payloads[i];
		if (payload->vcpi == vcpi)
			return payload;
	}

	return NULL;
}

static void
nv50_msto_cleanup(struct nv50_msto *msto)
{
	struct nouveau_drm *drm = nouveau_drm(msto->encoder.dev);
	struct nv50_mstc *mstc = msto->mstc;
	struct nv50_mstm *mstm = mstc->mstm;

	NV_ATOMIC(drm, "%s: msto cleanup\n", msto->encoder.name);
	if (mstc->port && mstc->port->vcpi.vcpi > 0 && !nv50_msto_payload(msto))
		drm_dp_mst_deallocate_vcpi(&mstm->mgr, mstc->port);
	if (msto->disabled) {
		msto->mstc = NULL;
		msto->head = NULL;
		msto->disabled = false;
	}
}

static void
nv50_msto_prepare(struct nv50_msto *msto)
{
	struct nouveau_drm *drm = nouveau_drm(msto->encoder.dev);
	struct nv50_mstc *mstc = msto->mstc;
	struct nv50_mstm *mstm = mstc->mstm;
	struct {
		struct nv50_disp_mthd_v1 base;
		struct nv50_disp_sor_dp_mst_vcpi_v0 vcpi;
	} args = {
		.base.version = 1,
		.base.method = NV50_DISP_MTHD_V1_SOR_DP_MST_VCPI,
		.base.hasht  = mstm->outp->dcb->hasht,
		.base.hashm  = (0xf0ff & mstm->outp->dcb->hashm) |
			       (0x0100 << msto->head->base.index),
	};

	NV_ATOMIC(drm, "%s: msto prepare\n", msto->encoder.name);
	if (mstc->port && mstc->port->vcpi.vcpi > 0) {
		struct drm_dp_payload *payload = nv50_msto_payload(msto);
		if (payload) {
			args.vcpi.start_slot = payload->start_slot;
			args.vcpi.num_slots = payload->num_slots;
			args.vcpi.pbn = mstc->port->vcpi.pbn;
			args.vcpi.aligned_pbn = mstc->port->vcpi.aligned_pbn;
		}
	}

	NV_ATOMIC(drm, "%s: %s: %02x %02x %04x %04x\n",
		  msto->encoder.name, msto->head->base.base.name,
		  args.vcpi.start_slot, args.vcpi.num_slots,
		  args.vcpi.pbn, args.vcpi.aligned_pbn);
	nvif_mthd(&drm->display->disp.object, 0, &args, sizeof(args));
}

static int
nv50_msto_atomic_check(struct drm_encoder *encoder,
		       struct drm_crtc_state *crtc_state,
		       struct drm_connector_state *conn_state)
{
	struct nv50_mstc *mstc = nv50_mstc(conn_state->connector);
	struct nv50_mstm *mstm = mstc->mstm;
	int bpp = conn_state->connector->display_info.bpc * 3;
	int slots;

<<<<<<< HEAD
	mstc->pbn = drm_dp_calc_pbn_mode(crtc_state->adjusted_mode.clock, bpp);
=======
	/* When restoring duplicated states, we need to make sure that the
	 * bw remains the same and avoid recalculating it, as the connector's
	 * bpc may have changed after the state was duplicated
	 */
	if (!state->duplicated)
		asyh->dp.pbn =
			drm_dp_calc_pbn_mode(crtc_state->adjusted_mode.clock,
					     connector->display_info.bpc * 3);

	if (crtc_state->mode_changed) {
		slots = drm_dp_atomic_find_vcpi_slots(state, &mstm->mgr,
						      mstc->port,
						      asyh->dp.pbn);
		if (slots < 0)
			return slots;
>>>>>>> 407d19ab

	slots = drm_dp_find_vcpi_slots(&mstm->mgr, mstc->pbn);
	if (slots < 0)
		return slots;

	return nv50_outp_atomic_check_view(encoder, crtc_state, conn_state,
					   mstc->native);
}

static void
nv50_msto_enable(struct drm_encoder *encoder)
{
	struct nv50_head *head = nv50_head(encoder->crtc);
	struct nv50_msto *msto = nv50_msto(encoder);
	struct nv50_mstc *mstc = NULL;
	struct nv50_mstm *mstm = NULL;
	struct drm_connector *connector;
	struct drm_connector_list_iter conn_iter;
	u8 proto, depth;
	int slots;
	bool r;

	drm_connector_list_iter_begin(encoder->dev, &conn_iter);
	drm_for_each_connector_iter(connector, &conn_iter) {
		if (connector->state->best_encoder == &msto->encoder) {
			mstc = nv50_mstc(connector);
			mstm = mstc->mstm;
			break;
		}
	}
	drm_connector_list_iter_end(&conn_iter);

	if (WARN_ON(!mstc))
		return;

	slots = drm_dp_find_vcpi_slots(&mstm->mgr, mstc->pbn);
	r = drm_dp_mst_allocate_vcpi(&mstm->mgr, mstc->port, mstc->pbn, slots);
	WARN_ON(!r);

	if (!mstm->links++)
		nv50_outp_acquire(mstm->outp);

	if (mstm->outp->link & 1)
		proto = 0x8;
	else
		proto = 0x9;

	switch (mstc->connector.display_info.bpc) {
	case  6: depth = 0x2; break;
	case  8: depth = 0x5; break;
	case 10:
	default: depth = 0x6; break;
	}

	mstm->outp->update(mstm->outp, head->base.index,
			   nv50_head_atom(head->base.base.state), proto, depth);

	msto->head = head;
	msto->mstc = mstc;
	mstm->modified = true;
}

static void
nv50_msto_disable(struct drm_encoder *encoder)
{
	struct nv50_msto *msto = nv50_msto(encoder);
	struct nv50_mstc *mstc = msto->mstc;
	struct nv50_mstm *mstm = mstc->mstm;

	if (mstc->port)
		drm_dp_mst_reset_vcpi_slots(&mstm->mgr, mstc->port);

	mstm->outp->update(mstm->outp, msto->head->base.index, NULL, 0, 0);
	mstm->modified = true;
	if (!--mstm->links)
		mstm->disabled = true;
	msto->disabled = true;
}

static const struct drm_encoder_helper_funcs
nv50_msto_help = {
	.disable = nv50_msto_disable,
	.enable = nv50_msto_enable,
	.atomic_check = nv50_msto_atomic_check,
};

static void
nv50_msto_destroy(struct drm_encoder *encoder)
{
	struct nv50_msto *msto = nv50_msto(encoder);
	drm_encoder_cleanup(&msto->encoder);
	kfree(msto);
}

static const struct drm_encoder_funcs
nv50_msto = {
	.destroy = nv50_msto_destroy,
};

static int
nv50_msto_new(struct drm_device *dev, u32 heads, const char *name, int id,
	      struct nv50_msto **pmsto)
{
	struct nv50_msto *msto;
	int ret;

	if (!(msto = *pmsto = kzalloc(sizeof(*msto), GFP_KERNEL)))
		return -ENOMEM;

	ret = drm_encoder_init(dev, &msto->encoder, &nv50_msto,
			       DRM_MODE_ENCODER_DPMST, "%s-mst-%d", name, id);
	if (ret) {
		kfree(*pmsto);
		*pmsto = NULL;
		return ret;
	}

	drm_encoder_helper_add(&msto->encoder, &nv50_msto_help);
	msto->encoder.possible_crtcs = heads;
	return 0;
}

static struct drm_encoder *
nv50_mstc_atomic_best_encoder(struct drm_connector *connector,
			      struct drm_connector_state *connector_state)
{
	struct nv50_head *head = nv50_head(connector_state->crtc);
	struct nv50_mstc *mstc = nv50_mstc(connector);

	return &mstc->mstm->msto[head->base.index]->encoder;
}

static struct drm_encoder *
nv50_mstc_best_encoder(struct drm_connector *connector)
{
	struct nv50_mstc *mstc = nv50_mstc(connector);

	return &mstc->mstm->msto[0]->encoder;
}

static enum drm_mode_status
nv50_mstc_mode_valid(struct drm_connector *connector,
		     struct drm_display_mode *mode)
{
	return MODE_OK;
}

static int
nv50_mstc_get_modes(struct drm_connector *connector)
{
	struct nv50_mstc *mstc = nv50_mstc(connector);
	int ret = 0;

	mstc->edid = drm_dp_mst_get_edid(&mstc->connector, mstc->port->mgr, mstc->port);
	drm_connector_update_edid_property(&mstc->connector, mstc->edid);
	if (mstc->edid)
		ret = drm_add_edid_modes(&mstc->connector, mstc->edid);

	if (!mstc->connector.display_info.bpc)
		mstc->connector.display_info.bpc = 8;

	if (mstc->native)
		drm_mode_destroy(mstc->connector.dev, mstc->native);
	mstc->native = nouveau_conn_native_mode(&mstc->connector);
	return ret;
}

static const struct drm_connector_helper_funcs
nv50_mstc_help = {
	.get_modes = nv50_mstc_get_modes,
	.mode_valid = nv50_mstc_mode_valid,
	.best_encoder = nv50_mstc_best_encoder,
	.atomic_best_encoder = nv50_mstc_atomic_best_encoder,
};

static enum drm_connector_status
nv50_mstc_detect(struct drm_connector *connector, bool force)
{
	struct nv50_mstc *mstc = nv50_mstc(connector);
	enum drm_connector_status conn_status;
	int ret;

	if (!mstc->port)
		return connector_status_disconnected;

	ret = pm_runtime_get_sync(connector->dev->dev);
	if (ret < 0 && ret != -EACCES)
		return connector_status_disconnected;

	conn_status = drm_dp_mst_detect_port(connector, mstc->port->mgr,
					     mstc->port);

	pm_runtime_mark_last_busy(connector->dev->dev);
	pm_runtime_put_autosuspend(connector->dev->dev);
	return conn_status;
}

static void
nv50_mstc_destroy(struct drm_connector *connector)
{
	struct nv50_mstc *mstc = nv50_mstc(connector);
	drm_connector_cleanup(&mstc->connector);
	kfree(mstc);
}

static const struct drm_connector_funcs
nv50_mstc = {
	.reset = nouveau_conn_reset,
	.detect = nv50_mstc_detect,
	.fill_modes = drm_helper_probe_single_connector_modes,
	.destroy = nv50_mstc_destroy,
	.atomic_duplicate_state = nouveau_conn_atomic_duplicate_state,
	.atomic_destroy_state = nouveau_conn_atomic_destroy_state,
	.atomic_set_property = nouveau_conn_atomic_set_property,
	.atomic_get_property = nouveau_conn_atomic_get_property,
};

static int
nv50_mstc_new(struct nv50_mstm *mstm, struct drm_dp_mst_port *port,
	      const char *path, struct nv50_mstc **pmstc)
{
	struct drm_device *dev = mstm->outp->base.base.dev;
	struct nv50_mstc *mstc;
	int ret, i;

	if (!(mstc = *pmstc = kzalloc(sizeof(*mstc), GFP_KERNEL)))
		return -ENOMEM;
	mstc->mstm = mstm;
	mstc->port = port;

	ret = drm_connector_init(dev, &mstc->connector, &nv50_mstc,
				 DRM_MODE_CONNECTOR_DisplayPort);
	if (ret) {
		kfree(*pmstc);
		*pmstc = NULL;
		return ret;
	}

	drm_connector_helper_add(&mstc->connector, &nv50_mstc_help);

	mstc->connector.funcs->reset(&mstc->connector);
	nouveau_conn_attach_properties(&mstc->connector);

	for (i = 0; i < ARRAY_SIZE(mstm->msto) && mstm->msto[i]; i++)
		drm_connector_attach_encoder(&mstc->connector, &mstm->msto[i]->encoder);

	drm_object_attach_property(&mstc->connector.base, dev->mode_config.path_property, 0);
	drm_object_attach_property(&mstc->connector.base, dev->mode_config.tile_property, 0);
	drm_connector_set_path_property(&mstc->connector, path);
	return 0;
}

static void
nv50_mstm_cleanup(struct nv50_mstm *mstm)
{
	struct nouveau_drm *drm = nouveau_drm(mstm->outp->base.base.dev);
	struct drm_encoder *encoder;
	int ret;

	NV_ATOMIC(drm, "%s: mstm cleanup\n", mstm->outp->base.base.name);
	ret = drm_dp_check_act_status(&mstm->mgr);

	ret = drm_dp_update_payload_part2(&mstm->mgr);

	drm_for_each_encoder(encoder, mstm->outp->base.base.dev) {
		if (encoder->encoder_type == DRM_MODE_ENCODER_DPMST) {
			struct nv50_msto *msto = nv50_msto(encoder);
			struct nv50_mstc *mstc = msto->mstc;
			if (mstc && mstc->mstm == mstm)
				nv50_msto_cleanup(msto);
		}
	}

	mstm->modified = false;
}

static void
nv50_mstm_prepare(struct nv50_mstm *mstm)
{
	struct nouveau_drm *drm = nouveau_drm(mstm->outp->base.base.dev);
	struct drm_encoder *encoder;
	int ret;

	NV_ATOMIC(drm, "%s: mstm prepare\n", mstm->outp->base.base.name);
	ret = drm_dp_update_payload_part1(&mstm->mgr);

	drm_for_each_encoder(encoder, mstm->outp->base.base.dev) {
		if (encoder->encoder_type == DRM_MODE_ENCODER_DPMST) {
			struct nv50_msto *msto = nv50_msto(encoder);
			struct nv50_mstc *mstc = msto->mstc;
			if (mstc && mstc->mstm == mstm)
				nv50_msto_prepare(msto);
		}
	}

	if (mstm->disabled) {
		if (!mstm->links)
			nv50_outp_release(mstm->outp);
		mstm->disabled = false;
	}
}

static void
nv50_mstm_hotplug(struct drm_dp_mst_topology_mgr *mgr)
{
	struct nv50_mstm *mstm = nv50_mstm(mgr);
	drm_kms_helper_hotplug_event(mstm->outp->base.base.dev);
}

static void
nv50_mstm_destroy_connector(struct drm_dp_mst_topology_mgr *mgr,
			    struct drm_connector *connector)
{
	struct nouveau_drm *drm = nouveau_drm(connector->dev);
	struct nv50_mstc *mstc = nv50_mstc(connector);

	drm_connector_unregister(&mstc->connector);

	drm_fb_helper_remove_one_connector(&drm->fbcon->helper, &mstc->connector);

	drm_modeset_lock(&drm->dev->mode_config.connection_mutex, NULL);
	mstc->port = NULL;
	drm_modeset_unlock(&drm->dev->mode_config.connection_mutex);

	drm_connector_put(&mstc->connector);
}

static void
nv50_mstm_register_connector(struct drm_connector *connector)
{
	struct nouveau_drm *drm = nouveau_drm(connector->dev);

	drm_fb_helper_add_one_connector(&drm->fbcon->helper, connector);

	drm_connector_register(connector);
}

static struct drm_connector *
nv50_mstm_add_connector(struct drm_dp_mst_topology_mgr *mgr,
			struct drm_dp_mst_port *port, const char *path)
{
	struct nv50_mstm *mstm = nv50_mstm(mgr);
	struct nv50_mstc *mstc;
	int ret;

	ret = nv50_mstc_new(mstm, port, path, &mstc);
	if (ret) {
		if (mstc)
			mstc->connector.funcs->destroy(&mstc->connector);
		return NULL;
	}

	return &mstc->connector;
}

static const struct drm_dp_mst_topology_cbs
nv50_mstm = {
	.add_connector = nv50_mstm_add_connector,
	.register_connector = nv50_mstm_register_connector,
	.destroy_connector = nv50_mstm_destroy_connector,
	.hotplug = nv50_mstm_hotplug,
};

void
nv50_mstm_service(struct nv50_mstm *mstm)
{
	struct drm_dp_aux *aux = mstm ? mstm->mgr.aux : NULL;
	bool handled = true;
	int ret;
	u8 esi[8] = {};

	if (!aux)
		return;

	while (handled) {
		ret = drm_dp_dpcd_read(aux, DP_SINK_COUNT_ESI, esi, 8);
		if (ret != 8) {
			drm_dp_mst_topology_mgr_set_mst(&mstm->mgr, false);
			return;
		}

		drm_dp_mst_hpd_irq(&mstm->mgr, esi, &handled);
		if (!handled)
			break;

		drm_dp_dpcd_write(aux, DP_SINK_COUNT_ESI + 1, &esi[1], 3);
	}
}

void
nv50_mstm_remove(struct nv50_mstm *mstm)
{
	if (mstm)
		drm_dp_mst_topology_mgr_set_mst(&mstm->mgr, false);
}

static int
nv50_mstm_enable(struct nv50_mstm *mstm, u8 dpcd, int state)
{
	struct nouveau_encoder *outp = mstm->outp;
	struct {
		struct nv50_disp_mthd_v1 base;
		struct nv50_disp_sor_dp_mst_link_v0 mst;
	} args = {
		.base.version = 1,
		.base.method = NV50_DISP_MTHD_V1_SOR_DP_MST_LINK,
		.base.hasht = outp->dcb->hasht,
		.base.hashm = outp->dcb->hashm,
		.mst.state = state,
	};
	struct nouveau_drm *drm = nouveau_drm(outp->base.base.dev);
	struct nvif_object *disp = &drm->display->disp.object;
	int ret;

	if (dpcd >= 0x12) {
		/* Even if we're enabling MST, start with disabling the
		 * branching unit to clear any sink-side MST topology state
		 * that wasn't set by us
		 */
		ret = drm_dp_dpcd_writeb(mstm->mgr.aux, DP_MSTM_CTRL, 0);
		if (ret < 0)
			return ret;

		if (state) {
			/* Now, start initializing */
			ret = drm_dp_dpcd_writeb(mstm->mgr.aux, DP_MSTM_CTRL,
						 DP_MST_EN);
			if (ret < 0)
				return ret;
		}
	}

	return nvif_mthd(disp, 0, &args, sizeof(args));
}

int
nv50_mstm_detect(struct nv50_mstm *mstm, u8 dpcd[8], int allow)
{
	struct drm_dp_aux *aux;
	int ret;
	bool old_state, new_state;
	u8 mstm_ctrl;

	if (!mstm)
		return 0;

	mutex_lock(&mstm->mgr.lock);

	old_state = mstm->mgr.mst_state;
	new_state = old_state;
	aux = mstm->mgr.aux;

	if (old_state) {
		/* Just check that the MST hub is still as we expect it */
		ret = drm_dp_dpcd_readb(aux, DP_MSTM_CTRL, &mstm_ctrl);
		if (ret < 0 || !(mstm_ctrl & DP_MST_EN)) {
			DRM_DEBUG_KMS("Hub gone, disabling MST topology\n");
			new_state = false;
		}
	} else if (dpcd[0] >= 0x12) {
		ret = drm_dp_dpcd_readb(aux, DP_MSTM_CAP, &dpcd[1]);
		if (ret < 0)
			goto probe_error;

		if (!(dpcd[1] & DP_MST_CAP))
			dpcd[0] = 0x11;
		else
			new_state = allow;
	}

	if (new_state == old_state) {
		mutex_unlock(&mstm->mgr.lock);
		return new_state;
	}

	ret = nv50_mstm_enable(mstm, dpcd[0], new_state);
	if (ret)
		goto probe_error;

	mutex_unlock(&mstm->mgr.lock);

	ret = drm_dp_mst_topology_mgr_set_mst(&mstm->mgr, new_state);
	if (ret)
		return nv50_mstm_enable(mstm, dpcd[0], 0);

	return new_state;

probe_error:
	mutex_unlock(&mstm->mgr.lock);
	return ret;
}

static void
nv50_mstm_fini(struct nv50_mstm *mstm)
{
	if (mstm && mstm->mgr.mst_state)
		drm_dp_mst_topology_mgr_suspend(&mstm->mgr);
}

static void
nv50_mstm_init(struct nv50_mstm *mstm)
{
	int ret;

	if (!mstm || !mstm->mgr.mst_state)
		return;

	ret = drm_dp_mst_topology_mgr_resume(&mstm->mgr);
	if (ret == -1) {
		drm_dp_mst_topology_mgr_set_mst(&mstm->mgr, false);
		drm_kms_helper_hotplug_event(mstm->mgr.dev);
	}
}

static void
nv50_mstm_del(struct nv50_mstm **pmstm)
{
	struct nv50_mstm *mstm = *pmstm;
	if (mstm) {
		drm_dp_mst_topology_mgr_destroy(&mstm->mgr);
		kfree(*pmstm);
		*pmstm = NULL;
	}
}

static int
nv50_mstm_new(struct nouveau_encoder *outp, struct drm_dp_aux *aux, int aux_max,
	      int conn_base_id, struct nv50_mstm **pmstm)
{
	const int max_payloads = hweight8(outp->dcb->heads);
	struct drm_device *dev = outp->base.base.dev;
	struct nv50_mstm *mstm;
	int ret, i;
	u8 dpcd;

	/* This is a workaround for some monitors not functioning
	 * correctly in MST mode on initial module load.  I think
	 * some bad interaction with the VBIOS may be responsible.
	 *
	 * A good ol' off and on again seems to work here ;)
	 */
	ret = drm_dp_dpcd_readb(aux, DP_DPCD_REV, &dpcd);
	if (ret >= 0 && dpcd >= 0x12)
		drm_dp_dpcd_writeb(aux, DP_MSTM_CTRL, 0);

	if (!(mstm = *pmstm = kzalloc(sizeof(*mstm), GFP_KERNEL)))
		return -ENOMEM;
	mstm->outp = outp;
	mstm->mgr.cbs = &nv50_mstm;

	ret = drm_dp_mst_topology_mgr_init(&mstm->mgr, dev, aux, aux_max,
					   max_payloads, conn_base_id);
	if (ret)
		return ret;

	for (i = 0; i < max_payloads; i++) {
		ret = nv50_msto_new(dev, outp->dcb->heads, outp->base.base.name,
				    i, &mstm->msto[i]);
		if (ret)
			return ret;
	}

	return 0;
}

/******************************************************************************
 * SOR
 *****************************************************************************/
static void
nv50_sor_update(struct nouveau_encoder *nv_encoder, u8 head,
		struct nv50_head_atom *asyh, u8 proto, u8 depth)
{
	struct nv50_disp *disp = nv50_disp(nv_encoder->base.base.dev);
	struct nv50_core *core = disp->core;

	if (!asyh) {
		nv_encoder->ctrl &= ~BIT(head);
		if (!(nv_encoder->ctrl & 0x0000000f))
			nv_encoder->ctrl = 0;
	} else {
		nv_encoder->ctrl |= proto << 8;
		nv_encoder->ctrl |= BIT(head);
		asyh->or.depth = depth;
	}

	core->func->sor->ctrl(core, nv_encoder->or, nv_encoder->ctrl, asyh);
}

static void
nv50_sor_disable(struct drm_encoder *encoder)
{
	struct nouveau_encoder *nv_encoder = nouveau_encoder(encoder);
	struct nouveau_crtc *nv_crtc = nouveau_crtc(nv_encoder->crtc);

	nv_encoder->crtc = NULL;

	if (nv_crtc) {
		struct nvkm_i2c_aux *aux = nv_encoder->aux;
		u8 pwr;

		if (aux) {
			int ret = nvkm_rdaux(aux, DP_SET_POWER, &pwr, 1);
			if (ret == 0) {
				pwr &= ~DP_SET_POWER_MASK;
				pwr |=  DP_SET_POWER_D3;
				nvkm_wraux(aux, DP_SET_POWER, &pwr, 1);
			}
		}

		nv_encoder->update(nv_encoder, nv_crtc->index, NULL, 0, 0);
		nv50_audio_disable(encoder, nv_crtc);
		nv50_hdmi_disable(&nv_encoder->base.base, nv_crtc);
		nv50_outp_release(nv_encoder);
	}
}

static void
nv50_sor_enable(struct drm_encoder *encoder)
{
	struct nouveau_encoder *nv_encoder = nouveau_encoder(encoder);
	struct nouveau_crtc *nv_crtc = nouveau_crtc(encoder->crtc);
	struct nv50_head_atom *asyh = nv50_head_atom(nv_crtc->base.state);
	struct drm_display_mode *mode = &asyh->state.adjusted_mode;
	struct {
		struct nv50_disp_mthd_v1 base;
		struct nv50_disp_sor_lvds_script_v0 lvds;
	} lvds = {
		.base.version = 1,
		.base.method  = NV50_DISP_MTHD_V1_SOR_LVDS_SCRIPT,
		.base.hasht   = nv_encoder->dcb->hasht,
		.base.hashm   = nv_encoder->dcb->hashm,
	};
	struct nv50_disp *disp = nv50_disp(encoder->dev);
	struct drm_device *dev = encoder->dev;
	struct nouveau_drm *drm = nouveau_drm(dev);
	struct nouveau_connector *nv_connector;
	struct nvbios *bios = &drm->vbios;
	u8 proto = 0xf;
	u8 depth = 0x0;

	nv_connector = nouveau_encoder_connector_get(nv_encoder);
	nv_encoder->crtc = encoder->crtc;
	nv50_outp_acquire(nv_encoder);

	switch (nv_encoder->dcb->type) {
	case DCB_OUTPUT_TMDS:
		if (nv_encoder->link & 1) {
			proto = 0x1;
			/* Only enable dual-link if:
			 *  - Need to (i.e. rate > 165MHz)
			 *  - DCB says we can
			 *  - Not an HDMI monitor, since there's no dual-link
			 *    on HDMI.
			 */
			if (mode->clock >= 165000 &&
			    nv_encoder->dcb->duallink_possible &&
			    !drm_detect_hdmi_monitor(nv_connector->edid))
				proto |= 0x4;
		} else {
			proto = 0x2;
		}

		nv50_hdmi_enable(&nv_encoder->base.base, mode);
		break;
	case DCB_OUTPUT_LVDS:
		proto = 0x0;

		if (bios->fp_no_ddc) {
			if (bios->fp.dual_link)
				lvds.lvds.script |= 0x0100;
			if (bios->fp.if_is_24bit)
				lvds.lvds.script |= 0x0200;
		} else {
			if (nv_connector->type == DCB_CONNECTOR_LVDS_SPWG) {
				if (((u8 *)nv_connector->edid)[121] == 2)
					lvds.lvds.script |= 0x0100;
			} else
			if (mode->clock >= bios->fp.duallink_transition_clk) {
				lvds.lvds.script |= 0x0100;
			}

			if (lvds.lvds.script & 0x0100) {
				if (bios->fp.strapless_is_24bit & 2)
					lvds.lvds.script |= 0x0200;
			} else {
				if (bios->fp.strapless_is_24bit & 1)
					lvds.lvds.script |= 0x0200;
			}

			if (nv_connector->base.display_info.bpc == 8)
				lvds.lvds.script |= 0x0200;
		}

		nvif_mthd(&disp->disp->object, 0, &lvds, sizeof(lvds));
		break;
	case DCB_OUTPUT_DP:
		if (nv_connector->base.display_info.bpc == 6)
			depth = 0x2;
		else
		if (nv_connector->base.display_info.bpc == 8)
			depth = 0x5;
		else
			depth = 0x6;

		if (nv_encoder->link & 1)
			proto = 0x8;
		else
			proto = 0x9;

		nv50_audio_enable(encoder, mode);
		break;
	default:
		BUG();
		break;
	}

	nv_encoder->update(nv_encoder, nv_crtc->index, asyh, proto, depth);
}

static const struct drm_encoder_helper_funcs
nv50_sor_help = {
	.atomic_check = nv50_outp_atomic_check,
	.enable = nv50_sor_enable,
	.disable = nv50_sor_disable,
};

static void
nv50_sor_destroy(struct drm_encoder *encoder)
{
	struct nouveau_encoder *nv_encoder = nouveau_encoder(encoder);
	nv50_mstm_del(&nv_encoder->dp.mstm);
	drm_encoder_cleanup(encoder);
	kfree(encoder);
}

static const struct drm_encoder_funcs
nv50_sor_func = {
	.destroy = nv50_sor_destroy,
};

static int
nv50_sor_create(struct drm_connector *connector, struct dcb_output *dcbe)
{
	struct nouveau_connector *nv_connector = nouveau_connector(connector);
	struct nouveau_drm *drm = nouveau_drm(connector->dev);
	struct nvkm_bios *bios = nvxx_bios(&drm->client.device);
	struct nvkm_i2c *i2c = nvxx_i2c(&drm->client.device);
	struct nouveau_encoder *nv_encoder;
	struct drm_encoder *encoder;
	u8 ver, hdr, cnt, len;
	u32 data;
	int type, ret;

	switch (dcbe->type) {
	case DCB_OUTPUT_LVDS: type = DRM_MODE_ENCODER_LVDS; break;
	case DCB_OUTPUT_TMDS:
	case DCB_OUTPUT_DP:
	default:
		type = DRM_MODE_ENCODER_TMDS;
		break;
	}

	nv_encoder = kzalloc(sizeof(*nv_encoder), GFP_KERNEL);
	if (!nv_encoder)
		return -ENOMEM;
	nv_encoder->dcb = dcbe;
	nv_encoder->update = nv50_sor_update;

	encoder = to_drm_encoder(nv_encoder);
	encoder->possible_crtcs = dcbe->heads;
	encoder->possible_clones = 0;
	drm_encoder_init(connector->dev, encoder, &nv50_sor_func, type,
			 "sor-%04x-%04x", dcbe->hasht, dcbe->hashm);
	drm_encoder_helper_add(encoder, &nv50_sor_help);

	drm_connector_attach_encoder(connector, encoder);

	if (dcbe->type == DCB_OUTPUT_DP) {
		struct nv50_disp *disp = nv50_disp(encoder->dev);
		struct nvkm_i2c_aux *aux =
			nvkm_i2c_aux_find(i2c, dcbe->i2c_index);
		if (aux) {
			if (disp->disp->object.oclass < GF110_DISP) {
				/* HW has no support for address-only
				 * transactions, so we're required to
				 * use custom I2C-over-AUX code.
				 */
				nv_encoder->i2c = &aux->i2c;
			} else {
				nv_encoder->i2c = &nv_connector->aux.ddc;
			}
			nv_encoder->aux = aux;
		}

		if ((data = nvbios_dp_table(bios, &ver, &hdr, &cnt, &len)) &&
		    ver >= 0x40 && (nvbios_rd08(bios, data + 0x08) & 0x04)) {
			ret = nv50_mstm_new(nv_encoder, &nv_connector->aux, 16,
					    nv_connector->base.base.id,
					    &nv_encoder->dp.mstm);
			if (ret)
				return ret;
		}
	} else {
		struct nvkm_i2c_bus *bus =
			nvkm_i2c_bus_find(i2c, dcbe->i2c_index);
		if (bus)
			nv_encoder->i2c = &bus->i2c;
	}

	return 0;
}

/******************************************************************************
 * PIOR
 *****************************************************************************/
static int
nv50_pior_atomic_check(struct drm_encoder *encoder,
		       struct drm_crtc_state *crtc_state,
		       struct drm_connector_state *conn_state)
{
	int ret = nv50_outp_atomic_check(encoder, crtc_state, conn_state);
	if (ret)
		return ret;
	crtc_state->adjusted_mode.clock *= 2;
	return 0;
}

static void
nv50_pior_disable(struct drm_encoder *encoder)
{
	struct nouveau_encoder *nv_encoder = nouveau_encoder(encoder);
	struct nv50_core *core = nv50_disp(encoder->dev)->core;
	if (nv_encoder->crtc)
		core->func->pior->ctrl(core, nv_encoder->or, 0x00000000, NULL);
	nv_encoder->crtc = NULL;
	nv50_outp_release(nv_encoder);
}

static void
nv50_pior_enable(struct drm_encoder *encoder)
{
	struct nouveau_encoder *nv_encoder = nouveau_encoder(encoder);
	struct nouveau_crtc *nv_crtc = nouveau_crtc(encoder->crtc);
	struct nouveau_connector *nv_connector;
	struct nv50_head_atom *asyh = nv50_head_atom(nv_crtc->base.state);
	struct nv50_core *core = nv50_disp(encoder->dev)->core;
	u8 owner = 1 << nv_crtc->index;
	u8 proto;

	nv50_outp_acquire(nv_encoder);

	nv_connector = nouveau_encoder_connector_get(nv_encoder);
	switch (nv_connector->base.display_info.bpc) {
	case 10: asyh->or.depth = 0x6; break;
	case  8: asyh->or.depth = 0x5; break;
	case  6: asyh->or.depth = 0x2; break;
	default: asyh->or.depth = 0x0; break;
	}

	switch (nv_encoder->dcb->type) {
	case DCB_OUTPUT_TMDS:
	case DCB_OUTPUT_DP:
		proto = 0x0;
		break;
	default:
		BUG();
		break;
	}

	core->func->pior->ctrl(core, nv_encoder->or, (proto << 8) | owner, asyh);
	nv_encoder->crtc = encoder->crtc;
}

static const struct drm_encoder_helper_funcs
nv50_pior_help = {
	.atomic_check = nv50_pior_atomic_check,
	.enable = nv50_pior_enable,
	.disable = nv50_pior_disable,
};

static void
nv50_pior_destroy(struct drm_encoder *encoder)
{
	drm_encoder_cleanup(encoder);
	kfree(encoder);
}

static const struct drm_encoder_funcs
nv50_pior_func = {
	.destroy = nv50_pior_destroy,
};

static int
nv50_pior_create(struct drm_connector *connector, struct dcb_output *dcbe)
{
	struct nouveau_drm *drm = nouveau_drm(connector->dev);
	struct nvkm_i2c *i2c = nvxx_i2c(&drm->client.device);
	struct nvkm_i2c_bus *bus = NULL;
	struct nvkm_i2c_aux *aux = NULL;
	struct i2c_adapter *ddc;
	struct nouveau_encoder *nv_encoder;
	struct drm_encoder *encoder;
	int type;

	switch (dcbe->type) {
	case DCB_OUTPUT_TMDS:
		bus  = nvkm_i2c_bus_find(i2c, NVKM_I2C_BUS_EXT(dcbe->extdev));
		ddc  = bus ? &bus->i2c : NULL;
		type = DRM_MODE_ENCODER_TMDS;
		break;
	case DCB_OUTPUT_DP:
		aux  = nvkm_i2c_aux_find(i2c, NVKM_I2C_AUX_EXT(dcbe->extdev));
		ddc  = aux ? &aux->i2c : NULL;
		type = DRM_MODE_ENCODER_TMDS;
		break;
	default:
		return -ENODEV;
	}

	nv_encoder = kzalloc(sizeof(*nv_encoder), GFP_KERNEL);
	if (!nv_encoder)
		return -ENOMEM;
	nv_encoder->dcb = dcbe;
	nv_encoder->i2c = ddc;
	nv_encoder->aux = aux;

	encoder = to_drm_encoder(nv_encoder);
	encoder->possible_crtcs = dcbe->heads;
	encoder->possible_clones = 0;
	drm_encoder_init(connector->dev, encoder, &nv50_pior_func, type,
			 "pior-%04x-%04x", dcbe->hasht, dcbe->hashm);
	drm_encoder_helper_add(encoder, &nv50_pior_help);

	drm_connector_attach_encoder(connector, encoder);
	return 0;
}

/******************************************************************************
 * Atomic
 *****************************************************************************/

static void
nv50_disp_atomic_commit_core(struct drm_atomic_state *state, u32 *interlock)
{
	struct nouveau_drm *drm = nouveau_drm(state->dev);
	struct nv50_disp *disp = nv50_disp(drm->dev);
	struct nv50_core *core = disp->core;
	struct nv50_mstm *mstm;
	struct drm_encoder *encoder;

	NV_ATOMIC(drm, "commit core %08x\n", interlock[NV50_DISP_INTERLOCK_BASE]);

	drm_for_each_encoder(encoder, drm->dev) {
		if (encoder->encoder_type != DRM_MODE_ENCODER_DPMST) {
			mstm = nouveau_encoder(encoder)->dp.mstm;
			if (mstm && mstm->modified)
				nv50_mstm_prepare(mstm);
		}
	}

	core->func->ntfy_init(disp->sync, NV50_DISP_CORE_NTFY);
	core->func->update(core, interlock, true);
	if (core->func->ntfy_wait_done(disp->sync, NV50_DISP_CORE_NTFY,
				       disp->core->chan.base.device))
		NV_ERROR(drm, "core notifier timeout\n");

	drm_for_each_encoder(encoder, drm->dev) {
		if (encoder->encoder_type != DRM_MODE_ENCODER_DPMST) {
			mstm = nouveau_encoder(encoder)->dp.mstm;
			if (mstm && mstm->modified)
				nv50_mstm_cleanup(mstm);
		}
	}
}

static void
nv50_disp_atomic_commit_wndw(struct drm_atomic_state *state, u32 *interlock)
{
	struct drm_plane_state *new_plane_state;
	struct drm_plane *plane;
	int i;

	for_each_new_plane_in_state(state, plane, new_plane_state, i) {
		struct nv50_wndw *wndw = nv50_wndw(plane);
		if (interlock[wndw->interlock.type] & wndw->interlock.data) {
			if (wndw->func->update)
				wndw->func->update(wndw, interlock);
		}
	}
}

static void
nv50_disp_atomic_commit_tail(struct drm_atomic_state *state)
{
	struct drm_device *dev = state->dev;
	struct drm_crtc_state *new_crtc_state, *old_crtc_state;
	struct drm_crtc *crtc;
	struct drm_plane_state *new_plane_state;
	struct drm_plane *plane;
	struct nouveau_drm *drm = nouveau_drm(dev);
	struct nv50_disp *disp = nv50_disp(dev);
	struct nv50_atom *atom = nv50_atom(state);
	struct nv50_outp_atom *outp, *outt;
	u32 interlock[NV50_DISP_INTERLOCK__SIZE] = {};
	int i;

	NV_ATOMIC(drm, "commit %d %d\n", atom->lock_core, atom->flush_disable);
	drm_atomic_helper_wait_for_fences(dev, state, false);
	drm_atomic_helper_wait_for_dependencies(state);
	drm_atomic_helper_update_legacy_modeset_state(dev, state);

	if (atom->lock_core)
		mutex_lock(&disp->mutex);

	/* Disable head(s). */
	for_each_oldnew_crtc_in_state(state, crtc, old_crtc_state, new_crtc_state, i) {
		struct nv50_head_atom *asyh = nv50_head_atom(new_crtc_state);
		struct nv50_head *head = nv50_head(crtc);

		NV_ATOMIC(drm, "%s: clr %04x (set %04x)\n", crtc->name,
			  asyh->clr.mask, asyh->set.mask);
		if (old_crtc_state->active && !new_crtc_state->active)
			drm_crtc_vblank_off(crtc);

		if (asyh->clr.mask) {
			nv50_head_flush_clr(head, asyh, atom->flush_disable);
			interlock[NV50_DISP_INTERLOCK_CORE] |= 1;
		}
	}

	/* Disable plane(s). */
	for_each_new_plane_in_state(state, plane, new_plane_state, i) {
		struct nv50_wndw_atom *asyw = nv50_wndw_atom(new_plane_state);
		struct nv50_wndw *wndw = nv50_wndw(plane);

		NV_ATOMIC(drm, "%s: clr %02x (set %02x)\n", plane->name,
			  asyw->clr.mask, asyw->set.mask);
		if (!asyw->clr.mask)
			continue;

		nv50_wndw_flush_clr(wndw, interlock, atom->flush_disable, asyw);
	}

	/* Disable output path(s). */
	list_for_each_entry(outp, &atom->outp, head) {
		const struct drm_encoder_helper_funcs *help;
		struct drm_encoder *encoder;

		encoder = outp->encoder;
		help = encoder->helper_private;

		NV_ATOMIC(drm, "%s: clr %02x (set %02x)\n", encoder->name,
			  outp->clr.mask, outp->set.mask);

		if (outp->clr.mask) {
			help->disable(encoder);
			interlock[NV50_DISP_INTERLOCK_CORE] |= 1;
			if (outp->flush_disable) {
				nv50_disp_atomic_commit_wndw(state, interlock);
				nv50_disp_atomic_commit_core(state, interlock);
				memset(interlock, 0x00, sizeof(interlock));
			}
		}
	}

	/* Flush disable. */
	if (interlock[NV50_DISP_INTERLOCK_CORE]) {
		if (atom->flush_disable) {
			nv50_disp_atomic_commit_wndw(state, interlock);
			nv50_disp_atomic_commit_core(state, interlock);
			memset(interlock, 0x00, sizeof(interlock));
		}
	}

	/* Update output path(s). */
	list_for_each_entry_safe(outp, outt, &atom->outp, head) {
		const struct drm_encoder_helper_funcs *help;
		struct drm_encoder *encoder;

		encoder = outp->encoder;
		help = encoder->helper_private;

		NV_ATOMIC(drm, "%s: set %02x (clr %02x)\n", encoder->name,
			  outp->set.mask, outp->clr.mask);

		if (outp->set.mask) {
			help->enable(encoder);
			interlock[NV50_DISP_INTERLOCK_CORE] = 1;
		}

		list_del(&outp->head);
		kfree(outp);
	}

	/* Update head(s). */
	for_each_oldnew_crtc_in_state(state, crtc, old_crtc_state, new_crtc_state, i) {
		struct nv50_head_atom *asyh = nv50_head_atom(new_crtc_state);
		struct nv50_head *head = nv50_head(crtc);

		NV_ATOMIC(drm, "%s: set %04x (clr %04x)\n", crtc->name,
			  asyh->set.mask, asyh->clr.mask);

		if (asyh->set.mask) {
			nv50_head_flush_set(head, asyh);
			interlock[NV50_DISP_INTERLOCK_CORE] = 1;
		}

		if (new_crtc_state->active) {
			if (!old_crtc_state->active)
				drm_crtc_vblank_on(crtc);
			if (new_crtc_state->event)
				drm_crtc_vblank_get(crtc);
		}
	}

	/* Update plane(s). */
	for_each_new_plane_in_state(state, plane, new_plane_state, i) {
		struct nv50_wndw_atom *asyw = nv50_wndw_atom(new_plane_state);
		struct nv50_wndw *wndw = nv50_wndw(plane);

		NV_ATOMIC(drm, "%s: set %02x (clr %02x)\n", plane->name,
			  asyw->set.mask, asyw->clr.mask);
		if ( !asyw->set.mask &&
		    (!asyw->clr.mask || atom->flush_disable))
			continue;

		nv50_wndw_flush_set(wndw, interlock, asyw);
	}

	/* Flush update. */
	nv50_disp_atomic_commit_wndw(state, interlock);

	if (interlock[NV50_DISP_INTERLOCK_CORE]) {
		if (interlock[NV50_DISP_INTERLOCK_BASE] ||
		    interlock[NV50_DISP_INTERLOCK_OVLY] ||
		    interlock[NV50_DISP_INTERLOCK_WNDW] ||
		    !atom->state.legacy_cursor_update)
			nv50_disp_atomic_commit_core(state, interlock);
		else
			disp->core->func->update(disp->core, interlock, false);
	}

	if (atom->lock_core)
		mutex_unlock(&disp->mutex);

	/* Wait for HW to signal completion. */
	for_each_new_plane_in_state(state, plane, new_plane_state, i) {
		struct nv50_wndw_atom *asyw = nv50_wndw_atom(new_plane_state);
		struct nv50_wndw *wndw = nv50_wndw(plane);
		int ret = nv50_wndw_wait_armed(wndw, asyw);
		if (ret)
			NV_ERROR(drm, "%s: timeout\n", plane->name);
	}

	for_each_new_crtc_in_state(state, crtc, new_crtc_state, i) {
		if (new_crtc_state->event) {
			unsigned long flags;
			/* Get correct count/ts if racing with vblank irq */
			if (new_crtc_state->active)
				drm_crtc_accurate_vblank_count(crtc);
			spin_lock_irqsave(&crtc->dev->event_lock, flags);
			drm_crtc_send_vblank_event(crtc, new_crtc_state->event);
			spin_unlock_irqrestore(&crtc->dev->event_lock, flags);

			new_crtc_state->event = NULL;
			if (new_crtc_state->active)
				drm_crtc_vblank_put(crtc);
		}
	}

	drm_atomic_helper_commit_hw_done(state);
	drm_atomic_helper_cleanup_planes(dev, state);
	drm_atomic_helper_commit_cleanup_done(state);
	drm_atomic_state_put(state);
}

static void
nv50_disp_atomic_commit_work(struct work_struct *work)
{
	struct drm_atomic_state *state =
		container_of(work, typeof(*state), commit_work);
	nv50_disp_atomic_commit_tail(state);
}

static int
nv50_disp_atomic_commit(struct drm_device *dev,
			struct drm_atomic_state *state, bool nonblock)
{
	struct nouveau_drm *drm = nouveau_drm(dev);
	struct drm_plane_state *new_plane_state;
	struct drm_plane *plane;
	struct drm_crtc *crtc;
	bool active = false;
	int ret, i;

	ret = pm_runtime_get_sync(dev->dev);
	if (ret < 0 && ret != -EACCES)
		return ret;

	ret = drm_atomic_helper_setup_commit(state, nonblock);
	if (ret)
		goto done;

	INIT_WORK(&state->commit_work, nv50_disp_atomic_commit_work);

	ret = drm_atomic_helper_prepare_planes(dev, state);
	if (ret)
		goto done;

	if (!nonblock) {
		ret = drm_atomic_helper_wait_for_fences(dev, state, true);
		if (ret)
			goto err_cleanup;
	}

	ret = drm_atomic_helper_swap_state(state, true);
	if (ret)
		goto err_cleanup;

	for_each_new_plane_in_state(state, plane, new_plane_state, i) {
		struct nv50_wndw_atom *asyw = nv50_wndw_atom(new_plane_state);
		struct nv50_wndw *wndw = nv50_wndw(plane);

		if (asyw->set.image)
			nv50_wndw_ntfy_enable(wndw, asyw);
	}

	drm_atomic_state_get(state);

	if (nonblock)
		queue_work(system_unbound_wq, &state->commit_work);
	else
		nv50_disp_atomic_commit_tail(state);

	drm_for_each_crtc(crtc, dev) {
		if (crtc->state->active) {
			if (!drm->have_disp_power_ref) {
				drm->have_disp_power_ref = true;
				return 0;
			}
			active = true;
			break;
		}
	}

	if (!active && drm->have_disp_power_ref) {
		pm_runtime_put_autosuspend(dev->dev);
		drm->have_disp_power_ref = false;
	}

err_cleanup:
	if (ret)
		drm_atomic_helper_cleanup_planes(dev, state);
done:
	pm_runtime_put_autosuspend(dev->dev);
	return ret;
}

static struct nv50_outp_atom *
nv50_disp_outp_atomic_add(struct nv50_atom *atom, struct drm_encoder *encoder)
{
	struct nv50_outp_atom *outp;

	list_for_each_entry(outp, &atom->outp, head) {
		if (outp->encoder == encoder)
			return outp;
	}

	outp = kzalloc(sizeof(*outp), GFP_KERNEL);
	if (!outp)
		return ERR_PTR(-ENOMEM);

	list_add(&outp->head, &atom->outp);
	outp->encoder = encoder;
	return outp;
}

static int
nv50_disp_outp_atomic_check_clr(struct nv50_atom *atom,
				struct drm_connector_state *old_connector_state)
{
	struct drm_encoder *encoder = old_connector_state->best_encoder;
	struct drm_crtc_state *old_crtc_state, *new_crtc_state;
	struct drm_crtc *crtc;
	struct nv50_outp_atom *outp;

	if (!(crtc = old_connector_state->crtc))
		return 0;

	old_crtc_state = drm_atomic_get_old_crtc_state(&atom->state, crtc);
	new_crtc_state = drm_atomic_get_new_crtc_state(&atom->state, crtc);
	if (old_crtc_state->active && drm_atomic_crtc_needs_modeset(new_crtc_state)) {
		outp = nv50_disp_outp_atomic_add(atom, encoder);
		if (IS_ERR(outp))
			return PTR_ERR(outp);

		if (outp->encoder->encoder_type == DRM_MODE_ENCODER_DPMST) {
			outp->flush_disable = true;
			atom->flush_disable = true;
		}
		outp->clr.ctrl = true;
		atom->lock_core = true;
	}

	return 0;
}

static int
nv50_disp_outp_atomic_check_set(struct nv50_atom *atom,
				struct drm_connector_state *connector_state)
{
	struct drm_encoder *encoder = connector_state->best_encoder;
	struct drm_crtc_state *new_crtc_state;
	struct drm_crtc *crtc;
	struct nv50_outp_atom *outp;

	if (!(crtc = connector_state->crtc))
		return 0;

	new_crtc_state = drm_atomic_get_new_crtc_state(&atom->state, crtc);
	if (new_crtc_state->active && drm_atomic_crtc_needs_modeset(new_crtc_state)) {
		outp = nv50_disp_outp_atomic_add(atom, encoder);
		if (IS_ERR(outp))
			return PTR_ERR(outp);

		outp->set.ctrl = true;
		atom->lock_core = true;
	}

	return 0;
}

static int
nv50_disp_atomic_check(struct drm_device *dev, struct drm_atomic_state *state)
{
	struct nv50_atom *atom = nv50_atom(state);
	struct drm_connector_state *old_connector_state, *new_connector_state;
	struct drm_connector *connector;
	struct drm_crtc_state *new_crtc_state;
	struct drm_crtc *crtc;
	int ret, i;

	/* We need to handle colour management on a per-plane basis. */
	for_each_new_crtc_in_state(state, crtc, new_crtc_state, i) {
		if (new_crtc_state->color_mgmt_changed) {
			ret = drm_atomic_add_affected_planes(state, crtc);
			if (ret)
				return ret;
		}
	}

	ret = drm_atomic_helper_check(dev, state);
	if (ret)
		return ret;

	for_each_oldnew_connector_in_state(state, connector, old_connector_state, new_connector_state, i) {
		ret = nv50_disp_outp_atomic_check_clr(atom, old_connector_state);
		if (ret)
			return ret;

		ret = nv50_disp_outp_atomic_check_set(atom, new_connector_state);
		if (ret)
			return ret;
	}

	return 0;
}

static void
nv50_disp_atomic_state_clear(struct drm_atomic_state *state)
{
	struct nv50_atom *atom = nv50_atom(state);
	struct nv50_outp_atom *outp, *outt;

	list_for_each_entry_safe(outp, outt, &atom->outp, head) {
		list_del(&outp->head);
		kfree(outp);
	}

	drm_atomic_state_default_clear(state);
}

static void
nv50_disp_atomic_state_free(struct drm_atomic_state *state)
{
	struct nv50_atom *atom = nv50_atom(state);
	drm_atomic_state_default_release(&atom->state);
	kfree(atom);
}

static struct drm_atomic_state *
nv50_disp_atomic_state_alloc(struct drm_device *dev)
{
	struct nv50_atom *atom;
	if (!(atom = kzalloc(sizeof(*atom), GFP_KERNEL)) ||
	    drm_atomic_state_init(dev, &atom->state) < 0) {
		kfree(atom);
		return NULL;
	}
	INIT_LIST_HEAD(&atom->outp);
	return &atom->state;
}

static const struct drm_mode_config_funcs
nv50_disp_func = {
	.fb_create = nouveau_user_framebuffer_create,
	.output_poll_changed = nouveau_fbcon_output_poll_changed,
	.atomic_check = nv50_disp_atomic_check,
	.atomic_commit = nv50_disp_atomic_commit,
	.atomic_state_alloc = nv50_disp_atomic_state_alloc,
	.atomic_state_clear = nv50_disp_atomic_state_clear,
	.atomic_state_free = nv50_disp_atomic_state_free,
};

/******************************************************************************
 * Init
 *****************************************************************************/

void
nv50_display_fini(struct drm_device *dev)
{
	struct nouveau_encoder *nv_encoder;
	struct drm_encoder *encoder;
	struct drm_plane *plane;

	drm_for_each_plane(plane, dev) {
		struct nv50_wndw *wndw = nv50_wndw(plane);
		if (plane->funcs != &nv50_wndw)
			continue;
		nv50_wndw_fini(wndw);
	}

	list_for_each_entry(encoder, &dev->mode_config.encoder_list, head) {
		if (encoder->encoder_type != DRM_MODE_ENCODER_DPMST) {
			nv_encoder = nouveau_encoder(encoder);
			nv50_mstm_fini(nv_encoder->dp.mstm);
		}
	}
}

int
nv50_display_init(struct drm_device *dev)
{
	struct nv50_core *core = nv50_disp(dev)->core;
	struct drm_encoder *encoder;
	struct drm_plane *plane;

	core->func->init(core);

	list_for_each_entry(encoder, &dev->mode_config.encoder_list, head) {
		if (encoder->encoder_type != DRM_MODE_ENCODER_DPMST) {
			struct nouveau_encoder *nv_encoder =
				nouveau_encoder(encoder);
			nv50_mstm_init(nv_encoder->dp.mstm);
		}
	}

	drm_for_each_plane(plane, dev) {
		struct nv50_wndw *wndw = nv50_wndw(plane);
		if (plane->funcs != &nv50_wndw)
			continue;
		nv50_wndw_init(wndw);
	}

	return 0;
}

void
nv50_display_destroy(struct drm_device *dev)
{
	struct nv50_disp *disp = nv50_disp(dev);

	nv50_core_del(&disp->core);

	nouveau_bo_unmap(disp->sync);
	if (disp->sync)
		nouveau_bo_unpin(disp->sync);
	nouveau_bo_ref(NULL, &disp->sync);

	nouveau_display(dev)->priv = NULL;
	kfree(disp);
}

int
nv50_display_create(struct drm_device *dev)
{
	struct nvif_device *device = &nouveau_drm(dev)->client.device;
	struct nouveau_drm *drm = nouveau_drm(dev);
	struct dcb_table *dcb = &drm->vbios.dcb;
	struct drm_connector *connector, *tmp;
	struct nv50_disp *disp;
	struct dcb_output *dcbe;
	int crtcs, ret, i;

	disp = kzalloc(sizeof(*disp), GFP_KERNEL);
	if (!disp)
		return -ENOMEM;

	mutex_init(&disp->mutex);

	nouveau_display(dev)->priv = disp;
	nouveau_display(dev)->dtor = nv50_display_destroy;
	nouveau_display(dev)->init = nv50_display_init;
	nouveau_display(dev)->fini = nv50_display_fini;
	disp->disp = &nouveau_display(dev)->disp;
	dev->mode_config.funcs = &nv50_disp_func;
	dev->driver->driver_features |= DRIVER_PREFER_XBGR_30BPP;

	/* small shared memory area we use for notifiers and semaphores */
	ret = nouveau_bo_new(&drm->client, 4096, 0x1000, TTM_PL_FLAG_VRAM,
			     0, 0x0000, NULL, NULL, &disp->sync);
	if (!ret) {
		ret = nouveau_bo_pin(disp->sync, TTM_PL_FLAG_VRAM, true);
		if (!ret) {
			ret = nouveau_bo_map(disp->sync);
			if (ret)
				nouveau_bo_unpin(disp->sync);
		}
		if (ret)
			nouveau_bo_ref(NULL, &disp->sync);
	}

	if (ret)
		goto out;

	/* allocate master evo channel */
	ret = nv50_core_new(drm, &disp->core);
	if (ret)
		goto out;

	/* create crtc objects to represent the hw heads */
	if (disp->disp->object.oclass >= GV100_DISP)
		crtcs = nvif_rd32(&device->object, 0x610060) & 0xff;
	else
	if (disp->disp->object.oclass >= GF110_DISP)
		crtcs = nvif_rd32(&device->object, 0x612004) & 0xf;
	else
		crtcs = 0x3;

	for (i = 0; i < fls(crtcs); i++) {
		if (!(crtcs & (1 << i)))
			continue;
		ret = nv50_head_create(dev, i);
		if (ret)
			goto out;
	}

	/* create encoder/connector objects based on VBIOS DCB table */
	for (i = 0, dcbe = &dcb->entry[0]; i < dcb->entries; i++, dcbe++) {
		connector = nouveau_connector_create(dev, dcbe->connector);
		if (IS_ERR(connector))
			continue;

		if (dcbe->location == DCB_LOC_ON_CHIP) {
			switch (dcbe->type) {
			case DCB_OUTPUT_TMDS:
			case DCB_OUTPUT_LVDS:
			case DCB_OUTPUT_DP:
				ret = nv50_sor_create(connector, dcbe);
				break;
			case DCB_OUTPUT_ANALOG:
				ret = nv50_dac_create(connector, dcbe);
				break;
			default:
				ret = -ENODEV;
				break;
			}
		} else {
			ret = nv50_pior_create(connector, dcbe);
		}

		if (ret) {
			NV_WARN(drm, "failed to create encoder %d/%d/%d: %d\n",
				     dcbe->location, dcbe->type,
				     ffs(dcbe->or) - 1, ret);
			ret = 0;
		}
	}

	/* cull any connectors we created that don't have an encoder */
	list_for_each_entry_safe(connector, tmp, &dev->mode_config.connector_list, head) {
		if (connector->encoder_ids[0])
			continue;

		NV_WARN(drm, "%s has no encoders, removing\n",
			connector->name);
		connector->funcs->destroy(connector);
	}

	/* Disable vblank irqs aggressively for power-saving, safe on nv50+ */
	dev->vblank_disable_immediate = true;

out:
	if (ret)
		nv50_display_destroy(dev);
	return ret;
}<|MERGE_RESOLUTION|>--- conflicted
+++ resolved
@@ -32,10 +32,11 @@
 
 #include <drm/drmP.h>
 #include <drm/drm_atomic_helper.h>
-#include <drm/drm_crtc_helper.h>
 #include <drm/drm_dp_helper.h>
 #include <drm/drm_fb_helper.h>
 #include <drm/drm_plane_helper.h>
+#include <drm/drm_probe_helper.h>
+#include <drm/drm_scdc_helper.h>
 #include <drm/drm_edid.h>
 
 #include <nvif/class.h>
@@ -538,6 +539,7 @@
 static void
 nv50_hdmi_enable(struct drm_encoder *encoder, struct drm_display_mode *mode)
 {
+	struct nouveau_drm *drm = nouveau_drm(encoder->dev);
 	struct nouveau_encoder *nv_encoder = nouveau_encoder(encoder);
 	struct nouveau_crtc *nv_crtc = nouveau_crtc(encoder->crtc);
 	struct nv50_disp *disp = nv50_disp(encoder->dev);
@@ -555,9 +557,12 @@
 		.pwr.rekey = 56, /* binary driver, and tegra, constant */
 	};
 	struct nouveau_connector *nv_connector;
+	struct drm_hdmi_info *hdmi;
 	u32 max_ac_packet;
 	union hdmi_infoframe avi_frame;
 	union hdmi_infoframe vendor_frame;
+	bool high_tmds_clock_ratio = false, scrambling = false;
+	u8 config;
 	int ret;
 	int size;
 
@@ -565,8 +570,10 @@
 	if (!drm_detect_hdmi_monitor(nv_connector->edid))
 		return;
 
-	ret = drm_hdmi_avi_infoframe_from_display_mode(&avi_frame.avi, mode,
-						       false);
+	hdmi = &nv_connector->base.display_info.hdmi;
+
+	ret = drm_hdmi_avi_infoframe_from_display_mode(&avi_frame.avi,
+						       &nv_connector->base, mode);
 	if (!ret) {
 		/* We have an AVI InfoFrame, populate it to the display */
 		args.pwr.avi_infoframe_length
@@ -589,12 +596,42 @@
 	max_ac_packet -= 18; /* constant from tegra */
 	args.pwr.max_ac_packet = max_ac_packet / 32;
 
+	if (hdmi->scdc.scrambling.supported) {
+		high_tmds_clock_ratio = mode->clock > 340000;
+		scrambling = high_tmds_clock_ratio ||
+			hdmi->scdc.scrambling.low_rates;
+	}
+
+	args.pwr.scdc =
+		NV50_DISP_SOR_HDMI_PWR_V0_SCDC_SCRAMBLE * scrambling |
+		NV50_DISP_SOR_HDMI_PWR_V0_SCDC_DIV_BY_4 * high_tmds_clock_ratio;
+
 	size = sizeof(args.base)
 		+ sizeof(args.pwr)
 		+ args.pwr.avi_infoframe_length
 		+ args.pwr.vendor_infoframe_length;
 	nvif_mthd(&disp->disp->object, 0, &args, size);
+
 	nv50_audio_enable(encoder, mode);
+
+	/* If SCDC is supported by the downstream monitor, update
+	 * divider / scrambling settings to what we programmed above.
+	 */
+	if (!hdmi->scdc.scrambling.supported)
+		return;
+
+	ret = drm_scdc_readb(nv_encoder->i2c, SCDC_TMDS_CONFIG, &config);
+	if (ret < 0) {
+		NV_ERROR(drm, "Failure to read SCDC_TMDS_CONFIG: %d\n", ret);
+		return;
+	}
+	config &= ~(SCDC_TMDS_BIT_CLOCK_RATIO_BY_40 | SCDC_SCRAMBLING_ENABLE);
+	config |= SCDC_TMDS_BIT_CLOCK_RATIO_BY_40 * high_tmds_clock_ratio;
+	config |= SCDC_SCRAMBLING_ENABLE * scrambling;
+	ret = drm_scdc_writeb(nv_encoder->i2c, SCDC_TMDS_CONFIG, config);
+	if (ret < 0)
+		NV_ERROR(drm, "Failure to write SCDC_TMDS_CONFIG = 0x%02x: %d\n",
+			 config, ret);
 }
 
 /******************************************************************************
@@ -622,8 +659,6 @@
 
 	struct drm_display_mode *native;
 	struct edid *edid;
-
-	int pbn;
 };
 
 struct nv50_msto {
@@ -641,6 +676,8 @@
 	struct nv50_mstc *mstc = msto->mstc;
 	struct nv50_mstm *mstm = mstc->mstm;
 	int vcpi = mstc->port->vcpi.vcpi, i;
+
+	WARN_ON(!mutex_is_locked(&mstm->mgr.payload_lock));
 
 	NV_ATOMIC(drm, "%s: vcpi %d\n", msto->encoder.name, vcpi);
 	for (i = 0; i < mstm->mgr.max_payloads; i++) {
@@ -666,14 +703,16 @@
 	struct nv50_mstc *mstc = msto->mstc;
 	struct nv50_mstm *mstm = mstc->mstm;
 
+	if (!msto->disabled)
+		return;
+
 	NV_ATOMIC(drm, "%s: msto cleanup\n", msto->encoder.name);
-	if (mstc->port && mstc->port->vcpi.vcpi > 0 && !nv50_msto_payload(msto))
-		drm_dp_mst_deallocate_vcpi(&mstm->mgr, mstc->port);
-	if (msto->disabled) {
-		msto->mstc = NULL;
-		msto->head = NULL;
-		msto->disabled = false;
-	}
+
+	drm_dp_mst_deallocate_vcpi(&mstm->mgr, mstc->port);
+
+	msto->mstc = NULL;
+	msto->head = NULL;
+	msto->disabled = false;
 }
 
 static void
@@ -693,8 +732,10 @@
 			       (0x0100 << msto->head->base.index),
 	};
 
+	mutex_lock(&mstm->mgr.payload_lock);
+
 	NV_ATOMIC(drm, "%s: msto prepare\n", msto->encoder.name);
-	if (mstc->port && mstc->port->vcpi.vcpi > 0) {
+	if (mstc->port->vcpi.vcpi > 0) {
 		struct drm_dp_payload *payload = nv50_msto_payload(msto);
 		if (payload) {
 			args.vcpi.start_slot = payload->start_slot;
@@ -708,7 +749,9 @@
 		  msto->encoder.name, msto->head->base.base.name,
 		  args.vcpi.start_slot, args.vcpi.num_slots,
 		  args.vcpi.pbn, args.vcpi.aligned_pbn);
+
 	nvif_mthd(&drm->display->disp.object, 0, &args, sizeof(args));
+	mutex_unlock(&mstm->mgr.payload_lock);
 }
 
 static int
@@ -716,14 +759,13 @@
 		       struct drm_crtc_state *crtc_state,
 		       struct drm_connector_state *conn_state)
 {
-	struct nv50_mstc *mstc = nv50_mstc(conn_state->connector);
+	struct drm_atomic_state *state = crtc_state->state;
+	struct drm_connector *connector = conn_state->connector;
+	struct nv50_mstc *mstc = nv50_mstc(connector);
 	struct nv50_mstm *mstm = mstc->mstm;
-	int bpp = conn_state->connector->display_info.bpc * 3;
+	struct nv50_head_atom *asyh = nv50_head_atom(crtc_state);
 	int slots;
 
-<<<<<<< HEAD
-	mstc->pbn = drm_dp_calc_pbn_mode(crtc_state->adjusted_mode.clock, bpp);
-=======
 	/* When restoring duplicated states, we need to make sure that the
 	 * bw remains the same and avoid recalculating it, as the connector's
 	 * bpc may have changed after the state was duplicated
@@ -739,11 +781,9 @@
 						      asyh->dp.pbn);
 		if (slots < 0)
 			return slots;
->>>>>>> 407d19ab
-
-	slots = drm_dp_find_vcpi_slots(&mstm->mgr, mstc->pbn);
-	if (slots < 0)
-		return slots;
+
+		asyh->dp.tu = slots;
+	}
 
 	return nv50_outp_atomic_check_view(encoder, crtc_state, conn_state,
 					   mstc->native);
@@ -753,13 +793,13 @@
 nv50_msto_enable(struct drm_encoder *encoder)
 {
 	struct nv50_head *head = nv50_head(encoder->crtc);
+	struct nv50_head_atom *armh = nv50_head_atom(head->base.base.state);
 	struct nv50_msto *msto = nv50_msto(encoder);
 	struct nv50_mstc *mstc = NULL;
 	struct nv50_mstm *mstm = NULL;
 	struct drm_connector *connector;
 	struct drm_connector_list_iter conn_iter;
 	u8 proto, depth;
-	int slots;
 	bool r;
 
 	drm_connector_list_iter_begin(encoder->dev, &conn_iter);
@@ -775,9 +815,10 @@
 	if (WARN_ON(!mstc))
 		return;
 
-	slots = drm_dp_find_vcpi_slots(&mstm->mgr, mstc->pbn);
-	r = drm_dp_mst_allocate_vcpi(&mstm->mgr, mstc->port, mstc->pbn, slots);
-	WARN_ON(!r);
+	r = drm_dp_mst_allocate_vcpi(&mstm->mgr, mstc->port, armh->dp.pbn,
+				     armh->dp.tu);
+	if (!r)
+		DRM_DEBUG_KMS("Failed to allocate VCPI\n");
 
 	if (!mstm->links++)
 		nv50_outp_acquire(mstm->outp);
@@ -794,8 +835,7 @@
 	default: depth = 0x6; break;
 	}
 
-	mstm->outp->update(mstm->outp, head->base.index,
-			   nv50_head_atom(head->base.base.state), proto, depth);
+	mstm->outp->update(mstm->outp, head->base.index, armh, proto, depth);
 
 	msto->head = head;
 	msto->mstc = mstc;
@@ -809,8 +849,7 @@
 	struct nv50_mstc *mstc = msto->mstc;
 	struct nv50_mstm *mstm = mstc->mstm;
 
-	if (mstc->port)
-		drm_dp_mst_reset_vcpi_slots(&mstm->mgr, mstc->port);
+	drm_dp_mst_reset_vcpi_slots(&mstm->mgr, mstc->port);
 
 	mstm->outp->update(mstm->outp, msto->head->base.index, NULL, 0, 0);
 	mstm->modified = true;
@@ -907,12 +946,43 @@
 	return ret;
 }
 
+static int
+nv50_mstc_atomic_check(struct drm_connector *connector,
+		       struct drm_connector_state *new_conn_state)
+{
+	struct drm_atomic_state *state = new_conn_state->state;
+	struct nv50_mstc *mstc = nv50_mstc(connector);
+	struct drm_dp_mst_topology_mgr *mgr = &mstc->mstm->mgr;
+	struct drm_connector_state *old_conn_state =
+		drm_atomic_get_old_connector_state(state, connector);
+	struct drm_crtc_state *crtc_state;
+	struct drm_crtc *new_crtc = new_conn_state->crtc;
+
+	if (!old_conn_state->crtc)
+		return 0;
+
+	/* We only want to free VCPI if this state disables the CRTC on this
+	 * connector
+	 */
+	if (new_crtc) {
+		crtc_state = drm_atomic_get_new_crtc_state(state, new_crtc);
+
+		if (!crtc_state ||
+		    !drm_atomic_crtc_needs_modeset(crtc_state) ||
+		    crtc_state->enable)
+			return 0;
+	}
+
+	return drm_dp_atomic_release_vcpi_slots(state, mgr, mstc->port);
+}
+
 static const struct drm_connector_helper_funcs
 nv50_mstc_help = {
 	.get_modes = nv50_mstc_get_modes,
 	.mode_valid = nv50_mstc_mode_valid,
 	.best_encoder = nv50_mstc_best_encoder,
 	.atomic_best_encoder = nv50_mstc_atomic_best_encoder,
+	.atomic_check = nv50_mstc_atomic_check,
 };
 
 static enum drm_connector_status
@@ -922,7 +992,7 @@
 	enum drm_connector_status conn_status;
 	int ret;
 
-	if (!mstc->port)
+	if (drm_connector_is_unregistered(connector))
 		return connector_status_disconnected;
 
 	ret = pm_runtime_get_sync(connector->dev->dev);
@@ -941,7 +1011,10 @@
 nv50_mstc_destroy(struct drm_connector *connector)
 {
 	struct nv50_mstc *mstc = nv50_mstc(connector);
+
 	drm_connector_cleanup(&mstc->connector);
+	drm_dp_mst_put_port_malloc(mstc->port);
+
 	kfree(mstc);
 }
 
@@ -989,6 +1062,7 @@
 	drm_object_attach_property(&mstc->connector.base, dev->mode_config.path_property, 0);
 	drm_object_attach_property(&mstc->connector.base, dev->mode_config.tile_property, 0);
 	drm_connector_set_path_property(&mstc->connector, path);
+	drm_dp_mst_get_port_malloc(port);
 	return 0;
 }
 
@@ -1043,13 +1117,6 @@
 }
 
 static void
-nv50_mstm_hotplug(struct drm_dp_mst_topology_mgr *mgr)
-{
-	struct nv50_mstm *mstm = nv50_mstm(mgr);
-	drm_kms_helper_hotplug_event(mstm->outp->base.base.dev);
-}
-
-static void
 nv50_mstm_destroy_connector(struct drm_dp_mst_topology_mgr *mgr,
 			    struct drm_connector *connector)
 {
@@ -1059,10 +1126,6 @@
 	drm_connector_unregister(&mstc->connector);
 
 	drm_fb_helper_remove_one_connector(&drm->fbcon->helper, &mstc->connector);
-
-	drm_modeset_lock(&drm->dev->mode_config.connection_mutex, NULL);
-	mstc->port = NULL;
-	drm_modeset_unlock(&drm->dev->mode_config.connection_mutex);
 
 	drm_connector_put(&mstc->connector);
 }
@@ -1086,11 +1149,8 @@
 	int ret;
 
 	ret = nv50_mstc_new(mstm, port, path, &mstc);
-	if (ret) {
-		if (mstc)
-			mstc->connector.funcs->destroy(&mstc->connector);
+	if (ret)
 		return NULL;
-	}
 
 	return &mstc->connector;
 }
@@ -1100,7 +1160,6 @@
 	.add_connector = nv50_mstm_add_connector,
 	.register_connector = nv50_mstm_register_connector,
 	.destroy_connector = nv50_mstm_destroy_connector,
-	.hotplug = nv50_mstm_hotplug,
 };
 
 void
@@ -2105,6 +2164,10 @@
 			return ret;
 	}
 
+	ret = drm_dp_mst_atomic_check(state);
+	if (ret)
+		return ret;
+
 	return 0;
 }
 
@@ -2158,8 +2221,8 @@
  * Init
  *****************************************************************************/
 
-void
-nv50_display_fini(struct drm_device *dev)
+static void
+nv50_display_fini(struct drm_device *dev, bool suspend)
 {
 	struct nouveau_encoder *nv_encoder;
 	struct drm_encoder *encoder;
@@ -2180,8 +2243,8 @@
 	}
 }
 
-int
-nv50_display_init(struct drm_device *dev)
+static int
+nv50_display_init(struct drm_device *dev, bool resume, bool runtime)
 {
 	struct nv50_core *core = nv50_disp(dev)->core;
 	struct drm_encoder *encoder;
@@ -2207,7 +2270,7 @@
 	return 0;
 }
 
-void
+static void
 nv50_display_destroy(struct drm_device *dev)
 {
 	struct nv50_disp *disp = nv50_disp(dev);
@@ -2246,7 +2309,7 @@
 	nouveau_display(dev)->fini = nv50_display_fini;
 	disp->disp = &nouveau_display(dev)->disp;
 	dev->mode_config.funcs = &nv50_disp_func;
-	dev->driver->driver_features |= DRIVER_PREFER_XBGR_30BPP;
+	dev->mode_config.quirk_addfb_prefer_xbgr_30bpp = true;
 
 	/* small shared memory area we use for notifiers and semaphores */
 	ret = nouveau_bo_new(&drm->client, 4096, 0x1000, TTM_PL_FLAG_VRAM,
@@ -2289,7 +2352,7 @@
 
 	/* create encoder/connector objects based on VBIOS DCB table */
 	for (i = 0, dcbe = &dcb->entry[0]; i < dcb->entries; i++, dcbe++) {
-		connector = nouveau_connector_create(dev, dcbe->connector);
+		connector = nouveau_connector_create(dev, dcbe);
 		if (IS_ERR(connector))
 			continue;
 
