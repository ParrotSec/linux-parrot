--- conflicted
+++ resolved
@@ -19,7 +19,7 @@
 #include <drm/drm_atomic.h>
 #include <drm/drm_atomic_helper.h>
 #include <drm/drm_crtc.h>
-#include <drm/drm_crtc_helper.h>
+#include <drm/drm_probe_helper.h>
 #include <drm/drm_fb_helper.h>
 #include <drm/drm_fb_cma_helper.h>
 #include <drm/drm_gem_cma_helper.h>
@@ -33,6 +33,8 @@
 #include "malidp_hw.h"
 
 #define MALIDP_CONF_VALID_TIMEOUT	250
+#define AFBC_HEADER_SIZE		16
+#define AFBC_SUPERBLK_ALIGNMENT		128
 
 static void malidp_write_gamma_table(struct malidp_hw_device *hwdev,
 				     u32 data[MALIDP_COEFFTAB_NUM_COEFFS])
@@ -265,8 +267,6 @@
 	.atomic_commit_tail = malidp_atomic_commit_tail,
 };
 
-<<<<<<< HEAD
-=======
 static bool
 malidp_verify_afbc_framebuffer_caps(struct drm_device *dev,
 				    const struct drm_mode_fb_cmd2 *mode_cmd)
@@ -378,10 +378,8 @@
 	return drm_gem_fb_create(dev, file, mode_cmd);
 }
 
->>>>>>> 407d19ab
 static const struct drm_mode_config_funcs malidp_mode_config_funcs = {
-	.fb_create = drm_gem_fb_create,
-	.output_poll_changed = drm_fb_helper_output_poll_changed,
+	.fb_create = malidp_fb_create,
 	.atomic_check = drm_atomic_helper_check,
 	.atomic_commit = drm_atomic_helper_commit,
 };
@@ -572,7 +570,6 @@
 static struct drm_driver malidp_driver = {
 	.driver_features = DRIVER_GEM | DRIVER_MODESET | DRIVER_ATOMIC |
 			   DRIVER_PRIME,
-	.lastclose = drm_fb_helper_lastclose,
 	.gem_free_object_unlocked = drm_gem_cma_free_object,
 	.gem_vm_ops = &drm_gem_cma_vm_ops,
 	.dumb_create = malidp_dumb_create,
@@ -885,22 +882,18 @@
 
 	drm_mode_config_reset(drm);
 
-	ret = drm_fb_cma_fbdev_init(drm, 32, 0);
-	if (ret)
-		goto fbdev_fail;
-
 	drm_kms_helper_poll_init(drm);
 
 	ret = drm_dev_register(drm, 0);
 	if (ret)
 		goto register_fail;
 
+	drm_fbdev_generic_setup(drm, 32);
+
 	return 0;
 
 register_fail:
-	drm_fb_cma_fbdev_fini(drm);
 	drm_kms_helper_poll_fini(drm);
-fbdev_fail:
 	pm_runtime_get_sync(dev);
 vblank_fail:
 	malidp_se_irq_fini(hwdev);
@@ -937,7 +930,6 @@
 	struct malidp_hw_device *hwdev = malidp->dev;
 
 	drm_dev_unregister(drm);
-	drm_fb_cma_fbdev_fini(drm);
 	drm_kms_helper_poll_fini(drm);
 	pm_runtime_get_sync(dev);
 	drm_crtc_vblank_off(&malidp->crtc);
