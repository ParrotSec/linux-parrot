// SPDX-License-Identifier: GPL-2.0-only
/*
 * (C) COPYRIGHT 2016 ARM Limited. All rights reserved.
 * Author: Liviu Dudau <Liviu.Dudau@arm.com>
 *
 * ARM Mali DP500/DP550/DP650 hardware manipulation routines. This is where
 * the difference between various versions of the hardware is being dealt with
 * in an attempt to provide to the rest of the driver code a unified view
 */

#include <linux/clk.h>
#include <linux/types.h>
#include <linux/io.h>
#include <drm/drmP.h>
#include <video/videomode.h>
#include <video/display_timing.h>

#include "malidp_drv.h"
#include "malidp_hw.h"
#include "malidp_mw.h"

enum {
	MW_NOT_ENABLED = 0,	/* SE writeback not enabled */
	MW_ONESHOT,		/* SE in one-shot mode for writeback */
	MW_START,		/* SE started writeback */
	MW_RESTART,		/* SE will start another writeback after this one */
	MW_STOP,		/* SE needs to stop after this writeback */
};

static const struct malidp_format_id malidp500_de_formats[] = {
	/*    fourcc,   layers supporting the format,     internal id  */
	{ DRM_FORMAT_ARGB2101010, DE_VIDEO1 | DE_GRAPHICS1 | DE_GRAPHICS2 | SE_MEMWRITE,  0 },
	{ DRM_FORMAT_ABGR2101010, DE_VIDEO1 | DE_GRAPHICS1 | DE_GRAPHICS2 | SE_MEMWRITE,  1 },
	{ DRM_FORMAT_ARGB8888, DE_VIDEO1 | DE_GRAPHICS1 | DE_GRAPHICS2,  2 },
	{ DRM_FORMAT_ABGR8888, DE_VIDEO1 | DE_GRAPHICS1 | DE_GRAPHICS2,  3 },
	{ DRM_FORMAT_XRGB8888, DE_VIDEO1 | DE_GRAPHICS1 | DE_GRAPHICS2 | SE_MEMWRITE,  4 },
	{ DRM_FORMAT_XBGR8888, DE_VIDEO1 | DE_GRAPHICS1 | DE_GRAPHICS2 | SE_MEMWRITE,  5 },
	{ DRM_FORMAT_RGB888, DE_VIDEO1 | DE_GRAPHICS1 | DE_GRAPHICS2,  6 },
	{ DRM_FORMAT_BGR888, DE_VIDEO1 | DE_GRAPHICS1 | DE_GRAPHICS2,  7 },
	{ DRM_FORMAT_RGBA5551, DE_VIDEO1 | DE_GRAPHICS1 | DE_GRAPHICS2,  8 },
	{ DRM_FORMAT_ABGR1555, DE_VIDEO1 | DE_GRAPHICS1 | DE_GRAPHICS2,  9 },
	{ DRM_FORMAT_RGB565, DE_VIDEO1 | DE_GRAPHICS1 | DE_GRAPHICS2, 10 },
	{ DRM_FORMAT_BGR565, DE_VIDEO1 | DE_GRAPHICS1 | DE_GRAPHICS2, 11 },
	{ DRM_FORMAT_UYVY, DE_VIDEO1, 12 },
	{ DRM_FORMAT_YUYV, DE_VIDEO1, 13 },
	{ DRM_FORMAT_NV12, DE_VIDEO1 | SE_MEMWRITE, 14 },
	{ DRM_FORMAT_YUV420, DE_VIDEO1, 15 },
	{ DRM_FORMAT_XYUV8888, DE_VIDEO1, 16 },
	/* These are supported with AFBC only */
	{ DRM_FORMAT_YUV420_8BIT, DE_VIDEO1, 14 },
	{ DRM_FORMAT_VUY888, DE_VIDEO1, 16 },
	{ DRM_FORMAT_VUY101010, DE_VIDEO1, 17 },
	{ DRM_FORMAT_YUV420_10BIT, DE_VIDEO1, 18 }
};

#define MALIDP_ID(__group, __format) \
	((((__group) & 0x7) << 3) | ((__format) & 0x7))

#define AFBC_YUV_422_FORMAT_ID	MALIDP_ID(5, 1)

#define MALIDP_COMMON_FORMATS \
	/*    fourcc,   layers supporting the format,      internal id   */ \
	{ DRM_FORMAT_ARGB2101010, DE_VIDEO1 | DE_GRAPHICS1 | DE_VIDEO2 | SE_MEMWRITE, MALIDP_ID(0, 0) }, \
	{ DRM_FORMAT_ABGR2101010, DE_VIDEO1 | DE_GRAPHICS1 | DE_VIDEO2 | SE_MEMWRITE, MALIDP_ID(0, 1) }, \
	{ DRM_FORMAT_RGBA1010102, DE_VIDEO1 | DE_GRAPHICS1 | DE_VIDEO2 | SE_MEMWRITE, MALIDP_ID(0, 2) }, \
	{ DRM_FORMAT_BGRA1010102, DE_VIDEO1 | DE_GRAPHICS1 | DE_VIDEO2 | SE_MEMWRITE, MALIDP_ID(0, 3) }, \
	{ DRM_FORMAT_ARGB8888, DE_VIDEO1 | DE_GRAPHICS1 | DE_VIDEO2 | DE_SMART, MALIDP_ID(1, 0) }, \
	{ DRM_FORMAT_ABGR8888, DE_VIDEO1 | DE_GRAPHICS1 | DE_VIDEO2 | DE_SMART, MALIDP_ID(1, 1) }, \
	{ DRM_FORMAT_RGBA8888, DE_VIDEO1 | DE_GRAPHICS1 | DE_VIDEO2 | DE_SMART, MALIDP_ID(1, 2) }, \
	{ DRM_FORMAT_BGRA8888, DE_VIDEO1 | DE_GRAPHICS1 | DE_VIDEO2 | DE_SMART, MALIDP_ID(1, 3) }, \
	{ DRM_FORMAT_XRGB8888, DE_VIDEO1 | DE_GRAPHICS1 | DE_VIDEO2 | DE_SMART | SE_MEMWRITE, MALIDP_ID(2, 0) }, \
	{ DRM_FORMAT_XBGR8888, DE_VIDEO1 | DE_GRAPHICS1 | DE_VIDEO2 | DE_SMART | SE_MEMWRITE, MALIDP_ID(2, 1) }, \
	{ DRM_FORMAT_RGBX8888, DE_VIDEO1 | DE_GRAPHICS1 | DE_VIDEO2 | DE_SMART | SE_MEMWRITE, MALIDP_ID(2, 2) }, \
	{ DRM_FORMAT_BGRX8888, DE_VIDEO1 | DE_GRAPHICS1 | DE_VIDEO2 | DE_SMART | SE_MEMWRITE, MALIDP_ID(2, 3) }, \
	{ DRM_FORMAT_RGB888, DE_VIDEO1 | DE_GRAPHICS1 | DE_VIDEO2 | SE_MEMWRITE, MALIDP_ID(3, 0) }, \
	{ DRM_FORMAT_BGR888, DE_VIDEO1 | DE_GRAPHICS1 | DE_VIDEO2 | SE_MEMWRITE, MALIDP_ID(3, 1) }, \
	{ DRM_FORMAT_RGBA5551, DE_VIDEO1 | DE_GRAPHICS1 | DE_VIDEO2, MALIDP_ID(4, 0) }, \
	{ DRM_FORMAT_ABGR1555, DE_VIDEO1 | DE_GRAPHICS1 | DE_VIDEO2, MALIDP_ID(4, 1) }, \
	{ DRM_FORMAT_RGB565, DE_VIDEO1 | DE_GRAPHICS1 | DE_VIDEO2, MALIDP_ID(4, 2) }, \
	{ DRM_FORMAT_BGR565, DE_VIDEO1 | DE_GRAPHICS1 | DE_VIDEO2, MALIDP_ID(4, 3) }, \
	/* This is only supported with linear modifier */	\
	{ DRM_FORMAT_XYUV8888, DE_VIDEO1 | DE_VIDEO2, MALIDP_ID(5, 0) },\
	/* This is only supported with AFBC modifier */		\
	{ DRM_FORMAT_VUY888, DE_VIDEO1 | DE_VIDEO2, MALIDP_ID(5, 0) }, \
	{ DRM_FORMAT_YUYV, DE_VIDEO1 | DE_VIDEO2, MALIDP_ID(5, 2) },	\
	/* This is only supported with linear modifier */ \
	{ DRM_FORMAT_UYVY, DE_VIDEO1 | DE_VIDEO2, MALIDP_ID(5, 3) },	\
	{ DRM_FORMAT_NV12, DE_VIDEO1 | DE_VIDEO2 | SE_MEMWRITE, MALIDP_ID(5, 6) },	\
<<<<<<< HEAD
	{ DRM_FORMAT_YUV420, DE_VIDEO1 | DE_VIDEO2, MALIDP_ID(5, 7) }
=======
	/* This is only supported with AFBC modifier */ \
	{ DRM_FORMAT_YUV420_8BIT, DE_VIDEO1 | DE_VIDEO2, MALIDP_ID(5, 6) }, \
	{ DRM_FORMAT_YUV420, DE_VIDEO1 | DE_VIDEO2, MALIDP_ID(5, 7) }, \
	/* This is only supported with linear modifier */ \
	{ DRM_FORMAT_XVYU2101010, DE_VIDEO1 | DE_VIDEO2, MALIDP_ID(6, 0)}, \
	/* This is only supported with AFBC modifier */ \
	{ DRM_FORMAT_VUY101010, DE_VIDEO1 | DE_VIDEO2, MALIDP_ID(6, 0)}, \
	{ DRM_FORMAT_X0L2, DE_VIDEO1 | DE_VIDEO2, MALIDP_ID(6, 6)}, \
	/* This is only supported with AFBC modifier */ \
	{ DRM_FORMAT_YUV420_10BIT, DE_VIDEO1 | DE_VIDEO2, MALIDP_ID(6, 7)}, \
	{ DRM_FORMAT_P010, DE_VIDEO1 | DE_VIDEO2, MALIDP_ID(6, 7)}
>>>>>>> 407d19ab

static const struct malidp_format_id malidp550_de_formats[] = {
	MALIDP_COMMON_FORMATS,
};

static const struct malidp_layer malidp500_layers[] = {
<<<<<<< HEAD
	{ DE_VIDEO1, MALIDP500_DE_LV_BASE, MALIDP500_DE_LV_PTR_BASE, MALIDP_DE_LV_STRIDE0, MALIDP500_LV_YUV2RGB },
	{ DE_GRAPHICS1, MALIDP500_DE_LG1_BASE, MALIDP500_DE_LG1_PTR_BASE, MALIDP_DE_LG_STRIDE, 0 },
	{ DE_GRAPHICS2, MALIDP500_DE_LG2_BASE, MALIDP500_DE_LG2_PTR_BASE, MALIDP_DE_LG_STRIDE, 0 },
};

static const struct malidp_layer malidp550_layers[] = {
	{ DE_VIDEO1, MALIDP550_DE_LV1_BASE, MALIDP550_DE_LV1_PTR_BASE, MALIDP_DE_LV_STRIDE0, MALIDP550_LV_YUV2RGB },
	{ DE_GRAPHICS1, MALIDP550_DE_LG_BASE, MALIDP550_DE_LG_PTR_BASE, MALIDP_DE_LG_STRIDE, 0 },
	{ DE_VIDEO2, MALIDP550_DE_LV2_BASE, MALIDP550_DE_LV2_PTR_BASE, MALIDP_DE_LV_STRIDE0, MALIDP550_LV_YUV2RGB },
	{ DE_SMART, MALIDP550_DE_LS_BASE, MALIDP550_DE_LS_PTR_BASE, MALIDP550_DE_LS_R1_STRIDE, 0 },
=======
	/* id, base address, fb pointer address base, stride offset,
	 *	yuv2rgb matrix offset, mmu control register offset, rotation_features
	 */
	{ DE_VIDEO1, MALIDP500_DE_LV_BASE, MALIDP500_DE_LV_PTR_BASE,
		MALIDP_DE_LV_STRIDE0, MALIDP500_LV_YUV2RGB, 0, ROTATE_ANY,
		MALIDP500_DE_LV_AD_CTRL },
	{ DE_GRAPHICS1, MALIDP500_DE_LG1_BASE, MALIDP500_DE_LG1_PTR_BASE,
		MALIDP_DE_LG_STRIDE, 0, 0, ROTATE_ANY,
		MALIDP500_DE_LG1_AD_CTRL },
	{ DE_GRAPHICS2, MALIDP500_DE_LG2_BASE, MALIDP500_DE_LG2_PTR_BASE,
		MALIDP_DE_LG_STRIDE, 0, 0, ROTATE_ANY,
		MALIDP500_DE_LG2_AD_CTRL },
};

static const struct malidp_layer malidp550_layers[] = {
	/* id, base address, fb pointer address base, stride offset,
	 *	yuv2rgb matrix offset, mmu control register offset, rotation_features
	 */
	{ DE_VIDEO1, MALIDP550_DE_LV1_BASE, MALIDP550_DE_LV1_PTR_BASE,
		MALIDP_DE_LV_STRIDE0, MALIDP550_LV_YUV2RGB, 0, ROTATE_ANY,
		MALIDP550_DE_LV1_AD_CTRL },
	{ DE_GRAPHICS1, MALIDP550_DE_LG_BASE, MALIDP550_DE_LG_PTR_BASE,
		MALIDP_DE_LG_STRIDE, 0, 0, ROTATE_ANY,
		MALIDP550_DE_LG_AD_CTRL },
	{ DE_VIDEO2, MALIDP550_DE_LV2_BASE, MALIDP550_DE_LV2_PTR_BASE,
		MALIDP_DE_LV_STRIDE0, MALIDP550_LV_YUV2RGB, 0, ROTATE_ANY,
		MALIDP550_DE_LV2_AD_CTRL },
	{ DE_SMART, MALIDP550_DE_LS_BASE, MALIDP550_DE_LS_PTR_BASE,
		MALIDP550_DE_LS_R1_STRIDE, 0, 0, ROTATE_NONE, 0 },
};

static const struct malidp_layer malidp650_layers[] = {
	/* id, base address, fb pointer address base, stride offset,
	 *	yuv2rgb matrix offset, mmu control register offset,
	 *	rotation_features
	 */
	{ DE_VIDEO1, MALIDP550_DE_LV1_BASE, MALIDP550_DE_LV1_PTR_BASE,
		MALIDP_DE_LV_STRIDE0, MALIDP550_LV_YUV2RGB,
		MALIDP650_DE_LV_MMU_CTRL, ROTATE_ANY,
		MALIDP550_DE_LV1_AD_CTRL },
	{ DE_GRAPHICS1, MALIDP550_DE_LG_BASE, MALIDP550_DE_LG_PTR_BASE,
		MALIDP_DE_LG_STRIDE, 0, MALIDP650_DE_LG_MMU_CTRL,
		ROTATE_COMPRESSED, MALIDP550_DE_LG_AD_CTRL },
	{ DE_VIDEO2, MALIDP550_DE_LV2_BASE, MALIDP550_DE_LV2_PTR_BASE,
		MALIDP_DE_LV_STRIDE0, MALIDP550_LV_YUV2RGB,
		MALIDP650_DE_LV_MMU_CTRL, ROTATE_ANY,
		MALIDP550_DE_LV2_AD_CTRL },
	{ DE_SMART, MALIDP550_DE_LS_BASE, MALIDP550_DE_LS_PTR_BASE,
		MALIDP550_DE_LS_R1_STRIDE, 0, MALIDP650_DE_LS_MMU_CTRL,
		ROTATE_NONE, 0 },
};

const u64 malidp_format_modifiers[] = {
	/* All RGB formats (except XRGB, RGBX, XBGR, BGRX) */
	DRM_FORMAT_MOD_ARM_AFBC(AFBC_SIZE_16X16 | AFBC_YTR | AFBC_SPARSE),
	DRM_FORMAT_MOD_ARM_AFBC(AFBC_SIZE_16X16 | AFBC_YTR),

	/* All RGB formats > 16bpp (except XRGB, RGBX, XBGR, BGRX) */
	DRM_FORMAT_MOD_ARM_AFBC(AFBC_SIZE_16X16 | AFBC_YTR | AFBC_SPARSE | AFBC_SPLIT),

	/* All 8 or 10 bit YUV 444 formats. */
	/* In DP550, 10 bit YUV 420 format also supported */
	DRM_FORMAT_MOD_ARM_AFBC(AFBC_SIZE_16X16 | AFBC_SPARSE | AFBC_SPLIT),

	/* YUV 420, 422 P1 8 bit and YUV 444 8 bit/10 bit formats */
	DRM_FORMAT_MOD_ARM_AFBC(AFBC_SIZE_16X16 | AFBC_SPARSE),
	DRM_FORMAT_MOD_ARM_AFBC(AFBC_SIZE_16X16),

	/* YUV 420, 422 P1 8, 10 bit formats */
	DRM_FORMAT_MOD_ARM_AFBC(AFBC_SIZE_16X16 | AFBC_CBR | AFBC_SPARSE),
	DRM_FORMAT_MOD_ARM_AFBC(AFBC_SIZE_16X16 | AFBC_CBR),

	/* All formats */
	DRM_FORMAT_MOD_LINEAR,

	DRM_FORMAT_MOD_INVALID
>>>>>>> 407d19ab
};

#define SE_N_SCALING_COEFFS	96
static const u16 dp500_se_scaling_coeffs[][SE_N_SCALING_COEFFS] = {
	[MALIDP_UPSCALING_COEFFS - 1] = {
		0x0000, 0x0001, 0x0007, 0x0011, 0x001e, 0x002e, 0x003f, 0x0052,
		0x0064, 0x0073, 0x007d, 0x0080, 0x007a, 0x006c, 0x0053, 0x002f,
		0x0000, 0x3fc6, 0x3f83, 0x3f39, 0x3eea, 0x3e9b, 0x3e4f, 0x3e0a,
		0x3dd4, 0x3db0, 0x3da2, 0x3db1, 0x3dde, 0x3e2f, 0x3ea5, 0x3f40,
		0x0000, 0x00e5, 0x01ee, 0x0315, 0x0456, 0x05aa, 0x0709, 0x086c,
		0x09c9, 0x0b15, 0x0c4a, 0x0d5d, 0x0e4a, 0x0f06, 0x0f91, 0x0fe5,
		0x1000, 0x0fe5, 0x0f91, 0x0f06, 0x0e4a, 0x0d5d, 0x0c4a, 0x0b15,
		0x09c9, 0x086c, 0x0709, 0x05aa, 0x0456, 0x0315, 0x01ee, 0x00e5,
		0x0000, 0x3f40, 0x3ea5, 0x3e2f, 0x3dde, 0x3db1, 0x3da2, 0x3db0,
		0x3dd4, 0x3e0a, 0x3e4f, 0x3e9b, 0x3eea, 0x3f39, 0x3f83, 0x3fc6,
		0x0000, 0x002f, 0x0053, 0x006c, 0x007a, 0x0080, 0x007d, 0x0073,
		0x0064, 0x0052, 0x003f, 0x002e, 0x001e, 0x0011, 0x0007, 0x0001
	},
	[MALIDP_DOWNSCALING_1_5_COEFFS - 1] = {
		0x0059, 0x004f, 0x0041, 0x002e, 0x0016, 0x3ffb, 0x3fd9, 0x3fb4,
		0x3f8c, 0x3f62, 0x3f36, 0x3f09, 0x3edd, 0x3eb3, 0x3e8d, 0x3e6c,
		0x3e52, 0x3e3f, 0x3e35, 0x3e37, 0x3e46, 0x3e61, 0x3e8c, 0x3ec5,
		0x3f0f, 0x3f68, 0x3fd1, 0x004a, 0x00d3, 0x0169, 0x020b, 0x02b8,
		0x036e, 0x042d, 0x04f2, 0x05b9, 0x0681, 0x0745, 0x0803, 0x08ba,
		0x0965, 0x0a03, 0x0a91, 0x0b0d, 0x0b75, 0x0bc6, 0x0c00, 0x0c20,
		0x0c28, 0x0c20, 0x0c00, 0x0bc6, 0x0b75, 0x0b0d, 0x0a91, 0x0a03,
		0x0965, 0x08ba, 0x0803, 0x0745, 0x0681, 0x05b9, 0x04f2, 0x042d,
		0x036e, 0x02b8, 0x020b, 0x0169, 0x00d3, 0x004a, 0x3fd1, 0x3f68,
		0x3f0f, 0x3ec5, 0x3e8c, 0x3e61, 0x3e46, 0x3e37, 0x3e35, 0x3e3f,
		0x3e52, 0x3e6c, 0x3e8d, 0x3eb3, 0x3edd, 0x3f09, 0x3f36, 0x3f62,
		0x3f8c, 0x3fb4, 0x3fd9, 0x3ffb, 0x0016, 0x002e, 0x0041, 0x004f
	},
	[MALIDP_DOWNSCALING_2_COEFFS - 1] = {
		0x3f19, 0x3f03, 0x3ef0, 0x3edf, 0x3ed0, 0x3ec5, 0x3ebd, 0x3eb9,
		0x3eb9, 0x3ebf, 0x3eca, 0x3ed9, 0x3eef, 0x3f0a, 0x3f2c, 0x3f52,
		0x3f7f, 0x3fb0, 0x3fe8, 0x0026, 0x006a, 0x00b4, 0x0103, 0x0158,
		0x01b1, 0x020d, 0x026c, 0x02cd, 0x032f, 0x0392, 0x03f4, 0x0455,
		0x04b4, 0x051e, 0x0585, 0x05eb, 0x064c, 0x06a8, 0x06fe, 0x074e,
		0x0796, 0x07d5, 0x080c, 0x0839, 0x085c, 0x0875, 0x0882, 0x0887,
		0x0881, 0x0887, 0x0882, 0x0875, 0x085c, 0x0839, 0x080c, 0x07d5,
		0x0796, 0x074e, 0x06fe, 0x06a8, 0x064c, 0x05eb, 0x0585, 0x051e,
		0x04b4, 0x0455, 0x03f4, 0x0392, 0x032f, 0x02cd, 0x026c, 0x020d,
		0x01b1, 0x0158, 0x0103, 0x00b4, 0x006a, 0x0026, 0x3fe8, 0x3fb0,
		0x3f7f, 0x3f52, 0x3f2c, 0x3f0a, 0x3eef, 0x3ed9, 0x3eca, 0x3ebf,
		0x3eb9, 0x3eb9, 0x3ebd, 0x3ec5, 0x3ed0, 0x3edf, 0x3ef0, 0x3f03
	},
	[MALIDP_DOWNSCALING_2_75_COEFFS - 1] = {
		0x3f51, 0x3f60, 0x3f71, 0x3f84, 0x3f98, 0x3faf, 0x3fc8, 0x3fe3,
		0x0000, 0x001f, 0x0040, 0x0064, 0x008a, 0x00b1, 0x00da, 0x0106,
		0x0133, 0x0160, 0x018e, 0x01bd, 0x01ec, 0x021d, 0x024e, 0x0280,
		0x02b2, 0x02e4, 0x0317, 0x0349, 0x037c, 0x03ad, 0x03df, 0x0410,
		0x0440, 0x0468, 0x048f, 0x04b3, 0x04d6, 0x04f8, 0x0516, 0x0533,
		0x054e, 0x0566, 0x057c, 0x0590, 0x05a0, 0x05ae, 0x05ba, 0x05c3,
		0x05c9, 0x05c3, 0x05ba, 0x05ae, 0x05a0, 0x0590, 0x057c, 0x0566,
		0x054e, 0x0533, 0x0516, 0x04f8, 0x04d6, 0x04b3, 0x048f, 0x0468,
		0x0440, 0x0410, 0x03df, 0x03ad, 0x037c, 0x0349, 0x0317, 0x02e4,
		0x02b2, 0x0280, 0x024e, 0x021d, 0x01ec, 0x01bd, 0x018e, 0x0160,
		0x0133, 0x0106, 0x00da, 0x00b1, 0x008a, 0x0064, 0x0040, 0x001f,
		0x0000, 0x3fe3, 0x3fc8, 0x3faf, 0x3f98, 0x3f84, 0x3f71, 0x3f60
	},
	[MALIDP_DOWNSCALING_4_COEFFS - 1] = {
		0x0094, 0x00a9, 0x00be, 0x00d4, 0x00ea, 0x0101, 0x0118, 0x012f,
		0x0148, 0x0160, 0x017a, 0x0193, 0x01ae, 0x01c8, 0x01e4, 0x01ff,
		0x021c, 0x0233, 0x024a, 0x0261, 0x0278, 0x028f, 0x02a6, 0x02bd,
		0x02d4, 0x02eb, 0x0302, 0x0319, 0x032f, 0x0346, 0x035d, 0x0374,
		0x038a, 0x0397, 0x03a3, 0x03af, 0x03bb, 0x03c6, 0x03d1, 0x03db,
		0x03e4, 0x03ed, 0x03f6, 0x03fe, 0x0406, 0x040d, 0x0414, 0x041a,
		0x0420, 0x041a, 0x0414, 0x040d, 0x0406, 0x03fe, 0x03f6, 0x03ed,
		0x03e4, 0x03db, 0x03d1, 0x03c6, 0x03bb, 0x03af, 0x03a3, 0x0397,
		0x038a, 0x0374, 0x035d, 0x0346, 0x032f, 0x0319, 0x0302, 0x02eb,
		0x02d4, 0x02bd, 0x02a6, 0x028f, 0x0278, 0x0261, 0x024a, 0x0233,
		0x021c, 0x01ff, 0x01e4, 0x01c8, 0x01ae, 0x0193, 0x017a, 0x0160,
		0x0148, 0x012f, 0x0118, 0x0101, 0x00ea, 0x00d4, 0x00be, 0x00a9
	},
};

#define MALIDP_DE_DEFAULT_PREFETCH_START	5

static int malidp500_query_hw(struct malidp_hw_device *hwdev)
{
	u32 conf = malidp_hw_read(hwdev, MALIDP500_CONFIG_ID);
	/* bit 4 of the CONFIG_ID register holds the line size multiplier */
	u8 ln_size_mult = conf & 0x10 ? 2 : 1;

	hwdev->min_line_size = 2;
	hwdev->max_line_size = SZ_2K * ln_size_mult;
	hwdev->rotation_memory[0] = SZ_1K * 64 * ln_size_mult;
	hwdev->rotation_memory[1] = 0; /* no second rotation memory bank */

	return 0;
}

static void malidp500_enter_config_mode(struct malidp_hw_device *hwdev)
{
	u32 status, count = 100;

	malidp_hw_setbits(hwdev, MALIDP500_DC_CONFIG_REQ, MALIDP500_DC_CONTROL);
	while (count) {
		status = malidp_hw_read(hwdev, hwdev->hw->map.dc_base + MALIDP_REG_STATUS);
		if ((status & MALIDP500_DC_CONFIG_REQ) == MALIDP500_DC_CONFIG_REQ)
			break;
		/*
		 * entering config mode can take as long as the rendering
		 * of a full frame, hence the long sleep here
		 */
		usleep_range(1000, 10000);
		count--;
	}
	WARN(count == 0, "timeout while entering config mode");
}

static void malidp500_leave_config_mode(struct malidp_hw_device *hwdev)
{
	u32 status, count = 100;

	malidp_hw_clearbits(hwdev, MALIDP_CFG_VALID, MALIDP500_CONFIG_VALID);
	malidp_hw_clearbits(hwdev, MALIDP500_DC_CONFIG_REQ, MALIDP500_DC_CONTROL);
	while (count) {
		status = malidp_hw_read(hwdev, hwdev->hw->map.dc_base + MALIDP_REG_STATUS);
		if ((status & MALIDP500_DC_CONFIG_REQ) == 0)
			break;
		usleep_range(100, 1000);
		count--;
	}
	WARN(count == 0, "timeout while leaving config mode");
}

static bool malidp500_in_config_mode(struct malidp_hw_device *hwdev)
{
	u32 status;

	status = malidp_hw_read(hwdev, hwdev->hw->map.dc_base + MALIDP_REG_STATUS);
	if ((status & MALIDP500_DC_CONFIG_REQ) == MALIDP500_DC_CONFIG_REQ)
		return true;

	return false;
}

static void malidp500_set_config_valid(struct malidp_hw_device *hwdev, u8 value)
{
	if (value)
		malidp_hw_setbits(hwdev, MALIDP_CFG_VALID, MALIDP500_CONFIG_VALID);
	else
		malidp_hw_clearbits(hwdev, MALIDP_CFG_VALID, MALIDP500_CONFIG_VALID);
}

static void malidp500_modeset(struct malidp_hw_device *hwdev, struct videomode *mode)
{
	u32 val = 0;

	malidp_hw_write(hwdev, hwdev->output_color_depth,
		hwdev->hw->map.out_depth_base);
	malidp_hw_clearbits(hwdev, MALIDP500_DC_CLEAR_MASK, MALIDP500_DC_CONTROL);
	if (mode->flags & DISPLAY_FLAGS_HSYNC_HIGH)
		val |= MALIDP500_HSYNCPOL;
	if (mode->flags & DISPLAY_FLAGS_VSYNC_HIGH)
		val |= MALIDP500_VSYNCPOL;
	val |= MALIDP_DE_DEFAULT_PREFETCH_START;
	malidp_hw_setbits(hwdev, val, MALIDP500_DC_CONTROL);

	/*
	 * Mali-DP500 encodes the background color like this:
	 *    - red   @ MALIDP500_BGND_COLOR[12:0]
	 *    - green @ MALIDP500_BGND_COLOR[27:16]
	 *    - blue  @ (MALIDP500_BGND_COLOR + 4)[12:0]
	 */
	val = ((MALIDP_BGND_COLOR_G & 0xfff) << 16) |
	      (MALIDP_BGND_COLOR_R & 0xfff);
	malidp_hw_write(hwdev, val, MALIDP500_BGND_COLOR);
	malidp_hw_write(hwdev, MALIDP_BGND_COLOR_B, MALIDP500_BGND_COLOR + 4);

	val = MALIDP_DE_H_FRONTPORCH(mode->hfront_porch) |
		MALIDP_DE_H_BACKPORCH(mode->hback_porch);
	malidp_hw_write(hwdev, val, MALIDP500_TIMINGS_BASE + MALIDP_DE_H_TIMINGS);

	val = MALIDP500_DE_V_FRONTPORCH(mode->vfront_porch) |
		MALIDP_DE_V_BACKPORCH(mode->vback_porch);
	malidp_hw_write(hwdev, val, MALIDP500_TIMINGS_BASE + MALIDP_DE_V_TIMINGS);

	val = MALIDP_DE_H_SYNCWIDTH(mode->hsync_len) |
		MALIDP_DE_V_SYNCWIDTH(mode->vsync_len);
	malidp_hw_write(hwdev, val, MALIDP500_TIMINGS_BASE + MALIDP_DE_SYNC_WIDTH);

	val = MALIDP_DE_H_ACTIVE(mode->hactive) | MALIDP_DE_V_ACTIVE(mode->vactive);
	malidp_hw_write(hwdev, val, MALIDP500_TIMINGS_BASE + MALIDP_DE_HV_ACTIVE);

	if (mode->flags & DISPLAY_FLAGS_INTERLACED)
		malidp_hw_setbits(hwdev, MALIDP_DISP_FUNC_ILACED, MALIDP_DE_DISPLAY_FUNC);
	else
		malidp_hw_clearbits(hwdev, MALIDP_DISP_FUNC_ILACED, MALIDP_DE_DISPLAY_FUNC);
}

int malidp_format_get_bpp(u32 fmt)
{
	int bpp = drm_format_plane_cpp(fmt, 0) * 8;

	if (bpp == 0) {
		switch (fmt) {
		case DRM_FORMAT_VUY101010:
			bpp = 30;
		case DRM_FORMAT_YUV420_10BIT:
			bpp = 15;
			break;
		case DRM_FORMAT_YUV420_8BIT:
			bpp = 12;
			break;
		default:
			bpp = 0;
		}
	}

	return bpp;
}

static int malidp500_rotmem_required(struct malidp_hw_device *hwdev, u16 w,
				     u16 h, u32 fmt, bool has_modifier)
{
	/* RGB888 or BGR888 can't be rotated */
	if ((fmt == DRM_FORMAT_RGB888) || (fmt == DRM_FORMAT_BGR888))
		return -EINVAL;

	/*
	 * Each layer needs enough rotation memory to fit 8 lines
	 * worth of pixel data. Required size is then:
	 *    size = rotated_width * (bpp / 8) * 8;
	 */
	int bpp = malidp_format_get_bpp(fmt);

	return w * bpp;
}

static void malidp500_se_write_pp_coefftab(struct malidp_hw_device *hwdev,
					   u32 direction,
					   u16 addr,
					   u8 coeffs_id)
{
	int i;
	u16 scaling_control = MALIDP500_SE_CONTROL + MALIDP_SE_SCALING_CONTROL;

	malidp_hw_write(hwdev,
			direction | (addr & MALIDP_SE_COEFFTAB_ADDR_MASK),
			scaling_control + MALIDP_SE_COEFFTAB_ADDR);
	for (i = 0; i < ARRAY_SIZE(dp500_se_scaling_coeffs); ++i)
		malidp_hw_write(hwdev, MALIDP_SE_SET_COEFFTAB_DATA(
				dp500_se_scaling_coeffs[coeffs_id][i]),
				scaling_control + MALIDP_SE_COEFFTAB_DATA);
}

static int malidp500_se_set_scaling_coeffs(struct malidp_hw_device *hwdev,
					   struct malidp_se_config *se_config,
					   struct malidp_se_config *old_config)
{
	/* Get array indices into dp500_se_scaling_coeffs. */
	u8 h = (u8)se_config->hcoeff - 1;
	u8 v = (u8)se_config->vcoeff - 1;

	if (WARN_ON(h >= ARRAY_SIZE(dp500_se_scaling_coeffs) ||
		    v >= ARRAY_SIZE(dp500_se_scaling_coeffs)))
		return -EINVAL;

	if ((h == v) && (se_config->hcoeff != old_config->hcoeff ||
			 se_config->vcoeff != old_config->vcoeff)) {
		malidp500_se_write_pp_coefftab(hwdev,
					       (MALIDP_SE_V_COEFFTAB |
						MALIDP_SE_H_COEFFTAB),
					       0, v);
	} else {
		if (se_config->vcoeff != old_config->vcoeff)
			malidp500_se_write_pp_coefftab(hwdev,
						       MALIDP_SE_V_COEFFTAB,
						       0, v);
		if (se_config->hcoeff != old_config->hcoeff)
			malidp500_se_write_pp_coefftab(hwdev,
						       MALIDP_SE_H_COEFFTAB,
						       0, h);
	}

	return 0;
}

static long malidp500_se_calc_mclk(struct malidp_hw_device *hwdev,
				   struct malidp_se_config *se_config,
				   struct videomode *vm)
{
	unsigned long mclk;
	unsigned long pxlclk = vm->pixelclock; /* Hz */
	unsigned long htotal = vm->hactive + vm->hfront_porch +
			       vm->hback_porch + vm->hsync_len;
	unsigned long input_size = se_config->input_w * se_config->input_h;
	unsigned long a = 10;
	long ret;

	/*
	 * mclk = max(a, 1.5) * pxlclk
	 *
	 * To avoid float calculaiton, using 15 instead of 1.5 and div by
	 * 10 to get mclk.
	 */
	if (se_config->scale_enable) {
		a = 15 * input_size / (htotal * se_config->output_h);
		if (a < 15)
			a = 15;
	}
	mclk = a * pxlclk / 10;
	ret = clk_get_rate(hwdev->mclk);
	if (ret < mclk) {
		DRM_DEBUG_DRIVER("mclk requirement of %lu kHz can't be met.\n",
				 mclk / 1000);
		return -EINVAL;
	}
	return ret;
}

static int malidp500_enable_memwrite(struct malidp_hw_device *hwdev,
				     dma_addr_t *addrs, s32 *pitches,
				     int num_planes, u16 w, u16 h, u32 fmt_id,
				     const s16 *rgb2yuv_coeffs)
{
	u32 base = MALIDP500_SE_MEMWRITE_BASE;
	u32 de_base = malidp_get_block_base(hwdev, MALIDP_DE_BLOCK);

	/* enable the scaling engine block */
	malidp_hw_setbits(hwdev, MALIDP_SCALE_ENGINE_EN, de_base + MALIDP_DE_DISPLAY_FUNC);

	/* restart the writeback if already enabled */
	if (hwdev->mw_state != MW_NOT_ENABLED)
		hwdev->mw_state = MW_RESTART;
	else
		hwdev->mw_state = MW_START;

	malidp_hw_write(hwdev, fmt_id, base + MALIDP_MW_FORMAT);
	switch (num_planes) {
	case 2:
		malidp_hw_write(hwdev, lower_32_bits(addrs[1]), base + MALIDP_MW_P2_PTR_LOW);
		malidp_hw_write(hwdev, upper_32_bits(addrs[1]), base + MALIDP_MW_P2_PTR_HIGH);
		malidp_hw_write(hwdev, pitches[1], base + MALIDP_MW_P2_STRIDE);
		/* fall through */
	case 1:
		malidp_hw_write(hwdev, lower_32_bits(addrs[0]), base + MALIDP_MW_P1_PTR_LOW);
		malidp_hw_write(hwdev, upper_32_bits(addrs[0]), base + MALIDP_MW_P1_PTR_HIGH);
		malidp_hw_write(hwdev, pitches[0], base + MALIDP_MW_P1_STRIDE);
		break;
	default:
		WARN(1, "Invalid number of planes");
	}

	malidp_hw_write(hwdev, MALIDP_DE_H_ACTIVE(w) | MALIDP_DE_V_ACTIVE(h),
			MALIDP500_SE_MEMWRITE_OUT_SIZE);

	if (rgb2yuv_coeffs) {
		int i;

		for (i = 0; i < MALIDP_COLORADJ_NUM_COEFFS; i++) {
			malidp_hw_write(hwdev, rgb2yuv_coeffs[i],
					MALIDP500_SE_RGB_YUV_COEFFS + i * 4);
		}
	}

	malidp_hw_setbits(hwdev, MALIDP_SE_MEMWRITE_EN, MALIDP500_SE_CONTROL);

	return 0;
}

static void malidp500_disable_memwrite(struct malidp_hw_device *hwdev)
{
	u32 base = malidp_get_block_base(hwdev, MALIDP_DE_BLOCK);

	if (hwdev->mw_state == MW_START || hwdev->mw_state == MW_RESTART)
		hwdev->mw_state = MW_STOP;
	malidp_hw_clearbits(hwdev, MALIDP_SE_MEMWRITE_EN, MALIDP500_SE_CONTROL);
	malidp_hw_clearbits(hwdev, MALIDP_SCALE_ENGINE_EN, base + MALIDP_DE_DISPLAY_FUNC);
}

static int malidp550_query_hw(struct malidp_hw_device *hwdev)
{
	u32 conf = malidp_hw_read(hwdev, MALIDP550_CONFIG_ID);
	u8 ln_size = (conf >> 4) & 0x3, rsize;

	hwdev->min_line_size = 2;

	switch (ln_size) {
	case 0:
		hwdev->max_line_size = SZ_2K;
		/* two banks of 64KB for rotation memory */
		rsize = 64;
		break;
	case 1:
		hwdev->max_line_size = SZ_4K;
		/* two banks of 128KB for rotation memory */
		rsize = 128;
		break;
	case 2:
		hwdev->max_line_size = 1280;
		/* two banks of 40KB for rotation memory */
		rsize = 40;
		break;
	case 3:
		/* reserved value */
		hwdev->max_line_size = 0;
		return -EINVAL;
	}

	hwdev->rotation_memory[0] = hwdev->rotation_memory[1] = rsize * SZ_1K;
	return 0;
}

static void malidp550_enter_config_mode(struct malidp_hw_device *hwdev)
{
	u32 status, count = 100;

	malidp_hw_setbits(hwdev, MALIDP550_DC_CONFIG_REQ, MALIDP550_DC_CONTROL);
	while (count) {
		status = malidp_hw_read(hwdev, hwdev->hw->map.dc_base + MALIDP_REG_STATUS);
		if ((status & MALIDP550_DC_CONFIG_REQ) == MALIDP550_DC_CONFIG_REQ)
			break;
		/*
		 * entering config mode can take as long as the rendering
		 * of a full frame, hence the long sleep here
		 */
		usleep_range(1000, 10000);
		count--;
	}
	WARN(count == 0, "timeout while entering config mode");
}

static void malidp550_leave_config_mode(struct malidp_hw_device *hwdev)
{
	u32 status, count = 100;

	malidp_hw_clearbits(hwdev, MALIDP_CFG_VALID, MALIDP550_CONFIG_VALID);
	malidp_hw_clearbits(hwdev, MALIDP550_DC_CONFIG_REQ, MALIDP550_DC_CONTROL);
	while (count) {
		status = malidp_hw_read(hwdev, hwdev->hw->map.dc_base + MALIDP_REG_STATUS);
		if ((status & MALIDP550_DC_CONFIG_REQ) == 0)
			break;
		usleep_range(100, 1000);
		count--;
	}
	WARN(count == 0, "timeout while leaving config mode");
}

static bool malidp550_in_config_mode(struct malidp_hw_device *hwdev)
{
	u32 status;

	status = malidp_hw_read(hwdev, hwdev->hw->map.dc_base + MALIDP_REG_STATUS);
	if ((status & MALIDP550_DC_CONFIG_REQ) == MALIDP550_DC_CONFIG_REQ)
		return true;

	return false;
}

static void malidp550_set_config_valid(struct malidp_hw_device *hwdev, u8 value)
{
	if (value)
		malidp_hw_setbits(hwdev, MALIDP_CFG_VALID, MALIDP550_CONFIG_VALID);
	else
		malidp_hw_clearbits(hwdev, MALIDP_CFG_VALID, MALIDP550_CONFIG_VALID);
}

static void malidp550_modeset(struct malidp_hw_device *hwdev, struct videomode *mode)
{
	u32 val = MALIDP_DE_DEFAULT_PREFETCH_START;

	malidp_hw_write(hwdev, hwdev->output_color_depth,
		hwdev->hw->map.out_depth_base);
	malidp_hw_write(hwdev, val, MALIDP550_DE_CONTROL);
	/*
	 * Mali-DP550 and Mali-DP650 encode the background color like this:
	 *   - red   @ MALIDP550_DE_BGND_COLOR[23:16]
	 *   - green @ MALIDP550_DE_BGND_COLOR[15:8]
	 *   - blue  @ MALIDP550_DE_BGND_COLOR[7:0]
	 *
	 * We need to truncate the least significant 4 bits from the default
	 * MALIDP_BGND_COLOR_x values
	 */
	val = (((MALIDP_BGND_COLOR_R >> 4) & 0xff) << 16) |
	      (((MALIDP_BGND_COLOR_G >> 4) & 0xff) << 8) |
	      ((MALIDP_BGND_COLOR_B >> 4) & 0xff);
	malidp_hw_write(hwdev, val, MALIDP550_DE_BGND_COLOR);

	val = MALIDP_DE_H_FRONTPORCH(mode->hfront_porch) |
		MALIDP_DE_H_BACKPORCH(mode->hback_porch);
	malidp_hw_write(hwdev, val, MALIDP550_TIMINGS_BASE + MALIDP_DE_H_TIMINGS);

	val = MALIDP550_DE_V_FRONTPORCH(mode->vfront_porch) |
		MALIDP_DE_V_BACKPORCH(mode->vback_porch);
	malidp_hw_write(hwdev, val, MALIDP550_TIMINGS_BASE + MALIDP_DE_V_TIMINGS);

	val = MALIDP_DE_H_SYNCWIDTH(mode->hsync_len) |
		MALIDP_DE_V_SYNCWIDTH(mode->vsync_len);
	if (mode->flags & DISPLAY_FLAGS_HSYNC_HIGH)
		val |= MALIDP550_HSYNCPOL;
	if (mode->flags & DISPLAY_FLAGS_VSYNC_HIGH)
		val |= MALIDP550_VSYNCPOL;
	malidp_hw_write(hwdev, val, MALIDP550_TIMINGS_BASE + MALIDP_DE_SYNC_WIDTH);

	val = MALIDP_DE_H_ACTIVE(mode->hactive) | MALIDP_DE_V_ACTIVE(mode->vactive);
	malidp_hw_write(hwdev, val, MALIDP550_TIMINGS_BASE + MALIDP_DE_HV_ACTIVE);

	if (mode->flags & DISPLAY_FLAGS_INTERLACED)
		malidp_hw_setbits(hwdev, MALIDP_DISP_FUNC_ILACED, MALIDP_DE_DISPLAY_FUNC);
	else
		malidp_hw_clearbits(hwdev, MALIDP_DISP_FUNC_ILACED, MALIDP_DE_DISPLAY_FUNC);
}

static int malidpx50_get_bytes_per_column(u32 fmt)
{
	u32 bytes_per_column;

	/* raw RGB888 or BGR888 can't be rotated */
	if ((fmt == DRM_FORMAT_RGB888) || (fmt == DRM_FORMAT_BGR888))
		return -EINVAL;

	switch (fmt) {
	/* 8 lines at 4 bytes per pixel */
	case DRM_FORMAT_ARGB2101010:
	case DRM_FORMAT_ABGR2101010:
	case DRM_FORMAT_RGBA1010102:
	case DRM_FORMAT_BGRA1010102:
	case DRM_FORMAT_ARGB8888:
	case DRM_FORMAT_ABGR8888:
	case DRM_FORMAT_RGBA8888:
	case DRM_FORMAT_BGRA8888:
	case DRM_FORMAT_XRGB8888:
	case DRM_FORMAT_XBGR8888:
	case DRM_FORMAT_RGBX8888:
	case DRM_FORMAT_BGRX8888:
	case DRM_FORMAT_RGB888:
	case DRM_FORMAT_BGR888:
	/* 16 lines at 2 bytes per pixel */
	case DRM_FORMAT_RGBA5551:
	case DRM_FORMAT_ABGR1555:
	case DRM_FORMAT_RGB565:
	case DRM_FORMAT_BGR565:
	case DRM_FORMAT_UYVY:
	case DRM_FORMAT_YUYV:
<<<<<<< HEAD
		bytes_per_col = 32;
=======
	case DRM_FORMAT_X0L0:
		bytes_per_column = 32;
>>>>>>> 407d19ab
		break;
	/* 16 lines at 1.5 bytes per pixel */
	case DRM_FORMAT_NV12:
	case DRM_FORMAT_YUV420:
	/* 8 lines at 3 bytes per pixel */
	case DRM_FORMAT_VUY888:
	/* 16 lines at 12 bits per pixel */
	case DRM_FORMAT_YUV420_8BIT:
	/* 8 lines at 3 bytes per pixel */
	case DRM_FORMAT_P010:
		bytes_per_column = 24;
		break;
	/* 8 lines at 30 bits per pixel */
	case DRM_FORMAT_VUY101010:
	/* 16 lines at 15 bits per pixel */
	case DRM_FORMAT_YUV420_10BIT:
		bytes_per_column = 30;
		break;
	default:
		return -EINVAL;
	}

	return bytes_per_column;
}

static int malidp550_rotmem_required(struct malidp_hw_device *hwdev, u16 w,
				     u16 h, u32 fmt, bool has_modifier)
{
	int bytes_per_column = 0;

	switch (fmt) {
	/* 8 lines at 15 bits per pixel */
	case DRM_FORMAT_YUV420_10BIT:
		bytes_per_column = 15;
		break;
	/* Uncompressed YUV 420 10 bit single plane cannot be rotated */
	case DRM_FORMAT_X0L2:
		if (has_modifier)
			bytes_per_column = 8;
		else
			return -EINVAL;
		break;
	default:
		bytes_per_column = malidpx50_get_bytes_per_column(fmt);
	}

	if (bytes_per_column == -EINVAL)
		return bytes_per_column;

	return w * bytes_per_column;
}

static int malidp650_rotmem_required(struct malidp_hw_device *hwdev, u16 w,
				     u16 h, u32 fmt, bool has_modifier)
{
	int bytes_per_column = 0;

	switch (fmt) {
	/* 16 lines at 2 bytes per pixel */
	case DRM_FORMAT_X0L2:
		bytes_per_column = 32;
		break;
	default:
		bytes_per_column = malidpx50_get_bytes_per_column(fmt);
	}

	if (bytes_per_column == -EINVAL)
		return bytes_per_column;

	return w * bytes_per_column;
}

static int malidp550_se_set_scaling_coeffs(struct malidp_hw_device *hwdev,
					   struct malidp_se_config *se_config,
					   struct malidp_se_config *old_config)
{
	u32 mask = MALIDP550_SE_CTL_VCSEL(MALIDP550_SE_CTL_SEL_MASK) |
		   MALIDP550_SE_CTL_HCSEL(MALIDP550_SE_CTL_SEL_MASK);
	u32 new_value = MALIDP550_SE_CTL_VCSEL(se_config->vcoeff) |
			MALIDP550_SE_CTL_HCSEL(se_config->hcoeff);

	malidp_hw_clearbits(hwdev, mask, MALIDP550_SE_CONTROL);
	malidp_hw_setbits(hwdev, new_value, MALIDP550_SE_CONTROL);
	return 0;
}

static long malidp550_se_calc_mclk(struct malidp_hw_device *hwdev,
				   struct malidp_se_config *se_config,
				   struct videomode *vm)
{
	unsigned long mclk;
	unsigned long pxlclk = vm->pixelclock;
	unsigned long htotal = vm->hactive + vm->hfront_porch +
			       vm->hback_porch + vm->hsync_len;
	unsigned long numerator = 1, denominator = 1;
	long ret;

	if (se_config->scale_enable) {
		numerator = max(se_config->input_w, se_config->output_w) *
			    se_config->input_h;
		numerator += se_config->output_w *
			     (se_config->output_h -
			      min(se_config->input_h, se_config->output_h));
		denominator = (htotal - 2) * se_config->output_h;
	}

	/* mclk can't be slower than pxlclk. */
	if (numerator < denominator)
		numerator = denominator = 1;
	mclk = (pxlclk * numerator) / denominator;
	ret = clk_get_rate(hwdev->mclk);
	if (ret < mclk) {
		DRM_DEBUG_DRIVER("mclk requirement of %lu kHz can't be met.\n",
				 mclk / 1000);
		return -EINVAL;
	}
	return ret;
}

static int malidp550_enable_memwrite(struct malidp_hw_device *hwdev,
				     dma_addr_t *addrs, s32 *pitches,
				     int num_planes, u16 w, u16 h, u32 fmt_id,
				     const s16 *rgb2yuv_coeffs)
{
	u32 base = MALIDP550_SE_MEMWRITE_BASE;
	u32 de_base = malidp_get_block_base(hwdev, MALIDP_DE_BLOCK);

	/* enable the scaling engine block */
	malidp_hw_setbits(hwdev, MALIDP_SCALE_ENGINE_EN, de_base + MALIDP_DE_DISPLAY_FUNC);

	hwdev->mw_state = MW_ONESHOT;

	malidp_hw_write(hwdev, fmt_id, base + MALIDP_MW_FORMAT);
	switch (num_planes) {
	case 2:
		malidp_hw_write(hwdev, lower_32_bits(addrs[1]), base + MALIDP_MW_P2_PTR_LOW);
		malidp_hw_write(hwdev, upper_32_bits(addrs[1]), base + MALIDP_MW_P2_PTR_HIGH);
		malidp_hw_write(hwdev, pitches[1], base + MALIDP_MW_P2_STRIDE);
		/* fall through */
	case 1:
		malidp_hw_write(hwdev, lower_32_bits(addrs[0]), base + MALIDP_MW_P1_PTR_LOW);
		malidp_hw_write(hwdev, upper_32_bits(addrs[0]), base + MALIDP_MW_P1_PTR_HIGH);
		malidp_hw_write(hwdev, pitches[0], base + MALIDP_MW_P1_STRIDE);
		break;
	default:
		WARN(1, "Invalid number of planes");
	}

	malidp_hw_write(hwdev, MALIDP_DE_H_ACTIVE(w) | MALIDP_DE_V_ACTIVE(h),
			MALIDP550_SE_MEMWRITE_OUT_SIZE);
	malidp_hw_setbits(hwdev, MALIDP550_SE_MEMWRITE_ONESHOT | MALIDP_SE_MEMWRITE_EN,
			  MALIDP550_SE_CONTROL);

	if (rgb2yuv_coeffs) {
		int i;

		for (i = 0; i < MALIDP_COLORADJ_NUM_COEFFS; i++) {
			malidp_hw_write(hwdev, rgb2yuv_coeffs[i],
					MALIDP550_SE_RGB_YUV_COEFFS + i * 4);
		}
	}

	return 0;
}

static void malidp550_disable_memwrite(struct malidp_hw_device *hwdev)
{
	u32 base = malidp_get_block_base(hwdev, MALIDP_DE_BLOCK);

	malidp_hw_clearbits(hwdev, MALIDP550_SE_MEMWRITE_ONESHOT | MALIDP_SE_MEMWRITE_EN,
			    MALIDP550_SE_CONTROL);
	malidp_hw_clearbits(hwdev, MALIDP_SCALE_ENGINE_EN, base + MALIDP_DE_DISPLAY_FUNC);
}

static int malidp650_query_hw(struct malidp_hw_device *hwdev)
{
	u32 conf = malidp_hw_read(hwdev, MALIDP550_CONFIG_ID);
	u8 ln_size = (conf >> 4) & 0x3, rsize;

	hwdev->min_line_size = 4;

	switch (ln_size) {
	case 0:
	case 2:
		/* reserved values */
		hwdev->max_line_size = 0;
		return -EINVAL;
	case 1:
		hwdev->max_line_size = SZ_4K;
		/* two banks of 128KB for rotation memory */
		rsize = 128;
		break;
	case 3:
		hwdev->max_line_size = 2560;
		/* two banks of 80KB for rotation memory */
		rsize = 80;
	}

	hwdev->rotation_memory[0] = hwdev->rotation_memory[1] = rsize * SZ_1K;
	return 0;
}

const struct malidp_hw malidp_device[MALIDP_MAX_DEVICES] = {
	[MALIDP_500] = {
		.map = {
			.coeffs_base = MALIDP500_COEFFS_BASE,
			.se_base = MALIDP500_SE_BASE,
			.dc_base = MALIDP500_DC_BASE,
			.out_depth_base = MALIDP500_OUTPUT_DEPTH,
			.features = 0,	/* no CLEARIRQ register */
			.n_layers = ARRAY_SIZE(malidp500_layers),
			.layers = malidp500_layers,
			.de_irq_map = {
				.irq_mask = MALIDP_DE_IRQ_UNDERRUN |
					    MALIDP500_DE_IRQ_AXI_ERR |
					    MALIDP500_DE_IRQ_VSYNC |
					    MALIDP500_DE_IRQ_GLOBAL,
				.vsync_irq = MALIDP500_DE_IRQ_VSYNC,
				.err_mask = MALIDP_DE_IRQ_UNDERRUN |
					    MALIDP500_DE_IRQ_AXI_ERR |
					    MALIDP500_DE_IRQ_SATURATION,
			},
			.se_irq_map = {
				.irq_mask = MALIDP500_SE_IRQ_CONF_MODE |
					    MALIDP500_SE_IRQ_CONF_VALID |
					    MALIDP500_SE_IRQ_GLOBAL,
				.vsync_irq = MALIDP500_SE_IRQ_CONF_VALID,
				.err_mask = MALIDP500_SE_IRQ_INIT_BUSY |
					    MALIDP500_SE_IRQ_AXI_ERROR |
					    MALIDP500_SE_IRQ_OVERRUN,
			},
			.dc_irq_map = {
				.irq_mask = MALIDP500_DE_IRQ_CONF_VALID,
				.vsync_irq = MALIDP500_DE_IRQ_CONF_VALID,
			},
			.pixel_formats = malidp500_de_formats,
			.n_pixel_formats = ARRAY_SIZE(malidp500_de_formats),
			.bus_align_bytes = 8,
		},
		.query_hw = malidp500_query_hw,
		.enter_config_mode = malidp500_enter_config_mode,
		.leave_config_mode = malidp500_leave_config_mode,
		.in_config_mode = malidp500_in_config_mode,
		.set_config_valid = malidp500_set_config_valid,
		.modeset = malidp500_modeset,
		.rotmem_required = malidp500_rotmem_required,
		.se_set_scaling_coeffs = malidp500_se_set_scaling_coeffs,
		.se_calc_mclk = malidp500_se_calc_mclk,
		.enable_memwrite = malidp500_enable_memwrite,
		.disable_memwrite = malidp500_disable_memwrite,
		.features = MALIDP_DEVICE_LV_HAS_3_STRIDES,
	},
	[MALIDP_550] = {
		.map = {
			.coeffs_base = MALIDP550_COEFFS_BASE,
			.se_base = MALIDP550_SE_BASE,
			.dc_base = MALIDP550_DC_BASE,
			.out_depth_base = MALIDP550_DE_OUTPUT_DEPTH,
			.features = MALIDP_REGMAP_HAS_CLEARIRQ |
				    MALIDP_DEVICE_AFBC_SUPPORT_SPLIT |
				    MALIDP_DEVICE_AFBC_YUV_420_10_SUPPORT_SPLIT |
				    MALIDP_DEVICE_AFBC_YUYV_USE_422_P2,
			.n_layers = ARRAY_SIZE(malidp550_layers),
			.layers = malidp550_layers,
			.de_irq_map = {
				.irq_mask = MALIDP_DE_IRQ_UNDERRUN |
					    MALIDP550_DE_IRQ_VSYNC,
				.vsync_irq = MALIDP550_DE_IRQ_VSYNC,
				.err_mask = MALIDP_DE_IRQ_UNDERRUN |
					    MALIDP550_DE_IRQ_SATURATION |
					    MALIDP550_DE_IRQ_AXI_ERR,
			},
			.se_irq_map = {
				.irq_mask = MALIDP550_SE_IRQ_EOW,
				.vsync_irq = MALIDP550_SE_IRQ_EOW,
				.err_mask  = MALIDP550_SE_IRQ_AXI_ERR |
					     MALIDP550_SE_IRQ_OVR |
					     MALIDP550_SE_IRQ_IBSY,
			},
			.dc_irq_map = {
				.irq_mask = MALIDP550_DC_IRQ_CONF_VALID |
					    MALIDP550_DC_IRQ_SE,
				.vsync_irq = MALIDP550_DC_IRQ_CONF_VALID,
			},
			.pixel_formats = malidp550_de_formats,
			.n_pixel_formats = ARRAY_SIZE(malidp550_de_formats),
			.bus_align_bytes = 8,
		},
		.query_hw = malidp550_query_hw,
		.enter_config_mode = malidp550_enter_config_mode,
		.leave_config_mode = malidp550_leave_config_mode,
		.in_config_mode = malidp550_in_config_mode,
		.set_config_valid = malidp550_set_config_valid,
		.modeset = malidp550_modeset,
		.rotmem_required = malidp550_rotmem_required,
		.se_set_scaling_coeffs = malidp550_se_set_scaling_coeffs,
		.se_calc_mclk = malidp550_se_calc_mclk,
		.enable_memwrite = malidp550_enable_memwrite,
		.disable_memwrite = malidp550_disable_memwrite,
		.features = 0,
	},
	[MALIDP_650] = {
		.map = {
			.coeffs_base = MALIDP550_COEFFS_BASE,
			.se_base = MALIDP550_SE_BASE,
			.dc_base = MALIDP550_DC_BASE,
			.out_depth_base = MALIDP550_DE_OUTPUT_DEPTH,
<<<<<<< HEAD
			.features = MALIDP_REGMAP_HAS_CLEARIRQ,
			.n_layers = ARRAY_SIZE(malidp550_layers),
			.layers = malidp550_layers,
=======
			.features = MALIDP_REGMAP_HAS_CLEARIRQ |
				    MALIDP_DEVICE_AFBC_SUPPORT_SPLIT |
				    MALIDP_DEVICE_AFBC_YUYV_USE_422_P2,
			.n_layers = ARRAY_SIZE(malidp650_layers),
			.layers = malidp650_layers,
>>>>>>> 407d19ab
			.de_irq_map = {
				.irq_mask = MALIDP_DE_IRQ_UNDERRUN |
					    MALIDP650_DE_IRQ_DRIFT |
					    MALIDP550_DE_IRQ_VSYNC,
				.vsync_irq = MALIDP550_DE_IRQ_VSYNC,
				.err_mask = MALIDP_DE_IRQ_UNDERRUN |
					    MALIDP650_DE_IRQ_DRIFT |
					    MALIDP550_DE_IRQ_SATURATION |
					    MALIDP550_DE_IRQ_AXI_ERR |
					    MALIDP650_DE_IRQ_ACEV1 |
					    MALIDP650_DE_IRQ_ACEV2 |
					    MALIDP650_DE_IRQ_ACEG |
					    MALIDP650_DE_IRQ_AXIEP,
			},
			.se_irq_map = {
				.irq_mask = MALIDP550_SE_IRQ_EOW,
				.vsync_irq = MALIDP550_SE_IRQ_EOW,
				.err_mask = MALIDP550_SE_IRQ_AXI_ERR |
					    MALIDP550_SE_IRQ_OVR |
					    MALIDP550_SE_IRQ_IBSY,
			},
			.dc_irq_map = {
				.irq_mask = MALIDP550_DC_IRQ_CONF_VALID |
					    MALIDP550_DC_IRQ_SE,
				.vsync_irq = MALIDP550_DC_IRQ_CONF_VALID,
			},
			.pixel_formats = malidp550_de_formats,
			.n_pixel_formats = ARRAY_SIZE(malidp550_de_formats),
			.bus_align_bytes = 16,
		},
		.query_hw = malidp650_query_hw,
		.enter_config_mode = malidp550_enter_config_mode,
		.leave_config_mode = malidp550_leave_config_mode,
		.in_config_mode = malidp550_in_config_mode,
		.set_config_valid = malidp550_set_config_valid,
		.modeset = malidp550_modeset,
		.rotmem_required = malidp650_rotmem_required,
		.se_set_scaling_coeffs = malidp550_se_set_scaling_coeffs,
		.se_calc_mclk = malidp550_se_calc_mclk,
		.enable_memwrite = malidp550_enable_memwrite,
		.disable_memwrite = malidp550_disable_memwrite,
		.features = 0,
	},
};

u8 malidp_hw_get_format_id(const struct malidp_hw_regmap *map,
			   u8 layer_id, u32 format, bool has_modifier)
{
	unsigned int i;

	for (i = 0; i < map->n_pixel_formats; i++) {
		if (((map->pixel_formats[i].layer & layer_id) == layer_id) &&
		    (map->pixel_formats[i].format == format)) {
			/*
			 * In some DP550 and DP650, DRM_FORMAT_YUYV + AFBC modifier
			 * is supported by a different h/w format id than
			 * DRM_FORMAT_YUYV (only).
			 */
			if (format == DRM_FORMAT_YUYV &&
			    (has_modifier) &&
			    (map->features & MALIDP_DEVICE_AFBC_YUYV_USE_422_P2))
				return AFBC_YUV_422_FORMAT_ID;
			else
				return map->pixel_formats[i].id;
		}
	}

	return MALIDP_INVALID_FORMAT_ID;
}

bool malidp_hw_format_is_linear_only(u32 format)
{
	switch (format) {
	case DRM_FORMAT_ARGB2101010:
	case DRM_FORMAT_RGBA1010102:
	case DRM_FORMAT_BGRA1010102:
	case DRM_FORMAT_ARGB8888:
	case DRM_FORMAT_RGBA8888:
	case DRM_FORMAT_BGRA8888:
	case DRM_FORMAT_XBGR8888:
	case DRM_FORMAT_XRGB8888:
	case DRM_FORMAT_RGBX8888:
	case DRM_FORMAT_BGRX8888:
	case DRM_FORMAT_RGB888:
	case DRM_FORMAT_RGB565:
	case DRM_FORMAT_ARGB1555:
	case DRM_FORMAT_RGBA5551:
	case DRM_FORMAT_BGRA5551:
	case DRM_FORMAT_UYVY:
	case DRM_FORMAT_XYUV8888:
	case DRM_FORMAT_XVYU2101010:
	case DRM_FORMAT_X0L2:
	case DRM_FORMAT_X0L0:
		return true;
	default:
		return false;
	}
}

bool malidp_hw_format_is_afbc_only(u32 format)
{
	switch (format) {
	case DRM_FORMAT_VUY888:
	case DRM_FORMAT_VUY101010:
	case DRM_FORMAT_YUV420_8BIT:
	case DRM_FORMAT_YUV420_10BIT:
		return true;
	default:
		return false;
	}
}

static void malidp_hw_clear_irq(struct malidp_hw_device *hwdev, u8 block, u32 irq)
{
	u32 base = malidp_get_block_base(hwdev, block);

	if (hwdev->hw->map.features & MALIDP_REGMAP_HAS_CLEARIRQ)
		malidp_hw_write(hwdev, irq, base + MALIDP_REG_CLEARIRQ);
	else
		malidp_hw_write(hwdev, irq, base + MALIDP_REG_STATUS);
}

static irqreturn_t malidp_de_irq(int irq, void *arg)
{
	struct drm_device *drm = arg;
	struct malidp_drm *malidp = drm->dev_private;
	struct malidp_hw_device *hwdev;
	struct malidp_hw *hw;
	const struct malidp_irq_map *de;
	u32 status, mask, dc_status;
	irqreturn_t ret = IRQ_NONE;

	hwdev = malidp->dev;
	hw = hwdev->hw;
	de = &hw->map.de_irq_map;

	/*
	 * if we are suspended it is likely that we were invoked because
	 * we share an interrupt line with some other driver, don't try
	 * to read the hardware registers
	 */
	if (hwdev->pm_suspended)
		return IRQ_NONE;

	/* first handle the config valid IRQ */
	dc_status = malidp_hw_read(hwdev, hw->map.dc_base + MALIDP_REG_STATUS);
	if (dc_status & hw->map.dc_irq_map.vsync_irq) {
		malidp_hw_clear_irq(hwdev, MALIDP_DC_BLOCK, dc_status);
		/* do we have a page flip event? */
		if (malidp->event != NULL) {
			spin_lock(&drm->event_lock);
			drm_crtc_send_vblank_event(&malidp->crtc, malidp->event);
			malidp->event = NULL;
			spin_unlock(&drm->event_lock);
		}
		atomic_set(&malidp->config_valid, MALIDP_CONFIG_VALID_DONE);
		ret = IRQ_WAKE_THREAD;
	}

	status = malidp_hw_read(hwdev, MALIDP_REG_STATUS);
	if (!(status & de->irq_mask))
		return ret;

	mask = malidp_hw_read(hwdev, MALIDP_REG_MASKIRQ);
	/* keep the status of the enabled interrupts, plus the error bits */
	status &= (mask | de->err_mask);
	if ((status & de->vsync_irq) && malidp->crtc.enabled)
		drm_crtc_handle_vblank(&malidp->crtc);

#ifdef CONFIG_DEBUG_FS
	if (status & de->err_mask) {
		malidp_error(malidp, &malidp->de_errors, status,
			     drm_crtc_vblank_count(&malidp->crtc));
	}
#endif
	malidp_hw_clear_irq(hwdev, MALIDP_DE_BLOCK, status);

	return (ret == IRQ_NONE) ? IRQ_HANDLED : ret;
}

static irqreturn_t malidp_de_irq_thread_handler(int irq, void *arg)
{
	struct drm_device *drm = arg;
	struct malidp_drm *malidp = drm->dev_private;

	wake_up(&malidp->wq);

	return IRQ_HANDLED;
}

void malidp_de_irq_hw_init(struct malidp_hw_device *hwdev)
{
	/* ensure interrupts are disabled */
	malidp_hw_disable_irq(hwdev, MALIDP_DE_BLOCK, 0xffffffff);
	malidp_hw_clear_irq(hwdev, MALIDP_DE_BLOCK, 0xffffffff);
	malidp_hw_disable_irq(hwdev, MALIDP_DC_BLOCK, 0xffffffff);
	malidp_hw_clear_irq(hwdev, MALIDP_DC_BLOCK, 0xffffffff);

	/* first enable the DC block IRQs */
	malidp_hw_enable_irq(hwdev, MALIDP_DC_BLOCK,
			     hwdev->hw->map.dc_irq_map.irq_mask);

	/* now enable the DE block IRQs */
	malidp_hw_enable_irq(hwdev, MALIDP_DE_BLOCK,
			     hwdev->hw->map.de_irq_map.irq_mask);
}

int malidp_de_irq_init(struct drm_device *drm, int irq)
{
	struct malidp_drm *malidp = drm->dev_private;
	struct malidp_hw_device *hwdev = malidp->dev;
	int ret;

	/* ensure interrupts are disabled */
	malidp_hw_disable_irq(hwdev, MALIDP_DE_BLOCK, 0xffffffff);
	malidp_hw_clear_irq(hwdev, MALIDP_DE_BLOCK, 0xffffffff);
	malidp_hw_disable_irq(hwdev, MALIDP_DC_BLOCK, 0xffffffff);
	malidp_hw_clear_irq(hwdev, MALIDP_DC_BLOCK, 0xffffffff);

	ret = devm_request_threaded_irq(drm->dev, irq, malidp_de_irq,
					malidp_de_irq_thread_handler,
					IRQF_SHARED, "malidp-de", drm);
	if (ret < 0) {
		DRM_ERROR("failed to install DE IRQ handler\n");
		return ret;
	}

	malidp_de_irq_hw_init(hwdev);

	return 0;
}

void malidp_de_irq_fini(struct malidp_hw_device *hwdev)
{
	malidp_hw_disable_irq(hwdev, MALIDP_DE_BLOCK,
			      hwdev->hw->map.de_irq_map.irq_mask);
	malidp_hw_disable_irq(hwdev, MALIDP_DC_BLOCK,
			      hwdev->hw->map.dc_irq_map.irq_mask);
}

static irqreturn_t malidp_se_irq(int irq, void *arg)
{
	struct drm_device *drm = arg;
	struct malidp_drm *malidp = drm->dev_private;
	struct malidp_hw_device *hwdev = malidp->dev;
	struct malidp_hw *hw = hwdev->hw;
	const struct malidp_irq_map *se = &hw->map.se_irq_map;
	u32 status, mask;

	/*
	 * if we are suspended it is likely that we were invoked because
	 * we share an interrupt line with some other driver, don't try
	 * to read the hardware registers
	 */
	if (hwdev->pm_suspended)
		return IRQ_NONE;

	status = malidp_hw_read(hwdev, hw->map.se_base + MALIDP_REG_STATUS);
	if (!(status & (se->irq_mask | se->err_mask)))
		return IRQ_NONE;

#ifdef CONFIG_DEBUG_FS
	if (status & se->err_mask)
		malidp_error(malidp, &malidp->se_errors, status,
			     drm_crtc_vblank_count(&malidp->crtc));
#endif
	mask = malidp_hw_read(hwdev, hw->map.se_base + MALIDP_REG_MASKIRQ);
	status &= mask;

	if (status & se->vsync_irq) {
		switch (hwdev->mw_state) {
		case MW_ONESHOT:
			drm_writeback_signal_completion(&malidp->mw_connector, 0);
			break;
		case MW_STOP:
			drm_writeback_signal_completion(&malidp->mw_connector, 0);
			/* disable writeback after stop */
			hwdev->mw_state = MW_NOT_ENABLED;
			break;
		case MW_RESTART:
			drm_writeback_signal_completion(&malidp->mw_connector, 0);
			/* fall through to a new start */
		case MW_START:
			/* writeback started, need to emulate one-shot mode */
			hw->disable_memwrite(hwdev);
			/*
			 * only set config_valid HW bit if there is no other update
			 * in progress or if we raced ahead of the DE IRQ handler
			 * and config_valid flag will not be update until later
			 */
			status = malidp_hw_read(hwdev, hw->map.dc_base + MALIDP_REG_STATUS);
			if ((atomic_read(&malidp->config_valid) != MALIDP_CONFIG_START) ||
			    (status & hw->map.dc_irq_map.vsync_irq))
				hw->set_config_valid(hwdev, 1);
			break;
		}
	}

	malidp_hw_clear_irq(hwdev, MALIDP_SE_BLOCK, status);

	return IRQ_HANDLED;
}

void malidp_se_irq_hw_init(struct malidp_hw_device *hwdev)
{
	/* ensure interrupts are disabled */
	malidp_hw_disable_irq(hwdev, MALIDP_SE_BLOCK, 0xffffffff);
	malidp_hw_clear_irq(hwdev, MALIDP_SE_BLOCK, 0xffffffff);

	malidp_hw_enable_irq(hwdev, MALIDP_SE_BLOCK,
			     hwdev->hw->map.se_irq_map.irq_mask);
}

static irqreturn_t malidp_se_irq_thread_handler(int irq, void *arg)
{
	return IRQ_HANDLED;
}

int malidp_se_irq_init(struct drm_device *drm, int irq)
{
	struct malidp_drm *malidp = drm->dev_private;
	struct malidp_hw_device *hwdev = malidp->dev;
	int ret;

	/* ensure interrupts are disabled */
	malidp_hw_disable_irq(hwdev, MALIDP_SE_BLOCK, 0xffffffff);
	malidp_hw_clear_irq(hwdev, MALIDP_SE_BLOCK, 0xffffffff);

	ret = devm_request_threaded_irq(drm->dev, irq, malidp_se_irq,
					malidp_se_irq_thread_handler,
					IRQF_SHARED, "malidp-se", drm);
	if (ret < 0) {
		DRM_ERROR("failed to install SE IRQ handler\n");
		return ret;
	}

	hwdev->mw_state = MW_NOT_ENABLED;
	malidp_se_irq_hw_init(hwdev);

	return 0;
}

void malidp_se_irq_fini(struct malidp_hw_device *hwdev)
{
	malidp_hw_disable_irq(hwdev, MALIDP_SE_BLOCK,
			      hwdev->hw->map.se_irq_map.irq_mask);
}<|MERGE_RESOLUTION|>--- conflicted
+++ resolved
@@ -86,9 +86,6 @@
 	/* This is only supported with linear modifier */ \
 	{ DRM_FORMAT_UYVY, DE_VIDEO1 | DE_VIDEO2, MALIDP_ID(5, 3) },	\
 	{ DRM_FORMAT_NV12, DE_VIDEO1 | DE_VIDEO2 | SE_MEMWRITE, MALIDP_ID(5, 6) },	\
-<<<<<<< HEAD
-	{ DRM_FORMAT_YUV420, DE_VIDEO1 | DE_VIDEO2, MALIDP_ID(5, 7) }
-=======
 	/* This is only supported with AFBC modifier */ \
 	{ DRM_FORMAT_YUV420_8BIT, DE_VIDEO1 | DE_VIDEO2, MALIDP_ID(5, 6) }, \
 	{ DRM_FORMAT_YUV420, DE_VIDEO1 | DE_VIDEO2, MALIDP_ID(5, 7) }, \
@@ -100,25 +97,17 @@
 	/* This is only supported with AFBC modifier */ \
 	{ DRM_FORMAT_YUV420_10BIT, DE_VIDEO1 | DE_VIDEO2, MALIDP_ID(6, 7)}, \
 	{ DRM_FORMAT_P010, DE_VIDEO1 | DE_VIDEO2, MALIDP_ID(6, 7)}
->>>>>>> 407d19ab
 
 static const struct malidp_format_id malidp550_de_formats[] = {
 	MALIDP_COMMON_FORMATS,
 };
 
+static const struct malidp_format_id malidp650_de_formats[] = {
+	MALIDP_COMMON_FORMATS,
+	{ DRM_FORMAT_X0L0, DE_VIDEO1 | DE_VIDEO2, MALIDP_ID(5, 4)},
+};
+
 static const struct malidp_layer malidp500_layers[] = {
-<<<<<<< HEAD
-	{ DE_VIDEO1, MALIDP500_DE_LV_BASE, MALIDP500_DE_LV_PTR_BASE, MALIDP_DE_LV_STRIDE0, MALIDP500_LV_YUV2RGB },
-	{ DE_GRAPHICS1, MALIDP500_DE_LG1_BASE, MALIDP500_DE_LG1_PTR_BASE, MALIDP_DE_LG_STRIDE, 0 },
-	{ DE_GRAPHICS2, MALIDP500_DE_LG2_BASE, MALIDP500_DE_LG2_PTR_BASE, MALIDP_DE_LG_STRIDE, 0 },
-};
-
-static const struct malidp_layer malidp550_layers[] = {
-	{ DE_VIDEO1, MALIDP550_DE_LV1_BASE, MALIDP550_DE_LV1_PTR_BASE, MALIDP_DE_LV_STRIDE0, MALIDP550_LV_YUV2RGB },
-	{ DE_GRAPHICS1, MALIDP550_DE_LG_BASE, MALIDP550_DE_LG_PTR_BASE, MALIDP_DE_LG_STRIDE, 0 },
-	{ DE_VIDEO2, MALIDP550_DE_LV2_BASE, MALIDP550_DE_LV2_PTR_BASE, MALIDP_DE_LV_STRIDE0, MALIDP550_LV_YUV2RGB },
-	{ DE_SMART, MALIDP550_DE_LS_BASE, MALIDP550_DE_LS_PTR_BASE, MALIDP550_DE_LS_R1_STRIDE, 0 },
-=======
 	/* id, base address, fb pointer address base, stride offset,
 	 *	yuv2rgb matrix offset, mmu control register offset, rotation_features
 	 */
@@ -195,7 +184,6 @@
 	DRM_FORMAT_MOD_LINEAR,
 
 	DRM_FORMAT_MOD_INVALID
->>>>>>> 407d19ab
 };
 
 #define SE_N_SCALING_COEFFS	96
@@ -413,10 +401,6 @@
 static int malidp500_rotmem_required(struct malidp_hw_device *hwdev, u16 w,
 				     u16 h, u32 fmt, bool has_modifier)
 {
-	/* RGB888 or BGR888 can't be rotated */
-	if ((fmt == DRM_FORMAT_RGB888) || (fmt == DRM_FORMAT_BGR888))
-		return -EINVAL;
-
 	/*
 	 * Each layer needs enough rotation memory to fit 8 lines
 	 * worth of pixel data. Required size is then:
@@ -705,10 +689,6 @@
 static int malidpx50_get_bytes_per_column(u32 fmt)
 {
 	u32 bytes_per_column;
-
-	/* raw RGB888 or BGR888 can't be rotated */
-	if ((fmt == DRM_FORMAT_RGB888) || (fmt == DRM_FORMAT_BGR888))
-		return -EINVAL;
 
 	switch (fmt) {
 	/* 8 lines at 4 bytes per pixel */
@@ -733,12 +713,8 @@
 	case DRM_FORMAT_BGR565:
 	case DRM_FORMAT_UYVY:
 	case DRM_FORMAT_YUYV:
-<<<<<<< HEAD
-		bytes_per_col = 32;
-=======
 	case DRM_FORMAT_X0L0:
 		bytes_per_column = 32;
->>>>>>> 407d19ab
 		break;
 	/* 16 lines at 1.5 bytes per pixel */
 	case DRM_FORMAT_NV12:
@@ -1046,17 +1022,11 @@
 			.se_base = MALIDP550_SE_BASE,
 			.dc_base = MALIDP550_DC_BASE,
 			.out_depth_base = MALIDP550_DE_OUTPUT_DEPTH,
-<<<<<<< HEAD
-			.features = MALIDP_REGMAP_HAS_CLEARIRQ,
-			.n_layers = ARRAY_SIZE(malidp550_layers),
-			.layers = malidp550_layers,
-=======
 			.features = MALIDP_REGMAP_HAS_CLEARIRQ |
 				    MALIDP_DEVICE_AFBC_SUPPORT_SPLIT |
 				    MALIDP_DEVICE_AFBC_YUYV_USE_422_P2,
 			.n_layers = ARRAY_SIZE(malidp650_layers),
 			.layers = malidp650_layers,
->>>>>>> 407d19ab
 			.de_irq_map = {
 				.irq_mask = MALIDP_DE_IRQ_UNDERRUN |
 					    MALIDP650_DE_IRQ_DRIFT |
@@ -1083,8 +1053,8 @@
 					    MALIDP550_DC_IRQ_SE,
 				.vsync_irq = MALIDP550_DC_IRQ_CONF_VALID,
 			},
-			.pixel_formats = malidp550_de_formats,
-			.n_pixel_formats = ARRAY_SIZE(malidp550_de_formats),
+			.pixel_formats = malidp650_de_formats,
+			.n_pixel_formats = ARRAY_SIZE(malidp650_de_formats),
 			.bus_align_bytes = 16,
 		},
 		.query_hw = malidp650_query_hw,
