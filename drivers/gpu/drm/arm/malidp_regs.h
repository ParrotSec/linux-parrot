--- conflicted
+++ resolved
@@ -249,8 +249,6 @@
 #define MALIDP550_CONFIG_VALID		0x0c014
 #define MALIDP550_CONFIG_ID		0x0ffd4
 
-<<<<<<< HEAD
-=======
 /* register offsets specific to DP650 */
 #define MALIDP650_DE_LV_MMU_CTRL	0x000D0
 #define MALIDP650_DE_LG_MMU_CTRL	0x00048
@@ -276,7 +274,6 @@
 #define MALIDP_AD_CROP_RIGHT_OFFSET     16
 #define MALIDP_AD_CROP_BOTTOM_OFFSET    16
 
->>>>>>> 407d19ab
 /*
  * Starting with DP550 the register map blocks has been standardised to the
  * following layout:
