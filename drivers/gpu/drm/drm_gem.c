--- conflicted
+++ resolved
@@ -37,6 +37,7 @@
 #include <linux/shmem_fs.h>
 #include <linux/dma-buf.h>
 #include <linux/mem_encrypt.h>
+#include <linux/pagevec.h>
 #include <drm/drmP.h>
 #include <drm/drm_vma_manager.h>
 #include <drm/drm_gem.h>
@@ -244,7 +245,9 @@
 	struct drm_gem_object *obj = ptr;
 	struct drm_device *dev = obj->dev;
 
-	if (dev->driver->gem_close_object)
+	if (obj->funcs && obj->funcs->close)
+		obj->funcs->close(obj, file_priv);
+	else if (dev->driver->gem_close_object)
 		dev->driver->gem_close_object(obj, file_priv);
 
 	if (drm_core_check_feature(dev, DRIVER_PRIME))
@@ -397,7 +400,11 @@
 	if (ret)
 		goto err_remove;
 
-	if (dev->driver->gem_open_object) {
+	if (obj->funcs && obj->funcs->open) {
+		ret = obj->funcs->open(obj, file_priv);
+		if (ret)
+			goto err_revoke;
+	} else if (dev->driver->gem_open_object) {
 		ret = dev->driver->gem_open_object(obj, file_priv);
 		if (ret)
 			goto err_revoke;
@@ -507,6 +514,17 @@
 }
 EXPORT_SYMBOL(drm_gem_create_mmap_offset);
 
+/*
+ * Move pages to appropriate lru and release the pagevec, decrementing the
+ * ref count of those pages.
+ */
+static void drm_gem_check_release_pagevec(struct pagevec *pvec)
+{
+	check_move_unevictable_pages(pvec);
+	__pagevec_release(pvec);
+	cond_resched();
+}
+
 /**
  * drm_gem_get_pages - helper to allocate backing pages for a GEM object
  * from shmem
@@ -532,6 +550,7 @@
 {
 	struct address_space *mapping;
 	struct page *p, **pages;
+	struct pagevec pvec;
 	int i, npages;
 
 	/* This is the shared memory object that backs the GEM resource */
@@ -548,6 +567,8 @@
 	pages = kvmalloc_array(npages, sizeof(struct page *), GFP_KERNEL);
 	if (pages == NULL)
 		return ERR_PTR(-ENOMEM);
+
+	mapping_set_unevictable(mapping);
 
 	for (i = 0; i < npages; i++) {
 		p = shmem_read_mapping_page(mapping, i);
@@ -567,8 +588,14 @@
 	return pages;
 
 fail:
-	while (i--)
-		put_page(pages[i]);
+	mapping_clear_unevictable(mapping);
+	pagevec_init(&pvec);
+	while (i--) {
+		if (!pagevec_add(&pvec, pages[i]))
+			drm_gem_check_release_pagevec(&pvec);
+	}
+	if (pagevec_count(&pvec))
+		drm_gem_check_release_pagevec(&pvec);
 
 	kvfree(pages);
 	return ERR_CAST(p);
@@ -586,6 +613,11 @@
 		bool dirty, bool accessed)
 {
 	int i, npages;
+	struct address_space *mapping;
+	struct pagevec pvec;
+
+	mapping = file_inode(obj->filp)->i_mapping;
+	mapping_clear_unevictable(mapping);
 
 	/* We already BUG_ON() for non-page-aligned sizes in
 	 * drm_gem_object_init(), so we should never hit this unless
@@ -595,6 +627,7 @@
 
 	npages = obj->size >> PAGE_SHIFT;
 
+	pagevec_init(&pvec);
 	for (i = 0; i < npages; i++) {
 		if (dirty)
 			set_page_dirty(pages[i]);
@@ -603,8 +636,11 @@
 			mark_page_accessed(pages[i]);
 
 		/* Undo the reference we took when populating the table */
-		put_page(pages[i]);
-	}
+		if (!pagevec_add(&pvec, pages[i]))
+			drm_gem_check_release_pagevec(&pvec);
+	}
+	if (pagevec_count(&pvec))
+		drm_gem_check_release_pagevec(&pvec);
 
 	kvfree(pages);
 }
@@ -690,7 +726,7 @@
 EXPORT_SYMBOL(drm_gem_objects_lookup);
 
 /**
- * drm_gem_object_lookup - look up a GEM object from it's handle
+ * drm_gem_object_lookup - look up a GEM object from its handle
  * @filp: DRM file private date
  * @handle: userspace handle
  *
@@ -765,7 +801,7 @@
 	int ret;
 
 	if (!drm_core_check_feature(dev, DRIVER_GEM))
-		return -ENODEV;
+		return -EOPNOTSUPP;
 
 	ret = drm_gem_handle_delete(file_priv, args->handle);
 
@@ -792,7 +828,7 @@
 	int ret;
 
 	if (!drm_core_check_feature(dev, DRIVER_GEM))
-		return -ENODEV;
+		return -EOPNOTSUPP;
 
 	obj = drm_gem_object_lookup(file_priv, args->handle);
 	if (obj == NULL)
@@ -843,7 +879,7 @@
 	u32 handle;
 
 	if (!drm_core_check_feature(dev, DRIVER_GEM))
-		return -ENODEV;
+		return -EOPNOTSUPP;
 
 	mutex_lock(&dev->object_name_lock);
 	obj = idr_find(&dev->object_name_idr, (int) args->name);
@@ -934,7 +970,9 @@
 		container_of(kref, struct drm_gem_object, refcount);
 	struct drm_device *dev = obj->dev;
 
-	if (dev->driver->gem_free_object_unlocked) {
+	if (obj->funcs) {
+		obj->funcs->free(obj);
+	} else if (dev->driver->gem_free_object_unlocked) {
 		dev->driver->gem_free_object_unlocked(obj);
 	} else if (dev->driver->gem_free_object) {
 		WARN_ON(!mutex_is_locked(&dev->struct_mutex));
@@ -963,13 +1001,13 @@
 
 	dev = obj->dev;
 
-	if (dev->driver->gem_free_object_unlocked) {
-		kref_put(&obj->refcount, drm_gem_object_free);
-	} else {
+	if (dev->driver->gem_free_object) {
 		might_lock(&dev->struct_mutex);
 		if (kref_put_mutex(&obj->refcount, drm_gem_object_free,
 				&dev->struct_mutex))
 			mutex_unlock(&dev->struct_mutex);
+	} else {
+		kref_put(&obj->refcount, drm_gem_object_free);
 	}
 }
 EXPORT_SYMBOL(drm_gem_object_put_unlocked);
@@ -1059,11 +1097,14 @@
 	if (obj_size < vma->vm_end - vma->vm_start)
 		return -EINVAL;
 
-	if (!dev->driver->gem_vm_ops)
+	if (obj->funcs && obj->funcs->vm_ops)
+		vma->vm_ops = obj->funcs->vm_ops;
+	else if (dev->driver->gem_vm_ops)
+		vma->vm_ops = dev->driver->gem_vm_ops;
+	else
 		return -EINVAL;
 
 	vma->vm_flags |= VM_IO | VM_PFNMAP | VM_DONTEXPAND | VM_DONTDUMP;
-	vma->vm_ops = dev->driver->gem_vm_ops;
 	vma->vm_private_data = obj;
 	vma->vm_page_prot = pgprot_writecombine(vm_get_page_prot(vma->vm_flags));
 	vma->vm_page_prot = pgprot_decrypted(vma->vm_page_prot);
@@ -1165,11 +1206,10 @@
 	drm_printf_indent(p, indent, "imported=%s\n",
 			  obj->import_attach ? "yes" : "no");
 
-	if (obj->dev->driver->gem_print_info)
+	if (obj->funcs && obj->funcs->print_info)
+		obj->funcs->print_info(p, indent, obj);
+	else if (obj->dev->driver->gem_print_info)
 		obj->dev->driver->gem_print_info(p, indent, obj);
-<<<<<<< HEAD
-}
-=======
 }
 
 /**
@@ -1419,5 +1459,4 @@
 	kfree(fences);
 	return ret;
 }
-EXPORT_SYMBOL(drm_gem_fence_array_add_implicit);
->>>>>>> 407d19ab
+EXPORT_SYMBOL(drm_gem_fence_array_add_implicit);