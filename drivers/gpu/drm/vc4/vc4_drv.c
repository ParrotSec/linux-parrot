// SPDX-License-Identifier: GPL-2.0-only
/*
 * Copyright (C) 2014-2015 Broadcom
 * Copyright (C) 2013 Red Hat
 */

/**
 * DOC: Broadcom VC4 Graphics Driver
 *
 * The Broadcom VideoCore 4 (present in the Raspberry Pi) contains a
 * OpenGL ES 2.0-compatible 3D engine called V3D, and a highly
 * configurable display output pipeline that supports HDMI, DSI, DPI,
 * and Composite TV output.
 *
 * The 3D engine also has an interface for submitting arbitrary
 * compute shader-style jobs using the same shader processor as is
 * used for vertex and fragment shaders in GLES 2.0.  However, given
 * that the hardware isn't able to expose any standard interfaces like
 * OpenGL compute shaders or OpenCL, it isn't supported by this
 * driver.
 */

#include <linux/clk.h>
#include <linux/component.h>
#include <linux/device.h>
#include <linux/io.h>
#include <linux/module.h>
#include <linux/of_platform.h>
#include <linux/platform_device.h>
#include <linux/pm_runtime.h>
#include <drm/drm_fb_cma_helper.h>
#include <drm/drm_fb_helper.h>

#include "uapi/drm/vc4_drm.h"
#include "vc4_drv.h"
#include "vc4_regs.h"

#define DRIVER_NAME "vc4"
#define DRIVER_DESC "Broadcom VC4 graphics"
#define DRIVER_DATE "20140616"
#define DRIVER_MAJOR 0
#define DRIVER_MINOR 0
#define DRIVER_PATCHLEVEL 0

/* Helper function for mapping the regs on a platform device. */
void __iomem *vc4_ioremap_regs(struct platform_device *dev, int index)
{
	struct resource *res;
	void __iomem *map;

	res = platform_get_resource(dev, IORESOURCE_MEM, index);
	map = devm_ioremap_resource(&dev->dev, res);
	if (IS_ERR(map)) {
		DRM_ERROR("Failed to map registers: %ld\n", PTR_ERR(map));
		return map;
	}

	return map;
}

static int vc4_get_param_ioctl(struct drm_device *dev, void *data,
			       struct drm_file *file_priv)
{
	struct vc4_dev *vc4 = to_vc4_dev(dev);
	struct drm_vc4_get_param *args = data;
	int ret;

	if (args->pad != 0)
		return -EINVAL;

	if (!vc4->v3d)
		return -ENODEV;

	switch (args->param) {
	case DRM_VC4_PARAM_V3D_IDENT0:
		ret = vc4_v3d_pm_get(vc4);
		if (ret)
			return ret;
		args->value = V3D_READ(V3D_IDENT0);
		vc4_v3d_pm_put(vc4);
		break;
	case DRM_VC4_PARAM_V3D_IDENT1:
		ret = vc4_v3d_pm_get(vc4);
		if (ret)
			return ret;
		args->value = V3D_READ(V3D_IDENT1);
		vc4_v3d_pm_put(vc4);
		break;
	case DRM_VC4_PARAM_V3D_IDENT2:
		ret = vc4_v3d_pm_get(vc4);
		if (ret)
			return ret;
		args->value = V3D_READ(V3D_IDENT2);
		vc4_v3d_pm_put(vc4);
		break;
	case DRM_VC4_PARAM_SUPPORTS_BRANCHES:
	case DRM_VC4_PARAM_SUPPORTS_ETC1:
	case DRM_VC4_PARAM_SUPPORTS_THREADED_FS:
	case DRM_VC4_PARAM_SUPPORTS_FIXED_RCL_ORDER:
	case DRM_VC4_PARAM_SUPPORTS_MADVISE:
	case DRM_VC4_PARAM_SUPPORTS_PERFMON:
		args->value = true;
		break;
	default:
		DRM_DEBUG("Unknown parameter %d\n", args->param);
		return -EINVAL;
	}

	return 0;
}

static int vc4_open(struct drm_device *dev, struct drm_file *file)
{
	struct vc4_file *vc4file;

	vc4file = kzalloc(sizeof(*vc4file), GFP_KERNEL);
	if (!vc4file)
		return -ENOMEM;

	vc4_perfmon_open_file(vc4file);
	file->driver_priv = vc4file;
	return 0;
}

static void vc4_close(struct drm_device *dev, struct drm_file *file)
{
	struct vc4_file *vc4file = file->driver_priv;

	vc4_perfmon_close_file(vc4file);
	kfree(vc4file);
}

static const struct vm_operations_struct vc4_vm_ops = {
	.fault = vc4_fault,
	.open = drm_gem_vm_open,
	.close = drm_gem_vm_close,
};

static const struct file_operations vc4_drm_fops = {
	.owner = THIS_MODULE,
	.open = drm_open,
	.release = drm_release,
	.unlocked_ioctl = drm_ioctl,
	.mmap = vc4_mmap,
	.poll = drm_poll,
	.read = drm_read,
	.compat_ioctl = drm_compat_ioctl,
	.llseek = noop_llseek,
};

static const struct drm_ioctl_desc vc4_drm_ioctls[] = {
	DRM_IOCTL_DEF_DRV(VC4_SUBMIT_CL, vc4_submit_cl_ioctl, DRM_RENDER_ALLOW),
	DRM_IOCTL_DEF_DRV(VC4_WAIT_SEQNO, vc4_wait_seqno_ioctl, DRM_RENDER_ALLOW),
	DRM_IOCTL_DEF_DRV(VC4_WAIT_BO, vc4_wait_bo_ioctl, DRM_RENDER_ALLOW),
	DRM_IOCTL_DEF_DRV(VC4_CREATE_BO, vc4_create_bo_ioctl, DRM_RENDER_ALLOW),
	DRM_IOCTL_DEF_DRV(VC4_MMAP_BO, vc4_mmap_bo_ioctl, DRM_RENDER_ALLOW),
	DRM_IOCTL_DEF_DRV(VC4_CREATE_SHADER_BO, vc4_create_shader_bo_ioctl, DRM_RENDER_ALLOW),
	DRM_IOCTL_DEF_DRV(VC4_GET_HANG_STATE, vc4_get_hang_state_ioctl,
			  DRM_ROOT_ONLY),
	DRM_IOCTL_DEF_DRV(VC4_GET_PARAM, vc4_get_param_ioctl, DRM_RENDER_ALLOW),
	DRM_IOCTL_DEF_DRV(VC4_SET_TILING, vc4_set_tiling_ioctl, DRM_RENDER_ALLOW),
	DRM_IOCTL_DEF_DRV(VC4_GET_TILING, vc4_get_tiling_ioctl, DRM_RENDER_ALLOW),
	DRM_IOCTL_DEF_DRV(VC4_LABEL_BO, vc4_label_bo_ioctl, DRM_RENDER_ALLOW),
	DRM_IOCTL_DEF_DRV(VC4_GEM_MADVISE, vc4_gem_madvise_ioctl, DRM_RENDER_ALLOW),
	DRM_IOCTL_DEF_DRV(VC4_PERFMON_CREATE, vc4_perfmon_create_ioctl, DRM_RENDER_ALLOW),
	DRM_IOCTL_DEF_DRV(VC4_PERFMON_DESTROY, vc4_perfmon_destroy_ioctl, DRM_RENDER_ALLOW),
	DRM_IOCTL_DEF_DRV(VC4_PERFMON_GET_VALUES, vc4_perfmon_get_values_ioctl, DRM_RENDER_ALLOW),
};

static struct drm_driver vc4_drm_driver = {
	.driver_features = (DRIVER_MODESET |
			    DRIVER_ATOMIC |
			    DRIVER_GEM |
			    DRIVER_HAVE_IRQ |
			    DRIVER_RENDER |
			    DRIVER_PRIME |
			    DRIVER_SYNCOBJ),
	.lastclose = drm_fb_helper_lastclose,
	.open = vc4_open,
	.postclose = vc4_close,
	.irq_handler = vc4_irq,
	.irq_preinstall = vc4_irq_preinstall,
	.irq_postinstall = vc4_irq_postinstall,
	.irq_uninstall = vc4_irq_uninstall,

	.get_scanout_position = vc4_crtc_get_scanoutpos,
	.get_vblank_timestamp = drm_calc_vbltimestamp_from_scanoutpos,

#if defined(CONFIG_DEBUG_FS)
	.debugfs_init = vc4_debugfs_init,
#endif

	.gem_create_object = vc4_create_object,
	.gem_free_object_unlocked = vc4_free_object,
	.gem_vm_ops = &vc4_vm_ops,

	.prime_handle_to_fd = drm_gem_prime_handle_to_fd,
	.prime_fd_to_handle = drm_gem_prime_fd_to_handle,
	.gem_prime_import = drm_gem_prime_import,
	.gem_prime_export = vc4_prime_export,
	.gem_prime_get_sg_table	= drm_gem_cma_prime_get_sg_table,
	.gem_prime_import_sg_table = vc4_prime_import_sg_table,
	.gem_prime_vmap = vc4_prime_vmap,
	.gem_prime_vunmap = drm_gem_cma_prime_vunmap,
	.gem_prime_mmap = vc4_prime_mmap,

	.dumb_create = vc4_dumb_create,

	.ioctls = vc4_drm_ioctls,
	.num_ioctls = ARRAY_SIZE(vc4_drm_ioctls),
	.fops = &vc4_drm_fops,

	.name = DRIVER_NAME,
	.desc = DRIVER_DESC,
	.date = DRIVER_DATE,
	.major = DRIVER_MAJOR,
	.minor = DRIVER_MINOR,
	.patchlevel = DRIVER_PATCHLEVEL,
};

static int compare_dev(struct device *dev, void *data)
{
	return dev == data;
}

static void vc4_match_add_drivers(struct device *dev,
				  struct component_match **match,
				  struct platform_driver *const *drivers,
				  int count)
{
	int i;

	for (i = 0; i < count; i++) {
		struct device_driver *drv = &drivers[i]->driver;
		struct device *p = NULL, *d;

		while ((d = bus_find_device(&platform_bus_type, p, drv,
					    (void *)platform_bus_type.match))) {
			put_device(p);
			component_match_add(dev, match, compare_dev, d);
			p = d;
		}
		put_device(p);
	}
}

static void vc4_kick_out_firmware_fb(void)
{
	struct apertures_struct *ap;

	ap = alloc_apertures(1);
	if (!ap)
		return;

	/* Since VC4 is a UMA device, the simplefb node may have been
	 * located anywhere in memory.
	 */
	ap->ranges[0].base = 0;
	ap->ranges[0].size = ~0;

	drm_fb_helper_remove_conflicting_framebuffers(ap, "vc4drmfb", false);
	kfree(ap);
}

static int vc4_drm_bind(struct device *dev)
{
	struct platform_device *pdev = to_platform_device(dev);
	struct drm_device *drm;
	struct vc4_dev *vc4;
	struct device_node *node;
	int ret = 0;

	dev->coherent_dma_mask = DMA_BIT_MASK(32);

	vc4 = devm_kzalloc(dev, sizeof(*vc4), GFP_KERNEL);
	if (!vc4)
		return -ENOMEM;

	/* If VC4 V3D is missing, don't advertise render nodes. */
	node = of_find_matching_node_and_match(NULL, vc4_v3d_dt_match, NULL);
	if (!node || !of_device_is_available(node))
		vc4_drm_driver.driver_features &= ~DRIVER_RENDER;
	of_node_put(node);

	drm = drm_dev_alloc(&vc4_drm_driver, dev);
	if (IS_ERR(drm))
		return PTR_ERR(drm);
	platform_set_drvdata(pdev, drm);
	vc4->dev = drm;
	drm->dev_private = vc4;
	INIT_LIST_HEAD(&vc4->debugfs_list);

	ret = vc4_bo_cache_init(drm);
	if (ret)
		goto dev_put;

	drm_mode_config_init(drm);

	vc4_gem_init(drm);

	ret = component_bind_all(dev, drm);
	if (ret)
		goto gem_destroy;

	vc4_kick_out_firmware_fb();

	ret = vc4_kms_load(drm);
	if (ret < 0)
		goto unbind_all;

	ret = drm_dev_register(drm, 0);
	if (ret < 0)
		goto unbind_all;

<<<<<<< HEAD
=======
	drm_fbdev_generic_setup(drm, 16);

>>>>>>> 407d19ab
	return 0;

unbind_all:
	component_unbind_all(dev, drm);
gem_destroy:
	vc4_gem_destroy(drm);
	vc4_bo_cache_destroy(drm);
dev_put:
	drm_dev_put(drm);
	return ret;
}

static void vc4_drm_unbind(struct device *dev)
{
	struct drm_device *drm = dev_get_drvdata(dev);
	struct vc4_dev *vc4 = to_vc4_dev(drm);

	drm_dev_unregister(drm);

	drm_fb_cma_fbdev_fini(drm);

	drm_mode_config_cleanup(drm);

	drm_atomic_private_obj_fini(&vc4->load_tracker);
	drm_atomic_private_obj_fini(&vc4->ctm_manager);

	drm_dev_put(drm);
}

static const struct component_master_ops vc4_drm_ops = {
	.bind = vc4_drm_bind,
	.unbind = vc4_drm_unbind,
};

static struct platform_driver *const component_drivers[] = {
	&vc4_hdmi_driver,
	&vc4_vec_driver,
	&vc4_dpi_driver,
	&vc4_dsi_driver,
	&vc4_txp_driver,
	&vc4_hvs_driver,
	&vc4_crtc_driver,
	&vc4_v3d_driver,
};

static int vc4_platform_drm_probe(struct platform_device *pdev)
{
	struct component_match *match = NULL;
	struct device *dev = &pdev->dev;

	vc4_match_add_drivers(dev, &match,
			      component_drivers, ARRAY_SIZE(component_drivers));

	return component_master_add_with_match(dev, &vc4_drm_ops, match);
}

static int vc4_platform_drm_remove(struct platform_device *pdev)
{
	component_master_del(&pdev->dev, &vc4_drm_ops);

	return 0;
}

static const struct of_device_id vc4_of_match[] = {
	{ .compatible = "brcm,bcm2835-vc4", },
	{ .compatible = "brcm,cygnus-vc4", },
	{},
};
MODULE_DEVICE_TABLE(of, vc4_of_match);

static struct platform_driver vc4_platform_driver = {
	.probe		= vc4_platform_drm_probe,
	.remove		= vc4_platform_drm_remove,
	.driver		= {
		.name	= "vc4-drm",
		.of_match_table = vc4_of_match,
	},
};

static int __init vc4_drm_register(void)
{
	int ret;

	ret = platform_register_drivers(component_drivers,
					ARRAY_SIZE(component_drivers));
	if (ret)
		return ret;

	return platform_driver_register(&vc4_platform_driver);
}

static void __exit vc4_drm_unregister(void)
{
	platform_unregister_drivers(component_drivers,
				    ARRAY_SIZE(component_drivers));
	platform_driver_unregister(&vc4_platform_driver);
}

module_init(vc4_drm_register);
module_exit(vc4_drm_unregister);

MODULE_ALIAS("platform:vc4-drm");
MODULE_DESCRIPTION("Broadcom VC4 DRM Driver");
MODULE_AUTHOR("Eric Anholt <eric@anholt.net>");
MODULE_LICENSE("GPL v2");<|MERGE_RESOLUTION|>--- conflicted
+++ resolved
@@ -30,6 +30,7 @@
 #include <linux/pm_runtime.h>
 #include <drm/drm_fb_cma_helper.h>
 #include <drm/drm_fb_helper.h>
+#include <drm/drm_atomic_helper.h>
 
 #include "uapi/drm/vc4_drm.h"
 #include "vc4_drv.h"
@@ -171,11 +172,9 @@
 	.driver_features = (DRIVER_MODESET |
 			    DRIVER_ATOMIC |
 			    DRIVER_GEM |
-			    DRIVER_HAVE_IRQ |
 			    DRIVER_RENDER |
 			    DRIVER_PRIME |
 			    DRIVER_SYNCOBJ),
-	.lastclose = drm_fb_helper_lastclose,
 	.open = vc4_open,
 	.postclose = vc4_close,
 	.irq_handler = vc4_irq,
@@ -244,24 +243,6 @@
 	}
 }
 
-static void vc4_kick_out_firmware_fb(void)
-{
-	struct apertures_struct *ap;
-
-	ap = alloc_apertures(1);
-	if (!ap)
-		return;
-
-	/* Since VC4 is a UMA device, the simplefb node may have been
-	 * located anywhere in memory.
-	 */
-	ap->ranges[0].base = 0;
-	ap->ranges[0].size = ~0;
-
-	drm_fb_helper_remove_conflicting_framebuffers(ap, "vc4drmfb", false);
-	kfree(ap);
-}
-
 static int vc4_drm_bind(struct device *dev)
 {
 	struct platform_device *pdev = to_platform_device(dev);
@@ -302,7 +283,7 @@
 	if (ret)
 		goto gem_destroy;
 
-	vc4_kick_out_firmware_fb();
+	drm_fb_helper_remove_conflicting_framebuffers(NULL, "vc4drmfb", false);
 
 	ret = vc4_kms_load(drm);
 	if (ret < 0)
@@ -312,11 +293,8 @@
 	if (ret < 0)
 		goto unbind_all;
 
-<<<<<<< HEAD
-=======
 	drm_fbdev_generic_setup(drm, 16);
 
->>>>>>> 407d19ab
 	return 0;
 
 unbind_all:
@@ -336,7 +314,7 @@
 
 	drm_dev_unregister(drm);
 
-	drm_fb_cma_fbdev_fini(drm);
+	drm_atomic_helper_shutdown(drm);
 
 	drm_mode_config_cleanup(drm);
 
