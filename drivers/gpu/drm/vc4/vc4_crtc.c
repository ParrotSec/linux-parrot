// SPDX-License-Identifier: GPL-2.0-only
/*
 * Copyright (C) 2015 Broadcom
 */

/**
 * DOC: VC4 CRTC module
 *
 * In VC4, the Pixel Valve is what most closely corresponds to the
 * DRM's concept of a CRTC.  The PV generates video timings from the
 * encoder's clock plus its configuration.  It pulls scaled pixels from
 * the HVS at that timing, and feeds it to the encoder.
 *
 * However, the DRM CRTC also collects the configuration of all the
 * DRM planes attached to it.  As a result, the CRTC is also
 * responsible for writing the display list for the HVS channel that
 * the CRTC will use.
 *
 * The 2835 has 3 different pixel valves.  pv0 in the audio power
 * domain feeds DSI0 or DPI, while pv1 feeds DS1 or SMI.  pv2 in the
 * image domain can feed either HDMI or the SDTV controller.  The
 * pixel valve chooses from the CPRMAN clocks (HSM for HDMI, VEC for
 * SDTV, etc.) according to which output type is chosen in the mux.
 *
 * For power management, the pixel valve's registers are all clocked
 * by the AXI clock, while the timings and FIFOs make use of the
 * output-specific clock.  Since the encoders also directly consume
 * the CPRMAN clocks, and know what timings they need, they are the
 * ones that set the clock.
 */

#include <drm/drm_atomic.h>
#include <drm/drm_atomic_helper.h>
<<<<<<< HEAD
#include <drm/drm_crtc_helper.h>
=======
#include <drm/drm_atomic_uapi.h>
#include <drm/drm_print.h>
#include <drm/drm_probe_helper.h>
>>>>>>> 407d19ab
#include <linux/clk.h>
#include <drm/drm_fb_cma_helper.h>
#include <linux/component.h>
#include <linux/of_device.h>
#include "vc4_drv.h"
#include "vc4_regs.h"

struct vc4_crtc_state {
	struct drm_crtc_state base;
	/* Dlist area for this CRTC configuration. */
	struct drm_mm_node mm;
	bool feed_txp;
	bool txp_armed;
};

static inline struct vc4_crtc_state *
to_vc4_crtc_state(struct drm_crtc_state *crtc_state)
{
	return (struct vc4_crtc_state *)crtc_state;
}

#define CRTC_WRITE(offset, val) writel(val, vc4_crtc->regs + (offset))
#define CRTC_READ(offset) readl(vc4_crtc->regs + (offset))

static const struct debugfs_reg32 crtc_regs[] = {
	VC4_REG32(PV_CONTROL),
	VC4_REG32(PV_V_CONTROL),
	VC4_REG32(PV_VSYNCD_EVEN),
	VC4_REG32(PV_HORZA),
	VC4_REG32(PV_HORZB),
	VC4_REG32(PV_VERTA),
	VC4_REG32(PV_VERTB),
	VC4_REG32(PV_VERTA_EVEN),
	VC4_REG32(PV_VERTB_EVEN),
	VC4_REG32(PV_INTEN),
	VC4_REG32(PV_INTSTAT),
	VC4_REG32(PV_STAT),
	VC4_REG32(PV_HACT_ACT),
};

bool vc4_crtc_get_scanoutpos(struct drm_device *dev, unsigned int crtc_id,
			     bool in_vblank_irq, int *vpos, int *hpos,
			     ktime_t *stime, ktime_t *etime,
			     const struct drm_display_mode *mode)
{
	struct vc4_dev *vc4 = to_vc4_dev(dev);
	struct drm_crtc *crtc = drm_crtc_from_index(dev, crtc_id);
	struct vc4_crtc *vc4_crtc = to_vc4_crtc(crtc);
	u32 val;
	int fifo_lines;
	int vblank_lines;
	bool ret = false;

	/* preempt_disable_rt() should go right here in PREEMPT_RT patchset. */

	/* Get optional system timestamp before query. */
	if (stime)
		*stime = ktime_get();

	/*
	 * Read vertical scanline which is currently composed for our
	 * pixelvalve by the HVS, and also the scaler status.
	 */
	val = HVS_READ(SCALER_DISPSTATX(vc4_crtc->channel));

	/* Get optional system timestamp after query. */
	if (etime)
		*etime = ktime_get();

	/* preempt_enable_rt() should go right here in PREEMPT_RT patchset. */

	/* Vertical position of hvs composed scanline. */
	*vpos = VC4_GET_FIELD(val, SCALER_DISPSTATX_LINE);
	*hpos = 0;

	if (mode->flags & DRM_MODE_FLAG_INTERLACE) {
		*vpos /= 2;

		/* Use hpos to correct for field offset in interlaced mode. */
		if (VC4_GET_FIELD(val, SCALER_DISPSTATX_FRAME_COUNT) % 2)
			*hpos += mode->crtc_htotal / 2;
	}

	/* This is the offset we need for translating hvs -> pv scanout pos. */
	fifo_lines = vc4_crtc->cob_size / mode->crtc_hdisplay;

	if (fifo_lines > 0)
		ret = true;

	/* HVS more than fifo_lines into frame for compositing? */
	if (*vpos > fifo_lines) {
		/*
		 * We are in active scanout and can get some meaningful results
		 * from HVS. The actual PV scanout can not trail behind more
		 * than fifo_lines as that is the fifo's capacity. Assume that
		 * in active scanout the HVS and PV work in lockstep wrt. HVS
		 * refilling the fifo and PV consuming from the fifo, ie.
		 * whenever the PV consumes and frees up a scanline in the
		 * fifo, the HVS will immediately refill it, therefore
		 * incrementing vpos. Therefore we choose HVS read position -
		 * fifo size in scanlines as a estimate of the real scanout
		 * position of the PV.
		 */
		*vpos -= fifo_lines + 1;

		return ret;
	}

	/*
	 * Less: This happens when we are in vblank and the HVS, after getting
	 * the VSTART restart signal from the PV, just started refilling its
	 * fifo with new lines from the top-most lines of the new framebuffers.
	 * The PV does not scan out in vblank, so does not remove lines from
	 * the fifo, so the fifo will be full quickly and the HVS has to pause.
	 * We can't get meaningful readings wrt. scanline position of the PV
	 * and need to make things up in a approximative but consistent way.
	 */
	vblank_lines = mode->vtotal - mode->vdisplay;

	if (in_vblank_irq) {
		/*
		 * Assume the irq handler got called close to first
		 * line of vblank, so PV has about a full vblank
		 * scanlines to go, and as a base timestamp use the
		 * one taken at entry into vblank irq handler, so it
		 * is not affected by random delays due to lock
		 * contention on event_lock or vblank_time lock in
		 * the core.
		 */
		*vpos = -vblank_lines;

		if (stime)
			*stime = vc4_crtc->t_vblank;
		if (etime)
			*etime = vc4_crtc->t_vblank;

		/*
		 * If the HVS fifo is not yet full then we know for certain
		 * we are at the very beginning of vblank, as the hvs just
		 * started refilling, and the stime and etime timestamps
		 * truly correspond to start of vblank.
		 *
		 * Unfortunately there's no way to report this to upper levels
		 * and make it more useful.
		 */
	} else {
		/*
		 * No clue where we are inside vblank. Return a vpos of zero,
		 * which will cause calling code to just return the etime
		 * timestamp uncorrected. At least this is no worse than the
		 * standard fallback.
		 */
		*vpos = 0;
	}

	return ret;
}

static void vc4_crtc_destroy(struct drm_crtc *crtc)
{
	drm_crtc_cleanup(crtc);
}

static void
vc4_crtc_lut_load(struct drm_crtc *crtc)
{
	struct drm_device *dev = crtc->dev;
	struct vc4_dev *vc4 = to_vc4_dev(dev);
	struct vc4_crtc *vc4_crtc = to_vc4_crtc(crtc);
	u32 i;

	/* The LUT memory is laid out with each HVS channel in order,
	 * each of which takes 256 writes for R, 256 for G, then 256
	 * for B.
	 */
	HVS_WRITE(SCALER_GAMADDR,
		  SCALER_GAMADDR_AUTOINC |
		  (vc4_crtc->channel * 3 * crtc->gamma_size));

	for (i = 0; i < crtc->gamma_size; i++)
		HVS_WRITE(SCALER_GAMDATA, vc4_crtc->lut_r[i]);
	for (i = 0; i < crtc->gamma_size; i++)
		HVS_WRITE(SCALER_GAMDATA, vc4_crtc->lut_g[i]);
	for (i = 0; i < crtc->gamma_size; i++)
		HVS_WRITE(SCALER_GAMDATA, vc4_crtc->lut_b[i]);
}

static void
vc4_crtc_update_gamma_lut(struct drm_crtc *crtc)
{
	struct vc4_crtc *vc4_crtc = to_vc4_crtc(crtc);
	struct drm_color_lut *lut = crtc->state->gamma_lut->data;
	u32 length = drm_color_lut_size(crtc->state->gamma_lut);
	u32 i;

	for (i = 0; i < length; i++) {
		vc4_crtc->lut_r[i] = drm_color_lut_extract(lut[i].red, 8);
		vc4_crtc->lut_g[i] = drm_color_lut_extract(lut[i].green, 8);
		vc4_crtc->lut_b[i] = drm_color_lut_extract(lut[i].blue, 8);
	}

	vc4_crtc_lut_load(crtc);
}

static u32 vc4_get_fifo_full_level(u32 format)
{
	static const u32 fifo_len_bytes = 64;
	static const u32 hvs_latency_pix = 6;

	switch (format) {
	case PV_CONTROL_FORMAT_DSIV_16:
	case PV_CONTROL_FORMAT_DSIC_16:
		return fifo_len_bytes - 2 * hvs_latency_pix;
	case PV_CONTROL_FORMAT_DSIV_18:
		return fifo_len_bytes - 14;
	case PV_CONTROL_FORMAT_24:
	case PV_CONTROL_FORMAT_DSIV_24:
	default:
		return fifo_len_bytes - 3 * hvs_latency_pix;
	}
}

/*
 * Returns the encoder attached to the CRTC.
 *
 * VC4 can only scan out to one encoder at a time, while the DRM core
 * allows drivers to push pixels to more than one encoder from the
 * same CRTC.
 */
static struct drm_encoder *vc4_get_crtc_encoder(struct drm_crtc *crtc)
{
	struct drm_connector *connector;
	struct drm_connector_list_iter conn_iter;

	drm_connector_list_iter_begin(crtc->dev, &conn_iter);
	drm_for_each_connector_iter(connector, &conn_iter) {
		if (connector->state->crtc == crtc) {
			drm_connector_list_iter_end(&conn_iter);
			return connector->encoder;
		}
	}
	drm_connector_list_iter_end(&conn_iter);

	return NULL;
}

static void vc4_crtc_config_pv(struct drm_crtc *crtc)
{
	struct drm_encoder *encoder = vc4_get_crtc_encoder(crtc);
	struct vc4_encoder *vc4_encoder = to_vc4_encoder(encoder);
	struct vc4_crtc *vc4_crtc = to_vc4_crtc(crtc);
	struct drm_crtc_state *state = crtc->state;
	struct drm_display_mode *mode = &state->adjusted_mode;
	bool interlace = mode->flags & DRM_MODE_FLAG_INTERLACE;
	u32 pixel_rep = (mode->flags & DRM_MODE_FLAG_DBLCLK) ? 2 : 1;
	bool is_dsi = (vc4_encoder->type == VC4_ENCODER_TYPE_DSI0 ||
		       vc4_encoder->type == VC4_ENCODER_TYPE_DSI1);
	u32 format = is_dsi ? PV_CONTROL_FORMAT_DSIV_24 : PV_CONTROL_FORMAT_24;

	/* Reset the PV fifo. */
	CRTC_WRITE(PV_CONTROL, 0);
	CRTC_WRITE(PV_CONTROL, PV_CONTROL_FIFO_CLR | PV_CONTROL_EN);
	CRTC_WRITE(PV_CONTROL, 0);

	CRTC_WRITE(PV_HORZA,
		   VC4_SET_FIELD((mode->htotal -
				  mode->hsync_end) * pixel_rep,
				 PV_HORZA_HBP) |
		   VC4_SET_FIELD((mode->hsync_end -
				  mode->hsync_start) * pixel_rep,
				 PV_HORZA_HSYNC));
	CRTC_WRITE(PV_HORZB,
		   VC4_SET_FIELD((mode->hsync_start -
				  mode->hdisplay) * pixel_rep,
				 PV_HORZB_HFP) |
		   VC4_SET_FIELD(mode->hdisplay * pixel_rep, PV_HORZB_HACTIVE));

	CRTC_WRITE(PV_VERTA,
		   VC4_SET_FIELD(mode->crtc_vtotal - mode->crtc_vsync_end,
				 PV_VERTA_VBP) |
		   VC4_SET_FIELD(mode->crtc_vsync_end - mode->crtc_vsync_start,
				 PV_VERTA_VSYNC));
	CRTC_WRITE(PV_VERTB,
		   VC4_SET_FIELD(mode->crtc_vsync_start - mode->crtc_vdisplay,
				 PV_VERTB_VFP) |
		   VC4_SET_FIELD(mode->crtc_vdisplay, PV_VERTB_VACTIVE));

	if (interlace) {
		CRTC_WRITE(PV_VERTA_EVEN,
			   VC4_SET_FIELD(mode->crtc_vtotal -
					 mode->crtc_vsync_end - 1,
					 PV_VERTA_VBP) |
			   VC4_SET_FIELD(mode->crtc_vsync_end -
					 mode->crtc_vsync_start,
					 PV_VERTA_VSYNC));
		CRTC_WRITE(PV_VERTB_EVEN,
			   VC4_SET_FIELD(mode->crtc_vsync_start -
					 mode->crtc_vdisplay,
					 PV_VERTB_VFP) |
			   VC4_SET_FIELD(mode->crtc_vdisplay, PV_VERTB_VACTIVE));

		/* We set up first field even mode for HDMI.  VEC's
		 * NTSC mode would want first field odd instead, once
		 * we support it (to do so, set ODD_FIRST and put the
		 * delay in VSYNCD_EVEN instead).
		 */
		CRTC_WRITE(PV_V_CONTROL,
			   PV_VCONTROL_CONTINUOUS |
			   (is_dsi ? PV_VCONTROL_DSI : 0) |
			   PV_VCONTROL_INTERLACE |
			   VC4_SET_FIELD(mode->htotal * pixel_rep / 2,
					 PV_VCONTROL_ODD_DELAY));
		CRTC_WRITE(PV_VSYNCD_EVEN, 0);
	} else {
		CRTC_WRITE(PV_V_CONTROL,
			   PV_VCONTROL_CONTINUOUS |
			   (is_dsi ? PV_VCONTROL_DSI : 0));
	}

	CRTC_WRITE(PV_HACT_ACT, mode->hdisplay * pixel_rep);

	CRTC_WRITE(PV_CONTROL,
		   VC4_SET_FIELD(format, PV_CONTROL_FORMAT) |
		   VC4_SET_FIELD(vc4_get_fifo_full_level(format),
				 PV_CONTROL_FIFO_LEVEL) |
		   VC4_SET_FIELD(pixel_rep - 1, PV_CONTROL_PIXEL_REP) |
		   PV_CONTROL_CLR_AT_START |
		   PV_CONTROL_TRIGGER_UNDERFLOW |
		   PV_CONTROL_WAIT_HSTART |
		   VC4_SET_FIELD(vc4_encoder->clock_select,
				 PV_CONTROL_CLK_SELECT) |
		   PV_CONTROL_FIFO_CLR |
		   PV_CONTROL_EN);
}

static void vc4_crtc_mode_set_nofb(struct drm_crtc *crtc)
{
	struct drm_device *dev = crtc->dev;
	struct vc4_dev *vc4 = to_vc4_dev(dev);
	struct vc4_crtc *vc4_crtc = to_vc4_crtc(crtc);
	struct vc4_crtc_state *vc4_state = to_vc4_crtc_state(crtc->state);
	struct drm_display_mode *mode = &crtc->state->adjusted_mode;
	bool interlace = mode->flags & DRM_MODE_FLAG_INTERLACE;
	bool debug_dump_regs = false;

	if (debug_dump_regs) {
		struct drm_printer p = drm_info_printer(&vc4_crtc->pdev->dev);
		dev_info(&vc4_crtc->pdev->dev, "CRTC %d regs before:\n",
			 drm_crtc_index(crtc));
		drm_print_regset32(&p, &vc4_crtc->regset);
	}

	if (vc4_crtc->channel == 2) {
		u32 dispctrl;
		u32 dsp3_mux;

		/*
		 * SCALER_DISPCTRL_DSP3 = X, where X < 2 means 'connect DSP3 to
		 * FIFO X'.
		 * SCALER_DISPCTRL_DSP3 = 3 means 'disable DSP 3'.
		 *
		 * DSP3 is connected to FIFO2 unless the transposer is
		 * enabled. In this case, FIFO 2 is directly accessed by the
		 * TXP IP, and we need to disable the FIFO2 -> pixelvalve1
		 * route.
		 */
		if (vc4_state->feed_txp)
			dsp3_mux = VC4_SET_FIELD(3, SCALER_DISPCTRL_DSP3_MUX);
		else
			dsp3_mux = VC4_SET_FIELD(2, SCALER_DISPCTRL_DSP3_MUX);

		dispctrl = HVS_READ(SCALER_DISPCTRL) &
			   ~SCALER_DISPCTRL_DSP3_MUX_MASK;
		HVS_WRITE(SCALER_DISPCTRL, dispctrl | dsp3_mux);
	}

	if (!vc4_state->feed_txp)
		vc4_crtc_config_pv(crtc);

	HVS_WRITE(SCALER_DISPBKGNDX(vc4_crtc->channel),
		  SCALER_DISPBKGND_AUTOHS |
		  SCALER_DISPBKGND_GAMMA |
		  (interlace ? SCALER_DISPBKGND_INTERLACE : 0));

	/* Reload the LUT, since the SRAMs would have been disabled if
	 * all CRTCs had SCALER_DISPBKGND_GAMMA unset at once.
	 */
	vc4_crtc_lut_load(crtc);

	if (debug_dump_regs) {
		struct drm_printer p = drm_info_printer(&vc4_crtc->pdev->dev);
		dev_info(&vc4_crtc->pdev->dev, "CRTC %d regs after:\n",
			 drm_crtc_index(crtc));
		drm_print_regset32(&p, &vc4_crtc->regset);
	}
}

static void require_hvs_enabled(struct drm_device *dev)
{
	struct vc4_dev *vc4 = to_vc4_dev(dev);

	WARN_ON_ONCE((HVS_READ(SCALER_DISPCTRL) & SCALER_DISPCTRL_ENABLE) !=
		     SCALER_DISPCTRL_ENABLE);
}

static void vc4_crtc_atomic_disable(struct drm_crtc *crtc,
				    struct drm_crtc_state *old_state)
{
	struct drm_device *dev = crtc->dev;
	struct vc4_dev *vc4 = to_vc4_dev(dev);
	struct vc4_crtc *vc4_crtc = to_vc4_crtc(crtc);
	u32 chan = vc4_crtc->channel;
	int ret;
	require_hvs_enabled(dev);

	/* Disable vblank irq handling before crtc is disabled. */
	drm_crtc_vblank_off(crtc);

	CRTC_WRITE(PV_V_CONTROL,
		   CRTC_READ(PV_V_CONTROL) & ~PV_VCONTROL_VIDEN);
	ret = wait_for(!(CRTC_READ(PV_V_CONTROL) & PV_VCONTROL_VIDEN), 1);
	WARN_ONCE(ret, "Timeout waiting for !PV_VCONTROL_VIDEN\n");

	if (HVS_READ(SCALER_DISPCTRLX(chan)) &
	    SCALER_DISPCTRLX_ENABLE) {
		HVS_WRITE(SCALER_DISPCTRLX(chan),
			  SCALER_DISPCTRLX_RESET);

		/* While the docs say that reset is self-clearing, it
		 * seems it doesn't actually.
		 */
		HVS_WRITE(SCALER_DISPCTRLX(chan), 0);
	}

	/* Once we leave, the scaler should be disabled and its fifo empty. */

	WARN_ON_ONCE(HVS_READ(SCALER_DISPCTRLX(chan)) & SCALER_DISPCTRLX_RESET);

	WARN_ON_ONCE(VC4_GET_FIELD(HVS_READ(SCALER_DISPSTATX(chan)),
				   SCALER_DISPSTATX_MODE) !=
		     SCALER_DISPSTATX_MODE_DISABLED);

	WARN_ON_ONCE((HVS_READ(SCALER_DISPSTATX(chan)) &
		      (SCALER_DISPSTATX_FULL | SCALER_DISPSTATX_EMPTY)) !=
		     SCALER_DISPSTATX_EMPTY);

	/*
	 * Make sure we issue a vblank event after disabling the CRTC if
	 * someone was waiting it.
	 */
	if (crtc->state->event) {
		unsigned long flags;

		spin_lock_irqsave(&dev->event_lock, flags);
		drm_crtc_send_vblank_event(crtc, crtc->state->event);
		crtc->state->event = NULL;
		spin_unlock_irqrestore(&dev->event_lock, flags);
	}
}

void vc4_crtc_txp_armed(struct drm_crtc_state *state)
{
	struct vc4_crtc_state *vc4_state = to_vc4_crtc_state(state);

	vc4_state->txp_armed = true;
}

static void vc4_crtc_update_dlist(struct drm_crtc *crtc)
{
	struct drm_device *dev = crtc->dev;
	struct vc4_dev *vc4 = to_vc4_dev(dev);
	struct vc4_crtc *vc4_crtc = to_vc4_crtc(crtc);
	struct vc4_crtc_state *vc4_state = to_vc4_crtc_state(crtc->state);

	if (crtc->state->event) {
		unsigned long flags;

		crtc->state->event->pipe = drm_crtc_index(crtc);

		WARN_ON(drm_crtc_vblank_get(crtc) != 0);

		spin_lock_irqsave(&dev->event_lock, flags);

		if (!vc4_state->feed_txp || vc4_state->txp_armed) {
			vc4_crtc->event = crtc->state->event;
			crtc->state->event = NULL;
		}

		HVS_WRITE(SCALER_DISPLISTX(vc4_crtc->channel),
			  vc4_state->mm.start);

		spin_unlock_irqrestore(&dev->event_lock, flags);
	} else {
		HVS_WRITE(SCALER_DISPLISTX(vc4_crtc->channel),
			  vc4_state->mm.start);
	}
}

static void vc4_crtc_atomic_enable(struct drm_crtc *crtc,
				   struct drm_crtc_state *old_state)
{
	struct drm_device *dev = crtc->dev;
	struct vc4_dev *vc4 = to_vc4_dev(dev);
	struct vc4_crtc *vc4_crtc = to_vc4_crtc(crtc);
	struct vc4_crtc_state *vc4_state = to_vc4_crtc_state(crtc->state);
	struct drm_display_mode *mode = &crtc->state->adjusted_mode;

	require_hvs_enabled(dev);

	/* Enable vblank irq handling before crtc is started otherwise
	 * drm_crtc_get_vblank() fails in vc4_crtc_update_dlist().
	 */
	drm_crtc_vblank_on(crtc);
	vc4_crtc_update_dlist(crtc);

	/* Turn on the scaler, which will wait for vstart to start
	 * compositing.
	 * When feeding the transposer, we should operate in oneshot
	 * mode.
	 */
	HVS_WRITE(SCALER_DISPCTRLX(vc4_crtc->channel),
		  VC4_SET_FIELD(mode->hdisplay, SCALER_DISPCTRLX_WIDTH) |
		  VC4_SET_FIELD(mode->vdisplay, SCALER_DISPCTRLX_HEIGHT) |
		  SCALER_DISPCTRLX_ENABLE |
		  (vc4_state->feed_txp ? SCALER_DISPCTRLX_ONESHOT : 0));

	/* When feeding the transposer block the pixelvalve is unneeded and
	 * should not be enabled.
	 */
	if (!vc4_state->feed_txp)
		CRTC_WRITE(PV_V_CONTROL,
			   CRTC_READ(PV_V_CONTROL) | PV_VCONTROL_VIDEN);
}

static enum drm_mode_status vc4_crtc_mode_valid(struct drm_crtc *crtc,
						const struct drm_display_mode *mode)
{
	/* Do not allow doublescan modes from user space */
	if (mode->flags & DRM_MODE_FLAG_DBLSCAN) {
		DRM_DEBUG_KMS("[CRTC:%d] Doublescan mode rejected.\n",
			      crtc->base.id);
		return MODE_NO_DBLESCAN;
	}

	return MODE_OK;
}

static int vc4_crtc_atomic_check(struct drm_crtc *crtc,
				 struct drm_crtc_state *state)
{
	struct vc4_crtc_state *vc4_state = to_vc4_crtc_state(state);
	struct drm_device *dev = crtc->dev;
	struct vc4_dev *vc4 = to_vc4_dev(dev);
	struct drm_plane *plane;
	unsigned long flags;
	const struct drm_plane_state *plane_state;
	struct drm_connector *conn;
	struct drm_connector_state *conn_state;
	u32 dlist_count = 0;
	int ret, i;

	/* The pixelvalve can only feed one encoder (and encoders are
	 * 1:1 with connectors.)
	 */
	if (hweight32(state->connector_mask) > 1)
		return -EINVAL;

	drm_atomic_crtc_state_for_each_plane_state(plane, plane_state, state)
		dlist_count += vc4_plane_dlist_size(plane_state);

	dlist_count++; /* Account for SCALER_CTL0_END. */

	spin_lock_irqsave(&vc4->hvs->mm_lock, flags);
	ret = drm_mm_insert_node(&vc4->hvs->dlist_mm, &vc4_state->mm,
				 dlist_count);
	spin_unlock_irqrestore(&vc4->hvs->mm_lock, flags);
	if (ret)
		return ret;

	for_each_new_connector_in_state(state->state, conn, conn_state, i) {
		if (conn_state->crtc != crtc)
			continue;

		/* The writeback connector is implemented using the transposer
		 * block which is directly taking its data from the HVS FIFO.
		 */
		if (conn->connector_type == DRM_MODE_CONNECTOR_WRITEBACK) {
			state->no_vblank = true;
			vc4_state->feed_txp = true;
		} else {
			state->no_vblank = false;
			vc4_state->feed_txp = false;
		}

		break;
	}

	return 0;
}

static void vc4_crtc_atomic_flush(struct drm_crtc *crtc,
				  struct drm_crtc_state *old_state)
{
	struct drm_device *dev = crtc->dev;
	struct vc4_dev *vc4 = to_vc4_dev(dev);
	struct vc4_crtc *vc4_crtc = to_vc4_crtc(crtc);
	struct vc4_crtc_state *vc4_state = to_vc4_crtc_state(crtc->state);
	struct drm_plane *plane;
	struct vc4_plane_state *vc4_plane_state;
	bool debug_dump_regs = false;
	bool enable_bg_fill = false;
	u32 __iomem *dlist_start = vc4->hvs->dlist + vc4_state->mm.start;
	u32 __iomem *dlist_next = dlist_start;

	if (debug_dump_regs) {
		DRM_INFO("CRTC %d HVS before:\n", drm_crtc_index(crtc));
		vc4_hvs_dump_state(dev);
	}

	/* Copy all the active planes' dlist contents to the hardware dlist. */
	drm_atomic_crtc_for_each_plane(plane, crtc) {
		/* Is this the first active plane? */
		if (dlist_next == dlist_start) {
			/* We need to enable background fill when a plane
			 * could be alpha blending from the background, i.e.
			 * where no other plane is underneath. It suffices to
			 * consider the first active plane here since we set
			 * needs_bg_fill such that either the first plane
			 * already needs it or all planes on top blend from
			 * the first or a lower plane.
			 */
			vc4_plane_state = to_vc4_plane_state(plane->state);
			enable_bg_fill = vc4_plane_state->needs_bg_fill;
		}

		dlist_next += vc4_plane_write_dlist(plane, dlist_next);
	}

	writel(SCALER_CTL0_END, dlist_next);
	dlist_next++;

	WARN_ON_ONCE(dlist_next - dlist_start != vc4_state->mm.size);

	if (enable_bg_fill)
		/* This sets a black background color fill, as is the case
		 * with other DRM drivers.
		 */
		HVS_WRITE(SCALER_DISPBKGNDX(vc4_crtc->channel),
			  HVS_READ(SCALER_DISPBKGNDX(vc4_crtc->channel)) |
			  SCALER_DISPBKGND_FILL);

	/* Only update DISPLIST if the CRTC was already running and is not
	 * being disabled.
	 * vc4_crtc_enable() takes care of updating the dlist just after
	 * re-enabling VBLANK interrupts and before enabling the engine.
	 * If the CRTC is being disabled, there's no point in updating this
	 * information.
	 */
	if (crtc->state->active && old_state->active)
		vc4_crtc_update_dlist(crtc);

	if (crtc->state->color_mgmt_changed) {
		u32 dispbkgndx = HVS_READ(SCALER_DISPBKGNDX(vc4_crtc->channel));

		if (crtc->state->gamma_lut) {
			vc4_crtc_update_gamma_lut(crtc);
			dispbkgndx |= SCALER_DISPBKGND_GAMMA;
		} else {
			/* Unsetting DISPBKGND_GAMMA skips the gamma lut step
			 * in hardware, which is the same as a linear lut that
			 * DRM expects us to use in absence of a user lut.
			 */
			dispbkgndx &= ~SCALER_DISPBKGND_GAMMA;
		}
		HVS_WRITE(SCALER_DISPBKGNDX(vc4_crtc->channel), dispbkgndx);
	}

	if (debug_dump_regs) {
		DRM_INFO("CRTC %d HVS after:\n", drm_crtc_index(crtc));
		vc4_hvs_dump_state(dev);
	}
}

static int vc4_enable_vblank(struct drm_crtc *crtc)
{
	struct vc4_crtc *vc4_crtc = to_vc4_crtc(crtc);

	CRTC_WRITE(PV_INTEN, PV_INT_VFP_START);

	return 0;
}

static void vc4_disable_vblank(struct drm_crtc *crtc)
{
	struct vc4_crtc *vc4_crtc = to_vc4_crtc(crtc);

	CRTC_WRITE(PV_INTEN, 0);
}

static void vc4_crtc_handle_page_flip(struct vc4_crtc *vc4_crtc)
{
	struct drm_crtc *crtc = &vc4_crtc->base;
	struct drm_device *dev = crtc->dev;
	struct vc4_dev *vc4 = to_vc4_dev(dev);
	struct vc4_crtc_state *vc4_state = to_vc4_crtc_state(crtc->state);
	u32 chan = vc4_crtc->channel;
	unsigned long flags;

	spin_lock_irqsave(&dev->event_lock, flags);
	if (vc4_crtc->event &&
	    (vc4_state->mm.start == HVS_READ(SCALER_DISPLACTX(chan)) ||
	     vc4_state->feed_txp)) {
		drm_crtc_send_vblank_event(crtc, vc4_crtc->event);
		vc4_crtc->event = NULL;
		drm_crtc_vblank_put(crtc);

		/* Wait for the page flip to unmask the underrun to ensure that
		 * the display list was updated by the hardware. Before that
		 * happens, the HVS will be using the previous display list with
		 * the CRTC and encoder already reconfigured, leading to
		 * underruns. This can be seen when reconfiguring the CRTC.
		 */
		vc4_hvs_unmask_underrun(dev, vc4_crtc->channel);
	}
	spin_unlock_irqrestore(&dev->event_lock, flags);
}

void vc4_crtc_handle_vblank(struct vc4_crtc *crtc)
{
	crtc->t_vblank = ktime_get();
	drm_crtc_handle_vblank(&crtc->base);
	vc4_crtc_handle_page_flip(crtc);
}

static irqreturn_t vc4_crtc_irq_handler(int irq, void *data)
{
	struct vc4_crtc *vc4_crtc = data;
	u32 stat = CRTC_READ(PV_INTSTAT);
	irqreturn_t ret = IRQ_NONE;

	if (stat & PV_INT_VFP_START) {
		CRTC_WRITE(PV_INTSTAT, PV_INT_VFP_START);
		vc4_crtc_handle_vblank(vc4_crtc);
		ret = IRQ_HANDLED;
	}

	return ret;
}

struct vc4_async_flip_state {
	struct drm_crtc *crtc;
	struct drm_framebuffer *fb;
	struct drm_framebuffer *old_fb;
	struct drm_pending_vblank_event *event;

	struct vc4_seqno_cb cb;
};

/* Called when the V3D execution for the BO being flipped to is done, so that
 * we can actually update the plane's address to point to it.
 */
static void
vc4_async_page_flip_complete(struct vc4_seqno_cb *cb)
{
	struct vc4_async_flip_state *flip_state =
		container_of(cb, struct vc4_async_flip_state, cb);
	struct drm_crtc *crtc = flip_state->crtc;
	struct drm_device *dev = crtc->dev;
	struct vc4_dev *vc4 = to_vc4_dev(dev);
	struct drm_plane *plane = crtc->primary;

	vc4_plane_async_set_fb(plane, flip_state->fb);
	if (flip_state->event) {
		unsigned long flags;

		spin_lock_irqsave(&dev->event_lock, flags);
		drm_crtc_send_vblank_event(crtc, flip_state->event);
		spin_unlock_irqrestore(&dev->event_lock, flags);
	}

	drm_crtc_vblank_put(crtc);
	drm_framebuffer_put(flip_state->fb);

	/* Decrement the BO usecnt in order to keep the inc/dec calls balanced
	 * when the planes are updated through the async update path.
	 * FIXME: we should move to generic async-page-flip when it's
	 * available, so that we can get rid of this hand-made cleanup_fb()
	 * logic.
	 */
	if (flip_state->old_fb) {
		struct drm_gem_cma_object *cma_bo;
		struct vc4_bo *bo;

		cma_bo = drm_fb_cma_get_gem_obj(flip_state->old_fb, 0);
		bo = to_vc4_bo(&cma_bo->base);
		vc4_bo_dec_usecnt(bo);
		drm_framebuffer_put(flip_state->old_fb);
	}

	kfree(flip_state);

	up(&vc4->async_modeset);
}

/* Implements async (non-vblank-synced) page flips.
 *
 * The page flip ioctl needs to return immediately, so we grab the
 * modeset semaphore on the pipe, and queue the address update for
 * when V3D is done with the BO being flipped to.
 */
static int vc4_async_page_flip(struct drm_crtc *crtc,
			       struct drm_framebuffer *fb,
			       struct drm_pending_vblank_event *event,
			       uint32_t flags)
{
	struct drm_device *dev = crtc->dev;
	struct vc4_dev *vc4 = to_vc4_dev(dev);
	struct drm_plane *plane = crtc->primary;
	int ret = 0;
	struct vc4_async_flip_state *flip_state;
	struct drm_gem_cma_object *cma_bo = drm_fb_cma_get_gem_obj(fb, 0);
	struct vc4_bo *bo = to_vc4_bo(&cma_bo->base);

	/* Increment the BO usecnt here, so that we never end up with an
	 * unbalanced number of vc4_bo_{dec,inc}_usecnt() calls when the
	 * plane is later updated through the non-async path.
	 * FIXME: we should move to generic async-page-flip when it's
	 * available, so that we can get rid of this hand-made prepare_fb()
	 * logic.
	 */
	ret = vc4_bo_inc_usecnt(bo);
	if (ret)
		return ret;

	flip_state = kzalloc(sizeof(*flip_state), GFP_KERNEL);
	if (!flip_state) {
		vc4_bo_dec_usecnt(bo);
		return -ENOMEM;
	}

	drm_framebuffer_get(fb);
	flip_state->fb = fb;
	flip_state->crtc = crtc;
	flip_state->event = event;

	/* Make sure all other async modesetes have landed. */
	ret = down_interruptible(&vc4->async_modeset);
	if (ret) {
		drm_framebuffer_put(fb);
		vc4_bo_dec_usecnt(bo);
		kfree(flip_state);
		return ret;
	}

	/* Save the current FB before it's replaced by the new one in
	 * drm_atomic_set_fb_for_plane(). We'll need the old FB in
	 * vc4_async_page_flip_complete() to decrement the BO usecnt and keep
	 * it consistent.
	 * FIXME: we should move to generic async-page-flip when it's
	 * available, so that we can get rid of this hand-made cleanup_fb()
	 * logic.
	 */
	flip_state->old_fb = plane->state->fb;
	if (flip_state->old_fb)
		drm_framebuffer_get(flip_state->old_fb);

	WARN_ON(drm_crtc_vblank_get(crtc) != 0);

	/* Immediately update the plane's legacy fb pointer, so that later
	 * modeset prep sees the state that will be present when the semaphore
	 * is released.
	 */
	drm_atomic_set_fb_for_plane(plane->state, fb);

	vc4_queue_seqno_cb(dev, &flip_state->cb, bo->seqno,
			   vc4_async_page_flip_complete);

	/* Driver takes ownership of state on successful async commit. */
	return 0;
}

static int vc4_page_flip(struct drm_crtc *crtc,
			 struct drm_framebuffer *fb,
			 struct drm_pending_vblank_event *event,
			 uint32_t flags,
			 struct drm_modeset_acquire_ctx *ctx)
{
	if (flags & DRM_MODE_PAGE_FLIP_ASYNC)
		return vc4_async_page_flip(crtc, fb, event, flags);
	else
		return drm_atomic_helper_page_flip(crtc, fb, event, flags, ctx);
}

static struct drm_crtc_state *vc4_crtc_duplicate_state(struct drm_crtc *crtc)
{
	struct vc4_crtc_state *vc4_state, *old_vc4_state;

	vc4_state = kzalloc(sizeof(*vc4_state), GFP_KERNEL);
	if (!vc4_state)
		return NULL;

	old_vc4_state = to_vc4_crtc_state(crtc->state);
	vc4_state->feed_txp = old_vc4_state->feed_txp;

	__drm_atomic_helper_crtc_duplicate_state(crtc, &vc4_state->base);
	return &vc4_state->base;
}

static void vc4_crtc_destroy_state(struct drm_crtc *crtc,
				   struct drm_crtc_state *state)
{
	struct vc4_dev *vc4 = to_vc4_dev(crtc->dev);
	struct vc4_crtc_state *vc4_state = to_vc4_crtc_state(state);

	if (vc4_state->mm.allocated) {
		unsigned long flags;

		spin_lock_irqsave(&vc4->hvs->mm_lock, flags);
		drm_mm_remove_node(&vc4_state->mm);
		spin_unlock_irqrestore(&vc4->hvs->mm_lock, flags);

	}

	drm_atomic_helper_crtc_destroy_state(crtc, state);
}

static void
vc4_crtc_reset(struct drm_crtc *crtc)
{
	if (crtc->state)
		__drm_atomic_helper_crtc_destroy_state(crtc->state);

	crtc->state = kzalloc(sizeof(struct vc4_crtc_state), GFP_KERNEL);
	if (crtc->state)
		crtc->state->crtc = crtc;
}

static const struct drm_crtc_funcs vc4_crtc_funcs = {
	.set_config = drm_atomic_helper_set_config,
	.destroy = vc4_crtc_destroy,
	.page_flip = vc4_page_flip,
	.set_property = NULL,
	.cursor_set = NULL, /* handled by drm_mode_cursor_universal */
	.cursor_move = NULL, /* handled by drm_mode_cursor_universal */
	.reset = vc4_crtc_reset,
	.atomic_duplicate_state = vc4_crtc_duplicate_state,
	.atomic_destroy_state = vc4_crtc_destroy_state,
	.gamma_set = drm_atomic_helper_legacy_gamma_set,
	.enable_vblank = vc4_enable_vblank,
	.disable_vblank = vc4_disable_vblank,
};

static const struct drm_crtc_helper_funcs vc4_crtc_helper_funcs = {
	.mode_set_nofb = vc4_crtc_mode_set_nofb,
	.mode_valid = vc4_crtc_mode_valid,
	.atomic_check = vc4_crtc_atomic_check,
	.atomic_flush = vc4_crtc_atomic_flush,
	.atomic_enable = vc4_crtc_atomic_enable,
	.atomic_disable = vc4_crtc_atomic_disable,
};

static const struct vc4_crtc_data pv0_data = {
	.hvs_channel = 0,
	.debugfs_name = "crtc0_regs",
	.encoder_types = {
		[PV_CONTROL_CLK_SELECT_DSI] = VC4_ENCODER_TYPE_DSI0,
		[PV_CONTROL_CLK_SELECT_DPI_SMI_HDMI] = VC4_ENCODER_TYPE_DPI,
	},
};

static const struct vc4_crtc_data pv1_data = {
	.hvs_channel = 2,
	.debugfs_name = "crtc1_regs",
	.encoder_types = {
		[PV_CONTROL_CLK_SELECT_DSI] = VC4_ENCODER_TYPE_DSI1,
		[PV_CONTROL_CLK_SELECT_DPI_SMI_HDMI] = VC4_ENCODER_TYPE_SMI,
	},
};

static const struct vc4_crtc_data pv2_data = {
	.hvs_channel = 1,
	.debugfs_name = "crtc2_regs",
	.encoder_types = {
		[PV_CONTROL_CLK_SELECT_DPI_SMI_HDMI] = VC4_ENCODER_TYPE_HDMI,
		[PV_CONTROL_CLK_SELECT_VEC] = VC4_ENCODER_TYPE_VEC,
	},
};

static const struct of_device_id vc4_crtc_dt_match[] = {
	{ .compatible = "brcm,bcm2835-pixelvalve0", .data = &pv0_data },
	{ .compatible = "brcm,bcm2835-pixelvalve1", .data = &pv1_data },
	{ .compatible = "brcm,bcm2835-pixelvalve2", .data = &pv2_data },
	{}
};

static void vc4_set_crtc_possible_masks(struct drm_device *drm,
					struct drm_crtc *crtc)
{
	struct vc4_crtc *vc4_crtc = to_vc4_crtc(crtc);
	const struct vc4_crtc_data *crtc_data = vc4_crtc->data;
	const enum vc4_encoder_type *encoder_types = crtc_data->encoder_types;
	struct drm_encoder *encoder;

	drm_for_each_encoder(encoder, drm) {
		struct vc4_encoder *vc4_encoder;
		int i;

		/* HVS FIFO2 can feed the TXP IP. */
		if (crtc_data->hvs_channel == 2 &&
		    encoder->encoder_type == DRM_MODE_ENCODER_VIRTUAL) {
			encoder->possible_crtcs |= drm_crtc_mask(crtc);
			continue;
		}

		vc4_encoder = to_vc4_encoder(encoder);
		for (i = 0; i < ARRAY_SIZE(crtc_data->encoder_types); i++) {
			if (vc4_encoder->type == encoder_types[i]) {
				vc4_encoder->clock_select = i;
				encoder->possible_crtcs |= drm_crtc_mask(crtc);
				break;
			}
		}
	}
}

static void
vc4_crtc_get_cob_allocation(struct vc4_crtc *vc4_crtc)
{
	struct drm_device *drm = vc4_crtc->base.dev;
	struct vc4_dev *vc4 = to_vc4_dev(drm);
	u32 dispbase = HVS_READ(SCALER_DISPBASEX(vc4_crtc->channel));
	/* Top/base are supposed to be 4-pixel aligned, but the
	 * Raspberry Pi firmware fills the low bits (which are
	 * presumably ignored).
	 */
	u32 top = VC4_GET_FIELD(dispbase, SCALER_DISPBASEX_TOP) & ~3;
	u32 base = VC4_GET_FIELD(dispbase, SCALER_DISPBASEX_BASE) & ~3;

	vc4_crtc->cob_size = top - base + 4;
}

static int vc4_crtc_bind(struct device *dev, struct device *master, void *data)
{
	struct platform_device *pdev = to_platform_device(dev);
	struct drm_device *drm = dev_get_drvdata(master);
	struct vc4_crtc *vc4_crtc;
	struct drm_crtc *crtc;
	struct drm_plane *primary_plane, *cursor_plane, *destroy_plane, *temp;
	const struct of_device_id *match;
	int ret, i;

	vc4_crtc = devm_kzalloc(dev, sizeof(*vc4_crtc), GFP_KERNEL);
	if (!vc4_crtc)
		return -ENOMEM;
	crtc = &vc4_crtc->base;

	match = of_match_device(vc4_crtc_dt_match, dev);
	if (!match)
		return -ENODEV;
	vc4_crtc->data = match->data;
	vc4_crtc->pdev = pdev;

	vc4_crtc->regs = vc4_ioremap_regs(pdev, 0);
	if (IS_ERR(vc4_crtc->regs))
		return PTR_ERR(vc4_crtc->regs);

	vc4_crtc->regset.base = vc4_crtc->regs;
	vc4_crtc->regset.regs = crtc_regs;
	vc4_crtc->regset.nregs = ARRAY_SIZE(crtc_regs);

	/* For now, we create just the primary and the legacy cursor
	 * planes.  We should be able to stack more planes on easily,
	 * but to do that we would need to compute the bandwidth
	 * requirement of the plane configuration, and reject ones
	 * that will take too much.
	 */
	primary_plane = vc4_plane_init(drm, DRM_PLANE_TYPE_PRIMARY);
	if (IS_ERR(primary_plane)) {
		dev_err(dev, "failed to construct primary plane\n");
		ret = PTR_ERR(primary_plane);
		goto err;
	}

	drm_crtc_init_with_planes(drm, crtc, primary_plane, NULL,
				  &vc4_crtc_funcs, NULL);
	drm_crtc_helper_add(crtc, &vc4_crtc_helper_funcs);
	vc4_crtc->channel = vc4_crtc->data->hvs_channel;
	drm_mode_crtc_set_gamma_size(crtc, ARRAY_SIZE(vc4_crtc->lut_r));
	drm_crtc_enable_color_mgmt(crtc, 0, false, crtc->gamma_size);

	/* We support CTM, but only for one CRTC at a time. It's therefore
	 * implemented as private driver state in vc4_kms, not here.
	 */
	drm_crtc_enable_color_mgmt(crtc, 0, true, crtc->gamma_size);

	/* Set up some arbitrary number of planes.  We're not limited
	 * by a set number of physical registers, just the space in
	 * the HVS (16k) and how small an plane can be (28 bytes).
	 * However, each plane we set up takes up some memory, and
	 * increases the cost of looping over planes, which atomic
	 * modesetting does quite a bit.  As a result, we pick a
	 * modest number of planes to expose, that should hopefully
	 * still cover any sane usecase.
	 */
	for (i = 0; i < 8; i++) {
		struct drm_plane *plane =
			vc4_plane_init(drm, DRM_PLANE_TYPE_OVERLAY);

		if (IS_ERR(plane))
			continue;

		plane->possible_crtcs = drm_crtc_mask(crtc);
	}

	/* Set up the legacy cursor after overlay initialization,
	 * since we overlay planes on the CRTC in the order they were
	 * initialized.
	 */
	cursor_plane = vc4_plane_init(drm, DRM_PLANE_TYPE_CURSOR);
	if (!IS_ERR(cursor_plane)) {
		cursor_plane->possible_crtcs = drm_crtc_mask(crtc);
		crtc->cursor = cursor_plane;
	}

	vc4_crtc_get_cob_allocation(vc4_crtc);

	CRTC_WRITE(PV_INTEN, 0);
	CRTC_WRITE(PV_INTSTAT, PV_INT_VFP_START);
	ret = devm_request_irq(dev, platform_get_irq(pdev, 0),
			       vc4_crtc_irq_handler, 0, "vc4 crtc", vc4_crtc);
	if (ret)
		goto err_destroy_planes;

	vc4_set_crtc_possible_masks(drm, crtc);

	for (i = 0; i < crtc->gamma_size; i++) {
		vc4_crtc->lut_r[i] = i;
		vc4_crtc->lut_g[i] = i;
		vc4_crtc->lut_b[i] = i;
	}

	platform_set_drvdata(pdev, vc4_crtc);

	vc4_debugfs_add_regset32(drm, vc4_crtc->data->debugfs_name,
				 &vc4_crtc->regset);

	return 0;

err_destroy_planes:
	list_for_each_entry_safe(destroy_plane, temp,
				 &drm->mode_config.plane_list, head) {
		if (destroy_plane->possible_crtcs == drm_crtc_mask(crtc))
		    destroy_plane->funcs->destroy(destroy_plane);
	}
err:
	return ret;
}

static void vc4_crtc_unbind(struct device *dev, struct device *master,
			    void *data)
{
	struct platform_device *pdev = to_platform_device(dev);
	struct vc4_crtc *vc4_crtc = dev_get_drvdata(dev);

	vc4_crtc_destroy(&vc4_crtc->base);

	CRTC_WRITE(PV_INTEN, 0);

	platform_set_drvdata(pdev, NULL);
}

static const struct component_ops vc4_crtc_ops = {
	.bind   = vc4_crtc_bind,
	.unbind = vc4_crtc_unbind,
};

static int vc4_crtc_dev_probe(struct platform_device *pdev)
{
	return component_add(&pdev->dev, &vc4_crtc_ops);
}

static int vc4_crtc_dev_remove(struct platform_device *pdev)
{
	component_del(&pdev->dev, &vc4_crtc_ops);
	return 0;
}

struct platform_driver vc4_crtc_driver = {
	.probe = vc4_crtc_dev_probe,
	.remove = vc4_crtc_dev_remove,
	.driver = {
		.name = "vc4_crtc",
		.of_match_table = vc4_crtc_dt_match,
	},
};<|MERGE_RESOLUTION|>--- conflicted
+++ resolved
@@ -31,13 +31,9 @@
 
 #include <drm/drm_atomic.h>
 #include <drm/drm_atomic_helper.h>
-<<<<<<< HEAD
-#include <drm/drm_crtc_helper.h>
-=======
 #include <drm/drm_atomic_uapi.h>
 #include <drm/drm_print.h>
 #include <drm/drm_probe_helper.h>
->>>>>>> 407d19ab
 #include <linux/clk.h>
 #include <drm/drm_fb_cma_helper.h>
 #include <linux/component.h>
@@ -51,6 +47,13 @@
 	struct drm_mm_node mm;
 	bool feed_txp;
 	bool txp_armed;
+
+	struct {
+		unsigned int left;
+		unsigned int right;
+		unsigned int top;
+		unsigned int bottom;
+	} margins;
 };
 
 static inline struct vc4_crtc_state *
@@ -585,6 +588,37 @@
 	return MODE_OK;
 }
 
+void vc4_crtc_get_margins(struct drm_crtc_state *state,
+			  unsigned int *left, unsigned int *right,
+			  unsigned int *top, unsigned int *bottom)
+{
+	struct vc4_crtc_state *vc4_state = to_vc4_crtc_state(state);
+	struct drm_connector_state *conn_state;
+	struct drm_connector *conn;
+	int i;
+
+	*left = vc4_state->margins.left;
+	*right = vc4_state->margins.right;
+	*top = vc4_state->margins.top;
+	*bottom = vc4_state->margins.bottom;
+
+	/* We have to interate over all new connector states because
+	 * vc4_crtc_get_margins() might be called before
+	 * vc4_crtc_atomic_check() which means margins info in vc4_crtc_state
+	 * might be outdated.
+	 */
+	for_each_new_connector_in_state(state->state, conn, conn_state, i) {
+		if (conn_state->crtc != state->crtc)
+			continue;
+
+		*left = conn_state->tv.margins.left;
+		*right = conn_state->tv.margins.right;
+		*top = conn_state->tv.margins.top;
+		*bottom = conn_state->tv.margins.bottom;
+		break;
+	}
+}
+
 static int vc4_crtc_atomic_check(struct drm_crtc *crtc,
 				 struct drm_crtc_state *state)
 {
@@ -632,6 +666,10 @@
 			vc4_state->feed_txp = false;
 		}
 
+		vc4_state->margins.left = conn_state->tv.margins.left;
+		vc4_state->margins.right = conn_state->tv.margins.right;
+		vc4_state->margins.top = conn_state->tv.margins.top;
+		vc4_state->margins.bottom = conn_state->tv.margins.bottom;
 		break;
 	}
 
@@ -941,6 +979,7 @@
 
 	old_vc4_state = to_vc4_crtc_state(crtc->state);
 	vc4_state->feed_txp = old_vc4_state->feed_txp;
+	vc4_state->margins = old_vc4_state->margins;
 
 	__drm_atomic_helper_crtc_duplicate_state(crtc, &vc4_state->base);
 	return &vc4_state->base;
@@ -968,7 +1007,7 @@
 vc4_crtc_reset(struct drm_crtc *crtc)
 {
 	if (crtc->state)
-		__drm_atomic_helper_crtc_destroy_state(crtc->state);
+		vc4_crtc_destroy_state(crtc, crtc->state);
 
 	crtc->state = kzalloc(sizeof(struct vc4_crtc_state), GFP_KERNEL);
 	if (crtc->state)
