// SPDX-License-Identifier: GPL-2.0-only
/*
 * Copyright (C) 2015 Broadcom
 * Copyright (c) 2014 The Linux Foundation. All rights reserved.
 * Copyright (C) 2013 Red Hat
 * Author: Rob Clark <robdclark@gmail.com>
 */

/**
 * DOC: VC4 Falcon HDMI module
 *
 * The HDMI core has a state machine and a PHY.  On BCM2835, most of
 * the unit operates off of the HSM clock from CPRMAN.  It also
 * internally uses the PLLH_PIX clock for the PHY.
 *
 * HDMI infoframes are kept within a small packet ram, where each
 * packet can be individually enabled for including in a frame.
 *
 * HDMI audio is implemented entirely within the HDMI IP block.  A
 * register in the HDMI encoder takes SPDIF frames from the DMA engine
 * and transfers them over an internal MAI (multi-channel audio
 * interconnect) bus to the encoder side for insertion into the video
 * blank regions.
 *
 * The driver's HDMI encoder does not yet support power management.
 * The HDMI encoder's power domain and the HSM/pixel clocks are kept
 * continuously running, and only the HDMI logic and packet ram are
 * powered off/on at disable/enable time.
 *
 * The driver does not yet support CEC control, though the HDMI
 * encoder block has CEC support.
 */

#include <drm/drm_atomic_helper.h>
#include <drm/drm_edid.h>
#include <drm/drm_probe_helper.h>
#include <drm/drm_simple_kms_helper.h>
#include <linux/clk.h>
#include <linux/component.h>
#include <linux/i2c.h>
#include <linux/of_address.h>
#include <linux/of_gpio.h>
#include <linux/of_platform.h>
#include <linux/pm_runtime.h>
#include <linux/rational.h>
#include <linux/reset.h>
#include <sound/dmaengine_pcm.h>
#include <sound/pcm_drm_eld.h>
#include <sound/pcm_params.h>
#include <sound/soc.h>
#include "media/cec.h"
#include "vc4_drv.h"
#include "vc4_hdmi.h"
#include "vc4_hdmi_regs.h"
#include "vc4_regs.h"

#define VC5_HDMI_HORZA_HFP_SHIFT		16
#define VC5_HDMI_HORZA_HFP_MASK			VC4_MASK(28, 16)
#define VC5_HDMI_HORZA_VPOS			BIT(15)
#define VC5_HDMI_HORZA_HPOS			BIT(14)
#define VC5_HDMI_HORZA_HAP_SHIFT		0
#define VC5_HDMI_HORZA_HAP_MASK			VC4_MASK(13, 0)

#define VC5_HDMI_HORZB_HBP_SHIFT		16
#define VC5_HDMI_HORZB_HBP_MASK			VC4_MASK(26, 16)
#define VC5_HDMI_HORZB_HSP_SHIFT		0
#define VC5_HDMI_HORZB_HSP_MASK			VC4_MASK(10, 0)

#define VC5_HDMI_VERTA_VSP_SHIFT		24
#define VC5_HDMI_VERTA_VSP_MASK			VC4_MASK(28, 24)
#define VC5_HDMI_VERTA_VFP_SHIFT		16
#define VC5_HDMI_VERTA_VFP_MASK			VC4_MASK(22, 16)
#define VC5_HDMI_VERTA_VAL_SHIFT		0
#define VC5_HDMI_VERTA_VAL_MASK			VC4_MASK(12, 0)

#define VC5_HDMI_VERTB_VSPO_SHIFT		16
#define VC5_HDMI_VERTB_VSPO_MASK		VC4_MASK(29, 16)

# define VC4_HD_M_SW_RST			BIT(2)
# define VC4_HD_M_ENABLE			BIT(0)

#define CEC_CLOCK_FREQ 40000
#define VC4_HSM_MID_CLOCK 149985000

static int vc4_hdmi_debugfs_regs(struct seq_file *m, void *unused)
{
	struct drm_info_node *node = (struct drm_info_node *)m->private;
	struct vc4_hdmi *vc4_hdmi = node->info_ent->data;
	struct drm_printer p = drm_seq_file_printer(m);

	drm_print_regset32(&p, &vc4_hdmi->hdmi_regset);
	drm_print_regset32(&p, &vc4_hdmi->hd_regset);

	return 0;
}

static void vc4_hdmi_reset(struct vc4_hdmi *vc4_hdmi)
{
	HDMI_WRITE(HDMI_M_CTL, VC4_HD_M_SW_RST);
	udelay(1);
	HDMI_WRITE(HDMI_M_CTL, 0);

	HDMI_WRITE(HDMI_M_CTL, VC4_HD_M_ENABLE);

	HDMI_WRITE(HDMI_SW_RESET_CONTROL,
		   VC4_HDMI_SW_RESET_HDMI |
		   VC4_HDMI_SW_RESET_FORMAT_DETECT);

	HDMI_WRITE(HDMI_SW_RESET_CONTROL, 0);
}

static void vc5_hdmi_reset(struct vc4_hdmi *vc4_hdmi)
<<<<<<< HEAD
{
	reset_control_reset(vc4_hdmi->reset);

	HDMI_WRITE(HDMI_DVP_CTL, 0);

	HDMI_WRITE(HDMI_CLOCK_STOP,
		   HDMI_READ(HDMI_CLOCK_STOP) | VC4_DVP_HT_CLOCK_STOP_PIXEL);
=======
{
	reset_control_reset(vc4_hdmi->reset);

	HDMI_WRITE(HDMI_DVP_CTL, 0);

	HDMI_WRITE(HDMI_CLOCK_STOP,
		   HDMI_READ(HDMI_CLOCK_STOP) | VC4_DVP_HT_CLOCK_STOP_PIXEL);
}

#ifdef CONFIG_DRM_VC4_HDMI_CEC
static void vc4_hdmi_cec_update_clk_div(struct vc4_hdmi *vc4_hdmi)
{
	u16 clk_cnt;
	u32 value;

	value = HDMI_READ(HDMI_CEC_CNTRL_1);
	value &= ~VC4_HDMI_CEC_DIV_CLK_CNT_MASK;

	/*
	 * Set the clock divider: the hsm_clock rate and this divider
	 * setting will give a 40 kHz CEC clock.
	 */
	clk_cnt = clk_get_rate(vc4_hdmi->hsm_clock) / CEC_CLOCK_FREQ;
	value |= clk_cnt << VC4_HDMI_CEC_DIV_CLK_CNT_SHIFT;
	HDMI_WRITE(HDMI_CEC_CNTRL_1, value);
>>>>>>> 4e026225
}
#else
static void vc4_hdmi_cec_update_clk_div(struct vc4_hdmi *vc4_hdmi) {}
#endif

static enum drm_connector_status
vc4_hdmi_connector_detect(struct drm_connector *connector, bool force)
{
	struct vc4_hdmi *vc4_hdmi = connector_to_vc4_hdmi(connector);
<<<<<<< HEAD
=======
	bool connected = false;
>>>>>>> 4e026225

	if (vc4_hdmi->hpd_gpio) {
		if (gpio_get_value_cansleep(vc4_hdmi->hpd_gpio) ^
		    vc4_hdmi->hpd_active_low)
<<<<<<< HEAD
			return connector_status_connected;
		cec_phys_addr_invalidate(vc4_hdmi->cec_adap);
		return connector_status_disconnected;
	}

	if (drm_probe_ddc(vc4_hdmi->ddc))
		return connector_status_connected;

	if (HDMI_READ(HDMI_HOTPLUG) & VC4_HDMI_HOTPLUG_CONNECTED)
		return connector_status_connected;
=======
			connected = true;
	} else if (drm_probe_ddc(vc4_hdmi->ddc)) {
		connected = true;
	} else if (HDMI_READ(HDMI_HOTPLUG) & VC4_HDMI_HOTPLUG_CONNECTED) {
		connected = true;
	}

	if (connected) {
		if (connector->status != connector_status_connected) {
			struct edid *edid = drm_get_edid(connector, vc4_hdmi->ddc);

			if (edid) {
				cec_s_phys_addr_from_edid(vc4_hdmi->cec_adap, edid);
				vc4_hdmi->encoder.hdmi_monitor = drm_detect_hdmi_monitor(edid);
				kfree(edid);
			}
		}

		return connector_status_connected;
	}

>>>>>>> 4e026225
	cec_phys_addr_invalidate(vc4_hdmi->cec_adap);
	return connector_status_disconnected;
}

static void vc4_hdmi_connector_destroy(struct drm_connector *connector)
{
	drm_connector_unregister(connector);
	drm_connector_cleanup(connector);
}

static int vc4_hdmi_connector_get_modes(struct drm_connector *connector)
{
	struct vc4_hdmi *vc4_hdmi = connector_to_vc4_hdmi(connector);
	struct vc4_hdmi_encoder *vc4_encoder = &vc4_hdmi->encoder;
	int ret = 0;
	struct edid *edid;

	edid = drm_get_edid(connector, vc4_hdmi->ddc);
	cec_s_phys_addr_from_edid(vc4_hdmi->cec_adap, edid);
	if (!edid)
		return -ENODEV;

	vc4_encoder->hdmi_monitor = drm_detect_hdmi_monitor(edid);

	drm_connector_update_edid_property(connector, edid);
	ret = drm_add_edid_modes(connector, edid);
	kfree(edid);

	return ret;
}

static void vc4_hdmi_connector_reset(struct drm_connector *connector)
{
	drm_atomic_helper_connector_reset(connector);
	drm_atomic_helper_connector_tv_reset(connector);
}

static const struct drm_connector_funcs vc4_hdmi_connector_funcs = {
	.detect = vc4_hdmi_connector_detect,
	.fill_modes = drm_helper_probe_single_connector_modes,
	.destroy = vc4_hdmi_connector_destroy,
	.reset = vc4_hdmi_connector_reset,
	.atomic_duplicate_state = drm_atomic_helper_connector_duplicate_state,
	.atomic_destroy_state = drm_atomic_helper_connector_destroy_state,
};

static const struct drm_connector_helper_funcs vc4_hdmi_connector_helper_funcs = {
	.get_modes = vc4_hdmi_connector_get_modes,
};

static int vc4_hdmi_connector_init(struct drm_device *dev,
				   struct vc4_hdmi *vc4_hdmi)
{
	struct drm_connector *connector = &vc4_hdmi->connector;
	struct drm_encoder *encoder = &vc4_hdmi->encoder.base.base;
	int ret;

	drm_connector_init_with_ddc(dev, connector,
				    &vc4_hdmi_connector_funcs,
				    DRM_MODE_CONNECTOR_HDMIA,
				    vc4_hdmi->ddc);
	drm_connector_helper_add(connector, &vc4_hdmi_connector_helper_funcs);

	/* Create and attach TV margin props to this connector. */
	ret = drm_mode_create_tv_margin_properties(dev);
	if (ret)
		return ret;

	drm_connector_attach_tv_margin_properties(connector);

	connector->polled = (DRM_CONNECTOR_POLL_CONNECT |
			     DRM_CONNECTOR_POLL_DISCONNECT);

	connector->interlace_allowed = 1;
	connector->doublescan_allowed = 0;

	drm_connector_attach_encoder(connector, encoder);

	return 0;
}

static int vc4_hdmi_stop_packet(struct drm_encoder *encoder,
				enum hdmi_infoframe_type type)
{
	struct vc4_hdmi *vc4_hdmi = encoder_to_vc4_hdmi(encoder);
	u32 packet_id = type - 0x80;

	HDMI_WRITE(HDMI_RAM_PACKET_CONFIG,
		   HDMI_READ(HDMI_RAM_PACKET_CONFIG) & ~BIT(packet_id));

	return wait_for(!(HDMI_READ(HDMI_RAM_PACKET_STATUS) &
			  BIT(packet_id)), 100);
}

static void vc4_hdmi_write_infoframe(struct drm_encoder *encoder,
				     union hdmi_infoframe *frame)
{
	struct vc4_hdmi *vc4_hdmi = encoder_to_vc4_hdmi(encoder);
	u32 packet_id = frame->any.type - 0x80;
	const struct vc4_hdmi_register *ram_packet_start =
		&vc4_hdmi->variant->registers[HDMI_RAM_PACKET_START];
	u32 packet_reg = ram_packet_start->offset + VC4_HDMI_PACKET_STRIDE * packet_id;
	void __iomem *base = __vc4_hdmi_get_field_base(vc4_hdmi,
						       ram_packet_start->reg);
	uint8_t buffer[VC4_HDMI_PACKET_STRIDE];
	ssize_t len, i;
	int ret;

	WARN_ONCE(!(HDMI_READ(HDMI_RAM_PACKET_CONFIG) &
		    VC4_HDMI_RAM_PACKET_ENABLE),
		  "Packet RAM has to be on to store the packet.");

	len = hdmi_infoframe_pack(frame, buffer, sizeof(buffer));
	if (len < 0)
		return;

	ret = vc4_hdmi_stop_packet(encoder, frame->any.type);
	if (ret) {
		DRM_ERROR("Failed to wait for infoframe to go idle: %d\n", ret);
		return;
	}

	for (i = 0; i < len; i += 7) {
		writel(buffer[i + 0] << 0 |
		       buffer[i + 1] << 8 |
		       buffer[i + 2] << 16,
		       base + packet_reg);
		packet_reg += 4;

		writel(buffer[i + 3] << 0 |
		       buffer[i + 4] << 8 |
		       buffer[i + 5] << 16 |
		       buffer[i + 6] << 24,
		       base + packet_reg);
		packet_reg += 4;
	}

	HDMI_WRITE(HDMI_RAM_PACKET_CONFIG,
		   HDMI_READ(HDMI_RAM_PACKET_CONFIG) | BIT(packet_id));
	ret = wait_for((HDMI_READ(HDMI_RAM_PACKET_STATUS) &
			BIT(packet_id)), 100);
	if (ret)
		DRM_ERROR("Failed to wait for infoframe to start: %d\n", ret);
}

static void vc4_hdmi_set_avi_infoframe(struct drm_encoder *encoder)
{
	struct vc4_hdmi *vc4_hdmi = encoder_to_vc4_hdmi(encoder);
	struct vc4_hdmi_encoder *vc4_encoder = to_vc4_hdmi_encoder(encoder);
	struct drm_connector *connector = &vc4_hdmi->connector;
	struct drm_connector_state *cstate = connector->state;
	struct drm_crtc *crtc = encoder->crtc;
	const struct drm_display_mode *mode = &crtc->state->adjusted_mode;
	union hdmi_infoframe frame;
	int ret;

	ret = drm_hdmi_avi_infoframe_from_display_mode(&frame.avi,
						       connector, mode);
	if (ret < 0) {
		DRM_ERROR("couldn't fill AVI infoframe\n");
		return;
	}

	drm_hdmi_avi_infoframe_quant_range(&frame.avi,
					   connector, mode,
					   vc4_encoder->limited_rgb_range ?
					   HDMI_QUANTIZATION_RANGE_LIMITED :
					   HDMI_QUANTIZATION_RANGE_FULL);

	drm_hdmi_avi_infoframe_bars(&frame.avi, cstate);

	vc4_hdmi_write_infoframe(encoder, &frame);
}

static void vc4_hdmi_set_spd_infoframe(struct drm_encoder *encoder)
{
	union hdmi_infoframe frame;
	int ret;

	ret = hdmi_spd_infoframe_init(&frame.spd, "Broadcom", "Videocore");
	if (ret < 0) {
		DRM_ERROR("couldn't fill SPD infoframe\n");
		return;
	}

	frame.spd.sdi = HDMI_SPD_SDI_PC;

	vc4_hdmi_write_infoframe(encoder, &frame);
}

static void vc4_hdmi_set_audio_infoframe(struct drm_encoder *encoder)
{
	struct vc4_hdmi *vc4_hdmi = encoder_to_vc4_hdmi(encoder);
	union hdmi_infoframe frame;
	int ret;

	ret = hdmi_audio_infoframe_init(&frame.audio);

	frame.audio.coding_type = HDMI_AUDIO_CODING_TYPE_STREAM;
	frame.audio.sample_frequency = HDMI_AUDIO_SAMPLE_FREQUENCY_STREAM;
	frame.audio.sample_size = HDMI_AUDIO_SAMPLE_SIZE_STREAM;
	frame.audio.channels = vc4_hdmi->audio.channels;

	vc4_hdmi_write_infoframe(encoder, &frame);
}

static void vc4_hdmi_set_infoframes(struct drm_encoder *encoder)
{
	struct vc4_hdmi *vc4_hdmi = encoder_to_vc4_hdmi(encoder);

	vc4_hdmi_set_avi_infoframe(encoder);
	vc4_hdmi_set_spd_infoframe(encoder);
	/*
	 * If audio was streaming, then we need to reenabled the audio
	 * infoframe here during encoder_enable.
	 */
	if (vc4_hdmi->audio.streaming)
		vc4_hdmi_set_audio_infoframe(encoder);
}

static void vc4_hdmi_encoder_post_crtc_disable(struct drm_encoder *encoder)
{
	struct vc4_hdmi *vc4_hdmi = encoder_to_vc4_hdmi(encoder);

	HDMI_WRITE(HDMI_RAM_PACKET_CONFIG, 0);

	HDMI_WRITE(HDMI_VID_CTL, HDMI_READ(HDMI_VID_CTL) |
		   VC4_HD_VID_CTL_CLRRGB | VC4_HD_VID_CTL_CLRSYNC);

	HDMI_WRITE(HDMI_VID_CTL,
		   HDMI_READ(HDMI_VID_CTL) | VC4_HD_VID_CTL_BLANKPIX);
}

static void vc4_hdmi_encoder_post_crtc_powerdown(struct drm_encoder *encoder)
{
	struct vc4_hdmi *vc4_hdmi = encoder_to_vc4_hdmi(encoder);
	int ret;

	if (vc4_hdmi->variant->phy_disable)
		vc4_hdmi->variant->phy_disable(vc4_hdmi);

	HDMI_WRITE(HDMI_VID_CTL,
		   HDMI_READ(HDMI_VID_CTL) & ~VC4_HD_VID_CTL_ENABLE);

	clk_disable_unprepare(vc4_hdmi->pixel_bvb_clock);
	clk_disable_unprepare(vc4_hdmi->hsm_clock);
	clk_disable_unprepare(vc4_hdmi->pixel_clock);

	ret = pm_runtime_put(&vc4_hdmi->pdev->dev);
	if (ret < 0)
		DRM_ERROR("Failed to release power domain: %d\n", ret);
}

static void vc4_hdmi_encoder_disable(struct drm_encoder *encoder)
{
}

static void vc4_hdmi_csc_setup(struct vc4_hdmi *vc4_hdmi, bool enable)
{
	u32 csc_ctl;

	csc_ctl = VC4_SET_FIELD(VC4_HD_CSC_CTL_ORDER_BGR,
				VC4_HD_CSC_CTL_ORDER);

	if (enable) {
		/* CEA VICs other than #1 requre limited range RGB
		 * output unless overridden by an AVI infoframe.
		 * Apply a colorspace conversion to squash 0-255 down
		 * to 16-235.  The matrix here is:
		 *
		 * [ 0      0      0.8594 16]
		 * [ 0      0.8594 0      16]
		 * [ 0.8594 0      0      16]
		 * [ 0      0      0       1]
		 */
		csc_ctl |= VC4_HD_CSC_CTL_ENABLE;
		csc_ctl |= VC4_HD_CSC_CTL_RGB2YCC;
		csc_ctl |= VC4_SET_FIELD(VC4_HD_CSC_CTL_MODE_CUSTOM,
					 VC4_HD_CSC_CTL_MODE);

		HDMI_WRITE(HDMI_CSC_12_11, (0x000 << 16) | 0x000);
		HDMI_WRITE(HDMI_CSC_14_13, (0x100 << 16) | 0x6e0);
		HDMI_WRITE(HDMI_CSC_22_21, (0x6e0 << 16) | 0x000);
		HDMI_WRITE(HDMI_CSC_24_23, (0x100 << 16) | 0x000);
		HDMI_WRITE(HDMI_CSC_32_31, (0x000 << 16) | 0x6e0);
		HDMI_WRITE(HDMI_CSC_34_33, (0x100 << 16) | 0x000);
	}

	/* The RGB order applies even when CSC is disabled. */
	HDMI_WRITE(HDMI_CSC_CTL, csc_ctl);
}

static void vc5_hdmi_csc_setup(struct vc4_hdmi *vc4_hdmi, bool enable)
{
	u32 csc_ctl;

	csc_ctl = 0x07;	/* RGB_CONVERT_MODE = custom matrix, || USE_RGB_TO_YCBCR */

	if (enable) {
		/* CEA VICs other than #1 requre limited range RGB
		 * output unless overridden by an AVI infoframe.
		 * Apply a colorspace conversion to squash 0-255 down
		 * to 16-235.  The matrix here is:
		 *
		 * [ 0.8594 0      0      16]
		 * [ 0      0.8594 0      16]
		 * [ 0      0      0.8594 16]
		 * [ 0      0      0       1]
		 * Matrix is signed 2p13 fixed point, with signed 9p6 offsets
		 */
		HDMI_WRITE(HDMI_CSC_12_11, (0x0000 << 16) | 0x1b80);
		HDMI_WRITE(HDMI_CSC_14_13, (0x0400 << 16) | 0x0000);
		HDMI_WRITE(HDMI_CSC_22_21, (0x1b80 << 16) | 0x0000);
		HDMI_WRITE(HDMI_CSC_24_23, (0x0400 << 16) | 0x0000);
		HDMI_WRITE(HDMI_CSC_32_31, (0x0000 << 16) | 0x0000);
		HDMI_WRITE(HDMI_CSC_34_33, (0x0400 << 16) | 0x1b80);
	} else {
		/* Still use the matrix for full range, but make it unity.
		 * Matrix is signed 2p13 fixed point, with signed 9p6 offsets
		 */
		HDMI_WRITE(HDMI_CSC_12_11, (0x0000 << 16) | 0x2000);
		HDMI_WRITE(HDMI_CSC_14_13, (0x0000 << 16) | 0x0000);
		HDMI_WRITE(HDMI_CSC_22_21, (0x2000 << 16) | 0x0000);
		HDMI_WRITE(HDMI_CSC_24_23, (0x0000 << 16) | 0x0000);
		HDMI_WRITE(HDMI_CSC_32_31, (0x0000 << 16) | 0x0000);
		HDMI_WRITE(HDMI_CSC_34_33, (0x0000 << 16) | 0x2000);
	}

	HDMI_WRITE(HDMI_CSC_CTL, csc_ctl);
}

static void vc4_hdmi_set_timings(struct vc4_hdmi *vc4_hdmi,
				 struct drm_display_mode *mode)
{
	bool hsync_pos = mode->flags & DRM_MODE_FLAG_PHSYNC;
	bool vsync_pos = mode->flags & DRM_MODE_FLAG_PVSYNC;
	bool interlaced = mode->flags & DRM_MODE_FLAG_INTERLACE;
	u32 pixel_rep = (mode->flags & DRM_MODE_FLAG_DBLCLK) ? 2 : 1;
	u32 verta = (VC4_SET_FIELD(mode->crtc_vsync_end - mode->crtc_vsync_start,
				   VC4_HDMI_VERTA_VSP) |
		     VC4_SET_FIELD(mode->crtc_vsync_start - mode->crtc_vdisplay,
				   VC4_HDMI_VERTA_VFP) |
		     VC4_SET_FIELD(mode->crtc_vdisplay, VC4_HDMI_VERTA_VAL));
	u32 vertb = (VC4_SET_FIELD(0, VC4_HDMI_VERTB_VSPO) |
		     VC4_SET_FIELD(mode->crtc_vtotal - mode->crtc_vsync_end,
				   VC4_HDMI_VERTB_VBP));
	u32 vertb_even = (VC4_SET_FIELD(0, VC4_HDMI_VERTB_VSPO) |
			  VC4_SET_FIELD(mode->crtc_vtotal -
					mode->crtc_vsync_end -
					interlaced,
					VC4_HDMI_VERTB_VBP));

	HDMI_WRITE(HDMI_HORZA,
		   (vsync_pos ? VC4_HDMI_HORZA_VPOS : 0) |
		   (hsync_pos ? VC4_HDMI_HORZA_HPOS : 0) |
		   VC4_SET_FIELD(mode->hdisplay * pixel_rep,
				 VC4_HDMI_HORZA_HAP));

	HDMI_WRITE(HDMI_HORZB,
		   VC4_SET_FIELD((mode->htotal -
				  mode->hsync_end) * pixel_rep,
				 VC4_HDMI_HORZB_HBP) |
		   VC4_SET_FIELD((mode->hsync_end -
				  mode->hsync_start) * pixel_rep,
				 VC4_HDMI_HORZB_HSP) |
		   VC4_SET_FIELD((mode->hsync_start -
				  mode->hdisplay) * pixel_rep,
				 VC4_HDMI_HORZB_HFP));

	HDMI_WRITE(HDMI_VERTA0, verta);
	HDMI_WRITE(HDMI_VERTA1, verta);

	HDMI_WRITE(HDMI_VERTB0, vertb_even);
	HDMI_WRITE(HDMI_VERTB1, vertb);
}
static void vc5_hdmi_set_timings(struct vc4_hdmi *vc4_hdmi,
				 struct drm_display_mode *mode)
{
	bool hsync_pos = mode->flags & DRM_MODE_FLAG_PHSYNC;
	bool vsync_pos = mode->flags & DRM_MODE_FLAG_PVSYNC;
	bool interlaced = mode->flags & DRM_MODE_FLAG_INTERLACE;
	u32 pixel_rep = (mode->flags & DRM_MODE_FLAG_DBLCLK) ? 2 : 1;
	u32 verta = (VC4_SET_FIELD(mode->crtc_vsync_end - mode->crtc_vsync_start,
				   VC5_HDMI_VERTA_VSP) |
		     VC4_SET_FIELD(mode->crtc_vsync_start - mode->crtc_vdisplay,
				   VC5_HDMI_VERTA_VFP) |
		     VC4_SET_FIELD(mode->crtc_vdisplay, VC5_HDMI_VERTA_VAL));
	u32 vertb = (VC4_SET_FIELD(0, VC5_HDMI_VERTB_VSPO) |
		     VC4_SET_FIELD(mode->crtc_vtotal - mode->crtc_vsync_end,
				   VC4_HDMI_VERTB_VBP));
	u32 vertb_even = (VC4_SET_FIELD(0, VC5_HDMI_VERTB_VSPO) |
			  VC4_SET_FIELD(mode->crtc_vtotal -
					mode->crtc_vsync_end -
					interlaced,
					VC4_HDMI_VERTB_VBP));

	HDMI_WRITE(HDMI_VEC_INTERFACE_XBAR, 0x354021);
	HDMI_WRITE(HDMI_HORZA,
		   (vsync_pos ? VC5_HDMI_HORZA_VPOS : 0) |
		   (hsync_pos ? VC5_HDMI_HORZA_HPOS : 0) |
		   VC4_SET_FIELD(mode->hdisplay * pixel_rep,
				 VC5_HDMI_HORZA_HAP) |
		   VC4_SET_FIELD((mode->hsync_start -
				  mode->hdisplay) * pixel_rep,
				 VC5_HDMI_HORZA_HFP));

	HDMI_WRITE(HDMI_HORZB,
		   VC4_SET_FIELD((mode->htotal -
				  mode->hsync_end) * pixel_rep,
				 VC5_HDMI_HORZB_HBP) |
		   VC4_SET_FIELD((mode->hsync_end -
				  mode->hsync_start) * pixel_rep,
				 VC5_HDMI_HORZB_HSP));

	HDMI_WRITE(HDMI_VERTA0, verta);
	HDMI_WRITE(HDMI_VERTA1, verta);

	HDMI_WRITE(HDMI_VERTB0, vertb_even);
	HDMI_WRITE(HDMI_VERTB1, vertb);

	HDMI_WRITE(HDMI_CLOCK_STOP, 0);
}

static void vc4_hdmi_recenter_fifo(struct vc4_hdmi *vc4_hdmi)
{
	u32 drift;
	int ret;

	drift = HDMI_READ(HDMI_FIFO_CTL);
	drift &= VC4_HDMI_FIFO_VALID_WRITE_MASK;

	HDMI_WRITE(HDMI_FIFO_CTL,
		   drift & ~VC4_HDMI_FIFO_CTL_RECENTER);
	HDMI_WRITE(HDMI_FIFO_CTL,
		   drift | VC4_HDMI_FIFO_CTL_RECENTER);
	usleep_range(1000, 1100);
	HDMI_WRITE(HDMI_FIFO_CTL,
		   drift & ~VC4_HDMI_FIFO_CTL_RECENTER);
	HDMI_WRITE(HDMI_FIFO_CTL,
		   drift | VC4_HDMI_FIFO_CTL_RECENTER);

	ret = wait_for(HDMI_READ(HDMI_FIFO_CTL) &
		       VC4_HDMI_FIFO_CTL_RECENTER_DONE, 1);
	WARN_ONCE(ret, "Timeout waiting for "
		  "VC4_HDMI_FIFO_CTL_RECENTER_DONE");
}

static void vc4_hdmi_encoder_pre_crtc_configure(struct drm_encoder *encoder)
{
	struct drm_display_mode *mode = &encoder->crtc->state->adjusted_mode;
	struct vc4_hdmi *vc4_hdmi = encoder_to_vc4_hdmi(encoder);
	unsigned long pixel_rate, hsm_rate;
	int ret;

	ret = pm_runtime_get_sync(&vc4_hdmi->pdev->dev);
	if (ret < 0) {
		DRM_ERROR("Failed to retain power domain: %d\n", ret);
		return;
	}

	pixel_rate = mode->clock * 1000 * ((mode->flags & DRM_MODE_FLAG_DBLCLK) ? 2 : 1);
	ret = clk_set_rate(vc4_hdmi->pixel_clock, pixel_rate);
	if (ret) {
		DRM_ERROR("Failed to set pixel clock rate: %d\n", ret);
		return;
	}

	ret = clk_prepare_enable(vc4_hdmi->pixel_clock);
	if (ret) {
		DRM_ERROR("Failed to turn on pixel clock: %d\n", ret);
		return;
	}

	/*
	 * As stated in RPi's vc4 firmware "HDMI state machine (HSM) clock must
	 * be faster than pixel clock, infinitesimally faster, tested in
	 * simulation. Otherwise, exact value is unimportant for HDMI
	 * operation." This conflicts with bcm2835's vc4 documentation, which
	 * states HSM's clock has to be at least 108% of the pixel clock.
	 *
	 * Real life tests reveal that vc4's firmware statement holds up, and
	 * users are able to use pixel clocks closer to HSM's, namely for
	 * 1920x1200@60Hz. So it was decided to have leave a 1% margin between
	 * both clocks. Which, for RPi0-3 implies a maximum pixel clock of
	 * 162MHz.
	 *
	 * Additionally, the AXI clock needs to be at least 25% of
	 * pixel clock, but HSM ends up being the limiting factor.
	 */
	hsm_rate = max_t(unsigned long, 120000000, (pixel_rate / 100) * 101);
	ret = clk_set_min_rate(vc4_hdmi->hsm_clock, hsm_rate);
	if (ret) {
		DRM_ERROR("Failed to set HSM clock rate: %d\n", ret);
		return;
	}
<<<<<<< HEAD

	ret = clk_prepare_enable(vc4_hdmi->hsm_clock);
	if (ret) {
		DRM_ERROR("Failed to turn on HSM clock: %d\n", ret);
		clk_disable_unprepare(vc4_hdmi->pixel_clock);
		return;
	}
=======

	ret = clk_prepare_enable(vc4_hdmi->hsm_clock);
	if (ret) {
		DRM_ERROR("Failed to turn on HSM clock: %d\n", ret);
		clk_disable_unprepare(vc4_hdmi->pixel_clock);
		return;
	}

	vc4_hdmi_cec_update_clk_div(vc4_hdmi);
>>>>>>> 4e026225

	/*
	 * FIXME: When the pixel freq is 594MHz (4k60), this needs to be setup
	 * at 300MHz.
	 */
	ret = clk_set_min_rate(vc4_hdmi->pixel_bvb_clock,
			       (hsm_rate > VC4_HSM_MID_CLOCK ? 150000000 : 75000000));
	if (ret) {
		DRM_ERROR("Failed to set pixel bvb clock rate: %d\n", ret);
		clk_disable_unprepare(vc4_hdmi->hsm_clock);
		clk_disable_unprepare(vc4_hdmi->pixel_clock);
		return;
	}

	ret = clk_prepare_enable(vc4_hdmi->pixel_bvb_clock);
	if (ret) {
		DRM_ERROR("Failed to turn on pixel bvb clock: %d\n", ret);
		clk_disable_unprepare(vc4_hdmi->hsm_clock);
		clk_disable_unprepare(vc4_hdmi->pixel_clock);
		return;
	}

<<<<<<< HEAD
	if (vc4_hdmi->variant->reset)
		vc4_hdmi->variant->reset(vc4_hdmi);

	if (vc4_hdmi->variant->phy_init)
		vc4_hdmi->variant->phy_init(vc4_hdmi, mode);

=======
	if (vc4_hdmi->variant->phy_init)
		vc4_hdmi->variant->phy_init(vc4_hdmi, mode);

>>>>>>> 4e026225
	HDMI_WRITE(HDMI_SCHEDULER_CONTROL,
		   HDMI_READ(HDMI_SCHEDULER_CONTROL) |
		   VC4_HDMI_SCHEDULER_CONTROL_MANUAL_FORMAT |
		   VC4_HDMI_SCHEDULER_CONTROL_IGNORE_VSYNC_PREDICTS);

	if (vc4_hdmi->variant->set_timings)
		vc4_hdmi->variant->set_timings(vc4_hdmi, mode);
}

static void vc4_hdmi_encoder_pre_crtc_enable(struct drm_encoder *encoder)
{
	struct drm_display_mode *mode = &encoder->crtc->state->adjusted_mode;
	struct vc4_hdmi_encoder *vc4_encoder = to_vc4_hdmi_encoder(encoder);
	struct vc4_hdmi *vc4_hdmi = encoder_to_vc4_hdmi(encoder);

	if (vc4_encoder->hdmi_monitor &&
	    drm_default_rgb_quant_range(mode) == HDMI_QUANTIZATION_RANGE_LIMITED) {
		if (vc4_hdmi->variant->csc_setup)
			vc4_hdmi->variant->csc_setup(vc4_hdmi, true);

		vc4_encoder->limited_rgb_range = true;
	} else {
		if (vc4_hdmi->variant->csc_setup)
			vc4_hdmi->variant->csc_setup(vc4_hdmi, false);

		vc4_encoder->limited_rgb_range = false;
	}

	HDMI_WRITE(HDMI_FIFO_CTL, VC4_HDMI_FIFO_CTL_MASTER_SLAVE_N);
}
<<<<<<< HEAD

static void vc4_hdmi_encoder_post_crtc_enable(struct drm_encoder *encoder)
{
	struct drm_display_mode *mode = &encoder->crtc->state->adjusted_mode;
	struct vc4_hdmi *vc4_hdmi = encoder_to_vc4_hdmi(encoder);
	struct vc4_hdmi_encoder *vc4_encoder = to_vc4_hdmi_encoder(encoder);
	bool hsync_pos = mode->flags & DRM_MODE_FLAG_PHSYNC;
	bool vsync_pos = mode->flags & DRM_MODE_FLAG_PVSYNC;
	int ret;

	HDMI_WRITE(HDMI_VID_CTL,
		   VC4_HD_VID_CTL_ENABLE |
		   VC4_HD_VID_CTL_UNDERFLOW_ENABLE |
		   VC4_HD_VID_CTL_FRAME_COUNTER_RESET |
		   (vsync_pos ? 0 : VC4_HD_VID_CTL_VSYNC_LOW) |
		   (hsync_pos ? 0 : VC4_HD_VID_CTL_HSYNC_LOW));

	HDMI_WRITE(HDMI_VID_CTL,
=======

static void vc4_hdmi_encoder_post_crtc_enable(struct drm_encoder *encoder)
{
	struct drm_display_mode *mode = &encoder->crtc->state->adjusted_mode;
	struct vc4_hdmi *vc4_hdmi = encoder_to_vc4_hdmi(encoder);
	struct vc4_hdmi_encoder *vc4_encoder = to_vc4_hdmi_encoder(encoder);
	bool hsync_pos = mode->flags & DRM_MODE_FLAG_PHSYNC;
	bool vsync_pos = mode->flags & DRM_MODE_FLAG_PVSYNC;
	int ret;

	HDMI_WRITE(HDMI_VID_CTL,
		   VC4_HD_VID_CTL_ENABLE |
		   VC4_HD_VID_CTL_UNDERFLOW_ENABLE |
		   VC4_HD_VID_CTL_FRAME_COUNTER_RESET |
		   (vsync_pos ? 0 : VC4_HD_VID_CTL_VSYNC_LOW) |
		   (hsync_pos ? 0 : VC4_HD_VID_CTL_HSYNC_LOW));

	HDMI_WRITE(HDMI_VID_CTL,
>>>>>>> 4e026225
		   HDMI_READ(HDMI_VID_CTL) & ~VC4_HD_VID_CTL_BLANKPIX);

	if (vc4_encoder->hdmi_monitor) {
		HDMI_WRITE(HDMI_SCHEDULER_CONTROL,
			   HDMI_READ(HDMI_SCHEDULER_CONTROL) |
			   VC4_HDMI_SCHEDULER_CONTROL_MODE_HDMI);

		ret = wait_for(HDMI_READ(HDMI_SCHEDULER_CONTROL) &
			       VC4_HDMI_SCHEDULER_CONTROL_HDMI_ACTIVE, 1000);
		WARN_ONCE(ret, "Timeout waiting for "
			  "VC4_HDMI_SCHEDULER_CONTROL_HDMI_ACTIVE\n");
	} else {
		HDMI_WRITE(HDMI_RAM_PACKET_CONFIG,
			   HDMI_READ(HDMI_RAM_PACKET_CONFIG) &
			   ~(VC4_HDMI_RAM_PACKET_ENABLE));
		HDMI_WRITE(HDMI_SCHEDULER_CONTROL,
			   HDMI_READ(HDMI_SCHEDULER_CONTROL) &
			   ~VC4_HDMI_SCHEDULER_CONTROL_MODE_HDMI);

		ret = wait_for(!(HDMI_READ(HDMI_SCHEDULER_CONTROL) &
				 VC4_HDMI_SCHEDULER_CONTROL_HDMI_ACTIVE), 1000);
		WARN_ONCE(ret, "Timeout waiting for "
			  "!VC4_HDMI_SCHEDULER_CONTROL_HDMI_ACTIVE\n");
	}

	if (vc4_encoder->hdmi_monitor) {
		WARN_ON(!(HDMI_READ(HDMI_SCHEDULER_CONTROL) &
			  VC4_HDMI_SCHEDULER_CONTROL_HDMI_ACTIVE));
		HDMI_WRITE(HDMI_SCHEDULER_CONTROL,
			   HDMI_READ(HDMI_SCHEDULER_CONTROL) |
			   VC4_HDMI_SCHEDULER_CONTROL_VERT_ALWAYS_KEEPOUT);

		HDMI_WRITE(HDMI_RAM_PACKET_CONFIG,
			   VC4_HDMI_RAM_PACKET_ENABLE);

		vc4_hdmi_set_infoframes(encoder);
	}

	vc4_hdmi_recenter_fifo(vc4_hdmi);
}

static void vc4_hdmi_encoder_enable(struct drm_encoder *encoder)
{
}

#define WIFI_2_4GHz_CH1_MIN_FREQ	2400000000ULL
#define WIFI_2_4GHz_CH1_MAX_FREQ	2422000000ULL

static int vc4_hdmi_encoder_atomic_check(struct drm_encoder *encoder,
					 struct drm_crtc_state *crtc_state,
					 struct drm_connector_state *conn_state)
{
	struct drm_display_mode *mode = &crtc_state->adjusted_mode;
	struct vc4_hdmi *vc4_hdmi = encoder_to_vc4_hdmi(encoder);
	unsigned long long pixel_rate = mode->clock * 1000;
	unsigned long long tmds_rate;

	if (vc4_hdmi->variant->unsupported_odd_h_timings &&
	    ((mode->hdisplay % 2) || (mode->hsync_start % 2) ||
	     (mode->hsync_end % 2) || (mode->htotal % 2)))
		return -EINVAL;

	/*
	 * The 1440p@60 pixel rate is in the same range than the first
	 * WiFi channel (between 2.4GHz and 2.422GHz with 22MHz
	 * bandwidth). Slightly lower the frequency to bring it out of
	 * the WiFi range.
	 */
	tmds_rate = pixel_rate * 10;
	if (vc4_hdmi->disable_wifi_frequencies &&
	    (tmds_rate >= WIFI_2_4GHz_CH1_MIN_FREQ &&
	     tmds_rate <= WIFI_2_4GHz_CH1_MAX_FREQ)) {
		mode->clock = 238560;
		pixel_rate = mode->clock * 1000;
	}

<<<<<<< HEAD
=======
	if (mode->flags & DRM_MODE_FLAG_DBLCLK)
		pixel_rate = pixel_rate * 2;

>>>>>>> 4e026225
	if (pixel_rate > vc4_hdmi->variant->max_pixel_clock)
		return -EINVAL;

	return 0;
}

static enum drm_mode_status
vc4_hdmi_encoder_mode_valid(struct drm_encoder *encoder,
			    const struct drm_display_mode *mode)
{
	struct vc4_hdmi *vc4_hdmi = encoder_to_vc4_hdmi(encoder);

	if (vc4_hdmi->variant->unsupported_odd_h_timings &&
	    ((mode->hdisplay % 2) || (mode->hsync_start % 2) ||
	     (mode->hsync_end % 2) || (mode->htotal % 2)))
		return MODE_H_ILLEGAL;

	if ((mode->clock * 1000) > vc4_hdmi->variant->max_pixel_clock)
		return MODE_CLOCK_HIGH;

	return MODE_OK;
}

static const struct drm_encoder_helper_funcs vc4_hdmi_encoder_helper_funcs = {
	.atomic_check = vc4_hdmi_encoder_atomic_check,
	.mode_valid = vc4_hdmi_encoder_mode_valid,
	.disable = vc4_hdmi_encoder_disable,
	.enable = vc4_hdmi_encoder_enable,
};

static u32 vc4_hdmi_channel_map(struct vc4_hdmi *vc4_hdmi, u32 channel_mask)
{
	int i;
	u32 channel_map = 0;

	for (i = 0; i < 8; i++) {
		if (channel_mask & BIT(i))
			channel_map |= i << (3 * i);
	}
	return channel_map;
}

static u32 vc5_hdmi_channel_map(struct vc4_hdmi *vc4_hdmi, u32 channel_mask)
{
	int i;
	u32 channel_map = 0;

	for (i = 0; i < 8; i++) {
		if (channel_mask & BIT(i))
			channel_map |= i << (4 * i);
	}
	return channel_map;
}

/* HDMI audio codec callbacks */
static void vc4_hdmi_audio_set_mai_clock(struct vc4_hdmi *vc4_hdmi)
{
	u32 hsm_clock = clk_get_rate(vc4_hdmi->audio_clock);
	unsigned long n, m;

	rational_best_approximation(hsm_clock, vc4_hdmi->audio.samplerate,
				    VC4_HD_MAI_SMP_N_MASK >>
				    VC4_HD_MAI_SMP_N_SHIFT,
				    (VC4_HD_MAI_SMP_M_MASK >>
				     VC4_HD_MAI_SMP_M_SHIFT) + 1,
				    &n, &m);

	HDMI_WRITE(HDMI_MAI_SMP,
		   VC4_SET_FIELD(n, VC4_HD_MAI_SMP_N) |
		   VC4_SET_FIELD(m - 1, VC4_HD_MAI_SMP_M));
}

static void vc4_hdmi_set_n_cts(struct vc4_hdmi *vc4_hdmi)
{
	struct drm_encoder *encoder = &vc4_hdmi->encoder.base.base;
	struct drm_crtc *crtc = encoder->crtc;
	const struct drm_display_mode *mode = &crtc->state->adjusted_mode;
	u32 samplerate = vc4_hdmi->audio.samplerate;
	u32 n, cts;
	u64 tmp;

	n = 128 * samplerate / 1000;
	tmp = (u64)(mode->clock * 1000) * n;
	do_div(tmp, 128 * samplerate);
	cts = tmp;

	HDMI_WRITE(HDMI_CRP_CFG,
		   VC4_HDMI_CRP_CFG_EXTERNAL_CTS_EN |
		   VC4_SET_FIELD(n, VC4_HDMI_CRP_CFG_N));

	/*
	 * We could get slightly more accurate clocks in some cases by
	 * providing a CTS_1 value.  The two CTS values are alternated
	 * between based on the period fields
	 */
	HDMI_WRITE(HDMI_CTS_0, cts);
	HDMI_WRITE(HDMI_CTS_1, cts);
}

static inline struct vc4_hdmi *dai_to_hdmi(struct snd_soc_dai *dai)
{
	struct snd_soc_card *card = snd_soc_dai_get_drvdata(dai);

	return snd_soc_card_get_drvdata(card);
}

static int vc4_hdmi_audio_startup(struct snd_pcm_substream *substream,
				  struct snd_soc_dai *dai)
{
	struct vc4_hdmi *vc4_hdmi = dai_to_hdmi(dai);
	struct drm_encoder *encoder = &vc4_hdmi->encoder.base.base;
	struct drm_connector *connector = &vc4_hdmi->connector;
	int ret;

	if (vc4_hdmi->audio.substream && vc4_hdmi->audio.substream != substream)
		return -EINVAL;

	vc4_hdmi->audio.substream = substream;

	/*
	 * If the HDMI encoder hasn't probed, or the encoder is
	 * currently in DVI mode, treat the codec dai as missing.
	 */
	if (!encoder->crtc || !(HDMI_READ(HDMI_RAM_PACKET_CONFIG) &
				VC4_HDMI_RAM_PACKET_ENABLE))
		return -ENODEV;

	ret = snd_pcm_hw_constraint_eld(substream->runtime, connector->eld);
	if (ret)
		return ret;

	return 0;
}

static int vc4_hdmi_audio_set_fmt(struct snd_soc_dai *dai, unsigned int fmt)
{
	return 0;
}

static void vc4_hdmi_audio_reset(struct vc4_hdmi *vc4_hdmi)
{
	struct drm_encoder *encoder = &vc4_hdmi->encoder.base.base;
	struct device *dev = &vc4_hdmi->pdev->dev;
	int ret;

	vc4_hdmi->audio.streaming = false;
	ret = vc4_hdmi_stop_packet(encoder, HDMI_INFOFRAME_TYPE_AUDIO);
	if (ret)
		dev_err(dev, "Failed to stop audio infoframe: %d\n", ret);

	HDMI_WRITE(HDMI_MAI_CTL, VC4_HD_MAI_CTL_RESET);
	HDMI_WRITE(HDMI_MAI_CTL, VC4_HD_MAI_CTL_ERRORF);
	HDMI_WRITE(HDMI_MAI_CTL, VC4_HD_MAI_CTL_FLUSH);
}

static void vc4_hdmi_audio_shutdown(struct snd_pcm_substream *substream,
				    struct snd_soc_dai *dai)
{
	struct vc4_hdmi *vc4_hdmi = dai_to_hdmi(dai);

	if (substream != vc4_hdmi->audio.substream)
		return;

	vc4_hdmi_audio_reset(vc4_hdmi);

	vc4_hdmi->audio.substream = NULL;
}

/* HDMI audio codec callbacks */
static int vc4_hdmi_audio_hw_params(struct snd_pcm_substream *substream,
				    struct snd_pcm_hw_params *params,
				    struct snd_soc_dai *dai)
{
	struct vc4_hdmi *vc4_hdmi = dai_to_hdmi(dai);
	struct drm_encoder *encoder = &vc4_hdmi->encoder.base.base;
	struct device *dev = &vc4_hdmi->pdev->dev;
	u32 audio_packet_config, channel_mask;
	u32 channel_map;

	if (substream != vc4_hdmi->audio.substream)
		return -EINVAL;

	dev_dbg(dev, "%s: %u Hz, %d bit, %d channels\n", __func__,
		params_rate(params), params_width(params),
		params_channels(params));

	vc4_hdmi->audio.channels = params_channels(params);
	vc4_hdmi->audio.samplerate = params_rate(params);

	HDMI_WRITE(HDMI_MAI_CTL,
		   VC4_HD_MAI_CTL_RESET |
		   VC4_HD_MAI_CTL_FLUSH |
		   VC4_HD_MAI_CTL_DLATE |
		   VC4_HD_MAI_CTL_ERRORE |
		   VC4_HD_MAI_CTL_ERRORF);

	vc4_hdmi_audio_set_mai_clock(vc4_hdmi);

	/* The B frame identifier should match the value used by alsa-lib (8) */
	audio_packet_config =
		VC4_HDMI_AUDIO_PACKET_ZERO_DATA_ON_SAMPLE_FLAT |
		VC4_HDMI_AUDIO_PACKET_ZERO_DATA_ON_INACTIVE_CHANNELS |
		VC4_SET_FIELD(0x8, VC4_HDMI_AUDIO_PACKET_B_FRAME_IDENTIFIER);

	channel_mask = GENMASK(vc4_hdmi->audio.channels - 1, 0);
	audio_packet_config |= VC4_SET_FIELD(channel_mask,
					     VC4_HDMI_AUDIO_PACKET_CEA_MASK);

	/* Set the MAI threshold.  This logic mimics the firmware's. */
	if (vc4_hdmi->audio.samplerate > 96000) {
		HDMI_WRITE(HDMI_MAI_THR,
			   VC4_SET_FIELD(0x12, VC4_HD_MAI_THR_DREQHIGH) |
			   VC4_SET_FIELD(0x12, VC4_HD_MAI_THR_DREQLOW));
	} else if (vc4_hdmi->audio.samplerate > 48000) {
		HDMI_WRITE(HDMI_MAI_THR,
			   VC4_SET_FIELD(0x14, VC4_HD_MAI_THR_DREQHIGH) |
			   VC4_SET_FIELD(0x12, VC4_HD_MAI_THR_DREQLOW));
	} else {
		HDMI_WRITE(HDMI_MAI_THR,
			   VC4_SET_FIELD(0x10, VC4_HD_MAI_THR_PANICHIGH) |
			   VC4_SET_FIELD(0x10, VC4_HD_MAI_THR_PANICLOW) |
			   VC4_SET_FIELD(0x10, VC4_HD_MAI_THR_DREQHIGH) |
			   VC4_SET_FIELD(0x10, VC4_HD_MAI_THR_DREQLOW));
	}

	HDMI_WRITE(HDMI_MAI_CONFIG,
		   VC4_HDMI_MAI_CONFIG_BIT_REVERSE |
		   VC4_SET_FIELD(channel_mask, VC4_HDMI_MAI_CHANNEL_MASK));

	channel_map = vc4_hdmi->variant->channel_map(vc4_hdmi, channel_mask);
	HDMI_WRITE(HDMI_MAI_CHANNEL_MAP, channel_map);
	HDMI_WRITE(HDMI_AUDIO_PACKET_CONFIG, audio_packet_config);
	vc4_hdmi_set_n_cts(vc4_hdmi);

	vc4_hdmi_set_audio_infoframe(encoder);

	return 0;
}

static int vc4_hdmi_audio_trigger(struct snd_pcm_substream *substream, int cmd,
				  struct snd_soc_dai *dai)
{
	struct vc4_hdmi *vc4_hdmi = dai_to_hdmi(dai);

	switch (cmd) {
	case SNDRV_PCM_TRIGGER_START:
		vc4_hdmi->audio.streaming = true;

		if (vc4_hdmi->variant->phy_rng_enable)
			vc4_hdmi->variant->phy_rng_enable(vc4_hdmi);

		HDMI_WRITE(HDMI_MAI_CTL,
			   VC4_SET_FIELD(vc4_hdmi->audio.channels,
					 VC4_HD_MAI_CTL_CHNUM) |
			   VC4_HD_MAI_CTL_ENABLE);
		break;
	case SNDRV_PCM_TRIGGER_STOP:
		HDMI_WRITE(HDMI_MAI_CTL,
			   VC4_HD_MAI_CTL_DLATE |
			   VC4_HD_MAI_CTL_ERRORE |
			   VC4_HD_MAI_CTL_ERRORF);

		if (vc4_hdmi->variant->phy_rng_disable)
			vc4_hdmi->variant->phy_rng_disable(vc4_hdmi);

		vc4_hdmi->audio.streaming = false;

		break;
	default:
		break;
	}

	return 0;
}

static inline struct vc4_hdmi *
snd_component_to_hdmi(struct snd_soc_component *component)
{
	struct snd_soc_card *card = snd_soc_component_get_drvdata(component);

	return snd_soc_card_get_drvdata(card);
}

static int vc4_hdmi_audio_eld_ctl_info(struct snd_kcontrol *kcontrol,
				       struct snd_ctl_elem_info *uinfo)
{
	struct snd_soc_component *component = snd_kcontrol_chip(kcontrol);
	struct vc4_hdmi *vc4_hdmi = snd_component_to_hdmi(component);
	struct drm_connector *connector = &vc4_hdmi->connector;

	uinfo->type = SNDRV_CTL_ELEM_TYPE_BYTES;
	uinfo->count = sizeof(connector->eld);

	return 0;
}

static int vc4_hdmi_audio_eld_ctl_get(struct snd_kcontrol *kcontrol,
				      struct snd_ctl_elem_value *ucontrol)
{
	struct snd_soc_component *component = snd_kcontrol_chip(kcontrol);
	struct vc4_hdmi *vc4_hdmi = snd_component_to_hdmi(component);
	struct drm_connector *connector = &vc4_hdmi->connector;

	memcpy(ucontrol->value.bytes.data, connector->eld,
	       sizeof(connector->eld));

	return 0;
}

static const struct snd_kcontrol_new vc4_hdmi_audio_controls[] = {
	{
		.access = SNDRV_CTL_ELEM_ACCESS_READ |
			  SNDRV_CTL_ELEM_ACCESS_VOLATILE,
		.iface = SNDRV_CTL_ELEM_IFACE_PCM,
		.name = "ELD",
		.info = vc4_hdmi_audio_eld_ctl_info,
		.get = vc4_hdmi_audio_eld_ctl_get,
	},
};

static const struct snd_soc_dapm_widget vc4_hdmi_audio_widgets[] = {
	SND_SOC_DAPM_OUTPUT("TX"),
};

static const struct snd_soc_dapm_route vc4_hdmi_audio_routes[] = {
	{ "TX", NULL, "Playback" },
};

static const struct snd_soc_component_driver vc4_hdmi_audio_component_drv = {
	.name			= "vc4-hdmi-codec-dai-component",
	.controls		= vc4_hdmi_audio_controls,
	.num_controls		= ARRAY_SIZE(vc4_hdmi_audio_controls),
	.dapm_widgets		= vc4_hdmi_audio_widgets,
	.num_dapm_widgets	= ARRAY_SIZE(vc4_hdmi_audio_widgets),
	.dapm_routes		= vc4_hdmi_audio_routes,
	.num_dapm_routes	= ARRAY_SIZE(vc4_hdmi_audio_routes),
	.idle_bias_on		= 1,
	.use_pmdown_time	= 1,
	.endianness		= 1,
	.non_legacy_dai_naming	= 1,
};

static const struct snd_soc_dai_ops vc4_hdmi_audio_dai_ops = {
	.startup = vc4_hdmi_audio_startup,
	.shutdown = vc4_hdmi_audio_shutdown,
	.hw_params = vc4_hdmi_audio_hw_params,
	.set_fmt = vc4_hdmi_audio_set_fmt,
	.trigger = vc4_hdmi_audio_trigger,
};

static struct snd_soc_dai_driver vc4_hdmi_audio_codec_dai_drv = {
	.name = "vc4-hdmi-hifi",
	.playback = {
		.stream_name = "Playback",
		.channels_min = 2,
		.channels_max = 8,
		.rates = SNDRV_PCM_RATE_32000 | SNDRV_PCM_RATE_44100 |
			 SNDRV_PCM_RATE_48000 | SNDRV_PCM_RATE_88200 |
			 SNDRV_PCM_RATE_96000 | SNDRV_PCM_RATE_176400 |
			 SNDRV_PCM_RATE_192000,
		.formats = SNDRV_PCM_FMTBIT_IEC958_SUBFRAME_LE,
	},
};

static const struct snd_soc_component_driver vc4_hdmi_audio_cpu_dai_comp = {
	.name = "vc4-hdmi-cpu-dai-component",
};

static int vc4_hdmi_audio_cpu_dai_probe(struct snd_soc_dai *dai)
{
	struct vc4_hdmi *vc4_hdmi = dai_to_hdmi(dai);

	snd_soc_dai_init_dma_data(dai, &vc4_hdmi->audio.dma_data, NULL);

	return 0;
}

static struct snd_soc_dai_driver vc4_hdmi_audio_cpu_dai_drv = {
	.name = "vc4-hdmi-cpu-dai",
	.probe  = vc4_hdmi_audio_cpu_dai_probe,
	.playback = {
		.stream_name = "Playback",
		.channels_min = 1,
		.channels_max = 8,
		.rates = SNDRV_PCM_RATE_32000 | SNDRV_PCM_RATE_44100 |
			 SNDRV_PCM_RATE_48000 | SNDRV_PCM_RATE_88200 |
			 SNDRV_PCM_RATE_96000 | SNDRV_PCM_RATE_176400 |
			 SNDRV_PCM_RATE_192000,
		.formats = SNDRV_PCM_FMTBIT_IEC958_SUBFRAME_LE,
	},
	.ops = &vc4_hdmi_audio_dai_ops,
};

static const struct snd_dmaengine_pcm_config pcm_conf = {
	.chan_names[SNDRV_PCM_STREAM_PLAYBACK] = "audio-rx",
	.prepare_slave_config = snd_dmaengine_pcm_prepare_slave_config,
};

static int vc4_hdmi_audio_init(struct vc4_hdmi *vc4_hdmi)
{
	const struct vc4_hdmi_register *mai_data =
		&vc4_hdmi->variant->registers[HDMI_MAI_DATA];
	struct snd_soc_dai_link *dai_link = &vc4_hdmi->audio.link;
	struct snd_soc_card *card = &vc4_hdmi->audio.card;
	struct device *dev = &vc4_hdmi->pdev->dev;
	const __be32 *addr;
	int index;
	int ret;

	if (!of_find_property(dev->of_node, "dmas", NULL)) {
		dev_warn(dev,
			 "'dmas' DT property is missing, no HDMI audio\n");
		return 0;
	}

	if (mai_data->reg != VC4_HD) {
		WARN_ONCE(true, "MAI isn't in the HD block\n");
		return -EINVAL;
	}

	/*
	 * Get the physical address of VC4_HD_MAI_DATA. We need to retrieve
	 * the bus address specified in the DT, because the physical address
	 * (the one returned by platform_get_resource()) is not appropriate
	 * for DMA transfers.
	 * This VC/MMU should probably be exposed to avoid this kind of hacks.
	 */
	index = of_property_match_string(dev->of_node, "reg-names", "hd");
	/* Before BCM2711, we don't have a named register range */
	if (index < 0)
		index = 1;

	addr = of_get_address(dev->of_node, index, NULL, NULL);

	vc4_hdmi->audio.dma_data.addr = be32_to_cpup(addr) + mai_data->offset;
	vc4_hdmi->audio.dma_data.addr_width = DMA_SLAVE_BUSWIDTH_4_BYTES;
	vc4_hdmi->audio.dma_data.maxburst = 2;

	ret = devm_snd_dmaengine_pcm_register(dev, &pcm_conf, 0);
	if (ret) {
		dev_err(dev, "Could not register PCM component: %d\n", ret);
		return ret;
	}

	ret = devm_snd_soc_register_component(dev, &vc4_hdmi_audio_cpu_dai_comp,
					      &vc4_hdmi_audio_cpu_dai_drv, 1);
	if (ret) {
		dev_err(dev, "Could not register CPU DAI: %d\n", ret);
		return ret;
	}

	/* register component and codec dai */
	ret = devm_snd_soc_register_component(dev, &vc4_hdmi_audio_component_drv,
				     &vc4_hdmi_audio_codec_dai_drv, 1);
	if (ret) {
		dev_err(dev, "Could not register component: %d\n", ret);
		return ret;
	}

	dai_link->cpus		= &vc4_hdmi->audio.cpu;
	dai_link->codecs	= &vc4_hdmi->audio.codec;
	dai_link->platforms	= &vc4_hdmi->audio.platform;

	dai_link->num_cpus	= 1;
	dai_link->num_codecs	= 1;
	dai_link->num_platforms	= 1;

	dai_link->name = "MAI";
	dai_link->stream_name = "MAI PCM";
	dai_link->codecs->dai_name = vc4_hdmi_audio_codec_dai_drv.name;
	dai_link->cpus->dai_name = dev_name(dev);
	dai_link->codecs->name = dev_name(dev);
	dai_link->platforms->name = dev_name(dev);

	card->dai_link = dai_link;
	card->num_links = 1;
	card->name = vc4_hdmi->variant->card_name;
	card->driver_name = "vc4-hdmi";
	card->dev = dev;
	card->owner = THIS_MODULE;

	/*
	 * Be careful, snd_soc_register_card() calls dev_set_drvdata() and
	 * stores a pointer to the snd card object in dev->driver_data. This
	 * means we cannot use it for something else. The hdmi back-pointer is
	 * now stored in card->drvdata and should be retrieved with
	 * snd_soc_card_get_drvdata() if needed.
	 */
	snd_soc_card_set_drvdata(card, vc4_hdmi);
	ret = devm_snd_soc_register_card(dev, card);
	if (ret)
		dev_err(dev, "Could not register sound card: %d\n", ret);

	return ret;

}

#ifdef CONFIG_DRM_VC4_HDMI_CEC
static irqreturn_t vc4_cec_irq_handler_thread(int irq, void *priv)
{
	struct vc4_hdmi *vc4_hdmi = priv;

	if (vc4_hdmi->cec_irq_was_rx) {
		if (vc4_hdmi->cec_rx_msg.len)
			cec_received_msg(vc4_hdmi->cec_adap,
					 &vc4_hdmi->cec_rx_msg);
	} else if (vc4_hdmi->cec_tx_ok) {
		cec_transmit_done(vc4_hdmi->cec_adap, CEC_TX_STATUS_OK,
				  0, 0, 0, 0);
	} else {
		/*
		 * This CEC implementation makes 1 retry, so if we
		 * get a NACK, then that means it made 2 attempts.
		 */
		cec_transmit_done(vc4_hdmi->cec_adap, CEC_TX_STATUS_NACK,
				  0, 2, 0, 0);
	}
	return IRQ_HANDLED;
}

static void vc4_cec_read_msg(struct vc4_hdmi *vc4_hdmi, u32 cntrl1)
{
<<<<<<< HEAD
=======
	struct drm_device *dev = vc4_hdmi->connector.dev;
>>>>>>> 4e026225
	struct cec_msg *msg = &vc4_hdmi->cec_rx_msg;
	unsigned int i;

	msg->len = 1 + ((cntrl1 & VC4_HDMI_CEC_REC_WRD_CNT_MASK) >>
					VC4_HDMI_CEC_REC_WRD_CNT_SHIFT);

	if (msg->len > 16) {
		drm_err(dev, "Attempting to read too much data (%d)\n", msg->len);
		return;
	}

	for (i = 0; i < msg->len; i += 4) {
<<<<<<< HEAD
		u32 val = HDMI_READ(HDMI_CEC_RX_DATA_1 + i);
=======
		u32 val = HDMI_READ(HDMI_CEC_RX_DATA_1 + (i >> 2));
>>>>>>> 4e026225

		msg->msg[i] = val & 0xff;
		msg->msg[i + 1] = (val >> 8) & 0xff;
		msg->msg[i + 2] = (val >> 16) & 0xff;
		msg->msg[i + 3] = (val >> 24) & 0xff;
	}
}

static irqreturn_t vc4_cec_irq_handler(int irq, void *priv)
{
	struct vc4_hdmi *vc4_hdmi = priv;
	u32 stat = HDMI_READ(HDMI_CEC_CPU_STATUS);
	u32 cntrl1, cntrl5;

	if (!(stat & VC4_HDMI_CPU_CEC))
		return IRQ_NONE;
	vc4_hdmi->cec_rx_msg.len = 0;
	cntrl1 = HDMI_READ(HDMI_CEC_CNTRL_1);
	cntrl5 = HDMI_READ(HDMI_CEC_CNTRL_5);
	vc4_hdmi->cec_irq_was_rx = cntrl5 & VC4_HDMI_CEC_RX_CEC_INT;
	if (vc4_hdmi->cec_irq_was_rx) {
		vc4_cec_read_msg(vc4_hdmi, cntrl1);
		cntrl1 |= VC4_HDMI_CEC_CLEAR_RECEIVE_OFF;
		HDMI_WRITE(HDMI_CEC_CNTRL_1, cntrl1);
		cntrl1 &= ~VC4_HDMI_CEC_CLEAR_RECEIVE_OFF;
	} else {
		vc4_hdmi->cec_tx_ok = cntrl1 & VC4_HDMI_CEC_TX_STATUS_GOOD;
		cntrl1 &= ~VC4_HDMI_CEC_START_XMIT_BEGIN;
	}
	HDMI_WRITE(HDMI_CEC_CNTRL_1, cntrl1);
	HDMI_WRITE(HDMI_CEC_CPU_CLEAR, VC4_HDMI_CPU_CEC);

	return IRQ_WAKE_THREAD;
}

static int vc4_hdmi_cec_adap_enable(struct cec_adapter *adap, bool enable)
{
	struct vc4_hdmi *vc4_hdmi = cec_get_drvdata(adap);
	/* clock period in microseconds */
	const u32 usecs = 1000000 / CEC_CLOCK_FREQ;
	u32 val = HDMI_READ(HDMI_CEC_CNTRL_5);

	val &= ~(VC4_HDMI_CEC_TX_SW_RESET | VC4_HDMI_CEC_RX_SW_RESET |
		 VC4_HDMI_CEC_CNT_TO_4700_US_MASK |
		 VC4_HDMI_CEC_CNT_TO_4500_US_MASK);
	val |= ((4700 / usecs) << VC4_HDMI_CEC_CNT_TO_4700_US_SHIFT) |
	       ((4500 / usecs) << VC4_HDMI_CEC_CNT_TO_4500_US_SHIFT);

	if (enable) {
		HDMI_WRITE(HDMI_CEC_CNTRL_5, val |
			   VC4_HDMI_CEC_TX_SW_RESET | VC4_HDMI_CEC_RX_SW_RESET);
		HDMI_WRITE(HDMI_CEC_CNTRL_5, val);
		HDMI_WRITE(HDMI_CEC_CNTRL_2,
			   ((1500 / usecs) << VC4_HDMI_CEC_CNT_TO_1500_US_SHIFT) |
			   ((1300 / usecs) << VC4_HDMI_CEC_CNT_TO_1300_US_SHIFT) |
			   ((800 / usecs) << VC4_HDMI_CEC_CNT_TO_800_US_SHIFT) |
			   ((600 / usecs) << VC4_HDMI_CEC_CNT_TO_600_US_SHIFT) |
			   ((400 / usecs) << VC4_HDMI_CEC_CNT_TO_400_US_SHIFT));
		HDMI_WRITE(HDMI_CEC_CNTRL_3,
			   ((2750 / usecs) << VC4_HDMI_CEC_CNT_TO_2750_US_SHIFT) |
			   ((2400 / usecs) << VC4_HDMI_CEC_CNT_TO_2400_US_SHIFT) |
			   ((2050 / usecs) << VC4_HDMI_CEC_CNT_TO_2050_US_SHIFT) |
			   ((1700 / usecs) << VC4_HDMI_CEC_CNT_TO_1700_US_SHIFT));
		HDMI_WRITE(HDMI_CEC_CNTRL_4,
			   ((4300 / usecs) << VC4_HDMI_CEC_CNT_TO_4300_US_SHIFT) |
			   ((3900 / usecs) << VC4_HDMI_CEC_CNT_TO_3900_US_SHIFT) |
			   ((3600 / usecs) << VC4_HDMI_CEC_CNT_TO_3600_US_SHIFT) |
			   ((3500 / usecs) << VC4_HDMI_CEC_CNT_TO_3500_US_SHIFT));

		HDMI_WRITE(HDMI_CEC_CPU_MASK_CLEAR, VC4_HDMI_CPU_CEC);
	} else {
		HDMI_WRITE(HDMI_CEC_CPU_MASK_SET, VC4_HDMI_CPU_CEC);
		HDMI_WRITE(HDMI_CEC_CNTRL_5, val |
			   VC4_HDMI_CEC_TX_SW_RESET | VC4_HDMI_CEC_RX_SW_RESET);
	}
	return 0;
}

static int vc4_hdmi_cec_adap_log_addr(struct cec_adapter *adap, u8 log_addr)
{
	struct vc4_hdmi *vc4_hdmi = cec_get_drvdata(adap);

	HDMI_WRITE(HDMI_CEC_CNTRL_1,
		   (HDMI_READ(HDMI_CEC_CNTRL_1) & ~VC4_HDMI_CEC_ADDR_MASK) |
		   (log_addr & 0xf) << VC4_HDMI_CEC_ADDR_SHIFT);
	return 0;
}

static int vc4_hdmi_cec_adap_transmit(struct cec_adapter *adap, u8 attempts,
				      u32 signal_free_time, struct cec_msg *msg)
{
	struct vc4_hdmi *vc4_hdmi = cec_get_drvdata(adap);
<<<<<<< HEAD
=======
	struct drm_device *dev = vc4_hdmi->connector.dev;
>>>>>>> 4e026225
	u32 val;
	unsigned int i;

	if (msg->len > 16) {
		drm_err(dev, "Attempting to transmit too much data (%d)\n", msg->len);
		return -ENOMEM;
	}

	for (i = 0; i < msg->len; i += 4)
<<<<<<< HEAD
		HDMI_WRITE(HDMI_CEC_TX_DATA_1 + i,
=======
		HDMI_WRITE(HDMI_CEC_TX_DATA_1 + (i >> 2),
>>>>>>> 4e026225
			   (msg->msg[i]) |
			   (msg->msg[i + 1] << 8) |
			   (msg->msg[i + 2] << 16) |
			   (msg->msg[i + 3] << 24));

	val = HDMI_READ(HDMI_CEC_CNTRL_1);
	val &= ~VC4_HDMI_CEC_START_XMIT_BEGIN;
	HDMI_WRITE(HDMI_CEC_CNTRL_1, val);
	val &= ~VC4_HDMI_CEC_MESSAGE_LENGTH_MASK;
	val |= (msg->len - 1) << VC4_HDMI_CEC_MESSAGE_LENGTH_SHIFT;
	val |= VC4_HDMI_CEC_START_XMIT_BEGIN;

	HDMI_WRITE(HDMI_CEC_CNTRL_1, val);
	return 0;
}

static const struct cec_adap_ops vc4_hdmi_cec_adap_ops = {
	.adap_enable = vc4_hdmi_cec_adap_enable,
	.adap_log_addr = vc4_hdmi_cec_adap_log_addr,
	.adap_transmit = vc4_hdmi_cec_adap_transmit,
};

static int vc4_hdmi_cec_init(struct vc4_hdmi *vc4_hdmi)
{
	struct cec_connector_info conn_info;
	struct platform_device *pdev = vc4_hdmi->pdev;
	u32 value;
	int ret;

	if (!vc4_hdmi->variant->cec_available)
		return 0;

	vc4_hdmi->cec_adap = cec_allocate_adapter(&vc4_hdmi_cec_adap_ops,
						  vc4_hdmi, "vc4",
						  CEC_CAP_DEFAULTS |
						  CEC_CAP_CONNECTOR_INFO, 1);
	ret = PTR_ERR_OR_ZERO(vc4_hdmi->cec_adap);
	if (ret < 0)
		return ret;

	cec_fill_conn_info_from_drm(&conn_info, &vc4_hdmi->connector);
	cec_s_conn_info(vc4_hdmi->cec_adap, &conn_info);

	HDMI_WRITE(HDMI_CEC_CPU_MASK_SET, 0xffffffff);
<<<<<<< HEAD
	value = HDMI_READ(HDMI_CEC_CNTRL_1);
	value &= ~VC4_HDMI_CEC_DIV_CLK_CNT_MASK;
	/*
	 * Set the logical address to Unregistered and set the clock
	 * divider: the hsm_clock rate and this divider setting will
	 * give a 40 kHz CEC clock.
	 */
	value |= VC4_HDMI_CEC_ADDR_MASK |
		 (4091 << VC4_HDMI_CEC_DIV_CLK_CNT_SHIFT);
	HDMI_WRITE(HDMI_CEC_CNTRL_1, value);
=======

	value = HDMI_READ(HDMI_CEC_CNTRL_1);
	/* Set the logical address to Unregistered */
	value |= VC4_HDMI_CEC_ADDR_MASK;
	HDMI_WRITE(HDMI_CEC_CNTRL_1, value);

	vc4_hdmi_cec_update_clk_div(vc4_hdmi);

>>>>>>> 4e026225
	ret = devm_request_threaded_irq(&pdev->dev, platform_get_irq(pdev, 0),
					vc4_cec_irq_handler,
					vc4_cec_irq_handler_thread, 0,
					"vc4 hdmi cec", vc4_hdmi);
	if (ret)
		goto err_delete_cec_adap;

	ret = cec_register_adapter(vc4_hdmi->cec_adap, &pdev->dev);
	if (ret < 0)
		goto err_delete_cec_adap;

	return 0;

err_delete_cec_adap:
	cec_delete_adapter(vc4_hdmi->cec_adap);

	return ret;
}

static void vc4_hdmi_cec_exit(struct vc4_hdmi *vc4_hdmi)
{
	cec_unregister_adapter(vc4_hdmi->cec_adap);
}
#else
static int vc4_hdmi_cec_init(struct vc4_hdmi *vc4_hdmi)
{
	return 0;
}

static void vc4_hdmi_cec_exit(struct vc4_hdmi *vc4_hdmi) {};

#endif

static int vc4_hdmi_build_regset(struct vc4_hdmi *vc4_hdmi,
				 struct debugfs_regset32 *regset,
				 enum vc4_hdmi_regs reg)
{
	const struct vc4_hdmi_variant *variant = vc4_hdmi->variant;
	struct debugfs_reg32 *regs, *new_regs;
	unsigned int count = 0;
	unsigned int i;

	regs = kcalloc(variant->num_registers, sizeof(*regs),
		       GFP_KERNEL);
	if (!regs)
		return -ENOMEM;

	for (i = 0; i < variant->num_registers; i++) {
		const struct vc4_hdmi_register *field =	&variant->registers[i];

		if (field->reg != reg)
			continue;

		regs[count].name = field->name;
		regs[count].offset = field->offset;
		count++;
	}

	new_regs = krealloc(regs, count * sizeof(*regs), GFP_KERNEL);
	if (!new_regs)
		return -ENOMEM;

	regset->base = __vc4_hdmi_get_field_base(vc4_hdmi, reg);
	regset->regs = new_regs;
	regset->nregs = count;

	return 0;
}

static int vc4_hdmi_init_resources(struct vc4_hdmi *vc4_hdmi)
{
	struct platform_device *pdev = vc4_hdmi->pdev;
	struct device *dev = &pdev->dev;
	int ret;

	vc4_hdmi->hdmicore_regs = vc4_ioremap_regs(pdev, 0);
	if (IS_ERR(vc4_hdmi->hdmicore_regs))
		return PTR_ERR(vc4_hdmi->hdmicore_regs);

	vc4_hdmi->hd_regs = vc4_ioremap_regs(pdev, 1);
	if (IS_ERR(vc4_hdmi->hd_regs))
		return PTR_ERR(vc4_hdmi->hd_regs);

	ret = vc4_hdmi_build_regset(vc4_hdmi, &vc4_hdmi->hd_regset, VC4_HD);
	if (ret)
		return ret;

	ret = vc4_hdmi_build_regset(vc4_hdmi, &vc4_hdmi->hdmi_regset, VC4_HDMI);
	if (ret)
		return ret;

	vc4_hdmi->pixel_clock = devm_clk_get(dev, "pixel");
	if (IS_ERR(vc4_hdmi->pixel_clock)) {
		ret = PTR_ERR(vc4_hdmi->pixel_clock);
		if (ret != -EPROBE_DEFER)
			DRM_ERROR("Failed to get pixel clock\n");
		return ret;
<<<<<<< HEAD
	}

	vc4_hdmi->hsm_clock = devm_clk_get(dev, "hdmi");
	if (IS_ERR(vc4_hdmi->hsm_clock)) {
		DRM_ERROR("Failed to get HDMI state machine clock\n");
		return PTR_ERR(vc4_hdmi->hsm_clock);
	}
	vc4_hdmi->audio_clock = vc4_hdmi->hsm_clock;

	return 0;
}

static int vc5_hdmi_init_resources(struct vc4_hdmi *vc4_hdmi)
{
	struct platform_device *pdev = vc4_hdmi->pdev;
	struct device *dev = &pdev->dev;
	struct resource *res;

	res = platform_get_resource_byname(pdev, IORESOURCE_MEM, "hdmi");
	if (!res)
		return -ENODEV;

	vc4_hdmi->hdmicore_regs = devm_ioremap(dev, res->start,
					       resource_size(res));
	if (!vc4_hdmi->hdmicore_regs)
		return -ENOMEM;

	res = platform_get_resource_byname(pdev, IORESOURCE_MEM, "hd");
	if (!res)
		return -ENODEV;

	vc4_hdmi->hd_regs = devm_ioremap(dev, res->start, resource_size(res));
	if (!vc4_hdmi->hd_regs)
		return -ENOMEM;

	res = platform_get_resource_byname(pdev, IORESOURCE_MEM, "cec");
	if (!res)
		return -ENODEV;

	vc4_hdmi->cec_regs = devm_ioremap(dev, res->start, resource_size(res));
	if (!vc4_hdmi->cec_regs)
		return -ENOMEM;

	res = platform_get_resource_byname(pdev, IORESOURCE_MEM, "csc");
	if (!res)
		return -ENODEV;

	vc4_hdmi->csc_regs = devm_ioremap(dev, res->start, resource_size(res));
	if (!vc4_hdmi->csc_regs)
		return -ENOMEM;

	res = platform_get_resource_byname(pdev, IORESOURCE_MEM, "dvp");
	if (!res)
		return -ENODEV;

	vc4_hdmi->dvp_regs = devm_ioremap(dev, res->start, resource_size(res));
	if (!vc4_hdmi->dvp_regs)
		return -ENOMEM;

	res = platform_get_resource_byname(pdev, IORESOURCE_MEM, "phy");
	if (!res)
		return -ENODEV;

	vc4_hdmi->phy_regs = devm_ioremap(dev, res->start, resource_size(res));
	if (!vc4_hdmi->phy_regs)
		return -ENOMEM;

	res = platform_get_resource_byname(pdev, IORESOURCE_MEM, "packet");
	if (!res)
		return -ENODEV;

	vc4_hdmi->ram_regs = devm_ioremap(dev, res->start, resource_size(res));
	if (!vc4_hdmi->ram_regs)
		return -ENOMEM;

	res = platform_get_resource_byname(pdev, IORESOURCE_MEM, "rm");
	if (!res)
		return -ENODEV;

	vc4_hdmi->rm_regs = devm_ioremap(dev, res->start, resource_size(res));
	if (!vc4_hdmi->rm_regs)
		return -ENOMEM;
=======
	}
>>>>>>> 4e026225

	vc4_hdmi->hsm_clock = devm_clk_get(dev, "hdmi");
	if (IS_ERR(vc4_hdmi->hsm_clock)) {
		DRM_ERROR("Failed to get HDMI state machine clock\n");
		return PTR_ERR(vc4_hdmi->hsm_clock);
<<<<<<< HEAD
	}

	vc4_hdmi->pixel_bvb_clock = devm_clk_get(dev, "bvb");
	if (IS_ERR(vc4_hdmi->pixel_bvb_clock)) {
		DRM_ERROR("Failed to get pixel bvb clock\n");
		return PTR_ERR(vc4_hdmi->pixel_bvb_clock);
	}

	vc4_hdmi->audio_clock = devm_clk_get(dev, "audio");
	if (IS_ERR(vc4_hdmi->audio_clock)) {
		DRM_ERROR("Failed to get audio clock\n");
		return PTR_ERR(vc4_hdmi->audio_clock);
	}

	vc4_hdmi->reset = devm_reset_control_get(dev, NULL);
	if (IS_ERR(vc4_hdmi->reset)) {
		DRM_ERROR("Failed to get HDMI reset line\n");
		return PTR_ERR(vc4_hdmi->reset);
=======
>>>>>>> 4e026225
	}
	vc4_hdmi->audio_clock = vc4_hdmi->hsm_clock;

	return 0;
}

static int vc5_hdmi_init_resources(struct vc4_hdmi *vc4_hdmi)
{
	struct platform_device *pdev = vc4_hdmi->pdev;
	struct device *dev = &pdev->dev;
	struct resource *res;

	res = platform_get_resource_byname(pdev, IORESOURCE_MEM, "hdmi");
	if (!res)
		return -ENODEV;

	vc4_hdmi->hdmicore_regs = devm_ioremap(dev, res->start,
					       resource_size(res));
	if (!vc4_hdmi->hdmicore_regs)
		return -ENOMEM;

	res = platform_get_resource_byname(pdev, IORESOURCE_MEM, "hd");
	if (!res)
		return -ENODEV;

	vc4_hdmi->hd_regs = devm_ioremap(dev, res->start, resource_size(res));
	if (!vc4_hdmi->hd_regs)
		return -ENOMEM;

	res = platform_get_resource_byname(pdev, IORESOURCE_MEM, "cec");
	if (!res)
		return -ENODEV;

	vc4_hdmi->cec_regs = devm_ioremap(dev, res->start, resource_size(res));
	if (!vc4_hdmi->cec_regs)
		return -ENOMEM;

	res = platform_get_resource_byname(pdev, IORESOURCE_MEM, "csc");
	if (!res)
		return -ENODEV;

	vc4_hdmi->csc_regs = devm_ioremap(dev, res->start, resource_size(res));
	if (!vc4_hdmi->csc_regs)
		return -ENOMEM;

	res = platform_get_resource_byname(pdev, IORESOURCE_MEM, "dvp");
	if (!res)
		return -ENODEV;

	vc4_hdmi->dvp_regs = devm_ioremap(dev, res->start, resource_size(res));
	if (!vc4_hdmi->dvp_regs)
		return -ENOMEM;

	res = platform_get_resource_byname(pdev, IORESOURCE_MEM, "phy");
	if (!res)
		return -ENODEV;

	vc4_hdmi->phy_regs = devm_ioremap(dev, res->start, resource_size(res));
	if (!vc4_hdmi->phy_regs)
		return -ENOMEM;

	res = platform_get_resource_byname(pdev, IORESOURCE_MEM, "packet");
	if (!res)
		return -ENODEV;

	vc4_hdmi->ram_regs = devm_ioremap(dev, res->start, resource_size(res));
	if (!vc4_hdmi->ram_regs)
		return -ENOMEM;

	res = platform_get_resource_byname(pdev, IORESOURCE_MEM, "rm");
	if (!res)
		return -ENODEV;

	vc4_hdmi->rm_regs = devm_ioremap(dev, res->start, resource_size(res));
	if (!vc4_hdmi->rm_regs)
		return -ENOMEM;

	vc4_hdmi->hsm_clock = devm_clk_get(dev, "hdmi");
	if (IS_ERR(vc4_hdmi->hsm_clock)) {
		DRM_ERROR("Failed to get HDMI state machine clock\n");
		return PTR_ERR(vc4_hdmi->hsm_clock);
	}

	vc4_hdmi->pixel_bvb_clock = devm_clk_get(dev, "bvb");
	if (IS_ERR(vc4_hdmi->pixel_bvb_clock)) {
		DRM_ERROR("Failed to get pixel bvb clock\n");
		return PTR_ERR(vc4_hdmi->pixel_bvb_clock);
	}

	vc4_hdmi->audio_clock = devm_clk_get(dev, "audio");
	if (IS_ERR(vc4_hdmi->audio_clock)) {
		DRM_ERROR("Failed to get audio clock\n");
		return PTR_ERR(vc4_hdmi->audio_clock);
	}

	vc4_hdmi->reset = devm_reset_control_get(dev, NULL);
	if (IS_ERR(vc4_hdmi->reset)) {
		DRM_ERROR("Failed to get HDMI reset line\n");
		return PTR_ERR(vc4_hdmi->reset);
	}

	return 0;
}

static int vc4_hdmi_bind(struct device *dev, struct device *master, void *data)
{
	const struct vc4_hdmi_variant *variant = of_device_get_match_data(dev);
	struct platform_device *pdev = to_platform_device(dev);
	struct drm_device *drm = dev_get_drvdata(master);
	struct vc4_hdmi *vc4_hdmi;
	struct drm_encoder *encoder;
	struct device_node *ddc_node;
	u32 value;
	int ret;

	vc4_hdmi = devm_kzalloc(dev, sizeof(*vc4_hdmi), GFP_KERNEL);
	if (!vc4_hdmi)
		return -ENOMEM;

	dev_set_drvdata(dev, vc4_hdmi);
	encoder = &vc4_hdmi->encoder.base.base;
	vc4_hdmi->encoder.base.type = variant->encoder_type;
	vc4_hdmi->encoder.base.pre_crtc_configure = vc4_hdmi_encoder_pre_crtc_configure;
	vc4_hdmi->encoder.base.pre_crtc_enable = vc4_hdmi_encoder_pre_crtc_enable;
	vc4_hdmi->encoder.base.post_crtc_enable = vc4_hdmi_encoder_post_crtc_enable;
	vc4_hdmi->encoder.base.post_crtc_disable = vc4_hdmi_encoder_post_crtc_disable;
	vc4_hdmi->encoder.base.post_crtc_powerdown = vc4_hdmi_encoder_post_crtc_powerdown;
	vc4_hdmi->pdev = pdev;
	vc4_hdmi->variant = variant;

	ret = variant->init_resources(vc4_hdmi);
	if (ret)
		return ret;

	return 0;
}

static int vc4_hdmi_bind(struct device *dev, struct device *master, void *data)
{
	const struct vc4_hdmi_variant *variant = of_device_get_match_data(dev);
	struct platform_device *pdev = to_platform_device(dev);
	struct drm_device *drm = dev_get_drvdata(master);
	struct vc4_hdmi *vc4_hdmi;
	struct drm_encoder *encoder;
	struct device_node *ddc_node;
	u32 value;
	int ret;

	vc4_hdmi = devm_kzalloc(dev, sizeof(*vc4_hdmi), GFP_KERNEL);
	if (!vc4_hdmi)
		return -ENOMEM;

	dev_set_drvdata(dev, vc4_hdmi);
	encoder = &vc4_hdmi->encoder.base.base;
	vc4_hdmi->encoder.base.type = variant->encoder_type;
	vc4_hdmi->encoder.base.pre_crtc_configure = vc4_hdmi_encoder_pre_crtc_configure;
	vc4_hdmi->encoder.base.pre_crtc_enable = vc4_hdmi_encoder_pre_crtc_enable;
	vc4_hdmi->encoder.base.post_crtc_enable = vc4_hdmi_encoder_post_crtc_enable;
	vc4_hdmi->encoder.base.post_crtc_disable = vc4_hdmi_encoder_post_crtc_disable;
	vc4_hdmi->encoder.base.post_crtc_powerdown = vc4_hdmi_encoder_post_crtc_powerdown;
	vc4_hdmi->pdev = pdev;
	vc4_hdmi->variant = variant;

	ret = variant->init_resources(vc4_hdmi);
	if (ret)
		return ret;

	ddc_node = of_parse_phandle(dev->of_node, "ddc", 0);
	if (!ddc_node) {
		DRM_ERROR("Failed to find ddc node in device tree\n");
		return -ENODEV;
	}

	vc4_hdmi->ddc = of_find_i2c_adapter_by_node(ddc_node);
	of_node_put(ddc_node);
	if (!vc4_hdmi->ddc) {
		DRM_DEBUG("Failed to get ddc i2c adapter by node\n");
		return -EPROBE_DEFER;
	}

	/* Only use the GPIO HPD pin if present in the DT, otherwise
	 * we'll use the HDMI core's register.
	 */
	if (of_find_property(dev->of_node, "hpd-gpios", &value)) {
		enum of_gpio_flags hpd_gpio_flags;

		vc4_hdmi->hpd_gpio = of_get_named_gpio_flags(dev->of_node,
							     "hpd-gpios", 0,
							     &hpd_gpio_flags);
		if (vc4_hdmi->hpd_gpio < 0) {
			ret = vc4_hdmi->hpd_gpio;
			goto err_unprepare_hsm;
		}

		vc4_hdmi->hpd_active_low = hpd_gpio_flags & OF_GPIO_ACTIVE_LOW;
	}

	vc4_hdmi->disable_wifi_frequencies =
		of_property_read_bool(dev->of_node, "wifi-2.4ghz-coexistence");
<<<<<<< HEAD
=======

	if (vc4_hdmi->variant->reset)
		vc4_hdmi->variant->reset(vc4_hdmi);
>>>>>>> 4e026225

	pm_runtime_enable(dev);

	drm_simple_encoder_init(drm, encoder, DRM_MODE_ENCODER_TMDS);
	drm_encoder_helper_add(encoder, &vc4_hdmi_encoder_helper_funcs);

	ret = vc4_hdmi_connector_init(drm, vc4_hdmi);
	if (ret)
		goto err_destroy_encoder;

	ret = vc4_hdmi_cec_init(vc4_hdmi);
	if (ret)
		goto err_destroy_conn;

	ret = vc4_hdmi_audio_init(vc4_hdmi);
	if (ret)
		goto err_free_cec;

	vc4_debugfs_add_file(drm, variant->debugfs_name,
			     vc4_hdmi_debugfs_regs,
			     vc4_hdmi);

	return 0;

err_free_cec:
	vc4_hdmi_cec_exit(vc4_hdmi);
err_destroy_conn:
	vc4_hdmi_connector_destroy(&vc4_hdmi->connector);
err_destroy_encoder:
	drm_encoder_cleanup(encoder);
err_unprepare_hsm:
	pm_runtime_disable(dev);
	put_device(&vc4_hdmi->ddc->dev);

	return ret;
}

static void vc4_hdmi_unbind(struct device *dev, struct device *master,
			    void *data)
{
	struct vc4_hdmi *vc4_hdmi;

	/*
	 * ASoC makes it a bit hard to retrieve a pointer to the
	 * vc4_hdmi structure. Registering the card will overwrite our
	 * device drvdata with a pointer to the snd_soc_card structure,
	 * which can then be used to retrieve whatever drvdata we want
	 * to associate.
	 *
	 * However, that doesn't fly in the case where we wouldn't
	 * register an ASoC card (because of an old DT that is missing
	 * the dmas properties for example), then the card isn't
	 * registered and the device drvdata wouldn't be set.
	 *
	 * We can deal with both cases by making sure a snd_soc_card
	 * pointer and a vc4_hdmi structure are pointing to the same
	 * memory address, so we can treat them indistinctly without any
	 * issue.
	 */
	BUILD_BUG_ON(offsetof(struct vc4_hdmi_audio, card) != 0);
	BUILD_BUG_ON(offsetof(struct vc4_hdmi, audio) != 0);
	vc4_hdmi = dev_get_drvdata(dev);

	kfree(vc4_hdmi->hdmi_regset.regs);
	kfree(vc4_hdmi->hd_regset.regs);

	vc4_hdmi_cec_exit(vc4_hdmi);
	vc4_hdmi_connector_destroy(&vc4_hdmi->connector);
	drm_encoder_cleanup(&vc4_hdmi->encoder.base.base);

	pm_runtime_disable(dev);

	put_device(&vc4_hdmi->ddc->dev);
}

static const struct component_ops vc4_hdmi_ops = {
	.bind   = vc4_hdmi_bind,
	.unbind = vc4_hdmi_unbind,
};

static int vc4_hdmi_dev_probe(struct platform_device *pdev)
{
	return component_add(&pdev->dev, &vc4_hdmi_ops);
}

static int vc4_hdmi_dev_remove(struct platform_device *pdev)
{
	component_del(&pdev->dev, &vc4_hdmi_ops);
	return 0;
}

static const struct vc4_hdmi_variant bcm2835_variant = {
	.encoder_type		= VC4_ENCODER_TYPE_HDMI0,
	.debugfs_name		= "hdmi_regs",
	.card_name		= "vc4-hdmi",
	.max_pixel_clock	= 162000000,
	.cec_available		= true,
	.registers		= vc4_hdmi_fields,
	.num_registers		= ARRAY_SIZE(vc4_hdmi_fields),

	.init_resources		= vc4_hdmi_init_resources,
	.csc_setup		= vc4_hdmi_csc_setup,
	.reset			= vc4_hdmi_reset,
	.set_timings		= vc4_hdmi_set_timings,
	.phy_init		= vc4_hdmi_phy_init,
	.phy_disable		= vc4_hdmi_phy_disable,
	.phy_rng_enable		= vc4_hdmi_phy_rng_enable,
	.phy_rng_disable	= vc4_hdmi_phy_rng_disable,
	.channel_map		= vc4_hdmi_channel_map,
};

static const struct vc4_hdmi_variant bcm2711_hdmi0_variant = {
	.encoder_type		= VC4_ENCODER_TYPE_HDMI0,
	.debugfs_name		= "hdmi0_regs",
	.card_name		= "vc4-hdmi-0",
	.max_pixel_clock	= 297000000,
	.registers		= vc5_hdmi_hdmi0_fields,
	.num_registers		= ARRAY_SIZE(vc5_hdmi_hdmi0_fields),
	.phy_lane_mapping	= {
		PHY_LANE_0,
		PHY_LANE_1,
		PHY_LANE_2,
		PHY_LANE_CK,
	},
	.unsupported_odd_h_timings	= true,

	.init_resources		= vc5_hdmi_init_resources,
	.csc_setup		= vc5_hdmi_csc_setup,
	.reset			= vc5_hdmi_reset,
	.set_timings		= vc5_hdmi_set_timings,
	.phy_init		= vc5_hdmi_phy_init,
	.phy_disable		= vc5_hdmi_phy_disable,
	.phy_rng_enable		= vc5_hdmi_phy_rng_enable,
	.phy_rng_disable	= vc5_hdmi_phy_rng_disable,
	.channel_map		= vc5_hdmi_channel_map,
};

static const struct vc4_hdmi_variant bcm2711_hdmi1_variant = {
	.encoder_type		= VC4_ENCODER_TYPE_HDMI1,
	.debugfs_name		= "hdmi1_regs",
	.card_name		= "vc4-hdmi-1",
	.max_pixel_clock	= 297000000,
	.registers		= vc5_hdmi_hdmi1_fields,
	.num_registers		= ARRAY_SIZE(vc5_hdmi_hdmi1_fields),
	.phy_lane_mapping	= {
		PHY_LANE_1,
		PHY_LANE_0,
		PHY_LANE_CK,
		PHY_LANE_2,
	},
	.unsupported_odd_h_timings	= true,

	.init_resources		= vc5_hdmi_init_resources,
	.csc_setup		= vc5_hdmi_csc_setup,
	.reset			= vc5_hdmi_reset,
	.set_timings		= vc5_hdmi_set_timings,
	.phy_init		= vc5_hdmi_phy_init,
	.phy_disable		= vc5_hdmi_phy_disable,
	.phy_rng_enable		= vc5_hdmi_phy_rng_enable,
	.phy_rng_disable	= vc5_hdmi_phy_rng_disable,
	.channel_map		= vc5_hdmi_channel_map,
};

static const struct of_device_id vc4_hdmi_dt_match[] = {
	{ .compatible = "brcm,bcm2835-hdmi", .data = &bcm2835_variant },
	{ .compatible = "brcm,bcm2711-hdmi0", .data = &bcm2711_hdmi0_variant },
	{ .compatible = "brcm,bcm2711-hdmi1", .data = &bcm2711_hdmi1_variant },
	{}
};

struct platform_driver vc4_hdmi_driver = {
	.probe = vc4_hdmi_dev_probe,
	.remove = vc4_hdmi_dev_remove,
	.driver = {
		.name = "vc4_hdmi",
		.of_match_table = vc4_hdmi_dt_match,
	},
};<|MERGE_RESOLUTION|>--- conflicted
+++ resolved
@@ -110,15 +110,6 @@
 }
 
 static void vc5_hdmi_reset(struct vc4_hdmi *vc4_hdmi)
-<<<<<<< HEAD
-{
-	reset_control_reset(vc4_hdmi->reset);
-
-	HDMI_WRITE(HDMI_DVP_CTL, 0);
-
-	HDMI_WRITE(HDMI_CLOCK_STOP,
-		   HDMI_READ(HDMI_CLOCK_STOP) | VC4_DVP_HT_CLOCK_STOP_PIXEL);
-=======
 {
 	reset_control_reset(vc4_hdmi->reset);
 
@@ -144,7 +135,6 @@
 	clk_cnt = clk_get_rate(vc4_hdmi->hsm_clock) / CEC_CLOCK_FREQ;
 	value |= clk_cnt << VC4_HDMI_CEC_DIV_CLK_CNT_SHIFT;
 	HDMI_WRITE(HDMI_CEC_CNTRL_1, value);
->>>>>>> 4e026225
 }
 #else
 static void vc4_hdmi_cec_update_clk_div(struct vc4_hdmi *vc4_hdmi) {}
@@ -154,26 +144,11 @@
 vc4_hdmi_connector_detect(struct drm_connector *connector, bool force)
 {
 	struct vc4_hdmi *vc4_hdmi = connector_to_vc4_hdmi(connector);
-<<<<<<< HEAD
-=======
 	bool connected = false;
->>>>>>> 4e026225
 
 	if (vc4_hdmi->hpd_gpio) {
 		if (gpio_get_value_cansleep(vc4_hdmi->hpd_gpio) ^
 		    vc4_hdmi->hpd_active_low)
-<<<<<<< HEAD
-			return connector_status_connected;
-		cec_phys_addr_invalidate(vc4_hdmi->cec_adap);
-		return connector_status_disconnected;
-	}
-
-	if (drm_probe_ddc(vc4_hdmi->ddc))
-		return connector_status_connected;
-
-	if (HDMI_READ(HDMI_HOTPLUG) & VC4_HDMI_HOTPLUG_CONNECTED)
-		return connector_status_connected;
-=======
 			connected = true;
 	} else if (drm_probe_ddc(vc4_hdmi->ddc)) {
 		connected = true;
@@ -195,7 +170,6 @@
 		return connector_status_connected;
 	}
 
->>>>>>> 4e026225
 	cec_phys_addr_invalidate(vc4_hdmi->cec_adap);
 	return connector_status_disconnected;
 }
@@ -691,7 +665,6 @@
 		DRM_ERROR("Failed to set HSM clock rate: %d\n", ret);
 		return;
 	}
-<<<<<<< HEAD
 
 	ret = clk_prepare_enable(vc4_hdmi->hsm_clock);
 	if (ret) {
@@ -699,17 +672,8 @@
 		clk_disable_unprepare(vc4_hdmi->pixel_clock);
 		return;
 	}
-=======
-
-	ret = clk_prepare_enable(vc4_hdmi->hsm_clock);
-	if (ret) {
-		DRM_ERROR("Failed to turn on HSM clock: %d\n", ret);
-		clk_disable_unprepare(vc4_hdmi->pixel_clock);
-		return;
-	}
 
 	vc4_hdmi_cec_update_clk_div(vc4_hdmi);
->>>>>>> 4e026225
 
 	/*
 	 * FIXME: When the pixel freq is 594MHz (4k60), this needs to be setup
@@ -732,18 +696,9 @@
 		return;
 	}
 
-<<<<<<< HEAD
-	if (vc4_hdmi->variant->reset)
-		vc4_hdmi->variant->reset(vc4_hdmi);
-
 	if (vc4_hdmi->variant->phy_init)
 		vc4_hdmi->variant->phy_init(vc4_hdmi, mode);
 
-=======
-	if (vc4_hdmi->variant->phy_init)
-		vc4_hdmi->variant->phy_init(vc4_hdmi, mode);
-
->>>>>>> 4e026225
 	HDMI_WRITE(HDMI_SCHEDULER_CONTROL,
 		   HDMI_READ(HDMI_SCHEDULER_CONTROL) |
 		   VC4_HDMI_SCHEDULER_CONTROL_MANUAL_FORMAT |
@@ -774,7 +729,6 @@
 
 	HDMI_WRITE(HDMI_FIFO_CTL, VC4_HDMI_FIFO_CTL_MASTER_SLAVE_N);
 }
-<<<<<<< HEAD
 
 static void vc4_hdmi_encoder_post_crtc_enable(struct drm_encoder *encoder)
 {
@@ -793,26 +747,6 @@
 		   (hsync_pos ? 0 : VC4_HD_VID_CTL_HSYNC_LOW));
 
 	HDMI_WRITE(HDMI_VID_CTL,
-=======
-
-static void vc4_hdmi_encoder_post_crtc_enable(struct drm_encoder *encoder)
-{
-	struct drm_display_mode *mode = &encoder->crtc->state->adjusted_mode;
-	struct vc4_hdmi *vc4_hdmi = encoder_to_vc4_hdmi(encoder);
-	struct vc4_hdmi_encoder *vc4_encoder = to_vc4_hdmi_encoder(encoder);
-	bool hsync_pos = mode->flags & DRM_MODE_FLAG_PHSYNC;
-	bool vsync_pos = mode->flags & DRM_MODE_FLAG_PVSYNC;
-	int ret;
-
-	HDMI_WRITE(HDMI_VID_CTL,
-		   VC4_HD_VID_CTL_ENABLE |
-		   VC4_HD_VID_CTL_UNDERFLOW_ENABLE |
-		   VC4_HD_VID_CTL_FRAME_COUNTER_RESET |
-		   (vsync_pos ? 0 : VC4_HD_VID_CTL_VSYNC_LOW) |
-		   (hsync_pos ? 0 : VC4_HD_VID_CTL_HSYNC_LOW));
-
-	HDMI_WRITE(HDMI_VID_CTL,
->>>>>>> 4e026225
 		   HDMI_READ(HDMI_VID_CTL) & ~VC4_HD_VID_CTL_BLANKPIX);
 
 	if (vc4_encoder->hdmi_monitor) {
@@ -889,12 +823,9 @@
 		pixel_rate = mode->clock * 1000;
 	}
 
-<<<<<<< HEAD
-=======
 	if (mode->flags & DRM_MODE_FLAG_DBLCLK)
 		pixel_rate = pixel_rate * 2;
 
->>>>>>> 4e026225
 	if (pixel_rate > vc4_hdmi->variant->max_pixel_clock)
 		return -EINVAL;
 
@@ -1417,10 +1348,7 @@
 
 static void vc4_cec_read_msg(struct vc4_hdmi *vc4_hdmi, u32 cntrl1)
 {
-<<<<<<< HEAD
-=======
 	struct drm_device *dev = vc4_hdmi->connector.dev;
->>>>>>> 4e026225
 	struct cec_msg *msg = &vc4_hdmi->cec_rx_msg;
 	unsigned int i;
 
@@ -1433,11 +1361,7 @@
 	}
 
 	for (i = 0; i < msg->len; i += 4) {
-<<<<<<< HEAD
-		u32 val = HDMI_READ(HDMI_CEC_RX_DATA_1 + i);
-=======
 		u32 val = HDMI_READ(HDMI_CEC_RX_DATA_1 + (i >> 2));
->>>>>>> 4e026225
 
 		msg->msg[i] = val & 0xff;
 		msg->msg[i + 1] = (val >> 8) & 0xff;
@@ -1530,10 +1454,7 @@
 				      u32 signal_free_time, struct cec_msg *msg)
 {
 	struct vc4_hdmi *vc4_hdmi = cec_get_drvdata(adap);
-<<<<<<< HEAD
-=======
 	struct drm_device *dev = vc4_hdmi->connector.dev;
->>>>>>> 4e026225
 	u32 val;
 	unsigned int i;
 
@@ -1543,11 +1464,7 @@
 	}
 
 	for (i = 0; i < msg->len; i += 4)
-<<<<<<< HEAD
-		HDMI_WRITE(HDMI_CEC_TX_DATA_1 + i,
-=======
 		HDMI_WRITE(HDMI_CEC_TX_DATA_1 + (i >> 2),
->>>>>>> 4e026225
 			   (msg->msg[i]) |
 			   (msg->msg[i + 1] << 8) |
 			   (msg->msg[i + 2] << 16) |
@@ -1592,18 +1509,6 @@
 	cec_s_conn_info(vc4_hdmi->cec_adap, &conn_info);
 
 	HDMI_WRITE(HDMI_CEC_CPU_MASK_SET, 0xffffffff);
-<<<<<<< HEAD
-	value = HDMI_READ(HDMI_CEC_CNTRL_1);
-	value &= ~VC4_HDMI_CEC_DIV_CLK_CNT_MASK;
-	/*
-	 * Set the logical address to Unregistered and set the clock
-	 * divider: the hsm_clock rate and this divider setting will
-	 * give a 40 kHz CEC clock.
-	 */
-	value |= VC4_HDMI_CEC_ADDR_MASK |
-		 (4091 << VC4_HDMI_CEC_DIV_CLK_CNT_SHIFT);
-	HDMI_WRITE(HDMI_CEC_CNTRL_1, value);
-=======
 
 	value = HDMI_READ(HDMI_CEC_CNTRL_1);
 	/* Set the logical address to Unregistered */
@@ -1612,7 +1517,6 @@
 
 	vc4_hdmi_cec_update_clk_div(vc4_hdmi);
 
->>>>>>> 4e026225
 	ret = devm_request_threaded_irq(&pdev->dev, platform_get_irq(pdev, 0),
 					vc4_cec_irq_handler,
 					vc4_cec_irq_handler_thread, 0,
@@ -1710,118 +1614,12 @@
 		if (ret != -EPROBE_DEFER)
 			DRM_ERROR("Failed to get pixel clock\n");
 		return ret;
-<<<<<<< HEAD
 	}
 
 	vc4_hdmi->hsm_clock = devm_clk_get(dev, "hdmi");
 	if (IS_ERR(vc4_hdmi->hsm_clock)) {
 		DRM_ERROR("Failed to get HDMI state machine clock\n");
 		return PTR_ERR(vc4_hdmi->hsm_clock);
-	}
-	vc4_hdmi->audio_clock = vc4_hdmi->hsm_clock;
-
-	return 0;
-}
-
-static int vc5_hdmi_init_resources(struct vc4_hdmi *vc4_hdmi)
-{
-	struct platform_device *pdev = vc4_hdmi->pdev;
-	struct device *dev = &pdev->dev;
-	struct resource *res;
-
-	res = platform_get_resource_byname(pdev, IORESOURCE_MEM, "hdmi");
-	if (!res)
-		return -ENODEV;
-
-	vc4_hdmi->hdmicore_regs = devm_ioremap(dev, res->start,
-					       resource_size(res));
-	if (!vc4_hdmi->hdmicore_regs)
-		return -ENOMEM;
-
-	res = platform_get_resource_byname(pdev, IORESOURCE_MEM, "hd");
-	if (!res)
-		return -ENODEV;
-
-	vc4_hdmi->hd_regs = devm_ioremap(dev, res->start, resource_size(res));
-	if (!vc4_hdmi->hd_regs)
-		return -ENOMEM;
-
-	res = platform_get_resource_byname(pdev, IORESOURCE_MEM, "cec");
-	if (!res)
-		return -ENODEV;
-
-	vc4_hdmi->cec_regs = devm_ioremap(dev, res->start, resource_size(res));
-	if (!vc4_hdmi->cec_regs)
-		return -ENOMEM;
-
-	res = platform_get_resource_byname(pdev, IORESOURCE_MEM, "csc");
-	if (!res)
-		return -ENODEV;
-
-	vc4_hdmi->csc_regs = devm_ioremap(dev, res->start, resource_size(res));
-	if (!vc4_hdmi->csc_regs)
-		return -ENOMEM;
-
-	res = platform_get_resource_byname(pdev, IORESOURCE_MEM, "dvp");
-	if (!res)
-		return -ENODEV;
-
-	vc4_hdmi->dvp_regs = devm_ioremap(dev, res->start, resource_size(res));
-	if (!vc4_hdmi->dvp_regs)
-		return -ENOMEM;
-
-	res = platform_get_resource_byname(pdev, IORESOURCE_MEM, "phy");
-	if (!res)
-		return -ENODEV;
-
-	vc4_hdmi->phy_regs = devm_ioremap(dev, res->start, resource_size(res));
-	if (!vc4_hdmi->phy_regs)
-		return -ENOMEM;
-
-	res = platform_get_resource_byname(pdev, IORESOURCE_MEM, "packet");
-	if (!res)
-		return -ENODEV;
-
-	vc4_hdmi->ram_regs = devm_ioremap(dev, res->start, resource_size(res));
-	if (!vc4_hdmi->ram_regs)
-		return -ENOMEM;
-
-	res = platform_get_resource_byname(pdev, IORESOURCE_MEM, "rm");
-	if (!res)
-		return -ENODEV;
-
-	vc4_hdmi->rm_regs = devm_ioremap(dev, res->start, resource_size(res));
-	if (!vc4_hdmi->rm_regs)
-		return -ENOMEM;
-=======
-	}
->>>>>>> 4e026225
-
-	vc4_hdmi->hsm_clock = devm_clk_get(dev, "hdmi");
-	if (IS_ERR(vc4_hdmi->hsm_clock)) {
-		DRM_ERROR("Failed to get HDMI state machine clock\n");
-		return PTR_ERR(vc4_hdmi->hsm_clock);
-<<<<<<< HEAD
-	}
-
-	vc4_hdmi->pixel_bvb_clock = devm_clk_get(dev, "bvb");
-	if (IS_ERR(vc4_hdmi->pixel_bvb_clock)) {
-		DRM_ERROR("Failed to get pixel bvb clock\n");
-		return PTR_ERR(vc4_hdmi->pixel_bvb_clock);
-	}
-
-	vc4_hdmi->audio_clock = devm_clk_get(dev, "audio");
-	if (IS_ERR(vc4_hdmi->audio_clock)) {
-		DRM_ERROR("Failed to get audio clock\n");
-		return PTR_ERR(vc4_hdmi->audio_clock);
-	}
-
-	vc4_hdmi->reset = devm_reset_control_get(dev, NULL);
-	if (IS_ERR(vc4_hdmi->reset)) {
-		DRM_ERROR("Failed to get HDMI reset line\n");
-		return PTR_ERR(vc4_hdmi->reset);
-=======
->>>>>>> 4e026225
 	}
 	vc4_hdmi->audio_clock = vc4_hdmi->hsm_clock;
 
@@ -1956,39 +1754,6 @@
 	if (ret)
 		return ret;
 
-	return 0;
-}
-
-static int vc4_hdmi_bind(struct device *dev, struct device *master, void *data)
-{
-	const struct vc4_hdmi_variant *variant = of_device_get_match_data(dev);
-	struct platform_device *pdev = to_platform_device(dev);
-	struct drm_device *drm = dev_get_drvdata(master);
-	struct vc4_hdmi *vc4_hdmi;
-	struct drm_encoder *encoder;
-	struct device_node *ddc_node;
-	u32 value;
-	int ret;
-
-	vc4_hdmi = devm_kzalloc(dev, sizeof(*vc4_hdmi), GFP_KERNEL);
-	if (!vc4_hdmi)
-		return -ENOMEM;
-
-	dev_set_drvdata(dev, vc4_hdmi);
-	encoder = &vc4_hdmi->encoder.base.base;
-	vc4_hdmi->encoder.base.type = variant->encoder_type;
-	vc4_hdmi->encoder.base.pre_crtc_configure = vc4_hdmi_encoder_pre_crtc_configure;
-	vc4_hdmi->encoder.base.pre_crtc_enable = vc4_hdmi_encoder_pre_crtc_enable;
-	vc4_hdmi->encoder.base.post_crtc_enable = vc4_hdmi_encoder_post_crtc_enable;
-	vc4_hdmi->encoder.base.post_crtc_disable = vc4_hdmi_encoder_post_crtc_disable;
-	vc4_hdmi->encoder.base.post_crtc_powerdown = vc4_hdmi_encoder_post_crtc_powerdown;
-	vc4_hdmi->pdev = pdev;
-	vc4_hdmi->variant = variant;
-
-	ret = variant->init_resources(vc4_hdmi);
-	if (ret)
-		return ret;
-
 	ddc_node = of_parse_phandle(dev->of_node, "ddc", 0);
 	if (!ddc_node) {
 		DRM_ERROR("Failed to find ddc node in device tree\n");
@@ -2021,12 +1786,9 @@
 
 	vc4_hdmi->disable_wifi_frequencies =
 		of_property_read_bool(dev->of_node, "wifi-2.4ghz-coexistence");
-<<<<<<< HEAD
-=======
 
 	if (vc4_hdmi->variant->reset)
 		vc4_hdmi->variant->reset(vc4_hdmi);
->>>>>>> 4e026225
 
 	pm_runtime_enable(dev);
 
