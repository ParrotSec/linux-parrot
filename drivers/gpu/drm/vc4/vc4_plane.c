// SPDX-License-Identifier: GPL-2.0-only
/*
 * Copyright (C) 2015 Broadcom
 */

/**
 * DOC: VC4 plane module
 *
 * Each DRM plane is a layer of pixels being scanned out by the HVS.
 *
 * At atomic modeset check time, we compute the HVS display element
 * state that would be necessary for displaying the plane (giving us a
 * chance to figure out if a plane configuration is invalid), then at
 * atomic flush time the CRTC will ask us to write our element state
 * into the region of the HVS that it has allocated for us.
 */

#include <drm/drm_atomic.h>
#include <drm/drm_atomic_helper.h>
#include <drm/drm_atomic_uapi.h>
#include <drm/drm_fb_cma_helper.h>
#include <drm/drm_fourcc.h>
#include <drm/drm_gem_framebuffer_helper.h>
#include <drm/drm_plane_helper.h>

#include "uapi/drm/vc4_drm.h"

#include "vc4_drv.h"
#include "vc4_regs.h"

static const struct hvs_format {
	u32 drm; /* DRM_FORMAT_* */
	u32 hvs; /* HVS_FORMAT_* */
	u32 pixel_order;
	u32 pixel_order_hvs5;
} hvs_formats[] = {
	{
		.drm = DRM_FORMAT_XRGB8888,
		.hvs = HVS_PIXEL_FORMAT_RGBA8888,
		.pixel_order = HVS_PIXEL_ORDER_ABGR,
		.pixel_order_hvs5 = HVS_PIXEL_ORDER_ARGB,
	},
	{
		.drm = DRM_FORMAT_ARGB8888,
		.hvs = HVS_PIXEL_FORMAT_RGBA8888,
		.pixel_order = HVS_PIXEL_ORDER_ABGR,
		.pixel_order_hvs5 = HVS_PIXEL_ORDER_ARGB,
	},
	{
		.drm = DRM_FORMAT_ABGR8888,
		.hvs = HVS_PIXEL_FORMAT_RGBA8888,
		.pixel_order = HVS_PIXEL_ORDER_ARGB,
		.pixel_order_hvs5 = HVS_PIXEL_ORDER_ABGR,
	},
	{
		.drm = DRM_FORMAT_XBGR8888,
		.hvs = HVS_PIXEL_FORMAT_RGBA8888,
		.pixel_order = HVS_PIXEL_ORDER_ARGB,
		.pixel_order_hvs5 = HVS_PIXEL_ORDER_ABGR,
	},
	{
		.drm = DRM_FORMAT_RGB565,
		.hvs = HVS_PIXEL_FORMAT_RGB565,
		.pixel_order = HVS_PIXEL_ORDER_XRGB,
	},
	{
		.drm = DRM_FORMAT_BGR565,
		.hvs = HVS_PIXEL_FORMAT_RGB565,
		.pixel_order = HVS_PIXEL_ORDER_XBGR,
	},
	{
		.drm = DRM_FORMAT_ARGB1555,
		.hvs = HVS_PIXEL_FORMAT_RGBA5551,
		.pixel_order = HVS_PIXEL_ORDER_ABGR,
	},
	{
		.drm = DRM_FORMAT_XRGB1555,
		.hvs = HVS_PIXEL_FORMAT_RGBA5551,
		.pixel_order = HVS_PIXEL_ORDER_ABGR,
	},
	{
		.drm = DRM_FORMAT_RGB888,
		.hvs = HVS_PIXEL_FORMAT_RGB888,
		.pixel_order = HVS_PIXEL_ORDER_XRGB,
	},
	{
		.drm = DRM_FORMAT_BGR888,
		.hvs = HVS_PIXEL_FORMAT_RGB888,
		.pixel_order = HVS_PIXEL_ORDER_XBGR,
	},
	{
		.drm = DRM_FORMAT_YUV422,
		.hvs = HVS_PIXEL_FORMAT_YCBCR_YUV422_3PLANE,
		.pixel_order = HVS_PIXEL_ORDER_XYCBCR,
	},
	{
		.drm = DRM_FORMAT_YVU422,
		.hvs = HVS_PIXEL_FORMAT_YCBCR_YUV422_3PLANE,
		.pixel_order = HVS_PIXEL_ORDER_XYCRCB,
	},
	{
		.drm = DRM_FORMAT_YUV420,
		.hvs = HVS_PIXEL_FORMAT_YCBCR_YUV420_3PLANE,
		.pixel_order = HVS_PIXEL_ORDER_XYCBCR,
	},
	{
		.drm = DRM_FORMAT_YVU420,
		.hvs = HVS_PIXEL_FORMAT_YCBCR_YUV420_3PLANE,
		.pixel_order = HVS_PIXEL_ORDER_XYCRCB,
	},
	{
		.drm = DRM_FORMAT_NV12,
		.hvs = HVS_PIXEL_FORMAT_YCBCR_YUV420_2PLANE,
		.pixel_order = HVS_PIXEL_ORDER_XYCBCR,
	},
	{
		.drm = DRM_FORMAT_NV21,
		.hvs = HVS_PIXEL_FORMAT_YCBCR_YUV420_2PLANE,
		.pixel_order = HVS_PIXEL_ORDER_XYCRCB,
	},
	{
		.drm = DRM_FORMAT_NV16,
		.hvs = HVS_PIXEL_FORMAT_YCBCR_YUV422_2PLANE,
		.pixel_order = HVS_PIXEL_ORDER_XYCBCR,
	},
	{
		.drm = DRM_FORMAT_NV61,
		.hvs = HVS_PIXEL_FORMAT_YCBCR_YUV422_2PLANE,
		.pixel_order = HVS_PIXEL_ORDER_XYCRCB,
	},
};

static const struct hvs_format *vc4_get_hvs_format(u32 drm_format)
{
	unsigned i;

	for (i = 0; i < ARRAY_SIZE(hvs_formats); i++) {
		if (hvs_formats[i].drm == drm_format)
			return &hvs_formats[i];
	}

	return NULL;
}

static enum vc4_scaling_mode vc4_get_scaling_mode(u32 src, u32 dst)
{
	if (dst == src)
		return VC4_SCALING_NONE;
	if (3 * dst >= 2 * src)
		return VC4_SCALING_PPF;
	else
		return VC4_SCALING_TPZ;
}

static bool plane_enabled(struct drm_plane_state *state)
{
	return state->fb && !WARN_ON(!state->crtc);
}

static struct drm_plane_state *vc4_plane_duplicate_state(struct drm_plane *plane)
{
	struct vc4_plane_state *vc4_state;

	if (WARN_ON(!plane->state))
		return NULL;

	vc4_state = kmemdup(plane->state, sizeof(*vc4_state), GFP_KERNEL);
	if (!vc4_state)
		return NULL;

	memset(&vc4_state->lbm, 0, sizeof(vc4_state->lbm));
	vc4_state->dlist_initialized = 0;

	__drm_atomic_helper_plane_duplicate_state(plane, &vc4_state->base);

	if (vc4_state->dlist) {
		vc4_state->dlist = kmemdup(vc4_state->dlist,
					   vc4_state->dlist_count * 4,
					   GFP_KERNEL);
		if (!vc4_state->dlist) {
			kfree(vc4_state);
			return NULL;
		}
		vc4_state->dlist_size = vc4_state->dlist_count;
	}

	return &vc4_state->base;
}

static void vc4_plane_destroy_state(struct drm_plane *plane,
				    struct drm_plane_state *state)
{
	struct vc4_dev *vc4 = to_vc4_dev(plane->dev);
	struct vc4_plane_state *vc4_state = to_vc4_plane_state(state);

	if (drm_mm_node_allocated(&vc4_state->lbm)) {
		unsigned long irqflags;

		spin_lock_irqsave(&vc4->hvs->mm_lock, irqflags);
		drm_mm_remove_node(&vc4_state->lbm);
		spin_unlock_irqrestore(&vc4->hvs->mm_lock, irqflags);
	}

	kfree(vc4_state->dlist);
	__drm_atomic_helper_plane_destroy_state(&vc4_state->base);
	kfree(state);
}

/* Called during init to allocate the plane's atomic state. */
static void vc4_plane_reset(struct drm_plane *plane)
{
	struct vc4_plane_state *vc4_state;

	WARN_ON(plane->state);

	vc4_state = kzalloc(sizeof(*vc4_state), GFP_KERNEL);
	if (!vc4_state)
		return;

	__drm_atomic_helper_plane_reset(plane, &vc4_state->base);
}

static void vc4_dlist_counter_increment(struct vc4_plane_state *vc4_state)
{
	if (vc4_state->dlist_count == vc4_state->dlist_size) {
		u32 new_size = max(4u, vc4_state->dlist_count * 2);
		u32 *new_dlist = kmalloc_array(new_size, 4, GFP_KERNEL);

		if (!new_dlist)
			return;
		memcpy(new_dlist, vc4_state->dlist, vc4_state->dlist_count * 4);

		kfree(vc4_state->dlist);
		vc4_state->dlist = new_dlist;
		vc4_state->dlist_size = new_size;
	}

	vc4_state->dlist_count++;
}

static void vc4_dlist_write(struct vc4_plane_state *vc4_state, u32 val)
{
	unsigned int idx = vc4_state->dlist_count;

	vc4_dlist_counter_increment(vc4_state);
	vc4_state->dlist[idx] = val;
}

/* Returns the scl0/scl1 field based on whether the dimensions need to
 * be up/down/non-scaled.
 *
 * This is a replication of a table from the spec.
 */
static u32 vc4_get_scl_field(struct drm_plane_state *state, int plane)
{
	struct vc4_plane_state *vc4_state = to_vc4_plane_state(state);

	switch (vc4_state->x_scaling[plane] << 2 | vc4_state->y_scaling[plane]) {
	case VC4_SCALING_PPF << 2 | VC4_SCALING_PPF:
		return SCALER_CTL0_SCL_H_PPF_V_PPF;
	case VC4_SCALING_TPZ << 2 | VC4_SCALING_PPF:
		return SCALER_CTL0_SCL_H_TPZ_V_PPF;
	case VC4_SCALING_PPF << 2 | VC4_SCALING_TPZ:
		return SCALER_CTL0_SCL_H_PPF_V_TPZ;
	case VC4_SCALING_TPZ << 2 | VC4_SCALING_TPZ:
		return SCALER_CTL0_SCL_H_TPZ_V_TPZ;
	case VC4_SCALING_PPF << 2 | VC4_SCALING_NONE:
		return SCALER_CTL0_SCL_H_PPF_V_NONE;
	case VC4_SCALING_NONE << 2 | VC4_SCALING_PPF:
		return SCALER_CTL0_SCL_H_NONE_V_PPF;
	case VC4_SCALING_NONE << 2 | VC4_SCALING_TPZ:
		return SCALER_CTL0_SCL_H_NONE_V_TPZ;
	case VC4_SCALING_TPZ << 2 | VC4_SCALING_NONE:
		return SCALER_CTL0_SCL_H_TPZ_V_NONE;
	default:
	case VC4_SCALING_NONE << 2 | VC4_SCALING_NONE:
		/* The unity case is independently handled by
		 * SCALER_CTL0_UNITY.
		 */
		return 0;
	}
}

static int vc4_plane_margins_adj(struct drm_plane_state *pstate)
{
	struct vc4_plane_state *vc4_pstate = to_vc4_plane_state(pstate);
	unsigned int left, right, top, bottom, adjhdisplay, adjvdisplay;
	struct drm_crtc_state *crtc_state;

	crtc_state = drm_atomic_get_new_crtc_state(pstate->state,
						   pstate->crtc);

	vc4_crtc_get_margins(crtc_state, &left, &right, &top, &bottom);
	if (!left && !right && !top && !bottom)
		return 0;

	if (left + right >= crtc_state->mode.hdisplay ||
	    top + bottom >= crtc_state->mode.vdisplay)
		return -EINVAL;

	adjhdisplay = crtc_state->mode.hdisplay - (left + right);
	vc4_pstate->crtc_x = DIV_ROUND_CLOSEST(vc4_pstate->crtc_x *
					       adjhdisplay,
					       crtc_state->mode.hdisplay);
	vc4_pstate->crtc_x += left;
	if (vc4_pstate->crtc_x > crtc_state->mode.hdisplay - left)
		vc4_pstate->crtc_x = crtc_state->mode.hdisplay - left;

	adjvdisplay = crtc_state->mode.vdisplay - (top + bottom);
	vc4_pstate->crtc_y = DIV_ROUND_CLOSEST(vc4_pstate->crtc_y *
					       adjvdisplay,
					       crtc_state->mode.vdisplay);
	vc4_pstate->crtc_y += top;
	if (vc4_pstate->crtc_y > crtc_state->mode.vdisplay - top)
		vc4_pstate->crtc_y = crtc_state->mode.vdisplay - top;

	vc4_pstate->crtc_w = DIV_ROUND_CLOSEST(vc4_pstate->crtc_w *
					       adjhdisplay,
					       crtc_state->mode.hdisplay);
	vc4_pstate->crtc_h = DIV_ROUND_CLOSEST(vc4_pstate->crtc_h *
					       adjvdisplay,
					       crtc_state->mode.vdisplay);

	if (!vc4_pstate->crtc_w || !vc4_pstate->crtc_h)
		return -EINVAL;

	return 0;
}

static int vc4_plane_setup_clipping_and_scaling(struct drm_plane_state *state)
{
	struct vc4_plane_state *vc4_state = to_vc4_plane_state(state);
	struct drm_framebuffer *fb = state->fb;
	struct drm_gem_cma_object *bo = drm_fb_cma_get_gem_obj(fb, 0);
	u32 subpixel_src_mask = (1 << 16) - 1;
	int num_planes = fb->format->num_planes;
	struct drm_crtc_state *crtc_state;
	u32 h_subsample = fb->format->hsub;
	u32 v_subsample = fb->format->vsub;
	int i, ret;

	crtc_state = drm_atomic_get_existing_crtc_state(state->state,
							state->crtc);
	if (!crtc_state) {
		DRM_DEBUG_KMS("Invalid crtc state\n");
		return -EINVAL;
	}

	ret = drm_atomic_helper_check_plane_state(state, crtc_state, 1,
						  INT_MAX, true, true);
	if (ret)
		return ret;

	for (i = 0; i < num_planes; i++)
		vc4_state->offsets[i] = bo->paddr + fb->offsets[i];

	/* We don't support subpixel source positioning for scaling. */
	if ((state->src.x1 & subpixel_src_mask) ||
	    (state->src.x2 & subpixel_src_mask) ||
	    (state->src.y1 & subpixel_src_mask) ||
	    (state->src.y2 & subpixel_src_mask)) {
		return -EINVAL;
	}

	vc4_state->src_x = state->src.x1 >> 16;
	vc4_state->src_y = state->src.y1 >> 16;
	vc4_state->src_w[0] = (state->src.x2 - state->src.x1) >> 16;
	vc4_state->src_h[0] = (state->src.y2 - state->src.y1) >> 16;

	vc4_state->crtc_x = state->dst.x1;
	vc4_state->crtc_y = state->dst.y1;
	vc4_state->crtc_w = state->dst.x2 - state->dst.x1;
	vc4_state->crtc_h = state->dst.y2 - state->dst.y1;

	ret = vc4_plane_margins_adj(state);
	if (ret)
		return ret;

	vc4_state->x_scaling[0] = vc4_get_scaling_mode(vc4_state->src_w[0],
						       vc4_state->crtc_w);
	vc4_state->y_scaling[0] = vc4_get_scaling_mode(vc4_state->src_h[0],
						       vc4_state->crtc_h);

	vc4_state->is_unity = (vc4_state->x_scaling[0] == VC4_SCALING_NONE &&
			       vc4_state->y_scaling[0] == VC4_SCALING_NONE);

	if (num_planes > 1) {
		vc4_state->is_yuv = true;

		vc4_state->src_w[1] = vc4_state->src_w[0] / h_subsample;
		vc4_state->src_h[1] = vc4_state->src_h[0] / v_subsample;

		vc4_state->x_scaling[1] =
			vc4_get_scaling_mode(vc4_state->src_w[1],
					     vc4_state->crtc_w);
		vc4_state->y_scaling[1] =
			vc4_get_scaling_mode(vc4_state->src_h[1],
					     vc4_state->crtc_h);

		/* YUV conversion requires that horizontal scaling be enabled
		 * on the UV plane even if vc4_get_scaling_mode() returned
		 * VC4_SCALING_NONE (which can happen when the down-scaling
		 * ratio is 0.5). Let's force it to VC4_SCALING_PPF in this
		 * case.
		 */
		if (vc4_state->x_scaling[1] == VC4_SCALING_NONE)
			vc4_state->x_scaling[1] = VC4_SCALING_PPF;
	} else {
		vc4_state->is_yuv = false;
		vc4_state->x_scaling[1] = VC4_SCALING_NONE;
		vc4_state->y_scaling[1] = VC4_SCALING_NONE;
	}

	return 0;
}

static void vc4_write_tpz(struct vc4_plane_state *vc4_state, u32 src, u32 dst)
{
	u32 scale, recip;

	scale = (1 << 16) * src / dst;

	/* The specs note that while the reciprocal would be defined
	 * as (1<<32)/scale, ~0 is close enough.
	 */
	recip = ~0 / scale;

	vc4_dlist_write(vc4_state,
			VC4_SET_FIELD(scale, SCALER_TPZ0_SCALE) |
			VC4_SET_FIELD(0, SCALER_TPZ0_IPHASE));
	vc4_dlist_write(vc4_state,
			VC4_SET_FIELD(recip, SCALER_TPZ1_RECIP));
}

static void vc4_write_ppf(struct vc4_plane_state *vc4_state, u32 src, u32 dst)
{
	u32 scale = (1 << 16) * src / dst;

	vc4_dlist_write(vc4_state,
			SCALER_PPF_AGC |
			VC4_SET_FIELD(scale, SCALER_PPF_SCALE) |
			VC4_SET_FIELD(0, SCALER_PPF_IPHASE));
}

static u32 vc4_lbm_size(struct drm_plane_state *state)
{
	struct vc4_plane_state *vc4_state = to_vc4_plane_state(state);
	struct vc4_dev *vc4 = to_vc4_dev(state->plane->dev);
	u32 pix_per_line;
	u32 lbm;

	/* LBM is not needed when there's no vertical scaling. */
	if (vc4_state->y_scaling[0] == VC4_SCALING_NONE &&
	    vc4_state->y_scaling[1] == VC4_SCALING_NONE)
		return 0;

	/*
	 * This can be further optimized in the RGB/YUV444 case if the PPF
	 * decimation factor is between 0.5 and 1.0 by using crtc_w.
	 *
	 * It's not an issue though, since in that case since src_w[0] is going
	 * to be greater than or equal to crtc_w.
	 */
	if (vc4_state->x_scaling[0] == VC4_SCALING_TPZ)
		pix_per_line = vc4_state->crtc_w;
	else
		pix_per_line = vc4_state->src_w[0];

	if (!vc4_state->is_yuv) {
		if (vc4_state->y_scaling[0] == VC4_SCALING_TPZ)
			lbm = pix_per_line * 8;
		else {
			/* In special cases, this multiplier might be 12. */
			lbm = pix_per_line * 16;
		}
	} else {
		/* There are cases for this going down to a multiplier
		 * of 2, but according to the firmware source, the
		 * table in the docs is somewhat wrong.
		 */
		lbm = pix_per_line * 16;
	}

	/* Align it to 64 or 128 (hvs5) bytes */
	lbm = roundup(lbm, vc4->hvs->hvs5 ? 128 : 64);

	/* Each "word" of the LBM memory contains 2 or 4 (hvs5) pixels */
	lbm /= vc4->hvs->hvs5 ? 4 : 2;

	return lbm;
}

static void vc4_write_scaling_parameters(struct drm_plane_state *state,
					 int channel)
{
	struct vc4_plane_state *vc4_state = to_vc4_plane_state(state);

	/* Ch0 H-PPF Word 0: Scaling Parameters */
	if (vc4_state->x_scaling[channel] == VC4_SCALING_PPF) {
		vc4_write_ppf(vc4_state,
			      vc4_state->src_w[channel], vc4_state->crtc_w);
	}

	/* Ch0 V-PPF Words 0-1: Scaling Parameters, Context */
	if (vc4_state->y_scaling[channel] == VC4_SCALING_PPF) {
		vc4_write_ppf(vc4_state,
			      vc4_state->src_h[channel], vc4_state->crtc_h);
		vc4_dlist_write(vc4_state, 0xc0c0c0c0);
	}

	/* Ch0 H-TPZ Words 0-1: Scaling Parameters, Recip */
	if (vc4_state->x_scaling[channel] == VC4_SCALING_TPZ) {
		vc4_write_tpz(vc4_state,
			      vc4_state->src_w[channel], vc4_state->crtc_w);
	}

	/* Ch0 V-TPZ Words 0-2: Scaling Parameters, Recip, Context */
	if (vc4_state->y_scaling[channel] == VC4_SCALING_TPZ) {
		vc4_write_tpz(vc4_state,
			      vc4_state->src_h[channel], vc4_state->crtc_h);
		vc4_dlist_write(vc4_state, 0xc0c0c0c0);
	}
}

static void vc4_plane_calc_load(struct drm_plane_state *state)
{
	unsigned int hvs_load_shift, vrefresh, i;
	struct drm_framebuffer *fb = state->fb;
	struct vc4_plane_state *vc4_state;
	struct drm_crtc_state *crtc_state;
	unsigned int vscale_factor;
	struct vc4_dev *vc4;

	vc4 = to_vc4_dev(state->plane->dev);
	if (!vc4->load_tracker_available)
		return;

	vc4_state = to_vc4_plane_state(state);
	crtc_state = drm_atomic_get_existing_crtc_state(state->state,
							state->crtc);
	vrefresh = drm_mode_vrefresh(&crtc_state->adjusted_mode);

	/* The HVS is able to process 2 pixels/cycle when scaling the source,
	 * 4 pixels/cycle otherwise.
	 * Alpha blending step seems to be pipelined and it's always operating
	 * at 4 pixels/cycle, so the limiting aspect here seems to be the
	 * scaler block.
	 * HVS load is expressed in clk-cycles/sec (AKA Hz).
	 */
	if (vc4_state->x_scaling[0] != VC4_SCALING_NONE ||
	    vc4_state->x_scaling[1] != VC4_SCALING_NONE ||
	    vc4_state->y_scaling[0] != VC4_SCALING_NONE ||
	    vc4_state->y_scaling[1] != VC4_SCALING_NONE)
		hvs_load_shift = 1;
	else
		hvs_load_shift = 2;

	vc4_state->membus_load = 0;
	vc4_state->hvs_load = 0;
	for (i = 0; i < fb->format->num_planes; i++) {
		/* Even if the bandwidth/plane required for a single frame is
		 *
		 * vc4_state->src_w[i] * vc4_state->src_h[i] * cpp * vrefresh
		 *
		 * when downscaling, we have to read more pixels per line in
		 * the time frame reserved for a single line, so the bandwidth
		 * demand can be punctually higher. To account for that, we
		 * calculate the down-scaling factor and multiply the plane
		 * load by this number. We're likely over-estimating the read
		 * demand, but that's better than under-estimating it.
		 */
		vscale_factor = DIV_ROUND_UP(vc4_state->src_h[i],
					     vc4_state->crtc_h);
		vc4_state->membus_load += vc4_state->src_w[i] *
					  vc4_state->src_h[i] * vscale_factor *
					  fb->format->cpp[i];
		vc4_state->hvs_load += vc4_state->crtc_h * vc4_state->crtc_w;
	}

	vc4_state->hvs_load *= vrefresh;
	vc4_state->hvs_load >>= hvs_load_shift;
	vc4_state->membus_load *= vrefresh;
}

static int vc4_plane_allocate_lbm(struct drm_plane_state *state)
{
	struct vc4_dev *vc4 = to_vc4_dev(state->plane->dev);
	struct vc4_plane_state *vc4_state = to_vc4_plane_state(state);
	unsigned long irqflags;
	u32 lbm_size;

	lbm_size = vc4_lbm_size(state);
	if (!lbm_size)
		return 0;

	if (WARN_ON(!vc4_state->lbm_offset))
		return -EINVAL;

	/* Allocate the LBM memory that the HVS will use for temporary
	 * storage due to our scaling/format conversion.
	 */
	if (!drm_mm_node_allocated(&vc4_state->lbm)) {
		int ret;

		spin_lock_irqsave(&vc4->hvs->mm_lock, irqflags);
		ret = drm_mm_insert_node_generic(&vc4->hvs->lbm_mm,
						 &vc4_state->lbm,
						 lbm_size,
						 vc4->hvs->hvs5 ? 64 : 32,
						 0, 0);
		spin_unlock_irqrestore(&vc4->hvs->mm_lock, irqflags);

		if (ret)
			return ret;
	} else {
		WARN_ON_ONCE(lbm_size != vc4_state->lbm.size);
	}

	vc4_state->dlist[vc4_state->lbm_offset] = vc4_state->lbm.start;

	return 0;
}

/* Writes out a full display list for an active plane to the plane's
 * private dlist state.
 */
static int vc4_plane_mode_set(struct drm_plane *plane,
			      struct drm_plane_state *state)
{
	struct vc4_dev *vc4 = to_vc4_dev(plane->dev);
	struct vc4_plane_state *vc4_state = to_vc4_plane_state(state);
	struct drm_framebuffer *fb = state->fb;
	u32 ctl0_offset = vc4_state->dlist_count;
	const struct hvs_format *format = vc4_get_hvs_format(fb->format->format);
	u64 base_format_mod = fourcc_mod_broadcom_mod(fb->modifier);
	int num_planes = fb->format->num_planes;
	u32 h_subsample = fb->format->hsub;
	u32 v_subsample = fb->format->vsub;
	bool mix_plane_alpha;
	bool covers_screen;
	u32 scl0, scl1, pitch0;
	u32 tiling, src_y;
	u32 hvs_format = format->hvs;
	unsigned int rotation;
	int ret, i;

	if (vc4_state->dlist_initialized)
		return 0;

	ret = vc4_plane_setup_clipping_and_scaling(state);
	if (ret)
		return ret;

	/* SCL1 is used for Cb/Cr scaling of planar formats.  For RGB
	 * and 4:4:4, scl1 should be set to scl0 so both channels of
	 * the scaler do the same thing.  For YUV, the Y plane needs
	 * to be put in channel 1 and Cb/Cr in channel 0, so we swap
	 * the scl fields here.
	 */
	if (num_planes == 1) {
		scl0 = vc4_get_scl_field(state, 0);
		scl1 = scl0;
	} else {
		scl0 = vc4_get_scl_field(state, 1);
		scl1 = vc4_get_scl_field(state, 0);
	}

	rotation = drm_rotation_simplify(state->rotation,
					 DRM_MODE_ROTATE_0 |
					 DRM_MODE_REFLECT_X |
					 DRM_MODE_REFLECT_Y);

	/* We must point to the last line when Y reflection is enabled. */
	src_y = vc4_state->src_y;
	if (rotation & DRM_MODE_REFLECT_Y)
		src_y += vc4_state->src_h[0] - 1;

	switch (base_format_mod) {
	case DRM_FORMAT_MOD_LINEAR:
		tiling = SCALER_CTL0_TILING_LINEAR;
		pitch0 = VC4_SET_FIELD(fb->pitches[0], SCALER_SRC_PITCH);

		/* Adjust the base pointer to the first pixel to be scanned
		 * out.
		 */
		for (i = 0; i < num_planes; i++) {
			vc4_state->offsets[i] += src_y /
						 (i ? v_subsample : 1) *
						 fb->pitches[i];

			vc4_state->offsets[i] += vc4_state->src_x /
						 (i ? h_subsample : 1) *
						 fb->format->cpp[i];
		}

		break;

	case DRM_FORMAT_MOD_BROADCOM_VC4_T_TILED: {
		u32 tile_size_shift = 12; /* T tiles are 4kb */
		/* Whole-tile offsets, mostly for setting the pitch. */
		u32 tile_w_shift = fb->format->cpp[0] == 2 ? 6 : 5;
		u32 tile_h_shift = 5; /* 16 and 32bpp are 32 pixels high */
		u32 tile_w_mask = (1 << tile_w_shift) - 1;
		/* The height mask on 32-bit-per-pixel tiles is 63, i.e. twice
		 * the height (in pixels) of a 4k tile.
		 */
		u32 tile_h_mask = (2 << tile_h_shift) - 1;
		/* For T-tiled, the FB pitch is "how many bytes from one row to
		 * the next, such that
		 *
		 *	pitch * tile_h == tile_size * tiles_per_row
		 */
		u32 tiles_w = fb->pitches[0] >> (tile_size_shift - tile_h_shift);
		u32 tiles_l = vc4_state->src_x >> tile_w_shift;
		u32 tiles_r = tiles_w - tiles_l;
		u32 tiles_t = src_y >> tile_h_shift;
		/* Intra-tile offsets, which modify the base address (the
		 * SCALER_PITCH0_TILE_Y_OFFSET tells HVS how to walk from that
		 * base address).
		 */
		u32 tile_y = (src_y >> 4) & 1;
		u32 subtile_y = (src_y >> 2) & 3;
		u32 utile_y = src_y & 3;
		u32 x_off = vc4_state->src_x & tile_w_mask;
		u32 y_off = src_y & tile_h_mask;

		/* When Y reflection is requested we must set the
		 * SCALER_PITCH0_TILE_LINE_DIR flag to tell HVS that all lines
		 * after the initial one should be fetched in descending order,
		 * which makes sense since we start from the last line and go
		 * backward.
		 * Don't know why we need y_off = max_y_off - y_off, but it's
		 * definitely required (I guess it's also related to the "going
		 * backward" situation).
		 */
		if (rotation & DRM_MODE_REFLECT_Y) {
			y_off = tile_h_mask - y_off;
			pitch0 = SCALER_PITCH0_TILE_LINE_DIR;
		} else {
			pitch0 = 0;
		}

		tiling = SCALER_CTL0_TILING_256B_OR_T;
		pitch0 |= (VC4_SET_FIELD(x_off, SCALER_PITCH0_SINK_PIX) |
			   VC4_SET_FIELD(y_off, SCALER_PITCH0_TILE_Y_OFFSET) |
			   VC4_SET_FIELD(tiles_l, SCALER_PITCH0_TILE_WIDTH_L) |
			   VC4_SET_FIELD(tiles_r, SCALER_PITCH0_TILE_WIDTH_R));
		vc4_state->offsets[0] += tiles_t * (tiles_w << tile_size_shift);
		vc4_state->offsets[0] += subtile_y << 8;
		vc4_state->offsets[0] += utile_y << 4;

		/* Rows of tiles alternate left-to-right and right-to-left. */
		if (tiles_t & 1) {
			pitch0 |= SCALER_PITCH0_TILE_INITIAL_LINE_DIR;
			vc4_state->offsets[0] += (tiles_w - tiles_l) <<
						 tile_size_shift;
			vc4_state->offsets[0] -= (1 + !tile_y) << 10;
		} else {
			vc4_state->offsets[0] += tiles_l << tile_size_shift;
			vc4_state->offsets[0] += tile_y << 10;
		}

		break;
	}

	case DRM_FORMAT_MOD_BROADCOM_SAND64:
	case DRM_FORMAT_MOD_BROADCOM_SAND128:
	case DRM_FORMAT_MOD_BROADCOM_SAND256: {
		uint32_t param = fourcc_mod_broadcom_param(fb->modifier);
		u32 tile_w, tile, x_off, pix_per_tile;

		hvs_format = HVS_PIXEL_FORMAT_H264;

		switch (base_format_mod) {
		case DRM_FORMAT_MOD_BROADCOM_SAND64:
			tiling = SCALER_CTL0_TILING_64B;
			tile_w = 64;
			break;
		case DRM_FORMAT_MOD_BROADCOM_SAND128:
			tiling = SCALER_CTL0_TILING_128B;
			tile_w = 128;
			break;
		case DRM_FORMAT_MOD_BROADCOM_SAND256:
			tiling = SCALER_CTL0_TILING_256B_OR_T;
			tile_w = 256;
			break;
		default:
			break;
		}

		if (param > SCALER_TILE_HEIGHT_MASK) {
			DRM_DEBUG_KMS("SAND height too large (%d)\n", param);
			return -EINVAL;
		}

		pix_per_tile = tile_w / fb->format->cpp[0];
		tile = vc4_state->src_x / pix_per_tile;
		x_off = vc4_state->src_x % pix_per_tile;

		/* Adjust the base pointer to the first pixel to be scanned
		 * out.
		 */
		for (i = 0; i < num_planes; i++) {
			vc4_state->offsets[i] += param * tile_w * tile;
			vc4_state->offsets[i] += src_y /
						 (i ? v_subsample : 1) *
						 tile_w;
			vc4_state->offsets[i] += x_off /
						 (i ? h_subsample : 1) *
						 fb->format->cpp[i];
		}

		pitch0 = VC4_SET_FIELD(param, SCALER_TILE_HEIGHT);
		break;
	}

	default:
		DRM_DEBUG_KMS("Unsupported FB tiling flag 0x%16llx",
			      (long long)fb->modifier);
		return -EINVAL;
	}

	/* Don't waste cycles mixing with plane alpha if the set alpha
	 * is opaque or there is no per-pixel alpha information.
	 * In any case we use the alpha property value as the fixed alpha.
	 */
	mix_plane_alpha = state->alpha != DRM_BLEND_ALPHA_OPAQUE &&
			  fb->format->has_alpha;

	if (!vc4->hvs->hvs5) {
	/* Control word */
		vc4_dlist_write(vc4_state,
				SCALER_CTL0_VALID |
				(rotation & DRM_MODE_REFLECT_X ? SCALER_CTL0_HFLIP : 0) |
				(rotation & DRM_MODE_REFLECT_Y ? SCALER_CTL0_VFLIP : 0) |
				VC4_SET_FIELD(SCALER_CTL0_RGBA_EXPAND_ROUND, SCALER_CTL0_RGBA_EXPAND) |
				(format->pixel_order << SCALER_CTL0_ORDER_SHIFT) |
				(hvs_format << SCALER_CTL0_PIXEL_FORMAT_SHIFT) |
				VC4_SET_FIELD(tiling, SCALER_CTL0_TILING) |
				(vc4_state->is_unity ? SCALER_CTL0_UNITY : 0) |
				VC4_SET_FIELD(scl0, SCALER_CTL0_SCL0) |
				VC4_SET_FIELD(scl1, SCALER_CTL0_SCL1));

		/* Position Word 0: Image Positions and Alpha Value */
		vc4_state->pos0_offset = vc4_state->dlist_count;
		vc4_dlist_write(vc4_state,
				VC4_SET_FIELD(state->alpha >> 8, SCALER_POS0_FIXED_ALPHA) |
				VC4_SET_FIELD(vc4_state->crtc_x, SCALER_POS0_START_X) |
				VC4_SET_FIELD(vc4_state->crtc_y, SCALER_POS0_START_Y));
<<<<<<< HEAD

		/* Position Word 1: Scaled Image Dimensions. */
		if (!vc4_state->is_unity) {
			vc4_dlist_write(vc4_state,
					VC4_SET_FIELD(vc4_state->crtc_w,
						      SCALER_POS1_SCL_WIDTH) |
					VC4_SET_FIELD(vc4_state->crtc_h,
						      SCALER_POS1_SCL_HEIGHT));
		}

		/* Position Word 2: Source Image Size, Alpha */
		vc4_state->pos2_offset = vc4_state->dlist_count;
		vc4_dlist_write(vc4_state,
				VC4_SET_FIELD(fb->format->has_alpha ?
					      SCALER_POS2_ALPHA_MODE_PIPELINE :
					      SCALER_POS2_ALPHA_MODE_FIXED,
					      SCALER_POS2_ALPHA_MODE) |
				(mix_plane_alpha ? SCALER_POS2_ALPHA_MIX : 0) |
				(fb->format->has_alpha ?
						SCALER_POS2_ALPHA_PREMULT : 0) |
				VC4_SET_FIELD(vc4_state->src_w[0],
					      SCALER_POS2_WIDTH) |
				VC4_SET_FIELD(vc4_state->src_h[0],
					      SCALER_POS2_HEIGHT));

		/* Position Word 3: Context.  Written by the HVS. */
		vc4_dlist_write(vc4_state, 0xc0c0c0c0);

	} else {
		u32 hvs_pixel_order = format->pixel_order;

		if (format->pixel_order_hvs5)
			hvs_pixel_order = format->pixel_order_hvs5;

		/* Control word */
		vc4_dlist_write(vc4_state,
				SCALER_CTL0_VALID |
				(hvs_pixel_order << SCALER_CTL0_ORDER_SHIFT) |
				(hvs_format << SCALER_CTL0_PIXEL_FORMAT_SHIFT) |
				VC4_SET_FIELD(tiling, SCALER_CTL0_TILING) |
				(vc4_state->is_unity ?
						SCALER5_CTL0_UNITY : 0) |
				VC4_SET_FIELD(scl0, SCALER_CTL0_SCL0) |
				VC4_SET_FIELD(scl1, SCALER_CTL0_SCL1) |
				SCALER5_CTL0_ALPHA_EXPAND |
				SCALER5_CTL0_RGB_EXPAND);

		/* Position Word 0: Image Positions and Alpha Value */
		vc4_state->pos0_offset = vc4_state->dlist_count;
		vc4_dlist_write(vc4_state,
				(rotation & DRM_MODE_REFLECT_Y ?
						SCALER5_POS0_VFLIP : 0) |
				VC4_SET_FIELD(vc4_state->crtc_x,
					      SCALER_POS0_START_X) |
				(rotation & DRM_MODE_REFLECT_X ?
					      SCALER5_POS0_HFLIP : 0) |
				VC4_SET_FIELD(vc4_state->crtc_y,
					      SCALER5_POS0_START_Y)
			       );

		/* Control Word 2 */
		vc4_dlist_write(vc4_state,
				VC4_SET_FIELD(state->alpha >> 4,
					      SCALER5_CTL2_ALPHA) |
				(fb->format->has_alpha ?
					SCALER5_CTL2_ALPHA_PREMULT : 0) |
				(mix_plane_alpha ?
					SCALER5_CTL2_ALPHA_MIX : 0) |
				VC4_SET_FIELD(fb->format->has_alpha ?
				      SCALER5_CTL2_ALPHA_MODE_PIPELINE :
				      SCALER5_CTL2_ALPHA_MODE_FIXED,
				      SCALER5_CTL2_ALPHA_MODE)
			       );

		/* Position Word 1: Scaled Image Dimensions. */
		if (!vc4_state->is_unity) {
			vc4_dlist_write(vc4_state,
					VC4_SET_FIELD(vc4_state->crtc_w,
						      SCALER5_POS1_SCL_WIDTH) |
					VC4_SET_FIELD(vc4_state->crtc_h,
						      SCALER5_POS1_SCL_HEIGHT));
		}

=======

		/* Position Word 1: Scaled Image Dimensions. */
		if (!vc4_state->is_unity) {
			vc4_dlist_write(vc4_state,
					VC4_SET_FIELD(vc4_state->crtc_w,
						      SCALER_POS1_SCL_WIDTH) |
					VC4_SET_FIELD(vc4_state->crtc_h,
						      SCALER_POS1_SCL_HEIGHT));
		}

		/* Position Word 2: Source Image Size, Alpha */
		vc4_state->pos2_offset = vc4_state->dlist_count;
		vc4_dlist_write(vc4_state,
				VC4_SET_FIELD(fb->format->has_alpha ?
					      SCALER_POS2_ALPHA_MODE_PIPELINE :
					      SCALER_POS2_ALPHA_MODE_FIXED,
					      SCALER_POS2_ALPHA_MODE) |
				(mix_plane_alpha ? SCALER_POS2_ALPHA_MIX : 0) |
				(fb->format->has_alpha ?
						SCALER_POS2_ALPHA_PREMULT : 0) |
				VC4_SET_FIELD(vc4_state->src_w[0],
					      SCALER_POS2_WIDTH) |
				VC4_SET_FIELD(vc4_state->src_h[0],
					      SCALER_POS2_HEIGHT));

		/* Position Word 3: Context.  Written by the HVS. */
		vc4_dlist_write(vc4_state, 0xc0c0c0c0);

	} else {
		u32 hvs_pixel_order = format->pixel_order;

		if (format->pixel_order_hvs5)
			hvs_pixel_order = format->pixel_order_hvs5;

		/* Control word */
		vc4_dlist_write(vc4_state,
				SCALER_CTL0_VALID |
				(hvs_pixel_order << SCALER_CTL0_ORDER_SHIFT) |
				(hvs_format << SCALER_CTL0_PIXEL_FORMAT_SHIFT) |
				VC4_SET_FIELD(tiling, SCALER_CTL0_TILING) |
				(vc4_state->is_unity ?
						SCALER5_CTL0_UNITY : 0) |
				VC4_SET_FIELD(scl0, SCALER_CTL0_SCL0) |
				VC4_SET_FIELD(scl1, SCALER_CTL0_SCL1) |
				SCALER5_CTL0_ALPHA_EXPAND |
				SCALER5_CTL0_RGB_EXPAND);

		/* Position Word 0: Image Positions and Alpha Value */
		vc4_state->pos0_offset = vc4_state->dlist_count;
		vc4_dlist_write(vc4_state,
				(rotation & DRM_MODE_REFLECT_Y ?
						SCALER5_POS0_VFLIP : 0) |
				VC4_SET_FIELD(vc4_state->crtc_x,
					      SCALER_POS0_START_X) |
				(rotation & DRM_MODE_REFLECT_X ?
					      SCALER5_POS0_HFLIP : 0) |
				VC4_SET_FIELD(vc4_state->crtc_y,
					      SCALER5_POS0_START_Y)
			       );

		/* Control Word 2 */
		vc4_dlist_write(vc4_state,
				VC4_SET_FIELD(state->alpha >> 4,
					      SCALER5_CTL2_ALPHA) |
				(fb->format->has_alpha ?
					SCALER5_CTL2_ALPHA_PREMULT : 0) |
				(mix_plane_alpha ?
					SCALER5_CTL2_ALPHA_MIX : 0) |
				VC4_SET_FIELD(fb->format->has_alpha ?
				      SCALER5_CTL2_ALPHA_MODE_PIPELINE :
				      SCALER5_CTL2_ALPHA_MODE_FIXED,
				      SCALER5_CTL2_ALPHA_MODE)
			       );

		/* Position Word 1: Scaled Image Dimensions. */
		if (!vc4_state->is_unity) {
			vc4_dlist_write(vc4_state,
					VC4_SET_FIELD(vc4_state->crtc_w,
						      SCALER5_POS1_SCL_WIDTH) |
					VC4_SET_FIELD(vc4_state->crtc_h,
						      SCALER5_POS1_SCL_HEIGHT));
		}

>>>>>>> 4e026225
		/* Position Word 2: Source Image Size */
		vc4_state->pos2_offset = vc4_state->dlist_count;
		vc4_dlist_write(vc4_state,
				VC4_SET_FIELD(vc4_state->src_w[0],
					      SCALER5_POS2_WIDTH) |
				VC4_SET_FIELD(vc4_state->src_h[0],
					      SCALER5_POS2_HEIGHT));

		/* Position Word 3: Context.  Written by the HVS. */
		vc4_dlist_write(vc4_state, 0xc0c0c0c0);
	}


	/* Pointer Word 0/1/2: RGB / Y / Cb / Cr Pointers
	 *
	 * The pointers may be any byte address.
	 */
	vc4_state->ptr0_offset = vc4_state->dlist_count;
	for (i = 0; i < num_planes; i++)
		vc4_dlist_write(vc4_state, vc4_state->offsets[i]);

	/* Pointer Context Word 0/1/2: Written by the HVS */
	for (i = 0; i < num_planes; i++)
		vc4_dlist_write(vc4_state, 0xc0c0c0c0);

	/* Pitch word 0 */
	vc4_dlist_write(vc4_state, pitch0);

	/* Pitch word 1/2 */
	for (i = 1; i < num_planes; i++) {
		if (hvs_format != HVS_PIXEL_FORMAT_H264) {
			vc4_dlist_write(vc4_state,
					VC4_SET_FIELD(fb->pitches[i],
						      SCALER_SRC_PITCH));
		} else {
			vc4_dlist_write(vc4_state, pitch0);
		}
	}

	/* Colorspace conversion words */
	if (vc4_state->is_yuv) {
		vc4_dlist_write(vc4_state, SCALER_CSC0_ITR_R_601_5);
		vc4_dlist_write(vc4_state, SCALER_CSC1_ITR_R_601_5);
		vc4_dlist_write(vc4_state, SCALER_CSC2_ITR_R_601_5);
	}

	vc4_state->lbm_offset = 0;

	if (vc4_state->x_scaling[0] != VC4_SCALING_NONE ||
	    vc4_state->x_scaling[1] != VC4_SCALING_NONE ||
	    vc4_state->y_scaling[0] != VC4_SCALING_NONE ||
	    vc4_state->y_scaling[1] != VC4_SCALING_NONE) {
		/* Reserve a slot for the LBM Base Address. The real value will
		 * be set when calling vc4_plane_allocate_lbm().
		 */
		if (vc4_state->y_scaling[0] != VC4_SCALING_NONE ||
		    vc4_state->y_scaling[1] != VC4_SCALING_NONE) {
			vc4_state->lbm_offset = vc4_state->dlist_count;
			vc4_dlist_counter_increment(vc4_state);
		}

		if (num_planes > 1) {
			/* Emit Cb/Cr as channel 0 and Y as channel
			 * 1. This matches how we set up scl0/scl1
			 * above.
			 */
			vc4_write_scaling_parameters(state, 1);
		}
		vc4_write_scaling_parameters(state, 0);

		/* If any PPF setup was done, then all the kernel
		 * pointers get uploaded.
		 */
		if (vc4_state->x_scaling[0] == VC4_SCALING_PPF ||
		    vc4_state->y_scaling[0] == VC4_SCALING_PPF ||
		    vc4_state->x_scaling[1] == VC4_SCALING_PPF ||
		    vc4_state->y_scaling[1] == VC4_SCALING_PPF) {
			u32 kernel = VC4_SET_FIELD(vc4->hvs->mitchell_netravali_filter.start,
						   SCALER_PPF_KERNEL_OFFSET);

			/* HPPF plane 0 */
			vc4_dlist_write(vc4_state, kernel);
			/* VPPF plane 0 */
			vc4_dlist_write(vc4_state, kernel);
			/* HPPF plane 1 */
			vc4_dlist_write(vc4_state, kernel);
			/* VPPF plane 1 */
			vc4_dlist_write(vc4_state, kernel);
		}
	}

	vc4_state->dlist[ctl0_offset] |=
		VC4_SET_FIELD(vc4_state->dlist_count, SCALER_CTL0_SIZE);

	/* crtc_* are already clipped coordinates. */
	covers_screen = vc4_state->crtc_x == 0 && vc4_state->crtc_y == 0 &&
			vc4_state->crtc_w == state->crtc->mode.hdisplay &&
			vc4_state->crtc_h == state->crtc->mode.vdisplay;
	/* Background fill might be necessary when the plane has per-pixel
	 * alpha content or a non-opaque plane alpha and could blend from the
	 * background or does not cover the entire screen.
	 */
	vc4_state->needs_bg_fill = fb->format->has_alpha || !covers_screen ||
				   state->alpha != DRM_BLEND_ALPHA_OPAQUE;

	/* Flag the dlist as initialized to avoid checking it twice in case
	 * the async update check already called vc4_plane_mode_set() and
	 * decided to fallback to sync update because async update was not
	 * possible.
	 */
	vc4_state->dlist_initialized = 1;

	vc4_plane_calc_load(state);

	return 0;
}

/* If a modeset involves changing the setup of a plane, the atomic
 * infrastructure will call this to validate a proposed plane setup.
 * However, if a plane isn't getting updated, this (and the
 * corresponding vc4_plane_atomic_update) won't get called.  Thus, we
 * compute the dlist here and have all active plane dlists get updated
 * in the CRTC's flush.
 */
static int vc4_plane_atomic_check(struct drm_plane *plane,
				  struct drm_plane_state *state)
{
	struct vc4_plane_state *vc4_state = to_vc4_plane_state(state);
	int ret;

	vc4_state->dlist_count = 0;

	if (!plane_enabled(state))
		return 0;

	ret = vc4_plane_mode_set(plane, state);
	if (ret)
		return ret;

	return vc4_plane_allocate_lbm(state);
}

static void vc4_plane_atomic_update(struct drm_plane *plane,
				    struct drm_plane_state *old_state)
{
	/* No contents here.  Since we don't know where in the CRTC's
	 * dlist we should be stored, our dlist is uploaded to the
	 * hardware with vc4_plane_write_dlist() at CRTC atomic_flush
	 * time.
	 */
}

u32 vc4_plane_write_dlist(struct drm_plane *plane, u32 __iomem *dlist)
{
	struct vc4_plane_state *vc4_state = to_vc4_plane_state(plane->state);
	int i;

	vc4_state->hw_dlist = dlist;

	/* Can't memcpy_toio() because it needs to be 32-bit writes. */
	for (i = 0; i < vc4_state->dlist_count; i++)
		writel(vc4_state->dlist[i], &dlist[i]);

	return vc4_state->dlist_count;
}

u32 vc4_plane_dlist_size(const struct drm_plane_state *state)
{
	const struct vc4_plane_state *vc4_state =
		container_of(state, typeof(*vc4_state), base);

	return vc4_state->dlist_count;
}

/* Updates the plane to immediately (well, once the FIFO needs
 * refilling) scan out from at a new framebuffer.
 */
void vc4_plane_async_set_fb(struct drm_plane *plane, struct drm_framebuffer *fb)
{
	struct vc4_plane_state *vc4_state = to_vc4_plane_state(plane->state);
	struct drm_gem_cma_object *bo = drm_fb_cma_get_gem_obj(fb, 0);
	uint32_t addr;

	/* We're skipping the address adjustment for negative origin,
	 * because this is only called on the primary plane.
	 */
	WARN_ON_ONCE(plane->state->crtc_x < 0 || plane->state->crtc_y < 0);
	addr = bo->paddr + fb->offsets[0];

	/* Write the new address into the hardware immediately.  The
	 * scanout will start from this address as soon as the FIFO
	 * needs to refill with pixels.
	 */
	writel(addr, &vc4_state->hw_dlist[vc4_state->ptr0_offset]);

	/* Also update the CPU-side dlist copy, so that any later
	 * atomic updates that don't do a new modeset on our plane
	 * also use our updated address.
	 */
	vc4_state->dlist[vc4_state->ptr0_offset] = addr;
}

static void vc4_plane_atomic_async_update(struct drm_plane *plane,
					  struct drm_plane_state *state)
{
	struct vc4_plane_state *vc4_state, *new_vc4_state;

	swap(plane->state->fb, state->fb);
	plane->state->crtc_x = state->crtc_x;
	plane->state->crtc_y = state->crtc_y;
	plane->state->crtc_w = state->crtc_w;
	plane->state->crtc_h = state->crtc_h;
	plane->state->src_x = state->src_x;
	plane->state->src_y = state->src_y;
	plane->state->src_w = state->src_w;
	plane->state->src_h = state->src_h;
	plane->state->src_h = state->src_h;
	plane->state->alpha = state->alpha;
	plane->state->pixel_blend_mode = state->pixel_blend_mode;
	plane->state->rotation = state->rotation;
	plane->state->zpos = state->zpos;
	plane->state->normalized_zpos = state->normalized_zpos;
	plane->state->color_encoding = state->color_encoding;
	plane->state->color_range = state->color_range;
	plane->state->src = state->src;
	plane->state->dst = state->dst;
	plane->state->visible = state->visible;

	new_vc4_state = to_vc4_plane_state(state);
	vc4_state = to_vc4_plane_state(plane->state);

	vc4_state->crtc_x = new_vc4_state->crtc_x;
	vc4_state->crtc_y = new_vc4_state->crtc_y;
	vc4_state->crtc_h = new_vc4_state->crtc_h;
	vc4_state->crtc_w = new_vc4_state->crtc_w;
	vc4_state->src_x = new_vc4_state->src_x;
	vc4_state->src_y = new_vc4_state->src_y;
	memcpy(vc4_state->src_w, new_vc4_state->src_w,
	       sizeof(vc4_state->src_w));
	memcpy(vc4_state->src_h, new_vc4_state->src_h,
	       sizeof(vc4_state->src_h));
	memcpy(vc4_state->x_scaling, new_vc4_state->x_scaling,
	       sizeof(vc4_state->x_scaling));
	memcpy(vc4_state->y_scaling, new_vc4_state->y_scaling,
	       sizeof(vc4_state->y_scaling));
	vc4_state->is_unity = new_vc4_state->is_unity;
	vc4_state->is_yuv = new_vc4_state->is_yuv;
	memcpy(vc4_state->offsets, new_vc4_state->offsets,
	       sizeof(vc4_state->offsets));
	vc4_state->needs_bg_fill = new_vc4_state->needs_bg_fill;

	/* Update the current vc4_state pos0, pos2 and ptr0 dlist entries. */
	vc4_state->dlist[vc4_state->pos0_offset] =
		new_vc4_state->dlist[vc4_state->pos0_offset];
	vc4_state->dlist[vc4_state->pos2_offset] =
		new_vc4_state->dlist[vc4_state->pos2_offset];
	vc4_state->dlist[vc4_state->ptr0_offset] =
		new_vc4_state->dlist[vc4_state->ptr0_offset];

	/* Note that we can't just call vc4_plane_write_dlist()
	 * because that would smash the context data that the HVS is
	 * currently using.
	 */
	writel(vc4_state->dlist[vc4_state->pos0_offset],
	       &vc4_state->hw_dlist[vc4_state->pos0_offset]);
	writel(vc4_state->dlist[vc4_state->pos2_offset],
	       &vc4_state->hw_dlist[vc4_state->pos2_offset]);
	writel(vc4_state->dlist[vc4_state->ptr0_offset],
	       &vc4_state->hw_dlist[vc4_state->ptr0_offset]);
}

static int vc4_plane_atomic_async_check(struct drm_plane *plane,
					struct drm_plane_state *state)
{
	struct vc4_plane_state *old_vc4_state, *new_vc4_state;
	int ret;
	u32 i;

	ret = vc4_plane_mode_set(plane, state);
	if (ret)
		return ret;

	old_vc4_state = to_vc4_plane_state(plane->state);
	new_vc4_state = to_vc4_plane_state(state);
	if (old_vc4_state->dlist_count != new_vc4_state->dlist_count ||
	    old_vc4_state->pos0_offset != new_vc4_state->pos0_offset ||
	    old_vc4_state->pos2_offset != new_vc4_state->pos2_offset ||
	    old_vc4_state->ptr0_offset != new_vc4_state->ptr0_offset ||
	    vc4_lbm_size(plane->state) != vc4_lbm_size(state))
		return -EINVAL;

	/* Only pos0, pos2 and ptr0 DWORDS can be updated in an async update
	 * if anything else has changed, fallback to a sync update.
	 */
	for (i = 0; i < new_vc4_state->dlist_count; i++) {
		if (i == new_vc4_state->pos0_offset ||
		    i == new_vc4_state->pos2_offset ||
		    i == new_vc4_state->ptr0_offset ||
		    (new_vc4_state->lbm_offset &&
		     i == new_vc4_state->lbm_offset))
			continue;

		if (new_vc4_state->dlist[i] != old_vc4_state->dlist[i])
			return -EINVAL;
	}

	return 0;
}

static int vc4_prepare_fb(struct drm_plane *plane,
			  struct drm_plane_state *state)
{
	struct vc4_bo *bo;
	int ret;

	if (!state->fb)
		return 0;

	bo = to_vc4_bo(&drm_fb_cma_get_gem_obj(state->fb, 0)->base);

	drm_gem_fb_prepare_fb(plane, state);

	if (plane->state->fb == state->fb)
		return 0;

	ret = vc4_bo_inc_usecnt(bo);
	if (ret)
		return ret;

	return 0;
}

static void vc4_cleanup_fb(struct drm_plane *plane,
			   struct drm_plane_state *state)
{
	struct vc4_bo *bo;

	if (plane->state->fb == state->fb || !state->fb)
		return;

	bo = to_vc4_bo(&drm_fb_cma_get_gem_obj(state->fb, 0)->base);
	vc4_bo_dec_usecnt(bo);
}

static const struct drm_plane_helper_funcs vc4_plane_helper_funcs = {
	.atomic_check = vc4_plane_atomic_check,
	.atomic_update = vc4_plane_atomic_update,
	.prepare_fb = vc4_prepare_fb,
	.cleanup_fb = vc4_cleanup_fb,
	.atomic_async_check = vc4_plane_atomic_async_check,
	.atomic_async_update = vc4_plane_atomic_async_update,
};

static void vc4_plane_destroy(struct drm_plane *plane)
{
	drm_plane_cleanup(plane);
}

static bool vc4_format_mod_supported(struct drm_plane *plane,
				     uint32_t format,
				     uint64_t modifier)
{
	/* Support T_TILING for RGB formats only. */
	switch (format) {
	case DRM_FORMAT_XRGB8888:
	case DRM_FORMAT_ARGB8888:
	case DRM_FORMAT_ABGR8888:
	case DRM_FORMAT_XBGR8888:
	case DRM_FORMAT_RGB565:
	case DRM_FORMAT_BGR565:
	case DRM_FORMAT_ARGB1555:
	case DRM_FORMAT_XRGB1555:
		switch (fourcc_mod_broadcom_mod(modifier)) {
		case DRM_FORMAT_MOD_LINEAR:
		case DRM_FORMAT_MOD_BROADCOM_VC4_T_TILED:
			return true;
		default:
			return false;
		}
	case DRM_FORMAT_NV12:
	case DRM_FORMAT_NV21:
		switch (fourcc_mod_broadcom_mod(modifier)) {
		case DRM_FORMAT_MOD_LINEAR:
		case DRM_FORMAT_MOD_BROADCOM_SAND64:
		case DRM_FORMAT_MOD_BROADCOM_SAND128:
		case DRM_FORMAT_MOD_BROADCOM_SAND256:
			return true;
		default:
			return false;
		}
	case DRM_FORMAT_RGBX1010102:
	case DRM_FORMAT_BGRX1010102:
	case DRM_FORMAT_RGBA1010102:
	case DRM_FORMAT_BGRA1010102:
	case DRM_FORMAT_YUV422:
	case DRM_FORMAT_YVU422:
	case DRM_FORMAT_YUV420:
	case DRM_FORMAT_YVU420:
	case DRM_FORMAT_NV16:
	case DRM_FORMAT_NV61:
	default:
		return (modifier == DRM_FORMAT_MOD_LINEAR);
	}
}

static const struct drm_plane_funcs vc4_plane_funcs = {
	.update_plane = drm_atomic_helper_update_plane,
	.disable_plane = drm_atomic_helper_disable_plane,
	.destroy = vc4_plane_destroy,
	.set_property = NULL,
	.reset = vc4_plane_reset,
	.atomic_duplicate_state = vc4_plane_duplicate_state,
	.atomic_destroy_state = vc4_plane_destroy_state,
	.format_mod_supported = vc4_format_mod_supported,
};

struct drm_plane *vc4_plane_init(struct drm_device *dev,
				 enum drm_plane_type type)
{
	struct drm_plane *plane = NULL;
	struct vc4_plane *vc4_plane;
	u32 formats[ARRAY_SIZE(hvs_formats)];
	int ret = 0;
	unsigned i;
	static const uint64_t modifiers[] = {
		DRM_FORMAT_MOD_BROADCOM_VC4_T_TILED,
		DRM_FORMAT_MOD_BROADCOM_SAND128,
		DRM_FORMAT_MOD_BROADCOM_SAND64,
		DRM_FORMAT_MOD_BROADCOM_SAND256,
		DRM_FORMAT_MOD_LINEAR,
		DRM_FORMAT_MOD_INVALID
	};

	vc4_plane = devm_kzalloc(dev->dev, sizeof(*vc4_plane),
				 GFP_KERNEL);
	if (!vc4_plane)
		return ERR_PTR(-ENOMEM);

	for (i = 0; i < ARRAY_SIZE(hvs_formats); i++)
		formats[i] = hvs_formats[i].drm;

	plane = &vc4_plane->base;
	ret = drm_universal_plane_init(dev, plane, 0,
				       &vc4_plane_funcs,
				       formats, ARRAY_SIZE(formats),
				       modifiers, type, NULL);
	if (ret)
		return ERR_PTR(ret);

	drm_plane_helper_add(plane, &vc4_plane_helper_funcs);

	drm_plane_create_alpha_property(plane);
	drm_plane_create_rotation_property(plane, DRM_MODE_ROTATE_0,
					   DRM_MODE_ROTATE_0 |
					   DRM_MODE_ROTATE_180 |
					   DRM_MODE_REFLECT_X |
					   DRM_MODE_REFLECT_Y);

	return plane;
}

int vc4_plane_create_additional_planes(struct drm_device *drm)
{
	struct drm_plane *cursor_plane;
	struct drm_crtc *crtc;
	unsigned int i;

	/* Set up some arbitrary number of planes.  We're not limited
	 * by a set number of physical registers, just the space in
	 * the HVS (16k) and how small an plane can be (28 bytes).
	 * However, each plane we set up takes up some memory, and
	 * increases the cost of looping over planes, which atomic
	 * modesetting does quite a bit.  As a result, we pick a
	 * modest number of planes to expose, that should hopefully
	 * still cover any sane usecase.
	 */
	for (i = 0; i < 16; i++) {
		struct drm_plane *plane =
			vc4_plane_init(drm, DRM_PLANE_TYPE_OVERLAY);

		if (IS_ERR(plane))
			continue;

		plane->possible_crtcs =
			GENMASK(drm->mode_config.num_crtc - 1, 0);
	}

	drm_for_each_crtc(crtc, drm) {
		/* Set up the legacy cursor after overlay initialization,
		 * since we overlay planes on the CRTC in the order they were
		 * initialized.
		 */
		cursor_plane = vc4_plane_init(drm, DRM_PLANE_TYPE_CURSOR);
		if (!IS_ERR(cursor_plane)) {
			cursor_plane->possible_crtcs = drm_crtc_mask(crtc);
			crtc->cursor = cursor_plane;
		}
	}

	return 0;
}<|MERGE_RESOLUTION|>--- conflicted
+++ resolved
@@ -847,7 +847,6 @@
 				VC4_SET_FIELD(state->alpha >> 8, SCALER_POS0_FIXED_ALPHA) |
 				VC4_SET_FIELD(vc4_state->crtc_x, SCALER_POS0_START_X) |
 				VC4_SET_FIELD(vc4_state->crtc_y, SCALER_POS0_START_Y));
-<<<<<<< HEAD
 
 		/* Position Word 1: Scaled Image Dimensions. */
 		if (!vc4_state->is_unity) {
@@ -931,91 +930,6 @@
 						      SCALER5_POS1_SCL_HEIGHT));
 		}
 
-=======
-
-		/* Position Word 1: Scaled Image Dimensions. */
-		if (!vc4_state->is_unity) {
-			vc4_dlist_write(vc4_state,
-					VC4_SET_FIELD(vc4_state->crtc_w,
-						      SCALER_POS1_SCL_WIDTH) |
-					VC4_SET_FIELD(vc4_state->crtc_h,
-						      SCALER_POS1_SCL_HEIGHT));
-		}
-
-		/* Position Word 2: Source Image Size, Alpha */
-		vc4_state->pos2_offset = vc4_state->dlist_count;
-		vc4_dlist_write(vc4_state,
-				VC4_SET_FIELD(fb->format->has_alpha ?
-					      SCALER_POS2_ALPHA_MODE_PIPELINE :
-					      SCALER_POS2_ALPHA_MODE_FIXED,
-					      SCALER_POS2_ALPHA_MODE) |
-				(mix_plane_alpha ? SCALER_POS2_ALPHA_MIX : 0) |
-				(fb->format->has_alpha ?
-						SCALER_POS2_ALPHA_PREMULT : 0) |
-				VC4_SET_FIELD(vc4_state->src_w[0],
-					      SCALER_POS2_WIDTH) |
-				VC4_SET_FIELD(vc4_state->src_h[0],
-					      SCALER_POS2_HEIGHT));
-
-		/* Position Word 3: Context.  Written by the HVS. */
-		vc4_dlist_write(vc4_state, 0xc0c0c0c0);
-
-	} else {
-		u32 hvs_pixel_order = format->pixel_order;
-
-		if (format->pixel_order_hvs5)
-			hvs_pixel_order = format->pixel_order_hvs5;
-
-		/* Control word */
-		vc4_dlist_write(vc4_state,
-				SCALER_CTL0_VALID |
-				(hvs_pixel_order << SCALER_CTL0_ORDER_SHIFT) |
-				(hvs_format << SCALER_CTL0_PIXEL_FORMAT_SHIFT) |
-				VC4_SET_FIELD(tiling, SCALER_CTL0_TILING) |
-				(vc4_state->is_unity ?
-						SCALER5_CTL0_UNITY : 0) |
-				VC4_SET_FIELD(scl0, SCALER_CTL0_SCL0) |
-				VC4_SET_FIELD(scl1, SCALER_CTL0_SCL1) |
-				SCALER5_CTL0_ALPHA_EXPAND |
-				SCALER5_CTL0_RGB_EXPAND);
-
-		/* Position Word 0: Image Positions and Alpha Value */
-		vc4_state->pos0_offset = vc4_state->dlist_count;
-		vc4_dlist_write(vc4_state,
-				(rotation & DRM_MODE_REFLECT_Y ?
-						SCALER5_POS0_VFLIP : 0) |
-				VC4_SET_FIELD(vc4_state->crtc_x,
-					      SCALER_POS0_START_X) |
-				(rotation & DRM_MODE_REFLECT_X ?
-					      SCALER5_POS0_HFLIP : 0) |
-				VC4_SET_FIELD(vc4_state->crtc_y,
-					      SCALER5_POS0_START_Y)
-			       );
-
-		/* Control Word 2 */
-		vc4_dlist_write(vc4_state,
-				VC4_SET_FIELD(state->alpha >> 4,
-					      SCALER5_CTL2_ALPHA) |
-				(fb->format->has_alpha ?
-					SCALER5_CTL2_ALPHA_PREMULT : 0) |
-				(mix_plane_alpha ?
-					SCALER5_CTL2_ALPHA_MIX : 0) |
-				VC4_SET_FIELD(fb->format->has_alpha ?
-				      SCALER5_CTL2_ALPHA_MODE_PIPELINE :
-				      SCALER5_CTL2_ALPHA_MODE_FIXED,
-				      SCALER5_CTL2_ALPHA_MODE)
-			       );
-
-		/* Position Word 1: Scaled Image Dimensions. */
-		if (!vc4_state->is_unity) {
-			vc4_dlist_write(vc4_state,
-					VC4_SET_FIELD(vc4_state->crtc_w,
-						      SCALER5_POS1_SCL_WIDTH) |
-					VC4_SET_FIELD(vc4_state->crtc_h,
-						      SCALER5_POS1_SCL_HEIGHT));
-		}
-
->>>>>>> 4e026225
 		/* Position Word 2: Source Image Size */
 		vc4_state->pos2_offset = vc4_state->dlist_count;
 		vc4_dlist_write(vc4_state,
