// SPDX-License-Identifier: GPL-2.0-or-later
/*
 * Copyright (C) 2016 Noralf Trønnes
 */

#include <drm/drm_atomic_helper.h>
#include <drm/drm_crtc_helper.h>
#include <drm/drm_gem_framebuffer_helper.h>
#include <drm/drm_modes.h>
<<<<<<< HEAD
#include <drm/tinydrm/tinydrm.h>
=======
#include <drm/drm_probe_helper.h>
#include <drm/drm_print.h>
#include <drm/drm_simple_kms_helper.h>
>>>>>>> 407d19ab

struct tinydrm_connector {
	struct drm_connector base;
	struct drm_display_mode mode;
};

static inline struct tinydrm_connector *
to_tinydrm_connector(struct drm_connector *connector)
{
	return container_of(connector, struct tinydrm_connector, base);
}

static int tinydrm_connector_get_modes(struct drm_connector *connector)
{
	struct tinydrm_connector *tconn = to_tinydrm_connector(connector);
	struct drm_display_mode *mode;

	mode = drm_mode_duplicate(connector->dev, &tconn->mode);
	if (!mode) {
		DRM_ERROR("Failed to duplicate mode\n");
		return 0;
	}

	if (mode->name[0] == '\0')
		drm_mode_set_name(mode);

	mode->type |= DRM_MODE_TYPE_PREFERRED;
	drm_mode_probed_add(connector, mode);

	if (mode->width_mm) {
		connector->display_info.width_mm = mode->width_mm;
		connector->display_info.height_mm = mode->height_mm;
	}

	return 1;
}

static const struct drm_connector_helper_funcs tinydrm_connector_hfuncs = {
	.get_modes = tinydrm_connector_get_modes,
};

static enum drm_connector_status
tinydrm_connector_detect(struct drm_connector *connector, bool force)
{
	if (drm_dev_is_unplugged(connector->dev))
		return connector_status_disconnected;

	return connector->status;
}

static void tinydrm_connector_destroy(struct drm_connector *connector)
{
	struct tinydrm_connector *tconn = to_tinydrm_connector(connector);

	drm_connector_cleanup(connector);
	kfree(tconn);
}

static const struct drm_connector_funcs tinydrm_connector_funcs = {
	.reset = drm_atomic_helper_connector_reset,
	.detect = tinydrm_connector_detect,
	.fill_modes = drm_helper_probe_single_connector_modes,
	.destroy = tinydrm_connector_destroy,
	.atomic_duplicate_state = drm_atomic_helper_connector_duplicate_state,
	.atomic_destroy_state = drm_atomic_helper_connector_destroy_state,
};

struct drm_connector *
tinydrm_connector_create(struct drm_device *drm,
			 const struct drm_display_mode *mode,
			 int connector_type)
{
	struct tinydrm_connector *tconn;
	struct drm_connector *connector;
	int ret;

	tconn = kzalloc(sizeof(*tconn), GFP_KERNEL);
	if (!tconn)
		return ERR_PTR(-ENOMEM);

	drm_mode_copy(&tconn->mode, mode);
	connector = &tconn->base;

	drm_connector_helper_add(connector, &tinydrm_connector_hfuncs);
	ret = drm_connector_init(drm, connector, &tinydrm_connector_funcs,
				 connector_type);
	if (ret) {
		kfree(tconn);
		return ERR_PTR(ret);
	}

	connector->status = connector_status_connected;

	return connector;
}

/**
 * tinydrm_display_pipe_update - Display pipe update helper
 * @pipe: Simple display pipe
 * @old_state: Old plane state
 *
 * This function does a full framebuffer flush if the plane framebuffer
 * has changed. It also handles vblank events. Drivers can use this as their
 * &drm_simple_display_pipe_funcs->update callback.
 */
void tinydrm_display_pipe_update(struct drm_simple_display_pipe *pipe,
				 struct drm_plane_state *old_state)
{
	struct tinydrm_device *tdev = pipe_to_tinydrm(pipe);
	struct drm_framebuffer *fb = pipe->plane.state->fb;
	struct drm_crtc *crtc = &tdev->pipe.crtc;

	if (fb && (fb != old_state->fb)) {
		if (tdev->fb_dirty)
			tdev->fb_dirty(fb, NULL, 0, 0, NULL, 0);
	}

	if (crtc->state->event) {
		spin_lock_irq(&crtc->dev->event_lock);
		drm_crtc_send_vblank_event(crtc, crtc->state->event);
		spin_unlock_irq(&crtc->dev->event_lock);
		crtc->state->event = NULL;
	}
}
EXPORT_SYMBOL(tinydrm_display_pipe_update);

static int tinydrm_rotate_mode(struct drm_display_mode *mode,
			       unsigned int rotation)
{
	if (rotation == 0 || rotation == 180) {
		return 0;
	} else if (rotation == 90 || rotation == 270) {
		swap(mode->hdisplay, mode->vdisplay);
		swap(mode->hsync_start, mode->vsync_start);
		swap(mode->hsync_end, mode->vsync_end);
		swap(mode->htotal, mode->vtotal);
		swap(mode->width_mm, mode->height_mm);
		return 0;
	} else {
		return -EINVAL;
	}
}

/**
 * tinydrm_display_pipe_init - Initialize display pipe
 * @drm: DRM device
 * @pipe: Display pipe
 * @funcs: Display pipe functions
 * @connector_type: Connector type
 * @formats: Array of supported formats (DRM_FORMAT\_\*)
 * @format_count: Number of elements in @formats
 * @mode: Supported mode
 * @rotation: Initial @mode rotation in degrees Counter Clock Wise
 *
 * This function sets up a &drm_simple_display_pipe with a &drm_connector that
 * has one fixed &drm_display_mode which is rotated according to @rotation.
 *
 * Returns:
 * Zero on success, negative error code on failure.
 */
int tinydrm_display_pipe_init(struct drm_device *drm,
			      struct drm_simple_display_pipe *pipe,
			      const struct drm_simple_display_pipe_funcs *funcs,
			      int connector_type,
			      const uint32_t *formats,
			      unsigned int format_count,
			      const struct drm_display_mode *mode,
			      unsigned int rotation)
{
	struct drm_display_mode mode_copy;
	struct drm_connector *connector;
	int ret;

	drm_mode_copy(&mode_copy, mode);
	ret = tinydrm_rotate_mode(&mode_copy, rotation);
	if (ret) {
		DRM_ERROR("Illegal rotation value %u\n", rotation);
		return -EINVAL;
	}

	drm->mode_config.min_width = mode_copy.hdisplay;
	drm->mode_config.max_width = mode_copy.hdisplay;
	drm->mode_config.min_height = mode_copy.vdisplay;
	drm->mode_config.max_height = mode_copy.vdisplay;

	connector = tinydrm_connector_create(drm, &mode_copy, connector_type);
	if (IS_ERR(connector))
		return PTR_ERR(connector);

<<<<<<< HEAD
	return drm_simple_display_pipe_init(drm, &tdev->pipe, funcs, formats,
					    format_count, NULL, connector);
=======
	return drm_simple_display_pipe_init(drm, pipe, funcs, formats,
					    format_count, modifiers, connector);
>>>>>>> 407d19ab
}
EXPORT_SYMBOL(tinydrm_display_pipe_init);<|MERGE_RESOLUTION|>--- conflicted
+++ resolved
@@ -4,16 +4,12 @@
  */
 
 #include <drm/drm_atomic_helper.h>
-#include <drm/drm_crtc_helper.h>
+#include <drm/drm_drv.h>
 #include <drm/drm_gem_framebuffer_helper.h>
 #include <drm/drm_modes.h>
-<<<<<<< HEAD
-#include <drm/tinydrm/tinydrm.h>
-=======
 #include <drm/drm_probe_helper.h>
 #include <drm/drm_print.h>
 #include <drm/drm_simple_kms_helper.h>
->>>>>>> 407d19ab
 
 struct tinydrm_connector {
 	struct drm_connector base;
@@ -110,36 +106,6 @@
 	return connector;
 }
 
-/**
- * tinydrm_display_pipe_update - Display pipe update helper
- * @pipe: Simple display pipe
- * @old_state: Old plane state
- *
- * This function does a full framebuffer flush if the plane framebuffer
- * has changed. It also handles vblank events. Drivers can use this as their
- * &drm_simple_display_pipe_funcs->update callback.
- */
-void tinydrm_display_pipe_update(struct drm_simple_display_pipe *pipe,
-				 struct drm_plane_state *old_state)
-{
-	struct tinydrm_device *tdev = pipe_to_tinydrm(pipe);
-	struct drm_framebuffer *fb = pipe->plane.state->fb;
-	struct drm_crtc *crtc = &tdev->pipe.crtc;
-
-	if (fb && (fb != old_state->fb)) {
-		if (tdev->fb_dirty)
-			tdev->fb_dirty(fb, NULL, 0, 0, NULL, 0);
-	}
-
-	if (crtc->state->event) {
-		spin_lock_irq(&crtc->dev->event_lock);
-		drm_crtc_send_vblank_event(crtc, crtc->state->event);
-		spin_unlock_irq(&crtc->dev->event_lock);
-		crtc->state->event = NULL;
-	}
-}
-EXPORT_SYMBOL(tinydrm_display_pipe_update);
-
 static int tinydrm_rotate_mode(struct drm_display_mode *mode,
 			       unsigned int rotation)
 {
@@ -186,6 +152,10 @@
 	struct drm_display_mode mode_copy;
 	struct drm_connector *connector;
 	int ret;
+	static const uint64_t modifiers[] = {
+		DRM_FORMAT_MOD_LINEAR,
+		DRM_FORMAT_MOD_INVALID
+	};
 
 	drm_mode_copy(&mode_copy, mode);
 	ret = tinydrm_rotate_mode(&mode_copy, rotation);
@@ -203,12 +173,7 @@
 	if (IS_ERR(connector))
 		return PTR_ERR(connector);
 
-<<<<<<< HEAD
-	return drm_simple_display_pipe_init(drm, &tdev->pipe, funcs, formats,
-					    format_count, NULL, connector);
-=======
 	return drm_simple_display_pipe_init(drm, pipe, funcs, formats,
 					    format_count, modifiers, connector);
->>>>>>> 407d19ab
 }
 EXPORT_SYMBOL(tinydrm_display_pipe_init);