--- conflicted
+++ resolved
@@ -16,9 +16,6 @@
 #include <linux/spi/spi.h>
 #include <video/mipi_display.h>
 
-<<<<<<< HEAD
-#include <drm/drm_fb_helper.h>
-=======
 #include <drm/drm_atomic_helper.h>
 #include <drm/drm_damage_helper.h>
 #include <drm/drm_drv.h>
@@ -26,8 +23,9 @@
 #include <drm/drm_fb_helper.h>
 #include <drm/drm_fourcc.h>
 #include <drm/drm_gem_cma_helper.h>
->>>>>>> 407d19ab
 #include <drm/drm_gem_framebuffer_helper.h>
+#include <drm/drm_rect.h>
+#include <drm/drm_vblank.h>
 #include <drm/tinydrm/mipi-dbi.h>
 #include <drm/tinydrm/tinydrm-helpers.h>
 
@@ -78,22 +76,13 @@
 	return mipi_dbi_command_buf(mipi, cmd, par, 2);
 }
 
-static int ili9225_fb_dirty(struct drm_framebuffer *fb,
-			    struct drm_file *file_priv, unsigned int flags,
-			    unsigned int color, struct drm_clip_rect *clips,
-			    unsigned int num_clips)
+static void ili9225_fb_dirty(struct drm_framebuffer *fb, struct drm_rect *rect)
 {
 	struct drm_gem_cma_object *cma_obj = drm_fb_cma_get_gem_obj(fb, 0);
-<<<<<<< HEAD
-	struct tinydrm_device *tdev = fb->dev->dev_private;
-	struct mipi_dbi *mipi = mipi_dbi_from_tinydrm(tdev);
-=======
 	struct mipi_dbi *mipi = drm_to_mipi_dbi(fb->dev);
 	unsigned int height = rect->y2 - rect->y1;
 	unsigned int width = rect->x2 - rect->x1;
->>>>>>> 407d19ab
 	bool swap = mipi->swap_bytes;
-	struct drm_clip_rect clip;
 	u16 x_start, y_start;
 	u16 x1, x2, y1, y2;
 	int idx, ret = 0;
@@ -101,61 +90,55 @@
 	void *tr;
 
 	if (!mipi->enabled)
-		return 0;
-
-<<<<<<< HEAD
-	full = tinydrm_merge_clips(&clip, clips, num_clips, flags,
-				   fb->width, fb->height);
-=======
+		return;
+
 	if (!drm_dev_enter(fb->dev, &idx))
 		return;
 
 	full = width == fb->width && height == fb->height;
->>>>>>> 407d19ab
-
-	DRM_DEBUG("Flushing [FB:%d] x1=%u, x2=%u, y1=%u, y2=%u\n", fb->base.id,
-		  clip.x1, clip.x2, clip.y1, clip.y2);
+
+	DRM_DEBUG_KMS("Flushing [FB:%d] " DRM_RECT_FMT "\n", fb->base.id, DRM_RECT_ARG(rect));
 
 	if (!mipi->dc || !full || swap ||
 	    fb->format->format == DRM_FORMAT_XRGB8888) {
 		tr = mipi->tx_buf;
-		ret = mipi_dbi_buf_copy(mipi->tx_buf, fb, &clip, swap);
+		ret = mipi_dbi_buf_copy(mipi->tx_buf, fb, rect, swap);
 		if (ret)
-			return ret;
+			goto err_msg;
 	} else {
 		tr = cma_obj->vaddr;
 	}
 
 	switch (mipi->rotation) {
 	default:
-		x1 = clip.x1;
-		x2 = clip.x2 - 1;
-		y1 = clip.y1;
-		y2 = clip.y2 - 1;
+		x1 = rect->x1;
+		x2 = rect->x2 - 1;
+		y1 = rect->y1;
+		y2 = rect->y2 - 1;
 		x_start = x1;
 		y_start = y1;
 		break;
 	case 90:
-		x1 = clip.y1;
-		x2 = clip.y2 - 1;
-		y1 = fb->width - clip.x2;
-		y2 = fb->width - clip.x1 - 1;
+		x1 = rect->y1;
+		x2 = rect->y2 - 1;
+		y1 = fb->width - rect->x2;
+		y2 = fb->width - rect->x1 - 1;
 		x_start = x1;
 		y_start = y2;
 		break;
 	case 180:
-		x1 = fb->width - clip.x2;
-		x2 = fb->width - clip.x1 - 1;
-		y1 = fb->height - clip.y2;
-		y2 = fb->height - clip.y1 - 1;
+		x1 = fb->width - rect->x2;
+		x2 = fb->width - rect->x1 - 1;
+		y1 = fb->height - rect->y2;
+		y2 = fb->height - rect->y1 - 1;
 		x_start = x2;
 		y_start = y2;
 		break;
 	case 270:
-		x1 = fb->height - clip.y2;
-		x2 = fb->height - clip.y1 - 1;
-		y1 = clip.x1;
-		y2 = clip.x2 - 1;
+		x1 = fb->height - rect->y2;
+		x2 = fb->height - rect->y1 - 1;
+		y1 = rect->x1;
+		y2 = rect->x2 - 1;
 		x_start = x2;
 		y_start = y1;
 		break;
@@ -170,9 +153,6 @@
 	ili9225_command(mipi, ILI9225_RAM_ADDRESS_SET_2, y_start);
 
 	ret = mipi_dbi_command_buf(mipi, ILI9225_WRITE_DATA_TO_GRAM, tr,
-<<<<<<< HEAD
-				(clip.x2 - clip.x1) * (clip.y2 - clip.y1) * 2);
-=======
 				   width * height * 2);
 err_msg:
 	if (ret)
@@ -180,27 +160,29 @@
 
 	drm_dev_exit(idx);
 }
->>>>>>> 407d19ab
-
-	return ret;
-}
-
-static const struct drm_framebuffer_funcs ili9225_fb_funcs = {
-	.destroy	= drm_gem_fb_destroy,
-	.create_handle	= drm_gem_fb_create_handle,
-	.dirty		= tinydrm_fb_dirty,
-};
+
+static void ili9225_pipe_update(struct drm_simple_display_pipe *pipe,
+				struct drm_plane_state *old_state)
+{
+	struct drm_plane_state *state = pipe->plane.state;
+	struct drm_crtc *crtc = &pipe->crtc;
+	struct drm_rect rect;
+
+	if (drm_atomic_helper_damage_merged(old_state, state, &rect))
+		ili9225_fb_dirty(state->fb, &rect);
+
+	if (crtc->state->event) {
+		spin_lock_irq(&crtc->dev->event_lock);
+		drm_crtc_send_vblank_event(crtc, crtc->state->event);
+		spin_unlock_irq(&crtc->dev->event_lock);
+		crtc->state->event = NULL;
+	}
+}
 
 static void ili9225_pipe_enable(struct drm_simple_display_pipe *pipe,
 				struct drm_crtc_state *crtc_state,
 				struct drm_plane_state *plane_state)
 {
-<<<<<<< HEAD
-	struct tinydrm_device *tdev = pipe_to_tinydrm(pipe);
-	struct mipi_dbi *mipi = mipi_dbi_from_tinydrm(tdev);
-	struct device *dev = tdev->drm->dev;
-	int ret;
-=======
 	struct mipi_dbi *mipi = drm_to_mipi_dbi(pipe->crtc.dev);
 	struct drm_framebuffer *fb = plane_state->fb;
 	struct device *dev = pipe->crtc.dev->dev;
@@ -211,7 +193,6 @@
 		.y2 = fb->height,
 	};
 	int ret, idx;
->>>>>>> 407d19ab
 	u8 am_id;
 
 	if (!drm_dev_enter(pipe->crtc.dev, &idx))
@@ -301,14 +282,10 @@
 
 	ili9225_command(mipi, ILI9225_DISPLAY_CONTROL_1, 0x1017);
 
-<<<<<<< HEAD
-	mipi_dbi_enable_flush(mipi, crtc_state, plane_state);
-=======
 	mipi->enabled = true;
 	ili9225_fb_dirty(fb, &rect);
 out_exit:
 	drm_dev_exit(idx);
->>>>>>> 407d19ab
 }
 
 static void ili9225_pipe_disable(struct drm_simple_display_pipe *pipe)
@@ -359,59 +336,10 @@
 	return tinydrm_spi_transfer(spi, speed_hz, NULL, bpw, par, num);
 }
 
-static const u32 ili9225_formats[] = {
-	DRM_FORMAT_RGB565,
-	DRM_FORMAT_XRGB8888,
-};
-
-static int ili9225_init(struct device *dev, struct mipi_dbi *mipi,
-			const struct drm_simple_display_pipe_funcs *pipe_funcs,
-			struct drm_driver *driver,
-			const struct drm_display_mode *mode,
-			unsigned int rotation)
-{
-	size_t bufsize = mode->vdisplay * mode->hdisplay * sizeof(u16);
-	struct tinydrm_device *tdev = &mipi->tinydrm;
-	int ret;
-
-	if (!mipi->command)
-		return -EINVAL;
-
-	mutex_init(&mipi->cmdlock);
-
-	mipi->tx_buf = devm_kmalloc(dev, bufsize, GFP_KERNEL);
-	if (!mipi->tx_buf)
-		return -ENOMEM;
-
-	ret = devm_tinydrm_init(dev, tdev, &ili9225_fb_funcs, driver);
-	if (ret)
-		return ret;
-
-	tdev->fb_dirty = ili9225_fb_dirty;
-
-	ret = tinydrm_display_pipe_init(tdev, pipe_funcs,
-					DRM_MODE_CONNECTOR_VIRTUAL,
-					ili9225_formats,
-					ARRAY_SIZE(ili9225_formats), mode,
-					rotation);
-	if (ret)
-		return ret;
-
-	tdev->drm->mode_config.preferred_depth = 16;
-	mipi->rotation = rotation;
-
-	drm_mode_config_reset(tdev->drm);
-
-	DRM_DEBUG_KMS("preferred_depth=%u, rotation = %u\n",
-		      tdev->drm->mode_config.preferred_depth, rotation);
-
-	return 0;
-}
-
 static const struct drm_simple_display_pipe_funcs ili9225_pipe_funcs = {
 	.enable		= ili9225_pipe_enable,
 	.disable	= ili9225_pipe_disable,
-	.update		= tinydrm_display_pipe_update,
+	.update		= ili9225_pipe_update,
 	.prepare_fb	= drm_gem_fb_simple_display_pipe_prepare_fb,
 };
 
@@ -425,12 +353,8 @@
 	.driver_features	= DRIVER_GEM | DRIVER_MODESET | DRIVER_PRIME |
 				  DRIVER_ATOMIC,
 	.fops			= &ili9225_fops,
-<<<<<<< HEAD
-	TINYDRM_GEM_DRIVER_OPS,
-=======
 	.release		= mipi_dbi_release,
 	DRM_GEM_CMA_VMAP_DRIVER_OPS,
->>>>>>> 407d19ab
 	.name			= "ili9225",
 	.desc			= "Ilitek ILI9225",
 	.date			= "20171106",
@@ -493,12 +417,7 @@
 	/* override the command function set in  mipi_dbi_spi_init() */
 	mipi->command = ili9225_dbi_command;
 
-<<<<<<< HEAD
-	ret = ili9225_init(&spi->dev, mipi, &ili9225_pipe_funcs,
-			   &ili9225_driver, &ili9225_mode, rotation);
-=======
 	ret = mipi_dbi_init(mipi, &ili9225_pipe_funcs, &ili9225_mode, rotation);
->>>>>>> 407d19ab
 	if (ret)
 		return ret;
 
