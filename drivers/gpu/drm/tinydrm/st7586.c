--- conflicted
+++ resolved
@@ -13,9 +13,6 @@
 #include <linux/spi/spi.h>
 #include <video/mipi_display.h>
 
-<<<<<<< HEAD
-#include <drm/drm_fb_helper.h>
-=======
 #include <drm/drm_atomic_helper.h>
 #include <drm/drm_damage_helper.h>
 #include <drm/drm_drv.h>
@@ -23,8 +20,9 @@
 #include <drm/drm_fb_helper.h>
 #include <drm/drm_format_helper.h>
 #include <drm/drm_gem_cma_helper.h>
->>>>>>> 407d19ab
 #include <drm/drm_gem_framebuffer_helper.h>
+#include <drm/drm_rect.h>
+#include <drm/drm_vblank.h>
 #include <drm/tinydrm/mipi-dbi.h>
 #include <drm/tinydrm/tinydrm-helpers.h>
 
@@ -66,7 +64,7 @@
 
 static void st7586_xrgb8888_to_gray332(u8 *dst, void *vaddr,
 				       struct drm_framebuffer *fb,
-				       struct drm_clip_rect *clip)
+				       struct drm_rect *clip)
 {
 	size_t len = (clip->x2 - clip->x1) * (clip->y2 - clip->y1);
 	unsigned int x, y;
@@ -92,7 +90,7 @@
 }
 
 static int st7586_buf_copy(void *dst, struct drm_framebuffer *fb,
-			   struct drm_clip_rect *clip)
+			   struct drm_rect *clip)
 {
 	struct drm_gem_cma_object *cma_obj = drm_fb_cma_get_gem_obj(fb, 0);
 	struct dma_buf_attachment *import_attach = cma_obj->base.import_attach;
@@ -115,58 +113,40 @@
 	return ret;
 }
 
-static int st7586_fb_dirty(struct drm_framebuffer *fb,
-			   struct drm_file *file_priv, unsigned int flags,
-			   unsigned int color, struct drm_clip_rect *clips,
-			   unsigned int num_clips)
-{
-<<<<<<< HEAD
-	struct tinydrm_device *tdev = fb->dev->dev_private;
-	struct mipi_dbi *mipi = mipi_dbi_from_tinydrm(tdev);
-	struct drm_clip_rect clip;
-	int start, end;
-	int ret = 0;
-=======
+static void st7586_fb_dirty(struct drm_framebuffer *fb, struct drm_rect *rect)
+{
 	struct mipi_dbi *mipi = drm_to_mipi_dbi(fb->dev);
 	int start, end, idx, ret = 0;
->>>>>>> 407d19ab
 
 	if (!mipi->enabled)
-		return 0;
-
-	tinydrm_merge_clips(&clip, clips, num_clips, flags, fb->width,
-			    fb->height);
+		return;
 
 	if (!drm_dev_enter(fb->dev, &idx))
 		return;
 
 	/* 3 pixels per byte, so grow clip to nearest multiple of 3 */
-	clip.x1 = rounddown(clip.x1, 3);
-	clip.x2 = roundup(clip.x2, 3);
-
-	DRM_DEBUG("Flushing [FB:%d] x1=%u, x2=%u, y1=%u, y2=%u\n", fb->base.id,
-		  clip.x1, clip.x2, clip.y1, clip.y2);
-
-	ret = st7586_buf_copy(mipi->tx_buf, fb, &clip);
-	if (ret)
-		return ret;
+	rect->x1 = rounddown(rect->x1, 3);
+	rect->x2 = roundup(rect->x2, 3);
+
+	DRM_DEBUG_KMS("Flushing [FB:%d] " DRM_RECT_FMT "\n", fb->base.id, DRM_RECT_ARG(rect));
+
+	ret = st7586_buf_copy(mipi->tx_buf, fb, rect);
+	if (ret)
+		goto err_msg;
 
 	/* Pixels are packed 3 per byte */
-	start = clip.x1 / 3;
-	end = clip.x2 / 3;
+	start = rect->x1 / 3;
+	end = rect->x2 / 3;
 
 	mipi_dbi_command(mipi, MIPI_DCS_SET_COLUMN_ADDRESS,
 			 (start >> 8) & 0xFF, start & 0xFF,
 			 (end >> 8) & 0xFF, (end - 1) & 0xFF);
 	mipi_dbi_command(mipi, MIPI_DCS_SET_PAGE_ADDRESS,
-			 (clip.y1 >> 8) & 0xFF, clip.y1 & 0xFF,
-			 (clip.y2 >> 8) & 0xFF, (clip.y2 - 1) & 0xFF);
+			 (rect->y1 >> 8) & 0xFF, rect->y1 & 0xFF,
+			 (rect->y2 >> 8) & 0xFF, (rect->y2 - 1) & 0xFF);
 
 	ret = mipi_dbi_command_buf(mipi, MIPI_DCS_WRITE_MEMORY_START,
 				   (u8 *)mipi->tx_buf,
-<<<<<<< HEAD
-				   (end - start) * (clip.y2 - clip.y1));
-=======
 				   (end - start) * (rect->y2 - rect->y1));
 err_msg:
 	if (ret)
@@ -174,26 +154,29 @@
 
 	drm_dev_exit(idx);
 }
->>>>>>> 407d19ab
-
-	return ret;
-}
-
-static const struct drm_framebuffer_funcs st7586_fb_funcs = {
-	.destroy	= drm_gem_fb_destroy,
-	.create_handle	= drm_gem_fb_create_handle,
-	.dirty		= tinydrm_fb_dirty,
-};
+
+static void st7586_pipe_update(struct drm_simple_display_pipe *pipe,
+			       struct drm_plane_state *old_state)
+{
+	struct drm_plane_state *state = pipe->plane.state;
+	struct drm_crtc *crtc = &pipe->crtc;
+	struct drm_rect rect;
+
+	if (drm_atomic_helper_damage_merged(old_state, state, &rect))
+		st7586_fb_dirty(state->fb, &rect);
+
+	if (crtc->state->event) {
+		spin_lock_irq(&crtc->dev->event_lock);
+		drm_crtc_send_vblank_event(crtc, crtc->state->event);
+		spin_unlock_irq(&crtc->dev->event_lock);
+		crtc->state->event = NULL;
+	}
+}
 
 static void st7586_pipe_enable(struct drm_simple_display_pipe *pipe,
 			       struct drm_crtc_state *crtc_state,
 			       struct drm_plane_state *plane_state)
 {
-<<<<<<< HEAD
-	struct tinydrm_device *tdev = pipe_to_tinydrm(pipe);
-	struct mipi_dbi *mipi = mipi_dbi_from_tinydrm(tdev);
-	int ret;
-=======
 	struct mipi_dbi *mipi = drm_to_mipi_dbi(pipe->crtc.dev);
 	struct drm_framebuffer *fb = plane_state->fb;
 	struct drm_rect rect = {
@@ -203,7 +186,6 @@
 		.y2 = fb->height,
 	};
 	int idx, ret;
->>>>>>> 407d19ab
 	u8 addr_mode;
 
 	if (!drm_dev_enter(pipe->crtc.dev, &idx))
@@ -262,14 +244,12 @@
 
 	msleep(100);
 
+	mipi->enabled = true;
+	st7586_fb_dirty(fb, &rect);
+
 	mipi_dbi_command(mipi, MIPI_DCS_SET_DISPLAY_ON);
-<<<<<<< HEAD
-
-	mipi_dbi_enable_flush(mipi, crtc_state, plane_state);
-=======
 out_exit:
 	drm_dev_exit(idx);
->>>>>>> 407d19ab
 }
 
 static void st7586_pipe_disable(struct drm_simple_display_pipe *pipe)
@@ -296,53 +276,10 @@
 	DRM_FORMAT_XRGB8888,
 };
 
-<<<<<<< HEAD
-static int st7586_init(struct device *dev, struct mipi_dbi *mipi,
-		const struct drm_simple_display_pipe_funcs *pipe_funcs,
-		struct drm_driver *driver, const struct drm_display_mode *mode,
-		unsigned int rotation)
-{
-	size_t bufsize = (mode->vdisplay + 2) / 3 * mode->hdisplay;
-	struct tinydrm_device *tdev = &mipi->tinydrm;
-	int ret;
-
-	mutex_init(&mipi->cmdlock);
-
-	mipi->tx_buf = devm_kmalloc(dev, bufsize, GFP_KERNEL);
-	if (!mipi->tx_buf)
-		return -ENOMEM;
-
-	ret = devm_tinydrm_init(dev, tdev, &st7586_fb_funcs, driver);
-	if (ret)
-		return ret;
-
-	tdev->fb_dirty = st7586_fb_dirty;
-
-	ret = tinydrm_display_pipe_init(tdev, pipe_funcs,
-					DRM_MODE_CONNECTOR_VIRTUAL,
-					st7586_formats,
-					ARRAY_SIZE(st7586_formats),
-					mode, rotation);
-	if (ret)
-		return ret;
-
-	tdev->drm->mode_config.preferred_depth = 32;
-	mipi->rotation = rotation;
-
-	drm_mode_config_reset(tdev->drm);
-
-	DRM_DEBUG_KMS("preferred_depth=%u, rotation = %u\n",
-		      tdev->drm->mode_config.preferred_depth, rotation);
-
-	return 0;
-}
-
-=======
->>>>>>> 407d19ab
 static const struct drm_simple_display_pipe_funcs st7586_pipe_funcs = {
 	.enable		= st7586_pipe_enable,
 	.disable	= st7586_pipe_disable,
-	.update		= tinydrm_display_pipe_update,
+	.update		= st7586_pipe_update,
 	.prepare_fb	= drm_gem_fb_simple_display_pipe_prepare_fb,
 };
 
@@ -362,12 +299,8 @@
 	.driver_features	= DRIVER_GEM | DRIVER_MODESET | DRIVER_PRIME |
 				  DRIVER_ATOMIC,
 	.fops			= &st7586_fops,
-<<<<<<< HEAD
-	TINYDRM_GEM_DRIVER_OPS,
-=======
 	.release		= mipi_dbi_release,
 	DRM_GEM_CMA_VMAP_DRIVER_OPS,
->>>>>>> 407d19ab
 	.debugfs_init		= mipi_dbi_debugfs_init,
 	.name			= "st7586",
 	.desc			= "Sitronix ST7586",
