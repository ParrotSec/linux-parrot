/*
 * Copyright 2014 Advanced Micro Devices, Inc.
 *
 * Permission is hereby granted, free of charge, to any person obtaining a
 * copy of this software and associated documentation files (the "Software"),
 * to deal in the Software without restriction, including without limitation
 * the rights to use, copy, modify, merge, publish, distribute, sublicense,
 * and/or sell copies of the Software, and to permit persons to whom the
 * Software is furnished to do so, subject to the following conditions:
 *
 * The above copyright notice and this permission notice shall be included in
 * all copies or substantial portions of the Software.
 *
 * THE SOFTWARE IS PROVIDED "AS IS", WITHOUT WARRANTY OF ANY KIND, EXPRESS OR
 * IMPLIED, INCLUDING BUT NOT LIMITED TO THE WARRANTIES OF MERCHANTABILITY,
 * FITNESS FOR A PARTICULAR PURPOSE AND NONINFRINGEMENT.  IN NO EVENT SHALL
 * THE COPYRIGHT HOLDER(S) OR AUTHOR(S) BE LIABLE FOR ANY CLAIM, DAMAGES OR
 * OTHER LIABILITY, WHETHER IN AN ACTION OF CONTRACT, TORT OR OTHERWISE,
 * ARISING FROM, OUT OF OR IN CONNECTION WITH THE SOFTWARE OR THE USE OR
 * OTHER DEALINGS IN THE SOFTWARE.
 */

/*
 * This file defines the private interface between the
 * AMD kernel graphics drivers and the AMD KFD.
 */

#ifndef KGD_KFD_INTERFACE_H_INCLUDED
#define KGD_KFD_INTERFACE_H_INCLUDED

#include <linux/types.h>
#include <linux/bitmap.h>
#include <linux/dma-fence.h>

struct pci_dev;

#define KFD_INTERFACE_VERSION 2
#define KGD_MAX_QUEUES 128

struct kfd_dev;
struct kgd_dev;

struct kgd_mem;

enum kfd_preempt_type {
	KFD_PREEMPT_TYPE_WAVEFRONT_DRAIN = 0,
	KFD_PREEMPT_TYPE_WAVEFRONT_RESET,
};

struct kfd_vm_fault_info {
	uint64_t	page_addr;
	uint32_t	vmid;
	uint32_t	mc_id;
	uint32_t	status;
	bool		prot_valid;
	bool		prot_read;
	bool		prot_write;
	bool		prot_exec;
};

struct kfd_cu_info {
	uint32_t num_shader_engines;
	uint32_t num_shader_arrays_per_engine;
	uint32_t num_cu_per_sh;
	uint32_t cu_active_number;
	uint32_t cu_ao_mask;
	uint32_t simd_per_cu;
	uint32_t max_waves_per_simd;
	uint32_t wave_front_size;
	uint32_t max_scratch_slots_per_cu;
	uint32_t lds_size;
	uint32_t cu_bitmap[4][4];
};

/* For getting GPU local memory information from KGD */
struct kfd_local_mem_info {
	uint64_t local_mem_size_private;
	uint64_t local_mem_size_public;
	uint32_t vram_width;
	uint32_t mem_clk_max;
};

enum kgd_memory_pool {
	KGD_POOL_SYSTEM_CACHEABLE = 1,
	KGD_POOL_SYSTEM_WRITECOMBINE = 2,
	KGD_POOL_FRAMEBUFFER = 3,
};

<<<<<<< HEAD
enum kgd_engine_type {
	KGD_ENGINE_PFP = 1,
	KGD_ENGINE_ME,
	KGD_ENGINE_CE,
	KGD_ENGINE_MEC1,
	KGD_ENGINE_MEC2,
	KGD_ENGINE_RLC,
	KGD_ENGINE_SDMA1,
	KGD_ENGINE_SDMA2,
	KGD_ENGINE_MAX
=======
/**
 * enum kfd_sched_policy
 *
 * @KFD_SCHED_POLICY_HWS: H/W scheduling policy known as command processor (cp)
 * scheduling. In this scheduling mode we're using the firmware code to
 * schedule the user mode queues and kernel queues such as HIQ and DIQ.
 * the HIQ queue is used as a special queue that dispatches the configuration
 * to the cp and the user mode queues list that are currently running.
 * the DIQ queue is a debugging queue that dispatches debugging commands to the
 * firmware.
 * in this scheduling mode user mode queues over subscription feature is
 * enabled.
 *
 * @KFD_SCHED_POLICY_HWS_NO_OVERSUBSCRIPTION: The same as above but the over
 * subscription feature disabled.
 *
 * @KFD_SCHED_POLICY_NO_HWS: no H/W scheduling policy is a mode which directly
 * set the command processor registers and sets the queues "manually". This
 * mode is used *ONLY* for debugging proposes.
 *
 */
enum kfd_sched_policy {
	KFD_SCHED_POLICY_HWS = 0,
	KFD_SCHED_POLICY_HWS_NO_OVERSUBSCRIPTION,
	KFD_SCHED_POLICY_NO_HWS
>>>>>>> 407d19ab
};

struct kgd2kfd_shared_resources {
	/* Bit n == 1 means VMID n is available for KFD. */
	unsigned int compute_vmid_bitmap;

	/* number of pipes per mec */
	uint32_t num_pipe_per_mec;

	/* number of queues per pipe */
	uint32_t num_queue_per_pipe;

	/* Bit n == 1 means Queue n is available for KFD */
	DECLARE_BITMAP(queue_bitmap, KGD_MAX_QUEUES);

	/* Doorbell assignments (SOC15 and later chips only). Only
	 * specific doorbells are routed to each SDMA engine. Others
	 * are routed to IH and VCN. They are not usable by the CP.
	 *
	 * Any doorbell number D that satisfies the following condition
	 * is reserved: (D & reserved_doorbell_mask) == reserved_doorbell_val
	 *
	 * KFD currently uses 1024 (= 0x3ff) doorbells per process. If
	 * doorbells 0x0f0-0x0f7 and 0x2f-0x2f7 are reserved, that means
	 * mask would be set to 0x1f8 and val set to 0x0f0.
	 */
	unsigned int sdma_doorbell[2][2];
	unsigned int reserved_doorbell_mask;
	unsigned int reserved_doorbell_val;

	/* Base address of doorbell aperture. */
	phys_addr_t doorbell_physical_address;

	/* Size in bytes of doorbell aperture. */
	size_t doorbell_aperture_size;

	/* Number of bytes at start of aperture reserved for KGD. */
	size_t doorbell_start_offset;

	/* GPUVM address space size in bytes */
	uint64_t gpuvm_size;

	/* Minor device number of the render node */
	int drm_render_minor;
};

struct tile_config {
	uint32_t *tile_config_ptr;
	uint32_t *macro_tile_config_ptr;
	uint32_t num_tile_configs;
	uint32_t num_macro_tile_configs;

	uint32_t gb_addr_config;
	uint32_t num_banks;
	uint32_t num_ranks;
};


/*
 * Allocation flag domains
 * NOTE: This must match the corresponding definitions in kfd_ioctl.h.
 */
#define ALLOC_MEM_FLAGS_VRAM		(1 << 0)
#define ALLOC_MEM_FLAGS_GTT		(1 << 1)
#define ALLOC_MEM_FLAGS_USERPTR		(1 << 2) /* TODO */
#define ALLOC_MEM_FLAGS_DOORBELL	(1 << 3) /* TODO */

/*
 * Allocation flags attributes/access options.
 * NOTE: This must match the corresponding definitions in kfd_ioctl.h.
 */
#define ALLOC_MEM_FLAGS_WRITABLE	(1 << 31)
#define ALLOC_MEM_FLAGS_EXECUTABLE	(1 << 30)
#define ALLOC_MEM_FLAGS_PUBLIC		(1 << 29)
#define ALLOC_MEM_FLAGS_NO_SUBSTITUTE	(1 << 28) /* TODO */
#define ALLOC_MEM_FLAGS_AQL_QUEUE_MEM	(1 << 27)
#define ALLOC_MEM_FLAGS_COHERENT	(1 << 26) /* For GFXv9 or later */

/**
 * struct kfd2kgd_calls
 *
 * @init_gtt_mem_allocation: Allocate a buffer on the gart aperture.
 * The buffer can be used for mqds, hpds, kernel queue, fence and runlists
 *
 * @free_gtt_mem: Frees a buffer that was allocated on the gart aperture
 *
 * @get_local_mem_info: Retrieves information about GPU local memory
 *
 * @get_gpu_clock_counter: Retrieves GPU clock counter
 *
 * @get_max_engine_clock_in_mhz: Retrieves maximum GPU clock in MHz
 *
 * @alloc_pasid: Allocate a PASID
 * @free_pasid: Free a PASID
 *
 * @program_sh_mem_settings: A function that should initiate the memory
 * properties such as main aperture memory type (cache / non cached) and
 * secondary aperture base address, size and memory type.
 * This function is used only for no cp scheduling mode.
 *
 * @set_pasid_vmid_mapping: Exposes pasid/vmid pair to the H/W for no cp
 * scheduling mode. Only used for no cp scheduling mode.
 *
 * @hqd_load: Loads the mqd structure to a H/W hqd slot. used only for no cp
 * sceduling mode.
 *
 * @hqd_sdma_load: Loads the SDMA mqd structure to a H/W SDMA hqd slot.
 * used only for no HWS mode.
 *
 * @hqd_dump: Dumps CPC HQD registers to an array of address-value pairs.
 * Array is allocated with kmalloc, needs to be freed with kfree by caller.
 *
 * @hqd_sdma_dump: Dumps SDMA HQD registers to an array of address-value pairs.
 * Array is allocated with kmalloc, needs to be freed with kfree by caller.
 *
 * @hqd_is_occupies: Checks if a hqd slot is occupied.
 *
 * @hqd_destroy: Destructs and preempts the queue assigned to that hqd slot.
 *
 * @hqd_sdma_is_occupied: Checks if an SDMA hqd slot is occupied.
 *
 * @hqd_sdma_destroy: Destructs and preempts the SDMA queue assigned to that
 * SDMA hqd slot.
 *
 * @set_scratch_backing_va: Sets VA for scratch backing memory of a VMID.
 * Only used for no cp scheduling mode
 *
 * @get_tile_config: Returns GPU-specific tiling mode information
 *
 * @get_cu_info: Retrieves activated cu info
 *
 * @get_vram_usage: Returns current VRAM usage
 *
 * @create_process_vm: Create a VM address space for a given process and GPU
 *
 * @destroy_process_vm: Destroy a VM
 *
 * @get_process_page_dir: Get physical address of a VM page directory
 *
 * @set_vm_context_page_table_base: Program page table base for a VMID
 *
 * @alloc_memory_of_gpu: Allocate GPUVM memory
 *
 * @free_memory_of_gpu: Free GPUVM memory
 *
 * @map_memory_to_gpu: Map GPUVM memory into a specific VM address
 * space. Allocates and updates page tables and page directories as
 * needed. This function may return before all page table updates have
 * completed. This allows multiple map operations (on multiple GPUs)
 * to happen concurrently. Use sync_memory to synchronize with all
 * pending updates.
 *
 * @unmap_memor_to_gpu: Unmap GPUVM memory from a specific VM address space
 *
 * @sync_memory: Wait for pending page table updates to complete
 *
 * @map_gtt_bo_to_kernel: Map a GTT BO for kernel access
 * Pins the BO, maps it to kernel address space. Such BOs are never evicted.
 * The kernel virtual address remains valid until the BO is freed.
 *
 * @restore_process_bos: Restore all BOs that belong to the
 * process. This is intended for restoring memory mappings after a TTM
 * eviction.
 *
 * @invalidate_tlbs: Invalidate TLBs for a specific PASID
 *
 * @invalidate_tlbs_vmid: Invalidate TLBs for a specific VMID
 *
 * @submit_ib: Submits an IB to the engine specified by inserting the
 * IB to the corresponding ring (ring type). The IB is executed with the
 * specified VMID in a user mode context.
 *
 * @get_vm_fault_info: Return information about a recent VM fault on
 * GFXv7 and v8. If multiple VM faults occurred since the last call of
 * this function, it will return information about the first of those
 * faults. On GFXv9 VM fault information is fully contained in the IH
 * packet and this function is not needed.
 *
 * @read_vmid_from_vmfault_reg: On Hawaii the VMID is not set in the
 * IH ring entry. This function allows the KFD ISR to get the VMID
 * from the fault status register as early as possible.
 *
 * @gpu_recover: let kgd reset gpu after kfd detect CPC hang
 *
 * @set_compute_idle: Indicates that compute is idle on a device. This
 * can be used to change power profiles depending on compute activity.
 *
 * This structure contains function pointers to services that the kgd driver
 * provides to amdkfd driver.
 *
 */
struct kfd2kgd_calls {
	int (*init_gtt_mem_allocation)(struct kgd_dev *kgd, size_t size,
					void **mem_obj, uint64_t *gpu_addr,
					void **cpu_ptr, bool mqd_gfx9);

	void (*free_gtt_mem)(struct kgd_dev *kgd, void *mem_obj);

	void (*get_local_mem_info)(struct kgd_dev *kgd,
			struct kfd_local_mem_info *mem_info);
	uint64_t (*get_gpu_clock_counter)(struct kgd_dev *kgd);

	uint32_t (*get_max_engine_clock_in_mhz)(struct kgd_dev *kgd);

	int (*alloc_pasid)(unsigned int bits);
	void (*free_pasid)(unsigned int pasid);

	/* Register access functions */
	void (*program_sh_mem_settings)(struct kgd_dev *kgd, uint32_t vmid,
			uint32_t sh_mem_config,	uint32_t sh_mem_ape1_base,
			uint32_t sh_mem_ape1_limit, uint32_t sh_mem_bases);

	int (*set_pasid_vmid_mapping)(struct kgd_dev *kgd, unsigned int pasid,
					unsigned int vmid);

	int (*init_interrupts)(struct kgd_dev *kgd, uint32_t pipe_id);

	int (*hqd_load)(struct kgd_dev *kgd, void *mqd, uint32_t pipe_id,
			uint32_t queue_id, uint32_t __user *wptr,
			uint32_t wptr_shift, uint32_t wptr_mask,
			struct mm_struct *mm);

	int (*hqd_sdma_load)(struct kgd_dev *kgd, void *mqd,
			     uint32_t __user *wptr, struct mm_struct *mm);

	int (*hqd_dump)(struct kgd_dev *kgd,
			uint32_t pipe_id, uint32_t queue_id,
			uint32_t (**dump)[2], uint32_t *n_regs);

	int (*hqd_sdma_dump)(struct kgd_dev *kgd,
			     uint32_t engine_id, uint32_t queue_id,
			     uint32_t (**dump)[2], uint32_t *n_regs);

	bool (*hqd_is_occupied)(struct kgd_dev *kgd, uint64_t queue_address,
				uint32_t pipe_id, uint32_t queue_id);

	int (*hqd_destroy)(struct kgd_dev *kgd, void *mqd, uint32_t reset_type,
				unsigned int timeout, uint32_t pipe_id,
				uint32_t queue_id);

	bool (*hqd_sdma_is_occupied)(struct kgd_dev *kgd, void *mqd);

	int (*hqd_sdma_destroy)(struct kgd_dev *kgd, void *mqd,
				unsigned int timeout);

	int (*address_watch_disable)(struct kgd_dev *kgd);
	int (*address_watch_execute)(struct kgd_dev *kgd,
					unsigned int watch_point_id,
					uint32_t cntl_val,
					uint32_t addr_hi,
					uint32_t addr_lo);
	int (*wave_control_execute)(struct kgd_dev *kgd,
					uint32_t gfx_index_val,
					uint32_t sq_cmd);
	uint32_t (*address_watch_get_offset)(struct kgd_dev *kgd,
					unsigned int watch_point_id,
					unsigned int reg_offset);
	bool (*get_atc_vmid_pasid_mapping_valid)(
					struct kgd_dev *kgd,
					uint8_t vmid);
	uint16_t (*get_atc_vmid_pasid_mapping_pasid)(
					struct kgd_dev *kgd,
					uint8_t vmid);

	void (*set_scratch_backing_va)(struct kgd_dev *kgd,
				uint64_t va, uint32_t vmid);
	int (*get_tile_config)(struct kgd_dev *kgd, struct tile_config *config);

	void (*get_cu_info)(struct kgd_dev *kgd,
			struct kfd_cu_info *cu_info);
	uint64_t (*get_vram_usage)(struct kgd_dev *kgd);

	int (*create_process_vm)(struct kgd_dev *kgd, void **vm,
			void **process_info, struct dma_fence **ef);
	int (*acquire_process_vm)(struct kgd_dev *kgd, struct file *filp,
			void **vm, void **process_info, struct dma_fence **ef);
	void (*destroy_process_vm)(struct kgd_dev *kgd, void *vm);
	uint32_t (*get_process_page_dir)(void *vm);
	void (*set_vm_context_page_table_base)(struct kgd_dev *kgd,
			uint32_t vmid, uint32_t page_table_base);
	int (*alloc_memory_of_gpu)(struct kgd_dev *kgd, uint64_t va,
			uint64_t size, void *vm,
			struct kgd_mem **mem, uint64_t *offset,
			uint32_t flags);
	int (*free_memory_of_gpu)(struct kgd_dev *kgd, struct kgd_mem *mem);
	int (*map_memory_to_gpu)(struct kgd_dev *kgd, struct kgd_mem *mem,
			void *vm);
	int (*unmap_memory_to_gpu)(struct kgd_dev *kgd, struct kgd_mem *mem,
			void *vm);
	int (*sync_memory)(struct kgd_dev *kgd, struct kgd_mem *mem, bool intr);
	int (*map_gtt_bo_to_kernel)(struct kgd_dev *kgd, struct kgd_mem *mem,
			void **kptr, uint64_t *size);
	int (*restore_process_bos)(void *process_info, struct dma_fence **ef);

	int (*invalidate_tlbs)(struct kgd_dev *kgd, uint16_t pasid);
	int (*invalidate_tlbs_vmid)(struct kgd_dev *kgd, uint16_t vmid);

	int (*submit_ib)(struct kgd_dev *kgd, enum kgd_engine_type engine,
			uint32_t vmid, uint64_t gpu_addr,
			uint32_t *ib_cmd, uint32_t ib_len);

	int (*get_vm_fault_info)(struct kgd_dev *kgd,
			struct kfd_vm_fault_info *info);
	uint32_t (*read_vmid_from_vmfault_reg)(struct kgd_dev *kgd);

	void (*gpu_recover)(struct kgd_dev *kgd);

	void (*set_compute_idle)(struct kgd_dev *kgd, bool idle);
};

/**
 * struct kgd2kfd_calls
 *
 * @exit: Notifies amdkfd that kgd module is unloaded
 *
 * @probe: Notifies amdkfd about a probe done on a device in the kgd driver.
 *
 * @device_init: Initialize the newly probed device (if it is a device that
 * amdkfd supports)
 *
 * @device_exit: Notifies amdkfd about a removal of a kgd device
 *
 * @suspend: Notifies amdkfd about a suspend action done to a kgd device
 *
 * @resume: Notifies amdkfd about a resume action done to a kgd device
 *
 * @quiesce_mm: Quiesce all user queue access to specified MM address space
 *
 * @resume_mm: Resume user queue access to specified MM address space
 *
 * @schedule_evict_and_restore_process: Schedules work queue that will prepare
 * for safe eviction of KFD BOs that belong to the specified process.
 *
 * @pre_reset: Notifies amdkfd that amdgpu about to reset the gpu
 *
 * @post_reset: Notify amdkfd that amgpu successfully reseted the gpu
 *
 * This structure contains function callback pointers so the kgd driver
 * will notify to the amdkfd about certain status changes.
 *
 */
struct kgd2kfd_calls {
	void (*exit)(void);
	struct kfd_dev* (*probe)(struct kgd_dev *kgd, struct pci_dev *pdev,
		const struct kfd2kgd_calls *f2g);
	bool (*device_init)(struct kfd_dev *kfd,
			const struct kgd2kfd_shared_resources *gpu_resources);
	void (*device_exit)(struct kfd_dev *kfd);
	void (*interrupt)(struct kfd_dev *kfd, const void *ih_ring_entry);
	void (*suspend)(struct kfd_dev *kfd);
	int (*resume)(struct kfd_dev *kfd);
	int (*quiesce_mm)(struct mm_struct *mm);
	int (*resume_mm)(struct mm_struct *mm);
	int (*schedule_evict_and_restore_process)(struct mm_struct *mm,
			struct dma_fence *fence);
	int  (*pre_reset)(struct kfd_dev *kfd);
	int  (*post_reset)(struct kfd_dev *kfd);
};

int kgd2kfd_init(unsigned interface_version,
		const struct kgd2kfd_calls **g2f);

#endif	/* KGD_KFD_INTERFACE_H_INCLUDED */<|MERGE_RESOLUTION|>--- conflicted
+++ resolved
@@ -34,7 +34,6 @@
 
 struct pci_dev;
 
-#define KFD_INTERFACE_VERSION 2
 #define KGD_MAX_QUEUES 128
 
 struct kfd_dev;
@@ -86,18 +85,6 @@
 	KGD_POOL_FRAMEBUFFER = 3,
 };
 
-<<<<<<< HEAD
-enum kgd_engine_type {
-	KGD_ENGINE_PFP = 1,
-	KGD_ENGINE_ME,
-	KGD_ENGINE_CE,
-	KGD_ENGINE_MEC1,
-	KGD_ENGINE_MEC2,
-	KGD_ENGINE_RLC,
-	KGD_ENGINE_SDMA1,
-	KGD_ENGINE_SDMA2,
-	KGD_ENGINE_MAX
-=======
 /**
  * enum kfd_sched_policy
  *
@@ -123,7 +110,6 @@
 	KFD_SCHED_POLICY_HWS = 0,
 	KFD_SCHED_POLICY_HWS_NO_OVERSUBSCRIPTION,
 	KFD_SCHED_POLICY_NO_HWS
->>>>>>> 407d19ab
 };
 
 struct kgd2kfd_shared_resources {
@@ -139,20 +125,17 @@
 	/* Bit n == 1 means Queue n is available for KFD */
 	DECLARE_BITMAP(queue_bitmap, KGD_MAX_QUEUES);
 
-	/* Doorbell assignments (SOC15 and later chips only). Only
+	/* SDMA doorbell assignments (SOC15 and later chips only). Only
 	 * specific doorbells are routed to each SDMA engine. Others
 	 * are routed to IH and VCN. They are not usable by the CP.
-	 *
-	 * Any doorbell number D that satisfies the following condition
-	 * is reserved: (D & reserved_doorbell_mask) == reserved_doorbell_val
-	 *
-	 * KFD currently uses 1024 (= 0x3ff) doorbells per process. If
-	 * doorbells 0x0f0-0x0f7 and 0x2f-0x2f7 are reserved, that means
-	 * mask would be set to 0x1f8 and val set to 0x0f0.
 	 */
-	unsigned int sdma_doorbell[2][2];
-	unsigned int reserved_doorbell_mask;
-	unsigned int reserved_doorbell_val;
+	uint32_t *sdma_doorbell_idx;
+
+	/* From SOC15 onward, the doorbell index range not usable for CP
+	 * queues.
+	 */
+	uint32_t non_cp_doorbells_start;
+	uint32_t non_cp_doorbells_end;
 
 	/* Base address of doorbell aperture. */
 	phys_addr_t doorbell_physical_address;
@@ -181,6 +164,7 @@
 	uint32_t num_ranks;
 };
 
+#define KFD_MAX_NUM_OF_QUEUES_PER_DEVICE_DEFAULT 4096
 
 /*
  * Allocation flag domains
@@ -188,8 +172,8 @@
  */
 #define ALLOC_MEM_FLAGS_VRAM		(1 << 0)
 #define ALLOC_MEM_FLAGS_GTT		(1 << 1)
-#define ALLOC_MEM_FLAGS_USERPTR		(1 << 2) /* TODO */
-#define ALLOC_MEM_FLAGS_DOORBELL	(1 << 3) /* TODO */
+#define ALLOC_MEM_FLAGS_USERPTR		(1 << 2)
+#define ALLOC_MEM_FLAGS_DOORBELL	(1 << 3)
 
 /*
  * Allocation flags attributes/access options.
@@ -205,20 +189,6 @@
 /**
  * struct kfd2kgd_calls
  *
- * @init_gtt_mem_allocation: Allocate a buffer on the gart aperture.
- * The buffer can be used for mqds, hpds, kernel queue, fence and runlists
- *
- * @free_gtt_mem: Frees a buffer that was allocated on the gart aperture
- *
- * @get_local_mem_info: Retrieves information about GPU local memory
- *
- * @get_gpu_clock_counter: Retrieves GPU clock counter
- *
- * @get_max_engine_clock_in_mhz: Retrieves maximum GPU clock in MHz
- *
- * @alloc_pasid: Allocate a PASID
- * @free_pasid: Free a PASID
- *
  * @program_sh_mem_settings: A function that should initiate the memory
  * properties such as main aperture memory type (cache / non cached) and
  * secondary aperture base address, size and memory type.
@@ -253,84 +223,23 @@
  *
  * @get_tile_config: Returns GPU-specific tiling mode information
  *
- * @get_cu_info: Retrieves activated cu info
- *
- * @get_vram_usage: Returns current VRAM usage
- *
- * @create_process_vm: Create a VM address space for a given process and GPU
- *
- * @destroy_process_vm: Destroy a VM
- *
- * @get_process_page_dir: Get physical address of a VM page directory
- *
  * @set_vm_context_page_table_base: Program page table base for a VMID
  *
- * @alloc_memory_of_gpu: Allocate GPUVM memory
- *
- * @free_memory_of_gpu: Free GPUVM memory
- *
- * @map_memory_to_gpu: Map GPUVM memory into a specific VM address
- * space. Allocates and updates page tables and page directories as
- * needed. This function may return before all page table updates have
- * completed. This allows multiple map operations (on multiple GPUs)
- * to happen concurrently. Use sync_memory to synchronize with all
- * pending updates.
- *
- * @unmap_memor_to_gpu: Unmap GPUVM memory from a specific VM address space
- *
- * @sync_memory: Wait for pending page table updates to complete
- *
- * @map_gtt_bo_to_kernel: Map a GTT BO for kernel access
- * Pins the BO, maps it to kernel address space. Such BOs are never evicted.
- * The kernel virtual address remains valid until the BO is freed.
- *
- * @restore_process_bos: Restore all BOs that belong to the
- * process. This is intended for restoring memory mappings after a TTM
- * eviction.
- *
  * @invalidate_tlbs: Invalidate TLBs for a specific PASID
  *
  * @invalidate_tlbs_vmid: Invalidate TLBs for a specific VMID
- *
- * @submit_ib: Submits an IB to the engine specified by inserting the
- * IB to the corresponding ring (ring type). The IB is executed with the
- * specified VMID in a user mode context.
- *
- * @get_vm_fault_info: Return information about a recent VM fault on
- * GFXv7 and v8. If multiple VM faults occurred since the last call of
- * this function, it will return information about the first of those
- * faults. On GFXv9 VM fault information is fully contained in the IH
- * packet and this function is not needed.
  *
  * @read_vmid_from_vmfault_reg: On Hawaii the VMID is not set in the
  * IH ring entry. This function allows the KFD ISR to get the VMID
  * from the fault status register as early as possible.
  *
- * @gpu_recover: let kgd reset gpu after kfd detect CPC hang
- *
- * @set_compute_idle: Indicates that compute is idle on a device. This
- * can be used to change power profiles depending on compute activity.
+ * @get_hive_id: Returns hive id of current  device,  0 if xgmi is not enabled
  *
  * This structure contains function pointers to services that the kgd driver
  * provides to amdkfd driver.
  *
  */
 struct kfd2kgd_calls {
-	int (*init_gtt_mem_allocation)(struct kgd_dev *kgd, size_t size,
-					void **mem_obj, uint64_t *gpu_addr,
-					void **cpu_ptr, bool mqd_gfx9);
-
-	void (*free_gtt_mem)(struct kgd_dev *kgd, void *mem_obj);
-
-	void (*get_local_mem_info)(struct kgd_dev *kgd,
-			struct kfd_local_mem_info *mem_info);
-	uint64_t (*get_gpu_clock_counter)(struct kgd_dev *kgd);
-
-	uint32_t (*get_max_engine_clock_in_mhz)(struct kgd_dev *kgd);
-
-	int (*alloc_pasid)(unsigned int bits);
-	void (*free_pasid)(unsigned int pasid);
-
 	/* Register access functions */
 	void (*program_sh_mem_settings)(struct kgd_dev *kgd, uint32_t vmid,
 			uint32_t sh_mem_config,	uint32_t sh_mem_ape1_base,
@@ -392,98 +301,13 @@
 				uint64_t va, uint32_t vmid);
 	int (*get_tile_config)(struct kgd_dev *kgd, struct tile_config *config);
 
-	void (*get_cu_info)(struct kgd_dev *kgd,
-			struct kfd_cu_info *cu_info);
-	uint64_t (*get_vram_usage)(struct kgd_dev *kgd);
-
-	int (*create_process_vm)(struct kgd_dev *kgd, void **vm,
-			void **process_info, struct dma_fence **ef);
-	int (*acquire_process_vm)(struct kgd_dev *kgd, struct file *filp,
-			void **vm, void **process_info, struct dma_fence **ef);
-	void (*destroy_process_vm)(struct kgd_dev *kgd, void *vm);
-	uint32_t (*get_process_page_dir)(void *vm);
 	void (*set_vm_context_page_table_base)(struct kgd_dev *kgd,
-			uint32_t vmid, uint32_t page_table_base);
-	int (*alloc_memory_of_gpu)(struct kgd_dev *kgd, uint64_t va,
-			uint64_t size, void *vm,
-			struct kgd_mem **mem, uint64_t *offset,
-			uint32_t flags);
-	int (*free_memory_of_gpu)(struct kgd_dev *kgd, struct kgd_mem *mem);
-	int (*map_memory_to_gpu)(struct kgd_dev *kgd, struct kgd_mem *mem,
-			void *vm);
-	int (*unmap_memory_to_gpu)(struct kgd_dev *kgd, struct kgd_mem *mem,
-			void *vm);
-	int (*sync_memory)(struct kgd_dev *kgd, struct kgd_mem *mem, bool intr);
-	int (*map_gtt_bo_to_kernel)(struct kgd_dev *kgd, struct kgd_mem *mem,
-			void **kptr, uint64_t *size);
-	int (*restore_process_bos)(void *process_info, struct dma_fence **ef);
-
+			uint32_t vmid, uint64_t page_table_base);
 	int (*invalidate_tlbs)(struct kgd_dev *kgd, uint16_t pasid);
 	int (*invalidate_tlbs_vmid)(struct kgd_dev *kgd, uint16_t vmid);
-
-	int (*submit_ib)(struct kgd_dev *kgd, enum kgd_engine_type engine,
-			uint32_t vmid, uint64_t gpu_addr,
-			uint32_t *ib_cmd, uint32_t ib_len);
-
-	int (*get_vm_fault_info)(struct kgd_dev *kgd,
-			struct kfd_vm_fault_info *info);
 	uint32_t (*read_vmid_from_vmfault_reg)(struct kgd_dev *kgd);
-
-	void (*gpu_recover)(struct kgd_dev *kgd);
-
-	void (*set_compute_idle)(struct kgd_dev *kgd, bool idle);
-};
-
-/**
- * struct kgd2kfd_calls
- *
- * @exit: Notifies amdkfd that kgd module is unloaded
- *
- * @probe: Notifies amdkfd about a probe done on a device in the kgd driver.
- *
- * @device_init: Initialize the newly probed device (if it is a device that
- * amdkfd supports)
- *
- * @device_exit: Notifies amdkfd about a removal of a kgd device
- *
- * @suspend: Notifies amdkfd about a suspend action done to a kgd device
- *
- * @resume: Notifies amdkfd about a resume action done to a kgd device
- *
- * @quiesce_mm: Quiesce all user queue access to specified MM address space
- *
- * @resume_mm: Resume user queue access to specified MM address space
- *
- * @schedule_evict_and_restore_process: Schedules work queue that will prepare
- * for safe eviction of KFD BOs that belong to the specified process.
- *
- * @pre_reset: Notifies amdkfd that amdgpu about to reset the gpu
- *
- * @post_reset: Notify amdkfd that amgpu successfully reseted the gpu
- *
- * This structure contains function callback pointers so the kgd driver
- * will notify to the amdkfd about certain status changes.
- *
- */
-struct kgd2kfd_calls {
-	void (*exit)(void);
-	struct kfd_dev* (*probe)(struct kgd_dev *kgd, struct pci_dev *pdev,
-		const struct kfd2kgd_calls *f2g);
-	bool (*device_init)(struct kfd_dev *kfd,
-			const struct kgd2kfd_shared_resources *gpu_resources);
-	void (*device_exit)(struct kfd_dev *kfd);
-	void (*interrupt)(struct kfd_dev *kfd, const void *ih_ring_entry);
-	void (*suspend)(struct kfd_dev *kfd);
-	int (*resume)(struct kfd_dev *kfd);
-	int (*quiesce_mm)(struct mm_struct *mm);
-	int (*resume_mm)(struct mm_struct *mm);
-	int (*schedule_evict_and_restore_process)(struct mm_struct *mm,
-			struct dma_fence *fence);
-	int  (*pre_reset)(struct kfd_dev *kfd);
-	int  (*post_reset)(struct kfd_dev *kfd);
-};
-
-int kgd2kfd_init(unsigned interface_version,
-		const struct kgd2kfd_calls **g2f);
+	uint64_t (*get_hive_id)(struct kgd_dev *kgd);
+
+};
 
 #endif	/* KGD_KFD_INTERFACE_H_INCLUDED */