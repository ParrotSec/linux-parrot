/*
 * Copyright 2016 Advanced Micro Devices, Inc.
 * All Rights Reserved.
 *
 * Permission is hereby granted, free of charge, to any person obtaining a
 * copy of this software and associated documentation files (the
 * "Software"), to deal in the Software without restriction, including
 * without limitation the rights to use, copy, modify, merge, publish,
 * distribute, sub license, and/or sell copies of the Software, and to
 * permit persons to whom the Software is furnished to do so, subject to
 * the following conditions:
 *
 * THE SOFTWARE IS PROVIDED "AS IS", WITHOUT WARRANTY OF ANY KIND, EXPRESS OR
 * IMPLIED, INCLUDING BUT NOT LIMITED TO THE WARRANTIES OF MERCHANTABILITY,
 * FITNESS FOR A PARTICULAR PURPOSE AND NON-INFRINGEMENT. IN NO EVENT SHALL
 * THE COPYRIGHT HOLDERS, AUTHORS AND/OR ITS SUPPLIERS BE LIABLE FOR ANY CLAIM,
 * DAMAGES OR OTHER LIABILITY, WHETHER IN AN ACTION OF CONTRACT, TORT OR
 * OTHERWISE, ARISING FROM, OUT OF OR IN CONNECTION WITH THE SOFTWARE OR THE
 * USE OR OTHER DEALINGS IN THE SOFTWARE.
 *
 * The above copyright notice and this permission notice (including the
 * next paragraph) shall be included in all copies or substantial portions
 * of the Software.
 *
 */

#include <linux/firmware.h>
#include <linux/module.h>
#include <drm/drmP.h>
#include <drm/drm.h>

#include "amdgpu.h"
#include "amdgpu_pm.h"
#include "amdgpu_vcn.h"
#include "soc15d.h"
#include "soc15_common.h"

#include "vcn/vcn_1_0_offset.h"

/* 1 second timeout */
#define VCN_IDLE_TIMEOUT	msecs_to_jiffies(1000)

/* Firmware Names */
#define FIRMWARE_RAVEN		"amdgpu/raven_vcn.bin"

MODULE_FIRMWARE(FIRMWARE_RAVEN);

static void amdgpu_vcn_idle_work_handler(struct work_struct *work);

int amdgpu_vcn_sw_init(struct amdgpu_device *adev)
{
	unsigned long bo_size;
	const char *fw_name;
	const struct common_firmware_header *hdr;
	unsigned char fw_check;
	int r;

	INIT_DELAYED_WORK(&adev->vcn.idle_work, amdgpu_vcn_idle_work_handler);

	switch (adev->asic_type) {
	case CHIP_RAVEN:
		fw_name = FIRMWARE_RAVEN;
		break;
	default:
		return -EINVAL;
	}

	r = request_firmware(&adev->vcn.fw, fw_name, adev->dev);
	if (r) {
		dev_err(adev->dev, "amdgpu_vcn: Can't load firmware \"%s\"\n",
			fw_name);
		return r;
	}

	r = amdgpu_ucode_validate(adev->vcn.fw);
	if (r) {
		dev_err(adev->dev, "amdgpu_vcn: Can't validate firmware \"%s\"\n",
			fw_name);
		release_firmware(adev->vcn.fw);
		adev->vcn.fw = NULL;
		return r;
	}

	hdr = (const struct common_firmware_header *)adev->vcn.fw->data;
	adev->vcn.fw_version = le32_to_cpu(hdr->ucode_version);

	/* Bit 20-23, it is encode major and non-zero for new naming convention.
	 * This field is part of version minor and DRM_DISABLED_FLAG in old naming
	 * convention. Since the l:wq!atest version minor is 0x5B and DRM_DISABLED_FLAG
	 * is zero in old naming convention, this field is always zero so far.
	 * These four bits are used to tell which naming convention is present.
	 */
	fw_check = (le32_to_cpu(hdr->ucode_version) >> 20) & 0xf;
	if (fw_check) {
		unsigned int dec_ver, enc_major, enc_minor, vep, fw_rev;

		fw_rev = le32_to_cpu(hdr->ucode_version) & 0xfff;
		enc_minor = (le32_to_cpu(hdr->ucode_version) >> 12) & 0xff;
		enc_major = fw_check;
		dec_ver = (le32_to_cpu(hdr->ucode_version) >> 24) & 0xf;
		vep = (le32_to_cpu(hdr->ucode_version) >> 28) & 0xf;
		DRM_INFO("Found VCN firmware Version ENC: %hu.%hu DEC: %hu VEP: %hu Revision: %hu\n",
			enc_major, enc_minor, dec_ver, vep, fw_rev);
	} else {
		unsigned int version_major, version_minor, family_id;

		family_id = le32_to_cpu(hdr->ucode_version) & 0xff;
		version_major = (le32_to_cpu(hdr->ucode_version) >> 24) & 0xff;
		version_minor = (le32_to_cpu(hdr->ucode_version) >> 8) & 0xff;
		DRM_INFO("Found VCN firmware Version: %hu.%hu Family ID: %hu\n",
			version_major, version_minor, family_id);
	}

	bo_size = AMDGPU_VCN_STACK_SIZE + AMDGPU_VCN_HEAP_SIZE
		  +  AMDGPU_VCN_SESSION_SIZE * 40;
	if (adev->firmware.load_type != AMDGPU_FW_LOAD_PSP)
		bo_size += AMDGPU_GPU_PAGE_ALIGN(le32_to_cpu(hdr->ucode_size_bytes) + 8);
	r = amdgpu_bo_create_kernel(adev, bo_size, PAGE_SIZE,
				    AMDGPU_GEM_DOMAIN_VRAM, &adev->vcn.vcpu_bo,
				    &adev->vcn.gpu_addr, &adev->vcn.cpu_addr);
	if (r) {
		dev_err(adev->dev, "(%d) failed to allocate vcn bo\n", r);
		return r;
	}

	return 0;
}

int amdgpu_vcn_sw_fini(struct amdgpu_device *adev)
{
	int i;

	kvfree(adev->vcn.saved_bo);

	amdgpu_bo_free_kernel(&adev->vcn.vcpu_bo,
			      &adev->vcn.gpu_addr,
			      (void **)&adev->vcn.cpu_addr);

	amdgpu_ring_fini(&adev->vcn.ring_dec);

	for (i = 0; i < adev->vcn.num_enc_rings; ++i)
		amdgpu_ring_fini(&adev->vcn.ring_enc[i]);

	amdgpu_ring_fini(&adev->vcn.ring_jpeg);

	release_firmware(adev->vcn.fw);

	return 0;
}

int amdgpu_vcn_suspend(struct amdgpu_device *adev)
{
	unsigned size;
	void *ptr;

	cancel_delayed_work_sync(&adev->vcn.idle_work);

	if (adev->vcn.vcpu_bo == NULL)
		return 0;

	size = amdgpu_bo_size(adev->vcn.vcpu_bo);
	ptr = adev->vcn.cpu_addr;

	adev->vcn.saved_bo = kvmalloc(size, GFP_KERNEL);
	if (!adev->vcn.saved_bo)
		return -ENOMEM;

	memcpy_fromio(adev->vcn.saved_bo, ptr, size);

	return 0;
}

int amdgpu_vcn_resume(struct amdgpu_device *adev)
{
	unsigned size;
	void *ptr;

	if (adev->vcn.vcpu_bo == NULL)
		return -EINVAL;

	size = amdgpu_bo_size(adev->vcn.vcpu_bo);
	ptr = adev->vcn.cpu_addr;

	if (adev->vcn.saved_bo != NULL) {
		memcpy_toio(ptr, adev->vcn.saved_bo, size);
		kvfree(adev->vcn.saved_bo);
		adev->vcn.saved_bo = NULL;
	} else {
		const struct common_firmware_header *hdr;
		unsigned offset;

		hdr = (const struct common_firmware_header *)adev->vcn.fw->data;
		if (adev->firmware.load_type != AMDGPU_FW_LOAD_PSP) {
			offset = le32_to_cpu(hdr->ucode_array_offset_bytes);
			memcpy_toio(adev->vcn.cpu_addr, adev->vcn.fw->data + offset,
				    le32_to_cpu(hdr->ucode_size_bytes));
			size -= le32_to_cpu(hdr->ucode_size_bytes);
			ptr += le32_to_cpu(hdr->ucode_size_bytes);
		}
		memset_io(ptr, 0, size);
	}

	return 0;
}

static void amdgpu_vcn_idle_work_handler(struct work_struct *work)
{
	struct amdgpu_device *adev =
		container_of(work, struct amdgpu_device, vcn.idle_work.work);
	unsigned fences = amdgpu_fence_count_emitted(&adev->vcn.ring_dec);
	unsigned i;

	for (i = 0; i < adev->vcn.num_enc_rings; ++i) {
		fences += amdgpu_fence_count_emitted(&adev->vcn.ring_enc[i]);
	}

	fences += amdgpu_fence_count_emitted(&adev->vcn.ring_jpeg);

	if (fences == 0) {
		if (adev->pm.dpm_enabled)
			amdgpu_dpm_enable_uvd(adev, false);
		else
			amdgpu_device_ip_set_powergating_state(adev, AMD_IP_BLOCK_TYPE_VCN,
							       AMD_PG_STATE_GATE);
	} else {
		schedule_delayed_work(&adev->vcn.idle_work, VCN_IDLE_TIMEOUT);
	}
}

void amdgpu_vcn_ring_begin_use(struct amdgpu_ring *ring)
{
	struct amdgpu_device *adev = ring->adev;
	bool set_clocks = !cancel_delayed_work_sync(&adev->vcn.idle_work);

	if (set_clocks) {
		if (adev->pm.dpm_enabled)
			amdgpu_dpm_enable_uvd(adev, true);
		else
			amdgpu_device_ip_set_powergating_state(adev, AMD_IP_BLOCK_TYPE_VCN,
							       AMD_PG_STATE_UNGATE);
	}
}

void amdgpu_vcn_ring_end_use(struct amdgpu_ring *ring)
{
	schedule_delayed_work(&ring->adev->vcn.idle_work, VCN_IDLE_TIMEOUT);
}

int amdgpu_vcn_dec_ring_test_ring(struct amdgpu_ring *ring)
{
	struct amdgpu_device *adev = ring->adev;
	uint32_t tmp = 0;
	unsigned i;
	int r;

	WREG32(SOC15_REG_OFFSET(UVD, 0, mmUVD_CONTEXT_ID), 0xCAFEDEAD);
	r = amdgpu_ring_alloc(ring, 3);
	if (r) {
		DRM_ERROR("amdgpu: cp failed to lock ring %d (%d).\n",
			  ring->idx, r);
		return r;
	}
	amdgpu_ring_write(ring,
		PACKET0(SOC15_REG_OFFSET(UVD, 0, mmUVD_CONTEXT_ID), 0));
	amdgpu_ring_write(ring, 0xDEADBEEF);
	amdgpu_ring_commit(ring);
	for (i = 0; i < adev->usec_timeout; i++) {
		tmp = RREG32(SOC15_REG_OFFSET(UVD, 0, mmUVD_CONTEXT_ID));
		if (tmp == 0xDEADBEEF)
			break;
		DRM_UDELAY(1);
	}

	if (i < adev->usec_timeout) {
		DRM_DEBUG("ring test on %d succeeded in %d usecs\n",
			 ring->idx, i);
	} else {
		DRM_ERROR("amdgpu: ring %d test failed (0x%08X)\n",
			  ring->idx, tmp);
		r = -EINVAL;
	}
	return r;
}

static int amdgpu_vcn_dec_send_msg(struct amdgpu_ring *ring,
				   struct amdgpu_bo *bo,
				   struct dma_fence **fence)
{
	struct amdgpu_device *adev = ring->adev;
	struct dma_fence *f = NULL;
	struct amdgpu_job *job;
	struct amdgpu_ib *ib;
	uint64_t addr;
	int i, r;

	r = amdgpu_job_alloc_with_ib(adev, 64, &job);
	if (r)
		goto err;

	ib = &job->ibs[0];
	addr = amdgpu_bo_gpu_offset(bo);
	ib->ptr[0] = PACKET0(SOC15_REG_OFFSET(UVD, 0, mmUVD_GPCOM_VCPU_DATA0), 0);
	ib->ptr[1] = addr;
	ib->ptr[2] = PACKET0(SOC15_REG_OFFSET(UVD, 0, mmUVD_GPCOM_VCPU_DATA1), 0);
	ib->ptr[3] = addr >> 32;
	ib->ptr[4] = PACKET0(SOC15_REG_OFFSET(UVD, 0, mmUVD_GPCOM_VCPU_CMD), 0);
	ib->ptr[5] = 0;
	for (i = 6; i < 16; i += 2) {
		ib->ptr[i] = PACKET0(SOC15_REG_OFFSET(UVD, 0, mmUVD_NO_OP), 0);
		ib->ptr[i+1] = 0;
	}
	ib->length_dw = 16;

	r = amdgpu_job_submit_direct(job, ring, &f);
	if (r)
		goto err_free;

	amdgpu_bo_fence(bo, f, false);
	amdgpu_bo_unreserve(bo);
	amdgpu_bo_unref(&bo);

	if (fence)
		*fence = dma_fence_get(f);
	dma_fence_put(f);

	return 0;

err_free:
	amdgpu_job_free(job);

err:
	amdgpu_bo_unreserve(bo);
	amdgpu_bo_unref(&bo);
	return r;
}

static int amdgpu_vcn_dec_get_create_msg(struct amdgpu_ring *ring, uint32_t handle,
			      struct dma_fence **fence)
{
	struct amdgpu_device *adev = ring->adev;
	struct amdgpu_bo *bo = NULL;
	uint32_t *msg;
	int r, i;

	r = amdgpu_bo_create_reserved(adev, 1024, PAGE_SIZE,
				      AMDGPU_GEM_DOMAIN_VRAM,
				      &bo, NULL, (void **)&msg);
	if (r)
		return r;

	msg[0] = cpu_to_le32(0x00000028);
	msg[1] = cpu_to_le32(0x00000038);
	msg[2] = cpu_to_le32(0x00000001);
	msg[3] = cpu_to_le32(0x00000000);
	msg[4] = cpu_to_le32(handle);
	msg[5] = cpu_to_le32(0x00000000);
	msg[6] = cpu_to_le32(0x00000001);
	msg[7] = cpu_to_le32(0x00000028);
	msg[8] = cpu_to_le32(0x00000010);
	msg[9] = cpu_to_le32(0x00000000);
	msg[10] = cpu_to_le32(0x00000007);
	msg[11] = cpu_to_le32(0x00000000);
	msg[12] = cpu_to_le32(0x00000780);
	msg[13] = cpu_to_le32(0x00000440);
	for (i = 14; i < 1024; ++i)
		msg[i] = cpu_to_le32(0x0);

	return amdgpu_vcn_dec_send_msg(ring, bo, fence);
}

static int amdgpu_vcn_dec_get_destroy_msg(struct amdgpu_ring *ring, uint32_t handle,
			       struct dma_fence **fence)
{
	struct amdgpu_device *adev = ring->adev;
	struct amdgpu_bo *bo = NULL;
	uint32_t *msg;
	int r, i;

	r = amdgpu_bo_create_reserved(adev, 1024, PAGE_SIZE,
				      AMDGPU_GEM_DOMAIN_VRAM,
				      &bo, NULL, (void **)&msg);
	if (r)
		return r;

	msg[0] = cpu_to_le32(0x00000028);
	msg[1] = cpu_to_le32(0x00000018);
	msg[2] = cpu_to_le32(0x00000000);
	msg[3] = cpu_to_le32(0x00000002);
	msg[4] = cpu_to_le32(handle);
	msg[5] = cpu_to_le32(0x00000000);
	for (i = 6; i < 1024; ++i)
		msg[i] = cpu_to_le32(0x0);

	return amdgpu_vcn_dec_send_msg(ring, bo, fence);
}

int amdgpu_vcn_dec_ring_test_ib(struct amdgpu_ring *ring, long timeout)
{
	struct dma_fence *fence;
	long r;

	r = amdgpu_vcn_dec_get_create_msg(ring, 1, NULL);
	if (r) {
		DRM_ERROR("amdgpu: failed to get create msg (%ld).\n", r);
		goto error;
	}

	r = amdgpu_vcn_dec_get_destroy_msg(ring, 1, &fence);
	if (r) {
		DRM_ERROR("amdgpu: failed to get destroy ib (%ld).\n", r);
		goto error;
	}

	r = dma_fence_wait_timeout(fence, false, timeout);
	if (r == 0) {
		DRM_ERROR("amdgpu: IB test timed out.\n");
		r = -ETIMEDOUT;
	} else if (r < 0) {
		DRM_ERROR("amdgpu: fence wait failed (%ld).\n", r);
	} else {
		DRM_DEBUG("ib test on ring %d succeeded\n",  ring->idx);
		r = 0;
	}

	dma_fence_put(fence);

error:
	return r;
}

int amdgpu_vcn_enc_ring_test_ring(struct amdgpu_ring *ring)
{
	struct amdgpu_device *adev = ring->adev;
	uint32_t rptr;
	unsigned i;
	int r;

	r = amdgpu_ring_alloc(ring, 16);
	if (r) {
		DRM_ERROR("amdgpu: vcn enc failed to lock ring %d (%d).\n",
			  ring->idx, r);
		return r;
<<<<<<< HEAD
	}
=======

	rptr = amdgpu_ring_get_rptr(ring);

>>>>>>> 407d19ab
	amdgpu_ring_write(ring, VCN_ENC_CMD_END);
	amdgpu_ring_commit(ring);

	for (i = 0; i < adev->usec_timeout; i++) {
		if (amdgpu_ring_get_rptr(ring) != rptr)
			break;
		DRM_UDELAY(1);
	}

	if (i < adev->usec_timeout) {
		DRM_DEBUG("ring test on %d succeeded in %d usecs\n",
			 ring->idx, i);
	} else {
		DRM_ERROR("amdgpu: ring %d test failed\n",
			  ring->idx);
		r = -ETIMEDOUT;
	}

	return r;
}

static int amdgpu_vcn_enc_get_create_msg(struct amdgpu_ring *ring, uint32_t handle,
			      struct dma_fence **fence)
{
	const unsigned ib_size_dw = 16;
	struct amdgpu_job *job;
	struct amdgpu_ib *ib;
	struct dma_fence *f = NULL;
	uint64_t dummy;
	int i, r;

	r = amdgpu_job_alloc_with_ib(ring->adev, ib_size_dw * 4, &job);
	if (r)
		return r;

	ib = &job->ibs[0];
	dummy = ib->gpu_addr + 1024;

	ib->length_dw = 0;
	ib->ptr[ib->length_dw++] = 0x00000018;
	ib->ptr[ib->length_dw++] = 0x00000001; /* session info */
	ib->ptr[ib->length_dw++] = handle;
	ib->ptr[ib->length_dw++] = upper_32_bits(dummy);
	ib->ptr[ib->length_dw++] = dummy;
	ib->ptr[ib->length_dw++] = 0x0000000b;

	ib->ptr[ib->length_dw++] = 0x00000014;
	ib->ptr[ib->length_dw++] = 0x00000002; /* task info */
	ib->ptr[ib->length_dw++] = 0x0000001c;
	ib->ptr[ib->length_dw++] = 0x00000000;
	ib->ptr[ib->length_dw++] = 0x00000000;

	ib->ptr[ib->length_dw++] = 0x00000008;
	ib->ptr[ib->length_dw++] = 0x08000001; /* op initialize */

	for (i = ib->length_dw; i < ib_size_dw; ++i)
		ib->ptr[i] = 0x0;

	r = amdgpu_job_submit_direct(job, ring, &f);
	if (r)
		goto err;

	if (fence)
		*fence = dma_fence_get(f);
	dma_fence_put(f);

	return 0;

err:
	amdgpu_job_free(job);
	return r;
}

static int amdgpu_vcn_enc_get_destroy_msg(struct amdgpu_ring *ring, uint32_t handle,
				struct dma_fence **fence)
{
	const unsigned ib_size_dw = 16;
	struct amdgpu_job *job;
	struct amdgpu_ib *ib;
	struct dma_fence *f = NULL;
	uint64_t dummy;
	int i, r;

	r = amdgpu_job_alloc_with_ib(ring->adev, ib_size_dw * 4, &job);
	if (r)
		return r;

	ib = &job->ibs[0];
	dummy = ib->gpu_addr + 1024;

	ib->length_dw = 0;
	ib->ptr[ib->length_dw++] = 0x00000018;
	ib->ptr[ib->length_dw++] = 0x00000001;
	ib->ptr[ib->length_dw++] = handle;
	ib->ptr[ib->length_dw++] = upper_32_bits(dummy);
	ib->ptr[ib->length_dw++] = dummy;
	ib->ptr[ib->length_dw++] = 0x0000000b;

	ib->ptr[ib->length_dw++] = 0x00000014;
	ib->ptr[ib->length_dw++] = 0x00000002;
	ib->ptr[ib->length_dw++] = 0x0000001c;
	ib->ptr[ib->length_dw++] = 0x00000000;
	ib->ptr[ib->length_dw++] = 0x00000000;

	ib->ptr[ib->length_dw++] = 0x00000008;
	ib->ptr[ib->length_dw++] = 0x08000002; /* op close session */

	for (i = ib->length_dw; i < ib_size_dw; ++i)
		ib->ptr[i] = 0x0;

	r = amdgpu_job_submit_direct(job, ring, &f);
	if (r)
		goto err;

	if (fence)
		*fence = dma_fence_get(f);
	dma_fence_put(f);

	return 0;

err:
	amdgpu_job_free(job);
	return r;
}

int amdgpu_vcn_enc_ring_test_ib(struct amdgpu_ring *ring, long timeout)
{
	struct dma_fence *fence = NULL;
	long r;

	r = amdgpu_vcn_enc_get_create_msg(ring, 1, NULL);
	if (r) {
		DRM_ERROR("amdgpu: failed to get create msg (%ld).\n", r);
		goto error;
	}

	r = amdgpu_vcn_enc_get_destroy_msg(ring, 1, &fence);
	if (r) {
		DRM_ERROR("amdgpu: failed to get destroy ib (%ld).\n", r);
		goto error;
	}

	r = dma_fence_wait_timeout(fence, false, timeout);
	if (r == 0) {
		DRM_ERROR("amdgpu: IB test timed out.\n");
		r = -ETIMEDOUT;
	} else if (r < 0) {
		DRM_ERROR("amdgpu: fence wait failed (%ld).\n", r);
	} else {
		DRM_DEBUG("ib test on ring %d succeeded\n", ring->idx);
		r = 0;
	}
error:
	dma_fence_put(fence);
	return r;
}

int amdgpu_vcn_jpeg_ring_test_ring(struct amdgpu_ring *ring)
{
	struct amdgpu_device *adev = ring->adev;
	uint32_t tmp = 0;
	unsigned i;
	int r;

	WREG32(SOC15_REG_OFFSET(UVD, 0, mmUVD_CONTEXT_ID), 0xCAFEDEAD);
	r = amdgpu_ring_alloc(ring, 3);

	if (r) {
		DRM_ERROR("amdgpu: cp failed to lock ring %d (%d).\n",
				  ring->idx, r);
		return r;
	}

	amdgpu_ring_write(ring,
		PACKETJ(SOC15_REG_OFFSET(UVD, 0, mmUVD_CONTEXT_ID), 0, 0, 0));
	amdgpu_ring_write(ring, 0xDEADBEEF);
	amdgpu_ring_commit(ring);

	for (i = 0; i < adev->usec_timeout; i++) {
		tmp = RREG32(SOC15_REG_OFFSET(UVD, 0, mmUVD_CONTEXT_ID));
		if (tmp == 0xDEADBEEF)
			break;
		DRM_UDELAY(1);
	}

	if (i < adev->usec_timeout) {
		DRM_DEBUG("ring test on %d succeeded in %d usecs\n",
				  ring->idx, i);
	} else {
		DRM_ERROR("amdgpu: ring %d test failed (0x%08X)\n",
				  ring->idx, tmp);
		r = -EINVAL;
	}

	return r;
}

static int amdgpu_vcn_jpeg_set_reg(struct amdgpu_ring *ring, uint32_t handle,
		struct dma_fence **fence)
{
	struct amdgpu_device *adev = ring->adev;
	struct amdgpu_job *job;
	struct amdgpu_ib *ib;
	struct dma_fence *f = NULL;
	const unsigned ib_size_dw = 16;
	int i, r;

	r = amdgpu_job_alloc_with_ib(ring->adev, ib_size_dw * 4, &job);
	if (r)
		return r;

	ib = &job->ibs[0];

	ib->ptr[0] = PACKETJ(SOC15_REG_OFFSET(UVD, 0, mmUVD_JPEG_PITCH), 0, 0, PACKETJ_TYPE0);
	ib->ptr[1] = 0xDEADBEEF;
	for (i = 2; i < 16; i += 2) {
		ib->ptr[i] = PACKETJ(0, 0, 0, PACKETJ_TYPE6);
		ib->ptr[i+1] = 0;
	}
	ib->length_dw = 16;

	r = amdgpu_job_submit_direct(job, ring, &f);
	if (r)
		goto err;

	if (fence)
		*fence = dma_fence_get(f);
	dma_fence_put(f);

	return 0;

err:
	amdgpu_job_free(job);
	return r;
}

int amdgpu_vcn_jpeg_ring_test_ib(struct amdgpu_ring *ring, long timeout)
{
	struct amdgpu_device *adev = ring->adev;
	uint32_t tmp = 0;
	unsigned i;
	struct dma_fence *fence = NULL;
	long r = 0;

	r = amdgpu_vcn_jpeg_set_reg(ring, 1, &fence);
	if (r) {
		DRM_ERROR("amdgpu: failed to set jpeg register (%ld).\n", r);
		goto error;
	}

	r = dma_fence_wait_timeout(fence, false, timeout);
	if (r == 0) {
		DRM_ERROR("amdgpu: IB test timed out.\n");
		r = -ETIMEDOUT;
		goto error;
	} else if (r < 0) {
		DRM_ERROR("amdgpu: fence wait failed (%ld).\n", r);
		goto error;
	} else
		r = 0;

	for (i = 0; i < adev->usec_timeout; i++) {
		tmp = RREG32(SOC15_REG_OFFSET(UVD, 0, mmUVD_JPEG_PITCH));
		if (tmp == 0xDEADBEEF)
			break;
		DRM_UDELAY(1);
	}

	if (i < adev->usec_timeout)
		DRM_DEBUG("ib test on ring %d succeeded\n", ring->idx);
	else {
		DRM_ERROR("ib test failed (0x%08X)\n", tmp);
		r = -EINVAL;
	}

	dma_fence_put(fence);

error:
	return r;
}<|MERGE_RESOLUTION|>--- conflicted
+++ resolved
@@ -36,14 +36,19 @@
 #include "soc15_common.h"
 
 #include "vcn/vcn_1_0_offset.h"
+#include "vcn/vcn_1_0_sh_mask.h"
 
 /* 1 second timeout */
 #define VCN_IDLE_TIMEOUT	msecs_to_jiffies(1000)
 
 /* Firmware Names */
 #define FIRMWARE_RAVEN		"amdgpu/raven_vcn.bin"
+#define FIRMWARE_PICASSO	"amdgpu/picasso_vcn.bin"
+#define FIRMWARE_RAVEN2		"amdgpu/raven2_vcn.bin"
 
 MODULE_FIRMWARE(FIRMWARE_RAVEN);
+MODULE_FIRMWARE(FIRMWARE_PICASSO);
+MODULE_FIRMWARE(FIRMWARE_RAVEN2);
 
 static void amdgpu_vcn_idle_work_handler(struct work_struct *work);
 
@@ -59,7 +64,12 @@
 
 	switch (adev->asic_type) {
 	case CHIP_RAVEN:
-		fw_name = FIRMWARE_RAVEN;
+		if (adev->rev_id >= 8)
+			fw_name = FIRMWARE_RAVEN2;
+		else if (adev->pdev->device == 0x15d8)
+			fw_name = FIRMWARE_PICASSO;
+		else
+			fw_name = FIRMWARE_RAVEN;
 		break;
 	default:
 		return -EINVAL;
@@ -111,8 +121,7 @@
 			version_major, version_minor, family_id);
 	}
 
-	bo_size = AMDGPU_VCN_STACK_SIZE + AMDGPU_VCN_HEAP_SIZE
-		  +  AMDGPU_VCN_SESSION_SIZE * 40;
+	bo_size = AMDGPU_VCN_STACK_SIZE + AMDGPU_VCN_CONTEXT_SIZE;
 	if (adev->firmware.load_type != AMDGPU_FW_LOAD_PSP)
 		bo_size += AMDGPU_GPU_PAGE_ALIGN(le32_to_cpu(hdr->ucode_size_bytes) + 8);
 	r = amdgpu_bo_create_kernel(adev, bo_size, PAGE_SIZE,
@@ -203,20 +212,164 @@
 	return 0;
 }
 
+static int amdgpu_vcn_pause_dpg_mode(struct amdgpu_device *adev,
+				     struct dpg_pause_state *new_state)
+{
+	int ret_code;
+	uint32_t reg_data = 0;
+	uint32_t reg_data2 = 0;
+	struct amdgpu_ring *ring;
+
+	/* pause/unpause if state is changed */
+	if (adev->vcn.pause_state.fw_based != new_state->fw_based) {
+		DRM_DEBUG("dpg pause state changed %d:%d -> %d:%d",
+			adev->vcn.pause_state.fw_based, adev->vcn.pause_state.jpeg,
+			new_state->fw_based, new_state->jpeg);
+
+		reg_data = RREG32_SOC15(UVD, 0, mmUVD_DPG_PAUSE) &
+			(~UVD_DPG_PAUSE__NJ_PAUSE_DPG_ACK_MASK);
+
+		if (new_state->fw_based == VCN_DPG_STATE__PAUSE) {
+			ret_code = 0;
+
+			if (!(reg_data & UVD_DPG_PAUSE__JPEG_PAUSE_DPG_ACK_MASK))
+				SOC15_WAIT_ON_RREG(UVD, 0, mmUVD_POWER_STATUS,
+						   UVD_POWER_STATUS__UVD_POWER_STATUS_TILES_OFF,
+						   UVD_POWER_STATUS__UVD_POWER_STATUS_MASK, ret_code);
+
+			if (!ret_code) {
+				/* pause DPG non-jpeg */
+				reg_data |= UVD_DPG_PAUSE__NJ_PAUSE_DPG_REQ_MASK;
+				WREG32_SOC15(UVD, 0, mmUVD_DPG_PAUSE, reg_data);
+				SOC15_WAIT_ON_RREG(UVD, 0, mmUVD_DPG_PAUSE,
+						   UVD_DPG_PAUSE__NJ_PAUSE_DPG_ACK_MASK,
+						   UVD_DPG_PAUSE__NJ_PAUSE_DPG_ACK_MASK, ret_code);
+
+				/* Restore */
+				ring = &adev->vcn.ring_enc[0];
+				WREG32_SOC15(UVD, 0, mmUVD_RB_BASE_LO, ring->gpu_addr);
+				WREG32_SOC15(UVD, 0, mmUVD_RB_BASE_HI, upper_32_bits(ring->gpu_addr));
+				WREG32_SOC15(UVD, 0, mmUVD_RB_SIZE, ring->ring_size / 4);
+				WREG32_SOC15(UVD, 0, mmUVD_RB_RPTR, lower_32_bits(ring->wptr));
+				WREG32_SOC15(UVD, 0, mmUVD_RB_WPTR, lower_32_bits(ring->wptr));
+
+				ring = &adev->vcn.ring_enc[1];
+				WREG32_SOC15(UVD, 0, mmUVD_RB_BASE_LO2, ring->gpu_addr);
+				WREG32_SOC15(UVD, 0, mmUVD_RB_BASE_HI2, upper_32_bits(ring->gpu_addr));
+				WREG32_SOC15(UVD, 0, mmUVD_RB_SIZE2, ring->ring_size / 4);
+				WREG32_SOC15(UVD, 0, mmUVD_RB_RPTR2, lower_32_bits(ring->wptr));
+				WREG32_SOC15(UVD, 0, mmUVD_RB_WPTR2, lower_32_bits(ring->wptr));
+
+				ring = &adev->vcn.ring_dec;
+				WREG32_SOC15(UVD, 0, mmUVD_RBC_RB_WPTR,
+						   RREG32_SOC15(UVD, 0, mmUVD_SCRATCH2) & 0x7FFFFFFF);
+				SOC15_WAIT_ON_RREG(UVD, 0, mmUVD_POWER_STATUS,
+						   UVD_PGFSM_CONFIG__UVDM_UVDU_PWR_ON,
+						   UVD_POWER_STATUS__UVD_POWER_STATUS_MASK, ret_code);
+			}
+		} else {
+			/* unpause dpg non-jpeg, no need to wait */
+			reg_data &= ~UVD_DPG_PAUSE__NJ_PAUSE_DPG_REQ_MASK;
+			WREG32_SOC15(UVD, 0, mmUVD_DPG_PAUSE, reg_data);
+		}
+		adev->vcn.pause_state.fw_based = new_state->fw_based;
+	}
+
+	/* pause/unpause if state is changed */
+	if (adev->vcn.pause_state.jpeg != new_state->jpeg) {
+		DRM_DEBUG("dpg pause state changed %d:%d -> %d:%d",
+			adev->vcn.pause_state.fw_based, adev->vcn.pause_state.jpeg,
+			new_state->fw_based, new_state->jpeg);
+
+		reg_data = RREG32_SOC15(UVD, 0, mmUVD_DPG_PAUSE) &
+			(~UVD_DPG_PAUSE__JPEG_PAUSE_DPG_ACK_MASK);
+
+		if (new_state->jpeg == VCN_DPG_STATE__PAUSE) {
+			ret_code = 0;
+
+			if (!(reg_data & UVD_DPG_PAUSE__NJ_PAUSE_DPG_ACK_MASK))
+				SOC15_WAIT_ON_RREG(UVD, 0, mmUVD_POWER_STATUS,
+						   UVD_POWER_STATUS__UVD_POWER_STATUS_TILES_OFF,
+						   UVD_POWER_STATUS__UVD_POWER_STATUS_MASK, ret_code);
+
+			if (!ret_code) {
+				/* Make sure JPRG Snoop is disabled before sending the pause */
+				reg_data2 = RREG32_SOC15(UVD, 0, mmUVD_POWER_STATUS);
+				reg_data2 |= UVD_POWER_STATUS__JRBC_SNOOP_DIS_MASK;
+				WREG32_SOC15(UVD, 0, mmUVD_POWER_STATUS, reg_data2);
+
+				/* pause DPG jpeg */
+				reg_data |= UVD_DPG_PAUSE__JPEG_PAUSE_DPG_REQ_MASK;
+				WREG32_SOC15(UVD, 0, mmUVD_DPG_PAUSE, reg_data);
+				SOC15_WAIT_ON_RREG(UVD, 0, mmUVD_DPG_PAUSE,
+							UVD_DPG_PAUSE__JPEG_PAUSE_DPG_ACK_MASK,
+							UVD_DPG_PAUSE__JPEG_PAUSE_DPG_ACK_MASK, ret_code);
+
+				/* Restore */
+				ring = &adev->vcn.ring_jpeg;
+				WREG32_SOC15(UVD, 0, mmUVD_LMI_JRBC_RB_VMID, 0);
+				WREG32_SOC15(UVD, 0, mmUVD_JRBC_RB_CNTL,
+							UVD_JRBC_RB_CNTL__RB_NO_FETCH_MASK |
+							UVD_JRBC_RB_CNTL__RB_RPTR_WR_EN_MASK);
+				WREG32_SOC15(UVD, 0, mmUVD_LMI_JRBC_RB_64BIT_BAR_LOW,
+							lower_32_bits(ring->gpu_addr));
+				WREG32_SOC15(UVD, 0, mmUVD_LMI_JRBC_RB_64BIT_BAR_HIGH,
+							upper_32_bits(ring->gpu_addr));
+				WREG32_SOC15(UVD, 0, mmUVD_JRBC_RB_RPTR, ring->wptr);
+				WREG32_SOC15(UVD, 0, mmUVD_JRBC_RB_WPTR, ring->wptr);
+				WREG32_SOC15(UVD, 0, mmUVD_JRBC_RB_CNTL,
+							UVD_JRBC_RB_CNTL__RB_RPTR_WR_EN_MASK);
+
+				ring = &adev->vcn.ring_dec;
+				WREG32_SOC15(UVD, 0, mmUVD_RBC_RB_WPTR,
+						   RREG32_SOC15(UVD, 0, mmUVD_SCRATCH2) & 0x7FFFFFFF);
+				SOC15_WAIT_ON_RREG(UVD, 0, mmUVD_POWER_STATUS,
+						   UVD_PGFSM_CONFIG__UVDM_UVDU_PWR_ON,
+						   UVD_POWER_STATUS__UVD_POWER_STATUS_MASK, ret_code);
+			}
+		} else {
+			/* unpause dpg jpeg, no need to wait */
+			reg_data &= ~UVD_DPG_PAUSE__JPEG_PAUSE_DPG_REQ_MASK;
+			WREG32_SOC15(UVD, 0, mmUVD_DPG_PAUSE, reg_data);
+		}
+		adev->vcn.pause_state.jpeg = new_state->jpeg;
+	}
+
+	return 0;
+}
+
 static void amdgpu_vcn_idle_work_handler(struct work_struct *work)
 {
 	struct amdgpu_device *adev =
 		container_of(work, struct amdgpu_device, vcn.idle_work.work);
-	unsigned fences = amdgpu_fence_count_emitted(&adev->vcn.ring_dec);
-	unsigned i;
+	unsigned int fences = 0;
+	unsigned int i;
 
 	for (i = 0; i < adev->vcn.num_enc_rings; ++i) {
 		fences += amdgpu_fence_count_emitted(&adev->vcn.ring_enc[i]);
 	}
 
+	if (adev->pg_flags & AMD_PG_SUPPORT_VCN_DPG)	{
+		struct dpg_pause_state new_state;
+
+		if (fences)
+			new_state.fw_based = VCN_DPG_STATE__PAUSE;
+		else
+			new_state.fw_based = VCN_DPG_STATE__UNPAUSE;
+
+		if (amdgpu_fence_count_emitted(&adev->vcn.ring_jpeg))
+			new_state.jpeg = VCN_DPG_STATE__PAUSE;
+		else
+			new_state.jpeg = VCN_DPG_STATE__UNPAUSE;
+
+		amdgpu_vcn_pause_dpg_mode(adev, &new_state);
+	}
+
 	fences += amdgpu_fence_count_emitted(&adev->vcn.ring_jpeg);
+	fences += amdgpu_fence_count_emitted(&adev->vcn.ring_dec);
 
 	if (fences == 0) {
+		amdgpu_gfx_off_ctrl(adev, true);
 		if (adev->pm.dpm_enabled)
 			amdgpu_dpm_enable_uvd(adev, false);
 		else
@@ -233,12 +386,39 @@
 	bool set_clocks = !cancel_delayed_work_sync(&adev->vcn.idle_work);
 
 	if (set_clocks) {
+		amdgpu_gfx_off_ctrl(adev, false);
 		if (adev->pm.dpm_enabled)
 			amdgpu_dpm_enable_uvd(adev, true);
 		else
 			amdgpu_device_ip_set_powergating_state(adev, AMD_IP_BLOCK_TYPE_VCN,
 							       AMD_PG_STATE_UNGATE);
 	}
+
+	if (adev->pg_flags & AMD_PG_SUPPORT_VCN_DPG)	{
+		struct dpg_pause_state new_state;
+		unsigned int fences = 0;
+		unsigned int i;
+
+		for (i = 0; i < adev->vcn.num_enc_rings; ++i) {
+			fences += amdgpu_fence_count_emitted(&adev->vcn.ring_enc[i]);
+		}
+		if (fences)
+			new_state.fw_based = VCN_DPG_STATE__PAUSE;
+		else
+			new_state.fw_based = VCN_DPG_STATE__UNPAUSE;
+
+		if (amdgpu_fence_count_emitted(&adev->vcn.ring_jpeg))
+			new_state.jpeg = VCN_DPG_STATE__PAUSE;
+		else
+			new_state.jpeg = VCN_DPG_STATE__UNPAUSE;
+
+		if (ring->funcs->type == AMDGPU_RING_TYPE_VCN_ENC)
+			new_state.fw_based = VCN_DPG_STATE__PAUSE;
+		else if (ring->funcs->type == AMDGPU_RING_TYPE_VCN_JPEG)
+			new_state.jpeg = VCN_DPG_STATE__PAUSE;
+
+		amdgpu_vcn_pause_dpg_mode(adev, &new_state);
+	}
 }
 
 void amdgpu_vcn_ring_end_use(struct amdgpu_ring *ring)
@@ -253,32 +433,25 @@
 	unsigned i;
 	int r;
 
-	WREG32(SOC15_REG_OFFSET(UVD, 0, mmUVD_CONTEXT_ID), 0xCAFEDEAD);
+	WREG32(SOC15_REG_OFFSET(UVD, 0, mmUVD_SCRATCH9), 0xCAFEDEAD);
 	r = amdgpu_ring_alloc(ring, 3);
-	if (r) {
-		DRM_ERROR("amdgpu: cp failed to lock ring %d (%d).\n",
-			  ring->idx, r);
-		return r;
-	}
+	if (r)
+		return r;
+
 	amdgpu_ring_write(ring,
-		PACKET0(SOC15_REG_OFFSET(UVD, 0, mmUVD_CONTEXT_ID), 0));
+		PACKET0(SOC15_REG_OFFSET(UVD, 0, mmUVD_SCRATCH9), 0));
 	amdgpu_ring_write(ring, 0xDEADBEEF);
 	amdgpu_ring_commit(ring);
 	for (i = 0; i < adev->usec_timeout; i++) {
-		tmp = RREG32(SOC15_REG_OFFSET(UVD, 0, mmUVD_CONTEXT_ID));
+		tmp = RREG32(SOC15_REG_OFFSET(UVD, 0, mmUVD_SCRATCH9));
 		if (tmp == 0xDEADBEEF)
 			break;
 		DRM_UDELAY(1);
 	}
 
-	if (i < adev->usec_timeout) {
-		DRM_DEBUG("ring test on %d succeeded in %d usecs\n",
-			 ring->idx, i);
-	} else {
-		DRM_ERROR("amdgpu: ring %d test failed (0x%08X)\n",
-			  ring->idx, tmp);
-		r = -EINVAL;
-	}
+	if (i >= adev->usec_timeout)
+		r = -ETIMEDOUT;
+
 	return r;
 }
 
@@ -400,30 +573,20 @@
 	long r;
 
 	r = amdgpu_vcn_dec_get_create_msg(ring, 1, NULL);
-	if (r) {
-		DRM_ERROR("amdgpu: failed to get create msg (%ld).\n", r);
+	if (r)
 		goto error;
-	}
 
 	r = amdgpu_vcn_dec_get_destroy_msg(ring, 1, &fence);
-	if (r) {
-		DRM_ERROR("amdgpu: failed to get destroy ib (%ld).\n", r);
+	if (r)
 		goto error;
-	}
 
 	r = dma_fence_wait_timeout(fence, false, timeout);
-	if (r == 0) {
-		DRM_ERROR("amdgpu: IB test timed out.\n");
+	if (r == 0)
 		r = -ETIMEDOUT;
-	} else if (r < 0) {
-		DRM_ERROR("amdgpu: fence wait failed (%ld).\n", r);
-	} else {
-		DRM_DEBUG("ib test on ring %d succeeded\n",  ring->idx);
+	else if (r > 0)
 		r = 0;
-	}
 
 	dma_fence_put(fence);
-
 error:
 	return r;
 }
@@ -436,17 +599,11 @@
 	int r;
 
 	r = amdgpu_ring_alloc(ring, 16);
-	if (r) {
-		DRM_ERROR("amdgpu: vcn enc failed to lock ring %d (%d).\n",
-			  ring->idx, r);
-		return r;
-<<<<<<< HEAD
-	}
-=======
+	if (r)
+		return r;
 
 	rptr = amdgpu_ring_get_rptr(ring);
 
->>>>>>> 407d19ab
 	amdgpu_ring_write(ring, VCN_ENC_CMD_END);
 	amdgpu_ring_commit(ring);
 
@@ -456,14 +613,8 @@
 		DRM_UDELAY(1);
 	}
 
-	if (i < adev->usec_timeout) {
-		DRM_DEBUG("ring test on %d succeeded in %d usecs\n",
-			 ring->idx, i);
-	} else {
-		DRM_ERROR("amdgpu: ring %d test failed\n",
-			  ring->idx);
+	if (i >= adev->usec_timeout)
 		r = -ETIMEDOUT;
-	}
 
 	return r;
 }
@@ -578,27 +729,19 @@
 	long r;
 
 	r = amdgpu_vcn_enc_get_create_msg(ring, 1, NULL);
-	if (r) {
-		DRM_ERROR("amdgpu: failed to get create msg (%ld).\n", r);
+	if (r)
 		goto error;
-	}
 
 	r = amdgpu_vcn_enc_get_destroy_msg(ring, 1, &fence);
-	if (r) {
-		DRM_ERROR("amdgpu: failed to get destroy ib (%ld).\n", r);
+	if (r)
 		goto error;
-	}
 
 	r = dma_fence_wait_timeout(fence, false, timeout);
-	if (r == 0) {
-		DRM_ERROR("amdgpu: IB test timed out.\n");
+	if (r == 0)
 		r = -ETIMEDOUT;
-	} else if (r < 0) {
-		DRM_ERROR("amdgpu: fence wait failed (%ld).\n", r);
-	} else {
-		DRM_DEBUG("ib test on ring %d succeeded\n", ring->idx);
+	else if (r > 0)
 		r = 0;
-	}
+
 error:
 	dma_fence_put(fence);
 	return r;
@@ -611,35 +754,26 @@
 	unsigned i;
 	int r;
 
-	WREG32(SOC15_REG_OFFSET(UVD, 0, mmUVD_CONTEXT_ID), 0xCAFEDEAD);
+	WREG32(SOC15_REG_OFFSET(UVD, 0, mmUVD_SCRATCH9), 0xCAFEDEAD);
 	r = amdgpu_ring_alloc(ring, 3);
 
-	if (r) {
-		DRM_ERROR("amdgpu: cp failed to lock ring %d (%d).\n",
-				  ring->idx, r);
-		return r;
-	}
+	if (r)
+		return r;
 
 	amdgpu_ring_write(ring,
-		PACKETJ(SOC15_REG_OFFSET(UVD, 0, mmUVD_CONTEXT_ID), 0, 0, 0));
+		PACKETJ(SOC15_REG_OFFSET(UVD, 0, mmUVD_SCRATCH9), 0, 0, 0));
 	amdgpu_ring_write(ring, 0xDEADBEEF);
 	amdgpu_ring_commit(ring);
 
 	for (i = 0; i < adev->usec_timeout; i++) {
-		tmp = RREG32(SOC15_REG_OFFSET(UVD, 0, mmUVD_CONTEXT_ID));
+		tmp = RREG32(SOC15_REG_OFFSET(UVD, 0, mmUVD_SCRATCH9));
 		if (tmp == 0xDEADBEEF)
 			break;
 		DRM_UDELAY(1);
 	}
 
-	if (i < adev->usec_timeout) {
-		DRM_DEBUG("ring test on %d succeeded in %d usecs\n",
-				  ring->idx, i);
-	} else {
-		DRM_ERROR("amdgpu: ring %d test failed (0x%08X)\n",
-				  ring->idx, tmp);
-		r = -EINVAL;
-	}
+	if (i >= adev->usec_timeout)
+		r = -ETIMEDOUT;
 
 	return r;
 }
@@ -660,7 +794,7 @@
 
 	ib = &job->ibs[0];
 
-	ib->ptr[0] = PACKETJ(SOC15_REG_OFFSET(UVD, 0, mmUVD_JPEG_PITCH), 0, 0, PACKETJ_TYPE0);
+	ib->ptr[0] = PACKETJ(SOC15_REG_OFFSET(UVD, 0, mmUVD_SCRATCH9), 0, 0, PACKETJ_TYPE0);
 	ib->ptr[1] = 0xDEADBEEF;
 	for (i = 2; i < 16; i += 2) {
 		ib->ptr[i] = PACKETJ(0, 0, 0, PACKETJ_TYPE6);
@@ -692,38 +826,30 @@
 	long r = 0;
 
 	r = amdgpu_vcn_jpeg_set_reg(ring, 1, &fence);
-	if (r) {
-		DRM_ERROR("amdgpu: failed to set jpeg register (%ld).\n", r);
+	if (r)
 		goto error;
-	}
 
 	r = dma_fence_wait_timeout(fence, false, timeout);
 	if (r == 0) {
-		DRM_ERROR("amdgpu: IB test timed out.\n");
 		r = -ETIMEDOUT;
 		goto error;
 	} else if (r < 0) {
-		DRM_ERROR("amdgpu: fence wait failed (%ld).\n", r);
 		goto error;
-	} else
+	} else {
 		r = 0;
+	}
 
 	for (i = 0; i < adev->usec_timeout; i++) {
-		tmp = RREG32(SOC15_REG_OFFSET(UVD, 0, mmUVD_JPEG_PITCH));
+		tmp = RREG32(SOC15_REG_OFFSET(UVD, 0, mmUVD_SCRATCH9));
 		if (tmp == 0xDEADBEEF)
 			break;
 		DRM_UDELAY(1);
 	}
 
-	if (i < adev->usec_timeout)
-		DRM_DEBUG("ib test on ring %d succeeded\n", ring->idx);
-	else {
-		DRM_ERROR("ib test failed (0x%08X)\n", tmp);
-		r = -EINVAL;
-	}
+	if (i >= adev->usec_timeout)
+		r = -ETIMEDOUT;
 
 	dma_fence_put(fence);
-
 error:
 	return r;
 }