/*
 * Copyright 2008 Jerome Glisse.
 * All Rights Reserved.
 *
 * Permission is hereby granted, free of charge, to any person obtaining a
 * copy of this software and associated documentation files (the "Software"),
 * to deal in the Software without restriction, including without limitation
 * the rights to use, copy, modify, merge, publish, distribute, sublicense,
 * and/or sell copies of the Software, and to permit persons to whom the
 * Software is furnished to do so, subject to the following conditions:
 *
 * The above copyright notice and this permission notice (including the next
 * paragraph) shall be included in all copies or substantial portions of the
 * Software.
 *
 * THE SOFTWARE IS PROVIDED "AS IS", WITHOUT WARRANTY OF ANY KIND, EXPRESS OR
 * IMPLIED, INCLUDING BUT NOT LIMITED TO THE WARRANTIES OF MERCHANTABILITY,
 * FITNESS FOR A PARTICULAR PURPOSE AND NONINFRINGEMENT.  IN NO EVENT SHALL
 * PRECISION INSIGHT AND/OR ITS SUPPLIERS BE LIABLE FOR ANY CLAIM, DAMAGES OR
 * OTHER LIABILITY, WHETHER IN AN ACTION OF CONTRACT, TORT OR OTHERWISE,
 * ARISING FROM, OUT OF OR IN CONNECTION WITH THE SOFTWARE OR THE USE OR OTHER
 * DEALINGS IN THE SOFTWARE.
 *
 * Authors:
 *    Jerome Glisse <glisse@freedesktop.org>
 */
#include <linux/pagemap.h>
#include <linux/sync_file.h>
#include <drm/drmP.h>
#include <drm/amdgpu_drm.h>
#include <drm/drm_syncobj.h>
#include "amdgpu.h"
#include "amdgpu_trace.h"
#include "amdgpu_gmc.h"

static int amdgpu_cs_user_fence_chunk(struct amdgpu_cs_parser *p,
				      struct drm_amdgpu_cs_chunk_fence *data,
				      uint32_t *offset)
{
	struct drm_gem_object *gobj;
	unsigned long size;
	int r;

	gobj = drm_gem_object_lookup(p->filp, data->handle);
	if (gobj == NULL)
		return -EINVAL;

	p->uf_entry.robj = amdgpu_bo_ref(gem_to_amdgpu_bo(gobj));
	p->uf_entry.priority = 0;
	p->uf_entry.tv.bo = &p->uf_entry.robj->tbo;
	p->uf_entry.tv.shared = true;
	p->uf_entry.user_pages = NULL;

	drm_gem_object_put_unlocked(gobj);

	size = amdgpu_bo_size(p->uf_entry.robj);
	if (size != PAGE_SIZE || (data->offset + 8) > size) {
		r = -EINVAL;
		goto error_unref;
	}

	if (amdgpu_ttm_tt_get_usermm(p->uf_entry.robj->tbo.ttm)) {
		r = -EINVAL;
		goto error_unref;
	}

	*offset = data->offset;

	return 0;

error_unref:
	amdgpu_bo_unref(&p->uf_entry.robj);
	return r;
}

static int amdgpu_cs_bo_handles_chunk(struct amdgpu_cs_parser *p,
				      struct drm_amdgpu_bo_list_in *data)
{
	int r;
	struct drm_amdgpu_bo_list_entry *info = NULL;

	r = amdgpu_bo_create_list_entry_array(data, &info);
	if (r)
		return r;

	r = amdgpu_bo_list_create(p->adev, p->filp, info, data->bo_number,
				  &p->bo_list);
	if (r)
		goto error_free;

	kvfree(info);
	return 0;

error_free:
	if (info)
		kvfree(info);

	return r;
}

static int amdgpu_cs_parser_init(struct amdgpu_cs_parser *p, union drm_amdgpu_cs *cs)
{
	struct amdgpu_fpriv *fpriv = p->filp->driver_priv;
	struct amdgpu_vm *vm = &fpriv->vm;
	uint64_t *chunk_array_user;
	uint64_t *chunk_array;
	unsigned size, num_ibs = 0;
	uint32_t uf_offset = 0;
	int i;
	int ret;

	if (cs->in.num_chunks == 0)
		return 0;

	chunk_array = kmalloc_array(cs->in.num_chunks, sizeof(uint64_t), GFP_KERNEL);
	if (!chunk_array)
		return -ENOMEM;

	p->ctx = amdgpu_ctx_get(fpriv, cs->in.ctx_id);
	if (!p->ctx) {
		ret = -EINVAL;
		goto free_chunk;
	}

	mutex_lock(&p->ctx->lock);

	/* skip guilty context job */
	if (atomic_read(&p->ctx->guilty) == 1) {
		ret = -ECANCELED;
		goto free_chunk;
	}

	/* get chunks */
	chunk_array_user = u64_to_user_ptr(cs->in.chunks);
	if (copy_from_user(chunk_array, chunk_array_user,
			   sizeof(uint64_t)*cs->in.num_chunks)) {
		ret = -EFAULT;
		goto free_chunk;
	}

	p->nchunks = cs->in.num_chunks;
	p->chunks = kmalloc_array(p->nchunks, sizeof(struct amdgpu_cs_chunk),
			    GFP_KERNEL);
	if (!p->chunks) {
		ret = -ENOMEM;
		goto free_chunk;
	}

	for (i = 0; i < p->nchunks; i++) {
		struct drm_amdgpu_cs_chunk __user **chunk_ptr = NULL;
		struct drm_amdgpu_cs_chunk user_chunk;
		uint32_t __user *cdata;

		chunk_ptr = u64_to_user_ptr(chunk_array[i]);
		if (copy_from_user(&user_chunk, chunk_ptr,
				       sizeof(struct drm_amdgpu_cs_chunk))) {
			ret = -EFAULT;
			i--;
			goto free_partial_kdata;
		}
		p->chunks[i].chunk_id = user_chunk.chunk_id;
		p->chunks[i].length_dw = user_chunk.length_dw;

		size = p->chunks[i].length_dw;
		cdata = u64_to_user_ptr(user_chunk.chunk_data);

		p->chunks[i].kdata = kvmalloc_array(size, sizeof(uint32_t), GFP_KERNEL);
		if (p->chunks[i].kdata == NULL) {
			ret = -ENOMEM;
			i--;
			goto free_partial_kdata;
		}
		size *= sizeof(uint32_t);
		if (copy_from_user(p->chunks[i].kdata, cdata, size)) {
			ret = -EFAULT;
			goto free_partial_kdata;
		}

		switch (p->chunks[i].chunk_id) {
		case AMDGPU_CHUNK_ID_IB:
			++num_ibs;
			break;

		case AMDGPU_CHUNK_ID_FENCE:
			size = sizeof(struct drm_amdgpu_cs_chunk_fence);
			if (p->chunks[i].length_dw * sizeof(uint32_t) < size) {
				ret = -EINVAL;
				goto free_partial_kdata;
			}

			ret = amdgpu_cs_user_fence_chunk(p, p->chunks[i].kdata,
							 &uf_offset);
			if (ret)
				goto free_partial_kdata;

			break;

		case AMDGPU_CHUNK_ID_BO_HANDLES:
			size = sizeof(struct drm_amdgpu_bo_list_in);
			if (p->chunks[i].length_dw * sizeof(uint32_t) < size) {
				ret = -EINVAL;
				goto free_partial_kdata;
			}

			ret = amdgpu_cs_bo_handles_chunk(p, p->chunks[i].kdata);
			if (ret)
				goto free_partial_kdata;

			break;

		case AMDGPU_CHUNK_ID_DEPENDENCIES:
		case AMDGPU_CHUNK_ID_SYNCOBJ_IN:
		case AMDGPU_CHUNK_ID_SYNCOBJ_OUT:
<<<<<<< HEAD
=======
		case AMDGPU_CHUNK_ID_SCHEDULED_DEPENDENCIES:
		case AMDGPU_CHUNK_ID_SYNCOBJ_TIMELINE_WAIT:
		case AMDGPU_CHUNK_ID_SYNCOBJ_TIMELINE_SIGNAL:
>>>>>>> 407d19ab
			break;

		default:
			ret = -EINVAL;
			goto free_partial_kdata;
		}
	}

	ret = amdgpu_job_alloc(p->adev, num_ibs, &p->job, vm);
	if (ret)
		goto free_all_kdata;

	if (p->ctx->vram_lost_counter != p->job->vram_lost_counter) {
		ret = -ECANCELED;
		goto free_all_kdata;
	}

	if (p->uf_entry.robj)
		p->job->uf_addr = uf_offset;
	kfree(chunk_array);

	/* Use this opportunity to fill in task info for the vm */
	amdgpu_vm_set_task_info(vm);

	return 0;

free_all_kdata:
	i = p->nchunks - 1;
free_partial_kdata:
	for (; i >= 0; i--)
		kvfree(p->chunks[i].kdata);
	kfree(p->chunks);
	p->chunks = NULL;
	p->nchunks = 0;
free_chunk:
	kfree(chunk_array);

	return ret;
}

/* Convert microseconds to bytes. */
static u64 us_to_bytes(struct amdgpu_device *adev, s64 us)
{
	if (us <= 0 || !adev->mm_stats.log2_max_MBps)
		return 0;

	/* Since accum_us is incremented by a million per second, just
	 * multiply it by the number of MB/s to get the number of bytes.
	 */
	return us << adev->mm_stats.log2_max_MBps;
}

static s64 bytes_to_us(struct amdgpu_device *adev, u64 bytes)
{
	if (!adev->mm_stats.log2_max_MBps)
		return 0;

	return bytes >> adev->mm_stats.log2_max_MBps;
}

/* Returns how many bytes TTM can move right now. If no bytes can be moved,
 * it returns 0. If it returns non-zero, it's OK to move at least one buffer,
 * which means it can go over the threshold once. If that happens, the driver
 * will be in debt and no other buffer migrations can be done until that debt
 * is repaid.
 *
 * This approach allows moving a buffer of any size (it's important to allow
 * that).
 *
 * The currency is simply time in microseconds and it increases as the clock
 * ticks. The accumulated microseconds (us) are converted to bytes and
 * returned.
 */
static void amdgpu_cs_get_threshold_for_moves(struct amdgpu_device *adev,
					      u64 *max_bytes,
					      u64 *max_vis_bytes)
{
	s64 time_us, increment_us;
	u64 free_vram, total_vram, used_vram;

	/* Allow a maximum of 200 accumulated ms. This is basically per-IB
	 * throttling.
	 *
	 * It means that in order to get full max MBps, at least 5 IBs per
	 * second must be submitted and not more than 200ms apart from each
	 * other.
	 */
	const s64 us_upper_bound = 200000;

	if (!adev->mm_stats.log2_max_MBps) {
		*max_bytes = 0;
		*max_vis_bytes = 0;
		return;
	}

	total_vram = adev->gmc.real_vram_size - atomic64_read(&adev->vram_pin_size);
	used_vram = amdgpu_vram_mgr_usage(&adev->mman.bdev.man[TTM_PL_VRAM]);
	free_vram = used_vram >= total_vram ? 0 : total_vram - used_vram;

	spin_lock(&adev->mm_stats.lock);

	/* Increase the amount of accumulated us. */
	time_us = ktime_to_us(ktime_get());
	increment_us = time_us - adev->mm_stats.last_update_us;
	adev->mm_stats.last_update_us = time_us;
	adev->mm_stats.accum_us = min(adev->mm_stats.accum_us + increment_us,
                                      us_upper_bound);

	/* This prevents the short period of low performance when the VRAM
	 * usage is low and the driver is in debt or doesn't have enough
	 * accumulated us to fill VRAM quickly.
	 *
	 * The situation can occur in these cases:
	 * - a lot of VRAM is freed by userspace
	 * - the presence of a big buffer causes a lot of evictions
	 *   (solution: split buffers into smaller ones)
	 *
	 * If 128 MB or 1/8th of VRAM is free, start filling it now by setting
	 * accum_us to a positive number.
	 */
	if (free_vram >= 128 * 1024 * 1024 || free_vram >= total_vram / 8) {
		s64 min_us;

		/* Be more aggresive on dGPUs. Try to fill a portion of free
		 * VRAM now.
		 */
		if (!(adev->flags & AMD_IS_APU))
			min_us = bytes_to_us(adev, free_vram / 4);
		else
			min_us = 0; /* Reset accum_us on APUs. */

		adev->mm_stats.accum_us = max(min_us, adev->mm_stats.accum_us);
	}

	/* This is set to 0 if the driver is in debt to disallow (optional)
	 * buffer moves.
	 */
	*max_bytes = us_to_bytes(adev, adev->mm_stats.accum_us);

	/* Do the same for visible VRAM if half of it is free */
	if (!amdgpu_gmc_vram_full_visible(&adev->gmc)) {
		u64 total_vis_vram = adev->gmc.visible_vram_size;
		u64 used_vis_vram =
			amdgpu_vram_mgr_vis_usage(&adev->mman.bdev.man[TTM_PL_VRAM]);

		if (used_vis_vram < total_vis_vram) {
			u64 free_vis_vram = total_vis_vram - used_vis_vram;
			adev->mm_stats.accum_us_vis = min(adev->mm_stats.accum_us_vis +
							  increment_us, us_upper_bound);

			if (free_vis_vram >= total_vis_vram / 2)
				adev->mm_stats.accum_us_vis =
					max(bytes_to_us(adev, free_vis_vram / 2),
					    adev->mm_stats.accum_us_vis);
		}

		*max_vis_bytes = us_to_bytes(adev, adev->mm_stats.accum_us_vis);
	} else {
		*max_vis_bytes = 0;
	}

	spin_unlock(&adev->mm_stats.lock);
}

/* Report how many bytes have really been moved for the last command
 * submission. This can result in a debt that can stop buffer migrations
 * temporarily.
 */
void amdgpu_cs_report_moved_bytes(struct amdgpu_device *adev, u64 num_bytes,
				  u64 num_vis_bytes)
{
	spin_lock(&adev->mm_stats.lock);
	adev->mm_stats.accum_us -= bytes_to_us(adev, num_bytes);
	adev->mm_stats.accum_us_vis -= bytes_to_us(adev, num_vis_bytes);
	spin_unlock(&adev->mm_stats.lock);
}

static int amdgpu_cs_bo_validate(struct amdgpu_cs_parser *p,
				 struct amdgpu_bo *bo)
{
	struct amdgpu_device *adev = amdgpu_ttm_adev(bo->tbo.bdev);
	struct ttm_operation_ctx ctx = {
		.interruptible = true,
		.no_wait_gpu = false,
		.resv = bo->tbo.resv,
		.flags = 0
	};
	uint32_t domain;
	int r;

	if (bo->pin_count)
		return 0;

	/* Don't move this buffer if we have depleted our allowance
	 * to move it. Don't move anything if the threshold is zero.
	 */
	if (p->bytes_moved < p->bytes_moved_threshold) {
		if (!amdgpu_gmc_vram_full_visible(&adev->gmc) &&
		    (bo->flags & AMDGPU_GEM_CREATE_CPU_ACCESS_REQUIRED)) {
			/* And don't move a CPU_ACCESS_REQUIRED BO to limited
			 * visible VRAM if we've depleted our allowance to do
			 * that.
			 */
			if (p->bytes_moved_vis < p->bytes_moved_vis_threshold)
				domain = bo->preferred_domains;
			else
				domain = bo->allowed_domains;
		} else {
			domain = bo->preferred_domains;
		}
	} else {
		domain = bo->allowed_domains;
	}

retry:
	amdgpu_bo_placement_from_domain(bo, domain);
	r = ttm_bo_validate(&bo->tbo, &bo->placement, &ctx);

	p->bytes_moved += ctx.bytes_moved;
	if (!amdgpu_gmc_vram_full_visible(&adev->gmc) &&
	    amdgpu_bo_in_cpu_visible_vram(bo))
		p->bytes_moved_vis += ctx.bytes_moved;

	if (unlikely(r == -ENOMEM) && domain != bo->allowed_domains) {
		domain = bo->allowed_domains;
		goto retry;
	}

	return r;
}

/* Last resort, try to evict something from the current working set */
static bool amdgpu_cs_try_evict(struct amdgpu_cs_parser *p,
				struct amdgpu_bo *validated)
{
	uint32_t domain = validated->allowed_domains;
	struct ttm_operation_ctx ctx = { true, false };
	int r;

	if (!p->evictable)
		return false;

	for (;&p->evictable->tv.head != &p->validated;
	     p->evictable = list_prev_entry(p->evictable, tv.head)) {

		struct amdgpu_bo_list_entry *candidate = p->evictable;
		struct amdgpu_bo *bo = candidate->robj;
		struct amdgpu_device *adev = amdgpu_ttm_adev(bo->tbo.bdev);
		bool update_bytes_moved_vis;
		uint32_t other;

		/* If we reached our current BO we can forget it */
		if (candidate->robj == validated)
			break;

		/* We can't move pinned BOs here */
		if (bo->pin_count)
			continue;

		other = amdgpu_mem_type_to_domain(bo->tbo.mem.mem_type);

		/* Check if this BO is in one of the domains we need space for */
		if (!(other & domain))
			continue;

		/* Check if we can move this BO somewhere else */
		other = bo->allowed_domains & ~domain;
		if (!other)
			continue;

		/* Good we can try to move this BO somewhere else */
		update_bytes_moved_vis =
				!amdgpu_gmc_vram_full_visible(&adev->gmc) &&
				amdgpu_bo_in_cpu_visible_vram(bo);
		amdgpu_bo_placement_from_domain(bo, other);
		r = ttm_bo_validate(&bo->tbo, &bo->placement, &ctx);
		p->bytes_moved += ctx.bytes_moved;
		if (update_bytes_moved_vis)
			p->bytes_moved_vis += ctx.bytes_moved;

		if (unlikely(r))
			break;

		p->evictable = list_prev_entry(p->evictable, tv.head);
		list_move(&candidate->tv.head, &p->validated);

		return true;
	}

	return false;
}

static int amdgpu_cs_validate(void *param, struct amdgpu_bo *bo)
{
	struct amdgpu_cs_parser *p = param;
	int r;

	do {
		r = amdgpu_cs_bo_validate(p, bo);
	} while (r == -ENOMEM && amdgpu_cs_try_evict(p, bo));
	if (r)
		return r;

	if (bo->shadow)
		r = amdgpu_cs_bo_validate(p, bo->shadow);

	return r;
}

static int amdgpu_cs_list_validate(struct amdgpu_cs_parser *p,
			    struct list_head *validated)
{
	struct ttm_operation_ctx ctx = { true, false };
	struct amdgpu_bo_list_entry *lobj;
	int r;

	list_for_each_entry(lobj, validated, tv.head) {
		struct amdgpu_bo *bo = lobj->robj;
		bool binding_userptr = false;
		struct mm_struct *usermm;

		usermm = amdgpu_ttm_tt_get_usermm(bo->tbo.ttm);
		if (usermm && usermm != current->mm)
			return -EPERM;

		/* Check if we have user pages and nobody bound the BO already */
		if (amdgpu_ttm_tt_userptr_needs_pages(bo->tbo.ttm) &&
		    lobj->user_pages) {
			amdgpu_bo_placement_from_domain(bo,
							AMDGPU_GEM_DOMAIN_CPU);
			r = ttm_bo_validate(&bo->tbo, &bo->placement, &ctx);
			if (r)
				return r;
			amdgpu_ttm_tt_set_user_pages(bo->tbo.ttm,
						     lobj->user_pages);
			binding_userptr = true;
		}

		if (p->evictable == lobj)
			p->evictable = NULL;

		r = amdgpu_cs_validate(p, bo);
		if (r)
			return r;

		if (binding_userptr) {
			kvfree(lobj->user_pages);
			lobj->user_pages = NULL;
		}
	}
	return 0;
}

static int amdgpu_cs_parser_bos(struct amdgpu_cs_parser *p,
				union drm_amdgpu_cs *cs)
{
	struct amdgpu_fpriv *fpriv = p->filp->driver_priv;
	struct amdgpu_vm *vm = &fpriv->vm;
	struct amdgpu_bo_list_entry *e;
	struct list_head duplicates;
	struct amdgpu_bo *gds;
	struct amdgpu_bo *gws;
	struct amdgpu_bo *oa;
	unsigned tries = 10;
	int r;

	INIT_LIST_HEAD(&p->validated);

	/* p->bo_list could already be assigned if AMDGPU_CHUNK_ID_BO_HANDLES is present */
	if (cs->in.bo_list_handle) {
		if (p->bo_list)
			return -EINVAL;

		r = amdgpu_bo_list_get(fpriv, cs->in.bo_list_handle,
				       &p->bo_list);
		if (r)
			return r;
	} else if (!p->bo_list) {
		/* Create a empty bo_list when no handle is provided */
		r = amdgpu_bo_list_create(p->adev, p->filp, NULL, 0,
					  &p->bo_list);
		if (r)
			return r;
	}

	amdgpu_bo_list_get_list(p->bo_list, &p->validated);
	if (p->bo_list->first_userptr != p->bo_list->num_entries)
		p->mn = amdgpu_mn_get(p->adev, AMDGPU_MN_TYPE_GFX);

	INIT_LIST_HEAD(&duplicates);
	amdgpu_vm_get_pd_bo(&fpriv->vm, &p->validated, &p->vm_pd);

	if (p->uf_entry.robj && !p->uf_entry.robj->parent)
		list_add(&p->uf_entry.tv.head, &p->validated);

	while (1) {
		struct list_head need_pages;

		r = ttm_eu_reserve_buffers(&p->ticket, &p->validated, true,
					   &duplicates);
		if (unlikely(r != 0)) {
			if (r != -ERESTARTSYS)
				DRM_ERROR("ttm_eu_reserve_buffers failed.\n");
			goto error_free_pages;
		}

		INIT_LIST_HEAD(&need_pages);
		amdgpu_bo_list_for_each_userptr_entry(e, p->bo_list) {
			struct amdgpu_bo *bo = e->robj;

			if (amdgpu_ttm_tt_userptr_invalidated(bo->tbo.ttm,
				 &e->user_invalidated) && e->user_pages) {

				/* We acquired a page array, but somebody
				 * invalidated it. Free it and try again
				 */
				release_pages(e->user_pages,
					      bo->tbo.ttm->num_pages);
				kvfree(e->user_pages);
				e->user_pages = NULL;
			}

			if (amdgpu_ttm_tt_userptr_needs_pages(bo->tbo.ttm) &&
			    !e->user_pages) {
				list_del(&e->tv.head);
				list_add(&e->tv.head, &need_pages);

				amdgpu_bo_unreserve(e->robj);
			}
		}

		if (list_empty(&need_pages))
			break;

		/* Unreserve everything again. */
		ttm_eu_backoff_reservation(&p->ticket, &p->validated);

		/* We tried too many times, just abort */
		if (!--tries) {
			r = -EDEADLK;
			DRM_ERROR("deadlock in %s\n", __func__);
			goto error_free_pages;
		}

		/* Fill the page arrays for all userptrs. */
		list_for_each_entry(e, &need_pages, tv.head) {
			struct ttm_tt *ttm = e->robj->tbo.ttm;

			e->user_pages = kvmalloc_array(ttm->num_pages,
							 sizeof(struct page*),
							 GFP_KERNEL | __GFP_ZERO);
			if (!e->user_pages) {
				r = -ENOMEM;
				DRM_ERROR("calloc failure in %s\n", __func__);
				goto error_free_pages;
			}

			r = amdgpu_ttm_tt_get_user_pages(ttm, e->user_pages);
			if (r) {
				DRM_ERROR("amdgpu_ttm_tt_get_user_pages failed.\n");
				kvfree(e->user_pages);
				e->user_pages = NULL;
				goto error_free_pages;
			}
		}

		/* And try again. */
		list_splice(&need_pages, &p->validated);
	}

	amdgpu_cs_get_threshold_for_moves(p->adev, &p->bytes_moved_threshold,
					  &p->bytes_moved_vis_threshold);
	p->bytes_moved = 0;
	p->bytes_moved_vis = 0;
	p->evictable = list_last_entry(&p->validated,
				       struct amdgpu_bo_list_entry,
				       tv.head);

	r = amdgpu_vm_validate_pt_bos(p->adev, &fpriv->vm,
				      amdgpu_cs_validate, p);
	if (r) {
		DRM_ERROR("amdgpu_vm_validate_pt_bos() failed.\n");
		goto error_validate;
	}

	r = amdgpu_cs_list_validate(p, &duplicates);
	if (r) {
		DRM_ERROR("amdgpu_cs_list_validate(duplicates) failed.\n");
		goto error_validate;
	}

	r = amdgpu_cs_list_validate(p, &p->validated);
	if (r) {
		DRM_ERROR("amdgpu_cs_list_validate(validated) failed.\n");
		goto error_validate;
	}

	amdgpu_cs_report_moved_bytes(p->adev, p->bytes_moved,
				     p->bytes_moved_vis);

	gds = p->bo_list->gds_obj;
	gws = p->bo_list->gws_obj;
	oa = p->bo_list->oa_obj;

	amdgpu_bo_list_for_each_entry(e, p->bo_list)
		e->bo_va = amdgpu_vm_bo_find(vm, e->robj);

	if (gds) {
		p->job->gds_base = amdgpu_bo_gpu_offset(gds);
		p->job->gds_size = amdgpu_bo_size(gds);
	}
	if (gws) {
		p->job->gws_base = amdgpu_bo_gpu_offset(gws);
		p->job->gws_size = amdgpu_bo_size(gws);
	}
	if (oa) {
		p->job->oa_base = amdgpu_bo_gpu_offset(oa);
		p->job->oa_size = amdgpu_bo_size(oa);
	}

	if (!r && p->uf_entry.robj) {
		struct amdgpu_bo *uf = p->uf_entry.robj;

		r = amdgpu_ttm_alloc_gart(&uf->tbo);
		p->job->uf_addr += amdgpu_bo_gpu_offset(uf);
	}

error_validate:
	if (r)
		ttm_eu_backoff_reservation(&p->ticket, &p->validated);

error_free_pages:

	amdgpu_bo_list_for_each_userptr_entry(e, p->bo_list) {
		if (!e->user_pages)
			continue;

		release_pages(e->user_pages,
			      e->robj->tbo.ttm->num_pages);
		kvfree(e->user_pages);
	}

	return r;
}

static int amdgpu_cs_sync_rings(struct amdgpu_cs_parser *p)
{
	struct amdgpu_bo_list_entry *e;
	int r;

	list_for_each_entry(e, &p->validated, tv.head) {
		struct reservation_object *resv = e->robj->tbo.resv;
		r = amdgpu_sync_resv(p->adev, &p->job->sync, resv, p->filp,
				     amdgpu_bo_explicit_sync(e->robj));

		if (r)
			return r;
	}
	return 0;
}

/**
 * cs_parser_fini() - clean parser states
 * @parser:	parser structure holding parsing context.
 * @error:	error number
 *
 * If error is set than unvalidate buffer, otherwise just free memory
 * used by parsing context.
 **/
static void amdgpu_cs_parser_fini(struct amdgpu_cs_parser *parser, int error,
				  bool backoff)
{
	unsigned i;

	if (error && backoff)
		ttm_eu_backoff_reservation(&parser->ticket,
					   &parser->validated);

	for (i = 0; i < parser->num_post_deps; i++) {
		drm_syncobj_put(parser->post_deps[i].syncobj);
		kfree(parser->post_deps[i].chain);
	}
	kfree(parser->post_deps);

	dma_fence_put(parser->fence);

	if (parser->ctx) {
		mutex_unlock(&parser->ctx->lock);
		amdgpu_ctx_put(parser->ctx);
	}
	if (parser->bo_list)
		amdgpu_bo_list_put(parser->bo_list);

	for (i = 0; i < parser->nchunks; i++)
		kvfree(parser->chunks[i].kdata);
	kfree(parser->chunks);
	if (parser->job)
		amdgpu_job_free(parser->job);
	amdgpu_bo_unref(&parser->uf_entry.robj);
}

static int amdgpu_bo_vm_update_pte(struct amdgpu_cs_parser *p)
{
	struct amdgpu_fpriv *fpriv = p->filp->driver_priv;
	struct amdgpu_device *adev = p->adev;
	struct amdgpu_vm *vm = &fpriv->vm;
	struct amdgpu_bo_list_entry *e;
	struct amdgpu_bo_va *bo_va;
	struct amdgpu_bo *bo;
	int r;

	r = amdgpu_vm_clear_freed(adev, vm, NULL);
	if (r)
		return r;

	r = amdgpu_vm_bo_update(adev, fpriv->prt_va, false);
	if (r)
		return r;

	r = amdgpu_sync_fence(adev, &p->job->sync,
			      fpriv->prt_va->last_pt_update, false);
	if (r)
		return r;

	if (amdgpu_sriov_vf(adev)) {
		struct dma_fence *f;

		bo_va = fpriv->csa_va;
		BUG_ON(!bo_va);
		r = amdgpu_vm_bo_update(adev, bo_va, false);
		if (r)
			return r;

		f = bo_va->last_pt_update;
		r = amdgpu_sync_fence(adev, &p->job->sync, f, false);
		if (r)
			return r;
	}

	amdgpu_bo_list_for_each_entry(e, p->bo_list) {
		struct dma_fence *f;

		/* ignore duplicates */
		bo = e->robj;
		if (!bo)
			continue;

		bo_va = e->bo_va;
		if (bo_va == NULL)
			continue;

		r = amdgpu_vm_bo_update(adev, bo_va, false);
		if (r)
			return r;

		f = bo_va->last_pt_update;
		r = amdgpu_sync_fence(adev, &p->job->sync, f, false);
		if (r)
			return r;
	}

	r = amdgpu_vm_handle_moved(adev, vm);
	if (r)
		return r;

	r = amdgpu_vm_update_directories(adev, vm);
	if (r)
		return r;

	r = amdgpu_sync_fence(adev, &p->job->sync, vm->last_update, false);
	if (r)
		return r;

	if (amdgpu_vm_debug) {
		/* Invalidate all BOs to test for userspace bugs */
		amdgpu_bo_list_for_each_entry(e, p->bo_list) {
			/* ignore duplicates */
			if (!e->robj)
				continue;

			amdgpu_vm_bo_invalidate(adev, e->robj, false);
		}
	}

	return r;
}

static int amdgpu_cs_ib_vm_chunk(struct amdgpu_device *adev,
				 struct amdgpu_cs_parser *p)
{
	struct amdgpu_fpriv *fpriv = p->filp->driver_priv;
	struct amdgpu_vm *vm = &fpriv->vm;
	struct amdgpu_ring *ring = p->ring;
	int r;

	/* Only for UVD/VCE VM emulation */
	if (p->ring->funcs->parse_cs || p->ring->funcs->patch_cs_in_place) {
		unsigned i, j;

		for (i = 0, j = 0; i < p->nchunks && j < p->job->num_ibs; i++) {
			struct drm_amdgpu_cs_chunk_ib *chunk_ib;
			struct amdgpu_bo_va_mapping *m;
			struct amdgpu_bo *aobj = NULL;
			struct amdgpu_cs_chunk *chunk;
			uint64_t offset, va_start;
			struct amdgpu_ib *ib;
			uint8_t *kptr;

			chunk = &p->chunks[i];
			ib = &p->job->ibs[j];
			chunk_ib = chunk->kdata;

			if (chunk->chunk_id != AMDGPU_CHUNK_ID_IB)
				continue;

			va_start = chunk_ib->va_start & AMDGPU_VA_HOLE_MASK;
			r = amdgpu_cs_find_mapping(p, va_start, &aobj, &m);
			if (r) {
				DRM_ERROR("IB va_start is invalid\n");
				return r;
			}

			if ((va_start + chunk_ib->ib_bytes) >
			    (m->last + 1) * AMDGPU_GPU_PAGE_SIZE) {
				DRM_ERROR("IB va_start+ib_bytes is invalid\n");
				return -EINVAL;
			}

			/* the IB should be reserved at this point */
			r = amdgpu_bo_kmap(aobj, (void **)&kptr);
			if (r) {
				return r;
			}

			offset = m->start * AMDGPU_GPU_PAGE_SIZE;
			kptr += va_start - offset;

			if (p->ring->funcs->parse_cs) {
				memcpy(ib->ptr, kptr, chunk_ib->ib_bytes);
				amdgpu_bo_kunmap(aobj);

				r = amdgpu_ring_parse_cs(ring, p, j);
				if (r)
					return r;
			} else {
				ib->ptr = (uint32_t *)kptr;
				r = amdgpu_ring_patch_cs_in_place(ring, p, j);
				amdgpu_bo_kunmap(aobj);
				if (r)
					return r;
			}

			j++;
		}
	}

	if (p->job->vm) {
		p->job->vm_pd_addr = amdgpu_bo_gpu_offset(vm->root.base.bo);

		r = amdgpu_bo_vm_update_pte(p);
		if (r)
			return r;

		r = reservation_object_reserve_shared(vm->root.base.bo->tbo.resv);
		if (r)
			return r;
	}

	return amdgpu_cs_sync_rings(p);
}

static int amdgpu_cs_ib_fill(struct amdgpu_device *adev,
			     struct amdgpu_cs_parser *parser)
{
	struct amdgpu_fpriv *fpriv = parser->filp->driver_priv;
	struct amdgpu_vm *vm = &fpriv->vm;
	int i, j;
	int r, ce_preempt = 0, de_preempt = 0;

	for (i = 0, j = 0; i < parser->nchunks && j < parser->job->num_ibs; i++) {
		struct amdgpu_cs_chunk *chunk;
		struct amdgpu_ib *ib;
		struct drm_amdgpu_cs_chunk_ib *chunk_ib;
		struct amdgpu_ring *ring;

		chunk = &parser->chunks[i];
		ib = &parser->job->ibs[j];
		chunk_ib = (struct drm_amdgpu_cs_chunk_ib *)chunk->kdata;

		if (chunk->chunk_id != AMDGPU_CHUNK_ID_IB)
			continue;

		if (chunk_ib->ip_type == AMDGPU_HW_IP_GFX && amdgpu_sriov_vf(adev)) {
			if (chunk_ib->flags & AMDGPU_IB_FLAG_PREEMPT) {
				if (chunk_ib->flags & AMDGPU_IB_FLAG_CE)
					ce_preempt++;
				else
					de_preempt++;
			}

			/* each GFX command submit allows 0 or 1 IB preemptible for CE & DE */
			if (ce_preempt > 1 || de_preempt > 1)
				return -EINVAL;
		}

		r = amdgpu_queue_mgr_map(adev, &parser->ctx->queue_mgr, chunk_ib->ip_type,
					 chunk_ib->ip_instance, chunk_ib->ring, &ring);
		if (r)
			return r;

		if (chunk_ib->flags & AMDGPU_IB_FLAG_PREAMBLE)
			parser->job->preamble_status |=
				AMDGPU_PREAMBLE_IB_PRESENT;

		if (parser->ring && parser->ring != ring)
			return -EINVAL;

		parser->ring = ring;

		r =  amdgpu_ib_get(adev, vm,
					ring->funcs->parse_cs ? chunk_ib->ib_bytes : 0,
					ib);
		if (r) {
			DRM_ERROR("Failed to get ib !\n");
			return r;
		}

		ib->gpu_addr = chunk_ib->va_start;
		ib->length_dw = chunk_ib->ib_bytes / 4;
		ib->flags = chunk_ib->flags;

		j++;
	}

	/* UVD & VCE fw doesn't support user fences */
	if (parser->job->uf_addr && (
	    parser->ring->funcs->type == AMDGPU_RING_TYPE_UVD ||
	    parser->ring->funcs->type == AMDGPU_RING_TYPE_VCE))
		return -EINVAL;

	return amdgpu_ctx_wait_prev_fence(parser->ctx, parser->ring->idx);
}

static int amdgpu_cs_process_fence_dep(struct amdgpu_cs_parser *p,
				       struct amdgpu_cs_chunk *chunk)
{
	struct amdgpu_fpriv *fpriv = p->filp->driver_priv;
	unsigned num_deps;
	int i, r;
	struct drm_amdgpu_cs_chunk_dep *deps;

	deps = (struct drm_amdgpu_cs_chunk_dep *)chunk->kdata;
	num_deps = chunk->length_dw * 4 /
		sizeof(struct drm_amdgpu_cs_chunk_dep);

	for (i = 0; i < num_deps; ++i) {
		struct amdgpu_ring *ring;
		struct amdgpu_ctx *ctx;
		struct dma_fence *fence;

		ctx = amdgpu_ctx_get(fpriv, deps[i].ctx_id);
		if (ctx == NULL)
			return -EINVAL;

		r = amdgpu_queue_mgr_map(p->adev, &ctx->queue_mgr,
					 deps[i].ip_type,
					 deps[i].ip_instance,
					 deps[i].ring, &ring);
		if (r) {
			amdgpu_ctx_put(ctx);
			return r;
		}

		fence = amdgpu_ctx_get_fence(ctx, ring,
					     deps[i].handle);
		if (IS_ERR(fence)) {
			r = PTR_ERR(fence);
			amdgpu_ctx_put(ctx);
			return r;
		} else if (fence) {
			r = amdgpu_sync_fence(p->adev, &p->job->sync, fence,
					true);
			dma_fence_put(fence);
			amdgpu_ctx_put(ctx);
			if (r)
				return r;
		}
	}
	return 0;
}

static int amdgpu_syncobj_lookup_and_add_to_sync(struct amdgpu_cs_parser *p,
						 uint32_t handle, u64 point,
						 u64 flags)
{
	struct dma_fence *fence;
<<<<<<< HEAD
	r = drm_syncobj_find_fence(p->filp, handle, &fence);
	if (r)
=======
	int r;

	r = drm_syncobj_find_fence(p->filp, handle, point, flags, &fence);
	if (r) {
		DRM_ERROR("syncobj %u failed to find fence @ %llu (%d)!\n",
			  handle, point, r);
>>>>>>> 407d19ab
		return r;
	}

	r = amdgpu_sync_fence(p->adev, &p->job->sync, fence, true);
	dma_fence_put(fence);

	return r;
}

static int amdgpu_cs_process_syncobj_in_dep(struct amdgpu_cs_parser *p,
					    struct amdgpu_cs_chunk *chunk)
{
	struct drm_amdgpu_cs_chunk_sem *deps;
	unsigned num_deps;
	int i, r;

	deps = (struct drm_amdgpu_cs_chunk_sem *)chunk->kdata;
	num_deps = chunk->length_dw * 4 /
		sizeof(struct drm_amdgpu_cs_chunk_sem);
	for (i = 0; i < num_deps; ++i) {
		r = amdgpu_syncobj_lookup_and_add_to_sync(p, deps[i].handle,
							  0, 0);
		if (r)
			return r;
	}

	return 0;
}


static int amdgpu_cs_process_syncobj_timeline_in_dep(struct amdgpu_cs_parser *p,
						     struct amdgpu_cs_chunk *chunk)
{
	struct drm_amdgpu_cs_chunk_syncobj *syncobj_deps;
	unsigned num_deps;
	int i, r;

	syncobj_deps = (struct drm_amdgpu_cs_chunk_syncobj *)chunk->kdata;
	num_deps = chunk->length_dw * 4 /
		sizeof(struct drm_amdgpu_cs_chunk_syncobj);
	for (i = 0; i < num_deps; ++i) {
		r = amdgpu_syncobj_lookup_and_add_to_sync(p,
							  syncobj_deps[i].handle,
							  syncobj_deps[i].point,
							  syncobj_deps[i].flags);
		if (r)
			return r;
	}

	return 0;
}

static int amdgpu_cs_process_syncobj_out_dep(struct amdgpu_cs_parser *p,
					     struct amdgpu_cs_chunk *chunk)
{
	struct drm_amdgpu_cs_chunk_sem *deps;
	unsigned num_deps;
	int i;

	deps = (struct drm_amdgpu_cs_chunk_sem *)chunk->kdata;
	num_deps = chunk->length_dw * 4 /
		sizeof(struct drm_amdgpu_cs_chunk_sem);

	p->post_deps = kmalloc_array(num_deps, sizeof(*p->post_deps),
				     GFP_KERNEL);
	p->num_post_deps = 0;

	if (!p->post_deps)
		return -ENOMEM;


	for (i = 0; i < num_deps; ++i) {
		p->post_deps[i].syncobj =
			drm_syncobj_find(p->filp, deps[i].handle);
		if (!p->post_deps[i].syncobj)
			return -EINVAL;
		p->post_deps[i].chain = NULL;
		p->post_deps[i].point = 0;
		p->num_post_deps++;
	}

	return 0;
}


static int amdgpu_cs_process_syncobj_timeline_out_dep(struct amdgpu_cs_parser *p,
						      struct amdgpu_cs_chunk
						      *chunk)
{
	struct drm_amdgpu_cs_chunk_syncobj *syncobj_deps;
	unsigned num_deps;
	int i;

	syncobj_deps = (struct drm_amdgpu_cs_chunk_syncobj *)chunk->kdata;
	num_deps = chunk->length_dw * 4 /
		sizeof(struct drm_amdgpu_cs_chunk_syncobj);

	p->post_deps = kmalloc_array(num_deps, sizeof(*p->post_deps),
				     GFP_KERNEL);
	p->num_post_deps = 0;

	if (!p->post_deps)
		return -ENOMEM;

	for (i = 0; i < num_deps; ++i) {
		struct amdgpu_cs_post_dep *dep = &p->post_deps[i];

		dep->chain = NULL;
		if (syncobj_deps[i].point) {
			dep->chain = kmalloc(sizeof(*dep->chain), GFP_KERNEL);
			if (!dep->chain)
				return -ENOMEM;
		}

		dep->syncobj = drm_syncobj_find(p->filp,
						syncobj_deps[i].handle);
		if (!dep->syncobj) {
			kfree(dep->chain);
			return -EINVAL;
		}
		dep->point = syncobj_deps[i].point;
		p->num_post_deps++;
	}

	return 0;
}

static int amdgpu_cs_dependencies(struct amdgpu_device *adev,
				  struct amdgpu_cs_parser *p)
{
	int i, r;

	for (i = 0; i < p->nchunks; ++i) {
		struct amdgpu_cs_chunk *chunk;

		chunk = &p->chunks[i];

<<<<<<< HEAD
		if (chunk->chunk_id == AMDGPU_CHUNK_ID_DEPENDENCIES) {
=======
		switch (chunk->chunk_id) {
		case AMDGPU_CHUNK_ID_DEPENDENCIES:
		case AMDGPU_CHUNK_ID_SCHEDULED_DEPENDENCIES:
>>>>>>> 407d19ab
			r = amdgpu_cs_process_fence_dep(p, chunk);
			if (r)
				return r;
			break;
		case AMDGPU_CHUNK_ID_SYNCOBJ_IN:
			r = amdgpu_cs_process_syncobj_in_dep(p, chunk);
			if (r)
				return r;
			break;
		case AMDGPU_CHUNK_ID_SYNCOBJ_OUT:
			r = amdgpu_cs_process_syncobj_out_dep(p, chunk);
			if (r)
				return r;
			break;
		case AMDGPU_CHUNK_ID_SYNCOBJ_TIMELINE_WAIT:
			r = amdgpu_cs_process_syncobj_timeline_in_dep(p, chunk);
			if (r)
				return r;
			break;
		case AMDGPU_CHUNK_ID_SYNCOBJ_TIMELINE_SIGNAL:
			r = amdgpu_cs_process_syncobj_timeline_out_dep(p, chunk);
			if (r)
				return r;
			break;
		}
	}

	return 0;
}

static void amdgpu_cs_post_dependencies(struct amdgpu_cs_parser *p)
{
	int i;

	for (i = 0; i < p->num_post_deps; ++i) {
		if (p->post_deps[i].chain && p->post_deps[i].point) {
			drm_syncobj_add_point(p->post_deps[i].syncobj,
					      p->post_deps[i].chain,
					      p->fence, p->post_deps[i].point);
			p->post_deps[i].chain = NULL;
		} else {
			drm_syncobj_replace_fence(p->post_deps[i].syncobj,
						  p->fence);
		}
	}
}

static int amdgpu_cs_submit(struct amdgpu_cs_parser *p,
			    union drm_amdgpu_cs *cs)
{
	struct amdgpu_fpriv *fpriv = p->filp->driver_priv;
	struct amdgpu_ring *ring = p->ring;
	struct drm_sched_entity *entity = &p->ctx->rings[ring->idx].entity;
	enum drm_sched_priority priority;
	struct amdgpu_bo_list_entry *e;
	struct amdgpu_job *job;
	uint64_t seq;

	int r;

	job = p->job;
	p->job = NULL;

	r = drm_sched_job_init(&job->base, entity, p->filp);
	if (r)
		goto error_unlock;

	/* No memory allocation is allowed while holding the mn lock */
	amdgpu_mn_lock(p->mn);
	amdgpu_bo_list_for_each_userptr_entry(e, p->bo_list) {
		struct amdgpu_bo *bo = e->robj;

		if (amdgpu_ttm_tt_userptr_needs_pages(bo->tbo.ttm)) {
			r = -ERESTARTSYS;
			goto error_abort;
		}
	}

	job->owner = p->filp;
	p->fence = dma_fence_get(&job->base.s_fence->finished);

	r = amdgpu_ctx_add_fence(p->ctx, ring, p->fence, &seq);
	if (r) {
		dma_fence_put(p->fence);
		dma_fence_put(&job->base.s_fence->finished);
		amdgpu_job_free(job);
		amdgpu_mn_unlock(p->mn);
		return r;
	}

	amdgpu_cs_post_dependencies(p);

	if ((job->preamble_status & AMDGPU_PREAMBLE_IB_PRESENT) &&
	    !p->ctx->preamble_presented) {
		job->preamble_status |= AMDGPU_PREAMBLE_IB_PRESENT_FIRST;
		p->ctx->preamble_presented = true;
	}

	cs->out.handle = seq;
	job->uf_sequence = seq;

	amdgpu_job_free_resources(job);

	trace_amdgpu_cs_ioctl(job);
	amdgpu_vm_bo_trace_cs(&fpriv->vm, &p->ticket);
	priority = job->base.s_priority;
	drm_sched_entity_push_job(&job->base, entity);

	ring = to_amdgpu_ring(entity->rq->sched);
	amdgpu_ring_priority_get(ring, priority);

	ttm_eu_fence_buffer_objects(&p->ticket, &p->validated, p->fence);
	amdgpu_mn_unlock(p->mn);

	return 0;

error_abort:
	dma_fence_put(&job->base.s_fence->finished);
	job->base.s_fence = NULL;
	amdgpu_mn_unlock(p->mn);

error_unlock:
	amdgpu_job_free(job);
	return r;
}

int amdgpu_cs_ioctl(struct drm_device *dev, void *data, struct drm_file *filp)
{
	struct amdgpu_device *adev = dev->dev_private;
	union drm_amdgpu_cs *cs = data;
	struct amdgpu_cs_parser parser = {};
	bool reserved_buffers = false;
	int i, r;

	if (!adev->accel_working)
		return -EBUSY;

	parser.adev = adev;
	parser.filp = filp;

	r = amdgpu_cs_parser_init(&parser, data);
	if (r) {
		DRM_ERROR("Failed to initialize parser !\n");
		goto out;
	}

	r = amdgpu_cs_ib_fill(adev, &parser);
	if (r)
		goto out;

	r = amdgpu_cs_parser_bos(&parser, data);
	if (r) {
		if (r == -ENOMEM)
			DRM_ERROR("Not enough memory for command submission!\n");
		else if (r != -ERESTARTSYS)
			DRM_ERROR("Failed to process the buffer list %d!\n", r);
		goto out;
	}

	reserved_buffers = true;

	r = amdgpu_cs_dependencies(adev, &parser);
	if (r) {
		DRM_ERROR("Failed in the dependencies handling %d!\n", r);
		goto out;
	}

	for (i = 0; i < parser.job->num_ibs; i++)
		trace_amdgpu_cs(&parser, i);

	r = amdgpu_cs_ib_vm_chunk(adev, &parser);
	if (r)
		goto out;

	r = amdgpu_cs_submit(&parser, cs);

out:
	amdgpu_cs_parser_fini(&parser, r, reserved_buffers);
	return r;
}

/**
 * amdgpu_cs_wait_ioctl - wait for a command submission to finish
 *
 * @dev: drm device
 * @data: data from userspace
 * @filp: file private
 *
 * Wait for the command submission identified by handle to finish.
 */
int amdgpu_cs_wait_ioctl(struct drm_device *dev, void *data,
			 struct drm_file *filp)
{
	union drm_amdgpu_wait_cs *wait = data;
	struct amdgpu_device *adev = dev->dev_private;
	unsigned long timeout = amdgpu_gem_timeout(wait->in.timeout);
	struct amdgpu_ring *ring = NULL;
	struct amdgpu_ctx *ctx;
	struct dma_fence *fence;
	long r;

	ctx = amdgpu_ctx_get(filp->driver_priv, wait->in.ctx_id);
	if (ctx == NULL)
		return -EINVAL;

	r = amdgpu_queue_mgr_map(adev, &ctx->queue_mgr,
				 wait->in.ip_type, wait->in.ip_instance,
				 wait->in.ring, &ring);
	if (r) {
		amdgpu_ctx_put(ctx);
		return r;
	}

	fence = amdgpu_ctx_get_fence(ctx, ring, wait->in.handle);
	if (IS_ERR(fence))
		r = PTR_ERR(fence);
	else if (fence) {
		r = dma_fence_wait_timeout(fence, true, timeout);
		if (r > 0 && fence->error)
			r = fence->error;
		dma_fence_put(fence);
	} else
		r = 1;

	amdgpu_ctx_put(ctx);
	if (r < 0)
		return r;

	memset(wait, 0, sizeof(*wait));
	wait->out.status = (r == 0);

	return 0;
}

/**
 * amdgpu_cs_get_fence - helper to get fence from drm_amdgpu_fence
 *
 * @adev: amdgpu device
 * @filp: file private
 * @user: drm_amdgpu_fence copied from user space
 */
static struct dma_fence *amdgpu_cs_get_fence(struct amdgpu_device *adev,
					     struct drm_file *filp,
					     struct drm_amdgpu_fence *user)
{
	struct amdgpu_ring *ring;
	struct amdgpu_ctx *ctx;
	struct dma_fence *fence;
	int r;

	ctx = amdgpu_ctx_get(filp->driver_priv, user->ctx_id);
	if (ctx == NULL)
		return ERR_PTR(-EINVAL);

	r = amdgpu_queue_mgr_map(adev, &ctx->queue_mgr, user->ip_type,
				 user->ip_instance, user->ring, &ring);
	if (r) {
		amdgpu_ctx_put(ctx);
		return ERR_PTR(r);
	}

	fence = amdgpu_ctx_get_fence(ctx, ring, user->seq_no);
	amdgpu_ctx_put(ctx);

	return fence;
}

int amdgpu_cs_fence_to_handle_ioctl(struct drm_device *dev, void *data,
				    struct drm_file *filp)
{
	struct amdgpu_device *adev = dev->dev_private;
	union drm_amdgpu_fence_to_handle *info = data;
	struct dma_fence *fence;
	struct drm_syncobj *syncobj;
	struct sync_file *sync_file;
	int fd, r;

	fence = amdgpu_cs_get_fence(adev, filp, &info->in.fence);
	if (IS_ERR(fence))
		return PTR_ERR(fence);

	switch (info->in.what) {
	case AMDGPU_FENCE_TO_HANDLE_GET_SYNCOBJ:
		r = drm_syncobj_create(&syncobj, 0, fence);
		dma_fence_put(fence);
		if (r)
			return r;
		r = drm_syncobj_get_handle(filp, syncobj, &info->out.handle);
		drm_syncobj_put(syncobj);
		return r;

	case AMDGPU_FENCE_TO_HANDLE_GET_SYNCOBJ_FD:
		r = drm_syncobj_create(&syncobj, 0, fence);
		dma_fence_put(fence);
		if (r)
			return r;
		r = drm_syncobj_get_fd(syncobj, (int*)&info->out.handle);
		drm_syncobj_put(syncobj);
		return r;

	case AMDGPU_FENCE_TO_HANDLE_GET_SYNC_FILE_FD:
		fd = get_unused_fd_flags(O_CLOEXEC);
		if (fd < 0) {
			dma_fence_put(fence);
			return fd;
		}

		sync_file = sync_file_create(fence);
		dma_fence_put(fence);
		if (!sync_file) {
			put_unused_fd(fd);
			return -ENOMEM;
		}

		fd_install(fd, sync_file->file);
		info->out.handle = fd;
		return 0;

	default:
		return -EINVAL;
	}
}

/**
 * amdgpu_cs_wait_all_fence - wait on all fences to signal
 *
 * @adev: amdgpu device
 * @filp: file private
 * @wait: wait parameters
 * @fences: array of drm_amdgpu_fence
 */
static int amdgpu_cs_wait_all_fences(struct amdgpu_device *adev,
				     struct drm_file *filp,
				     union drm_amdgpu_wait_fences *wait,
				     struct drm_amdgpu_fence *fences)
{
	uint32_t fence_count = wait->in.fence_count;
	unsigned int i;
	long r = 1;

	for (i = 0; i < fence_count; i++) {
		struct dma_fence *fence;
		unsigned long timeout = amdgpu_gem_timeout(wait->in.timeout_ns);

		fence = amdgpu_cs_get_fence(adev, filp, &fences[i]);
		if (IS_ERR(fence))
			return PTR_ERR(fence);
		else if (!fence)
			continue;

		r = dma_fence_wait_timeout(fence, true, timeout);
		dma_fence_put(fence);
		if (r < 0)
			return r;

		if (r == 0)
			break;

		if (fence->error)
			return fence->error;
	}

	memset(wait, 0, sizeof(*wait));
	wait->out.status = (r > 0);

	return 0;
}

/**
 * amdgpu_cs_wait_any_fence - wait on any fence to signal
 *
 * @adev: amdgpu device
 * @filp: file private
 * @wait: wait parameters
 * @fences: array of drm_amdgpu_fence
 */
static int amdgpu_cs_wait_any_fence(struct amdgpu_device *adev,
				    struct drm_file *filp,
				    union drm_amdgpu_wait_fences *wait,
				    struct drm_amdgpu_fence *fences)
{
	unsigned long timeout = amdgpu_gem_timeout(wait->in.timeout_ns);
	uint32_t fence_count = wait->in.fence_count;
	uint32_t first = ~0;
	struct dma_fence **array;
	unsigned int i;
	long r;

	/* Prepare the fence array */
	array = kcalloc(fence_count, sizeof(struct dma_fence *), GFP_KERNEL);

	if (array == NULL)
		return -ENOMEM;

	for (i = 0; i < fence_count; i++) {
		struct dma_fence *fence;

		fence = amdgpu_cs_get_fence(adev, filp, &fences[i]);
		if (IS_ERR(fence)) {
			r = PTR_ERR(fence);
			goto err_free_fence_array;
		} else if (fence) {
			array[i] = fence;
		} else { /* NULL, the fence has been already signaled */
			r = 1;
			first = i;
			goto out;
		}
	}

	r = dma_fence_wait_any_timeout(array, fence_count, true, timeout,
				       &first);
	if (r < 0)
		goto err_free_fence_array;

out:
	memset(wait, 0, sizeof(*wait));
	wait->out.status = (r > 0);
	wait->out.first_signaled = first;

	if (first < fence_count && array[first])
		r = array[first]->error;
	else
		r = 0;

err_free_fence_array:
	for (i = 0; i < fence_count; i++)
		dma_fence_put(array[i]);
	kfree(array);

	return r;
}

/**
 * amdgpu_cs_wait_fences_ioctl - wait for multiple command submissions to finish
 *
 * @dev: drm device
 * @data: data from userspace
 * @filp: file private
 */
int amdgpu_cs_wait_fences_ioctl(struct drm_device *dev, void *data,
				struct drm_file *filp)
{
	struct amdgpu_device *adev = dev->dev_private;
	union drm_amdgpu_wait_fences *wait = data;
	uint32_t fence_count = wait->in.fence_count;
	struct drm_amdgpu_fence *fences_user;
	struct drm_amdgpu_fence *fences;
	int r;

	/* Get the fences from userspace */
	fences = kmalloc_array(fence_count, sizeof(struct drm_amdgpu_fence),
			GFP_KERNEL);
	if (fences == NULL)
		return -ENOMEM;

	fences_user = u64_to_user_ptr(wait->in.fences);
	if (copy_from_user(fences, fences_user,
		sizeof(struct drm_amdgpu_fence) * fence_count)) {
		r = -EFAULT;
		goto err_free_fences;
	}

	if (wait->in.wait_all)
		r = amdgpu_cs_wait_all_fences(adev, filp, wait, fences);
	else
		r = amdgpu_cs_wait_any_fence(adev, filp, wait, fences);

err_free_fences:
	kfree(fences);

	return r;
}

/**
 * amdgpu_cs_find_bo_va - find bo_va for VM address
 *
 * @parser: command submission parser context
 * @addr: VM address
 * @bo: resulting BO of the mapping found
 *
 * Search the buffer objects in the command submission context for a certain
 * virtual memory address. Returns allocation structure when found, NULL
 * otherwise.
 */
int amdgpu_cs_find_mapping(struct amdgpu_cs_parser *parser,
			   uint64_t addr, struct amdgpu_bo **bo,
			   struct amdgpu_bo_va_mapping **map)
{
	struct amdgpu_fpriv *fpriv = parser->filp->driver_priv;
	struct ttm_operation_ctx ctx = { false, false };
	struct amdgpu_vm *vm = &fpriv->vm;
	struct amdgpu_bo_va_mapping *mapping;
	int r;

	addr /= AMDGPU_GPU_PAGE_SIZE;

	mapping = amdgpu_vm_bo_lookup_mapping(vm, addr);
	if (!mapping || !mapping->bo_va || !mapping->bo_va->base.bo)
		return -EINVAL;

	*bo = mapping->bo_va->base.bo;
	*map = mapping;

	/* Double check that the BO is reserved by this CS */
	if (READ_ONCE((*bo)->tbo.resv->lock.ctx) != &parser->ticket)
		return -EINVAL;

	if (!((*bo)->flags & AMDGPU_GEM_CREATE_VRAM_CONTIGUOUS)) {
		(*bo)->flags |= AMDGPU_GEM_CREATE_VRAM_CONTIGUOUS;
		amdgpu_bo_placement_from_domain(*bo, (*bo)->allowed_domains);
		r = ttm_bo_validate(&(*bo)->tbo, &(*bo)->placement, &ctx);
		if (r)
			return r;
	}

	return amdgpu_ttm_alloc_gart(&(*bo)->tbo);
}<|MERGE_RESOLUTION|>--- conflicted
+++ resolved
@@ -32,12 +32,14 @@
 #include "amdgpu.h"
 #include "amdgpu_trace.h"
 #include "amdgpu_gmc.h"
+#include "amdgpu_gem.h"
 
 static int amdgpu_cs_user_fence_chunk(struct amdgpu_cs_parser *p,
 				      struct drm_amdgpu_cs_chunk_fence *data,
 				      uint32_t *offset)
 {
 	struct drm_gem_object *gobj;
+	struct amdgpu_bo *bo;
 	unsigned long size;
 	int r;
 
@@ -45,21 +47,22 @@
 	if (gobj == NULL)
 		return -EINVAL;
 
-	p->uf_entry.robj = amdgpu_bo_ref(gem_to_amdgpu_bo(gobj));
+	bo = amdgpu_bo_ref(gem_to_amdgpu_bo(gobj));
 	p->uf_entry.priority = 0;
-	p->uf_entry.tv.bo = &p->uf_entry.robj->tbo;
-	p->uf_entry.tv.shared = true;
+	p->uf_entry.tv.bo = &bo->tbo;
+	/* One for TTM and one for the CS job */
+	p->uf_entry.tv.num_shared = 2;
 	p->uf_entry.user_pages = NULL;
 
 	drm_gem_object_put_unlocked(gobj);
 
-	size = amdgpu_bo_size(p->uf_entry.robj);
+	size = amdgpu_bo_size(bo);
 	if (size != PAGE_SIZE || (data->offset + 8) > size) {
 		r = -EINVAL;
 		goto error_unref;
 	}
 
-	if (amdgpu_ttm_tt_get_usermm(p->uf_entry.robj->tbo.ttm)) {
+	if (amdgpu_ttm_tt_get_usermm(bo->tbo.ttm)) {
 		r = -EINVAL;
 		goto error_unref;
 	}
@@ -69,7 +72,7 @@
 	return 0;
 
 error_unref:
-	amdgpu_bo_unref(&p->uf_entry.robj);
+	amdgpu_bo_unref(&bo);
 	return r;
 }
 
@@ -211,12 +214,9 @@
 		case AMDGPU_CHUNK_ID_DEPENDENCIES:
 		case AMDGPU_CHUNK_ID_SYNCOBJ_IN:
 		case AMDGPU_CHUNK_ID_SYNCOBJ_OUT:
-<<<<<<< HEAD
-=======
 		case AMDGPU_CHUNK_ID_SCHEDULED_DEPENDENCIES:
 		case AMDGPU_CHUNK_ID_SYNCOBJ_TIMELINE_WAIT:
 		case AMDGPU_CHUNK_ID_SYNCOBJ_TIMELINE_SIGNAL:
->>>>>>> 407d19ab
 			break;
 
 		default:
@@ -234,7 +234,7 @@
 		goto free_all_kdata;
 	}
 
-	if (p->uf_entry.robj)
+	if (p->uf_entry.tv.bo)
 		p->job->uf_addr = uf_offset;
 	kfree(chunk_array);
 
@@ -463,13 +463,13 @@
 	     p->evictable = list_prev_entry(p->evictable, tv.head)) {
 
 		struct amdgpu_bo_list_entry *candidate = p->evictable;
-		struct amdgpu_bo *bo = candidate->robj;
+		struct amdgpu_bo *bo = ttm_to_amdgpu_bo(candidate->tv.bo);
 		struct amdgpu_device *adev = amdgpu_ttm_adev(bo->tbo.bdev);
 		bool update_bytes_moved_vis;
 		uint32_t other;
 
 		/* If we reached our current BO we can forget it */
-		if (candidate->robj == validated)
+		if (bo == validated)
 			break;
 
 		/* We can't move pinned BOs here */
@@ -534,7 +534,7 @@
 	int r;
 
 	list_for_each_entry(lobj, validated, tv.head) {
-		struct amdgpu_bo *bo = lobj->robj;
+		struct amdgpu_bo *bo = ttm_to_amdgpu_bo(lobj->tv.bo);
 		bool binding_userptr = false;
 		struct mm_struct *usermm;
 
@@ -602,6 +602,10 @@
 			return r;
 	}
 
+	/* One for TTM and one for the CS job */
+	amdgpu_bo_list_for_each_entry(e, p->bo_list)
+		e->tv.num_shared = 2;
+
 	amdgpu_bo_list_get_list(p->bo_list, &p->validated);
 	if (p->bo_list->first_userptr != p->bo_list->num_entries)
 		p->mn = amdgpu_mn_get(p->adev, AMDGPU_MN_TYPE_GFX);
@@ -609,7 +613,7 @@
 	INIT_LIST_HEAD(&duplicates);
 	amdgpu_vm_get_pd_bo(&fpriv->vm, &p->validated, &p->vm_pd);
 
-	if (p->uf_entry.robj && !p->uf_entry.robj->parent)
+	if (p->uf_entry.tv.bo && !ttm_to_amdgpu_bo(p->uf_entry.tv.bo)->parent)
 		list_add(&p->uf_entry.tv.head, &p->validated);
 
 	while (1) {
@@ -625,7 +629,7 @@
 
 		INIT_LIST_HEAD(&need_pages);
 		amdgpu_bo_list_for_each_userptr_entry(e, p->bo_list) {
-			struct amdgpu_bo *bo = e->robj;
+			struct amdgpu_bo *bo = ttm_to_amdgpu_bo(e->tv.bo);
 
 			if (amdgpu_ttm_tt_userptr_invalidated(bo->tbo.ttm,
 				 &e->user_invalidated) && e->user_pages) {
@@ -644,7 +648,7 @@
 				list_del(&e->tv.head);
 				list_add(&e->tv.head, &need_pages);
 
-				amdgpu_bo_unreserve(e->robj);
+				amdgpu_bo_unreserve(bo);
 			}
 		}
 
@@ -663,7 +667,7 @@
 
 		/* Fill the page arrays for all userptrs. */
 		list_for_each_entry(e, &need_pages, tv.head) {
-			struct ttm_tt *ttm = e->robj->tbo.ttm;
+			struct ttm_tt *ttm = e->tv.bo->ttm;
 
 			e->user_pages = kvmalloc_array(ttm->num_pages,
 							 sizeof(struct page*),
@@ -721,24 +725,30 @@
 	gws = p->bo_list->gws_obj;
 	oa = p->bo_list->oa_obj;
 
-	amdgpu_bo_list_for_each_entry(e, p->bo_list)
-		e->bo_va = amdgpu_vm_bo_find(vm, e->robj);
+	amdgpu_bo_list_for_each_entry(e, p->bo_list) {
+		struct amdgpu_bo *bo = ttm_to_amdgpu_bo(e->tv.bo);
+
+		/* Make sure we use the exclusive slot for shared BOs */
+		if (bo->prime_shared_count)
+			e->tv.num_shared = 0;
+		e->bo_va = amdgpu_vm_bo_find(vm, bo);
+	}
 
 	if (gds) {
-		p->job->gds_base = amdgpu_bo_gpu_offset(gds);
-		p->job->gds_size = amdgpu_bo_size(gds);
+		p->job->gds_base = amdgpu_bo_gpu_offset(gds) >> PAGE_SHIFT;
+		p->job->gds_size = amdgpu_bo_size(gds) >> PAGE_SHIFT;
 	}
 	if (gws) {
-		p->job->gws_base = amdgpu_bo_gpu_offset(gws);
-		p->job->gws_size = amdgpu_bo_size(gws);
+		p->job->gws_base = amdgpu_bo_gpu_offset(gws) >> PAGE_SHIFT;
+		p->job->gws_size = amdgpu_bo_size(gws) >> PAGE_SHIFT;
 	}
 	if (oa) {
-		p->job->oa_base = amdgpu_bo_gpu_offset(oa);
-		p->job->oa_size = amdgpu_bo_size(oa);
-	}
-
-	if (!r && p->uf_entry.robj) {
-		struct amdgpu_bo *uf = p->uf_entry.robj;
+		p->job->oa_base = amdgpu_bo_gpu_offset(oa) >> PAGE_SHIFT;
+		p->job->oa_size = amdgpu_bo_size(oa) >> PAGE_SHIFT;
+	}
+
+	if (!r && p->uf_entry.tv.bo) {
+		struct amdgpu_bo *uf = ttm_to_amdgpu_bo(p->uf_entry.tv.bo);
 
 		r = amdgpu_ttm_alloc_gart(&uf->tbo);
 		p->job->uf_addr += amdgpu_bo_gpu_offset(uf);
@@ -754,8 +764,7 @@
 		if (!e->user_pages)
 			continue;
 
-		release_pages(e->user_pages,
-			      e->robj->tbo.ttm->num_pages);
+		release_pages(e->user_pages, e->tv.bo->ttm->num_pages);
 		kvfree(e->user_pages);
 	}
 
@@ -768,9 +777,11 @@
 	int r;
 
 	list_for_each_entry(e, &p->validated, tv.head) {
-		struct reservation_object *resv = e->robj->tbo.resv;
+		struct amdgpu_bo *bo = ttm_to_amdgpu_bo(e->tv.bo);
+		struct reservation_object *resv = bo->tbo.resv;
+
 		r = amdgpu_sync_resv(p->adev, &p->job->sync, resv, p->filp,
-				     amdgpu_bo_explicit_sync(e->robj));
+				     amdgpu_bo_explicit_sync(bo));
 
 		if (r)
 			return r;
@@ -815,11 +826,16 @@
 	kfree(parser->chunks);
 	if (parser->job)
 		amdgpu_job_free(parser->job);
-	amdgpu_bo_unref(&parser->uf_entry.robj);
-}
-
-static int amdgpu_bo_vm_update_pte(struct amdgpu_cs_parser *p)
-{
+	if (parser->uf_entry.tv.bo) {
+		struct amdgpu_bo *uf = ttm_to_amdgpu_bo(parser->uf_entry.tv.bo);
+
+		amdgpu_bo_unref(&uf);
+	}
+}
+
+static int amdgpu_cs_vm_handling(struct amdgpu_cs_parser *p)
+{
+	struct amdgpu_ring *ring = to_amdgpu_ring(p->entity->rq->sched);
 	struct amdgpu_fpriv *fpriv = p->filp->driver_priv;
 	struct amdgpu_device *adev = p->adev;
 	struct amdgpu_vm *vm = &fpriv->vm;
@@ -828,92 +844,8 @@
 	struct amdgpu_bo *bo;
 	int r;
 
-	r = amdgpu_vm_clear_freed(adev, vm, NULL);
-	if (r)
-		return r;
-
-	r = amdgpu_vm_bo_update(adev, fpriv->prt_va, false);
-	if (r)
-		return r;
-
-	r = amdgpu_sync_fence(adev, &p->job->sync,
-			      fpriv->prt_va->last_pt_update, false);
-	if (r)
-		return r;
-
-	if (amdgpu_sriov_vf(adev)) {
-		struct dma_fence *f;
-
-		bo_va = fpriv->csa_va;
-		BUG_ON(!bo_va);
-		r = amdgpu_vm_bo_update(adev, bo_va, false);
-		if (r)
-			return r;
-
-		f = bo_va->last_pt_update;
-		r = amdgpu_sync_fence(adev, &p->job->sync, f, false);
-		if (r)
-			return r;
-	}
-
-	amdgpu_bo_list_for_each_entry(e, p->bo_list) {
-		struct dma_fence *f;
-
-		/* ignore duplicates */
-		bo = e->robj;
-		if (!bo)
-			continue;
-
-		bo_va = e->bo_va;
-		if (bo_va == NULL)
-			continue;
-
-		r = amdgpu_vm_bo_update(adev, bo_va, false);
-		if (r)
-			return r;
-
-		f = bo_va->last_pt_update;
-		r = amdgpu_sync_fence(adev, &p->job->sync, f, false);
-		if (r)
-			return r;
-	}
-
-	r = amdgpu_vm_handle_moved(adev, vm);
-	if (r)
-		return r;
-
-	r = amdgpu_vm_update_directories(adev, vm);
-	if (r)
-		return r;
-
-	r = amdgpu_sync_fence(adev, &p->job->sync, vm->last_update, false);
-	if (r)
-		return r;
-
-	if (amdgpu_vm_debug) {
-		/* Invalidate all BOs to test for userspace bugs */
-		amdgpu_bo_list_for_each_entry(e, p->bo_list) {
-			/* ignore duplicates */
-			if (!e->robj)
-				continue;
-
-			amdgpu_vm_bo_invalidate(adev, e->robj, false);
-		}
-	}
-
-	return r;
-}
-
-static int amdgpu_cs_ib_vm_chunk(struct amdgpu_device *adev,
-				 struct amdgpu_cs_parser *p)
-{
-	struct amdgpu_fpriv *fpriv = p->filp->driver_priv;
-	struct amdgpu_vm *vm = &fpriv->vm;
-	struct amdgpu_ring *ring = p->ring;
-	int r;
-
 	/* Only for UVD/VCE VM emulation */
-	if (p->ring->funcs->parse_cs || p->ring->funcs->patch_cs_in_place) {
+	if (ring->funcs->parse_cs || ring->funcs->patch_cs_in_place) {
 		unsigned i, j;
 
 		for (i = 0, j = 0; i < p->nchunks && j < p->job->num_ibs; i++) {
@@ -932,7 +864,7 @@
 			if (chunk->chunk_id != AMDGPU_CHUNK_ID_IB)
 				continue;
 
-			va_start = chunk_ib->va_start & AMDGPU_VA_HOLE_MASK;
+			va_start = chunk_ib->va_start & AMDGPU_GMC_HOLE_MASK;
 			r = amdgpu_cs_find_mapping(p, va_start, &aobj, &m);
 			if (r) {
 				DRM_ERROR("IB va_start is invalid\n");
@@ -954,7 +886,7 @@
 			offset = m->start * AMDGPU_GPU_PAGE_SIZE;
 			kptr += va_start - offset;
 
-			if (p->ring->funcs->parse_cs) {
+			if (ring->funcs->parse_cs) {
 				memcpy(ib->ptr, kptr, chunk_ib->ib_bytes);
 				amdgpu_bo_kunmap(aobj);
 
@@ -973,18 +905,87 @@
 		}
 	}
 
-	if (p->job->vm) {
-		p->job->vm_pd_addr = amdgpu_bo_gpu_offset(vm->root.base.bo);
-
-		r = amdgpu_bo_vm_update_pte(p);
+	if (!p->job->vm)
+		return amdgpu_cs_sync_rings(p);
+
+
+	r = amdgpu_vm_clear_freed(adev, vm, NULL);
+	if (r)
+		return r;
+
+	r = amdgpu_vm_bo_update(adev, fpriv->prt_va, false);
+	if (r)
+		return r;
+
+	r = amdgpu_sync_fence(adev, &p->job->sync,
+			      fpriv->prt_va->last_pt_update, false);
+	if (r)
+		return r;
+
+	if (amdgpu_sriov_vf(adev)) {
+		struct dma_fence *f;
+
+		bo_va = fpriv->csa_va;
+		BUG_ON(!bo_va);
+		r = amdgpu_vm_bo_update(adev, bo_va, false);
 		if (r)
 			return r;
 
-		r = reservation_object_reserve_shared(vm->root.base.bo->tbo.resv);
+		f = bo_va->last_pt_update;
+		r = amdgpu_sync_fence(adev, &p->job->sync, f, false);
 		if (r)
 			return r;
 	}
 
+	amdgpu_bo_list_for_each_entry(e, p->bo_list) {
+		struct dma_fence *f;
+
+		/* ignore duplicates */
+		bo = ttm_to_amdgpu_bo(e->tv.bo);
+		if (!bo)
+			continue;
+
+		bo_va = e->bo_va;
+		if (bo_va == NULL)
+			continue;
+
+		r = amdgpu_vm_bo_update(adev, bo_va, false);
+		if (r)
+			return r;
+
+		f = bo_va->last_pt_update;
+		r = amdgpu_sync_fence(adev, &p->job->sync, f, false);
+		if (r)
+			return r;
+	}
+
+	r = amdgpu_vm_handle_moved(adev, vm);
+	if (r)
+		return r;
+
+	r = amdgpu_vm_update_directories(adev, vm);
+	if (r)
+		return r;
+
+	r = amdgpu_sync_fence(adev, &p->job->sync, vm->last_update, false);
+	if (r)
+		return r;
+
+	p->job->vm_pd_addr = amdgpu_gmc_pd_addr(vm->root.base.bo);
+
+	if (amdgpu_vm_debug) {
+		/* Invalidate all BOs to test for userspace bugs */
+		amdgpu_bo_list_for_each_entry(e, p->bo_list) {
+			struct amdgpu_bo *bo = ttm_to_amdgpu_bo(e->tv.bo);
+
+			/* ignore duplicates */
+			if (!bo)
+				continue;
+
+			amdgpu_vm_bo_invalidate(adev, bo, false);
+		}
+	}
+
 	return amdgpu_cs_sync_rings(p);
 }
 
@@ -993,14 +994,15 @@
 {
 	struct amdgpu_fpriv *fpriv = parser->filp->driver_priv;
 	struct amdgpu_vm *vm = &fpriv->vm;
+	int r, ce_preempt = 0, de_preempt = 0;
+	struct amdgpu_ring *ring;
 	int i, j;
-	int r, ce_preempt = 0, de_preempt = 0;
 
 	for (i = 0, j = 0; i < parser->nchunks && j < parser->job->num_ibs; i++) {
 		struct amdgpu_cs_chunk *chunk;
 		struct amdgpu_ib *ib;
 		struct drm_amdgpu_cs_chunk_ib *chunk_ib;
-		struct amdgpu_ring *ring;
+		struct drm_sched_entity *entity;
 
 		chunk = &parser->chunks[i];
 		ib = &parser->job->ibs[j];
@@ -1022,8 +1024,9 @@
 				return -EINVAL;
 		}
 
-		r = amdgpu_queue_mgr_map(adev, &parser->ctx->queue_mgr, chunk_ib->ip_type,
-					 chunk_ib->ip_instance, chunk_ib->ring, &ring);
+		r = amdgpu_ctx_get_entity(parser->ctx, chunk_ib->ip_type,
+					  chunk_ib->ip_instance, chunk_ib->ring,
+					  &entity);
 		if (r)
 			return r;
 
@@ -1031,14 +1034,14 @@
 			parser->job->preamble_status |=
 				AMDGPU_PREAMBLE_IB_PRESENT;
 
-		if (parser->ring && parser->ring != ring)
+		if (parser->entity && parser->entity != entity)
 			return -EINVAL;
 
-		parser->ring = ring;
-
-		r =  amdgpu_ib_get(adev, vm,
-					ring->funcs->parse_cs ? chunk_ib->ib_bytes : 0,
-					ib);
+		parser->entity = entity;
+
+		ring = to_amdgpu_ring(entity->rq->sched);
+		r =  amdgpu_ib_get(adev, vm, ring->funcs->parse_cs ?
+				   chunk_ib->ib_bytes : 0, ib);
 		if (r) {
 			DRM_ERROR("Failed to get ib !\n");
 			return r;
@@ -1052,12 +1055,13 @@
 	}
 
 	/* UVD & VCE fw doesn't support user fences */
+	ring = to_amdgpu_ring(parser->entity->rq->sched);
 	if (parser->job->uf_addr && (
-	    parser->ring->funcs->type == AMDGPU_RING_TYPE_UVD ||
-	    parser->ring->funcs->type == AMDGPU_RING_TYPE_VCE))
+	    ring->funcs->type == AMDGPU_RING_TYPE_UVD ||
+	    ring->funcs->type == AMDGPU_RING_TYPE_VCE))
 		return -EINVAL;
 
-	return amdgpu_ctx_wait_prev_fence(parser->ctx, parser->ring->idx);
+	return amdgpu_ctx_wait_prev_fence(parser->ctx, parser->entity);
 }
 
 static int amdgpu_cs_process_fence_dep(struct amdgpu_cs_parser *p,
@@ -1073,25 +1077,33 @@
 		sizeof(struct drm_amdgpu_cs_chunk_dep);
 
 	for (i = 0; i < num_deps; ++i) {
-		struct amdgpu_ring *ring;
 		struct amdgpu_ctx *ctx;
+		struct drm_sched_entity *entity;
 		struct dma_fence *fence;
 
 		ctx = amdgpu_ctx_get(fpriv, deps[i].ctx_id);
 		if (ctx == NULL)
 			return -EINVAL;
 
-		r = amdgpu_queue_mgr_map(p->adev, &ctx->queue_mgr,
-					 deps[i].ip_type,
-					 deps[i].ip_instance,
-					 deps[i].ring, &ring);
+		r = amdgpu_ctx_get_entity(ctx, deps[i].ip_type,
+					  deps[i].ip_instance,
+					  deps[i].ring, &entity);
 		if (r) {
 			amdgpu_ctx_put(ctx);
 			return r;
 		}
 
-		fence = amdgpu_ctx_get_fence(ctx, ring,
+		fence = amdgpu_ctx_get_fence(ctx, entity,
 					     deps[i].handle);
+
+		if (chunk->chunk_id == AMDGPU_CHUNK_ID_SCHEDULED_DEPENDENCIES) {
+			struct drm_sched_fence *s_fence = to_drm_sched_fence(fence);
+			struct dma_fence *old = fence;
+
+			fence = dma_fence_get(&s_fence->scheduled);
+			dma_fence_put(old);
+		}
+
 		if (IS_ERR(fence)) {
 			r = PTR_ERR(fence);
 			amdgpu_ctx_put(ctx);
@@ -1113,17 +1125,12 @@
 						 u64 flags)
 {
 	struct dma_fence *fence;
-<<<<<<< HEAD
-	r = drm_syncobj_find_fence(p->filp, handle, &fence);
-	if (r)
-=======
 	int r;
 
 	r = drm_syncobj_find_fence(p->filp, handle, point, flags, &fence);
 	if (r) {
 		DRM_ERROR("syncobj %u failed to find fence @ %llu (%d)!\n",
 			  handle, point, r);
->>>>>>> 407d19ab
 		return r;
 	}
 
@@ -1261,13 +1268,9 @@
 
 		chunk = &p->chunks[i];
 
-<<<<<<< HEAD
-		if (chunk->chunk_id == AMDGPU_CHUNK_ID_DEPENDENCIES) {
-=======
 		switch (chunk->chunk_id) {
 		case AMDGPU_CHUNK_ID_DEPENDENCIES:
 		case AMDGPU_CHUNK_ID_SCHEDULED_DEPENDENCIES:
->>>>>>> 407d19ab
 			r = amdgpu_cs_process_fence_dep(p, chunk);
 			if (r)
 				return r;
@@ -1319,9 +1322,9 @@
 			    union drm_amdgpu_cs *cs)
 {
 	struct amdgpu_fpriv *fpriv = p->filp->driver_priv;
-	struct amdgpu_ring *ring = p->ring;
-	struct drm_sched_entity *entity = &p->ctx->rings[ring->idx].entity;
+	struct drm_sched_entity *entity = p->entity;
 	enum drm_sched_priority priority;
+	struct amdgpu_ring *ring;
 	struct amdgpu_bo_list_entry *e;
 	struct amdgpu_job *job;
 	uint64_t seq;
@@ -1338,7 +1341,7 @@
 	/* No memory allocation is allowed while holding the mn lock */
 	amdgpu_mn_lock(p->mn);
 	amdgpu_bo_list_for_each_userptr_entry(e, p->bo_list) {
-		struct amdgpu_bo *bo = e->robj;
+		struct amdgpu_bo *bo = ttm_to_amdgpu_bo(e->tv.bo);
 
 		if (amdgpu_ttm_tt_userptr_needs_pages(bo->tbo.ttm)) {
 			r = -ERESTARTSYS;
@@ -1349,15 +1352,7 @@
 	job->owner = p->filp;
 	p->fence = dma_fence_get(&job->base.s_fence->finished);
 
-	r = amdgpu_ctx_add_fence(p->ctx, ring, p->fence, &seq);
-	if (r) {
-		dma_fence_put(p->fence);
-		dma_fence_put(&job->base.s_fence->finished);
-		amdgpu_job_free(job);
-		amdgpu_mn_unlock(p->mn);
-		return r;
-	}
-
+	amdgpu_ctx_add_fence(p->ctx, entity, p->fence, &seq);
 	amdgpu_cs_post_dependencies(p);
 
 	if ((job->preamble_status & AMDGPU_PREAMBLE_IB_PRESENT) &&
@@ -1379,14 +1374,15 @@
 	ring = to_amdgpu_ring(entity->rq->sched);
 	amdgpu_ring_priority_get(ring, priority);
 
+	amdgpu_vm_move_to_lru_tail(p->adev, &fpriv->vm);
+
 	ttm_eu_fence_buffer_objects(&p->ticket, &p->validated, p->fence);
 	amdgpu_mn_unlock(p->mn);
 
 	return 0;
 
 error_abort:
-	dma_fence_put(&job->base.s_fence->finished);
-	job->base.s_fence = NULL;
+	drm_sched_job_cleanup(&job->base);
 	amdgpu_mn_unlock(p->mn);
 
 error_unlock:
@@ -1410,13 +1406,19 @@
 
 	r = amdgpu_cs_parser_init(&parser, data);
 	if (r) {
-		DRM_ERROR("Failed to initialize parser !\n");
+		DRM_ERROR("Failed to initialize parser %d!\n", r);
 		goto out;
 	}
 
 	r = amdgpu_cs_ib_fill(adev, &parser);
 	if (r)
 		goto out;
+
+	r = amdgpu_cs_dependencies(adev, &parser);
+	if (r) {
+		DRM_ERROR("Failed in the dependencies handling %d!\n", r);
+		goto out;
+	}
 
 	r = amdgpu_cs_parser_bos(&parser, data);
 	if (r) {
@@ -1429,16 +1431,10 @@
 
 	reserved_buffers = true;
 
-	r = amdgpu_cs_dependencies(adev, &parser);
-	if (r) {
-		DRM_ERROR("Failed in the dependencies handling %d!\n", r);
-		goto out;
-	}
-
 	for (i = 0; i < parser.job->num_ibs; i++)
 		trace_amdgpu_cs(&parser, i);
 
-	r = amdgpu_cs_ib_vm_chunk(adev, &parser);
+	r = amdgpu_cs_vm_handling(&parser);
 	if (r)
 		goto out;
 
@@ -1462,9 +1458,8 @@
 			 struct drm_file *filp)
 {
 	union drm_amdgpu_wait_cs *wait = data;
-	struct amdgpu_device *adev = dev->dev_private;
 	unsigned long timeout = amdgpu_gem_timeout(wait->in.timeout);
-	struct amdgpu_ring *ring = NULL;
+	struct drm_sched_entity *entity;
 	struct amdgpu_ctx *ctx;
 	struct dma_fence *fence;
 	long r;
@@ -1473,15 +1468,14 @@
 	if (ctx == NULL)
 		return -EINVAL;
 
-	r = amdgpu_queue_mgr_map(adev, &ctx->queue_mgr,
-				 wait->in.ip_type, wait->in.ip_instance,
-				 wait->in.ring, &ring);
+	r = amdgpu_ctx_get_entity(ctx, wait->in.ip_type, wait->in.ip_instance,
+				  wait->in.ring, &entity);
 	if (r) {
 		amdgpu_ctx_put(ctx);
 		return r;
 	}
 
-	fence = amdgpu_ctx_get_fence(ctx, ring, wait->in.handle);
+	fence = amdgpu_ctx_get_fence(ctx, entity, wait->in.handle);
 	if (IS_ERR(fence))
 		r = PTR_ERR(fence);
 	else if (fence) {
@@ -1513,7 +1507,7 @@
 					     struct drm_file *filp,
 					     struct drm_amdgpu_fence *user)
 {
-	struct amdgpu_ring *ring;
+	struct drm_sched_entity *entity;
 	struct amdgpu_ctx *ctx;
 	struct dma_fence *fence;
 	int r;
@@ -1522,14 +1516,14 @@
 	if (ctx == NULL)
 		return ERR_PTR(-EINVAL);
 
-	r = amdgpu_queue_mgr_map(adev, &ctx->queue_mgr, user->ip_type,
-				 user->ip_instance, user->ring, &ring);
+	r = amdgpu_ctx_get_entity(ctx, user->ip_type, user->ip_instance,
+				  user->ring, &entity);
 	if (r) {
 		amdgpu_ctx_put(ctx);
 		return ERR_PTR(r);
 	}
 
-	fence = amdgpu_ctx_get_fence(ctx, ring, user->seq_no);
+	fence = amdgpu_ctx_get_fence(ctx, entity, user->seq_no);
 	amdgpu_ctx_put(ctx);
 
 	return fence;
@@ -1548,6 +1542,9 @@
 	fence = amdgpu_cs_get_fence(adev, filp, &info->in.fence);
 	if (IS_ERR(fence))
 		return PTR_ERR(fence);
+
+	if (!fence)
+		fence = dma_fence_get_stub();
 
 	switch (info->in.what) {
 	case AMDGPU_FENCE_TO_HANDLE_GET_SYNCOBJ:
