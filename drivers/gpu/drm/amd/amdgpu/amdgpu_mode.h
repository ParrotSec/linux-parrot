/*
 * Copyright 2000 ATI Technologies Inc., Markham, Ontario, and
 *                VA Linux Systems Inc., Fremont, California.
 * Copyright 2008 Red Hat Inc.
 *
 * Permission is hereby granted, free of charge, to any person obtaining a
 * copy of this software and associated documentation files (the "Software"),
 * to deal in the Software without restriction, including without limitation
 * the rights to use, copy, modify, merge, publish, distribute, sublicense,
 * and/or sell copies of the Software, and to permit persons to whom the
 * Software is furnished to do so, subject to the following conditions:
 *
 * The above copyright notice and this permission notice shall be included in
 * all copies or substantial portions of the Software.
 *
 * THE SOFTWARE IS PROVIDED "AS IS", WITHOUT WARRANTY OF ANY KIND, EXPRESS OR
 * IMPLIED, INCLUDING BUT NOT LIMITED TO THE WARRANTIES OF MERCHANTABILITY,
 * FITNESS FOR A PARTICULAR PURPOSE AND NONINFRINGEMENT.  IN NO EVENT SHALL
 * THE COPYRIGHT HOLDER(S) OR AUTHOR(S) BE LIABLE FOR ANY CLAIM, DAMAGES OR
 * OTHER LIABILITY, WHETHER IN AN ACTION OF CONTRACT, TORT OR OTHERWISE,
 * ARISING FROM, OUT OF OR IN CONNECTION WITH THE SOFTWARE OR THE USE OR
 * OTHER DEALINGS IN THE SOFTWARE.
 *
 * Original Authors:
 *   Kevin E. Martin, Rickard E. Faith, Alan Hourihane
 *
 * Kernel port Author: Dave Airlie
 */

#ifndef AMDGPU_MODE_H
#define AMDGPU_MODE_H

#include <drm/drm_crtc.h>
#include <drm/drm_edid.h>
#include <drm/drm_encoder.h>
#include <drm/drm_dp_helper.h>
#include <drm/drm_fixed.h>
#include <drm/drm_crtc_helper.h>
#include <drm/drm_fb_helper.h>
#include <drm/drm_plane_helper.h>
#include <drm/drm_fb_helper.h>
#include <linux/i2c.h>
#include <linux/i2c-algo-bit.h>
#include <linux/hrtimer.h>
#include "amdgpu_irq.h"

#include <drm/drm_dp_mst_helper.h>
#include "modules/inc/mod_freesync.h"

struct amdgpu_bo;
struct amdgpu_device;
struct amdgpu_encoder;
struct amdgpu_router;
struct amdgpu_hpd;

#define to_amdgpu_crtc(x) container_of(x, struct amdgpu_crtc, base)
#define to_amdgpu_connector(x) container_of(x, struct amdgpu_connector, base)
#define to_amdgpu_encoder(x) container_of(x, struct amdgpu_encoder, base)
#define to_amdgpu_framebuffer(x) container_of(x, struct amdgpu_framebuffer, base)
#define to_amdgpu_plane(x)	container_of(x, struct amdgpu_plane, base)

#define to_dm_plane_state(x)	container_of(x, struct dm_plane_state, base)

#define AMDGPU_MAX_HPD_PINS 6
#define AMDGPU_MAX_CRTCS 6
#define AMDGPU_MAX_PLANES 6
#define AMDGPU_MAX_AFMT_BLOCKS 9

enum amdgpu_rmx_type {
	RMX_OFF,
	RMX_FULL,
	RMX_CENTER,
	RMX_ASPECT
};

enum amdgpu_underscan_type {
	UNDERSCAN_OFF,
	UNDERSCAN_ON,
	UNDERSCAN_AUTO,
};

#define AMDGPU_HPD_CONNECT_INT_DELAY_IN_MS 50
#define AMDGPU_HPD_DISCONNECT_INT_DELAY_IN_MS 10

enum amdgpu_hpd_id {
	AMDGPU_HPD_1 = 0,
	AMDGPU_HPD_2,
	AMDGPU_HPD_3,
	AMDGPU_HPD_4,
	AMDGPU_HPD_5,
	AMDGPU_HPD_6,
	AMDGPU_HPD_NONE = 0xff,
};

enum amdgpu_crtc_irq {
	AMDGPU_CRTC_IRQ_VBLANK1 = 0,
	AMDGPU_CRTC_IRQ_VBLANK2,
	AMDGPU_CRTC_IRQ_VBLANK3,
	AMDGPU_CRTC_IRQ_VBLANK4,
	AMDGPU_CRTC_IRQ_VBLANK5,
	AMDGPU_CRTC_IRQ_VBLANK6,
	AMDGPU_CRTC_IRQ_VLINE1,
	AMDGPU_CRTC_IRQ_VLINE2,
	AMDGPU_CRTC_IRQ_VLINE3,
	AMDGPU_CRTC_IRQ_VLINE4,
	AMDGPU_CRTC_IRQ_VLINE5,
	AMDGPU_CRTC_IRQ_VLINE6,
	AMDGPU_CRTC_IRQ_NONE = 0xff
};

enum amdgpu_pageflip_irq {
	AMDGPU_PAGEFLIP_IRQ_D1 = 0,
	AMDGPU_PAGEFLIP_IRQ_D2,
	AMDGPU_PAGEFLIP_IRQ_D3,
	AMDGPU_PAGEFLIP_IRQ_D4,
	AMDGPU_PAGEFLIP_IRQ_D5,
	AMDGPU_PAGEFLIP_IRQ_D6,
	AMDGPU_PAGEFLIP_IRQ_NONE = 0xff
};

enum amdgpu_flip_status {
	AMDGPU_FLIP_NONE,
	AMDGPU_FLIP_PENDING,
	AMDGPU_FLIP_SUBMITTED
};

#define AMDGPU_MAX_I2C_BUS 16

/* amdgpu gpio-based i2c
 * 1. "mask" reg and bits
 *    grabs the gpio pins for software use
 *    0=not held  1=held
 * 2. "a" reg and bits
 *    output pin value
 *    0=low 1=high
 * 3. "en" reg and bits
 *    sets the pin direction
 *    0=input 1=output
 * 4. "y" reg and bits
 *    input pin value
 *    0=low 1=high
 */
struct amdgpu_i2c_bus_rec {
	bool valid;
	/* id used by atom */
	uint8_t i2c_id;
	/* id used by atom */
	enum amdgpu_hpd_id hpd;
	/* can be used with hw i2c engine */
	bool hw_capable;
	/* uses multi-media i2c engine */
	bool mm_i2c;
	/* regs and bits */
	uint32_t mask_clk_reg;
	uint32_t mask_data_reg;
	uint32_t a_clk_reg;
	uint32_t a_data_reg;
	uint32_t en_clk_reg;
	uint32_t en_data_reg;
	uint32_t y_clk_reg;
	uint32_t y_data_reg;
	uint32_t mask_clk_mask;
	uint32_t mask_data_mask;
	uint32_t a_clk_mask;
	uint32_t a_data_mask;
	uint32_t en_clk_mask;
	uint32_t en_data_mask;
	uint32_t y_clk_mask;
	uint32_t y_data_mask;
};

#define AMDGPU_MAX_BIOS_CONNECTOR 16

/* pll flags */
#define AMDGPU_PLL_USE_BIOS_DIVS        (1 << 0)
#define AMDGPU_PLL_NO_ODD_POST_DIV      (1 << 1)
#define AMDGPU_PLL_USE_REF_DIV          (1 << 2)
#define AMDGPU_PLL_LEGACY               (1 << 3)
#define AMDGPU_PLL_PREFER_LOW_REF_DIV   (1 << 4)
#define AMDGPU_PLL_PREFER_HIGH_REF_DIV  (1 << 5)
#define AMDGPU_PLL_PREFER_LOW_FB_DIV    (1 << 6)
#define AMDGPU_PLL_PREFER_HIGH_FB_DIV   (1 << 7)
#define AMDGPU_PLL_PREFER_LOW_POST_DIV  (1 << 8)
#define AMDGPU_PLL_PREFER_HIGH_POST_DIV (1 << 9)
#define AMDGPU_PLL_USE_FRAC_FB_DIV      (1 << 10)
#define AMDGPU_PLL_PREFER_CLOSEST_LOWER (1 << 11)
#define AMDGPU_PLL_USE_POST_DIV         (1 << 12)
#define AMDGPU_PLL_IS_LCD               (1 << 13)
#define AMDGPU_PLL_PREFER_MINM_OVER_MAXP (1 << 14)

struct amdgpu_pll {
	/* reference frequency */
	uint32_t reference_freq;

	/* fixed dividers */
	uint32_t reference_div;
	uint32_t post_div;

	/* pll in/out limits */
	uint32_t pll_in_min;
	uint32_t pll_in_max;
	uint32_t pll_out_min;
	uint32_t pll_out_max;
	uint32_t lcd_pll_out_min;
	uint32_t lcd_pll_out_max;
	uint32_t best_vco;

	/* divider limits */
	uint32_t min_ref_div;
	uint32_t max_ref_div;
	uint32_t min_post_div;
	uint32_t max_post_div;
	uint32_t min_feedback_div;
	uint32_t max_feedback_div;
	uint32_t min_frac_feedback_div;
	uint32_t max_frac_feedback_div;

	/* flags for the current clock */
	uint32_t flags;

	/* pll id */
	uint32_t id;
};

struct amdgpu_i2c_chan {
	struct i2c_adapter adapter;
	struct drm_device *dev;
	struct i2c_algo_bit_data bit;
	struct amdgpu_i2c_bus_rec rec;
	struct drm_dp_aux aux;
	bool has_aux;
	struct mutex mutex;
};

struct amdgpu_fbdev;

struct amdgpu_afmt {
	bool enabled;
	int offset;
	bool last_buffer_filled_status;
	int id;
	struct amdgpu_audio_pin *pin;
};

/*
 * Audio
 */
struct amdgpu_audio_pin {
	int			channels;
	int			rate;
	int			bits_per_sample;
	u8			status_bits;
	u8			category_code;
	u32			offset;
	bool			connected;
	u32			id;
};

struct amdgpu_audio {
	bool enabled;
	struct amdgpu_audio_pin pin[AMDGPU_MAX_AFMT_BLOCKS];
	int num_pins;
};

struct amdgpu_display_funcs {
	/* display watermarks */
	void (*bandwidth_update)(struct amdgpu_device *adev);
	/* get frame count */
	u32 (*vblank_get_counter)(struct amdgpu_device *adev, int crtc);
	/* set backlight level */
	void (*backlight_set_level)(struct amdgpu_encoder *amdgpu_encoder,
				    u8 level);
	/* get backlight level */
	u8 (*backlight_get_level)(struct amdgpu_encoder *amdgpu_encoder);
	/* hotplug detect */
	bool (*hpd_sense)(struct amdgpu_device *adev, enum amdgpu_hpd_id hpd);
	void (*hpd_set_polarity)(struct amdgpu_device *adev,
				 enum amdgpu_hpd_id hpd);
	u32 (*hpd_get_gpio_reg)(struct amdgpu_device *adev);
	/* pageflipping */
	void (*page_flip)(struct amdgpu_device *adev,
			  int crtc_id, u64 crtc_base, bool async);
	int (*page_flip_get_scanoutpos)(struct amdgpu_device *adev, int crtc,
					u32 *vbl, u32 *position);
	/* display topology setup */
	void (*add_encoder)(struct amdgpu_device *adev,
			    uint32_t encoder_enum,
			    uint32_t supported_device,
			    u16 caps);
	void (*add_connector)(struct amdgpu_device *adev,
			      uint32_t connector_id,
			      uint32_t supported_device,
			      int connector_type,
			      struct amdgpu_i2c_bus_rec *i2c_bus,
			      uint16_t connector_object_id,
			      struct amdgpu_hpd *hpd,
			      struct amdgpu_router *router);
	/* it is used to enter or exit into free sync mode */
	int (*notify_freesync)(struct drm_device *dev, void *data,
			       struct drm_file *filp);
	/* it is used to allow enablement of freesync mode */
	int (*set_freesync_property)(struct drm_connector *connector,
				     struct drm_property *property,
				     uint64_t val);


};

struct amdgpu_framebuffer {
	struct drm_framebuffer base;

	/* caching for later use */
	uint64_t address;
};

struct amdgpu_fbdev {
	struct drm_fb_helper helper;
	struct amdgpu_framebuffer rfb;
	struct list_head fbdev_list;
	struct amdgpu_device *adev;
};

struct amdgpu_mode_info {
	struct atom_context *atom_context;
	struct card_info *atom_card_info;
	bool mode_config_initialized;
	struct amdgpu_crtc *crtcs[AMDGPU_MAX_CRTCS];
	struct amdgpu_plane *planes[AMDGPU_MAX_PLANES];
	struct amdgpu_afmt *afmt[AMDGPU_MAX_AFMT_BLOCKS];
	/* DVI-I properties */
	struct drm_property *coherent_mode_property;
	/* DAC enable load detect */
	struct drm_property *load_detect_property;
	/* underscan */
	struct drm_property *underscan_property;
	struct drm_property *underscan_hborder_property;
	struct drm_property *underscan_vborder_property;
	/* audio */
	struct drm_property *audio_property;
	/* FMT dithering */
	struct drm_property *dither_property;
	/* maximum number of bits per channel for monitor color */
	struct drm_property *max_bpc_property;
	/* hardcoded DFP edid from BIOS */
	struct edid *bios_hardcoded_edid;
	int bios_hardcoded_edid_size;

	/* pointer to fbdev info structure */
	struct amdgpu_fbdev *rfbdev;
	/* firmware flags */
	u16 firmware_flags;
	/* pointer to backlight encoder */
	struct amdgpu_encoder *bl_encoder;
	u8 bl_level; /* saved backlight level */
	struct amdgpu_audio	audio; /* audio stuff */
	int			num_crtc; /* number of crtcs */
	int			num_hpd; /* number of hpd pins */
	int			num_dig; /* number of dig blocks */
	int			disp_priority;
	const struct amdgpu_display_funcs *funcs;
	const enum drm_plane_type *plane_type;
};

#define AMDGPU_MAX_BL_LEVEL 0xFF

#if defined(CONFIG_BACKLIGHT_CLASS_DEVICE) || defined(CONFIG_BACKLIGHT_CLASS_DEVICE_MODULE)

struct amdgpu_backlight_privdata {
	struct amdgpu_encoder *encoder;
	uint8_t negative;
};

#endif

struct amdgpu_atom_ss {
	uint16_t percentage;
	uint16_t percentage_divider;
	uint8_t type;
	uint16_t step;
	uint8_t delay;
	uint8_t range;
	uint8_t refdiv;
	/* asic_ss */
	uint16_t rate;
	uint16_t amount;
};

struct amdgpu_crtc {
	struct drm_crtc base;
	int crtc_id;
	bool enabled;
	bool can_tile;
	uint32_t crtc_offset;
	struct drm_gem_object *cursor_bo;
	uint64_t cursor_addr;
	int cursor_x;
	int cursor_y;
	int cursor_hot_x;
	int cursor_hot_y;
	int cursor_width;
	int cursor_height;
	int max_cursor_width;
	int max_cursor_height;
	enum amdgpu_rmx_type rmx_type;
	u8 h_border;
	u8 v_border;
	fixed20_12 vsc;
	fixed20_12 hsc;
	struct drm_display_mode native_mode;
	u32 pll_id;
	/* page flipping */
	struct amdgpu_flip_work *pflip_works;
	enum amdgpu_flip_status pflip_status;
	int deferred_flip_completion;
<<<<<<< HEAD
=======
	u32 last_flip_vblank;
>>>>>>> 407d19ab
	/* pll sharing */
	struct amdgpu_atom_ss ss;
	bool ss_enabled;
	u32 adjusted_clock;
	int bpc;
	u32 pll_reference_div;
	u32 pll_post_div;
	u32 pll_flags;
	struct drm_encoder *encoder;
	struct drm_connector *connector;
	/* for dpm */
	u32 line_time;
	u32 wm_low;
	u32 wm_high;
	u32 lb_vblank_lead_lines;
	struct drm_display_mode hw_mode;
	/* for virtual dce */
	struct hrtimer vblank_timer;
	enum amdgpu_interrupt_state vsync_timer_enabled;

	int otg_inst;
	struct drm_pending_vblank_event *event;
};

struct amdgpu_plane {
	struct drm_plane base;
	enum drm_plane_type plane_type;
};

struct amdgpu_encoder_atom_dig {
	bool linkb;
	/* atom dig */
	bool coherent_mode;
	int dig_encoder; /* -1 disabled, 0 DIGA, 1 DIGB, etc. */
	/* atom lvds/edp */
	uint32_t lcd_misc;
	uint16_t panel_pwr_delay;
	uint32_t lcd_ss_id;
	/* panel mode */
	struct drm_display_mode native_mode;
	struct backlight_device *bl_dev;
	int dpms_mode;
	uint8_t backlight_level;
	int panel_mode;
	struct amdgpu_afmt *afmt;
};

struct amdgpu_encoder {
	struct drm_encoder base;
	uint32_t encoder_enum;
	uint32_t encoder_id;
	uint32_t devices;
	uint32_t active_device;
	uint32_t flags;
	uint32_t pixel_clock;
	enum amdgpu_rmx_type rmx_type;
	enum amdgpu_underscan_type underscan_type;
	uint32_t underscan_hborder;
	uint32_t underscan_vborder;
	struct drm_display_mode native_mode;
	void *enc_priv;
	int audio_polling_active;
	bool is_ext_encoder;
	u16 caps;
};

struct amdgpu_connector_atom_dig {
	/* displayport */
	u8 dpcd[DP_RECEIVER_CAP_SIZE];
	u8 dp_sink_type;
	int dp_clock;
	int dp_lane_count;
	bool edp_on;
};

struct amdgpu_gpio_rec {
	bool valid;
	u8 id;
	u32 reg;
	u32 mask;
	u32 shift;
};

struct amdgpu_hpd {
	enum amdgpu_hpd_id hpd;
	u8 plugged_state;
	struct amdgpu_gpio_rec gpio;
};

struct amdgpu_router {
	u32 router_id;
	struct amdgpu_i2c_bus_rec i2c_info;
	u8 i2c_addr;
	/* i2c mux */
	bool ddc_valid;
	u8 ddc_mux_type;
	u8 ddc_mux_control_pin;
	u8 ddc_mux_state;
	/* clock/data mux */
	bool cd_valid;
	u8 cd_mux_type;
	u8 cd_mux_control_pin;
	u8 cd_mux_state;
};

enum amdgpu_connector_audio {
	AMDGPU_AUDIO_DISABLE = 0,
	AMDGPU_AUDIO_ENABLE = 1,
	AMDGPU_AUDIO_AUTO = 2
};

enum amdgpu_connector_dither {
	AMDGPU_FMT_DITHER_DISABLE = 0,
	AMDGPU_FMT_DITHER_ENABLE = 1,
};

struct amdgpu_dm_dp_aux {
	struct drm_dp_aux aux;
	struct ddc_service *ddc_service;
};

struct amdgpu_i2c_adapter {
	struct i2c_adapter base;

	struct ddc_service *ddc_service;
};

#define TO_DM_AUX(x) container_of((x), struct amdgpu_dm_dp_aux, aux)

struct amdgpu_connector {
	struct drm_connector base;
	uint32_t connector_id;
	uint32_t devices;
	struct amdgpu_i2c_chan *ddc_bus;
	/* some systems have an hdmi and vga port with a shared ddc line */
	bool shared_ddc;
	bool use_digital;
	/* we need to mind the EDID between detect
	   and get modes due to analog/digital/tvencoder */
	struct edid *edid;
	void *con_priv;
	bool dac_load_detect;
	bool detected_by_load; /* if the connection status was determined by load */
	uint16_t connector_object_id;
	struct amdgpu_hpd hpd;
	struct amdgpu_router router;
	struct amdgpu_i2c_chan *router_bus;
	enum amdgpu_connector_audio audio;
	enum amdgpu_connector_dither dither;
	unsigned pixelclock_for_modeset;
};

/* TODO: start to use this struct and remove same field from base one */
struct amdgpu_mst_connector {
	struct amdgpu_connector base;

	struct drm_dp_mst_topology_mgr mst_mgr;
	struct amdgpu_dm_dp_aux dm_dp_aux;
	struct drm_dp_mst_port *port;
	struct amdgpu_connector *mst_port;
	bool is_mst_connector;
	struct amdgpu_encoder *mst_encoder;
};

#define ENCODER_MODE_IS_DP(em) (((em) == ATOM_ENCODER_MODE_DP) || \
				((em) == ATOM_ENCODER_MODE_DP_MST))

/* Driver internal use only flags of amdgpu_display_get_crtc_scanoutpos() */
#define DRM_SCANOUTPOS_VALID        (1 << 0)
#define DRM_SCANOUTPOS_IN_VBLANK    (1 << 1)
#define DRM_SCANOUTPOS_ACCURATE     (1 << 2)
#define USE_REAL_VBLANKSTART		(1 << 30)
#define GET_DISTANCE_TO_VBLANKSTART	(1 << 31)

void amdgpu_link_encoder_connector(struct drm_device *dev);

struct drm_connector *
amdgpu_get_connector_for_encoder(struct drm_encoder *encoder);
struct drm_connector *
amdgpu_get_connector_for_encoder_init(struct drm_encoder *encoder);
bool amdgpu_dig_monitor_is_duallink(struct drm_encoder *encoder,
				    u32 pixel_clock);

u16 amdgpu_encoder_get_dp_bridge_encoder_id(struct drm_encoder *encoder);
struct drm_encoder *amdgpu_get_external_encoder(struct drm_encoder *encoder);

bool amdgpu_display_ddc_probe(struct amdgpu_connector *amdgpu_connector,
			      bool use_aux);

void amdgpu_encoder_set_active_device(struct drm_encoder *encoder);

int amdgpu_display_get_crtc_scanoutpos(struct drm_device *dev,
			unsigned int pipe, unsigned int flags, int *vpos,
			int *hpos, ktime_t *stime, ktime_t *etime,
			const struct drm_display_mode *mode);

int amdgpu_display_framebuffer_init(struct drm_device *dev,
				    struct amdgpu_framebuffer *rfb,
				    const struct drm_mode_fb_cmd2 *mode_cmd,
				    struct drm_gem_object *obj);

int amdgpufb_remove(struct drm_device *dev, struct drm_framebuffer *fb);

void amdgpu_enc_destroy(struct drm_encoder *encoder);
void amdgpu_copy_fb(struct drm_device *dev, struct drm_gem_object *dst_obj);
bool amdgpu_display_crtc_scaling_mode_fixup(struct drm_crtc *crtc,
				const struct drm_display_mode *mode,
				struct drm_display_mode *adjusted_mode);
void amdgpu_panel_mode_fixup(struct drm_encoder *encoder,
			     struct drm_display_mode *adjusted_mode);
int amdgpu_display_crtc_idx_to_irq_type(struct amdgpu_device *adev, int crtc);

/* fbdev layer */
int amdgpu_fbdev_init(struct amdgpu_device *adev);
void amdgpu_fbdev_fini(struct amdgpu_device *adev);
void amdgpu_fbdev_set_suspend(struct amdgpu_device *adev, int state);
int amdgpu_fbdev_total_size(struct amdgpu_device *adev);
bool amdgpu_fbdev_robj_is_fb(struct amdgpu_device *adev, struct amdgpu_bo *robj);

int amdgpu_align_pitch(struct amdgpu_device *adev, int width, int bpp, bool tiled);

/* amdgpu_display.c */
void amdgpu_display_print_display_setup(struct drm_device *dev);
int amdgpu_display_modeset_create_props(struct amdgpu_device *adev);
int amdgpu_display_crtc_set_config(struct drm_mode_set *set,
				   struct drm_modeset_acquire_ctx *ctx);
int amdgpu_display_crtc_page_flip_target(struct drm_crtc *crtc,
				struct drm_framebuffer *fb,
				struct drm_pending_vblank_event *event,
				uint32_t page_flip_flags, uint32_t target,
				struct drm_modeset_acquire_ctx *ctx);
extern const struct drm_mode_config_funcs amdgpu_mode_funcs;

#endif<|MERGE_RESOLUTION|>--- conflicted
+++ resolved
@@ -38,7 +38,7 @@
 #include <drm/drm_crtc_helper.h>
 #include <drm/drm_fb_helper.h>
 #include <drm/drm_plane_helper.h>
-#include <drm/drm_fb_helper.h>
+#include <drm/drm_probe_helper.h>
 #include <linux/i2c.h>
 #include <linux/i2c-algo-bit.h>
 #include <linux/hrtimer.h>
@@ -57,7 +57,6 @@
 #define to_amdgpu_connector(x) container_of(x, struct amdgpu_connector, base)
 #define to_amdgpu_encoder(x) container_of(x, struct amdgpu_encoder, base)
 #define to_amdgpu_framebuffer(x) container_of(x, struct amdgpu_framebuffer, base)
-#define to_amdgpu_plane(x)	container_of(x, struct amdgpu_plane, base)
 
 #define to_dm_plane_state(x)	container_of(x, struct dm_plane_state, base)
 
@@ -295,13 +294,6 @@
 			      uint16_t connector_object_id,
 			      struct amdgpu_hpd *hpd,
 			      struct amdgpu_router *router);
-	/* it is used to enter or exit into free sync mode */
-	int (*notify_freesync)(struct drm_device *dev, void *data,
-			       struct drm_file *filp);
-	/* it is used to allow enablement of freesync mode */
-	int (*set_freesync_property)(struct drm_connector *connector,
-				     struct drm_property *property,
-				     uint64_t val);
 
 
 };
@@ -325,7 +317,7 @@
 	struct card_info *atom_card_info;
 	bool mode_config_initialized;
 	struct amdgpu_crtc *crtcs[AMDGPU_MAX_CRTCS];
-	struct amdgpu_plane *planes[AMDGPU_MAX_PLANES];
+	struct drm_plane *planes[AMDGPU_MAX_PLANES];
 	struct amdgpu_afmt *afmt[AMDGPU_MAX_AFMT_BLOCKS];
 	/* DVI-I properties */
 	struct drm_property *coherent_mode_property;
@@ -341,6 +333,8 @@
 	struct drm_property *dither_property;
 	/* maximum number of bits per channel for monitor color */
 	struct drm_property *max_bpc_property;
+	/* Adaptive Backlight Modulation (power feature) */
+	struct drm_property *abm_level_property;
 	/* hardcoded DFP edid from BIOS */
 	struct edid *bios_hardcoded_edid;
 	int bios_hardcoded_edid_size;
@@ -412,10 +406,7 @@
 	struct amdgpu_flip_work *pflip_works;
 	enum amdgpu_flip_status pflip_status;
 	int deferred_flip_completion;
-<<<<<<< HEAD
-=======
 	u32 last_flip_vblank;
->>>>>>> 407d19ab
 	/* pll sharing */
 	struct amdgpu_atom_ss ss;
 	bool ss_enabled;
@@ -438,11 +429,6 @@
 
 	int otg_inst;
 	struct drm_pending_vblank_event *event;
-};
-
-struct amdgpu_plane {
-	struct drm_plane base;
-	enum drm_plane_type plane_type;
 };
 
 struct amdgpu_encoder_atom_dig {
