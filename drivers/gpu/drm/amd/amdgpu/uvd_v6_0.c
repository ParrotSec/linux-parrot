--- conflicted
+++ resolved
@@ -175,17 +175,11 @@
 	int r;
 
 	r = amdgpu_ring_alloc(ring, 16);
-	if (r) {
-		DRM_ERROR("amdgpu: uvd enc failed to lock ring %d (%d).\n",
-			  ring->idx, r);
+	if (r)
 		return r;
-<<<<<<< HEAD
-	}
-=======
 
 	rptr = amdgpu_ring_get_rptr(ring);
 
->>>>>>> 407d19ab
 	amdgpu_ring_write(ring, HEVC_ENC_CMD_END);
 	amdgpu_ring_commit(ring);
 
@@ -195,14 +189,8 @@
 		DRM_UDELAY(1);
 	}
 
-	if (i < adev->usec_timeout) {
-		DRM_DEBUG("ring test on %d succeeded in %d usecs\n",
-			 ring->idx, i);
-	} else {
-		DRM_ERROR("amdgpu: ring %d test failed\n",
-			  ring->idx);
+	if (i >= adev->usec_timeout)
 		r = -ETIMEDOUT;
-	}
 
 	return r;
 }
@@ -280,7 +268,7 @@
  */
 static int uvd_v6_0_enc_get_destroy_msg(struct amdgpu_ring *ring,
 					uint32_t handle,
-					bool direct, struct dma_fence **fence)
+					struct dma_fence **fence)
 {
 	const unsigned ib_size_dw = 16;
 	struct amdgpu_job *job;
@@ -316,11 +304,7 @@
 	for (i = ib->length_dw; i < ib_size_dw; ++i)
 		ib->ptr[i] = 0x0;
 
-	if (direct)
-		r = amdgpu_job_submit_direct(job, ring, &f);
-	else
-		r = amdgpu_job_submit(job, &ring->adev->vce.entity,
-				      AMDGPU_FENCE_OWNER_UNDEFINED, &f);
+	r = amdgpu_job_submit_direct(job, ring, &f);
 	if (r)
 		goto err;
 
@@ -346,31 +330,24 @@
 	long r;
 
 	r = uvd_v6_0_enc_get_create_msg(ring, 1, NULL);
-	if (r) {
-		DRM_ERROR("amdgpu: failed to get create msg (%ld).\n", r);
+	if (r)
 		goto error;
-	}
-
-	r = uvd_v6_0_enc_get_destroy_msg(ring, 1, true, &fence);
-	if (r) {
-		DRM_ERROR("amdgpu: failed to get destroy ib (%ld).\n", r);
+
+	r = uvd_v6_0_enc_get_destroy_msg(ring, 1, &fence);
+	if (r)
 		goto error;
-	}
 
 	r = dma_fence_wait_timeout(fence, false, timeout);
-	if (r == 0) {
-		DRM_ERROR("amdgpu: IB test timed out.\n");
+	if (r == 0)
 		r = -ETIMEDOUT;
-	} else if (r < 0) {
-		DRM_ERROR("amdgpu: fence wait failed (%ld).\n", r);
-	} else {
-		DRM_DEBUG("ib test on ring %d succeeded\n", ring->idx);
+	else if (r > 0)
 		r = 0;
-	}
+
 error:
 	dma_fence_put(fence);
 	return r;
 }
+
 static int uvd_v6_0_early_init(void *handle)
 {
 	struct amdgpu_device *adev = (struct amdgpu_device *)handle;
@@ -399,14 +376,14 @@
 	struct amdgpu_device *adev = (struct amdgpu_device *)handle;
 
 	/* UVD TRAP */
-	r = amdgpu_irq_add_id(adev, AMDGPU_IH_CLIENTID_LEGACY, VISLANDS30_IV_SRCID_UVD_SYSTEM_MESSAGE, &adev->uvd.inst->irq);
+	r = amdgpu_irq_add_id(adev, AMDGPU_IRQ_CLIENTID_LEGACY, VISLANDS30_IV_SRCID_UVD_SYSTEM_MESSAGE, &adev->uvd.inst->irq);
 	if (r)
 		return r;
 
 	/* UVD ENC TRAP */
 	if (uvd_v6_0_enc_support(adev)) {
 		for (i = 0; i < adev->uvd.num_enc_rings; ++i) {
-			r = amdgpu_irq_add_id(adev, AMDGPU_IH_CLIENTID_LEGACY, i + VISLANDS30_IV_SRCID_UVD_ENC_GEN_PURP, &adev->uvd.inst->irq);
+			r = amdgpu_irq_add_id(adev, AMDGPU_IRQ_CLIENTID_LEGACY, i + VISLANDS30_IV_SRCID_UVD_ENC_GEN_PURP, &adev->uvd.inst->irq);
 			if (r)
 				return r;
 		}
@@ -486,12 +463,9 @@
 	uvd_v6_0_set_clockgating_state(adev, AMD_CG_STATE_UNGATE);
 	uvd_v6_0_enable_mgcg(adev, true);
 
-	ring->ready = true;
-	r = amdgpu_ring_test_ring(ring);
-	if (r) {
-		ring->ready = false;
+	r = amdgpu_ring_test_helper(ring);
+	if (r)
 		goto done;
-	}
 
 	r = amdgpu_ring_alloc(ring, 10);
 	if (r) {
@@ -523,12 +497,9 @@
 	if (uvd_v6_0_enc_support(adev)) {
 		for (i = 0; i < adev->uvd.num_enc_rings; ++i) {
 			ring = &adev->uvd.inst->ring_enc[i];
-			ring->ready = true;
-			r = amdgpu_ring_test_ring(ring);
-			if (r) {
-				ring->ready = false;
+			r = amdgpu_ring_test_helper(ring);
+			if (r)
 				goto done;
-			}
 		}
 	}
 
@@ -558,7 +529,7 @@
 	if (RREG32(mmUVD_STATUS) != 0)
 		uvd_v6_0_stop(adev);
 
-	ring->ready = false;
+	ring->sched.ready = false;
 
 	return 0;
 }
@@ -979,11 +950,9 @@
 
 	WREG32(mmUVD_CONTEXT_ID, 0xCAFEDEAD);
 	r = amdgpu_ring_alloc(ring, 3);
-	if (r) {
-		DRM_ERROR("amdgpu: cp failed to lock ring %d (%d).\n",
-			  ring->idx, r);
+	if (r)
 		return r;
-	}
+
 	amdgpu_ring_write(ring, PACKET0(mmUVD_CONTEXT_ID, 0));
 	amdgpu_ring_write(ring, 0xDEADBEEF);
 	amdgpu_ring_commit(ring);
@@ -994,14 +963,9 @@
 		DRM_UDELAY(1);
 	}
 
-	if (i < adev->usec_timeout) {
-		DRM_DEBUG("ring test on %d succeeded in %d usecs\n",
-			 ring->idx, i);
-	} else {
-		DRM_ERROR("amdgpu: ring %d test failed (0x%08X)\n",
-			  ring->idx, tmp);
-		r = -EINVAL;
-	}
+	if (i >= adev->usec_timeout)
+		r = -ETIMEDOUT;
+
 	return r;
 }
 
@@ -1014,9 +978,12 @@
  * Write ring commands to execute the indirect buffer
  */
 static void uvd_v6_0_ring_emit_ib(struct amdgpu_ring *ring,
+				  struct amdgpu_job *job,
 				  struct amdgpu_ib *ib,
-				  unsigned vmid, bool ctx_switch)
-{
+				  uint32_t flags)
+{
+	unsigned vmid = AMDGPU_JOB_GET_VMID(job);
+
 	amdgpu_ring_write(ring, PACKET0(mmUVD_LMI_RBC_IB_VMID, 0));
 	amdgpu_ring_write(ring, vmid);
 
@@ -1037,8 +1004,12 @@
  * Write enc ring commands to execute the indirect buffer
  */
 static void uvd_v6_0_enc_ring_emit_ib(struct amdgpu_ring *ring,
-		struct amdgpu_ib *ib, unsigned int vmid, bool ctx_switch)
-{
+					struct amdgpu_job *job,
+					struct amdgpu_ib *ib,
+					uint32_t flags)
+{
+	unsigned vmid = AMDGPU_JOB_GET_VMID(job);
+
 	amdgpu_ring_write(ring, HEVC_ENC_CMD_IB_VM);
 	amdgpu_ring_write(ring, vmid);
 	amdgpu_ring_write(ring, lower_32_bits(ib->gpu_addr));
