/*
 * Copyright 2000 VA Linux Systems, Inc., Sunnyvale, California.
 * All Rights Reserved.
 *
 * Permission is hereby granted, free of charge, to any person obtaining a
 * copy of this software and associated documentation files (the "Software"),
 * to deal in the Software without restriction, including without limitation
 * the rights to use, copy, modify, merge, publish, distribute, sublicense,
 * and/or sell copies of the Software, and to permit persons to whom the
 * Software is furnished to do so, subject to the following conditions:
 *
 * The above copyright notice and this permission notice (including the next
 * paragraph) shall be included in all copies or substantial portions of the
 * Software.
 *
 * THE SOFTWARE IS PROVIDED "AS IS", WITHOUT WARRANTY OF ANY KIND, EXPRESS OR
 * IMPLIED, INCLUDING BUT NOT LIMITED TO THE WARRANTIES OF MERCHANTABILITY,
 * FITNESS FOR A PARTICULAR PURPOSE AND NONINFRINGEMENT.  IN NO EVENT SHALL
 * VA LINUX SYSTEMS AND/OR ITS SUPPLIERS BE LIABLE FOR ANY CLAIM, DAMAGES OR
 * OTHER LIABILITY, WHETHER IN AN ACTION OF CONTRACT, TORT OR OTHERWISE,
 * ARISING FROM, OUT OF OR IN CONNECTION WITH THE SOFTWARE OR THE USE OR
 * OTHER DEALINGS IN THE SOFTWARE.
 */

#include <drm/amdgpu_drm.h>
#include <drm/drm_drv.h>
#include <drm/drm_gem.h>
#include <drm/drm_vblank.h>
#include <drm/drm_managed.h>
#include "amdgpu_drv.h"

#include <drm/drm_pciids.h>
#include <linux/console.h>
#include <linux/module.h>
#include <linux/pm_runtime.h>
#include <linux/vga_switcheroo.h>
#include <drm/drm_probe_helper.h>
#include <linux/mmu_notifier.h>

#include "amdgpu.h"
#include "amdgpu_irq.h"
#include "amdgpu_dma_buf.h"

#include "amdgpu_amdkfd.h"

#include "amdgpu_ras.h"

/*
 * KMS wrapper.
 * - 3.0.0 - initial driver
 * - 3.1.0 - allow reading more status registers (GRBM, SRBM, SDMA, CP)
 * - 3.2.0 - GFX8: Uses EOP_TC_WB_ACTION_EN, so UMDs don't have to do the same
 *           at the end of IBs.
 * - 3.3.0 - Add VM support for UVD on supported hardware.
 * - 3.4.0 - Add AMDGPU_INFO_NUM_EVICTIONS.
 * - 3.5.0 - Add support for new UVD_NO_OP register.
 * - 3.6.0 - kmd involves use CONTEXT_CONTROL in ring buffer.
 * - 3.7.0 - Add support for VCE clock list packet
 * - 3.8.0 - Add support raster config init in the kernel
 * - 3.9.0 - Add support for memory query info about VRAM and GTT.
 * - 3.10.0 - Add support for new fences ioctl, new gem ioctl flags
 * - 3.11.0 - Add support for sensor query info (clocks, temp, etc).
 * - 3.12.0 - Add query for double offchip LDS buffers
 * - 3.13.0 - Add PRT support
 * - 3.14.0 - Fix race in amdgpu_ctx_get_fence() and note new functionality
 * - 3.15.0 - Export more gpu info for gfx9
 * - 3.16.0 - Add reserved vmid support
 * - 3.17.0 - Add AMDGPU_NUM_VRAM_CPU_PAGE_FAULTS.
 * - 3.18.0 - Export gpu always on cu bitmap
 * - 3.19.0 - Add support for UVD MJPEG decode
 * - 3.20.0 - Add support for local BOs
 * - 3.21.0 - Add DRM_AMDGPU_FENCE_TO_HANDLE ioctl
 * - 3.22.0 - Add DRM_AMDGPU_SCHED ioctl
 * - 3.23.0 - Add query for VRAM lost counter
 * - 3.24.0 - Add high priority compute support for gfx9
 * - 3.25.0 - Add support for sensor query info (stable pstate sclk/mclk).
 * - 3.26.0 - GFX9: Process AMDGPU_IB_FLAG_TC_WB_NOT_INVALIDATE.
 * - 3.27.0 - Add new chunk to to AMDGPU_CS to enable BO_LIST creation.
 * - 3.28.0 - Add AMDGPU_CHUNK_ID_SCHEDULED_DEPENDENCIES
 * - 3.29.0 - Add AMDGPU_IB_FLAG_RESET_GDS_MAX_WAVE_ID
 * - 3.30.0 - Add AMDGPU_SCHED_OP_CONTEXT_PRIORITY_OVERRIDE.
 * - 3.31.0 - Add support for per-flip tiling attribute changes with DC
 * - 3.32.0 - Add syncobj timeline support to AMDGPU_CS.
 * - 3.33.0 - Fixes for GDS ENOMEM failures in AMDGPU_CS.
 * - 3.34.0 - Non-DC can flip correctly between buffers with different pitches
 * - 3.35.0 - Add drm_amdgpu_info_device::tcc_disabled_mask
 * - 3.36.0 - Allow reading more status registers on si/cik
 * - 3.37.0 - L2 is invalidated before SDMA IBs, needed for correctness
 * - 3.38.0 - Add AMDGPU_IB_FLAG_EMIT_MEM_SYNC
 * - 3.39.0 - DMABUF implicit sync does a full pipeline sync
 * - 3.40.0 - Add AMDGPU_IDS_FLAGS_TMZ
 */
#define KMS_DRIVER_MAJOR	3
#define KMS_DRIVER_MINOR	40
#define KMS_DRIVER_PATCHLEVEL	0

int amdgpu_vram_limit = 0;
int amdgpu_vis_vram_limit = 0;
int amdgpu_gart_size = -1; /* auto */
int amdgpu_gtt_size = -1; /* auto */
int amdgpu_moverate = -1; /* auto */
int amdgpu_benchmarking = 0;
int amdgpu_testing = 0;
int amdgpu_audio = -1;
int amdgpu_disp_priority = 0;
int amdgpu_hw_i2c = 0;
int amdgpu_pcie_gen2 = -1;
int amdgpu_msi = -1;
char amdgpu_lockup_timeout[AMDGPU_MAX_TIMEOUT_PARAM_LENGTH];
int amdgpu_dpm = -1;
int amdgpu_fw_load_type = -1;
int amdgpu_aspm = -1;
int amdgpu_runtime_pm = -1;
uint amdgpu_ip_block_mask = 0xffffffff;
int amdgpu_bapm = -1;
int amdgpu_deep_color = 0;
int amdgpu_vm_size = -1;
int amdgpu_vm_fragment_size = -1;
int amdgpu_vm_block_size = -1;
int amdgpu_vm_fault_stop = 0;
int amdgpu_vm_debug = 0;
int amdgpu_vm_update_mode = -1;
int amdgpu_exp_hw_support = 0;
int amdgpu_dc = -1;
int amdgpu_sched_jobs = 32;
int amdgpu_sched_hw_submission = 2;
uint amdgpu_pcie_gen_cap = 0;
uint amdgpu_pcie_lane_cap = 0;
uint amdgpu_cg_mask = 0xffffffff;
uint amdgpu_pg_mask = 0xffffffff;
uint amdgpu_sdma_phase_quantum = 32;
char *amdgpu_disable_cu = NULL;
char *amdgpu_virtual_display = NULL;
/* OverDrive(bit 14) disabled by default*/
uint amdgpu_pp_feature_mask = 0xffffbfff;
uint amdgpu_force_long_training = 0;
int amdgpu_job_hang_limit = 0;
int amdgpu_lbpw = -1;
int amdgpu_compute_multipipe = -1;
int amdgpu_gpu_recovery = -1; /* auto */
int amdgpu_emu_mode = 0;
uint amdgpu_smu_memory_pool_size = 0;
/* FBC (bit 0) disabled by default*/
uint amdgpu_dc_feature_mask = 0;
uint amdgpu_dc_debug_mask = 0;
int amdgpu_async_gfx_ring = 1;
int amdgpu_mcbp = 0;
int amdgpu_discovery = -1;
int amdgpu_mes = 0;
int amdgpu_noretry = -1;
int amdgpu_force_asic_type = -1;
int amdgpu_tmz = 0;
int amdgpu_reset_method = -1; /* auto */
int amdgpu_num_kcq = -1;

struct amdgpu_mgpu_info mgpu_info = {
	.mutex = __MUTEX_INITIALIZER(mgpu_info.mutex),
};
int amdgpu_ras_enable = -1;
uint amdgpu_ras_mask = 0xffffffff;
int amdgpu_bad_page_threshold = -1;

/**
 * DOC: vramlimit (int)
 * Restrict the total amount of VRAM in MiB for testing.  The default is 0 (Use full VRAM).
 */
MODULE_PARM_DESC(vramlimit, "Restrict VRAM for testing, in megabytes");
module_param_named(vramlimit, amdgpu_vram_limit, int, 0600);

/**
 * DOC: vis_vramlimit (int)
 * Restrict the amount of CPU visible VRAM in MiB for testing.  The default is 0 (Use full CPU visible VRAM).
 */
MODULE_PARM_DESC(vis_vramlimit, "Restrict visible VRAM for testing, in megabytes");
module_param_named(vis_vramlimit, amdgpu_vis_vram_limit, int, 0444);

/**
 * DOC: gartsize (uint)
 * Restrict the size of GART in Mib (32, 64, etc.) for testing. The default is -1 (The size depends on asic).
 */
MODULE_PARM_DESC(gartsize, "Size of GART to setup in megabytes (32, 64, etc., -1=auto)");
module_param_named(gartsize, amdgpu_gart_size, uint, 0600);

/**
 * DOC: gttsize (int)
 * Restrict the size of GTT domain in MiB for testing. The default is -1 (It's VRAM size if 3GB < VRAM < 3/4 RAM,
 * otherwise 3/4 RAM size).
 */
MODULE_PARM_DESC(gttsize, "Size of the GTT domain in megabytes (-1 = auto)");
module_param_named(gttsize, amdgpu_gtt_size, int, 0600);

/**
 * DOC: moverate (int)
 * Set maximum buffer migration rate in MB/s. The default is -1 (8 MB/s).
 */
MODULE_PARM_DESC(moverate, "Maximum buffer migration rate in MB/s. (32, 64, etc., -1=auto, 0=1=disabled)");
module_param_named(moverate, amdgpu_moverate, int, 0600);

/**
 * DOC: benchmark (int)
 * Run benchmarks. The default is 0 (Skip benchmarks).
 */
MODULE_PARM_DESC(benchmark, "Run benchmark");
module_param_named(benchmark, amdgpu_benchmarking, int, 0444);

/**
 * DOC: test (int)
 * Test BO GTT->VRAM and VRAM->GTT GPU copies. The default is 0 (Skip test, only set 1 to run test).
 */
MODULE_PARM_DESC(test, "Run tests");
module_param_named(test, amdgpu_testing, int, 0444);

/**
 * DOC: audio (int)
 * Set HDMI/DPAudio. Only affects non-DC display handling. The default is -1 (Enabled), set 0 to disabled it.
 */
MODULE_PARM_DESC(audio, "Audio enable (-1 = auto, 0 = disable, 1 = enable)");
module_param_named(audio, amdgpu_audio, int, 0444);

/**
 * DOC: disp_priority (int)
 * Set display Priority (1 = normal, 2 = high). Only affects non-DC display handling. The default is 0 (auto).
 */
MODULE_PARM_DESC(disp_priority, "Display Priority (0 = auto, 1 = normal, 2 = high)");
module_param_named(disp_priority, amdgpu_disp_priority, int, 0444);

/**
 * DOC: hw_i2c (int)
 * To enable hw i2c engine. Only affects non-DC display handling. The default is 0 (Disabled).
 */
MODULE_PARM_DESC(hw_i2c, "hw i2c engine enable (0 = disable)");
module_param_named(hw_i2c, amdgpu_hw_i2c, int, 0444);

/**
 * DOC: pcie_gen2 (int)
 * To disable PCIE Gen2/3 mode (0 = disable, 1 = enable). The default is -1 (auto, enabled).
 */
MODULE_PARM_DESC(pcie_gen2, "PCIE Gen2 mode (-1 = auto, 0 = disable, 1 = enable)");
module_param_named(pcie_gen2, amdgpu_pcie_gen2, int, 0444);

/**
 * DOC: msi (int)
 * To disable Message Signaled Interrupts (MSI) functionality (1 = enable, 0 = disable). The default is -1 (auto, enabled).
 */
MODULE_PARM_DESC(msi, "MSI support (1 = enable, 0 = disable, -1 = auto)");
module_param_named(msi, amdgpu_msi, int, 0444);

/**
 * DOC: lockup_timeout (string)
 * Set GPU scheduler timeout value in ms.
 *
 * The format can be [Non-Compute] or [GFX,Compute,SDMA,Video]. That is there can be one or
 * multiple values specified. 0 and negative values are invalidated. They will be adjusted
 * to the default timeout.
 *
 * - With one value specified, the setting will apply to all non-compute jobs.
 * - With multiple values specified, the first one will be for GFX.
 *   The second one is for Compute. The third and fourth ones are
 *   for SDMA and Video.
 *
 * By default(with no lockup_timeout settings), the timeout for all non-compute(GFX, SDMA and Video)
 * jobs is 10000. And there is no timeout enforced on compute jobs.
 */
MODULE_PARM_DESC(lockup_timeout, "GPU lockup timeout in ms (default: for bare metal 10000 for non-compute jobs and infinity timeout for compute jobs; "
		"for passthrough or sriov, 10000 for all jobs."
		" 0: keep default value. negative: infinity timeout), "
		"format: for bare metal [Non-Compute] or [GFX,Compute,SDMA,Video]; "
		"for passthrough or sriov [all jobs] or [GFX,Compute,SDMA,Video].");
module_param_string(lockup_timeout, amdgpu_lockup_timeout, sizeof(amdgpu_lockup_timeout), 0444);

/**
 * DOC: dpm (int)
 * Override for dynamic power management setting
 * (0 = disable, 1 = enable, 2 = enable sw smu driver for vega20)
 * The default is -1 (auto).
 */
MODULE_PARM_DESC(dpm, "DPM support (1 = enable, 0 = disable, -1 = auto)");
module_param_named(dpm, amdgpu_dpm, int, 0444);

/**
 * DOC: fw_load_type (int)
 * Set different firmware loading type for debugging (0 = direct, 1 = SMU, 2 = PSP). The default is -1 (auto).
 */
MODULE_PARM_DESC(fw_load_type, "firmware loading type (0 = direct, 1 = SMU, 2 = PSP, -1 = auto)");
module_param_named(fw_load_type, amdgpu_fw_load_type, int, 0444);

/**
 * DOC: aspm (int)
 * To disable ASPM (1 = enable, 0 = disable). The default is -1 (auto, enabled).
 */
MODULE_PARM_DESC(aspm, "ASPM support (1 = enable, 0 = disable, -1 = auto)");
module_param_named(aspm, amdgpu_aspm, int, 0444);

/**
 * DOC: runpm (int)
 * Override for runtime power management control for dGPUs in PX/HG laptops. The amdgpu driver can dynamically power down
 * the dGPU on PX/HG laptops when it is idle. The default is -1 (auto enable). Setting the value to 0 disables this functionality.
 */
MODULE_PARM_DESC(runpm, "PX runtime pm (1 = force enable, 0 = disable, -1 = PX only default)");
module_param_named(runpm, amdgpu_runtime_pm, int, 0444);

/**
 * DOC: ip_block_mask (uint)
 * Override what IP blocks are enabled on the GPU. Each GPU is a collection of IP blocks (gfx, display, video, etc.).
 * Use this parameter to disable specific blocks. Note that the IP blocks do not have a fixed index. Some asics may not have
 * some IPs or may include multiple instances of an IP so the ordering various from asic to asic. See the driver output in
 * the kernel log for the list of IPs on the asic. The default is 0xffffffff (enable all blocks on a device).
 */
MODULE_PARM_DESC(ip_block_mask, "IP Block Mask (all blocks enabled (default))");
module_param_named(ip_block_mask, amdgpu_ip_block_mask, uint, 0444);

/**
 * DOC: bapm (int)
 * Bidirectional Application Power Management (BAPM) used to dynamically share TDP between CPU and GPU. Set value 0 to disable it.
 * The default -1 (auto, enabled)
 */
MODULE_PARM_DESC(bapm, "BAPM support (1 = enable, 0 = disable, -1 = auto)");
module_param_named(bapm, amdgpu_bapm, int, 0444);

/**
 * DOC: deep_color (int)
 * Set 1 to enable Deep Color support. Only affects non-DC display handling. The default is 0 (disabled).
 */
MODULE_PARM_DESC(deep_color, "Deep Color support (1 = enable, 0 = disable (default))");
module_param_named(deep_color, amdgpu_deep_color, int, 0444);

/**
 * DOC: vm_size (int)
 * Override the size of the GPU's per client virtual address space in GiB.  The default is -1 (automatic for each asic).
 */
MODULE_PARM_DESC(vm_size, "VM address space size in gigabytes (default 64GB)");
module_param_named(vm_size, amdgpu_vm_size, int, 0444);

/**
 * DOC: vm_fragment_size (int)
 * Override VM fragment size in bits (4, 5, etc. 4 = 64K, 9 = 2M). The default is -1 (automatic for each asic).
 */
MODULE_PARM_DESC(vm_fragment_size, "VM fragment size in bits (4, 5, etc. 4 = 64K (default), Max 9 = 2M)");
module_param_named(vm_fragment_size, amdgpu_vm_fragment_size, int, 0444);

/**
 * DOC: vm_block_size (int)
 * Override VM page table size in bits (default depending on vm_size and hw setup). The default is -1 (automatic for each asic).
 */
MODULE_PARM_DESC(vm_block_size, "VM page table size in bits (default depending on vm_size)");
module_param_named(vm_block_size, amdgpu_vm_block_size, int, 0444);

/**
 * DOC: vm_fault_stop (int)
 * Stop on VM fault for debugging (0 = never, 1 = print first, 2 = always). The default is 0 (No stop).
 */
MODULE_PARM_DESC(vm_fault_stop, "Stop on VM fault (0 = never (default), 1 = print first, 2 = always)");
module_param_named(vm_fault_stop, amdgpu_vm_fault_stop, int, 0444);

/**
 * DOC: vm_debug (int)
 * Debug VM handling (0 = disabled, 1 = enabled). The default is 0 (Disabled).
 */
MODULE_PARM_DESC(vm_debug, "Debug VM handling (0 = disabled (default), 1 = enabled)");
module_param_named(vm_debug, amdgpu_vm_debug, int, 0644);

/**
 * DOC: vm_update_mode (int)
 * Override VM update mode. VM updated by using CPU (0 = never, 1 = Graphics only, 2 = Compute only, 3 = Both). The default
 * is -1 (Only in large BAR(LB) systems Compute VM tables will be updated by CPU, otherwise 0, never).
 */
MODULE_PARM_DESC(vm_update_mode, "VM update using CPU (0 = never (default except for large BAR(LB)), 1 = Graphics only, 2 = Compute only (default for LB), 3 = Both");
module_param_named(vm_update_mode, amdgpu_vm_update_mode, int, 0444);

/**
 * DOC: exp_hw_support (int)
 * Enable experimental hw support (1 = enable). The default is 0 (disabled).
 */
MODULE_PARM_DESC(exp_hw_support, "experimental hw support (1 = enable, 0 = disable (default))");
module_param_named(exp_hw_support, amdgpu_exp_hw_support, int, 0444);

/**
 * DOC: dc (int)
 * Disable/Enable Display Core driver for debugging (1 = enable, 0 = disable). The default is -1 (automatic for each asic).
 */
MODULE_PARM_DESC(dc, "Display Core driver (1 = enable, 0 = disable, -1 = auto (default))");
module_param_named(dc, amdgpu_dc, int, 0444);

/**
 * DOC: sched_jobs (int)
 * Override the max number of jobs supported in the sw queue. The default is 32.
 */
MODULE_PARM_DESC(sched_jobs, "the max number of jobs supported in the sw queue (default 32)");
module_param_named(sched_jobs, amdgpu_sched_jobs, int, 0444);

/**
 * DOC: sched_hw_submission (int)
 * Override the max number of HW submissions. The default is 2.
 */
MODULE_PARM_DESC(sched_hw_submission, "the max number of HW submissions (default 2)");
module_param_named(sched_hw_submission, amdgpu_sched_hw_submission, int, 0444);

/**
 * DOC: ppfeaturemask (hexint)
 * Override power features enabled. See enum PP_FEATURE_MASK in drivers/gpu/drm/amd/include/amd_shared.h.
 * The default is the current set of stable power features.
 */
MODULE_PARM_DESC(ppfeaturemask, "all power features enabled (default))");
module_param_named(ppfeaturemask, amdgpu_pp_feature_mask, hexint, 0444);

/**
 * DOC: forcelongtraining (uint)
 * Force long memory training in resume.
 * The default is zero, indicates short training in resume.
 */
MODULE_PARM_DESC(forcelongtraining, "force memory long training");
module_param_named(forcelongtraining, amdgpu_force_long_training, uint, 0444);

/**
 * DOC: pcie_gen_cap (uint)
 * Override PCIE gen speed capabilities. See the CAIL flags in drivers/gpu/drm/amd/include/amd_pcie.h.
 * The default is 0 (automatic for each asic).
 */
MODULE_PARM_DESC(pcie_gen_cap, "PCIE Gen Caps (0: autodetect (default))");
module_param_named(pcie_gen_cap, amdgpu_pcie_gen_cap, uint, 0444);

/**
 * DOC: pcie_lane_cap (uint)
 * Override PCIE lanes capabilities. See the CAIL flags in drivers/gpu/drm/amd/include/amd_pcie.h.
 * The default is 0 (automatic for each asic).
 */
MODULE_PARM_DESC(pcie_lane_cap, "PCIE Lane Caps (0: autodetect (default))");
module_param_named(pcie_lane_cap, amdgpu_pcie_lane_cap, uint, 0444);

/**
 * DOC: cg_mask (uint)
 * Override Clockgating features enabled on GPU (0 = disable clock gating). See the AMD_CG_SUPPORT flags in
 * drivers/gpu/drm/amd/include/amd_shared.h. The default is 0xffffffff (all enabled).
 */
MODULE_PARM_DESC(cg_mask, "Clockgating flags mask (0 = disable clock gating)");
module_param_named(cg_mask, amdgpu_cg_mask, uint, 0444);

/**
 * DOC: pg_mask (uint)
 * Override Powergating features enabled on GPU (0 = disable power gating). See the AMD_PG_SUPPORT flags in
 * drivers/gpu/drm/amd/include/amd_shared.h. The default is 0xffffffff (all enabled).
 */
MODULE_PARM_DESC(pg_mask, "Powergating flags mask (0 = disable power gating)");
module_param_named(pg_mask, amdgpu_pg_mask, uint, 0444);

/**
 * DOC: sdma_phase_quantum (uint)
 * Override SDMA context switch phase quantum (x 1K GPU clock cycles, 0 = no change). The default is 32.
 */
MODULE_PARM_DESC(sdma_phase_quantum, "SDMA context switch phase quantum (x 1K GPU clock cycles, 0 = no change (default 32))");
module_param_named(sdma_phase_quantum, amdgpu_sdma_phase_quantum, uint, 0444);

/**
 * DOC: disable_cu (charp)
 * Set to disable CUs (It's set like se.sh.cu,...). The default is NULL.
 */
MODULE_PARM_DESC(disable_cu, "Disable CUs (se.sh.cu,...)");
module_param_named(disable_cu, amdgpu_disable_cu, charp, 0444);

/**
 * DOC: virtual_display (charp)
 * Set to enable virtual display feature. This feature provides a virtual display hardware on headless boards
 * or in virtualized environments. It will be set like xxxx:xx:xx.x,x;xxxx:xx:xx.x,x. It's the pci address of
 * the device, plus the number of crtcs to expose. E.g., 0000:26:00.0,4 would enable 4 virtual crtcs on the pci
 * device at 26:00.0. The default is NULL.
 */
MODULE_PARM_DESC(virtual_display,
		 "Enable virtual display feature (the virtual_display will be set like xxxx:xx:xx.x,x;xxxx:xx:xx.x,x)");
module_param_named(virtual_display, amdgpu_virtual_display, charp, 0444);

/**
 * DOC: job_hang_limit (int)
 * Set how much time allow a job hang and not drop it. The default is 0.
 */
MODULE_PARM_DESC(job_hang_limit, "how much time allow a job hang and not drop it (default 0)");
module_param_named(job_hang_limit, amdgpu_job_hang_limit, int ,0444);

/**
 * DOC: lbpw (int)
 * Override Load Balancing Per Watt (LBPW) support (1 = enable, 0 = disable). The default is -1 (auto, enabled).
 */
MODULE_PARM_DESC(lbpw, "Load Balancing Per Watt (LBPW) support (1 = enable, 0 = disable, -1 = auto)");
module_param_named(lbpw, amdgpu_lbpw, int, 0444);

MODULE_PARM_DESC(compute_multipipe, "Force compute queues to be spread across pipes (1 = enable, 0 = disable, -1 = auto)");
module_param_named(compute_multipipe, amdgpu_compute_multipipe, int, 0444);

/**
 * DOC: gpu_recovery (int)
 * Set to enable GPU recovery mechanism (1 = enable, 0 = disable). The default is -1 (auto, disabled except SRIOV).
 */
MODULE_PARM_DESC(gpu_recovery, "Enable GPU recovery mechanism, (1 = enable, 0 = disable, -1 = auto)");
module_param_named(gpu_recovery, amdgpu_gpu_recovery, int, 0444);

/**
 * DOC: emu_mode (int)
 * Set value 1 to enable emulation mode. This is only needed when running on an emulator. The default is 0 (disabled).
 */
MODULE_PARM_DESC(emu_mode, "Emulation mode, (1 = enable, 0 = disable)");
module_param_named(emu_mode, amdgpu_emu_mode, int, 0444);

/**
 * DOC: ras_enable (int)
 * Enable RAS features on the GPU (0 = disable, 1 = enable, -1 = auto (default))
 */
MODULE_PARM_DESC(ras_enable, "Enable RAS features on the GPU (0 = disable, 1 = enable, -1 = auto (default))");
module_param_named(ras_enable, amdgpu_ras_enable, int, 0444);

/**
 * DOC: ras_mask (uint)
 * Mask of RAS features to enable (default 0xffffffff), only valid when ras_enable == 1
 * See the flags in drivers/gpu/drm/amd/amdgpu/amdgpu_ras.h
 */
MODULE_PARM_DESC(ras_mask, "Mask of RAS features to enable (default 0xffffffff), only valid when ras_enable == 1");
module_param_named(ras_mask, amdgpu_ras_mask, uint, 0444);

/**
 * DOC: si_support (int)
 * Set SI support driver. This parameter works after set config CONFIG_DRM_AMDGPU_SI. For SI asic, when radeon driver is enabled,
 * set value 0 to use radeon driver, while set value 1 to use amdgpu driver. The default is using radeon driver when it available,
 * otherwise using amdgpu driver.
 */
#ifdef CONFIG_DRM_AMDGPU_SI

#if defined(CONFIG_DRM_RADEON) || defined(CONFIG_DRM_RADEON_MODULE)
int amdgpu_si_support = 0;
MODULE_PARM_DESC(si_support, "SI support (1 = enabled, 0 = disabled (default))");
#else
int amdgpu_si_support = 1;
MODULE_PARM_DESC(si_support, "SI support (1 = enabled (default), 0 = disabled)");
#endif

module_param_named(si_support, amdgpu_si_support, int, 0444);
#endif

/**
 * DOC: cik_support (int)
 * Set CIK support driver. This parameter works after set config CONFIG_DRM_AMDGPU_CIK. For CIK asic, when radeon driver is enabled,
 * set value 0 to use radeon driver, while set value 1 to use amdgpu driver. The default is using radeon driver when it available,
 * otherwise using amdgpu driver.
 */
#ifdef CONFIG_DRM_AMDGPU_CIK

#if defined(CONFIG_DRM_RADEON) || defined(CONFIG_DRM_RADEON_MODULE)
int amdgpu_cik_support = 0;
MODULE_PARM_DESC(cik_support, "CIK support (1 = enabled, 0 = disabled (default))");
#else
int amdgpu_cik_support = 1;
MODULE_PARM_DESC(cik_support, "CIK support (1 = enabled (default), 0 = disabled)");
#endif

module_param_named(cik_support, amdgpu_cik_support, int, 0444);
#endif

/**
 * DOC: smu_memory_pool_size (uint)
 * It is used to reserve gtt for smu debug usage, setting value 0 to disable it. The actual size is value * 256MiB.
 * E.g. 0x1 = 256Mbyte, 0x2 = 512Mbyte, 0x4 = 1 Gbyte, 0x8 = 2GByte. The default is 0 (disabled).
 */
MODULE_PARM_DESC(smu_memory_pool_size,
	"reserve gtt for smu debug usage, 0 = disable,"
		"0x1 = 256Mbyte, 0x2 = 512Mbyte, 0x4 = 1 Gbyte, 0x8 = 2GByte");
module_param_named(smu_memory_pool_size, amdgpu_smu_memory_pool_size, uint, 0444);

/**
 * DOC: async_gfx_ring (int)
 * It is used to enable gfx rings that could be configured with different prioritites or equal priorities
 */
MODULE_PARM_DESC(async_gfx_ring,
	"Asynchronous GFX rings that could be configured with either different priorities (HP3D ring and LP3D ring), or equal priorities (0 = disabled, 1 = enabled (default))");
module_param_named(async_gfx_ring, amdgpu_async_gfx_ring, int, 0444);

/**
 * DOC: mcbp (int)
 * It is used to enable mid command buffer preemption. (0 = disabled (default), 1 = enabled)
 */
MODULE_PARM_DESC(mcbp,
	"Enable Mid-command buffer preemption (0 = disabled (default), 1 = enabled)");
module_param_named(mcbp, amdgpu_mcbp, int, 0444);

/**
 * DOC: discovery (int)
 * Allow driver to discover hardware IP information from IP Discovery table at the top of VRAM.
 * (-1 = auto (default), 0 = disabled, 1 = enabled)
 */
MODULE_PARM_DESC(discovery,
	"Allow driver to discover hardware IPs from IP Discovery table at the top of VRAM");
module_param_named(discovery, amdgpu_discovery, int, 0444);

/**
 * DOC: mes (int)
 * Enable Micro Engine Scheduler. This is a new hw scheduling engine for gfx, sdma, and compute.
 * (0 = disabled (default), 1 = enabled)
 */
MODULE_PARM_DESC(mes,
	"Enable Micro Engine Scheduler (0 = disabled (default), 1 = enabled)");
module_param_named(mes, amdgpu_mes, int, 0444);

/**
 * DOC: noretry (int)
 * Disable retry faults in the GPU memory controller.
 * (0 = retry enabled, 1 = retry disabled, -1 auto (default))
 */
MODULE_PARM_DESC(noretry,
	"Disable retry faults (0 = retry enabled, 1 = retry disabled, -1 auto (default))");
module_param_named(noretry, amdgpu_noretry, int, 0644);

/**
 * DOC: force_asic_type (int)
 * A non negative value used to specify the asic type for all supported GPUs.
 */
MODULE_PARM_DESC(force_asic_type,
	"A non negative value used to specify the asic type for all supported GPUs");
module_param_named(force_asic_type, amdgpu_force_asic_type, int, 0444);



#ifdef CONFIG_HSA_AMD
/**
 * DOC: sched_policy (int)
 * Set scheduling policy. Default is HWS(hardware scheduling) with over-subscription.
 * Setting 1 disables over-subscription. Setting 2 disables HWS and statically
 * assigns queues to HQDs.
 */
int sched_policy = KFD_SCHED_POLICY_HWS;
module_param(sched_policy, int, 0444);
MODULE_PARM_DESC(sched_policy,
	"Scheduling policy (0 = HWS (Default), 1 = HWS without over-subscription, 2 = Non-HWS (Used for debugging only)");

/**
 * DOC: hws_max_conc_proc (int)
 * Maximum number of processes that HWS can schedule concurrently. The maximum is the
 * number of VMIDs assigned to the HWS, which is also the default.
 */
int hws_max_conc_proc = 8;
module_param(hws_max_conc_proc, int, 0444);
MODULE_PARM_DESC(hws_max_conc_proc,
	"Max # processes HWS can execute concurrently when sched_policy=0 (0 = no concurrency, #VMIDs for KFD = Maximum(default))");

/**
 * DOC: cwsr_enable (int)
 * CWSR(compute wave store and resume) allows the GPU to preempt shader execution in
 * the middle of a compute wave. Default is 1 to enable this feature. Setting 0
 * disables it.
 */
int cwsr_enable = 1;
module_param(cwsr_enable, int, 0444);
MODULE_PARM_DESC(cwsr_enable, "CWSR enable (0 = Off, 1 = On (Default))");

/**
 * DOC: max_num_of_queues_per_device (int)
 * Maximum number of queues per device. Valid setting is between 1 and 4096. Default
 * is 4096.
 */
int max_num_of_queues_per_device = KFD_MAX_NUM_OF_QUEUES_PER_DEVICE_DEFAULT;
module_param(max_num_of_queues_per_device, int, 0444);
MODULE_PARM_DESC(max_num_of_queues_per_device,
	"Maximum number of supported queues per device (1 = Minimum, 4096 = default)");

/**
 * DOC: send_sigterm (int)
 * Send sigterm to HSA process on unhandled exceptions. Default is not to send sigterm
 * but just print errors on dmesg. Setting 1 enables sending sigterm.
 */
int send_sigterm;
module_param(send_sigterm, int, 0444);
MODULE_PARM_DESC(send_sigterm,
	"Send sigterm to HSA process on unhandled exception (0 = disable, 1 = enable)");

/**
 * DOC: debug_largebar (int)
 * Set debug_largebar as 1 to enable simulating large-bar capability on non-large bar
 * system. This limits the VRAM size reported to ROCm applications to the visible
 * size, usually 256MB.
 * Default value is 0, diabled.
 */
int debug_largebar;
module_param(debug_largebar, int, 0444);
MODULE_PARM_DESC(debug_largebar,
	"Debug large-bar flag used to simulate large-bar capability on non-large bar machine (0 = disable, 1 = enable)");

/**
 * DOC: ignore_crat (int)
 * Ignore CRAT table during KFD initialization. By default, KFD uses the ACPI CRAT
 * table to get information about AMD APUs. This option can serve as a workaround on
 * systems with a broken CRAT table.
 *
 * Default is auto (according to asic type, iommu_v2, and crat table, to decide
 * whehter use CRAT)
 */
int ignore_crat;
module_param(ignore_crat, int, 0444);
MODULE_PARM_DESC(ignore_crat,
	"Ignore CRAT table during KFD initialization (0 = auto (default), 1 = ignore CRAT)");

/**
 * DOC: halt_if_hws_hang (int)
 * Halt if HWS hang is detected. Default value, 0, disables the halt on hang.
 * Setting 1 enables halt on hang.
 */
int halt_if_hws_hang;
module_param(halt_if_hws_hang, int, 0644);
MODULE_PARM_DESC(halt_if_hws_hang, "Halt if HWS hang is detected (0 = off (default), 1 = on)");

/**
 * DOC: hws_gws_support(bool)
 * Assume that HWS supports GWS barriers regardless of what firmware version
 * check says. Default value: false (rely on MEC2 firmware version check).
 */
bool hws_gws_support;
module_param(hws_gws_support, bool, 0444);
MODULE_PARM_DESC(hws_gws_support, "Assume MEC2 FW supports GWS barriers (false = rely on FW version check (Default), true = force supported)");

/**
  * DOC: queue_preemption_timeout_ms (int)
  * queue preemption timeout in ms (1 = Minimum, 9000 = default)
  */
int queue_preemption_timeout_ms = 9000;
module_param(queue_preemption_timeout_ms, int, 0644);
MODULE_PARM_DESC(queue_preemption_timeout_ms, "queue preemption timeout in ms (1 = Minimum, 9000 = default)");

/**
 * DOC: debug_evictions(bool)
 * Enable extra debug messages to help determine the cause of evictions
 */
bool debug_evictions;
module_param(debug_evictions, bool, 0644);
MODULE_PARM_DESC(debug_evictions, "enable eviction debug messages (false = default)");

/**
 * DOC: no_system_mem_limit(bool)
 * Disable system memory limit, to support multiple process shared memory
 */
bool no_system_mem_limit;
module_param(no_system_mem_limit, bool, 0644);
MODULE_PARM_DESC(no_system_mem_limit, "disable system memory limit (false = default)");

#endif

/**
 * DOC: dcfeaturemask (uint)
 * Override display features enabled. See enum DC_FEATURE_MASK in drivers/gpu/drm/amd/include/amd_shared.h.
 * The default is the current set of stable display features.
 */
MODULE_PARM_DESC(dcfeaturemask, "all stable DC features enabled (default))");
module_param_named(dcfeaturemask, amdgpu_dc_feature_mask, uint, 0444);

/**
 * DOC: dcdebugmask (uint)
 * Override display features enabled. See enum DC_DEBUG_MASK in drivers/gpu/drm/amd/include/amd_shared.h.
 */
MODULE_PARM_DESC(dcdebugmask, "all debug options disabled (default))");
module_param_named(dcdebugmask, amdgpu_dc_debug_mask, uint, 0444);

/**
 * DOC: abmlevel (uint)
 * Override the default ABM (Adaptive Backlight Management) level used for DC
 * enabled hardware. Requires DMCU to be supported and loaded.
 * Valid levels are 0-4. A value of 0 indicates that ABM should be disabled by
 * default. Values 1-4 control the maximum allowable brightness reduction via
 * the ABM algorithm, with 1 being the least reduction and 4 being the most
 * reduction.
 *
 * Defaults to 0, or disabled. Userspace can still override this level later
 * after boot.
 */
uint amdgpu_dm_abm_level = 0;
MODULE_PARM_DESC(abmlevel, "ABM level (0 = off (default), 1-4 = backlight reduction level) ");
module_param_named(abmlevel, amdgpu_dm_abm_level, uint, 0444);

<<<<<<< HEAD
=======
int amdgpu_backlight = -1;
MODULE_PARM_DESC(backlight, "Backlight control (0 = pwm, 1 = aux, -1 auto (default))");
module_param_named(backlight, amdgpu_backlight, bint, 0444);

>>>>>>> 4e026225
/**
 * DOC: tmz (int)
 * Trusted Memory Zone (TMZ) is a method to protect data being written
 * to or read from memory.
 *
 * The default value: 0 (off).  TODO: change to auto till it is completed.
 */
MODULE_PARM_DESC(tmz, "Enable TMZ feature (-1 = auto, 0 = off (default), 1 = on)");
module_param_named(tmz, amdgpu_tmz, int, 0444);

/**
 * DOC: reset_method (int)
 * GPU reset method (-1 = auto (default), 0 = legacy, 1 = mode0, 2 = mode1, 3 = mode2, 4 = baco)
 */
MODULE_PARM_DESC(reset_method, "GPU reset method (-1 = auto (default), 0 = legacy, 1 = mode0, 2 = mode1, 3 = mode2, 4 = baco)");
module_param_named(reset_method, amdgpu_reset_method, int, 0444);

/**
 * DOC: bad_page_threshold (int)
 * Bad page threshold is to specify the threshold value of faulty pages
 * detected by RAS ECC, that may result in GPU entering bad status if total
 * faulty pages by ECC exceed threshold value and leave it for user's further
 * check.
 */
MODULE_PARM_DESC(bad_page_threshold, "Bad page threshold(-1 = auto(default value), 0 = disable bad page retirement)");
module_param_named(bad_page_threshold, amdgpu_bad_page_threshold, int, 0444);

MODULE_PARM_DESC(num_kcq, "number of kernel compute queue user want to setup (8 if set to greater than 8 or less than 0, only affect gfx 8+)");
module_param_named(num_kcq, amdgpu_num_kcq, int, 0444);

static const struct pci_device_id pciidlist[] = {
#ifdef  CONFIG_DRM_AMDGPU_SI
	{0x1002, 0x6780, PCI_ANY_ID, PCI_ANY_ID, 0, 0, CHIP_TAHITI},
	{0x1002, 0x6784, PCI_ANY_ID, PCI_ANY_ID, 0, 0, CHIP_TAHITI},
	{0x1002, 0x6788, PCI_ANY_ID, PCI_ANY_ID, 0, 0, CHIP_TAHITI},
	{0x1002, 0x678A, PCI_ANY_ID, PCI_ANY_ID, 0, 0, CHIP_TAHITI},
	{0x1002, 0x6790, PCI_ANY_ID, PCI_ANY_ID, 0, 0, CHIP_TAHITI},
	{0x1002, 0x6791, PCI_ANY_ID, PCI_ANY_ID, 0, 0, CHIP_TAHITI},
	{0x1002, 0x6792, PCI_ANY_ID, PCI_ANY_ID, 0, 0, CHIP_TAHITI},
	{0x1002, 0x6798, PCI_ANY_ID, PCI_ANY_ID, 0, 0, CHIP_TAHITI},
	{0x1002, 0x6799, PCI_ANY_ID, PCI_ANY_ID, 0, 0, CHIP_TAHITI},
	{0x1002, 0x679A, PCI_ANY_ID, PCI_ANY_ID, 0, 0, CHIP_TAHITI},
	{0x1002, 0x679B, PCI_ANY_ID, PCI_ANY_ID, 0, 0, CHIP_TAHITI},
	{0x1002, 0x679E, PCI_ANY_ID, PCI_ANY_ID, 0, 0, CHIP_TAHITI},
	{0x1002, 0x679F, PCI_ANY_ID, PCI_ANY_ID, 0, 0, CHIP_TAHITI},
	{0x1002, 0x6800, PCI_ANY_ID, PCI_ANY_ID, 0, 0, CHIP_PITCAIRN|AMD_IS_MOBILITY},
	{0x1002, 0x6801, PCI_ANY_ID, PCI_ANY_ID, 0, 0, CHIP_PITCAIRN|AMD_IS_MOBILITY},
	{0x1002, 0x6802, PCI_ANY_ID, PCI_ANY_ID, 0, 0, CHIP_PITCAIRN|AMD_IS_MOBILITY},
	{0x1002, 0x6806, PCI_ANY_ID, PCI_ANY_ID, 0, 0, CHIP_PITCAIRN},
	{0x1002, 0x6808, PCI_ANY_ID, PCI_ANY_ID, 0, 0, CHIP_PITCAIRN},
	{0x1002, 0x6809, PCI_ANY_ID, PCI_ANY_ID, 0, 0, CHIP_PITCAIRN},
	{0x1002, 0x6810, PCI_ANY_ID, PCI_ANY_ID, 0, 0, CHIP_PITCAIRN},
	{0x1002, 0x6811, PCI_ANY_ID, PCI_ANY_ID, 0, 0, CHIP_PITCAIRN},
	{0x1002, 0x6816, PCI_ANY_ID, PCI_ANY_ID, 0, 0, CHIP_PITCAIRN},
	{0x1002, 0x6817, PCI_ANY_ID, PCI_ANY_ID, 0, 0, CHIP_PITCAIRN},
	{0x1002, 0x6818, PCI_ANY_ID, PCI_ANY_ID, 0, 0, CHIP_PITCAIRN},
	{0x1002, 0x6819, PCI_ANY_ID, PCI_ANY_ID, 0, 0, CHIP_PITCAIRN},
	{0x1002, 0x6600, PCI_ANY_ID, PCI_ANY_ID, 0, 0, CHIP_OLAND|AMD_IS_MOBILITY},
	{0x1002, 0x6601, PCI_ANY_ID, PCI_ANY_ID, 0, 0, CHIP_OLAND|AMD_IS_MOBILITY},
	{0x1002, 0x6602, PCI_ANY_ID, PCI_ANY_ID, 0, 0, CHIP_OLAND|AMD_IS_MOBILITY},
	{0x1002, 0x6603, PCI_ANY_ID, PCI_ANY_ID, 0, 0, CHIP_OLAND|AMD_IS_MOBILITY},
	{0x1002, 0x6604, PCI_ANY_ID, PCI_ANY_ID, 0, 0, CHIP_OLAND|AMD_IS_MOBILITY},
	{0x1002, 0x6605, PCI_ANY_ID, PCI_ANY_ID, 0, 0, CHIP_OLAND|AMD_IS_MOBILITY},
	{0x1002, 0x6606, PCI_ANY_ID, PCI_ANY_ID, 0, 0, CHIP_OLAND|AMD_IS_MOBILITY},
	{0x1002, 0x6607, PCI_ANY_ID, PCI_ANY_ID, 0, 0, CHIP_OLAND|AMD_IS_MOBILITY},
	{0x1002, 0x6608, PCI_ANY_ID, PCI_ANY_ID, 0, 0, CHIP_OLAND},
	{0x1002, 0x6610, PCI_ANY_ID, PCI_ANY_ID, 0, 0, CHIP_OLAND},
	{0x1002, 0x6611, PCI_ANY_ID, PCI_ANY_ID, 0, 0, CHIP_OLAND},
	{0x1002, 0x6613, PCI_ANY_ID, PCI_ANY_ID, 0, 0, CHIP_OLAND},
	{0x1002, 0x6617, PCI_ANY_ID, PCI_ANY_ID, 0, 0, CHIP_OLAND|AMD_IS_MOBILITY},
	{0x1002, 0x6620, PCI_ANY_ID, PCI_ANY_ID, 0, 0, CHIP_OLAND|AMD_IS_MOBILITY},
	{0x1002, 0x6621, PCI_ANY_ID, PCI_ANY_ID, 0, 0, CHIP_OLAND|AMD_IS_MOBILITY},
	{0x1002, 0x6623, PCI_ANY_ID, PCI_ANY_ID, 0, 0, CHIP_OLAND|AMD_IS_MOBILITY},
	{0x1002, 0x6631, PCI_ANY_ID, PCI_ANY_ID, 0, 0, CHIP_OLAND},
	{0x1002, 0x6820, PCI_ANY_ID, PCI_ANY_ID, 0, 0, CHIP_VERDE|AMD_IS_MOBILITY},
	{0x1002, 0x6821, PCI_ANY_ID, PCI_ANY_ID, 0, 0, CHIP_VERDE|AMD_IS_MOBILITY},
	{0x1002, 0x6822, PCI_ANY_ID, PCI_ANY_ID, 0, 0, CHIP_VERDE|AMD_IS_MOBILITY},
	{0x1002, 0x6823, PCI_ANY_ID, PCI_ANY_ID, 0, 0, CHIP_VERDE|AMD_IS_MOBILITY},
	{0x1002, 0x6824, PCI_ANY_ID, PCI_ANY_ID, 0, 0, CHIP_VERDE|AMD_IS_MOBILITY},
	{0x1002, 0x6825, PCI_ANY_ID, PCI_ANY_ID, 0, 0, CHIP_VERDE|AMD_IS_MOBILITY},
	{0x1002, 0x6826, PCI_ANY_ID, PCI_ANY_ID, 0, 0, CHIP_VERDE|AMD_IS_MOBILITY},
	{0x1002, 0x6827, PCI_ANY_ID, PCI_ANY_ID, 0, 0, CHIP_VERDE|AMD_IS_MOBILITY},
	{0x1002, 0x6828, PCI_ANY_ID, PCI_ANY_ID, 0, 0, CHIP_VERDE},
	{0x1002, 0x6829, PCI_ANY_ID, PCI_ANY_ID, 0, 0, CHIP_VERDE},
	{0x1002, 0x682A, PCI_ANY_ID, PCI_ANY_ID, 0, 0, CHIP_VERDE|AMD_IS_MOBILITY},
	{0x1002, 0x682B, PCI_ANY_ID, PCI_ANY_ID, 0, 0, CHIP_VERDE|AMD_IS_MOBILITY},
	{0x1002, 0x682C, PCI_ANY_ID, PCI_ANY_ID, 0, 0, CHIP_VERDE},
	{0x1002, 0x682D, PCI_ANY_ID, PCI_ANY_ID, 0, 0, CHIP_VERDE|AMD_IS_MOBILITY},
	{0x1002, 0x682F, PCI_ANY_ID, PCI_ANY_ID, 0, 0, CHIP_VERDE|AMD_IS_MOBILITY},
	{0x1002, 0x6830, PCI_ANY_ID, PCI_ANY_ID, 0, 0, CHIP_VERDE|AMD_IS_MOBILITY},
	{0x1002, 0x6831, PCI_ANY_ID, PCI_ANY_ID, 0, 0, CHIP_VERDE|AMD_IS_MOBILITY},
	{0x1002, 0x6835, PCI_ANY_ID, PCI_ANY_ID, 0, 0, CHIP_VERDE},
	{0x1002, 0x6837, PCI_ANY_ID, PCI_ANY_ID, 0, 0, CHIP_VERDE},
	{0x1002, 0x6838, PCI_ANY_ID, PCI_ANY_ID, 0, 0, CHIP_VERDE},
	{0x1002, 0x6839, PCI_ANY_ID, PCI_ANY_ID, 0, 0, CHIP_VERDE},
	{0x1002, 0x683B, PCI_ANY_ID, PCI_ANY_ID, 0, 0, CHIP_VERDE},
	{0x1002, 0x683D, PCI_ANY_ID, PCI_ANY_ID, 0, 0, CHIP_VERDE},
	{0x1002, 0x683F, PCI_ANY_ID, PCI_ANY_ID, 0, 0, CHIP_VERDE},
	{0x1002, 0x6660, PCI_ANY_ID, PCI_ANY_ID, 0, 0, CHIP_HAINAN|AMD_IS_MOBILITY},
	{0x1002, 0x6663, PCI_ANY_ID, PCI_ANY_ID, 0, 0, CHIP_HAINAN|AMD_IS_MOBILITY},
	{0x1002, 0x6664, PCI_ANY_ID, PCI_ANY_ID, 0, 0, CHIP_HAINAN|AMD_IS_MOBILITY},
	{0x1002, 0x6665, PCI_ANY_ID, PCI_ANY_ID, 0, 0, CHIP_HAINAN|AMD_IS_MOBILITY},
	{0x1002, 0x6667, PCI_ANY_ID, PCI_ANY_ID, 0, 0, CHIP_HAINAN|AMD_IS_MOBILITY},
	{0x1002, 0x666F, PCI_ANY_ID, PCI_ANY_ID, 0, 0, CHIP_HAINAN|AMD_IS_MOBILITY},
#endif
#ifdef CONFIG_DRM_AMDGPU_CIK
	/* Kaveri */
	{0x1002, 0x1304, PCI_ANY_ID, PCI_ANY_ID, 0, 0, CHIP_KAVERI|AMD_IS_MOBILITY|AMD_IS_APU},
	{0x1002, 0x1305, PCI_ANY_ID, PCI_ANY_ID, 0, 0, CHIP_KAVERI|AMD_IS_APU},
	{0x1002, 0x1306, PCI_ANY_ID, PCI_ANY_ID, 0, 0, CHIP_KAVERI|AMD_IS_MOBILITY|AMD_IS_APU},
	{0x1002, 0x1307, PCI_ANY_ID, PCI_ANY_ID, 0, 0, CHIP_KAVERI|AMD_IS_APU},
	{0x1002, 0x1309, PCI_ANY_ID, PCI_ANY_ID, 0, 0, CHIP_KAVERI|AMD_IS_MOBILITY|AMD_IS_APU},
	{0x1002, 0x130A, PCI_ANY_ID, PCI_ANY_ID, 0, 0, CHIP_KAVERI|AMD_IS_MOBILITY|AMD_IS_APU},
	{0x1002, 0x130B, PCI_ANY_ID, PCI_ANY_ID, 0, 0, CHIP_KAVERI|AMD_IS_MOBILITY|AMD_IS_APU},
	{0x1002, 0x130C, PCI_ANY_ID, PCI_ANY_ID, 0, 0, CHIP_KAVERI|AMD_IS_MOBILITY|AMD_IS_APU},
	{0x1002, 0x130D, PCI_ANY_ID, PCI_ANY_ID, 0, 0, CHIP_KAVERI|AMD_IS_MOBILITY|AMD_IS_APU},
	{0x1002, 0x130E, PCI_ANY_ID, PCI_ANY_ID, 0, 0, CHIP_KAVERI|AMD_IS_MOBILITY|AMD_IS_APU},
	{0x1002, 0x130F, PCI_ANY_ID, PCI_ANY_ID, 0, 0, CHIP_KAVERI|AMD_IS_APU},
	{0x1002, 0x1310, PCI_ANY_ID, PCI_ANY_ID, 0, 0, CHIP_KAVERI|AMD_IS_APU},
	{0x1002, 0x1311, PCI_ANY_ID, PCI_ANY_ID, 0, 0, CHIP_KAVERI|AMD_IS_APU},
	{0x1002, 0x1312, PCI_ANY_ID, PCI_ANY_ID, 0, 0, CHIP_KAVERI|AMD_IS_APU},
	{0x1002, 0x1313, PCI_ANY_ID, PCI_ANY_ID, 0, 0, CHIP_KAVERI|AMD_IS_APU},
	{0x1002, 0x1315, PCI_ANY_ID, PCI_ANY_ID, 0, 0, CHIP_KAVERI|AMD_IS_APU},
	{0x1002, 0x1316, PCI_ANY_ID, PCI_ANY_ID, 0, 0, CHIP_KAVERI|AMD_IS_APU},
	{0x1002, 0x1317, PCI_ANY_ID, PCI_ANY_ID, 0, 0, CHIP_KAVERI|AMD_IS_MOBILITY|AMD_IS_APU},
	{0x1002, 0x1318, PCI_ANY_ID, PCI_ANY_ID, 0, 0, CHIP_KAVERI|AMD_IS_MOBILITY|AMD_IS_APU},
	{0x1002, 0x131B, PCI_ANY_ID, PCI_ANY_ID, 0, 0, CHIP_KAVERI|AMD_IS_APU},
	{0x1002, 0x131C, PCI_ANY_ID, PCI_ANY_ID, 0, 0, CHIP_KAVERI|AMD_IS_APU},
	{0x1002, 0x131D, PCI_ANY_ID, PCI_ANY_ID, 0, 0, CHIP_KAVERI|AMD_IS_APU},
	/* Bonaire */
	{0x1002, 0x6640, PCI_ANY_ID, PCI_ANY_ID, 0, 0, CHIP_BONAIRE|AMD_IS_MOBILITY},
	{0x1002, 0x6641, PCI_ANY_ID, PCI_ANY_ID, 0, 0, CHIP_BONAIRE|AMD_IS_MOBILITY},
	{0x1002, 0x6646, PCI_ANY_ID, PCI_ANY_ID, 0, 0, CHIP_BONAIRE|AMD_IS_MOBILITY},
	{0x1002, 0x6647, PCI_ANY_ID, PCI_ANY_ID, 0, 0, CHIP_BONAIRE|AMD_IS_MOBILITY},
	{0x1002, 0x6649, PCI_ANY_ID, PCI_ANY_ID, 0, 0, CHIP_BONAIRE},
	{0x1002, 0x6650, PCI_ANY_ID, PCI_ANY_ID, 0, 0, CHIP_BONAIRE},
	{0x1002, 0x6651, PCI_ANY_ID, PCI_ANY_ID, 0, 0, CHIP_BONAIRE},
	{0x1002, 0x6658, PCI_ANY_ID, PCI_ANY_ID, 0, 0, CHIP_BONAIRE},
	{0x1002, 0x665c, PCI_ANY_ID, PCI_ANY_ID, 0, 0, CHIP_BONAIRE},
	{0x1002, 0x665d, PCI_ANY_ID, PCI_ANY_ID, 0, 0, CHIP_BONAIRE},
	{0x1002, 0x665f, PCI_ANY_ID, PCI_ANY_ID, 0, 0, CHIP_BONAIRE},
	/* Hawaii */
	{0x1002, 0x67A0, PCI_ANY_ID, PCI_ANY_ID, 0, 0, CHIP_HAWAII},
	{0x1002, 0x67A1, PCI_ANY_ID, PCI_ANY_ID, 0, 0, CHIP_HAWAII},
	{0x1002, 0x67A2, PCI_ANY_ID, PCI_ANY_ID, 0, 0, CHIP_HAWAII},
	{0x1002, 0x67A8, PCI_ANY_ID, PCI_ANY_ID, 0, 0, CHIP_HAWAII},
	{0x1002, 0x67A9, PCI_ANY_ID, PCI_ANY_ID, 0, 0, CHIP_HAWAII},
	{0x1002, 0x67AA, PCI_ANY_ID, PCI_ANY_ID, 0, 0, CHIP_HAWAII},
	{0x1002, 0x67B0, PCI_ANY_ID, PCI_ANY_ID, 0, 0, CHIP_HAWAII},
	{0x1002, 0x67B1, PCI_ANY_ID, PCI_ANY_ID, 0, 0, CHIP_HAWAII},
	{0x1002, 0x67B8, PCI_ANY_ID, PCI_ANY_ID, 0, 0, CHIP_HAWAII},
	{0x1002, 0x67B9, PCI_ANY_ID, PCI_ANY_ID, 0, 0, CHIP_HAWAII},
	{0x1002, 0x67BA, PCI_ANY_ID, PCI_ANY_ID, 0, 0, CHIP_HAWAII},
	{0x1002, 0x67BE, PCI_ANY_ID, PCI_ANY_ID, 0, 0, CHIP_HAWAII},
	/* Kabini */
	{0x1002, 0x9830, PCI_ANY_ID, PCI_ANY_ID, 0, 0, CHIP_KABINI|AMD_IS_MOBILITY|AMD_IS_APU},
	{0x1002, 0x9831, PCI_ANY_ID, PCI_ANY_ID, 0, 0, CHIP_KABINI|AMD_IS_APU},
	{0x1002, 0x9832, PCI_ANY_ID, PCI_ANY_ID, 0, 0, CHIP_KABINI|AMD_IS_MOBILITY|AMD_IS_APU},
	{0x1002, 0x9833, PCI_ANY_ID, PCI_ANY_ID, 0, 0, CHIP_KABINI|AMD_IS_APU},
	{0x1002, 0x9834, PCI_ANY_ID, PCI_ANY_ID, 0, 0, CHIP_KABINI|AMD_IS_MOBILITY|AMD_IS_APU},
	{0x1002, 0x9835, PCI_ANY_ID, PCI_ANY_ID, 0, 0, CHIP_KABINI|AMD_IS_APU},
	{0x1002, 0x9836, PCI_ANY_ID, PCI_ANY_ID, 0, 0, CHIP_KABINI|AMD_IS_MOBILITY|AMD_IS_APU},
	{0x1002, 0x9837, PCI_ANY_ID, PCI_ANY_ID, 0, 0, CHIP_KABINI|AMD_IS_APU},
	{0x1002, 0x9838, PCI_ANY_ID, PCI_ANY_ID, 0, 0, CHIP_KABINI|AMD_IS_MOBILITY|AMD_IS_APU},
	{0x1002, 0x9839, PCI_ANY_ID, PCI_ANY_ID, 0, 0, CHIP_KABINI|AMD_IS_MOBILITY|AMD_IS_APU},
	{0x1002, 0x983a, PCI_ANY_ID, PCI_ANY_ID, 0, 0, CHIP_KABINI|AMD_IS_APU},
	{0x1002, 0x983b, PCI_ANY_ID, PCI_ANY_ID, 0, 0, CHIP_KABINI|AMD_IS_MOBILITY|AMD_IS_APU},
	{0x1002, 0x983c, PCI_ANY_ID, PCI_ANY_ID, 0, 0, CHIP_KABINI|AMD_IS_APU},
	{0x1002, 0x983d, PCI_ANY_ID, PCI_ANY_ID, 0, 0, CHIP_KABINI|AMD_IS_APU},
	{0x1002, 0x983e, PCI_ANY_ID, PCI_ANY_ID, 0, 0, CHIP_KABINI|AMD_IS_APU},
	{0x1002, 0x983f, PCI_ANY_ID, PCI_ANY_ID, 0, 0, CHIP_KABINI|AMD_IS_APU},
	/* mullins */
	{0x1002, 0x9850, PCI_ANY_ID, PCI_ANY_ID, 0, 0, CHIP_MULLINS|AMD_IS_MOBILITY|AMD_IS_APU},
	{0x1002, 0x9851, PCI_ANY_ID, PCI_ANY_ID, 0, 0, CHIP_MULLINS|AMD_IS_MOBILITY|AMD_IS_APU},
	{0x1002, 0x9852, PCI_ANY_ID, PCI_ANY_ID, 0, 0, CHIP_MULLINS|AMD_IS_MOBILITY|AMD_IS_APU},
	{0x1002, 0x9853, PCI_ANY_ID, PCI_ANY_ID, 0, 0, CHIP_MULLINS|AMD_IS_MOBILITY|AMD_IS_APU},
	{0x1002, 0x9854, PCI_ANY_ID, PCI_ANY_ID, 0, 0, CHIP_MULLINS|AMD_IS_MOBILITY|AMD_IS_APU},
	{0x1002, 0x9855, PCI_ANY_ID, PCI_ANY_ID, 0, 0, CHIP_MULLINS|AMD_IS_MOBILITY|AMD_IS_APU},
	{0x1002, 0x9856, PCI_ANY_ID, PCI_ANY_ID, 0, 0, CHIP_MULLINS|AMD_IS_MOBILITY|AMD_IS_APU},
	{0x1002, 0x9857, PCI_ANY_ID, PCI_ANY_ID, 0, 0, CHIP_MULLINS|AMD_IS_MOBILITY|AMD_IS_APU},
	{0x1002, 0x9858, PCI_ANY_ID, PCI_ANY_ID, 0, 0, CHIP_MULLINS|AMD_IS_MOBILITY|AMD_IS_APU},
	{0x1002, 0x9859, PCI_ANY_ID, PCI_ANY_ID, 0, 0, CHIP_MULLINS|AMD_IS_MOBILITY|AMD_IS_APU},
	{0x1002, 0x985A, PCI_ANY_ID, PCI_ANY_ID, 0, 0, CHIP_MULLINS|AMD_IS_MOBILITY|AMD_IS_APU},
	{0x1002, 0x985B, PCI_ANY_ID, PCI_ANY_ID, 0, 0, CHIP_MULLINS|AMD_IS_MOBILITY|AMD_IS_APU},
	{0x1002, 0x985C, PCI_ANY_ID, PCI_ANY_ID, 0, 0, CHIP_MULLINS|AMD_IS_MOBILITY|AMD_IS_APU},
	{0x1002, 0x985D, PCI_ANY_ID, PCI_ANY_ID, 0, 0, CHIP_MULLINS|AMD_IS_MOBILITY|AMD_IS_APU},
	{0x1002, 0x985E, PCI_ANY_ID, PCI_ANY_ID, 0, 0, CHIP_MULLINS|AMD_IS_MOBILITY|AMD_IS_APU},
	{0x1002, 0x985F, PCI_ANY_ID, PCI_ANY_ID, 0, 0, CHIP_MULLINS|AMD_IS_MOBILITY|AMD_IS_APU},
#endif
	/* topaz */
	{0x1002, 0x6900, PCI_ANY_ID, PCI_ANY_ID, 0, 0, CHIP_TOPAZ},
	{0x1002, 0x6901, PCI_ANY_ID, PCI_ANY_ID, 0, 0, CHIP_TOPAZ},
	{0x1002, 0x6902, PCI_ANY_ID, PCI_ANY_ID, 0, 0, CHIP_TOPAZ},
	{0x1002, 0x6903, PCI_ANY_ID, PCI_ANY_ID, 0, 0, CHIP_TOPAZ},
	{0x1002, 0x6907, PCI_ANY_ID, PCI_ANY_ID, 0, 0, CHIP_TOPAZ},
	/* tonga */
	{0x1002, 0x6920, PCI_ANY_ID, PCI_ANY_ID, 0, 0, CHIP_TONGA},
	{0x1002, 0x6921, PCI_ANY_ID, PCI_ANY_ID, 0, 0, CHIP_TONGA},
	{0x1002, 0x6928, PCI_ANY_ID, PCI_ANY_ID, 0, 0, CHIP_TONGA},
	{0x1002, 0x6929, PCI_ANY_ID, PCI_ANY_ID, 0, 0, CHIP_TONGA},
	{0x1002, 0x692B, PCI_ANY_ID, PCI_ANY_ID, 0, 0, CHIP_TONGA},
	{0x1002, 0x692F, PCI_ANY_ID, PCI_ANY_ID, 0, 0, CHIP_TONGA},
	{0x1002, 0x6930, PCI_ANY_ID, PCI_ANY_ID, 0, 0, CHIP_TONGA},
	{0x1002, 0x6938, PCI_ANY_ID, PCI_ANY_ID, 0, 0, CHIP_TONGA},
	{0x1002, 0x6939, PCI_ANY_ID, PCI_ANY_ID, 0, 0, CHIP_TONGA},
	/* fiji */
	{0x1002, 0x7300, PCI_ANY_ID, PCI_ANY_ID, 0, 0, CHIP_FIJI},
	{0x1002, 0x730F, PCI_ANY_ID, PCI_ANY_ID, 0, 0, CHIP_FIJI},
	/* carrizo */
	{0x1002, 0x9870, PCI_ANY_ID, PCI_ANY_ID, 0, 0, CHIP_CARRIZO|AMD_IS_APU},
	{0x1002, 0x9874, PCI_ANY_ID, PCI_ANY_ID, 0, 0, CHIP_CARRIZO|AMD_IS_APU},
	{0x1002, 0x9875, PCI_ANY_ID, PCI_ANY_ID, 0, 0, CHIP_CARRIZO|AMD_IS_APU},
	{0x1002, 0x9876, PCI_ANY_ID, PCI_ANY_ID, 0, 0, CHIP_CARRIZO|AMD_IS_APU},
	{0x1002, 0x9877, PCI_ANY_ID, PCI_ANY_ID, 0, 0, CHIP_CARRIZO|AMD_IS_APU},
	/* stoney */
	{0x1002, 0x98E4, PCI_ANY_ID, PCI_ANY_ID, 0, 0, CHIP_STONEY|AMD_IS_APU},
	/* Polaris11 */
	{0x1002, 0x67E0, PCI_ANY_ID, PCI_ANY_ID, 0, 0, CHIP_POLARIS11},
	{0x1002, 0x67E3, PCI_ANY_ID, PCI_ANY_ID, 0, 0, CHIP_POLARIS11},
	{0x1002, 0x67E8, PCI_ANY_ID, PCI_ANY_ID, 0, 0, CHIP_POLARIS11},
	{0x1002, 0x67EB, PCI_ANY_ID, PCI_ANY_ID, 0, 0, CHIP_POLARIS11},
	{0x1002, 0x67EF, PCI_ANY_ID, PCI_ANY_ID, 0, 0, CHIP_POLARIS11},
	{0x1002, 0x67FF, PCI_ANY_ID, PCI_ANY_ID, 0, 0, CHIP_POLARIS11},
	{0x1002, 0x67E1, PCI_ANY_ID, PCI_ANY_ID, 0, 0, CHIP_POLARIS11},
	{0x1002, 0x67E7, PCI_ANY_ID, PCI_ANY_ID, 0, 0, CHIP_POLARIS11},
	{0x1002, 0x67E9, PCI_ANY_ID, PCI_ANY_ID, 0, 0, CHIP_POLARIS11},
	/* Polaris10 */
	{0x1002, 0x67C0, PCI_ANY_ID, PCI_ANY_ID, 0, 0, CHIP_POLARIS10},
	{0x1002, 0x67C1, PCI_ANY_ID, PCI_ANY_ID, 0, 0, CHIP_POLARIS10},
	{0x1002, 0x67C2, PCI_ANY_ID, PCI_ANY_ID, 0, 0, CHIP_POLARIS10},
	{0x1002, 0x67C4, PCI_ANY_ID, PCI_ANY_ID, 0, 0, CHIP_POLARIS10},
	{0x1002, 0x67C7, PCI_ANY_ID, PCI_ANY_ID, 0, 0, CHIP_POLARIS10},
	{0x1002, 0x67D0, PCI_ANY_ID, PCI_ANY_ID, 0, 0, CHIP_POLARIS10},
	{0x1002, 0x67DF, PCI_ANY_ID, PCI_ANY_ID, 0, 0, CHIP_POLARIS10},
	{0x1002, 0x67C8, PCI_ANY_ID, PCI_ANY_ID, 0, 0, CHIP_POLARIS10},
	{0x1002, 0x67C9, PCI_ANY_ID, PCI_ANY_ID, 0, 0, CHIP_POLARIS10},
	{0x1002, 0x67CA, PCI_ANY_ID, PCI_ANY_ID, 0, 0, CHIP_POLARIS10},
	{0x1002, 0x67CC, PCI_ANY_ID, PCI_ANY_ID, 0, 0, CHIP_POLARIS10},
	{0x1002, 0x67CF, PCI_ANY_ID, PCI_ANY_ID, 0, 0, CHIP_POLARIS10},
	{0x1002, 0x6FDF, PCI_ANY_ID, PCI_ANY_ID, 0, 0, CHIP_POLARIS10},
	/* Polaris12 */
	{0x1002, 0x6980, PCI_ANY_ID, PCI_ANY_ID, 0, 0, CHIP_POLARIS12},
	{0x1002, 0x6981, PCI_ANY_ID, PCI_ANY_ID, 0, 0, CHIP_POLARIS12},
	{0x1002, 0x6985, PCI_ANY_ID, PCI_ANY_ID, 0, 0, CHIP_POLARIS12},
	{0x1002, 0x6986, PCI_ANY_ID, PCI_ANY_ID, 0, 0, CHIP_POLARIS12},
	{0x1002, 0x6987, PCI_ANY_ID, PCI_ANY_ID, 0, 0, CHIP_POLARIS12},
	{0x1002, 0x6995, PCI_ANY_ID, PCI_ANY_ID, 0, 0, CHIP_POLARIS12},
	{0x1002, 0x6997, PCI_ANY_ID, PCI_ANY_ID, 0, 0, CHIP_POLARIS12},
	{0x1002, 0x699F, PCI_ANY_ID, PCI_ANY_ID, 0, 0, CHIP_POLARIS12},
	/* VEGAM */
	{0x1002, 0x694C, PCI_ANY_ID, PCI_ANY_ID, 0, 0, CHIP_VEGAM},
	{0x1002, 0x694E, PCI_ANY_ID, PCI_ANY_ID, 0, 0, CHIP_VEGAM},
	{0x1002, 0x694F, PCI_ANY_ID, PCI_ANY_ID, 0, 0, CHIP_VEGAM},
	/* Vega 10 */
	{0x1002, 0x6860, PCI_ANY_ID, PCI_ANY_ID, 0, 0, CHIP_VEGA10},
	{0x1002, 0x6861, PCI_ANY_ID, PCI_ANY_ID, 0, 0, CHIP_VEGA10},
	{0x1002, 0x6862, PCI_ANY_ID, PCI_ANY_ID, 0, 0, CHIP_VEGA10},
	{0x1002, 0x6863, PCI_ANY_ID, PCI_ANY_ID, 0, 0, CHIP_VEGA10},
	{0x1002, 0x6864, PCI_ANY_ID, PCI_ANY_ID, 0, 0, CHIP_VEGA10},
	{0x1002, 0x6867, PCI_ANY_ID, PCI_ANY_ID, 0, 0, CHIP_VEGA10},
	{0x1002, 0x6868, PCI_ANY_ID, PCI_ANY_ID, 0, 0, CHIP_VEGA10},
	{0x1002, 0x6869, PCI_ANY_ID, PCI_ANY_ID, 0, 0, CHIP_VEGA10},
	{0x1002, 0x686a, PCI_ANY_ID, PCI_ANY_ID, 0, 0, CHIP_VEGA10},
	{0x1002, 0x686b, PCI_ANY_ID, PCI_ANY_ID, 0, 0, CHIP_VEGA10},
	{0x1002, 0x686c, PCI_ANY_ID, PCI_ANY_ID, 0, 0, CHIP_VEGA10},
	{0x1002, 0x686d, PCI_ANY_ID, PCI_ANY_ID, 0, 0, CHIP_VEGA10},
	{0x1002, 0x686e, PCI_ANY_ID, PCI_ANY_ID, 0, 0, CHIP_VEGA10},
	{0x1002, 0x686f, PCI_ANY_ID, PCI_ANY_ID, 0, 0, CHIP_VEGA10},
	{0x1002, 0x687f, PCI_ANY_ID, PCI_ANY_ID, 0, 0, CHIP_VEGA10},
	/* Vega 12 */
	{0x1002, 0x69A0, PCI_ANY_ID, PCI_ANY_ID, 0, 0, CHIP_VEGA12},
	{0x1002, 0x69A1, PCI_ANY_ID, PCI_ANY_ID, 0, 0, CHIP_VEGA12},
	{0x1002, 0x69A2, PCI_ANY_ID, PCI_ANY_ID, 0, 0, CHIP_VEGA12},
	{0x1002, 0x69A3, PCI_ANY_ID, PCI_ANY_ID, 0, 0, CHIP_VEGA12},
	{0x1002, 0x69AF, PCI_ANY_ID, PCI_ANY_ID, 0, 0, CHIP_VEGA12},
	/* Vega 20 */
	{0x1002, 0x66A0, PCI_ANY_ID, PCI_ANY_ID, 0, 0, CHIP_VEGA20},
	{0x1002, 0x66A1, PCI_ANY_ID, PCI_ANY_ID, 0, 0, CHIP_VEGA20},
	{0x1002, 0x66A2, PCI_ANY_ID, PCI_ANY_ID, 0, 0, CHIP_VEGA20},
	{0x1002, 0x66A3, PCI_ANY_ID, PCI_ANY_ID, 0, 0, CHIP_VEGA20},
	{0x1002, 0x66A4, PCI_ANY_ID, PCI_ANY_ID, 0, 0, CHIP_VEGA20},
	{0x1002, 0x66A7, PCI_ANY_ID, PCI_ANY_ID, 0, 0, CHIP_VEGA20},
	{0x1002, 0x66AF, PCI_ANY_ID, PCI_ANY_ID, 0, 0, CHIP_VEGA20},
	/* Raven */
	{0x1002, 0x15dd, PCI_ANY_ID, PCI_ANY_ID, 0, 0, CHIP_RAVEN|AMD_IS_APU},
	{0x1002, 0x15d8, PCI_ANY_ID, PCI_ANY_ID, 0, 0, CHIP_RAVEN|AMD_IS_APU},
	/* Arcturus */
	{0x1002, 0x738C, PCI_ANY_ID, PCI_ANY_ID, 0, 0, CHIP_ARCTURUS},
	{0x1002, 0x7388, PCI_ANY_ID, PCI_ANY_ID, 0, 0, CHIP_ARCTURUS},
	{0x1002, 0x738E, PCI_ANY_ID, PCI_ANY_ID, 0, 0, CHIP_ARCTURUS},
	{0x1002, 0x7390, PCI_ANY_ID, PCI_ANY_ID, 0, 0, CHIP_ARCTURUS},
	/* Navi10 */
	{0x1002, 0x7310, PCI_ANY_ID, PCI_ANY_ID, 0, 0, CHIP_NAVI10},
	{0x1002, 0x7312, PCI_ANY_ID, PCI_ANY_ID, 0, 0, CHIP_NAVI10},
	{0x1002, 0x7318, PCI_ANY_ID, PCI_ANY_ID, 0, 0, CHIP_NAVI10},
	{0x1002, 0x7319, PCI_ANY_ID, PCI_ANY_ID, 0, 0, CHIP_NAVI10},
	{0x1002, 0x731A, PCI_ANY_ID, PCI_ANY_ID, 0, 0, CHIP_NAVI10},
	{0x1002, 0x731B, PCI_ANY_ID, PCI_ANY_ID, 0, 0, CHIP_NAVI10},
	{0x1002, 0x731E, PCI_ANY_ID, PCI_ANY_ID, 0, 0, CHIP_NAVI10},
	{0x1002, 0x731F, PCI_ANY_ID, PCI_ANY_ID, 0, 0, CHIP_NAVI10},
	/* Navi14 */
	{0x1002, 0x7340, PCI_ANY_ID, PCI_ANY_ID, 0, 0, CHIP_NAVI14},
	{0x1002, 0x7341, PCI_ANY_ID, PCI_ANY_ID, 0, 0, CHIP_NAVI14},
	{0x1002, 0x7347, PCI_ANY_ID, PCI_ANY_ID, 0, 0, CHIP_NAVI14},
	{0x1002, 0x734F, PCI_ANY_ID, PCI_ANY_ID, 0, 0, CHIP_NAVI14},

	/* Renoir */
	{0x1002, 0x1636, PCI_ANY_ID, PCI_ANY_ID, 0, 0, CHIP_RENOIR|AMD_IS_APU},
	{0x1002, 0x1638, PCI_ANY_ID, PCI_ANY_ID, 0, 0, CHIP_RENOIR|AMD_IS_APU},
	{0x1002, 0x164C, PCI_ANY_ID, PCI_ANY_ID, 0, 0, CHIP_RENOIR|AMD_IS_APU},

	/* Navi12 */
	{0x1002, 0x7360, PCI_ANY_ID, PCI_ANY_ID, 0, 0, CHIP_NAVI12},
	{0x1002, 0x7362, PCI_ANY_ID, PCI_ANY_ID, 0, 0, CHIP_NAVI12},

	/* Sienna_Cichlid */
	{0x1002, 0x73A0, PCI_ANY_ID, PCI_ANY_ID, 0, 0, CHIP_SIENNA_CICHLID},
	{0x1002, 0x73A2, PCI_ANY_ID, PCI_ANY_ID, 0, 0, CHIP_SIENNA_CICHLID},
	{0x1002, 0x73A3, PCI_ANY_ID, PCI_ANY_ID, 0, 0, CHIP_SIENNA_CICHLID},
	{0x1002, 0x73AB, PCI_ANY_ID, PCI_ANY_ID, 0, 0, CHIP_SIENNA_CICHLID},
	{0x1002, 0x73AE, PCI_ANY_ID, PCI_ANY_ID, 0, 0, CHIP_SIENNA_CICHLID},
	{0x1002, 0x73BF, PCI_ANY_ID, PCI_ANY_ID, 0, 0, CHIP_SIENNA_CICHLID},

	{0, 0, 0}
};

MODULE_DEVICE_TABLE(pci, pciidlist);

static struct drm_driver kms_driver;

static int amdgpu_pci_probe(struct pci_dev *pdev,
			    const struct pci_device_id *ent)
{
	struct drm_device *ddev;
	struct amdgpu_device *adev;
	unsigned long flags = ent->driver_data;
	int ret, retry = 0;
	bool supports_atomic = false;

	if (!amdgpu_virtual_display &&
	    amdgpu_device_asic_has_dc_support(flags & AMD_ASIC_MASK))
		supports_atomic = true;

	if ((flags & AMD_EXP_HW_SUPPORT) && !amdgpu_exp_hw_support) {
		DRM_INFO("This hardware requires experimental hardware support.\n"
			 "See modparam exp_hw_support\n");
		return -ENODEV;
	}

	/* Due to hardware bugs, S/G Display on raven requires a 1:1 IOMMU mapping,
	 * however, SME requires an indirect IOMMU mapping because the encryption
	 * bit is beyond the DMA mask of the chip.
	 */
	if (mem_encrypt_active() && ((flags & AMD_ASIC_MASK) == CHIP_RAVEN)) {
		dev_info(&pdev->dev,
			 "SME is not compatible with RAVEN\n");
		return -ENOTSUPP;
	}

#ifdef CONFIG_DRM_AMDGPU_SI
	if (!amdgpu_si_support) {
		switch (flags & AMD_ASIC_MASK) {
		case CHIP_TAHITI:
		case CHIP_PITCAIRN:
		case CHIP_VERDE:
		case CHIP_OLAND:
		case CHIP_HAINAN:
			dev_info(&pdev->dev,
				 "SI support provided by radeon.\n");
			dev_info(&pdev->dev,
				 "Use radeon.si_support=0 amdgpu.si_support=1 to override.\n"
				);
			return -ENODEV;
		}
	}
#endif
#ifdef CONFIG_DRM_AMDGPU_CIK
	if (!amdgpu_cik_support) {
		switch (flags & AMD_ASIC_MASK) {
		case CHIP_KAVERI:
		case CHIP_BONAIRE:
		case CHIP_HAWAII:
		case CHIP_KABINI:
		case CHIP_MULLINS:
			dev_info(&pdev->dev,
				 "CIK support provided by radeon.\n");
			dev_info(&pdev->dev,
				 "Use radeon.cik_support=0 amdgpu.cik_support=1 to override.\n"
				);
			return -ENODEV;
		}
	}
#endif

	/* Get rid of things like offb */
	ret = drm_fb_helper_remove_conflicting_pci_framebuffers(pdev, "amdgpudrmfb");
	if (ret)
		return ret;

	adev = devm_drm_dev_alloc(&pdev->dev, &kms_driver, typeof(*adev), ddev);
	if (IS_ERR(adev))
		return PTR_ERR(adev);

	adev->dev  = &pdev->dev;
	adev->pdev = pdev;
	ddev = adev_to_drm(adev);

	if (!supports_atomic)
		ddev->driver_features &= ~DRIVER_ATOMIC;

	ret = pci_enable_device(pdev);
	if (ret)
		return ret;

	ddev->pdev = pdev;
	pci_set_drvdata(pdev, ddev);

	ret = amdgpu_driver_load_kms(adev, ent->driver_data);
	if (ret)
		goto err_pci;

retry_init:
	ret = drm_dev_register(ddev, ent->driver_data);
	if (ret == -EAGAIN && ++retry <= 3) {
		DRM_INFO("retry init %d\n", retry);
		/* Don't request EX mode too frequently which is attacking */
		msleep(5000);
		goto retry_init;
	} else if (ret) {
		goto err_pci;
	}

	ret = amdgpu_debugfs_init(adev);
	if (ret)
		DRM_ERROR("Creating debugfs files failed (%d).\n", ret);

	return 0;

err_pci:
	pci_disable_device(pdev);
	return ret;
}

static void
amdgpu_pci_remove(struct pci_dev *pdev)
{
	struct drm_device *dev = pci_get_drvdata(pdev);

#ifdef MODULE
	if (THIS_MODULE->state != MODULE_STATE_GOING)
#endif
		DRM_ERROR("Hotplug removal is not supported\n");
	drm_dev_unplug(dev);
	amdgpu_driver_unload_kms(dev);
	pci_disable_device(pdev);
	pci_set_drvdata(pdev, NULL);
}

static void
amdgpu_pci_shutdown(struct pci_dev *pdev)
{
	struct drm_device *dev = pci_get_drvdata(pdev);
	struct amdgpu_device *adev = drm_to_adev(dev);

	if (amdgpu_ras_intr_triggered())
		return;

	/* if we are running in a VM, make sure the device
	 * torn down properly on reboot/shutdown.
	 * unfortunately we can't detect certain
	 * hypervisors so just do this all the time.
	 */
	if (!amdgpu_passthrough(adev))
		adev->mp1_state = PP_MP1_STATE_UNLOAD;
	amdgpu_device_ip_suspend(adev);
	adev->mp1_state = PP_MP1_STATE_NONE;
}

static int amdgpu_pmops_suspend(struct device *dev)
{
	struct drm_device *drm_dev = dev_get_drvdata(dev);

	return amdgpu_device_suspend(drm_dev, true);
}

static int amdgpu_pmops_resume(struct device *dev)
{
	struct drm_device *drm_dev = dev_get_drvdata(dev);

	return amdgpu_device_resume(drm_dev, true);
}

static int amdgpu_pmops_freeze(struct device *dev)
{
	struct drm_device *drm_dev = dev_get_drvdata(dev);
	struct amdgpu_device *adev = drm_to_adev(drm_dev);
	int r;

	adev->in_hibernate = true;
	r = amdgpu_device_suspend(drm_dev, true);
	adev->in_hibernate = false;
	if (r)
		return r;
	return amdgpu_asic_reset(adev);
}

static int amdgpu_pmops_thaw(struct device *dev)
{
	struct drm_device *drm_dev = dev_get_drvdata(dev);

	return amdgpu_device_resume(drm_dev, true);
}

static int amdgpu_pmops_poweroff(struct device *dev)
{
	struct drm_device *drm_dev = dev_get_drvdata(dev);

	return amdgpu_device_suspend(drm_dev, true);
}

static int amdgpu_pmops_restore(struct device *dev)
{
	struct drm_device *drm_dev = dev_get_drvdata(dev);

	return amdgpu_device_resume(drm_dev, true);
}

static int amdgpu_pmops_runtime_suspend(struct device *dev)
{
	struct pci_dev *pdev = to_pci_dev(dev);
	struct drm_device *drm_dev = pci_get_drvdata(pdev);
	struct amdgpu_device *adev = drm_to_adev(drm_dev);
	int ret, i;

	if (!adev->runpm) {
		pm_runtime_forbid(dev);
		return -EBUSY;
	}

	/* wait for all rings to drain before suspending */
	for (i = 0; i < AMDGPU_MAX_RINGS; i++) {
		struct amdgpu_ring *ring = adev->rings[i];
		if (ring && ring->sched.ready) {
			ret = amdgpu_fence_wait_empty(ring);
			if (ret)
				return -EBUSY;
		}
	}

	adev->in_runpm = true;
	if (amdgpu_device_supports_boco(drm_dev))
		drm_dev->switch_power_state = DRM_SWITCH_POWER_CHANGING;
	drm_kms_helper_poll_disable(drm_dev);

	ret = amdgpu_device_suspend(drm_dev, false);
	if (ret)
		return ret;

	if (amdgpu_device_supports_boco(drm_dev)) {
		/* Only need to handle PCI state in the driver for ATPX
		 * PCI core handles it for _PR3.
		 */
		if (amdgpu_is_atpx_hybrid()) {
			pci_ignore_hotplug(pdev);
		} else {
			amdgpu_device_cache_pci_state(pdev);
			pci_disable_device(pdev);
			pci_ignore_hotplug(pdev);
			pci_set_power_state(pdev, PCI_D3cold);
		}
		drm_dev->switch_power_state = DRM_SWITCH_POWER_DYNAMIC_OFF;
	} else if (amdgpu_device_supports_baco(drm_dev)) {
		amdgpu_device_baco_enter(drm_dev);
	}

	return 0;
}

static int amdgpu_pmops_runtime_resume(struct device *dev)
{
	struct pci_dev *pdev = to_pci_dev(dev);
	struct drm_device *drm_dev = pci_get_drvdata(pdev);
	struct amdgpu_device *adev = drm_to_adev(drm_dev);
	int ret;

	if (!adev->runpm)
		return -EINVAL;

	if (amdgpu_device_supports_boco(drm_dev)) {
		drm_dev->switch_power_state = DRM_SWITCH_POWER_CHANGING;

		/* Only need to handle PCI state in the driver for ATPX
		 * PCI core handles it for _PR3.
		 */
		if (amdgpu_is_atpx_hybrid()) {
			pci_set_master(pdev);
		} else {
			pci_set_power_state(pdev, PCI_D0);
			amdgpu_device_load_pci_state(pdev);
			ret = pci_enable_device(pdev);
			if (ret)
				return ret;
			pci_set_master(pdev);
		}
	} else if (amdgpu_device_supports_baco(drm_dev)) {
		amdgpu_device_baco_exit(drm_dev);
	}
	ret = amdgpu_device_resume(drm_dev, false);
	drm_kms_helper_poll_enable(drm_dev);
	if (amdgpu_device_supports_boco(drm_dev))
		drm_dev->switch_power_state = DRM_SWITCH_POWER_ON;
	adev->in_runpm = false;
	return 0;
}

static int amdgpu_pmops_runtime_idle(struct device *dev)
{
	struct drm_device *drm_dev = dev_get_drvdata(dev);
	struct amdgpu_device *adev = drm_to_adev(drm_dev);
	/* we don't want the main rpm_idle to call suspend - we want to autosuspend */
	int ret = 1;

	if (!adev->runpm) {
		pm_runtime_forbid(dev);
		return -EBUSY;
	}

	if (amdgpu_device_has_dc_support(adev)) {
		struct drm_crtc *crtc;

		drm_modeset_lock_all(drm_dev);

		drm_for_each_crtc(crtc, drm_dev) {
			if (crtc->state->active) {
				ret = -EBUSY;
				break;
			}
		}

		drm_modeset_unlock_all(drm_dev);

	} else {
		struct drm_connector *list_connector;
		struct drm_connector_list_iter iter;

		mutex_lock(&drm_dev->mode_config.mutex);
		drm_modeset_lock(&drm_dev->mode_config.connection_mutex, NULL);

		drm_connector_list_iter_begin(drm_dev, &iter);
		drm_for_each_connector_iter(list_connector, &iter) {
			if (list_connector->dpms ==  DRM_MODE_DPMS_ON) {
				ret = -EBUSY;
				break;
			}
		}

		drm_connector_list_iter_end(&iter);

		drm_modeset_unlock(&drm_dev->mode_config.connection_mutex);
		mutex_unlock(&drm_dev->mode_config.mutex);
	}

	if (ret == -EBUSY)
		DRM_DEBUG_DRIVER("failing to power off - crtc active\n");

	pm_runtime_mark_last_busy(dev);
	pm_runtime_autosuspend(dev);
	return ret;
}

long amdgpu_drm_ioctl(struct file *filp,
		      unsigned int cmd, unsigned long arg)
{
	struct drm_file *file_priv = filp->private_data;
	struct drm_device *dev;
	long ret;
	dev = file_priv->minor->dev;
	ret = pm_runtime_get_sync(dev->dev);
	if (ret < 0)
		goto out;

	ret = drm_ioctl(filp, cmd, arg);

	pm_runtime_mark_last_busy(dev->dev);
out:
	pm_runtime_put_autosuspend(dev->dev);
	return ret;
}

static const struct dev_pm_ops amdgpu_pm_ops = {
	.suspend = amdgpu_pmops_suspend,
	.resume = amdgpu_pmops_resume,
	.freeze = amdgpu_pmops_freeze,
	.thaw = amdgpu_pmops_thaw,
	.poweroff = amdgpu_pmops_poweroff,
	.restore = amdgpu_pmops_restore,
	.runtime_suspend = amdgpu_pmops_runtime_suspend,
	.runtime_resume = amdgpu_pmops_runtime_resume,
	.runtime_idle = amdgpu_pmops_runtime_idle,
};

static int amdgpu_flush(struct file *f, fl_owner_t id)
{
	struct drm_file *file_priv = f->private_data;
	struct amdgpu_fpriv *fpriv = file_priv->driver_priv;
	long timeout = MAX_WAIT_SCHED_ENTITY_Q_EMPTY;

	timeout = amdgpu_ctx_mgr_entity_flush(&fpriv->ctx_mgr, timeout);
	timeout = amdgpu_vm_wait_idle(&fpriv->vm, timeout);

	return timeout >= 0 ? 0 : timeout;
}

static const struct file_operations amdgpu_driver_kms_fops = {
	.owner = THIS_MODULE,
	.open = drm_open,
	.flush = amdgpu_flush,
	.release = drm_release,
	.unlocked_ioctl = amdgpu_drm_ioctl,
	.mmap = amdgpu_mmap,
	.poll = drm_poll,
	.read = drm_read,
#ifdef CONFIG_COMPAT
	.compat_ioctl = amdgpu_kms_compat_ioctl,
#endif
};

int amdgpu_file_to_fpriv(struct file *filp, struct amdgpu_fpriv **fpriv)
{
        struct drm_file *file;

	if (!filp)
		return -EINVAL;

	if (filp->f_op != &amdgpu_driver_kms_fops) {
		return -EINVAL;
	}

	file = filp->private_data;
	*fpriv = file->driver_priv;
	return 0;
}

static struct drm_driver kms_driver = {
	.driver_features =
	    DRIVER_ATOMIC |
	    DRIVER_GEM |
	    DRIVER_RENDER | DRIVER_MODESET | DRIVER_SYNCOBJ |
	    DRIVER_SYNCOBJ_TIMELINE,
	.open = amdgpu_driver_open_kms,
	.postclose = amdgpu_driver_postclose_kms,
	.lastclose = amdgpu_driver_lastclose_kms,
	.irq_handler = amdgpu_irq_handler,
	.ioctls = amdgpu_ioctls_kms,
	.gem_free_object_unlocked = amdgpu_gem_object_free,
	.gem_open_object = amdgpu_gem_object_open,
	.gem_close_object = amdgpu_gem_object_close,
	.dumb_create = amdgpu_mode_dumb_create,
	.dumb_map_offset = amdgpu_mode_dumb_mmap,
	.fops = &amdgpu_driver_kms_fops,

	.prime_handle_to_fd = drm_gem_prime_handle_to_fd,
	.prime_fd_to_handle = drm_gem_prime_fd_to_handle,
	.gem_prime_export = amdgpu_gem_prime_export,
	.gem_prime_import = amdgpu_gem_prime_import,
	.gem_prime_vmap = amdgpu_gem_prime_vmap,
	.gem_prime_vunmap = amdgpu_gem_prime_vunmap,
	.gem_prime_mmap = amdgpu_gem_prime_mmap,

	.name = DRIVER_NAME,
	.desc = DRIVER_DESC,
	.date = DRIVER_DATE,
	.major = KMS_DRIVER_MAJOR,
	.minor = KMS_DRIVER_MINOR,
	.patchlevel = KMS_DRIVER_PATCHLEVEL,
};

static struct pci_error_handlers amdgpu_pci_err_handler = {
	.error_detected	= amdgpu_pci_error_detected,
	.mmio_enabled	= amdgpu_pci_mmio_enabled,
	.slot_reset	= amdgpu_pci_slot_reset,
	.resume		= amdgpu_pci_resume,
};

static struct pci_driver amdgpu_kms_pci_driver = {
	.name = DRIVER_NAME,
	.id_table = pciidlist,
	.probe = amdgpu_pci_probe,
	.remove = amdgpu_pci_remove,
	.shutdown = amdgpu_pci_shutdown,
	.driver.pm = &amdgpu_pm_ops,
	.err_handler = &amdgpu_pci_err_handler,
};

static int __init amdgpu_init(void)
{
	int r;

	if (vgacon_text_force()) {
		DRM_ERROR("VGACON disables amdgpu kernel modesetting.\n");
		return -EINVAL;
	}

	r = amdgpu_sync_init();
	if (r)
		goto error_sync;

	r = amdgpu_fence_slab_init();
	if (r)
		goto error_fence;

	DRM_INFO("amdgpu kernel modesetting enabled.\n");
	kms_driver.num_ioctls = amdgpu_max_kms_ioctl;
	amdgpu_register_atpx_handler();

	/* Ignore KFD init failures. Normal when CONFIG_HSA_AMD is not set. */
	amdgpu_amdkfd_init();

	/* let modprobe override vga console setting */
	return pci_register_driver(&amdgpu_kms_pci_driver);

error_fence:
	amdgpu_sync_fini();

error_sync:
	return r;
}

static void __exit amdgpu_exit(void)
{
	amdgpu_amdkfd_fini();
	pci_unregister_driver(&amdgpu_kms_pci_driver);
	amdgpu_unregister_atpx_handler();
	amdgpu_sync_fini();
	amdgpu_fence_slab_fini();
	mmu_notifier_synchronize();
}

module_init(amdgpu_init);
module_exit(amdgpu_exit);

MODULE_AUTHOR(DRIVER_AUTHOR);
MODULE_DESCRIPTION(DRIVER_DESC);
MODULE_LICENSE("GPL and additional rights");<|MERGE_RESOLUTION|>--- conflicted
+++ resolved
@@ -768,13 +768,10 @@
 MODULE_PARM_DESC(abmlevel, "ABM level (0 = off (default), 1-4 = backlight reduction level) ");
 module_param_named(abmlevel, amdgpu_dm_abm_level, uint, 0444);
 
-<<<<<<< HEAD
-=======
 int amdgpu_backlight = -1;
 MODULE_PARM_DESC(backlight, "Backlight control (0 = pwm, 1 = aux, -1 auto (default))");
 module_param_named(backlight, amdgpu_backlight, bint, 0444);
 
->>>>>>> 4e026225
 /**
  * DOC: tmz (int)
  * Trusted Memory Zone (TMZ) is a method to protect data being written
