/*
 * Copyright 2018 Advanced Micro Devices, Inc.
 * All Rights Reserved.
 *
 * Permission is hereby granted, free of charge, to any person obtaining a
 * copy of this software and associated documentation files (the
 * "Software"), to deal in the Software without restriction, including
 * without limitation the rights to use, copy, modify, merge, publish,
 * distribute, sub license, and/or sell copies of the Software, and to
 * permit persons to whom the Software is furnished to do so, subject to
 * the following conditions:
 *
 * THE SOFTWARE IS PROVIDED "AS IS", WITHOUT WARRANTY OF ANY KIND, EXPRESS OR
 * IMPLIED, INCLUDING BUT NOT LIMITED TO THE WARRANTIES OF MERCHANTABILITY,
 * FITNESS FOR A PARTICULAR PURPOSE AND NON-INFRINGEMENT. IN NO EVENT SHALL
 * THE COPYRIGHT HOLDERS, AUTHORS AND/OR ITS SUPPLIERS BE LIABLE FOR ANY CLAIM,
 * DAMAGES OR OTHER LIABILITY, WHETHER IN AN ACTION OF CONTRACT, TORT OR
 * OTHERWISE, ARISING FROM, OUT OF OR IN CONNECTION WITH THE SOFTWARE OR THE
 * USE OR OTHER DEALINGS IN THE SOFTWARE.
 *
 * The above copyright notice and this permission notice (including the
 * next paragraph) shall be included in all copies or substantial portions
 * of the Software.
 *
 */
#ifndef __AMDGPU_GMC_H__
#define __AMDGPU_GMC_H__

#include <linux/types.h>

#include "amdgpu_irq.h"

<<<<<<< HEAD
=======
/* VA hole for 48bit addresses on Vega10 */
#define AMDGPU_GMC_HOLE_START	0x0000800000000000ULL
#define AMDGPU_GMC_HOLE_END	0xffff800000000000ULL

/*
 * Hardware is programmed as if the hole doesn't exists with start and end
 * address values.
 *
 * This mask is used to remove the upper 16bits of the VA and so come up with
 * the linear addr value.
 */
#define AMDGPU_GMC_HOLE_MASK	0x0000ffffffffffffULL

/*
 * Ring size as power of two for the log of recent faults.
 */
#define AMDGPU_GMC_FAULT_RING_ORDER	8
#define AMDGPU_GMC_FAULT_RING_SIZE	(1 << AMDGPU_GMC_FAULT_RING_ORDER)

/*
 * Hash size as power of two for the log of recent faults
 */
#define AMDGPU_GMC_FAULT_HASH_ORDER	8
#define AMDGPU_GMC_FAULT_HASH_SIZE	(1 << AMDGPU_GMC_FAULT_HASH_ORDER)

/*
 * Number of IH timestamp ticks until a fault is considered handled
 */
#define AMDGPU_GMC_FAULT_TIMEOUT	5000ULL

>>>>>>> 407d19ab
struct firmware;

/*
 * GMC page fault information
 */
struct amdgpu_gmc_fault {
	uint64_t	timestamp;
	uint64_t	next:AMDGPU_GMC_FAULT_RING_ORDER;
	uint64_t	key:52;
};

/*
 * VMHUB structures, functions & helpers
 */
struct amdgpu_vmhub {
	uint32_t	ctx0_ptb_addr_lo32;
	uint32_t	ctx0_ptb_addr_hi32;
	uint32_t	vm_inv_eng0_req;
	uint32_t	vm_inv_eng0_ack;
	uint32_t	vm_context0_cntl;
	uint32_t	vm_l2_pro_fault_status;
	uint32_t	vm_l2_pro_fault_cntl;
};

/*
 * GPU MC structures, functions & helpers
 */
struct amdgpu_gmc_funcs {
	/* flush the vm tlb via mmio */
	void (*flush_gpu_tlb)(struct amdgpu_device *adev,
			      uint32_t vmid);
	/* flush the vm tlb via ring */
	uint64_t (*emit_flush_gpu_tlb)(struct amdgpu_ring *ring, unsigned vmid,
				       uint64_t pd_addr);
	/* Change the VMID -> PASID mapping */
	void (*emit_pasid_mapping)(struct amdgpu_ring *ring, unsigned vmid,
				   unsigned pasid);
	/* enable/disable PRT support */
	void (*set_prt)(struct amdgpu_device *adev, bool enable);
	/* set pte flags based per asic */
	uint64_t (*get_vm_pte_flags)(struct amdgpu_device *adev,
				     uint32_t flags);
	/* get the pde for a given mc addr */
	void (*get_vm_pde)(struct amdgpu_device *adev, int level,
			   u64 *dst, u64 *flags);
};

struct amdgpu_gmc {
	resource_size_t		aper_size;
	resource_size_t		aper_base;
	/* for some chips with <= 32MB we need to lie
	 * about vram size near mc fb location */
	u64			mc_vram_size;
	u64			visible_vram_size;
	u64			gart_size;
	u64			gart_start;
	u64			gart_end;
	u64			vram_start;
	u64			vram_end;
	unsigned		vram_width;
	u64			real_vram_size;
	int			vram_mtrr;
	u64                     mc_mask;
	const struct firmware   *fw;	/* MC firmware */
	uint32_t                fw_version;
	struct amdgpu_irq_src	vm_fault;
	uint32_t		vram_type;
	uint32_t                srbm_soft_reset;
	bool			prt_warning;
	uint64_t		stolen_size;
	/* apertures */
	u64			shared_aperture_start;
	u64			shared_aperture_end;
	u64			private_aperture_start;
	u64			private_aperture_end;
	/* protects concurrent invalidation */
	spinlock_t		invalidate_lock;
	bool			translate_further;
	struct kfd_vm_fault_info *vm_fault_info;
	atomic_t		vm_fault_info_updated;

	struct amdgpu_gmc_fault	fault_ring[AMDGPU_GMC_FAULT_RING_SIZE];
	struct {
		uint64_t	idx:AMDGPU_GMC_FAULT_RING_ORDER;
	} fault_hash[AMDGPU_GMC_FAULT_HASH_SIZE];
	uint64_t		last_fault:AMDGPU_GMC_FAULT_RING_ORDER;

	const struct amdgpu_gmc_funcs	*gmc_funcs;
<<<<<<< HEAD
};

=======

	struct amdgpu_xgmi xgmi;
	struct amdgpu_irq_src	ecc_irq;
	struct ras_common_if    *ras_if;
};

#define amdgpu_gmc_flush_gpu_tlb(adev, vmid, type) (adev)->gmc.gmc_funcs->flush_gpu_tlb((adev), (vmid), (type))
#define amdgpu_gmc_emit_flush_gpu_tlb(r, vmid, addr) (r)->adev->gmc.gmc_funcs->emit_flush_gpu_tlb((r), (vmid), (addr))
#define amdgpu_gmc_emit_pasid_mapping(r, vmid, pasid) (r)->adev->gmc.gmc_funcs->emit_pasid_mapping((r), (vmid), (pasid))
#define amdgpu_gmc_get_vm_pde(adev, level, dst, flags) (adev)->gmc.gmc_funcs->get_vm_pde((adev), (level), (dst), (flags))
#define amdgpu_gmc_get_pte_flags(adev, flags) (adev)->gmc.gmc_funcs->get_vm_pte_flags((adev),(flags))

>>>>>>> 407d19ab
/**
 * amdgpu_gmc_vram_full_visible - Check if full VRAM is visible through the BAR
 *
 * @adev: amdgpu_device pointer
 *
 * Returns:
 * True if full VRAM is visible through the BAR
 */
static inline bool amdgpu_gmc_vram_full_visible(struct amdgpu_gmc *gmc)
{
	WARN_ON(gmc->real_vram_size < gmc->visible_vram_size);

	return (gmc->real_vram_size == gmc->visible_vram_size);
}

<<<<<<< HEAD
=======
/**
 * amdgpu_gmc_sign_extend - sign extend the given gmc address
 *
 * @addr: address to extend
 */
static inline uint64_t amdgpu_gmc_sign_extend(uint64_t addr)
{
	if (addr >= AMDGPU_GMC_HOLE_START)
		addr |= AMDGPU_GMC_HOLE_END;

	return addr;
}

void amdgpu_gmc_get_pde_for_bo(struct amdgpu_bo *bo, int level,
			       uint64_t *addr, uint64_t *flags);
int amdgpu_gmc_set_pte_pde(struct amdgpu_device *adev, void *cpu_pt_addr,
				uint32_t gpu_page_idx, uint64_t addr,
				uint64_t flags);
uint64_t amdgpu_gmc_pd_addr(struct amdgpu_bo *bo);
uint64_t amdgpu_gmc_agp_addr(struct ttm_buffer_object *bo);
void amdgpu_gmc_vram_location(struct amdgpu_device *adev, struct amdgpu_gmc *mc,
			      u64 base);
void amdgpu_gmc_gart_location(struct amdgpu_device *adev,
			      struct amdgpu_gmc *mc);
void amdgpu_gmc_agp_location(struct amdgpu_device *adev,
			     struct amdgpu_gmc *mc);
bool amdgpu_gmc_filter_faults(struct amdgpu_device *adev, uint64_t addr,
			      uint16_t pasid, uint64_t timestamp);

>>>>>>> 407d19ab
#endif<|MERGE_RESOLUTION|>--- conflicted
+++ resolved
@@ -30,8 +30,6 @@
 
 #include "amdgpu_irq.h"
 
-<<<<<<< HEAD
-=======
 /* VA hole for 48bit addresses on Vega10 */
 #define AMDGPU_GMC_HOLE_START	0x0000800000000000ULL
 #define AMDGPU_GMC_HOLE_END	0xffff800000000000ULL
@@ -62,7 +60,6 @@
  */
 #define AMDGPU_GMC_FAULT_TIMEOUT	5000ULL
 
->>>>>>> 407d19ab
 struct firmware;
 
 /*
@@ -93,7 +90,7 @@
 struct amdgpu_gmc_funcs {
 	/* flush the vm tlb via mmio */
 	void (*flush_gpu_tlb)(struct amdgpu_device *adev,
-			      uint32_t vmid);
+			      uint32_t vmid, uint32_t flush_type);
 	/* flush the vm tlb via ring */
 	uint64_t (*emit_flush_gpu_tlb)(struct amdgpu_ring *ring, unsigned vmid,
 				       uint64_t pd_addr);
@@ -110,6 +107,21 @@
 			   u64 *dst, u64 *flags);
 };
 
+struct amdgpu_xgmi {
+	/* from psp */
+	u64 node_id;
+	u64 hive_id;
+	/* fixed per family */
+	u64 node_segment_size;
+	/* physical node (0-3) */
+	unsigned physical_node_id;
+	/* number of nodes (0-4) */
+	unsigned num_physical_nodes;
+	/* gpu list in the same hive */
+	struct list_head head;
+	bool supported;
+};
+
 struct amdgpu_gmc {
 	resource_size_t		aper_size;
 	resource_size_t		aper_base;
@@ -117,11 +129,22 @@
 	 * about vram size near mc fb location */
 	u64			mc_vram_size;
 	u64			visible_vram_size;
+	u64			agp_size;
+	u64			agp_start;
+	u64			agp_end;
 	u64			gart_size;
 	u64			gart_start;
 	u64			gart_end;
 	u64			vram_start;
 	u64			vram_end;
+	/* FB region , it's same as local vram region in single GPU, in XGMI
+	 * configuration, this region covers all GPUs in the same hive ,
+	 * each GPU in the hive has the same view of this FB region .
+	 * GPU0's vram starts at offset (0 * segment size) ,
+	 * GPU1 starts at offset (1 * segment size), etc.
+	 */
+	u64			fb_start;
+	u64			fb_end;
 	unsigned		vram_width;
 	u64			real_vram_size;
 	int			vram_mtrr;
@@ -151,10 +174,6 @@
 	uint64_t		last_fault:AMDGPU_GMC_FAULT_RING_ORDER;
 
 	const struct amdgpu_gmc_funcs	*gmc_funcs;
-<<<<<<< HEAD
-};
-
-=======
 
 	struct amdgpu_xgmi xgmi;
 	struct amdgpu_irq_src	ecc_irq;
@@ -167,7 +186,6 @@
 #define amdgpu_gmc_get_vm_pde(adev, level, dst, flags) (adev)->gmc.gmc_funcs->get_vm_pde((adev), (level), (dst), (flags))
 #define amdgpu_gmc_get_pte_flags(adev, flags) (adev)->gmc.gmc_funcs->get_vm_pte_flags((adev),(flags))
 
->>>>>>> 407d19ab
 /**
  * amdgpu_gmc_vram_full_visible - Check if full VRAM is visible through the BAR
  *
@@ -183,8 +201,6 @@
 	return (gmc->real_vram_size == gmc->visible_vram_size);
 }
 
-<<<<<<< HEAD
-=======
 /**
  * amdgpu_gmc_sign_extend - sign extend the given gmc address
  *
@@ -214,5 +230,4 @@
 bool amdgpu_gmc_filter_faults(struct amdgpu_device *adev, uint64_t addr,
 			      uint16_t pasid, uint64_t timestamp);
 
->>>>>>> 407d19ab
 #endif