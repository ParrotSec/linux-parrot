/*
 * Copyright 2014 Advanced Micro Devices, Inc.
 *
 * Permission is hereby granted, free of charge, to any person obtaining a
 * copy of this software and associated documentation files (the "Software"),
 * to deal in the Software without restriction, including without limitation
 * the rights to use, copy, modify, merge, publish, distribute, sublicense,
 * and/or sell copies of the Software, and to permit persons to whom the
 * Software is furnished to do so, subject to the following conditions:
 *
 * The above copyright notice and this permission notice shall be included in
 * all copies or substantial portions of the Software.
 *
 * THE SOFTWARE IS PROVIDED "AS IS", WITHOUT WARRANTY OF ANY KIND, EXPRESS OR
 * IMPLIED, INCLUDING BUT NOT LIMITED TO THE WARRANTIES OF MERCHANTABILITY,
 * FITNESS FOR A PARTICULAR PURPOSE AND NONINFRINGEMENT.  IN NO EVENT SHALL
 * THE COPYRIGHT HOLDER(S) OR AUTHOR(S) BE LIABLE FOR ANY CLAIM, DAMAGES OR
 * OTHER LIABILITY, WHETHER IN AN ACTION OF CONTRACT, TORT OR OTHERWISE,
 * ARISING FROM, OUT OF OR IN CONNECTION WITH THE SOFTWARE OR THE USE OR
 * OTHER DEALINGS IN THE SOFTWARE.
 *
 */
#include <linux/firmware.h>
#include <drm/drmP.h>
#include <drm/drm_cache.h>
#include "amdgpu.h"
#include "gmc_v8_0.h"
#include "amdgpu_ucode.h"
#include "amdgpu_amdkfd.h"

#include "gmc/gmc_8_1_d.h"
#include "gmc/gmc_8_1_sh_mask.h"

#include "bif/bif_5_0_d.h"
#include "bif/bif_5_0_sh_mask.h"

#include "oss/oss_3_0_d.h"
#include "oss/oss_3_0_sh_mask.h"

#include "dce/dce_10_0_d.h"
#include "dce/dce_10_0_sh_mask.h"

#include "vid.h"
#include "vi.h"

#include "amdgpu_atombios.h"

#include "ivsrcid/ivsrcid_vislands30.h"

static void gmc_v8_0_set_gmc_funcs(struct amdgpu_device *adev);
static void gmc_v8_0_set_irq_funcs(struct amdgpu_device *adev);
static int gmc_v8_0_wait_for_idle(void *handle);

MODULE_FIRMWARE("amdgpu/tonga_mc.bin");
MODULE_FIRMWARE("amdgpu/polaris11_mc.bin");
MODULE_FIRMWARE("amdgpu/polaris10_mc.bin");
MODULE_FIRMWARE("amdgpu/polaris12_mc.bin");
MODULE_FIRMWARE("amdgpu/polaris11_k_mc.bin");
MODULE_FIRMWARE("amdgpu/polaris10_k_mc.bin");
MODULE_FIRMWARE("amdgpu/polaris12_k_mc.bin");

static const u32 golden_settings_tonga_a11[] =
{
	mmMC_ARB_WTM_GRPWT_RD, 0x00000003, 0x00000000,
	mmMC_HUB_RDREQ_DMIF_LIMIT, 0x0000007f, 0x00000028,
	mmMC_HUB_WDP_UMC, 0x00007fb6, 0x00000991,
	mmVM_PRT_APERTURE0_LOW_ADDR, 0x0fffffff, 0x0fffffff,
	mmVM_PRT_APERTURE1_LOW_ADDR, 0x0fffffff, 0x0fffffff,
	mmVM_PRT_APERTURE2_LOW_ADDR, 0x0fffffff, 0x0fffffff,
	mmVM_PRT_APERTURE3_LOW_ADDR, 0x0fffffff, 0x0fffffff,
};

static const u32 tonga_mgcg_cgcg_init[] =
{
	mmMC_MEM_POWER_LS, 0xffffffff, 0x00000104
};

static const u32 golden_settings_fiji_a10[] =
{
	mmVM_PRT_APERTURE0_LOW_ADDR, 0x0fffffff, 0x0fffffff,
	mmVM_PRT_APERTURE1_LOW_ADDR, 0x0fffffff, 0x0fffffff,
	mmVM_PRT_APERTURE2_LOW_ADDR, 0x0fffffff, 0x0fffffff,
	mmVM_PRT_APERTURE3_LOW_ADDR, 0x0fffffff, 0x0fffffff,
};

static const u32 fiji_mgcg_cgcg_init[] =
{
	mmMC_MEM_POWER_LS, 0xffffffff, 0x00000104
};

static const u32 golden_settings_polaris11_a11[] =
{
	mmVM_PRT_APERTURE0_LOW_ADDR, 0x0fffffff, 0x0fffffff,
	mmVM_PRT_APERTURE1_LOW_ADDR, 0x0fffffff, 0x0fffffff,
	mmVM_PRT_APERTURE2_LOW_ADDR, 0x0fffffff, 0x0fffffff,
	mmVM_PRT_APERTURE3_LOW_ADDR, 0x0fffffff, 0x0fffffff
};

static const u32 golden_settings_polaris10_a11[] =
{
	mmMC_ARB_WTM_GRPWT_RD, 0x00000003, 0x00000000,
	mmVM_PRT_APERTURE0_LOW_ADDR, 0x0fffffff, 0x0fffffff,
	mmVM_PRT_APERTURE1_LOW_ADDR, 0x0fffffff, 0x0fffffff,
	mmVM_PRT_APERTURE2_LOW_ADDR, 0x0fffffff, 0x0fffffff,
	mmVM_PRT_APERTURE3_LOW_ADDR, 0x0fffffff, 0x0fffffff
};

static const u32 cz_mgcg_cgcg_init[] =
{
	mmMC_MEM_POWER_LS, 0xffffffff, 0x00000104
};

static const u32 stoney_mgcg_cgcg_init[] =
{
	mmATC_MISC_CG, 0xffffffff, 0x000c0200,
	mmMC_MEM_POWER_LS, 0xffffffff, 0x00000104
};

static const u32 golden_settings_stoney_common[] =
{
	mmMC_HUB_RDREQ_UVD, MC_HUB_RDREQ_UVD__PRESCALE_MASK, 0x00000004,
	mmMC_RD_GRP_OTH, MC_RD_GRP_OTH__UVD_MASK, 0x00600000
};

static void gmc_v8_0_init_golden_registers(struct amdgpu_device *adev)
{
	switch (adev->asic_type) {
	case CHIP_FIJI:
		amdgpu_device_program_register_sequence(adev,
							fiji_mgcg_cgcg_init,
							ARRAY_SIZE(fiji_mgcg_cgcg_init));
		amdgpu_device_program_register_sequence(adev,
							golden_settings_fiji_a10,
							ARRAY_SIZE(golden_settings_fiji_a10));
		break;
	case CHIP_TONGA:
		amdgpu_device_program_register_sequence(adev,
							tonga_mgcg_cgcg_init,
							ARRAY_SIZE(tonga_mgcg_cgcg_init));
		amdgpu_device_program_register_sequence(adev,
							golden_settings_tonga_a11,
							ARRAY_SIZE(golden_settings_tonga_a11));
		break;
	case CHIP_POLARIS11:
	case CHIP_POLARIS12:
	case CHIP_VEGAM:
		amdgpu_device_program_register_sequence(adev,
							golden_settings_polaris11_a11,
							ARRAY_SIZE(golden_settings_polaris11_a11));
		break;
	case CHIP_POLARIS10:
		amdgpu_device_program_register_sequence(adev,
							golden_settings_polaris10_a11,
							ARRAY_SIZE(golden_settings_polaris10_a11));
		break;
	case CHIP_CARRIZO:
		amdgpu_device_program_register_sequence(adev,
							cz_mgcg_cgcg_init,
							ARRAY_SIZE(cz_mgcg_cgcg_init));
		break;
	case CHIP_STONEY:
		amdgpu_device_program_register_sequence(adev,
							stoney_mgcg_cgcg_init,
							ARRAY_SIZE(stoney_mgcg_cgcg_init));
		amdgpu_device_program_register_sequence(adev,
							golden_settings_stoney_common,
							ARRAY_SIZE(golden_settings_stoney_common));
		break;
	default:
		break;
	}
}

static void gmc_v8_0_mc_stop(struct amdgpu_device *adev)
{
	u32 blackout;

	gmc_v8_0_wait_for_idle(adev);

	blackout = RREG32(mmMC_SHARED_BLACKOUT_CNTL);
	if (REG_GET_FIELD(blackout, MC_SHARED_BLACKOUT_CNTL, BLACKOUT_MODE) != 1) {
		/* Block CPU access */
		WREG32(mmBIF_FB_EN, 0);
		/* blackout the MC */
		blackout = REG_SET_FIELD(blackout,
					 MC_SHARED_BLACKOUT_CNTL, BLACKOUT_MODE, 1);
		WREG32(mmMC_SHARED_BLACKOUT_CNTL, blackout);
	}
	/* wait for the MC to settle */
	udelay(100);
}

static void gmc_v8_0_mc_resume(struct amdgpu_device *adev)
{
	u32 tmp;

	/* unblackout the MC */
	tmp = RREG32(mmMC_SHARED_BLACKOUT_CNTL);
	tmp = REG_SET_FIELD(tmp, MC_SHARED_BLACKOUT_CNTL, BLACKOUT_MODE, 0);
	WREG32(mmMC_SHARED_BLACKOUT_CNTL, tmp);
	/* allow CPU access */
	tmp = REG_SET_FIELD(0, BIF_FB_EN, FB_READ_EN, 1);
	tmp = REG_SET_FIELD(tmp, BIF_FB_EN, FB_WRITE_EN, 1);
	WREG32(mmBIF_FB_EN, tmp);
}

/**
 * gmc_v8_0_init_microcode - load ucode images from disk
 *
 * @adev: amdgpu_device pointer
 *
 * Use the firmware interface to load the ucode images into
 * the driver (not loaded into hw).
 * Returns 0 on success, error on failure.
 */
static int gmc_v8_0_init_microcode(struct amdgpu_device *adev)
{
	const char *chip_name;
	char fw_name[30];
	int err;

	DRM_DEBUG("\n");

	switch (adev->asic_type) {
	case CHIP_TONGA:
		chip_name = "tonga";
		break;
	case CHIP_POLARIS11:
		if (((adev->pdev->device == 0x67ef) &&
		     ((adev->pdev->revision == 0xe0) ||
		      (adev->pdev->revision == 0xe5))) ||
		    ((adev->pdev->device == 0x67ff) &&
		     ((adev->pdev->revision == 0xcf) ||
		      (adev->pdev->revision == 0xef) ||
		      (adev->pdev->revision == 0xff))))
			chip_name = "polaris11_k";
		else if ((adev->pdev->device == 0x67ef) &&
			 (adev->pdev->revision == 0xe2))
			chip_name = "polaris11_k";
		else
			chip_name = "polaris11";
		break;
	case CHIP_POLARIS10:
		if ((adev->pdev->device == 0x67df) &&
		    ((adev->pdev->revision == 0xe1) ||
		     (adev->pdev->revision == 0xf7)))
			chip_name = "polaris10_k";
		else
			chip_name = "polaris10";
		break;
	case CHIP_POLARIS12:
		if (((adev->pdev->device == 0x6987) &&
		     ((adev->pdev->revision == 0xc0) ||
		      (adev->pdev->revision == 0xc3))) ||
		    ((adev->pdev->device == 0x6981) &&
		     ((adev->pdev->revision == 0x00) ||
		      (adev->pdev->revision == 0x01) ||
		      (adev->pdev->revision == 0x10))))
			chip_name = "polaris12_k";
		else
			chip_name = "polaris12";
		break;
	case CHIP_FIJI:
	case CHIP_CARRIZO:
	case CHIP_STONEY:
	case CHIP_VEGAM:
		return 0;
	default: BUG();
	}

	snprintf(fw_name, sizeof(fw_name), "amdgpu/%s_mc.bin", chip_name);
	err = request_firmware(&adev->gmc.fw, fw_name, adev->dev);
	if (err)
		goto out;
	err = amdgpu_ucode_validate(adev->gmc.fw);

out:
	if (err) {
		pr_err("mc: Failed to load firmware \"%s\"\n", fw_name);
		release_firmware(adev->gmc.fw);
		adev->gmc.fw = NULL;
	}
	return err;
}

/**
 * gmc_v8_0_tonga_mc_load_microcode - load tonga MC ucode into the hw
 *
 * @adev: amdgpu_device pointer
 *
 * Load the GDDR MC ucode into the hw (CIK).
 * Returns 0 on success, error on failure.
 */
static int gmc_v8_0_tonga_mc_load_microcode(struct amdgpu_device *adev)
{
	const struct mc_firmware_header_v1_0 *hdr;
	const __le32 *fw_data = NULL;
	const __le32 *io_mc_regs = NULL;
	u32 running;
	int i, ucode_size, regs_size;

	/* Skip MC ucode loading on SR-IOV capable boards.
	 * vbios does this for us in asic_init in that case.
	 * Skip MC ucode loading on VF, because hypervisor will do that
	 * for this adaptor.
	 */
	if (amdgpu_sriov_bios(adev))
		return 0;

	if (!adev->gmc.fw)
		return -EINVAL;

	hdr = (const struct mc_firmware_header_v1_0 *)adev->gmc.fw->data;
	amdgpu_ucode_print_mc_hdr(&hdr->header);

	adev->gmc.fw_version = le32_to_cpu(hdr->header.ucode_version);
	regs_size = le32_to_cpu(hdr->io_debug_size_bytes) / (4 * 2);
	io_mc_regs = (const __le32 *)
		(adev->gmc.fw->data + le32_to_cpu(hdr->io_debug_array_offset_bytes));
	ucode_size = le32_to_cpu(hdr->header.ucode_size_bytes) / 4;
	fw_data = (const __le32 *)
		(adev->gmc.fw->data + le32_to_cpu(hdr->header.ucode_array_offset_bytes));

	running = REG_GET_FIELD(RREG32(mmMC_SEQ_SUP_CNTL), MC_SEQ_SUP_CNTL, RUN);

	if (running == 0) {
		/* reset the engine and set to writable */
		WREG32(mmMC_SEQ_SUP_CNTL, 0x00000008);
		WREG32(mmMC_SEQ_SUP_CNTL, 0x00000010);

		/* load mc io regs */
		for (i = 0; i < regs_size; i++) {
			WREG32(mmMC_SEQ_IO_DEBUG_INDEX, le32_to_cpup(io_mc_regs++));
			WREG32(mmMC_SEQ_IO_DEBUG_DATA, le32_to_cpup(io_mc_regs++));
		}
		/* load the MC ucode */
		for (i = 0; i < ucode_size; i++)
			WREG32(mmMC_SEQ_SUP_PGM, le32_to_cpup(fw_data++));

		/* put the engine back into the active state */
		WREG32(mmMC_SEQ_SUP_CNTL, 0x00000008);
		WREG32(mmMC_SEQ_SUP_CNTL, 0x00000004);
		WREG32(mmMC_SEQ_SUP_CNTL, 0x00000001);

		/* wait for training to complete */
		for (i = 0; i < adev->usec_timeout; i++) {
			if (REG_GET_FIELD(RREG32(mmMC_SEQ_TRAIN_WAKEUP_CNTL),
					  MC_SEQ_TRAIN_WAKEUP_CNTL, TRAIN_DONE_D0))
				break;
			udelay(1);
		}
		for (i = 0; i < adev->usec_timeout; i++) {
			if (REG_GET_FIELD(RREG32(mmMC_SEQ_TRAIN_WAKEUP_CNTL),
					  MC_SEQ_TRAIN_WAKEUP_CNTL, TRAIN_DONE_D1))
				break;
			udelay(1);
		}
	}

	return 0;
}

static int gmc_v8_0_polaris_mc_load_microcode(struct amdgpu_device *adev)
{
	const struct mc_firmware_header_v1_0 *hdr;
	const __le32 *fw_data = NULL;
	const __le32 *io_mc_regs = NULL;
	u32 data;
	int i, ucode_size, regs_size;

	/* Skip MC ucode loading on SR-IOV capable boards.
	 * vbios does this for us in asic_init in that case.
	 * Skip MC ucode loading on VF, because hypervisor will do that
	 * for this adaptor.
	 */
	if (amdgpu_sriov_bios(adev))
		return 0;

	if (!adev->gmc.fw)
		return -EINVAL;

	hdr = (const struct mc_firmware_header_v1_0 *)adev->gmc.fw->data;
	amdgpu_ucode_print_mc_hdr(&hdr->header);

	adev->gmc.fw_version = le32_to_cpu(hdr->header.ucode_version);
	regs_size = le32_to_cpu(hdr->io_debug_size_bytes) / (4 * 2);
	io_mc_regs = (const __le32 *)
		(adev->gmc.fw->data + le32_to_cpu(hdr->io_debug_array_offset_bytes));
	ucode_size = le32_to_cpu(hdr->header.ucode_size_bytes) / 4;
	fw_data = (const __le32 *)
		(adev->gmc.fw->data + le32_to_cpu(hdr->header.ucode_array_offset_bytes));

	data = RREG32(mmMC_SEQ_MISC0);
	data &= ~(0x40);
	WREG32(mmMC_SEQ_MISC0, data);

	/* load mc io regs */
	for (i = 0; i < regs_size; i++) {
		WREG32(mmMC_SEQ_IO_DEBUG_INDEX, le32_to_cpup(io_mc_regs++));
		WREG32(mmMC_SEQ_IO_DEBUG_DATA, le32_to_cpup(io_mc_regs++));
	}

	WREG32(mmMC_SEQ_SUP_CNTL, 0x00000008);
	WREG32(mmMC_SEQ_SUP_CNTL, 0x00000010);

	/* load the MC ucode */
	for (i = 0; i < ucode_size; i++)
		WREG32(mmMC_SEQ_SUP_PGM, le32_to_cpup(fw_data++));

	/* put the engine back into the active state */
	WREG32(mmMC_SEQ_SUP_CNTL, 0x00000008);
	WREG32(mmMC_SEQ_SUP_CNTL, 0x00000004);
	WREG32(mmMC_SEQ_SUP_CNTL, 0x00000001);

	/* wait for training to complete */
	for (i = 0; i < adev->usec_timeout; i++) {
		data = RREG32(mmMC_SEQ_MISC0);
		if (data & 0x80)
			break;
		udelay(1);
	}

	return 0;
}

static void gmc_v8_0_vram_gtt_location(struct amdgpu_device *adev,
				       struct amdgpu_gmc *mc)
{
	u64 base = 0;

	if (!amdgpu_sriov_vf(adev))
		base = RREG32(mmMC_VM_FB_LOCATION) & 0xFFFF;
	base <<= 24;

<<<<<<< HEAD
	amdgpu_device_vram_location(adev, &adev->gmc, base);
	amdgpu_device_gart_location(adev, mc);
=======
	amdgpu_gmc_vram_location(adev, mc, base);
	amdgpu_gmc_gart_location(adev, mc);
>>>>>>> 407d19ab
}

/**
 * gmc_v8_0_mc_program - program the GPU memory controller
 *
 * @adev: amdgpu_device pointer
 *
 * Set the location of vram, gart, and AGP in the GPU's
 * physical address space (CIK).
 */
static void gmc_v8_0_mc_program(struct amdgpu_device *adev)
{
	u32 tmp;
	int i, j;

	/* Initialize HDP */
	for (i = 0, j = 0; i < 32; i++, j += 0x6) {
		WREG32((0xb05 + j), 0x00000000);
		WREG32((0xb06 + j), 0x00000000);
		WREG32((0xb07 + j), 0x00000000);
		WREG32((0xb08 + j), 0x00000000);
		WREG32((0xb09 + j), 0x00000000);
	}
	WREG32(mmHDP_REG_COHERENCY_FLUSH_CNTL, 0);

	if (gmc_v8_0_wait_for_idle((void *)adev)) {
		dev_warn(adev->dev, "Wait for MC idle timedout !\n");
	}
	if (adev->mode_info.num_crtc) {
		/* Lockout access through VGA aperture*/
		tmp = RREG32(mmVGA_HDP_CONTROL);
		tmp = REG_SET_FIELD(tmp, VGA_HDP_CONTROL, VGA_MEMORY_DISABLE, 1);
		WREG32(mmVGA_HDP_CONTROL, tmp);

		/* disable VGA render */
		tmp = RREG32(mmVGA_RENDER_CONTROL);
		tmp = REG_SET_FIELD(tmp, VGA_RENDER_CONTROL, VGA_VSTATUS_CNTL, 0);
		WREG32(mmVGA_RENDER_CONTROL, tmp);
	}
	/* Update configuration */
	WREG32(mmMC_VM_SYSTEM_APERTURE_LOW_ADDR,
	       adev->gmc.vram_start >> 12);
	WREG32(mmMC_VM_SYSTEM_APERTURE_HIGH_ADDR,
	       adev->gmc.vram_end >> 12);
	WREG32(mmMC_VM_SYSTEM_APERTURE_DEFAULT_ADDR,
	       adev->vram_scratch.gpu_addr >> 12);

	if (amdgpu_sriov_vf(adev)) {
		tmp = ((adev->gmc.vram_end >> 24) & 0xFFFF) << 16;
		tmp |= ((adev->gmc.vram_start >> 24) & 0xFFFF);
		WREG32(mmMC_VM_FB_LOCATION, tmp);
		/* XXX double check these! */
		WREG32(mmHDP_NONSURFACE_BASE, (adev->gmc.vram_start >> 8));
		WREG32(mmHDP_NONSURFACE_INFO, (2 << 7) | (1 << 30));
		WREG32(mmHDP_NONSURFACE_SIZE, 0x3FFFFFFF);
	}

	WREG32(mmMC_VM_AGP_BASE, 0);
	WREG32(mmMC_VM_AGP_TOP, 0x0FFFFFFF);
	WREG32(mmMC_VM_AGP_BOT, 0x0FFFFFFF);
	if (gmc_v8_0_wait_for_idle((void *)adev)) {
		dev_warn(adev->dev, "Wait for MC idle timedout !\n");
	}

	WREG32(mmBIF_FB_EN, BIF_FB_EN__FB_READ_EN_MASK | BIF_FB_EN__FB_WRITE_EN_MASK);

	tmp = RREG32(mmHDP_MISC_CNTL);
	tmp = REG_SET_FIELD(tmp, HDP_MISC_CNTL, FLUSH_INVALIDATE_CACHE, 0);
	WREG32(mmHDP_MISC_CNTL, tmp);

	tmp = RREG32(mmHDP_HOST_PATH_CNTL);
	WREG32(mmHDP_HOST_PATH_CNTL, tmp);
}

/**
 * gmc_v8_0_mc_init - initialize the memory controller driver params
 *
 * @adev: amdgpu_device pointer
 *
 * Look up the amount of vram, vram width, and decide how to place
 * vram and gart within the GPU's physical address space (CIK).
 * Returns 0 for success.
 */
static int gmc_v8_0_mc_init(struct amdgpu_device *adev)
{
	int r;

	adev->gmc.vram_width = amdgpu_atombios_get_vram_width(adev);
	if (!adev->gmc.vram_width) {
		u32 tmp;
		int chansize, numchan;

		/* Get VRAM informations */
		tmp = RREG32(mmMC_ARB_RAMCFG);
		if (REG_GET_FIELD(tmp, MC_ARB_RAMCFG, CHANSIZE)) {
			chansize = 64;
		} else {
			chansize = 32;
		}
		tmp = RREG32(mmMC_SHARED_CHMAP);
		switch (REG_GET_FIELD(tmp, MC_SHARED_CHMAP, NOOFCHAN)) {
		case 0:
		default:
			numchan = 1;
			break;
		case 1:
			numchan = 2;
			break;
		case 2:
			numchan = 4;
			break;
		case 3:
			numchan = 8;
			break;
		case 4:
			numchan = 3;
			break;
		case 5:
			numchan = 6;
			break;
		case 6:
			numchan = 10;
			break;
		case 7:
			numchan = 12;
			break;
		case 8:
			numchan = 16;
			break;
		}
		adev->gmc.vram_width = numchan * chansize;
	}
	/* size in MB on si */
	adev->gmc.mc_vram_size = RREG32(mmCONFIG_MEMSIZE) * 1024ULL * 1024ULL;
	adev->gmc.real_vram_size = RREG32(mmCONFIG_MEMSIZE) * 1024ULL * 1024ULL;

	if (!(adev->flags & AMD_IS_APU)) {
		r = amdgpu_device_resize_fb_bar(adev);
		if (r)
			return r;
	}
	adev->gmc.aper_base = pci_resource_start(adev->pdev, 0);
	adev->gmc.aper_size = pci_resource_len(adev->pdev, 0);

#ifdef CONFIG_X86_64
	if (adev->flags & AMD_IS_APU) {
		adev->gmc.aper_base = ((u64)RREG32(mmMC_VM_FB_OFFSET)) << 22;
		adev->gmc.aper_size = adev->gmc.real_vram_size;
	}
#endif

	/* In case the PCI BAR is larger than the actual amount of vram */
	adev->gmc.visible_vram_size = adev->gmc.aper_size;
	if (adev->gmc.visible_vram_size > adev->gmc.real_vram_size)
		adev->gmc.visible_vram_size = adev->gmc.real_vram_size;

	/* set the gart size */
	if (amdgpu_gart_size == -1) {
		switch (adev->asic_type) {
		case CHIP_POLARIS10: /* all engines support GPUVM */
		case CHIP_POLARIS11: /* all engines support GPUVM */
		case CHIP_POLARIS12: /* all engines support GPUVM */
		case CHIP_VEGAM:     /* all engines support GPUVM */
		default:
			adev->gmc.gart_size = 256ULL << 20;
			break;
		case CHIP_TONGA:   /* UVD, VCE do not support GPUVM */
		case CHIP_FIJI:    /* UVD, VCE do not support GPUVM */
		case CHIP_CARRIZO: /* UVD, VCE do not support GPUVM, DCE SG support */
		case CHIP_STONEY:  /* UVD does not support GPUVM, DCE SG support */
			adev->gmc.gart_size = 1024ULL << 20;
			break;
		}
	} else {
		adev->gmc.gart_size = (u64)amdgpu_gart_size << 20;
	}

	gmc_v8_0_vram_gtt_location(adev, &adev->gmc);

	return 0;
}

/*
 * GART
 * VMID 0 is the physical GPU addresses as used by the kernel.
 * VMIDs 1-15 are used for userspace clients and are handled
 * by the amdgpu vm/hsa code.
 */

/**
 * gmc_v8_0_flush_gpu_tlb - gart tlb flush callback
 *
 * @adev: amdgpu_device pointer
 * @vmid: vm instance to flush
 *
 * Flush the TLB for the requested page table (CIK).
 */
static void gmc_v8_0_flush_gpu_tlb(struct amdgpu_device *adev,
					uint32_t vmid)
{
	/* bits 0-15 are the VM contexts0-15 */
	WREG32(mmVM_INVALIDATE_REQUEST, 1 << vmid);
}

static uint64_t gmc_v8_0_emit_flush_gpu_tlb(struct amdgpu_ring *ring,
					    unsigned vmid, uint64_t pd_addr)
{
	uint32_t reg;

	if (vmid < 8)
		reg = mmVM_CONTEXT0_PAGE_TABLE_BASE_ADDR + vmid;
	else
		reg = mmVM_CONTEXT8_PAGE_TABLE_BASE_ADDR + vmid - 8;
	amdgpu_ring_emit_wreg(ring, reg, pd_addr >> 12);

	/* bits 0-15 are the VM contexts0-15 */
	amdgpu_ring_emit_wreg(ring, mmVM_INVALIDATE_REQUEST, 1 << vmid);

	return pd_addr;
}

static void gmc_v8_0_emit_pasid_mapping(struct amdgpu_ring *ring, unsigned vmid,
					unsigned pasid)
{
	amdgpu_ring_emit_wreg(ring, mmIH_VMID_0_LUT + vmid, pasid);
}

/*
 * PTE format on VI:
 * 63:40 reserved
 * 39:12 4k physical page base address
 * 11:7 fragment
 * 6 write
 * 5 read
 * 4 exe
 * 3 reserved
 * 2 snooped
 * 1 system
 * 0 valid
 *
 * PDE format on VI:
 * 63:59 block fragment size
 * 58:40 reserved
 * 39:1 physical base address of PTE
 * bits 5:1 must be 0.
 * 0 valid
 */

static uint64_t gmc_v8_0_get_vm_pte_flags(struct amdgpu_device *adev,
					  uint32_t flags)
{
	uint64_t pte_flag = 0;

	if (flags & AMDGPU_VM_PAGE_EXECUTABLE)
		pte_flag |= AMDGPU_PTE_EXECUTABLE;
	if (flags & AMDGPU_VM_PAGE_READABLE)
		pte_flag |= AMDGPU_PTE_READABLE;
	if (flags & AMDGPU_VM_PAGE_WRITEABLE)
		pte_flag |= AMDGPU_PTE_WRITEABLE;
	if (flags & AMDGPU_VM_PAGE_PRT)
		pte_flag |= AMDGPU_PTE_PRT;

	return pte_flag;
}

static void gmc_v8_0_get_vm_pde(struct amdgpu_device *adev, int level,
				uint64_t *addr, uint64_t *flags)
{
	BUG_ON(*addr & 0xFFFFFF0000000FFFULL);
}

/**
 * gmc_v8_0_set_fault_enable_default - update VM fault handling
 *
 * @adev: amdgpu_device pointer
 * @value: true redirects VM faults to the default page
 */
static void gmc_v8_0_set_fault_enable_default(struct amdgpu_device *adev,
					      bool value)
{
	u32 tmp;

	tmp = RREG32(mmVM_CONTEXT1_CNTL);
	tmp = REG_SET_FIELD(tmp, VM_CONTEXT1_CNTL,
			    RANGE_PROTECTION_FAULT_ENABLE_DEFAULT, value);
	tmp = REG_SET_FIELD(tmp, VM_CONTEXT1_CNTL,
			    DUMMY_PAGE_PROTECTION_FAULT_ENABLE_DEFAULT, value);
	tmp = REG_SET_FIELD(tmp, VM_CONTEXT1_CNTL,
			    PDE0_PROTECTION_FAULT_ENABLE_DEFAULT, value);
	tmp = REG_SET_FIELD(tmp, VM_CONTEXT1_CNTL,
			    VALID_PROTECTION_FAULT_ENABLE_DEFAULT, value);
	tmp = REG_SET_FIELD(tmp, VM_CONTEXT1_CNTL,
			    READ_PROTECTION_FAULT_ENABLE_DEFAULT, value);
	tmp = REG_SET_FIELD(tmp, VM_CONTEXT1_CNTL,
			    WRITE_PROTECTION_FAULT_ENABLE_DEFAULT, value);
	tmp = REG_SET_FIELD(tmp, VM_CONTEXT1_CNTL,
			    EXECUTE_PROTECTION_FAULT_ENABLE_DEFAULT, value);
	WREG32(mmVM_CONTEXT1_CNTL, tmp);
}

/**
 * gmc_v8_0_set_prt - set PRT VM fault
 *
 * @adev: amdgpu_device pointer
 * @enable: enable/disable VM fault handling for PRT
*/
static void gmc_v8_0_set_prt(struct amdgpu_device *adev, bool enable)
{
	u32 tmp;

	if (enable && !adev->gmc.prt_warning) {
		dev_warn(adev->dev, "Disabling VM faults because of PRT request!\n");
		adev->gmc.prt_warning = true;
	}

	tmp = RREG32(mmVM_PRT_CNTL);
	tmp = REG_SET_FIELD(tmp, VM_PRT_CNTL,
			    CB_DISABLE_READ_FAULT_ON_UNMAPPED_ACCESS, enable);
	tmp = REG_SET_FIELD(tmp, VM_PRT_CNTL,
			    CB_DISABLE_WRITE_FAULT_ON_UNMAPPED_ACCESS, enable);
	tmp = REG_SET_FIELD(tmp, VM_PRT_CNTL,
			    TC_DISABLE_READ_FAULT_ON_UNMAPPED_ACCESS, enable);
	tmp = REG_SET_FIELD(tmp, VM_PRT_CNTL,
			    TC_DISABLE_WRITE_FAULT_ON_UNMAPPED_ACCESS, enable);
	tmp = REG_SET_FIELD(tmp, VM_PRT_CNTL,
			    L2_CACHE_STORE_INVALID_ENTRIES, enable);
	tmp = REG_SET_FIELD(tmp, VM_PRT_CNTL,
			    L1_TLB_STORE_INVALID_ENTRIES, enable);
	tmp = REG_SET_FIELD(tmp, VM_PRT_CNTL,
			    MASK_PDE0_FAULT, enable);
	WREG32(mmVM_PRT_CNTL, tmp);

	if (enable) {
		uint32_t low = AMDGPU_VA_RESERVED_SIZE >> AMDGPU_GPU_PAGE_SHIFT;
		uint32_t high = adev->vm_manager.max_pfn -
			(AMDGPU_VA_RESERVED_SIZE >> AMDGPU_GPU_PAGE_SHIFT);

		WREG32(mmVM_PRT_APERTURE0_LOW_ADDR, low);
		WREG32(mmVM_PRT_APERTURE1_LOW_ADDR, low);
		WREG32(mmVM_PRT_APERTURE2_LOW_ADDR, low);
		WREG32(mmVM_PRT_APERTURE3_LOW_ADDR, low);
		WREG32(mmVM_PRT_APERTURE0_HIGH_ADDR, high);
		WREG32(mmVM_PRT_APERTURE1_HIGH_ADDR, high);
		WREG32(mmVM_PRT_APERTURE2_HIGH_ADDR, high);
		WREG32(mmVM_PRT_APERTURE3_HIGH_ADDR, high);
	} else {
		WREG32(mmVM_PRT_APERTURE0_LOW_ADDR, 0xfffffff);
		WREG32(mmVM_PRT_APERTURE1_LOW_ADDR, 0xfffffff);
		WREG32(mmVM_PRT_APERTURE2_LOW_ADDR, 0xfffffff);
		WREG32(mmVM_PRT_APERTURE3_LOW_ADDR, 0xfffffff);
		WREG32(mmVM_PRT_APERTURE0_HIGH_ADDR, 0x0);
		WREG32(mmVM_PRT_APERTURE1_HIGH_ADDR, 0x0);
		WREG32(mmVM_PRT_APERTURE2_HIGH_ADDR, 0x0);
		WREG32(mmVM_PRT_APERTURE3_HIGH_ADDR, 0x0);
	}
}

/**
 * gmc_v8_0_gart_enable - gart enable
 *
 * @adev: amdgpu_device pointer
 *
 * This sets up the TLBs, programs the page tables for VMID0,
 * sets up the hw for VMIDs 1-15 which are allocated on
 * demand, and sets up the global locations for the LDS, GDS,
 * and GPUVM for FSA64 clients (CIK).
 * Returns 0 for success, errors for failure.
 */
static int gmc_v8_0_gart_enable(struct amdgpu_device *adev)
{
	int r, i;
	u32 tmp, field;

	if (adev->gart.robj == NULL) {
		dev_err(adev->dev, "No VRAM object for PCIE GART.\n");
		return -EINVAL;
	}
	r = amdgpu_gart_table_vram_pin(adev);
	if (r)
		return r;
	/* Setup TLB control */
	tmp = RREG32(mmMC_VM_MX_L1_TLB_CNTL);
	tmp = REG_SET_FIELD(tmp, MC_VM_MX_L1_TLB_CNTL, ENABLE_L1_TLB, 1);
	tmp = REG_SET_FIELD(tmp, MC_VM_MX_L1_TLB_CNTL, ENABLE_L1_FRAGMENT_PROCESSING, 1);
	tmp = REG_SET_FIELD(tmp, MC_VM_MX_L1_TLB_CNTL, SYSTEM_ACCESS_MODE, 3);
	tmp = REG_SET_FIELD(tmp, MC_VM_MX_L1_TLB_CNTL, ENABLE_ADVANCED_DRIVER_MODEL, 1);
	tmp = REG_SET_FIELD(tmp, MC_VM_MX_L1_TLB_CNTL, SYSTEM_APERTURE_UNMAPPED_ACCESS, 0);
	WREG32(mmMC_VM_MX_L1_TLB_CNTL, tmp);
	/* Setup L2 cache */
	tmp = RREG32(mmVM_L2_CNTL);
	tmp = REG_SET_FIELD(tmp, VM_L2_CNTL, ENABLE_L2_CACHE, 1);
	tmp = REG_SET_FIELD(tmp, VM_L2_CNTL, ENABLE_L2_FRAGMENT_PROCESSING, 1);
	tmp = REG_SET_FIELD(tmp, VM_L2_CNTL, ENABLE_L2_PTE_CACHE_LRU_UPDATE_BY_WRITE, 1);
	tmp = REG_SET_FIELD(tmp, VM_L2_CNTL, ENABLE_L2_PDE0_CACHE_LRU_UPDATE_BY_WRITE, 1);
	tmp = REG_SET_FIELD(tmp, VM_L2_CNTL, EFFECTIVE_L2_QUEUE_SIZE, 7);
	tmp = REG_SET_FIELD(tmp, VM_L2_CNTL, CONTEXT1_IDENTITY_ACCESS_MODE, 1);
	tmp = REG_SET_FIELD(tmp, VM_L2_CNTL, ENABLE_DEFAULT_PAGE_OUT_TO_SYSTEM_MEMORY, 1);
	WREG32(mmVM_L2_CNTL, tmp);
	tmp = RREG32(mmVM_L2_CNTL2);
	tmp = REG_SET_FIELD(tmp, VM_L2_CNTL2, INVALIDATE_ALL_L1_TLBS, 1);
	tmp = REG_SET_FIELD(tmp, VM_L2_CNTL2, INVALIDATE_L2_CACHE, 1);
	WREG32(mmVM_L2_CNTL2, tmp);

	field = adev->vm_manager.fragment_size;
	tmp = RREG32(mmVM_L2_CNTL3);
	tmp = REG_SET_FIELD(tmp, VM_L2_CNTL3, L2_CACHE_BIGK_ASSOCIATIVITY, 1);
	tmp = REG_SET_FIELD(tmp, VM_L2_CNTL3, BANK_SELECT, field);
	tmp = REG_SET_FIELD(tmp, VM_L2_CNTL3, L2_CACHE_BIGK_FRAGMENT_SIZE, field);
	WREG32(mmVM_L2_CNTL3, tmp);
	/* XXX: set to enable PTE/PDE in system memory */
	tmp = RREG32(mmVM_L2_CNTL4);
	tmp = REG_SET_FIELD(tmp, VM_L2_CNTL4, VMC_TAP_CONTEXT0_PDE_REQUEST_PHYSICAL, 0);
	tmp = REG_SET_FIELD(tmp, VM_L2_CNTL4, VMC_TAP_CONTEXT0_PDE_REQUEST_SHARED, 0);
	tmp = REG_SET_FIELD(tmp, VM_L2_CNTL4, VMC_TAP_CONTEXT0_PDE_REQUEST_SNOOP, 0);
	tmp = REG_SET_FIELD(tmp, VM_L2_CNTL4, VMC_TAP_CONTEXT0_PTE_REQUEST_PHYSICAL, 0);
	tmp = REG_SET_FIELD(tmp, VM_L2_CNTL4, VMC_TAP_CONTEXT0_PTE_REQUEST_SHARED, 0);
	tmp = REG_SET_FIELD(tmp, VM_L2_CNTL4, VMC_TAP_CONTEXT0_PTE_REQUEST_SNOOP, 0);
	tmp = REG_SET_FIELD(tmp, VM_L2_CNTL4, VMC_TAP_CONTEXT1_PDE_REQUEST_PHYSICAL, 0);
	tmp = REG_SET_FIELD(tmp, VM_L2_CNTL4, VMC_TAP_CONTEXT1_PDE_REQUEST_SHARED, 0);
	tmp = REG_SET_FIELD(tmp, VM_L2_CNTL4, VMC_TAP_CONTEXT1_PDE_REQUEST_SNOOP, 0);
	tmp = REG_SET_FIELD(tmp, VM_L2_CNTL4, VMC_TAP_CONTEXT1_PTE_REQUEST_PHYSICAL, 0);
	tmp = REG_SET_FIELD(tmp, VM_L2_CNTL4, VMC_TAP_CONTEXT1_PTE_REQUEST_SHARED, 0);
	tmp = REG_SET_FIELD(tmp, VM_L2_CNTL4, VMC_TAP_CONTEXT1_PTE_REQUEST_SNOOP, 0);
	WREG32(mmVM_L2_CNTL4, tmp);
	/* setup context0 */
	WREG32(mmVM_CONTEXT0_PAGE_TABLE_START_ADDR, adev->gmc.gart_start >> 12);
	WREG32(mmVM_CONTEXT0_PAGE_TABLE_END_ADDR, adev->gmc.gart_end >> 12);
	WREG32(mmVM_CONTEXT0_PAGE_TABLE_BASE_ADDR, adev->gart.table_addr >> 12);
	WREG32(mmVM_CONTEXT0_PROTECTION_FAULT_DEFAULT_ADDR,
			(u32)(adev->dummy_page_addr >> 12));
	WREG32(mmVM_CONTEXT0_CNTL2, 0);
	tmp = RREG32(mmVM_CONTEXT0_CNTL);
	tmp = REG_SET_FIELD(tmp, VM_CONTEXT0_CNTL, ENABLE_CONTEXT, 1);
	tmp = REG_SET_FIELD(tmp, VM_CONTEXT0_CNTL, PAGE_TABLE_DEPTH, 0);
	tmp = REG_SET_FIELD(tmp, VM_CONTEXT0_CNTL, RANGE_PROTECTION_FAULT_ENABLE_DEFAULT, 1);
	WREG32(mmVM_CONTEXT0_CNTL, tmp);

	WREG32(mmVM_L2_CONTEXT1_IDENTITY_APERTURE_LOW_ADDR, 0);
	WREG32(mmVM_L2_CONTEXT1_IDENTITY_APERTURE_HIGH_ADDR, 0);
	WREG32(mmVM_L2_CONTEXT_IDENTITY_PHYSICAL_OFFSET, 0);

	/* empty context1-15 */
	/* FIXME start with 4G, once using 2 level pt switch to full
	 * vm size space
	 */
	/* set vm size, must be a multiple of 4 */
	WREG32(mmVM_CONTEXT1_PAGE_TABLE_START_ADDR, 0);
	WREG32(mmVM_CONTEXT1_PAGE_TABLE_END_ADDR, adev->vm_manager.max_pfn - 1);
	for (i = 1; i < 16; i++) {
		if (i < 8)
			WREG32(mmVM_CONTEXT0_PAGE_TABLE_BASE_ADDR + i,
			       adev->gart.table_addr >> 12);
		else
			WREG32(mmVM_CONTEXT8_PAGE_TABLE_BASE_ADDR + i - 8,
			       adev->gart.table_addr >> 12);
	}

	/* enable context1-15 */
	WREG32(mmVM_CONTEXT1_PROTECTION_FAULT_DEFAULT_ADDR,
	       (u32)(adev->dummy_page_addr >> 12));
	WREG32(mmVM_CONTEXT1_CNTL2, 4);
	tmp = RREG32(mmVM_CONTEXT1_CNTL);
	tmp = REG_SET_FIELD(tmp, VM_CONTEXT1_CNTL, ENABLE_CONTEXT, 1);
	tmp = REG_SET_FIELD(tmp, VM_CONTEXT1_CNTL, PAGE_TABLE_DEPTH, 1);
	tmp = REG_SET_FIELD(tmp, VM_CONTEXT1_CNTL, RANGE_PROTECTION_FAULT_ENABLE_DEFAULT, 1);
	tmp = REG_SET_FIELD(tmp, VM_CONTEXT1_CNTL, DUMMY_PAGE_PROTECTION_FAULT_ENABLE_DEFAULT, 1);
	tmp = REG_SET_FIELD(tmp, VM_CONTEXT1_CNTL, PDE0_PROTECTION_FAULT_ENABLE_DEFAULT, 1);
	tmp = REG_SET_FIELD(tmp, VM_CONTEXT1_CNTL, VALID_PROTECTION_FAULT_ENABLE_DEFAULT, 1);
	tmp = REG_SET_FIELD(tmp, VM_CONTEXT1_CNTL, READ_PROTECTION_FAULT_ENABLE_DEFAULT, 1);
	tmp = REG_SET_FIELD(tmp, VM_CONTEXT1_CNTL, WRITE_PROTECTION_FAULT_ENABLE_DEFAULT, 1);
	tmp = REG_SET_FIELD(tmp, VM_CONTEXT1_CNTL, EXECUTE_PROTECTION_FAULT_ENABLE_DEFAULT, 1);
	tmp = REG_SET_FIELD(tmp, VM_CONTEXT1_CNTL, PAGE_TABLE_BLOCK_SIZE,
			    adev->vm_manager.block_size - 9);
	WREG32(mmVM_CONTEXT1_CNTL, tmp);
	if (amdgpu_vm_fault_stop == AMDGPU_VM_FAULT_STOP_ALWAYS)
		gmc_v8_0_set_fault_enable_default(adev, false);
	else
		gmc_v8_0_set_fault_enable_default(adev, true);

	gmc_v8_0_flush_gpu_tlb(adev, 0);
	DRM_INFO("PCIE GART of %uM enabled (table at 0x%016llX).\n",
		 (unsigned)(adev->gmc.gart_size >> 20),
		 (unsigned long long)adev->gart.table_addr);
	adev->gart.ready = true;
	return 0;
}

static int gmc_v8_0_gart_init(struct amdgpu_device *adev)
{
	int r;

	if (adev->gart.robj) {
		WARN(1, "R600 PCIE GART already initialized\n");
		return 0;
	}
	/* Initialize common gart structure */
	r = amdgpu_gart_init(adev);
	if (r)
		return r;
	adev->gart.table_size = adev->gart.num_gpu_pages * 8;
	adev->gart.gart_pte_flags = AMDGPU_PTE_EXECUTABLE;
	return amdgpu_gart_table_vram_alloc(adev);
}

/**
 * gmc_v8_0_gart_disable - gart disable
 *
 * @adev: amdgpu_device pointer
 *
 * This disables all VM page table (CIK).
 */
static void gmc_v8_0_gart_disable(struct amdgpu_device *adev)
{
	u32 tmp;

	/* Disable all tables */
	WREG32(mmVM_CONTEXT0_CNTL, 0);
	WREG32(mmVM_CONTEXT1_CNTL, 0);
	/* Setup TLB control */
	tmp = RREG32(mmMC_VM_MX_L1_TLB_CNTL);
	tmp = REG_SET_FIELD(tmp, MC_VM_MX_L1_TLB_CNTL, ENABLE_L1_TLB, 0);
	tmp = REG_SET_FIELD(tmp, MC_VM_MX_L1_TLB_CNTL, ENABLE_L1_FRAGMENT_PROCESSING, 0);
	tmp = REG_SET_FIELD(tmp, MC_VM_MX_L1_TLB_CNTL, ENABLE_ADVANCED_DRIVER_MODEL, 0);
	WREG32(mmMC_VM_MX_L1_TLB_CNTL, tmp);
	/* Setup L2 cache */
	tmp = RREG32(mmVM_L2_CNTL);
	tmp = REG_SET_FIELD(tmp, VM_L2_CNTL, ENABLE_L2_CACHE, 0);
	WREG32(mmVM_L2_CNTL, tmp);
	WREG32(mmVM_L2_CNTL2, 0);
	amdgpu_gart_table_vram_unpin(adev);
}

/**
 * gmc_v8_0_vm_decode_fault - print human readable fault info
 *
 * @adev: amdgpu_device pointer
 * @status: VM_CONTEXT1_PROTECTION_FAULT_STATUS register value
 * @addr: VM_CONTEXT1_PROTECTION_FAULT_ADDR register value
 *
 * Print human readable fault information (CIK).
 */
static void gmc_v8_0_vm_decode_fault(struct amdgpu_device *adev, u32 status,
				     u32 addr, u32 mc_client, unsigned pasid)
{
	u32 vmid = REG_GET_FIELD(status, VM_CONTEXT1_PROTECTION_FAULT_STATUS, VMID);
	u32 protections = REG_GET_FIELD(status, VM_CONTEXT1_PROTECTION_FAULT_STATUS,
					PROTECTIONS);
	char block[5] = { mc_client >> 24, (mc_client >> 16) & 0xff,
		(mc_client >> 8) & 0xff, mc_client & 0xff, 0 };
	u32 mc_id;

	mc_id = REG_GET_FIELD(status, VM_CONTEXT1_PROTECTION_FAULT_STATUS,
			      MEMORY_CLIENT_ID);

	dev_err(adev->dev, "VM fault (0x%02x, vmid %d, pasid %d) at page %u, %s from '%s' (0x%08x) (%d)\n",
	       protections, vmid, pasid, addr,
	       REG_GET_FIELD(status, VM_CONTEXT1_PROTECTION_FAULT_STATUS,
			     MEMORY_CLIENT_RW) ?
	       "write" : "read", block, mc_client, mc_id);
}

static int gmc_v8_0_convert_vram_type(int mc_seq_vram_type)
{
	switch (mc_seq_vram_type) {
	case MC_SEQ_MISC0__MT__GDDR1:
		return AMDGPU_VRAM_TYPE_GDDR1;
	case MC_SEQ_MISC0__MT__DDR2:
		return AMDGPU_VRAM_TYPE_DDR2;
	case MC_SEQ_MISC0__MT__GDDR3:
		return AMDGPU_VRAM_TYPE_GDDR3;
	case MC_SEQ_MISC0__MT__GDDR4:
		return AMDGPU_VRAM_TYPE_GDDR4;
	case MC_SEQ_MISC0__MT__GDDR5:
		return AMDGPU_VRAM_TYPE_GDDR5;
	case MC_SEQ_MISC0__MT__HBM:
		return AMDGPU_VRAM_TYPE_HBM;
	case MC_SEQ_MISC0__MT__DDR3:
		return AMDGPU_VRAM_TYPE_DDR3;
	default:
		return AMDGPU_VRAM_TYPE_UNKNOWN;
	}
}

static int gmc_v8_0_early_init(void *handle)
{
	struct amdgpu_device *adev = (struct amdgpu_device *)handle;

	gmc_v8_0_set_gmc_funcs(adev);
	gmc_v8_0_set_irq_funcs(adev);

	adev->gmc.shared_aperture_start = 0x2000000000000000ULL;
	adev->gmc.shared_aperture_end =
		adev->gmc.shared_aperture_start + (4ULL << 30) - 1;
	adev->gmc.private_aperture_start =
		adev->gmc.shared_aperture_end + 1;
	adev->gmc.private_aperture_end =
		adev->gmc.private_aperture_start + (4ULL << 30) - 1;

	return 0;
}

static int gmc_v8_0_late_init(void *handle)
{
	struct amdgpu_device *adev = (struct amdgpu_device *)handle;

	amdgpu_bo_late_init(adev);

	if (amdgpu_vm_fault_stop != AMDGPU_VM_FAULT_STOP_ALWAYS)
		return amdgpu_irq_get(adev, &adev->gmc.vm_fault, 0);
	else
		return 0;
}

static unsigned gmc_v8_0_get_vbios_fb_size(struct amdgpu_device *adev)
{
	u32 d1vga_control = RREG32(mmD1VGA_CONTROL);
	unsigned size;

	if (REG_GET_FIELD(d1vga_control, D1VGA_CONTROL, D1VGA_MODE_ENABLE)) {
		size = 9 * 1024 * 1024; /* reserve 8MB for vga emulator and 1 MB for FB */
	} else {
		u32 viewport = RREG32(mmVIEWPORT_SIZE);
		size = (REG_GET_FIELD(viewport, VIEWPORT_SIZE, VIEWPORT_HEIGHT) *
			REG_GET_FIELD(viewport, VIEWPORT_SIZE, VIEWPORT_WIDTH) *
			4);
	}
	/* return 0 if the pre-OS buffer uses up most of vram */
	if ((adev->gmc.real_vram_size - size) < (8 * 1024 * 1024))
		return 0;
	return size;
}

#define mmMC_SEQ_MISC0_FIJI 0xA71

static int gmc_v8_0_sw_init(void *handle)
{
	int r;
	int dma_bits;
	struct amdgpu_device *adev = (struct amdgpu_device *)handle;

	if (adev->flags & AMD_IS_APU) {
		adev->gmc.vram_type = AMDGPU_VRAM_TYPE_UNKNOWN;
	} else {
		u32 tmp;

		if ((adev->asic_type == CHIP_FIJI) ||
		    (adev->asic_type == CHIP_VEGAM))
			tmp = RREG32(mmMC_SEQ_MISC0_FIJI);
		else
			tmp = RREG32(mmMC_SEQ_MISC0);
		tmp &= MC_SEQ_MISC0__MT__MASK;
		adev->gmc.vram_type = gmc_v8_0_convert_vram_type(tmp);
	}

	r = amdgpu_irq_add_id(adev, AMDGPU_IH_CLIENTID_LEGACY, VISLANDS30_IV_SRCID_GFX_PAGE_INV_FAULT, &adev->gmc.vm_fault);
	if (r)
		return r;

	r = amdgpu_irq_add_id(adev, AMDGPU_IH_CLIENTID_LEGACY, VISLANDS30_IV_SRCID_GFX_MEM_PROT_FAULT, &adev->gmc.vm_fault);
	if (r)
		return r;

	/* Adjust VM size here.
	 * Currently set to 4GB ((1 << 20) 4k pages).
	 * Max GPUVM size for cayman and SI is 40 bits.
	 */
	amdgpu_vm_adjust_size(adev, 64, 9, 1, 40);

	/* Set the internal MC address mask
	 * This is the max address of the GPU's
	 * internal address space.
	 */
	adev->gmc.mc_mask = 0xffffffffffULL; /* 40 bit MC */

	/* set DMA mask + need_dma32 flags.
	 * PCIE - can handle 40-bits.
	 * IGP - can handle 40-bits
	 * PCI - dma32 for legacy pci gart, 40 bits on newer asics
	 */
	adev->need_dma32 = false;
	dma_bits = adev->need_dma32 ? 32 : 40;
	r = pci_set_dma_mask(adev->pdev, DMA_BIT_MASK(dma_bits));
	if (r) {
		adev->need_dma32 = true;
		dma_bits = 32;
		pr_warn("amdgpu: No suitable DMA available\n");
	}
	r = pci_set_consistent_dma_mask(adev->pdev, DMA_BIT_MASK(dma_bits));
	if (r) {
		pci_set_consistent_dma_mask(adev->pdev, DMA_BIT_MASK(32));
		pr_warn("amdgpu: No coherent DMA available\n");
	}
	adev->need_swiotlb = drm_need_swiotlb(dma_bits);

	r = gmc_v8_0_init_microcode(adev);
	if (r) {
		DRM_ERROR("Failed to load mc firmware!\n");
		return r;
	}

	r = gmc_v8_0_mc_init(adev);
	if (r)
		return r;

	adev->gmc.stolen_size = gmc_v8_0_get_vbios_fb_size(adev);

	/* Memory manager */
	r = amdgpu_bo_init(adev);
	if (r)
		return r;

	r = gmc_v8_0_gart_init(adev);
	if (r)
		return r;

	/*
	 * number of VMs
	 * VMID 0 is reserved for System
	 * amdgpu graphics/compute will use VMIDs 1-7
	 * amdkfd will use VMIDs 8-15
	 */
	adev->vm_manager.id_mgr[0].num_ids = AMDGPU_NUM_OF_VMIDS;
	amdgpu_vm_manager_init(adev);

	/* base offset of vram pages */
	if (adev->flags & AMD_IS_APU) {
		u64 tmp = RREG32(mmMC_VM_FB_OFFSET);

		tmp <<= 22;
		adev->vm_manager.vram_base_offset = tmp;
	} else {
		adev->vm_manager.vram_base_offset = 0;
	}

	adev->gmc.vm_fault_info = kmalloc(sizeof(struct kfd_vm_fault_info),
					GFP_KERNEL);
	if (!adev->gmc.vm_fault_info)
		return -ENOMEM;
	atomic_set(&adev->gmc.vm_fault_info_updated, 0);

	return 0;
}

static int gmc_v8_0_sw_fini(void *handle)
{
	struct amdgpu_device *adev = (struct amdgpu_device *)handle;

	amdgpu_gem_force_release(adev);
	amdgpu_vm_manager_fini(adev);
	kfree(adev->gmc.vm_fault_info);
	amdgpu_gart_table_vram_free(adev);
	amdgpu_bo_fini(adev);
	amdgpu_gart_fini(adev);
	release_firmware(adev->gmc.fw);
	adev->gmc.fw = NULL;

	return 0;
}

static int gmc_v8_0_hw_init(void *handle)
{
	int r;
	struct amdgpu_device *adev = (struct amdgpu_device *)handle;

	gmc_v8_0_init_golden_registers(adev);

	gmc_v8_0_mc_program(adev);

	if (adev->asic_type == CHIP_TONGA) {
		r = gmc_v8_0_tonga_mc_load_microcode(adev);
		if (r) {
			DRM_ERROR("Failed to load MC firmware!\n");
			return r;
		}
	} else if (adev->asic_type == CHIP_POLARIS11 ||
			adev->asic_type == CHIP_POLARIS10 ||
			adev->asic_type == CHIP_POLARIS12) {
		r = gmc_v8_0_polaris_mc_load_microcode(adev);
		if (r) {
			DRM_ERROR("Failed to load MC firmware!\n");
			return r;
		}
	}

	r = gmc_v8_0_gart_enable(adev);
	if (r)
		return r;

	return r;
}

static int gmc_v8_0_hw_fini(void *handle)
{
	struct amdgpu_device *adev = (struct amdgpu_device *)handle;

	amdgpu_irq_put(adev, &adev->gmc.vm_fault, 0);
	gmc_v8_0_gart_disable(adev);

	return 0;
}

static int gmc_v8_0_suspend(void *handle)
{
	struct amdgpu_device *adev = (struct amdgpu_device *)handle;

	gmc_v8_0_hw_fini(adev);

	return 0;
}

static int gmc_v8_0_resume(void *handle)
{
	int r;
	struct amdgpu_device *adev = (struct amdgpu_device *)handle;

	r = gmc_v8_0_hw_init(adev);
	if (r)
		return r;

	amdgpu_vmid_reset_all(adev);

	return 0;
}

static bool gmc_v8_0_is_idle(void *handle)
{
	struct amdgpu_device *adev = (struct amdgpu_device *)handle;
	u32 tmp = RREG32(mmSRBM_STATUS);

	if (tmp & (SRBM_STATUS__MCB_BUSY_MASK | SRBM_STATUS__MCB_NON_DISPLAY_BUSY_MASK |
		   SRBM_STATUS__MCC_BUSY_MASK | SRBM_STATUS__MCD_BUSY_MASK | SRBM_STATUS__VMC_BUSY_MASK))
		return false;

	return true;
}

static int gmc_v8_0_wait_for_idle(void *handle)
{
	unsigned i;
	u32 tmp;
	struct amdgpu_device *adev = (struct amdgpu_device *)handle;

	for (i = 0; i < adev->usec_timeout; i++) {
		/* read MC_STATUS */
		tmp = RREG32(mmSRBM_STATUS) & (SRBM_STATUS__MCB_BUSY_MASK |
					       SRBM_STATUS__MCB_NON_DISPLAY_BUSY_MASK |
					       SRBM_STATUS__MCC_BUSY_MASK |
					       SRBM_STATUS__MCD_BUSY_MASK |
					       SRBM_STATUS__VMC_BUSY_MASK |
					       SRBM_STATUS__VMC1_BUSY_MASK);
		if (!tmp)
			return 0;
		udelay(1);
	}
	return -ETIMEDOUT;

}

static bool gmc_v8_0_check_soft_reset(void *handle)
{
	u32 srbm_soft_reset = 0;
	struct amdgpu_device *adev = (struct amdgpu_device *)handle;
	u32 tmp = RREG32(mmSRBM_STATUS);

	if (tmp & SRBM_STATUS__VMC_BUSY_MASK)
		srbm_soft_reset = REG_SET_FIELD(srbm_soft_reset,
						SRBM_SOFT_RESET, SOFT_RESET_VMC, 1);

	if (tmp & (SRBM_STATUS__MCB_BUSY_MASK | SRBM_STATUS__MCB_NON_DISPLAY_BUSY_MASK |
		   SRBM_STATUS__MCC_BUSY_MASK | SRBM_STATUS__MCD_BUSY_MASK)) {
		if (!(adev->flags & AMD_IS_APU))
			srbm_soft_reset = REG_SET_FIELD(srbm_soft_reset,
							SRBM_SOFT_RESET, SOFT_RESET_MC, 1);
	}
	if (srbm_soft_reset) {
		adev->gmc.srbm_soft_reset = srbm_soft_reset;
		return true;
	} else {
		adev->gmc.srbm_soft_reset = 0;
		return false;
	}
}

static int gmc_v8_0_pre_soft_reset(void *handle)
{
	struct amdgpu_device *adev = (struct amdgpu_device *)handle;

	if (!adev->gmc.srbm_soft_reset)
		return 0;

	gmc_v8_0_mc_stop(adev);
	if (gmc_v8_0_wait_for_idle(adev)) {
		dev_warn(adev->dev, "Wait for GMC idle timed out !\n");
	}

	return 0;
}

static int gmc_v8_0_soft_reset(void *handle)
{
	struct amdgpu_device *adev = (struct amdgpu_device *)handle;
	u32 srbm_soft_reset;

	if (!adev->gmc.srbm_soft_reset)
		return 0;
	srbm_soft_reset = adev->gmc.srbm_soft_reset;

	if (srbm_soft_reset) {
		u32 tmp;

		tmp = RREG32(mmSRBM_SOFT_RESET);
		tmp |= srbm_soft_reset;
		dev_info(adev->dev, "SRBM_SOFT_RESET=0x%08X\n", tmp);
		WREG32(mmSRBM_SOFT_RESET, tmp);
		tmp = RREG32(mmSRBM_SOFT_RESET);

		udelay(50);

		tmp &= ~srbm_soft_reset;
		WREG32(mmSRBM_SOFT_RESET, tmp);
		tmp = RREG32(mmSRBM_SOFT_RESET);

		/* Wait a little for things to settle down */
		udelay(50);
	}

	return 0;
}

static int gmc_v8_0_post_soft_reset(void *handle)
{
	struct amdgpu_device *adev = (struct amdgpu_device *)handle;

	if (!adev->gmc.srbm_soft_reset)
		return 0;

	gmc_v8_0_mc_resume(adev);
	return 0;
}

static int gmc_v8_0_vm_fault_interrupt_state(struct amdgpu_device *adev,
					     struct amdgpu_irq_src *src,
					     unsigned type,
					     enum amdgpu_interrupt_state state)
{
	u32 tmp;
	u32 bits = (VM_CONTEXT1_CNTL__RANGE_PROTECTION_FAULT_ENABLE_INTERRUPT_MASK |
		    VM_CONTEXT1_CNTL__DUMMY_PAGE_PROTECTION_FAULT_ENABLE_INTERRUPT_MASK |
		    VM_CONTEXT1_CNTL__PDE0_PROTECTION_FAULT_ENABLE_INTERRUPT_MASK |
		    VM_CONTEXT1_CNTL__VALID_PROTECTION_FAULT_ENABLE_INTERRUPT_MASK |
		    VM_CONTEXT1_CNTL__READ_PROTECTION_FAULT_ENABLE_INTERRUPT_MASK |
		    VM_CONTEXT1_CNTL__WRITE_PROTECTION_FAULT_ENABLE_INTERRUPT_MASK |
		    VM_CONTEXT1_CNTL__EXECUTE_PROTECTION_FAULT_ENABLE_INTERRUPT_MASK);

	switch (state) {
	case AMDGPU_IRQ_STATE_DISABLE:
		/* system context */
		tmp = RREG32(mmVM_CONTEXT0_CNTL);
		tmp &= ~bits;
		WREG32(mmVM_CONTEXT0_CNTL, tmp);
		/* VMs */
		tmp = RREG32(mmVM_CONTEXT1_CNTL);
		tmp &= ~bits;
		WREG32(mmVM_CONTEXT1_CNTL, tmp);
		break;
	case AMDGPU_IRQ_STATE_ENABLE:
		/* system context */
		tmp = RREG32(mmVM_CONTEXT0_CNTL);
		tmp |= bits;
		WREG32(mmVM_CONTEXT0_CNTL, tmp);
		/* VMs */
		tmp = RREG32(mmVM_CONTEXT1_CNTL);
		tmp |= bits;
		WREG32(mmVM_CONTEXT1_CNTL, tmp);
		break;
	default:
		break;
	}

	return 0;
}

static int gmc_v8_0_process_interrupt(struct amdgpu_device *adev,
				      struct amdgpu_irq_src *source,
				      struct amdgpu_iv_entry *entry)
{
	u32 addr, status, mc_client, vmid;

	if (amdgpu_sriov_vf(adev)) {
		dev_err(adev->dev, "GPU fault detected: %d 0x%08x\n",
			entry->src_id, entry->src_data[0]);
		dev_err(adev->dev, " Can't decode VM fault info here on SRIOV VF\n");
		return 0;
	}

	addr = RREG32(mmVM_CONTEXT1_PROTECTION_FAULT_ADDR);
	status = RREG32(mmVM_CONTEXT1_PROTECTION_FAULT_STATUS);
	mc_client = RREG32(mmVM_CONTEXT1_PROTECTION_FAULT_MCCLIENT);
	/* reset addr and status */
	WREG32_P(mmVM_CONTEXT1_CNTL2, 1, ~1);

	if (!addr && !status)
		return 0;

	if (amdgpu_vm_fault_stop == AMDGPU_VM_FAULT_STOP_FIRST)
		gmc_v8_0_set_fault_enable_default(adev, false);

	if (printk_ratelimit()) {
		struct amdgpu_task_info task_info = { 0 };

		amdgpu_vm_get_task_info(adev, entry->pasid, &task_info);

		dev_err(adev->dev, "GPU fault detected: %d 0x%08x for process %s pid %d thread %s pid %d\n",
			entry->src_id, entry->src_data[0], task_info.process_name,
			task_info.tgid, task_info.task_name, task_info.pid);
		dev_err(adev->dev, "  VM_CONTEXT1_PROTECTION_FAULT_ADDR   0x%08X\n",
			addr);
		dev_err(adev->dev, "  VM_CONTEXT1_PROTECTION_FAULT_STATUS 0x%08X\n",
			status);
		gmc_v8_0_vm_decode_fault(adev, status, addr, mc_client,
					 entry->pasid);
	}

	vmid = REG_GET_FIELD(status, VM_CONTEXT1_PROTECTION_FAULT_STATUS,
			     VMID);
	if (amdgpu_amdkfd_is_kfd_vmid(adev, vmid)
		&& !atomic_read(&adev->gmc.vm_fault_info_updated)) {
		struct kfd_vm_fault_info *info = adev->gmc.vm_fault_info;
		u32 protections = REG_GET_FIELD(status,
					VM_CONTEXT1_PROTECTION_FAULT_STATUS,
					PROTECTIONS);

		info->vmid = vmid;
		info->mc_id = REG_GET_FIELD(status,
					    VM_CONTEXT1_PROTECTION_FAULT_STATUS,
					    MEMORY_CLIENT_ID);
		info->status = status;
		info->page_addr = addr;
		info->prot_valid = protections & 0x7 ? true : false;
		info->prot_read = protections & 0x8 ? true : false;
		info->prot_write = protections & 0x10 ? true : false;
		info->prot_exec = protections & 0x20 ? true : false;
		mb();
		atomic_set(&adev->gmc.vm_fault_info_updated, 1);
	}

	return 0;
}

static void fiji_update_mc_medium_grain_clock_gating(struct amdgpu_device *adev,
						     bool enable)
{
	uint32_t data;

	if (enable && (adev->cg_flags & AMD_CG_SUPPORT_MC_MGCG)) {
		data = RREG32(mmMC_HUB_MISC_HUB_CG);
		data |= MC_HUB_MISC_HUB_CG__ENABLE_MASK;
		WREG32(mmMC_HUB_MISC_HUB_CG, data);

		data = RREG32(mmMC_HUB_MISC_SIP_CG);
		data |= MC_HUB_MISC_SIP_CG__ENABLE_MASK;
		WREG32(mmMC_HUB_MISC_SIP_CG, data);

		data = RREG32(mmMC_HUB_MISC_VM_CG);
		data |= MC_HUB_MISC_VM_CG__ENABLE_MASK;
		WREG32(mmMC_HUB_MISC_VM_CG, data);

		data = RREG32(mmMC_XPB_CLK_GAT);
		data |= MC_XPB_CLK_GAT__ENABLE_MASK;
		WREG32(mmMC_XPB_CLK_GAT, data);

		data = RREG32(mmATC_MISC_CG);
		data |= ATC_MISC_CG__ENABLE_MASK;
		WREG32(mmATC_MISC_CG, data);

		data = RREG32(mmMC_CITF_MISC_WR_CG);
		data |= MC_CITF_MISC_WR_CG__ENABLE_MASK;
		WREG32(mmMC_CITF_MISC_WR_CG, data);

		data = RREG32(mmMC_CITF_MISC_RD_CG);
		data |= MC_CITF_MISC_RD_CG__ENABLE_MASK;
		WREG32(mmMC_CITF_MISC_RD_CG, data);

		data = RREG32(mmMC_CITF_MISC_VM_CG);
		data |= MC_CITF_MISC_VM_CG__ENABLE_MASK;
		WREG32(mmMC_CITF_MISC_VM_CG, data);

		data = RREG32(mmVM_L2_CG);
		data |= VM_L2_CG__ENABLE_MASK;
		WREG32(mmVM_L2_CG, data);
	} else {
		data = RREG32(mmMC_HUB_MISC_HUB_CG);
		data &= ~MC_HUB_MISC_HUB_CG__ENABLE_MASK;
		WREG32(mmMC_HUB_MISC_HUB_CG, data);

		data = RREG32(mmMC_HUB_MISC_SIP_CG);
		data &= ~MC_HUB_MISC_SIP_CG__ENABLE_MASK;
		WREG32(mmMC_HUB_MISC_SIP_CG, data);

		data = RREG32(mmMC_HUB_MISC_VM_CG);
		data &= ~MC_HUB_MISC_VM_CG__ENABLE_MASK;
		WREG32(mmMC_HUB_MISC_VM_CG, data);

		data = RREG32(mmMC_XPB_CLK_GAT);
		data &= ~MC_XPB_CLK_GAT__ENABLE_MASK;
		WREG32(mmMC_XPB_CLK_GAT, data);

		data = RREG32(mmATC_MISC_CG);
		data &= ~ATC_MISC_CG__ENABLE_MASK;
		WREG32(mmATC_MISC_CG, data);

		data = RREG32(mmMC_CITF_MISC_WR_CG);
		data &= ~MC_CITF_MISC_WR_CG__ENABLE_MASK;
		WREG32(mmMC_CITF_MISC_WR_CG, data);

		data = RREG32(mmMC_CITF_MISC_RD_CG);
		data &= ~MC_CITF_MISC_RD_CG__ENABLE_MASK;
		WREG32(mmMC_CITF_MISC_RD_CG, data);

		data = RREG32(mmMC_CITF_MISC_VM_CG);
		data &= ~MC_CITF_MISC_VM_CG__ENABLE_MASK;
		WREG32(mmMC_CITF_MISC_VM_CG, data);

		data = RREG32(mmVM_L2_CG);
		data &= ~VM_L2_CG__ENABLE_MASK;
		WREG32(mmVM_L2_CG, data);
	}
}

static void fiji_update_mc_light_sleep(struct amdgpu_device *adev,
				       bool enable)
{
	uint32_t data;

	if (enable && (adev->cg_flags & AMD_CG_SUPPORT_MC_LS)) {
		data = RREG32(mmMC_HUB_MISC_HUB_CG);
		data |= MC_HUB_MISC_HUB_CG__MEM_LS_ENABLE_MASK;
		WREG32(mmMC_HUB_MISC_HUB_CG, data);

		data = RREG32(mmMC_HUB_MISC_SIP_CG);
		data |= MC_HUB_MISC_SIP_CG__MEM_LS_ENABLE_MASK;
		WREG32(mmMC_HUB_MISC_SIP_CG, data);

		data = RREG32(mmMC_HUB_MISC_VM_CG);
		data |= MC_HUB_MISC_VM_CG__MEM_LS_ENABLE_MASK;
		WREG32(mmMC_HUB_MISC_VM_CG, data);

		data = RREG32(mmMC_XPB_CLK_GAT);
		data |= MC_XPB_CLK_GAT__MEM_LS_ENABLE_MASK;
		WREG32(mmMC_XPB_CLK_GAT, data);

		data = RREG32(mmATC_MISC_CG);
		data |= ATC_MISC_CG__MEM_LS_ENABLE_MASK;
		WREG32(mmATC_MISC_CG, data);

		data = RREG32(mmMC_CITF_MISC_WR_CG);
		data |= MC_CITF_MISC_WR_CG__MEM_LS_ENABLE_MASK;
		WREG32(mmMC_CITF_MISC_WR_CG, data);

		data = RREG32(mmMC_CITF_MISC_RD_CG);
		data |= MC_CITF_MISC_RD_CG__MEM_LS_ENABLE_MASK;
		WREG32(mmMC_CITF_MISC_RD_CG, data);

		data = RREG32(mmMC_CITF_MISC_VM_CG);
		data |= MC_CITF_MISC_VM_CG__MEM_LS_ENABLE_MASK;
		WREG32(mmMC_CITF_MISC_VM_CG, data);

		data = RREG32(mmVM_L2_CG);
		data |= VM_L2_CG__MEM_LS_ENABLE_MASK;
		WREG32(mmVM_L2_CG, data);
	} else {
		data = RREG32(mmMC_HUB_MISC_HUB_CG);
		data &= ~MC_HUB_MISC_HUB_CG__MEM_LS_ENABLE_MASK;
		WREG32(mmMC_HUB_MISC_HUB_CG, data);

		data = RREG32(mmMC_HUB_MISC_SIP_CG);
		data &= ~MC_HUB_MISC_SIP_CG__MEM_LS_ENABLE_MASK;
		WREG32(mmMC_HUB_MISC_SIP_CG, data);

		data = RREG32(mmMC_HUB_MISC_VM_CG);
		data &= ~MC_HUB_MISC_VM_CG__MEM_LS_ENABLE_MASK;
		WREG32(mmMC_HUB_MISC_VM_CG, data);

		data = RREG32(mmMC_XPB_CLK_GAT);
		data &= ~MC_XPB_CLK_GAT__MEM_LS_ENABLE_MASK;
		WREG32(mmMC_XPB_CLK_GAT, data);

		data = RREG32(mmATC_MISC_CG);
		data &= ~ATC_MISC_CG__MEM_LS_ENABLE_MASK;
		WREG32(mmATC_MISC_CG, data);

		data = RREG32(mmMC_CITF_MISC_WR_CG);
		data &= ~MC_CITF_MISC_WR_CG__MEM_LS_ENABLE_MASK;
		WREG32(mmMC_CITF_MISC_WR_CG, data);

		data = RREG32(mmMC_CITF_MISC_RD_CG);
		data &= ~MC_CITF_MISC_RD_CG__MEM_LS_ENABLE_MASK;
		WREG32(mmMC_CITF_MISC_RD_CG, data);

		data = RREG32(mmMC_CITF_MISC_VM_CG);
		data &= ~MC_CITF_MISC_VM_CG__MEM_LS_ENABLE_MASK;
		WREG32(mmMC_CITF_MISC_VM_CG, data);

		data = RREG32(mmVM_L2_CG);
		data &= ~VM_L2_CG__MEM_LS_ENABLE_MASK;
		WREG32(mmVM_L2_CG, data);
	}
}

static int gmc_v8_0_set_clockgating_state(void *handle,
					  enum amd_clockgating_state state)
{
	struct amdgpu_device *adev = (struct amdgpu_device *)handle;

	if (amdgpu_sriov_vf(adev))
		return 0;

	switch (adev->asic_type) {
	case CHIP_FIJI:
		fiji_update_mc_medium_grain_clock_gating(adev,
				state == AMD_CG_STATE_GATE);
		fiji_update_mc_light_sleep(adev,
				state == AMD_CG_STATE_GATE);
		break;
	default:
		break;
	}
	return 0;
}

static int gmc_v8_0_set_powergating_state(void *handle,
					  enum amd_powergating_state state)
{
	return 0;
}

static void gmc_v8_0_get_clockgating_state(void *handle, u32 *flags)
{
	struct amdgpu_device *adev = (struct amdgpu_device *)handle;
	int data;

	if (amdgpu_sriov_vf(adev))
		*flags = 0;

	/* AMD_CG_SUPPORT_MC_MGCG */
	data = RREG32(mmMC_HUB_MISC_HUB_CG);
	if (data & MC_HUB_MISC_HUB_CG__ENABLE_MASK)
		*flags |= AMD_CG_SUPPORT_MC_MGCG;

	/* AMD_CG_SUPPORT_MC_LS */
	if (data & MC_HUB_MISC_HUB_CG__MEM_LS_ENABLE_MASK)
		*flags |= AMD_CG_SUPPORT_MC_LS;
}

static const struct amd_ip_funcs gmc_v8_0_ip_funcs = {
	.name = "gmc_v8_0",
	.early_init = gmc_v8_0_early_init,
	.late_init = gmc_v8_0_late_init,
	.sw_init = gmc_v8_0_sw_init,
	.sw_fini = gmc_v8_0_sw_fini,
	.hw_init = gmc_v8_0_hw_init,
	.hw_fini = gmc_v8_0_hw_fini,
	.suspend = gmc_v8_0_suspend,
	.resume = gmc_v8_0_resume,
	.is_idle = gmc_v8_0_is_idle,
	.wait_for_idle = gmc_v8_0_wait_for_idle,
	.check_soft_reset = gmc_v8_0_check_soft_reset,
	.pre_soft_reset = gmc_v8_0_pre_soft_reset,
	.soft_reset = gmc_v8_0_soft_reset,
	.post_soft_reset = gmc_v8_0_post_soft_reset,
	.set_clockgating_state = gmc_v8_0_set_clockgating_state,
	.set_powergating_state = gmc_v8_0_set_powergating_state,
	.get_clockgating_state = gmc_v8_0_get_clockgating_state,
};

static const struct amdgpu_gmc_funcs gmc_v8_0_gmc_funcs = {
	.flush_gpu_tlb = gmc_v8_0_flush_gpu_tlb,
	.emit_flush_gpu_tlb = gmc_v8_0_emit_flush_gpu_tlb,
	.emit_pasid_mapping = gmc_v8_0_emit_pasid_mapping,
	.set_prt = gmc_v8_0_set_prt,
	.get_vm_pte_flags = gmc_v8_0_get_vm_pte_flags,
	.get_vm_pde = gmc_v8_0_get_vm_pde
};

static const struct amdgpu_irq_src_funcs gmc_v8_0_irq_funcs = {
	.set = gmc_v8_0_vm_fault_interrupt_state,
	.process = gmc_v8_0_process_interrupt,
};

static void gmc_v8_0_set_gmc_funcs(struct amdgpu_device *adev)
{
	if (adev->gmc.gmc_funcs == NULL)
		adev->gmc.gmc_funcs = &gmc_v8_0_gmc_funcs;
}

static void gmc_v8_0_set_irq_funcs(struct amdgpu_device *adev)
{
	adev->gmc.vm_fault.num_types = 1;
	adev->gmc.vm_fault.funcs = &gmc_v8_0_irq_funcs;
}

const struct amdgpu_ip_block_version gmc_v8_0_ip_block =
{
	.type = AMD_IP_BLOCK_TYPE_GMC,
	.major = 8,
	.minor = 0,
	.rev = 0,
	.funcs = &gmc_v8_0_ip_funcs,
};

const struct amdgpu_ip_block_version gmc_v8_1_ip_block =
{
	.type = AMD_IP_BLOCK_TYPE_GMC,
	.major = 8,
	.minor = 1,
	.rev = 0,
	.funcs = &gmc_v8_0_ip_funcs,
};

const struct amdgpu_ip_block_version gmc_v8_5_ip_block =
{
	.type = AMD_IP_BLOCK_TYPE_GMC,
	.major = 8,
	.minor = 5,
	.rev = 0,
	.funcs = &gmc_v8_0_ip_funcs,
};<|MERGE_RESOLUTION|>--- conflicted
+++ resolved
@@ -27,6 +27,7 @@
 #include "gmc_v8_0.h"
 #include "amdgpu_ucode.h"
 #include "amdgpu_amdkfd.h"
+#include "amdgpu_gem.h"
 
 #include "gmc/gmc_8_1_d.h"
 #include "gmc/gmc_8_1_sh_mask.h"
@@ -432,13 +433,8 @@
 		base = RREG32(mmMC_VM_FB_LOCATION) & 0xFFFF;
 	base <<= 24;
 
-<<<<<<< HEAD
-	amdgpu_device_vram_location(adev, &adev->gmc, base);
-	amdgpu_device_gart_location(adev, mc);
-=======
 	amdgpu_gmc_vram_location(adev, mc, base);
 	amdgpu_gmc_gart_location(adev, mc);
->>>>>>> 407d19ab
 }
 
 /**
@@ -637,7 +633,7 @@
  * Flush the TLB for the requested page table (CIK).
  */
 static void gmc_v8_0_flush_gpu_tlb(struct amdgpu_device *adev,
-					uint32_t vmid)
+				uint32_t vmid, uint32_t flush_type)
 {
 	/* bits 0-15 are the VM contexts0-15 */
 	WREG32(mmVM_INVALIDATE_REQUEST, 1 << vmid);
@@ -809,16 +805,20 @@
  */
 static int gmc_v8_0_gart_enable(struct amdgpu_device *adev)
 {
+	uint64_t table_addr;
 	int r, i;
 	u32 tmp, field;
 
-	if (adev->gart.robj == NULL) {
+	if (adev->gart.bo == NULL) {
 		dev_err(adev->dev, "No VRAM object for PCIE GART.\n");
 		return -EINVAL;
 	}
 	r = amdgpu_gart_table_vram_pin(adev);
 	if (r)
 		return r;
+
+	table_addr = amdgpu_bo_gpu_offset(adev->gart.bo);
+
 	/* Setup TLB control */
 	tmp = RREG32(mmMC_VM_MX_L1_TLB_CNTL);
 	tmp = REG_SET_FIELD(tmp, MC_VM_MX_L1_TLB_CNTL, ENABLE_L1_TLB, 1);
@@ -866,7 +866,7 @@
 	/* setup context0 */
 	WREG32(mmVM_CONTEXT0_PAGE_TABLE_START_ADDR, adev->gmc.gart_start >> 12);
 	WREG32(mmVM_CONTEXT0_PAGE_TABLE_END_ADDR, adev->gmc.gart_end >> 12);
-	WREG32(mmVM_CONTEXT0_PAGE_TABLE_BASE_ADDR, adev->gart.table_addr >> 12);
+	WREG32(mmVM_CONTEXT0_PAGE_TABLE_BASE_ADDR, table_addr >> 12);
 	WREG32(mmVM_CONTEXT0_PROTECTION_FAULT_DEFAULT_ADDR,
 			(u32)(adev->dummy_page_addr >> 12));
 	WREG32(mmVM_CONTEXT0_CNTL2, 0);
@@ -890,10 +890,10 @@
 	for (i = 1; i < 16; i++) {
 		if (i < 8)
 			WREG32(mmVM_CONTEXT0_PAGE_TABLE_BASE_ADDR + i,
-			       adev->gart.table_addr >> 12);
+			       table_addr >> 12);
 		else
 			WREG32(mmVM_CONTEXT8_PAGE_TABLE_BASE_ADDR + i - 8,
-			       adev->gart.table_addr >> 12);
+			       table_addr >> 12);
 	}
 
 	/* enable context1-15 */
@@ -918,10 +918,10 @@
 	else
 		gmc_v8_0_set_fault_enable_default(adev, true);
 
-	gmc_v8_0_flush_gpu_tlb(adev, 0);
+	gmc_v8_0_flush_gpu_tlb(adev, 0, 0);
 	DRM_INFO("PCIE GART of %uM enabled (table at 0x%016llX).\n",
 		 (unsigned)(adev->gmc.gart_size >> 20),
-		 (unsigned long long)adev->gart.table_addr);
+		 (unsigned long long)table_addr);
 	adev->gart.ready = true;
 	return 0;
 }
@@ -930,7 +930,7 @@
 {
 	int r;
 
-	if (adev->gart.robj) {
+	if (adev->gart.bo) {
 		WARN(1, "R600 PCIE GART already initialized\n");
 		return 0;
 	}
@@ -1093,11 +1093,11 @@
 		adev->gmc.vram_type = gmc_v8_0_convert_vram_type(tmp);
 	}
 
-	r = amdgpu_irq_add_id(adev, AMDGPU_IH_CLIENTID_LEGACY, VISLANDS30_IV_SRCID_GFX_PAGE_INV_FAULT, &adev->gmc.vm_fault);
+	r = amdgpu_irq_add_id(adev, AMDGPU_IRQ_CLIENTID_LEGACY, VISLANDS30_IV_SRCID_GFX_PAGE_INV_FAULT, &adev->gmc.vm_fault);
 	if (r)
 		return r;
 
-	r = amdgpu_irq_add_id(adev, AMDGPU_IH_CLIENTID_LEGACY, VISLANDS30_IV_SRCID_GFX_MEM_PROT_FAULT, &adev->gmc.vm_fault);
+	r = amdgpu_irq_add_id(adev, AMDGPU_IRQ_CLIENTID_LEGACY, VISLANDS30_IV_SRCID_GFX_MEM_PROT_FAULT, &adev->gmc.vm_fault);
 	if (r)
 		return r;
 
@@ -1447,8 +1447,9 @@
 		gmc_v8_0_set_fault_enable_default(adev, false);
 
 	if (printk_ratelimit()) {
-		struct amdgpu_task_info task_info = { 0 };
-
+		struct amdgpu_task_info task_info;
+
+		memset(&task_info, 0, sizeof(struct amdgpu_task_info));
 		amdgpu_vm_get_task_info(adev, entry->pasid, &task_info);
 
 		dev_err(adev->dev, "GPU fault detected: %d 0x%08x for process %s pid %d thread %s pid %d\n",
@@ -1730,8 +1731,7 @@
 
 static void gmc_v8_0_set_gmc_funcs(struct amdgpu_device *adev)
 {
-	if (adev->gmc.gmc_funcs == NULL)
-		adev->gmc.gmc_funcs = &gmc_v8_0_gmc_funcs;
+	adev->gmc.gmc_funcs = &gmc_v8_0_gmc_funcs;
 }
 
 static void gmc_v8_0_set_irq_funcs(struct amdgpu_device *adev)
