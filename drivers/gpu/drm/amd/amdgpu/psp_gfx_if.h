--- conflicted
+++ resolved
@@ -43,12 +43,9 @@
     GFX_CTRL_CMD_ID_ENABLE_INT      = 0x00050000,   /* enable PSP-to-Gfx interrupt */
     GFX_CTRL_CMD_ID_DISABLE_INT     = 0x00060000,   /* disable PSP-to-Gfx interrupt */
     GFX_CTRL_CMD_ID_MODE1_RST       = 0x00070000,   /* trigger the Mode 1 reset */
-<<<<<<< HEAD
-=======
     GFX_CTRL_CMD_ID_GBR_IH_SET      = 0x00080000,   /* set Gbr IH_RB_CNTL registers */
     GFX_CTRL_CMD_ID_CONSUME_CMD     = 0x000A0000,   /* send interrupt to psp for updating write pointer of vf */
     GFX_CTRL_CMD_ID_DESTROY_GPCOM_RING = 0x000C0000, /* destroy GPCOM ring */
->>>>>>> 407d19ab
 
     GFX_CTRL_CMD_ID_MAX             = 0x000F0000,   /* max command ID */
 };
@@ -95,7 +92,8 @@
     GFX_CMD_ID_LOAD_IP_FW   = 0x00000006,   /* load HW IP FW */
     GFX_CMD_ID_DESTROY_TMR  = 0x00000007,   /* destroy TMR region */
     GFX_CMD_ID_SAVE_RESTORE = 0x00000008,   /* save/restore HW IP FW */
-
+    GFX_CMD_ID_SETUP_VMR    = 0x00000009,   /* setup VMR region */
+    GFX_CMD_ID_DESTROY_VMR  = 0x0000000A,   /* destroy VMR region */
 };
 
 
@@ -194,8 +192,9 @@
     GFX_FW_TYPE_MMSCH       = 19,
     GFX_FW_TYPE_RLC_RESTORE_LIST_GPM_MEM        = 20,
     GFX_FW_TYPE_RLC_RESTORE_LIST_SRM_MEM        = 21,
-    GFX_FW_TYPE_RLC_RESTORE_LIST_CNTL           = 22,
-    GFX_FW_TYPE_MAX         = 23
+    GFX_FW_TYPE_RLC_RESTORE_LIST_SRM_CNTL       = 22,
+    GFX_FW_TYPE_UVD1        = 23,
+    GFX_FW_TYPE_MAX         = 24
 };
 
 /* Command to load HW IP FW. */
