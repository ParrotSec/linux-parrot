/*
 * Copyright 2016 Advanced Micro Devices, Inc.
 *
 * Permission is hereby granted, free of charge, to any person obtaining a
 * copy of this software and associated documentation files (the "Software"),
 * to deal in the Software without restriction, including without limitation
 * the rights to use, copy, modify, merge, publish, distribute, sublicense,
 * and/or sell copies of the Software, and to permit persons to whom the
 * Software is furnished to do so, subject to the following conditions:
 *
 * The above copyright notice and this permission notice shall be included in
 * all copies or substantial portions of the Software.
 *
 * THE SOFTWARE IS PROVIDED "AS IS", WITHOUT WARRANTY OF ANY KIND, EXPRESS OR
 * IMPLIED, INCLUDING BUT NOT LIMITED TO THE WARRANTIES OF MERCHANTABILITY,
 * FITNESS FOR A PARTICULAR PURPOSE AND NONINFRINGEMENT.  IN NO EVENT SHALL
 * THE COPYRIGHT HOLDER(S) OR AUTHOR(S) BE LIABLE FOR ANY CLAIM, DAMAGES OR
 * OTHER LIABILITY, WHETHER IN AN ACTION OF CONTRACT, TORT OR OTHERWISE,
 * ARISING FROM, OUT OF OR IN CONNECTION WITH THE SOFTWARE OR THE USE OR
 * OTHER DEALINGS IN THE SOFTWARE.
 *
 */
#include <linux/firmware.h>
#include <drm/drm_cache.h>
#include "amdgpu.h"
#include "gmc_v9_0.h"
#include "amdgpu_atomfirmware.h"

#include "hdp/hdp_4_0_offset.h"
#include "hdp/hdp_4_0_sh_mask.h"
#include "gc/gc_9_0_sh_mask.h"
#include "dce/dce_12_0_offset.h"
#include "dce/dce_12_0_sh_mask.h"
#include "vega10_enum.h"
#include "mmhub/mmhub_1_0_offset.h"
#include "athub/athub_1_0_offset.h"
#include "oss/osssys_4_0_offset.h"

#include "soc15.h"
#include "soc15_common.h"
#include "umc/umc_6_0_sh_mask.h"

#include "gfxhub_v1_0.h"
#include "mmhub_v1_0.h"

#include "ivsrcid/vmc/irqsrcs_vmc_1_0.h"

#include "amdgpu_ras.h"

/* add these here since we already include dce12 headers and these are for DCN */
#define mmHUBP0_DCSURF_PRI_VIEWPORT_DIMENSION                                                          0x055d
#define mmHUBP0_DCSURF_PRI_VIEWPORT_DIMENSION_BASE_IDX                                                 2
#define HUBP0_DCSURF_PRI_VIEWPORT_DIMENSION__PRI_VIEWPORT_WIDTH__SHIFT                                        0x0
#define HUBP0_DCSURF_PRI_VIEWPORT_DIMENSION__PRI_VIEWPORT_HEIGHT__SHIFT                                       0x10
#define HUBP0_DCSURF_PRI_VIEWPORT_DIMENSION__PRI_VIEWPORT_WIDTH_MASK                                          0x00003FFFL
#define HUBP0_DCSURF_PRI_VIEWPORT_DIMENSION__PRI_VIEWPORT_HEIGHT_MASK                                         0x3FFF0000L

/* XXX Move this macro to VEGA10 header file, which is like vid.h for VI.*/
#define AMDGPU_NUM_OF_VMIDS			8

static const u32 golden_settings_vega10_hdp[] =
{
	0xf64, 0x0fffffff, 0x00000000,
	0xf65, 0x0fffffff, 0x00000000,
	0xf66, 0x0fffffff, 0x00000000,
	0xf67, 0x0fffffff, 0x00000000,
	0xf68, 0x0fffffff, 0x00000000,
	0xf6a, 0x0fffffff, 0x00000000,
	0xf6b, 0x0fffffff, 0x00000000,
	0xf6c, 0x0fffffff, 0x00000000,
	0xf6d, 0x0fffffff, 0x00000000,
	0xf6e, 0x0fffffff, 0x00000000,
};

static const struct soc15_reg_golden golden_settings_mmhub_1_0_0[] =
{
	SOC15_REG_GOLDEN_VALUE(MMHUB, 0, mmDAGB1_WRCLI2, 0x00000007, 0xfe5fe0fa),
	SOC15_REG_GOLDEN_VALUE(MMHUB, 0, mmMMEA1_DRAM_WR_CLI2GRP_MAP0, 0x00000030, 0x55555565)
};

static const struct soc15_reg_golden golden_settings_athub_1_0_0[] =
{
	SOC15_REG_GOLDEN_VALUE(ATHUB, 0, mmRPB_ARB_CNTL, 0x0000ff00, 0x00000800),
	SOC15_REG_GOLDEN_VALUE(ATHUB, 0, mmRPB_ARB_CNTL2, 0x00ff00ff, 0x00080008)
};

static const uint32_t ecc_umc_mcumc_ctrl_addrs[] = {
	(0x000143c0 + 0x00000000),
	(0x000143c0 + 0x00000800),
	(0x000143c0 + 0x00001000),
	(0x000143c0 + 0x00001800),
	(0x000543c0 + 0x00000000),
	(0x000543c0 + 0x00000800),
	(0x000543c0 + 0x00001000),
	(0x000543c0 + 0x00001800),
	(0x000943c0 + 0x00000000),
	(0x000943c0 + 0x00000800),
	(0x000943c0 + 0x00001000),
	(0x000943c0 + 0x00001800),
	(0x000d43c0 + 0x00000000),
	(0x000d43c0 + 0x00000800),
	(0x000d43c0 + 0x00001000),
	(0x000d43c0 + 0x00001800),
	(0x001143c0 + 0x00000000),
	(0x001143c0 + 0x00000800),
	(0x001143c0 + 0x00001000),
	(0x001143c0 + 0x00001800),
	(0x001543c0 + 0x00000000),
	(0x001543c0 + 0x00000800),
	(0x001543c0 + 0x00001000),
	(0x001543c0 + 0x00001800),
	(0x001943c0 + 0x00000000),
	(0x001943c0 + 0x00000800),
	(0x001943c0 + 0x00001000),
	(0x001943c0 + 0x00001800),
	(0x001d43c0 + 0x00000000),
	(0x001d43c0 + 0x00000800),
	(0x001d43c0 + 0x00001000),
	(0x001d43c0 + 0x00001800),
};

static const uint32_t ecc_umc_mcumc_ctrl_mask_addrs[] = {
	(0x000143e0 + 0x00000000),
	(0x000143e0 + 0x00000800),
	(0x000143e0 + 0x00001000),
	(0x000143e0 + 0x00001800),
	(0x000543e0 + 0x00000000),
	(0x000543e0 + 0x00000800),
	(0x000543e0 + 0x00001000),
	(0x000543e0 + 0x00001800),
	(0x000943e0 + 0x00000000),
	(0x000943e0 + 0x00000800),
	(0x000943e0 + 0x00001000),
	(0x000943e0 + 0x00001800),
	(0x000d43e0 + 0x00000000),
	(0x000d43e0 + 0x00000800),
	(0x000d43e0 + 0x00001000),
	(0x000d43e0 + 0x00001800),
	(0x001143e0 + 0x00000000),
	(0x001143e0 + 0x00000800),
	(0x001143e0 + 0x00001000),
	(0x001143e0 + 0x00001800),
	(0x001543e0 + 0x00000000),
	(0x001543e0 + 0x00000800),
	(0x001543e0 + 0x00001000),
	(0x001543e0 + 0x00001800),
	(0x001943e0 + 0x00000000),
	(0x001943e0 + 0x00000800),
	(0x001943e0 + 0x00001000),
	(0x001943e0 + 0x00001800),
	(0x001d43e0 + 0x00000000),
	(0x001d43e0 + 0x00000800),
	(0x001d43e0 + 0x00001000),
	(0x001d43e0 + 0x00001800),
};

static const uint32_t ecc_umc_mcumc_status_addrs[] = {
	(0x000143c2 + 0x00000000),
	(0x000143c2 + 0x00000800),
	(0x000143c2 + 0x00001000),
	(0x000143c2 + 0x00001800),
	(0x000543c2 + 0x00000000),
	(0x000543c2 + 0x00000800),
	(0x000543c2 + 0x00001000),
	(0x000543c2 + 0x00001800),
	(0x000943c2 + 0x00000000),
	(0x000943c2 + 0x00000800),
	(0x000943c2 + 0x00001000),
	(0x000943c2 + 0x00001800),
	(0x000d43c2 + 0x00000000),
	(0x000d43c2 + 0x00000800),
	(0x000d43c2 + 0x00001000),
	(0x000d43c2 + 0x00001800),
	(0x001143c2 + 0x00000000),
	(0x001143c2 + 0x00000800),
	(0x001143c2 + 0x00001000),
	(0x001143c2 + 0x00001800),
	(0x001543c2 + 0x00000000),
	(0x001543c2 + 0x00000800),
	(0x001543c2 + 0x00001000),
	(0x001543c2 + 0x00001800),
	(0x001943c2 + 0x00000000),
	(0x001943c2 + 0x00000800),
	(0x001943c2 + 0x00001000),
	(0x001943c2 + 0x00001800),
	(0x001d43c2 + 0x00000000),
	(0x001d43c2 + 0x00000800),
	(0x001d43c2 + 0x00001000),
	(0x001d43c2 + 0x00001800),
};

static int gmc_v9_0_ecc_interrupt_state(struct amdgpu_device *adev,
		struct amdgpu_irq_src *src,
		unsigned type,
		enum amdgpu_interrupt_state state)
{
	u32 bits, i, tmp, reg;

	bits = 0x7f;

	switch (state) {
	case AMDGPU_IRQ_STATE_DISABLE:
		for (i = 0; i < ARRAY_SIZE(ecc_umc_mcumc_ctrl_addrs); i++) {
			reg = ecc_umc_mcumc_ctrl_addrs[i];
			tmp = RREG32(reg);
			tmp &= ~bits;
			WREG32(reg, tmp);
		}
		for (i = 0; i < ARRAY_SIZE(ecc_umc_mcumc_ctrl_mask_addrs); i++) {
			reg = ecc_umc_mcumc_ctrl_mask_addrs[i];
			tmp = RREG32(reg);
			tmp &= ~bits;
			WREG32(reg, tmp);
		}
		break;
	case AMDGPU_IRQ_STATE_ENABLE:
		for (i = 0; i < ARRAY_SIZE(ecc_umc_mcumc_ctrl_addrs); i++) {
			reg = ecc_umc_mcumc_ctrl_addrs[i];
			tmp = RREG32(reg);
			tmp |= bits;
			WREG32(reg, tmp);
		}
		for (i = 0; i < ARRAY_SIZE(ecc_umc_mcumc_ctrl_mask_addrs); i++) {
			reg = ecc_umc_mcumc_ctrl_mask_addrs[i];
			tmp = RREG32(reg);
			tmp |= bits;
			WREG32(reg, tmp);
		}
		break;
	default:
		break;
	}

	return 0;
}

static int gmc_v9_0_process_ras_data_cb(struct amdgpu_device *adev,
		struct amdgpu_iv_entry *entry)
{
	kgd2kfd_set_sram_ecc_flag(adev->kfd.dev);
	amdgpu_ras_reset_gpu(adev, 0);
	return AMDGPU_RAS_UE;
}

static int gmc_v9_0_process_ecc_irq(struct amdgpu_device *adev,
		struct amdgpu_irq_src *source,
		struct amdgpu_iv_entry *entry)
{
	struct ras_common_if *ras_if = adev->gmc.ras_if;
	struct ras_dispatch_if ih_data = {
		.entry = entry,
	};

	if (!ras_if)
		return 0;

	ih_data.head = *ras_if;

	amdgpu_ras_interrupt_dispatch(adev, &ih_data);
	return 0;
}

static int gmc_v9_0_vm_fault_interrupt_state(struct amdgpu_device *adev,
					struct amdgpu_irq_src *src,
					unsigned type,
					enum amdgpu_interrupt_state state)
{
	struct amdgpu_vmhub *hub;
	u32 tmp, reg, bits, i, j;

	bits = VM_CONTEXT1_CNTL__RANGE_PROTECTION_FAULT_ENABLE_INTERRUPT_MASK |
		VM_CONTEXT1_CNTL__DUMMY_PAGE_PROTECTION_FAULT_ENABLE_INTERRUPT_MASK |
		VM_CONTEXT1_CNTL__PDE0_PROTECTION_FAULT_ENABLE_INTERRUPT_MASK |
		VM_CONTEXT1_CNTL__VALID_PROTECTION_FAULT_ENABLE_INTERRUPT_MASK |
		VM_CONTEXT1_CNTL__READ_PROTECTION_FAULT_ENABLE_INTERRUPT_MASK |
		VM_CONTEXT1_CNTL__WRITE_PROTECTION_FAULT_ENABLE_INTERRUPT_MASK |
		VM_CONTEXT1_CNTL__EXECUTE_PROTECTION_FAULT_ENABLE_INTERRUPT_MASK;

	switch (state) {
	case AMDGPU_IRQ_STATE_DISABLE:
		for (j = 0; j < AMDGPU_MAX_VMHUBS; j++) {
			hub = &adev->vmhub[j];
			for (i = 0; i < 16; i++) {
				reg = hub->vm_context0_cntl + i;
				tmp = RREG32(reg);
				tmp &= ~bits;
				WREG32(reg, tmp);
			}
		}
		break;
	case AMDGPU_IRQ_STATE_ENABLE:
		for (j = 0; j < AMDGPU_MAX_VMHUBS; j++) {
			hub = &adev->vmhub[j];
			for (i = 0; i < 16; i++) {
				reg = hub->vm_context0_cntl + i;
				tmp = RREG32(reg);
				tmp |= bits;
				WREG32(reg, tmp);
			}
		}
	default:
		break;
	}

	return 0;
}

static int gmc_v9_0_process_interrupt(struct amdgpu_device *adev,
				struct amdgpu_irq_src *source,
				struct amdgpu_iv_entry *entry)
{
	struct amdgpu_vmhub *hub = &adev->vmhub[entry->vmid_src];
	uint32_t status = 0;
	u64 addr;

	addr = (u64)entry->src_data[0] << 12;
	addr |= ((u64)entry->src_data[1] & 0xf) << 44;

<<<<<<< HEAD
=======
	if (retry_fault && amdgpu_gmc_filter_faults(adev, addr, entry->pasid,
						    entry->timestamp))
		return 1; /* This also prevents sending it to KFD */

	/* If it's the first fault for this address, process it normally */
>>>>>>> 407d19ab
	if (!amdgpu_sriov_vf(adev)) {
		status = RREG32(hub->vm_l2_pro_fault_status);
		WREG32_P(hub->vm_l2_pro_fault_cntl, 1, ~1);
	}

	if (printk_ratelimit()) {
		struct amdgpu_task_info task_info = { 0 };

		amdgpu_vm_get_task_info(adev, entry->pasid, &task_info);

		dev_err(adev->dev,
			"[%s] VMC page fault (src_id:%u ring:%u vmid:%u pasid:%u, for process %s pid %d thread %s pid %d\n)\n",
			entry->vmid_src ? "mmhub" : "gfxhub",
			entry->src_id, entry->ring_id, entry->vmid,
			entry->pasid, task_info.process_name, task_info.tgid,
			task_info.task_name, task_info.pid);
		dev_err(adev->dev, "  at address 0x%016llx from %d\n",
			addr, entry->client_id);
		if (!amdgpu_sriov_vf(adev))
			dev_err(adev->dev,
				"VM_L2_PROTECTION_FAULT_STATUS:0x%08X\n",
				status);
	}

	return 0;
}

static const struct amdgpu_irq_src_funcs gmc_v9_0_irq_funcs = {
	.set = gmc_v9_0_vm_fault_interrupt_state,
	.process = gmc_v9_0_process_interrupt,
};


static const struct amdgpu_irq_src_funcs gmc_v9_0_ecc_funcs = {
	.set = gmc_v9_0_ecc_interrupt_state,
	.process = gmc_v9_0_process_ecc_irq,
};

static void gmc_v9_0_set_irq_funcs(struct amdgpu_device *adev)
{
	adev->gmc.vm_fault.num_types = 1;
	adev->gmc.vm_fault.funcs = &gmc_v9_0_irq_funcs;

	adev->gmc.ecc_irq.num_types = 1;
	adev->gmc.ecc_irq.funcs = &gmc_v9_0_ecc_funcs;
}

static uint32_t gmc_v9_0_get_invalidate_req(unsigned int vmid)
{
	u32 req = 0;

	/* invalidate using legacy mode on vmid*/
	req = REG_SET_FIELD(req, VM_INVALIDATE_ENG0_REQ,
			    PER_VMID_INVALIDATE_REQ, 1 << vmid);
	req = REG_SET_FIELD(req, VM_INVALIDATE_ENG0_REQ, FLUSH_TYPE, 0);
	req = REG_SET_FIELD(req, VM_INVALIDATE_ENG0_REQ, INVALIDATE_L2_PTES, 1);
	req = REG_SET_FIELD(req, VM_INVALIDATE_ENG0_REQ, INVALIDATE_L2_PDE0, 1);
	req = REG_SET_FIELD(req, VM_INVALIDATE_ENG0_REQ, INVALIDATE_L2_PDE1, 1);
	req = REG_SET_FIELD(req, VM_INVALIDATE_ENG0_REQ, INVALIDATE_L2_PDE2, 1);
	req = REG_SET_FIELD(req, VM_INVALIDATE_ENG0_REQ, INVALIDATE_L1_PTES, 1);
	req = REG_SET_FIELD(req, VM_INVALIDATE_ENG0_REQ,
			    CLEAR_PROTECTION_FAULT_STATUS_ADDR,	0);

	return req;
}

/*
 * GART
 * VMID 0 is the physical GPU addresses as used by the kernel.
 * VMIDs 1-15 are used for userspace clients and are handled
 * by the amdgpu vm/hsa code.
 */

/**
 * gmc_v9_0_flush_gpu_tlb - gart tlb flush callback
 *
 * @adev: amdgpu_device pointer
 * @vmid: vm instance to flush
 *
 * Flush the TLB for the requested page table.
 */
static void gmc_v9_0_flush_gpu_tlb(struct amdgpu_device *adev,
					uint32_t vmid)
{
	/* Use register 17 for GART */
	const unsigned eng = 17;
	unsigned i, j;

	spin_lock(&adev->gmc.invalidate_lock);

	for (i = 0; i < AMDGPU_MAX_VMHUBS; ++i) {
		struct amdgpu_vmhub *hub = &adev->vmhub[i];
		u32 tmp = gmc_v9_0_get_invalidate_req(vmid);

		WREG32_NO_KIQ(hub->vm_inv_eng0_req + eng, tmp);

		/* Busy wait for ACK.*/
		for (j = 0; j < 100; j++) {
			tmp = RREG32_NO_KIQ(hub->vm_inv_eng0_ack + eng);
			tmp &= 1 << vmid;
			if (tmp)
				break;
			cpu_relax();
		}
		if (j < 100)
			continue;

		/* Wait for ACK with a delay.*/
		for (j = 0; j < adev->usec_timeout; j++) {
			tmp = RREG32_NO_KIQ(hub->vm_inv_eng0_ack + eng);
			tmp &= 1 << vmid;
			if (tmp)
				break;
			udelay(1);
		}
		if (j < adev->usec_timeout)
			continue;

		DRM_ERROR("Timeout waiting for VM flush ACK!\n");
	}

	spin_unlock(&adev->gmc.invalidate_lock);
}

static uint64_t gmc_v9_0_emit_flush_gpu_tlb(struct amdgpu_ring *ring,
					    unsigned vmid, uint64_t pd_addr)
{
	struct amdgpu_device *adev = ring->adev;
	struct amdgpu_vmhub *hub = &adev->vmhub[ring->funcs->vmhub];
	uint32_t req = gmc_v9_0_get_invalidate_req(vmid);
	uint64_t flags = AMDGPU_PTE_VALID;
	unsigned eng = ring->vm_inv_eng;

	amdgpu_gmc_get_vm_pde(adev, -1, &pd_addr, &flags);
	pd_addr |= flags;

	amdgpu_ring_emit_wreg(ring, hub->ctx0_ptb_addr_lo32 + (2 * vmid),
			      lower_32_bits(pd_addr));

	amdgpu_ring_emit_wreg(ring, hub->ctx0_ptb_addr_hi32 + (2 * vmid),
			      upper_32_bits(pd_addr));

	amdgpu_ring_emit_reg_write_reg_wait(ring, hub->vm_inv_eng0_req + eng,
					    hub->vm_inv_eng0_ack + eng,
					    req, 1 << vmid);

	return pd_addr;
}

static void gmc_v9_0_emit_pasid_mapping(struct amdgpu_ring *ring, unsigned vmid,
					unsigned pasid)
{
	struct amdgpu_device *adev = ring->adev;
	uint32_t reg;

	if (ring->funcs->vmhub == AMDGPU_GFXHUB)
		reg = SOC15_REG_OFFSET(OSSSYS, 0, mmIH_VMID_0_LUT) + vmid;
	else
		reg = SOC15_REG_OFFSET(OSSSYS, 0, mmIH_VMID_0_LUT_MM) + vmid;

	amdgpu_ring_emit_wreg(ring, reg, pasid);
}

/*
 * PTE format on VEGA 10:
 * 63:59 reserved
 * 58:57 mtype
 * 56 F
 * 55 L
 * 54 P
 * 53 SW
 * 52 T
 * 50:48 reserved
 * 47:12 4k physical page base address
 * 11:7 fragment
 * 6 write
 * 5 read
 * 4 exe
 * 3 Z
 * 2 snooped
 * 1 system
 * 0 valid
 *
 * PDE format on VEGA 10:
 * 63:59 block fragment size
 * 58:55 reserved
 * 54 P
 * 53:48 reserved
 * 47:6 physical base address of PD or PTE
 * 5:3 reserved
 * 2 C
 * 1 system
 * 0 valid
 */

static uint64_t gmc_v9_0_get_vm_pte_flags(struct amdgpu_device *adev,
						uint32_t flags)

{
	uint64_t pte_flag = 0;

	if (flags & AMDGPU_VM_PAGE_EXECUTABLE)
		pte_flag |= AMDGPU_PTE_EXECUTABLE;
	if (flags & AMDGPU_VM_PAGE_READABLE)
		pte_flag |= AMDGPU_PTE_READABLE;
	if (flags & AMDGPU_VM_PAGE_WRITEABLE)
		pte_flag |= AMDGPU_PTE_WRITEABLE;

	switch (flags & AMDGPU_VM_MTYPE_MASK) {
	case AMDGPU_VM_MTYPE_DEFAULT:
		pte_flag |= AMDGPU_PTE_MTYPE(MTYPE_NC);
		break;
	case AMDGPU_VM_MTYPE_NC:
		pte_flag |= AMDGPU_PTE_MTYPE(MTYPE_NC);
		break;
	case AMDGPU_VM_MTYPE_WC:
		pte_flag |= AMDGPU_PTE_MTYPE(MTYPE_WC);
		break;
	case AMDGPU_VM_MTYPE_CC:
		pte_flag |= AMDGPU_PTE_MTYPE(MTYPE_CC);
		break;
	case AMDGPU_VM_MTYPE_UC:
		pte_flag |= AMDGPU_PTE_MTYPE(MTYPE_UC);
		break;
	default:
		pte_flag |= AMDGPU_PTE_MTYPE(MTYPE_NC);
		break;
	}

	if (flags & AMDGPU_VM_PAGE_PRT)
		pte_flag |= AMDGPU_PTE_PRT;

	return pte_flag;
}

static void gmc_v9_0_get_vm_pde(struct amdgpu_device *adev, int level,
				uint64_t *addr, uint64_t *flags)
{
	if (!(*flags & AMDGPU_PDE_PTE))
		*addr = adev->vm_manager.vram_base_offset + *addr -
			adev->gmc.vram_start;
	BUG_ON(*addr & 0xFFFF00000000003FULL);

	if (!adev->gmc.translate_further)
		return;

	if (level == AMDGPU_VM_PDB1) {
		/* Set the block fragment size */
		if (!(*flags & AMDGPU_PDE_PTE))
			*flags |= AMDGPU_PDE_BFS(0x9);

	} else if (level == AMDGPU_VM_PDB0) {
		if (*flags & AMDGPU_PDE_PTE)
			*flags &= ~AMDGPU_PDE_PTE;
		else
			*flags |= AMDGPU_PTE_TF;
	}
}

static const struct amdgpu_gmc_funcs gmc_v9_0_gmc_funcs = {
	.flush_gpu_tlb = gmc_v9_0_flush_gpu_tlb,
	.emit_flush_gpu_tlb = gmc_v9_0_emit_flush_gpu_tlb,
	.emit_pasid_mapping = gmc_v9_0_emit_pasid_mapping,
	.get_vm_pte_flags = gmc_v9_0_get_vm_pte_flags,
	.get_vm_pde = gmc_v9_0_get_vm_pde
};

static void gmc_v9_0_set_gmc_funcs(struct amdgpu_device *adev)
{
	if (adev->gmc.gmc_funcs == NULL)
		adev->gmc.gmc_funcs = &gmc_v9_0_gmc_funcs;
}

static int gmc_v9_0_early_init(void *handle)
{
	struct amdgpu_device *adev = (struct amdgpu_device *)handle;

	gmc_v9_0_set_gmc_funcs(adev);
	gmc_v9_0_set_irq_funcs(adev);

	adev->gmc.shared_aperture_start = 0x2000000000000000ULL;
	adev->gmc.shared_aperture_end =
		adev->gmc.shared_aperture_start + (4ULL << 30) - 1;
	adev->gmc.private_aperture_start = 0x1000000000000000ULL;
	adev->gmc.private_aperture_end =
		adev->gmc.private_aperture_start + (4ULL << 30) - 1;

	return 0;
}

<<<<<<< HEAD
static int gmc_v9_0_ecc_available(struct amdgpu_device *adev)
{
	uint32_t reg_val;
	uint32_t reg_addr;
	uint32_t field_val;
	size_t i;
	uint32_t fv2;
	size_t lost_sheep;

	DRM_DEBUG("ecc: gmc_v9_0_ecc_available()\n");

	lost_sheep = 0;
	for (i = 0; i < ARRAY_SIZE(ecc_umclocalcap_addrs); ++i) {
		reg_addr = ecc_umclocalcap_addrs[i];
		DRM_DEBUG("ecc: "
			  "UMCCH_UmcLocalCap[%zu]: reg_addr: 0x%08x\n",
			  i, reg_addr);
		reg_val = RREG32(reg_addr);
		field_val = REG_GET_FIELD(reg_val, UMCCH0_0_UmcLocalCap,
					  EccDis);
		DRM_DEBUG("ecc: "
			  "reg_val: 0x%08x, "
			  "EccDis: 0x%08x, ",
			  reg_val, field_val);
		if (field_val) {
			DRM_ERROR("ecc: UmcLocalCap:EccDis is set.\n");
			++lost_sheep;
		}
	}

	for (i = 0; i < ARRAY_SIZE(ecc_umcch_umc_config_addrs); ++i) {
		reg_addr = ecc_umcch_umc_config_addrs[i];
		DRM_DEBUG("ecc: "
			  "UMCCH0_0_UMC_CONFIG[%zu]: reg_addr: 0x%08x",
			  i, reg_addr);
		reg_val = RREG32(reg_addr);
		field_val = REG_GET_FIELD(reg_val, UMCCH0_0_UMC_CONFIG,
					  DramReady);
		DRM_DEBUG("ecc: "
			  "reg_val: 0x%08x, "
			  "DramReady: 0x%08x\n",
			  reg_val, field_val);

		if (!field_val) {
			DRM_ERROR("ecc: UMC_CONFIG:DramReady is not set.\n");
			++lost_sheep;
		}
	}

	for (i = 0; i < ARRAY_SIZE(ecc_umcch_eccctrl_addrs); ++i) {
		reg_addr = ecc_umcch_eccctrl_addrs[i];
		DRM_DEBUG("ecc: "
			  "UMCCH_EccCtrl[%zu]: reg_addr: 0x%08x, ",
			  i, reg_addr);
		reg_val = RREG32(reg_addr);
		field_val = REG_GET_FIELD(reg_val, UMCCH0_0_EccCtrl,
					  WrEccEn);
		fv2 = REG_GET_FIELD(reg_val, UMCCH0_0_EccCtrl,
				    RdEccEn);
		DRM_DEBUG("ecc: "
			  "reg_val: 0x%08x, "
			  "WrEccEn: 0x%08x, "
			  "RdEccEn: 0x%08x\n",
			  reg_val, field_val, fv2);

		if (!field_val) {
			DRM_DEBUG("ecc: WrEccEn is not set\n");
			++lost_sheep;
		}
		if (!fv2) {
			DRM_DEBUG("ecc: RdEccEn is not set\n");
			++lost_sheep;
		}
	}

	DRM_DEBUG("ecc: lost_sheep: %zu\n", lost_sheep);
	return lost_sheep == 0;
}

static int gmc_v9_0_late_init(void *handle)
=======
static bool gmc_v9_0_keep_stolen_memory(struct amdgpu_device *adev)
>>>>>>> 407d19ab
{
	struct amdgpu_device *adev = (struct amdgpu_device *)handle;
	/*
	 * The latest engine allocation on gfx9 is:
	 * Engine 0, 1: idle
	 * Engine 2, 3: firmware
	 * Engine 4~13: amdgpu ring, subject to change when ring number changes
	 * Engine 14~15: idle
	 * Engine 16: kfd tlb invalidation
	 * Engine 17: Gart flushes
	 */
<<<<<<< HEAD
	unsigned vm_inv_eng[AMDGPU_MAX_VMHUBS] = { 4, 4 };
=======
	switch (adev->asic_type) {
	case CHIP_VEGA10:
	case CHIP_RAVEN:
		return true;
	case CHIP_VEGA12:
	case CHIP_VEGA20:
	default:
		return false;
	}
}

static int gmc_v9_0_allocate_vm_inv_eng(struct amdgpu_device *adev)
{
	struct amdgpu_ring *ring;
	unsigned vm_inv_engs[AMDGPU_MAX_VMHUBS] =
		{GFXHUB_FREE_VM_INV_ENGS_BITMAP, MMHUB_FREE_VM_INV_ENGS_BITMAP};
>>>>>>> 407d19ab
	unsigned i;
	int r;

	/*
	 * TODO - Uncomment once GART corruption issue is fixed.
	 */
	/* amdgpu_bo_late_init(adev); */

	for(i = 0; i < adev->num_rings; ++i) {
		struct amdgpu_ring *ring = adev->rings[i];
		unsigned vmhub = ring->funcs->vmhub;

		ring->vm_inv_eng = vm_inv_eng[vmhub]++;
		dev_info(adev->dev, "ring %u(%s) uses VM inv eng %u on hub %u\n",
			 ring->idx, ring->name, ring->vm_inv_eng,
			 ring->funcs->vmhub);
	}

<<<<<<< HEAD
	/* Engine 16 is used for KFD and 17 for GART flushes */
	for(i = 0; i < AMDGPU_MAX_VMHUBS; ++i)
		BUG_ON(vm_inv_eng[i] > 16);
=======
	return 0;
}

static int gmc_v9_0_ecc_late_init(void *handle)
{
	struct amdgpu_device *adev = (struct amdgpu_device *)handle;
	struct ras_common_if **ras_if = &adev->gmc.ras_if;
	struct ras_ih_if ih_info = {
		.cb = gmc_v9_0_process_ras_data_cb,
	};
	struct ras_fs_if fs_info = {
		.sysfs_name = "umc_err_count",
		.debugfs_name = "umc_err_inject",
	};
	struct ras_common_if ras_block = {
		.block = AMDGPU_RAS_BLOCK__UMC,
		.type = AMDGPU_RAS_ERROR__MULTI_UNCORRECTABLE,
		.sub_block_index = 0,
		.name = "umc",
	};
	int r;

	if (!amdgpu_ras_is_supported(adev, AMDGPU_RAS_BLOCK__UMC)) {
		amdgpu_ras_feature_enable_on_boot(adev, &ras_block, 0);
		return 0;
	}
	/* handle resume path. */
	if (*ras_if)
		goto resume;

	*ras_if = kmalloc(sizeof(**ras_if), GFP_KERNEL);
	if (!*ras_if)
		return -ENOMEM;

	**ras_if = ras_block;

	r = amdgpu_ras_feature_enable_on_boot(adev, *ras_if, 1);
	if (r)
		goto feature;

	ih_info.head = **ras_if;
	fs_info.head = **ras_if;

	r = amdgpu_ras_interrupt_add_handler(adev, &ih_info);
	if (r)
		goto interrupt;

	r = amdgpu_ras_debugfs_create(adev, &fs_info);
	if (r)
		goto debugfs;

	r = amdgpu_ras_sysfs_create(adev, &fs_info);
	if (r)
		goto sysfs;
resume:
	r = amdgpu_irq_get(adev, &adev->gmc.ecc_irq, 0);
	if (r)
		goto irq;

	return 0;
irq:
	amdgpu_ras_sysfs_remove(adev, *ras_if);
sysfs:
	amdgpu_ras_debugfs_remove(adev, *ras_if);
debugfs:
	amdgpu_ras_interrupt_remove_handler(adev, &ih_info);
interrupt:
	amdgpu_ras_feature_enable(adev, *ras_if, 0);
feature:
	kfree(*ras_if);
	*ras_if = NULL;
	return -EINVAL;
}


static int gmc_v9_0_late_init(void *handle)
{
	struct amdgpu_device *adev = (struct amdgpu_device *)handle;
	bool r;

	if (!gmc_v9_0_keep_stolen_memory(adev))
		amdgpu_bo_late_init(adev);

	r = gmc_v9_0_allocate_vm_inv_eng(adev);
	if (r)
		return r;
	/* Check if ecc is available */
	if (!amdgpu_sriov_vf(adev)) {
		switch (adev->asic_type) {
		case CHIP_VEGA10:
		case CHIP_VEGA20:
			r = amdgpu_atomfirmware_mem_ecc_supported(adev);
			if (!r) {
				DRM_INFO("ECC is not present.\n");
				if (adev->df_funcs->enable_ecc_force_par_wr_rmw)
					adev->df_funcs->enable_ecc_force_par_wr_rmw(adev, false);
			} else {
				DRM_INFO("ECC is active.\n");
			}
>>>>>>> 407d19ab

			r = amdgpu_atomfirmware_sram_ecc_supported(adev);
			if (!r) {
				DRM_INFO("SRAM ECC is not present.\n");
			} else {
				DRM_INFO("SRAM ECC is active.\n");
			}
			break;
		default:
			break;
		}
	}

	r = gmc_v9_0_ecc_late_init(handle);
	if (r)
		return r;

	return amdgpu_irq_get(adev, &adev->gmc.vm_fault, 0);
}

static void gmc_v9_0_vram_gtt_location(struct amdgpu_device *adev,
					struct amdgpu_gmc *mc)
{
	u64 base = 0;
	if (!amdgpu_sriov_vf(adev))
		base = mmhub_v1_0_get_fb_location(adev);
<<<<<<< HEAD
	amdgpu_device_vram_location(adev, &adev->gmc, base);
	amdgpu_device_gart_location(adev, mc);
=======
	/* add the xgmi offset of the physical node */
	base += adev->gmc.xgmi.physical_node_id * adev->gmc.xgmi.node_segment_size;
	amdgpu_gmc_vram_location(adev, mc, base);
	amdgpu_gmc_gart_location(adev, mc);
	if (!amdgpu_sriov_vf(adev))
		amdgpu_gmc_agp_location(adev, mc);
>>>>>>> 407d19ab
	/* base offset of vram pages */
	adev->vm_manager.vram_base_offset = gfxhub_v1_0_get_mc_fb_offset(adev);
}

/**
 * gmc_v9_0_mc_init - initialize the memory controller driver params
 *
 * @adev: amdgpu_device pointer
 *
 * Look up the amount of vram, vram width, and decide how to place
 * vram and gart within the GPU's physical address space.
 * Returns 0 for success.
 */
static int gmc_v9_0_mc_init(struct amdgpu_device *adev)
{
	int chansize, numchan;
	int r;

	if (amdgpu_sriov_vf(adev)) {
		/* For Vega10 SR-IOV, vram_width can't be read from ATOM as RAVEN,
		 * and DF related registers is not readable, seems hardcord is the
		 * only way to set the correct vram_width
		 */
		adev->gmc.vram_width = 2048;
	} else if (amdgpu_emu_mode != 1) {
		adev->gmc.vram_width = amdgpu_atomfirmware_get_vram_width(adev);
	}

	if (!adev->gmc.vram_width) {
		/* hbm memory channel size */
		if (adev->flags & AMD_IS_APU)
			chansize = 64;
		else
			chansize = 128;

		numchan = adev->df_funcs->get_hbm_channel_number(adev);
		adev->gmc.vram_width = numchan * chansize;
	}

	/* size in MB on si */
	adev->gmc.mc_vram_size =
		adev->nbio_funcs->get_memsize(adev) * 1024ULL * 1024ULL;
	adev->gmc.real_vram_size = adev->gmc.mc_vram_size;

	if (!(adev->flags & AMD_IS_APU)) {
		r = amdgpu_device_resize_fb_bar(adev);
		if (r)
			return r;
	}
	adev->gmc.aper_base = pci_resource_start(adev->pdev, 0);
	adev->gmc.aper_size = pci_resource_len(adev->pdev, 0);

#ifdef CONFIG_X86_64
	if (adev->flags & AMD_IS_APU) {
		adev->gmc.aper_base = gfxhub_v1_0_get_mc_fb_offset(adev);
		adev->gmc.aper_size = adev->gmc.real_vram_size;
	}
#endif
	/* In case the PCI BAR is larger than the actual amount of vram */
	adev->gmc.visible_vram_size = adev->gmc.aper_size;
	if (adev->gmc.visible_vram_size > adev->gmc.real_vram_size)
		adev->gmc.visible_vram_size = adev->gmc.real_vram_size;

	/* set the gart size */
	if (amdgpu_gart_size == -1) {
		switch (adev->asic_type) {
		case CHIP_VEGA10:  /* all engines support GPUVM */
		case CHIP_VEGA12:  /* all engines support GPUVM */
		case CHIP_VEGA20:
		default:
			adev->gmc.gart_size = 512ULL << 20;
			break;
		case CHIP_RAVEN:   /* DCE SG support */
			adev->gmc.gart_size = 1024ULL << 20;
			break;
		}
	} else {
		adev->gmc.gart_size = (u64)amdgpu_gart_size << 20;
	}

	gmc_v9_0_vram_gtt_location(adev, &adev->gmc);

	return 0;
}

static int gmc_v9_0_gart_init(struct amdgpu_device *adev)
{
	int r;

	if (adev->gart.robj) {
		WARN(1, "VEGA10 PCIE GART already initialized\n");
		return 0;
	}
	/* Initialize common gart structure */
	r = amdgpu_gart_init(adev);
	if (r)
		return r;
	adev->gart.table_size = adev->gart.num_gpu_pages * 8;
	adev->gart.gart_pte_flags = AMDGPU_PTE_MTYPE(MTYPE_UC) |
				 AMDGPU_PTE_EXECUTABLE;
	return amdgpu_gart_table_vram_alloc(adev);
}

static unsigned gmc_v9_0_get_vbios_fb_size(struct amdgpu_device *adev)
{
#if 0
	u32 d1vga_control = RREG32_SOC15(DCE, 0, mmD1VGA_CONTROL);
#endif
	unsigned size;

	/*
	 * TODO Remove once GART corruption is resolved
	 * Check related code in gmc_v9_0_sw_fini
	 * */
	size = 9 * 1024 * 1024;

#if 0
	if (REG_GET_FIELD(d1vga_control, D1VGA_CONTROL, D1VGA_MODE_ENABLE)) {
		size = 9 * 1024 * 1024; /* reserve 8MB for vga emulator and 1 MB for FB */
	} else {
		u32 viewport;

		switch (adev->asic_type) {
		case CHIP_RAVEN:
			viewport = RREG32_SOC15(DCE, 0, mmHUBP0_DCSURF_PRI_VIEWPORT_DIMENSION);
			size = (REG_GET_FIELD(viewport,
					      HUBP0_DCSURF_PRI_VIEWPORT_DIMENSION, PRI_VIEWPORT_HEIGHT) *
				REG_GET_FIELD(viewport,
					      HUBP0_DCSURF_PRI_VIEWPORT_DIMENSION, PRI_VIEWPORT_WIDTH) *
				4);
			break;
		case CHIP_VEGA10:
		case CHIP_VEGA12:
		default:
			viewport = RREG32_SOC15(DCE, 0, mmSCL0_VIEWPORT_SIZE);
			size = (REG_GET_FIELD(viewport, SCL0_VIEWPORT_SIZE, VIEWPORT_HEIGHT) *
				REG_GET_FIELD(viewport, SCL0_VIEWPORT_SIZE, VIEWPORT_WIDTH) *
				4);
			break;
		}
	}
	/* return 0 if the pre-OS buffer uses up most of vram */
	if ((adev->gmc.real_vram_size - size) < (8 * 1024 * 1024))
		return 0;

#endif
	return size;
}

static int gmc_v9_0_sw_init(void *handle)
{
	int r;
	int dma_bits;
	struct amdgpu_device *adev = (struct amdgpu_device *)handle;

	gfxhub_v1_0_init(adev);
	mmhub_v1_0_init(adev);

	spin_lock_init(&adev->gmc.invalidate_lock);

	adev->gmc.vram_type = amdgpu_atomfirmware_get_vram_type(adev);
	switch (adev->asic_type) {
	case CHIP_RAVEN:
		if (adev->rev_id == 0x0 || adev->rev_id == 0x1) {
			amdgpu_vm_adjust_size(adev, 256 * 1024, 9, 3, 48);
		} else {
			/* vm_size is 128TB + 512GB for legacy 3-level page support */
			amdgpu_vm_adjust_size(adev, 128 * 1024 + 512, 9, 2, 48);
			adev->gmc.translate_further =
				adev->vm_manager.num_level > 1;
		}
		break;
	case CHIP_VEGA10:
	case CHIP_VEGA12:
	case CHIP_VEGA20:
		/*
		 * To fulfill 4-level page support,
		 * vm size is 256TB (48bit), maximum size of Vega10,
		 * block size 512 (9bit)
		 */
		amdgpu_vm_adjust_size(adev, 256 * 1024, 9, 3, 48);
		break;
	default:
		break;
	}

	/* This interrupt is VMC page fault.*/
	r = amdgpu_irq_add_id(adev, SOC15_IH_CLIENTID_VMC, VMC_1_0__SRCID__VM_FAULT,
				&adev->gmc.vm_fault);
	r = amdgpu_irq_add_id(adev, SOC15_IH_CLIENTID_UTCL2, UTCL2_1_0__SRCID__FAULT,
				&adev->gmc.vm_fault);

	if (r)
		return r;

	/* interrupt sent to DF. */
	r = amdgpu_irq_add_id(adev, SOC15_IH_CLIENTID_DF, 0,
			&adev->gmc.ecc_irq);
	if (r)
		return r;

	/* Set the internal MC address mask
	 * This is the max address of the GPU's
	 * internal address space.
	 */
	adev->gmc.mc_mask = 0xffffffffffffULL; /* 48 bit MC */

	/* set DMA mask + need_dma32 flags.
	 * PCIE - can handle 44-bits.
	 * IGP - can handle 44-bits
	 * PCI - dma32 for legacy pci gart, 44 bits on vega10
	 */
	adev->need_dma32 = false;
	dma_bits = adev->need_dma32 ? 32 : 44;
	r = pci_set_dma_mask(adev->pdev, DMA_BIT_MASK(dma_bits));
	if (r) {
		adev->need_dma32 = true;
		dma_bits = 32;
		printk(KERN_WARNING "amdgpu: No suitable DMA available.\n");
	}
	r = pci_set_consistent_dma_mask(adev->pdev, DMA_BIT_MASK(dma_bits));
	if (r) {
		pci_set_consistent_dma_mask(adev->pdev, DMA_BIT_MASK(32));
		printk(KERN_WARNING "amdgpu: No coherent DMA available.\n");
	}
	adev->need_swiotlb = drm_need_swiotlb(dma_bits);

	r = gmc_v9_0_mc_init(adev);
	if (r)
		return r;

	adev->gmc.stolen_size = gmc_v9_0_get_vbios_fb_size(adev);

	/* Memory manager */
	r = amdgpu_bo_init(adev);
	if (r)
		return r;

	r = gmc_v9_0_gart_init(adev);
	if (r)
		return r;

	/*
	 * number of VMs
	 * VMID 0 is reserved for System
	 * amdgpu graphics/compute will use VMIDs 1-7
	 * amdkfd will use VMIDs 8-15
	 */
	adev->vm_manager.id_mgr[AMDGPU_GFXHUB].num_ids = AMDGPU_NUM_OF_VMIDS;
	adev->vm_manager.id_mgr[AMDGPU_MMHUB].num_ids = AMDGPU_NUM_OF_VMIDS;

	amdgpu_vm_manager_init(adev);

	return 0;
}

static int gmc_v9_0_sw_fini(void *handle)
{
	struct amdgpu_device *adev = (struct amdgpu_device *)handle;

	if (amdgpu_ras_is_supported(adev, AMDGPU_RAS_BLOCK__UMC) &&
			adev->gmc.ras_if) {
		struct ras_common_if *ras_if = adev->gmc.ras_if;
		struct ras_ih_if ih_info = {
			.head = *ras_if,
		};

		/*remove fs first*/
		amdgpu_ras_debugfs_remove(adev, ras_if);
		amdgpu_ras_sysfs_remove(adev, ras_if);
		/*remove the IH*/
		amdgpu_ras_interrupt_remove_handler(adev, &ih_info);
		amdgpu_ras_feature_enable(adev, ras_if, 0);
		kfree(ras_if);
	}

	amdgpu_gem_force_release(adev);
	amdgpu_vm_manager_fini(adev);

	/*
	* TODO:
	* Currently there is a bug where some memory client outside
	* of the driver writes to first 8M of VRAM on S3 resume,
	* this overrides GART which by default gets placed in first 8M and
	* causes VM_FAULTS once GTT is accessed.
	* Keep the stolen memory reservation until the while this is not solved.
	* Also check code in gmc_v9_0_get_vbios_fb_size and gmc_v9_0_late_init
	*/
	amdgpu_bo_free_kernel(&adev->stolen_vga_memory, NULL, NULL);

	amdgpu_gart_table_vram_free(adev);
	amdgpu_bo_fini(adev);
	amdgpu_gart_fini(adev);

	return 0;
}

static void gmc_v9_0_init_golden_registers(struct amdgpu_device *adev)
{

	switch (adev->asic_type) {
	case CHIP_VEGA10:
	case CHIP_VEGA20:
		soc15_program_register_sequence(adev,
						golden_settings_mmhub_1_0_0,
						ARRAY_SIZE(golden_settings_mmhub_1_0_0));
		soc15_program_register_sequence(adev,
						golden_settings_athub_1_0_0,
						ARRAY_SIZE(golden_settings_athub_1_0_0));
		break;
	case CHIP_VEGA12:
		break;
	case CHIP_RAVEN:
		soc15_program_register_sequence(adev,
						golden_settings_athub_1_0_0,
						ARRAY_SIZE(golden_settings_athub_1_0_0));
		break;
	default:
		break;
	}
}

/**
 * gmc_v9_0_gart_enable - gart enable
 *
 * @adev: amdgpu_device pointer
 */
static int gmc_v9_0_gart_enable(struct amdgpu_device *adev)
{
	int r;
	bool value;
	u32 tmp;

	amdgpu_device_program_register_sequence(adev,
						golden_settings_vega10_hdp,
						ARRAY_SIZE(golden_settings_vega10_hdp));

	if (adev->gart.robj == NULL) {
		dev_err(adev->dev, "No VRAM object for PCIE GART.\n");
		return -EINVAL;
	}
	r = amdgpu_gart_table_vram_pin(adev);
	if (r)
		return r;

	switch (adev->asic_type) {
	case CHIP_RAVEN:
		mmhub_v1_0_initialize_power_gating(adev);
		mmhub_v1_0_update_power_gating(adev, true);
		break;
	default:
		break;
	}

	r = gfxhub_v1_0_gart_enable(adev);
	if (r)
		return r;

	r = mmhub_v1_0_gart_enable(adev);
	if (r)
		return r;

	WREG32_FIELD15(HDP, 0, HDP_MISC_CNTL, FLUSH_INVALIDATE_CACHE, 1);

	tmp = RREG32_SOC15(HDP, 0, mmHDP_HOST_PATH_CNTL);
	WREG32_SOC15(HDP, 0, mmHDP_HOST_PATH_CNTL, tmp);

	WREG32_SOC15(HDP, 0, mmHDP_NONSURFACE_BASE, (adev->gmc.vram_start >> 8));
	WREG32_SOC15(HDP, 0, mmHDP_NONSURFACE_BASE_HI, (adev->gmc.vram_start >> 40));

	/* After HDP is initialized, flush HDP.*/
	adev->nbio_funcs->hdp_flush(adev, NULL);

	if (amdgpu_vm_fault_stop == AMDGPU_VM_FAULT_STOP_ALWAYS)
		value = false;
	else
		value = true;

	gfxhub_v1_0_set_fault_enable_default(adev, value);
	mmhub_v1_0_set_fault_enable_default(adev, value);
	gmc_v9_0_flush_gpu_tlb(adev, 0);

	DRM_INFO("PCIE GART of %uM enabled (table at 0x%016llX).\n",
		 (unsigned)(adev->gmc.gart_size >> 20),
		 (unsigned long long)adev->gart.table_addr);
	adev->gart.ready = true;
	return 0;
}

static int gmc_v9_0_hw_init(void *handle)
{
	int r;
	struct amdgpu_device *adev = (struct amdgpu_device *)handle;

	/* The sequence of these two function calls matters.*/
	gmc_v9_0_init_golden_registers(adev);

	if (adev->mode_info.num_crtc) {
		/* Lockout access through VGA aperture*/
		WREG32_FIELD15(DCE, 0, VGA_HDP_CONTROL, VGA_MEMORY_DISABLE, 1);

		/* disable VGA render */
		WREG32_FIELD15(DCE, 0, VGA_RENDER_CONTROL, VGA_VSTATUS_CNTL, 0);
	}

	r = gmc_v9_0_gart_enable(adev);

	return r;
}

/**
 * gmc_v9_0_gart_disable - gart disable
 *
 * @adev: amdgpu_device pointer
 *
 * This disables all VM page table.
 */
static void gmc_v9_0_gart_disable(struct amdgpu_device *adev)
{
	gfxhub_v1_0_gart_disable(adev);
	mmhub_v1_0_gart_disable(adev);
	amdgpu_gart_table_vram_unpin(adev);
}

static int gmc_v9_0_hw_fini(void *handle)
{
	struct amdgpu_device *adev = (struct amdgpu_device *)handle;

	if (amdgpu_sriov_vf(adev)) {
		/* full access mode, so don't touch any GMC register */
		DRM_DEBUG("For SRIOV client, shouldn't do anything.\n");
		return 0;
	}

	amdgpu_irq_put(adev, &adev->gmc.ecc_irq, 0);
	amdgpu_irq_put(adev, &adev->gmc.vm_fault, 0);
	gmc_v9_0_gart_disable(adev);

	return 0;
}

static int gmc_v9_0_suspend(void *handle)
{
	struct amdgpu_device *adev = (struct amdgpu_device *)handle;

	return gmc_v9_0_hw_fini(adev);
}

static int gmc_v9_0_resume(void *handle)
{
	int r;
	struct amdgpu_device *adev = (struct amdgpu_device *)handle;

	r = gmc_v9_0_hw_init(adev);
	if (r)
		return r;

	amdgpu_vmid_reset_all(adev);

	return 0;
}

static bool gmc_v9_0_is_idle(void *handle)
{
	/* MC is always ready in GMC v9.*/
	return true;
}

static int gmc_v9_0_wait_for_idle(void *handle)
{
	/* There is no need to wait for MC idle in GMC v9.*/
	return 0;
}

static int gmc_v9_0_soft_reset(void *handle)
{
	/* XXX for emulation.*/
	return 0;
}

static int gmc_v9_0_set_clockgating_state(void *handle,
					enum amd_clockgating_state state)
{
	struct amdgpu_device *adev = (struct amdgpu_device *)handle;

	return mmhub_v1_0_set_clockgating(adev, state);
}

static void gmc_v9_0_get_clockgating_state(void *handle, u32 *flags)
{
	struct amdgpu_device *adev = (struct amdgpu_device *)handle;

	mmhub_v1_0_get_clockgating(adev, flags);
}

static int gmc_v9_0_set_powergating_state(void *handle,
					enum amd_powergating_state state)
{
	return 0;
}

const struct amd_ip_funcs gmc_v9_0_ip_funcs = {
	.name = "gmc_v9_0",
	.early_init = gmc_v9_0_early_init,
	.late_init = gmc_v9_0_late_init,
	.sw_init = gmc_v9_0_sw_init,
	.sw_fini = gmc_v9_0_sw_fini,
	.hw_init = gmc_v9_0_hw_init,
	.hw_fini = gmc_v9_0_hw_fini,
	.suspend = gmc_v9_0_suspend,
	.resume = gmc_v9_0_resume,
	.is_idle = gmc_v9_0_is_idle,
	.wait_for_idle = gmc_v9_0_wait_for_idle,
	.soft_reset = gmc_v9_0_soft_reset,
	.set_clockgating_state = gmc_v9_0_set_clockgating_state,
	.set_powergating_state = gmc_v9_0_set_powergating_state,
	.get_clockgating_state = gmc_v9_0_get_clockgating_state,
};

const struct amdgpu_ip_block_version gmc_v9_0_ip_block =
{
	.type = AMD_IP_BLOCK_TYPE_GMC,
	.major = 9,
	.minor = 0,
	.rev = 0,
	.funcs = &gmc_v9_0_ip_funcs,
};<|MERGE_RESOLUTION|>--- conflicted
+++ resolved
@@ -25,6 +25,7 @@
 #include "amdgpu.h"
 #include "gmc_v9_0.h"
 #include "amdgpu_atomfirmware.h"
+#include "amdgpu_gem.h"
 
 #include "hdp/hdp_4_0_offset.h"
 #include "hdp/hdp_4_0_sh_mask.h"
@@ -42,6 +43,7 @@
 
 #include "gfxhub_v1_0.h"
 #include "mmhub_v1_0.h"
+#include "gfxhub_v1_1.h"
 
 #include "ivsrcid/vmc/irqsrcs_vmc_1_0.h"
 
@@ -310,37 +312,38 @@
 				struct amdgpu_iv_entry *entry)
 {
 	struct amdgpu_vmhub *hub = &adev->vmhub[entry->vmid_src];
+	bool retry_fault = !!(entry->src_data[1] & 0x80);
 	uint32_t status = 0;
 	u64 addr;
 
 	addr = (u64)entry->src_data[0] << 12;
 	addr |= ((u64)entry->src_data[1] & 0xf) << 44;
 
-<<<<<<< HEAD
-=======
 	if (retry_fault && amdgpu_gmc_filter_faults(adev, addr, entry->pasid,
 						    entry->timestamp))
 		return 1; /* This also prevents sending it to KFD */
 
 	/* If it's the first fault for this address, process it normally */
->>>>>>> 407d19ab
 	if (!amdgpu_sriov_vf(adev)) {
 		status = RREG32(hub->vm_l2_pro_fault_status);
 		WREG32_P(hub->vm_l2_pro_fault_cntl, 1, ~1);
 	}
 
 	if (printk_ratelimit()) {
-		struct amdgpu_task_info task_info = { 0 };
-
+		struct amdgpu_task_info task_info;
+
+		memset(&task_info, 0, sizeof(struct amdgpu_task_info));
 		amdgpu_vm_get_task_info(adev, entry->pasid, &task_info);
 
 		dev_err(adev->dev,
-			"[%s] VMC page fault (src_id:%u ring:%u vmid:%u pasid:%u, for process %s pid %d thread %s pid %d\n)\n",
+			"[%s] %s page fault (src_id:%u ring:%u vmid:%u "
+			"pasid:%u, for process %s pid %d thread %s pid %d)\n",
 			entry->vmid_src ? "mmhub" : "gfxhub",
+			retry_fault ? "retry" : "no-retry",
 			entry->src_id, entry->ring_id, entry->vmid,
 			entry->pasid, task_info.process_name, task_info.tgid,
 			task_info.task_name, task_info.pid);
-		dev_err(adev->dev, "  at address 0x%016llx from %d\n",
+		dev_err(adev->dev, "  in page starting at address 0x%016llx from %d\n",
 			addr, entry->client_id);
 		if (!amdgpu_sriov_vf(adev))
 			dev_err(adev->dev,
@@ -371,14 +374,14 @@
 	adev->gmc.ecc_irq.funcs = &gmc_v9_0_ecc_funcs;
 }
 
-static uint32_t gmc_v9_0_get_invalidate_req(unsigned int vmid)
+static uint32_t gmc_v9_0_get_invalidate_req(unsigned int vmid,
+					uint32_t flush_type)
 {
 	u32 req = 0;
 
-	/* invalidate using legacy mode on vmid*/
 	req = REG_SET_FIELD(req, VM_INVALIDATE_ENG0_REQ,
 			    PER_VMID_INVALIDATE_REQ, 1 << vmid);
-	req = REG_SET_FIELD(req, VM_INVALIDATE_ENG0_REQ, FLUSH_TYPE, 0);
+	req = REG_SET_FIELD(req, VM_INVALIDATE_ENG0_REQ, FLUSH_TYPE, flush_type);
 	req = REG_SET_FIELD(req, VM_INVALIDATE_ENG0_REQ, INVALIDATE_L2_PTES, 1);
 	req = REG_SET_FIELD(req, VM_INVALIDATE_ENG0_REQ, INVALIDATE_L2_PDE0, 1);
 	req = REG_SET_FIELD(req, VM_INVALIDATE_ENG0_REQ, INVALIDATE_L2_PDE1, 1);
@@ -398,54 +401,52 @@
  */
 
 /**
- * gmc_v9_0_flush_gpu_tlb - gart tlb flush callback
+ * gmc_v9_0_flush_gpu_tlb - tlb flush with certain type
  *
  * @adev: amdgpu_device pointer
  * @vmid: vm instance to flush
+ * @flush_type: the flush type
  *
- * Flush the TLB for the requested page table.
+ * Flush the TLB for the requested page table using certain type.
  */
 static void gmc_v9_0_flush_gpu_tlb(struct amdgpu_device *adev,
-					uint32_t vmid)
-{
-	/* Use register 17 for GART */
+				uint32_t vmid, uint32_t flush_type)
+{
 	const unsigned eng = 17;
 	unsigned i, j;
 
-	spin_lock(&adev->gmc.invalidate_lock);
-
 	for (i = 0; i < AMDGPU_MAX_VMHUBS; ++i) {
 		struct amdgpu_vmhub *hub = &adev->vmhub[i];
-		u32 tmp = gmc_v9_0_get_invalidate_req(vmid);
-
+		u32 tmp = gmc_v9_0_get_invalidate_req(vmid, flush_type);
+
+		/* This is necessary for a HW workaround under SRIOV as well
+		 * as GFXOFF under bare metal
+		 */
+		if (adev->gfx.kiq.ring.sched.ready &&
+		    (amdgpu_sriov_runtime(adev) || !amdgpu_sriov_vf(adev)) &&
+		    !adev->in_gpu_reset) {
+			uint32_t req = hub->vm_inv_eng0_req + eng;
+			uint32_t ack = hub->vm_inv_eng0_ack + eng;
+
+			amdgpu_virt_kiq_reg_write_reg_wait(adev, req, ack, tmp,
+							   1 << vmid);
+			continue;
+		}
+
+		spin_lock(&adev->gmc.invalidate_lock);
 		WREG32_NO_KIQ(hub->vm_inv_eng0_req + eng, tmp);
-
-		/* Busy wait for ACK.*/
-		for (j = 0; j < 100; j++) {
-			tmp = RREG32_NO_KIQ(hub->vm_inv_eng0_ack + eng);
-			tmp &= 1 << vmid;
-			if (tmp)
-				break;
-			cpu_relax();
-		}
-		if (j < 100)
-			continue;
-
-		/* Wait for ACK with a delay.*/
 		for (j = 0; j < adev->usec_timeout; j++) {
 			tmp = RREG32_NO_KIQ(hub->vm_inv_eng0_ack + eng);
-			tmp &= 1 << vmid;
-			if (tmp)
+			if (tmp & (1 << vmid))
 				break;
 			udelay(1);
 		}
+		spin_unlock(&adev->gmc.invalidate_lock);
 		if (j < adev->usec_timeout)
 			continue;
 
 		DRM_ERROR("Timeout waiting for VM flush ACK!\n");
 	}
-
-	spin_unlock(&adev->gmc.invalidate_lock);
 }
 
 static uint64_t gmc_v9_0_emit_flush_gpu_tlb(struct amdgpu_ring *ring,
@@ -453,12 +454,8 @@
 {
 	struct amdgpu_device *adev = ring->adev;
 	struct amdgpu_vmhub *hub = &adev->vmhub[ring->funcs->vmhub];
-	uint32_t req = gmc_v9_0_get_invalidate_req(vmid);
-	uint64_t flags = AMDGPU_PTE_VALID;
+	uint32_t req = gmc_v9_0_get_invalidate_req(vmid, 0);
 	unsigned eng = ring->vm_inv_eng;
-
-	amdgpu_gmc_get_vm_pde(adev, -1, &pd_addr, &flags);
-	pd_addr |= flags;
 
 	amdgpu_ring_emit_wreg(ring, hub->ctx0_ptb_addr_lo32 + (2 * vmid),
 			      lower_32_bits(pd_addr));
@@ -562,7 +559,7 @@
 static void gmc_v9_0_get_vm_pde(struct amdgpu_device *adev, int level,
 				uint64_t *addr, uint64_t *flags)
 {
-	if (!(*flags & AMDGPU_PDE_PTE))
+	if (!(*flags & AMDGPU_PDE_PTE) && !(*flags & AMDGPU_PTE_SYSTEM))
 		*addr = adev->vm_manager.vram_base_offset + *addr -
 			adev->gmc.vram_start;
 	BUG_ON(*addr & 0xFFFF00000000003FULL);
@@ -593,8 +590,7 @@
 
 static void gmc_v9_0_set_gmc_funcs(struct amdgpu_device *adev)
 {
-	if (adev->gmc.gmc_funcs == NULL)
-		adev->gmc.gmc_funcs = &gmc_v9_0_gmc_funcs;
+	adev->gmc.gmc_funcs = &gmc_v9_0_gmc_funcs;
 }
 
 static int gmc_v9_0_early_init(void *handle)
@@ -614,104 +610,18 @@
 	return 0;
 }
 
-<<<<<<< HEAD
-static int gmc_v9_0_ecc_available(struct amdgpu_device *adev)
-{
-	uint32_t reg_val;
-	uint32_t reg_addr;
-	uint32_t field_val;
-	size_t i;
-	uint32_t fv2;
-	size_t lost_sheep;
-
-	DRM_DEBUG("ecc: gmc_v9_0_ecc_available()\n");
-
-	lost_sheep = 0;
-	for (i = 0; i < ARRAY_SIZE(ecc_umclocalcap_addrs); ++i) {
-		reg_addr = ecc_umclocalcap_addrs[i];
-		DRM_DEBUG("ecc: "
-			  "UMCCH_UmcLocalCap[%zu]: reg_addr: 0x%08x\n",
-			  i, reg_addr);
-		reg_val = RREG32(reg_addr);
-		field_val = REG_GET_FIELD(reg_val, UMCCH0_0_UmcLocalCap,
-					  EccDis);
-		DRM_DEBUG("ecc: "
-			  "reg_val: 0x%08x, "
-			  "EccDis: 0x%08x, ",
-			  reg_val, field_val);
-		if (field_val) {
-			DRM_ERROR("ecc: UmcLocalCap:EccDis is set.\n");
-			++lost_sheep;
-		}
-	}
-
-	for (i = 0; i < ARRAY_SIZE(ecc_umcch_umc_config_addrs); ++i) {
-		reg_addr = ecc_umcch_umc_config_addrs[i];
-		DRM_DEBUG("ecc: "
-			  "UMCCH0_0_UMC_CONFIG[%zu]: reg_addr: 0x%08x",
-			  i, reg_addr);
-		reg_val = RREG32(reg_addr);
-		field_val = REG_GET_FIELD(reg_val, UMCCH0_0_UMC_CONFIG,
-					  DramReady);
-		DRM_DEBUG("ecc: "
-			  "reg_val: 0x%08x, "
-			  "DramReady: 0x%08x\n",
-			  reg_val, field_val);
-
-		if (!field_val) {
-			DRM_ERROR("ecc: UMC_CONFIG:DramReady is not set.\n");
-			++lost_sheep;
-		}
-	}
-
-	for (i = 0; i < ARRAY_SIZE(ecc_umcch_eccctrl_addrs); ++i) {
-		reg_addr = ecc_umcch_eccctrl_addrs[i];
-		DRM_DEBUG("ecc: "
-			  "UMCCH_EccCtrl[%zu]: reg_addr: 0x%08x, ",
-			  i, reg_addr);
-		reg_val = RREG32(reg_addr);
-		field_val = REG_GET_FIELD(reg_val, UMCCH0_0_EccCtrl,
-					  WrEccEn);
-		fv2 = REG_GET_FIELD(reg_val, UMCCH0_0_EccCtrl,
-				    RdEccEn);
-		DRM_DEBUG("ecc: "
-			  "reg_val: 0x%08x, "
-			  "WrEccEn: 0x%08x, "
-			  "RdEccEn: 0x%08x\n",
-			  reg_val, field_val, fv2);
-
-		if (!field_val) {
-			DRM_DEBUG("ecc: WrEccEn is not set\n");
-			++lost_sheep;
-		}
-		if (!fv2) {
-			DRM_DEBUG("ecc: RdEccEn is not set\n");
-			++lost_sheep;
-		}
-	}
-
-	DRM_DEBUG("ecc: lost_sheep: %zu\n", lost_sheep);
-	return lost_sheep == 0;
-}
-
-static int gmc_v9_0_late_init(void *handle)
-=======
 static bool gmc_v9_0_keep_stolen_memory(struct amdgpu_device *adev)
->>>>>>> 407d19ab
-{
-	struct amdgpu_device *adev = (struct amdgpu_device *)handle;
+{
+
 	/*
-	 * The latest engine allocation on gfx9 is:
-	 * Engine 0, 1: idle
-	 * Engine 2, 3: firmware
-	 * Engine 4~13: amdgpu ring, subject to change when ring number changes
-	 * Engine 14~15: idle
-	 * Engine 16: kfd tlb invalidation
-	 * Engine 17: Gart flushes
+	 * TODO:
+	 * Currently there is a bug where some memory client outside
+	 * of the driver writes to first 8M of VRAM on S3 resume,
+	 * this overrides GART which by default gets placed in first 8M and
+	 * causes VM_FAULTS once GTT is accessed.
+	 * Keep the stolen memory reservation until the while this is not solved.
+	 * Also check code in gmc_v9_0_get_vbios_fb_size and gmc_v9_0_late_init
 	 */
-<<<<<<< HEAD
-	unsigned vm_inv_eng[AMDGPU_MAX_VMHUBS] = { 4, 4 };
-=======
 	switch (adev->asic_type) {
 	case CHIP_VEGA10:
 	case CHIP_RAVEN:
@@ -728,30 +638,27 @@
 	struct amdgpu_ring *ring;
 	unsigned vm_inv_engs[AMDGPU_MAX_VMHUBS] =
 		{GFXHUB_FREE_VM_INV_ENGS_BITMAP, MMHUB_FREE_VM_INV_ENGS_BITMAP};
->>>>>>> 407d19ab
 	unsigned i;
-	int r;
-
-	/*
-	 * TODO - Uncomment once GART corruption issue is fixed.
-	 */
-	/* amdgpu_bo_late_init(adev); */
-
-	for(i = 0; i < adev->num_rings; ++i) {
-		struct amdgpu_ring *ring = adev->rings[i];
-		unsigned vmhub = ring->funcs->vmhub;
-
-		ring->vm_inv_eng = vm_inv_eng[vmhub]++;
-		dev_info(adev->dev, "ring %u(%s) uses VM inv eng %u on hub %u\n",
-			 ring->idx, ring->name, ring->vm_inv_eng,
-			 ring->funcs->vmhub);
-	}
-
-<<<<<<< HEAD
-	/* Engine 16 is used for KFD and 17 for GART flushes */
-	for(i = 0; i < AMDGPU_MAX_VMHUBS; ++i)
-		BUG_ON(vm_inv_eng[i] > 16);
-=======
+	unsigned vmhub, inv_eng;
+
+	for (i = 0; i < adev->num_rings; ++i) {
+		ring = adev->rings[i];
+		vmhub = ring->funcs->vmhub;
+
+		inv_eng = ffs(vm_inv_engs[vmhub]);
+		if (!inv_eng) {
+			dev_err(adev->dev, "no VM inv eng for ring %s\n",
+				ring->name);
+			return -EINVAL;
+		}
+
+		ring->vm_inv_eng = inv_eng - 1;
+		vm_inv_engs[vmhub] &= ~(1 << ring->vm_inv_eng);
+
+		dev_info(adev->dev, "ring %s uses VM inv eng %u on hub %u\n",
+			 ring->name, ring->vm_inv_eng, ring->funcs->vmhub);
+	}
+
 	return 0;
 }
 
@@ -851,7 +758,6 @@
 			} else {
 				DRM_INFO("ECC is active.\n");
 			}
->>>>>>> 407d19ab
 
 			r = amdgpu_atomfirmware_sram_ecc_supported(adev);
 			if (!r) {
@@ -878,19 +784,18 @@
 	u64 base = 0;
 	if (!amdgpu_sriov_vf(adev))
 		base = mmhub_v1_0_get_fb_location(adev);
-<<<<<<< HEAD
-	amdgpu_device_vram_location(adev, &adev->gmc, base);
-	amdgpu_device_gart_location(adev, mc);
-=======
 	/* add the xgmi offset of the physical node */
 	base += adev->gmc.xgmi.physical_node_id * adev->gmc.xgmi.node_segment_size;
 	amdgpu_gmc_vram_location(adev, mc, base);
 	amdgpu_gmc_gart_location(adev, mc);
 	if (!amdgpu_sriov_vf(adev))
 		amdgpu_gmc_agp_location(adev, mc);
->>>>>>> 407d19ab
 	/* base offset of vram pages */
 	adev->vm_manager.vram_base_offset = gfxhub_v1_0_get_mc_fb_offset(adev);
+
+	/* XXX: add the xgmi offset of the physical node? */
+	adev->vm_manager.vram_base_offset +=
+		adev->gmc.xgmi.physical_node_id * adev->gmc.xgmi.node_segment_size;
 }
 
 /**
@@ -978,7 +883,7 @@
 {
 	int r;
 
-	if (adev->gart.robj) {
+	if (adev->gart.bo) {
 		WARN(1, "VEGA10 PCIE GART already initialized\n");
 		return 0;
 	}
@@ -994,18 +899,16 @@
 
 static unsigned gmc_v9_0_get_vbios_fb_size(struct amdgpu_device *adev)
 {
-#if 0
 	u32 d1vga_control = RREG32_SOC15(DCE, 0, mmD1VGA_CONTROL);
-#endif
 	unsigned size;
 
 	/*
 	 * TODO Remove once GART corruption is resolved
 	 * Check related code in gmc_v9_0_sw_fini
 	 * */
-	size = 9 * 1024 * 1024;
-
-#if 0
+	if (gmc_v9_0_keep_stolen_memory(adev))
+		return 9 * 1024 * 1024;
+
 	if (REG_GET_FIELD(d1vga_control, D1VGA_CONTROL, D1VGA_MODE_ENABLE)) {
 		size = 9 * 1024 * 1024; /* reserve 8MB for vga emulator and 1 MB for FB */
 	} else {
@@ -1022,6 +925,7 @@
 			break;
 		case CHIP_VEGA10:
 		case CHIP_VEGA12:
+		case CHIP_VEGA20:
 		default:
 			viewport = RREG32_SOC15(DCE, 0, mmSCL0_VIEWPORT_SIZE);
 			size = (REG_GET_FIELD(viewport, SCL0_VIEWPORT_SIZE, VIEWPORT_HEIGHT) *
@@ -1034,7 +938,6 @@
 	if ((adev->gmc.real_vram_size - size) < (8 * 1024 * 1024))
 		return 0;
 
-#endif
 	return size;
 }
 
@@ -1069,7 +972,11 @@
 		 * vm size is 256TB (48bit), maximum size of Vega10,
 		 * block size 512 (9bit)
 		 */
-		amdgpu_vm_adjust_size(adev, 256 * 1024, 9, 3, 48);
+		/* sriov restrict max_pfn below AMDGPU_GMC_HOLE */
+		if (amdgpu_sriov_vf(adev))
+			amdgpu_vm_adjust_size(adev, 256 * 1024, 9, 3, 47);
+		else
+			amdgpu_vm_adjust_size(adev, 256 * 1024, 9, 3, 48);
 		break;
 	default:
 		break;
@@ -1078,6 +985,9 @@
 	/* This interrupt is VMC page fault.*/
 	r = amdgpu_irq_add_id(adev, SOC15_IH_CLIENTID_VMC, VMC_1_0__SRCID__VM_FAULT,
 				&adev->gmc.vm_fault);
+	if (r)
+		return r;
+
 	r = amdgpu_irq_add_id(adev, SOC15_IH_CLIENTID_UTCL2, UTCL2_1_0__SRCID__FAULT,
 				&adev->gmc.vm_fault);
 
@@ -1116,6 +1026,12 @@
 	}
 	adev->need_swiotlb = drm_need_swiotlb(dma_bits);
 
+	if (adev->gmc.xgmi.supported) {
+		r = gfxhub_v1_1_get_xgmi_info(adev);
+		if (r)
+			return r;
+	}
+
 	r = gmc_v9_0_mc_init(adev);
 	if (r)
 		return r;
@@ -1168,16 +1084,8 @@
 	amdgpu_gem_force_release(adev);
 	amdgpu_vm_manager_fini(adev);
 
-	/*
-	* TODO:
-	* Currently there is a bug where some memory client outside
-	* of the driver writes to first 8M of VRAM on S3 resume,
-	* this overrides GART which by default gets placed in first 8M and
-	* causes VM_FAULTS once GTT is accessed.
-	* Keep the stolen memory reservation until the while this is not solved.
-	* Also check code in gmc_v9_0_get_vbios_fb_size and gmc_v9_0_late_init
-	*/
-	amdgpu_bo_free_kernel(&adev->stolen_vga_memory, NULL, NULL);
+	if (gmc_v9_0_keep_stolen_memory(adev))
+		amdgpu_bo_free_kernel(&adev->stolen_vga_memory, NULL, NULL);
 
 	amdgpu_gart_table_vram_free(adev);
 	amdgpu_bo_fini(adev);
@@ -1226,7 +1134,7 @@
 						golden_settings_vega10_hdp,
 						ARRAY_SIZE(golden_settings_vega10_hdp));
 
-	if (adev->gart.robj == NULL) {
+	if (adev->gart.bo == NULL) {
 		dev_err(adev->dev, "No VRAM object for PCIE GART.\n");
 		return -EINVAL;
 	}
@@ -1236,7 +1144,6 @@
 
 	switch (adev->asic_type) {
 	case CHIP_RAVEN:
-		mmhub_v1_0_initialize_power_gating(adev);
 		mmhub_v1_0_update_power_gating(adev, true);
 		break;
 	default:
@@ -1269,11 +1176,11 @@
 
 	gfxhub_v1_0_set_fault_enable_default(adev, value);
 	mmhub_v1_0_set_fault_enable_default(adev, value);
-	gmc_v9_0_flush_gpu_tlb(adev, 0);
+	gmc_v9_0_flush_gpu_tlb(adev, 0, 0);
 
 	DRM_INFO("PCIE GART of %uM enabled (table at 0x%016llX).\n",
 		 (unsigned)(adev->gmc.gart_size >> 20),
-		 (unsigned long long)adev->gart.table_addr);
+		 (unsigned long long)amdgpu_bo_gpu_offset(adev->gart.bo));
 	adev->gart.ready = true;
 	return 0;
 }
