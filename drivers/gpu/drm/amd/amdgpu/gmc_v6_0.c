/*
 * Copyright 2014 Advanced Micro Devices, Inc.
 *
 * Permission is hereby granted, free of charge, to any person obtaining a
 * copy of this software and associated documentation files (the "Software"),
 * to deal in the Software without restriction, including without limitation
 * the rights to use, copy, modify, merge, publish, distribute, sublicense,
 * and/or sell copies of the Software, and to permit persons to whom the
 * Software is furnished to do so, subject to the following conditions:
 *
 * The above copyright notice and this permission notice shall be included in
 * all copies or substantial portions of the Software.
 *
 * THE SOFTWARE IS PROVIDED "AS IS", WITHOUT WARRANTY OF ANY KIND, EXPRESS OR
 * IMPLIED, INCLUDING BUT NOT LIMITED TO THE WARRANTIES OF MERCHANTABILITY,
 * FITNESS FOR A PARTICULAR PURPOSE AND NONINFRINGEMENT.  IN NO EVENT SHALL
 * THE COPYRIGHT HOLDER(S) OR AUTHOR(S) BE LIABLE FOR ANY CLAIM, DAMAGES OR
 * OTHER LIABILITY, WHETHER IN AN ACTION OF CONTRACT, TORT OR OTHERWISE,
 * ARISING FROM, OUT OF OR IN CONNECTION WITH THE SOFTWARE OR THE USE OR
 * OTHER DEALINGS IN THE SOFTWARE.
 *
 */
#include <linux/firmware.h>
#include <drm/drmP.h>
#include <drm/drm_cache.h>
#include "amdgpu.h"
#include "gmc_v6_0.h"
#include "amdgpu_ucode.h"

#include "bif/bif_3_0_d.h"
#include "bif/bif_3_0_sh_mask.h"
#include "oss/oss_1_0_d.h"
#include "oss/oss_1_0_sh_mask.h"
#include "gmc/gmc_6_0_d.h"
#include "gmc/gmc_6_0_sh_mask.h"
#include "dce/dce_6_0_d.h"
#include "dce/dce_6_0_sh_mask.h"
#include "si_enums.h"

static void gmc_v6_0_set_gmc_funcs(struct amdgpu_device *adev);
static void gmc_v6_0_set_irq_funcs(struct amdgpu_device *adev);
static int gmc_v6_0_wait_for_idle(void *handle);

MODULE_FIRMWARE("amdgpu/tahiti_mc.bin");
MODULE_FIRMWARE("amdgpu/pitcairn_mc.bin");
MODULE_FIRMWARE("amdgpu/verde_mc.bin");
MODULE_FIRMWARE("amdgpu/oland_mc.bin");
MODULE_FIRMWARE("amdgpu/hainan_mc.bin");
MODULE_FIRMWARE("amdgpu/si58_mc.bin");

#define MC_SEQ_MISC0__MT__MASK   0xf0000000
#define MC_SEQ_MISC0__MT__GDDR1  0x10000000
#define MC_SEQ_MISC0__MT__DDR2   0x20000000
#define MC_SEQ_MISC0__MT__GDDR3  0x30000000
#define MC_SEQ_MISC0__MT__GDDR4  0x40000000
#define MC_SEQ_MISC0__MT__GDDR5  0x50000000
#define MC_SEQ_MISC0__MT__HBM    0x60000000
#define MC_SEQ_MISC0__MT__DDR3   0xB0000000


static const u32 crtc_offsets[6] =
{
	SI_CRTC0_REGISTER_OFFSET,
	SI_CRTC1_REGISTER_OFFSET,
	SI_CRTC2_REGISTER_OFFSET,
	SI_CRTC3_REGISTER_OFFSET,
	SI_CRTC4_REGISTER_OFFSET,
	SI_CRTC5_REGISTER_OFFSET
};

static void gmc_v6_0_mc_stop(struct amdgpu_device *adev)
{
	u32 blackout;

	gmc_v6_0_wait_for_idle((void *)adev);

	blackout = RREG32(mmMC_SHARED_BLACKOUT_CNTL);
	if (REG_GET_FIELD(blackout, MC_SHARED_BLACKOUT_CNTL, BLACKOUT_MODE) != 1) {
		/* Block CPU access */
		WREG32(mmBIF_FB_EN, 0);
		/* blackout the MC */
		blackout = REG_SET_FIELD(blackout,
					 MC_SHARED_BLACKOUT_CNTL, BLACKOUT_MODE, 0);
		WREG32(mmMC_SHARED_BLACKOUT_CNTL, blackout | 1);
	}
	/* wait for the MC to settle */
	udelay(100);

}

static void gmc_v6_0_mc_resume(struct amdgpu_device *adev)
{
	u32 tmp;

	/* unblackout the MC */
	tmp = RREG32(mmMC_SHARED_BLACKOUT_CNTL);
	tmp = REG_SET_FIELD(tmp, MC_SHARED_BLACKOUT_CNTL, BLACKOUT_MODE, 0);
	WREG32(mmMC_SHARED_BLACKOUT_CNTL, tmp);
	/* allow CPU access */
	tmp = REG_SET_FIELD(0, BIF_FB_EN, FB_READ_EN, 1);
	tmp = REG_SET_FIELD(tmp, BIF_FB_EN, FB_WRITE_EN, 1);
	WREG32(mmBIF_FB_EN, tmp);
}

static int gmc_v6_0_init_microcode(struct amdgpu_device *adev)
{
	const char *chip_name;
	char fw_name[30];
	int err;
	bool is_58_fw = false;

	DRM_DEBUG("\n");

	switch (adev->asic_type) {
	case CHIP_TAHITI:
		chip_name = "tahiti";
		break;
	case CHIP_PITCAIRN:
		chip_name = "pitcairn";
		break;
	case CHIP_VERDE:
		chip_name = "verde";
		break;
	case CHIP_OLAND:
		chip_name = "oland";
		break;
	case CHIP_HAINAN:
		chip_name = "hainan";
		break;
	default: BUG();
	}

	/* this memory configuration requires special firmware */
	if (((RREG32(mmMC_SEQ_MISC0) & 0xff000000) >> 24) == 0x58)
		is_58_fw = true;

	if (is_58_fw)
		snprintf(fw_name, sizeof(fw_name), "amdgpu/si58_mc.bin");
	else
		snprintf(fw_name, sizeof(fw_name), "amdgpu/%s_mc.bin", chip_name);
	err = request_firmware(&adev->gmc.fw, fw_name, adev->dev);
	if (err)
		goto out;

	err = amdgpu_ucode_validate(adev->gmc.fw);

out:
	if (err) {
		dev_err(adev->dev,
		       "si_mc: Failed to load firmware \"%s\"\n",
		       fw_name);
		release_firmware(adev->gmc.fw);
		adev->gmc.fw = NULL;
	}
	return err;
}

static int gmc_v6_0_mc_load_microcode(struct amdgpu_device *adev)
{
	const __le32 *new_fw_data = NULL;
	u32 running;
	const __le32 *new_io_mc_regs = NULL;
	int i, regs_size, ucode_size;
	const struct mc_firmware_header_v1_0 *hdr;

	if (!adev->gmc.fw)
		return -EINVAL;

	hdr = (const struct mc_firmware_header_v1_0 *)adev->gmc.fw->data;

	amdgpu_ucode_print_mc_hdr(&hdr->header);

	adev->gmc.fw_version = le32_to_cpu(hdr->header.ucode_version);
	regs_size = le32_to_cpu(hdr->io_debug_size_bytes) / (4 * 2);
	new_io_mc_regs = (const __le32 *)
		(adev->gmc.fw->data + le32_to_cpu(hdr->io_debug_array_offset_bytes));
	ucode_size = le32_to_cpu(hdr->header.ucode_size_bytes) / 4;
	new_fw_data = (const __le32 *)
		(adev->gmc.fw->data + le32_to_cpu(hdr->header.ucode_array_offset_bytes));

	running = RREG32(mmMC_SEQ_SUP_CNTL) & MC_SEQ_SUP_CNTL__RUN_MASK;

	if (running == 0) {

		/* reset the engine and set to writable */
		WREG32(mmMC_SEQ_SUP_CNTL, 0x00000008);
		WREG32(mmMC_SEQ_SUP_CNTL, 0x00000010);

		/* load mc io regs */
		for (i = 0; i < regs_size; i++) {
			WREG32(mmMC_SEQ_IO_DEBUG_INDEX, le32_to_cpup(new_io_mc_regs++));
			WREG32(mmMC_SEQ_IO_DEBUG_DATA, le32_to_cpup(new_io_mc_regs++));
		}
		/* load the MC ucode */
		for (i = 0; i < ucode_size; i++) {
			WREG32(mmMC_SEQ_SUP_PGM, le32_to_cpup(new_fw_data++));
		}

		/* put the engine back into the active state */
		WREG32(mmMC_SEQ_SUP_CNTL, 0x00000008);
		WREG32(mmMC_SEQ_SUP_CNTL, 0x00000004);
		WREG32(mmMC_SEQ_SUP_CNTL, 0x00000001);

		/* wait for training to complete */
		for (i = 0; i < adev->usec_timeout; i++) {
			if (RREG32(mmMC_SEQ_TRAIN_WAKEUP_CNTL) & MC_SEQ_TRAIN_WAKEUP_CNTL__TRAIN_DONE_D0_MASK)
				break;
			udelay(1);
		}
		for (i = 0; i < adev->usec_timeout; i++) {
			if (RREG32(mmMC_SEQ_TRAIN_WAKEUP_CNTL) & MC_SEQ_TRAIN_WAKEUP_CNTL__TRAIN_DONE_D1_MASK)
				break;
			udelay(1);
		}

	}

	return 0;
}

static void gmc_v6_0_vram_gtt_location(struct amdgpu_device *adev,
				       struct amdgpu_gmc *mc)
{
	u64 base = RREG32(mmMC_VM_FB_LOCATION) & 0xFFFF;
	base <<= 24;

<<<<<<< HEAD
	amdgpu_device_vram_location(adev, &adev->gmc, base);
	amdgpu_device_gart_location(adev, mc);
=======
	amdgpu_gmc_vram_location(adev, mc, base);
	amdgpu_gmc_gart_location(adev, mc);
>>>>>>> 407d19ab
}

static void gmc_v6_0_mc_program(struct amdgpu_device *adev)
{
	int i, j;

	/* Initialize HDP */
	for (i = 0, j = 0; i < 32; i++, j += 0x6) {
		WREG32((0xb05 + j), 0x00000000);
		WREG32((0xb06 + j), 0x00000000);
		WREG32((0xb07 + j), 0x00000000);
		WREG32((0xb08 + j), 0x00000000);
		WREG32((0xb09 + j), 0x00000000);
	}
	WREG32(mmHDP_REG_COHERENCY_FLUSH_CNTL, 0);

	if (gmc_v6_0_wait_for_idle((void *)adev)) {
		dev_warn(adev->dev, "Wait for MC idle timedout !\n");
	}

	if (adev->mode_info.num_crtc) {
		u32 tmp;

		/* Lockout access through VGA aperture*/
		tmp = RREG32(mmVGA_HDP_CONTROL);
		tmp |= VGA_HDP_CONTROL__VGA_MEMORY_DISABLE_MASK;
		WREG32(mmVGA_HDP_CONTROL, tmp);

		/* disable VGA render */
		tmp = RREG32(mmVGA_RENDER_CONTROL);
		tmp &= ~VGA_VSTATUS_CNTL;
		WREG32(mmVGA_RENDER_CONTROL, tmp);
	}
	/* Update configuration */
	WREG32(mmMC_VM_SYSTEM_APERTURE_LOW_ADDR,
	       adev->gmc.vram_start >> 12);
	WREG32(mmMC_VM_SYSTEM_APERTURE_HIGH_ADDR,
	       adev->gmc.vram_end >> 12);
	WREG32(mmMC_VM_SYSTEM_APERTURE_DEFAULT_ADDR,
	       adev->vram_scratch.gpu_addr >> 12);
	WREG32(mmMC_VM_AGP_BASE, 0);
	WREG32(mmMC_VM_AGP_TOP, 0x0FFFFFFF);
	WREG32(mmMC_VM_AGP_BOT, 0x0FFFFFFF);

	if (gmc_v6_0_wait_for_idle((void *)adev)) {
		dev_warn(adev->dev, "Wait for MC idle timedout !\n");
	}
}

static int gmc_v6_0_mc_init(struct amdgpu_device *adev)
{

	u32 tmp;
	int chansize, numchan;
	int r;

	tmp = RREG32(mmMC_ARB_RAMCFG);
	if (tmp & (1 << 11)) {
		chansize = 16;
	} else if (tmp & MC_ARB_RAMCFG__CHANSIZE_MASK) {
		chansize = 64;
	} else {
		chansize = 32;
	}
	tmp = RREG32(mmMC_SHARED_CHMAP);
	switch ((tmp & MC_SHARED_CHMAP__NOOFCHAN_MASK) >> MC_SHARED_CHMAP__NOOFCHAN__SHIFT) {
	case 0:
	default:
		numchan = 1;
		break;
	case 1:
		numchan = 2;
		break;
	case 2:
		numchan = 4;
		break;
	case 3:
		numchan = 8;
		break;
	case 4:
		numchan = 3;
		break;
	case 5:
		numchan = 6;
		break;
	case 6:
		numchan = 10;
		break;
	case 7:
		numchan = 12;
		break;
	case 8:
		numchan = 16;
		break;
	}
	adev->gmc.vram_width = numchan * chansize;
	/* size in MB on si */
	adev->gmc.mc_vram_size = RREG32(mmCONFIG_MEMSIZE) * 1024ULL * 1024ULL;
	adev->gmc.real_vram_size = RREG32(mmCONFIG_MEMSIZE) * 1024ULL * 1024ULL;

	if (!(adev->flags & AMD_IS_APU)) {
		r = amdgpu_device_resize_fb_bar(adev);
		if (r)
			return r;
	}
	adev->gmc.aper_base = pci_resource_start(adev->pdev, 0);
	adev->gmc.aper_size = pci_resource_len(adev->pdev, 0);
	adev->gmc.visible_vram_size = adev->gmc.aper_size;

	/* set the gart size */
	if (amdgpu_gart_size == -1) {
		switch (adev->asic_type) {
		case CHIP_HAINAN:    /* no MM engines */
		default:
			adev->gmc.gart_size = 256ULL << 20;
			break;
		case CHIP_VERDE:    /* UVD, VCE do not support GPUVM */
		case CHIP_TAHITI:   /* UVD, VCE do not support GPUVM */
		case CHIP_PITCAIRN: /* UVD, VCE do not support GPUVM */
		case CHIP_OLAND:    /* UVD, VCE do not support GPUVM */
			adev->gmc.gart_size = 1024ULL << 20;
			break;
		}
	} else {
		adev->gmc.gart_size = (u64)amdgpu_gart_size << 20;
	}

	gmc_v6_0_vram_gtt_location(adev, &adev->gmc);

	return 0;
}

static void gmc_v6_0_flush_gpu_tlb(struct amdgpu_device *adev, uint32_t vmid)
{
	WREG32(mmVM_INVALIDATE_REQUEST, 1 << vmid);
}

static uint64_t gmc_v6_0_emit_flush_gpu_tlb(struct amdgpu_ring *ring,
					    unsigned vmid, uint64_t pd_addr)
{
	uint32_t reg;

	/* write new base address */
	if (vmid < 8)
		reg = mmVM_CONTEXT0_PAGE_TABLE_BASE_ADDR + vmid;
	else
		reg = mmVM_CONTEXT8_PAGE_TABLE_BASE_ADDR + (vmid - 8);
	amdgpu_ring_emit_wreg(ring, reg, pd_addr >> 12);

	/* bits 0-15 are the VM contexts0-15 */
	amdgpu_ring_emit_wreg(ring, mmVM_INVALIDATE_REQUEST, 1 << vmid);

	return pd_addr;
}

static uint64_t gmc_v6_0_get_vm_pte_flags(struct amdgpu_device *adev,
					  uint32_t flags)
{
	uint64_t pte_flag = 0;

	if (flags & AMDGPU_VM_PAGE_READABLE)
		pte_flag |= AMDGPU_PTE_READABLE;
	if (flags & AMDGPU_VM_PAGE_WRITEABLE)
		pte_flag |= AMDGPU_PTE_WRITEABLE;
	if (flags & AMDGPU_VM_PAGE_PRT)
		pte_flag |= AMDGPU_PTE_PRT;

	return pte_flag;
}

static void gmc_v6_0_get_vm_pde(struct amdgpu_device *adev, int level,
				uint64_t *addr, uint64_t *flags)
{
	BUG_ON(*addr & 0xFFFFFF0000000FFFULL);
}

static void gmc_v6_0_set_fault_enable_default(struct amdgpu_device *adev,
					      bool value)
{
	u32 tmp;

	tmp = RREG32(mmVM_CONTEXT1_CNTL);
	tmp = REG_SET_FIELD(tmp, VM_CONTEXT1_CNTL,
			    RANGE_PROTECTION_FAULT_ENABLE_DEFAULT, value);
	tmp = REG_SET_FIELD(tmp, VM_CONTEXT1_CNTL,
			    DUMMY_PAGE_PROTECTION_FAULT_ENABLE_DEFAULT, value);
	tmp = REG_SET_FIELD(tmp, VM_CONTEXT1_CNTL,
			    PDE0_PROTECTION_FAULT_ENABLE_DEFAULT, value);
	tmp = REG_SET_FIELD(tmp, VM_CONTEXT1_CNTL,
			    VALID_PROTECTION_FAULT_ENABLE_DEFAULT, value);
	tmp = REG_SET_FIELD(tmp, VM_CONTEXT1_CNTL,
			    READ_PROTECTION_FAULT_ENABLE_DEFAULT, value);
	tmp = REG_SET_FIELD(tmp, VM_CONTEXT1_CNTL,
			    WRITE_PROTECTION_FAULT_ENABLE_DEFAULT, value);
	WREG32(mmVM_CONTEXT1_CNTL, tmp);
}

 /**
   + * gmc_v8_0_set_prt - set PRT VM fault
   + *
   + * @adev: amdgpu_device pointer
   + * @enable: enable/disable VM fault handling for PRT
   +*/
static void gmc_v6_0_set_prt(struct amdgpu_device *adev, bool enable)
{
	u32 tmp;

	if (enable && !adev->gmc.prt_warning) {
		dev_warn(adev->dev, "Disabling VM faults because of PRT request!\n");
		adev->gmc.prt_warning = true;
	}

	tmp = RREG32(mmVM_PRT_CNTL);
	tmp = REG_SET_FIELD(tmp, VM_PRT_CNTL,
			    CB_DISABLE_FAULT_ON_UNMAPPED_ACCESS,
			    enable);
	tmp = REG_SET_FIELD(tmp, VM_PRT_CNTL,
			    TC_DISABLE_FAULT_ON_UNMAPPED_ACCESS,
			    enable);
	tmp = REG_SET_FIELD(tmp, VM_PRT_CNTL,
			    L2_CACHE_STORE_INVALID_ENTRIES,
			    enable);
	tmp = REG_SET_FIELD(tmp, VM_PRT_CNTL,
			    L1_TLB_STORE_INVALID_ENTRIES,
			    enable);
	WREG32(mmVM_PRT_CNTL, tmp);

	if (enable) {
		uint32_t low = AMDGPU_VA_RESERVED_SIZE >> AMDGPU_GPU_PAGE_SHIFT;
		uint32_t high = adev->vm_manager.max_pfn -
			(AMDGPU_VA_RESERVED_SIZE >> AMDGPU_GPU_PAGE_SHIFT);

		WREG32(mmVM_PRT_APERTURE0_LOW_ADDR, low);
		WREG32(mmVM_PRT_APERTURE1_LOW_ADDR, low);
		WREG32(mmVM_PRT_APERTURE2_LOW_ADDR, low);
		WREG32(mmVM_PRT_APERTURE3_LOW_ADDR, low);
		WREG32(mmVM_PRT_APERTURE0_HIGH_ADDR, high);
		WREG32(mmVM_PRT_APERTURE1_HIGH_ADDR, high);
		WREG32(mmVM_PRT_APERTURE2_HIGH_ADDR, high);
		WREG32(mmVM_PRT_APERTURE3_HIGH_ADDR, high);
	} else {
		WREG32(mmVM_PRT_APERTURE0_LOW_ADDR, 0xfffffff);
		WREG32(mmVM_PRT_APERTURE1_LOW_ADDR, 0xfffffff);
		WREG32(mmVM_PRT_APERTURE2_LOW_ADDR, 0xfffffff);
		WREG32(mmVM_PRT_APERTURE3_LOW_ADDR, 0xfffffff);
		WREG32(mmVM_PRT_APERTURE0_HIGH_ADDR, 0x0);
		WREG32(mmVM_PRT_APERTURE1_HIGH_ADDR, 0x0);
		WREG32(mmVM_PRT_APERTURE2_HIGH_ADDR, 0x0);
		WREG32(mmVM_PRT_APERTURE3_HIGH_ADDR, 0x0);
	}
}

static int gmc_v6_0_gart_enable(struct amdgpu_device *adev)
{
	int r, i;
	u32 field;

	if (adev->gart.robj == NULL) {
		dev_err(adev->dev, "No VRAM object for PCIE GART.\n");
		return -EINVAL;
	}
	r = amdgpu_gart_table_vram_pin(adev);
	if (r)
		return r;
	/* Setup TLB control */
	WREG32(mmMC_VM_MX_L1_TLB_CNTL,
	       (0xA << 7) |
	       MC_VM_MX_L1_TLB_CNTL__ENABLE_L1_TLB_MASK |
	       MC_VM_MX_L1_TLB_CNTL__ENABLE_L1_FRAGMENT_PROCESSING_MASK |
	       MC_VM_MX_L1_TLB_CNTL__SYSTEM_ACCESS_MODE_MASK |
	       MC_VM_MX_L1_TLB_CNTL__ENABLE_ADVANCED_DRIVER_MODEL_MASK |
	       (0UL << MC_VM_MX_L1_TLB_CNTL__SYSTEM_APERTURE_UNMAPPED_ACCESS__SHIFT));
	/* Setup L2 cache */
	WREG32(mmVM_L2_CNTL,
	       VM_L2_CNTL__ENABLE_L2_CACHE_MASK |
	       VM_L2_CNTL__ENABLE_L2_FRAGMENT_PROCESSING_MASK |
	       VM_L2_CNTL__ENABLE_L2_PTE_CACHE_LRU_UPDATE_BY_WRITE_MASK |
	       VM_L2_CNTL__ENABLE_L2_PDE0_CACHE_LRU_UPDATE_BY_WRITE_MASK |
	       (7UL << VM_L2_CNTL__EFFECTIVE_L2_QUEUE_SIZE__SHIFT) |
	       (1UL << VM_L2_CNTL__CONTEXT1_IDENTITY_ACCESS_MODE__SHIFT));
	WREG32(mmVM_L2_CNTL2,
	       VM_L2_CNTL2__INVALIDATE_ALL_L1_TLBS_MASK |
	       VM_L2_CNTL2__INVALIDATE_L2_CACHE_MASK);

	field = adev->vm_manager.fragment_size;
	WREG32(mmVM_L2_CNTL3,
	       VM_L2_CNTL3__L2_CACHE_BIGK_ASSOCIATIVITY_MASK |
	       (field << VM_L2_CNTL3__BANK_SELECT__SHIFT) |
	       (field << VM_L2_CNTL3__L2_CACHE_BIGK_FRAGMENT_SIZE__SHIFT));
	/* setup context0 */
	WREG32(mmVM_CONTEXT0_PAGE_TABLE_START_ADDR, adev->gmc.gart_start >> 12);
	WREG32(mmVM_CONTEXT0_PAGE_TABLE_END_ADDR, adev->gmc.gart_end >> 12);
	WREG32(mmVM_CONTEXT0_PAGE_TABLE_BASE_ADDR, adev->gart.table_addr >> 12);
	WREG32(mmVM_CONTEXT0_PROTECTION_FAULT_DEFAULT_ADDR,
			(u32)(adev->dummy_page_addr >> 12));
	WREG32(mmVM_CONTEXT0_CNTL2, 0);
	WREG32(mmVM_CONTEXT0_CNTL,
	       VM_CONTEXT0_CNTL__ENABLE_CONTEXT_MASK |
	       (0UL << VM_CONTEXT0_CNTL__PAGE_TABLE_DEPTH__SHIFT) |
	       VM_CONTEXT0_CNTL__RANGE_PROTECTION_FAULT_ENABLE_DEFAULT_MASK);

	WREG32(0x575, 0);
	WREG32(0x576, 0);
	WREG32(0x577, 0);

	/* empty context1-15 */
	/* set vm size, must be a multiple of 4 */
	WREG32(mmVM_CONTEXT1_PAGE_TABLE_START_ADDR, 0);
	WREG32(mmVM_CONTEXT1_PAGE_TABLE_END_ADDR, adev->vm_manager.max_pfn - 1);
	/* Assign the pt base to something valid for now; the pts used for
	 * the VMs are determined by the application and setup and assigned
	 * on the fly in the vm part of radeon_gart.c
	 */
	for (i = 1; i < 16; i++) {
		if (i < 8)
			WREG32(mmVM_CONTEXT0_PAGE_TABLE_BASE_ADDR + i,
			       adev->gart.table_addr >> 12);
		else
			WREG32(mmVM_CONTEXT8_PAGE_TABLE_BASE_ADDR + i - 8,
			       adev->gart.table_addr >> 12);
	}

	/* enable context1-15 */
	WREG32(mmVM_CONTEXT1_PROTECTION_FAULT_DEFAULT_ADDR,
	       (u32)(adev->dummy_page_addr >> 12));
	WREG32(mmVM_CONTEXT1_CNTL2, 4);
	WREG32(mmVM_CONTEXT1_CNTL,
	       VM_CONTEXT1_CNTL__ENABLE_CONTEXT_MASK |
	       (1UL << VM_CONTEXT1_CNTL__PAGE_TABLE_DEPTH__SHIFT) |
	       ((adev->vm_manager.block_size - 9)
	       << VM_CONTEXT1_CNTL__PAGE_TABLE_BLOCK_SIZE__SHIFT));
	if (amdgpu_vm_fault_stop == AMDGPU_VM_FAULT_STOP_ALWAYS)
		gmc_v6_0_set_fault_enable_default(adev, false);
	else
		gmc_v6_0_set_fault_enable_default(adev, true);

	gmc_v6_0_flush_gpu_tlb(adev, 0);
	dev_info(adev->dev, "PCIE GART of %uM enabled (table at 0x%016llX).\n",
		 (unsigned)(adev->gmc.gart_size >> 20),
		 (unsigned long long)adev->gart.table_addr);
	adev->gart.ready = true;
	return 0;
}

static int gmc_v6_0_gart_init(struct amdgpu_device *adev)
{
	int r;

	if (adev->gart.robj) {
		dev_warn(adev->dev, "gmc_v6_0 PCIE GART already initialized\n");
		return 0;
	}
	r = amdgpu_gart_init(adev);
	if (r)
		return r;
	adev->gart.table_size = adev->gart.num_gpu_pages * 8;
	adev->gart.gart_pte_flags = 0;
	return amdgpu_gart_table_vram_alloc(adev);
}

static void gmc_v6_0_gart_disable(struct amdgpu_device *adev)
{
	/*unsigned i;

	for (i = 1; i < 16; ++i) {
		uint32_t reg;
		if (i < 8)
			reg = VM_CONTEXT0_PAGE_TABLE_BASE_ADDR + i ;
		else
			reg = VM_CONTEXT8_PAGE_TABLE_BASE_ADDR + (i - 8);
		adev->vm_manager.saved_table_addr[i] = RREG32(reg);
	}*/

	/* Disable all tables */
	WREG32(mmVM_CONTEXT0_CNTL, 0);
	WREG32(mmVM_CONTEXT1_CNTL, 0);
	/* Setup TLB control */
	WREG32(mmMC_VM_MX_L1_TLB_CNTL,
	       MC_VM_MX_L1_TLB_CNTL__SYSTEM_ACCESS_MODE_MASK |
	       (0UL << MC_VM_MX_L1_TLB_CNTL__SYSTEM_APERTURE_UNMAPPED_ACCESS__SHIFT));
	/* Setup L2 cache */
	WREG32(mmVM_L2_CNTL,
	       VM_L2_CNTL__ENABLE_L2_PTE_CACHE_LRU_UPDATE_BY_WRITE_MASK |
	       VM_L2_CNTL__ENABLE_L2_PDE0_CACHE_LRU_UPDATE_BY_WRITE_MASK |
	       (7UL << VM_L2_CNTL__EFFECTIVE_L2_QUEUE_SIZE__SHIFT) |
	       (1UL << VM_L2_CNTL__CONTEXT1_IDENTITY_ACCESS_MODE__SHIFT));
	WREG32(mmVM_L2_CNTL2, 0);
	WREG32(mmVM_L2_CNTL3,
	       VM_L2_CNTL3__L2_CACHE_BIGK_ASSOCIATIVITY_MASK |
	       (0UL << VM_L2_CNTL3__L2_CACHE_BIGK_FRAGMENT_SIZE__SHIFT));
	amdgpu_gart_table_vram_unpin(adev);
}

static void gmc_v6_0_vm_decode_fault(struct amdgpu_device *adev,
				     u32 status, u32 addr, u32 mc_client)
{
	u32 mc_id;
	u32 vmid = REG_GET_FIELD(status, VM_CONTEXT1_PROTECTION_FAULT_STATUS, VMID);
	u32 protections = REG_GET_FIELD(status, VM_CONTEXT1_PROTECTION_FAULT_STATUS,
					PROTECTIONS);
	char block[5] = { mc_client >> 24, (mc_client >> 16) & 0xff,
		(mc_client >> 8) & 0xff, mc_client & 0xff, 0 };

	mc_id = REG_GET_FIELD(status, VM_CONTEXT1_PROTECTION_FAULT_STATUS,
			      MEMORY_CLIENT_ID);

	dev_err(adev->dev, "VM fault (0x%02x, vmid %d) at page %u, %s from '%s' (0x%08x) (%d)\n",
	       protections, vmid, addr,
	       REG_GET_FIELD(status, VM_CONTEXT1_PROTECTION_FAULT_STATUS,
			     MEMORY_CLIENT_RW) ?
	       "write" : "read", block, mc_client, mc_id);
}

/*
static const u32 mc_cg_registers[] = {
	MC_HUB_MISC_HUB_CG,
	MC_HUB_MISC_SIP_CG,
	MC_HUB_MISC_VM_CG,
	MC_XPB_CLK_GAT,
	ATC_MISC_CG,
	MC_CITF_MISC_WR_CG,
	MC_CITF_MISC_RD_CG,
	MC_CITF_MISC_VM_CG,
	VM_L2_CG,
};

static const u32 mc_cg_ls_en[] = {
	MC_HUB_MISC_HUB_CG__MEM_LS_ENABLE_MASK,
	MC_HUB_MISC_SIP_CG__MEM_LS_ENABLE_MASK,
	MC_HUB_MISC_VM_CG__MEM_LS_ENABLE_MASK,
	MC_XPB_CLK_GAT__MEM_LS_ENABLE_MASK,
	ATC_MISC_CG__MEM_LS_ENABLE_MASK,
	MC_CITF_MISC_WR_CG__MEM_LS_ENABLE_MASK,
	MC_CITF_MISC_RD_CG__MEM_LS_ENABLE_MASK,
	MC_CITF_MISC_VM_CG__MEM_LS_ENABLE_MASK,
	VM_L2_CG__MEM_LS_ENABLE_MASK,
};

static const u32 mc_cg_en[] = {
	MC_HUB_MISC_HUB_CG__ENABLE_MASK,
	MC_HUB_MISC_SIP_CG__ENABLE_MASK,
	MC_HUB_MISC_VM_CG__ENABLE_MASK,
	MC_XPB_CLK_GAT__ENABLE_MASK,
	ATC_MISC_CG__ENABLE_MASK,
	MC_CITF_MISC_WR_CG__ENABLE_MASK,
	MC_CITF_MISC_RD_CG__ENABLE_MASK,
	MC_CITF_MISC_VM_CG__ENABLE_MASK,
	VM_L2_CG__ENABLE_MASK,
};

static void gmc_v6_0_enable_mc_ls(struct amdgpu_device *adev,
				  bool enable)
{
	int i;
	u32 orig, data;

	for (i = 0; i < ARRAY_SIZE(mc_cg_registers); i++) {
		orig = data = RREG32(mc_cg_registers[i]);
		if (enable && (adev->cg_flags & AMDGPU_CG_SUPPORT_MC_LS))
			data |= mc_cg_ls_en[i];
		else
			data &= ~mc_cg_ls_en[i];
		if (data != orig)
			WREG32(mc_cg_registers[i], data);
	}
}

static void gmc_v6_0_enable_mc_mgcg(struct amdgpu_device *adev,
				    bool enable)
{
	int i;
	u32 orig, data;

	for (i = 0; i < ARRAY_SIZE(mc_cg_registers); i++) {
		orig = data = RREG32(mc_cg_registers[i]);
		if (enable && (adev->cg_flags & AMDGPU_CG_SUPPORT_MC_MGCG))
			data |= mc_cg_en[i];
		else
			data &= ~mc_cg_en[i];
		if (data != orig)
			WREG32(mc_cg_registers[i], data);
	}
}

static void gmc_v6_0_enable_bif_mgls(struct amdgpu_device *adev,
				     bool enable)
{
	u32 orig, data;

	orig = data = RREG32_PCIE(ixPCIE_CNTL2);

	if (enable && (adev->cg_flags & AMDGPU_CG_SUPPORT_BIF_LS)) {
		data = REG_SET_FIELD(data, PCIE_CNTL2, SLV_MEM_LS_EN, 1);
		data = REG_SET_FIELD(data, PCIE_CNTL2, MST_MEM_LS_EN, 1);
		data = REG_SET_FIELD(data, PCIE_CNTL2, REPLAY_MEM_LS_EN, 1);
		data = REG_SET_FIELD(data, PCIE_CNTL2, SLV_MEM_AGGRESSIVE_LS_EN, 1);
	} else {
		data = REG_SET_FIELD(data, PCIE_CNTL2, SLV_MEM_LS_EN, 0);
		data = REG_SET_FIELD(data, PCIE_CNTL2, MST_MEM_LS_EN, 0);
		data = REG_SET_FIELD(data, PCIE_CNTL2, REPLAY_MEM_LS_EN, 0);
		data = REG_SET_FIELD(data, PCIE_CNTL2, SLV_MEM_AGGRESSIVE_LS_EN, 0);
	}

	if (orig != data)
		WREG32_PCIE(ixPCIE_CNTL2, data);
}

static void gmc_v6_0_enable_hdp_mgcg(struct amdgpu_device *adev,
				     bool enable)
{
	u32 orig, data;

	orig = data = RREG32(mmHDP_HOST_PATH_CNTL);

	if (enable && (adev->cg_flags & AMDGPU_CG_SUPPORT_HDP_MGCG))
		data = REG_SET_FIELD(data, HDP_HOST_PATH_CNTL, CLOCK_GATING_DIS, 0);
	else
		data = REG_SET_FIELD(data, HDP_HOST_PATH_CNTL, CLOCK_GATING_DIS, 1);

	if (orig != data)
		WREG32(mmHDP_HOST_PATH_CNTL, data);
}

static void gmc_v6_0_enable_hdp_ls(struct amdgpu_device *adev,
				   bool enable)
{
	u32 orig, data;

	orig = data = RREG32(mmHDP_MEM_POWER_LS);

	if (enable && (adev->cg_flags & AMDGPU_CG_SUPPORT_HDP_LS))
		data = REG_SET_FIELD(data, HDP_MEM_POWER_LS, LS_ENABLE, 1);
	else
		data = REG_SET_FIELD(data, HDP_MEM_POWER_LS, LS_ENABLE, 0);

	if (orig != data)
		WREG32(mmHDP_MEM_POWER_LS, data);
}
*/

static int gmc_v6_0_convert_vram_type(int mc_seq_vram_type)
{
	switch (mc_seq_vram_type) {
	case MC_SEQ_MISC0__MT__GDDR1:
		return AMDGPU_VRAM_TYPE_GDDR1;
	case MC_SEQ_MISC0__MT__DDR2:
		return AMDGPU_VRAM_TYPE_DDR2;
	case MC_SEQ_MISC0__MT__GDDR3:
		return AMDGPU_VRAM_TYPE_GDDR3;
	case MC_SEQ_MISC0__MT__GDDR4:
		return AMDGPU_VRAM_TYPE_GDDR4;
	case MC_SEQ_MISC0__MT__GDDR5:
		return AMDGPU_VRAM_TYPE_GDDR5;
	case MC_SEQ_MISC0__MT__DDR3:
		return AMDGPU_VRAM_TYPE_DDR3;
	default:
		return AMDGPU_VRAM_TYPE_UNKNOWN;
	}
}

static int gmc_v6_0_early_init(void *handle)
{
	struct amdgpu_device *adev = (struct amdgpu_device *)handle;

	gmc_v6_0_set_gmc_funcs(adev);
	gmc_v6_0_set_irq_funcs(adev);

	return 0;
}

static int gmc_v6_0_late_init(void *handle)
{
	struct amdgpu_device *adev = (struct amdgpu_device *)handle;

	amdgpu_bo_late_init(adev);

	if (amdgpu_vm_fault_stop != AMDGPU_VM_FAULT_STOP_ALWAYS)
		return amdgpu_irq_get(adev, &adev->gmc.vm_fault, 0);
	else
		return 0;
}

static unsigned gmc_v6_0_get_vbios_fb_size(struct amdgpu_device *adev)
{
	u32 d1vga_control = RREG32(mmD1VGA_CONTROL);
	unsigned size;

	if (REG_GET_FIELD(d1vga_control, D1VGA_CONTROL, D1VGA_MODE_ENABLE)) {
		size = 9 * 1024 * 1024; /* reserve 8MB for vga emulator and 1 MB for FB */
	} else {
		u32 viewport = RREG32(mmVIEWPORT_SIZE);
		size = (REG_GET_FIELD(viewport, VIEWPORT_SIZE, VIEWPORT_HEIGHT) *
			REG_GET_FIELD(viewport, VIEWPORT_SIZE, VIEWPORT_WIDTH) *
			4);
	}
	/* return 0 if the pre-OS buffer uses up most of vram */
	if ((adev->gmc.real_vram_size - size) < (8 * 1024 * 1024))
		return 0;
	return size;
}

static int gmc_v6_0_sw_init(void *handle)
{
	int r;
	int dma_bits;
	struct amdgpu_device *adev = (struct amdgpu_device *)handle;

	if (adev->flags & AMD_IS_APU) {
		adev->gmc.vram_type = AMDGPU_VRAM_TYPE_UNKNOWN;
	} else {
		u32 tmp = RREG32(mmMC_SEQ_MISC0);
		tmp &= MC_SEQ_MISC0__MT__MASK;
		adev->gmc.vram_type = gmc_v6_0_convert_vram_type(tmp);
	}

	r = amdgpu_irq_add_id(adev, AMDGPU_IH_CLIENTID_LEGACY, 146, &adev->gmc.vm_fault);
	if (r)
		return r;

	r = amdgpu_irq_add_id(adev, AMDGPU_IH_CLIENTID_LEGACY, 147, &adev->gmc.vm_fault);
	if (r)
		return r;

	amdgpu_vm_adjust_size(adev, 64, 9, 1, 40);

	adev->gmc.mc_mask = 0xffffffffffULL;

	adev->need_dma32 = false;
	dma_bits = adev->need_dma32 ? 32 : 40;
	r = pci_set_dma_mask(adev->pdev, DMA_BIT_MASK(dma_bits));
	if (r) {
		adev->need_dma32 = true;
		dma_bits = 32;
		dev_warn(adev->dev, "amdgpu: No suitable DMA available.\n");
	}
	r = pci_set_consistent_dma_mask(adev->pdev, DMA_BIT_MASK(dma_bits));
	if (r) {
		pci_set_consistent_dma_mask(adev->pdev, DMA_BIT_MASK(32));
		dev_warn(adev->dev, "amdgpu: No coherent DMA available.\n");
	}
	adev->need_swiotlb = drm_need_swiotlb(dma_bits);

	r = gmc_v6_0_init_microcode(adev);
	if (r) {
		dev_err(adev->dev, "Failed to load mc firmware!\n");
		return r;
	}

	r = gmc_v6_0_mc_init(adev);
	if (r)
		return r;

	adev->gmc.stolen_size = gmc_v6_0_get_vbios_fb_size(adev);

	r = amdgpu_bo_init(adev);
	if (r)
		return r;

	r = gmc_v6_0_gart_init(adev);
	if (r)
		return r;

	/*
	 * number of VMs
	 * VMID 0 is reserved for System
	 * amdgpu graphics/compute will use VMIDs 1-7
	 * amdkfd will use VMIDs 8-15
	 */
	adev->vm_manager.id_mgr[0].num_ids = AMDGPU_NUM_OF_VMIDS;
	amdgpu_vm_manager_init(adev);

	/* base offset of vram pages */
	if (adev->flags & AMD_IS_APU) {
		u64 tmp = RREG32(mmMC_VM_FB_OFFSET);

		tmp <<= 22;
		adev->vm_manager.vram_base_offset = tmp;
	} else {
		adev->vm_manager.vram_base_offset = 0;
	}

	return 0;
}

static int gmc_v6_0_sw_fini(void *handle)
{
	struct amdgpu_device *adev = (struct amdgpu_device *)handle;

	amdgpu_gem_force_release(adev);
	amdgpu_vm_manager_fini(adev);
	amdgpu_gart_table_vram_free(adev);
	amdgpu_bo_fini(adev);
	amdgpu_gart_fini(adev);
	release_firmware(adev->gmc.fw);
	adev->gmc.fw = NULL;

	return 0;
}

static int gmc_v6_0_hw_init(void *handle)
{
	int r;
	struct amdgpu_device *adev = (struct amdgpu_device *)handle;

	gmc_v6_0_mc_program(adev);

	if (!(adev->flags & AMD_IS_APU)) {
		r = gmc_v6_0_mc_load_microcode(adev);
		if (r) {
			dev_err(adev->dev, "Failed to load MC firmware!\n");
			return r;
		}
	}

	r = gmc_v6_0_gart_enable(adev);
	if (r)
		return r;

	return r;
}

static int gmc_v6_0_hw_fini(void *handle)
{
	struct amdgpu_device *adev = (struct amdgpu_device *)handle;

	amdgpu_irq_put(adev, &adev->gmc.vm_fault, 0);
	gmc_v6_0_gart_disable(adev);

	return 0;
}

static int gmc_v6_0_suspend(void *handle)
{
	struct amdgpu_device *adev = (struct amdgpu_device *)handle;

	gmc_v6_0_hw_fini(adev);

	return 0;
}

static int gmc_v6_0_resume(void *handle)
{
	int r;
	struct amdgpu_device *adev = (struct amdgpu_device *)handle;

	r = gmc_v6_0_hw_init(adev);
	if (r)
		return r;

	amdgpu_vmid_reset_all(adev);

	return 0;
}

static bool gmc_v6_0_is_idle(void *handle)
{
	struct amdgpu_device *adev = (struct amdgpu_device *)handle;
	u32 tmp = RREG32(mmSRBM_STATUS);

	if (tmp & (SRBM_STATUS__MCB_BUSY_MASK | SRBM_STATUS__MCB_NON_DISPLAY_BUSY_MASK |
		   SRBM_STATUS__MCC_BUSY_MASK | SRBM_STATUS__MCD_BUSY_MASK | SRBM_STATUS__VMC_BUSY_MASK))
		return false;

	return true;
}

static int gmc_v6_0_wait_for_idle(void *handle)
{
	unsigned i;
	struct amdgpu_device *adev = (struct amdgpu_device *)handle;

	for (i = 0; i < adev->usec_timeout; i++) {
		if (gmc_v6_0_is_idle(handle))
			return 0;
		udelay(1);
	}
	return -ETIMEDOUT;

}

static int gmc_v6_0_soft_reset(void *handle)
{
	struct amdgpu_device *adev = (struct amdgpu_device *)handle;
	u32 srbm_soft_reset = 0;
	u32 tmp = RREG32(mmSRBM_STATUS);

	if (tmp & SRBM_STATUS__VMC_BUSY_MASK)
		srbm_soft_reset = REG_SET_FIELD(srbm_soft_reset,
						SRBM_SOFT_RESET, SOFT_RESET_VMC, 1);

	if (tmp & (SRBM_STATUS__MCB_BUSY_MASK | SRBM_STATUS__MCB_NON_DISPLAY_BUSY_MASK |
		   SRBM_STATUS__MCC_BUSY_MASK | SRBM_STATUS__MCD_BUSY_MASK)) {
		if (!(adev->flags & AMD_IS_APU))
			srbm_soft_reset = REG_SET_FIELD(srbm_soft_reset,
							SRBM_SOFT_RESET, SOFT_RESET_MC, 1);
	}

	if (srbm_soft_reset) {
		gmc_v6_0_mc_stop(adev);
		if (gmc_v6_0_wait_for_idle(adev)) {
			dev_warn(adev->dev, "Wait for GMC idle timed out !\n");
		}


		tmp = RREG32(mmSRBM_SOFT_RESET);
		tmp |= srbm_soft_reset;
		dev_info(adev->dev, "SRBM_SOFT_RESET=0x%08X\n", tmp);
		WREG32(mmSRBM_SOFT_RESET, tmp);
		tmp = RREG32(mmSRBM_SOFT_RESET);

		udelay(50);

		tmp &= ~srbm_soft_reset;
		WREG32(mmSRBM_SOFT_RESET, tmp);
		tmp = RREG32(mmSRBM_SOFT_RESET);

		udelay(50);

		gmc_v6_0_mc_resume(adev);
		udelay(50);
	}

	return 0;
}

static int gmc_v6_0_vm_fault_interrupt_state(struct amdgpu_device *adev,
					     struct amdgpu_irq_src *src,
					     unsigned type,
					     enum amdgpu_interrupt_state state)
{
	u32 tmp;
	u32 bits = (VM_CONTEXT1_CNTL__RANGE_PROTECTION_FAULT_ENABLE_INTERRUPT_MASK |
		    VM_CONTEXT1_CNTL__DUMMY_PAGE_PROTECTION_FAULT_ENABLE_INTERRUPT_MASK |
		    VM_CONTEXT1_CNTL__PDE0_PROTECTION_FAULT_ENABLE_INTERRUPT_MASK |
		    VM_CONTEXT1_CNTL__VALID_PROTECTION_FAULT_ENABLE_INTERRUPT_MASK |
		    VM_CONTEXT1_CNTL__READ_PROTECTION_FAULT_ENABLE_INTERRUPT_MASK |
		    VM_CONTEXT1_CNTL__WRITE_PROTECTION_FAULT_ENABLE_INTERRUPT_MASK);

	switch (state) {
	case AMDGPU_IRQ_STATE_DISABLE:
		tmp = RREG32(mmVM_CONTEXT0_CNTL);
		tmp &= ~bits;
		WREG32(mmVM_CONTEXT0_CNTL, tmp);
		tmp = RREG32(mmVM_CONTEXT1_CNTL);
		tmp &= ~bits;
		WREG32(mmVM_CONTEXT1_CNTL, tmp);
		break;
	case AMDGPU_IRQ_STATE_ENABLE:
		tmp = RREG32(mmVM_CONTEXT0_CNTL);
		tmp |= bits;
		WREG32(mmVM_CONTEXT0_CNTL, tmp);
		tmp = RREG32(mmVM_CONTEXT1_CNTL);
		tmp |= bits;
		WREG32(mmVM_CONTEXT1_CNTL, tmp);
		break;
	default:
		break;
	}

	return 0;
}

static int gmc_v6_0_process_interrupt(struct amdgpu_device *adev,
				      struct amdgpu_irq_src *source,
				      struct amdgpu_iv_entry *entry)
{
	u32 addr, status;

	addr = RREG32(mmVM_CONTEXT1_PROTECTION_FAULT_ADDR);
	status = RREG32(mmVM_CONTEXT1_PROTECTION_FAULT_STATUS);
	WREG32_P(mmVM_CONTEXT1_CNTL2, 1, ~1);

	if (!addr && !status)
		return 0;

	if (amdgpu_vm_fault_stop == AMDGPU_VM_FAULT_STOP_FIRST)
		gmc_v6_0_set_fault_enable_default(adev, false);

	if (printk_ratelimit()) {
		dev_err(adev->dev, "GPU fault detected: %d 0x%08x\n",
			entry->src_id, entry->src_data[0]);
		dev_err(adev->dev, "  VM_CONTEXT1_PROTECTION_FAULT_ADDR   0x%08X\n",
			addr);
		dev_err(adev->dev, "  VM_CONTEXT1_PROTECTION_FAULT_STATUS 0x%08X\n",
			status);
		gmc_v6_0_vm_decode_fault(adev, status, addr, 0);
	}

	return 0;
}

static int gmc_v6_0_set_clockgating_state(void *handle,
					  enum amd_clockgating_state state)
{
	return 0;
}

static int gmc_v6_0_set_powergating_state(void *handle,
					  enum amd_powergating_state state)
{
	return 0;
}

static const struct amd_ip_funcs gmc_v6_0_ip_funcs = {
	.name = "gmc_v6_0",
	.early_init = gmc_v6_0_early_init,
	.late_init = gmc_v6_0_late_init,
	.sw_init = gmc_v6_0_sw_init,
	.sw_fini = gmc_v6_0_sw_fini,
	.hw_init = gmc_v6_0_hw_init,
	.hw_fini = gmc_v6_0_hw_fini,
	.suspend = gmc_v6_0_suspend,
	.resume = gmc_v6_0_resume,
	.is_idle = gmc_v6_0_is_idle,
	.wait_for_idle = gmc_v6_0_wait_for_idle,
	.soft_reset = gmc_v6_0_soft_reset,
	.set_clockgating_state = gmc_v6_0_set_clockgating_state,
	.set_powergating_state = gmc_v6_0_set_powergating_state,
};

static const struct amdgpu_gmc_funcs gmc_v6_0_gmc_funcs = {
	.flush_gpu_tlb = gmc_v6_0_flush_gpu_tlb,
	.emit_flush_gpu_tlb = gmc_v6_0_emit_flush_gpu_tlb,
	.set_prt = gmc_v6_0_set_prt,
	.get_vm_pde = gmc_v6_0_get_vm_pde,
	.get_vm_pte_flags = gmc_v6_0_get_vm_pte_flags
};

static const struct amdgpu_irq_src_funcs gmc_v6_0_irq_funcs = {
	.set = gmc_v6_0_vm_fault_interrupt_state,
	.process = gmc_v6_0_process_interrupt,
};

static void gmc_v6_0_set_gmc_funcs(struct amdgpu_device *adev)
{
	if (adev->gmc.gmc_funcs == NULL)
		adev->gmc.gmc_funcs = &gmc_v6_0_gmc_funcs;
}

static void gmc_v6_0_set_irq_funcs(struct amdgpu_device *adev)
{
	adev->gmc.vm_fault.num_types = 1;
	adev->gmc.vm_fault.funcs = &gmc_v6_0_irq_funcs;
}

const struct amdgpu_ip_block_version gmc_v6_0_ip_block =
{
	.type = AMD_IP_BLOCK_TYPE_GMC,
	.major = 6,
	.minor = 0,
	.rev = 0,
	.funcs = &gmc_v6_0_ip_funcs,
};<|MERGE_RESOLUTION|>--- conflicted
+++ resolved
@@ -26,6 +26,7 @@
 #include "amdgpu.h"
 #include "gmc_v6_0.h"
 #include "amdgpu_ucode.h"
+#include "amdgpu_gem.h"
 
 #include "bif/bif_3_0_d.h"
 #include "bif/bif_3_0_sh_mask.h"
@@ -224,13 +225,8 @@
 	u64 base = RREG32(mmMC_VM_FB_LOCATION) & 0xFFFF;
 	base <<= 24;
 
-<<<<<<< HEAD
-	amdgpu_device_vram_location(adev, &adev->gmc, base);
-	amdgpu_device_gart_location(adev, mc);
-=======
 	amdgpu_gmc_vram_location(adev, mc, base);
 	amdgpu_gmc_gart_location(adev, mc);
->>>>>>> 407d19ab
 }
 
 static void gmc_v6_0_mc_program(struct amdgpu_device *adev)
@@ -363,7 +359,8 @@
 	return 0;
 }
 
-static void gmc_v6_0_flush_gpu_tlb(struct amdgpu_device *adev, uint32_t vmid)
+static void gmc_v6_0_flush_gpu_tlb(struct amdgpu_device *adev,
+				uint32_t vmid, uint32_t flush_type)
 {
 	WREG32(mmVM_INVALIDATE_REQUEST, 1 << vmid);
 }
@@ -485,16 +482,20 @@
 
 static int gmc_v6_0_gart_enable(struct amdgpu_device *adev)
 {
+	uint64_t table_addr;
 	int r, i;
 	u32 field;
 
-	if (adev->gart.robj == NULL) {
+	if (adev->gart.bo == NULL) {
 		dev_err(adev->dev, "No VRAM object for PCIE GART.\n");
 		return -EINVAL;
 	}
 	r = amdgpu_gart_table_vram_pin(adev);
 	if (r)
 		return r;
+
+	table_addr = amdgpu_bo_gpu_offset(adev->gart.bo);
+
 	/* Setup TLB control */
 	WREG32(mmMC_VM_MX_L1_TLB_CNTL,
 	       (0xA << 7) |
@@ -523,7 +524,7 @@
 	/* setup context0 */
 	WREG32(mmVM_CONTEXT0_PAGE_TABLE_START_ADDR, adev->gmc.gart_start >> 12);
 	WREG32(mmVM_CONTEXT0_PAGE_TABLE_END_ADDR, adev->gmc.gart_end >> 12);
-	WREG32(mmVM_CONTEXT0_PAGE_TABLE_BASE_ADDR, adev->gart.table_addr >> 12);
+	WREG32(mmVM_CONTEXT0_PAGE_TABLE_BASE_ADDR, table_addr >> 12);
 	WREG32(mmVM_CONTEXT0_PROTECTION_FAULT_DEFAULT_ADDR,
 			(u32)(adev->dummy_page_addr >> 12));
 	WREG32(mmVM_CONTEXT0_CNTL2, 0);
@@ -547,10 +548,10 @@
 	for (i = 1; i < 16; i++) {
 		if (i < 8)
 			WREG32(mmVM_CONTEXT0_PAGE_TABLE_BASE_ADDR + i,
-			       adev->gart.table_addr >> 12);
+			       table_addr >> 12);
 		else
 			WREG32(mmVM_CONTEXT8_PAGE_TABLE_BASE_ADDR + i - 8,
-			       adev->gart.table_addr >> 12);
+			       table_addr >> 12);
 	}
 
 	/* enable context1-15 */
@@ -567,10 +568,10 @@
 	else
 		gmc_v6_0_set_fault_enable_default(adev, true);
 
-	gmc_v6_0_flush_gpu_tlb(adev, 0);
+	gmc_v6_0_flush_gpu_tlb(adev, 0, 0);
 	dev_info(adev->dev, "PCIE GART of %uM enabled (table at 0x%016llX).\n",
 		 (unsigned)(adev->gmc.gart_size >> 20),
-		 (unsigned long long)adev->gart.table_addr);
+		 (unsigned long long)table_addr);
 	adev->gart.ready = true;
 	return 0;
 }
@@ -579,7 +580,7 @@
 {
 	int r;
 
-	if (adev->gart.robj) {
+	if (adev->gart.bo) {
 		dev_warn(adev->dev, "gmc_v6_0 PCIE GART already initialized\n");
 		return 0;
 	}
@@ -846,11 +847,11 @@
 		adev->gmc.vram_type = gmc_v6_0_convert_vram_type(tmp);
 	}
 
-	r = amdgpu_irq_add_id(adev, AMDGPU_IH_CLIENTID_LEGACY, 146, &adev->gmc.vm_fault);
+	r = amdgpu_irq_add_id(adev, AMDGPU_IRQ_CLIENTID_LEGACY, 146, &adev->gmc.vm_fault);
 	if (r)
 		return r;
 
-	r = amdgpu_irq_add_id(adev, AMDGPU_IH_CLIENTID_LEGACY, 147, &adev->gmc.vm_fault);
+	r = amdgpu_irq_add_id(adev, AMDGPU_IRQ_CLIENTID_LEGACY, 147, &adev->gmc.vm_fault);
 	if (r)
 		return r;
 
@@ -1166,8 +1167,7 @@
 
 static void gmc_v6_0_set_gmc_funcs(struct amdgpu_device *adev)
 {
-	if (adev->gmc.gmc_funcs == NULL)
-		adev->gmc.gmc_funcs = &gmc_v6_0_gmc_funcs;
+	adev->gmc.gmc_funcs = &gmc_v6_0_gmc_funcs;
 }
 
 static void gmc_v6_0_set_irq_funcs(struct amdgpu_device *adev)
