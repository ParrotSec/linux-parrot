/*
 * Copyright 2014 Advanced Micro Devices, Inc.
 *
 * Permission is hereby granted, free of charge, to any person obtaining a
 * copy of this software and associated documentation files (the "Software"),
 * to deal in the Software without restriction, including without limitation
 * the rights to use, copy, modify, merge, publish, distribute, sublicense,
 * and/or sell copies of the Software, and to permit persons to whom the
 * Software is furnished to do so, subject to the following conditions:
 *
 * The above copyright notice and this permission notice shall be included in
 * all copies or substantial portions of the Software.
 *
 * THE SOFTWARE IS PROVIDED "AS IS", WITHOUT WARRANTY OF ANY KIND, EXPRESS OR
 * IMPLIED, INCLUDING BUT NOT LIMITED TO THE WARRANTIES OF MERCHANTABILITY,
 * FITNESS FOR A PARTICULAR PURPOSE AND NONINFRINGEMENT.  IN NO EVENT SHALL
 * THE COPYRIGHT HOLDER(S) OR AUTHOR(S) BE LIABLE FOR ANY CLAIM, DAMAGES OR
 * OTHER LIABILITY, WHETHER IN AN ACTION OF CONTRACT, TORT OR OTHERWISE,
 * ARISING FROM, OUT OF OR IN CONNECTION WITH THE SOFTWARE OR THE USE OR
 * OTHER DEALINGS IN THE SOFTWARE.
 *
 */
#ifndef __AMDGPU_DPM_H__
#define __AMDGPU_DPM_H__

enum amdgpu_int_thermal_type {
	THERMAL_TYPE_NONE,
	THERMAL_TYPE_EXTERNAL,
	THERMAL_TYPE_EXTERNAL_GPIO,
	THERMAL_TYPE_RV6XX,
	THERMAL_TYPE_RV770,
	THERMAL_TYPE_ADT7473_WITH_INTERNAL,
	THERMAL_TYPE_EVERGREEN,
	THERMAL_TYPE_SUMO,
	THERMAL_TYPE_NI,
	THERMAL_TYPE_SI,
	THERMAL_TYPE_EMC2103_WITH_INTERNAL,
	THERMAL_TYPE_CI,
	THERMAL_TYPE_KV,
};

enum amdgpu_dpm_auto_throttle_src {
	AMDGPU_DPM_AUTO_THROTTLE_SRC_THERMAL,
	AMDGPU_DPM_AUTO_THROTTLE_SRC_EXTERNAL
};

enum amdgpu_dpm_event_src {
	AMDGPU_DPM_EVENT_SRC_ANALOG = 0,
	AMDGPU_DPM_EVENT_SRC_EXTERNAL = 1,
	AMDGPU_DPM_EVENT_SRC_DIGITAL = 2,
	AMDGPU_DPM_EVENT_SRC_ANALOG_OR_EXTERNAL = 3,
	AMDGPU_DPM_EVENT_SRC_DIGIAL_OR_EXTERNAL = 4
};

struct amdgpu_ps {
	u32 caps; /* vbios flags */
	u32 class; /* vbios flags */
	u32 class2; /* vbios flags */
	/* UVD clocks */
	u32 vclk;
	u32 dclk;
	/* VCE clocks */
	u32 evclk;
	u32 ecclk;
	bool vce_active;
	enum amd_vce_level vce_level;
	/* asic priv */
	void *ps_priv;
};

struct amdgpu_dpm_thermal {
	/* thermal interrupt work */
	struct work_struct work;
	/* low temperature threshold */
	int                min_temp;
	/* high temperature threshold */
	int                max_temp;
	/* was last interrupt low to high or high to low */
	bool               high_to_low;
	/* interrupt source */
	struct amdgpu_irq_src	irq;
};

enum amdgpu_clk_action
{
	AMDGPU_SCLK_UP = 1,
	AMDGPU_SCLK_DOWN
};

struct amdgpu_blacklist_clocks
{
	u32 sclk;
	u32 mclk;
	enum amdgpu_clk_action action;
};

struct amdgpu_clock_and_voltage_limits {
	u32 sclk;
	u32 mclk;
	u16 vddc;
	u16 vddci;
};

struct amdgpu_clock_array {
	u32 count;
	u32 *values;
};

struct amdgpu_clock_voltage_dependency_entry {
	u32 clk;
	u16 v;
};

struct amdgpu_clock_voltage_dependency_table {
	u32 count;
	struct amdgpu_clock_voltage_dependency_entry *entries;
};

union amdgpu_cac_leakage_entry {
	struct {
		u16 vddc;
		u32 leakage;
	};
	struct {
		u16 vddc1;
		u16 vddc2;
		u16 vddc3;
	};
};

struct amdgpu_cac_leakage_table {
	u32 count;
	union amdgpu_cac_leakage_entry *entries;
};

struct amdgpu_phase_shedding_limits_entry {
	u16 voltage;
	u32 sclk;
	u32 mclk;
};

struct amdgpu_phase_shedding_limits_table {
	u32 count;
	struct amdgpu_phase_shedding_limits_entry *entries;
};

struct amdgpu_uvd_clock_voltage_dependency_entry {
	u32 vclk;
	u32 dclk;
	u16 v;
};

struct amdgpu_uvd_clock_voltage_dependency_table {
	u8 count;
	struct amdgpu_uvd_clock_voltage_dependency_entry *entries;
};

struct amdgpu_vce_clock_voltage_dependency_entry {
	u32 ecclk;
	u32 evclk;
	u16 v;
};

struct amdgpu_vce_clock_voltage_dependency_table {
	u8 count;
	struct amdgpu_vce_clock_voltage_dependency_entry *entries;
};

struct amdgpu_ppm_table {
	u8 ppm_design;
	u16 cpu_core_number;
	u32 platform_tdp;
	u32 small_ac_platform_tdp;
	u32 platform_tdc;
	u32 small_ac_platform_tdc;
	u32 apu_tdp;
	u32 dgpu_tdp;
	u32 dgpu_ulv_power;
	u32 tj_max;
};

struct amdgpu_cac_tdp_table {
	u16 tdp;
	u16 configurable_tdp;
	u16 tdc;
	u16 battery_power_limit;
	u16 small_power_limit;
	u16 low_cac_leakage;
	u16 high_cac_leakage;
	u16 maximum_power_delivery_limit;
};

struct amdgpu_dpm_dynamic_state {
	struct amdgpu_clock_voltage_dependency_table vddc_dependency_on_sclk;
	struct amdgpu_clock_voltage_dependency_table vddci_dependency_on_mclk;
	struct amdgpu_clock_voltage_dependency_table vddc_dependency_on_mclk;
	struct amdgpu_clock_voltage_dependency_table mvdd_dependency_on_mclk;
	struct amdgpu_clock_voltage_dependency_table vddc_dependency_on_dispclk;
	struct amdgpu_uvd_clock_voltage_dependency_table uvd_clock_voltage_dependency_table;
	struct amdgpu_vce_clock_voltage_dependency_table vce_clock_voltage_dependency_table;
	struct amdgpu_clock_voltage_dependency_table samu_clock_voltage_dependency_table;
	struct amdgpu_clock_voltage_dependency_table acp_clock_voltage_dependency_table;
	struct amdgpu_clock_voltage_dependency_table vddgfx_dependency_on_sclk;
	struct amdgpu_clock_array valid_sclk_values;
	struct amdgpu_clock_array valid_mclk_values;
	struct amdgpu_clock_and_voltage_limits max_clock_voltage_on_dc;
	struct amdgpu_clock_and_voltage_limits max_clock_voltage_on_ac;
	u32 mclk_sclk_ratio;
	u32 sclk_mclk_delta;
	u16 vddc_vddci_delta;
	u16 min_vddc_for_pcie_gen2;
	struct amdgpu_cac_leakage_table cac_leakage_table;
	struct amdgpu_phase_shedding_limits_table phase_shedding_limits_table;
	struct amdgpu_ppm_table *ppm_table;
	struct amdgpu_cac_tdp_table *cac_tdp_table;
};

struct amdgpu_dpm_fan {
	u16 t_min;
	u16 t_med;
	u16 t_high;
	u16 pwm_min;
	u16 pwm_med;
	u16 pwm_high;
	u8 t_hyst;
	u32 cycle_delay;
	u16 t_max;
	u8 control_mode;
	u16 default_max_fan_pwm;
	u16 default_fan_output_sensitivity;
	u16 fan_output_sensitivity;
	bool ucode_fan_control;
};

enum amdgpu_pcie_gen {
	AMDGPU_PCIE_GEN1 = 0,
	AMDGPU_PCIE_GEN2 = 1,
	AMDGPU_PCIE_GEN3 = 2,
	AMDGPU_PCIE_GEN_INVALID = 0xffff
};

#define amdgpu_dpm_pre_set_power_state(adev) \
		((adev)->powerplay.pp_funcs->pre_set_power_state((adev)->powerplay.pp_handle))

#define amdgpu_dpm_set_power_state(adev) \
		((adev)->powerplay.pp_funcs->set_power_state((adev)->powerplay.pp_handle))

#define amdgpu_dpm_post_set_power_state(adev) \
		((adev)->powerplay.pp_funcs->post_set_power_state((adev)->powerplay.pp_handle))

#define amdgpu_dpm_display_configuration_changed(adev) \
		((adev)->powerplay.pp_funcs->display_configuration_changed((adev)->powerplay.pp_handle))

#define amdgpu_dpm_print_power_state(adev, ps) \
		((adev)->powerplay.pp_funcs->print_power_state((adev)->powerplay.pp_handle, (ps)))

#define amdgpu_dpm_vblank_too_short(adev) \
		((adev)->powerplay.pp_funcs->vblank_too_short((adev)->powerplay.pp_handle))

#define amdgpu_dpm_enable_bapm(adev, e) \
		((adev)->powerplay.pp_funcs->enable_bapm((adev)->powerplay.pp_handle, (e)))

#define amdgpu_dpm_set_fan_control_mode(adev, m) \
		((adev)->powerplay.pp_funcs->set_fan_control_mode((adev)->powerplay.pp_handle, (m)))

#define amdgpu_dpm_get_fan_control_mode(adev) \
		((adev)->powerplay.pp_funcs->get_fan_control_mode((adev)->powerplay.pp_handle))

#define amdgpu_dpm_set_fan_speed_percent(adev, s) \
		((adev)->powerplay.pp_funcs->set_fan_speed_percent((adev)->powerplay.pp_handle, (s)))

#define amdgpu_dpm_get_fan_speed_percent(adev, s) \
		((adev)->powerplay.pp_funcs->get_fan_speed_percent((adev)->powerplay.pp_handle, (s)))

#define amdgpu_dpm_get_fan_speed_rpm(adev, s) \
		((adev)->powerplay.pp_funcs->get_fan_speed_rpm)((adev)->powerplay.pp_handle, (s))

<<<<<<< HEAD
#define amdgpu_dpm_get_sclk(adev, l) \
		((adev)->powerplay.pp_funcs->get_sclk((adev)->powerplay.pp_handle, (l)))

#define amdgpu_dpm_get_mclk(adev, l)  \
		((adev)->powerplay.pp_funcs->get_mclk((adev)->powerplay.pp_handle, (l)))
=======
#define amdgpu_dpm_set_fan_speed_rpm(adev, s) \
		((adev)->powerplay.pp_funcs->set_fan_speed_rpm)((adev)->powerplay.pp_handle, (s))
>>>>>>> 407d19ab

#define amdgpu_dpm_force_performance_level(adev, l) \
		((adev)->powerplay.pp_funcs->force_performance_level((adev)->powerplay.pp_handle, (l)))

#define amdgpu_dpm_get_current_power_state(adev) \
		((adev)->powerplay.pp_funcs->get_current_power_state((adev)->powerplay.pp_handle))

#define amdgpu_smu_get_current_power_state(adev) \
		((adev)->smu.ppt_funcs->get_current_power_state(&((adev)->smu)))

#define amdgpu_smu_set_power_state(adev) \
		((adev)->smu.ppt_funcs->set_power_state(&((adev)->smu)))

#define amdgpu_dpm_get_pp_num_states(adev, data) \
		((adev)->powerplay.pp_funcs->get_pp_num_states((adev)->powerplay.pp_handle, data))

#define amdgpu_dpm_get_pp_table(adev, table) \
		((adev)->powerplay.pp_funcs->get_pp_table((adev)->powerplay.pp_handle, table))

#define amdgpu_dpm_set_pp_table(adev, buf, size) \
		((adev)->powerplay.pp_funcs->set_pp_table((adev)->powerplay.pp_handle, buf, size))

#define amdgpu_dpm_print_clock_levels(adev, type, buf) \
		((adev)->powerplay.pp_funcs->print_clock_levels((adev)->powerplay.pp_handle, type, buf))

#define amdgpu_dpm_force_clock_level(adev, type, level) \
		((adev)->powerplay.pp_funcs->force_clock_level((adev)->powerplay.pp_handle, type, level))

#define amdgpu_dpm_get_sclk_od(adev) \
		((adev)->powerplay.pp_funcs->get_sclk_od((adev)->powerplay.pp_handle))

#define amdgpu_dpm_set_sclk_od(adev, value) \
		((adev)->powerplay.pp_funcs->set_sclk_od((adev)->powerplay.pp_handle, value))

#define amdgpu_dpm_get_mclk_od(adev) \
		((adev)->powerplay.pp_funcs->get_mclk_od((adev)->powerplay.pp_handle))

#define amdgpu_dpm_set_mclk_od(adev, value) \
		((adev)->powerplay.pp_funcs->set_mclk_od((adev)->powerplay.pp_handle, value))

#define amdgpu_dpm_dispatch_task(adev, task_id, user_state)		\
		((adev)->powerplay.pp_funcs->dispatch_tasks)((adev)->powerplay.pp_handle, (task_id), (user_state))

#define amdgpu_dpm_check_state_equal(adev, cps, rps, equal) \
		((adev)->powerplay.pp_funcs->check_state_equal((adev)->powerplay.pp_handle, (cps), (rps), (equal)))

#define amdgpu_dpm_get_vce_clock_state(adev, i)				\
		((adev)->powerplay.pp_funcs->get_vce_clock_state((adev)->powerplay.pp_handle, (i)))

#define amdgpu_dpm_get_performance_level(adev)				\
		((adev)->powerplay.pp_funcs->get_performance_level((adev)->powerplay.pp_handle))

#define amdgpu_dpm_reset_power_profile_state(adev, request) \
		((adev)->powerplay.pp_funcs->reset_power_profile_state(\
			(adev)->powerplay.pp_handle, request))

#define amdgpu_dpm_switch_power_profile(adev, type, en) \
		((adev)->powerplay.pp_funcs->switch_power_profile(\
			(adev)->powerplay.pp_handle, type, en))

#define amdgpu_dpm_set_clockgating_by_smu(adev, msg_id) \
		((adev)->powerplay.pp_funcs->set_clockgating_by_smu(\
			(adev)->powerplay.pp_handle, msg_id))

#define amdgpu_dpm_set_powergating_by_smu(adev, block_type, gate) \
		((adev)->powerplay.pp_funcs->set_powergating_by_smu(\
			(adev)->powerplay.pp_handle, block_type, gate))

#define amdgpu_dpm_get_power_profile_mode(adev, buf) \
		((adev)->powerplay.pp_funcs->get_power_profile_mode(\
			(adev)->powerplay.pp_handle, buf))

#define amdgpu_dpm_set_power_profile_mode(adev, parameter, size) \
		((adev)->powerplay.pp_funcs->set_power_profile_mode(\
			(adev)->powerplay.pp_handle, parameter, size))

#define amdgpu_dpm_odn_edit_dpm_table(adev, type, parameter, size) \
		((adev)->powerplay.pp_funcs->odn_edit_dpm_table(\
			(adev)->powerplay.pp_handle, type, parameter, size))

struct amdgpu_dpm {
	struct amdgpu_ps        *ps;
	/* number of valid power states */
	int                     num_ps;
	/* current power state that is active */
	struct amdgpu_ps        *current_ps;
	/* requested power state */
	struct amdgpu_ps        *requested_ps;
	/* boot up power state */
	struct amdgpu_ps        *boot_ps;
	/* default uvd power state */
	struct amdgpu_ps        *uvd_ps;
	/* vce requirements */
	u32                  num_of_vce_states;
	struct amd_vce_state vce_states[AMD_MAX_VCE_LEVELS];
	enum amd_vce_level vce_level;
	enum amd_pm_state_type state;
	enum amd_pm_state_type user_state;
	enum amd_pm_state_type last_state;
	enum amd_pm_state_type last_user_state;
	u32                     platform_caps;
	u32                     voltage_response_time;
	u32                     backbias_response_time;
	void                    *priv;
	u32			new_active_crtcs;
	int			new_active_crtc_count;
	u32			current_active_crtcs;
	int			current_active_crtc_count;
	struct amdgpu_dpm_dynamic_state dyn_state;
	struct amdgpu_dpm_fan fan;
	u32 tdp_limit;
	u32 near_tdp_limit;
	u32 near_tdp_limit_adjusted;
	u32 sq_ramping_threshold;
	u32 cac_leakage;
	u16 tdp_od_limit;
	u32 tdp_adjustment;
	u16 load_line_slope;
	bool power_control;
	/* special states active */
	bool                    thermal_active;
	bool                    uvd_active;
	bool                    vce_active;
	/* thermal handling */
	struct amdgpu_dpm_thermal thermal;
	/* forced levels */
	enum amd_dpm_forced_level forced_level;
};

struct amdgpu_pm {
	struct mutex		mutex;
	u32                     current_sclk;
	u32                     current_mclk;
	u32                     default_sclk;
	u32                     default_mclk;
	struct amdgpu_i2c_chan *i2c_bus;
	/* internal thermal controller on rv6xx+ */
	enum amdgpu_int_thermal_type int_thermal_type;
	struct device	        *int_hwmon_dev;
	/* fan control parameters */
	bool                    no_fan;
	u8                      fan_pulses_per_revolution;
	u8                      fan_min_rpm;
	u8                      fan_max_rpm;
	/* dpm */
	bool                    dpm_enabled;
	bool                    sysfs_initialized;
	struct amdgpu_dpm       dpm;
	const struct firmware	*fw;	/* SMC firmware */
	uint32_t                fw_version;
	uint32_t                pcie_gen_mask;
	uint32_t                pcie_mlw_mask;
	struct amd_pp_display_configuration pm_display_cfg;/* set by dc */
	uint32_t                smu_prv_buffer_size;
	struct amdgpu_bo        *smu_prv_buffer;
	bool ac_power;
	/* powerplay feature */
	uint32_t pp_feature;

};

#define R600_SSTU_DFLT                               0
#define R600_SST_DFLT                                0x00C8

/* XXX are these ok? */
#define R600_TEMP_RANGE_MIN (90 * 1000)
#define R600_TEMP_RANGE_MAX (120 * 1000)

#define FDO_PWM_MODE_STATIC  1
#define FDO_PWM_MODE_STATIC_RPM 5

enum amdgpu_td {
	AMDGPU_TD_AUTO,
	AMDGPU_TD_UP,
	AMDGPU_TD_DOWN,
};

enum amdgpu_display_watermark {
	AMDGPU_DISPLAY_WATERMARK_LOW = 0,
	AMDGPU_DISPLAY_WATERMARK_HIGH = 1,
};

enum amdgpu_display_gap
{
    AMDGPU_PM_DISPLAY_GAP_VBLANK_OR_WM = 0,
    AMDGPU_PM_DISPLAY_GAP_VBLANK       = 1,
    AMDGPU_PM_DISPLAY_GAP_WATERMARK    = 2,
    AMDGPU_PM_DISPLAY_GAP_IGNORE       = 3,
};

void amdgpu_dpm_print_class_info(u32 class, u32 class2);
void amdgpu_dpm_print_cap_info(u32 caps);
void amdgpu_dpm_print_ps_status(struct amdgpu_device *adev,
				struct amdgpu_ps *rps);
u32 amdgpu_dpm_get_vblank_time(struct amdgpu_device *adev);
u32 amdgpu_dpm_get_vrefresh(struct amdgpu_device *adev);
void amdgpu_dpm_get_active_displays(struct amdgpu_device *adev);
<<<<<<< HEAD
bool amdgpu_is_uvd_state(u32 class, u32 class2);
void amdgpu_calculate_u_and_p(u32 i, u32 r_c, u32 p_b,
			      u32 *p, u32 *u);
int amdgpu_calculate_at(u32 t, u32 h, u32 fh, u32 fl, u32 *tl, u32 *th);
=======
int amdgpu_dpm_read_sensor(struct amdgpu_device *adev, enum amd_pp_sensors sensor,
			   void *data, uint32_t *size);
>>>>>>> 407d19ab

bool amdgpu_is_internal_thermal_sensor(enum amdgpu_int_thermal_type sensor);

int amdgpu_get_platform_caps(struct amdgpu_device *adev);

int amdgpu_parse_extended_power_table(struct amdgpu_device *adev);
void amdgpu_free_extended_power_table(struct amdgpu_device *adev);

void amdgpu_add_thermal_controller(struct amdgpu_device *adev);

enum amdgpu_pcie_gen amdgpu_get_pcie_gen_support(struct amdgpu_device *adev,
						 u32 sys_mask,
						 enum amdgpu_pcie_gen asic_gen,
						 enum amdgpu_pcie_gen default_gen);

u16 amdgpu_get_pcie_lane_support(struct amdgpu_device *adev,
				 u16 asic_lanes,
				 u16 default_lanes);
u8 amdgpu_encode_pci_lane_width(u32 lanes);

struct amd_vce_state*
amdgpu_get_vce_clock_state(void *handle, u32 idx);

extern int amdgpu_dpm_get_sclk(struct amdgpu_device *adev, bool low);

extern int amdgpu_dpm_get_mclk(struct amdgpu_device *adev, bool low);

#endif<|MERGE_RESOLUTION|>--- conflicted
+++ resolved
@@ -275,16 +275,8 @@
 #define amdgpu_dpm_get_fan_speed_rpm(adev, s) \
 		((adev)->powerplay.pp_funcs->get_fan_speed_rpm)((adev)->powerplay.pp_handle, (s))
 
-<<<<<<< HEAD
-#define amdgpu_dpm_get_sclk(adev, l) \
-		((adev)->powerplay.pp_funcs->get_sclk((adev)->powerplay.pp_handle, (l)))
-
-#define amdgpu_dpm_get_mclk(adev, l)  \
-		((adev)->powerplay.pp_funcs->get_mclk((adev)->powerplay.pp_handle, (l)))
-=======
 #define amdgpu_dpm_set_fan_speed_rpm(adev, s) \
 		((adev)->powerplay.pp_funcs->set_fan_speed_rpm)((adev)->powerplay.pp_handle, (s))
->>>>>>> 407d19ab
 
 #define amdgpu_dpm_force_performance_level(adev, l) \
 		((adev)->powerplay.pp_funcs->force_performance_level((adev)->powerplay.pp_handle, (l)))
@@ -364,6 +356,18 @@
 #define amdgpu_dpm_odn_edit_dpm_table(adev, type, parameter, size) \
 		((adev)->powerplay.pp_funcs->odn_edit_dpm_table(\
 			(adev)->powerplay.pp_handle, type, parameter, size))
+
+#define amdgpu_dpm_enable_mgpu_fan_boost(adev) \
+		((adev)->powerplay.pp_funcs->enable_mgpu_fan_boost(\
+			(adev)->powerplay.pp_handle))
+
+#define amdgpu_dpm_get_ppfeature_status(adev, buf) \
+		((adev)->powerplay.pp_funcs->get_ppfeature_status(\
+			(adev)->powerplay.pp_handle, (buf)))
+
+#define amdgpu_dpm_set_ppfeature_status(adev, ppfeatures) \
+		((adev)->powerplay.pp_funcs->set_ppfeature_status(\
+			(adev)->powerplay.pp_handle, (ppfeatures)))
 
 struct amdgpu_dpm {
 	struct amdgpu_ps        *ps;
@@ -482,15 +486,8 @@
 u32 amdgpu_dpm_get_vblank_time(struct amdgpu_device *adev);
 u32 amdgpu_dpm_get_vrefresh(struct amdgpu_device *adev);
 void amdgpu_dpm_get_active_displays(struct amdgpu_device *adev);
-<<<<<<< HEAD
-bool amdgpu_is_uvd_state(u32 class, u32 class2);
-void amdgpu_calculate_u_and_p(u32 i, u32 r_c, u32 p_b,
-			      u32 *p, u32 *u);
-int amdgpu_calculate_at(u32 t, u32 h, u32 fh, u32 fl, u32 *tl, u32 *th);
-=======
 int amdgpu_dpm_read_sensor(struct amdgpu_device *adev, enum amd_pp_sensors sensor,
 			   void *data, uint32_t *size);
->>>>>>> 407d19ab
 
 bool amdgpu_is_internal_thermal_sensor(enum amdgpu_int_thermal_type sensor);
 
@@ -506,11 +503,6 @@
 						 enum amdgpu_pcie_gen asic_gen,
 						 enum amdgpu_pcie_gen default_gen);
 
-u16 amdgpu_get_pcie_lane_support(struct amdgpu_device *adev,
-				 u16 asic_lanes,
-				 u16 default_lanes);
-u8 amdgpu_encode_pci_lane_width(u32 lanes);
-
 struct amd_vce_state*
 amdgpu_get_vce_clock_state(void *handle, u32 idx);
 
