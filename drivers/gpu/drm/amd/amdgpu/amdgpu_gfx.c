/*
 * Copyright 2014 Advanced Micro Devices, Inc.
 * Copyright 2008 Red Hat Inc.
 * Copyright 2009 Jerome Glisse.
 *
 * Permission is hereby granted, free of charge, to any person obtaining a
 * copy of this software and associated documentation files (the "Software"),
 * to deal in the Software without restriction, including without limitation
 * the rights to use, copy, modify, merge, publish, distribute, sublicense,
 * and/or sell copies of the Software, and to permit persons to whom the
 * Software is furnished to do so, subject to the following conditions:
 *
 * The above copyright notice and this permission notice shall be included in
 * all copies or substantial portions of the Software.
 *
 * THE SOFTWARE IS PROVIDED "AS IS", WITHOUT WARRANTY OF ANY KIND, EXPRESS OR
 * IMPLIED, INCLUDING BUT NOT LIMITED TO THE WARRANTIES OF MERCHANTABILITY,
 * FITNESS FOR A PARTICULAR PURPOSE AND NONINFRINGEMENT.  IN NO EVENT SHALL
 * THE COPYRIGHT HOLDER(S) OR AUTHOR(S) BE LIABLE FOR ANY CLAIM, DAMAGES OR
 * OTHER LIABILITY, WHETHER IN AN ACTION OF CONTRACT, TORT OR OTHERWISE,
 * ARISING FROM, OUT OF OR IN CONNECTION WITH THE SOFTWARE OR THE USE OR
 * OTHER DEALINGS IN THE SOFTWARE.
 *
 */
#include <drm/drmP.h>
#include "amdgpu.h"
#include "amdgpu_gfx.h"

/*
 * GPU scratch registers helpers function.
 */
/**
 * amdgpu_gfx_scratch_get - Allocate a scratch register
 *
 * @adev: amdgpu_device pointer
 * @reg: scratch register mmio offset
 *
 * Allocate a CP scratch register for use by the driver (all asics).
 * Returns 0 on success or -EINVAL on failure.
 */
int amdgpu_gfx_scratch_get(struct amdgpu_device *adev, uint32_t *reg)
{
	int i;

	i = ffs(adev->gfx.scratch.free_mask);
	if (i != 0 && i <= adev->gfx.scratch.num_reg) {
		i--;
		adev->gfx.scratch.free_mask &= ~(1u << i);
		*reg = adev->gfx.scratch.reg_base + i;
		return 0;
	}
	return -EINVAL;
}

/**
 * amdgpu_gfx_scratch_free - Free a scratch register
 *
 * @adev: amdgpu_device pointer
 * @reg: scratch register mmio offset
 *
 * Free a CP scratch register allocated for use by the driver (all asics)
 */
void amdgpu_gfx_scratch_free(struct amdgpu_device *adev, uint32_t reg)
{
	adev->gfx.scratch.free_mask |= 1u << (reg - adev->gfx.scratch.reg_base);
}

/**
 * amdgpu_gfx_parse_disable_cu - Parse the disable_cu module parameter
 *
 * @mask: array in which the per-shader array disable masks will be stored
 * @max_se: number of SEs
 * @max_sh: number of SHs
 *
 * The bitmask of CUs to be disabled in the shader array determined by se and
 * sh is stored in mask[se * max_sh + sh].
 */
void amdgpu_gfx_parse_disable_cu(unsigned *mask, unsigned max_se, unsigned max_sh)
{
	unsigned se, sh, cu;
	const char *p;

	memset(mask, 0, sizeof(*mask) * max_se * max_sh);

	if (!amdgpu_disable_cu || !*amdgpu_disable_cu)
		return;

	p = amdgpu_disable_cu;
	for (;;) {
		char *next;
		int ret = sscanf(p, "%u.%u.%u", &se, &sh, &cu);
		if (ret < 3) {
			DRM_ERROR("amdgpu: could not parse disable_cu\n");
			return;
		}

		if (se < max_se && sh < max_sh && cu < 16) {
			DRM_INFO("amdgpu: disabling CU %u.%u.%u\n", se, sh, cu);
			mask[se * max_sh + sh] |= 1u << cu;
		} else {
			DRM_ERROR("amdgpu: disable_cu %u.%u.%u is out of range\n",
				  se, sh, cu);
		}

		next = strchr(p, ',');
		if (!next)
			break;
		p = next + 1;
	}
}

static bool amdgpu_gfx_is_multipipe_capable(struct amdgpu_device *adev)
{
	if (amdgpu_compute_multipipe != -1) {
		DRM_INFO("amdgpu: forcing compute pipe policy %d\n",
			 amdgpu_compute_multipipe);
		return amdgpu_compute_multipipe == 1;
	}

	/* FIXME: spreading the queues across pipes causes perf regressions
	 * on POLARIS11 compute workloads */
	if (adev->asic_type == CHIP_POLARIS11)
		return false;

	return adev->gfx.mec.num_mec > 1;
}

void amdgpu_gfx_compute_queue_acquire(struct amdgpu_device *adev)
{
	int i, queue, pipe, mec;
	bool multipipe_policy = amdgpu_gfx_is_multipipe_capable(adev);

	/* policy for amdgpu compute queue ownership */
	for (i = 0; i < AMDGPU_MAX_COMPUTE_QUEUES; ++i) {
		queue = i % adev->gfx.mec.num_queue_per_pipe;
		pipe = (i / adev->gfx.mec.num_queue_per_pipe)
			% adev->gfx.mec.num_pipe_per_mec;
		mec = (i / adev->gfx.mec.num_queue_per_pipe)
			/ adev->gfx.mec.num_pipe_per_mec;

		/* we've run out of HW */
		if (mec >= adev->gfx.mec.num_mec)
			break;

		if (multipipe_policy) {
			/* policy: amdgpu owns the first two queues of the first MEC */
			if (mec == 0 && queue < 2)
				set_bit(i, adev->gfx.mec.queue_bitmap);
		} else {
			/* policy: amdgpu owns all queues in the first pipe */
			if (mec == 0 && pipe == 0)
				set_bit(i, adev->gfx.mec.queue_bitmap);
		}
	}

	/* update the number of active compute rings */
	adev->gfx.num_compute_rings =
		bitmap_weight(adev->gfx.mec.queue_bitmap, AMDGPU_MAX_COMPUTE_QUEUES);

	/* If you hit this case and edited the policy, you probably just
	 * need to increase AMDGPU_MAX_COMPUTE_RINGS */
	if (WARN_ON(adev->gfx.num_compute_rings > AMDGPU_MAX_COMPUTE_RINGS))
		adev->gfx.num_compute_rings = AMDGPU_MAX_COMPUTE_RINGS;
}

static int amdgpu_gfx_kiq_acquire(struct amdgpu_device *adev,
				  struct amdgpu_ring *ring)
{
	int queue_bit;
	int mec, pipe, queue;

	queue_bit = adev->gfx.mec.num_mec
		    * adev->gfx.mec.num_pipe_per_mec
		    * adev->gfx.mec.num_queue_per_pipe;

	while (queue_bit-- >= 0) {
		if (test_bit(queue_bit, adev->gfx.mec.queue_bitmap))
			continue;

		amdgpu_gfx_bit_to_queue(adev, queue_bit, &mec, &pipe, &queue);

		/*
		 * 1. Using pipes 2/3 from MEC 2 seems cause problems.
		 * 2. It must use queue id 0, because CGPG_IDLE/SAVE/LOAD/RUN
		 * only can be issued on queue 0.
		 */
		if ((mec == 1 && pipe > 1) || queue != 0)
			continue;

		ring->me = mec + 1;
		ring->pipe = pipe;
		ring->queue = queue;

		return 0;
	}

	dev_err(adev->dev, "Failed to find a queue for KIQ\n");
	return -EINVAL;
}

int amdgpu_gfx_kiq_init_ring(struct amdgpu_device *adev,
			     struct amdgpu_ring *ring,
			     struct amdgpu_irq_src *irq)
{
	struct amdgpu_kiq *kiq = &adev->gfx.kiq;
	int r = 0;

	spin_lock_init(&kiq->ring_lock);

	r = amdgpu_device_wb_get(adev, &adev->virt.reg_val_offs);
	if (r)
		return r;

	ring->adev = NULL;
	ring->ring_obj = NULL;
	ring->use_doorbell = true;
	ring->doorbell_index = AMDGPU_DOORBELL_KIQ;

	r = amdgpu_gfx_kiq_acquire(adev, ring);
	if (r)
		return r;

	ring->eop_gpu_addr = kiq->eop_gpu_addr;
	sprintf(ring->name, "kiq_%d.%d.%d", ring->me, ring->pipe, ring->queue);
	r = amdgpu_ring_init(adev, ring, 1024,
			     irq, AMDGPU_CP_KIQ_IRQ_DRIVER0);
	if (r)
		dev_warn(adev->dev, "(%d) failed to init kiq ring\n", r);

	return r;
}

void amdgpu_gfx_kiq_free_ring(struct amdgpu_ring *ring,
			      struct amdgpu_irq_src *irq)
{
	amdgpu_device_wb_free(ring->adev, ring->adev->virt.reg_val_offs);
	amdgpu_ring_fini(ring);
}

void amdgpu_gfx_kiq_fini(struct amdgpu_device *adev)
{
	struct amdgpu_kiq *kiq = &adev->gfx.kiq;

	amdgpu_bo_free_kernel(&kiq->eop_obj, &kiq->eop_gpu_addr, NULL);
}

int amdgpu_gfx_kiq_init(struct amdgpu_device *adev,
			unsigned hpd_size)
{
	int r;
	u32 *hpd;
	struct amdgpu_kiq *kiq = &adev->gfx.kiq;

	r = amdgpu_bo_create_kernel(adev, hpd_size, PAGE_SIZE,
				    AMDGPU_GEM_DOMAIN_GTT, &kiq->eop_obj,
				    &kiq->eop_gpu_addr, (void **)&hpd);
	if (r) {
		dev_warn(adev->dev, "failed to create KIQ bo (%d).\n", r);
		return r;
	}

	memset(hpd, 0, hpd_size);

	r = amdgpu_bo_reserve(kiq->eop_obj, true);
	if (unlikely(r != 0))
		dev_warn(adev->dev, "(%d) reserve kiq eop bo failed\n", r);
	amdgpu_bo_kunmap(kiq->eop_obj);
	amdgpu_bo_unreserve(kiq->eop_obj);

	return 0;
}

/* create MQD for each compute queue */
int amdgpu_gfx_compute_mqd_sw_init(struct amdgpu_device *adev,
				   unsigned mqd_size)
{
	struct amdgpu_ring *ring = NULL;
	int r, i;

	/* create MQD for KIQ */
	ring = &adev->gfx.kiq.ring;
	if (!ring->mqd_obj) {
		/* originaly the KIQ MQD is put in GTT domain, but for SRIOV VRAM domain is a must
		 * otherwise hypervisor trigger SAVE_VF fail after driver unloaded which mean MQD
		 * deallocated and gart_unbind, to strict diverage we decide to use VRAM domain for
		 * KIQ MQD no matter SRIOV or Bare-metal
		 */
		r = amdgpu_bo_create_kernel(adev, mqd_size, PAGE_SIZE,
					    AMDGPU_GEM_DOMAIN_VRAM, &ring->mqd_obj,
					    &ring->mqd_gpu_addr, &ring->mqd_ptr);
		if (r) {
			dev_warn(adev->dev, "failed to create ring mqd ob (%d)", r);
			return r;
		}

		/* prepare MQD backup */
		adev->gfx.mec.mqd_backup[AMDGPU_MAX_COMPUTE_RINGS] = kmalloc(mqd_size, GFP_KERNEL);
		if (!adev->gfx.mec.mqd_backup[AMDGPU_MAX_COMPUTE_RINGS])
				dev_warn(adev->dev, "no memory to create MQD backup for ring %s\n", ring->name);
	}

	/* create MQD for each KCQ */
	for (i = 0; i < adev->gfx.num_compute_rings; i++) {
		ring = &adev->gfx.compute_ring[i];
		if (!ring->mqd_obj) {
			r = amdgpu_bo_create_kernel(adev, mqd_size, PAGE_SIZE,
						    AMDGPU_GEM_DOMAIN_GTT, &ring->mqd_obj,
						    &ring->mqd_gpu_addr, &ring->mqd_ptr);
			if (r) {
				dev_warn(adev->dev, "failed to create ring mqd ob (%d)", r);
				return r;
			}

			/* prepare MQD backup */
			adev->gfx.mec.mqd_backup[i] = kmalloc(mqd_size, GFP_KERNEL);
			if (!adev->gfx.mec.mqd_backup[i])
				dev_warn(adev->dev, "no memory to create MQD backup for ring %s\n", ring->name);
		}
	}

	return 0;
}

void amdgpu_gfx_compute_mqd_sw_fini(struct amdgpu_device *adev)
{
	struct amdgpu_ring *ring = NULL;
	int i;

	for (i = 0; i < adev->gfx.num_compute_rings; i++) {
		ring = &adev->gfx.compute_ring[i];
		kfree(adev->gfx.mec.mqd_backup[i]);
		amdgpu_bo_free_kernel(&ring->mqd_obj,
				      &ring->mqd_gpu_addr,
				      &ring->mqd_ptr);
	}

	ring = &adev->gfx.kiq.ring;
	kfree(adev->gfx.mec.mqd_backup[AMDGPU_MAX_COMPUTE_RINGS]);
	amdgpu_bo_free_kernel(&ring->mqd_obj,
			      &ring->mqd_gpu_addr,
			      &ring->mqd_ptr);
<<<<<<< HEAD
=======
}

/* amdgpu_gfx_off_ctrl - Handle gfx off feature enable/disable
 *
 * @adev: amdgpu_device pointer
 * @bool enable true: enable gfx off feature, false: disable gfx off feature
 *
 * 1. gfx off feature will be enabled by gfx ip after gfx cg gp enabled.
 * 2. other client can send request to disable gfx off feature, the request should be honored.
 * 3. other client can cancel their request of disable gfx off feature
 * 4. other client should not send request to enable gfx off feature before disable gfx off feature.
 */

void amdgpu_gfx_off_ctrl(struct amdgpu_device *adev, bool enable)
{
	if (!(adev->pm.pp_feature & PP_GFXOFF_MASK))
		return;

	if (!adev->powerplay.pp_funcs || !adev->powerplay.pp_funcs->set_powergating_by_smu)
		return;


	mutex_lock(&adev->gfx.gfx_off_mutex);

	if (!enable)
		adev->gfx.gfx_off_req_count++;
	else if (adev->gfx.gfx_off_req_count > 0)
		adev->gfx.gfx_off_req_count--;

	if (enable && !adev->gfx.gfx_off_state && !adev->gfx.gfx_off_req_count) {
		schedule_delayed_work(&adev->gfx.gfx_off_delay_work, GFX_OFF_DELAY_ENABLE);
	} else if (!enable && adev->gfx.gfx_off_state) {
		if (!amdgpu_dpm_set_powergating_by_smu(adev, AMD_IP_BLOCK_TYPE_GFX, false))
			adev->gfx.gfx_off_state = false;
	}

	mutex_unlock(&adev->gfx.gfx_off_mutex);
>>>>>>> 407d19ab
}<|MERGE_RESOLUTION|>--- conflicted
+++ resolved
@@ -25,10 +25,46 @@
 #include <drm/drmP.h>
 #include "amdgpu.h"
 #include "amdgpu_gfx.h"
+#include "amdgpu_rlc.h"
+
+/* delay 0.1 second to enable gfx off feature */
+#define GFX_OFF_DELAY_ENABLE         msecs_to_jiffies(100)
 
 /*
- * GPU scratch registers helpers function.
- */
+ * GPU GFX IP block helpers function.
+ */
+
+int amdgpu_gfx_queue_to_bit(struct amdgpu_device *adev, int mec,
+			    int pipe, int queue)
+{
+	int bit = 0;
+
+	bit += mec * adev->gfx.mec.num_pipe_per_mec
+		* adev->gfx.mec.num_queue_per_pipe;
+	bit += pipe * adev->gfx.mec.num_queue_per_pipe;
+	bit += queue;
+
+	return bit;
+}
+
+void amdgpu_gfx_bit_to_queue(struct amdgpu_device *adev, int bit,
+			     int *mec, int *pipe, int *queue)
+{
+	*queue = bit % adev->gfx.mec.num_queue_per_pipe;
+	*pipe = (bit / adev->gfx.mec.num_queue_per_pipe)
+		% adev->gfx.mec.num_pipe_per_mec;
+	*mec = (bit / adev->gfx.mec.num_queue_per_pipe)
+	       / adev->gfx.mec.num_pipe_per_mec;
+
+}
+
+bool amdgpu_gfx_is_mec_queue_enabled(struct amdgpu_device *adev,
+				     int mec, int pipe, int queue)
+{
+	return test_bit(amdgpu_gfx_queue_to_bit(adev, mec, pipe, queue),
+			adev->gfx.mec.queue_bitmap);
+}
+
 /**
  * amdgpu_gfx_scratch_get - Allocate a scratch register
  *
@@ -214,7 +250,7 @@
 	ring->adev = NULL;
 	ring->ring_obj = NULL;
 	ring->use_doorbell = true;
-	ring->doorbell_index = AMDGPU_DOORBELL_KIQ;
+	ring->doorbell_index = adev->doorbell_index.kiq;
 
 	r = amdgpu_gfx_kiq_acquire(adev, ring);
 	if (r)
@@ -339,8 +375,6 @@
 	amdgpu_bo_free_kernel(&ring->mqd_obj,
 			      &ring->mqd_gpu_addr,
 			      &ring->mqd_ptr);
-<<<<<<< HEAD
-=======
 }
 
 /* amdgpu_gfx_off_ctrl - Handle gfx off feature enable/disable
@@ -378,5 +412,4 @@
 	}
 
 	mutex_unlock(&adev->gfx.gfx_off_mutex);
->>>>>>> 407d19ab
 }