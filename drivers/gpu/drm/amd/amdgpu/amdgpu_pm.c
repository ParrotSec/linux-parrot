/*
 * Copyright 2017 Advanced Micro Devices, Inc.
 *
 * Permission is hereby granted, free of charge, to any person obtaining a
 * copy of this software and associated documentation files (the "Software"),
 * to deal in the Software without restriction, including without limitation
 * the rights to use, copy, modify, merge, publish, distribute, sublicense,
 * and/or sell copies of the Software, and to permit persons to whom the
 * Software is furnished to do so, subject to the following conditions:
 *
 * The above copyright notice and this permission notice shall be included in
 * all copies or substantial portions of the Software.
 *
 * THE SOFTWARE IS PROVIDED "AS IS", WITHOUT WARRANTY OF ANY KIND, EXPRESS OR
 * IMPLIED, INCLUDING BUT NOT LIMITED TO THE WARRANTIES OF MERCHANTABILITY,
 * FITNESS FOR A PARTICULAR PURPOSE AND NONINFRINGEMENT.  IN NO EVENT SHALL
 * THE COPYRIGHT HOLDER(S) OR AUTHOR(S) BE LIABLE FOR ANY CLAIM, DAMAGES OR
 * OTHER LIABILITY, WHETHER IN AN ACTION OF CONTRACT, TORT OR OTHERWISE,
 * ARISING FROM, OUT OF OR IN CONNECTION WITH THE SOFTWARE OR THE USE OR
 * OTHER DEALINGS IN THE SOFTWARE.
 *
 * Authors: Rafał Miłecki <zajec5@gmail.com>
 *          Alex Deucher <alexdeucher@gmail.com>
 */

#include <drm/drm_debugfs.h>

#include "amdgpu.h"
#include "amdgpu_drv.h"
#include "amdgpu_pm.h"
#include "amdgpu_dpm.h"
#include "amdgpu_display.h"
#include "amdgpu_smu.h"
#include "atom.h"
#include <linux/power_supply.h>
#include <linux/pci.h>
#include <linux/hwmon.h>
#include <linux/hwmon-sysfs.h>
#include <linux/nospec.h>
#include <linux/pm_runtime.h>
#include "hwmgr.h"
#define WIDTH_4K 3840

static const struct cg_flag_name clocks[] = {
	{AMD_CG_SUPPORT_GFX_MGCG, "Graphics Medium Grain Clock Gating"},
	{AMD_CG_SUPPORT_GFX_MGLS, "Graphics Medium Grain memory Light Sleep"},
	{AMD_CG_SUPPORT_GFX_CGCG, "Graphics Coarse Grain Clock Gating"},
	{AMD_CG_SUPPORT_GFX_CGLS, "Graphics Coarse Grain memory Light Sleep"},
	{AMD_CG_SUPPORT_GFX_CGTS, "Graphics Coarse Grain Tree Shader Clock Gating"},
	{AMD_CG_SUPPORT_GFX_CGTS_LS, "Graphics Coarse Grain Tree Shader Light Sleep"},
	{AMD_CG_SUPPORT_GFX_CP_LS, "Graphics Command Processor Light Sleep"},
	{AMD_CG_SUPPORT_GFX_RLC_LS, "Graphics Run List Controller Light Sleep"},
	{AMD_CG_SUPPORT_GFX_3D_CGCG, "Graphics 3D Coarse Grain Clock Gating"},
	{AMD_CG_SUPPORT_GFX_3D_CGLS, "Graphics 3D Coarse Grain memory Light Sleep"},
	{AMD_CG_SUPPORT_MC_LS, "Memory Controller Light Sleep"},
	{AMD_CG_SUPPORT_MC_MGCG, "Memory Controller Medium Grain Clock Gating"},
	{AMD_CG_SUPPORT_SDMA_LS, "System Direct Memory Access Light Sleep"},
	{AMD_CG_SUPPORT_SDMA_MGCG, "System Direct Memory Access Medium Grain Clock Gating"},
	{AMD_CG_SUPPORT_BIF_MGCG, "Bus Interface Medium Grain Clock Gating"},
	{AMD_CG_SUPPORT_BIF_LS, "Bus Interface Light Sleep"},
	{AMD_CG_SUPPORT_UVD_MGCG, "Unified Video Decoder Medium Grain Clock Gating"},
	{AMD_CG_SUPPORT_VCE_MGCG, "Video Compression Engine Medium Grain Clock Gating"},
	{AMD_CG_SUPPORT_HDP_LS, "Host Data Path Light Sleep"},
	{AMD_CG_SUPPORT_HDP_MGCG, "Host Data Path Medium Grain Clock Gating"},
	{AMD_CG_SUPPORT_DRM_MGCG, "Digital Right Management Medium Grain Clock Gating"},
	{AMD_CG_SUPPORT_DRM_LS, "Digital Right Management Light Sleep"},
	{AMD_CG_SUPPORT_ROM_MGCG, "Rom Medium Grain Clock Gating"},
	{AMD_CG_SUPPORT_DF_MGCG, "Data Fabric Medium Grain Clock Gating"},

	{AMD_CG_SUPPORT_ATHUB_MGCG, "Address Translation Hub Medium Grain Clock Gating"},
	{AMD_CG_SUPPORT_ATHUB_LS, "Address Translation Hub Light Sleep"},
	{0, NULL},
};

static const struct hwmon_temp_label {
	enum PP_HWMON_TEMP channel;
	const char *label;
} temp_label[] = {
	{PP_TEMP_EDGE, "edge"},
	{PP_TEMP_JUNCTION, "junction"},
	{PP_TEMP_MEM, "mem"},
};

void amdgpu_pm_acpi_event_handler(struct amdgpu_device *adev)
{
	if (adev->pm.dpm_enabled) {
		mutex_lock(&adev->pm.mutex);
		if (power_supply_is_system_supplied() > 0)
			adev->pm.ac_power = true;
		else
			adev->pm.ac_power = false;
		if (adev->powerplay.pp_funcs &&
		    adev->powerplay.pp_funcs->enable_bapm)
			amdgpu_dpm_enable_bapm(adev, adev->pm.ac_power);
		mutex_unlock(&adev->pm.mutex);

		if (is_support_sw_smu(adev))
			smu_set_ac_dc(&adev->smu);
	}
}

int amdgpu_dpm_read_sensor(struct amdgpu_device *adev, enum amd_pp_sensors sensor,
			   void *data, uint32_t *size)
{
	int ret = 0;

	if (!data || !size)
		return -EINVAL;

	if (is_support_sw_smu(adev))
		ret = smu_read_sensor(&adev->smu, sensor, data, size);
	else {
		if (adev->powerplay.pp_funcs && adev->powerplay.pp_funcs->read_sensor)
			ret = adev->powerplay.pp_funcs->read_sensor((adev)->powerplay.pp_handle,
								    sensor, data, size);
		else
			ret = -EINVAL;
	}

	return ret;
}

/**
 * DOC: power_dpm_state
 *
 * The power_dpm_state file is a legacy interface and is only provided for
 * backwards compatibility. The amdgpu driver provides a sysfs API for adjusting
 * certain power related parameters.  The file power_dpm_state is used for this.
 * It accepts the following arguments:
 *
 * - battery
 *
 * - balanced
 *
 * - performance
 *
 * battery
 *
 * On older GPUs, the vbios provided a special power state for battery
 * operation.  Selecting battery switched to this state.  This is no
 * longer provided on newer GPUs so the option does nothing in that case.
 *
 * balanced
 *
 * On older GPUs, the vbios provided a special power state for balanced
 * operation.  Selecting balanced switched to this state.  This is no
 * longer provided on newer GPUs so the option does nothing in that case.
 *
 * performance
 *
 * On older GPUs, the vbios provided a special power state for performance
 * operation.  Selecting performance switched to this state.  This is no
 * longer provided on newer GPUs so the option does nothing in that case.
 *
 */

static ssize_t amdgpu_get_dpm_state(struct device *dev,
				    struct device_attribute *attr,
				    char *buf)
{
	struct drm_device *ddev = dev_get_drvdata(dev);
	struct amdgpu_device *adev = ddev->dev_private;
	enum amd_pm_state_type pm;
	int ret;

	if (amdgpu_sriov_vf(adev) && !amdgpu_sriov_is_pp_one_vf(adev))
		return 0;

	ret = pm_runtime_get_sync(ddev->dev);
	if (ret < 0)
		return ret;

	if (is_support_sw_smu(adev)) {
		if (adev->smu.ppt_funcs->get_current_power_state)
			pm = smu_get_current_power_state(&adev->smu);
		else
			pm = adev->pm.dpm.user_state;
	} else if (adev->powerplay.pp_funcs->get_current_power_state) {
		pm = amdgpu_dpm_get_current_power_state(adev);
	} else {
		pm = adev->pm.dpm.user_state;
	}

	pm_runtime_mark_last_busy(ddev->dev);
	pm_runtime_put_autosuspend(ddev->dev);

	return snprintf(buf, PAGE_SIZE, "%s\n",
			(pm == POWER_STATE_TYPE_BATTERY) ? "battery" :
			(pm == POWER_STATE_TYPE_BALANCED) ? "balanced" : "performance");
}

static ssize_t amdgpu_set_dpm_state(struct device *dev,
				    struct device_attribute *attr,
				    const char *buf,
				    size_t count)
{
	struct drm_device *ddev = dev_get_drvdata(dev);
	struct amdgpu_device *adev = ddev->dev_private;
	enum amd_pm_state_type  state;
	int ret;

	if (amdgpu_sriov_vf(adev) && !amdgpu_sriov_is_pp_one_vf(adev))
		return -EINVAL;

	if (strncmp("battery", buf, strlen("battery")) == 0)
		state = POWER_STATE_TYPE_BATTERY;
	else if (strncmp("balanced", buf, strlen("balanced")) == 0)
		state = POWER_STATE_TYPE_BALANCED;
	else if (strncmp("performance", buf, strlen("performance")) == 0)
		state = POWER_STATE_TYPE_PERFORMANCE;
	else
		return -EINVAL;

	ret = pm_runtime_get_sync(ddev->dev);
	if (ret < 0)
		return ret;

	if (is_support_sw_smu(adev)) {
		mutex_lock(&adev->pm.mutex);
		adev->pm.dpm.user_state = state;
		mutex_unlock(&adev->pm.mutex);
	} else if (adev->powerplay.pp_funcs->dispatch_tasks) {
		amdgpu_dpm_dispatch_task(adev, AMD_PP_TASK_ENABLE_USER_STATE, &state);
	} else {
		mutex_lock(&adev->pm.mutex);
		adev->pm.dpm.user_state = state;
		mutex_unlock(&adev->pm.mutex);

		amdgpu_pm_compute_clocks(adev);
	}
	pm_runtime_mark_last_busy(ddev->dev);
	pm_runtime_put_autosuspend(ddev->dev);

	return count;
}


/**
 * DOC: power_dpm_force_performance_level
 *
 * The amdgpu driver provides a sysfs API for adjusting certain power
 * related parameters.  The file power_dpm_force_performance_level is
 * used for this.  It accepts the following arguments:
 *
 * - auto
 *
 * - low
 *
 * - high
 *
 * - manual
 *
 * - profile_standard
 *
 * - profile_min_sclk
 *
 * - profile_min_mclk
 *
 * - profile_peak
 *
 * auto
 *
 * When auto is selected, the driver will attempt to dynamically select
 * the optimal power profile for current conditions in the driver.
 *
 * low
 *
 * When low is selected, the clocks are forced to the lowest power state.
 *
 * high
 *
 * When high is selected, the clocks are forced to the highest power state.
 *
 * manual
 *
 * When manual is selected, the user can manually adjust which power states
 * are enabled for each clock domain via the sysfs pp_dpm_mclk, pp_dpm_sclk,
 * and pp_dpm_pcie files and adjust the power state transition heuristics
 * via the pp_power_profile_mode sysfs file.
 *
 * profile_standard
 * profile_min_sclk
 * profile_min_mclk
 * profile_peak
 *
 * When the profiling modes are selected, clock and power gating are
 * disabled and the clocks are set for different profiling cases. This
 * mode is recommended for profiling specific work loads where you do
 * not want clock or power gating for clock fluctuation to interfere
 * with your results. profile_standard sets the clocks to a fixed clock
 * level which varies from asic to asic.  profile_min_sclk forces the sclk
 * to the lowest level.  profile_min_mclk forces the mclk to the lowest level.
 * profile_peak sets all clocks (mclk, sclk, pcie) to the highest levels.
 *
 */

static ssize_t amdgpu_get_dpm_forced_performance_level(struct device *dev,
						struct device_attribute *attr,
								char *buf)
{
	struct drm_device *ddev = dev_get_drvdata(dev);
	struct amdgpu_device *adev = ddev->dev_private;
	enum amd_dpm_forced_level level = 0xff;
	int ret;

	if (amdgpu_sriov_vf(adev) && !amdgpu_sriov_is_pp_one_vf(adev))
		return 0;

	ret = pm_runtime_get_sync(ddev->dev);
	if (ret < 0)
		return ret;

	if (is_support_sw_smu(adev))
		level = smu_get_performance_level(&adev->smu);
	else if (adev->powerplay.pp_funcs->get_performance_level)
		level = amdgpu_dpm_get_performance_level(adev);
	else
		level = adev->pm.dpm.forced_level;

	pm_runtime_mark_last_busy(ddev->dev);
	pm_runtime_put_autosuspend(ddev->dev);

	return snprintf(buf, PAGE_SIZE, "%s\n",
			(level == AMD_DPM_FORCED_LEVEL_AUTO) ? "auto" :
			(level == AMD_DPM_FORCED_LEVEL_LOW) ? "low" :
			(level == AMD_DPM_FORCED_LEVEL_HIGH) ? "high" :
			(level == AMD_DPM_FORCED_LEVEL_MANUAL) ? "manual" :
			(level == AMD_DPM_FORCED_LEVEL_PROFILE_STANDARD) ? "profile_standard" :
			(level == AMD_DPM_FORCED_LEVEL_PROFILE_MIN_SCLK) ? "profile_min_sclk" :
			(level == AMD_DPM_FORCED_LEVEL_PROFILE_MIN_MCLK) ? "profile_min_mclk" :
			(level == AMD_DPM_FORCED_LEVEL_PROFILE_PEAK) ? "profile_peak" :
			"unknown");
}

static ssize_t amdgpu_set_dpm_forced_performance_level(struct device *dev,
						       struct device_attribute *attr,
						       const char *buf,
						       size_t count)
{
	struct drm_device *ddev = dev_get_drvdata(dev);
	struct amdgpu_device *adev = ddev->dev_private;
	enum amd_dpm_forced_level level;
	enum amd_dpm_forced_level current_level = 0xff;
	int ret = 0;

	if (amdgpu_sriov_vf(adev) && !amdgpu_sriov_is_pp_one_vf(adev))
		return -EINVAL;

	if (strncmp("low", buf, strlen("low")) == 0) {
		level = AMD_DPM_FORCED_LEVEL_LOW;
	} else if (strncmp("high", buf, strlen("high")) == 0) {
		level = AMD_DPM_FORCED_LEVEL_HIGH;
	} else if (strncmp("auto", buf, strlen("auto")) == 0) {
		level = AMD_DPM_FORCED_LEVEL_AUTO;
	} else if (strncmp("manual", buf, strlen("manual")) == 0) {
		level = AMD_DPM_FORCED_LEVEL_MANUAL;
	} else if (strncmp("profile_exit", buf, strlen("profile_exit")) == 0) {
		level = AMD_DPM_FORCED_LEVEL_PROFILE_EXIT;
	} else if (strncmp("profile_standard", buf, strlen("profile_standard")) == 0) {
		level = AMD_DPM_FORCED_LEVEL_PROFILE_STANDARD;
	} else if (strncmp("profile_min_sclk", buf, strlen("profile_min_sclk")) == 0) {
		level = AMD_DPM_FORCED_LEVEL_PROFILE_MIN_SCLK;
	} else if (strncmp("profile_min_mclk", buf, strlen("profile_min_mclk")) == 0) {
		level = AMD_DPM_FORCED_LEVEL_PROFILE_MIN_MCLK;
	} else if (strncmp("profile_peak", buf, strlen("profile_peak")) == 0) {
		level = AMD_DPM_FORCED_LEVEL_PROFILE_PEAK;
	}  else {
		return -EINVAL;
	}

	ret = pm_runtime_get_sync(ddev->dev);
	if (ret < 0)
		return ret;

	if (is_support_sw_smu(adev))
		current_level = smu_get_performance_level(&adev->smu);
	else if (adev->powerplay.pp_funcs->get_performance_level)
		current_level = amdgpu_dpm_get_performance_level(adev);

	if (current_level == level) {
		pm_runtime_mark_last_busy(ddev->dev);
		pm_runtime_put_autosuspend(ddev->dev);
		return count;
	}
<<<<<<< HEAD
=======

	if (adev->asic_type == CHIP_RAVEN) {
		if (adev->rev_id < 8) {
			if (current_level != AMD_DPM_FORCED_LEVEL_MANUAL && level == AMD_DPM_FORCED_LEVEL_MANUAL)
				amdgpu_gfx_off_ctrl(adev, false);
			else if (current_level == AMD_DPM_FORCED_LEVEL_MANUAL && level != AMD_DPM_FORCED_LEVEL_MANUAL)
				amdgpu_gfx_off_ctrl(adev, true);
		}
	}
>>>>>>> 675a03b4

	/* profile_exit setting is valid only when current mode is in profile mode */
	if (!(current_level & (AMD_DPM_FORCED_LEVEL_PROFILE_STANDARD |
	    AMD_DPM_FORCED_LEVEL_PROFILE_MIN_SCLK |
	    AMD_DPM_FORCED_LEVEL_PROFILE_MIN_MCLK |
	    AMD_DPM_FORCED_LEVEL_PROFILE_PEAK)) &&
	    (level == AMD_DPM_FORCED_LEVEL_PROFILE_EXIT)) {
		pr_err("Currently not in any profile mode!\n");
		pm_runtime_mark_last_busy(ddev->dev);
		pm_runtime_put_autosuspend(ddev->dev);
		return -EINVAL;
	}

	if (is_support_sw_smu(adev)) {
		ret = smu_force_performance_level(&adev->smu, level);
		if (ret) {
			pm_runtime_mark_last_busy(ddev->dev);
			pm_runtime_put_autosuspend(ddev->dev);
			return -EINVAL;
		}
	} else if (adev->powerplay.pp_funcs->force_performance_level) {
		mutex_lock(&adev->pm.mutex);
		if (adev->pm.dpm.thermal_active) {
			mutex_unlock(&adev->pm.mutex);
			pm_runtime_mark_last_busy(ddev->dev);
			pm_runtime_put_autosuspend(ddev->dev);
			return -EINVAL;
		}
		ret = amdgpu_dpm_force_performance_level(adev, level);
		if (ret) {
			mutex_unlock(&adev->pm.mutex);
			pm_runtime_mark_last_busy(ddev->dev);
			pm_runtime_put_autosuspend(ddev->dev);
			return -EINVAL;
		} else {
			adev->pm.dpm.forced_level = level;
		}
		mutex_unlock(&adev->pm.mutex);
	}
	pm_runtime_mark_last_busy(ddev->dev);
	pm_runtime_put_autosuspend(ddev->dev);

	return count;
}

static ssize_t amdgpu_get_pp_num_states(struct device *dev,
		struct device_attribute *attr,
		char *buf)
{
	struct drm_device *ddev = dev_get_drvdata(dev);
	struct amdgpu_device *adev = ddev->dev_private;
	struct pp_states_info data;
	int i, buf_len, ret;

	ret = pm_runtime_get_sync(ddev->dev);
	if (ret < 0)
		return ret;

	if (is_support_sw_smu(adev)) {
		ret = smu_get_power_num_states(&adev->smu, &data);
		if (ret)
			return ret;
	} else if (adev->powerplay.pp_funcs->get_pp_num_states) {
		amdgpu_dpm_get_pp_num_states(adev, &data);
	} else {
		memset(&data, 0, sizeof(data));
	}

	pm_runtime_mark_last_busy(ddev->dev);
	pm_runtime_put_autosuspend(ddev->dev);

	pm_runtime_mark_last_busy(ddev->dev);
	pm_runtime_put_autosuspend(ddev->dev);

	buf_len = snprintf(buf, PAGE_SIZE, "states: %d\n", data.nums);
	for (i = 0; i < data.nums; i++)
		buf_len += snprintf(buf + buf_len, PAGE_SIZE, "%d %s\n", i,
				(data.states[i] == POWER_STATE_TYPE_INTERNAL_BOOT) ? "boot" :
				(data.states[i] == POWER_STATE_TYPE_BATTERY) ? "battery" :
				(data.states[i] == POWER_STATE_TYPE_BALANCED) ? "balanced" :
				(data.states[i] == POWER_STATE_TYPE_PERFORMANCE) ? "performance" : "default");

	return buf_len;
}

static ssize_t amdgpu_get_pp_cur_state(struct device *dev,
		struct device_attribute *attr,
		char *buf)
{
	struct drm_device *ddev = dev_get_drvdata(dev);
	struct amdgpu_device *adev = ddev->dev_private;
	struct pp_states_info data;
	struct smu_context *smu = &adev->smu;
	enum amd_pm_state_type pm = 0;
	int i = 0, ret = 0;

	if (amdgpu_sriov_vf(adev) && !amdgpu_sriov_is_pp_one_vf(adev))
		return 0;

	ret = pm_runtime_get_sync(ddev->dev);
	if (ret < 0)
		return ret;

	if (is_support_sw_smu(adev)) {
		pm = smu_get_current_power_state(smu);
		ret = smu_get_power_num_states(smu, &data);
		if (ret)
			return ret;
	} else if (adev->powerplay.pp_funcs->get_current_power_state
		 && adev->powerplay.pp_funcs->get_pp_num_states) {
		pm = amdgpu_dpm_get_current_power_state(adev);
		amdgpu_dpm_get_pp_num_states(adev, &data);
	}

	pm_runtime_mark_last_busy(ddev->dev);
	pm_runtime_put_autosuspend(ddev->dev);

	for (i = 0; i < data.nums; i++) {
		if (pm == data.states[i])
			break;
	}

	if (i == data.nums)
		i = -EINVAL;

	return snprintf(buf, PAGE_SIZE, "%d\n", i);
}

static ssize_t amdgpu_get_pp_force_state(struct device *dev,
		struct device_attribute *attr,
		char *buf)
{
	struct drm_device *ddev = dev_get_drvdata(dev);
	struct amdgpu_device *adev = ddev->dev_private;

	if (amdgpu_sriov_vf(adev) && !amdgpu_sriov_is_pp_one_vf(adev))
		return 0;

	if (adev->pp_force_state_enabled)
		return amdgpu_get_pp_cur_state(dev, attr, buf);
	else
		return snprintf(buf, PAGE_SIZE, "\n");
}

static ssize_t amdgpu_set_pp_force_state(struct device *dev,
		struct device_attribute *attr,
		const char *buf,
		size_t count)
{
	struct drm_device *ddev = dev_get_drvdata(dev);
	struct amdgpu_device *adev = ddev->dev_private;
	enum amd_pm_state_type state = 0;
	unsigned long idx;
	int ret;

	if (amdgpu_sriov_vf(adev) && !amdgpu_sriov_is_pp_one_vf(adev))
		return -EINVAL;

	if (strlen(buf) == 1)
		adev->pp_force_state_enabled = false;
	else if (is_support_sw_smu(adev))
		adev->pp_force_state_enabled = false;
	else if (adev->powerplay.pp_funcs->dispatch_tasks &&
			adev->powerplay.pp_funcs->get_pp_num_states) {
		struct pp_states_info data;

		ret = kstrtoul(buf, 0, &idx);
		if (ret || idx >= ARRAY_SIZE(data.states))
			return -EINVAL;

		idx = array_index_nospec(idx, ARRAY_SIZE(data.states));

		amdgpu_dpm_get_pp_num_states(adev, &data);
		state = data.states[idx];

		ret = pm_runtime_get_sync(ddev->dev);
		if (ret < 0)
			return ret;

		/* only set user selected power states */
		if (state != POWER_STATE_TYPE_INTERNAL_BOOT &&
		    state != POWER_STATE_TYPE_DEFAULT) {
			amdgpu_dpm_dispatch_task(adev,
					AMD_PP_TASK_ENABLE_USER_STATE, &state);
			adev->pp_force_state_enabled = true;
		}
		pm_runtime_mark_last_busy(ddev->dev);
		pm_runtime_put_autosuspend(ddev->dev);
	}

	return count;
}

/**
 * DOC: pp_table
 *
 * The amdgpu driver provides a sysfs API for uploading new powerplay
 * tables.  The file pp_table is used for this.  Reading the file
 * will dump the current power play table.  Writing to the file
 * will attempt to upload a new powerplay table and re-initialize
 * powerplay using that new table.
 *
 */

static ssize_t amdgpu_get_pp_table(struct device *dev,
		struct device_attribute *attr,
		char *buf)
{
	struct drm_device *ddev = dev_get_drvdata(dev);
	struct amdgpu_device *adev = ddev->dev_private;
	char *table = NULL;
	int size, ret;

	if (amdgpu_sriov_vf(adev) && !amdgpu_sriov_is_pp_one_vf(adev))
		return 0;

	ret = pm_runtime_get_sync(ddev->dev);
	if (ret < 0)
		return ret;

	if (is_support_sw_smu(adev)) {
		size = smu_sys_get_pp_table(&adev->smu, (void **)&table);
		pm_runtime_mark_last_busy(ddev->dev);
		pm_runtime_put_autosuspend(ddev->dev);
		if (size < 0)
			return size;
	} else if (adev->powerplay.pp_funcs->get_pp_table) {
		size = amdgpu_dpm_get_pp_table(adev, &table);
		pm_runtime_mark_last_busy(ddev->dev);
		pm_runtime_put_autosuspend(ddev->dev);
		if (size < 0)
			return size;
	} else {
		pm_runtime_mark_last_busy(ddev->dev);
		pm_runtime_put_autosuspend(ddev->dev);
		return 0;
	}

	if (size >= PAGE_SIZE)
		size = PAGE_SIZE - 1;

	memcpy(buf, table, size);

	return size;
}

static ssize_t amdgpu_set_pp_table(struct device *dev,
		struct device_attribute *attr,
		const char *buf,
		size_t count)
{
	struct drm_device *ddev = dev_get_drvdata(dev);
	struct amdgpu_device *adev = ddev->dev_private;
	int ret = 0;

	if (amdgpu_sriov_vf(adev) && !amdgpu_sriov_is_pp_one_vf(adev))
		return -EINVAL;

	ret = pm_runtime_get_sync(ddev->dev);
	if (ret < 0)
		return ret;

	if (is_support_sw_smu(adev)) {
		ret = smu_sys_set_pp_table(&adev->smu, (void *)buf, count);
		if (ret) {
			pm_runtime_mark_last_busy(ddev->dev);
			pm_runtime_put_autosuspend(ddev->dev);
			return ret;
		}
	} else if (adev->powerplay.pp_funcs->set_pp_table)
		amdgpu_dpm_set_pp_table(adev, buf, count);

	pm_runtime_mark_last_busy(ddev->dev);
	pm_runtime_put_autosuspend(ddev->dev);

	return count;
}

/**
 * DOC: pp_od_clk_voltage
 *
 * The amdgpu driver provides a sysfs API for adjusting the clocks and voltages
 * in each power level within a power state.  The pp_od_clk_voltage is used for
 * this.
 *
 * < For Vega10 and previous ASICs >
 *
 * Reading the file will display:
 *
 * - a list of engine clock levels and voltages labeled OD_SCLK
 *
 * - a list of memory clock levels and voltages labeled OD_MCLK
 *
 * - a list of valid ranges for sclk, mclk, and voltage labeled OD_RANGE
 *
 * To manually adjust these settings, first select manual using
 * power_dpm_force_performance_level. Enter a new value for each
 * level by writing a string that contains "s/m level clock voltage" to
 * the file.  E.g., "s 1 500 820" will update sclk level 1 to be 500 MHz
 * at 820 mV; "m 0 350 810" will update mclk level 0 to be 350 MHz at
 * 810 mV.  When you have edited all of the states as needed, write
 * "c" (commit) to the file to commit your changes.  If you want to reset to the
 * default power levels, write "r" (reset) to the file to reset them.
 *
 *
 * < For Vega20 >
 *
 * Reading the file will display:
 *
 * - minimum and maximum engine clock labeled OD_SCLK
 *
 * - maximum memory clock labeled OD_MCLK
 *
 * - three <frequency, voltage> points labeled OD_VDDC_CURVE.
 *   They can be used to calibrate the sclk voltage curve.
 *
 * - a list of valid ranges for sclk, mclk, and voltage curve points
 *   labeled OD_RANGE
 *
 * To manually adjust these settings:
 *
 * - First select manual using power_dpm_force_performance_level
 *
 * - For clock frequency setting, enter a new value by writing a
 *   string that contains "s/m index clock" to the file. The index
 *   should be 0 if to set minimum clock. And 1 if to set maximum
 *   clock. E.g., "s 0 500" will update minimum sclk to be 500 MHz.
 *   "m 1 800" will update maximum mclk to be 800Mhz.
 *
 *   For sclk voltage curve, enter the new values by writing a
 *   string that contains "vc point clock voltage" to the file. The
 *   points are indexed by 0, 1 and 2. E.g., "vc 0 300 600" will
 *   update point1 with clock set as 300Mhz and voltage as
 *   600mV. "vc 2 1000 1000" will update point3 with clock set
 *   as 1000Mhz and voltage 1000mV.
 *
 * - When you have edited all of the states as needed, write "c" (commit)
 *   to the file to commit your changes
 *
 * - If you want to reset to the default power levels, write "r" (reset)
 *   to the file to reset them
 *
 */

static ssize_t amdgpu_set_pp_od_clk_voltage(struct device *dev,
		struct device_attribute *attr,
		const char *buf,
		size_t count)
{
	struct drm_device *ddev = dev_get_drvdata(dev);
	struct amdgpu_device *adev = ddev->dev_private;
	int ret;
	uint32_t parameter_size = 0;
	long parameter[64];
	char buf_cpy[128];
	char *tmp_str;
	char *sub_str;
	const char delimiter[3] = {' ', '\n', '\0'};
	uint32_t type;

	if (amdgpu_sriov_vf(adev))
		return -EINVAL;

	if (count > 127)
		return -EINVAL;

	if (*buf == 's')
		type = PP_OD_EDIT_SCLK_VDDC_TABLE;
	else if (*buf == 'm')
		type = PP_OD_EDIT_MCLK_VDDC_TABLE;
	else if(*buf == 'r')
		type = PP_OD_RESTORE_DEFAULT_TABLE;
	else if (*buf == 'c')
		type = PP_OD_COMMIT_DPM_TABLE;
	else if (!strncmp(buf, "vc", 2))
		type = PP_OD_EDIT_VDDC_CURVE;
	else
		return -EINVAL;

	memcpy(buf_cpy, buf, count+1);

	tmp_str = buf_cpy;

	if (type == PP_OD_EDIT_VDDC_CURVE)
		tmp_str++;
	while (isspace(*++tmp_str));

	while (tmp_str[0]) {
		sub_str = strsep(&tmp_str, delimiter);
		ret = kstrtol(sub_str, 0, &parameter[parameter_size]);
		if (ret)
			return -EINVAL;
		parameter_size++;

		while (isspace(*tmp_str))
			tmp_str++;
	}

	ret = pm_runtime_get_sync(ddev->dev);
	if (ret < 0)
		return ret;

	if (is_support_sw_smu(adev)) {
		ret = smu_od_edit_dpm_table(&adev->smu, type,
					    parameter, parameter_size);

		if (ret) {
			pm_runtime_mark_last_busy(ddev->dev);
			pm_runtime_put_autosuspend(ddev->dev);
			return -EINVAL;
		}
	} else {
		if (adev->powerplay.pp_funcs->odn_edit_dpm_table) {
			ret = amdgpu_dpm_odn_edit_dpm_table(adev, type,
						parameter, parameter_size);
			if (ret) {
				pm_runtime_mark_last_busy(ddev->dev);
				pm_runtime_put_autosuspend(ddev->dev);
				return -EINVAL;
			}
		}

		if (type == PP_OD_COMMIT_DPM_TABLE) {
			if (adev->powerplay.pp_funcs->dispatch_tasks) {
				amdgpu_dpm_dispatch_task(adev,
						AMD_PP_TASK_READJUST_POWER_STATE,
						NULL);
				pm_runtime_mark_last_busy(ddev->dev);
				pm_runtime_put_autosuspend(ddev->dev);
				return count;
			} else {
				pm_runtime_mark_last_busy(ddev->dev);
				pm_runtime_put_autosuspend(ddev->dev);
				return -EINVAL;
			}
		}
	}
	pm_runtime_mark_last_busy(ddev->dev);
	pm_runtime_put_autosuspend(ddev->dev);

	return count;
}

static ssize_t amdgpu_get_pp_od_clk_voltage(struct device *dev,
		struct device_attribute *attr,
		char *buf)
{
	struct drm_device *ddev = dev_get_drvdata(dev);
	struct amdgpu_device *adev = ddev->dev_private;
	ssize_t size;
	int ret;

	if (amdgpu_sriov_vf(adev))
		return 0;

	ret = pm_runtime_get_sync(ddev->dev);
	if (ret < 0)
		return ret;

	if (is_support_sw_smu(adev)) {
		size = smu_print_clk_levels(&adev->smu, SMU_OD_SCLK, buf);
		size += smu_print_clk_levels(&adev->smu, SMU_OD_MCLK, buf+size);
		size += smu_print_clk_levels(&adev->smu, SMU_OD_VDDC_CURVE, buf+size);
		size += smu_print_clk_levels(&adev->smu, SMU_OD_RANGE, buf+size);
	} else if (adev->powerplay.pp_funcs->print_clock_levels) {
		size = amdgpu_dpm_print_clock_levels(adev, OD_SCLK, buf);
		size += amdgpu_dpm_print_clock_levels(adev, OD_MCLK, buf+size);
		size += amdgpu_dpm_print_clock_levels(adev, OD_VDDC_CURVE, buf+size);
		size += amdgpu_dpm_print_clock_levels(adev, OD_RANGE, buf+size);
	} else {
		size = snprintf(buf, PAGE_SIZE, "\n");
	}
	pm_runtime_mark_last_busy(ddev->dev);
	pm_runtime_put_autosuspend(ddev->dev);

	return size;
}

/**
 * DOC: pp_features
 *
 * The amdgpu driver provides a sysfs API for adjusting what powerplay
 * features to be enabled. The file pp_features is used for this. And
 * this is only available for Vega10 and later dGPUs.
 *
 * Reading back the file will show you the followings:
 * - Current ppfeature masks
 * - List of the all supported powerplay features with their naming,
 *   bitmasks and enablement status('Y'/'N' means "enabled"/"disabled").
 *
 * To manually enable or disable a specific feature, just set or clear
 * the corresponding bit from original ppfeature masks and input the
 * new ppfeature masks.
 */
static ssize_t amdgpu_set_pp_feature_status(struct device *dev,
		struct device_attribute *attr,
		const char *buf,
		size_t count)
{
	struct drm_device *ddev = dev_get_drvdata(dev);
	struct amdgpu_device *adev = ddev->dev_private;
	uint64_t featuremask;
	int ret;

	if (amdgpu_sriov_vf(adev))
		return -EINVAL;

	ret = kstrtou64(buf, 0, &featuremask);
	if (ret)
		return -EINVAL;

	pr_debug("featuremask = 0x%llx\n", featuremask);

	ret = pm_runtime_get_sync(ddev->dev);
	if (ret < 0)
		return ret;

	if (is_support_sw_smu(adev)) {
		ret = smu_sys_set_pp_feature_mask(&adev->smu, featuremask);
		if (ret) {
			pm_runtime_mark_last_busy(ddev->dev);
			pm_runtime_put_autosuspend(ddev->dev);
			return -EINVAL;
		}
	} else if (adev->powerplay.pp_funcs->set_ppfeature_status) {
		ret = amdgpu_dpm_set_ppfeature_status(adev, featuremask);
		if (ret) {
			pm_runtime_mark_last_busy(ddev->dev);
			pm_runtime_put_autosuspend(ddev->dev);
			return -EINVAL;
		}
	}
	pm_runtime_mark_last_busy(ddev->dev);
	pm_runtime_put_autosuspend(ddev->dev);

	return count;
}

static ssize_t amdgpu_get_pp_feature_status(struct device *dev,
		struct device_attribute *attr,
		char *buf)
{
	struct drm_device *ddev = dev_get_drvdata(dev);
	struct amdgpu_device *adev = ddev->dev_private;
	ssize_t size;
	int ret;

	if (amdgpu_sriov_vf(adev))
		return 0;

	ret = pm_runtime_get_sync(ddev->dev);
	if (ret < 0)
		return ret;
<<<<<<< HEAD

	if (is_support_sw_smu(adev))
		size = smu_sys_get_pp_feature_mask(&adev->smu, buf);
	else if (adev->powerplay.pp_funcs->get_ppfeature_status)
		size = amdgpu_dpm_get_ppfeature_status(adev, buf);
	else
		size = snprintf(buf, PAGE_SIZE, "\n");

	pm_runtime_mark_last_busy(ddev->dev);
	pm_runtime_put_autosuspend(ddev->dev);

=======

	if (is_support_sw_smu(adev))
		size = smu_sys_get_pp_feature_mask(&adev->smu, buf);
	else if (adev->powerplay.pp_funcs->get_ppfeature_status)
		size = amdgpu_dpm_get_ppfeature_status(adev, buf);
	else
		size = snprintf(buf, PAGE_SIZE, "\n");

	pm_runtime_mark_last_busy(ddev->dev);
	pm_runtime_put_autosuspend(ddev->dev);

>>>>>>> 675a03b4
	return size;
}

/**
 * DOC: pp_dpm_sclk pp_dpm_mclk pp_dpm_socclk pp_dpm_fclk pp_dpm_dcefclk pp_dpm_pcie
 *
 * The amdgpu driver provides a sysfs API for adjusting what power levels
 * are enabled for a given power state.  The files pp_dpm_sclk, pp_dpm_mclk,
 * pp_dpm_socclk, pp_dpm_fclk, pp_dpm_dcefclk and pp_dpm_pcie are used for
 * this.
 *
 * pp_dpm_socclk and pp_dpm_dcefclk interfaces are only available for
 * Vega10 and later ASICs.
 * pp_dpm_fclk interface is only available for Vega20 and later ASICs.
 *
 * Reading back the files will show you the available power levels within
 * the power state and the clock information for those levels.
 *
 * To manually adjust these states, first select manual using
 * power_dpm_force_performance_level.
 * Secondly, enter a new value for each level by inputing a string that
 * contains " echo xx xx xx > pp_dpm_sclk/mclk/pcie"
 * E.g.,
 *
 * .. code-block:: bash
 *
 *	echo "4 5 6" > pp_dpm_sclk
 *
 * will enable sclk levels 4, 5, and 6.
 *
 * NOTE: change to the dcefclk max dpm level is not supported now
 */

static ssize_t amdgpu_get_pp_dpm_sclk(struct device *dev,
		struct device_attribute *attr,
		char *buf)
{
	struct drm_device *ddev = dev_get_drvdata(dev);
	struct amdgpu_device *adev = ddev->dev_private;
	ssize_t size;
	int ret;

	if (amdgpu_sriov_vf(adev) && !amdgpu_sriov_is_pp_one_vf(adev))
		return 0;

	ret = pm_runtime_get_sync(ddev->dev);
	if (ret < 0)
		return ret;

	if (is_support_sw_smu(adev))
		size = smu_print_clk_levels(&adev->smu, SMU_SCLK, buf);
	else if (adev->powerplay.pp_funcs->print_clock_levels)
		size = amdgpu_dpm_print_clock_levels(adev, PP_SCLK, buf);
	else
		size = snprintf(buf, PAGE_SIZE, "\n");

	pm_runtime_mark_last_busy(ddev->dev);
	pm_runtime_put_autosuspend(ddev->dev);

	return size;
}

/*
 * Worst case: 32 bits individually specified, in octal at 12 characters
 * per line (+1 for \n).
 */
#define AMDGPU_MASK_BUF_MAX	(32 * 13)

static ssize_t amdgpu_read_mask(const char *buf, size_t count, uint32_t *mask)
{
	int ret;
	long level;
	char *sub_str = NULL;
	char *tmp;
	char buf_cpy[AMDGPU_MASK_BUF_MAX + 1];
	const char delimiter[3] = {' ', '\n', '\0'};
	size_t bytes;

	*mask = 0;

	bytes = min(count, sizeof(buf_cpy) - 1);
	memcpy(buf_cpy, buf, bytes);
	buf_cpy[bytes] = '\0';
	tmp = buf_cpy;
	while (tmp[0]) {
		sub_str = strsep(&tmp, delimiter);
		if (strlen(sub_str)) {
			ret = kstrtol(sub_str, 0, &level);
			if (ret)
				return -EINVAL;
			*mask |= 1 << level;
		} else
			break;
	}

	return 0;
}

static ssize_t amdgpu_set_pp_dpm_sclk(struct device *dev,
		struct device_attribute *attr,
		const char *buf,
		size_t count)
{
	struct drm_device *ddev = dev_get_drvdata(dev);
	struct amdgpu_device *adev = ddev->dev_private;
	int ret;
	uint32_t mask = 0;

	if (amdgpu_sriov_vf(adev) && !amdgpu_sriov_is_pp_one_vf(adev))
		return -EINVAL;

	ret = amdgpu_read_mask(buf, count, &mask);
	if (ret)
		return ret;

	ret = pm_runtime_get_sync(ddev->dev);
	if (ret < 0)
		return ret;

	if (is_support_sw_smu(adev))
		ret = smu_force_clk_levels(&adev->smu, SMU_SCLK, mask, true);
	else if (adev->powerplay.pp_funcs->force_clock_level)
		ret = amdgpu_dpm_force_clock_level(adev, PP_SCLK, mask);

	pm_runtime_mark_last_busy(ddev->dev);
	pm_runtime_put_autosuspend(ddev->dev);

	if (ret)
		return -EINVAL;

	return count;
}

static ssize_t amdgpu_get_pp_dpm_mclk(struct device *dev,
		struct device_attribute *attr,
		char *buf)
{
	struct drm_device *ddev = dev_get_drvdata(dev);
	struct amdgpu_device *adev = ddev->dev_private;
	ssize_t size;
	int ret;

	if (amdgpu_sriov_vf(adev) && !amdgpu_sriov_is_pp_one_vf(adev))
		return 0;

	ret = pm_runtime_get_sync(ddev->dev);
	if (ret < 0)
		return ret;

	if (is_support_sw_smu(adev))
		size = smu_print_clk_levels(&adev->smu, SMU_MCLK, buf);
	else if (adev->powerplay.pp_funcs->print_clock_levels)
		size = amdgpu_dpm_print_clock_levels(adev, PP_MCLK, buf);
	else
		size = snprintf(buf, PAGE_SIZE, "\n");

	pm_runtime_mark_last_busy(ddev->dev);
	pm_runtime_put_autosuspend(ddev->dev);

	return size;
}

static ssize_t amdgpu_set_pp_dpm_mclk(struct device *dev,
		struct device_attribute *attr,
		const char *buf,
		size_t count)
{
	struct drm_device *ddev = dev_get_drvdata(dev);
	struct amdgpu_device *adev = ddev->dev_private;
	uint32_t mask = 0;
	int ret;

	if (amdgpu_sriov_vf(adev) && !amdgpu_sriov_is_pp_one_vf(adev))
			return -EINVAL;

	ret = amdgpu_read_mask(buf, count, &mask);
	if (ret)
		return ret;

	ret = pm_runtime_get_sync(ddev->dev);
	if (ret < 0)
		return ret;

	if (is_support_sw_smu(adev))
		ret = smu_force_clk_levels(&adev->smu, SMU_MCLK, mask, true);
	else if (adev->powerplay.pp_funcs->force_clock_level)
		ret = amdgpu_dpm_force_clock_level(adev, PP_MCLK, mask);

	pm_runtime_mark_last_busy(ddev->dev);
	pm_runtime_put_autosuspend(ddev->dev);

	if (ret)
		return -EINVAL;

	return count;
}

static ssize_t amdgpu_get_pp_dpm_socclk(struct device *dev,
		struct device_attribute *attr,
		char *buf)
{
	struct drm_device *ddev = dev_get_drvdata(dev);
	struct amdgpu_device *adev = ddev->dev_private;
	ssize_t size;
	int ret;

	if (amdgpu_sriov_vf(adev) && !amdgpu_sriov_is_pp_one_vf(adev))
		return 0;

	ret = pm_runtime_get_sync(ddev->dev);
	if (ret < 0)
		return ret;

	if (is_support_sw_smu(adev))
		size = smu_print_clk_levels(&adev->smu, SMU_SOCCLK, buf);
	else if (adev->powerplay.pp_funcs->print_clock_levels)
		size = amdgpu_dpm_print_clock_levels(adev, PP_SOCCLK, buf);
	else
		size = snprintf(buf, PAGE_SIZE, "\n");

	pm_runtime_mark_last_busy(ddev->dev);
	pm_runtime_put_autosuspend(ddev->dev);

	return size;
}

static ssize_t amdgpu_set_pp_dpm_socclk(struct device *dev,
		struct device_attribute *attr,
		const char *buf,
		size_t count)
{
	struct drm_device *ddev = dev_get_drvdata(dev);
	struct amdgpu_device *adev = ddev->dev_private;
	int ret;
	uint32_t mask = 0;

	if (amdgpu_sriov_vf(adev) && !amdgpu_sriov_is_pp_one_vf(adev))
		return -EINVAL;

	ret = amdgpu_read_mask(buf, count, &mask);
	if (ret)
		return ret;

	ret = pm_runtime_get_sync(ddev->dev);
	if (ret < 0)
		return ret;

	if (is_support_sw_smu(adev))
		ret = smu_force_clk_levels(&adev->smu, SMU_SOCCLK, mask, true);
	else if (adev->powerplay.pp_funcs->force_clock_level)
		ret = amdgpu_dpm_force_clock_level(adev, PP_SOCCLK, mask);
	else
		ret = 0;

	pm_runtime_mark_last_busy(ddev->dev);
	pm_runtime_put_autosuspend(ddev->dev);

	if (ret)
		return -EINVAL;

	return count;
}

static ssize_t amdgpu_get_pp_dpm_fclk(struct device *dev,
		struct device_attribute *attr,
		char *buf)
{
	struct drm_device *ddev = dev_get_drvdata(dev);
	struct amdgpu_device *adev = ddev->dev_private;
	ssize_t size;
	int ret;

	if (amdgpu_sriov_vf(adev) && !amdgpu_sriov_is_pp_one_vf(adev))
		return 0;

	ret = pm_runtime_get_sync(ddev->dev);
	if (ret < 0)
		return ret;

	if (is_support_sw_smu(adev))
		size = smu_print_clk_levels(&adev->smu, SMU_FCLK, buf);
	else if (adev->powerplay.pp_funcs->print_clock_levels)
		size = amdgpu_dpm_print_clock_levels(adev, PP_FCLK, buf);
	else
		size = snprintf(buf, PAGE_SIZE, "\n");

	pm_runtime_mark_last_busy(ddev->dev);
	pm_runtime_put_autosuspend(ddev->dev);

	return size;
}

static ssize_t amdgpu_set_pp_dpm_fclk(struct device *dev,
		struct device_attribute *attr,
		const char *buf,
		size_t count)
{
	struct drm_device *ddev = dev_get_drvdata(dev);
	struct amdgpu_device *adev = ddev->dev_private;
	int ret;
	uint32_t mask = 0;

	if (amdgpu_sriov_vf(adev) && !amdgpu_sriov_is_pp_one_vf(adev))
		return -EINVAL;

	ret = amdgpu_read_mask(buf, count, &mask);
	if (ret)
		return ret;

	ret = pm_runtime_get_sync(ddev->dev);
	if (ret < 0)
		return ret;

	if (is_support_sw_smu(adev))
		ret = smu_force_clk_levels(&adev->smu, SMU_FCLK, mask, true);
	else if (adev->powerplay.pp_funcs->force_clock_level)
		ret = amdgpu_dpm_force_clock_level(adev, PP_FCLK, mask);
	else
		ret = 0;

	pm_runtime_mark_last_busy(ddev->dev);
	pm_runtime_put_autosuspend(ddev->dev);

	if (ret)
		return -EINVAL;

	return count;
}

static ssize_t amdgpu_get_pp_dpm_dcefclk(struct device *dev,
		struct device_attribute *attr,
		char *buf)
{
	struct drm_device *ddev = dev_get_drvdata(dev);
	struct amdgpu_device *adev = ddev->dev_private;
	ssize_t size;
	int ret;

	if (amdgpu_sriov_vf(adev))
		return 0;

	ret = pm_runtime_get_sync(ddev->dev);
	if (ret < 0)
		return ret;

	if (is_support_sw_smu(adev))
		size = smu_print_clk_levels(&adev->smu, SMU_DCEFCLK, buf);
	else if (adev->powerplay.pp_funcs->print_clock_levels)
		size = amdgpu_dpm_print_clock_levels(adev, PP_DCEFCLK, buf);
	else
		size = snprintf(buf, PAGE_SIZE, "\n");

	pm_runtime_mark_last_busy(ddev->dev);
	pm_runtime_put_autosuspend(ddev->dev);

	return size;
}

static ssize_t amdgpu_set_pp_dpm_dcefclk(struct device *dev,
		struct device_attribute *attr,
		const char *buf,
		size_t count)
{
	struct drm_device *ddev = dev_get_drvdata(dev);
	struct amdgpu_device *adev = ddev->dev_private;
	int ret;
	uint32_t mask = 0;

	if (amdgpu_sriov_vf(adev))
		return -EINVAL;

	ret = amdgpu_read_mask(buf, count, &mask);
	if (ret)
		return ret;

	ret = pm_runtime_get_sync(ddev->dev);
	if (ret < 0)
		return ret;

	if (is_support_sw_smu(adev))
		ret = smu_force_clk_levels(&adev->smu, SMU_DCEFCLK, mask, true);
	else if (adev->powerplay.pp_funcs->force_clock_level)
		ret = amdgpu_dpm_force_clock_level(adev, PP_DCEFCLK, mask);
	else
		ret = 0;

	pm_runtime_mark_last_busy(ddev->dev);
	pm_runtime_put_autosuspend(ddev->dev);

	if (ret)
		return -EINVAL;

	return count;
}

static ssize_t amdgpu_get_pp_dpm_pcie(struct device *dev,
		struct device_attribute *attr,
		char *buf)
{
	struct drm_device *ddev = dev_get_drvdata(dev);
	struct amdgpu_device *adev = ddev->dev_private;
	ssize_t size;
	int ret;

	if (amdgpu_sriov_vf(adev) && !amdgpu_sriov_is_pp_one_vf(adev))
		return 0;

	ret = pm_runtime_get_sync(ddev->dev);
	if (ret < 0)
		return ret;

	if (is_support_sw_smu(adev))
		size = smu_print_clk_levels(&adev->smu, SMU_PCIE, buf);
	else if (adev->powerplay.pp_funcs->print_clock_levels)
		size = amdgpu_dpm_print_clock_levels(adev, PP_PCIE, buf);
	else
		size = snprintf(buf, PAGE_SIZE, "\n");

	pm_runtime_mark_last_busy(ddev->dev);
	pm_runtime_put_autosuspend(ddev->dev);

	return size;
}

static ssize_t amdgpu_set_pp_dpm_pcie(struct device *dev,
		struct device_attribute *attr,
		const char *buf,
		size_t count)
{
	struct drm_device *ddev = dev_get_drvdata(dev);
	struct amdgpu_device *adev = ddev->dev_private;
	int ret;
	uint32_t mask = 0;

	if (amdgpu_sriov_vf(adev) && !amdgpu_sriov_is_pp_one_vf(adev))
		return -EINVAL;

	ret = amdgpu_read_mask(buf, count, &mask);
	if (ret)
		return ret;

	ret = pm_runtime_get_sync(ddev->dev);
	if (ret < 0)
		return ret;

	if (is_support_sw_smu(adev))
		ret = smu_force_clk_levels(&adev->smu, SMU_PCIE, mask, true);
	else if (adev->powerplay.pp_funcs->force_clock_level)
		ret = amdgpu_dpm_force_clock_level(adev, PP_PCIE, mask);
	else
		ret = 0;

	pm_runtime_mark_last_busy(ddev->dev);
	pm_runtime_put_autosuspend(ddev->dev);

	if (ret)
		return -EINVAL;

	return count;
}

static ssize_t amdgpu_get_pp_sclk_od(struct device *dev,
		struct device_attribute *attr,
		char *buf)
{
	struct drm_device *ddev = dev_get_drvdata(dev);
	struct amdgpu_device *adev = ddev->dev_private;
	uint32_t value = 0;
	int ret;

	if (amdgpu_sriov_vf(adev))
		return 0;

	ret = pm_runtime_get_sync(ddev->dev);
	if (ret < 0)
		return ret;

	if (is_support_sw_smu(adev))
		value = smu_get_od_percentage(&(adev->smu), SMU_OD_SCLK);
	else if (adev->powerplay.pp_funcs->get_sclk_od)
		value = amdgpu_dpm_get_sclk_od(adev);

	pm_runtime_mark_last_busy(ddev->dev);
	pm_runtime_put_autosuspend(ddev->dev);

	return snprintf(buf, PAGE_SIZE, "%d\n", value);
}

static ssize_t amdgpu_set_pp_sclk_od(struct device *dev,
		struct device_attribute *attr,
		const char *buf,
		size_t count)
{
	struct drm_device *ddev = dev_get_drvdata(dev);
	struct amdgpu_device *adev = ddev->dev_private;
	int ret;
	long int value;

	if (amdgpu_sriov_vf(adev))
		return -EINVAL;

	ret = kstrtol(buf, 0, &value);

	if (ret)
		return -EINVAL;

	ret = pm_runtime_get_sync(ddev->dev);
	if (ret < 0)
		return ret;

	if (is_support_sw_smu(adev)) {
		value = smu_set_od_percentage(&(adev->smu), SMU_OD_SCLK, (uint32_t)value);
	} else {
		if (adev->powerplay.pp_funcs->set_sclk_od)
			amdgpu_dpm_set_sclk_od(adev, (uint32_t)value);

		if (adev->powerplay.pp_funcs->dispatch_tasks) {
			amdgpu_dpm_dispatch_task(adev, AMD_PP_TASK_READJUST_POWER_STATE, NULL);
		} else {
			adev->pm.dpm.current_ps = adev->pm.dpm.boot_ps;
			amdgpu_pm_compute_clocks(adev);
		}
	}

	pm_runtime_mark_last_busy(ddev->dev);
	pm_runtime_put_autosuspend(ddev->dev);

	return count;
}

static ssize_t amdgpu_get_pp_mclk_od(struct device *dev,
		struct device_attribute *attr,
		char *buf)
{
	struct drm_device *ddev = dev_get_drvdata(dev);
	struct amdgpu_device *adev = ddev->dev_private;
	uint32_t value = 0;
	int ret;

	if (amdgpu_sriov_vf(adev))
		return 0;

	ret = pm_runtime_get_sync(ddev->dev);
	if (ret < 0)
		return ret;

	if (is_support_sw_smu(adev))
		value = smu_get_od_percentage(&(adev->smu), SMU_OD_MCLK);
	else if (adev->powerplay.pp_funcs->get_mclk_od)
		value = amdgpu_dpm_get_mclk_od(adev);

	pm_runtime_mark_last_busy(ddev->dev);
	pm_runtime_put_autosuspend(ddev->dev);

	return snprintf(buf, PAGE_SIZE, "%d\n", value);
}

static ssize_t amdgpu_set_pp_mclk_od(struct device *dev,
		struct device_attribute *attr,
		const char *buf,
		size_t count)
{
	struct drm_device *ddev = dev_get_drvdata(dev);
	struct amdgpu_device *adev = ddev->dev_private;
	int ret;
	long int value;

	if (amdgpu_sriov_vf(adev))
		return 0;

	ret = kstrtol(buf, 0, &value);

	if (ret)
		return -EINVAL;

	ret = pm_runtime_get_sync(ddev->dev);
	if (ret < 0)
		return ret;

	if (is_support_sw_smu(adev)) {
		value = smu_set_od_percentage(&(adev->smu), SMU_OD_MCLK, (uint32_t)value);
	} else {
		if (adev->powerplay.pp_funcs->set_mclk_od)
			amdgpu_dpm_set_mclk_od(adev, (uint32_t)value);

		if (adev->powerplay.pp_funcs->dispatch_tasks) {
			amdgpu_dpm_dispatch_task(adev, AMD_PP_TASK_READJUST_POWER_STATE, NULL);
		} else {
			adev->pm.dpm.current_ps = adev->pm.dpm.boot_ps;
			amdgpu_pm_compute_clocks(adev);
		}
	}

	pm_runtime_mark_last_busy(ddev->dev);
	pm_runtime_put_autosuspend(ddev->dev);

	return count;
}

/**
 * DOC: pp_power_profile_mode
 *
 * The amdgpu driver provides a sysfs API for adjusting the heuristics
 * related to switching between power levels in a power state.  The file
 * pp_power_profile_mode is used for this.
 *
 * Reading this file outputs a list of all of the predefined power profiles
 * and the relevant heuristics settings for that profile.
 *
 * To select a profile or create a custom profile, first select manual using
 * power_dpm_force_performance_level.  Writing the number of a predefined
 * profile to pp_power_profile_mode will enable those heuristics.  To
 * create a custom set of heuristics, write a string of numbers to the file
 * starting with the number of the custom profile along with a setting
 * for each heuristic parameter.  Due to differences across asic families
 * the heuristic parameters vary from family to family.
 *
 */

static ssize_t amdgpu_get_pp_power_profile_mode(struct device *dev,
		struct device_attribute *attr,
		char *buf)
{
	struct drm_device *ddev = dev_get_drvdata(dev);
	struct amdgpu_device *adev = ddev->dev_private;
	ssize_t size;
	int ret;

	if (amdgpu_sriov_vf(adev) && !amdgpu_sriov_is_pp_one_vf(adev))
		return 0;

	ret = pm_runtime_get_sync(ddev->dev);
	if (ret < 0)
		return ret;

	if (is_support_sw_smu(adev))
		size = smu_get_power_profile_mode(&adev->smu, buf);
	else if (adev->powerplay.pp_funcs->get_power_profile_mode)
		size = amdgpu_dpm_get_power_profile_mode(adev, buf);
	else
		size = snprintf(buf, PAGE_SIZE, "\n");

	pm_runtime_mark_last_busy(ddev->dev);
	pm_runtime_put_autosuspend(ddev->dev);

	return size;
}


static ssize_t amdgpu_set_pp_power_profile_mode(struct device *dev,
		struct device_attribute *attr,
		const char *buf,
		size_t count)
{
	int ret = 0xff;
	struct drm_device *ddev = dev_get_drvdata(dev);
	struct amdgpu_device *adev = ddev->dev_private;
	uint32_t parameter_size = 0;
	long parameter[64];
	char *sub_str, buf_cpy[128];
	char *tmp_str;
	uint32_t i = 0;
	char tmp[2];
	long int profile_mode = 0;
	const char delimiter[3] = {' ', '\n', '\0'};

	tmp[0] = *(buf);
	tmp[1] = '\0';
	ret = kstrtol(tmp, 0, &profile_mode);
	if (ret)
		return -EINVAL;

	if (amdgpu_sriov_vf(adev) && !amdgpu_sriov_is_pp_one_vf(adev))
		return -EINVAL;

	if (profile_mode == PP_SMC_POWER_PROFILE_CUSTOM) {
		if (count < 2 || count > 127)
			return -EINVAL;
		while (isspace(*++buf))
			i++;
		memcpy(buf_cpy, buf, count-i);
		tmp_str = buf_cpy;
		while (tmp_str[0]) {
			sub_str = strsep(&tmp_str, delimiter);
			ret = kstrtol(sub_str, 0, &parameter[parameter_size]);
			if (ret)
				return -EINVAL;
			parameter_size++;
			while (isspace(*tmp_str))
				tmp_str++;
		}
	}
	parameter[parameter_size] = profile_mode;

	ret = pm_runtime_get_sync(ddev->dev);
	if (ret < 0)
		return ret;

	if (is_support_sw_smu(adev))
		ret = smu_set_power_profile_mode(&adev->smu, parameter, parameter_size, true);
	else if (adev->powerplay.pp_funcs->set_power_profile_mode)
		ret = amdgpu_dpm_set_power_profile_mode(adev, parameter, parameter_size);

	pm_runtime_mark_last_busy(ddev->dev);
	pm_runtime_put_autosuspend(ddev->dev);

	if (!ret)
		return count;

	return -EINVAL;
}

/**
 * DOC: busy_percent
 *
 * The amdgpu driver provides a sysfs API for reading how busy the GPU
 * is as a percentage.  The file gpu_busy_percent is used for this.
 * The SMU firmware computes a percentage of load based on the
 * aggregate activity level in the IP cores.
 */
static ssize_t amdgpu_get_busy_percent(struct device *dev,
		struct device_attribute *attr,
		char *buf)
{
	struct drm_device *ddev = dev_get_drvdata(dev);
	struct amdgpu_device *adev = ddev->dev_private;
	int r, value, size = sizeof(value);

	if (amdgpu_sriov_vf(adev) && !amdgpu_sriov_is_pp_one_vf(adev))
		return 0;

	r = pm_runtime_get_sync(ddev->dev);
	if (r < 0)
		return r;

	/* read the IP busy sensor */
	r = amdgpu_dpm_read_sensor(adev, AMDGPU_PP_SENSOR_GPU_LOAD,
				   (void *)&value, &size);

	pm_runtime_mark_last_busy(ddev->dev);
	pm_runtime_put_autosuspend(ddev->dev);

	if (r)
		return r;

	return snprintf(buf, PAGE_SIZE, "%d\n", value);
}

/**
 * DOC: mem_busy_percent
 *
 * The amdgpu driver provides a sysfs API for reading how busy the VRAM
 * is as a percentage.  The file mem_busy_percent is used for this.
 * The SMU firmware computes a percentage of load based on the
 * aggregate activity level in the IP cores.
 */
static ssize_t amdgpu_get_memory_busy_percent(struct device *dev,
		struct device_attribute *attr,
		char *buf)
{
	struct drm_device *ddev = dev_get_drvdata(dev);
	struct amdgpu_device *adev = ddev->dev_private;
	int r, value, size = sizeof(value);

	if (amdgpu_sriov_vf(adev) && !amdgpu_sriov_is_pp_one_vf(adev))
		return 0;

	r = pm_runtime_get_sync(ddev->dev);
	if (r < 0)
		return r;

	/* read the IP busy sensor */
	r = amdgpu_dpm_read_sensor(adev, AMDGPU_PP_SENSOR_MEM_LOAD,
				   (void *)&value, &size);

	pm_runtime_mark_last_busy(ddev->dev);
	pm_runtime_put_autosuspend(ddev->dev);

	if (r)
		return r;

	return snprintf(buf, PAGE_SIZE, "%d\n", value);
}

/**
 * DOC: pcie_bw
 *
 * The amdgpu driver provides a sysfs API for estimating how much data
 * has been received and sent by the GPU in the last second through PCIe.
 * The file pcie_bw is used for this.
 * The Perf counters count the number of received and sent messages and return
 * those values, as well as the maximum payload size of a PCIe packet (mps).
 * Note that it is not possible to easily and quickly obtain the size of each
 * packet transmitted, so we output the max payload size (mps) to allow for
 * quick estimation of the PCIe bandwidth usage
 */
static ssize_t amdgpu_get_pcie_bw(struct device *dev,
		struct device_attribute *attr,
		char *buf)
{
	struct drm_device *ddev = dev_get_drvdata(dev);
	struct amdgpu_device *adev = ddev->dev_private;
	uint64_t count0, count1;
	int ret;

	if (amdgpu_sriov_vf(adev) && !amdgpu_sriov_is_pp_one_vf(adev))
		return 0;

	ret = pm_runtime_get_sync(ddev->dev);
	if (ret < 0)
		return ret;

	amdgpu_asic_get_pcie_usage(adev, &count0, &count1);

	pm_runtime_mark_last_busy(ddev->dev);
	pm_runtime_put_autosuspend(ddev->dev);

	return snprintf(buf, PAGE_SIZE,	"%llu %llu %i\n",
			count0, count1, pcie_get_mps(adev->pdev));
}

/**
 * DOC: unique_id
 *
 * The amdgpu driver provides a sysfs API for providing a unique ID for the GPU
 * The file unique_id is used for this.
 * This will provide a Unique ID that will persist from machine to machine
 *
 * NOTE: This will only work for GFX9 and newer. This file will be absent
 * on unsupported ASICs (GFX8 and older)
 */
static ssize_t amdgpu_get_unique_id(struct device *dev,
		struct device_attribute *attr,
		char *buf)
{
	struct drm_device *ddev = dev_get_drvdata(dev);
	struct amdgpu_device *adev = ddev->dev_private;

	if (amdgpu_sriov_vf(adev) && !amdgpu_sriov_is_pp_one_vf(adev))
		return 0;

	if (adev->unique_id)
		return snprintf(buf, PAGE_SIZE, "%016llx\n", adev->unique_id);

	return 0;
}

static DEVICE_ATTR(power_dpm_state, S_IRUGO | S_IWUSR, amdgpu_get_dpm_state, amdgpu_set_dpm_state);
static DEVICE_ATTR(power_dpm_force_performance_level, S_IRUGO | S_IWUSR,
		   amdgpu_get_dpm_forced_performance_level,
		   amdgpu_set_dpm_forced_performance_level);
static DEVICE_ATTR(pp_num_states, S_IRUGO, amdgpu_get_pp_num_states, NULL);
static DEVICE_ATTR(pp_cur_state, S_IRUGO, amdgpu_get_pp_cur_state, NULL);
static DEVICE_ATTR(pp_force_state, S_IRUGO | S_IWUSR,
		amdgpu_get_pp_force_state,
		amdgpu_set_pp_force_state);
static DEVICE_ATTR(pp_table, S_IRUGO | S_IWUSR,
		amdgpu_get_pp_table,
		amdgpu_set_pp_table);
static DEVICE_ATTR(pp_dpm_sclk, S_IRUGO | S_IWUSR,
		amdgpu_get_pp_dpm_sclk,
		amdgpu_set_pp_dpm_sclk);
static DEVICE_ATTR(pp_dpm_mclk, S_IRUGO | S_IWUSR,
		amdgpu_get_pp_dpm_mclk,
		amdgpu_set_pp_dpm_mclk);
static DEVICE_ATTR(pp_dpm_socclk, S_IRUGO | S_IWUSR,
		amdgpu_get_pp_dpm_socclk,
		amdgpu_set_pp_dpm_socclk);
static DEVICE_ATTR(pp_dpm_fclk, S_IRUGO | S_IWUSR,
		amdgpu_get_pp_dpm_fclk,
		amdgpu_set_pp_dpm_fclk);
static DEVICE_ATTR(pp_dpm_dcefclk, S_IRUGO | S_IWUSR,
		amdgpu_get_pp_dpm_dcefclk,
		amdgpu_set_pp_dpm_dcefclk);
static DEVICE_ATTR(pp_dpm_pcie, S_IRUGO | S_IWUSR,
		amdgpu_get_pp_dpm_pcie,
		amdgpu_set_pp_dpm_pcie);
static DEVICE_ATTR(pp_sclk_od, S_IRUGO | S_IWUSR,
		amdgpu_get_pp_sclk_od,
		amdgpu_set_pp_sclk_od);
static DEVICE_ATTR(pp_mclk_od, S_IRUGO | S_IWUSR,
		amdgpu_get_pp_mclk_od,
		amdgpu_set_pp_mclk_od);
static DEVICE_ATTR(pp_power_profile_mode, S_IRUGO | S_IWUSR,
		amdgpu_get_pp_power_profile_mode,
		amdgpu_set_pp_power_profile_mode);
static DEVICE_ATTR(pp_od_clk_voltage, S_IRUGO | S_IWUSR,
		amdgpu_get_pp_od_clk_voltage,
		amdgpu_set_pp_od_clk_voltage);
static DEVICE_ATTR(gpu_busy_percent, S_IRUGO,
		amdgpu_get_busy_percent, NULL);
static DEVICE_ATTR(mem_busy_percent, S_IRUGO,
		amdgpu_get_memory_busy_percent, NULL);
static DEVICE_ATTR(pcie_bw, S_IRUGO, amdgpu_get_pcie_bw, NULL);
static DEVICE_ATTR(pp_features, S_IRUGO | S_IWUSR,
		amdgpu_get_pp_feature_status,
		amdgpu_set_pp_feature_status);
static DEVICE_ATTR(unique_id, S_IRUGO, amdgpu_get_unique_id, NULL);

static ssize_t amdgpu_hwmon_show_temp(struct device *dev,
				      struct device_attribute *attr,
				      char *buf)
{
	struct amdgpu_device *adev = dev_get_drvdata(dev);
	int channel = to_sensor_dev_attr(attr)->index;
	int r, temp = 0, size = sizeof(temp);

	if (channel >= PP_TEMP_MAX)
		return -EINVAL;

	r = pm_runtime_get_sync(adev->ddev->dev);
	if (r < 0)
		return r;

	switch (channel) {
	case PP_TEMP_JUNCTION:
		/* get current junction temperature */
		r = amdgpu_dpm_read_sensor(adev, AMDGPU_PP_SENSOR_HOTSPOT_TEMP,
					   (void *)&temp, &size);
		break;
	case PP_TEMP_EDGE:
		/* get current edge temperature */
		r = amdgpu_dpm_read_sensor(adev, AMDGPU_PP_SENSOR_EDGE_TEMP,
					   (void *)&temp, &size);
		break;
	case PP_TEMP_MEM:
		/* get current memory temperature */
		r = amdgpu_dpm_read_sensor(adev, AMDGPU_PP_SENSOR_MEM_TEMP,
					   (void *)&temp, &size);
		break;
	default:
		r = -EINVAL;
		break;
	}

	pm_runtime_mark_last_busy(adev->ddev->dev);
	pm_runtime_put_autosuspend(adev->ddev->dev);

	if (r)
		return r;

	return snprintf(buf, PAGE_SIZE, "%d\n", temp);
}

static ssize_t amdgpu_hwmon_show_temp_thresh(struct device *dev,
					     struct device_attribute *attr,
					     char *buf)
{
	struct amdgpu_device *adev = dev_get_drvdata(dev);
	int hyst = to_sensor_dev_attr(attr)->index;
	int temp;

	if (hyst)
		temp = adev->pm.dpm.thermal.min_temp;
	else
		temp = adev->pm.dpm.thermal.max_temp;

	return snprintf(buf, PAGE_SIZE, "%d\n", temp);
}

static ssize_t amdgpu_hwmon_show_hotspot_temp_thresh(struct device *dev,
					     struct device_attribute *attr,
					     char *buf)
{
	struct amdgpu_device *adev = dev_get_drvdata(dev);
	int hyst = to_sensor_dev_attr(attr)->index;
	int temp;

	if (hyst)
		temp = adev->pm.dpm.thermal.min_hotspot_temp;
	else
		temp = adev->pm.dpm.thermal.max_hotspot_crit_temp;

	return snprintf(buf, PAGE_SIZE, "%d\n", temp);
}

static ssize_t amdgpu_hwmon_show_mem_temp_thresh(struct device *dev,
					     struct device_attribute *attr,
					     char *buf)
{
	struct amdgpu_device *adev = dev_get_drvdata(dev);
	int hyst = to_sensor_dev_attr(attr)->index;
	int temp;

	if (hyst)
		temp = adev->pm.dpm.thermal.min_mem_temp;
	else
		temp = adev->pm.dpm.thermal.max_mem_crit_temp;

	return snprintf(buf, PAGE_SIZE, "%d\n", temp);
}

static ssize_t amdgpu_hwmon_show_temp_label(struct device *dev,
					     struct device_attribute *attr,
					     char *buf)
{
	int channel = to_sensor_dev_attr(attr)->index;

	if (channel >= PP_TEMP_MAX)
		return -EINVAL;

	return snprintf(buf, PAGE_SIZE, "%s\n", temp_label[channel].label);
}

static ssize_t amdgpu_hwmon_show_temp_emergency(struct device *dev,
					     struct device_attribute *attr,
					     char *buf)
{
	struct amdgpu_device *adev = dev_get_drvdata(dev);
	int channel = to_sensor_dev_attr(attr)->index;
	int temp = 0;

	if (channel >= PP_TEMP_MAX)
		return -EINVAL;

	switch (channel) {
	case PP_TEMP_JUNCTION:
		temp = adev->pm.dpm.thermal.max_hotspot_emergency_temp;
		break;
	case PP_TEMP_EDGE:
		temp = adev->pm.dpm.thermal.max_edge_emergency_temp;
		break;
	case PP_TEMP_MEM:
		temp = adev->pm.dpm.thermal.max_mem_emergency_temp;
		break;
	}

	return snprintf(buf, PAGE_SIZE, "%d\n", temp);
}

static ssize_t amdgpu_hwmon_get_pwm1_enable(struct device *dev,
					    struct device_attribute *attr,
					    char *buf)
{
	struct amdgpu_device *adev = dev_get_drvdata(dev);
	u32 pwm_mode = 0;
	int ret;

	ret = pm_runtime_get_sync(adev->ddev->dev);
	if (ret < 0)
		return ret;

	if (is_support_sw_smu(adev)) {
		pwm_mode = smu_get_fan_control_mode(&adev->smu);
	} else {
		if (!adev->powerplay.pp_funcs->get_fan_control_mode) {
			pm_runtime_mark_last_busy(adev->ddev->dev);
			pm_runtime_put_autosuspend(adev->ddev->dev);
			return -EINVAL;
		}

		pwm_mode = amdgpu_dpm_get_fan_control_mode(adev);
	}

	pm_runtime_mark_last_busy(adev->ddev->dev);
	pm_runtime_put_autosuspend(adev->ddev->dev);

	return sprintf(buf, "%i\n", pwm_mode);
}

static ssize_t amdgpu_hwmon_set_pwm1_enable(struct device *dev,
					    struct device_attribute *attr,
					    const char *buf,
					    size_t count)
{
	struct amdgpu_device *adev = dev_get_drvdata(dev);
	int err, ret;
	int value;

	err = kstrtoint(buf, 10, &value);
	if (err)
		return err;

	ret = pm_runtime_get_sync(adev->ddev->dev);
	if (ret < 0)
		return ret;

	if (is_support_sw_smu(adev)) {
		smu_set_fan_control_mode(&adev->smu, value);
	} else {
		if (!adev->powerplay.pp_funcs->set_fan_control_mode) {
			pm_runtime_mark_last_busy(adev->ddev->dev);
			pm_runtime_put_autosuspend(adev->ddev->dev);
			return -EINVAL;
		}

		amdgpu_dpm_set_fan_control_mode(adev, value);
	}

	pm_runtime_mark_last_busy(adev->ddev->dev);
	pm_runtime_put_autosuspend(adev->ddev->dev);

	return count;
}

static ssize_t amdgpu_hwmon_get_pwm1_min(struct device *dev,
					 struct device_attribute *attr,
					 char *buf)
{
	return sprintf(buf, "%i\n", 0);
}

static ssize_t amdgpu_hwmon_get_pwm1_max(struct device *dev,
					 struct device_attribute *attr,
					 char *buf)
{
	return sprintf(buf, "%i\n", 255);
}

static ssize_t amdgpu_hwmon_set_pwm1(struct device *dev,
				     struct device_attribute *attr,
				     const char *buf, size_t count)
{
	struct amdgpu_device *adev = dev_get_drvdata(dev);
	int err;
	u32 value;
	u32 pwm_mode;

	err = pm_runtime_get_sync(adev->ddev->dev);
	if (err < 0)
		return err;

	if (is_support_sw_smu(adev))
		pwm_mode = smu_get_fan_control_mode(&adev->smu);
	else
		pwm_mode = amdgpu_dpm_get_fan_control_mode(adev);

	if (pwm_mode != AMD_FAN_CTRL_MANUAL) {
		pr_info("manual fan speed control should be enabled first\n");
		pm_runtime_mark_last_busy(adev->ddev->dev);
		pm_runtime_put_autosuspend(adev->ddev->dev);
		return -EINVAL;
	}

	err = kstrtou32(buf, 10, &value);
	if (err) {
		pm_runtime_mark_last_busy(adev->ddev->dev);
		pm_runtime_put_autosuspend(adev->ddev->dev);
		return err;
	}

	value = (value * 100) / 255;

	if (is_support_sw_smu(adev))
		err = smu_set_fan_speed_percent(&adev->smu, value);
	else if (adev->powerplay.pp_funcs->set_fan_speed_percent)
		err = amdgpu_dpm_set_fan_speed_percent(adev, value);
	else
		err = -EINVAL;

	pm_runtime_mark_last_busy(adev->ddev->dev);
	pm_runtime_put_autosuspend(adev->ddev->dev);

	if (err)
		return err;

	return count;
}

static ssize_t amdgpu_hwmon_get_pwm1(struct device *dev,
				     struct device_attribute *attr,
				     char *buf)
{
	struct amdgpu_device *adev = dev_get_drvdata(dev);
	int err;
	u32 speed = 0;

	err = pm_runtime_get_sync(adev->ddev->dev);
	if (err < 0)
		return err;

	if (is_support_sw_smu(adev))
		err = smu_get_fan_speed_percent(&adev->smu, &speed);
	else if (adev->powerplay.pp_funcs->get_fan_speed_percent)
		err = amdgpu_dpm_get_fan_speed_percent(adev, &speed);
	else
		err = -EINVAL;

	pm_runtime_mark_last_busy(adev->ddev->dev);
	pm_runtime_put_autosuspend(adev->ddev->dev);

	if (err)
		return err;

	speed = (speed * 255) / 100;

	return sprintf(buf, "%i\n", speed);
}

static ssize_t amdgpu_hwmon_get_fan1_input(struct device *dev,
					   struct device_attribute *attr,
					   char *buf)
{
	struct amdgpu_device *adev = dev_get_drvdata(dev);
	int err;
	u32 speed = 0;

	err = pm_runtime_get_sync(adev->ddev->dev);
	if (err < 0)
		return err;

	if (is_support_sw_smu(adev))
		err = smu_get_fan_speed_rpm(&adev->smu, &speed);
	else if (adev->powerplay.pp_funcs->get_fan_speed_rpm)
		err = amdgpu_dpm_get_fan_speed_rpm(adev, &speed);
	else
		err = -EINVAL;

	pm_runtime_mark_last_busy(adev->ddev->dev);
	pm_runtime_put_autosuspend(adev->ddev->dev);

	if (err)
		return err;

	return sprintf(buf, "%i\n", speed);
}

static ssize_t amdgpu_hwmon_get_fan1_min(struct device *dev,
					 struct device_attribute *attr,
					 char *buf)
{
	struct amdgpu_device *adev = dev_get_drvdata(dev);
	u32 min_rpm = 0;
	u32 size = sizeof(min_rpm);
	int r;

	r = pm_runtime_get_sync(adev->ddev->dev);
	if (r < 0)
		return r;

	r = amdgpu_dpm_read_sensor(adev, AMDGPU_PP_SENSOR_MIN_FAN_RPM,
				   (void *)&min_rpm, &size);

	pm_runtime_mark_last_busy(adev->ddev->dev);
	pm_runtime_put_autosuspend(adev->ddev->dev);

	if (r)
		return r;

	return snprintf(buf, PAGE_SIZE, "%d\n", min_rpm);
}

static ssize_t amdgpu_hwmon_get_fan1_max(struct device *dev,
					 struct device_attribute *attr,
					 char *buf)
{
	struct amdgpu_device *adev = dev_get_drvdata(dev);
	u32 max_rpm = 0;
	u32 size = sizeof(max_rpm);
	int r;

	r = pm_runtime_get_sync(adev->ddev->dev);
	if (r < 0)
		return r;

	r = amdgpu_dpm_read_sensor(adev, AMDGPU_PP_SENSOR_MAX_FAN_RPM,
				   (void *)&max_rpm, &size);

	pm_runtime_mark_last_busy(adev->ddev->dev);
	pm_runtime_put_autosuspend(adev->ddev->dev);

	if (r)
		return r;

	return snprintf(buf, PAGE_SIZE, "%d\n", max_rpm);
}

static ssize_t amdgpu_hwmon_get_fan1_target(struct device *dev,
					   struct device_attribute *attr,
					   char *buf)
{
	struct amdgpu_device *adev = dev_get_drvdata(dev);
	int err;
	u32 rpm = 0;

	err = pm_runtime_get_sync(adev->ddev->dev);
	if (err < 0)
		return err;

	if (is_support_sw_smu(adev))
		err = smu_get_fan_speed_rpm(&adev->smu, &rpm);
	else if (adev->powerplay.pp_funcs->get_fan_speed_rpm)
		err = amdgpu_dpm_get_fan_speed_rpm(adev, &rpm);
	else
		err = -EINVAL;

	pm_runtime_mark_last_busy(adev->ddev->dev);
	pm_runtime_put_autosuspend(adev->ddev->dev);

	if (err)
		return err;

	return sprintf(buf, "%i\n", rpm);
}

static ssize_t amdgpu_hwmon_set_fan1_target(struct device *dev,
				     struct device_attribute *attr,
				     const char *buf, size_t count)
{
	struct amdgpu_device *adev = dev_get_drvdata(dev);
	int err;
	u32 value;
	u32 pwm_mode;

	err = pm_runtime_get_sync(adev->ddev->dev);
	if (err < 0)
		return err;

	if (is_support_sw_smu(adev))
		pwm_mode = smu_get_fan_control_mode(&adev->smu);
	else
		pwm_mode = amdgpu_dpm_get_fan_control_mode(adev);

	if (pwm_mode != AMD_FAN_CTRL_MANUAL) {
		pm_runtime_mark_last_busy(adev->ddev->dev);
		pm_runtime_put_autosuspend(adev->ddev->dev);
		return -ENODATA;
	}

	err = kstrtou32(buf, 10, &value);
	if (err) {
		pm_runtime_mark_last_busy(adev->ddev->dev);
		pm_runtime_put_autosuspend(adev->ddev->dev);
		return err;
	}

	if (is_support_sw_smu(adev))
		err = smu_set_fan_speed_rpm(&adev->smu, value);
	else if (adev->powerplay.pp_funcs->set_fan_speed_rpm)
		err = amdgpu_dpm_set_fan_speed_rpm(adev, value);
	else
		err = -EINVAL;

	pm_runtime_mark_last_busy(adev->ddev->dev);
	pm_runtime_put_autosuspend(adev->ddev->dev);

	if (err)
		return err;

	return count;
}

static ssize_t amdgpu_hwmon_get_fan1_enable(struct device *dev,
					    struct device_attribute *attr,
					    char *buf)
{
	struct amdgpu_device *adev = dev_get_drvdata(dev);
	u32 pwm_mode = 0;
	int ret;

	ret = pm_runtime_get_sync(adev->ddev->dev);
	if (ret < 0)
		return ret;

	if (is_support_sw_smu(adev)) {
		pwm_mode = smu_get_fan_control_mode(&adev->smu);
	} else {
		if (!adev->powerplay.pp_funcs->get_fan_control_mode) {
			pm_runtime_mark_last_busy(adev->ddev->dev);
			pm_runtime_put_autosuspend(adev->ddev->dev);
			return -EINVAL;
		}

		pwm_mode = amdgpu_dpm_get_fan_control_mode(adev);
	}

	pm_runtime_mark_last_busy(adev->ddev->dev);
	pm_runtime_put_autosuspend(adev->ddev->dev);

	return sprintf(buf, "%i\n", pwm_mode == AMD_FAN_CTRL_AUTO ? 0 : 1);
}

static ssize_t amdgpu_hwmon_set_fan1_enable(struct device *dev,
					    struct device_attribute *attr,
					    const char *buf,
					    size_t count)
{
	struct amdgpu_device *adev = dev_get_drvdata(dev);
	int err;
	int value;
	u32 pwm_mode;

	err = kstrtoint(buf, 10, &value);
	if (err)
		return err;

	if (value == 0)
		pwm_mode = AMD_FAN_CTRL_AUTO;
	else if (value == 1)
		pwm_mode = AMD_FAN_CTRL_MANUAL;
	else
		return -EINVAL;

	err = pm_runtime_get_sync(adev->ddev->dev);
	if (err < 0)
		return err;

	if (is_support_sw_smu(adev)) {
		smu_set_fan_control_mode(&adev->smu, pwm_mode);
	} else {
		if (!adev->powerplay.pp_funcs->set_fan_control_mode) {
			pm_runtime_mark_last_busy(adev->ddev->dev);
			pm_runtime_put_autosuspend(adev->ddev->dev);
			return -EINVAL;
		}
		amdgpu_dpm_set_fan_control_mode(adev, pwm_mode);
	}

	pm_runtime_mark_last_busy(adev->ddev->dev);
	pm_runtime_put_autosuspend(adev->ddev->dev);

	return count;
}

static ssize_t amdgpu_hwmon_show_vddgfx(struct device *dev,
					struct device_attribute *attr,
					char *buf)
{
	struct amdgpu_device *adev = dev_get_drvdata(dev);
	u32 vddgfx;
	int r, size = sizeof(vddgfx);

	r = pm_runtime_get_sync(adev->ddev->dev);
	if (r < 0)
		return r;

	/* get the voltage */
	r = amdgpu_dpm_read_sensor(adev, AMDGPU_PP_SENSOR_VDDGFX,
				   (void *)&vddgfx, &size);

	pm_runtime_mark_last_busy(adev->ddev->dev);
	pm_runtime_put_autosuspend(adev->ddev->dev);

	if (r)
		return r;

	return snprintf(buf, PAGE_SIZE, "%d\n", vddgfx);
}

static ssize_t amdgpu_hwmon_show_vddgfx_label(struct device *dev,
					      struct device_attribute *attr,
					      char *buf)
{
	return snprintf(buf, PAGE_SIZE, "vddgfx\n");
}

static ssize_t amdgpu_hwmon_show_vddnb(struct device *dev,
				       struct device_attribute *attr,
				       char *buf)
{
	struct amdgpu_device *adev = dev_get_drvdata(dev);
	u32 vddnb;
	int r, size = sizeof(vddnb);

	/* only APUs have vddnb */
	if  (!(adev->flags & AMD_IS_APU))
		return -EINVAL;

	r = pm_runtime_get_sync(adev->ddev->dev);
	if (r < 0)
		return r;

	/* get the voltage */
	r = amdgpu_dpm_read_sensor(adev, AMDGPU_PP_SENSOR_VDDNB,
				   (void *)&vddnb, &size);

	pm_runtime_mark_last_busy(adev->ddev->dev);
	pm_runtime_put_autosuspend(adev->ddev->dev);

	if (r)
		return r;

	return snprintf(buf, PAGE_SIZE, "%d\n", vddnb);
}

static ssize_t amdgpu_hwmon_show_vddnb_label(struct device *dev,
					      struct device_attribute *attr,
					      char *buf)
{
	return snprintf(buf, PAGE_SIZE, "vddnb\n");
}

static ssize_t amdgpu_hwmon_show_power_avg(struct device *dev,
					   struct device_attribute *attr,
					   char *buf)
{
	struct amdgpu_device *adev = dev_get_drvdata(dev);
	u32 query = 0;
	int r, size = sizeof(u32);
	unsigned uw;

	r = pm_runtime_get_sync(adev->ddev->dev);
	if (r < 0)
		return r;

	/* get the voltage */
	r = amdgpu_dpm_read_sensor(adev, AMDGPU_PP_SENSOR_GPU_POWER,
				   (void *)&query, &size);

	pm_runtime_mark_last_busy(adev->ddev->dev);
	pm_runtime_put_autosuspend(adev->ddev->dev);

	if (r)
		return r;

	/* convert to microwatts */
	uw = (query >> 8) * 1000000 + (query & 0xff) * 1000;

	return snprintf(buf, PAGE_SIZE, "%u\n", uw);
}

static ssize_t amdgpu_hwmon_show_power_cap_min(struct device *dev,
					 struct device_attribute *attr,
					 char *buf)
{
	return sprintf(buf, "%i\n", 0);
}

static ssize_t amdgpu_hwmon_show_power_cap_max(struct device *dev,
					 struct device_attribute *attr,
					 char *buf)
{
	struct amdgpu_device *adev = dev_get_drvdata(dev);
	uint32_t limit = 0;
	ssize_t size;
	int r;

	r = pm_runtime_get_sync(adev->ddev->dev);
	if (r < 0)
		return r;

	if (is_support_sw_smu(adev)) {
		smu_get_power_limit(&adev->smu, &limit, true, true);
		size = snprintf(buf, PAGE_SIZE, "%u\n", limit * 1000000);
	} else if (adev->powerplay.pp_funcs && adev->powerplay.pp_funcs->get_power_limit) {
		adev->powerplay.pp_funcs->get_power_limit(adev->powerplay.pp_handle, &limit, true);
		size = snprintf(buf, PAGE_SIZE, "%u\n", limit * 1000000);
	} else {
		size = snprintf(buf, PAGE_SIZE, "\n");
	}

	pm_runtime_mark_last_busy(adev->ddev->dev);
	pm_runtime_put_autosuspend(adev->ddev->dev);

	return size;
}

static ssize_t amdgpu_hwmon_show_power_cap(struct device *dev,
					 struct device_attribute *attr,
					 char *buf)
{
	struct amdgpu_device *adev = dev_get_drvdata(dev);
	uint32_t limit = 0;
	ssize_t size;
	int r;

	r = pm_runtime_get_sync(adev->ddev->dev);
	if (r < 0)
		return r;

	if (is_support_sw_smu(adev)) {
		smu_get_power_limit(&adev->smu, &limit, false,  true);
		size = snprintf(buf, PAGE_SIZE, "%u\n", limit * 1000000);
	} else if (adev->powerplay.pp_funcs && adev->powerplay.pp_funcs->get_power_limit) {
		adev->powerplay.pp_funcs->get_power_limit(adev->powerplay.pp_handle, &limit, false);
		size = snprintf(buf, PAGE_SIZE, "%u\n", limit * 1000000);
	} else {
		size = snprintf(buf, PAGE_SIZE, "\n");
	}

	pm_runtime_mark_last_busy(adev->ddev->dev);
	pm_runtime_put_autosuspend(adev->ddev->dev);

	return size;
}


static ssize_t amdgpu_hwmon_set_power_cap(struct device *dev,
		struct device_attribute *attr,
		const char *buf,
		size_t count)
{
	struct amdgpu_device *adev = dev_get_drvdata(dev);
	int err;
	u32 value;

	if (amdgpu_sriov_vf(adev))
		return -EINVAL;

	err = kstrtou32(buf, 10, &value);
	if (err)
		return err;

	value = value / 1000000; /* convert to Watt */


	err = pm_runtime_get_sync(adev->ddev->dev);
	if (err < 0)
		return err;

	if (is_support_sw_smu(adev))
		err = smu_set_power_limit(&adev->smu, value);
	else if (adev->powerplay.pp_funcs && adev->powerplay.pp_funcs->set_power_limit)
		err = adev->powerplay.pp_funcs->set_power_limit(adev->powerplay.pp_handle, value);
	else
		err = -EINVAL;

	pm_runtime_mark_last_busy(adev->ddev->dev);
	pm_runtime_put_autosuspend(adev->ddev->dev);

	if (err)
		return err;

	return count;
}

static ssize_t amdgpu_hwmon_show_sclk(struct device *dev,
				      struct device_attribute *attr,
				      char *buf)
{
	struct amdgpu_device *adev = dev_get_drvdata(dev);
	uint32_t sclk;
	int r, size = sizeof(sclk);

	r = pm_runtime_get_sync(adev->ddev->dev);
	if (r < 0)
		return r;

	/* get the sclk */
	r = amdgpu_dpm_read_sensor(adev, AMDGPU_PP_SENSOR_GFX_SCLK,
				   (void *)&sclk, &size);

	pm_runtime_mark_last_busy(adev->ddev->dev);
	pm_runtime_put_autosuspend(adev->ddev->dev);

	if (r)
		return r;

	return snprintf(buf, PAGE_SIZE, "%d\n", sclk * 10 * 1000);
}

static ssize_t amdgpu_hwmon_show_sclk_label(struct device *dev,
					    struct device_attribute *attr,
					    char *buf)
{
	return snprintf(buf, PAGE_SIZE, "sclk\n");
}

static ssize_t amdgpu_hwmon_show_mclk(struct device *dev,
				      struct device_attribute *attr,
				      char *buf)
{
	struct amdgpu_device *adev = dev_get_drvdata(dev);
	uint32_t mclk;
	int r, size = sizeof(mclk);

	r = pm_runtime_get_sync(adev->ddev->dev);
	if (r < 0)
		return r;

	/* get the sclk */
	r = amdgpu_dpm_read_sensor(adev, AMDGPU_PP_SENSOR_GFX_MCLK,
				   (void *)&mclk, &size);

	pm_runtime_mark_last_busy(adev->ddev->dev);
	pm_runtime_put_autosuspend(adev->ddev->dev);

	if (r)
		return r;

	return snprintf(buf, PAGE_SIZE, "%d\n", mclk * 10 * 1000);
}

static ssize_t amdgpu_hwmon_show_mclk_label(struct device *dev,
					    struct device_attribute *attr,
					    char *buf)
{
	return snprintf(buf, PAGE_SIZE, "mclk\n");
}

/**
 * DOC: hwmon
 *
 * The amdgpu driver exposes the following sensor interfaces:
 *
 * - GPU temperature (via the on-die sensor)
 *
 * - GPU voltage
 *
 * - Northbridge voltage (APUs only)
 *
 * - GPU power
 *
 * - GPU fan
 *
 * - GPU gfx/compute engine clock
 *
 * - GPU memory clock (dGPU only)
 *
 * hwmon interfaces for GPU temperature:
 *
 * - temp[1-3]_input: the on die GPU temperature in millidegrees Celsius
 *   - temp2_input and temp3_input are supported on SOC15 dGPUs only
 *
 * - temp[1-3]_label: temperature channel label
 *   - temp2_label and temp3_label are supported on SOC15 dGPUs only
 *
 * - temp[1-3]_crit: temperature critical max value in millidegrees Celsius
 *   - temp2_crit and temp3_crit are supported on SOC15 dGPUs only
 *
 * - temp[1-3]_crit_hyst: temperature hysteresis for critical limit in millidegrees Celsius
 *   - temp2_crit_hyst and temp3_crit_hyst are supported on SOC15 dGPUs only
 *
 * - temp[1-3]_emergency: temperature emergency max value(asic shutdown) in millidegrees Celsius
 *   - these are supported on SOC15 dGPUs only
 *
 * hwmon interfaces for GPU voltage:
 *
 * - in0_input: the voltage on the GPU in millivolts
 *
 * - in1_input: the voltage on the Northbridge in millivolts
 *
 * hwmon interfaces for GPU power:
 *
 * - power1_average: average power used by the GPU in microWatts
 *
 * - power1_cap_min: minimum cap supported in microWatts
 *
 * - power1_cap_max: maximum cap supported in microWatts
 *
 * - power1_cap: selected power cap in microWatts
 *
 * hwmon interfaces for GPU fan:
 *
 * - pwm1: pulse width modulation fan level (0-255)
 *
 * - pwm1_enable: pulse width modulation fan control method (0: no fan speed control, 1: manual fan speed control using pwm interface, 2: automatic fan speed control)
 *
 * - pwm1_min: pulse width modulation fan control minimum level (0)
 *
 * - pwm1_max: pulse width modulation fan control maximum level (255)
 *
 * - fan1_min: an minimum value Unit: revolution/min (RPM)
 *
 * - fan1_max: an maxmum value Unit: revolution/max (RPM)
 *
 * - fan1_input: fan speed in RPM
 *
 * - fan[1-\*]_target: Desired fan speed Unit: revolution/min (RPM)
 *
 * - fan[1-\*]_enable: Enable or disable the sensors.1: Enable 0: Disable
 *
 * hwmon interfaces for GPU clocks:
 *
 * - freq1_input: the gfx/compute clock in hertz
 *
 * - freq2_input: the memory clock in hertz
 *
 * You can use hwmon tools like sensors to view this information on your system.
 *
 */

static SENSOR_DEVICE_ATTR(temp1_input, S_IRUGO, amdgpu_hwmon_show_temp, NULL, PP_TEMP_EDGE);
static SENSOR_DEVICE_ATTR(temp1_crit, S_IRUGO, amdgpu_hwmon_show_temp_thresh, NULL, 0);
static SENSOR_DEVICE_ATTR(temp1_crit_hyst, S_IRUGO, amdgpu_hwmon_show_temp_thresh, NULL, 1);
static SENSOR_DEVICE_ATTR(temp1_emergency, S_IRUGO, amdgpu_hwmon_show_temp_emergency, NULL, PP_TEMP_EDGE);
static SENSOR_DEVICE_ATTR(temp2_input, S_IRUGO, amdgpu_hwmon_show_temp, NULL, PP_TEMP_JUNCTION);
static SENSOR_DEVICE_ATTR(temp2_crit, S_IRUGO, amdgpu_hwmon_show_hotspot_temp_thresh, NULL, 0);
static SENSOR_DEVICE_ATTR(temp2_crit_hyst, S_IRUGO, amdgpu_hwmon_show_hotspot_temp_thresh, NULL, 1);
static SENSOR_DEVICE_ATTR(temp2_emergency, S_IRUGO, amdgpu_hwmon_show_temp_emergency, NULL, PP_TEMP_JUNCTION);
static SENSOR_DEVICE_ATTR(temp3_input, S_IRUGO, amdgpu_hwmon_show_temp, NULL, PP_TEMP_MEM);
static SENSOR_DEVICE_ATTR(temp3_crit, S_IRUGO, amdgpu_hwmon_show_mem_temp_thresh, NULL, 0);
static SENSOR_DEVICE_ATTR(temp3_crit_hyst, S_IRUGO, amdgpu_hwmon_show_mem_temp_thresh, NULL, 1);
static SENSOR_DEVICE_ATTR(temp3_emergency, S_IRUGO, amdgpu_hwmon_show_temp_emergency, NULL, PP_TEMP_MEM);
static SENSOR_DEVICE_ATTR(temp1_label, S_IRUGO, amdgpu_hwmon_show_temp_label, NULL, PP_TEMP_EDGE);
static SENSOR_DEVICE_ATTR(temp2_label, S_IRUGO, amdgpu_hwmon_show_temp_label, NULL, PP_TEMP_JUNCTION);
static SENSOR_DEVICE_ATTR(temp3_label, S_IRUGO, amdgpu_hwmon_show_temp_label, NULL, PP_TEMP_MEM);
static SENSOR_DEVICE_ATTR(pwm1, S_IRUGO | S_IWUSR, amdgpu_hwmon_get_pwm1, amdgpu_hwmon_set_pwm1, 0);
static SENSOR_DEVICE_ATTR(pwm1_enable, S_IRUGO | S_IWUSR, amdgpu_hwmon_get_pwm1_enable, amdgpu_hwmon_set_pwm1_enable, 0);
static SENSOR_DEVICE_ATTR(pwm1_min, S_IRUGO, amdgpu_hwmon_get_pwm1_min, NULL, 0);
static SENSOR_DEVICE_ATTR(pwm1_max, S_IRUGO, amdgpu_hwmon_get_pwm1_max, NULL, 0);
static SENSOR_DEVICE_ATTR(fan1_input, S_IRUGO, amdgpu_hwmon_get_fan1_input, NULL, 0);
static SENSOR_DEVICE_ATTR(fan1_min, S_IRUGO, amdgpu_hwmon_get_fan1_min, NULL, 0);
static SENSOR_DEVICE_ATTR(fan1_max, S_IRUGO, amdgpu_hwmon_get_fan1_max, NULL, 0);
static SENSOR_DEVICE_ATTR(fan1_target, S_IRUGO | S_IWUSR, amdgpu_hwmon_get_fan1_target, amdgpu_hwmon_set_fan1_target, 0);
static SENSOR_DEVICE_ATTR(fan1_enable, S_IRUGO | S_IWUSR, amdgpu_hwmon_get_fan1_enable, amdgpu_hwmon_set_fan1_enable, 0);
static SENSOR_DEVICE_ATTR(in0_input, S_IRUGO, amdgpu_hwmon_show_vddgfx, NULL, 0);
static SENSOR_DEVICE_ATTR(in0_label, S_IRUGO, amdgpu_hwmon_show_vddgfx_label, NULL, 0);
static SENSOR_DEVICE_ATTR(in1_input, S_IRUGO, amdgpu_hwmon_show_vddnb, NULL, 0);
static SENSOR_DEVICE_ATTR(in1_label, S_IRUGO, amdgpu_hwmon_show_vddnb_label, NULL, 0);
static SENSOR_DEVICE_ATTR(power1_average, S_IRUGO, amdgpu_hwmon_show_power_avg, NULL, 0);
static SENSOR_DEVICE_ATTR(power1_cap_max, S_IRUGO, amdgpu_hwmon_show_power_cap_max, NULL, 0);
static SENSOR_DEVICE_ATTR(power1_cap_min, S_IRUGO, amdgpu_hwmon_show_power_cap_min, NULL, 0);
static SENSOR_DEVICE_ATTR(power1_cap, S_IRUGO | S_IWUSR, amdgpu_hwmon_show_power_cap, amdgpu_hwmon_set_power_cap, 0);
static SENSOR_DEVICE_ATTR(freq1_input, S_IRUGO, amdgpu_hwmon_show_sclk, NULL, 0);
static SENSOR_DEVICE_ATTR(freq1_label, S_IRUGO, amdgpu_hwmon_show_sclk_label, NULL, 0);
static SENSOR_DEVICE_ATTR(freq2_input, S_IRUGO, amdgpu_hwmon_show_mclk, NULL, 0);
static SENSOR_DEVICE_ATTR(freq2_label, S_IRUGO, amdgpu_hwmon_show_mclk_label, NULL, 0);

static struct attribute *hwmon_attributes[] = {
	&sensor_dev_attr_temp1_input.dev_attr.attr,
	&sensor_dev_attr_temp1_crit.dev_attr.attr,
	&sensor_dev_attr_temp1_crit_hyst.dev_attr.attr,
	&sensor_dev_attr_temp2_input.dev_attr.attr,
	&sensor_dev_attr_temp2_crit.dev_attr.attr,
	&sensor_dev_attr_temp2_crit_hyst.dev_attr.attr,
	&sensor_dev_attr_temp3_input.dev_attr.attr,
	&sensor_dev_attr_temp3_crit.dev_attr.attr,
	&sensor_dev_attr_temp3_crit_hyst.dev_attr.attr,
	&sensor_dev_attr_temp1_emergency.dev_attr.attr,
	&sensor_dev_attr_temp2_emergency.dev_attr.attr,
	&sensor_dev_attr_temp3_emergency.dev_attr.attr,
	&sensor_dev_attr_temp1_label.dev_attr.attr,
	&sensor_dev_attr_temp2_label.dev_attr.attr,
	&sensor_dev_attr_temp3_label.dev_attr.attr,
	&sensor_dev_attr_pwm1.dev_attr.attr,
	&sensor_dev_attr_pwm1_enable.dev_attr.attr,
	&sensor_dev_attr_pwm1_min.dev_attr.attr,
	&sensor_dev_attr_pwm1_max.dev_attr.attr,
	&sensor_dev_attr_fan1_input.dev_attr.attr,
	&sensor_dev_attr_fan1_min.dev_attr.attr,
	&sensor_dev_attr_fan1_max.dev_attr.attr,
	&sensor_dev_attr_fan1_target.dev_attr.attr,
	&sensor_dev_attr_fan1_enable.dev_attr.attr,
	&sensor_dev_attr_in0_input.dev_attr.attr,
	&sensor_dev_attr_in0_label.dev_attr.attr,
	&sensor_dev_attr_in1_input.dev_attr.attr,
	&sensor_dev_attr_in1_label.dev_attr.attr,
	&sensor_dev_attr_power1_average.dev_attr.attr,
	&sensor_dev_attr_power1_cap_max.dev_attr.attr,
	&sensor_dev_attr_power1_cap_min.dev_attr.attr,
	&sensor_dev_attr_power1_cap.dev_attr.attr,
	&sensor_dev_attr_freq1_input.dev_attr.attr,
	&sensor_dev_attr_freq1_label.dev_attr.attr,
	&sensor_dev_attr_freq2_input.dev_attr.attr,
	&sensor_dev_attr_freq2_label.dev_attr.attr,
	NULL
};

static umode_t hwmon_attributes_visible(struct kobject *kobj,
					struct attribute *attr, int index)
{
	struct device *dev = kobj_to_dev(kobj);
	struct amdgpu_device *adev = dev_get_drvdata(dev);
	umode_t effective_mode = attr->mode;

	/* under multi-vf mode, the hwmon attributes are all not supported */
	if (amdgpu_sriov_vf(adev) && !amdgpu_sriov_is_pp_one_vf(adev))
		return 0;

	/* there is no fan under pp one vf mode */
	if (amdgpu_sriov_is_pp_one_vf(adev) &&
	    (attr == &sensor_dev_attr_pwm1.dev_attr.attr ||
	     attr == &sensor_dev_attr_pwm1_enable.dev_attr.attr ||
	     attr == &sensor_dev_attr_pwm1_max.dev_attr.attr ||
	     attr == &sensor_dev_attr_pwm1_min.dev_attr.attr ||
	     attr == &sensor_dev_attr_fan1_input.dev_attr.attr ||
	     attr == &sensor_dev_attr_fan1_min.dev_attr.attr ||
	     attr == &sensor_dev_attr_fan1_max.dev_attr.attr ||
	     attr == &sensor_dev_attr_fan1_target.dev_attr.attr ||
	     attr == &sensor_dev_attr_fan1_enable.dev_attr.attr))
		return 0;

	/* Skip fan attributes if fan is not present */
	if (adev->pm.no_fan && (attr == &sensor_dev_attr_pwm1.dev_attr.attr ||
	    attr == &sensor_dev_attr_pwm1_enable.dev_attr.attr ||
	    attr == &sensor_dev_attr_pwm1_max.dev_attr.attr ||
	    attr == &sensor_dev_attr_pwm1_min.dev_attr.attr ||
	    attr == &sensor_dev_attr_fan1_input.dev_attr.attr ||
	    attr == &sensor_dev_attr_fan1_min.dev_attr.attr ||
	    attr == &sensor_dev_attr_fan1_max.dev_attr.attr ||
	    attr == &sensor_dev_attr_fan1_target.dev_attr.attr ||
	    attr == &sensor_dev_attr_fan1_enable.dev_attr.attr))
		return 0;

	/* Skip fan attributes on APU */
	if ((adev->flags & AMD_IS_APU) &&
	    (attr == &sensor_dev_attr_pwm1.dev_attr.attr ||
	     attr == &sensor_dev_attr_pwm1_enable.dev_attr.attr ||
	     attr == &sensor_dev_attr_pwm1_max.dev_attr.attr ||
	     attr == &sensor_dev_attr_pwm1_min.dev_attr.attr ||
	     attr == &sensor_dev_attr_fan1_input.dev_attr.attr ||
	     attr == &sensor_dev_attr_fan1_min.dev_attr.attr ||
	     attr == &sensor_dev_attr_fan1_max.dev_attr.attr ||
	     attr == &sensor_dev_attr_fan1_target.dev_attr.attr ||
	     attr == &sensor_dev_attr_fan1_enable.dev_attr.attr))
		return 0;

	/* Skip limit attributes if DPM is not enabled */
	if (!adev->pm.dpm_enabled &&
	    (attr == &sensor_dev_attr_temp1_crit.dev_attr.attr ||
	     attr == &sensor_dev_attr_temp1_crit_hyst.dev_attr.attr ||
	     attr == &sensor_dev_attr_pwm1.dev_attr.attr ||
	     attr == &sensor_dev_attr_pwm1_enable.dev_attr.attr ||
	     attr == &sensor_dev_attr_pwm1_max.dev_attr.attr ||
	     attr == &sensor_dev_attr_pwm1_min.dev_attr.attr ||
	     attr == &sensor_dev_attr_fan1_input.dev_attr.attr ||
	     attr == &sensor_dev_attr_fan1_min.dev_attr.attr ||
	     attr == &sensor_dev_attr_fan1_max.dev_attr.attr ||
	     attr == &sensor_dev_attr_fan1_target.dev_attr.attr ||
	     attr == &sensor_dev_attr_fan1_enable.dev_attr.attr))
		return 0;

	if (!is_support_sw_smu(adev)) {
		/* mask fan attributes if we have no bindings for this asic to expose */
		if ((!adev->powerplay.pp_funcs->get_fan_speed_percent &&
		     attr == &sensor_dev_attr_pwm1.dev_attr.attr) || /* can't query fan */
		    (!adev->powerplay.pp_funcs->get_fan_control_mode &&
		     attr == &sensor_dev_attr_pwm1_enable.dev_attr.attr)) /* can't query state */
			effective_mode &= ~S_IRUGO;

		if ((!adev->powerplay.pp_funcs->set_fan_speed_percent &&
		     attr == &sensor_dev_attr_pwm1.dev_attr.attr) || /* can't manage fan */
		    (!adev->powerplay.pp_funcs->set_fan_control_mode &&
		     attr == &sensor_dev_attr_pwm1_enable.dev_attr.attr)) /* can't manage state */
			effective_mode &= ~S_IWUSR;
	}

	if (((adev->flags & AMD_IS_APU) ||
	     adev->family == AMDGPU_FAMILY_SI ||	/* not implemented yet */
	     adev->family == AMDGPU_FAMILY_KV) &&	/* not implemented yet */
	    (attr == &sensor_dev_attr_power1_average.dev_attr.attr ||
	     attr == &sensor_dev_attr_power1_cap_max.dev_attr.attr ||
	     attr == &sensor_dev_attr_power1_cap_min.dev_attr.attr||
	     attr == &sensor_dev_attr_power1_cap.dev_attr.attr))
		return 0;

	if (!is_support_sw_smu(adev)) {
		/* hide max/min values if we can't both query and manage the fan */
		if ((!adev->powerplay.pp_funcs->set_fan_speed_percent &&
		     !adev->powerplay.pp_funcs->get_fan_speed_percent) &&
		     (!adev->powerplay.pp_funcs->set_fan_speed_rpm &&
		     !adev->powerplay.pp_funcs->get_fan_speed_rpm) &&
		    (attr == &sensor_dev_attr_pwm1_max.dev_attr.attr ||
		     attr == &sensor_dev_attr_pwm1_min.dev_attr.attr))
			return 0;

		if ((!adev->powerplay.pp_funcs->set_fan_speed_rpm &&
		     !adev->powerplay.pp_funcs->get_fan_speed_rpm) &&
		    (attr == &sensor_dev_attr_fan1_max.dev_attr.attr ||
		     attr == &sensor_dev_attr_fan1_min.dev_attr.attr))
			return 0;
	}

	if ((adev->family == AMDGPU_FAMILY_SI ||	/* not implemented yet */
	     adev->family == AMDGPU_FAMILY_KV) &&	/* not implemented yet */
	    (attr == &sensor_dev_attr_in0_input.dev_attr.attr ||
	     attr == &sensor_dev_attr_in0_label.dev_attr.attr))
		return 0;

	/* only APUs have vddnb */
	if (!(adev->flags & AMD_IS_APU) &&
	    (attr == &sensor_dev_attr_in1_input.dev_attr.attr ||
	     attr == &sensor_dev_attr_in1_label.dev_attr.attr))
		return 0;

	/* no mclk on APUs */
	if ((adev->flags & AMD_IS_APU) &&
	    (attr == &sensor_dev_attr_freq2_input.dev_attr.attr ||
	     attr == &sensor_dev_attr_freq2_label.dev_attr.attr))
		return 0;

	/* only SOC15 dGPUs support hotspot and mem temperatures */
	if (((adev->flags & AMD_IS_APU) ||
	     adev->asic_type < CHIP_VEGA10) &&
	    (attr == &sensor_dev_attr_temp2_crit.dev_attr.attr ||
	     attr == &sensor_dev_attr_temp2_crit_hyst.dev_attr.attr ||
	     attr == &sensor_dev_attr_temp3_crit.dev_attr.attr ||
	     attr == &sensor_dev_attr_temp3_crit_hyst.dev_attr.attr ||
	     attr == &sensor_dev_attr_temp1_emergency.dev_attr.attr ||
	     attr == &sensor_dev_attr_temp2_emergency.dev_attr.attr ||
	     attr == &sensor_dev_attr_temp3_emergency.dev_attr.attr ||
	     attr == &sensor_dev_attr_temp2_input.dev_attr.attr ||
	     attr == &sensor_dev_attr_temp3_input.dev_attr.attr ||
	     attr == &sensor_dev_attr_temp2_label.dev_attr.attr ||
	     attr == &sensor_dev_attr_temp3_label.dev_attr.attr))
		return 0;

	return effective_mode;
}

static const struct attribute_group hwmon_attrgroup = {
	.attrs = hwmon_attributes,
	.is_visible = hwmon_attributes_visible,
};

static const struct attribute_group *hwmon_groups[] = {
	&hwmon_attrgroup,
	NULL
};

void amdgpu_dpm_thermal_work_handler(struct work_struct *work)
{
	struct amdgpu_device *adev =
		container_of(work, struct amdgpu_device,
			     pm.dpm.thermal.work);
	/* switch to the thermal state */
	enum amd_pm_state_type dpm_state = POWER_STATE_TYPE_INTERNAL_THERMAL;
	int temp, size = sizeof(temp);

	if (!adev->pm.dpm_enabled)
		return;

	if (!amdgpu_dpm_read_sensor(adev, AMDGPU_PP_SENSOR_GPU_TEMP,
				    (void *)&temp, &size)) {
		if (temp < adev->pm.dpm.thermal.min_temp)
			/* switch back the user state */
			dpm_state = adev->pm.dpm.user_state;
	} else {
		if (adev->pm.dpm.thermal.high_to_low)
			/* switch back the user state */
			dpm_state = adev->pm.dpm.user_state;
	}
	mutex_lock(&adev->pm.mutex);
	if (dpm_state == POWER_STATE_TYPE_INTERNAL_THERMAL)
		adev->pm.dpm.thermal_active = true;
	else
		adev->pm.dpm.thermal_active = false;
	adev->pm.dpm.state = dpm_state;
	mutex_unlock(&adev->pm.mutex);

	amdgpu_pm_compute_clocks(adev);
}

static struct amdgpu_ps *amdgpu_dpm_pick_power_state(struct amdgpu_device *adev,
						     enum amd_pm_state_type dpm_state)
{
	int i;
	struct amdgpu_ps *ps;
	u32 ui_class;
	bool single_display = (adev->pm.dpm.new_active_crtc_count < 2) ?
		true : false;

	/* check if the vblank period is too short to adjust the mclk */
	if (single_display && adev->powerplay.pp_funcs->vblank_too_short) {
		if (amdgpu_dpm_vblank_too_short(adev))
			single_display = false;
	}

	/* certain older asics have a separare 3D performance state,
	 * so try that first if the user selected performance
	 */
	if (dpm_state == POWER_STATE_TYPE_PERFORMANCE)
		dpm_state = POWER_STATE_TYPE_INTERNAL_3DPERF;
	/* balanced states don't exist at the moment */
	if (dpm_state == POWER_STATE_TYPE_BALANCED)
		dpm_state = POWER_STATE_TYPE_PERFORMANCE;

restart_search:
	/* Pick the best power state based on current conditions */
	for (i = 0; i < adev->pm.dpm.num_ps; i++) {
		ps = &adev->pm.dpm.ps[i];
		ui_class = ps->class & ATOM_PPLIB_CLASSIFICATION_UI_MASK;
		switch (dpm_state) {
		/* user states */
		case POWER_STATE_TYPE_BATTERY:
			if (ui_class == ATOM_PPLIB_CLASSIFICATION_UI_BATTERY) {
				if (ps->caps & ATOM_PPLIB_SINGLE_DISPLAY_ONLY) {
					if (single_display)
						return ps;
				} else
					return ps;
			}
			break;
		case POWER_STATE_TYPE_BALANCED:
			if (ui_class == ATOM_PPLIB_CLASSIFICATION_UI_BALANCED) {
				if (ps->caps & ATOM_PPLIB_SINGLE_DISPLAY_ONLY) {
					if (single_display)
						return ps;
				} else
					return ps;
			}
			break;
		case POWER_STATE_TYPE_PERFORMANCE:
			if (ui_class == ATOM_PPLIB_CLASSIFICATION_UI_PERFORMANCE) {
				if (ps->caps & ATOM_PPLIB_SINGLE_DISPLAY_ONLY) {
					if (single_display)
						return ps;
				} else
					return ps;
			}
			break;
		/* internal states */
		case POWER_STATE_TYPE_INTERNAL_UVD:
			if (adev->pm.dpm.uvd_ps)
				return adev->pm.dpm.uvd_ps;
			else
				break;
		case POWER_STATE_TYPE_INTERNAL_UVD_SD:
			if (ps->class & ATOM_PPLIB_CLASSIFICATION_SDSTATE)
				return ps;
			break;
		case POWER_STATE_TYPE_INTERNAL_UVD_HD:
			if (ps->class & ATOM_PPLIB_CLASSIFICATION_HDSTATE)
				return ps;
			break;
		case POWER_STATE_TYPE_INTERNAL_UVD_HD2:
			if (ps->class & ATOM_PPLIB_CLASSIFICATION_HD2STATE)
				return ps;
			break;
		case POWER_STATE_TYPE_INTERNAL_UVD_MVC:
			if (ps->class2 & ATOM_PPLIB_CLASSIFICATION2_MVC)
				return ps;
			break;
		case POWER_STATE_TYPE_INTERNAL_BOOT:
			return adev->pm.dpm.boot_ps;
		case POWER_STATE_TYPE_INTERNAL_THERMAL:
			if (ps->class & ATOM_PPLIB_CLASSIFICATION_THERMAL)
				return ps;
			break;
		case POWER_STATE_TYPE_INTERNAL_ACPI:
			if (ps->class & ATOM_PPLIB_CLASSIFICATION_ACPI)
				return ps;
			break;
		case POWER_STATE_TYPE_INTERNAL_ULV:
			if (ps->class2 & ATOM_PPLIB_CLASSIFICATION2_ULV)
				return ps;
			break;
		case POWER_STATE_TYPE_INTERNAL_3DPERF:
			if (ps->class & ATOM_PPLIB_CLASSIFICATION_3DPERFORMANCE)
				return ps;
			break;
		default:
			break;
		}
	}
	/* use a fallback state if we didn't match */
	switch (dpm_state) {
	case POWER_STATE_TYPE_INTERNAL_UVD_SD:
		dpm_state = POWER_STATE_TYPE_INTERNAL_UVD_HD;
		goto restart_search;
	case POWER_STATE_TYPE_INTERNAL_UVD_HD:
	case POWER_STATE_TYPE_INTERNAL_UVD_HD2:
	case POWER_STATE_TYPE_INTERNAL_UVD_MVC:
		if (adev->pm.dpm.uvd_ps) {
			return adev->pm.dpm.uvd_ps;
		} else {
			dpm_state = POWER_STATE_TYPE_PERFORMANCE;
			goto restart_search;
		}
	case POWER_STATE_TYPE_INTERNAL_THERMAL:
		dpm_state = POWER_STATE_TYPE_INTERNAL_ACPI;
		goto restart_search;
	case POWER_STATE_TYPE_INTERNAL_ACPI:
		dpm_state = POWER_STATE_TYPE_BATTERY;
		goto restart_search;
	case POWER_STATE_TYPE_BATTERY:
	case POWER_STATE_TYPE_BALANCED:
	case POWER_STATE_TYPE_INTERNAL_3DPERF:
		dpm_state = POWER_STATE_TYPE_PERFORMANCE;
		goto restart_search;
	default:
		break;
	}

	return NULL;
}

static void amdgpu_dpm_change_power_state_locked(struct amdgpu_device *adev)
{
	struct amdgpu_ps *ps;
	enum amd_pm_state_type dpm_state;
	int ret;
	bool equal = false;

	/* if dpm init failed */
	if (!adev->pm.dpm_enabled)
		return;

	if (adev->pm.dpm.user_state != adev->pm.dpm.state) {
		/* add other state override checks here */
		if ((!adev->pm.dpm.thermal_active) &&
		    (!adev->pm.dpm.uvd_active))
			adev->pm.dpm.state = adev->pm.dpm.user_state;
	}
	dpm_state = adev->pm.dpm.state;

	ps = amdgpu_dpm_pick_power_state(adev, dpm_state);
	if (ps)
		adev->pm.dpm.requested_ps = ps;
	else
		return;

	if (amdgpu_dpm == 1 && adev->powerplay.pp_funcs->print_power_state) {
		printk("switching from power state:\n");
		amdgpu_dpm_print_power_state(adev, adev->pm.dpm.current_ps);
		printk("switching to power state:\n");
		amdgpu_dpm_print_power_state(adev, adev->pm.dpm.requested_ps);
	}

	/* update whether vce is active */
	ps->vce_active = adev->pm.dpm.vce_active;
	if (adev->powerplay.pp_funcs->display_configuration_changed)
		amdgpu_dpm_display_configuration_changed(adev);

	ret = amdgpu_dpm_pre_set_power_state(adev);
	if (ret)
		return;

	if (adev->powerplay.pp_funcs->check_state_equal) {
		if (0 != amdgpu_dpm_check_state_equal(adev, adev->pm.dpm.current_ps, adev->pm.dpm.requested_ps, &equal))
			equal = false;
	}

	if (equal)
		return;

	amdgpu_dpm_set_power_state(adev);
	amdgpu_dpm_post_set_power_state(adev);

	adev->pm.dpm.current_active_crtcs = adev->pm.dpm.new_active_crtcs;
	adev->pm.dpm.current_active_crtc_count = adev->pm.dpm.new_active_crtc_count;

	if (adev->powerplay.pp_funcs->force_performance_level) {
		if (adev->pm.dpm.thermal_active) {
			enum amd_dpm_forced_level level = adev->pm.dpm.forced_level;
			/* force low perf level for thermal */
			amdgpu_dpm_force_performance_level(adev, AMD_DPM_FORCED_LEVEL_LOW);
			/* save the user's level */
			adev->pm.dpm.forced_level = level;
		} else {
			/* otherwise, user selected level */
			amdgpu_dpm_force_performance_level(adev, adev->pm.dpm.forced_level);
		}
	}
}

void amdgpu_dpm_enable_uvd(struct amdgpu_device *adev, bool enable)
{
	int ret = 0;

	ret = amdgpu_dpm_set_powergating_by_smu(adev, AMD_IP_BLOCK_TYPE_UVD, !enable);
	if (ret)
		DRM_ERROR("Dpm %s uvd failed, ret = %d. \n",
			  enable ? "enable" : "disable", ret);

	/* enable/disable Low Memory PState for UVD (4k videos) */
	if (adev->asic_type == CHIP_STONEY &&
		adev->uvd.decode_image_width >= WIDTH_4K) {
		struct pp_hwmgr *hwmgr = adev->powerplay.pp_handle;

		if (hwmgr && hwmgr->hwmgr_func &&
		    hwmgr->hwmgr_func->update_nbdpm_pstate)
			hwmgr->hwmgr_func->update_nbdpm_pstate(hwmgr,
							       !enable,
							       true);
	}
}

void amdgpu_dpm_enable_vce(struct amdgpu_device *adev, bool enable)
{
	int ret = 0;

	ret = amdgpu_dpm_set_powergating_by_smu(adev, AMD_IP_BLOCK_TYPE_VCE, !enable);
	if (ret)
		DRM_ERROR("Dpm %s vce failed, ret = %d. \n",
			  enable ? "enable" : "disable", ret);
}

void amdgpu_pm_print_power_states(struct amdgpu_device *adev)
{
	int i;

	if (adev->powerplay.pp_funcs->print_power_state == NULL)
		return;

	for (i = 0; i < adev->pm.dpm.num_ps; i++)
		amdgpu_dpm_print_power_state(adev, &adev->pm.dpm.ps[i]);

}

void amdgpu_dpm_enable_jpeg(struct amdgpu_device *adev, bool enable)
{
	int ret = 0;

	ret = amdgpu_dpm_set_powergating_by_smu(adev, AMD_IP_BLOCK_TYPE_JPEG, !enable);
	if (ret)
		DRM_ERROR("Dpm %s jpeg failed, ret = %d. \n",
			  enable ? "enable" : "disable", ret);
}

int amdgpu_pm_load_smu_firmware(struct amdgpu_device *adev, uint32_t *smu_version)
{
	int r;

	if (adev->powerplay.pp_funcs && adev->powerplay.pp_funcs->load_firmware) {
		r = adev->powerplay.pp_funcs->load_firmware(adev->powerplay.pp_handle);
		if (r) {
			pr_err("smu firmware loading failed\n");
			return r;
		}
		*smu_version = adev->pm.fw_version;
	}
	return 0;
}

int amdgpu_pm_sysfs_init(struct amdgpu_device *adev)
{
	struct pp_hwmgr *hwmgr = adev->powerplay.pp_handle;
	int ret;

	if (adev->pm.sysfs_initialized)
		return 0;

	if (adev->pm.dpm_enabled == 0)
		return 0;

	adev->pm.int_hwmon_dev = hwmon_device_register_with_groups(adev->dev,
								   DRIVER_NAME, adev,
								   hwmon_groups);
	if (IS_ERR(adev->pm.int_hwmon_dev)) {
		ret = PTR_ERR(adev->pm.int_hwmon_dev);
		dev_err(adev->dev,
			"Unable to register hwmon device: %d\n", ret);
		return ret;
	}

	ret = device_create_file(adev->dev, &dev_attr_power_dpm_state);
	if (ret) {
		DRM_ERROR("failed to create device file for dpm state\n");
		return ret;
	}
	ret = device_create_file(adev->dev, &dev_attr_power_dpm_force_performance_level);
	if (ret) {
		DRM_ERROR("failed to create device file for dpm state\n");
		return ret;
	}


	ret = device_create_file(adev->dev, &dev_attr_pp_num_states);
	if (ret) {
		DRM_ERROR("failed to create device file pp_num_states\n");
		return ret;
	}
	ret = device_create_file(adev->dev, &dev_attr_pp_cur_state);
	if (ret) {
		DRM_ERROR("failed to create device file pp_cur_state\n");
		return ret;
	}
	ret = device_create_file(adev->dev, &dev_attr_pp_force_state);
	if (ret) {
		DRM_ERROR("failed to create device file pp_force_state\n");
		return ret;
	}
	ret = device_create_file(adev->dev, &dev_attr_pp_table);
	if (ret) {
		DRM_ERROR("failed to create device file pp_table\n");
		return ret;
	}

	ret = device_create_file(adev->dev, &dev_attr_pp_dpm_sclk);
	if (ret) {
		DRM_ERROR("failed to create device file pp_dpm_sclk\n");
		return ret;
	}

	/* Arcturus does not support standalone mclk/socclk/fclk level setting */
	if (adev->asic_type == CHIP_ARCTURUS) {
		dev_attr_pp_dpm_mclk.attr.mode &= ~S_IWUGO;
		dev_attr_pp_dpm_mclk.store = NULL;

		dev_attr_pp_dpm_socclk.attr.mode &= ~S_IWUGO;
		dev_attr_pp_dpm_socclk.store = NULL;

		dev_attr_pp_dpm_fclk.attr.mode &= ~S_IWUGO;
		dev_attr_pp_dpm_fclk.store = NULL;
	}

	ret = device_create_file(adev->dev, &dev_attr_pp_dpm_mclk);
	if (ret) {
		DRM_ERROR("failed to create device file pp_dpm_mclk\n");
		return ret;
	}
	if (adev->asic_type >= CHIP_VEGA10) {
		ret = device_create_file(adev->dev, &dev_attr_pp_dpm_socclk);
		if (ret) {
			DRM_ERROR("failed to create device file pp_dpm_socclk\n");
			return ret;
		}
		if (adev->asic_type != CHIP_ARCTURUS) {
			ret = device_create_file(adev->dev, &dev_attr_pp_dpm_dcefclk);
			if (ret) {
				DRM_ERROR("failed to create device file pp_dpm_dcefclk\n");
				return ret;
			}
		}
	}
	if (adev->asic_type >= CHIP_VEGA20) {
		ret = device_create_file(adev->dev, &dev_attr_pp_dpm_fclk);
		if (ret) {
			DRM_ERROR("failed to create device file pp_dpm_fclk\n");
			return ret;
		}
	}
	if (adev->asic_type != CHIP_ARCTURUS) {
		ret = device_create_file(adev->dev, &dev_attr_pp_dpm_pcie);
		if (ret) {
			DRM_ERROR("failed to create device file pp_dpm_pcie\n");
			return ret;
		}
	}
	ret = device_create_file(adev->dev, &dev_attr_pp_sclk_od);
	if (ret) {
		DRM_ERROR("failed to create device file pp_sclk_od\n");
		return ret;
	}
	ret = device_create_file(adev->dev, &dev_attr_pp_mclk_od);
	if (ret) {
		DRM_ERROR("failed to create device file pp_mclk_od\n");
		return ret;
	}
	ret = device_create_file(adev->dev,
			&dev_attr_pp_power_profile_mode);
	if (ret) {
		DRM_ERROR("failed to create device file	"
				"pp_power_profile_mode\n");
		return ret;
	}
	if ((is_support_sw_smu(adev) && adev->smu.od_enabled) ||
	    (!is_support_sw_smu(adev) && hwmgr->od_enabled)) {
		ret = device_create_file(adev->dev,
				&dev_attr_pp_od_clk_voltage);
		if (ret) {
			DRM_ERROR("failed to create device file	"
					"pp_od_clk_voltage\n");
			return ret;
		}
	}
	ret = device_create_file(adev->dev,
			&dev_attr_gpu_busy_percent);
	if (ret) {
		DRM_ERROR("failed to create device file	"
				"gpu_busy_level\n");
		return ret;
	}
	/* APU does not have its own dedicated memory */
	if (!(adev->flags & AMD_IS_APU) &&
	     (adev->asic_type != CHIP_VEGA10)) {
		ret = device_create_file(adev->dev,
				&dev_attr_mem_busy_percent);
		if (ret) {
			DRM_ERROR("failed to create device file	"
					"mem_busy_percent\n");
			return ret;
		}
	}
	/* PCIe Perf counters won't work on APU nodes */
	if (!(adev->flags & AMD_IS_APU)) {
		ret = device_create_file(adev->dev, &dev_attr_pcie_bw);
		if (ret) {
			DRM_ERROR("failed to create device file pcie_bw\n");
			return ret;
		}
	}
	if (adev->unique_id)
		ret = device_create_file(adev->dev, &dev_attr_unique_id);
	if (ret) {
		DRM_ERROR("failed to create device file unique_id\n");
		return ret;
	}

	if ((adev->asic_type >= CHIP_VEGA10) &&
	    !(adev->flags & AMD_IS_APU)) {
		ret = device_create_file(adev->dev,
				&dev_attr_pp_features);
		if (ret) {
			DRM_ERROR("failed to create device file	"
					"pp_features\n");
			return ret;
		}
	}

	adev->pm.sysfs_initialized = true;

	return 0;
}

void amdgpu_pm_sysfs_fini(struct amdgpu_device *adev)
{
	struct pp_hwmgr *hwmgr = adev->powerplay.pp_handle;

	if (adev->pm.dpm_enabled == 0)
		return;

	if (adev->pm.int_hwmon_dev)
		hwmon_device_unregister(adev->pm.int_hwmon_dev);
	device_remove_file(adev->dev, &dev_attr_power_dpm_state);
	device_remove_file(adev->dev, &dev_attr_power_dpm_force_performance_level);

	device_remove_file(adev->dev, &dev_attr_pp_num_states);
	device_remove_file(adev->dev, &dev_attr_pp_cur_state);
	device_remove_file(adev->dev, &dev_attr_pp_force_state);
	device_remove_file(adev->dev, &dev_attr_pp_table);

	device_remove_file(adev->dev, &dev_attr_pp_dpm_sclk);
	device_remove_file(adev->dev, &dev_attr_pp_dpm_mclk);
	if (adev->asic_type >= CHIP_VEGA10) {
		device_remove_file(adev->dev, &dev_attr_pp_dpm_socclk);
		if (adev->asic_type != CHIP_ARCTURUS)
			device_remove_file(adev->dev, &dev_attr_pp_dpm_dcefclk);
	}
	if (adev->asic_type != CHIP_ARCTURUS)
		device_remove_file(adev->dev, &dev_attr_pp_dpm_pcie);
	if (adev->asic_type >= CHIP_VEGA20)
		device_remove_file(adev->dev, &dev_attr_pp_dpm_fclk);
	device_remove_file(adev->dev, &dev_attr_pp_sclk_od);
	device_remove_file(adev->dev, &dev_attr_pp_mclk_od);
	device_remove_file(adev->dev,
			&dev_attr_pp_power_profile_mode);
	if ((is_support_sw_smu(adev) && adev->smu.od_enabled) ||
	    (!is_support_sw_smu(adev) && hwmgr->od_enabled))
		device_remove_file(adev->dev,
				&dev_attr_pp_od_clk_voltage);
	device_remove_file(adev->dev, &dev_attr_gpu_busy_percent);
	if (!(adev->flags & AMD_IS_APU) &&
	     (adev->asic_type != CHIP_VEGA10))
		device_remove_file(adev->dev, &dev_attr_mem_busy_percent);
	if (!(adev->flags & AMD_IS_APU))
		device_remove_file(adev->dev, &dev_attr_pcie_bw);
	if (adev->unique_id)
		device_remove_file(adev->dev, &dev_attr_unique_id);
	if ((adev->asic_type >= CHIP_VEGA10) &&
	    !(adev->flags & AMD_IS_APU))
		device_remove_file(adev->dev, &dev_attr_pp_features);
}

void amdgpu_pm_compute_clocks(struct amdgpu_device *adev)
{
	int i = 0;

	if (!adev->pm.dpm_enabled)
		return;

	if (adev->mode_info.num_crtc)
		amdgpu_display_bandwidth_update(adev);

	for (i = 0; i < AMDGPU_MAX_RINGS; i++) {
		struct amdgpu_ring *ring = adev->rings[i];
		if (ring && ring->sched.ready)
			amdgpu_fence_wait_empty(ring);
	}

	if (is_support_sw_smu(adev)) {
		struct smu_dpm_context *smu_dpm = &adev->smu.smu_dpm;
		smu_handle_task(&adev->smu,
				smu_dpm->dpm_level,
				AMD_PP_TASK_DISPLAY_CONFIG_CHANGE,
				true);
	} else {
		if (adev->powerplay.pp_funcs->dispatch_tasks) {
			if (!amdgpu_device_has_dc_support(adev)) {
				mutex_lock(&adev->pm.mutex);
				amdgpu_dpm_get_active_displays(adev);
				adev->pm.pm_display_cfg.num_display = adev->pm.dpm.new_active_crtc_count;
				adev->pm.pm_display_cfg.vrefresh = amdgpu_dpm_get_vrefresh(adev);
				adev->pm.pm_display_cfg.min_vblank_time = amdgpu_dpm_get_vblank_time(adev);
				/* we have issues with mclk switching with refresh rates over 120 hz on the non-DC code. */
				if (adev->pm.pm_display_cfg.vrefresh > 120)
					adev->pm.pm_display_cfg.min_vblank_time = 0;
				if (adev->powerplay.pp_funcs->display_configuration_change)
					adev->powerplay.pp_funcs->display_configuration_change(
									adev->powerplay.pp_handle,
									&adev->pm.pm_display_cfg);
				mutex_unlock(&adev->pm.mutex);
			}
			amdgpu_dpm_dispatch_task(adev, AMD_PP_TASK_DISPLAY_CONFIG_CHANGE, NULL);
		} else {
			mutex_lock(&adev->pm.mutex);
			amdgpu_dpm_get_active_displays(adev);
			amdgpu_dpm_change_power_state_locked(adev);
			mutex_unlock(&adev->pm.mutex);
		}
	}
}

/*
 * Debugfs info
 */
#if defined(CONFIG_DEBUG_FS)

static int amdgpu_debugfs_pm_info_pp(struct seq_file *m, struct amdgpu_device *adev)
{
	uint32_t value;
	uint64_t value64;
	uint32_t query = 0;
	int size;

	/* GPU Clocks */
	size = sizeof(value);
	seq_printf(m, "GFX Clocks and Power:\n");
	if (!amdgpu_dpm_read_sensor(adev, AMDGPU_PP_SENSOR_GFX_MCLK, (void *)&value, &size))
		seq_printf(m, "\t%u MHz (MCLK)\n", value/100);
	if (!amdgpu_dpm_read_sensor(adev, AMDGPU_PP_SENSOR_GFX_SCLK, (void *)&value, &size))
		seq_printf(m, "\t%u MHz (SCLK)\n", value/100);
	if (!amdgpu_dpm_read_sensor(adev, AMDGPU_PP_SENSOR_STABLE_PSTATE_SCLK, (void *)&value, &size))
		seq_printf(m, "\t%u MHz (PSTATE_SCLK)\n", value/100);
	if (!amdgpu_dpm_read_sensor(adev, AMDGPU_PP_SENSOR_STABLE_PSTATE_MCLK, (void *)&value, &size))
		seq_printf(m, "\t%u MHz (PSTATE_MCLK)\n", value/100);
	if (!amdgpu_dpm_read_sensor(adev, AMDGPU_PP_SENSOR_VDDGFX, (void *)&value, &size))
		seq_printf(m, "\t%u mV (VDDGFX)\n", value);
	if (!amdgpu_dpm_read_sensor(adev, AMDGPU_PP_SENSOR_VDDNB, (void *)&value, &size))
		seq_printf(m, "\t%u mV (VDDNB)\n", value);
	size = sizeof(uint32_t);
	if (!amdgpu_dpm_read_sensor(adev, AMDGPU_PP_SENSOR_GPU_POWER, (void *)&query, &size))
		seq_printf(m, "\t%u.%u W (average GPU)\n", query >> 8, query & 0xff);
	size = sizeof(value);
	seq_printf(m, "\n");

	/* GPU Temp */
	if (!amdgpu_dpm_read_sensor(adev, AMDGPU_PP_SENSOR_GPU_TEMP, (void *)&value, &size))
		seq_printf(m, "GPU Temperature: %u C\n", value/1000);

	/* GPU Load */
	if (!amdgpu_dpm_read_sensor(adev, AMDGPU_PP_SENSOR_GPU_LOAD, (void *)&value, &size))
		seq_printf(m, "GPU Load: %u %%\n", value);
	/* MEM Load */
	if (!amdgpu_dpm_read_sensor(adev, AMDGPU_PP_SENSOR_MEM_LOAD, (void *)&value, &size))
		seq_printf(m, "MEM Load: %u %%\n", value);

	seq_printf(m, "\n");

	/* SMC feature mask */
	if (!amdgpu_dpm_read_sensor(adev, AMDGPU_PP_SENSOR_ENABLED_SMC_FEATURES_MASK, (void *)&value64, &size))
		seq_printf(m, "SMC Feature Mask: 0x%016llx\n", value64);

	if (adev->asic_type > CHIP_VEGA20) {
		/* VCN clocks */
		if (!amdgpu_dpm_read_sensor(adev, AMDGPU_PP_SENSOR_VCN_POWER_STATE, (void *)&value, &size)) {
			if (!value) {
				seq_printf(m, "VCN: Disabled\n");
			} else {
				seq_printf(m, "VCN: Enabled\n");
				if (!amdgpu_dpm_read_sensor(adev, AMDGPU_PP_SENSOR_UVD_DCLK, (void *)&value, &size))
					seq_printf(m, "\t%u MHz (DCLK)\n", value/100);
				if (!amdgpu_dpm_read_sensor(adev, AMDGPU_PP_SENSOR_UVD_VCLK, (void *)&value, &size))
					seq_printf(m, "\t%u MHz (VCLK)\n", value/100);
			}
		}
		seq_printf(m, "\n");
	} else {
		/* UVD clocks */
		if (!amdgpu_dpm_read_sensor(adev, AMDGPU_PP_SENSOR_UVD_POWER, (void *)&value, &size)) {
			if (!value) {
				seq_printf(m, "UVD: Disabled\n");
			} else {
				seq_printf(m, "UVD: Enabled\n");
				if (!amdgpu_dpm_read_sensor(adev, AMDGPU_PP_SENSOR_UVD_DCLK, (void *)&value, &size))
					seq_printf(m, "\t%u MHz (DCLK)\n", value/100);
				if (!amdgpu_dpm_read_sensor(adev, AMDGPU_PP_SENSOR_UVD_VCLK, (void *)&value, &size))
					seq_printf(m, "\t%u MHz (VCLK)\n", value/100);
			}
		}
		seq_printf(m, "\n");

		/* VCE clocks */
		if (!amdgpu_dpm_read_sensor(adev, AMDGPU_PP_SENSOR_VCE_POWER, (void *)&value, &size)) {
			if (!value) {
				seq_printf(m, "VCE: Disabled\n");
			} else {
				seq_printf(m, "VCE: Enabled\n");
				if (!amdgpu_dpm_read_sensor(adev, AMDGPU_PP_SENSOR_VCE_ECCLK, (void *)&value, &size))
					seq_printf(m, "\t%u MHz (ECCLK)\n", value/100);
			}
		}
	}

	return 0;
}

static void amdgpu_parse_cg_state(struct seq_file *m, u32 flags)
{
	int i;

	for (i = 0; clocks[i].flag; i++)
		seq_printf(m, "\t%s: %s\n", clocks[i].name,
			   (flags & clocks[i].flag) ? "On" : "Off");
}

static int amdgpu_debugfs_pm_info(struct seq_file *m, void *data)
{
	struct drm_info_node *node = (struct drm_info_node *) m->private;
	struct drm_device *dev = node->minor->dev;
	struct amdgpu_device *adev = dev->dev_private;
	u32 flags = 0;
	int r;

	r = pm_runtime_get_sync(dev->dev);
	if (r < 0)
		return r;

	amdgpu_device_ip_get_clockgating_state(adev, &flags);
	seq_printf(m, "Clock Gating Flags Mask: 0x%x\n", flags);
	amdgpu_parse_cg_state(m, flags);
	seq_printf(m, "\n");

	if (!adev->pm.dpm_enabled) {
		seq_printf(m, "dpm not enabled\n");
		pm_runtime_mark_last_busy(dev->dev);
		pm_runtime_put_autosuspend(dev->dev);
		return 0;
	}

	if (!is_support_sw_smu(adev) &&
	    adev->powerplay.pp_funcs->debugfs_print_current_performance_level) {
		mutex_lock(&adev->pm.mutex);
		if (adev->powerplay.pp_funcs->debugfs_print_current_performance_level)
			adev->powerplay.pp_funcs->debugfs_print_current_performance_level(adev, m);
		else
			seq_printf(m, "Debugfs support not implemented for this asic\n");
		mutex_unlock(&adev->pm.mutex);
		r = 0;
	} else {
		r = amdgpu_debugfs_pm_info_pp(m, adev);
	}

	pm_runtime_mark_last_busy(dev->dev);
	pm_runtime_put_autosuspend(dev->dev);

	return r;
}

static const struct drm_info_list amdgpu_pm_info_list[] = {
	{"amdgpu_pm_info", amdgpu_debugfs_pm_info, 0, NULL},
};
#endif

int amdgpu_debugfs_pm_init(struct amdgpu_device *adev)
{
#if defined(CONFIG_DEBUG_FS)
	return amdgpu_debugfs_add_files(adev, amdgpu_pm_info_list, ARRAY_SIZE(amdgpu_pm_info_list));
#else
	return 0;
#endif
}<|MERGE_RESOLUTION|>--- conflicted
+++ resolved
@@ -382,8 +382,6 @@
 		pm_runtime_put_autosuspend(ddev->dev);
 		return count;
 	}
-<<<<<<< HEAD
-=======
 
 	if (adev->asic_type == CHIP_RAVEN) {
 		if (adev->rev_id < 8) {
@@ -393,7 +391,6 @@
 				amdgpu_gfx_off_ctrl(adev, true);
 		}
 	}
->>>>>>> 675a03b4
 
 	/* profile_exit setting is valid only when current mode is in profile mode */
 	if (!(current_level & (AMD_DPM_FORCED_LEVEL_PROFILE_STANDARD |
@@ -465,9 +462,6 @@
 	pm_runtime_mark_last_busy(ddev->dev);
 	pm_runtime_put_autosuspend(ddev->dev);
 
-	pm_runtime_mark_last_busy(ddev->dev);
-	pm_runtime_put_autosuspend(ddev->dev);
-
 	buf_len = snprintf(buf, PAGE_SIZE, "states: %d\n", data.nums);
 	for (i = 0; i < data.nums; i++)
 		buf_len += snprintf(buf + buf_len, PAGE_SIZE, "%d %s\n", i,
@@ -947,7 +941,6 @@
 	ret = pm_runtime_get_sync(ddev->dev);
 	if (ret < 0)
 		return ret;
-<<<<<<< HEAD
 
 	if (is_support_sw_smu(adev))
 		size = smu_sys_get_pp_feature_mask(&adev->smu, buf);
@@ -959,19 +952,6 @@
 	pm_runtime_mark_last_busy(ddev->dev);
 	pm_runtime_put_autosuspend(ddev->dev);
 
-=======
-
-	if (is_support_sw_smu(adev))
-		size = smu_sys_get_pp_feature_mask(&adev->smu, buf);
-	else if (adev->powerplay.pp_funcs->get_ppfeature_status)
-		size = amdgpu_dpm_get_ppfeature_status(adev, buf);
-	else
-		size = snprintf(buf, PAGE_SIZE, "\n");
-
-	pm_runtime_mark_last_busy(ddev->dev);
-	pm_runtime_put_autosuspend(ddev->dev);
-
->>>>>>> 675a03b4
 	return size;
 }
 
