--- conflicted
+++ resolved
@@ -24,46 +24,21 @@
 #include <drm/drmP.h>
 #include "amdgpu.h"
 #include "amdgpu_ih.h"
-#include "amdgpu_amdkfd.h"
-
-/**
- * amdgpu_ih_ring_alloc - allocate memory for the IH ring
- *
- * @adev: amdgpu_device pointer
- *
- * Allocate a ring buffer for the interrupt controller.
- * Returns 0 for success, errors for failure.
- */
-static int amdgpu_ih_ring_alloc(struct amdgpu_device *adev)
-{
-	int r;
-
-	/* Allocate ring buffer */
-	if (adev->irq.ih.ring_obj == NULL) {
-		r = amdgpu_bo_create_kernel(adev, adev->irq.ih.ring_size,
-					    PAGE_SIZE, AMDGPU_GEM_DOMAIN_GTT,
-					    &adev->irq.ih.ring_obj,
-					    &adev->irq.ih.gpu_addr,
-					    (void **)&adev->irq.ih.ring);
-		if (r) {
-			DRM_ERROR("amdgpu: failed to create ih ring buffer (%d).\n", r);
-			return r;
-		}
-	}
-	return 0;
-}
 
 /**
  * amdgpu_ih_ring_init - initialize the IH state
  *
  * @adev: amdgpu_device pointer
+ * @ih: ih ring to initialize
+ * @ring_size: ring size to allocate
+ * @use_bus_addr: true when we can use dma_alloc_coherent
  *
  * Initializes the IH state and allocates a buffer
  * for the IH ring buffer.
  * Returns 0 for success, errors for failure.
  */
-int amdgpu_ih_ring_init(struct amdgpu_device *adev, unsigned ring_size,
-			bool use_bus_addr)
+int amdgpu_ih_ring_init(struct amdgpu_device *adev, struct amdgpu_ih_ring *ih,
+			unsigned ring_size, bool use_bus_addr)
 {
 	u32 rb_bufsz;
 	int r;
@@ -71,70 +46,88 @@
 	/* Align ring size */
 	rb_bufsz = order_base_2(ring_size / 4);
 	ring_size = (1 << rb_bufsz) * 4;
-	adev->irq.ih.ring_size = ring_size;
-	adev->irq.ih.ptr_mask = adev->irq.ih.ring_size - 1;
-	adev->irq.ih.rptr = 0;
-	adev->irq.ih.use_bus_addr = use_bus_addr;
+	ih->ring_size = ring_size;
+	ih->ptr_mask = ih->ring_size - 1;
+	ih->rptr = 0;
+	ih->use_bus_addr = use_bus_addr;
 
-	if (adev->irq.ih.use_bus_addr) {
-		if (!adev->irq.ih.ring) {
-			/* add 8 bytes for the rptr/wptr shadows and
-			 * add them to the end of the ring allocation.
-			 */
-			adev->irq.ih.ring = pci_alloc_consistent(adev->pdev,
-								 adev->irq.ih.ring_size + 8,
-								 &adev->irq.ih.rb_dma_addr);
-			if (adev->irq.ih.ring == NULL)
-				return -ENOMEM;
-			memset((void *)adev->irq.ih.ring, 0, adev->irq.ih.ring_size + 8);
-			adev->irq.ih.wptr_offs = (adev->irq.ih.ring_size / 4) + 0;
-			adev->irq.ih.rptr_offs = (adev->irq.ih.ring_size / 4) + 1;
-		}
-		return 0;
+	if (use_bus_addr) {
+		dma_addr_t dma_addr;
+
+		if (ih->ring)
+			return 0;
+
+		/* add 8 bytes for the rptr/wptr shadows and
+		 * add them to the end of the ring allocation.
+		 */
+		ih->ring = dma_alloc_coherent(adev->dev, ih->ring_size + 8,
+					      &dma_addr, GFP_KERNEL);
+		if (ih->ring == NULL)
+			return -ENOMEM;
+
+		memset((void *)ih->ring, 0, ih->ring_size + 8);
+		ih->gpu_addr = dma_addr;
+		ih->wptr_addr = dma_addr + ih->ring_size;
+		ih->wptr_cpu = &ih->ring[ih->ring_size / 4];
+		ih->rptr_addr = dma_addr + ih->ring_size + 4;
+		ih->rptr_cpu = &ih->ring[(ih->ring_size / 4) + 1];
 	} else {
-		r = amdgpu_device_wb_get(adev, &adev->irq.ih.wptr_offs);
+		unsigned wptr_offs, rptr_offs;
+
+		r = amdgpu_device_wb_get(adev, &wptr_offs);
+		if (r)
+			return r;
+
+		r = amdgpu_device_wb_get(adev, &rptr_offs);
 		if (r) {
-			dev_err(adev->dev, "(%d) ih wptr_offs wb alloc failed\n", r);
+			amdgpu_device_wb_free(adev, wptr_offs);
 			return r;
 		}
 
-		r = amdgpu_device_wb_get(adev, &adev->irq.ih.rptr_offs);
+		r = amdgpu_bo_create_kernel(adev, ih->ring_size, PAGE_SIZE,
+					    AMDGPU_GEM_DOMAIN_GTT,
+					    &ih->ring_obj, &ih->gpu_addr,
+					    (void **)&ih->ring);
 		if (r) {
-			amdgpu_device_wb_free(adev, adev->irq.ih.wptr_offs);
-			dev_err(adev->dev, "(%d) ih rptr_offs wb alloc failed\n", r);
+			amdgpu_device_wb_free(adev, rptr_offs);
+			amdgpu_device_wb_free(adev, wptr_offs);
 			return r;
 		}
 
-		return amdgpu_ih_ring_alloc(adev);
+		ih->wptr_addr = adev->wb.gpu_addr + wptr_offs * 4;
+		ih->wptr_cpu = &adev->wb.wb[wptr_offs];
+		ih->rptr_addr = adev->wb.gpu_addr + rptr_offs * 4;
+		ih->rptr_cpu = &adev->wb.wb[rptr_offs];
 	}
+	return 0;
 }
 
 /**
  * amdgpu_ih_ring_fini - tear down the IH state
  *
  * @adev: amdgpu_device pointer
+ * @ih: ih ring to tear down
  *
  * Tears down the IH state and frees buffer
  * used for the IH ring buffer.
  */
-void amdgpu_ih_ring_fini(struct amdgpu_device *adev)
+void amdgpu_ih_ring_fini(struct amdgpu_device *adev, struct amdgpu_ih_ring *ih)
 {
-	if (adev->irq.ih.use_bus_addr) {
-		if (adev->irq.ih.ring) {
-			/* add 8 bytes for the rptr/wptr shadows and
-			 * add them to the end of the ring allocation.
-			 */
-			pci_free_consistent(adev->pdev, adev->irq.ih.ring_size + 8,
-					    (void *)adev->irq.ih.ring,
-					    adev->irq.ih.rb_dma_addr);
-			adev->irq.ih.ring = NULL;
-		}
+	if (ih->use_bus_addr) {
+		if (!ih->ring)
+			return;
+
+		/* add 8 bytes for the rptr/wptr shadows and
+		 * add them to the end of the ring allocation.
+		 */
+		dma_free_coherent(adev->dev, ih->ring_size + 8,
+				  (void *)ih->ring, ih->gpu_addr);
+		ih->ring = NULL;
 	} else {
-		amdgpu_bo_free_kernel(&adev->irq.ih.ring_obj,
-				      &adev->irq.ih.gpu_addr,
-				      (void **)&adev->irq.ih.ring);
-		amdgpu_device_wb_free(adev, adev->irq.ih.wptr_offs);
-		amdgpu_device_wb_free(adev, adev->irq.ih.rptr_offs);
+		amdgpu_bo_free_kernel(&ih->ring_obj, &ih->gpu_addr,
+				      (void **)&ih->ring);
+		amdgpu_device_wb_free(adev, (ih->wptr_addr - ih->gpu_addr) / 4);
+		amdgpu_device_wb_free(adev, (ih->rptr_addr - ih->gpu_addr) / 4);
 	}
 }
 
@@ -142,144 +135,43 @@
  * amdgpu_ih_process - interrupt handler
  *
  * @adev: amdgpu_device pointer
+ * @ih: ih ring to process
  *
  * Interrupt hander (VI), walk the IH ring.
  * Returns irq process return code.
  */
-int amdgpu_ih_process(struct amdgpu_device *adev)
+int amdgpu_ih_process(struct amdgpu_device *adev, struct amdgpu_ih_ring *ih)
 {
-<<<<<<< HEAD
-	struct amdgpu_iv_entry entry;
-=======
 	unsigned int count = AMDGPU_IH_MAX_NUM_IVS;
->>>>>>> 407d19ab
 	u32 wptr;
 
-	if (!adev->irq.ih.enabled || adev->shutdown)
+	if (!ih->enabled || adev->shutdown)
 		return IRQ_NONE;
 
-	wptr = amdgpu_ih_get_wptr(adev);
+	wptr = amdgpu_ih_get_wptr(adev, ih);
 
 restart_ih:
 	/* is somebody else already processing irqs? */
-	if (atomic_xchg(&adev->irq.ih.lock, 1))
+	if (atomic_xchg(&ih->lock, 1))
 		return IRQ_NONE;
 
-	DRM_DEBUG("%s: rptr %d, wptr %d\n", __func__, adev->irq.ih.rptr, wptr);
+	DRM_DEBUG("%s: rptr %d, wptr %d\n", __func__, ih->rptr, wptr);
 
 	/* Order reading of wptr vs. reading of IH ring data */
 	rmb();
 
-<<<<<<< HEAD
-	while (adev->irq.ih.rptr != wptr) {
-		u32 ring_index = adev->irq.ih.rptr >> 2;
-
-		/* Prescreening of high-frequency interrupts */
-		if (!amdgpu_ih_prescreen_iv(adev)) {
-			adev->irq.ih.rptr &= adev->irq.ih.ptr_mask;
-			continue;
-		}
-
-		/* Before dispatching irq to IP blocks, send it to amdkfd */
-		amdgpu_amdkfd_interrupt(adev,
-				(const void *) &adev->irq.ih.ring[ring_index]);
-=======
 	while (ih->rptr != wptr && --count) {
 		amdgpu_irq_dispatch(adev, ih);
 		ih->rptr &= ih->ptr_mask;
 	}
->>>>>>> 407d19ab
 
-		entry.iv_entry = (const uint32_t *)
-			&adev->irq.ih.ring[ring_index];
-		amdgpu_ih_decode_iv(adev, &entry);
-		adev->irq.ih.rptr &= adev->irq.ih.ptr_mask;
-
-		amdgpu_irq_dispatch(adev, &entry);
-	}
-	amdgpu_ih_set_rptr(adev);
-	atomic_set(&adev->irq.ih.lock, 0);
+	amdgpu_ih_set_rptr(adev, ih);
+	atomic_set(&ih->lock, 0);
 
 	/* make sure wptr hasn't changed while processing */
-	wptr = amdgpu_ih_get_wptr(adev);
-	if (wptr != adev->irq.ih.rptr)
+	wptr = amdgpu_ih_get_wptr(adev, ih);
+	if (wptr != ih->rptr)
 		goto restart_ih;
 
 	return IRQ_HANDLED;
 }
-
-/**
- * amdgpu_ih_add_fault - Add a page fault record
- *
- * @adev: amdgpu device pointer
- * @key: 64-bit encoding of PASID and address
- *
- * This should be called when a retry page fault interrupt is
- * received. If this is a new page fault, it will be added to a hash
- * table. The return value indicates whether this is a new fault, or
- * a fault that was already known and is already being handled.
- *
- * If there are too many pending page faults, this will fail. Retry
- * interrupts should be ignored in this case until there is enough
- * free space.
- *
- * Returns 0 if the fault was added, 1 if the fault was already known,
- * -ENOSPC if there are too many pending faults.
- */
-int amdgpu_ih_add_fault(struct amdgpu_device *adev, u64 key)
-{
-	unsigned long flags;
-	int r = -ENOSPC;
-
-	if (WARN_ON_ONCE(!adev->irq.ih.faults))
-		/* Should be allocated in <IP>_ih_sw_init on GPUs that
-		 * support retry faults and require retry filtering.
-		 */
-		return r;
-
-	spin_lock_irqsave(&adev->irq.ih.faults->lock, flags);
-
-	/* Only let the hash table fill up to 50% for best performance */
-	if (adev->irq.ih.faults->count >= (1 << (AMDGPU_PAGEFAULT_HASH_BITS-1)))
-		goto unlock_out;
-
-	r = chash_table_copy_in(&adev->irq.ih.faults->hash, key, NULL);
-	if (!r)
-		adev->irq.ih.faults->count++;
-
-	/* chash_table_copy_in should never fail unless we're losing count */
-	WARN_ON_ONCE(r < 0);
-
-unlock_out:
-	spin_unlock_irqrestore(&adev->irq.ih.faults->lock, flags);
-	return r;
-}
-
-/**
- * amdgpu_ih_clear_fault - Remove a page fault record
- *
- * @adev: amdgpu device pointer
- * @key: 64-bit encoding of PASID and address
- *
- * This should be called when a page fault has been handled. Any
- * future interrupt with this key will be processed as a new
- * page fault.
- */
-void amdgpu_ih_clear_fault(struct amdgpu_device *adev, u64 key)
-{
-	unsigned long flags;
-	int r;
-
-	if (!adev->irq.ih.faults)
-		return;
-
-	spin_lock_irqsave(&adev->irq.ih.faults->lock, flags);
-
-	r = chash_table_remove(&adev->irq.ih.faults->hash, key, NULL);
-	if (!WARN_ON_ONCE(r < 0)) {
-		adev->irq.ih.faults->count--;
-		WARN_ON_ONCE(adev->irq.ih.faults->count < 0);
-	}
-
-	spin_unlock_irqrestore(&adev->irq.ih.faults->lock, flags);
-}