/*
 * Copyright 2013 Advanced Micro Devices, Inc.
 * All Rights Reserved.
 *
 * Permission is hereby granted, free of charge, to any person obtaining a
 * copy of this software and associated documentation files (the
 * "Software"), to deal in the Software without restriction, including
 * without limitation the rights to use, copy, modify, merge, publish,
 * distribute, sub license, and/or sell copies of the Software, and to
 * permit persons to whom the Software is furnished to do so, subject to
 * the following conditions:
 *
 * THE SOFTWARE IS PROVIDED "AS IS", WITHOUT WARRANTY OF ANY KIND, EXPRESS OR
 * IMPLIED, INCLUDING BUT NOT LIMITED TO THE WARRANTIES OF MERCHANTABILITY,
 * FITNESS FOR A PARTICULAR PURPOSE AND NON-INFRINGEMENT. IN NO EVENT SHALL
 * THE COPYRIGHT HOLDERS, AUTHORS AND/OR ITS SUPPLIERS BE LIABLE FOR ANY CLAIM,
 * DAMAGES OR OTHER LIABILITY, WHETHER IN AN ACTION OF CONTRACT, TORT OR
 * OTHERWISE, ARISING FROM, OUT OF OR IN CONNECTION WITH THE SOFTWARE OR THE
 * USE OR OTHER DEALINGS IN THE SOFTWARE.
 *
 * The above copyright notice and this permission notice (including the
 * next paragraph) shall be included in all copies or substantial portions
 * of the Software.
 *
 * Authors: Christian König <christian.koenig@amd.com>
 */

#include <linux/firmware.h>
#include <linux/module.h>
#include <drm/drmP.h>
#include <drm/drm.h>

#include "amdgpu.h"
#include "amdgpu_pm.h"
#include "amdgpu_vce.h"
#include "cikd.h"

/* 1 second timeout */
#define VCE_IDLE_TIMEOUT	msecs_to_jiffies(1000)

/* Firmware Names */
#ifdef CONFIG_DRM_AMDGPU_CIK
#define FIRMWARE_BONAIRE	"amdgpu/bonaire_vce.bin"
#define FIRMWARE_KABINI	"amdgpu/kabini_vce.bin"
#define FIRMWARE_KAVERI	"amdgpu/kaveri_vce.bin"
#define FIRMWARE_HAWAII	"amdgpu/hawaii_vce.bin"
#define FIRMWARE_MULLINS	"amdgpu/mullins_vce.bin"
#endif
#define FIRMWARE_TONGA		"amdgpu/tonga_vce.bin"
#define FIRMWARE_CARRIZO	"amdgpu/carrizo_vce.bin"
#define FIRMWARE_FIJI		"amdgpu/fiji_vce.bin"
#define FIRMWARE_STONEY		"amdgpu/stoney_vce.bin"
#define FIRMWARE_POLARIS10	"amdgpu/polaris10_vce.bin"
#define FIRMWARE_POLARIS11	"amdgpu/polaris11_vce.bin"
#define FIRMWARE_POLARIS12	"amdgpu/polaris12_vce.bin"
#define FIRMWARE_VEGAM		"amdgpu/vegam_vce.bin"

#define FIRMWARE_VEGA10		"amdgpu/vega10_vce.bin"
#define FIRMWARE_VEGA12		"amdgpu/vega12_vce.bin"
#define FIRMWARE_VEGA20		"amdgpu/vega20_vce.bin"

#ifdef CONFIG_DRM_AMDGPU_CIK
MODULE_FIRMWARE(FIRMWARE_BONAIRE);
MODULE_FIRMWARE(FIRMWARE_KABINI);
MODULE_FIRMWARE(FIRMWARE_KAVERI);
MODULE_FIRMWARE(FIRMWARE_HAWAII);
MODULE_FIRMWARE(FIRMWARE_MULLINS);
#endif
MODULE_FIRMWARE(FIRMWARE_TONGA);
MODULE_FIRMWARE(FIRMWARE_CARRIZO);
MODULE_FIRMWARE(FIRMWARE_FIJI);
MODULE_FIRMWARE(FIRMWARE_STONEY);
MODULE_FIRMWARE(FIRMWARE_POLARIS10);
MODULE_FIRMWARE(FIRMWARE_POLARIS11);
MODULE_FIRMWARE(FIRMWARE_POLARIS12);
MODULE_FIRMWARE(FIRMWARE_VEGAM);

MODULE_FIRMWARE(FIRMWARE_VEGA10);
MODULE_FIRMWARE(FIRMWARE_VEGA12);
MODULE_FIRMWARE(FIRMWARE_VEGA20);

static void amdgpu_vce_idle_work_handler(struct work_struct *work);

/**
 * amdgpu_vce_init - allocate memory, load vce firmware
 *
 * @adev: amdgpu_device pointer
 *
 * First step to get VCE online, allocate memory and load the firmware
 */
int amdgpu_vce_sw_init(struct amdgpu_device *adev, unsigned long size)
{
	const char *fw_name;
	const struct common_firmware_header *hdr;
	unsigned ucode_version, version_major, version_minor, binary_id;
	int i, r;

	switch (adev->asic_type) {
#ifdef CONFIG_DRM_AMDGPU_CIK
	case CHIP_BONAIRE:
		fw_name = FIRMWARE_BONAIRE;
		break;
	case CHIP_KAVERI:
		fw_name = FIRMWARE_KAVERI;
		break;
	case CHIP_KABINI:
		fw_name = FIRMWARE_KABINI;
		break;
	case CHIP_HAWAII:
		fw_name = FIRMWARE_HAWAII;
		break;
	case CHIP_MULLINS:
		fw_name = FIRMWARE_MULLINS;
		break;
#endif
	case CHIP_TONGA:
		fw_name = FIRMWARE_TONGA;
		break;
	case CHIP_CARRIZO:
		fw_name = FIRMWARE_CARRIZO;
		break;
	case CHIP_FIJI:
		fw_name = FIRMWARE_FIJI;
		break;
	case CHIP_STONEY:
		fw_name = FIRMWARE_STONEY;
		break;
	case CHIP_POLARIS10:
		fw_name = FIRMWARE_POLARIS10;
		break;
	case CHIP_POLARIS11:
		fw_name = FIRMWARE_POLARIS11;
		break;
	case CHIP_POLARIS12:
		fw_name = FIRMWARE_POLARIS12;
		break;
	case CHIP_VEGAM:
		fw_name = FIRMWARE_VEGAM;
		break;
	case CHIP_VEGA10:
		fw_name = FIRMWARE_VEGA10;
		break;
	case CHIP_VEGA12:
		fw_name = FIRMWARE_VEGA12;
		break;
	case CHIP_VEGA20:
		fw_name = FIRMWARE_VEGA20;
		break;

	default:
		return -EINVAL;
	}

	r = request_firmware(&adev->vce.fw, fw_name, adev->dev);
	if (r) {
		dev_err(adev->dev, "amdgpu_vce: Can't load firmware \"%s\"\n",
			fw_name);
		return r;
	}

	r = amdgpu_ucode_validate(adev->vce.fw);
	if (r) {
		dev_err(adev->dev, "amdgpu_vce: Can't validate firmware \"%s\"\n",
			fw_name);
		release_firmware(adev->vce.fw);
		adev->vce.fw = NULL;
		return r;
	}

	hdr = (const struct common_firmware_header *)adev->vce.fw->data;

	ucode_version = le32_to_cpu(hdr->ucode_version);
	version_major = (ucode_version >> 20) & 0xfff;
	version_minor = (ucode_version >> 8) & 0xfff;
	binary_id = ucode_version & 0xff;
	DRM_INFO("Found VCE firmware Version: %hhd.%hhd Binary ID: %hhd\n",
		version_major, version_minor, binary_id);
	adev->vce.fw_version = ((version_major << 24) | (version_minor << 16) |
				(binary_id << 8));

	r = amdgpu_bo_create_kernel(adev, size, PAGE_SIZE,
				    AMDGPU_GEM_DOMAIN_VRAM, &adev->vce.vcpu_bo,
				    &adev->vce.gpu_addr, &adev->vce.cpu_addr);
	if (r) {
		dev_err(adev->dev, "(%d) failed to allocate VCE bo\n", r);
		return r;
	}

	for (i = 0; i < AMDGPU_MAX_VCE_HANDLES; ++i) {
		atomic_set(&adev->vce.handles[i], 0);
		adev->vce.filp[i] = NULL;
	}

	INIT_DELAYED_WORK(&adev->vce.idle_work, amdgpu_vce_idle_work_handler);
	mutex_init(&adev->vce.idle_mutex);

	return 0;
}

/**
 * amdgpu_vce_fini - free memory
 *
 * @adev: amdgpu_device pointer
 *
 * Last step on VCE teardown, free firmware memory
 */
int amdgpu_vce_sw_fini(struct amdgpu_device *adev)
{
	unsigned i;

	if (adev->vce.vcpu_bo == NULL)
		return 0;

	drm_sched_entity_destroy(&adev->vce.entity);

	amdgpu_bo_free_kernel(&adev->vce.vcpu_bo, &adev->vce.gpu_addr,
		(void **)&adev->vce.cpu_addr);

	for (i = 0; i < adev->vce.num_rings; i++)
		amdgpu_ring_fini(&adev->vce.ring[i]);

	release_firmware(adev->vce.fw);
	mutex_destroy(&adev->vce.idle_mutex);

	return 0;
}

/**
 * amdgpu_vce_entity_init - init entity
 *
 * @adev: amdgpu_device pointer
 *
 */
int amdgpu_vce_entity_init(struct amdgpu_device *adev)
{
	struct amdgpu_ring *ring;
	struct drm_sched_rq *rq;
	int r;

	ring = &adev->vce.ring[0];
	rq = &ring->sched.sched_rq[DRM_SCHED_PRIORITY_NORMAL];
	r = drm_sched_entity_init(&adev->vce.entity, &rq, 1, NULL);
	if (r != 0) {
		DRM_ERROR("Failed setting up VCE run queue.\n");
		return r;
	}

	return 0;
}

/**
 * amdgpu_vce_suspend - unpin VCE fw memory
 *
 * @adev: amdgpu_device pointer
 *
 */
int amdgpu_vce_suspend(struct amdgpu_device *adev)
{
	int i;

	cancel_delayed_work_sync(&adev->vce.idle_work);

	if (adev->vce.vcpu_bo == NULL)
		return 0;

	for (i = 0; i < AMDGPU_MAX_VCE_HANDLES; ++i)
		if (atomic_read(&adev->vce.handles[i]))
			break;

	if (i == AMDGPU_MAX_VCE_HANDLES)
		return 0;

	/* TODO: suspending running encoding sessions isn't supported */
	return -EINVAL;
}

/**
 * amdgpu_vce_resume - pin VCE fw memory
 *
 * @adev: amdgpu_device pointer
 *
 */
int amdgpu_vce_resume(struct amdgpu_device *adev)
{
	void *cpu_addr;
	const struct common_firmware_header *hdr;
	unsigned offset;
	int r;

	if (adev->vce.vcpu_bo == NULL)
		return -EINVAL;

	r = amdgpu_bo_reserve(adev->vce.vcpu_bo, false);
	if (r) {
		dev_err(adev->dev, "(%d) failed to reserve VCE bo\n", r);
		return r;
	}

	r = amdgpu_bo_kmap(adev->vce.vcpu_bo, &cpu_addr);
	if (r) {
		amdgpu_bo_unreserve(adev->vce.vcpu_bo);
		dev_err(adev->dev, "(%d) VCE map failed\n", r);
		return r;
	}

	hdr = (const struct common_firmware_header *)adev->vce.fw->data;
	offset = le32_to_cpu(hdr->ucode_array_offset_bytes);
	memcpy_toio(cpu_addr, adev->vce.fw->data + offset,
		    adev->vce.fw->size - offset);

	amdgpu_bo_kunmap(adev->vce.vcpu_bo);

	amdgpu_bo_unreserve(adev->vce.vcpu_bo);

	return 0;
}

/**
 * amdgpu_vce_idle_work_handler - power off VCE
 *
 * @work: pointer to work structure
 *
 * power of VCE when it's not used any more
 */
static void amdgpu_vce_idle_work_handler(struct work_struct *work)
{
	struct amdgpu_device *adev =
		container_of(work, struct amdgpu_device, vce.idle_work.work);
	unsigned i, count = 0;

	for (i = 0; i < adev->vce.num_rings; i++)
		count += amdgpu_fence_count_emitted(&adev->vce.ring[i]);

	if (count == 0) {
		if (adev->pm.dpm_enabled) {
			amdgpu_dpm_enable_vce(adev, false);
		} else {
			amdgpu_asic_set_vce_clocks(adev, 0, 0);
			amdgpu_device_ip_set_powergating_state(adev, AMD_IP_BLOCK_TYPE_VCE,
							       AMD_PG_STATE_GATE);
			amdgpu_device_ip_set_clockgating_state(adev, AMD_IP_BLOCK_TYPE_VCE,
							       AMD_CG_STATE_GATE);
		}
	} else {
		schedule_delayed_work(&adev->vce.idle_work, VCE_IDLE_TIMEOUT);
	}
}

/**
 * amdgpu_vce_ring_begin_use - power up VCE
 *
 * @ring: amdgpu ring
 *
 * Make sure VCE is powerd up when we want to use it
 */
void amdgpu_vce_ring_begin_use(struct amdgpu_ring *ring)
{
	struct amdgpu_device *adev = ring->adev;
	bool set_clocks;

	if (amdgpu_sriov_vf(adev))
		return;

	mutex_lock(&adev->vce.idle_mutex);
	set_clocks = !cancel_delayed_work_sync(&adev->vce.idle_work);
	if (set_clocks) {
		if (adev->pm.dpm_enabled) {
			amdgpu_dpm_enable_vce(adev, true);
		} else {
			amdgpu_asic_set_vce_clocks(adev, 53300, 40000);
			amdgpu_device_ip_set_clockgating_state(adev, AMD_IP_BLOCK_TYPE_VCE,
							       AMD_CG_STATE_UNGATE);
			amdgpu_device_ip_set_powergating_state(adev, AMD_IP_BLOCK_TYPE_VCE,
							       AMD_PG_STATE_UNGATE);

		}
	}
	mutex_unlock(&adev->vce.idle_mutex);
}

/**
 * amdgpu_vce_ring_end_use - power VCE down
 *
 * @ring: amdgpu ring
 *
 * Schedule work to power VCE down again
 */
void amdgpu_vce_ring_end_use(struct amdgpu_ring *ring)
{
	if (!amdgpu_sriov_vf(ring->adev))
		schedule_delayed_work(&ring->adev->vce.idle_work, VCE_IDLE_TIMEOUT);
}

/**
 * amdgpu_vce_free_handles - free still open VCE handles
 *
 * @adev: amdgpu_device pointer
 * @filp: drm file pointer
 *
 * Close all VCE handles still open by this file pointer
 */
void amdgpu_vce_free_handles(struct amdgpu_device *adev, struct drm_file *filp)
{
	struct amdgpu_ring *ring = &adev->vce.ring[0];
	int i, r;
	for (i = 0; i < AMDGPU_MAX_VCE_HANDLES; ++i) {
		uint32_t handle = atomic_read(&adev->vce.handles[i]);

		if (!handle || adev->vce.filp[i] != filp)
			continue;

		r = amdgpu_vce_get_destroy_msg(ring, handle, false, NULL);
		if (r)
			DRM_ERROR("Error destroying VCE handle (%d)!\n", r);

		adev->vce.filp[i] = NULL;
		atomic_set(&adev->vce.handles[i], 0);
	}
}

/**
 * amdgpu_vce_get_create_msg - generate a VCE create msg
 *
 * @adev: amdgpu_device pointer
 * @ring: ring we should submit the msg to
 * @handle: VCE session handle to use
 * @fence: optional fence to return
 *
 * Open up a stream for HW test
 */
int amdgpu_vce_get_create_msg(struct amdgpu_ring *ring, uint32_t handle,
			      struct dma_fence **fence)
{
	const unsigned ib_size_dw = 1024;
	struct amdgpu_job *job;
	struct amdgpu_ib *ib;
	struct dma_fence *f = NULL;
	uint64_t dummy;
	int i, r;

	r = amdgpu_job_alloc_with_ib(ring->adev, ib_size_dw * 4, &job);
	if (r)
		return r;

	ib = &job->ibs[0];

	dummy = ib->gpu_addr + 1024;

	/* stitch together an VCE create msg */
	ib->length_dw = 0;
	ib->ptr[ib->length_dw++] = 0x0000000c; /* len */
	ib->ptr[ib->length_dw++] = 0x00000001; /* session cmd */
	ib->ptr[ib->length_dw++] = handle;

	if ((ring->adev->vce.fw_version >> 24) >= 52)
		ib->ptr[ib->length_dw++] = 0x00000040; /* len */
	else
		ib->ptr[ib->length_dw++] = 0x00000030; /* len */
	ib->ptr[ib->length_dw++] = 0x01000001; /* create cmd */
	ib->ptr[ib->length_dw++] = 0x00000000;
	ib->ptr[ib->length_dw++] = 0x00000042;
	ib->ptr[ib->length_dw++] = 0x0000000a;
	ib->ptr[ib->length_dw++] = 0x00000001;
	ib->ptr[ib->length_dw++] = 0x00000080;
	ib->ptr[ib->length_dw++] = 0x00000060;
	ib->ptr[ib->length_dw++] = 0x00000100;
	ib->ptr[ib->length_dw++] = 0x00000100;
	ib->ptr[ib->length_dw++] = 0x0000000c;
	ib->ptr[ib->length_dw++] = 0x00000000;
	if ((ring->adev->vce.fw_version >> 24) >= 52) {
		ib->ptr[ib->length_dw++] = 0x00000000;
		ib->ptr[ib->length_dw++] = 0x00000000;
		ib->ptr[ib->length_dw++] = 0x00000000;
		ib->ptr[ib->length_dw++] = 0x00000000;
	}

	ib->ptr[ib->length_dw++] = 0x00000014; /* len */
	ib->ptr[ib->length_dw++] = 0x05000005; /* feedback buffer */
	ib->ptr[ib->length_dw++] = upper_32_bits(dummy);
	ib->ptr[ib->length_dw++] = dummy;
	ib->ptr[ib->length_dw++] = 0x00000001;

	for (i = ib->length_dw; i < ib_size_dw; ++i)
		ib->ptr[i] = 0x0;

	r = amdgpu_job_submit_direct(job, ring, &f);
	if (r)
		goto err;

	if (fence)
		*fence = dma_fence_get(f);
	dma_fence_put(f);
	return 0;

err:
	amdgpu_job_free(job);
	return r;
}

/**
 * amdgpu_vce_get_destroy_msg - generate a VCE destroy msg
 *
 * @adev: amdgpu_device pointer
 * @ring: ring we should submit the msg to
 * @handle: VCE session handle to use
 * @fence: optional fence to return
 *
 * Close up a stream for HW test or if userspace failed to do so
 */
int amdgpu_vce_get_destroy_msg(struct amdgpu_ring *ring, uint32_t handle,
			       bool direct, struct dma_fence **fence)
{
	const unsigned ib_size_dw = 1024;
	struct amdgpu_job *job;
	struct amdgpu_ib *ib;
	struct dma_fence *f = NULL;
	int i, r;

	r = amdgpu_job_alloc_with_ib(ring->adev, ib_size_dw * 4, &job);
	if (r)
		return r;

	ib = &job->ibs[0];

	/* stitch together an VCE destroy msg */
	ib->length_dw = 0;
	ib->ptr[ib->length_dw++] = 0x0000000c; /* len */
	ib->ptr[ib->length_dw++] = 0x00000001; /* session cmd */
	ib->ptr[ib->length_dw++] = handle;

	ib->ptr[ib->length_dw++] = 0x00000020; /* len */
	ib->ptr[ib->length_dw++] = 0x00000002; /* task info */
	ib->ptr[ib->length_dw++] = 0xffffffff; /* next task info, set to 0xffffffff if no */
	ib->ptr[ib->length_dw++] = 0x00000001; /* destroy session */
	ib->ptr[ib->length_dw++] = 0x00000000;
	ib->ptr[ib->length_dw++] = 0x00000000;
	ib->ptr[ib->length_dw++] = 0xffffffff; /* feedback is not needed, set to 0xffffffff and firmware will not output feedback */
	ib->ptr[ib->length_dw++] = 0x00000000;

	ib->ptr[ib->length_dw++] = 0x00000008; /* len */
	ib->ptr[ib->length_dw++] = 0x02000001; /* destroy cmd */

	for (i = ib->length_dw; i < ib_size_dw; ++i)
		ib->ptr[i] = 0x0;

	if (direct)
		r = amdgpu_job_submit_direct(job, ring, &f);
	else
		r = amdgpu_job_submit(job, &ring->adev->vce.entity,
				      AMDGPU_FENCE_OWNER_UNDEFINED, &f);
	if (r)
		goto err;

	if (fence)
		*fence = dma_fence_get(f);
	dma_fence_put(f);
	return 0;

err:
	amdgpu_job_free(job);
	return r;
}

/**
 * amdgpu_vce_cs_validate_bo - make sure not to cross 4GB boundary
 *
 * @p: parser context
 * @lo: address of lower dword
 * @hi: address of higher dword
 * @size: minimum size
 * @index: bs/fb index
 *
 * Make sure that no BO cross a 4GB boundary.
 */
static int amdgpu_vce_validate_bo(struct amdgpu_cs_parser *p, uint32_t ib_idx,
				  int lo, int hi, unsigned size, int32_t index)
{
	int64_t offset = ((uint64_t)size) * ((int64_t)index);
	struct ttm_operation_ctx ctx = { false, false };
	struct amdgpu_bo_va_mapping *mapping;
	unsigned i, fpfn, lpfn;
	struct amdgpu_bo *bo;
	uint64_t addr;
	int r;

	addr = ((uint64_t)amdgpu_get_ib_value(p, ib_idx, lo)) |
	       ((uint64_t)amdgpu_get_ib_value(p, ib_idx, hi)) << 32;
	if (index >= 0) {
		addr += offset;
		fpfn = PAGE_ALIGN(offset) >> PAGE_SHIFT;
		lpfn = 0x100000000ULL >> PAGE_SHIFT;
	} else {
		fpfn = 0;
		lpfn = (0x100000000ULL - PAGE_ALIGN(offset)) >> PAGE_SHIFT;
	}

	r = amdgpu_cs_find_mapping(p, addr, &bo, &mapping);
	if (r) {
		DRM_ERROR("Can't find BO for addr 0x%010Lx %d %d %d %d\n",
			  addr, lo, hi, size, index);
		return r;
	}

	for (i = 0; i < bo->placement.num_placement; ++i) {
		bo->placements[i].fpfn = max(bo->placements[i].fpfn, fpfn);
		bo->placements[i].lpfn = bo->placements[i].lpfn ?
			min(bo->placements[i].lpfn, lpfn) : lpfn;
	}
	return ttm_bo_validate(&bo->tbo, &bo->placement, &ctx);
}


/**
 * amdgpu_vce_cs_reloc - command submission relocation
 *
 * @p: parser context
 * @lo: address of lower dword
 * @hi: address of higher dword
 * @size: minimum size
 *
 * Patch relocation inside command stream with real buffer address
 */
static int amdgpu_vce_cs_reloc(struct amdgpu_cs_parser *p, uint32_t ib_idx,
			       int lo, int hi, unsigned size, uint32_t index)
{
	struct amdgpu_bo_va_mapping *mapping;
	struct amdgpu_bo *bo;
	uint64_t addr;
	int r;

	if (index == 0xffffffff)
		index = 0;

	addr = ((uint64_t)amdgpu_get_ib_value(p, ib_idx, lo)) |
	       ((uint64_t)amdgpu_get_ib_value(p, ib_idx, hi)) << 32;
	addr += ((uint64_t)size) * ((uint64_t)index);

	r = amdgpu_cs_find_mapping(p, addr, &bo, &mapping);
	if (r) {
		DRM_ERROR("Can't find BO for addr 0x%010Lx %d %d %d %d\n",
			  addr, lo, hi, size, index);
		return r;
	}

	if ((addr + (uint64_t)size) >
	    (mapping->last + 1) * AMDGPU_GPU_PAGE_SIZE) {
		DRM_ERROR("BO to small for addr 0x%010Lx %d %d\n",
			  addr, lo, hi);
		return -EINVAL;
	}

	addr -= mapping->start * AMDGPU_GPU_PAGE_SIZE;
	addr += amdgpu_bo_gpu_offset(bo);
	addr -= ((uint64_t)size) * ((uint64_t)index);

	amdgpu_set_ib_value(p, ib_idx, lo, lower_32_bits(addr));
	amdgpu_set_ib_value(p, ib_idx, hi, upper_32_bits(addr));

	return 0;
}

/**
 * amdgpu_vce_validate_handle - validate stream handle
 *
 * @p: parser context
 * @handle: handle to validate
 * @allocated: allocated a new handle?
 *
 * Validates the handle and return the found session index or -EINVAL
 * we we don't have another free session index.
 */
static int amdgpu_vce_validate_handle(struct amdgpu_cs_parser *p,
				      uint32_t handle, uint32_t *allocated)
{
	unsigned i;

	/* validate the handle */
	for (i = 0; i < AMDGPU_MAX_VCE_HANDLES; ++i) {
		if (atomic_read(&p->adev->vce.handles[i]) == handle) {
			if (p->adev->vce.filp[i] != p->filp) {
				DRM_ERROR("VCE handle collision detected!\n");
				return -EINVAL;
			}
			return i;
		}
	}

	/* handle not found try to alloc a new one */
	for (i = 0; i < AMDGPU_MAX_VCE_HANDLES; ++i) {
		if (!atomic_cmpxchg(&p->adev->vce.handles[i], 0, handle)) {
			p->adev->vce.filp[i] = p->filp;
			p->adev->vce.img_size[i] = 0;
			*allocated |= 1 << i;
			return i;
		}
	}

	DRM_ERROR("No more free VCE handles!\n");
	return -EINVAL;
}

/**
 * amdgpu_vce_cs_parse - parse and validate the command stream
 *
 * @p: parser context
 *
 */
int amdgpu_vce_ring_parse_cs(struct amdgpu_cs_parser *p, uint32_t ib_idx)
{
	struct amdgpu_ib *ib = &p->job->ibs[ib_idx];
	unsigned fb_idx = 0, bs_idx = 0;
	int session_idx = -1;
	uint32_t destroyed = 0;
	uint32_t created = 0;
	uint32_t allocated = 0;
	uint32_t tmp, handle = 0;
	uint32_t *size = &tmp;
	unsigned idx;
	int i, r = 0;

	p->job->vm = NULL;
	ib->gpu_addr = amdgpu_sa_bo_gpu_addr(ib->sa_bo);

	for (idx = 0; idx < ib->length_dw;) {
		uint32_t len = amdgpu_get_ib_value(p, ib_idx, idx);
		uint32_t cmd = amdgpu_get_ib_value(p, ib_idx, idx + 1);

		if ((len < 8) || (len & 3)) {
			DRM_ERROR("invalid VCE command length (%d)!\n", len);
			r = -EINVAL;
			goto out;
		}

		switch (cmd) {
		case 0x00000002: /* task info */
			fb_idx = amdgpu_get_ib_value(p, ib_idx, idx + 6);
			bs_idx = amdgpu_get_ib_value(p, ib_idx, idx + 7);
			break;

		case 0x03000001: /* encode */
			r = amdgpu_vce_validate_bo(p, ib_idx, idx + 10,
						   idx + 9, 0, 0);
			if (r)
				goto out;

			r = amdgpu_vce_validate_bo(p, ib_idx, idx + 12,
						   idx + 11, 0, 0);
			if (r)
				goto out;
			break;

		case 0x05000001: /* context buffer */
			r = amdgpu_vce_validate_bo(p, ib_idx, idx + 3,
						   idx + 2, 0, 0);
			if (r)
				goto out;
			break;

		case 0x05000004: /* video bitstream buffer */
			tmp = amdgpu_get_ib_value(p, ib_idx, idx + 4);
			r = amdgpu_vce_validate_bo(p, ib_idx, idx + 3, idx + 2,
						   tmp, bs_idx);
			if (r)
				goto out;
			break;

		case 0x05000005: /* feedback buffer */
			r = amdgpu_vce_validate_bo(p, ib_idx, idx + 3, idx + 2,
						   4096, fb_idx);
			if (r)
				goto out;
			break;

		case 0x0500000d: /* MV buffer */
			r = amdgpu_vce_validate_bo(p, ib_idx, idx + 3,
							idx + 2, 0, 0);
			if (r)
				goto out;

			r = amdgpu_vce_validate_bo(p, ib_idx, idx + 8,
							idx + 7, 0, 0);
			if (r)
				goto out;
			break;
		}

		idx += len / 4;
	}

	for (idx = 0; idx < ib->length_dw;) {
		uint32_t len = amdgpu_get_ib_value(p, ib_idx, idx);
		uint32_t cmd = amdgpu_get_ib_value(p, ib_idx, idx + 1);

		switch (cmd) {
		case 0x00000001: /* session */
			handle = amdgpu_get_ib_value(p, ib_idx, idx + 2);
			session_idx = amdgpu_vce_validate_handle(p, handle,
								 &allocated);
			if (session_idx < 0) {
				r = session_idx;
				goto out;
			}
			size = &p->adev->vce.img_size[session_idx];
			break;

		case 0x00000002: /* task info */
			fb_idx = amdgpu_get_ib_value(p, ib_idx, idx + 6);
			bs_idx = amdgpu_get_ib_value(p, ib_idx, idx + 7);
			break;

		case 0x01000001: /* create */
			created |= 1 << session_idx;
			if (destroyed & (1 << session_idx)) {
				destroyed &= ~(1 << session_idx);
				allocated |= 1 << session_idx;

			} else if (!(allocated & (1 << session_idx))) {
				DRM_ERROR("Handle already in use!\n");
				r = -EINVAL;
				goto out;
			}

			*size = amdgpu_get_ib_value(p, ib_idx, idx + 8) *
				amdgpu_get_ib_value(p, ib_idx, idx + 10) *
				8 * 3 / 2;
			break;

		case 0x04000001: /* config extension */
		case 0x04000002: /* pic control */
		case 0x04000005: /* rate control */
		case 0x04000007: /* motion estimation */
		case 0x04000008: /* rdo */
		case 0x04000009: /* vui */
		case 0x05000002: /* auxiliary buffer */
		case 0x05000009: /* clock table */
			break;

		case 0x0500000c: /* hw config */
			switch (p->adev->asic_type) {
#ifdef CONFIG_DRM_AMDGPU_CIK
			case CHIP_KAVERI:
			case CHIP_MULLINS:
#endif
			case CHIP_CARRIZO:
				break;
			default:
				r = -EINVAL;
				goto out;
			}
			break;

		case 0x03000001: /* encode */
			r = amdgpu_vce_cs_reloc(p, ib_idx, idx + 10, idx + 9,
						*size, 0);
			if (r)
				goto out;

			r = amdgpu_vce_cs_reloc(p, ib_idx, idx + 12, idx + 11,
						*size / 3, 0);
			if (r)
				goto out;
			break;

		case 0x02000001: /* destroy */
			destroyed |= 1 << session_idx;
			break;

		case 0x05000001: /* context buffer */
			r = amdgpu_vce_cs_reloc(p, ib_idx, idx + 3, idx + 2,
						*size * 2, 0);
			if (r)
				goto out;
			break;

		case 0x05000004: /* video bitstream buffer */
			tmp = amdgpu_get_ib_value(p, ib_idx, idx + 4);
			r = amdgpu_vce_cs_reloc(p, ib_idx, idx + 3, idx + 2,
						tmp, bs_idx);
			if (r)
				goto out;
			break;

		case 0x05000005: /* feedback buffer */
			r = amdgpu_vce_cs_reloc(p, ib_idx, idx + 3, idx + 2,
						4096, fb_idx);
			if (r)
				goto out;
			break;

		case 0x0500000d: /* MV buffer */
			r = amdgpu_vce_cs_reloc(p, ib_idx, idx + 3,
							idx + 2, *size, 0);
			if (r)
				goto out;

			r = amdgpu_vce_cs_reloc(p, ib_idx, idx + 8,
							idx + 7, *size / 12, 0);
			if (r)
				goto out;
			break;

		default:
			DRM_ERROR("invalid VCE command (0x%x)!\n", cmd);
			r = -EINVAL;
			goto out;
		}

		if (session_idx == -1) {
			DRM_ERROR("no session command at start of IB\n");
			r = -EINVAL;
			goto out;
		}

		idx += len / 4;
	}

	if (allocated & ~created) {
		DRM_ERROR("New session without create command!\n");
		r = -ENOENT;
	}

out:
	if (!r) {
		/* No error, free all destroyed handle slots */
		tmp = destroyed;
	} else {
		/* Error during parsing, free all allocated handle slots */
		tmp = allocated;
	}

	for (i = 0; i < AMDGPU_MAX_VCE_HANDLES; ++i)
		if (tmp & (1 << i))
			atomic_set(&p->adev->vce.handles[i], 0);

	return r;
}

/**
 * amdgpu_vce_cs_parse_vm - parse the command stream in VM mode
 *
 * @p: parser context
 *
 */
int amdgpu_vce_ring_parse_cs_vm(struct amdgpu_cs_parser *p, uint32_t ib_idx)
{
	struct amdgpu_ib *ib = &p->job->ibs[ib_idx];
	int session_idx = -1;
	uint32_t destroyed = 0;
	uint32_t created = 0;
	uint32_t allocated = 0;
	uint32_t tmp, handle = 0;
	int i, r = 0, idx = 0;

	while (idx < ib->length_dw) {
		uint32_t len = amdgpu_get_ib_value(p, ib_idx, idx);
		uint32_t cmd = amdgpu_get_ib_value(p, ib_idx, idx + 1);

		if ((len < 8) || (len & 3)) {
			DRM_ERROR("invalid VCE command length (%d)!\n", len);
			r = -EINVAL;
			goto out;
		}

		switch (cmd) {
		case 0x00000001: /* session */
			handle = amdgpu_get_ib_value(p, ib_idx, idx + 2);
			session_idx = amdgpu_vce_validate_handle(p, handle,
								 &allocated);
			if (session_idx < 0) {
				r = session_idx;
				goto out;
			}
			break;

		case 0x01000001: /* create */
			created |= 1 << session_idx;
			if (destroyed & (1 << session_idx)) {
				destroyed &= ~(1 << session_idx);
				allocated |= 1 << session_idx;

			} else if (!(allocated & (1 << session_idx))) {
				DRM_ERROR("Handle already in use!\n");
				r = -EINVAL;
				goto out;
			}

			break;

		case 0x02000001: /* destroy */
			destroyed |= 1 << session_idx;
			break;

		default:
			break;
		}

		if (session_idx == -1) {
			DRM_ERROR("no session command at start of IB\n");
			r = -EINVAL;
			goto out;
		}

		idx += len / 4;
	}

	if (allocated & ~created) {
		DRM_ERROR("New session without create command!\n");
		r = -ENOENT;
	}

out:
	if (!r) {
		/* No error, free all destroyed handle slots */
		tmp = destroyed;
		amdgpu_ib_free(p->adev, ib, NULL);
	} else {
		/* Error during parsing, free all allocated handle slots */
		tmp = allocated;
	}

	for (i = 0; i < AMDGPU_MAX_VCE_HANDLES; ++i)
		if (tmp & (1 << i))
			atomic_set(&p->adev->vce.handles[i], 0);

	return r;
}

/**
 * amdgpu_vce_ring_emit_ib - execute indirect buffer
 *
 * @ring: engine to use
 * @ib: the IB to execute
 *
 */
void amdgpu_vce_ring_emit_ib(struct amdgpu_ring *ring, struct amdgpu_ib *ib,
			     unsigned vmid, bool ctx_switch)
{
	amdgpu_ring_write(ring, VCE_CMD_IB);
	amdgpu_ring_write(ring, lower_32_bits(ib->gpu_addr));
	amdgpu_ring_write(ring, upper_32_bits(ib->gpu_addr));
	amdgpu_ring_write(ring, ib->length_dw);
}

/**
 * amdgpu_vce_ring_emit_fence - add a fence command to the ring
 *
 * @ring: engine to use
 * @fence: the fence
 *
 */
void amdgpu_vce_ring_emit_fence(struct amdgpu_ring *ring, u64 addr, u64 seq,
				unsigned flags)
{
	WARN_ON(flags & AMDGPU_FENCE_FLAG_64BIT);

	amdgpu_ring_write(ring, VCE_CMD_FENCE);
	amdgpu_ring_write(ring, addr);
	amdgpu_ring_write(ring, upper_32_bits(addr));
	amdgpu_ring_write(ring, seq);
	amdgpu_ring_write(ring, VCE_CMD_TRAP);
	amdgpu_ring_write(ring, VCE_CMD_END);
}

/**
 * amdgpu_vce_ring_test_ring - test if VCE ring is working
 *
 * @ring: the engine to test on
 *
 */
int amdgpu_vce_ring_test_ring(struct amdgpu_ring *ring)
{
	struct amdgpu_device *adev = ring->adev;
	uint32_t rptr;
	unsigned i;
	int r, timeout = adev->usec_timeout;

	/* skip ring test for sriov*/
	if (amdgpu_sriov_vf(adev))
		return 0;

	r = amdgpu_ring_alloc(ring, 16);
	if (r) {
		DRM_ERROR("amdgpu: vce failed to lock ring %d (%d).\n",
			  ring->idx, r);
		return r;
<<<<<<< HEAD
	}
=======

	rptr = amdgpu_ring_get_rptr(ring);

>>>>>>> 407d19ab
	amdgpu_ring_write(ring, VCE_CMD_END);
	amdgpu_ring_commit(ring);

	for (i = 0; i < timeout; i++) {
		if (amdgpu_ring_get_rptr(ring) != rptr)
			break;
		DRM_UDELAY(1);
	}

	if (i < timeout) {
		DRM_DEBUG("ring test on %d succeeded in %d usecs\n",
			 ring->idx, i);
	} else {
		DRM_ERROR("amdgpu: ring %d test failed\n",
			  ring->idx);
		r = -ETIMEDOUT;
	}

	return r;
}

/**
 * amdgpu_vce_ring_test_ib - test if VCE IBs are working
 *
 * @ring: the engine to test on
 *
 */
int amdgpu_vce_ring_test_ib(struct amdgpu_ring *ring, long timeout)
{
	struct dma_fence *fence = NULL;
	long r;

	/* skip vce ring1/2 ib test for now, since it's not reliable */
	if (ring != &ring->adev->vce.ring[0])
		return 0;

	r = amdgpu_vce_get_create_msg(ring, 1, NULL);
	if (r) {
		DRM_ERROR("amdgpu: failed to get create msg (%ld).\n", r);
		goto error;
	}

	r = amdgpu_vce_get_destroy_msg(ring, 1, true, &fence);
	if (r) {
		DRM_ERROR("amdgpu: failed to get destroy ib (%ld).\n", r);
		goto error;
	}

	r = dma_fence_wait_timeout(fence, false, timeout);
	if (r == 0) {
		DRM_ERROR("amdgpu: IB test timed out.\n");
		r = -ETIMEDOUT;
	} else if (r < 0) {
		DRM_ERROR("amdgpu: fence wait failed (%ld).\n", r);
	} else {
		DRM_DEBUG("ib test on ring %d succeeded\n", ring->idx);
		r = 0;
	}
error:
	dma_fence_put(fence);
	return r;
}<|MERGE_RESOLUTION|>--- conflicted
+++ resolved
@@ -1032,8 +1032,10 @@
  * @ib: the IB to execute
  *
  */
-void amdgpu_vce_ring_emit_ib(struct amdgpu_ring *ring, struct amdgpu_ib *ib,
-			     unsigned vmid, bool ctx_switch)
+void amdgpu_vce_ring_emit_ib(struct amdgpu_ring *ring,
+				struct amdgpu_job *job,
+				struct amdgpu_ib *ib,
+				uint32_t flags)
 {
 	amdgpu_ring_write(ring, VCE_CMD_IB);
 	amdgpu_ring_write(ring, lower_32_bits(ib->gpu_addr));
@@ -1079,17 +1081,11 @@
 		return 0;
 
 	r = amdgpu_ring_alloc(ring, 16);
-	if (r) {
-		DRM_ERROR("amdgpu: vce failed to lock ring %d (%d).\n",
-			  ring->idx, r);
+	if (r)
 		return r;
-<<<<<<< HEAD
-	}
-=======
 
 	rptr = amdgpu_ring_get_rptr(ring);
 
->>>>>>> 407d19ab
 	amdgpu_ring_write(ring, VCE_CMD_END);
 	amdgpu_ring_commit(ring);
 
@@ -1099,14 +1095,8 @@
 		DRM_UDELAY(1);
 	}
 
-	if (i < timeout) {
-		DRM_DEBUG("ring test on %d succeeded in %d usecs\n",
-			 ring->idx, i);
-	} else {
-		DRM_ERROR("amdgpu: ring %d test failed\n",
-			  ring->idx);
+	if (i >= timeout)
 		r = -ETIMEDOUT;
-	}
 
 	return r;
 }
@@ -1127,27 +1117,19 @@
 		return 0;
 
 	r = amdgpu_vce_get_create_msg(ring, 1, NULL);
-	if (r) {
-		DRM_ERROR("amdgpu: failed to get create msg (%ld).\n", r);
+	if (r)
 		goto error;
-	}
 
 	r = amdgpu_vce_get_destroy_msg(ring, 1, true, &fence);
-	if (r) {
-		DRM_ERROR("amdgpu: failed to get destroy ib (%ld).\n", r);
+	if (r)
 		goto error;
-	}
 
 	r = dma_fence_wait_timeout(fence, false, timeout);
-	if (r == 0) {
-		DRM_ERROR("amdgpu: IB test timed out.\n");
+	if (r == 0)
 		r = -ETIMEDOUT;
-	} else if (r < 0) {
-		DRM_ERROR("amdgpu: fence wait failed (%ld).\n", r);
-	} else {
-		DRM_DEBUG("ib test on ring %d succeeded\n", ring->idx);
+	else if (r > 0)
 		r = 0;
-	}
+
 error:
 	dma_fence_put(fence);
 	return r;
