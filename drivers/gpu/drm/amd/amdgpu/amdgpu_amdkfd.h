/*
 * Copyright 2014 Advanced Micro Devices, Inc.
 *
 * Permission is hereby granted, free of charge, to any person obtaining a
 * copy of this software and associated documentation files (the "Software"),
 * to deal in the Software without restriction, including without limitation
 * the rights to use, copy, modify, merge, publish, distribute, sublicense,
 * and/or sell copies of the Software, and to permit persons to whom the
 * Software is furnished to do so, subject to the following conditions:
 *
 * The above copyright notice and this permission notice shall be included in
 * all copies or substantial portions of the Software.
 *
 * THE SOFTWARE IS PROVIDED "AS IS", WITHOUT WARRANTY OF ANY KIND, EXPRESS OR
 * IMPLIED, INCLUDING BUT NOT LIMITED TO THE WARRANTIES OF MERCHANTABILITY,
 * FITNESS FOR A PARTICULAR PURPOSE AND NONINFRINGEMENT.  IN NO EVENT SHALL
 * THE COPYRIGHT HOLDER(S) OR AUTHOR(S) BE LIABLE FOR ANY CLAIM, DAMAGES OR
 * OTHER LIABILITY, WHETHER IN AN ACTION OF CONTRACT, TORT OR OTHERWISE,
 * ARISING FROM, OUT OF OR IN CONNECTION WITH THE SOFTWARE OR THE USE OR
 * OTHER DEALINGS IN THE SOFTWARE.
 */

/* amdgpu_amdkfd.h defines the private interface between amdgpu and amdkfd. */

#ifndef AMDGPU_AMDKFD_H_INCLUDED
#define AMDGPU_AMDKFD_H_INCLUDED

#include <linux/types.h>
#include <linux/mm.h>
#include <linux/mmu_context.h>
#include <linux/workqueue.h>
#include <kgd_kfd_interface.h>
#include <drm/ttm/ttm_execbuf_util.h>
#include "amdgpu_sync.h"
#include "amdgpu_vm.h"

extern const struct kgd2kfd_calls *kgd2kfd;

struct amdgpu_device;

struct kfd_bo_va_list {
	struct list_head bo_list;
	struct amdgpu_bo_va *bo_va;
	void *kgd_dev;
	bool is_mapped;
	uint64_t va;
	uint64_t pte_flags;
};

struct kgd_mem {
	struct mutex lock;
	struct amdgpu_bo *bo;
	struct list_head bo_va_list;
	/* protected by amdkfd_process_info.lock */
	struct ttm_validate_buffer validate_list;
	struct ttm_validate_buffer resv_list;
	uint32_t domain;
	unsigned int mapped_to_gpu_memory;
	uint64_t va;

	uint32_t mapping_flags;

	atomic_t invalid;
	struct amdkfd_process_info *process_info;
	struct page **user_pages;

	struct amdgpu_sync sync;

	bool aql_queue;
};

/* KFD Memory Eviction */
struct amdgpu_amdkfd_fence {
	struct dma_fence base;
	struct mm_struct *mm;
	spinlock_t lock;
	char timeline_name[TASK_COMM_LEN];
};

<<<<<<< HEAD
=======
struct amdgpu_kfd_dev {
	struct kfd_dev *dev;
	uint64_t vram_used;
};

enum kgd_engine_type {
	KGD_ENGINE_PFP = 1,
	KGD_ENGINE_ME,
	KGD_ENGINE_CE,
	KGD_ENGINE_MEC1,
	KGD_ENGINE_MEC2,
	KGD_ENGINE_RLC,
	KGD_ENGINE_SDMA1,
	KGD_ENGINE_SDMA2,
	KGD_ENGINE_MAX
};

>>>>>>> 407d19ab
struct amdgpu_amdkfd_fence *amdgpu_amdkfd_fence_create(u64 context,
						       struct mm_struct *mm);
bool amdkfd_fence_check_mm(struct dma_fence *f, struct mm_struct *mm);
struct amdgpu_amdkfd_fence *to_amdgpu_amdkfd_fence(struct dma_fence *f);

struct amdkfd_process_info {
	/* List head of all VMs that belong to a KFD process */
	struct list_head vm_list_head;
	/* List head for all KFD BOs that belong to a KFD process. */
	struct list_head kfd_bo_list;
	/* List of userptr BOs that are valid or invalid */
	struct list_head userptr_valid_list;
	struct list_head userptr_inval_list;
	/* Lock to protect kfd_bo_list */
	struct mutex lock;

	/* Number of VMs */
	unsigned int n_vms;
	/* Eviction Fence */
	struct amdgpu_amdkfd_fence *eviction_fence;

	/* MMU-notifier related fields */
	atomic_t evicted_bos;
	struct delayed_work restore_userptr_work;
	struct pid *pid;
};

int amdgpu_amdkfd_init(void);
void amdgpu_amdkfd_fini(void);

void amdgpu_amdkfd_suspend(struct amdgpu_device *adev);
int amdgpu_amdkfd_resume(struct amdgpu_device *adev);
void amdgpu_amdkfd_interrupt(struct amdgpu_device *adev,
			const void *ih_ring_entry);
void amdgpu_amdkfd_device_probe(struct amdgpu_device *adev);
void amdgpu_amdkfd_device_init(struct amdgpu_device *adev);
void amdgpu_amdkfd_device_fini(struct amdgpu_device *adev);

int amdgpu_amdkfd_evict_userptr(struct kgd_mem *mem, struct mm_struct *mm);
int amdgpu_amdkfd_submit_ib(struct kgd_dev *kgd, enum kgd_engine_type engine,
				uint32_t vmid, uint64_t gpu_addr,
				uint32_t *ib_cmd, uint32_t ib_len);
void amdgpu_amdkfd_set_compute_idle(struct kgd_dev *kgd, bool idle);

struct kfd2kgd_calls *amdgpu_amdkfd_gfx_7_get_functions(void);
struct kfd2kgd_calls *amdgpu_amdkfd_gfx_8_0_get_functions(void);
struct kfd2kgd_calls *amdgpu_amdkfd_gfx_9_0_get_functions(void);

bool amdgpu_amdkfd_is_kfd_vmid(struct amdgpu_device *adev, u32 vmid);

int amdgpu_amdkfd_pre_reset(struct amdgpu_device *adev);

int amdgpu_amdkfd_post_reset(struct amdgpu_device *adev);

void amdgpu_amdkfd_gpu_reset(struct kgd_dev *kgd);

/* Shared API */
<<<<<<< HEAD
int alloc_gtt_mem(struct kgd_dev *kgd, size_t size,
			void **mem_obj, uint64_t *gpu_addr,
			void **cpu_ptr, bool mqd_gfx9);
void free_gtt_mem(struct kgd_dev *kgd, void *mem_obj);
void get_local_mem_info(struct kgd_dev *kgd,
			struct kfd_local_mem_info *mem_info);
uint64_t get_gpu_clock_counter(struct kgd_dev *kgd);

uint32_t get_max_engine_clock_in_mhz(struct kgd_dev *kgd);
void get_cu_info(struct kgd_dev *kgd, struct kfd_cu_info *cu_info);
=======
int amdgpu_amdkfd_alloc_gtt_mem(struct kgd_dev *kgd, size_t size,
				void **mem_obj, uint64_t *gpu_addr,
				void **cpu_ptr, bool mqd_gfx9);
void amdgpu_amdkfd_free_gtt_mem(struct kgd_dev *kgd, void *mem_obj);
uint32_t amdgpu_amdkfd_get_fw_version(struct kgd_dev *kgd,
				      enum kgd_engine_type type);
void amdgpu_amdkfd_get_local_mem_info(struct kgd_dev *kgd,
				      struct kfd_local_mem_info *mem_info);
uint64_t amdgpu_amdkfd_get_gpu_clock_counter(struct kgd_dev *kgd);

uint32_t amdgpu_amdkfd_get_max_engine_clock_in_mhz(struct kgd_dev *kgd);
void amdgpu_amdkfd_get_cu_info(struct kgd_dev *kgd, struct kfd_cu_info *cu_info);
int amdgpu_amdkfd_get_dmabuf_info(struct kgd_dev *kgd, int dma_buf_fd,
				  struct kgd_dev **dmabuf_kgd,
				  uint64_t *bo_size, void *metadata_buffer,
				  size_t buffer_size, uint32_t *metadata_size,
				  uint32_t *flags);
>>>>>>> 407d19ab
uint64_t amdgpu_amdkfd_get_vram_usage(struct kgd_dev *kgd);

#define read_user_wptr(mmptr, wptr, dst)				\
	({								\
		bool valid = false;					\
		if ((mmptr) && (wptr)) {				\
			if ((mmptr) == current->mm) {			\
				valid = !get_user((dst), (wptr));	\
			} else if (current->mm == NULL) {		\
				use_mm(mmptr);				\
				valid = !get_user((dst), (wptr));	\
				unuse_mm(mmptr);			\
			}						\
		}							\
		valid;							\
	})

/* GPUVM API */
int amdgpu_amdkfd_gpuvm_create_process_vm(struct kgd_dev *kgd, void **vm,
					void **process_info,
					struct dma_fence **ef);
int amdgpu_amdkfd_gpuvm_acquire_process_vm(struct kgd_dev *kgd,
					struct file *filp,
					void **vm, void **process_info,
					struct dma_fence **ef);
void amdgpu_amdkfd_gpuvm_destroy_cb(struct amdgpu_device *adev,
				struct amdgpu_vm *vm);
void amdgpu_amdkfd_gpuvm_destroy_process_vm(struct kgd_dev *kgd, void *vm);
uint32_t amdgpu_amdkfd_gpuvm_get_process_page_dir(void *vm);
int amdgpu_amdkfd_gpuvm_alloc_memory_of_gpu(
		struct kgd_dev *kgd, uint64_t va, uint64_t size,
		void *vm, struct kgd_mem **mem,
		uint64_t *offset, uint32_t flags);
int amdgpu_amdkfd_gpuvm_free_memory_of_gpu(
		struct kgd_dev *kgd, struct kgd_mem *mem);
int amdgpu_amdkfd_gpuvm_map_memory_to_gpu(
		struct kgd_dev *kgd, struct kgd_mem *mem, void *vm);
int amdgpu_amdkfd_gpuvm_unmap_memory_from_gpu(
		struct kgd_dev *kgd, struct kgd_mem *mem, void *vm);
int amdgpu_amdkfd_gpuvm_sync_memory(
		struct kgd_dev *kgd, struct kgd_mem *mem, bool intr);
int amdgpu_amdkfd_gpuvm_map_gtt_bo_to_kernel(struct kgd_dev *kgd,
		struct kgd_mem *mem, void **kptr, uint64_t *size);
int amdgpu_amdkfd_gpuvm_restore_process_bos(void *process_info,
					    struct dma_fence **ef);

int amdgpu_amdkfd_gpuvm_get_vm_fault_info(struct kgd_dev *kgd,
					      struct kfd_vm_fault_info *info);

void amdgpu_amdkfd_gpuvm_init_mem_limits(void);
<<<<<<< HEAD
void amdgpu_amdkfd_unreserve_system_memory_limit(struct amdgpu_bo *bo);
=======
void amdgpu_amdkfd_unreserve_memory_limit(struct amdgpu_bo *bo);

/* KGD2KFD callbacks */
int kgd2kfd_init(void);
void kgd2kfd_exit(void);
struct kfd_dev *kgd2kfd_probe(struct kgd_dev *kgd, struct pci_dev *pdev,
			      const struct kfd2kgd_calls *f2g);
bool kgd2kfd_device_init(struct kfd_dev *kfd,
			 const struct kgd2kfd_shared_resources *gpu_resources);
void kgd2kfd_device_exit(struct kfd_dev *kfd);
void kgd2kfd_suspend(struct kfd_dev *kfd);
int kgd2kfd_resume(struct kfd_dev *kfd);
int kgd2kfd_pre_reset(struct kfd_dev *kfd);
int kgd2kfd_post_reset(struct kfd_dev *kfd);
void kgd2kfd_interrupt(struct kfd_dev *kfd, const void *ih_ring_entry);
int kgd2kfd_quiesce_mm(struct mm_struct *mm);
int kgd2kfd_resume_mm(struct mm_struct *mm);
int kgd2kfd_schedule_evict_and_restore_process(struct mm_struct *mm,
					       struct dma_fence *fence);
void kgd2kfd_set_sram_ecc_flag(struct kfd_dev *kfd);
>>>>>>> 407d19ab

#endif /* AMDGPU_AMDKFD_H_INCLUDED */<|MERGE_RESOLUTION|>--- conflicted
+++ resolved
@@ -27,14 +27,13 @@
 
 #include <linux/types.h>
 #include <linux/mm.h>
-#include <linux/mmu_context.h>
 #include <linux/workqueue.h>
 #include <kgd_kfd_interface.h>
 #include <drm/ttm/ttm_execbuf_util.h>
 #include "amdgpu_sync.h"
 #include "amdgpu_vm.h"
 
-extern const struct kgd2kfd_calls *kgd2kfd;
+extern uint64_t amdgpu_amdkfd_total_mem_size;
 
 struct amdgpu_device;
 
@@ -77,8 +76,6 @@
 	char timeline_name[TASK_COMM_LEN];
 };
 
-<<<<<<< HEAD
-=======
 struct amdgpu_kfd_dev {
 	struct kfd_dev *dev;
 	uint64_t vram_used;
@@ -96,7 +93,6 @@
 	KGD_ENGINE_MAX
 };
 
->>>>>>> 407d19ab
 struct amdgpu_amdkfd_fence *amdgpu_amdkfd_fence_create(u64 context,
 						       struct mm_struct *mm);
 bool amdkfd_fence_check_mm(struct dma_fence *f, struct mm_struct *mm);
@@ -154,18 +150,6 @@
 void amdgpu_amdkfd_gpu_reset(struct kgd_dev *kgd);
 
 /* Shared API */
-<<<<<<< HEAD
-int alloc_gtt_mem(struct kgd_dev *kgd, size_t size,
-			void **mem_obj, uint64_t *gpu_addr,
-			void **cpu_ptr, bool mqd_gfx9);
-void free_gtt_mem(struct kgd_dev *kgd, void *mem_obj);
-void get_local_mem_info(struct kgd_dev *kgd,
-			struct kfd_local_mem_info *mem_info);
-uint64_t get_gpu_clock_counter(struct kgd_dev *kgd);
-
-uint32_t get_max_engine_clock_in_mhz(struct kgd_dev *kgd);
-void get_cu_info(struct kgd_dev *kgd, struct kfd_cu_info *cu_info);
-=======
 int amdgpu_amdkfd_alloc_gtt_mem(struct kgd_dev *kgd, size_t size,
 				void **mem_obj, uint64_t *gpu_addr,
 				void **cpu_ptr, bool mqd_gfx9);
@@ -183,8 +167,8 @@
 				  uint64_t *bo_size, void *metadata_buffer,
 				  size_t buffer_size, uint32_t *metadata_size,
 				  uint32_t *flags);
->>>>>>> 407d19ab
 uint64_t amdgpu_amdkfd_get_vram_usage(struct kgd_dev *kgd);
+uint64_t amdgpu_amdkfd_get_hive_id(struct kgd_dev *kgd);
 
 #define read_user_wptr(mmptr, wptr, dst)				\
 	({								\
@@ -202,17 +186,18 @@
 	})
 
 /* GPUVM API */
-int amdgpu_amdkfd_gpuvm_create_process_vm(struct kgd_dev *kgd, void **vm,
-					void **process_info,
+int amdgpu_amdkfd_gpuvm_create_process_vm(struct kgd_dev *kgd, unsigned int pasid,
+					void **vm, void **process_info,
 					struct dma_fence **ef);
 int amdgpu_amdkfd_gpuvm_acquire_process_vm(struct kgd_dev *kgd,
-					struct file *filp,
+					struct file *filp, unsigned int pasid,
 					void **vm, void **process_info,
 					struct dma_fence **ef);
 void amdgpu_amdkfd_gpuvm_destroy_cb(struct amdgpu_device *adev,
 				struct amdgpu_vm *vm);
 void amdgpu_amdkfd_gpuvm_destroy_process_vm(struct kgd_dev *kgd, void *vm);
-uint32_t amdgpu_amdkfd_gpuvm_get_process_page_dir(void *vm);
+void amdgpu_amdkfd_gpuvm_release_process_vm(struct kgd_dev *kgd, void *vm);
+uint64_t amdgpu_amdkfd_gpuvm_get_process_page_dir(void *vm);
 int amdgpu_amdkfd_gpuvm_alloc_memory_of_gpu(
 		struct kgd_dev *kgd, uint64_t va, uint64_t size,
 		void *vm, struct kgd_mem **mem,
@@ -233,10 +218,13 @@
 int amdgpu_amdkfd_gpuvm_get_vm_fault_info(struct kgd_dev *kgd,
 					      struct kfd_vm_fault_info *info);
 
+int amdgpu_amdkfd_gpuvm_import_dmabuf(struct kgd_dev *kgd,
+				      struct dma_buf *dmabuf,
+				      uint64_t va, void *vm,
+				      struct kgd_mem **mem, uint64_t *size,
+				      uint64_t *mmap_offset);
+
 void amdgpu_amdkfd_gpuvm_init_mem_limits(void);
-<<<<<<< HEAD
-void amdgpu_amdkfd_unreserve_system_memory_limit(struct amdgpu_bo *bo);
-=======
 void amdgpu_amdkfd_unreserve_memory_limit(struct amdgpu_bo *bo);
 
 /* KGD2KFD callbacks */
@@ -257,6 +245,5 @@
 int kgd2kfd_schedule_evict_and_restore_process(struct mm_struct *mm,
 					       struct dma_fence *fence);
 void kgd2kfd_set_sram_ecc_flag(struct kfd_dev *kfd);
->>>>>>> 407d19ab
 
 #endif /* AMDGPU_AMDKFD_H_INCLUDED */