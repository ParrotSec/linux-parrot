--- conflicted
+++ resolved
@@ -28,6 +28,31 @@
 #include "amdgpu_sched.h"
 #include "amdgpu_ras.h"
 
+#define to_amdgpu_ctx_entity(e)	\
+	container_of((e), struct amdgpu_ctx_entity, entity)
+
+const unsigned int amdgpu_ctx_num_entities[AMDGPU_HW_IP_NUM] = {
+	[AMDGPU_HW_IP_GFX]	=	1,
+	[AMDGPU_HW_IP_COMPUTE]	=	4,
+	[AMDGPU_HW_IP_DMA]	=	2,
+	[AMDGPU_HW_IP_UVD]	=	1,
+	[AMDGPU_HW_IP_VCE]	=	1,
+	[AMDGPU_HW_IP_UVD_ENC]	=	1,
+	[AMDGPU_HW_IP_VCN_DEC]	=	1,
+	[AMDGPU_HW_IP_VCN_ENC]	=	1,
+	[AMDGPU_HW_IP_VCN_JPEG]	=	1,
+};
+
+static int amdgput_ctx_total_num_entities(void)
+{
+	unsigned i, num_entities = 0;
+
+	for (i = 0; i < AMDGPU_HW_IP_NUM; ++i)
+		num_entities += amdgpu_ctx_num_entities[i];
+
+	return num_entities;
+}
+
 static int amdgpu_ctx_priority_permit(struct drm_file *filp,
 				      enum drm_sched_priority priority)
 {
@@ -49,6 +74,7 @@
 			   struct drm_file *filp,
 			   struct amdgpu_ctx *ctx)
 {
+	unsigned num_entities = amdgput_ctx_total_num_entities();
 	unsigned i, j;
 	int r;
 
@@ -61,19 +87,33 @@
 
 	memset(ctx, 0, sizeof(*ctx));
 	ctx->adev = adev;
-	kref_init(&ctx->refcount);
-	spin_lock_init(&ctx->ring_lock);
-	ctx->fences = kcalloc(amdgpu_sched_jobs * AMDGPU_MAX_RINGS,
+
+	ctx->fences = kcalloc(amdgpu_sched_jobs * num_entities,
 			      sizeof(struct dma_fence*), GFP_KERNEL);
 	if (!ctx->fences)
 		return -ENOMEM;
 
+	ctx->entities[0] = kcalloc(num_entities,
+				   sizeof(struct amdgpu_ctx_entity),
+				   GFP_KERNEL);
+	if (!ctx->entities[0]) {
+		r = -ENOMEM;
+		goto error_free_fences;
+	}
+
+	for (i = 0; i < num_entities; ++i) {
+		struct amdgpu_ctx_entity *entity = &ctx->entities[0][i];
+
+		entity->sequence = 1;
+		entity->fences = &ctx->fences[amdgpu_sched_jobs * i];
+	}
+	for (i = 1; i < AMDGPU_HW_IP_NUM; ++i)
+		ctx->entities[i] = ctx->entities[i - 1] +
+			amdgpu_ctx_num_entities[i - 1];
+
+	kref_init(&ctx->refcount);
+	spin_lock_init(&ctx->ring_lock);
 	mutex_init(&ctx->lock);
-
-	for (i = 0; i < AMDGPU_MAX_RINGS; ++i) {
-		ctx->rings[i].sequence = 1;
-		ctx->rings[i].fences = &ctx->fences[amdgpu_sched_jobs * i];
-	}
 
 	ctx->reset_counter = atomic_read(&adev->gpu_reset_counter);
 	ctx->reset_counter_query = ctx->reset_counter;
@@ -81,31 +121,75 @@
 	ctx->init_priority = priority;
 	ctx->override_priority = DRM_SCHED_PRIORITY_UNSET;
 
-	/* create context entity for each ring */
-	for (i = 0; i < adev->num_rings; i++) {
-		struct amdgpu_ring *ring = adev->rings[i];
-		struct drm_sched_rq *rq;
-
-		rq = &ring->sched.sched_rq[priority];
-
-		if (ring == &adev->gfx.kiq.ring)
-			continue;
-
-		r = drm_sched_entity_init(&ctx->rings[i].entity,
-					  &rq, 1, &ctx->guilty);
+	for (i = 0; i < AMDGPU_HW_IP_NUM; ++i) {
+		struct amdgpu_ring *rings[AMDGPU_MAX_RINGS];
+		struct drm_sched_rq *rqs[AMDGPU_MAX_RINGS];
+		unsigned num_rings;
+		unsigned num_rqs = 0;
+
+		switch (i) {
+		case AMDGPU_HW_IP_GFX:
+			rings[0] = &adev->gfx.gfx_ring[0];
+			num_rings = 1;
+			break;
+		case AMDGPU_HW_IP_COMPUTE:
+			for (j = 0; j < adev->gfx.num_compute_rings; ++j)
+				rings[j] = &adev->gfx.compute_ring[j];
+			num_rings = adev->gfx.num_compute_rings;
+			break;
+		case AMDGPU_HW_IP_DMA:
+			for (j = 0; j < adev->sdma.num_instances; ++j)
+				rings[j] = &adev->sdma.instance[j].ring;
+			num_rings = adev->sdma.num_instances;
+			break;
+		case AMDGPU_HW_IP_UVD:
+			rings[0] = &adev->uvd.inst[0].ring;
+			num_rings = 1;
+			break;
+		case AMDGPU_HW_IP_VCE:
+			rings[0] = &adev->vce.ring[0];
+			num_rings = 1;
+			break;
+		case AMDGPU_HW_IP_UVD_ENC:
+			rings[0] = &adev->uvd.inst[0].ring_enc[0];
+			num_rings = 1;
+			break;
+		case AMDGPU_HW_IP_VCN_DEC:
+			rings[0] = &adev->vcn.ring_dec;
+			num_rings = 1;
+			break;
+		case AMDGPU_HW_IP_VCN_ENC:
+			rings[0] = &adev->vcn.ring_enc[0];
+			num_rings = 1;
+			break;
+		case AMDGPU_HW_IP_VCN_JPEG:
+			rings[0] = &adev->vcn.ring_jpeg;
+			num_rings = 1;
+			break;
+		}
+
+		for (j = 0; j < num_rings; ++j) {
+			if (!rings[j]->adev)
+				continue;
+
+			rqs[num_rqs++] = &rings[j]->sched.sched_rq[priority];
+		}
+
+		for (j = 0; j < amdgpu_ctx_num_entities[i]; ++j)
+			r = drm_sched_entity_init(&ctx->entities[i][j].entity,
+						  rqs, num_rqs, &ctx->guilty);
 		if (r)
-			goto failed;
-	}
-
-	r = amdgpu_queue_mgr_init(adev, &ctx->queue_mgr);
-	if (r)
-		goto failed;
+			goto error_cleanup_entities;
+	}
 
 	return 0;
 
-failed:
-	for (j = 0; j < i; j++)
-		drm_sched_entity_destroy(&ctx->rings[j].entity);
+error_cleanup_entities:
+	for (i = 0; i < num_entities; ++i)
+		drm_sched_entity_destroy(&ctx->entities[0][i].entity);
+	kfree(ctx->entities[0]);
+
+error_free_fences:
 	kfree(ctx->fences);
 	ctx->fences = NULL;
 	return r;
@@ -114,23 +198,45 @@
 static void amdgpu_ctx_fini(struct kref *ref)
 {
 	struct amdgpu_ctx *ctx = container_of(ref, struct amdgpu_ctx, refcount);
+	unsigned num_entities = amdgput_ctx_total_num_entities();
 	struct amdgpu_device *adev = ctx->adev;
 	unsigned i, j;
 
 	if (!adev)
 		return;
 
-	for (i = 0; i < AMDGPU_MAX_RINGS; ++i)
+	for (i = 0; i < num_entities; ++i)
 		for (j = 0; j < amdgpu_sched_jobs; ++j)
-			dma_fence_put(ctx->rings[i].fences[j]);
+			dma_fence_put(ctx->entities[0][i].fences[j]);
 	kfree(ctx->fences);
-	ctx->fences = NULL;
-
-	amdgpu_queue_mgr_fini(adev, &ctx->queue_mgr);
+	kfree(ctx->entities[0]);
 
 	mutex_destroy(&ctx->lock);
 
 	kfree(ctx);
+}
+
+int amdgpu_ctx_get_entity(struct amdgpu_ctx *ctx, u32 hw_ip, u32 instance,
+			  u32 ring, struct drm_sched_entity **entity)
+{
+	if (hw_ip >= AMDGPU_HW_IP_NUM) {
+		DRM_ERROR("unknown HW IP type: %d\n", hw_ip);
+		return -EINVAL;
+	}
+
+	/* Right now all IPs have only one instance - multiple rings. */
+	if (instance != 0) {
+		DRM_DEBUG("invalid ip instance: %d\n", instance);
+		return -EINVAL;
+	}
+
+	if (ring >= amdgpu_ctx_num_entities[hw_ip]) {
+		DRM_DEBUG("invalid ring: %d %d\n", hw_ip, ring);
+		return -EINVAL;
+	}
+
+	*entity = &ctx->entities[hw_ip][ring].entity;
+	return 0;
 }
 
 static int amdgpu_ctx_alloc(struct amdgpu_device *adev,
@@ -148,7 +254,7 @@
 		return -ENOMEM;
 
 	mutex_lock(&mgr->lock);
-	r = idr_alloc(&mgr->ctx_handles, ctx, 1, 0, GFP_KERNEL);
+	r = idr_alloc(&mgr->ctx_handles, ctx, 1, AMDGPU_VM_MAX_NUM_CTX, GFP_KERNEL);
 	if (r < 0) {
 		mutex_unlock(&mgr->lock);
 		kfree(ctx);
@@ -169,17 +275,17 @@
 static void amdgpu_ctx_do_release(struct kref *ref)
 {
 	struct amdgpu_ctx *ctx;
+	unsigned num_entities;
 	u32 i;
 
 	ctx = container_of(ref, struct amdgpu_ctx, refcount);
 
-	for (i = 0; i < ctx->adev->num_rings; i++) {
-
-		if (ctx->adev->rings[i] == &ctx->adev->gfx.kiq.ring)
-			continue;
-
-		drm_sched_entity_destroy(&ctx->rings[i].entity);
-	}
+	num_entities = 0;
+	for (i = 0; i < AMDGPU_HW_IP_NUM; i++)
+		num_entities += amdgpu_ctx_num_entities[i];
+
+	for (i = 0; i < num_entities; i++)
+		drm_sched_entity_destroy(&ctx->entities[0][i].entity);
 
 	amdgpu_ctx_fini(ref);
 }
@@ -351,56 +457,56 @@
 	return 0;
 }
 
-int amdgpu_ctx_add_fence(struct amdgpu_ctx *ctx, struct amdgpu_ring *ring,
-			      struct dma_fence *fence, uint64_t* handler)
-{
-	struct amdgpu_ctx_ring *cring = & ctx->rings[ring->idx];
-	uint64_t seq = cring->sequence;
+void amdgpu_ctx_add_fence(struct amdgpu_ctx *ctx,
+			  struct drm_sched_entity *entity,
+			  struct dma_fence *fence, uint64_t* handle)
+{
+	struct amdgpu_ctx_entity *centity = to_amdgpu_ctx_entity(entity);
+	uint64_t seq = centity->sequence;
+	struct dma_fence *other = NULL;
 	unsigned idx = 0;
-	struct dma_fence *other = NULL;
 
 	idx = seq & (amdgpu_sched_jobs - 1);
-	other = cring->fences[idx];
+	other = centity->fences[idx];
 	if (other)
 		BUG_ON(!dma_fence_is_signaled(other));
 
 	dma_fence_get(fence);
 
 	spin_lock(&ctx->ring_lock);
-	cring->fences[idx] = fence;
-	cring->sequence++;
+	centity->fences[idx] = fence;
+	centity->sequence++;
 	spin_unlock(&ctx->ring_lock);
 
 	dma_fence_put(other);
-	if (handler)
-		*handler = seq;
-
-	return 0;
+	if (handle)
+		*handle = seq;
 }
 
 struct dma_fence *amdgpu_ctx_get_fence(struct amdgpu_ctx *ctx,
-				       struct amdgpu_ring *ring, uint64_t seq)
-{
-	struct amdgpu_ctx_ring *cring = & ctx->rings[ring->idx];
+				       struct drm_sched_entity *entity,
+				       uint64_t seq)
+{
+	struct amdgpu_ctx_entity *centity = to_amdgpu_ctx_entity(entity);
 	struct dma_fence *fence;
 
 	spin_lock(&ctx->ring_lock);
 
 	if (seq == ~0ull)
-		seq = ctx->rings[ring->idx].sequence - 1;
-
-	if (seq >= cring->sequence) {
+		seq = centity->sequence - 1;
+
+	if (seq >= centity->sequence) {
 		spin_unlock(&ctx->ring_lock);
 		return ERR_PTR(-EINVAL);
 	}
 
 
-	if (seq + amdgpu_sched_jobs < cring->sequence) {
+	if (seq + amdgpu_sched_jobs < centity->sequence) {
 		spin_unlock(&ctx->ring_lock);
 		return NULL;
 	}
 
-	fence = dma_fence_get(cring->fences[seq & (amdgpu_sched_jobs - 1)]);
+	fence = dma_fence_get(centity->fences[seq & (amdgpu_sched_jobs - 1)]);
 	spin_unlock(&ctx->ring_lock);
 
 	return fence;
@@ -409,35 +515,28 @@
 void amdgpu_ctx_priority_override(struct amdgpu_ctx *ctx,
 				  enum drm_sched_priority priority)
 {
-	int i;
-	struct amdgpu_device *adev = ctx->adev;
-	struct drm_sched_rq *rq;
-	struct drm_sched_entity *entity;
-	struct amdgpu_ring *ring;
+	unsigned num_entities = amdgput_ctx_total_num_entities();
 	enum drm_sched_priority ctx_prio;
+	unsigned i;
 
 	ctx->override_priority = priority;
 
 	ctx_prio = (ctx->override_priority == DRM_SCHED_PRIORITY_UNSET) ?
 			ctx->init_priority : ctx->override_priority;
 
-	for (i = 0; i < adev->num_rings; i++) {
-		ring = adev->rings[i];
-		entity = &ctx->rings[i].entity;
-		rq = &ring->sched.sched_rq[ctx_prio];
-
-		if (ring->funcs->type == AMDGPU_RING_TYPE_KIQ)
-			continue;
-
-		drm_sched_entity_set_rq(entity, rq);
-	}
-}
-
-int amdgpu_ctx_wait_prev_fence(struct amdgpu_ctx *ctx, unsigned ring_id)
-{
-	struct amdgpu_ctx_ring *cring = &ctx->rings[ring_id];
-	unsigned idx = cring->sequence & (amdgpu_sched_jobs - 1);
-	struct dma_fence *other = cring->fences[idx];
+	for (i = 0; i < num_entities; i++) {
+		struct drm_sched_entity *entity = &ctx->entities[0][i].entity;
+
+		drm_sched_entity_set_priority(entity, ctx_prio);
+	}
+}
+
+int amdgpu_ctx_wait_prev_fence(struct amdgpu_ctx *ctx,
+			       struct drm_sched_entity *entity)
+{
+	struct amdgpu_ctx_entity *centity = to_amdgpu_ctx_entity(entity);
+	unsigned idx = centity->sequence & (amdgpu_sched_jobs - 1);
+	struct dma_fence *other = centity->fences[idx];
 
 	if (other) {
 		signed long r;
@@ -461,6 +560,7 @@
 
 long amdgpu_ctx_mgr_entity_flush(struct amdgpu_ctx_mgr *mgr, long timeout)
 {
+	unsigned num_entities = amdgput_ctx_total_num_entities();
 	struct amdgpu_ctx *ctx;
 	struct idr *idp;
 	uint32_t id, i;
@@ -469,27 +569,11 @@
 
 	mutex_lock(&mgr->lock);
 	idr_for_each_entry(idp, ctx, id) {
-<<<<<<< HEAD
-
-		if (!ctx->adev) {
-			mutex_unlock(&mgr->lock);
-			return;
-		}
-
-		for (i = 0; i < ctx->adev->num_rings; i++) {
-
-			if (ctx->adev->rings[i] == &ctx->adev->gfx.kiq.ring)
-				continue;
-
-			max_wait = drm_sched_entity_flush(&ctx->rings[i].entity,
-							  max_wait);
-=======
 		for (i = 0; i < num_entities; i++) {
 			struct drm_sched_entity *entity;
 
 			entity = &ctx->entities[0][i].entity;
 			timeout = drm_sched_entity_flush(entity, timeout);
->>>>>>> 407d19ab
 		}
 	}
 	mutex_unlock(&mgr->lock);
@@ -498,6 +582,7 @@
 
 void amdgpu_ctx_mgr_entity_fini(struct amdgpu_ctx_mgr *mgr)
 {
+	unsigned num_entities = amdgput_ctx_total_num_entities();
 	struct amdgpu_ctx *ctx;
 	struct idr *idp;
 	uint32_t id, i;
@@ -505,27 +590,13 @@
 	idp = &mgr->ctx_handles;
 
 	idr_for_each_entry(idp, ctx, id) {
-<<<<<<< HEAD
-
-		if (!ctx->adev)
-			return;
-
-		for (i = 0; i < ctx->adev->num_rings; i++) {
-=======
 		if (kref_read(&ctx->refcount) != 1) {
 			DRM_ERROR("ctx %p is still alive\n", ctx);
 			continue;
 		}
->>>>>>> 407d19ab
-
-			if (ctx->adev->rings[i] == &ctx->adev->gfx.kiq.ring)
-				continue;
-
-			if (kref_read(&ctx->refcount) == 1)
-				drm_sched_entity_fini(&ctx->rings[i].entity);
-			else
-				DRM_ERROR("ctx %p is still alive\n", ctx);
-		}
+
+		for (i = 0; i < num_entities; i++)
+			drm_sched_entity_fini(&ctx->entities[0][i].entity);
 	}
 }
 
