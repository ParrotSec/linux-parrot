--- conflicted
+++ resolved
@@ -746,10 +746,26 @@
 
 	memcpy(pp_table, pptable_information->smc_pptable, sizeof(PPTable_t));
 
-	result = vega12_copy_table_to_smc(hwmgr,
-			(uint8_t *)pp_table, TABLE_PPTABLE);
+	result = smum_smc_table_manager(hwmgr,
+					(uint8_t *)pp_table, TABLE_PPTABLE, false);
 	PP_ASSERT_WITH_CODE(!result,
 			"Failed to upload PPtable!", return result);
+
+	return 0;
+}
+
+static int vega12_run_acg_btc(struct pp_hwmgr *hwmgr)
+{
+	uint32_t result;
+
+	PP_ASSERT_WITH_CODE(
+		smum_send_msg_to_smc(hwmgr, PPSMC_MSG_RunAcgBtc) == 0,
+		"[Run_ACG_BTC] Attempt to run ACG BTC failed!",
+		return -EINVAL);
+
+	result = smum_get_argument(hwmgr);
+	PP_ASSERT_WITH_CODE(result == 1,
+			"Failed to run ACG BTC!", return -EINVAL);
 
 	return 0;
 }
@@ -932,6 +948,11 @@
 			"Failed to initialize SMC table!",
 			result = tmp_result);
 
+	tmp_result = vega12_run_acg_btc(hwmgr);
+	PP_ASSERT_WITH_CODE(!tmp_result,
+			"Failed to run ACG BTC!",
+			result = tmp_result);
+
 	result = vega12_enable_all_smu_features(hwmgr);
 	PP_ASSERT_WITH_CODE(!result,
 			"Failed to enable all smu features!",
@@ -1070,6 +1091,16 @@
 					hwmgr, PPSMC_MSG_SetSoftMinByFreq,
 					(PPCLK_SOCCLK << 16) | (min_freq & 0xffff))),
 					"Failed to set soft min socclk!",
+					return ret);
+	}
+
+	if (data->smu_features[GNLD_DPM_DCEFCLK].enabled) {
+		min_freq = data->dpm_table.dcef_table.dpm_state.hard_min_level;
+
+		PP_ASSERT_WITH_CODE(!(ret = smum_send_msg_to_smc_with_parameter(
+					hwmgr, PPSMC_MSG_SetHardMinByFreq,
+					(PPCLK_DCEFCLK << 16) | (min_freq & 0xffff))),
+					"Failed to set hard min dcefclk!",
 					return ret);
 	}
 
@@ -1318,7 +1349,11 @@
 		break;
 	case AMDGPU_PP_SENSOR_GPU_POWER:
 		ret = vega12_get_gpu_power(hwmgr, (uint32_t *)value);
-
+		break;
+	case AMDGPU_PP_SENSOR_ENABLED_SMC_FEATURES_MASK:
+		ret = vega12_get_enabled_smc_features(hwmgr, (uint64_t *)value);
+		if (!ret)
+			*size = 8;
 		break;
 	default:
 		ret = -EINVAL;
@@ -1794,7 +1829,7 @@
 		enum pp_clock_type type, uint32_t mask)
 {
 	struct vega12_hwmgr *data = (struct vega12_hwmgr *)(hwmgr->backend);
-	uint32_t soft_min_level, soft_max_level;
+	uint32_t soft_min_level, soft_max_level, hard_min_level;
 	int ret = 0;
 
 	switch (type) {
@@ -1839,11 +1874,159 @@
 
 		break;
 
+	case PP_SOCCLK:
+		soft_min_level = mask ? (ffs(mask) - 1) : 0;
+		soft_max_level = mask ? (fls(mask) - 1) : 0;
+
+		if (soft_max_level >= data->dpm_table.soc_table.count) {
+			pr_err("Clock level specified %d is over max allowed %d\n",
+					soft_max_level,
+					data->dpm_table.soc_table.count - 1);
+			return -EINVAL;
+		}
+
+		data->dpm_table.soc_table.dpm_state.soft_min_level =
+			data->dpm_table.soc_table.dpm_levels[soft_min_level].value;
+		data->dpm_table.soc_table.dpm_state.soft_max_level =
+			data->dpm_table.soc_table.dpm_levels[soft_max_level].value;
+
+		ret = vega12_upload_dpm_min_level(hwmgr);
+		PP_ASSERT_WITH_CODE(!ret,
+			"Failed to upload boot level to lowest!",
+			return ret);
+
+		ret = vega12_upload_dpm_max_level(hwmgr);
+		PP_ASSERT_WITH_CODE(!ret,
+			"Failed to upload dpm max level to highest!",
+			return ret);
+
+		break;
+
+	case PP_DCEFCLK:
+		hard_min_level = mask ? (ffs(mask) - 1) : 0;
+
+		if (hard_min_level >= data->dpm_table.dcef_table.count) {
+			pr_err("Clock level specified %d is over max allowed %d\n",
+					hard_min_level,
+					data->dpm_table.dcef_table.count - 1);
+			return -EINVAL;
+		}
+
+		data->dpm_table.dcef_table.dpm_state.hard_min_level =
+			data->dpm_table.dcef_table.dpm_levels[hard_min_level].value;
+
+		ret = vega12_upload_dpm_min_level(hwmgr);
+		PP_ASSERT_WITH_CODE(!ret,
+			"Failed to upload boot level to lowest!",
+			return ret);
+
+		//TODO: Setting DCEFCLK max dpm level is not supported
+
+		break;
+
 	case PP_PCIE:
 		break;
 
 	default:
 		break;
+	}
+
+	return 0;
+}
+
+static int vega12_get_ppfeature_status(struct pp_hwmgr *hwmgr, char *buf)
+{
+	static const char *ppfeature_name[] = {
+			"DPM_PREFETCHER",
+			"GFXCLK_DPM",
+			"UCLK_DPM",
+			"SOCCLK_DPM",
+			"UVD_DPM",
+			"VCE_DPM",
+			"ULV",
+			"MP0CLK_DPM",
+			"LINK_DPM",
+			"DCEFCLK_DPM",
+			"GFXCLK_DS",
+			"SOCCLK_DS",
+			"LCLK_DS",
+			"PPT",
+			"TDC",
+			"THERMAL",
+			"GFX_PER_CU_CG",
+			"RM",
+			"DCEFCLK_DS",
+			"ACDC",
+			"VR0HOT",
+			"VR1HOT",
+			"FW_CTF",
+			"LED_DISPLAY",
+			"FAN_CONTROL",
+			"DIDT",
+			"GFXOFF",
+			"CG",
+			"ACG"};
+	static const char *output_title[] = {
+			"FEATURES",
+			"BITMASK",
+			"ENABLEMENT"};
+	uint64_t features_enabled;
+	int i;
+	int ret = 0;
+	int size = 0;
+
+	ret = vega12_get_enabled_smc_features(hwmgr, &features_enabled);
+	PP_ASSERT_WITH_CODE(!ret,
+		"[EnableAllSmuFeatures] Failed to get enabled smc features!",
+		return ret);
+
+	size += sprintf(buf + size, "Current ppfeatures: 0x%016llx\n", features_enabled);
+	size += sprintf(buf + size, "%-19s %-22s %s\n",
+				output_title[0],
+				output_title[1],
+				output_title[2]);
+	for (i = 0; i < GNLD_FEATURES_MAX; i++) {
+		size += sprintf(buf + size, "%-19s 0x%016llx %6s\n",
+				ppfeature_name[i],
+				1ULL << i,
+				(features_enabled & (1ULL << i)) ? "Y" : "N");
+	}
+
+	return size;
+}
+
+static int vega12_set_ppfeature_status(struct pp_hwmgr *hwmgr, uint64_t new_ppfeature_masks)
+{
+	uint64_t features_enabled;
+	uint64_t features_to_enable;
+	uint64_t features_to_disable;
+	int ret = 0;
+
+	if (new_ppfeature_masks >= (1ULL << GNLD_FEATURES_MAX))
+		return -EINVAL;
+
+	ret = vega12_get_enabled_smc_features(hwmgr, &features_enabled);
+	if (ret)
+		return ret;
+
+	features_to_disable =
+		features_enabled & ~new_ppfeature_masks;
+	features_to_enable =
+		~features_enabled & new_ppfeature_masks;
+
+	pr_debug("features_to_disable 0x%llx\n", features_to_disable);
+	pr_debug("features_to_enable 0x%llx\n", features_to_enable);
+
+	if (features_to_disable) {
+		ret = vega12_enable_smc_features(hwmgr, false, features_to_disable);
+		if (ret)
+			return ret;
+	}
+
+	if (features_to_enable) {
+		ret = vega12_enable_smc_features(hwmgr, true, features_to_enable);
+		if (ret)
+			return ret;
 	}
 
 	return 0;
@@ -1886,6 +2069,42 @@
 			size += sprintf(buf + size, "%d: %uMhz %s\n",
 				i, clocks.data[i].clocks_in_khz / 1000,
 				(clocks.data[i].clocks_in_khz / 1000 == now / 100) ? "*" : "");
+		break;
+
+	case PP_SOCCLK:
+		PP_ASSERT_WITH_CODE(
+				smum_send_msg_to_smc_with_parameter(hwmgr,
+					PPSMC_MSG_GetDpmClockFreq, (PPCLK_SOCCLK << 16)) == 0,
+				"Attempt to get Current SOCCLK Frequency Failed!",
+				return -EINVAL);
+		now = smum_get_argument(hwmgr);
+
+		PP_ASSERT_WITH_CODE(
+				vega12_get_socclocks(hwmgr, &clocks) == 0,
+				"Attempt to get soc clk levels Failed!",
+				return -1);
+		for (i = 0; i < clocks.num_levels; i++)
+			size += sprintf(buf + size, "%d: %uMhz %s\n",
+				i, clocks.data[i].clocks_in_khz / 1000,
+				(clocks.data[i].clocks_in_khz / 1000 == now) ? "*" : "");
+		break;
+
+	case PP_DCEFCLK:
+		PP_ASSERT_WITH_CODE(
+				smum_send_msg_to_smc_with_parameter(hwmgr,
+					PPSMC_MSG_GetDpmClockFreq, (PPCLK_DCEFCLK << 16)) == 0,
+				"Attempt to get Current DCEFCLK Frequency Failed!",
+				return -EINVAL);
+		now = smum_get_argument(hwmgr);
+
+		PP_ASSERT_WITH_CODE(
+				vega12_get_dcefclocks(hwmgr, &clocks) == 0,
+				"Attempt to get dcef clk levels Failed!",
+				return -1);
+		for (i = 0; i < clocks.num_levels; i++)
+			size += sprintf(buf + size, "%d: %uMhz %s\n",
+				i, clocks.data[i].clocks_in_khz / 1000,
+				(clocks.data[i].clocks_in_khz / 1000 == now) ? "*" : "");
 		break;
 
 	case PP_PCIE:
@@ -2104,8 +2323,8 @@
 
 	if ((data->water_marks_bitmap & WaterMarksExist) &&
 			!(data->water_marks_bitmap & WaterMarksLoaded)) {
-		result = vega12_copy_table_to_smc(hwmgr,
-			(uint8_t *)wm_table, TABLE_WATERMARKS);
+		result = smum_smc_table_manager(hwmgr,
+						(uint8_t *)wm_table, TABLE_WATERMARKS, false);
 		PP_ASSERT_WITH_CODE(result, "Failed to update WMTABLE!", return EINVAL);
 		data->water_marks_bitmap |= WaterMarksLoaded;
 	}
@@ -2240,12 +2459,12 @@
 	struct vega12_single_dpm_table *sclk_table = &(data->dpm_table.gfx_table);
 	struct vega12_single_dpm_table *golden_sclk_table =
 			&(data->golden_dpm_table.gfx_table);
-	int value;
-
-	value = (sclk_table->dpm_levels[sclk_table->count - 1].value -
-			golden_sclk_table->dpm_levels[golden_sclk_table->count - 1].value) *
-			100 /
-			golden_sclk_table->dpm_levels[golden_sclk_table->count - 1].value;
+	int value = sclk_table->dpm_levels[sclk_table->count - 1].value;
+	int golden_value = golden_sclk_table->dpm_levels
+			[golden_sclk_table->count - 1].value;
+
+	value -= golden_value;
+	value = DIV_ROUND_UP(value * 100, golden_value);
 
 	return value;
 }
@@ -2261,15 +2480,12 @@
 	struct vega12_single_dpm_table *mclk_table = &(data->dpm_table.mem_table);
 	struct vega12_single_dpm_table *golden_mclk_table =
 			&(data->golden_dpm_table.mem_table);
-	int value;
-
-	value = (mclk_table->dpm_levels
-			[mclk_table->count - 1].value -
-			golden_mclk_table->dpm_levels
-			[golden_mclk_table->count - 1].value) *
-			100 /
-			golden_mclk_table->dpm_levels
+	int value = mclk_table->dpm_levels[mclk_table->count - 1].value;
+	int golden_value = golden_mclk_table->dpm_levels
 			[golden_mclk_table->count - 1].value;
+
+	value -= golden_value;
+	value = DIV_ROUND_UP(value * 100, golden_value);
 
 	return value;
 }
@@ -2351,6 +2567,13 @@
 		return vega12_enable_gfx_off(hwmgr);
 	else
 		return vega12_disable_gfx_off(hwmgr);
+}
+
+static int vega12_get_performance_level(struct pp_hwmgr *hwmgr, const struct pp_hw_power_state *state,
+				PHM_PerformanceLevelDesignation designation, uint32_t index,
+				PHM_PerformanceLevel *level)
+{
+	return 0;
 }
 
 static const struct pp_hwmgr_func vega12_hwmgr_funcs = {
@@ -2403,8 +2626,6 @@
 	.register_irq_handlers = smu9_register_irq_handlers,
 	.start_thermal_controller = vega12_start_thermal_controller,
 	.powergate_gfx = vega12_gfx_off_control,
-<<<<<<< HEAD
-=======
 	.get_performance_level = vega12_get_performance_level,
 	.get_asic_baco_capability = smu9_baco_get_capability,
 	.get_asic_baco_state = smu9_baco_get_state,
@@ -2412,7 +2633,6 @@
 	.get_ppfeature_status = vega12_get_ppfeature_status,
 	.set_ppfeature_status = vega12_set_ppfeature_status,
 
->>>>>>> 407d19ab
 };
 
 int vega12_hwmgr_init(struct pp_hwmgr *hwmgr)
