/*
 * Copyright 2016 Advanced Micro Devices, Inc.
 *
 * Permission is hereby granted, free of charge, to any person obtaining a
 * copy of this software and associated documentation files (the "Software"),
 * to deal in the Software without restriction, including without limitation
 * the rights to use, copy, modify, merge, publish, distribute, sublicense,
 * and/or sell copies of the Software, and to permit persons to whom the
 * Software is furnished to do so, subject to the following conditions:
 *
 * The above copyright notice and this permission notice shall be included in
 * all copies or substantial portions of the Software.
 *
 * THE SOFTWARE IS PROVIDED "AS IS", WITHOUT WARRANTY OF ANY KIND, EXPRESS OR
 * IMPLIED, INCLUDING BUT NOT LIMITED TO THE WARRANTIES OF MERCHANTABILITY,
 * FITNESS FOR A PARTICULAR PURPOSE AND NONINFRINGEMENT.  IN NO EVENT SHALL
 * THE COPYRIGHT HOLDER(S) OR AUTHOR(S) BE LIABLE FOR ANY CLAIM, DAMAGES OR
 * OTHER LIABILITY, WHETHER IN AN ACTION OF CONTRACT, TORT OR OTHERWISE,
 * ARISING FROM, OUT OF OR IN CONNECTION WITH THE SOFTWARE OR THE USE OR
 * OTHER DEALINGS IN THE SOFTWARE.
 *
 */

#include <linux/delay.h>
#include <linux/fb.h>
#include <linux/module.h>
#include <linux/slab.h>

#include "hwmgr.h"
#include "amd_powerplay.h"
#include "hardwaremanager.h"
#include "ppatomfwctrl.h"
#include "atomfirmware.h"
#include "cgs_common.h"
#include "vega10_powertune.h"
#include "smu9.h"
#include "smu9_driver_if.h"
#include "vega10_inc.h"
#include "soc15_common.h"
#include "pppcielanes.h"
#include "vega10_hwmgr.h"
#include "vega10_processpptables.h"
#include "vega10_pptable.h"
#include "vega10_thermal.h"
#include "pp_debug.h"
#include "amd_pcie_helpers.h"
#include "ppinterrupt.h"
#include "pp_overdriver.h"
#include "pp_thermal.h"

#include "smuio/smuio_9_0_offset.h"
#include "smuio/smuio_9_0_sh_mask.h"

#define HBM_MEMORY_CHANNEL_WIDTH    128

static const uint32_t channel_number[] = {1, 2, 0, 4, 0, 8, 0, 16, 2};

#define mmDF_CS_AON0_DramBaseAddress0                                                                  0x0044
#define mmDF_CS_AON0_DramBaseAddress0_BASE_IDX                                                         0

//DF_CS_AON0_DramBaseAddress0
#define DF_CS_AON0_DramBaseAddress0__AddrRngVal__SHIFT                                                        0x0
#define DF_CS_AON0_DramBaseAddress0__LgcyMmioHoleEn__SHIFT                                                    0x1
#define DF_CS_AON0_DramBaseAddress0__IntLvNumChan__SHIFT                                                      0x4
#define DF_CS_AON0_DramBaseAddress0__IntLvAddrSel__SHIFT                                                      0x8
#define DF_CS_AON0_DramBaseAddress0__DramBaseAddr__SHIFT                                                      0xc
#define DF_CS_AON0_DramBaseAddress0__AddrRngVal_MASK                                                          0x00000001L
#define DF_CS_AON0_DramBaseAddress0__LgcyMmioHoleEn_MASK                                                      0x00000002L
#define DF_CS_AON0_DramBaseAddress0__IntLvNumChan_MASK                                                        0x000000F0L
#define DF_CS_AON0_DramBaseAddress0__IntLvAddrSel_MASK                                                        0x00000700L
#define DF_CS_AON0_DramBaseAddress0__DramBaseAddr_MASK                                                        0xFFFFF000L

static const ULONG PhwVega10_Magic = (ULONG)(PHM_VIslands_Magic);

struct vega10_power_state *cast_phw_vega10_power_state(
				  struct pp_hw_power_state *hw_ps)
{
	PP_ASSERT_WITH_CODE((PhwVega10_Magic == hw_ps->magic),
				"Invalid Powerstate Type!",
				 return NULL;);

	return (struct vega10_power_state *)hw_ps;
}

const struct vega10_power_state *cast_const_phw_vega10_power_state(
				 const struct pp_hw_power_state *hw_ps)
{
	PP_ASSERT_WITH_CODE((PhwVega10_Magic == hw_ps->magic),
				"Invalid Powerstate Type!",
				 return NULL;);

	return (const struct vega10_power_state *)hw_ps;
}

static void vega10_set_default_registry_data(struct pp_hwmgr *hwmgr)
{
	struct vega10_hwmgr *data = hwmgr->backend;

	data->registry_data.sclk_dpm_key_disabled =
			hwmgr->feature_mask & PP_SCLK_DPM_MASK ? false : true;
	data->registry_data.socclk_dpm_key_disabled =
			hwmgr->feature_mask & PP_SOCCLK_DPM_MASK ? false : true;
	data->registry_data.mclk_dpm_key_disabled =
			hwmgr->feature_mask & PP_MCLK_DPM_MASK ? false : true;
	data->registry_data.pcie_dpm_key_disabled =
			hwmgr->feature_mask & PP_PCIE_DPM_MASK ? false : true;

	data->registry_data.dcefclk_dpm_key_disabled =
			hwmgr->feature_mask & PP_DCEFCLK_DPM_MASK ? false : true;

	if (hwmgr->feature_mask & PP_POWER_CONTAINMENT_MASK) {
		data->registry_data.power_containment_support = 1;
		data->registry_data.enable_pkg_pwr_tracking_feature = 1;
		data->registry_data.enable_tdc_limit_feature = 1;
	}

	data->registry_data.clock_stretcher_support =
			hwmgr->feature_mask & PP_CLOCK_STRETCH_MASK ? true : false;

	data->registry_data.ulv_support =
			hwmgr->feature_mask & PP_ULV_MASK ? true : false;

	data->registry_data.sclk_deep_sleep_support =
			hwmgr->feature_mask & PP_SCLK_DEEP_SLEEP_MASK ? true : false;

	data->registry_data.disable_water_mark = 0;

	data->registry_data.fan_control_support = 1;
	data->registry_data.thermal_support = 1;
	data->registry_data.fw_ctf_enabled = 1;

	data->registry_data.avfs_support = 1;
	data->registry_data.led_dpm_enabled = 1;

	data->registry_data.vr0hot_enabled = 1;
	data->registry_data.vr1hot_enabled = 1;
	data->registry_data.regulator_hot_gpio_support = 1;

	data->registry_data.didt_support = 1;
	if (data->registry_data.didt_support) {
		data->registry_data.didt_mode = 6;
		data->registry_data.sq_ramping_support = 1;
		data->registry_data.db_ramping_support = 0;
		data->registry_data.td_ramping_support = 0;
		data->registry_data.tcp_ramping_support = 0;
		data->registry_data.dbr_ramping_support = 0;
		data->registry_data.edc_didt_support = 1;
		data->registry_data.gc_didt_support = 0;
		data->registry_data.psm_didt_support = 0;
	}

	data->display_voltage_mode = PPVEGA10_VEGA10DISPLAYVOLTAGEMODE_DFLT;
	data->dcef_clk_quad_eqn_a = PPREGKEY_VEGA10QUADRATICEQUATION_DFLT;
	data->dcef_clk_quad_eqn_b = PPREGKEY_VEGA10QUADRATICEQUATION_DFLT;
	data->dcef_clk_quad_eqn_c = PPREGKEY_VEGA10QUADRATICEQUATION_DFLT;
	data->disp_clk_quad_eqn_a = PPREGKEY_VEGA10QUADRATICEQUATION_DFLT;
	data->disp_clk_quad_eqn_b = PPREGKEY_VEGA10QUADRATICEQUATION_DFLT;
	data->disp_clk_quad_eqn_c = PPREGKEY_VEGA10QUADRATICEQUATION_DFLT;
	data->pixel_clk_quad_eqn_a = PPREGKEY_VEGA10QUADRATICEQUATION_DFLT;
	data->pixel_clk_quad_eqn_b = PPREGKEY_VEGA10QUADRATICEQUATION_DFLT;
	data->pixel_clk_quad_eqn_c = PPREGKEY_VEGA10QUADRATICEQUATION_DFLT;
	data->phy_clk_quad_eqn_a = PPREGKEY_VEGA10QUADRATICEQUATION_DFLT;
	data->phy_clk_quad_eqn_b = PPREGKEY_VEGA10QUADRATICEQUATION_DFLT;
	data->phy_clk_quad_eqn_c = PPREGKEY_VEGA10QUADRATICEQUATION_DFLT;

	data->gfxclk_average_alpha = PPVEGA10_VEGA10GFXCLKAVERAGEALPHA_DFLT;
	data->socclk_average_alpha = PPVEGA10_VEGA10SOCCLKAVERAGEALPHA_DFLT;
	data->uclk_average_alpha = PPVEGA10_VEGA10UCLKCLKAVERAGEALPHA_DFLT;
	data->gfx_activity_average_alpha = PPVEGA10_VEGA10GFXACTIVITYAVERAGEALPHA_DFLT;
}

static int vega10_set_features_platform_caps(struct pp_hwmgr *hwmgr)
{
	struct vega10_hwmgr *data = hwmgr->backend;
	struct phm_ppt_v2_information *table_info =
			(struct phm_ppt_v2_information *)hwmgr->pptable;
	struct amdgpu_device *adev = hwmgr->adev;

	phm_cap_set(hwmgr->platform_descriptor.platformCaps,
			PHM_PlatformCaps_SclkDeepSleep);

	phm_cap_set(hwmgr->platform_descriptor.platformCaps,
			PHM_PlatformCaps_DynamicPatchPowerState);

	if (data->vddci_control == VEGA10_VOLTAGE_CONTROL_NONE)
		phm_cap_unset(hwmgr->platform_descriptor.platformCaps,
				PHM_PlatformCaps_ControlVDDCI);

	phm_cap_set(hwmgr->platform_descriptor.platformCaps,
			PHM_PlatformCaps_EnableSMU7ThermalManagement);

	if (adev->pg_flags & AMD_PG_SUPPORT_UVD)
		phm_cap_set(hwmgr->platform_descriptor.platformCaps,
				PHM_PlatformCaps_UVDPowerGating);

	if (adev->pg_flags & AMD_PG_SUPPORT_VCE)
		phm_cap_set(hwmgr->platform_descriptor.platformCaps,
				PHM_PlatformCaps_VCEPowerGating);

	phm_cap_set(hwmgr->platform_descriptor.platformCaps,
			PHM_PlatformCaps_UnTabledHardwareInterface);

	phm_cap_set(hwmgr->platform_descriptor.platformCaps,
			PHM_PlatformCaps_FanSpeedInTableIsRPM);

	phm_cap_set(hwmgr->platform_descriptor.platformCaps,
			PHM_PlatformCaps_ODFuzzyFanControlSupport);

	phm_cap_set(hwmgr->platform_descriptor.platformCaps,
				PHM_PlatformCaps_DynamicPowerManagement);

	phm_cap_set(hwmgr->platform_descriptor.platformCaps,
			PHM_PlatformCaps_SMC);

	/* power tune caps */
	/* assume disabled */
	phm_cap_unset(hwmgr->platform_descriptor.platformCaps,
			PHM_PlatformCaps_PowerContainment);
	phm_cap_unset(hwmgr->platform_descriptor.platformCaps,
			PHM_PlatformCaps_DiDtSupport);
	phm_cap_unset(hwmgr->platform_descriptor.platformCaps,
			PHM_PlatformCaps_SQRamping);
	phm_cap_unset(hwmgr->platform_descriptor.platformCaps,
			PHM_PlatformCaps_DBRamping);
	phm_cap_unset(hwmgr->platform_descriptor.platformCaps,
			PHM_PlatformCaps_TDRamping);
	phm_cap_unset(hwmgr->platform_descriptor.platformCaps,
			PHM_PlatformCaps_TCPRamping);
	phm_cap_unset(hwmgr->platform_descriptor.platformCaps,
			PHM_PlatformCaps_DBRRamping);
	phm_cap_unset(hwmgr->platform_descriptor.platformCaps,
			PHM_PlatformCaps_DiDtEDCEnable);
	phm_cap_unset(hwmgr->platform_descriptor.platformCaps,
			PHM_PlatformCaps_GCEDC);
	phm_cap_unset(hwmgr->platform_descriptor.platformCaps,
			PHM_PlatformCaps_PSM);

	if (data->registry_data.didt_support) {
		phm_cap_set(hwmgr->platform_descriptor.platformCaps, PHM_PlatformCaps_DiDtSupport);
		if (data->registry_data.sq_ramping_support)
			phm_cap_set(hwmgr->platform_descriptor.platformCaps, PHM_PlatformCaps_SQRamping);
		if (data->registry_data.db_ramping_support)
			phm_cap_set(hwmgr->platform_descriptor.platformCaps, PHM_PlatformCaps_DBRamping);
		if (data->registry_data.td_ramping_support)
			phm_cap_set(hwmgr->platform_descriptor.platformCaps, PHM_PlatformCaps_TDRamping);
		if (data->registry_data.tcp_ramping_support)
			phm_cap_set(hwmgr->platform_descriptor.platformCaps, PHM_PlatformCaps_TCPRamping);
		if (data->registry_data.dbr_ramping_support)
			phm_cap_set(hwmgr->platform_descriptor.platformCaps, PHM_PlatformCaps_DBRRamping);
		if (data->registry_data.edc_didt_support)
			phm_cap_set(hwmgr->platform_descriptor.platformCaps, PHM_PlatformCaps_DiDtEDCEnable);
		if (data->registry_data.gc_didt_support)
			phm_cap_set(hwmgr->platform_descriptor.platformCaps, PHM_PlatformCaps_GCEDC);
		if (data->registry_data.psm_didt_support)
			phm_cap_set(hwmgr->platform_descriptor.platformCaps, PHM_PlatformCaps_PSM);
	}

	if (data->registry_data.power_containment_support)
		phm_cap_set(hwmgr->platform_descriptor.platformCaps,
				PHM_PlatformCaps_PowerContainment);
	phm_cap_set(hwmgr->platform_descriptor.platformCaps,
			PHM_PlatformCaps_CAC);

	if (table_info->tdp_table->usClockStretchAmount &&
			data->registry_data.clock_stretcher_support)
		phm_cap_set(hwmgr->platform_descriptor.platformCaps,
				PHM_PlatformCaps_ClockStretcher);

	phm_cap_set(hwmgr->platform_descriptor.platformCaps,
			PHM_PlatformCaps_RegulatorHot);
	phm_cap_set(hwmgr->platform_descriptor.platformCaps,
			PHM_PlatformCaps_AutomaticDCTransition);

	phm_cap_set(hwmgr->platform_descriptor.platformCaps,
			PHM_PlatformCaps_UVDDPM);
	phm_cap_set(hwmgr->platform_descriptor.platformCaps,
			PHM_PlatformCaps_VCEDPM);

	return 0;
}

static int vega10_odn_initial_default_setting(struct pp_hwmgr *hwmgr)
{
	struct vega10_hwmgr *data = hwmgr->backend;
	struct phm_ppt_v2_information *table_info =
			(struct phm_ppt_v2_information *)(hwmgr->pptable);
	struct vega10_odn_dpm_table *odn_table = &(data->odn_dpm_table);
	struct vega10_odn_vddc_lookup_table *od_lookup_table;
	struct phm_ppt_v1_voltage_lookup_table *vddc_lookup_table;
	struct phm_ppt_v1_clock_voltage_dependency_table *dep_table[3];
	struct phm_ppt_v1_clock_voltage_dependency_table *od_table[3];
	struct pp_atomfwctrl_avfs_parameters avfs_params = {0};
	uint32_t i;
	int result;

	result = pp_atomfwctrl_get_avfs_information(hwmgr, &avfs_params);
	if (!result) {
		data->odn_dpm_table.max_vddc = avfs_params.ulMaxVddc;
		data->odn_dpm_table.min_vddc = avfs_params.ulMinVddc;
	}

	od_lookup_table = &odn_table->vddc_lookup_table;
	vddc_lookup_table = table_info->vddc_lookup_table;

	for (i = 0; i < vddc_lookup_table->count; i++)
		od_lookup_table->entries[i].us_vdd = vddc_lookup_table->entries[i].us_vdd;

	od_lookup_table->count = vddc_lookup_table->count;

	dep_table[0] = table_info->vdd_dep_on_sclk;
	dep_table[1] = table_info->vdd_dep_on_mclk;
	dep_table[2] = table_info->vdd_dep_on_socclk;
	od_table[0] = (struct phm_ppt_v1_clock_voltage_dependency_table *)&odn_table->vdd_dep_on_sclk;
	od_table[1] = (struct phm_ppt_v1_clock_voltage_dependency_table *)&odn_table->vdd_dep_on_mclk;
	od_table[2] = (struct phm_ppt_v1_clock_voltage_dependency_table *)&odn_table->vdd_dep_on_socclk;

	for (i = 0; i < 3; i++)
		smu_get_voltage_dependency_table_ppt_v1(dep_table[i], od_table[i]);

	if (odn_table->max_vddc == 0 || odn_table->max_vddc > 2000)
		odn_table->max_vddc = dep_table[0]->entries[dep_table[0]->count - 1].vddc;
	if (odn_table->min_vddc == 0 || odn_table->min_vddc > 2000)
		odn_table->min_vddc = dep_table[0]->entries[0].vddc;

	i = od_table[2]->count - 1;
	od_table[2]->entries[i].clk = hwmgr->platform_descriptor.overdriveLimit.memoryClock > od_table[2]->entries[i].clk ?
					hwmgr->platform_descriptor.overdriveLimit.memoryClock :
					od_table[2]->entries[i].clk;
	od_table[2]->entries[i].vddc = odn_table->max_vddc > od_table[2]->entries[i].vddc ?
					odn_table->max_vddc :
					od_table[2]->entries[i].vddc;

	return 0;
}

static void vega10_init_dpm_defaults(struct pp_hwmgr *hwmgr)
{
	struct vega10_hwmgr *data = hwmgr->backend;
	int i;
	uint32_t sub_vendor_id, hw_revision;
	struct amdgpu_device *adev = hwmgr->adev;

	vega10_initialize_power_tune_defaults(hwmgr);

	for (i = 0; i < GNLD_FEATURES_MAX; i++) {
		data->smu_features[i].smu_feature_id = 0xffff;
		data->smu_features[i].smu_feature_bitmap = 1 << i;
		data->smu_features[i].enabled = false;
		data->smu_features[i].supported = false;
	}

	data->smu_features[GNLD_DPM_PREFETCHER].smu_feature_id =
			FEATURE_DPM_PREFETCHER_BIT;
	data->smu_features[GNLD_DPM_GFXCLK].smu_feature_id =
			FEATURE_DPM_GFXCLK_BIT;
	data->smu_features[GNLD_DPM_UCLK].smu_feature_id =
			FEATURE_DPM_UCLK_BIT;
	data->smu_features[GNLD_DPM_SOCCLK].smu_feature_id =
			FEATURE_DPM_SOCCLK_BIT;
	data->smu_features[GNLD_DPM_UVD].smu_feature_id =
			FEATURE_DPM_UVD_BIT;
	data->smu_features[GNLD_DPM_VCE].smu_feature_id =
			FEATURE_DPM_VCE_BIT;
	data->smu_features[GNLD_DPM_MP0CLK].smu_feature_id =
			FEATURE_DPM_MP0CLK_BIT;
	data->smu_features[GNLD_DPM_LINK].smu_feature_id =
			FEATURE_DPM_LINK_BIT;
	data->smu_features[GNLD_DPM_DCEFCLK].smu_feature_id =
			FEATURE_DPM_DCEFCLK_BIT;
	data->smu_features[GNLD_ULV].smu_feature_id =
			FEATURE_ULV_BIT;
	data->smu_features[GNLD_AVFS].smu_feature_id =
			FEATURE_AVFS_BIT;
	data->smu_features[GNLD_DS_GFXCLK].smu_feature_id =
			FEATURE_DS_GFXCLK_BIT;
	data->smu_features[GNLD_DS_SOCCLK].smu_feature_id =
			FEATURE_DS_SOCCLK_BIT;
	data->smu_features[GNLD_DS_LCLK].smu_feature_id =
			FEATURE_DS_LCLK_BIT;
	data->smu_features[GNLD_PPT].smu_feature_id =
			FEATURE_PPT_BIT;
	data->smu_features[GNLD_TDC].smu_feature_id =
			FEATURE_TDC_BIT;
	data->smu_features[GNLD_THERMAL].smu_feature_id =
			FEATURE_THERMAL_BIT;
	data->smu_features[GNLD_GFX_PER_CU_CG].smu_feature_id =
			FEATURE_GFX_PER_CU_CG_BIT;
	data->smu_features[GNLD_RM].smu_feature_id =
			FEATURE_RM_BIT;
	data->smu_features[GNLD_DS_DCEFCLK].smu_feature_id =
			FEATURE_DS_DCEFCLK_BIT;
	data->smu_features[GNLD_ACDC].smu_feature_id =
			FEATURE_ACDC_BIT;
	data->smu_features[GNLD_VR0HOT].smu_feature_id =
			FEATURE_VR0HOT_BIT;
	data->smu_features[GNLD_VR1HOT].smu_feature_id =
			FEATURE_VR1HOT_BIT;
	data->smu_features[GNLD_FW_CTF].smu_feature_id =
			FEATURE_FW_CTF_BIT;
	data->smu_features[GNLD_LED_DISPLAY].smu_feature_id =
			FEATURE_LED_DISPLAY_BIT;
	data->smu_features[GNLD_FAN_CONTROL].smu_feature_id =
			FEATURE_FAN_CONTROL_BIT;
	data->smu_features[GNLD_ACG].smu_feature_id = FEATURE_ACG_BIT;
	data->smu_features[GNLD_DIDT].smu_feature_id = FEATURE_GFX_EDC_BIT;
	data->smu_features[GNLD_PCC_LIMIT].smu_feature_id = FEATURE_PCC_LIMIT_CONTROL_BIT;

	if (!data->registry_data.prefetcher_dpm_key_disabled)
		data->smu_features[GNLD_DPM_PREFETCHER].supported = true;

	if (!data->registry_data.sclk_dpm_key_disabled)
		data->smu_features[GNLD_DPM_GFXCLK].supported = true;

	if (!data->registry_data.mclk_dpm_key_disabled)
		data->smu_features[GNLD_DPM_UCLK].supported = true;

	if (!data->registry_data.socclk_dpm_key_disabled)
		data->smu_features[GNLD_DPM_SOCCLK].supported = true;

	if (PP_CAP(PHM_PlatformCaps_UVDDPM))
		data->smu_features[GNLD_DPM_UVD].supported = true;

	if (PP_CAP(PHM_PlatformCaps_VCEDPM))
		data->smu_features[GNLD_DPM_VCE].supported = true;

	if (!data->registry_data.pcie_dpm_key_disabled)
		data->smu_features[GNLD_DPM_LINK].supported = true;

	if (!data->registry_data.dcefclk_dpm_key_disabled)
		data->smu_features[GNLD_DPM_DCEFCLK].supported = true;

	if (PP_CAP(PHM_PlatformCaps_SclkDeepSleep) &&
	    data->registry_data.sclk_deep_sleep_support) {
		data->smu_features[GNLD_DS_GFXCLK].supported = true;
		data->smu_features[GNLD_DS_SOCCLK].supported = true;
		data->smu_features[GNLD_DS_LCLK].supported = true;
		data->smu_features[GNLD_DS_DCEFCLK].supported = true;
	}

	if (data->registry_data.enable_pkg_pwr_tracking_feature)
		data->smu_features[GNLD_PPT].supported = true;

	if (data->registry_data.enable_tdc_limit_feature)
		data->smu_features[GNLD_TDC].supported = true;

	if (data->registry_data.thermal_support)
		data->smu_features[GNLD_THERMAL].supported = true;

	if (data->registry_data.fan_control_support)
		data->smu_features[GNLD_FAN_CONTROL].supported = true;

	if (data->registry_data.fw_ctf_enabled)
		data->smu_features[GNLD_FW_CTF].supported = true;

	if (data->registry_data.avfs_support)
		data->smu_features[GNLD_AVFS].supported = true;

	if (data->registry_data.led_dpm_enabled)
		data->smu_features[GNLD_LED_DISPLAY].supported = true;

	if (data->registry_data.vr1hot_enabled)
		data->smu_features[GNLD_VR1HOT].supported = true;

	if (data->registry_data.vr0hot_enabled)
		data->smu_features[GNLD_VR0HOT].supported = true;

	smum_send_msg_to_smc(hwmgr, PPSMC_MSG_GetSmuVersion);
	hwmgr->smu_version = smum_get_argument(hwmgr);
		/* ACG firmware has major version 5 */
	if ((hwmgr->smu_version & 0xff000000) == 0x5000000)
		data->smu_features[GNLD_ACG].supported = true;
	if (data->registry_data.didt_support)
		data->smu_features[GNLD_DIDT].supported = true;

	hw_revision = adev->pdev->revision;
	sub_vendor_id = adev->pdev->subsystem_vendor;

	if ((hwmgr->chip_id == 0x6862 ||
		hwmgr->chip_id == 0x6861 ||
		hwmgr->chip_id == 0x6868) &&
		(hw_revision == 0) &&
		(sub_vendor_id != 0x1002))
		data->smu_features[GNLD_PCC_LIMIT].supported = true;
}

#ifdef PPLIB_VEGA10_EVV_SUPPORT
static int vega10_get_socclk_for_voltage_evv(struct pp_hwmgr *hwmgr,
	phm_ppt_v1_voltage_lookup_table *lookup_table,
	uint16_t virtual_voltage_id, int32_t *socclk)
{
	uint8_t entry_id;
	uint8_t voltage_id;
	struct phm_ppt_v2_information *table_info =
			(struct phm_ppt_v2_information *)(hwmgr->pptable);

	PP_ASSERT_WITH_CODE(lookup_table->count != 0,
			"Lookup table is empty",
			return -EINVAL);

	/* search for leakage voltage ID 0xff01 ~ 0xff08 and sclk */
	for (entry_id = 0; entry_id < table_info->vdd_dep_on_sclk->count; entry_id++) {
		voltage_id = table_info->vdd_dep_on_socclk->entries[entry_id].vddInd;
		if (lookup_table->entries[voltage_id].us_vdd == virtual_voltage_id)
			break;
	}

	PP_ASSERT_WITH_CODE(entry_id < table_info->vdd_dep_on_socclk->count,
			"Can't find requested voltage id in vdd_dep_on_socclk table!",
			return -EINVAL);

	*socclk = table_info->vdd_dep_on_socclk->entries[entry_id].clk;

	return 0;
}

#define ATOM_VIRTUAL_VOLTAGE_ID0             0xff01
/**
* Get Leakage VDDC based on leakage ID.
*
* @param    hwmgr  the address of the powerplay hardware manager.
* @return   always 0.
*/
static int vega10_get_evv_voltages(struct pp_hwmgr *hwmgr)
{
	struct vega10_hwmgr *data = hwmgr->backend;
	uint16_t vv_id;
	uint32_t vddc = 0;
	uint16_t i, j;
	uint32_t sclk = 0;
	struct phm_ppt_v2_information *table_info =
			(struct phm_ppt_v2_information *)hwmgr->pptable;
	struct phm_ppt_v1_clock_voltage_dependency_table *socclk_table =
			table_info->vdd_dep_on_socclk;
	int result;

	for (i = 0; i < VEGA10_MAX_LEAKAGE_COUNT; i++) {
		vv_id = ATOM_VIRTUAL_VOLTAGE_ID0 + i;

		if (!vega10_get_socclk_for_voltage_evv(hwmgr,
				table_info->vddc_lookup_table, vv_id, &sclk)) {
			if (PP_CAP(PHM_PlatformCaps_ClockStretcher)) {
				for (j = 1; j < socclk_table->count; j++) {
					if (socclk_table->entries[j].clk == sclk &&
							socclk_table->entries[j].cks_enable == 0) {
						sclk += 5000;
						break;
					}
				}
			}

			PP_ASSERT_WITH_CODE(!atomctrl_get_voltage_evv_on_sclk_ai(hwmgr,
					VOLTAGE_TYPE_VDDC, sclk, vv_id, &vddc),
					"Error retrieving EVV voltage value!",
					continue);


			/* need to make sure vddc is less than 2v or else, it could burn the ASIC. */
			PP_ASSERT_WITH_CODE((vddc < 2000 && vddc != 0),
					"Invalid VDDC value", result = -EINVAL;);

			/* the voltage should not be zero nor equal to leakage ID */
			if (vddc != 0 && vddc != vv_id) {
				data->vddc_leakage.actual_voltage[data->vddc_leakage.count] = (uint16_t)(vddc/100);
				data->vddc_leakage.leakage_id[data->vddc_leakage.count] = vv_id;
				data->vddc_leakage.count++;
			}
		}
	}

	return 0;
}

/**
 * Change virtual leakage voltage to actual value.
 *
 * @param     hwmgr  the address of the powerplay hardware manager.
 * @param     pointer to changing voltage
 * @param     pointer to leakage table
 */
static void vega10_patch_with_vdd_leakage(struct pp_hwmgr *hwmgr,
		uint16_t *voltage, struct vega10_leakage_voltage *leakage_table)
{
	uint32_t index;

	/* search for leakage voltage ID 0xff01 ~ 0xff08 */
	for (index = 0; index < leakage_table->count; index++) {
		/* if this voltage matches a leakage voltage ID */
		/* patch with actual leakage voltage */
		if (leakage_table->leakage_id[index] == *voltage) {
			*voltage = leakage_table->actual_voltage[index];
			break;
		}
	}

	if (*voltage > ATOM_VIRTUAL_VOLTAGE_ID0)
		pr_info("Voltage value looks like a Leakage ID but it's not patched\n");
}

/**
* Patch voltage lookup table by EVV leakages.
*
* @param     hwmgr  the address of the powerplay hardware manager.
* @param     pointer to voltage lookup table
* @param     pointer to leakage table
* @return     always 0
*/
static int vega10_patch_lookup_table_with_leakage(struct pp_hwmgr *hwmgr,
		phm_ppt_v1_voltage_lookup_table *lookup_table,
		struct vega10_leakage_voltage *leakage_table)
{
	uint32_t i;

	for (i = 0; i < lookup_table->count; i++)
		vega10_patch_with_vdd_leakage(hwmgr,
				&lookup_table->entries[i].us_vdd, leakage_table);

	return 0;
}

static int vega10_patch_clock_voltage_limits_with_vddc_leakage(
		struct pp_hwmgr *hwmgr, struct vega10_leakage_voltage *leakage_table,
		uint16_t *vddc)
{
	vega10_patch_with_vdd_leakage(hwmgr, (uint16_t *)vddc, leakage_table);

	return 0;
}
#endif

static int vega10_patch_voltage_dependency_tables_with_lookup_table(
		struct pp_hwmgr *hwmgr)
{
	uint8_t entry_id, voltage_id;
	unsigned i;
	struct phm_ppt_v2_information *table_info =
			(struct phm_ppt_v2_information *)(hwmgr->pptable);
	struct phm_ppt_v1_mm_clock_voltage_dependency_table *mm_table =
			table_info->mm_dep_table;
	struct phm_ppt_v1_clock_voltage_dependency_table *mclk_table =
			table_info->vdd_dep_on_mclk;

	for (i = 0; i < 6; i++) {
		struct phm_ppt_v1_clock_voltage_dependency_table *vdt;
		switch (i) {
			case 0: vdt = table_info->vdd_dep_on_socclk; break;
			case 1: vdt = table_info->vdd_dep_on_sclk; break;
			case 2: vdt = table_info->vdd_dep_on_dcefclk; break;
			case 3: vdt = table_info->vdd_dep_on_pixclk; break;
			case 4: vdt = table_info->vdd_dep_on_dispclk; break;
			case 5: vdt = table_info->vdd_dep_on_phyclk; break;
		}

		for (entry_id = 0; entry_id < vdt->count; entry_id++) {
			voltage_id = vdt->entries[entry_id].vddInd;
			vdt->entries[entry_id].vddc =
					table_info->vddc_lookup_table->entries[voltage_id].us_vdd;
		}
	}

	for (entry_id = 0; entry_id < mm_table->count; ++entry_id) {
		voltage_id = mm_table->entries[entry_id].vddcInd;
		mm_table->entries[entry_id].vddc =
			table_info->vddc_lookup_table->entries[voltage_id].us_vdd;
	}

	for (entry_id = 0; entry_id < mclk_table->count; ++entry_id) {
		voltage_id = mclk_table->entries[entry_id].vddInd;
		mclk_table->entries[entry_id].vddc =
				table_info->vddc_lookup_table->entries[voltage_id].us_vdd;
		voltage_id = mclk_table->entries[entry_id].vddciInd;
		mclk_table->entries[entry_id].vddci =
				table_info->vddci_lookup_table->entries[voltage_id].us_vdd;
		voltage_id = mclk_table->entries[entry_id].mvddInd;
		mclk_table->entries[entry_id].mvdd =
				table_info->vddmem_lookup_table->entries[voltage_id].us_vdd;
	}


	return 0;

}

static int vega10_sort_lookup_table(struct pp_hwmgr *hwmgr,
		struct phm_ppt_v1_voltage_lookup_table *lookup_table)
{
	uint32_t table_size, i, j;
	struct phm_ppt_v1_voltage_lookup_record tmp_voltage_lookup_record;

	PP_ASSERT_WITH_CODE(lookup_table && lookup_table->count,
		"Lookup table is empty", return -EINVAL);

	table_size = lookup_table->count;

	/* Sorting voltages */
	for (i = 0; i < table_size - 1; i++) {
		for (j = i + 1; j > 0; j--) {
			if (lookup_table->entries[j].us_vdd <
					lookup_table->entries[j - 1].us_vdd) {
				tmp_voltage_lookup_record = lookup_table->entries[j - 1];
				lookup_table->entries[j - 1] = lookup_table->entries[j];
				lookup_table->entries[j] = tmp_voltage_lookup_record;
			}
		}
	}

	return 0;
}

static int vega10_complete_dependency_tables(struct pp_hwmgr *hwmgr)
{
	int result = 0;
	int tmp_result;
	struct phm_ppt_v2_information *table_info =
			(struct phm_ppt_v2_information *)(hwmgr->pptable);
#ifdef PPLIB_VEGA10_EVV_SUPPORT
	struct vega10_hwmgr *data = hwmgr->backend;

	tmp_result = vega10_patch_lookup_table_with_leakage(hwmgr,
			table_info->vddc_lookup_table, &(data->vddc_leakage));
	if (tmp_result)
		result = tmp_result;

	tmp_result = vega10_patch_clock_voltage_limits_with_vddc_leakage(hwmgr,
			&(data->vddc_leakage), &table_info->max_clock_voltage_on_dc.vddc);
	if (tmp_result)
		result = tmp_result;
#endif

	tmp_result = vega10_patch_voltage_dependency_tables_with_lookup_table(hwmgr);
	if (tmp_result)
		result = tmp_result;

	tmp_result = vega10_sort_lookup_table(hwmgr, table_info->vddc_lookup_table);
	if (tmp_result)
		result = tmp_result;

	return result;
}

static int vega10_set_private_data_based_on_pptable(struct pp_hwmgr *hwmgr)
{
	struct phm_ppt_v2_information *table_info =
			(struct phm_ppt_v2_information *)(hwmgr->pptable);
	struct phm_ppt_v1_clock_voltage_dependency_table *allowed_sclk_vdd_table =
			table_info->vdd_dep_on_socclk;
	struct phm_ppt_v1_clock_voltage_dependency_table *allowed_mclk_vdd_table =
			table_info->vdd_dep_on_mclk;

	PP_ASSERT_WITH_CODE(allowed_sclk_vdd_table,
		"VDD dependency on SCLK table is missing. This table is mandatory", return -EINVAL);
	PP_ASSERT_WITH_CODE(allowed_sclk_vdd_table->count >= 1,
		"VDD dependency on SCLK table is empty. This table is mandatory", return -EINVAL);

	PP_ASSERT_WITH_CODE(allowed_mclk_vdd_table,
		"VDD dependency on MCLK table is missing.  This table is mandatory", return -EINVAL);
	PP_ASSERT_WITH_CODE(allowed_mclk_vdd_table->count >= 1,
		"VDD dependency on MCLK table is empty.  This table is mandatory", return -EINVAL);

	table_info->max_clock_voltage_on_ac.sclk =
		allowed_sclk_vdd_table->entries[allowed_sclk_vdd_table->count - 1].clk;
	table_info->max_clock_voltage_on_ac.mclk =
		allowed_mclk_vdd_table->entries[allowed_mclk_vdd_table->count - 1].clk;
	table_info->max_clock_voltage_on_ac.vddc =
		allowed_sclk_vdd_table->entries[allowed_sclk_vdd_table->count - 1].vddc;
	table_info->max_clock_voltage_on_ac.vddci =
		allowed_mclk_vdd_table->entries[allowed_mclk_vdd_table->count - 1].vddci;

	hwmgr->dyn_state.max_clock_voltage_on_ac.sclk =
		table_info->max_clock_voltage_on_ac.sclk;
	hwmgr->dyn_state.max_clock_voltage_on_ac.mclk =
		table_info->max_clock_voltage_on_ac.mclk;
	hwmgr->dyn_state.max_clock_voltage_on_ac.vddc =
		table_info->max_clock_voltage_on_ac.vddc;
	hwmgr->dyn_state.max_clock_voltage_on_ac.vddci =
		table_info->max_clock_voltage_on_ac.vddci;

	return 0;
}

static int vega10_hwmgr_backend_fini(struct pp_hwmgr *hwmgr)
{
	kfree(hwmgr->dyn_state.vddc_dep_on_dal_pwrl);
	hwmgr->dyn_state.vddc_dep_on_dal_pwrl = NULL;

	kfree(hwmgr->backend);
	hwmgr->backend = NULL;

	return 0;
}

static int vega10_hwmgr_backend_init(struct pp_hwmgr *hwmgr)
{
	int result = 0;
	struct vega10_hwmgr *data;
	uint32_t config_telemetry = 0;
	struct pp_atomfwctrl_voltage_table vol_table;
	struct amdgpu_device *adev = hwmgr->adev;

	data = kzalloc(sizeof(struct vega10_hwmgr), GFP_KERNEL);
	if (data == NULL)
		return -ENOMEM;

	hwmgr->backend = data;

	hwmgr->workload_mask = 1 << hwmgr->workload_prority[PP_SMC_POWER_PROFILE_VIDEO];
	hwmgr->power_profile_mode = PP_SMC_POWER_PROFILE_VIDEO;
	hwmgr->default_power_profile_mode = PP_SMC_POWER_PROFILE_VIDEO;

	vega10_set_default_registry_data(hwmgr);
	data->disable_dpm_mask = 0xff;

	/* need to set voltage control types before EVV patching */
	data->vddc_control = VEGA10_VOLTAGE_CONTROL_NONE;
	data->mvdd_control = VEGA10_VOLTAGE_CONTROL_NONE;
	data->vddci_control = VEGA10_VOLTAGE_CONTROL_NONE;

	/* VDDCR_SOC */
	if (pp_atomfwctrl_is_voltage_controlled_by_gpio_v4(hwmgr,
			VOLTAGE_TYPE_VDDC, VOLTAGE_OBJ_SVID2)) {
		if (!pp_atomfwctrl_get_voltage_table_v4(hwmgr,
				VOLTAGE_TYPE_VDDC, VOLTAGE_OBJ_SVID2,
				&vol_table)) {
			config_telemetry = ((vol_table.telemetry_slope << 8) & 0xff00) |
					(vol_table.telemetry_offset & 0xff);
			data->vddc_control = VEGA10_VOLTAGE_CONTROL_BY_SVID2;
		}
	} else {
		kfree(hwmgr->backend);
		hwmgr->backend = NULL;
		PP_ASSERT_WITH_CODE(false,
				"VDDCR_SOC is not SVID2!",
				return -1);
	}

	/* MVDDC */
	if (pp_atomfwctrl_is_voltage_controlled_by_gpio_v4(hwmgr,
			VOLTAGE_TYPE_MVDDC, VOLTAGE_OBJ_SVID2)) {
		if (!pp_atomfwctrl_get_voltage_table_v4(hwmgr,
				VOLTAGE_TYPE_MVDDC, VOLTAGE_OBJ_SVID2,
				&vol_table)) {
			config_telemetry |=
					((vol_table.telemetry_slope << 24) & 0xff000000) |
					((vol_table.telemetry_offset << 16) & 0xff0000);
			data->mvdd_control = VEGA10_VOLTAGE_CONTROL_BY_SVID2;
		}
	}

	 /* VDDCI_MEM */
	if (PP_CAP(PHM_PlatformCaps_ControlVDDCI)) {
		if (pp_atomfwctrl_is_voltage_controlled_by_gpio_v4(hwmgr,
				VOLTAGE_TYPE_VDDCI, VOLTAGE_OBJ_GPIO_LUT))
			data->vddci_control = VEGA10_VOLTAGE_CONTROL_BY_GPIO;
	}

	data->config_telemetry = config_telemetry;

	vega10_set_features_platform_caps(hwmgr);

	vega10_init_dpm_defaults(hwmgr);

#ifdef PPLIB_VEGA10_EVV_SUPPORT
	/* Get leakage voltage based on leakage ID. */
	PP_ASSERT_WITH_CODE(!vega10_get_evv_voltages(hwmgr),
			"Get EVV Voltage Failed.  Abort Driver loading!",
			return -1);
#endif

	/* Patch our voltage dependency table with actual leakage voltage
	 * We need to perform leakage translation before it's used by other functions
	 */
	vega10_complete_dependency_tables(hwmgr);

	/* Parse pptable data read from VBIOS */
	vega10_set_private_data_based_on_pptable(hwmgr);

	data->is_tlu_enabled = false;

	hwmgr->platform_descriptor.hardwareActivityPerformanceLevels =
			VEGA10_MAX_HARDWARE_POWERLEVELS;
	hwmgr->platform_descriptor.hardwarePerformanceLevels = 2;
	hwmgr->platform_descriptor.minimumClocksReductionPercentage = 50;

	hwmgr->platform_descriptor.vbiosInterruptId = 0x20000400; /* IRQ_SOURCE1_SW_INT */
	/* The true clock step depends on the frequency, typically 4.5 or 9 MHz. Here we use 5. */
	hwmgr->platform_descriptor.clockStep.engineClock = 500;
	hwmgr->platform_descriptor.clockStep.memoryClock = 500;

	data->total_active_cus = adev->gfx.cu_info.number;
	/* Setup default Overdrive Fan control settings */
	data->odn_fan_table.target_fan_speed =
			hwmgr->thermal_controller.advanceFanControlParameters.usMaxFanRPM;
	data->odn_fan_table.target_temperature =
			hwmgr->thermal_controller.
			advanceFanControlParameters.ucTargetTemperature;
	data->odn_fan_table.min_performance_clock =
			hwmgr->thermal_controller.advanceFanControlParameters.
			ulMinFanSCLKAcousticLimit;
	data->odn_fan_table.min_fan_limit =
			hwmgr->thermal_controller.
			advanceFanControlParameters.usFanPWMMinLimit *
			hwmgr->thermal_controller.fanInfo.ulMaxRPM / 100;

	data->mem_channels = (RREG32_SOC15(DF, 0, mmDF_CS_AON0_DramBaseAddress0) &
			DF_CS_AON0_DramBaseAddress0__IntLvNumChan_MASK) >>
			DF_CS_AON0_DramBaseAddress0__IntLvNumChan__SHIFT;
	PP_ASSERT_WITH_CODE(data->mem_channels < ARRAY_SIZE(channel_number),
			"Mem Channel Index Exceeded maximum!",
			return -EINVAL);

	return result;
}

static int vega10_init_sclk_threshold(struct pp_hwmgr *hwmgr)
{
	struct vega10_hwmgr *data = hwmgr->backend;

	data->low_sclk_interrupt_threshold = 0;

	return 0;
}

static int vega10_setup_dpm_led_config(struct pp_hwmgr *hwmgr)
{
	struct vega10_hwmgr *data = hwmgr->backend;
	PPTable_t *pp_table = &(data->smc_state_table.pp_table);

	struct pp_atomfwctrl_voltage_table table;
	uint8_t i, j;
	uint32_t mask = 0;
	uint32_t tmp;
	int32_t ret = 0;

	ret = pp_atomfwctrl_get_voltage_table_v4(hwmgr, VOLTAGE_TYPE_LEDDPM,
						VOLTAGE_OBJ_GPIO_LUT, &table);

	if (!ret) {
		tmp = table.mask_low;
		for (i = 0, j = 0; i < 32; i++) {
			if (tmp & 1) {
				mask |= (uint32_t)(i << (8 * j));
				if (++j >= 3)
					break;
			}
			tmp >>= 1;
		}
	}

	pp_table->LedPin0 = (uint8_t)(mask & 0xff);
	pp_table->LedPin1 = (uint8_t)((mask >> 8) & 0xff);
	pp_table->LedPin2 = (uint8_t)((mask >> 16) & 0xff);
	return 0;
}

static int vega10_setup_asic_task(struct pp_hwmgr *hwmgr)
{
	PP_ASSERT_WITH_CODE(!vega10_init_sclk_threshold(hwmgr),
			"Failed to init sclk threshold!",
			return -EINVAL);

	PP_ASSERT_WITH_CODE(!vega10_setup_dpm_led_config(hwmgr),
			"Failed to set up led dpm config!",
			return -EINVAL);

	smum_send_msg_to_smc_with_parameter(hwmgr, PPSMC_MSG_NumOfDisplays, 0);

	return 0;
}

/**
* Remove repeated voltage values and create table with unique values.
*
* @param    hwmgr  the address of the powerplay hardware manager.
* @param    vol_table  the pointer to changing voltage table
* @return    0 in success
*/

static int vega10_trim_voltage_table(struct pp_hwmgr *hwmgr,
		struct pp_atomfwctrl_voltage_table *vol_table)
{
	uint32_t i, j;
	uint16_t vvalue;
	bool found = false;
	struct pp_atomfwctrl_voltage_table *table;

	PP_ASSERT_WITH_CODE(vol_table,
			"Voltage Table empty.", return -EINVAL);
	table = kzalloc(sizeof(struct pp_atomfwctrl_voltage_table),
			GFP_KERNEL);

	if (!table)
		return -ENOMEM;

	table->mask_low = vol_table->mask_low;
	table->phase_delay = vol_table->phase_delay;

	for (i = 0; i < vol_table->count; i++) {
		vvalue = vol_table->entries[i].value;
		found = false;

		for (j = 0; j < table->count; j++) {
			if (vvalue == table->entries[j].value) {
				found = true;
				break;
			}
		}

		if (!found) {
			table->entries[table->count].value = vvalue;
			table->entries[table->count].smio_low =
					vol_table->entries[i].smio_low;
			table->count++;
		}
	}

	memcpy(vol_table, table, sizeof(struct pp_atomfwctrl_voltage_table));
	kfree(table);

	return 0;
}

static int vega10_get_mvdd_voltage_table(struct pp_hwmgr *hwmgr,
		phm_ppt_v1_clock_voltage_dependency_table *dep_table,
		struct pp_atomfwctrl_voltage_table *vol_table)
{
	int i;

	PP_ASSERT_WITH_CODE(dep_table->count,
			"Voltage Dependency Table empty.",
			return -EINVAL);

	vol_table->mask_low = 0;
	vol_table->phase_delay = 0;
	vol_table->count = dep_table->count;

	for (i = 0; i < vol_table->count; i++) {
		vol_table->entries[i].value = dep_table->entries[i].mvdd;
		vol_table->entries[i].smio_low = 0;
	}

	PP_ASSERT_WITH_CODE(!vega10_trim_voltage_table(hwmgr,
			vol_table),
			"Failed to trim MVDD Table!",
			return -1);

	return 0;
}

static int vega10_get_vddci_voltage_table(struct pp_hwmgr *hwmgr,
		phm_ppt_v1_clock_voltage_dependency_table *dep_table,
		struct pp_atomfwctrl_voltage_table *vol_table)
{
	uint32_t i;

	PP_ASSERT_WITH_CODE(dep_table->count,
			"Voltage Dependency Table empty.",
			return -EINVAL);

	vol_table->mask_low = 0;
	vol_table->phase_delay = 0;
	vol_table->count = dep_table->count;

	for (i = 0; i < dep_table->count; i++) {
		vol_table->entries[i].value = dep_table->entries[i].vddci;
		vol_table->entries[i].smio_low = 0;
	}

	PP_ASSERT_WITH_CODE(!vega10_trim_voltage_table(hwmgr, vol_table),
			"Failed to trim VDDCI table.",
			return -1);

	return 0;
}

static int vega10_get_vdd_voltage_table(struct pp_hwmgr *hwmgr,
		phm_ppt_v1_clock_voltage_dependency_table *dep_table,
		struct pp_atomfwctrl_voltage_table *vol_table)
{
	int i;

	PP_ASSERT_WITH_CODE(dep_table->count,
			"Voltage Dependency Table empty.",
			return -EINVAL);

	vol_table->mask_low = 0;
	vol_table->phase_delay = 0;
	vol_table->count = dep_table->count;

	for (i = 0; i < vol_table->count; i++) {
		vol_table->entries[i].value = dep_table->entries[i].vddc;
		vol_table->entries[i].smio_low = 0;
	}

	return 0;
}

/* ---- Voltage Tables ----
 * If the voltage table would be bigger than
 * what will fit into the state table on
 * the SMC keep only the higher entries.
 */
static void vega10_trim_voltage_table_to_fit_state_table(
		struct pp_hwmgr *hwmgr,
		uint32_t max_vol_steps,
		struct pp_atomfwctrl_voltage_table *vol_table)
{
	unsigned int i, diff;

	if (vol_table->count <= max_vol_steps)
		return;

	diff = vol_table->count - max_vol_steps;

	for (i = 0; i < max_vol_steps; i++)
		vol_table->entries[i] = vol_table->entries[i + diff];

	vol_table->count = max_vol_steps;
}

/**
* Create Voltage Tables.
*
* @param    hwmgr  the address of the powerplay hardware manager.
* @return   always 0
*/
static int vega10_construct_voltage_tables(struct pp_hwmgr *hwmgr)
{
	struct vega10_hwmgr *data = hwmgr->backend;
	struct phm_ppt_v2_information *table_info =
			(struct phm_ppt_v2_information *)hwmgr->pptable;
	int result;

	if (data->mvdd_control == VEGA10_VOLTAGE_CONTROL_BY_SVID2 ||
			data->mvdd_control == VEGA10_VOLTAGE_CONTROL_NONE) {
		result = vega10_get_mvdd_voltage_table(hwmgr,
				table_info->vdd_dep_on_mclk,
				&(data->mvdd_voltage_table));
		PP_ASSERT_WITH_CODE(!result,
				"Failed to retrieve MVDDC table!",
				return result);
	}

	if (data->vddci_control == VEGA10_VOLTAGE_CONTROL_NONE) {
		result = vega10_get_vddci_voltage_table(hwmgr,
				table_info->vdd_dep_on_mclk,
				&(data->vddci_voltage_table));
		PP_ASSERT_WITH_CODE(!result,
				"Failed to retrieve VDDCI_MEM table!",
				return result);
	}

	if (data->vddc_control == VEGA10_VOLTAGE_CONTROL_BY_SVID2 ||
			data->vddc_control == VEGA10_VOLTAGE_CONTROL_NONE) {
		result = vega10_get_vdd_voltage_table(hwmgr,
				table_info->vdd_dep_on_sclk,
				&(data->vddc_voltage_table));
		PP_ASSERT_WITH_CODE(!result,
				"Failed to retrieve VDDCR_SOC table!",
				return result);
	}

	PP_ASSERT_WITH_CODE(data->vddc_voltage_table.count <= 16,
			"Too many voltage values for VDDC. Trimming to fit state table.",
			vega10_trim_voltage_table_to_fit_state_table(hwmgr,
					16, &(data->vddc_voltage_table)));

	PP_ASSERT_WITH_CODE(data->vddci_voltage_table.count <= 16,
			"Too many voltage values for VDDCI. Trimming to fit state table.",
			vega10_trim_voltage_table_to_fit_state_table(hwmgr,
					16, &(data->vddci_voltage_table)));

	PP_ASSERT_WITH_CODE(data->mvdd_voltage_table.count <= 16,
			"Too many voltage values for MVDD. Trimming to fit state table.",
			vega10_trim_voltage_table_to_fit_state_table(hwmgr,
					16, &(data->mvdd_voltage_table)));


	return 0;
}

/*
 * @fn vega10_init_dpm_state
 * @brief Function to initialize all Soft Min/Max and Hard Min/Max to 0xff.
 *
 * @param    dpm_state - the address of the DPM Table to initiailize.
 * @return   None.
 */
static void vega10_init_dpm_state(struct vega10_dpm_state *dpm_state)
{
	dpm_state->soft_min_level = 0xff;
	dpm_state->soft_max_level = 0xff;
	dpm_state->hard_min_level = 0xff;
	dpm_state->hard_max_level = 0xff;
}

static void vega10_setup_default_single_dpm_table(struct pp_hwmgr *hwmgr,
		struct vega10_single_dpm_table *dpm_table,
		struct phm_ppt_v1_clock_voltage_dependency_table *dep_table)
{
	int i;

	dpm_table->count = 0;

	for (i = 0; i < dep_table->count; i++) {
		if (i == 0 || dpm_table->dpm_levels[dpm_table->count - 1].value <=
				dep_table->entries[i].clk) {
			dpm_table->dpm_levels[dpm_table->count].value =
					dep_table->entries[i].clk;
			dpm_table->dpm_levels[dpm_table->count].enabled = true;
			dpm_table->count++;
		}
	}
}
static int vega10_setup_default_pcie_table(struct pp_hwmgr *hwmgr)
{
	struct vega10_hwmgr *data = hwmgr->backend;
	struct vega10_pcie_table *pcie_table = &(data->dpm_table.pcie_table);
	struct phm_ppt_v2_information *table_info =
			(struct phm_ppt_v2_information *)(hwmgr->pptable);
	struct phm_ppt_v1_pcie_table *bios_pcie_table =
			table_info->pcie_table;
	uint32_t i;

	PP_ASSERT_WITH_CODE(bios_pcie_table->count,
			"Incorrect number of PCIE States from VBIOS!",
			return -1);

	for (i = 0; i < NUM_LINK_LEVELS; i++) {
		if (data->registry_data.pcieSpeedOverride)
			pcie_table->pcie_gen[i] =
					data->registry_data.pcieSpeedOverride;
		else
			pcie_table->pcie_gen[i] =
					bios_pcie_table->entries[i].gen_speed;

		if (data->registry_data.pcieLaneOverride)
			pcie_table->pcie_lane[i] = (uint8_t)encode_pcie_lane_width(
					data->registry_data.pcieLaneOverride);
		else
			pcie_table->pcie_lane[i] = (uint8_t)encode_pcie_lane_width(
							bios_pcie_table->entries[i].lane_width);
		if (data->registry_data.pcieClockOverride)
			pcie_table->lclk[i] =
					data->registry_data.pcieClockOverride;
		else
			pcie_table->lclk[i] =
					bios_pcie_table->entries[i].pcie_sclk;
	}

	pcie_table->count = NUM_LINK_LEVELS;

	return 0;
}

/*
 * This function is to initialize all DPM state tables
 * for SMU based on the dependency table.
 * Dynamic state patching function will then trim these
 * state tables to the allowed range based
 * on the power policy or external client requests,
 * such as UVD request, etc.
 */
static int vega10_setup_default_dpm_tables(struct pp_hwmgr *hwmgr)
{
	struct vega10_hwmgr *data = hwmgr->backend;
	struct phm_ppt_v2_information *table_info =
			(struct phm_ppt_v2_information *)(hwmgr->pptable);
	struct vega10_single_dpm_table *dpm_table;
	uint32_t i;

	struct phm_ppt_v1_clock_voltage_dependency_table *dep_soc_table =
			table_info->vdd_dep_on_socclk;
	struct phm_ppt_v1_clock_voltage_dependency_table *dep_gfx_table =
			table_info->vdd_dep_on_sclk;
	struct phm_ppt_v1_clock_voltage_dependency_table *dep_mclk_table =
			table_info->vdd_dep_on_mclk;
	struct phm_ppt_v1_mm_clock_voltage_dependency_table *dep_mm_table =
			table_info->mm_dep_table;
	struct phm_ppt_v1_clock_voltage_dependency_table *dep_dcef_table =
			table_info->vdd_dep_on_dcefclk;
	struct phm_ppt_v1_clock_voltage_dependency_table *dep_pix_table =
			table_info->vdd_dep_on_pixclk;
	struct phm_ppt_v1_clock_voltage_dependency_table *dep_disp_table =
			table_info->vdd_dep_on_dispclk;
	struct phm_ppt_v1_clock_voltage_dependency_table *dep_phy_table =
			table_info->vdd_dep_on_phyclk;

	PP_ASSERT_WITH_CODE(dep_soc_table,
			"SOCCLK dependency table is missing. This table is mandatory",
			return -EINVAL);
	PP_ASSERT_WITH_CODE(dep_soc_table->count >= 1,
			"SOCCLK dependency table is empty. This table is mandatory",
			return -EINVAL);

	PP_ASSERT_WITH_CODE(dep_gfx_table,
			"GFXCLK dependency table is missing. This table is mandatory",
			return -EINVAL);
	PP_ASSERT_WITH_CODE(dep_gfx_table->count >= 1,
			"GFXCLK dependency table is empty. This table is mandatory",
			return -EINVAL);

	PP_ASSERT_WITH_CODE(dep_mclk_table,
			"MCLK dependency table is missing. This table is mandatory",
			return -EINVAL);
	PP_ASSERT_WITH_CODE(dep_mclk_table->count >= 1,
			"MCLK dependency table has to have is missing. This table is mandatory",
			return -EINVAL);

	/* Initialize Sclk DPM table based on allow Sclk values */
	dpm_table = &(data->dpm_table.soc_table);
	vega10_setup_default_single_dpm_table(hwmgr,
			dpm_table,
			dep_soc_table);

	vega10_init_dpm_state(&(dpm_table->dpm_state));

	dpm_table = &(data->dpm_table.gfx_table);
	vega10_setup_default_single_dpm_table(hwmgr,
			dpm_table,
			dep_gfx_table);
	if (hwmgr->platform_descriptor.overdriveLimit.engineClock == 0)
		hwmgr->platform_descriptor.overdriveLimit.engineClock =
					dpm_table->dpm_levels[dpm_table->count-1].value;
	vega10_init_dpm_state(&(dpm_table->dpm_state));

	/* Initialize Mclk DPM table based on allow Mclk values */
	data->dpm_table.mem_table.count = 0;
	dpm_table = &(data->dpm_table.mem_table);
	vega10_setup_default_single_dpm_table(hwmgr,
			dpm_table,
			dep_mclk_table);
	if (hwmgr->platform_descriptor.overdriveLimit.memoryClock == 0)
		hwmgr->platform_descriptor.overdriveLimit.memoryClock =
					dpm_table->dpm_levels[dpm_table->count-1].value;

	vega10_init_dpm_state(&(dpm_table->dpm_state));

	data->dpm_table.eclk_table.count = 0;
	dpm_table = &(data->dpm_table.eclk_table);
	for (i = 0; i < dep_mm_table->count; i++) {
		if (i == 0 || dpm_table->dpm_levels
				[dpm_table->count - 1].value <=
						dep_mm_table->entries[i].eclk) {
			dpm_table->dpm_levels[dpm_table->count].value =
					dep_mm_table->entries[i].eclk;
			dpm_table->dpm_levels[dpm_table->count].enabled =
					(i == 0) ? true : false;
			dpm_table->count++;
		}
	}
	vega10_init_dpm_state(&(dpm_table->dpm_state));

	data->dpm_table.vclk_table.count = 0;
	data->dpm_table.dclk_table.count = 0;
	dpm_table = &(data->dpm_table.vclk_table);
	for (i = 0; i < dep_mm_table->count; i++) {
		if (i == 0 || dpm_table->dpm_levels
				[dpm_table->count - 1].value <=
						dep_mm_table->entries[i].vclk) {
			dpm_table->dpm_levels[dpm_table->count].value =
					dep_mm_table->entries[i].vclk;
			dpm_table->dpm_levels[dpm_table->count].enabled =
					(i == 0) ? true : false;
			dpm_table->count++;
		}
	}
	vega10_init_dpm_state(&(dpm_table->dpm_state));

	dpm_table = &(data->dpm_table.dclk_table);
	for (i = 0; i < dep_mm_table->count; i++) {
		if (i == 0 || dpm_table->dpm_levels
				[dpm_table->count - 1].value <=
						dep_mm_table->entries[i].dclk) {
			dpm_table->dpm_levels[dpm_table->count].value =
					dep_mm_table->entries[i].dclk;
			dpm_table->dpm_levels[dpm_table->count].enabled =
					(i == 0) ? true : false;
			dpm_table->count++;
		}
	}
	vega10_init_dpm_state(&(dpm_table->dpm_state));

	/* Assume there is no headless Vega10 for now */
	dpm_table = &(data->dpm_table.dcef_table);
	vega10_setup_default_single_dpm_table(hwmgr,
			dpm_table,
			dep_dcef_table);

	vega10_init_dpm_state(&(dpm_table->dpm_state));

	dpm_table = &(data->dpm_table.pixel_table);
	vega10_setup_default_single_dpm_table(hwmgr,
			dpm_table,
			dep_pix_table);

	vega10_init_dpm_state(&(dpm_table->dpm_state));

	dpm_table = &(data->dpm_table.display_table);
	vega10_setup_default_single_dpm_table(hwmgr,
			dpm_table,
			dep_disp_table);

	vega10_init_dpm_state(&(dpm_table->dpm_state));

	dpm_table = &(data->dpm_table.phy_table);
	vega10_setup_default_single_dpm_table(hwmgr,
			dpm_table,
			dep_phy_table);

	vega10_init_dpm_state(&(dpm_table->dpm_state));

	vega10_setup_default_pcie_table(hwmgr);

	/* Zero out the saved copy of the CUSTOM profile
	 * This will be checked when trying to set the profile
	 * and will require that new values be passed in
	 */
	data->custom_profile_mode[0] = 0;
	data->custom_profile_mode[1] = 0;
	data->custom_profile_mode[2] = 0;
	data->custom_profile_mode[3] = 0;

	/* save a copy of the default DPM table */
	memcpy(&(data->golden_dpm_table), &(data->dpm_table),
			sizeof(struct vega10_dpm_table));

	return 0;
}

/*
 * @fn vega10_populate_ulv_state
 * @brief Function to provide parameters for Utral Low Voltage state to SMC.
 *
 * @param    hwmgr - the address of the hardware manager.
 * @return   Always 0.
 */
static int vega10_populate_ulv_state(struct pp_hwmgr *hwmgr)
{
	struct vega10_hwmgr *data = hwmgr->backend;
	struct phm_ppt_v2_information *table_info =
			(struct phm_ppt_v2_information *)(hwmgr->pptable);

	data->smc_state_table.pp_table.UlvOffsetVid =
			(uint8_t)table_info->us_ulv_voltage_offset;

	data->smc_state_table.pp_table.UlvSmnclkDid =
			(uint8_t)(table_info->us_ulv_smnclk_did);
	data->smc_state_table.pp_table.UlvMp1clkDid =
			(uint8_t)(table_info->us_ulv_mp1clk_did);
	data->smc_state_table.pp_table.UlvGfxclkBypass =
			(uint8_t)(table_info->us_ulv_gfxclk_bypass);
	data->smc_state_table.pp_table.UlvPhaseSheddingPsi0 =
			(uint8_t)(data->vddc_voltage_table.psi0_enable);
	data->smc_state_table.pp_table.UlvPhaseSheddingPsi1 =
			(uint8_t)(data->vddc_voltage_table.psi1_enable);

	return 0;
}

static int vega10_populate_single_lclk_level(struct pp_hwmgr *hwmgr,
		uint32_t lclock, uint8_t *curr_lclk_did)
{
	struct pp_atomfwctrl_clock_dividers_soc15 dividers;

	PP_ASSERT_WITH_CODE(!pp_atomfwctrl_get_gpu_pll_dividers_vega10(
			hwmgr,
			COMPUTE_GPUCLK_INPUT_FLAG_DEFAULT_GPUCLK,
			lclock, &dividers),
			"Failed to get LCLK clock settings from VBIOS!",
			return -1);

	*curr_lclk_did = dividers.ulDid;

	return 0;
}

static int vega10_populate_smc_link_levels(struct pp_hwmgr *hwmgr)
{
	int result = -1;
	struct vega10_hwmgr *data = hwmgr->backend;
	PPTable_t *pp_table = &(data->smc_state_table.pp_table);
	struct vega10_pcie_table *pcie_table =
			&(data->dpm_table.pcie_table);
	uint32_t i, j;

	for (i = 0; i < pcie_table->count; i++) {
		pp_table->PcieGenSpeed[i] = pcie_table->pcie_gen[i];
		pp_table->PcieLaneCount[i] = pcie_table->pcie_lane[i];

		result = vega10_populate_single_lclk_level(hwmgr,
				pcie_table->lclk[i], &(pp_table->LclkDid[i]));
		if (result) {
			pr_info("Populate LClock Level %d Failed!\n", i);
			return result;
		}
	}

	j = i - 1;
	while (i < NUM_LINK_LEVELS) {
		pp_table->PcieGenSpeed[i] = pcie_table->pcie_gen[j];
		pp_table->PcieLaneCount[i] = pcie_table->pcie_lane[j];

		result = vega10_populate_single_lclk_level(hwmgr,
				pcie_table->lclk[j], &(pp_table->LclkDid[i]));
		if (result) {
			pr_info("Populate LClock Level %d Failed!\n", i);
			return result;
		}
		i++;
	}

	return result;
}

/**
* Populates single SMC GFXSCLK structure using the provided engine clock
*
* @param    hwmgr      the address of the hardware manager
* @param    gfx_clock  the GFX clock to use to populate the structure.
* @param    current_gfxclk_level  location in PPTable for the SMC GFXCLK structure.
*/

static int vega10_populate_single_gfx_level(struct pp_hwmgr *hwmgr,
		uint32_t gfx_clock, PllSetting_t *current_gfxclk_level,
		uint32_t *acg_freq)
{
	struct phm_ppt_v2_information *table_info =
			(struct phm_ppt_v2_information *)(hwmgr->pptable);
	struct phm_ppt_v1_clock_voltage_dependency_table *dep_on_sclk;
	struct vega10_hwmgr *data = hwmgr->backend;
	struct pp_atomfwctrl_clock_dividers_soc15 dividers;
	uint32_t gfx_max_clock =
			hwmgr->platform_descriptor.overdriveLimit.engineClock;
	uint32_t i = 0;

	if (hwmgr->od_enabled)
		dep_on_sclk = (struct phm_ppt_v1_clock_voltage_dependency_table *)
						&(data->odn_dpm_table.vdd_dep_on_sclk);
	else
		dep_on_sclk = table_info->vdd_dep_on_sclk;

	PP_ASSERT_WITH_CODE(dep_on_sclk,
			"Invalid SOC_VDD-GFX_CLK Dependency Table!",
			return -EINVAL);

	if (data->need_update_dpm_table & DPMTABLE_OD_UPDATE_SCLK)
		gfx_clock = gfx_clock > gfx_max_clock ? gfx_max_clock : gfx_clock;
	else {
		for (i = 0; i < dep_on_sclk->count; i++) {
			if (dep_on_sclk->entries[i].clk == gfx_clock)
				break;
		}
		PP_ASSERT_WITH_CODE(dep_on_sclk->count > i,
				"Cannot find gfx_clk in SOC_VDD-GFX_CLK!",
				return -EINVAL);
	}

	PP_ASSERT_WITH_CODE(!pp_atomfwctrl_get_gpu_pll_dividers_vega10(hwmgr,
			COMPUTE_GPUCLK_INPUT_FLAG_GFXCLK,
			gfx_clock, &dividers),
			"Failed to get GFX Clock settings from VBIOS!",
			return -EINVAL);

	/* Feedback Multiplier: bit 0:8 int, bit 15:12 post_div, bit 31:16 frac */
	current_gfxclk_level->FbMult =
			cpu_to_le32(dividers.ulPll_fb_mult);
	/* Spread FB Multiplier bit: bit 0:8 int, bit 31:16 frac */
	current_gfxclk_level->SsOn = dividers.ucPll_ss_enable;
	current_gfxclk_level->SsFbMult =
			cpu_to_le32(dividers.ulPll_ss_fbsmult);
	current_gfxclk_level->SsSlewFrac =
			cpu_to_le16(dividers.usPll_ss_slew_frac);
	current_gfxclk_level->Did = (uint8_t)(dividers.ulDid);

	*acg_freq = gfx_clock / 100; /* 100 Khz to Mhz conversion */

	return 0;
}

/**
 * @brief Populates single SMC SOCCLK structure using the provided clock.
 *
 * @param    hwmgr - the address of the hardware manager.
 * @param    soc_clock - the SOC clock to use to populate the structure.
 * @param    current_socclk_level - location in PPTable for the SMC SOCCLK structure.
 * @return   0 on success..
 */
static int vega10_populate_single_soc_level(struct pp_hwmgr *hwmgr,
		uint32_t soc_clock, uint8_t *current_soc_did,
		uint8_t *current_vol_index)
{
	struct vega10_hwmgr *data = hwmgr->backend;
	struct phm_ppt_v2_information *table_info =
			(struct phm_ppt_v2_information *)(hwmgr->pptable);
	struct phm_ppt_v1_clock_voltage_dependency_table *dep_on_soc;
	struct pp_atomfwctrl_clock_dividers_soc15 dividers;
	uint32_t i;

	if (hwmgr->od_enabled) {
		dep_on_soc = (struct phm_ppt_v1_clock_voltage_dependency_table *)
						&data->odn_dpm_table.vdd_dep_on_socclk;
		for (i = 0; i < dep_on_soc->count; i++) {
			if (dep_on_soc->entries[i].clk >= soc_clock)
				break;
		}
	} else {
		dep_on_soc = table_info->vdd_dep_on_socclk;
		for (i = 0; i < dep_on_soc->count; i++) {
			if (dep_on_soc->entries[i].clk == soc_clock)
				break;
		}
	}

	PP_ASSERT_WITH_CODE(dep_on_soc->count > i,
			"Cannot find SOC_CLK in SOC_VDD-SOC_CLK Dependency Table",
			return -EINVAL);

	PP_ASSERT_WITH_CODE(!pp_atomfwctrl_get_gpu_pll_dividers_vega10(hwmgr,
			COMPUTE_GPUCLK_INPUT_FLAG_DEFAULT_GPUCLK,
			soc_clock, &dividers),
			"Failed to get SOC Clock settings from VBIOS!",
			return -EINVAL);

	*current_soc_did = (uint8_t)dividers.ulDid;
	*current_vol_index = (uint8_t)(dep_on_soc->entries[i].vddInd);
	return 0;
}

/**
* Populates all SMC SCLK levels' structure based on the trimmed allowed dpm engine clock states
*
* @param    hwmgr      the address of the hardware manager
*/
static int vega10_populate_all_graphic_levels(struct pp_hwmgr *hwmgr)
{
	struct vega10_hwmgr *data = hwmgr->backend;
	struct phm_ppt_v2_information *table_info =
			(struct phm_ppt_v2_information *)(hwmgr->pptable);
	PPTable_t *pp_table = &(data->smc_state_table.pp_table);
	struct vega10_single_dpm_table *dpm_table = &(data->dpm_table.gfx_table);
	int result = 0;
	uint32_t i, j;

	for (i = 0; i < dpm_table->count; i++) {
		result = vega10_populate_single_gfx_level(hwmgr,
				dpm_table->dpm_levels[i].value,
				&(pp_table->GfxclkLevel[i]),
				&(pp_table->AcgFreqTable[i]));
		if (result)
			return result;
	}

	j = i - 1;
	while (i < NUM_GFXCLK_DPM_LEVELS) {
		result = vega10_populate_single_gfx_level(hwmgr,
				dpm_table->dpm_levels[j].value,
				&(pp_table->GfxclkLevel[i]),
				&(pp_table->AcgFreqTable[i]));
		if (result)
			return result;
		i++;
	}

	pp_table->GfxclkSlewRate =
			cpu_to_le16(table_info->us_gfxclk_slew_rate);

	dpm_table = &(data->dpm_table.soc_table);
	for (i = 0; i < dpm_table->count; i++) {
		result = vega10_populate_single_soc_level(hwmgr,
				dpm_table->dpm_levels[i].value,
				&(pp_table->SocclkDid[i]),
				&(pp_table->SocDpmVoltageIndex[i]));
		if (result)
			return result;
	}

	j = i - 1;
	while (i < NUM_SOCCLK_DPM_LEVELS) {
		result = vega10_populate_single_soc_level(hwmgr,
				dpm_table->dpm_levels[j].value,
				&(pp_table->SocclkDid[i]),
				&(pp_table->SocDpmVoltageIndex[i]));
		if (result)
			return result;
		i++;
	}

	return result;
}

static void vega10_populate_vddc_soc_levels(struct pp_hwmgr *hwmgr)
{
	struct vega10_hwmgr *data = hwmgr->backend;
	PPTable_t *pp_table = &(data->smc_state_table.pp_table);
	struct phm_ppt_v2_information *table_info = hwmgr->pptable;
	struct phm_ppt_v1_voltage_lookup_table *vddc_lookup_table;

	uint8_t soc_vid = 0;
	uint32_t i, max_vddc_level;

	if (hwmgr->od_enabled)
		vddc_lookup_table = (struct phm_ppt_v1_voltage_lookup_table *)&data->odn_dpm_table.vddc_lookup_table;
	else
		vddc_lookup_table = table_info->vddc_lookup_table;

	max_vddc_level = vddc_lookup_table->count;
	for (i = 0; i < max_vddc_level; i++) {
		soc_vid = (uint8_t)convert_to_vid(vddc_lookup_table->entries[i].us_vdd);
		pp_table->SocVid[i] = soc_vid;
	}
	while (i < MAX_REGULAR_DPM_NUMBER) {
		pp_table->SocVid[i] = soc_vid;
		i++;
	}
}

/**
 * @brief Populates single SMC GFXCLK structure using the provided clock.
 *
 * @param    hwmgr - the address of the hardware manager.
 * @param    mem_clock - the memory clock to use to populate the structure.
 * @return   0 on success..
 */
static int vega10_populate_single_memory_level(struct pp_hwmgr *hwmgr,
		uint32_t mem_clock, uint8_t *current_mem_vid,
		PllSetting_t *current_memclk_level, uint8_t *current_mem_soc_vind)
{
	struct vega10_hwmgr *data = hwmgr->backend;
	struct phm_ppt_v2_information *table_info =
			(struct phm_ppt_v2_information *)(hwmgr->pptable);
	struct phm_ppt_v1_clock_voltage_dependency_table *dep_on_mclk;
	struct pp_atomfwctrl_clock_dividers_soc15 dividers;
	uint32_t mem_max_clock =
			hwmgr->platform_descriptor.overdriveLimit.memoryClock;
	uint32_t i = 0;

	if (hwmgr->od_enabled)
		dep_on_mclk = (struct phm_ppt_v1_clock_voltage_dependency_table *)
					&data->odn_dpm_table.vdd_dep_on_mclk;
	else
		dep_on_mclk = table_info->vdd_dep_on_mclk;

	PP_ASSERT_WITH_CODE(dep_on_mclk,
			"Invalid SOC_VDD-UCLK Dependency Table!",
			return -EINVAL);

	if (data->need_update_dpm_table & DPMTABLE_OD_UPDATE_MCLK) {
		mem_clock = mem_clock > mem_max_clock ? mem_max_clock : mem_clock;
	} else {
		for (i = 0; i < dep_on_mclk->count; i++) {
			if (dep_on_mclk->entries[i].clk == mem_clock)
				break;
		}
		PP_ASSERT_WITH_CODE(dep_on_mclk->count > i,
				"Cannot find UCLK in SOC_VDD-UCLK Dependency Table!",
				return -EINVAL);
	}

	PP_ASSERT_WITH_CODE(!pp_atomfwctrl_get_gpu_pll_dividers_vega10(
			hwmgr, COMPUTE_GPUCLK_INPUT_FLAG_UCLK, mem_clock, &dividers),
			"Failed to get UCLK settings from VBIOS!",
			return -1);

	*current_mem_vid =
			(uint8_t)(convert_to_vid(dep_on_mclk->entries[i].mvdd));
	*current_mem_soc_vind =
			(uint8_t)(dep_on_mclk->entries[i].vddInd);
	current_memclk_level->FbMult = cpu_to_le32(dividers.ulPll_fb_mult);
	current_memclk_level->Did = (uint8_t)(dividers.ulDid);

	PP_ASSERT_WITH_CODE(current_memclk_level->Did >= 1,
			"Invalid Divider ID!",
			return -EINVAL);

	return 0;
}

/**
 * @brief Populates all SMC MCLK levels' structure based on the trimmed allowed dpm memory clock states.
 *
 * @param    pHwMgr - the address of the hardware manager.
 * @return   PP_Result_OK on success.
 */
static int vega10_populate_all_memory_levels(struct pp_hwmgr *hwmgr)
{
	struct vega10_hwmgr *data = hwmgr->backend;
	PPTable_t *pp_table = &(data->smc_state_table.pp_table);
	struct vega10_single_dpm_table *dpm_table =
			&(data->dpm_table.mem_table);
	int result = 0;
	uint32_t i, j;

	for (i = 0; i < dpm_table->count; i++) {
		result = vega10_populate_single_memory_level(hwmgr,
				dpm_table->dpm_levels[i].value,
				&(pp_table->MemVid[i]),
				&(pp_table->UclkLevel[i]),
				&(pp_table->MemSocVoltageIndex[i]));
		if (result)
			return result;
	}

	j = i - 1;
	while (i < NUM_UCLK_DPM_LEVELS) {
		result = vega10_populate_single_memory_level(hwmgr,
				dpm_table->dpm_levels[j].value,
				&(pp_table->MemVid[i]),
				&(pp_table->UclkLevel[i]),
				&(pp_table->MemSocVoltageIndex[i]));
		if (result)
			return result;
		i++;
	}

	pp_table->NumMemoryChannels = (uint16_t)(data->mem_channels);
	pp_table->MemoryChannelWidth =
			(uint16_t)(HBM_MEMORY_CHANNEL_WIDTH *
					channel_number[data->mem_channels]);

	pp_table->LowestUclkReservedForUlv =
			(uint8_t)(data->lowest_uclk_reserved_for_ulv);

	return result;
}

static int vega10_populate_single_display_type(struct pp_hwmgr *hwmgr,
		DSPCLK_e disp_clock)
{
	struct vega10_hwmgr *data = hwmgr->backend;
	PPTable_t *pp_table = &(data->smc_state_table.pp_table);
	struct phm_ppt_v2_information *table_info =
			(struct phm_ppt_v2_information *)
			(hwmgr->pptable);
	struct phm_ppt_v1_clock_voltage_dependency_table *dep_table;
	uint32_t i;
	uint16_t clk = 0, vddc = 0;
	uint8_t vid = 0;

	switch (disp_clock) {
	case DSPCLK_DCEFCLK:
		dep_table = table_info->vdd_dep_on_dcefclk;
		break;
	case DSPCLK_DISPCLK:
		dep_table = table_info->vdd_dep_on_dispclk;
		break;
	case DSPCLK_PIXCLK:
		dep_table = table_info->vdd_dep_on_pixclk;
		break;
	case DSPCLK_PHYCLK:
		dep_table = table_info->vdd_dep_on_phyclk;
		break;
	default:
		return -1;
	}

	PP_ASSERT_WITH_CODE(dep_table->count <= NUM_DSPCLK_LEVELS,
			"Number Of Entries Exceeded maximum!",
			return -1);

	for (i = 0; i < dep_table->count; i++) {
		clk = (uint16_t)(dep_table->entries[i].clk / 100);
		vddc = table_info->vddc_lookup_table->
				entries[dep_table->entries[i].vddInd].us_vdd;
		vid = (uint8_t)convert_to_vid(vddc);
		pp_table->DisplayClockTable[disp_clock][i].Freq =
				cpu_to_le16(clk);
		pp_table->DisplayClockTable[disp_clock][i].Vid =
				cpu_to_le16(vid);
	}

	while (i < NUM_DSPCLK_LEVELS) {
		pp_table->DisplayClockTable[disp_clock][i].Freq =
				cpu_to_le16(clk);
		pp_table->DisplayClockTable[disp_clock][i].Vid =
				cpu_to_le16(vid);
		i++;
	}

	return 0;
}

static int vega10_populate_all_display_clock_levels(struct pp_hwmgr *hwmgr)
{
	uint32_t i;

	for (i = 0; i < DSPCLK_COUNT; i++) {
		PP_ASSERT_WITH_CODE(!vega10_populate_single_display_type(hwmgr, i),
				"Failed to populate Clock in DisplayClockTable!",
				return -1);
	}

	return 0;
}

static int vega10_populate_single_eclock_level(struct pp_hwmgr *hwmgr,
		uint32_t eclock, uint8_t *current_eclk_did,
		uint8_t *current_soc_vol)
{
	struct phm_ppt_v2_information *table_info =
			(struct phm_ppt_v2_information *)(hwmgr->pptable);
	struct phm_ppt_v1_mm_clock_voltage_dependency_table *dep_table =
			table_info->mm_dep_table;
	struct pp_atomfwctrl_clock_dividers_soc15 dividers;
	uint32_t i;

	PP_ASSERT_WITH_CODE(!pp_atomfwctrl_get_gpu_pll_dividers_vega10(hwmgr,
			COMPUTE_GPUCLK_INPUT_FLAG_DEFAULT_GPUCLK,
			eclock, &dividers),
			"Failed to get ECLK clock settings from VBIOS!",
			return -1);

	*current_eclk_did = (uint8_t)dividers.ulDid;

	for (i = 0; i < dep_table->count; i++) {
		if (dep_table->entries[i].eclk == eclock)
			*current_soc_vol = dep_table->entries[i].vddcInd;
	}

	return 0;
}

static int vega10_populate_smc_vce_levels(struct pp_hwmgr *hwmgr)
{
	struct vega10_hwmgr *data = hwmgr->backend;
	PPTable_t *pp_table = &(data->smc_state_table.pp_table);
	struct vega10_single_dpm_table *dpm_table = &(data->dpm_table.eclk_table);
	int result = -EINVAL;
	uint32_t i, j;

	for (i = 0; i < dpm_table->count; i++) {
		result = vega10_populate_single_eclock_level(hwmgr,
				dpm_table->dpm_levels[i].value,
				&(pp_table->EclkDid[i]),
				&(pp_table->VceDpmVoltageIndex[i]));
		if (result)
			return result;
	}

	j = i - 1;
	while (i < NUM_VCE_DPM_LEVELS) {
		result = vega10_populate_single_eclock_level(hwmgr,
				dpm_table->dpm_levels[j].value,
				&(pp_table->EclkDid[i]),
				&(pp_table->VceDpmVoltageIndex[i]));
		if (result)
			return result;
		i++;
	}

	return result;
}

static int vega10_populate_single_vclock_level(struct pp_hwmgr *hwmgr,
		uint32_t vclock, uint8_t *current_vclk_did)
{
	struct pp_atomfwctrl_clock_dividers_soc15 dividers;

	PP_ASSERT_WITH_CODE(!pp_atomfwctrl_get_gpu_pll_dividers_vega10(hwmgr,
			COMPUTE_GPUCLK_INPUT_FLAG_DEFAULT_GPUCLK,
			vclock, &dividers),
			"Failed to get VCLK clock settings from VBIOS!",
			return -EINVAL);

	*current_vclk_did = (uint8_t)dividers.ulDid;

	return 0;
}

static int vega10_populate_single_dclock_level(struct pp_hwmgr *hwmgr,
		uint32_t dclock, uint8_t *current_dclk_did)
{
	struct pp_atomfwctrl_clock_dividers_soc15 dividers;

	PP_ASSERT_WITH_CODE(!pp_atomfwctrl_get_gpu_pll_dividers_vega10(hwmgr,
			COMPUTE_GPUCLK_INPUT_FLAG_DEFAULT_GPUCLK,
			dclock, &dividers),
			"Failed to get DCLK clock settings from VBIOS!",
			return -EINVAL);

	*current_dclk_did = (uint8_t)dividers.ulDid;

	return 0;
}

static int vega10_populate_smc_uvd_levels(struct pp_hwmgr *hwmgr)
{
	struct vega10_hwmgr *data = hwmgr->backend;
	PPTable_t *pp_table = &(data->smc_state_table.pp_table);
	struct vega10_single_dpm_table *vclk_dpm_table =
			&(data->dpm_table.vclk_table);
	struct vega10_single_dpm_table *dclk_dpm_table =
			&(data->dpm_table.dclk_table);
	struct phm_ppt_v2_information *table_info =
			(struct phm_ppt_v2_information *)(hwmgr->pptable);
	struct phm_ppt_v1_mm_clock_voltage_dependency_table *dep_table =
			table_info->mm_dep_table;
	int result = -EINVAL;
	uint32_t i, j;

	for (i = 0; i < vclk_dpm_table->count; i++) {
		result = vega10_populate_single_vclock_level(hwmgr,
				vclk_dpm_table->dpm_levels[i].value,
				&(pp_table->VclkDid[i]));
		if (result)
			return result;
	}

	j = i - 1;
	while (i < NUM_UVD_DPM_LEVELS) {
		result = vega10_populate_single_vclock_level(hwmgr,
				vclk_dpm_table->dpm_levels[j].value,
				&(pp_table->VclkDid[i]));
		if (result)
			return result;
		i++;
	}

	for (i = 0; i < dclk_dpm_table->count; i++) {
		result = vega10_populate_single_dclock_level(hwmgr,
				dclk_dpm_table->dpm_levels[i].value,
				&(pp_table->DclkDid[i]));
		if (result)
			return result;
	}

	j = i - 1;
	while (i < NUM_UVD_DPM_LEVELS) {
		result = vega10_populate_single_dclock_level(hwmgr,
				dclk_dpm_table->dpm_levels[j].value,
				&(pp_table->DclkDid[i]));
		if (result)
			return result;
		i++;
	}

	for (i = 0; i < dep_table->count; i++) {
		if (dep_table->entries[i].vclk ==
				vclk_dpm_table->dpm_levels[i].value &&
			dep_table->entries[i].dclk ==
				dclk_dpm_table->dpm_levels[i].value)
			pp_table->UvdDpmVoltageIndex[i] =
					dep_table->entries[i].vddcInd;
		else
			return -1;
	}

	j = i - 1;
	while (i < NUM_UVD_DPM_LEVELS) {
		pp_table->UvdDpmVoltageIndex[i] = dep_table->entries[j].vddcInd;
		i++;
	}

	return 0;
}

static int vega10_populate_clock_stretcher_table(struct pp_hwmgr *hwmgr)
{
	struct vega10_hwmgr *data = hwmgr->backend;
	PPTable_t *pp_table = &(data->smc_state_table.pp_table);
	struct phm_ppt_v2_information *table_info =
			(struct phm_ppt_v2_information *)(hwmgr->pptable);
	struct phm_ppt_v1_clock_voltage_dependency_table *dep_table =
			table_info->vdd_dep_on_sclk;
	uint32_t i;

	for (i = 0; i < dep_table->count; i++) {
		pp_table->CksEnable[i] = dep_table->entries[i].cks_enable;
		pp_table->CksVidOffset[i] = (uint8_t)(dep_table->entries[i].cks_voffset
				* VOLTAGE_VID_OFFSET_SCALE2 / VOLTAGE_VID_OFFSET_SCALE1);
	}

	return 0;
}

static int vega10_populate_avfs_parameters(struct pp_hwmgr *hwmgr)
{
	struct vega10_hwmgr *data = hwmgr->backend;
	PPTable_t *pp_table = &(data->smc_state_table.pp_table);
	struct phm_ppt_v2_information *table_info =
			(struct phm_ppt_v2_information *)(hwmgr->pptable);
	struct phm_ppt_v1_clock_voltage_dependency_table *dep_table =
			table_info->vdd_dep_on_sclk;
	struct pp_atomfwctrl_avfs_parameters avfs_params = {0};
	int result = 0;
	uint32_t i;

	pp_table->MinVoltageVid = (uint8_t)0xff;
	pp_table->MaxVoltageVid = (uint8_t)0;

	if (data->smu_features[GNLD_AVFS].supported) {
		result = pp_atomfwctrl_get_avfs_information(hwmgr, &avfs_params);
		if (!result) {
			pp_table->MinVoltageVid = (uint8_t)
					convert_to_vid((uint16_t)(avfs_params.ulMinVddc));
			pp_table->MaxVoltageVid = (uint8_t)
					convert_to_vid((uint16_t)(avfs_params.ulMaxVddc));

			pp_table->AConstant[0] = cpu_to_le32(avfs_params.ulMeanNsigmaAcontant0);
			pp_table->AConstant[1] = cpu_to_le32(avfs_params.ulMeanNsigmaAcontant1);
			pp_table->AConstant[2] = cpu_to_le32(avfs_params.ulMeanNsigmaAcontant2);
			pp_table->DC_tol_sigma = cpu_to_le16(avfs_params.usMeanNsigmaDcTolSigma);
			pp_table->Platform_mean = cpu_to_le16(avfs_params.usMeanNsigmaPlatformMean);
			pp_table->Platform_sigma = cpu_to_le16(avfs_params.usMeanNsigmaDcTolSigma);
			pp_table->PSM_Age_CompFactor = cpu_to_le16(avfs_params.usPsmAgeComfactor);

			pp_table->BtcGbVdroopTableCksOff.a0 =
					cpu_to_le32(avfs_params.ulGbVdroopTableCksoffA0);
			pp_table->BtcGbVdroopTableCksOff.a0_shift = 20;
			pp_table->BtcGbVdroopTableCksOff.a1 =
					cpu_to_le32(avfs_params.ulGbVdroopTableCksoffA1);
			pp_table->BtcGbVdroopTableCksOff.a1_shift = 20;
			pp_table->BtcGbVdroopTableCksOff.a2 =
					cpu_to_le32(avfs_params.ulGbVdroopTableCksoffA2);
			pp_table->BtcGbVdroopTableCksOff.a2_shift = 20;

			pp_table->OverrideBtcGbCksOn = avfs_params.ucEnableGbVdroopTableCkson;
			pp_table->BtcGbVdroopTableCksOn.a0 =
					cpu_to_le32(avfs_params.ulGbVdroopTableCksonA0);
			pp_table->BtcGbVdroopTableCksOn.a0_shift = 20;
			pp_table->BtcGbVdroopTableCksOn.a1 =
					cpu_to_le32(avfs_params.ulGbVdroopTableCksonA1);
			pp_table->BtcGbVdroopTableCksOn.a1_shift = 20;
			pp_table->BtcGbVdroopTableCksOn.a2 =
					cpu_to_le32(avfs_params.ulGbVdroopTableCksonA2);
			pp_table->BtcGbVdroopTableCksOn.a2_shift = 20;

			pp_table->AvfsGbCksOn.m1 =
					cpu_to_le32(avfs_params.ulGbFuseTableCksonM1);
			pp_table->AvfsGbCksOn.m2 =
					cpu_to_le32(avfs_params.ulGbFuseTableCksonM2);
			pp_table->AvfsGbCksOn.b =
					cpu_to_le32(avfs_params.ulGbFuseTableCksonB);
			pp_table->AvfsGbCksOn.m1_shift = 24;
			pp_table->AvfsGbCksOn.m2_shift = 12;
			pp_table->AvfsGbCksOn.b_shift = 0;

			pp_table->OverrideAvfsGbCksOn =
					avfs_params.ucEnableGbFuseTableCkson;
			pp_table->AvfsGbCksOff.m1 =
					cpu_to_le32(avfs_params.ulGbFuseTableCksoffM1);
			pp_table->AvfsGbCksOff.m2 =
					cpu_to_le32(avfs_params.ulGbFuseTableCksoffM2);
			pp_table->AvfsGbCksOff.b =
					cpu_to_le32(avfs_params.ulGbFuseTableCksoffB);
			pp_table->AvfsGbCksOff.m1_shift = 24;
			pp_table->AvfsGbCksOff.m2_shift = 12;
			pp_table->AvfsGbCksOff.b_shift = 0;

			for (i = 0; i < dep_table->count; i++)
				pp_table->StaticVoltageOffsetVid[i] =
						convert_to_vid((uint8_t)(dep_table->entries[i].sclk_offset));

			if ((PPREGKEY_VEGA10QUADRATICEQUATION_DFLT !=
					data->disp_clk_quad_eqn_a) &&
				(PPREGKEY_VEGA10QUADRATICEQUATION_DFLT !=
					data->disp_clk_quad_eqn_b)) {
				pp_table->DisplayClock2Gfxclk[DSPCLK_DISPCLK].m1 =
						(int32_t)data->disp_clk_quad_eqn_a;
				pp_table->DisplayClock2Gfxclk[DSPCLK_DISPCLK].m2 =
						(int32_t)data->disp_clk_quad_eqn_b;
				pp_table->DisplayClock2Gfxclk[DSPCLK_DISPCLK].b =
						(int32_t)data->disp_clk_quad_eqn_c;
			} else {
				pp_table->DisplayClock2Gfxclk[DSPCLK_DISPCLK].m1 =
						(int32_t)avfs_params.ulDispclk2GfxclkM1;
				pp_table->DisplayClock2Gfxclk[DSPCLK_DISPCLK].m2 =
						(int32_t)avfs_params.ulDispclk2GfxclkM2;
				pp_table->DisplayClock2Gfxclk[DSPCLK_DISPCLK].b =
						(int32_t)avfs_params.ulDispclk2GfxclkB;
			}

			pp_table->DisplayClock2Gfxclk[DSPCLK_DISPCLK].m1_shift = 24;
			pp_table->DisplayClock2Gfxclk[DSPCLK_DISPCLK].m2_shift = 12;
			pp_table->DisplayClock2Gfxclk[DSPCLK_DISPCLK].b_shift = 12;

			if ((PPREGKEY_VEGA10QUADRATICEQUATION_DFLT !=
					data->dcef_clk_quad_eqn_a) &&
				(PPREGKEY_VEGA10QUADRATICEQUATION_DFLT !=
					data->dcef_clk_quad_eqn_b)) {
				pp_table->DisplayClock2Gfxclk[DSPCLK_DCEFCLK].m1 =
						(int32_t)data->dcef_clk_quad_eqn_a;
				pp_table->DisplayClock2Gfxclk[DSPCLK_DCEFCLK].m2 =
						(int32_t)data->dcef_clk_quad_eqn_b;
				pp_table->DisplayClock2Gfxclk[DSPCLK_DCEFCLK].b =
						(int32_t)data->dcef_clk_quad_eqn_c;
			} else {
				pp_table->DisplayClock2Gfxclk[DSPCLK_DCEFCLK].m1 =
						(int32_t)avfs_params.ulDcefclk2GfxclkM1;
				pp_table->DisplayClock2Gfxclk[DSPCLK_DCEFCLK].m2 =
						(int32_t)avfs_params.ulDcefclk2GfxclkM2;
				pp_table->DisplayClock2Gfxclk[DSPCLK_DCEFCLK].b =
						(int32_t)avfs_params.ulDcefclk2GfxclkB;
			}

			pp_table->DisplayClock2Gfxclk[DSPCLK_DCEFCLK].m1_shift = 24;
			pp_table->DisplayClock2Gfxclk[DSPCLK_DCEFCLK].m2_shift = 12;
			pp_table->DisplayClock2Gfxclk[DSPCLK_DCEFCLK].b_shift = 12;

			if ((PPREGKEY_VEGA10QUADRATICEQUATION_DFLT !=
					data->pixel_clk_quad_eqn_a) &&
				(PPREGKEY_VEGA10QUADRATICEQUATION_DFLT !=
					data->pixel_clk_quad_eqn_b)) {
				pp_table->DisplayClock2Gfxclk[DSPCLK_PIXCLK].m1 =
						(int32_t)data->pixel_clk_quad_eqn_a;
				pp_table->DisplayClock2Gfxclk[DSPCLK_PIXCLK].m2 =
						(int32_t)data->pixel_clk_quad_eqn_b;
				pp_table->DisplayClock2Gfxclk[DSPCLK_PIXCLK].b =
						(int32_t)data->pixel_clk_quad_eqn_c;
			} else {
				pp_table->DisplayClock2Gfxclk[DSPCLK_PIXCLK].m1 =
						(int32_t)avfs_params.ulPixelclk2GfxclkM1;
				pp_table->DisplayClock2Gfxclk[DSPCLK_PIXCLK].m2 =
						(int32_t)avfs_params.ulPixelclk2GfxclkM2;
				pp_table->DisplayClock2Gfxclk[DSPCLK_PIXCLK].b =
						(int32_t)avfs_params.ulPixelclk2GfxclkB;
			}

			pp_table->DisplayClock2Gfxclk[DSPCLK_PIXCLK].m1_shift = 24;
			pp_table->DisplayClock2Gfxclk[DSPCLK_PIXCLK].m2_shift = 12;
			pp_table->DisplayClock2Gfxclk[DSPCLK_PIXCLK].b_shift = 12;
			if ((PPREGKEY_VEGA10QUADRATICEQUATION_DFLT !=
					data->phy_clk_quad_eqn_a) &&
				(PPREGKEY_VEGA10QUADRATICEQUATION_DFLT !=
					data->phy_clk_quad_eqn_b)) {
				pp_table->DisplayClock2Gfxclk[DSPCLK_PHYCLK].m1 =
						(int32_t)data->phy_clk_quad_eqn_a;
				pp_table->DisplayClock2Gfxclk[DSPCLK_PHYCLK].m2 =
						(int32_t)data->phy_clk_quad_eqn_b;
				pp_table->DisplayClock2Gfxclk[DSPCLK_PHYCLK].b =
						(int32_t)data->phy_clk_quad_eqn_c;
			} else {
				pp_table->DisplayClock2Gfxclk[DSPCLK_PHYCLK].m1 =
						(int32_t)avfs_params.ulPhyclk2GfxclkM1;
				pp_table->DisplayClock2Gfxclk[DSPCLK_PHYCLK].m2 =
						(int32_t)avfs_params.ulPhyclk2GfxclkM2;
				pp_table->DisplayClock2Gfxclk[DSPCLK_PHYCLK].b =
						(int32_t)avfs_params.ulPhyclk2GfxclkB;
			}

			pp_table->DisplayClock2Gfxclk[DSPCLK_PHYCLK].m1_shift = 24;
			pp_table->DisplayClock2Gfxclk[DSPCLK_PHYCLK].m2_shift = 12;
			pp_table->DisplayClock2Gfxclk[DSPCLK_PHYCLK].b_shift = 12;

			pp_table->AcgBtcGbVdroopTable.a0       = avfs_params.ulAcgGbVdroopTableA0;
			pp_table->AcgBtcGbVdroopTable.a0_shift = 20;
			pp_table->AcgBtcGbVdroopTable.a1       = avfs_params.ulAcgGbVdroopTableA1;
			pp_table->AcgBtcGbVdroopTable.a1_shift = 20;
			pp_table->AcgBtcGbVdroopTable.a2       = avfs_params.ulAcgGbVdroopTableA2;
			pp_table->AcgBtcGbVdroopTable.a2_shift = 20;

			pp_table->AcgAvfsGb.m1                   = avfs_params.ulAcgGbFuseTableM1;
			pp_table->AcgAvfsGb.m2                   = avfs_params.ulAcgGbFuseTableM2;
			pp_table->AcgAvfsGb.b                    = avfs_params.ulAcgGbFuseTableB;
			pp_table->AcgAvfsGb.m1_shift             = 0;
			pp_table->AcgAvfsGb.m2_shift             = 0;
			pp_table->AcgAvfsGb.b_shift              = 0;

		} else {
			data->smu_features[GNLD_AVFS].supported = false;
		}
	}

	return 0;
}

static int vega10_acg_enable(struct pp_hwmgr *hwmgr)
{
	struct vega10_hwmgr *data = hwmgr->backend;
	uint32_t agc_btc_response;

	if (data->smu_features[GNLD_ACG].supported) {
		if (0 == vega10_enable_smc_features(hwmgr, true,
					data->smu_features[GNLD_DPM_PREFETCHER].smu_feature_bitmap))
			data->smu_features[GNLD_DPM_PREFETCHER].enabled = true;

		smum_send_msg_to_smc(hwmgr, PPSMC_MSG_InitializeAcg);

		smum_send_msg_to_smc(hwmgr, PPSMC_MSG_RunAcgBtc);
		agc_btc_response = smum_get_argument(hwmgr);

		if (1 == agc_btc_response) {
			if (1 == data->acg_loop_state)
				smum_send_msg_to_smc(hwmgr, PPSMC_MSG_RunAcgInClosedLoop);
			else if (2 == data->acg_loop_state)
				smum_send_msg_to_smc(hwmgr, PPSMC_MSG_RunAcgInOpenLoop);
			if (0 == vega10_enable_smc_features(hwmgr, true,
				data->smu_features[GNLD_ACG].smu_feature_bitmap))
					data->smu_features[GNLD_ACG].enabled = true;
		} else {
			pr_info("[ACG_Enable] ACG BTC Returned Failed Status!\n");
			data->smu_features[GNLD_ACG].enabled = false;
		}
	}

	return 0;
}

static int vega10_acg_disable(struct pp_hwmgr *hwmgr)
{
	struct vega10_hwmgr *data = hwmgr->backend;

	if (data->smu_features[GNLD_ACG].supported && 
	    data->smu_features[GNLD_ACG].enabled)
		if (!vega10_enable_smc_features(hwmgr, false,
			data->smu_features[GNLD_ACG].smu_feature_bitmap))
			data->smu_features[GNLD_ACG].enabled = false;

	return 0;
}

static int vega10_populate_gpio_parameters(struct pp_hwmgr *hwmgr)
{
	struct vega10_hwmgr *data = hwmgr->backend;
	PPTable_t *pp_table = &(data->smc_state_table.pp_table);
	struct pp_atomfwctrl_gpio_parameters gpio_params = {0};
	int result;

	result = pp_atomfwctrl_get_gpio_information(hwmgr, &gpio_params);
	if (!result) {
		if (PP_CAP(PHM_PlatformCaps_RegulatorHot) &&
		    data->registry_data.regulator_hot_gpio_support) {
			pp_table->VR0HotGpio = gpio_params.ucVR0HotGpio;
			pp_table->VR0HotPolarity = gpio_params.ucVR0HotPolarity;
			pp_table->VR1HotGpio = gpio_params.ucVR1HotGpio;
			pp_table->VR1HotPolarity = gpio_params.ucVR1HotPolarity;
		} else {
			pp_table->VR0HotGpio = 0;
			pp_table->VR0HotPolarity = 0;
			pp_table->VR1HotGpio = 0;
			pp_table->VR1HotPolarity = 0;
		}

		if (PP_CAP(PHM_PlatformCaps_AutomaticDCTransition) &&
		    data->registry_data.ac_dc_switch_gpio_support) {
			pp_table->AcDcGpio = gpio_params.ucAcDcGpio;
			pp_table->AcDcPolarity = gpio_params.ucAcDcPolarity;
		} else {
			pp_table->AcDcGpio = 0;
			pp_table->AcDcPolarity = 0;
		}
	}

	return result;
}

static int vega10_avfs_enable(struct pp_hwmgr *hwmgr, bool enable)
{
	struct vega10_hwmgr *data = hwmgr->backend;

	if (data->smu_features[GNLD_AVFS].supported) {
		if (enable) {
			PP_ASSERT_WITH_CODE(!vega10_enable_smc_features(hwmgr,
					true,
					data->smu_features[GNLD_AVFS].smu_feature_bitmap),
					"[avfs_control] Attempt to Enable AVFS feature Failed!",
					return -1);
			data->smu_features[GNLD_AVFS].enabled = true;
		} else {
			PP_ASSERT_WITH_CODE(!vega10_enable_smc_features(hwmgr,
					false,
					data->smu_features[GNLD_AVFS].smu_feature_bitmap),
					"[avfs_control] Attempt to Disable AVFS feature Failed!",
					return -1);
			data->smu_features[GNLD_AVFS].enabled = false;
		}
	}

	return 0;
}

static int vega10_update_avfs(struct pp_hwmgr *hwmgr)
{
	struct vega10_hwmgr *data = hwmgr->backend;

	if (data->need_update_dpm_table & DPMTABLE_OD_UPDATE_VDDC) {
		vega10_avfs_enable(hwmgr, false);
	} else if (data->need_update_dpm_table) {
		vega10_avfs_enable(hwmgr, false);
		vega10_avfs_enable(hwmgr, true);
	} else {
		vega10_avfs_enable(hwmgr, true);
	}

	return 0;
}

static int vega10_populate_and_upload_avfs_fuse_override(struct pp_hwmgr *hwmgr)
{
	int result = 0;

	uint64_t serial_number = 0;
	uint32_t top32, bottom32;
	struct phm_fuses_default fuse;

	struct vega10_hwmgr *data = hwmgr->backend;
	AvfsFuseOverride_t *avfs_fuse_table = &(data->smc_state_table.avfs_fuse_override_table);

	smum_send_msg_to_smc(hwmgr, PPSMC_MSG_ReadSerialNumTop32);
	top32 = smum_get_argument(hwmgr);

	smum_send_msg_to_smc(hwmgr, PPSMC_MSG_ReadSerialNumBottom32);
	bottom32 = smum_get_argument(hwmgr);

	serial_number = ((uint64_t)bottom32 << 32) | top32;

	if (pp_override_get_default_fuse_value(serial_number, &fuse) == 0) {
		avfs_fuse_table->VFT0_b  = fuse.VFT0_b;
		avfs_fuse_table->VFT0_m1 = fuse.VFT0_m1;
		avfs_fuse_table->VFT0_m2 = fuse.VFT0_m2;
		avfs_fuse_table->VFT1_b  = fuse.VFT1_b;
		avfs_fuse_table->VFT1_m1 = fuse.VFT1_m1;
		avfs_fuse_table->VFT1_m2 = fuse.VFT1_m2;
		avfs_fuse_table->VFT2_b  = fuse.VFT2_b;
		avfs_fuse_table->VFT2_m1 = fuse.VFT2_m1;
		avfs_fuse_table->VFT2_m2 = fuse.VFT2_m2;
		result = smum_smc_table_manager(hwmgr,  (uint8_t *)avfs_fuse_table,
						AVFSFUSETABLE, false);
		PP_ASSERT_WITH_CODE(!result,
			"Failed to upload FuseOVerride!",
			);
	}

	return result;
}

static void vega10_check_dpm_table_updated(struct pp_hwmgr *hwmgr)
{
	struct vega10_hwmgr *data = hwmgr->backend;
	struct vega10_odn_dpm_table *odn_table = &(data->odn_dpm_table);
	struct phm_ppt_v2_information *table_info = hwmgr->pptable;
	struct phm_ppt_v1_clock_voltage_dependency_table *dep_table;
	struct phm_ppt_v1_clock_voltage_dependency_table *odn_dep_table;
	uint32_t i;

	dep_table = table_info->vdd_dep_on_mclk;
	odn_dep_table = (struct phm_ppt_v1_clock_voltage_dependency_table *)&(odn_table->vdd_dep_on_mclk);

	for (i = 0; i < dep_table->count; i++) {
		if (dep_table->entries[i].vddc != odn_dep_table->entries[i].vddc) {
			data->need_update_dpm_table |= DPMTABLE_OD_UPDATE_VDDC | DPMTABLE_OD_UPDATE_MCLK;
			return;
		}
	}

	dep_table = table_info->vdd_dep_on_sclk;
	odn_dep_table = (struct phm_ppt_v1_clock_voltage_dependency_table *)&(odn_table->vdd_dep_on_sclk);
	for (i = 0; i < dep_table->count; i++) {
		if (dep_table->entries[i].vddc != odn_dep_table->entries[i].vddc) {
			data->need_update_dpm_table |= DPMTABLE_OD_UPDATE_VDDC | DPMTABLE_OD_UPDATE_SCLK;
			return;
		}
	}

	if (data->need_update_dpm_table & DPMTABLE_OD_UPDATE_VDDC) {
		data->need_update_dpm_table &= ~DPMTABLE_OD_UPDATE_VDDC;
		data->need_update_dpm_table |= DPMTABLE_OD_UPDATE_SCLK | DPMTABLE_OD_UPDATE_MCLK;
	}
}

/**
* Initializes the SMC table and uploads it
*
* @param    hwmgr  the address of the powerplay hardware manager.
* @param    pInput  the pointer to input data (PowerState)
* @return   always 0
*/
static int vega10_init_smc_table(struct pp_hwmgr *hwmgr)
{
	int result;
	struct vega10_hwmgr *data = hwmgr->backend;
	struct phm_ppt_v2_information *table_info =
			(struct phm_ppt_v2_information *)(hwmgr->pptable);
	PPTable_t *pp_table = &(data->smc_state_table.pp_table);
	struct pp_atomfwctrl_voltage_table voltage_table;
	struct pp_atomfwctrl_bios_boot_up_values boot_up_values;
	struct vega10_odn_dpm_table *odn_table = &(data->odn_dpm_table);

	result = vega10_setup_default_dpm_tables(hwmgr);
	PP_ASSERT_WITH_CODE(!result,
			"Failed to setup default DPM tables!",
			return result);

	/* initialize ODN table */
	if (hwmgr->od_enabled) {
		if (odn_table->max_vddc) {
			data->need_update_dpm_table |= DPMTABLE_OD_UPDATE_SCLK | DPMTABLE_OD_UPDATE_MCLK;
			vega10_check_dpm_table_updated(hwmgr);
		} else {
			vega10_odn_initial_default_setting(hwmgr);
		}
	}

	pp_atomfwctrl_get_voltage_table_v4(hwmgr, VOLTAGE_TYPE_VDDC,
			VOLTAGE_OBJ_SVID2,  &voltage_table);
	pp_table->MaxVidStep = voltage_table.max_vid_step;

	pp_table->GfxDpmVoltageMode =
			(uint8_t)(table_info->uc_gfx_dpm_voltage_mode);
	pp_table->SocDpmVoltageMode =
			(uint8_t)(table_info->uc_soc_dpm_voltage_mode);
	pp_table->UclkDpmVoltageMode =
			(uint8_t)(table_info->uc_uclk_dpm_voltage_mode);
	pp_table->UvdDpmVoltageMode =
			(uint8_t)(table_info->uc_uvd_dpm_voltage_mode);
	pp_table->VceDpmVoltageMode =
			(uint8_t)(table_info->uc_vce_dpm_voltage_mode);
	pp_table->Mp0DpmVoltageMode =
			(uint8_t)(table_info->uc_mp0_dpm_voltage_mode);

	pp_table->DisplayDpmVoltageMode =
			(uint8_t)(table_info->uc_dcef_dpm_voltage_mode);

	data->vddc_voltage_table.psi0_enable = voltage_table.psi0_enable;
	data->vddc_voltage_table.psi1_enable = voltage_table.psi1_enable;

	if (data->registry_data.ulv_support &&
			table_info->us_ulv_voltage_offset) {
		result = vega10_populate_ulv_state(hwmgr);
		PP_ASSERT_WITH_CODE(!result,
				"Failed to initialize ULV state!",
				return result);
	}

	result = vega10_populate_smc_link_levels(hwmgr);
	PP_ASSERT_WITH_CODE(!result,
			"Failed to initialize Link Level!",
			return result);

	result = vega10_populate_all_graphic_levels(hwmgr);
	PP_ASSERT_WITH_CODE(!result,
			"Failed to initialize Graphics Level!",
			return result);

	result = vega10_populate_all_memory_levels(hwmgr);
	PP_ASSERT_WITH_CODE(!result,
			"Failed to initialize Memory Level!",
			return result);

	vega10_populate_vddc_soc_levels(hwmgr);

	result = vega10_populate_all_display_clock_levels(hwmgr);
	PP_ASSERT_WITH_CODE(!result,
			"Failed to initialize Display Level!",
			return result);

	result = vega10_populate_smc_vce_levels(hwmgr);
	PP_ASSERT_WITH_CODE(!result,
			"Failed to initialize VCE Level!",
			return result);

	result = vega10_populate_smc_uvd_levels(hwmgr);
	PP_ASSERT_WITH_CODE(!result,
			"Failed to initialize UVD Level!",
			return result);

	if (data->registry_data.clock_stretcher_support) {
		result = vega10_populate_clock_stretcher_table(hwmgr);
		PP_ASSERT_WITH_CODE(!result,
				"Failed to populate Clock Stretcher Table!",
				return result);
	}

	result = pp_atomfwctrl_get_vbios_bootup_values(hwmgr, &boot_up_values);
	if (!result) {
		data->vbios_boot_state.vddc     = boot_up_values.usVddc;
		data->vbios_boot_state.vddci    = boot_up_values.usVddci;
		data->vbios_boot_state.mvddc    = boot_up_values.usMvddc;
		data->vbios_boot_state.gfx_clock = boot_up_values.ulGfxClk;
		data->vbios_boot_state.mem_clock = boot_up_values.ulUClk;
		pp_atomfwctrl_get_clk_information_by_clkid(hwmgr,
				SMU9_SYSPLL0_SOCCLK_ID, &boot_up_values.ulSocClk);

		pp_atomfwctrl_get_clk_information_by_clkid(hwmgr,
				SMU9_SYSPLL0_DCEFCLK_ID, &boot_up_values.ulDCEFClk);

		data->vbios_boot_state.soc_clock = boot_up_values.ulSocClk;
		data->vbios_boot_state.dcef_clock = boot_up_values.ulDCEFClk;
		if (0 != boot_up_values.usVddc) {
			smum_send_msg_to_smc_with_parameter(hwmgr,
						PPSMC_MSG_SetFloorSocVoltage,
						(boot_up_values.usVddc * 4));
			data->vbios_boot_state.bsoc_vddc_lock = true;
		} else {
			data->vbios_boot_state.bsoc_vddc_lock = false;
		}
		smum_send_msg_to_smc_with_parameter(hwmgr,
				PPSMC_MSG_SetMinDeepSleepDcefclk,
			(uint32_t)(data->vbios_boot_state.dcef_clock / 100));
	}

	result = vega10_populate_avfs_parameters(hwmgr);
	PP_ASSERT_WITH_CODE(!result,
			"Failed to initialize AVFS Parameters!",
			return result);

	result = vega10_populate_gpio_parameters(hwmgr);
	PP_ASSERT_WITH_CODE(!result,
			"Failed to initialize GPIO Parameters!",
			return result);

	pp_table->GfxclkAverageAlpha = (uint8_t)
			(data->gfxclk_average_alpha);
	pp_table->SocclkAverageAlpha = (uint8_t)
			(data->socclk_average_alpha);
	pp_table->UclkAverageAlpha = (uint8_t)
			(data->uclk_average_alpha);
	pp_table->GfxActivityAverageAlpha = (uint8_t)
			(data->gfx_activity_average_alpha);

	vega10_populate_and_upload_avfs_fuse_override(hwmgr);

	result = smum_smc_table_manager(hwmgr, (uint8_t *)pp_table, PPTABLE, false);

	PP_ASSERT_WITH_CODE(!result,
			"Failed to upload PPtable!", return result);

	result = vega10_avfs_enable(hwmgr, true);
	PP_ASSERT_WITH_CODE(!result, "Attempt to enable AVFS feature Failed!",
					return result);
	vega10_acg_enable(hwmgr);

	return 0;
}

static int vega10_enable_thermal_protection(struct pp_hwmgr *hwmgr)
{
	struct vega10_hwmgr *data = hwmgr->backend;

	if (data->smu_features[GNLD_THERMAL].supported) {
		if (data->smu_features[GNLD_THERMAL].enabled)
			pr_info("THERMAL Feature Already enabled!");

		PP_ASSERT_WITH_CODE(
				!vega10_enable_smc_features(hwmgr,
				true,
				data->smu_features[GNLD_THERMAL].smu_feature_bitmap),
				"Enable THERMAL Feature Failed!",
				return -1);
		data->smu_features[GNLD_THERMAL].enabled = true;
	}

	return 0;
}

static int vega10_disable_thermal_protection(struct pp_hwmgr *hwmgr)
{
	struct vega10_hwmgr *data = hwmgr->backend;

	if (data->smu_features[GNLD_THERMAL].supported) {
		if (!data->smu_features[GNLD_THERMAL].enabled)
			pr_info("THERMAL Feature Already disabled!");

		PP_ASSERT_WITH_CODE(
				!vega10_enable_smc_features(hwmgr,
				false,
				data->smu_features[GNLD_THERMAL].smu_feature_bitmap),
				"disable THERMAL Feature Failed!",
				return -1);
		data->smu_features[GNLD_THERMAL].enabled = false;
	}

	return 0;
}

static int vega10_enable_vrhot_feature(struct pp_hwmgr *hwmgr)
{
	struct vega10_hwmgr *data = hwmgr->backend;

	if (PP_CAP(PHM_PlatformCaps_RegulatorHot)) {
		if (data->smu_features[GNLD_VR0HOT].supported) {
			PP_ASSERT_WITH_CODE(
					!vega10_enable_smc_features(hwmgr,
					true,
					data->smu_features[GNLD_VR0HOT].smu_feature_bitmap),
					"Attempt to Enable VR0 Hot feature Failed!",
					return -1);
			data->smu_features[GNLD_VR0HOT].enabled = true;
		} else {
			if (data->smu_features[GNLD_VR1HOT].supported) {
				PP_ASSERT_WITH_CODE(
						!vega10_enable_smc_features(hwmgr,
						true,
						data->smu_features[GNLD_VR1HOT].smu_feature_bitmap),
						"Attempt to Enable VR0 Hot feature Failed!",
						return -1);
				data->smu_features[GNLD_VR1HOT].enabled = true;
			}
		}
	}
	return 0;
}

static int vega10_enable_ulv(struct pp_hwmgr *hwmgr)
{
	struct vega10_hwmgr *data = hwmgr->backend;

	if (data->registry_data.ulv_support) {
		PP_ASSERT_WITH_CODE(!vega10_enable_smc_features(hwmgr,
				true, data->smu_features[GNLD_ULV].smu_feature_bitmap),
				"Enable ULV Feature Failed!",
				return -1);
		data->smu_features[GNLD_ULV].enabled = true;
	}

	return 0;
}

static int vega10_disable_ulv(struct pp_hwmgr *hwmgr)
{
	struct vega10_hwmgr *data = hwmgr->backend;

	if (data->registry_data.ulv_support) {
		PP_ASSERT_WITH_CODE(!vega10_enable_smc_features(hwmgr,
				false, data->smu_features[GNLD_ULV].smu_feature_bitmap),
				"disable ULV Feature Failed!",
				return -EINVAL);
		data->smu_features[GNLD_ULV].enabled = false;
	}

	return 0;
}

static int vega10_enable_deep_sleep_master_switch(struct pp_hwmgr *hwmgr)
{
	struct vega10_hwmgr *data = hwmgr->backend;

	if (data->smu_features[GNLD_DS_GFXCLK].supported) {
		PP_ASSERT_WITH_CODE(!vega10_enable_smc_features(hwmgr,
				true, data->smu_features[GNLD_DS_GFXCLK].smu_feature_bitmap),
				"Attempt to Enable DS_GFXCLK Feature Failed!",
				return -EINVAL);
		data->smu_features[GNLD_DS_GFXCLK].enabled = true;
	}

	if (data->smu_features[GNLD_DS_SOCCLK].supported) {
		PP_ASSERT_WITH_CODE(!vega10_enable_smc_features(hwmgr,
				true, data->smu_features[GNLD_DS_SOCCLK].smu_feature_bitmap),
				"Attempt to Enable DS_SOCCLK Feature Failed!",
				return -EINVAL);
		data->smu_features[GNLD_DS_SOCCLK].enabled = true;
	}

	if (data->smu_features[GNLD_DS_LCLK].supported) {
		PP_ASSERT_WITH_CODE(!vega10_enable_smc_features(hwmgr,
				true, data->smu_features[GNLD_DS_LCLK].smu_feature_bitmap),
				"Attempt to Enable DS_LCLK Feature Failed!",
				return -EINVAL);
		data->smu_features[GNLD_DS_LCLK].enabled = true;
	}

	if (data->smu_features[GNLD_DS_DCEFCLK].supported) {
		PP_ASSERT_WITH_CODE(!vega10_enable_smc_features(hwmgr,
				true, data->smu_features[GNLD_DS_DCEFCLK].smu_feature_bitmap),
				"Attempt to Enable DS_DCEFCLK Feature Failed!",
				return -EINVAL);
		data->smu_features[GNLD_DS_DCEFCLK].enabled = true;
	}

	return 0;
}

static int vega10_disable_deep_sleep_master_switch(struct pp_hwmgr *hwmgr)
{
	struct vega10_hwmgr *data = hwmgr->backend;

	if (data->smu_features[GNLD_DS_GFXCLK].supported) {
		PP_ASSERT_WITH_CODE(!vega10_enable_smc_features(hwmgr,
				false, data->smu_features[GNLD_DS_GFXCLK].smu_feature_bitmap),
				"Attempt to disable DS_GFXCLK Feature Failed!",
				return -EINVAL);
		data->smu_features[GNLD_DS_GFXCLK].enabled = false;
	}

	if (data->smu_features[GNLD_DS_SOCCLK].supported) {
		PP_ASSERT_WITH_CODE(!vega10_enable_smc_features(hwmgr,
				false, data->smu_features[GNLD_DS_SOCCLK].smu_feature_bitmap),
				"Attempt to disable DS_ Feature Failed!",
				return -EINVAL);
		data->smu_features[GNLD_DS_SOCCLK].enabled = false;
	}

	if (data->smu_features[GNLD_DS_LCLK].supported) {
		PP_ASSERT_WITH_CODE(!vega10_enable_smc_features(hwmgr,
				false, data->smu_features[GNLD_DS_LCLK].smu_feature_bitmap),
				"Attempt to disable DS_LCLK Feature Failed!",
				return -EINVAL);
		data->smu_features[GNLD_DS_LCLK].enabled = false;
	}

	if (data->smu_features[GNLD_DS_DCEFCLK].supported) {
		PP_ASSERT_WITH_CODE(!vega10_enable_smc_features(hwmgr,
				false, data->smu_features[GNLD_DS_DCEFCLK].smu_feature_bitmap),
				"Attempt to disable DS_DCEFCLK Feature Failed!",
				return -EINVAL);
		data->smu_features[GNLD_DS_DCEFCLK].enabled = false;
	}

	return 0;
}

static int vega10_stop_dpm(struct pp_hwmgr *hwmgr, uint32_t bitmap)
{
	struct vega10_hwmgr *data = hwmgr->backend;
	uint32_t i, feature_mask = 0;


	if(data->smu_features[GNLD_LED_DISPLAY].supported == true){
		PP_ASSERT_WITH_CODE(!vega10_enable_smc_features(hwmgr,
				false, data->smu_features[GNLD_LED_DISPLAY].smu_feature_bitmap),
		"Attempt to disable LED DPM feature failed!", return -EINVAL);
		data->smu_features[GNLD_LED_DISPLAY].enabled = false;
	}

	for (i = 0; i < GNLD_DPM_MAX; i++) {
		if (data->smu_features[i].smu_feature_bitmap & bitmap) {
			if (data->smu_features[i].supported) {
				if (data->smu_features[i].enabled) {
					feature_mask |= data->smu_features[i].
							smu_feature_bitmap;
					data->smu_features[i].enabled = false;
				}
			}
		}
	}

	vega10_enable_smc_features(hwmgr, false, feature_mask);

	return 0;
}

/**
 * @brief Tell SMC to enabled the supported DPMs.
 *
 * @param    hwmgr - the address of the powerplay hardware manager.
 * @Param    bitmap - bitmap for the features to enabled.
 * @return   0 on at least one DPM is successfully enabled.
 */
static int vega10_start_dpm(struct pp_hwmgr *hwmgr, uint32_t bitmap)
{
	struct vega10_hwmgr *data = hwmgr->backend;
	uint32_t i, feature_mask = 0;

	for (i = 0; i < GNLD_DPM_MAX; i++) {
		if (data->smu_features[i].smu_feature_bitmap & bitmap) {
			if (data->smu_features[i].supported) {
				if (!data->smu_features[i].enabled) {
					feature_mask |= data->smu_features[i].
							smu_feature_bitmap;
					data->smu_features[i].enabled = true;
				}
			}
		}
	}

	if (vega10_enable_smc_features(hwmgr,
			true, feature_mask)) {
		for (i = 0; i < GNLD_DPM_MAX; i++) {
			if (data->smu_features[i].smu_feature_bitmap &
					feature_mask)
				data->smu_features[i].enabled = false;
		}
	}

	if(data->smu_features[GNLD_LED_DISPLAY].supported == true){
		PP_ASSERT_WITH_CODE(!vega10_enable_smc_features(hwmgr,
				true, data->smu_features[GNLD_LED_DISPLAY].smu_feature_bitmap),
		"Attempt to Enable LED DPM feature Failed!", return -EINVAL);
		data->smu_features[GNLD_LED_DISPLAY].enabled = true;
	}

	if (data->vbios_boot_state.bsoc_vddc_lock) {
		smum_send_msg_to_smc_with_parameter(hwmgr,
						PPSMC_MSG_SetFloorSocVoltage, 0);
		data->vbios_boot_state.bsoc_vddc_lock = false;
	}

	if (PP_CAP(PHM_PlatformCaps_Falcon_QuickTransition)) {
		if (data->smu_features[GNLD_ACDC].supported) {
			PP_ASSERT_WITH_CODE(!vega10_enable_smc_features(hwmgr,
					true, data->smu_features[GNLD_ACDC].smu_feature_bitmap),
					"Attempt to Enable DS_GFXCLK Feature Failed!",
					return -1);
			data->smu_features[GNLD_ACDC].enabled = true;
		}
	}

	return 0;
}

static int vega10_enable_disable_PCC_limit_feature(struct pp_hwmgr *hwmgr, bool enable)
{
	struct vega10_hwmgr *data = hwmgr->backend;

	if (data->smu_features[GNLD_PCC_LIMIT].supported) {
		if (enable == data->smu_features[GNLD_PCC_LIMIT].enabled)
			pr_info("GNLD_PCC_LIMIT has been %s \n", enable ? "enabled" : "disabled");
		PP_ASSERT_WITH_CODE(!vega10_enable_smc_features(hwmgr,
				enable, data->smu_features[GNLD_PCC_LIMIT].smu_feature_bitmap),
				"Attempt to Enable PCC Limit feature Failed!",
				return -EINVAL);
		data->smu_features[GNLD_PCC_LIMIT].enabled = enable;
	}

	return 0;
}

static int vega10_enable_dpm_tasks(struct pp_hwmgr *hwmgr)
{
	struct vega10_hwmgr *data = hwmgr->backend;
	int tmp_result, result = 0;

	vega10_enable_disable_PCC_limit_feature(hwmgr, true);

	smum_send_msg_to_smc_with_parameter(hwmgr,
		PPSMC_MSG_ConfigureTelemetry, data->config_telemetry);

	tmp_result = vega10_construct_voltage_tables(hwmgr);
	PP_ASSERT_WITH_CODE(!tmp_result,
			"Failed to construct voltage tables!",
			result = tmp_result);

	tmp_result = vega10_init_smc_table(hwmgr);
	PP_ASSERT_WITH_CODE(!tmp_result,
			"Failed to initialize SMC table!",
			result = tmp_result);

	if (PP_CAP(PHM_PlatformCaps_ThermalController)) {
		tmp_result = vega10_enable_thermal_protection(hwmgr);
		PP_ASSERT_WITH_CODE(!tmp_result,
				"Failed to enable thermal protection!",
				result = tmp_result);
	}

	tmp_result = vega10_enable_vrhot_feature(hwmgr);
	PP_ASSERT_WITH_CODE(!tmp_result,
			"Failed to enable VR hot feature!",
			result = tmp_result);

	tmp_result = vega10_enable_deep_sleep_master_switch(hwmgr);
	PP_ASSERT_WITH_CODE(!tmp_result,
			"Failed to enable deep sleep master switch!",
			result = tmp_result);

	tmp_result = vega10_start_dpm(hwmgr, SMC_DPM_FEATURES);
	PP_ASSERT_WITH_CODE(!tmp_result,
			"Failed to start DPM!", result = tmp_result);

	/* enable didt, do not abort if failed didt */
	tmp_result = vega10_enable_didt_config(hwmgr);
	PP_ASSERT(!tmp_result,
			"Failed to enable didt config!");

	tmp_result = vega10_enable_power_containment(hwmgr);
	PP_ASSERT_WITH_CODE(!tmp_result,
			"Failed to enable power containment!",
			result = tmp_result);

	tmp_result = vega10_power_control_set_level(hwmgr);
	PP_ASSERT_WITH_CODE(!tmp_result,
			"Failed to power control set level!",
			result = tmp_result);

	tmp_result = vega10_enable_ulv(hwmgr);
	PP_ASSERT_WITH_CODE(!tmp_result,
			"Failed to enable ULV!",
			result = tmp_result);

	return result;
}

static int vega10_get_power_state_size(struct pp_hwmgr *hwmgr)
{
	return sizeof(struct vega10_power_state);
}

static int vega10_get_pp_table_entry_callback_func(struct pp_hwmgr *hwmgr,
		void *state, struct pp_power_state *power_state,
		void *pp_table, uint32_t classification_flag)
{
	ATOM_Vega10_GFXCLK_Dependency_Record_V2 *patom_record_V2;
	struct vega10_power_state *vega10_power_state =
			cast_phw_vega10_power_state(&(power_state->hardware));
	struct vega10_performance_level *performance_level;
	ATOM_Vega10_State *state_entry = (ATOM_Vega10_State *)state;
	ATOM_Vega10_POWERPLAYTABLE *powerplay_table =
			(ATOM_Vega10_POWERPLAYTABLE *)pp_table;
	ATOM_Vega10_SOCCLK_Dependency_Table *socclk_dep_table =
			(ATOM_Vega10_SOCCLK_Dependency_Table *)
			(((unsigned long)powerplay_table) +
			le16_to_cpu(powerplay_table->usSocclkDependencyTableOffset));
	ATOM_Vega10_GFXCLK_Dependency_Table *gfxclk_dep_table =
			(ATOM_Vega10_GFXCLK_Dependency_Table *)
			(((unsigned long)powerplay_table) +
			le16_to_cpu(powerplay_table->usGfxclkDependencyTableOffset));
	ATOM_Vega10_MCLK_Dependency_Table *mclk_dep_table =
			(ATOM_Vega10_MCLK_Dependency_Table *)
			(((unsigned long)powerplay_table) +
			le16_to_cpu(powerplay_table->usMclkDependencyTableOffset));


	/* The following fields are not initialized here:
	 * id orderedList allStatesList
	 */
	power_state->classification.ui_label =
			(le16_to_cpu(state_entry->usClassification) &
			ATOM_PPLIB_CLASSIFICATION_UI_MASK) >>
			ATOM_PPLIB_CLASSIFICATION_UI_SHIFT;
	power_state->classification.flags = classification_flag;
	/* NOTE: There is a classification2 flag in BIOS
	 * that is not being used right now
	 */
	power_state->classification.temporary_state = false;
	power_state->classification.to_be_deleted = false;

	power_state->validation.disallowOnDC =
			((le32_to_cpu(state_entry->ulCapsAndSettings) &
					ATOM_Vega10_DISALLOW_ON_DC) != 0);

	power_state->display.disableFrameModulation = false;
	power_state->display.limitRefreshrate = false;
	power_state->display.enableVariBright =
			((le32_to_cpu(state_entry->ulCapsAndSettings) &
					ATOM_Vega10_ENABLE_VARIBRIGHT) != 0);

	power_state->validation.supportedPowerLevels = 0;
	power_state->uvd_clocks.VCLK = 0;
	power_state->uvd_clocks.DCLK = 0;
	power_state->temperatures.min = 0;
	power_state->temperatures.max = 0;

	performance_level = &(vega10_power_state->performance_levels
			[vega10_power_state->performance_level_count++]);

	PP_ASSERT_WITH_CODE(
			(vega10_power_state->performance_level_count <
					NUM_GFXCLK_DPM_LEVELS),
			"Performance levels exceeds SMC limit!",
			return -1);

	PP_ASSERT_WITH_CODE(
			(vega10_power_state->performance_level_count <=
					hwmgr->platform_descriptor.
					hardwareActivityPerformanceLevels),
			"Performance levels exceeds Driver limit!",
			return -1);

	/* Performance levels are arranged from low to high. */
	performance_level->soc_clock = socclk_dep_table->entries
			[state_entry->ucSocClockIndexLow].ulClk;
	performance_level->gfx_clock = gfxclk_dep_table->entries
			[state_entry->ucGfxClockIndexLow].ulClk;
	performance_level->mem_clock = mclk_dep_table->entries
			[state_entry->ucMemClockIndexLow].ulMemClk;

	performance_level = &(vega10_power_state->performance_levels
				[vega10_power_state->performance_level_count++]);
	performance_level->soc_clock = socclk_dep_table->entries
				[state_entry->ucSocClockIndexHigh].ulClk;
	if (gfxclk_dep_table->ucRevId == 0) {
		performance_level->gfx_clock = gfxclk_dep_table->entries
			[state_entry->ucGfxClockIndexHigh].ulClk;
	} else if (gfxclk_dep_table->ucRevId == 1) {
		patom_record_V2 = (ATOM_Vega10_GFXCLK_Dependency_Record_V2 *)gfxclk_dep_table->entries;
		performance_level->gfx_clock = patom_record_V2[state_entry->ucGfxClockIndexHigh].ulClk;
	}

	performance_level->mem_clock = mclk_dep_table->entries
			[state_entry->ucMemClockIndexHigh].ulMemClk;
	return 0;
}

static int vega10_get_pp_table_entry(struct pp_hwmgr *hwmgr,
		unsigned long entry_index, struct pp_power_state *state)
{
	int result;
	struct vega10_power_state *ps;

	state->hardware.magic = PhwVega10_Magic;

	ps = cast_phw_vega10_power_state(&state->hardware);

	result = vega10_get_powerplay_table_entry(hwmgr, entry_index, state,
			vega10_get_pp_table_entry_callback_func);

	/*
	 * This is the earliest time we have all the dependency table
	 * and the VBIOS boot state
	 */
	/* set DC compatible flag if this state supports DC */
	if (!state->validation.disallowOnDC)
		ps->dc_compatible = true;

	ps->uvd_clks.vclk = state->uvd_clocks.VCLK;
	ps->uvd_clks.dclk = state->uvd_clocks.DCLK;

	return 0;
}

static int vega10_patch_boot_state(struct pp_hwmgr *hwmgr,
	     struct pp_hw_power_state *hw_ps)
{
	return 0;
}

static int vega10_apply_state_adjust_rules(struct pp_hwmgr *hwmgr,
				struct pp_power_state  *request_ps,
			const struct pp_power_state *current_ps)
{
	struct amdgpu_device *adev = hwmgr->adev;
	struct vega10_power_state *vega10_ps =
				cast_phw_vega10_power_state(&request_ps->hardware);
	uint32_t sclk;
	uint32_t mclk;
	struct PP_Clocks minimum_clocks = {0};
	bool disable_mclk_switching;
	bool disable_mclk_switching_for_frame_lock;
	bool disable_mclk_switching_for_vr;
	bool force_mclk_high;
	const struct phm_clock_and_voltage_limits *max_limits;
	uint32_t i;
	struct vega10_hwmgr *data = hwmgr->backend;
	struct phm_ppt_v2_information *table_info =
			(struct phm_ppt_v2_information *)(hwmgr->pptable);
	int32_t count;
	uint32_t stable_pstate_sclk_dpm_percentage;
	uint32_t stable_pstate_sclk = 0, stable_pstate_mclk = 0;
	uint32_t latency;

	data->battery_state = (PP_StateUILabel_Battery ==
			request_ps->classification.ui_label);

	if (vega10_ps->performance_level_count != 2)
		pr_info("VI should always have 2 performance levels");

	max_limits = adev->pm.ac_power ?
			&(hwmgr->dyn_state.max_clock_voltage_on_ac) :
			&(hwmgr->dyn_state.max_clock_voltage_on_dc);

	/* Cap clock DPM tables at DC MAX if it is in DC. */
	if (!adev->pm.ac_power) {
		for (i = 0; i < vega10_ps->performance_level_count; i++) {
			if (vega10_ps->performance_levels[i].mem_clock >
				max_limits->mclk)
				vega10_ps->performance_levels[i].mem_clock =
						max_limits->mclk;
			if (vega10_ps->performance_levels[i].gfx_clock >
				max_limits->sclk)
				vega10_ps->performance_levels[i].gfx_clock =
						max_limits->sclk;
		}
	}

	/* result = PHM_CheckVBlankTime(hwmgr, &vblankTooShort);*/
	minimum_clocks.engineClock = hwmgr->display_config->min_core_set_clock;
	minimum_clocks.memoryClock = hwmgr->display_config->min_mem_set_clock;

	if (PP_CAP(PHM_PlatformCaps_StablePState)) {
		stable_pstate_sclk_dpm_percentage =
			data->registry_data.stable_pstate_sclk_dpm_percentage;
		PP_ASSERT_WITH_CODE(
			data->registry_data.stable_pstate_sclk_dpm_percentage >= 1 &&
			data->registry_data.stable_pstate_sclk_dpm_percentage <= 100,
			"percent sclk value must range from 1% to 100%, setting default value",
			stable_pstate_sclk_dpm_percentage = 75);

		max_limits = &(hwmgr->dyn_state.max_clock_voltage_on_ac);
		stable_pstate_sclk = (max_limits->sclk *
				stable_pstate_sclk_dpm_percentage) / 100;

		for (count = table_info->vdd_dep_on_sclk->count - 1;
				count >= 0; count--) {
			if (stable_pstate_sclk >=
					table_info->vdd_dep_on_sclk->entries[count].clk) {
				stable_pstate_sclk =
						table_info->vdd_dep_on_sclk->entries[count].clk;
				break;
			}
		}

		if (count < 0)
			stable_pstate_sclk = table_info->vdd_dep_on_sclk->entries[0].clk;

		stable_pstate_mclk = max_limits->mclk;

		minimum_clocks.engineClock = stable_pstate_sclk;
		minimum_clocks.memoryClock = stable_pstate_mclk;
	}

	disable_mclk_switching_for_frame_lock =
		PP_CAP(PHM_PlatformCaps_DisableMclkSwitchingForFrameLock);
	disable_mclk_switching_for_vr =
		PP_CAP(PHM_PlatformCaps_DisableMclkSwitchForVR);
	force_mclk_high = PP_CAP(PHM_PlatformCaps_ForceMclkHigh);

	if (hwmgr->display_config->num_display == 0)
		disable_mclk_switching = false;
	else
		disable_mclk_switching = (hwmgr->display_config->num_display > 1) ||
			disable_mclk_switching_for_frame_lock ||
			disable_mclk_switching_for_vr ||
			force_mclk_high;

	sclk = vega10_ps->performance_levels[0].gfx_clock;
	mclk = vega10_ps->performance_levels[0].mem_clock;

	if (sclk < minimum_clocks.engineClock)
		sclk = (minimum_clocks.engineClock > max_limits->sclk) ?
				max_limits->sclk : minimum_clocks.engineClock;

	if (mclk < minimum_clocks.memoryClock)
		mclk = (minimum_clocks.memoryClock > max_limits->mclk) ?
				max_limits->mclk : minimum_clocks.memoryClock;

	vega10_ps->performance_levels[0].gfx_clock = sclk;
	vega10_ps->performance_levels[0].mem_clock = mclk;

	if (vega10_ps->performance_levels[1].gfx_clock <
			vega10_ps->performance_levels[0].gfx_clock)
		vega10_ps->performance_levels[0].gfx_clock =
				vega10_ps->performance_levels[1].gfx_clock;

	if (disable_mclk_switching) {
		/* Set Mclk the max of level 0 and level 1 */
		if (mclk < vega10_ps->performance_levels[1].mem_clock)
			mclk = vega10_ps->performance_levels[1].mem_clock;

		/* Find the lowest MCLK frequency that is within
		 * the tolerable latency defined in DAL
		 */
		latency = hwmgr->display_config->dce_tolerable_mclk_in_active_latency;
		for (i = 0; i < data->mclk_latency_table.count; i++) {
			if ((data->mclk_latency_table.entries[i].latency <= latency) &&
				(data->mclk_latency_table.entries[i].frequency >=
						vega10_ps->performance_levels[0].mem_clock) &&
				(data->mclk_latency_table.entries[i].frequency <=
						vega10_ps->performance_levels[1].mem_clock))
				mclk = data->mclk_latency_table.entries[i].frequency;
		}
		vega10_ps->performance_levels[0].mem_clock = mclk;
	} else {
		if (vega10_ps->performance_levels[1].mem_clock <
				vega10_ps->performance_levels[0].mem_clock)
			vega10_ps->performance_levels[0].mem_clock =
					vega10_ps->performance_levels[1].mem_clock;
	}

	if (PP_CAP(PHM_PlatformCaps_StablePState)) {
		for (i = 0; i < vega10_ps->performance_level_count; i++) {
			vega10_ps->performance_levels[i].gfx_clock = stable_pstate_sclk;
			vega10_ps->performance_levels[i].mem_clock = stable_pstate_mclk;
		}
	}

	return 0;
}

static int vega10_find_dpm_states_clocks_in_dpm_table(struct pp_hwmgr *hwmgr, const void *input)
{
	struct vega10_hwmgr *data = hwmgr->backend;

	if (data->display_timing.num_existing_displays != hwmgr->display_config->num_display)
		data->need_update_dpm_table |= DPMTABLE_UPDATE_MCLK;

	return 0;
}

static int vega10_populate_and_upload_sclk_mclk_dpm_levels(
		struct pp_hwmgr *hwmgr, const void *input)
{
	int result = 0;
	struct vega10_hwmgr *data = hwmgr->backend;
	struct vega10_dpm_table *dpm_table = &data->dpm_table;
	struct vega10_odn_dpm_table *odn_table = &data->odn_dpm_table;
	struct vega10_odn_clock_voltage_dependency_table *odn_clk_table = &odn_table->vdd_dep_on_sclk;
	int count;

	if (!data->need_update_dpm_table)
		return 0;

	if (hwmgr->od_enabled && data->need_update_dpm_table & DPMTABLE_OD_UPDATE_SCLK) {
		for (count = 0; count < dpm_table->gfx_table.count; count++)
			dpm_table->gfx_table.dpm_levels[count].value = odn_clk_table->entries[count].clk;
	}

	odn_clk_table = &odn_table->vdd_dep_on_mclk;
	if (hwmgr->od_enabled && data->need_update_dpm_table & DPMTABLE_OD_UPDATE_MCLK) {
		for (count = 0; count < dpm_table->mem_table.count; count++)
			dpm_table->mem_table.dpm_levels[count].value = odn_clk_table->entries[count].clk;
	}

	if (data->need_update_dpm_table &
			(DPMTABLE_OD_UPDATE_SCLK + DPMTABLE_UPDATE_SCLK + DPMTABLE_UPDATE_SOCCLK)) {
		result = vega10_populate_all_graphic_levels(hwmgr);
		PP_ASSERT_WITH_CODE((0 == result),
				"Failed to populate SCLK during PopulateNewDPMClocksStates Function!",
				return result);
	}

	if (data->need_update_dpm_table &
			(DPMTABLE_OD_UPDATE_MCLK + DPMTABLE_UPDATE_MCLK)) {
		result = vega10_populate_all_memory_levels(hwmgr);
		PP_ASSERT_WITH_CODE((0 == result),
				"Failed to populate MCLK during PopulateNewDPMClocksStates Function!",
				return result);
	}

	vega10_populate_vddc_soc_levels(hwmgr);

	return result;
}

static int vega10_trim_single_dpm_states(struct pp_hwmgr *hwmgr,
		struct vega10_single_dpm_table *dpm_table,
		uint32_t low_limit, uint32_t high_limit)
{
	uint32_t i;

	for (i = 0; i < dpm_table->count; i++) {
		if ((dpm_table->dpm_levels[i].value < low_limit) ||
		    (dpm_table->dpm_levels[i].value > high_limit))
			dpm_table->dpm_levels[i].enabled = false;
		else
			dpm_table->dpm_levels[i].enabled = true;
	}
	return 0;
}

static int vega10_trim_single_dpm_states_with_mask(struct pp_hwmgr *hwmgr,
		struct vega10_single_dpm_table *dpm_table,
		uint32_t low_limit, uint32_t high_limit,
		uint32_t disable_dpm_mask)
{
	uint32_t i;

	for (i = 0; i < dpm_table->count; i++) {
		if ((dpm_table->dpm_levels[i].value < low_limit) ||
		    (dpm_table->dpm_levels[i].value > high_limit))
			dpm_table->dpm_levels[i].enabled = false;
		else if (!((1 << i) & disable_dpm_mask))
			dpm_table->dpm_levels[i].enabled = false;
		else
			dpm_table->dpm_levels[i].enabled = true;
	}
	return 0;
}

static int vega10_trim_dpm_states(struct pp_hwmgr *hwmgr,
		const struct vega10_power_state *vega10_ps)
{
	struct vega10_hwmgr *data = hwmgr->backend;
	uint32_t high_limit_count;

	PP_ASSERT_WITH_CODE((vega10_ps->performance_level_count >= 1),
			"power state did not have any performance level",
			return -1);

	high_limit_count = (vega10_ps->performance_level_count == 1) ? 0 : 1;

	vega10_trim_single_dpm_states(hwmgr,
			&(data->dpm_table.soc_table),
			vega10_ps->performance_levels[0].soc_clock,
			vega10_ps->performance_levels[high_limit_count].soc_clock);

	vega10_trim_single_dpm_states_with_mask(hwmgr,
			&(data->dpm_table.gfx_table),
			vega10_ps->performance_levels[0].gfx_clock,
			vega10_ps->performance_levels[high_limit_count].gfx_clock,
			data->disable_dpm_mask);

	vega10_trim_single_dpm_states(hwmgr,
			&(data->dpm_table.mem_table),
			vega10_ps->performance_levels[0].mem_clock,
			vega10_ps->performance_levels[high_limit_count].mem_clock);

	return 0;
}

static uint32_t vega10_find_lowest_dpm_level(
		struct vega10_single_dpm_table *table)
{
	uint32_t i;

	for (i = 0; i < table->count; i++) {
		if (table->dpm_levels[i].enabled)
			break;
	}

	return i;
}

static uint32_t vega10_find_highest_dpm_level(
		struct vega10_single_dpm_table *table)
{
	uint32_t i = 0;

	if (table->count <= MAX_REGULAR_DPM_NUMBER) {
		for (i = table->count; i > 0; i--) {
			if (table->dpm_levels[i - 1].enabled)
				return i - 1;
		}
	} else {
		pr_info("DPM Table Has Too Many Entries!");
		return MAX_REGULAR_DPM_NUMBER - 1;
	}

	return i;
}

static void vega10_apply_dal_minimum_voltage_request(
		struct pp_hwmgr *hwmgr)
{
	return;
}

static int vega10_get_soc_index_for_max_uclk(struct pp_hwmgr *hwmgr)
{
	struct phm_ppt_v1_clock_voltage_dependency_table *vdd_dep_table_on_mclk;
	struct phm_ppt_v2_information *table_info =
			(struct phm_ppt_v2_information *)(hwmgr->pptable);

	vdd_dep_table_on_mclk  = table_info->vdd_dep_on_mclk;

	return vdd_dep_table_on_mclk->entries[NUM_UCLK_DPM_LEVELS - 1].vddInd + 1;
}

static int vega10_upload_dpm_bootup_level(struct pp_hwmgr *hwmgr)
{
	struct vega10_hwmgr *data = hwmgr->backend;
	uint32_t socclk_idx;

	vega10_apply_dal_minimum_voltage_request(hwmgr);

	if (!data->registry_data.sclk_dpm_key_disabled) {
		if (data->smc_state_table.gfx_boot_level !=
				data->dpm_table.gfx_table.dpm_state.soft_min_level) {
			smum_send_msg_to_smc_with_parameter(hwmgr,
				PPSMC_MSG_SetSoftMinGfxclkByIndex,
				data->smc_state_table.gfx_boot_level);
			data->dpm_table.gfx_table.dpm_state.soft_min_level =
					data->smc_state_table.gfx_boot_level;
		}
	}

	if (!data->registry_data.mclk_dpm_key_disabled) {
		if (data->smc_state_table.mem_boot_level !=
				data->dpm_table.mem_table.dpm_state.soft_min_level) {
			if (data->smc_state_table.mem_boot_level == NUM_UCLK_DPM_LEVELS - 1) {
				socclk_idx = vega10_get_soc_index_for_max_uclk(hwmgr);
				smum_send_msg_to_smc_with_parameter(hwmgr,
						PPSMC_MSG_SetSoftMinSocclkByIndex,
						socclk_idx);
			} else {
				smum_send_msg_to_smc_with_parameter(hwmgr,
						PPSMC_MSG_SetSoftMinUclkByIndex,
						data->smc_state_table.mem_boot_level);
			}
			data->dpm_table.mem_table.dpm_state.soft_min_level =
					data->smc_state_table.mem_boot_level;
		}
	}

	return 0;
}

static int vega10_upload_dpm_max_level(struct pp_hwmgr *hwmgr)
{
	struct vega10_hwmgr *data = hwmgr->backend;

	vega10_apply_dal_minimum_voltage_request(hwmgr);

	if (!data->registry_data.sclk_dpm_key_disabled) {
		if (data->smc_state_table.gfx_max_level !=
			data->dpm_table.gfx_table.dpm_state.soft_max_level) {
			smum_send_msg_to_smc_with_parameter(hwmgr,
				PPSMC_MSG_SetSoftMaxGfxclkByIndex,
				data->smc_state_table.gfx_max_level);
			data->dpm_table.gfx_table.dpm_state.soft_max_level =
					data->smc_state_table.gfx_max_level;
		}
	}

	if (!data->registry_data.mclk_dpm_key_disabled) {
		if (data->smc_state_table.mem_max_level !=
			data->dpm_table.mem_table.dpm_state.soft_max_level) {
			smum_send_msg_to_smc_with_parameter(hwmgr,
					PPSMC_MSG_SetSoftMaxUclkByIndex,
					data->smc_state_table.mem_max_level);
			data->dpm_table.mem_table.dpm_state.soft_max_level =
					data->smc_state_table.mem_max_level;
		}
	}

	return 0;
}

static int vega10_generate_dpm_level_enable_mask(
		struct pp_hwmgr *hwmgr, const void *input)
{
	struct vega10_hwmgr *data = hwmgr->backend;
	const struct phm_set_power_state_input *states =
			(const struct phm_set_power_state_input *)input;
	const struct vega10_power_state *vega10_ps =
			cast_const_phw_vega10_power_state(states->pnew_state);
	int i;

	PP_ASSERT_WITH_CODE(!vega10_trim_dpm_states(hwmgr, vega10_ps),
			"Attempt to Trim DPM States Failed!",
			return -1);

	data->smc_state_table.gfx_boot_level =
			vega10_find_lowest_dpm_level(&(data->dpm_table.gfx_table));
	data->smc_state_table.gfx_max_level =
			vega10_find_highest_dpm_level(&(data->dpm_table.gfx_table));
	data->smc_state_table.mem_boot_level =
			vega10_find_lowest_dpm_level(&(data->dpm_table.mem_table));
	data->smc_state_table.mem_max_level =
			vega10_find_highest_dpm_level(&(data->dpm_table.mem_table));

	PP_ASSERT_WITH_CODE(!vega10_upload_dpm_bootup_level(hwmgr),
			"Attempt to upload DPM Bootup Levels Failed!",
			return -1);
	PP_ASSERT_WITH_CODE(!vega10_upload_dpm_max_level(hwmgr),
			"Attempt to upload DPM Max Levels Failed!",
			return -1);
	for(i = data->smc_state_table.gfx_boot_level; i < data->smc_state_table.gfx_max_level; i++)
		data->dpm_table.gfx_table.dpm_levels[i].enabled = true;


	for(i = data->smc_state_table.mem_boot_level; i < data->smc_state_table.mem_max_level; i++)
		data->dpm_table.mem_table.dpm_levels[i].enabled = true;

	return 0;
}

int vega10_enable_disable_vce_dpm(struct pp_hwmgr *hwmgr, bool enable)
{
	struct vega10_hwmgr *data = hwmgr->backend;

	if (data->smu_features[GNLD_DPM_VCE].supported) {
		PP_ASSERT_WITH_CODE(!vega10_enable_smc_features(hwmgr,
				enable,
				data->smu_features[GNLD_DPM_VCE].smu_feature_bitmap),
				"Attempt to Enable/Disable DPM VCE Failed!",
				return -1);
		data->smu_features[GNLD_DPM_VCE].enabled = enable;
	}

	return 0;
}

static int vega10_update_sclk_threshold(struct pp_hwmgr *hwmgr)
{
	struct vega10_hwmgr *data = hwmgr->backend;
	uint32_t low_sclk_interrupt_threshold = 0;

	if (PP_CAP(PHM_PlatformCaps_SclkThrottleLowNotification) &&
		(data->low_sclk_interrupt_threshold != 0)) {
		low_sclk_interrupt_threshold =
				data->low_sclk_interrupt_threshold;

		data->smc_state_table.pp_table.LowGfxclkInterruptThreshold =
				cpu_to_le32(low_sclk_interrupt_threshold);

		/* This message will also enable SmcToHost Interrupt */
		smum_send_msg_to_smc_with_parameter(hwmgr,
				PPSMC_MSG_SetLowGfxclkInterruptThreshold,
				(uint32_t)low_sclk_interrupt_threshold);
	}

	return 0;
}

static int vega10_set_power_state_tasks(struct pp_hwmgr *hwmgr,
		const void *input)
{
	int tmp_result, result = 0;
	struct vega10_hwmgr *data = hwmgr->backend;
	PPTable_t *pp_table = &(data->smc_state_table.pp_table);

	tmp_result = vega10_find_dpm_states_clocks_in_dpm_table(hwmgr, input);
	PP_ASSERT_WITH_CODE(!tmp_result,
			"Failed to find DPM states clocks in DPM table!",
			result = tmp_result);

	tmp_result = vega10_populate_and_upload_sclk_mclk_dpm_levels(hwmgr, input);
	PP_ASSERT_WITH_CODE(!tmp_result,
			"Failed to populate and upload SCLK MCLK DPM levels!",
			result = tmp_result);

	tmp_result = vega10_generate_dpm_level_enable_mask(hwmgr, input);
	PP_ASSERT_WITH_CODE(!tmp_result,
			"Failed to generate DPM level enabled mask!",
			result = tmp_result);

	tmp_result = vega10_update_sclk_threshold(hwmgr);
	PP_ASSERT_WITH_CODE(!tmp_result,
			"Failed to update SCLK threshold!",
			result = tmp_result);

	result = smum_smc_table_manager(hwmgr, (uint8_t *)pp_table, PPTABLE, false);
	PP_ASSERT_WITH_CODE(!result,
			"Failed to upload PPtable!", return result);

	vega10_update_avfs(hwmgr);

	data->need_update_dpm_table &= DPMTABLE_OD_UPDATE_VDDC;

	return 0;
}

static uint32_t vega10_dpm_get_sclk(struct pp_hwmgr *hwmgr, bool low)
{
	struct pp_power_state *ps;
	struct vega10_power_state *vega10_ps;

	if (hwmgr == NULL)
		return -EINVAL;

	ps = hwmgr->request_ps;

	if (ps == NULL)
		return -EINVAL;

	vega10_ps = cast_phw_vega10_power_state(&ps->hardware);

	if (low)
		return vega10_ps->performance_levels[0].gfx_clock;
	else
		return vega10_ps->performance_levels
				[vega10_ps->performance_level_count - 1].gfx_clock;
}

static uint32_t vega10_dpm_get_mclk(struct pp_hwmgr *hwmgr, bool low)
{
	struct pp_power_state *ps;
	struct vega10_power_state *vega10_ps;

	if (hwmgr == NULL)
		return -EINVAL;

	ps = hwmgr->request_ps;

	if (ps == NULL)
		return -EINVAL;

	vega10_ps = cast_phw_vega10_power_state(&ps->hardware);

	if (low)
		return vega10_ps->performance_levels[0].mem_clock;
	else
		return vega10_ps->performance_levels
				[vega10_ps->performance_level_count-1].mem_clock;
}

static int vega10_get_gpu_power(struct pp_hwmgr *hwmgr,
		uint32_t *query)
{
	uint32_t value;

	if (!query)
		return -EINVAL;

	smum_send_msg_to_smc(hwmgr, PPSMC_MSG_GetCurrPkgPwr);
	value = smum_get_argument(hwmgr);

	/* SMC returning actual watts, keep consistent with legacy asics, low 8 bit as 8 fractional bits */
	*query = value << 8;

	return 0;
}

static int vega10_read_sensor(struct pp_hwmgr *hwmgr, int idx,
			      void *value, int *size)
{
	struct amdgpu_device *adev = hwmgr->adev;
	uint32_t sclk_mhz, mclk_idx, activity_percent = 0;
	struct vega10_hwmgr *data = hwmgr->backend;
	struct vega10_dpm_table *dpm_table = &data->dpm_table;
	int ret = 0;
	uint32_t val_vid;

	switch (idx) {
	case AMDGPU_PP_SENSOR_GFX_SCLK:
		smum_send_msg_to_smc(hwmgr, PPSMC_MSG_GetAverageGfxclkActualFrequency);
		sclk_mhz = smum_get_argument(hwmgr);
		*((uint32_t *)value) = sclk_mhz * 100;
		break;
	case AMDGPU_PP_SENSOR_GFX_MCLK:
		smum_send_msg_to_smc(hwmgr, PPSMC_MSG_GetCurrentUclkIndex);
		mclk_idx = smum_get_argument(hwmgr);
		if (mclk_idx < dpm_table->mem_table.count) {
			*((uint32_t *)value) = dpm_table->mem_table.dpm_levels[mclk_idx].value;
			*size = 4;
		} else {
			ret = -EINVAL;
		}
		break;
	case AMDGPU_PP_SENSOR_GPU_LOAD:
		smum_send_msg_to_smc_with_parameter(hwmgr, PPSMC_MSG_GetAverageGfxActivity, 0);
		activity_percent = smum_get_argument(hwmgr);
		*((uint32_t *)value) = activity_percent > 100 ? 100 : activity_percent;
		*size = 4;
		break;
	case AMDGPU_PP_SENSOR_GPU_TEMP:
		*((uint32_t *)value) = vega10_thermal_get_temperature(hwmgr);
		*size = 4;
		break;
	case AMDGPU_PP_SENSOR_UVD_POWER:
		*((uint32_t *)value) = data->uvd_power_gated ? 0 : 1;
		*size = 4;
		break;
	case AMDGPU_PP_SENSOR_VCE_POWER:
		*((uint32_t *)value) = data->vce_power_gated ? 0 : 1;
		*size = 4;
		break;
	case AMDGPU_PP_SENSOR_GPU_POWER:
		ret = vega10_get_gpu_power(hwmgr, (uint32_t *)value);
		break;
	case AMDGPU_PP_SENSOR_VDDGFX:
		val_vid = (RREG32_SOC15(SMUIO, 0, mmSMUSVI0_PLANE0_CURRENTVID) &
			SMUSVI0_PLANE0_CURRENTVID__CURRENT_SVI0_PLANE0_VID_MASK) >>
			SMUSVI0_PLANE0_CURRENTVID__CURRENT_SVI0_PLANE0_VID__SHIFT;
		*((uint32_t *)value) = (uint32_t)convert_to_vddc((uint8_t)val_vid);
		return 0;
	default:
		ret = -EINVAL;
		break;
	}

	return ret;
}

static void vega10_notify_smc_display_change(struct pp_hwmgr *hwmgr,
		bool has_disp)
{
	smum_send_msg_to_smc_with_parameter(hwmgr,
			PPSMC_MSG_SetUclkFastSwitch,
			has_disp ? 1 : 0);
}

int vega10_display_clock_voltage_request(struct pp_hwmgr *hwmgr,
		struct pp_display_clock_request *clock_req)
{
	int result = 0;
	enum amd_pp_clock_type clk_type = clock_req->clock_type;
	uint32_t clk_freq = clock_req->clock_freq_in_khz / 1000;
	DSPCLK_e clk_select = 0;
	uint32_t clk_request = 0;

	switch (clk_type) {
	case amd_pp_dcef_clock:
		clk_select = DSPCLK_DCEFCLK;
		break;
	case amd_pp_disp_clock:
		clk_select = DSPCLK_DISPCLK;
		break;
	case amd_pp_pixel_clock:
		clk_select = DSPCLK_PIXCLK;
		break;
	case amd_pp_phy_clock:
		clk_select = DSPCLK_PHYCLK;
		break;
	default:
		pr_info("[DisplayClockVoltageRequest]Invalid Clock Type!");
		result = -1;
		break;
	}

	if (!result) {
		clk_request = (clk_freq << 16) | clk_select;
		smum_send_msg_to_smc_with_parameter(hwmgr,
				PPSMC_MSG_RequestDisplayClockByFreq,
				clk_request);
	}

	return result;
}

static uint8_t vega10_get_uclk_index(struct pp_hwmgr *hwmgr,
			struct phm_ppt_v1_clock_voltage_dependency_table *mclk_table,
						uint32_t frequency)
{
	uint8_t count;
	uint8_t i;

	if (mclk_table == NULL || mclk_table->count == 0)
		return 0;

	count = (uint8_t)(mclk_table->count);

	for(i = 0; i < count; i++) {
		if(mclk_table->entries[i].clk >= frequency)
			return i;
	}

	return i-1;
}

static int vega10_notify_smc_display_config_after_ps_adjustment(
		struct pp_hwmgr *hwmgr)
{
	struct vega10_hwmgr *data = hwmgr->backend;
	struct vega10_single_dpm_table *dpm_table =
			&data->dpm_table.dcef_table;
	struct phm_ppt_v2_information *table_info =
			(struct phm_ppt_v2_information *)hwmgr->pptable;
	struct phm_ppt_v1_clock_voltage_dependency_table *mclk_table = table_info->vdd_dep_on_mclk;
	uint32_t idx;
	struct PP_Clocks min_clocks = {0};
	uint32_t i;
	struct pp_display_clock_request clock_req;

	if ((hwmgr->display_config->num_display > 1) &&
	     !hwmgr->display_config->multi_monitor_in_sync &&
	     !hwmgr->display_config->nb_pstate_switch_disable)
		vega10_notify_smc_display_change(hwmgr, false);
	else
		vega10_notify_smc_display_change(hwmgr, true);

	min_clocks.dcefClock = hwmgr->display_config->min_dcef_set_clk;
	min_clocks.dcefClockInSR = hwmgr->display_config->min_dcef_deep_sleep_set_clk;
	min_clocks.memoryClock = hwmgr->display_config->min_mem_set_clock;

	for (i = 0; i < dpm_table->count; i++) {
		if (dpm_table->dpm_levels[i].value == min_clocks.dcefClock)
			break;
	}

	if (i < dpm_table->count) {
		clock_req.clock_type = amd_pp_dcef_clock;
		clock_req.clock_freq_in_khz = dpm_table->dpm_levels[i].value * 10;
		if (!vega10_display_clock_voltage_request(hwmgr, &clock_req)) {
			smum_send_msg_to_smc_with_parameter(
					hwmgr, PPSMC_MSG_SetMinDeepSleepDcefclk,
					min_clocks.dcefClockInSR / 100);
		} else {
			pr_info("Attempt to set Hard Min for DCEFCLK Failed!");
		}
	} else {
		pr_debug("Cannot find requested DCEFCLK!");
	}

	if (min_clocks.memoryClock != 0) {
		idx = vega10_get_uclk_index(hwmgr, mclk_table, min_clocks.memoryClock);
		smum_send_msg_to_smc_with_parameter(hwmgr, PPSMC_MSG_SetSoftMinUclkByIndex, idx);
		data->dpm_table.mem_table.dpm_state.soft_min_level= idx;
	}

	return 0;
}

static int vega10_force_dpm_highest(struct pp_hwmgr *hwmgr)
{
	struct vega10_hwmgr *data = hwmgr->backend;

	data->smc_state_table.gfx_boot_level =
	data->smc_state_table.gfx_max_level =
			vega10_find_highest_dpm_level(&(data->dpm_table.gfx_table));
	data->smc_state_table.mem_boot_level =
	data->smc_state_table.mem_max_level =
			vega10_find_highest_dpm_level(&(data->dpm_table.mem_table));

	PP_ASSERT_WITH_CODE(!vega10_upload_dpm_bootup_level(hwmgr),
			"Failed to upload boot level to highest!",
			return -1);

	PP_ASSERT_WITH_CODE(!vega10_upload_dpm_max_level(hwmgr),
			"Failed to upload dpm max level to highest!",
			return -1);

	return 0;
}

static int vega10_force_dpm_lowest(struct pp_hwmgr *hwmgr)
{
	struct vega10_hwmgr *data = hwmgr->backend;

	data->smc_state_table.gfx_boot_level =
	data->smc_state_table.gfx_max_level =
			vega10_find_lowest_dpm_level(&(data->dpm_table.gfx_table));
	data->smc_state_table.mem_boot_level =
	data->smc_state_table.mem_max_level =
			vega10_find_lowest_dpm_level(&(data->dpm_table.mem_table));

	PP_ASSERT_WITH_CODE(!vega10_upload_dpm_bootup_level(hwmgr),
			"Failed to upload boot level to highest!",
			return -1);

	PP_ASSERT_WITH_CODE(!vega10_upload_dpm_max_level(hwmgr),
			"Failed to upload dpm max level to highest!",
			return -1);

	return 0;

}

static int vega10_unforce_dpm_levels(struct pp_hwmgr *hwmgr)
{
	struct vega10_hwmgr *data = hwmgr->backend;

	data->smc_state_table.gfx_boot_level =
			vega10_find_lowest_dpm_level(&(data->dpm_table.gfx_table));
	data->smc_state_table.gfx_max_level =
			vega10_find_highest_dpm_level(&(data->dpm_table.gfx_table));
	data->smc_state_table.mem_boot_level =
			vega10_find_lowest_dpm_level(&(data->dpm_table.mem_table));
	data->smc_state_table.mem_max_level =
			vega10_find_highest_dpm_level(&(data->dpm_table.mem_table));

	PP_ASSERT_WITH_CODE(!vega10_upload_dpm_bootup_level(hwmgr),
			"Failed to upload DPM Bootup Levels!",
			return -1);

	PP_ASSERT_WITH_CODE(!vega10_upload_dpm_max_level(hwmgr),
			"Failed to upload DPM Max Levels!",
			return -1);
	return 0;
}

static int vega10_get_profiling_clk_mask(struct pp_hwmgr *hwmgr, enum amd_dpm_forced_level level,
				uint32_t *sclk_mask, uint32_t *mclk_mask, uint32_t *soc_mask)
{
	struct phm_ppt_v2_information *table_info =
			(struct phm_ppt_v2_information *)(hwmgr->pptable);

	if (table_info->vdd_dep_on_sclk->count > VEGA10_UMD_PSTATE_GFXCLK_LEVEL &&
		table_info->vdd_dep_on_socclk->count > VEGA10_UMD_PSTATE_SOCCLK_LEVEL &&
		table_info->vdd_dep_on_mclk->count > VEGA10_UMD_PSTATE_MCLK_LEVEL) {
		*sclk_mask = VEGA10_UMD_PSTATE_GFXCLK_LEVEL;
		*soc_mask = VEGA10_UMD_PSTATE_SOCCLK_LEVEL;
		*mclk_mask = VEGA10_UMD_PSTATE_MCLK_LEVEL;
		hwmgr->pstate_sclk = table_info->vdd_dep_on_sclk->entries[VEGA10_UMD_PSTATE_GFXCLK_LEVEL].clk;
		hwmgr->pstate_mclk = table_info->vdd_dep_on_mclk->entries[VEGA10_UMD_PSTATE_MCLK_LEVEL].clk;
	}

	if (level == AMD_DPM_FORCED_LEVEL_PROFILE_MIN_SCLK) {
		*sclk_mask = 0;
	} else if (level == AMD_DPM_FORCED_LEVEL_PROFILE_MIN_MCLK) {
		*mclk_mask = 0;
	} else if (level == AMD_DPM_FORCED_LEVEL_PROFILE_PEAK) {
		*sclk_mask = table_info->vdd_dep_on_sclk->count - 1;
		*soc_mask = table_info->vdd_dep_on_socclk->count - 1;
		*mclk_mask = table_info->vdd_dep_on_mclk->count - 1;
	}
	return 0;
}

static void vega10_set_fan_control_mode(struct pp_hwmgr *hwmgr, uint32_t mode)
{
	switch (mode) {
	case AMD_FAN_CTRL_NONE:
		vega10_fan_ctrl_set_fan_speed_percent(hwmgr, 100);
		break;
	case AMD_FAN_CTRL_MANUAL:
		if (PP_CAP(PHM_PlatformCaps_MicrocodeFanControl))
			vega10_fan_ctrl_stop_smc_fan_control(hwmgr);
		break;
	case AMD_FAN_CTRL_AUTO:
		if (PP_CAP(PHM_PlatformCaps_MicrocodeFanControl))
			vega10_fan_ctrl_start_smc_fan_control(hwmgr);
		break;
	default:
		break;
	}
}

static int vega10_force_clock_level(struct pp_hwmgr *hwmgr,
		enum pp_clock_type type, uint32_t mask)
{
	struct vega10_hwmgr *data = hwmgr->backend;

	switch (type) {
	case PP_SCLK:
		data->smc_state_table.gfx_boot_level = mask ? (ffs(mask) - 1) : 0;
		data->smc_state_table.gfx_max_level = mask ? (fls(mask) - 1) : 0;

		PP_ASSERT_WITH_CODE(!vega10_upload_dpm_bootup_level(hwmgr),
			"Failed to upload boot level to lowest!",
			return -EINVAL);

		PP_ASSERT_WITH_CODE(!vega10_upload_dpm_max_level(hwmgr),
			"Failed to upload dpm max level to highest!",
			return -EINVAL);
		break;

	case PP_MCLK:
		data->smc_state_table.mem_boot_level = mask ? (ffs(mask) - 1) : 0;
		data->smc_state_table.mem_max_level = mask ? (fls(mask) - 1) : 0;

		PP_ASSERT_WITH_CODE(!vega10_upload_dpm_bootup_level(hwmgr),
			"Failed to upload boot level to lowest!",
			return -EINVAL);

		PP_ASSERT_WITH_CODE(!vega10_upload_dpm_max_level(hwmgr),
			"Failed to upload dpm max level to highest!",
			return -EINVAL);

		break;

	case PP_PCIE:
	default:
		break;
	}

	return 0;
}

static int vega10_dpm_force_dpm_level(struct pp_hwmgr *hwmgr,
				enum amd_dpm_forced_level level)
{
	int ret = 0;
	uint32_t sclk_mask = 0;
	uint32_t mclk_mask = 0;
	uint32_t soc_mask = 0;

	if (hwmgr->pstate_sclk == 0)
		vega10_get_profiling_clk_mask(hwmgr, level, &sclk_mask, &mclk_mask, &soc_mask);

	switch (level) {
	case AMD_DPM_FORCED_LEVEL_HIGH:
		ret = vega10_force_dpm_highest(hwmgr);
		break;
	case AMD_DPM_FORCED_LEVEL_LOW:
		ret = vega10_force_dpm_lowest(hwmgr);
		break;
	case AMD_DPM_FORCED_LEVEL_AUTO:
		ret = vega10_unforce_dpm_levels(hwmgr);
		break;
	case AMD_DPM_FORCED_LEVEL_PROFILE_STANDARD:
	case AMD_DPM_FORCED_LEVEL_PROFILE_MIN_SCLK:
	case AMD_DPM_FORCED_LEVEL_PROFILE_MIN_MCLK:
	case AMD_DPM_FORCED_LEVEL_PROFILE_PEAK:
		ret = vega10_get_profiling_clk_mask(hwmgr, level, &sclk_mask, &mclk_mask, &soc_mask);
		if (ret)
			return ret;
		vega10_force_clock_level(hwmgr, PP_SCLK, 1<<sclk_mask);
		vega10_force_clock_level(hwmgr, PP_MCLK, 1<<mclk_mask);
		break;
	case AMD_DPM_FORCED_LEVEL_MANUAL:
	case AMD_DPM_FORCED_LEVEL_PROFILE_EXIT:
	default:
		break;
	}

	if (!ret) {
		if (level == AMD_DPM_FORCED_LEVEL_PROFILE_PEAK && hwmgr->dpm_level != AMD_DPM_FORCED_LEVEL_PROFILE_PEAK)
			vega10_set_fan_control_mode(hwmgr, AMD_FAN_CTRL_NONE);
		else if (level != AMD_DPM_FORCED_LEVEL_PROFILE_PEAK && hwmgr->dpm_level == AMD_DPM_FORCED_LEVEL_PROFILE_PEAK)
			vega10_set_fan_control_mode(hwmgr, AMD_FAN_CTRL_AUTO);
	}

	return ret;
}

static uint32_t vega10_get_fan_control_mode(struct pp_hwmgr *hwmgr)
{
	struct vega10_hwmgr *data = hwmgr->backend;

	if (data->smu_features[GNLD_FAN_CONTROL].enabled == false)
		return AMD_FAN_CTRL_MANUAL;
	else
		return AMD_FAN_CTRL_AUTO;
}

static int vega10_get_dal_power_level(struct pp_hwmgr *hwmgr,
		struct amd_pp_simple_clock_info *info)
{
	struct phm_ppt_v2_information *table_info =
			(struct phm_ppt_v2_information *)hwmgr->pptable;
	struct phm_clock_and_voltage_limits *max_limits =
			&table_info->max_clock_voltage_on_ac;

	info->engine_max_clock = max_limits->sclk;
	info->memory_max_clock = max_limits->mclk;

	return 0;
}

static void vega10_get_sclks(struct pp_hwmgr *hwmgr,
		struct pp_clock_levels_with_latency *clocks)
{
	struct phm_ppt_v2_information *table_info =
			(struct phm_ppt_v2_information *)hwmgr->pptable;
	struct phm_ppt_v1_clock_voltage_dependency_table *dep_table =
			table_info->vdd_dep_on_sclk;
	uint32_t i;

	clocks->num_levels = 0;
	for (i = 0; i < dep_table->count; i++) {
		if (dep_table->entries[i].clk) {
			clocks->data[clocks->num_levels].clocks_in_khz =
					dep_table->entries[i].clk * 10;
			clocks->num_levels++;
		}
	}

}

static void vega10_get_memclocks(struct pp_hwmgr *hwmgr,
		struct pp_clock_levels_with_latency *clocks)
{
	struct phm_ppt_v2_information *table_info =
			(struct phm_ppt_v2_information *)hwmgr->pptable;
	struct phm_ppt_v1_clock_voltage_dependency_table *dep_table =
			table_info->vdd_dep_on_mclk;
	struct vega10_hwmgr *data = hwmgr->backend;
	uint32_t j = 0;
	uint32_t i;

	for (i = 0; i < dep_table->count; i++) {
		if (dep_table->entries[i].clk) {

			clocks->data[j].clocks_in_khz =
						dep_table->entries[i].clk * 10;
			data->mclk_latency_table.entries[j].frequency =
							dep_table->entries[i].clk;
			clocks->data[j].latency_in_us =
				data->mclk_latency_table.entries[j].latency = 25;
			j++;
		}
	}
	clocks->num_levels = data->mclk_latency_table.count = j;
}

static void vega10_get_dcefclocks(struct pp_hwmgr *hwmgr,
		struct pp_clock_levels_with_latency *clocks)
{
	struct phm_ppt_v2_information *table_info =
			(struct phm_ppt_v2_information *)hwmgr->pptable;
	struct phm_ppt_v1_clock_voltage_dependency_table *dep_table =
			table_info->vdd_dep_on_dcefclk;
	uint32_t i;

	for (i = 0; i < dep_table->count; i++) {
		clocks->data[i].clocks_in_khz = dep_table->entries[i].clk * 10;
		clocks->data[i].latency_in_us = 0;
		clocks->num_levels++;
	}
}

static void vega10_get_socclocks(struct pp_hwmgr *hwmgr,
		struct pp_clock_levels_with_latency *clocks)
{
	struct phm_ppt_v2_information *table_info =
			(struct phm_ppt_v2_information *)hwmgr->pptable;
	struct phm_ppt_v1_clock_voltage_dependency_table *dep_table =
			table_info->vdd_dep_on_socclk;
	uint32_t i;

	for (i = 0; i < dep_table->count; i++) {
		clocks->data[i].clocks_in_khz = dep_table->entries[i].clk * 10;
		clocks->data[i].latency_in_us = 0;
		clocks->num_levels++;
	}
}

static int vega10_get_clock_by_type_with_latency(struct pp_hwmgr *hwmgr,
		enum amd_pp_clock_type type,
		struct pp_clock_levels_with_latency *clocks)
{
	switch (type) {
	case amd_pp_sys_clock:
		vega10_get_sclks(hwmgr, clocks);
		break;
	case amd_pp_mem_clock:
		vega10_get_memclocks(hwmgr, clocks);
		break;
	case amd_pp_dcef_clock:
		vega10_get_dcefclocks(hwmgr, clocks);
		break;
	case amd_pp_soc_clock:
		vega10_get_socclocks(hwmgr, clocks);
		break;
	default:
		return -1;
	}

	return 0;
}

static int vega10_get_clock_by_type_with_voltage(struct pp_hwmgr *hwmgr,
		enum amd_pp_clock_type type,
		struct pp_clock_levels_with_voltage *clocks)
{
	struct phm_ppt_v2_information *table_info =
			(struct phm_ppt_v2_information *)hwmgr->pptable;
	struct phm_ppt_v1_clock_voltage_dependency_table *dep_table;
	uint32_t i;

	switch (type) {
	case amd_pp_mem_clock:
		dep_table = table_info->vdd_dep_on_mclk;
		break;
	case amd_pp_dcef_clock:
		dep_table = table_info->vdd_dep_on_dcefclk;
		break;
	case amd_pp_disp_clock:
		dep_table = table_info->vdd_dep_on_dispclk;
		break;
	case amd_pp_pixel_clock:
		dep_table = table_info->vdd_dep_on_pixclk;
		break;
	case amd_pp_phy_clock:
		dep_table = table_info->vdd_dep_on_phyclk;
		break;
	default:
		return -1;
	}

	for (i = 0; i < dep_table->count; i++) {
		clocks->data[i].clocks_in_khz = dep_table->entries[i].clk  * 10;
		clocks->data[i].voltage_in_mv = (uint32_t)(table_info->vddc_lookup_table->
				entries[dep_table->entries[i].vddInd].us_vdd);
		clocks->num_levels++;
	}

	if (i < dep_table->count)
		return -1;

	return 0;
}

static int vega10_set_watermarks_for_clocks_ranges(struct pp_hwmgr *hwmgr,
							void *clock_range)
{
	struct vega10_hwmgr *data = hwmgr->backend;
	struct dm_pp_wm_sets_with_clock_ranges_soc15 *wm_with_clock_ranges = clock_range;
	Watermarks_t *table = &(data->smc_state_table.water_marks_table);
	int result = 0;

	if (!data->registry_data.disable_water_mark) {
		smu_set_watermarks_for_clocks_ranges(table, wm_with_clock_ranges);
		data->water_marks_bitmap = WaterMarksExist;
	}

	return result;
}

static int vega10_print_clock_levels(struct pp_hwmgr *hwmgr,
		enum pp_clock_type type, char *buf)
{
	struct vega10_hwmgr *data = hwmgr->backend;
	struct vega10_single_dpm_table *sclk_table = &(data->dpm_table.gfx_table);
	struct vega10_single_dpm_table *mclk_table = &(data->dpm_table.mem_table);
	struct vega10_pcie_table *pcie_table = &(data->dpm_table.pcie_table);
	struct vega10_odn_clock_voltage_dependency_table *podn_vdd_dep = NULL;

	int i, now, size = 0;

	switch (type) {
	case PP_SCLK:
		if (data->registry_data.sclk_dpm_key_disabled)
			break;

		smum_send_msg_to_smc(hwmgr, PPSMC_MSG_GetCurrentGfxclkIndex);
		now = smum_get_argument(hwmgr);

		for (i = 0; i < sclk_table->count; i++)
			size += sprintf(buf + size, "%d: %uMhz %s\n",
					i, sclk_table->dpm_levels[i].value / 100,
					(i == now) ? "*" : "");
		break;
	case PP_MCLK:
		if (data->registry_data.mclk_dpm_key_disabled)
			break;

		smum_send_msg_to_smc(hwmgr, PPSMC_MSG_GetCurrentUclkIndex);
		now = smum_get_argument(hwmgr);

		for (i = 0; i < mclk_table->count; i++)
			size += sprintf(buf + size, "%d: %uMhz %s\n",
					i, mclk_table->dpm_levels[i].value / 100,
					(i == now) ? "*" : "");
		break;
	case PP_PCIE:
		smum_send_msg_to_smc(hwmgr, PPSMC_MSG_GetCurrentLinkIndex);
		now = smum_get_argument(hwmgr);

		for (i = 0; i < pcie_table->count; i++)
			size += sprintf(buf + size, "%d: %s %s\n", i,
					(pcie_table->pcie_gen[i] == 0) ? "2.5GT/s, x1" :
					(pcie_table->pcie_gen[i] == 1) ? "5.0GT/s, x16" :
					(pcie_table->pcie_gen[i] == 2) ? "8.0GT/s, x16" : "",
					(i == now) ? "*" : "");
		break;
	case OD_SCLK:
		if (hwmgr->od_enabled) {
			size = sprintf(buf, "%s:\n", "OD_SCLK");
			podn_vdd_dep = &data->odn_dpm_table.vdd_dep_on_sclk;
			for (i = 0; i < podn_vdd_dep->count; i++)
				size += sprintf(buf + size, "%d: %10uMhz %10umV\n",
					i, podn_vdd_dep->entries[i].clk / 100,
						podn_vdd_dep->entries[i].vddc);
		}
		break;
	case OD_MCLK:
		if (hwmgr->od_enabled) {
			size = sprintf(buf, "%s:\n", "OD_MCLK");
			podn_vdd_dep = &data->odn_dpm_table.vdd_dep_on_mclk;
			for (i = 0; i < podn_vdd_dep->count; i++)
				size += sprintf(buf + size, "%d: %10uMhz %10umV\n",
					i, podn_vdd_dep->entries[i].clk/100,
						podn_vdd_dep->entries[i].vddc);
		}
		break;
	case OD_RANGE:
		if (hwmgr->od_enabled) {
			size = sprintf(buf, "%s:\n", "OD_RANGE");
			size += sprintf(buf + size, "SCLK: %7uMHz %10uMHz\n",
				data->golden_dpm_table.gfx_table.dpm_levels[0].value/100,
				hwmgr->platform_descriptor.overdriveLimit.engineClock/100);
			size += sprintf(buf + size, "MCLK: %7uMHz %10uMHz\n",
				data->golden_dpm_table.mem_table.dpm_levels[0].value/100,
				hwmgr->platform_descriptor.overdriveLimit.memoryClock/100);
			size += sprintf(buf + size, "VDDC: %7umV %11umV\n",
				data->odn_dpm_table.min_vddc,
				data->odn_dpm_table.max_vddc);
		}
		break;
	default:
		break;
	}
	return size;
}

static int vega10_display_configuration_changed_task(struct pp_hwmgr *hwmgr)
{
	struct vega10_hwmgr *data = hwmgr->backend;
	Watermarks_t *wm_table = &(data->smc_state_table.water_marks_table);
	int result = 0;

	if ((data->water_marks_bitmap & WaterMarksExist) &&
			!(data->water_marks_bitmap & WaterMarksLoaded)) {
		result = smum_smc_table_manager(hwmgr, (uint8_t *)wm_table, WMTABLE, false);
		PP_ASSERT_WITH_CODE(result, "Failed to update WMTABLE!", return EINVAL);
		data->water_marks_bitmap |= WaterMarksLoaded;
	}

	if (data->water_marks_bitmap & WaterMarksLoaded) {
		smum_send_msg_to_smc_with_parameter(hwmgr,
			PPSMC_MSG_NumOfDisplays, hwmgr->display_config->num_display);
	}

	return result;
}

int vega10_enable_disable_uvd_dpm(struct pp_hwmgr *hwmgr, bool enable)
{
	struct vega10_hwmgr *data = hwmgr->backend;

	if (data->smu_features[GNLD_DPM_UVD].supported) {
		PP_ASSERT_WITH_CODE(!vega10_enable_smc_features(hwmgr,
				enable,
				data->smu_features[GNLD_DPM_UVD].smu_feature_bitmap),
				"Attempt to Enable/Disable DPM UVD Failed!",
				return -1);
		data->smu_features[GNLD_DPM_UVD].enabled = enable;
	}
	return 0;
}

static void vega10_power_gate_vce(struct pp_hwmgr *hwmgr, bool bgate)
{
	struct vega10_hwmgr *data = hwmgr->backend;

	data->vce_power_gated = bgate;
	vega10_enable_disable_vce_dpm(hwmgr, !bgate);
}

static void vega10_power_gate_uvd(struct pp_hwmgr *hwmgr, bool bgate)
{
	struct vega10_hwmgr *data = hwmgr->backend;

	data->uvd_power_gated = bgate;
	vega10_enable_disable_uvd_dpm(hwmgr, !bgate);
}

static inline bool vega10_are_power_levels_equal(
				const struct vega10_performance_level *pl1,
				const struct vega10_performance_level *pl2)
{
	return ((pl1->soc_clock == pl2->soc_clock) &&
			(pl1->gfx_clock == pl2->gfx_clock) &&
			(pl1->mem_clock == pl2->mem_clock));
}

static int vega10_check_states_equal(struct pp_hwmgr *hwmgr,
				const struct pp_hw_power_state *pstate1,
			const struct pp_hw_power_state *pstate2, bool *equal)
{
	const struct vega10_power_state *psa;
	const struct vega10_power_state *psb;
	int i;

	if (pstate1 == NULL || pstate2 == NULL || equal == NULL)
		return -EINVAL;

	psa = cast_const_phw_vega10_power_state(pstate1);
	psb = cast_const_phw_vega10_power_state(pstate2);
	/* If the two states don't even have the same number of performance levels they cannot be the same state. */
	if (psa->performance_level_count != psb->performance_level_count) {
		*equal = false;
		return 0;
	}

	for (i = 0; i < psa->performance_level_count; i++) {
		if (!vega10_are_power_levels_equal(&(psa->performance_levels[i]), &(psb->performance_levels[i]))) {
			/* If we have found even one performance level pair that is different the states are different. */
			*equal = false;
			return 0;
		}
	}

	/* If all performance levels are the same try to use the UVD clocks to break the tie.*/
	*equal = ((psa->uvd_clks.vclk == psb->uvd_clks.vclk) && (psa->uvd_clks.dclk == psb->uvd_clks.dclk));
	*equal &= ((psa->vce_clks.evclk == psb->vce_clks.evclk) && (psa->vce_clks.ecclk == psb->vce_clks.ecclk));
	*equal &= (psa->sclk_threshold == psb->sclk_threshold);

	return 0;
}

static bool
vega10_check_smc_update_required_for_display_configuration(struct pp_hwmgr *hwmgr)
{
	struct vega10_hwmgr *data = hwmgr->backend;
	bool is_update_required = false;

	if (data->display_timing.num_existing_displays != hwmgr->display_config->num_display)
		is_update_required = true;

	if (PP_CAP(PHM_PlatformCaps_SclkDeepSleep)) {
		if (data->display_timing.min_clock_in_sr != hwmgr->display_config->min_core_set_clock_in_sr)
			is_update_required = true;
	}

	return is_update_required;
}

static int vega10_disable_dpm_tasks(struct pp_hwmgr *hwmgr)
{
	int tmp_result, result = 0;

	if (PP_CAP(PHM_PlatformCaps_ThermalController))
		vega10_disable_thermal_protection(hwmgr);

	tmp_result = vega10_disable_power_containment(hwmgr);
	PP_ASSERT_WITH_CODE((tmp_result == 0),
			"Failed to disable power containment!", result = tmp_result);

	tmp_result = vega10_disable_didt_config(hwmgr);
	PP_ASSERT_WITH_CODE((tmp_result == 0),
			"Failed to disable didt config!", result = tmp_result);

	tmp_result = vega10_avfs_enable(hwmgr, false);
	PP_ASSERT_WITH_CODE((tmp_result == 0),
			"Failed to disable AVFS!", result = tmp_result);

	tmp_result = vega10_stop_dpm(hwmgr, SMC_DPM_FEATURES);
	PP_ASSERT_WITH_CODE((tmp_result == 0),
			"Failed to stop DPM!", result = tmp_result);

	tmp_result = vega10_disable_deep_sleep_master_switch(hwmgr);
	PP_ASSERT_WITH_CODE((tmp_result == 0),
			"Failed to disable deep sleep!", result = tmp_result);

	tmp_result = vega10_disable_ulv(hwmgr);
	PP_ASSERT_WITH_CODE((tmp_result == 0),
			"Failed to disable ulv!", result = tmp_result);

	tmp_result =  vega10_acg_disable(hwmgr);
	PP_ASSERT_WITH_CODE((tmp_result == 0),
			"Failed to disable acg!", result = tmp_result);

	vega10_enable_disable_PCC_limit_feature(hwmgr, false);
	return result;
}

static int vega10_power_off_asic(struct pp_hwmgr *hwmgr)
{
	struct vega10_hwmgr *data = hwmgr->backend;
	int result;

	result = vega10_disable_dpm_tasks(hwmgr);
	PP_ASSERT_WITH_CODE((0 == result),
			"[disable_dpm_tasks] Failed to disable DPM!",
			);
	data->water_marks_bitmap &= ~(WaterMarksLoaded);

	return result;
}

static int vega10_get_sclk_od(struct pp_hwmgr *hwmgr)
{
	struct vega10_hwmgr *data = hwmgr->backend;
	struct vega10_single_dpm_table *sclk_table = &(data->dpm_table.gfx_table);
	struct vega10_single_dpm_table *golden_sclk_table =
			&(data->golden_dpm_table.gfx_table);
	int value;

	value = (sclk_table->dpm_levels[sclk_table->count - 1].value -
			golden_sclk_table->dpm_levels
			[golden_sclk_table->count - 1].value) *
			100 /
			golden_sclk_table->dpm_levels
			[golden_sclk_table->count - 1].value;

	return value;
}

static int vega10_set_sclk_od(struct pp_hwmgr *hwmgr, uint32_t value)
{
	struct vega10_hwmgr *data = hwmgr->backend;
	struct vega10_single_dpm_table *golden_sclk_table =
			&(data->golden_dpm_table.gfx_table);
	struct pp_power_state *ps;
	struct vega10_power_state *vega10_ps;

	ps = hwmgr->request_ps;

	if (ps == NULL)
		return -EINVAL;

	vega10_ps = cast_phw_vega10_power_state(&ps->hardware);

	vega10_ps->performance_levels
	[vega10_ps->performance_level_count - 1].gfx_clock =
			golden_sclk_table->dpm_levels
			[golden_sclk_table->count - 1].value *
			value / 100 +
			golden_sclk_table->dpm_levels
			[golden_sclk_table->count - 1].value;

	if (vega10_ps->performance_levels
			[vega10_ps->performance_level_count - 1].gfx_clock >
			hwmgr->platform_descriptor.overdriveLimit.engineClock)
		vega10_ps->performance_levels
		[vega10_ps->performance_level_count - 1].gfx_clock =
				hwmgr->platform_descriptor.overdriveLimit.engineClock;

	return 0;
}

static int vega10_get_mclk_od(struct pp_hwmgr *hwmgr)
{
	struct vega10_hwmgr *data = hwmgr->backend;
	struct vega10_single_dpm_table *mclk_table = &(data->dpm_table.mem_table);
	struct vega10_single_dpm_table *golden_mclk_table =
			&(data->golden_dpm_table.mem_table);
	int value;

	value = (mclk_table->dpm_levels
			[mclk_table->count - 1].value -
			golden_mclk_table->dpm_levels
			[golden_mclk_table->count - 1].value) *
			100 /
			golden_mclk_table->dpm_levels
			[golden_mclk_table->count - 1].value;

	return value;
}

static int vega10_set_mclk_od(struct pp_hwmgr *hwmgr, uint32_t value)
{
	struct vega10_hwmgr *data = hwmgr->backend;
	struct vega10_single_dpm_table *golden_mclk_table =
			&(data->golden_dpm_table.mem_table);
	struct pp_power_state  *ps;
	struct vega10_power_state  *vega10_ps;

	ps = hwmgr->request_ps;

	if (ps == NULL)
		return -EINVAL;

	vega10_ps = cast_phw_vega10_power_state(&ps->hardware);

	vega10_ps->performance_levels
	[vega10_ps->performance_level_count - 1].mem_clock =
			golden_mclk_table->dpm_levels
			[golden_mclk_table->count - 1].value *
			value / 100 +
			golden_mclk_table->dpm_levels
			[golden_mclk_table->count - 1].value;

	if (vega10_ps->performance_levels
			[vega10_ps->performance_level_count - 1].mem_clock >
			hwmgr->platform_descriptor.overdriveLimit.memoryClock)
		vega10_ps->performance_levels
		[vega10_ps->performance_level_count - 1].mem_clock =
				hwmgr->platform_descriptor.overdriveLimit.memoryClock;

	return 0;
}

static int vega10_notify_cac_buffer_info(struct pp_hwmgr *hwmgr,
					uint32_t virtual_addr_low,
					uint32_t virtual_addr_hi,
					uint32_t mc_addr_low,
					uint32_t mc_addr_hi,
					uint32_t size)
{
	smum_send_msg_to_smc_with_parameter(hwmgr,
					PPSMC_MSG_SetSystemVirtualDramAddrHigh,
					virtual_addr_hi);
	smum_send_msg_to_smc_with_parameter(hwmgr,
					PPSMC_MSG_SetSystemVirtualDramAddrLow,
					virtual_addr_low);
	smum_send_msg_to_smc_with_parameter(hwmgr,
					PPSMC_MSG_DramLogSetDramAddrHigh,
					mc_addr_hi);

	smum_send_msg_to_smc_with_parameter(hwmgr,
					PPSMC_MSG_DramLogSetDramAddrLow,
					mc_addr_low);

	smum_send_msg_to_smc_with_parameter(hwmgr,
					PPSMC_MSG_DramLogSetDramSize,
					size);
	return 0;
}

static int vega10_get_thermal_temperature_range(struct pp_hwmgr *hwmgr,
		struct PP_TemperatureRange *thermal_data)
{
	struct phm_ppt_v2_information *table_info =
			(struct phm_ppt_v2_information *)hwmgr->pptable;

	memcpy(thermal_data, &SMU7ThermalWithDelayPolicy[0], sizeof(struct PP_TemperatureRange));

	thermal_data->max = table_info->tdp_table->usSoftwareShutdownTemp *
		PP_TEMPERATURE_UNITS_PER_CENTIGRADES;

	return 0;
}

static int vega10_get_power_profile_mode(struct pp_hwmgr *hwmgr, char *buf)
{
	struct vega10_hwmgr *data = hwmgr->backend;
	uint32_t i, size = 0;
	static const uint8_t profile_mode_setting[5][4] = {{70, 60, 1, 3,},
						{90, 60, 0, 0,},
						{70, 60, 0, 0,},
						{70, 90, 0, 0,},
						{30, 60, 0, 6,},
						};
	static const char *profile_name[6] = {"3D_FULL_SCREEN",
					"POWER_SAVING",
					"VIDEO",
					"VR",
					"COMPUTE",
					"CUSTOM"};
	static const char *title[6] = {"NUM",
			"MODE_NAME",
			"BUSY_SET_POINT",
			"FPS",
			"USE_RLC_BUSY",
			"MIN_ACTIVE_LEVEL"};

	if (!buf)
		return -EINVAL;

	size += sprintf(buf + size, "%s %16s %s %s %s %s\n",title[0],
			title[1], title[2], title[3], title[4], title[5]);

	for (i = 0; i < PP_SMC_POWER_PROFILE_CUSTOM; i++)
		size += sprintf(buf + size, "%3d %14s%s: %14d %3d %10d %14d\n",
			i, profile_name[i], (i == hwmgr->power_profile_mode) ? "*" : " ",
			profile_mode_setting[i][0], profile_mode_setting[i][1],
			profile_mode_setting[i][2], profile_mode_setting[i][3]);
	size += sprintf(buf + size, "%3d %14s%s: %14d %3d %10d %14d\n", i,
			profile_name[i], (i == hwmgr->power_profile_mode) ? "*" : " ",
			data->custom_profile_mode[0], data->custom_profile_mode[1],
			data->custom_profile_mode[2], data->custom_profile_mode[3]);
	return size;
}

static int vega10_set_power_profile_mode(struct pp_hwmgr *hwmgr, long *input, uint32_t size)
{
	struct vega10_hwmgr *data = hwmgr->backend;
	uint8_t busy_set_point;
	uint8_t FPS;
	uint8_t use_rlc_busy;
	uint8_t min_active_level;
	uint32_t power_profile_mode = input[size];

	if (power_profile_mode == PP_SMC_POWER_PROFILE_CUSTOM) {
		if (size != 0 && size != 4)
			return -EINVAL;

		/* If size = 0 and the CUSTOM profile has been set already
		 * then just apply the profile. The copy stored in the hwmgr
		 * is zeroed out on init
		 */
		if (size == 0) {
			if (data->custom_profile_mode[0] != 0)
				goto out;
			else
				return -EINVAL;
		}

		data->custom_profile_mode[0] = busy_set_point = input[0];
		data->custom_profile_mode[1] = FPS = input[1];
		data->custom_profile_mode[2] = use_rlc_busy = input[2];
		data->custom_profile_mode[3] = min_active_level = input[3];
		smum_send_msg_to_smc_with_parameter(hwmgr,
					PPSMC_MSG_SetCustomGfxDpmParameters,
					busy_set_point | FPS<<8 |
					use_rlc_busy << 16 | min_active_level<<24);
	}

out:
	smum_send_msg_to_smc_with_parameter(hwmgr, PPSMC_MSG_SetWorkloadMask,
						1 << power_profile_mode);
	hwmgr->power_profile_mode = power_profile_mode;

	return 0;
}


static bool vega10_check_clk_voltage_valid(struct pp_hwmgr *hwmgr,
					enum PP_OD_DPM_TABLE_COMMAND type,
					uint32_t clk,
					uint32_t voltage)
{
	struct vega10_hwmgr *data = hwmgr->backend;
	struct vega10_odn_dpm_table *odn_table = &(data->odn_dpm_table);
	struct vega10_single_dpm_table *golden_table;

	if (voltage < odn_table->min_vddc || voltage > odn_table->max_vddc) {
		pr_info("OD voltage is out of range [%d - %d] mV\n", odn_table->min_vddc, odn_table->max_vddc);
		return false;
	}

	if (type == PP_OD_EDIT_SCLK_VDDC_TABLE) {
		golden_table = &(data->golden_dpm_table.gfx_table);
		if (golden_table->dpm_levels[0].value > clk ||
			hwmgr->platform_descriptor.overdriveLimit.engineClock < clk) {
			pr_info("OD engine clock is out of range [%d - %d] MHz\n",
				golden_table->dpm_levels[0].value/100,
				hwmgr->platform_descriptor.overdriveLimit.engineClock/100);
			return false;
		}
	} else if (type == PP_OD_EDIT_MCLK_VDDC_TABLE) {
		golden_table = &(data->golden_dpm_table.mem_table);
		if (golden_table->dpm_levels[0].value > clk ||
			hwmgr->platform_descriptor.overdriveLimit.memoryClock < clk) {
			pr_info("OD memory clock is out of range [%d - %d] MHz\n",
				golden_table->dpm_levels[0].value/100,
				hwmgr->platform_descriptor.overdriveLimit.memoryClock/100);
			return false;
		}
	} else {
		return false;
	}

	return true;
}

static void vega10_odn_update_soc_table(struct pp_hwmgr *hwmgr,
						enum PP_OD_DPM_TABLE_COMMAND type)
{
	struct vega10_hwmgr *data = hwmgr->backend;
	struct phm_ppt_v2_information *table_info = hwmgr->pptable;
	struct phm_ppt_v1_clock_voltage_dependency_table *dep_table = table_info->vdd_dep_on_socclk;
	struct vega10_single_dpm_table *dpm_table = &data->golden_dpm_table.soc_table;

	struct vega10_odn_clock_voltage_dependency_table *podn_vdd_dep_on_socclk =
							&data->odn_dpm_table.vdd_dep_on_socclk;
	struct vega10_odn_vddc_lookup_table *od_vddc_lookup_table = &data->odn_dpm_table.vddc_lookup_table;

	struct vega10_odn_clock_voltage_dependency_table *podn_vdd_dep;
	uint8_t i, j;

	if (type == PP_OD_EDIT_SCLK_VDDC_TABLE) {
		podn_vdd_dep = &data->odn_dpm_table.vdd_dep_on_sclk;
		for (i = 0; i < podn_vdd_dep->count - 1; i++)
			od_vddc_lookup_table->entries[i].us_vdd = podn_vdd_dep->entries[i].vddc;
		if (od_vddc_lookup_table->entries[i].us_vdd < podn_vdd_dep->entries[i].vddc)
			od_vddc_lookup_table->entries[i].us_vdd = podn_vdd_dep->entries[i].vddc;
	} else if (type == PP_OD_EDIT_MCLK_VDDC_TABLE) {
		podn_vdd_dep = &data->odn_dpm_table.vdd_dep_on_mclk;
		for (i = 0; i < dpm_table->count; i++) {
			for (j = 0; j < od_vddc_lookup_table->count; j++) {
				if (od_vddc_lookup_table->entries[j].us_vdd >
					podn_vdd_dep->entries[i].vddc)
					break;
			}
			if (j == od_vddc_lookup_table->count) {
				od_vddc_lookup_table->entries[j-1].us_vdd =
					podn_vdd_dep->entries[i].vddc;
				data->need_update_dpm_table |= DPMTABLE_OD_UPDATE_VDDC;
			}
			podn_vdd_dep->entries[i].vddInd = j;
		}
		dpm_table = &data->dpm_table.soc_table;
		for (i = 0; i < dep_table->count; i++) {
			if (dep_table->entries[i].vddInd == podn_vdd_dep->entries[dep_table->count-1].vddInd &&
					dep_table->entries[i].clk < podn_vdd_dep->entries[dep_table->count-1].clk) {
				data->need_update_dpm_table |= DPMTABLE_UPDATE_SOCCLK;
				podn_vdd_dep_on_socclk->entries[i].clk = podn_vdd_dep->entries[dep_table->count-1].clk;
				dpm_table->dpm_levels[i].value = podn_vdd_dep_on_socclk->entries[i].clk;
			}
		}
		if (podn_vdd_dep_on_socclk->entries[podn_vdd_dep_on_socclk->count - 1].clk <
					podn_vdd_dep->entries[dep_table->count-1].clk) {
			data->need_update_dpm_table |= DPMTABLE_UPDATE_SOCCLK;
			podn_vdd_dep_on_socclk->entries[podn_vdd_dep_on_socclk->count - 1].clk = podn_vdd_dep->entries[dep_table->count-1].clk;
			dpm_table->dpm_levels[podn_vdd_dep_on_socclk->count - 1].value = podn_vdd_dep->entries[dep_table->count-1].clk;
		}
		if (podn_vdd_dep_on_socclk->entries[podn_vdd_dep_on_socclk->count - 1].vddInd <
					podn_vdd_dep->entries[dep_table->count-1].vddInd) {
			data->need_update_dpm_table |= DPMTABLE_UPDATE_SOCCLK;
			podn_vdd_dep_on_socclk->entries[podn_vdd_dep_on_socclk->count - 1].vddInd = podn_vdd_dep->entries[dep_table->count-1].vddInd;
		}
	}
}

static int vega10_odn_edit_dpm_table(struct pp_hwmgr *hwmgr,
					enum PP_OD_DPM_TABLE_COMMAND type,
					long *input, uint32_t size)
{
	struct vega10_hwmgr *data = hwmgr->backend;
	struct vega10_odn_clock_voltage_dependency_table *podn_vdd_dep_table;
	struct vega10_single_dpm_table *dpm_table;

	uint32_t input_clk;
	uint32_t input_vol;
	uint32_t input_level;
	uint32_t i;

	PP_ASSERT_WITH_CODE(input, "NULL user input for clock and voltage",
				return -EINVAL);

	if (!hwmgr->od_enabled) {
		pr_info("OverDrive feature not enabled\n");
		return -EINVAL;
	}

	if (PP_OD_EDIT_SCLK_VDDC_TABLE == type) {
		dpm_table = &data->dpm_table.gfx_table;
		podn_vdd_dep_table = &data->odn_dpm_table.vdd_dep_on_sclk;
		data->need_update_dpm_table |= DPMTABLE_OD_UPDATE_SCLK;
	} else if (PP_OD_EDIT_MCLK_VDDC_TABLE == type) {
		dpm_table = &data->dpm_table.mem_table;
		podn_vdd_dep_table = &data->odn_dpm_table.vdd_dep_on_mclk;
		data->need_update_dpm_table |= DPMTABLE_OD_UPDATE_MCLK;
	} else if (PP_OD_RESTORE_DEFAULT_TABLE == type) {
		memcpy(&(data->dpm_table), &(data->golden_dpm_table), sizeof(struct vega10_dpm_table));
		vega10_odn_initial_default_setting(hwmgr);
		return 0;
	} else if (PP_OD_COMMIT_DPM_TABLE == type) {
		vega10_check_dpm_table_updated(hwmgr);
		return 0;
	} else {
		return -EINVAL;
	}

	for (i = 0; i < size; i += 3) {
		if (i + 3 > size || input[i] >= podn_vdd_dep_table->count) {
			pr_info("invalid clock voltage input\n");
			return 0;
		}
		input_level = input[i];
		input_clk = input[i+1] * 100;
		input_vol = input[i+2];

		if (vega10_check_clk_voltage_valid(hwmgr, type, input_clk, input_vol)) {
			dpm_table->dpm_levels[input_level].value = input_clk;
			podn_vdd_dep_table->entries[input_level].clk = input_clk;
			podn_vdd_dep_table->entries[input_level].vddc = input_vol;
		} else {
			return -EINVAL;
		}
	}
	vega10_odn_update_soc_table(hwmgr, type);
	return 0;
}

static const struct pp_hwmgr_func vega10_hwmgr_funcs = {
	.backend_init = vega10_hwmgr_backend_init,
	.backend_fini = vega10_hwmgr_backend_fini,
	.asic_setup = vega10_setup_asic_task,
	.dynamic_state_management_enable = vega10_enable_dpm_tasks,
	.dynamic_state_management_disable = vega10_disable_dpm_tasks,
	.get_num_of_pp_table_entries =
			vega10_get_number_of_powerplay_table_entries,
	.get_power_state_size = vega10_get_power_state_size,
	.get_pp_table_entry = vega10_get_pp_table_entry,
	.patch_boot_state = vega10_patch_boot_state,
	.apply_state_adjust_rules = vega10_apply_state_adjust_rules,
	.power_state_set = vega10_set_power_state_tasks,
	.get_sclk = vega10_dpm_get_sclk,
	.get_mclk = vega10_dpm_get_mclk,
	.notify_smc_display_config_after_ps_adjustment =
			vega10_notify_smc_display_config_after_ps_adjustment,
	.force_dpm_level = vega10_dpm_force_dpm_level,
	.stop_thermal_controller = vega10_thermal_stop_thermal_controller,
	.get_fan_speed_info = vega10_fan_ctrl_get_fan_speed_info,
	.get_fan_speed_percent = vega10_fan_ctrl_get_fan_speed_percent,
	.set_fan_speed_percent = vega10_fan_ctrl_set_fan_speed_percent,
	.reset_fan_speed_to_default =
			vega10_fan_ctrl_reset_fan_speed_to_default,
	.get_fan_speed_rpm = vega10_fan_ctrl_get_fan_speed_rpm,
	.set_fan_speed_rpm = vega10_fan_ctrl_set_fan_speed_rpm,
	.uninitialize_thermal_controller =
			vega10_thermal_ctrl_uninitialize_thermal_controller,
	.set_fan_control_mode = vega10_set_fan_control_mode,
	.get_fan_control_mode = vega10_get_fan_control_mode,
	.read_sensor = vega10_read_sensor,
	.get_dal_power_level = vega10_get_dal_power_level,
	.get_clock_by_type_with_latency = vega10_get_clock_by_type_with_latency,
	.get_clock_by_type_with_voltage = vega10_get_clock_by_type_with_voltage,
	.set_watermarks_for_clocks_ranges = vega10_set_watermarks_for_clocks_ranges,
	.display_clock_voltage_request = vega10_display_clock_voltage_request,
	.force_clock_level = vega10_force_clock_level,
	.print_clock_levels = vega10_print_clock_levels,
	.display_config_changed = vega10_display_configuration_changed_task,
	.powergate_uvd = vega10_power_gate_uvd,
	.powergate_vce = vega10_power_gate_vce,
	.check_states_equal = vega10_check_states_equal,
	.check_smc_update_required_for_display_configuration =
			vega10_check_smc_update_required_for_display_configuration,
	.power_off_asic = vega10_power_off_asic,
	.disable_smc_firmware_ctf = vega10_thermal_disable_alert,
	.get_sclk_od = vega10_get_sclk_od,
	.set_sclk_od = vega10_set_sclk_od,
	.get_mclk_od = vega10_get_mclk_od,
	.set_mclk_od = vega10_set_mclk_od,
	.avfs_control = vega10_avfs_enable,
	.notify_cac_buffer_info = vega10_notify_cac_buffer_info,
	.get_thermal_temperature_range = vega10_get_thermal_temperature_range,
	.register_irq_handlers = smu9_register_irq_handlers,
	.start_thermal_controller = vega10_start_thermal_controller,
	.get_power_profile_mode = vega10_get_power_profile_mode,
	.set_power_profile_mode = vega10_set_power_profile_mode,
	.set_power_limit = vega10_set_power_limit,
	.odn_edit_dpm_table = vega10_odn_edit_dpm_table,
<<<<<<< HEAD
=======
	.get_performance_level = vega10_get_performance_level,
	.get_asic_baco_capability = smu9_baco_get_capability,
	.get_asic_baco_state = smu9_baco_get_state,
	.set_asic_baco_state = vega10_baco_set_state,
	.enable_mgpu_fan_boost = vega10_enable_mgpu_fan_boost,
	.get_ppfeature_status = vega10_get_ppfeature_status,
	.set_ppfeature_status = vega10_set_ppfeature_status,
>>>>>>> 407d19ab
};

int vega10_enable_smc_features(struct pp_hwmgr *hwmgr,
		bool enable, uint32_t feature_mask)
{
	int msg = enable ? PPSMC_MSG_EnableSmuFeatures :
			PPSMC_MSG_DisableSmuFeatures;

	return smum_send_msg_to_smc_with_parameter(hwmgr,
			msg, feature_mask);
}

int vega10_hwmgr_init(struct pp_hwmgr *hwmgr)
{
	hwmgr->hwmgr_func = &vega10_hwmgr_funcs;
	hwmgr->pptable_func = &vega10_pptable_funcs;

	return 0;
}<|MERGE_RESOLUTION|>--- conflicted
+++ resolved
@@ -39,6 +39,7 @@
 #include "soc15_common.h"
 #include "pppcielanes.h"
 #include "vega10_hwmgr.h"
+#include "vega10_smumgr.h"
 #include "vega10_processpptables.h"
 #include "vega10_pptable.h"
 #include "vega10_thermal.h"
@@ -47,6 +48,7 @@
 #include "ppinterrupt.h"
 #include "pp_overdriver.h"
 #include "pp_thermal.h"
+#include "vega10_baco.h"
 
 #include "smuio/smuio_9_0_offset.h"
 #include "smuio/smuio_9_0_sh_mask.h"
@@ -70,6 +72,21 @@
 #define DF_CS_AON0_DramBaseAddress0__IntLvAddrSel_MASK                                                        0x00000700L
 #define DF_CS_AON0_DramBaseAddress0__DramBaseAddr_MASK                                                        0xFFFFF000L
 
+typedef enum {
+	CLK_SMNCLK = 0,
+	CLK_SOCCLK,
+	CLK_MP0CLK,
+	CLK_MP1CLK,
+	CLK_LCLK,
+	CLK_DCEFCLK,
+	CLK_VCLK,
+	CLK_DCLK,
+	CLK_ECLK,
+	CLK_UCLK,
+	CLK_GFXCLK,
+	CLK_COUNT,
+} CLOCK_ID_e;
+
 static const ULONG PhwVega10_Magic = (ULONG)(PHM_VIslands_Magic);
 
 struct vega10_power_state *cast_phw_vega10_power_state(
@@ -129,7 +146,8 @@
 	data->registry_data.thermal_support = 1;
 	data->registry_data.fw_ctf_enabled = 1;
 
-	data->registry_data.avfs_support = 1;
+	data->registry_data.avfs_support =
+		hwmgr->feature_mask & PP_AVFS_MASK ? true : false;
 	data->registry_data.led_dpm_enabled = 1;
 
 	data->registry_data.vr0hot_enabled = 1;
@@ -802,9 +820,9 @@
 
 	hwmgr->backend = data;
 
-	hwmgr->workload_mask = 1 << hwmgr->workload_prority[PP_SMC_POWER_PROFILE_VIDEO];
-	hwmgr->power_profile_mode = PP_SMC_POWER_PROFILE_VIDEO;
-	hwmgr->default_power_profile_mode = PP_SMC_POWER_PROFILE_VIDEO;
+	hwmgr->workload_mask = 1 << hwmgr->workload_prority[PP_SMC_POWER_PROFILE_BOOTUP_DEFAULT];
+	hwmgr->power_profile_mode = PP_SMC_POWER_PROFILE_BOOTUP_DEFAULT;
+	hwmgr->default_power_profile_mode = PP_SMC_POWER_PROFILE_BOOTUP_DEFAULT;
 
 	vega10_set_default_registry_data(hwmgr);
 	data->disable_dpm_mask = 0xff;
@@ -1331,7 +1349,6 @@
 	if (hwmgr->platform_descriptor.overdriveLimit.memoryClock == 0)
 		hwmgr->platform_descriptor.overdriveLimit.memoryClock =
 					dpm_table->dpm_levels[dpm_table->count-1].value;
-
 	vega10_init_dpm_state(&(dpm_table->dpm_state));
 
 	data->dpm_table.eclk_table.count = 0;
@@ -2567,10 +2584,10 @@
 		data->vbios_boot_state.gfx_clock = boot_up_values.ulGfxClk;
 		data->vbios_boot_state.mem_clock = boot_up_values.ulUClk;
 		pp_atomfwctrl_get_clk_information_by_clkid(hwmgr,
-				SMU9_SYSPLL0_SOCCLK_ID, &boot_up_values.ulSocClk);
+				SMU9_SYSPLL0_SOCCLK_ID, 0, &boot_up_values.ulSocClk);
 
 		pp_atomfwctrl_get_clk_information_by_clkid(hwmgr,
-				SMU9_SYSPLL0_DCEFCLK_ID, &boot_up_values.ulDCEFClk);
+				SMU9_SYSPLL0_DCEFCLK_ID, 0, &boot_up_values.ulDCEFClk);
 
 		data->vbios_boot_state.soc_clock = boot_up_values.ulSocClk;
 		data->vbios_boot_state.dcef_clock = boot_up_values.ulDCEFClk;
@@ -3256,6 +3273,41 @@
 static int vega10_find_dpm_states_clocks_in_dpm_table(struct pp_hwmgr *hwmgr, const void *input)
 {
 	struct vega10_hwmgr *data = hwmgr->backend;
+	const struct phm_set_power_state_input *states =
+			(const struct phm_set_power_state_input *)input;
+	const struct vega10_power_state *vega10_ps =
+			cast_const_phw_vega10_power_state(states->pnew_state);
+	struct vega10_single_dpm_table *sclk_table = &(data->dpm_table.gfx_table);
+	uint32_t sclk = vega10_ps->performance_levels
+			[vega10_ps->performance_level_count - 1].gfx_clock;
+	struct vega10_single_dpm_table *mclk_table = &(data->dpm_table.mem_table);
+	uint32_t mclk = vega10_ps->performance_levels
+			[vega10_ps->performance_level_count - 1].mem_clock;
+	uint32_t i;
+
+	for (i = 0; i < sclk_table->count; i++) {
+		if (sclk == sclk_table->dpm_levels[i].value)
+			break;
+	}
+
+	if (i >= sclk_table->count) {
+		if (sclk > sclk_table->dpm_levels[i-1].value) {
+			data->need_update_dpm_table |= DPMTABLE_OD_UPDATE_SCLK;
+			sclk_table->dpm_levels[i-1].value = sclk;
+		}
+	}
+
+	for (i = 0; i < mclk_table->count; i++) {
+		if (mclk == mclk_table->dpm_levels[i].value)
+			break;
+	}
+
+	if (i >= mclk_table->count) {
+		if (mclk > mclk_table->dpm_levels[i-1].value) {
+			data->need_update_dpm_table |= DPMTABLE_OD_UPDATE_MCLK;
+			mclk_table->dpm_levels[i-1].value = mclk;
+		}
+	}
 
 	if (data->display_timing.num_existing_displays != hwmgr->display_config->num_display)
 		data->need_update_dpm_table |= DPMTABLE_UPDATE_MCLK;
@@ -3458,6 +3510,17 @@
 		}
 	}
 
+	if (!data->registry_data.socclk_dpm_key_disabled) {
+		if (data->smc_state_table.soc_boot_level !=
+				data->dpm_table.soc_table.dpm_state.soft_min_level) {
+			smum_send_msg_to_smc_with_parameter(hwmgr,
+				PPSMC_MSG_SetSoftMinSocclkByIndex,
+				data->smc_state_table.soc_boot_level);
+			data->dpm_table.soc_table.dpm_state.soft_min_level =
+					data->smc_state_table.soc_boot_level;
+		}
+	}
+
 	return 0;
 }
 
@@ -3489,6 +3552,17 @@
 		}
 	}
 
+	if (!data->registry_data.socclk_dpm_key_disabled) {
+		if (data->smc_state_table.soc_max_level !=
+			data->dpm_table.soc_table.dpm_state.soft_max_level) {
+			smum_send_msg_to_smc_with_parameter(hwmgr,
+				PPSMC_MSG_SetSoftMaxSocclkByIndex,
+				data->smc_state_table.soc_max_level);
+			data->dpm_table.soc_table.dpm_state.soft_max_level =
+					data->smc_state_table.soc_max_level;
+		}
+	}
+
 	return 0;
 }
 
@@ -3514,6 +3588,10 @@
 			vega10_find_lowest_dpm_level(&(data->dpm_table.mem_table));
 	data->smc_state_table.mem_max_level =
 			vega10_find_highest_dpm_level(&(data->dpm_table.mem_table));
+	data->smc_state_table.soc_boot_level =
+			vega10_find_lowest_dpm_level(&(data->dpm_table.soc_table));
+	data->smc_state_table.soc_max_level =
+			vega10_find_highest_dpm_level(&(data->dpm_table.soc_table));
 
 	PP_ASSERT_WITH_CODE(!vega10_upload_dpm_bootup_level(hwmgr),
 			"Attempt to upload DPM Bootup Levels Failed!",
@@ -3527,6 +3605,9 @@
 
 	for(i = data->smc_state_table.mem_boot_level; i < data->smc_state_table.mem_max_level; i++)
 		data->dpm_table.mem_table.dpm_levels[i].enabled = true;
+
+	for (i = data->smc_state_table.soc_boot_level; i < data->smc_state_table.soc_max_level; i++)
+		data->dpm_table.soc_table.dpm_levels[i].enabled = true;
 
 	return 0;
 }
@@ -3721,6 +3802,11 @@
 			SMUSVI0_PLANE0_CURRENTVID__CURRENT_SVI0_PLANE0_VID__SHIFT;
 		*((uint32_t *)value) = (uint32_t)convert_to_vddc((uint8_t)val_vid);
 		return 0;
+	case AMDGPU_PP_SENSOR_ENABLED_SMC_FEATURES_MASK:
+		ret = vega10_get_enabled_smc_features(hwmgr, (uint64_t *)value);
+		if (!ret)
+			*size = 8;
+		break;
 	default:
 		ret = -EINVAL;
 		break;
@@ -3994,6 +4080,24 @@
 			"Failed to upload dpm max level to highest!",
 			return -EINVAL);
 
+		break;
+
+	case PP_SOCCLK:
+		data->smc_state_table.soc_boot_level = mask ? (ffs(mask) - 1) : 0;
+		data->smc_state_table.soc_max_level = mask ? (fls(mask) - 1) : 0;
+
+		PP_ASSERT_WITH_CODE(!vega10_upload_dpm_bootup_level(hwmgr),
+			"Failed to upload boot level to lowest!",
+			return -EINVAL);
+
+		PP_ASSERT_WITH_CODE(!vega10_upload_dpm_max_level(hwmgr),
+			"Failed to upload dpm max level to highest!",
+			return -EINVAL);
+
+		break;
+
+	case PP_DCEFCLK:
+		pr_info("Setting DCEFCLK min/max dpm level is not supported!\n");
 		break;
 
 	case PP_PCIE:
@@ -4235,12 +4339,113 @@
 	return result;
 }
 
+static int vega10_get_ppfeature_status(struct pp_hwmgr *hwmgr, char *buf)
+{
+	static const char *ppfeature_name[] = {
+				"DPM_PREFETCHER",
+				"GFXCLK_DPM",
+				"UCLK_DPM",
+				"SOCCLK_DPM",
+				"UVD_DPM",
+				"VCE_DPM",
+				"ULV",
+				"MP0CLK_DPM",
+				"LINK_DPM",
+				"DCEFCLK_DPM",
+				"AVFS",
+				"GFXCLK_DS",
+				"SOCCLK_DS",
+				"LCLK_DS",
+				"PPT",
+				"TDC",
+				"THERMAL",
+				"GFX_PER_CU_CG",
+				"RM",
+				"DCEFCLK_DS",
+				"ACDC",
+				"VR0HOT",
+				"VR1HOT",
+				"FW_CTF",
+				"LED_DISPLAY",
+				"FAN_CONTROL",
+				"FAST_PPT",
+				"DIDT",
+				"ACG",
+				"PCC_LIMIT"};
+	static const char *output_title[] = {
+				"FEATURES",
+				"BITMASK",
+				"ENABLEMENT"};
+	uint64_t features_enabled;
+	int i;
+	int ret = 0;
+	int size = 0;
+
+	ret = vega10_get_enabled_smc_features(hwmgr, &features_enabled);
+	PP_ASSERT_WITH_CODE(!ret,
+			"[EnableAllSmuFeatures] Failed to get enabled smc features!",
+			return ret);
+
+	size += sprintf(buf + size, "Current ppfeatures: 0x%016llx\n", features_enabled);
+	size += sprintf(buf + size, "%-19s %-22s %s\n",
+				output_title[0],
+				output_title[1],
+				output_title[2]);
+	for (i = 0; i < GNLD_FEATURES_MAX; i++) {
+		size += sprintf(buf + size, "%-19s 0x%016llx %6s\n",
+					ppfeature_name[i],
+					1ULL << i,
+					(features_enabled & (1ULL << i)) ? "Y" : "N");
+	}
+
+	return size;
+}
+
+static int vega10_set_ppfeature_status(struct pp_hwmgr *hwmgr, uint64_t new_ppfeature_masks)
+{
+	uint64_t features_enabled;
+	uint64_t features_to_enable;
+	uint64_t features_to_disable;
+	int ret = 0;
+
+	if (new_ppfeature_masks >= (1ULL << GNLD_FEATURES_MAX))
+		return -EINVAL;
+
+	ret = vega10_get_enabled_smc_features(hwmgr, &features_enabled);
+	if (ret)
+		return ret;
+
+	features_to_disable =
+		features_enabled & ~new_ppfeature_masks;
+	features_to_enable =
+		~features_enabled & new_ppfeature_masks;
+
+	pr_debug("features_to_disable 0x%llx\n", features_to_disable);
+	pr_debug("features_to_enable 0x%llx\n", features_to_enable);
+
+	if (features_to_disable) {
+		ret = vega10_enable_smc_features(hwmgr, false, features_to_disable);
+		if (ret)
+			return ret;
+	}
+
+	if (features_to_enable) {
+		ret = vega10_enable_smc_features(hwmgr, true, features_to_enable);
+		if (ret)
+			return ret;
+	}
+
+	return 0;
+}
+
 static int vega10_print_clock_levels(struct pp_hwmgr *hwmgr,
 		enum pp_clock_type type, char *buf)
 {
 	struct vega10_hwmgr *data = hwmgr->backend;
 	struct vega10_single_dpm_table *sclk_table = &(data->dpm_table.gfx_table);
 	struct vega10_single_dpm_table *mclk_table = &(data->dpm_table.mem_table);
+	struct vega10_single_dpm_table *soc_table = &(data->dpm_table.soc_table);
+	struct vega10_single_dpm_table *dcef_table = &(data->dpm_table.dcef_table);
 	struct vega10_pcie_table *pcie_table = &(data->dpm_table.pcie_table);
 	struct vega10_odn_clock_voltage_dependency_table *podn_vdd_dep = NULL;
 
@@ -4270,6 +4475,32 @@
 			size += sprintf(buf + size, "%d: %uMhz %s\n",
 					i, mclk_table->dpm_levels[i].value / 100,
 					(i == now) ? "*" : "");
+		break;
+	case PP_SOCCLK:
+		if (data->registry_data.socclk_dpm_key_disabled)
+			break;
+
+		smum_send_msg_to_smc(hwmgr, PPSMC_MSG_GetCurrentSocclkIndex);
+		now = smum_get_argument(hwmgr);
+
+		for (i = 0; i < soc_table->count; i++)
+			size += sprintf(buf + size, "%d: %uMhz %s\n",
+					i, soc_table->dpm_levels[i].value / 100,
+					(i == now) ? "*" : "");
+		break;
+	case PP_DCEFCLK:
+		if (data->registry_data.dcefclk_dpm_key_disabled)
+			break;
+
+		smum_send_msg_to_smc_with_parameter(hwmgr,
+				PPSMC_MSG_GetClockFreqMHz, CLK_DCEFCLK);
+		now = smum_get_argument(hwmgr);
+
+		for (i = 0; i < dcef_table->count; i++)
+			size += sprintf(buf + size, "%d: %uMhz %s\n",
+					i, dcef_table->dpm_levels[i].value / 100,
+					(dcef_table->dpm_levels[i].value / 100 == now) ?
+					"*" : "");
 		break;
 	case PP_PCIE:
 		smum_send_msg_to_smc(hwmgr, PPSMC_MSG_GetCurrentLinkIndex);
@@ -4494,14 +4725,12 @@
 	struct vega10_single_dpm_table *sclk_table = &(data->dpm_table.gfx_table);
 	struct vega10_single_dpm_table *golden_sclk_table =
 			&(data->golden_dpm_table.gfx_table);
-	int value;
-
-	value = (sclk_table->dpm_levels[sclk_table->count - 1].value -
-			golden_sclk_table->dpm_levels
-			[golden_sclk_table->count - 1].value) *
-			100 /
-			golden_sclk_table->dpm_levels
+	int value = sclk_table->dpm_levels[sclk_table->count - 1].value;
+	int golden_value = golden_sclk_table->dpm_levels
 			[golden_sclk_table->count - 1].value;
+
+	value -= golden_value;
+	value = DIV_ROUND_UP(value * 100, golden_value);
 
 	return value;
 }
@@ -4531,11 +4760,13 @@
 
 	if (vega10_ps->performance_levels
 			[vega10_ps->performance_level_count - 1].gfx_clock >
-			hwmgr->platform_descriptor.overdriveLimit.engineClock)
+			hwmgr->platform_descriptor.overdriveLimit.engineClock) {
 		vega10_ps->performance_levels
 		[vega10_ps->performance_level_count - 1].gfx_clock =
 				hwmgr->platform_descriptor.overdriveLimit.engineClock;
-
+		pr_warn("max sclk supported by vbios is %d\n",
+				hwmgr->platform_descriptor.overdriveLimit.engineClock);
+	}
 	return 0;
 }
 
@@ -4545,15 +4776,12 @@
 	struct vega10_single_dpm_table *mclk_table = &(data->dpm_table.mem_table);
 	struct vega10_single_dpm_table *golden_mclk_table =
 			&(data->golden_dpm_table.mem_table);
-	int value;
-
-	value = (mclk_table->dpm_levels
-			[mclk_table->count - 1].value -
-			golden_mclk_table->dpm_levels
-			[golden_mclk_table->count - 1].value) *
-			100 /
-			golden_mclk_table->dpm_levels
+	int value = mclk_table->dpm_levels[mclk_table->count - 1].value;
+	int golden_value = golden_mclk_table->dpm_levels
 			[golden_mclk_table->count - 1].value;
+
+	value -= golden_value;
+	value = DIV_ROUND_UP(value * 100, golden_value);
 
 	return value;
 }
@@ -4583,10 +4811,13 @@
 
 	if (vega10_ps->performance_levels
 			[vega10_ps->performance_level_count - 1].mem_clock >
-			hwmgr->platform_descriptor.overdriveLimit.memoryClock)
+			hwmgr->platform_descriptor.overdriveLimit.memoryClock) {
 		vega10_ps->performance_levels
 		[vega10_ps->performance_level_count - 1].mem_clock =
 				hwmgr->platform_descriptor.overdriveLimit.memoryClock;
+		pr_warn("max mclk supported by vbios is %d\n",
+				hwmgr->platform_descriptor.overdriveLimit.memoryClock);
+	}
 
 	return 0;
 }
@@ -4636,13 +4867,15 @@
 {
 	struct vega10_hwmgr *data = hwmgr->backend;
 	uint32_t i, size = 0;
-	static const uint8_t profile_mode_setting[5][4] = {{70, 60, 1, 3,},
+	static const uint8_t profile_mode_setting[6][4] = {{70, 60, 0, 0,},
+						{70, 60, 1, 3,},
 						{90, 60, 0, 0,},
 						{70, 60, 0, 0,},
 						{70, 90, 0, 0,},
 						{30, 60, 0, 6,},
 						};
-	static const char *profile_name[6] = {"3D_FULL_SCREEN",
+	static const char *profile_name[7] = {"BOOTUP_DEFAULT",
+					"3D_FULL_SCREEN",
 					"POWER_SAVING",
 					"VIDEO",
 					"VR",
@@ -4872,6 +5105,29 @@
 		}
 	}
 	vega10_odn_update_soc_table(hwmgr, type);
+	return 0;
+}
+
+static int vega10_get_performance_level(struct pp_hwmgr *hwmgr, const struct pp_hw_power_state *state,
+				PHM_PerformanceLevelDesignation designation, uint32_t index,
+				PHM_PerformanceLevel *level)
+{
+	const struct vega10_power_state *ps;
+	struct vega10_hwmgr *data;
+	uint32_t i;
+
+	if (level == NULL || hwmgr == NULL || state == NULL)
+		return -EINVAL;
+
+	data = hwmgr->backend;
+	ps = cast_const_phw_vega10_power_state(state);
+
+	i = index > ps->performance_level_count - 1 ?
+			ps->performance_level_count - 1 : index;
+
+	level->coreClock = ps->performance_levels[i].gfx_clock;
+	level->memory_clock = ps->performance_levels[i].mem_clock;
+
 	return 0;
 }
 
@@ -4934,8 +5190,6 @@
 	.set_power_profile_mode = vega10_set_power_profile_mode,
 	.set_power_limit = vega10_set_power_limit,
 	.odn_edit_dpm_table = vega10_odn_edit_dpm_table,
-<<<<<<< HEAD
-=======
 	.get_performance_level = vega10_get_performance_level,
 	.get_asic_baco_capability = smu9_baco_get_capability,
 	.get_asic_baco_state = smu9_baco_get_state,
@@ -4943,18 +5197,7 @@
 	.enable_mgpu_fan_boost = vega10_enable_mgpu_fan_boost,
 	.get_ppfeature_status = vega10_get_ppfeature_status,
 	.set_ppfeature_status = vega10_set_ppfeature_status,
->>>>>>> 407d19ab
 };
-
-int vega10_enable_smc_features(struct pp_hwmgr *hwmgr,
-		bool enable, uint32_t feature_mask)
-{
-	int msg = enable ? PPSMC_MSG_EnableSmuFeatures :
-			PPSMC_MSG_DisableSmuFeatures;
-
-	return smum_send_msg_to_smc_with_parameter(hwmgr,
-			msg, feature_mask);
-}
 
 int vega10_hwmgr_init(struct pp_hwmgr *hwmgr)
 {
