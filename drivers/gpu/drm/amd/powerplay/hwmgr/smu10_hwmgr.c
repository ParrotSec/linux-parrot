/*
 * Copyright 2015 Advanced Micro Devices, Inc.
 *
 * Permission is hereby granted, free of charge, to any person obtaining a
 * copy of this software and associated documentation files (the "Software"),
 * to deal in the Software without restriction, including without limitation
 * the rights to use, copy, modify, merge, publish, distribute, sublicense,
 * and/or sell copies of the Software, and to permit persons to whom the
 * Software is furnished to do so, subject to the following conditions:
 *
 * The above copyright notice and this permission notice shall be included in
 * all copies or substantial portions of the Software.
 *
 * THE SOFTWARE IS PROVIDED "AS IS", WITHOUT WARRANTY OF ANY KIND, EXPRESS OR
 * IMPLIED, INCLUDING BUT NOT LIMITED TO THE WARRANTIES OF MERCHANTABILITY,
 * FITNESS FOR A PARTICULAR PURPOSE AND NONINFRINGEMENT.  IN NO EVENT SHALL
 * THE COPYRIGHT HOLDER(S) OR AUTHOR(S) BE LIABLE FOR ANY CLAIM, DAMAGES OR
 * OTHER LIABILITY, WHETHER IN AN ACTION OF CONTRACT, TORT OR OTHERWISE,
 * ARISING FROM, OUT OF OR IN CONNECTION WITH THE SOFTWARE OR THE USE OR
 * OTHER DEALINGS IN THE SOFTWARE.
 *
 */
#include "pp_debug.h"
#include <linux/types.h>
#include <linux/kernel.h>
#include <linux/slab.h>
#include "atom-types.h"
#include "atombios.h"
#include "processpptables.h"
#include "cgs_common.h"
#include "smumgr.h"
#include "hwmgr.h"
#include "hardwaremanager.h"
#include "rv_ppsmc.h"
#include "smu10_hwmgr.h"
#include "power_state.h"
#include "soc15_common.h"
#include "smu10.h"

#define SMU10_MAX_DEEPSLEEP_DIVIDER_ID     5
#define SMU10_MINIMUM_ENGINE_CLOCK         800   /* 8Mhz, the low boundary of engine clock allowed on this chip */
#define SCLK_MIN_DIV_INTV_SHIFT         12
#define SMU10_DISPCLK_BYPASS_THRESHOLD     10000 /* 100Mhz */
#define SMC_RAM_END                     0x40000

#define mmPWR_MISC_CNTL_STATUS					0x0183
#define mmPWR_MISC_CNTL_STATUS_BASE_IDX				0
#define PWR_MISC_CNTL_STATUS__PWR_GFX_RLC_CGPG_EN__SHIFT	0x0
#define PWR_MISC_CNTL_STATUS__PWR_GFXOFF_STATUS__SHIFT		0x1
#define PWR_MISC_CNTL_STATUS__PWR_GFX_RLC_CGPG_EN_MASK		0x00000001L
#define PWR_MISC_CNTL_STATUS__PWR_GFXOFF_STATUS_MASK		0x00000006L

static const unsigned long SMU10_Magic = (unsigned long) PHM_Rv_Magic;


static int smu10_display_clock_voltage_request(struct pp_hwmgr *hwmgr,
		struct pp_display_clock_request *clock_req)
{
	struct smu10_hwmgr *smu10_data = (struct smu10_hwmgr *)(hwmgr->backend);
	enum amd_pp_clock_type clk_type = clock_req->clock_type;
	uint32_t clk_freq = clock_req->clock_freq_in_khz / 1000;
	PPSMC_Msg        msg;

	switch (clk_type) {
	case amd_pp_dcf_clock:
		if (clk_freq == smu10_data->dcf_actual_hard_min_freq)
			return 0;
		msg =  PPSMC_MSG_SetHardMinDcefclkByFreq;
		smu10_data->dcf_actual_hard_min_freq = clk_freq;
		break;
	case amd_pp_soc_clock:
		 msg = PPSMC_MSG_SetHardMinSocclkByFreq;
		break;
	case amd_pp_f_clock:
		if (clk_freq == smu10_data->f_actual_hard_min_freq)
			return 0;
		smu10_data->f_actual_hard_min_freq = clk_freq;
		msg = PPSMC_MSG_SetHardMinFclkByFreq;
		break;
	default:
		pr_info("[DisplayClockVoltageRequest]Invalid Clock Type!");
		return -EINVAL;
	}
	smum_send_msg_to_smc_with_parameter(hwmgr, msg, clk_freq);

	return 0;
}

static struct smu10_power_state *cast_smu10_ps(struct pp_hw_power_state *hw_ps)
{
	if (SMU10_Magic != hw_ps->magic)
		return NULL;

	return (struct smu10_power_state *)hw_ps;
}

static const struct smu10_power_state *cast_const_smu10_ps(
				const struct pp_hw_power_state *hw_ps)
{
	if (SMU10_Magic != hw_ps->magic)
		return NULL;

	return (struct smu10_power_state *)hw_ps;
}

static int smu10_initialize_dpm_defaults(struct pp_hwmgr *hwmgr)
{
	struct smu10_hwmgr *smu10_data = (struct smu10_hwmgr *)(hwmgr->backend);

	smu10_data->dce_slow_sclk_threshold = 30000;
	smu10_data->thermal_auto_throttling_treshold = 0;
	smu10_data->is_nb_dpm_enabled = 1;
	smu10_data->dpm_flags = 1;
	smu10_data->need_min_deep_sleep_dcefclk = true;
	smu10_data->num_active_display = 0;
	smu10_data->deep_sleep_dcefclk = 0;

	phm_cap_unset(hwmgr->platform_descriptor.platformCaps,
					PHM_PlatformCaps_SclkDeepSleep);

	phm_cap_unset(hwmgr->platform_descriptor.platformCaps,
				PHM_PlatformCaps_SclkThrottleLowNotification);

	phm_cap_set(hwmgr->platform_descriptor.platformCaps,
				PHM_PlatformCaps_PowerPlaySupport);
	return 0;
}

static int smu10_construct_max_power_limits_table(struct pp_hwmgr *hwmgr,
			struct phm_clock_and_voltage_limits *table)
{
	return 0;
}

static int smu10_init_dynamic_state_adjustment_rule_settings(
							struct pp_hwmgr *hwmgr)
{
	uint32_t table_size =
		sizeof(struct phm_clock_voltage_dependency_table) +
		(7 * sizeof(struct phm_clock_voltage_dependency_record));

	struct phm_clock_voltage_dependency_table *table_clk_vlt =
					kzalloc(table_size, GFP_KERNEL);

	if (NULL == table_clk_vlt) {
		pr_err("Can not allocate memory!\n");
		return -ENOMEM;
	}

	table_clk_vlt->count = 8;
	table_clk_vlt->entries[0].clk = PP_DAL_POWERLEVEL_0;
	table_clk_vlt->entries[0].v = 0;
	table_clk_vlt->entries[1].clk = PP_DAL_POWERLEVEL_1;
	table_clk_vlt->entries[1].v = 1;
	table_clk_vlt->entries[2].clk = PP_DAL_POWERLEVEL_2;
	table_clk_vlt->entries[2].v = 2;
	table_clk_vlt->entries[3].clk = PP_DAL_POWERLEVEL_3;
	table_clk_vlt->entries[3].v = 3;
	table_clk_vlt->entries[4].clk = PP_DAL_POWERLEVEL_4;
	table_clk_vlt->entries[4].v = 4;
	table_clk_vlt->entries[5].clk = PP_DAL_POWERLEVEL_5;
	table_clk_vlt->entries[5].v = 5;
	table_clk_vlt->entries[6].clk = PP_DAL_POWERLEVEL_6;
	table_clk_vlt->entries[6].v = 6;
	table_clk_vlt->entries[7].clk = PP_DAL_POWERLEVEL_7;
	table_clk_vlt->entries[7].v = 7;
	hwmgr->dyn_state.vddc_dep_on_dal_pwrl = table_clk_vlt;

	return 0;
}

static int smu10_get_system_info_data(struct pp_hwmgr *hwmgr)
{
	struct smu10_hwmgr *smu10_data = (struct smu10_hwmgr *)hwmgr->backend;

	smu10_data->sys_info.htc_hyst_lmt = 5;
	smu10_data->sys_info.htc_tmp_lmt = 203;

	if (smu10_data->thermal_auto_throttling_treshold == 0)
		 smu10_data->thermal_auto_throttling_treshold = 203;

	smu10_construct_max_power_limits_table (hwmgr,
				    &hwmgr->dyn_state.max_clock_voltage_on_ac);

	smu10_init_dynamic_state_adjustment_rule_settings(hwmgr);

	return 0;
}

static int smu10_construct_boot_state(struct pp_hwmgr *hwmgr)
{
	return 0;
}

static int smu10_set_clock_limit(struct pp_hwmgr *hwmgr, const void *input)
{
	struct PP_Clocks clocks = {0};
	struct pp_display_clock_request clock_req;

	clocks.dcefClock = hwmgr->display_config->min_dcef_set_clk;
	clock_req.clock_type = amd_pp_dcf_clock;
	clock_req.clock_freq_in_khz = clocks.dcefClock * 10;

	PP_ASSERT_WITH_CODE(!smu10_display_clock_voltage_request(hwmgr, &clock_req),
				"Attempt to set DCF Clock Failed!", return -EINVAL);

	return 0;
}

<<<<<<< HEAD
static int smu10_set_deep_sleep_dcefclk(struct pp_hwmgr *hwmgr, uint32_t clock)
{
	struct smu10_hwmgr *smu10_data = (struct smu10_hwmgr *)(hwmgr->backend);

	if (smu10_data->need_min_deep_sleep_dcefclk && smu10_data->deep_sleep_dcefclk != clock/100) {
		smu10_data->deep_sleep_dcefclk = clock/100;
=======
static int smu10_set_min_deep_sleep_dcefclk(struct pp_hwmgr *hwmgr, uint32_t clock)
{
	struct smu10_hwmgr *smu10_data = (struct smu10_hwmgr *)(hwmgr->backend);

	if (smu10_data->need_min_deep_sleep_dcefclk &&
		smu10_data->deep_sleep_dcefclk != clock) {
		smu10_data->deep_sleep_dcefclk = clock;
>>>>>>> 407d19ab
		smum_send_msg_to_smc_with_parameter(hwmgr,
					PPSMC_MSG_SetMinDeepSleepDcefclk,
					smu10_data->deep_sleep_dcefclk);
	}
	return 0;
}

<<<<<<< HEAD
=======
static int smu10_set_hard_min_dcefclk_by_freq(struct pp_hwmgr *hwmgr, uint32_t clock)
{
	struct smu10_hwmgr *smu10_data = (struct smu10_hwmgr *)(hwmgr->backend);

	if (smu10_data->dcf_actual_hard_min_freq &&
		smu10_data->dcf_actual_hard_min_freq != clock) {
		smu10_data->dcf_actual_hard_min_freq = clock;
		smum_send_msg_to_smc_with_parameter(hwmgr,
					PPSMC_MSG_SetHardMinDcefclkByFreq,
					smu10_data->dcf_actual_hard_min_freq);
	}
	return 0;
}

static int smu10_set_hard_min_fclk_by_freq(struct pp_hwmgr *hwmgr, uint32_t clock)
{
	struct smu10_hwmgr *smu10_data = (struct smu10_hwmgr *)(hwmgr->backend);

	if (smu10_data->f_actual_hard_min_freq &&
		smu10_data->f_actual_hard_min_freq != clock) {
		smu10_data->f_actual_hard_min_freq = clock;
		smum_send_msg_to_smc_with_parameter(hwmgr,
					PPSMC_MSG_SetHardMinFclkByFreq,
					smu10_data->f_actual_hard_min_freq);
	}
	return 0;
}

>>>>>>> 407d19ab
static int smu10_set_active_display_count(struct pp_hwmgr *hwmgr, uint32_t count)
{
	struct smu10_hwmgr *smu10_data = (struct smu10_hwmgr *)(hwmgr->backend);

	if (smu10_data->num_active_display != count) {
		smu10_data->num_active_display = count;
		smum_send_msg_to_smc_with_parameter(hwmgr,
				PPSMC_MSG_SetDisplayCount,
				smu10_data->num_active_display);
	}

	return 0;
}

static int smu10_set_power_state_tasks(struct pp_hwmgr *hwmgr, const void *input)
{
	return smu10_set_clock_limit(hwmgr, input);
}

static int smu10_init_power_gate_state(struct pp_hwmgr *hwmgr)
{
	struct smu10_hwmgr *smu10_data = (struct smu10_hwmgr *)(hwmgr->backend);
	struct amdgpu_device *adev = hwmgr->adev;

	smu10_data->vcn_power_gated = true;
	smu10_data->isp_tileA_power_gated = true;
	smu10_data->isp_tileB_power_gated = true;

	if (adev->pg_flags & AMD_PG_SUPPORT_GFX_PG)
		return smum_send_msg_to_smc_with_parameter(hwmgr,
							   PPSMC_MSG_SetGfxCGPG,
							   true);
	else
		return 0;
}


static int smu10_setup_asic_task(struct pp_hwmgr *hwmgr)
{
	return smu10_init_power_gate_state(hwmgr);
}

static int smu10_reset_cc6_data(struct pp_hwmgr *hwmgr)
{
	struct smu10_hwmgr *smu10_data = (struct smu10_hwmgr *)(hwmgr->backend);

	smu10_data->separation_time = 0;
	smu10_data->cc6_disable = false;
	smu10_data->pstate_disable = false;
	smu10_data->cc6_setting_changed = false;

	return 0;
}

static int smu10_power_off_asic(struct pp_hwmgr *hwmgr)
{
	return smu10_reset_cc6_data(hwmgr);
}

static bool smu10_is_gfx_on(struct pp_hwmgr *hwmgr)
{
	uint32_t reg;
	struct amdgpu_device *adev = hwmgr->adev;

	reg = RREG32_SOC15(PWR, 0, mmPWR_MISC_CNTL_STATUS);
	if ((reg & PWR_MISC_CNTL_STATUS__PWR_GFXOFF_STATUS_MASK) ==
	    (0x2 << PWR_MISC_CNTL_STATUS__PWR_GFXOFF_STATUS__SHIFT))
		return true;

	return false;
}

static int smu10_disable_gfx_off(struct pp_hwmgr *hwmgr)
{
	struct amdgpu_device *adev = hwmgr->adev;

	if (adev->pm.pp_feature & PP_GFXOFF_MASK) {
		smum_send_msg_to_smc(hwmgr, PPSMC_MSG_DisableGfxOff);

		/* confirm gfx is back to "on" state */
		while (!smu10_is_gfx_on(hwmgr))
			msleep(1);
	}

	return 0;
}

static int smu10_disable_dpm_tasks(struct pp_hwmgr *hwmgr)
{
	return 0;
}

static int smu10_enable_gfx_off(struct pp_hwmgr *hwmgr)
{
	struct amdgpu_device *adev = hwmgr->adev;

	if (adev->pm.pp_feature & PP_GFXOFF_MASK)
		smum_send_msg_to_smc(hwmgr, PPSMC_MSG_EnableGfxOff);

	return 0;
}

static int smu10_enable_dpm_tasks(struct pp_hwmgr *hwmgr)
{
	return 0;
}

static int smu10_gfx_off_control(struct pp_hwmgr *hwmgr, bool enable)
{
	if (enable)
		return smu10_enable_gfx_off(hwmgr);
	else
		return smu10_disable_gfx_off(hwmgr);
}

static int smu10_apply_state_adjust_rules(struct pp_hwmgr *hwmgr,
				struct pp_power_state  *prequest_ps,
			const struct pp_power_state *pcurrent_ps)
{
	return 0;
}

/* temporary hardcoded clock voltage breakdown tables */
static const DpmClock_t VddDcfClk[]= {
	{ 300, 2600},
	{ 600, 3200},
	{ 600, 3600},
};

static const DpmClock_t VddSocClk[]= {
	{ 478, 2600},
	{ 722, 3200},
	{ 722, 3600},
};

static const DpmClock_t VddFClk[]= {
	{ 400, 2600},
	{1200, 3200},
	{1200, 3600},
};

static const DpmClock_t VddDispClk[]= {
	{ 435, 2600},
	{ 661, 3200},
	{1086, 3600},
};

static const DpmClock_t VddDppClk[]= {
	{ 435, 2600},
	{ 661, 3200},
	{ 661, 3600},
};

static const DpmClock_t VddPhyClk[]= {
	{ 540, 2600},
	{ 810, 3200},
	{ 810, 3600},
};

static int smu10_get_clock_voltage_dependency_table(struct pp_hwmgr *hwmgr,
			struct smu10_voltage_dependency_table **pptable,
			uint32_t num_entry, const DpmClock_t *pclk_dependency_table)
{
	uint32_t table_size, i;
	struct smu10_voltage_dependency_table *ptable;

	table_size = sizeof(uint32_t) + sizeof(struct smu10_voltage_dependency_table) * num_entry;
	ptable = kzalloc(table_size, GFP_KERNEL);

	if (NULL == ptable)
		return -ENOMEM;

	ptable->count = num_entry;

	for (i = 0; i < ptable->count; i++) {
		ptable->entries[i].clk         = pclk_dependency_table->Freq * 100;
		ptable->entries[i].vol         = pclk_dependency_table->Vol;
		pclk_dependency_table++;
	}

	*pptable = ptable;

	return 0;
}


static int smu10_populate_clock_table(struct pp_hwmgr *hwmgr)
{
	uint32_t result;

	struct smu10_hwmgr *smu10_data = (struct smu10_hwmgr *)(hwmgr->backend);
	DpmClocks_t  *table = &(smu10_data->clock_table);
	struct smu10_clock_voltage_information *pinfo = &(smu10_data->clock_vol_info);

	result = smum_smc_table_manager(hwmgr, (uint8_t *)table, SMU10_CLOCKTABLE, true);

	PP_ASSERT_WITH_CODE((0 == result),
			"Attempt to copy clock table from smc failed",
			return result);

	if (0 == result && table->DcefClocks[0].Freq != 0) {
		smu10_get_clock_voltage_dependency_table(hwmgr, &pinfo->vdd_dep_on_dcefclk,
						NUM_DCEFCLK_DPM_LEVELS,
						&smu10_data->clock_table.DcefClocks[0]);
		smu10_get_clock_voltage_dependency_table(hwmgr, &pinfo->vdd_dep_on_socclk,
						NUM_SOCCLK_DPM_LEVELS,
						&smu10_data->clock_table.SocClocks[0]);
		smu10_get_clock_voltage_dependency_table(hwmgr, &pinfo->vdd_dep_on_fclk,
						NUM_FCLK_DPM_LEVELS,
						&smu10_data->clock_table.FClocks[0]);
		smu10_get_clock_voltage_dependency_table(hwmgr, &pinfo->vdd_dep_on_mclk,
						NUM_MEMCLK_DPM_LEVELS,
						&smu10_data->clock_table.MemClocks[0]);
	} else {
		smu10_get_clock_voltage_dependency_table(hwmgr, &pinfo->vdd_dep_on_dcefclk,
						ARRAY_SIZE(VddDcfClk),
						&VddDcfClk[0]);
		smu10_get_clock_voltage_dependency_table(hwmgr, &pinfo->vdd_dep_on_socclk,
						ARRAY_SIZE(VddSocClk),
						&VddSocClk[0]);
		smu10_get_clock_voltage_dependency_table(hwmgr, &pinfo->vdd_dep_on_fclk,
						ARRAY_SIZE(VddFClk),
						&VddFClk[0]);
	}
	smu10_get_clock_voltage_dependency_table(hwmgr, &pinfo->vdd_dep_on_dispclk,
					ARRAY_SIZE(VddDispClk),
					&VddDispClk[0]);
	smu10_get_clock_voltage_dependency_table(hwmgr, &pinfo->vdd_dep_on_dppclk,
					ARRAY_SIZE(VddDppClk), &VddDppClk[0]);
	smu10_get_clock_voltage_dependency_table(hwmgr, &pinfo->vdd_dep_on_phyclk,
					ARRAY_SIZE(VddPhyClk), &VddPhyClk[0]);

	smum_send_msg_to_smc(hwmgr, PPSMC_MSG_GetMinGfxclkFrequency);
	result = smum_get_argument(hwmgr);
	smu10_data->gfx_min_freq_limit = result / 10 * 1000;

	smum_send_msg_to_smc(hwmgr, PPSMC_MSG_GetMaxGfxclkFrequency);
	result = smum_get_argument(hwmgr);
	smu10_data->gfx_max_freq_limit = result / 10 * 1000;

	return 0;
}

static int smu10_hwmgr_backend_init(struct pp_hwmgr *hwmgr)
{
	int result = 0;
	struct smu10_hwmgr *data;

	data = kzalloc(sizeof(struct smu10_hwmgr), GFP_KERNEL);
	if (data == NULL)
		return -ENOMEM;

	hwmgr->backend = data;

	result = smu10_initialize_dpm_defaults(hwmgr);
	if (result != 0) {
		pr_err("smu10_initialize_dpm_defaults failed\n");
		return result;
	}

	smu10_populate_clock_table(hwmgr);

	result = smu10_get_system_info_data(hwmgr);
	if (result != 0) {
		pr_err("smu10_get_system_info_data failed\n");
		return result;
	}

	smu10_construct_boot_state(hwmgr);

	hwmgr->platform_descriptor.hardwareActivityPerformanceLevels =
						SMU10_MAX_HARDWARE_POWERLEVELS;

	hwmgr->platform_descriptor.hardwarePerformanceLevels =
						SMU10_MAX_HARDWARE_POWERLEVELS;

	hwmgr->platform_descriptor.vbiosInterruptId = 0;

	hwmgr->platform_descriptor.clockStep.engineClock = 500;

	hwmgr->platform_descriptor.clockStep.memoryClock = 500;

	hwmgr->platform_descriptor.minimumClocksReductionPercentage = 50;

	hwmgr->pstate_sclk = SMU10_UMD_PSTATE_GFXCLK * 100;
	hwmgr->pstate_mclk = SMU10_UMD_PSTATE_FCLK * 100;

	return result;
}

static int smu10_hwmgr_backend_fini(struct pp_hwmgr *hwmgr)
{
	struct smu10_hwmgr *smu10_data = (struct smu10_hwmgr *)(hwmgr->backend);
	struct smu10_clock_voltage_information *pinfo = &(smu10_data->clock_vol_info);

	kfree(pinfo->vdd_dep_on_dcefclk);
	pinfo->vdd_dep_on_dcefclk = NULL;
	kfree(pinfo->vdd_dep_on_socclk);
	pinfo->vdd_dep_on_socclk = NULL;
	kfree(pinfo->vdd_dep_on_fclk);
	pinfo->vdd_dep_on_fclk = NULL;
	kfree(pinfo->vdd_dep_on_dispclk);
	pinfo->vdd_dep_on_dispclk = NULL;
	kfree(pinfo->vdd_dep_on_dppclk);
	pinfo->vdd_dep_on_dppclk = NULL;
	kfree(pinfo->vdd_dep_on_phyclk);
	pinfo->vdd_dep_on_phyclk = NULL;

	kfree(hwmgr->dyn_state.vddc_dep_on_dal_pwrl);
	hwmgr->dyn_state.vddc_dep_on_dal_pwrl = NULL;

	kfree(hwmgr->backend);
	hwmgr->backend = NULL;

	return 0;
}

static int smu10_dpm_force_dpm_level(struct pp_hwmgr *hwmgr,
				enum amd_dpm_forced_level level)
{
	struct smu10_hwmgr *data = hwmgr->backend;
<<<<<<< HEAD
=======
	uint32_t min_sclk = hwmgr->display_config->min_core_set_clock;
	uint32_t min_mclk = hwmgr->display_config->min_mem_set_clock/100;
>>>>>>> 407d19ab

	if (hwmgr->smu_version < 0x1E3700) {
		pr_info("smu firmware version too old, can not set dpm level\n");
		return 0;
	}

<<<<<<< HEAD
=======
	if (min_sclk < data->gfx_min_freq_limit)
		min_sclk = data->gfx_min_freq_limit;

	min_sclk /= 100; /* transfer 10KHz to MHz */
	if (min_mclk < data->clock_table.FClocks[0].Freq)
		min_mclk = data->clock_table.FClocks[0].Freq;

>>>>>>> 407d19ab
	switch (level) {
	case AMD_DPM_FORCED_LEVEL_HIGH:
	case AMD_DPM_FORCED_LEVEL_PROFILE_PEAK:
		smum_send_msg_to_smc_with_parameter(hwmgr,
						PPSMC_MSG_SetHardMinGfxClk,
						data->gfx_max_freq_limit/100);
		smum_send_msg_to_smc_with_parameter(hwmgr,
						PPSMC_MSG_SetHardMinFclkByFreq,
						SMU10_UMD_PSTATE_PEAK_FCLK);
		smum_send_msg_to_smc_with_parameter(hwmgr,
						PPSMC_MSG_SetHardMinSocclkByFreq,
						SMU10_UMD_PSTATE_PEAK_SOCCLK);
		smum_send_msg_to_smc_with_parameter(hwmgr,
						PPSMC_MSG_SetHardMinVcn,
						SMU10_UMD_PSTATE_VCE);

		smum_send_msg_to_smc_with_parameter(hwmgr,
						PPSMC_MSG_SetSoftMaxGfxClk,
						data->gfx_max_freq_limit/100);
		smum_send_msg_to_smc_with_parameter(hwmgr,
						PPSMC_MSG_SetSoftMaxFclkByFreq,
						SMU10_UMD_PSTATE_PEAK_FCLK);
		smum_send_msg_to_smc_with_parameter(hwmgr,
						PPSMC_MSG_SetSoftMaxSocclkByFreq,
						SMU10_UMD_PSTATE_PEAK_SOCCLK);
		smum_send_msg_to_smc_with_parameter(hwmgr,
						PPSMC_MSG_SetSoftMaxVcn,
						SMU10_UMD_PSTATE_VCE);
		break;
	case AMD_DPM_FORCED_LEVEL_PROFILE_MIN_SCLK:
		smum_send_msg_to_smc_with_parameter(hwmgr,
						PPSMC_MSG_SetHardMinGfxClk,
						data->gfx_min_freq_limit/100);
		smum_send_msg_to_smc_with_parameter(hwmgr,
						PPSMC_MSG_SetSoftMaxGfxClk,
						data->gfx_min_freq_limit/100);
		break;
	case AMD_DPM_FORCED_LEVEL_PROFILE_MIN_MCLK:
		smum_send_msg_to_smc_with_parameter(hwmgr,
						PPSMC_MSG_SetHardMinFclkByFreq,
						SMU10_UMD_PSTATE_MIN_FCLK);
		smum_send_msg_to_smc_with_parameter(hwmgr,
						PPSMC_MSG_SetSoftMaxFclkByFreq,
						SMU10_UMD_PSTATE_MIN_FCLK);
		break;
	case AMD_DPM_FORCED_LEVEL_PROFILE_STANDARD:
		smum_send_msg_to_smc_with_parameter(hwmgr,
						PPSMC_MSG_SetHardMinGfxClk,
						SMU10_UMD_PSTATE_GFXCLK);
		smum_send_msg_to_smc_with_parameter(hwmgr,
						PPSMC_MSG_SetHardMinFclkByFreq,
						SMU10_UMD_PSTATE_FCLK);
		smum_send_msg_to_smc_with_parameter(hwmgr,
						PPSMC_MSG_SetHardMinSocclkByFreq,
						SMU10_UMD_PSTATE_SOCCLK);
		smum_send_msg_to_smc_with_parameter(hwmgr,
						PPSMC_MSG_SetHardMinVcn,
						SMU10_UMD_PSTATE_VCE);

		smum_send_msg_to_smc_with_parameter(hwmgr,
						PPSMC_MSG_SetSoftMaxGfxClk,
						SMU10_UMD_PSTATE_GFXCLK);
		smum_send_msg_to_smc_with_parameter(hwmgr,
						PPSMC_MSG_SetSoftMaxFclkByFreq,
						SMU10_UMD_PSTATE_FCLK);
		smum_send_msg_to_smc_with_parameter(hwmgr,
						PPSMC_MSG_SetSoftMaxSocclkByFreq,
						SMU10_UMD_PSTATE_SOCCLK);
		smum_send_msg_to_smc_with_parameter(hwmgr,
						PPSMC_MSG_SetSoftMaxVcn,
						SMU10_UMD_PSTATE_VCE);
		break;
	case AMD_DPM_FORCED_LEVEL_AUTO:
		smum_send_msg_to_smc_with_parameter(hwmgr,
						PPSMC_MSG_SetHardMinGfxClk,
						data->gfx_min_freq_limit/100);
		smum_send_msg_to_smc_with_parameter(hwmgr,
						PPSMC_MSG_SetHardMinFclkByFreq,
						hwmgr->display_config->num_display > 3 ?
						SMU10_UMD_PSTATE_PEAK_FCLK :
						SMU10_UMD_PSTATE_MIN_FCLK);

		smum_send_msg_to_smc_with_parameter(hwmgr,
						PPSMC_MSG_SetHardMinSocclkByFreq,
						SMU10_UMD_PSTATE_MIN_SOCCLK);
		smum_send_msg_to_smc_with_parameter(hwmgr,
						PPSMC_MSG_SetHardMinVcn,
						SMU10_UMD_PSTATE_MIN_VCE);

		smum_send_msg_to_smc_with_parameter(hwmgr,
						PPSMC_MSG_SetSoftMaxGfxClk,
						data->gfx_max_freq_limit/100);
		smum_send_msg_to_smc_with_parameter(hwmgr,
						PPSMC_MSG_SetSoftMaxFclkByFreq,
						SMU10_UMD_PSTATE_PEAK_FCLK);
		smum_send_msg_to_smc_with_parameter(hwmgr,
						PPSMC_MSG_SetSoftMaxSocclkByFreq,
						SMU10_UMD_PSTATE_PEAK_SOCCLK);
		smum_send_msg_to_smc_with_parameter(hwmgr,
						PPSMC_MSG_SetSoftMaxVcn,
						SMU10_UMD_PSTATE_VCE);
		break;
	case AMD_DPM_FORCED_LEVEL_LOW:
		smum_send_msg_to_smc_with_parameter(hwmgr,
						PPSMC_MSG_SetHardMinGfxClk,
						data->gfx_min_freq_limit/100);
		smum_send_msg_to_smc_with_parameter(hwmgr,
						PPSMC_MSG_SetSoftMaxGfxClk,
						data->gfx_min_freq_limit/100);
		smum_send_msg_to_smc_with_parameter(hwmgr,
						PPSMC_MSG_SetHardMinFclkByFreq,
						SMU10_UMD_PSTATE_MIN_FCLK);
		smum_send_msg_to_smc_with_parameter(hwmgr,
						PPSMC_MSG_SetSoftMaxFclkByFreq,
						SMU10_UMD_PSTATE_MIN_FCLK);
		break;
	case AMD_DPM_FORCED_LEVEL_MANUAL:
	case AMD_DPM_FORCED_LEVEL_PROFILE_EXIT:
	default:
		break;
	}
	return 0;
}

static uint32_t smu10_dpm_get_mclk(struct pp_hwmgr *hwmgr, bool low)
{
	struct smu10_hwmgr *data;

	if (hwmgr == NULL)
		return -EINVAL;

	data = (struct smu10_hwmgr *)(hwmgr->backend);

	if (low)
		return data->clock_vol_info.vdd_dep_on_fclk->entries[0].clk;
	else
		return data->clock_vol_info.vdd_dep_on_fclk->entries[
			data->clock_vol_info.vdd_dep_on_fclk->count - 1].clk;
}

static uint32_t smu10_dpm_get_sclk(struct pp_hwmgr *hwmgr, bool low)
{
	struct smu10_hwmgr *data;

	if (hwmgr == NULL)
		return -EINVAL;

	data = (struct smu10_hwmgr *)(hwmgr->backend);

	if (low)
		return data->gfx_min_freq_limit;
	else
		return data->gfx_max_freq_limit;
}

static int smu10_dpm_patch_boot_state(struct pp_hwmgr *hwmgr,
					struct pp_hw_power_state *hw_ps)
{
	return 0;
}

static int smu10_dpm_get_pp_table_entry_callback(
						     struct pp_hwmgr *hwmgr,
					   struct pp_hw_power_state *hw_ps,
							  unsigned int index,
						     const void *clock_info)
{
	struct smu10_power_state *smu10_ps = cast_smu10_ps(hw_ps);

	smu10_ps->levels[index].engine_clock = 0;

	smu10_ps->levels[index].vddc_index = 0;
	smu10_ps->level = index + 1;

	if (phm_cap_enabled(hwmgr->platform_descriptor.platformCaps, PHM_PlatformCaps_SclkDeepSleep)) {
		smu10_ps->levels[index].ds_divider_index = 5;
		smu10_ps->levels[index].ss_divider_index = 5;
	}

	return 0;
}

static int smu10_dpm_get_num_of_pp_table_entries(struct pp_hwmgr *hwmgr)
{
	int result;
	unsigned long ret = 0;

	result = pp_tables_get_num_of_entries(hwmgr, &ret);

	return result ? 0 : ret;
}

static int smu10_dpm_get_pp_table_entry(struct pp_hwmgr *hwmgr,
		    unsigned long entry, struct pp_power_state *ps)
{
	int result;
	struct smu10_power_state *smu10_ps;

	ps->hardware.magic = SMU10_Magic;

	smu10_ps = cast_smu10_ps(&(ps->hardware));

	result = pp_tables_get_entry(hwmgr, entry, ps,
			smu10_dpm_get_pp_table_entry_callback);

	smu10_ps->uvd_clocks.vclk = ps->uvd_clocks.VCLK;
	smu10_ps->uvd_clocks.dclk = ps->uvd_clocks.DCLK;

	return result;
}

static int smu10_get_power_state_size(struct pp_hwmgr *hwmgr)
{
	return sizeof(struct smu10_power_state);
}

static int smu10_set_cpu_power_state(struct pp_hwmgr *hwmgr)
{
	return 0;
}


static int smu10_store_cc6_data(struct pp_hwmgr *hwmgr, uint32_t separation_time,
			bool cc6_disable, bool pstate_disable, bool pstate_switch_disable)
{
	struct smu10_hwmgr *data = (struct smu10_hwmgr *)(hwmgr->backend);

	if (separation_time != data->separation_time ||
			cc6_disable != data->cc6_disable ||
			pstate_disable != data->pstate_disable) {
		data->separation_time = separation_time;
		data->cc6_disable = cc6_disable;
		data->pstate_disable = pstate_disable;
		data->cc6_setting_changed = true;
	}
	return 0;
}

static int smu10_get_dal_power_level(struct pp_hwmgr *hwmgr,
		struct amd_pp_simple_clock_info *info)
{
	return -EINVAL;
}

static int smu10_force_clock_level(struct pp_hwmgr *hwmgr,
		enum pp_clock_type type, uint32_t mask)
{
	struct smu10_hwmgr *data = hwmgr->backend;
	struct smu10_voltage_dependency_table *mclk_table =
					data->clock_vol_info.vdd_dep_on_fclk;
	uint32_t low, high;

	low = mask ? (ffs(mask) - 1) : 0;
	high = mask ? (fls(mask) - 1) : 0;

	switch (type) {
	case PP_SCLK:
		if (low > 2 || high > 2) {
			pr_info("Currently sclk only support 3 levels on RV\n");
			return -EINVAL;
		}

		smum_send_msg_to_smc_with_parameter(hwmgr,
						PPSMC_MSG_SetHardMinGfxClk,
						low == 2 ? data->gfx_max_freq_limit/100 :
						low == 1 ? SMU10_UMD_PSTATE_GFXCLK :
						data->gfx_min_freq_limit/100);

		smum_send_msg_to_smc_with_parameter(hwmgr,
						PPSMC_MSG_SetSoftMaxGfxClk,
						high == 0 ? data->gfx_min_freq_limit/100 :
						high == 1 ? SMU10_UMD_PSTATE_GFXCLK :
						data->gfx_max_freq_limit/100);
		break;

	case PP_MCLK:
		if (low > mclk_table->count - 1 || high > mclk_table->count - 1)
			return -EINVAL;

		smum_send_msg_to_smc_with_parameter(hwmgr,
						PPSMC_MSG_SetHardMinFclkByFreq,
						mclk_table->entries[low].clk/100);

		smum_send_msg_to_smc_with_parameter(hwmgr,
						PPSMC_MSG_SetSoftMaxFclkByFreq,
						mclk_table->entries[high].clk/100);
		break;

	case PP_PCIE:
	default:
		break;
	}
	return 0;
}

static int smu10_print_clock_levels(struct pp_hwmgr *hwmgr,
		enum pp_clock_type type, char *buf)
{
	struct smu10_hwmgr *data = (struct smu10_hwmgr *)(hwmgr->backend);
	struct smu10_voltage_dependency_table *mclk_table =
			data->clock_vol_info.vdd_dep_on_fclk;
	uint32_t i, now, size = 0;

	switch (type) {
	case PP_SCLK:
		smum_send_msg_to_smc(hwmgr, PPSMC_MSG_GetGfxclkFrequency);
		now = smum_get_argument(hwmgr);

	/* driver only know min/max gfx_clk, Add level 1 for all other gfx clks */
		if (now == data->gfx_max_freq_limit/100)
			i = 2;
		else if (now == data->gfx_min_freq_limit/100)
			i = 0;
		else
			i = 1;

		size += sprintf(buf + size, "0: %uMhz %s\n",
					data->gfx_min_freq_limit/100,
					i == 0 ? "*" : "");
		size += sprintf(buf + size, "1: %uMhz %s\n",
					i == 1 ? now : SMU10_UMD_PSTATE_GFXCLK,
					i == 1 ? "*" : "");
		size += sprintf(buf + size, "2: %uMhz %s\n",
					data->gfx_max_freq_limit/100,
					i == 2 ? "*" : "");
		break;
	case PP_MCLK:
		smum_send_msg_to_smc(hwmgr, PPSMC_MSG_GetFclkFrequency);
		now = smum_get_argument(hwmgr);

		for (i = 0; i < mclk_table->count; i++)
			size += sprintf(buf + size, "%d: %uMhz %s\n",
					i,
					mclk_table->entries[i].clk / 100,
					((mclk_table->entries[i].clk / 100)
					 == now) ? "*" : "");
		break;
	default:
		break;
	}

	return size;
}

static int smu10_get_performance_level(struct pp_hwmgr *hwmgr, const struct pp_hw_power_state *state,
				PHM_PerformanceLevelDesignation designation, uint32_t index,
				PHM_PerformanceLevel *level)
{
	struct smu10_hwmgr *data;

	if (level == NULL || hwmgr == NULL || state == NULL)
		return -EINVAL;

	data = (struct smu10_hwmgr *)(hwmgr->backend);

	if (index == 0) {
		level->memory_clock = data->clock_vol_info.vdd_dep_on_fclk->entries[0].clk;
		level->coreClock = data->gfx_min_freq_limit;
	} else {
		level->memory_clock = data->clock_vol_info.vdd_dep_on_fclk->entries[
			data->clock_vol_info.vdd_dep_on_fclk->count - 1].clk;
		level->coreClock = data->gfx_max_freq_limit;
	}

	level->nonLocalMemoryFreq = 0;
	level->nonLocalMemoryWidth = 0;

	return 0;
}

static int smu10_get_current_shallow_sleep_clocks(struct pp_hwmgr *hwmgr,
	const struct pp_hw_power_state *state, struct pp_clock_info *clock_info)
{
	const struct smu10_power_state *ps = cast_const_smu10_ps(state);

	clock_info->min_eng_clk = ps->levels[0].engine_clock / (1 << (ps->levels[0].ss_divider_index));
	clock_info->max_eng_clk = ps->levels[ps->level - 1].engine_clock / (1 << (ps->levels[ps->level - 1].ss_divider_index));

	return 0;
}

#define MEM_FREQ_LOW_LATENCY        25000
#define MEM_FREQ_HIGH_LATENCY       80000
#define MEM_LATENCY_HIGH            245
#define MEM_LATENCY_LOW             35
#define MEM_LATENCY_ERR             0xFFFF


static uint32_t smu10_get_mem_latency(struct pp_hwmgr *hwmgr,
		uint32_t clock)
{
	if (clock >= MEM_FREQ_LOW_LATENCY &&
			clock < MEM_FREQ_HIGH_LATENCY)
		return MEM_LATENCY_HIGH;
	else if (clock >= MEM_FREQ_HIGH_LATENCY)
		return MEM_LATENCY_LOW;
	else
		return MEM_LATENCY_ERR;
}

static int smu10_get_clock_by_type_with_latency(struct pp_hwmgr *hwmgr,
		enum amd_pp_clock_type type,
		struct pp_clock_levels_with_latency *clocks)
{
	uint32_t i;
	struct smu10_hwmgr *smu10_data = (struct smu10_hwmgr *)(hwmgr->backend);
	struct smu10_clock_voltage_information *pinfo = &(smu10_data->clock_vol_info);
	struct smu10_voltage_dependency_table *pclk_vol_table;
	bool latency_required = false;

	if (pinfo == NULL)
		return -EINVAL;

	switch (type) {
	case amd_pp_mem_clock:
		pclk_vol_table = pinfo->vdd_dep_on_mclk;
		latency_required = true;
		break;
	case amd_pp_f_clock:
		pclk_vol_table = pinfo->vdd_dep_on_fclk;
		latency_required = true;
		break;
	case amd_pp_dcf_clock:
		pclk_vol_table = pinfo->vdd_dep_on_dcefclk;
		break;
	case amd_pp_disp_clock:
		pclk_vol_table = pinfo->vdd_dep_on_dispclk;
		break;
	case amd_pp_phy_clock:
		pclk_vol_table = pinfo->vdd_dep_on_phyclk;
		break;
	case amd_pp_dpp_clock:
		pclk_vol_table = pinfo->vdd_dep_on_dppclk;
		break;
	default:
		return -EINVAL;
	}

	if (pclk_vol_table == NULL || pclk_vol_table->count == 0)
		return -EINVAL;

	clocks->num_levels = 0;
	for (i = 0; i < pclk_vol_table->count; i++) {
		clocks->data[i].clocks_in_khz = pclk_vol_table->entries[i].clk * 10;
		clocks->data[i].latency_in_us = latency_required ?
						smu10_get_mem_latency(hwmgr,
						pclk_vol_table->entries[i].clk) :
						0;
		clocks->num_levels++;
	}

	return 0;
}

static int smu10_get_clock_by_type_with_voltage(struct pp_hwmgr *hwmgr,
		enum amd_pp_clock_type type,
		struct pp_clock_levels_with_voltage *clocks)
{
	uint32_t i;
	struct smu10_hwmgr *smu10_data = (struct smu10_hwmgr *)(hwmgr->backend);
	struct smu10_clock_voltage_information *pinfo = &(smu10_data->clock_vol_info);
	struct smu10_voltage_dependency_table *pclk_vol_table = NULL;

	if (pinfo == NULL)
		return -EINVAL;

	switch (type) {
	case amd_pp_mem_clock:
		pclk_vol_table = pinfo->vdd_dep_on_mclk;
		break;
	case amd_pp_f_clock:
		pclk_vol_table = pinfo->vdd_dep_on_fclk;
		break;
	case amd_pp_dcf_clock:
		pclk_vol_table = pinfo->vdd_dep_on_dcefclk;
		break;
	case amd_pp_soc_clock:
		pclk_vol_table = pinfo->vdd_dep_on_socclk;
		break;
	case amd_pp_disp_clock:
		pclk_vol_table = pinfo->vdd_dep_on_dispclk;
		break;
	case amd_pp_phy_clock:
		pclk_vol_table = pinfo->vdd_dep_on_phyclk;
		break;
	default:
		return -EINVAL;
	}

	if (pclk_vol_table == NULL || pclk_vol_table->count == 0)
		return -EINVAL;

	clocks->num_levels = 0;
	for (i = 0; i < pclk_vol_table->count; i++) {
		clocks->data[i].clocks_in_khz = pclk_vol_table->entries[i].clk  * 10;
		clocks->data[i].voltage_in_mv = pclk_vol_table->entries[i].vol;
		clocks->num_levels++;
	}

	return 0;
}



static int smu10_get_max_high_clocks(struct pp_hwmgr *hwmgr, struct amd_pp_simple_clock_info *clocks)
{
	clocks->engine_max_clock = 80000; /* driver can't get engine clock, temp hard code to 800MHz */
	return 0;
}

static int smu10_thermal_get_temperature(struct pp_hwmgr *hwmgr)
{
	struct amdgpu_device *adev = hwmgr->adev;
	uint32_t reg_value = RREG32_SOC15(THM, 0, mmTHM_TCON_CUR_TMP);
	int cur_temp =
		(reg_value & THM_TCON_CUR_TMP__CUR_TEMP_MASK) >> THM_TCON_CUR_TMP__CUR_TEMP__SHIFT;

	if (cur_temp & THM_TCON_CUR_TMP__CUR_TEMP_RANGE_SEL_MASK)
		cur_temp = ((cur_temp / 8) - 49) * PP_TEMPERATURE_UNITS_PER_CENTIGRADES;
	else
		cur_temp = (cur_temp / 8) * PP_TEMPERATURE_UNITS_PER_CENTIGRADES;

	return cur_temp;
}

static int smu10_read_sensor(struct pp_hwmgr *hwmgr, int idx,
			  void *value, int *size)
{
	uint32_t sclk, mclk;
	int ret = 0;

	switch (idx) {
	case AMDGPU_PP_SENSOR_GFX_SCLK:
		smum_send_msg_to_smc(hwmgr, PPSMC_MSG_GetGfxclkFrequency);
		sclk = smum_get_argument(hwmgr);
			/* in units of 10KHZ */
		*((uint32_t *)value) = sclk * 100;
		*size = 4;
		break;
	case AMDGPU_PP_SENSOR_GFX_MCLK:
		smum_send_msg_to_smc(hwmgr, PPSMC_MSG_GetFclkFrequency);
		mclk = smum_get_argument(hwmgr);
			/* in units of 10KHZ */
		*((uint32_t *)value) = mclk * 100;
		*size = 4;
		break;
	case AMDGPU_PP_SENSOR_GPU_TEMP:
		*((uint32_t *)value) = smu10_thermal_get_temperature(hwmgr);
		break;
	default:
		ret = -EINVAL;
		break;
	}

	return ret;
}

static int smu10_set_watermarks_for_clocks_ranges(struct pp_hwmgr *hwmgr,
		void *clock_ranges)
{
	struct smu10_hwmgr *data = hwmgr->backend;
	struct dm_pp_wm_sets_with_clock_ranges_soc15 *wm_with_clock_ranges = clock_ranges;
	Watermarks_t *table = &(data->water_marks_table);
	int result = 0;

	smu_set_watermarks_for_clocks_ranges(table,wm_with_clock_ranges);
	smum_smc_table_manager(hwmgr, (uint8_t *)table, (uint16_t)SMU10_WMTABLE, false);
	data->water_marks_exist = true;
	return result;
}

static int smu10_smus_notify_pwe(struct pp_hwmgr *hwmgr)
{

	return smum_send_msg_to_smc(hwmgr, PPSMC_MSG_SetRccPfcPmeRestoreRegister);
}

static int smu10_powergate_mmhub(struct pp_hwmgr *hwmgr)
{
	return smum_send_msg_to_smc(hwmgr, PPSMC_MSG_PowerGateMmHub);
}

static void smu10_powergate_vcn(struct pp_hwmgr *hwmgr, bool bgate)
{
	if (bgate) {
		amdgpu_device_ip_set_powergating_state(hwmgr->adev,
						AMD_IP_BLOCK_TYPE_VCN,
						AMD_PG_STATE_GATE);
		smum_send_msg_to_smc_with_parameter(hwmgr,
					PPSMC_MSG_PowerDownVcn, 0);
	} else {
		smum_send_msg_to_smc_with_parameter(hwmgr,
						PPSMC_MSG_PowerUpVcn, 0);
		amdgpu_device_ip_set_powergating_state(hwmgr->adev,
						AMD_IP_BLOCK_TYPE_VCN,
						AMD_PG_STATE_UNGATE);
	}
}

static int conv_power_profile_to_pplib_workload(int power_profile)
{
	int pplib_workload = 0;

	switch (power_profile) {
	case PP_SMC_POWER_PROFILE_BOOTUP_DEFAULT:
		pplib_workload = WORKLOAD_DEFAULT_BIT;
		break;
	case PP_SMC_POWER_PROFILE_FULLSCREEN3D:
		pplib_workload = WORKLOAD_PPLIB_FULL_SCREEN_3D_BIT;
		break;
	case PP_SMC_POWER_PROFILE_POWERSAVING:
		pplib_workload = WORKLOAD_PPLIB_POWER_SAVING_BIT;
		break;
	case PP_SMC_POWER_PROFILE_VIDEO:
		pplib_workload = WORKLOAD_PPLIB_VIDEO_BIT;
		break;
	case PP_SMC_POWER_PROFILE_VR:
		pplib_workload = WORKLOAD_PPLIB_VR_BIT;
		break;
	case PP_SMC_POWER_PROFILE_COMPUTE:
		pplib_workload = WORKLOAD_PPLIB_COMPUTE_BIT;
		break;
	}

	return pplib_workload;
}

static int smu10_get_power_profile_mode(struct pp_hwmgr *hwmgr, char *buf)
{
	uint32_t i, size = 0;
	static const uint8_t
		profile_mode_setting[6][4] = {{70, 60, 0, 0,},
						{70, 60, 1, 3,},
						{90, 60, 0, 0,},
						{70, 60, 0, 0,},
						{70, 90, 0, 0,},
						{30, 60, 0, 6,},
						};
	static const char *profile_name[6] = {
					"BOOTUP_DEFAULT",
					"3D_FULL_SCREEN",
					"POWER_SAVING",
					"VIDEO",
					"VR",
					"COMPUTE"};
	static const char *title[6] = {"NUM",
			"MODE_NAME",
			"BUSY_SET_POINT",
			"FPS",
			"USE_RLC_BUSY",
			"MIN_ACTIVE_LEVEL"};

	if (!buf)
		return -EINVAL;

	size += sprintf(buf + size, "%s %16s %s %s %s %s\n",title[0],
			title[1], title[2], title[3], title[4], title[5]);

	for (i = 0; i <= PP_SMC_POWER_PROFILE_COMPUTE; i++)
		size += sprintf(buf + size, "%3d %14s%s: %14d %3d %10d %14d\n",
			i, profile_name[i], (i == hwmgr->power_profile_mode) ? "*" : " ",
			profile_mode_setting[i][0], profile_mode_setting[i][1],
			profile_mode_setting[i][2], profile_mode_setting[i][3]);

	return size;
}

static bool smu10_is_raven1_refresh(struct pp_hwmgr *hwmgr)
{
	struct amdgpu_device *adev = hwmgr->adev;
	if ((adev->asic_type == CHIP_RAVEN) &&
	    (adev->rev_id != 0x15d8) &&
	    (hwmgr->smu_version >= 0x41e2b))
		return true;
	else
		return false;
}

static int smu10_set_power_profile_mode(struct pp_hwmgr *hwmgr, long *input, uint32_t size)
{
	int workload_type = 0;
	int result = 0;

	if (input[size] > PP_SMC_POWER_PROFILE_COMPUTE) {
		pr_err("Invalid power profile mode %ld\n", input[size]);
		return -EINVAL;
	}
	if (hwmgr->power_profile_mode == input[size])
		return 0;

	/* conv PP_SMC_POWER_PROFILE* to WORKLOAD_PPLIB_*_BIT */
	workload_type =
		conv_power_profile_to_pplib_workload(input[size]);
	if (workload_type &&
	    smu10_is_raven1_refresh(hwmgr) &&
	    !hwmgr->gfxoff_state_changed_by_workload) {
		smu10_gfx_off_control(hwmgr, false);
		hwmgr->gfxoff_state_changed_by_workload = true;
	}
	result = smum_send_msg_to_smc_with_parameter(hwmgr, PPSMC_MSG_ActiveProcessNotify,
						1 << workload_type);
	if (!result)
		hwmgr->power_profile_mode = input[size];
	if (workload_type && hwmgr->gfxoff_state_changed_by_workload) {
		smu10_gfx_off_control(hwmgr, true);
		hwmgr->gfxoff_state_changed_by_workload = false;
	}

	return 0;
}


static const struct pp_hwmgr_func smu10_hwmgr_funcs = {
	.backend_init = smu10_hwmgr_backend_init,
	.backend_fini = smu10_hwmgr_backend_fini,
	.asic_setup = NULL,
	.apply_state_adjust_rules = smu10_apply_state_adjust_rules,
	.force_dpm_level = smu10_dpm_force_dpm_level,
	.get_power_state_size = smu10_get_power_state_size,
	.powerdown_uvd = NULL,
	.powergate_uvd = smu10_powergate_vcn,
	.powergate_vce = NULL,
	.get_mclk = smu10_dpm_get_mclk,
	.get_sclk = smu10_dpm_get_sclk,
	.patch_boot_state = smu10_dpm_patch_boot_state,
	.get_pp_table_entry = smu10_dpm_get_pp_table_entry,
	.get_num_of_pp_table_entries = smu10_dpm_get_num_of_pp_table_entries,
	.set_cpu_power_state = smu10_set_cpu_power_state,
	.store_cc6_data = smu10_store_cc6_data,
	.force_clock_level = smu10_force_clock_level,
	.print_clock_levels = smu10_print_clock_levels,
	.get_dal_power_level = smu10_get_dal_power_level,
	.get_performance_level = smu10_get_performance_level,
	.get_current_shallow_sleep_clocks = smu10_get_current_shallow_sleep_clocks,
	.get_clock_by_type_with_latency = smu10_get_clock_by_type_with_latency,
	.get_clock_by_type_with_voltage = smu10_get_clock_by_type_with_voltage,
	.set_watermarks_for_clocks_ranges = smu10_set_watermarks_for_clocks_ranges,
	.get_max_high_clocks = smu10_get_max_high_clocks,
	.read_sensor = smu10_read_sensor,
	.set_active_display_count = smu10_set_active_display_count,
	.set_deep_sleep_dcefclk = smu10_set_deep_sleep_dcefclk,
	.dynamic_state_management_enable = smu10_enable_dpm_tasks,
	.power_off_asic = smu10_power_off_asic,
	.asic_setup = smu10_setup_asic_task,
	.power_state_set = smu10_set_power_state_tasks,
	.dynamic_state_management_disable = smu10_disable_dpm_tasks,
	.powergate_mmhub = smu10_powergate_mmhub,
	.smus_notify_pwe = smu10_smus_notify_pwe,
	.gfx_off_control = smu10_gfx_off_control,
	.display_clock_voltage_request = smu10_display_clock_voltage_request,
	.powergate_gfx = smu10_gfx_off_control,
<<<<<<< HEAD
=======
	.powergate_sdma = smu10_powergate_sdma,
	.set_hard_min_dcefclk_by_freq = smu10_set_hard_min_dcefclk_by_freq,
	.set_hard_min_fclk_by_freq = smu10_set_hard_min_fclk_by_freq,
	.get_power_profile_mode = smu10_get_power_profile_mode,
	.set_power_profile_mode = smu10_set_power_profile_mode,
>>>>>>> 407d19ab
};

int smu10_init_function_pointers(struct pp_hwmgr *hwmgr)
{
	hwmgr->hwmgr_func = &smu10_hwmgr_funcs;
	hwmgr->pptable_func = &pptable_funcs;
	return 0;
}<|MERGE_RESOLUTION|>--- conflicted
+++ resolved
@@ -135,12 +135,10 @@
 static int smu10_init_dynamic_state_adjustment_rule_settings(
 							struct pp_hwmgr *hwmgr)
 {
-	uint32_t table_size =
-		sizeof(struct phm_clock_voltage_dependency_table) +
-		(7 * sizeof(struct phm_clock_voltage_dependency_record));
-
-	struct phm_clock_voltage_dependency_table *table_clk_vlt =
-					kzalloc(table_size, GFP_KERNEL);
+	struct phm_clock_voltage_dependency_table *table_clk_vlt;
+
+	table_clk_vlt = kzalloc(struct_size(table_clk_vlt, entries, 7),
+				GFP_KERNEL);
 
 	if (NULL == table_clk_vlt) {
 		pr_err("Can not allocate memory!\n");
@@ -207,14 +205,6 @@
 	return 0;
 }
 
-<<<<<<< HEAD
-static int smu10_set_deep_sleep_dcefclk(struct pp_hwmgr *hwmgr, uint32_t clock)
-{
-	struct smu10_hwmgr *smu10_data = (struct smu10_hwmgr *)(hwmgr->backend);
-
-	if (smu10_data->need_min_deep_sleep_dcefclk && smu10_data->deep_sleep_dcefclk != clock/100) {
-		smu10_data->deep_sleep_dcefclk = clock/100;
-=======
 static int smu10_set_min_deep_sleep_dcefclk(struct pp_hwmgr *hwmgr, uint32_t clock)
 {
 	struct smu10_hwmgr *smu10_data = (struct smu10_hwmgr *)(hwmgr->backend);
@@ -222,7 +212,6 @@
 	if (smu10_data->need_min_deep_sleep_dcefclk &&
 		smu10_data->deep_sleep_dcefclk != clock) {
 		smu10_data->deep_sleep_dcefclk = clock;
->>>>>>> 407d19ab
 		smum_send_msg_to_smc_with_parameter(hwmgr,
 					PPSMC_MSG_SetMinDeepSleepDcefclk,
 					smu10_data->deep_sleep_dcefclk);
@@ -230,8 +219,6 @@
 	return 0;
 }
 
-<<<<<<< HEAD
-=======
 static int smu10_set_hard_min_dcefclk_by_freq(struct pp_hwmgr *hwmgr, uint32_t clock)
 {
 	struct smu10_hwmgr *smu10_data = (struct smu10_hwmgr *)(hwmgr->backend);
@@ -260,7 +247,6 @@
 	return 0;
 }
 
->>>>>>> 407d19ab
 static int smu10_set_active_display_count(struct pp_hwmgr *hwmgr, uint32_t count)
 {
 	struct smu10_hwmgr *smu10_data = (struct smu10_hwmgr *)(hwmgr->backend);
@@ -582,19 +568,14 @@
 				enum amd_dpm_forced_level level)
 {
 	struct smu10_hwmgr *data = hwmgr->backend;
-<<<<<<< HEAD
-=======
 	uint32_t min_sclk = hwmgr->display_config->min_core_set_clock;
 	uint32_t min_mclk = hwmgr->display_config->min_mem_set_clock/100;
->>>>>>> 407d19ab
 
 	if (hwmgr->smu_version < 0x1E3700) {
 		pr_info("smu firmware version too old, can not set dpm level\n");
 		return 0;
 	}
 
-<<<<<<< HEAD
-=======
 	if (min_sclk < data->gfx_min_freq_limit)
 		min_sclk = data->gfx_min_freq_limit;
 
@@ -602,7 +583,6 @@
 	if (min_mclk < data->clock_table.FClocks[0].Freq)
 		min_mclk = data->clock_table.FClocks[0].Freq;
 
->>>>>>> 407d19ab
 	switch (level) {
 	case AMD_DPM_FORCED_LEVEL_HIGH:
 	case AMD_DPM_FORCED_LEVEL_PROFILE_PEAK:
@@ -635,18 +615,18 @@
 	case AMD_DPM_FORCED_LEVEL_PROFILE_MIN_SCLK:
 		smum_send_msg_to_smc_with_parameter(hwmgr,
 						PPSMC_MSG_SetHardMinGfxClk,
-						data->gfx_min_freq_limit/100);
+						min_sclk);
 		smum_send_msg_to_smc_with_parameter(hwmgr,
 						PPSMC_MSG_SetSoftMaxGfxClk,
-						data->gfx_min_freq_limit/100);
+						min_sclk);
 		break;
 	case AMD_DPM_FORCED_LEVEL_PROFILE_MIN_MCLK:
 		smum_send_msg_to_smc_with_parameter(hwmgr,
 						PPSMC_MSG_SetHardMinFclkByFreq,
-						SMU10_UMD_PSTATE_MIN_FCLK);
+						min_mclk);
 		smum_send_msg_to_smc_with_parameter(hwmgr,
 						PPSMC_MSG_SetSoftMaxFclkByFreq,
-						SMU10_UMD_PSTATE_MIN_FCLK);
+						min_mclk);
 		break;
 	case AMD_DPM_FORCED_LEVEL_PROFILE_STANDARD:
 		smum_send_msg_to_smc_with_parameter(hwmgr,
@@ -678,12 +658,12 @@
 	case AMD_DPM_FORCED_LEVEL_AUTO:
 		smum_send_msg_to_smc_with_parameter(hwmgr,
 						PPSMC_MSG_SetHardMinGfxClk,
-						data->gfx_min_freq_limit/100);
+						min_sclk);
 		smum_send_msg_to_smc_with_parameter(hwmgr,
 						PPSMC_MSG_SetHardMinFclkByFreq,
 						hwmgr->display_config->num_display > 3 ?
 						SMU10_UMD_PSTATE_PEAK_FCLK :
-						SMU10_UMD_PSTATE_MIN_FCLK);
+						min_mclk);
 
 		smum_send_msg_to_smc_with_parameter(hwmgr,
 						PPSMC_MSG_SetHardMinSocclkByFreq,
@@ -714,10 +694,10 @@
 						data->gfx_min_freq_limit/100);
 		smum_send_msg_to_smc_with_parameter(hwmgr,
 						PPSMC_MSG_SetHardMinFclkByFreq,
-						SMU10_UMD_PSTATE_MIN_FCLK);
+						min_mclk);
 		smum_send_msg_to_smc_with_parameter(hwmgr,
 						PPSMC_MSG_SetSoftMaxFclkByFreq,
-						SMU10_UMD_PSTATE_MIN_FCLK);
+						min_mclk);
 		break;
 	case AMD_DPM_FORCED_LEVEL_MANUAL:
 	case AMD_DPM_FORCED_LEVEL_PROFILE_EXIT:
@@ -1183,6 +1163,14 @@
 static int smu10_powergate_mmhub(struct pp_hwmgr *hwmgr)
 {
 	return smum_send_msg_to_smc(hwmgr, PPSMC_MSG_PowerGateMmHub);
+}
+
+static int smu10_powergate_sdma(struct pp_hwmgr *hwmgr, bool gate)
+{
+	if (gate)
+		return smum_send_msg_to_smc(hwmgr, PPSMC_MSG_PowerDownSdma);
+	else
+		return smum_send_msg_to_smc(hwmgr, PPSMC_MSG_PowerUpSdma);
 }
 
 static void smu10_powergate_vcn(struct pp_hwmgr *hwmgr, bool bgate)
@@ -1343,7 +1331,7 @@
 	.get_max_high_clocks = smu10_get_max_high_clocks,
 	.read_sensor = smu10_read_sensor,
 	.set_active_display_count = smu10_set_active_display_count,
-	.set_deep_sleep_dcefclk = smu10_set_deep_sleep_dcefclk,
+	.set_min_deep_sleep_dcefclk = smu10_set_min_deep_sleep_dcefclk,
 	.dynamic_state_management_enable = smu10_enable_dpm_tasks,
 	.power_off_asic = smu10_power_off_asic,
 	.asic_setup = smu10_setup_asic_task,
@@ -1351,17 +1339,13 @@
 	.dynamic_state_management_disable = smu10_disable_dpm_tasks,
 	.powergate_mmhub = smu10_powergate_mmhub,
 	.smus_notify_pwe = smu10_smus_notify_pwe,
-	.gfx_off_control = smu10_gfx_off_control,
 	.display_clock_voltage_request = smu10_display_clock_voltage_request,
 	.powergate_gfx = smu10_gfx_off_control,
-<<<<<<< HEAD
-=======
 	.powergate_sdma = smu10_powergate_sdma,
 	.set_hard_min_dcefclk_by_freq = smu10_set_hard_min_dcefclk_by_freq,
 	.set_hard_min_fclk_by_freq = smu10_set_hard_min_fclk_by_freq,
 	.get_power_profile_mode = smu10_get_power_profile_mode,
 	.set_power_profile_mode = smu10_set_power_profile_mode,
->>>>>>> 407d19ab
 };
 
 int smu10_init_function_pointers(struct pp_hwmgr *hwmgr)
