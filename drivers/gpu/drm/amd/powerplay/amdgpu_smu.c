--- conflicted
+++ resolved
@@ -1003,7 +1003,6 @@
 
 		if (max_table_size < tables[i].size)
 			max_table_size = tables[i].size;
-<<<<<<< HEAD
 	}
 
 	driver_table->size = max_table_size;
@@ -1025,29 +1024,6 @@
 					      &tables[SMU_TABLE_PMSTATUSLOG].cpu_addr);
 	}
 
-=======
-	}
-
-	driver_table->size = max_table_size;
-	driver_table->align = PAGE_SIZE;
-	driver_table->domain = AMDGPU_GEM_DOMAIN_VRAM;
-
-	ret = amdgpu_bo_create_kernel(adev,
-				      driver_table->size,
-				      driver_table->align,
-				      driver_table->domain,
-				      &driver_table->bo,
-				      &driver_table->mc_address,
-				      &driver_table->cpu_addr);
-	if (ret) {
-		pr_err("VRAM allocation for driver table failed!\n");
-		if (tables[SMU_TABLE_PMSTATUSLOG].mc_address)
-			amdgpu_bo_free_kernel(&tables[SMU_TABLE_PMSTATUSLOG].bo,
-					      &tables[SMU_TABLE_PMSTATUSLOG].mc_address,
-					      &tables[SMU_TABLE_PMSTATUSLOG].cpu_addr);
-	}
-
->>>>>>> 675a03b4
 	return ret;
 }
 
@@ -1136,21 +1112,12 @@
 			return ret;
 	}
 
-<<<<<<< HEAD
-	/* smu_dump_pptable(smu); */
-	if (!amdgpu_sriov_vf(adev)) {
-		ret = smu_set_driver_table_location(smu);
-		if (ret)
-			return ret;
-
-=======
 	ret = smu_set_driver_table_location(smu);
 	if (ret)
 		return ret;
 
 	/* smu_dump_pptable(smu); */
 	if (!amdgpu_sriov_vf(adev)) {
->>>>>>> 675a03b4
 		/*
 		 * Copy pptable bo in the vram to smc with SMU MSGs such as
 		 * SetDriverDramAddr and TransferTableDram2Smu.
@@ -1170,23 +1137,6 @@
 		ret = smu_system_features_control(smu, true);
 		if (ret)
 			return ret;
-<<<<<<< HEAD
-
-		if (adev->asic_type == CHIP_NAVI10) {
-			if ((adev->pdev->device == 0x731f && (adev->pdev->revision == 0xc2 ||
-							      adev->pdev->revision == 0xc3 ||
-							      adev->pdev->revision == 0xca ||
-							      adev->pdev->revision == 0xcb)) ||
-			    (adev->pdev->device == 0x66af && (adev->pdev->revision == 0xf3 ||
-							      adev->pdev->revision == 0xf4 ||
-							      adev->pdev->revision == 0xf5 ||
-							      adev->pdev->revision == 0xf6))) {
-				ret = smu_disable_umc_cdr_12gbps_workaround(smu);
-				if (ret) {
-					pr_err("Workaround failed to disable UMC CDR feature on 12Gbps SKU!\n");
-					return ret;
-				}
-=======
 
 		if (adev->asic_type == CHIP_NAVI10) {
 			if ((adev->pdev->device == 0x731f && (adev->pdev->revision == 0xc2 ||
@@ -1217,7 +1167,6 @@
 			if (ret) {
 				pr_err("Failed to switch to %s mode!\n", adev->pm.ac_power ? "AC" : "DC");
 				return ret;
->>>>>>> 675a03b4
 			}
 		}
 	}
@@ -1587,30 +1536,15 @@
 	struct smu_context *smu = &adev->smu;
 	int ret;
 
-<<<<<<< HEAD
+	if (amdgpu_sriov_vf(adev)&& !amdgpu_sriov_is_pp_one_vf(adev))
+		return 0;
+
 	if (!smu->pm_enabled)
 		return 0;
 
-	if(!smu->is_apu)
-		baco_feature_is_enabled = smu_feature_is_enabled(smu, SMU_FEATURE_BACO_BIT);
-=======
-	if (amdgpu_sriov_vf(adev)&& !amdgpu_sriov_is_pp_one_vf(adev))
-		return 0;
->>>>>>> 675a03b4
-
-	if (!smu->pm_enabled)
-		return 0;
-
-<<<<<<< HEAD
-	if (baco_feature_is_enabled) {
-		ret = smu_feature_set_enabled(smu, SMU_FEATURE_BACO_BIT, true);
-		if (ret) {
-			pr_warn("set BACO feature enabled failed, return %d\n", ret);
-=======
 	if(!amdgpu_sriov_vf(adev)) {
 		ret = smu_disable_dpm(smu);
 		if (ret)
->>>>>>> 675a03b4
 			return ret;
 	}
 
@@ -2151,8 +2085,6 @@
 	mutex_unlock(&smu->mutex);
 
 	return 0;
-<<<<<<< HEAD
-=======
 }
 
 int smu_set_ac_dc(struct smu_context *smu)
@@ -2176,7 +2108,6 @@
 	mutex_unlock(&smu->mutex);
 
 	return ret;
->>>>>>> 675a03b4
 }
 
 const struct amd_ip_funcs smu_ip_funcs = {
@@ -2671,7 +2602,6 @@
 }
 
 int smu_baco_enter(struct smu_context *smu)
-<<<<<<< HEAD
 {
 	int ret = 0;
 
@@ -2686,30 +2616,11 @@
 }
 
 int smu_baco_exit(struct smu_context *smu)
-=======
->>>>>>> 675a03b4
-{
-	int ret = 0;
-
-	mutex_lock(&smu->mutex);
-
-<<<<<<< HEAD
-=======
-	if (smu->ppt_funcs->baco_enter)
-		ret = smu->ppt_funcs->baco_enter(smu);
-
-	mutex_unlock(&smu->mutex);
-
-	return ret;
-}
-
-int smu_baco_exit(struct smu_context *smu)
-{
-	int ret = 0;
-
-	mutex_lock(&smu->mutex);
-
->>>>>>> 675a03b4
+{
+	int ret = 0;
+
+	mutex_lock(&smu->mutex);
+
 	if (smu->ppt_funcs->baco_exit)
 		ret = smu->ppt_funcs->baco_exit(smu);
 
