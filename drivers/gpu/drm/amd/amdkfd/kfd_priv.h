/*
 * Copyright 2014 Advanced Micro Devices, Inc.
 *
 * Permission is hereby granted, free of charge, to any person obtaining a
 * copy of this software and associated documentation files (the "Software"),
 * to deal in the Software without restriction, including without limitation
 * the rights to use, copy, modify, merge, publish, distribute, sublicense,
 * and/or sell copies of the Software, and to permit persons to whom the
 * Software is furnished to do so, subject to the following conditions:
 *
 * The above copyright notice and this permission notice shall be included in
 * all copies or substantial portions of the Software.
 *
 * THE SOFTWARE IS PROVIDED "AS IS", WITHOUT WARRANTY OF ANY KIND, EXPRESS OR
 * IMPLIED, INCLUDING BUT NOT LIMITED TO THE WARRANTIES OF MERCHANTABILITY,
 * FITNESS FOR A PARTICULAR PURPOSE AND NONINFRINGEMENT.  IN NO EVENT SHALL
 * THE COPYRIGHT HOLDER(S) OR AUTHOR(S) BE LIABLE FOR ANY CLAIM, DAMAGES OR
 * OTHER LIABILITY, WHETHER IN AN ACTION OF CONTRACT, TORT OR OTHERWISE,
 * ARISING FROM, OUT OF OR IN CONNECTION WITH THE SOFTWARE OR THE USE OR
 * OTHER DEALINGS IN THE SOFTWARE.
 */

#ifndef KFD_PRIV_H_INCLUDED
#define KFD_PRIV_H_INCLUDED

#include <linux/hashtable.h>
#include <linux/mmu_notifier.h>
#include <linux/mutex.h>
#include <linux/types.h>
#include <linux/atomic.h>
#include <linux/workqueue.h>
#include <linux/spinlock.h>
#include <linux/kfd_ioctl.h>
#include <linux/idr.h>
#include <linux/kfifo.h>
#include <linux/seq_file.h>
#include <linux/kref.h>
#include <kgd_kfd_interface.h>

#include "amd_shared.h"

#define KFD_MAX_RING_ENTRY_SIZE	8

#define KFD_SYSFS_FILE_MODE 0444

/* GPU ID hash width in bits */
#define KFD_GPU_ID_HASH_WIDTH 16

/* Use upper bits of mmap offset to store KFD driver specific information.
 * BITS[63:62] - Encode MMAP type
 * BITS[61:46] - Encode gpu_id. To identify to which GPU the offset belongs to
 * BITS[45:0]  - MMAP offset value
 *
 * NOTE: struct vm_area_struct.vm_pgoff uses offset in pages. Hence, these
 *  defines are w.r.t to PAGE_SIZE
 */
#define KFD_MMAP_TYPE_SHIFT	(62 - PAGE_SHIFT)
#define KFD_MMAP_TYPE_MASK	(0x3ULL << KFD_MMAP_TYPE_SHIFT)
#define KFD_MMAP_TYPE_DOORBELL	(0x3ULL << KFD_MMAP_TYPE_SHIFT)
#define KFD_MMAP_TYPE_EVENTS	(0x2ULL << KFD_MMAP_TYPE_SHIFT)
#define KFD_MMAP_TYPE_RESERVED_MEM	(0x1ULL << KFD_MMAP_TYPE_SHIFT)

#define KFD_MMAP_GPU_ID_SHIFT (46 - PAGE_SHIFT)
#define KFD_MMAP_GPU_ID_MASK (((1ULL << KFD_GPU_ID_HASH_WIDTH) - 1) \
				<< KFD_MMAP_GPU_ID_SHIFT)
#define KFD_MMAP_GPU_ID(gpu_id) ((((uint64_t)gpu_id) << KFD_MMAP_GPU_ID_SHIFT)\
				& KFD_MMAP_GPU_ID_MASK)
#define KFD_MMAP_GPU_ID_GET(offset)    ((offset & KFD_MMAP_GPU_ID_MASK) \
				>> KFD_MMAP_GPU_ID_SHIFT)

#define KFD_MMAP_OFFSET_VALUE_MASK	(0x3FFFFFFFFFFFULL >> PAGE_SHIFT)
#define KFD_MMAP_OFFSET_VALUE_GET(offset) (offset & KFD_MMAP_OFFSET_VALUE_MASK)

/*
 * When working with cp scheduler we should assign the HIQ manually or via
 * the amdgpu driver to a fixed hqd slot, here are the fixed HIQ hqd slot
 * definitions for Kaveri. In Kaveri only the first ME queues participates
 * in the cp scheduling taking that in mind we set the HIQ slot in the
 * second ME.
 */
#define KFD_CIK_HIQ_PIPE 4
#define KFD_CIK_HIQ_QUEUE 0

/* Macro for allocating structures */
#define kfd_alloc_struct(ptr_to_struct)	\
	((typeof(ptr_to_struct)) kzalloc(sizeof(*ptr_to_struct), GFP_KERNEL))

#define KFD_MAX_NUM_OF_PROCESSES 512
#define KFD_MAX_NUM_OF_QUEUES_PER_PROCESS 1024

/*
 * Size of the per-process TBA+TMA buffer: 2 pages
 *
 * The first page is the TBA used for the CWSR ISA code. The second
 * page is used as TMA for daisy changing a user-mode trap handler.
 */
#define KFD_CWSR_TBA_TMA_SIZE (PAGE_SIZE * 2)
#define KFD_CWSR_TMA_OFFSET PAGE_SIZE

/*
 * Kernel module parameter to specify maximum number of supported queues per
 * device
 */
extern int max_num_of_queues_per_device;

#define KFD_MAX_NUM_OF_QUEUES_PER_DEVICE_DEFAULT 4096
#define KFD_MAX_NUM_OF_QUEUES_PER_DEVICE		\
	(KFD_MAX_NUM_OF_PROCESSES *			\
			KFD_MAX_NUM_OF_QUEUES_PER_PROCESS)

#define KFD_KERNEL_QUEUE_SIZE 2048

/* Kernel module parameter to specify the scheduling policy */
extern int sched_policy;

/*
 * Kernel module parameter to specify the maximum process
 * number per HW scheduler
 */
extern int hws_max_conc_proc;

extern int cwsr_enable;

/*
 * Kernel module parameter to specify whether to send sigterm to HSA process on
 * unhandled exception
 */
extern int send_sigterm;

/*
 * This kernel module is used to simulate large bar machine on non-large bar
 * enabled machines.
 */
extern int debug_largebar;

/*
 * Ignore CRAT table during KFD initialization, can be used to work around
 * broken CRAT tables on some AMD systems
 */
extern int ignore_crat;

/*
 * Set sh_mem_config.retry_disable on Vega10
 */
extern int noretry;

/*
 * Halt if HWS hang is detected
 */
extern int halt_if_hws_hang;

/**
 * enum kfd_sched_policy
 *
 * @KFD_SCHED_POLICY_HWS: H/W scheduling policy known as command processor (cp)
 * scheduling. In this scheduling mode we're using the firmware code to
 * schedule the user mode queues and kernel queues such as HIQ and DIQ.
 * the HIQ queue is used as a special queue that dispatches the configuration
 * to the cp and the user mode queues list that are currently running.
 * the DIQ queue is a debugging queue that dispatches debugging commands to the
 * firmware.
 * in this scheduling mode user mode queues over subscription feature is
 * enabled.
 *
 * @KFD_SCHED_POLICY_HWS_NO_OVERSUBSCRIPTION: The same as above but the over
 * subscription feature disabled.
 *
 * @KFD_SCHED_POLICY_NO_HWS: no H/W scheduling policy is a mode which directly
 * set the command processor registers and sets the queues "manually". This
 * mode is used *ONLY* for debugging proposes.
 *
 */
enum kfd_sched_policy {
	KFD_SCHED_POLICY_HWS = 0,
	KFD_SCHED_POLICY_HWS_NO_OVERSUBSCRIPTION,
	KFD_SCHED_POLICY_NO_HWS
};

enum cache_policy {
	cache_policy_coherent,
	cache_policy_noncoherent
};

#define KFD_IS_SOC15(chip) ((chip) >= CHIP_VEGA10)

struct kfd_event_interrupt_class {
	bool (*interrupt_isr)(struct kfd_dev *dev,
			const uint32_t *ih_ring_entry, uint32_t *patched_ihre,
			bool *patched_flag);
	void (*interrupt_wq)(struct kfd_dev *dev,
			const uint32_t *ih_ring_entry);
};

struct kfd_device_info {
	enum amd_asic_type asic_family;
	const struct kfd_event_interrupt_class *event_interrupt_class;
	unsigned int max_pasid_bits;
	unsigned int max_no_of_hqd;
	unsigned int doorbell_size;
	size_t ih_ring_entry_size;
	uint8_t num_of_watch_points;
	uint16_t mqd_size_aligned;
	bool supports_cwsr;
	bool needs_iommu_device;
	bool needs_pci_atomics;
	unsigned int num_sdma_engines;
};

struct kfd_mem_obj {
	uint32_t range_start;
	uint32_t range_end;
	uint64_t gpu_addr;
	uint32_t *cpu_ptr;
	void *gtt_mem;
};

struct kfd_vmid_info {
	uint32_t first_vmid_kfd;
	uint32_t last_vmid_kfd;
	uint32_t vmid_num_kfd;
};

struct kfd_dev {
	struct kgd_dev *kgd;

	const struct kfd_device_info *device_info;
	struct pci_dev *pdev;

	unsigned int id;		/* topology stub index */

	phys_addr_t doorbell_base;	/* Start of actual doorbells used by
					 * KFD. It is aligned for mapping
					 * into user mode
					 */
	size_t doorbell_id_offset;	/* Doorbell offset (from KFD doorbell
					 * to HW doorbell, GFX reserved some
					 * at the start)
					 */
	u32 __iomem *doorbell_kernel_ptr; /* This is a pointer for a doorbells
					   * page used by kernel queue
					   */

	struct kgd2kfd_shared_resources shared_resources;
	struct kfd_vmid_info vm_info;

	const struct kfd2kgd_calls *kfd2kgd;
	struct mutex doorbell_mutex;
	DECLARE_BITMAP(doorbell_available_index,
			KFD_MAX_NUM_OF_QUEUES_PER_PROCESS);

	void *gtt_mem;
	uint64_t gtt_start_gpu_addr;
	void *gtt_start_cpu_ptr;
	void *gtt_sa_bitmap;
	struct mutex gtt_sa_lock;
	unsigned int gtt_sa_chunk_size;
	unsigned int gtt_sa_num_of_chunks;

	/* Interrupts */
	struct kfifo ih_fifo;
	struct workqueue_struct *ih_wq;
	struct work_struct interrupt_work;
	spinlock_t interrupt_lock;

	/* QCM Device instance */
	struct device_queue_manager *dqm;

	bool init_complete;
	/*
	 * Interrupts of interest to KFD are copied
	 * from the HW ring into a SW ring.
	 */
	bool interrupts_active;

	/* Debug manager */
	struct kfd_dbgmgr           *dbgmgr;

	/* Maximum process number mapped to HW scheduler */
	unsigned int max_proc_per_quantum;

	/* CWSR */
	bool cwsr_enabled;
	const void *cwsr_isa;
	unsigned int cwsr_isa_size;
<<<<<<< HEAD
=======

	/* xGMI */
	uint64_t hive_id;

	bool pci_atomic_requested;

	/* SRAM ECC flag */
	atomic_t sram_ecc_flag;

	/* Compute Profile ref. count */
	atomic_t compute_profile;
>>>>>>> 407d19ab
};

/* KGD2KFD callbacks */
void kgd2kfd_exit(void);
struct kfd_dev *kgd2kfd_probe(struct kgd_dev *kgd,
			struct pci_dev *pdev, const struct kfd2kgd_calls *f2g);
bool kgd2kfd_device_init(struct kfd_dev *kfd,
			const struct kgd2kfd_shared_resources *gpu_resources);
void kgd2kfd_device_exit(struct kfd_dev *kfd);

enum kfd_mempool {
	KFD_MEMPOOL_SYSTEM_CACHEABLE = 1,
	KFD_MEMPOOL_SYSTEM_WRITECOMBINE = 2,
	KFD_MEMPOOL_FRAMEBUFFER = 3,
};

/* Character device interface */
int kfd_chardev_init(void);
void kfd_chardev_exit(void);
struct device *kfd_chardev(void);

/**
 * enum kfd_unmap_queues_filter
 *
 * @KFD_UNMAP_QUEUES_FILTER_SINGLE_QUEUE: Preempts single queue.
 *
 * @KFD_UNMAP_QUEUES_FILTER_ALL_QUEUES: Preempts all queues in the
 *						running queues list.
 *
 * @KFD_UNMAP_QUEUES_FILTER_BY_PASID: Preempts queues that belongs to
 *						specific process.
 *
 */
enum kfd_unmap_queues_filter {
	KFD_UNMAP_QUEUES_FILTER_SINGLE_QUEUE,
	KFD_UNMAP_QUEUES_FILTER_ALL_QUEUES,
	KFD_UNMAP_QUEUES_FILTER_DYNAMIC_QUEUES,
	KFD_UNMAP_QUEUES_FILTER_BY_PASID
};

/**
 * enum kfd_queue_type
 *
 * @KFD_QUEUE_TYPE_COMPUTE: Regular user mode queue type.
 *
 * @KFD_QUEUE_TYPE_SDMA: Sdma user mode queue type.
 *
 * @KFD_QUEUE_TYPE_HIQ: HIQ queue type.
 *
 * @KFD_QUEUE_TYPE_DIQ: DIQ queue type.
 */
enum kfd_queue_type  {
	KFD_QUEUE_TYPE_COMPUTE,
	KFD_QUEUE_TYPE_SDMA,
	KFD_QUEUE_TYPE_HIQ,
	KFD_QUEUE_TYPE_DIQ
};

enum kfd_queue_format {
	KFD_QUEUE_FORMAT_PM4,
	KFD_QUEUE_FORMAT_AQL
};

/**
 * struct queue_properties
 *
 * @type: The queue type.
 *
 * @queue_id: Queue identifier.
 *
 * @queue_address: Queue ring buffer address.
 *
 * @queue_size: Queue ring buffer size.
 *
 * @priority: Defines the queue priority relative to other queues in the
 * process.
 * This is just an indication and HW scheduling may override the priority as
 * necessary while keeping the relative prioritization.
 * the priority granularity is from 0 to f which f is the highest priority.
 * currently all queues are initialized with the highest priority.
 *
 * @queue_percent: This field is partially implemented and currently a zero in
 * this field defines that the queue is non active.
 *
 * @read_ptr: User space address which points to the number of dwords the
 * cp read from the ring buffer. This field updates automatically by the H/W.
 *
 * @write_ptr: Defines the number of dwords written to the ring buffer.
 *
 * @doorbell_ptr: This field aim is to notify the H/W of new packet written to
 * the queue ring buffer. This field should be similar to write_ptr and the
 * user should update this field after he updated the write_ptr.
 *
 * @doorbell_off: The doorbell offset in the doorbell pci-bar.
 *
 * @is_interop: Defines if this is a interop queue. Interop queue means that
 * the queue can access both graphics and compute resources.
 *
 * @is_evicted: Defines if the queue is evicted. Only active queues
 * are evicted, rendering them inactive.
 *
 * @is_active: Defines if the queue is active or not. @is_active and
 * @is_evicted are protected by the DQM lock.
 *
 * @vmid: If the scheduling mode is no cp scheduling the field defines the vmid
 * of the queue.
 *
 * This structure represents the queue properties for each queue no matter if
 * it's user mode or kernel mode queue.
 *
 */
struct queue_properties {
	enum kfd_queue_type type;
	enum kfd_queue_format format;
	unsigned int queue_id;
	uint64_t queue_address;
	uint64_t  queue_size;
	uint32_t priority;
	uint32_t queue_percent;
	uint32_t *read_ptr;
	uint32_t *write_ptr;
	void __iomem *doorbell_ptr;
	uint32_t doorbell_off;
	bool is_interop;
	bool is_evicted;
	bool is_active;
	/* Not relevant for user mode queues in cp scheduling */
	unsigned int vmid;
	/* Relevant only for sdma queues*/
	uint32_t sdma_engine_id;
	uint32_t sdma_queue_id;
	uint32_t sdma_vm_addr;
	/* Relevant only for VI */
	uint64_t eop_ring_buffer_address;
	uint32_t eop_ring_buffer_size;
	uint64_t ctx_save_restore_area_address;
	uint32_t ctx_save_restore_area_size;
	uint32_t ctl_stack_size;
	uint64_t tba_addr;
	uint64_t tma_addr;
	/* Relevant for CU */
	uint32_t cu_mask_count; /* Must be a multiple of 32 */
	uint32_t *cu_mask;
};

/**
 * struct queue
 *
 * @list: Queue linked list.
 *
 * @mqd: The queue MQD.
 *
 * @mqd_mem_obj: The MQD local gpu memory object.
 *
 * @gart_mqd_addr: The MQD gart mc address.
 *
 * @properties: The queue properties.
 *
 * @mec: Used only in no cp scheduling mode and identifies to micro engine id
 *	 that the queue should be execute on.
 *
 * @pipe: Used only in no cp scheduling mode and identifies the queue's pipe
 *	  id.
 *
 * @queue: Used only in no cp scheduliong mode and identifies the queue's slot.
 *
 * @process: The kfd process that created this queue.
 *
 * @device: The kfd device that created this queue.
 *
 * This structure represents user mode compute queues.
 * It contains all the necessary data to handle such queues.
 *
 */

struct queue {
	struct list_head list;
	void *mqd;
	struct kfd_mem_obj *mqd_mem_obj;
	uint64_t gart_mqd_addr;
	struct queue_properties properties;

	uint32_t mec;
	uint32_t pipe;
	uint32_t queue;

	unsigned int sdma_id;
	unsigned int doorbell_id;

	struct kfd_process	*process;
	struct kfd_dev		*device;
};

/*
 * Please read the kfd_mqd_manager.h description.
 */
enum KFD_MQD_TYPE {
	KFD_MQD_TYPE_COMPUTE = 0,	/* for no cp scheduling */
	KFD_MQD_TYPE_HIQ,		/* for hiq */
	KFD_MQD_TYPE_CP,		/* for cp queues and diq */
	KFD_MQD_TYPE_SDMA,		/* for sdma queues */
	KFD_MQD_TYPE_MAX
};

struct scheduling_resources {
	unsigned int vmid_mask;
	enum kfd_queue_type type;
	uint64_t queue_mask;
	uint64_t gws_mask;
	uint32_t oac_mask;
	uint32_t gds_heap_base;
	uint32_t gds_heap_size;
};

struct process_queue_manager {
	/* data */
	struct kfd_process	*process;
	struct list_head	queues;
	unsigned long		*queue_slot_bitmap;
};

struct qcm_process_device {
	/* The Device Queue Manager that owns this data */
	struct device_queue_manager *dqm;
	struct process_queue_manager *pqm;
	/* Queues list */
	struct list_head queues_list;
	struct list_head priv_queue_list;

	unsigned int queue_count;
	unsigned int vmid;
	bool is_debug;
	unsigned int evicted; /* eviction counter, 0=active */

	/* This flag tells if we should reset all wavefronts on
	 * process termination
	 */
	bool reset_wavefronts;

	/*
	 * All the memory management data should be here too
	 */
	uint64_t gds_context_area;
	uint32_t sh_mem_config;
	uint32_t sh_mem_bases;
	uint32_t sh_mem_ape1_base;
	uint32_t sh_mem_ape1_limit;
	uint32_t page_table_base;
	uint32_t gds_size;
	uint32_t num_gws;
	uint32_t num_oac;
	uint32_t sh_hidden_private_base;

	/* CWSR memory */
	void *cwsr_kaddr;
	uint64_t cwsr_base;
	uint64_t tba_addr;
	uint64_t tma_addr;

	/* IB memory */
	uint64_t ib_base;
	void *ib_kaddr;

	/* doorbell resources per process per device */
	unsigned long *doorbell_bitmap;
};

/* KFD Memory Eviction */

/* Approx. wait time before attempting to restore evicted BOs */
#define PROCESS_RESTORE_TIME_MS 100
/* Approx. back off time if restore fails due to lack of memory */
#define PROCESS_BACK_OFF_TIME_MS 100
/* Approx. time before evicting the process again */
#define PROCESS_ACTIVE_TIME_MS 10

int kgd2kfd_quiesce_mm(struct mm_struct *mm);
int kgd2kfd_resume_mm(struct mm_struct *mm);
int kgd2kfd_schedule_evict_and_restore_process(struct mm_struct *mm,
					       struct dma_fence *fence);

/* 8 byte handle containing GPU ID in the most significant 4 bytes and
 * idr_handle in the least significant 4 bytes
 */
#define MAKE_HANDLE(gpu_id, idr_handle) \
	(((uint64_t)(gpu_id) << 32) + idr_handle)
#define GET_GPU_ID(handle) (handle >> 32)
#define GET_IDR_HANDLE(handle) (handle & 0xFFFFFFFF)

enum kfd_pdd_bound {
	PDD_UNBOUND = 0,
	PDD_BOUND,
	PDD_BOUND_SUSPENDED,
};

/* Data that is per-process-per device. */
struct kfd_process_device {
	/*
	 * List of all per-device data for a process.
	 * Starts from kfd_process.per_device_data.
	 */
	struct list_head per_device_list;

	/* The device that owns this data. */
	struct kfd_dev *dev;

	/* The process that owns this kfd_process_device. */
	struct kfd_process *process;

	/* per-process-per device QCM data structure */
	struct qcm_process_device qpd;

	/*Apertures*/
	uint64_t lds_base;
	uint64_t lds_limit;
	uint64_t gpuvm_base;
	uint64_t gpuvm_limit;
	uint64_t scratch_base;
	uint64_t scratch_limit;

	/* VM context for GPUVM allocations */
	struct file *drm_file;
	void *vm;

	/* GPUVM allocations storage */
	struct idr alloc_idr;

	/* Flag used to tell the pdd has dequeued from the dqm.
	 * This is used to prevent dev->dqm->ops.process_termination() from
	 * being called twice when it is already called in IOMMU callback
	 * function.
	 */
	bool already_dequeued;

	/* Is this process/pasid bound to this device? (amd_iommu_bind_pasid) */
	enum kfd_pdd_bound bound;
};

#define qpd_to_pdd(x) container_of(x, struct kfd_process_device, qpd)

/* Process data */
struct kfd_process {
	/*
	 * kfd_process are stored in an mm_struct*->kfd_process*
	 * hash table (kfd_processes in kfd_process.c)
	 */
	struct hlist_node kfd_processes;

	/*
	 * Opaque pointer to mm_struct. We don't hold a reference to
	 * it so it should never be dereferenced from here. This is
	 * only used for looking up processes by their mm.
	 */
	void *mm;

	struct kref ref;
	struct work_struct release_work;

	struct mutex mutex;

	/*
	 * In any process, the thread that started main() is the lead
	 * thread and outlives the rest.
	 * It is here because amd_iommu_bind_pasid wants a task_struct.
	 * It can also be used for safely getting a reference to the
	 * mm_struct of the process.
	 */
	struct task_struct *lead_thread;

	/* We want to receive a notification when the mm_struct is destroyed */
	struct mmu_notifier mmu_notifier;

	/* Use for delayed freeing of kfd_process structure */
	struct rcu_head	rcu;

	unsigned int pasid;
	unsigned int doorbell_index;

	/*
	 * List of kfd_process_device structures,
	 * one for each device the process is using.
	 */
	struct list_head per_device_data;

	struct process_queue_manager pqm;

	/*Is the user space process 32 bit?*/
	bool is_32bit_user_mode;

	/* Event-related data */
	struct mutex event_mutex;
	/* Event ID allocator and lookup */
	struct idr event_idr;
	/* Event page */
	struct kfd_signal_page *signal_page;
	size_t signal_mapped_size;
	size_t signal_event_count;
	bool signal_event_limit_reached;

	/* Information used for memory eviction */
	void *kgd_process_info;
	/* Eviction fence that is attached to all the BOs of this process. The
	 * fence will be triggered during eviction and new one will be created
	 * during restore
	 */
	struct dma_fence *ef;

	/* Work items for evicting and restoring BOs */
	struct delayed_work eviction_work;
	struct delayed_work restore_work;
	/* seqno of the last scheduled eviction */
	unsigned int last_eviction_seqno;
	/* Approx. the last timestamp (in jiffies) when the process was
	 * restored after an eviction
	 */
	unsigned long last_restore_timestamp;
};

#define KFD_PROCESS_TABLE_SIZE 5 /* bits: 32 entries */
extern DECLARE_HASHTABLE(kfd_processes_table, KFD_PROCESS_TABLE_SIZE);
extern struct srcu_struct kfd_processes_srcu;

/**
 * Ioctl function type.
 *
 * \param filep pointer to file structure.
 * \param p amdkfd process pointer.
 * \param data pointer to arg that was copied from user.
 */
typedef int amdkfd_ioctl_t(struct file *filep, struct kfd_process *p,
				void *data);

struct amdkfd_ioctl_desc {
	unsigned int cmd;
	int flags;
	amdkfd_ioctl_t *func;
	unsigned int cmd_drv;
	const char *name;
};

int kfd_process_create_wq(void);
void kfd_process_destroy_wq(void);
struct kfd_process *kfd_create_process(struct file *filep);
struct kfd_process *kfd_get_process(const struct task_struct *);
struct kfd_process *kfd_lookup_process_by_pasid(unsigned int pasid);
struct kfd_process *kfd_lookup_process_by_mm(const struct mm_struct *mm);
void kfd_unref_process(struct kfd_process *p);
int kfd_process_evict_queues(struct kfd_process *p);
int kfd_process_restore_queues(struct kfd_process *p);
void kfd_suspend_all_processes(void);
int kfd_resume_all_processes(void);

int kfd_process_device_init_vm(struct kfd_process_device *pdd,
			       struct file *drm_file);
struct kfd_process_device *kfd_bind_process_to_device(struct kfd_dev *dev,
						struct kfd_process *p);
struct kfd_process_device *kfd_get_process_device_data(struct kfd_dev *dev,
							struct kfd_process *p);
struct kfd_process_device *kfd_create_process_device_data(struct kfd_dev *dev,
							struct kfd_process *p);

int kfd_reserved_mem_mmap(struct kfd_dev *dev, struct kfd_process *process,
			  struct vm_area_struct *vma);

/* KFD process API for creating and translating handles */
int kfd_process_device_create_obj_handle(struct kfd_process_device *pdd,
					void *mem);
void *kfd_process_device_translate_handle(struct kfd_process_device *p,
					int handle);
void kfd_process_device_remove_obj_handle(struct kfd_process_device *pdd,
					int handle);

/* Process device data iterator */
struct kfd_process_device *kfd_get_first_process_device_data(
							struct kfd_process *p);
struct kfd_process_device *kfd_get_next_process_device_data(
						struct kfd_process *p,
						struct kfd_process_device *pdd);
bool kfd_has_process_device_data(struct kfd_process *p);

/* PASIDs */
int kfd_pasid_init(void);
void kfd_pasid_exit(void);
bool kfd_set_pasid_limit(unsigned int new_limit);
unsigned int kfd_get_pasid_limit(void);
unsigned int kfd_pasid_alloc(void);
void kfd_pasid_free(unsigned int pasid);

/* Doorbells */
size_t kfd_doorbell_process_slice(struct kfd_dev *kfd);
int kfd_doorbell_init(struct kfd_dev *kfd);
void kfd_doorbell_fini(struct kfd_dev *kfd);
int kfd_doorbell_mmap(struct kfd_dev *dev, struct kfd_process *process,
		      struct vm_area_struct *vma);
void __iomem *kfd_get_kernel_doorbell(struct kfd_dev *kfd,
					unsigned int *doorbell_off);
void kfd_release_kernel_doorbell(struct kfd_dev *kfd, u32 __iomem *db_addr);
u32 read_kernel_doorbell(u32 __iomem *db);
void write_kernel_doorbell(void __iomem *db, u32 value);
void write_kernel_doorbell64(void __iomem *db, u64 value);
unsigned int kfd_doorbell_id_to_offset(struct kfd_dev *kfd,
					struct kfd_process *process,
					unsigned int doorbell_id);
phys_addr_t kfd_get_process_doorbells(struct kfd_dev *dev,
					struct kfd_process *process);
int kfd_alloc_process_doorbells(struct kfd_process *process);
void kfd_free_process_doorbells(struct kfd_process *process);

/* GTT Sub-Allocator */

int kfd_gtt_sa_allocate(struct kfd_dev *kfd, unsigned int size,
			struct kfd_mem_obj **mem_obj);

int kfd_gtt_sa_free(struct kfd_dev *kfd, struct kfd_mem_obj *mem_obj);

extern struct device *kfd_device;

/* Topology */
int kfd_topology_init(void);
void kfd_topology_shutdown(void);
int kfd_topology_add_device(struct kfd_dev *gpu);
int kfd_topology_remove_device(struct kfd_dev *gpu);
struct kfd_topology_device *kfd_topology_device_by_proximity_domain(
						uint32_t proximity_domain);
struct kfd_topology_device *kfd_topology_device_by_id(uint32_t gpu_id);
struct kfd_dev *kfd_device_by_id(uint32_t gpu_id);
struct kfd_dev *kfd_device_by_pci_dev(const struct pci_dev *pdev);
int kfd_topology_enum_kfd_devices(uint8_t idx, struct kfd_dev **kdev);
int kfd_numa_node_to_apic_id(int numa_node_id);

/* Interrupts */
int kfd_interrupt_init(struct kfd_dev *dev);
void kfd_interrupt_exit(struct kfd_dev *dev);
void kgd2kfd_interrupt(struct kfd_dev *kfd, const void *ih_ring_entry);
bool enqueue_ih_ring_entry(struct kfd_dev *kfd,	const void *ih_ring_entry);
bool interrupt_is_wanted(struct kfd_dev *dev,
				const uint32_t *ih_ring_entry,
				uint32_t *patched_ihre, bool *flag);

/* Power Management */
void kgd2kfd_suspend(struct kfd_dev *kfd);
int kgd2kfd_resume(struct kfd_dev *kfd);

/* GPU reset */
int kgd2kfd_pre_reset(struct kfd_dev *kfd);
int kgd2kfd_post_reset(struct kfd_dev *kfd);

/* amdkfd Apertures */
int kfd_init_apertures(struct kfd_process *process);

/* Queue Context Management */
int init_queue(struct queue **q, const struct queue_properties *properties);
void uninit_queue(struct queue *q);
void print_queue_properties(struct queue_properties *q);
void print_queue(struct queue *q);

struct mqd_manager *mqd_manager_init(enum KFD_MQD_TYPE type,
					struct kfd_dev *dev);
struct mqd_manager *mqd_manager_init_cik(enum KFD_MQD_TYPE type,
		struct kfd_dev *dev);
struct mqd_manager *mqd_manager_init_cik_hawaii(enum KFD_MQD_TYPE type,
		struct kfd_dev *dev);
struct mqd_manager *mqd_manager_init_vi(enum KFD_MQD_TYPE type,
		struct kfd_dev *dev);
struct mqd_manager *mqd_manager_init_vi_tonga(enum KFD_MQD_TYPE type,
		struct kfd_dev *dev);
struct mqd_manager *mqd_manager_init_v9(enum KFD_MQD_TYPE type,
		struct kfd_dev *dev);
struct device_queue_manager *device_queue_manager_init(struct kfd_dev *dev);
void device_queue_manager_uninit(struct device_queue_manager *dqm);
struct kernel_queue *kernel_queue_init(struct kfd_dev *dev,
					enum kfd_queue_type type);
void kernel_queue_uninit(struct kernel_queue *kq);
int kfd_process_vm_fault(struct device_queue_manager *dqm, unsigned int pasid);

/* Process Queue Manager */
struct process_queue_node {
	struct queue *q;
	struct kernel_queue *kq;
	struct list_head process_queue_list;
};

void kfd_process_dequeue_from_device(struct kfd_process_device *pdd);
void kfd_process_dequeue_from_all_devices(struct kfd_process *p);
int pqm_init(struct process_queue_manager *pqm, struct kfd_process *p);
void pqm_uninit(struct process_queue_manager *pqm);
int pqm_create_queue(struct process_queue_manager *pqm,
			    struct kfd_dev *dev,
			    struct file *f,
			    struct queue_properties *properties,
			    unsigned int *qid);
int pqm_destroy_queue(struct process_queue_manager *pqm, unsigned int qid);
int pqm_update_queue(struct process_queue_manager *pqm, unsigned int qid,
			struct queue_properties *p);
int pqm_set_cu_mask(struct process_queue_manager *pqm, unsigned int qid,
			struct queue_properties *p);
struct kernel_queue *pqm_get_kernel_queue(struct process_queue_manager *pqm,
						unsigned int qid);

int amdkfd_fence_wait_timeout(unsigned int *fence_addr,
				unsigned int fence_value,
				unsigned int timeout_ms);

/* Packet Manager */

#define KFD_FENCE_COMPLETED (100)
#define KFD_FENCE_INIT   (10)

struct packet_manager {
	struct device_queue_manager *dqm;
	struct kernel_queue *priv_queue;
	struct mutex lock;
	bool allocated;
	struct kfd_mem_obj *ib_buffer_obj;
	unsigned int ib_size_bytes;

	const struct packet_manager_funcs *pmf;
};

struct packet_manager_funcs {
	/* Support ASIC-specific packet formats for PM4 packets */
	int (*map_process)(struct packet_manager *pm, uint32_t *buffer,
			struct qcm_process_device *qpd);
	int (*runlist)(struct packet_manager *pm, uint32_t *buffer,
			uint64_t ib, size_t ib_size_in_dwords, bool chain);
	int (*set_resources)(struct packet_manager *pm, uint32_t *buffer,
			struct scheduling_resources *res);
	int (*map_queues)(struct packet_manager *pm, uint32_t *buffer,
			struct queue *q, bool is_static);
	int (*unmap_queues)(struct packet_manager *pm, uint32_t *buffer,
			enum kfd_queue_type type,
			enum kfd_unmap_queues_filter mode,
			uint32_t filter_param, bool reset,
			unsigned int sdma_engine);
	int (*query_status)(struct packet_manager *pm, uint32_t *buffer,
			uint64_t fence_address,	uint32_t fence_value);
	int (*release_mem)(uint64_t gpu_addr, uint32_t *buffer);

	/* Packet sizes */
	int map_process_size;
	int runlist_size;
	int set_resources_size;
	int map_queues_size;
	int unmap_queues_size;
	int query_status_size;
	int release_mem_size;
};

extern const struct packet_manager_funcs kfd_vi_pm_funcs;
extern const struct packet_manager_funcs kfd_v9_pm_funcs;

int pm_init(struct packet_manager *pm, struct device_queue_manager *dqm);
void pm_uninit(struct packet_manager *pm);
int pm_send_set_resources(struct packet_manager *pm,
				struct scheduling_resources *res);
int pm_send_runlist(struct packet_manager *pm, struct list_head *dqm_queues);
int pm_send_query_status(struct packet_manager *pm, uint64_t fence_address,
				uint32_t fence_value);

int pm_send_unmap_queue(struct packet_manager *pm, enum kfd_queue_type type,
			enum kfd_unmap_queues_filter mode,
			uint32_t filter_param, bool reset,
			unsigned int sdma_engine);

void pm_release_ib(struct packet_manager *pm);

/* Following PM funcs can be shared among VI and AI */
unsigned int pm_build_pm4_header(unsigned int opcode, size_t packet_size);
int pm_set_resources_vi(struct packet_manager *pm, uint32_t *buffer,
				struct scheduling_resources *res);

uint64_t kfd_get_number_elems(struct kfd_dev *kfd);

/* Events */
extern const struct kfd_event_interrupt_class event_interrupt_class_cik;
extern const struct kfd_event_interrupt_class event_interrupt_class_v9;

extern const struct kfd_device_global_init_class device_global_init_class_cik;

void kfd_event_init_process(struct kfd_process *p);
void kfd_event_free_process(struct kfd_process *p);
int kfd_event_mmap(struct kfd_process *process, struct vm_area_struct *vma);
int kfd_wait_on_events(struct kfd_process *p,
		       uint32_t num_events, void __user *data,
		       bool all, uint32_t user_timeout_ms,
		       uint32_t *wait_result);
void kfd_signal_event_interrupt(unsigned int pasid, uint32_t partial_id,
				uint32_t valid_id_bits);
void kfd_signal_iommu_event(struct kfd_dev *dev,
		unsigned int pasid, unsigned long address,
		bool is_write_requested, bool is_execute_requested);
void kfd_signal_hw_exception_event(unsigned int pasid);
int kfd_set_event(struct kfd_process *p, uint32_t event_id);
int kfd_reset_event(struct kfd_process *p, uint32_t event_id);
int kfd_event_page_set(struct kfd_process *p, void *kernel_address,
		       uint64_t size);
int kfd_event_create(struct file *devkfd, struct kfd_process *p,
		     uint32_t event_type, bool auto_reset, uint32_t node_id,
		     uint32_t *event_id, uint32_t *event_trigger_data,
		     uint64_t *event_page_offset, uint32_t *event_slot_index);
int kfd_event_destroy(struct kfd_process *p, uint32_t event_id);

void kfd_signal_vm_fault_event(struct kfd_dev *dev, unsigned int pasid,
				struct kfd_vm_fault_info *info);

void kfd_signal_reset_event(struct kfd_dev *dev);

void kfd_flush_tlb(struct kfd_process_device *pdd);

int dbgdev_wave_reset_wavefronts(struct kfd_dev *dev, struct kfd_process *p);

bool kfd_is_locked(void);

/* Compute profile */
void kfd_inc_compute_active(struct kfd_dev *dev);
void kfd_dec_compute_active(struct kfd_dev *dev);

/* Debugfs */
#if defined(CONFIG_DEBUG_FS)

void kfd_debugfs_init(void);
void kfd_debugfs_fini(void);
int kfd_debugfs_mqds_by_process(struct seq_file *m, void *data);
int pqm_debugfs_mqds(struct seq_file *m, void *data);
int kfd_debugfs_hqds_by_device(struct seq_file *m, void *data);
int dqm_debugfs_hqds(struct seq_file *m, void *data);
int kfd_debugfs_rls_by_device(struct seq_file *m, void *data);
int pm_debugfs_runlist(struct seq_file *m, void *data);

int kfd_debugfs_hang_hws(struct kfd_dev *dev);
int pm_debugfs_hang_hws(struct packet_manager *pm);
int dqm_debugfs_execute_queues(struct device_queue_manager *dqm);

#else

static inline void kfd_debugfs_init(void) {}
static inline void kfd_debugfs_fini(void) {}

#endif

#endif<|MERGE_RESOLUTION|>--- conflicted
+++ resolved
@@ -97,19 +97,30 @@
 #define KFD_CWSR_TBA_TMA_SIZE (PAGE_SIZE * 2)
 #define KFD_CWSR_TMA_OFFSET PAGE_SIZE
 
-/*
- * Kernel module parameter to specify maximum number of supported queues per
- * device
- */
-extern int max_num_of_queues_per_device;
-
-#define KFD_MAX_NUM_OF_QUEUES_PER_DEVICE_DEFAULT 4096
 #define KFD_MAX_NUM_OF_QUEUES_PER_DEVICE		\
 	(KFD_MAX_NUM_OF_PROCESSES *			\
 			KFD_MAX_NUM_OF_QUEUES_PER_PROCESS)
 
 #define KFD_KERNEL_QUEUE_SIZE 2048
 
+/*
+ * 512 = 0x200
+ * The doorbell index distance between SDMA RLC (2*i) and (2*i+1) in the
+ * same SDMA engine on SOC15, which has 8-byte doorbells for SDMA.
+ * 512 8-byte doorbell distance (i.e. one page away) ensures that SDMA RLC
+ * (2*i+1) doorbells (in terms of the lower 12 bit address) lie exactly in
+ * the OFFSET and SIZE set in registers like BIF_SDMA0_DOORBELL_RANGE.
+ */
+#define KFD_QUEUE_DOORBELL_MIRROR_OFFSET 512
+
+
+/*
+ * Kernel module parameter to specify maximum number of supported queues per
+ * device
+ */
+extern int max_num_of_queues_per_device;
+
+
 /* Kernel module parameter to specify the scheduling policy */
 extern int sched_policy;
 
@@ -148,33 +159,6 @@
  * Halt if HWS hang is detected
  */
 extern int halt_if_hws_hang;
-
-/**
- * enum kfd_sched_policy
- *
- * @KFD_SCHED_POLICY_HWS: H/W scheduling policy known as command processor (cp)
- * scheduling. In this scheduling mode we're using the firmware code to
- * schedule the user mode queues and kernel queues such as HIQ and DIQ.
- * the HIQ queue is used as a special queue that dispatches the configuration
- * to the cp and the user mode queues list that are currently running.
- * the DIQ queue is a debugging queue that dispatches debugging commands to the
- * firmware.
- * in this scheduling mode user mode queues over subscription feature is
- * enabled.
- *
- * @KFD_SCHED_POLICY_HWS_NO_OVERSUBSCRIPTION: The same as above but the over
- * subscription feature disabled.
- *
- * @KFD_SCHED_POLICY_NO_HWS: no H/W scheduling policy is a mode which directly
- * set the command processor registers and sets the queues "manually". This
- * mode is used *ONLY* for debugging proposes.
- *
- */
-enum kfd_sched_policy {
-	KFD_SCHED_POLICY_HWS = 0,
-	KFD_SCHED_POLICY_HWS_NO_OVERSUBSCRIPTION,
-	KFD_SCHED_POLICY_NO_HWS
-};
 
 enum cache_policy {
 	cache_policy_coherent,
@@ -204,6 +188,7 @@
 	bool needs_iommu_device;
 	bool needs_pci_atomics;
 	unsigned int num_sdma_engines;
+	unsigned int num_sdma_queues_per_engine;
 };
 
 struct kfd_mem_obj {
@@ -275,6 +260,10 @@
 	/* Debug manager */
 	struct kfd_dbgmgr           *dbgmgr;
 
+	/* Firmware versions */
+	uint16_t mec_fw_version;
+	uint16_t sdma_fw_version;
+
 	/* Maximum process number mapped to HW scheduler */
 	unsigned int max_proc_per_quantum;
 
@@ -282,8 +271,6 @@
 	bool cwsr_enabled;
 	const void *cwsr_isa;
 	unsigned int cwsr_isa_size;
-<<<<<<< HEAD
-=======
 
 	/* xGMI */
 	uint64_t hive_id;
@@ -295,16 +282,7 @@
 
 	/* Compute Profile ref. count */
 	atomic_t compute_profile;
->>>>>>> 407d19ab
-};
-
-/* KGD2KFD callbacks */
-void kgd2kfd_exit(void);
-struct kfd_dev *kgd2kfd_probe(struct kgd_dev *kgd,
-			struct pci_dev *pdev, const struct kfd2kgd_calls *f2g);
-bool kgd2kfd_device_init(struct kfd_dev *kfd,
-			const struct kgd2kfd_shared_resources *gpu_resources);
-void kgd2kfd_device_exit(struct kfd_dev *kfd);
+};
 
 enum kfd_mempool {
 	KFD_MEMPOOL_SYSTEM_CACHEABLE = 1,
@@ -539,11 +517,12 @@
 	 * All the memory management data should be here too
 	 */
 	uint64_t gds_context_area;
+	/* Contains page table flags such as AMDGPU_PTE_VALID since gfx9 */
+	uint64_t page_table_base;
 	uint32_t sh_mem_config;
 	uint32_t sh_mem_bases;
 	uint32_t sh_mem_ape1_base;
 	uint32_t sh_mem_ape1_limit;
-	uint32_t page_table_base;
 	uint32_t gds_size;
 	uint32_t num_gws;
 	uint32_t num_oac;
@@ -571,11 +550,6 @@
 #define PROCESS_BACK_OFF_TIME_MS 100
 /* Approx. time before evicting the process again */
 #define PROCESS_ACTIVE_TIME_MS 10
-
-int kgd2kfd_quiesce_mm(struct mm_struct *mm);
-int kgd2kfd_resume_mm(struct mm_struct *mm);
-int kgd2kfd_schedule_evict_and_restore_process(struct mm_struct *mm,
-					       struct dma_fence *fence);
 
 /* 8 byte handle containing GPU ID in the most significant 4 bytes and
  * idr_handle in the least significant 4 bytes
@@ -735,6 +709,7 @@
 	unsigned int cmd_drv;
 	const char *name;
 };
+bool kfd_dev_is_large_bar(struct kfd_dev *dev);
 
 int kfd_process_create_wq(void);
 void kfd_process_destroy_wq(void);
@@ -823,25 +798,17 @@
 struct kfd_topology_device *kfd_topology_device_by_id(uint32_t gpu_id);
 struct kfd_dev *kfd_device_by_id(uint32_t gpu_id);
 struct kfd_dev *kfd_device_by_pci_dev(const struct pci_dev *pdev);
+struct kfd_dev *kfd_device_by_kgd(const struct kgd_dev *kgd);
 int kfd_topology_enum_kfd_devices(uint8_t idx, struct kfd_dev **kdev);
 int kfd_numa_node_to_apic_id(int numa_node_id);
 
 /* Interrupts */
 int kfd_interrupt_init(struct kfd_dev *dev);
 void kfd_interrupt_exit(struct kfd_dev *dev);
-void kgd2kfd_interrupt(struct kfd_dev *kfd, const void *ih_ring_entry);
 bool enqueue_ih_ring_entry(struct kfd_dev *kfd,	const void *ih_ring_entry);
 bool interrupt_is_wanted(struct kfd_dev *dev,
 				const uint32_t *ih_ring_entry,
 				uint32_t *patched_ihre, bool *flag);
-
-/* Power Management */
-void kgd2kfd_suspend(struct kfd_dev *kfd);
-int kgd2kfd_resume(struct kfd_dev *kfd);
-
-/* GPU reset */
-int kgd2kfd_pre_reset(struct kfd_dev *kfd);
-int kgd2kfd_post_reset(struct kfd_dev *kfd);
 
 /* amdkfd Apertures */
 int kfd_init_apertures(struct kfd_process *process);
@@ -894,6 +861,11 @@
 			struct queue_properties *p);
 struct kernel_queue *pqm_get_kernel_queue(struct process_queue_manager *pqm,
 						unsigned int qid);
+int pqm_get_wave_state(struct process_queue_manager *pqm,
+		       unsigned int qid,
+		       void __user *ctl_stack,
+		       u32 *ctl_stack_used_size,
+		       u32 *save_area_used_size);
 
 int amdkfd_fence_wait_timeout(unsigned int *fence_addr,
 				unsigned int fence_value,
