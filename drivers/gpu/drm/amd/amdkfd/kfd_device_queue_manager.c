/*
 * Copyright 2014 Advanced Micro Devices, Inc.
 *
 * Permission is hereby granted, free of charge, to any person obtaining a
 * copy of this software and associated documentation files (the "Software"),
 * to deal in the Software without restriction, including without limitation
 * the rights to use, copy, modify, merge, publish, distribute, sublicense,
 * and/or sell copies of the Software, and to permit persons to whom the
 * Software is furnished to do so, subject to the following conditions:
 *
 * The above copyright notice and this permission notice shall be included in
 * all copies or substantial portions of the Software.
 *
 * THE SOFTWARE IS PROVIDED "AS IS", WITHOUT WARRANTY OF ANY KIND, EXPRESS OR
 * IMPLIED, INCLUDING BUT NOT LIMITED TO THE WARRANTIES OF MERCHANTABILITY,
 * FITNESS FOR A PARTICULAR PURPOSE AND NONINFRINGEMENT.  IN NO EVENT SHALL
 * THE COPYRIGHT HOLDER(S) OR AUTHOR(S) BE LIABLE FOR ANY CLAIM, DAMAGES OR
 * OTHER LIABILITY, WHETHER IN AN ACTION OF CONTRACT, TORT OR OTHERWISE,
 * ARISING FROM, OUT OF OR IN CONNECTION WITH THE SOFTWARE OR THE USE OR
 * OTHER DEALINGS IN THE SOFTWARE.
 *
 */

#include <linux/ratelimit.h>
#include <linux/printk.h>
#include <linux/slab.h>
#include <linux/list.h>
#include <linux/types.h>
#include <linux/bitops.h>
#include <linux/sched.h>
#include "kfd_priv.h"
#include "kfd_device_queue_manager.h"
#include "kfd_mqd_manager.h"
#include "cik_regs.h"
#include "kfd_kernel_queue.h"

/* Size of the per-pipe EOP queue */
#define CIK_HPD_EOP_BYTES_LOG2 11
#define CIK_HPD_EOP_BYTES (1U << CIK_HPD_EOP_BYTES_LOG2)

static int set_pasid_vmid_mapping(struct device_queue_manager *dqm,
					unsigned int pasid, unsigned int vmid);

static int create_compute_queue_nocpsch(struct device_queue_manager *dqm,
					struct queue *q,
					struct qcm_process_device *qpd);

static int execute_queues_cpsch(struct device_queue_manager *dqm,
				enum kfd_unmap_queues_filter filter,
				uint32_t filter_param);
static int unmap_queues_cpsch(struct device_queue_manager *dqm,
				enum kfd_unmap_queues_filter filter,
				uint32_t filter_param);

static int map_queues_cpsch(struct device_queue_manager *dqm);

static int create_sdma_queue_nocpsch(struct device_queue_manager *dqm,
					struct queue *q,
					struct qcm_process_device *qpd);

static void deallocate_sdma_queue(struct device_queue_manager *dqm,
				unsigned int sdma_queue_id);

static void kfd_process_hw_exception(struct work_struct *work);

static inline
enum KFD_MQD_TYPE get_mqd_type_from_queue_type(enum kfd_queue_type type)
{
	if (type == KFD_QUEUE_TYPE_SDMA)
		return KFD_MQD_TYPE_SDMA;
	return KFD_MQD_TYPE_CP;
}

static bool is_pipe_enabled(struct device_queue_manager *dqm, int mec, int pipe)
{
	int i;
	int pipe_offset = mec * dqm->dev->shared_resources.num_pipe_per_mec
		+ pipe * dqm->dev->shared_resources.num_queue_per_pipe;

	/* queue is available for KFD usage if bit is 1 */
	for (i = 0; i <  dqm->dev->shared_resources.num_queue_per_pipe; ++i)
		if (test_bit(pipe_offset + i,
			      dqm->dev->shared_resources.queue_bitmap))
			return true;
	return false;
}

unsigned int get_queues_num(struct device_queue_manager *dqm)
{
	return bitmap_weight(dqm->dev->shared_resources.queue_bitmap,
				KGD_MAX_QUEUES);
}

unsigned int get_queues_per_pipe(struct device_queue_manager *dqm)
{
	return dqm->dev->shared_resources.num_queue_per_pipe;
}

unsigned int get_pipes_per_mec(struct device_queue_manager *dqm)
{
	return dqm->dev->shared_resources.num_pipe_per_mec;
}

static unsigned int get_num_sdma_engines(struct device_queue_manager *dqm)
{
	return dqm->dev->device_info->num_sdma_engines;
}

unsigned int get_num_sdma_queues(struct device_queue_manager *dqm)
{
	return dqm->dev->device_info->num_sdma_engines
			* KFD_SDMA_QUEUES_PER_ENGINE;
}

void program_sh_mem_settings(struct device_queue_manager *dqm,
					struct qcm_process_device *qpd)
{
	return dqm->dev->kfd2kgd->program_sh_mem_settings(
						dqm->dev->kgd, qpd->vmid,
						qpd->sh_mem_config,
						qpd->sh_mem_ape1_base,
						qpd->sh_mem_ape1_limit,
						qpd->sh_mem_bases);
}

static int allocate_doorbell(struct qcm_process_device *qpd, struct queue *q)
{
	struct kfd_dev *dev = qpd->dqm->dev;

	if (!KFD_IS_SOC15(dev->device_info->asic_family)) {
		/* On pre-SOC15 chips we need to use the queue ID to
		 * preserve the user mode ABI.
		 */
		q->doorbell_id = q->properties.queue_id;
	} else if (q->properties.type == KFD_QUEUE_TYPE_SDMA) {
		/* For SDMA queues on SOC15, use static doorbell
		 * assignments based on the engine and queue.
		 */
		q->doorbell_id = dev->shared_resources.sdma_doorbell
			[q->properties.sdma_engine_id]
			[q->properties.sdma_queue_id];
	} else {
		/* For CP queues on SOC15 reserve a free doorbell ID */
		unsigned int found;

		found = find_first_zero_bit(qpd->doorbell_bitmap,
					    KFD_MAX_NUM_OF_QUEUES_PER_PROCESS);
		if (found >= KFD_MAX_NUM_OF_QUEUES_PER_PROCESS) {
			pr_debug("No doorbells available");
			return -EBUSY;
		}
		set_bit(found, qpd->doorbell_bitmap);
		q->doorbell_id = found;
	}

	q->properties.doorbell_off =
		kfd_doorbell_id_to_offset(dev, q->process,
					  q->doorbell_id);

	return 0;
}

static void deallocate_doorbell(struct qcm_process_device *qpd,
				struct queue *q)
{
	unsigned int old;
	struct kfd_dev *dev = qpd->dqm->dev;

	if (!KFD_IS_SOC15(dev->device_info->asic_family) ||
	    q->properties.type == KFD_QUEUE_TYPE_SDMA)
		return;

	old = test_and_clear_bit(q->doorbell_id, qpd->doorbell_bitmap);
	WARN_ON(!old);
}

static int allocate_vmid(struct device_queue_manager *dqm,
			struct qcm_process_device *qpd,
			struct queue *q)
{
	int bit, allocated_vmid;

	if (dqm->vmid_bitmap == 0)
		return -ENOMEM;

	bit = ffs(dqm->vmid_bitmap) - 1;
	dqm->vmid_bitmap &= ~(1 << bit);

	allocated_vmid = bit + dqm->dev->vm_info.first_vmid_kfd;
	pr_debug("vmid allocation %d\n", allocated_vmid);
	qpd->vmid = allocated_vmid;
	q->properties.vmid = allocated_vmid;

	set_pasid_vmid_mapping(dqm, q->process->pasid, q->properties.vmid);
	program_sh_mem_settings(dqm, qpd);

	/* qpd->page_table_base is set earlier when register_process()
	 * is called, i.e. when the first queue is created.
	 */
	dqm->dev->kfd2kgd->set_vm_context_page_table_base(dqm->dev->kgd,
			qpd->vmid,
			qpd->page_table_base);
	/* invalidate the VM context after pasid and vmid mapping is set up */
	kfd_flush_tlb(qpd_to_pdd(qpd));

	return 0;
}

static int flush_texture_cache_nocpsch(struct kfd_dev *kdev,
				struct qcm_process_device *qpd)
{
	const struct packet_manager_funcs *pmf = qpd->dqm->packets.pmf;
	int ret;

	if (!qpd->ib_kaddr)
		return -ENOMEM;

	ret = pmf->release_mem(qpd->ib_base, (uint32_t *)qpd->ib_kaddr);
	if (ret)
		return ret;

	return kdev->kfd2kgd->submit_ib(kdev->kgd, KGD_ENGINE_MEC1, qpd->vmid,
				qpd->ib_base, (uint32_t *)qpd->ib_kaddr,
				pmf->release_mem_size / sizeof(uint32_t));
}

static void deallocate_vmid(struct device_queue_manager *dqm,
				struct qcm_process_device *qpd,
				struct queue *q)
{
	int bit = qpd->vmid - dqm->dev->vm_info.first_vmid_kfd;

	/* On GFX v7, CP doesn't flush TC at dequeue */
	if (q->device->device_info->asic_family == CHIP_HAWAII)
		if (flush_texture_cache_nocpsch(q->device, qpd))
			pr_err("Failed to flush TC\n");

	kfd_flush_tlb(qpd_to_pdd(qpd));

	/* Release the vmid mapping */
	set_pasid_vmid_mapping(dqm, 0, qpd->vmid);

	dqm->vmid_bitmap |= (1 << bit);
	qpd->vmid = 0;
	q->properties.vmid = 0;
}

static int create_queue_nocpsch(struct device_queue_manager *dqm,
				struct queue *q,
				struct qcm_process_device *qpd)
{
	int retval;

	print_queue(q);

	dqm_lock(dqm);

	if (dqm->total_queue_count >= max_num_of_queues_per_device) {
		pr_warn("Can't create new usermode queue because %d queues were already created\n",
				dqm->total_queue_count);
		retval = -EPERM;
		goto out_unlock;
	}

	if (list_empty(&qpd->queues_list)) {
		retval = allocate_vmid(dqm, qpd, q);
		if (retval)
			goto out_unlock;
	}
	q->properties.vmid = qpd->vmid;
	/*
	 * Eviction state logic: we only mark active queues as evicted
	 * to avoid the overhead of restoring inactive queues later
	 */
	if (qpd->evicted)
		q->properties.is_evicted = (q->properties.queue_size > 0 &&
					    q->properties.queue_percent > 0 &&
					    q->properties.queue_address != 0);

	q->properties.tba_addr = qpd->tba_addr;
	q->properties.tma_addr = qpd->tma_addr;

	if (q->properties.type == KFD_QUEUE_TYPE_COMPUTE)
		retval = create_compute_queue_nocpsch(dqm, q, qpd);
	else if (q->properties.type == KFD_QUEUE_TYPE_SDMA)
		retval = create_sdma_queue_nocpsch(dqm, q, qpd);
	else
		retval = -EINVAL;

	if (retval) {
		if (list_empty(&qpd->queues_list))
			deallocate_vmid(dqm, qpd, q);
		goto out_unlock;
	}

	list_add(&q->list, &qpd->queues_list);
	qpd->queue_count++;
	if (q->properties.is_active)
		dqm->queue_count++;

	if (q->properties.type == KFD_QUEUE_TYPE_SDMA)
		dqm->sdma_queue_count++;

	/*
	 * Unconditionally increment this counter, regardless of the queue's
	 * type or whether the queue is active.
	 */
	dqm->total_queue_count++;
	pr_debug("Total of %d queues are accountable so far\n",
			dqm->total_queue_count);

out_unlock:
	dqm_unlock(dqm);
	return retval;
}

static int allocate_hqd(struct device_queue_manager *dqm, struct queue *q)
{
	bool set;
	int pipe, bit, i;

	set = false;

	for (pipe = dqm->next_pipe_to_allocate, i = 0;
			i < get_pipes_per_mec(dqm);
			pipe = ((pipe + 1) % get_pipes_per_mec(dqm)), ++i) {

		if (!is_pipe_enabled(dqm, 0, pipe))
			continue;

		if (dqm->allocated_queues[pipe] != 0) {
			bit = ffs(dqm->allocated_queues[pipe]) - 1;
			dqm->allocated_queues[pipe] &= ~(1 << bit);
			q->pipe = pipe;
			q->queue = bit;
			set = true;
			break;
		}
	}

	if (!set)
		return -EBUSY;

	pr_debug("hqd slot - pipe %d, queue %d\n", q->pipe, q->queue);
	/* horizontal hqd allocation */
	dqm->next_pipe_to_allocate = (pipe + 1) % get_pipes_per_mec(dqm);

	return 0;
}

static inline void deallocate_hqd(struct device_queue_manager *dqm,
				struct queue *q)
{
	dqm->allocated_queues[q->pipe] |= (1 << q->queue);
}

static int create_compute_queue_nocpsch(struct device_queue_manager *dqm,
					struct queue *q,
					struct qcm_process_device *qpd)
{
	struct mqd_manager *mqd_mgr;
	int retval;

	mqd_mgr = dqm->ops.get_mqd_manager(dqm, KFD_MQD_TYPE_COMPUTE);
	if (!mqd_mgr)
		return -ENOMEM;

	retval = allocate_hqd(dqm, q);
	if (retval)
		return retval;

	retval = allocate_doorbell(qpd, q);
	if (retval)
		goto out_deallocate_hqd;

	retval = mqd_mgr->init_mqd(mqd_mgr, &q->mqd, &q->mqd_mem_obj,
				&q->gart_mqd_addr, &q->properties);
	if (retval)
		goto out_deallocate_doorbell;

	pr_debug("Loading mqd to hqd on pipe %d, queue %d\n",
			q->pipe, q->queue);

	dqm->dev->kfd2kgd->set_scratch_backing_va(
			dqm->dev->kgd, qpd->sh_hidden_private_base, qpd->vmid);

	if (!q->properties.is_active)
		return 0;

	if (WARN(q->process->mm != current->mm,
		 "should only run in user thread"))
		retval = -EFAULT;
	else
		retval = mqd_mgr->load_mqd(mqd_mgr, q->mqd, q->pipe, q->queue,
					   &q->properties, current->mm);
	if (retval)
		goto out_uninit_mqd;

	return 0;

out_uninit_mqd:
	mqd_mgr->uninit_mqd(mqd_mgr, q->mqd, q->mqd_mem_obj);
out_deallocate_doorbell:
	deallocate_doorbell(qpd, q);
out_deallocate_hqd:
	deallocate_hqd(dqm, q);

	return retval;
}

/* Access to DQM has to be locked before calling destroy_queue_nocpsch_locked
 * to avoid asynchronized access
 */
static int destroy_queue_nocpsch_locked(struct device_queue_manager *dqm,
				struct qcm_process_device *qpd,
				struct queue *q)
{
	int retval;
	struct mqd_manager *mqd_mgr;

	mqd_mgr = dqm->ops.get_mqd_manager(dqm,
		get_mqd_type_from_queue_type(q->properties.type));
	if (!mqd_mgr)
		return -ENOMEM;

	if (q->properties.type == KFD_QUEUE_TYPE_COMPUTE) {
		deallocate_hqd(dqm, q);
	} else if (q->properties.type == KFD_QUEUE_TYPE_SDMA) {
		dqm->sdma_queue_count--;
		deallocate_sdma_queue(dqm, q->sdma_id);
	} else {
		pr_debug("q->properties.type %d is invalid\n",
				q->properties.type);
		return -EINVAL;
	}
	dqm->total_queue_count--;

	deallocate_doorbell(qpd, q);

	retval = mqd_mgr->destroy_mqd(mqd_mgr, q->mqd,
				KFD_PREEMPT_TYPE_WAVEFRONT_RESET,
				KFD_UNMAP_LATENCY_MS,
				q->pipe, q->queue);
	if (retval == -ETIME)
		qpd->reset_wavefronts = true;

	mqd_mgr->uninit_mqd(mqd_mgr, q->mqd, q->mqd_mem_obj);

	list_del(&q->list);
	if (list_empty(&qpd->queues_list)) {
		if (qpd->reset_wavefronts) {
			pr_warn("Resetting wave fronts (nocpsch) on dev %p\n",
					dqm->dev);
			/* dbgdev_wave_reset_wavefronts has to be called before
			 * deallocate_vmid(), i.e. when vmid is still in use.
			 */
			dbgdev_wave_reset_wavefronts(dqm->dev,
					qpd->pqm->process);
			qpd->reset_wavefronts = false;
		}

		deallocate_vmid(dqm, qpd, q);
	}
	qpd->queue_count--;
	if (q->properties.is_active)
		dqm->queue_count--;

	return retval;
}

static int destroy_queue_nocpsch(struct device_queue_manager *dqm,
				struct qcm_process_device *qpd,
				struct queue *q)
{
	int retval;

	dqm_lock(dqm);
	retval = destroy_queue_nocpsch_locked(dqm, qpd, q);
	dqm_unlock(dqm);

	return retval;
}

static int update_queue(struct device_queue_manager *dqm, struct queue *q)
{
	int retval;
	struct mqd_manager *mqd_mgr;
	struct kfd_process_device *pdd;
	bool prev_active = false;

	dqm_lock(dqm);
	pdd = kfd_get_process_device_data(q->device, q->process);
	if (!pdd) {
		retval = -ENODEV;
		goto out_unlock;
	}
	mqd_mgr = dqm->ops.get_mqd_manager(dqm,
			get_mqd_type_from_queue_type(q->properties.type));
	if (!mqd_mgr) {
		retval = -ENOMEM;
		goto out_unlock;
	}
	/*
	 * Eviction state logic: we only mark active queues as evicted
	 * to avoid the overhead of restoring inactive queues later
	 */
	if (pdd->qpd.evicted)
		q->properties.is_evicted = (q->properties.queue_size > 0 &&
					    q->properties.queue_percent > 0 &&
					    q->properties.queue_address != 0);

	/* Save previous activity state for counters */
	prev_active = q->properties.is_active;

	/* Make sure the queue is unmapped before updating the MQD */
	if (dqm->sched_policy != KFD_SCHED_POLICY_NO_HWS) {
		retval = unmap_queues_cpsch(dqm,
				KFD_UNMAP_QUEUES_FILTER_DYNAMIC_QUEUES, 0);
		if (retval) {
			pr_err("unmap queue failed\n");
			goto out_unlock;
		}
	} else if (prev_active &&
		   (q->properties.type == KFD_QUEUE_TYPE_COMPUTE ||
		    q->properties.type == KFD_QUEUE_TYPE_SDMA)) {
		retval = mqd_mgr->destroy_mqd(mqd_mgr, q->mqd,
				KFD_PREEMPT_TYPE_WAVEFRONT_DRAIN,
				KFD_UNMAP_LATENCY_MS, q->pipe, q->queue);
		if (retval) {
			pr_err("destroy mqd failed\n");
			goto out_unlock;
		}
	}

	retval = mqd_mgr->update_mqd(mqd_mgr, q->mqd, &q->properties);

	/*
	 * check active state vs. the previous state and modify
	 * counter accordingly. map_queues_cpsch uses the
	 * dqm->queue_count to determine whether a new runlist must be
	 * uploaded.
	 */
	if (q->properties.is_active && !prev_active)
		dqm->queue_count++;
	else if (!q->properties.is_active && prev_active)
		dqm->queue_count--;

	if (dqm->sched_policy != KFD_SCHED_POLICY_NO_HWS)
		retval = map_queues_cpsch(dqm);
	else if (q->properties.is_active &&
		 (q->properties.type == KFD_QUEUE_TYPE_COMPUTE ||
		  q->properties.type == KFD_QUEUE_TYPE_SDMA)) {
		if (WARN(q->process->mm != current->mm,
			 "should only run in user thread"))
			retval = -EFAULT;
		else
			retval = mqd_mgr->load_mqd(mqd_mgr, q->mqd,
						   q->pipe, q->queue,
						   &q->properties, current->mm);
	}

out_unlock:
	dqm_unlock(dqm);
	return retval;
}

static struct mqd_manager *get_mqd_manager(
		struct device_queue_manager *dqm, enum KFD_MQD_TYPE type)
{
	struct mqd_manager *mqd_mgr;

	if (WARN_ON(type >= KFD_MQD_TYPE_MAX))
		return NULL;

	pr_debug("mqd type %d\n", type);

	mqd_mgr = dqm->mqd_mgrs[type];
	if (!mqd_mgr) {
		mqd_mgr = mqd_manager_init(type, dqm->dev);
		if (!mqd_mgr)
			pr_err("mqd manager is NULL");
		dqm->mqd_mgrs[type] = mqd_mgr;
	}

	return mqd_mgr;
}

static int evict_process_queues_nocpsch(struct device_queue_manager *dqm,
					struct qcm_process_device *qpd)
{
	struct queue *q;
	struct mqd_manager *mqd_mgr;
	struct kfd_process_device *pdd;
	int retval = 0;

	dqm_lock(dqm);
	if (qpd->evicted++ > 0) /* already evicted, do nothing */
		goto out;

	pdd = qpd_to_pdd(qpd);
	pr_info_ratelimited("Evicting PASID %u queues\n",
			    pdd->process->pasid);

	/* unactivate all active queues on the qpd */
	list_for_each_entry(q, &qpd->queues_list, list) {
		if (!q->properties.is_active)
			continue;
		mqd_mgr = dqm->ops.get_mqd_manager(dqm,
			get_mqd_type_from_queue_type(q->properties.type));
		if (!mqd_mgr) { /* should not be here */
			pr_err("Cannot evict queue, mqd mgr is NULL\n");
			retval = -ENOMEM;
			goto out;
		}
		q->properties.is_evicted = true;
		q->properties.is_active = false;
		retval = mqd_mgr->destroy_mqd(mqd_mgr, q->mqd,
				KFD_PREEMPT_TYPE_WAVEFRONT_DRAIN,
				KFD_UNMAP_LATENCY_MS, q->pipe, q->queue);
		if (retval)
			goto out;
		dqm->queue_count--;
	}

out:
	dqm_unlock(dqm);
	return retval;
}

static int evict_process_queues_cpsch(struct device_queue_manager *dqm,
				      struct qcm_process_device *qpd)
{
	struct queue *q;
	struct kfd_process_device *pdd;
	int retval = 0;

	dqm_lock(dqm);
	if (qpd->evicted++ > 0) /* already evicted, do nothing */
		goto out;

	pdd = qpd_to_pdd(qpd);
	pr_info_ratelimited("Evicting PASID %u queues\n",
			    pdd->process->pasid);

	/* unactivate all active queues on the qpd */
	list_for_each_entry(q, &qpd->queues_list, list) {
		if (!q->properties.is_active)
			continue;
		q->properties.is_evicted = true;
		q->properties.is_active = false;
		dqm->queue_count--;
	}
	retval = execute_queues_cpsch(dqm,
				qpd->is_debug ?
				KFD_UNMAP_QUEUES_FILTER_ALL_QUEUES :
				KFD_UNMAP_QUEUES_FILTER_DYNAMIC_QUEUES, 0);

out:
	dqm_unlock(dqm);
	return retval;
}

static int restore_process_queues_nocpsch(struct device_queue_manager *dqm,
					  struct qcm_process_device *qpd)
{
	struct mm_struct *mm = NULL;
	struct queue *q;
	struct mqd_manager *mqd_mgr;
	struct kfd_process_device *pdd;
	uint32_t pd_base;
	int retval = 0;

	pdd = qpd_to_pdd(qpd);
	/* Retrieve PD base */
	pd_base = dqm->dev->kfd2kgd->get_process_page_dir(pdd->vm);

	dqm_lock(dqm);
	if (WARN_ON_ONCE(!qpd->evicted)) /* already restored, do nothing */
		goto out;
	if (qpd->evicted > 1) { /* ref count still > 0, decrement & quit */
		qpd->evicted--;
		goto out;
	}

	pr_info_ratelimited("Restoring PASID %u queues\n",
			    pdd->process->pasid);

	/* Update PD Base in QPD */
	qpd->page_table_base = pd_base;
	pr_debug("Updated PD address to 0x%08x\n", pd_base);

	if (!list_empty(&qpd->queues_list)) {
		dqm->dev->kfd2kgd->set_vm_context_page_table_base(
				dqm->dev->kgd,
				qpd->vmid,
				qpd->page_table_base);
		kfd_flush_tlb(pdd);
	}

	/* Take a safe reference to the mm_struct, which may otherwise
	 * disappear even while the kfd_process is still referenced.
	 */
	mm = get_task_mm(pdd->process->lead_thread);
	if (!mm) {
		retval = -EFAULT;
		goto out;
	}

	/* activate all active queues on the qpd */
	list_for_each_entry(q, &qpd->queues_list, list) {
		if (!q->properties.is_evicted)
			continue;
		mqd_mgr = dqm->ops.get_mqd_manager(dqm,
			get_mqd_type_from_queue_type(q->properties.type));
		if (!mqd_mgr) { /* should not be here */
			pr_err("Cannot restore queue, mqd mgr is NULL\n");
			retval = -ENOMEM;
			goto out;
		}
		q->properties.is_evicted = false;
		q->properties.is_active = true;
		retval = mqd_mgr->load_mqd(mqd_mgr, q->mqd, q->pipe,
				       q->queue, &q->properties, mm);
		if (retval)
			goto out;
		dqm->queue_count++;
	}
	qpd->evicted = 0;
out:
	if (mm)
		mmput(mm);
	dqm_unlock(dqm);
	return retval;
}

static int restore_process_queues_cpsch(struct device_queue_manager *dqm,
					struct qcm_process_device *qpd)
{
	struct queue *q;
	struct kfd_process_device *pdd;
	uint32_t pd_base;
	int retval = 0;

	pdd = qpd_to_pdd(qpd);
	/* Retrieve PD base */
	pd_base = dqm->dev->kfd2kgd->get_process_page_dir(pdd->vm);

	dqm_lock(dqm);
	if (WARN_ON_ONCE(!qpd->evicted)) /* already restored, do nothing */
		goto out;
	if (qpd->evicted > 1) { /* ref count still > 0, decrement & quit */
		qpd->evicted--;
		goto out;
	}

	pr_info_ratelimited("Restoring PASID %u queues\n",
			    pdd->process->pasid);

	/* Update PD Base in QPD */
	qpd->page_table_base = pd_base;
	pr_debug("Updated PD address to 0x%08x\n", pd_base);

	/* activate all active queues on the qpd */
	list_for_each_entry(q, &qpd->queues_list, list) {
		if (!q->properties.is_evicted)
			continue;
		q->properties.is_evicted = false;
		q->properties.is_active = true;
		dqm->queue_count++;
	}
	retval = execute_queues_cpsch(dqm,
				KFD_UNMAP_QUEUES_FILTER_DYNAMIC_QUEUES, 0);
	if (!retval)
		qpd->evicted = 0;
out:
	dqm_unlock(dqm);
	return retval;
}

static int register_process(struct device_queue_manager *dqm,
					struct qcm_process_device *qpd)
{
	struct device_process_node *n;
	struct kfd_process_device *pdd;
	uint32_t pd_base;
	int retval;

	n = kzalloc(sizeof(*n), GFP_KERNEL);
	if (!n)
		return -ENOMEM;

	n->qpd = qpd;

	pdd = qpd_to_pdd(qpd);
	/* Retrieve PD base */
	pd_base = dqm->dev->kfd2kgd->get_process_page_dir(pdd->vm);

	dqm_lock(dqm);
	list_add(&n->list, &dqm->queues);

	/* Update PD Base in QPD */
	qpd->page_table_base = pd_base;

	retval = dqm->asic_ops.update_qpd(dqm, qpd);

<<<<<<< HEAD
	if (dqm->processes_count++ == 0)
		dqm->dev->kfd2kgd->set_compute_idle(dqm->dev->kgd, false);
=======
	dqm->processes_count++;
	kfd_inc_compute_active(dqm->dev);
>>>>>>> 407d19ab

	dqm_unlock(dqm);

	return retval;
}

static int unregister_process(struct device_queue_manager *dqm,
					struct qcm_process_device *qpd)
{
	int retval;
	struct device_process_node *cur, *next;

	pr_debug("qpd->queues_list is %s\n",
			list_empty(&qpd->queues_list) ? "empty" : "not empty");

	retval = 0;
	dqm_lock(dqm);

	list_for_each_entry_safe(cur, next, &dqm->queues, list) {
		if (qpd == cur->qpd) {
			list_del(&cur->list);
			kfree(cur);
<<<<<<< HEAD
			if (--dqm->processes_count == 0)
				dqm->dev->kfd2kgd->set_compute_idle(
					dqm->dev->kgd, true);
=======
			dqm->processes_count--;
			kfd_dec_compute_active(dqm->dev);
>>>>>>> 407d19ab
			goto out;
		}
	}
	/* qpd not found in dqm list */
	retval = 1;
out:
	dqm_unlock(dqm);
	return retval;
}

static int
set_pasid_vmid_mapping(struct device_queue_manager *dqm, unsigned int pasid,
			unsigned int vmid)
{
	uint32_t pasid_mapping;

	pasid_mapping = (pasid == 0) ? 0 :
		(uint32_t)pasid |
		ATC_VMID_PASID_MAPPING_VALID;

	return dqm->dev->kfd2kgd->set_pasid_vmid_mapping(
						dqm->dev->kgd, pasid_mapping,
						vmid);
}

static void init_interrupts(struct device_queue_manager *dqm)
{
	unsigned int i;

	for (i = 0 ; i < get_pipes_per_mec(dqm) ; i++)
		if (is_pipe_enabled(dqm, 0, i))
			dqm->dev->kfd2kgd->init_interrupts(dqm->dev->kgd, i);
}

static int initialize_nocpsch(struct device_queue_manager *dqm)
{
	int pipe, queue;

	pr_debug("num of pipes: %d\n", get_pipes_per_mec(dqm));

	dqm->allocated_queues = kcalloc(get_pipes_per_mec(dqm),
					sizeof(unsigned int), GFP_KERNEL);
	if (!dqm->allocated_queues)
		return -ENOMEM;

	mutex_init(&dqm->lock_hidden);
	INIT_LIST_HEAD(&dqm->queues);
	dqm->queue_count = dqm->next_pipe_to_allocate = 0;
	dqm->sdma_queue_count = 0;

	for (pipe = 0; pipe < get_pipes_per_mec(dqm); pipe++) {
		int pipe_offset = pipe * get_queues_per_pipe(dqm);

		for (queue = 0; queue < get_queues_per_pipe(dqm); queue++)
			if (test_bit(pipe_offset + queue,
				     dqm->dev->shared_resources.queue_bitmap))
				dqm->allocated_queues[pipe] |= 1 << queue;
	}

	dqm->vmid_bitmap = (1 << dqm->dev->vm_info.vmid_num_kfd) - 1;
	dqm->sdma_bitmap = (1 << get_num_sdma_queues(dqm)) - 1;

	return 0;
}

static void uninitialize(struct device_queue_manager *dqm)
{
	int i;

	WARN_ON(dqm->queue_count > 0 || dqm->processes_count > 0);

	kfree(dqm->allocated_queues);
	for (i = 0 ; i < KFD_MQD_TYPE_MAX ; i++)
		kfree(dqm->mqd_mgrs[i]);
	mutex_destroy(&dqm->lock_hidden);
	kfd_gtt_sa_free(dqm->dev, dqm->pipeline_mem);
}

static int start_nocpsch(struct device_queue_manager *dqm)
{
	init_interrupts(dqm);
	return pm_init(&dqm->packets, dqm);
}

static int stop_nocpsch(struct device_queue_manager *dqm)
{
	pm_uninit(&dqm->packets);
	return 0;
}

static int allocate_sdma_queue(struct device_queue_manager *dqm,
				unsigned int *sdma_queue_id)
{
	int bit;

	if (dqm->sdma_bitmap == 0)
		return -ENOMEM;

	bit = ffs(dqm->sdma_bitmap) - 1;
	dqm->sdma_bitmap &= ~(1 << bit);
	*sdma_queue_id = bit;

	return 0;
}

static void deallocate_sdma_queue(struct device_queue_manager *dqm,
				unsigned int sdma_queue_id)
{
	if (sdma_queue_id >= get_num_sdma_queues(dqm))
		return;
	dqm->sdma_bitmap |= (1 << sdma_queue_id);
}

static int create_sdma_queue_nocpsch(struct device_queue_manager *dqm,
					struct queue *q,
					struct qcm_process_device *qpd)
{
	struct mqd_manager *mqd_mgr;
	int retval;

	mqd_mgr = dqm->ops.get_mqd_manager(dqm, KFD_MQD_TYPE_SDMA);
	if (!mqd_mgr)
		return -ENOMEM;

	retval = allocate_sdma_queue(dqm, &q->sdma_id);
	if (retval)
		return retval;

	q->properties.sdma_queue_id = q->sdma_id / get_num_sdma_engines(dqm);
	q->properties.sdma_engine_id = q->sdma_id % get_num_sdma_engines(dqm);

	retval = allocate_doorbell(qpd, q);
	if (retval)
		goto out_deallocate_sdma_queue;

	pr_debug("SDMA id is:    %d\n", q->sdma_id);
	pr_debug("SDMA queue id: %d\n", q->properties.sdma_queue_id);
	pr_debug("SDMA engine id: %d\n", q->properties.sdma_engine_id);

	dqm->asic_ops.init_sdma_vm(dqm, q, qpd);
	retval = mqd_mgr->init_mqd(mqd_mgr, &q->mqd, &q->mqd_mem_obj,
				&q->gart_mqd_addr, &q->properties);
	if (retval)
		goto out_deallocate_doorbell;

	retval = mqd_mgr->load_mqd(mqd_mgr, q->mqd, 0, 0, &q->properties,
				NULL);
	if (retval)
		goto out_uninit_mqd;

	return 0;

out_uninit_mqd:
	mqd_mgr->uninit_mqd(mqd_mgr, q->mqd, q->mqd_mem_obj);
out_deallocate_doorbell:
	deallocate_doorbell(qpd, q);
out_deallocate_sdma_queue:
	deallocate_sdma_queue(dqm, q->sdma_id);

	return retval;
}

/*
 * Device Queue Manager implementation for cp scheduler
 */

static int set_sched_resources(struct device_queue_manager *dqm)
{
	int i, mec;
	struct scheduling_resources res;

	res.vmid_mask = dqm->dev->shared_resources.compute_vmid_bitmap;

	res.queue_mask = 0;
	for (i = 0; i < KGD_MAX_QUEUES; ++i) {
		mec = (i / dqm->dev->shared_resources.num_queue_per_pipe)
			/ dqm->dev->shared_resources.num_pipe_per_mec;

		if (!test_bit(i, dqm->dev->shared_resources.queue_bitmap))
			continue;

		/* only acquire queues from the first MEC */
		if (mec > 0)
			continue;

		/* This situation may be hit in the future if a new HW
		 * generation exposes more than 64 queues. If so, the
		 * definition of res.queue_mask needs updating
		 */
		if (WARN_ON(i >= (sizeof(res.queue_mask)*8))) {
			pr_err("Invalid queue enabled by amdgpu: %d\n", i);
			break;
		}

		res.queue_mask |= (1ull << i);
	}
	res.gws_mask = res.oac_mask = res.gds_heap_base =
						res.gds_heap_size = 0;

	pr_debug("Scheduling resources:\n"
			"vmid mask: 0x%8X\n"
			"queue mask: 0x%8llX\n",
			res.vmid_mask, res.queue_mask);

	return pm_send_set_resources(&dqm->packets, &res);
}

static int initialize_cpsch(struct device_queue_manager *dqm)
{
	pr_debug("num of pipes: %d\n", get_pipes_per_mec(dqm));

	mutex_init(&dqm->lock_hidden);
	INIT_LIST_HEAD(&dqm->queues);
	dqm->queue_count = dqm->processes_count = 0;
	dqm->sdma_queue_count = 0;
	dqm->active_runlist = false;
	dqm->sdma_bitmap = (1 << get_num_sdma_queues(dqm)) - 1;

	INIT_WORK(&dqm->hw_exception_work, kfd_process_hw_exception);

	return 0;
}

static int start_cpsch(struct device_queue_manager *dqm)
{
	int retval;

	retval = 0;

	retval = pm_init(&dqm->packets, dqm);
	if (retval)
		goto fail_packet_manager_init;

	retval = set_sched_resources(dqm);
	if (retval)
		goto fail_set_sched_resources;

	pr_debug("Allocating fence memory\n");

	/* allocate fence memory on the gart */
	retval = kfd_gtt_sa_allocate(dqm->dev, sizeof(*dqm->fence_addr),
					&dqm->fence_mem);

	if (retval)
		goto fail_allocate_vidmem;

	dqm->fence_addr = dqm->fence_mem->cpu_ptr;
	dqm->fence_gpu_addr = dqm->fence_mem->gpu_addr;

	init_interrupts(dqm);

	dqm_lock(dqm);
	/* clear hang status when driver try to start the hw scheduler */
	dqm->is_hws_hang = false;
	execute_queues_cpsch(dqm, KFD_UNMAP_QUEUES_FILTER_DYNAMIC_QUEUES, 0);
	dqm_unlock(dqm);

	return 0;
fail_allocate_vidmem:
fail_set_sched_resources:
	pm_uninit(&dqm->packets);
fail_packet_manager_init:
	return retval;
}

static int stop_cpsch(struct device_queue_manager *dqm)
{
	dqm_lock(dqm);
	unmap_queues_cpsch(dqm, KFD_UNMAP_QUEUES_FILTER_ALL_QUEUES, 0);
	dqm_unlock(dqm);

	kfd_gtt_sa_free(dqm->dev, dqm->fence_mem);
	pm_uninit(&dqm->packets);

	return 0;
}

static int create_kernel_queue_cpsch(struct device_queue_manager *dqm,
					struct kernel_queue *kq,
					struct qcm_process_device *qpd)
{
	dqm_lock(dqm);
	if (dqm->total_queue_count >= max_num_of_queues_per_device) {
		pr_warn("Can't create new kernel queue because %d queues were already created\n",
				dqm->total_queue_count);
		dqm_unlock(dqm);
		return -EPERM;
	}

	/*
	 * Unconditionally increment this counter, regardless of the queue's
	 * type or whether the queue is active.
	 */
	dqm->total_queue_count++;
	pr_debug("Total of %d queues are accountable so far\n",
			dqm->total_queue_count);

	list_add(&kq->list, &qpd->priv_queue_list);
	dqm->queue_count++;
	qpd->is_debug = true;
	execute_queues_cpsch(dqm, KFD_UNMAP_QUEUES_FILTER_DYNAMIC_QUEUES, 0);
	dqm_unlock(dqm);

	return 0;
}

static void destroy_kernel_queue_cpsch(struct device_queue_manager *dqm,
					struct kernel_queue *kq,
					struct qcm_process_device *qpd)
{
	dqm_lock(dqm);
	list_del(&kq->list);
	dqm->queue_count--;
	qpd->is_debug = false;
	execute_queues_cpsch(dqm, KFD_UNMAP_QUEUES_FILTER_ALL_QUEUES, 0);
	/*
	 * Unconditionally decrement this counter, regardless of the queue's
	 * type.
	 */
	dqm->total_queue_count--;
	pr_debug("Total of %d queues are accountable so far\n",
			dqm->total_queue_count);
	dqm_unlock(dqm);
}

static int create_queue_cpsch(struct device_queue_manager *dqm, struct queue *q,
			struct qcm_process_device *qpd)
{
	int retval;
	struct mqd_manager *mqd_mgr;

	retval = 0;

	dqm_lock(dqm);

	if (dqm->total_queue_count >= max_num_of_queues_per_device) {
		pr_warn("Can't create new usermode queue because %d queues were already created\n",
				dqm->total_queue_count);
		retval = -EPERM;
		goto out_unlock;
	}

	if (q->properties.type == KFD_QUEUE_TYPE_SDMA) {
		retval = allocate_sdma_queue(dqm, &q->sdma_id);
		if (retval)
			goto out_unlock;
		q->properties.sdma_queue_id =
			q->sdma_id / get_num_sdma_engines(dqm);
		q->properties.sdma_engine_id =
			q->sdma_id % get_num_sdma_engines(dqm);
	}

	retval = allocate_doorbell(qpd, q);
	if (retval)
		goto out_deallocate_sdma_queue;

	mqd_mgr = dqm->ops.get_mqd_manager(dqm,
			get_mqd_type_from_queue_type(q->properties.type));

	if (!mqd_mgr) {
		retval = -ENOMEM;
		goto out_deallocate_doorbell;
	}
	/*
	 * Eviction state logic: we only mark active queues as evicted
	 * to avoid the overhead of restoring inactive queues later
	 */
	if (qpd->evicted)
		q->properties.is_evicted = (q->properties.queue_size > 0 &&
					    q->properties.queue_percent > 0 &&
					    q->properties.queue_address != 0);

	dqm->asic_ops.init_sdma_vm(dqm, q, qpd);

	q->properties.tba_addr = qpd->tba_addr;
	q->properties.tma_addr = qpd->tma_addr;
	retval = mqd_mgr->init_mqd(mqd_mgr, &q->mqd, &q->mqd_mem_obj,
				&q->gart_mqd_addr, &q->properties);
	if (retval)
		goto out_deallocate_doorbell;

	list_add(&q->list, &qpd->queues_list);
	qpd->queue_count++;
	if (q->properties.is_active) {
		dqm->queue_count++;
		retval = execute_queues_cpsch(dqm,
				KFD_UNMAP_QUEUES_FILTER_DYNAMIC_QUEUES, 0);
	}

	if (q->properties.type == KFD_QUEUE_TYPE_SDMA)
		dqm->sdma_queue_count++;
	/*
	 * Unconditionally increment this counter, regardless of the queue's
	 * type or whether the queue is active.
	 */
	dqm->total_queue_count++;

	pr_debug("Total of %d queues are accountable so far\n",
			dqm->total_queue_count);

	dqm_unlock(dqm);
	return retval;

out_deallocate_doorbell:
	deallocate_doorbell(qpd, q);
out_deallocate_sdma_queue:
	if (q->properties.type == KFD_QUEUE_TYPE_SDMA)
		deallocate_sdma_queue(dqm, q->sdma_id);
out_unlock:
	dqm_unlock(dqm);

	return retval;
}

int amdkfd_fence_wait_timeout(unsigned int *fence_addr,
				unsigned int fence_value,
				unsigned int timeout_ms)
{
	unsigned long end_jiffies = msecs_to_jiffies(timeout_ms) + jiffies;

	while (*fence_addr != fence_value) {
		if (time_after(jiffies, end_jiffies)) {
			pr_err("qcm fence wait loop timeout expired\n");
			/* In HWS case, this is used to halt the driver thread
			 * in order not to mess up CP states before doing
			 * scandumps for FW debugging.
			 */
			while (halt_if_hws_hang)
				schedule();

			return -ETIME;
		}
		schedule();
	}

	return 0;
}

static int unmap_sdma_queues(struct device_queue_manager *dqm)
{
	int i, retval = 0;

	for (i = 0; i < dqm->dev->device_info->num_sdma_engines; i++) {
		retval = pm_send_unmap_queue(&dqm->packets, KFD_QUEUE_TYPE_SDMA,
			KFD_UNMAP_QUEUES_FILTER_DYNAMIC_QUEUES, 0, false, i);
		if (retval)
			return retval;
	}
	return retval;
}

/* dqm->lock mutex has to be locked before calling this function */
static int map_queues_cpsch(struct device_queue_manager *dqm)
{
	int retval;

	if (dqm->queue_count <= 0 || dqm->processes_count <= 0)
		return 0;

	if (dqm->active_runlist)
		return 0;

	retval = pm_send_runlist(&dqm->packets, &dqm->queues);
	if (retval) {
		pr_err("failed to execute runlist\n");
		return retval;
	}
	dqm->active_runlist = true;

	return retval;
}

/* dqm->lock mutex has to be locked before calling this function */
static int unmap_queues_cpsch(struct device_queue_manager *dqm,
				enum kfd_unmap_queues_filter filter,
				uint32_t filter_param)
{
	int retval = 0;

	if (dqm->is_hws_hang)
		return -EIO;
	if (!dqm->active_runlist)
		return retval;

	pr_debug("Before destroying queues, sdma queue count is : %u\n",
		dqm->sdma_queue_count);

	if (dqm->sdma_queue_count > 0)
		unmap_sdma_queues(dqm);

	retval = pm_send_unmap_queue(&dqm->packets, KFD_QUEUE_TYPE_COMPUTE,
			filter, filter_param, false, 0);
	if (retval)
		return retval;

	*dqm->fence_addr = KFD_FENCE_INIT;
	pm_send_query_status(&dqm->packets, dqm->fence_gpu_addr,
				KFD_FENCE_COMPLETED);
	/* should be timed out */
	retval = amdkfd_fence_wait_timeout(dqm->fence_addr, KFD_FENCE_COMPLETED,
				QUEUE_PREEMPT_DEFAULT_TIMEOUT_MS);
	if (retval)
		return retval;

	pm_release_ib(&dqm->packets);
	dqm->active_runlist = false;

	return retval;
}

/* dqm->lock mutex has to be locked before calling this function */
static int execute_queues_cpsch(struct device_queue_manager *dqm,
				enum kfd_unmap_queues_filter filter,
				uint32_t filter_param)
{
	int retval;

	if (dqm->is_hws_hang)
		return -EIO;
	retval = unmap_queues_cpsch(dqm, filter, filter_param);
	if (retval) {
		pr_err("The cp might be in an unrecoverable state due to an unsuccessful queues preemption\n");
		dqm->is_hws_hang = true;
		schedule_work(&dqm->hw_exception_work);
		return retval;
	}

	return map_queues_cpsch(dqm);
}

static int destroy_queue_cpsch(struct device_queue_manager *dqm,
				struct qcm_process_device *qpd,
				struct queue *q)
{
	int retval;
	struct mqd_manager *mqd_mgr;
	bool preempt_all_queues;

	preempt_all_queues = false;

	retval = 0;

	/* remove queue from list to prevent rescheduling after preemption */
	dqm_lock(dqm);

	if (qpd->is_debug) {
		/*
		 * error, currently we do not allow to destroy a queue
		 * of a currently debugged process
		 */
		retval = -EBUSY;
		goto failed_try_destroy_debugged_queue;

	}

	mqd_mgr = dqm->ops.get_mqd_manager(dqm,
			get_mqd_type_from_queue_type(q->properties.type));
	if (!mqd_mgr) {
		retval = -ENOMEM;
		goto failed;
	}

	deallocate_doorbell(qpd, q);

	if (q->properties.type == KFD_QUEUE_TYPE_SDMA) {
		dqm->sdma_queue_count--;
		deallocate_sdma_queue(dqm, q->sdma_id);
	}

	list_del(&q->list);
	qpd->queue_count--;
	if (q->properties.is_active) {
		dqm->queue_count--;
		retval = execute_queues_cpsch(dqm,
				KFD_UNMAP_QUEUES_FILTER_DYNAMIC_QUEUES, 0);
		if (retval == -ETIME)
			qpd->reset_wavefronts = true;
	}

	mqd_mgr->uninit_mqd(mqd_mgr, q->mqd, q->mqd_mem_obj);

	/*
	 * Unconditionally decrement this counter, regardless of the queue's
	 * type
	 */
	dqm->total_queue_count--;
	pr_debug("Total of %d queues are accountable so far\n",
			dqm->total_queue_count);

	dqm_unlock(dqm);

	return retval;

failed:
failed_try_destroy_debugged_queue:

	dqm_unlock(dqm);
	return retval;
}

/*
 * Low bits must be 0000/FFFF as required by HW, high bits must be 0 to
 * stay in user mode.
 */
#define APE1_FIXED_BITS_MASK 0xFFFF80000000FFFFULL
/* APE1 limit is inclusive and 64K aligned. */
#define APE1_LIMIT_ALIGNMENT 0xFFFF

static bool set_cache_memory_policy(struct device_queue_manager *dqm,
				   struct qcm_process_device *qpd,
				   enum cache_policy default_policy,
				   enum cache_policy alternate_policy,
				   void __user *alternate_aperture_base,
				   uint64_t alternate_aperture_size)
{
	bool retval = true;

	if (!dqm->asic_ops.set_cache_memory_policy)
		return retval;

	dqm_lock(dqm);

	if (alternate_aperture_size == 0) {
		/* base > limit disables APE1 */
		qpd->sh_mem_ape1_base = 1;
		qpd->sh_mem_ape1_limit = 0;
	} else {
		/*
		 * In FSA64, APE1_Base[63:0] = { 16{SH_MEM_APE1_BASE[31]},
		 *			SH_MEM_APE1_BASE[31:0], 0x0000 }
		 * APE1_Limit[63:0] = { 16{SH_MEM_APE1_LIMIT[31]},
		 *			SH_MEM_APE1_LIMIT[31:0], 0xFFFF }
		 * Verify that the base and size parameters can be
		 * represented in this format and convert them.
		 * Additionally restrict APE1 to user-mode addresses.
		 */

		uint64_t base = (uintptr_t)alternate_aperture_base;
		uint64_t limit = base + alternate_aperture_size - 1;

		if (limit <= base || (base & APE1_FIXED_BITS_MASK) != 0 ||
		   (limit & APE1_FIXED_BITS_MASK) != APE1_LIMIT_ALIGNMENT) {
			retval = false;
			goto out;
		}

		qpd->sh_mem_ape1_base = base >> 16;
		qpd->sh_mem_ape1_limit = limit >> 16;
	}

	retval = dqm->asic_ops.set_cache_memory_policy(
			dqm,
			qpd,
			default_policy,
			alternate_policy,
			alternate_aperture_base,
			alternate_aperture_size);

	if ((dqm->sched_policy == KFD_SCHED_POLICY_NO_HWS) && (qpd->vmid != 0))
		program_sh_mem_settings(dqm, qpd);

	pr_debug("sh_mem_config: 0x%x, ape1_base: 0x%x, ape1_limit: 0x%x\n",
		qpd->sh_mem_config, qpd->sh_mem_ape1_base,
		qpd->sh_mem_ape1_limit);

out:
	dqm_unlock(dqm);
	return retval;
}

static int set_trap_handler(struct device_queue_manager *dqm,
				struct qcm_process_device *qpd,
				uint64_t tba_addr,
				uint64_t tma_addr)
{
	uint64_t *tma;

	if (dqm->dev->cwsr_enabled) {
		/* Jump from CWSR trap handler to user trap */
		tma = (uint64_t *)(qpd->cwsr_kaddr + KFD_CWSR_TMA_OFFSET);
		tma[0] = tba_addr;
		tma[1] = tma_addr;
	} else {
		qpd->tba_addr = tba_addr;
		qpd->tma_addr = tma_addr;
	}

	return 0;
}

static int process_termination_nocpsch(struct device_queue_manager *dqm,
		struct qcm_process_device *qpd)
{
	struct queue *q, *next;
	struct device_process_node *cur, *next_dpn;
	int retval = 0;

	dqm_lock(dqm);

	/* Clear all user mode queues */
	list_for_each_entry_safe(q, next, &qpd->queues_list, list) {
		int ret;

		ret = destroy_queue_nocpsch_locked(dqm, qpd, q);
		if (ret)
			retval = ret;
	}

	/* Unregister process */
	list_for_each_entry_safe(cur, next_dpn, &dqm->queues, list) {
		if (qpd == cur->qpd) {
			list_del(&cur->list);
			kfree(cur);
			dqm->processes_count--;
			kfd_dec_compute_active(dqm->dev);
			break;
		}
	}

	dqm_unlock(dqm);
	return retval;
}


static int process_termination_cpsch(struct device_queue_manager *dqm,
		struct qcm_process_device *qpd)
{
	int retval;
	struct queue *q, *next;
	struct kernel_queue *kq, *kq_next;
	struct mqd_manager *mqd_mgr;
	struct device_process_node *cur, *next_dpn;
	enum kfd_unmap_queues_filter filter =
		KFD_UNMAP_QUEUES_FILTER_DYNAMIC_QUEUES;

	retval = 0;

	dqm_lock(dqm);

	/* Clean all kernel queues */
	list_for_each_entry_safe(kq, kq_next, &qpd->priv_queue_list, list) {
		list_del(&kq->list);
		dqm->queue_count--;
		qpd->is_debug = false;
		dqm->total_queue_count--;
		filter = KFD_UNMAP_QUEUES_FILTER_ALL_QUEUES;
	}

	/* Clear all user mode queues */
	list_for_each_entry(q, &qpd->queues_list, list) {
		if (q->properties.type == KFD_QUEUE_TYPE_SDMA) {
			dqm->sdma_queue_count--;
			deallocate_sdma_queue(dqm, q->sdma_id);
		}

		if (q->properties.is_active)
			dqm->queue_count--;

		dqm->total_queue_count--;
	}

	/* Unregister process */
	list_for_each_entry_safe(cur, next_dpn, &dqm->queues, list) {
		if (qpd == cur->qpd) {
			list_del(&cur->list);
			kfree(cur);
			dqm->processes_count--;
			kfd_dec_compute_active(dqm->dev);
			break;
		}
	}

	retval = execute_queues_cpsch(dqm, filter, 0);
	if ((!dqm->is_hws_hang) && (retval || qpd->reset_wavefronts)) {
		pr_warn("Resetting wave fronts (cpsch) on dev %p\n", dqm->dev);
		dbgdev_wave_reset_wavefronts(dqm->dev, qpd->pqm->process);
		qpd->reset_wavefronts = false;
	}

	/* lastly, free mqd resources */
	list_for_each_entry_safe(q, next, &qpd->queues_list, list) {
		mqd_mgr = dqm->ops.get_mqd_manager(dqm,
			get_mqd_type_from_queue_type(q->properties.type));
		if (!mqd_mgr) {
			retval = -ENOMEM;
			goto out;
		}
		list_del(&q->list);
		qpd->queue_count--;
		mqd_mgr->uninit_mqd(mqd_mgr, q->mqd, q->mqd_mem_obj);
	}

out:
	dqm_unlock(dqm);
	return retval;
}

struct device_queue_manager *device_queue_manager_init(struct kfd_dev *dev)
{
	struct device_queue_manager *dqm;

	pr_debug("Loading device queue manager\n");

	dqm = kzalloc(sizeof(*dqm), GFP_KERNEL);
	if (!dqm)
		return NULL;

	switch (dev->device_info->asic_family) {
	/* HWS is not available on Hawaii. */
	case CHIP_HAWAII:
	/* HWS depends on CWSR for timely dequeue. CWSR is not
	 * available on Tonga.
	 *
	 * FIXME: This argument also applies to Kaveri.
	 */
	case CHIP_TONGA:
		dqm->sched_policy = KFD_SCHED_POLICY_NO_HWS;
		break;
	default:
		dqm->sched_policy = sched_policy;
		break;
	}

	dqm->dev = dev;
	switch (dqm->sched_policy) {
	case KFD_SCHED_POLICY_HWS:
	case KFD_SCHED_POLICY_HWS_NO_OVERSUBSCRIPTION:
		/* initialize dqm for cp scheduling */
		dqm->ops.create_queue = create_queue_cpsch;
		dqm->ops.initialize = initialize_cpsch;
		dqm->ops.start = start_cpsch;
		dqm->ops.stop = stop_cpsch;
		dqm->ops.destroy_queue = destroy_queue_cpsch;
		dqm->ops.update_queue = update_queue;
		dqm->ops.get_mqd_manager = get_mqd_manager;
		dqm->ops.register_process = register_process;
		dqm->ops.unregister_process = unregister_process;
		dqm->ops.uninitialize = uninitialize;
		dqm->ops.create_kernel_queue = create_kernel_queue_cpsch;
		dqm->ops.destroy_kernel_queue = destroy_kernel_queue_cpsch;
		dqm->ops.set_cache_memory_policy = set_cache_memory_policy;
		dqm->ops.set_trap_handler = set_trap_handler;
		dqm->ops.process_termination = process_termination_cpsch;
		dqm->ops.evict_process_queues = evict_process_queues_cpsch;
		dqm->ops.restore_process_queues = restore_process_queues_cpsch;
		break;
	case KFD_SCHED_POLICY_NO_HWS:
		/* initialize dqm for no cp scheduling */
		dqm->ops.start = start_nocpsch;
		dqm->ops.stop = stop_nocpsch;
		dqm->ops.create_queue = create_queue_nocpsch;
		dqm->ops.destroy_queue = destroy_queue_nocpsch;
		dqm->ops.update_queue = update_queue;
		dqm->ops.get_mqd_manager = get_mqd_manager;
		dqm->ops.register_process = register_process;
		dqm->ops.unregister_process = unregister_process;
		dqm->ops.initialize = initialize_nocpsch;
		dqm->ops.uninitialize = uninitialize;
		dqm->ops.set_cache_memory_policy = set_cache_memory_policy;
		dqm->ops.set_trap_handler = set_trap_handler;
		dqm->ops.process_termination = process_termination_nocpsch;
		dqm->ops.evict_process_queues = evict_process_queues_nocpsch;
		dqm->ops.restore_process_queues =
			restore_process_queues_nocpsch;
		break;
	default:
		pr_err("Invalid scheduling policy %d\n", dqm->sched_policy);
		goto out_free;
	}

	switch (dev->device_info->asic_family) {
	case CHIP_CARRIZO:
		device_queue_manager_init_vi(&dqm->asic_ops);
		break;

	case CHIP_KAVERI:
		device_queue_manager_init_cik(&dqm->asic_ops);
		break;

	case CHIP_HAWAII:
		device_queue_manager_init_cik_hawaii(&dqm->asic_ops);
		break;

	case CHIP_TONGA:
	case CHIP_FIJI:
	case CHIP_POLARIS10:
	case CHIP_POLARIS11:
		device_queue_manager_init_vi_tonga(&dqm->asic_ops);
		break;

	case CHIP_VEGA10:
	case CHIP_RAVEN:
		device_queue_manager_init_v9(&dqm->asic_ops);
		break;
	default:
		WARN(1, "Unexpected ASIC family %u",
		     dev->device_info->asic_family);
		goto out_free;
	}

	if (!dqm->ops.initialize(dqm))
		return dqm;

out_free:
	kfree(dqm);
	return NULL;
}

void device_queue_manager_uninit(struct device_queue_manager *dqm)
{
	dqm->ops.uninitialize(dqm);
	kfree(dqm);
}

int kfd_process_vm_fault(struct device_queue_manager *dqm,
			 unsigned int pasid)
{
	struct kfd_process_device *pdd;
	struct kfd_process *p = kfd_lookup_process_by_pasid(pasid);
	int ret = 0;

	if (!p)
		return -EINVAL;
	pdd = kfd_get_process_device_data(dqm->dev, p);
	if (pdd)
		ret = dqm->ops.evict_process_queues(dqm, &pdd->qpd);
	kfd_unref_process(p);

	return ret;
}

static void kfd_process_hw_exception(struct work_struct *work)
{
	struct device_queue_manager *dqm = container_of(work,
			struct device_queue_manager, hw_exception_work);
	dqm->dev->kfd2kgd->gpu_recover(dqm->dev->kgd);
}

#if defined(CONFIG_DEBUG_FS)

static void seq_reg_dump(struct seq_file *m,
			 uint32_t (*dump)[2], uint32_t n_regs)
{
	uint32_t i, count;

	for (i = 0, count = 0; i < n_regs; i++) {
		if (count == 0 ||
		    dump[i-1][0] + sizeof(uint32_t) != dump[i][0]) {
			seq_printf(m, "%s    %08x: %08x",
				   i ? "\n" : "",
				   dump[i][0], dump[i][1]);
			count = 7;
		} else {
			seq_printf(m, " %08x", dump[i][1]);
			count--;
		}
	}

	seq_puts(m, "\n");
}

int dqm_debugfs_hqds(struct seq_file *m, void *data)
{
	struct device_queue_manager *dqm = data;
	uint32_t (*dump)[2], n_regs;
	int pipe, queue;
	int r = 0;

	r = dqm->dev->kfd2kgd->hqd_dump(dqm->dev->kgd,
		KFD_CIK_HIQ_PIPE, KFD_CIK_HIQ_QUEUE, &dump, &n_regs);
	if (!r) {
		seq_printf(m, "  HIQ on MEC %d Pipe %d Queue %d\n",
				KFD_CIK_HIQ_PIPE/get_pipes_per_mec(dqm)+1,
				KFD_CIK_HIQ_PIPE%get_pipes_per_mec(dqm),
				KFD_CIK_HIQ_QUEUE);
		seq_reg_dump(m, dump, n_regs);

		kfree(dump);
	}

	for (pipe = 0; pipe < get_pipes_per_mec(dqm); pipe++) {
		int pipe_offset = pipe * get_queues_per_pipe(dqm);

		for (queue = 0; queue < get_queues_per_pipe(dqm); queue++) {
			if (!test_bit(pipe_offset + queue,
				      dqm->dev->shared_resources.queue_bitmap))
				continue;

			r = dqm->dev->kfd2kgd->hqd_dump(
				dqm->dev->kgd, pipe, queue, &dump, &n_regs);
			if (r)
				break;

			seq_printf(m, "  CP Pipe %d, Queue %d\n",
				  pipe, queue);
			seq_reg_dump(m, dump, n_regs);

			kfree(dump);
		}
	}

	for (pipe = 0; pipe < get_num_sdma_engines(dqm); pipe++) {
		for (queue = 0; queue < KFD_SDMA_QUEUES_PER_ENGINE; queue++) {
			r = dqm->dev->kfd2kgd->hqd_sdma_dump(
				dqm->dev->kgd, pipe, queue, &dump, &n_regs);
			if (r)
				break;

			seq_printf(m, "  SDMA Engine %d, RLC %d\n",
				  pipe, queue);
			seq_reg_dump(m, dump, n_regs);

			kfree(dump);
		}
	}

	return r;
}

int dqm_debugfs_execute_queues(struct device_queue_manager *dqm)
{
	int r = 0;

	dqm_lock(dqm);
	dqm->active_runlist = true;
	r = execute_queues_cpsch(dqm, KFD_UNMAP_QUEUES_FILTER_ALL_QUEUES, 0);
	dqm_unlock(dqm);

	return r;
}

#endif<|MERGE_RESOLUTION|>--- conflicted
+++ resolved
@@ -33,6 +33,7 @@
 #include "kfd_mqd_manager.h"
 #include "cik_regs.h"
 #include "kfd_kernel_queue.h"
+#include "amdgpu_amdkfd.h"
 
 /* Size of the per-pipe EOP queue */
 #define CIK_HPD_EOP_BYTES_LOG2 11
@@ -109,7 +110,7 @@
 unsigned int get_num_sdma_queues(struct device_queue_manager *dqm)
 {
 	return dqm->dev->device_info->num_sdma_engines
-			* KFD_SDMA_QUEUES_PER_ENGINE;
+			* dqm->dev->device_info->num_sdma_queues_per_engine;
 }
 
 void program_sh_mem_settings(struct device_queue_manager *dqm,
@@ -133,12 +134,18 @@
 		 */
 		q->doorbell_id = q->properties.queue_id;
 	} else if (q->properties.type == KFD_QUEUE_TYPE_SDMA) {
-		/* For SDMA queues on SOC15, use static doorbell
-		 * assignments based on the engine and queue.
+		/* For SDMA queues on SOC15 with 8-byte doorbell, use static
+		 * doorbell assignments based on the engine and queue id.
+		 * The doobell index distance between RLC (2*i) and (2*i+1)
+		 * for a SDMA engine is 512.
 		 */
-		q->doorbell_id = dev->shared_resources.sdma_doorbell
-			[q->properties.sdma_engine_id]
-			[q->properties.sdma_queue_id];
+		uint32_t *idx_offset =
+				dev->shared_resources.sdma_doorbell_idx;
+
+		q->doorbell_id = idx_offset[q->properties.sdma_engine_id]
+			+ (q->properties.sdma_queue_id & 1)
+			* KFD_QUEUE_DOORBELL_MIRROR_OFFSET
+			+ (q->properties.sdma_queue_id >> 1);
 	} else {
 		/* For CP queues on SOC15 reserve a free doorbell ID */
 		unsigned int found;
@@ -219,7 +226,7 @@
 	if (ret)
 		return ret;
 
-	return kdev->kfd2kgd->submit_ib(kdev->kgd, KGD_ENGINE_MEC1, qpd->vmid,
+	return amdgpu_amdkfd_submit_ib(kdev->kgd, KGD_ENGINE_MEC1, qpd->vmid,
 				qpd->ib_base, (uint32_t *)qpd->ib_kaddr,
 				pmf->release_mem_size / sizeof(uint32_t));
 }
@@ -667,12 +674,12 @@
 	struct queue *q;
 	struct mqd_manager *mqd_mgr;
 	struct kfd_process_device *pdd;
-	uint32_t pd_base;
+	uint64_t pd_base;
 	int retval = 0;
 
 	pdd = qpd_to_pdd(qpd);
 	/* Retrieve PD base */
-	pd_base = dqm->dev->kfd2kgd->get_process_page_dir(pdd->vm);
+	pd_base = amdgpu_amdkfd_gpuvm_get_process_page_dir(pdd->vm);
 
 	dqm_lock(dqm);
 	if (WARN_ON_ONCE(!qpd->evicted)) /* already restored, do nothing */
@@ -687,7 +694,7 @@
 
 	/* Update PD Base in QPD */
 	qpd->page_table_base = pd_base;
-	pr_debug("Updated PD address to 0x%08x\n", pd_base);
+	pr_debug("Updated PD address to 0x%llx\n", pd_base);
 
 	if (!list_empty(&qpd->queues_list)) {
 		dqm->dev->kfd2kgd->set_vm_context_page_table_base(
@@ -738,12 +745,12 @@
 {
 	struct queue *q;
 	struct kfd_process_device *pdd;
-	uint32_t pd_base;
+	uint64_t pd_base;
 	int retval = 0;
 
 	pdd = qpd_to_pdd(qpd);
 	/* Retrieve PD base */
-	pd_base = dqm->dev->kfd2kgd->get_process_page_dir(pdd->vm);
+	pd_base = amdgpu_amdkfd_gpuvm_get_process_page_dir(pdd->vm);
 
 	dqm_lock(dqm);
 	if (WARN_ON_ONCE(!qpd->evicted)) /* already restored, do nothing */
@@ -758,7 +765,7 @@
 
 	/* Update PD Base in QPD */
 	qpd->page_table_base = pd_base;
-	pr_debug("Updated PD address to 0x%08x\n", pd_base);
+	pr_debug("Updated PD address to 0x%llx\n", pd_base);
 
 	/* activate all active queues on the qpd */
 	list_for_each_entry(q, &qpd->queues_list, list) {
@@ -782,7 +789,7 @@
 {
 	struct device_process_node *n;
 	struct kfd_process_device *pdd;
-	uint32_t pd_base;
+	uint64_t pd_base;
 	int retval;
 
 	n = kzalloc(sizeof(*n), GFP_KERNEL);
@@ -793,23 +800,19 @@
 
 	pdd = qpd_to_pdd(qpd);
 	/* Retrieve PD base */
-	pd_base = dqm->dev->kfd2kgd->get_process_page_dir(pdd->vm);
+	pd_base = amdgpu_amdkfd_gpuvm_get_process_page_dir(pdd->vm);
 
 	dqm_lock(dqm);
 	list_add(&n->list, &dqm->queues);
 
 	/* Update PD Base in QPD */
 	qpd->page_table_base = pd_base;
+	pr_debug("Updated PD address to 0x%llx\n", pd_base);
 
 	retval = dqm->asic_ops.update_qpd(dqm, qpd);
 
-<<<<<<< HEAD
-	if (dqm->processes_count++ == 0)
-		dqm->dev->kfd2kgd->set_compute_idle(dqm->dev->kgd, false);
-=======
 	dqm->processes_count++;
 	kfd_inc_compute_active(dqm->dev);
->>>>>>> 407d19ab
 
 	dqm_unlock(dqm);
 
@@ -832,14 +835,8 @@
 		if (qpd == cur->qpd) {
 			list_del(&cur->list);
 			kfree(cur);
-<<<<<<< HEAD
-			if (--dqm->processes_count == 0)
-				dqm->dev->kfd2kgd->set_compute_idle(
-					dqm->dev->kgd, true);
-=======
 			dqm->processes_count--;
 			kfd_dec_compute_active(dqm->dev);
->>>>>>> 407d19ab
 			goto out;
 		}
 	}
@@ -854,15 +851,8 @@
 set_pasid_vmid_mapping(struct device_queue_manager *dqm, unsigned int pasid,
 			unsigned int vmid)
 {
-	uint32_t pasid_mapping;
-
-	pasid_mapping = (pasid == 0) ? 0 :
-		(uint32_t)pasid |
-		ATC_VMID_PASID_MAPPING_VALID;
-
 	return dqm->dev->kfd2kgd->set_pasid_vmid_mapping(
-						dqm->dev->kgd, pasid_mapping,
-						vmid);
+						dqm->dev->kgd, pasid, vmid);
 }
 
 static void init_interrupts(struct device_queue_manager *dqm)
@@ -1376,9 +1366,6 @@
 {
 	int retval;
 	struct mqd_manager *mqd_mgr;
-	bool preempt_all_queues;
-
-	preempt_all_queues = false;
 
 	retval = 0;
 
@@ -1563,6 +1550,41 @@
 	return retval;
 }
 
+static int get_wave_state(struct device_queue_manager *dqm,
+			  struct queue *q,
+			  void __user *ctl_stack,
+			  u32 *ctl_stack_used_size,
+			  u32 *save_area_used_size)
+{
+	struct mqd_manager *mqd_mgr;
+	int r;
+
+	dqm_lock(dqm);
+
+	if (q->properties.type != KFD_QUEUE_TYPE_COMPUTE ||
+	    q->properties.is_active || !q->device->cwsr_enabled) {
+		r = -EINVAL;
+		goto dqm_unlock;
+	}
+
+	mqd_mgr = dqm->ops.get_mqd_manager(dqm, KFD_MQD_TYPE_COMPUTE);
+	if (!mqd_mgr) {
+		r = -ENOMEM;
+		goto dqm_unlock;
+	}
+
+	if (!mqd_mgr->get_wave_state) {
+		r = -EINVAL;
+		goto dqm_unlock;
+	}
+
+	r = mqd_mgr->get_wave_state(mqd_mgr, q->mqd, ctl_stack,
+			ctl_stack_used_size, save_area_used_size);
+
+dqm_unlock:
+	dqm_unlock(dqm);
+	return r;
+}
 
 static int process_termination_cpsch(struct device_queue_manager *dqm,
 		struct qcm_process_device *qpd)
@@ -1685,6 +1707,7 @@
 		dqm->ops.process_termination = process_termination_cpsch;
 		dqm->ops.evict_process_queues = evict_process_queues_cpsch;
 		dqm->ops.restore_process_queues = restore_process_queues_cpsch;
+		dqm->ops.get_wave_state = get_wave_state;
 		break;
 	case KFD_SCHED_POLICY_NO_HWS:
 		/* initialize dqm for no cp scheduling */
@@ -1704,6 +1727,7 @@
 		dqm->ops.evict_process_queues = evict_process_queues_nocpsch;
 		dqm->ops.restore_process_queues =
 			restore_process_queues_nocpsch;
+		dqm->ops.get_wave_state = get_wave_state;
 		break;
 	default:
 		pr_err("Invalid scheduling policy %d\n", dqm->sched_policy);
@@ -1727,10 +1751,13 @@
 	case CHIP_FIJI:
 	case CHIP_POLARIS10:
 	case CHIP_POLARIS11:
+	case CHIP_POLARIS12:
 		device_queue_manager_init_vi_tonga(&dqm->asic_ops);
 		break;
 
 	case CHIP_VEGA10:
+	case CHIP_VEGA12:
+	case CHIP_VEGA20:
 	case CHIP_RAVEN:
 		device_queue_manager_init_v9(&dqm->asic_ops);
 		break;
@@ -1775,7 +1802,7 @@
 {
 	struct device_queue_manager *dqm = container_of(work,
 			struct device_queue_manager, hw_exception_work);
-	dqm->dev->kfd2kgd->gpu_recover(dqm->dev->kgd);
+	amdgpu_amdkfd_gpu_reset(dqm->dev->kgd);
 }
 
 #if defined(CONFIG_DEBUG_FS)
@@ -1842,7 +1869,9 @@
 	}
 
 	for (pipe = 0; pipe < get_num_sdma_engines(dqm); pipe++) {
-		for (queue = 0; queue < KFD_SDMA_QUEUES_PER_ENGINE; queue++) {
+		for (queue = 0;
+		     queue < dqm->dev->device_info->num_sdma_queues_per_engine;
+		     queue++) {
 			r = dqm->dev->kfd2kgd->hqd_sdma_dump(
 				dqm->dev->kgd, pipe, queue, &dump, &n_regs);
 			if (r)
