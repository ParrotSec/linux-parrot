--- conflicted
+++ resolved
@@ -22,7 +22,7 @@
  * Authors: AMD
  *
  */
-
+#include "amdgpu.h"
 #include "amdgpu_mode.h"
 #include "amdgpu_dm.h"
 #include "dc.h"
@@ -122,6 +122,8 @@
 {
 	struct drm_property_blob *blob = crtc->base.gamma_lut;
 	struct dc_stream_state *stream = crtc->stream;
+	struct amdgpu_device *adev = (struct amdgpu_device *)
+		crtc->base.state->dev->dev_private;
 	struct drm_color_lut *lut;
 	uint32_t lut_size;
 	struct dc_gamma *gamma = NULL;
@@ -164,16 +166,11 @@
 	 */
 	stream->out_transfer_func->type = TF_TYPE_DISTRIBUTED_POINTS;
 	ret = mod_color_calculate_regamma_params(stream->out_transfer_func,
-<<<<<<< HEAD
-						 gamma, true);
-	dc_gamma_release(&gamma);
-=======
 			gamma, true, adev->asic_type <= CHIP_RAVEN, NULL);
 
 	if (gamma)
 		dc_gamma_release(&gamma);
 
->>>>>>> 407d19ab
 	if (!ret) {
 		stream->out_transfer_func->type = old_type;
 		DRM_ERROR("Out of memory when calculating regamma params\n");
