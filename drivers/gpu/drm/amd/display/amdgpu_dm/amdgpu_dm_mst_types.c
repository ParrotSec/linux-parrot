--- conflicted
+++ resolved
@@ -96,7 +96,6 @@
 {
 	struct amdgpu_dm_connector *aconnector =
 		to_amdgpu_dm_connector(connector);
-<<<<<<< HEAD
 
 	if (aconnector->dc_sink) {
 		dc_link_remove_remote_sink(aconnector->dc_link,
@@ -104,15 +103,6 @@
 		dc_sink_release(aconnector->dc_sink);
 	}
 
-=======
-
-	if (aconnector->dc_sink) {
-		dc_link_remove_remote_sink(aconnector->dc_link,
-					   aconnector->dc_sink);
-		dc_sink_release(aconnector->dc_sink);
-	}
-
->>>>>>> 4e026225
 	kfree(aconnector->edid);
 
 	drm_connector_cleanup(connector);
@@ -336,7 +326,6 @@
 {
 	struct drm_device *dev = adev_to_drm(adev);
 	int i;
-<<<<<<< HEAD
 
 	for (i = 0; i < adev->dm.display_indexes_num; i++) {
 		struct amdgpu_encoder *amdgpu_encoder = &adev->dm.mst_encoders[i];
@@ -351,22 +340,6 @@
 			DRM_MODE_ENCODER_DPMST,
 			NULL);
 
-=======
-
-	for (i = 0; i < adev->dm.display_indexes_num; i++) {
-		struct amdgpu_encoder *amdgpu_encoder = &adev->dm.mst_encoders[i];
-		struct drm_encoder *encoder = &amdgpu_encoder->base;
-
-		encoder->possible_crtcs = amdgpu_dm_get_encoder_crtc_mask(adev);
-
-		drm_encoder_init(
-			dev,
-			&amdgpu_encoder->base,
-			&amdgpu_dm_encoder_funcs,
-			DRM_MODE_ENCODER_DPMST,
-			NULL);
-
->>>>>>> 4e026225
 		drm_encoder_helper_add(encoder, &amdgpu_dm_encoder_helper_funcs);
 	}
 }
@@ -875,12 +848,8 @@
 		stream = dc_state->streams[i];
 
 		if (stream->timing.flags.DSC == 1)
-<<<<<<< HEAD
-			dc_stream_add_dsc_to_resource(stream->ctx->dc, dc_state, stream);
-=======
 			if (dc_stream_add_dsc_to_resource(stream->ctx->dc, dc_state, stream) != DC_OK)
 				return false;
->>>>>>> 4e026225
 	}
 
 	return true;
