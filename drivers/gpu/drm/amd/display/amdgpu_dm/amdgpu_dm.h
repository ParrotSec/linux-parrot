/*
 * Copyright 2015 Advanced Micro Devices, Inc.
 *
 * Permission is hereby granted, free of charge, to any person obtaining a
 * copy of this software and associated documentation files (the "Software"),
 * to deal in the Software without restriction, including without limitation
 * the rights to use, copy, modify, merge, publish, distribute, sublicense,
 * and/or sell copies of the Software, and to permit persons to whom the
 * Software is furnished to do so, subject to the following conditions:
 *
 * The above copyright notice and this permission notice shall be included in
 * all copies or substantial portions of the Software.
 *
 * THE SOFTWARE IS PROVIDED "AS IS", WITHOUT WARRANTY OF ANY KIND, EXPRESS OR
 * IMPLIED, INCLUDING BUT NOT LIMITED TO THE WARRANTIES OF MERCHANTABILITY,
 * FITNESS FOR A PARTICULAR PURPOSE AND NONINFRINGEMENT.  IN NO EVENT SHALL
 * THE COPYRIGHT HOLDER(S) OR AUTHOR(S) BE LIABLE FOR ANY CLAIM, DAMAGES OR
 * OTHER LIABILITY, WHETHER IN AN ACTION OF CONTRACT, TORT OR OTHERWISE,
 * ARISING FROM, OUT OF OR IN CONNECTION WITH THE SOFTWARE OR THE USE OR
 * OTHER DEALINGS IN THE SOFTWARE.
 *
 * Authors: AMD
 *
 */

#ifndef __AMDGPU_DM_H__
#define __AMDGPU_DM_H__

#include <drm/drmP.h>
#include <drm/drm_atomic.h>

/*
 * This file contains the definition for amdgpu_display_manager
 * and its API for amdgpu driver's use.
 * This component provides all the display related functionality
 * and this is the only component that calls DAL API.
 * The API contained here intended for amdgpu driver use.
 * The API that is called directly from KMS framework is located
 * in amdgpu_dm_kms.h file
 */

#define AMDGPU_DM_MAX_DISPLAY_INDEX 31
/*
#include "include/amdgpu_dal_power_if.h"
#include "amdgpu_dm_irq.h"
*/

#include "irq_types.h"
#include "signal_types.h"

/* Forward declarations */
struct amdgpu_device;
struct drm_device;
struct amdgpu_dm_irq_handler_data;
struct dc;

struct amdgpu_dm_prev_state {
	struct drm_framebuffer *fb;
	int32_t x;
	int32_t y;
	struct drm_display_mode mode;
};

struct common_irq_params {
	struct amdgpu_device *adev;
	enum dc_irq_source irq_src;
};

struct irq_list_head {
	struct list_head head;
	/* In case this interrupt needs post-processing, 'work' will be queued*/
	struct work_struct work;
};

struct dm_comressor_info {
	void *cpu_addr;
	struct amdgpu_bo *bo_ptr;
	uint64_t gpu_addr;
};


struct amdgpu_display_manager {
	struct dal *dal;
	struct dc *dc;
	struct cgs_device *cgs_device;

	struct amdgpu_device *adev;	/*AMD base driver*/
	struct drm_device *ddev;	/*DRM base driver*/
	u16 display_indexes_num;

	struct amdgpu_dm_prev_state prev_state;

<<<<<<< HEAD
	/*
	 * 'irq_source_handler_table' holds a list of handlers
	 * per (DAL) IRQ source.
=======
	/**
	 * @dc_lock:
>>>>>>> 407d19ab
	 *
	 * Each IRQ source may need to be handled at different contexts.
	 * By 'context' we mean, for example:
	 * - The ISR context, which is the direct interrupt handler.
	 * - The 'deferred' context - this is the post-processing of the
	 *	interrupt, but at a lower priority.
	 *
	 * Note that handlers are called in the same order as they were
	 * registered (FIFO).
	 */
	struct irq_list_head irq_handler_list_low_tab[DAL_IRQ_SOURCES_NUMBER];
	struct list_head irq_handler_list_high_tab[DAL_IRQ_SOURCES_NUMBER];

	struct common_irq_params
	pflip_params[DC_IRQ_SOURCE_PFLIP_LAST - DC_IRQ_SOURCE_PFLIP_FIRST + 1];

	struct common_irq_params
	vblank_params[DC_IRQ_SOURCE_VBLANK6 - DC_IRQ_SOURCE_VBLANK1 + 1];

<<<<<<< HEAD
	/* this spin lock synchronizes access to 'irq_handler_list_table' */
=======
	/**
	 * @vupdate_params:
	 *
	 * Vertical update IRQ parameters, passed to registered handlers when
	 * triggered.
	 */
	struct common_irq_params
	vupdate_params[DC_IRQ_SOURCE_VUPDATE6 - DC_IRQ_SOURCE_VUPDATE1 + 1];

>>>>>>> 407d19ab
	spinlock_t irq_handler_list_table_lock;

	struct backlight_device *backlight_dev;

	const struct dc_link *backlight_link;

	struct work_struct mst_hotplug_work;

	struct mod_freesync *freesync_module;

	/**
	 * Caches device atomic state for suspend/resume
	 */
	struct drm_atomic_state *cached_state;

	struct dm_comressor_info compressor;
};

struct amdgpu_dm_connector {

	struct drm_connector base;
	uint32_t connector_id;

	/* we need to mind the EDID between detect
	   and get modes due to analog/digital/tvencoder */
	struct edid *edid;

	/* shared with amdgpu */
	struct amdgpu_hpd hpd;

	/* number of modes generated from EDID at 'dc_sink' */
	int num_modes;

	/* The 'old' sink - before an HPD.
	 * The 'current' sink is in dc_link->sink. */
	struct dc_sink *dc_sink;
	struct dc_link *dc_link;
	struct dc_sink *dc_em_sink;

	/* DM only */
	struct drm_dp_mst_topology_mgr mst_mgr;
	struct amdgpu_dm_dp_aux dm_dp_aux;
	struct drm_dp_mst_port *port;
	struct amdgpu_dm_connector *mst_port;
	struct amdgpu_encoder *mst_encoder;

	/* TODO see if we can merge with ddc_bus or make a dm_connector */
	struct amdgpu_i2c_adapter *i2c;

	/* Monitor range limits */
	int min_vfreq ;
	int max_vfreq ;
	int pixel_clock_mhz;

	/*freesync caps*/
	struct mod_freesync_caps caps;

	struct mutex hpd_lock;

	bool fake_enable;
#ifdef CONFIG_DEBUG_FS
	uint32_t debugfs_dpcd_address;
	uint32_t debugfs_dpcd_size;
#endif
};

#define to_amdgpu_dm_connector(x) container_of(x, struct amdgpu_dm_connector, base)

extern const struct amdgpu_ip_block_version dm_ip_block;

struct amdgpu_framebuffer;
struct amdgpu_display_manager;
struct dc_validation_set;
struct dc_plane_state;

struct dm_plane_state {
	struct drm_plane_state base;
	struct dc_plane_state *dc_state;
};

struct dm_crtc_state {
	struct drm_crtc_state base;
	struct dc_stream_state *stream;

	int active_planes;
	bool interrupts_enabled;

	int crc_skip_count;
	bool crc_enabled;
};

#define to_dm_crtc_state(x)    container_of(x, struct dm_crtc_state, base)

struct dm_atomic_state {
	struct drm_atomic_state base;

	struct dc_state *context;
};

#define to_dm_atomic_state(x) container_of(x, struct dm_atomic_state, base)

struct dm_connector_state {
	struct drm_connector_state base;

	enum amdgpu_rmx_type scaling;
	uint8_t underscan_vborder;
	uint8_t underscan_hborder;
	uint8_t max_bpc;
	bool underscan_enable;
	struct mod_freesync_user_enable user_enable;
	bool freesync_capable;
};

#define to_dm_connector_state(x)\
	container_of((x), struct dm_connector_state, base)

void amdgpu_dm_connector_funcs_reset(struct drm_connector *connector);
struct drm_connector_state *
amdgpu_dm_connector_atomic_duplicate_state(struct drm_connector *connector);
int amdgpu_dm_connector_atomic_set_property(struct drm_connector *connector,
					    struct drm_connector_state *state,
					    struct drm_property *property,
					    uint64_t val);

int amdgpu_dm_connector_atomic_get_property(struct drm_connector *connector,
					    const struct drm_connector_state *state,
					    struct drm_property *property,
					    uint64_t *val);

int amdgpu_dm_get_encoder_crtc_mask(struct amdgpu_device *adev);

void amdgpu_dm_connector_init_helper(struct amdgpu_display_manager *dm,
				     struct amdgpu_dm_connector *aconnector,
				     int connector_type,
				     struct dc_link *link,
				     int link_index);

enum drm_mode_status amdgpu_dm_connector_mode_valid(struct drm_connector *connector,
				   struct drm_display_mode *mode);

void dm_restore_drm_connector_state(struct drm_device *dev,
				    struct drm_connector *connector);

void amdgpu_dm_add_sink_to_freesync_module(struct drm_connector *connector,
					   struct edid *edid);

void
amdgpu_dm_remove_sink_from_freesync_module(struct drm_connector *connector);

/* amdgpu_dm_crc.c */
#ifdef CONFIG_DEBUG_FS
int amdgpu_dm_crtc_set_crc_source(struct drm_crtc *crtc, const char *src_name,
				  size_t *values_cnt);
void amdgpu_dm_crtc_handle_crc_irq(struct drm_crtc *crtc);
#else
#define amdgpu_dm_crtc_set_crc_source NULL
#define amdgpu_dm_crtc_handle_crc_irq(x)
#endif

#define MAX_COLOR_LUT_ENTRIES 4096
/* Legacy gamm LUT users such as X doesn't like large LUT sizes */
#define MAX_COLOR_LEGACY_LUT_ENTRIES 256

void amdgpu_dm_init_color_mod(void);
int amdgpu_dm_set_degamma_lut(struct drm_crtc_state *crtc_state,
			      struct dc_plane_state *dc_plane_state);
void amdgpu_dm_set_ctm(struct dm_crtc_state *crtc);
int amdgpu_dm_set_regamma_lut(struct dm_crtc_state *crtc);

extern const struct drm_encoder_helper_funcs amdgpu_dm_encoder_helper_funcs;

#endif /* __AMDGPU_DM_H__ */<|MERGE_RESOLUTION|>--- conflicted
+++ resolved
@@ -54,72 +54,134 @@
 struct amdgpu_dm_irq_handler_data;
 struct dc;
 
-struct amdgpu_dm_prev_state {
-	struct drm_framebuffer *fb;
-	int32_t x;
-	int32_t y;
-	struct drm_display_mode mode;
-};
-
 struct common_irq_params {
 	struct amdgpu_device *adev;
 	enum dc_irq_source irq_src;
 };
 
+/**
+ * struct irq_list_head - Linked-list for low context IRQ handlers.
+ *
+ * @head: The list_head within &struct handler_data
+ * @work: A work_struct containing the deferred handler work
+ */
 struct irq_list_head {
 	struct list_head head;
 	/* In case this interrupt needs post-processing, 'work' will be queued*/
 	struct work_struct work;
 };
 
+/**
+ * struct dm_compressor_info - Buffer info used by frame buffer compression
+ * @cpu_addr: MMIO cpu addr
+ * @bo_ptr: Pointer to the buffer object
+ * @gpu_addr: MMIO gpu addr
+ */
 struct dm_comressor_info {
 	void *cpu_addr;
 	struct amdgpu_bo *bo_ptr;
 	uint64_t gpu_addr;
 };
 
-
+/**
+ * struct amdgpu_dm_backlight_caps - Usable range of backlight values from ACPI
+ * @min_input_signal: minimum possible input in range 0-255
+ * @max_input_signal: maximum possible input in range 0-255
+ * @caps_valid: true if these values are from the ACPI interface
+ */
+struct amdgpu_dm_backlight_caps {
+	int min_input_signal;
+	int max_input_signal;
+	bool caps_valid;
+};
+
+/**
+ * struct amdgpu_display_manager - Central amdgpu display manager device
+ *
+ * @dc: Display Core control structure
+ * @adev: AMDGPU base driver structure
+ * @ddev: DRM base driver structure
+ * @display_indexes_num: Max number of display streams supported
+ * @irq_handler_list_table_lock: Synchronizes access to IRQ tables
+ * @backlight_dev: Backlight control device
+ * @cached_state: Caches device atomic state for suspend/resume
+ * @compressor: Frame buffer compression buffer. See &struct dm_comressor_info
+ */
 struct amdgpu_display_manager {
-	struct dal *dal;
+
 	struct dc *dc;
+
+	/**
+	 * @cgs_device:
+	 *
+	 * The Common Graphics Services device. It provides an interface for
+	 * accessing registers.
+	 */
 	struct cgs_device *cgs_device;
 
-	struct amdgpu_device *adev;	/*AMD base driver*/
-	struct drm_device *ddev;	/*DRM base driver*/
+	struct amdgpu_device *adev;
+	struct drm_device *ddev;
 	u16 display_indexes_num;
 
-	struct amdgpu_dm_prev_state prev_state;
-
-<<<<<<< HEAD
-	/*
-	 * 'irq_source_handler_table' holds a list of handlers
-	 * per (DAL) IRQ source.
-=======
+	/**
+	 * @atomic_obj
+	 *
+	 * In combination with &dm_atomic_state it helps manage
+	 * global atomic state that doesn't map cleanly into existing
+	 * drm resources, like &dc_context.
+	 */
+	struct drm_private_obj atomic_obj;
+
 	/**
 	 * @dc_lock:
->>>>>>> 407d19ab
-	 *
-	 * Each IRQ source may need to be handled at different contexts.
-	 * By 'context' we mean, for example:
-	 * - The ISR context, which is the direct interrupt handler.
-	 * - The 'deferred' context - this is the post-processing of the
-	 *	interrupt, but at a lower priority.
+	 *
+	 * Guards access to DC functions that can issue register write
+	 * sequences.
+	 */
+	struct mutex dc_lock;
+
+	/**
+	 * @irq_handler_list_low_tab:
+	 *
+	 * Low priority IRQ handler table.
+	 *
+	 * It is a n*m table consisting of n IRQ sources, and m handlers per IRQ
+	 * source. Low priority IRQ handlers are deferred to a workqueue to be
+	 * processed. Hence, they can sleep.
 	 *
 	 * Note that handlers are called in the same order as they were
 	 * registered (FIFO).
 	 */
 	struct irq_list_head irq_handler_list_low_tab[DAL_IRQ_SOURCES_NUMBER];
+
+	/**
+	 * @irq_handler_list_high_tab:
+	 *
+	 * High priority IRQ handler table.
+	 *
+	 * It is a n*m table, same as &irq_handler_list_low_tab. However,
+	 * handlers in this table are not deferred and are called immediately.
+	 */
 	struct list_head irq_handler_list_high_tab[DAL_IRQ_SOURCES_NUMBER];
 
+	/**
+	 * @pflip_params:
+	 *
+	 * Page flip IRQ parameters, passed to registered handlers when
+	 * triggered.
+	 */
 	struct common_irq_params
 	pflip_params[DC_IRQ_SOURCE_PFLIP_LAST - DC_IRQ_SOURCE_PFLIP_FIRST + 1];
 
+	/**
+	 * @vblank_params:
+	 *
+	 * Vertical blanking IRQ parameters, passed to registered handlers when
+	 * triggered.
+	 */
 	struct common_irq_params
 	vblank_params[DC_IRQ_SOURCE_VBLANK6 - DC_IRQ_SOURCE_VBLANK1 + 1];
 
-<<<<<<< HEAD
-	/* this spin lock synchronizes access to 'irq_handler_list_table' */
-=======
 	/**
 	 * @vupdate_params:
 	 *
@@ -129,23 +191,21 @@
 	struct common_irq_params
 	vupdate_params[DC_IRQ_SOURCE_VUPDATE6 - DC_IRQ_SOURCE_VUPDATE1 + 1];
 
->>>>>>> 407d19ab
 	spinlock_t irq_handler_list_table_lock;
 
 	struct backlight_device *backlight_dev;
 
 	const struct dc_link *backlight_link;
-
-	struct work_struct mst_hotplug_work;
+	struct amdgpu_dm_backlight_caps backlight_caps;
 
 	struct mod_freesync *freesync_module;
 
-	/**
-	 * Caches device atomic state for suspend/resume
-	 */
 	struct drm_atomic_state *cached_state;
 
 	struct dm_comressor_info compressor;
+
+	const struct firmware *fw_dmcu;
+	uint32_t dmcu_fw_version;
 };
 
 struct amdgpu_dm_connector {
@@ -184,9 +244,6 @@
 	int max_vfreq ;
 	int pixel_clock_mhz;
 
-	/*freesync caps*/
-	struct mod_freesync_caps caps;
-
 	struct mutex hpd_lock;
 
 	bool fake_enable;
@@ -219,12 +276,22 @@
 
 	int crc_skip_count;
 	bool crc_enabled;
-};
-
-#define to_dm_crtc_state(x)    container_of(x, struct dm_crtc_state, base)
+
+	bool freesync_timing_changed;
+	bool freesync_vrr_info_changed;
+
+	bool vrr_supported;
+	struct mod_freesync_config freesync_config;
+	struct mod_vrr_params vrr_params;
+	struct dc_info_packet vrr_infopacket;
+
+	int abm_level;
+};
+
+#define to_dm_crtc_state(x) container_of(x, struct dm_crtc_state, base)
 
 struct dm_atomic_state {
-	struct drm_atomic_state base;
+	struct drm_private_state base;
 
 	struct dc_state *context;
 };
@@ -239,8 +306,8 @@
 	uint8_t underscan_hborder;
 	uint8_t max_bpc;
 	bool underscan_enable;
-	struct mod_freesync_user_enable user_enable;
 	bool freesync_capable;
+	uint8_t abm_level;
 };
 
 #define to_dm_connector_state(x)\
@@ -273,19 +340,19 @@
 void dm_restore_drm_connector_state(struct drm_device *dev,
 				    struct drm_connector *connector);
 
-void amdgpu_dm_add_sink_to_freesync_module(struct drm_connector *connector,
-					   struct edid *edid);
-
-void
-amdgpu_dm_remove_sink_from_freesync_module(struct drm_connector *connector);
+void amdgpu_dm_update_freesync_caps(struct drm_connector *connector,
+					struct edid *edid);
 
 /* amdgpu_dm_crc.c */
 #ifdef CONFIG_DEBUG_FS
-int amdgpu_dm_crtc_set_crc_source(struct drm_crtc *crtc, const char *src_name,
-				  size_t *values_cnt);
+int amdgpu_dm_crtc_set_crc_source(struct drm_crtc *crtc, const char *src_name);
+int amdgpu_dm_crtc_verify_crc_source(struct drm_crtc *crtc,
+				     const char *src_name,
+				     size_t *values_cnt);
 void amdgpu_dm_crtc_handle_crc_irq(struct drm_crtc *crtc);
 #else
 #define amdgpu_dm_crtc_set_crc_source NULL
+#define amdgpu_dm_crtc_verify_crc_source NULL
 #define amdgpu_dm_crtc_handle_crc_irq(x)
 #endif
 
