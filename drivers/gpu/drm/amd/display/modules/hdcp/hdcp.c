/*
 * Copyright 2019 Advanced Micro Devices, Inc.
 *
 * Permission is hereby granted, free of charge, to any person obtaining a
 * copy of this software and associated documentation files (the "Software"),
 * to deal in the Software without restriction, including without limitation
 * the rights to use, copy, modify, merge, publish, distribute, sublicense,
 * and/or sell copies of the Software, and to permit persons to whom the
 * Software is furnished to do so, subject to the following conditions:
 *
 * The above copyright notice and this permission notice shall be included in
 * all copies or substantial portions of the Software.
 *
 * THE SOFTWARE IS PROVIDED "AS IS", WITHOUT WARRANTY OF ANY KIND, EXPRESS OR
 * IMPLIED, INCLUDING BUT NOT LIMITED TO THE WARRANTIES OF MERCHANTABILITY,
 * FITNESS FOR A PARTICULAR PURPOSE AND NONINFRINGEMENT.  IN NO EVENT SHALL
 * THE COPYRIGHT HOLDER(S) OR AUTHOR(S) BE LIABLE FOR ANY CLAIM, DAMAGES OR
 * OTHER LIABILITY, WHETHER IN AN ACTION OF CONTRACT, TORT OR OTHERWISE,
 * ARISING FROM, OUT OF OR IN CONNECTION WITH THE SOFTWARE OR THE USE OR
 * OTHER DEALINGS IN THE SOFTWARE.
 *
 * Authors: AMD
 *
 */

#include "hdcp.h"

static void push_error_status(struct mod_hdcp *hdcp,
		enum mod_hdcp_status status)
{
	struct mod_hdcp_trace *trace = &hdcp->connection.trace;

	if (trace->error_count < MAX_NUM_OF_ERROR_TRACE) {
		trace->errors[trace->error_count].status = status;
		trace->errors[trace->error_count].state_id = hdcp->state.id;
		trace->error_count++;
		HDCP_ERROR_TRACE(hdcp, status);
	}

	if (is_hdcp1(hdcp)) {
		hdcp->connection.hdcp1_retry_count++;
	} else if (is_hdcp2(hdcp)) {
		hdcp->connection.hdcp2_retry_count++;
	}
}

static uint8_t is_cp_desired_hdcp1(struct mod_hdcp *hdcp)
{
	int i, is_auth_needed = 0;

	/* if all displays on the link don't need authentication,
	 * hdcp is not desired
	 */
	for (i = 0; i < MAX_NUM_OF_DISPLAYS; i++) {
<<<<<<< HEAD
		if (hdcp->connection.displays[i].state != MOD_HDCP_DISPLAY_INACTIVE &&
				!hdcp->connection.displays[i].adjust.disable) {
=======
		if (hdcp->displays[i].state != MOD_HDCP_DISPLAY_INACTIVE &&
				!hdcp->displays[i].adjust.disable) {
>>>>>>> 675a03b4
			is_auth_needed = 1;
			break;
		}
	}

	return (hdcp->connection.hdcp1_retry_count < MAX_NUM_OF_ATTEMPTS) &&
			is_auth_needed &&
<<<<<<< HEAD
			!hdcp->connection.link.adjust.hdcp1.disable;
=======
			!hdcp->connection.link.adjust.hdcp1.disable &&
			!hdcp->connection.is_hdcp1_revoked;
>>>>>>> 675a03b4
}

static uint8_t is_cp_desired_hdcp2(struct mod_hdcp *hdcp)
{
	int i, is_auth_needed = 0;

	/* if all displays on the link don't need authentication,
	 * hdcp is not desired
	 */
	for (i = 0; i < MAX_NUM_OF_DISPLAYS; i++) {
<<<<<<< HEAD
		if (hdcp->connection.displays[i].state != MOD_HDCP_DISPLAY_INACTIVE &&
				!hdcp->connection.displays[i].adjust.disable) {
=======
		if (hdcp->displays[i].state != MOD_HDCP_DISPLAY_INACTIVE &&
				!hdcp->displays[i].adjust.disable) {
>>>>>>> 675a03b4
			is_auth_needed = 1;
			break;
		}
	}

	return (hdcp->connection.hdcp2_retry_count < MAX_NUM_OF_ATTEMPTS) &&
			is_auth_needed &&
			!hdcp->connection.link.adjust.hdcp2.disable &&
			!hdcp->connection.is_hdcp2_revoked;
}

static enum mod_hdcp_status execution(struct mod_hdcp *hdcp,
		struct mod_hdcp_event_context *event_ctx,
		union mod_hdcp_transition_input *input)
{
	enum mod_hdcp_status status = MOD_HDCP_STATUS_SUCCESS;

	if (is_in_initialized_state(hdcp)) {
		if (event_ctx->event != MOD_HDCP_EVENT_CALLBACK) {
			event_ctx->unexpected_event = 1;
			goto out;
		}
		/* initialize transition input */
		memset(input, 0, sizeof(union mod_hdcp_transition_input));
	} else if (is_in_cp_not_desired_state(hdcp)) {
		if (event_ctx->event != MOD_HDCP_EVENT_CALLBACK) {
			event_ctx->unexpected_event = 1;
			goto out;
		}
	} else if (is_in_hdcp1_states(hdcp)) {
		status = mod_hdcp_hdcp1_execution(hdcp, event_ctx, &input->hdcp1);
	} else if (is_in_hdcp1_dp_states(hdcp)) {
		status = mod_hdcp_hdcp1_dp_execution(hdcp,
				event_ctx, &input->hdcp1);
	} else if (is_in_hdcp2_states(hdcp)) {
		status = mod_hdcp_hdcp2_execution(hdcp, event_ctx, &input->hdcp2);
	} else if (is_in_hdcp2_dp_states(hdcp)) {
		status = mod_hdcp_hdcp2_dp_execution(hdcp,
				event_ctx, &input->hdcp2);
<<<<<<< HEAD
=======
	} else {
		event_ctx->unexpected_event = 1;
		goto out;
>>>>>>> 675a03b4
	}
out:
	return status;
}

static enum mod_hdcp_status transition(struct mod_hdcp *hdcp,
		struct mod_hdcp_event_context *event_ctx,
		union mod_hdcp_transition_input *input,
		struct mod_hdcp_output *output)
{
	enum mod_hdcp_status status = MOD_HDCP_STATUS_SUCCESS;

	if (event_ctx->unexpected_event)
		goto out;

	if (is_in_initialized_state(hdcp)) {
		if (is_dp_hdcp(hdcp))
			if (is_cp_desired_hdcp2(hdcp)) {
				callback_in_ms(0, output);
				set_state_id(hdcp, output, D2_A0_DETERMINE_RX_HDCP_CAPABLE);
			} else if (is_cp_desired_hdcp1(hdcp)) {
				callback_in_ms(0, output);
				set_state_id(hdcp, output, D1_A0_DETERMINE_RX_HDCP_CAPABLE);
			} else {
				callback_in_ms(0, output);
				set_state_id(hdcp, output, HDCP_CP_NOT_DESIRED);
			}
		else if (is_hdmi_dvi_sl_hdcp(hdcp))
			if (is_cp_desired_hdcp2(hdcp)) {
				callback_in_ms(0, output);
				set_state_id(hdcp, output, H2_A0_KNOWN_HDCP2_CAPABLE_RX);
			} else if (is_cp_desired_hdcp1(hdcp)) {
				callback_in_ms(0, output);
				set_state_id(hdcp, output, H1_A0_WAIT_FOR_ACTIVE_RX);
			} else {
				callback_in_ms(0, output);
				set_state_id(hdcp, output, HDCP_CP_NOT_DESIRED);
			}
		else {
			callback_in_ms(0, output);
			set_state_id(hdcp, output, HDCP_CP_NOT_DESIRED);
		}
	} else if (is_in_cp_not_desired_state(hdcp)) {
		increment_stay_counter(hdcp);
	} else if (is_in_hdcp1_states(hdcp)) {
		status = mod_hdcp_hdcp1_transition(hdcp,
				event_ctx, &input->hdcp1, output);
	} else if (is_in_hdcp1_dp_states(hdcp)) {
		status = mod_hdcp_hdcp1_dp_transition(hdcp,
				event_ctx, &input->hdcp1, output);
	} else if (is_in_hdcp2_states(hdcp)) {
		status = mod_hdcp_hdcp2_transition(hdcp,
				event_ctx, &input->hdcp2, output);
	} else if (is_in_hdcp2_dp_states(hdcp)) {
		status = mod_hdcp_hdcp2_dp_transition(hdcp,
				event_ctx, &input->hdcp2, output);
	} else {
		status = MOD_HDCP_STATUS_INVALID_STATE;
	}
out:
	return status;
}

static enum mod_hdcp_status reset_authentication(struct mod_hdcp *hdcp,
		struct mod_hdcp_output *output)
{
	enum mod_hdcp_status status = MOD_HDCP_STATUS_SUCCESS;

	if (is_hdcp1(hdcp)) {
		if (hdcp->auth.trans_input.hdcp1.create_session != UNKNOWN) {
			/* TODO - update psp to unify create session failure
			 * recovery between hdcp1 and 2.
			 */
			mod_hdcp_hdcp1_destroy_session(hdcp);

		}
<<<<<<< HEAD
		if (hdcp->auth.trans_input.hdcp1.add_topology == PASS) {
			status = mod_hdcp_remove_display_topology(hdcp);
=======

		HDCP_TOP_RESET_AUTH_TRACE(hdcp);
		memset(&hdcp->auth, 0, sizeof(struct mod_hdcp_authentication));
		memset(&hdcp->state, 0, sizeof(struct mod_hdcp_state));
		set_state_id(hdcp, output, HDCP_INITIALIZED);
	} else if (is_hdcp2(hdcp)) {
		if (hdcp->auth.trans_input.hdcp2.create_session == PASS) {
			status = mod_hdcp_hdcp2_destroy_session(hdcp);
>>>>>>> 675a03b4
			if (status != MOD_HDCP_STATUS_SUCCESS) {
				output->callback_needed = 0;
				output->watchdog_timer_needed = 0;
				goto out;
			}
		}

		HDCP_TOP_RESET_AUTH_TRACE(hdcp);
		memset(&hdcp->auth, 0, sizeof(struct mod_hdcp_authentication));
		memset(&hdcp->state, 0, sizeof(struct mod_hdcp_state));
		set_state_id(hdcp, output, HDCP_INITIALIZED);
	} else if (is_hdcp2(hdcp)) {
		if (hdcp->auth.trans_input.hdcp2.create_session == PASS) {
			status = mod_hdcp_hdcp2_destroy_session(hdcp);
			if (status != MOD_HDCP_STATUS_SUCCESS) {
				output->callback_needed = 0;
				output->watchdog_timer_needed = 0;
				goto out;
			}
		}
		if (hdcp->auth.trans_input.hdcp2.add_topology == PASS) {
			status = mod_hdcp_remove_display_topology(hdcp);
			if (status != MOD_HDCP_STATUS_SUCCESS) {
				output->callback_needed = 0;
				output->watchdog_timer_needed = 0;
				goto out;
			}
		}
		HDCP_TOP_RESET_AUTH_TRACE(hdcp);
		memset(&hdcp->auth, 0, sizeof(struct mod_hdcp_authentication));
		memset(&hdcp->state, 0, sizeof(struct mod_hdcp_state));
		set_state_id(hdcp, output, HDCP_INITIALIZED);
	} else if (is_in_cp_not_desired_state(hdcp)) {
		HDCP_TOP_RESET_AUTH_TRACE(hdcp);
		memset(&hdcp->auth, 0, sizeof(struct mod_hdcp_authentication));
		memset(&hdcp->state, 0, sizeof(struct mod_hdcp_state));
		set_state_id(hdcp, output, HDCP_INITIALIZED);
	}

out:
	/* stop callback and watchdog requests from previous authentication*/
	output->watchdog_timer_stop = 1;
	output->callback_stop = 1;
	return status;
}

static enum mod_hdcp_status reset_connection(struct mod_hdcp *hdcp,
		struct mod_hdcp_output *output)
{
	enum mod_hdcp_status status = MOD_HDCP_STATUS_SUCCESS;

	memset(output, 0, sizeof(struct mod_hdcp_output));

	status = reset_authentication(hdcp, output);
	if (status != MOD_HDCP_STATUS_SUCCESS)
		goto out;

	if (current_state(hdcp) != HDCP_UNINITIALIZED) {
		HDCP_TOP_RESET_CONN_TRACE(hdcp);
		set_state_id(hdcp, output, HDCP_UNINITIALIZED);
	}
	memset(&hdcp->connection, 0, sizeof(hdcp->connection));
out:
	return status;
}

/*
 * Implementation of functions in mod_hdcp.h
 */
size_t mod_hdcp_get_memory_size(void)
{
	return sizeof(struct mod_hdcp);
}

enum mod_hdcp_status mod_hdcp_setup(struct mod_hdcp *hdcp,
		struct mod_hdcp_config *config)
{
	struct mod_hdcp_output output;
	enum mod_hdcp_status status = MOD_HDCP_STATUS_SUCCESS;

	memset(hdcp, 0, sizeof(struct mod_hdcp));
	memset(&output, 0, sizeof(output));
	hdcp->config = *config;
	HDCP_TOP_INTERFACE_TRACE(hdcp);
	status = reset_connection(hdcp, &output);
	if (status != MOD_HDCP_STATUS_SUCCESS)
		push_error_status(hdcp, status);
	return status;
}

enum mod_hdcp_status mod_hdcp_teardown(struct mod_hdcp *hdcp)
{
	enum mod_hdcp_status status = MOD_HDCP_STATUS_SUCCESS;
	struct mod_hdcp_output output;

	HDCP_TOP_INTERFACE_TRACE(hdcp);
	memset(&output, 0,  sizeof(output));
	status = reset_connection(hdcp, &output);
	if (status == MOD_HDCP_STATUS_SUCCESS)
		memset(hdcp, 0, sizeof(struct mod_hdcp));
	else
		push_error_status(hdcp, status);
	return status;
}

enum mod_hdcp_status mod_hdcp_add_display(struct mod_hdcp *hdcp,
		struct mod_hdcp_link *link, struct mod_hdcp_display *display,
		struct mod_hdcp_output *output)
{
	enum mod_hdcp_status status = MOD_HDCP_STATUS_SUCCESS;
	struct mod_hdcp_display *display_container = NULL;

	HDCP_TOP_INTERFACE_TRACE_WITH_INDEX(hdcp, display->index);
	memset(output, 0, sizeof(struct mod_hdcp_output));

	/* skip inactive display */
	if (display->state != MOD_HDCP_DISPLAY_ACTIVE) {
		status = MOD_HDCP_STATUS_SUCCESS;
		goto out;
	}

	/* check existing display container */
	if (get_active_display_at_index(hdcp, display->index)) {
		status = MOD_HDCP_STATUS_SUCCESS;
		goto out;
	}

	/* find an empty display container */
	display_container = get_empty_display_container(hdcp);
	if (!display_container) {
		status = MOD_HDCP_STATUS_DISPLAY_OUT_OF_BOUND;
		goto out;
	}

	/* reset existing authentication status */
	status = reset_authentication(hdcp, output);
	if (status != MOD_HDCP_STATUS_SUCCESS)
		goto out;

	/* reset retry counters */
	reset_retry_counts(hdcp);

	/* reset error trace */
	memset(&hdcp->connection.trace, 0, sizeof(hdcp->connection.trace));

	/* add display to connection */
	hdcp->connection.link = *link;
	*display_container = *display;
	status = mod_hdcp_add_display_to_topology(hdcp, display->index);
	if (status != MOD_HDCP_STATUS_SUCCESS)
		goto out;

	/* request authentication */
	if (current_state(hdcp) != HDCP_INITIALIZED)
		set_state_id(hdcp, output, HDCP_INITIALIZED);
	callback_in_ms(hdcp->connection.link.adjust.auth_delay * 1000, output);
out:
	if (status != MOD_HDCP_STATUS_SUCCESS)
		push_error_status(hdcp, status);

	return status;
}

enum mod_hdcp_status mod_hdcp_remove_display(struct mod_hdcp *hdcp,
		uint8_t index, struct mod_hdcp_output *output)
{
	enum mod_hdcp_status status = MOD_HDCP_STATUS_SUCCESS;
	struct mod_hdcp_display *display = NULL;

	HDCP_TOP_INTERFACE_TRACE_WITH_INDEX(hdcp, index);
	memset(output, 0, sizeof(struct mod_hdcp_output));

	/* find display in connection */
	display = get_active_display_at_index(hdcp, index);
	if (!display) {
		status = MOD_HDCP_STATUS_SUCCESS;
		goto out;
	}

	/* stop current authentication */
	status = reset_authentication(hdcp, output);
	if (status != MOD_HDCP_STATUS_SUCCESS)
		goto out;

	/* clear retry counters */
	reset_retry_counts(hdcp);

	/* reset error trace */
	memset(&hdcp->connection.trace, 0, sizeof(hdcp->connection.trace));

	/* remove display */
	status = mod_hdcp_remove_display_from_topology(hdcp, index);
	if (status != MOD_HDCP_STATUS_SUCCESS)
		goto out;
	display->state = MOD_HDCP_DISPLAY_INACTIVE;

	/* request authentication when connection is not reset */
	if (current_state(hdcp) != HDCP_UNINITIALIZED)
		callback_in_ms(hdcp->connection.link.adjust.auth_delay * 1000,
				output);
out:
	if (status != MOD_HDCP_STATUS_SUCCESS)
		push_error_status(hdcp, status);
	return status;
}

enum mod_hdcp_status mod_hdcp_query_display(struct mod_hdcp *hdcp,
		uint8_t index, struct mod_hdcp_display_query *query)
{
	enum mod_hdcp_status status = MOD_HDCP_STATUS_SUCCESS;
	struct mod_hdcp_display *display = NULL;

	/* find display in connection */
	display = get_active_display_at_index(hdcp, index);
	if (!display) {
		status = MOD_HDCP_STATUS_DISPLAY_NOT_FOUND;
		goto out;
	}

	/* populate query */
	query->link = &hdcp->connection.link;
	query->display = display;
	query->trace = &hdcp->connection.trace;
	query->encryption_status = MOD_HDCP_ENCRYPTION_STATUS_HDCP_OFF;

	if (is_display_encryption_enabled(display)) {
		if (is_hdcp1(hdcp)) {
			query->encryption_status = MOD_HDCP_ENCRYPTION_STATUS_HDCP1_ON;
		} else if (is_hdcp2(hdcp)) {
			if (query->link->adjust.hdcp2.force_type == MOD_HDCP_FORCE_TYPE_0)
				query->encryption_status = MOD_HDCP_ENCRYPTION_STATUS_HDCP2_TYPE0_ON;
			else if (query->link->adjust.hdcp2.force_type == MOD_HDCP_FORCE_TYPE_1)
				query->encryption_status = MOD_HDCP_ENCRYPTION_STATUS_HDCP2_TYPE1_ON;
			else
				query->encryption_status = MOD_HDCP_ENCRYPTION_STATUS_HDCP2_ON;
		}
	} else {
		query->encryption_status = MOD_HDCP_ENCRYPTION_STATUS_HDCP_OFF;
	}

out:
	return status;
}

enum mod_hdcp_status mod_hdcp_reset_connection(struct mod_hdcp *hdcp,
		struct mod_hdcp_output *output)
{
	enum mod_hdcp_status status = MOD_HDCP_STATUS_SUCCESS;

	HDCP_TOP_INTERFACE_TRACE(hdcp);
	status = reset_connection(hdcp, output);
	if (status != MOD_HDCP_STATUS_SUCCESS)
		push_error_status(hdcp, status);

	return status;
}

enum mod_hdcp_status mod_hdcp_process_event(struct mod_hdcp *hdcp,
		enum mod_hdcp_event event, struct mod_hdcp_output *output)
{
	enum mod_hdcp_status exec_status, trans_status, reset_status, status;
	struct mod_hdcp_event_context event_ctx;

	HDCP_EVENT_TRACE(hdcp, event);
	memset(output, 0, sizeof(struct mod_hdcp_output));
	memset(&event_ctx, 0, sizeof(struct mod_hdcp_event_context));
	event_ctx.event = event;

	/* execute and transition */
	exec_status = execution(hdcp, &event_ctx, &hdcp->auth.trans_input);
	trans_status = transition(
			hdcp, &event_ctx, &hdcp->auth.trans_input, output);
	if (trans_status == MOD_HDCP_STATUS_SUCCESS) {
		status = MOD_HDCP_STATUS_SUCCESS;
	} else if (exec_status == MOD_HDCP_STATUS_SUCCESS) {
		status = MOD_HDCP_STATUS_INTERNAL_POLICY_FAILURE;
		push_error_status(hdcp, status);
	} else {
		status = exec_status;
		push_error_status(hdcp, status);
	}

	/* reset authentication if needed */
	if (trans_status == MOD_HDCP_STATUS_RESET_NEEDED) {
		HDCP_FULL_DDC_TRACE(hdcp);
		reset_status = reset_authentication(hdcp, output);
		if (reset_status != MOD_HDCP_STATUS_SUCCESS)
			push_error_status(hdcp, reset_status);
	}
	return status;
}

enum mod_hdcp_operation_mode mod_hdcp_signal_type_to_operation_mode(
		enum signal_type signal)
{
	enum mod_hdcp_operation_mode mode = MOD_HDCP_MODE_OFF;

	switch (signal) {
	case SIGNAL_TYPE_DVI_SINGLE_LINK:
	case SIGNAL_TYPE_HDMI_TYPE_A:
		mode = MOD_HDCP_MODE_DEFAULT;
		break;
	case SIGNAL_TYPE_EDP:
	case SIGNAL_TYPE_DISPLAY_PORT:
	case SIGNAL_TYPE_DISPLAY_PORT_MST:
		mode = MOD_HDCP_MODE_DP;
		break;
	default:
		break;
	}

	return mode;
}<|MERGE_RESOLUTION|>--- conflicted
+++ resolved
@@ -52,13 +52,8 @@
 	 * hdcp is not desired
 	 */
 	for (i = 0; i < MAX_NUM_OF_DISPLAYS; i++) {
-<<<<<<< HEAD
-		if (hdcp->connection.displays[i].state != MOD_HDCP_DISPLAY_INACTIVE &&
-				!hdcp->connection.displays[i].adjust.disable) {
-=======
 		if (hdcp->displays[i].state != MOD_HDCP_DISPLAY_INACTIVE &&
 				!hdcp->displays[i].adjust.disable) {
->>>>>>> 675a03b4
 			is_auth_needed = 1;
 			break;
 		}
@@ -66,12 +61,8 @@
 
 	return (hdcp->connection.hdcp1_retry_count < MAX_NUM_OF_ATTEMPTS) &&
 			is_auth_needed &&
-<<<<<<< HEAD
-			!hdcp->connection.link.adjust.hdcp1.disable;
-=======
 			!hdcp->connection.link.adjust.hdcp1.disable &&
 			!hdcp->connection.is_hdcp1_revoked;
->>>>>>> 675a03b4
 }
 
 static uint8_t is_cp_desired_hdcp2(struct mod_hdcp *hdcp)
@@ -82,13 +73,8 @@
 	 * hdcp is not desired
 	 */
 	for (i = 0; i < MAX_NUM_OF_DISPLAYS; i++) {
-<<<<<<< HEAD
-		if (hdcp->connection.displays[i].state != MOD_HDCP_DISPLAY_INACTIVE &&
-				!hdcp->connection.displays[i].adjust.disable) {
-=======
 		if (hdcp->displays[i].state != MOD_HDCP_DISPLAY_INACTIVE &&
 				!hdcp->displays[i].adjust.disable) {
->>>>>>> 675a03b4
 			is_auth_needed = 1;
 			break;
 		}
@@ -128,12 +114,9 @@
 	} else if (is_in_hdcp2_dp_states(hdcp)) {
 		status = mod_hdcp_hdcp2_dp_execution(hdcp,
 				event_ctx, &input->hdcp2);
-<<<<<<< HEAD
-=======
 	} else {
 		event_ctx->unexpected_event = 1;
 		goto out;
->>>>>>> 675a03b4
 	}
 out:
 	return status;
@@ -210,25 +193,6 @@
 			mod_hdcp_hdcp1_destroy_session(hdcp);
 
 		}
-<<<<<<< HEAD
-		if (hdcp->auth.trans_input.hdcp1.add_topology == PASS) {
-			status = mod_hdcp_remove_display_topology(hdcp);
-=======
-
-		HDCP_TOP_RESET_AUTH_TRACE(hdcp);
-		memset(&hdcp->auth, 0, sizeof(struct mod_hdcp_authentication));
-		memset(&hdcp->state, 0, sizeof(struct mod_hdcp_state));
-		set_state_id(hdcp, output, HDCP_INITIALIZED);
-	} else if (is_hdcp2(hdcp)) {
-		if (hdcp->auth.trans_input.hdcp2.create_session == PASS) {
-			status = mod_hdcp_hdcp2_destroy_session(hdcp);
->>>>>>> 675a03b4
-			if (status != MOD_HDCP_STATUS_SUCCESS) {
-				output->callback_needed = 0;
-				output->watchdog_timer_needed = 0;
-				goto out;
-			}
-		}
 
 		HDCP_TOP_RESET_AUTH_TRACE(hdcp);
 		memset(&hdcp->auth, 0, sizeof(struct mod_hdcp_authentication));
@@ -243,14 +207,7 @@
 				goto out;
 			}
 		}
-		if (hdcp->auth.trans_input.hdcp2.add_topology == PASS) {
-			status = mod_hdcp_remove_display_topology(hdcp);
-			if (status != MOD_HDCP_STATUS_SUCCESS) {
-				output->callback_needed = 0;
-				output->watchdog_timer_needed = 0;
-				goto out;
-			}
-		}
+
 		HDCP_TOP_RESET_AUTH_TRACE(hdcp);
 		memset(&hdcp->auth, 0, sizeof(struct mod_hdcp_authentication));
 		memset(&hdcp->state, 0, sizeof(struct mod_hdcp_state));
