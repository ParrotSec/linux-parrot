--- conflicted
+++ resolved
@@ -304,6 +304,18 @@
 		return dc_fixpt_mul(
 			arg,
 			a1);
+}
+
+static struct fixed31_32 calculate_gamma22(struct fixed31_32 arg)
+{
+	struct fixed31_32 gamma = dc_fixpt_from_fraction(22, 10);
+
+	return translate_from_linear_space(arg,
+			dc_fixpt_zero,
+			dc_fixpt_zero,
+			dc_fixpt_zero,
+			dc_fixpt_zero,
+			gamma);
 }
 
 static struct fixed31_32 translate_to_linear_space(
@@ -709,6 +721,175 @@
 	}
 }
 
+static void hermite_spline_eetf(struct fixed31_32 input_x,
+				struct fixed31_32 max_display,
+				struct fixed31_32 min_display,
+				struct fixed31_32 max_content,
+				struct fixed31_32 *out_x)
+{
+	struct fixed31_32 min_lum_pq;
+	struct fixed31_32 max_lum_pq;
+	struct fixed31_32 max_content_pq;
+	struct fixed31_32 ks;
+	struct fixed31_32 E1;
+	struct fixed31_32 E2;
+	struct fixed31_32 E3;
+	struct fixed31_32 t;
+	struct fixed31_32 t2;
+	struct fixed31_32 t3;
+	struct fixed31_32 two;
+	struct fixed31_32 three;
+	struct fixed31_32 temp1;
+	struct fixed31_32 temp2;
+	struct fixed31_32 a = dc_fixpt_from_fraction(15, 10);
+	struct fixed31_32 b = dc_fixpt_from_fraction(5, 10);
+	struct fixed31_32 epsilon = dc_fixpt_from_fraction(1, 1000000); // dc_fixpt_epsilon is a bit too small
+
+	if (dc_fixpt_eq(max_content, dc_fixpt_zero)) {
+		*out_x = dc_fixpt_zero;
+		return;
+	}
+
+	compute_pq(input_x, &E1);
+	compute_pq(dc_fixpt_div(min_display, max_content), &min_lum_pq);
+	compute_pq(dc_fixpt_div(max_display, max_content), &max_lum_pq);
+	compute_pq(dc_fixpt_one, &max_content_pq); // always 1? DAL2 code is weird
+	a = dc_fixpt_div(dc_fixpt_add(dc_fixpt_one, b), max_content_pq); // (1+b)/maxContent
+	ks = dc_fixpt_sub(dc_fixpt_mul(a, max_lum_pq), b); // a * max_lum_pq - b
+
+	if (dc_fixpt_lt(E1, ks))
+		E2 = E1;
+	else if (dc_fixpt_le(ks, E1) && dc_fixpt_le(E1, dc_fixpt_one)) {
+		if (dc_fixpt_lt(epsilon, dc_fixpt_sub(dc_fixpt_one, ks)))
+			// t = (E1 - ks) / (1 - ks)
+			t = dc_fixpt_div(dc_fixpt_sub(E1, ks),
+					dc_fixpt_sub(dc_fixpt_one, ks));
+		else
+			t = dc_fixpt_zero;
+
+		two = dc_fixpt_from_int(2);
+		three = dc_fixpt_from_int(3);
+
+		t2 = dc_fixpt_mul(t, t);
+		t3 = dc_fixpt_mul(t2, t);
+		temp1 = dc_fixpt_mul(two, t3);
+		temp2 = dc_fixpt_mul(three, t2);
+
+		// (2t^3 - 3t^2 + 1) * ks
+		E2 = dc_fixpt_mul(ks, dc_fixpt_add(dc_fixpt_one,
+				dc_fixpt_sub(temp1, temp2)));
+
+		// (-2t^3 + 3t^2) * max_lum_pq
+		E2 = dc_fixpt_add(E2, dc_fixpt_mul(max_lum_pq,
+				dc_fixpt_sub(temp2, temp1)));
+
+		temp1 = dc_fixpt_mul(two, t2);
+		temp2 = dc_fixpt_sub(dc_fixpt_one, ks);
+
+		// (t^3 - 2t^2 + t) * (1-ks)
+		E2 = dc_fixpt_add(E2, dc_fixpt_mul(temp2,
+				dc_fixpt_add(t, dc_fixpt_sub(t3, temp1))));
+	} else
+		E2 = dc_fixpt_one;
+
+	temp1 = dc_fixpt_sub(dc_fixpt_one, E2);
+	temp2 = dc_fixpt_mul(temp1, temp1);
+	temp2 = dc_fixpt_mul(temp2, temp2);
+	// temp2 = (1-E2)^4
+
+	E3 =  dc_fixpt_add(E2, dc_fixpt_mul(min_lum_pq, temp2));
+	compute_de_pq(E3, out_x);
+
+	*out_x = dc_fixpt_div(*out_x, dc_fixpt_div(max_display, max_content));
+}
+
+static bool build_freesync_hdr(struct pwl_float_data_ex *rgb_regamma,
+		uint32_t hw_points_num,
+		const struct hw_x_point *coordinate_x,
+		const struct freesync_hdr_tf_params *fs_params)
+{
+	uint32_t i;
+	struct pwl_float_data_ex *rgb = rgb_regamma;
+	const struct hw_x_point *coord_x = coordinate_x;
+	struct fixed31_32 scaledX = dc_fixpt_zero;
+	struct fixed31_32 scaledX1 = dc_fixpt_zero;
+	struct fixed31_32 max_display;
+	struct fixed31_32 min_display;
+	struct fixed31_32 max_content;
+	struct fixed31_32 min_content;
+	struct fixed31_32 clip = dc_fixpt_one;
+	struct fixed31_32 output;
+	bool use_eetf = false;
+	bool is_clipped = false;
+	struct fixed31_32 sdr_white_level;
+
+	if (fs_params->max_content == 0 ||
+			fs_params->max_display == 0)
+		return false;
+
+	max_display = dc_fixpt_from_int(fs_params->max_display);
+	min_display = dc_fixpt_from_fraction(fs_params->min_display, 10000);
+	max_content = dc_fixpt_from_int(fs_params->max_content);
+	min_content = dc_fixpt_from_fraction(fs_params->min_content, 10000);
+	sdr_white_level = dc_fixpt_from_int(fs_params->sdr_white_level);
+
+	if (fs_params->min_display > 1000) // cap at 0.1 at the bottom
+		min_display = dc_fixpt_from_fraction(1, 10);
+	if (fs_params->max_display < 100) // cap at 100 at the top
+		max_display = dc_fixpt_from_int(100);
+
+	if (fs_params->min_content < fs_params->min_display)
+		use_eetf = true;
+	else
+		min_content = min_display;
+
+	if (fs_params->max_content > fs_params->max_display)
+		use_eetf = true;
+	else
+		max_content = max_display;
+
+	rgb += 32; // first 32 points have problems with fixed point, too small
+	coord_x += 32;
+	for (i = 32; i <= hw_points_num; i++) {
+		if (!is_clipped) {
+			if (use_eetf) {
+				/*max content is equal 1 */
+				scaledX1 = dc_fixpt_div(coord_x->x,
+						dc_fixpt_div(max_content, sdr_white_level));
+				hermite_spline_eetf(scaledX1, max_display, min_display,
+						max_content, &scaledX);
+			} else
+				scaledX = dc_fixpt_div(coord_x->x,
+						dc_fixpt_div(max_display, sdr_white_level));
+
+			if (dc_fixpt_lt(scaledX, clip)) {
+				if (dc_fixpt_lt(scaledX, dc_fixpt_zero))
+					output = dc_fixpt_zero;
+				else
+					output = calculate_gamma22(scaledX);
+
+				rgb->r = output;
+				rgb->g = output;
+				rgb->b = output;
+			} else {
+				is_clipped = true;
+				rgb->r = clip;
+				rgb->g = clip;
+				rgb->b = clip;
+			}
+		} else {
+			rgb->r = clip;
+			rgb->g = clip;
+			rgb->b = clip;
+		}
+
+		++coord_x;
+		++rgb;
+	}
+
+	return true;
+}
+
 static void build_degamma(struct pwl_float_data_ex *curve,
 		uint32_t hw_points_num,
 		const struct hw_x_point *coordinate_x, bool is_2_4)
@@ -1327,7 +1508,7 @@
 	struct hw_x_point *coords = coords_x;
 	const struct pwl_float_data_ex *regamma = rgb_regamma;
 
-	if (mapUserRamp) {
+	if (ramp && mapUserRamp) {
 		copy_rgb_regamma_to_coordinates_x(coords,
 				hw_points_num,
 				rgb_regamma);
@@ -1356,14 +1537,15 @@
 #define _EXTRA_POINTS 3
 
 bool mod_color_calculate_regamma_params(struct dc_transfer_func *output_tf,
-		const struct dc_gamma *ramp, bool mapUserRamp)
+		const struct dc_gamma *ramp, bool mapUserRamp, bool canRomBeUsed,
+		const struct freesync_hdr_tf_params *fs_params)
 {
 	struct dc_transfer_func_distributed_points *tf_pts = &output_tf->tf_pts;
 	struct dividers dividers;
 
 	struct pwl_float_data *rgb_user = NULL;
 	struct pwl_float_data_ex *rgb_regamma = NULL;
-	struct gamma_pixel *axix_x = NULL;
+	struct gamma_pixel *axis_x = NULL;
 	struct pixel_gamma_point *coeff = NULL;
 	enum dc_transfer_func_predefined tf = TRANSFER_FUNCTION_SRGB;
 	bool ret = false;
@@ -1372,54 +1554,56 @@
 		return false;
 
 	/* we can use hardcoded curve for plain SRGB TF */
-	if (output_tf->type == TF_TYPE_PREDEFINED &&
-			output_tf->tf == TRANSFER_FUNCTION_SRGB &&
-			(!mapUserRamp && ramp->type == GAMMA_RGB_256))
-		return true;
+	if (output_tf->type == TF_TYPE_PREDEFINED && canRomBeUsed == true &&
+			output_tf->tf == TRANSFER_FUNCTION_SRGB) {
+		if (ramp == NULL)
+			return true;
+		if (ramp->is_identity || (!mapUserRamp && ramp->type == GAMMA_RGB_256))
+			return true;
+	}
 
 	output_tf->type = TF_TYPE_DISTRIBUTED_POINTS;
 
-<<<<<<< HEAD
-	rgb_user = kvcalloc(ramp->num_entries + _EXTRA_POINTS,
-=======
 	if (ramp && ramp->type != GAMMA_CS_TFM_1D &&
 			(mapUserRamp || ramp->type != GAMMA_RGB_256)) {
 		rgb_user = kvcalloc(ramp->num_entries + _EXTRA_POINTS,
->>>>>>> 407d19ab
 			    sizeof(*rgb_user),
 			    GFP_KERNEL);
-	if (!rgb_user)
-		goto rgb_user_alloc_fail;
+		if (!rgb_user)
+			goto rgb_user_alloc_fail;
+
+		axis_x = kvcalloc(ramp->num_entries + 3, sizeof(*axis_x),
+				GFP_KERNEL);
+		if (!axis_x)
+			goto axis_x_alloc_fail;
+
+		dividers.divider1 = dc_fixpt_from_fraction(3, 2);
+		dividers.divider2 = dc_fixpt_from_int(2);
+		dividers.divider3 = dc_fixpt_from_fraction(5, 2);
+
+		build_evenly_distributed_points(
+				axis_x,
+				ramp->num_entries,
+				dividers);
+
+		if (ramp->type == GAMMA_RGB_256 && mapUserRamp)
+			scale_gamma(rgb_user, ramp, dividers);
+		else if (ramp->type == GAMMA_RGB_FLOAT_1024)
+			scale_gamma_dx(rgb_user, ramp, dividers);
+	}
+
 	rgb_regamma = kvcalloc(MAX_HW_POINTS + _EXTRA_POINTS,
 			       sizeof(*rgb_regamma),
 			       GFP_KERNEL);
 	if (!rgb_regamma)
 		goto rgb_regamma_alloc_fail;
-	axix_x = kvcalloc(ramp->num_entries + 3, sizeof(*axix_x),
-			  GFP_KERNEL);
-	if (!axix_x)
-		goto axix_x_alloc_fail;
+
 	coeff = kvcalloc(MAX_HW_POINTS + _EXTRA_POINTS, sizeof(*coeff),
 			 GFP_KERNEL);
 	if (!coeff)
 		goto coeff_alloc_fail;
 
-	dividers.divider1 = dc_fixpt_from_fraction(3, 2);
-	dividers.divider2 = dc_fixpt_from_int(2);
-	dividers.divider3 = dc_fixpt_from_fraction(5, 2);
-
 	tf = output_tf->tf;
-
-	build_evenly_distributed_points(
-			axix_x,
-			ramp->num_entries,
-			dividers);
-
-	if (ramp->type == GAMMA_RGB_256 && mapUserRamp)
-		scale_gamma(rgb_user, ramp, dividers);
-	else if (ramp->type == GAMMA_RGB_FLOAT_1024)
-		scale_gamma_dx(rgb_user, ramp, dividers);
-
 	if (tf == TRANSFER_FUNCTION_PQ) {
 		tf_pts->end_exponent = 7;
 		tf_pts->x_point_at_y1_red = 125;
@@ -1430,6 +1614,12 @@
 				MAX_HW_POINTS,
 				coordinates_x,
 				output_tf->sdr_ref_white_level);
+	} else if (tf == TRANSFER_FUNCTION_GAMMA22 &&
+			fs_params != NULL) {
+		build_freesync_hdr(rgb_regamma,
+				MAX_HW_POINTS,
+				coordinates_x,
+				fs_params);
 	} else {
 		tf_pts->end_exponent = 0;
 		tf_pts->x_point_at_y1_red = 1;
@@ -1440,24 +1630,23 @@
 				MAX_HW_POINTS,
 				coordinates_x, tf == TRANSFER_FUNCTION_SRGB ? true:false);
 	}
-
 	map_regamma_hw_to_x_user(ramp, coeff, rgb_user,
-			coordinates_x, axix_x, rgb_regamma,
+			coordinates_x, axis_x, rgb_regamma,
 			MAX_HW_POINTS, tf_pts,
-			(mapUserRamp || ramp->type != GAMMA_RGB_256) &&
-			ramp->type != GAMMA_CS_TFM_1D);
-
-	if (ramp->type == GAMMA_CS_TFM_1D)
+			(mapUserRamp || (ramp && ramp->type != GAMMA_RGB_256)) &&
+			(ramp && ramp->type != GAMMA_CS_TFM_1D));
+
+	if (ramp && ramp->type == GAMMA_CS_TFM_1D)
 		apply_lut_1d(ramp, MAX_HW_POINTS, tf_pts);
 
 	ret = true;
 
 	kvfree(coeff);
 coeff_alloc_fail:
-	kvfree(axix_x);
-axix_x_alloc_fail:
 	kvfree(rgb_regamma);
 rgb_regamma_alloc_fail:
+	kvfree(axis_x);
+axis_x_alloc_fail:
 	kvfree(rgb_user);
 rgb_user_alloc_fail:
 	return ret;
@@ -1577,68 +1766,85 @@
 {
 	struct dc_transfer_func_distributed_points *tf_pts = &input_tf->tf_pts;
 	struct dividers dividers;
-
 	struct pwl_float_data *rgb_user = NULL;
 	struct pwl_float_data_ex *curve = NULL;
-	struct gamma_pixel *axix_x = NULL;
+	struct gamma_pixel *axis_x = NULL;
 	struct pixel_gamma_point *coeff = NULL;
 	enum dc_transfer_func_predefined tf = TRANSFER_FUNCTION_SRGB;
+	uint32_t i;
 	bool ret = false;
 
 	if (input_tf->type == TF_TYPE_BYPASS)
 		return false;
 
-	/* we can use hardcoded curve for plain SRGB TF */
+	/* we can use hardcoded curve for plain SRGB TF
+	 * If linear, it's bypass if on user ramp
+	 */
 	if (input_tf->type == TF_TYPE_PREDEFINED &&
-			input_tf->tf == TRANSFER_FUNCTION_SRGB &&
-			(!mapUserRamp && ramp->type == GAMMA_RGB_256))
+			(input_tf->tf == TRANSFER_FUNCTION_SRGB ||
+					input_tf->tf == TRANSFER_FUNCTION_LINEAR) &&
+					!mapUserRamp)
 		return true;
 
 	input_tf->type = TF_TYPE_DISTRIBUTED_POINTS;
 
-	rgb_user = kvcalloc(ramp->num_entries + _EXTRA_POINTS,
-			    sizeof(*rgb_user),
-			    GFP_KERNEL);
-	if (!rgb_user)
-		goto rgb_user_alloc_fail;
+	if (mapUserRamp && ramp && ramp->type == GAMMA_RGB_256) {
+		rgb_user = kvcalloc(ramp->num_entries + _EXTRA_POINTS,
+				sizeof(*rgb_user),
+				GFP_KERNEL);
+		if (!rgb_user)
+			goto rgb_user_alloc_fail;
+
+		axis_x = kvcalloc(ramp->num_entries + _EXTRA_POINTS, sizeof(*axis_x),
+				GFP_KERNEL);
+		if (!axis_x)
+			goto axis_x_alloc_fail;
+
+		dividers.divider1 = dc_fixpt_from_fraction(3, 2);
+		dividers.divider2 = dc_fixpt_from_int(2);
+		dividers.divider3 = dc_fixpt_from_fraction(5, 2);
+
+		build_evenly_distributed_points(
+				axis_x,
+				ramp->num_entries,
+				dividers);
+
+		scale_gamma(rgb_user, ramp, dividers);
+	}
+
 	curve = kvcalloc(MAX_HW_POINTS + _EXTRA_POINTS, sizeof(*curve),
-			 GFP_KERNEL);
+			GFP_KERNEL);
 	if (!curve)
 		goto curve_alloc_fail;
-	axix_x = kvcalloc(ramp->num_entries + _EXTRA_POINTS, sizeof(*axix_x),
-			  GFP_KERNEL);
-	if (!axix_x)
-		goto axix_x_alloc_fail;
+
 	coeff = kvcalloc(MAX_HW_POINTS + _EXTRA_POINTS, sizeof(*coeff),
-			 GFP_KERNEL);
+			GFP_KERNEL);
 	if (!coeff)
 		goto coeff_alloc_fail;
 
-	dividers.divider1 = dc_fixpt_from_fraction(3, 2);
-	dividers.divider2 = dc_fixpt_from_int(2);
-	dividers.divider3 = dc_fixpt_from_fraction(5, 2);
-
 	tf = input_tf->tf;
-
-	build_evenly_distributed_points(
-			axix_x,
-			ramp->num_entries,
-			dividers);
-
-	if (ramp->type == GAMMA_RGB_256 && mapUserRamp)
-		scale_gamma(rgb_user, ramp, dividers);
-	else if (ramp->type == GAMMA_RGB_FLOAT_1024)
-		scale_gamma_dx(rgb_user, ramp, dividers);
 
 	if (tf == TRANSFER_FUNCTION_PQ)
 		build_de_pq(curve,
 				MAX_HW_POINTS,
 				coordinates_x);
-	else
+	else if (tf == TRANSFER_FUNCTION_SRGB ||
+			tf == TRANSFER_FUNCTION_BT709)
 		build_degamma(curve,
 				MAX_HW_POINTS,
 				coordinates_x,
-				tf == TRANSFER_FUNCTION_SRGB ? true:false);
+				tf == TRANSFER_FUNCTION_SRGB ? true : false);
+	else if (tf == TRANSFER_FUNCTION_LINEAR) {
+		// just copy coordinates_x into curve
+		i = 0;
+		while (i != MAX_HW_POINTS + 1) {
+			curve[i].r = coordinates_x[i].x;
+			curve[i].g = curve[i].r;
+			curve[i].b = curve[i].r;
+			i++;
+		}
+	} else
+		goto invalid_tf_fail;
 
 	tf_pts->end_exponent = 0;
 	tf_pts->x_point_at_y1_red = 1;
@@ -1646,34 +1852,31 @@
 	tf_pts->x_point_at_y1_blue = 1;
 
 	map_regamma_hw_to_x_user(ramp, coeff, rgb_user,
-			coordinates_x, axix_x, curve,
+			coordinates_x, axis_x, curve,
 			MAX_HW_POINTS, tf_pts,
-<<<<<<< HEAD
-			mapUserRamp && ramp->type != GAMMA_CUSTOM);
-=======
 			mapUserRamp && ramp && ramp->type == GAMMA_RGB_256);
->>>>>>> 407d19ab
 	if (ramp->type == GAMMA_CUSTOM)
 		apply_lut_1d(ramp, MAX_HW_POINTS, tf_pts);
 
 	ret = true;
 
+invalid_tf_fail:
 	kvfree(coeff);
 coeff_alloc_fail:
-	kvfree(axix_x);
-axix_x_alloc_fail:
 	kvfree(curve);
 curve_alloc_fail:
+	kvfree(axis_x);
+axis_x_alloc_fail:
 	kvfree(rgb_user);
 rgb_user_alloc_fail:
 
 	return ret;
-
 }
 
 
 bool  mod_color_calculate_curve(enum dc_transfer_func_predefined trans,
-				struct dc_transfer_func_distributed_points *points)
+				struct dc_transfer_func_distributed_points *points,
+				uint32_t sdr_ref_white_level)
 {
 	uint32_t i;
 	bool ret = false;
@@ -1707,7 +1910,7 @@
 		build_pq(rgb_regamma,
 				MAX_HW_POINTS,
 				coordinates_x,
-				80);
+				sdr_ref_white_level);
 		for (i = 0; i <= MAX_HW_POINTS ; i++) {
 			points->red[i]    = rgb_regamma[i].r;
 			points->green[i]  = rgb_regamma[i].g;
