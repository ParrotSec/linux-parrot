--- conflicted
+++ resolved
@@ -30,120 +30,24 @@
 
 #define MOD_FREESYNC_MAX_CONCURRENT_STREAMS  32
 
+#define MIN_REFRESH_RANGE_IN_US 10000000
 /* Refresh rate ramp at a fixed rate of 65 Hz/second */
 #define STATIC_SCREEN_RAMP_DELTA_REFRESH_RATE_PER_FRAME ((1000 / 60) * 65)
 /* Number of elements in the render times cache array */
 #define RENDER_TIMES_MAX_COUNT 10
 /* Threshold to exit BTR (to avoid frequent enter-exits at the lower limit) */
 #define BTR_EXIT_MARGIN 2000
-<<<<<<< HEAD
-=======
 /* Threshold to change BTR multiplier (to avoid frequent changes) */
 #define BTR_DRIFT_MARGIN 2000
 /*Threshold to exit fixed refresh rate*/
 #define FIXED_REFRESH_EXIT_MARGIN_IN_HZ 4
->>>>>>> 407d19ab
 /* Number of consecutive frames to check before entering/exiting fixed refresh*/
 #define FIXED_REFRESH_ENTER_FRAME_COUNT 5
 #define FIXED_REFRESH_EXIT_FRAME_COUNT 5
 
-#define FREESYNC_REGISTRY_NAME "freesync_v1"
-
-#define FREESYNC_NO_STATIC_FOR_EXTERNAL_DP_REGKEY "DalFreeSyncNoStaticForExternalDp"
-
-#define FREESYNC_NO_STATIC_FOR_INTERNAL_REGKEY "DalFreeSyncNoStaticForInternal"
-
-#define FREESYNC_DEFAULT_REGKEY "LCDFreeSyncDefault"
-
-struct gradual_static_ramp {
-	bool ramp_is_active;
-	bool ramp_direction_is_up;
-	unsigned int ramp_current_frame_duration_in_ns;
-};
-
-struct freesync_time {
-	/* video (48Hz feature) related */
-	unsigned int update_duration_in_ns;
-
-	/* BTR/fixed refresh related */
-	unsigned int prev_time_stamp_in_us;
-
-	unsigned int min_render_time_in_us;
-	unsigned int max_render_time_in_us;
-
-	unsigned int render_times_index;
-	unsigned int render_times[RENDER_TIMES_MAX_COUNT];
-
-	unsigned int min_window;
-	unsigned int max_window;
-};
-
-struct below_the_range {
-	bool btr_active;
-	bool program_btr;
-
-	unsigned int mid_point_in_us;
-
-	unsigned int inserted_frame_duration_in_us;
-	unsigned int frames_to_insert;
-	unsigned int frame_counter;
-};
-
-struct fixed_refresh {
-	bool fixed_active;
-	bool program_fixed;
-	unsigned int frame_counter;
-};
-
-struct freesync_range {
-	unsigned int min_refresh;
-	unsigned int max_frame_duration;
-	unsigned int vmax;
-
-	unsigned int max_refresh;
-	unsigned int min_frame_duration;
-	unsigned int vmin;
-};
-
-struct freesync_state {
-	bool fullscreen;
-	bool static_screen;
-	bool video;
-
-	unsigned int vmin;
-	unsigned int vmax;
-
-	struct freesync_time time;
-
-	unsigned int nominal_refresh_rate_in_micro_hz;
-	bool windowed_fullscreen;
-
-	struct gradual_static_ramp static_ramp;
-	struct below_the_range btr;
-	struct fixed_refresh fixed_refresh;
-	struct freesync_range freesync_range;
-};
-
-struct freesync_entity {
-	struct dc_stream_state *stream;
-	struct mod_freesync_caps *caps;
-	struct freesync_state state;
-	struct mod_freesync_user_enable user_enable;
-};
-
-struct freesync_registry_options {
-	bool drr_external_supported;
-	bool drr_internal_supported;
-	bool lcd_freesync_default_set;
-	int lcd_freesync_default_value;
-};
-
 struct core_freesync {
 	struct mod_freesync public;
 	struct dc *dc;
-	struct freesync_registry_options opts;
-	struct freesync_entity *map;
-	int num_entities;
 };
 
 void setFieldWithMask(unsigned char *dest, unsigned int mask, unsigned int value)
@@ -241,69 +145,16 @@
 	struct core_freesync *core_freesync =
 			kzalloc(sizeof(struct core_freesync), GFP_KERNEL);
 
-
-	struct persistent_data_flag flag;
-
-	int i, data = 0;
-
 	if (core_freesync == NULL)
 		goto fail_alloc_context;
 
-	core_freesync->map = kcalloc(MOD_FREESYNC_MAX_CONCURRENT_STREAMS,
-					sizeof(struct freesync_entity),
-					GFP_KERNEL);
-
-	if (core_freesync->map == NULL)
-		goto fail_alloc_map;
-
-	for (i = 0; i < MOD_FREESYNC_MAX_CONCURRENT_STREAMS; i++)
-		core_freesync->map[i].stream = NULL;
-
-	core_freesync->num_entities = 0;
-
 	if (dc == NULL)
 		goto fail_construct;
 
 	core_freesync->dc = dc;
-
-	/* Create initial module folder in registry for freesync enable data */
-	flag.save_per_edid = true;
-	flag.save_per_link = false;
-	dm_write_persistent_data(dc->ctx, NULL, FREESYNC_REGISTRY_NAME,
-			NULL, NULL, 0, &flag);
-	flag.save_per_edid = false;
-	flag.save_per_link = false;
-
-	if (dm_read_persistent_data(dc->ctx, NULL, NULL,
-			FREESYNC_NO_STATIC_FOR_INTERNAL_REGKEY,
-			&data, sizeof(data), &flag)) {
-		core_freesync->opts.drr_internal_supported =
-			(data & 1) ? false : true;
-	}
-
-	if (dm_read_persistent_data(dc->ctx, NULL, NULL,
-			FREESYNC_NO_STATIC_FOR_EXTERNAL_DP_REGKEY,
-			&data, sizeof(data), &flag)) {
-		core_freesync->opts.drr_external_supported =
-				(data & 1) ? false : true;
-	}
-
-	if (dm_read_persistent_data(dc->ctx, NULL, NULL,
-			FREESYNC_DEFAULT_REGKEY,
-			&data, sizeof(data), &flag)) {
-		core_freesync->opts.lcd_freesync_default_set = true;
-		core_freesync->opts.lcd_freesync_default_value = data;
-	} else {
-		core_freesync->opts.lcd_freesync_default_set = false;
-		core_freesync->opts.lcd_freesync_default_value = 0;
-	}
-
 	return &core_freesync->public;
 
 fail_construct:
-	kfree(core_freesync->map);
-
-fail_alloc_map:
 	kfree(core_freesync);
 
 fail_alloc_context:
@@ -312,391 +163,171 @@
 
 void mod_freesync_destroy(struct mod_freesync *mod_freesync)
 {
-	if (mod_freesync != NULL) {
-		int i;
-		struct core_freesync *core_freesync =
-				MOD_FREESYNC_TO_CORE(mod_freesync);
-
-		for (i = 0; i < core_freesync->num_entities; i++)
-			if (core_freesync->map[i].stream)
-				dc_stream_release(core_freesync->map[i].stream);
-
-		kfree(core_freesync->map);
-
-		kfree(core_freesync);
-	}
-}
-
-/* Given a specific dc_stream* this function finds its equivalent
- * on the core_freesync->map and returns the corresponding index
- */
-static unsigned int map_index_from_stream(struct core_freesync *core_freesync,
-		struct dc_stream_state *stream)
-{
-	unsigned int index = 0;
-
-	for (index = 0; index < core_freesync->num_entities; index++) {
-		if (core_freesync->map[index].stream == stream) {
-			return index;
-		}
-	}
-	/* Could not find stream requested */
-	ASSERT(false);
-	return index;
-}
-
-bool mod_freesync_add_stream(struct mod_freesync *mod_freesync,
-		struct dc_stream_state *stream, struct mod_freesync_caps *caps)
-{
-	struct dc  *dc = NULL;
 	struct core_freesync *core_freesync = NULL;
-	int persistent_freesync_enable = 0;
-	struct persistent_data_flag flag;
-	unsigned int nom_refresh_rate_uhz;
-	unsigned long long temp;
-
 	if (mod_freesync == NULL)
-		return false;
-
+		return;
 	core_freesync = MOD_FREESYNC_TO_CORE(mod_freesync);
-	dc = core_freesync->dc;
-
-	flag.save_per_edid = true;
-	flag.save_per_link = false;
-
-	if (core_freesync->num_entities < MOD_FREESYNC_MAX_CONCURRENT_STREAMS) {
-
-		dc_stream_retain(stream);
-
-		temp = stream->timing.pix_clk_khz;
-		temp *= 1000ULL * 1000ULL * 1000ULL;
-		temp = div_u64(temp, stream->timing.h_total);
-		temp = div_u64(temp, stream->timing.v_total);
-
-		nom_refresh_rate_uhz = (unsigned int) temp;
-
-		core_freesync->map[core_freesync->num_entities].stream = stream;
-		core_freesync->map[core_freesync->num_entities].caps = caps;
-
-		core_freesync->map[core_freesync->num_entities].state.
-			fullscreen = false;
-		core_freesync->map[core_freesync->num_entities].state.
-			static_screen = false;
-		core_freesync->map[core_freesync->num_entities].state.
-			video = false;
-		core_freesync->map[core_freesync->num_entities].state.time.
-			update_duration_in_ns = 0;
-		core_freesync->map[core_freesync->num_entities].state.
-			static_ramp.ramp_is_active = false;
-
-		/* get persistent data from registry */
-		if (dm_read_persistent_data(dc->ctx, stream->sink,
-					FREESYNC_REGISTRY_NAME,
-					"userenable", &persistent_freesync_enable,
-					sizeof(int), &flag)) {
-			core_freesync->map[core_freesync->num_entities].user_enable.
-				enable_for_gaming =
-				(persistent_freesync_enable & 1) ? true : false;
-			core_freesync->map[core_freesync->num_entities].user_enable.
-				enable_for_static =
-				(persistent_freesync_enable & 2) ? true : false;
-			core_freesync->map[core_freesync->num_entities].user_enable.
-				enable_for_video =
-				(persistent_freesync_enable & 4) ? true : false;
-		/* If FreeSync display and LCDFreeSyncDefault is set, use as default values write back to userenable */
-		} else if (caps->supported && (core_freesync->opts.lcd_freesync_default_set)) {
-			core_freesync->map[core_freesync->num_entities].user_enable.enable_for_gaming =
-				(core_freesync->opts.lcd_freesync_default_value & 1) ? true : false;
-			core_freesync->map[core_freesync->num_entities].user_enable.enable_for_static =
-				(core_freesync->opts.lcd_freesync_default_value & 2) ? true : false;
-			core_freesync->map[core_freesync->num_entities].user_enable.enable_for_video =
-				(core_freesync->opts.lcd_freesync_default_value & 4) ? true : false;
-			dm_write_persistent_data(dc->ctx, stream->sink,
-						FREESYNC_REGISTRY_NAME,
-						"userenable", &core_freesync->opts.lcd_freesync_default_value,
-						sizeof(int), &flag);
-		} else {
-			core_freesync->map[core_freesync->num_entities].user_enable.
-					enable_for_gaming = false;
-			core_freesync->map[core_freesync->num_entities].user_enable.
-					enable_for_static = false;
-			core_freesync->map[core_freesync->num_entities].user_enable.
-					enable_for_video = false;
-		}
-
-		if (caps->supported &&
-			nom_refresh_rate_uhz >= caps->min_refresh_in_micro_hz &&
-			nom_refresh_rate_uhz <= caps->max_refresh_in_micro_hz)
-			stream->ignore_msa_timing_param = 1;
-
-		core_freesync->num_entities++;
-		return true;
-	}
-	return false;
-}
-
-bool mod_freesync_remove_stream(struct mod_freesync *mod_freesync,
-		struct dc_stream_state *stream)
-{
-	int i = 0;
-	struct core_freesync *core_freesync = NULL;
-	unsigned int index = 0;
-
-	if (mod_freesync == NULL)
-		return false;
-
-	core_freesync = MOD_FREESYNC_TO_CORE(mod_freesync);
-	index = map_index_from_stream(core_freesync, stream);
-
-	dc_stream_release(core_freesync->map[index].stream);
-	core_freesync->map[index].stream = NULL;
-	/* To remove this entity, shift everything after down */
-	for (i = index; i < core_freesync->num_entities - 1; i++)
-		core_freesync->map[i] = core_freesync->map[i + 1];
-	core_freesync->num_entities--;
-	return true;
-}
-
-static void adjust_vmin_vmax(struct core_freesync *core_freesync,
-				struct dc_stream_state **streams,
-				int num_streams,
-				int map_index,
-				unsigned int v_total_min,
-				unsigned int v_total_max)
-{
-	if (num_streams == 0 || streams == NULL || num_streams > 1)
-		return;
-
-	core_freesync->map[map_index].state.vmin = v_total_min;
-	core_freesync->map[map_index].state.vmax = v_total_max;
-
-	dc_stream_adjust_vmin_vmax(core_freesync->dc, streams,
-				num_streams, v_total_min,
-				v_total_max);
-}
-
-
-static void update_stream_freesync_context(struct core_freesync *core_freesync,
-		struct dc_stream_state *stream)
-{
-	unsigned int index;
-	struct freesync_context *ctx;
-
-	ctx = &stream->freesync_ctx;
-
-	index = map_index_from_stream(core_freesync, stream);
-
-	ctx->supported = core_freesync->map[index].caps->supported;
-	ctx->enabled = (core_freesync->map[index].user_enable.enable_for_gaming ||
-		core_freesync->map[index].user_enable.enable_for_video ||
-		core_freesync->map[index].user_enable.enable_for_static);
-	ctx->active = (core_freesync->map[index].state.fullscreen ||
-		core_freesync->map[index].state.video ||
-		core_freesync->map[index].state.static_ramp.ramp_is_active);
-	ctx->min_refresh_in_micro_hz =
-			core_freesync->map[index].caps->min_refresh_in_micro_hz;
-	ctx->nominal_refresh_in_micro_hz = core_freesync->
-		map[index].state.nominal_refresh_rate_in_micro_hz;
-
-}
-
-static void update_stream(struct core_freesync *core_freesync,
-		struct dc_stream_state *stream)
-{
-	unsigned int index = map_index_from_stream(core_freesync, stream);
-	if (core_freesync->map[index].caps->supported) {
-		stream->ignore_msa_timing_param = 1;
-		update_stream_freesync_context(core_freesync, stream);
-	}
-}
-
-static void calc_freesync_range(struct core_freesync *core_freesync,
-		struct dc_stream_state *stream,
-		struct freesync_state *state,
-		unsigned int min_refresh_in_uhz,
-		unsigned int max_refresh_in_uhz)
-{
-	unsigned int min_frame_duration_in_ns = 0, max_frame_duration_in_ns = 0;
-	unsigned int index = map_index_from_stream(core_freesync, stream);
-	uint32_t vtotal = stream->timing.v_total;
-
-	if ((min_refresh_in_uhz == 0) || (max_refresh_in_uhz == 0)) {
-		state->freesync_range.min_refresh =
-				state->nominal_refresh_rate_in_micro_hz;
-		state->freesync_range.max_refresh =
-				state->nominal_refresh_rate_in_micro_hz;
-
-		state->freesync_range.max_frame_duration = 0;
-		state->freesync_range.min_frame_duration = 0;
-
-		state->freesync_range.vmax = vtotal;
-		state->freesync_range.vmin = vtotal;
-
-		return;
-	}
-
-	min_frame_duration_in_ns = ((unsigned int) (div64_u64(
-					(1000000000ULL * 1000000),
-					max_refresh_in_uhz)));
-	max_frame_duration_in_ns = ((unsigned int) (div64_u64(
-		(1000000000ULL * 1000000),
-		min_refresh_in_uhz)));
-
-	state->freesync_range.min_refresh = min_refresh_in_uhz;
-	state->freesync_range.max_refresh = max_refresh_in_uhz;
-
-	state->freesync_range.max_frame_duration = max_frame_duration_in_ns;
-	state->freesync_range.min_frame_duration = min_frame_duration_in_ns;
-
-	state->freesync_range.vmax = div64_u64(div64_u64(((unsigned long long)(
-		max_frame_duration_in_ns) * stream->timing.pix_clk_khz),
-		stream->timing.h_total), 1000000);
-	state->freesync_range.vmin = div64_u64(div64_u64(((unsigned long long)(
-		min_frame_duration_in_ns) * stream->timing.pix_clk_khz),
-		stream->timing.h_total), 1000000);
-
-	/* vmin/vmax cannot be less than vtotal */
-	if (state->freesync_range.vmin < vtotal) {
-		/* Error of 1 is permissible */
-		ASSERT((state->freesync_range.vmin + 1) >= vtotal);
-		state->freesync_range.vmin = vtotal;
-	}
-
-	if (state->freesync_range.vmax < vtotal) {
-		/* Error of 1 is permissible */
-		ASSERT((state->freesync_range.vmax + 1) >= vtotal);
-		state->freesync_range.vmax = vtotal;
-	}
-
-	/* Determine whether BTR can be supported */
-	if (max_frame_duration_in_ns >=
-			2 * min_frame_duration_in_ns)
-		core_freesync->map[index].caps->btr_supported = true;
-	else
-		core_freesync->map[index].caps->btr_supported = false;
-
-	/* Cache the time variables */
-	state->time.max_render_time_in_us =
-		max_frame_duration_in_ns / 1000;
-	state->time.min_render_time_in_us =
-		min_frame_duration_in_ns / 1000;
-	state->btr.mid_point_in_us =
-		(max_frame_duration_in_ns +
-		min_frame_duration_in_ns) / 2000;
-}
-
-static void calc_v_total_from_duration(struct dc_stream_state *stream,
-		unsigned int duration_in_ns, int *v_total_nominal)
-{
-	*v_total_nominal = div64_u64(div64_u64(((unsigned long long)(
-				duration_in_ns) * stream->timing.pix_clk_khz),
-				stream->timing.h_total), 1000000);
-}
-
-static void calc_v_total_for_static_ramp(struct core_freesync *core_freesync,
-		struct dc_stream_state *stream,
-		unsigned int index, int *v_total)
-{
-	unsigned int frame_duration = 0;
-
-	struct gradual_static_ramp *static_ramp_variables =
-				&core_freesync->map[index].state.static_ramp;
+	kfree(core_freesync);
+}
+
+#if 0 /* unused currently */
+static unsigned int calc_refresh_in_uhz_from_duration(
+		unsigned int duration_in_ns)
+{
+	unsigned int refresh_in_uhz =
+			((unsigned int)(div64_u64((1000000000ULL * 1000000),
+					duration_in_ns)));
+	return refresh_in_uhz;
+}
+#endif
+
+static unsigned int calc_duration_in_us_from_refresh_in_uhz(
+		unsigned int refresh_in_uhz)
+{
+	unsigned int duration_in_us =
+			((unsigned int)(div64_u64((1000000000ULL * 1000),
+					refresh_in_uhz)));
+	return duration_in_us;
+}
+
+static unsigned int calc_duration_in_us_from_v_total(
+		const struct dc_stream_state *stream,
+		const struct mod_vrr_params *in_vrr,
+		unsigned int v_total)
+{
+	unsigned int duration_in_us =
+			(unsigned int)(div64_u64(((unsigned long long)(v_total)
+				* 10000) * stream->timing.h_total,
+					stream->timing.pix_clk_100hz));
+
+	return duration_in_us;
+}
+
+static unsigned int calc_v_total_from_refresh(
+		const struct dc_stream_state *stream,
+		unsigned int refresh_in_uhz)
+{
+	unsigned int v_total = stream->timing.v_total;
+	unsigned int frame_duration_in_ns;
+
+	frame_duration_in_ns =
+			((unsigned int)(div64_u64((1000000000ULL * 1000000),
+					refresh_in_uhz)));
+
+	v_total = div64_u64(div64_u64(((unsigned long long)(
+			frame_duration_in_ns) * (stream->timing.pix_clk_100hz / 10)),
+			stream->timing.h_total), 1000000);
+
+	/* v_total cannot be less than nominal */
+	if (v_total < stream->timing.v_total) {
+		ASSERT(v_total < stream->timing.v_total);
+		v_total = stream->timing.v_total;
+	}
+
+	return v_total;
+}
+
+static unsigned int calc_v_total_from_duration(
+		const struct dc_stream_state *stream,
+		const struct mod_vrr_params *vrr,
+		unsigned int duration_in_us)
+{
+	unsigned int v_total = 0;
+
+	if (duration_in_us < vrr->min_duration_in_us)
+		duration_in_us = vrr->min_duration_in_us;
+
+	if (duration_in_us > vrr->max_duration_in_us)
+		duration_in_us = vrr->max_duration_in_us;
+
+	v_total = div64_u64(div64_u64(((unsigned long long)(
+				duration_in_us) * (stream->timing.pix_clk_100hz / 10)),
+				stream->timing.h_total), 1000);
+
+	/* v_total cannot be less than nominal */
+	if (v_total < stream->timing.v_total) {
+		ASSERT(v_total < stream->timing.v_total);
+		v_total = stream->timing.v_total;
+	}
+
+	return v_total;
+}
+
+static void update_v_total_for_static_ramp(
+		struct core_freesync *core_freesync,
+		const struct dc_stream_state *stream,
+		struct mod_vrr_params *in_out_vrr)
+{
+	unsigned int v_total = 0;
+	unsigned int current_duration_in_us =
+			calc_duration_in_us_from_v_total(
+				stream, in_out_vrr,
+				in_out_vrr->adjust.v_total_max);
+	unsigned int target_duration_in_us =
+			calc_duration_in_us_from_refresh_in_uhz(
+				in_out_vrr->fixed.target_refresh_in_uhz);
+	bool ramp_direction_is_up = (current_duration_in_us >
+				target_duration_in_us) ? true : false;
 
 	/* Calc ratio between new and current frame duration with 3 digit */
 	unsigned int frame_duration_ratio = div64_u64(1000000,
 		(1000 +  div64_u64(((unsigned long long)(
 		STATIC_SCREEN_RAMP_DELTA_REFRESH_RATE_PER_FRAME) *
-		static_ramp_variables->ramp_current_frame_duration_in_ns),
-		1000000000)));
-
-	/* Calculate delta between new and current frame duration in ns */
+		current_duration_in_us),
+		1000000)));
+
+	/* Calculate delta between new and current frame duration in us */
 	unsigned int frame_duration_delta = div64_u64(((unsigned long long)(
-		static_ramp_variables->ramp_current_frame_duration_in_ns) *
+		current_duration_in_us) *
 		(1000 - frame_duration_ratio)), 1000);
 
 	/* Adjust frame duration delta based on ratio between current and
 	 * standard frame duration (frame duration at 60 Hz refresh rate).
 	 */
 	unsigned int ramp_rate_interpolated = div64_u64(((unsigned long long)(
-		frame_duration_delta) * static_ramp_variables->
-		ramp_current_frame_duration_in_ns), 16666666);
+		frame_duration_delta) * current_duration_in_us), 16666);
 
 	/* Going to a higher refresh rate (lower frame duration) */
-	if (static_ramp_variables->ramp_direction_is_up) {
+	if (ramp_direction_is_up) {
 		/* reduce frame duration */
-		static_ramp_variables->ramp_current_frame_duration_in_ns -=
-			ramp_rate_interpolated;
-
-		/* min frame duration */
-		frame_duration = ((unsigned int) (div64_u64(
-			(1000000000ULL * 1000000),
-			core_freesync->map[index].state.
-			nominal_refresh_rate_in_micro_hz)));
+		current_duration_in_us -= ramp_rate_interpolated;
 
 		/* adjust for frame duration below min */
-		if (static_ramp_variables->ramp_current_frame_duration_in_ns <=
-			frame_duration) {
-
-			static_ramp_variables->ramp_is_active = false;
-			static_ramp_variables->
-				ramp_current_frame_duration_in_ns =
-				frame_duration;
+		if (current_duration_in_us <= target_duration_in_us) {
+			in_out_vrr->fixed.ramping_active = false;
+			in_out_vrr->fixed.ramping_done = true;
+			current_duration_in_us =
+				calc_duration_in_us_from_refresh_in_uhz(
+				in_out_vrr->fixed.target_refresh_in_uhz);
 		}
 	/* Going to a lower refresh rate (larger frame duration) */
 	} else {
 		/* increase frame duration */
-		static_ramp_variables->ramp_current_frame_duration_in_ns +=
-			ramp_rate_interpolated;
-
-		/* max frame duration */
-		frame_duration = ((unsigned int) (div64_u64(
-			(1000000000ULL * 1000000),
-			core_freesync->map[index].caps->min_refresh_in_micro_hz)));
+		current_duration_in_us += ramp_rate_interpolated;
 
 		/* adjust for frame duration above max */
-		if (static_ramp_variables->ramp_current_frame_duration_in_ns >=
-			frame_duration) {
-
-			static_ramp_variables->ramp_is_active = false;
-			static_ramp_variables->
-				ramp_current_frame_duration_in_ns =
-				frame_duration;
-		}
-	}
-
-	calc_v_total_from_duration(stream, static_ramp_variables->
-		ramp_current_frame_duration_in_ns, v_total);
-}
-
-static void reset_freesync_state_variables(struct freesync_state* state)
-{
-<<<<<<< HEAD
-	state->static_ramp.ramp_is_active = false;
-	if (state->nominal_refresh_rate_in_micro_hz)
-		state->static_ramp.ramp_current_frame_duration_in_ns =
-			((unsigned int) (div64_u64(
-			(1000000000ULL * 1000000),
-			state->nominal_refresh_rate_in_micro_hz)));
-
-	state->btr.btr_active = false;
-	state->btr.frame_counter = 0;
-	state->btr.frames_to_insert = 0;
-	state->btr.inserted_frame_duration_in_us = 0;
-	state->btr.program_btr = false;
-
-	state->fixed_refresh.fixed_active = false;
-	state->fixed_refresh.program_fixed = false;
-}
-/*
- * Sets freesync mode on a stream depending on current freesync state.
- */
-static bool set_freesync_on_streams(struct core_freesync *core_freesync,
-		struct dc_stream_state **streams, int num_streams)
-{
-	int v_total_nominal = 0, v_total_min = 0, v_total_max = 0;
-	unsigned int stream_idx, map_index = 0;
-	struct freesync_state *state;
-=======
+		if (current_duration_in_us >= target_duration_in_us) {
+			in_out_vrr->fixed.ramping_active = false;
+			in_out_vrr->fixed.ramping_done = true;
+			current_duration_in_us =
+				calc_duration_in_us_from_refresh_in_uhz(
+				in_out_vrr->fixed.target_refresh_in_uhz);
+		}
+	}
+
+	v_total = div64_u64(div64_u64(((unsigned long long)(
+			current_duration_in_us) * (stream->timing.pix_clk_100hz / 10)),
+				stream->timing.h_total), 1000);
+
+	in_out_vrr->adjust.v_total_min = v_total;
+	in_out_vrr->adjust.v_total_max = v_total;
+}
+
+static void apply_below_the_range(struct core_freesync *core_freesync,
+		const struct dc_stream_state *stream,
+		unsigned int last_render_time_in_us,
+		struct mod_vrr_params *in_out_vrr)
+{
 	unsigned int inserted_frame_duration_in_us = 0;
 	unsigned int mid_point_frames_ceil = 0;
 	unsigned int mid_point_frames_floor = 0;
@@ -707,172 +338,73 @@
 	unsigned int min_frame_duration_in_ns = 0;
 	unsigned int max_render_time_in_us = in_out_vrr->max_duration_in_us;
 	unsigned int delta_from_mid_point_delta_in_us;
->>>>>>> 407d19ab
-
-	if (num_streams == 0 || streams == NULL || num_streams > 1)
-		return false;
-
-	for (stream_idx = 0; stream_idx < num_streams; stream_idx++) {
-
-		map_index = map_index_from_stream(core_freesync,
-				streams[stream_idx]);
-
-		state = &core_freesync->map[map_index].state;
-
-		if (core_freesync->map[map_index].caps->supported) {
-
-			/* Fullscreen has the topmost priority. If the
-			 * fullscreen bit is set, we are in a fullscreen
-			 * application where it should not matter if it is
-			 * static screen. We should not check the static_screen
-			 * or video bit.
-			 *
-			 * Special cases of fullscreen include btr and fixed
-			 * refresh. We program btr on every flip and involves
-			 * programming full range right before the last inserted frame.
-			 * However, we do not want to program the full freesync range
-			 * when fixed refresh is active, because we only program
-			 * that logic once and this will override it.
-			 */
-			if (core_freesync->map[map_index].user_enable.
-				enable_for_gaming == true &&
-				state->fullscreen == true &&
-				state->fixed_refresh.fixed_active == false) {
-				/* Enable freesync */
-
-				v_total_min = state->freesync_range.vmin;
-				v_total_max = state->freesync_range.vmax;
-
-				/* Update the freesync context for the stream */
-				update_stream_freesync_context(core_freesync,
-						streams[stream_idx]);
-
-				adjust_vmin_vmax(core_freesync, streams,
-						num_streams, map_index,
-						v_total_min,
-						v_total_max);
-
-				return true;
-
-			} else if (core_freesync->map[map_index].user_enable.
-				enable_for_video && state->video == true) {
-				/* Enable 48Hz feature */
-
-				calc_v_total_from_duration(streams[stream_idx],
-					state->time.update_duration_in_ns,
-					&v_total_nominal);
-
-				/* Program only if v_total_nominal is in range*/
-				if (v_total_nominal >=
-					streams[stream_idx]->timing.v_total) {
-
-					/* Update the freesync context for
-					 * the stream
-					 */
-					update_stream_freesync_context(
-						core_freesync,
-						streams[stream_idx]);
-
-					adjust_vmin_vmax(
-						core_freesync, streams,
-						num_streams, map_index,
-						v_total_nominal,
-						v_total_nominal);
-				}
-				return true;
-
-			} else {
-				/* Disable freesync */
-				v_total_nominal = streams[stream_idx]->
-					timing.v_total;
-
-				/* Update the freesync context for
-				 * the stream
-				 */
-				update_stream_freesync_context(
-					core_freesync,
-					streams[stream_idx]);
-
-				adjust_vmin_vmax(core_freesync, streams,
-						num_streams, map_index,
-						v_total_nominal,
-						v_total_nominal);
-
-				/* Reset the cached variables */
-				reset_freesync_state_variables(state);
-
-				return true;
-			}
-		} else {
-			/* Disable freesync */
-			v_total_nominal = streams[stream_idx]->
-				timing.v_total;
-			/*
-			 * we have to reset drr always even sink does
-			 * not support freesync because a former stream has
-			 * be programmed
-			 */
-			adjust_vmin_vmax(core_freesync, streams,
-						num_streams, map_index,
-						v_total_nominal,
-						v_total_nominal);
-			/* Reset the cached variables */
-			reset_freesync_state_variables(state);
-		}
-
-	}
-
-	return false;
-}
-
-static void set_static_ramp_variables(struct core_freesync *core_freesync,
-		unsigned int index, bool enable_static_screen)
-{
-	unsigned int frame_duration = 0;
-	unsigned int nominal_refresh_rate = core_freesync->map[index].state.
-			nominal_refresh_rate_in_micro_hz;
-	unsigned int min_refresh_rate= core_freesync->map[index].caps->
-			min_refresh_in_micro_hz;
-	struct gradual_static_ramp *static_ramp_variables =
-			&core_freesync->map[index].state.static_ramp;
-
-	/* If we are ENABLING static screen, refresh rate should go DOWN.
-	 * If we are DISABLING static screen, refresh rate should go UP.
-	 */
-	if (enable_static_screen)
-		static_ramp_variables->ramp_direction_is_up = false;
-	else
-		static_ramp_variables->ramp_direction_is_up = true;
-
-	/* If ramp is not active, set initial frame duration depending on
-	 * whether we are enabling/disabling static screen mode. If the ramp is
-	 * already active, ramp should continue in the opposite direction
-	 * starting with the current frame duration
-	 */
-	if (!static_ramp_variables->ramp_is_active) {
-		if (enable_static_screen == true) {
-			/* Going to lower refresh rate, so start from max
-			 * refresh rate (min frame duration)
-			 */
-			frame_duration = ((unsigned int) (div64_u64(
-				(1000000000ULL * 1000000),
-				nominal_refresh_rate)));
-		} else {
-			/* Going to higher refresh rate, so start from min
-			 * refresh rate (max frame duration)
-			 */
-			frame_duration = ((unsigned int) (div64_u64(
-				(1000000000ULL * 1000000),
-				min_refresh_rate)));
-		}
-		static_ramp_variables->
-			ramp_current_frame_duration_in_ns = frame_duration;
-
-<<<<<<< HEAD
-		static_ramp_variables->ramp_is_active = true;
-	}
-}
-=======
+
+	min_frame_duration_in_ns = ((unsigned int) (div64_u64(
+		(1000000000ULL * 1000000),
+		in_out_vrr->max_refresh_in_uhz)));
+
+	/* Program BTR */
+	if (last_render_time_in_us + BTR_EXIT_MARGIN < max_render_time_in_us) {
+		/* Exit Below the Range */
+		if (in_out_vrr->btr.btr_active) {
+			in_out_vrr->btr.frame_counter = 0;
+			in_out_vrr->btr.btr_active = false;
+		}
+	} else if (last_render_time_in_us > max_render_time_in_us) {
+		/* Enter Below the Range */
+		in_out_vrr->btr.btr_active = true;
+	}
+
+	/* BTR set to "not active" so disengage */
+	if (!in_out_vrr->btr.btr_active) {
+		in_out_vrr->btr.inserted_duration_in_us = 0;
+		in_out_vrr->btr.frames_to_insert = 0;
+		in_out_vrr->btr.frame_counter = 0;
+
+		/* Restore FreeSync */
+		in_out_vrr->adjust.v_total_min =
+			calc_v_total_from_refresh(stream,
+				in_out_vrr->max_refresh_in_uhz);
+		in_out_vrr->adjust.v_total_max =
+			calc_v_total_from_refresh(stream,
+				in_out_vrr->min_refresh_in_uhz);
+	/* BTR set to "active" so engage */
+	} else {
+
+		/* Calculate number of midPoint frames that could fit within
+		 * the render time interval- take ceil of this value
+		 */
+		mid_point_frames_ceil = (last_render_time_in_us +
+				in_out_vrr->btr.mid_point_in_us - 1) /
+					in_out_vrr->btr.mid_point_in_us;
+
+		if (mid_point_frames_ceil > 0) {
+			frame_time_in_us = last_render_time_in_us /
+				mid_point_frames_ceil;
+			delta_from_mid_point_in_us_1 =
+				(in_out_vrr->btr.mid_point_in_us >
+				frame_time_in_us) ?
+				(in_out_vrr->btr.mid_point_in_us - frame_time_in_us) :
+				(frame_time_in_us - in_out_vrr->btr.mid_point_in_us);
+		}
+
+		/* Calculate number of midPoint frames that could fit within
+		 * the render time interval- take floor of this value
+		 */
+		mid_point_frames_floor = last_render_time_in_us /
+				in_out_vrr->btr.mid_point_in_us;
+
+		if (mid_point_frames_floor > 0) {
+
+			frame_time_in_us = last_render_time_in_us /
+				mid_point_frames_floor;
+			delta_from_mid_point_in_us_2 =
+				(in_out_vrr->btr.mid_point_in_us >
+				frame_time_in_us) ?
+				(in_out_vrr->btr.mid_point_in_us - frame_time_in_us) :
+				(frame_time_in_us - in_out_vrr->btr.mid_point_in_us);
+		}
+
 		/* Choose number of frames to insert based on how close it
 		 * can get to the mid point of the variable range.
 		 */
@@ -897,41 +429,650 @@
 					in_out_vrr->min_duration_in_us))
 				frames_to_insert = in_out_vrr->btr.frames_to_insert;
 		}
->>>>>>> 407d19ab
-
-void mod_freesync_handle_v_update(struct mod_freesync *mod_freesync,
-		struct dc_stream_state **streams, int num_streams)
-{
-	unsigned int index, v_total, inserted_frame_v_total = 0;
-	unsigned int min_frame_duration_in_ns, vmax, vmin = 0;
-	struct freesync_state *state;
+
+		/* Either we've calculated the number of frames to insert,
+		 * or we need to insert min duration frames
+		 */
+		if (frames_to_insert > 0)
+			inserted_frame_duration_in_us = last_render_time_in_us /
+							frames_to_insert;
+
+		if (inserted_frame_duration_in_us < in_out_vrr->min_duration_in_us)
+			inserted_frame_duration_in_us = in_out_vrr->min_duration_in_us;
+
+		/* Cache the calculated variables */
+		in_out_vrr->btr.inserted_duration_in_us =
+			inserted_frame_duration_in_us;
+		in_out_vrr->btr.frames_to_insert = frames_to_insert;
+		in_out_vrr->btr.frame_counter = frames_to_insert;
+	}
+}
+
+static void apply_fixed_refresh(struct core_freesync *core_freesync,
+		const struct dc_stream_state *stream,
+		unsigned int last_render_time_in_us,
+		struct mod_vrr_params *in_out_vrr)
+{
+	bool update = false;
+	unsigned int max_render_time_in_us = in_out_vrr->max_duration_in_us;
+
+	//Compute the exit refresh rate and exit frame duration
+	unsigned int exit_refresh_rate_in_milli_hz = ((1000000000/max_render_time_in_us)
+			+ (1000*FIXED_REFRESH_EXIT_MARGIN_IN_HZ));
+	unsigned int exit_frame_duration_in_us = 1000000000/exit_refresh_rate_in_milli_hz;
+
+	if (last_render_time_in_us < exit_frame_duration_in_us) {
+		/* Exit Fixed Refresh mode */
+		if (in_out_vrr->fixed.fixed_active) {
+			in_out_vrr->fixed.frame_counter++;
+
+			if (in_out_vrr->fixed.frame_counter >
+					FIXED_REFRESH_EXIT_FRAME_COUNT) {
+				in_out_vrr->fixed.frame_counter = 0;
+				in_out_vrr->fixed.fixed_active = false;
+				in_out_vrr->fixed.target_refresh_in_uhz = 0;
+				update = true;
+			}
+		}
+	} else if (last_render_time_in_us > max_render_time_in_us) {
+		/* Enter Fixed Refresh mode */
+		if (!in_out_vrr->fixed.fixed_active) {
+			in_out_vrr->fixed.frame_counter++;
+
+			if (in_out_vrr->fixed.frame_counter >
+					FIXED_REFRESH_ENTER_FRAME_COUNT) {
+				in_out_vrr->fixed.frame_counter = 0;
+				in_out_vrr->fixed.fixed_active = true;
+				in_out_vrr->fixed.target_refresh_in_uhz =
+						in_out_vrr->max_refresh_in_uhz;
+				update = true;
+			}
+		}
+	}
+
+	if (update) {
+		if (in_out_vrr->fixed.fixed_active) {
+			in_out_vrr->adjust.v_total_min =
+				calc_v_total_from_refresh(
+				stream, in_out_vrr->max_refresh_in_uhz);
+			in_out_vrr->adjust.v_total_max =
+					in_out_vrr->adjust.v_total_min;
+		} else {
+			in_out_vrr->adjust.v_total_min =
+				calc_v_total_from_refresh(stream,
+					in_out_vrr->max_refresh_in_uhz);
+			in_out_vrr->adjust.v_total_max =
+				calc_v_total_from_refresh(stream,
+					in_out_vrr->min_refresh_in_uhz);
+		}
+	}
+}
+
+static bool vrr_settings_require_update(struct core_freesync *core_freesync,
+		struct mod_freesync_config *in_config,
+		unsigned int min_refresh_in_uhz,
+		unsigned int max_refresh_in_uhz,
+		struct mod_vrr_params *in_vrr)
+{
+	if (in_vrr->state != in_config->state) {
+		return true;
+	} else if (in_vrr->state == VRR_STATE_ACTIVE_FIXED &&
+			in_vrr->fixed.target_refresh_in_uhz !=
+					in_config->min_refresh_in_uhz) {
+		return true;
+	} else if (in_vrr->min_refresh_in_uhz != min_refresh_in_uhz) {
+		return true;
+	} else if (in_vrr->max_refresh_in_uhz != max_refresh_in_uhz) {
+		return true;
+	}
+
+	return false;
+}
+
+bool mod_freesync_get_vmin_vmax(struct mod_freesync *mod_freesync,
+		const struct dc_stream_state *stream,
+		unsigned int *vmin,
+		unsigned int *vmax)
+{
+	*vmin = stream->adjust.v_total_min;
+	*vmax = stream->adjust.v_total_max;
+
+	return true;
+}
+
+bool mod_freesync_get_v_position(struct mod_freesync *mod_freesync,
+		struct dc_stream_state *stream,
+		unsigned int *nom_v_pos,
+		unsigned int *v_pos)
+{
 	struct core_freesync *core_freesync = NULL;
-	struct dc_static_screen_events triggers = {0};
+	struct crtc_position position;
+
+	if (mod_freesync == NULL)
+		return false;
+
+	core_freesync = MOD_FREESYNC_TO_CORE(mod_freesync);
+
+	if (dc_stream_get_crtc_position(core_freesync->dc, &stream, 1,
+					&position.vertical_count,
+					&position.nominal_vcount)) {
+
+		*nom_v_pos = position.nominal_vcount;
+		*v_pos = position.vertical_count;
+
+		return true;
+	}
+
+	return false;
+}
+
+static void build_vrr_infopacket_header_vtem(enum signal_type signal,
+		struct dc_info_packet *infopacket)
+{
+	// HEADER
+
+	// HB0, HB1, HB2 indicates PacketType VTEMPacket
+	infopacket->hb0 = 0x7F;
+	infopacket->hb1 = 0xC0;
+	infopacket->hb2 = 0x00; //sequence_index
+
+	setFieldWithMask(&infopacket->sb[VRR_VTEM_PB0], MASK__VRR_VTEM_PB0__VFR, 1);
+	setFieldWithMask(&infopacket->sb[VRR_VTEM_PB2], MASK__VRR_VTEM_PB2__ORGANIZATION_ID, 1);
+	setFieldWithMask(&infopacket->sb[VRR_VTEM_PB3], MASK__VRR_VTEM_PB3__DATA_SET_TAG_MSB, 0);
+	setFieldWithMask(&infopacket->sb[VRR_VTEM_PB4], MASK__VRR_VTEM_PB4__DATA_SET_TAG_LSB, 1);
+	setFieldWithMask(&infopacket->sb[VRR_VTEM_PB5], MASK__VRR_VTEM_PB5__DATA_SET_LENGTH_MSB, 0);
+	setFieldWithMask(&infopacket->sb[VRR_VTEM_PB6], MASK__VRR_VTEM_PB6__DATA_SET_LENGTH_LSB, 4);
+}
+
+static void build_vrr_infopacket_header_v1(enum signal_type signal,
+		struct dc_info_packet *infopacket,
+		unsigned int *payload_size)
+{
+	if (dc_is_hdmi_signal(signal)) {
+
+		/* HEADER */
+
+		/* HB0  = Packet Type = 0x83 (Source Product
+		 *	  Descriptor InfoFrame)
+		 */
+		infopacket->hb0 = DC_HDMI_INFOFRAME_TYPE_SPD;
+
+		/* HB1  = Version = 0x01 */
+		infopacket->hb1 = 0x01;
+
+		/* HB2  = [Bits 7:5 = 0] [Bits 4:0 = Length = 0x08] */
+		infopacket->hb2 = 0x08;
+
+		*payload_size = 0x08;
+
+	} else if (dc_is_dp_signal(signal)) {
+
+		/* HEADER */
+
+		/* HB0  = Secondary-data Packet ID = 0 - Only non-zero
+		 *	  when used to associate audio related info packets
+		 */
+		infopacket->hb0 = 0x00;
+
+		/* HB1  = Packet Type = 0x83 (Source Product
+		 *	  Descriptor InfoFrame)
+		 */
+		infopacket->hb1 = DC_HDMI_INFOFRAME_TYPE_SPD;
+
+		/* HB2  = [Bits 7:0 = Least significant eight bits -
+		 *	  For INFOFRAME, the value must be 1Bh]
+		 */
+		infopacket->hb2 = 0x1B;
+
+		/* HB3  = [Bits 7:2 = INFOFRAME SDP Version Number = 0x1]
+		 *	  [Bits 1:0 = Most significant two bits = 0x00]
+		 */
+		infopacket->hb3 = 0x04;
+
+		*payload_size = 0x1B;
+	}
+}
+
+static void build_vrr_infopacket_header_v2(enum signal_type signal,
+		struct dc_info_packet *infopacket,
+		unsigned int *payload_size)
+{
+	if (dc_is_hdmi_signal(signal)) {
+
+		/* HEADER */
+
+		/* HB0  = Packet Type = 0x83 (Source Product
+		 *	  Descriptor InfoFrame)
+		 */
+		infopacket->hb0 = DC_HDMI_INFOFRAME_TYPE_SPD;
+
+		/* HB1  = Version = 0x02 */
+		infopacket->hb1 = 0x02;
+
+		/* HB2  = [Bits 7:5 = 0] [Bits 4:0 = Length = 0x09] */
+		infopacket->hb2 = 0x09;
+
+		*payload_size = 0x0A;
+
+	} else if (dc_is_dp_signal(signal)) {
+
+		/* HEADER */
+
+		/* HB0  = Secondary-data Packet ID = 0 - Only non-zero
+		 *	  when used to associate audio related info packets
+		 */
+		infopacket->hb0 = 0x00;
+
+		/* HB1  = Packet Type = 0x83 (Source Product
+		 *	  Descriptor InfoFrame)
+		 */
+		infopacket->hb1 = DC_HDMI_INFOFRAME_TYPE_SPD;
+
+		/* HB2  = [Bits 7:0 = Least significant eight bits -
+		 *	  For INFOFRAME, the value must be 1Bh]
+		 */
+		infopacket->hb2 = 0x1B;
+
+		/* HB3  = [Bits 7:2 = INFOFRAME SDP Version Number = 0x2]
+		 *	  [Bits 1:0 = Most significant two bits = 0x00]
+		 */
+		infopacket->hb3 = 0x08;
+
+		*payload_size = 0x1B;
+	}
+}
+
+static void build_vrr_vtem_infopacket_data(const struct dc_stream_state *stream,
+		const struct mod_vrr_params *vrr,
+		struct dc_info_packet *infopacket)
+{
+	unsigned int fieldRateInHz;
+
+	if (vrr->state == VRR_STATE_ACTIVE_VARIABLE ||
+				vrr->state == VRR_STATE_ACTIVE_FIXED) {
+		setFieldWithMask(&infopacket->sb[VRR_VTEM_MD0], MASK__VRR_VTEM_MD0__VRR_EN, 1);
+	} else {
+		setFieldWithMask(&infopacket->sb[VRR_VTEM_MD0], MASK__VRR_VTEM_MD0__VRR_EN, 0);
+	}
+
+	if (!stream->timing.vic) {
+		setFieldWithMask(&infopacket->sb[VRR_VTEM_MD1], MASK__VRR_VTEM_MD1__BASE_VFRONT,
+				stream->timing.v_front_porch);
+
+
+		/* TODO: In dal2, we check mode flags for a reduced blanking timing.
+		 * Need a way to relay that information to this function.
+		 * if("ReducedBlanking")
+		 * {
+		 *   setFieldWithMask(&infopacket->sb[VRR_VTEM_MD2], MASK__VRR_VTEM_MD2__RB, 1;
+		 * }
+		 */
+
+		//TODO: DAL2 does FixPoint and rounding. Here we might need to account for that
+		fieldRateInHz = (stream->timing.pix_clk_100hz * 100)/
+			(stream->timing.h_total * stream->timing.v_total);
+
+		setFieldWithMask(&infopacket->sb[VRR_VTEM_MD2],  MASK__VRR_VTEM_MD2__BASE_REFRESH_RATE_98,
+				fieldRateInHz >> 8);
+		setFieldWithMask(&infopacket->sb[VRR_VTEM_MD3], MASK__VRR_VTEM_MD3__BASE_REFRESH_RATE_07,
+				fieldRateInHz);
+
+	}
+	infopacket->valid = true;
+}
+
+static void build_vrr_infopacket_data(const struct mod_vrr_params *vrr,
+		struct dc_info_packet *infopacket)
+{
+	/* PB1 = 0x1A (24bit AMD IEEE OUI (0x00001A) - Byte 0) */
+	infopacket->sb[1] = 0x1A;
+
+	/* PB2 = 0x00 (24bit AMD IEEE OUI (0x00001A) - Byte 1) */
+	infopacket->sb[2] = 0x00;
+
+	/* PB3 = 0x00 (24bit AMD IEEE OUI (0x00001A) - Byte 2) */
+	infopacket->sb[3] = 0x00;
+
+	/* PB4 = Reserved */
+
+	/* PB5 = Reserved */
+
+	/* PB6 = [Bits 7:3 = Reserved] */
+
+	/* PB6 = [Bit 0 = FreeSync Supported] */
+	if (vrr->state != VRR_STATE_UNSUPPORTED)
+		infopacket->sb[6] |= 0x01;
+
+	/* PB6 = [Bit 1 = FreeSync Enabled] */
+	if (vrr->state != VRR_STATE_DISABLED &&
+			vrr->state != VRR_STATE_UNSUPPORTED)
+		infopacket->sb[6] |= 0x02;
+
+	/* PB6 = [Bit 2 = FreeSync Active] */
+	if (vrr->state == VRR_STATE_ACTIVE_VARIABLE ||
+			vrr->state == VRR_STATE_ACTIVE_FIXED)
+		infopacket->sb[6] |= 0x04;
+
+	/* PB7 = FreeSync Minimum refresh rate (Hz) */
+	infopacket->sb[7] = (unsigned char)(vrr->min_refresh_in_uhz / 1000000);
+
+	/* PB8 = FreeSync Maximum refresh rate (Hz)
+	 * Note: We should never go above the field rate of the mode timing set.
+	 */
+	infopacket->sb[8] = (unsigned char)(vrr->max_refresh_in_uhz / 1000000);
+
+
+	//FreeSync HDR
+	infopacket->sb[9] = 0;
+	infopacket->sb[10] = 0;
+}
+
+static void build_vrr_infopacket_fs2_data(enum color_transfer_func app_tf,
+		struct dc_info_packet *infopacket)
+{
+	if (app_tf != TRANSFER_FUNC_UNKNOWN) {
+		infopacket->valid = true;
+
+		infopacket->sb[6] |= 0x08;  // PB6 = [Bit 3 = Native Color Active]
+
+		if (app_tf == TRANSFER_FUNC_GAMMA_22) {
+			infopacket->sb[9] |= 0x04;  // PB6 = [Bit 2 = Gamma 2.2 EOTF Active]
+		}
+	}
+}
+
+static void build_vrr_infopacket_checksum(unsigned int *payload_size,
+		struct dc_info_packet *infopacket)
+{
+	/* Calculate checksum */
+	unsigned int idx = 0;
+	unsigned char checksum = 0;
+
+	checksum += infopacket->hb0;
+	checksum += infopacket->hb1;
+	checksum += infopacket->hb2;
+	checksum += infopacket->hb3;
+
+	for (idx = 1; idx <= *payload_size; idx++)
+		checksum += infopacket->sb[idx];
+
+	/* PB0 = Checksum (one byte complement) */
+	infopacket->sb[0] = (unsigned char)(0x100 - checksum);
+
+	infopacket->valid = true;
+}
+
+static void build_vrr_infopacket_v1(enum signal_type signal,
+		const struct mod_vrr_params *vrr,
+		struct dc_info_packet *infopacket)
+{
+	/* SPD info packet for FreeSync */
+	unsigned int payload_size = 0;
+
+	build_vrr_infopacket_header_v1(signal, infopacket, &payload_size);
+	build_vrr_infopacket_data(vrr, infopacket);
+	build_vrr_infopacket_checksum(&payload_size, infopacket);
+
+	infopacket->valid = true;
+}
+
+static void build_vrr_infopacket_v2(enum signal_type signal,
+		const struct mod_vrr_params *vrr,
+		enum color_transfer_func app_tf,
+		struct dc_info_packet *infopacket)
+{
+	unsigned int payload_size = 0;
+
+	build_vrr_infopacket_header_v2(signal, infopacket, &payload_size);
+	build_vrr_infopacket_data(vrr, infopacket);
+
+	build_vrr_infopacket_fs2_data(app_tf, infopacket);
+
+	build_vrr_infopacket_checksum(&payload_size, infopacket);
+
+	infopacket->valid = true;
+}
+
+static void build_vrr_infopacket_vtem(const struct dc_stream_state *stream,
+		const struct mod_vrr_params *vrr,
+		struct dc_info_packet *infopacket)
+{
+	//VTEM info packet for HdmiVrr
+
+	memset(infopacket, 0, sizeof(struct dc_info_packet));
+
+	//VTEM Packet is structured differently
+	build_vrr_infopacket_header_vtem(stream->signal, infopacket);
+	build_vrr_vtem_infopacket_data(stream, vrr, infopacket);
+
+	infopacket->valid = true;
+}
+
+void mod_freesync_build_vrr_infopacket(struct mod_freesync *mod_freesync,
+		const struct dc_stream_state *stream,
+		const struct mod_vrr_params *vrr,
+		enum vrr_packet_type packet_type,
+		enum color_transfer_func app_tf,
+		struct dc_info_packet *infopacket)
+{
+	/* SPD info packet for FreeSync
+	 * VTEM info packet for HdmiVRR
+	 * Check if Freesync is supported. Return if false. If true,
+	 * set the corresponding bit in the info packet
+	 */
+	if (!vrr->supported || (!vrr->send_info_frame && packet_type != PACKET_TYPE_VTEM))
+		return;
+
+	switch (packet_type) {
+	case PACKET_TYPE_FS2:
+		build_vrr_infopacket_v2(stream->signal, vrr, app_tf, infopacket);
+		break;
+	case PACKET_TYPE_VTEM:
+		build_vrr_infopacket_vtem(stream, vrr, infopacket);
+		break;
+	case PACKET_TYPE_VRR:
+	case PACKET_TYPE_FS1:
+	default:
+		build_vrr_infopacket_v1(stream->signal, vrr, infopacket);
+	}
+}
+
+void mod_freesync_build_vrr_params(struct mod_freesync *mod_freesync,
+		const struct dc_stream_state *stream,
+		struct mod_freesync_config *in_config,
+		struct mod_vrr_params *in_out_vrr)
+{
+	struct core_freesync *core_freesync = NULL;
+	unsigned long long nominal_field_rate_in_uhz = 0;
+	unsigned int refresh_range = 0;
+	unsigned int min_refresh_in_uhz = 0;
+	unsigned int max_refresh_in_uhz = 0;
 
 	if (mod_freesync == NULL)
 		return;
 
 	core_freesync = MOD_FREESYNC_TO_CORE(mod_freesync);
 
-	if (core_freesync->num_entities == 0)
+	/* Calculate nominal field rate for stream */
+	nominal_field_rate_in_uhz =
+			mod_freesync_calc_nominal_field_rate(stream);
+
+	min_refresh_in_uhz = in_config->min_refresh_in_uhz;
+	max_refresh_in_uhz = in_config->max_refresh_in_uhz;
+
+	// Don't allow min > max
+	if (min_refresh_in_uhz > max_refresh_in_uhz)
+		min_refresh_in_uhz = max_refresh_in_uhz;
+
+	// Full range may be larger than current video timing, so cap at nominal
+	if (max_refresh_in_uhz > nominal_field_rate_in_uhz)
+		max_refresh_in_uhz = nominal_field_rate_in_uhz;
+
+	// Full range may be larger than current video timing, so cap at nominal
+	if (min_refresh_in_uhz > nominal_field_rate_in_uhz)
+		min_refresh_in_uhz = nominal_field_rate_in_uhz;
+
+	if (!vrr_settings_require_update(core_freesync,
+			in_config, min_refresh_in_uhz, max_refresh_in_uhz,
+			in_out_vrr))
 		return;
 
-	index = map_index_from_stream(core_freesync,
-		streams[0]);
-
-	if (core_freesync->map[index].caps->supported == false)
+	in_out_vrr->state = in_config->state;
+	in_out_vrr->send_info_frame = in_config->vsif_supported;
+
+	if (in_config->state == VRR_STATE_UNSUPPORTED) {
+		in_out_vrr->state = VRR_STATE_UNSUPPORTED;
+		in_out_vrr->supported = false;
+		in_out_vrr->adjust.v_total_min = stream->timing.v_total;
+		in_out_vrr->adjust.v_total_max = stream->timing.v_total;
+
 		return;
 
-	state = &core_freesync->map[index].state;
+	} else {
+		in_out_vrr->min_refresh_in_uhz = min_refresh_in_uhz;
+		in_out_vrr->max_duration_in_us =
+				calc_duration_in_us_from_refresh_in_uhz(
+						min_refresh_in_uhz);
+
+		in_out_vrr->max_refresh_in_uhz = max_refresh_in_uhz;
+		in_out_vrr->min_duration_in_us =
+				calc_duration_in_us_from_refresh_in_uhz(
+						max_refresh_in_uhz);
+
+		refresh_range = in_out_vrr->max_refresh_in_uhz -
+				in_out_vrr->min_refresh_in_uhz;
+
+		in_out_vrr->supported = true;
+	}
+
+	in_out_vrr->fixed.ramping_active = in_config->ramping;
+
+	in_out_vrr->btr.btr_enabled = in_config->btr;
+	if (in_out_vrr->max_refresh_in_uhz <
+			2 * in_out_vrr->min_refresh_in_uhz)
+		in_out_vrr->btr.btr_enabled = false;
+	in_out_vrr->btr.btr_active = false;
+	in_out_vrr->btr.inserted_duration_in_us = 0;
+	in_out_vrr->btr.frames_to_insert = 0;
+	in_out_vrr->btr.frame_counter = 0;
+	in_out_vrr->btr.mid_point_in_us =
+			in_out_vrr->min_duration_in_us +
+				(in_out_vrr->max_duration_in_us -
+				in_out_vrr->min_duration_in_us) / 2;
+
+	if (in_out_vrr->state == VRR_STATE_UNSUPPORTED) {
+		in_out_vrr->adjust.v_total_min = stream->timing.v_total;
+		in_out_vrr->adjust.v_total_max = stream->timing.v_total;
+	} else if (in_out_vrr->state == VRR_STATE_DISABLED) {
+		in_out_vrr->adjust.v_total_min = stream->timing.v_total;
+		in_out_vrr->adjust.v_total_max = stream->timing.v_total;
+	} else if (in_out_vrr->state == VRR_STATE_INACTIVE) {
+		in_out_vrr->adjust.v_total_min = stream->timing.v_total;
+		in_out_vrr->adjust.v_total_max = stream->timing.v_total;
+	} else if (in_out_vrr->state == VRR_STATE_ACTIVE_VARIABLE &&
+			refresh_range >= MIN_REFRESH_RANGE_IN_US) {
+		in_out_vrr->adjust.v_total_min =
+			calc_v_total_from_refresh(stream,
+				in_out_vrr->max_refresh_in_uhz);
+		in_out_vrr->adjust.v_total_max =
+			calc_v_total_from_refresh(stream,
+				in_out_vrr->min_refresh_in_uhz);
+	} else if (in_out_vrr->state == VRR_STATE_ACTIVE_FIXED) {
+		in_out_vrr->fixed.target_refresh_in_uhz =
+				in_out_vrr->min_refresh_in_uhz;
+		if (in_out_vrr->fixed.ramping_active &&
+				in_out_vrr->fixed.fixed_active) {
+			/* Do not update vtotals if ramping is already active
+			 * in order to continue ramp from current refresh.
+			 */
+			in_out_vrr->fixed.fixed_active = true;
+		} else {
+			in_out_vrr->fixed.fixed_active = true;
+			in_out_vrr->adjust.v_total_min =
+				calc_v_total_from_refresh(stream,
+					in_out_vrr->fixed.target_refresh_in_uhz);
+			in_out_vrr->adjust.v_total_max =
+				in_out_vrr->adjust.v_total_min;
+		}
+	} else {
+		in_out_vrr->state = VRR_STATE_INACTIVE;
+		in_out_vrr->adjust.v_total_min = stream->timing.v_total;
+		in_out_vrr->adjust.v_total_max = stream->timing.v_total;
+	}
+}
+
+void mod_freesync_handle_preflip(struct mod_freesync *mod_freesync,
+		const struct dc_plane_state *plane,
+		const struct dc_stream_state *stream,
+		unsigned int curr_time_stamp_in_us,
+		struct mod_vrr_params *in_out_vrr)
+{
+	struct core_freesync *core_freesync = NULL;
+	unsigned int last_render_time_in_us = 0;
+	unsigned int average_render_time_in_us = 0;
+
+	if (mod_freesync == NULL)
+		return;
+
+	core_freesync = MOD_FREESYNC_TO_CORE(mod_freesync);
+
+	if (in_out_vrr->supported &&
+			in_out_vrr->state == VRR_STATE_ACTIVE_VARIABLE) {
+		unsigned int i = 0;
+		unsigned int oldest_index = plane->time.index + 1;
+
+		if (oldest_index >= DC_PLANE_UPDATE_TIMES_MAX)
+			oldest_index = 0;
+
+		last_render_time_in_us = curr_time_stamp_in_us -
+				plane->time.prev_update_time_in_us;
+
+		// Sum off all entries except oldest one
+		for (i = 0; i < DC_PLANE_UPDATE_TIMES_MAX; i++) {
+			average_render_time_in_us +=
+					plane->time.time_elapsed_in_us[i];
+		}
+		average_render_time_in_us -=
+				plane->time.time_elapsed_in_us[oldest_index];
+
+		// Add render time for current flip
+		average_render_time_in_us += last_render_time_in_us;
+		average_render_time_in_us /= DC_PLANE_UPDATE_TIMES_MAX;
+
+		if (in_out_vrr->btr.btr_enabled) {
+			apply_below_the_range(core_freesync,
+					stream,
+					last_render_time_in_us,
+					in_out_vrr);
+		} else {
+			apply_fixed_refresh(core_freesync,
+				stream,
+				last_render_time_in_us,
+				in_out_vrr);
+		}
+
+	}
+}
+
+void mod_freesync_handle_v_update(struct mod_freesync *mod_freesync,
+		const struct dc_stream_state *stream,
+		struct mod_vrr_params *in_out_vrr)
+{
+	struct core_freesync *core_freesync = NULL;
+
+	if ((mod_freesync == NULL) || (stream == NULL) || (in_out_vrr == NULL))
+		return;
+
+	core_freesync = MOD_FREESYNC_TO_CORE(mod_freesync);
+
+	if (in_out_vrr->supported == false)
+		return;
 
 	/* Below the Range Logic */
 
 	/* Only execute if in fullscreen mode */
-	if (state->fullscreen == true &&
-		core_freesync->map[index].user_enable.enable_for_gaming &&
-		core_freesync->map[index].caps->btr_supported &&
-		state->btr.btr_active) {
-
+	if (in_out_vrr->state == VRR_STATE_ACTIVE_VARIABLE &&
+					in_out_vrr->btr.btr_active) {
 		/* TODO: pass in flag for Pre-DCE12 ASIC
 		 * in order for frame variable duration to take affect,
 		 * it needs to be done one VSYNC early, which is at
@@ -939,780 +1080,47 @@
 		 * For DCE12 and newer updates to V_TOTAL_MIN/MAX
 		 * will take affect on current frame
 		 */
-		if (state->btr.frames_to_insert == state->btr.frame_counter) {
-
-<<<<<<< HEAD
-			min_frame_duration_in_ns = ((unsigned int) (div64_u64(
-					(1000000000ULL * 1000000),
-					state->nominal_refresh_rate_in_micro_hz)));
-=======
-		if (inserted_frame_duration_in_us < in_out_vrr->min_duration_in_us)
-			inserted_frame_duration_in_us = in_out_vrr->min_duration_in_us;
->>>>>>> 407d19ab
-
-			vmin = state->freesync_range.vmin;
-
-			inserted_frame_v_total = vmin;
-
-			if (min_frame_duration_in_ns / 1000)
-				inserted_frame_v_total =
-					state->btr.inserted_frame_duration_in_us *
-					vmin / (min_frame_duration_in_ns / 1000);
-
-			/* Set length of inserted frames as v_total_max*/
-			vmax = inserted_frame_v_total;
-			vmin = inserted_frame_v_total;
-
-			/* Program V_TOTAL */
-			adjust_vmin_vmax(core_freesync, streams,
-						num_streams, index,
-						vmin, vmax);
-		}
-
-		if (state->btr.frame_counter > 0)
-			state->btr.frame_counter--;
+		if (in_out_vrr->btr.frames_to_insert ==
+				in_out_vrr->btr.frame_counter) {
+			in_out_vrr->adjust.v_total_min =
+				calc_v_total_from_duration(stream,
+				in_out_vrr,
+				in_out_vrr->btr.inserted_duration_in_us);
+			in_out_vrr->adjust.v_total_max =
+				in_out_vrr->adjust.v_total_min;
+		}
+
+		if (in_out_vrr->btr.frame_counter > 0)
+			in_out_vrr->btr.frame_counter--;
 
 		/* Restore FreeSync */
-		if (state->btr.frame_counter == 0)
-			set_freesync_on_streams(core_freesync, streams, num_streams);
+		if (in_out_vrr->btr.frame_counter == 0) {
+			in_out_vrr->adjust.v_total_min =
+				calc_v_total_from_refresh(stream,
+				in_out_vrr->max_refresh_in_uhz);
+			in_out_vrr->adjust.v_total_max =
+				calc_v_total_from_refresh(stream,
+				in_out_vrr->min_refresh_in_uhz);
+		}
 	}
 
 	/* If in fullscreen freesync mode or in video, do not program
 	 * static screen ramp values
 	 */
-	if (state->fullscreen == true || state->video == true) {
-
-		state->static_ramp.ramp_is_active = false;
-
-		return;
-	}
+	if (in_out_vrr->state == VRR_STATE_ACTIVE_VARIABLE)
+		in_out_vrr->fixed.ramping_active = false;
 
 	/* Gradual Static Screen Ramping Logic */
-
 	/* Execute if ramp is active and user enabled freesync static screen*/
-	if (state->static_ramp.ramp_is_active &&
-		core_freesync->map[index].user_enable.enable_for_static) {
-
-		calc_v_total_for_static_ramp(core_freesync, streams[0],
-				index, &v_total);
-
-		/* Update the freesync context for the stream */
-		update_stream_freesync_context(core_freesync, streams[0]);
-
-		/* Program static screen ramp values */
-		adjust_vmin_vmax(core_freesync, streams,
-					num_streams, index,
-					v_total,
-					v_total);
-
-		triggers.overlay_update = true;
-		triggers.surface_update = true;
-
-		dc_stream_set_static_screen_events(core_freesync->dc, streams,
-						   num_streams, &triggers);
-	}
-}
-
-void mod_freesync_update_state(struct mod_freesync *mod_freesync,
-		struct dc_stream_state **streams, int num_streams,
-		struct mod_freesync_params *freesync_params)
-{
-	bool freesync_program_required = false;
-	unsigned int stream_index;
-	struct freesync_state *state;
-	struct core_freesync *core_freesync = NULL;
-	struct dc_static_screen_events triggers = {0};
-
-	if (mod_freesync == NULL)
-		return;
-
-	core_freesync = MOD_FREESYNC_TO_CORE(mod_freesync);
-
-	if (core_freesync->num_entities == 0)
-		return;
-
-	for(stream_index = 0; stream_index < num_streams; stream_index++) {
-
-		unsigned int map_index = map_index_from_stream(core_freesync,
-				streams[stream_index]);
-
-		bool is_embedded = dc_is_embedded_signal(
-				streams[stream_index]->sink->sink_signal);
-
-		struct freesync_registry_options *opts = &core_freesync->opts;
-
-		state = &core_freesync->map[map_index].state;
-
-		switch (freesync_params->state){
-		case FREESYNC_STATE_FULLSCREEN:
-			state->fullscreen = freesync_params->enable;
-			freesync_program_required = true;
-			state->windowed_fullscreen =
-					freesync_params->windowed_fullscreen;
-			break;
-		case FREESYNC_STATE_STATIC_SCREEN:
-			/* Static screen ramp is disabled by default, but can
-			 * be enabled through regkey.
-			 */
-			if ((is_embedded && opts->drr_internal_supported) ||
-				(!is_embedded && opts->drr_external_supported))
-
-				if (state->static_screen !=
-						freesync_params->enable) {
-
-					/* Change the state flag */
-					state->static_screen =
-							freesync_params->enable;
-
-					/* Update static screen ramp */
-					set_static_ramp_variables(core_freesync,
-						map_index,
-						freesync_params->enable);
-				}
-			/* We program the ramp starting next VUpdate */
-			break;
-		case FREESYNC_STATE_VIDEO:
-			/* Change core variables only if there is a change*/
-			if(freesync_params->update_duration_in_ns !=
-				state->time.update_duration_in_ns) {
-
-				state->video = freesync_params->enable;
-				state->time.update_duration_in_ns =
-					freesync_params->update_duration_in_ns;
-
-				freesync_program_required = true;
-			}
-			break;
-		case FREESYNC_STATE_NONE:
-			/* handle here to avoid warning */
-			break;
-		}
-	}
-
-	/* Update mask */
-	triggers.overlay_update = true;
-	triggers.surface_update = true;
-
-	dc_stream_set_static_screen_events(core_freesync->dc, streams,
-					   num_streams, &triggers);
-
-	if (freesync_program_required)
-		/* Program freesync according to current state*/
-		set_freesync_on_streams(core_freesync, streams, num_streams);
-}
-
-
-bool mod_freesync_get_state(struct mod_freesync *mod_freesync,
-		struct dc_stream_state *stream,
-		struct mod_freesync_params *freesync_params)
-{
-	unsigned int index = 0;
-	struct core_freesync *core_freesync = NULL;
-
-	if (mod_freesync == NULL)
-		return false;
-
-	core_freesync = MOD_FREESYNC_TO_CORE(mod_freesync);
-	index = map_index_from_stream(core_freesync, stream);
-
-	if (core_freesync->map[index].state.fullscreen) {
-		freesync_params->state = FREESYNC_STATE_FULLSCREEN;
-		freesync_params->enable = true;
-	} else if (core_freesync->map[index].state.static_screen) {
-		freesync_params->state = FREESYNC_STATE_STATIC_SCREEN;
-		freesync_params->enable = true;
-	} else if (core_freesync->map[index].state.video) {
-		freesync_params->state = FREESYNC_STATE_VIDEO;
-		freesync_params->enable = true;
-	} else {
-		freesync_params->state = FREESYNC_STATE_NONE;
-		freesync_params->enable = false;
-	}
-
-	freesync_params->update_duration_in_ns =
-		core_freesync->map[index].state.time.update_duration_in_ns;
-
-	freesync_params->windowed_fullscreen =
-			core_freesync->map[index].state.windowed_fullscreen;
-
-	return true;
-}
-
-bool mod_freesync_set_user_enable(struct mod_freesync *mod_freesync,
-		struct dc_stream_state **streams, int num_streams,
-		struct mod_freesync_user_enable *user_enable)
-{
-<<<<<<< HEAD
-	unsigned int stream_index, map_index;
-	int persistent_data = 0;
-	struct persistent_data_flag flag;
-	struct dc  *dc = NULL;
-	struct core_freesync *core_freesync = NULL;
-=======
-	// HEADER
-
-	// HB0, HB1, HB2 indicates PacketType VTEMPacket
-	infopacket->hb0 = 0x7F;
-	infopacket->hb1 = 0xC0;
-	infopacket->hb2 = 0x00; //sequence_index
-
-	setFieldWithMask(&infopacket->sb[VRR_VTEM_PB0], MASK__VRR_VTEM_PB0__VFR, 1);
-	setFieldWithMask(&infopacket->sb[VRR_VTEM_PB2], MASK__VRR_VTEM_PB2__ORGANIZATION_ID, 1);
-	setFieldWithMask(&infopacket->sb[VRR_VTEM_PB3], MASK__VRR_VTEM_PB3__DATA_SET_TAG_MSB, 0);
-	setFieldWithMask(&infopacket->sb[VRR_VTEM_PB4], MASK__VRR_VTEM_PB4__DATA_SET_TAG_LSB, 1);
-	setFieldWithMask(&infopacket->sb[VRR_VTEM_PB5], MASK__VRR_VTEM_PB5__DATA_SET_LENGTH_MSB, 0);
-	setFieldWithMask(&infopacket->sb[VRR_VTEM_PB6], MASK__VRR_VTEM_PB6__DATA_SET_LENGTH_LSB, 4);
-}
->>>>>>> 407d19ab
-
-	if (mod_freesync == NULL)
-		return false;
-
-	core_freesync = MOD_FREESYNC_TO_CORE(mod_freesync);
-	dc = core_freesync->dc;
-
-	flag.save_per_edid = true;
-	flag.save_per_link = false;
-
-	for(stream_index = 0; stream_index < num_streams;
-			stream_index++){
-
-		map_index = map_index_from_stream(core_freesync,
-				streams[stream_index]);
-
-		core_freesync->map[map_index].user_enable = *user_enable;
-
-		/* Write persistent data in registry*/
-		if (core_freesync->map[map_index].user_enable.
-				enable_for_gaming)
-			persistent_data = persistent_data | 1;
-		if (core_freesync->map[map_index].user_enable.
-				enable_for_static)
-			persistent_data = persistent_data | 2;
-		if (core_freesync->map[map_index].user_enable.
-				enable_for_video)
-			persistent_data = persistent_data | 4;
-
-		dm_write_persistent_data(dc->ctx,
-					streams[stream_index]->sink,
-					FREESYNC_REGISTRY_NAME,
-					"userenable",
-					&persistent_data,
-					sizeof(int),
-					&flag);
-	}
-
-	set_freesync_on_streams(core_freesync, streams, num_streams);
-
-	return true;
-}
-
-bool mod_freesync_get_user_enable(struct mod_freesync *mod_freesync,
-		struct dc_stream_state *stream,
-		struct mod_freesync_user_enable *user_enable)
-{
-	unsigned int index = 0;
-	struct core_freesync *core_freesync = NULL;
-
-	if (mod_freesync == NULL)
-		return false;
-
-	core_freesync = MOD_FREESYNC_TO_CORE(mod_freesync);
-	index = map_index_from_stream(core_freesync, stream);
-
-	*user_enable = core_freesync->map[index].user_enable;
-
-	return true;
-}
-
-bool mod_freesync_get_static_ramp_active(struct mod_freesync *mod_freesync,
-		struct dc_stream_state *stream,
-		bool *is_ramp_active)
-{
-	unsigned int index = 0;
-	struct core_freesync *core_freesync = NULL;
-
-	if (mod_freesync == NULL)
-		return false;
-
-	core_freesync = MOD_FREESYNC_TO_CORE(mod_freesync);
-	index = map_index_from_stream(core_freesync, stream);
-
-	*is_ramp_active =
-		core_freesync->map[index].state.static_ramp.ramp_is_active;
-
-	return true;
-}
-
-bool mod_freesync_override_min_max(struct mod_freesync *mod_freesync,
-		struct dc_stream_state *streams,
-		unsigned int min_refresh,
-		unsigned int max_refresh,
-		struct mod_freesync_caps *caps)
-{
-	unsigned int index = 0;
-	struct core_freesync *core_freesync;
-	struct freesync_state *state;
-
-	if (mod_freesync == NULL)
-		return false;
-
-	core_freesync = MOD_FREESYNC_TO_CORE(mod_freesync);
-	index = map_index_from_stream(core_freesync, streams);
-	state = &core_freesync->map[index].state;
-
-	if (max_refresh == 0)
-		max_refresh = state->nominal_refresh_rate_in_micro_hz;
-
-	if (min_refresh == 0) {
-		/* Restore defaults */
-		calc_freesync_range(core_freesync, streams, state,
-			core_freesync->map[index].caps->
-			min_refresh_in_micro_hz,
-			state->nominal_refresh_rate_in_micro_hz);
-	} else {
-		calc_freesync_range(core_freesync, streams,
-				state,
-				min_refresh,
-				max_refresh);
-
-		/* Program vtotal min/max */
-		adjust_vmin_vmax(core_freesync, &streams, 1, index,
-				state->freesync_range.vmin,
-				state->freesync_range.vmax);
-	}
-
-	if (min_refresh != 0 &&
-			dc_is_embedded_signal(streams->sink->sink_signal) &&
-			(max_refresh - min_refresh >= 10000000)) {
-		caps->supported = true;
-		caps->min_refresh_in_micro_hz = min_refresh;
-		caps->max_refresh_in_micro_hz = max_refresh;
-	}
-
-	/* Update the stream */
-	update_stream(core_freesync, streams);
-
-	return true;
-}
-
-bool mod_freesync_get_min_max(struct mod_freesync *mod_freesync,
-		struct dc_stream_state *stream,
-		unsigned int *min_refresh,
-		unsigned int *max_refresh)
-{
-	unsigned int index = 0;
-	struct core_freesync *core_freesync = NULL;
-
-	if (mod_freesync == NULL)
-		return false;
-
-	core_freesync = MOD_FREESYNC_TO_CORE(mod_freesync);
-	index = map_index_from_stream(core_freesync, stream);
-
-	*min_refresh =
-		core_freesync->map[index].state.freesync_range.min_refresh;
-	*max_refresh =
-		core_freesync->map[index].state.freesync_range.max_refresh;
-
-	return true;
-}
-
-bool mod_freesync_get_vmin_vmax(struct mod_freesync *mod_freesync,
-		struct dc_stream_state *stream,
-		unsigned int *vmin,
-		unsigned int *vmax)
-{
-<<<<<<< HEAD
-	unsigned int index = 0;
-	struct core_freesync *core_freesync = NULL;
-
-	if (mod_freesync == NULL)
-		return false;
-
-	core_freesync = MOD_FREESYNC_TO_CORE(mod_freesync);
-	index = map_index_from_stream(core_freesync, stream);
-
-	*vmin =
-		core_freesync->map[index].state.freesync_range.vmin;
-	*vmax =
-		core_freesync->map[index].state.freesync_range.vmax;
-=======
-	unsigned int fieldRateInHz;
-
-	if (vrr->state == VRR_STATE_ACTIVE_VARIABLE ||
-				vrr->state == VRR_STATE_ACTIVE_FIXED) {
-		setFieldWithMask(&infopacket->sb[VRR_VTEM_MD0], MASK__VRR_VTEM_MD0__VRR_EN, 1);
-	} else {
-		setFieldWithMask(&infopacket->sb[VRR_VTEM_MD0], MASK__VRR_VTEM_MD0__VRR_EN, 0);
-	}
-
-	if (!stream->timing.vic) {
-		setFieldWithMask(&infopacket->sb[VRR_VTEM_MD1], MASK__VRR_VTEM_MD1__BASE_VFRONT,
-				stream->timing.v_front_porch);
-
-
-		/* TODO: In dal2, we check mode flags for a reduced blanking timing.
-		 * Need a way to relay that information to this function.
-		 * if("ReducedBlanking")
-		 * {
-		 *   setFieldWithMask(&infopacket->sb[VRR_VTEM_MD2], MASK__VRR_VTEM_MD2__RB, 1;
-		 * }
-		 */
-
-		//TODO: DAL2 does FixPoint and rounding. Here we might need to account for that
-		fieldRateInHz = (stream->timing.pix_clk_100hz * 100)/
-			(stream->timing.h_total * stream->timing.v_total);
-
-		setFieldWithMask(&infopacket->sb[VRR_VTEM_MD2],  MASK__VRR_VTEM_MD2__BASE_REFRESH_RATE_98,
-				fieldRateInHz >> 8);
-		setFieldWithMask(&infopacket->sb[VRR_VTEM_MD3], MASK__VRR_VTEM_MD3__BASE_REFRESH_RATE_07,
-				fieldRateInHz);
->>>>>>> 407d19ab
-
-	return true;
-}
-
-bool mod_freesync_get_v_position(struct mod_freesync *mod_freesync,
-		struct dc_stream_state *stream,
-		unsigned int *nom_v_pos,
-		unsigned int *v_pos)
-{
-	unsigned int index = 0;
-	struct core_freesync *core_freesync = NULL;
-	struct crtc_position position;
-
-	if (mod_freesync == NULL)
-		return false;
-
-	core_freesync = MOD_FREESYNC_TO_CORE(mod_freesync);
-	index = map_index_from_stream(core_freesync, stream);
-
-	if (dc_stream_get_crtc_position(core_freesync->dc, &stream, 1,
-					&position.vertical_count,
-					&position.nominal_vcount)) {
-
-		*nom_v_pos = position.nominal_vcount;
-		*v_pos = position.vertical_count;
-
-		return true;
-	}
-
-	return false;
-}
-
-void mod_freesync_notify_mode_change(struct mod_freesync *mod_freesync,
-		struct dc_stream_state **streams, int num_streams)
-{
-	unsigned int stream_index, map_index;
-	struct freesync_state *state;
-	struct core_freesync *core_freesync = NULL;
-	struct dc_static_screen_events triggers = {0};
-	unsigned long long temp = 0;
-
-	if (mod_freesync == NULL)
-		return;
-
-	core_freesync = MOD_FREESYNC_TO_CORE(mod_freesync);
-
-	for (stream_index = 0; stream_index < num_streams; stream_index++) {
-		map_index = map_index_from_stream(core_freesync,
-				streams[stream_index]);
-
-		state = &core_freesync->map[map_index].state;
-
-		/* Update the field rate for new timing */
-		temp = streams[stream_index]->timing.pix_clk_khz;
-		temp *= 1000ULL * 1000ULL * 1000ULL;
-		temp = div_u64(temp,
-				streams[stream_index]->timing.h_total);
-		temp = div_u64(temp,
-				streams[stream_index]->timing.v_total);
-		state->nominal_refresh_rate_in_micro_hz =
-				(unsigned int) temp;
-
-		if (core_freesync->map[map_index].caps->supported) {
-
-			/* Update the stream */
-			update_stream(core_freesync, streams[stream_index]);
-
-			/* Calculate vmin/vmax and refresh rate for
-			 * current mode
-			 */
-			calc_freesync_range(core_freesync, *streams, state,
-				core_freesync->map[map_index].caps->
-				min_refresh_in_micro_hz,
-				state->nominal_refresh_rate_in_micro_hz);
-
-			/* Update mask */
-			triggers.overlay_update = true;
-			triggers.surface_update = true;
-
-			dc_stream_set_static_screen_events(core_freesync->dc,
-							   streams, num_streams,
-							   &triggers);
-		}
-	}
-
-	/* Program freesync according to current state*/
-	set_freesync_on_streams(core_freesync, streams, num_streams);
-}
-
-/* Add the timestamps to the cache and determine whether BTR programming
- * is required, depending on the times calculated
- */
-static void update_timestamps(struct core_freesync *core_freesync,
-		const struct dc_stream_state *stream, unsigned int map_index,
-		unsigned int last_render_time_in_us)
-{
-	struct freesync_state *state = &core_freesync->map[map_index].state;
-
-	state->time.render_times[state->time.render_times_index] =
-			last_render_time_in_us;
-	state->time.render_times_index++;
-
-	if (state->time.render_times_index >= RENDER_TIMES_MAX_COUNT)
-		state->time.render_times_index = 0;
-
-	if (last_render_time_in_us + BTR_EXIT_MARGIN <
-		state->time.max_render_time_in_us) {
-
-		/* Exit Below the Range */
-		if (state->btr.btr_active) {
-
-			state->btr.program_btr = true;
-			state->btr.btr_active = false;
-			state->btr.frame_counter = 0;
-
-		/* Exit Fixed Refresh mode */
-		} else if (state->fixed_refresh.fixed_active) {
-
-			state->fixed_refresh.frame_counter++;
-
-			if (state->fixed_refresh.frame_counter >
-					FIXED_REFRESH_EXIT_FRAME_COUNT) {
-				state->fixed_refresh.frame_counter = 0;
-				state->fixed_refresh.program_fixed = true;
-				state->fixed_refresh.fixed_active = false;
-			}
-		}
-
-	} else if (last_render_time_in_us > state->time.max_render_time_in_us) {
-
-		/* Enter Below the Range */
-		if (!state->btr.btr_active &&
-			core_freesync->map[map_index].caps->btr_supported) {
-
-			state->btr.program_btr = true;
-			state->btr.btr_active = true;
-
-		/* Enter Fixed Refresh mode */
-		} else if (!state->fixed_refresh.fixed_active &&
-			!core_freesync->map[map_index].caps->btr_supported) {
-
-			state->fixed_refresh.frame_counter++;
-
-<<<<<<< HEAD
-			if (state->fixed_refresh.frame_counter >
-					FIXED_REFRESH_ENTER_FRAME_COUNT) {
-				state->fixed_refresh.frame_counter = 0;
-				state->fixed_refresh.program_fixed = true;
-				state->fixed_refresh.fixed_active = true;
-			}
-		}
-	}
-=======
-	memset(infopacket, 0, sizeof(struct dc_info_packet));
-
-	//VTEM Packet is structured differently
-	build_vrr_infopacket_header_vtem(stream->signal, infopacket);
-	build_vrr_vtem_infopacket_data(stream, vrr, infopacket);
->>>>>>> 407d19ab
-
-	/* When Below the Range is active, must react on every frame */
-	if (state->btr.btr_active)
-		state->btr.program_btr = true;
-}
-
-static void apply_below_the_range(struct core_freesync *core_freesync,
-		struct dc_stream_state *stream, unsigned int map_index,
-		unsigned int last_render_time_in_us)
-{
-	unsigned int inserted_frame_duration_in_us = 0;
-	unsigned int mid_point_frames_ceil = 0;
-	unsigned int mid_point_frames_floor = 0;
-	unsigned int frame_time_in_us = 0;
-	unsigned int delta_from_mid_point_in_us_1 = 0xFFFFFFFF;
-	unsigned int delta_from_mid_point_in_us_2 = 0xFFFFFFFF;
-	unsigned int frames_to_insert = 0;
-	unsigned int min_frame_duration_in_ns = 0;
-	struct freesync_state *state = &core_freesync->map[map_index].state;
-
-	if (!state->btr.program_btr)
-		return;
-
-	state->btr.program_btr = false;
-
-	min_frame_duration_in_ns = ((unsigned int) (div64_u64(
-		(1000000000ULL * 1000000),
-		state->nominal_refresh_rate_in_micro_hz)));
-
-	/* Program BTR */
-
-	/* BTR set to "not active" so disengage */
-	if (!state->btr.btr_active)
-
-		/* Restore FreeSync */
-		set_freesync_on_streams(core_freesync, &stream, 1);
-
-	/* BTR set to "active" so engage */
-	else {
-
-		/* Calculate number of midPoint frames that could fit within
-		 * the render time interval- take ceil of this value
-		 */
-		mid_point_frames_ceil = (last_render_time_in_us +
-			state->btr.mid_point_in_us- 1) /
-			state->btr.mid_point_in_us;
-
-		if (mid_point_frames_ceil > 0) {
-
-			frame_time_in_us = last_render_time_in_us /
-				mid_point_frames_ceil;
-			delta_from_mid_point_in_us_1 =
-				(state->btr.mid_point_in_us >
-				frame_time_in_us) ?
-				(state->btr.mid_point_in_us - frame_time_in_us):
-				(frame_time_in_us - state->btr.mid_point_in_us);
-		}
-
-		/* Calculate number of midPoint frames that could fit within
-		 * the render time interval- take floor of this value
-		 */
-		mid_point_frames_floor = last_render_time_in_us /
-			state->btr.mid_point_in_us;
-
-		if (mid_point_frames_floor > 0) {
-
-			frame_time_in_us = last_render_time_in_us /
-				mid_point_frames_floor;
-			delta_from_mid_point_in_us_2 =
-				(state->btr.mid_point_in_us >
-				frame_time_in_us) ?
-				(state->btr.mid_point_in_us - frame_time_in_us):
-				(frame_time_in_us - state->btr.mid_point_in_us);
-		}
-
-		/* Choose number of frames to insert based on how close it
-		 * can get to the mid point of the variable range.
-		 */
-		if (delta_from_mid_point_in_us_1 < delta_from_mid_point_in_us_2)
-			frames_to_insert = mid_point_frames_ceil;
-		else
-			frames_to_insert = mid_point_frames_floor;
-
-		/* Either we've calculated the number of frames to insert,
-		 * or we need to insert min duration frames
-		 */
-		if (frames_to_insert > 0)
-			inserted_frame_duration_in_us = last_render_time_in_us /
-							frames_to_insert;
-
-		if (inserted_frame_duration_in_us <
-			state->time.min_render_time_in_us)
-
-			inserted_frame_duration_in_us =
-				state->time.min_render_time_in_us;
-
-		/* Cache the calculated variables */
-		state->btr.inserted_frame_duration_in_us =
-			inserted_frame_duration_in_us;
-		state->btr.frames_to_insert = frames_to_insert;
-		state->btr.frame_counter = frames_to_insert;
-
-	}
-}
-
-static void apply_fixed_refresh(struct core_freesync *core_freesync,
-		struct dc_stream_state *stream, unsigned int map_index)
-{
-	unsigned int vmin = 0, vmax = 0;
-	struct freesync_state *state = &core_freesync->map[map_index].state;
-
-	if (!state->fixed_refresh.program_fixed)
-		return;
-
-	state->fixed_refresh.program_fixed = false;
-
-	/* Program Fixed Refresh */
-
-	/* Fixed Refresh set to "not active" so disengage */
-	if (!state->fixed_refresh.fixed_active) {
-		set_freesync_on_streams(core_freesync, &stream, 1);
-
-	/* Fixed Refresh set to "active" so engage (fix to max) */
-	} else {
-
-		vmin = state->freesync_range.vmin;
-		vmax = vmin;
-		adjust_vmin_vmax(core_freesync, &stream, map_index,
-					1, vmin, vmax);
-	}
-}
-
-void mod_freesync_pre_update_plane_addresses(struct mod_freesync *mod_freesync,
-		struct dc_stream_state **streams, int num_streams,
-		unsigned int curr_time_stamp_in_us)
-{
-	unsigned int stream_index, map_index, last_render_time_in_us = 0;
-	struct core_freesync *core_freesync = NULL;
-
-	if (mod_freesync == NULL)
-		return;
-
-	core_freesync = MOD_FREESYNC_TO_CORE(mod_freesync);
-
-	for (stream_index = 0; stream_index < num_streams; stream_index++) {
-
-		map_index = map_index_from_stream(core_freesync,
-						streams[stream_index]);
-
-		if (core_freesync->map[map_index].caps->supported) {
-
-			last_render_time_in_us = curr_time_stamp_in_us -
-					core_freesync->map[map_index].state.time.
-					prev_time_stamp_in_us;
-
-			/* Add the timestamps to the cache and determine
-			 * whether BTR program is required
-			 */
-			update_timestamps(core_freesync, streams[stream_index],
-					map_index, last_render_time_in_us);
-
-			if (core_freesync->map[map_index].state.fullscreen &&
-				core_freesync->map[map_index].user_enable.
-				enable_for_gaming) {
-
-				if (core_freesync->map[map_index].caps->btr_supported) {
-
-					apply_below_the_range(core_freesync,
-						streams[stream_index], map_index,
-						last_render_time_in_us);
-				} else {
-					apply_fixed_refresh(core_freesync,
-						streams[stream_index], map_index);
-				}
-			}
-
-			core_freesync->map[map_index].state.time.
-				prev_time_stamp_in_us = curr_time_stamp_in_us;
-		}
-
+	if (in_out_vrr->state == VRR_STATE_ACTIVE_FIXED &&
+				in_out_vrr->fixed.ramping_active) {
+		update_v_total_for_static_ramp(
+				core_freesync, stream, in_out_vrr);
 	}
 }
 
 void mod_freesync_get_settings(struct mod_freesync *mod_freesync,
-		struct dc_stream_state **streams, int num_streams,
+		const struct mod_vrr_params *vrr,
 		unsigned int *v_total_min, unsigned int *v_total_max,
 		unsigned int *event_triggers,
 		unsigned int *window_min, unsigned int *window_max,
@@ -1720,7 +1128,6 @@
 		unsigned int *inserted_frames,
 		unsigned int *inserted_duration_in_us)
 {
-	unsigned int stream_index, map_index;
 	struct core_freesync *core_freesync = NULL;
 
 	if (mod_freesync == NULL)
@@ -1728,24 +1135,110 @@
 
 	core_freesync = MOD_FREESYNC_TO_CORE(mod_freesync);
 
-	for (stream_index = 0; stream_index < num_streams; stream_index++) {
-
-		map_index = map_index_from_stream(core_freesync,
-						streams[stream_index]);
-
-		if (core_freesync->map[map_index].caps->supported) {
-			struct freesync_state state =
-					core_freesync->map[map_index].state;
-			*v_total_min = state.vmin;
-			*v_total_max = state.vmax;
-			*event_triggers = 0;
-			*window_min = state.time.min_window;
-			*window_max = state.time.max_window;
-			*lfc_mid_point_in_us = state.btr.mid_point_in_us;
-			*inserted_frames = state.btr.frames_to_insert;
-			*inserted_duration_in_us =
-					state.btr.inserted_frame_duration_in_us;
-		}
-
-	}
-}
+	if (vrr->supported) {
+		*v_total_min = vrr->adjust.v_total_min;
+		*v_total_max = vrr->adjust.v_total_max;
+		*event_triggers = 0;
+		*lfc_mid_point_in_us = vrr->btr.mid_point_in_us;
+		*inserted_frames = vrr->btr.frames_to_insert;
+		*inserted_duration_in_us = vrr->btr.inserted_duration_in_us;
+	}
+}
+
+unsigned long long mod_freesync_calc_nominal_field_rate(
+			const struct dc_stream_state *stream)
+{
+	unsigned long long nominal_field_rate_in_uhz = 0;
+
+	/* Calculate nominal field rate for stream */
+	nominal_field_rate_in_uhz = stream->timing.pix_clk_100hz / 10;
+	nominal_field_rate_in_uhz *= 1000ULL * 1000ULL * 1000ULL;
+	nominal_field_rate_in_uhz = div_u64(nominal_field_rate_in_uhz,
+						stream->timing.h_total);
+	nominal_field_rate_in_uhz = div_u64(nominal_field_rate_in_uhz,
+						stream->timing.v_total);
+
+	return nominal_field_rate_in_uhz;
+}
+
+bool mod_freesync_is_valid_range(struct mod_freesync *mod_freesync,
+		const struct dc_stream_state *stream,
+		uint32_t min_refresh_cap_in_uhz,
+		uint32_t max_refresh_cap_in_uhz,
+		uint32_t min_refresh_request_in_uhz,
+		uint32_t max_refresh_request_in_uhz)
+{
+	/* Calculate nominal field rate for stream */
+	unsigned long long nominal_field_rate_in_uhz =
+			mod_freesync_calc_nominal_field_rate(stream);
+
+	/* Typically nominal refresh calculated can have some fractional part.
+	 * Allow for some rounding error of actual video timing by taking floor
+	 * of caps and request. Round the nominal refresh rate.
+	 *
+	 * Dividing will convert everything to units in Hz although input
+	 * variable name is in uHz!
+	 *
+	 * Also note, this takes care of rounding error on the nominal refresh
+	 * so by rounding error we only expect it to be off by a small amount,
+	 * such as < 0.1 Hz. i.e. 143.9xxx or 144.1xxx.
+	 *
+	 * Example 1. Caps    Min = 40 Hz, Max = 144 Hz
+	 *            Request Min = 40 Hz, Max = 144 Hz
+	 *                    Nominal = 143.5x Hz rounded to 144 Hz
+	 *            This function should allow this as valid request
+	 *
+	 * Example 2. Caps    Min = 40 Hz, Max = 144 Hz
+	 *            Request Min = 40 Hz, Max = 144 Hz
+	 *                    Nominal = 144.4x Hz rounded to 144 Hz
+	 *            This function should allow this as valid request
+	 *
+	 * Example 3. Caps    Min = 40 Hz, Max = 144 Hz
+	 *            Request Min = 40 Hz, Max = 144 Hz
+	 *                    Nominal = 120.xx Hz rounded to 120 Hz
+	 *            This function should return NOT valid since the requested
+	 *            max is greater than current timing's nominal
+	 *
+	 * Example 4. Caps    Min = 40 Hz, Max = 120 Hz
+	 *            Request Min = 40 Hz, Max = 120 Hz
+	 *                    Nominal = 144.xx Hz rounded to 144 Hz
+	 *            This function should return NOT valid since the nominal
+	 *            is greater than the capability's max refresh
+	 */
+	nominal_field_rate_in_uhz =
+			div_u64(nominal_field_rate_in_uhz + 500000, 1000000);
+	min_refresh_cap_in_uhz /= 1000000;
+	max_refresh_cap_in_uhz /= 1000000;
+	min_refresh_request_in_uhz /= 1000000;
+	max_refresh_request_in_uhz /= 1000000;
+
+	// Check nominal is within range
+	if (nominal_field_rate_in_uhz > max_refresh_cap_in_uhz ||
+		nominal_field_rate_in_uhz < min_refresh_cap_in_uhz)
+		return false;
+
+	// If nominal is less than max, limit the max allowed refresh rate
+	if (nominal_field_rate_in_uhz < max_refresh_cap_in_uhz)
+		max_refresh_cap_in_uhz = nominal_field_rate_in_uhz;
+
+	// Don't allow min > max
+	if (min_refresh_request_in_uhz > max_refresh_request_in_uhz)
+		return false;
+
+	// Check min is within range
+	if (min_refresh_request_in_uhz > max_refresh_cap_in_uhz ||
+		min_refresh_request_in_uhz < min_refresh_cap_in_uhz)
+		return false;
+
+	// Check max is within range
+	if (max_refresh_request_in_uhz > max_refresh_cap_in_uhz ||
+		max_refresh_request_in_uhz < min_refresh_cap_in_uhz)
+		return false;
+
+	// For variable range, check for at least 10 Hz range
+	if ((max_refresh_request_in_uhz != min_refresh_request_in_uhz) &&
+		(max_refresh_request_in_uhz - min_refresh_request_in_uhz < 10))
+		return false;
+
+	return true;
+}
