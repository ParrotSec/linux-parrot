--- conflicted
+++ resolved
@@ -38,20 +38,17 @@
 /*******************************************************************************
  * Private functions
  ******************************************************************************/
-void update_stream_signal(struct dc_stream_state *stream)
-{
-
-	struct dc_sink *dc_sink = stream->sink;
-
-	if (dc_sink->sink_signal == SIGNAL_TYPE_NONE)
-		stream->signal = stream->sink->link->connector_signal;
+void update_stream_signal(struct dc_stream_state *stream, struct dc_sink *sink)
+{
+	if (sink->sink_signal == SIGNAL_TYPE_NONE)
+		stream->signal = stream->link->connector_signal;
 	else
-		stream->signal = dc_sink->sink_signal;
+		stream->signal = sink->sink_signal;
 
 	if (dc_is_dvi_signal(stream->signal)) {
 		if (stream->ctx->dc->caps.dual_link_dvi &&
-		    stream->timing.pix_clk_khz > TMDS_MAX_PIXEL_CLOCK &&
-		    stream->sink->sink_signal != SIGNAL_TYPE_DVI_SINGLE_LINK)
+		    (stream->timing.pix_clk_100hz / 10) > TMDS_MAX_PIXEL_CLOCK &&
+		    sink->sink_signal != SIGNAL_TYPE_DVI_SINGLE_LINK)
 			stream->signal = SIGNAL_TYPE_DVI_DUAL_LINK;
 		else
 			stream->signal = SIGNAL_TYPE_DVI_SINGLE_LINK;
@@ -64,9 +61,14 @@
 	uint32_t i = 0;
 
 	stream->sink = dc_sink_data;
-	stream->ctx = stream->sink->ctx;
-
 	dc_sink_retain(dc_sink_data);
+
+	stream->ctx = dc_sink_data->ctx;
+	stream->link = dc_sink_data->link;
+	stream->sink_patches = dc_sink_data->edid_caps.panel_patch;
+	stream->converter_disable_audio = dc_sink_data->converter_disable_audio;
+	stream->qs_bit = dc_sink_data->edid_caps.qs_bit;
+	stream->qy_bit = dc_sink_data->edid_caps.qy_bit;
 
 	/* Copy audio modes */
 	/* TODO - Remove this translation */
@@ -103,12 +105,14 @@
 	/* EDID CAP translation for HDMI 2.0 */
 	stream->timing.flags.LTE_340MCSC_SCRAMBLE = dc_sink_data->edid_caps.lte_340mcsc_scramble;
 
-	stream->status.link = stream->sink->link;
-
-	update_stream_signal(stream);
+	update_stream_signal(stream, dc_sink_data);
 
 	stream->out_transfer_func = dc_create_transfer_func();
 	stream->out_transfer_func->type = TF_TYPE_BYPASS;
+	stream->out_transfer_func->ctx = stream->ctx;
+
+	stream->stream_id = stream->ctx->dc_stream_id_count;
+	stream->ctx->dc_stream_id_count++;
 }
 
 static void destruct(struct dc_stream_state *stream)
@@ -159,9 +163,6 @@
 	return stream;
 }
 
-<<<<<<< HEAD
-struct dc_stream_status *dc_stream_get_status(
-=======
 struct dc_stream_state *dc_copy_stream(const struct dc_stream_state *stream)
 {
 	struct dc_stream_state *new_stream;
@@ -193,24 +194,19 @@
  */
 struct dc_stream_status *dc_stream_get_status_from_state(
 	struct dc_state *state,
->>>>>>> 407d19ab
 	struct dc_stream_state *stream)
 {
 	uint8_t i;
-	struct dc  *dc = stream->ctx->dc;
-
-	for (i = 0; i < dc->current_state->stream_count; i++) {
-		if (stream == dc->current_state->streams[i])
-			return &dc->current_state->stream_status[i];
+
+	for (i = 0; i < state->stream_count; i++) {
+		if (stream == state->streams[i])
+			return &state->stream_status[i];
 	}
 
 	return NULL;
 }
 
 /**
-<<<<<<< HEAD
- * Update the cursor attributes and set cursor surface address
-=======
  * dc_stream_get_status() - Get current stream status of the given stream state
  * @stream: The stream to get the stream status for.
  *
@@ -255,7 +251,6 @@
 
 /**
  * dc_stream_set_cursor_attributes() - Update cursor attributes and set cursor surface address
->>>>>>> 407d19ab
  */
 bool dc_stream_set_cursor_attributes(
 	struct dc_stream_state *stream,
@@ -288,8 +283,6 @@
 		struct pipe_ctx *pipe_ctx = &res_ctx->pipe_ctx[i];
 
 		if (pipe_ctx->stream != stream)
-			continue;
-		if (pipe_ctx->top_pipe && pipe_ctx->plane_state != pipe_ctx->top_pipe->plane_state)
 			continue;
 
 		if (!pipe_to_program) {
@@ -487,16 +480,12 @@
 			stream->output_color_space);
 	DC_LOG_DC(
 			"\tpix_clk_khz: %d, h_total: %d, v_total: %d, pixelencoder:%d, displaycolorDepth:%d\n",
-			stream->timing.pix_clk_khz,
+			stream->timing.pix_clk_100hz / 10,
 			stream->timing.h_total,
 			stream->timing.v_total,
 			stream->timing.pixel_encoding,
 			stream->timing.display_color_depth);
 	DC_LOG_DC(
-			"\tsink name: %s, serial: %d\n",
-			stream->sink->edid_caps.display_name,
-			stream->sink->edid_caps.serial_number);
-	DC_LOG_DC(
 			"\tlink: %d\n",
-			stream->sink->link->link_index);
+			stream->link->link_index);
 }