--- conflicted
+++ resolved
@@ -85,11 +85,18 @@
 			dc_version = DCE_VERSION_11_22;
 		break;
 	case FAMILY_AI:
-		dc_version = DCE_VERSION_12_0;
+		if (ASICREV_IS_VEGA20_P(asic_id.hw_internal_rev))
+			dc_version = DCE_VERSION_12_1;
+		else
+			dc_version = DCE_VERSION_12_0;
 		break;
 #if defined(CONFIG_DRM_AMD_DC_DCN1_0)
 	case FAMILY_RV:
 		dc_version = DCN_VERSION_1_0;
+#if defined(CONFIG_DRM_AMD_DC_DCN1_01)
+		if (ASICREV_IS_RAVEN2(asic_id.hw_internal_rev))
+			dc_version = DCN_VERSION_1_01;
+#endif
 		break;
 #endif
 	default:
@@ -133,21 +140,17 @@
 				init_data->num_virtual_links, dc);
 		break;
 	case DCE_VERSION_12_0:
+	case DCE_VERSION_12_1:
 		res_pool = dce120_create_resource_pool(
 				init_data->num_virtual_links, dc);
 		break;
 
 #if defined(CONFIG_DRM_AMD_DC_DCN1_0)
 	case DCN_VERSION_1_0:
-<<<<<<< HEAD
-		res_pool = dcn10_create_resource_pool(
-				num_virtual_links, dc);
-=======
 #if defined(CONFIG_DRM_AMD_DC_DCN1_01)
 	case DCN_VERSION_1_01:
 #endif
 		res_pool = dcn10_create_resource_pool(init_data, dc);
->>>>>>> 407d19ab
 		break;
 #endif
 
@@ -374,8 +377,8 @@
 				!= stream2->timing.v_addressable)
 		return false;
 
-	if (stream1->timing.pix_clk_khz
-				!= stream2->timing.pix_clk_khz)
+	if (stream1->timing.pix_clk_100hz
+				!= stream2->timing.pix_clk_100hz)
 		return false;
 
 	if (stream1->clamping.c_depth != stream2->clamping.c_depth)
@@ -386,6 +389,9 @@
 			|| !dc_is_dp_signal(stream2->signal)))
 		return false;
 
+	if (stream1->view_format != stream2->view_format)
+		return false;
+
 	return true;
 }
 static bool is_dp_and_hdmi_sharable(
@@ -396,8 +402,8 @@
 		return false;
 
 	if (stream1->clamping.c_depth != COLOR_DEPTH_888 ||
-	    stream2->clamping.c_depth != COLOR_DEPTH_888)
-	return false;
+		stream2->clamping.c_depth != COLOR_DEPTH_888)
+		return false;
 
 	return true;
 
@@ -498,10 +504,29 @@
 	return dal_pixel_format;
 }
 
-static void rect_swap_helper(struct rect *rect)
-{
-	swap(rect->height, rect->width);
-	swap(rect->x, rect->y);
+static inline void get_vp_scan_direction(
+	enum dc_rotation_angle rotation,
+	bool horizontal_mirror,
+	bool *orthogonal_rotation,
+	bool *flip_vert_scan_dir,
+	bool *flip_horz_scan_dir)
+{
+	*orthogonal_rotation = false;
+	*flip_vert_scan_dir = false;
+	*flip_horz_scan_dir = false;
+	if (rotation == ROTATION_ANGLE_180) {
+		*flip_vert_scan_dir = true;
+		*flip_horz_scan_dir = true;
+	} else if (rotation == ROTATION_ANGLE_90) {
+		*orthogonal_rotation = true;
+		*flip_horz_scan_dir = true;
+	} else if (rotation == ROTATION_ANGLE_270) {
+		*orthogonal_rotation = true;
+		*flip_vert_scan_dir = true;
+	}
+
+	if (horizontal_mirror)
+		*flip_horz_scan_dir = !*flip_horz_scan_dir;
 }
 
 static void calculate_viewport(struct pipe_ctx *pipe_ctx)
@@ -510,13 +535,14 @@
 	const struct dc_stream_state *stream = pipe_ctx->stream;
 	struct scaler_data *data = &pipe_ctx->plane_res.scl_data;
 	struct rect surf_src = plane_state->src_rect;
-	struct rect clip = { 0 };
+	struct rect clip, dest;
 	int vpc_div = (data->format == PIXEL_FORMAT_420BPP8
 			|| data->format == PIXEL_FORMAT_420BPP10) ? 2 : 1;
 	bool pri_split = pipe_ctx->bottom_pipe &&
 			pipe_ctx->bottom_pipe->plane_state == pipe_ctx->plane_state;
 	bool sec_split = pipe_ctx->top_pipe &&
 			pipe_ctx->top_pipe->plane_state == pipe_ctx->plane_state;
+	bool orthogonal_rotation, flip_y_start, flip_x_start;
 
 	if (stream->view_format == VIEW_3D_FORMAT_SIDE_BY_SIDE ||
 		stream->view_format == VIEW_3D_FORMAT_TOP_AND_BOTTOM) {
@@ -524,13 +550,10 @@
 		sec_split = false;
 	}
 
-	if (pipe_ctx->plane_state->rotation == ROTATION_ANGLE_90 ||
-			pipe_ctx->plane_state->rotation == ROTATION_ANGLE_270)
-		rect_swap_helper(&surf_src);
-
 	/* The actual clip is an intersection between stream
 	 * source and surface clip
 	 */
+	dest = plane_state->dst_rect;
 	clip.x = stream->src.x > plane_state->clip_rect.x ?
 			stream->src.x : plane_state->clip_rect.x;
 
@@ -547,64 +570,83 @@
 			stream->src.y + stream->src.height - clip.y :
 			plane_state->clip_rect.y + plane_state->clip_rect.height - clip.y ;
 
+	/*
+	 * Need to calculate how scan origin is shifted in vp space
+	 * to correctly rotate clip and dst
+	 */
+	get_vp_scan_direction(
+			plane_state->rotation,
+			plane_state->horizontal_mirror,
+			&orthogonal_rotation,
+			&flip_y_start,
+			&flip_x_start);
+
+	if (orthogonal_rotation) {
+		swap(clip.x, clip.y);
+		swap(clip.width, clip.height);
+		swap(dest.x, dest.y);
+		swap(dest.width, dest.height);
+	}
+	if (flip_x_start) {
+		clip.x = dest.x + dest.width - clip.x - clip.width;
+		dest.x = 0;
+	}
+	if (flip_y_start) {
+		clip.y = dest.y + dest.height - clip.y - clip.height;
+		dest.y = 0;
+	}
+
 	/* offset = surf_src.ofs + (clip.ofs - surface->dst_rect.ofs) * scl_ratio
 	 * num_pixels = clip.num_pix * scl_ratio
 	 */
-	data->viewport.x = surf_src.x + (clip.x - plane_state->dst_rect.x) *
-			surf_src.width / plane_state->dst_rect.width;
-	data->viewport.width = clip.width *
-			surf_src.width / plane_state->dst_rect.width;
-
-	data->viewport.y = surf_src.y + (clip.y - plane_state->dst_rect.y) *
-			surf_src.height / plane_state->dst_rect.height;
-	data->viewport.height = clip.height *
-			surf_src.height / plane_state->dst_rect.height;
+	data->viewport.x = surf_src.x + (clip.x - dest.x) * surf_src.width / dest.width;
+	data->viewport.width = clip.width * surf_src.width / dest.width;
+
+	data->viewport.y = surf_src.y + (clip.y - dest.y) * surf_src.height / dest.height;
+	data->viewport.height = clip.height * surf_src.height / dest.height;
+
+	/* Handle split */
+	if (pri_split || sec_split) {
+		if (orthogonal_rotation) {
+			if (flip_y_start != pri_split)
+				data->viewport.height /= 2;
+			else {
+				data->viewport.y +=  data->viewport.height / 2;
+				/* Ceil offset pipe */
+				data->viewport.height = (data->viewport.height + 1) / 2;
+			}
+		} else {
+			if (flip_x_start != pri_split)
+				data->viewport.width /= 2;
+			else {
+				data->viewport.x +=  data->viewport.width / 2;
+				/* Ceil offset pipe */
+				data->viewport.width = (data->viewport.width + 1) / 2;
+			}
+		}
+	}
 
 	/* Round down, compensate in init */
 	data->viewport_c.x = data->viewport.x / vpc_div;
 	data->viewport_c.y = data->viewport.y / vpc_div;
-	data->inits.h_c = (data->viewport.x % vpc_div) != 0 ?
-			dc_fixpt_half : dc_fixpt_zero;
-	data->inits.v_c = (data->viewport.y % vpc_div) != 0 ?
-			dc_fixpt_half : dc_fixpt_zero;
+	data->inits.h_c = (data->viewport.x % vpc_div) != 0 ? dc_fixpt_half : dc_fixpt_zero;
+	data->inits.v_c = (data->viewport.y % vpc_div) != 0 ? dc_fixpt_half : dc_fixpt_zero;
+
 	/* Round up, assume original video size always even dimensions */
 	data->viewport_c.width = (data->viewport.width + vpc_div - 1) / vpc_div;
 	data->viewport_c.height = (data->viewport.height + vpc_div - 1) / vpc_div;
-
-	/* Handle hsplit */
-	if (sec_split) {
-		data->viewport.x +=  data->viewport.width / 2;
-		data->viewport_c.x +=  data->viewport_c.width / 2;
-		/* Ceil offset pipe */
-		data->viewport.width = (data->viewport.width + 1) / 2;
-		data->viewport_c.width = (data->viewport_c.width + 1) / 2;
-	} else if (pri_split) {
-		data->viewport.width /= 2;
-		data->viewport_c.width /= 2;
-	}
-
-	if (plane_state->rotation == ROTATION_ANGLE_90 ||
-			plane_state->rotation == ROTATION_ANGLE_270) {
-		rect_swap_helper(&data->viewport_c);
-		rect_swap_helper(&data->viewport);
-	}
-}
-
-static void calculate_recout(struct pipe_ctx *pipe_ctx, struct rect *recout_full)
+}
+
+static void calculate_recout(struct pipe_ctx *pipe_ctx)
 {
 	const struct dc_plane_state *plane_state = pipe_ctx->plane_state;
 	const struct dc_stream_state *stream = pipe_ctx->stream;
-	struct rect surf_src = plane_state->src_rect;
 	struct rect surf_clip = plane_state->clip_rect;
 	bool pri_split = pipe_ctx->bottom_pipe &&
 			pipe_ctx->bottom_pipe->plane_state == pipe_ctx->plane_state;
 	bool sec_split = pipe_ctx->top_pipe &&
 			pipe_ctx->top_pipe->plane_state == pipe_ctx->plane_state;
 	bool top_bottom_split = stream->view_format == VIEW_3D_FORMAT_TOP_AND_BOTTOM;
-
-	if (pipe_ctx->plane_state->rotation == ROTATION_ANGLE_90 ||
-			pipe_ctx->plane_state->rotation == ROTATION_ANGLE_270)
-		rect_swap_helper(&surf_src);
 
 	pipe_ctx->plane_res.scl_data.recout.x = stream->dst.x;
 	if (stream->src.x < surf_clip.x)
@@ -634,7 +676,7 @@
 			stream->dst.y + stream->dst.height
 						- pipe_ctx->plane_res.scl_data.recout.y;
 
-	/* Handle h & vsplit */
+	/* Handle h & v split, handle rotation using viewport */
 	if (sec_split && top_bottom_split) {
 		pipe_ctx->plane_res.scl_data.recout.y +=
 				pipe_ctx->plane_res.scl_data.recout.height / 2;
@@ -643,43 +685,14 @@
 				(pipe_ctx->plane_res.scl_data.recout.height + 1) / 2;
 	} else if (pri_split && top_bottom_split)
 		pipe_ctx->plane_res.scl_data.recout.height /= 2;
-	else if (pri_split || sec_split) {
-		/* HMirror XOR Secondary_pipe XOR Rotation_180 */
-		bool right_view = (sec_split != plane_state->horizontal_mirror) !=
-					(plane_state->rotation == ROTATION_ANGLE_180);
-
-		if (plane_state->rotation == ROTATION_ANGLE_90
-				|| plane_state->rotation == ROTATION_ANGLE_270)
-			/* Secondary_pipe XOR Rotation_270 */
-			right_view = (plane_state->rotation == ROTATION_ANGLE_270) != sec_split;
-
-		if (right_view) {
-			pipe_ctx->plane_res.scl_data.recout.x +=
-					pipe_ctx->plane_res.scl_data.recout.width / 2;
-			/* Ceil offset pipe */
-			pipe_ctx->plane_res.scl_data.recout.width =
-					(pipe_ctx->plane_res.scl_data.recout.width + 1) / 2;
-		} else {
-			pipe_ctx->plane_res.scl_data.recout.width /= 2;
-		}
-	}
-	/* Unclipped recout offset = stream dst offset + ((surf dst offset - stream surf_src offset)
-	 *			* 1/ stream scaling ratio) - (surf surf_src offset * 1/ full scl
-	 *			ratio)
-	 */
-	recout_full->x = stream->dst.x + (plane_state->dst_rect.x - stream->src.x)
-					* stream->dst.width / stream->src.width -
-			surf_src.x * plane_state->dst_rect.width / surf_src.width
-					* stream->dst.width / stream->src.width;
-	recout_full->y = stream->dst.y + (plane_state->dst_rect.y - stream->src.y)
-					* stream->dst.height / stream->src.height -
-			surf_src.y * plane_state->dst_rect.height / surf_src.height
-					* stream->dst.height / stream->src.height;
-
-	recout_full->width = plane_state->dst_rect.width
-					* stream->dst.width / stream->src.width;
-	recout_full->height = plane_state->dst_rect.height
-					* stream->dst.height / stream->src.height;
+	else if (sec_split) {
+		pipe_ctx->plane_res.scl_data.recout.x +=
+				pipe_ctx->plane_res.scl_data.recout.width / 2;
+		/* Ceil offset pipe */
+		pipe_ctx->plane_res.scl_data.recout.width =
+				(pipe_ctx->plane_res.scl_data.recout.width + 1) / 2;
+	} else if (pri_split)
+		pipe_ctx->plane_res.scl_data.recout.width /= 2;
 }
 
 static void calculate_scaling_ratios(struct pipe_ctx *pipe_ctx)
@@ -692,9 +705,10 @@
 	const int out_w = stream->dst.width;
 	const int out_h = stream->dst.height;
 
+	/*Swap surf_src height and width since scaling ratios are in recout rotation*/
 	if (pipe_ctx->plane_state->rotation == ROTATION_ANGLE_90 ||
 			pipe_ctx->plane_state->rotation == ROTATION_ANGLE_270)
-		rect_swap_helper(&surf_src);
+		swap(surf_src.height, surf_src.width);
 
 	pipe_ctx->plane_res.scl_data.ratios.horz = dc_fixpt_from_fraction(
 					surf_src.width,
@@ -731,33 +745,133 @@
 			pipe_ctx->plane_res.scl_data.ratios.vert_c, 19);
 }
 
-static void calculate_inits_and_adj_vp(struct pipe_ctx *pipe_ctx, struct rect *recout_full)
-{
+static inline void adjust_vp_and_init_for_seamless_clip(
+		bool flip_scan_dir,
+		int recout_skip,
+		int src_size,
+		int taps,
+		struct fixed31_32 ratio,
+		struct fixed31_32 *init,
+		int *vp_offset,
+		int *vp_size)
+{
+	if (!flip_scan_dir) {
+		/* Adjust for viewport end clip-off */
+		if ((*vp_offset + *vp_size) < src_size) {
+			int vp_clip = src_size - *vp_size - *vp_offset;
+			int int_part = dc_fixpt_floor(dc_fixpt_sub(*init, ratio));
+
+			int_part = int_part > 0 ? int_part : 0;
+			*vp_size += int_part < vp_clip ? int_part : vp_clip;
+		}
+
+		/* Adjust for non-0 viewport offset */
+		if (*vp_offset) {
+			int int_part;
+
+			*init = dc_fixpt_add(*init, dc_fixpt_mul_int(ratio, recout_skip));
+			int_part = dc_fixpt_floor(*init) - *vp_offset;
+			if (int_part < taps) {
+				int int_adj = *vp_offset >= (taps - int_part) ?
+							(taps - int_part) : *vp_offset;
+				*vp_offset -= int_adj;
+				*vp_size += int_adj;
+				int_part += int_adj;
+			} else if (int_part > taps) {
+				*vp_offset += int_part - taps;
+				*vp_size -= int_part - taps;
+				int_part = taps;
+			}
+			init->value &= 0xffffffff;
+			*init = dc_fixpt_add_int(*init, int_part);
+		}
+	} else {
+		/* Adjust for non-0 viewport offset */
+		if (*vp_offset) {
+			int int_part = dc_fixpt_floor(dc_fixpt_sub(*init, ratio));
+
+			int_part = int_part > 0 ? int_part : 0;
+			*vp_size += int_part < *vp_offset ? int_part : *vp_offset;
+			*vp_offset -= int_part < *vp_offset ? int_part : *vp_offset;
+		}
+
+		/* Adjust for viewport end clip-off */
+		if ((*vp_offset + *vp_size) < src_size) {
+			int int_part;
+			int end_offset = src_size - *vp_offset - *vp_size;
+
+			/*
+			 * this is init if vp had no offset, keep in mind this is from the
+			 * right side of vp due to scan direction
+			 */
+			*init = dc_fixpt_add(*init, dc_fixpt_mul_int(ratio, recout_skip));
+			/*
+			 * this is the difference between first pixel of viewport available to read
+			 * and init position, takning into account scan direction
+			 */
+			int_part = dc_fixpt_floor(*init) - end_offset;
+			if (int_part < taps) {
+				int int_adj = end_offset >= (taps - int_part) ?
+							(taps - int_part) : end_offset;
+				*vp_size += int_adj;
+				int_part += int_adj;
+			} else if (int_part > taps) {
+				*vp_size += int_part - taps;
+				int_part = taps;
+			}
+			init->value &= 0xffffffff;
+			*init = dc_fixpt_add_int(*init, int_part);
+		}
+	}
+}
+
+static void calculate_inits_and_adj_vp(struct pipe_ctx *pipe_ctx)
+{
+	const struct dc_plane_state *plane_state = pipe_ctx->plane_state;
+	const struct dc_stream_state *stream = pipe_ctx->stream;
 	struct scaler_data *data = &pipe_ctx->plane_res.scl_data;
 	struct rect src = pipe_ctx->plane_state->src_rect;
+	int recout_skip_h, recout_skip_v, surf_size_h, surf_size_v;
 	int vpc_div = (data->format == PIXEL_FORMAT_420BPP8
 			|| data->format == PIXEL_FORMAT_420BPP10) ? 2 : 1;
-	bool flip_vert_scan_dir = false, flip_horz_scan_dir = false;
+	bool orthogonal_rotation, flip_vert_scan_dir, flip_horz_scan_dir;
 
 	/*
 	 * Need to calculate the scan direction for viewport to make adjustments
 	 */
-	if (pipe_ctx->plane_state->rotation == ROTATION_ANGLE_180) {
-		flip_vert_scan_dir = true;
-		flip_horz_scan_dir = true;
-	} else if (pipe_ctx->plane_state->rotation == ROTATION_ANGLE_90)
-		flip_vert_scan_dir = true;
-	else if (pipe_ctx->plane_state->rotation == ROTATION_ANGLE_270)
-		flip_horz_scan_dir = true;
-
-	if (pipe_ctx->plane_state->rotation == ROTATION_ANGLE_90 ||
-			pipe_ctx->plane_state->rotation == ROTATION_ANGLE_270) {
-		rect_swap_helper(&src);
-		rect_swap_helper(&data->viewport_c);
-		rect_swap_helper(&data->viewport);
-	} else if (pipe_ctx->plane_state->horizontal_mirror)
-			flip_horz_scan_dir = !flip_horz_scan_dir;
-
+	get_vp_scan_direction(
+			plane_state->rotation,
+			plane_state->horizontal_mirror,
+			&orthogonal_rotation,
+			&flip_vert_scan_dir,
+			&flip_horz_scan_dir);
+
+	/* Calculate src rect rotation adjusted to recout space */
+	surf_size_h = src.x + src.width;
+	surf_size_v = src.y + src.height;
+	if (flip_horz_scan_dir)
+		src.x = 0;
+	if (flip_vert_scan_dir)
+		src.y = 0;
+	if (orthogonal_rotation) {
+		swap(src.x, src.y);
+		swap(src.width, src.height);
+	}
+
+	/* Recout matching initial vp offset = recout_offset - (stream dst offset +
+	 *			((surf dst offset - stream src offset) * 1/ stream scaling ratio)
+	 *			- (surf surf_src offset * 1/ full scl ratio))
+	 */
+	recout_skip_h = data->recout.x - (stream->dst.x + (plane_state->dst_rect.x - stream->src.x)
+					* stream->dst.width / stream->src.width -
+					src.x * plane_state->dst_rect.width / src.width
+					* stream->dst.width / stream->src.width);
+	recout_skip_v = data->recout.y - (stream->dst.y + (plane_state->dst_rect.y - stream->src.y)
+					* stream->dst.height / stream->src.height -
+					src.y * plane_state->dst_rect.height / src.height
+					* stream->dst.height / stream->src.height);
+	if (orthogonal_rotation)
+		swap(recout_skip_h, recout_skip_v);
 	/*
 	 * Init calculated according to formula:
 	 * 	init = (scaling_ratio + number_of_taps + 1) / 2
@@ -776,304 +890,57 @@
 	data->inits.v_c = dc_fixpt_truncate(dc_fixpt_add(data->inits.v_c, dc_fixpt_div_int(
 			dc_fixpt_add_int(data->ratios.vert_c, data->taps.v_taps_c + 1), 2)), 19);
 
-	if (!flip_horz_scan_dir) {
-		/* Adjust for viewport end clip-off */
-		if ((data->viewport.x + data->viewport.width) < (src.x + src.width)) {
-			int vp_clip = src.x + src.width - data->viewport.width - data->viewport.x;
-			int int_part = dc_fixpt_floor(
-					dc_fixpt_sub(data->inits.h, data->ratios.horz));
-
-			int_part = int_part > 0 ? int_part : 0;
-			data->viewport.width += int_part < vp_clip ? int_part : vp_clip;
-		}
-		if ((data->viewport_c.x + data->viewport_c.width) < (src.x + src.width) / vpc_div) {
-			int vp_clip = (src.x + src.width) / vpc_div -
-					data->viewport_c.width - data->viewport_c.x;
-			int int_part = dc_fixpt_floor(
-					dc_fixpt_sub(data->inits.h_c, data->ratios.horz_c));
-
-			int_part = int_part > 0 ? int_part : 0;
-			data->viewport_c.width += int_part < vp_clip ? int_part : vp_clip;
-		}
-
-		/* Adjust for non-0 viewport offset */
-		if (data->viewport.x) {
-			int int_part;
-
-			data->inits.h = dc_fixpt_add(data->inits.h, dc_fixpt_mul_int(
-					data->ratios.horz, data->recout.x - recout_full->x));
-			int_part = dc_fixpt_floor(data->inits.h) - data->viewport.x;
-			if (int_part < data->taps.h_taps) {
-				int int_adj = data->viewport.x >= (data->taps.h_taps - int_part) ?
-							(data->taps.h_taps - int_part) : data->viewport.x;
-				data->viewport.x -= int_adj;
-				data->viewport.width += int_adj;
-				int_part += int_adj;
-			} else if (int_part > data->taps.h_taps) {
-				data->viewport.x += int_part - data->taps.h_taps;
-				data->viewport.width -= int_part - data->taps.h_taps;
-				int_part = data->taps.h_taps;
-			}
-			data->inits.h.value &= 0xffffffff;
-			data->inits.h = dc_fixpt_add_int(data->inits.h, int_part);
-		}
-
-		if (data->viewport_c.x) {
-			int int_part;
-
-			data->inits.h_c = dc_fixpt_add(data->inits.h_c, dc_fixpt_mul_int(
-					data->ratios.horz_c, data->recout.x - recout_full->x));
-			int_part = dc_fixpt_floor(data->inits.h_c) - data->viewport_c.x;
-			if (int_part < data->taps.h_taps_c) {
-				int int_adj = data->viewport_c.x >= (data->taps.h_taps_c - int_part) ?
-						(data->taps.h_taps_c - int_part) : data->viewport_c.x;
-				data->viewport_c.x -= int_adj;
-				data->viewport_c.width += int_adj;
-				int_part += int_adj;
-			} else if (int_part > data->taps.h_taps_c) {
-				data->viewport_c.x += int_part - data->taps.h_taps_c;
-				data->viewport_c.width -= int_part - data->taps.h_taps_c;
-				int_part = data->taps.h_taps_c;
-			}
-			data->inits.h_c.value &= 0xffffffff;
-			data->inits.h_c = dc_fixpt_add_int(data->inits.h_c, int_part);
-		}
-	} else {
-		/* Adjust for non-0 viewport offset */
-		if (data->viewport.x) {
-			int int_part = dc_fixpt_floor(
-					dc_fixpt_sub(data->inits.h, data->ratios.horz));
-
-			int_part = int_part > 0 ? int_part : 0;
-			data->viewport.width += int_part < data->viewport.x ? int_part : data->viewport.x;
-			data->viewport.x -= int_part < data->viewport.x ? int_part : data->viewport.x;
-		}
-		if (data->viewport_c.x) {
-			int int_part = dc_fixpt_floor(
-					dc_fixpt_sub(data->inits.h_c, data->ratios.horz_c));
-
-			int_part = int_part > 0 ? int_part : 0;
-			data->viewport_c.width += int_part < data->viewport_c.x ? int_part : data->viewport_c.x;
-			data->viewport_c.x -= int_part < data->viewport_c.x ? int_part : data->viewport_c.x;
-		}
-
-		/* Adjust for viewport end clip-off */
-		if ((data->viewport.x + data->viewport.width) < (src.x + src.width)) {
-			int int_part;
-			int end_offset = src.x + src.width
-					- data->viewport.x - data->viewport.width;
-
-			/*
-			 * this is init if vp had no offset, keep in mind this is from the
-			 * right side of vp due to scan direction
-			 */
-			data->inits.h = dc_fixpt_add(data->inits.h, dc_fixpt_mul_int(
-					data->ratios.horz, data->recout.x - recout_full->x));
-			/*
-			 * this is the difference between first pixel of viewport available to read
-			 * and init position, takning into account scan direction
-			 */
-			int_part = dc_fixpt_floor(data->inits.h) - end_offset;
-			if (int_part < data->taps.h_taps) {
-				int int_adj = end_offset >= (data->taps.h_taps - int_part) ?
-							(data->taps.h_taps - int_part) : end_offset;
-				data->viewport.width += int_adj;
-				int_part += int_adj;
-			} else if (int_part > data->taps.h_taps) {
-				data->viewport.width += int_part - data->taps.h_taps;
-				int_part = data->taps.h_taps;
-			}
-			data->inits.h.value &= 0xffffffff;
-			data->inits.h = dc_fixpt_add_int(data->inits.h, int_part);
-		}
-
-		if ((data->viewport_c.x + data->viewport_c.width) < (src.x + src.width) / vpc_div) {
-			int int_part;
-			int end_offset = (src.x + src.width) / vpc_div
-					- data->viewport_c.x - data->viewport_c.width;
-
-			/*
-			 * this is init if vp had no offset, keep in mind this is from the
-			 * right side of vp due to scan direction
-			 */
-			data->inits.h_c = dc_fixpt_add(data->inits.h_c, dc_fixpt_mul_int(
-					data->ratios.horz_c, data->recout.x - recout_full->x));
-			/*
-			 * this is the difference between first pixel of viewport available to read
-			 * and init position, takning into account scan direction
-			 */
-			int_part = dc_fixpt_floor(data->inits.h_c) - end_offset;
-			if (int_part < data->taps.h_taps_c) {
-				int int_adj = end_offset >= (data->taps.h_taps_c - int_part) ?
-							(data->taps.h_taps_c - int_part) : end_offset;
-				data->viewport_c.width += int_adj;
-				int_part += int_adj;
-			} else if (int_part > data->taps.h_taps_c) {
-				data->viewport_c.width += int_part - data->taps.h_taps_c;
-				int_part = data->taps.h_taps_c;
-			}
-			data->inits.h_c.value &= 0xffffffff;
-			data->inits.h_c = dc_fixpt_add_int(data->inits.h_c, int_part);
-		}
-
-	}
-	if (!flip_vert_scan_dir) {
-		/* Adjust for viewport end clip-off */
-		if ((data->viewport.y + data->viewport.height) < (src.y + src.height)) {
-			int vp_clip = src.y + src.height - data->viewport.height - data->viewport.y;
-			int int_part = dc_fixpt_floor(
-					dc_fixpt_sub(data->inits.v, data->ratios.vert));
-
-			int_part = int_part > 0 ? int_part : 0;
-			data->viewport.height += int_part < vp_clip ? int_part : vp_clip;
-		}
-		if ((data->viewport_c.y + data->viewport_c.height) < (src.y + src.height) / vpc_div) {
-			int vp_clip = (src.y + src.height) / vpc_div -
-					data->viewport_c.height - data->viewport_c.y;
-			int int_part = dc_fixpt_floor(
-					dc_fixpt_sub(data->inits.v_c, data->ratios.vert_c));
-
-			int_part = int_part > 0 ? int_part : 0;
-			data->viewport_c.height += int_part < vp_clip ? int_part : vp_clip;
-		}
-
-		/* Adjust for non-0 viewport offset */
-		if (data->viewport.y) {
-			int int_part;
-
-			data->inits.v = dc_fixpt_add(data->inits.v, dc_fixpt_mul_int(
-					data->ratios.vert, data->recout.y - recout_full->y));
-			int_part = dc_fixpt_floor(data->inits.v) - data->viewport.y;
-			if (int_part < data->taps.v_taps) {
-				int int_adj = data->viewport.y >= (data->taps.v_taps - int_part) ?
-							(data->taps.v_taps - int_part) : data->viewport.y;
-				data->viewport.y -= int_adj;
-				data->viewport.height += int_adj;
-				int_part += int_adj;
-			} else if (int_part > data->taps.v_taps) {
-				data->viewport.y += int_part - data->taps.v_taps;
-				data->viewport.height -= int_part - data->taps.v_taps;
-				int_part = data->taps.v_taps;
-			}
-			data->inits.v.value &= 0xffffffff;
-			data->inits.v = dc_fixpt_add_int(data->inits.v, int_part);
-		}
-
-		if (data->viewport_c.y) {
-			int int_part;
-
-			data->inits.v_c = dc_fixpt_add(data->inits.v_c, dc_fixpt_mul_int(
-					data->ratios.vert_c, data->recout.y - recout_full->y));
-			int_part = dc_fixpt_floor(data->inits.v_c) - data->viewport_c.y;
-			if (int_part < data->taps.v_taps_c) {
-				int int_adj = data->viewport_c.y >= (data->taps.v_taps_c - int_part) ?
-						(data->taps.v_taps_c - int_part) : data->viewport_c.y;
-				data->viewport_c.y -= int_adj;
-				data->viewport_c.height += int_adj;
-				int_part += int_adj;
-			} else if (int_part > data->taps.v_taps_c) {
-				data->viewport_c.y += int_part - data->taps.v_taps_c;
-				data->viewport_c.height -= int_part - data->taps.v_taps_c;
-				int_part = data->taps.v_taps_c;
-			}
-			data->inits.v_c.value &= 0xffffffff;
-			data->inits.v_c = dc_fixpt_add_int(data->inits.v_c, int_part);
-		}
-	} else {
-		/* Adjust for non-0 viewport offset */
-		if (data->viewport.y) {
-			int int_part = dc_fixpt_floor(
-					dc_fixpt_sub(data->inits.v, data->ratios.vert));
-
-			int_part = int_part > 0 ? int_part : 0;
-			data->viewport.height += int_part < data->viewport.y ? int_part : data->viewport.y;
-			data->viewport.y -= int_part < data->viewport.y ? int_part : data->viewport.y;
-		}
-		if (data->viewport_c.y) {
-			int int_part = dc_fixpt_floor(
-					dc_fixpt_sub(data->inits.v_c, data->ratios.vert_c));
-
-			int_part = int_part > 0 ? int_part : 0;
-			data->viewport_c.height += int_part < data->viewport_c.y ? int_part : data->viewport_c.y;
-			data->viewport_c.y -= int_part < data->viewport_c.y ? int_part : data->viewport_c.y;
-		}
-
-		/* Adjust for viewport end clip-off */
-		if ((data->viewport.y + data->viewport.height) < (src.y + src.height)) {
-			int int_part;
-			int end_offset = src.y + src.height
-					- data->viewport.y - data->viewport.height;
-
-			/*
-			 * this is init if vp had no offset, keep in mind this is from the
-			 * right side of vp due to scan direction
-			 */
-			data->inits.v = dc_fixpt_add(data->inits.v, dc_fixpt_mul_int(
-					data->ratios.vert, data->recout.y - recout_full->y));
-			/*
-			 * this is the difference between first pixel of viewport available to read
-			 * and init position, taking into account scan direction
-			 */
-			int_part = dc_fixpt_floor(data->inits.v) - end_offset;
-			if (int_part < data->taps.v_taps) {
-				int int_adj = end_offset >= (data->taps.v_taps - int_part) ?
-							(data->taps.v_taps - int_part) : end_offset;
-				data->viewport.height += int_adj;
-				int_part += int_adj;
-			} else if (int_part > data->taps.v_taps) {
-				data->viewport.height += int_part - data->taps.v_taps;
-				int_part = data->taps.v_taps;
-			}
-			data->inits.v.value &= 0xffffffff;
-			data->inits.v = dc_fixpt_add_int(data->inits.v, int_part);
-		}
-
-		if ((data->viewport_c.y + data->viewport_c.height) < (src.y + src.height) / vpc_div) {
-			int int_part;
-			int end_offset = (src.y + src.height) / vpc_div
-					- data->viewport_c.y - data->viewport_c.height;
-
-			/*
-			 * this is init if vp had no offset, keep in mind this is from the
-			 * right side of vp due to scan direction
-			 */
-			data->inits.v_c = dc_fixpt_add(data->inits.v_c, dc_fixpt_mul_int(
-					data->ratios.vert_c, data->recout.y - recout_full->y));
-			/*
-			 * this is the difference between first pixel of viewport available to read
-			 * and init position, taking into account scan direction
-			 */
-			int_part = dc_fixpt_floor(data->inits.v_c) - end_offset;
-			if (int_part < data->taps.v_taps_c) {
-				int int_adj = end_offset >= (data->taps.v_taps_c - int_part) ?
-							(data->taps.v_taps_c - int_part) : end_offset;
-				data->viewport_c.height += int_adj;
-				int_part += int_adj;
-			} else if (int_part > data->taps.v_taps_c) {
-				data->viewport_c.height += int_part - data->taps.v_taps_c;
-				int_part = data->taps.v_taps_c;
-			}
-			data->inits.v_c.value &= 0xffffffff;
-			data->inits.v_c = dc_fixpt_add_int(data->inits.v_c, int_part);
-		}
-	}
+	/*
+	 * Taps, inits and scaling ratios are in recout space need to rotate
+	 * to viewport rotation before adjustment
+	 */
+	adjust_vp_and_init_for_seamless_clip(
+			flip_horz_scan_dir,
+			recout_skip_h,
+			surf_size_h,
+			orthogonal_rotation ? data->taps.v_taps : data->taps.h_taps,
+			orthogonal_rotation ? data->ratios.vert : data->ratios.horz,
+			orthogonal_rotation ? &data->inits.v : &data->inits.h,
+			&data->viewport.x,
+			&data->viewport.width);
+	adjust_vp_and_init_for_seamless_clip(
+			flip_horz_scan_dir,
+			recout_skip_h,
+			surf_size_h / vpc_div,
+			orthogonal_rotation ? data->taps.v_taps_c : data->taps.h_taps_c,
+			orthogonal_rotation ? data->ratios.vert_c : data->ratios.horz_c,
+			orthogonal_rotation ? &data->inits.v_c : &data->inits.h_c,
+			&data->viewport_c.x,
+			&data->viewport_c.width);
+	adjust_vp_and_init_for_seamless_clip(
+			flip_vert_scan_dir,
+			recout_skip_v,
+			surf_size_v,
+			orthogonal_rotation ? data->taps.h_taps : data->taps.v_taps,
+			orthogonal_rotation ? data->ratios.horz : data->ratios.vert,
+			orthogonal_rotation ? &data->inits.h : &data->inits.v,
+			&data->viewport.y,
+			&data->viewport.height);
+	adjust_vp_and_init_for_seamless_clip(
+			flip_vert_scan_dir,
+			recout_skip_v,
+			surf_size_v / vpc_div,
+			orthogonal_rotation ? data->taps.h_taps_c : data->taps.v_taps_c,
+			orthogonal_rotation ? data->ratios.horz_c : data->ratios.vert_c,
+			orthogonal_rotation ? &data->inits.h_c : &data->inits.v_c,
+			&data->viewport_c.y,
+			&data->viewport_c.height);
 
 	/* Interlaced inits based on final vert inits */
 	data->inits.v_bot = dc_fixpt_add(data->inits.v, data->ratios.vert);
 	data->inits.v_c_bot = dc_fixpt_add(data->inits.v_c, data->ratios.vert_c);
 
-	if (pipe_ctx->plane_state->rotation == ROTATION_ANGLE_90 ||
-			pipe_ctx->plane_state->rotation == ROTATION_ANGLE_270) {
-		rect_swap_helper(&data->viewport_c);
-		rect_swap_helper(&data->viewport);
-	}
 }
 
 bool resource_build_scaling_params(struct pipe_ctx *pipe_ctx)
 {
 	const struct dc_plane_state *plane_state = pipe_ctx->plane_state;
 	struct dc_crtc_timing *timing = &pipe_ctx->stream->timing;
-	struct rect recout_full = { 0 };
 	bool res = false;
 	DC_LOGGER_INIT(pipe_ctx->stream->ctx->logger);
 	/* Important: scaling ratio calculation requires pixel format,
@@ -1083,9 +950,6 @@
 	pipe_ctx->plane_res.scl_data.format = convert_pixel_format_to_dalsurface(
 			pipe_ctx->plane_state->format);
 
-	if (pipe_ctx->stream->timing.flags.INTERLACE)
-		pipe_ctx->stream->dst.height *= 2;
-
 	calculate_scaling_ratios(pipe_ctx);
 
 	calculate_viewport(pipe_ctx);
@@ -1093,7 +957,7 @@
 	if (pipe_ctx->plane_res.scl_data.viewport.height < 16 || pipe_ctx->plane_res.scl_data.viewport.width < 16)
 		return false;
 
-	calculate_recout(pipe_ctx, &recout_full);
+	calculate_recout(pipe_ctx);
 
 	/**
 	 * Setting line buffer pixel depth to 24bpp yields banding
@@ -1106,9 +970,6 @@
 
 	pipe_ctx->plane_res.scl_data.h_active = timing->h_addressable + timing->h_border_left + timing->h_border_right;
 	pipe_ctx->plane_res.scl_data.v_active = timing->v_addressable + timing->v_border_top + timing->v_border_bottom;
-	if (pipe_ctx->stream->timing.flags.INTERLACE)
-		pipe_ctx->plane_res.scl_data.v_active *= 2;
-
 
 	/* Taps calculations */
 	if (pipe_ctx->plane_res.xfm != NULL)
@@ -1137,7 +998,7 @@
 
 	if (res)
 		/* May need to re-check lb size after this in some obscure scenario */
-		calculate_inits_and_adj_vp(pipe_ctx, &recout_full);
+		calculate_inits_and_adj_vp(pipe_ctx);
 
 	DC_LOG_SCALER(
 				"%s: Viewport:\nheight:%d width:%d x:%d "
@@ -1152,9 +1013,6 @@
 				plane_state->dst_rect.width,
 				plane_state->dst_rect.x,
 				plane_state->dst_rect.y);
-
-	if (pipe_ctx->stream->timing.flags.INTERLACE)
-		pipe_ctx->stream->dst.height /= 2;
 
 	return res;
 }
@@ -1386,6 +1244,9 @@
 		return false;
 	}
 
+	tail_pipe = resource_get_tail_pipe_for_stream(&context->res_ctx, stream);
+	ASSERT(tail_pipe);
+
 	free_pipe = acquire_free_pipe_for_stream(context, pool, stream);
 
 #if defined(CONFIG_DRM_AMD_DC_DCN1_0)
@@ -1403,10 +1264,6 @@
 	free_pipe->plane_state = plane_state;
 
 	if (head_pipe != free_pipe) {
-
-		tail_pipe = resource_get_tail_pipe_for_stream(&context->res_ctx, stream);
-		ASSERT(tail_pipe);
-
 		free_pipe->stream_res.tg = tail_pipe->stream_res.tg;
 		free_pipe->stream_res.abm = tail_pipe->stream_res.abm;
 		free_pipe->stream_res.opp = tail_pipe->stream_res.opp;
@@ -1629,6 +1486,20 @@
 	return false;
 }
 
+static bool is_vsc_info_packet_changed(struct dc_stream_state *cur_stream,
+		struct dc_stream_state *new_stream)
+{
+	if (cur_stream == NULL)
+		return true;
+
+	if (memcmp(&cur_stream->vsc_infopacket,
+			&new_stream->vsc_infopacket,
+			sizeof(struct dc_info_packet)) != 0)
+		return true;
+
+	return false;
+}
+
 static bool is_timing_changed(struct dc_stream_state *cur_stream,
 		struct dc_stream_state *new_stream)
 {
@@ -1666,9 +1537,23 @@
 	if (is_hdr_static_meta_changed(stream_a, stream_b))
 		return false;
 
+	if (stream_a->dpms_off != stream_b->dpms_off)
+		return false;
+
+	if (is_vsc_info_packet_changed(stream_a, stream_b))
+		return false;
+
 	return true;
 }
 
+/**
+ * dc_is_stream_unchanged() - Compare two stream states for equivalence.
+ *
+ * Checks if there a difference between the two states
+ * that would require a mode change.
+ *
+ * Does not compare cursor position or attributes.
+ */
 bool dc_is_stream_unchanged(
 	struct dc_stream_state *old_stream, struct dc_stream_state *stream)
 {
@@ -1679,6 +1564,9 @@
 	return true;
 }
 
+/**
+ * dc_is_stream_scaling_unchanged() - Compare scaling rectangles of two streams.
+ */
 bool dc_is_stream_scaling_unchanged(
 	struct dc_stream_state *old_stream, struct dc_stream_state *stream)
 {
@@ -1766,7 +1654,7 @@
 {
 	int i;
 	int j = -1;
-	struct dc_link *link = stream->sink->link;
+	struct dc_link *link = stream->link;
 
 	for (i = 0; i < pool->stream_enc_count; i++) {
 		if (!res_ctx->is_stream_enc_acquired[i] &&
@@ -1793,7 +1681,7 @@
 	 * required for non DP connectors.
 	 */
 
-	if (j >= 0 && dc_is_dp_signal(stream->signal))
+	if (j >= 0 && link->connector_signal == SIGNAL_TYPE_DISPLAY_PORT)
 		return pool->stream_enc[j];
 
 	return NULL;
@@ -1838,16 +1726,19 @@
 	return false;
 }
 
+/**
+ * dc_add_stream_to_ctx() - Add a new dc_stream_state to a dc_state.
+ */
 enum dc_status dc_add_stream_to_ctx(
 		struct dc *dc,
 		struct dc_state *new_ctx,
 		struct dc_stream_state *stream)
 {
-	struct dc_context *dc_ctx = dc->ctx;
 	enum dc_status res;
+	DC_LOGGER_INIT(dc->ctx->logger);
 
 	if (new_ctx->stream_count >= dc->res_pool->timing_generator_count) {
-		DC_ERROR("Max streams reached, can't add stream %p !\n", stream);
+		DC_LOG_WARNING("Max streams reached, can't add stream %p !\n", stream);
 		return DC_ERROR_UNEXPECTED;
 	}
 
@@ -1857,11 +1748,14 @@
 
 	res = dc->res_pool->funcs->add_stream_to_ctx(dc, new_ctx, stream);
 	if (res != DC_OK)
-		DC_ERROR("Adding stream %p to context failed with err %d!\n", stream, res);
+		DC_LOG_WARNING("Adding stream %p to context failed with err %d!\n", stream, res);
 
 	return res;
 }
 
+/**
+ * dc_remove_stream_from_ctx() - Remove a stream from a dc_state.
+ */
 enum dc_status dc_remove_stream_from_ctx(
 			struct dc *dc,
 			struct dc_state *new_ctx,
@@ -1954,7 +1848,7 @@
 		if (resource_are_streams_timing_synchronizable(
 			stream_needs_pll, stream_has_pll)
 			&& !dc_is_dp_signal(stream_has_pll->signal)
-			&& stream_has_pll->sink->link->connector_signal
+			&& stream_has_pll->link->connector_signal
 			!= SIGNAL_TYPE_VIRTUAL)
 			return stream_has_pll;
 
@@ -1965,7 +1859,7 @@
 
 static int get_norm_pix_clk(const struct dc_crtc_timing *timing)
 {
-	uint32_t pix_clk = timing->pix_clk_khz;
+	uint32_t pix_clk = timing->pix_clk_100hz;
 	uint32_t normalized_pix_clk = pix_clk;
 
 	if (timing->pixel_encoding == PIXEL_ENCODING_YCBCR420)
@@ -1997,10 +1891,58 @@
 	/* update actual pixel clock on all streams */
 	if (dc_is_hdmi_signal(stream->signal))
 		stream->phy_pix_clk = get_norm_pix_clk(
-			&stream->timing);
+			&stream->timing) / 10;
 	else
 		stream->phy_pix_clk =
-			stream->timing.pix_clk_khz;
+			stream->timing.pix_clk_100hz / 10;
+
+	if (stream->timing.timing_3d_format == TIMING_3D_FORMAT_HW_FRAME_PACKING)
+		stream->phy_pix_clk *= 2;
+}
+
+static int acquire_resource_from_hw_enabled_state(
+		struct resource_context *res_ctx,
+		const struct resource_pool *pool,
+		struct dc_stream_state *stream)
+{
+	struct dc_link *link = stream->link;
+	unsigned int inst;
+
+	/* Check for enabled DIG to identify enabled display */
+	if (!link->link_enc->funcs->is_dig_enabled(link->link_enc))
+		return -1;
+
+	/* Check for which front end is used by this encoder.
+	 * Note the inst is 1 indexed, where 0 is undefined.
+	 * Note that DIG_FE can source from different OTG but our
+	 * current implementation always map 1-to-1, so this code makes
+	 * the same assumption and doesn't check OTG source.
+	 */
+	inst = link->link_enc->funcs->get_dig_frontend(link->link_enc) - 1;
+
+	/* Instance should be within the range of the pool */
+	if (inst >= pool->pipe_count)
+		return -1;
+
+	if (!res_ctx->pipe_ctx[inst].stream) {
+		struct pipe_ctx *pipe_ctx = &res_ctx->pipe_ctx[inst];
+
+		pipe_ctx->stream_res.tg = pool->timing_generators[inst];
+		pipe_ctx->plane_res.mi = pool->mis[inst];
+		pipe_ctx->plane_res.hubp = pool->hubps[inst];
+		pipe_ctx->plane_res.ipp = pool->ipps[inst];
+		pipe_ctx->plane_res.xfm = pool->transforms[inst];
+		pipe_ctx->plane_res.dpp = pool->dpps[inst];
+		pipe_ctx->stream_res.opp = pool->opps[inst];
+		if (pool->dpps[inst])
+			pipe_ctx->plane_res.mpcc_inst = pool->dpps[inst]->inst;
+		pipe_ctx->pipe_idx = inst;
+
+		pipe_ctx->stream = stream;
+		return inst;
+	}
+
+	return -1;
 }
 
 enum dc_status resource_map_pool_resources(
@@ -2028,10 +1970,6 @@
 
 	calculate_phy_pix_clks(stream);
 
-<<<<<<< HEAD
-	/* acquire new resources */
-	pipe_idx = acquire_first_free_pipe(&context->res_ctx, pool, stream);
-=======
 	/* TODO: Check Linux */
 	if (dc->config.allow_seamless_boot_optimization &&
 			!dcb->funcs->is_accelerated_mode(dcb)) {
@@ -2048,7 +1986,6 @@
 	if (pipe_idx < 0)
 		/* acquire new resources */
 		pipe_idx = acquire_first_free_pipe(&context->res_ctx, pool, stream);
->>>>>>> 407d19ab
 
 #ifdef CONFIG_DRM_AMD_DC_DCN1_0
 	if (pipe_idx < 0)
@@ -2065,7 +2002,7 @@
 			&context->res_ctx, pool, stream);
 
 	if (!pipe_ctx->stream_res.stream_enc)
-		return DC_NO_STREAM_ENG_RESOURCE;
+		return DC_NO_STREAM_ENC_RESOURCE;
 
 	update_stream_engine_usage(
 		&context->res_ctx, pool,
@@ -2073,7 +2010,7 @@
 		true);
 
 	/* TODO: Add check if ASIC support and EDID audio */
-	if (!stream->sink->converter_disable_audio &&
+	if (!stream->converter_disable_audio &&
 	    dc_is_audio_capable_signal(pipe_ctx->stream->signal) &&
 	    stream->audio_info.mode_count) {
 		pipe_ctx->stream_res.audio = find_first_free_audio(
@@ -2107,6 +2044,12 @@
 	return DC_ERROR_UNEXPECTED;
 }
 
+/**
+ * dc_resource_state_copy_construct_current() - Creates a new dc_state from existing state
+ * Is a shallow copy.  Increments refcounts on existing streams and planes.
+ * @dc: copy out of dc->current_state
+ * @dst_ctx: copy into this
+ */
 void dc_resource_state_copy_construct_current(
 		const struct dc *dc,
 		struct dc_state *dst_ctx)
@@ -2119,11 +2062,6 @@
 		const struct dc *dc,
 		struct dc_state *dst_ctx)
 {
-<<<<<<< HEAD
-	dst_ctx->dis_clk = dc->res_pool->dccg;
-}
-
-=======
 	dst_ctx->clk_mgr = dc->res_pool->clk_mgr;
 }
 
@@ -2136,7 +2074,6 @@
  *
  * Return: DC_OK if the result can be programmed.  Otherwise, an error code.
  */
->>>>>>> 407d19ab
 enum dc_status dc_validate_global_state(
 		struct dc *dc,
 		struct dc_state *new_ctx,
@@ -2162,6 +2099,14 @@
 
 			if (pipe_ctx->stream != stream)
 				continue;
+
+			if (dc->res_pool->funcs->get_default_swizzle_mode &&
+					pipe_ctx->plane_state &&
+					pipe_ctx->plane_state->tiling_info.gfx9.swizzle == DC_SW_UNKNOWN) {
+				result = dc->res_pool->funcs->get_default_swizzle_mode(pipe_ctx->plane_state);
+				if (result != DC_OK)
+					return result;
+			}
 
 			/* Switch to dp clock source only if there is
 			 * no non dp stream that shares the same timing
@@ -2332,7 +2277,7 @@
 	itc = true;
 	itc_value = 1;
 
-	support = stream->sink->edid_caps.content_support;
+	support = stream->content_support;
 
 	if (itc) {
 		if (!support.bits.valid_content_type) {
@@ -2371,8 +2316,8 @@
 
 	/* TODO : We should handle YCC quantization */
 	/* but we do not have matrix calculation */
-	if (stream->sink->edid_caps.qs_bit == 1 &&
-			stream->sink->edid_caps.qy_bit == 1) {
+	if (stream->qs_bit == 1 &&
+			stream->qy_bit == 1) {
 		if (color_space == COLOR_SPACE_SRGB ||
 			color_space == COLOR_SPACE_2020_RGB_FULLRANGE) {
 			hdmi_info.bits.Q0_Q1   = RGB_QUANTIZATION_FULL_RANGE;
@@ -2457,113 +2402,15 @@
 		struct dc_info_packet *info_packet,
 		struct dc_stream_state *stream)
 {
-	uint32_t length = 0;
-	bool hdmi_vic_mode = false;
-	uint8_t checksum = 0;
-	uint32_t i = 0;
-	enum dc_timing_3d_format format;
-	// Can be different depending on packet content /*todo*/
-	// unsigned int length = pPathMode->dolbyVision ? 24 : 5;
-
-	info_packet->valid = false;
-
-	format = stream->timing.timing_3d_format;
-	if (stream->view_format == VIEW_3D_FORMAT_NONE)
-		format = TIMING_3D_FORMAT_NONE;
-
-	/* Can be different depending on packet content */
-	length = 5;
-
-	if (stream->timing.hdmi_vic != 0
-			&& stream->timing.h_total >= 3840
-			&& stream->timing.v_total >= 2160)
-		hdmi_vic_mode = true;
-
-	/* According to HDMI 1.4a CTS, VSIF should be sent
-	 * for both 3D stereo and HDMI VIC modes.
-	 * For all other modes, there is no VSIF sent.  */
-
-	if (format == TIMING_3D_FORMAT_NONE && !hdmi_vic_mode)
+	/* SPD info packet for FreeSync */
+
+	/* Check if Freesync is supported. Return if false. If true,
+	 * set the corresponding bit in the info packet
+	 */
+	if (!stream->vsp_infopacket.valid)
 		return;
 
-	/* 24bit IEEE Registration identifier (0x000c03). LSB first. */
-	info_packet->sb[1] = 0x03;
-	info_packet->sb[2] = 0x0C;
-	info_packet->sb[3] = 0x00;
-
-	/*PB4: 5 lower bytes = 0 (reserved). 3 higher bits = HDMI_Video_Format.
-	 * The value for HDMI_Video_Format are:
-	 * 0x0 (0b000) - No additional HDMI video format is presented in this
-	 * packet
-	 * 0x1 (0b001) - Extended resolution format present. 1 byte of HDMI_VIC
-	 * parameter follows
-	 * 0x2 (0b010) - 3D format indication present. 3D_Structure and
-	 * potentially 3D_Ext_Data follows
-	 * 0x3..0x7 (0b011..0b111) - reserved for future use */
-	if (format != TIMING_3D_FORMAT_NONE)
-		info_packet->sb[4] = (2 << 5);
-	else if (hdmi_vic_mode)
-		info_packet->sb[4] = (1 << 5);
-
-	/* PB5: If PB4 claims 3D timing (HDMI_Video_Format = 0x2):
-	 * 4 lower bites = 0 (reserved). 4 higher bits = 3D_Structure.
-	 * The value for 3D_Structure are:
-	 * 0x0 - Frame Packing
-	 * 0x1 - Field Alternative
-	 * 0x2 - Line Alternative
-	 * 0x3 - Side-by-Side (full)
-	 * 0x4 - L + depth
-	 * 0x5 - L + depth + graphics + graphics-depth
-	 * 0x6 - Top-and-Bottom
-	 * 0x7 - Reserved for future use
-	 * 0x8 - Side-by-Side (Half)
-	 * 0x9..0xE - Reserved for future use
-	 * 0xF - Not used */
-	switch (format) {
-	case TIMING_3D_FORMAT_HW_FRAME_PACKING:
-	case TIMING_3D_FORMAT_SW_FRAME_PACKING:
-		info_packet->sb[5] = (0x0 << 4);
-		break;
-
-	case TIMING_3D_FORMAT_SIDE_BY_SIDE:
-	case TIMING_3D_FORMAT_SBS_SW_PACKED:
-		info_packet->sb[5] = (0x8 << 4);
-		length = 6;
-		break;
-
-	case TIMING_3D_FORMAT_TOP_AND_BOTTOM:
-	case TIMING_3D_FORMAT_TB_SW_PACKED:
-		info_packet->sb[5] = (0x6 << 4);
-		break;
-
-	default:
-		break;
-	}
-
-	/*PB5: If PB4 is set to 0x1 (extended resolution format)
-	 * fill PB5 with the correct HDMI VIC code */
-	if (hdmi_vic_mode)
-		info_packet->sb[5] = stream->timing.hdmi_vic;
-
-	/* Header */
-	info_packet->hb0 = HDMI_INFOFRAME_TYPE_VENDOR; /* VSIF packet type. */
-	info_packet->hb1 = 0x01; /* Version */
-
-	/* 4 lower bits = Length, 4 higher bits = 0 (reserved) */
-	info_packet->hb2 = (uint8_t) (length);
-
-	/* Calculate checksum */
-	checksum = 0;
-	checksum += info_packet->hb0;
-	checksum += info_packet->hb1;
-	checksum += info_packet->hb2;
-
-	for (i = 1; i <= length; i++)
-		checksum += info_packet->sb[i];
-
-	info_packet->sb[0] = (uint8_t) (0x100 - checksum);
-
-	info_packet->valid = true;
+	*info_packet = stream->vsp_infopacket;
 }
 
 static void set_spd_info_packet(
@@ -2572,119 +2419,13 @@
 {
 	/* SPD info packet for FreeSync */
 
-	unsigned char checksum = 0;
-	unsigned int idx, payload_size = 0;
-
 	/* Check if Freesync is supported. Return if false. If true,
 	 * set the corresponding bit in the info packet
 	 */
-	if (stream->freesync_ctx.supported == false)
+	if (!stream->vrr_infopacket.valid)
 		return;
 
-	if (dc_is_hdmi_signal(stream->signal)) {
-
-		/* HEADER */
-
-		/* HB0  = Packet Type = 0x83 (Source Product
-		 *	  Descriptor InfoFrame)
-		 */
-		info_packet->hb0 = HDMI_INFOFRAME_TYPE_SPD;
-
-		/* HB1  = Version = 0x01 */
-		info_packet->hb1 = 0x01;
-
-		/* HB2  = [Bits 7:5 = 0] [Bits 4:0 = Length = 0x08] */
-		info_packet->hb2 = 0x08;
-
-		payload_size = 0x08;
-
-	} else if (dc_is_dp_signal(stream->signal)) {
-
-		/* HEADER */
-
-		/* HB0  = Secondary-data Packet ID = 0 - Only non-zero
-		 *	  when used to associate audio related info packets
-		 */
-		info_packet->hb0 = 0x00;
-
-		/* HB1  = Packet Type = 0x83 (Source Product
-		 *	  Descriptor InfoFrame)
-		 */
-		info_packet->hb1 = HDMI_INFOFRAME_TYPE_SPD;
-
-		/* HB2  = [Bits 7:0 = Least significant eight bits -
-		 *	  For INFOFRAME, the value must be 1Bh]
-		 */
-		info_packet->hb2 = 0x1B;
-
-		/* HB3  = [Bits 7:2 = INFOFRAME SDP Version Number = 0x1]
-		 *	  [Bits 1:0 = Most significant two bits = 0x00]
-		 */
-		info_packet->hb3 = 0x04;
-
-		payload_size = 0x1B;
-	}
-
-	/* PB1 = 0x1A (24bit AMD IEEE OUI (0x00001A) - Byte 0) */
-	info_packet->sb[1] = 0x1A;
-
-	/* PB2 = 0x00 (24bit AMD IEEE OUI (0x00001A) - Byte 1) */
-	info_packet->sb[2] = 0x00;
-
-	/* PB3 = 0x00 (24bit AMD IEEE OUI (0x00001A) - Byte 2) */
-	info_packet->sb[3] = 0x00;
-
-	/* PB4 = Reserved */
-	info_packet->sb[4] = 0x00;
-
-	/* PB5 = Reserved */
-	info_packet->sb[5] = 0x00;
-
-	/* PB6 = [Bits 7:3 = Reserved] */
-	info_packet->sb[6] = 0x00;
-
-	if (stream->freesync_ctx.supported == true)
-		/* PB6 = [Bit 0 = FreeSync Supported] */
-		info_packet->sb[6] |= 0x01;
-
-	if (stream->freesync_ctx.enabled == true)
-		/* PB6 = [Bit 1 = FreeSync Enabled] */
-		info_packet->sb[6] |= 0x02;
-
-	if (stream->freesync_ctx.active == true)
-		/* PB6 = [Bit 2 = FreeSync Active] */
-		info_packet->sb[6] |= 0x04;
-
-	/* PB7 = FreeSync Minimum refresh rate (Hz) */
-	info_packet->sb[7] = (unsigned char) (stream->freesync_ctx.
-			min_refresh_in_micro_hz / 1000000);
-
-	/* PB8 = FreeSync Maximum refresh rate (Hz)
-	 *
-	 * Note: We do not use the maximum capable refresh rate
-	 * of the panel, because we should never go above the field
-	 * rate of the mode timing set.
-	 */
-	info_packet->sb[8] = (unsigned char) (stream->freesync_ctx.
-			nominal_refresh_in_micro_hz / 1000000);
-
-	/* PB9 - PB27  = Reserved */
-	for (idx = 9; idx <= 27; idx++)
-		info_packet->sb[idx] = 0x00;
-
-	/* Calculate checksum */
-	checksum += info_packet->hb0;
-	checksum += info_packet->hb1;
-	checksum += info_packet->hb2;
-	checksum += info_packet->hb3;
-
-	for (idx = 1; idx <= payload_size; idx++)
-		checksum += info_packet->sb[idx];
-
-	/* PB0 = Checksum (one byte complement) */
-	info_packet->sb[0] = (unsigned char) (0x100 - checksum);
-
-	info_packet->valid = true;
+	*info_packet = stream->vrr_infopacket;
 }
 
 static void set_dp_sdp_info_packet(
@@ -2719,43 +2460,10 @@
 		struct dc_info_packet *info_packet,
 		struct dc_stream_state *stream)
 {
-	unsigned int vscPacketRevision = 0;
-	unsigned int i;
-
-	/*VSC packet set to 2 when DP revision >= 1.2*/
-	if (stream->psr_version != 0) {
-		vscPacketRevision = 2;
-	}
-
-	/* VSC packet not needed based on the features
-	 * supported by this DP display
-	 */
-	if (vscPacketRevision == 0)
+	if (!stream->vsc_infopacket.valid)
 		return;
 
-	if (vscPacketRevision == 0x2) {
-		/* Secondary-data Packet ID = 0*/
-		info_packet->hb0 = 0x00;
-		/* 07h - Packet Type Value indicating Video
-		 * Stream Configuration packet
-		 */
-		info_packet->hb1 = 0x07;
-		/* 02h = VSC SDP supporting 3D stereo and PSR
-		 * (applies to eDP v1.3 or higher).
-		 */
-		info_packet->hb2 = 0x02;
-		/* 08h = VSC packet supporting 3D stereo + PSR
-		 * (HB2 = 02h).
-		 */
-		info_packet->hb3 = 0x08;
-
-		for (i = 0; i < 28; i++)
-			info_packet->sb[i] = 0;
-
-		info_packet->valid = true;
-	}
-
-	/*TODO: stereo 3D support and extend pixel encoding colorimetry*/
+	*info_packet = stream->vsc_infopacket;
 }
 
 void dc_resource_state_destruct(struct dc_state *context)
@@ -2773,10 +2481,6 @@
 	}
 }
 
-/*
- * Copy src_ctx into dst_ctx and retain all surfaces and streams referenced
- * by the src_ctx
- */
 void dc_resource_state_copy_construct(
 		const struct dc_state *src_ctx,
 		struct dc_state *dst_ctx)
@@ -2935,6 +2639,12 @@
 		return true;
 
 	if (is_hdr_static_meta_changed(pipe_ctx_old->stream, pipe_ctx->stream))
+		return true;
+
+	if (pipe_ctx_old->stream->dpms_off != pipe_ctx->stream->dpms_off)
+		return true;
+
+	if (is_vsc_info_packet_changed(pipe_ctx_old->stream, pipe_ctx->stream))
 		return true;
 
 	return false;
@@ -3069,7 +2779,7 @@
 enum dc_status dc_validate_stream(struct dc *dc, struct dc_stream_state *stream)
 {
 	struct dc  *core_dc = dc;
-	struct dc_link *link = stream->sink->link;
+	struct dc_link *link = stream->link;
 	struct timing_generator *tg = core_dc->res_pool->timing_generators[0];
 	enum dc_status res = DC_OK;
 
@@ -3103,4 +2813,33 @@
 		return dc->res_pool->funcs->validate_plane(plane_state, &dc->caps);
 
 	return res;
+}
+
+unsigned int resource_pixel_format_to_bpp(enum surface_pixel_format format)
+{
+	switch (format) {
+	case SURFACE_PIXEL_FORMAT_GRPH_PALETA_256_COLORS:
+		return 8;
+	case SURFACE_PIXEL_FORMAT_VIDEO_420_YCbCr:
+	case SURFACE_PIXEL_FORMAT_VIDEO_420_YCrCb:
+		return 12;
+	case SURFACE_PIXEL_FORMAT_GRPH_ARGB1555:
+	case SURFACE_PIXEL_FORMAT_GRPH_RGB565:
+	case SURFACE_PIXEL_FORMAT_VIDEO_420_10bpc_YCbCr:
+	case SURFACE_PIXEL_FORMAT_VIDEO_420_10bpc_YCrCb:
+		return 16;
+	case SURFACE_PIXEL_FORMAT_GRPH_ARGB8888:
+	case SURFACE_PIXEL_FORMAT_GRPH_ABGR8888:
+	case SURFACE_PIXEL_FORMAT_GRPH_ARGB2101010:
+	case SURFACE_PIXEL_FORMAT_GRPH_ABGR2101010:
+	case SURFACE_PIXEL_FORMAT_GRPH_ABGR2101010_XR_BIAS:
+		return 32;
+	case SURFACE_PIXEL_FORMAT_GRPH_ARGB16161616:
+	case SURFACE_PIXEL_FORMAT_GRPH_ARGB16161616F:
+	case SURFACE_PIXEL_FORMAT_GRPH_ABGR16161616F:
+		return 64;
+	default:
+		ASSERT_CRITICAL(false);
+		return -1;
+	}
 }