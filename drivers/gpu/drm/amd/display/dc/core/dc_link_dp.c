--- conflicted
+++ resolved
@@ -65,7 +65,6 @@
 		wait_in_micro_secs = training_rd_interval.bits.TRAINIG_AUX_RD_INTERVAL * 4000;
 	return wait_in_micro_secs;
 }
-<<<<<<< HEAD
 
 static uint32_t get_eq_training_aux_rd_interval(
 	struct dc_link *link,
@@ -74,16 +73,6 @@
 	union training_aux_rd_interval training_rd_interval;
 	uint32_t wait_in_micro_secs = 400;
 
-=======
-
-static uint32_t get_eq_training_aux_rd_interval(
-	struct dc_link *link,
-	const struct dc_link_settings *link_settings)
-{
-	union training_aux_rd_interval training_rd_interval;
-	uint32_t wait_in_micro_secs = 400;
-
->>>>>>> 4e026225
 	memset(&training_rd_interval, 0, sizeof(training_rd_interval));
 	/* overwrite the delay if rev > 1.1*/
 	if (link->dpcd_caps.dpcd_rev.raw >= DPCD_REV_12) {
@@ -3034,22 +3023,14 @@
 		for (i = 0; i < MAX_PIPES; i++) {
 			pipe_ctx = &link->dc->current_state->res_ctx.pipe_ctx[i];
 			if (pipe_ctx && pipe_ctx->stream && !pipe_ctx->stream->dpms_off &&
-<<<<<<< HEAD
-					pipe_ctx->stream->link == link)
-=======
 					pipe_ctx->stream->link == link && !pipe_ctx->prev_odm_pipe)
->>>>>>> 4e026225
 				core_link_disable_stream(pipe_ctx);
 		}
 
 		for (i = 0; i < MAX_PIPES; i++) {
 			pipe_ctx = &link->dc->current_state->res_ctx.pipe_ctx[i];
 			if (pipe_ctx && pipe_ctx->stream && !pipe_ctx->stream->dpms_off &&
-<<<<<<< HEAD
-					pipe_ctx->stream->link == link)
-=======
 					pipe_ctx->stream->link == link && !pipe_ctx->prev_odm_pipe)
->>>>>>> 4e026225
 				core_link_enable_stream(link->dc->current_state, pipe_ctx);
 		}
 
