/* Copyright 2015 Advanced Micro Devices, Inc. */
#include "dm_services.h"
#include "dc.h"
#include "dc_link_dp.h"
#include "dm_helpers.h"
#include "opp.h"

#include "inc/core_types.h"
#include "link_hwss.h"
#include "dc_link_ddc.h"
#include "core_status.h"
#include "dpcd_defs.h"

#include "resource.h"
#define DC_LOGGER \
	link->ctx->logger

/* maximum pre emphasis level allowed for each voltage swing level*/
static const enum dc_pre_emphasis voltage_swing_to_pre_emphasis[] = {
		PRE_EMPHASIS_LEVEL3,
		PRE_EMPHASIS_LEVEL2,
		PRE_EMPHASIS_LEVEL1,
		PRE_EMPHASIS_DISABLED };

enum {
	POST_LT_ADJ_REQ_LIMIT = 6,
	POST_LT_ADJ_REQ_TIMEOUT = 200
};

enum {
	LINK_TRAINING_MAX_RETRY_COUNT = 5,
	/* to avoid infinite loop where-in the receiver
	 * switches between different VS
	 */
	LINK_TRAINING_MAX_CR_RETRY = 100
};

static bool decide_fallback_link_setting(
		struct dc_link_settings initial_link_settings,
		struct dc_link_settings *current_link_setting,
		enum link_training_result training_result);
static struct dc_link_settings get_common_supported_link_settings(
		struct dc_link_settings link_setting_a,
		struct dc_link_settings link_setting_b);

static void wait_for_training_aux_rd_interval(
	struct dc_link *link,
	uint32_t default_wait_in_micro_secs)
{
	union training_aux_rd_interval training_rd_interval;

	/* overwrite the delay if rev > 1.1*/
	if (link->dpcd_caps.dpcd_rev.raw >= DPCD_REV_12) {
		/* DP 1.2 or later - retrieve delay through
		 * "DPCD_ADDR_TRAINING_AUX_RD_INTERVAL" register */
		core_link_read_dpcd(
			link,
			DP_TRAINING_AUX_RD_INTERVAL,
			(uint8_t *)&training_rd_interval,
			sizeof(training_rd_interval));

		if (training_rd_interval.bits.TRAINIG_AUX_RD_INTERVAL)
			default_wait_in_micro_secs =
				training_rd_interval.bits.TRAINIG_AUX_RD_INTERVAL * 4000;
	}

	udelay(default_wait_in_micro_secs);

	DC_LOG_HW_LINK_TRAINING("%s:\n wait = %d\n",
		__func__,
		default_wait_in_micro_secs);
}

static void dpcd_set_training_pattern(
	struct dc_link *link,
	union dpcd_training_pattern dpcd_pattern)
{
	core_link_write_dpcd(
		link,
		DP_TRAINING_PATTERN_SET,
		&dpcd_pattern.raw,
		1);

	DC_LOG_HW_LINK_TRAINING("%s\n %x pattern = %x\n",
		__func__,
		DP_TRAINING_PATTERN_SET,
		dpcd_pattern.v1_4.TRAINING_PATTERN_SET);
}

static void dpcd_set_link_settings(
	struct dc_link *link,
	const struct link_training_settings *lt_settings)
{
	uint8_t rate;

	union down_spread_ctrl downspread = { {0} };
	union lane_count_set lane_count_set = { {0} };

	downspread.raw = (uint8_t)
	(lt_settings->link_settings.link_spread);

	lane_count_set.bits.LANE_COUNT_SET =
	lt_settings->link_settings.lane_count;

	lane_count_set.bits.ENHANCED_FRAMING = 1;

	lane_count_set.bits.POST_LT_ADJ_REQ_GRANTED =
		link->dpcd_caps.max_ln_count.bits.POST_LT_ADJ_REQ_SUPPORTED;

	core_link_write_dpcd(link, DP_DOWNSPREAD_CTRL,
	&downspread.raw, sizeof(downspread));

<<<<<<< HEAD
	DC_LOG_HW_LINK_TRAINING("%s\n %x rate = %x\n %x lane = %x\n %x spread = %x\n",
		__func__,
		DP_LINK_BW_SET,
		lt_settings->link_settings.link_rate,
		DP_LANE_COUNT_SET,
		lt_settings->link_settings.lane_count,
		DP_DOWNSPREAD_CTRL,
		lt_settings->link_settings.link_spread);
=======
	core_link_write_dpcd(link, DP_LANE_COUNT_SET,
	&lane_count_set.raw, 1);

	if (link->dpcd_caps.dpcd_rev.raw >= DPCD_REV_14 &&
			lt_settings->link_settings.use_link_rate_set == true) {
		rate = 0;
		core_link_write_dpcd(link, DP_LINK_BW_SET, &rate, 1);
		core_link_write_dpcd(link, DP_LINK_RATE_SET,
				&lt_settings->link_settings.link_rate_set, 1);
	} else {
		rate = (uint8_t) (lt_settings->link_settings.link_rate);
		core_link_write_dpcd(link, DP_LINK_BW_SET, &rate, 1);
	}

	if (rate) {
		DC_LOG_HW_LINK_TRAINING("%s\n %x rate = %x\n %x lane = %x\n %x spread = %x\n",
			__func__,
			DP_LINK_BW_SET,
			lt_settings->link_settings.link_rate,
			DP_LANE_COUNT_SET,
			lt_settings->link_settings.lane_count,
			DP_DOWNSPREAD_CTRL,
			lt_settings->link_settings.link_spread);
	} else {
		DC_LOG_HW_LINK_TRAINING("%s\n %x rate set = %x\n %x lane = %x\n %x spread = %x\n",
			__func__,
			DP_LINK_RATE_SET,
			lt_settings->link_settings.link_rate_set,
			DP_LANE_COUNT_SET,
			lt_settings->link_settings.lane_count,
			DP_DOWNSPREAD_CTRL,
			lt_settings->link_settings.link_spread);
	}
>>>>>>> 407d19ab

}

static enum dpcd_training_patterns
	hw_training_pattern_to_dpcd_training_pattern(
	struct dc_link *link,
	enum hw_dp_training_pattern pattern)
{
	enum dpcd_training_patterns dpcd_tr_pattern =
	DPCD_TRAINING_PATTERN_VIDEOIDLE;

	switch (pattern) {
	case HW_DP_TRAINING_PATTERN_1:
		dpcd_tr_pattern = DPCD_TRAINING_PATTERN_1;
		break;
	case HW_DP_TRAINING_PATTERN_2:
		dpcd_tr_pattern = DPCD_TRAINING_PATTERN_2;
		break;
	case HW_DP_TRAINING_PATTERN_3:
		dpcd_tr_pattern = DPCD_TRAINING_PATTERN_3;
		break;
	case HW_DP_TRAINING_PATTERN_4:
		dpcd_tr_pattern = DPCD_TRAINING_PATTERN_4;
		break;
	default:
		ASSERT(0);
		DC_LOG_HW_LINK_TRAINING("%s: Invalid HW Training pattern: %d\n",
			__func__, pattern);
		break;
	}

	return dpcd_tr_pattern;

}

static void dpcd_set_lt_pattern_and_lane_settings(
	struct dc_link *link,
	const struct link_training_settings *lt_settings,
	enum hw_dp_training_pattern pattern)
{
	union dpcd_training_lane dpcd_lane[LANE_COUNT_DP_MAX] = { { {0} } };
	const uint32_t dpcd_base_lt_offset =
	DP_TRAINING_PATTERN_SET;
	uint8_t dpcd_lt_buffer[5] = {0};
	union dpcd_training_pattern dpcd_pattern = { {0} };
	uint32_t lane;
	uint32_t size_in_bytes;
	bool edp_workaround = false; /* TODO link_prop.INTERNAL */

	/*****************************************************************
	* DpcdAddress_TrainingPatternSet
	*****************************************************************/
	dpcd_pattern.v1_4.TRAINING_PATTERN_SET =
		hw_training_pattern_to_dpcd_training_pattern(link, pattern);

	dpcd_lt_buffer[DP_TRAINING_PATTERN_SET - dpcd_base_lt_offset]
		= dpcd_pattern.raw;

	DC_LOG_HW_LINK_TRAINING("%s\n %x pattern = %x\n",
		__func__,
		DP_TRAINING_PATTERN_SET,
		dpcd_pattern.v1_4.TRAINING_PATTERN_SET);

	/*****************************************************************
	* DpcdAddress_Lane0Set -> DpcdAddress_Lane3Set
	*****************************************************************/
	for (lane = 0; lane <
		(uint32_t)(lt_settings->link_settings.lane_count); lane++) {

		dpcd_lane[lane].bits.VOLTAGE_SWING_SET =
		(uint8_t)(lt_settings->lane_settings[lane].VOLTAGE_SWING);
		dpcd_lane[lane].bits.PRE_EMPHASIS_SET =
		(uint8_t)(lt_settings->lane_settings[lane].PRE_EMPHASIS);

		dpcd_lane[lane].bits.MAX_SWING_REACHED =
		(lt_settings->lane_settings[lane].VOLTAGE_SWING ==
		VOLTAGE_SWING_MAX_LEVEL ? 1 : 0);
		dpcd_lane[lane].bits.MAX_PRE_EMPHASIS_REACHED =
		(lt_settings->lane_settings[lane].PRE_EMPHASIS ==
		PRE_EMPHASIS_MAX_LEVEL ? 1 : 0);
	}

	/* concatinate everything into one buffer*/

	size_in_bytes = lt_settings->link_settings.lane_count * sizeof(dpcd_lane[0]);

	 // 0x00103 - 0x00102
	memmove(
		&dpcd_lt_buffer[DP_TRAINING_LANE0_SET - dpcd_base_lt_offset],
		dpcd_lane,
		size_in_bytes);

	DC_LOG_HW_LINK_TRAINING("%s:\n %x VS set = %x  PE set = %x max VS Reached = %x  max PE Reached = %x\n",
		__func__,
		DP_TRAINING_LANE0_SET,
		dpcd_lane[0].bits.VOLTAGE_SWING_SET,
		dpcd_lane[0].bits.PRE_EMPHASIS_SET,
		dpcd_lane[0].bits.MAX_SWING_REACHED,
		dpcd_lane[0].bits.MAX_PRE_EMPHASIS_REACHED);

	if (edp_workaround) {
		/* for eDP write in 2 parts because the 5-byte burst is
		* causing issues on some eDP panels (EPR#366724)
		*/
		core_link_write_dpcd(
			link,
			DP_TRAINING_PATTERN_SET,
			&dpcd_pattern.raw,
			sizeof(dpcd_pattern.raw));

		core_link_write_dpcd(
			link,
			DP_TRAINING_LANE0_SET,
			(uint8_t *)(dpcd_lane),
			size_in_bytes);

		} else
		/* write it all in (1 + number-of-lanes)-byte burst*/
			core_link_write_dpcd(
				link,
				dpcd_base_lt_offset,
				dpcd_lt_buffer,
				size_in_bytes + sizeof(dpcd_pattern.raw));

	link->cur_lane_setting = lt_settings->lane_settings[0];
}

static bool is_cr_done(enum dc_lane_count ln_count,
	union lane_status *dpcd_lane_status)
{
	bool done = true;
	uint32_t lane;
	/*LANEx_CR_DONE bits All 1's?*/
	for (lane = 0; lane < (uint32_t)(ln_count); lane++) {
		if (!dpcd_lane_status[lane].bits.CR_DONE_0)
			done = false;
	}
	return done;

}

static bool is_ch_eq_done(enum dc_lane_count ln_count,
	union lane_status *dpcd_lane_status,
	union lane_align_status_updated *lane_status_updated)
{
	bool done = true;
	uint32_t lane;
	if (!lane_status_updated->bits.INTERLANE_ALIGN_DONE)
		done = false;
	else {
		for (lane = 0; lane < (uint32_t)(ln_count); lane++) {
			if (!dpcd_lane_status[lane].bits.SYMBOL_LOCKED_0 ||
				!dpcd_lane_status[lane].bits.CHANNEL_EQ_DONE_0)
				done = false;
		}
	}
	return done;

}

static void update_drive_settings(
		struct link_training_settings *dest,
		struct link_training_settings src)
{
	uint32_t lane;
	for (lane = 0; lane < src.link_settings.lane_count; lane++) {
		dest->lane_settings[lane].VOLTAGE_SWING =
			src.lane_settings[lane].VOLTAGE_SWING;
		dest->lane_settings[lane].PRE_EMPHASIS =
			src.lane_settings[lane].PRE_EMPHASIS;
		dest->lane_settings[lane].POST_CURSOR2 =
			src.lane_settings[lane].POST_CURSOR2;
	}
}

static uint8_t get_nibble_at_index(const uint8_t *buf,
	uint32_t index)
{
	uint8_t nibble;
	nibble = buf[index / 2];

	if (index % 2)
		nibble >>= 4;
	else
		nibble &= 0x0F;

	return nibble;
}

static enum dc_pre_emphasis get_max_pre_emphasis_for_voltage_swing(
	enum dc_voltage_swing voltage)
{
	enum dc_pre_emphasis pre_emphasis;
	pre_emphasis = PRE_EMPHASIS_MAX_LEVEL;

	if (voltage <= VOLTAGE_SWING_MAX_LEVEL)
		pre_emphasis = voltage_swing_to_pre_emphasis[voltage];

	return pre_emphasis;

}

static void find_max_drive_settings(
	const struct link_training_settings *link_training_setting,
	struct link_training_settings *max_lt_setting)
{
	uint32_t lane;
	struct dc_lane_settings max_requested;

	max_requested.VOLTAGE_SWING =
		link_training_setting->
		lane_settings[0].VOLTAGE_SWING;
	max_requested.PRE_EMPHASIS =
		link_training_setting->
		lane_settings[0].PRE_EMPHASIS;
	/*max_requested.postCursor2 =
	 * link_training_setting->laneSettings[0].postCursor2;*/

	/* Determine what the maximum of the requested settings are*/
	for (lane = 1; lane < link_training_setting->link_settings.lane_count;
			lane++) {
		if (link_training_setting->lane_settings[lane].VOLTAGE_SWING >
			max_requested.VOLTAGE_SWING)

			max_requested.VOLTAGE_SWING =
			link_training_setting->
			lane_settings[lane].VOLTAGE_SWING;

		if (link_training_setting->lane_settings[lane].PRE_EMPHASIS >
				max_requested.PRE_EMPHASIS)
			max_requested.PRE_EMPHASIS =
			link_training_setting->
			lane_settings[lane].PRE_EMPHASIS;

		/*
		if (link_training_setting->laneSettings[lane].postCursor2 >
		 max_requested.postCursor2)
		{
		max_requested.postCursor2 =
		link_training_setting->laneSettings[lane].postCursor2;
		}
		*/
	}

	/* make sure the requested settings are
	 * not higher than maximum settings*/
	if (max_requested.VOLTAGE_SWING > VOLTAGE_SWING_MAX_LEVEL)
		max_requested.VOLTAGE_SWING = VOLTAGE_SWING_MAX_LEVEL;

	if (max_requested.PRE_EMPHASIS > PRE_EMPHASIS_MAX_LEVEL)
		max_requested.PRE_EMPHASIS = PRE_EMPHASIS_MAX_LEVEL;
	/*
	if (max_requested.postCursor2 > PostCursor2_MaxLevel)
	max_requested.postCursor2 = PostCursor2_MaxLevel;
	*/

	/* make sure the pre-emphasis matches the voltage swing*/
	if (max_requested.PRE_EMPHASIS >
		get_max_pre_emphasis_for_voltage_swing(
			max_requested.VOLTAGE_SWING))
		max_requested.PRE_EMPHASIS =
		get_max_pre_emphasis_for_voltage_swing(
			max_requested.VOLTAGE_SWING);

	/*
	 * Post Cursor2 levels are completely independent from
	 * pre-emphasis (Post Cursor1) levels. But Post Cursor2 levels
	 * can only be applied to each allowable combination of voltage
	 * swing and pre-emphasis levels */
	 /* if ( max_requested.postCursor2 >
	  *  getMaxPostCursor2ForVoltageSwing(max_requested.voltageSwing))
	  *  max_requested.postCursor2 =
	  *  getMaxPostCursor2ForVoltageSwing(max_requested.voltageSwing);
	  */

	max_lt_setting->link_settings.link_rate =
		link_training_setting->link_settings.link_rate;
	max_lt_setting->link_settings.lane_count =
	link_training_setting->link_settings.lane_count;
	max_lt_setting->link_settings.link_spread =
		link_training_setting->link_settings.link_spread;

	for (lane = 0; lane <
		link_training_setting->link_settings.lane_count;
		lane++) {
		max_lt_setting->lane_settings[lane].VOLTAGE_SWING =
			max_requested.VOLTAGE_SWING;
		max_lt_setting->lane_settings[lane].PRE_EMPHASIS =
			max_requested.PRE_EMPHASIS;
		/*max_lt_setting->laneSettings[lane].postCursor2 =
		 * max_requested.postCursor2;
		 */
	}

}

static void get_lane_status_and_drive_settings(
	struct dc_link *link,
	const struct link_training_settings *link_training_setting,
	union lane_status *ln_status,
	union lane_align_status_updated *ln_status_updated,
	struct link_training_settings *req_settings)
{
	uint8_t dpcd_buf[6] = {0};
	union lane_adjust dpcd_lane_adjust[LANE_COUNT_DP_MAX] = { { {0} } };
	struct link_training_settings request_settings = { {0} };
	uint32_t lane;

	memset(req_settings, '\0', sizeof(struct link_training_settings));

	core_link_read_dpcd(
		link,
		DP_LANE0_1_STATUS,
		(uint8_t *)(dpcd_buf),
		sizeof(dpcd_buf));

	for (lane = 0; lane <
		(uint32_t)(link_training_setting->link_settings.lane_count);
		lane++) {

		ln_status[lane].raw =
			get_nibble_at_index(&dpcd_buf[0], lane);
		dpcd_lane_adjust[lane].raw =
			get_nibble_at_index(&dpcd_buf[4], lane);
	}

	ln_status_updated->raw = dpcd_buf[2];

	DC_LOG_HW_LINK_TRAINING("%s:\n%x Lane01Status = %x\n %x Lane23Status = %x\n ",
		__func__,
		DP_LANE0_1_STATUS, dpcd_buf[0],
		DP_LANE2_3_STATUS, dpcd_buf[1]);

	DC_LOG_HW_LINK_TRAINING("%s:\n %x Lane01AdjustRequest = %x\n %x Lane23AdjustRequest = %x\n",
		__func__,
		DP_ADJUST_REQUEST_LANE0_1,
		dpcd_buf[4],
		DP_ADJUST_REQUEST_LANE2_3,
		dpcd_buf[5]);

	/*copy to req_settings*/
	request_settings.link_settings.lane_count =
		link_training_setting->link_settings.lane_count;
	request_settings.link_settings.link_rate =
		link_training_setting->link_settings.link_rate;
	request_settings.link_settings.link_spread =
		link_training_setting->link_settings.link_spread;

	for (lane = 0; lane <
		(uint32_t)(link_training_setting->link_settings.lane_count);
		lane++) {

		request_settings.lane_settings[lane].VOLTAGE_SWING =
			(enum dc_voltage_swing)(dpcd_lane_adjust[lane].bits.
				VOLTAGE_SWING_LANE);
		request_settings.lane_settings[lane].PRE_EMPHASIS =
			(enum dc_pre_emphasis)(dpcd_lane_adjust[lane].bits.
				PRE_EMPHASIS_LANE);
	}

	/*Note: for postcursor2, read adjusted
	 * postcursor2 settings from*/
	/*DpcdAddress_AdjustRequestPostCursor2 =
	 *0x020C (not implemented yet)*/

	/* we find the maximum of the requested settings across all lanes*/
	/* and set this maximum for all lanes*/
	find_max_drive_settings(&request_settings, req_settings);

	/* if post cursor 2 is needed in the future,
	 * read DpcdAddress_AdjustRequestPostCursor2 = 0x020C
	 */

}

static void dpcd_set_lane_settings(
	struct dc_link *link,
	const struct link_training_settings *link_training_setting)
{
	union dpcd_training_lane dpcd_lane[LANE_COUNT_DP_MAX] = {{{0}}};
	uint32_t lane;

	for (lane = 0; lane <
		(uint32_t)(link_training_setting->
		link_settings.lane_count);
		lane++) {
		dpcd_lane[lane].bits.VOLTAGE_SWING_SET =
			(uint8_t)(link_training_setting->
			lane_settings[lane].VOLTAGE_SWING);
		dpcd_lane[lane].bits.PRE_EMPHASIS_SET =
			(uint8_t)(link_training_setting->
			lane_settings[lane].PRE_EMPHASIS);
		dpcd_lane[lane].bits.MAX_SWING_REACHED =
			(link_training_setting->
			lane_settings[lane].VOLTAGE_SWING ==
			VOLTAGE_SWING_MAX_LEVEL ? 1 : 0);
		dpcd_lane[lane].bits.MAX_PRE_EMPHASIS_REACHED =
			(link_training_setting->
			lane_settings[lane].PRE_EMPHASIS ==
			PRE_EMPHASIS_MAX_LEVEL ? 1 : 0);
	}

	core_link_write_dpcd(link,
		DP_TRAINING_LANE0_SET,
		(uint8_t *)(dpcd_lane),
		link_training_setting->link_settings.lane_count);

	/*
	if (LTSettings.link.rate == LinkRate_High2)
	{
		DpcdTrainingLaneSet2 dpcd_lane2[lane_count_DPMax] = {0};
		for ( uint32_t lane = 0;
		lane < lane_count_DPMax; lane++)
		{
			dpcd_lane2[lane].bits.post_cursor2_set =
			static_cast<unsigned char>(
			LTSettings.laneSettings[lane].postCursor2);
			dpcd_lane2[lane].bits.max_post_cursor2_reached = 0;
		}
		m_pDpcdAccessSrv->WriteDpcdData(
		DpcdAddress_Lane0Set2,
		reinterpret_cast<unsigned char*>(dpcd_lane2),
		LTSettings.link.lanes);
	}
	*/

	DC_LOG_HW_LINK_TRAINING("%s\n %x VS set = %x  PE set = %x max VS Reached = %x  max PE Reached = %x\n",
		__func__,
		DP_TRAINING_LANE0_SET,
		dpcd_lane[0].bits.VOLTAGE_SWING_SET,
		dpcd_lane[0].bits.PRE_EMPHASIS_SET,
		dpcd_lane[0].bits.MAX_SWING_REACHED,
		dpcd_lane[0].bits.MAX_PRE_EMPHASIS_REACHED);

	link->cur_lane_setting = link_training_setting->lane_settings[0];

}

static bool is_max_vs_reached(
	const struct link_training_settings *lt_settings)
{
	uint32_t lane;
	for (lane = 0; lane <
		(uint32_t)(lt_settings->link_settings.lane_count);
		lane++) {
		if (lt_settings->lane_settings[lane].VOLTAGE_SWING
			== VOLTAGE_SWING_MAX_LEVEL)
			return true;
	}
	return false;

}

void dc_link_dp_set_drive_settings(
	struct dc_link *link,
	struct link_training_settings *lt_settings)
{
	/* program ASIC PHY settings*/
	dp_set_hw_lane_settings(link, lt_settings);

	/* Notify DP sink the PHY settings from source */
	dpcd_set_lane_settings(link, lt_settings);
}

static bool perform_post_lt_adj_req_sequence(
	struct dc_link *link,
	struct link_training_settings *lt_settings)
{
	enum dc_lane_count lane_count =
	lt_settings->link_settings.lane_count;

	uint32_t adj_req_count;
	uint32_t adj_req_timer;
	bool req_drv_setting_changed;
	uint32_t lane;

	req_drv_setting_changed = false;
	for (adj_req_count = 0; adj_req_count < POST_LT_ADJ_REQ_LIMIT;
	adj_req_count++) {

		req_drv_setting_changed = false;

		for (adj_req_timer = 0;
			adj_req_timer < POST_LT_ADJ_REQ_TIMEOUT;
			adj_req_timer++) {

			struct link_training_settings req_settings;
			union lane_status dpcd_lane_status[LANE_COUNT_DP_MAX];
			union lane_align_status_updated
				dpcd_lane_status_updated;

			get_lane_status_and_drive_settings(
			link,
			lt_settings,
			dpcd_lane_status,
			&dpcd_lane_status_updated,
			&req_settings);

			if (dpcd_lane_status_updated.bits.
					POST_LT_ADJ_REQ_IN_PROGRESS == 0)
				return true;

			if (!is_cr_done(lane_count, dpcd_lane_status))
				return false;

			if (!is_ch_eq_done(
				lane_count,
				dpcd_lane_status,
				&dpcd_lane_status_updated))
				return false;

			for (lane = 0; lane < (uint32_t)(lane_count); lane++) {

				if (lt_settings->
				lane_settings[lane].VOLTAGE_SWING !=
				req_settings.lane_settings[lane].
				VOLTAGE_SWING ||
				lt_settings->lane_settings[lane].PRE_EMPHASIS !=
				req_settings.lane_settings[lane].PRE_EMPHASIS) {

					req_drv_setting_changed = true;
					break;
				}
			}

			if (req_drv_setting_changed) {
				update_drive_settings(
					lt_settings, req_settings);

				dc_link_dp_set_drive_settings(link,
						lt_settings);
				break;
			}

			msleep(1);
		}

		if (!req_drv_setting_changed) {
			DC_LOG_WARNING("%s: Post Link Training Adjust Request Timed out\n",
				__func__);

			ASSERT(0);
			return true;
		}
	}
	DC_LOG_WARNING("%s: Post Link Training Adjust Request limit reached\n",
		__func__);

	ASSERT(0);
	return true;

}

static enum hw_dp_training_pattern get_supported_tp(struct dc_link *link)
{
	enum hw_dp_training_pattern highest_tp = HW_DP_TRAINING_PATTERN_2;
	struct encoder_feature_support *features = &link->link_enc->features;
	struct dpcd_caps *dpcd_caps = &link->dpcd_caps;

	if (features->flags.bits.IS_TPS3_CAPABLE)
		highest_tp = HW_DP_TRAINING_PATTERN_3;

	if (features->flags.bits.IS_TPS4_CAPABLE)
		highest_tp = HW_DP_TRAINING_PATTERN_4;

	if (dpcd_caps->max_down_spread.bits.TPS4_SUPPORTED &&
		highest_tp >= HW_DP_TRAINING_PATTERN_4)
		return HW_DP_TRAINING_PATTERN_4;

	if (dpcd_caps->max_ln_count.bits.TPS3_SUPPORTED &&
		highest_tp >= HW_DP_TRAINING_PATTERN_3)
		return HW_DP_TRAINING_PATTERN_3;

	return HW_DP_TRAINING_PATTERN_2;
}

static enum link_training_result get_cr_failure(enum dc_lane_count ln_count,
					union lane_status *dpcd_lane_status)
{
	enum link_training_result result = LINK_TRAINING_SUCCESS;

	if (ln_count >= LANE_COUNT_ONE && !dpcd_lane_status[0].bits.CR_DONE_0)
		result = LINK_TRAINING_CR_FAIL_LANE0;
	else if (ln_count >= LANE_COUNT_TWO && !dpcd_lane_status[1].bits.CR_DONE_0)
		result = LINK_TRAINING_CR_FAIL_LANE1;
	else if (ln_count >= LANE_COUNT_FOUR && !dpcd_lane_status[2].bits.CR_DONE_0)
		result = LINK_TRAINING_CR_FAIL_LANE23;
	else if (ln_count >= LANE_COUNT_FOUR && !dpcd_lane_status[3].bits.CR_DONE_0)
		result = LINK_TRAINING_CR_FAIL_LANE23;
	return result;
}

static enum link_training_result perform_channel_equalization_sequence(
	struct dc_link *link,
	struct link_training_settings *lt_settings)
{
	struct link_training_settings req_settings;
	enum hw_dp_training_pattern hw_tr_pattern;
	uint32_t retries_ch_eq;
	enum dc_lane_count lane_count = lt_settings->link_settings.lane_count;
	union lane_align_status_updated dpcd_lane_status_updated = { {0} };
	union lane_status dpcd_lane_status[LANE_COUNT_DP_MAX] = { { {0} } };

	hw_tr_pattern = get_supported_tp(link);

	dp_set_hw_training_pattern(link, hw_tr_pattern);

	for (retries_ch_eq = 0; retries_ch_eq <= LINK_TRAINING_MAX_RETRY_COUNT;
		retries_ch_eq++) {

		dp_set_hw_lane_settings(link, lt_settings);

		/* 2. update DPCD*/
		if (!retries_ch_eq)
			/* EPR #361076 - write as a 5-byte burst,
			 * but only for the 1-st iteration*/
			dpcd_set_lt_pattern_and_lane_settings(
				link,
				lt_settings,
				hw_tr_pattern);
		else
			dpcd_set_lane_settings(link, lt_settings);

		/* 3. wait for receiver to lock-on*/
		wait_for_training_aux_rd_interval(link, 400);

		/* 4. Read lane status and requested
		 * drive settings as set by the sink*/

		get_lane_status_and_drive_settings(
			link,
			lt_settings,
			dpcd_lane_status,
			&dpcd_lane_status_updated,
			&req_settings);

		/* 5. check CR done*/
		if (!is_cr_done(lane_count, dpcd_lane_status))
			return LINK_TRAINING_EQ_FAIL_CR;

		/* 6. check CHEQ done*/
		if (is_ch_eq_done(lane_count,
			dpcd_lane_status,
			&dpcd_lane_status_updated))
			return LINK_TRAINING_SUCCESS;

		/* 7. update VS/PE/PC2 in lt_settings*/
		update_drive_settings(lt_settings, req_settings);
	}

	return LINK_TRAINING_EQ_FAIL_EQ;

}

static enum link_training_result perform_clock_recovery_sequence(
	struct dc_link *link,
	struct link_training_settings *lt_settings)
{
	uint32_t retries_cr;
	uint32_t retry_count;
	uint32_t lane;
	struct link_training_settings req_settings;
	enum dc_lane_count lane_count =
	lt_settings->link_settings.lane_count;
	enum hw_dp_training_pattern hw_tr_pattern = HW_DP_TRAINING_PATTERN_1;
	union lane_status dpcd_lane_status[LANE_COUNT_DP_MAX];
	union lane_align_status_updated dpcd_lane_status_updated;

	retries_cr = 0;
	retry_count = 0;
	/* initial drive setting (VS/PE/PC2)*/
	for (lane = 0; lane < LANE_COUNT_DP_MAX; lane++) {
		lt_settings->lane_settings[lane].VOLTAGE_SWING =
		VOLTAGE_SWING_LEVEL0;
		lt_settings->lane_settings[lane].PRE_EMPHASIS =
		PRE_EMPHASIS_DISABLED;
		lt_settings->lane_settings[lane].POST_CURSOR2 =
		POST_CURSOR2_DISABLED;
	}

	dp_set_hw_training_pattern(link, hw_tr_pattern);

	/* najeeb - The synaptics MST hub can put the LT in
	* infinite loop by switching the VS
	*/
	/* between level 0 and level 1 continuously, here
	* we try for CR lock for LinkTrainingMaxCRRetry count*/
	while ((retries_cr < LINK_TRAINING_MAX_RETRY_COUNT) &&
	(retry_count < LINK_TRAINING_MAX_CR_RETRY)) {

		memset(&dpcd_lane_status, '\0', sizeof(dpcd_lane_status));
		memset(&dpcd_lane_status_updated, '\0',
		sizeof(dpcd_lane_status_updated));

		/* 1. call HWSS to set lane settings*/
		dp_set_hw_lane_settings(
				link,
				lt_settings);

		/* 2. update DPCD of the receiver*/
		if (!retries_cr)
			/* EPR #361076 - write as a 5-byte burst,
			 * but only for the 1-st iteration.*/
			dpcd_set_lt_pattern_and_lane_settings(
					link,
					lt_settings,
					hw_tr_pattern);
		else
			dpcd_set_lane_settings(
					link,
					lt_settings);

		/* 3. wait receiver to lock-on*/
		wait_for_training_aux_rd_interval(
				link,
				100);

		/* 4. Read lane status and requested drive
		* settings as set by the sink
		*/
		get_lane_status_and_drive_settings(
				link,
				lt_settings,
				dpcd_lane_status,
				&dpcd_lane_status_updated,
				&req_settings);

		/* 5. check CR done*/
		if (is_cr_done(lane_count, dpcd_lane_status))
			return LINK_TRAINING_SUCCESS;

		/* 6. max VS reached*/
		if (is_max_vs_reached(lt_settings))
			break;

		/* 7. same voltage*/
		/* Note: VS same for all lanes,
		* so comparing first lane is sufficient*/
		if (lt_settings->lane_settings[0].VOLTAGE_SWING ==
			req_settings.lane_settings[0].VOLTAGE_SWING)
			retries_cr++;
		else
			retries_cr = 0;

		/* 8. update VS/PE/PC2 in lt_settings*/
		update_drive_settings(lt_settings, req_settings);

		retry_count++;
	}

	if (retry_count >= LINK_TRAINING_MAX_CR_RETRY) {
		ASSERT(0);
		DC_LOG_ERROR("%s: Link Training Error, could not get CR after %d tries. Possibly voltage swing issue",
			__func__,
			LINK_TRAINING_MAX_CR_RETRY);

	}

	return get_cr_failure(lane_count, dpcd_lane_status);
}

static inline enum link_training_result perform_link_training_int(
	struct dc_link *link,
	struct link_training_settings *lt_settings,
	enum link_training_result status)
{
	union lane_count_set lane_count_set = { {0} };
	union dpcd_training_pattern dpcd_pattern = { {0} };

	/* 3. set training not in progress*/
	dpcd_pattern.v1_4.TRAINING_PATTERN_SET = DPCD_TRAINING_PATTERN_VIDEOIDLE;
	dpcd_set_training_pattern(link, dpcd_pattern);

	/* 4. mainlink output idle pattern*/
	dp_set_hw_test_pattern(link, DP_TEST_PATTERN_VIDEO_MODE, NULL, 0);

	/*
	 * 5. post training adjust if required
	 * If the upstream DPTX and downstream DPRX both support TPS4,
	 * TPS4 must be used instead of POST_LT_ADJ_REQ.
	 */
	if (link->dpcd_caps.max_ln_count.bits.POST_LT_ADJ_REQ_SUPPORTED != 1 ||
			get_supported_tp(link) == HW_DP_TRAINING_PATTERN_4)
		return status;

	if (status == LINK_TRAINING_SUCCESS &&
		perform_post_lt_adj_req_sequence(link, lt_settings) == false)
		status = LINK_TRAINING_LQA_FAIL;

	lane_count_set.bits.LANE_COUNT_SET = lt_settings->link_settings.lane_count;
	lane_count_set.bits.ENHANCED_FRAMING = 1;
	lane_count_set.bits.POST_LT_ADJ_REQ_GRANTED = 0;

	core_link_write_dpcd(
		link,
		DP_LANE_COUNT_SET,
		&lane_count_set.raw,
		sizeof(lane_count_set));

	return status;
}

enum link_training_result dc_link_dp_perform_link_training(
	struct dc_link *link,
	const struct dc_link_settings *link_setting,
	bool skip_video_pattern)
{
	enum link_training_result status = LINK_TRAINING_SUCCESS;

	char *link_rate = "Unknown";
	char *lt_result = "Unknown";

	struct link_training_settings lt_settings;

	memset(&lt_settings, '\0', sizeof(lt_settings));

	lt_settings.link_settings.link_rate = link_setting->link_rate;
	lt_settings.link_settings.lane_count = link_setting->lane_count;
	lt_settings.link_settings.use_link_rate_set = link_setting->use_link_rate_set;
	lt_settings.link_settings.link_rate_set = link_setting->link_rate_set;

	/*@todo[vdevulap] move SS to LS, should not be handled by displaypath*/

	/* TODO hard coded to SS for now
	 * lt_settings.link_settings.link_spread =
	 * dal_display_path_is_ss_supported(
	 * path_mode->display_path) ?
	 * LINK_SPREAD_05_DOWNSPREAD_30KHZ :
	 * LINK_SPREAD_DISABLED;
	 */
	if (link->dp_ss_off)
		lt_settings.link_settings.link_spread = LINK_SPREAD_DISABLED;
	else
		lt_settings.link_settings.link_spread = LINK_SPREAD_05_DOWNSPREAD_30KHZ;

	/* 1. set link rate, lane count and spread*/
	dpcd_set_link_settings(link, &lt_settings);

	/* 2. perform link training (set link training done
	 *  to false is done as well)*/
	status = perform_clock_recovery_sequence(link, &lt_settings);
	if (status == LINK_TRAINING_SUCCESS) {
		status = perform_channel_equalization_sequence(link,
				&lt_settings);
	}

	if ((status == LINK_TRAINING_SUCCESS) || !skip_video_pattern) {
		status = perform_link_training_int(link,
				&lt_settings,
				status);
	}

	/* 6. print status message*/
	switch (lt_settings.link_settings.link_rate) {

	case LINK_RATE_LOW:
		link_rate = "RBR";
		break;
	case LINK_RATE_HIGH:
		link_rate = "HBR";
		break;
	case LINK_RATE_HIGH2:
		link_rate = "HBR2";
		break;
	case LINK_RATE_RBR2:
		link_rate = "RBR2";
		break;
	case LINK_RATE_HIGH3:
		link_rate = "HBR3";
		break;
	default:
		break;
	}

	switch (status) {
	case LINK_TRAINING_SUCCESS:
		lt_result = "pass";
		break;
	case LINK_TRAINING_CR_FAIL_LANE0:
		lt_result = "CR failed lane0";
		break;
	case LINK_TRAINING_CR_FAIL_LANE1:
		lt_result = "CR failed lane1";
		break;
	case LINK_TRAINING_CR_FAIL_LANE23:
		lt_result = "CR failed lane23";
		break;
	case LINK_TRAINING_EQ_FAIL_CR:
		lt_result = "CR failed in EQ";
		break;
	case LINK_TRAINING_EQ_FAIL_EQ:
		lt_result = "EQ failed";
		break;
	case LINK_TRAINING_LQA_FAIL:
		lt_result = "LQA failed";
		break;
	default:
		break;
	}

	/* Connectivity log: link training */
	CONN_MSG_LT(link, "%sx%d %s VS=%d, PE=%d",
			link_rate,
			lt_settings.link_settings.lane_count,
			lt_result,
			lt_settings.lane_settings[0].VOLTAGE_SWING,
			lt_settings.lane_settings[0].PRE_EMPHASIS);

	if (status != LINK_TRAINING_SUCCESS)
		link->ctx->dc->debug_data.ltFailCount++;

	return status;
}


bool perform_link_training_with_retries(
	struct dc_link *link,
	const struct dc_link_settings *link_setting,
	bool skip_video_pattern,
	int attempts)
{
	uint8_t j;
	uint8_t delay_between_attempts = LINK_TRAINING_RETRY_DELAY;

	for (j = 0; j < attempts; ++j) {

		if (dc_link_dp_perform_link_training(
				link,
				link_setting,
				skip_video_pattern) == LINK_TRAINING_SUCCESS)
			return true;

		msleep(delay_between_attempts);
		delay_between_attempts += LINK_TRAINING_RETRY_DELAY;
	}

	return false;
}

static struct dc_link_settings get_max_link_cap(struct dc_link *link)
{
	/* Set Default link settings */
	struct dc_link_settings max_link_cap = {LANE_COUNT_FOUR, LINK_RATE_HIGH,
			LINK_SPREAD_05_DOWNSPREAD_30KHZ, false, 0};

	/* Higher link settings based on feature supported */
	if (link->link_enc->features.flags.bits.IS_HBR2_CAPABLE)
		max_link_cap.link_rate = LINK_RATE_HIGH2;

	if (link->link_enc->features.flags.bits.IS_HBR3_CAPABLE)
		max_link_cap.link_rate = LINK_RATE_HIGH3;

	/* Lower link settings based on sink's link cap */
	if (link->reported_link_cap.lane_count < max_link_cap.lane_count)
		max_link_cap.lane_count =
				link->reported_link_cap.lane_count;
	if (link->reported_link_cap.link_rate < max_link_cap.link_rate)
		max_link_cap.link_rate =
				link->reported_link_cap.link_rate;
	if (link->reported_link_cap.link_spread <
			max_link_cap.link_spread)
		max_link_cap.link_spread =
				link->reported_link_cap.link_spread;
	return max_link_cap;
}

bool dp_verify_link_cap(
	struct dc_link *link,
	struct dc_link_settings *known_limit_link_setting,
	int *fail_count)
{
	struct dc_link_settings max_link_cap = {0};
	struct dc_link_settings cur_link_setting = {0};
	struct dc_link_settings *cur = &cur_link_setting;
	struct dc_link_settings initial_link_settings = {0};
	bool success;
	bool skip_link_training;
	bool skip_video_pattern;
	struct clock_source *dp_cs;
	enum clock_source_id dp_cs_id = CLOCK_SOURCE_ID_EXTERNAL;
	enum link_training_result status;

	if (link->dc->debug.skip_detection_link_training) {
		link->verified_link_cap = *known_limit_link_setting;
		return true;
	}

	success = false;
	skip_link_training = false;

	max_link_cap = get_max_link_cap(link);

	/* TODO implement override and monitor patch later */

	/* try to train the link from high to low to
	 * find the physical link capability
	 */
	/* disable PHY done possible by BIOS, will be done by driver itself */
	dp_disable_link_phy(link, link->connector_signal);

	dp_cs = link->dc->res_pool->dp_clock_source;

	if (dp_cs)
		dp_cs_id = dp_cs->id;
	else {
		/*
		 * dp clock source is not initialized for some reason.
		 * Should not happen, CLOCK_SOURCE_ID_EXTERNAL will be used
		 */
		ASSERT(dp_cs);
	}

	/* link training starts with the maximum common settings
	 * supported by both sink and ASIC.
	 */
	initial_link_settings = get_common_supported_link_settings(
			*known_limit_link_setting,
			max_link_cap);
	cur_link_setting = initial_link_settings;
	do {
		skip_video_pattern = true;

		if (cur->link_rate == LINK_RATE_LOW)
			skip_video_pattern = false;

		dp_enable_link_phy(
				link,
				link->connector_signal,
				dp_cs_id,
				cur);


		if (skip_link_training)
			success = true;
		else {
			status = dc_link_dp_perform_link_training(
							link,
							cur,
							skip_video_pattern);
			if (status == LINK_TRAINING_SUCCESS)
				success = true;
			else
				(*fail_count)++;
		}

		if (success)
			link->verified_link_cap = *cur;

		/* always disable the link before trying another
		 * setting or before returning we'll enable it later
		 * based on the actual mode we're driving
		 */
		dp_disable_link_phy(link, link->connector_signal);
	} while (!success && decide_fallback_link_setting(
			initial_link_settings, cur, status));

	/* Link Training failed for all Link Settings
	 *  (Lane Count is still unknown)
	 */
	if (!success) {
		/* If all LT fails for all settings,
		 * set verified = failed safe (1 lane low)
		 */
		link->verified_link_cap.lane_count = LANE_COUNT_ONE;
		link->verified_link_cap.link_rate = LINK_RATE_LOW;

		link->verified_link_cap.link_spread =
		LINK_SPREAD_DISABLED;
	}


	return success;
}

static struct dc_link_settings get_common_supported_link_settings(
		struct dc_link_settings link_setting_a,
		struct dc_link_settings link_setting_b)
{
	struct dc_link_settings link_settings = {0};

	link_settings.lane_count =
		(link_setting_a.lane_count <=
			link_setting_b.lane_count) ?
			link_setting_a.lane_count :
			link_setting_b.lane_count;
	link_settings.link_rate =
		(link_setting_a.link_rate <=
			link_setting_b.link_rate) ?
			link_setting_a.link_rate :
			link_setting_b.link_rate;
	link_settings.link_spread = LINK_SPREAD_DISABLED;

	/* in DP compliance test, DPR-120 may have
	 * a random value in its MAX_LINK_BW dpcd field.
	 * We map it to the maximum supported link rate that
	 * is smaller than MAX_LINK_BW in this case.
	 */
	if (link_settings.link_rate > LINK_RATE_HIGH3) {
		link_settings.link_rate = LINK_RATE_HIGH3;
	} else if (link_settings.link_rate < LINK_RATE_HIGH3
			&& link_settings.link_rate > LINK_RATE_HIGH2) {
		link_settings.link_rate = LINK_RATE_HIGH2;
	} else if (link_settings.link_rate < LINK_RATE_HIGH2
			&& link_settings.link_rate > LINK_RATE_HIGH) {
		link_settings.link_rate = LINK_RATE_HIGH;
	} else if (link_settings.link_rate < LINK_RATE_HIGH
			&& link_settings.link_rate > LINK_RATE_LOW) {
		link_settings.link_rate = LINK_RATE_LOW;
	} else if (link_settings.link_rate < LINK_RATE_LOW) {
		link_settings.link_rate = LINK_RATE_UNKNOWN;
	}

	return link_settings;
}

static inline bool reached_minimum_lane_count(enum dc_lane_count lane_count)
{
	return lane_count <= LANE_COUNT_ONE;
}

static inline bool reached_minimum_link_rate(enum dc_link_rate link_rate)
{
	return link_rate <= LINK_RATE_LOW;
}

static enum dc_lane_count reduce_lane_count(enum dc_lane_count lane_count)
{
	switch (lane_count) {
	case LANE_COUNT_FOUR:
		return LANE_COUNT_TWO;
	case LANE_COUNT_TWO:
		return LANE_COUNT_ONE;
	case LANE_COUNT_ONE:
		return LANE_COUNT_UNKNOWN;
	default:
		return LANE_COUNT_UNKNOWN;
	}
}

static enum dc_link_rate reduce_link_rate(enum dc_link_rate link_rate)
{
	switch (link_rate) {
	case LINK_RATE_HIGH3:
		return LINK_RATE_HIGH2;
	case LINK_RATE_HIGH2:
		return LINK_RATE_HIGH;
	case LINK_RATE_HIGH:
		return LINK_RATE_LOW;
	case LINK_RATE_LOW:
		return LINK_RATE_UNKNOWN;
	default:
		return LINK_RATE_UNKNOWN;
	}
}

static enum dc_lane_count increase_lane_count(enum dc_lane_count lane_count)
{
	switch (lane_count) {
	case LANE_COUNT_ONE:
		return LANE_COUNT_TWO;
	case LANE_COUNT_TWO:
		return LANE_COUNT_FOUR;
	default:
		return LANE_COUNT_UNKNOWN;
	}
}

static enum dc_link_rate increase_link_rate(enum dc_link_rate link_rate)
{
	switch (link_rate) {
	case LINK_RATE_LOW:
		return LINK_RATE_HIGH;
	case LINK_RATE_HIGH:
		return LINK_RATE_HIGH2;
	case LINK_RATE_HIGH2:
		return LINK_RATE_HIGH3;
	default:
		return LINK_RATE_UNKNOWN;
	}
}

/*
 * function: set link rate and lane count fallback based
 * on current link setting and last link training result
 * return value:
 *			true - link setting could be set
 *			false - has reached minimum setting
 *					and no further fallback could be done
 */
static bool decide_fallback_link_setting(
		struct dc_link_settings initial_link_settings,
		struct dc_link_settings *current_link_setting,
		enum link_training_result training_result)
{
	if (!current_link_setting)
		return false;

	switch (training_result) {
	case LINK_TRAINING_CR_FAIL_LANE0:
	case LINK_TRAINING_CR_FAIL_LANE1:
	case LINK_TRAINING_CR_FAIL_LANE23:
	case LINK_TRAINING_LQA_FAIL:
	{
		if (!reached_minimum_link_rate
				(current_link_setting->link_rate)) {
			current_link_setting->link_rate =
				reduce_link_rate(
					current_link_setting->link_rate);
		} else if (!reached_minimum_lane_count
				(current_link_setting->lane_count)) {
			current_link_setting->link_rate =
				initial_link_settings.link_rate;
			if (training_result == LINK_TRAINING_CR_FAIL_LANE0)
				return false;
			else if (training_result == LINK_TRAINING_CR_FAIL_LANE1)
				current_link_setting->lane_count =
						LANE_COUNT_ONE;
			else if (training_result ==
					LINK_TRAINING_CR_FAIL_LANE23)
				current_link_setting->lane_count =
						LANE_COUNT_TWO;
			else
				current_link_setting->lane_count =
					reduce_lane_count(
					current_link_setting->lane_count);
		} else {
			return false;
		}
		break;
	}
	case LINK_TRAINING_EQ_FAIL_EQ:
	{
		if (!reached_minimum_lane_count
				(current_link_setting->lane_count)) {
			current_link_setting->lane_count =
				reduce_lane_count(
					current_link_setting->lane_count);
		} else if (!reached_minimum_link_rate
				(current_link_setting->link_rate)) {
			current_link_setting->link_rate =
				reduce_link_rate(
					current_link_setting->link_rate);
		} else {
			return false;
		}
		break;
	}
	case LINK_TRAINING_EQ_FAIL_CR:
	{
		if (!reached_minimum_link_rate
				(current_link_setting->link_rate)) {
			current_link_setting->link_rate =
				reduce_link_rate(
					current_link_setting->link_rate);
		} else {
			return false;
		}
		break;
	}
	default:
		return false;
	}
	return true;
}

<<<<<<< HEAD
static uint32_t bandwidth_in_kbps_from_timing(
	const struct dc_crtc_timing *timing)
{
	uint32_t bits_per_channel = 0;
	uint32_t kbps;

	switch (timing->display_color_depth) {
	case COLOR_DEPTH_666:
		bits_per_channel = 6;
		break;
	case COLOR_DEPTH_888:
		bits_per_channel = 8;
		break;
	case COLOR_DEPTH_101010:
		bits_per_channel = 10;
		break;
	case COLOR_DEPTH_121212:
		bits_per_channel = 12;
		break;
	case COLOR_DEPTH_141414:
		bits_per_channel = 14;
		break;
	case COLOR_DEPTH_161616:
		bits_per_channel = 16;
		break;
	default:
		break;
	}

	ASSERT(bits_per_channel != 0);

	kbps = timing->pix_clk_khz;
	kbps *= bits_per_channel;

	if (timing->flags.Y_ONLY != 1) {
		/*Only YOnly make reduce bandwidth by 1/3 compares to RGB*/
		kbps *= 3;
		if (timing->pixel_encoding == PIXEL_ENCODING_YCBCR420)
			kbps /= 2;
		else if (timing->pixel_encoding == PIXEL_ENCODING_YCBCR422)
			kbps = kbps * 2 / 3;
	}

	return kbps;

}

static uint32_t bandwidth_in_kbps_from_link_settings(
	const struct dc_link_settings *link_setting)
{
	uint32_t link_rate_in_kbps = link_setting->link_rate *
		LINK_RATE_REF_FREQ_IN_KHZ;

	uint32_t lane_count  = link_setting->lane_count;
	uint32_t kbps = link_rate_in_kbps;

	kbps *= lane_count;
	kbps *= 8;   /* 8 bits per byte*/

	return kbps;

}

=======
>>>>>>> 407d19ab
bool dp_validate_mode_timing(
	struct dc_link *link,
	const struct dc_crtc_timing *timing)
{
	uint32_t req_bw;
	uint32_t max_bw;

	const struct dc_link_settings *link_setting;

	/*always DP fail safe mode*/
	if (timing->pix_clk_khz == (uint32_t) 25175 &&
		timing->h_addressable == (uint32_t) 640 &&
		timing->v_addressable == (uint32_t) 480)
		return true;

	link_setting = dc_link_get_link_cap(link);

	/* TODO: DYNAMIC_VALIDATION needs to be implemented */
	/*if (flags.DYNAMIC_VALIDATION == 1 &&
		link->verified_link_cap.lane_count != LANE_COUNT_UNKNOWN)
		link_setting = &link->verified_link_cap;
	*/

	req_bw = dc_bandwidth_in_kbps_from_timing(timing);
	max_bw = dc_link_bandwidth_kbps(link, link_setting);

	if (req_bw <= max_bw) {
		/* remember the biggest mode here, during
		 * initial link training (to get
		 * verified_link_cap), LS sends event about
		 * cannot train at reported cap to upper
		 * layer and upper layer will re-enumerate modes.
		 * this is not necessary if the lower
		 * verified_link_cap is enough to drive
		 * all the modes */

		/* TODO: DYNAMIC_VALIDATION needs to be implemented */
		/* if (flags.DYNAMIC_VALIDATION == 1)
			dpsst->max_req_bw_for_verified_linkcap = dal_max(
				dpsst->max_req_bw_for_verified_linkcap, req_bw); */
		return true;
	} else
		return false;
}

static bool decide_dp_link_settings(struct dc_link *link, struct dc_link_settings *link_setting, uint32_t req_bw)
{
	struct dc_link_settings initial_link_setting = {
		LANE_COUNT_ONE, LINK_RATE_LOW, LINK_SPREAD_DISABLED, false, 0};
	struct dc_link_settings current_link_setting =
			initial_link_setting;
	uint32_t link_bw;

<<<<<<< HEAD
	req_bw = bandwidth_in_kbps_from_timing(&stream->timing);

	link = stream->sink->link;

	/* if preferred is specified through AMDDP, use it, if it's enough
	 * to drive the mode
=======
	/* search for the minimum link setting that:
	 * 1. is supported according to the link training result
	 * 2. could support the b/w requested by the timing
>>>>>>> 407d19ab
	 */
	while (current_link_setting.link_rate <=
			link->verified_link_cap.link_rate) {
		link_bw = dc_link_bandwidth_kbps(
				link,
				&current_link_setting);
		if (req_bw <= link_bw) {
			*link_setting = current_link_setting;
			return true;
		}

		if (current_link_setting.lane_count <
				link->verified_link_cap.lane_count) {
			current_link_setting.lane_count =
					increase_lane_count(
							current_link_setting.lane_count);
		} else {
			current_link_setting.link_rate =
					increase_link_rate(
							current_link_setting.link_rate);
			current_link_setting.lane_count =
					initial_link_setting.lane_count;
		}
	}

<<<<<<< HEAD
	/* EDP use the link cap setting */
	if (stream->sink->sink_signal == SIGNAL_TYPE_EDP) {
=======
	return false;
}

static bool decide_edp_link_settings(struct dc_link *link, struct dc_link_settings *link_setting, uint32_t req_bw)
{
	struct dc_link_settings initial_link_setting;
	struct dc_link_settings current_link_setting;
	uint32_t link_bw;

	if (link->dpcd_caps.dpcd_rev.raw < DPCD_REV_14 ||
			link->dpcd_caps.edp_supported_link_rates_count == 0) {
>>>>>>> 407d19ab
		*link_setting = link->verified_link_cap;
		return true;
	}

	memset(&initial_link_setting, 0, sizeof(initial_link_setting));
	initial_link_setting.lane_count = LANE_COUNT_ONE;
	initial_link_setting.link_rate = link->dpcd_caps.edp_supported_link_rates[0];
	initial_link_setting.link_spread = LINK_SPREAD_DISABLED;
	initial_link_setting.use_link_rate_set = true;
	initial_link_setting.link_rate_set = 0;
	current_link_setting = initial_link_setting;

	/* search for the minimum link setting that:
	 * 1. is supported according to the link training result
	 * 2. could support the b/w requested by the timing
	 */
	while (current_link_setting.link_rate <=
			link->verified_link_cap.link_rate) {
		link_bw = dc_link_bandwidth_kbps(
				link,
				&current_link_setting);
		if (req_bw <= link_bw) {
			*link_setting = current_link_setting;
			return true;
		}

		if (current_link_setting.lane_count <
				link->verified_link_cap.lane_count) {
			current_link_setting.lane_count =
					increase_lane_count(
							current_link_setting.lane_count);
		} else {
			if (current_link_setting.link_rate_set < link->dpcd_caps.edp_supported_link_rates_count) {
				current_link_setting.link_rate_set++;
				current_link_setting.link_rate =
					link->dpcd_caps.edp_supported_link_rates[current_link_setting.link_rate_set];
				current_link_setting.lane_count =
									initial_link_setting.lane_count;
			} else
				break;
		}
	}
	return false;
}

void decide_link_settings(struct dc_stream_state *stream,
	struct dc_link_settings *link_setting)
{
	struct dc_link *link;
	uint32_t req_bw;

	req_bw = dc_bandwidth_in_kbps_from_timing(&stream->timing);

	link = stream->link;

	/* if preferred is specified through AMDDP, use it, if it's enough
	 * to drive the mode
	 */
	if (link->preferred_link_setting.lane_count !=
			LANE_COUNT_UNKNOWN &&
			link->preferred_link_setting.link_rate !=
					LINK_RATE_UNKNOWN) {
		*link_setting =  link->preferred_link_setting;
		return;
	}

	/* MST doesn't perform link training for now
	 * TODO: add MST specific link training routine
	 */
	if (stream->signal == SIGNAL_TYPE_DISPLAY_PORT_MST) {
		*link_setting = link->verified_link_cap;
		return;
	}

	if (link->connector_signal == SIGNAL_TYPE_EDP) {
		if (decide_edp_link_settings(link, link_setting, req_bw))
			return;
	} else if (decide_dp_link_settings(link, link_setting, req_bw))
		return;

	BREAK_TO_DEBUGGER();
	ASSERT(link->verified_link_cap.lane_count != LANE_COUNT_UNKNOWN);

	*link_setting = link->verified_link_cap;
}

/*************************Short Pulse IRQ***************************/

static bool hpd_rx_irq_check_link_loss_status(
	struct dc_link *link,
	union hpd_irq_data *hpd_irq_dpcd_data)
{
	uint8_t irq_reg_rx_power_state = 0;
	enum dc_status dpcd_result = DC_ERROR_UNEXPECTED;
	union lane_status lane_status;
	uint32_t lane;
	bool sink_status_changed;
	bool return_code;

	sink_status_changed = false;
	return_code = false;

	if (link->cur_link_settings.lane_count == 0)
		return return_code;

	/*1. Check that Link Status changed, before re-training.*/

	/*parse lane status*/
	for (lane = 0; lane < link->cur_link_settings.lane_count; lane++) {
		/* check status of lanes 0,1
		 * changed DpcdAddress_Lane01Status (0x202)
		 */
		lane_status.raw = get_nibble_at_index(
			&hpd_irq_dpcd_data->bytes.lane01_status.raw,
			lane);

		if (!lane_status.bits.CHANNEL_EQ_DONE_0 ||
			!lane_status.bits.CR_DONE_0 ||
			!lane_status.bits.SYMBOL_LOCKED_0) {
			/* if one of the channel equalization, clock
			 * recovery or symbol lock is dropped
			 * consider it as (link has been
			 * dropped) dp sink status has changed
			 */
			sink_status_changed = true;
			break;
		}
	}

	/* Check interlane align.*/
	if (sink_status_changed ||
		!hpd_irq_dpcd_data->bytes.lane_status_updated.bits.INTERLANE_ALIGN_DONE) {

		DC_LOG_HW_HPD_IRQ("%s: Link Status changed.\n", __func__);

		return_code = true;

		/*2. Check that we can handle interrupt: Not in FS DOS,
		 *  Not in "Display Timeout" state, Link is trained.
		 */
		dpcd_result = core_link_read_dpcd(link,
			DP_SET_POWER,
			&irq_reg_rx_power_state,
			sizeof(irq_reg_rx_power_state));

		if (dpcd_result != DC_OK) {
			DC_LOG_HW_HPD_IRQ("%s: DPCD read failed to obtain power state.\n",
				__func__);
		} else {
			if (irq_reg_rx_power_state != DP_SET_POWER_D0)
				return_code = false;
		}
	}

	return return_code;
}

static enum dc_status read_hpd_rx_irq_data(
	struct dc_link *link,
	union hpd_irq_data *irq_data)
{
	static enum dc_status retval;

	/* The HW reads 16 bytes from 200h on HPD,
	 * but if we get an AUX_DEFER, the HW cannot retry
	 * and this causes the CTS tests 4.3.2.1 - 3.2.4 to
	 * fail, so we now explicitly read 6 bytes which is
	 * the req from the above mentioned test cases.
	 *
	 * For DP 1.4 we need to read those from 2002h range.
	 */
	if (link->dpcd_caps.dpcd_rev.raw < DPCD_REV_14)
		retval = core_link_read_dpcd(
			link,
			DP_SINK_COUNT,
			irq_data->raw,
			sizeof(union hpd_irq_data));
	else {
		/* Read 14 bytes in a single read and then copy only the required fields.
		 * This is more efficient than doing it in two separate AUX reads. */

		uint8_t tmp[DP_SINK_STATUS_ESI - DP_SINK_COUNT_ESI + 1];

		retval = core_link_read_dpcd(
			link,
			DP_SINK_COUNT_ESI,
			tmp,
			sizeof(tmp));

		if (retval != DC_OK)
			return retval;

		irq_data->bytes.sink_cnt.raw = tmp[DP_SINK_COUNT_ESI - DP_SINK_COUNT_ESI];
		irq_data->bytes.device_service_irq.raw = tmp[DP_DEVICE_SERVICE_IRQ_VECTOR_ESI0 - DP_SINK_COUNT_ESI];
		irq_data->bytes.lane01_status.raw = tmp[DP_LANE0_1_STATUS_ESI - DP_SINK_COUNT_ESI];
		irq_data->bytes.lane23_status.raw = tmp[DP_LANE2_3_STATUS_ESI - DP_SINK_COUNT_ESI];
		irq_data->bytes.lane_status_updated.raw = tmp[DP_LANE_ALIGN_STATUS_UPDATED_ESI - DP_SINK_COUNT_ESI];
		irq_data->bytes.sink_status.raw = tmp[DP_SINK_STATUS_ESI - DP_SINK_COUNT_ESI];
	}

	return retval;
}

static bool allow_hpd_rx_irq(const struct dc_link *link)
{
	/*
	 * Don't handle RX IRQ unless one of following is met:
	 * 1) The link is established (cur_link_settings != unknown)
	 * 2) We kicked off MST detection
	 * 3) We know we're dealing with an active dongle
	 */

	if ((link->cur_link_settings.lane_count != LANE_COUNT_UNKNOWN) ||
		(link->type == dc_connection_mst_branch) ||
		is_dp_active_dongle(link))
		return true;

	return false;
}

static bool handle_hpd_irq_psr_sink(const struct dc_link *link)
{
	union dpcd_psr_configuration psr_configuration;

	if (!link->psr_enabled)
		return false;

	dm_helpers_dp_read_dpcd(
		link->ctx,
		link,
		368,/*DpcdAddress_PSR_Enable_Cfg*/
		&psr_configuration.raw,
		sizeof(psr_configuration.raw));


	if (psr_configuration.bits.ENABLE) {
		unsigned char dpcdbuf[3] = {0};
		union psr_error_status psr_error_status;
		union psr_sink_psr_status psr_sink_psr_status;

		dm_helpers_dp_read_dpcd(
			link->ctx,
			link,
			0x2006, /*DpcdAddress_PSR_Error_Status*/
			(unsigned char *) dpcdbuf,
			sizeof(dpcdbuf));

		/*DPCD 2006h   ERROR STATUS*/
		psr_error_status.raw = dpcdbuf[0];
		/*DPCD 2008h   SINK PANEL SELF REFRESH STATUS*/
		psr_sink_psr_status.raw = dpcdbuf[2];

		if (psr_error_status.bits.LINK_CRC_ERROR ||
				psr_error_status.bits.RFB_STORAGE_ERROR) {
			/* Acknowledge and clear error bits */
			dm_helpers_dp_write_dpcd(
				link->ctx,
				link,
				8198,/*DpcdAddress_PSR_Error_Status*/
				&psr_error_status.raw,
				sizeof(psr_error_status.raw));

			/* PSR error, disable and re-enable PSR */
			dc_link_set_psr_enable(link, false, true);
			dc_link_set_psr_enable(link, true, true);

			return true;
		} else if (psr_sink_psr_status.bits.SINK_SELF_REFRESH_STATUS ==
				PSR_SINK_STATE_ACTIVE_DISPLAY_FROM_SINK_RFB){
			/* No error is detect, PSR is active.
			 * We should return with IRQ_HPD handled without
			 * checking for loss of sync since PSR would have
			 * powered down main link.
			 */
			return true;
		}
	}
	return false;
}

static void dp_test_send_link_training(struct dc_link *link)
{
	struct dc_link_settings link_settings = {0};

	core_link_read_dpcd(
			link,
			DP_TEST_LANE_COUNT,
			(unsigned char *)(&link_settings.lane_count),
			1);
	core_link_read_dpcd(
			link,
			DP_TEST_LINK_RATE,
			(unsigned char *)(&link_settings.link_rate),
			1);

	/* Set preferred link settings */
	link->verified_link_cap.lane_count = link_settings.lane_count;
	link->verified_link_cap.link_rate = link_settings.link_rate;

	dp_retrain_link_dp_test(link, &link_settings, false);
}

/* TODO Raven hbr2 compliance eye output is unstable
 * (toggling on and off) with debugger break
 * This caueses intermittent PHY automation failure
 * Need to look into the root cause */
static void dp_test_send_phy_test_pattern(struct dc_link *link)
{
	union phy_test_pattern dpcd_test_pattern;
	union lane_adjust dpcd_lane_adjustment[2];
	unsigned char dpcd_post_cursor_2_adjustment = 0;
	unsigned char test_80_bit_pattern[
			(DP_TEST_80BIT_CUSTOM_PATTERN_79_72 -
			DP_TEST_80BIT_CUSTOM_PATTERN_7_0)+1] = {0};
	enum dp_test_pattern test_pattern;
	struct dc_link_training_settings link_settings;
	union lane_adjust dpcd_lane_adjust;
	unsigned int lane;
	struct link_training_settings link_training_settings;
	int i = 0;

	dpcd_test_pattern.raw = 0;
	memset(dpcd_lane_adjustment, 0, sizeof(dpcd_lane_adjustment));
	memset(&link_settings, 0, sizeof(link_settings));

	/* get phy test pattern and pattern parameters from DP receiver */
	core_link_read_dpcd(
			link,
			DP_TEST_PHY_PATTERN,
			&dpcd_test_pattern.raw,
			sizeof(dpcd_test_pattern));
	core_link_read_dpcd(
			link,
			DP_ADJUST_REQUEST_LANE0_1,
			&dpcd_lane_adjustment[0].raw,
			sizeof(dpcd_lane_adjustment));

	/*get post cursor 2 parameters
	 * For DP 1.1a or eariler, this DPCD register's value is 0
	 * For DP 1.2 or later:
	 * Bits 1:0 = POST_CURSOR2_LANE0; Bits 3:2 = POST_CURSOR2_LANE1
	 * Bits 5:4 = POST_CURSOR2_LANE2; Bits 7:6 = POST_CURSOR2_LANE3
	 */
	core_link_read_dpcd(
			link,
			DP_ADJUST_REQUEST_POST_CURSOR2,
			&dpcd_post_cursor_2_adjustment,
			sizeof(dpcd_post_cursor_2_adjustment));

	/* translate request */
	switch (dpcd_test_pattern.bits.PATTERN) {
	case PHY_TEST_PATTERN_D10_2:
		test_pattern = DP_TEST_PATTERN_D102;
		break;
	case PHY_TEST_PATTERN_SYMBOL_ERROR:
		test_pattern = DP_TEST_PATTERN_SYMBOL_ERROR;
		break;
	case PHY_TEST_PATTERN_PRBS7:
		test_pattern = DP_TEST_PATTERN_PRBS7;
		break;
	case PHY_TEST_PATTERN_80BIT_CUSTOM:
		test_pattern = DP_TEST_PATTERN_80BIT_CUSTOM;
		break;
	case PHY_TEST_PATTERN_CP2520_1:
		/* CP2520 pattern is unstable, temporarily use TPS4 instead */
		test_pattern = (link->dc->caps.force_dp_tps4_for_cp2520 == 1) ?
				DP_TEST_PATTERN_TRAINING_PATTERN4 :
				DP_TEST_PATTERN_HBR2_COMPLIANCE_EYE;
		break;
	case PHY_TEST_PATTERN_CP2520_2:
		/* CP2520 pattern is unstable, temporarily use TPS4 instead */
		test_pattern = (link->dc->caps.force_dp_tps4_for_cp2520 == 1) ?
				DP_TEST_PATTERN_TRAINING_PATTERN4 :
				DP_TEST_PATTERN_HBR2_COMPLIANCE_EYE;
		break;
	case PHY_TEST_PATTERN_CP2520_3:
		test_pattern = DP_TEST_PATTERN_TRAINING_PATTERN4;
		break;
	default:
		test_pattern = DP_TEST_PATTERN_VIDEO_MODE;
	break;
	}

	if (test_pattern == DP_TEST_PATTERN_80BIT_CUSTOM)
		core_link_read_dpcd(
				link,
				DP_TEST_80BIT_CUSTOM_PATTERN_7_0,
				test_80_bit_pattern,
				sizeof(test_80_bit_pattern));

	/* prepare link training settings */
	link_settings.link = link->cur_link_settings;

	for (lane = 0; lane <
		(unsigned int)(link->cur_link_settings.lane_count);
		lane++) {
		dpcd_lane_adjust.raw =
			get_nibble_at_index(&dpcd_lane_adjustment[0].raw, lane);
		link_settings.lane_settings[lane].VOLTAGE_SWING =
			(enum dc_voltage_swing)
			(dpcd_lane_adjust.bits.VOLTAGE_SWING_LANE);
		link_settings.lane_settings[lane].PRE_EMPHASIS =
			(enum dc_pre_emphasis)
			(dpcd_lane_adjust.bits.PRE_EMPHASIS_LANE);
		link_settings.lane_settings[lane].POST_CURSOR2 =
			(enum dc_post_cursor2)
			((dpcd_post_cursor_2_adjustment >> (lane * 2)) & 0x03);
	}

	for (i = 0; i < 4; i++)
		link_training_settings.lane_settings[i] =
				link_settings.lane_settings[i];
	link_training_settings.link_settings = link_settings.link;
	link_training_settings.allow_invalid_msa_timing_param = false;
	/*Usage: Measure DP physical lane signal
	 * by DP SI test equipment automatically.
	 * PHY test pattern request is generated by equipment via HPD interrupt.
	 * HPD needs to be active all the time. HPD should be active
	 * all the time. Do not touch it.
	 * forward request to DS
	 */
	dc_link_dp_set_test_pattern(
		link,
		test_pattern,
		&link_training_settings,
		test_80_bit_pattern,
		(DP_TEST_80BIT_CUSTOM_PATTERN_79_72 -
		DP_TEST_80BIT_CUSTOM_PATTERN_7_0)+1);
}

static void dp_test_send_link_test_pattern(struct dc_link *link)
{
	union link_test_pattern dpcd_test_pattern;
	union test_misc dpcd_test_params;
	enum dp_test_pattern test_pattern;

	memset(&dpcd_test_pattern, 0, sizeof(dpcd_test_pattern));
	memset(&dpcd_test_params, 0, sizeof(dpcd_test_params));

	/* get link test pattern and pattern parameters */
	core_link_read_dpcd(
			link,
			DP_TEST_PATTERN,
			&dpcd_test_pattern.raw,
			sizeof(dpcd_test_pattern));
	core_link_read_dpcd(
			link,
			DP_TEST_MISC0,
			&dpcd_test_params.raw,
			sizeof(dpcd_test_params));

	switch (dpcd_test_pattern.bits.PATTERN) {
	case LINK_TEST_PATTERN_COLOR_RAMP:
		test_pattern = DP_TEST_PATTERN_COLOR_RAMP;
	break;
	case LINK_TEST_PATTERN_VERTICAL_BARS:
		test_pattern = DP_TEST_PATTERN_VERTICAL_BARS;
	break; /* black and white */
	case LINK_TEST_PATTERN_COLOR_SQUARES:
		test_pattern = (dpcd_test_params.bits.DYN_RANGE ==
				TEST_DYN_RANGE_VESA ?
				DP_TEST_PATTERN_COLOR_SQUARES :
				DP_TEST_PATTERN_COLOR_SQUARES_CEA);
	break;
	default:
		test_pattern = DP_TEST_PATTERN_VIDEO_MODE;
	break;
	}

	dc_link_dp_set_test_pattern(
			link,
			test_pattern,
			NULL,
			NULL,
			0);
}

static void handle_automated_test(struct dc_link *link)
{
	union test_request test_request;
	union test_response test_response;

	memset(&test_request, 0, sizeof(test_request));
	memset(&test_response, 0, sizeof(test_response));

	core_link_read_dpcd(
		link,
		DP_TEST_REQUEST,
		&test_request.raw,
		sizeof(union test_request));
	if (test_request.bits.LINK_TRAINING) {
		/* ACK first to let DP RX test box monitor LT sequence */
		test_response.bits.ACK = 1;
		core_link_write_dpcd(
			link,
			DP_TEST_RESPONSE,
			&test_response.raw,
			sizeof(test_response));
		dp_test_send_link_training(link);
		/* no acknowledge request is needed again */
		test_response.bits.ACK = 0;
	}
	if (test_request.bits.LINK_TEST_PATTRN) {
		dp_test_send_link_test_pattern(link);
		test_response.bits.ACK = 1;
	}
	if (test_request.bits.PHY_TEST_PATTERN) {
		dp_test_send_phy_test_pattern(link);
		test_response.bits.ACK = 1;
	}
	if (!test_request.raw)
		/* no requests, revert all test signals
		 * TODO: revert all test signals
		 */
		test_response.bits.ACK = 1;
	/* send request acknowledgment */
	if (test_response.bits.ACK)
		core_link_write_dpcd(
			link,
			DP_TEST_RESPONSE,
			&test_response.raw,
			sizeof(test_response));
}

bool dc_link_handle_hpd_rx_irq(struct dc_link *link, union hpd_irq_data *out_hpd_irq_dpcd_data, bool *out_link_loss)
{
	union hpd_irq_data hpd_irq_dpcd_data = { { { {0} } } };
	union device_service_irq device_service_clear = { { 0 } };
	enum dc_status result;

	bool status = false;

	if (out_link_loss)
		*out_link_loss = false;
	/* For use cases related to down stream connection status change,
	 * PSR and device auto test, refer to function handle_sst_hpd_irq
	 * in DAL2.1*/

	DC_LOG_HW_HPD_IRQ("%s: Got short pulse HPD on link %d\n",
		__func__, link->link_index);


	 /* All the "handle_hpd_irq_xxx()" methods
		 * should be called only after
		 * dal_dpsst_ls_read_hpd_irq_data
		 * Order of calls is important too
		 */
	result = read_hpd_rx_irq_data(link, &hpd_irq_dpcd_data);
	if (out_hpd_irq_dpcd_data)
		*out_hpd_irq_dpcd_data = hpd_irq_dpcd_data;

	if (result != DC_OK) {
		DC_LOG_HW_HPD_IRQ("%s: DPCD read failed to obtain irq data\n",
			__func__);
		return false;
	}

	if (hpd_irq_dpcd_data.bytes.device_service_irq.bits.AUTOMATED_TEST) {
		device_service_clear.bits.AUTOMATED_TEST = 1;
		core_link_write_dpcd(
			link,
			DP_DEVICE_SERVICE_IRQ_VECTOR,
			&device_service_clear.raw,
			sizeof(device_service_clear.raw));
		device_service_clear.raw = 0;
		handle_automated_test(link);
		return false;
	}

	if (!allow_hpd_rx_irq(link)) {
		DC_LOG_HW_HPD_IRQ("%s: skipping HPD handling on %d\n",
			__func__, link->link_index);
		return false;
	}

	if (handle_hpd_irq_psr_sink(link))
		/* PSR-related error was detected and handled */
		return true;

	/* If PSR-related error handled, Main link may be off,
	 * so do not handle as a normal sink status change interrupt.
	 */

	if (hpd_irq_dpcd_data.bytes.device_service_irq.bits.UP_REQ_MSG_RDY)
		return true;

	/* check if we have MST msg and return since we poll for it */
	if (hpd_irq_dpcd_data.bytes.device_service_irq.bits.DOWN_REP_MSG_RDY)
		return false;

	/* For now we only handle 'Downstream port status' case.
	 * If we got sink count changed it means
	 * Downstream port status changed,
	 * then DM should call DC to do the detection. */
	if (hpd_rx_irq_check_link_loss_status(
		link,
		&hpd_irq_dpcd_data)) {
		/* Connectivity log: link loss */
		CONN_DATA_LINK_LOSS(link,
					hpd_irq_dpcd_data.raw,
					sizeof(hpd_irq_dpcd_data),
					"Status: ");

		perform_link_training_with_retries(link,
			&link->cur_link_settings,
			true, LINK_TRAINING_ATTEMPTS);

		status = false;
		if (out_link_loss)
			*out_link_loss = true;
	}

	if (link->type == dc_connection_active_dongle &&
		hpd_irq_dpcd_data.bytes.sink_cnt.bits.SINK_COUNT
			!= link->dpcd_sink_count)
		status = true;

	/* reasons for HPD RX:
	 * 1. Link Loss - ie Re-train the Link
	 * 2. MST sideband message
	 * 3. Automated Test - ie. Internal Commit
	 * 4. CP (copy protection) - (not interesting for DM???)
	 * 5. DRR
	 * 6. Downstream Port status changed
	 * -ie. Detect - this the only one
	 * which is interesting for DM because
	 * it must call dc_link_detect.
	 */
	return status;
}

/*query dpcd for version and mst cap addresses*/
bool is_mst_supported(struct dc_link *link)
{
	bool mst          = false;
	enum dc_status st = DC_OK;
	union dpcd_rev rev;
	union mstm_cap cap;

	rev.raw  = 0;
	cap.raw  = 0;

	st = core_link_read_dpcd(link, DP_DPCD_REV, &rev.raw,
			sizeof(rev));

	if (st == DC_OK && rev.raw >= DPCD_REV_12) {

		st = core_link_read_dpcd(link, DP_MSTM_CAP,
				&cap.raw, sizeof(cap));
		if (st == DC_OK && cap.bits.MST_CAP == 1)
			mst = true;
	}
	return mst;

}

bool is_dp_active_dongle(const struct dc_link *link)
{
	return link->dpcd_caps.is_branch_dev;
}

static int translate_dpcd_max_bpc(enum dpcd_downstream_port_max_bpc bpc)
{
	switch (bpc) {
	case DOWN_STREAM_MAX_8BPC:
		return 8;
	case DOWN_STREAM_MAX_10BPC:
		return 10;
	case DOWN_STREAM_MAX_12BPC:
		return 12;
	case DOWN_STREAM_MAX_16BPC:
		return 16;
	default:
		break;
	}

	return -1;
}

static void read_dp_device_vendor_id(struct dc_link *link)
{
	struct dp_device_vendor_id dp_id;

	/* read IEEE branch device id */
	core_link_read_dpcd(
		link,
		DP_BRANCH_OUI,
		(uint8_t *)&dp_id,
		sizeof(dp_id));

	link->dpcd_caps.branch_dev_id =
		(dp_id.ieee_oui[0] << 16) +
		(dp_id.ieee_oui[1] << 8) +
		dp_id.ieee_oui[2];

	memmove(
		link->dpcd_caps.branch_dev_name,
		dp_id.ieee_device_id,
		sizeof(dp_id.ieee_device_id));
}



static void get_active_converter_info(
	uint8_t data, struct dc_link *link)
{
	union dp_downstream_port_present ds_port = { .byte = data };

	/* decode converter info*/
	if (!ds_port.fields.PORT_PRESENT) {
		link->dpcd_caps.dongle_type = DISPLAY_DONGLE_NONE;
		ddc_service_set_dongle_type(link->ddc,
				link->dpcd_caps.dongle_type);
		return;
	}

	/* DPCD 0x5 bit 0 = 1, it indicate it's branch device */
	link->dpcd_caps.is_branch_dev = ds_port.fields.PORT_PRESENT;

	switch (ds_port.fields.PORT_TYPE) {
	case DOWNSTREAM_VGA:
		link->dpcd_caps.dongle_type = DISPLAY_DONGLE_DP_VGA_CONVERTER;
		break;
	case DOWNSTREAM_DVI_HDMI:
		/* At this point we don't know is it DVI or HDMI,
		 * assume DVI.*/
		link->dpcd_caps.dongle_type = DISPLAY_DONGLE_DP_DVI_CONVERTER;
		break;
	default:
		link->dpcd_caps.dongle_type = DISPLAY_DONGLE_NONE;
		break;
	}

	if (link->dpcd_caps.dpcd_rev.raw >= DPCD_REV_11) {
		uint8_t det_caps[4];
		union dwnstream_port_caps_byte0 *port_caps =
			(union dwnstream_port_caps_byte0 *)det_caps;
		core_link_read_dpcd(link, DP_DOWNSTREAM_PORT_0,
				det_caps, sizeof(det_caps));

		switch (port_caps->bits.DWN_STRM_PORTX_TYPE) {
		case DOWN_STREAM_DETAILED_VGA:
			link->dpcd_caps.dongle_type =
				DISPLAY_DONGLE_DP_VGA_CONVERTER;
			break;
		case DOWN_STREAM_DETAILED_DVI:
			link->dpcd_caps.dongle_type =
				DISPLAY_DONGLE_DP_DVI_CONVERTER;
			break;
		case DOWN_STREAM_DETAILED_HDMI:
			link->dpcd_caps.dongle_type =
				DISPLAY_DONGLE_DP_HDMI_CONVERTER;

			link->dpcd_caps.dongle_caps.dongle_type = link->dpcd_caps.dongle_type;
			if (ds_port.fields.DETAILED_CAPS) {

				union dwnstream_port_caps_byte3_hdmi
					hdmi_caps = {.raw = det_caps[3] };
				union dwnstream_port_caps_byte2
					hdmi_color_caps = {.raw = det_caps[2] };
				link->dpcd_caps.dongle_caps.dp_hdmi_max_pixel_clk_in_khz =
					det_caps[1] * 2500;

				link->dpcd_caps.dongle_caps.is_dp_hdmi_s3d_converter =
					hdmi_caps.bits.FRAME_SEQ_TO_FRAME_PACK;
				link->dpcd_caps.dongle_caps.is_dp_hdmi_ycbcr422_pass_through =
					hdmi_caps.bits.YCrCr422_PASS_THROUGH;
				link->dpcd_caps.dongle_caps.is_dp_hdmi_ycbcr420_pass_through =
					hdmi_caps.bits.YCrCr420_PASS_THROUGH;
				link->dpcd_caps.dongle_caps.is_dp_hdmi_ycbcr422_converter =
					hdmi_caps.bits.YCrCr422_CONVERSION;
				link->dpcd_caps.dongle_caps.is_dp_hdmi_ycbcr420_converter =
					hdmi_caps.bits.YCrCr420_CONVERSION;

				link->dpcd_caps.dongle_caps.dp_hdmi_max_bpc =
					translate_dpcd_max_bpc(
						hdmi_color_caps.bits.MAX_BITS_PER_COLOR_COMPONENT);

				if (link->dpcd_caps.dongle_caps.dp_hdmi_max_pixel_clk_in_khz != 0)
					link->dpcd_caps.dongle_caps.extendedCapValid = true;
			}

			break;
		}
	}

	ddc_service_set_dongle_type(link->ddc, link->dpcd_caps.dongle_type);

	{
		struct dp_sink_hw_fw_revision dp_hw_fw_revision;

		core_link_read_dpcd(
			link,
			DP_BRANCH_REVISION_START,
			(uint8_t *)&dp_hw_fw_revision,
			sizeof(dp_hw_fw_revision));

		link->dpcd_caps.branch_hw_revision =
			dp_hw_fw_revision.ieee_hw_rev;

		memmove(
			link->dpcd_caps.branch_fw_revision,
			dp_hw_fw_revision.ieee_fw_rev,
			sizeof(dp_hw_fw_revision.ieee_fw_rev));
	}
}

static void dp_wa_power_up_0010FA(struct dc_link *link, uint8_t *dpcd_data,
		int length)
{
	int retry = 0;
	union dp_downstream_port_present ds_port = { 0 };

	if (!link->dpcd_caps.dpcd_rev.raw) {
		do {
			dp_receiver_power_ctrl(link, true);
			core_link_read_dpcd(link, DP_DPCD_REV,
							dpcd_data, length);
			link->dpcd_caps.dpcd_rev.raw = dpcd_data[
				DP_DPCD_REV -
				DP_DPCD_REV];
		} while (retry++ < 4 && !link->dpcd_caps.dpcd_rev.raw);
	}

	ds_port.byte = dpcd_data[DP_DOWNSTREAMPORT_PRESENT -
				 DP_DPCD_REV];

	if (link->dpcd_caps.dongle_type == DISPLAY_DONGLE_DP_VGA_CONVERTER) {
		switch (link->dpcd_caps.branch_dev_id) {
		/* Some active dongles (DP-VGA, DP-DLDVI converters) power down
		 * all internal circuits including AUX communication preventing
		 * reading DPCD table and EDID (spec violation).
		 * Encoder will skip DP RX power down on disable_output to
		 * keep receiver powered all the time.*/
		case DP_BRANCH_DEVICE_ID_1:
		case DP_BRANCH_DEVICE_ID_4:
			link->wa_flags.dp_keep_receiver_powered = true;
			break;

		/* TODO: May need work around for other dongles. */
		default:
			link->wa_flags.dp_keep_receiver_powered = false;
			break;
		}
	} else
		link->wa_flags.dp_keep_receiver_powered = false;
}

static bool retrieve_link_cap(struct dc_link *link)
{
	uint8_t dpcd_data[DP_ADAPTER_CAP - DP_DPCD_REV + 1];

	/*Only need to read 1 byte starting from DP_DPRX_FEATURE_ENUMERATION_LIST.
	 */
	uint8_t dpcd_dprx_data = '\0';

	struct dp_device_vendor_id sink_id;
	union down_stream_port_count down_strm_port_count;
	union edp_configuration_cap edp_config_cap;
	union dp_downstream_port_present ds_port = { 0 };
	enum dc_status status = DC_ERROR_UNEXPECTED;
	uint32_t read_dpcd_retry_cnt = 3;
	int i;
	struct dp_sink_hw_fw_revision dp_hw_fw_revision;

	memset(dpcd_data, '\0', sizeof(dpcd_data));
	memset(&down_strm_port_count,
		'\0', sizeof(union down_stream_port_count));
	memset(&edp_config_cap, '\0',
		sizeof(union edp_configuration_cap));

	for (i = 0; i < read_dpcd_retry_cnt; i++) {
		status = core_link_read_dpcd(
				link,
				DP_DPCD_REV,
				dpcd_data,
				sizeof(dpcd_data));
		if (status == DC_OK)
			break;
	}

	if (status != DC_OK) {
		dm_error("%s: Read dpcd data failed.\n", __func__);
		return false;
	}

	{
		union training_aux_rd_interval aux_rd_interval;

		aux_rd_interval.raw =
			dpcd_data[DP_TRAINING_AUX_RD_INTERVAL];

<<<<<<< HEAD
		if (aux_rd_interval.bits.EXT_RECIEVER_CAP_FIELD_PRESENT == 1) {
			core_link_read_dpcd(
=======
		link->dpcd_caps.ext_receiver_cap_field_present =
				aux_rd_interval.bits.EXT_RECEIVER_CAP_FIELD_PRESENT == 1 ? true:false;

		if (aux_rd_interval.bits.EXT_RECEIVER_CAP_FIELD_PRESENT == 1) {
			uint8_t ext_cap_data[16];

			memset(ext_cap_data, '\0', sizeof(ext_cap_data));
			for (i = 0; i < read_dpcd_retry_cnt; i++) {
				status = core_link_read_dpcd(
>>>>>>> 407d19ab
				link,
				DP_DP13_DPCD_REV,
				dpcd_data,
				sizeof(dpcd_data));
		}
	}

	link->dpcd_caps.dpcd_rev.raw =
			dpcd_data[DP_DPCD_REV - DP_DPCD_REV];

	if (link->dpcd_caps.dpcd_rev.raw >= 0x14) {
		for (i = 0; i < read_dpcd_retry_cnt; i++) {
			status = core_link_read_dpcd(
					link,
					DP_DPRX_FEATURE_ENUMERATION_LIST,
					&dpcd_dprx_data,
					sizeof(dpcd_dprx_data));
			if (status == DC_OK)
				break;
		}

		link->dpcd_caps.dprx_feature.raw = dpcd_dprx_data;

		if (status != DC_OK)
			dm_error("%s: Read DPRX caps data failed.\n", __func__);
	}

	else {
		link->dpcd_caps.dprx_feature.raw = 0;
	}


	/* Error condition checking...
	 * It is impossible for Sink to report Max Lane Count = 0.
	 * It is possible for Sink to report Max Link Rate = 0, if it is
	 * an eDP device that is reporting specialized link rates in the
	 * SUPPORTED_LINK_RATE table.
	 */
	if (dpcd_data[DP_MAX_LANE_COUNT - DP_DPCD_REV] == 0)
		return false;

	ds_port.byte = dpcd_data[DP_DOWNSTREAMPORT_PRESENT -
				 DP_DPCD_REV];

	read_dp_device_vendor_id(link);

	get_active_converter_info(ds_port.byte, link);

	dp_wa_power_up_0010FA(link, dpcd_data, sizeof(dpcd_data));

	link->dpcd_caps.allow_invalid_MSA_timing_param =
		down_strm_port_count.bits.IGNORE_MSA_TIMING_PARAM;

	link->dpcd_caps.max_ln_count.raw = dpcd_data[
		DP_MAX_LANE_COUNT - DP_DPCD_REV];

	link->dpcd_caps.max_down_spread.raw = dpcd_data[
		DP_MAX_DOWNSPREAD - DP_DPCD_REV];

	link->reported_link_cap.lane_count =
		link->dpcd_caps.max_ln_count.bits.MAX_LANE_COUNT;
	link->reported_link_cap.link_rate = dpcd_data[
		DP_MAX_LINK_RATE - DP_DPCD_REV];
	link->reported_link_cap.link_spread =
		link->dpcd_caps.max_down_spread.bits.MAX_DOWN_SPREAD ?
		LINK_SPREAD_05_DOWNSPREAD_30KHZ : LINK_SPREAD_DISABLED;

	edp_config_cap.raw = dpcd_data[
		DP_EDP_CONFIGURATION_CAP - DP_DPCD_REV];
	link->dpcd_caps.panel_mode_edp =
		edp_config_cap.bits.ALT_SCRAMBLER_RESET;
	link->dpcd_caps.dpcd_display_control_capable =
		edp_config_cap.bits.DPCD_DISPLAY_CONTROL_CAPABLE;

	link->test_pattern_enabled = false;
	link->compliance_test_state.raw = 0;

	/* read sink count */
	core_link_read_dpcd(link,
			DP_SINK_COUNT,
			&link->dpcd_caps.sink_count.raw,
			sizeof(link->dpcd_caps.sink_count.raw));

	/* read sink ieee oui */
	core_link_read_dpcd(link,
			DP_SINK_OUI,
			(uint8_t *)(&sink_id),
			sizeof(sink_id));

	link->dpcd_caps.sink_dev_id =
			(sink_id.ieee_oui[0] << 16) +
			(sink_id.ieee_oui[1] << 8) +
			(sink_id.ieee_oui[2]);

	memmove(
		link->dpcd_caps.sink_dev_id_str,
		sink_id.ieee_device_id,
		sizeof(sink_id.ieee_device_id));

	core_link_read_dpcd(
		link,
		DP_SINK_HW_REVISION_START,
		(uint8_t *)&dp_hw_fw_revision,
		sizeof(dp_hw_fw_revision));

	link->dpcd_caps.sink_hw_revision =
		dp_hw_fw_revision.ieee_hw_rev;

	memmove(
		link->dpcd_caps.sink_fw_revision,
		dp_hw_fw_revision.ieee_fw_rev,
		sizeof(dp_hw_fw_revision.ieee_fw_rev));

	/* Connectivity log: detection */
	CONN_DATA_DETECT(link, dpcd_data, sizeof(dpcd_data), "Rx Caps: ");

	return true;
}

bool detect_dp_sink_caps(struct dc_link *link)
{
	return retrieve_link_cap(link);

	/* dc init_hw has power encoder using default
	 * signal for connector. For native DP, no
	 * need to power up encoder again. If not native
	 * DP, hw_init may need check signal or power up
	 * encoder here.
	 */
	/* TODO save sink caps in link->sink */
}

void detect_edp_sink_caps(struct dc_link *link)
{
<<<<<<< HEAD
=======
	uint8_t supported_link_rates[16];
	uint32_t entry;
	uint32_t link_rate_in_khz;
	enum dc_link_rate link_rate = LINK_RATE_UNKNOWN;

>>>>>>> 407d19ab
	retrieve_link_cap(link);
	link->dpcd_caps.edp_supported_link_rates_count = 0;
	memset(supported_link_rates, 0, sizeof(supported_link_rates));

<<<<<<< HEAD
	if (link->reported_link_cap.link_rate == LINK_RATE_UNKNOWN)
		link->reported_link_cap.link_rate = LINK_RATE_HIGH2;

=======
	if (link->dpcd_caps.dpcd_rev.raw >= DPCD_REV_14 &&
			(link->dc->config.optimize_edp_link_rate ||
			link->reported_link_cap.link_rate == LINK_RATE_UNKNOWN)) {
		// Read DPCD 00010h - 0001Fh 16 bytes at one shot
		core_link_read_dpcd(link, DP_SUPPORTED_LINK_RATES,
							supported_link_rates, sizeof(supported_link_rates));

		for (entry = 0; entry < 16; entry += 2) {
			// DPCD register reports per-lane link rate = 16-bit link rate capability
			// value X 200 kHz. Need multiplier to find link rate in kHz.
			link_rate_in_khz = (supported_link_rates[entry+1] * 0x100 +
										supported_link_rates[entry]) * 200;

			if (link_rate_in_khz != 0) {
				link_rate = linkRateInKHzToLinkRateMultiplier(link_rate_in_khz);
				link->dpcd_caps.edp_supported_link_rates[link->dpcd_caps.edp_supported_link_rates_count] = link_rate;
				link->dpcd_caps.edp_supported_link_rates_count++;

				if (link->reported_link_cap.link_rate < link_rate)
					link->reported_link_cap.link_rate = link_rate;
			}
		}
	}
>>>>>>> 407d19ab
	link->verified_link_cap = link->reported_link_cap;
}

void dc_link_dp_enable_hpd(const struct dc_link *link)
{
	struct link_encoder *encoder = link->link_enc;

	if (encoder != NULL && encoder->funcs->enable_hpd != NULL)
		encoder->funcs->enable_hpd(encoder);
}

void dc_link_dp_disable_hpd(const struct dc_link *link)
{
	struct link_encoder *encoder = link->link_enc;

	if (encoder != NULL && encoder->funcs->enable_hpd != NULL)
		encoder->funcs->disable_hpd(encoder);
}

static bool is_dp_phy_pattern(enum dp_test_pattern test_pattern)
{
	if ((DP_TEST_PATTERN_PHY_PATTERN_BEGIN <= test_pattern &&
			test_pattern <= DP_TEST_PATTERN_PHY_PATTERN_END) ||
			test_pattern == DP_TEST_PATTERN_VIDEO_MODE)
		return true;
	else
		return false;
}

static void set_crtc_test_pattern(struct dc_link *link,
				struct pipe_ctx *pipe_ctx,
				enum dp_test_pattern test_pattern)
{
	enum controller_dp_test_pattern controller_test_pattern;
	enum dc_color_depth color_depth = pipe_ctx->
		stream->timing.display_color_depth;
	struct bit_depth_reduction_params params;
	struct output_pixel_processor *opp = pipe_ctx->stream_res.opp;

	memset(&params, 0, sizeof(params));

	switch (test_pattern) {
	case DP_TEST_PATTERN_COLOR_SQUARES:
		controller_test_pattern =
				CONTROLLER_DP_TEST_PATTERN_COLORSQUARES;
	break;
	case DP_TEST_PATTERN_COLOR_SQUARES_CEA:
		controller_test_pattern =
				CONTROLLER_DP_TEST_PATTERN_COLORSQUARES_CEA;
	break;
	case DP_TEST_PATTERN_VERTICAL_BARS:
		controller_test_pattern =
				CONTROLLER_DP_TEST_PATTERN_VERTICALBARS;
	break;
	case DP_TEST_PATTERN_HORIZONTAL_BARS:
		controller_test_pattern =
				CONTROLLER_DP_TEST_PATTERN_HORIZONTALBARS;
	break;
	case DP_TEST_PATTERN_COLOR_RAMP:
		controller_test_pattern =
				CONTROLLER_DP_TEST_PATTERN_COLORRAMP;
	break;
	default:
		controller_test_pattern =
				CONTROLLER_DP_TEST_PATTERN_VIDEOMODE;
	break;
	}

	switch (test_pattern) {
	case DP_TEST_PATTERN_COLOR_SQUARES:
	case DP_TEST_PATTERN_COLOR_SQUARES_CEA:
	case DP_TEST_PATTERN_VERTICAL_BARS:
	case DP_TEST_PATTERN_HORIZONTAL_BARS:
	case DP_TEST_PATTERN_COLOR_RAMP:
	{
		/* disable bit depth reduction */
		pipe_ctx->stream->bit_depth_params = params;
		opp->funcs->opp_program_bit_depth_reduction(opp, &params);
		if (pipe_ctx->stream_res.tg->funcs->set_test_pattern)
			pipe_ctx->stream_res.tg->funcs->set_test_pattern(pipe_ctx->stream_res.tg,
				controller_test_pattern, color_depth);
	}
	break;
	case DP_TEST_PATTERN_VIDEO_MODE:
	{
		/* restore bitdepth reduction */
		resource_build_bit_depth_reduction_params(pipe_ctx->stream, &params);
		pipe_ctx->stream->bit_depth_params = params;
		opp->funcs->opp_program_bit_depth_reduction(opp, &params);
		if (pipe_ctx->stream_res.tg->funcs->set_test_pattern)
			pipe_ctx->stream_res.tg->funcs->set_test_pattern(pipe_ctx->stream_res.tg,
				CONTROLLER_DP_TEST_PATTERN_VIDEOMODE,
				color_depth);
	}
	break;

	default:
	break;
	}
}

bool dc_link_dp_set_test_pattern(
	struct dc_link *link,
	enum dp_test_pattern test_pattern,
	const struct link_training_settings *p_link_settings,
	const unsigned char *p_custom_pattern,
	unsigned int cust_pattern_size)
{
	struct pipe_ctx *pipes = link->dc->current_state->res_ctx.pipe_ctx;
	struct pipe_ctx *pipe_ctx = &pipes[0];
	unsigned int lane;
	unsigned int i;
	unsigned char link_qual_pattern[LANE_COUNT_DP_MAX] = {0};
	union dpcd_training_pattern training_pattern;
	enum dpcd_phy_test_patterns pattern;

	memset(&training_pattern, 0, sizeof(training_pattern));

	for (i = 0; i < MAX_PIPES; i++) {
		if (pipes[i].stream->sink->link == link) {
			pipe_ctx = &pipes[i];
			break;
		}
	}

	/* Reset CRTC Test Pattern if it is currently running and request
	 * is VideoMode Reset DP Phy Test Pattern if it is currently running
	 * and request is VideoMode
	 */
	if (link->test_pattern_enabled && test_pattern ==
			DP_TEST_PATTERN_VIDEO_MODE) {
		/* Set CRTC Test Pattern */
		set_crtc_test_pattern(link, pipe_ctx, test_pattern);
		dp_set_hw_test_pattern(link, test_pattern,
				(uint8_t *)p_custom_pattern,
				(uint32_t)cust_pattern_size);

		/* Unblank Stream */
		link->dc->hwss.unblank_stream(
			pipe_ctx,
			&link->verified_link_cap);
		/* TODO:m_pHwss->MuteAudioEndpoint
		 * (pPathMode->pDisplayPath, false);
		 */

		/* Reset Test Pattern state */
		link->test_pattern_enabled = false;

		return true;
	}

	/* Check for PHY Test Patterns */
	if (is_dp_phy_pattern(test_pattern)) {
		/* Set DPCD Lane Settings before running test pattern */
		if (p_link_settings != NULL) {
			dp_set_hw_lane_settings(link, p_link_settings);
			dpcd_set_lane_settings(link, p_link_settings);
		}

		/* Blank stream if running test pattern */
		if (test_pattern != DP_TEST_PATTERN_VIDEO_MODE) {
			/*TODO:
			 * m_pHwss->
			 * MuteAudioEndpoint(pPathMode->pDisplayPath, true);
			 */
			/* Blank stream */
			pipes->stream_res.stream_enc->funcs->dp_blank(pipe_ctx->stream_res.stream_enc);
		}

		dp_set_hw_test_pattern(link, test_pattern,
				(uint8_t *)p_custom_pattern,
				(uint32_t)cust_pattern_size);

		if (test_pattern != DP_TEST_PATTERN_VIDEO_MODE) {
			/* Set Test Pattern state */
			link->test_pattern_enabled = true;
			if (p_link_settings != NULL)
				dpcd_set_link_settings(link,
						p_link_settings);
		}

		switch (test_pattern) {
		case DP_TEST_PATTERN_VIDEO_MODE:
			pattern = PHY_TEST_PATTERN_NONE;
			break;
		case DP_TEST_PATTERN_D102:
			pattern = PHY_TEST_PATTERN_D10_2;
			break;
		case DP_TEST_PATTERN_SYMBOL_ERROR:
			pattern = PHY_TEST_PATTERN_SYMBOL_ERROR;
			break;
		case DP_TEST_PATTERN_PRBS7:
			pattern = PHY_TEST_PATTERN_PRBS7;
			break;
		case DP_TEST_PATTERN_80BIT_CUSTOM:
			pattern = PHY_TEST_PATTERN_80BIT_CUSTOM;
			break;
		case DP_TEST_PATTERN_CP2520_1:
			pattern = PHY_TEST_PATTERN_CP2520_1;
			break;
		case DP_TEST_PATTERN_CP2520_2:
			pattern = PHY_TEST_PATTERN_CP2520_2;
			break;
		case DP_TEST_PATTERN_CP2520_3:
			pattern = PHY_TEST_PATTERN_CP2520_3;
			break;
		default:
			return false;
		}

		if (test_pattern == DP_TEST_PATTERN_VIDEO_MODE
		/*TODO:&& !pPathMode->pDisplayPath->IsTargetPoweredOn()*/)
			return false;

		if (link->dpcd_caps.dpcd_rev.raw >= DPCD_REV_12) {
			/* tell receiver that we are sending qualification
			 * pattern DP 1.2 or later - DP receiver's link quality
			 * pattern is set using DPCD LINK_QUAL_LANEx_SET
			 * register (0x10B~0x10E)\
			 */
			for (lane = 0; lane < LANE_COUNT_DP_MAX; lane++)
				link_qual_pattern[lane] =
						(unsigned char)(pattern);

			core_link_write_dpcd(link,
					DP_LINK_QUAL_LANE0_SET,
					link_qual_pattern,
					sizeof(link_qual_pattern));
		} else if (link->dpcd_caps.dpcd_rev.raw >= DPCD_REV_10 ||
			   link->dpcd_caps.dpcd_rev.raw == 0) {
			/* tell receiver that we are sending qualification
			 * pattern DP 1.1a or earlier - DP receiver's link
			 * quality pattern is set using
			 * DPCD TRAINING_PATTERN_SET -> LINK_QUAL_PATTERN_SET
			 * register (0x102). We will use v_1.3 when we are
			 * setting test pattern for DP 1.1.
			 */
			core_link_read_dpcd(link, DP_TRAINING_PATTERN_SET,
					    &training_pattern.raw,
					    sizeof(training_pattern));
			training_pattern.v1_3.LINK_QUAL_PATTERN_SET = pattern;
			core_link_write_dpcd(link, DP_TRAINING_PATTERN_SET,
					     &training_pattern.raw,
					     sizeof(training_pattern));
		}
	} else {
	/* CRTC Patterns */
		set_crtc_test_pattern(link, pipe_ctx, test_pattern);
		/* Set Test Pattern state */
		link->test_pattern_enabled = true;
	}

	return true;
}

void dp_enable_mst_on_sink(struct dc_link *link, bool enable)
{
	unsigned char mstmCntl;

	core_link_read_dpcd(link, DP_MSTM_CTRL, &mstmCntl, 1);
	if (enable)
		mstmCntl |= DP_MST_EN;
	else
		mstmCntl &= (~DP_MST_EN);

	core_link_write_dpcd(link, DP_MSTM_CTRL, &mstmCntl, 1);
}<|MERGE_RESOLUTION|>--- conflicted
+++ resolved
@@ -48,6 +48,8 @@
 	uint32_t default_wait_in_micro_secs)
 {
 	union training_aux_rd_interval training_rd_interval;
+
+	memset(&training_rd_interval, 0, sizeof(training_rd_interval));
 
 	/* overwrite the delay if rev > 1.1*/
 	if (link->dpcd_caps.dpcd_rev.raw >= DPCD_REV_12) {
@@ -110,16 +112,6 @@
 	core_link_write_dpcd(link, DP_DOWNSPREAD_CTRL,
 	&downspread.raw, sizeof(downspread));
 
-<<<<<<< HEAD
-	DC_LOG_HW_LINK_TRAINING("%s\n %x rate = %x\n %x lane = %x\n %x spread = %x\n",
-		__func__,
-		DP_LINK_BW_SET,
-		lt_settings->link_settings.link_rate,
-		DP_LANE_COUNT_SET,
-		lt_settings->link_settings.lane_count,
-		DP_DOWNSPREAD_CTRL,
-		lt_settings->link_settings.link_spread);
-=======
 	core_link_write_dpcd(link, DP_LANE_COUNT_SET,
 	&lane_count_set.raw, 1);
 
@@ -153,7 +145,6 @@
 			DP_DOWNSPREAD_CTRL,
 			lt_settings->link_settings.link_spread);
 	}
->>>>>>> 407d19ab
 
 }
 
@@ -1120,6 +1111,121 @@
 	return max_link_cap;
 }
 
+static enum dc_status read_hpd_rx_irq_data(
+	struct dc_link *link,
+	union hpd_irq_data *irq_data)
+{
+	static enum dc_status retval;
+
+	/* The HW reads 16 bytes from 200h on HPD,
+	 * but if we get an AUX_DEFER, the HW cannot retry
+	 * and this causes the CTS tests 4.3.2.1 - 3.2.4 to
+	 * fail, so we now explicitly read 6 bytes which is
+	 * the req from the above mentioned test cases.
+	 *
+	 * For DP 1.4 we need to read those from 2002h range.
+	 */
+	if (link->dpcd_caps.dpcd_rev.raw < DPCD_REV_14)
+		retval = core_link_read_dpcd(
+			link,
+			DP_SINK_COUNT,
+			irq_data->raw,
+			sizeof(union hpd_irq_data));
+	else {
+		/* Read 14 bytes in a single read and then copy only the required fields.
+		 * This is more efficient than doing it in two separate AUX reads. */
+
+		uint8_t tmp[DP_SINK_STATUS_ESI - DP_SINK_COUNT_ESI + 1];
+
+		retval = core_link_read_dpcd(
+			link,
+			DP_SINK_COUNT_ESI,
+			tmp,
+			sizeof(tmp));
+
+		if (retval != DC_OK)
+			return retval;
+
+		irq_data->bytes.sink_cnt.raw = tmp[DP_SINK_COUNT_ESI - DP_SINK_COUNT_ESI];
+		irq_data->bytes.device_service_irq.raw = tmp[DP_DEVICE_SERVICE_IRQ_VECTOR_ESI0 - DP_SINK_COUNT_ESI];
+		irq_data->bytes.lane01_status.raw = tmp[DP_LANE0_1_STATUS_ESI - DP_SINK_COUNT_ESI];
+		irq_data->bytes.lane23_status.raw = tmp[DP_LANE2_3_STATUS_ESI - DP_SINK_COUNT_ESI];
+		irq_data->bytes.lane_status_updated.raw = tmp[DP_LANE_ALIGN_STATUS_UPDATED_ESI - DP_SINK_COUNT_ESI];
+		irq_data->bytes.sink_status.raw = tmp[DP_SINK_STATUS_ESI - DP_SINK_COUNT_ESI];
+	}
+
+	return retval;
+}
+
+static bool hpd_rx_irq_check_link_loss_status(
+	struct dc_link *link,
+	union hpd_irq_data *hpd_irq_dpcd_data)
+{
+	uint8_t irq_reg_rx_power_state = 0;
+	enum dc_status dpcd_result = DC_ERROR_UNEXPECTED;
+	union lane_status lane_status;
+	uint32_t lane;
+	bool sink_status_changed;
+	bool return_code;
+
+	sink_status_changed = false;
+	return_code = false;
+
+	if (link->cur_link_settings.lane_count == 0)
+		return return_code;
+
+	/*1. Check that Link Status changed, before re-training.*/
+
+	/*parse lane status*/
+	for (lane = 0; lane < link->cur_link_settings.lane_count; lane++) {
+		/* check status of lanes 0,1
+		 * changed DpcdAddress_Lane01Status (0x202)
+		 */
+		lane_status.raw = get_nibble_at_index(
+			&hpd_irq_dpcd_data->bytes.lane01_status.raw,
+			lane);
+
+		if (!lane_status.bits.CHANNEL_EQ_DONE_0 ||
+			!lane_status.bits.CR_DONE_0 ||
+			!lane_status.bits.SYMBOL_LOCKED_0) {
+			/* if one of the channel equalization, clock
+			 * recovery or symbol lock is dropped
+			 * consider it as (link has been
+			 * dropped) dp sink status has changed
+			 */
+			sink_status_changed = true;
+			break;
+		}
+	}
+
+	/* Check interlane align.*/
+	if (sink_status_changed ||
+		!hpd_irq_dpcd_data->bytes.lane_status_updated.bits.INTERLANE_ALIGN_DONE) {
+
+		DC_LOG_HW_HPD_IRQ("%s: Link Status changed.\n", __func__);
+
+		return_code = true;
+
+		/*2. Check that we can handle interrupt: Not in FS DOS,
+		 *  Not in "Display Timeout" state, Link is trained.
+		 */
+		dpcd_result = core_link_read_dpcd(link,
+			DP_SET_POWER,
+			&irq_reg_rx_power_state,
+			sizeof(irq_reg_rx_power_state));
+
+		if (dpcd_result != DC_OK) {
+			DC_LOG_HW_HPD_IRQ("%s: DPCD read failed to obtain power state.\n",
+				__func__);
+		} else {
+			if (irq_reg_rx_power_state != DP_SET_POWER_D0)
+				return_code = false;
+		}
+	}
+
+	return return_code;
+}
+
 bool dp_verify_link_cap(
 	struct dc_link *link,
 	struct dc_link_settings *known_limit_link_setting,
@@ -1135,12 +1241,14 @@
 	struct clock_source *dp_cs;
 	enum clock_source_id dp_cs_id = CLOCK_SOURCE_ID_EXTERNAL;
 	enum link_training_result status;
+	union hpd_irq_data irq_data;
 
 	if (link->dc->debug.skip_detection_link_training) {
 		link->verified_link_cap = *known_limit_link_setting;
 		return true;
 	}
 
+	memset(&irq_data, 0, sizeof(irq_data));
 	success = false;
 	skip_link_training = false;
 
@@ -1199,9 +1307,15 @@
 				(*fail_count)++;
 		}
 
-		if (success)
+		if (success) {
 			link->verified_link_cap = *cur;
-
+			udelay(1000);
+			if (read_hpd_rx_irq_data(link, &irq_data) == DC_OK)
+				if (hpd_rx_irq_check_link_loss_status(
+						link,
+						&irq_data))
+					(*fail_count)++;
+		}
 		/* always disable the link before trying another
 		 * setting or before returning we'll enable it later
 		 * based on the actual mode we're driving
@@ -1419,72 +1533,6 @@
 	return true;
 }
 
-<<<<<<< HEAD
-static uint32_t bandwidth_in_kbps_from_timing(
-	const struct dc_crtc_timing *timing)
-{
-	uint32_t bits_per_channel = 0;
-	uint32_t kbps;
-
-	switch (timing->display_color_depth) {
-	case COLOR_DEPTH_666:
-		bits_per_channel = 6;
-		break;
-	case COLOR_DEPTH_888:
-		bits_per_channel = 8;
-		break;
-	case COLOR_DEPTH_101010:
-		bits_per_channel = 10;
-		break;
-	case COLOR_DEPTH_121212:
-		bits_per_channel = 12;
-		break;
-	case COLOR_DEPTH_141414:
-		bits_per_channel = 14;
-		break;
-	case COLOR_DEPTH_161616:
-		bits_per_channel = 16;
-		break;
-	default:
-		break;
-	}
-
-	ASSERT(bits_per_channel != 0);
-
-	kbps = timing->pix_clk_khz;
-	kbps *= bits_per_channel;
-
-	if (timing->flags.Y_ONLY != 1) {
-		/*Only YOnly make reduce bandwidth by 1/3 compares to RGB*/
-		kbps *= 3;
-		if (timing->pixel_encoding == PIXEL_ENCODING_YCBCR420)
-			kbps /= 2;
-		else if (timing->pixel_encoding == PIXEL_ENCODING_YCBCR422)
-			kbps = kbps * 2 / 3;
-	}
-
-	return kbps;
-
-}
-
-static uint32_t bandwidth_in_kbps_from_link_settings(
-	const struct dc_link_settings *link_setting)
-{
-	uint32_t link_rate_in_kbps = link_setting->link_rate *
-		LINK_RATE_REF_FREQ_IN_KHZ;
-
-	uint32_t lane_count  = link_setting->lane_count;
-	uint32_t kbps = link_rate_in_kbps;
-
-	kbps *= lane_count;
-	kbps *= 8;   /* 8 bits per byte*/
-
-	return kbps;
-
-}
-
-=======
->>>>>>> 407d19ab
 bool dp_validate_mode_timing(
 	struct dc_link *link,
 	const struct dc_crtc_timing *timing)
@@ -1495,7 +1543,7 @@
 	const struct dc_link_settings *link_setting;
 
 	/*always DP fail safe mode*/
-	if (timing->pix_clk_khz == (uint32_t) 25175 &&
+	if ((timing->pix_clk_100hz / 10) == (uint32_t) 25175 &&
 		timing->h_addressable == (uint32_t) 640 &&
 		timing->v_addressable == (uint32_t) 480)
 		return true;
@@ -1538,18 +1586,9 @@
 			initial_link_setting;
 	uint32_t link_bw;
 
-<<<<<<< HEAD
-	req_bw = bandwidth_in_kbps_from_timing(&stream->timing);
-
-	link = stream->sink->link;
-
-	/* if preferred is specified through AMDDP, use it, if it's enough
-	 * to drive the mode
-=======
 	/* search for the minimum link setting that:
 	 * 1. is supported according to the link training result
 	 * 2. could support the b/w requested by the timing
->>>>>>> 407d19ab
 	 */
 	while (current_link_setting.link_rate <=
 			link->verified_link_cap.link_rate) {
@@ -1575,10 +1614,6 @@
 		}
 	}
 
-<<<<<<< HEAD
-	/* EDP use the link cap setting */
-	if (stream->sink->sink_signal == SIGNAL_TYPE_EDP) {
-=======
 	return false;
 }
 
@@ -1590,7 +1625,6 @@
 
 	if (link->dpcd_caps.dpcd_rev.raw < DPCD_REV_14 ||
 			link->dpcd_caps.edp_supported_link_rates_count == 0) {
->>>>>>> 407d19ab
 		*link_setting = link->verified_link_cap;
 		return true;
 	}
@@ -1678,122 +1712,6 @@
 }
 
 /*************************Short Pulse IRQ***************************/
-
-static bool hpd_rx_irq_check_link_loss_status(
-	struct dc_link *link,
-	union hpd_irq_data *hpd_irq_dpcd_data)
-{
-	uint8_t irq_reg_rx_power_state = 0;
-	enum dc_status dpcd_result = DC_ERROR_UNEXPECTED;
-	union lane_status lane_status;
-	uint32_t lane;
-	bool sink_status_changed;
-	bool return_code;
-
-	sink_status_changed = false;
-	return_code = false;
-
-	if (link->cur_link_settings.lane_count == 0)
-		return return_code;
-
-	/*1. Check that Link Status changed, before re-training.*/
-
-	/*parse lane status*/
-	for (lane = 0; lane < link->cur_link_settings.lane_count; lane++) {
-		/* check status of lanes 0,1
-		 * changed DpcdAddress_Lane01Status (0x202)
-		 */
-		lane_status.raw = get_nibble_at_index(
-			&hpd_irq_dpcd_data->bytes.lane01_status.raw,
-			lane);
-
-		if (!lane_status.bits.CHANNEL_EQ_DONE_0 ||
-			!lane_status.bits.CR_DONE_0 ||
-			!lane_status.bits.SYMBOL_LOCKED_0) {
-			/* if one of the channel equalization, clock
-			 * recovery or symbol lock is dropped
-			 * consider it as (link has been
-			 * dropped) dp sink status has changed
-			 */
-			sink_status_changed = true;
-			break;
-		}
-	}
-
-	/* Check interlane align.*/
-	if (sink_status_changed ||
-		!hpd_irq_dpcd_data->bytes.lane_status_updated.bits.INTERLANE_ALIGN_DONE) {
-
-		DC_LOG_HW_HPD_IRQ("%s: Link Status changed.\n", __func__);
-
-		return_code = true;
-
-		/*2. Check that we can handle interrupt: Not in FS DOS,
-		 *  Not in "Display Timeout" state, Link is trained.
-		 */
-		dpcd_result = core_link_read_dpcd(link,
-			DP_SET_POWER,
-			&irq_reg_rx_power_state,
-			sizeof(irq_reg_rx_power_state));
-
-		if (dpcd_result != DC_OK) {
-			DC_LOG_HW_HPD_IRQ("%s: DPCD read failed to obtain power state.\n",
-				__func__);
-		} else {
-			if (irq_reg_rx_power_state != DP_SET_POWER_D0)
-				return_code = false;
-		}
-	}
-
-	return return_code;
-}
-
-static enum dc_status read_hpd_rx_irq_data(
-	struct dc_link *link,
-	union hpd_irq_data *irq_data)
-{
-	static enum dc_status retval;
-
-	/* The HW reads 16 bytes from 200h on HPD,
-	 * but if we get an AUX_DEFER, the HW cannot retry
-	 * and this causes the CTS tests 4.3.2.1 - 3.2.4 to
-	 * fail, so we now explicitly read 6 bytes which is
-	 * the req from the above mentioned test cases.
-	 *
-	 * For DP 1.4 we need to read those from 2002h range.
-	 */
-	if (link->dpcd_caps.dpcd_rev.raw < DPCD_REV_14)
-		retval = core_link_read_dpcd(
-			link,
-			DP_SINK_COUNT,
-			irq_data->raw,
-			sizeof(union hpd_irq_data));
-	else {
-		/* Read 14 bytes in a single read and then copy only the required fields.
-		 * This is more efficient than doing it in two separate AUX reads. */
-
-		uint8_t tmp[DP_SINK_STATUS_ESI - DP_SINK_COUNT_ESI + 1];
-
-		retval = core_link_read_dpcd(
-			link,
-			DP_SINK_COUNT_ESI,
-			tmp,
-			sizeof(tmp));
-
-		if (retval != DC_OK)
-			return retval;
-
-		irq_data->bytes.sink_cnt.raw = tmp[DP_SINK_COUNT_ESI - DP_SINK_COUNT_ESI];
-		irq_data->bytes.device_service_irq.raw = tmp[DP_DEVICE_SERVICE_IRQ_VECTOR_ESI0 - DP_SINK_COUNT_ESI];
-		irq_data->bytes.lane01_status.raw = tmp[DP_LANE0_1_STATUS_ESI - DP_SINK_COUNT_ESI];
-		irq_data->bytes.lane23_status.raw = tmp[DP_LANE2_3_STATUS_ESI - DP_SINK_COUNT_ESI];
-		irq_data->bytes.lane_status_updated.raw = tmp[DP_LANE_ALIGN_STATUS_UPDATED_ESI - DP_SINK_COUNT_ESI];
-		irq_data->bytes.sink_status.raw = tmp[DP_SINK_STATUS_ESI - DP_SINK_COUNT_ESI];
-	}
-
-	return retval;
-}
-
 static bool allow_hpd_rx_irq(const struct dc_link *link)
 {
 	/*
@@ -2101,11 +2019,7 @@
 		dp_test_send_phy_test_pattern(link);
 		test_response.bits.ACK = 1;
 	}
-	if (!test_request.raw)
-		/* no requests, revert all test signals
-		 * TODO: revert all test signals
-		 */
-		test_response.bits.ACK = 1;
+
 	/* send request acknowledgment */
 	if (test_response.bits.ACK)
 		core_link_write_dpcd(
@@ -2325,7 +2239,7 @@
 	}
 
 	if (link->dpcd_caps.dpcd_rev.raw >= DPCD_REV_11) {
-		uint8_t det_caps[4];
+		uint8_t det_caps[16]; /* CTS 4.2.2.7 expects source to read Detailed Capabilities Info : 00080h-0008F.*/
 		union dwnstream_port_caps_byte0 *port_caps =
 			(union dwnstream_port_caps_byte0 *)det_caps;
 		core_link_read_dpcd(link, DP_DOWNSTREAM_PORT_0,
@@ -2483,10 +2397,6 @@
 		aux_rd_interval.raw =
 			dpcd_data[DP_TRAINING_AUX_RD_INTERVAL];
 
-<<<<<<< HEAD
-		if (aux_rd_interval.bits.EXT_RECIEVER_CAP_FIELD_PRESENT == 1) {
-			core_link_read_dpcd(
-=======
 		link->dpcd_caps.ext_receiver_cap_field_present =
 				aux_rd_interval.bits.EXT_RECEIVER_CAP_FIELD_PRESENT == 1 ? true:false;
 
@@ -2496,11 +2406,17 @@
 			memset(ext_cap_data, '\0', sizeof(ext_cap_data));
 			for (i = 0; i < read_dpcd_retry_cnt; i++) {
 				status = core_link_read_dpcd(
->>>>>>> 407d19ab
 				link,
 				DP_DP13_DPCD_REV,
-				dpcd_data,
-				sizeof(dpcd_data));
+				ext_cap_data,
+				sizeof(ext_cap_data));
+				if (status == DC_OK) {
+					memcpy(dpcd_data, ext_cap_data, sizeof(dpcd_data));
+					break;
+				}
+			}
+			if (status != DC_OK)
+				dm_error("%s: Read extend caps data failed, use cap from dpcd 0.\n", __func__);
 		}
 	}
 
@@ -2547,6 +2463,9 @@
 
 	dp_wa_power_up_0010FA(link, dpcd_data, sizeof(dpcd_data));
 
+	down_strm_port_count.raw = dpcd_data[DP_DOWN_STREAM_PORT_COUNT -
+				 DP_DPCD_REV];
+
 	link->dpcd_caps.allow_invalid_MSA_timing_param =
 		down_strm_port_count.bits.IGNORE_MSA_TIMING_PARAM;
 
@@ -2629,25 +2548,53 @@
 	/* TODO save sink caps in link->sink */
 }
 
+enum dc_link_rate linkRateInKHzToLinkRateMultiplier(uint32_t link_rate_in_khz)
+{
+	enum dc_link_rate link_rate;
+	// LinkRate is normally stored as a multiplier of 0.27 Gbps per lane. Do the translation.
+	switch (link_rate_in_khz) {
+	case 1620000:
+		link_rate = LINK_RATE_LOW;		// Rate_1 (RBR)		- 1.62 Gbps/Lane
+		break;
+	case 2160000:
+		link_rate = LINK_RATE_RATE_2;	// Rate_2			- 2.16 Gbps/Lane
+		break;
+	case 2430000:
+		link_rate = LINK_RATE_RATE_3;	// Rate_3			- 2.43 Gbps/Lane
+		break;
+	case 2700000:
+		link_rate = LINK_RATE_HIGH;		// Rate_4 (HBR)		- 2.70 Gbps/Lane
+		break;
+	case 3240000:
+		link_rate = LINK_RATE_RBR2;		// Rate_5 (RBR2)	- 3.24 Gbps/Lane
+		break;
+	case 4320000:
+		link_rate = LINK_RATE_RATE_6;	// Rate_6			- 4.32 Gbps/Lane
+		break;
+	case 5400000:
+		link_rate = LINK_RATE_HIGH2;	// Rate_7 (HBR2)	- 5.40 Gbps/Lane
+		break;
+	case 8100000:
+		link_rate = LINK_RATE_HIGH3;	// Rate_8 (HBR3)	- 8.10 Gbps/Lane
+		break;
+	default:
+		link_rate = LINK_RATE_UNKNOWN;
+		break;
+	}
+	return link_rate;
+}
+
 void detect_edp_sink_caps(struct dc_link *link)
 {
-<<<<<<< HEAD
-=======
 	uint8_t supported_link_rates[16];
 	uint32_t entry;
 	uint32_t link_rate_in_khz;
 	enum dc_link_rate link_rate = LINK_RATE_UNKNOWN;
 
->>>>>>> 407d19ab
 	retrieve_link_cap(link);
 	link->dpcd_caps.edp_supported_link_rates_count = 0;
 	memset(supported_link_rates, 0, sizeof(supported_link_rates));
 
-<<<<<<< HEAD
-	if (link->reported_link_cap.link_rate == LINK_RATE_UNKNOWN)
-		link->reported_link_cap.link_rate = LINK_RATE_HIGH2;
-
-=======
 	if (link->dpcd_caps.dpcd_rev.raw >= DPCD_REV_14 &&
 			(link->dc->config.optimize_edp_link_rate ||
 			link->reported_link_cap.link_rate == LINK_RATE_UNKNOWN)) {
@@ -2671,7 +2618,6 @@
 			}
 		}
 	}
->>>>>>> 407d19ab
 	link->verified_link_cap = link->reported_link_cap;
 }
 
@@ -2791,7 +2737,7 @@
 	memset(&training_pattern, 0, sizeof(training_pattern));
 
 	for (i = 0; i < MAX_PIPES; i++) {
-		if (pipes[i].stream->sink->link == link) {
+		if (pipes[i].stream->link == link) {
 			pipe_ctx = &pipes[i];
 			break;
 		}
