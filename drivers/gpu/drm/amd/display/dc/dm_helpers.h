--- conflicted
+++ resolved
@@ -58,8 +58,6 @@
 		bool enable);
 
 /*
-<<<<<<< HEAD
-=======
  * poll pending down reply
  */
 void dm_helpers_dp_mst_poll_pending_down_reply(
@@ -67,7 +65,6 @@
 	const struct dc_link *link);
 
 /*
->>>>>>> 407d19ab
  * Clear payload allocation table before enable MST DP link.
  */
 void dm_helpers_dp_mst_clear_payload_allocation_table(
