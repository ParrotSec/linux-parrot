/*
 * Copyright 2012-14 Advanced Micro Devices, Inc.
 *
 * Permission is hereby granted, free of charge, to any person obtaining a
 * copy of this software and associated documentation files (the "Software"),
 * to deal in the Software without restriction, including without limitation
 * the rights to use, copy, modify, merge, publish, distribute, sublicense,
 * and/or sell copies of the Software, and to permit persons to whom the
 * Software is furnished to do so, subject to the following conditions:
 *
 * The above copyright notice and this permission notice shall be included in
 * all copies or substantial portions of the Software.
 *
 * THE SOFTWARE IS PROVIDED "AS IS", WITHOUT WARRANTY OF ANY KIND, EXPRESS OR
 * IMPLIED, INCLUDING BUT NOT LIMITED TO THE WARRANTIES OF MERCHANTABILITY,
 * FITNESS FOR A PARTICULAR PURPOSE AND NONINFRINGEMENT.  IN NO EVENT SHALL
 * THE COPYRIGHT HOLDER(S) OR AUTHOR(S) BE LIABLE FOR ANY CLAIM, DAMAGES OR
 * OTHER LIABILITY, WHETHER IN AN ACTION OF CONTRACT, TORT OR OTHERWISE,
 * ARISING FROM, OUT OF OR IN CONNECTION WITH THE SOFTWARE OR THE USE OR
 * OTHER DEALINGS IN THE SOFTWARE.
 *
 * Authors: AMD
 *
 */

#ifndef DC_INTERFACE_H_
#define DC_INTERFACE_H_

#include "dc_types.h"
#include "grph_object_defs.h"
#include "logger_types.h"
#include "gpio_types.h"
#include "link_service_types.h"
#include "grph_object_ctrl_defs.h"
#include <inc/hw/opp.h>

#include "inc/hw_sequencer.h"
#include "inc/compressor.h"
#include "dml/display_mode_lib.h"

<<<<<<< HEAD
#define DC_VER "3.1.59"
=======
#define DC_VER "3.2.27"
>>>>>>> 407d19ab

#define MAX_SURFACES 3
#define MAX_PLANES 6
#define MAX_STREAMS 6
#define MAX_SINKS_PER_LINK 4


/*******************************************************************************
 * Display Core Interfaces
 ******************************************************************************/
struct dmcu_version {
	unsigned int date;
	unsigned int month;
	unsigned int year;
	unsigned int interface_version;
};

struct dc_versions {
	const char *dc_ver;
	struct dmcu_version dmcu_version;
};

enum dc_plane_type {
	DC_PLANE_TYPE_INVALID,
	DC_PLANE_TYPE_DCE_RGB,
	DC_PLANE_TYPE_DCE_UNDERLAY,
	DC_PLANE_TYPE_DCN_UNIVERSAL,
};

struct dc_plane_cap {
	enum dc_plane_type type;
	uint32_t blends_with_above : 1;
	uint32_t blends_with_below : 1;
	uint32_t per_pixel_alpha : 1;
	struct {
		uint32_t argb8888 : 1;
		uint32_t nv12 : 1;
		uint32_t fp16 : 1;
	} pixel_format_support;
	// max upscaling factor x1000
	// upscaling factors are always >= 1
	// for example, 1080p -> 8K is 4.0, or 4000 raw value
	struct {
		uint32_t argb8888;
		uint32_t nv12;
		uint32_t fp16;
	} max_upscale_factor;
	// max downscale factor x1000
	// downscale factors are always <= 1
	// for example, 8K -> 1080p is 0.25, or 250 raw value
	struct {
		uint32_t argb8888;
		uint32_t nv12;
		uint32_t fp16;
	} max_downscale_factor;
};

struct dc_caps {
	uint32_t max_streams;
	uint32_t max_links;
	uint32_t max_audios;
	uint32_t max_slave_planes;
	uint32_t max_planes;
	uint32_t max_downscale_ratio;
	uint32_t i2c_speed_in_khz;
	uint32_t dmdata_alloc_size;
	unsigned int max_cursor_size;
	unsigned int max_video_width;
	int linear_pitch_alignment;
	bool dcc_const_color;
	bool dynamic_audio;
	bool is_apu;
	bool dual_link_dvi;
	bool post_blend_color_processing;
	bool force_dp_tps4_for_cp2520;
	bool disable_dp_clk_share;
	bool psp_setup_panel_mode;
	struct dc_plane_cap planes[MAX_PLANES];
};

struct dc_dcc_surface_param {
	struct dc_size surface_size;
	enum surface_pixel_format format;
	enum swizzle_mode_values swizzle_mode;
	enum dc_scan_direction scan;
};

struct dc_dcc_setting {
	unsigned int max_compressed_blk_size;
	unsigned int max_uncompressed_blk_size;
	bool independent_64b_blks;
};

struct dc_surface_dcc_cap {
	union {
		struct {
			struct dc_dcc_setting rgb;
		} grph;

		struct {
			struct dc_dcc_setting luma;
			struct dc_dcc_setting chroma;
		} video;
	};

	bool capable;
	bool const_color_support;
};

struct dc_static_screen_events {
	bool force_trigger;
	bool cursor_update;
	bool surface_update;
	bool overlay_update;
};


/* Surface update type is used by dc_update_surfaces_and_stream
 * The update type is determined at the very beginning of the function based
 * on parameters passed in and decides how much programming (or updating) is
 * going to be done during the call.
 *
 * UPDATE_TYPE_FAST is used for really fast updates that do not require much
 * logical calculations or hardware register programming. This update MUST be
 * ISR safe on windows. Currently fast update will only be used to flip surface
 * address.
 *
 * UPDATE_TYPE_MED is used for slower updates which require significant hw
 * re-programming however do not affect bandwidth consumption or clock
 * requirements. At present, this is the level at which front end updates
 * that do not require us to run bw_calcs happen. These are in/out transfer func
 * updates, viewport offset changes, recout size changes and pixel depth changes.
 * This update can be done at ISR, but we want to minimize how often this happens.
 *
 * UPDATE_TYPE_FULL is slow. Really slow. This requires us to recalculate our
 * bandwidth and clocks, possibly rearrange some pipes and reprogram anything front
 * end related. Any time viewport dimensions, recout dimensions, scaling ratios or
 * gamma need to be adjusted or pipe needs to be turned on (or disconnected) we do
 * a full update. This cannot be done at ISR level and should be a rare event.
 * Unless someone is stress testing mpo enter/exit, playing with colour or adjusting
 * underscan we don't expect to see this call at all.
 */

enum surface_update_type {
	UPDATE_TYPE_FAST, /* super fast, safe to execute in isr */
	UPDATE_TYPE_MED,  /* ISR safe, most of programming needed, no bw/clk change*/
	UPDATE_TYPE_FULL, /* may need to shuffle resources */
};

/* Forward declaration*/
struct dc;
struct dc_plane_state;
struct dc_state;


struct dc_cap_funcs {
	bool (*get_dcc_compression_cap)(const struct dc *dc,
			const struct dc_dcc_surface_param *input,
			struct dc_surface_dcc_cap *output);
};

struct link_training_settings;


/* Structure to hold configuration flags set by dm at dc creation. */
struct dc_config {
	bool gpu_vm_support;
	bool disable_disp_pll_sharing;
<<<<<<< HEAD
=======
	bool fbc_support;
	bool optimize_edp_link_rate;
	bool disable_fractional_pwm;
	bool allow_seamless_boot_optimization;
	bool power_down_display_on_boot;
>>>>>>> 407d19ab
};

enum visual_confirm {
	VISUAL_CONFIRM_DISABLE = 0,
	VISUAL_CONFIRM_SURFACE = 1,
	VISUAL_CONFIRM_HDR = 2,
};

enum dcc_option {
	DCC_ENABLE = 0,
	DCC_DISABLE = 1,
	DCC_HALF_REQ_DISALBE = 2,
};

enum pipe_split_policy {
	MPC_SPLIT_DYNAMIC = 0,
	MPC_SPLIT_AVOID = 1,
	MPC_SPLIT_AVOID_MULT_DISP = 2,
};

enum wm_report_mode {
	WM_REPORT_DEFAULT = 0,
	WM_REPORT_OVERRIDE = 1,
};

/*
 * For any clocks that may differ per pipe
 * only the max is stored in this structure
 */
struct dc_clocks {
	int dispclk_khz;
	int max_supported_dppclk_khz;
	int dppclk_khz;
	int dcfclk_khz;
	int socclk_khz;
	int dcfclk_deep_sleep_khz;
	int fclk_khz;
	int phyclk_khz;
<<<<<<< HEAD
};
=======
	int dramclk_khz;
	bool p_state_change_support;
};

struct dc_bw_validation_profile {
	bool enable;

	unsigned long long total_ticks;
	unsigned long long voltage_level_ticks;
	unsigned long long watermark_ticks;
	unsigned long long rq_dlg_ticks;

	unsigned long long total_count;
	unsigned long long skip_fast_count;
	unsigned long long skip_pass_count;
	unsigned long long skip_fail_count;
};

#define BW_VAL_TRACE_SETUP() \
		unsigned long long end_tick = 0; \
		unsigned long long voltage_level_tick = 0; \
		unsigned long long watermark_tick = 0; \
		unsigned long long start_tick = dc->debug.bw_val_profile.enable ? \
				dm_get_timestamp(dc->ctx) : 0

#define BW_VAL_TRACE_COUNT() \
		if (dc->debug.bw_val_profile.enable) \
			dc->debug.bw_val_profile.total_count++

#define BW_VAL_TRACE_SKIP(status) \
		if (dc->debug.bw_val_profile.enable) { \
			if (!voltage_level_tick) \
				voltage_level_tick = dm_get_timestamp(dc->ctx); \
			dc->debug.bw_val_profile.skip_ ## status ## _count++; \
		}

#define BW_VAL_TRACE_END_VOLTAGE_LEVEL() \
		if (dc->debug.bw_val_profile.enable) \
			voltage_level_tick = dm_get_timestamp(dc->ctx)

#define BW_VAL_TRACE_END_WATERMARKS() \
		if (dc->debug.bw_val_profile.enable) \
			watermark_tick = dm_get_timestamp(dc->ctx)

#define BW_VAL_TRACE_FINISH() \
		if (dc->debug.bw_val_profile.enable) { \
			end_tick = dm_get_timestamp(dc->ctx); \
			dc->debug.bw_val_profile.total_ticks += end_tick - start_tick; \
			dc->debug.bw_val_profile.voltage_level_ticks += voltage_level_tick - start_tick; \
			if (watermark_tick) { \
				dc->debug.bw_val_profile.watermark_ticks += watermark_tick - voltage_level_tick; \
				dc->debug.bw_val_profile.rq_dlg_ticks += end_tick - watermark_tick; \
			} \
		}
>>>>>>> 407d19ab

struct dc_debug_options {
	enum visual_confirm visual_confirm;
	bool sanity_checks;
	bool max_disp_clk;
	bool surface_trace;
	bool timing_trace;
	bool clock_trace;
	bool validation_trace;
	bool bandwidth_calcs_trace;
	int max_downscale_src_width;

	/* stutter efficiency related */
	bool disable_stutter;
	bool use_max_lb;
	enum dcc_option disable_dcc;
	enum pipe_split_policy pipe_split_policy;
	bool force_single_disp_pipe_split;
	bool voltage_align_fclk;

	bool disable_dfs_bypass;
	bool disable_dpp_power_gate;
	bool disable_hubp_power_gate;
	bool disable_pplib_wm_range;
	enum wm_report_mode pplib_wm_report_mode;
	unsigned int min_disp_clk_khz;
	int sr_exit_time_dpm0_ns;
	int sr_enter_plus_exit_time_dpm0_ns;
	int sr_exit_time_ns;
	int sr_enter_plus_exit_time_ns;
	int urgent_latency_ns;
	int percent_of_ideal_drambw;
	int dram_clock_change_latency_ns;
	bool optimized_watermark;
	int always_scale;
	bool disable_pplib_clock_request;
	bool disable_clock_gate;
	bool disable_dmcu;
	bool disable_psr;
	bool force_abm_enable;
	bool disable_hbup_pg;
	bool disable_dpp_pg;
	bool disable_stereo_support;
	bool vsr_support;
	bool performance_trace;
	bool az_endpoint_mute_only;
	bool always_use_regamma;
	bool p010_mpo_support;
	bool recovery_enabled;
	bool avoid_vbios_exec_table;
	bool scl_reset_length10;
	bool hdmi20_disable;
	bool skip_detection_link_training;
<<<<<<< HEAD
=======
	unsigned int force_odm_combine; //bit vector based on otg inst
	unsigned int force_fclk_khz;
	bool disable_tri_buf;
	struct dc_bw_validation_profile bw_val_profile;
>>>>>>> 407d19ab
};

struct dc_debug_data {
	uint32_t ltFailCount;
	uint32_t i2cErrorCount;
	uint32_t auxErrorCount;
};

<<<<<<< HEAD
=======
struct dc_bounding_box_overrides {
	int sr_exit_time_ns;
	int sr_enter_plus_exit_time_ns;
	int urgent_latency_ns;
	int percent_of_ideal_drambw;
	int dram_clock_change_latency_ns;
};
>>>>>>> 407d19ab

struct dc_state;
struct resource_pool;
struct dce_hwseq;
struct dc {
	struct dc_versions versions;
	struct dc_caps caps;
	struct dc_cap_funcs cap_funcs;
	struct dc_config config;
	struct dc_debug_options debug;
	struct dc_bounding_box_overrides bb_overrides;
	struct dc_context *ctx;

	uint8_t link_count;
	struct dc_link *links[MAX_PIPES * 2];

	struct dc_state *current_state;
	struct resource_pool *res_pool;

	/* Display Engine Clock levels */
	struct dm_pp_clock_levels sclk_lvls;

	/* Inputs into BW and WM calculations. */
	struct bw_calcs_dceip *bw_dceip;
	struct bw_calcs_vbios *bw_vbios;
#ifdef CONFIG_DRM_AMD_DC_DCN1_0
	struct dcn_soc_bounding_box *dcn_soc;
	struct dcn_ip_params *dcn_ip;
	struct display_mode_lib dml;
#endif

	/* HW functions */
	struct hw_sequencer_funcs hwss;
	struct dce_hwseq *hwseq;

<<<<<<< HEAD
	/* temp store of dm_pp_display_configuration
	 * to compare to see if display config changed
	 */
	struct dm_pp_display_configuration prev_display_config;

	bool optimized_required;

	bool apply_edp_fast_boot_optimization;
=======
	/* Require to optimize clocks and bandwidth for added/removed planes */
	bool optimized_required;

	/* Require to maintain clocks and bandwidth for UEFI enabled HW */
	bool optimize_seamless_boot;
>>>>>>> 407d19ab

	/* FBC compressor */
	struct compressor *fbc_compressor;

	struct dc_debug_data debug_data;
};

enum frame_buffer_mode {
	FRAME_BUFFER_MODE_LOCAL_ONLY = 0,
	FRAME_BUFFER_MODE_ZFB_ONLY,
	FRAME_BUFFER_MODE_MIXED_ZFB_AND_LOCAL,
} ;

struct dchub_init_data {
	int64_t zfb_phys_addr_base;
	int64_t zfb_mc_base_addr;
	uint64_t zfb_size_in_byte;
	enum frame_buffer_mode fb_mode;
	bool dchub_initialzied;
	bool dchub_info_valid;
};

struct dc_init_data {
	struct hw_asic_id asic_id;
	void *driver; /* ctx */
	struct cgs_device *cgs_device;
	struct dc_bounding_box_overrides bb_overrides;

	int num_virtual_links;
	/*
	 * If 'vbios_override' not NULL, it will be called instead
	 * of the real VBIOS. Intended use is Diagnostics on FPGA.
	 */
	struct dc_bios *vbios_override;
	enum dce_environment dce_environment;

	struct dc_config flags;
	uint32_t log_mask;
};

struct dc *dc_create(const struct dc_init_data *init_params);

void dc_destroy(struct dc **dc);

/*******************************************************************************
 * Surface Interfaces
 ******************************************************************************/

enum {
	TRANSFER_FUNC_POINTS = 1025
};

struct dc_hdr_static_metadata {
	/* display chromaticities and white point in units of 0.00001 */
	unsigned int chromaticity_green_x;
	unsigned int chromaticity_green_y;
	unsigned int chromaticity_blue_x;
	unsigned int chromaticity_blue_y;
	unsigned int chromaticity_red_x;
	unsigned int chromaticity_red_y;
	unsigned int chromaticity_white_point_x;
	unsigned int chromaticity_white_point_y;

	uint32_t min_luminance;
	uint32_t max_luminance;
	uint32_t maximum_content_light_level;
	uint32_t maximum_frame_average_light_level;
};

enum dc_transfer_func_type {
	TF_TYPE_PREDEFINED,
	TF_TYPE_DISTRIBUTED_POINTS,
	TF_TYPE_BYPASS,
	TF_TYPE_HWPWL
};

struct dc_transfer_func_distributed_points {
	struct fixed31_32 red[TRANSFER_FUNC_POINTS];
	struct fixed31_32 green[TRANSFER_FUNC_POINTS];
	struct fixed31_32 blue[TRANSFER_FUNC_POINTS];

	uint16_t end_exponent;
	uint16_t x_point_at_y1_red;
	uint16_t x_point_at_y1_green;
	uint16_t x_point_at_y1_blue;
};

enum dc_transfer_func_predefined {
	TRANSFER_FUNCTION_SRGB,
	TRANSFER_FUNCTION_BT709,
	TRANSFER_FUNCTION_PQ,
	TRANSFER_FUNCTION_LINEAR,
	TRANSFER_FUNCTION_UNITY,
	TRANSFER_FUNCTION_HLG,
	TRANSFER_FUNCTION_HLG12,
	TRANSFER_FUNCTION_GAMMA22
};

struct dc_transfer_func {
	struct kref refcount;
	enum dc_transfer_func_type type;
	enum dc_transfer_func_predefined tf;
	/* FP16 1.0 reference level in nits, default is 80 nits, only for PQ*/
	uint32_t sdr_ref_white_level;
	struct dc_context *ctx;
	union {
		struct pwl_params pwl;
		struct dc_transfer_func_distributed_points tf_pts;
	};
};

/*
 * This structure is filled in by dc_surface_get_status and contains
 * the last requested address and the currently active address so the called
 * can determine if there are any outstanding flips
 */
struct dc_plane_status {
	struct dc_plane_address requested_address;
	struct dc_plane_address current_address;
	bool is_flip_pending;
	bool is_right_eye;
};

union surface_update_flags {

	struct {
		/* Medium updates */
		uint32_t dcc_change:1;
		uint32_t color_space_change:1;
		uint32_t horizontal_mirror_change:1;
		uint32_t per_pixel_alpha_change:1;
		uint32_t rotation_change:1;
		uint32_t swizzle_change:1;
		uint32_t scaling_change:1;
		uint32_t position_change:1;
		uint32_t in_transfer_func_change:1;
		uint32_t input_csc_change:1;
		uint32_t coeff_reduction_change:1;
		uint32_t output_tf_change:1;
		uint32_t pixel_format_change:1;

		/* Full updates */
		uint32_t new_plane:1;
		uint32_t bpp_change:1;
		uint32_t gamma_change:1;
		uint32_t bandwidth_change:1;
		uint32_t clock_change:1;
		uint32_t stereo_format_change:1;
		uint32_t full_update:1;
	} bits;

	uint32_t raw;
};

struct dc_plane_state {
	struct dc_plane_address address;
	struct dc_plane_flip_time time;
	struct scaling_taps scaling_quality;
	struct rect src_rect;
	struct rect dst_rect;
	struct rect clip_rect;

	union plane_size plane_size;
	union dc_tiling_info tiling_info;

	struct dc_plane_dcc_param dcc;

	struct dc_gamma *gamma_correction;
	struct dc_transfer_func *in_transfer_func;
	struct dc_bias_and_scale *bias_and_scale;
	struct dc_csc_transform input_csc_color_matrix;
	struct fixed31_32 coeff_reduction_factor;
	uint32_t sdr_white_level;

	// TODO: No longer used, remove
	struct dc_hdr_static_metadata hdr_static_ctx;

	enum dc_color_space color_space;

	enum surface_pixel_format format;
	enum dc_rotation_angle rotation;
	enum plane_stereo_format stereo_format;

	bool is_tiling_rotated;
	bool per_pixel_alpha;
	bool visible;
	bool flip_immediate;
	bool horizontal_mirror;

	union surface_update_flags update_flags;
	/* private to DC core */
	struct dc_plane_status status;
	struct dc_context *ctx;

	/* private to dc_surface.c */
	enum dc_irq_source irq_source;
	struct kref refcount;
};

struct dc_plane_info {
	union plane_size plane_size;
	union dc_tiling_info tiling_info;
	struct dc_plane_dcc_param dcc;
	enum surface_pixel_format format;
	enum dc_rotation_angle rotation;
	enum plane_stereo_format stereo_format;
	enum dc_color_space color_space;
	unsigned int sdr_white_level;
	bool horizontal_mirror;
	bool visible;
	bool per_pixel_alpha;
	bool input_csc_enabled;
};

struct dc_scaling_info {
	struct rect src_rect;
	struct rect dst_rect;
	struct rect clip_rect;
	struct scaling_taps scaling_quality;
};

struct dc_surface_update {
	struct dc_plane_state *surface;

	/* isr safe update parameters.  null means no updates */
	const struct dc_flip_addrs *flip_addr;
	const struct dc_plane_info *plane_info;
	const struct dc_scaling_info *scaling_info;

	/* following updates require alloc/sleep/spin that is not isr safe,
	 * null means no updates
	 */
	const struct dc_gamma *gamma;
	const struct dc_transfer_func *in_transfer_func;

	const struct dc_csc_transform *input_csc_color_matrix;
	const struct fixed31_32 *coeff_reduction_factor;
};

/*
 * Create a new surface with default parameters;
 */
struct dc_plane_state *dc_create_plane_state(struct dc *dc);
const struct dc_plane_status *dc_plane_get_status(
		const struct dc_plane_state *plane_state);

void dc_plane_state_retain(struct dc_plane_state *plane_state);
void dc_plane_state_release(struct dc_plane_state *plane_state);

void dc_gamma_retain(struct dc_gamma *dc_gamma);
void dc_gamma_release(struct dc_gamma **dc_gamma);
struct dc_gamma *dc_create_gamma(void);

void dc_transfer_func_retain(struct dc_transfer_func *dc_tf);
void dc_transfer_func_release(struct dc_transfer_func *dc_tf);
struct dc_transfer_func *dc_create_transfer_func(void);

/*
 * This structure holds a surface address.  There could be multiple addresses
 * in cases such as Stereo 3D, Planar YUV, etc.  Other per-flip attributes such
 * as frame durations and DCC format can also be set.
 */
struct dc_flip_addrs {
	struct dc_plane_address address;
	unsigned int flip_timestamp_in_us;
	bool flip_immediate;
	/* TODO: add flip duration for FreeSync */
};

bool dc_post_update_surfaces_to_stream(
		struct dc *dc);

#include "dc_stream.h"

/*
 * Structure to store surface/stream associations for validation
 */
struct dc_validation_set {
	struct dc_stream_state *stream;
	struct dc_plane_state *plane_states[MAX_SURFACES];
	uint8_t plane_count;
};

<<<<<<< HEAD
enum dc_status dc_validate_plane(struct dc *dc, const struct dc_plane_state *plane_state);

=======
bool dc_validate_seamless_boot_timing(const struct dc *dc,
				const struct dc_sink *sink,
				struct dc_crtc_timing *crtc_timing);

enum dc_status dc_validate_plane(struct dc *dc, const struct dc_plane_state *plane_state);

void get_clock_requirements_for_state(struct dc_state *state, struct AsicStateEx *info);

/*
 * fast_validate: we return after determining if we can support the new state,
 * but before we populate the programming info
 */
>>>>>>> 407d19ab
enum dc_status dc_validate_global_state(
		struct dc *dc,
		struct dc_state *new_ctx,
		bool fast_validate);


void dc_resource_state_construct(
		const struct dc *dc,
		struct dc_state *dst_ctx);

void dc_resource_state_copy_construct(
		const struct dc_state *src_ctx,
		struct dc_state *dst_ctx);

void dc_resource_state_copy_construct_current(
		const struct dc *dc,
		struct dc_state *dst_ctx);

void dc_resource_state_destruct(struct dc_state *context);

/*
 * TODO update to make it about validation sets
 * Set up streams and links associated to drive sinks
 * The streams parameter is an absolute set of all active streams.
 *
 * After this call:
 *   Phy, Encoder, Timing Generator are programmed and enabled.
 *   New streams are enabled with blank stream; no memory read.
 */
bool dc_commit_state(struct dc *dc, struct dc_state *context);


struct dc_state *dc_create_state(struct dc *dc);
struct dc_state *dc_copy_state(struct dc_state *src_ctx);
void dc_retain_state(struct dc_state *context);
void dc_release_state(struct dc_state *context);

/*******************************************************************************
 * Link Interfaces
 ******************************************************************************/

struct dpcd_caps {
	union dpcd_rev dpcd_rev;
	union max_lane_count max_ln_count;
	union max_down_spread max_down_spread;
	union dprx_feature dprx_feature;

	/* valid only for eDP v1.4 or higher*/
	uint8_t edp_supported_link_rates_count;
	enum dc_link_rate edp_supported_link_rates[8];

	/* dongle type (DP converter, CV smart dongle) */
	enum display_dongle_type dongle_type;
	/* branch device or sink device */
	bool is_branch_dev;
	/* Dongle's downstream count. */
	union sink_count sink_count;
	/* If dongle_type == DISPLAY_DONGLE_DP_HDMI_CONVERTER,
	indicates 'Frame Sequential-to-lllFrame Pack' conversion capability.*/
	struct dc_dongle_caps dongle_caps;

	uint32_t sink_dev_id;
	int8_t sink_dev_id_str[6];
	int8_t sink_hw_revision;
	int8_t sink_fw_revision[2];

	uint32_t branch_dev_id;
	int8_t branch_dev_name[6];
	int8_t branch_hw_revision;
	int8_t branch_fw_revision[2];

	bool allow_invalid_MSA_timing_param;
	bool panel_mode_edp;
	bool dpcd_display_control_capable;
	bool ext_receiver_cap_field_present;
};

#include "dc_link.h"

/*******************************************************************************
 * Sink Interfaces - A sink corresponds to a display output device
 ******************************************************************************/

struct dc_container_id {
	// 128bit GUID in binary form
	unsigned char  guid[16];
	// 8 byte port ID -> ELD.PortID
	unsigned int   portId[2];
	// 128bit GUID in binary formufacturer name -> ELD.ManufacturerName
	unsigned short manufacturerName;
	// 2 byte product code -> ELD.ProductCode
	unsigned short productCode;
};



/*
 * The sink structure contains EDID and other display device properties
 */
struct dc_sink {
	enum signal_type sink_signal;
	struct dc_edid dc_edid; /* raw edid */
	struct dc_edid_caps edid_caps; /* parse display caps */
	struct dc_container_id *dc_container_id;
	uint32_t dongle_max_pix_clk;
	void *priv;
	struct stereo_3d_features features_3d[TIMING_3D_FORMAT_MAX];
	bool converter_disable_audio;

	/* private to DC core */
	struct dc_link *link;
	struct dc_context *ctx;

	uint32_t sink_id;

	/* private to dc_sink.c */
	// refcount must be the last member in dc_sink, since we want the
	// sink structure to be logically cloneable up to (but not including)
	// refcount
	struct kref refcount;
};

void dc_sink_retain(struct dc_sink *sink);
void dc_sink_release(struct dc_sink *sink);

struct dc_sink_init_data {
	enum signal_type sink_signal;
	struct dc_link *link;
	uint32_t dongle_max_pix_clk;
	bool converter_disable_audio;
};

struct dc_sink *dc_sink_create(const struct dc_sink_init_data *init_params);

/* Newer interfaces  */
struct dc_cursor {
	struct dc_plane_address address;
	struct dc_cursor_attributes attributes;
};


/*******************************************************************************
 * Interrupt interfaces
 ******************************************************************************/
enum dc_irq_source dc_interrupt_to_irq_source(
		struct dc *dc,
		uint32_t src_id,
		uint32_t ext_id);
bool dc_interrupt_set(struct dc *dc, enum dc_irq_source src, bool enable);
void dc_interrupt_ack(struct dc *dc, enum dc_irq_source src);
enum dc_irq_source dc_get_hpd_irq_source_at_index(
		struct dc *dc, uint32_t link_index);

/*******************************************************************************
 * Power Interfaces
 ******************************************************************************/

void dc_set_power_state(
		struct dc *dc,
		enum dc_acpi_cm_power_state power_state);
void dc_resume(struct dc *dc);

#endif /* DC_INTERFACE_H_ */<|MERGE_RESOLUTION|>--- conflicted
+++ resolved
@@ -36,30 +36,19 @@
 
 #include "inc/hw_sequencer.h"
 #include "inc/compressor.h"
+#include "inc/hw/dmcu.h"
 #include "dml/display_mode_lib.h"
 
-<<<<<<< HEAD
-#define DC_VER "3.1.59"
-=======
 #define DC_VER "3.2.27"
->>>>>>> 407d19ab
 
 #define MAX_SURFACES 3
 #define MAX_PLANES 6
 #define MAX_STREAMS 6
 #define MAX_SINKS_PER_LINK 4
 
-
 /*******************************************************************************
  * Display Core Interfaces
  ******************************************************************************/
-struct dmcu_version {
-	unsigned int date;
-	unsigned int month;
-	unsigned int year;
-	unsigned int interface_version;
-};
-
 struct dc_versions {
 	const char *dc_ver;
 	struct dmcu_version dmcu_version;
@@ -211,14 +200,11 @@
 struct dc_config {
 	bool gpu_vm_support;
 	bool disable_disp_pll_sharing;
-<<<<<<< HEAD
-=======
 	bool fbc_support;
 	bool optimize_edp_link_rate;
 	bool disable_fractional_pwm;
 	bool allow_seamless_boot_optimization;
 	bool power_down_display_on_boot;
->>>>>>> 407d19ab
 };
 
 enum visual_confirm {
@@ -257,9 +243,6 @@
 	int dcfclk_deep_sleep_khz;
 	int fclk_khz;
 	int phyclk_khz;
-<<<<<<< HEAD
-};
-=======
 	int dramclk_khz;
 	bool p_state_change_support;
 };
@@ -314,7 +297,6 @@
 				dc->debug.bw_val_profile.rq_dlg_ticks += end_tick - watermark_tick; \
 			} \
 		}
->>>>>>> 407d19ab
 
 struct dc_debug_options {
 	enum visual_confirm visual_confirm;
@@ -355,8 +337,6 @@
 	bool disable_dmcu;
 	bool disable_psr;
 	bool force_abm_enable;
-	bool disable_hbup_pg;
-	bool disable_dpp_pg;
 	bool disable_stereo_support;
 	bool vsr_support;
 	bool performance_trace;
@@ -368,13 +348,10 @@
 	bool scl_reset_length10;
 	bool hdmi20_disable;
 	bool skip_detection_link_training;
-<<<<<<< HEAD
-=======
 	unsigned int force_odm_combine; //bit vector based on otg inst
 	unsigned int force_fclk_khz;
 	bool disable_tri_buf;
 	struct dc_bw_validation_profile bw_val_profile;
->>>>>>> 407d19ab
 };
 
 struct dc_debug_data {
@@ -383,8 +360,6 @@
 	uint32_t auxErrorCount;
 };
 
-<<<<<<< HEAD
-=======
 struct dc_bounding_box_overrides {
 	int sr_exit_time_ns;
 	int sr_enter_plus_exit_time_ns;
@@ -392,7 +367,6 @@
 	int percent_of_ideal_drambw;
 	int dram_clock_change_latency_ns;
 };
->>>>>>> 407d19ab
 
 struct dc_state;
 struct resource_pool;
@@ -428,27 +402,18 @@
 	struct hw_sequencer_funcs hwss;
 	struct dce_hwseq *hwseq;
 
-<<<<<<< HEAD
-	/* temp store of dm_pp_display_configuration
-	 * to compare to see if display config changed
-	 */
-	struct dm_pp_display_configuration prev_display_config;
-
-	bool optimized_required;
-
-	bool apply_edp_fast_boot_optimization;
-=======
 	/* Require to optimize clocks and bandwidth for added/removed planes */
 	bool optimized_required;
 
 	/* Require to maintain clocks and bandwidth for UEFI enabled HW */
 	bool optimize_seamless_boot;
->>>>>>> 407d19ab
 
 	/* FBC compressor */
 	struct compressor *fbc_compressor;
 
 	struct dc_debug_data debug_data;
+
+	const char *build_id;
 };
 
 enum frame_buffer_mode {
@@ -484,8 +449,13 @@
 	uint32_t log_mask;
 };
 
+struct dc_callback_init {
+	uint8_t reserved;
+};
+
 struct dc *dc_create(const struct dc_init_data *init_params);
-
+void dc_init_callbacks(struct dc *dc,
+		const struct dc_callback_init *init_params);
 void dc_destroy(struct dc **dc);
 
 /*******************************************************************************
@@ -575,6 +545,7 @@
 		uint32_t color_space_change:1;
 		uint32_t horizontal_mirror_change:1;
 		uint32_t per_pixel_alpha_change:1;
+		uint32_t global_alpha_change:1;
 		uint32_t rotation_change:1;
 		uint32_t swizzle_change:1;
 		uint32_t scaling_change:1;
@@ -584,6 +555,7 @@
 		uint32_t coeff_reduction_change:1;
 		uint32_t output_tf_change:1;
 		uint32_t pixel_format_change:1;
+		uint32_t plane_size_change:1;
 
 		/* Full updates */
 		uint32_t new_plane:1;
@@ -629,6 +601,8 @@
 
 	bool is_tiling_rotated;
 	bool per_pixel_alpha;
+	bool global_alpha;
+	int  global_alpha_value;
 	bool visible;
 	bool flip_immediate;
 	bool horizontal_mirror;
@@ -637,6 +611,9 @@
 	/* private to DC core */
 	struct dc_plane_status status;
 	struct dc_context *ctx;
+
+	/* HACK: Workaround for forcing full reprogramming under some conditions */
+	bool force_full_update;
 
 	/* private to dc_surface.c */
 	enum dc_irq_source irq_source;
@@ -655,6 +632,8 @@
 	bool horizontal_mirror;
 	bool visible;
 	bool per_pixel_alpha;
+	bool global_alpha;
+	int  global_alpha_value;
 	bool input_csc_enabled;
 };
 
@@ -727,10 +706,6 @@
 	uint8_t plane_count;
 };
 
-<<<<<<< HEAD
-enum dc_status dc_validate_plane(struct dc *dc, const struct dc_plane_state *plane_state);
-
-=======
 bool dc_validate_seamless_boot_timing(const struct dc *dc,
 				const struct dc_sink *sink,
 				struct dc_crtc_timing *crtc_timing);
@@ -743,7 +718,6 @@
  * fast_validate: we return after determining if we can support the new state,
  * but before we populate the programming info
  */
->>>>>>> 407d19ab
 enum dc_status dc_validate_global_state(
 		struct dc *dc,
 		struct dc_state *new_ctx,
@@ -905,5 +879,9 @@
 		struct dc *dc,
 		enum dc_acpi_cm_power_state power_state);
 void dc_resume(struct dc *dc);
+unsigned int dc_get_current_backlight_pwm(struct dc *dc);
+unsigned int dc_get_target_backlight_pwm(struct dc *dc);
+
+bool dc_is_dmcu_initialized(struct dc *dc);
 
 #endif /* DC_INTERFACE_H_ */