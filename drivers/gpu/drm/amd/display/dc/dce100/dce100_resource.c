--- conflicted
+++ resolved
@@ -36,11 +36,11 @@
 #include "dce/dce_link_encoder.h"
 #include "dce/dce_stream_encoder.h"
 
+#include "dce/dce_clk_mgr.h"
 #include "dce/dce_mem_input.h"
 #include "dce/dce_ipp.h"
 #include "dce/dce_transform.h"
 #include "dce/dce_opp.h"
-#include "dce/dce_clocks.h"
 #include "dce/dce_clock_source.h"
 #include "dce/dce_audio.h"
 #include "dce/dce_hwseq.h"
@@ -54,6 +54,7 @@
 #include "dce/dce_dmcu.h"
 #include "dce/dce_aux.h"
 #include "dce/dce_abm.h"
+#include "dce/dce_i2c.h"
 
 #ifndef mmMC_HUB_RDREQ_DMIF_LIMIT
 #include "gmc/gmc_8_2_d.h"
@@ -75,6 +76,7 @@
 
 #ifndef mmBIOS_SCRATCH_2
 	#define mmBIOS_SCRATCH_2 0x05CB
+	#define mmBIOS_SCRATCH_3 0x05CC
 	#define mmBIOS_SCRATCH_6 0x05CF
 #endif
 
@@ -136,15 +138,15 @@
 	.reg_name = mm ## block ## id ## _ ## reg_name
 
 
-static const struct dccg_registers disp_clk_regs = {
+static const struct clk_mgr_registers disp_clk_regs = {
 		CLK_COMMON_REG_LIST_DCE_BASE()
 };
 
-static const struct dccg_shift disp_clk_shift = {
+static const struct clk_mgr_shift disp_clk_shift = {
 		CLK_COMMON_MASK_SH_LIST_DCE_COMMON_BASE(__SHIFT)
 };
 
-static const struct dccg_mask disp_clk_mask = {
+static const struct clk_mgr_mask disp_clk_mask = {
 		CLK_COMMON_MASK_SH_LIST_DCE_COMMON_BASE(_MASK)
 };
 
@@ -364,6 +366,7 @@
 #define DCFE_MEM_PWR_CTRL_REG_BASE 0x1b03
 
 static const struct bios_registers bios_regs = {
+	.BIOS_SCRATCH_3 = mmBIOS_SCRATCH_3,
 	.BIOS_SCRATCH_6 = mmBIOS_SCRATCH_6
 };
 
@@ -371,7 +374,8 @@
 	.num_timing_generator = 6,
 	.num_audio = 6,
 	.num_stream_encoder = 6,
-	.num_pll = 3
+	.num_pll = 3,
+	.num_ddc = 6,
 };
 
 static const struct dc_plane_cap plane_cap = {
@@ -571,8 +575,7 @@
 		.max_hdmi_deep_color = COLOR_DEPTH_121212,
 		.max_hdmi_pixel_clock = 300000,
 		.flags.bits.IS_HBR2_CAPABLE = true,
-		.flags.bits.IS_TPS3_CAPABLE = true,
-		.flags.bits.IS_YCBCR_CAPABLE = true
+		.flags.bits.IS_TPS3_CAPABLE = true
 };
 
 struct link_encoder *dce100_link_encoder_create(
@@ -608,7 +611,7 @@
 	return &opp->base;
 }
 
-struct aux_engine *dce100_aux_engine_create(
+struct dce_aux *dce100_aux_engine_create(
 	struct dc_context *ctx,
 	uint32_t inst)
 {
@@ -624,7 +627,40 @@
 
 	return &aux_engine->base;
 }
-
+#define i2c_inst_regs(id) { I2C_HW_ENGINE_COMMON_REG_LIST(id) }
+
+static const struct dce_i2c_registers i2c_hw_regs[] = {
+		i2c_inst_regs(1),
+		i2c_inst_regs(2),
+		i2c_inst_regs(3),
+		i2c_inst_regs(4),
+		i2c_inst_regs(5),
+		i2c_inst_regs(6),
+};
+
+static const struct dce_i2c_shift i2c_shifts = {
+		I2C_COMMON_MASK_SH_LIST_DCE_COMMON_BASE(__SHIFT)
+};
+
+static const struct dce_i2c_mask i2c_masks = {
+		I2C_COMMON_MASK_SH_LIST_DCE_COMMON_BASE(_MASK)
+};
+
+struct dce_i2c_hw *dce100_i2c_hw_create(
+	struct dc_context *ctx,
+	uint32_t inst)
+{
+	struct dce_i2c_hw *dce_i2c_hw =
+		kzalloc(sizeof(struct dce_i2c_hw), GFP_KERNEL);
+
+	if (!dce_i2c_hw)
+		return NULL;
+
+	dce100_i2c_hw_construct(dce_i2c_hw, ctx, inst,
+				    &i2c_hw_regs[inst], &i2c_shifts, &i2c_masks);
+
+	return dce_i2c_hw;
+}
 struct clock_source *dce100_clock_source_create(
 	struct dc_context *ctx,
 	struct dc_bios *bios,
@@ -677,10 +713,19 @@
 			kfree(DCE110TG_FROM_TG(pool->base.timing_generators[i]));
 			pool->base.timing_generators[i] = NULL;
 		}
-
+	}
+
+	for (i = 0; i < pool->base.res_cap->num_ddc; i++) {
 		if (pool->base.engines[i] != NULL)
 			dce110_engine_destroy(&pool->base.engines[i]);
-
+		if (pool->base.hw_i2cs[i] != NULL) {
+			kfree(pool->base.hw_i2cs[i]);
+			pool->base.hw_i2cs[i] = NULL;
+		}
+		if (pool->base.sw_i2cs[i] != NULL) {
+			kfree(pool->base.sw_i2cs[i]);
+			pool->base.sw_i2cs[i] = NULL;
+		}
 	}
 
 	for (i = 0; i < pool->base.stream_enc_count; i++) {
@@ -701,8 +746,8 @@
 			dce_aud_destroy(&pool->base.audios[i]);
 	}
 
-	if (pool->base.dccg != NULL)
-		dce_dccg_destroy(&pool->base.dccg);
+	if (pool->base.clk_mgr != NULL)
+		dce_clk_mgr_destroy(&pool->base.clk_mgr);
 
 	if (pool->base.abm != NULL)
 				dce_abm_destroy(&pool->base.abm);
@@ -746,13 +791,8 @@
 
 	if (at_least_one_pipe) {
 		/* TODO implement when needed but for now hardcode max value*/
-<<<<<<< HEAD
-		context->bw.dce.dispclk_khz = 681000;
-		context->bw.dce.yclk_khz = 250000 * MEMORY_TYPE_MULTIPLIER;
-=======
 		context->bw_ctx.bw.dce.dispclk_khz = 681000;
 		context->bw_ctx.bw.dce.yclk_khz = 250000 * MEMORY_TYPE_MULTIPLIER_CZ;
->>>>>>> 407d19ab
 	} else {
 		context->bw_ctx.bw.dce.dispclk_khz = 0;
 		context->bw_ctx.bw.dce.yclk_khz = 0;
@@ -845,7 +885,6 @@
 	struct dc_context *ctx = dc->ctx;
 	struct dc_firmware_info info;
 	struct dc_bios *bp;
-	struct dm_pp_static_clock_info static_clk_info = {0};
 
 	ctx->dc_bios->regs = &bios_regs;
 
@@ -893,11 +932,11 @@
 		}
 	}
 
-	pool->base.dccg = dce_dccg_create(ctx,
+	pool->base.clk_mgr = dce_clk_mgr_create(ctx,
 			&disp_clk_regs,
 			&disp_clk_shift,
 			&disp_clk_mask);
-	if (pool->base.dccg == NULL) {
+	if (pool->base.clk_mgr == NULL) {
 		dm_error("DC: failed to create display clock!\n");
 		BREAK_TO_DEBUGGER();
 		goto res_create_fail;
@@ -923,12 +962,6 @@
 		goto res_create_fail;
 	}
 
-	/* get static clock information for PPLIB or firmware, save
-	 * max_clock_state
-	 */
-	if (dm_pp_get_static_clocks(ctx, &static_clk_info))
-		pool->base.dccg->max_clks_state =
-					static_clk_info.max_clocks_state;
 	{
 		struct irq_service_init_data init_data;
 		init_data.ctx = dc->ctx;
@@ -991,6 +1024,9 @@
 				"DC: failed to create output pixel processor!\n");
 			goto res_create_fail;
 		}
+	}
+
+	for (i = 0; i < pool->base.res_cap->num_ddc; i++) {
 		pool->base.engines[i] = dce100_aux_engine_create(ctx, i);
 		if (pool->base.engines[i] == NULL) {
 			BREAK_TO_DEBUGGER();
@@ -998,6 +1034,14 @@
 				"DC:failed to create aux engine!!\n");
 			goto res_create_fail;
 		}
+		pool->base.hw_i2cs[i] = dce100_i2c_hw_create(ctx, i);
+		if (pool->base.hw_i2cs[i] == NULL) {
+			BREAK_TO_DEBUGGER();
+			dm_error(
+				"DC:failed to create i2c engine!!\n");
+			goto res_create_fail;
+		}
+		pool->base.sw_i2cs[i] = NULL;
 	}
 
 	dc->caps.max_planes =  pool->base.pipe_count;
