/*
 * Copyright 2015 Advanced Micro Devices, Inc.
 *
 * Permission is hereby granted, free of charge, to any person obtaining a
 * copy of this software and associated documentation files (the "Software"),
 * to deal in the Software without restriction, including without limitation
 * the rights to use, copy, modify, merge, publish, distribute, sublicense,
 * and/or sell copies of the Software, and to permit persons to whom the
 * Software is furnished to do so, subject to the following conditions:
 *
 * The above copyright notice and this permission notice shall be included in
 * all copies or substantial portions of the Software.
 *
 * THE SOFTWARE IS PROVIDED "AS IS", WITHOUT WARRANTY OF ANY KIND, EXPRESS OR
 * IMPLIED, INCLUDING BUT NOT LIMITED TO THE WARRANTIES OF MERCHANTABILITY,
 * FITNESS FOR A PARTICULAR PURPOSE AND NONINFRINGEMENT.  IN NO EVENT SHALL
 * THE COPYRIGHT HOLDER(S) OR AUTHOR(S) BE LIABLE FOR ANY CLAIM, DAMAGES OR
 * OTHER LIABILITY, WHETHER IN AN ACTION OF CONTRACT, TORT OR OTHERWISE,
 * ARISING FROM, OUT OF OR IN CONNECTION WITH THE SOFTWARE OR THE USE OR
 * OTHER DEALINGS IN THE SOFTWARE.
 *
 * Authors: AMD
 *
 */
#include "dm_services.h"
#include "dc.h"
#include "dc_bios_types.h"
#include "core_types.h"
#include "core_status.h"
#include "resource.h"
#include "dm_helpers.h"
#include "dce110_hw_sequencer.h"
#include "dce110_timing_generator.h"
#include "dce/dce_hwseq.h"
#include "gpio_service_interface.h"

#include "dce110_compressor.h"

#include "bios/bios_parser_helper.h"
#include "timing_generator.h"
#include "mem_input.h"
#include "opp.h"
#include "ipp.h"
#include "transform.h"
#include "stream_encoder.h"
#include "link_encoder.h"
#include "link_hwss.h"
#include "clock_source.h"
#include "abm.h"
#include "audio.h"
#include "reg_helper.h"

/* include DCE11 register header files */
#include "dce/dce_11_0_d.h"
#include "dce/dce_11_0_sh_mask.h"
#include "custom_float.h"

#include "atomfirmware.h"

/*
 * All values are in milliseconds;
 * For eDP, after power-up/power/down,
 * 300/500 msec max. delay from LCDVCC to black video generation
 */
#define PANEL_POWER_UP_TIMEOUT 300
#define PANEL_POWER_DOWN_TIMEOUT 500
#define HPD_CHECK_INTERVAL 10

#define CTX \
	hws->ctx

#define DC_LOGGER_INIT()

#define REG(reg)\
	hws->regs->reg

#undef FN
#define FN(reg_name, field_name) \
	hws->shifts->field_name, hws->masks->field_name

struct dce110_hw_seq_reg_offsets {
	uint32_t crtc;
};

static const struct dce110_hw_seq_reg_offsets reg_offsets[] = {
{
	.crtc = (mmCRTC0_CRTC_GSL_CONTROL - mmCRTC_GSL_CONTROL),
},
{
	.crtc = (mmCRTC1_CRTC_GSL_CONTROL - mmCRTC_GSL_CONTROL),
},
{
	.crtc = (mmCRTC2_CRTC_GSL_CONTROL - mmCRTC_GSL_CONTROL),
},
{
	.crtc = (mmCRTCV_GSL_CONTROL - mmCRTC_GSL_CONTROL),
}
};

#define HW_REG_BLND(reg, id)\
	(reg + reg_offsets[id].blnd)

#define HW_REG_CRTC(reg, id)\
	(reg + reg_offsets[id].crtc)

#define MAX_WATERMARK 0xFFFF
#define SAFE_NBP_MARK 0x7FFF

/*******************************************************************************
 * Private definitions
 ******************************************************************************/
/***************************PIPE_CONTROL***********************************/
static void dce110_init_pte(struct dc_context *ctx)
{
	uint32_t addr;
	uint32_t value = 0;
	uint32_t chunk_int = 0;
	uint32_t chunk_mul = 0;

	addr = mmUNP_DVMM_PTE_CONTROL;
	value = dm_read_reg(ctx, addr);

	set_reg_field_value(
		value,
		0,
		DVMM_PTE_CONTROL,
		DVMM_USE_SINGLE_PTE);

	set_reg_field_value(
		value,
		1,
		DVMM_PTE_CONTROL,
		DVMM_PTE_BUFFER_MODE0);

	set_reg_field_value(
		value,
		1,
		DVMM_PTE_CONTROL,
		DVMM_PTE_BUFFER_MODE1);

	dm_write_reg(ctx, addr, value);

	addr = mmDVMM_PTE_REQ;
	value = dm_read_reg(ctx, addr);

	chunk_int = get_reg_field_value(
		value,
		DVMM_PTE_REQ,
		HFLIP_PTEREQ_PER_CHUNK_INT);

	chunk_mul = get_reg_field_value(
		value,
		DVMM_PTE_REQ,
		HFLIP_PTEREQ_PER_CHUNK_MULTIPLIER);

	if (chunk_int != 0x4 || chunk_mul != 0x4) {

		set_reg_field_value(
			value,
			255,
			DVMM_PTE_REQ,
			MAX_PTEREQ_TO_ISSUE);

		set_reg_field_value(
			value,
			4,
			DVMM_PTE_REQ,
			HFLIP_PTEREQ_PER_CHUNK_INT);

		set_reg_field_value(
			value,
			4,
			DVMM_PTE_REQ,
			HFLIP_PTEREQ_PER_CHUNK_MULTIPLIER);

		dm_write_reg(ctx, addr, value);
	}
}
/**************************************************************************/

static void enable_display_pipe_clock_gating(
	struct dc_context *ctx,
	bool clock_gating)
{
	/*TODO*/
}

static bool dce110_enable_display_power_gating(
	struct dc *dc,
	uint8_t controller_id,
	struct dc_bios *dcb,
	enum pipe_gating_control power_gating)
{
	enum bp_result bp_result = BP_RESULT_OK;
	enum bp_pipe_control_action cntl;
	struct dc_context *ctx = dc->ctx;
	unsigned int underlay_idx = dc->res_pool->underlay_pipe_index;

	if (IS_FPGA_MAXIMUS_DC(ctx->dce_environment))
		return true;

	if (power_gating == PIPE_GATING_CONTROL_INIT)
		cntl = ASIC_PIPE_INIT;
	else if (power_gating == PIPE_GATING_CONTROL_ENABLE)
		cntl = ASIC_PIPE_ENABLE;
	else
		cntl = ASIC_PIPE_DISABLE;

	if (controller_id == underlay_idx)
		controller_id = CONTROLLER_ID_UNDERLAY0 - 1;

	if (power_gating != PIPE_GATING_CONTROL_INIT || controller_id == 0){

		bp_result = dcb->funcs->enable_disp_power_gating(
						dcb, controller_id + 1, cntl);

		/* Revert MASTER_UPDATE_MODE to 0 because bios sets it 2
		 * by default when command table is called
		 *
		 * Bios parser accepts controller_id = 6 as indicative of
		 * underlay pipe in dce110. But we do not support more
		 * than 3.
		 */
		if (controller_id < CONTROLLER_ID_MAX - 1)
			dm_write_reg(ctx,
				HW_REG_CRTC(mmCRTC_MASTER_UPDATE_MODE, controller_id),
				0);
	}

	if (power_gating != PIPE_GATING_CONTROL_ENABLE)
		dce110_init_pte(ctx);

	if (bp_result == BP_RESULT_OK)
		return true;
	else
		return false;
}

static void build_prescale_params(struct ipp_prescale_params *prescale_params,
		const struct dc_plane_state *plane_state)
{
	prescale_params->mode = IPP_PRESCALE_MODE_FIXED_UNSIGNED;

	switch (plane_state->format) {
	case SURFACE_PIXEL_FORMAT_GRPH_RGB565:
		prescale_params->scale = 0x2082;
		break;
	case SURFACE_PIXEL_FORMAT_GRPH_ARGB8888:
	case SURFACE_PIXEL_FORMAT_GRPH_ABGR8888:
		prescale_params->scale = 0x2020;
		break;
	case SURFACE_PIXEL_FORMAT_GRPH_ARGB2101010:
	case SURFACE_PIXEL_FORMAT_GRPH_ABGR2101010:
		prescale_params->scale = 0x2008;
		break;
	case SURFACE_PIXEL_FORMAT_GRPH_ARGB16161616:
	case SURFACE_PIXEL_FORMAT_GRPH_ABGR16161616F:
		prescale_params->scale = 0x2000;
		break;
	default:
		ASSERT(false);
		break;
	}
}

static bool
dce110_set_input_transfer_func(struct pipe_ctx *pipe_ctx,
			       const struct dc_plane_state *plane_state)
{
	struct input_pixel_processor *ipp = pipe_ctx->plane_res.ipp;
	const struct dc_transfer_func *tf = NULL;
	struct ipp_prescale_params prescale_params = { 0 };
	bool result = true;

	if (ipp == NULL)
		return false;

	if (plane_state->in_transfer_func)
		tf = plane_state->in_transfer_func;

	build_prescale_params(&prescale_params, plane_state);
	ipp->funcs->ipp_program_prescale(ipp, &prescale_params);

	if (plane_state->gamma_correction &&
			!plane_state->gamma_correction->is_identity &&
			dce_use_lut(plane_state->format))
		ipp->funcs->ipp_program_input_lut(ipp, plane_state->gamma_correction);

	if (tf == NULL) {
		/* Default case if no input transfer function specified */
		ipp->funcs->ipp_set_degamma(ipp, IPP_DEGAMMA_MODE_HW_sRGB);
	} else if (tf->type == TF_TYPE_PREDEFINED) {
		switch (tf->tf) {
		case TRANSFER_FUNCTION_SRGB:
			ipp->funcs->ipp_set_degamma(ipp, IPP_DEGAMMA_MODE_HW_sRGB);
			break;
		case TRANSFER_FUNCTION_BT709:
			ipp->funcs->ipp_set_degamma(ipp, IPP_DEGAMMA_MODE_HW_xvYCC);
			break;
		case TRANSFER_FUNCTION_LINEAR:
			ipp->funcs->ipp_set_degamma(ipp, IPP_DEGAMMA_MODE_BYPASS);
			break;
		case TRANSFER_FUNCTION_PQ:
		default:
			result = false;
			break;
		}
	} else if (tf->type == TF_TYPE_BYPASS) {
		ipp->funcs->ipp_set_degamma(ipp, IPP_DEGAMMA_MODE_BYPASS);
	} else {
		/*TF_TYPE_DISTRIBUTED_POINTS - Not supported in DCE 11*/
		result = false;
	}

	return result;
}

static bool convert_to_custom_float(struct pwl_result_data *rgb_resulted,
				    struct curve_points *arr_points,
				    uint32_t hw_points_num)
{
	struct custom_float_format fmt;

	struct pwl_result_data *rgb = rgb_resulted;

	uint32_t i = 0;

	fmt.exponenta_bits = 6;
	fmt.mantissa_bits = 12;
	fmt.sign = true;

	if (!convert_to_custom_float_format(arr_points[0].x, &fmt,
					    &arr_points[0].custom_float_x)) {
		BREAK_TO_DEBUGGER();
		return false;
	}

	if (!convert_to_custom_float_format(arr_points[0].offset, &fmt,
					    &arr_points[0].custom_float_offset)) {
		BREAK_TO_DEBUGGER();
		return false;
	}

	if (!convert_to_custom_float_format(arr_points[0].slope, &fmt,
					    &arr_points[0].custom_float_slope)) {
		BREAK_TO_DEBUGGER();
		return false;
	}

	fmt.mantissa_bits = 10;
	fmt.sign = false;

	if (!convert_to_custom_float_format(arr_points[1].x, &fmt,
					    &arr_points[1].custom_float_x)) {
		BREAK_TO_DEBUGGER();
		return false;
	}

	if (!convert_to_custom_float_format(arr_points[1].y, &fmt,
					    &arr_points[1].custom_float_y)) {
		BREAK_TO_DEBUGGER();
		return false;
	}

	if (!convert_to_custom_float_format(arr_points[1].slope, &fmt,
					    &arr_points[1].custom_float_slope)) {
		BREAK_TO_DEBUGGER();
		return false;
	}

	fmt.mantissa_bits = 12;
	fmt.sign = true;

	while (i != hw_points_num) {
		if (!convert_to_custom_float_format(rgb->red, &fmt,
						    &rgb->red_reg)) {
			BREAK_TO_DEBUGGER();
			return false;
		}

		if (!convert_to_custom_float_format(rgb->green, &fmt,
						    &rgb->green_reg)) {
			BREAK_TO_DEBUGGER();
			return false;
		}

		if (!convert_to_custom_float_format(rgb->blue, &fmt,
						    &rgb->blue_reg)) {
			BREAK_TO_DEBUGGER();
			return false;
		}

		if (!convert_to_custom_float_format(rgb->delta_red, &fmt,
						    &rgb->delta_red_reg)) {
			BREAK_TO_DEBUGGER();
			return false;
		}

		if (!convert_to_custom_float_format(rgb->delta_green, &fmt,
						    &rgb->delta_green_reg)) {
			BREAK_TO_DEBUGGER();
			return false;
		}

		if (!convert_to_custom_float_format(rgb->delta_blue, &fmt,
						    &rgb->delta_blue_reg)) {
			BREAK_TO_DEBUGGER();
			return false;
		}

		++rgb;
		++i;
	}

	return true;
}

#define MAX_LOW_POINT      25
#define NUMBER_REGIONS     16
#define NUMBER_SW_SEGMENTS 16

static bool
dce110_translate_regamma_to_hw_format(const struct dc_transfer_func *output_tf,
				      struct pwl_params *regamma_params)
{
	struct curve_points *arr_points;
	struct pwl_result_data *rgb_resulted;
	struct pwl_result_data *rgb;
	struct pwl_result_data *rgb_plus_1;
	struct fixed31_32 y_r;
	struct fixed31_32 y_g;
	struct fixed31_32 y_b;
	struct fixed31_32 y1_min;
	struct fixed31_32 y3_max;

	int32_t region_start, region_end;
	uint32_t i, j, k, seg_distr[NUMBER_REGIONS], increment, start_index, hw_points;

	if (output_tf == NULL || regamma_params == NULL || output_tf->type == TF_TYPE_BYPASS)
		return false;

	arr_points = regamma_params->arr_points;
	rgb_resulted = regamma_params->rgb_resulted;
	hw_points = 0;

	memset(regamma_params, 0, sizeof(struct pwl_params));

	if (output_tf->tf == TRANSFER_FUNCTION_PQ) {
		/* 16 segments
		 * segments are from 2^-11 to 2^5
		 */
		region_start = -11;
		region_end = region_start + NUMBER_REGIONS;

		for (i = 0; i < NUMBER_REGIONS; i++)
			seg_distr[i] = 4;

	} else {
		/* 10 segments
		 * segment is from 2^-10 to 2^1
		 * We include an extra segment for range [2^0, 2^1). This is to
		 * ensure that colors with normalized values of 1 don't miss the
		 * LUT.
		 */
		region_start = -10;
		region_end = 1;

		seg_distr[0] = 4;
		seg_distr[1] = 4;
		seg_distr[2] = 4;
		seg_distr[3] = 4;
		seg_distr[4] = 4;
		seg_distr[5] = 4;
		seg_distr[6] = 4;
		seg_distr[7] = 4;
		seg_distr[8] = 4;
		seg_distr[9] = 4;
		seg_distr[10] = 0;
		seg_distr[11] = -1;
		seg_distr[12] = -1;
		seg_distr[13] = -1;
		seg_distr[14] = -1;
		seg_distr[15] = -1;
	}

	for (k = 0; k < 16; k++) {
		if (seg_distr[k] != -1)
			hw_points += (1 << seg_distr[k]);
	}

	j = 0;
	for (k = 0; k < (region_end - region_start); k++) {
		increment = NUMBER_SW_SEGMENTS / (1 << seg_distr[k]);
		start_index = (region_start + k + MAX_LOW_POINT) *
				NUMBER_SW_SEGMENTS;
		for (i = start_index; i < start_index + NUMBER_SW_SEGMENTS;
				i += increment) {
			if (j == hw_points - 1)
				break;
			rgb_resulted[j].red = output_tf->tf_pts.red[i];
			rgb_resulted[j].green = output_tf->tf_pts.green[i];
			rgb_resulted[j].blue = output_tf->tf_pts.blue[i];
			j++;
		}
	}

	/* last point */
	start_index = (region_end + MAX_LOW_POINT) * NUMBER_SW_SEGMENTS;
	rgb_resulted[hw_points - 1].red = output_tf->tf_pts.red[start_index];
	rgb_resulted[hw_points - 1].green = output_tf->tf_pts.green[start_index];
	rgb_resulted[hw_points - 1].blue = output_tf->tf_pts.blue[start_index];

	arr_points[0].x = dc_fixpt_pow(dc_fixpt_from_int(2),
					     dc_fixpt_from_int(region_start));
	arr_points[1].x = dc_fixpt_pow(dc_fixpt_from_int(2),
					     dc_fixpt_from_int(region_end));

	y_r = rgb_resulted[0].red;
	y_g = rgb_resulted[0].green;
	y_b = rgb_resulted[0].blue;

	y1_min = dc_fixpt_min(y_r, dc_fixpt_min(y_g, y_b));

	arr_points[0].y = y1_min;
	arr_points[0].slope = dc_fixpt_div(arr_points[0].y,
						 arr_points[0].x);

	y_r = rgb_resulted[hw_points - 1].red;
	y_g = rgb_resulted[hw_points - 1].green;
	y_b = rgb_resulted[hw_points - 1].blue;

	/* see comment above, m_arrPoints[1].y should be the Y value for the
	 * region end (m_numOfHwPoints), not last HW point(m_numOfHwPoints - 1)
	 */
	y3_max = dc_fixpt_max(y_r, dc_fixpt_max(y_g, y_b));

	arr_points[1].y = y3_max;

	arr_points[1].slope = dc_fixpt_zero;

	if (output_tf->tf == TRANSFER_FUNCTION_PQ) {
		/* for PQ, we want to have a straight line from last HW X point,
		 * and the slope to be such that we hit 1.0 at 10000 nits.
		 */
		const struct fixed31_32 end_value = dc_fixpt_from_int(125);

		arr_points[1].slope = dc_fixpt_div(
				dc_fixpt_sub(dc_fixpt_one, arr_points[1].y),
				dc_fixpt_sub(end_value, arr_points[1].x));
	}

	regamma_params->hw_points_num = hw_points;

	i = 1;
	for (k = 0; k < 16 && i < 16; k++) {
		if (seg_distr[k] != -1) {
			regamma_params->arr_curve_points[k].segments_num = seg_distr[k];
			regamma_params->arr_curve_points[i].offset =
					regamma_params->arr_curve_points[k].offset + (1 << seg_distr[k]);
		}
		i++;
	}

	if (seg_distr[k] != -1)
		regamma_params->arr_curve_points[k].segments_num = seg_distr[k];

	rgb = rgb_resulted;
	rgb_plus_1 = rgb_resulted + 1;

	i = 1;

	while (i != hw_points + 1) {
		if (dc_fixpt_lt(rgb_plus_1->red, rgb->red))
			rgb_plus_1->red = rgb->red;
		if (dc_fixpt_lt(rgb_plus_1->green, rgb->green))
			rgb_plus_1->green = rgb->green;
		if (dc_fixpt_lt(rgb_plus_1->blue, rgb->blue))
			rgb_plus_1->blue = rgb->blue;

		rgb->delta_red = dc_fixpt_sub(rgb_plus_1->red, rgb->red);
		rgb->delta_green = dc_fixpt_sub(rgb_plus_1->green, rgb->green);
		rgb->delta_blue = dc_fixpt_sub(rgb_plus_1->blue, rgb->blue);

		++rgb_plus_1;
		++rgb;
		++i;
	}

	convert_to_custom_float(rgb_resulted, arr_points, hw_points);

	return true;
}

static bool
dce110_set_output_transfer_func(struct pipe_ctx *pipe_ctx,
				const struct dc_stream_state *stream)
{
	struct transform *xfm = pipe_ctx->plane_res.xfm;

	xfm->funcs->opp_power_on_regamma_lut(xfm, true);
	xfm->regamma_params.hw_points_num = GAMMA_HW_POINTS_NUM;

	if (stream->out_transfer_func &&
	    stream->out_transfer_func->type == TF_TYPE_PREDEFINED &&
	    stream->out_transfer_func->tf == TRANSFER_FUNCTION_SRGB) {
		xfm->funcs->opp_set_regamma_mode(xfm, OPP_REGAMMA_SRGB);
	} else if (dce110_translate_regamma_to_hw_format(stream->out_transfer_func,
							 &xfm->regamma_params)) {
		xfm->funcs->opp_program_regamma_pwl(xfm, &xfm->regamma_params);
		xfm->funcs->opp_set_regamma_mode(xfm, OPP_REGAMMA_USER);
	} else {
		xfm->funcs->opp_set_regamma_mode(xfm, OPP_REGAMMA_BYPASS);
	}

	xfm->funcs->opp_power_on_regamma_lut(xfm, false);

	return true;
}

static enum dc_status bios_parser_crtc_source_select(
		struct pipe_ctx *pipe_ctx)
{
	struct dc_bios *dcb;
	/* call VBIOS table to set CRTC source for the HW
	 * encoder block
	 * note: video bios clears all FMT setting here. */
	struct bp_crtc_source_select crtc_source_select = {0};
	const struct dc_sink *sink = pipe_ctx->stream->sink;

	crtc_source_select.engine_id = pipe_ctx->stream_res.stream_enc->id;
	crtc_source_select.controller_id = pipe_ctx->stream_res.tg->inst + 1;
	/*TODO: Need to un-hardcode color depth, dp_audio and account for
	 * the case where signal and sink signal is different (translator
	 * encoder)*/
	crtc_source_select.signal = pipe_ctx->stream->signal;
	crtc_source_select.enable_dp_audio = false;
	crtc_source_select.sink_signal = pipe_ctx->stream->signal;

	switch (pipe_ctx->stream->timing.display_color_depth) {
	case COLOR_DEPTH_666:
		crtc_source_select.display_output_bit_depth = PANEL_6BIT_COLOR;
		break;
	case COLOR_DEPTH_888:
		crtc_source_select.display_output_bit_depth = PANEL_8BIT_COLOR;
		break;
	case COLOR_DEPTH_101010:
		crtc_source_select.display_output_bit_depth = PANEL_10BIT_COLOR;
		break;
	case COLOR_DEPTH_121212:
		crtc_source_select.display_output_bit_depth = PANEL_12BIT_COLOR;
		break;
	default:
		BREAK_TO_DEBUGGER();
		crtc_source_select.display_output_bit_depth = PANEL_8BIT_COLOR;
		break;
	}

	dcb = sink->ctx->dc_bios;

	if (BP_RESULT_OK != dcb->funcs->crtc_source_select(
		dcb,
		&crtc_source_select)) {
		return DC_ERROR_UNEXPECTED;
	}

	return DC_OK;
}

void dce110_update_info_frame(struct pipe_ctx *pipe_ctx)
{
	bool is_hdmi_tmds;
	bool is_dp;

	ASSERT(pipe_ctx->stream);

	if (pipe_ctx->stream_res.stream_enc == NULL)
		return;  /* this is not root pipe */

	is_hdmi_tmds = dc_is_hdmi_tmds_signal(pipe_ctx->stream->signal);
	is_dp = dc_is_dp_signal(pipe_ctx->stream->signal);

	if (!is_hdmi_tmds && !is_dp)
		return;

	if (is_hdmi_tmds)
		pipe_ctx->stream_res.stream_enc->funcs->update_hdmi_info_packets(
			pipe_ctx->stream_res.stream_enc,
			&pipe_ctx->stream_res.encoder_info_frame);
	else
		pipe_ctx->stream_res.stream_enc->funcs->update_dp_info_packets(
			pipe_ctx->stream_res.stream_enc,
			&pipe_ctx->stream_res.encoder_info_frame);
}

void dce110_enable_stream(struct pipe_ctx *pipe_ctx)
{
	enum dc_lane_count lane_count =
		pipe_ctx->stream->sink->link->cur_link_settings.lane_count;

	struct dc_crtc_timing *timing = &pipe_ctx->stream->timing;
	struct dc_link *link = pipe_ctx->stream->sink->link;


	uint32_t active_total_with_borders;
	uint32_t early_control = 0;
	struct timing_generator *tg = pipe_ctx->stream_res.tg;

	/* For MST, there are multiply stream go to only one link.
	 * connect DIG back_end to front_end while enable_stream and
	 * disconnect them during disable_stream
	 * BY this, it is logic clean to separate stream and link */
	link->link_enc->funcs->connect_dig_be_to_fe(link->link_enc,
						    pipe_ctx->stream_res.stream_enc->id, true);

	/* update AVI info frame (HDMI, DP)*/
	/* TODO: FPGA may change to hwss.update_info_frame */
	dce110_update_info_frame(pipe_ctx);

	/* enable early control to avoid corruption on DP monitor*/
	active_total_with_borders =
			timing->h_addressable
				+ timing->h_border_left
				+ timing->h_border_right;

	if (lane_count != 0)
		early_control = active_total_with_borders % lane_count;

	if (early_control == 0)
		early_control = lane_count;

	tg->funcs->set_early_control(tg, early_control);

	/* enable audio only within mode set */
	if (pipe_ctx->stream_res.audio != NULL) {
		if (dc_is_dp_signal(pipe_ctx->stream->signal))
			pipe_ctx->stream_res.stream_enc->funcs->dp_audio_enable(pipe_ctx->stream_res.stream_enc);
	}




}

/*todo: cloned in stream enc, fix*/
static bool is_panel_backlight_on(struct dce_hwseq *hws)
{
	uint32_t value;

	REG_GET(LVTMA_PWRSEQ_CNTL, LVTMA_BLON, &value);

	return value;
}

static bool is_panel_powered_on(struct dce_hwseq *hws)
{
	uint32_t pwr_seq_state, dig_on, dig_on_ovrd;


	REG_GET(LVTMA_PWRSEQ_STATE, LVTMA_PWRSEQ_TARGET_STATE_R, &pwr_seq_state);

	REG_GET_2(LVTMA_PWRSEQ_CNTL, LVTMA_DIGON, &dig_on, LVTMA_DIGON_OVRD, &dig_on_ovrd);

	return (pwr_seq_state == 1) || (dig_on == 1 && dig_on_ovrd == 1);
}

static enum bp_result link_transmitter_control(
		struct dc_bios *bios,
	struct bp_transmitter_control *cntl)
{
	enum bp_result result;

	result = bios->funcs->transmitter_control(bios, cntl);

	return result;
}

/*
 * @brief
 * eDP only.
 */
void hwss_edp_wait_for_hpd_ready(
		struct dc_link *link,
		bool power_up)
{
	struct dc_context *ctx = link->ctx;
	struct graphics_object_id connector = link->link_enc->connector;
	struct gpio *hpd;
	bool edp_hpd_high = false;
	uint32_t time_elapsed = 0;
	uint32_t timeout = power_up ?
		PANEL_POWER_UP_TIMEOUT : PANEL_POWER_DOWN_TIMEOUT;

	if (dal_graphics_object_id_get_connector_id(connector)
			!= CONNECTOR_ID_EDP) {
		BREAK_TO_DEBUGGER();
		return;
	}

	if (!power_up)
		/*
		 * From KV, we will not HPD low after turning off VCC -
		 * instead, we will check the SW timer in power_up().
		 */
		return;

	/*
	 * When we power on/off the eDP panel,
	 * we need to wait until SENSE bit is high/low.
	 */

	/* obtain HPD */
	/* TODO what to do with this? */
	hpd = get_hpd_gpio(ctx->dc_bios, connector, ctx->gpio_service);

	if (!hpd) {
		BREAK_TO_DEBUGGER();
		return;
	}

	dal_gpio_open(hpd, GPIO_MODE_INTERRUPT);

	/* wait until timeout or panel detected */

	do {
		uint32_t detected = 0;

		dal_gpio_get_value(hpd, &detected);

		if (!(detected ^ power_up)) {
			edp_hpd_high = true;
			break;
		}

		msleep(HPD_CHECK_INTERVAL);

		time_elapsed += HPD_CHECK_INTERVAL;
	} while (time_elapsed < timeout);

	dal_gpio_close(hpd);

	dal_gpio_destroy_irq(&hpd);

	if (false == edp_hpd_high) {
		DC_LOG_ERROR(
				"%s: wait timed out!\n", __func__);
	}
}

void hwss_edp_power_control(
		struct dc_link *link,
		bool power_up)
{
	struct dc_context *ctx = link->ctx;
	struct dce_hwseq *hwseq = ctx->dc->hwseq;
	struct bp_transmitter_control cntl = { 0 };
	enum bp_result bp_result;


	if (dal_graphics_object_id_get_connector_id(link->link_enc->connector)
			!= CONNECTOR_ID_EDP) {
		BREAK_TO_DEBUGGER();
		return;
	}

	if (power_up != is_panel_powered_on(hwseq)) {
		/* Send VBIOS command to prompt eDP panel power */
		if (power_up) {
			unsigned long long current_ts = dm_get_timestamp(ctx);
			unsigned long long duration_in_ms =
					div64_u64(dm_get_elapse_time_in_ns(
							ctx,
							current_ts,
							link->link_trace.time_stamp.edp_poweroff), 1000000);
			unsigned long long wait_time_ms = 0;

			/* max 500ms from LCDVDD off to on */
			unsigned long long edp_poweroff_time_ms = 500;

			if (link->local_sink != NULL)
				edp_poweroff_time_ms =
						500 + link->local_sink->edid_caps.panel_patch.extra_t12_ms;
			if (link->link_trace.time_stamp.edp_poweroff == 0)
				wait_time_ms = edp_poweroff_time_ms;
			else if (duration_in_ms < edp_poweroff_time_ms)
				wait_time_ms = edp_poweroff_time_ms - duration_in_ms;

			if (wait_time_ms) {
				msleep(wait_time_ms);
				dm_output_to_console("%s: wait %lld ms to power on eDP.\n",
						__func__, wait_time_ms);
			}

		}

		DC_LOG_HW_RESUME_S3(
				"%s: Panel Power action: %s\n",
				__func__, (power_up ? "On":"Off"));

		cntl.action = power_up ?
			TRANSMITTER_CONTROL_POWER_ON :
			TRANSMITTER_CONTROL_POWER_OFF;
		cntl.transmitter = link->link_enc->transmitter;
		cntl.connector_obj_id = link->link_enc->connector;
		cntl.coherent = false;
		cntl.lanes_number = LANE_COUNT_FOUR;
		cntl.hpd_sel = link->link_enc->hpd_source;
		bp_result = link_transmitter_control(ctx->dc_bios, &cntl);

		if (!power_up)
			/*save driver power off time stamp*/
			link->link_trace.time_stamp.edp_poweroff = dm_get_timestamp(ctx);
		else
			link->link_trace.time_stamp.edp_poweron = dm_get_timestamp(ctx);

		if (bp_result != BP_RESULT_OK)
			DC_LOG_ERROR(
					"%s: Panel Power bp_result: %d\n",
					__func__, bp_result);
	} else {
		DC_LOG_HW_RESUME_S3(
				"%s: Skipping Panel Power action: %s\n",
				__func__, (power_up ? "On":"Off"));
	}
}

/*todo: cloned in stream enc, fix*/
/*
 * @brief
 * eDP only. Control the backlight of the eDP panel
 */
void hwss_edp_backlight_control(
		struct dc_link *link,
		bool enable)
{
	struct dc_context *ctx = link->ctx;
	struct dce_hwseq *hws = ctx->dc->hwseq;
	struct bp_transmitter_control cntl = { 0 };

	if (dal_graphics_object_id_get_connector_id(link->link_enc->connector)
		!= CONNECTOR_ID_EDP) {
		BREAK_TO_DEBUGGER();
		return;
	}

	if (enable && is_panel_backlight_on(hws)) {
		DC_LOG_HW_RESUME_S3(
				"%s: panel already powered up. Do nothing.\n",
				__func__);
		return;
	}

	/* Send VBIOS command to control eDP panel backlight */

	DC_LOG_HW_RESUME_S3(
			"%s: backlight action: %s\n",
			__func__, (enable ? "On":"Off"));

	cntl.action = enable ?
		TRANSMITTER_CONTROL_BACKLIGHT_ON :
		TRANSMITTER_CONTROL_BACKLIGHT_OFF;

	/*cntl.engine_id = ctx->engine;*/
	cntl.transmitter = link->link_enc->transmitter;
	cntl.connector_obj_id = link->link_enc->connector;
	/*todo: unhardcode*/
	cntl.lanes_number = LANE_COUNT_FOUR;
	cntl.hpd_sel = link->link_enc->hpd_source;
	cntl.signal = SIGNAL_TYPE_EDP;

	/* For eDP, the following delays might need to be considered
	 * after link training completed:
	 * idle period - min. accounts for required BS-Idle pattern,
	 * max. allows for source frame synchronization);
	 * 50 msec max. delay from valid video data from source
	 * to video on dislpay or backlight enable.
	 *
	 * Disable the delay for now.
	 * Enable it in the future if necessary.
	 */
	/* dc_service_sleep_in_milliseconds(50); */
		/*edp 1.2*/
	if (cntl.action == TRANSMITTER_CONTROL_BACKLIGHT_ON)
		edp_receiver_ready_T7(link);
	link_transmitter_control(ctx->dc_bios, &cntl);
	/*edp 1.2*/
	if (cntl.action == TRANSMITTER_CONTROL_BACKLIGHT_OFF)
		edp_receiver_ready_T9(link);
}

// Static helper function which calls the correct function
// based on pp_smu version
static void set_pme_wa_enable_by_version(struct dc *dc)
{
	struct pp_smu_funcs *pp_smu = NULL;

	if (dc->res_pool->pp_smu)
		pp_smu = dc->res_pool->pp_smu;

	if (pp_smu) {
		if (pp_smu->ctx.ver == PP_SMU_VER_RV && pp_smu->rv_funcs.set_pme_wa_enable)
			pp_smu->rv_funcs.set_pme_wa_enable(&(pp_smu->ctx));
	}
}

void dce110_enable_audio_stream(struct pipe_ctx *pipe_ctx)
{
	/* notify audio driver for audio modes of monitor */
	struct dc *core_dc = pipe_ctx->stream->ctx->dc;
	struct pp_smu_funcs *pp_smu = NULL;
	unsigned int i, num_audio = 1;

	if (core_dc->res_pool->pp_smu)
		pp_smu = core_dc->res_pool->pp_smu;

	if (pipe_ctx->stream_res.audio) {
		for (i = 0; i < MAX_PIPES; i++) {
			/*current_state not updated yet*/
			if (core_dc->current_state->res_ctx.pipe_ctx[i].stream_res.audio != NULL)
				num_audio++;
		}

		pipe_ctx->stream_res.audio->funcs->az_enable(pipe_ctx->stream_res.audio);

		if (num_audio >= 1 && pp_smu != NULL)
			/*this is the first audio. apply the PME w/a in order to wake AZ from D3*/
			set_pme_wa_enable_by_version(core_dc);
		/* un-mute audio */
		/* TODO: audio should be per stream rather than per link */
		pipe_ctx->stream_res.stream_enc->funcs->audio_mute_control(
					pipe_ctx->stream_res.stream_enc, false);
	}
}

void dce110_disable_audio_stream(struct pipe_ctx *pipe_ctx, int option)
{
	struct dc *dc = pipe_ctx->stream->ctx->dc;
	struct pp_smu_funcs *pp_smu = NULL;

	pipe_ctx->stream_res.stream_enc->funcs->audio_mute_control(
			pipe_ctx->stream_res.stream_enc, true);
	if (pipe_ctx->stream_res.audio) {
		if (dc->res_pool->pp_smu)
			pp_smu = dc->res_pool->pp_smu;

		if (option != KEEP_ACQUIRED_RESOURCE ||
				!dc->debug.az_endpoint_mute_only)
			/*only disalbe az_endpoint if power down or free*/
			pipe_ctx->stream_res.audio->funcs->az_disable(pipe_ctx->stream_res.audio);

		if (dc_is_dp_signal(pipe_ctx->stream->signal))
			pipe_ctx->stream_res.stream_enc->funcs->dp_audio_disable(
					pipe_ctx->stream_res.stream_enc);
		else
			pipe_ctx->stream_res.stream_enc->funcs->hdmi_audio_disable(
					pipe_ctx->stream_res.stream_enc);
		/*don't free audio if it is from retrain or internal disable stream*/
		if (option == FREE_ACQUIRED_RESOURCE && dc->caps.dynamic_audio == true) {
			/*we have to dynamic arbitrate the audio endpoints*/
			/*we free the resource, need reset is_audio_acquired*/
			update_audio_usage(&dc->current_state->res_ctx, dc->res_pool, pipe_ctx->stream_res.audio, false);
			pipe_ctx->stream_res.audio = NULL;
		}
		if (pp_smu != NULL)
			/*this is the first audio. apply the PME w/a in order to wake AZ from D3*/
			set_pme_wa_enable_by_version(dc);

		/* TODO: notify audio driver for if audio modes list changed
		 * add audio mode list change flag */
		/* dal_audio_disable_azalia_audio_jack_presence(stream->audio,
		 * stream->stream_engine_id);
		 */
	}
}

void dce110_disable_stream(struct pipe_ctx *pipe_ctx, int option)
{
	struct dc_stream_state *stream = pipe_ctx->stream;
	struct dc_link *link = stream->sink->link;
	struct dc *dc = pipe_ctx->stream->ctx->dc;

	if (dc_is_hdmi_tmds_signal(pipe_ctx->stream->signal))
		pipe_ctx->stream_res.stream_enc->funcs->stop_hdmi_info_packets(
			pipe_ctx->stream_res.stream_enc);

	if (dc_is_dp_signal(pipe_ctx->stream->signal))
		pipe_ctx->stream_res.stream_enc->funcs->stop_dp_info_packets(
			pipe_ctx->stream_res.stream_enc);

	dc->hwss.disable_audio_stream(pipe_ctx, option);

	link->link_enc->funcs->connect_dig_be_to_fe(
			link->link_enc,
			pipe_ctx->stream_res.stream_enc->id,
			false);

}

void dce110_unblank_stream(struct pipe_ctx *pipe_ctx,
		struct dc_link_settings *link_settings)
{
	struct encoder_unblank_param params = { { 0 } };
	struct dc_stream_state *stream = pipe_ctx->stream;
	struct dc_link *link = stream->sink->link;

	/* only 3 items below are used by unblank */
<<<<<<< HEAD
	params.pixel_clk_khz =
		pipe_ctx->stream->timing.pix_clk_khz;
=======
	params.timing = pipe_ctx->stream->timing;
>>>>>>> 407d19ab
	params.link_settings.link_rate = link_settings->link_rate;

	if (dc_is_dp_signal(pipe_ctx->stream->signal))
		pipe_ctx->stream_res.stream_enc->funcs->dp_unblank(pipe_ctx->stream_res.stream_enc, &params);

	if (link->local_sink && link->local_sink->sink_signal == SIGNAL_TYPE_EDP) {
		link->dc->hwss.edp_backlight_control(link, true);
		stream->bl_pwm_level = EDP_BACKLIGHT_RAMP_DISABLE_LEVEL;
	}
}
void dce110_blank_stream(struct pipe_ctx *pipe_ctx)
{
	struct dc_stream_state *stream = pipe_ctx->stream;
	struct dc_link *link = stream->sink->link;

	if (link->local_sink && link->local_sink->sink_signal == SIGNAL_TYPE_EDP) {
		link->dc->hwss.edp_backlight_control(link, false);
		dc_link_set_abm_disable(link);
	}

	if (dc_is_dp_signal(pipe_ctx->stream->signal))
		pipe_ctx->stream_res.stream_enc->funcs->dp_blank(pipe_ctx->stream_res.stream_enc);
}


void dce110_set_avmute(struct pipe_ctx *pipe_ctx, bool enable)
{
	if (pipe_ctx != NULL && pipe_ctx->stream_res.stream_enc != NULL)
		pipe_ctx->stream_res.stream_enc->funcs->set_avmute(pipe_ctx->stream_res.stream_enc, enable);
}

static enum audio_dto_source translate_to_dto_source(enum controller_id crtc_id)
{
	switch (crtc_id) {
	case CONTROLLER_ID_D0:
		return DTO_SOURCE_ID0;
	case CONTROLLER_ID_D1:
		return DTO_SOURCE_ID1;
	case CONTROLLER_ID_D2:
		return DTO_SOURCE_ID2;
	case CONTROLLER_ID_D3:
		return DTO_SOURCE_ID3;
	case CONTROLLER_ID_D4:
		return DTO_SOURCE_ID4;
	case CONTROLLER_ID_D5:
		return DTO_SOURCE_ID5;
	default:
		return DTO_SOURCE_UNKNOWN;
	}
}

static void build_audio_output(
	struct dc_state *state,
	const struct pipe_ctx *pipe_ctx,
	struct audio_output *audio_output)
{
	const struct dc_stream_state *stream = pipe_ctx->stream;
	audio_output->engine_id = pipe_ctx->stream_res.stream_enc->id;

	audio_output->signal = pipe_ctx->stream->signal;

	/* audio_crtc_info  */

	audio_output->crtc_info.h_total =
		stream->timing.h_total;

	/*
	 * Audio packets are sent during actual CRTC blank physical signal, we
	 * need to specify actual active signal portion
	 */
	audio_output->crtc_info.h_active =
			stream->timing.h_addressable
			+ stream->timing.h_border_left
			+ stream->timing.h_border_right;

	audio_output->crtc_info.v_active =
			stream->timing.v_addressable
			+ stream->timing.v_border_top
			+ stream->timing.v_border_bottom;

	audio_output->crtc_info.pixel_repetition = 1;

	audio_output->crtc_info.interlaced =
			stream->timing.flags.INTERLACE;

	audio_output->crtc_info.refresh_rate =
		(stream->timing.pix_clk_khz*1000)/
		(stream->timing.h_total*stream->timing.v_total);

	audio_output->crtc_info.color_depth =
		stream->timing.display_color_depth;

	audio_output->crtc_info.requested_pixel_clock =
			pipe_ctx->stream_res.pix_clk_params.requested_pix_clk;

	audio_output->crtc_info.calculated_pixel_clock =
			pipe_ctx->stream_res.pix_clk_params.requested_pix_clk;

/*for HDMI, audio ACR is with deep color ratio factor*/
	if (dc_is_hdmi_signal(pipe_ctx->stream->signal) &&
		audio_output->crtc_info.requested_pixel_clock ==
				stream->timing.pix_clk_khz) {
		if (pipe_ctx->stream_res.pix_clk_params.pixel_encoding == PIXEL_ENCODING_YCBCR420) {
			audio_output->crtc_info.requested_pixel_clock =
					audio_output->crtc_info.requested_pixel_clock/2;
			audio_output->crtc_info.calculated_pixel_clock =
					pipe_ctx->stream_res.pix_clk_params.requested_pix_clk/2;

		}
	}

	if (pipe_ctx->stream->signal == SIGNAL_TYPE_DISPLAY_PORT ||
			pipe_ctx->stream->signal == SIGNAL_TYPE_DISPLAY_PORT_MST) {
		audio_output->pll_info.dp_dto_source_clock_in_khz =
<<<<<<< HEAD
				state->dis_clk->funcs->get_dp_ref_clk_frequency(
						state->dis_clk);
=======
				state->clk_mgr->funcs->get_dp_ref_clk_frequency(
						state->clk_mgr);
>>>>>>> 407d19ab
	}

	audio_output->pll_info.feed_back_divider =
			pipe_ctx->pll_settings.feedback_divider;

	audio_output->pll_info.dto_source =
		translate_to_dto_source(
			pipe_ctx->stream_res.tg->inst + 1);

	/* TODO hard code to enable for now. Need get from stream */
	audio_output->pll_info.ss_enabled = true;

	audio_output->pll_info.ss_percentage =
			pipe_ctx->pll_settings.ss_percentage;
}

static void get_surface_visual_confirm_color(const struct pipe_ctx *pipe_ctx,
		struct tg_color *color)
{
	uint32_t color_value = MAX_TG_COLOR_VALUE * (4 - pipe_ctx->stream_res.tg->inst) / 4;

	switch (pipe_ctx->plane_res.scl_data.format) {
	case PIXEL_FORMAT_ARGB8888:
		/* set boarder color to red */
		color->color_r_cr = color_value;
		break;

	case PIXEL_FORMAT_ARGB2101010:
		/* set boarder color to blue */
		color->color_b_cb = color_value;
		break;
	case PIXEL_FORMAT_420BPP8:
		/* set boarder color to green */
		color->color_g_y = color_value;
		break;
	case PIXEL_FORMAT_420BPP10:
		/* set boarder color to yellow */
		color->color_g_y = color_value;
		color->color_r_cr = color_value;
		break;
	case PIXEL_FORMAT_FP16:
		/* set boarder color to white */
		color->color_r_cr = color_value;
		color->color_b_cb = color_value;
		color->color_g_y = color_value;
		break;
	default:
		break;
	}
}

static void program_scaler(const struct dc *dc,
		const struct pipe_ctx *pipe_ctx)
{
	struct tg_color color = {0};

#if defined(CONFIG_DRM_AMD_DC_DCN1_0)
	/* TOFPGA */
	if (pipe_ctx->plane_res.xfm->funcs->transform_set_pixel_storage_depth == NULL)
		return;
#endif

	if (dc->debug.visual_confirm == VISUAL_CONFIRM_SURFACE)
		get_surface_visual_confirm_color(pipe_ctx, &color);
	else
		color_space_to_black_color(dc,
				pipe_ctx->stream->output_color_space,
				&color);

	pipe_ctx->plane_res.xfm->funcs->transform_set_pixel_storage_depth(
		pipe_ctx->plane_res.xfm,
		pipe_ctx->plane_res.scl_data.lb_params.depth,
		&pipe_ctx->stream->bit_depth_params);

	if (pipe_ctx->stream_res.tg->funcs->set_overscan_blank_color) {
		/*
		 * The way 420 is packed, 2 channels carry Y component, 1 channel
		 * alternate between Cb and Cr, so both channels need the pixel
		 * value for Y
		 */
		if (pipe_ctx->stream->timing.pixel_encoding == PIXEL_ENCODING_YCBCR420)
			color.color_r_cr = color.color_g_y;

		pipe_ctx->stream_res.tg->funcs->set_overscan_blank_color(
				pipe_ctx->stream_res.tg,
				&color);
	}

	pipe_ctx->plane_res.xfm->funcs->transform_set_scaler(pipe_ctx->plane_res.xfm,
		&pipe_ctx->plane_res.scl_data);
}

static enum dc_status dce110_enable_stream_timing(
		struct pipe_ctx *pipe_ctx,
		struct dc_state *context,
		struct dc *dc)
{
	struct dc_stream_state *stream = pipe_ctx->stream;
	struct pipe_ctx *pipe_ctx_old = &dc->current_state->res_ctx.
			pipe_ctx[pipe_ctx->pipe_idx];
	struct tg_color black_color = {0};

	if (!pipe_ctx_old->stream) {

		/* program blank color */
		color_space_to_black_color(dc,
				stream->output_color_space, &black_color);
		pipe_ctx->stream_res.tg->funcs->set_blank_color(
				pipe_ctx->stream_res.tg,
				&black_color);

		/*
		 * Must blank CRTC after disabling power gating and before any
		 * programming, otherwise CRTC will be hung in bad state
		 */
		pipe_ctx->stream_res.tg->funcs->set_blank(pipe_ctx->stream_res.tg, true);

		if (false == pipe_ctx->clock_source->funcs->program_pix_clk(
				pipe_ctx->clock_source,
				&pipe_ctx->stream_res.pix_clk_params,
				&pipe_ctx->pll_settings)) {
			BREAK_TO_DEBUGGER();
			return DC_ERROR_UNEXPECTED;
		}

		pipe_ctx->stream_res.tg->funcs->program_timing(
				pipe_ctx->stream_res.tg,
				&stream->timing,
				true);

		pipe_ctx->stream_res.tg->funcs->set_static_screen_control(
				pipe_ctx->stream_res.tg,
				0x182);
	}

	if (!pipe_ctx_old->stream) {
		if (false == pipe_ctx->stream_res.tg->funcs->enable_crtc(
				pipe_ctx->stream_res.tg)) {
			BREAK_TO_DEBUGGER();
			return DC_ERROR_UNEXPECTED;
		}
	}



	return DC_OK;
}

static enum dc_status apply_single_controller_ctx_to_hw(
		struct pipe_ctx *pipe_ctx,
		struct dc_state *context,
		struct dc *dc)
{
	struct dc_stream_state *stream = pipe_ctx->stream;
	struct pipe_ctx *pipe_ctx_old = &dc->current_state->res_ctx.
			pipe_ctx[pipe_ctx->pipe_idx];

	if (pipe_ctx->stream_res.audio != NULL) {
		struct audio_output audio_output;

		build_audio_output(context, pipe_ctx, &audio_output);

		if (dc_is_dp_signal(pipe_ctx->stream->signal))
			pipe_ctx->stream_res.stream_enc->funcs->dp_audio_setup(
					pipe_ctx->stream_res.stream_enc,
					pipe_ctx->stream_res.audio->inst,
					&pipe_ctx->stream->audio_info);
		else
			pipe_ctx->stream_res.stream_enc->funcs->hdmi_audio_setup(
					pipe_ctx->stream_res.stream_enc,
					pipe_ctx->stream_res.audio->inst,
					&pipe_ctx->stream->audio_info,
					&audio_output.crtc_info);

		pipe_ctx->stream_res.audio->funcs->az_configure(
				pipe_ctx->stream_res.audio,
				pipe_ctx->stream->signal,
				&audio_output.crtc_info,
				&pipe_ctx->stream->audio_info);
	}

	/*  */
	dc->hwss.enable_stream_timing(pipe_ctx, context, dc);

<<<<<<< HEAD
	/* FPGA does not program backend */
	if (IS_FPGA_MAXIMUS_DC(dc->ctx->dce_environment)) {
		pipe_ctx->stream_res.opp->funcs->opp_set_dyn_expansion(
		pipe_ctx->stream_res.opp,
		COLOR_SPACE_YCBCR601,
		stream->timing.display_color_depth,
		pipe_ctx->stream->signal);
=======
	if (!dc_is_virtual_signal(pipe_ctx->stream->signal))
		pipe_ctx->stream_res.stream_enc->funcs->dig_connect_to_otg(
			pipe_ctx->stream_res.stream_enc,
			pipe_ctx->stream_res.tg->inst);
>>>>>>> 407d19ab

		pipe_ctx->stream_res.opp->funcs->opp_program_fmt(
			pipe_ctx->stream_res.opp,
			&stream->bit_depth_params,
			&stream->clamping);
		return DC_OK;
	}
	/* TODO: move to stream encoder */
	if (pipe_ctx->stream->signal != SIGNAL_TYPE_VIRTUAL)
		if (DC_OK != bios_parser_crtc_source_select(pipe_ctx)) {
			BREAK_TO_DEBUGGER();
			return DC_ERROR_UNEXPECTED;
		}
	pipe_ctx->stream_res.opp->funcs->opp_set_dyn_expansion(
			pipe_ctx->stream_res.opp,
			COLOR_SPACE_YCBCR601,
			stream->timing.display_color_depth,
			stream->signal);

	if (pipe_ctx->stream->signal != SIGNAL_TYPE_VIRTUAL)
		stream->sink->link->link_enc->funcs->setup(
			stream->sink->link->link_enc,
			pipe_ctx->stream->signal);

	if (pipe_ctx->stream->signal != SIGNAL_TYPE_VIRTUAL)
		pipe_ctx->stream_res.stream_enc->funcs->setup_stereo_sync(
		pipe_ctx->stream_res.stream_enc,
		pipe_ctx->stream_res.tg->inst,
		stream->timing.timing_3d_format != TIMING_3D_FORMAT_NONE);


	pipe_ctx->stream_res.opp->funcs->opp_program_fmt(
		pipe_ctx->stream_res.opp,
		&stream->bit_depth_params,
		&stream->clamping);

	if (dc_is_dp_signal(pipe_ctx->stream->signal))
		pipe_ctx->stream_res.stream_enc->funcs->dp_set_stream_attribute(
			pipe_ctx->stream_res.stream_enc,
			&stream->timing,
			stream->output_color_space);

	if (dc_is_hdmi_signal(pipe_ctx->stream->signal))
		pipe_ctx->stream_res.stream_enc->funcs->hdmi_set_stream_attribute(
			pipe_ctx->stream_res.stream_enc,
			&stream->timing,
			stream->phy_pix_clk,
			pipe_ctx->stream_res.audio != NULL);

	if (dc_is_dvi_signal(pipe_ctx->stream->signal))
		pipe_ctx->stream_res.stream_enc->funcs->dvi_set_stream_attribute(
			pipe_ctx->stream_res.stream_enc,
			&stream->timing,
			(pipe_ctx->stream->signal == SIGNAL_TYPE_DVI_DUAL_LINK) ?
			true : false);

	resource_build_info_frame(pipe_ctx);
	dce110_update_info_frame(pipe_ctx);
	if (!pipe_ctx_old->stream)
		core_link_enable_stream(context, pipe_ctx);

	pipe_ctx->plane_res.scl_data.lb_params.alpha_en = pipe_ctx->bottom_pipe != 0;

	pipe_ctx->stream->sink->link->psr_enabled = false;

	return DC_OK;
}

/******************************************************************************/

static void power_down_encoders(struct dc *dc)
{
	int i;
	enum connector_id connector_id;
	enum signal_type signal = SIGNAL_TYPE_NONE;

	/* do not know BIOS back-front mapping, simply blank all. It will not
	 * hurt for non-DP
	 */
	for (i = 0; i < dc->res_pool->stream_enc_count; i++) {
		dc->res_pool->stream_enc[i]->funcs->dp_blank(
					dc->res_pool->stream_enc[i]);
	}

	for (i = 0; i < dc->link_count; i++) {
		connector_id = dal_graphics_object_id_get_connector_id(dc->links[i]->link_id);
		if ((connector_id == CONNECTOR_ID_DISPLAY_PORT) ||
			(connector_id == CONNECTOR_ID_EDP)) {

			if (!dc->links[i]->wa_flags.dp_keep_receiver_powered)
				dp_receiver_power_ctrl(dc->links[i], false);
			if (connector_id == CONNECTOR_ID_EDP)
				signal = SIGNAL_TYPE_EDP;
		}

		dc->links[i]->link_enc->funcs->disable_output(
				dc->links[i]->link_enc, signal);
	}
}

static void power_down_controllers(struct dc *dc)
{
	int i;

	for (i = 0; i < dc->res_pool->timing_generator_count; i++) {
		dc->res_pool->timing_generators[i]->funcs->disable_crtc(
				dc->res_pool->timing_generators[i]);
	}
}

static void power_down_clock_sources(struct dc *dc)
{
	int i;

	if (dc->res_pool->dp_clock_source->funcs->cs_power_down(
		dc->res_pool->dp_clock_source) == false)
		dm_error("Failed to power down pll! (dp clk src)\n");

	for (i = 0; i < dc->res_pool->clk_src_count; i++) {
		if (dc->res_pool->clock_sources[i]->funcs->cs_power_down(
				dc->res_pool->clock_sources[i]) == false)
			dm_error("Failed to power down pll! (clk src index=%d)\n", i);
	}
}

static void power_down_all_hw_blocks(struct dc *dc)
{
	power_down_encoders(dc);

	power_down_controllers(dc);

	power_down_clock_sources(dc);

	if (dc->fbc_compressor)
		dc->fbc_compressor->funcs->disable_fbc(dc->fbc_compressor);
}

static void disable_vga_and_power_gate_all_controllers(
		struct dc *dc)
{
	int i;
	struct timing_generator *tg;
	struct dc_context *ctx = dc->ctx;

	for (i = 0; i < dc->res_pool->timing_generator_count; i++) {
		tg = dc->res_pool->timing_generators[i];

		if (tg->funcs->disable_vga)
			tg->funcs->disable_vga(tg);
	}
	for (i = 0; i < dc->res_pool->pipe_count; i++) {
		/* Enable CLOCK gating for each pipe BEFORE controller
		 * powergating. */
		enable_display_pipe_clock_gating(ctx,
				true);

		dc->current_state->res_ctx.pipe_ctx[i].pipe_idx = i;
		dc->hwss.disable_plane(dc,
			&dc->current_state->res_ctx.pipe_ctx[i]);
	}
}

static struct dc_link *get_link_for_edp(struct dc *dc)
{
	int i;

	for (i = 0; i < dc->link_count; i++) {
		if (dc->links[i]->connector_signal == SIGNAL_TYPE_EDP)
			return dc->links[i];
	}
	return NULL;
}

static struct dc_link *get_link_for_edp_not_in_use(
		struct dc *dc,
		struct dc_state *context)
{
	int i;
	struct dc_link *link = NULL;

	/* check if eDP panel is suppose to be set mode, if yes, no need to disable */
	for (i = 0; i < context->stream_count; i++) {
		if (context->streams[i]->signal == SIGNAL_TYPE_EDP)
			return NULL;
	}

	/* check if there is an eDP panel not in use */
	for (i = 0; i < dc->link_count; i++) {
		if (dc->links[i]->local_sink &&
			dc->links[i]->local_sink->sink_signal == SIGNAL_TYPE_EDP) {
			link = dc->links[i];
			break;
		}
	}

	return link;
}

/**
 * When ASIC goes from VBIOS/VGA mode to driver/accelerated mode we need:
 *  1. Power down all DC HW blocks
 *  2. Disable VGA engine on all controllers
 *  3. Enable power gating for controller
 *  4. Set acc_mode_change bit (VBIOS will clear this bit when going to FSDOS)
 */
void dce110_enable_accelerated_mode(struct dc *dc, struct dc_state *context)
{
	struct dc_link *edp_link_to_turnoff = NULL;
	struct dc_link *edp_link = get_link_for_edp(dc);
	bool can_eDP_fast_boot_optimize = false;

	if (dc->hwss.init_pipes)
		dc->hwss.init_pipes(dc, context);

	if (edp_link) {
		/* this seems to cause blank screens on DCE8 */
		if ((dc->ctx->dce_version == DCE_VERSION_8_0) ||
		    (dc->ctx->dce_version == DCE_VERSION_8_1) ||
		    (dc->ctx->dce_version == DCE_VERSION_8_3))
			can_eDP_fast_boot_optimize = false;
		else
			can_eDP_fast_boot_optimize =
				edp_link->link_enc->funcs->is_dig_enabled(edp_link->link_enc);
	}

	if (can_eDP_fast_boot_optimize) {
		edp_link_to_turnoff = get_link_for_edp_not_in_use(dc, context);

		/* if OS doesn't light up eDP and eDP link is available, we want to disable
		 * If resume from S4/S5, should optimization.
		 */
		if (!edp_link_to_turnoff)
			dc->apply_edp_fast_boot_optimization = true;
	}

	if (!dc->apply_edp_fast_boot_optimization) {
		if (edp_link_to_turnoff) {
			/*turn off backlight before DP_blank and encoder powered down*/
			dc->hwss.edp_backlight_control(edp_link_to_turnoff, false);
		}
		/*resume from S3, no vbios posting, no need to power down again*/
		power_down_all_hw_blocks(dc);
		disable_vga_and_power_gate_all_controllers(dc);
		if (edp_link_to_turnoff)
			dc->hwss.edp_power_control(edp_link_to_turnoff, false);
	}
	bios_set_scratch_acc_mode_change(dc->ctx->dc_bios);
}

static uint32_t compute_pstate_blackout_duration(
	struct bw_fixed blackout_duration,
	const struct dc_stream_state *stream)
{
	uint32_t total_dest_line_time_ns;
	uint32_t pstate_blackout_duration_ns;

	pstate_blackout_duration_ns = 1000 * blackout_duration.value >> 24;

	total_dest_line_time_ns = 1000000UL *
		stream->timing.h_total /
		stream->timing.pix_clk_khz +
		pstate_blackout_duration_ns;

	return total_dest_line_time_ns;
}

static void dce110_set_displaymarks(
	const struct dc *dc,
	struct dc_state *context)
{
	uint8_t i, num_pipes;
	unsigned int underlay_idx = dc->res_pool->underlay_pipe_index;

	for (i = 0, num_pipes = 0; i < MAX_PIPES; i++) {
		struct pipe_ctx *pipe_ctx = &context->res_ctx.pipe_ctx[i];
		uint32_t total_dest_line_time_ns;

		if (pipe_ctx->stream == NULL)
			continue;

		total_dest_line_time_ns = compute_pstate_blackout_duration(
			dc->bw_vbios->blackout_duration, pipe_ctx->stream);
		pipe_ctx->plane_res.mi->funcs->mem_input_program_display_marks(
			pipe_ctx->plane_res.mi,
			context->bw_ctx.bw.dce.nbp_state_change_wm_ns[num_pipes],
			context->bw_ctx.bw.dce.stutter_exit_wm_ns[num_pipes],
			context->bw_ctx.bw.dce.stutter_entry_wm_ns[num_pipes],
			context->bw_ctx.bw.dce.urgent_wm_ns[num_pipes],
			total_dest_line_time_ns);
		if (i == underlay_idx) {
			num_pipes++;
			pipe_ctx->plane_res.mi->funcs->mem_input_program_chroma_display_marks(
				pipe_ctx->plane_res.mi,
				context->bw_ctx.bw.dce.nbp_state_change_wm_ns[num_pipes],
				context->bw_ctx.bw.dce.stutter_exit_wm_ns[num_pipes],
				context->bw_ctx.bw.dce.urgent_wm_ns[num_pipes],
				total_dest_line_time_ns);
		}
		num_pipes++;
	}
}

void dce110_set_safe_displaymarks(
		struct resource_context *res_ctx,
		const struct resource_pool *pool)
{
	int i;
	int underlay_idx = pool->underlay_pipe_index;
	struct dce_watermarks max_marks = {
		MAX_WATERMARK, MAX_WATERMARK, MAX_WATERMARK, MAX_WATERMARK };
	struct dce_watermarks nbp_marks = {
		SAFE_NBP_MARK, SAFE_NBP_MARK, SAFE_NBP_MARK, SAFE_NBP_MARK };
	struct dce_watermarks min_marks = { 0, 0, 0, 0};

	for (i = 0; i < MAX_PIPES; i++) {
		if (res_ctx->pipe_ctx[i].stream == NULL || res_ctx->pipe_ctx[i].plane_res.mi == NULL)
			continue;

		res_ctx->pipe_ctx[i].plane_res.mi->funcs->mem_input_program_display_marks(
				res_ctx->pipe_ctx[i].plane_res.mi,
				nbp_marks,
				max_marks,
				min_marks,
				max_marks,
				MAX_WATERMARK);

		if (i == underlay_idx)
			res_ctx->pipe_ctx[i].plane_res.mi->funcs->mem_input_program_chroma_display_marks(
				res_ctx->pipe_ctx[i].plane_res.mi,
				nbp_marks,
				max_marks,
				max_marks,
				MAX_WATERMARK);

	}
}

/*******************************************************************************
 * Public functions
 ******************************************************************************/

static void set_drr(struct pipe_ctx **pipe_ctx,
		int num_pipes, int vmin, int vmax)
{
	int i = 0;
	struct drr_params params = {0};

	params.vertical_total_max = vmax;
	params.vertical_total_min = vmin;

	/* TODO: If multiple pipes are to be supported, you need
	 * some GSL stuff
	 */

	for (i = 0; i < num_pipes; i++) {
		pipe_ctx[i]->stream_res.tg->funcs->set_drr(pipe_ctx[i]->stream_res.tg, &params);
	}
}

static void get_position(struct pipe_ctx **pipe_ctx,
		int num_pipes,
		struct crtc_position *position)
{
	int i = 0;

	/* TODO: handle pipes > 1
	 */
	for (i = 0; i < num_pipes; i++)
		pipe_ctx[i]->stream_res.tg->funcs->get_position(pipe_ctx[i]->stream_res.tg, position);
}

static void set_static_screen_control(struct pipe_ctx **pipe_ctx,
		int num_pipes, const struct dc_static_screen_events *events)
{
	unsigned int i;
	unsigned int value = 0;

	if (events->overlay_update)
		value |= 0x100;
	if (events->surface_update)
		value |= 0x80;
	if (events->cursor_update)
		value |= 0x2;
	if (events->force_trigger)
		value |= 0x1;

	value |= 0x84;

	for (i = 0; i < num_pipes; i++)
		pipe_ctx[i]->stream_res.tg->funcs->
			set_static_screen_control(pipe_ctx[i]->stream_res.tg, value);
}

/* unit: in_khz before mode set, get pixel clock from context. ASIC register
 * may not be programmed yet
 */
static uint32_t get_max_pixel_clock_for_all_paths(
	struct dc *dc,
	struct dc_state *context)
{
	uint32_t max_pix_clk = 0;
	int i;

	for (i = 0; i < MAX_PIPES; i++) {
		struct pipe_ctx *pipe_ctx = &context->res_ctx.pipe_ctx[i];

		if (pipe_ctx->stream == NULL)
			continue;

		/* do not check under lay */
		if (pipe_ctx->top_pipe)
			continue;

		if (pipe_ctx->stream_res.pix_clk_params.requested_pix_clk > max_pix_clk)
			max_pix_clk =
				pipe_ctx->stream_res.pix_clk_params.requested_pix_clk;
	}

	return max_pix_clk;
}

/*
 *  Check if FBC can be enabled
 */
static bool should_enable_fbc(struct dc *dc,
			      struct dc_state *context,
			      uint32_t *pipe_idx)
{
	uint32_t i;
	struct pipe_ctx *pipe_ctx = NULL;
	struct resource_context *res_ctx = &context->res_ctx;


	ASSERT(dc->fbc_compressor);

	/* FBC memory should be allocated */
	if (!dc->ctx->fbc_gpu_addr)
		return false;

	/* Only supports single display */
	if (context->stream_count != 1)
		return false;

	for (i = 0; i < dc->res_pool->pipe_count; i++) {
		if (res_ctx->pipe_ctx[i].stream) {
			pipe_ctx = &res_ctx->pipe_ctx[i];
			*pipe_idx = i;
			break;
		}
	}

	/* Pipe context should be found */
	ASSERT(pipe_ctx);

	/* Only supports eDP */
	if (pipe_ctx->stream->sink->link->connector_signal != SIGNAL_TYPE_EDP)
		return false;

	/* PSR should not be enabled */
	if (pipe_ctx->stream->sink->link->psr_enabled)
		return false;

	/* Nothing to compress */
	if (!pipe_ctx->plane_state)
		return false;

	/* Only for non-linear tiling */
	if (pipe_ctx->plane_state->tiling_info.gfx8.array_mode == DC_ARRAY_LINEAR_GENERAL)
		return false;

	return true;
}

/*
 *  Enable FBC
 */
static void enable_fbc(struct dc *dc,
		       struct dc_state *context)
{
	uint32_t pipe_idx = 0;

	if (should_enable_fbc(dc, context, &pipe_idx)) {
		/* Program GRPH COMPRESSED ADDRESS and PITCH */
		struct compr_addr_and_pitch_params params = {0, 0, 0};
		struct compressor *compr = dc->fbc_compressor;
		struct pipe_ctx *pipe_ctx = &context->res_ctx.pipe_ctx[pipe_idx];


		params.source_view_width = pipe_ctx->stream->timing.h_addressable;
		params.source_view_height = pipe_ctx->stream->timing.v_addressable;

		compr->compr_surface_address.quad_part = dc->ctx->fbc_gpu_addr;

		compr->funcs->surface_address_and_pitch(compr, &params);
		compr->funcs->set_fbc_invalidation_triggers(compr, 1);

		compr->funcs->enable_fbc(compr, &params);
	}
}

static void dce110_reset_hw_ctx_wrap(
		struct dc *dc,
		struct dc_state *context)
{
	int i;

	/* Reset old context */
	/* look up the targets that have been removed since last commit */
	for (i = 0; i < MAX_PIPES; i++) {
		struct pipe_ctx *pipe_ctx_old =
			&dc->current_state->res_ctx.pipe_ctx[i];
		struct pipe_ctx *pipe_ctx = &context->res_ctx.pipe_ctx[i];

		/* Note: We need to disable output if clock sources change,
		 * since bios does optimization and doesn't apply if changing
		 * PHY when not already disabled.
		 */

		/* Skip underlay pipe since it will be handled in commit surface*/
		if (!pipe_ctx_old->stream || pipe_ctx_old->top_pipe)
			continue;

		if (!pipe_ctx->stream ||
				pipe_need_reprogram(pipe_ctx_old, pipe_ctx)) {
			struct clock_source *old_clk = pipe_ctx_old->clock_source;

			/* Disable if new stream is null. O/w, if stream is
			 * disabled already, no need to disable again.
			 */
			if (!pipe_ctx->stream || !pipe_ctx->stream->dpms_off)
				core_link_disable_stream(pipe_ctx_old, FREE_ACQUIRED_RESOURCE);

			pipe_ctx_old->stream_res.tg->funcs->set_blank(pipe_ctx_old->stream_res.tg, true);
			if (!hwss_wait_for_blank_complete(pipe_ctx_old->stream_res.tg)) {
				dm_error("DC: failed to blank crtc!\n");
				BREAK_TO_DEBUGGER();
			}
			pipe_ctx_old->stream_res.tg->funcs->disable_crtc(pipe_ctx_old->stream_res.tg);
			pipe_ctx_old->plane_res.mi->funcs->free_mem_input(
					pipe_ctx_old->plane_res.mi, dc->current_state->stream_count);

			if (old_clk && 0 == resource_get_clock_source_reference(&context->res_ctx,
										dc->res_pool,
										old_clk))
				old_clk->funcs->cs_power_down(old_clk);

			dc->hwss.disable_plane(dc, pipe_ctx_old);

			pipe_ctx_old->stream = NULL;
		}
	}
}

static void dce110_setup_audio_dto(
		struct dc *dc,
		struct dc_state *context)
{
	int i;

	/* program audio wall clock. use HDMI as clock source if HDMI
	 * audio active. Otherwise, use DP as clock source
	 * first, loop to find any HDMI audio, if not, loop find DP audio
	 */
	/* Setup audio rate clock source */
	/* Issue:
	* Audio lag happened on DP monitor when unplug a HDMI monitor
	*
	* Cause:
	* In case of DP and HDMI connected or HDMI only, DCCG_AUDIO_DTO_SEL
	* is set to either dto0 or dto1, audio should work fine.
	* In case of DP connected only, DCCG_AUDIO_DTO_SEL should be dto1,
	* set to dto0 will cause audio lag.
	*
	* Solution:
	* Not optimized audio wall dto setup. When mode set, iterate pipe_ctx,
	* find first available pipe with audio, setup audio wall DTO per topology
	* instead of per pipe.
	*/
	for (i = 0; i < dc->res_pool->pipe_count; i++) {
		struct pipe_ctx *pipe_ctx = &context->res_ctx.pipe_ctx[i];

		if (pipe_ctx->stream == NULL)
			continue;

		if (pipe_ctx->top_pipe)
			continue;

		if (pipe_ctx->stream->signal != SIGNAL_TYPE_HDMI_TYPE_A)
			continue;

		if (pipe_ctx->stream_res.audio != NULL) {
			struct audio_output audio_output;

			build_audio_output(context, pipe_ctx, &audio_output);

			pipe_ctx->stream_res.audio->funcs->wall_dto_setup(
				pipe_ctx->stream_res.audio,
				pipe_ctx->stream->signal,
				&audio_output.crtc_info,
				&audio_output.pll_info);
			break;
		}
	}

	/* no HDMI audio is found, try DP audio */
	if (i == dc->res_pool->pipe_count) {
		for (i = 0; i < dc->res_pool->pipe_count; i++) {
			struct pipe_ctx *pipe_ctx = &context->res_ctx.pipe_ctx[i];

			if (pipe_ctx->stream == NULL)
				continue;

			if (pipe_ctx->top_pipe)
				continue;

			if (!dc_is_dp_signal(pipe_ctx->stream->signal))
				continue;

			if (pipe_ctx->stream_res.audio != NULL) {
				struct audio_output audio_output;

				build_audio_output(context, pipe_ctx, &audio_output);

				pipe_ctx->stream_res.audio->funcs->wall_dto_setup(
					pipe_ctx->stream_res.audio,
					pipe_ctx->stream->signal,
					&audio_output.crtc_info,
					&audio_output.pll_info);
				break;
			}
		}
	}
}

enum dc_status dce110_apply_ctx_to_hw(
		struct dc *dc,
		struct dc_state *context)
{
	struct dc_bios *dcb = dc->ctx->dc_bios;
	enum dc_status status;
	int i;

	/* Reset old context */
	/* look up the targets that have been removed since last commit */
	dc->hwss.reset_hw_ctx_wrap(dc, context);

	/* Skip applying if no targets */
	if (context->stream_count <= 0)
		return DC_OK;

	/* Apply new context */
	dcb->funcs->set_scratch_critical_state(dcb, true);

	/* below is for real asic only */
	for (i = 0; i < dc->res_pool->pipe_count; i++) {
		struct pipe_ctx *pipe_ctx_old =
					&dc->current_state->res_ctx.pipe_ctx[i];
		struct pipe_ctx *pipe_ctx = &context->res_ctx.pipe_ctx[i];

		if (pipe_ctx->stream == NULL || pipe_ctx->top_pipe)
			continue;

		if (pipe_ctx->stream == pipe_ctx_old->stream) {
			if (pipe_ctx_old->clock_source != pipe_ctx->clock_source)
				dce_crtc_switch_to_clk_src(dc->hwseq,
						pipe_ctx->clock_source, i);
			continue;
		}

		dc->hwss.enable_display_power_gating(
				dc, i, dc->ctx->dc_bios,
				PIPE_GATING_CONTROL_DISABLE);
	}

	if (dc->fbc_compressor)
		dc->fbc_compressor->funcs->disable_fbc(dc->fbc_compressor);

	dce110_setup_audio_dto(dc, context);

	for (i = 0; i < dc->res_pool->pipe_count; i++) {
		struct pipe_ctx *pipe_ctx_old =
					&dc->current_state->res_ctx.pipe_ctx[i];
		struct pipe_ctx *pipe_ctx = &context->res_ctx.pipe_ctx[i];

		if (pipe_ctx->stream == NULL)
			continue;

		if (pipe_ctx->stream == pipe_ctx_old->stream)
			continue;

		if (pipe_ctx_old->stream && !pipe_need_reprogram(pipe_ctx_old, pipe_ctx))
			continue;

		if (pipe_ctx->top_pipe)
			continue;

		status = apply_single_controller_ctx_to_hw(
				pipe_ctx,
				context,
				dc);

		if (DC_OK != status)
			return status;
	}

	dcb->funcs->set_scratch_critical_state(dcb, false);

	if (dc->fbc_compressor)
		enable_fbc(dc, context);

	return DC_OK;
}

/*******************************************************************************
 * Front End programming
 ******************************************************************************/
static void set_default_colors(struct pipe_ctx *pipe_ctx)
{
	struct default_adjustment default_adjust = { 0 };

	default_adjust.force_hw_default = false;
	default_adjust.in_color_space = pipe_ctx->plane_state->color_space;
	default_adjust.out_color_space = pipe_ctx->stream->output_color_space;
	default_adjust.csc_adjust_type = GRAPHICS_CSC_ADJUST_TYPE_SW;
	default_adjust.surface_pixel_format = pipe_ctx->plane_res.scl_data.format;

	/* display color depth */
	default_adjust.color_depth =
		pipe_ctx->stream->timing.display_color_depth;

	/* Lb color depth */
	default_adjust.lb_color_depth = pipe_ctx->plane_res.scl_data.lb_params.depth;

	pipe_ctx->plane_res.xfm->funcs->opp_set_csc_default(
					pipe_ctx->plane_res.xfm, &default_adjust);
}


/*******************************************************************************
 * In order to turn on/off specific surface we will program
 * Blender + CRTC
 *
 * In case that we have two surfaces and they have a different visibility
 * we can't turn off the CRTC since it will turn off the entire display
 *
 * |----------------------------------------------- |
 * |bottom pipe|curr pipe  |              |         |
 * |Surface    |Surface    | Blender      |  CRCT   |
 * |visibility |visibility | Configuration|         |
 * |------------------------------------------------|
 * |   off     |    off    | CURRENT_PIPE | blank   |
 * |   off     |    on     | CURRENT_PIPE | unblank |
 * |   on      |    off    | OTHER_PIPE   | unblank |
 * |   on      |    on     | BLENDING     | unblank |
 * -------------------------------------------------|
 *
 ******************************************************************************/
static void program_surface_visibility(const struct dc *dc,
		struct pipe_ctx *pipe_ctx)
{
	enum blnd_mode blender_mode = BLND_MODE_CURRENT_PIPE;
	bool blank_target = false;

	if (pipe_ctx->bottom_pipe) {

		/* For now we are supporting only two pipes */
		ASSERT(pipe_ctx->bottom_pipe->bottom_pipe == NULL);

		if (pipe_ctx->bottom_pipe->plane_state->visible) {
			if (pipe_ctx->plane_state->visible)
				blender_mode = BLND_MODE_BLENDING;
			else
				blender_mode = BLND_MODE_OTHER_PIPE;

		} else if (!pipe_ctx->plane_state->visible)
			blank_target = true;

	} else if (!pipe_ctx->plane_state->visible)
		blank_target = true;

	dce_set_blender_mode(dc->hwseq, pipe_ctx->stream_res.tg->inst, blender_mode);
	pipe_ctx->stream_res.tg->funcs->set_blank(pipe_ctx->stream_res.tg, blank_target);

}

static void program_gamut_remap(struct pipe_ctx *pipe_ctx)
{
	int i = 0;
	struct xfm_grph_csc_adjustment adjust;
	memset(&adjust, 0, sizeof(adjust));
	adjust.gamut_adjust_type = GRAPHICS_GAMUT_ADJUST_TYPE_BYPASS;


	if (pipe_ctx->stream->gamut_remap_matrix.enable_remap == true) {
		adjust.gamut_adjust_type = GRAPHICS_GAMUT_ADJUST_TYPE_SW;

		for (i = 0; i < CSC_TEMPERATURE_MATRIX_SIZE; i++)
			adjust.temperature_matrix[i] =
				pipe_ctx->stream->gamut_remap_matrix.matrix[i];
	}

	pipe_ctx->plane_res.xfm->funcs->transform_set_gamut_remap(pipe_ctx->plane_res.xfm, &adjust);
}
static void update_plane_addr(const struct dc *dc,
		struct pipe_ctx *pipe_ctx)
{
	struct dc_plane_state *plane_state = pipe_ctx->plane_state;

	if (plane_state == NULL)
		return;

	pipe_ctx->plane_res.mi->funcs->mem_input_program_surface_flip_and_addr(
			pipe_ctx->plane_res.mi,
			&plane_state->address,
			plane_state->flip_immediate);

	plane_state->status.requested_address = plane_state->address;
}

static void dce110_update_pending_status(struct pipe_ctx *pipe_ctx)
{
	struct dc_plane_state *plane_state = pipe_ctx->plane_state;

	if (plane_state == NULL)
		return;

	plane_state->status.is_flip_pending =
			pipe_ctx->plane_res.mi->funcs->mem_input_is_flip_pending(
					pipe_ctx->plane_res.mi);

	if (plane_state->status.is_flip_pending && !plane_state->visible)
		pipe_ctx->plane_res.mi->current_address = pipe_ctx->plane_res.mi->request_address;

	plane_state->status.current_address = pipe_ctx->plane_res.mi->current_address;
	if (pipe_ctx->plane_res.mi->current_address.type == PLN_ADDR_TYPE_GRPH_STEREO &&
			pipe_ctx->stream_res.tg->funcs->is_stereo_left_eye) {
		plane_state->status.is_right_eye =\
				!pipe_ctx->stream_res.tg->funcs->is_stereo_left_eye(pipe_ctx->stream_res.tg);
	}
}

void dce110_power_down(struct dc *dc)
{
	power_down_all_hw_blocks(dc);
	disable_vga_and_power_gate_all_controllers(dc);
}

static bool wait_for_reset_trigger_to_occur(
	struct dc_context *dc_ctx,
	struct timing_generator *tg)
{
	bool rc = false;

	/* To avoid endless loop we wait at most
	 * frames_to_wait_on_triggered_reset frames for the reset to occur. */
	const uint32_t frames_to_wait_on_triggered_reset = 10;
	uint32_t i;

	for (i = 0; i < frames_to_wait_on_triggered_reset; i++) {

		if (!tg->funcs->is_counter_moving(tg)) {
			DC_ERROR("TG counter is not moving!\n");
			break;
		}

		if (tg->funcs->did_triggered_reset_occur(tg)) {
			rc = true;
			/* usually occurs at i=1 */
			DC_SYNC_INFO("GSL: reset occurred at wait count: %d\n",
					i);
			break;
		}

		/* Wait for one frame. */
		tg->funcs->wait_for_state(tg, CRTC_STATE_VACTIVE);
		tg->funcs->wait_for_state(tg, CRTC_STATE_VBLANK);
	}

	if (false == rc)
		DC_ERROR("GSL: Timeout on reset trigger!\n");

	return rc;
}

/* Enable timing synchronization for a group of Timing Generators. */
static void dce110_enable_timing_synchronization(
		struct dc *dc,
		int group_index,
		int group_size,
		struct pipe_ctx *grouped_pipes[])
{
	struct dc_context *dc_ctx = dc->ctx;
	struct dcp_gsl_params gsl_params = { 0 };
	int i;

	DC_SYNC_INFO("GSL: Setting-up...\n");

	/* Designate a single TG in the group as a master.
	 * Since HW doesn't care which one, we always assign
	 * the 1st one in the group. */
	gsl_params.gsl_group = 0;
	gsl_params.gsl_master = grouped_pipes[0]->stream_res.tg->inst;

	for (i = 0; i < group_size; i++)
		grouped_pipes[i]->stream_res.tg->funcs->setup_global_swap_lock(
					grouped_pipes[i]->stream_res.tg, &gsl_params);

	/* Reset slave controllers on master VSync */
	DC_SYNC_INFO("GSL: enabling trigger-reset\n");

	for (i = 1 /* skip the master */; i < group_size; i++)
		grouped_pipes[i]->stream_res.tg->funcs->enable_reset_trigger(
				grouped_pipes[i]->stream_res.tg,
				gsl_params.gsl_group);

	for (i = 1 /* skip the master */; i < group_size; i++) {
		DC_SYNC_INFO("GSL: waiting for reset to occur.\n");
		wait_for_reset_trigger_to_occur(dc_ctx, grouped_pipes[i]->stream_res.tg);
		grouped_pipes[i]->stream_res.tg->funcs->disable_reset_trigger(
				grouped_pipes[i]->stream_res.tg);
	}

	/* GSL Vblank synchronization is a one time sync mechanism, assumption
	 * is that the sync'ed displays will not drift out of sync over time*/
	DC_SYNC_INFO("GSL: Restoring register states.\n");
	for (i = 0; i < group_size; i++)
		grouped_pipes[i]->stream_res.tg->funcs->tear_down_global_swap_lock(grouped_pipes[i]->stream_res.tg);

	DC_SYNC_INFO("GSL: Set-up complete.\n");
}

static void dce110_enable_per_frame_crtc_position_reset(
		struct dc *dc,
		int group_size,
		struct pipe_ctx *grouped_pipes[])
{
	struct dc_context *dc_ctx = dc->ctx;
	struct dcp_gsl_params gsl_params = { 0 };
	int i;

	gsl_params.gsl_group = 0;
	gsl_params.gsl_master = grouped_pipes[0]->stream->triggered_crtc_reset.event_source->status.primary_otg_inst;

	for (i = 0; i < group_size; i++)
		grouped_pipes[i]->stream_res.tg->funcs->setup_global_swap_lock(
					grouped_pipes[i]->stream_res.tg, &gsl_params);

	DC_SYNC_INFO("GSL: enabling trigger-reset\n");

	for (i = 1; i < group_size; i++)
		grouped_pipes[i]->stream_res.tg->funcs->enable_crtc_reset(
				grouped_pipes[i]->stream_res.tg,
				gsl_params.gsl_master,
				&grouped_pipes[i]->stream->triggered_crtc_reset);

	DC_SYNC_INFO("GSL: waiting for reset to occur.\n");
	for (i = 1; i < group_size; i++)
		wait_for_reset_trigger_to_occur(dc_ctx, grouped_pipes[i]->stream_res.tg);

	for (i = 0; i < group_size; i++)
		grouped_pipes[i]->stream_res.tg->funcs->tear_down_global_swap_lock(grouped_pipes[i]->stream_res.tg);

}

static void init_hw(struct dc *dc)
{
	int i;
	struct dc_bios *bp;
	struct transform *xfm;
	struct abm *abm;

	bp = dc->ctx->dc_bios;
	for (i = 0; i < dc->res_pool->pipe_count; i++) {
		xfm = dc->res_pool->transforms[i];
		xfm->funcs->transform_reset(xfm);

		dc->hwss.enable_display_power_gating(
				dc, i, bp,
				PIPE_GATING_CONTROL_INIT);
		dc->hwss.enable_display_power_gating(
				dc, i, bp,
				PIPE_GATING_CONTROL_DISABLE);
		dc->hwss.enable_display_pipe_clock_gating(
			dc->ctx,
			true);
	}

	dce_clock_gating_power_up(dc->hwseq, false);
	/***************************************/

	for (i = 0; i < dc->link_count; i++) {
		/****************************************/
		/* Power up AND update implementation according to the
		 * required signal (which may be different from the
		 * default signal on connector). */
		struct dc_link *link = dc->links[i];

		if (link->link_enc->connector.id == CONNECTOR_ID_EDP)
			dc->hwss.edp_power_control(link, true);

		link->link_enc->funcs->hw_init(link->link_enc);
	}

	for (i = 0; i < dc->res_pool->pipe_count; i++) {
		struct timing_generator *tg = dc->res_pool->timing_generators[i];

		tg->funcs->disable_vga(tg);

		/* Blank controller using driver code instead of
		 * command table. */
		tg->funcs->set_blank(tg, true);
		hwss_wait_for_blank_complete(tg);
	}

	for (i = 0; i < dc->res_pool->audio_count; i++) {
		struct audio *audio = dc->res_pool->audios[i];
		audio->funcs->hw_init(audio);
	}

	abm = dc->res_pool->abm;
	if (abm != NULL) {
		abm->funcs->init_backlight(abm);
		abm->funcs->abm_init(abm);
	}

	if (dc->fbc_compressor)
		dc->fbc_compressor->funcs->power_up_fbc(dc->fbc_compressor);

}

void dce110_fill_display_configs(
	const struct dc_state *context,
	struct dm_pp_display_configuration *pp_display_cfg)
{
	int j;
	int num_cfgs = 0;

	for (j = 0; j < context->stream_count; j++) {
		int k;

		const struct dc_stream_state *stream = context->streams[j];
		struct dm_pp_single_disp_config *cfg =
			&pp_display_cfg->disp_configs[num_cfgs];
		const struct pipe_ctx *pipe_ctx = NULL;

		for (k = 0; k < MAX_PIPES; k++)
			if (stream == context->res_ctx.pipe_ctx[k].stream) {
				pipe_ctx = &context->res_ctx.pipe_ctx[k];
				break;
			}

		ASSERT(pipe_ctx != NULL);

		/* only notify active stream */
		if (stream->dpms_off)
			continue;

		num_cfgs++;
		cfg->signal = pipe_ctx->stream->signal;
		cfg->pipe_idx = pipe_ctx->stream_res.tg->inst;
		cfg->src_height = stream->src.height;
		cfg->src_width = stream->src.width;
		cfg->ddi_channel_mapping =
			stream->sink->link->ddi_channel_mapping.raw;
		cfg->transmitter =
			stream->sink->link->link_enc->transmitter;
		cfg->link_settings.lane_count =
			stream->sink->link->cur_link_settings.lane_count;
		cfg->link_settings.link_rate =
			stream->sink->link->cur_link_settings.link_rate;
		cfg->link_settings.link_spread =
			stream->sink->link->cur_link_settings.link_spread;
		cfg->sym_clock = stream->phy_pix_clk;
		/* Round v_refresh*/
		cfg->v_refresh = stream->timing.pix_clk_khz * 1000;
		cfg->v_refresh /= stream->timing.h_total;
		cfg->v_refresh = (cfg->v_refresh + stream->timing.v_total / 2)
							/ stream->timing.v_total;
	}

	pp_display_cfg->display_count = num_cfgs;
}

uint32_t dce110_get_min_vblank_time_us(const struct dc_state *context)
{
	uint8_t j;
	uint32_t min_vertical_blank_time = -1;

	for (j = 0; j < context->stream_count; j++) {
		struct dc_stream_state *stream = context->streams[j];
		uint32_t vertical_blank_in_pixels = 0;
		uint32_t vertical_blank_time = 0;

		vertical_blank_in_pixels = stream->timing.h_total *
			(stream->timing.v_total
			 - stream->timing.v_addressable);

		vertical_blank_time = vertical_blank_in_pixels
			* 1000 / stream->timing.pix_clk_khz;

		if (min_vertical_blank_time > vertical_blank_time)
			min_vertical_blank_time = vertical_blank_time;
	}

	return min_vertical_blank_time;
}

static int determine_sclk_from_bounding_box(
		const struct dc *dc,
		int required_sclk)
{
	int i;

	/*
	 * Some asics do not give us sclk levels, so we just report the actual
	 * required sclk
	 */
	if (dc->sclk_lvls.num_levels == 0)
		return required_sclk;

	for (i = 0; i < dc->sclk_lvls.num_levels; i++) {
		if (dc->sclk_lvls.clocks_in_khz[i] >= required_sclk)
			return dc->sclk_lvls.clocks_in_khz[i];
	}
	/*
	 * even maximum level could not satisfy requirement, this
	 * is unexpected at this stage, should have been caught at
	 * validation time
	 */
	ASSERT(0);
	return dc->sclk_lvls.clocks_in_khz[dc->sclk_lvls.num_levels - 1];
}

static void pplib_apply_display_requirements(
	struct dc *dc,
	struct dc_state *context)
{
	struct dm_pp_display_configuration *pp_display_cfg = &context->pp_display_cfg;

	pp_display_cfg->all_displays_in_sync =
		context->bw.dce.all_displays_in_sync;
	pp_display_cfg->nb_pstate_switch_disable =
			context->bw.dce.nbp_state_change_enable == false;
	pp_display_cfg->cpu_cc6_disable =
			context->bw.dce.cpuc_state_change_enable == false;
	pp_display_cfg->cpu_pstate_disable =
			context->bw.dce.cpup_state_change_enable == false;
	pp_display_cfg->cpu_pstate_separation_time =
			context->bw.dce.blackout_recovery_time_us;

	pp_display_cfg->min_memory_clock_khz = context->bw.dce.yclk_khz
		/ MEMORY_TYPE_MULTIPLIER;

	pp_display_cfg->min_engine_clock_khz = determine_sclk_from_bounding_box(
			dc,
			context->bw.dce.sclk_khz);

	pp_display_cfg->min_dcfclock_khz = pp_display_cfg->min_engine_clock_khz;

	pp_display_cfg->min_engine_clock_deep_sleep_khz
			= context->bw.dce.sclk_deep_sleep_khz;

	pp_display_cfg->avail_mclk_switch_time_us =
						dce110_get_min_vblank_time_us(context);
	/* TODO: dce11.2*/
	pp_display_cfg->avail_mclk_switch_time_in_disp_active_us = 0;

	pp_display_cfg->disp_clk_khz = dc->res_pool->dccg->clks.dispclk_khz;

	dce110_fill_display_configs(context, pp_display_cfg);

	/* TODO: is this still applicable?*/
	if (pp_display_cfg->display_count == 1) {
		const struct dc_crtc_timing *timing =
			&context->streams[0]->timing;

		pp_display_cfg->crtc_index =
			pp_display_cfg->disp_configs[0].pipe_idx;
		pp_display_cfg->line_time_in_us = timing->h_total * 1000
							/ timing->pix_clk_khz;
	}

	if (memcmp(&dc->prev_display_config, pp_display_cfg, sizeof(
			struct dm_pp_display_configuration)) !=  0)
		dm_pp_apply_display_requirements(dc->ctx, pp_display_cfg);

	dc->prev_display_config = *pp_display_cfg;
}

static void dce110_set_bandwidth(
		struct dc *dc,
		struct dc_state *context,
		bool decrease_allowed)
{
	struct dc_clocks req_clks;

	req_clks.dispclk_khz = context->bw.dce.dispclk_khz;
	req_clks.phyclk_khz = get_max_pixel_clock_for_all_paths(dc, context);

	if (decrease_allowed)
		dce110_set_displaymarks(dc, context);
	else
		dce110_set_safe_displaymarks(&context->res_ctx, dc->res_pool);

	dc->res_pool->dccg->funcs->update_clocks(
			dc->res_pool->dccg,
			&req_clks,
			decrease_allowed);
	pplib_apply_display_requirements(dc, context);
}

static void dce110_program_front_end_for_pipe(
		struct dc *dc, struct pipe_ctx *pipe_ctx)
{
	struct mem_input *mi = pipe_ctx->plane_res.mi;
	struct pipe_ctx *old_pipe = NULL;
	struct dc_plane_state *plane_state = pipe_ctx->plane_state;
	struct xfm_grph_csc_adjustment adjust;
	struct out_csc_color_matrix tbl_entry;
	unsigned int underlay_idx = dc->res_pool->underlay_pipe_index;
	unsigned int i;
	DC_LOGGER_INIT();
	memset(&tbl_entry, 0, sizeof(tbl_entry));

	if (dc->current_state)
		old_pipe = &dc->current_state->res_ctx.pipe_ctx[pipe_ctx->pipe_idx];

	memset(&adjust, 0, sizeof(adjust));
	adjust.gamut_adjust_type = GRAPHICS_GAMUT_ADJUST_TYPE_BYPASS;

	dce_enable_fe_clock(dc->hwseq, mi->inst, true);

	set_default_colors(pipe_ctx);
	if (pipe_ctx->stream->csc_color_matrix.enable_adjustment
			== true) {
		tbl_entry.color_space =
			pipe_ctx->stream->output_color_space;

		for (i = 0; i < 12; i++)
			tbl_entry.regval[i] =
			pipe_ctx->stream->csc_color_matrix.matrix[i];

		pipe_ctx->plane_res.xfm->funcs->opp_set_csc_adjustment
				(pipe_ctx->plane_res.xfm, &tbl_entry);
	}

	if (pipe_ctx->stream->gamut_remap_matrix.enable_remap == true) {
		adjust.gamut_adjust_type = GRAPHICS_GAMUT_ADJUST_TYPE_SW;

		for (i = 0; i < CSC_TEMPERATURE_MATRIX_SIZE; i++)
			adjust.temperature_matrix[i] =
				pipe_ctx->stream->gamut_remap_matrix.matrix[i];
	}

	pipe_ctx->plane_res.xfm->funcs->transform_set_gamut_remap(pipe_ctx->plane_res.xfm, &adjust);

	pipe_ctx->plane_res.scl_data.lb_params.alpha_en = pipe_ctx->bottom_pipe != 0;

	program_scaler(dc, pipe_ctx);

	/* fbc not applicable on Underlay pipe */
	if (dc->fbc_compressor && old_pipe->stream &&
	    pipe_ctx->pipe_idx != underlay_idx) {
		if (plane_state->tiling_info.gfx8.array_mode == DC_ARRAY_LINEAR_GENERAL)
			dc->fbc_compressor->funcs->disable_fbc(dc->fbc_compressor);
		else
			enable_fbc(dc, dc->current_state);
	}

	mi->funcs->mem_input_program_surface_config(
			mi,
			plane_state->format,
			&plane_state->tiling_info,
			&plane_state->plane_size,
			plane_state->rotation,
			NULL,
			false);
	if (mi->funcs->set_blank)
		mi->funcs->set_blank(mi, pipe_ctx->plane_state->visible);

	if (dc->config.gpu_vm_support)
		mi->funcs->mem_input_program_pte_vm(
				pipe_ctx->plane_res.mi,
				plane_state->format,
				&plane_state->tiling_info,
				plane_state->rotation);

	/* Moved programming gamma from dc to hwss */
	if (pipe_ctx->plane_state->update_flags.bits.full_update ||
			pipe_ctx->plane_state->update_flags.bits.in_transfer_func_change ||
			pipe_ctx->plane_state->update_flags.bits.gamma_change)
		dc->hwss.set_input_transfer_func(pipe_ctx, pipe_ctx->plane_state);

	if (pipe_ctx->plane_state->update_flags.bits.full_update)
		dc->hwss.set_output_transfer_func(pipe_ctx, pipe_ctx->stream);

	DC_LOG_SURFACE(
			"Pipe:%d %p: addr hi:0x%x, "
			"addr low:0x%x, "
			"src: %d, %d, %d,"
			" %d; dst: %d, %d, %d, %d;"
			"clip: %d, %d, %d, %d\n",
			pipe_ctx->pipe_idx,
			(void *) pipe_ctx->plane_state,
			pipe_ctx->plane_state->address.grph.addr.high_part,
			pipe_ctx->plane_state->address.grph.addr.low_part,
			pipe_ctx->plane_state->src_rect.x,
			pipe_ctx->plane_state->src_rect.y,
			pipe_ctx->plane_state->src_rect.width,
			pipe_ctx->plane_state->src_rect.height,
			pipe_ctx->plane_state->dst_rect.x,
			pipe_ctx->plane_state->dst_rect.y,
			pipe_ctx->plane_state->dst_rect.width,
			pipe_ctx->plane_state->dst_rect.height,
			pipe_ctx->plane_state->clip_rect.x,
			pipe_ctx->plane_state->clip_rect.y,
			pipe_ctx->plane_state->clip_rect.width,
			pipe_ctx->plane_state->clip_rect.height);

	DC_LOG_SURFACE(
			"Pipe %d: width, height, x, y\n"
			"viewport:%d, %d, %d, %d\n"
			"recout:  %d, %d, %d, %d\n",
			pipe_ctx->pipe_idx,
			pipe_ctx->plane_res.scl_data.viewport.width,
			pipe_ctx->plane_res.scl_data.viewport.height,
			pipe_ctx->plane_res.scl_data.viewport.x,
			pipe_ctx->plane_res.scl_data.viewport.y,
			pipe_ctx->plane_res.scl_data.recout.width,
			pipe_ctx->plane_res.scl_data.recout.height,
			pipe_ctx->plane_res.scl_data.recout.x,
			pipe_ctx->plane_res.scl_data.recout.y);
}

static void dce110_apply_ctx_for_surface(
		struct dc *dc,
		const struct dc_stream_state *stream,
		int num_planes,
		struct dc_state *context)
{
	int i;

	if (num_planes == 0)
		return;

	for (i = 0; i < dc->res_pool->pipe_count; i++) {
		struct pipe_ctx *pipe_ctx = &context->res_ctx.pipe_ctx[i];
		struct pipe_ctx *old_pipe_ctx = &dc->current_state->res_ctx.pipe_ctx[i];

		if (stream == pipe_ctx->stream) {
			if (!pipe_ctx->top_pipe &&
				(pipe_ctx->plane_state || old_pipe_ctx->plane_state))
				dc->hwss.pipe_control_lock(dc, pipe_ctx, true);
		}
	}

	for (i = 0; i < dc->res_pool->pipe_count; i++) {
		struct pipe_ctx *pipe_ctx = &context->res_ctx.pipe_ctx[i];

		if (pipe_ctx->stream != stream)
			continue;

		/* Need to allocate mem before program front end for Fiji */
		pipe_ctx->plane_res.mi->funcs->allocate_mem_input(
				pipe_ctx->plane_res.mi,
				pipe_ctx->stream->timing.h_total,
				pipe_ctx->stream->timing.v_total,
				pipe_ctx->stream->timing.pix_clk_khz,
				context->stream_count);

		dce110_program_front_end_for_pipe(dc, pipe_ctx);

		dc->hwss.update_plane_addr(dc, pipe_ctx);

		program_surface_visibility(dc, pipe_ctx);

	}

	for (i = 0; i < dc->res_pool->pipe_count; i++) {
		struct pipe_ctx *pipe_ctx = &context->res_ctx.pipe_ctx[i];
		struct pipe_ctx *old_pipe_ctx = &dc->current_state->res_ctx.pipe_ctx[i];

		if ((stream == pipe_ctx->stream) &&
			(!pipe_ctx->top_pipe) &&
			(pipe_ctx->plane_state || old_pipe_ctx->plane_state))
			dc->hwss.pipe_control_lock(dc, pipe_ctx, false);
	}
}

static void dce110_power_down_fe(struct dc *dc, struct pipe_ctx *pipe_ctx)
{
	int fe_idx = pipe_ctx->plane_res.mi ?
		pipe_ctx->plane_res.mi->inst : pipe_ctx->pipe_idx;

	/* Do not power down fe when stream is active on dce*/
	if (dc->current_state->res_ctx.pipe_ctx[fe_idx].stream)
		return;

	dc->hwss.enable_display_power_gating(
		dc, fe_idx, dc->ctx->dc_bios, PIPE_GATING_CONTROL_ENABLE);

	dc->res_pool->transforms[fe_idx]->funcs->transform_reset(
				dc->res_pool->transforms[fe_idx]);
}

static void dce110_wait_for_mpcc_disconnect(
		struct dc *dc,
		struct resource_pool *res_pool,
		struct pipe_ctx *pipe_ctx)
{
	/* do nothing*/
}

static void program_csc_matrix(struct pipe_ctx *pipe_ctx,
		enum dc_color_space colorspace,
		uint16_t *matrix)
{
	int i;
	struct out_csc_color_matrix tbl_entry;

	if (pipe_ctx->stream->csc_color_matrix.enable_adjustment
				== true) {
			enum dc_color_space color_space =
				pipe_ctx->stream->output_color_space;

			//uint16_t matrix[12];
			for (i = 0; i < 12; i++)
				tbl_entry.regval[i] = pipe_ctx->stream->csc_color_matrix.matrix[i];

			tbl_entry.color_space = color_space;
			//tbl_entry.regval = matrix;
			pipe_ctx->plane_res.xfm->funcs->opp_set_csc_adjustment(pipe_ctx->plane_res.xfm, &tbl_entry);
	}
}

void dce110_set_cursor_position(struct pipe_ctx *pipe_ctx)
{
	struct dc_cursor_position pos_cpy = pipe_ctx->stream->cursor_position;
	struct input_pixel_processor *ipp = pipe_ctx->plane_res.ipp;
	struct mem_input *mi = pipe_ctx->plane_res.mi;
	struct dc_cursor_mi_param param = {
<<<<<<< HEAD
		.pixel_clk_khz = pipe_ctx->stream->timing.pix_clk_khz,
		.ref_clk_khz = pipe_ctx->stream->ctx->dc->res_pool->ref_clock_inKhz,
=======
		.pixel_clk_khz = pipe_ctx->stream->timing.pix_clk_100hz / 10,
		.ref_clk_khz = pipe_ctx->stream->ctx->dc->res_pool->ref_clocks.xtalin_clock_inKhz,
>>>>>>> 407d19ab
		.viewport = pipe_ctx->plane_res.scl_data.viewport,
		.h_scale_ratio = pipe_ctx->plane_res.scl_data.ratios.horz,
		.v_scale_ratio = pipe_ctx->plane_res.scl_data.ratios.vert,
		.rotation = pipe_ctx->plane_state->rotation,
		.mirror = pipe_ctx->plane_state->horizontal_mirror
	};

	if (pipe_ctx->plane_state->address.type
			== PLN_ADDR_TYPE_VIDEO_PROGRESSIVE)
		pos_cpy.enable = false;

	if (pipe_ctx->top_pipe && pipe_ctx->plane_state != pipe_ctx->top_pipe->plane_state)
		pos_cpy.enable = false;

	if (ipp->funcs->ipp_cursor_set_position)
		ipp->funcs->ipp_cursor_set_position(ipp, &pos_cpy, &param);
	if (mi->funcs->set_cursor_position)
		mi->funcs->set_cursor_position(mi, &pos_cpy, &param);
}

void dce110_set_cursor_attribute(struct pipe_ctx *pipe_ctx)
{
	struct dc_cursor_attributes *attributes = &pipe_ctx->stream->cursor_attributes;

	if (pipe_ctx->plane_res.ipp &&
	    pipe_ctx->plane_res.ipp->funcs->ipp_cursor_set_attributes)
		pipe_ctx->plane_res.ipp->funcs->ipp_cursor_set_attributes(
				pipe_ctx->plane_res.ipp, attributes);

	if (pipe_ctx->plane_res.mi &&
	    pipe_ctx->plane_res.mi->funcs->set_cursor_attributes)
		pipe_ctx->plane_res.mi->funcs->set_cursor_attributes(
				pipe_ctx->plane_res.mi, attributes);

	if (pipe_ctx->plane_res.xfm &&
	    pipe_ctx->plane_res.xfm->funcs->set_cursor_attributes)
		pipe_ctx->plane_res.xfm->funcs->set_cursor_attributes(
				pipe_ctx->plane_res.xfm, attributes);
}

static void ready_shared_resources(struct dc *dc, struct dc_state *context) {}

static void optimize_shared_resources(struct dc *dc) {}

static const struct hw_sequencer_funcs dce110_funcs = {
	.program_gamut_remap = program_gamut_remap,
	.program_csc_matrix = program_csc_matrix,
	.init_hw = init_hw,
	.apply_ctx_to_hw = dce110_apply_ctx_to_hw,
	.apply_ctx_for_surface = dce110_apply_ctx_for_surface,
	.update_plane_addr = update_plane_addr,
	.update_pending_status = dce110_update_pending_status,
	.set_input_transfer_func = dce110_set_input_transfer_func,
	.set_output_transfer_func = dce110_set_output_transfer_func,
	.power_down = dce110_power_down,
	.enable_accelerated_mode = dce110_enable_accelerated_mode,
	.enable_timing_synchronization = dce110_enable_timing_synchronization,
	.enable_per_frame_crtc_position_reset = dce110_enable_per_frame_crtc_position_reset,
	.update_info_frame = dce110_update_info_frame,
	.enable_stream = dce110_enable_stream,
	.disable_stream = dce110_disable_stream,
	.unblank_stream = dce110_unblank_stream,
	.blank_stream = dce110_blank_stream,
	.enable_audio_stream = dce110_enable_audio_stream,
	.disable_audio_stream = dce110_disable_audio_stream,
	.enable_display_pipe_clock_gating = enable_display_pipe_clock_gating,
	.enable_display_power_gating = dce110_enable_display_power_gating,
	.disable_plane = dce110_power_down_fe,
	.pipe_control_lock = dce_pipe_control_lock,
	.set_bandwidth = dce110_set_bandwidth,
	.set_drr = set_drr,
	.get_position = get_position,
	.set_static_screen_control = set_static_screen_control,
	.reset_hw_ctx_wrap = dce110_reset_hw_ctx_wrap,
	.enable_stream_timing = dce110_enable_stream_timing,
	.setup_stereo = NULL,
	.set_avmute = dce110_set_avmute,
	.wait_for_mpcc_disconnect = dce110_wait_for_mpcc_disconnect,
	.ready_shared_resources = ready_shared_resources,
	.optimize_shared_resources = optimize_shared_resources,
	.pplib_apply_display_requirements = pplib_apply_display_requirements,
	.edp_backlight_control = hwss_edp_backlight_control,
	.edp_power_control = hwss_edp_power_control,
	.edp_wait_for_hpd_ready = hwss_edp_wait_for_hpd_ready,
	.set_cursor_position = dce110_set_cursor_position,
	.set_cursor_attribute = dce110_set_cursor_attribute
};

void dce110_hw_sequencer_construct(struct dc *dc)
{
	dc->hwss = dce110_funcs;
}
<|MERGE_RESOLUTION|>--- conflicted
+++ resolved
@@ -551,14 +551,14 @@
 
 	regamma_params->hw_points_num = hw_points;
 
-	i = 1;
-	for (k = 0; k < 16 && i < 16; k++) {
+	k = 0;
+	for (i = 1; i < 16; i++) {
 		if (seg_distr[k] != -1) {
 			regamma_params->arr_curve_points[k].segments_num = seg_distr[k];
 			regamma_params->arr_curve_points[i].offset =
 					regamma_params->arr_curve_points[k].offset + (1 << seg_distr[k]);
 		}
-		i++;
+		k++;
 	}
 
 	if (seg_distr[k] != -1)
@@ -617,55 +617,6 @@
 	return true;
 }
 
-static enum dc_status bios_parser_crtc_source_select(
-		struct pipe_ctx *pipe_ctx)
-{
-	struct dc_bios *dcb;
-	/* call VBIOS table to set CRTC source for the HW
-	 * encoder block
-	 * note: video bios clears all FMT setting here. */
-	struct bp_crtc_source_select crtc_source_select = {0};
-	const struct dc_sink *sink = pipe_ctx->stream->sink;
-
-	crtc_source_select.engine_id = pipe_ctx->stream_res.stream_enc->id;
-	crtc_source_select.controller_id = pipe_ctx->stream_res.tg->inst + 1;
-	/*TODO: Need to un-hardcode color depth, dp_audio and account for
-	 * the case where signal and sink signal is different (translator
-	 * encoder)*/
-	crtc_source_select.signal = pipe_ctx->stream->signal;
-	crtc_source_select.enable_dp_audio = false;
-	crtc_source_select.sink_signal = pipe_ctx->stream->signal;
-
-	switch (pipe_ctx->stream->timing.display_color_depth) {
-	case COLOR_DEPTH_666:
-		crtc_source_select.display_output_bit_depth = PANEL_6BIT_COLOR;
-		break;
-	case COLOR_DEPTH_888:
-		crtc_source_select.display_output_bit_depth = PANEL_8BIT_COLOR;
-		break;
-	case COLOR_DEPTH_101010:
-		crtc_source_select.display_output_bit_depth = PANEL_10BIT_COLOR;
-		break;
-	case COLOR_DEPTH_121212:
-		crtc_source_select.display_output_bit_depth = PANEL_12BIT_COLOR;
-		break;
-	default:
-		BREAK_TO_DEBUGGER();
-		crtc_source_select.display_output_bit_depth = PANEL_8BIT_COLOR;
-		break;
-	}
-
-	dcb = sink->ctx->dc_bios;
-
-	if (BP_RESULT_OK != dcb->funcs->crtc_source_select(
-		dcb,
-		&crtc_source_select)) {
-		return DC_ERROR_UNEXPECTED;
-	}
-
-	return DC_OK;
-}
-
 void dce110_update_info_frame(struct pipe_ctx *pipe_ctx)
 {
 	bool is_hdmi_tmds;
@@ -695,10 +646,10 @@
 void dce110_enable_stream(struct pipe_ctx *pipe_ctx)
 {
 	enum dc_lane_count lane_count =
-		pipe_ctx->stream->sink->link->cur_link_settings.lane_count;
+		pipe_ctx->stream->link->cur_link_settings.lane_count;
 
 	struct dc_crtc_timing *timing = &pipe_ctx->stream->timing;
-	struct dc_link *link = pipe_ctx->stream->sink->link;
+	struct dc_link *link = pipe_ctx->stream->link;
 
 
 	uint32_t active_total_with_borders;
@@ -1075,7 +1026,7 @@
 void dce110_disable_stream(struct pipe_ctx *pipe_ctx, int option)
 {
 	struct dc_stream_state *stream = pipe_ctx->stream;
-	struct dc_link *link = stream->sink->link;
+	struct dc_link *link = stream->link;
 	struct dc *dc = pipe_ctx->stream->ctx->dc;
 
 	if (dc_is_hdmi_tmds_signal(pipe_ctx->stream->signal))
@@ -1100,15 +1051,10 @@
 {
 	struct encoder_unblank_param params = { { 0 } };
 	struct dc_stream_state *stream = pipe_ctx->stream;
-	struct dc_link *link = stream->sink->link;
+	struct dc_link *link = stream->link;
 
 	/* only 3 items below are used by unblank */
-<<<<<<< HEAD
-	params.pixel_clk_khz =
-		pipe_ctx->stream->timing.pix_clk_khz;
-=======
 	params.timing = pipe_ctx->stream->timing;
->>>>>>> 407d19ab
 	params.link_settings.link_rate = link_settings->link_rate;
 
 	if (dc_is_dp_signal(pipe_ctx->stream->signal))
@@ -1116,13 +1062,13 @@
 
 	if (link->local_sink && link->local_sink->sink_signal == SIGNAL_TYPE_EDP) {
 		link->dc->hwss.edp_backlight_control(link, true);
-		stream->bl_pwm_level = EDP_BACKLIGHT_RAMP_DISABLE_LEVEL;
-	}
-}
+	}
+}
+
 void dce110_blank_stream(struct pipe_ctx *pipe_ctx)
 {
 	struct dc_stream_state *stream = pipe_ctx->stream;
-	struct dc_link *link = stream->sink->link;
+	struct dc_link *link = stream->link;
 
 	if (link->local_sink && link->local_sink->sink_signal == SIGNAL_TYPE_EDP) {
 		link->dc->hwss.edp_backlight_control(link, false);
@@ -1195,27 +1141,27 @@
 			stream->timing.flags.INTERLACE;
 
 	audio_output->crtc_info.refresh_rate =
-		(stream->timing.pix_clk_khz*1000)/
+		(stream->timing.pix_clk_100hz*10000)/
 		(stream->timing.h_total*stream->timing.v_total);
 
 	audio_output->crtc_info.color_depth =
 		stream->timing.display_color_depth;
 
 	audio_output->crtc_info.requested_pixel_clock =
-			pipe_ctx->stream_res.pix_clk_params.requested_pix_clk;
+			pipe_ctx->stream_res.pix_clk_params.requested_pix_clk_100hz / 10;
 
 	audio_output->crtc_info.calculated_pixel_clock =
-			pipe_ctx->stream_res.pix_clk_params.requested_pix_clk;
+			pipe_ctx->stream_res.pix_clk_params.requested_pix_clk_100hz / 10;
 
 /*for HDMI, audio ACR is with deep color ratio factor*/
 	if (dc_is_hdmi_signal(pipe_ctx->stream->signal) &&
 		audio_output->crtc_info.requested_pixel_clock ==
-				stream->timing.pix_clk_khz) {
+				(stream->timing.pix_clk_100hz / 10)) {
 		if (pipe_ctx->stream_res.pix_clk_params.pixel_encoding == PIXEL_ENCODING_YCBCR420) {
 			audio_output->crtc_info.requested_pixel_clock =
 					audio_output->crtc_info.requested_pixel_clock/2;
 			audio_output->crtc_info.calculated_pixel_clock =
-					pipe_ctx->stream_res.pix_clk_params.requested_pix_clk/2;
+					pipe_ctx->stream_res.pix_clk_params.requested_pix_clk_100hz/20;
 
 		}
 	}
@@ -1223,13 +1169,8 @@
 	if (pipe_ctx->stream->signal == SIGNAL_TYPE_DISPLAY_PORT ||
 			pipe_ctx->stream->signal == SIGNAL_TYPE_DISPLAY_PORT_MST) {
 		audio_output->pll_info.dp_dto_source_clock_in_khz =
-<<<<<<< HEAD
-				state->dis_clk->funcs->get_dp_ref_clk_frequency(
-						state->dis_clk);
-=======
 				state->clk_mgr->funcs->get_dp_ref_clk_frequency(
 						state->clk_mgr);
->>>>>>> 407d19ab
 	}
 
 	audio_output->pll_info.feed_back_divider =
@@ -1359,10 +1300,6 @@
 				pipe_ctx->stream_res.tg,
 				&stream->timing,
 				true);
-
-		pipe_ctx->stream_res.tg->funcs->set_static_screen_control(
-				pipe_ctx->stream_res.tg,
-				0x182);
 	}
 
 	if (!pipe_ctx_old->stream) {
@@ -1373,8 +1310,6 @@
 		}
 	}
 
-
-
 	return DC_OK;
 }
 
@@ -1384,8 +1319,12 @@
 		struct dc *dc)
 {
 	struct dc_stream_state *stream = pipe_ctx->stream;
-	struct pipe_ctx *pipe_ctx_old = &dc->current_state->res_ctx.
-			pipe_ctx[pipe_ctx->pipe_idx];
+	struct drr_params params = {0};
+	unsigned int event_triggers = 0;
+
+	if (dc->hwss.disable_stream_gating) {
+		dc->hwss.disable_stream_gating(dc, pipe_ctx);
+	}
 
 	if (pipe_ctx->stream_res.audio != NULL) {
 		struct audio_output audio_output;
@@ -1412,86 +1351,48 @@
 	}
 
 	/*  */
-	dc->hwss.enable_stream_timing(pipe_ctx, context, dc);
-
-<<<<<<< HEAD
-	/* FPGA does not program backend */
-	if (IS_FPGA_MAXIMUS_DC(dc->ctx->dce_environment)) {
-		pipe_ctx->stream_res.opp->funcs->opp_set_dyn_expansion(
-		pipe_ctx->stream_res.opp,
-		COLOR_SPACE_YCBCR601,
-		stream->timing.display_color_depth,
-		pipe_ctx->stream->signal);
-=======
+	/* Do not touch stream timing on seamless boot optimization. */
+	if (!pipe_ctx->stream->apply_seamless_boot_optimization)
+		dc->hwss.enable_stream_timing(pipe_ctx, context, dc);
+
+	if (dc->hwss.setup_vupdate_interrupt)
+		dc->hwss.setup_vupdate_interrupt(pipe_ctx);
+
+	params.vertical_total_min = stream->adjust.v_total_min;
+	params.vertical_total_max = stream->adjust.v_total_max;
+	if (pipe_ctx->stream_res.tg->funcs->set_drr)
+		pipe_ctx->stream_res.tg->funcs->set_drr(
+			pipe_ctx->stream_res.tg, &params);
+
+	// DRR should set trigger event to monitor surface update event
+	if (stream->adjust.v_total_min != 0 && stream->adjust.v_total_max != 0)
+		event_triggers = 0x80;
+	if (pipe_ctx->stream_res.tg->funcs->set_static_screen_control)
+		pipe_ctx->stream_res.tg->funcs->set_static_screen_control(
+				pipe_ctx->stream_res.tg, event_triggers);
+
 	if (!dc_is_virtual_signal(pipe_ctx->stream->signal))
 		pipe_ctx->stream_res.stream_enc->funcs->dig_connect_to_otg(
 			pipe_ctx->stream_res.stream_enc,
 			pipe_ctx->stream_res.tg->inst);
->>>>>>> 407d19ab
-
-		pipe_ctx->stream_res.opp->funcs->opp_program_fmt(
-			pipe_ctx->stream_res.opp,
-			&stream->bit_depth_params,
-			&stream->clamping);
-		return DC_OK;
-	}
-	/* TODO: move to stream encoder */
-	if (pipe_ctx->stream->signal != SIGNAL_TYPE_VIRTUAL)
-		if (DC_OK != bios_parser_crtc_source_select(pipe_ctx)) {
-			BREAK_TO_DEBUGGER();
-			return DC_ERROR_UNEXPECTED;
-		}
+
 	pipe_ctx->stream_res.opp->funcs->opp_set_dyn_expansion(
 			pipe_ctx->stream_res.opp,
 			COLOR_SPACE_YCBCR601,
 			stream->timing.display_color_depth,
 			stream->signal);
 
-	if (pipe_ctx->stream->signal != SIGNAL_TYPE_VIRTUAL)
-		stream->sink->link->link_enc->funcs->setup(
-			stream->sink->link->link_enc,
-			pipe_ctx->stream->signal);
-
-	if (pipe_ctx->stream->signal != SIGNAL_TYPE_VIRTUAL)
-		pipe_ctx->stream_res.stream_enc->funcs->setup_stereo_sync(
-		pipe_ctx->stream_res.stream_enc,
-		pipe_ctx->stream_res.tg->inst,
-		stream->timing.timing_3d_format != TIMING_3D_FORMAT_NONE);
-
-
 	pipe_ctx->stream_res.opp->funcs->opp_program_fmt(
 		pipe_ctx->stream_res.opp,
 		&stream->bit_depth_params,
 		&stream->clamping);
 
-	if (dc_is_dp_signal(pipe_ctx->stream->signal))
-		pipe_ctx->stream_res.stream_enc->funcs->dp_set_stream_attribute(
-			pipe_ctx->stream_res.stream_enc,
-			&stream->timing,
-			stream->output_color_space);
-
-	if (dc_is_hdmi_signal(pipe_ctx->stream->signal))
-		pipe_ctx->stream_res.stream_enc->funcs->hdmi_set_stream_attribute(
-			pipe_ctx->stream_res.stream_enc,
-			&stream->timing,
-			stream->phy_pix_clk,
-			pipe_ctx->stream_res.audio != NULL);
-
-	if (dc_is_dvi_signal(pipe_ctx->stream->signal))
-		pipe_ctx->stream_res.stream_enc->funcs->dvi_set_stream_attribute(
-			pipe_ctx->stream_res.stream_enc,
-			&stream->timing,
-			(pipe_ctx->stream->signal == SIGNAL_TYPE_DVI_DUAL_LINK) ?
-			true : false);
-
-	resource_build_info_frame(pipe_ctx);
-	dce110_update_info_frame(pipe_ctx);
-	if (!pipe_ctx_old->stream)
+	if (!stream->dpms_off)
 		core_link_enable_stream(context, pipe_ctx);
 
 	pipe_ctx->plane_res.scl_data.lb_params.alpha_en = pipe_ctx->bottom_pipe != 0;
 
-	pipe_ctx->stream->sink->link->psr_enabled = false;
+	pipe_ctx->stream->link->psr_enabled = false;
 
 	return DC_OK;
 }
@@ -1601,7 +1502,7 @@
 	return NULL;
 }
 
-static struct dc_link *get_link_for_edp_not_in_use(
+static struct dc_link *get_link_for_edp_to_turn_off(
 		struct dc *dc,
 		struct dc_state *context)
 {
@@ -1610,8 +1511,12 @@
 
 	/* check if eDP panel is suppose to be set mode, if yes, no need to disable */
 	for (i = 0; i < context->stream_count; i++) {
-		if (context->streams[i]->signal == SIGNAL_TYPE_EDP)
-			return NULL;
+		if (context->streams[i]->signal == SIGNAL_TYPE_EDP) {
+			if (context->streams[i]->dpms_off == true)
+				return context->streams[i]->sink->link;
+			else
+				return NULL;
+		}
 	}
 
 	/* check if there is an eDP panel not in use */
@@ -1635,9 +1540,19 @@
  */
 void dce110_enable_accelerated_mode(struct dc *dc, struct dc_state *context)
 {
+	int i;
 	struct dc_link *edp_link_to_turnoff = NULL;
 	struct dc_link *edp_link = get_link_for_edp(dc);
-	bool can_eDP_fast_boot_optimize = false;
+	bool can_edp_fast_boot_optimize = false;
+	bool apply_edp_fast_boot_optimization = false;
+	bool can_apply_seamless_boot = false;
+
+	for (i = 0; i < context->stream_count; i++) {
+		if (context->streams[i]->apply_seamless_boot_optimization) {
+			can_apply_seamless_boot = true;
+			break;
+		}
+	}
 
 	if (dc->hwss.init_pipes)
 		dc->hwss.init_pipes(dc, context);
@@ -1647,23 +1562,29 @@
 		if ((dc->ctx->dce_version == DCE_VERSION_8_0) ||
 		    (dc->ctx->dce_version == DCE_VERSION_8_1) ||
 		    (dc->ctx->dce_version == DCE_VERSION_8_3))
-			can_eDP_fast_boot_optimize = false;
+			can_edp_fast_boot_optimize = false;
 		else
-			can_eDP_fast_boot_optimize =
+			can_edp_fast_boot_optimize =
 				edp_link->link_enc->funcs->is_dig_enabled(edp_link->link_enc);
 	}
 
-	if (can_eDP_fast_boot_optimize) {
-		edp_link_to_turnoff = get_link_for_edp_not_in_use(dc, context);
-
-		/* if OS doesn't light up eDP and eDP link is available, we want to disable
-		 * If resume from S4/S5, should optimization.
-		 */
-		if (!edp_link_to_turnoff)
-			dc->apply_edp_fast_boot_optimization = true;
-	}
-
-	if (!dc->apply_edp_fast_boot_optimization) {
+	if (can_edp_fast_boot_optimize)
+		edp_link_to_turnoff = get_link_for_edp_to_turn_off(dc, context);
+
+	/* if OS doesn't light up eDP and eDP link is available, we want to disable
+	 * If resume from S4/S5, should optimization.
+	 */
+	if (can_edp_fast_boot_optimize && !edp_link_to_turnoff) {
+		/* Find eDP stream and set optimization flag */
+		for (i = 0; i < context->stream_count; i++) {
+			if (context->streams[i]->signal == SIGNAL_TYPE_EDP) {
+				context->streams[i]->apply_edp_fast_boot_optimization = true;
+				apply_edp_fast_boot_optimization = true;
+			}
+		}
+	}
+
+	if (!apply_edp_fast_boot_optimization && !can_apply_seamless_boot) {
 		if (edp_link_to_turnoff) {
 			/*turn off backlight before DP_blank and encoder powered down*/
 			dc->hwss.edp_backlight_control(edp_link_to_turnoff, false);
@@ -1687,8 +1608,8 @@
 	pstate_blackout_duration_ns = 1000 * blackout_duration.value >> 24;
 
 	total_dest_line_time_ns = 1000000UL *
-		stream->timing.h_total /
-		stream->timing.pix_clk_khz +
+		(stream->timing.h_total * 10) /
+		stream->timing.pix_clk_100hz +
 		pstate_blackout_duration_ns;
 
 	return total_dest_line_time_ns;
@@ -1774,16 +1695,24 @@
 {
 	int i = 0;
 	struct drr_params params = {0};
+	// DRR should set trigger event to monitor surface update event
+	unsigned int event_triggers = 0x80;
 
 	params.vertical_total_max = vmax;
 	params.vertical_total_min = vmin;
 
 	/* TODO: If multiple pipes are to be supported, you need
-	 * some GSL stuff
+	 * some GSL stuff. Static screen triggers may be programmed differently
+	 * as well.
 	 */
-
 	for (i = 0; i < num_pipes; i++) {
-		pipe_ctx[i]->stream_res.tg->funcs->set_drr(pipe_ctx[i]->stream_res.tg, &params);
+		pipe_ctx[i]->stream_res.tg->funcs->set_drr(
+			pipe_ctx[i]->stream_res.tg, &params);
+
+		if (vmax != 0 && vmin != 0)
+			pipe_ctx[i]->stream_res.tg->funcs->set_static_screen_control(
+					pipe_ctx[i]->stream_res.tg,
+					event_triggers);
 	}
 }
 
@@ -1814,51 +1743,29 @@
 	if (events->force_trigger)
 		value |= 0x1;
 
-	value |= 0x84;
+	if (num_pipes) {
+		struct dc *dc = pipe_ctx[0]->stream->ctx->dc;
+
+		if (dc->fbc_compressor)
+			value |= 0x84;
+	}
 
 	for (i = 0; i < num_pipes; i++)
 		pipe_ctx[i]->stream_res.tg->funcs->
 			set_static_screen_control(pipe_ctx[i]->stream_res.tg, value);
-}
-
-/* unit: in_khz before mode set, get pixel clock from context. ASIC register
- * may not be programmed yet
- */
-static uint32_t get_max_pixel_clock_for_all_paths(
-	struct dc *dc,
-	struct dc_state *context)
-{
-	uint32_t max_pix_clk = 0;
-	int i;
-
-	for (i = 0; i < MAX_PIPES; i++) {
-		struct pipe_ctx *pipe_ctx = &context->res_ctx.pipe_ctx[i];
-
-		if (pipe_ctx->stream == NULL)
-			continue;
-
-		/* do not check under lay */
-		if (pipe_ctx->top_pipe)
-			continue;
-
-		if (pipe_ctx->stream_res.pix_clk_params.requested_pix_clk > max_pix_clk)
-			max_pix_clk =
-				pipe_ctx->stream_res.pix_clk_params.requested_pix_clk;
-	}
-
-	return max_pix_clk;
 }
 
 /*
  *  Check if FBC can be enabled
  */
 static bool should_enable_fbc(struct dc *dc,
-			      struct dc_state *context,
-			      uint32_t *pipe_idx)
+		struct dc_state *context,
+		uint32_t *pipe_idx)
 {
 	uint32_t i;
 	struct pipe_ctx *pipe_ctx = NULL;
 	struct resource_context *res_ctx = &context->res_ctx;
+	unsigned int underlay_idx = dc->res_pool->underlay_pipe_index;
 
 
 	ASSERT(dc->fbc_compressor);
@@ -1873,21 +1780,32 @@
 
 	for (i = 0; i < dc->res_pool->pipe_count; i++) {
 		if (res_ctx->pipe_ctx[i].stream) {
+
 			pipe_ctx = &res_ctx->pipe_ctx[i];
-			*pipe_idx = i;
-			break;
-		}
-	}
-
-	/* Pipe context should be found */
-	ASSERT(pipe_ctx);
+
+			if (!pipe_ctx)
+				continue;
+
+			/* fbc not applicable on underlay pipe */
+			if (pipe_ctx->pipe_idx != underlay_idx) {
+				*pipe_idx = i;
+				break;
+			}
+		}
+	}
+
+	if (i == dc->res_pool->pipe_count)
+		return false;
+
+	if (!pipe_ctx->stream->link)
+		return false;
 
 	/* Only supports eDP */
-	if (pipe_ctx->stream->sink->link->connector_signal != SIGNAL_TYPE_EDP)
+	if (pipe_ctx->stream->link->connector_signal != SIGNAL_TYPE_EDP)
 		return false;
 
 	/* PSR should not be enabled */
-	if (pipe_ctx->stream->sink->link->psr_enabled)
+	if (pipe_ctx->stream->link->psr_enabled)
 		return false;
 
 	/* Nothing to compress */
@@ -1904,8 +1822,9 @@
 /*
  *  Enable FBC
  */
-static void enable_fbc(struct dc *dc,
-		       struct dc_state *context)
+static void enable_fbc(
+		struct dc *dc,
+		struct dc_state *context)
 {
 	uint32_t pipe_idx = 0;
 
@@ -1915,10 +1834,9 @@
 		struct compressor *compr = dc->fbc_compressor;
 		struct pipe_ctx *pipe_ctx = &context->res_ctx.pipe_ctx[pipe_idx];
 
-
 		params.source_view_width = pipe_ctx->stream->timing.h_addressable;
 		params.source_view_height = pipe_ctx->stream->timing.v_addressable;
-
+		params.inst = pipe_ctx->stream_res.tg->inst;
 		compr->compr_surface_address.quad_part = dc->ctx->fbc_gpu_addr;
 
 		compr->funcs->surface_address_and_pitch(compr, &params);
@@ -2133,10 +2051,10 @@
 			return status;
 	}
 
+	if (dc->fbc_compressor)
+		enable_fbc(dc, dc->current_state);
+
 	dcb->funcs->set_scratch_critical_state(dcb, false);
-
-	if (dc->fbc_compressor)
-		enable_fbc(dc, context);
 
 	return DC_OK;
 }
@@ -2369,7 +2287,7 @@
 	int i;
 
 	gsl_params.gsl_group = 0;
-	gsl_params.gsl_master = grouped_pipes[0]->stream->triggered_crtc_reset.event_source->status.primary_otg_inst;
+	gsl_params.gsl_master = 0;
 
 	for (i = 0; i < group_size; i++)
 		grouped_pipes[i]->stream_res.tg->funcs->setup_global_swap_lock(
@@ -2390,6 +2308,11 @@
 	for (i = 0; i < group_size; i++)
 		grouped_pipes[i]->stream_res.tg->funcs->tear_down_global_swap_lock(grouped_pipes[i]->stream_res.tg);
 
+}
+
+static void init_pipes(struct dc *dc, struct dc_state *context)
+{
+	// Do nothing
 }
 
 static void init_hw(struct dc *dc)
@@ -2458,185 +2381,33 @@
 
 }
 
-void dce110_fill_display_configs(
-	const struct dc_state *context,
-	struct dm_pp_display_configuration *pp_display_cfg)
-{
-	int j;
-	int num_cfgs = 0;
-
-	for (j = 0; j < context->stream_count; j++) {
-		int k;
-
-		const struct dc_stream_state *stream = context->streams[j];
-		struct dm_pp_single_disp_config *cfg =
-			&pp_display_cfg->disp_configs[num_cfgs];
-		const struct pipe_ctx *pipe_ctx = NULL;
-
-		for (k = 0; k < MAX_PIPES; k++)
-			if (stream == context->res_ctx.pipe_ctx[k].stream) {
-				pipe_ctx = &context->res_ctx.pipe_ctx[k];
-				break;
-			}
-
-		ASSERT(pipe_ctx != NULL);
-
-		/* only notify active stream */
-		if (stream->dpms_off)
-			continue;
-
-		num_cfgs++;
-		cfg->signal = pipe_ctx->stream->signal;
-		cfg->pipe_idx = pipe_ctx->stream_res.tg->inst;
-		cfg->src_height = stream->src.height;
-		cfg->src_width = stream->src.width;
-		cfg->ddi_channel_mapping =
-			stream->sink->link->ddi_channel_mapping.raw;
-		cfg->transmitter =
-			stream->sink->link->link_enc->transmitter;
-		cfg->link_settings.lane_count =
-			stream->sink->link->cur_link_settings.lane_count;
-		cfg->link_settings.link_rate =
-			stream->sink->link->cur_link_settings.link_rate;
-		cfg->link_settings.link_spread =
-			stream->sink->link->cur_link_settings.link_spread;
-		cfg->sym_clock = stream->phy_pix_clk;
-		/* Round v_refresh*/
-		cfg->v_refresh = stream->timing.pix_clk_khz * 1000;
-		cfg->v_refresh /= stream->timing.h_total;
-		cfg->v_refresh = (cfg->v_refresh + stream->timing.v_total / 2)
-							/ stream->timing.v_total;
-	}
-
-	pp_display_cfg->display_count = num_cfgs;
-}
-
-uint32_t dce110_get_min_vblank_time_us(const struct dc_state *context)
-{
-	uint8_t j;
-	uint32_t min_vertical_blank_time = -1;
-
-	for (j = 0; j < context->stream_count; j++) {
-		struct dc_stream_state *stream = context->streams[j];
-		uint32_t vertical_blank_in_pixels = 0;
-		uint32_t vertical_blank_time = 0;
-
-		vertical_blank_in_pixels = stream->timing.h_total *
-			(stream->timing.v_total
-			 - stream->timing.v_addressable);
-
-		vertical_blank_time = vertical_blank_in_pixels
-			* 1000 / stream->timing.pix_clk_khz;
-
-		if (min_vertical_blank_time > vertical_blank_time)
-			min_vertical_blank_time = vertical_blank_time;
-	}
-
-	return min_vertical_blank_time;
-}
-
-static int determine_sclk_from_bounding_box(
-		const struct dc *dc,
-		int required_sclk)
-{
-	int i;
-
-	/*
-	 * Some asics do not give us sclk levels, so we just report the actual
-	 * required sclk
-	 */
-	if (dc->sclk_lvls.num_levels == 0)
-		return required_sclk;
-
-	for (i = 0; i < dc->sclk_lvls.num_levels; i++) {
-		if (dc->sclk_lvls.clocks_in_khz[i] >= required_sclk)
-			return dc->sclk_lvls.clocks_in_khz[i];
-	}
-	/*
-	 * even maximum level could not satisfy requirement, this
-	 * is unexpected at this stage, should have been caught at
-	 * validation time
-	 */
-	ASSERT(0);
-	return dc->sclk_lvls.clocks_in_khz[dc->sclk_lvls.num_levels - 1];
-}
-
-static void pplib_apply_display_requirements(
-	struct dc *dc,
-	struct dc_state *context)
-{
-	struct dm_pp_display_configuration *pp_display_cfg = &context->pp_display_cfg;
-
-	pp_display_cfg->all_displays_in_sync =
-		context->bw.dce.all_displays_in_sync;
-	pp_display_cfg->nb_pstate_switch_disable =
-			context->bw.dce.nbp_state_change_enable == false;
-	pp_display_cfg->cpu_cc6_disable =
-			context->bw.dce.cpuc_state_change_enable == false;
-	pp_display_cfg->cpu_pstate_disable =
-			context->bw.dce.cpup_state_change_enable == false;
-	pp_display_cfg->cpu_pstate_separation_time =
-			context->bw.dce.blackout_recovery_time_us;
-
-	pp_display_cfg->min_memory_clock_khz = context->bw.dce.yclk_khz
-		/ MEMORY_TYPE_MULTIPLIER;
-
-	pp_display_cfg->min_engine_clock_khz = determine_sclk_from_bounding_box(
-			dc,
-			context->bw.dce.sclk_khz);
-
-	pp_display_cfg->min_dcfclock_khz = pp_display_cfg->min_engine_clock_khz;
-
-	pp_display_cfg->min_engine_clock_deep_sleep_khz
-			= context->bw.dce.sclk_deep_sleep_khz;
-
-	pp_display_cfg->avail_mclk_switch_time_us =
-						dce110_get_min_vblank_time_us(context);
-	/* TODO: dce11.2*/
-	pp_display_cfg->avail_mclk_switch_time_in_disp_active_us = 0;
-
-	pp_display_cfg->disp_clk_khz = dc->res_pool->dccg->clks.dispclk_khz;
-
-	dce110_fill_display_configs(context, pp_display_cfg);
-
-	/* TODO: is this still applicable?*/
-	if (pp_display_cfg->display_count == 1) {
-		const struct dc_crtc_timing *timing =
-			&context->streams[0]->timing;
-
-		pp_display_cfg->crtc_index =
-			pp_display_cfg->disp_configs[0].pipe_idx;
-		pp_display_cfg->line_time_in_us = timing->h_total * 1000
-							/ timing->pix_clk_khz;
-	}
-
-	if (memcmp(&dc->prev_display_config, pp_display_cfg, sizeof(
-			struct dm_pp_display_configuration)) !=  0)
-		dm_pp_apply_display_requirements(dc->ctx, pp_display_cfg);
-
-	dc->prev_display_config = *pp_display_cfg;
-}
-
-static void dce110_set_bandwidth(
+
+void dce110_prepare_bandwidth(
 		struct dc *dc,
-		struct dc_state *context,
-		bool decrease_allowed)
-{
-	struct dc_clocks req_clks;
-
-	req_clks.dispclk_khz = context->bw.dce.dispclk_khz;
-	req_clks.phyclk_khz = get_max_pixel_clock_for_all_paths(dc, context);
-
-	if (decrease_allowed)
-		dce110_set_displaymarks(dc, context);
-	else
-		dce110_set_safe_displaymarks(&context->res_ctx, dc->res_pool);
-
-	dc->res_pool->dccg->funcs->update_clocks(
-			dc->res_pool->dccg,
-			&req_clks,
-			decrease_allowed);
-	pplib_apply_display_requirements(dc, context);
+		struct dc_state *context)
+{
+	struct clk_mgr *dccg = dc->res_pool->clk_mgr;
+
+	dce110_set_safe_displaymarks(&context->res_ctx, dc->res_pool);
+
+	dccg->funcs->update_clocks(
+			dccg,
+			context,
+			false);
+}
+
+void dce110_optimize_bandwidth(
+		struct dc *dc,
+		struct dc_state *context)
+{
+	struct clk_mgr *dccg = dc->res_pool->clk_mgr;
+
+	dce110_set_displaymarks(dc, context);
+
+	dccg->funcs->update_clocks(
+			dccg,
+			context,
+			true);
 }
 
 static void dce110_program_front_end_for_pipe(
@@ -2647,7 +2418,6 @@
 	struct dc_plane_state *plane_state = pipe_ctx->plane_state;
 	struct xfm_grph_csc_adjustment adjust;
 	struct out_csc_color_matrix tbl_entry;
-	unsigned int underlay_idx = dc->res_pool->underlay_pipe_index;
 	unsigned int i;
 	DC_LOGGER_INIT();
 	memset(&tbl_entry, 0, sizeof(tbl_entry));
@@ -2687,15 +2457,6 @@
 	pipe_ctx->plane_res.scl_data.lb_params.alpha_en = pipe_ctx->bottom_pipe != 0;
 
 	program_scaler(dc, pipe_ctx);
-
-	/* fbc not applicable on Underlay pipe */
-	if (dc->fbc_compressor && old_pipe->stream &&
-	    pipe_ctx->pipe_idx != underlay_idx) {
-		if (plane_state->tiling_info.gfx8.array_mode == DC_ARRAY_LINEAR_GENERAL)
-			dc->fbc_compressor->funcs->disable_fbc(dc->fbc_compressor);
-		else
-			enable_fbc(dc, dc->current_state);
-	}
 
 	mi->funcs->mem_input_program_surface_config(
 			mi,
@@ -2773,6 +2534,9 @@
 	if (num_planes == 0)
 		return;
 
+	if (dc->fbc_compressor)
+		dc->fbc_compressor->funcs->disable_fbc(dc->fbc_compressor);
+
 	for (i = 0; i < dc->res_pool->pipe_count; i++) {
 		struct pipe_ctx *pipe_ctx = &context->res_ctx.pipe_ctx[i];
 		struct pipe_ctx *old_pipe_ctx = &dc->current_state->res_ctx.pipe_ctx[i];
@@ -2795,7 +2559,7 @@
 				pipe_ctx->plane_res.mi,
 				pipe_ctx->stream->timing.h_total,
 				pipe_ctx->stream->timing.v_total,
-				pipe_ctx->stream->timing.pix_clk_khz,
+				pipe_ctx->stream->timing.pix_clk_100hz / 10,
 				context->stream_count);
 
 		dce110_program_front_end_for_pipe(dc, pipe_ctx);
@@ -2815,6 +2579,9 @@
 			(pipe_ctx->plane_state || old_pipe_ctx->plane_state))
 			dc->hwss.pipe_control_lock(dc, pipe_ctx, false);
 	}
+
+	if (dc->fbc_compressor)
+		enable_fbc(dc, context);
 }
 
 static void dce110_power_down_fe(struct dc *dc, struct pipe_ctx *pipe_ctx)
@@ -2841,25 +2608,25 @@
 	/* do nothing*/
 }
 
-static void program_csc_matrix(struct pipe_ctx *pipe_ctx,
+static void program_output_csc(struct dc *dc,
+		struct pipe_ctx *pipe_ctx,
 		enum dc_color_space colorspace,
-		uint16_t *matrix)
+		uint16_t *matrix,
+		int opp_id)
 {
 	int i;
 	struct out_csc_color_matrix tbl_entry;
 
-	if (pipe_ctx->stream->csc_color_matrix.enable_adjustment
-				== true) {
-			enum dc_color_space color_space =
-				pipe_ctx->stream->output_color_space;
-
-			//uint16_t matrix[12];
-			for (i = 0; i < 12; i++)
-				tbl_entry.regval[i] = pipe_ctx->stream->csc_color_matrix.matrix[i];
-
-			tbl_entry.color_space = color_space;
-			//tbl_entry.regval = matrix;
-			pipe_ctx->plane_res.xfm->funcs->opp_set_csc_adjustment(pipe_ctx->plane_res.xfm, &tbl_entry);
+	if (pipe_ctx->stream->csc_color_matrix.enable_adjustment == true) {
+		enum dc_color_space color_space = pipe_ctx->stream->output_color_space;
+
+		for (i = 0; i < 12; i++)
+			tbl_entry.regval[i] = pipe_ctx->stream->csc_color_matrix.matrix[i];
+
+		tbl_entry.color_space = color_space;
+
+		pipe_ctx->plane_res.xfm->funcs->opp_set_csc_adjustment(
+				pipe_ctx->plane_res.xfm, &tbl_entry);
 	}
 }
 
@@ -2869,13 +2636,8 @@
 	struct input_pixel_processor *ipp = pipe_ctx->plane_res.ipp;
 	struct mem_input *mi = pipe_ctx->plane_res.mi;
 	struct dc_cursor_mi_param param = {
-<<<<<<< HEAD
-		.pixel_clk_khz = pipe_ctx->stream->timing.pix_clk_khz,
-		.ref_clk_khz = pipe_ctx->stream->ctx->dc->res_pool->ref_clock_inKhz,
-=======
 		.pixel_clk_khz = pipe_ctx->stream->timing.pix_clk_100hz / 10,
 		.ref_clk_khz = pipe_ctx->stream->ctx->dc->res_pool->ref_clocks.xtalin_clock_inKhz,
->>>>>>> 407d19ab
 		.viewport = pipe_ctx->plane_res.scl_data.viewport,
 		.h_scale_ratio = pipe_ctx->plane_res.scl_data.ratios.horz,
 		.v_scale_ratio = pipe_ctx->plane_res.scl_data.ratios.vert,
@@ -2916,14 +2678,11 @@
 				pipe_ctx->plane_res.xfm, attributes);
 }
 
-static void ready_shared_resources(struct dc *dc, struct dc_state *context) {}
-
-static void optimize_shared_resources(struct dc *dc) {}
-
 static const struct hw_sequencer_funcs dce110_funcs = {
 	.program_gamut_remap = program_gamut_remap,
-	.program_csc_matrix = program_csc_matrix,
+	.program_output_csc = program_output_csc,
 	.init_hw = init_hw,
+	.init_pipes = init_pipes,
 	.apply_ctx_to_hw = dce110_apply_ctx_to_hw,
 	.apply_ctx_for_surface = dce110_apply_ctx_for_surface,
 	.update_plane_addr = update_plane_addr,
@@ -2945,18 +2704,18 @@
 	.enable_display_power_gating = dce110_enable_display_power_gating,
 	.disable_plane = dce110_power_down_fe,
 	.pipe_control_lock = dce_pipe_control_lock,
-	.set_bandwidth = dce110_set_bandwidth,
+	.prepare_bandwidth = dce110_prepare_bandwidth,
+	.optimize_bandwidth = dce110_optimize_bandwidth,
 	.set_drr = set_drr,
 	.get_position = get_position,
 	.set_static_screen_control = set_static_screen_control,
 	.reset_hw_ctx_wrap = dce110_reset_hw_ctx_wrap,
 	.enable_stream_timing = dce110_enable_stream_timing,
+	.disable_stream_gating = NULL,
+	.enable_stream_gating = NULL,
 	.setup_stereo = NULL,
 	.set_avmute = dce110_set_avmute,
 	.wait_for_mpcc_disconnect = dce110_wait_for_mpcc_disconnect,
-	.ready_shared_resources = ready_shared_resources,
-	.optimize_shared_resources = optimize_shared_resources,
-	.pplib_apply_display_requirements = pplib_apply_display_requirements,
 	.edp_backlight_control = hwss_edp_backlight_control,
 	.edp_power_control = hwss_edp_power_control,
 	.edp_wait_for_hpd_ready = hwss_edp_wait_for_hpd_ready,
