/*
 * Copyright 2012-15 Advanced Micro Devices, Inc.
 *
 * Permission is hereby granted, free of charge, to any person obtaining a
 * copy of this software and associated documentation files (the "Software"),
 * to deal in the Software without restriction, including without limitation
 * the rights to use, copy, modify, merge, publish, distribute, sublicense,
 * and/or sell copies of the Software, and to permit persons to whom the
 * Software is furnished to do so, subject to the following conditions:
 *
 * The above copyright notice and this permission notice shall be included in
 * all copies or substantial portions of the Software.
 *
 * THE SOFTWARE IS PROVIDED "AS IS", WITHOUT WARRANTY OF ANY KIND, EXPRESS OR
 * IMPLIED, INCLUDING BUT NOT LIMITED TO THE WARRANTIES OF MERCHANTABILITY,
 * FITNESS FOR A PARTICULAR PURPOSE AND NONINFRINGEMENT.  IN NO EVENT SHALL
 * THE COPYRIGHT HOLDER(S) OR AUTHOR(S) BE LIABLE FOR ANY CLAIM, DAMAGES OR
 * OTHER LIABILITY, WHETHER IN AN ACTION OF CONTRACT, TORT OR OTHERWISE,
 * ARISING FROM, OUT OF OR IN CONNECTION WITH THE SOFTWARE OR THE USE OR
 * OTHER DEALINGS IN THE SOFTWARE.
 *
 * Authors: AMD
 *
 */

#ifndef __DC_CLOCK_SOURCE_H__
#define __DC_CLOCK_SOURCE_H__

#include "dc_types.h"
#include "include/grph_object_id.h"
#include "include/bios_parser_types.h"

struct clock_source;

struct spread_spectrum_data {
	uint32_t percentage;		/*> In unit of 0.01% or 0.001%*/
	uint32_t percentage_divider;	/*> 100 or 1000	*/
	uint32_t freq_range_khz;
	uint32_t modulation_freq_hz;

	struct spread_spectrum_flags flags;
};

struct delta_sigma_data {
	uint32_t feedback_amount;
	uint32_t nfrac_amount;
	uint32_t ds_frac_size;
	uint32_t ds_frac_amount;
};

/**
 *  Pixel Clock Parameters structure
 *  These parameters are required as input
 *  when calculating Pixel Clock Dividers for requested Pixel Clock
 */
struct pixel_clk_flags {
	uint32_t ENABLE_SS:1;
	uint32_t DISPLAY_BLANKED:1;
	uint32_t PROGRAM_PIXEL_CLOCK:1;
	uint32_t PROGRAM_ID_CLOCK:1;
	uint32_t SUPPORT_YCBCR420:1;
};

/**
 *  Display Port HW De spread of Reference Clock related Parameters structure
 *  Store it once at boot for later usage
  */
struct csdp_ref_clk_ds_params {
	bool hw_dso_n_dp_ref_clk;
/* Flag for HW De Spread enabled (if enabled SS on DP Reference Clock)*/
	uint32_t avg_dp_ref_clk_khz;
/* Average DP Reference clock (in KHz)*/
	uint32_t ss_percentage_on_dp_ref_clk;
/* DP Reference clock SS percentage
 * (not to be mixed with DP IDCLK SS from PLL Settings)*/
	uint32_t ss_percentage_divider;
/* DP Reference clock SS percentage divider */
};

struct pixel_clk_params {
	uint32_t requested_pix_clk; /* in KHz */
/*> Requested Pixel Clock
 * (based on Video Timing standard used for requested mode)*/
	uint32_t requested_sym_clk; /* in KHz */
/*> Requested Sym Clock (relevant only for display port)*/
	uint32_t dp_ref_clk; /* in KHz */
/*> DP reference clock - calculated only for DP signal for specific cases*/
	struct graphics_object_id encoder_object_id;
/*> Encoder object Id - needed by VBIOS Exec table*/
	enum signal_type signal_type;
/*> signalType -> Encoder Mode - needed by VBIOS Exec table*/
	enum controller_id controller_id;
/*> ControllerId - which controller using this PLL*/
	enum dc_color_depth color_depth;
	struct csdp_ref_clk_ds_params de_spread_params;
/*> de-spread info, relevant only for on-the-fly tune-up pixel rate*/
	enum dc_pixel_encoding pixel_encoding;
	struct pixel_clk_flags flags;
};

/**
 *  Pixel Clock Dividers structure with desired Pixel Clock
 *  (adjusted after VBIOS exec table),
 *  with actually calculated Clock and reference Crystal frequency
 */
struct pll_settings {
	uint32_t actual_pix_clk;
	uint32_t adjusted_pix_clk;
	uint32_t calculated_pix_clk;
	uint32_t vco_freq;
	uint32_t reference_freq;
	uint32_t reference_divider;
	uint32_t feedback_divider;
	uint32_t fract_feedback_divider;
	uint32_t pix_clk_post_divider;
	uint32_t ss_percentage;
	bool use_external_clk;
};

struct calc_pll_clock_source_init_data {
	struct dc_bios *bp;
	uint32_t min_pix_clk_pll_post_divider;
	uint32_t max_pix_clk_pll_post_divider;
	uint32_t min_pll_ref_divider;
	uint32_t max_pll_ref_divider;
	uint32_t min_override_input_pxl_clk_pll_freq_khz;
/* if not 0, override the firmware info */

	uint32_t max_override_input_pxl_clk_pll_freq_khz;
/* if not 0, override the firmware info */

	uint32_t num_fract_fb_divider_decimal_point;
/* number of decimal point for fractional feedback divider value */

	uint32_t num_fract_fb_divider_decimal_point_precision;
/* number of decimal point to round off for fractional feedback divider value*/
	struct dc_context *ctx;

};

struct calc_pll_clock_source {
	uint32_t ref_freq_khz;
	uint32_t min_pix_clock_pll_post_divider;
	uint32_t max_pix_clock_pll_post_divider;
	uint32_t min_pll_ref_divider;
	uint32_t max_pll_ref_divider;

	uint32_t max_vco_khz;
	uint32_t min_vco_khz;
	uint32_t min_pll_input_freq_khz;
	uint32_t max_pll_input_freq_khz;

	uint32_t fract_fb_divider_decimal_points_num;
	uint32_t fract_fb_divider_factor;
	uint32_t fract_fb_divider_precision;
	uint32_t fract_fb_divider_precision_factor;
	struct dc_context *ctx;
};

struct clock_source_funcs {
	bool (*cs_power_down)(
			struct clock_source *);
	bool (*program_pix_clk)(struct clock_source *,
			struct pixel_clk_params *, struct pll_settings *);
	uint32_t (*get_pix_clk_dividers)(
			struct clock_source *,
			struct pixel_clk_params *,
			struct pll_settings *);
<<<<<<< HEAD
	uint32_t (*get_pix_rate_in_hz)(
			struct clock_source *,
			struct pixel_clk_params *,
			struct pll_settings *);
=======
	bool (*get_pixel_clk_frequency_100hz)(
			const struct clock_source *clock_source,
			unsigned int inst,
			unsigned int *pixel_clk_khz);
>>>>>>> 407d19ab
};

struct clock_source {
	const struct clock_source_funcs *funcs;
	struct dc_context *ctx;
	enum clock_source_id id;
	bool dp_clk_src;
};

#endif<|MERGE_RESOLUTION|>--- conflicted
+++ resolved
@@ -78,7 +78,7 @@
 };
 
 struct pixel_clk_params {
-	uint32_t requested_pix_clk; /* in KHz */
+	uint32_t requested_pix_clk_100hz;
 /*> Requested Pixel Clock
  * (based on Video Timing standard used for requested mode)*/
 	uint32_t requested_sym_clk; /* in KHz */
@@ -104,9 +104,9 @@
  *  with actually calculated Clock and reference Crystal frequency
  */
 struct pll_settings {
-	uint32_t actual_pix_clk;
-	uint32_t adjusted_pix_clk;
-	uint32_t calculated_pix_clk;
+	uint32_t actual_pix_clk_100hz;
+	uint32_t adjusted_pix_clk_100hz;
+	uint32_t calculated_pix_clk_100hz;
 	uint32_t vco_freq;
 	uint32_t reference_freq;
 	uint32_t reference_divider;
@@ -166,17 +166,10 @@
 			struct clock_source *,
 			struct pixel_clk_params *,
 			struct pll_settings *);
-<<<<<<< HEAD
-	uint32_t (*get_pix_rate_in_hz)(
-			struct clock_source *,
-			struct pixel_clk_params *,
-			struct pll_settings *);
-=======
 	bool (*get_pixel_clk_frequency_100hz)(
 			const struct clock_source *clock_source,
 			unsigned int inst,
 			unsigned int *pixel_clk_khz);
->>>>>>> 407d19ab
 };
 
 struct clock_source {
