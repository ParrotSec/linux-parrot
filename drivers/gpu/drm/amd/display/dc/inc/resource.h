--- conflicted
+++ resolved
@@ -30,9 +30,6 @@
 #include "dal_asic_id.h"
 #include "dm_pp_smu.h"
 
-/* TODO unhardcode, 4 for CZ*/
-#define MEMORY_TYPE_MULTIPLIER 4
-
 enum dce_version resource_parse_asic_id(
 		struct hw_asic_id asic_id);
 
@@ -44,6 +41,7 @@
 	int num_stream_encoder;
 	int num_pll;
 	int num_dwb;
+	int num_ddc;
 };
 
 struct resource_straps {
@@ -170,13 +168,10 @@
 		const struct resource_pool *pool,
 		struct audio *audio,
 		bool acquired);
-<<<<<<< HEAD
-=======
 
 unsigned int resource_pixel_format_to_bpp(enum surface_pixel_format format);
 
 struct pipe_ctx *dc_res_get_odm_bottom_pipe(struct pipe_ctx *pipe_ctx);
 bool dc_res_is_odm_head_pipe(struct pipe_ctx *pipe_ctx);
 
->>>>>>> 407d19ab
 #endif /* DRIVERS_GPU_DRM_AMD_DC_DEV_DC_INC_RESOURCE_H_ */