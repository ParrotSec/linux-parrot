/*
 * Copyright 2015 Advanced Micro Devices, Inc.
 *
 * Permission is hereby granted, free of charge, to any person obtaining a
 * copy of this software and associated documentation files (the "Software"),
 * to deal in the Software without restriction, including without limitation
 * the rights to use, copy, modify, merge, publish, distribute, sublicense,
 * and/or sell copies of the Software, and to permit persons to whom the
 * Software is furnished to do so, subject to the following conditions:
 *
 * The above copyright notice and this permission notice shall be included in
 * all copies or substantial portions of the Software.
 *
 * THE SOFTWARE IS PROVIDED "AS IS", WITHOUT WARRANTY OF ANY KIND, EXPRESS OR
 * IMPLIED, INCLUDING BUT NOT LIMITED TO THE WARRANTIES OF MERCHANTABILITY,
 * FITNESS FOR A PARTICULAR PURPOSE AND NONINFRINGEMENT.  IN NO EVENT SHALL
 * THE COPYRIGHT HOLDER(S) OR AUTHOR(S) BE LIABLE FOR ANY CLAIM, DAMAGES OR
 * OTHER LIABILITY, WHETHER IN AN ACTION OF CONTRACT, TORT OR OTHERWISE,
 * ARISING FROM, OUT OF OR IN CONNECTION WITH THE SOFTWARE OR THE USE OR
 * OTHER DEALINGS IN THE SOFTWARE.
 *
 * Authors: AMD
 */

#ifndef DRIVERS_GPU_DRM_AMD_DC_DEV_DC_INC_RESOURCE_H_
#define DRIVERS_GPU_DRM_AMD_DC_DEV_DC_INC_RESOURCE_H_

#include "core_types.h"
#include "core_status.h"
#include "dal_asic_id.h"
#include "dm_pp_smu.h"

#define MEMORY_TYPE_MULTIPLIER_CZ 4
#define MEMORY_TYPE_HBM 2


enum dce_version resource_parse_asic_id(
		struct hw_asic_id asic_id);

struct resource_caps {
	int num_timing_generator;
	int num_opp;
	int num_video_plane;
	int num_audio;
	int num_stream_encoder;
	int num_pll;
	int num_dwb;
	int num_ddc;
	int num_vmid;
	int num_dsc;
};

struct resource_straps {
	uint32_t hdmi_disable;
	uint32_t dc_pinstraps_audio;
	uint32_t audio_stream_number;
};

struct resource_create_funcs {
	void (*read_dce_straps)(
			struct dc_context *ctx, struct resource_straps *straps);

	struct audio *(*create_audio)(
			struct dc_context *ctx, unsigned int inst);

	struct stream_encoder *(*create_stream_encoder)(
			enum engine_id eng_id, struct dc_context *ctx);

	struct dce_hwseq *(*create_hwseq)(
			struct dc_context *ctx);
};

bool resource_construct(
	unsigned int num_virtual_links,
	struct dc *dc,
	struct resource_pool *pool,
	const struct resource_create_funcs *create_funcs);

struct resource_pool *dc_create_resource_pool(struct dc  *dc,
					      const struct dc_init_data *init_data,
					      enum dce_version dc_version);

void dc_destroy_resource_pool(struct dc *dc);

enum dc_status resource_map_pool_resources(
		const struct dc *dc,
		struct dc_state *context,
		struct dc_stream_state *stream);

bool resource_build_scaling_params(struct pipe_ctx *pipe_ctx);

enum dc_status resource_build_scaling_params_for_context(
		const struct dc *dc,
		struct dc_state *context);

void resource_build_info_frame(struct pipe_ctx *pipe_ctx);

void resource_unreference_clock_source(
		struct resource_context *res_ctx,
		const struct resource_pool *pool,
		struct clock_source *clock_source);

void resource_reference_clock_source(
		struct resource_context *res_ctx,
		const struct resource_pool *pool,
		struct clock_source *clock_source);

int resource_get_clock_source_reference(
		struct resource_context *res_ctx,
		const struct resource_pool *pool,
		struct clock_source *clock_source);

bool resource_are_streams_timing_synchronizable(
		struct dc_stream_state *stream1,
		struct dc_stream_state *stream2);

struct clock_source *resource_find_used_clk_src_for_sharing(
		struct resource_context *res_ctx,
		struct pipe_ctx *pipe_ctx);

struct clock_source *dc_resource_find_first_free_pll(
		struct resource_context *res_ctx,
		const struct resource_pool *pool);

struct pipe_ctx *resource_get_head_pipe_for_stream(
		struct resource_context *res_ctx,
		struct dc_stream_state *stream);

bool resource_attach_surfaces_to_context(
		struct dc_plane_state *const *plane_state,
		int surface_count,
		struct dc_stream_state *dc_stream,
		struct dc_state *context,
		const struct resource_pool *pool);

struct pipe_ctx *find_idle_secondary_pipe(
		struct resource_context *res_ctx,
		const struct resource_pool *pool,
		const struct pipe_ctx *primary_pipe);

bool resource_is_stream_unchanged(
	struct dc_state *old_context, struct dc_stream_state *stream);

bool resource_validate_attach_surfaces(
		const struct dc_validation_set set[],
		int set_count,
		const struct dc_state *old_context,
		struct dc_state *context,
		const struct resource_pool *pool);

void resource_validate_ctx_update_pointer_after_copy(
		const struct dc_state *src_ctx,
		struct dc_state *dst_ctx);

enum dc_status resource_map_clock_resources(
		const struct dc *dc,
		struct dc_state *context,
		struct dc_stream_state *stream);

enum dc_status resource_map_phy_clock_resources(
		const struct dc *dc,
		struct dc_state *context,
		struct dc_stream_state *stream);

bool pipe_need_reprogram(
		struct pipe_ctx *pipe_ctx_old,
		struct pipe_ctx *pipe_ctx);

void resource_build_bit_depth_reduction_params(struct dc_stream_state *stream,
		struct bit_depth_reduction_params *fmt_bit_depth);

void update_audio_usage(
		struct resource_context *res_ctx,
		const struct resource_pool *pool,
		struct audio *audio,
		bool acquired);

unsigned int resource_pixel_format_to_bpp(enum surface_pixel_format format);

void get_audio_check(struct audio_info *aud_modes,
	struct audio_check *aud_chk);
<<<<<<< HEAD
=======

int get_num_odm_splits(struct pipe_ctx *pipe);

>>>>>>> 675a03b4
#endif /* DRIVERS_GPU_DRM_AMD_DC_DEV_DC_INC_RESOURCE_H_ */<|MERGE_RESOLUTION|>--- conflicted
+++ resolved
@@ -179,10 +179,7 @@
 
 void get_audio_check(struct audio_info *aud_modes,
 	struct audio_check *aud_chk);
-<<<<<<< HEAD
-=======
 
 int get_num_odm_splits(struct pipe_ctx *pipe);
 
->>>>>>> 675a03b4
 #endif /* DRIVERS_GPU_DRM_AMD_DC_DEV_DC_INC_RESOURCE_H_ */