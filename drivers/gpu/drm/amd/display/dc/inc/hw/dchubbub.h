--- conflicted
+++ resolved
@@ -39,6 +39,18 @@
 	segment_order__non_contiguous,
 };
 
+struct dcn_hubbub_wm_set {
+	uint32_t wm_set;
+	uint32_t data_urgent;
+	uint32_t pte_meta_urgent;
+	uint32_t sr_enter;
+	uint32_t sr_exit;
+	uint32_t dram_clk_chanage;
+};
+
+struct dcn_hubbub_wm {
+	struct dcn_hubbub_wm_set sets[4];
+};
 
 struct hubbub_funcs {
 	void (*update_dchub)(
@@ -58,8 +70,6 @@
 	bool (*dcc_support_pixel_format)(
 			enum surface_pixel_format format,
 			unsigned int *bytes_per_element);
-<<<<<<< HEAD
-=======
 
 	void (*wm_read_state)(struct hubbub *hubbub,
 			struct dcn_hubbub_wm *wm);
@@ -73,8 +83,11 @@
 			struct dcn_watermark_set *watermarks,
 			unsigned int refclk_mhz,
 			bool safe_to_lower);
->>>>>>> 407d19ab
 };
 
+struct hubbub {
+	const struct hubbub_funcs *funcs;
+	struct dc_context *ctx;
+};
 
 #endif