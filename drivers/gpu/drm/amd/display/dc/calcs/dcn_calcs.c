--- conflicted
+++ resolved
@@ -37,6 +37,13 @@
 
 #define DC_LOGGER \
 	dc->ctx->logger
+
+#define WM_SET_COUNT 4
+#define WM_A 0
+#define WM_B 1
+#define WM_C 2
+#define WM_D 3
+
 /*
  * NOTE:
  *   This file is gcc-parseable HW gospel, coming straight from HW engineers.
@@ -327,57 +334,7 @@
 	input->src.cur0_src_width      = 128; /* TODO: Cursor calcs, not curently stored */
 	input->src.cur0_bpp            = 32;
 
-<<<<<<< HEAD
-	switch (pipe->plane_state->tiling_info.gfx9.swizzle) {
-	/* for 4/8/16 high tiles */
-	case DC_SW_LINEAR:
-		input->src.is_display_sw = 1;
-		input->src.macro_tile_size = dm_4k_tile;
-		break;
-	case DC_SW_4KB_S:
-	case DC_SW_4KB_S_X:
-		input->src.is_display_sw = 0;
-		input->src.macro_tile_size = dm_4k_tile;
-		break;
-	case DC_SW_64KB_S:
-	case DC_SW_64KB_S_X:
-	case DC_SW_64KB_S_T:
-		input->src.is_display_sw = 0;
-		input->src.macro_tile_size = dm_64k_tile;
-		break;
-	case DC_SW_VAR_S:
-	case DC_SW_VAR_S_X:
-		input->src.is_display_sw = 0;
-		input->src.macro_tile_size = dm_256k_tile;
-		break;
-
-	/* For 64bpp 2 high tiles */
-	case DC_SW_4KB_D:
-	case DC_SW_4KB_D_X:
-		input->src.is_display_sw = 1;
-		input->src.macro_tile_size = dm_4k_tile;
-		break;
-	case DC_SW_64KB_D:
-	case DC_SW_64KB_D_X:
-	case DC_SW_64KB_D_T:
-		input->src.is_display_sw = 1;
-		input->src.macro_tile_size = dm_64k_tile;
-		break;
-	case DC_SW_VAR_D:
-	case DC_SW_VAR_D_X:
-		input->src.is_display_sw = 1;
-		input->src.macro_tile_size = dm_256k_tile;
-		break;
-
-	/* Unsupported swizzle modes for dcn */
-	case DC_SW_256B_S:
-	default:
-		ASSERT(0); /* Not supported */
-		break;
-	}
-=======
 	input->src.macro_tile_size = swizzle_mode_to_macro_tile_size(pipe->plane_state->tiling_info.gfx9.swizzle);
->>>>>>> 407d19ab
 
 	switch (pipe->plane_state->rotation) {
 	case ROTATION_ANGLE_0:
@@ -467,7 +424,7 @@
 			- pipe->stream->timing.v_addressable
 			- pipe->stream->timing.v_border_bottom
 			- pipe->stream->timing.v_border_top;
-	input->dest.pixel_rate_mhz = pipe->stream->timing.pix_clk_khz/1000.0;
+	input->dest.pixel_rate_mhz = pipe->stream->timing.pix_clk_100hz/10000.0;
 	input->dest.vstartup_start = pipe->pipe_dlg_param.vstartup_start;
 	input->dest.vupdate_offset = pipe->pipe_dlg_param.vupdate_offset;
 	input->dest.vupdate_offset = pipe->pipe_dlg_param.vupdate_offset;
@@ -714,9 +671,9 @@
 }
 
 static void hack_force_pipe_split(struct dcn_bw_internal_vars *v,
-		unsigned int pixel_rate_khz)
-{
-	float pixel_rate_mhz = pixel_rate_khz / 1000;
+		unsigned int pixel_rate_100hz)
+{
+	float pixel_rate_mhz = pixel_rate_100hz / 10000;
 
 	/*
 	 * force enabling pipe split by lower dpp clock for DPM0 to just
@@ -739,7 +696,7 @@
 
 	if (context->stream_count == 1 &&
 			dbg->force_single_disp_pipe_split)
-		hack_force_pipe_split(v, context->streams[0]->timing.pix_clk_khz);
+		hack_force_pipe_split(v, context->streams[0]->timing.pix_clk_100hz);
 }
 
 bool dcn_validate_bandwidth(
@@ -906,8 +863,9 @@
 		v->v_sync_plus_back_porch[input_idx] = pipe->stream->timing.v_total
 				- v->vactive[input_idx]
 				- pipe->stream->timing.v_front_porch;
-		v->pixel_clock[input_idx] = pipe->stream->timing.pix_clk_khz / 1000.0f;
-
+		v->pixel_clock[input_idx] = pipe->stream->timing.pix_clk_100hz/10000.0;
+		if (pipe->stream->timing.timing_3d_format == TIMING_3D_FORMAT_HW_FRAME_PACKING)
+			v->pixel_clock[input_idx] *= 2;
 		if (!pipe->plane_state) {
 			v->dcc_enable[input_idx] = dcn_bw_yes;
 			v->source_pixel_format[input_idx] = dcn_bw_rgb_sub_32;
@@ -1014,7 +972,7 @@
 		v->dcc_rate[input_idx] = 1; /*TODO: Worst case? does this change?*/
 		v->output_format[input_idx] = pipe->stream->timing.pixel_encoding ==
 				PIXEL_ENCODING_YCBCR420 ? dcn_bw_420 : dcn_bw_444;
-		v->output[input_idx] = pipe->stream->sink->sink_signal ==
+		v->output[input_idx] = pipe->stream->signal ==
 				SIGNAL_TYPE_HDMI_TYPE_A ? dcn_bw_hdmi : dcn_bw_dp;
 		v->output_deep_color[input_idx] = dcn_bw_encoder_8bpc;
 		if (v->output[input_idx] == dcn_bw_hdmi) {
@@ -1154,9 +1112,9 @@
 			if (pipe->top_pipe && pipe->top_pipe->plane_state == pipe->plane_state)
 				continue;
 
-			pipe->pipe_dlg_param.vupdate_width = v->v_update_width[input_idx][v->dpp_per_plane[input_idx] == 2 ? 1 : 0];
-			pipe->pipe_dlg_param.vupdate_offset = v->v_update_offset[input_idx][v->dpp_per_plane[input_idx] == 2 ? 1 : 0];
-			pipe->pipe_dlg_param.vready_offset = v->v_ready_offset[input_idx][v->dpp_per_plane[input_idx] == 2 ? 1 : 0];
+			pipe->pipe_dlg_param.vupdate_width = v->v_update_width_pix[input_idx];
+			pipe->pipe_dlg_param.vupdate_offset = v->v_update_offset_pix[input_idx];
+			pipe->pipe_dlg_param.vready_offset = v->v_ready_offset_pix[input_idx];
 			pipe->pipe_dlg_param.vstartup_start = v->v_startup[input_idx];
 
 			pipe->pipe_dlg_param.htotal = pipe->stream->timing.h_total;
@@ -1195,9 +1153,9 @@
 					 TIMING_3D_FORMAT_SIDE_BY_SIDE))) {
 					if (hsplit_pipe && hsplit_pipe->plane_state == pipe->plane_state) {
 						/* update previously split pipe */
-						hsplit_pipe->pipe_dlg_param.vupdate_width = v->v_update_width[input_idx][v->dpp_per_plane[input_idx] == 2 ? 1 : 0];
-						hsplit_pipe->pipe_dlg_param.vupdate_offset = v->v_update_offset[input_idx][v->dpp_per_plane[input_idx] == 2 ? 1 : 0];
-						hsplit_pipe->pipe_dlg_param.vready_offset = v->v_ready_offset[input_idx][v->dpp_per_plane[input_idx] == 2 ? 1 : 0];
+						hsplit_pipe->pipe_dlg_param.vupdate_width = v->v_update_width_pix[input_idx];
+						hsplit_pipe->pipe_dlg_param.vupdate_offset = v->v_update_offset_pix[input_idx];
+						hsplit_pipe->pipe_dlg_param.vready_offset = v->v_ready_offset_pix[input_idx];
 						hsplit_pipe->pipe_dlg_param.vstartup_start = v->v_startup[input_idx];
 
 						hsplit_pipe->pipe_dlg_param.htotal = pipe->stream->timing.h_total;
@@ -1492,27 +1450,27 @@
 	ranges.num_reader_wm_sets = WM_SET_COUNT;
 	ranges.num_writer_wm_sets = WM_SET_COUNT;
 	ranges.reader_wm_sets[0].wm_inst = WM_A;
-	ranges.reader_wm_sets[0].min_drain_clk_khz = min_dcfclk_khz;
-	ranges.reader_wm_sets[0].max_drain_clk_khz = overdrive;
-	ranges.reader_wm_sets[0].min_fill_clk_khz = min_fclk_khz;
-	ranges.reader_wm_sets[0].max_fill_clk_khz = overdrive;
+	ranges.reader_wm_sets[0].min_drain_clk_mhz = min_dcfclk_khz / 1000;
+	ranges.reader_wm_sets[0].max_drain_clk_mhz = overdrive / 1000;
+	ranges.reader_wm_sets[0].min_fill_clk_mhz = min_fclk_khz / 1000;
+	ranges.reader_wm_sets[0].max_fill_clk_mhz = overdrive / 1000;
 	ranges.writer_wm_sets[0].wm_inst = WM_A;
-	ranges.writer_wm_sets[0].min_fill_clk_khz = socclk_khz;
-	ranges.writer_wm_sets[0].max_fill_clk_khz = overdrive;
-	ranges.writer_wm_sets[0].min_drain_clk_khz = min_fclk_khz;
-	ranges.writer_wm_sets[0].max_drain_clk_khz = overdrive;
+	ranges.writer_wm_sets[0].min_fill_clk_mhz = socclk_khz / 1000;
+	ranges.writer_wm_sets[0].max_fill_clk_mhz = overdrive / 1000;
+	ranges.writer_wm_sets[0].min_drain_clk_mhz = min_fclk_khz / 1000;
+	ranges.writer_wm_sets[0].max_drain_clk_mhz = overdrive / 1000;
 
 	if (dc->debug.pplib_wm_report_mode == WM_REPORT_OVERRIDE) {
 		ranges.reader_wm_sets[0].wm_inst = WM_A;
-		ranges.reader_wm_sets[0].min_drain_clk_khz = 300000;
-		ranges.reader_wm_sets[0].max_drain_clk_khz = 5000000;
-		ranges.reader_wm_sets[0].min_fill_clk_khz = 800000;
-		ranges.reader_wm_sets[0].max_fill_clk_khz = 5000000;
+		ranges.reader_wm_sets[0].min_drain_clk_mhz = 300;
+		ranges.reader_wm_sets[0].max_drain_clk_mhz = 5000;
+		ranges.reader_wm_sets[0].min_fill_clk_mhz = 800;
+		ranges.reader_wm_sets[0].max_fill_clk_mhz = 5000;
 		ranges.writer_wm_sets[0].wm_inst = WM_A;
-		ranges.writer_wm_sets[0].min_fill_clk_khz = 200000;
-		ranges.writer_wm_sets[0].max_fill_clk_khz = 5000000;
-		ranges.writer_wm_sets[0].min_drain_clk_khz = 800000;
-		ranges.writer_wm_sets[0].max_drain_clk_khz = 5000000;
+		ranges.writer_wm_sets[0].min_fill_clk_mhz = 200;
+		ranges.writer_wm_sets[0].max_fill_clk_mhz = 5000;
+		ranges.writer_wm_sets[0].min_drain_clk_mhz = 800;
+		ranges.writer_wm_sets[0].max_drain_clk_mhz = 5000;
 	}
 
 	ranges.reader_wm_sets[1] = ranges.writer_wm_sets[0];
