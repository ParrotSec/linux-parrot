--- conflicted
+++ resolved
@@ -51,10 +51,6 @@
 
 #define NUM_ELEMENTS(a) (sizeof(a) / sizeof((a)[0]))
 
-struct dcn10_input_csc_matrix {
-	enum dc_color_space color_space;
-	uint16_t regval[12];
-};
 
 enum dcn10_coef_filter_type_sel {
 	SCL_COEF_LUMA_VERT_FILTER = 0,
@@ -92,18 +88,7 @@
 	DSCL_MODE_DSCL_BYPASS = 6
 };
 
-<<<<<<< HEAD
-enum gamut_remap_select {
-	GAMUT_REMAP_BYPASS = 0,
-	GAMUT_REMAP_COEFF,
-	GAMUT_REMAP_COMA_COEFF,
-	GAMUT_REMAP_COMB_COEFF
-};
-
-static const struct dcn10_input_csc_matrix dcn10_input_csc_matrix[] = {
-=======
 static const struct dpp_input_csc_matrix dpp_input_csc_matrix[] = {
->>>>>>> 407d19ab
 	{COLOR_SPACE_SRGB,
 		{0x2000, 0, 0, 0, 0, 0x2000, 0, 0, 0, 0, 0x2000, 0} },
 	{COLOR_SPACE_SRGB_LIMITED,
@@ -458,7 +443,7 @@
 {
 	struct dcn10_dpp *dpp = TO_DCN10_DPP(dpp_base);
 	int i;
-	int arr_size = sizeof(dcn10_input_csc_matrix)/sizeof(struct dcn10_input_csc_matrix);
+	int arr_size = sizeof(dpp_input_csc_matrix)/sizeof(struct dpp_input_csc_matrix);
 	const uint16_t *regval = NULL;
 	uint32_t cur_select = 0;
 	enum dcn10_input_csc_select select;
@@ -471,8 +456,8 @@
 
 	if (tbl_entry == NULL) {
 		for (i = 0; i < arr_size; i++)
-			if (dcn10_input_csc_matrix[i].color_space == color_space) {
-				regval = dcn10_input_csc_matrix[i].regval;
+			if (dpp_input_csc_matrix[i].color_space == color_space) {
+				regval = dpp_input_csc_matrix[i].regval;
 				break;
 			}
 
