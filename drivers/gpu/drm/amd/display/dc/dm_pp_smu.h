/*
 * Copyright 2017 Advanced Micro Devices, Inc.
 *
 * Permission is hereby granted, free of charge, to any person obtaining a
 * copy of this software and associated documentation files (the "Software"),
 * to deal in the Software without restriction, including without limitation
 * the rights to use, copy, modify, merge, publish, distribute, sublicense,
 * and/or sell copies of the Software, and to permit persons to whom the
 * Software is furnished to do so, subject to the following conditions:
 *
 * The above copyright notice and this permission notice shall be included in
 * all copies or substantial portions of the Software.
 *
 * THE SOFTWARE IS PROVIDED "AS IS", WITHOUT WARRANTY OF ANY KIND, EXPRESS OR
 * IMPLIED, INCLUDING BUT NOT LIMITED TO THE WARRANTIES OF MERCHANTABILITY,
 * FITNESS FOR A PARTICULAR PURPOSE AND NONINFRINGEMENT.  IN NO EVENT SHALL
 * THE COPYRIGHT HOLDER(S) OR AUTHOR(S) BE LIABLE FOR ANY CLAIM, DAMAGES OR
 * OTHER LIABILITY, WHETHER IN AN ACTION OF CONTRACT, TORT OR OTHERWISE,
 * ARISING FROM, OUT OF OR IN CONNECTION WITH THE SOFTWARE OR THE USE OR
 * OTHER DEALINGS IN THE SOFTWARE.
 *
 * Authors: AMD
 *
 */

#ifndef DM_PP_SMU_IF__H
#define DM_PP_SMU_IF__H

/*
 * interface to PPLIB/SMU to setup clocks and pstate requirements on SoC
 */

<<<<<<< HEAD
=======
typedef bool BOOLEAN;

enum pp_smu_ver {
	/*
	 * PP_SMU_INTERFACE_X should be interpreted as the interface defined
	 * starting from X, where X is some family of ASICs.  This is as
	 * opposed to interfaces used only for X.  There will be some degree
	 * of interface sharing between families of ASIcs.
	 */
	PP_SMU_UNSUPPORTED,
	PP_SMU_VER_RV,
	PP_SMU_VER_MAX
};
>>>>>>> 407d19ab

struct pp_smu {
	struct dc_context *ctx;
};

enum wm_set_id {
	WM_A,
	WM_B,
	WM_C,
	WM_D,
	WM_SET_COUNT,
};

struct pp_smu_wm_set_range {
	enum wm_set_id wm_inst;
	uint32_t min_fill_clk_khz;
	uint32_t max_fill_clk_khz;
	uint32_t min_drain_clk_khz;
	uint32_t max_drain_clk_khz;
};

struct pp_smu_wm_range_sets {
	uint32_t num_reader_wm_sets;
	struct pp_smu_wm_set_range reader_wm_sets[WM_SET_COUNT];

	uint32_t num_writer_wm_sets;
	struct pp_smu_wm_set_range writer_wm_sets[WM_SET_COUNT];
};

<<<<<<< HEAD
struct pp_smu_display_requirement_rv {
	/* PPSMC_MSG_SetDisplayCount: count
	 *  0 triggers S0i2 optimization
	 */
	unsigned int display_count;

	/* PPSMC_MSG_SetHardMinFclkByFreq: khz
	 *  FCLK will vary with DPM, but never below requested hard min
	 */
	unsigned int hard_min_fclk_khz;

	/* PPSMC_MSG_SetHardMinDcefclkByFreq: khz
	 *  fixed clock at requested freq, either from FCH bypass or DFS
	 */
	unsigned int hard_min_dcefclk_khz;

	/* PPSMC_MSG_SetMinDeepSleepDcefclk: mhz
	 *  when DF is in cstate, dcf clock is further divided down
	 *  to just above given frequency
	 */
	unsigned int min_deep_sleep_dcefclk_mhz;
};

=======
>>>>>>> 407d19ab
struct pp_smu_funcs_rv {
	struct pp_smu pp_smu;

	void (*set_display_requirement)(struct pp_smu *pp,
			struct pp_smu_display_requirement_rv *req);

	/* which SMU message?  are reader and writer WM separate SMU msg? */
	void (*set_wm_ranges)(struct pp_smu *pp,
			struct pp_smu_wm_range_sets *ranges);
	/* PME w/a */
	void (*set_pme_wa_enable)(struct pp_smu *pp);
};

#if 0
struct pp_smu_funcs_rv {

	/* PPSMC_MSG_SetDisplayCount
	 *  0 triggers S0i2 optimization
	 */
	void (*set_display_count)(struct pp_smu *pp, int count);

	/* PPSMC_MSG_SetHardMinFclkByFreq
	 *  FCLK will vary with DPM, but never below requested hard min
	 */
	void (*set_hard_min_fclk_by_freq)(struct pp_smu *pp, int khz);

	/* PPSMC_MSG_SetHardMinDcefclkByFreq
	 *  fixed clock at requested freq, either from FCH bypass or DFS
	 */
	void (*set_hard_min_dcefclk_by_freq)(struct pp_smu *pp, int khz);

	/* PPSMC_MSG_SetMinDeepSleepDcefclk
	 *  when DF is in cstate, dcf clock is further divided down
	 *  to just above given frequency
	 */
	void (*set_min_deep_sleep_dcefclk)(struct pp_smu *pp, int mhz);

<<<<<<< HEAD
	/* todo: aesthetic
	 * watermark range table
	 */
=======
};
>>>>>>> 407d19ab

	/* todo: functional/feature
	 * PPSMC_MSG_SetHardMinSocclkByFreq: required to support DWB
	 */
};
#endif

#endif /* DM_PP_SMU_IF__H */<|MERGE_RESOLUTION|>--- conflicted
+++ resolved
@@ -30,8 +30,6 @@
  * interface to PPLIB/SMU to setup clocks and pstate requirements on SoC
  */
 
-<<<<<<< HEAD
-=======
 typedef bool BOOLEAN;
 
 enum pp_smu_ver {
@@ -45,111 +43,86 @@
 	PP_SMU_VER_RV,
 	PP_SMU_VER_MAX
 };
->>>>>>> 407d19ab
 
 struct pp_smu {
-	struct dc_context *ctx;
-};
+	enum pp_smu_ver ver;
+	const void *pp;
 
-enum wm_set_id {
-	WM_A,
-	WM_B,
-	WM_C,
-	WM_D,
-	WM_SET_COUNT,
+	/*
+	 * interim extra handle for backwards compatibility
+	 * as some existing functionality not yet implemented
+	 * by ppsmu
+	 */
+	const void *dm;
 };
 
 struct pp_smu_wm_set_range {
-	enum wm_set_id wm_inst;
-	uint32_t min_fill_clk_khz;
-	uint32_t max_fill_clk_khz;
-	uint32_t min_drain_clk_khz;
-	uint32_t max_drain_clk_khz;
+	unsigned int wm_inst;
+	uint32_t min_fill_clk_mhz;
+	uint32_t max_fill_clk_mhz;
+	uint32_t min_drain_clk_mhz;
+	uint32_t max_drain_clk_mhz;
 };
 
+#define MAX_WATERMARK_SETS 4
+
 struct pp_smu_wm_range_sets {
-	uint32_t num_reader_wm_sets;
-	struct pp_smu_wm_set_range reader_wm_sets[WM_SET_COUNT];
+	unsigned int num_reader_wm_sets;
+	struct pp_smu_wm_set_range reader_wm_sets[MAX_WATERMARK_SETS];
 
-	uint32_t num_writer_wm_sets;
-	struct pp_smu_wm_set_range writer_wm_sets[WM_SET_COUNT];
+	unsigned int num_writer_wm_sets;
+	struct pp_smu_wm_set_range writer_wm_sets[MAX_WATERMARK_SETS];
 };
 
-<<<<<<< HEAD
-struct pp_smu_display_requirement_rv {
-	/* PPSMC_MSG_SetDisplayCount: count
-	 *  0 triggers S0i2 optimization
-	 */
-	unsigned int display_count;
-
-	/* PPSMC_MSG_SetHardMinFclkByFreq: khz
-	 *  FCLK will vary with DPM, but never below requested hard min
-	 */
-	unsigned int hard_min_fclk_khz;
-
-	/* PPSMC_MSG_SetHardMinDcefclkByFreq: khz
-	 *  fixed clock at requested freq, either from FCH bypass or DFS
-	 */
-	unsigned int hard_min_dcefclk_khz;
-
-	/* PPSMC_MSG_SetMinDeepSleepDcefclk: mhz
-	 *  when DF is in cstate, dcf clock is further divided down
-	 *  to just above given frequency
-	 */
-	unsigned int min_deep_sleep_dcefclk_mhz;
-};
-
-=======
->>>>>>> 407d19ab
 struct pp_smu_funcs_rv {
 	struct pp_smu pp_smu;
 
-	void (*set_display_requirement)(struct pp_smu *pp,
-			struct pp_smu_display_requirement_rv *req);
-
-	/* which SMU message?  are reader and writer WM separate SMU msg? */
-	void (*set_wm_ranges)(struct pp_smu *pp,
-			struct pp_smu_wm_range_sets *ranges);
-	/* PME w/a */
-	void (*set_pme_wa_enable)(struct pp_smu *pp);
-};
-
-#if 0
-struct pp_smu_funcs_rv {
-
 	/* PPSMC_MSG_SetDisplayCount
-	 *  0 triggers S0i2 optimization
+	 * 0 triggers S0i2 optimization
 	 */
 	void (*set_display_count)(struct pp_smu *pp, int count);
 
+	/* reader and writer WM's are sent together as part of one table*/
+	/*
+	 * PPSMC_MSG_SetDriverDramAddrHigh
+	 * PPSMC_MSG_SetDriverDramAddrLow
+	 * PPSMC_MSG_TransferTableDram2Smu
+	 *
+	 * */
+	void (*set_wm_ranges)(struct pp_smu *pp,
+			struct pp_smu_wm_range_sets *ranges);
+
+	/* PPSMC_MSG_SetHardMinDcfclkByFreq
+	 * fixed clock at requested freq, either from FCH bypass or DFS
+	 */
+	void (*set_hard_min_dcfclk_by_freq)(struct pp_smu *pp, int mhz);
+
+	/* PPSMC_MSG_SetMinDeepSleepDcfclk
+	 * when DF is in cstate, dcf clock is further divided down
+	 * to just above given frequency
+	 */
+	void (*set_min_deep_sleep_dcfclk)(struct pp_smu *pp, int mhz);
+
 	/* PPSMC_MSG_SetHardMinFclkByFreq
-	 *  FCLK will vary with DPM, but never below requested hard min
+	 * FCLK will vary with DPM, but never below requested hard min
 	 */
-	void (*set_hard_min_fclk_by_freq)(struct pp_smu *pp, int khz);
+	void (*set_hard_min_fclk_by_freq)(struct pp_smu *pp, int mhz);
 
-	/* PPSMC_MSG_SetHardMinDcefclkByFreq
-	 *  fixed clock at requested freq, either from FCH bypass or DFS
+	/* PPSMC_MSG_SetHardMinSocclkByFreq
+	 * Needed for DWB support
 	 */
-	void (*set_hard_min_dcefclk_by_freq)(struct pp_smu *pp, int khz);
+	void (*set_hard_min_socclk_by_freq)(struct pp_smu *pp, int mhz);
 
-	/* PPSMC_MSG_SetMinDeepSleepDcefclk
-	 *  when DF is in cstate, dcf clock is further divided down
-	 *  to just above given frequency
-	 */
-	void (*set_min_deep_sleep_dcefclk)(struct pp_smu *pp, int mhz);
+	/* PME w/a */
+	void (*set_pme_wa_enable)(struct pp_smu *pp);
 
-<<<<<<< HEAD
-	/* todo: aesthetic
-	 * watermark range table
-	 */
-=======
 };
->>>>>>> 407d19ab
 
-	/* todo: functional/feature
-	 * PPSMC_MSG_SetHardMinSocclkByFreq: required to support DWB
-	 */
+struct pp_smu_funcs {
+	struct pp_smu ctx;
+	union {
+		struct pp_smu_funcs_rv rv_funcs;
+	};
 };
-#endif
 
 #endif /* DM_PP_SMU_IF__H */