--- conflicted
+++ resolved
@@ -51,13 +51,9 @@
 #define PSR_SET_WAITLOOP 0x31
 #define MCP_INIT_DMCU 0x88
 #define MCP_INIT_IRAM 0x89
-<<<<<<< HEAD
-#define MCP_DMCU_VERSION 0x90
-=======
 #define MCP_SYNC_PHY_LOCK 0x90
 #define MCP_SYNC_PHY_UNLOCK 0x91
 #define MCP_BL_SET_PWM_FRAC 0x6A  /* Enable or disable Fractional PWM */
->>>>>>> 407d19ab
 #define MASTER_COMM_CNTL_REG__MASTER_COMM_INTERRUPT_MASK   0x00000001L
 
 static bool dce_dmcu_init(struct dmcu *dmcu)
@@ -320,10 +316,10 @@
 }
 
 #if defined(CONFIG_DRM_AMD_DC_DCN1_0)
-static void dcn10_get_dmcu_state(struct dmcu *dmcu)
-{
-	struct dce_dmcu *dmcu_dce = TO_DCE_DMCU(dmcu);
-	uint32_t dmcu_state_offset = 0xf6;
+static void dcn10_get_dmcu_version(struct dmcu *dmcu)
+{
+	struct dce_dmcu *dmcu_dce = TO_DCE_DMCU(dmcu);
+	uint32_t dmcu_version_offset = 0xf1;
 
 	/* Enable write access to IRAM */
 	REG_UPDATE_2(DMCU_RAM_ACCESS_CTRL,
@@ -332,11 +328,13 @@
 
 	REG_WAIT(DMU_MEM_PWR_CNTL, DMCU_IRAM_MEM_PWR_STATE, 0, 2, 10);
 
-	/* Write address to IRAM_RD_ADDR in DMCU_IRAM_RD_CTRL */
-	REG_WRITE(DMCU_IRAM_RD_CTRL, dmcu_state_offset);
-
-	/* Read data from IRAM_RD_DATA in DMCU_IRAM_RD_DATA*/
-	dmcu->dmcu_state = REG_READ(DMCU_IRAM_RD_DATA);
+	/* Write address to IRAM_RD_ADDR and read from DATA register */
+	REG_WRITE(DMCU_IRAM_RD_CTRL, dmcu_version_offset);
+	dmcu->dmcu_version.interface_version = REG_READ(DMCU_IRAM_RD_DATA);
+	dmcu->dmcu_version.abm_version = REG_READ(DMCU_IRAM_RD_DATA);
+	dmcu->dmcu_version.psr_version = REG_READ(DMCU_IRAM_RD_DATA);
+	dmcu->dmcu_version.build_version = ((REG_READ(DMCU_IRAM_RD_DATA) << 8) |
+						REG_READ(DMCU_IRAM_RD_DATA));
 
 	/* Disable write access to IRAM to allow dynamic sleep state */
 	REG_UPDATE_2(DMCU_RAM_ACCESS_CTRL,
@@ -344,55 +342,6 @@
 			IRAM_RD_ADDR_AUTO_INC, 0);
 }
 
-static void dcn10_get_dmcu_version(struct dmcu *dmcu)
-{
-	struct dce_dmcu *dmcu_dce = TO_DCE_DMCU(dmcu);
-	uint32_t dmcu_version_offset = 0xf1;
-
-	/* Clear scratch */
-	REG_WRITE(DC_DMCU_SCRATCH, 0);
-
-	/* Enable write access to IRAM */
-	REG_UPDATE_2(DMCU_RAM_ACCESS_CTRL,
-			IRAM_HOST_ACCESS_EN, 1,
-			IRAM_RD_ADDR_AUTO_INC, 1);
-
-	REG_WAIT(DMU_MEM_PWR_CNTL, DMCU_IRAM_MEM_PWR_STATE, 0, 2, 10);
-
-	/* Write address to IRAM_RD_ADDR and read from DATA register */
-	REG_WRITE(DMCU_IRAM_RD_CTRL, dmcu_version_offset);
-	dmcu->dmcu_version.interface_version = REG_READ(DMCU_IRAM_RD_DATA);
-	dmcu->dmcu_version.year = ((REG_READ(DMCU_IRAM_RD_DATA) << 8) |
-						REG_READ(DMCU_IRAM_RD_DATA));
-	dmcu->dmcu_version.month = REG_READ(DMCU_IRAM_RD_DATA);
-	dmcu->dmcu_version.date = REG_READ(DMCU_IRAM_RD_DATA);
-
-	/* Disable write access to IRAM to allow dynamic sleep state */
-	REG_UPDATE_2(DMCU_RAM_ACCESS_CTRL,
-			IRAM_HOST_ACCESS_EN, 0,
-			IRAM_RD_ADDR_AUTO_INC, 0);
-
-	/* Send MCP command message to DMCU to get version reply from FW.
-	 * We expect this version should match the one in IRAM, otherwise
-	 * something is wrong with DMCU and we should fail and disable UC.
-	 */
-	REG_WAIT(MASTER_COMM_CNTL_REG, MASTER_COMM_INTERRUPT, 0, 100, 800);
-
-	/* Set command to get DMCU version from microcontroller */
-	REG_UPDATE(MASTER_COMM_CMD_REG, MASTER_COMM_CMD_REG_BYTE0,
-			MCP_DMCU_VERSION);
-
-	/* Notify microcontroller of new command */
-	REG_UPDATE(MASTER_COMM_CNTL_REG, MASTER_COMM_INTERRUPT, 1);
-
-	/* Ensure command has been executed before continuing */
-	REG_WAIT(MASTER_COMM_CNTL_REG, MASTER_COMM_INTERRUPT, 0, 100, 800);
-
-	/* Somehow version does not match, so fail and return version 0 */
-	if (dmcu->dmcu_version.interface_version != REG_READ(DC_DMCU_SCRATCH))
-		dmcu->dmcu_version.interface_version = 0;
-}
-
 static void dcn10_dmcu_enable_fractional_pwm(struct dmcu *dmcu,
 		uint32_t fractional_pwm)
 {
@@ -418,50 +367,43 @@
 static bool dcn10_dmcu_init(struct dmcu *dmcu)
 {
 	struct dce_dmcu *dmcu_dce = TO_DCE_DMCU(dmcu);
-<<<<<<< HEAD
-=======
 	const struct dc_config *config = &dmcu->ctx->dc->config;
 	bool status = false;
->>>>>>> 407d19ab
-
-	/* DMCU FW should populate the scratch register if running */
-	if (REG_READ(DC_DMCU_SCRATCH) == 0)
-		return false;
-
-	/* Check state is uninitialized */
-	dcn10_get_dmcu_state(dmcu);
-
-	/* If microcontroller is already initialized, do nothing */
-	if (dmcu->dmcu_state == DMCU_RUNNING)
-		return true;
-
-<<<<<<< HEAD
-	/* Retrieve and cache the DMCU firmware version. */
-	dcn10_get_dmcu_version(dmcu);
-=======
+
+	/*  Definition of DC_DMCU_SCRATCH
+	 *  0 : firmare not loaded
+	 *  1 : PSP load DMCU FW but not initialized
+	 *  2 : Firmware already initialized
+	 */
+	dmcu->dmcu_state = REG_READ(DC_DMCU_SCRATCH);
+
+	switch (dmcu->dmcu_state) {
+	case DMCU_UNLOADED:
+		status = false;
+		break;
+	case DMCU_LOADED_UNINITIALIZED:
+		/* Wait until microcontroller is ready to process interrupt */
+		REG_WAIT(MASTER_COMM_CNTL_REG, MASTER_COMM_INTERRUPT, 0, 100, 800);
+
+		/* Set initialized ramping boundary value */
+		REG_WRITE(MASTER_COMM_DATA_REG1, 0xFFFF);
+
 		/* Set backlight ramping stepsize */
 		REG_WRITE(MASTER_COMM_DATA_REG2, abm_gain_stepsize);
 
 		/* Set command to initialize microcontroller */
 		REG_UPDATE(MASTER_COMM_CMD_REG, MASTER_COMM_CMD_REG_BYTE0,
 			MCP_INIT_DMCU);
->>>>>>> 407d19ab
-
-	/* Check interface version to confirm firmware is loaded and running */
-	if (dmcu->dmcu_version.interface_version == 0)
-		return false;
-
-	/* Wait until microcontroller is ready to process interrupt */
-	REG_WAIT(MASTER_COMM_CNTL_REG, MASTER_COMM_INTERRUPT, 0, 100, 800);
-
-	/* Set initialized ramping boundary value */
-	REG_WRITE(MASTER_COMM_DATA_REG1, 0xFFFF);
-
-<<<<<<< HEAD
-	/* Set command to initialize microcontroller */
-	REG_UPDATE(MASTER_COMM_CMD_REG, MASTER_COMM_CMD_REG_BYTE0,
-			MCP_INIT_DMCU);
-=======
+
+		/* Notify microcontroller of new command */
+		REG_UPDATE(MASTER_COMM_CNTL_REG, MASTER_COMM_INTERRUPT, 1);
+
+		/* Ensure command has been executed before continuing */
+		REG_WAIT(MASTER_COMM_CNTL_REG, MASTER_COMM_INTERRUPT, 0, 100, 800);
+
+		// Check state is initialized
+		dmcu->dmcu_state = REG_READ(DC_DMCU_SCRATCH);
+
 		// If microcontroller is not in running state, fail
 		if (dmcu->dmcu_state == DMCU_RUNNING) {
 			/* Retrieve and cache the DMCU firmware version. */
@@ -474,23 +416,19 @@
 		} else {
 			status = false;
 		}
->>>>>>> 407d19ab
-
-	/* Notify microcontroller of new command */
-	REG_UPDATE(MASTER_COMM_CNTL_REG, MASTER_COMM_INTERRUPT, 1);
-
-	/* Ensure command has been executed before continuing */
-	REG_WAIT(MASTER_COMM_CNTL_REG, MASTER_COMM_INTERRUPT, 0, 100, 800);
-
-	// Check state is initialized
-	dcn10_get_dmcu_state(dmcu);
-
-	// If microcontroller is not in running state, fail
-	if (dmcu->dmcu_state != DMCU_RUNNING)
-		return false;
-
-	return true;
-}
+
+		break;
+	case DMCU_RUNNING:
+		status = true;
+		break;
+	default:
+		status = false;
+		break;
+	}
+
+	return status;
+}
+
 
 static bool dcn10_dmcu_load_iram(struct dmcu *dmcu,
 		unsigned int start_offset,
