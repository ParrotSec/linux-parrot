/*
 * Copyright 2017 Red Hat
 * Parts ported from amdgpu (fence wait code).
 * Copyright 2016 Advanced Micro Devices, Inc.
 *
 * Permission is hereby granted, free of charge, to any person obtaining a
 * copy of this software and associated documentation files (the "Software"),
 * to deal in the Software without restriction, including without limitation
 * the rights to use, copy, modify, merge, publish, distribute, sublicense,
 * and/or sell copies of the Software, and to permit persons to whom the
 * Software is furnished to do so, subject to the following conditions:
 *
 * The above copyright notice and this permission notice (including the next
 * paragraph) shall be included in all copies or substantial portions of the
 * Software.
 *
 * THE SOFTWARE IS PROVIDED "AS IS", WITHOUT WARRANTY OF ANY KIND, EXPRESS OR
 * IMPLIED, INCLUDING BUT NOT LIMITED TO THE WARRANTIES OF MERCHANTABILITY,
 * FITNESS FOR A PARTICULAR PURPOSE AND NONINFRINGEMENT.  IN NO EVENT SHALL
 * THE AUTHORS OR COPYRIGHT HOLDERS BE LIABLE FOR ANY CLAIM, DAMAGES OR OTHER
 * LIABILITY, WHETHER IN AN ACTION OF CONTRACT, TORT OR OTHERWISE, ARISING
 * FROM, OUT OF OR IN CONNECTION WITH THE SOFTWARE OR THE USE OR OTHER DEALINGS
 * IN THE SOFTWARE.
 *
 * Authors:
 *
 */

/**
 * DOC: Overview
 *
 * DRM synchronisation objects (syncobj, see struct &drm_syncobj) are
 * persistent objects that contain an optional fence. The fence can be updated
 * with a new fence, or be NULL.
 *
 * syncobj's can be waited upon, where it will wait for the underlying
 * fence.
 *
 * syncobj's can be export to fd's and back, these fd's are opaque and
 * have no other use case, except passing the syncobj between processes.
 *
 * Their primary use-case is to implement Vulkan fences and semaphores.
 *
 * syncobj have a kref reference count, but also have an optional file.
 * The file is only created once the syncobj is exported.
 * The file takes a reference on the kref.
 */

#include <drm/drmP.h>
#include <linux/file.h>
#include <linux/fs.h>
#include <linux/anon_inodes.h>
#include <linux/sync_file.h>
#include <linux/sched/signal.h>

#include "drm_internal.h"
#include <drm/drm_syncobj.h>

<<<<<<< HEAD
=======
struct syncobj_wait_entry {
	struct list_head node;
	struct task_struct *task;
	struct dma_fence *fence;
	struct dma_fence_cb fence_cb;
	u64    point;
};

static void syncobj_wait_syncobj_func(struct drm_syncobj *syncobj,
				      struct syncobj_wait_entry *wait);

>>>>>>> 407d19ab
/**
 * drm_syncobj_find - lookup and reference a sync object.
 * @file_private: drm file private pointer
 * @handle: sync object handle to lookup.
 *
 * Returns a reference to the syncobj pointed to by handle or NULL. The
 * reference must be released by calling drm_syncobj_put().
 */
struct drm_syncobj *drm_syncobj_find(struct drm_file *file_private,
				     u32 handle)
{
	struct drm_syncobj *syncobj;

	spin_lock(&file_private->syncobj_table_lock);

	/* Check if we currently have a reference on the object */
	syncobj = idr_find(&file_private->syncobj_idr, handle);
	if (syncobj)
		drm_syncobj_get(syncobj);

	spin_unlock(&file_private->syncobj_table_lock);

	return syncobj;
}
EXPORT_SYMBOL(drm_syncobj_find);

static void drm_syncobj_add_callback_locked(struct drm_syncobj *syncobj,
					    struct drm_syncobj_cb *cb,
					    drm_syncobj_func_t func)
{
	cb->func = func;
	list_add_tail(&cb->node, &syncobj->cb_list);
}

static int drm_syncobj_fence_get_or_add_callback(struct drm_syncobj *syncobj,
						 struct dma_fence **fence,
						 struct drm_syncobj_cb *cb,
						 drm_syncobj_func_t func)
{
<<<<<<< HEAD
	int ret;

	WARN_ON(*fence);

	*fence = drm_syncobj_fence_get(syncobj);
	if (*fence)
		return 1;
=======
	struct dma_fence *fence;

	if (wait->fence)
		return;
>>>>>>> 407d19ab

	spin_lock(&syncobj->lock);
	/* We've already tried once to get a fence and failed.  Now that we
	 * have the lock, try one more time just to be sure we don't add a
	 * callback when a fence has already been set.
	 */
<<<<<<< HEAD
	if (syncobj->fence) {
		*fence = dma_fence_get(rcu_dereference_protected(syncobj->fence,
								 lockdep_is_held(&syncobj->lock)));
		ret = 1;
	} else {
		*fence = NULL;
		drm_syncobj_add_callback_locked(syncobj, cb, func);
		ret = 0;
=======
	fence = dma_fence_get(rcu_dereference_protected(syncobj->fence, 1));
	if (!fence || dma_fence_chain_find_seqno(&fence, wait->point)) {
		dma_fence_put(fence);
		list_add_tail(&wait->node, &syncobj->cb_list);
	} else if (!fence) {
		wait->fence = dma_fence_get_stub();
	} else {
		wait->fence = fence;
>>>>>>> 407d19ab
	}
	spin_unlock(&syncobj->lock);

	return ret;
}

/**
 * drm_syncobj_add_callback - adds a callback to syncobj::cb_list
 * @syncobj: Sync object to which to add the callback
 * @cb: Callback to add
 * @func: Func to use when initializing the drm_syncobj_cb struct
 *
 * This adds a callback to be called next time the fence is replaced
 */
void drm_syncobj_add_callback(struct drm_syncobj *syncobj,
			      struct drm_syncobj_cb *cb,
			      drm_syncobj_func_t func)
{
	spin_lock(&syncobj->lock);
	drm_syncobj_add_callback_locked(syncobj, cb, func);
	spin_unlock(&syncobj->lock);
}
EXPORT_SYMBOL(drm_syncobj_add_callback);

/**
 * drm_syncobj_add_callback - removes a callback to syncobj::cb_list
 * @syncobj: Sync object from which to remove the callback
 * @cb: Callback to remove
 */
void drm_syncobj_remove_callback(struct drm_syncobj *syncobj,
				 struct drm_syncobj_cb *cb)
{
	spin_lock(&syncobj->lock);
	list_del_init(&cb->node);
	spin_unlock(&syncobj->lock);
}
EXPORT_SYMBOL(drm_syncobj_remove_callback);

/**
 * drm_syncobj_add_point - add new timeline point to the syncobj
 * @syncobj: sync object to add timeline point do
 * @chain: chain node to use to add the point
 * @fence: fence to encapsulate in the chain node
 * @point: sequence number to use for the point
 *
 * Add the chain node as new timeline point to the syncobj.
 */
void drm_syncobj_add_point(struct drm_syncobj *syncobj,
			   struct dma_fence_chain *chain,
			   struct dma_fence *fence,
			   uint64_t point)
{
	struct syncobj_wait_entry *cur, *tmp;
	struct dma_fence *prev;

	dma_fence_get(fence);

	spin_lock(&syncobj->lock);

	prev = drm_syncobj_fence_get(syncobj);
	/* You are adding an unorder point to timeline, which could cause payload returned from query_ioctl is 0! */
	if (prev && prev->seqno >= point)
		DRM_ERROR("You are adding an unorder point to timeline!\n");
	dma_fence_chain_init(chain, prev, fence, point);
	rcu_assign_pointer(syncobj->fence, &chain->base);

	list_for_each_entry_safe(cur, tmp, &syncobj->cb_list, node)
		syncobj_wait_syncobj_func(syncobj, cur);
	spin_unlock(&syncobj->lock);

	/* Walk the chain once to trigger garbage collection */
	dma_fence_chain_for_each(fence, prev);
	dma_fence_put(prev);
}
EXPORT_SYMBOL(drm_syncobj_add_point);

/**
 * drm_syncobj_replace_fence - replace fence in a sync object.
 * @syncobj: Sync object to replace fence in
 * @fence: fence to install in sync file.
 *
 * This replaces the fence on a sync object.
 */
void drm_syncobj_replace_fence(struct drm_syncobj *syncobj,
			       struct dma_fence *fence)
{
	struct dma_fence *old_fence;
	struct drm_syncobj_cb *cur, *tmp;

	if (fence)
		dma_fence_get(fence);

	spin_lock(&syncobj->lock);

	old_fence = rcu_dereference_protected(syncobj->fence,
					      lockdep_is_held(&syncobj->lock));
	rcu_assign_pointer(syncobj->fence, fence);

	if (fence != old_fence) {
<<<<<<< HEAD
		list_for_each_entry_safe(cur, tmp, &syncobj->cb_list, node) {
			list_del_init(&cur->node);
			cur->func(syncobj, cur);
		}
=======
		list_for_each_entry_safe(cur, tmp, &syncobj->cb_list, node)
			syncobj_wait_syncobj_func(syncobj, cur);
>>>>>>> 407d19ab
	}

	spin_unlock(&syncobj->lock);

	dma_fence_put(old_fence);
}
EXPORT_SYMBOL(drm_syncobj_replace_fence);

struct drm_syncobj_null_fence {
	struct dma_fence base;
	spinlock_t lock;
};

static const char *drm_syncobj_null_fence_get_name(struct dma_fence *fence)
{
        return "syncobjnull";
}

static bool drm_syncobj_null_fence_enable_signaling(struct dma_fence *fence)
{
    dma_fence_enable_sw_signaling(fence);
    return !dma_fence_is_signaled(fence);
}

static const struct dma_fence_ops drm_syncobj_null_fence_ops = {
	.get_driver_name = drm_syncobj_null_fence_get_name,
	.get_timeline_name = drm_syncobj_null_fence_get_name,
	.enable_signaling = drm_syncobj_null_fence_enable_signaling,
	.release = NULL,
};

static int drm_syncobj_assign_null_handle(struct drm_syncobj *syncobj)
{
	struct drm_syncobj_null_fence *fence;
	fence = kzalloc(sizeof(*fence), GFP_KERNEL);
	if (fence == NULL)
		return -ENOMEM;

	spin_lock_init(&fence->lock);
	dma_fence_init(&fence->base, &drm_syncobj_null_fence_ops,
		       &fence->lock, 0, 0);
	dma_fence_signal(&fence->base);

	drm_syncobj_replace_fence(syncobj, &fence->base);

	dma_fence_put(&fence->base);

	return 0;
}

/* 5s default for wait submission */
#define DRM_SYNCOBJ_WAIT_FOR_SUBMIT_TIMEOUT 5000000000ULL
/**
 * drm_syncobj_find_fence - lookup and reference the fence in a sync object
 * @file_private: drm file private pointer
 * @handle: sync object handle to lookup.
 * @fence: out parameter for the fence
 *
 * This is just a convenience function that combines drm_syncobj_find() and
 * drm_syncobj_fence_get().
 *
 * Returns 0 on success or a negative error value on failure. On success @fence
 * contains a reference to the fence, which must be released by calling
 * dma_fence_put().
 */
int drm_syncobj_find_fence(struct drm_file *file_private,
			   u32 handle,
			   struct dma_fence **fence)
{
	struct drm_syncobj *syncobj = drm_syncobj_find(file_private, handle);
	struct syncobj_wait_entry wait;
	u64 timeout = nsecs_to_jiffies64(DRM_SYNCOBJ_WAIT_FOR_SUBMIT_TIMEOUT);
	int ret;

	if (!syncobj)
		return -ENOENT;

	*fence = drm_syncobj_fence_get(syncobj);
	drm_syncobj_put(syncobj);

	if (*fence) {
		ret = dma_fence_chain_find_seqno(fence, point);
		if (!ret)
			return 0;
		dma_fence_put(*fence);
	} else {
		ret = -EINVAL;
	}

	if (!(flags & DRM_SYNCOBJ_WAIT_FLAGS_WAIT_FOR_SUBMIT))
		return ret;

	memset(&wait, 0, sizeof(wait));
	wait.task = current;
	wait.point = point;
	drm_syncobj_fence_add_wait(syncobj, &wait);

	do {
		set_current_state(TASK_INTERRUPTIBLE);
		if (wait.fence) {
			ret = 0;
			break;
		}
                if (timeout == 0) {
                        ret = -ETIME;
                        break;
                }

		if (signal_pending(current)) {
			ret = -ERESTARTSYS;
			break;
		}

                timeout = schedule_timeout(timeout);
	} while (1);

	__set_current_state(TASK_RUNNING);
	*fence = wait.fence;

	if (wait.node.next)
		drm_syncobj_remove_wait(syncobj, &wait);

	return ret;
}
EXPORT_SYMBOL(drm_syncobj_find_fence);

/**
 * drm_syncobj_free - free a sync object.
 * @kref: kref to free.
 *
 * Only to be called from kref_put in drm_syncobj_put.
 */
void drm_syncobj_free(struct kref *kref)
{
	struct drm_syncobj *syncobj = container_of(kref,
						   struct drm_syncobj,
						   refcount);
	drm_syncobj_replace_fence(syncobj, NULL);
	kfree(syncobj);
}
EXPORT_SYMBOL(drm_syncobj_free);

/**
 * drm_syncobj_create - create a new syncobj
 * @out_syncobj: returned syncobj
 * @flags: DRM_SYNCOBJ_* flags
 * @fence: if non-NULL, the syncobj will represent this fence
 *
 * This is the first function to create a sync object. After creating, drivers
 * probably want to make it available to userspace, either through
 * drm_syncobj_get_handle() or drm_syncobj_get_fd().
 *
 * Returns 0 on success or a negative error value on failure.
 */
int drm_syncobj_create(struct drm_syncobj **out_syncobj, uint32_t flags,
		       struct dma_fence *fence)
{
	int ret;
	struct drm_syncobj *syncobj;

	syncobj = kzalloc(sizeof(struct drm_syncobj), GFP_KERNEL);
	if (!syncobj)
		return -ENOMEM;

	kref_init(&syncobj->refcount);
	INIT_LIST_HEAD(&syncobj->cb_list);
	spin_lock_init(&syncobj->lock);

	if (flags & DRM_SYNCOBJ_CREATE_SIGNALED) {
		ret = drm_syncobj_assign_null_handle(syncobj);
		if (ret < 0) {
			drm_syncobj_put(syncobj);
			return ret;
		}
	}

	if (fence)
		drm_syncobj_replace_fence(syncobj, fence);

	*out_syncobj = syncobj;
	return 0;
}
EXPORT_SYMBOL(drm_syncobj_create);

/**
 * drm_syncobj_get_handle - get a handle from a syncobj
 * @file_private: drm file private pointer
 * @syncobj: Sync object to export
 * @handle: out parameter with the new handle
 *
 * Exports a sync object created with drm_syncobj_create() as a handle on
 * @file_private to userspace.
 *
 * Returns 0 on success or a negative error value on failure.
 */
int drm_syncobj_get_handle(struct drm_file *file_private,
			   struct drm_syncobj *syncobj, u32 *handle)
{
	int ret;

	/* take a reference to put in the idr */
	drm_syncobj_get(syncobj);

	idr_preload(GFP_KERNEL);
	spin_lock(&file_private->syncobj_table_lock);
	ret = idr_alloc(&file_private->syncobj_idr, syncobj, 1, 0, GFP_NOWAIT);
	spin_unlock(&file_private->syncobj_table_lock);

	idr_preload_end();

	if (ret < 0) {
		drm_syncobj_put(syncobj);
		return ret;
	}

	*handle = ret;
	return 0;
}
EXPORT_SYMBOL(drm_syncobj_get_handle);

static int drm_syncobj_create_as_handle(struct drm_file *file_private,
					u32 *handle, uint32_t flags)
{
	int ret;
	struct drm_syncobj *syncobj;

	ret = drm_syncobj_create(&syncobj, flags, NULL);
	if (ret)
		return ret;

	ret = drm_syncobj_get_handle(file_private, syncobj, handle);
	drm_syncobj_put(syncobj);
	return ret;
}

static int drm_syncobj_destroy(struct drm_file *file_private,
			       u32 handle)
{
	struct drm_syncobj *syncobj;

	spin_lock(&file_private->syncobj_table_lock);
	syncobj = idr_remove(&file_private->syncobj_idr, handle);
	spin_unlock(&file_private->syncobj_table_lock);

	if (!syncobj)
		return -EINVAL;

	drm_syncobj_put(syncobj);
	return 0;
}

static int drm_syncobj_file_release(struct inode *inode, struct file *file)
{
	struct drm_syncobj *syncobj = file->private_data;

	drm_syncobj_put(syncobj);
	return 0;
}

static const struct file_operations drm_syncobj_file_fops = {
	.release = drm_syncobj_file_release,
};

/**
 * drm_syncobj_get_fd - get a file descriptor from a syncobj
 * @syncobj: Sync object to export
 * @p_fd: out parameter with the new file descriptor
 *
 * Exports a sync object created with drm_syncobj_create() as a file descriptor.
 *
 * Returns 0 on success or a negative error value on failure.
 */
int drm_syncobj_get_fd(struct drm_syncobj *syncobj, int *p_fd)
{
	struct file *file;
	int fd;

	fd = get_unused_fd_flags(O_CLOEXEC);
	if (fd < 0)
		return fd;

	file = anon_inode_getfile("syncobj_file",
				  &drm_syncobj_file_fops,
				  syncobj, 0);
	if (IS_ERR(file)) {
		put_unused_fd(fd);
		return PTR_ERR(file);
	}

	drm_syncobj_get(syncobj);
	fd_install(fd, file);

	*p_fd = fd;
	return 0;
}
EXPORT_SYMBOL(drm_syncobj_get_fd);

static int drm_syncobj_handle_to_fd(struct drm_file *file_private,
				    u32 handle, int *p_fd)
{
	struct drm_syncobj *syncobj = drm_syncobj_find(file_private, handle);
	int ret;

	if (!syncobj)
		return -EINVAL;

	ret = drm_syncobj_get_fd(syncobj, p_fd);
	drm_syncobj_put(syncobj);
	return ret;
}

static int drm_syncobj_fd_to_handle(struct drm_file *file_private,
				    int fd, u32 *handle)
{
	struct drm_syncobj *syncobj;
	struct fd f = fdget(fd);
	int ret;

	if (!f.file)
		return -EINVAL;

	if (f.file->f_op != &drm_syncobj_file_fops) {
		fdput(f);
		return -EINVAL;
	}

	/* take a reference to put in the idr */
	syncobj = f.file->private_data;
	drm_syncobj_get(syncobj);

	idr_preload(GFP_KERNEL);
	spin_lock(&file_private->syncobj_table_lock);
	ret = idr_alloc(&file_private->syncobj_idr, syncobj, 1, 0, GFP_NOWAIT);
	spin_unlock(&file_private->syncobj_table_lock);
	idr_preload_end();

	if (ret > 0) {
		*handle = ret;
		ret = 0;
	} else
		drm_syncobj_put(syncobj);

	fdput(f);
	return ret;
}

static int drm_syncobj_import_sync_file_fence(struct drm_file *file_private,
					      int fd, int handle)
{
	struct dma_fence *fence = sync_file_get_fence(fd);
	struct drm_syncobj *syncobj;

	if (!fence)
		return -EINVAL;

	syncobj = drm_syncobj_find(file_private, handle);
	if (!syncobj) {
		dma_fence_put(fence);
		return -ENOENT;
	}

	drm_syncobj_replace_fence(syncobj, fence);
	dma_fence_put(fence);
	drm_syncobj_put(syncobj);
	return 0;
}

static int drm_syncobj_export_sync_file(struct drm_file *file_private,
					int handle, int *p_fd)
{
	int ret;
	struct dma_fence *fence;
	struct sync_file *sync_file;
	int fd = get_unused_fd_flags(O_CLOEXEC);

	if (fd < 0)
		return fd;

	ret = drm_syncobj_find_fence(file_private, handle, &fence);
	if (ret)
		goto err_put_fd;

	sync_file = sync_file_create(fence);

	dma_fence_put(fence);

	if (!sync_file) {
		ret = -EINVAL;
		goto err_put_fd;
	}

	fd_install(fd, sync_file->file);

	*p_fd = fd;
	return 0;
err_put_fd:
	put_unused_fd(fd);
	return ret;
}
/**
 * drm_syncobj_open - initalizes syncobj file-private structures at devnode open time
 * @file_private: drm file-private structure to set up
 *
 * Called at device open time, sets up the structure for handling refcounting
 * of sync objects.
 */
void
drm_syncobj_open(struct drm_file *file_private)
{
	idr_init_base(&file_private->syncobj_idr, 1);
	spin_lock_init(&file_private->syncobj_table_lock);
}

static int
drm_syncobj_release_handle(int id, void *ptr, void *data)
{
	struct drm_syncobj *syncobj = ptr;

	drm_syncobj_put(syncobj);
	return 0;
}

/**
 * drm_syncobj_release - release file-private sync object resources
 * @file_private: drm file-private structure to clean up
 *
 * Called at close time when the filp is going away.
 *
 * Releases any remaining references on objects by this filp.
 */
void
drm_syncobj_release(struct drm_file *file_private)
{
	idr_for_each(&file_private->syncobj_idr,
		     &drm_syncobj_release_handle, file_private);
	idr_destroy(&file_private->syncobj_idr);
}

int
drm_syncobj_create_ioctl(struct drm_device *dev, void *data,
			 struct drm_file *file_private)
{
	struct drm_syncobj_create *args = data;

	if (!drm_core_check_feature(dev, DRIVER_SYNCOBJ))
		return -ENODEV;

	/* no valid flags yet */
	if (args->flags & ~DRM_SYNCOBJ_CREATE_SIGNALED)
		return -EINVAL;

	return drm_syncobj_create_as_handle(file_private,
					    &args->handle, args->flags);
}

int
drm_syncobj_destroy_ioctl(struct drm_device *dev, void *data,
			  struct drm_file *file_private)
{
	struct drm_syncobj_destroy *args = data;

	if (!drm_core_check_feature(dev, DRIVER_SYNCOBJ))
		return -ENODEV;

	/* make sure padding is empty */
	if (args->pad)
		return -EINVAL;
	return drm_syncobj_destroy(file_private, args->handle);
}

int
drm_syncobj_handle_to_fd_ioctl(struct drm_device *dev, void *data,
				   struct drm_file *file_private)
{
	struct drm_syncobj_handle *args = data;

	if (!drm_core_check_feature(dev, DRIVER_SYNCOBJ))
		return -ENODEV;

	if (args->pad)
		return -EINVAL;

	if (args->flags != 0 &&
	    args->flags != DRM_SYNCOBJ_HANDLE_TO_FD_FLAGS_EXPORT_SYNC_FILE)
		return -EINVAL;

	if (args->flags & DRM_SYNCOBJ_HANDLE_TO_FD_FLAGS_EXPORT_SYNC_FILE)
		return drm_syncobj_export_sync_file(file_private, args->handle,
						    &args->fd);

	return drm_syncobj_handle_to_fd(file_private, args->handle,
					&args->fd);
}

int
drm_syncobj_fd_to_handle_ioctl(struct drm_device *dev, void *data,
				   struct drm_file *file_private)
{
	struct drm_syncobj_handle *args = data;

	if (!drm_core_check_feature(dev, DRIVER_SYNCOBJ))
		return -ENODEV;

	if (args->pad)
		return -EINVAL;

	if (args->flags != 0 &&
	    args->flags != DRM_SYNCOBJ_FD_TO_HANDLE_FLAGS_IMPORT_SYNC_FILE)
		return -EINVAL;

	if (args->flags & DRM_SYNCOBJ_FD_TO_HANDLE_FLAGS_IMPORT_SYNC_FILE)
		return drm_syncobj_import_sync_file_fence(file_private,
							  args->fd,
							  args->handle);

	return drm_syncobj_fd_to_handle(file_private, args->fd,
					&args->handle);
}

<<<<<<< HEAD
struct syncobj_wait_entry {
	struct task_struct *task;
	struct dma_fence *fence;
	struct dma_fence_cb fence_cb;
	struct drm_syncobj_cb syncobj_cb;
};
=======
static int drm_syncobj_transfer_to_timeline(struct drm_file *file_private,
					    struct drm_syncobj_transfer *args)
{
	struct drm_syncobj *timeline_syncobj = NULL;
	struct dma_fence *fence;
	struct dma_fence_chain *chain;
	int ret;

	timeline_syncobj = drm_syncobj_find(file_private, args->dst_handle);
	if (!timeline_syncobj) {
		return -ENOENT;
	}
	ret = drm_syncobj_find_fence(file_private, args->src_handle,
				     args->src_point, args->flags,
				     &fence);
	if (ret)
		goto err;
	chain = kzalloc(sizeof(struct dma_fence_chain), GFP_KERNEL);
	if (!chain) {
		ret = -ENOMEM;
		goto err1;
	}
	drm_syncobj_add_point(timeline_syncobj, chain, fence, args->dst_point);
err1:
	dma_fence_put(fence);
err:
	drm_syncobj_put(timeline_syncobj);

	return ret;
}

static int
drm_syncobj_transfer_to_binary(struct drm_file *file_private,
			       struct drm_syncobj_transfer *args)
{
	struct drm_syncobj *binary_syncobj = NULL;
	struct dma_fence *fence;
	int ret;

	binary_syncobj = drm_syncobj_find(file_private, args->dst_handle);
	if (!binary_syncobj)
		return -ENOENT;
	ret = drm_syncobj_find_fence(file_private, args->src_handle,
				     args->src_point, args->flags, &fence);
	if (ret)
		goto err;
	drm_syncobj_replace_fence(binary_syncobj, fence);
	dma_fence_put(fence);
err:
	drm_syncobj_put(binary_syncobj);

	return ret;
}
int
drm_syncobj_transfer_ioctl(struct drm_device *dev, void *data,
			   struct drm_file *file_private)
{
	struct drm_syncobj_transfer *args = data;
	int ret;

	if (!drm_core_check_feature(dev, DRIVER_SYNCOBJ_TIMELINE))
		return -EOPNOTSUPP;

	if (args->pad)
		return -EINVAL;

	if (args->dst_point)
		ret = drm_syncobj_transfer_to_timeline(file_private, args);
	else
		ret = drm_syncobj_transfer_to_binary(file_private, args);

	return ret;
}
>>>>>>> 407d19ab

static void syncobj_wait_fence_func(struct dma_fence *fence,
				    struct dma_fence_cb *cb)
{
	struct syncobj_wait_entry *wait =
		container_of(cb, struct syncobj_wait_entry, fence_cb);

	wake_up_process(wait->task);
}

static void syncobj_wait_syncobj_func(struct drm_syncobj *syncobj,
				      struct drm_syncobj_cb *cb)
{
<<<<<<< HEAD
	struct syncobj_wait_entry *wait =
		container_of(cb, struct syncobj_wait_entry, syncobj_cb);
=======
	struct dma_fence *fence;
>>>>>>> 407d19ab

	/* This happens inside the syncobj lock */
	fence = rcu_dereference_protected(syncobj->fence,
					  lockdep_is_held(&syncobj->lock));
	dma_fence_get(fence);
	if (!fence || dma_fence_chain_find_seqno(&fence, wait->point)) {
		dma_fence_put(fence);
		return;
	} else if (!fence) {
		wait->fence = dma_fence_get_stub();
	} else {
		wait->fence = fence;
	}

	wake_up_process(wait->task);
	list_del_init(&wait->node);
}

static signed long drm_syncobj_array_wait_timeout(struct drm_syncobj **syncobjs,
						  void __user *user_points,
						  uint32_t count,
						  uint32_t flags,
						  signed long timeout,
						  uint32_t *idx)
{
	struct syncobj_wait_entry *entries;
	struct dma_fence *fence;
<<<<<<< HEAD
	signed long ret;
=======
	uint64_t *points;
>>>>>>> 407d19ab
	uint32_t signaled_count, i;

	points = kmalloc_array(count, sizeof(*points), GFP_KERNEL);
	if (points == NULL)
		return -ENOMEM;

	if (!user_points) {
		memset(points, 0, count * sizeof(uint64_t));

	} else if (copy_from_user(points, user_points,
				  sizeof(uint64_t) * count)) {
		timeout = -EFAULT;
		goto err_free_points;
	}

	entries = kcalloc(count, sizeof(*entries), GFP_KERNEL);
	if (!entries) {
		timeout = -ENOMEM;
		goto err_free_points;
	}
	/* Walk the list of sync objects and initialize entries.  We do
	 * this up-front so that we can properly return -EINVAL if there is
	 * a syncobj with a missing fence and then never have the chance of
	 * returning -EINVAL again.
	 */
	signaled_count = 0;
	for (i = 0; i < count; ++i) {
		struct dma_fence *fence;

		entries[i].task = current;
		entries[i].point = points[i];
		fence = drm_syncobj_fence_get(syncobjs[i]);
		if (!fence || dma_fence_chain_find_seqno(&fence, points[i])) {
			dma_fence_put(fence);
			if (flags & DRM_SYNCOBJ_WAIT_FLAGS_WAIT_FOR_SUBMIT) {
				continue;
			} else {
				ret = -EINVAL;
				goto cleanup_entries;
			}
		}

		if (fence)
			entries[i].fence = fence;
		else
			entries[i].fence = dma_fence_get_stub();

		if ((flags & DRM_SYNCOBJ_WAIT_FLAGS_WAIT_AVAILABLE) ||
		    dma_fence_is_signaled(entries[i].fence)) {
			if (signaled_count == 0 && idx)
				*idx = i;
			signaled_count++;
		}
	}

	/* Initialize ret to the max of timeout and 1.  That way, the
	 * default return value indicates a successful wait and not a
	 * timeout.
	 */
	ret = max_t(signed long, timeout, 1);

	if (signaled_count == count ||
	    (signaled_count > 0 &&
	     !(flags & DRM_SYNCOBJ_WAIT_FLAGS_WAIT_ALL)))
		goto cleanup_entries;

	/* There's a very annoying laxness in the dma_fence API here, in
	 * that backends are not required to automatically report when a
	 * fence is signaled prior to fence->ops->enable_signaling() being
	 * called.  So here if we fail to match signaled_count, we need to
	 * fallthough and try a 0 timeout wait!
	 */

	if (flags & DRM_SYNCOBJ_WAIT_FLAGS_WAIT_FOR_SUBMIT) {
		for (i = 0; i < count; ++i) {
			if (entries[i].fence)
				continue;

			drm_syncobj_fence_get_or_add_callback(syncobjs[i],
							      &entries[i].fence,
							      &entries[i].syncobj_cb,
							      syncobj_wait_syncobj_func);
		}
	}

	do {
		set_current_state(TASK_INTERRUPTIBLE);

		signaled_count = 0;
		for (i = 0; i < count; ++i) {
			fence = entries[i].fence;
			if (!fence)
				continue;

			if ((flags & DRM_SYNCOBJ_WAIT_FLAGS_WAIT_AVAILABLE) ||
			    dma_fence_is_signaled(fence) ||
			    (!entries[i].fence_cb.func &&
			     dma_fence_add_callback(fence,
						    &entries[i].fence_cb,
						    syncobj_wait_fence_func))) {
				/* The fence has been signaled */
				if (flags & DRM_SYNCOBJ_WAIT_FLAGS_WAIT_ALL) {
					signaled_count++;
				} else {
					if (idx)
						*idx = i;
					goto done_waiting;
				}
			}
		}

		if (signaled_count == count)
			goto done_waiting;

		if (timeout == 0) {
			/* If we are doing a 0 timeout wait and we got
			 * here, then we just timed out.
			 */
			ret = 0;
			goto done_waiting;
		}

		ret = schedule_timeout(ret);

		if (ret > 0 && signal_pending(current))
			ret = -ERESTARTSYS;
	} while (ret > 0);

done_waiting:
	__set_current_state(TASK_RUNNING);

cleanup_entries:
	for (i = 0; i < count; ++i) {
		if (entries[i].syncobj_cb.func)
			drm_syncobj_remove_callback(syncobjs[i],
						    &entries[i].syncobj_cb);
		if (entries[i].fence_cb.func)
			dma_fence_remove_callback(entries[i].fence,
						  &entries[i].fence_cb);
		dma_fence_put(entries[i].fence);
	}
	kfree(entries);

<<<<<<< HEAD
	return ret;
=======
err_free_points:
	kfree(points);

	return timeout;
>>>>>>> 407d19ab
}

/**
 * drm_timeout_abs_to_jiffies - calculate jiffies timeout from absolute value
 *
 * @timeout_nsec: timeout nsec component in ns, 0 for poll
 *
 * Calculate the timeout in jiffies from an absolute time in sec/nsec.
 */
signed long drm_timeout_abs_to_jiffies(int64_t timeout_nsec)
{
	ktime_t abs_timeout, now;
	u64 timeout_ns, timeout_jiffies64;

	/* make 0 timeout means poll - absolute 0 doesn't seem valid */
	if (timeout_nsec == 0)
		return 0;

	abs_timeout = ns_to_ktime(timeout_nsec);
	now = ktime_get();

	if (!ktime_after(abs_timeout, now))
		return 0;

	timeout_ns = ktime_to_ns(ktime_sub(abs_timeout, now));

	timeout_jiffies64 = nsecs_to_jiffies64(timeout_ns);
	/*  clamp timeout to avoid infinite timeout */
	if (timeout_jiffies64 >= MAX_SCHEDULE_TIMEOUT - 1)
		return MAX_SCHEDULE_TIMEOUT - 1;

	return timeout_jiffies64 + 1;
}
EXPORT_SYMBOL(drm_timeout_abs_to_jiffies);

static int drm_syncobj_array_wait(struct drm_device *dev,
				  struct drm_file *file_private,
				  struct drm_syncobj_wait *wait,
				  struct drm_syncobj_timeline_wait *timeline_wait,
				  struct drm_syncobj **syncobjs, bool timeline)
{
<<<<<<< HEAD
	signed long timeout = drm_timeout_abs_to_jiffies(wait->timeout_nsec);
	signed long ret = 0;
	uint32_t first = ~0;

	ret = drm_syncobj_array_wait_timeout(syncobjs,
					     wait->count_handles,
					     wait->flags,
					     timeout, &first);
	if (ret < 0)
		return ret;

	wait->first_signaled = first;
	if (ret == 0)
		return -ETIME;
=======
	signed long timeout = 0;
	uint32_t first = ~0;

	if (!timeline) {
		timeout = drm_timeout_abs_to_jiffies(wait->timeout_nsec);
		timeout = drm_syncobj_array_wait_timeout(syncobjs,
							 NULL,
							 wait->count_handles,
							 wait->flags,
							 timeout, &first);
		if (timeout < 0)
			return timeout;
		wait->first_signaled = first;
	} else {
		timeout = drm_timeout_abs_to_jiffies(timeline_wait->timeout_nsec);
		timeout = drm_syncobj_array_wait_timeout(syncobjs,
							 u64_to_user_ptr(timeline_wait->points),
							 timeline_wait->count_handles,
							 timeline_wait->flags,
							 timeout, &first);
		if (timeout < 0)
			return timeout;
		timeline_wait->first_signaled = first;
	}
>>>>>>> 407d19ab
	return 0;
}

static int drm_syncobj_array_find(struct drm_file *file_private,
				  void __user *user_handles,
				  uint32_t count_handles,
				  struct drm_syncobj ***syncobjs_out)
{
	uint32_t i, *handles;
	struct drm_syncobj **syncobjs;
	int ret;

	handles = kmalloc_array(count_handles, sizeof(*handles), GFP_KERNEL);
	if (handles == NULL)
		return -ENOMEM;

	if (copy_from_user(handles, user_handles,
			   sizeof(uint32_t) * count_handles)) {
		ret = -EFAULT;
		goto err_free_handles;
	}

	syncobjs = kmalloc_array(count_handles, sizeof(*syncobjs), GFP_KERNEL);
	if (syncobjs == NULL) {
		ret = -ENOMEM;
		goto err_free_handles;
	}

	for (i = 0; i < count_handles; i++) {
		syncobjs[i] = drm_syncobj_find(file_private, handles[i]);
		if (!syncobjs[i]) {
			ret = -ENOENT;
			goto err_put_syncobjs;
		}
	}

	kfree(handles);
	*syncobjs_out = syncobjs;
	return 0;

err_put_syncobjs:
	while (i-- > 0)
		drm_syncobj_put(syncobjs[i]);
	kfree(syncobjs);
err_free_handles:
	kfree(handles);

	return ret;
}

static void drm_syncobj_array_free(struct drm_syncobj **syncobjs,
				   uint32_t count)
{
	uint32_t i;
	for (i = 0; i < count; i++)
		drm_syncobj_put(syncobjs[i]);
	kfree(syncobjs);
}

int
drm_syncobj_wait_ioctl(struct drm_device *dev, void *data,
		       struct drm_file *file_private)
{
	struct drm_syncobj_wait *args = data;
	struct drm_syncobj **syncobjs;
	int ret = 0;

	if (!drm_core_check_feature(dev, DRIVER_SYNCOBJ))
		return -ENODEV;

	if (args->flags & ~(DRM_SYNCOBJ_WAIT_FLAGS_WAIT_ALL |
			    DRM_SYNCOBJ_WAIT_FLAGS_WAIT_FOR_SUBMIT))
		return -EINVAL;

	if (args->count_handles == 0)
		return -EINVAL;

	ret = drm_syncobj_array_find(file_private,
				     u64_to_user_ptr(args->handles),
				     args->count_handles,
				     &syncobjs);
	if (ret < 0)
		return ret;

	ret = drm_syncobj_array_wait(dev, file_private,
				     args, NULL, syncobjs, false);

	drm_syncobj_array_free(syncobjs, args->count_handles);

	return ret;
}

int
drm_syncobj_timeline_wait_ioctl(struct drm_device *dev, void *data,
				struct drm_file *file_private)
{
	struct drm_syncobj_timeline_wait *args = data;
	struct drm_syncobj **syncobjs;
	int ret = 0;

	if (!drm_core_check_feature(dev, DRIVER_SYNCOBJ_TIMELINE))
		return -EOPNOTSUPP;

	if (args->flags & ~(DRM_SYNCOBJ_WAIT_FLAGS_WAIT_ALL |
			    DRM_SYNCOBJ_WAIT_FLAGS_WAIT_FOR_SUBMIT |
			    DRM_SYNCOBJ_WAIT_FLAGS_WAIT_AVAILABLE))
		return -EINVAL;

	if (args->count_handles == 0)
		return -EINVAL;

	ret = drm_syncobj_array_find(file_private,
				     u64_to_user_ptr(args->handles),
				     args->count_handles,
				     &syncobjs);
	if (ret < 0)
		return ret;

	ret = drm_syncobj_array_wait(dev, file_private,
				     NULL, args, syncobjs, true);

	drm_syncobj_array_free(syncobjs, args->count_handles);

	return ret;
}


int
drm_syncobj_reset_ioctl(struct drm_device *dev, void *data,
			struct drm_file *file_private)
{
	struct drm_syncobj_array *args = data;
	struct drm_syncobj **syncobjs;
	uint32_t i;
	int ret;

	if (!drm_core_check_feature(dev, DRIVER_SYNCOBJ))
		return -ENODEV;

	if (args->pad != 0)
		return -EINVAL;

	if (args->count_handles == 0)
		return -EINVAL;

	ret = drm_syncobj_array_find(file_private,
				     u64_to_user_ptr(args->handles),
				     args->count_handles,
				     &syncobjs);
	if (ret < 0)
		return ret;

	for (i = 0; i < args->count_handles; i++)
		drm_syncobj_replace_fence(syncobjs[i], NULL);

	drm_syncobj_array_free(syncobjs, args->count_handles);

	return 0;
}

int
drm_syncobj_signal_ioctl(struct drm_device *dev, void *data,
			 struct drm_file *file_private)
{
	struct drm_syncobj_array *args = data;
	struct drm_syncobj **syncobjs;
	uint32_t i;
	int ret;

	if (!drm_core_check_feature(dev, DRIVER_SYNCOBJ))
		return -ENODEV;

	if (args->pad != 0)
		return -EINVAL;

	if (args->count_handles == 0)
		return -EINVAL;

	ret = drm_syncobj_array_find(file_private,
				     u64_to_user_ptr(args->handles),
				     args->count_handles,
				     &syncobjs);
	if (ret < 0)
		return ret;

	for (i = 0; i < args->count_handles; i++) {
		ret = drm_syncobj_assign_null_handle(syncobjs[i]);
		if (ret < 0)
			break;
	}

	drm_syncobj_array_free(syncobjs, args->count_handles);

	return ret;
}

int
drm_syncobj_timeline_signal_ioctl(struct drm_device *dev, void *data,
				  struct drm_file *file_private)
{
	struct drm_syncobj_timeline_array *args = data;
	struct drm_syncobj **syncobjs;
	struct dma_fence_chain **chains;
	uint64_t *points;
	uint32_t i, j;
	int ret;

	if (!drm_core_check_feature(dev, DRIVER_SYNCOBJ_TIMELINE))
		return -EOPNOTSUPP;

	if (args->pad != 0)
		return -EINVAL;

	if (args->count_handles == 0)
		return -EINVAL;

	ret = drm_syncobj_array_find(file_private,
				     u64_to_user_ptr(args->handles),
				     args->count_handles,
				     &syncobjs);
	if (ret < 0)
		return ret;

	points = kmalloc_array(args->count_handles, sizeof(*points),
			       GFP_KERNEL);
	if (!points) {
		ret = -ENOMEM;
		goto out;
	}
	if (!u64_to_user_ptr(args->points)) {
		memset(points, 0, args->count_handles * sizeof(uint64_t));
	} else if (copy_from_user(points, u64_to_user_ptr(args->points),
				  sizeof(uint64_t) * args->count_handles)) {
		ret = -EFAULT;
		goto err_points;
	}

	chains = kmalloc_array(args->count_handles, sizeof(void *), GFP_KERNEL);
	if (!chains) {
		ret = -ENOMEM;
		goto err_points;
	}
	for (i = 0; i < args->count_handles; i++) {
		chains[i] = kzalloc(sizeof(struct dma_fence_chain), GFP_KERNEL);
		if (!chains[i]) {
			for (j = 0; j < i; j++)
				kfree(chains[j]);
			ret = -ENOMEM;
			goto err_chains;
		}
	}

	for (i = 0; i < args->count_handles; i++) {
		struct dma_fence *fence = dma_fence_get_stub();

		drm_syncobj_add_point(syncobjs[i], chains[i],
				      fence, points[i]);
		dma_fence_put(fence);
	}
err_chains:
	kfree(chains);
err_points:
	kfree(points);
out:
	drm_syncobj_array_free(syncobjs, args->count_handles);

	return ret;
}

int drm_syncobj_query_ioctl(struct drm_device *dev, void *data,
			    struct drm_file *file_private)
{
	struct drm_syncobj_timeline_array *args = data;
	struct drm_syncobj **syncobjs;
	uint64_t __user *points = u64_to_user_ptr(args->points);
	uint32_t i;
	int ret;

	if (!drm_core_check_feature(dev, DRIVER_SYNCOBJ_TIMELINE))
		return -EOPNOTSUPP;

	if (args->pad != 0)
		return -EINVAL;

	if (args->count_handles == 0)
		return -EINVAL;

	ret = drm_syncobj_array_find(file_private,
				     u64_to_user_ptr(args->handles),
				     args->count_handles,
				     &syncobjs);
	if (ret < 0)
		return ret;

	for (i = 0; i < args->count_handles; i++) {
		struct dma_fence_chain *chain;
		struct dma_fence *fence;
		uint64_t point;

		fence = drm_syncobj_fence_get(syncobjs[i]);
		chain = to_dma_fence_chain(fence);
		if (chain) {
			struct dma_fence *iter, *last_signaled = NULL;

			dma_fence_chain_for_each(iter, fence) {
				if (!iter)
					break;
				dma_fence_put(last_signaled);
				last_signaled = dma_fence_get(iter);
				if (!to_dma_fence_chain(last_signaled)->prev_seqno)
					/* It is most likely that timeline has
					 * unorder points. */
					break;
			}
			point = dma_fence_is_signaled(last_signaled) ?
				last_signaled->seqno :
				to_dma_fence_chain(last_signaled)->prev_seqno;
			dma_fence_put(last_signaled);
		} else {
			point = 0;
		}
		ret = copy_to_user(&points[i], &point, sizeof(uint64_t));
		ret = ret ? -EFAULT : 0;
		if (ret)
			break;
	}
	drm_syncobj_array_free(syncobjs, args->count_handles);

	return ret;
}<|MERGE_RESOLUTION|>--- conflicted
+++ resolved
@@ -56,8 +56,6 @@
 #include "drm_internal.h"
 #include <drm/drm_syncobj.h>
 
-<<<<<<< HEAD
-=======
 struct syncobj_wait_entry {
 	struct list_head node;
 	struct task_struct *task;
@@ -69,7 +67,6 @@
 static void syncobj_wait_syncobj_func(struct drm_syncobj *syncobj,
 				      struct syncobj_wait_entry *wait);
 
->>>>>>> 407d19ab
 /**
  * drm_syncobj_find - lookup and reference a sync object.
  * @file_private: drm file private pointer
@@ -96,49 +93,19 @@
 }
 EXPORT_SYMBOL(drm_syncobj_find);
 
-static void drm_syncobj_add_callback_locked(struct drm_syncobj *syncobj,
-					    struct drm_syncobj_cb *cb,
-					    drm_syncobj_func_t func)
-{
-	cb->func = func;
-	list_add_tail(&cb->node, &syncobj->cb_list);
-}
-
-static int drm_syncobj_fence_get_or_add_callback(struct drm_syncobj *syncobj,
-						 struct dma_fence **fence,
-						 struct drm_syncobj_cb *cb,
-						 drm_syncobj_func_t func)
-{
-<<<<<<< HEAD
-	int ret;
-
-	WARN_ON(*fence);
-
-	*fence = drm_syncobj_fence_get(syncobj);
-	if (*fence)
-		return 1;
-=======
+static void drm_syncobj_fence_add_wait(struct drm_syncobj *syncobj,
+				       struct syncobj_wait_entry *wait)
+{
 	struct dma_fence *fence;
 
 	if (wait->fence)
 		return;
->>>>>>> 407d19ab
 
 	spin_lock(&syncobj->lock);
 	/* We've already tried once to get a fence and failed.  Now that we
 	 * have the lock, try one more time just to be sure we don't add a
 	 * callback when a fence has already been set.
 	 */
-<<<<<<< HEAD
-	if (syncobj->fence) {
-		*fence = dma_fence_get(rcu_dereference_protected(syncobj->fence,
-								 lockdep_is_held(&syncobj->lock)));
-		ret = 1;
-	} else {
-		*fence = NULL;
-		drm_syncobj_add_callback_locked(syncobj, cb, func);
-		ret = 0;
-=======
 	fence = dma_fence_get(rcu_dereference_protected(syncobj->fence, 1));
 	if (!fence || dma_fence_chain_find_seqno(&fence, wait->point)) {
 		dma_fence_put(fence);
@@ -147,44 +114,20 @@
 		wait->fence = dma_fence_get_stub();
 	} else {
 		wait->fence = fence;
->>>>>>> 407d19ab
 	}
 	spin_unlock(&syncobj->lock);
-
-	return ret;
-}
-
-/**
- * drm_syncobj_add_callback - adds a callback to syncobj::cb_list
- * @syncobj: Sync object to which to add the callback
- * @cb: Callback to add
- * @func: Func to use when initializing the drm_syncobj_cb struct
- *
- * This adds a callback to be called next time the fence is replaced
- */
-void drm_syncobj_add_callback(struct drm_syncobj *syncobj,
-			      struct drm_syncobj_cb *cb,
-			      drm_syncobj_func_t func)
-{
+}
+
+static void drm_syncobj_remove_wait(struct drm_syncobj *syncobj,
+				    struct syncobj_wait_entry *wait)
+{
+	if (!wait->node.next)
+		return;
+
 	spin_lock(&syncobj->lock);
-	drm_syncobj_add_callback_locked(syncobj, cb, func);
+	list_del_init(&wait->node);
 	spin_unlock(&syncobj->lock);
 }
-EXPORT_SYMBOL(drm_syncobj_add_callback);
-
-/**
- * drm_syncobj_add_callback - removes a callback to syncobj::cb_list
- * @syncobj: Sync object from which to remove the callback
- * @cb: Callback to remove
- */
-void drm_syncobj_remove_callback(struct drm_syncobj *syncobj,
-				 struct drm_syncobj_cb *cb)
-{
-	spin_lock(&syncobj->lock);
-	list_del_init(&cb->node);
-	spin_unlock(&syncobj->lock);
-}
-EXPORT_SYMBOL(drm_syncobj_remove_callback);
 
 /**
  * drm_syncobj_add_point - add new timeline point to the syncobj
@@ -235,7 +178,7 @@
 			       struct dma_fence *fence)
 {
 	struct dma_fence *old_fence;
-	struct drm_syncobj_cb *cur, *tmp;
+	struct syncobj_wait_entry *cur, *tmp;
 
 	if (fence)
 		dma_fence_get(fence);
@@ -247,15 +190,8 @@
 	rcu_assign_pointer(syncobj->fence, fence);
 
 	if (fence != old_fence) {
-<<<<<<< HEAD
-		list_for_each_entry_safe(cur, tmp, &syncobj->cb_list, node) {
-			list_del_init(&cur->node);
-			cur->func(syncobj, cur);
-		}
-=======
 		list_for_each_entry_safe(cur, tmp, &syncobj->cb_list, node)
 			syncobj_wait_syncobj_func(syncobj, cur);
->>>>>>> 407d19ab
 	}
 
 	spin_unlock(&syncobj->lock);
@@ -264,46 +200,18 @@
 }
 EXPORT_SYMBOL(drm_syncobj_replace_fence);
 
-struct drm_syncobj_null_fence {
-	struct dma_fence base;
-	spinlock_t lock;
-};
-
-static const char *drm_syncobj_null_fence_get_name(struct dma_fence *fence)
-{
-        return "syncobjnull";
-}
-
-static bool drm_syncobj_null_fence_enable_signaling(struct dma_fence *fence)
-{
-    dma_fence_enable_sw_signaling(fence);
-    return !dma_fence_is_signaled(fence);
-}
-
-static const struct dma_fence_ops drm_syncobj_null_fence_ops = {
-	.get_driver_name = drm_syncobj_null_fence_get_name,
-	.get_timeline_name = drm_syncobj_null_fence_get_name,
-	.enable_signaling = drm_syncobj_null_fence_enable_signaling,
-	.release = NULL,
-};
-
-static int drm_syncobj_assign_null_handle(struct drm_syncobj *syncobj)
-{
-	struct drm_syncobj_null_fence *fence;
-	fence = kzalloc(sizeof(*fence), GFP_KERNEL);
-	if (fence == NULL)
-		return -ENOMEM;
-
-	spin_lock_init(&fence->lock);
-	dma_fence_init(&fence->base, &drm_syncobj_null_fence_ops,
-		       &fence->lock, 0, 0);
-	dma_fence_signal(&fence->base);
-
-	drm_syncobj_replace_fence(syncobj, &fence->base);
-
-	dma_fence_put(&fence->base);
-
-	return 0;
+/**
+ * drm_syncobj_assign_null_handle - assign a stub fence to the sync object
+ * @syncobj: sync object to assign the fence on
+ *
+ * Assign a already signaled stub fence to the sync object.
+ */
+static void drm_syncobj_assign_null_handle(struct drm_syncobj *syncobj)
+{
+	struct dma_fence *fence = dma_fence_get_stub();
+
+	drm_syncobj_replace_fence(syncobj, fence);
+	dma_fence_put(fence);
 }
 
 /* 5s default for wait submission */
@@ -312,6 +220,8 @@
  * drm_syncobj_find_fence - lookup and reference the fence in a sync object
  * @file_private: drm file private pointer
  * @handle: sync object handle to lookup.
+ * @point: timeline point
+ * @flags: DRM_SYNCOBJ_WAIT_FLAGS_WAIT_FOR_SUBMIT or not
  * @fence: out parameter for the fence
  *
  * This is just a convenience function that combines drm_syncobj_find() and
@@ -322,7 +232,7 @@
  * dma_fence_put().
  */
 int drm_syncobj_find_fence(struct drm_file *file_private,
-			   u32 handle,
+			   u32 handle, u64 point, u64 flags,
 			   struct dma_fence **fence)
 {
 	struct drm_syncobj *syncobj = drm_syncobj_find(file_private, handle);
@@ -413,7 +323,6 @@
 int drm_syncobj_create(struct drm_syncobj **out_syncobj, uint32_t flags,
 		       struct dma_fence *fence)
 {
-	int ret;
 	struct drm_syncobj *syncobj;
 
 	syncobj = kzalloc(sizeof(struct drm_syncobj), GFP_KERNEL);
@@ -424,13 +333,8 @@
 	INIT_LIST_HEAD(&syncobj->cb_list);
 	spin_lock_init(&syncobj->lock);
 
-	if (flags & DRM_SYNCOBJ_CREATE_SIGNALED) {
-		ret = drm_syncobj_assign_null_handle(syncobj);
-		if (ret < 0) {
-			drm_syncobj_put(syncobj);
-			return ret;
-		}
-	}
+	if (flags & DRM_SYNCOBJ_CREATE_SIGNALED)
+		drm_syncobj_assign_null_handle(syncobj);
 
 	if (fence)
 		drm_syncobj_replace_fence(syncobj, fence);
@@ -634,7 +538,7 @@
 	if (fd < 0)
 		return fd;
 
-	ret = drm_syncobj_find_fence(file_private, handle, &fence);
+	ret = drm_syncobj_find_fence(file_private, handle, 0, 0, &fence);
 	if (ret)
 		goto err_put_fd;
 
@@ -701,7 +605,7 @@
 	struct drm_syncobj_create *args = data;
 
 	if (!drm_core_check_feature(dev, DRIVER_SYNCOBJ))
-		return -ENODEV;
+		return -EOPNOTSUPP;
 
 	/* no valid flags yet */
 	if (args->flags & ~DRM_SYNCOBJ_CREATE_SIGNALED)
@@ -718,7 +622,7 @@
 	struct drm_syncobj_destroy *args = data;
 
 	if (!drm_core_check_feature(dev, DRIVER_SYNCOBJ))
-		return -ENODEV;
+		return -EOPNOTSUPP;
 
 	/* make sure padding is empty */
 	if (args->pad)
@@ -733,7 +637,7 @@
 	struct drm_syncobj_handle *args = data;
 
 	if (!drm_core_check_feature(dev, DRIVER_SYNCOBJ))
-		return -ENODEV;
+		return -EOPNOTSUPP;
 
 	if (args->pad)
 		return -EINVAL;
@@ -757,7 +661,7 @@
 	struct drm_syncobj_handle *args = data;
 
 	if (!drm_core_check_feature(dev, DRIVER_SYNCOBJ))
-		return -ENODEV;
+		return -EOPNOTSUPP;
 
 	if (args->pad)
 		return -EINVAL;
@@ -775,14 +679,6 @@
 					&args->handle);
 }
 
-<<<<<<< HEAD
-struct syncobj_wait_entry {
-	struct task_struct *task;
-	struct dma_fence *fence;
-	struct dma_fence_cb fence_cb;
-	struct drm_syncobj_cb syncobj_cb;
-};
-=======
 static int drm_syncobj_transfer_to_timeline(struct drm_file *file_private,
 					    struct drm_syncobj_transfer *args)
 {
@@ -856,7 +752,6 @@
 
 	return ret;
 }
->>>>>>> 407d19ab
 
 static void syncobj_wait_fence_func(struct dma_fence *fence,
 				    struct dma_fence_cb *cb)
@@ -868,14 +763,9 @@
 }
 
 static void syncobj_wait_syncobj_func(struct drm_syncobj *syncobj,
-				      struct drm_syncobj_cb *cb)
-{
-<<<<<<< HEAD
-	struct syncobj_wait_entry *wait =
-		container_of(cb, struct syncobj_wait_entry, syncobj_cb);
-=======
+				      struct syncobj_wait_entry *wait)
+{
 	struct dma_fence *fence;
->>>>>>> 407d19ab
 
 	/* This happens inside the syncobj lock */
 	fence = rcu_dereference_protected(syncobj->fence,
@@ -903,11 +793,7 @@
 {
 	struct syncobj_wait_entry *entries;
 	struct dma_fence *fence;
-<<<<<<< HEAD
-	signed long ret;
-=======
 	uint64_t *points;
->>>>>>> 407d19ab
 	uint32_t signaled_count, i;
 
 	points = kmalloc_array(count, sizeof(*points), GFP_KERNEL);
@@ -945,7 +831,7 @@
 			if (flags & DRM_SYNCOBJ_WAIT_FLAGS_WAIT_FOR_SUBMIT) {
 				continue;
 			} else {
-				ret = -EINVAL;
+				timeout = -EINVAL;
 				goto cleanup_entries;
 			}
 		}
@@ -963,12 +849,6 @@
 		}
 	}
 
-	/* Initialize ret to the max of timeout and 1.  That way, the
-	 * default return value indicates a successful wait and not a
-	 * timeout.
-	 */
-	ret = max_t(signed long, timeout, 1);
-
 	if (signaled_count == count ||
 	    (signaled_count > 0 &&
 	     !(flags & DRM_SYNCOBJ_WAIT_FLAGS_WAIT_ALL)))
@@ -982,15 +862,8 @@
 	 */
 
 	if (flags & DRM_SYNCOBJ_WAIT_FLAGS_WAIT_FOR_SUBMIT) {
-		for (i = 0; i < count; ++i) {
-			if (entries[i].fence)
-				continue;
-
-			drm_syncobj_fence_get_or_add_callback(syncobjs[i],
-							      &entries[i].fence,
-							      &entries[i].syncobj_cb,
-							      syncobj_wait_syncobj_func);
-		}
+		for (i = 0; i < count; ++i)
+			drm_syncobj_fence_add_wait(syncobjs[i], &entries[i]);
 	}
 
 	do {
@@ -1023,27 +896,24 @@
 			goto done_waiting;
 
 		if (timeout == 0) {
-			/* If we are doing a 0 timeout wait and we got
-			 * here, then we just timed out.
-			 */
-			ret = 0;
+			timeout = -ETIME;
 			goto done_waiting;
 		}
 
-		ret = schedule_timeout(ret);
-
-		if (ret > 0 && signal_pending(current))
-			ret = -ERESTARTSYS;
-	} while (ret > 0);
+		if (signal_pending(current)) {
+			timeout = -ERESTARTSYS;
+			goto done_waiting;
+		}
+
+		timeout = schedule_timeout(timeout);
+	} while (1);
 
 done_waiting:
 	__set_current_state(TASK_RUNNING);
 
 cleanup_entries:
 	for (i = 0; i < count; ++i) {
-		if (entries[i].syncobj_cb.func)
-			drm_syncobj_remove_callback(syncobjs[i],
-						    &entries[i].syncobj_cb);
+		drm_syncobj_remove_wait(syncobjs[i], &entries[i]);
 		if (entries[i].fence_cb.func)
 			dma_fence_remove_callback(entries[i].fence,
 						  &entries[i].fence_cb);
@@ -1051,14 +921,10 @@
 	}
 	kfree(entries);
 
-<<<<<<< HEAD
-	return ret;
-=======
 err_free_points:
 	kfree(points);
 
 	return timeout;
->>>>>>> 407d19ab
 }
 
 /**
@@ -1100,22 +966,6 @@
 				  struct drm_syncobj_timeline_wait *timeline_wait,
 				  struct drm_syncobj **syncobjs, bool timeline)
 {
-<<<<<<< HEAD
-	signed long timeout = drm_timeout_abs_to_jiffies(wait->timeout_nsec);
-	signed long ret = 0;
-	uint32_t first = ~0;
-
-	ret = drm_syncobj_array_wait_timeout(syncobjs,
-					     wait->count_handles,
-					     wait->flags,
-					     timeout, &first);
-	if (ret < 0)
-		return ret;
-
-	wait->first_signaled = first;
-	if (ret == 0)
-		return -ETIME;
-=======
 	signed long timeout = 0;
 	uint32_t first = ~0;
 
@@ -1140,7 +990,6 @@
 			return timeout;
 		timeline_wait->first_signaled = first;
 	}
->>>>>>> 407d19ab
 	return 0;
 }
 
@@ -1209,7 +1058,7 @@
 	int ret = 0;
 
 	if (!drm_core_check_feature(dev, DRIVER_SYNCOBJ))
-		return -ENODEV;
+		return -EOPNOTSUPP;
 
 	if (args->flags & ~(DRM_SYNCOBJ_WAIT_FLAGS_WAIT_ALL |
 			    DRM_SYNCOBJ_WAIT_FLAGS_WAIT_FOR_SUBMIT))
@@ -1278,7 +1127,7 @@
 	int ret;
 
 	if (!drm_core_check_feature(dev, DRIVER_SYNCOBJ))
-		return -ENODEV;
+		return -EOPNOTSUPP;
 
 	if (args->pad != 0)
 		return -EINVAL;
@@ -1311,7 +1160,7 @@
 	int ret;
 
 	if (!drm_core_check_feature(dev, DRIVER_SYNCOBJ))
-		return -ENODEV;
+		return -EOPNOTSUPP;
 
 	if (args->pad != 0)
 		return -EINVAL;
@@ -1326,11 +1175,8 @@
 	if (ret < 0)
 		return ret;
 
-	for (i = 0; i < args->count_handles; i++) {
-		ret = drm_syncobj_assign_null_handle(syncobjs[i]);
-		if (ret < 0)
-			break;
-	}
+	for (i = 0; i < args->count_handles; i++)
+		drm_syncobj_assign_null_handle(syncobjs[i]);
 
 	drm_syncobj_array_free(syncobjs, args->count_handles);
 
