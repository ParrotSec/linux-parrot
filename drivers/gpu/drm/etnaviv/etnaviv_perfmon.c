--- conflicted
+++ resolved
@@ -453,11 +453,7 @@
 		if (!(gpu->identity.features & meta->feature))
 			continue;
 
-<<<<<<< HEAD
-		if (meta->nr_domains < (index - offset)) {
-=======
 		if (index - offset >= meta->nr_domains) {
->>>>>>> 675a03b4
 			offset += meta->nr_domains;
 			continue;
 		}
