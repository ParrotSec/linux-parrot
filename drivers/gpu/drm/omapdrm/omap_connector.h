--- conflicted
+++ resolved
@@ -19,13 +19,6 @@
 struct omap_dss_device;
 
 struct drm_connector *omap_connector_init(struct drm_device *dev,
-<<<<<<< HEAD
-		int connector_type, struct omap_dss_device *dssdev,
-		struct drm_encoder *encoder);
-struct drm_encoder *omap_connector_attached_encoder(
-		struct drm_connector *connector);
-bool omap_connector_get_hdmi_mode(struct drm_connector *connector);
-=======
 					  struct omap_dss_device *output,
 					  struct drm_encoder *encoder);
 bool omap_connector_get_hdmi_mode(struct drm_connector *connector);
@@ -34,6 +27,5 @@
 enum drm_mode_status omap_connector_mode_fixup(struct omap_dss_device *dssdev,
 					const struct drm_display_mode *mode,
 					struct drm_display_mode *adjusted_mode);
->>>>>>> 407d19ab
 
 #endif /* __OMAPDRM_CONNECTOR_H__ */