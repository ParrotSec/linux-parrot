--- conflicted
+++ resolved
@@ -12,7 +12,6 @@
 #include <linux/workqueue.h>
 
 #include <drm/drmP.h>
-#include <drm/drm_crtc_helper.h>
 #include <drm/drm_gem.h>
 #include <drm/omap_drm.h>
 
@@ -34,8 +33,6 @@
 
 struct omap_drm_usergart;
 
-<<<<<<< HEAD
-=======
 struct omap_drm_pipeline {
 	struct drm_crtc *crtc;
 	struct drm_encoder *encoder;
@@ -44,7 +41,6 @@
 	unsigned int alias_id;
 };
 
->>>>>>> 407d19ab
 struct omap_drm_private {
 	struct drm_device *ddev;
 	struct device *dev;
@@ -54,17 +50,12 @@
 	struct dispc_device *dispc;
 	const struct dispc_ops *dispc_ops;
 
-	unsigned int num_crtcs;
-	struct drm_crtc *crtcs[8];
+	unsigned int num_pipes;
+	struct omap_drm_pipeline pipes[8];
+	struct omap_drm_pipeline *channels[8];
 
 	unsigned int num_planes;
 	struct drm_plane *planes[8];
-
-	unsigned int num_encoders;
-	struct drm_encoder *encoders[8];
-
-	unsigned int num_connectors;
-	struct drm_connector *connectors[8];
 
 	struct drm_fb_helper *fbdev;
 
