// SPDX-License-Identifier: GPL-2.0-only
/*
 * Copyright (C) 2011 Texas Instruments Incorporated - http://www.ti.com/
 * Author: Rob Clark <rob@ti.com>
 */

#include <drm/drm_atomic.h>
#include <drm/drm_atomic_helper.h>
#include <drm/drm_crtc.h>
#include <drm/drm_crtc_helper.h>
#include <drm/drm_mode.h>
#include <drm/drm_plane_helper.h>
#include <linux/math64.h>

#include "omap_drv.h"

#define to_omap_crtc_state(x) container_of(x, struct omap_crtc_state, base)

struct omap_crtc_state {
	/* Must be first. */
	struct drm_crtc_state base;
	/* Shadow values for legacy userspace support. */
	unsigned int rotation;
	unsigned int zpos;
};

#define to_omap_crtc(x) container_of(x, struct omap_crtc, base)

struct omap_crtc {
	struct drm_crtc base;

	const char *name;
	enum omap_channel channel;

	struct videomode vm;

	bool ignore_digit_sync_lost;

	bool enabled;
	bool pending;
	wait_queue_head_t pending_wait;
	struct drm_pending_vblank_event *event;
};

/* -----------------------------------------------------------------------------
 * Helper Functions
 */

struct videomode *omap_crtc_timings(struct drm_crtc *crtc)
{
	struct omap_crtc *omap_crtc = to_omap_crtc(crtc);
	return &omap_crtc->vm;
}

enum omap_channel omap_crtc_channel(struct drm_crtc *crtc)
{
	struct omap_crtc *omap_crtc = to_omap_crtc(crtc);
	return omap_crtc->channel;
}

static bool omap_crtc_is_pending(struct drm_crtc *crtc)
{
	struct omap_crtc *omap_crtc = to_omap_crtc(crtc);
	unsigned long flags;
	bool pending;

	spin_lock_irqsave(&crtc->dev->event_lock, flags);
	pending = omap_crtc->pending;
	spin_unlock_irqrestore(&crtc->dev->event_lock, flags);

	return pending;
}

int omap_crtc_wait_pending(struct drm_crtc *crtc)
{
	struct omap_crtc *omap_crtc = to_omap_crtc(crtc);

	/*
	 * Timeout is set to a "sufficiently" high value, which should cover
	 * a single frame refresh even on slower displays.
	 */
	return wait_event_timeout(omap_crtc->pending_wait,
				  !omap_crtc_is_pending(crtc),
				  msecs_to_jiffies(250));
}

/* -----------------------------------------------------------------------------
 * DSS Manager Functions
 */

/*
 * Manager-ops, callbacks from output when they need to configure
 * the upstream part of the video pipe.
 *
 * Most of these we can ignore until we add support for command-mode
 * panels.. for video-mode the crtc-helpers already do an adequate
 * job of sequencing the setup of the video pipe in the proper order
 */

/* ovl-mgr-id -> crtc */
static struct omap_crtc *omap_crtcs[8];
static struct omap_dss_device *omap_crtc_output[8];

/* we can probably ignore these until we support command-mode panels: */
static int omap_crtc_dss_connect(struct omap_drm_private *priv,
		enum omap_channel channel,
		struct omap_dss_device *dst)
{
	const struct dispc_ops *dispc_ops = priv->dispc_ops;
	struct dispc_device *dispc = priv->dispc;

	if (omap_crtc_output[channel])
		return -EINVAL;

	if (!(dispc_ops->mgr_get_supported_outputs(dispc, channel) & dst->id))
		return -EINVAL;

	omap_crtc_output[channel] = dst;
	dst->dispc_channel_connected = true;

	return 0;
}

static void omap_crtc_dss_disconnect(struct omap_drm_private *priv,
		enum omap_channel channel,
		struct omap_dss_device *dst)
{
	omap_crtc_output[channel] = NULL;
	dst->dispc_channel_connected = false;
}

static void omap_crtc_dss_start_update(struct omap_drm_private *priv,
				       enum omap_channel channel)
{
}

/* Called only from the encoder enable/disable and suspend/resume handlers. */
static void omap_crtc_set_enabled(struct drm_crtc *crtc, bool enable)
{
	struct drm_device *dev = crtc->dev;
	struct omap_drm_private *priv = dev->dev_private;
	struct omap_crtc *omap_crtc = to_omap_crtc(crtc);
	enum omap_channel channel = omap_crtc->channel;
	struct omap_irq_wait *wait;
	u32 framedone_irq, vsync_irq;
	int ret;

	if (WARN_ON(omap_crtc->enabled == enable))
		return;

<<<<<<< HEAD
	if (omap_crtc_output[channel]->output_type == OMAP_DISPLAY_TYPE_HDMI) {
=======
	if (omap_crtc->pipe->output->type == OMAP_DISPLAY_TYPE_HDMI) {
>>>>>>> 407d19ab
		priv->dispc_ops->mgr_enable(priv->dispc, channel, enable);
		omap_crtc->enabled = enable;
		return;
	}

	if (omap_crtc->channel == OMAP_DSS_CHANNEL_DIGIT) {
		/*
		 * Digit output produces some sync lost interrupts during the
		 * first frame when enabling, so we need to ignore those.
		 */
		omap_crtc->ignore_digit_sync_lost = true;
	}

	framedone_irq = priv->dispc_ops->mgr_get_framedone_irq(priv->dispc,
							       channel);
	vsync_irq = priv->dispc_ops->mgr_get_vsync_irq(priv->dispc, channel);

	if (enable) {
		wait = omap_irq_wait_init(dev, vsync_irq, 1);
	} else {
		/*
		 * When we disable the digit output, we need to wait for
		 * FRAMEDONE to know that DISPC has finished with the output.
		 *
		 * OMAP2/3 does not have FRAMEDONE irq for digit output, and in
		 * that case we need to use vsync interrupt, and wait for both
		 * even and odd frames.
		 */

		if (framedone_irq)
			wait = omap_irq_wait_init(dev, framedone_irq, 1);
		else
			wait = omap_irq_wait_init(dev, vsync_irq, 2);
	}

	priv->dispc_ops->mgr_enable(priv->dispc, channel, enable);
	omap_crtc->enabled = enable;

	ret = omap_irq_wait(dev, wait, msecs_to_jiffies(100));
	if (ret) {
		dev_err(dev->dev, "%s: timeout waiting for %s\n",
				omap_crtc->name, enable ? "enable" : "disable");
	}

	if (omap_crtc->channel == OMAP_DSS_CHANNEL_DIGIT) {
		omap_crtc->ignore_digit_sync_lost = false;
		/* make sure the irq handler sees the value above */
		mb();
	}
}


static int omap_crtc_dss_enable(struct omap_drm_private *priv,
				enum omap_channel channel)
{
	struct omap_crtc *omap_crtc = omap_crtcs[channel];

	priv->dispc_ops->mgr_set_timings(priv->dispc, omap_crtc->channel,
					 &omap_crtc->vm);
	omap_crtc_set_enabled(&omap_crtc->base, true);

	return 0;
}

static void omap_crtc_dss_disable(struct omap_drm_private *priv,
				  enum omap_channel channel)
{
	struct omap_crtc *omap_crtc = omap_crtcs[channel];

	omap_crtc_set_enabled(&omap_crtc->base, false);
}

static void omap_crtc_dss_set_timings(struct omap_drm_private *priv,
		enum omap_channel channel,
		const struct videomode *vm)
{
	struct omap_crtc *omap_crtc = omap_crtcs[channel];
	DBG("%s", omap_crtc->name);
	omap_crtc->vm = *vm;
}

static void omap_crtc_dss_set_lcd_config(struct omap_drm_private *priv,
		enum omap_channel channel,
		const struct dss_lcd_mgr_config *config)
{
	struct omap_crtc *omap_crtc = omap_crtcs[channel];

	DBG("%s", omap_crtc->name);
	priv->dispc_ops->mgr_set_lcd_config(priv->dispc, omap_crtc->channel,
					    config);
}

static int omap_crtc_dss_register_framedone(
		struct omap_drm_private *priv, enum omap_channel channel,
		void (*handler)(void *), void *data)
{
	return 0;
}

static void omap_crtc_dss_unregister_framedone(
		struct omap_drm_private *priv, enum omap_channel channel,
		void (*handler)(void *), void *data)
{
}

static const struct dss_mgr_ops mgr_ops = {
	.connect = omap_crtc_dss_connect,
	.disconnect = omap_crtc_dss_disconnect,
	.start_update = omap_crtc_dss_start_update,
	.enable = omap_crtc_dss_enable,
	.disable = omap_crtc_dss_disable,
	.set_timings = omap_crtc_dss_set_timings,
	.set_lcd_config = omap_crtc_dss_set_lcd_config,
	.register_framedone_handler = omap_crtc_dss_register_framedone,
	.unregister_framedone_handler = omap_crtc_dss_unregister_framedone,
};

/* -----------------------------------------------------------------------------
 * Setup, Flush and Page Flip
 */

void omap_crtc_error_irq(struct drm_crtc *crtc, u32 irqstatus)
{
	struct omap_crtc *omap_crtc = to_omap_crtc(crtc);

	if (omap_crtc->ignore_digit_sync_lost) {
		irqstatus &= ~DISPC_IRQ_SYNC_LOST_DIGIT;
		if (!irqstatus)
			return;
	}

	DRM_ERROR_RATELIMITED("%s: errors: %08x\n", omap_crtc->name, irqstatus);
}

void omap_crtc_vblank_irq(struct drm_crtc *crtc)
{
	struct omap_crtc *omap_crtc = to_omap_crtc(crtc);
	struct drm_device *dev = omap_crtc->base.dev;
	struct omap_drm_private *priv = dev->dev_private;
	bool pending;

	spin_lock(&crtc->dev->event_lock);
	/*
	 * If the dispc is busy we're racing the flush operation. Try again on
	 * the next vblank interrupt.
	 */
	if (priv->dispc_ops->mgr_go_busy(priv->dispc, omap_crtc->channel)) {
		spin_unlock(&crtc->dev->event_lock);
		return;
	}

	/* Send the vblank event if one has been requested. */
	if (omap_crtc->event) {
		drm_crtc_send_vblank_event(crtc, omap_crtc->event);
		omap_crtc->event = NULL;
	}

	pending = omap_crtc->pending;
	omap_crtc->pending = false;
	spin_unlock(&crtc->dev->event_lock);

	if (pending)
		drm_crtc_vblank_put(crtc);

	/* Wake up omap_atomic_complete. */
	wake_up(&omap_crtc->pending_wait);

	DBG("%s: apply done", omap_crtc->name);
}

static void omap_crtc_write_crtc_properties(struct drm_crtc *crtc)
{
	struct omap_drm_private *priv = crtc->dev->dev_private;
	struct omap_crtc *omap_crtc = to_omap_crtc(crtc);
	struct omap_overlay_manager_info info;

	memset(&info, 0, sizeof(info));

	info.default_color = 0x000000;
	info.trans_enabled = false;
	info.partial_alpha_enabled = false;
	info.cpr_enable = false;

	priv->dispc_ops->mgr_setup(priv->dispc, omap_crtc->channel, &info);
}

/* -----------------------------------------------------------------------------
 * CRTC Functions
 */

static void omap_crtc_destroy(struct drm_crtc *crtc)
{
	struct omap_crtc *omap_crtc = to_omap_crtc(crtc);

	DBG("%s", omap_crtc->name);

	drm_crtc_cleanup(crtc);

	kfree(omap_crtc);
}

static void omap_crtc_arm_event(struct drm_crtc *crtc)
{
	struct omap_crtc *omap_crtc = to_omap_crtc(crtc);

	WARN_ON(omap_crtc->pending);
	omap_crtc->pending = true;

	if (crtc->state->event) {
		omap_crtc->event = crtc->state->event;
		crtc->state->event = NULL;
	}
}

static void omap_crtc_atomic_enable(struct drm_crtc *crtc,
				    struct drm_crtc_state *old_state)
{
	struct omap_crtc *omap_crtc = to_omap_crtc(crtc);
	int ret;

	DBG("%s", omap_crtc->name);

	spin_lock_irq(&crtc->dev->event_lock);
	drm_crtc_vblank_on(crtc);
	ret = drm_crtc_vblank_get(crtc);
	WARN_ON(ret != 0);

	omap_crtc_arm_event(crtc);
	spin_unlock_irq(&crtc->dev->event_lock);
}

static void omap_crtc_atomic_disable(struct drm_crtc *crtc,
				     struct drm_crtc_state *old_state)
{
	struct omap_crtc *omap_crtc = to_omap_crtc(crtc);

	DBG("%s", omap_crtc->name);

	spin_lock_irq(&crtc->dev->event_lock);
	if (crtc->state->event) {
		drm_crtc_send_vblank_event(crtc, crtc->state->event);
		crtc->state->event = NULL;
	}
	spin_unlock_irq(&crtc->dev->event_lock);

	drm_crtc_vblank_off(crtc);
}

static enum drm_mode_status omap_crtc_mode_valid(struct drm_crtc *crtc,
					const struct drm_display_mode *mode)
{
	struct omap_drm_private *priv = crtc->dev->dev_private;
	struct omap_crtc *omap_crtc = to_omap_crtc(crtc);
	struct videomode vm = {0};
	int r;

	drm_display_mode_to_videomode(mode, &vm);

	/*
	 * DSI might not call this, since the supplied mode is not a
	 * valid DISPC mode. DSI will calculate and configure the
	 * proper DISPC mode later.
	 */
	if (omap_crtc->pipe->output->next == NULL ||
	    omap_crtc->pipe->output->next->type != OMAP_DISPLAY_TYPE_DSI) {
		r = priv->dispc_ops->mgr_check_timings(priv->dispc,
						       omap_crtc->channel,
						       &vm);
		if (r)
			return r;
	}

	/* Check for bandwidth limit */
	if (priv->max_bandwidth) {
		/*
		 * Estimation for the bandwidth need of a given mode with one
		 * full screen plane:
		 * bandwidth = resolution * 32bpp * (pclk / (vtotal * htotal))
		 *					^^ Refresh rate ^^
		 *
		 * The interlaced mode is taken into account by using the
		 * pixelclock in the calculation.
		 *
		 * The equation is rearranged for 64bit arithmetic.
		 */
		uint64_t bandwidth = mode->clock * 1000;
		unsigned int bpp = 4;

		bandwidth = bandwidth * mode->hdisplay * mode->vdisplay * bpp;
		bandwidth = div_u64(bandwidth, mode->htotal * mode->vtotal);

		/*
		 * Reject modes which would need more bandwidth if used with one
		 * full resolution plane (most common use case).
		 */
		if (priv->max_bandwidth < bandwidth)
			return MODE_BAD;
	}

	return MODE_OK;
}

static void omap_crtc_mode_set_nofb(struct drm_crtc *crtc)
{
	struct omap_crtc *omap_crtc = to_omap_crtc(crtc);
	struct drm_display_mode *mode = &crtc->state->adjusted_mode;
	struct omap_drm_private *priv = crtc->dev->dev_private;
	const u32 flags_mask = DISPLAY_FLAGS_DE_HIGH | DISPLAY_FLAGS_DE_LOW |
		DISPLAY_FLAGS_PIXDATA_POSEDGE | DISPLAY_FLAGS_PIXDATA_NEGEDGE |
		DISPLAY_FLAGS_SYNC_POSEDGE | DISPLAY_FLAGS_SYNC_NEGEDGE;
	unsigned int i;

	DBG("%s: set mode: %d:\"%s\" %d %d %d %d %d %d %d %d %d %d 0x%x 0x%x",
	    omap_crtc->name, mode->base.id, mode->name,
	    mode->vrefresh, mode->clock,
	    mode->hdisplay, mode->hsync_start, mode->hsync_end, mode->htotal,
	    mode->vdisplay, mode->vsync_start, mode->vsync_end, mode->vtotal,
	    mode->type, mode->flags);

	drm_display_mode_to_videomode(mode, &omap_crtc->vm);

	/*
	 * HACK: This fixes the vm flags.
	 * struct drm_display_mode does not contain the VSYNC/HSYNC/DE flags
	 * and they get lost when converting back and forth between
	 * struct drm_display_mode and struct videomode. The hack below
	 * goes and fetches the missing flags from the panel drivers.
	 *
	 * Correct solution would be to use DRM's bus-flags, but that's not
	 * easily possible before the omapdrm's panel/encoder driver model
	 * has been changed to the DRM model.
	 */

	for (i = 0; i < priv->num_encoders; ++i) {
		struct drm_encoder *encoder = priv->encoders[i];

		if (encoder->crtc == crtc) {
			struct omap_dss_device *dssdev;

			dssdev = omap_encoder_get_dssdev(encoder);

			if (dssdev) {
				struct videomode vm = {0};

				dssdev->driver->get_timings(dssdev, &vm);

				omap_crtc->vm.flags |= vm.flags & flags_mask;
			}

			break;
		}
	}
}

static int omap_crtc_atomic_check(struct drm_crtc *crtc,
				struct drm_crtc_state *state)
{
	struct drm_plane_state *pri_state;

	if (state->color_mgmt_changed && state->gamma_lut) {
		unsigned int length = state->gamma_lut->length /
			sizeof(struct drm_color_lut);

		if (length < 2)
			return -EINVAL;
	}

	pri_state = drm_atomic_get_new_plane_state(state->state, crtc->primary);
	if (pri_state) {
		struct omap_crtc_state *omap_crtc_state =
			to_omap_crtc_state(state);

		/* Mirror new values for zpos and rotation in omap_crtc_state */
		omap_crtc_state->zpos = pri_state->zpos;
		omap_crtc_state->rotation = pri_state->rotation;
	}

	return 0;
}

static void omap_crtc_atomic_begin(struct drm_crtc *crtc,
				   struct drm_crtc_state *old_crtc_state)
{
}

static void omap_crtc_atomic_flush(struct drm_crtc *crtc,
				   struct drm_crtc_state *old_crtc_state)
{
	struct omap_drm_private *priv = crtc->dev->dev_private;
	struct omap_crtc *omap_crtc = to_omap_crtc(crtc);
	int ret;

	if (crtc->state->color_mgmt_changed) {
		struct drm_color_lut *lut = NULL;
		unsigned int length = 0;

		if (crtc->state->gamma_lut) {
			lut = (struct drm_color_lut *)
				crtc->state->gamma_lut->data;
			length = crtc->state->gamma_lut->length /
				sizeof(*lut);
		}
		priv->dispc_ops->mgr_set_gamma(priv->dispc, omap_crtc->channel,
					       lut, length);
	}

	omap_crtc_write_crtc_properties(crtc);

	/* Only flush the CRTC if it is currently enabled. */
	if (!omap_crtc->enabled)
		return;

	DBG("%s: GO", omap_crtc->name);

	ret = drm_crtc_vblank_get(crtc);
	WARN_ON(ret != 0);

	spin_lock_irq(&crtc->dev->event_lock);
	priv->dispc_ops->mgr_go(priv->dispc, omap_crtc->channel);
	omap_crtc_arm_event(crtc);
	spin_unlock_irq(&crtc->dev->event_lock);
}

static int omap_crtc_atomic_set_property(struct drm_crtc *crtc,
					 struct drm_crtc_state *state,
					 struct drm_property *property,
					 u64 val)
{
	struct omap_drm_private *priv = crtc->dev->dev_private;
	struct drm_plane_state *plane_state;

	/*
	 * Delegate property set to the primary plane. Get the plane state and
	 * set the property directly, the shadow copy will be assigned in the
	 * omap_crtc_atomic_check callback. This way updates to plane state will
	 * always be mirrored in the crtc state correctly.
	 */
	plane_state = drm_atomic_get_plane_state(state->state, crtc->primary);
	if (IS_ERR(plane_state))
		return PTR_ERR(plane_state);

	if (property == crtc->primary->rotation_property)
		plane_state->rotation = val;
	else if (property == priv->zorder_prop)
		plane_state->zpos = val;
	else
		return -EINVAL;

	return 0;
}

static int omap_crtc_atomic_get_property(struct drm_crtc *crtc,
					 const struct drm_crtc_state *state,
					 struct drm_property *property,
					 u64 *val)
{
	struct omap_drm_private *priv = crtc->dev->dev_private;
	struct omap_crtc_state *omap_state = to_omap_crtc_state(state);

	if (property == crtc->primary->rotation_property)
		*val = omap_state->rotation;
	else if (property == priv->zorder_prop)
		*val = omap_state->zpos;
	else
		return -EINVAL;

	return 0;
}

static void omap_crtc_reset(struct drm_crtc *crtc)
{
	if (crtc->state)
		__drm_atomic_helper_crtc_destroy_state(crtc->state);

	kfree(crtc->state);
	crtc->state = kzalloc(sizeof(struct omap_crtc_state), GFP_KERNEL);

	if (crtc->state)
		crtc->state->crtc = crtc;
}

static struct drm_crtc_state *
omap_crtc_duplicate_state(struct drm_crtc *crtc)
{
	struct omap_crtc_state *state, *current_state;

	if (WARN_ON(!crtc->state))
		return NULL;

	current_state = to_omap_crtc_state(crtc->state);

	state = kmalloc(sizeof(*state), GFP_KERNEL);
	if (!state)
		return NULL;

	__drm_atomic_helper_crtc_duplicate_state(crtc, &state->base);

	state->zpos = current_state->zpos;
	state->rotation = current_state->rotation;

	return &state->base;
}

static const struct drm_crtc_funcs omap_crtc_funcs = {
	.reset = omap_crtc_reset,
	.set_config = drm_atomic_helper_set_config,
	.destroy = omap_crtc_destroy,
	.page_flip = drm_atomic_helper_page_flip,
	.gamma_set = drm_atomic_helper_legacy_gamma_set,
	.atomic_duplicate_state = omap_crtc_duplicate_state,
	.atomic_destroy_state = drm_atomic_helper_crtc_destroy_state,
	.atomic_set_property = omap_crtc_atomic_set_property,
	.atomic_get_property = omap_crtc_atomic_get_property,
	.enable_vblank = omap_irq_enable_vblank,
	.disable_vblank = omap_irq_disable_vblank,
};

static const struct drm_crtc_helper_funcs omap_crtc_helper_funcs = {
	.mode_set_nofb = omap_crtc_mode_set_nofb,
	.atomic_check = omap_crtc_atomic_check,
	.atomic_begin = omap_crtc_atomic_begin,
	.atomic_flush = omap_crtc_atomic_flush,
	.atomic_enable = omap_crtc_atomic_enable,
	.atomic_disable = omap_crtc_atomic_disable,
	.mode_valid = omap_crtc_mode_valid,
};

/* -----------------------------------------------------------------------------
 * Init and Cleanup
 */

static const char *channel_names[] = {
	[OMAP_DSS_CHANNEL_LCD] = "lcd",
	[OMAP_DSS_CHANNEL_DIGIT] = "tv",
	[OMAP_DSS_CHANNEL_LCD2] = "lcd2",
	[OMAP_DSS_CHANNEL_LCD3] = "lcd3",
};

void omap_crtc_pre_init(struct omap_drm_private *priv)
{
	memset(omap_crtcs, 0, sizeof(omap_crtcs));

	dss_install_mgr_ops(&mgr_ops, priv);
}

void omap_crtc_pre_uninit(void)
{
	dss_uninstall_mgr_ops();
}

/* initialize crtc */
struct drm_crtc *omap_crtc_init(struct drm_device *dev,
		struct drm_plane *plane, struct omap_dss_device *dssdev)
{
	struct omap_drm_private *priv = dev->dev_private;
	struct drm_crtc *crtc = NULL;
	struct omap_crtc *omap_crtc;
	enum omap_channel channel;
	struct omap_dss_device *out;
	int ret;

	out = omapdss_find_output_from_display(dssdev);
	channel = out->dispc_channel;
	omap_dss_put_device(out);

	DBG("%s", channel_names[channel]);

	/* Multiple displays on same channel is not allowed */
	if (WARN_ON(omap_crtcs[channel] != NULL))
		return ERR_PTR(-EINVAL);

	omap_crtc = kzalloc(sizeof(*omap_crtc), GFP_KERNEL);
	if (!omap_crtc)
		return ERR_PTR(-ENOMEM);

	crtc = &omap_crtc->base;

	init_waitqueue_head(&omap_crtc->pending_wait);

	omap_crtc->channel = channel;
	omap_crtc->name = channel_names[channel];

	ret = drm_crtc_init_with_planes(dev, crtc, plane, NULL,
					&omap_crtc_funcs, NULL);
	if (ret < 0) {
		dev_err(dev->dev, "%s(): could not init crtc for: %s\n",
<<<<<<< HEAD
			__func__, dssdev->name);
=======
			__func__, pipe->output->name);
>>>>>>> 407d19ab
		kfree(omap_crtc);
		return ERR_PTR(ret);
	}

	drm_crtc_helper_add(crtc, &omap_crtc_helper_funcs);

	/* The dispc API adapts to what ever size, but the HW supports
	 * 256 element gamma table for LCDs and 1024 element table for
	 * OMAP_DSS_CHANNEL_DIGIT. X server assumes 256 element gamma
	 * tables so lets use that. Size of HW gamma table can be
	 * extracted with dispc_mgr_gamma_size(). If it returns 0
	 * gamma table is not supprted.
	 */
	if (priv->dispc_ops->mgr_gamma_size(priv->dispc, channel)) {
		unsigned int gamma_lut_size = 256;

		drm_crtc_enable_color_mgmt(crtc, 0, false, gamma_lut_size);
		drm_mode_crtc_set_gamma_size(crtc, gamma_lut_size);
	}

	omap_plane_install_properties(crtc->primary, &crtc->base);

	omap_crtcs[channel] = omap_crtc;

	return crtc;
}<|MERGE_RESOLUTION|>--- conflicted
+++ resolved
@@ -7,7 +7,6 @@
 #include <drm/drm_atomic.h>
 #include <drm/drm_atomic_helper.h>
 #include <drm/drm_crtc.h>
-#include <drm/drm_crtc_helper.h>
 #include <drm/drm_mode.h>
 #include <drm/drm_plane_helper.h>
 #include <linux/math64.h>
@@ -30,6 +29,7 @@
 	struct drm_crtc base;
 
 	const char *name;
+	struct omap_drm_pipeline *pipe;
 	enum omap_channel channel;
 
 	struct videomode vm;
@@ -97,38 +97,7 @@
  * job of sequencing the setup of the video pipe in the proper order
  */
 
-/* ovl-mgr-id -> crtc */
-static struct omap_crtc *omap_crtcs[8];
-static struct omap_dss_device *omap_crtc_output[8];
-
 /* we can probably ignore these until we support command-mode panels: */
-static int omap_crtc_dss_connect(struct omap_drm_private *priv,
-		enum omap_channel channel,
-		struct omap_dss_device *dst)
-{
-	const struct dispc_ops *dispc_ops = priv->dispc_ops;
-	struct dispc_device *dispc = priv->dispc;
-
-	if (omap_crtc_output[channel])
-		return -EINVAL;
-
-	if (!(dispc_ops->mgr_get_supported_outputs(dispc, channel) & dst->id))
-		return -EINVAL;
-
-	omap_crtc_output[channel] = dst;
-	dst->dispc_channel_connected = true;
-
-	return 0;
-}
-
-static void omap_crtc_dss_disconnect(struct omap_drm_private *priv,
-		enum omap_channel channel,
-		struct omap_dss_device *dst)
-{
-	omap_crtc_output[channel] = NULL;
-	dst->dispc_channel_connected = false;
-}
-
 static void omap_crtc_dss_start_update(struct omap_drm_private *priv,
 				       enum omap_channel channel)
 {
@@ -148,11 +117,7 @@
 	if (WARN_ON(omap_crtc->enabled == enable))
 		return;
 
-<<<<<<< HEAD
-	if (omap_crtc_output[channel]->output_type == OMAP_DISPLAY_TYPE_HDMI) {
-=======
 	if (omap_crtc->pipe->output->type == OMAP_DISPLAY_TYPE_HDMI) {
->>>>>>> 407d19ab
 		priv->dispc_ops->mgr_enable(priv->dispc, channel, enable);
 		omap_crtc->enabled = enable;
 		return;
@@ -208,7 +173,8 @@
 static int omap_crtc_dss_enable(struct omap_drm_private *priv,
 				enum omap_channel channel)
 {
-	struct omap_crtc *omap_crtc = omap_crtcs[channel];
+	struct drm_crtc *crtc = priv->channels[channel]->crtc;
+	struct omap_crtc *omap_crtc = to_omap_crtc(crtc);
 
 	priv->dispc_ops->mgr_set_timings(priv->dispc, omap_crtc->channel,
 					 &omap_crtc->vm);
@@ -220,7 +186,8 @@
 static void omap_crtc_dss_disable(struct omap_drm_private *priv,
 				  enum omap_channel channel)
 {
-	struct omap_crtc *omap_crtc = omap_crtcs[channel];
+	struct drm_crtc *crtc = priv->channels[channel]->crtc;
+	struct omap_crtc *omap_crtc = to_omap_crtc(crtc);
 
 	omap_crtc_set_enabled(&omap_crtc->base, false);
 }
@@ -229,7 +196,9 @@
 		enum omap_channel channel,
 		const struct videomode *vm)
 {
-	struct omap_crtc *omap_crtc = omap_crtcs[channel];
+	struct drm_crtc *crtc = priv->channels[channel]->crtc;
+	struct omap_crtc *omap_crtc = to_omap_crtc(crtc);
+
 	DBG("%s", omap_crtc->name);
 	omap_crtc->vm = *vm;
 }
@@ -238,7 +207,8 @@
 		enum omap_channel channel,
 		const struct dss_lcd_mgr_config *config)
 {
-	struct omap_crtc *omap_crtc = omap_crtcs[channel];
+	struct drm_crtc *crtc = priv->channels[channel]->crtc;
+	struct omap_crtc *omap_crtc = to_omap_crtc(crtc);
 
 	DBG("%s", omap_crtc->name);
 	priv->dispc_ops->mgr_set_lcd_config(priv->dispc, omap_crtc->channel,
@@ -259,8 +229,6 @@
 }
 
 static const struct dss_mgr_ops mgr_ops = {
-	.connect = omap_crtc_dss_connect,
-	.disconnect = omap_crtc_dss_disconnect,
 	.start_update = omap_crtc_dss_start_update,
 	.enable = omap_crtc_dss_enable,
 	.disable = omap_crtc_dss_disable,
@@ -370,10 +338,13 @@
 static void omap_crtc_atomic_enable(struct drm_crtc *crtc,
 				    struct drm_crtc_state *old_state)
 {
+	struct omap_drm_private *priv = crtc->dev->dev_private;
 	struct omap_crtc *omap_crtc = to_omap_crtc(crtc);
 	int ret;
 
 	DBG("%s", omap_crtc->name);
+
+	priv->dispc_ops->runtime_get(priv->dispc);
 
 	spin_lock_irq(&crtc->dev->event_lock);
 	drm_crtc_vblank_on(crtc);
@@ -387,6 +358,7 @@
 static void omap_crtc_atomic_disable(struct drm_crtc *crtc,
 				     struct drm_crtc_state *old_state)
 {
+	struct omap_drm_private *priv = crtc->dev->dev_private;
 	struct omap_crtc *omap_crtc = to_omap_crtc(crtc);
 
 	DBG("%s", omap_crtc->name);
@@ -399,6 +371,8 @@
 	spin_unlock_irq(&crtc->dev->event_lock);
 
 	drm_crtc_vblank_off(crtc);
+
+	priv->dispc_ops->runtime_put(priv->dispc);
 }
 
 static enum drm_mode_status omap_crtc_mode_valid(struct drm_crtc *crtc,
@@ -459,52 +433,11 @@
 {
 	struct omap_crtc *omap_crtc = to_omap_crtc(crtc);
 	struct drm_display_mode *mode = &crtc->state->adjusted_mode;
-	struct omap_drm_private *priv = crtc->dev->dev_private;
-	const u32 flags_mask = DISPLAY_FLAGS_DE_HIGH | DISPLAY_FLAGS_DE_LOW |
-		DISPLAY_FLAGS_PIXDATA_POSEDGE | DISPLAY_FLAGS_PIXDATA_NEGEDGE |
-		DISPLAY_FLAGS_SYNC_POSEDGE | DISPLAY_FLAGS_SYNC_NEGEDGE;
-	unsigned int i;
-
-	DBG("%s: set mode: %d:\"%s\" %d %d %d %d %d %d %d %d %d %d 0x%x 0x%x",
-	    omap_crtc->name, mode->base.id, mode->name,
-	    mode->vrefresh, mode->clock,
-	    mode->hdisplay, mode->hsync_start, mode->hsync_end, mode->htotal,
-	    mode->vdisplay, mode->vsync_start, mode->vsync_end, mode->vtotal,
-	    mode->type, mode->flags);
+
+	DBG("%s: set mode: " DRM_MODE_FMT,
+	    omap_crtc->name, DRM_MODE_ARG(mode));
 
 	drm_display_mode_to_videomode(mode, &omap_crtc->vm);
-
-	/*
-	 * HACK: This fixes the vm flags.
-	 * struct drm_display_mode does not contain the VSYNC/HSYNC/DE flags
-	 * and they get lost when converting back and forth between
-	 * struct drm_display_mode and struct videomode. The hack below
-	 * goes and fetches the missing flags from the panel drivers.
-	 *
-	 * Correct solution would be to use DRM's bus-flags, but that's not
-	 * easily possible before the omapdrm's panel/encoder driver model
-	 * has been changed to the DRM model.
-	 */
-
-	for (i = 0; i < priv->num_encoders; ++i) {
-		struct drm_encoder *encoder = priv->encoders[i];
-
-		if (encoder->crtc == crtc) {
-			struct omap_dss_device *dssdev;
-
-			dssdev = omap_encoder_get_dssdev(encoder);
-
-			if (dssdev) {
-				struct videomode vm = {0};
-
-				dssdev->driver->get_timings(dssdev, &vm);
-
-				omap_crtc->vm.flags |= vm.flags & flags_mask;
-			}
-
-			break;
-		}
-	}
 }
 
 static int omap_crtc_atomic_check(struct drm_crtc *crtc,
@@ -693,36 +626,28 @@
 
 void omap_crtc_pre_init(struct omap_drm_private *priv)
 {
-	memset(omap_crtcs, 0, sizeof(omap_crtcs));
-
-	dss_install_mgr_ops(&mgr_ops, priv);
-}
-
-void omap_crtc_pre_uninit(void)
-{
-	dss_uninstall_mgr_ops();
+	dss_install_mgr_ops(priv->dss, &mgr_ops, priv);
+}
+
+void omap_crtc_pre_uninit(struct omap_drm_private *priv)
+{
+	dss_uninstall_mgr_ops(priv->dss);
 }
 
 /* initialize crtc */
 struct drm_crtc *omap_crtc_init(struct drm_device *dev,
-		struct drm_plane *plane, struct omap_dss_device *dssdev)
+				struct omap_drm_pipeline *pipe,
+				struct drm_plane *plane)
 {
 	struct omap_drm_private *priv = dev->dev_private;
 	struct drm_crtc *crtc = NULL;
 	struct omap_crtc *omap_crtc;
 	enum omap_channel channel;
-	struct omap_dss_device *out;
 	int ret;
 
-	out = omapdss_find_output_from_display(dssdev);
-	channel = out->dispc_channel;
-	omap_dss_put_device(out);
+	channel = pipe->output->dispc_channel;
 
 	DBG("%s", channel_names[channel]);
-
-	/* Multiple displays on same channel is not allowed */
-	if (WARN_ON(omap_crtcs[channel] != NULL))
-		return ERR_PTR(-EINVAL);
 
 	omap_crtc = kzalloc(sizeof(*omap_crtc), GFP_KERNEL);
 	if (!omap_crtc)
@@ -732,6 +657,7 @@
 
 	init_waitqueue_head(&omap_crtc->pending_wait);
 
+	omap_crtc->pipe = pipe;
 	omap_crtc->channel = channel;
 	omap_crtc->name = channel_names[channel];
 
@@ -739,11 +665,7 @@
 					&omap_crtc_funcs, NULL);
 	if (ret < 0) {
 		dev_err(dev->dev, "%s(): could not init crtc for: %s\n",
-<<<<<<< HEAD
-			__func__, dssdev->name);
-=======
 			__func__, pipe->output->name);
->>>>>>> 407d19ab
 		kfree(omap_crtc);
 		return ERR_PTR(ret);
 	}
@@ -766,7 +688,5 @@
 
 	omap_plane_install_properties(crtc->primary, &crtc->base);
 
-	omap_crtcs[channel] = omap_crtc;
-
 	return crtc;
 }