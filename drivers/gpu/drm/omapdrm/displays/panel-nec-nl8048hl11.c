--- conflicted
+++ resolved
@@ -7,22 +7,19 @@
  * Converted to new DSS device model: Tomi Valkeinen <tomi.valkeinen@ti.com>
  */
 
+#include <linux/delay.h>
+#include <linux/gpio/consumer.h>
 #include <linux/module.h>
-#include <linux/delay.h>
 #include <linux/spi/spi.h>
-#include <linux/gpio/consumer.h>
-#include <linux/of_gpio.h>
 
 #include "../dss/omapdss.h"
 
 struct panel_drv_data {
 	struct omap_dss_device	dssdev;
-	struct omap_dss_device *in;
 
 	struct videomode vm;
 
-	int res_gpio;
-	int qvga_gpio;
+	struct gpio_desc *res_gpio;
 
 	struct spi_device *spi;
 };
@@ -70,9 +67,7 @@
 	.vsync_len	= 1,
 	.vback_porch	= 4,
 
-	.flags		= DISPLAY_FLAGS_HSYNC_LOW | DISPLAY_FLAGS_VSYNC_LOW |
-			  DISPLAY_FLAGS_DE_HIGH | DISPLAY_FLAGS_SYNC_POSEDGE |
-			  DISPLAY_FLAGS_PIXDATA_POSEDGE,
+	.flags		= DISPLAY_FLAGS_HSYNC_LOW | DISPLAY_FLAGS_VSYNC_LOW,
 };
 
 #define to_panel_data(p) container_of(p, struct panel_drv_data, dssdev)
@@ -108,169 +103,54 @@
 	return 0;
 }
 
-static int nec_8048_connect(struct omap_dss_device *dssdev)
+static int nec_8048_connect(struct omap_dss_device *src,
+			    struct omap_dss_device *dst)
+{
+	return 0;
+}
+
+static void nec_8048_disconnect(struct omap_dss_device *src,
+				struct omap_dss_device *dst)
+{
+}
+
+static void nec_8048_enable(struct omap_dss_device *dssdev)
 {
 	struct panel_drv_data *ddata = to_panel_data(dssdev);
-	struct omap_dss_device *in;
-	int r;
-
-	if (omapdss_device_is_connected(dssdev))
-		return 0;
-
-	in = omapdss_of_find_source_for_first_ep(dssdev->dev->of_node);
-	if (IS_ERR(in)) {
-		dev_err(dssdev->dev, "failed to find video source\n");
-		return PTR_ERR(in);
-	}
-
-	r = in->ops.dpi->connect(in, dssdev);
-	if (r) {
-		omap_dss_put_device(in);
-		return r;
-	}
-
-	ddata->in = in;
-	return 0;
-}
-
-static void nec_8048_disconnect(struct omap_dss_device *dssdev)
+
+	gpiod_set_value_cansleep(ddata->res_gpio, 1);
+}
+
+static void nec_8048_disable(struct omap_dss_device *dssdev)
 {
 	struct panel_drv_data *ddata = to_panel_data(dssdev);
-	struct omap_dss_device *in = ddata->in;
-
-	if (!omapdss_device_is_connected(dssdev))
-		return;
-
-	in->ops.dpi->disconnect(in, dssdev);
-
-	omap_dss_put_device(in);
-	ddata->in = NULL;
-}
-
-static void nec_8048_enable(struct omap_dss_device *dssdev)
-{
-	struct panel_drv_data *ddata = to_panel_data(dssdev);
-<<<<<<< HEAD
-	struct omap_dss_device *in = ddata->in;
-	int r;
-
-	if (!omapdss_device_is_connected(dssdev))
-		return -ENODEV;
-
-	if (omapdss_device_is_enabled(dssdev))
-		return 0;
-
-	in->ops.dpi->set_timings(in, &ddata->vm);
-
-	r = in->ops.dpi->enable(in);
-	if (r)
-		return r;
-
-	if (gpio_is_valid(ddata->res_gpio))
-		gpio_set_value_cansleep(ddata->res_gpio, 1);
-
-	dssdev->state = OMAP_DSS_DISPLAY_ACTIVE;
-
-	return 0;
-=======
-
-	gpiod_set_value_cansleep(ddata->res_gpio, 1);
->>>>>>> 407d19ab
-}
-
-static void nec_8048_disable(struct omap_dss_device *dssdev)
-{
-	struct panel_drv_data *ddata = to_panel_data(dssdev);
-<<<<<<< HEAD
-	struct omap_dss_device *in = ddata->in;
-
-	if (!omapdss_device_is_enabled(dssdev))
-		return;
-
-	if (gpio_is_valid(ddata->res_gpio))
-		gpio_set_value_cansleep(ddata->res_gpio, 0);
-
-	in->ops.dpi->disable(in);
-
-	dssdev->state = OMAP_DSS_DISPLAY_DISABLED;
-}
-
-static void nec_8048_set_timings(struct omap_dss_device *dssdev,
-				 struct videomode *vm)
-{
-	struct panel_drv_data *ddata = to_panel_data(dssdev);
-	struct omap_dss_device *in = ddata->in;
-
-	ddata->vm = *vm;
-	dssdev->panel.vm = *vm;
-
-	in->ops.dpi->set_timings(in, vm);
-}
-
-static void nec_8048_get_timings(struct omap_dss_device *dssdev,
-				 struct videomode *vm)
-=======
 
 	gpiod_set_value_cansleep(ddata->res_gpio, 0);
 }
 
 static int nec_8048_get_modes(struct omap_dss_device *dssdev,
 			      struct drm_connector *connector)
->>>>>>> 407d19ab
 {
 	struct panel_drv_data *ddata = to_panel_data(dssdev);
 
 	return omapdss_display_get_modes(connector, &ddata->vm);
 }
 
-static int nec_8048_check_timings(struct omap_dss_device *dssdev,
-				  struct videomode *vm)
-{
-	struct panel_drv_data *ddata = to_panel_data(dssdev);
-	struct omap_dss_device *in = ddata->in;
-
-	return in->ops.dpi->check_timings(in, vm);
-}
-
-static struct omap_dss_driver nec_8048_ops = {
+static const struct omap_dss_device_ops nec_8048_ops = {
 	.connect	= nec_8048_connect,
 	.disconnect	= nec_8048_disconnect,
 
 	.enable		= nec_8048_enable,
 	.disable	= nec_8048_disable,
 
-<<<<<<< HEAD
-	.set_timings	= nec_8048_set_timings,
-	.get_timings	= nec_8048_get_timings,
-	.check_timings	= nec_8048_check_timings,
-=======
 	.get_modes	= nec_8048_get_modes,
->>>>>>> 407d19ab
-};
-
-static int nec_8048_probe_of(struct spi_device *spi)
-{
-	struct device_node *node = spi->dev.of_node;
-	struct panel_drv_data *ddata = dev_get_drvdata(&spi->dev);
-	int gpio;
-
-	gpio = of_get_named_gpio(node, "reset-gpios", 0);
-	if (!gpio_is_valid(gpio)) {
-		dev_err(&spi->dev, "failed to parse enable gpio\n");
-		return gpio;
-	}
-	ddata->res_gpio = gpio;
-
-	/* XXX the panel spec doesn't mention any QVGA pin?? */
-	ddata->qvga_gpio = -ENOENT;
-
-	return 0;
-}
+};
 
 static int nec_8048_probe(struct spi_device *spi)
 {
 	struct panel_drv_data *ddata;
 	struct omap_dss_device *dssdev;
+	struct gpio_desc *gpio;
 	int r;
 
 	dev_dbg(&spi->dev, "%s\n", __func__);
@@ -294,47 +174,30 @@
 
 	ddata->spi = spi;
 
-	r = nec_8048_probe_of(spi);
-	if (r)
-		return r;
-
-	if (gpio_is_valid(ddata->qvga_gpio)) {
-		r = devm_gpio_request_one(&spi->dev, ddata->qvga_gpio,
-				GPIOF_OUT_INIT_HIGH, "lcd QVGA");
-		if (r)
-			return r;
+	gpio = devm_gpiod_get(&spi->dev, "reset", GPIOD_OUT_LOW);
+	if (IS_ERR(gpio)) {
+		dev_err(&spi->dev, "failed to get reset gpio\n");
+		return PTR_ERR(gpio);
 	}
 
-	if (gpio_is_valid(ddata->res_gpio)) {
-		r = devm_gpio_request_one(&spi->dev, ddata->res_gpio,
-				GPIOF_OUT_INIT_LOW, "lcd RES");
-		if (r)
-			return r;
-	}
+	ddata->res_gpio = gpio;
 
 	ddata->vm = nec_8048_panel_vm;
 
 	dssdev = &ddata->dssdev;
 	dssdev->dev = &spi->dev;
-	dssdev->driver = &nec_8048_ops;
+	dssdev->ops = &nec_8048_ops;
 	dssdev->type = OMAP_DISPLAY_TYPE_DPI;
 	dssdev->display = true;
 	dssdev->owner = THIS_MODULE;
-<<<<<<< HEAD
-	dssdev->panel.vm = ddata->vm;
-=======
 	dssdev->of_ports = BIT(0);
 	dssdev->ops_flags = OMAP_DSS_DEVICE_OP_MODES;
 	dssdev->bus_flags = DRM_BUS_FLAG_DE_HIGH
 			  | DRM_BUS_FLAG_SYNC_DRIVE_POSEDGE
 			  | DRM_BUS_FLAG_PIXDATA_DRIVE_POSEDGE;
->>>>>>> 407d19ab
-
-	r = omapdss_register_display(dssdev);
-	if (r) {
-		dev_err(&spi->dev, "Failed to register panel\n");
-		return r;
-	}
+
+	omapdss_display_init(dssdev);
+	omapdss_device_register(dssdev);
 
 	return 0;
 }
@@ -346,10 +209,9 @@
 
 	dev_dbg(&ddata->spi->dev, "%s\n", __func__);
 
-	omapdss_unregister_display(dssdev);
+	omapdss_device_unregister(dssdev);
 
 	nec_8048_disable(dssdev);
-	nec_8048_disconnect(dssdev);
 
 	return 0;
 }
