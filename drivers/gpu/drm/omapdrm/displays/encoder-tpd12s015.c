--- conflicted
+++ resolved
@@ -18,42 +18,26 @@
 
 struct panel_drv_data {
 	struct omap_dss_device dssdev;
-	struct omap_dss_device *in;
 	void (*hpd_cb)(void *cb_data, enum drm_connector_status status);
 	void *hpd_cb_data;
-	bool hpd_enabled;
 	struct mutex hpd_lock;
 
 	struct gpio_desc *ct_cp_hpd_gpio;
 	struct gpio_desc *ls_oe_gpio;
 	struct gpio_desc *hpd_gpio;
-
-	struct videomode vm;
 };
 
 #define to_panel_data(x) container_of(x, struct panel_drv_data, dssdev)
 
-static int tpd_connect(struct omap_dss_device *dssdev,
-		struct omap_dss_device *dst)
-{
-	struct panel_drv_data *ddata = to_panel_data(dssdev);
-	struct omap_dss_device *in;
+static int tpd_connect(struct omap_dss_device *src,
+		       struct omap_dss_device *dst)
+{
+	struct panel_drv_data *ddata = to_panel_data(dst);
 	int r;
 
-	in = omapdss_of_find_source_for_first_ep(dssdev->dev->of_node);
-	if (IS_ERR(in)) {
-		dev_err(dssdev->dev, "failed to find video source\n");
-		return PTR_ERR(in);
-	}
-
-	r = in->ops.hdmi->connect(in, dssdev);
-	if (r) {
-		omap_dss_put_device(in);
+	r = omapdss_device_connect(dst->dss, dst, dst->next);
+	if (r)
 		return r;
-	}
-
-	dst->src = dssdev;
-	dssdev->dst = dst;
 
 	gpiod_set_value_cansleep(ddata->ct_cp_hpd_gpio, 1);
 	gpiod_set_value_cansleep(ddata->ls_oe_gpio, 1);
@@ -61,128 +45,31 @@
 	/* DC-DC converter needs at max 300us to get to 90% of 5V */
 	udelay(300);
 
-	ddata->in = in;
 	return 0;
 }
 
-static void tpd_disconnect(struct omap_dss_device *dssdev,
-		struct omap_dss_device *dst)
-{
-	struct panel_drv_data *ddata = to_panel_data(dssdev);
-	struct omap_dss_device *in = ddata->in;
-
-	WARN_ON(dst != dssdev->dst);
-
-	if (dst != dssdev->dst)
-		return;
+static void tpd_disconnect(struct omap_dss_device *src,
+			   struct omap_dss_device *dst)
+{
+	struct panel_drv_data *ddata = to_panel_data(dst);
 
 	gpiod_set_value_cansleep(ddata->ct_cp_hpd_gpio, 0);
 	gpiod_set_value_cansleep(ddata->ls_oe_gpio, 0);
 
-	dst->src = NULL;
-	dssdev->dst = NULL;
-
-	in->ops.hdmi->disconnect(in, &ddata->dssdev);
-
-	omap_dss_put_device(in);
-	ddata->in = NULL;
-}
-
-<<<<<<< HEAD
-static int tpd_enable(struct omap_dss_device *dssdev)
+	omapdss_device_disconnect(dst, dst->next);
+}
+
+static bool tpd_detect(struct omap_dss_device *dssdev)
 {
 	struct panel_drv_data *ddata = to_panel_data(dssdev);
-	struct omap_dss_device *in = ddata->in;
-	int r;
-
-	if (dssdev->state == OMAP_DSS_DISPLAY_ACTIVE)
-		return 0;
-
-	in->ops.hdmi->set_timings(in, &ddata->vm);
-
-	r = in->ops.hdmi->enable(in);
-	if (r)
-		return r;
-
-	dssdev->state = OMAP_DSS_DISPLAY_ACTIVE;
-
-	return r;
-}
-
-static void tpd_disable(struct omap_dss_device *dssdev)
-{
-	struct panel_drv_data *ddata = to_panel_data(dssdev);
-	struct omap_dss_device *in = ddata->in;
-
-	if (dssdev->state != OMAP_DSS_DISPLAY_ACTIVE)
-		return;
-
-	in->ops.hdmi->disable(in);
-
-	dssdev->state = OMAP_DSS_DISPLAY_DISABLED;
-}
-
-static void tpd_set_timings(struct omap_dss_device *dssdev,
-			    struct videomode *vm)
-{
-	struct panel_drv_data *ddata = to_panel_data(dssdev);
-	struct omap_dss_device *in = ddata->in;
-
-	ddata->vm = *vm;
-	dssdev->panel.vm = *vm;
-
-	in->ops.hdmi->set_timings(in, vm);
-}
-
-static void tpd_get_timings(struct omap_dss_device *dssdev,
-			    struct videomode *vm)
-{
-	struct panel_drv_data *ddata = to_panel_data(dssdev);
-
-	*vm = ddata->vm;
-}
-
-static int tpd_check_timings(struct omap_dss_device *dssdev,
-			     struct videomode *vm)
-{
-	struct panel_drv_data *ddata = to_panel_data(dssdev);
-	struct omap_dss_device *in = ddata->in;
-	int r;
-
-	r = in->ops.hdmi->check_timings(in, vm);
-
-	return r;
-}
-
-static int tpd_read_edid(struct omap_dss_device *dssdev,
-		u8 *edid, int len)
-{
-	struct panel_drv_data *ddata = to_panel_data(dssdev);
-	struct omap_dss_device *in = ddata->in;
-
-	if (!gpiod_get_value_cansleep(ddata->hpd_gpio))
-		return -ENODEV;
-
-	return in->ops.hdmi->read_edid(in, edid, len);
-}
-
-=======
->>>>>>> 407d19ab
-static bool tpd_detect(struct omap_dss_device *dssdev)
-{
-	struct panel_drv_data *ddata = to_panel_data(dssdev);
-	struct omap_dss_device *in = ddata->in;
-	bool connected = gpiod_get_value_cansleep(ddata->hpd_gpio);
-
-	if (!connected && in->ops.hdmi->lost_hotplug)
-		in->ops.hdmi->lost_hotplug(in);
-	return connected;
-}
-
-static int tpd_register_hpd_cb(struct omap_dss_device *dssdev,
-			       void (*cb)(void *cb_data,
+
+	return gpiod_get_value_cansleep(ddata->hpd_gpio);
+}
+
+static void tpd_register_hpd_cb(struct omap_dss_device *dssdev,
+				void (*cb)(void *cb_data,
 					  enum drm_connector_status status),
-			       void *cb_data)
+				void *cb_data)
 {
 	struct panel_drv_data *ddata = to_panel_data(dssdev);
 
@@ -190,8 +77,6 @@
 	ddata->hpd_cb = cb;
 	ddata->hpd_cb_data = cb_data;
 	mutex_unlock(&ddata->hpd_lock);
-
-	return 0;
 }
 
 static void tpd_unregister_hpd_cb(struct omap_dss_device *dssdev)
@@ -204,64 +89,12 @@
 	mutex_unlock(&ddata->hpd_lock);
 }
 
-static void tpd_enable_hpd(struct omap_dss_device *dssdev)
-{
-	struct panel_drv_data *ddata = to_panel_data(dssdev);
-
-	mutex_lock(&ddata->hpd_lock);
-	ddata->hpd_enabled = true;
-	mutex_unlock(&ddata->hpd_lock);
-}
-
-static void tpd_disable_hpd(struct omap_dss_device *dssdev)
-{
-	struct panel_drv_data *ddata = to_panel_data(dssdev);
-
-	mutex_lock(&ddata->hpd_lock);
-	ddata->hpd_enabled = false;
-	mutex_unlock(&ddata->hpd_lock);
-}
-
-static int tpd_set_infoframe(struct omap_dss_device *dssdev,
-		const struct hdmi_avi_infoframe *avi)
-{
-	struct panel_drv_data *ddata = to_panel_data(dssdev);
-	struct omap_dss_device *in = ddata->in;
-
-	return in->ops.hdmi->set_infoframe(in, avi);
-}
-
-static int tpd_set_hdmi_mode(struct omap_dss_device *dssdev,
-		bool hdmi_mode)
-{
-	struct panel_drv_data *ddata = to_panel_data(dssdev);
-	struct omap_dss_device *in = ddata->in;
-
-	return in->ops.hdmi->set_hdmi_mode(in, hdmi_mode);
-}
-
-static const struct omapdss_hdmi_ops tpd_hdmi_ops = {
+static const struct omap_dss_device_ops tpd_ops = {
 	.connect		= tpd_connect,
 	.disconnect		= tpd_disconnect,
-<<<<<<< HEAD
-
-	.enable			= tpd_enable,
-	.disable		= tpd_disable,
-
-	.check_timings		= tpd_check_timings,
-	.set_timings		= tpd_set_timings,
-	.get_timings		= tpd_get_timings,
-
-	.read_edid		= tpd_read_edid,
-=======
->>>>>>> 407d19ab
 	.detect			= tpd_detect,
 	.register_hpd_cb	= tpd_register_hpd_cb,
 	.unregister_hpd_cb	= tpd_unregister_hpd_cb,
-	.enable_hpd		= tpd_enable_hpd,
-	.disable_hpd		= tpd_disable_hpd,
-	.set_infoframe		= tpd_set_infoframe,
-	.set_hdmi_mode		= tpd_set_hdmi_mode,
 };
 
 static irqreturn_t tpd_hpd_isr(int irq, void *data)
@@ -269,7 +102,7 @@
 	struct panel_drv_data *ddata = data;
 
 	mutex_lock(&ddata->hpd_lock);
-	if (ddata->hpd_enabled && ddata->hpd_cb) {
+	if (ddata->hpd_cb) {
 		enum drm_connector_status status;
 
 		if (tpd_detect(&ddata->dssdev))
@@ -286,7 +119,7 @@
 
 static int tpd_probe(struct platform_device *pdev)
 {
-	struct omap_dss_device *in, *dssdev;
+	struct omap_dss_device *dssdev;
 	struct panel_drv_data *ddata;
 	int r;
 	struct gpio_desc *gpio;
@@ -328,19 +161,22 @@
 		return r;
 
 	dssdev = &ddata->dssdev;
-	dssdev->ops.hdmi = &tpd_hdmi_ops;
+	dssdev->ops = &tpd_ops;
 	dssdev->dev = &pdev->dev;
 	dssdev->type = OMAP_DISPLAY_TYPE_HDMI;
 	dssdev->owner = THIS_MODULE;
-	dssdev->port_num = 1;
-
-	in = ddata->in;
-
-	r = omapdss_register_output(dssdev);
-	if (r) {
-		dev_err(&pdev->dev, "Failed to register output\n");
-		return r;
+	dssdev->of_ports = BIT(1) | BIT(0);
+	dssdev->ops_flags = OMAP_DSS_DEVICE_OP_DETECT
+			  | OMAP_DSS_DEVICE_OP_HPD;
+
+	dssdev->next = omapdss_of_find_connected_device(pdev->dev.of_node, 1);
+	if (IS_ERR(dssdev->next)) {
+		if (PTR_ERR(dssdev->next) != -EPROBE_DEFER)
+			dev_err(&pdev->dev, "failed to find video sink\n");
+		return PTR_ERR(dssdev->next);
 	}
+
+	omapdss_device_register(dssdev);
 
 	return 0;
 }
@@ -350,19 +186,10 @@
 	struct panel_drv_data *ddata = platform_get_drvdata(pdev);
 	struct omap_dss_device *dssdev = &ddata->dssdev;
 
-	omapdss_unregister_output(&ddata->dssdev);
-
-<<<<<<< HEAD
-	WARN_ON(omapdss_device_is_enabled(dssdev));
-	if (omapdss_device_is_enabled(dssdev))
-		tpd_disable(dssdev);
-
-	WARN_ON(omapdss_device_is_connected(dssdev));
-	if (omapdss_device_is_connected(dssdev))
-		tpd_disconnect(dssdev, dssdev->dst);
-
-=======
->>>>>>> 407d19ab
+	if (dssdev->next)
+		omapdss_device_put(dssdev->next);
+	omapdss_device_unregister(&ddata->dssdev);
+
 	return 0;
 }
 
