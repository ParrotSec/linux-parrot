--- conflicted
+++ resolved
@@ -18,7 +18,6 @@
 
 struct panel_drv_data {
 	struct omap_dss_device dssdev;
-	struct omap_dss_device *in;
 	struct regulator *vcc;
 
 	struct videomode vm;
@@ -44,75 +43,27 @@
 	.vfront_porch	= 1,
 	.vback_porch	= 1,
 
-	.flags		= DISPLAY_FLAGS_HSYNC_LOW | DISPLAY_FLAGS_VSYNC_LOW |
-			  DISPLAY_FLAGS_DE_HIGH | DISPLAY_FLAGS_SYNC_NEGEDGE |
-			  DISPLAY_FLAGS_PIXDATA_POSEDGE,
-	/*
-	 * Note: According to the panel documentation:
-	 * DATA needs to be driven on the FALLING edge
-	 */
+	.flags		= DISPLAY_FLAGS_HSYNC_LOW | DISPLAY_FLAGS_VSYNC_LOW,
 };
 
 #define to_panel_data(p) container_of(p, struct panel_drv_data, dssdev)
 
-static int sharp_ls_connect(struct omap_dss_device *dssdev)
-{
-	struct panel_drv_data *ddata = to_panel_data(dssdev);
-	struct omap_dss_device *in;
+static int sharp_ls_connect(struct omap_dss_device *src,
+			    struct omap_dss_device *dst)
+{
+	return 0;
+}
+
+static void sharp_ls_disconnect(struct omap_dss_device *src,
+				struct omap_dss_device *dst)
+{
+}
+
+static void sharp_ls_pre_enable(struct omap_dss_device *dssdev)
+{
+	struct panel_drv_data *ddata = to_panel_data(dssdev);
 	int r;
 
-	if (omapdss_device_is_connected(dssdev))
-		return 0;
-
-	in = omapdss_of_find_source_for_first_ep(dssdev->dev->of_node);
-	if (IS_ERR(in)) {
-		dev_err(dssdev->dev, "failed to find video source\n");
-		return PTR_ERR(in);
-	}
-
-	r = in->ops.dpi->connect(in, dssdev);
-	if (r) {
-		omap_dss_put_device(in);
-		return r;
-	}
-
-	ddata->in = in;
-	return 0;
-}
-
-static void sharp_ls_disconnect(struct omap_dss_device *dssdev)
-{
-	struct panel_drv_data *ddata = to_panel_data(dssdev);
-	struct omap_dss_device *in = ddata->in;
-
-	if (!omapdss_device_is_connected(dssdev))
-		return;
-
-	in->ops.dpi->disconnect(in, dssdev);
-
-	omap_dss_put_device(in);
-	ddata->in = NULL;
-}
-
-static void sharp_ls_pre_enable(struct omap_dss_device *dssdev)
-{
-	struct panel_drv_data *ddata = to_panel_data(dssdev);
-<<<<<<< HEAD
-	struct omap_dss_device *in = ddata->in;
-	int r;
-
-	if (!omapdss_device_is_connected(dssdev))
-		return -ENODEV;
-
-	if (omapdss_device_is_enabled(dssdev))
-		return 0;
-
-	in->ops.dpi->set_timings(in, &ddata->vm);
-
-=======
-	int r;
-
->>>>>>> 407d19ab
 	if (ddata->vcc) {
 		r = regulator_enable(ddata->vcc);
 		if (r)
@@ -121,17 +72,9 @@
 	}
 }
 
-<<<<<<< HEAD
-	r = in->ops.dpi->enable(in);
-	if (r) {
-		regulator_disable(ddata->vcc);
-		return r;
-	}
-=======
 static void sharp_ls_enable(struct omap_dss_device *dssdev)
 {
 	struct panel_drv_data *ddata = to_panel_data(dssdev);
->>>>>>> 407d19ab
 
 	/* wait couple of vsyncs until enabling the LCD */
 	msleep(50);
@@ -146,13 +89,6 @@
 static void sharp_ls_disable(struct omap_dss_device *dssdev)
 {
 	struct panel_drv_data *ddata = to_panel_data(dssdev);
-<<<<<<< HEAD
-	struct omap_dss_device *in = ddata->in;
-
-	if (!omapdss_device_is_enabled(dssdev))
-		return;
-=======
->>>>>>> 407d19ab
 
 	if (ddata->ini_gpio)
 		gpiod_set_value_cansleep(ddata->ini_gpio, 0);
@@ -164,53 +100,23 @@
 	msleep(100);
 }
 
-<<<<<<< HEAD
-	in->ops.dpi->disable(in);
-=======
 static void sharp_ls_post_disable(struct omap_dss_device *dssdev)
 {
 	struct panel_drv_data *ddata = to_panel_data(dssdev);
->>>>>>> 407d19ab
 
 	if (ddata->vcc)
 		regulator_disable(ddata->vcc);
 }
 
-<<<<<<< HEAD
-static void sharp_ls_set_timings(struct omap_dss_device *dssdev,
-				 struct videomode *vm)
-{
-	struct panel_drv_data *ddata = to_panel_data(dssdev);
-	struct omap_dss_device *in = ddata->in;
-
-	ddata->vm = *vm;
-	dssdev->panel.vm = *vm;
-
-	in->ops.dpi->set_timings(in, vm);
-}
-
-static void sharp_ls_get_timings(struct omap_dss_device *dssdev,
-				 struct videomode *vm)
-=======
 static int sharp_ls_get_modes(struct omap_dss_device *dssdev,
 			      struct drm_connector *connector)
->>>>>>> 407d19ab
 {
 	struct panel_drv_data *ddata = to_panel_data(dssdev);
 
 	return omapdss_display_get_modes(connector, &ddata->vm);
 }
 
-static int sharp_ls_check_timings(struct omap_dss_device *dssdev,
-				  struct videomode *vm)
-{
-	struct panel_drv_data *ddata = to_panel_data(dssdev);
-	struct omap_dss_device *in = ddata->in;
-
-	return in->ops.dpi->check_timings(in, vm);
-}
-
-static struct omap_dss_driver sharp_ls_ops = {
+static const struct omap_dss_device_ops sharp_ls_ops = {
 	.connect	= sharp_ls_connect,
 	.disconnect	= sharp_ls_disconnect,
 
@@ -219,13 +125,7 @@
 	.disable	= sharp_ls_disable,
 	.post_disable	= sharp_ls_post_disable,
 
-<<<<<<< HEAD
-	.set_timings	= sharp_ls_set_timings,
-	.get_timings	= sharp_ls_get_timings,
-	.check_timings	= sharp_ls_check_timings,
-=======
 	.get_modes	= sharp_ls_get_modes,
->>>>>>> 407d19ab
 };
 
 static  int sharp_ls_get_gpio_of(struct device *dev, int index, int val,
@@ -302,13 +202,10 @@
 
 	dssdev = &ddata->dssdev;
 	dssdev->dev = &pdev->dev;
-	dssdev->driver = &sharp_ls_ops;
+	dssdev->ops = &sharp_ls_ops;
 	dssdev->type = OMAP_DISPLAY_TYPE_DPI;
 	dssdev->display = true;
 	dssdev->owner = THIS_MODULE;
-<<<<<<< HEAD
-	dssdev->panel.vm = ddata->vm;
-=======
 	dssdev->of_ports = BIT(0);
 	dssdev->ops_flags = OMAP_DSS_DEVICE_OP_MODES;
 
@@ -319,13 +216,9 @@
 	dssdev->bus_flags = DRM_BUS_FLAG_DE_HIGH
 			  | DRM_BUS_FLAG_SYNC_DRIVE_NEGEDGE
 			  | DRM_BUS_FLAG_PIXDATA_DRIVE_POSEDGE;
->>>>>>> 407d19ab
-
-	r = omapdss_register_display(dssdev);
-	if (r) {
-		dev_err(&pdev->dev, "Failed to register panel\n");
-		return r;
-	}
+
+	omapdss_display_init(dssdev);
+	omapdss_device_register(dssdev);
 
 	return 0;
 }
@@ -335,17 +228,12 @@
 	struct panel_drv_data *ddata = platform_get_drvdata(pdev);
 	struct omap_dss_device *dssdev = &ddata->dssdev;
 
-	omapdss_unregister_display(dssdev);
-
-<<<<<<< HEAD
-	sharp_ls_disable(dssdev);
-	sharp_ls_disconnect(dssdev);
-=======
+	omapdss_device_unregister(dssdev);
+
 	if (omapdss_device_is_enabled(dssdev)) {
 		sharp_ls_disable(dssdev);
 		sharp_ls_post_disable(dssdev);
 	}
->>>>>>> 407d19ab
 
 	return 0;
 }
