--- conflicted
+++ resolved
@@ -16,13 +16,11 @@
 #include <linux/module.h>
 #include <linux/delay.h>
 #include <linux/spi/spi.h>
-#include <linux/gpio.h>
 
 #include "../dss/omapdss.h"
 
 struct panel_drv_data {
 	struct omap_dss_device dssdev;
-	struct omap_dss_device *in;
 
 	struct videomode vm;
 
@@ -42,13 +40,7 @@
 	.vsync_len	= 2,
 	.vback_porch	= 2,
 
-	.flags		= DISPLAY_FLAGS_HSYNC_LOW | DISPLAY_FLAGS_VSYNC_LOW |
-			  DISPLAY_FLAGS_DE_HIGH | DISPLAY_FLAGS_SYNC_POSEDGE |
-			  DISPLAY_FLAGS_PIXDATA_NEGEDGE,
-	/*
-	 * Note: According to the panel documentation:
-	 * SYNC needs to be driven on the FALLING edge
-	 */
+	.flags		= DISPLAY_FLAGS_HSYNC_LOW | DISPLAY_FLAGS_VSYNC_LOW,
 };
 
 #define JBT_COMMAND	0x000
@@ -157,71 +149,23 @@
 
 #define to_panel_data(p) container_of(p, struct panel_drv_data, dssdev)
 
-static int td028ttec1_panel_connect(struct omap_dss_device *dssdev)
+static int td028ttec1_panel_connect(struct omap_dss_device *src,
+				    struct omap_dss_device *dst)
+{
+	return 0;
+}
+
+static void td028ttec1_panel_disconnect(struct omap_dss_device *src,
+					struct omap_dss_device *dst)
+{
+}
+
+static void td028ttec1_panel_enable(struct omap_dss_device *dssdev)
 {
 	struct panel_drv_data *ddata = to_panel_data(dssdev);
-	struct omap_dss_device *in;
-	int r;
-
-	if (omapdss_device_is_connected(dssdev))
-		return 0;
-
-	in = omapdss_of_find_source_for_first_ep(dssdev->dev->of_node);
-	if (IS_ERR(in)) {
-		dev_err(dssdev->dev, "failed to find video source\n");
-		return PTR_ERR(in);
-	}
-
-	r = in->ops.dpi->connect(in, dssdev);
-	if (r) {
-		omap_dss_put_device(in);
-		return r;
-	}
-
-	ddata->in = in;
-	return 0;
-}
-
-static void td028ttec1_panel_disconnect(struct omap_dss_device *dssdev)
-{
-	struct panel_drv_data *ddata = to_panel_data(dssdev);
-	struct omap_dss_device *in = ddata->in;
-
-	if (!omapdss_device_is_connected(dssdev))
-		return;
-
-	in->ops.dpi->disconnect(in, dssdev);
-
-	omap_dss_put_device(in);
-	ddata->in = NULL;
-}
-
-static void td028ttec1_panel_enable(struct omap_dss_device *dssdev)
-{
-	struct panel_drv_data *ddata = to_panel_data(dssdev);
-<<<<<<< HEAD
-	struct omap_dss_device *in = ddata->in;
-	int r;
-
-	if (!omapdss_device_is_connected(dssdev))
-		return -ENODEV;
-
-	if (omapdss_device_is_enabled(dssdev))
-		return 0;
-
-	in->ops.dpi->set_timings(in, &ddata->vm);
-
-	r = in->ops.dpi->enable(in);
-	if (r)
-		return r;
-
-	dev_dbg(dssdev->dev, "td028ttec1_panel_enable() - state %d\n",
-		dssdev->state);
-=======
 	int r = 0;
 
 	dev_dbg(dssdev->dev, "%s: state %d\n", __func__, dssdev->state);
->>>>>>> 407d19ab
 
 	/* three times command zero */
 	r |= jbt_ret_write_0(ddata, 0x00);
@@ -312,10 +256,6 @@
 static void td028ttec1_panel_disable(struct omap_dss_device *dssdev)
 {
 	struct panel_drv_data *ddata = to_panel_data(dssdev);
-<<<<<<< HEAD
-	struct omap_dss_device *in = ddata->in;
-=======
->>>>>>> 407d19ab
 
 	backlight_disable(ddata->backlight);
 
@@ -325,62 +265,24 @@
 	jbt_reg_write_2(ddata, JBT_REG_OUTPUT_CONTROL, 0x8002);
 	jbt_ret_write_0(ddata, JBT_REG_SLEEP_IN);
 	jbt_reg_write_1(ddata, JBT_REG_POWER_ON_OFF, 0x00);
-<<<<<<< HEAD
-
-	in->ops.dpi->disable(in);
-
-	dssdev->state = OMAP_DSS_DISPLAY_DISABLED;
-}
-
-static void td028ttec1_panel_set_timings(struct omap_dss_device *dssdev,
-					 struct videomode *vm)
-{
-	struct panel_drv_data *ddata = to_panel_data(dssdev);
-	struct omap_dss_device *in = ddata->in;
-
-	ddata->vm = *vm;
-	dssdev->panel.vm = *vm;
-
-	in->ops.dpi->set_timings(in, vm);
-}
-
-static void td028ttec1_panel_get_timings(struct omap_dss_device *dssdev,
-					 struct videomode *vm)
-=======
 }
 
 static int td028ttec1_panel_get_modes(struct omap_dss_device *dssdev,
 				      struct drm_connector *connector)
->>>>>>> 407d19ab
 {
 	struct panel_drv_data *ddata = to_panel_data(dssdev);
 
 	return omapdss_display_get_modes(connector, &ddata->vm);
 }
 
-static int td028ttec1_panel_check_timings(struct omap_dss_device *dssdev,
-					  struct videomode *vm)
-{
-	struct panel_drv_data *ddata = to_panel_data(dssdev);
-	struct omap_dss_device *in = ddata->in;
-
-	return in->ops.dpi->check_timings(in, vm);
-}
-
-static struct omap_dss_driver td028ttec1_ops = {
+static const struct omap_dss_device_ops td028ttec1_ops = {
 	.connect	= td028ttec1_panel_connect,
 	.disconnect	= td028ttec1_panel_disconnect,
 
 	.enable		= td028ttec1_panel_enable,
 	.disable	= td028ttec1_panel_disable,
 
-<<<<<<< HEAD
-	.set_timings	= td028ttec1_panel_set_timings,
-	.get_timings	= td028ttec1_panel_get_timings,
-	.check_timings	= td028ttec1_panel_check_timings,
-=======
 	.get_modes	= td028ttec1_panel_get_modes,
->>>>>>> 407d19ab
 };
 
 static int td028ttec1_panel_probe(struct spi_device *spi)
@@ -416,13 +318,10 @@
 
 	dssdev = &ddata->dssdev;
 	dssdev->dev = &spi->dev;
-	dssdev->driver = &td028ttec1_ops;
+	dssdev->ops = &td028ttec1_ops;
 	dssdev->type = OMAP_DISPLAY_TYPE_DPI;
 	dssdev->display = true;
 	dssdev->owner = THIS_MODULE;
-<<<<<<< HEAD
-	dssdev->panel.vm = ddata->vm;
-=======
 	dssdev->of_ports = BIT(0);
 	dssdev->ops_flags = OMAP_DSS_DEVICE_OP_MODES;
 
@@ -433,13 +332,9 @@
 	dssdev->bus_flags = DRM_BUS_FLAG_DE_HIGH
 			  | DRM_BUS_FLAG_SYNC_DRIVE_POSEDGE
 			  | DRM_BUS_FLAG_PIXDATA_DRIVE_NEGEDGE;
->>>>>>> 407d19ab
-
-	r = omapdss_register_display(dssdev);
-	if (r) {
-		dev_err(&spi->dev, "Failed to register panel\n");
-		return r;
-	}
+
+	omapdss_display_init(dssdev);
+	omapdss_device_register(dssdev);
 
 	return 0;
 }
@@ -451,10 +346,9 @@
 
 	dev_dbg(&ddata->spi_dev->dev, "%s\n", __func__);
 
-	omapdss_unregister_display(dssdev);
+	omapdss_device_unregister(dssdev);
 
 	td028ttec1_panel_disable(dssdev);
-	td028ttec1_panel_disconnect(dssdev);
 
 	return 0;
 }
