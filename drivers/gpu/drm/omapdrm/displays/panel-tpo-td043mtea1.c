// SPDX-License-Identifier: GPL-2.0-or-later
/*
 * TPO TD043MTEA1 Panel driver
 *
 * Author: Gražvydas Ignotas <notasas@gmail.com>
 * Converted to new DSS device model: Tomi Valkeinen <tomi.valkeinen@ti.com>
 */

#include <linux/module.h>
#include <linux/delay.h>
#include <linux/spi/spi.h>
#include <linux/regulator/consumer.h>
#include <linux/gpio/consumer.h>
#include <linux/err.h>
#include <linux/slab.h>
#include <linux/of_gpio.h>

#include "../dss/omapdss.h"

#define TPO_R02_MODE(x)		((x) & 7)
#define TPO_R02_MODE_800x480	7
#define TPO_R02_NCLK_RISING	BIT(3)
#define TPO_R02_HSYNC_HIGH	BIT(4)
#define TPO_R02_VSYNC_HIGH	BIT(5)

#define TPO_R03_NSTANDBY	BIT(0)
#define TPO_R03_EN_CP_CLK	BIT(1)
#define TPO_R03_EN_VGL_PUMP	BIT(2)
#define TPO_R03_EN_PWM		BIT(3)
#define TPO_R03_DRIVING_CAP_100	BIT(4)
#define TPO_R03_EN_PRE_CHARGE	BIT(6)
#define TPO_R03_SOFTWARE_CTL	BIT(7)

#define TPO_R04_NFLIP_H		BIT(0)
#define TPO_R04_NFLIP_V		BIT(1)
#define TPO_R04_CP_CLK_FREQ_1H	BIT(2)
#define TPO_R04_VGL_FREQ_1H	BIT(4)

#define TPO_R03_VAL_NORMAL (TPO_R03_NSTANDBY | TPO_R03_EN_CP_CLK | \
			TPO_R03_EN_VGL_PUMP |  TPO_R03_EN_PWM | \
			TPO_R03_DRIVING_CAP_100 | TPO_R03_EN_PRE_CHARGE | \
			TPO_R03_SOFTWARE_CTL)

#define TPO_R03_VAL_STANDBY (TPO_R03_DRIVING_CAP_100 | \
			TPO_R03_EN_PRE_CHARGE | TPO_R03_SOFTWARE_CTL)

static const u16 tpo_td043_def_gamma[12] = {
	105, 315, 381, 431, 490, 537, 579, 686, 780, 837, 880, 1023
};

struct panel_drv_data {
	struct omap_dss_device	dssdev;
	struct omap_dss_device *in;

	struct videomode vm;

	struct spi_device *spi;
	struct regulator *vcc_reg;
	int nreset_gpio;
	u16 gamma[12];
	u32 mode;
	u32 hmirror:1;
	u32 vmirror:1;
	u32 powered_on:1;
	u32 spi_suspended:1;
	u32 power_on_resume:1;
};

static const struct videomode tpo_td043_vm = {
	.hactive	= 800,
	.vactive	= 480,

	.pixelclock	= 36000000,

	.hsync_len	= 1,
	.hfront_porch	= 68,
	.hback_porch	= 214,

	.vsync_len	= 1,
	.vfront_porch	= 39,
	.vback_porch	= 34,

	.flags		= DISPLAY_FLAGS_HSYNC_LOW | DISPLAY_FLAGS_VSYNC_LOW |
			  DISPLAY_FLAGS_DE_HIGH | DISPLAY_FLAGS_SYNC_POSEDGE |
			  DISPLAY_FLAGS_PIXDATA_NEGEDGE,
	/*
	 * Note: According to the panel documentation:
	 * SYNC needs to be driven on the FALLING edge
	 */
};

#define to_panel_data(p) container_of(p, struct panel_drv_data, dssdev)

static int tpo_td043_write(struct spi_device *spi, u8 addr, u8 data)
{
	struct spi_message	m;
	struct spi_transfer	xfer;
	u16			w;
	int			r;

	spi_message_init(&m);

	memset(&xfer, 0, sizeof(xfer));

	w = ((u16)addr << 10) | (1 << 8) | data;
	xfer.tx_buf = &w;
	xfer.bits_per_word = 16;
	xfer.len = 2;
	spi_message_add_tail(&xfer, &m);

	r = spi_sync(spi, &m);
	if (r < 0)
		dev_warn(&spi->dev, "failed to write to LCD reg (%d)\n", r);
	return r;
}

static void tpo_td043_write_gamma(struct spi_device *spi, u16 gamma[12])
{
	u8 i, val;

	/* gamma bits [9:8] */
	for (val = i = 0; i < 4; i++)
		val |= (gamma[i] & 0x300) >> ((i + 1) * 2);
	tpo_td043_write(spi, 0x11, val);

	for (val = i = 0; i < 4; i++)
		val |= (gamma[i+4] & 0x300) >> ((i + 1) * 2);
	tpo_td043_write(spi, 0x12, val);

	for (val = i = 0; i < 4; i++)
		val |= (gamma[i+8] & 0x300) >> ((i + 1) * 2);
	tpo_td043_write(spi, 0x13, val);

	/* gamma bits [7:0] */
	for (val = i = 0; i < 12; i++)
		tpo_td043_write(spi, 0x14 + i, gamma[i] & 0xff);
}

static int tpo_td043_write_mirror(struct spi_device *spi, bool h, bool v)
{
	u8 reg4 = TPO_R04_NFLIP_H | TPO_R04_NFLIP_V |
		TPO_R04_CP_CLK_FREQ_1H | TPO_R04_VGL_FREQ_1H;
	if (h)
		reg4 &= ~TPO_R04_NFLIP_H;
	if (v)
		reg4 &= ~TPO_R04_NFLIP_V;

	return tpo_td043_write(spi, 4, reg4);
}

static int tpo_td043_set_hmirror(struct omap_dss_device *dssdev, bool enable)
{
	struct panel_drv_data *ddata = dev_get_drvdata(dssdev->dev);

	ddata->hmirror = enable;
	return tpo_td043_write_mirror(ddata->spi, ddata->hmirror,
			ddata->vmirror);
}

static bool tpo_td043_get_hmirror(struct omap_dss_device *dssdev)
{
	struct panel_drv_data *ddata = dev_get_drvdata(dssdev->dev);

	return ddata->hmirror;
}

static ssize_t tpo_td043_vmirror_show(struct device *dev,
	struct device_attribute *attr, char *buf)
{
	struct panel_drv_data *ddata = dev_get_drvdata(dev);

	return snprintf(buf, PAGE_SIZE, "%d\n", ddata->vmirror);
}

static ssize_t tpo_td043_vmirror_store(struct device *dev,
	struct device_attribute *attr, const char *buf, size_t count)
{
	struct panel_drv_data *ddata = dev_get_drvdata(dev);
	int val;
	int ret;

	ret = kstrtoint(buf, 0, &val);
	if (ret < 0)
		return ret;

	val = !!val;

	ret = tpo_td043_write_mirror(ddata->spi, ddata->hmirror, val);
	if (ret < 0)
		return ret;

	ddata->vmirror = val;

	return count;
}

static ssize_t tpo_td043_mode_show(struct device *dev,
	struct device_attribute *attr, char *buf)
{
	struct panel_drv_data *ddata = dev_get_drvdata(dev);

	return snprintf(buf, PAGE_SIZE, "%d\n", ddata->mode);
}

static ssize_t tpo_td043_mode_store(struct device *dev,
	struct device_attribute *attr, const char *buf, size_t count)
{
	struct panel_drv_data *ddata = dev_get_drvdata(dev);
	long val;
	int ret;

	ret = kstrtol(buf, 0, &val);
	if (ret != 0 || val & ~7)
		return -EINVAL;

	ddata->mode = val;

	val |= TPO_R02_NCLK_RISING;
	tpo_td043_write(ddata->spi, 2, val);

	return count;
}

static ssize_t tpo_td043_gamma_show(struct device *dev,
	struct device_attribute *attr, char *buf)
{
	struct panel_drv_data *ddata = dev_get_drvdata(dev);
	ssize_t len = 0;
	int ret;
	int i;

	for (i = 0; i < ARRAY_SIZE(ddata->gamma); i++) {
		ret = snprintf(buf + len, PAGE_SIZE - len, "%u ",
				ddata->gamma[i]);
		if (ret < 0)
			return ret;
		len += ret;
	}
	buf[len - 1] = '\n';

	return len;
}

static ssize_t tpo_td043_gamma_store(struct device *dev,
	struct device_attribute *attr, const char *buf, size_t count)
{
	struct panel_drv_data *ddata = dev_get_drvdata(dev);
	unsigned int g[12];
	int ret;
	int i;

	ret = sscanf(buf, "%u %u %u %u %u %u %u %u %u %u %u %u",
			&g[0], &g[1], &g[2], &g[3], &g[4], &g[5],
			&g[6], &g[7], &g[8], &g[9], &g[10], &g[11]);

	if (ret != 12)
		return -EINVAL;

	for (i = 0; i < 12; i++)
		ddata->gamma[i] = g[i];

	tpo_td043_write_gamma(ddata->spi, ddata->gamma);

	return count;
}

static DEVICE_ATTR(vmirror, S_IRUGO | S_IWUSR,
		tpo_td043_vmirror_show, tpo_td043_vmirror_store);
static DEVICE_ATTR(mode, S_IRUGO | S_IWUSR,
		tpo_td043_mode_show, tpo_td043_mode_store);
static DEVICE_ATTR(gamma, S_IRUGO | S_IWUSR,
		tpo_td043_gamma_show, tpo_td043_gamma_store);

static struct attribute *tpo_td043_attrs[] = {
	&dev_attr_vmirror.attr,
	&dev_attr_mode.attr,
	&dev_attr_gamma.attr,
	NULL,
};

static const struct attribute_group tpo_td043_attr_group = {
	.attrs = tpo_td043_attrs,
};

static int tpo_td043_power_on(struct panel_drv_data *ddata)
{
	int r;

	if (ddata->powered_on)
		return 0;

	r = regulator_enable(ddata->vcc_reg);
	if (r != 0)
		return r;

	/* wait for panel to stabilize */
	msleep(160);

	if (gpio_is_valid(ddata->nreset_gpio))
		gpio_set_value(ddata->nreset_gpio, 1);

	tpo_td043_write(ddata->spi, 2,
			TPO_R02_MODE(ddata->mode) | TPO_R02_NCLK_RISING);
	tpo_td043_write(ddata->spi, 3, TPO_R03_VAL_NORMAL);
	tpo_td043_write(ddata->spi, 0x20, 0xf0);
	tpo_td043_write(ddata->spi, 0x21, 0xf0);
	tpo_td043_write_mirror(ddata->spi, ddata->hmirror,
			ddata->vmirror);
	tpo_td043_write_gamma(ddata->spi, ddata->gamma);

	ddata->powered_on = 1;
	return 0;
}

static void tpo_td043_power_off(struct panel_drv_data *ddata)
{
	if (!ddata->powered_on)
		return;

	tpo_td043_write(ddata->spi, 3,
			TPO_R03_VAL_STANDBY | TPO_R03_EN_PWM);

	if (gpio_is_valid(ddata->nreset_gpio))
		gpio_set_value(ddata->nreset_gpio, 0);

	/* wait for at least 2 vsyncs before cutting off power */
	msleep(50);

	tpo_td043_write(ddata->spi, 3, TPO_R03_VAL_STANDBY);

	regulator_disable(ddata->vcc_reg);

	ddata->powered_on = 0;
}

static int tpo_td043_connect(struct omap_dss_device *dssdev)
{
	struct panel_drv_data *ddata = to_panel_data(dssdev);
	struct omap_dss_device *in;
	int r;

	if (omapdss_device_is_connected(dssdev))
		return 0;

	in = omapdss_of_find_source_for_first_ep(dssdev->dev->of_node);
	if (IS_ERR(in)) {
		dev_err(dssdev->dev, "failed to find video source\n");
		return PTR_ERR(in);
	}

	r = in->ops.dpi->connect(in, dssdev);
	if (r) {
		omap_dss_put_device(in);
		return r;
	}

	ddata->in = in;
	return 0;
}

static void tpo_td043_disconnect(struct omap_dss_device *dssdev)
{
	struct panel_drv_data *ddata = to_panel_data(dssdev);
	struct omap_dss_device *in = ddata->in;

	if (!omapdss_device_is_connected(dssdev))
		return;

	in->ops.dpi->disconnect(in, dssdev);

	omap_dss_put_device(in);
	ddata->in = NULL;
}

static void tpo_td043_enable(struct omap_dss_device *dssdev)
{
	struct panel_drv_data *ddata = to_panel_data(dssdev);
<<<<<<< HEAD
	struct omap_dss_device *in = ddata->in;
	int r;

	if (!omapdss_device_is_connected(dssdev))
		return -ENODEV;

	if (omapdss_device_is_enabled(dssdev))
		return 0;

	in->ops.dpi->set_timings(in, &ddata->vm);

	r = in->ops.dpi->enable(in);
	if (r)
		return r;

=======
	int r;

>>>>>>> 407d19ab
	/*
	 * If we are resuming from system suspend, SPI clocks might not be
	 * enabled yet, so we'll program the LCD from SPI PM resume callback.
	 */
	if (!ddata->spi_suspended) {
		r = tpo_td043_power_on(ddata);
		if (r) {
<<<<<<< HEAD
			in->ops.dpi->disable(in);
			return r;
=======
			dev_err(&ddata->spi->dev, "%s: power on failed (%d)\n",
				__func__, r);
			return;
>>>>>>> 407d19ab
		}
	}
}

static void tpo_td043_disable(struct omap_dss_device *dssdev)
{
	struct panel_drv_data *ddata = to_panel_data(dssdev);
<<<<<<< HEAD
	struct omap_dss_device *in = ddata->in;

	if (!omapdss_device_is_enabled(dssdev))
		return;

	in->ops.dpi->disable(in);
=======
>>>>>>> 407d19ab

	if (!ddata->spi_suspended)
		tpo_td043_power_off(ddata);
}

<<<<<<< HEAD
static void tpo_td043_set_timings(struct omap_dss_device *dssdev,
				  struct videomode *vm)
{
	struct panel_drv_data *ddata = to_panel_data(dssdev);
	struct omap_dss_device *in = ddata->in;

	ddata->vm = *vm;
	dssdev->panel.vm = *vm;

	in->ops.dpi->set_timings(in, vm);
}

static void tpo_td043_get_timings(struct omap_dss_device *dssdev,
				  struct videomode *vm)
=======
static int tpo_td043_get_modes(struct omap_dss_device *dssdev,
			       struct drm_connector *connector)
>>>>>>> 407d19ab
{
	struct panel_drv_data *ddata = to_panel_data(dssdev);

	return omapdss_display_get_modes(connector, &ddata->vm);
}

static int tpo_td043_check_timings(struct omap_dss_device *dssdev,
				   struct videomode *vm)
{
	struct panel_drv_data *ddata = to_panel_data(dssdev);
	struct omap_dss_device *in = ddata->in;

	return in->ops.dpi->check_timings(in, vm);
}

static struct omap_dss_driver tpo_td043_ops = {
	.connect	= tpo_td043_connect,
	.disconnect	= tpo_td043_disconnect,

	.enable		= tpo_td043_enable,
	.disable	= tpo_td043_disable,

<<<<<<< HEAD
	.set_timings	= tpo_td043_set_timings,
	.get_timings	= tpo_td043_get_timings,
	.check_timings	= tpo_td043_check_timings,

	.set_mirror	= tpo_td043_set_hmirror,
	.get_mirror	= tpo_td043_get_hmirror,
=======
	.get_modes	= tpo_td043_get_modes,
>>>>>>> 407d19ab
};

static int tpo_td043_probe_of(struct spi_device *spi)
{
	struct device_node *node = spi->dev.of_node;
	struct panel_drv_data *ddata = dev_get_drvdata(&spi->dev);
	int gpio;

	gpio = of_get_named_gpio(node, "reset-gpios", 0);
	if (!gpio_is_valid(gpio)) {
		dev_err(&spi->dev, "failed to parse enable gpio\n");
		return gpio;
	}
	ddata->nreset_gpio = gpio;

	return 0;
}

static int tpo_td043_probe(struct spi_device *spi)
{
	struct panel_drv_data *ddata;
	struct omap_dss_device *dssdev;
	int r;

	dev_dbg(&spi->dev, "%s\n", __func__);

	spi->bits_per_word = 16;
	spi->mode = SPI_MODE_0;

	r = spi_setup(spi);
	if (r < 0) {
		dev_err(&spi->dev, "spi_setup failed: %d\n", r);
		return r;
	}

	ddata = devm_kzalloc(&spi->dev, sizeof(*ddata), GFP_KERNEL);
	if (ddata == NULL)
		return -ENOMEM;

	dev_set_drvdata(&spi->dev, ddata);

	ddata->spi = spi;

	r = tpo_td043_probe_of(spi);
	if (r)
		return r;

	ddata->mode = TPO_R02_MODE_800x480;
	memcpy(ddata->gamma, tpo_td043_def_gamma, sizeof(ddata->gamma));

	ddata->vcc_reg = devm_regulator_get(&spi->dev, "vcc");
	if (IS_ERR(ddata->vcc_reg)) {
		dev_err(&spi->dev, "failed to get LCD VCC regulator\n");
		r = PTR_ERR(ddata->vcc_reg);
		goto err_regulator;
	}

	if (gpio_is_valid(ddata->nreset_gpio)) {
		r = devm_gpio_request_one(&spi->dev,
				ddata->nreset_gpio, GPIOF_OUT_INIT_LOW,
				"lcd reset");
		if (r < 0) {
			dev_err(&spi->dev, "couldn't request reset GPIO\n");
			goto err_gpio_req;
		}
	}

	r = sysfs_create_group(&spi->dev.kobj, &tpo_td043_attr_group);
	if (r) {
		dev_err(&spi->dev, "failed to create sysfs files\n");
		goto err_sysfs;
	}

	ddata->vm = tpo_td043_vm;

	dssdev = &ddata->dssdev;
	dssdev->dev = &spi->dev;
	dssdev->driver = &tpo_td043_ops;
	dssdev->type = OMAP_DISPLAY_TYPE_DPI;
	dssdev->display = true;
	dssdev->owner = THIS_MODULE;
<<<<<<< HEAD
	dssdev->panel.vm = ddata->vm;
=======
	dssdev->of_ports = BIT(0);
	dssdev->ops_flags = OMAP_DSS_DEVICE_OP_MODES;

	/*
	 * Note: According to the panel documentation:
	 * SYNC needs to be driven on the FALLING edge
	 */
	dssdev->bus_flags = DRM_BUS_FLAG_DE_HIGH
			  | DRM_BUS_FLAG_SYNC_DRIVE_POSEDGE
			  | DRM_BUS_FLAG_PIXDATA_DRIVE_NEGEDGE;
>>>>>>> 407d19ab

	r = omapdss_register_display(dssdev);
	if (r) {
		dev_err(&spi->dev, "Failed to register panel\n");
		goto err_reg;
	}

	return 0;

err_reg:
	sysfs_remove_group(&spi->dev.kobj, &tpo_td043_attr_group);
err_sysfs:
err_gpio_req:
err_regulator:
	return r;
}

static int tpo_td043_remove(struct spi_device *spi)
{
	struct panel_drv_data *ddata = dev_get_drvdata(&spi->dev);
	struct omap_dss_device *dssdev = &ddata->dssdev;

	dev_dbg(&ddata->spi->dev, "%s\n", __func__);

	omapdss_unregister_display(dssdev);

<<<<<<< HEAD
	tpo_td043_disable(dssdev);
	tpo_td043_disconnect(dssdev);
=======
	if (omapdss_device_is_enabled(dssdev))
		tpo_td043_disable(dssdev);
>>>>>>> 407d19ab

	sysfs_remove_group(&spi->dev.kobj, &tpo_td043_attr_group);

	return 0;
}

#ifdef CONFIG_PM_SLEEP
static int tpo_td043_spi_suspend(struct device *dev)
{
	struct panel_drv_data *ddata = dev_get_drvdata(dev);

	dev_dbg(dev, "tpo_td043_spi_suspend, tpo %p\n", ddata);

	ddata->power_on_resume = ddata->powered_on;
	tpo_td043_power_off(ddata);
	ddata->spi_suspended = 1;

	return 0;
}

static int tpo_td043_spi_resume(struct device *dev)
{
	struct panel_drv_data *ddata = dev_get_drvdata(dev);
	int ret;

	dev_dbg(dev, "tpo_td043_spi_resume\n");

	if (ddata->power_on_resume) {
		ret = tpo_td043_power_on(ddata);
		if (ret)
			return ret;
	}
	ddata->spi_suspended = 0;

	return 0;
}
#endif

static SIMPLE_DEV_PM_OPS(tpo_td043_spi_pm,
	tpo_td043_spi_suspend, tpo_td043_spi_resume);

static const struct of_device_id tpo_td043_of_match[] = {
	{ .compatible = "omapdss,tpo,td043mtea1", },
	{},
};

MODULE_DEVICE_TABLE(of, tpo_td043_of_match);

static struct spi_driver tpo_td043_spi_driver = {
	.driver = {
		.name	= "panel-tpo-td043mtea1",
		.pm	= &tpo_td043_spi_pm,
		.of_match_table = tpo_td043_of_match,
		.suppress_bind_attrs = true,
	},
	.probe	= tpo_td043_probe,
	.remove	= tpo_td043_remove,
};

module_spi_driver(tpo_td043_spi_driver);

MODULE_ALIAS("spi:tpo,td043mtea1");
MODULE_AUTHOR("Gražvydas Ignotas <notasas@gmail.com>");
MODULE_DESCRIPTION("TPO TD043MTEA1 LCD Driver");
MODULE_LICENSE("GPL");<|MERGE_RESOLUTION|>--- conflicted
+++ resolved
@@ -6,14 +6,13 @@
  * Converted to new DSS device model: Tomi Valkeinen <tomi.valkeinen@ti.com>
  */
 
+#include <linux/delay.h>
+#include <linux/err.h>
+#include <linux/gpio/consumer.h>
 #include <linux/module.h>
-#include <linux/delay.h>
+#include <linux/regulator/consumer.h>
+#include <linux/slab.h>
 #include <linux/spi/spi.h>
-#include <linux/regulator/consumer.h>
-#include <linux/gpio/consumer.h>
-#include <linux/err.h>
-#include <linux/slab.h>
-#include <linux/of_gpio.h>
 
 #include "../dss/omapdss.h"
 
@@ -50,16 +49,14 @@
 
 struct panel_drv_data {
 	struct omap_dss_device	dssdev;
-	struct omap_dss_device *in;
 
 	struct videomode vm;
 
 	struct spi_device *spi;
 	struct regulator *vcc_reg;
-	int nreset_gpio;
+	struct gpio_desc *reset_gpio;
 	u16 gamma[12];
 	u32 mode;
-	u32 hmirror:1;
 	u32 vmirror:1;
 	u32 powered_on:1;
 	u32 spi_suspended:1;
@@ -80,13 +77,7 @@
 	.vfront_porch	= 39,
 	.vback_porch	= 34,
 
-	.flags		= DISPLAY_FLAGS_HSYNC_LOW | DISPLAY_FLAGS_VSYNC_LOW |
-			  DISPLAY_FLAGS_DE_HIGH | DISPLAY_FLAGS_SYNC_POSEDGE |
-			  DISPLAY_FLAGS_PIXDATA_NEGEDGE,
-	/*
-	 * Note: According to the panel documentation:
-	 * SYNC needs to be driven on the FALLING edge
-	 */
+	.flags		= DISPLAY_FLAGS_HSYNC_LOW | DISPLAY_FLAGS_VSYNC_LOW,
 };
 
 #define to_panel_data(p) container_of(p, struct panel_drv_data, dssdev)
@@ -148,22 +139,6 @@
 	return tpo_td043_write(spi, 4, reg4);
 }
 
-static int tpo_td043_set_hmirror(struct omap_dss_device *dssdev, bool enable)
-{
-	struct panel_drv_data *ddata = dev_get_drvdata(dssdev->dev);
-
-	ddata->hmirror = enable;
-	return tpo_td043_write_mirror(ddata->spi, ddata->hmirror,
-			ddata->vmirror);
-}
-
-static bool tpo_td043_get_hmirror(struct omap_dss_device *dssdev)
-{
-	struct panel_drv_data *ddata = dev_get_drvdata(dssdev->dev);
-
-	return ddata->hmirror;
-}
-
 static ssize_t tpo_td043_vmirror_show(struct device *dev,
 	struct device_attribute *attr, char *buf)
 {
@@ -185,7 +160,7 @@
 
 	val = !!val;
 
-	ret = tpo_td043_write_mirror(ddata->spi, ddata->hmirror, val);
+	ret = tpo_td043_write_mirror(ddata->spi, false, val);
 	if (ret < 0)
 		return ret;
 
@@ -296,16 +271,14 @@
 	/* wait for panel to stabilize */
 	msleep(160);
 
-	if (gpio_is_valid(ddata->nreset_gpio))
-		gpio_set_value(ddata->nreset_gpio, 1);
+	gpiod_set_value(ddata->reset_gpio, 0);
 
 	tpo_td043_write(ddata->spi, 2,
 			TPO_R02_MODE(ddata->mode) | TPO_R02_NCLK_RISING);
 	tpo_td043_write(ddata->spi, 3, TPO_R03_VAL_NORMAL);
 	tpo_td043_write(ddata->spi, 0x20, 0xf0);
 	tpo_td043_write(ddata->spi, 0x21, 0xf0);
-	tpo_td043_write_mirror(ddata->spi, ddata->hmirror,
-			ddata->vmirror);
+	tpo_td043_write_mirror(ddata->spi, false, ddata->vmirror);
 	tpo_td043_write_gamma(ddata->spi, ddata->gamma);
 
 	ddata->powered_on = 1;
@@ -320,8 +293,7 @@
 	tpo_td043_write(ddata->spi, 3,
 			TPO_R03_VAL_STANDBY | TPO_R03_EN_PWM);
 
-	if (gpio_is_valid(ddata->nreset_gpio))
-		gpio_set_value(ddata->nreset_gpio, 0);
+	gpiod_set_value(ddata->reset_gpio, 1);
 
 	/* wait for at least 2 vsyncs before cutting off power */
 	msleep(50);
@@ -333,68 +305,22 @@
 	ddata->powered_on = 0;
 }
 
-static int tpo_td043_connect(struct omap_dss_device *dssdev)
+static int tpo_td043_connect(struct omap_dss_device *src,
+			     struct omap_dss_device *dst)
+{
+	return 0;
+}
+
+static void tpo_td043_disconnect(struct omap_dss_device *src,
+				 struct omap_dss_device *dst)
+{
+}
+
+static void tpo_td043_enable(struct omap_dss_device *dssdev)
 {
 	struct panel_drv_data *ddata = to_panel_data(dssdev);
-	struct omap_dss_device *in;
 	int r;
 
-	if (omapdss_device_is_connected(dssdev))
-		return 0;
-
-	in = omapdss_of_find_source_for_first_ep(dssdev->dev->of_node);
-	if (IS_ERR(in)) {
-		dev_err(dssdev->dev, "failed to find video source\n");
-		return PTR_ERR(in);
-	}
-
-	r = in->ops.dpi->connect(in, dssdev);
-	if (r) {
-		omap_dss_put_device(in);
-		return r;
-	}
-
-	ddata->in = in;
-	return 0;
-}
-
-static void tpo_td043_disconnect(struct omap_dss_device *dssdev)
-{
-	struct panel_drv_data *ddata = to_panel_data(dssdev);
-	struct omap_dss_device *in = ddata->in;
-
-	if (!omapdss_device_is_connected(dssdev))
-		return;
-
-	in->ops.dpi->disconnect(in, dssdev);
-
-	omap_dss_put_device(in);
-	ddata->in = NULL;
-}
-
-static void tpo_td043_enable(struct omap_dss_device *dssdev)
-{
-	struct panel_drv_data *ddata = to_panel_data(dssdev);
-<<<<<<< HEAD
-	struct omap_dss_device *in = ddata->in;
-	int r;
-
-	if (!omapdss_device_is_connected(dssdev))
-		return -ENODEV;
-
-	if (omapdss_device_is_enabled(dssdev))
-		return 0;
-
-	in->ops.dpi->set_timings(in, &ddata->vm);
-
-	r = in->ops.dpi->enable(in);
-	if (r)
-		return r;
-
-=======
-	int r;
-
->>>>>>> 407d19ab
 	/*
 	 * If we are resuming from system suspend, SPI clocks might not be
 	 * enabled yet, so we'll program the LCD from SPI PM resume callback.
@@ -402,14 +328,9 @@
 	if (!ddata->spi_suspended) {
 		r = tpo_td043_power_on(ddata);
 		if (r) {
-<<<<<<< HEAD
-			in->ops.dpi->disable(in);
-			return r;
-=======
 			dev_err(&ddata->spi->dev, "%s: power on failed (%d)\n",
 				__func__, r);
 			return;
->>>>>>> 407d19ab
 		}
 	}
 }
@@ -417,93 +338,34 @@
 static void tpo_td043_disable(struct omap_dss_device *dssdev)
 {
 	struct panel_drv_data *ddata = to_panel_data(dssdev);
-<<<<<<< HEAD
-	struct omap_dss_device *in = ddata->in;
-
-	if (!omapdss_device_is_enabled(dssdev))
-		return;
-
-	in->ops.dpi->disable(in);
-=======
->>>>>>> 407d19ab
 
 	if (!ddata->spi_suspended)
 		tpo_td043_power_off(ddata);
 }
 
-<<<<<<< HEAD
-static void tpo_td043_set_timings(struct omap_dss_device *dssdev,
-				  struct videomode *vm)
-{
-	struct panel_drv_data *ddata = to_panel_data(dssdev);
-	struct omap_dss_device *in = ddata->in;
-
-	ddata->vm = *vm;
-	dssdev->panel.vm = *vm;
-
-	in->ops.dpi->set_timings(in, vm);
-}
-
-static void tpo_td043_get_timings(struct omap_dss_device *dssdev,
-				  struct videomode *vm)
-=======
 static int tpo_td043_get_modes(struct omap_dss_device *dssdev,
 			       struct drm_connector *connector)
->>>>>>> 407d19ab
 {
 	struct panel_drv_data *ddata = to_panel_data(dssdev);
 
 	return omapdss_display_get_modes(connector, &ddata->vm);
 }
 
-static int tpo_td043_check_timings(struct omap_dss_device *dssdev,
-				   struct videomode *vm)
-{
-	struct panel_drv_data *ddata = to_panel_data(dssdev);
-	struct omap_dss_device *in = ddata->in;
-
-	return in->ops.dpi->check_timings(in, vm);
-}
-
-static struct omap_dss_driver tpo_td043_ops = {
+static const struct omap_dss_device_ops tpo_td043_ops = {
 	.connect	= tpo_td043_connect,
 	.disconnect	= tpo_td043_disconnect,
 
 	.enable		= tpo_td043_enable,
 	.disable	= tpo_td043_disable,
 
-<<<<<<< HEAD
-	.set_timings	= tpo_td043_set_timings,
-	.get_timings	= tpo_td043_get_timings,
-	.check_timings	= tpo_td043_check_timings,
-
-	.set_mirror	= tpo_td043_set_hmirror,
-	.get_mirror	= tpo_td043_get_hmirror,
-=======
 	.get_modes	= tpo_td043_get_modes,
->>>>>>> 407d19ab
-};
-
-static int tpo_td043_probe_of(struct spi_device *spi)
-{
-	struct device_node *node = spi->dev.of_node;
-	struct panel_drv_data *ddata = dev_get_drvdata(&spi->dev);
-	int gpio;
-
-	gpio = of_get_named_gpio(node, "reset-gpios", 0);
-	if (!gpio_is_valid(gpio)) {
-		dev_err(&spi->dev, "failed to parse enable gpio\n");
-		return gpio;
-	}
-	ddata->nreset_gpio = gpio;
-
-	return 0;
-}
+};
 
 static int tpo_td043_probe(struct spi_device *spi)
 {
 	struct panel_drv_data *ddata;
 	struct omap_dss_device *dssdev;
+	struct gpio_desc *gpio;
 	int r;
 
 	dev_dbg(&spi->dev, "%s\n", __func__);
@@ -525,47 +387,37 @@
 
 	ddata->spi = spi;
 
-	r = tpo_td043_probe_of(spi);
-	if (r)
-		return r;
-
 	ddata->mode = TPO_R02_MODE_800x480;
 	memcpy(ddata->gamma, tpo_td043_def_gamma, sizeof(ddata->gamma));
 
 	ddata->vcc_reg = devm_regulator_get(&spi->dev, "vcc");
 	if (IS_ERR(ddata->vcc_reg)) {
 		dev_err(&spi->dev, "failed to get LCD VCC regulator\n");
-		r = PTR_ERR(ddata->vcc_reg);
-		goto err_regulator;
-	}
-
-	if (gpio_is_valid(ddata->nreset_gpio)) {
-		r = devm_gpio_request_one(&spi->dev,
-				ddata->nreset_gpio, GPIOF_OUT_INIT_LOW,
-				"lcd reset");
-		if (r < 0) {
-			dev_err(&spi->dev, "couldn't request reset GPIO\n");
-			goto err_gpio_req;
-		}
-	}
+		return PTR_ERR(ddata->vcc_reg);
+	}
+
+	gpio = devm_gpiod_get(&spi->dev, "reset", GPIOD_OUT_HIGH);
+	if (IS_ERR(gpio)) {
+		dev_err(&spi->dev, "failed to get reset gpio\n");
+		return PTR_ERR(gpio);
+	}
+
+	ddata->reset_gpio = gpio;
 
 	r = sysfs_create_group(&spi->dev.kobj, &tpo_td043_attr_group);
 	if (r) {
 		dev_err(&spi->dev, "failed to create sysfs files\n");
-		goto err_sysfs;
+		return r;
 	}
 
 	ddata->vm = tpo_td043_vm;
 
 	dssdev = &ddata->dssdev;
 	dssdev->dev = &spi->dev;
-	dssdev->driver = &tpo_td043_ops;
+	dssdev->ops = &tpo_td043_ops;
 	dssdev->type = OMAP_DISPLAY_TYPE_DPI;
 	dssdev->display = true;
 	dssdev->owner = THIS_MODULE;
-<<<<<<< HEAD
-	dssdev->panel.vm = ddata->vm;
-=======
 	dssdev->of_ports = BIT(0);
 	dssdev->ops_flags = OMAP_DSS_DEVICE_OP_MODES;
 
@@ -576,22 +428,11 @@
 	dssdev->bus_flags = DRM_BUS_FLAG_DE_HIGH
 			  | DRM_BUS_FLAG_SYNC_DRIVE_POSEDGE
 			  | DRM_BUS_FLAG_PIXDATA_DRIVE_NEGEDGE;
->>>>>>> 407d19ab
-
-	r = omapdss_register_display(dssdev);
-	if (r) {
-		dev_err(&spi->dev, "Failed to register panel\n");
-		goto err_reg;
-	}
+
+	omapdss_display_init(dssdev);
+	omapdss_device_register(dssdev);
 
 	return 0;
-
-err_reg:
-	sysfs_remove_group(&spi->dev.kobj, &tpo_td043_attr_group);
-err_sysfs:
-err_gpio_req:
-err_regulator:
-	return r;
 }
 
 static int tpo_td043_remove(struct spi_device *spi)
@@ -601,15 +442,10 @@
 
 	dev_dbg(&ddata->spi->dev, "%s\n", __func__);
 
-	omapdss_unregister_display(dssdev);
-
-<<<<<<< HEAD
-	tpo_td043_disable(dssdev);
-	tpo_td043_disconnect(dssdev);
-=======
+	omapdss_device_unregister(dssdev);
+
 	if (omapdss_device_is_enabled(dssdev))
 		tpo_td043_disable(dssdev);
->>>>>>> 407d19ab
 
 	sysfs_remove_group(&spi->dev.kobj, &tpo_td043_attr_group);
 
