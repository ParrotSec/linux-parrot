// SPDX-License-Identifier: GPL-2.0-only
/*
 * Copyright (C) 2009 Nokia Corporation
 * Author: Tomi Valkeinen <tomi.valkeinen@ti.com>
 *
 * Some code and ideas taken from drivers/video/omap/ driver
 * by Imre Deak.
 */

#define DSS_SUBSYS_NAME "DPI"

#include <linux/kernel.h>
#include <linux/delay.h>
#include <linux/export.h>
#include <linux/err.h>
#include <linux/errno.h>
#include <linux/platform_device.h>
#include <linux/regulator/consumer.h>
#include <linux/string.h>
#include <linux/of.h>
#include <linux/clk.h>
#include <linux/sys_soc.h>

#include "omapdss.h"
#include "dss.h"

struct dpi_data {
	struct platform_device *pdev;
	enum dss_model dss_model;
	struct dss_device *dss;

	struct regulator *vdds_dsi_reg;
	enum dss_clk_source clk_src;
	struct dss_pll *pll;

	struct mutex lock;

	struct dss_lcd_mgr_config mgr_config;
	unsigned long pixelclock;
	int data_lines;

	struct omap_dss_device output;
};

static struct dpi_data *dpi_get_data_from_dssdev(struct omap_dss_device *dssdev)
{
	return container_of(dssdev, struct dpi_data, output);
}

static enum dss_clk_source dpi_get_clk_src_dra7xx(struct dpi_data *dpi,
						  enum omap_channel channel)
{
	/*
	 * Possible clock sources:
	 * LCD1: FCK/PLL1_1/HDMI_PLL
	 * LCD2: FCK/PLL1_3/HDMI_PLL (DRA74x: PLL2_3)
	 * LCD3: FCK/PLL1_3/HDMI_PLL (DRA74x: PLL2_1)
	 */

	switch (channel) {
	case OMAP_DSS_CHANNEL_LCD:
	{
		if (dss_pll_find_by_src(dpi->dss, DSS_CLK_SRC_PLL1_1))
			return DSS_CLK_SRC_PLL1_1;
		break;
	}
	case OMAP_DSS_CHANNEL_LCD2:
	{
		if (dss_pll_find_by_src(dpi->dss, DSS_CLK_SRC_PLL1_3))
			return DSS_CLK_SRC_PLL1_3;
		if (dss_pll_find_by_src(dpi->dss, DSS_CLK_SRC_PLL2_3))
			return DSS_CLK_SRC_PLL2_3;
		break;
	}
	case OMAP_DSS_CHANNEL_LCD3:
	{
		if (dss_pll_find_by_src(dpi->dss, DSS_CLK_SRC_PLL2_1))
			return DSS_CLK_SRC_PLL2_1;
		if (dss_pll_find_by_src(dpi->dss, DSS_CLK_SRC_PLL1_3))
			return DSS_CLK_SRC_PLL1_3;
		break;
	}
	default:
		break;
	}

	return DSS_CLK_SRC_FCK;
}

static enum dss_clk_source dpi_get_clk_src(struct dpi_data *dpi)
{
	enum omap_channel channel = dpi->output.dispc_channel;

	/*
	 * XXX we can't currently use DSI PLL for DPI with OMAP3, as the DSI PLL
	 * would also be used for DISPC fclk. Meaning, when the DPI output is
	 * disabled, DISPC clock will be disabled, and TV out will stop.
	 */
	switch (dpi->dss_model) {
	case DSS_MODEL_OMAP2:
	case DSS_MODEL_OMAP3:
		return DSS_CLK_SRC_FCK;

	case DSS_MODEL_OMAP4:
		switch (channel) {
		case OMAP_DSS_CHANNEL_LCD:
			return DSS_CLK_SRC_PLL1_1;
		case OMAP_DSS_CHANNEL_LCD2:
			return DSS_CLK_SRC_PLL2_1;
		default:
			return DSS_CLK_SRC_FCK;
		}

	case DSS_MODEL_OMAP5:
		switch (channel) {
		case OMAP_DSS_CHANNEL_LCD:
			return DSS_CLK_SRC_PLL1_1;
		case OMAP_DSS_CHANNEL_LCD3:
			return DSS_CLK_SRC_PLL2_1;
		case OMAP_DSS_CHANNEL_LCD2:
		default:
			return DSS_CLK_SRC_FCK;
		}

	case DSS_MODEL_DRA7:
		return dpi_get_clk_src_dra7xx(dpi, channel);

	default:
		return DSS_CLK_SRC_FCK;
	}
}

struct dpi_clk_calc_ctx {
	struct dpi_data *dpi;
	unsigned int clkout_idx;

	/* inputs */

	unsigned long pck_min, pck_max;

	/* outputs */

	struct dss_pll_clock_info pll_cinfo;
	unsigned long fck;
	struct dispc_clock_info dispc_cinfo;
};

static bool dpi_calc_dispc_cb(int lckd, int pckd, unsigned long lck,
		unsigned long pck, void *data)
{
	struct dpi_clk_calc_ctx *ctx = data;

	/*
	 * Odd dividers give us uneven duty cycle, causing problem when level
	 * shifted. So skip all odd dividers when the pixel clock is on the
	 * higher side.
	 */
	if (ctx->pck_min >= 100000000) {
		if (lckd > 1 && lckd % 2 != 0)
			return false;

		if (pckd > 1 && pckd % 2 != 0)
			return false;
	}

	ctx->dispc_cinfo.lck_div = lckd;
	ctx->dispc_cinfo.pck_div = pckd;
	ctx->dispc_cinfo.lck = lck;
	ctx->dispc_cinfo.pck = pck;

	return true;
}


static bool dpi_calc_hsdiv_cb(int m_dispc, unsigned long dispc,
		void *data)
{
	struct dpi_clk_calc_ctx *ctx = data;

	ctx->pll_cinfo.mX[ctx->clkout_idx] = m_dispc;
	ctx->pll_cinfo.clkout[ctx->clkout_idx] = dispc;

	return dispc_div_calc(ctx->dpi->dss->dispc, dispc,
			      ctx->pck_min, ctx->pck_max,
			      dpi_calc_dispc_cb, ctx);
}


static bool dpi_calc_pll_cb(int n, int m, unsigned long fint,
		unsigned long clkdco,
		void *data)
{
	struct dpi_clk_calc_ctx *ctx = data;

	ctx->pll_cinfo.n = n;
	ctx->pll_cinfo.m = m;
	ctx->pll_cinfo.fint = fint;
	ctx->pll_cinfo.clkdco = clkdco;

	return dss_pll_hsdiv_calc_a(ctx->dpi->pll, clkdco,
		ctx->pck_min, dss_get_max_fck_rate(ctx->dpi->dss),
		dpi_calc_hsdiv_cb, ctx);
}

static bool dpi_calc_dss_cb(unsigned long fck, void *data)
{
	struct dpi_clk_calc_ctx *ctx = data;

	ctx->fck = fck;

	return dispc_div_calc(ctx->dpi->dss->dispc, fck,
			      ctx->pck_min, ctx->pck_max,
			      dpi_calc_dispc_cb, ctx);
}

static bool dpi_pll_clk_calc(struct dpi_data *dpi, unsigned long pck,
		struct dpi_clk_calc_ctx *ctx)
{
	unsigned long clkin;

	memset(ctx, 0, sizeof(*ctx));
	ctx->dpi = dpi;
	ctx->clkout_idx = dss_pll_get_clkout_idx_for_src(dpi->clk_src);

	clkin = clk_get_rate(dpi->pll->clkin);

	if (dpi->pll->hw->type == DSS_PLL_TYPE_A) {
		unsigned long pll_min, pll_max;

		ctx->pck_min = pck - 1000;
		ctx->pck_max = pck + 1000;

		pll_min = 0;
		pll_max = 0;

		return dss_pll_calc_a(ctx->dpi->pll, clkin,
				pll_min, pll_max,
				dpi_calc_pll_cb, ctx);
	} else { /* DSS_PLL_TYPE_B */
		dss_pll_calc_b(dpi->pll, clkin, pck, &ctx->pll_cinfo);

		ctx->dispc_cinfo.lck_div = 1;
		ctx->dispc_cinfo.pck_div = 1;
		ctx->dispc_cinfo.lck = ctx->pll_cinfo.clkout[0];
		ctx->dispc_cinfo.pck = ctx->dispc_cinfo.lck;

		return true;
	}
}

static bool dpi_dss_clk_calc(struct dpi_data *dpi, unsigned long pck,
			     struct dpi_clk_calc_ctx *ctx)
{
	int i;

	/*
	 * DSS fck gives us very few possibilities, so finding a good pixel
	 * clock may not be possible. We try multiple times to find the clock,
	 * each time widening the pixel clock range we look for, up to
	 * +/- ~15MHz.
	 */

	for (i = 0; i < 25; ++i) {
		bool ok;

		memset(ctx, 0, sizeof(*ctx));
		ctx->dpi = dpi;
		if (pck > 1000 * i * i * i)
			ctx->pck_min = max(pck - 1000 * i * i * i, 0lu);
		else
			ctx->pck_min = 0;
		ctx->pck_max = pck + 1000 * i * i * i;

		ok = dss_div_calc(dpi->dss, pck, ctx->pck_min,
				  dpi_calc_dss_cb, ctx);
		if (ok)
			return ok;
	}

	return false;
}



static int dpi_set_pll_clk(struct dpi_data *dpi, enum omap_channel channel,
		unsigned long pck_req, unsigned long *fck, int *lck_div,
		int *pck_div)
{
	struct dpi_clk_calc_ctx ctx;
	int r;
	bool ok;

	ok = dpi_pll_clk_calc(dpi, pck_req, &ctx);
	if (!ok)
		return -EINVAL;

	r = dss_pll_set_config(dpi->pll, &ctx.pll_cinfo);
	if (r)
		return r;

	dss_select_lcd_clk_source(dpi->dss, channel, dpi->clk_src);

	dpi->mgr_config.clock_info = ctx.dispc_cinfo;

	*fck = ctx.pll_cinfo.clkout[ctx.clkout_idx];
	*lck_div = ctx.dispc_cinfo.lck_div;
	*pck_div = ctx.dispc_cinfo.pck_div;

	return 0;
}

static int dpi_set_dispc_clk(struct dpi_data *dpi, unsigned long pck_req,
		unsigned long *fck, int *lck_div, int *pck_div)
{
	struct dpi_clk_calc_ctx ctx;
	int r;
	bool ok;

	ok = dpi_dss_clk_calc(dpi, pck_req, &ctx);
	if (!ok)
		return -EINVAL;

	r = dss_set_fck_rate(dpi->dss, ctx.fck);
	if (r)
		return r;

	dpi->mgr_config.clock_info = ctx.dispc_cinfo;

	*fck = ctx.fck;
	*lck_div = ctx.dispc_cinfo.lck_div;
	*pck_div = ctx.dispc_cinfo.pck_div;

	return 0;
}

static int dpi_set_mode(struct dpi_data *dpi)
{
<<<<<<< HEAD
	struct videomode *vm = &dpi->vm;
=======
>>>>>>> 407d19ab
	int lck_div = 0, pck_div = 0;
	unsigned long fck = 0;
	unsigned long pck;
	int r = 0;

	if (dpi->pll)
		r = dpi_set_pll_clk(dpi, dpi->output.dispc_channel,
				    dpi->pixelclock, &fck, &lck_div, &pck_div);
	else
		r = dpi_set_dispc_clk(dpi, dpi->pixelclock, &fck,
				&lck_div, &pck_div);
	if (r)
		return r;

	pck = fck / lck_div / pck_div;

	if (pck != vm->pixelclock) {
		DSSWARN("Could not find exact pixel clock. Requested %lu Hz, got %lu Hz\n",
			vm->pixelclock, pck);

		vm->pixelclock = pck;
	}

	dss_mgr_set_timings(&dpi->output, vm);

	return 0;
}

static void dpi_config_lcd_manager(struct dpi_data *dpi)
{
	dpi->mgr_config.io_pad_mode = DSS_IO_PAD_MODE_BYPASS;

	dpi->mgr_config.stallmode = false;
	dpi->mgr_config.fifohandcheck = false;

	dpi->mgr_config.video_port_width = dpi->data_lines;

	dpi->mgr_config.lcden_sig_polarity = 0;

	dss_mgr_set_lcd_config(&dpi->output, &dpi->mgr_config);
}

static void dpi_display_enable(struct omap_dss_device *dssdev)
{
	struct dpi_data *dpi = dpi_get_data_from_dssdev(dssdev);
	struct omap_dss_device *out = &dpi->output;
	int r;

	mutex_lock(&dpi->lock);

	if (dpi->vdds_dsi_reg) {
		r = regulator_enable(dpi->vdds_dsi_reg);
		if (r)
			goto err_reg_enable;
	}

	r = dispc_runtime_get(dpi->dss->dispc);
	if (r)
		goto err_get_dispc;

	r = dss_dpi_select_source(dpi->dss, out->port_num, out->dispc_channel);
	if (r)
		goto err_src_sel;

	if (dpi->pll) {
		r = dss_pll_enable(dpi->pll);
		if (r)
			goto err_pll_init;
	}

	r = dpi_set_mode(dpi);
	if (r)
		goto err_set_mode;

	dpi_config_lcd_manager(dpi);

	mdelay(2);

	r = dss_mgr_enable(&dpi->output);
	if (r)
		goto err_mgr_enable;

	mutex_unlock(&dpi->lock);

	return;

err_mgr_enable:
err_set_mode:
	if (dpi->pll)
		dss_pll_disable(dpi->pll);
err_pll_init:
err_src_sel:
	dispc_runtime_put(dpi->dss->dispc);
err_get_dispc:
	if (dpi->vdds_dsi_reg)
		regulator_disable(dpi->vdds_dsi_reg);
err_reg_enable:
	mutex_unlock(&dpi->lock);
}

static void dpi_display_disable(struct omap_dss_device *dssdev)
{
	struct dpi_data *dpi = dpi_get_data_from_dssdev(dssdev);

	mutex_lock(&dpi->lock);

	dss_mgr_disable(&dpi->output);

	if (dpi->pll) {
		dss_select_lcd_clk_source(dpi->dss, dpi->output.dispc_channel,
					  DSS_CLK_SRC_FCK);
		dss_pll_disable(dpi->pll);
	}

	dispc_runtime_put(dpi->dss->dispc);

	if (dpi->vdds_dsi_reg)
		regulator_disable(dpi->vdds_dsi_reg);

	mutex_unlock(&dpi->lock);
}

static void dpi_set_timings(struct omap_dss_device *dssdev,
<<<<<<< HEAD
			    struct videomode *vm)
=======
			    const struct drm_display_mode *mode)
>>>>>>> 407d19ab
{
	struct dpi_data *dpi = dpi_get_data_from_dssdev(dssdev);

	DSSDBG("dpi_set_timings\n");

	mutex_lock(&dpi->lock);

	dpi->pixelclock = mode->clock * 1000;

	mutex_unlock(&dpi->lock);
}

static void dpi_get_timings(struct omap_dss_device *dssdev,
			    struct videomode *vm)
{
	struct dpi_data *dpi = dpi_get_data_from_dssdev(dssdev);

	mutex_lock(&dpi->lock);

	*vm = dpi->vm;

	mutex_unlock(&dpi->lock);
}

static int dpi_check_timings(struct omap_dss_device *dssdev,
			     struct drm_display_mode *mode)
{
	struct dpi_data *dpi = dpi_get_data_from_dssdev(dssdev);
	enum omap_channel channel = dpi->output.dispc_channel;
	int lck_div, pck_div;
	unsigned long fck;
	unsigned long pck;
	struct dpi_clk_calc_ctx ctx;
	bool ok;

	if (mode->hdisplay % 8 != 0)
		return -EINVAL;

<<<<<<< HEAD
	if (!dispc_mgr_timings_ok(dpi->dss->dispc, channel, vm))
		return -EINVAL;

	if (vm->pixelclock == 0)
=======
	if (mode->clock == 0)
>>>>>>> 407d19ab
		return -EINVAL;

	if (dpi->pll) {
		ok = dpi_pll_clk_calc(dpi, mode->clock * 1000, &ctx);
		if (!ok)
			return -EINVAL;

		fck = ctx.pll_cinfo.clkout[ctx.clkout_idx];
	} else {
		ok = dpi_dss_clk_calc(dpi, mode->clock * 1000, &ctx);
		if (!ok)
			return -EINVAL;

		fck = ctx.fck;
	}

	lck_div = ctx.dispc_cinfo.lck_div;
	pck_div = ctx.dispc_cinfo.pck_div;

	pck = fck / lck_div / pck_div;

	mode->clock = pck / 1000;

	return 0;
}

static int dpi_verify_pll(struct dss_pll *pll)
{
	int r;

	/* do initial setup with the PLL to see if it is operational */

	r = dss_pll_enable(pll);
	if (r)
		return r;

	dss_pll_disable(pll);

	return 0;
}

static const struct soc_device_attribute dpi_soc_devices[] = {
	{ .machine = "OMAP3[456]*" },
	{ .machine = "[AD]M37*" },
	{ /* sentinel */ }
};

static int dpi_init_regulator(struct dpi_data *dpi)
{
	struct regulator *vdds_dsi;

	/*
	 * The DPI uses the DSI VDDS on OMAP34xx, OMAP35xx, OMAP36xx, AM37xx and
	 * DM37xx only.
	 */
	if (!soc_device_match(dpi_soc_devices))
		return 0;

	if (dpi->vdds_dsi_reg)
		return 0;

	vdds_dsi = devm_regulator_get(&dpi->pdev->dev, "vdds_dsi");
	if (IS_ERR(vdds_dsi)) {
		if (PTR_ERR(vdds_dsi) != -EPROBE_DEFER)
			DSSERR("can't get VDDS_DSI regulator\n");
		return PTR_ERR(vdds_dsi);
	}

	dpi->vdds_dsi_reg = vdds_dsi;

	return 0;
}

static void dpi_init_pll(struct dpi_data *dpi)
{
	struct dss_pll *pll;

	if (dpi->pll)
		return;

	dpi->clk_src = dpi_get_clk_src(dpi);

	pll = dss_pll_find_by_src(dpi->dss, dpi->clk_src);
	if (!pll)
		return;

	if (dpi_verify_pll(pll)) {
		DSSWARN("PLL not operational\n");
		return;
	}

	dpi->pll = pll;
}

/*
 * Return a hardcoded channel for the DPI output. This should work for
 * current use cases, but this can be later expanded to either resolve
 * the channel in some more dynamic manner, or get the channel as a user
 * parameter.
 */
static enum omap_channel dpi_get_channel(struct dpi_data *dpi, int port_num)
{
	switch (dpi->dss_model) {
	case DSS_MODEL_OMAP2:
	case DSS_MODEL_OMAP3:
		return OMAP_DSS_CHANNEL_LCD;

	case DSS_MODEL_DRA7:
		switch (port_num) {
		case 2:
			return OMAP_DSS_CHANNEL_LCD3;
		case 1:
			return OMAP_DSS_CHANNEL_LCD2;
		case 0:
		default:
			return OMAP_DSS_CHANNEL_LCD;
		}

	case DSS_MODEL_OMAP4:
		return OMAP_DSS_CHANNEL_LCD2;

	case DSS_MODEL_OMAP5:
		return OMAP_DSS_CHANNEL_LCD3;

	default:
		DSSWARN("unsupported DSS version\n");
		return OMAP_DSS_CHANNEL_LCD;
	}
}

static int dpi_connect(struct omap_dss_device *dssdev,
		struct omap_dss_device *dst)
{
<<<<<<< HEAD
	struct dpi_data *dpi = dpi_get_data_from_dssdev(dssdev);
	int r;
=======
	struct dpi_data *dpi = dpi_get_data_from_dssdev(dst);
>>>>>>> 407d19ab

	r = dpi_init_regulator(dpi);
	if (r)
		return r;

	dpi_init_pll(dpi);

<<<<<<< HEAD
	r = dss_mgr_connect(&dpi->output, dssdev);
	if (r)
		return r;

	r = omapdss_output_set_device(dssdev, dst);
	if (r) {
		DSSERR("failed to connect output to new device: %s\n",
				dst->name);
		dss_mgr_disconnect(&dpi->output, dssdev);
		return r;
	}

	return 0;
=======
	return omapdss_device_connect(dst->dss, dst, dst->next);
>>>>>>> 407d19ab
}

static void dpi_disconnect(struct omap_dss_device *dssdev,
		struct omap_dss_device *dst)
{
<<<<<<< HEAD
	struct dpi_data *dpi = dpi_get_data_from_dssdev(dssdev);

	WARN_ON(dst != dssdev->dst);

	if (dst != dssdev->dst)
		return;

	omapdss_output_unset_device(dssdev);

	dss_mgr_disconnect(&dpi->output, dssdev);
=======
	omapdss_device_disconnect(dst, dst->next);
>>>>>>> 407d19ab
}

static const struct omapdss_dpi_ops dpi_ops = {
	.connect = dpi_connect,
	.disconnect = dpi_disconnect,

	.enable = dpi_display_enable,
	.disable = dpi_display_disable,

	.check_timings = dpi_check_timings,
	.set_timings = dpi_set_timings,
	.get_timings = dpi_get_timings,
};

static void dpi_init_output_port(struct dpi_data *dpi, struct device_node *port)
{
	struct omap_dss_device *out = &dpi->output;
	int r;
	u32 port_num;

	r = of_property_read_u32(port, "reg", &port_num);
	if (r)
		port_num = 0;

	switch (port_num) {
	case 2:
		out->name = "dpi.2";
		break;
	case 1:
		out->name = "dpi.1";
		break;
	case 0:
	default:
		out->name = "dpi.0";
		break;
	}

	out->dev = &dpi->pdev->dev;
	out->id = OMAP_DSS_OUTPUT_DPI;
<<<<<<< HEAD
	out->output_type = OMAP_DISPLAY_TYPE_DPI;
	out->dispc_channel = dpi_get_channel(dpi, port_num);
	out->port_num = port_num;
	out->ops.dpi = &dpi_ops;
	out->owner = THIS_MODULE;

	omapdss_register_output(out);
=======
	out->type = OMAP_DISPLAY_TYPE_DPI;
	out->dispc_channel = dpi_get_channel(dpi);
	out->of_ports = BIT(port_num);
	out->ops = &dpi_ops;
	out->owner = THIS_MODULE;

	r = omapdss_device_init_output(out);
	if (r < 0)
		return r;

	omapdss_device_register(out);

	return 0;
>>>>>>> 407d19ab
}

static void dpi_uninit_output_port(struct device_node *port)
{
	struct dpi_data *dpi = port->data;
	struct omap_dss_device *out = &dpi->output;

<<<<<<< HEAD
	omapdss_unregister_output(out);
=======
	omapdss_device_unregister(out);
	omapdss_device_cleanup_output(out);
}

static const struct soc_device_attribute dpi_soc_devices[] = {
	{ .machine = "OMAP3[456]*" },
	{ .machine = "[AD]M37*" },
	{ /* sentinel */ }
};

static int dpi_init_regulator(struct dpi_data *dpi)
{
	struct regulator *vdds_dsi;

	/*
	 * The DPI uses the DSI VDDS on OMAP34xx, OMAP35xx, OMAP36xx, AM37xx and
	 * DM37xx only.
	 */
	if (!soc_device_match(dpi_soc_devices))
		return 0;

	vdds_dsi = devm_regulator_get(&dpi->pdev->dev, "vdds_dsi");
	if (IS_ERR(vdds_dsi)) {
		if (PTR_ERR(vdds_dsi) != -EPROBE_DEFER)
			DSSERR("can't get VDDS_DSI regulator\n");
		return PTR_ERR(vdds_dsi);
	}

	dpi->vdds_dsi_reg = vdds_dsi;

	return 0;
>>>>>>> 407d19ab
}

int dpi_init_port(struct dss_device *dss, struct platform_device *pdev,
		  struct device_node *port, enum dss_model dss_model)
{
	struct dpi_data *dpi;
	struct device_node *ep;
	u32 datalines;
	int r;

	dpi = devm_kzalloc(&pdev->dev, sizeof(*dpi), GFP_KERNEL);
	if (!dpi)
		return -ENOMEM;

	ep = of_get_next_child(port, NULL);
	if (!ep)
		return 0;

	r = of_property_read_u32(ep, "data-lines", &datalines);
	if (r) {
		DSSERR("failed to parse datalines\n");
		goto err_datalines;
	}

	dpi->data_lines = datalines;

	of_node_put(ep);

	dpi->pdev = pdev;
	dpi->dss_model = dss_model;
	dpi->dss = dss;
	port->data = dpi;

	mutex_init(&dpi->lock);

	dpi_init_output_port(dpi, port);

	return 0;

err_datalines:
	of_node_put(ep);

	return r;
}

void dpi_uninit_port(struct device_node *port)
{
	struct dpi_data *dpi = port->data;

	if (!dpi)
		return;

	dpi_uninit_output_port(port);
}<|MERGE_RESOLUTION|>--- conflicted
+++ resolved
@@ -28,6 +28,7 @@
 	struct platform_device *pdev;
 	enum dss_model dss_model;
 	struct dss_device *dss;
+	unsigned int id;
 
 	struct regulator *vdds_dsi_reg;
 	enum dss_clk_source clk_src;
@@ -335,13 +336,8 @@
 
 static int dpi_set_mode(struct dpi_data *dpi)
 {
-<<<<<<< HEAD
-	struct videomode *vm = &dpi->vm;
-=======
->>>>>>> 407d19ab
 	int lck_div = 0, pck_div = 0;
 	unsigned long fck = 0;
-	unsigned long pck;
 	int r = 0;
 
 	if (dpi->pll)
@@ -353,17 +349,6 @@
 	if (r)
 		return r;
 
-	pck = fck / lck_div / pck_div;
-
-	if (pck != vm->pixelclock) {
-		DSSWARN("Could not find exact pixel clock. Requested %lu Hz, got %lu Hz\n",
-			vm->pixelclock, pck);
-
-		vm->pixelclock = pck;
-	}
-
-	dss_mgr_set_timings(&dpi->output, vm);
-
 	return 0;
 }
 
@@ -399,7 +384,7 @@
 	if (r)
 		goto err_get_dispc;
 
-	r = dss_dpi_select_source(dpi->dss, out->port_num, out->dispc_channel);
+	r = dss_dpi_select_source(dpi->dss, dpi->id, out->dispc_channel);
 	if (r)
 		goto err_src_sel;
 
@@ -462,11 +447,7 @@
 }
 
 static void dpi_set_timings(struct omap_dss_device *dssdev,
-<<<<<<< HEAD
-			    struct videomode *vm)
-=======
 			    const struct drm_display_mode *mode)
->>>>>>> 407d19ab
 {
 	struct dpi_data *dpi = dpi_get_data_from_dssdev(dssdev);
 
@@ -475,18 +456,6 @@
 	mutex_lock(&dpi->lock);
 
 	dpi->pixelclock = mode->clock * 1000;
-
-	mutex_unlock(&dpi->lock);
-}
-
-static void dpi_get_timings(struct omap_dss_device *dssdev,
-			    struct videomode *vm)
-{
-	struct dpi_data *dpi = dpi_get_data_from_dssdev(dssdev);
-
-	mutex_lock(&dpi->lock);
-
-	*vm = dpi->vm;
 
 	mutex_unlock(&dpi->lock);
 }
@@ -495,7 +464,6 @@
 			     struct drm_display_mode *mode)
 {
 	struct dpi_data *dpi = dpi_get_data_from_dssdev(dssdev);
-	enum omap_channel channel = dpi->output.dispc_channel;
 	int lck_div, pck_div;
 	unsigned long fck;
 	unsigned long pck;
@@ -505,14 +473,7 @@
 	if (mode->hdisplay % 8 != 0)
 		return -EINVAL;
 
-<<<<<<< HEAD
-	if (!dispc_mgr_timings_ok(dpi->dss->dispc, channel, vm))
-		return -EINVAL;
-
-	if (vm->pixelclock == 0)
-=======
 	if (mode->clock == 0)
->>>>>>> 407d19ab
 		return -EINVAL;
 
 	if (dpi->pll) {
@@ -550,38 +511,6 @@
 		return r;
 
 	dss_pll_disable(pll);
-
-	return 0;
-}
-
-static const struct soc_device_attribute dpi_soc_devices[] = {
-	{ .machine = "OMAP3[456]*" },
-	{ .machine = "[AD]M37*" },
-	{ /* sentinel */ }
-};
-
-static int dpi_init_regulator(struct dpi_data *dpi)
-{
-	struct regulator *vdds_dsi;
-
-	/*
-	 * The DPI uses the DSI VDDS on OMAP34xx, OMAP35xx, OMAP36xx, AM37xx and
-	 * DM37xx only.
-	 */
-	if (!soc_device_match(dpi_soc_devices))
-		return 0;
-
-	if (dpi->vdds_dsi_reg)
-		return 0;
-
-	vdds_dsi = devm_regulator_get(&dpi->pdev->dev, "vdds_dsi");
-	if (IS_ERR(vdds_dsi)) {
-		if (PTR_ERR(vdds_dsi) != -EPROBE_DEFER)
-			DSSERR("can't get VDDS_DSI regulator\n");
-		return PTR_ERR(vdds_dsi);
-	}
-
-	dpi->vdds_dsi_reg = vdds_dsi;
 
 	return 0;
 }
@@ -613,7 +542,7 @@
  * the channel in some more dynamic manner, or get the channel as a user
  * parameter.
  */
-static enum omap_channel dpi_get_channel(struct dpi_data *dpi, int port_num)
+static enum omap_channel dpi_get_channel(struct dpi_data *dpi)
 {
 	switch (dpi->dss_model) {
 	case DSS_MODEL_OMAP2:
@@ -621,7 +550,7 @@
 		return OMAP_DSS_CHANNEL_LCD;
 
 	case DSS_MODEL_DRA7:
-		switch (port_num) {
+		switch (dpi->id) {
 		case 2:
 			return OMAP_DSS_CHANNEL_LCD3;
 		case 1:
@@ -643,61 +572,23 @@
 	}
 }
 
-static int dpi_connect(struct omap_dss_device *dssdev,
-		struct omap_dss_device *dst)
-{
-<<<<<<< HEAD
-	struct dpi_data *dpi = dpi_get_data_from_dssdev(dssdev);
-	int r;
-=======
+static int dpi_connect(struct omap_dss_device *src,
+		       struct omap_dss_device *dst)
+{
 	struct dpi_data *dpi = dpi_get_data_from_dssdev(dst);
->>>>>>> 407d19ab
-
-	r = dpi_init_regulator(dpi);
-	if (r)
-		return r;
 
 	dpi_init_pll(dpi);
 
-<<<<<<< HEAD
-	r = dss_mgr_connect(&dpi->output, dssdev);
-	if (r)
-		return r;
-
-	r = omapdss_output_set_device(dssdev, dst);
-	if (r) {
-		DSSERR("failed to connect output to new device: %s\n",
-				dst->name);
-		dss_mgr_disconnect(&dpi->output, dssdev);
-		return r;
-	}
-
-	return 0;
-=======
 	return omapdss_device_connect(dst->dss, dst, dst->next);
->>>>>>> 407d19ab
-}
-
-static void dpi_disconnect(struct omap_dss_device *dssdev,
-		struct omap_dss_device *dst)
-{
-<<<<<<< HEAD
-	struct dpi_data *dpi = dpi_get_data_from_dssdev(dssdev);
-
-	WARN_ON(dst != dssdev->dst);
-
-	if (dst != dssdev->dst)
-		return;
-
-	omapdss_output_unset_device(dssdev);
-
-	dss_mgr_disconnect(&dpi->output, dssdev);
-=======
+}
+
+static void dpi_disconnect(struct omap_dss_device *src,
+			   struct omap_dss_device *dst)
+{
 	omapdss_device_disconnect(dst, dst->next);
->>>>>>> 407d19ab
-}
-
-static const struct omapdss_dpi_ops dpi_ops = {
+}
+
+static const struct omap_dss_device_ops dpi_ops = {
 	.connect = dpi_connect,
 	.disconnect = dpi_disconnect,
 
@@ -706,18 +597,16 @@
 
 	.check_timings = dpi_check_timings,
 	.set_timings = dpi_set_timings,
-	.get_timings = dpi_get_timings,
 };
 
-static void dpi_init_output_port(struct dpi_data *dpi, struct device_node *port)
+static int dpi_init_output_port(struct dpi_data *dpi, struct device_node *port)
 {
 	struct omap_dss_device *out = &dpi->output;
+	u32 port_num = 0;
 	int r;
-	u32 port_num;
-
-	r = of_property_read_u32(port, "reg", &port_num);
-	if (r)
-		port_num = 0;
+
+	of_property_read_u32(port, "reg", &port_num);
+	dpi->id = port_num <= 2 ? port_num : 0;
 
 	switch (port_num) {
 	case 2:
@@ -734,15 +623,6 @@
 
 	out->dev = &dpi->pdev->dev;
 	out->id = OMAP_DSS_OUTPUT_DPI;
-<<<<<<< HEAD
-	out->output_type = OMAP_DISPLAY_TYPE_DPI;
-	out->dispc_channel = dpi_get_channel(dpi, port_num);
-	out->port_num = port_num;
-	out->ops.dpi = &dpi_ops;
-	out->owner = THIS_MODULE;
-
-	omapdss_register_output(out);
-=======
 	out->type = OMAP_DISPLAY_TYPE_DPI;
 	out->dispc_channel = dpi_get_channel(dpi);
 	out->of_ports = BIT(port_num);
@@ -756,7 +636,6 @@
 	omapdss_device_register(out);
 
 	return 0;
->>>>>>> 407d19ab
 }
 
 static void dpi_uninit_output_port(struct device_node *port)
@@ -764,9 +643,6 @@
 	struct dpi_data *dpi = port->data;
 	struct omap_dss_device *out = &dpi->output;
 
-<<<<<<< HEAD
-	omapdss_unregister_output(out);
-=======
 	omapdss_device_unregister(out);
 	omapdss_device_cleanup_output(out);
 }
@@ -798,7 +674,6 @@
 	dpi->vdds_dsi_reg = vdds_dsi;
 
 	return 0;
->>>>>>> 407d19ab
 }
 
 int dpi_init_port(struct dss_device *dss, struct platform_device *pdev,
@@ -818,14 +693,13 @@
 		return 0;
 
 	r = of_property_read_u32(ep, "data-lines", &datalines);
+	of_node_put(ep);
 	if (r) {
 		DSSERR("failed to parse datalines\n");
-		goto err_datalines;
+		return r;
 	}
 
 	dpi->data_lines = datalines;
-
-	of_node_put(ep);
 
 	dpi->pdev = pdev;
 	dpi->dss_model = dss_model;
@@ -834,14 +708,11 @@
 
 	mutex_init(&dpi->lock);
 
-	dpi_init_output_port(dpi, port);
-
-	return 0;
-
-err_datalines:
-	of_node_put(ep);
-
-	return r;
+	r = dpi_init_regulator(dpi);
+	if (r)
+		return r;
+
+	return dpi_init_output_port(dpi, port);
 }
 
 void dpi_uninit_port(struct device_node *port)
