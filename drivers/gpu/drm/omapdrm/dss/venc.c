// SPDX-License-Identifier: GPL-2.0-only
/*
 * Copyright (C) 2009 Nokia Corporation
 * Author: Tomi Valkeinen <tomi.valkeinen@ti.com>
 *
 * VENC settings from TI's DSS driver
 */

#define DSS_SUBSYS_NAME "VENC"

#include <linux/kernel.h>
#include <linux/module.h>
#include <linux/clk.h>
#include <linux/err.h>
#include <linux/io.h>
#include <linux/mutex.h>
#include <linux/completion.h>
#include <linux/delay.h>
#include <linux/string.h>
#include <linux/seq_file.h>
#include <linux/platform_device.h>
#include <linux/regulator/consumer.h>
#include <linux/pm_runtime.h>
#include <linux/of.h>
#include <linux/of_graph.h>
#include <linux/component.h>
#include <linux/sys_soc.h>

#include "omapdss.h"
#include "dss.h"

/* Venc registers */
#define VENC_REV_ID				0x00
#define VENC_STATUS				0x04
#define VENC_F_CONTROL				0x08
#define VENC_VIDOUT_CTRL			0x10
#define VENC_SYNC_CTRL				0x14
#define VENC_LLEN				0x1C
#define VENC_FLENS				0x20
#define VENC_HFLTR_CTRL				0x24
#define VENC_CC_CARR_WSS_CARR			0x28
#define VENC_C_PHASE				0x2C
#define VENC_GAIN_U				0x30
#define VENC_GAIN_V				0x34
#define VENC_GAIN_Y				0x38
#define VENC_BLACK_LEVEL			0x3C
#define VENC_BLANK_LEVEL			0x40
#define VENC_X_COLOR				0x44
#define VENC_M_CONTROL				0x48
#define VENC_BSTAMP_WSS_DATA			0x4C
#define VENC_S_CARR				0x50
#define VENC_LINE21				0x54
#define VENC_LN_SEL				0x58
#define VENC_L21__WC_CTL			0x5C
#define VENC_HTRIGGER_VTRIGGER			0x60
#define VENC_SAVID__EAVID			0x64
#define VENC_FLEN__FAL				0x68
#define VENC_LAL__PHASE_RESET			0x6C
#define VENC_HS_INT_START_STOP_X		0x70
#define VENC_HS_EXT_START_STOP_X		0x74
#define VENC_VS_INT_START_X			0x78
#define VENC_VS_INT_STOP_X__VS_INT_START_Y	0x7C
#define VENC_VS_INT_STOP_Y__VS_EXT_START_X	0x80
#define VENC_VS_EXT_STOP_X__VS_EXT_START_Y	0x84
#define VENC_VS_EXT_STOP_Y			0x88
#define VENC_AVID_START_STOP_X			0x90
#define VENC_AVID_START_STOP_Y			0x94
#define VENC_FID_INT_START_X__FID_INT_START_Y	0xA0
#define VENC_FID_INT_OFFSET_Y__FID_EXT_START_X	0xA4
#define VENC_FID_EXT_START_Y__FID_EXT_OFFSET_Y	0xA8
#define VENC_TVDETGP_INT_START_STOP_X		0xB0
#define VENC_TVDETGP_INT_START_STOP_Y		0xB4
#define VENC_GEN_CTRL				0xB8
#define VENC_OUTPUT_CONTROL			0xC4
#define VENC_OUTPUT_TEST			0xC8
#define VENC_DAC_B__DAC_C			0xC8

struct venc_config {
	u32 f_control;
	u32 vidout_ctrl;
	u32 sync_ctrl;
	u32 llen;
	u32 flens;
	u32 hfltr_ctrl;
	u32 cc_carr_wss_carr;
	u32 c_phase;
	u32 gain_u;
	u32 gain_v;
	u32 gain_y;
	u32 black_level;
	u32 blank_level;
	u32 x_color;
	u32 m_control;
	u32 bstamp_wss_data;
	u32 s_carr;
	u32 line21;
	u32 ln_sel;
	u32 l21__wc_ctl;
	u32 htrigger_vtrigger;
	u32 savid__eavid;
	u32 flen__fal;
	u32 lal__phase_reset;
	u32 hs_int_start_stop_x;
	u32 hs_ext_start_stop_x;
	u32 vs_int_start_x;
	u32 vs_int_stop_x__vs_int_start_y;
	u32 vs_int_stop_y__vs_ext_start_x;
	u32 vs_ext_stop_x__vs_ext_start_y;
	u32 vs_ext_stop_y;
	u32 avid_start_stop_x;
	u32 avid_start_stop_y;
	u32 fid_int_start_x__fid_int_start_y;
	u32 fid_int_offset_y__fid_ext_start_x;
	u32 fid_ext_start_y__fid_ext_offset_y;
	u32 tvdetgp_int_start_stop_x;
	u32 tvdetgp_int_start_stop_y;
	u32 gen_ctrl;
};

/* from TRM */
static const struct venc_config venc_config_pal_trm = {
	.f_control				= 0,
	.vidout_ctrl				= 1,
	.sync_ctrl				= 0x40,
	.llen					= 0x35F, /* 863 */
	.flens					= 0x270, /* 624 */
	.hfltr_ctrl				= 0,
	.cc_carr_wss_carr			= 0x2F7225ED,
	.c_phase				= 0,
	.gain_u					= 0x111,
	.gain_v					= 0x181,
	.gain_y					= 0x140,
	.black_level				= 0x3B,
	.blank_level				= 0x3B,
	.x_color				= 0x7,
	.m_control				= 0x2,
	.bstamp_wss_data			= 0x3F,
	.s_carr					= 0x2A098ACB,
	.line21					= 0,
	.ln_sel					= 0x01290015,
	.l21__wc_ctl				= 0x0000F603,
	.htrigger_vtrigger			= 0,

	.savid__eavid				= 0x06A70108,
	.flen__fal				= 0x00180270,
	.lal__phase_reset			= 0x00040135,
	.hs_int_start_stop_x			= 0x00880358,
	.hs_ext_start_stop_x			= 0x000F035F,
	.vs_int_start_x				= 0x01A70000,
	.vs_int_stop_x__vs_int_start_y		= 0x000001A7,
	.vs_int_stop_y__vs_ext_start_x		= 0x01AF0000,
	.vs_ext_stop_x__vs_ext_start_y		= 0x000101AF,
	.vs_ext_stop_y				= 0x00000025,
	.avid_start_stop_x			= 0x03530083,
	.avid_start_stop_y			= 0x026C002E,
	.fid_int_start_x__fid_int_start_y	= 0x0001008A,
	.fid_int_offset_y__fid_ext_start_x	= 0x002E0138,
	.fid_ext_start_y__fid_ext_offset_y	= 0x01380001,

	.tvdetgp_int_start_stop_x		= 0x00140001,
	.tvdetgp_int_start_stop_y		= 0x00010001,
	.gen_ctrl				= 0x00FF0000,
};

/* from TRM */
static const struct venc_config venc_config_ntsc_trm = {
	.f_control				= 0,
	.vidout_ctrl				= 1,
	.sync_ctrl				= 0x8040,
	.llen					= 0x359,
	.flens					= 0x20C,
	.hfltr_ctrl				= 0,
	.cc_carr_wss_carr			= 0x043F2631,
	.c_phase				= 0,
	.gain_u					= 0x102,
	.gain_v					= 0x16C,
	.gain_y					= 0x12F,
	.black_level				= 0x43,
	.blank_level				= 0x38,
	.x_color				= 0x7,
	.m_control				= 0x1,
	.bstamp_wss_data			= 0x38,
	.s_carr					= 0x21F07C1F,
	.line21					= 0,
	.ln_sel					= 0x01310011,
	.l21__wc_ctl				= 0x0000F003,
	.htrigger_vtrigger			= 0,

	.savid__eavid				= 0x069300F4,
	.flen__fal				= 0x0016020C,
	.lal__phase_reset			= 0x00060107,
	.hs_int_start_stop_x			= 0x008E0350,
	.hs_ext_start_stop_x			= 0x000F0359,
	.vs_int_start_x				= 0x01A00000,
	.vs_int_stop_x__vs_int_start_y		= 0x020701A0,
	.vs_int_stop_y__vs_ext_start_x		= 0x01AC0024,
	.vs_ext_stop_x__vs_ext_start_y		= 0x020D01AC,
	.vs_ext_stop_y				= 0x00000006,
	.avid_start_stop_x			= 0x03480078,
	.avid_start_stop_y			= 0x02060024,
	.fid_int_start_x__fid_int_start_y	= 0x0001008A,
	.fid_int_offset_y__fid_ext_start_x	= 0x01AC0106,
	.fid_ext_start_y__fid_ext_offset_y	= 0x01060006,

	.tvdetgp_int_start_stop_x		= 0x00140001,
	.tvdetgp_int_start_stop_y		= 0x00010001,
	.gen_ctrl				= 0x00F90000,
};

static const struct venc_config venc_config_pal_bdghi = {
	.f_control				= 0,
	.vidout_ctrl				= 0,
	.sync_ctrl				= 0,
	.hfltr_ctrl				= 0,
	.x_color				= 0,
	.line21					= 0,
	.ln_sel					= 21,
	.htrigger_vtrigger			= 0,
	.tvdetgp_int_start_stop_x		= 0x00140001,
	.tvdetgp_int_start_stop_y		= 0x00010001,
	.gen_ctrl				= 0x00FB0000,

	.llen					= 864-1,
	.flens					= 625-1,
	.cc_carr_wss_carr			= 0x2F7625ED,
	.c_phase				= 0xDF,
	.gain_u					= 0x111,
	.gain_v					= 0x181,
	.gain_y					= 0x140,
	.black_level				= 0x3e,
	.blank_level				= 0x3e,
	.m_control				= 0<<2 | 1<<1,
	.bstamp_wss_data			= 0x42,
	.s_carr					= 0x2a098acb,
	.l21__wc_ctl				= 0<<13 | 0x16<<8 | 0<<0,
	.savid__eavid				= 0x06A70108,
	.flen__fal				= 23<<16 | 624<<0,
	.lal__phase_reset			= 2<<17 | 310<<0,
	.hs_int_start_stop_x			= 0x00920358,
	.hs_ext_start_stop_x			= 0x000F035F,
	.vs_int_start_x				= 0x1a7<<16,
	.vs_int_stop_x__vs_int_start_y		= 0x000601A7,
	.vs_int_stop_y__vs_ext_start_x		= 0x01AF0036,
	.vs_ext_stop_x__vs_ext_start_y		= 0x27101af,
	.vs_ext_stop_y				= 0x05,
	.avid_start_stop_x			= 0x03530082,
	.avid_start_stop_y			= 0x0270002E,
	.fid_int_start_x__fid_int_start_y	= 0x0005008A,
	.fid_int_offset_y__fid_ext_start_x	= 0x002E0138,
	.fid_ext_start_y__fid_ext_offset_y	= 0x01380005,
};

enum venc_videomode {
	VENC_MODE_UNKNOWN,
	VENC_MODE_PAL,
	VENC_MODE_NTSC,
};

static const struct drm_display_mode omap_dss_pal_mode = {
	.hdisplay	= 720,
	.hsync_start	= 732,
	.hsync_end	= 796,
	.htotal		= 864,
	.vdisplay	= 574,
	.vsync_start	= 579,
	.vsync_end	= 584,
	.vtotal		= 625,
	.clock		= 13500,

	.flags		= DRM_MODE_FLAG_INTERLACE | DRM_MODE_FLAG_NHSYNC |
			  DRM_MODE_FLAG_NVSYNC,
};

static const struct drm_display_mode omap_dss_ntsc_mode = {
	.hdisplay	= 720,
	.hsync_start	= 736,
	.hsync_end	= 800,
	.htotal		= 858,
	.vdisplay	= 482,
	.vsync_start	= 488,
	.vsync_end	= 494,
	.vtotal		= 525,
	.clock		= 13500,

	.flags		= DRM_MODE_FLAG_INTERLACE | DRM_MODE_FLAG_NHSYNC |
			  DRM_MODE_FLAG_NVSYNC,
};

struct venc_device {
	struct platform_device *pdev;
	void __iomem *base;
	struct mutex venc_lock;
	struct regulator *vdda_dac_reg;
	struct dss_device *dss;

	struct dss_debugfs_entry *debugfs;

	struct clk	*tv_dac_clk;

	const struct venc_config *config;
	enum omap_dss_venc_type type;
	bool invert_polarity;
	bool requires_tv_dac_clk;

	struct omap_dss_device output;
};

#define dssdev_to_venc(dssdev) container_of(dssdev, struct venc_device, output)

static inline void venc_write_reg(struct venc_device *venc, int idx, u32 val)
{
	__raw_writel(val, venc->base + idx);
}

static inline u32 venc_read_reg(struct venc_device *venc, int idx)
{
	u32 l = __raw_readl(venc->base + idx);
	return l;
}

static void venc_write_config(struct venc_device *venc,
			      const struct venc_config *config)
{
	DSSDBG("write venc conf\n");

	venc_write_reg(venc, VENC_LLEN, config->llen);
	venc_write_reg(venc, VENC_FLENS, config->flens);
	venc_write_reg(venc, VENC_CC_CARR_WSS_CARR, config->cc_carr_wss_carr);
	venc_write_reg(venc, VENC_C_PHASE, config->c_phase);
	venc_write_reg(venc, VENC_GAIN_U, config->gain_u);
	venc_write_reg(venc, VENC_GAIN_V, config->gain_v);
	venc_write_reg(venc, VENC_GAIN_Y, config->gain_y);
	venc_write_reg(venc, VENC_BLACK_LEVEL, config->black_level);
	venc_write_reg(venc, VENC_BLANK_LEVEL, config->blank_level);
	venc_write_reg(venc, VENC_M_CONTROL, config->m_control);
	venc_write_reg(venc, VENC_BSTAMP_WSS_DATA, config->bstamp_wss_data);
	venc_write_reg(venc, VENC_S_CARR, config->s_carr);
	venc_write_reg(venc, VENC_L21__WC_CTL, config->l21__wc_ctl);
	venc_write_reg(venc, VENC_SAVID__EAVID, config->savid__eavid);
	venc_write_reg(venc, VENC_FLEN__FAL, config->flen__fal);
	venc_write_reg(venc, VENC_LAL__PHASE_RESET, config->lal__phase_reset);
	venc_write_reg(venc, VENC_HS_INT_START_STOP_X,
		       config->hs_int_start_stop_x);
	venc_write_reg(venc, VENC_HS_EXT_START_STOP_X,
		       config->hs_ext_start_stop_x);
	venc_write_reg(venc, VENC_VS_INT_START_X, config->vs_int_start_x);
	venc_write_reg(venc, VENC_VS_INT_STOP_X__VS_INT_START_Y,
		       config->vs_int_stop_x__vs_int_start_y);
	venc_write_reg(venc, VENC_VS_INT_STOP_Y__VS_EXT_START_X,
		       config->vs_int_stop_y__vs_ext_start_x);
	venc_write_reg(venc, VENC_VS_EXT_STOP_X__VS_EXT_START_Y,
		       config->vs_ext_stop_x__vs_ext_start_y);
	venc_write_reg(venc, VENC_VS_EXT_STOP_Y, config->vs_ext_stop_y);
	venc_write_reg(venc, VENC_AVID_START_STOP_X, config->avid_start_stop_x);
	venc_write_reg(venc, VENC_AVID_START_STOP_Y, config->avid_start_stop_y);
	venc_write_reg(venc, VENC_FID_INT_START_X__FID_INT_START_Y,
		       config->fid_int_start_x__fid_int_start_y);
	venc_write_reg(venc, VENC_FID_INT_OFFSET_Y__FID_EXT_START_X,
		       config->fid_int_offset_y__fid_ext_start_x);
	venc_write_reg(venc, VENC_FID_EXT_START_Y__FID_EXT_OFFSET_Y,
		       config->fid_ext_start_y__fid_ext_offset_y);

	venc_write_reg(venc, VENC_DAC_B__DAC_C,
		       venc_read_reg(venc, VENC_DAC_B__DAC_C));
	venc_write_reg(venc, VENC_VIDOUT_CTRL, config->vidout_ctrl);
	venc_write_reg(venc, VENC_HFLTR_CTRL, config->hfltr_ctrl);
	venc_write_reg(venc, VENC_X_COLOR, config->x_color);
	venc_write_reg(venc, VENC_LINE21, config->line21);
	venc_write_reg(venc, VENC_LN_SEL, config->ln_sel);
	venc_write_reg(venc, VENC_HTRIGGER_VTRIGGER, config->htrigger_vtrigger);
	venc_write_reg(venc, VENC_TVDETGP_INT_START_STOP_X,
		       config->tvdetgp_int_start_stop_x);
	venc_write_reg(venc, VENC_TVDETGP_INT_START_STOP_Y,
		       config->tvdetgp_int_start_stop_y);
	venc_write_reg(venc, VENC_GEN_CTRL, config->gen_ctrl);
	venc_write_reg(venc, VENC_F_CONTROL, config->f_control);
	venc_write_reg(venc, VENC_SYNC_CTRL, config->sync_ctrl);
}

static void venc_reset(struct venc_device *venc)
{
	int t = 1000;

	venc_write_reg(venc, VENC_F_CONTROL, 1<<8);
	while (venc_read_reg(venc, VENC_F_CONTROL) & (1<<8)) {
		if (--t == 0) {
			DSSERR("Failed to reset venc\n");
			return;
		}
	}

#ifdef CONFIG_OMAP2_DSS_SLEEP_AFTER_VENC_RESET
	/* the magical sleep that makes things work */
	/* XXX more info? What bug this circumvents? */
	msleep(20);
#endif
}

static int venc_runtime_get(struct venc_device *venc)
{
	int r;

	DSSDBG("venc_runtime_get\n");

	r = pm_runtime_get_sync(&venc->pdev->dev);
	WARN_ON(r < 0);
	return r < 0 ? r : 0;
}

static void venc_runtime_put(struct venc_device *venc)
{
	int r;

	DSSDBG("venc_runtime_put\n");

	r = pm_runtime_put_sync(&venc->pdev->dev);
	WARN_ON(r < 0 && r != -ENOSYS);
}

<<<<<<< HEAD
static const struct venc_config *venc_timings_to_config(struct videomode *vm)
{
	switch (venc_get_videomode(vm)) {
	default:
		WARN_ON_ONCE(1);
	case VENC_MODE_PAL:
		return &venc_config_pal_trm;
	case VENC_MODE_NTSC:
		return &venc_config_ntsc_trm;
	}
}

=======
>>>>>>> 407d19ab
static int venc_power_on(struct venc_device *venc)
{
	u32 l;
	int r;

	r = venc_runtime_get(venc);
	if (r)
		goto err0;

	venc_reset(venc);
	venc_write_config(venc, venc->config);

	dss_set_venc_output(venc->dss, venc->type);
	dss_set_dac_pwrdn_bgz(venc->dss, 1);

	l = 0;

	if (venc->type == OMAP_DSS_VENC_TYPE_COMPOSITE)
		l |= 1 << 1;
	else /* S-Video */
		l |= (1 << 0) | (1 << 2);

	if (venc->invert_polarity == false)
		l |= 1 << 3;

	venc_write_reg(venc, VENC_OUTPUT_CONTROL, l);

	dss_mgr_set_timings(&venc->output, &venc->vm);

	r = regulator_enable(venc->vdda_dac_reg);
	if (r)
		goto err1;

	r = dss_mgr_enable(&venc->output);
	if (r)
		goto err2;

	return 0;

err2:
	regulator_disable(venc->vdda_dac_reg);
err1:
	venc_write_reg(venc, VENC_OUTPUT_CONTROL, 0);
	dss_set_dac_pwrdn_bgz(venc->dss, 0);

	venc_runtime_put(venc);
err0:
	return r;
}

static void venc_power_off(struct venc_device *venc)
{
	venc_write_reg(venc, VENC_OUTPUT_CONTROL, 0);
	dss_set_dac_pwrdn_bgz(venc->dss, 0);

	dss_mgr_disable(&venc->output);

	regulator_disable(venc->vdda_dac_reg);

	venc_runtime_put(venc);
}

static void venc_display_enable(struct omap_dss_device *dssdev)
{
	struct venc_device *venc = dssdev_to_venc(dssdev);

	DSSDBG("venc_display_enable\n");

	mutex_lock(&venc->venc_lock);

	venc_power_on(venc);

	mutex_unlock(&venc->venc_lock);
}

static void venc_display_disable(struct omap_dss_device *dssdev)
{
	struct venc_device *venc = dssdev_to_venc(dssdev);

	DSSDBG("venc_display_disable\n");

	mutex_lock(&venc->venc_lock);

	venc_power_off(venc);

	mutex_unlock(&venc->venc_lock);
}

<<<<<<< HEAD
static void venc_set_timings(struct omap_dss_device *dssdev,
			     struct videomode *vm)
{
	struct venc_device *venc = dssdev_to_venc(dssdev);
	struct videomode actual_vm;
=======
static int venc_get_modes(struct omap_dss_device *dssdev,
			  struct drm_connector *connector)
{
	static const struct drm_display_mode *modes[] = {
		&omap_dss_pal_mode,
		&omap_dss_ntsc_mode,
	};
	unsigned int i;

	for (i = 0; i < ARRAY_SIZE(modes); ++i) {
		struct drm_display_mode *mode;

		mode = drm_mode_duplicate(connector->dev, modes[i]);
		if (!mode)
			return i;

		mode->type = DRM_MODE_TYPE_DRIVER | DRM_MODE_TYPE_PREFERRED;
		drm_mode_set_name(mode);
		drm_mode_probed_add(connector, mode);
	}

	return ARRAY_SIZE(modes);
}

static enum venc_videomode venc_get_videomode(const struct drm_display_mode *mode)
{
	if (!(mode->flags & DRM_MODE_FLAG_INTERLACE))
		return VENC_MODE_UNKNOWN;

	if (mode->clock == omap_dss_pal_mode.clock &&
	    mode->hdisplay == omap_dss_pal_mode.hdisplay &&
	    mode->vdisplay == omap_dss_pal_mode.vdisplay)
		return VENC_MODE_PAL;

	if (mode->clock == omap_dss_ntsc_mode.clock &&
	    mode->hdisplay == omap_dss_ntsc_mode.hdisplay &&
	    mode->vdisplay == omap_dss_ntsc_mode.vdisplay)
		return VENC_MODE_NTSC;

	return VENC_MODE_UNKNOWN;
}

static void venc_set_timings(struct omap_dss_device *dssdev,
			     const struct drm_display_mode *mode)
{
	struct venc_device *venc = dssdev_to_venc(dssdev);
	enum venc_videomode venc_mode = venc_get_videomode(mode);
>>>>>>> 407d19ab

	DSSDBG("venc_set_timings\n");

	mutex_lock(&venc->venc_lock);

<<<<<<< HEAD
	switch (venc_get_videomode(vm)) {
	default:
		WARN_ON_ONCE(1);
	case VENC_MODE_PAL:
		actual_vm = omap_dss_pal_vm;
		break;
	case VENC_MODE_NTSC:
		actual_vm = omap_dss_ntsc_vm;
		break;
	}

	/* Reset WSS data when the TV standard changes. */
	if (memcmp(&venc->vm, &actual_vm, sizeof(actual_vm)))
		venc->wss_data = 0;

	venc->vm = actual_vm;
=======
	switch (venc_mode) {
	default:
		WARN_ON_ONCE(1);
		/* Fall-through */
	case VENC_MODE_PAL:
		venc->config = &venc_config_pal_trm;
		break;

	case VENC_MODE_NTSC:
		venc->config = &venc_config_ntsc_trm;
		break;
	}
>>>>>>> 407d19ab

	dispc_set_tv_pclk(venc->dss->dispc, 13500000);

	mutex_unlock(&venc->venc_lock);
}

static int venc_check_timings(struct omap_dss_device *dssdev,
			      struct drm_display_mode *mode)
{
	DSSDBG("venc_check_timings\n");

	switch (venc_get_videomode(mode)) {
	case VENC_MODE_PAL:
<<<<<<< HEAD
	case VENC_MODE_NTSC:
		return 0;
=======
		drm_mode_copy(mode, &omap_dss_pal_mode);
		break;

	case VENC_MODE_NTSC:
		drm_mode_copy(mode, &omap_dss_ntsc_mode);
		break;

>>>>>>> 407d19ab
	default:
		return -EINVAL;
	}

	drm_mode_set_crtcinfo(mode, CRTC_INTERLACE_HALVE_V);
	drm_mode_set_name(mode);
	return 0;
}

static void venc_get_timings(struct omap_dss_device *dssdev,
			     struct videomode *vm)
{
	struct venc_device *venc = dssdev_to_venc(dssdev);

	mutex_lock(&venc->venc_lock);

	*vm = venc->vm;

	mutex_unlock(&venc->venc_lock);
}

static u32 venc_get_wss(struct omap_dss_device *dssdev)
{
	struct venc_device *venc = dssdev_to_venc(dssdev);

	/* Invert due to VENC_L21_WC_CTL:INV=1 */
	return (venc->wss_data >> 8) ^ 0xfffff;
}

static int venc_set_wss(struct omap_dss_device *dssdev, u32 wss)
{
	struct venc_device *venc = dssdev_to_venc(dssdev);
	const struct venc_config *config;
	int r;

	DSSDBG("venc_set_wss\n");

	mutex_lock(&venc->venc_lock);

	config = venc_timings_to_config(&venc->vm);

	/* Invert due to VENC_L21_WC_CTL:INV=1 */
	venc->wss_data = (wss ^ 0xfffff) << 8;

	r = venc_runtime_get(venc);
	if (r)
		goto err;

	venc_write_reg(venc, VENC_BSTAMP_WSS_DATA, config->bstamp_wss_data |
		       venc->wss_data);

	venc_runtime_put(venc);

err:
	mutex_unlock(&venc->venc_lock);

	return r;
}

static int venc_init_regulator(struct venc_device *venc)
{
	struct regulator *vdda_dac;

	if (venc->vdda_dac_reg != NULL)
		return 0;

	vdda_dac = devm_regulator_get(&venc->pdev->dev, "vdda");
	if (IS_ERR(vdda_dac)) {
		if (PTR_ERR(vdda_dac) != -EPROBE_DEFER)
			DSSERR("can't get VDDA_DAC regulator\n");
		return PTR_ERR(vdda_dac);
	}

	venc->vdda_dac_reg = vdda_dac;

	return 0;
}

static int venc_dump_regs(struct seq_file *s, void *p)
{
	struct venc_device *venc = s->private;

#define DUMPREG(venc, r) \
	seq_printf(s, "%-35s %08x\n", #r, venc_read_reg(venc, r))

	if (venc_runtime_get(venc))
		return 0;

	DUMPREG(venc, VENC_F_CONTROL);
	DUMPREG(venc, VENC_VIDOUT_CTRL);
	DUMPREG(venc, VENC_SYNC_CTRL);
	DUMPREG(venc, VENC_LLEN);
	DUMPREG(venc, VENC_FLENS);
	DUMPREG(venc, VENC_HFLTR_CTRL);
	DUMPREG(venc, VENC_CC_CARR_WSS_CARR);
	DUMPREG(venc, VENC_C_PHASE);
	DUMPREG(venc, VENC_GAIN_U);
	DUMPREG(venc, VENC_GAIN_V);
	DUMPREG(venc, VENC_GAIN_Y);
	DUMPREG(venc, VENC_BLACK_LEVEL);
	DUMPREG(venc, VENC_BLANK_LEVEL);
	DUMPREG(venc, VENC_X_COLOR);
	DUMPREG(venc, VENC_M_CONTROL);
	DUMPREG(venc, VENC_BSTAMP_WSS_DATA);
	DUMPREG(venc, VENC_S_CARR);
	DUMPREG(venc, VENC_LINE21);
	DUMPREG(venc, VENC_LN_SEL);
	DUMPREG(venc, VENC_L21__WC_CTL);
	DUMPREG(venc, VENC_HTRIGGER_VTRIGGER);
	DUMPREG(venc, VENC_SAVID__EAVID);
	DUMPREG(venc, VENC_FLEN__FAL);
	DUMPREG(venc, VENC_LAL__PHASE_RESET);
	DUMPREG(venc, VENC_HS_INT_START_STOP_X);
	DUMPREG(venc, VENC_HS_EXT_START_STOP_X);
	DUMPREG(venc, VENC_VS_INT_START_X);
	DUMPREG(venc, VENC_VS_INT_STOP_X__VS_INT_START_Y);
	DUMPREG(venc, VENC_VS_INT_STOP_Y__VS_EXT_START_X);
	DUMPREG(venc, VENC_VS_EXT_STOP_X__VS_EXT_START_Y);
	DUMPREG(venc, VENC_VS_EXT_STOP_Y);
	DUMPREG(venc, VENC_AVID_START_STOP_X);
	DUMPREG(venc, VENC_AVID_START_STOP_Y);
	DUMPREG(venc, VENC_FID_INT_START_X__FID_INT_START_Y);
	DUMPREG(venc, VENC_FID_INT_OFFSET_Y__FID_EXT_START_X);
	DUMPREG(venc, VENC_FID_EXT_START_Y__FID_EXT_OFFSET_Y);
	DUMPREG(venc, VENC_TVDETGP_INT_START_STOP_X);
	DUMPREG(venc, VENC_TVDETGP_INT_START_STOP_Y);
	DUMPREG(venc, VENC_GEN_CTRL);
	DUMPREG(venc, VENC_OUTPUT_CONTROL);
	DUMPREG(venc, VENC_OUTPUT_TEST);

	venc_runtime_put(venc);

#undef DUMPREG
	return 0;
}

static int venc_get_clocks(struct venc_device *venc)
{
	struct clk *clk;

	if (venc->requires_tv_dac_clk) {
		clk = devm_clk_get(&venc->pdev->dev, "tv_dac_clk");
		if (IS_ERR(clk)) {
			DSSERR("can't get tv_dac_clk\n");
			return PTR_ERR(clk);
		}
	} else {
		clk = NULL;
	}

	venc->tv_dac_clk = clk;

	return 0;
}

static int venc_connect(struct omap_dss_device *dssdev,
		struct omap_dss_device *dst)
{
<<<<<<< HEAD
	struct venc_device *venc = dssdev_to_venc(dssdev);
	int r;

	r = venc_init_regulator(venc);
	if (r)
		return r;

	r = dss_mgr_connect(&venc->output, dssdev);
	if (r)
		return r;

	r = omapdss_output_set_device(dssdev, dst);
	if (r) {
		DSSERR("failed to connect output to new device: %s\n",
				dst->name);
		dss_mgr_disconnect(&venc->output, dssdev);
		return r;
	}

	return 0;
=======
	return omapdss_device_connect(dst->dss, dst, dst->next);
>>>>>>> 407d19ab
}

static void venc_disconnect(struct omap_dss_device *dssdev,
		struct omap_dss_device *dst)
{
<<<<<<< HEAD
	struct venc_device *venc = dssdev_to_venc(dssdev);

	WARN_ON(dst != dssdev->dst);

	if (dst != dssdev->dst)
		return;

	omapdss_output_unset_device(dssdev);

	dss_mgr_disconnect(&venc->output, dssdev);
=======
	omapdss_device_disconnect(dst, dst->next);
>>>>>>> 407d19ab
}

static const struct omapdss_atv_ops venc_ops = {
	.connect = venc_connect,
	.disconnect = venc_disconnect,

	.enable = venc_display_enable,
	.disable = venc_display_disable,

	.check_timings = venc_check_timings,
	.set_timings = venc_set_timings,
<<<<<<< HEAD
	.get_timings = venc_get_timings,
=======

	.get_modes = venc_get_modes,
};

/* -----------------------------------------------------------------------------
 * Component Bind & Unbind
 */

static int venc_bind(struct device *dev, struct device *master, void *data)
{
	struct dss_device *dss = dss_get_device(master);
	struct venc_device *venc = dev_get_drvdata(dev);
	u8 rev_id;
	int r;

	venc->dss = dss;

	r = venc_runtime_get(venc);
	if (r)
		return r;

	rev_id = (u8)(venc_read_reg(venc, VENC_REV_ID) & 0xff);
	dev_dbg(dev, "OMAP VENC rev %d\n", rev_id);

	venc_runtime_put(venc);

	venc->debugfs = dss_debugfs_create_file(dss, "venc", venc_dump_regs,
						venc);

	return 0;
}

static void venc_unbind(struct device *dev, struct device *master, void *data)
{
	struct venc_device *venc = dev_get_drvdata(dev);

	dss_debugfs_remove_file(venc->debugfs);
}
>>>>>>> 407d19ab

	.set_wss = venc_set_wss,
	.get_wss = venc_get_wss,
};

static void venc_init_output(struct venc_device *venc)
{
	struct omap_dss_device *out = &venc->output;

	out->dev = &venc->pdev->dev;
	out->id = OMAP_DSS_OUTPUT_VENC;
	out->type = OMAP_DISPLAY_TYPE_VENC;
	out->name = "venc.0";
	out->dispc_channel = OMAP_DSS_CHANNEL_DIGIT;
	out->ops.atv = &venc_ops;
	out->owner = THIS_MODULE;
<<<<<<< HEAD

	omapdss_register_output(out);
=======
	out->of_ports = BIT(0);
	out->ops_flags = OMAP_DSS_DEVICE_OP_MODES;

	r = omapdss_device_init_output(out);
	if (r < 0)
		return r;

	omapdss_device_register(out);

	return 0;
>>>>>>> 407d19ab
}

static void venc_uninit_output(struct venc_device *venc)
{
<<<<<<< HEAD
	omapdss_unregister_output(&venc->output);
=======
	omapdss_device_unregister(&venc->output);
	omapdss_device_cleanup_output(&venc->output);
>>>>>>> 407d19ab
}

static int venc_probe_of(struct venc_device *venc)
{
	struct device_node *node = venc->pdev->dev.of_node;
	struct device_node *ep;
	u32 channels;
	int r;

	ep = of_graph_get_endpoint_by_regs(node, 0, 0);
	if (!ep)
		return 0;

	venc->invert_polarity = of_property_read_bool(ep, "ti,invert-polarity");

	r = of_property_read_u32(ep, "ti,channels", &channels);
	if (r) {
		dev_err(&venc->pdev->dev,
			"failed to read property 'ti,channels': %d\n", r);
		goto err;
	}

	switch (channels) {
	case 1:
		venc->type = OMAP_DSS_VENC_TYPE_COMPOSITE;
		break;
	case 2:
		venc->type = OMAP_DSS_VENC_TYPE_SVIDEO;
		break;
	default:
		dev_err(&venc->pdev->dev, "bad channel propert '%d'\n",
			channels);
		r = -EINVAL;
		goto err;
	}

	of_node_put(ep);

	return 0;

err:
	of_node_put(ep);
	return r;
}

/* VENC HW IP initialisation */
static const struct soc_device_attribute venc_soc_devices[] = {
	{ .machine = "OMAP3[45]*" },
	{ .machine = "AM35*" },
	{ /* sentinel */ }
};

static int venc_bind(struct device *dev, struct device *master, void *data)
{
	struct platform_device *pdev = to_platform_device(dev);
	struct dss_device *dss = dss_get_device(master);
	struct venc_device *venc;
	u8 rev_id;
	struct resource *venc_mem;
	int r;

	venc = kzalloc(sizeof(*venc), GFP_KERNEL);
	if (!venc)
		return -ENOMEM;

	venc->pdev = pdev;
	venc->dss = dss;
	dev_set_drvdata(dev, venc);

	/* The OMAP34xx, OMAP35xx and AM35xx VENC require the TV DAC clock. */
	if (soc_device_match(venc_soc_devices))
		venc->requires_tv_dac_clk = true;

	mutex_init(&venc->venc_lock);

<<<<<<< HEAD
	venc->wss_data = 0;
=======
	venc->config = &venc_config_pal_trm;
>>>>>>> 407d19ab

	venc_mem = platform_get_resource(venc->pdev, IORESOURCE_MEM, 0);
	venc->base = devm_ioremap_resource(&pdev->dev, venc_mem);
	if (IS_ERR(venc->base)) {
		r = PTR_ERR(venc->base);
		goto err_free;
	}

	r = venc_get_clocks(venc);
	if (r)
		goto err_free;

	pm_runtime_enable(&pdev->dev);

	r = venc_runtime_get(venc);
	if (r)
		goto err_runtime_get;

	rev_id = (u8)(venc_read_reg(venc, VENC_REV_ID) & 0xff);
	dev_dbg(&pdev->dev, "OMAP VENC rev %d\n", rev_id);

	venc_runtime_put(venc);

	r = venc_probe_of(venc);
	if (r) {
		DSSERR("Invalid DT data\n");
		goto err_probe_of;
	}

	venc->debugfs = dss_debugfs_create_file(dss, "venc", venc_dump_regs,
						venc);

	venc_init_output(venc);

	return 0;

err_probe_of:
err_runtime_get:
	pm_runtime_disable(&pdev->dev);
err_free:
	kfree(venc);
	return r;
}

static void venc_unbind(struct device *dev, struct device *master, void *data)
{
	struct venc_device *venc = dev_get_drvdata(dev);

	dss_debugfs_remove_file(venc->debugfs);

	venc_uninit_output(venc);

	pm_runtime_disable(dev);

	kfree(venc);
}

static const struct component_ops venc_component_ops = {
	.bind	= venc_bind,
	.unbind	= venc_unbind,
};

static int venc_probe(struct platform_device *pdev)
{
	return component_add(&pdev->dev, &venc_component_ops);
}

static int venc_remove(struct platform_device *pdev)
{
	component_del(&pdev->dev, &venc_component_ops);
	return 0;
}

static int venc_runtime_suspend(struct device *dev)
{
	struct venc_device *venc = dev_get_drvdata(dev);

	if (venc->tv_dac_clk)
		clk_disable_unprepare(venc->tv_dac_clk);

	dispc_runtime_put(venc->dss->dispc);

	return 0;
}

static int venc_runtime_resume(struct device *dev)
{
	struct venc_device *venc = dev_get_drvdata(dev);
	int r;

	r = dispc_runtime_get(venc->dss->dispc);
	if (r < 0)
		return r;

	if (venc->tv_dac_clk)
		clk_prepare_enable(venc->tv_dac_clk);

	return 0;
}

static const struct dev_pm_ops venc_pm_ops = {
	.runtime_suspend = venc_runtime_suspend,
	.runtime_resume = venc_runtime_resume,
};

static const struct of_device_id venc_of_match[] = {
	{ .compatible = "ti,omap2-venc", },
	{ .compatible = "ti,omap3-venc", },
	{ .compatible = "ti,omap4-venc", },
	{},
};

struct platform_driver omap_venchw_driver = {
	.probe		= venc_probe,
	.remove		= venc_remove,
	.driver         = {
		.name   = "omapdss_venc",
		.pm	= &venc_pm_ops,
		.of_match_table = venc_of_match,
		.suppress_bind_attrs = true,
	},
};<|MERGE_RESOLUTION|>--- conflicted
+++ resolved
@@ -417,21 +417,6 @@
 	WARN_ON(r < 0 && r != -ENOSYS);
 }
 
-<<<<<<< HEAD
-static const struct venc_config *venc_timings_to_config(struct videomode *vm)
-{
-	switch (venc_get_videomode(vm)) {
-	default:
-		WARN_ON_ONCE(1);
-	case VENC_MODE_PAL:
-		return &venc_config_pal_trm;
-	case VENC_MODE_NTSC:
-		return &venc_config_ntsc_trm;
-	}
-}
-
-=======
->>>>>>> 407d19ab
 static int venc_power_on(struct venc_device *venc)
 {
 	u32 l;
@@ -458,8 +443,6 @@
 		l |= 1 << 3;
 
 	venc_write_reg(venc, VENC_OUTPUT_CONTROL, l);
-
-	dss_mgr_set_timings(&venc->output, &venc->vm);
 
 	r = regulator_enable(venc->vdda_dac_reg);
 	if (r)
@@ -520,13 +503,6 @@
 	mutex_unlock(&venc->venc_lock);
 }
 
-<<<<<<< HEAD
-static void venc_set_timings(struct omap_dss_device *dssdev,
-			     struct videomode *vm)
-{
-	struct venc_device *venc = dssdev_to_venc(dssdev);
-	struct videomode actual_vm;
-=======
 static int venc_get_modes(struct omap_dss_device *dssdev,
 			  struct drm_connector *connector)
 {
@@ -574,30 +550,11 @@
 {
 	struct venc_device *venc = dssdev_to_venc(dssdev);
 	enum venc_videomode venc_mode = venc_get_videomode(mode);
->>>>>>> 407d19ab
 
 	DSSDBG("venc_set_timings\n");
 
 	mutex_lock(&venc->venc_lock);
 
-<<<<<<< HEAD
-	switch (venc_get_videomode(vm)) {
-	default:
-		WARN_ON_ONCE(1);
-	case VENC_MODE_PAL:
-		actual_vm = omap_dss_pal_vm;
-		break;
-	case VENC_MODE_NTSC:
-		actual_vm = omap_dss_ntsc_vm;
-		break;
-	}
-
-	/* Reset WSS data when the TV standard changes. */
-	if (memcmp(&venc->vm, &actual_vm, sizeof(actual_vm)))
-		venc->wss_data = 0;
-
-	venc->vm = actual_vm;
-=======
 	switch (venc_mode) {
 	default:
 		WARN_ON_ONCE(1);
@@ -610,7 +567,6 @@
 		venc->config = &venc_config_ntsc_trm;
 		break;
 	}
->>>>>>> 407d19ab
 
 	dispc_set_tv_pclk(venc->dss->dispc, 13500000);
 
@@ -624,10 +580,6 @@
 
 	switch (venc_get_videomode(mode)) {
 	case VENC_MODE_PAL:
-<<<<<<< HEAD
-	case VENC_MODE_NTSC:
-		return 0;
-=======
 		drm_mode_copy(mode, &omap_dss_pal_mode);
 		break;
 
@@ -635,82 +587,12 @@
 		drm_mode_copy(mode, &omap_dss_ntsc_mode);
 		break;
 
->>>>>>> 407d19ab
 	default:
 		return -EINVAL;
 	}
 
 	drm_mode_set_crtcinfo(mode, CRTC_INTERLACE_HALVE_V);
 	drm_mode_set_name(mode);
-	return 0;
-}
-
-static void venc_get_timings(struct omap_dss_device *dssdev,
-			     struct videomode *vm)
-{
-	struct venc_device *venc = dssdev_to_venc(dssdev);
-
-	mutex_lock(&venc->venc_lock);
-
-	*vm = venc->vm;
-
-	mutex_unlock(&venc->venc_lock);
-}
-
-static u32 venc_get_wss(struct omap_dss_device *dssdev)
-{
-	struct venc_device *venc = dssdev_to_venc(dssdev);
-
-	/* Invert due to VENC_L21_WC_CTL:INV=1 */
-	return (venc->wss_data >> 8) ^ 0xfffff;
-}
-
-static int venc_set_wss(struct omap_dss_device *dssdev, u32 wss)
-{
-	struct venc_device *venc = dssdev_to_venc(dssdev);
-	const struct venc_config *config;
-	int r;
-
-	DSSDBG("venc_set_wss\n");
-
-	mutex_lock(&venc->venc_lock);
-
-	config = venc_timings_to_config(&venc->vm);
-
-	/* Invert due to VENC_L21_WC_CTL:INV=1 */
-	venc->wss_data = (wss ^ 0xfffff) << 8;
-
-	r = venc_runtime_get(venc);
-	if (r)
-		goto err;
-
-	venc_write_reg(venc, VENC_BSTAMP_WSS_DATA, config->bstamp_wss_data |
-		       venc->wss_data);
-
-	venc_runtime_put(venc);
-
-err:
-	mutex_unlock(&venc->venc_lock);
-
-	return r;
-}
-
-static int venc_init_regulator(struct venc_device *venc)
-{
-	struct regulator *vdda_dac;
-
-	if (venc->vdda_dac_reg != NULL)
-		return 0;
-
-	vdda_dac = devm_regulator_get(&venc->pdev->dev, "vdda");
-	if (IS_ERR(vdda_dac)) {
-		if (PTR_ERR(vdda_dac) != -EPROBE_DEFER)
-			DSSERR("can't get VDDA_DAC regulator\n");
-		return PTR_ERR(vdda_dac);
-	}
-
-	venc->vdda_dac_reg = vdda_dac;
-
 	return 0;
 }
 
@@ -791,55 +673,19 @@
 	return 0;
 }
 
-static int venc_connect(struct omap_dss_device *dssdev,
-		struct omap_dss_device *dst)
-{
-<<<<<<< HEAD
-	struct venc_device *venc = dssdev_to_venc(dssdev);
-	int r;
-
-	r = venc_init_regulator(venc);
-	if (r)
-		return r;
-
-	r = dss_mgr_connect(&venc->output, dssdev);
-	if (r)
-		return r;
-
-	r = omapdss_output_set_device(dssdev, dst);
-	if (r) {
-		DSSERR("failed to connect output to new device: %s\n",
-				dst->name);
-		dss_mgr_disconnect(&venc->output, dssdev);
-		return r;
-	}
-
-	return 0;
-=======
+static int venc_connect(struct omap_dss_device *src,
+			struct omap_dss_device *dst)
+{
 	return omapdss_device_connect(dst->dss, dst, dst->next);
->>>>>>> 407d19ab
-}
-
-static void venc_disconnect(struct omap_dss_device *dssdev,
-		struct omap_dss_device *dst)
-{
-<<<<<<< HEAD
-	struct venc_device *venc = dssdev_to_venc(dssdev);
-
-	WARN_ON(dst != dssdev->dst);
-
-	if (dst != dssdev->dst)
-		return;
-
-	omapdss_output_unset_device(dssdev);
-
-	dss_mgr_disconnect(&venc->output, dssdev);
-=======
+}
+
+static void venc_disconnect(struct omap_dss_device *src,
+			    struct omap_dss_device *dst)
+{
 	omapdss_device_disconnect(dst, dst->next);
->>>>>>> 407d19ab
-}
-
-static const struct omapdss_atv_ops venc_ops = {
+}
+
+static const struct omap_dss_device_ops venc_ops = {
 	.connect = venc_connect,
 	.disconnect = venc_disconnect,
 
@@ -848,9 +694,6 @@
 
 	.check_timings = venc_check_timings,
 	.set_timings = venc_set_timings,
-<<<<<<< HEAD
-	.get_timings = venc_get_timings,
-=======
 
 	.get_modes = venc_get_modes,
 };
@@ -889,27 +732,28 @@
 
 	dss_debugfs_remove_file(venc->debugfs);
 }
->>>>>>> 407d19ab
-
-	.set_wss = venc_set_wss,
-	.get_wss = venc_get_wss,
-};
-
-static void venc_init_output(struct venc_device *venc)
+
+static const struct component_ops venc_component_ops = {
+	.bind	= venc_bind,
+	.unbind	= venc_unbind,
+};
+
+/* -----------------------------------------------------------------------------
+ * Probe & Remove, Suspend & Resume
+ */
+
+static int venc_init_output(struct venc_device *venc)
 {
 	struct omap_dss_device *out = &venc->output;
+	int r;
 
 	out->dev = &venc->pdev->dev;
 	out->id = OMAP_DSS_OUTPUT_VENC;
 	out->type = OMAP_DISPLAY_TYPE_VENC;
 	out->name = "venc.0";
 	out->dispc_channel = OMAP_DSS_CHANNEL_DIGIT;
-	out->ops.atv = &venc_ops;
+	out->ops = &venc_ops;
 	out->owner = THIS_MODULE;
-<<<<<<< HEAD
-
-	omapdss_register_output(out);
-=======
 	out->of_ports = BIT(0);
 	out->ops_flags = OMAP_DSS_DEVICE_OP_MODES;
 
@@ -920,17 +764,12 @@
 	omapdss_device_register(out);
 
 	return 0;
->>>>>>> 407d19ab
 }
 
 static void venc_uninit_output(struct venc_device *venc)
 {
-<<<<<<< HEAD
-	omapdss_unregister_output(&venc->output);
-=======
 	omapdss_device_unregister(&venc->output);
 	omapdss_device_cleanup_output(&venc->output);
->>>>>>> 407d19ab
 }
 
 static int venc_probe_of(struct venc_device *venc)
@@ -976,19 +815,15 @@
 	return r;
 }
 
-/* VENC HW IP initialisation */
 static const struct soc_device_attribute venc_soc_devices[] = {
 	{ .machine = "OMAP3[45]*" },
 	{ .machine = "AM35*" },
 	{ /* sentinel */ }
 };
 
-static int venc_bind(struct device *dev, struct device *master, void *data)
-{
-	struct platform_device *pdev = to_platform_device(dev);
-	struct dss_device *dss = dss_get_device(master);
+static int venc_probe(struct platform_device *pdev)
+{
 	struct venc_device *venc;
-	u8 rev_id;
 	struct resource *venc_mem;
 	int r;
 
@@ -997,8 +832,8 @@
 		return -ENOMEM;
 
 	venc->pdev = pdev;
-	venc->dss = dss;
-	dev_set_drvdata(dev, venc);
+
+	platform_set_drvdata(pdev, venc);
 
 	/* The OMAP34xx, OMAP35xx and AM35xx VENC require the TV DAC clock. */
 	if (soc_device_match(venc_soc_devices))
@@ -1006,11 +841,7 @@
 
 	mutex_init(&venc->venc_lock);
 
-<<<<<<< HEAD
-	venc->wss_data = 0;
-=======
 	venc->config = &venc_config_pal_trm;
->>>>>>> 407d19ab
 
 	venc_mem = platform_get_resource(venc->pdev, IORESOURCE_MEM, 0);
 	venc->base = devm_ioremap_resource(&pdev->dev, venc_mem);
@@ -1019,68 +850,54 @@
 		goto err_free;
 	}
 
+	venc->vdda_dac_reg = devm_regulator_get(&pdev->dev, "vdda");
+	if (IS_ERR(venc->vdda_dac_reg)) {
+		r = PTR_ERR(venc->vdda_dac_reg);
+		if (r != -EPROBE_DEFER)
+			DSSERR("can't get VDDA_DAC regulator\n");
+		goto err_free;
+	}
+
 	r = venc_get_clocks(venc);
 	if (r)
 		goto err_free;
 
+	r = venc_probe_of(venc);
+	if (r)
+		goto err_free;
+
 	pm_runtime_enable(&pdev->dev);
 
-	r = venc_runtime_get(venc);
+	r = venc_init_output(venc);
 	if (r)
-		goto err_runtime_get;
-
-	rev_id = (u8)(venc_read_reg(venc, VENC_REV_ID) & 0xff);
-	dev_dbg(&pdev->dev, "OMAP VENC rev %d\n", rev_id);
-
-	venc_runtime_put(venc);
-
-	r = venc_probe_of(venc);
-	if (r) {
-		DSSERR("Invalid DT data\n");
-		goto err_probe_of;
-	}
-
-	venc->debugfs = dss_debugfs_create_file(dss, "venc", venc_dump_regs,
-						venc);
-
-	venc_init_output(venc);
-
-	return 0;
-
-err_probe_of:
-err_runtime_get:
+		goto err_pm_disable;
+
+	r = component_add(&pdev->dev, &venc_component_ops);
+	if (r)
+		goto err_uninit_output;
+
+	return 0;
+
+err_uninit_output:
+	venc_uninit_output(venc);
+err_pm_disable:
 	pm_runtime_disable(&pdev->dev);
 err_free:
 	kfree(venc);
 	return r;
 }
 
-static void venc_unbind(struct device *dev, struct device *master, void *data)
-{
-	struct venc_device *venc = dev_get_drvdata(dev);
-
-	dss_debugfs_remove_file(venc->debugfs);
+static int venc_remove(struct platform_device *pdev)
+{
+	struct venc_device *venc = platform_get_drvdata(pdev);
+
+	component_del(&pdev->dev, &venc_component_ops);
 
 	venc_uninit_output(venc);
 
-	pm_runtime_disable(dev);
+	pm_runtime_disable(&pdev->dev);
 
 	kfree(venc);
-}
-
-static const struct component_ops venc_component_ops = {
-	.bind	= venc_bind,
-	.unbind	= venc_unbind,
-};
-
-static int venc_probe(struct platform_device *pdev)
-{
-	return component_add(&pdev->dev, &venc_component_ops);
-}
-
-static int venc_remove(struct platform_device *pdev)
-{
-	component_del(&pdev->dev, &venc_component_ops);
 	return 0;
 }
 
@@ -1091,19 +908,12 @@
 	if (venc->tv_dac_clk)
 		clk_disable_unprepare(venc->tv_dac_clk);
 
-	dispc_runtime_put(venc->dss->dispc);
-
 	return 0;
 }
 
 static int venc_runtime_resume(struct device *dev)
 {
 	struct venc_device *venc = dev_get_drvdata(dev);
-	int r;
-
-	r = dispc_runtime_get(venc->dss->dispc);
-	if (r < 0)
-		return r;
 
 	if (venc->tv_dac_clk)
 		clk_prepare_enable(venc->tv_dac_clk);
