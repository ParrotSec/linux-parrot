--- conflicted
+++ resolved
@@ -7,7 +7,7 @@
 #include <linux/list.h>
 
 #include <drm/drm_crtc.h>
-#include <drm/drm_crtc_helper.h>
+#include <drm/drm_modeset_helper_vtables.h>
 #include <drm/drm_edid.h>
 #include <drm/drm_panel.h>
 
@@ -26,19 +26,8 @@
  */
 struct omap_encoder {
 	struct drm_encoder base;
-<<<<<<< HEAD
-	struct omap_dss_device *dssdev;
-=======
 	struct omap_dss_device *output;
->>>>>>> 407d19ab
 };
-
-struct omap_dss_device *omap_encoder_get_dssdev(struct drm_encoder *encoder)
-{
-	struct omap_encoder *omap_encoder = to_omap_encoder(encoder);
-
-	return omap_encoder->dssdev;
-}
 
 static void omap_encoder_destroy(struct drm_encoder *encoder)
 {
@@ -52,11 +41,6 @@
 	.destroy = omap_encoder_destroy,
 };
 
-<<<<<<< HEAD
-static void omap_encoder_mode_set(struct drm_encoder *encoder,
-				struct drm_display_mode *mode,
-				struct drm_display_mode *adjusted_mode)
-=======
 static void omap_encoder_update_videomode_flags(struct videomode *vm,
 						u32 bus_flags)
 {
@@ -88,76 +72,32 @@
 static void omap_encoder_hdmi_mode_set(struct drm_connector *connector,
 				       struct drm_encoder *encoder,
 				       struct drm_display_mode *adjusted_mode)
->>>>>>> 407d19ab
-{
-	struct omap_encoder *omap_encoder = to_omap_encoder(encoder);
-<<<<<<< HEAD
-	struct omap_dss_device *dssdev = omap_encoder->dssdev;
-	struct drm_connector *connector;
-=======
+{
+	struct omap_encoder *omap_encoder = to_omap_encoder(encoder);
 	struct omap_dss_device *dssdev = omap_encoder->output;
->>>>>>> 407d19ab
 	bool hdmi_mode;
-	int r;
 
 	hdmi_mode = omap_connector_get_hdmi_mode(connector);
 
-	if (dssdev->driver->set_hdmi_mode)
-		dssdev->driver->set_hdmi_mode(dssdev, hdmi_mode);
-
-	if (hdmi_mode && dssdev->driver->set_hdmi_infoframe) {
+	if (dssdev->ops->hdmi.set_hdmi_mode)
+		dssdev->ops->hdmi.set_hdmi_mode(dssdev, hdmi_mode);
+
+	if (hdmi_mode && dssdev->ops->hdmi.set_infoframe) {
 		struct hdmi_avi_infoframe avi;
-
-		r = drm_hdmi_avi_infoframe_from_display_mode(&avi, adjusted_mode,
-							     false);
+		int r;
+
+		r = drm_hdmi_avi_infoframe_from_display_mode(&avi, connector,
+							     adjusted_mode);
 		if (r == 0)
-			dssdev->driver->set_hdmi_infoframe(dssdev, &avi);
-	}
-}
-
-static void omap_encoder_disable(struct drm_encoder *encoder)
-{
-	struct omap_encoder *omap_encoder = to_omap_encoder(encoder);
-<<<<<<< HEAD
-	struct omap_dss_device *dssdev = omap_encoder->dssdev;
-	struct omap_dss_driver *dssdrv = dssdev->driver;
-
-	dssdrv->disable(dssdev);
-}
-
-static int omap_encoder_update(struct drm_encoder *encoder,
-			       enum omap_channel channel,
-			       struct videomode *vm)
-{
-	struct drm_device *dev = encoder->dev;
-	struct omap_encoder *omap_encoder = to_omap_encoder(encoder);
-	struct omap_dss_device *dssdev = omap_encoder->dssdev;
-	struct omap_dss_driver *dssdrv = dssdev->driver;
-	int ret;
-
-	if (dssdrv->check_timings) {
-		ret = dssdrv->check_timings(dssdev, vm);
-	} else {
-		struct videomode t = {0};
-
-		dssdrv->get_timings(dssdev, &t);
-
-		if (memcmp(vm, &t, sizeof(*vm)))
-			ret = -EINVAL;
-		else
-			ret = 0;
-	}
-
-	if (ret) {
-		dev_err(dev->dev, "could not set timings: %d\n", ret);
-		return ret;
-	}
-
-	if (dssdrv->set_timings)
-		dssdrv->set_timings(dssdev, vm);
-
-	return 0;
-=======
+			dssdev->ops->hdmi.set_infoframe(dssdev, &avi);
+	}
+}
+
+static void omap_encoder_mode_set(struct drm_encoder *encoder,
+				  struct drm_display_mode *mode,
+				  struct drm_display_mode *adjusted_mode)
+{
+	struct omap_encoder *omap_encoder = to_omap_encoder(encoder);
 	struct omap_dss_device *output = omap_encoder->output;
 	struct omap_dss_device *dssdev;
 	struct drm_device *dev = encoder->dev;
@@ -244,26 +184,11 @@
 	 * to complete the display pipeline disable.
 	 */
 	omapdss_device_post_disable(dssdev->next);
->>>>>>> 407d19ab
 }
 
 static void omap_encoder_enable(struct drm_encoder *encoder)
 {
 	struct omap_encoder *omap_encoder = to_omap_encoder(encoder);
-<<<<<<< HEAD
-	struct omap_dss_device *dssdev = omap_encoder->dssdev;
-	struct omap_dss_driver *dssdrv = dssdev->driver;
-	int r;
-
-	omap_encoder_update(encoder, omap_crtc_channel(encoder->crtc),
-			    omap_crtc_timings(encoder->crtc));
-
-	r = dssdrv->enable(dssdev);
-	if (r)
-		dev_err(encoder->dev->dev,
-			"Failed to enable display '%s': %d\n",
-			dssdev->name, r);
-=======
 	struct omap_dss_device *dssdev = omap_encoder->output;
 	struct drm_device *dev = encoder->dev;
 
@@ -293,15 +218,12 @@
 		drm_panel_prepare(dssdev->panel);
 		drm_panel_enable(dssdev->panel);
 	}
->>>>>>> 407d19ab
 }
 
 static int omap_encoder_atomic_check(struct drm_encoder *encoder,
 				     struct drm_crtc_state *crtc_state,
 				     struct drm_connector_state *conn_state)
 {
-<<<<<<< HEAD
-=======
 	struct omap_encoder *omap_encoder = to_omap_encoder(encoder);
 	enum drm_mode_status status;
 
@@ -313,7 +235,6 @@
 		return -EINVAL;
 	}
 
->>>>>>> 407d19ab
 	return 0;
 }
 
@@ -326,11 +247,7 @@
 
 /* initialize encoder */
 struct drm_encoder *omap_encoder_init(struct drm_device *dev,
-<<<<<<< HEAD
-		struct omap_dss_device *dssdev)
-=======
 				      struct omap_dss_device *output)
->>>>>>> 407d19ab
 {
 	struct drm_encoder *encoder = NULL;
 	struct omap_encoder *omap_encoder;
@@ -339,11 +256,7 @@
 	if (!omap_encoder)
 		goto fail;
 
-<<<<<<< HEAD
-	omap_encoder->dssdev = dssdev;
-=======
 	omap_encoder->output = output;
->>>>>>> 407d19ab
 
 	encoder = &omap_encoder->base;
 
