--- conflicted
+++ resolved
@@ -108,6 +108,8 @@
 #define HDMI_PLL_LOCK		BIT(31)
 #define HDMI_PLL_LOCK_G12A	(3 << 30)
 
+#define FREQ_1000_1001(_freq)	DIV_ROUND_CLOSEST(_freq * 1000, 1001)
+
 /* VID PLL Dividers */
 enum {
 	VID_PLL_DIV_1 = 0,
@@ -338,7 +340,7 @@
 enum {
 /* PLL	O1 O2 O3 VP DV     EN TX */
 /* 4320 /4 /4 /1 /5 /1  => /2 /2 */
-	MESON_VCLK_HDMI_ENCI_54000 = 1,
+	MESON_VCLK_HDMI_ENCI_54000 = 0,
 /* 4320 /4 /4 /1 /5 /1  => /1 /2 */
 	MESON_VCLK_HDMI_DDR_54000,
 /* 2970 /4 /1 /1 /5 /1  => /1 /2 */
@@ -354,6 +356,7 @@
 };
 
 struct meson_vclk_params {
+	unsigned int pixel_freq;
 	unsigned int pll_base_freq;
 	unsigned int pll_od1;
 	unsigned int pll_od2;
@@ -362,6 +365,7 @@
 	unsigned int vclk_div;
 } params[] = {
 	[MESON_VCLK_HDMI_ENCI_54000] = {
+		.pixel_freq = 54000,
 		.pll_base_freq = 4320000,
 		.pll_od1 = 4,
 		.pll_od2 = 4,
@@ -370,6 +374,7 @@
 		.vclk_div = 1,
 	},
 	[MESON_VCLK_HDMI_DDR_54000] = {
+		.pixel_freq = 54000,
 		.pll_base_freq = 4320000,
 		.pll_od1 = 4,
 		.pll_od2 = 4,
@@ -378,6 +383,7 @@
 		.vclk_div = 1,
 	},
 	[MESON_VCLK_HDMI_DDR_148500] = {
+		.pixel_freq = 148500,
 		.pll_base_freq = 2970000,
 		.pll_od1 = 4,
 		.pll_od2 = 1,
@@ -386,6 +392,7 @@
 		.vclk_div = 1,
 	},
 	[MESON_VCLK_HDMI_74250] = {
+		.pixel_freq = 74250,
 		.pll_base_freq = 2970000,
 		.pll_od1 = 2,
 		.pll_od2 = 2,
@@ -394,6 +401,7 @@
 		.vclk_div = 1,
 	},
 	[MESON_VCLK_HDMI_148500] = {
+		.pixel_freq = 148500,
 		.pll_base_freq = 2970000,
 		.pll_od1 = 1,
 		.pll_od2 = 2,
@@ -402,20 +410,16 @@
 		.vclk_div = 1,
 	},
 	[MESON_VCLK_HDMI_297000] = {
-<<<<<<< HEAD
-		.pll_base_freq = 2970000,
-		.pll_od1 = 1,
-=======
 		.pixel_freq = 297000,
 		.pll_base_freq = 5940000,
 		.pll_od1 = 2,
->>>>>>> 407d19ab
 		.pll_od2 = 1,
 		.pll_od3 = 1,
 		.vid_pll_div = VID_PLL_DIV_5,
 		.vclk_div = 2,
 	},
 	[MESON_VCLK_HDMI_594000] = {
+		.pixel_freq = 594000,
 		.pll_base_freq = 5940000,
 		.pll_od1 = 1,
 		.pll_od2 = 1,
@@ -423,6 +427,7 @@
 		.vid_pll_div = VID_PLL_DIV_5,
 		.vclk_div = 1,
 	},
+	{ /* sentinel */ },
 };
 
 static inline unsigned int pll_od_to_reg(unsigned int od)
@@ -709,12 +714,37 @@
 		  pll_freq);
 }
 
+enum drm_mode_status
+meson_vclk_vic_supported_freq(unsigned int freq)
+{
+	int i;
+
+	DRM_DEBUG_DRIVER("freq = %d\n", freq);
+
+	for (i = 0 ; params[i].pixel_freq ; ++i) {
+		DRM_DEBUG_DRIVER("i = %d pixel_freq = %d alt = %d\n",
+				 i, params[i].pixel_freq,
+				 FREQ_1000_1001(params[i].pixel_freq));
+		/* Match strict frequency */
+		if (freq == params[i].pixel_freq)
+			return MODE_OK;
+		/* Match 1000/1001 variant */
+		if (freq == FREQ_1000_1001(params[i].pixel_freq))
+			return MODE_OK;
+	}
+
+	return MODE_CLOCK_RANGE;
+}
+EXPORT_SYMBOL_GPL(meson_vclk_vic_supported_freq);
+
 static void meson_vclk_set(struct meson_drm *priv, unsigned int pll_base_freq,
 			   unsigned int od1, unsigned int od2, unsigned int od3,
 			   unsigned int vid_pll_div, unsigned int vclk_div,
 			   unsigned int hdmi_tx_div, unsigned int venc_div,
-			   bool hdmi_use_enci)
-{
+			   bool hdmi_use_enci, bool vic_alternate_clock)
+{
+	unsigned int m = 0, frac = 0;
+
 	/* Set HDMI-TX sys clock */
 	regmap_update_bits(priv->hhi, HHI_HDMI_CLK_CNTL,
 			   CTS_HDMI_SYS_SEL_MASK, 0);
@@ -729,36 +759,36 @@
 	} else if (meson_vpu_is_compatible(priv, "amlogic,meson-gxbb-vpu")) {
 		switch (pll_base_freq) {
 		case 2970000:
-			meson_hdmi_pll_set_params(priv, 0x3d, 0xe00,
-						  od1, od2, od3);
+			m = 0x3d;
+			frac = vic_alternate_clock ? 0xd02 : 0xe00;
 			break;
 		case 4320000:
-			meson_hdmi_pll_set_params(priv, 0x5a, 0,
-						  od1, od2, od3);
+			m = vic_alternate_clock ? 0x59 : 0x5a;
+			frac = vic_alternate_clock ? 0xe8f : 0;
 			break;
 		case 5940000:
-			meson_hdmi_pll_set_params(priv, 0x7b, 0xc00,
-						  od1, od2, od3);
+			m = 0x7b;
+			frac = vic_alternate_clock ? 0xa05 : 0xc00;
 			break;
 		}
+
+		meson_hdmi_pll_set_params(priv, m, frac, od1, od2, od3);
 	} else if (meson_vpu_is_compatible(priv, "amlogic,meson-gxm-vpu") ||
 		   meson_vpu_is_compatible(priv, "amlogic,meson-gxl-vpu")) {
 		switch (pll_base_freq) {
 		case 2970000:
-			meson_hdmi_pll_set_params(priv, 0x7b, 0x300,
-						  od1, od2, od3);
+			m = 0x7b;
+			frac = vic_alternate_clock ? 0x281 : 0x300;
 			break;
 		case 4320000:
-			meson_hdmi_pll_set_params(priv, 0xb4, 0,
-						  od1, od2, od3);
+			m = vic_alternate_clock ? 0xb3 : 0xb4;
+			frac = vic_alternate_clock ? 0x347 : 0;
 			break;
 		case 5940000:
-			meson_hdmi_pll_set_params(priv, 0xf7, 0x200,
-						  od1, od2, od3);
+			m = 0xf7;
+			frac = vic_alternate_clock ? 0x102 : 0x200;
 			break;
 		}
-<<<<<<< HEAD
-=======
 
 		meson_hdmi_pll_set_params(priv, m, frac, od1, od2, od3);
 	} else if (meson_vpu_is_compatible(priv, "amlogic,meson-g12a-vpu")) {
@@ -778,7 +808,6 @@
 		}
 
 		meson_hdmi_pll_set_params(priv, m, frac, od1, od2, od3);
->>>>>>> 407d19ab
 	}
 
 	/* Setup vid_pll divider */
@@ -931,6 +960,7 @@
 		      unsigned int vclk_freq, unsigned int venc_freq,
 		      unsigned int dac_freq, bool hdmi_use_enci)
 {
+	bool vic_alternate_clock = false;
 	unsigned int freq;
 	unsigned int hdmi_tx_div;
 	unsigned int venc_div;
@@ -948,7 +978,7 @@
 		 * - encp encoder
 		 */
 		meson_vclk_set(priv, vclk_freq * 10, 0, 0, 0,
-			       VID_PLL_DIV_5, 2, 1, 1, false);
+			       VID_PLL_DIV_5, 2, 1, 1, false, false);
 		return;
 	}
 
@@ -968,31 +998,35 @@
 		return;
 	}
 
-	switch (vclk_freq) {
-	case 54000:
-		if (hdmi_use_enci)
-			freq = MESON_VCLK_HDMI_ENCI_54000;
-		else
-			freq = MESON_VCLK_HDMI_DDR_54000;
-		break;
-	case 74250:
-		freq = MESON_VCLK_HDMI_74250;
-		break;
-	case 148500:
-		if (dac_freq != 148500)
-			freq = MESON_VCLK_HDMI_DDR_148500;
-		else
-			freq = MESON_VCLK_HDMI_148500;
-		break;
-	case 297000:
-		freq = MESON_VCLK_HDMI_297000;
-		break;
-	case 594000:
-		freq = MESON_VCLK_HDMI_594000;
-		break;
-	default:
-		pr_err("Fatal Error, invalid HDMI vclk freq %d\n",
-		       vclk_freq);
+	for (freq = 0 ; params[freq].pixel_freq ; ++freq) {
+		if (vclk_freq == params[freq].pixel_freq ||
+		    vclk_freq == FREQ_1000_1001(params[freq].pixel_freq)) {
+			if (vclk_freq != params[freq].pixel_freq)
+				vic_alternate_clock = true;
+			else
+				vic_alternate_clock = false;
+
+			if (freq == MESON_VCLK_HDMI_ENCI_54000 &&
+			    !hdmi_use_enci)
+				continue;
+
+			if (freq == MESON_VCLK_HDMI_DDR_54000 &&
+			    hdmi_use_enci)
+				continue;
+
+			if (freq == MESON_VCLK_HDMI_DDR_148500 &&
+			    dac_freq == vclk_freq)
+				continue;
+
+			if (freq == MESON_VCLK_HDMI_148500 &&
+			    dac_freq != vclk_freq)
+				continue;
+			break;
+		}
+	}
+
+	if (!params[freq].pixel_freq) {
+		pr_err("Fatal Error, invalid HDMI vclk freq %d\n", vclk_freq);
 		return;
 	}
 
@@ -1000,6 +1034,6 @@
 		       params[freq].pll_od1, params[freq].pll_od2,
 		       params[freq].pll_od3, params[freq].vid_pll_div,
 		       params[freq].vclk_div, hdmi_tx_div, venc_div,
-		       hdmi_use_enci);
+		       hdmi_use_enci, vic_alternate_clock);
 }
 EXPORT_SYMBOL_GPL(meson_vclk_setup);