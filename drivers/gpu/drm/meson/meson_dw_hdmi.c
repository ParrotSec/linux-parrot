--- conflicted
+++ resolved
@@ -15,9 +15,9 @@
 #include <linux/regulator/consumer.h>
 
 #include <drm/drmP.h>
+#include <drm/drm_atomic_helper.h>
 #include <drm/drm_edid.h>
-#include <drm/drm_crtc_helper.h>
-#include <drm/drm_atomic_helper.h>
+#include <drm/drm_probe_helper.h>
 #include <drm/bridge/dw_hdmi.h>
 
 #include <uapi/linux/media-bus-format.h>
@@ -413,7 +413,8 @@
 	unsigned int wr_clk =
 		readl_relaxed(priv->io_base + _REG(VPU_HDMI_SETTING));
 
-	DRM_DEBUG_DRIVER("%d:\"%s\"\n", mode->base.id, mode->name);
+	DRM_DEBUG_DRIVER("\"%s\" div%d\n", mode->name,
+			 mode->clock > 340000 ? 40 : 10);
 
 	/* Enable clocks */
 	regmap_update_bits(priv->hhi, HHI_HDMI_CLK_CNTL, 0xffff, 0x100);
@@ -433,11 +434,6 @@
 	/* Enable normal output to PHY */
 	dw_hdmi->data->top_write(dw_hdmi, HDMITX_TOP_BIST_CNTL, BIT(12));
 
-<<<<<<< HEAD
-	/* TMDS pattern setup (TOFIX pattern for 4k2k scrambling) */
-	dw_hdmi_top_write(dw_hdmi, HDMITX_TOP_TMDS_CLK_PTTN_01, 0x001f001f);
-	dw_hdmi_top_write(dw_hdmi, HDMITX_TOP_TMDS_CLK_PTTN_23, 0x001f001f);
-=======
 	/* TMDS pattern setup (TOFIX Handle the YUV420 case) */
 	if (mode->clock > 340000) {
 		dw_hdmi->data->top_write(dw_hdmi, HDMITX_TOP_TMDS_CLK_PTTN_01,
@@ -450,7 +446,6 @@
 		dw_hdmi->data->top_write(dw_hdmi, HDMITX_TOP_TMDS_CLK_PTTN_23,
 				  0x001f001f);
 	}
->>>>>>> 407d19ab
 
 	/* Load TMDS pattern */
 	dw_hdmi->data->top_write(dw_hdmi, HDMITX_TOP_TMDS_CLK_PTTN_CNTL, 0x1);
@@ -477,6 +472,8 @@
 	/* Disable clock, fifo, fifo_wr */
 	regmap_update_bits(priv->hhi, HHI_HDMI_PHY_CNTL1, 0xf, 0);
 
+	dw_hdmi_set_high_tmds_clock_ratio(hdmi);
+
 	msleep(100);
 
 	/* Reset PHY 3 times in a row */
@@ -619,12 +616,12 @@
 	int vic = drm_match_cea_mode(mode);
 	enum drm_mode_status status;
 
-	DRM_DEBUG_DRIVER("Modeline %d:\"%s\" %d %d %d %d %d %d %d %d %d %d 0x%x 0x%x\n",
-		mode->base.id, mode->name, mode->vrefresh, mode->clock,
-		mode->hdisplay, mode->hsync_start,
-		mode->hsync_end, mode->htotal,
-		mode->vdisplay, mode->vsync_start,
-		mode->vsync_end, mode->vtotal, mode->type, mode->flags);
+	DRM_DEBUG_DRIVER("Modeline " DRM_MODE_FMT "\n", DRM_MODE_ARG(mode));
+
+	/* If sink max TMDS clock, we reject the mode */
+	if (connector->display_info.max_tmds_clock &&
+	    mode->clock > connector->display_info.max_tmds_clock)
+		return MODE_BAD;
 
 	/* Check against non-VIC supported modes */
 	if (!vic) {
@@ -658,17 +655,7 @@
 	dev_dbg(connector->dev->dev, "%s: vclk:%d venc=%d hdmi=%d\n", __func__,
 		vclk_freq, venc_freq, hdmi_freq);
 
-	/* Finally filter by configurable vclk frequencies for VIC modes */
-	switch (vclk_freq) {
-	case 54000:
-	case 74250:
-	case 148500:
-	case 297000:
-	case 594000:
-		return MODE_OK;
-	}
-
-	return MODE_CLOCK_RANGE;
+	return meson_vclk_vic_supported_freq(vclk_freq);
 }
 
 /* Encoder */
@@ -724,8 +711,7 @@
 	struct meson_drm *priv = dw_hdmi->priv;
 	int vic = drm_match_cea_mode(mode);
 
-	DRM_DEBUG_DRIVER("%d:\"%s\" vic %d\n",
-			 mode->base.id, mode->name, vic);
+	DRM_DEBUG_DRIVER("\"%s\" vic %d\n", mode->name, vic);
 
 	/* VENC + VENC-DVI Mode setup */
 	meson_venc_hdmi_mode_set(priv, vic, mode);
