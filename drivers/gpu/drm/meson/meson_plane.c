--- conflicted
+++ resolved
@@ -12,6 +12,7 @@
 #include <linux/kernel.h>
 #include <linux/module.h>
 #include <linux/mutex.h>
+#include <linux/bitfield.h>
 #include <linux/platform_device.h>
 #include <drm/drmP.h>
 #include <drm/drm_atomic.h>
@@ -19,6 +20,7 @@
 #include <drm/drm_plane_helper.h>
 #include <drm/drm_gem_cma_helper.h>
 #include <drm/drm_fb_cma_helper.h>
+#include <drm/drm_gem_framebuffer_helper.h>
 #include <drm/drm_rect.h>
 
 #include "meson_plane.h"
@@ -26,11 +28,50 @@
 #include "meson_viu.h"
 #include "meson_registers.h"
 
+/* OSD_SCI_WH_M1 */
+#define SCI_WH_M1_W(w)			FIELD_PREP(GENMASK(28, 16), w)
+#define SCI_WH_M1_H(h)			FIELD_PREP(GENMASK(12, 0), h)
+
+/* OSD_SCO_H_START_END */
+/* OSD_SCO_V_START_END */
+#define SCO_HV_START(start)		FIELD_PREP(GENMASK(27, 16), start)
+#define SCO_HV_END(end)			FIELD_PREP(GENMASK(11, 0), end)
+
+/* OSD_SC_CTRL0 */
+#define SC_CTRL0_PATH_EN		BIT(3)
+#define SC_CTRL0_SEL_OSD1		BIT(2)
+
+/* OSD_VSC_CTRL0 */
+#define VSC_BANK_LEN(value)		FIELD_PREP(GENMASK(2, 0), value)
+#define VSC_TOP_INI_RCV_NUM(value)	FIELD_PREP(GENMASK(6, 3), value)
+#define VSC_TOP_RPT_L0_NUM(value)	FIELD_PREP(GENMASK(9, 8), value)
+#define VSC_BOT_INI_RCV_NUM(value)	FIELD_PREP(GENMASK(14, 11), value)
+#define VSC_BOT_RPT_L0_NUM(value)	FIELD_PREP(GENMASK(17, 16), value)
+#define VSC_PROG_INTERLACE		BIT(23)
+#define VSC_VERTICAL_SCALER_EN		BIT(24)
+
+/* OSD_VSC_INI_PHASE */
+#define VSC_INI_PHASE_BOT(bottom)	FIELD_PREP(GENMASK(31, 16), bottom)
+#define VSC_INI_PHASE_TOP(top)		FIELD_PREP(GENMASK(15, 0), top)
+
+/* OSD_HSC_CTRL0 */
+#define HSC_BANK_LENGTH(value)		FIELD_PREP(GENMASK(2, 0), value)
+#define HSC_INI_RCV_NUM0(value)		FIELD_PREP(GENMASK(6, 3), value)
+#define HSC_RPT_P0_NUM0(value)		FIELD_PREP(GENMASK(9, 8), value)
+#define HSC_HORIZ_SCALER_EN		BIT(22)
+
+/* VPP_OSD_VSC_PHASE_STEP */
+/* VPP_OSD_HSC_PHASE_STEP */
+#define SC_PHASE_STEP(value)		FIELD_PREP(GENMASK(27, 0), value)
+
 struct meson_plane {
 	struct drm_plane base;
 	struct meson_drm *priv;
+	bool enabled;
 };
 #define to_meson_plane(x) container_of(x, struct meson_plane, base)
+
+#define FRAC_16_16(mult, div)    (((mult) << 16) / (div))
 
 static int meson_plane_atomic_check(struct drm_plane *plane,
 				    struct drm_plane_state *state)
@@ -44,10 +85,15 @@
 	if (IS_ERR(crtc_state))
 		return PTR_ERR(crtc_state);
 
+	/*
+	 * Only allow :
+	 * - Upscaling up to 5x, vertical and horizontal
+	 * - Final coordinates must match crtc size
+	 */
 	return drm_atomic_helper_check_plane_state(state, crtc_state,
+						   FRAC_16_16(1, 5),
 						   DRM_PLANE_HELPER_NO_SCALING,
-						   DRM_PLANE_HELPER_NO_SCALING,
-						   true, true);
+						   false, true);
 }
 
 /* Takes a fixed 16.16 number and converts it to integer. */
@@ -61,22 +107,20 @@
 {
 	struct meson_plane *meson_plane = to_meson_plane(plane);
 	struct drm_plane_state *state = plane->state;
+	struct drm_rect dest = drm_plane_state_dest(state);
+	struct meson_drm *priv = meson_plane->priv;
 	struct drm_framebuffer *fb = state->fb;
-	struct meson_drm *priv = meson_plane->priv;
 	struct drm_gem_cma_object *gem;
-	struct drm_rect src = {
-		.x1 = (state->src_x),
-		.y1 = (state->src_y),
-		.x2 = (state->src_x + state->src_w),
-		.y2 = (state->src_y + state->src_h),
-	};
-	struct drm_rect dest = {
-		.x1 = state->crtc_x,
-		.y1 = state->crtc_y,
-		.x2 = state->crtc_x + state->crtc_w,
-		.y2 = state->crtc_y + state->crtc_h,
-	};
 	unsigned long flags;
+	int vsc_ini_rcv_num, vsc_ini_rpt_p0_num;
+	int vsc_bot_rcv_num, vsc_bot_rpt_p0_num;
+	int hsc_ini_rcv_num, hsc_ini_rpt_p0_num;
+	int hf_phase_step, vf_phase_step;
+	int src_w, src_h, dst_w, dst_h;
+	int bot_ini_phase;
+	int hf_bank_len;
+	int vf_bank_len;
+	u8 canvas_id_osd1;
 
 	/*
 	 * Update Coordinates
@@ -91,13 +135,10 @@
 				   (0xFF << OSD_GLOBAL_ALPHA_SHIFT) |
 				   OSD_BLK0_ENABLE;
 
-<<<<<<< HEAD
-=======
 	canvas_id_osd1 = priv->canvas_id_osd1;
 
->>>>>>> 407d19ab
 	/* Set up BLK0 to point to the right canvas */
-	priv->viu.osd1_blk0_cfg[0] = ((MESON_CANVAS_ID_OSD1 << OSD_CANVAS_SEL) |
+	priv->viu.osd1_blk0_cfg[0] = ((canvas_id_osd1 << OSD_CANVAS_SEL) |
 				      OSD_ENDIANNESS_LE);
 
 	/* On GXBB, Use the old non-HDR RGB2YUV converter */
@@ -129,23 +170,115 @@
 		break;
 	};
 
+	/* Default scaler parameters */
+	vsc_bot_rcv_num = 0;
+	vsc_bot_rpt_p0_num = 0;
+	hf_bank_len = 4;
+	vf_bank_len = 4;
+
 	if (state->crtc->mode.flags & DRM_MODE_FLAG_INTERLACE) {
-		priv->viu.osd1_interlace = true;
-
+		vsc_bot_rcv_num = 6;
+		vsc_bot_rpt_p0_num = 2;
+	}
+
+	hsc_ini_rcv_num = hf_bank_len;
+	vsc_ini_rcv_num = vf_bank_len;
+	hsc_ini_rpt_p0_num = (hf_bank_len / 2) - 1;
+	vsc_ini_rpt_p0_num = (vf_bank_len / 2) - 1;
+
+	src_w = fixed16_to_int(state->src_w);
+	src_h = fixed16_to_int(state->src_h);
+	dst_w = state->crtc_w;
+	dst_h = state->crtc_h;
+
+	/*
+	 * When the output is interlaced, the OSD must switch between
+	 * each field using the INTERLACE_SEL_ODD (0) of VIU_OSD1_BLK0_CFG_W0
+	 * at each vsync.
+	 * But the vertical scaler can provide such funtionnality if
+	 * is configured for 2:1 scaling with interlace options enabled.
+	 */
+	if (state->crtc->mode.flags & DRM_MODE_FLAG_INTERLACE) {
 		dest.y1 /= 2;
 		dest.y2 /= 2;
-	} else
-		priv->viu.osd1_interlace = false;
+		dst_h /= 2;
+	}
+
+	hf_phase_step = ((src_w << 18) / dst_w) << 6;
+	vf_phase_step = (src_h << 20) / dst_h;
+
+	if (state->crtc->mode.flags & DRM_MODE_FLAG_INTERLACE)
+		bot_ini_phase = ((vf_phase_step / 2) >> 4);
+	else
+		bot_ini_phase = 0;
+
+	vf_phase_step = (vf_phase_step << 4);
+
+	/* In interlaced mode, scaler is always active */
+	if (src_h != dst_h || src_w != dst_w) {
+		priv->viu.osd_sc_i_wh_m1 = SCI_WH_M1_W(src_w - 1) |
+					   SCI_WH_M1_H(src_h - 1);
+		priv->viu.osd_sc_o_h_start_end = SCO_HV_START(dest.x1) |
+						 SCO_HV_END(dest.x2 - 1);
+		priv->viu.osd_sc_o_v_start_end = SCO_HV_START(dest.y1) |
+						 SCO_HV_END(dest.y2 - 1);
+		/* Enable OSD Scaler */
+		priv->viu.osd_sc_ctrl0 = SC_CTRL0_PATH_EN | SC_CTRL0_SEL_OSD1;
+	} else {
+		priv->viu.osd_sc_i_wh_m1 = 0;
+		priv->viu.osd_sc_o_h_start_end = 0;
+		priv->viu.osd_sc_o_v_start_end = 0;
+		priv->viu.osd_sc_ctrl0 = 0;
+	}
+
+	/* In interlaced mode, vertical scaler is always active */
+	if (src_h != dst_h) {
+		priv->viu.osd_sc_v_ctrl0 =
+					VSC_BANK_LEN(vf_bank_len) |
+					VSC_TOP_INI_RCV_NUM(vsc_ini_rcv_num) |
+					VSC_TOP_RPT_L0_NUM(vsc_ini_rpt_p0_num) |
+					VSC_VERTICAL_SCALER_EN;
+
+		if (state->crtc->mode.flags & DRM_MODE_FLAG_INTERLACE)
+			priv->viu.osd_sc_v_ctrl0 |=
+					VSC_BOT_INI_RCV_NUM(vsc_bot_rcv_num) |
+					VSC_BOT_RPT_L0_NUM(vsc_bot_rpt_p0_num) |
+					VSC_PROG_INTERLACE;
+
+		priv->viu.osd_sc_v_phase_step = SC_PHASE_STEP(vf_phase_step);
+		priv->viu.osd_sc_v_ini_phase = VSC_INI_PHASE_BOT(bot_ini_phase);
+	} else {
+		priv->viu.osd_sc_v_ctrl0 = 0;
+		priv->viu.osd_sc_v_phase_step = 0;
+		priv->viu.osd_sc_v_ini_phase = 0;
+	}
+
+	/* Horizontal scaler is only used if width does not match */
+	if (src_w != dst_w) {
+		priv->viu.osd_sc_h_ctrl0 =
+					HSC_BANK_LENGTH(hf_bank_len) |
+					HSC_INI_RCV_NUM0(hsc_ini_rcv_num) |
+					HSC_RPT_P0_NUM0(hsc_ini_rpt_p0_num) |
+					HSC_HORIZ_SCALER_EN;
+		priv->viu.osd_sc_h_phase_step = SC_PHASE_STEP(hf_phase_step);
+		priv->viu.osd_sc_h_ini_phase = 0;
+	} else {
+		priv->viu.osd_sc_h_ctrl0 = 0;
+		priv->viu.osd_sc_h_phase_step = 0;
+		priv->viu.osd_sc_h_ini_phase = 0;
+	}
 
 	/*
 	 * The format of these registers is (x2 << 16 | x1),
 	 * where x2 is exclusive.
 	 * e.g. +30x1920 would be (1919 << 16) | 30
 	 */
-	priv->viu.osd1_blk0_cfg[1] = ((fixed16_to_int(src.x2) - 1) << 16) |
-					fixed16_to_int(src.x1);
-	priv->viu.osd1_blk0_cfg[2] = ((fixed16_to_int(src.y2) - 1) << 16) |
-					fixed16_to_int(src.y1);
+	priv->viu.osd1_blk0_cfg[1] =
+				((fixed16_to_int(state->src.x2) - 1) << 16) |
+				fixed16_to_int(state->src.x1);
+	priv->viu.osd1_blk0_cfg[2] =
+				((fixed16_to_int(state->src.y2) - 1) << 16) |
+				fixed16_to_int(state->src.y1);
 	priv->viu.osd1_blk0_cfg[3] = ((dest.x2 - 1) << 16) | dest.x1;
 	priv->viu.osd1_blk0_cfg[4] = ((dest.y2 - 1) << 16) | dest.y1;
 
@@ -163,8 +296,6 @@
 	priv->viu.osd1_stride = fb->pitches[0];
 	priv->viu.osd1_height = fb->height;
 
-<<<<<<< HEAD
-=======
 	if (!meson_plane->enabled) {
 		/* Reset OSD1 before enabling it on GXL+ SoCs */
 		if (meson_vpu_is_compatible(priv, "amlogic,meson-gxm-vpu") ||
@@ -176,7 +307,6 @@
 
 	priv->viu.osd1_enabled = true;
 
->>>>>>> 407d19ab
 	spin_unlock_irqrestore(&priv->drm->event_lock, flags);
 }
 
@@ -194,17 +324,15 @@
 		writel_bits_relaxed(VPP_OSD1_POSTBLEND, 0,
 				    priv->io_base + _REG(VPP_MISC));
 
-<<<<<<< HEAD
-=======
 	meson_plane->enabled = false;
 	priv->viu.osd1_enabled = false;
->>>>>>> 407d19ab
 }
 
 static const struct drm_plane_helper_funcs meson_plane_helper_funcs = {
 	.atomic_check	= meson_plane_atomic_check,
 	.atomic_disable	= meson_plane_atomic_disable,
 	.atomic_update	= meson_plane_atomic_update,
+	.prepare_fb	= drm_gem_fb_prepare_fb,
 };
 
 static const struct drm_plane_funcs meson_plane_funcs = {
