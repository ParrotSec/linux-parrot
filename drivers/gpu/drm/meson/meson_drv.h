/* SPDX-License-Identifier: GPL-2.0-or-later */
/*
 * Copyright (C) 2016 BayLibre, SAS
 * Author: Neil Armstrong <narmstrong@baylibre.com>
 */

#ifndef __MESON_DRV_H
#define __MESON_DRV_H

#include <linux/platform_device.h>
#include <linux/regmap.h>
#include <linux/of.h>
#include <drm/drmP.h>

struct meson_drm {
	struct device *dev;
	void __iomem *io_base;
	struct regmap *hhi;
	int vsync_irq;

	struct drm_device *drm;
	struct drm_crtc *crtc;
	struct drm_fbdev_cma *fbdev;
	struct drm_plane *primary_plane;

	/* Components Data */
	struct {
		bool osd1_enabled;
		bool osd1_interlace;
		bool osd1_commit;
		uint32_t osd1_ctrl_stat;
		uint32_t osd1_blk0_cfg[5];
		uint32_t osd1_addr;
		uint32_t osd1_stride;
		uint32_t osd1_height;
<<<<<<< HEAD
=======
		uint32_t osd_sc_ctrl0;
		uint32_t osd_sc_i_wh_m1;
		uint32_t osd_sc_o_h_start_end;
		uint32_t osd_sc_o_v_start_end;
		uint32_t osd_sc_v_ini_phase;
		uint32_t osd_sc_v_phase_step;
		uint32_t osd_sc_h_ini_phase;
		uint32_t osd_sc_h_phase_step;
		uint32_t osd_sc_h_ctrl0;
		uint32_t osd_sc_v_ctrl0;
		uint32_t osd_blend_din0_scope_h;
		uint32_t osd_blend_din0_scope_v;
		uint32_t osb_blend0_size;
		uint32_t osb_blend1_size;

		bool vd1_enabled;
		bool vd1_commit;
		unsigned int vd1_planes;
		uint32_t vd1_if0_gen_reg;
		uint32_t vd1_if0_luma_x0;
		uint32_t vd1_if0_luma_y0;
		uint32_t vd1_if0_chroma_x0;
		uint32_t vd1_if0_chroma_y0;
		uint32_t vd1_if0_repeat_loop;
		uint32_t vd1_if0_luma0_rpt_pat;
		uint32_t vd1_if0_chroma0_rpt_pat;
		uint32_t vd1_range_map_y;
		uint32_t vd1_range_map_cb;
		uint32_t vd1_range_map_cr;
		uint32_t viu_vd1_fmt_w;
		uint32_t vd1_if0_canvas0;
		uint32_t vd1_if0_gen_reg2;
		uint32_t viu_vd1_fmt_ctrl;
		uint32_t vd1_addr0;
		uint32_t vd1_addr1;
		uint32_t vd1_addr2;
		uint32_t vd1_stride0;
		uint32_t vd1_stride1;
		uint32_t vd1_stride2;
		uint32_t vd1_height0;
		uint32_t vd1_height1;
		uint32_t vd1_height2;
		uint32_t vpp_pic_in_height;
		uint32_t vpp_postblend_vd1_h_start_end;
		uint32_t vpp_postblend_vd1_v_start_end;
		uint32_t vpp_hsc_region12_startp;
		uint32_t vpp_hsc_region34_startp;
		uint32_t vpp_hsc_region4_endp;
		uint32_t vpp_hsc_start_phase_step;
		uint32_t vpp_hsc_region1_phase_slope;
		uint32_t vpp_hsc_region3_phase_slope;
		uint32_t vpp_line_in_length;
		uint32_t vpp_preblend_h_size;
		uint32_t vpp_vsc_region12_startp;
		uint32_t vpp_vsc_region34_startp;
		uint32_t vpp_vsc_region4_endp;
		uint32_t vpp_vsc_start_phase_step;
		uint32_t vpp_vsc_ini_phase;
		uint32_t vpp_vsc_phase_ctrl;
		uint32_t vpp_hsc_phase_ctrl;
		uint32_t vpp_blend_vd2_h_start_end;
		uint32_t vpp_blend_vd2_v_start_end;
>>>>>>> 407d19ab
	} viu;

	struct {
		unsigned int current_mode;
		bool hdmi_repeat;
		bool venc_repeat;
		bool hdmi_use_enci;
	} venc;
};

static inline int meson_vpu_is_compatible(struct meson_drm *priv,
					  const char *compat)
{
	return of_device_is_compatible(priv->dev->of_node, compat);
}

#endif /* __MESON_DRV_H */<|MERGE_RESOLUTION|>--- conflicted
+++ resolved
@@ -10,6 +10,7 @@
 #include <linux/platform_device.h>
 #include <linux/regmap.h>
 #include <linux/of.h>
+#include <linux/soc/amlogic/meson-canvas.h>
 #include <drm/drmP.h>
 
 struct meson_drm {
@@ -18,10 +19,16 @@
 	struct regmap *hhi;
 	int vsync_irq;
 
+	struct meson_canvas *canvas;
+	u8 canvas_id_osd1;
+	u8 canvas_id_vd1_0;
+	u8 canvas_id_vd1_1;
+	u8 canvas_id_vd1_2;
+
 	struct drm_device *drm;
 	struct drm_crtc *crtc;
-	struct drm_fbdev_cma *fbdev;
 	struct drm_plane *primary_plane;
+	struct drm_plane *overlay_plane;
 
 	/* Components Data */
 	struct {
@@ -33,8 +40,6 @@
 		uint32_t osd1_addr;
 		uint32_t osd1_stride;
 		uint32_t osd1_height;
-<<<<<<< HEAD
-=======
 		uint32_t osd_sc_ctrl0;
 		uint32_t osd_sc_i_wh_m1;
 		uint32_t osd_sc_o_h_start_end;
@@ -97,7 +102,6 @@
 		uint32_t vpp_hsc_phase_ctrl;
 		uint32_t vpp_blend_vd2_h_start_end;
 		uint32_t vpp_blend_vd2_v_start_end;
->>>>>>> 407d19ab
 	} viu;
 
 	struct {
