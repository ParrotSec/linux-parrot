--- conflicted
+++ resolved
@@ -39,52 +39,6 @@
 	writel(mux, priv->io_base + _REG(VPU_VIU_VENC_MUX_CTRL));
 }
 
-/*
- * When the output is interlaced, the OSD must switch between
- * each field using the INTERLACE_SEL_ODD (0) of VIU_OSD1_BLK0_CFG_W0
- * at each vsync.
- * But the vertical scaler can provide such funtionnality if
- * is configured for 2:1 scaling with interlace options enabled.
- */
-void meson_vpp_setup_interlace_vscaler_osd1(struct meson_drm *priv,
-					    struct drm_rect *input)
-{
-	writel_relaxed(BIT(3) /* Enable scaler */ |
-		       BIT(2), /* Select OSD1 */
-			priv->io_base + _REG(VPP_OSD_SC_CTRL0));
-
-	writel_relaxed(((drm_rect_width(input) - 1) << 16) |
-		       (drm_rect_height(input) - 1),
-			priv->io_base + _REG(VPP_OSD_SCI_WH_M1));
-	/* 2:1 scaling */
-	writel_relaxed(((input->x1) << 16) | (input->x2),
-			priv->io_base + _REG(VPP_OSD_SCO_H_START_END));
-	writel_relaxed(((input->y1 >> 1) << 16) | (input->y2 >> 1),
-			priv->io_base + _REG(VPP_OSD_SCO_V_START_END));
-
-	/* 2:1 scaling values */
-	writel_relaxed(BIT(16), priv->io_base + _REG(VPP_OSD_VSC_INI_PHASE));
-	writel_relaxed(BIT(25), priv->io_base + _REG(VPP_OSD_VSC_PHASE_STEP));
-
-	writel_relaxed(0, priv->io_base + _REG(VPP_OSD_HSC_CTRL0));
-
-	writel_relaxed((4 << 0) /* osd_vsc_bank_length */ |
-		       (4 << 3) /* osd_vsc_top_ini_rcv_num0 */ |
-		       (1 << 8) /* osd_vsc_top_rpt_p0_num0 */ |
-		       (6 << 11) /* osd_vsc_bot_ini_rcv_num0 */ |
-		       (2 << 16) /* osd_vsc_bot_rpt_p0_num0 */ |
-		       BIT(23)	/* osd_prog_interlace */ |
-		       BIT(24), /* Enable vertical scaler */
-			priv->io_base + _REG(VPP_OSD_VSC_CTRL0));
-}
-
-void meson_vpp_disable_interlace_vscaler_osd1(struct meson_drm *priv)
-{
-	writel_relaxed(0, priv->io_base + _REG(VPP_OSD_SC_CTRL0));
-	writel_relaxed(0, priv->io_base + _REG(VPP_OSD_VSC_CTRL0));
-	writel_relaxed(0, priv->io_base + _REG(VPP_OSD_HSC_CTRL0));
-}
-
 static unsigned int vpp_filter_coefs_4point_bspline[] = {
 	0x15561500, 0x14561600, 0x13561700, 0x12561800,
 	0x11551a00, 0x11541b00, 0x10541c00, 0x0f541d00,
@@ -110,6 +64,31 @@
 				priv->io_base + _REG(VPP_OSD_SCALE_COEF));
 }
 
+static const uint32_t vpp_filter_coefs_bicubic[] = {
+	0x00800000, 0x007f0100, 0xff7f0200, 0xfe7f0300,
+	0xfd7e0500, 0xfc7e0600, 0xfb7d0800, 0xfb7c0900,
+	0xfa7b0b00, 0xfa7a0dff, 0xf9790fff, 0xf97711ff,
+	0xf87613ff, 0xf87416fe, 0xf87218fe, 0xf8701afe,
+	0xf76f1dfd, 0xf76d1ffd, 0xf76b21fd, 0xf76824fd,
+	0xf76627fc, 0xf76429fc, 0xf7612cfc, 0xf75f2ffb,
+	0xf75d31fb, 0xf75a34fb, 0xf75837fa, 0xf7553afa,
+	0xf8523cfa, 0xf8503ff9, 0xf84d42f9, 0xf84a45f9,
+	0xf84848f8
+};
+
+static void meson_vpp_write_vd_scaling_filter_coefs(struct meson_drm *priv,
+						    const unsigned int *coefs,
+						    bool is_horizontal)
+{
+	int i;
+
+	writel_relaxed(is_horizontal ? BIT(8) : 0,
+			priv->io_base + _REG(VPP_SCALE_COEF_IDX));
+	for (i = 0; i < 33; i++)
+		writel_relaxed(coefs[i],
+				priv->io_base + _REG(VPP_SCALE_COEF));
+}
+
 void meson_vpp_init(struct meson_drm *priv)
 {
 	/* set dummy data default YUV black */
@@ -133,20 +112,6 @@
 				0x77f, priv->io_base + _REG(VPP_OFIFO_SIZE));
 	writel_relaxed(0x08080808, priv->io_base + _REG(VPP_HOLD_LINES));
 
-<<<<<<< HEAD
-	/* Turn off preblend */
-	writel_bits_relaxed(VPP_PREBLEND_ENABLE, 0,
-			    priv->io_base + _REG(VPP_MISC));
-
-	/* Turn off POSTBLEND */
-	writel_bits_relaxed(VPP_POSTBLEND_ENABLE, 0,
-			    priv->io_base + _REG(VPP_MISC));
-
-	/* Force all planes off */
-	writel_bits_relaxed(VPP_OSD1_POSTBLEND | VPP_OSD2_POSTBLEND |
-			    VPP_VD1_POSTBLEND | VPP_VD2_POSTBLEND, 0,
-			    priv->io_base + _REG(VPP_MISC));
-=======
 	if (!meson_vpu_is_compatible(priv, "amlogic,meson-g12a-vpu")) {
 		/* Turn off preblend */
 		writel_bits_relaxed(VPP_PREBLEND_ENABLE, 0,
@@ -168,16 +133,25 @@
 		writel_relaxed(4096,
 				priv->io_base + _REG(VPP_BLEND_VD2_H_START_END));
 	}
->>>>>>> 407d19ab
 
 	/* Disable Scalers */
 	writel_relaxed(0, priv->io_base + _REG(VPP_OSD_SC_CTRL0));
 	writel_relaxed(0, priv->io_base + _REG(VPP_OSD_VSC_CTRL0));
 	writel_relaxed(0, priv->io_base + _REG(VPP_OSD_HSC_CTRL0));
+	writel_relaxed(4 | (4 << 8) | BIT(15),
+		       priv->io_base + _REG(VPP_SC_MISC));
+
+	writel_relaxed(1, priv->io_base + _REG(VPP_VADJ_CTRL));
 
 	/* Write in the proper filter coefficients. */
 	meson_vpp_write_scaling_filter_coefs(priv,
 				vpp_filter_coefs_4point_bspline, false);
 	meson_vpp_write_scaling_filter_coefs(priv,
 				vpp_filter_coefs_4point_bspline, true);
+
+	/* Write the VD proper filter coefficients. */
+	meson_vpp_write_vd_scaling_filter_coefs(priv, vpp_filter_coefs_bicubic,
+						false);
+	meson_vpp_write_vd_scaling_filter_coefs(priv, vpp_filter_coefs_bicubic,
+						true);
 }