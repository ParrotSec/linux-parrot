// SPDX-License-Identifier: GPL-2.0-or-later
/*
 * Copyright (C) 2016 BayLibre, SAS
 * Author: Neil Armstrong <narmstrong@baylibre.com>
 * Copyright (C) 2015 Amlogic, Inc. All rights reserved.
 * Copyright (C) 2014 Endless Mobile
 */

#include <linux/kernel.h>
#include <linux/module.h>
#include <drm/drmP.h>
#include "meson_drv.h"
#include "meson_viu.h"
#include "meson_vpp.h"
#include "meson_venc.h"
#include "meson_registers.h"

/**
 * DOC: Video Input Unit
 *
 * VIU Handles the Pixel scanout and the basic Colorspace conversions
 * We handle the following features :
 *
 * - OSD1 RGB565/RGB888/xRGB8888 scanout
 * - RGB conversion to x/cb/cr
 * - Progressive or Interlace buffer scanout
 * - OSD1 Commit on Vsync
 * - HDR OSD matrix for GXL/GXM
 *
 * What is missing :
 *
 * - BGR888/xBGR8888/BGRx8888/BGRx8888 modes
 * - YUV4:2:2 Y0CbY1Cr scanout
 * - Conversion to YUV 4:4:4 from 4:2:2 input
 * - Colorkey Alpha matching
 * - Big endian scanout
 * - X/Y reverse scanout
 * - Global alpha setup
 * - OSD2 support, would need interlace switching on vsync
 * - OSD1 full scaling to support TV overscan
 */

/* OSD csc defines */

enum viu_matrix_sel_e {
	VIU_MATRIX_OSD_EOTF = 0,
	VIU_MATRIX_OSD,
};

enum viu_lut_sel_e {
	VIU_LUT_OSD_EOTF = 0,
	VIU_LUT_OSD_OETF,
};

#define COEFF_NORM(a) ((int)((((a) * 2048.0) + 1) / 2))
#define MATRIX_5X3_COEF_SIZE 24

#define EOTF_COEFF_NORM(a) ((int)((((a) * 4096.0) + 1) / 2))
#define EOTF_COEFF_SIZE 10
#define EOTF_COEFF_RIGHTSHIFT 1

static int RGB709_to_YUV709l_coeff[MATRIX_5X3_COEF_SIZE] = {
	0, 0, 0, /* pre offset */
	COEFF_NORM(0.181873),	COEFF_NORM(0.611831),	COEFF_NORM(0.061765),
	COEFF_NORM(-0.100251),	COEFF_NORM(-0.337249),	COEFF_NORM(0.437500),
	COEFF_NORM(0.437500),	COEFF_NORM(-0.397384),	COEFF_NORM(-0.040116),
	0, 0, 0, /* 10'/11'/12' */
	0, 0, 0, /* 20'/21'/22' */
	64, 512, 512, /* offset */
	0, 0, 0 /* mode, right_shift, clip_en */
};

/*  eotf matrix: bypass */
static int eotf_bypass_coeff[EOTF_COEFF_SIZE] = {
	EOTF_COEFF_NORM(1.0),	EOTF_COEFF_NORM(0.0),	EOTF_COEFF_NORM(0.0),
	EOTF_COEFF_NORM(0.0),	EOTF_COEFF_NORM(1.0),	EOTF_COEFF_NORM(0.0),
	EOTF_COEFF_NORM(0.0),	EOTF_COEFF_NORM(0.0),	EOTF_COEFF_NORM(1.0),
	EOTF_COEFF_RIGHTSHIFT /* right shift */
};

static void meson_viu_set_g12a_osd1_matrix(struct meson_drm *priv,
					   int *m, bool csc_on)
{
	/* VPP WRAP OSD1 matrix */
	writel(((m[0] & 0xfff) << 16) | (m[1] & 0xfff),
		priv->io_base + _REG(VPP_WRAP_OSD1_MATRIX_PRE_OFFSET0_1));
	writel(m[2] & 0xfff,
		priv->io_base + _REG(VPP_WRAP_OSD1_MATRIX_PRE_OFFSET2));
	writel(((m[3] & 0x1fff) << 16) | (m[4] & 0x1fff),
		priv->io_base + _REG(VPP_WRAP_OSD1_MATRIX_COEF00_01));
	writel(((m[5] & 0x1fff) << 16) | (m[6] & 0x1fff),
		priv->io_base + _REG(VPP_WRAP_OSD1_MATRIX_COEF02_10));
	writel(((m[7] & 0x1fff) << 16) | (m[8] & 0x1fff),
		priv->io_base + _REG(VPP_WRAP_OSD1_MATRIX_COEF11_12));
	writel(((m[9] & 0x1fff) << 16) | (m[10] & 0x1fff),
		priv->io_base + _REG(VPP_WRAP_OSD1_MATRIX_COEF20_21));
	writel((m[11] & 0x1fff) << 16,
		priv->io_base +	_REG(VPP_WRAP_OSD1_MATRIX_COEF22));

	writel(((m[18] & 0xfff) << 16) | (m[19] & 0xfff),
		priv->io_base + _REG(VPP_WRAP_OSD1_MATRIX_OFFSET0_1));
	writel(m[20] & 0xfff,
		priv->io_base + _REG(VPP_WRAP_OSD1_MATRIX_OFFSET2));

	writel_bits_relaxed(BIT(0), csc_on ? BIT(0) : 0,
		priv->io_base + _REG(VPP_WRAP_OSD1_MATRIX_EN_CTRL));
}

static void meson_viu_set_osd_matrix(struct meson_drm *priv,
				     enum viu_matrix_sel_e m_select,
			      int *m, bool csc_on)
{
	if (m_select == VIU_MATRIX_OSD) {
		/* osd matrix, VIU_MATRIX_0 */
		writel(((m[0] & 0xfff) << 16) | (m[1] & 0xfff),
			priv->io_base + _REG(VIU_OSD1_MATRIX_PRE_OFFSET0_1));
		writel(m[2] & 0xfff,
			priv->io_base + _REG(VIU_OSD1_MATRIX_PRE_OFFSET2));
		writel(((m[3] & 0x1fff) << 16) | (m[4] & 0x1fff),
			priv->io_base + _REG(VIU_OSD1_MATRIX_COEF00_01));
		writel(((m[5] & 0x1fff) << 16) | (m[6] & 0x1fff),
			priv->io_base + _REG(VIU_OSD1_MATRIX_COEF02_10));
		writel(((m[7] & 0x1fff) << 16) | (m[8] & 0x1fff),
			priv->io_base + _REG(VIU_OSD1_MATRIX_COEF11_12));
		writel(((m[9] & 0x1fff) << 16) | (m[10] & 0x1fff),
			priv->io_base + _REG(VIU_OSD1_MATRIX_COEF20_21));

		if (m[21]) {
			writel(((m[11] & 0x1fff) << 16) | (m[12] & 0x1fff),
				priv->io_base +
					_REG(VIU_OSD1_MATRIX_COEF22_30));
			writel(((m[13] & 0x1fff) << 16) | (m[14] & 0x1fff),
				priv->io_base +
					_REG(VIU_OSD1_MATRIX_COEF31_32));
			writel(((m[15] & 0x1fff) << 16) | (m[16] & 0x1fff),
				priv->io_base +
					_REG(VIU_OSD1_MATRIX_COEF40_41));
			writel(m[17] & 0x1fff, priv->io_base +
				_REG(VIU_OSD1_MATRIX_COLMOD_COEF42));
		} else
			writel((m[11] & 0x1fff) << 16, priv->io_base +
				_REG(VIU_OSD1_MATRIX_COEF22_30));

		writel(((m[18] & 0xfff) << 16) | (m[19] & 0xfff),
			priv->io_base + _REG(VIU_OSD1_MATRIX_OFFSET0_1));
		writel(m[20] & 0xfff,
			priv->io_base + _REG(VIU_OSD1_MATRIX_OFFSET2));

		writel_bits_relaxed(3 << 30, m[21] << 30,
			priv->io_base + _REG(VIU_OSD1_MATRIX_COLMOD_COEF42));
		writel_bits_relaxed(7 << 16, m[22] << 16,
			priv->io_base + _REG(VIU_OSD1_MATRIX_COLMOD_COEF42));

		/* 23 reserved for clipping control */
		writel_bits_relaxed(BIT(0), csc_on ? BIT(0) : 0,
			priv->io_base + _REG(VIU_OSD1_MATRIX_CTRL));
		writel_bits_relaxed(BIT(1), 0,
			priv->io_base + _REG(VIU_OSD1_MATRIX_CTRL));
	} else if (m_select == VIU_MATRIX_OSD_EOTF) {
		int i;

		/* osd eotf matrix, VIU_MATRIX_OSD_EOTF */
		for (i = 0; i < 5; i++)
			writel(((m[i * 2] & 0x1fff) << 16) |
				(m[i * 2 + 1] & 0x1fff), priv->io_base +
				_REG(VIU_OSD1_EOTF_CTL + i + 1));

		writel_bits_relaxed(BIT(30), csc_on ? BIT(30) : 0,
			priv->io_base + _REG(VIU_OSD1_EOTF_CTL));
		writel_bits_relaxed(BIT(31), csc_on ? BIT(31) : 0,
			priv->io_base + _REG(VIU_OSD1_EOTF_CTL));
	}
}

#define OSD_EOTF_LUT_SIZE 33
#define OSD_OETF_LUT_SIZE 41

static void
meson_viu_set_osd_lut(struct meson_drm *priv, enum viu_lut_sel_e lut_sel,
		      unsigned int *r_map, unsigned int *g_map,
		      unsigned int *b_map, bool csc_on)
{
	unsigned int addr_port;
	unsigned int data_port;
	unsigned int ctrl_port;
	int i;

	if (lut_sel == VIU_LUT_OSD_EOTF) {
		addr_port = VIU_OSD1_EOTF_LUT_ADDR_PORT;
		data_port = VIU_OSD1_EOTF_LUT_DATA_PORT;
		ctrl_port = VIU_OSD1_EOTF_CTL;
	} else if (lut_sel == VIU_LUT_OSD_OETF) {
		addr_port = VIU_OSD1_OETF_LUT_ADDR_PORT;
		data_port = VIU_OSD1_OETF_LUT_DATA_PORT;
		ctrl_port = VIU_OSD1_OETF_CTL;
	} else
		return;

	if (lut_sel == VIU_LUT_OSD_OETF) {
		writel(0, priv->io_base + _REG(addr_port));

		for (i = 0; i < (OSD_OETF_LUT_SIZE / 2); i++)
			writel(r_map[i * 2] | (r_map[i * 2 + 1] << 16),
				priv->io_base + _REG(data_port));

		writel(r_map[OSD_OETF_LUT_SIZE - 1] | (g_map[0] << 16),
			priv->io_base + _REG(data_port));

		for (i = 0; i < (OSD_OETF_LUT_SIZE / 2); i++)
			writel(g_map[i * 2 + 1] | (g_map[i * 2 + 2] << 16),
				priv->io_base + _REG(data_port));

		for (i = 0; i < (OSD_OETF_LUT_SIZE / 2); i++)
			writel(b_map[i * 2] | (b_map[i * 2 + 1] << 16),
				priv->io_base + _REG(data_port));

		writel(b_map[OSD_OETF_LUT_SIZE - 1],
			priv->io_base + _REG(data_port));

		if (csc_on)
			writel_bits_relaxed(0x7 << 29, 7 << 29,
					    priv->io_base + _REG(ctrl_port));
		else
			writel_bits_relaxed(0x7 << 29, 0,
					    priv->io_base + _REG(ctrl_port));
	} else if (lut_sel == VIU_LUT_OSD_EOTF) {
		writel(0, priv->io_base + _REG(addr_port));

		for (i = 0; i < (OSD_EOTF_LUT_SIZE / 2); i++)
			writel(r_map[i * 2] | (r_map[i * 2 + 1] << 16),
				priv->io_base + _REG(data_port));

		writel(r_map[OSD_EOTF_LUT_SIZE - 1] | (g_map[0] << 16),
			priv->io_base + _REG(data_port));

		for (i = 0; i < (OSD_EOTF_LUT_SIZE / 2); i++)
			writel(g_map[i * 2 + 1] | (g_map[i * 2 + 2] << 16),
				priv->io_base + _REG(data_port));

		for (i = 0; i < (OSD_EOTF_LUT_SIZE / 2); i++)
			writel(b_map[i * 2] | (b_map[i * 2 + 1] << 16),
				priv->io_base + _REG(data_port));

		writel(b_map[OSD_EOTF_LUT_SIZE - 1],
			priv->io_base + _REG(data_port));

		if (csc_on)
			writel_bits_relaxed(7 << 27, 7 << 27,
					    priv->io_base + _REG(ctrl_port));
		else
			writel_bits_relaxed(7 << 27, 0,
					    priv->io_base + _REG(ctrl_port));

		writel_bits_relaxed(BIT(31), BIT(31),
				    priv->io_base + _REG(ctrl_port));
	}
}

/* eotf lut: linear */
static unsigned int eotf_33_linear_mapping[OSD_EOTF_LUT_SIZE] = {
	0x0000,	0x0200,	0x0400, 0x0600,
	0x0800, 0x0a00, 0x0c00, 0x0e00,
	0x1000, 0x1200, 0x1400, 0x1600,
	0x1800, 0x1a00, 0x1c00, 0x1e00,
	0x2000, 0x2200, 0x2400, 0x2600,
	0x2800, 0x2a00, 0x2c00, 0x2e00,
	0x3000, 0x3200, 0x3400, 0x3600,
	0x3800, 0x3a00, 0x3c00, 0x3e00,
	0x4000
};

/* osd oetf lut: linear */
static unsigned int oetf_41_linear_mapping[OSD_OETF_LUT_SIZE] = {
	0, 0, 0, 0,
	0, 32, 64, 96,
	128, 160, 196, 224,
	256, 288, 320, 352,
	384, 416, 448, 480,
	512, 544, 576, 608,
	640, 672, 704, 736,
	768, 800, 832, 864,
	896, 928, 960, 992,
	1023, 1023, 1023, 1023,
	1023
};

static void meson_viu_load_matrix(struct meson_drm *priv)
{
	/* eotf lut bypass */
	meson_viu_set_osd_lut(priv, VIU_LUT_OSD_EOTF,
			      eotf_33_linear_mapping, /* R */
			      eotf_33_linear_mapping, /* G */
			      eotf_33_linear_mapping, /* B */
			      false);

	/* eotf matrix bypass */
	meson_viu_set_osd_matrix(priv, VIU_MATRIX_OSD_EOTF,
				 eotf_bypass_coeff,
				 false);

	/* oetf lut bypass */
	meson_viu_set_osd_lut(priv, VIU_LUT_OSD_OETF,
			      oetf_41_linear_mapping, /* R */
			      oetf_41_linear_mapping, /* G */
			      oetf_41_linear_mapping, /* B */
			      false);

	/* osd matrix RGB709 to YUV709 limit */
	meson_viu_set_osd_matrix(priv, VIU_MATRIX_OSD,
				 RGB709_to_YUV709l_coeff,
				 true);
}

void meson_viu_init(struct meson_drm *priv)
{
	uint32_t reg;

	/* Disable OSDs */
	writel_bits_relaxed(BIT(0) | BIT(21), 0,
			priv->io_base + _REG(VIU_OSD1_CTRL_STAT));
	writel_bits_relaxed(BIT(0) | BIT(21), 0,
			priv->io_base + _REG(VIU_OSD2_CTRL_STAT));

	/* On GXL/GXM, Use the 10bit HDR conversion matrix */
	if (meson_vpu_is_compatible(priv, "amlogic,meson-gxm-vpu") ||
	    meson_vpu_is_compatible(priv, "amlogic,meson-gxl-vpu"))
		meson_viu_load_matrix(priv);
	else if (meson_vpu_is_compatible(priv, "amlogic,meson-g12a-vpu"))
		meson_viu_set_g12a_osd1_matrix(priv, RGB709_to_YUV709l_coeff,
					       true);

	/* Initialize OSD1 fifo control register */
	reg = BIT(0) |	/* Urgent DDR request priority */
	      (4 << 5); /* hold_fifo_lines */
	if (meson_vpu_is_compatible(priv, "amlogic,meson-g12a-vpu"))
		reg |= (1 << 10) | /* burst length 32 */
		       (32 << 12) | /* fifo_depth_val: 32*8=256 */
		       (2 << 22) | /* 4 words in 1 burst */
		       (2 << 24) |
		       (1 << 31);
	else
		reg |= (3 << 10) | /* burst length 64 */
		       (32 << 12) | /* fifo_depth_val: 32*8=256 */
		       (2 << 22) | /* 4 words in 1 burst */
		       (2 << 24);
	writel_relaxed(reg, priv->io_base + _REG(VIU_OSD1_FIFO_CTRL_STAT));
	writel_relaxed(reg, priv->io_base + _REG(VIU_OSD2_FIFO_CTRL_STAT));

	/* Set OSD alpha replace value */
	writel_bits_relaxed(0xff << OSD_REPLACE_SHIFT,
			    0xff << OSD_REPLACE_SHIFT,
			    priv->io_base + _REG(VIU_OSD1_CTRL_STAT2));
	writel_bits_relaxed(0xff << OSD_REPLACE_SHIFT,
			    0xff << OSD_REPLACE_SHIFT,
			    priv->io_base + _REG(VIU_OSD2_CTRL_STAT2));

<<<<<<< HEAD
=======
	/* Disable VD1 AFBC */
	/* di_mif0_en=0 mif0_to_vpp_en=0 di_mad_en=0 */
	writel_bits_relaxed(0x7 << 16, 0,
			priv->io_base + _REG(VIU_MISC_CTRL0));
	/* afbc vd1 set=0 */
	writel_bits_relaxed(BIT(20), 0,
			priv->io_base + _REG(VIU_MISC_CTRL0));
	writel_relaxed(0, priv->io_base + _REG(AFBC_ENABLE));

	writel_relaxed(0x00FF00C0,
			priv->io_base + _REG(VD1_IF0_LUMA_FIFO_SIZE));
	writel_relaxed(0x00FF00C0,
			priv->io_base + _REG(VD2_IF0_LUMA_FIFO_SIZE));

	if (meson_vpu_is_compatible(priv, "amlogic,meson-g12a-vpu")) {
		writel_relaxed(4 << 29 |
				1 << 27 |
				1 << 26 | /* blend_din0 input to blend0 */
				1 << 25 | /* blend1_dout to blend2 */
				1 << 24 | /* blend1_din3 input to blend1 */
				1 << 20 |
				0 << 16 |
				1,
				priv->io_base + _REG(VIU_OSD_BLEND_CTRL));
		writel_relaxed(1 << 20,
				priv->io_base + _REG(OSD1_BLEND_SRC_CTRL));
		writel_relaxed(1 << 20,
				priv->io_base + _REG(OSD2_BLEND_SRC_CTRL));
		writel_relaxed(0, priv->io_base + _REG(VD1_BLEND_SRC_CTRL));
		writel_relaxed(0, priv->io_base + _REG(VD2_BLEND_SRC_CTRL));
		writel_relaxed(0,
				priv->io_base + _REG(VIU_OSD_BLEND_DUMMY_DATA0));
		writel_relaxed(0,
				priv->io_base + _REG(VIU_OSD_BLEND_DUMMY_ALPHA));
		writel_bits_relaxed(0x3 << 2, 0x3 << 2,
				priv->io_base + _REG(DOLBY_PATH_CTRL));
	}

>>>>>>> 407d19ab
	priv->viu.osd1_enabled = false;
	priv->viu.osd1_commit = false;
	priv->viu.osd1_interlace = false;
}<|MERGE_RESOLUTION|>--- conflicted
+++ resolved
@@ -311,6 +311,33 @@
 				 true);
 }
 
+/* VIU OSD1 Reset as workaround for GXL+ Alpha OSD Bug */
+void meson_viu_osd1_reset(struct meson_drm *priv)
+{
+	uint32_t osd1_fifo_ctrl_stat, osd1_ctrl_stat2;
+
+	/* Save these 2 registers state */
+	osd1_fifo_ctrl_stat = readl_relaxed(
+				priv->io_base + _REG(VIU_OSD1_FIFO_CTRL_STAT));
+	osd1_ctrl_stat2 = readl_relaxed(
+				priv->io_base + _REG(VIU_OSD1_CTRL_STAT2));
+
+	/* Reset OSD1 */
+	writel_bits_relaxed(BIT(0), BIT(0),
+			    priv->io_base + _REG(VIU_SW_RESET));
+	writel_bits_relaxed(BIT(0), 0,
+			    priv->io_base + _REG(VIU_SW_RESET));
+
+	/* Rewrite these registers state lost in the reset */
+	writel_relaxed(osd1_fifo_ctrl_stat,
+		       priv->io_base + _REG(VIU_OSD1_FIFO_CTRL_STAT));
+	writel_relaxed(osd1_ctrl_stat2,
+		       priv->io_base + _REG(VIU_OSD1_CTRL_STAT2));
+
+	/* Reload the conversion matrix */
+	meson_viu_load_matrix(priv);
+}
+
 void meson_viu_init(struct meson_drm *priv)
 {
 	uint32_t reg;
@@ -354,8 +381,6 @@
 			    0xff << OSD_REPLACE_SHIFT,
 			    priv->io_base + _REG(VIU_OSD2_CTRL_STAT2));
 
-<<<<<<< HEAD
-=======
 	/* Disable VD1 AFBC */
 	/* di_mif0_en=0 mif0_to_vpp_en=0 di_mad_en=0 */
 	writel_bits_relaxed(0x7 << 16, 0,
@@ -394,7 +419,6 @@
 				priv->io_base + _REG(DOLBY_PATH_CTRL));
 	}
 
->>>>>>> 407d19ab
 	priv->viu.osd1_enabled = false;
 	priv->viu.osd1_commit = false;
 	priv->viu.osd1_interlace = false;
