--- conflicted
+++ resolved
@@ -18,17 +18,18 @@
 #include <drm/drmP.h>
 #include <drm/drm_atomic.h>
 #include <drm/drm_atomic_helper.h>
+#include <drm/drm_fb_cma_helper.h>
+#include <drm/drm_fb_helper.h>
 #include <drm/drm_flip_work.h>
-#include <drm/drm_crtc_helper.h>
-#include <drm/drm_plane_helper.h>
 #include <drm/drm_gem_cma_helper.h>
 #include <drm/drm_gem_framebuffer_helper.h>
-#include <drm/drm_fb_cma_helper.h>
+#include <drm/drm_plane_helper.h>
+#include <drm/drm_probe_helper.h>
 #include <drm/drm_rect.h>
-#include <drm/drm_fb_helper.h>
 
 #include "meson_drv.h"
 #include "meson_plane.h"
+#include "meson_overlay.h"
 #include "meson_crtc.h"
 #include "meson_venc_cvbs.h"
 
@@ -55,15 +56,7 @@
  * - Powering Up HDMI controller and PHY
  */
 
-static void meson_fb_output_poll_changed(struct drm_device *dev)
-{
-	struct meson_drm *priv = dev->dev_private;
-
-	drm_fbdev_cma_hotplug_event(priv->fbdev);
-}
-
 static const struct drm_mode_config_funcs meson_mode_config_funcs = {
-	.output_poll_changed = meson_fb_output_poll_changed,
 	.atomic_check        = drm_atomic_helper_check,
 	.atomic_commit       = drm_atomic_helper_commit,
 	.fb_create           = drm_gem_fb_create,
@@ -100,7 +93,7 @@
 DEFINE_DRM_GEM_CMA_FOPS(fops);
 
 static struct drm_driver meson_driver = {
-	.driver_features	= DRIVER_HAVE_IRQ | DRIVER_GEM |
+	.driver_features	= DRIVER_GEM |
 				  DRIVER_MODESET | DRIVER_PRIME |
 				  DRIVER_ATOMIC,
 
@@ -162,6 +155,23 @@
 	writel_relaxed(0x20000, priv->io_base + _REG(VPU_WRARB_MODE_L2C1));
 }
 
+static void meson_remove_framebuffers(void)
+{
+	struct apertures_struct *ap;
+
+	ap = alloc_apertures(1);
+	if (!ap)
+		return;
+
+	/* The framebuffer can be located anywhere in RAM */
+	ap->ranges[0].base = 0;
+	ap->ranges[0].size = ~0;
+
+	drm_fb_helper_remove_conflicting_framebuffers(ap, "meson-drm-fb",
+						      false);
+	kfree(ap);
+}
+
 static int meson_drv_bind_master(struct device *dev, bool has_components)
 {
 	struct platform_device *pdev = to_platform_device(dev);
@@ -219,25 +229,6 @@
 		goto free_drm;
 	}
 
-<<<<<<< HEAD
-	res = platform_get_resource_byname(pdev, IORESOURCE_MEM, "dmc");
-	if (!res) {
-		ret = -EINVAL;
-		goto free_drm;
-	}
-	/* Simply ioremap since it may be a shared register zone */
-	regs = devm_ioremap(dev, res->start, resource_size(res));
-	if (!regs) {
-		ret = -EADDRNOTAVAIL;
-		goto free_drm;
-	}
-
-	priv->dmc = devm_regmap_init_mmio(dev, regs,
-					  &meson_regmap_config);
-	if (IS_ERR(priv->dmc)) {
-		dev_err(&pdev->dev, "Couldn't create the DMC regmap\n");
-		ret = PTR_ERR(priv->dmc);
-=======
 	priv->canvas = meson_canvas_get(dev);
 	if (IS_ERR(priv->canvas)) {
 		ret = PTR_ERR(priv->canvas);
@@ -263,7 +254,6 @@
 		meson_canvas_free(priv->canvas, priv->canvas_id_osd1);
 		meson_canvas_free(priv->canvas, priv->canvas_id_vd1_0);
 		meson_canvas_free(priv->canvas, priv->canvas_id_vd1_1);
->>>>>>> 407d19ab
 		goto free_drm;
 	}
 
@@ -272,6 +262,9 @@
 	ret = drm_vblank_init(drm, 1);
 	if (ret)
 		goto free_drm;
+
+	/* Remove early framebuffers (ie. simplefb) */
+	meson_remove_framebuffers();
 
 	drm_mode_config_init(drm);
 	drm->mode_config.max_width = 3840;
@@ -304,6 +297,10 @@
 	if (ret)
 		goto free_drm;
 
+	ret = meson_overlay_create(priv);
+	if (ret)
+		goto free_drm;
+
 	ret = meson_crtc_create(priv);
 	if (ret)
 		goto free_drm;
@@ -314,23 +311,20 @@
 
 	drm_mode_config_reset(drm);
 
-	priv->fbdev = drm_fbdev_cma_init(drm, 32,
-					 drm->mode_config.num_connector);
-	if (IS_ERR(priv->fbdev)) {
-		ret = PTR_ERR(priv->fbdev);
-		goto free_drm;
-	}
-
 	drm_kms_helper_poll_init(drm);
 
 	platform_set_drvdata(pdev, priv);
 
 	ret = drm_dev_register(drm, 0);
 	if (ret)
-		goto free_drm;
+		goto uninstall_irq;
+
+	drm_fbdev_generic_setup(drm, 32);
 
 	return 0;
 
+uninstall_irq:
+	drm_irq_uninstall(drm);
 free_drm:
 	drm_dev_put(drm);
 
@@ -344,12 +338,19 @@
 
 static void meson_drv_unbind(struct device *dev)
 {
-	struct drm_device *drm = dev_get_drvdata(dev);
-	struct meson_drm *priv = drm->dev_private;
+	struct meson_drm *priv = dev_get_drvdata(dev);
+	struct drm_device *drm = priv->drm;
+
+	if (priv->canvas) {
+		meson_canvas_free(priv->canvas, priv->canvas_id_osd1);
+		meson_canvas_free(priv->canvas, priv->canvas_id_vd1_0);
+		meson_canvas_free(priv->canvas, priv->canvas_id_vd1_1);
+		meson_canvas_free(priv->canvas, priv->canvas_id_vd1_2);
+	}
 
 	drm_dev_unregister(drm);
+	drm_irq_uninstall(drm);
 	drm_kms_helper_poll_fini(drm);
-	drm_fbdev_cma_fini(priv->fbdev);
 	drm_mode_config_cleanup(drm);
 	drm_dev_put(drm);
 
