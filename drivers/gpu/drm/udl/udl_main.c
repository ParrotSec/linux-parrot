--- conflicted
+++ resolved
@@ -353,15 +353,11 @@
 
 int udl_drop_usb(struct drm_device *dev)
 {
-<<<<<<< HEAD
-	udl_free_urb_list(dev);
-=======
 	struct udl_device *udl = to_udl(dev);
 
 	udl_free_urb_list(dev);
 	put_device(udl->dmadev);
 	udl->dmadev = NULL;
 
->>>>>>> 4e026225
 	return 0;
 }