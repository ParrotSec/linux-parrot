/*
 * Copyright 2014 Advanced Micro Devices, Inc.
 * All Rights Reserved.
 *
 * Permission is hereby granted, free of charge, to any person obtaining a
 * copy of this software and associated documentation files (the
 * "Software"), to deal in the Software without restriction, including
 * without limitation the rights to use, copy, modify, merge, publish,
 * distribute, sub license, and/or sell copies of the Software, and to
 * permit persons to whom the Software is furnished to do so, subject to
 * the following conditions:
 *
 * THE SOFTWARE IS PROVIDED "AS IS", WITHOUT WARRANTY OF ANY KIND, EXPRESS OR
 * IMPLIED, INCLUDING BUT NOT LIMITED TO THE WARRANTIES OF MERCHANTABILITY,
 * FITNESS FOR A PARTICULAR PURPOSE AND NON-INFRINGEMENT. IN NO EVENT SHALL
 * THE COPYRIGHT HOLDERS, AUTHORS AND/OR ITS SUPPLIERS BE LIABLE FOR ANY CLAIM,
 * DAMAGES OR OTHER LIABILITY, WHETHER IN AN ACTION OF CONTRACT, TORT OR
 * OTHERWISE, ARISING FROM, OUT OF OR IN CONNECTION WITH THE SOFTWARE OR THE
 * USE OR OTHER DEALINGS IN THE SOFTWARE.
 *
 * The above copyright notice and this permission notice (including the
 * next paragraph) shall be included in all copies or substantial portions
 * of the Software.
 *
 */
/*
 * Authors:
 *    Christian König <christian.koenig@amd.com>
 */

#include <linux/firmware.h>
#include <linux/module.h>
#include <linux/mmu_notifier.h>
#include <drm/drmP.h>
#include <drm/drm.h>

#include "radeon.h"

struct radeon_mn {
	/* constant after initialisation */
	struct radeon_device	*rdev;
	struct mm_struct	*mm;
	struct mmu_notifier	mn;

	/* only used on destruction */
	struct work_struct	work;

	/* protected by rdev->mn_lock */
	struct hlist_node	node;

	/* objects protected by lock */
	struct mutex		lock;
	struct rb_root_cached	objects;
};

struct radeon_mn_node {
	struct interval_tree_node	it;
	struct list_head		bos;
};

/**
 * radeon_mn_destroy - destroy the rmn
 *
 * @work: previously sheduled work item
 *
 * Lazy destroys the notifier from a work item
 */
static void radeon_mn_destroy(struct work_struct *work)
{
	struct radeon_mn *rmn = container_of(work, struct radeon_mn, work);
	struct radeon_device *rdev = rmn->rdev;
	struct radeon_mn_node *node, *next_node;
	struct radeon_bo *bo, *next_bo;

	mutex_lock(&rdev->mn_lock);
	mutex_lock(&rmn->lock);
	hash_del(&rmn->node);
	rbtree_postorder_for_each_entry_safe(node, next_node,
					     &rmn->objects.rb_root, it.rb) {

		interval_tree_remove(&node->it, &rmn->objects);
		list_for_each_entry_safe(bo, next_bo, &node->bos, mn_list) {
			bo->mn = NULL;
			list_del_init(&bo->mn_list);
		}
		kfree(node);
	}
	mutex_unlock(&rmn->lock);
	mutex_unlock(&rdev->mn_lock);
	mmu_notifier_unregister(&rmn->mn, rmn->mm);
	kfree(rmn);
}

/**
 * radeon_mn_release - callback to notify about mm destruction
 *
 * @mn: our notifier
 * @mn: the mm this callback is about
 *
 * Shedule a work item to lazy destroy our notifier.
 */
static void radeon_mn_release(struct mmu_notifier *mn,
			      struct mm_struct *mm)
{
	struct radeon_mn *rmn = container_of(mn, struct radeon_mn, mn);
	INIT_WORK(&rmn->work, radeon_mn_destroy);
	schedule_work(&rmn->work);
}

/**
 * radeon_mn_invalidate_range_start - callback to notify about mm change
 *
 * @mn: our notifier
 * @mn: the mm this callback is about
 * @start: start of updated range
 * @end: end of updated range
 *
 * We block for all BOs between start and end to be idle and
 * unmap them by move them into system domain again.
 */
static int radeon_mn_invalidate_range_start(struct mmu_notifier *mn,
					     struct mm_struct *mm,
					     unsigned long start,
					     unsigned long end,
					     bool blockable)
{
	struct radeon_mn *rmn = container_of(mn, struct radeon_mn, mn);
	struct ttm_operation_ctx ctx = { false, false };
	struct interval_tree_node *it;
	int ret = 0;

	/* notification is exclusive, but interval is inclusive */
	end -= 1;

	/* TODO we should be able to split locking for interval tree and
	 * the tear down.
	 */
<<<<<<< HEAD
	if (blockable)
=======
	if (mmu_notifier_range_blockable(range))
>>>>>>> 407d19ab
		mutex_lock(&rmn->lock);
	else if (!mutex_trylock(&rmn->lock))
		return -EAGAIN;

	it = interval_tree_iter_first(&rmn->objects, start, end);
	while (it) {
		struct radeon_mn_node *node;
		struct radeon_bo *bo;
		long r;

<<<<<<< HEAD
		if (!blockable) {
=======
		if (!mmu_notifier_range_blockable(range)) {
>>>>>>> 407d19ab
			ret = -EAGAIN;
			goto out_unlock;
		}

		node = container_of(it, struct radeon_mn_node, it);
		it = interval_tree_iter_next(it, start, end);

		list_for_each_entry(bo, &node->bos, mn_list) {

			if (!bo->tbo.ttm || bo->tbo.ttm->state != tt_bound)
				continue;

			r = radeon_bo_reserve(bo, true);
			if (r) {
				DRM_ERROR("(%ld) failed to reserve user bo\n", r);
				continue;
			}

			r = reservation_object_wait_timeout_rcu(bo->tbo.resv,
				true, false, MAX_SCHEDULE_TIMEOUT);
			if (r <= 0)
				DRM_ERROR("(%ld) failed to wait for user bo\n", r);

			radeon_ttm_placement_from_domain(bo, RADEON_GEM_DOMAIN_CPU);
			r = ttm_bo_validate(&bo->tbo, &bo->placement, &ctx);
			if (r)
				DRM_ERROR("(%ld) failed to validate user bo\n", r);

			radeon_bo_unreserve(bo);
		}
	}
	
out_unlock:
	mutex_unlock(&rmn->lock);

	return ret;
}

static const struct mmu_notifier_ops radeon_mn_ops = {
	.release = radeon_mn_release,
	.invalidate_range_start = radeon_mn_invalidate_range_start,
};

/**
 * radeon_mn_get - create notifier context
 *
 * @rdev: radeon device pointer
 *
 * Creates a notifier context for current->mm.
 */
static struct radeon_mn *radeon_mn_get(struct radeon_device *rdev)
{
	struct mm_struct *mm = current->mm;
	struct radeon_mn *rmn;
	int r;

	if (down_write_killable(&mm->mmap_sem))
		return ERR_PTR(-EINTR);

	mutex_lock(&rdev->mn_lock);

	hash_for_each_possible(rdev->mn_hash, rmn, node, (unsigned long)mm)
		if (rmn->mm == mm)
			goto release_locks;

	rmn = kzalloc(sizeof(*rmn), GFP_KERNEL);
	if (!rmn) {
		rmn = ERR_PTR(-ENOMEM);
		goto release_locks;
	}

	rmn->rdev = rdev;
	rmn->mm = mm;
	rmn->mn.ops = &radeon_mn_ops;
	mutex_init(&rmn->lock);
	rmn->objects = RB_ROOT_CACHED;
	
	r = __mmu_notifier_register(&rmn->mn, mm);
	if (r)
		goto free_rmn;

	hash_add(rdev->mn_hash, &rmn->node, (unsigned long)mm);

release_locks:
	mutex_unlock(&rdev->mn_lock);
	up_write(&mm->mmap_sem);

	return rmn;

free_rmn:
	mutex_unlock(&rdev->mn_lock);
	up_write(&mm->mmap_sem);
	kfree(rmn);

	return ERR_PTR(r);
}

/**
 * radeon_mn_register - register a BO for notifier updates
 *
 * @bo: radeon buffer object
 * @addr: userptr addr we should monitor
 *
 * Registers an MMU notifier for the given BO at the specified address.
 * Returns 0 on success, -ERRNO if anything goes wrong.
 */
int radeon_mn_register(struct radeon_bo *bo, unsigned long addr)
{
	unsigned long end = addr + radeon_bo_size(bo) - 1;
	struct radeon_device *rdev = bo->rdev;
	struct radeon_mn *rmn;
	struct radeon_mn_node *node = NULL;
	struct list_head bos;
	struct interval_tree_node *it;

	rmn = radeon_mn_get(rdev);
	if (IS_ERR(rmn))
		return PTR_ERR(rmn);

	INIT_LIST_HEAD(&bos);

	mutex_lock(&rmn->lock);

	while ((it = interval_tree_iter_first(&rmn->objects, addr, end))) {
		kfree(node);
		node = container_of(it, struct radeon_mn_node, it);
		interval_tree_remove(&node->it, &rmn->objects);
		addr = min(it->start, addr);
		end = max(it->last, end);
		list_splice(&node->bos, &bos);
	}

	if (!node) {
		node = kmalloc(sizeof(struct radeon_mn_node), GFP_KERNEL);
		if (!node) {
			mutex_unlock(&rmn->lock);
			return -ENOMEM;
		}
	}

	bo->mn = rmn;

	node->it.start = addr;
	node->it.last = end;
	INIT_LIST_HEAD(&node->bos);
	list_splice(&bos, &node->bos);
	list_add(&bo->mn_list, &node->bos);

	interval_tree_insert(&node->it, &rmn->objects);

	mutex_unlock(&rmn->lock);

	return 0;
}

/**
 * radeon_mn_unregister - unregister a BO for notifier updates
 *
 * @bo: radeon buffer object
 *
 * Remove any registration of MMU notifier updates from the buffer object.
 */
void radeon_mn_unregister(struct radeon_bo *bo)
{
	struct radeon_device *rdev = bo->rdev;
	struct radeon_mn *rmn;
	struct list_head *head;

	mutex_lock(&rdev->mn_lock);
	rmn = bo->mn;
	if (rmn == NULL) {
		mutex_unlock(&rdev->mn_lock);
		return;
	}

	mutex_lock(&rmn->lock);
	/* save the next list entry for later */
	head = bo->mn_list.next;

	bo->mn = NULL;
	list_del(&bo->mn_list);

	if (list_empty(head)) {
		struct radeon_mn_node *node;
		node = container_of(head, struct radeon_mn_node, bos);
		interval_tree_remove(&node->it, &rmn->objects);
		kfree(node);
	}

	mutex_unlock(&rmn->lock);
	mutex_unlock(&rdev->mn_lock);
}<|MERGE_RESOLUTION|>--- conflicted
+++ resolved
@@ -119,48 +119,38 @@
  * unmap them by move them into system domain again.
  */
 static int radeon_mn_invalidate_range_start(struct mmu_notifier *mn,
-					     struct mm_struct *mm,
-					     unsigned long start,
-					     unsigned long end,
-					     bool blockable)
+				const struct mmu_notifier_range *range)
 {
 	struct radeon_mn *rmn = container_of(mn, struct radeon_mn, mn);
 	struct ttm_operation_ctx ctx = { false, false };
 	struct interval_tree_node *it;
+	unsigned long end;
 	int ret = 0;
 
 	/* notification is exclusive, but interval is inclusive */
-	end -= 1;
+	end = range->end - 1;
 
 	/* TODO we should be able to split locking for interval tree and
 	 * the tear down.
 	 */
-<<<<<<< HEAD
-	if (blockable)
-=======
 	if (mmu_notifier_range_blockable(range))
->>>>>>> 407d19ab
 		mutex_lock(&rmn->lock);
 	else if (!mutex_trylock(&rmn->lock))
 		return -EAGAIN;
 
-	it = interval_tree_iter_first(&rmn->objects, start, end);
+	it = interval_tree_iter_first(&rmn->objects, range->start, end);
 	while (it) {
 		struct radeon_mn_node *node;
 		struct radeon_bo *bo;
 		long r;
 
-<<<<<<< HEAD
-		if (!blockable) {
-=======
 		if (!mmu_notifier_range_blockable(range)) {
->>>>>>> 407d19ab
 			ret = -EAGAIN;
 			goto out_unlock;
 		}
 
 		node = container_of(it, struct radeon_mn_node, it);
-		it = interval_tree_iter_next(it, start, end);
+		it = interval_tree_iter_next(it, range->start, end);
 
 		list_for_each_entry(bo, &node->bos, mn_list) {
 
