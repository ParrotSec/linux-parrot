/* SPDX-License-Identifier: GPL-2.0 OR MIT */
/**************************************************************************
 *
 * Copyright (c) 2006-2009 VMware, Inc., Palo Alto, CA., USA
 * All Rights Reserved.
 *
 * Permission is hereby granted, free of charge, to any person obtaining a
 * copy of this software and associated documentation files (the
 * "Software"), to deal in the Software without restriction, including
 * without limitation the rights to use, copy, modify, merge, publish,
 * distribute, sub license, and/or sell copies of the Software, and to
 * permit persons to whom the Software is furnished to do so, subject to
 * the following conditions:
 *
 * The above copyright notice and this permission notice (including the
 * next paragraph) shall be included in all copies or substantial portions
 * of the Software.
 *
 * THE SOFTWARE IS PROVIDED "AS IS", WITHOUT WARRANTY OF ANY KIND, EXPRESS OR
 * IMPLIED, INCLUDING BUT NOT LIMITED TO THE WARRANTIES OF MERCHANTABILITY,
 * FITNESS FOR A PARTICULAR PURPOSE AND NON-INFRINGEMENT. IN NO EVENT SHALL
 * THE COPYRIGHT HOLDERS, AUTHORS AND/OR ITS SUPPLIERS BE LIABLE FOR ANY CLAIM,
 * DAMAGES OR OTHER LIABILITY, WHETHER IN AN ACTION OF CONTRACT, TORT OR
 * OTHERWISE, ARISING FROM, OUT OF OR IN CONNECTION WITH THE SOFTWARE OR THE
 * USE OR OTHER DEALINGS IN THE SOFTWARE.
 *
 **************************************************************************/

#include <drm/ttm/ttm_execbuf_util.h>
#include <drm/ttm/ttm_bo_driver.h>
#include <drm/ttm/ttm_placement.h>
#include <linux/wait.h>
#include <linux/sched.h>
#include <linux/module.h>

static void ttm_eu_backoff_reservation_reverse(struct list_head *list,
					      struct ttm_validate_buffer *entry)
{
	list_for_each_entry_continue_reverse(entry, list, head) {
		struct ttm_buffer_object *bo = entry->bo;

		reservation_object_unlock(bo->resv);
	}
}

static void ttm_eu_del_from_lru_locked(struct list_head *list)
{
	struct ttm_validate_buffer *entry;

	list_for_each_entry(entry, list, head) {
		struct ttm_buffer_object *bo = entry->bo;
		ttm_bo_del_from_lru(bo);
	}
}

void ttm_eu_backoff_reservation(struct ww_acquire_ctx *ticket,
				struct list_head *list)
{
	struct ttm_validate_buffer *entry;
	struct ttm_bo_global *glob;

	if (list_empty(list))
		return;

	entry = list_first_entry(list, struct ttm_validate_buffer, head);
	glob = entry->bo->bdev->glob;

	spin_lock(&glob->lru_lock);
	list_for_each_entry(entry, list, head) {
		struct ttm_buffer_object *bo = entry->bo;

		ttm_bo_add_to_lru(bo);
		reservation_object_unlock(bo->resv);
	}
	spin_unlock(&glob->lru_lock);

	if (ticket)
		ww_acquire_fini(ticket);
}
EXPORT_SYMBOL(ttm_eu_backoff_reservation);

/*
 * Reserve buffers for validation.
 *
 * If a buffer in the list is marked for CPU access, we back off and
 * wait for that buffer to become free for GPU access.
 *
 * If a buffer is reserved for another validation, the validator with
 * the highest validation sequence backs off and waits for that buffer
 * to become unreserved. This prevents deadlocks when validating multiple
 * buffers in different orders.
 */

int ttm_eu_reserve_buffers(struct ww_acquire_ctx *ticket,
			   struct list_head *list, bool intr,
			   struct list_head *dups)
{
	struct ttm_bo_global *glob;
	struct ttm_validate_buffer *entry;
	int ret;

	if (list_empty(list))
		return 0;

	entry = list_first_entry(list, struct ttm_validate_buffer, head);
	glob = entry->bo->bdev->glob;

	if (ticket)
		ww_acquire_init(ticket, &reservation_ww_class);

	list_for_each_entry(entry, list, head) {
		struct ttm_buffer_object *bo = entry->bo;

		ret = __ttm_bo_reserve(bo, intr, (ticket == NULL), ticket);
		if (!ret && unlikely(atomic_read(&bo->cpu_writers) > 0)) {
			reservation_object_unlock(bo->resv);

			ret = -EBUSY;

		} else if (ret == -EALREADY && dups) {
			struct ttm_validate_buffer *safe = entry;
			entry = list_prev_entry(entry, head);
			list_del(&safe->head);
			list_add(&safe->head, dups);
			continue;
		}

		if (!ret) {
			if (!entry->shared)
				continue;

			ret = reservation_object_reserve_shared(bo->resv);
			if (!ret)
				continue;
		}

		/* uh oh, we lost out, drop every reservation and try
		 * to only reserve this buffer, then start over if
		 * this succeeds.
		 */
		ttm_eu_backoff_reservation_reverse(list, entry);

		if (ret == -EDEADLK) {
			if (intr) {
				ret = ww_mutex_lock_slow_interruptible(&bo->resv->lock,
								       ticket);
			} else {
				ww_mutex_lock_slow(&bo->resv->lock, ticket);
				ret = 0;
			}
		}

		if (!ret && entry->shared)
			ret = reservation_object_reserve_shared(bo->resv);

		if (unlikely(ret != 0)) {
			if (ret == -EINTR)
				ret = -ERESTARTSYS;
			if (ticket) {
				ww_acquire_done(ticket);
				ww_acquire_fini(ticket);
			}
			return ret;
		}

		/* move this item to the front of the list,
		 * forces correct iteration of the loop without keeping track
		 */
		list_del(&entry->head);
		list_add(&entry->head, list);
	}

	if (ticket)
		ww_acquire_done(ticket);
	spin_lock(&glob->lru_lock);
	ttm_eu_del_from_lru_locked(list);
	spin_unlock(&glob->lru_lock);
	return 0;
}
EXPORT_SYMBOL(ttm_eu_reserve_buffers);

void ttm_eu_fence_buffer_objects(struct ww_acquire_ctx *ticket,
				 struct list_head *list,
				 struct dma_fence *fence)
{
	struct ttm_validate_buffer *entry;
	struct ttm_buffer_object *bo;
	struct ttm_bo_global *glob;
<<<<<<< HEAD
	struct ttm_bo_device *bdev;
	struct ttm_bo_driver *driver;
=======
>>>>>>> 407d19ab

	if (list_empty(list))
		return;

	bo = list_first_entry(list, struct ttm_validate_buffer, head)->bo;
<<<<<<< HEAD
	bdev = bo->bdev;
	driver = bdev->driver;
=======
>>>>>>> 407d19ab
	glob = bo->bdev->glob;

	spin_lock(&glob->lru_lock);

	list_for_each_entry(entry, list, head) {
		bo = entry->bo;
		if (entry->shared)
			reservation_object_add_shared_fence(bo->resv, fence);
		else
			reservation_object_add_excl_fence(bo->resv, fence);
		ttm_bo_add_to_lru(bo);
		reservation_object_unlock(bo->resv);
	}
	spin_unlock(&glob->lru_lock);
	if (ticket)
		ww_acquire_fini(ticket);
}
EXPORT_SYMBOL(ttm_eu_fence_buffer_objects);<|MERGE_RESOLUTION|>--- conflicted
+++ resolved
@@ -126,10 +126,11 @@
 		}
 
 		if (!ret) {
-			if (!entry->shared)
+			if (!entry->num_shared)
 				continue;
 
-			ret = reservation_object_reserve_shared(bo->resv);
+			ret = reservation_object_reserve_shared(bo->resv,
+								entry->num_shared);
 			if (!ret)
 				continue;
 		}
@@ -150,8 +151,9 @@
 			}
 		}
 
-		if (!ret && entry->shared)
-			ret = reservation_object_reserve_shared(bo->resv);
+		if (!ret && entry->num_shared)
+			ret = reservation_object_reserve_shared(bo->resv,
+								entry->num_shared);
 
 		if (unlikely(ret != 0)) {
 			if (ret == -EINTR)
@@ -186,28 +188,18 @@
 	struct ttm_validate_buffer *entry;
 	struct ttm_buffer_object *bo;
 	struct ttm_bo_global *glob;
-<<<<<<< HEAD
-	struct ttm_bo_device *bdev;
-	struct ttm_bo_driver *driver;
-=======
->>>>>>> 407d19ab
 
 	if (list_empty(list))
 		return;
 
 	bo = list_first_entry(list, struct ttm_validate_buffer, head)->bo;
-<<<<<<< HEAD
-	bdev = bo->bdev;
-	driver = bdev->driver;
-=======
->>>>>>> 407d19ab
 	glob = bo->bdev->glob;
 
 	spin_lock(&glob->lru_lock);
 
 	list_for_each_entry(entry, list, head) {
 		bo = entry->bo;
-		if (entry->shared)
+		if (entry->num_shared)
 			reservation_object_add_shared_fence(bo->resv, fence);
 		else
 			reservation_object_add_excl_fence(bo->resv, fence);
