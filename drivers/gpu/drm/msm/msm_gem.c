// SPDX-License-Identifier: GPL-2.0-only
/*
 * Copyright (C) 2013 Red Hat
 * Author: Rob Clark <robdclark@gmail.com>
 */

#include <linux/spinlock.h>
#include <linux/shmem_fs.h>
#include <linux/dma-buf.h>
#include <linux/pfn_t.h>

#include "msm_drv.h"
#include "msm_fence.h"
#include "msm_gem.h"
#include "msm_gpu.h"
#include "msm_mmu.h"

static void msm_gem_vunmap_locked(struct drm_gem_object *obj);


static dma_addr_t physaddr(struct drm_gem_object *obj)
{
	struct msm_gem_object *msm_obj = to_msm_bo(obj);
	struct msm_drm_private *priv = obj->dev->dev_private;
	return (((dma_addr_t)msm_obj->vram_node->start) << PAGE_SHIFT) +
			priv->vram.paddr;
}

static bool use_pages(struct drm_gem_object *obj)
{
	struct msm_gem_object *msm_obj = to_msm_bo(obj);
	return !msm_obj->vram_node;
}

/* allocate pages from VRAM carveout, used when no IOMMU: */
static struct page **get_pages_vram(struct drm_gem_object *obj, int npages)
{
	struct msm_gem_object *msm_obj = to_msm_bo(obj);
	struct msm_drm_private *priv = obj->dev->dev_private;
	dma_addr_t paddr;
	struct page **p;
	int ret, i;

	p = kvmalloc_array(npages, sizeof(struct page *), GFP_KERNEL);
	if (!p)
		return ERR_PTR(-ENOMEM);

	spin_lock(&priv->vram.lock);
	ret = drm_mm_insert_node(&priv->vram.mm, msm_obj->vram_node, npages);
	spin_unlock(&priv->vram.lock);
	if (ret) {
		kvfree(p);
		return ERR_PTR(ret);
	}

	paddr = physaddr(obj);
	for (i = 0; i < npages; i++) {
		p[i] = phys_to_page(paddr);
		paddr += PAGE_SIZE;
	}

	return p;
}

static struct page **get_pages(struct drm_gem_object *obj)
{
	struct msm_gem_object *msm_obj = to_msm_bo(obj);

	if (!msm_obj->pages) {
		struct drm_device *dev = obj->dev;
		struct page **p;
		int npages = obj->size >> PAGE_SHIFT;

		if (use_pages(obj))
			p = drm_gem_get_pages(obj);
		else
			p = get_pages_vram(obj, npages);

		if (IS_ERR(p)) {
			dev_err(dev->dev, "could not get pages: %ld\n",
					PTR_ERR(p));
			return p;
		}

		msm_obj->pages = p;

		msm_obj->sgt = drm_prime_pages_to_sg(p, npages);
		if (IS_ERR(msm_obj->sgt)) {
			void *ptr = ERR_CAST(msm_obj->sgt);

			dev_err(dev->dev, "failed to allocate sgt\n");
			msm_obj->sgt = NULL;
			return ptr;
		}

		/* For non-cached buffers, ensure the new pages are clean
		 * because display controller, GPU, etc. are not coherent:
		 */
		if (msm_obj->flags & (MSM_BO_WC|MSM_BO_UNCACHED))
			dma_map_sg(dev->dev, msm_obj->sgt->sgl,
					msm_obj->sgt->nents, DMA_BIDIRECTIONAL);
	}

	return msm_obj->pages;
}

static void put_pages_vram(struct drm_gem_object *obj)
{
	struct msm_gem_object *msm_obj = to_msm_bo(obj);
	struct msm_drm_private *priv = obj->dev->dev_private;

	spin_lock(&priv->vram.lock);
	drm_mm_remove_node(msm_obj->vram_node);
	spin_unlock(&priv->vram.lock);

	kvfree(msm_obj->pages);
}

static void put_pages(struct drm_gem_object *obj)
{
	struct msm_gem_object *msm_obj = to_msm_bo(obj);

	if (msm_obj->pages) {
		if (msm_obj->sgt) {
			/* For non-cached buffers, ensure the new
			 * pages are clean because display controller,
			 * GPU, etc. are not coherent:
			 */
			if (msm_obj->flags & (MSM_BO_WC|MSM_BO_UNCACHED))
				dma_unmap_sg(obj->dev->dev, msm_obj->sgt->sgl,
					     msm_obj->sgt->nents,
					     DMA_BIDIRECTIONAL);

			sg_free_table(msm_obj->sgt);
			kfree(msm_obj->sgt);
		}

		if (use_pages(obj))
			drm_gem_put_pages(obj, msm_obj->pages, true, false);
		else
			put_pages_vram(obj);

		msm_obj->pages = NULL;
	}
}

struct page **msm_gem_get_pages(struct drm_gem_object *obj)
{
	struct msm_gem_object *msm_obj = to_msm_bo(obj);
	struct page **p;

	mutex_lock(&msm_obj->lock);

	if (WARN_ON(msm_obj->madv != MSM_MADV_WILLNEED)) {
		mutex_unlock(&msm_obj->lock);
		return ERR_PTR(-EBUSY);
	}

	p = get_pages(obj);
	mutex_unlock(&msm_obj->lock);
	return p;
}

void msm_gem_put_pages(struct drm_gem_object *obj)
{
	/* when we start tracking the pin count, then do something here */
}

int msm_gem_mmap_obj(struct drm_gem_object *obj,
		struct vm_area_struct *vma)
{
	struct msm_gem_object *msm_obj = to_msm_bo(obj);

	vma->vm_flags &= ~VM_PFNMAP;
	vma->vm_flags |= VM_MIXEDMAP;

	if (msm_obj->flags & MSM_BO_WC) {
		vma->vm_page_prot = pgprot_writecombine(vm_get_page_prot(vma->vm_flags));
	} else if (msm_obj->flags & MSM_BO_UNCACHED) {
		vma->vm_page_prot = pgprot_noncached(vm_get_page_prot(vma->vm_flags));
	} else {
		/*
		 * Shunt off cached objs to shmem file so they have their own
		 * address_space (so unmap_mapping_range does what we want,
		 * in particular in the case of mmap'd dmabufs)
		 */
		fput(vma->vm_file);
		get_file(obj->filp);
		vma->vm_pgoff = 0;
		vma->vm_file  = obj->filp;

		vma->vm_page_prot = vm_get_page_prot(vma->vm_flags);
	}

	return 0;
}

int msm_gem_mmap(struct file *filp, struct vm_area_struct *vma)
{
	int ret;

	ret = drm_gem_mmap(filp, vma);
	if (ret) {
		DBG("mmap failed: %d", ret);
		return ret;
	}

	return msm_gem_mmap_obj(vma->vm_private_data, vma);
}

vm_fault_t msm_gem_fault(struct vm_fault *vmf)
{
	struct vm_area_struct *vma = vmf->vma;
	struct drm_gem_object *obj = vma->vm_private_data;
	struct msm_gem_object *msm_obj = to_msm_bo(obj);
	struct page **pages;
	unsigned long pfn;
	pgoff_t pgoff;
	int err;
	vm_fault_t ret;

	/*
	 * vm_ops.open/drm_gem_mmap_obj and close get and put
	 * a reference on obj. So, we dont need to hold one here.
	 */
	err = mutex_lock_interruptible(&msm_obj->lock);
	if (err) {
		ret = VM_FAULT_NOPAGE;
		goto out;
	}

	if (WARN_ON(msm_obj->madv != MSM_MADV_WILLNEED)) {
		mutex_unlock(&msm_obj->lock);
		return VM_FAULT_SIGBUS;
	}

	/* make sure we have pages attached now */
	pages = get_pages(obj);
	if (IS_ERR(pages)) {
		ret = vmf_error(PTR_ERR(pages));
		goto out_unlock;
	}

	/* We don't use vmf->pgoff since that has the fake offset: */
	pgoff = (vmf->address - vma->vm_start) >> PAGE_SHIFT;

	pfn = page_to_pfn(pages[pgoff]);

	VERB("Inserting %p pfn %lx, pa %lx", (void *)vmf->address,
			pfn, pfn << PAGE_SHIFT);

	ret = vmf_insert_mixed(vma, vmf->address, __pfn_to_pfn_t(pfn, PFN_DEV));
out_unlock:
	mutex_unlock(&msm_obj->lock);
out:
	return ret;
}

/** get mmap offset */
static uint64_t mmap_offset(struct drm_gem_object *obj)
{
	struct drm_device *dev = obj->dev;
	struct msm_gem_object *msm_obj = to_msm_bo(obj);
	int ret;

	WARN_ON(!mutex_is_locked(&msm_obj->lock));

	/* Make it mmapable */
	ret = drm_gem_create_mmap_offset(obj);

	if (ret) {
		dev_err(dev->dev, "could not allocate mmap offset\n");
		return 0;
	}

	return drm_vma_node_offset_addr(&obj->vma_node);
}

uint64_t msm_gem_mmap_offset(struct drm_gem_object *obj)
{
	uint64_t offset;
	struct msm_gem_object *msm_obj = to_msm_bo(obj);

	mutex_lock(&msm_obj->lock);
	offset = mmap_offset(obj);
	mutex_unlock(&msm_obj->lock);
	return offset;
}

static struct msm_gem_vma *add_vma(struct drm_gem_object *obj,
		struct msm_gem_address_space *aspace)
{
	struct msm_gem_object *msm_obj = to_msm_bo(obj);
	struct msm_gem_vma *vma;

	WARN_ON(!mutex_is_locked(&msm_obj->lock));

	vma = kzalloc(sizeof(*vma), GFP_KERNEL);
	if (!vma)
		return ERR_PTR(-ENOMEM);

	vma->aspace = aspace;

	list_add_tail(&vma->list, &msm_obj->vmas);

	return vma;
}

static struct msm_gem_vma *lookup_vma(struct drm_gem_object *obj,
		struct msm_gem_address_space *aspace)
{
	struct msm_gem_object *msm_obj = to_msm_bo(obj);
	struct msm_gem_vma *vma;

	WARN_ON(!mutex_is_locked(&msm_obj->lock));

	list_for_each_entry(vma, &msm_obj->vmas, list) {
		if (vma->aspace == aspace)
			return vma;
	}

	return NULL;
}

static void del_vma(struct msm_gem_vma *vma)
{
	if (!vma)
		return;

	list_del(&vma->list);
	kfree(vma);
}

/* Called with msm_obj->lock locked */
static void
put_iova(struct drm_gem_object *obj)
{
	struct msm_gem_object *msm_obj = to_msm_bo(obj);
	struct msm_gem_vma *vma, *tmp;

	WARN_ON(!mutex_is_locked(&msm_obj->lock));

	list_for_each_entry_safe(vma, tmp, &msm_obj->vmas, list) {
		msm_gem_unmap_vma(vma->aspace, vma, msm_obj->sgt);
		del_vma(vma);
	}
}

/* get iova, taking a reference.  Should have a matching put */
int msm_gem_get_iova(struct drm_gem_object *obj,
		struct msm_gem_address_space *aspace, uint64_t *iova)
{
	struct msm_gem_object *msm_obj = to_msm_bo(obj);
	struct msm_gem_vma *vma;
	int ret = 0;

	mutex_lock(&msm_obj->lock);

	if (WARN_ON(msm_obj->madv != MSM_MADV_WILLNEED)) {
		mutex_unlock(&msm_obj->lock);
		return -EBUSY;
	}

	vma = lookup_vma(obj, aspace);

	if (!vma) {
		struct page **pages;

		vma = add_vma(obj, aspace);
		if (IS_ERR(vma)) {
			ret = PTR_ERR(vma);
			goto unlock;
		}

		pages = get_pages(obj);
		if (IS_ERR(pages)) {
			ret = PTR_ERR(pages);
			goto fail;
		}

		ret = msm_gem_map_vma(aspace, vma, msm_obj->sgt,
				obj->size >> PAGE_SHIFT);
		if (ret)
			goto fail;
	}

	*iova = vma->iova;

	mutex_unlock(&msm_obj->lock);
	return 0;

fail:
	del_vma(vma);
unlock:
	mutex_unlock(&msm_obj->lock);
	return ret;
}

/* get iova without taking a reference, used in places where you have
 * already done a 'msm_gem_get_iova()'.
 */
uint64_t msm_gem_iova(struct drm_gem_object *obj,
		struct msm_gem_address_space *aspace)
{
	struct msm_gem_object *msm_obj = to_msm_bo(obj);
	struct msm_gem_vma *vma;

	mutex_lock(&msm_obj->lock);
	vma = lookup_vma(obj, aspace);
	mutex_unlock(&msm_obj->lock);
	WARN_ON(!vma);

	return vma ? vma->iova : 0;
}

void msm_gem_put_iova(struct drm_gem_object *obj,
		struct msm_gem_address_space *aspace)
{
	// XXX TODO ..
	// NOTE: probably don't need a _locked() version.. we wouldn't
	// normally unmap here, but instead just mark that it could be
	// unmapped (if the iova refcnt drops to zero), but then later
	// if another _get_iova_locked() fails we can start unmapping
	// things that are no longer needed..
}

int msm_gem_dumb_create(struct drm_file *file, struct drm_device *dev,
		struct drm_mode_create_dumb *args)
{
	args->pitch = align_pitch(args->width, args->bpp);
	args->size  = PAGE_ALIGN(args->pitch * args->height);
	return msm_gem_new_handle(dev, file, args->size,
			MSM_BO_SCANOUT | MSM_BO_WC, &args->handle);
}

int msm_gem_dumb_map_offset(struct drm_file *file, struct drm_device *dev,
		uint32_t handle, uint64_t *offset)
{
	struct drm_gem_object *obj;
	int ret = 0;

	/* GEM does all our handle to object mapping */
	obj = drm_gem_object_lookup(file, handle);
	if (obj == NULL) {
		ret = -ENOENT;
		goto fail;
	}

	*offset = msm_gem_mmap_offset(obj);

	drm_gem_object_put_unlocked(obj);

fail:
	return ret;
}

static void *get_vaddr(struct drm_gem_object *obj, unsigned madv)
{
	struct msm_gem_object *msm_obj = to_msm_bo(obj);
	int ret = 0;

	mutex_lock(&msm_obj->lock);

	if (WARN_ON(msm_obj->madv > madv)) {
		dev_err(obj->dev->dev, "Invalid madv state: %u vs %u\n",
			msm_obj->madv, madv);
		mutex_unlock(&msm_obj->lock);
		return ERR_PTR(-EBUSY);
	}

	/* increment vmap_count *before* vmap() call, so shrinker can
	 * check vmap_count (is_vunmapable()) outside of msm_obj->lock.
	 * This guarantees that we won't try to msm_gem_vunmap() this
	 * same object from within the vmap() call (while we already
	 * hold msm_obj->lock)
	 */
	msm_obj->vmap_count++;

	if (!msm_obj->vaddr) {
		struct page **pages = get_pages(obj);
		if (IS_ERR(pages)) {
			ret = PTR_ERR(pages);
			goto fail;
		}
		msm_obj->vaddr = vmap(pages, obj->size >> PAGE_SHIFT,
				VM_MAP, pgprot_writecombine(PAGE_KERNEL));
		if (msm_obj->vaddr == NULL) {
			ret = -ENOMEM;
			goto fail;
		}
	}

	mutex_unlock(&msm_obj->lock);
	return msm_obj->vaddr;

fail:
	msm_obj->vmap_count--;
	mutex_unlock(&msm_obj->lock);
	return ERR_PTR(ret);
}

void *msm_gem_get_vaddr(struct drm_gem_object *obj)
{
	return get_vaddr(obj, MSM_MADV_WILLNEED);
}

/*
 * Don't use this!  It is for the very special case of dumping
 * submits from GPU hangs or faults, were the bo may already
 * be MSM_MADV_DONTNEED, but we know the buffer is still on the
 * active list.
 */
void *msm_gem_get_vaddr_active(struct drm_gem_object *obj)
{
	return get_vaddr(obj, __MSM_MADV_PURGED);
}

void msm_gem_put_vaddr(struct drm_gem_object *obj)
{
	struct msm_gem_object *msm_obj = to_msm_bo(obj);

	mutex_lock(&msm_obj->lock);
	WARN_ON(msm_obj->vmap_count < 1);
	msm_obj->vmap_count--;
	mutex_unlock(&msm_obj->lock);
}

/* Update madvise status, returns true if not purged, else
 * false or -errno.
 */
int msm_gem_madvise(struct drm_gem_object *obj, unsigned madv)
{
	struct msm_gem_object *msm_obj = to_msm_bo(obj);

	mutex_lock(&msm_obj->lock);

	WARN_ON(!mutex_is_locked(&obj->dev->struct_mutex));

	if (msm_obj->madv != __MSM_MADV_PURGED)
		msm_obj->madv = madv;

	madv = msm_obj->madv;

	mutex_unlock(&msm_obj->lock);

	return (madv != __MSM_MADV_PURGED);
}

void msm_gem_purge(struct drm_gem_object *obj, enum msm_gem_lock subclass)
{
	struct drm_device *dev = obj->dev;
	struct msm_gem_object *msm_obj = to_msm_bo(obj);

	WARN_ON(!mutex_is_locked(&dev->struct_mutex));
	WARN_ON(!is_purgeable(msm_obj));
	WARN_ON(obj->import_attach);

	mutex_lock_nested(&msm_obj->lock, subclass);

	put_iova(obj);

	msm_gem_vunmap_locked(obj);

	put_pages(obj);

	msm_obj->madv = __MSM_MADV_PURGED;

	drm_vma_node_unmap(&obj->vma_node, dev->anon_inode->i_mapping);
	drm_gem_free_mmap_offset(obj);

	/* Our goal here is to return as much of the memory as
	 * is possible back to the system as we are called from OOM.
	 * To do this we must instruct the shmfs to drop all of its
	 * backing pages, *now*.
	 */
	shmem_truncate_range(file_inode(obj->filp), 0, (loff_t)-1);

	invalidate_mapping_pages(file_inode(obj->filp)->i_mapping,
			0, (loff_t)-1);

	mutex_unlock(&msm_obj->lock);
}

static void msm_gem_vunmap_locked(struct drm_gem_object *obj)
{
	struct msm_gem_object *msm_obj = to_msm_bo(obj);

	WARN_ON(!mutex_is_locked(&msm_obj->lock));

	if (!msm_obj->vaddr || WARN_ON(!is_vunmapable(msm_obj)))
		return;

	vunmap(msm_obj->vaddr);
	msm_obj->vaddr = NULL;
}

void msm_gem_vunmap(struct drm_gem_object *obj, enum msm_gem_lock subclass)
{
	struct msm_gem_object *msm_obj = to_msm_bo(obj);

	mutex_lock_nested(&msm_obj->lock, subclass);
	msm_gem_vunmap_locked(obj);
	mutex_unlock(&msm_obj->lock);
}

/* must be called before _move_to_active().. */
int msm_gem_sync_object(struct drm_gem_object *obj,
		struct msm_fence_context *fctx, bool exclusive)
{
	struct reservation_object_list *fobj;
	struct dma_fence *fence;
	int i, ret;

	fobj = reservation_object_get_list(obj->resv);
	if (!fobj || (fobj->shared_count == 0)) {
		fence = reservation_object_get_excl(obj->resv);
		/* don't need to wait on our own fences, since ring is fifo */
		if (fence && (fence->context != fctx->context)) {
			ret = dma_fence_wait(fence, true);
			if (ret)
				return ret;
		}
	}

	if (!exclusive || !fobj)
		return 0;

	for (i = 0; i < fobj->shared_count; i++) {
		fence = rcu_dereference_protected(fobj->shared[i],
						reservation_object_held(obj->resv));
		if (fence->context != fctx->context) {
			ret = dma_fence_wait(fence, true);
			if (ret)
				return ret;
		}
	}

	return 0;
}

void msm_gem_move_to_active(struct drm_gem_object *obj,
		struct msm_gpu *gpu, bool exclusive, struct dma_fence *fence)
{
	struct msm_gem_object *msm_obj = to_msm_bo(obj);
	WARN_ON(msm_obj->madv != MSM_MADV_WILLNEED);
	msm_obj->gpu = gpu;
	if (exclusive)
		reservation_object_add_excl_fence(obj->resv, fence);
	else
		reservation_object_add_shared_fence(obj->resv, fence);
	list_del_init(&msm_obj->mm_list);
	list_add_tail(&msm_obj->mm_list, &gpu->active_list);
}

void msm_gem_move_to_inactive(struct drm_gem_object *obj)
{
	struct drm_device *dev = obj->dev;
	struct msm_drm_private *priv = dev->dev_private;
	struct msm_gem_object *msm_obj = to_msm_bo(obj);

	WARN_ON(!mutex_is_locked(&dev->struct_mutex));

	msm_obj->gpu = NULL;
	list_del_init(&msm_obj->mm_list);
	list_add_tail(&msm_obj->mm_list, &priv->inactive_list);
}

int msm_gem_cpu_prep(struct drm_gem_object *obj, uint32_t op, ktime_t *timeout)
{
	bool write = !!(op & MSM_PREP_WRITE);
	unsigned long remain =
		op & MSM_PREP_NOSYNC ? 0 : timeout_to_jiffies(timeout);
	long ret;

	ret = reservation_object_wait_timeout_rcu(obj->resv, write,
						  true,  remain);
	if (ret == 0)
		return remain == 0 ? -EBUSY : -ETIMEDOUT;
	else if (ret < 0)
		return ret;

	/* TODO cache maintenance */

	return 0;
}

int msm_gem_cpu_fini(struct drm_gem_object *obj)
{
	/* TODO cache maintenance */
	return 0;
}

#ifdef CONFIG_DEBUG_FS
static void describe_fence(struct dma_fence *fence, const char *type,
		struct seq_file *m)
{
	if (!dma_fence_is_signaled(fence))
		seq_printf(m, "\t%9s: %s %s seq %u\n", type,
				fence->ops->get_driver_name(fence),
				fence->ops->get_timeline_name(fence),
				fence->seqno);
}

void msm_gem_describe(struct drm_gem_object *obj, struct seq_file *m)
{
	struct msm_gem_object *msm_obj = to_msm_bo(obj);
	struct reservation_object *robj = obj->resv;
	struct reservation_object_list *fobj;
	struct dma_fence *fence;
	struct msm_gem_vma *vma;
	uint64_t off = drm_vma_node_start(&obj->vma_node);
	const char *madv;

	mutex_lock(&msm_obj->lock);

	switch (msm_obj->madv) {
	case __MSM_MADV_PURGED:
		madv = " purged";
		break;
	case MSM_MADV_DONTNEED:
		madv = " purgeable";
		break;
	case MSM_MADV_WILLNEED:
	default:
		madv = "";
		break;
	}

	seq_printf(m, "%08x: %c %2d (%2d) %08llx %p\t",
			msm_obj->flags, is_active(msm_obj) ? 'A' : 'I',
			obj->name, kref_read(&obj->refcount),
			off, msm_obj->vaddr);

	/* FIXME: we need to print the address space here too */
	list_for_each_entry(vma, &msm_obj->vmas, list)
		seq_printf(m, " %08llx", vma->iova);

<<<<<<< HEAD
	seq_printf(m, " %zu%s\n", obj->size, madv);
=======
		list_for_each_entry(vma, &msm_obj->vmas, list)
			seq_printf(m, " [%s: %08llx,%s,inuse=%d]",
				vma->aspace != NULL ? vma->aspace->name : NULL,
				vma->iova, vma->mapped ? "mapped" : "unmapped",
				vma->inuse);

		seq_puts(m, "\n");
	}
>>>>>>> 407d19ab

	rcu_read_lock();
	fobj = rcu_dereference(robj->fence);
	if (fobj) {
		unsigned int i, shared_count = fobj->shared_count;

		for (i = 0; i < shared_count; i++) {
			fence = rcu_dereference(fobj->shared[i]);
			describe_fence(fence, "Shared", m);
		}
	}

	fence = rcu_dereference(robj->fence_excl);
	if (fence)
		describe_fence(fence, "Exclusive", m);
	rcu_read_unlock();

	mutex_unlock(&msm_obj->lock);
}

void msm_gem_describe_objects(struct list_head *list, struct seq_file *m)
{
	struct msm_gem_object *msm_obj;
	int count = 0;
	size_t size = 0;

	list_for_each_entry(msm_obj, list, mm_list) {
		struct drm_gem_object *obj = &msm_obj->base;
		seq_printf(m, "   ");
		msm_gem_describe(obj, m);
		count++;
		size += obj->size;
	}

	seq_printf(m, "Total %d objects, %zu bytes\n", count, size);
}
#endif

/* don't call directly!  Use drm_gem_object_put() and friends */
void msm_gem_free_object(struct drm_gem_object *obj)
{
	struct msm_gem_object *msm_obj = to_msm_bo(obj);
	struct drm_device *dev = obj->dev;
	struct msm_drm_private *priv = dev->dev_private;

	if (llist_add(&msm_obj->freed, &priv->free_list))
		queue_work(priv->wq, &priv->free_work);
}

static void free_object(struct msm_gem_object *msm_obj)
{
	struct drm_gem_object *obj = &msm_obj->base;
	struct drm_device *dev = obj->dev;

	WARN_ON(!mutex_is_locked(&dev->struct_mutex));

	/* object should not be on active list: */
	WARN_ON(is_active(msm_obj));

	list_del(&msm_obj->mm_list);

	mutex_lock(&msm_obj->lock);

	put_iova(obj);

	if (obj->import_attach) {
		if (msm_obj->vaddr)
			dma_buf_vunmap(obj->import_attach->dmabuf, msm_obj->vaddr);

		/* Don't drop the pages for imported dmabuf, as they are not
		 * ours, just free the array we allocated:
		 */
		if (msm_obj->pages)
			kvfree(msm_obj->pages);

		drm_prime_gem_destroy(obj, msm_obj->sgt);
	} else {
		msm_gem_vunmap_locked(obj);
		put_pages(obj);
	}

	drm_gem_object_release(obj);

	mutex_unlock(&msm_obj->lock);
	kfree(msm_obj);
}

void msm_gem_free_work(struct work_struct *work)
{
	struct msm_drm_private *priv =
		container_of(work, struct msm_drm_private, free_work);
	struct drm_device *dev = priv->dev;
	struct llist_node *freed;
	struct msm_gem_object *msm_obj, *next;

	while ((freed = llist_del_all(&priv->free_list))) {

		mutex_lock(&dev->struct_mutex);

		llist_for_each_entry_safe(msm_obj, next,
					  freed, freed)
			free_object(msm_obj);

		mutex_unlock(&dev->struct_mutex);

		if (need_resched())
			break;
	}
}

/* convenience method to construct a GEM buffer object, and userspace handle */
int msm_gem_new_handle(struct drm_device *dev, struct drm_file *file,
		uint32_t size, uint32_t flags, uint32_t *handle)
{
	struct drm_gem_object *obj;
	int ret;

	obj = msm_gem_new(dev, size, flags);

	if (IS_ERR(obj))
		return PTR_ERR(obj);

	ret = drm_gem_handle_create(file, obj, handle);

	/* drop reference from allocate - handle holds it now */
	drm_gem_object_put_unlocked(obj);

	return ret;
}

static int msm_gem_new_impl(struct drm_device *dev,
		uint32_t size, uint32_t flags,
		struct reservation_object *resv,
		struct drm_gem_object **obj,
		bool struct_mutex_locked)
{
	struct msm_drm_private *priv = dev->dev_private;
	struct msm_gem_object *msm_obj;

	switch (flags & MSM_BO_CACHE_MASK) {
	case MSM_BO_UNCACHED:
	case MSM_BO_CACHED:
	case MSM_BO_WC:
		break;
	default:
		dev_err(dev->dev, "invalid cache flag: %x\n",
				(flags & MSM_BO_CACHE_MASK));
		return -EINVAL;
	}

	msm_obj = kzalloc(sizeof(*msm_obj), GFP_KERNEL);
	if (!msm_obj)
		return -ENOMEM;

	mutex_init(&msm_obj->lock);

	msm_obj->flags = flags;
	msm_obj->madv = MSM_MADV_WILLNEED;

	if (resv)
		msm_obj->base.resv = resv;

	INIT_LIST_HEAD(&msm_obj->submit_entry);
	INIT_LIST_HEAD(&msm_obj->vmas);

	if (struct_mutex_locked) {
		WARN_ON(!mutex_is_locked(&dev->struct_mutex));
		list_add_tail(&msm_obj->mm_list, &priv->inactive_list);
	} else {
		mutex_lock(&dev->struct_mutex);
		list_add_tail(&msm_obj->mm_list, &priv->inactive_list);
		mutex_unlock(&dev->struct_mutex);
	}

	*obj = &msm_obj->base;

	return 0;
}

static struct drm_gem_object *_msm_gem_new(struct drm_device *dev,
		uint32_t size, uint32_t flags, bool struct_mutex_locked)
{
	struct msm_drm_private *priv = dev->dev_private;
	struct drm_gem_object *obj = NULL;
	bool use_vram = false;
	int ret;

	size = PAGE_ALIGN(size);

	if (!iommu_present(&platform_bus_type))
		use_vram = true;
	else if ((flags & MSM_BO_STOLEN) && priv->vram.size)
		use_vram = true;

	if (WARN_ON(use_vram && !priv->vram.size))
		return ERR_PTR(-EINVAL);

	/* Disallow zero sized objects as they make the underlying
	 * infrastructure grumpy
	 */
	if (size == 0)
		return ERR_PTR(-EINVAL);

	ret = msm_gem_new_impl(dev, size, flags, NULL, &obj, struct_mutex_locked);
	if (ret)
		goto fail;

	if (use_vram) {
		struct msm_gem_vma *vma;
		struct page **pages;
		struct msm_gem_object *msm_obj = to_msm_bo(obj);

		mutex_lock(&msm_obj->lock);

		vma = add_vma(obj, NULL);
		mutex_unlock(&msm_obj->lock);
		if (IS_ERR(vma)) {
			ret = PTR_ERR(vma);
			goto fail;
		}

		to_msm_bo(obj)->vram_node = &vma->node;

		drm_gem_private_object_init(dev, obj, size);

		pages = get_pages(obj);
		if (IS_ERR(pages)) {
			ret = PTR_ERR(pages);
			goto fail;
		}

		vma->iova = physaddr(obj);
	} else {
		ret = drm_gem_object_init(dev, obj, size);
		if (ret)
			goto fail;
		/*
		 * Our buffers are kept pinned, so allocating them from the
		 * MOVABLE zone is a really bad idea, and conflicts with CMA.
		 * See comments above new_inode() why this is required _and_
		 * expected if you're going to pin these pages.
		 */
		mapping_set_gfp_mask(obj->filp->f_mapping, GFP_HIGHUSER);
	}

	return obj;

fail:
	drm_gem_object_put_unlocked(obj);
	return ERR_PTR(ret);
}

struct drm_gem_object *msm_gem_new_locked(struct drm_device *dev,
		uint32_t size, uint32_t flags)
{
	return _msm_gem_new(dev, size, flags, true);
}

struct drm_gem_object *msm_gem_new(struct drm_device *dev,
		uint32_t size, uint32_t flags)
{
	return _msm_gem_new(dev, size, flags, false);
}

struct drm_gem_object *msm_gem_import(struct drm_device *dev,
		struct dma_buf *dmabuf, struct sg_table *sgt)
{
	struct msm_gem_object *msm_obj;
	struct drm_gem_object *obj;
	uint32_t size;
	int ret, npages;

	/* if we don't have IOMMU, don't bother pretending we can import: */
	if (!iommu_present(&platform_bus_type)) {
		dev_err(dev->dev, "cannot import without IOMMU\n");
		return ERR_PTR(-EINVAL);
	}

	size = PAGE_ALIGN(dmabuf->size);

	ret = msm_gem_new_impl(dev, size, MSM_BO_WC, dmabuf->resv, &obj, false);
	if (ret)
		goto fail;

	drm_gem_private_object_init(dev, obj, size);

	npages = size / PAGE_SIZE;

	msm_obj = to_msm_bo(obj);
	mutex_lock(&msm_obj->lock);
	msm_obj->sgt = sgt;
	msm_obj->pages = kvmalloc_array(npages, sizeof(struct page *), GFP_KERNEL);
	if (!msm_obj->pages) {
		mutex_unlock(&msm_obj->lock);
		ret = -ENOMEM;
		goto fail;
	}

	ret = drm_prime_sg_to_page_addr_arrays(sgt, msm_obj->pages, NULL, npages);
	if (ret) {
		mutex_unlock(&msm_obj->lock);
		goto fail;
	}

	mutex_unlock(&msm_obj->lock);
	return obj;

fail:
	drm_gem_object_put_unlocked(obj);
	return ERR_PTR(ret);
}

static void *_msm_gem_kernel_new(struct drm_device *dev, uint32_t size,
		uint32_t flags, struct msm_gem_address_space *aspace,
		struct drm_gem_object **bo, uint64_t *iova, bool locked)
{
	void *vaddr;
	struct drm_gem_object *obj = _msm_gem_new(dev, size, flags, locked);
	int ret;

	if (IS_ERR(obj))
		return ERR_CAST(obj);

	if (iova) {
		ret = msm_gem_get_iova(obj, aspace, iova);
		if (ret) {
			drm_gem_object_put(obj);
			return ERR_PTR(ret);
		}
	}

	vaddr = msm_gem_get_vaddr(obj);
	if (IS_ERR(vaddr)) {
		msm_gem_put_iova(obj, aspace);
		drm_gem_object_put(obj);
		return ERR_CAST(vaddr);
	}

	if (bo)
		*bo = obj;

	return vaddr;
}

void *msm_gem_kernel_new(struct drm_device *dev, uint32_t size,
		uint32_t flags, struct msm_gem_address_space *aspace,
		struct drm_gem_object **bo, uint64_t *iova)
{
	return _msm_gem_kernel_new(dev, size, flags, aspace, bo, iova, false);
}

void *msm_gem_kernel_new_locked(struct drm_device *dev, uint32_t size,
		uint32_t flags, struct msm_gem_address_space *aspace,
		struct drm_gem_object **bo, uint64_t *iova)
{
	return _msm_gem_kernel_new(dev, size, flags, aspace, bo, iova, true);
}<|MERGE_RESOLUTION|>--- conflicted
+++ resolved
@@ -77,7 +77,7 @@
 			p = get_pages_vram(obj, npages);
 
 		if (IS_ERR(p)) {
-			dev_err(dev->dev, "could not get pages: %ld\n",
+			DRM_DEV_ERROR(dev->dev, "could not get pages: %ld\n",
 					PTR_ERR(p));
 			return p;
 		}
@@ -88,7 +88,7 @@
 		if (IS_ERR(msm_obj->sgt)) {
 			void *ptr = ERR_CAST(msm_obj->sgt);
 
-			dev_err(dev->dev, "failed to allocate sgt\n");
+			DRM_DEV_ERROR(dev->dev, "failed to allocate sgt\n");
 			msm_obj->sgt = NULL;
 			return ptr;
 		}
@@ -269,7 +269,7 @@
 	ret = drm_gem_create_mmap_offset(obj);
 
 	if (ret) {
-		dev_err(dev->dev, "could not allocate mmap offset\n");
+		DRM_DEV_ERROR(dev->dev, "could not allocate mmap offset\n");
 		return 0;
 	}
 
@@ -341,63 +341,108 @@
 	WARN_ON(!mutex_is_locked(&msm_obj->lock));
 
 	list_for_each_entry_safe(vma, tmp, &msm_obj->vmas, list) {
-		msm_gem_unmap_vma(vma->aspace, vma, msm_obj->sgt);
+		msm_gem_purge_vma(vma->aspace, vma);
+		msm_gem_close_vma(vma->aspace, vma);
 		del_vma(vma);
 	}
 }
 
-/* get iova, taking a reference.  Should have a matching put */
+static int msm_gem_get_iova_locked(struct drm_gem_object *obj,
+		struct msm_gem_address_space *aspace, uint64_t *iova)
+{
+	struct msm_gem_object *msm_obj = to_msm_bo(obj);
+	struct msm_gem_vma *vma;
+	int ret = 0;
+
+	WARN_ON(!mutex_is_locked(&msm_obj->lock));
+
+	vma = lookup_vma(obj, aspace);
+
+	if (!vma) {
+		vma = add_vma(obj, aspace);
+		if (IS_ERR(vma))
+			return PTR_ERR(vma);
+
+		ret = msm_gem_init_vma(aspace, vma, obj->size >> PAGE_SHIFT);
+		if (ret) {
+			del_vma(vma);
+			return ret;
+		}
+	}
+
+	*iova = vma->iova;
+	return 0;
+}
+
+static int msm_gem_pin_iova(struct drm_gem_object *obj,
+		struct msm_gem_address_space *aspace)
+{
+	struct msm_gem_object *msm_obj = to_msm_bo(obj);
+	struct msm_gem_vma *vma;
+	struct page **pages;
+	int prot = IOMMU_READ;
+
+	if (!(msm_obj->flags & MSM_BO_GPU_READONLY))
+		prot |= IOMMU_WRITE;
+
+	WARN_ON(!mutex_is_locked(&msm_obj->lock));
+
+	if (WARN_ON(msm_obj->madv != MSM_MADV_WILLNEED))
+		return -EBUSY;
+
+	vma = lookup_vma(obj, aspace);
+	if (WARN_ON(!vma))
+		return -EINVAL;
+
+	pages = get_pages(obj);
+	if (IS_ERR(pages))
+		return PTR_ERR(pages);
+
+	return msm_gem_map_vma(aspace, vma, prot,
+			msm_obj->sgt, obj->size >> PAGE_SHIFT);
+}
+
+/* get iova and pin it. Should have a matching put */
+int msm_gem_get_and_pin_iova(struct drm_gem_object *obj,
+		struct msm_gem_address_space *aspace, uint64_t *iova)
+{
+	struct msm_gem_object *msm_obj = to_msm_bo(obj);
+	u64 local;
+	int ret;
+
+	mutex_lock(&msm_obj->lock);
+
+	ret = msm_gem_get_iova_locked(obj, aspace, &local);
+
+	if (!ret)
+		ret = msm_gem_pin_iova(obj, aspace);
+
+	if (!ret)
+		*iova = local;
+
+	mutex_unlock(&msm_obj->lock);
+	return ret;
+}
+
+/*
+ * Get an iova but don't pin it. Doesn't need a put because iovas are currently
+ * valid for the life of the object
+ */
 int msm_gem_get_iova(struct drm_gem_object *obj,
 		struct msm_gem_address_space *aspace, uint64_t *iova)
 {
 	struct msm_gem_object *msm_obj = to_msm_bo(obj);
-	struct msm_gem_vma *vma;
-	int ret = 0;
+	int ret;
 
 	mutex_lock(&msm_obj->lock);
-
-	if (WARN_ON(msm_obj->madv != MSM_MADV_WILLNEED)) {
-		mutex_unlock(&msm_obj->lock);
-		return -EBUSY;
-	}
-
-	vma = lookup_vma(obj, aspace);
-
-	if (!vma) {
-		struct page **pages;
-
-		vma = add_vma(obj, aspace);
-		if (IS_ERR(vma)) {
-			ret = PTR_ERR(vma);
-			goto unlock;
-		}
-
-		pages = get_pages(obj);
-		if (IS_ERR(pages)) {
-			ret = PTR_ERR(pages);
-			goto fail;
-		}
-
-		ret = msm_gem_map_vma(aspace, vma, msm_obj->sgt,
-				obj->size >> PAGE_SHIFT);
-		if (ret)
-			goto fail;
-	}
-
-	*iova = vma->iova;
-
-	mutex_unlock(&msm_obj->lock);
-	return 0;
-
-fail:
-	del_vma(vma);
-unlock:
-	mutex_unlock(&msm_obj->lock);
+	ret = msm_gem_get_iova_locked(obj, aspace, iova);
+	mutex_unlock(&msm_obj->lock);
+
 	return ret;
 }
 
 /* get iova without taking a reference, used in places where you have
- * already done a 'msm_gem_get_iova()'.
+ * already done a 'msm_gem_get_and_pin_iova' or 'msm_gem_get_iova'
  */
 uint64_t msm_gem_iova(struct drm_gem_object *obj,
 		struct msm_gem_address_space *aspace)
@@ -413,15 +458,24 @@
 	return vma ? vma->iova : 0;
 }
 
-void msm_gem_put_iova(struct drm_gem_object *obj,
+/*
+ * Unpin a iova by updating the reference counts. The memory isn't actually
+ * purged until something else (shrinker, mm_notifier, destroy, etc) decides
+ * to get rid of it
+ */
+void msm_gem_unpin_iova(struct drm_gem_object *obj,
 		struct msm_gem_address_space *aspace)
 {
-	// XXX TODO ..
-	// NOTE: probably don't need a _locked() version.. we wouldn't
-	// normally unmap here, but instead just mark that it could be
-	// unmapped (if the iova refcnt drops to zero), but then later
-	// if another _get_iova_locked() fails we can start unmapping
-	// things that are no longer needed..
+	struct msm_gem_object *msm_obj = to_msm_bo(obj);
+	struct msm_gem_vma *vma;
+
+	mutex_lock(&msm_obj->lock);
+	vma = lookup_vma(obj, aspace);
+
+	if (!WARN_ON(!vma))
+		msm_gem_unmap_vma(aspace, vma);
+
+	mutex_unlock(&msm_obj->lock);
 }
 
 int msm_gem_dumb_create(struct drm_file *file, struct drm_device *dev,
@@ -430,7 +484,7 @@
 	args->pitch = align_pitch(args->width, args->bpp);
 	args->size  = PAGE_ALIGN(args->pitch * args->height);
 	return msm_gem_new_handle(dev, file, args->size,
-			MSM_BO_SCANOUT | MSM_BO_WC, &args->handle);
+			MSM_BO_SCANOUT | MSM_BO_WC, &args->handle, "dumb");
 }
 
 int msm_gem_dumb_map_offset(struct drm_file *file, struct drm_device *dev,
@@ -462,7 +516,7 @@
 	mutex_lock(&msm_obj->lock);
 
 	if (WARN_ON(msm_obj->madv > madv)) {
-		dev_err(obj->dev->dev, "Invalid madv state: %u vs %u\n",
+		DRM_DEV_ERROR(obj->dev->dev, "Invalid madv state: %u vs %u\n",
 			msm_obj->madv, madv);
 		mutex_unlock(&msm_obj->lock);
 		return ERR_PTR(-EBUSY);
@@ -695,7 +749,7 @@
 		struct seq_file *m)
 {
 	if (!dma_fence_is_signaled(fence))
-		seq_printf(m, "\t%9s: %s %s seq %u\n", type,
+		seq_printf(m, "\t%9s: %s %s seq %llu\n", type,
 				fence->ops->get_driver_name(fence),
 				fence->ops->get_timeline_name(fence),
 				fence->seqno);
@@ -726,18 +780,17 @@
 		break;
 	}
 
-	seq_printf(m, "%08x: %c %2d (%2d) %08llx %p\t",
+	seq_printf(m, "%08x: %c %2d (%2d) %08llx %p",
 			msm_obj->flags, is_active(msm_obj) ? 'A' : 'I',
 			obj->name, kref_read(&obj->refcount),
 			off, msm_obj->vaddr);
 
-	/* FIXME: we need to print the address space here too */
-	list_for_each_entry(vma, &msm_obj->vmas, list)
-		seq_printf(m, " %08llx", vma->iova);
-
-<<<<<<< HEAD
-	seq_printf(m, " %zu%s\n", obj->size, madv);
-=======
+	seq_printf(m, " %08zu %9s %-32s\n", obj->size, madv, msm_obj->name);
+
+	if (!list_empty(&msm_obj->vmas)) {
+
+		seq_puts(m, "      vmas:");
+
 		list_for_each_entry(vma, &msm_obj->vmas, list)
 			seq_printf(m, " [%s: %08llx,%s,inuse=%d]",
 				vma->aspace != NULL ? vma->aspace->name : NULL,
@@ -746,7 +799,6 @@
 
 		seq_puts(m, "\n");
 	}
->>>>>>> 407d19ab
 
 	rcu_read_lock();
 	fobj = rcu_dereference(robj->fence);
@@ -773,9 +825,10 @@
 	int count = 0;
 	size_t size = 0;
 
+	seq_puts(m, "   flags       id ref  offset   kaddr            size     madv      name\n");
 	list_for_each_entry(msm_obj, list, mm_list) {
 		struct drm_gem_object *obj = &msm_obj->base;
-		seq_printf(m, "   ");
+		seq_puts(m, "   ");
 		msm_gem_describe(obj, m);
 		count++;
 		size += obj->size;
@@ -859,7 +912,8 @@
 
 /* convenience method to construct a GEM buffer object, and userspace handle */
 int msm_gem_new_handle(struct drm_device *dev, struct drm_file *file,
-		uint32_t size, uint32_t flags, uint32_t *handle)
+		uint32_t size, uint32_t flags, uint32_t *handle,
+		char *name)
 {
 	struct drm_gem_object *obj;
 	int ret;
@@ -868,6 +922,9 @@
 
 	if (IS_ERR(obj))
 		return PTR_ERR(obj);
+
+	if (name)
+		msm_gem_object_set_name(obj, "%s", name);
 
 	ret = drm_gem_handle_create(file, obj, handle);
 
@@ -892,7 +949,7 @@
 	case MSM_BO_WC:
 		break;
 	default:
-		dev_err(dev->dev, "invalid cache flag: %x\n",
+		DRM_DEV_ERROR(dev->dev, "invalid cache flag: %x\n",
 				(flags & MSM_BO_CACHE_MASK));
 		return -EINVAL;
 	}
@@ -936,9 +993,9 @@
 
 	size = PAGE_ALIGN(size);
 
-	if (!iommu_present(&platform_bus_type))
+	if (!msm_use_mmu(dev))
 		use_vram = true;
-	else if ((flags & MSM_BO_STOLEN) && priv->vram.size)
+	else if ((flags & (MSM_BO_STOLEN | MSM_BO_SCANOUT)) && priv->vram.size)
 		use_vram = true;
 
 	if (WARN_ON(use_vram && !priv->vram.size))
@@ -1020,8 +1077,8 @@
 	int ret, npages;
 
 	/* if we don't have IOMMU, don't bother pretending we can import: */
-	if (!iommu_present(&platform_bus_type)) {
-		dev_err(dev->dev, "cannot import without IOMMU\n");
+	if (!msm_use_mmu(dev)) {
+		DRM_DEV_ERROR(dev->dev, "cannot import without IOMMU\n");
 		return ERR_PTR(-EINVAL);
 	}
 
@@ -1071,24 +1128,30 @@
 		return ERR_CAST(obj);
 
 	if (iova) {
-		ret = msm_gem_get_iova(obj, aspace, iova);
-		if (ret) {
-			drm_gem_object_put(obj);
-			return ERR_PTR(ret);
-		}
+		ret = msm_gem_get_and_pin_iova(obj, aspace, iova);
+		if (ret)
+			goto err;
 	}
 
 	vaddr = msm_gem_get_vaddr(obj);
 	if (IS_ERR(vaddr)) {
-		msm_gem_put_iova(obj, aspace);
-		drm_gem_object_put(obj);
-		return ERR_CAST(vaddr);
+		msm_gem_unpin_iova(obj, aspace);
+		ret = PTR_ERR(vaddr);
+		goto err;
 	}
 
 	if (bo)
 		*bo = obj;
 
 	return vaddr;
+err:
+	if (locked)
+		drm_gem_object_put(obj);
+	else
+		drm_gem_object_put_unlocked(obj);
+
+	return ERR_PTR(ret);
+
 }
 
 void *msm_gem_kernel_new(struct drm_device *dev, uint32_t size,
@@ -1103,4 +1166,32 @@
 		struct drm_gem_object **bo, uint64_t *iova)
 {
 	return _msm_gem_kernel_new(dev, size, flags, aspace, bo, iova, true);
+}
+
+void msm_gem_kernel_put(struct drm_gem_object *bo,
+		struct msm_gem_address_space *aspace, bool locked)
+{
+	if (IS_ERR_OR_NULL(bo))
+		return;
+
+	msm_gem_put_vaddr(bo);
+	msm_gem_unpin_iova(bo, aspace);
+
+	if (locked)
+		drm_gem_object_put(bo);
+	else
+		drm_gem_object_put_unlocked(bo);
+}
+
+void msm_gem_object_set_name(struct drm_gem_object *bo, const char *fmt, ...)
+{
+	struct msm_gem_object *msm_obj = to_msm_bo(bo);
+	va_list ap;
+
+	if (!fmt)
+		return;
+
+	va_start(ap, fmt);
+	vsnprintf(msm_obj->name, sizeof(msm_obj->name), fmt, ap);
+	va_end(ap);
 }