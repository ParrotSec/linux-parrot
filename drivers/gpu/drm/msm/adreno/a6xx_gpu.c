--- conflicted
+++ resolved
@@ -4,16 +4,14 @@
 
 #include "msm_gem.h"
 #include "msm_mmu.h"
+#include "msm_gpu_trace.h"
 #include "a6xx_gpu.h"
 #include "a6xx_gmu.xml.h"
 
-<<<<<<< HEAD
-=======
 #include <linux/devfreq.h>
 
 #define GPU_PAS_ID 13
 
->>>>>>> 407d19ab
 static inline bool _a6xx_check_idle(struct msm_gpu *gpu)
 {
 	struct adreno_gpu *adreno_gpu = to_adreno_gpu(gpu);
@@ -72,12 +70,35 @@
 	gpu_write(gpu, REG_A6XX_CP_RB_WPTR, wptr);
 }
 
+static void get_stats_counter(struct msm_ringbuffer *ring, u32 counter,
+		u64 iova)
+{
+	OUT_PKT7(ring, CP_REG_TO_MEM, 3);
+	OUT_RING(ring, counter | (1 << 30) | (2 << 18));
+	OUT_RING(ring, lower_32_bits(iova));
+	OUT_RING(ring, upper_32_bits(iova));
+}
+
 static void a6xx_submit(struct msm_gpu *gpu, struct msm_gem_submit *submit,
 	struct msm_file_private *ctx)
 {
+	unsigned int index = submit->seqno % MSM_GPU_SUBMIT_STATS_COUNT;
 	struct msm_drm_private *priv = gpu->dev->dev_private;
+	struct adreno_gpu *adreno_gpu = to_adreno_gpu(gpu);
+	struct a6xx_gpu *a6xx_gpu = to_a6xx_gpu(adreno_gpu);
 	struct msm_ringbuffer *ring = submit->ring;
 	unsigned int i;
+
+	get_stats_counter(ring, REG_A6XX_RBBM_PERFCTR_CP_0_LO,
+		rbmemptr_stats(ring, index, cpcycles_start));
+
+	/*
+	 * For PM4 the GMU register offsets are calculated from the base of the
+	 * GPU registers so we need to add 0x1a800 to the register value on A630
+	 * to get the right value from PM4.
+	 */
+	get_stats_counter(ring, REG_A6XX_GMU_ALWAYS_ON_COUNTER_L + 0x1a800,
+		rbmemptr_stats(ring, index, alwayson_start));
 
 	/* Invalidate CCU depth and color */
 	OUT_PKT7(ring, CP_EVENT_WRITE, 1);
@@ -103,6 +124,11 @@
 		}
 	}
 
+	get_stats_counter(ring, REG_A6XX_RBBM_PERFCTR_CP_0_LO,
+		rbmemptr_stats(ring, index, cpcycles_end));
+	get_stats_counter(ring, REG_A6XX_GMU_ALWAYS_ON_COUNTER_L + 0x1a800,
+		rbmemptr_stats(ring, index, alwayson_end));
+
 	/* Write the fence to the scratch register */
 	OUT_PKT4(ring, REG_A6XX_CP_SCRATCH_REG(2), 1);
 	OUT_RING(ring, submit->seqno);
@@ -116,6 +142,10 @@
 	OUT_RING(ring, lower_32_bits(rbmemptr(ring, fence)));
 	OUT_RING(ring, upper_32_bits(rbmemptr(ring, fence)));
 	OUT_RING(ring, submit->seqno);
+
+	trace_msm_gpu_submit_flush(submit,
+		gmu_read64(&a6xx_gpu->gmu, REG_A6XX_GMU_ALWAYS_ON_COUNTER_L,
+			REG_A6XX_GMU_ALWAYS_ON_COUNTER_H));
 
 	a6xx_flush(gpu, ring);
 }
@@ -305,6 +335,8 @@
 
 			return ret;
 		}
+
+		msm_gem_object_set_name(a6xx_gpu->sqe_bo, "sqefw");
 	}
 
 	gpu_write64(gpu, REG_A6XX_CP_SQE_INSTR_BASE_LO,
@@ -405,14 +437,6 @@
 
 	/* Select CP0 to always count cycles */
 	gpu_write(gpu, REG_A6XX_CP_PERFCTR_CP_SEL_0, PERF_CP_ALWAYS_COUNT);
-
-	/* FIXME: not sure if this should live here or in a6xx_gmu.c */
-	gmu_write(&a6xx_gpu->gmu,  REG_A6XX_GPU_GMU_AO_GPU_CX_BUSY_MASK,
-		0xff000000);
-	gmu_rmw(&a6xx_gpu->gmu, REG_A6XX_GMU_CX_GMU_POWER_COUNTER_SELECT_0,
-		0xff, 0x20);
-	gmu_write(&a6xx_gpu->gmu, REG_A6XX_GMU_CX_GMU_POWER_COUNTER_ENABLE,
-		0x01);
 
 	gpu_write(gpu, REG_A6XX_RB_NC_MODE_CNTL, 2 << 1);
 	gpu_write(gpu, REG_A6XX_TPL1_NC_MODE_CNTL, 2 << 1);
@@ -459,10 +483,8 @@
 	gpu_write(gpu, REG_A6XX_CP_PROTECT(22), A6XX_PROTECT_RW(0x900, 0x4d));
 	gpu_write(gpu, REG_A6XX_CP_PROTECT(23), A6XX_PROTECT_RW(0x98d, 0x76));
 	gpu_write(gpu, REG_A6XX_CP_PROTECT(24),
-			A6XX_PROTECT_RDONLY(0x8d0, 0x23));
-	gpu_write(gpu, REG_A6XX_CP_PROTECT(25),
 			A6XX_PROTECT_RDONLY(0x980, 0x4));
-	gpu_write(gpu, REG_A6XX_CP_PROTECT(26), A6XX_PROTECT_RW(0xa630, 0x0));
+	gpu_write(gpu, REG_A6XX_CP_PROTECT(25), A6XX_PROTECT_RW(0xa630, 0x0));
 
 	/* Enable interrupts */
 	gpu_write(gpu, REG_A6XX_RBBM_INT_0_MASK, A6XX_INT_MASK);
@@ -523,7 +545,7 @@
 
 static void a6xx_dump(struct msm_gpu *gpu)
 {
-	dev_info(&gpu->pdev->dev, "status:   %08x\n",
+	DRM_DEV_INFO(&gpu->pdev->dev, "status:   %08x\n",
 			gpu_read(gpu, REG_A6XX_RBBM_STATUS));
 	adreno_dump(gpu);
 }
@@ -540,7 +562,7 @@
 	adreno_dump_info(gpu);
 
 	for (i = 0; i < 8; i++)
-		dev_info(&gpu->pdev->dev, "CP_SCRATCH_REG%d: %u\n", i,
+		DRM_DEV_INFO(&gpu->pdev->dev, "CP_SCRATCH_REG%d: %u\n", i,
 			gpu_read(gpu, REG_A6XX_CP_SCRATCH_REG(i)));
 
 	if (hang_debug)
@@ -687,33 +709,6 @@
 	REG_ADRENO_DEFINE(REG_ADRENO_CP_RB_CNTL, REG_A6XX_CP_RB_CNTL),
 };
 
-static const u32 a6xx_registers[] = {
-	0x0000, 0x0002, 0x0010, 0x0010, 0x0012, 0x0012, 0x0018, 0x001b,
-	0x001e, 0x0032, 0x0038, 0x003c, 0x0042, 0x0042, 0x0044, 0x0044,
-	0x0047, 0x0047, 0x0056, 0x0056, 0x00ad, 0x00ae, 0x00b0, 0x00fb,
-	0x0100, 0x011d, 0x0200, 0x020d, 0x0210, 0x0213, 0x0218, 0x023d,
-	0x0400, 0x04f9, 0x0500, 0x0500, 0x0505, 0x050b, 0x050e, 0x0511,
-	0x0533, 0x0533, 0x0540, 0x0555, 0x0800, 0x0808, 0x0810, 0x0813,
-	0x0820, 0x0821, 0x0823, 0x0827, 0x0830, 0x0833, 0x0840, 0x0843,
-	0x084f, 0x086f, 0x0880, 0x088a, 0x08a0, 0x08ab, 0x08c0, 0x08c4,
-	0x08d0, 0x08dd, 0x08f0, 0x08f3, 0x0900, 0x0903, 0x0908, 0x0911,
-	0x0928, 0x093e, 0x0942, 0x094d, 0x0980, 0x0984, 0x098d, 0x0996,
-	0x0998, 0x099e, 0x09a0, 0x09a6, 0x09a8, 0x09ae, 0x09b0, 0x09b1,
-	0x09c2, 0x09c8, 0x0a00, 0x0a03, 0x0c00, 0x0c04, 0x0c06, 0x0c06,
-	0x0c10, 0x0cd9, 0x0e00, 0x0e0e, 0x0e10, 0x0e13, 0x0e17, 0x0e19,
-	0x0e1c, 0x0e2b, 0x0e30, 0x0e32, 0x0e38, 0x0e39, 0x8600, 0x8601,
-	0x8610, 0x861b, 0x8620, 0x8620, 0x8628, 0x862b, 0x8630, 0x8637,
-	0x8e01, 0x8e01, 0x8e04, 0x8e05, 0x8e07, 0x8e08, 0x8e0c, 0x8e0c,
-	0x8e10, 0x8e1c, 0x8e20, 0x8e25, 0x8e28, 0x8e28, 0x8e2c, 0x8e2f,
-	0x8e3b, 0x8e3e, 0x8e40, 0x8e43, 0x8e50, 0x8e5e, 0x8e70, 0x8e77,
-	0x9600, 0x9604, 0x9624, 0x9637, 0x9e00, 0x9e01, 0x9e03, 0x9e0e,
-	0x9e11, 0x9e16, 0x9e19, 0x9e19, 0x9e1c, 0x9e1c, 0x9e20, 0x9e23,
-	0x9e30, 0x9e31, 0x9e34, 0x9e34, 0x9e70, 0x9e72, 0x9e78, 0x9e79,
-	0x9e80, 0x9fff, 0xa600, 0xa601, 0xa603, 0xa603, 0xa60a, 0xa60a,
-	0xa610, 0xa617, 0xa630, 0xa630,
-	~0
-};
-
 static int a6xx_pm_resume(struct msm_gpu *gpu)
 {
 	struct adreno_gpu *adreno_gpu = to_adreno_gpu(gpu);
@@ -722,9 +717,6 @@
 
 	gpu->needs_hw_init = true;
 
-<<<<<<< HEAD
-	return ret;
-=======
 	ret = a6xx_gmu_resume(a6xx_gpu);
 	if (ret)
 		return ret;
@@ -732,7 +724,6 @@
 	msm_gpu_resume_devfreq(gpu);
 
 	return 0;
->>>>>>> 407d19ab
 }
 
 static int a6xx_pm_suspend(struct msm_gpu *gpu)
@@ -740,21 +731,7 @@
 	struct adreno_gpu *adreno_gpu = to_adreno_gpu(gpu);
 	struct a6xx_gpu *a6xx_gpu = to_a6xx_gpu(adreno_gpu);
 
-<<<<<<< HEAD
-	/*
-	 * Make sure the GMU is idle before continuing (because some transitions
-	 * may use VBIF
-	 */
-	a6xx_gmu_wait_for_idle(a6xx_gpu);
-
-	/* Clear the VBIF pipe before shutting down */
-	/* FIXME: This accesses the GPU - do we need to make sure it is on? */
-	gpu_write(gpu, REG_A6XX_VBIF_XIN_HALT_CTRL0, 0xf);
-	spin_until((gpu_read(gpu, REG_A6XX_VBIF_XIN_HALT_CTRL1) & 0xf) == 0xf);
-	gpu_write(gpu, REG_A6XX_VBIF_XIN_HALT_CTRL0, 0);
-=======
 	devfreq_suspend_device(gpu->devfreq.devfreq);
->>>>>>> 407d19ab
 
 	return a6xx_gmu_stop(a6xx_gpu);
 }
@@ -774,14 +751,6 @@
 	return 0;
 }
 
-#if defined(CONFIG_DEBUG_FS) || defined(CONFIG_DEV_COREDUMP)
-static void a6xx_show(struct msm_gpu *gpu, struct msm_gpu_state *state,
-		struct drm_printer *p)
-{
-	adreno_show(gpu, state, p);
-}
-#endif
-
 static struct msm_ringbuffer *a6xx_active_ring(struct msm_gpu *gpu)
 {
 	struct adreno_gpu *adreno_gpu = to_adreno_gpu(gpu);
@@ -796,15 +765,35 @@
 	struct a6xx_gpu *a6xx_gpu = to_a6xx_gpu(adreno_gpu);
 
 	if (a6xx_gpu->sqe_bo) {
-		if (a6xx_gpu->sqe_iova)
-			msm_gem_put_iova(a6xx_gpu->sqe_bo, gpu->aspace);
-		drm_gem_object_unreference_unlocked(a6xx_gpu->sqe_bo);
+		msm_gem_unpin_iova(a6xx_gpu->sqe_bo, gpu->aspace);
+		drm_gem_object_put_unlocked(a6xx_gpu->sqe_bo);
 	}
 
 	a6xx_gmu_remove(a6xx_gpu);
 
 	adreno_gpu_cleanup(adreno_gpu);
 	kfree(a6xx_gpu);
+}
+
+static unsigned long a6xx_gpu_busy(struct msm_gpu *gpu)
+{
+	struct adreno_gpu *adreno_gpu = to_adreno_gpu(gpu);
+	struct a6xx_gpu *a6xx_gpu = to_a6xx_gpu(adreno_gpu);
+	u64 busy_cycles, busy_time;
+
+	busy_cycles = gmu_read64(&a6xx_gpu->gmu,
+			REG_A6XX_GMU_CX_GMU_POWER_COUNTER_XOCLK_0_L,
+			REG_A6XX_GMU_CX_GMU_POWER_COUNTER_XOCLK_0_H);
+
+	busy_time = (busy_cycles - gpu->devfreq.busy_cycles) * 10;
+	do_div(busy_time, 192);
+
+	gpu->devfreq.busy_cycles = busy_cycles;
+
+	if (WARN_ON(busy_time > ~0LU))
+		return ~0LU;
+
+	return (unsigned long)busy_time;
 }
 
 static const struct adreno_gpu_funcs funcs = {
@@ -822,8 +811,6 @@
 #if defined(CONFIG_DRM_MSM_GPU_STATE)
 		.show = a6xx_show,
 #endif
-<<<<<<< HEAD
-=======
 		.gpu_busy = a6xx_gpu_busy,
 		.gpu_get_freq = a6xx_gmu_get_freq,
 		.gpu_set_freq = a6xx_gmu_set_freq,
@@ -831,7 +818,6 @@
 		.gpu_state_get = a6xx_gpu_state_get,
 		.gpu_state_put = a6xx_gpu_state_put,
 #endif
->>>>>>> 407d19ab
 	},
 	.get_timestamp = a6xx_get_timestamp,
 };
@@ -853,7 +839,7 @@
 	adreno_gpu = &a6xx_gpu->base;
 	gpu = &adreno_gpu->base;
 
-	adreno_gpu->registers = a6xx_registers;
+	adreno_gpu->registers = NULL;
 	adreno_gpu->reg_offsets = a6xx_register_offsets;
 
 	ret = adreno_gpu_init(dev, pdev, adreno_gpu, &funcs, 1);
@@ -863,7 +849,7 @@
 	}
 
 	/* Check if there is a GMU phandle and set it up */
-	node = of_parse_phandle(pdev->dev.of_node, "gmu", 0);
+	node = of_parse_phandle(pdev->dev.of_node, "qcom,gmu", 0);
 
 	/* FIXME: How do we gracefully handle this? */
 	BUG_ON(!node);
