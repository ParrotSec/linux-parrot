// SPDX-License-Identifier: GPL-2.0-only
/*
 * Copyright (C) 2013-2014 Red Hat
 * Author: Rob Clark <robdclark@gmail.com>
 *
 * Copyright (c) 2014,2017 The Linux Foundation. All rights reserved.
 */

#include "adreno_gpu.h"

#define ANY_ID 0xff

bool hang_debug = false;
MODULE_PARM_DESC(hang_debug, "Dump registers when hang is detected (can be slow!)");
module_param_named(hang_debug, hang_debug, bool, 0600);

static const struct adreno_info gpulist[] = {
	{
		.rev   = ADRENO_REV(3, 0, 5, ANY_ID),
		.revn  = 305,
		.name  = "A305",
		.fw = {
			[ADRENO_FW_PM4] = "a300_pm4.fw",
			[ADRENO_FW_PFP] = "a300_pfp.fw",
		},
		.gmem  = SZ_256K,
		.inactive_period = DRM_MSM_INACTIVE_PERIOD,
		.init  = a3xx_gpu_init,
	}, {
		.rev   = ADRENO_REV(3, 0, 6, 0),
		.revn  = 307,        /* because a305c is revn==306 */
		.name  = "A306",
		.fw = {
			[ADRENO_FW_PM4] = "a300_pm4.fw",
			[ADRENO_FW_PFP] = "a300_pfp.fw",
		},
		.gmem  = SZ_128K,
		.inactive_period = DRM_MSM_INACTIVE_PERIOD,
		.init  = a3xx_gpu_init,
	}, {
		.rev   = ADRENO_REV(3, 2, ANY_ID, ANY_ID),
		.revn  = 320,
		.name  = "A320",
		.fw = {
			[ADRENO_FW_PM4] = "a300_pm4.fw",
			[ADRENO_FW_PFP] = "a300_pfp.fw",
		},
		.gmem  = SZ_512K,
		.inactive_period = DRM_MSM_INACTIVE_PERIOD,
		.init  = a3xx_gpu_init,
	}, {
		.rev   = ADRENO_REV(3, 3, 0, ANY_ID),
		.revn  = 330,
		.name  = "A330",
		.fw = {
			[ADRENO_FW_PM4] = "a330_pm4.fw",
			[ADRENO_FW_PFP] = "a330_pfp.fw",
		},
		.gmem  = SZ_1M,
		.inactive_period = DRM_MSM_INACTIVE_PERIOD,
		.init  = a3xx_gpu_init,
	}, {
		.rev   = ADRENO_REV(4, 2, 0, ANY_ID),
		.revn  = 420,
		.name  = "A420",
		.fw = {
			[ADRENO_FW_PM4] = "a420_pm4.fw",
			[ADRENO_FW_PFP] = "a420_pfp.fw",
		},
		.gmem  = (SZ_1M + SZ_512K),
		.inactive_period = DRM_MSM_INACTIVE_PERIOD,
		.init  = a4xx_gpu_init,
	}, {
		.rev   = ADRENO_REV(4, 3, 0, ANY_ID),
		.revn  = 430,
		.name  = "A430",
		.fw = {
			[ADRENO_FW_PM4] = "a420_pm4.fw",
			[ADRENO_FW_PFP] = "a420_pfp.fw",
		},
		.gmem  = (SZ_1M + SZ_512K),
		.inactive_period = DRM_MSM_INACTIVE_PERIOD,
		.init  = a4xx_gpu_init,
	}, {
		.rev = ADRENO_REV(5, 3, 0, 2),
		.revn = 530,
		.name = "A530",
		.fw = {
			[ADRENO_FW_PM4] = "a530_pm4.fw",
			[ADRENO_FW_PFP] = "a530_pfp.fw",
			[ADRENO_FW_GPMU] = "a530v3_gpmu.fw2",
		},
		.gmem = SZ_1M,
		/*
		 * Increase inactive period to 250 to avoid bouncing
		 * the GDSC which appears to make it grumpy
		 */
		.inactive_period = 250,
		.quirks = ADRENO_QUIRK_TWO_PASS_USE_WFI |
			ADRENO_QUIRK_FAULT_DETECT_MASK,
		.init = a5xx_gpu_init,
		.zapfw = "a530_zap.mdt",
	}, {
		.rev = ADRENO_REV(6, 3, 0, ANY_ID),
		.revn = 630,
		.name = "A630",
		.fw = {
			[ADRENO_FW_SQE] = "a630_sqe.fw",
			[ADRENO_FW_GMU] = "a630_gmu.bin",
		},
		.gmem = SZ_1M,
		.init = a6xx_gpu_init,
		.zapfw = "a630_zap.mdt",
	},
};

MODULE_FIRMWARE("qcom/a300_pm4.fw");
MODULE_FIRMWARE("qcom/a300_pfp.fw");
MODULE_FIRMWARE("qcom/a330_pm4.fw");
MODULE_FIRMWARE("qcom/a330_pfp.fw");
MODULE_FIRMWARE("qcom/a420_pm4.fw");
MODULE_FIRMWARE("qcom/a420_pfp.fw");
MODULE_FIRMWARE("qcom/a530_pm4.fw");
MODULE_FIRMWARE("qcom/a530_pfp.fw");
MODULE_FIRMWARE("qcom/a530v3_gpmu.fw2");
MODULE_FIRMWARE("qcom/a530_zap.mdt");
MODULE_FIRMWARE("qcom/a530_zap.b00");
MODULE_FIRMWARE("qcom/a530_zap.b01");
MODULE_FIRMWARE("qcom/a530_zap.b02");
MODULE_FIRMWARE("qcom/a630_sqe.fw");
MODULE_FIRMWARE("qcom/a630_gmu.bin");

static inline bool _rev_match(uint8_t entry, uint8_t id)
{
	return (entry == ANY_ID) || (entry == id);
}

const struct adreno_info *adreno_info(struct adreno_rev rev)
{
	int i;

	/* identify gpu: */
	for (i = 0; i < ARRAY_SIZE(gpulist); i++) {
		const struct adreno_info *info = &gpulist[i];
		if (_rev_match(info->rev.core, rev.core) &&
				_rev_match(info->rev.major, rev.major) &&
				_rev_match(info->rev.minor, rev.minor) &&
				_rev_match(info->rev.patchid, rev.patchid))
			return info;
	}

	return NULL;
}

struct msm_gpu *adreno_load_gpu(struct drm_device *dev)
{
	struct msm_drm_private *priv = dev->dev_private;
	struct platform_device *pdev = priv->gpu_pdev;
	struct msm_gpu *gpu = NULL;
	struct adreno_gpu *adreno_gpu;
	int ret;

	if (pdev)
		gpu = platform_get_drvdata(pdev);

	if (!gpu) {
		dev_err_once(dev->dev, "no GPU device was found\n");
		return NULL;
	}

	adreno_gpu = to_adreno_gpu(gpu);

	/*
	 * The number one reason for HW init to fail is if the firmware isn't
	 * loaded yet. Try that first and don't bother continuing on
	 * otherwise
	 */

	ret = adreno_load_fw(adreno_gpu);
	if (ret)
		return NULL;

	/* Make sure pm runtime is active and reset any previous errors */
	pm_runtime_set_active(&pdev->dev);

	ret = pm_runtime_get_sync(&pdev->dev);
	if (ret < 0) {
<<<<<<< HEAD
		dev_err(dev->dev, "Couldn't power up the GPU: %d\n", ret);
=======
		pm_runtime_put_sync(&pdev->dev);
		DRM_DEV_ERROR(dev->dev, "Couldn't power up the GPU: %d\n", ret);
>>>>>>> 407d19ab
		return NULL;
	}

	mutex_lock(&dev->struct_mutex);
	ret = msm_gpu_hw_init(gpu);
	mutex_unlock(&dev->struct_mutex);
	pm_runtime_put_autosuspend(&pdev->dev);
	if (ret) {
		dev_err(dev->dev, "gpu hw init failed: %d\n", ret);
		return NULL;
	}

#ifdef CONFIG_DEBUG_FS
	if (gpu->funcs->debugfs_init) {
		gpu->funcs->debugfs_init(gpu, dev->primary);
		gpu->funcs->debugfs_init(gpu, dev->render);
	}
#endif

	return gpu;
}

static void set_gpu_pdev(struct drm_device *dev,
		struct platform_device *pdev)
{
	struct msm_drm_private *priv = dev->dev_private;
	priv->gpu_pdev = pdev;
}

static int find_chipid(struct device *dev, struct adreno_rev *rev)
{
	struct device_node *node = dev->of_node;
	const char *compat;
	int ret;
	u32 chipid;

	/* first search the compat strings for qcom,adreno-XYZ.W: */
	ret = of_property_read_string_index(node, "compatible", 0, &compat);
	if (ret == 0) {
		unsigned int r, patch;

		if (sscanf(compat, "qcom,adreno-%u.%u", &r, &patch) == 2) {
			rev->core = r / 100;
			r %= 100;
			rev->major = r / 10;
			r %= 10;
			rev->minor = r;
			rev->patchid = patch;

			return 0;
		}
	}

	/* and if that fails, fall back to legacy "qcom,chipid" property: */
	ret = of_property_read_u32(node, "qcom,chipid", &chipid);
	if (ret) {
		dev_err(dev, "could not parse qcom,chipid: %d\n", ret);
		return ret;
	}

	rev->core = (chipid >> 24) & 0xff;
	rev->major = (chipid >> 16) & 0xff;
	rev->minor = (chipid >> 8) & 0xff;
	rev->patchid = (chipid & 0xff);

	dev_warn(dev, "Using legacy qcom,chipid binding!\n");
	dev_warn(dev, "Use compatible qcom,adreno-%u%u%u.%u instead.\n",
		rev->core, rev->major, rev->minor, rev->patchid);

	return 0;
}

static int adreno_bind(struct device *dev, struct device *master, void *data)
{
	static struct adreno_platform_config config = {};
	const struct adreno_info *info;
	struct drm_device *drm = dev_get_drvdata(master);
	struct msm_gpu *gpu;
	int ret;

	ret = find_chipid(dev, &config.rev);
	if (ret)
		return ret;

	dev->platform_data = &config;
	set_gpu_pdev(drm, to_platform_device(dev));

	info = adreno_info(config.rev);

	if (!info) {
		dev_warn(drm->dev, "Unknown GPU revision: %u.%u.%u.%u\n",
			config.rev.core, config.rev.major,
			config.rev.minor, config.rev.patchid);
		return -ENXIO;
	}

	DBG("Found GPU: %u.%u.%u.%u", config.rev.core, config.rev.major,
		config.rev.minor, config.rev.patchid);

	gpu = info->init(drm);
	if (IS_ERR(gpu)) {
		dev_warn(drm->dev, "failed to load adreno gpu\n");
		return PTR_ERR(gpu);
	}

	dev_set_drvdata(dev, gpu);

	return 0;
}

static void adreno_unbind(struct device *dev, struct device *master,
		void *data)
{
	struct msm_gpu *gpu = dev_get_drvdata(dev);

	gpu->funcs->pm_suspend(gpu);
	gpu->funcs->destroy(gpu);

	set_gpu_pdev(dev_get_drvdata(master), NULL);
}

static const struct component_ops a3xx_ops = {
		.bind   = adreno_bind,
		.unbind = adreno_unbind,
};

static int adreno_probe(struct platform_device *pdev)
{
	return component_add(&pdev->dev, &a3xx_ops);
}

static int adreno_remove(struct platform_device *pdev)
{
	component_del(&pdev->dev, &a3xx_ops);
	return 0;
}

static const struct of_device_id dt_match[] = {
	{ .compatible = "qcom,adreno" },
	{ .compatible = "qcom,adreno-3xx" },
	/* for backwards compat w/ downstream kgsl DT files: */
	{ .compatible = "qcom,kgsl-3d0" },
	{}
};

#ifdef CONFIG_PM
static int adreno_resume(struct device *dev)
{
	struct platform_device *pdev = to_platform_device(dev);
	struct msm_gpu *gpu = platform_get_drvdata(pdev);

	return gpu->funcs->pm_resume(gpu);
}

static int adreno_suspend(struct device *dev)
{
	struct platform_device *pdev = to_platform_device(dev);
	struct msm_gpu *gpu = platform_get_drvdata(pdev);

	return gpu->funcs->pm_suspend(gpu);
}
#endif

static const struct dev_pm_ops adreno_pm_ops = {
	SET_SYSTEM_SLEEP_PM_OPS(pm_runtime_force_suspend, pm_runtime_force_resume)
	SET_RUNTIME_PM_OPS(adreno_suspend, adreno_resume, NULL)
};

static struct platform_driver adreno_driver = {
	.probe = adreno_probe,
	.remove = adreno_remove,
	.driver = {
		.name = "adreno",
		.of_match_table = dt_match,
		.pm = &adreno_pm_ops,
	},
};

void __init adreno_register(void)
{
	platform_driver_register(&adreno_driver);
}

void __exit adreno_unregister(void)
{
	platform_driver_unregister(&adreno_driver);
}<|MERGE_RESOLUTION|>--- conflicted
+++ resolved
@@ -16,6 +16,39 @@
 
 static const struct adreno_info gpulist[] = {
 	{
+		.rev   = ADRENO_REV(2, 0, 0, 0),
+		.revn  = 200,
+		.name  = "A200",
+		.fw = {
+			[ADRENO_FW_PM4] = "yamato_pm4.fw",
+			[ADRENO_FW_PFP] = "yamato_pfp.fw",
+		},
+		.gmem  = SZ_256K,
+		.inactive_period = DRM_MSM_INACTIVE_PERIOD,
+		.init  = a2xx_gpu_init,
+	}, { /* a200 on i.mx51 has only 128kib gmem */
+		.rev   = ADRENO_REV(2, 0, 0, 1),
+		.revn  = 201,
+		.name  = "A200",
+		.fw = {
+			[ADRENO_FW_PM4] = "yamato_pm4.fw",
+			[ADRENO_FW_PFP] = "yamato_pfp.fw",
+		},
+		.gmem  = SZ_128K,
+		.inactive_period = DRM_MSM_INACTIVE_PERIOD,
+		.init  = a2xx_gpu_init,
+	}, {
+		.rev   = ADRENO_REV(2, 2, 0, ANY_ID),
+		.revn  = 220,
+		.name  = "A220",
+		.fw = {
+			[ADRENO_FW_PM4] = "leia_pm4_470.fw",
+			[ADRENO_FW_PFP] = "leia_pfp_470.fw",
+		},
+		.gmem  = SZ_512K,
+		.inactive_period = DRM_MSM_INACTIVE_PERIOD,
+		.init  = a2xx_gpu_init,
+	}, {
 		.rev   = ADRENO_REV(3, 0, 5, ANY_ID),
 		.revn  = 305,
 		.name  = "A305",
@@ -109,6 +142,7 @@
 			[ADRENO_FW_GMU] = "a630_gmu.bin",
 		},
 		.gmem = SZ_1M,
+		.inactive_period = DRM_MSM_INACTIVE_PERIOD,
 		.init = a6xx_gpu_init,
 		.zapfw = "a630_zap.mdt",
 	},
@@ -185,12 +219,8 @@
 
 	ret = pm_runtime_get_sync(&pdev->dev);
 	if (ret < 0) {
-<<<<<<< HEAD
-		dev_err(dev->dev, "Couldn't power up the GPU: %d\n", ret);
-=======
 		pm_runtime_put_sync(&pdev->dev);
 		DRM_DEV_ERROR(dev->dev, "Couldn't power up the GPU: %d\n", ret);
->>>>>>> 407d19ab
 		return NULL;
 	}
 
@@ -199,7 +229,7 @@
 	mutex_unlock(&dev->struct_mutex);
 	pm_runtime_put_autosuspend(&pdev->dev);
 	if (ret) {
-		dev_err(dev->dev, "gpu hw init failed: %d\n", ret);
+		DRM_DEV_ERROR(dev->dev, "gpu hw init failed: %d\n", ret);
 		return NULL;
 	}
 
@@ -232,7 +262,8 @@
 	if (ret == 0) {
 		unsigned int r, patch;
 
-		if (sscanf(compat, "qcom,adreno-%u.%u", &r, &patch) == 2) {
+		if (sscanf(compat, "qcom,adreno-%u.%u", &r, &patch) == 2 ||
+		    sscanf(compat, "amd,imageon-%u.%u", &r, &patch) == 2) {
 			rev->core = r / 100;
 			r %= 100;
 			rev->major = r / 10;
@@ -247,7 +278,7 @@
 	/* and if that fails, fall back to legacy "qcom,chipid" property: */
 	ret = of_property_read_u32(node, "qcom,chipid", &chipid);
 	if (ret) {
-		dev_err(dev, "could not parse qcom,chipid: %d\n", ret);
+		DRM_DEV_ERROR(dev, "could not parse qcom,chipid: %d\n", ret);
 		return ret;
 	}
 
@@ -268,6 +299,7 @@
 	static struct adreno_platform_config config = {};
 	const struct adreno_info *info;
 	struct drm_device *drm = dev_get_drvdata(master);
+	struct msm_drm_private *priv = drm->dev_private;
 	struct msm_gpu *gpu;
 	int ret;
 
@@ -290,6 +322,8 @@
 	DBG("Found GPU: %u.%u.%u.%u", config.rev.core, config.rev.major,
 		config.rev.minor, config.rev.patchid);
 
+	priv->is_a2xx = config.rev.core == 2;
+
 	gpu = info->init(drm);
 	if (IS_ERR(gpu)) {
 		dev_warn(drm->dev, "failed to load adreno gpu\n");
@@ -317,9 +351,37 @@
 		.unbind = adreno_unbind,
 };
 
+static void adreno_device_register_headless(void)
+{
+	/* on imx5, we don't have a top-level mdp/dpu node
+	 * this creates a dummy node for the driver for that case
+	 */
+	struct platform_device_info dummy_info = {
+		.parent = NULL,
+		.name = "msm",
+		.id = -1,
+		.res = NULL,
+		.num_res = 0,
+		.data = NULL,
+		.size_data = 0,
+		.dma_mask = ~0,
+	};
+	platform_device_register_full(&dummy_info);
+}
+
 static int adreno_probe(struct platform_device *pdev)
 {
-	return component_add(&pdev->dev, &a3xx_ops);
+
+	int ret;
+
+	ret = component_add(&pdev->dev, &a3xx_ops);
+	if (ret)
+		return ret;
+
+	if (of_device_is_compatible(pdev->dev.of_node, "amd,imageon"))
+		adreno_device_register_headless();
+
+	return 0;
 }
 
 static int adreno_remove(struct platform_device *pdev)
@@ -331,6 +393,8 @@
 static const struct of_device_id dt_match[] = {
 	{ .compatible = "qcom,adreno" },
 	{ .compatible = "qcom,adreno-3xx" },
+	/* for compatibility with imx5 gpu: */
+	{ .compatible = "amd,imageon" },
 	/* for backwards compat w/ downstream kgsl DT files: */
 	{ .compatible = "qcom,kgsl-3d0" },
 	{}
