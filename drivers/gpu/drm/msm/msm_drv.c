// SPDX-License-Identifier: GPL-2.0-only
/*
 * Copyright (c) 2016-2018, The Linux Foundation. All rights reserved.
 * Copyright (C) 2013 Red Hat
 * Author: Rob Clark <robdclark@gmail.com>
 */

#include <linux/dma-mapping.h>
#include <linux/kthread.h>
#include <linux/uaccess.h>
#include <uapi/linux/sched/types.h>

#include <drm/drm_drv.h>
#include <drm/drm_file.h>
#include <drm/drm_ioctl.h>
#include <drm/drm_irq.h>
#include <drm/drm_prime.h>
#include <drm/drm_of.h>
#include <drm/drm_vblank.h>

#include "msm_drv.h"
#include "msm_debugfs.h"
#include "msm_fence.h"
#include "msm_gem.h"
#include "msm_gpu.h"
#include "msm_kms.h"
#include "adreno/adreno_gpu.h"

/*
 * MSM driver version:
 * - 1.0.0 - initial interface
 * - 1.1.0 - adds madvise, and support for submits with > 4 cmd buffers
 * - 1.2.0 - adds explicit fence support for submit ioctl
 * - 1.3.0 - adds GMEM_BASE + NR_RINGS params, SUBMITQUEUE_NEW +
 *           SUBMITQUEUE_CLOSE ioctls, and MSM_INFO_IOVA flag for
 *           MSM_GEM_INFO ioctl.
 * - 1.4.0 - softpin, MSM_RELOC_BO_DUMP, and GEM_INFO support to set/get
 *           GEM object's debug name
 * - 1.5.0 - Add SUBMITQUERY_QUERY ioctl
 * - 1.6.0 - Syncobj support
 */
#define MSM_VERSION_MAJOR	1
#define MSM_VERSION_MINOR	6
#define MSM_VERSION_PATCHLEVEL	0

static const struct drm_mode_config_funcs mode_config_funcs = {
	.fb_create = msm_framebuffer_create,
	.output_poll_changed = drm_fb_helper_output_poll_changed,
	.atomic_check = drm_atomic_helper_check,
	.atomic_commit = drm_atomic_helper_commit,
};

static const struct drm_mode_config_helper_funcs mode_config_helper_funcs = {
	.atomic_commit_tail = msm_atomic_commit_tail,
};

#ifdef CONFIG_DRM_MSM_REGISTER_LOGGING
static bool reglog = false;
MODULE_PARM_DESC(reglog, "Enable register read/write logging");
module_param(reglog, bool, 0600);
#else
#define reglog 0
#endif

#ifdef CONFIG_DRM_FBDEV_EMULATION
static bool fbdev = true;
MODULE_PARM_DESC(fbdev, "Enable fbdev compat layer");
module_param(fbdev, bool, 0600);
#endif

static char *vram = "16m";
MODULE_PARM_DESC(vram, "Configure VRAM size (for devices without IOMMU/GPUMMU)");
module_param(vram, charp, 0);

bool dumpstate = false;
MODULE_PARM_DESC(dumpstate, "Dump KMS state on errors");
module_param(dumpstate, bool, 0600);

static bool modeset = true;
MODULE_PARM_DESC(modeset, "Use kernel modesetting [KMS] (1=on (default), 0=disable)");
module_param(modeset, bool, 0600);

/*
 * Util/helpers:
 */

struct clk *msm_clk_bulk_get_clock(struct clk_bulk_data *bulk, int count,
		const char *name)
{
	int i;
	char n[32];

	snprintf(n, sizeof(n), "%s_clk", name);

	for (i = 0; bulk && i < count; i++) {
		if (!strcmp(bulk[i].id, name) || !strcmp(bulk[i].id, n))
			return bulk[i].clk;
	}


	return NULL;
}

struct clk *msm_clk_get(struct platform_device *pdev, const char *name)
{
	struct clk *clk;
	char name2[32];

	clk = devm_clk_get(&pdev->dev, name);
	if (!IS_ERR(clk) || PTR_ERR(clk) == -EPROBE_DEFER)
		return clk;

	snprintf(name2, sizeof(name2), "%s_clk", name);

	clk = devm_clk_get(&pdev->dev, name2);
	if (!IS_ERR(clk))
		dev_warn(&pdev->dev, "Using legacy clk name binding.  Use "
				"\"%s\" instead of \"%s\"\n", name, name2);

	return clk;
}

void __iomem *_msm_ioremap(struct platform_device *pdev, const char *name,
			   const char *dbgname, bool quiet)
{
	struct resource *res;
	unsigned long size;
	void __iomem *ptr;

	if (name)
		res = platform_get_resource_byname(pdev, IORESOURCE_MEM, name);
	else
		res = platform_get_resource(pdev, IORESOURCE_MEM, 0);

	if (!res) {
		if (!quiet)
			DRM_DEV_ERROR(&pdev->dev, "failed to get memory resource: %s\n", name);
		return ERR_PTR(-EINVAL);
	}

	size = resource_size(res);

	ptr = devm_ioremap(&pdev->dev, res->start, size);
	if (!ptr) {
		if (!quiet)
			DRM_DEV_ERROR(&pdev->dev, "failed to ioremap: %s\n", name);
		return ERR_PTR(-ENOMEM);
	}

	if (reglog)
		printk(KERN_DEBUG "IO:region %s %p %08lx\n", dbgname, ptr, size);

	return ptr;
}

void __iomem *msm_ioremap(struct platform_device *pdev, const char *name,
			  const char *dbgname)
{
	return _msm_ioremap(pdev, name, dbgname, false);
}

void __iomem *msm_ioremap_quiet(struct platform_device *pdev, const char *name,
				const char *dbgname)
{
	return _msm_ioremap(pdev, name, dbgname, true);
}

void msm_writel(u32 data, void __iomem *addr)
{
	if (reglog)
		printk(KERN_DEBUG "IO:W %p %08x\n", addr, data);
	writel(data, addr);
}

u32 msm_readl(const void __iomem *addr)
{
	u32 val = readl(addr);
	if (reglog)
		pr_err("IO:R %p %08x\n", addr, val);
	return val;
}

struct msm_vblank_work {
	struct work_struct work;
	int crtc_id;
	bool enable;
	struct msm_drm_private *priv;
};

static void vblank_ctrl_worker(struct work_struct *work)
{
	struct msm_vblank_work *vbl_work = container_of(work,
						struct msm_vblank_work, work);
	struct msm_drm_private *priv = vbl_work->priv;
	struct msm_kms *kms = priv->kms;

	if (vbl_work->enable)
		kms->funcs->enable_vblank(kms, priv->crtcs[vbl_work->crtc_id]);
	else
		kms->funcs->disable_vblank(kms,	priv->crtcs[vbl_work->crtc_id]);

	kfree(vbl_work);
}

static int vblank_ctrl_queue_work(struct msm_drm_private *priv,
					int crtc_id, bool enable)
{
	struct msm_vblank_work *vbl_work;

	vbl_work = kzalloc(sizeof(*vbl_work), GFP_ATOMIC);
	if (!vbl_work)
		return -ENOMEM;

	INIT_WORK(&vbl_work->work, vblank_ctrl_worker);

	vbl_work->crtc_id = crtc_id;
	vbl_work->enable = enable;
	vbl_work->priv = priv;

	queue_work(priv->wq, &vbl_work->work);

	return 0;
}

static int msm_drm_uninit(struct device *dev)
{
	struct platform_device *pdev = to_platform_device(dev);
	struct drm_device *ddev = platform_get_drvdata(pdev);
	struct msm_drm_private *priv = ddev->dev_private;
	struct msm_kms *kms = priv->kms;
	struct msm_mdss *mdss = priv->mdss;
	int i;

	/*
	 * Shutdown the hw if we're far enough along where things might be on.
	 * If we run this too early, we'll end up panicking in any variety of
	 * places. Since we don't register the drm device until late in
	 * msm_drm_init, drm_dev->registered is used as an indicator that the
	 * shutdown will be successful.
	 */
	if (ddev->registered) {
		drm_dev_unregister(ddev);
		drm_atomic_helper_shutdown(ddev);
	}

	/* We must cancel and cleanup any pending vblank enable/disable
	 * work before drm_irq_uninstall() to avoid work re-enabling an
	 * irq after uninstall has disabled it.
	 */

	flush_workqueue(priv->wq);

	/* clean up event worker threads */
	for (i = 0; i < priv->num_crtcs; i++) {
		if (priv->event_thread[i].worker)
			kthread_destroy_worker(priv->event_thread[i].worker);
	}

	msm_gem_shrinker_cleanup(ddev);

	drm_kms_helper_poll_fini(ddev);

	msm_perf_debugfs_cleanup(priv);
	msm_rd_debugfs_cleanup(priv);

#ifdef CONFIG_DRM_FBDEV_EMULATION
	if (fbdev && priv->fbdev)
		msm_fbdev_free(ddev);
#endif

	drm_mode_config_cleanup(ddev);

	pm_runtime_get_sync(dev);
	drm_irq_uninstall(ddev);
	pm_runtime_put_sync(dev);

	if (kms && kms->funcs)
		kms->funcs->destroy(kms);

	if (priv->vram.paddr) {
		unsigned long attrs = DMA_ATTR_NO_KERNEL_MAPPING;
		drm_mm_takedown(&priv->vram.mm);
		dma_free_attrs(dev, priv->vram.size, NULL,
			       priv->vram.paddr, attrs);
	}

	component_unbind_all(dev, ddev);

	if (mdss && mdss->funcs)
		mdss->funcs->destroy(ddev);

	ddev->dev_private = NULL;
	drm_dev_put(ddev);

	destroy_workqueue(priv->wq);
	kfree(priv);

	return 0;
}

#define KMS_MDP4 4
#define KMS_MDP5 5
#define KMS_DPU  3

static int get_mdp_ver(struct platform_device *pdev)
{
	struct device *dev = &pdev->dev;

	return (int) (unsigned long) of_device_get_match_data(dev);
}

#include <linux/of_address.h>

bool msm_use_mmu(struct drm_device *dev)
{
	struct msm_drm_private *priv = dev->dev_private;

	/* a2xx comes with its own MMU */
	return priv->is_a2xx || iommu_present(&platform_bus_type);
}

static int msm_init_vram(struct drm_device *dev)
{
	struct msm_drm_private *priv = dev->dev_private;
	struct device_node *node;
	unsigned long size = 0;
	int ret = 0;

	/* In the device-tree world, we could have a 'memory-region'
	 * phandle, which gives us a link to our "vram".  Allocating
	 * is all nicely abstracted behind the dma api, but we need
	 * to know the entire size to allocate it all in one go. There
	 * are two cases:
	 *  1) device with no IOMMU, in which case we need exclusive
	 *     access to a VRAM carveout big enough for all gpu
	 *     buffers
	 *  2) device with IOMMU, but where the bootloader puts up
	 *     a splash screen.  In this case, the VRAM carveout
	 *     need only be large enough for fbdev fb.  But we need
	 *     exclusive access to the buffer to avoid the kernel
	 *     using those pages for other purposes (which appears
	 *     as corruption on screen before we have a chance to
	 *     load and do initial modeset)
	 */

	node = of_parse_phandle(dev->dev->of_node, "memory-region", 0);
	if (node) {
		struct resource r;
		ret = of_address_to_resource(node, 0, &r);
		of_node_put(node);
		if (ret)
			return ret;
		size = r.end - r.start;
		DRM_INFO("using VRAM carveout: %lx@%pa\n", size, &r.start);

		/* if we have no IOMMU, then we need to use carveout allocator.
		 * Grab the entire CMA chunk carved out in early startup in
		 * mach-msm:
		 */
	} else if (!msm_use_mmu(dev)) {
		DRM_INFO("using %s VRAM carveout\n", vram);
		size = memparse(vram, NULL);
	}

	if (size) {
		unsigned long attrs = 0;
		void *p;

		priv->vram.size = size;

		drm_mm_init(&priv->vram.mm, 0, (size >> PAGE_SHIFT) - 1);
		spin_lock_init(&priv->vram.lock);

		attrs |= DMA_ATTR_NO_KERNEL_MAPPING;
		attrs |= DMA_ATTR_WRITE_COMBINE;

		/* note that for no-kernel-mapping, the vaddr returned
		 * is bogus, but non-null if allocation succeeded:
		 */
		p = dma_alloc_attrs(dev->dev, size,
				&priv->vram.paddr, GFP_KERNEL, attrs);
		if (!p) {
			DRM_DEV_ERROR(dev->dev, "failed to allocate VRAM\n");
			priv->vram.paddr = 0;
			return -ENOMEM;
		}

		DRM_DEV_INFO(dev->dev, "VRAM: %08x->%08x\n",
				(uint32_t)priv->vram.paddr,
				(uint32_t)(priv->vram.paddr + size));
	}

	return ret;
}

static int msm_drm_init(struct device *dev, struct drm_driver *drv)
{
	struct platform_device *pdev = to_platform_device(dev);
	struct drm_device *ddev;
	struct msm_drm_private *priv;
	struct msm_kms *kms;
	struct msm_mdss *mdss;
	int ret, i;

	ddev = drm_dev_alloc(drv, dev);
	if (IS_ERR(ddev)) {
		DRM_DEV_ERROR(dev, "failed to allocate drm_device\n");
		return PTR_ERR(ddev);
	}

	platform_set_drvdata(pdev, ddev);

	priv = kzalloc(sizeof(*priv), GFP_KERNEL);
	if (!priv) {
		ret = -ENOMEM;
		goto err_put_drm_dev;
	}

	ddev->dev_private = priv;
	priv->dev = ddev;

	switch (get_mdp_ver(pdev)) {
	case KMS_MDP5:
		ret = mdp5_mdss_init(ddev);
		break;
	case KMS_DPU:
		ret = dpu_mdss_init(ddev);
		break;
	default:
		ret = 0;
		break;
	}
	if (ret)
		goto err_free_priv;

	mdss = priv->mdss;

	priv->wq = alloc_ordered_workqueue("msm", 0);

	INIT_WORK(&priv->free_work, msm_gem_free_work);
	init_llist_head(&priv->free_list);

	INIT_LIST_HEAD(&priv->inactive_list);

	drm_mode_config_init(ddev);

	ret = msm_init_vram(ddev);
<<<<<<< HEAD
	if (ret)
		goto err_destroy_mdss;

	/* Bind all our sub-components: */
	ret = component_bind_all(dev, ddev);
	if (ret)
		goto err_destroy_mdss;

=======
	if (ret)
		goto err_destroy_mdss;

	/* Bind all our sub-components: */
	ret = component_bind_all(dev, ddev);
	if (ret)
		goto err_destroy_mdss;

>>>>>>> 4e026225
	dma_set_max_seg_size(dev, UINT_MAX);

	msm_gem_shrinker_init(ddev);

	switch (get_mdp_ver(pdev)) {
	case KMS_MDP4:
		kms = mdp4_kms_init(ddev);
		priv->kms = kms;
		break;
	case KMS_MDP5:
		kms = mdp5_kms_init(ddev);
		break;
	case KMS_DPU:
		kms = dpu_kms_init(ddev);
		priv->kms = kms;
		break;
	default:
		/* valid only for the dummy headless case, where of_node=NULL */
		WARN_ON(dev->of_node);
		kms = NULL;
		break;
	}

	if (IS_ERR(kms)) {
		DRM_DEV_ERROR(dev, "failed to load kms\n");
		ret = PTR_ERR(kms);
		priv->kms = NULL;
		goto err_msm_uninit;
	}

	/* Enable normalization of plane zpos */
	ddev->mode_config.normalize_zpos = true;

	if (kms) {
		kms->dev = ddev;
		ret = kms->funcs->hw_init(kms);
		if (ret) {
			DRM_DEV_ERROR(dev, "kms hw init failed: %d\n", ret);
			goto err_msm_uninit;
		}
	}

	ddev->mode_config.funcs = &mode_config_funcs;
	ddev->mode_config.helper_private = &mode_config_helper_funcs;

	for (i = 0; i < priv->num_crtcs; i++) {
		/* initialize event thread */
		priv->event_thread[i].crtc_id = priv->crtcs[i]->base.id;
		priv->event_thread[i].dev = ddev;
		priv->event_thread[i].worker = kthread_create_worker(0,
			"crtc_event:%d", priv->event_thread[i].crtc_id);
		if (IS_ERR(priv->event_thread[i].worker)) {
			DRM_DEV_ERROR(dev, "failed to create crtc_event kthread\n");
			goto err_msm_uninit;
		}

		sched_set_fifo(priv->event_thread[i].worker->task);
	}

	ret = drm_vblank_init(ddev, priv->num_crtcs);
	if (ret < 0) {
		DRM_DEV_ERROR(dev, "failed to initialize vblank\n");
		goto err_msm_uninit;
	}

	if (kms) {
		pm_runtime_get_sync(dev);
		ret = drm_irq_install(ddev, kms->irq);
		pm_runtime_put_sync(dev);
		if (ret < 0) {
			DRM_DEV_ERROR(dev, "failed to install IRQ handler\n");
			goto err_msm_uninit;
		}
	}

	ret = drm_dev_register(ddev, 0);
	if (ret)
		goto err_msm_uninit;

	drm_mode_config_reset(ddev);

#ifdef CONFIG_DRM_FBDEV_EMULATION
	if (kms && fbdev)
		priv->fbdev = msm_fbdev_init(ddev);
#endif

	ret = msm_debugfs_late_init(ddev);
	if (ret)
		goto err_msm_uninit;

	drm_kms_helper_poll_init(ddev);

	return 0;

err_msm_uninit:
	msm_drm_uninit(dev);
	return ret;
err_destroy_mdss:
	if (mdss && mdss->funcs)
		mdss->funcs->destroy(ddev);
err_free_priv:
	kfree(priv);
err_put_drm_dev:
	drm_dev_put(ddev);
	return ret;
}

/*
 * DRM operations:
 */

static void load_gpu(struct drm_device *dev)
{
	static DEFINE_MUTEX(init_lock);
	struct msm_drm_private *priv = dev->dev_private;

	mutex_lock(&init_lock);

	if (!priv->gpu)
		priv->gpu = adreno_load_gpu(dev);

	mutex_unlock(&init_lock);
}

static int context_init(struct drm_device *dev, struct drm_file *file)
{
	struct msm_drm_private *priv = dev->dev_private;
	struct msm_file_private *ctx;

	ctx = kzalloc(sizeof(*ctx), GFP_KERNEL);
	if (!ctx)
		return -ENOMEM;

	kref_init(&ctx->ref);
	msm_submitqueue_init(dev, ctx);

	ctx->aspace = msm_gpu_create_private_address_space(priv->gpu, current);
	file->driver_priv = ctx;

	return 0;
}

static int msm_open(struct drm_device *dev, struct drm_file *file)
{
	/* For now, load gpu on open.. to avoid the requirement of having
	 * firmware in the initrd.
	 */
	load_gpu(dev);

	return context_init(dev, file);
}

static void context_close(struct msm_file_private *ctx)
{
	msm_submitqueue_close(ctx);
	msm_file_private_put(ctx);
}

static void msm_postclose(struct drm_device *dev, struct drm_file *file)
{
	struct msm_drm_private *priv = dev->dev_private;
	struct msm_file_private *ctx = file->driver_priv;

	mutex_lock(&dev->struct_mutex);
	if (ctx == priv->lastctx)
		priv->lastctx = NULL;
	mutex_unlock(&dev->struct_mutex);

	context_close(ctx);
}

static irqreturn_t msm_irq(int irq, void *arg)
{
	struct drm_device *dev = arg;
	struct msm_drm_private *priv = dev->dev_private;
	struct msm_kms *kms = priv->kms;
	BUG_ON(!kms);
	return kms->funcs->irq(kms);
}

static void msm_irq_preinstall(struct drm_device *dev)
{
	struct msm_drm_private *priv = dev->dev_private;
	struct msm_kms *kms = priv->kms;
	BUG_ON(!kms);
	kms->funcs->irq_preinstall(kms);
}

static int msm_irq_postinstall(struct drm_device *dev)
{
	struct msm_drm_private *priv = dev->dev_private;
	struct msm_kms *kms = priv->kms;
	BUG_ON(!kms);

	if (kms->funcs->irq_postinstall)
		return kms->funcs->irq_postinstall(kms);

	return 0;
}

static void msm_irq_uninstall(struct drm_device *dev)
{
	struct msm_drm_private *priv = dev->dev_private;
	struct msm_kms *kms = priv->kms;
	BUG_ON(!kms);
	kms->funcs->irq_uninstall(kms);
}

int msm_crtc_enable_vblank(struct drm_crtc *crtc)
{
	struct drm_device *dev = crtc->dev;
	unsigned int pipe = crtc->index;
	struct msm_drm_private *priv = dev->dev_private;
	struct msm_kms *kms = priv->kms;
	if (!kms)
		return -ENXIO;
	DBG("dev=%p, crtc=%u", dev, pipe);
	return vblank_ctrl_queue_work(priv, pipe, true);
}

void msm_crtc_disable_vblank(struct drm_crtc *crtc)
{
	struct drm_device *dev = crtc->dev;
	unsigned int pipe = crtc->index;
	struct msm_drm_private *priv = dev->dev_private;
	struct msm_kms *kms = priv->kms;
	if (!kms)
		return;
	DBG("dev=%p, crtc=%u", dev, pipe);
	vblank_ctrl_queue_work(priv, pipe, false);
}

/*
 * DRM ioctls:
 */

static int msm_ioctl_get_param(struct drm_device *dev, void *data,
		struct drm_file *file)
{
	struct msm_drm_private *priv = dev->dev_private;
	struct drm_msm_param *args = data;
	struct msm_gpu *gpu;

	/* for now, we just have 3d pipe.. eventually this would need to
	 * be more clever to dispatch to appropriate gpu module:
	 */
	if (args->pipe != MSM_PIPE_3D0)
		return -EINVAL;

	gpu = priv->gpu;

	if (!gpu)
		return -ENXIO;

	return gpu->funcs->get_param(gpu, args->param, &args->value);
}

static int msm_ioctl_gem_new(struct drm_device *dev, void *data,
		struct drm_file *file)
{
	struct drm_msm_gem_new *args = data;

	if (args->flags & ~MSM_BO_FLAGS) {
		DRM_ERROR("invalid flags: %08x\n", args->flags);
		return -EINVAL;
	}

	return msm_gem_new_handle(dev, file, args->size,
			args->flags, &args->handle, NULL);
}

static inline ktime_t to_ktime(struct drm_msm_timespec timeout)
{
	return ktime_set(timeout.tv_sec, timeout.tv_nsec);
}

static int msm_ioctl_gem_cpu_prep(struct drm_device *dev, void *data,
		struct drm_file *file)
{
	struct drm_msm_gem_cpu_prep *args = data;
	struct drm_gem_object *obj;
	ktime_t timeout = to_ktime(args->timeout);
	int ret;

	if (args->op & ~MSM_PREP_FLAGS) {
		DRM_ERROR("invalid op: %08x\n", args->op);
		return -EINVAL;
	}

	obj = drm_gem_object_lookup(file, args->handle);
	if (!obj)
		return -ENOENT;

	ret = msm_gem_cpu_prep(obj, args->op, &timeout);

	drm_gem_object_put(obj);

	return ret;
}

static int msm_ioctl_gem_cpu_fini(struct drm_device *dev, void *data,
		struct drm_file *file)
{
	struct drm_msm_gem_cpu_fini *args = data;
	struct drm_gem_object *obj;
	int ret;

	obj = drm_gem_object_lookup(file, args->handle);
	if (!obj)
		return -ENOENT;

	ret = msm_gem_cpu_fini(obj);

	drm_gem_object_put(obj);

	return ret;
}

static int msm_ioctl_gem_info_iova(struct drm_device *dev,
		struct drm_file *file, struct drm_gem_object *obj,
		uint64_t *iova)
{
<<<<<<< HEAD
=======
	struct msm_drm_private *priv = dev->dev_private;
>>>>>>> 4e026225
	struct msm_file_private *ctx = file->driver_priv;

	if (!ctx->aspace)
		return -EINVAL;

	/*
	 * Don't pin the memory here - just get an address so that userspace can
	 * be productive
	 */
	return msm_gem_get_iova(obj, ctx->aspace, iova);
}

static int msm_ioctl_gem_info(struct drm_device *dev, void *data,
		struct drm_file *file)
{
	struct drm_msm_gem_info *args = data;
	struct drm_gem_object *obj;
	struct msm_gem_object *msm_obj;
	int i, ret = 0;

	if (args->pad)
		return -EINVAL;

	switch (args->info) {
	case MSM_INFO_GET_OFFSET:
	case MSM_INFO_GET_IOVA:
		/* value returned as immediate, not pointer, so len==0: */
		if (args->len)
			return -EINVAL;
		break;
	case MSM_INFO_SET_NAME:
	case MSM_INFO_GET_NAME:
		break;
	default:
		return -EINVAL;
	}

	obj = drm_gem_object_lookup(file, args->handle);
	if (!obj)
		return -ENOENT;

	msm_obj = to_msm_bo(obj);

	switch (args->info) {
	case MSM_INFO_GET_OFFSET:
		args->value = msm_gem_mmap_offset(obj);
		break;
	case MSM_INFO_GET_IOVA:
		ret = msm_ioctl_gem_info_iova(dev, file, obj, &args->value);
		break;
	case MSM_INFO_SET_NAME:
		/* length check should leave room for terminating null: */
		if (args->len >= sizeof(msm_obj->name)) {
			ret = -EINVAL;
			break;
		}
		if (copy_from_user(msm_obj->name, u64_to_user_ptr(args->value),
				   args->len)) {
			msm_obj->name[0] = '\0';
			ret = -EFAULT;
			break;
		}
		msm_obj->name[args->len] = '\0';
		for (i = 0; i < args->len; i++) {
			if (!isprint(msm_obj->name[i])) {
				msm_obj->name[i] = '\0';
				break;
			}
		}
		break;
	case MSM_INFO_GET_NAME:
		if (args->value && (args->len < strlen(msm_obj->name))) {
			ret = -EINVAL;
			break;
		}
		args->len = strlen(msm_obj->name);
		if (args->value) {
			if (copy_to_user(u64_to_user_ptr(args->value),
					 msm_obj->name, args->len))
				ret = -EFAULT;
		}
		break;
	}

	drm_gem_object_put(obj);

	return ret;
}

static int msm_ioctl_wait_fence(struct drm_device *dev, void *data,
		struct drm_file *file)
{
	struct msm_drm_private *priv = dev->dev_private;
	struct drm_msm_wait_fence *args = data;
	ktime_t timeout = to_ktime(args->timeout);
	struct msm_gpu_submitqueue *queue;
	struct msm_gpu *gpu = priv->gpu;
	int ret;

	if (args->pad) {
		DRM_ERROR("invalid pad: %08x\n", args->pad);
		return -EINVAL;
	}

	if (!gpu)
		return 0;

	queue = msm_submitqueue_get(file->driver_priv, args->queueid);
	if (!queue)
		return -ENOENT;

	ret = msm_wait_fence(gpu->rb[queue->prio]->fctx, args->fence, &timeout,
		true);

	msm_submitqueue_put(queue);
	return ret;
}

static int msm_ioctl_gem_madvise(struct drm_device *dev, void *data,
		struct drm_file *file)
{
	struct drm_msm_gem_madvise *args = data;
	struct drm_gem_object *obj;
	int ret;

	switch (args->madv) {
	case MSM_MADV_DONTNEED:
	case MSM_MADV_WILLNEED:
		break;
	default:
		return -EINVAL;
	}

	ret = mutex_lock_interruptible(&dev->struct_mutex);
	if (ret)
		return ret;

	obj = drm_gem_object_lookup(file, args->handle);
	if (!obj) {
		ret = -ENOENT;
		goto unlock;
	}

	ret = msm_gem_madvise(obj, args->madv);
	if (ret >= 0) {
		args->retained = ret;
		ret = 0;
	}

	drm_gem_object_put_locked(obj);

unlock:
	mutex_unlock(&dev->struct_mutex);
	return ret;
}


static int msm_ioctl_submitqueue_new(struct drm_device *dev, void *data,
		struct drm_file *file)
{
	struct drm_msm_submitqueue *args = data;

	if (args->flags & ~MSM_SUBMITQUEUE_FLAGS)
		return -EINVAL;

	return msm_submitqueue_create(dev, file->driver_priv, args->prio,
		args->flags, &args->id);
}

static int msm_ioctl_submitqueue_query(struct drm_device *dev, void *data,
		struct drm_file *file)
{
	return msm_submitqueue_query(dev, file->driver_priv, data);
}

static int msm_ioctl_submitqueue_close(struct drm_device *dev, void *data,
		struct drm_file *file)
{
	u32 id = *(u32 *) data;

	return msm_submitqueue_remove(file->driver_priv, id);
}

static const struct drm_ioctl_desc msm_ioctls[] = {
	DRM_IOCTL_DEF_DRV(MSM_GET_PARAM,    msm_ioctl_get_param,    DRM_RENDER_ALLOW),
	DRM_IOCTL_DEF_DRV(MSM_GEM_NEW,      msm_ioctl_gem_new,      DRM_RENDER_ALLOW),
	DRM_IOCTL_DEF_DRV(MSM_GEM_INFO,     msm_ioctl_gem_info,     DRM_RENDER_ALLOW),
	DRM_IOCTL_DEF_DRV(MSM_GEM_CPU_PREP, msm_ioctl_gem_cpu_prep, DRM_RENDER_ALLOW),
	DRM_IOCTL_DEF_DRV(MSM_GEM_CPU_FINI, msm_ioctl_gem_cpu_fini, DRM_RENDER_ALLOW),
	DRM_IOCTL_DEF_DRV(MSM_GEM_SUBMIT,   msm_ioctl_gem_submit,   DRM_RENDER_ALLOW),
	DRM_IOCTL_DEF_DRV(MSM_WAIT_FENCE,   msm_ioctl_wait_fence,   DRM_RENDER_ALLOW),
	DRM_IOCTL_DEF_DRV(MSM_GEM_MADVISE,  msm_ioctl_gem_madvise,  DRM_RENDER_ALLOW),
	DRM_IOCTL_DEF_DRV(MSM_SUBMITQUEUE_NEW,   msm_ioctl_submitqueue_new,   DRM_RENDER_ALLOW),
	DRM_IOCTL_DEF_DRV(MSM_SUBMITQUEUE_CLOSE, msm_ioctl_submitqueue_close, DRM_RENDER_ALLOW),
	DRM_IOCTL_DEF_DRV(MSM_SUBMITQUEUE_QUERY, msm_ioctl_submitqueue_query, DRM_RENDER_ALLOW),
};

static const struct vm_operations_struct vm_ops = {
	.fault = msm_gem_fault,
	.open = drm_gem_vm_open,
	.close = drm_gem_vm_close,
};

static const struct file_operations fops = {
	.owner              = THIS_MODULE,
	.open               = drm_open,
	.release            = drm_release,
	.unlocked_ioctl     = drm_ioctl,
	.compat_ioctl       = drm_compat_ioctl,
	.poll               = drm_poll,
	.read               = drm_read,
	.llseek             = no_llseek,
	.mmap               = msm_gem_mmap,
};

static struct drm_driver msm_driver = {
	.driver_features    = DRIVER_GEM |
				DRIVER_RENDER |
				DRIVER_ATOMIC |
				DRIVER_MODESET |
				DRIVER_SYNCOBJ,
	.open               = msm_open,
	.postclose           = msm_postclose,
	.lastclose          = drm_fb_helper_lastclose,
	.irq_handler        = msm_irq,
	.irq_preinstall     = msm_irq_preinstall,
	.irq_postinstall    = msm_irq_postinstall,
	.irq_uninstall      = msm_irq_uninstall,
	.gem_free_object_unlocked = msm_gem_free_object,
	.gem_vm_ops         = &vm_ops,
	.dumb_create        = msm_gem_dumb_create,
	.dumb_map_offset    = msm_gem_dumb_map_offset,
	.prime_handle_to_fd = drm_gem_prime_handle_to_fd,
	.prime_fd_to_handle = drm_gem_prime_fd_to_handle,
	.gem_prime_pin      = msm_gem_prime_pin,
	.gem_prime_unpin    = msm_gem_prime_unpin,
	.gem_prime_get_sg_table = msm_gem_prime_get_sg_table,
	.gem_prime_import_sg_table = msm_gem_prime_import_sg_table,
	.gem_prime_vmap     = msm_gem_prime_vmap,
	.gem_prime_vunmap   = msm_gem_prime_vunmap,
	.gem_prime_mmap     = msm_gem_prime_mmap,
#ifdef CONFIG_DEBUG_FS
	.debugfs_init       = msm_debugfs_init,
#endif
	.ioctls             = msm_ioctls,
	.num_ioctls         = ARRAY_SIZE(msm_ioctls),
	.fops               = &fops,
	.name               = "msm",
	.desc               = "MSM Snapdragon DRM",
	.date               = "20130625",
	.major              = MSM_VERSION_MAJOR,
	.minor              = MSM_VERSION_MINOR,
	.patchlevel         = MSM_VERSION_PATCHLEVEL,
};

static int __maybe_unused msm_runtime_suspend(struct device *dev)
{
	struct drm_device *ddev = dev_get_drvdata(dev);
	struct msm_drm_private *priv = ddev->dev_private;
	struct msm_mdss *mdss = priv->mdss;

	DBG("");

	if (mdss && mdss->funcs)
		return mdss->funcs->disable(mdss);

	return 0;
}

static int __maybe_unused msm_runtime_resume(struct device *dev)
{
	struct drm_device *ddev = dev_get_drvdata(dev);
	struct msm_drm_private *priv = ddev->dev_private;
	struct msm_mdss *mdss = priv->mdss;

	DBG("");

	if (mdss && mdss->funcs)
		return mdss->funcs->enable(mdss);

	return 0;
}

static int __maybe_unused msm_pm_suspend(struct device *dev)
{

	if (pm_runtime_suspended(dev))
		return 0;

	return msm_runtime_suspend(dev);
}

static int __maybe_unused msm_pm_resume(struct device *dev)
{
	if (pm_runtime_suspended(dev))
		return 0;

	return msm_runtime_resume(dev);
}

static int __maybe_unused msm_pm_prepare(struct device *dev)
{
	struct drm_device *ddev = dev_get_drvdata(dev);

	return drm_mode_config_helper_suspend(ddev);
}

static void __maybe_unused msm_pm_complete(struct device *dev)
{
	struct drm_device *ddev = dev_get_drvdata(dev);

	drm_mode_config_helper_resume(ddev);
}

static const struct dev_pm_ops msm_pm_ops = {
	SET_SYSTEM_SLEEP_PM_OPS(msm_pm_suspend, msm_pm_resume)
	SET_RUNTIME_PM_OPS(msm_runtime_suspend, msm_runtime_resume, NULL)
	.prepare = msm_pm_prepare,
	.complete = msm_pm_complete,
};

/*
 * Componentized driver support:
 */

/*
 * NOTE: duplication of the same code as exynos or imx (or probably any other).
 * so probably some room for some helpers
 */
static int compare_of(struct device *dev, void *data)
{
	return dev->of_node == data;
}

/*
 * Identify what components need to be added by parsing what remote-endpoints
 * our MDP output ports are connected to. In the case of LVDS on MDP4, there
 * is no external component that we need to add since LVDS is within MDP4
 * itself.
 */
static int add_components_mdp(struct device *mdp_dev,
			      struct component_match **matchptr)
{
	struct device_node *np = mdp_dev->of_node;
	struct device_node *ep_node;
	struct device *master_dev;

	/*
	 * on MDP4 based platforms, the MDP platform device is the component
	 * master that adds other display interface components to itself.
	 *
	 * on MDP5 based platforms, the MDSS platform device is the component
	 * master that adds MDP5 and other display interface components to
	 * itself.
	 */
	if (of_device_is_compatible(np, "qcom,mdp4"))
		master_dev = mdp_dev;
	else
		master_dev = mdp_dev->parent;

	for_each_endpoint_of_node(np, ep_node) {
		struct device_node *intf;
		struct of_endpoint ep;
		int ret;

		ret = of_graph_parse_endpoint(ep_node, &ep);
		if (ret) {
			DRM_DEV_ERROR(mdp_dev, "unable to parse port endpoint\n");
			of_node_put(ep_node);
			return ret;
		}

		/*
		 * The LCDC/LVDS port on MDP4 is a speacial case where the
		 * remote-endpoint isn't a component that we need to add
		 */
		if (of_device_is_compatible(np, "qcom,mdp4") &&
		    ep.port == 0)
			continue;

		/*
		 * It's okay if some of the ports don't have a remote endpoint
		 * specified. It just means that the port isn't connected to
		 * any external interface.
		 */
		intf = of_graph_get_remote_port_parent(ep_node);
		if (!intf)
			continue;

		if (of_device_is_available(intf))
			drm_of_component_match_add(master_dev, matchptr,
						   compare_of, intf);

		of_node_put(intf);
	}

	return 0;
}

static int compare_name_mdp(struct device *dev, void *data)
{
	return (strstr(dev_name(dev), "mdp") != NULL);
}

static int add_display_components(struct device *dev,
				  struct component_match **matchptr)
{
	struct device *mdp_dev;
	int ret;

	/*
	 * MDP5/DPU based devices don't have a flat hierarchy. There is a top
	 * level parent: MDSS, and children: MDP5/DPU, DSI, HDMI, eDP etc.
	 * Populate the children devices, find the MDP5/DPU node, and then add
	 * the interfaces to our components list.
	 */
	if (of_device_is_compatible(dev->of_node, "qcom,mdss") ||
	    of_device_is_compatible(dev->of_node, "qcom,sdm845-mdss") ||
	    of_device_is_compatible(dev->of_node, "qcom,sc7180-mdss")) {
		ret = of_platform_populate(dev->of_node, NULL, NULL, dev);
		if (ret) {
			DRM_DEV_ERROR(dev, "failed to populate children devices\n");
			return ret;
		}

		mdp_dev = device_find_child(dev, NULL, compare_name_mdp);
		if (!mdp_dev) {
			DRM_DEV_ERROR(dev, "failed to find MDSS MDP node\n");
			of_platform_depopulate(dev);
			return -ENODEV;
		}

		put_device(mdp_dev);

		/* add the MDP component itself */
		drm_of_component_match_add(dev, matchptr, compare_of,
					   mdp_dev->of_node);
	} else {
		/* MDP4 */
		mdp_dev = dev;
	}

	ret = add_components_mdp(mdp_dev, matchptr);
	if (ret)
		of_platform_depopulate(dev);

	return ret;
}

/*
 * We don't know what's the best binding to link the gpu with the drm device.
 * Fow now, we just hunt for all the possible gpus that we support, and add them
 * as components.
 */
static const struct of_device_id msm_gpu_match[] = {
	{ .compatible = "qcom,adreno" },
	{ .compatible = "qcom,adreno-3xx" },
	{ .compatible = "amd,imageon" },
	{ .compatible = "qcom,kgsl-3d0" },
	{ },
};

static int add_gpu_components(struct device *dev,
			      struct component_match **matchptr)
{
	struct device_node *np;

	np = of_find_matching_node(NULL, msm_gpu_match);
	if (!np)
		return 0;

	if (of_device_is_available(np))
		drm_of_component_match_add(dev, matchptr, compare_of, np);

	of_node_put(np);

	return 0;
}

static int msm_drm_bind(struct device *dev)
{
	return msm_drm_init(dev, &msm_driver);
}

static void msm_drm_unbind(struct device *dev)
{
	msm_drm_uninit(dev);
}

static const struct component_master_ops msm_drm_ops = {
	.bind = msm_drm_bind,
	.unbind = msm_drm_unbind,
};

/*
 * Platform driver:
 */

static int msm_pdev_probe(struct platform_device *pdev)
{
	struct component_match *match = NULL;
	int ret;

	if (get_mdp_ver(pdev)) {
		ret = add_display_components(&pdev->dev, &match);
		if (ret)
			return ret;
	}

	ret = add_gpu_components(&pdev->dev, &match);
	if (ret)
		goto fail;

	/* on all devices that I am aware of, iommu's which can map
	 * any address the cpu can see are used:
	 */
	ret = dma_set_mask_and_coherent(&pdev->dev, ~0);
	if (ret)
		goto fail;

	ret = component_master_add_with_match(&pdev->dev, &msm_drm_ops, match);
	if (ret)
		goto fail;

	return 0;

fail:
	of_platform_depopulate(&pdev->dev);
	return ret;
}

static int msm_pdev_remove(struct platform_device *pdev)
{
	component_master_del(&pdev->dev, &msm_drm_ops);
	of_platform_depopulate(&pdev->dev);

	return 0;
}

static void msm_pdev_shutdown(struct platform_device *pdev)
{
	struct drm_device *drm = platform_get_drvdata(pdev);

	drm_atomic_helper_shutdown(drm);
}

static const struct of_device_id dt_match[] = {
	{ .compatible = "qcom,mdp4", .data = (void *)KMS_MDP4 },
	{ .compatible = "qcom,mdss", .data = (void *)KMS_MDP5 },
	{ .compatible = "qcom,sdm845-mdss", .data = (void *)KMS_DPU },
	{ .compatible = "qcom,sc7180-mdss", .data = (void *)KMS_DPU },
	{}
};
MODULE_DEVICE_TABLE(of, dt_match);

static struct platform_driver msm_platform_driver = {
	.probe      = msm_pdev_probe,
	.remove     = msm_pdev_remove,
	.shutdown   = msm_pdev_shutdown,
	.driver     = {
		.name   = "msm",
		.of_match_table = dt_match,
		.pm     = &msm_pm_ops,
	},
};

static int __init msm_drm_register(void)
{
	if (!modeset)
		return -EINVAL;

	DBG("init");
	msm_mdp_register();
	msm_dpu_register();
	msm_dsi_register();
	msm_edp_register();
	msm_hdmi_register();
	msm_dp_register();
	adreno_register();
	return platform_driver_register(&msm_platform_driver);
}

static void __exit msm_drm_unregister(void)
{
	DBG("fini");
	platform_driver_unregister(&msm_platform_driver);
	msm_dp_unregister();
	msm_hdmi_unregister();
	adreno_unregister();
	msm_edp_unregister();
	msm_dsi_unregister();
	msm_mdp_unregister();
	msm_dpu_unregister();
}

module_init(msm_drm_register);
module_exit(msm_drm_unregister);

MODULE_AUTHOR("Rob Clark <robdclark@gmail.com");
MODULE_DESCRIPTION("MSM DRM Driver");
MODULE_LICENSE("GPL");<|MERGE_RESOLUTION|>--- conflicted
+++ resolved
@@ -445,7 +445,6 @@
 	drm_mode_config_init(ddev);
 
 	ret = msm_init_vram(ddev);
-<<<<<<< HEAD
 	if (ret)
 		goto err_destroy_mdss;
 
@@ -454,16 +453,6 @@
 	if (ret)
 		goto err_destroy_mdss;
 
-=======
-	if (ret)
-		goto err_destroy_mdss;
-
-	/* Bind all our sub-components: */
-	ret = component_bind_all(dev, ddev);
-	if (ret)
-		goto err_destroy_mdss;
-
->>>>>>> 4e026225
 	dma_set_max_seg_size(dev, UINT_MAX);
 
 	msm_gem_shrinker_init(ddev);
@@ -786,13 +775,10 @@
 		struct drm_file *file, struct drm_gem_object *obj,
 		uint64_t *iova)
 {
-<<<<<<< HEAD
-=======
 	struct msm_drm_private *priv = dev->dev_private;
->>>>>>> 4e026225
 	struct msm_file_private *ctx = file->driver_priv;
 
-	if (!ctx->aspace)
+	if (!priv->gpu)
 		return -EINVAL;
 
 	/*
