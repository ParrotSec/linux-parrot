// SPDX-License-Identifier: GPL-2.0+
/* Copyright (C) 2014-2018 Broadcom */

/**
 * DOC: Interrupt management for the V3D engine
 *
 * When we take a binning or rendering flush done interrupt, we need
 * to signal the fence for that job so that the scheduler can queue up
 * the next one and unblock any waiters.
 *
 * When we take the binner out of memory interrupt, we need to
 * allocate some new memory and pass it to the binner so that the
 * current job can make progress.
 */

#include "v3d_drv.h"
#include "v3d_regs.h"

#define V3D_CORE_IRQS ((u32)(V3D_INT_OUTOMEM |	\
			     V3D_INT_FLDONE |	\
			     V3D_INT_FRDONE |	\
			     V3D_INT_GMPV))

#define V3D_HUB_IRQS ((u32)(V3D_HUB_INT_MMU_WRV |	\
			    V3D_HUB_INT_MMU_PTI |	\
			    V3D_HUB_INT_MMU_CAP))

static irqreturn_t
v3d_hub_irq(int irq, void *arg);

static void
v3d_overflow_mem_work(struct work_struct *work)
{
	struct v3d_dev *v3d =
		container_of(work, struct v3d_dev, overflow_mem_work);
	struct drm_device *dev = &v3d->drm;
	struct v3d_bo *bo = v3d_bo_create(dev, NULL /* XXX: GMP */, 256 * 1024);
	struct drm_gem_object *obj;
	unsigned long irqflags;

	if (IS_ERR(bo)) {
		DRM_ERROR("Couldn't allocate binner overflow mem\n");
		return;
	}
	obj = &bo->base.base;

	/* We lost a race, and our work task came in after the bin job
	 * completed and exited.  This can happen because the HW
	 * signals OOM before it's fully OOM, so the binner might just
	 * barely complete.
	 *
	 * If we lose the race and our work task comes in after a new
	 * bin job got scheduled, that's fine.  We'll just give them
	 * some binner pool anyway.
	 */
	spin_lock_irqsave(&v3d->job_lock, irqflags);
	if (!v3d->bin_job) {
		spin_unlock_irqrestore(&v3d->job_lock, irqflags);
		goto out;
	}

	drm_gem_object_get(obj);
	list_add_tail(&bo->unref_head, &v3d->bin_job->unref_list);
	spin_unlock_irqrestore(&v3d->job_lock, irqflags);

	V3D_CORE_WRITE(0, V3D_PTB_BPOA, bo->node.start << PAGE_SHIFT);
	V3D_CORE_WRITE(0, V3D_PTB_BPOS, obj->size);

out:
	drm_gem_object_put_unlocked(obj);
}

static irqreturn_t
v3d_irq(int irq, void *arg)
{
	struct v3d_dev *v3d = arg;
	u32 intsts;
	irqreturn_t status = IRQ_NONE;

	intsts = V3D_CORE_READ(0, V3D_CTL_INT_STS);

	/* Acknowledge the interrupts we're handling here. */
	V3D_CORE_WRITE(0, V3D_CTL_INT_CLR, intsts);

	if (intsts & V3D_INT_OUTOMEM) {
		/* Note that the OOM status is edge signaled, so the
		 * interrupt won't happen again until the we actually
		 * add more memory.  Also, as of V3D 4.1, FLDONE won't
		 * be reported until any OOM state has been cleared.
		 */
		schedule_work(&v3d->overflow_mem_work);
		status = IRQ_HANDLED;
	}

	if (intsts & V3D_INT_FLDONE) {
<<<<<<< HEAD
		dma_fence_signal(v3d->bin_job->bin.done_fence);
=======
		struct v3d_fence *fence =
			to_v3d_fence(v3d->bin_job->bin.irq_fence);

		trace_v3d_bcl_irq(&v3d->drm, fence->seqno);
		dma_fence_signal(&fence->base);
>>>>>>> 407d19ab
		status = IRQ_HANDLED;
	}

	if (intsts & V3D_INT_FRDONE) {
<<<<<<< HEAD
		dma_fence_signal(v3d->render_job->render.done_fence);
=======
		struct v3d_fence *fence =
			to_v3d_fence(v3d->render_job->render.irq_fence);

		trace_v3d_rcl_irq(&v3d->drm, fence->seqno);
		dma_fence_signal(&fence->base);
>>>>>>> 407d19ab
		status = IRQ_HANDLED;
	}

	/* We shouldn't be triggering these if we have GMP in
	 * always-allowed mode.
	 */
	if (intsts & V3D_INT_GMPV)
		dev_err(v3d->dev, "GMP violation\n");

	/* V3D 4.2 wires the hub and core IRQs together, so if we &
	 * didn't see the common one then check hub for MMU IRQs.
	 */
	if (v3d->single_irq_line && status == IRQ_NONE)
		return v3d_hub_irq(irq, arg);

	return status;
}

static irqreturn_t
v3d_hub_irq(int irq, void *arg)
{
	struct v3d_dev *v3d = arg;
	u32 intsts;
	irqreturn_t status = IRQ_NONE;

	intsts = V3D_READ(V3D_HUB_INT_STS);

	/* Acknowledge the interrupts we're handling here. */
	V3D_WRITE(V3D_HUB_INT_CLR, intsts);

<<<<<<< HEAD
=======
	if (intsts & V3D_HUB_INT_TFUC) {
		struct v3d_fence *fence =
			to_v3d_fence(v3d->tfu_job->irq_fence);

		trace_v3d_tfu_irq(&v3d->drm, fence->seqno);
		dma_fence_signal(&fence->base);
		status = IRQ_HANDLED;
	}

>>>>>>> 407d19ab
	if (intsts & (V3D_HUB_INT_MMU_WRV |
		      V3D_HUB_INT_MMU_PTI |
		      V3D_HUB_INT_MMU_CAP)) {
		u32 axi_id = V3D_READ(V3D_MMU_VIO_ID);
		u64 vio_addr = (u64)V3D_READ(V3D_MMU_VIO_ADDR) << 8;

		dev_err(v3d->dev, "MMU error from client %d at 0x%08llx%s%s%s\n",
			axi_id, (long long)vio_addr,
			((intsts & V3D_HUB_INT_MMU_WRV) ?
			 ", write violation" : ""),
			((intsts & V3D_HUB_INT_MMU_PTI) ?
			 ", pte invalid" : ""),
			((intsts & V3D_HUB_INT_MMU_CAP) ?
			 ", cap exceeded" : ""));
		status = IRQ_HANDLED;
	}

	return status;
}

int
v3d_irq_init(struct v3d_dev *v3d)
{
	int irq1, ret, core;

	INIT_WORK(&v3d->overflow_mem_work, v3d_overflow_mem_work);

	/* Clear any pending interrupts someone might have left around
	 * for us.
	 */
	for (core = 0; core < v3d->cores; core++)
		V3D_CORE_WRITE(core, V3D_CTL_INT_CLR, V3D_CORE_IRQS);
	V3D_WRITE(V3D_HUB_INT_CLR, V3D_HUB_IRQS);

	irq1 = platform_get_irq(v3d->pdev, 1);
	if (irq1 == -EPROBE_DEFER)
		return irq1;
	if (irq1 > 0) {
		ret = devm_request_irq(v3d->dev, irq1,
				       v3d_irq, IRQF_SHARED,
				       "v3d_core0", v3d);
		if (ret)
			goto fail;
		ret = devm_request_irq(v3d->dev, platform_get_irq(v3d->pdev, 0),
				       v3d_hub_irq, IRQF_SHARED,
				       "v3d_hub", v3d);
		if (ret)
			goto fail;
	} else {
		v3d->single_irq_line = true;

		ret = devm_request_irq(v3d->dev, platform_get_irq(v3d->pdev, 0),
				       v3d_irq, IRQF_SHARED,
				       "v3d", v3d);
		if (ret)
			goto fail;
	}

	v3d_irq_enable(v3d);
	return 0;

fail:
	if (ret != -EPROBE_DEFER)
		dev_err(v3d->dev, "IRQ setup failed: %d\n", ret);
	return ret;
}

void
v3d_irq_enable(struct v3d_dev *v3d)
{
	int core;

	/* Enable our set of interrupts, masking out any others. */
	for (core = 0; core < v3d->cores; core++) {
		V3D_CORE_WRITE(core, V3D_CTL_INT_MSK_SET, ~V3D_CORE_IRQS);
		V3D_CORE_WRITE(core, V3D_CTL_INT_MSK_CLR, V3D_CORE_IRQS);
	}

	V3D_WRITE(V3D_HUB_INT_MSK_SET, ~V3D_HUB_IRQS);
	V3D_WRITE(V3D_HUB_INT_MSK_CLR, V3D_HUB_IRQS);
}

void
v3d_irq_disable(struct v3d_dev *v3d)
{
	int core;

	/* Disable all interrupts. */
	for (core = 0; core < v3d->cores; core++)
		V3D_CORE_WRITE(core, V3D_CTL_INT_MSK_SET, ~0);
	V3D_WRITE(V3D_HUB_INT_MSK_SET, ~0);

	/* Clear any pending interrupts we might have left. */
	for (core = 0; core < v3d->cores; core++)
		V3D_CORE_WRITE(core, V3D_CTL_INT_CLR, V3D_CORE_IRQS);
	V3D_WRITE(V3D_HUB_INT_CLR, V3D_HUB_IRQS);

	cancel_work_sync(&v3d->overflow_mem_work);
}

/** Reinitializes interrupt registers when a GPU reset is performed. */
void v3d_irq_reset(struct v3d_dev *v3d)
{
	v3d_irq_enable(v3d);
}<|MERGE_RESOLUTION|>--- conflicted
+++ resolved
@@ -4,8 +4,8 @@
 /**
  * DOC: Interrupt management for the V3D engine
  *
- * When we take a binning or rendering flush done interrupt, we need
- * to signal the fence for that job so that the scheduler can queue up
+ * When we take a bin, render, or TFU done interrupt, we need to
+ * signal the fence for that job so that the scheduler can queue up
  * the next one and unblock any waiters.
  *
  * When we take the binner out of memory interrupt, we need to
@@ -15,6 +15,7 @@
 
 #include "v3d_drv.h"
 #include "v3d_regs.h"
+#include "v3d_trace.h"
 
 #define V3D_CORE_IRQS ((u32)(V3D_INT_OUTOMEM |	\
 			     V3D_INT_FLDONE |	\
@@ -23,7 +24,8 @@
 
 #define V3D_HUB_IRQS ((u32)(V3D_HUB_INT_MMU_WRV |	\
 			    V3D_HUB_INT_MMU_PTI |	\
-			    V3D_HUB_INT_MMU_CAP))
+			    V3D_HUB_INT_MMU_CAP |	\
+			    V3D_HUB_INT_TFUC))
 
 static irqreturn_t
 v3d_hub_irq(int irq, void *arg);
@@ -93,28 +95,20 @@
 	}
 
 	if (intsts & V3D_INT_FLDONE) {
-<<<<<<< HEAD
-		dma_fence_signal(v3d->bin_job->bin.done_fence);
-=======
 		struct v3d_fence *fence =
 			to_v3d_fence(v3d->bin_job->bin.irq_fence);
 
 		trace_v3d_bcl_irq(&v3d->drm, fence->seqno);
 		dma_fence_signal(&fence->base);
->>>>>>> 407d19ab
 		status = IRQ_HANDLED;
 	}
 
 	if (intsts & V3D_INT_FRDONE) {
-<<<<<<< HEAD
-		dma_fence_signal(v3d->render_job->render.done_fence);
-=======
 		struct v3d_fence *fence =
 			to_v3d_fence(v3d->render_job->render.irq_fence);
 
 		trace_v3d_rcl_irq(&v3d->drm, fence->seqno);
 		dma_fence_signal(&fence->base);
->>>>>>> 407d19ab
 		status = IRQ_HANDLED;
 	}
 
@@ -145,8 +139,6 @@
 	/* Acknowledge the interrupts we're handling here. */
 	V3D_WRITE(V3D_HUB_INT_CLR, intsts);
 
-<<<<<<< HEAD
-=======
 	if (intsts & V3D_HUB_INT_TFUC) {
 		struct v3d_fence *fence =
 			to_v3d_fence(v3d->tfu_job->irq_fence);
@@ -156,7 +148,6 @@
 		status = IRQ_HANDLED;
 	}
 
->>>>>>> 407d19ab
 	if (intsts & (V3D_HUB_INT_MMU_WRV |
 		      V3D_HUB_INT_MMU_PTI |
 		      V3D_HUB_INT_MMU_CAP)) {
