// SPDX-License-Identifier: GPL-2.0 OR MIT
/* Copyright 2017-2019 Qiang Yu <yuq825@gmail.com> */

#include <linux/kthread.h>
#include <linux/slab.h>
#include <linux/vmalloc.h>
#include <linux/pm_runtime.h>

#include "lima_devfreq.h"
#include "lima_drv.h"
#include "lima_sched.h"
#include "lima_vm.h"
#include "lima_mmu.h"
#include "lima_l2_cache.h"
#include "lima_gem.h"
#include "lima_trace.h"

struct lima_fence {
	struct dma_fence base;
	struct lima_sched_pipe *pipe;
};

static struct kmem_cache *lima_fence_slab;
static int lima_fence_slab_refcnt;

int lima_sched_slab_init(void)
{
	if (!lima_fence_slab) {
		lima_fence_slab = kmem_cache_create(
			"lima_fence", sizeof(struct lima_fence), 0,
			SLAB_HWCACHE_ALIGN, NULL);
		if (!lima_fence_slab)
			return -ENOMEM;
	}

	lima_fence_slab_refcnt++;
	return 0;
}

void lima_sched_slab_fini(void)
{
	if (!--lima_fence_slab_refcnt) {
		kmem_cache_destroy(lima_fence_slab);
		lima_fence_slab = NULL;
	}
}

static inline struct lima_fence *to_lima_fence(struct dma_fence *fence)
{
	return container_of(fence, struct lima_fence, base);
}

static const char *lima_fence_get_driver_name(struct dma_fence *fence)
{
	return "lima";
}

static const char *lima_fence_get_timeline_name(struct dma_fence *fence)
{
	struct lima_fence *f = to_lima_fence(fence);

	return f->pipe->base.name;
}

static void lima_fence_release_rcu(struct rcu_head *rcu)
{
	struct dma_fence *f = container_of(rcu, struct dma_fence, rcu);
	struct lima_fence *fence = to_lima_fence(f);

	kmem_cache_free(lima_fence_slab, fence);
}

static void lima_fence_release(struct dma_fence *fence)
{
	struct lima_fence *f = to_lima_fence(fence);

	call_rcu(&f->base.rcu, lima_fence_release_rcu);
}

static const struct dma_fence_ops lima_fence_ops = {
	.get_driver_name = lima_fence_get_driver_name,
	.get_timeline_name = lima_fence_get_timeline_name,
	.release = lima_fence_release,
};

static struct lima_fence *lima_fence_create(struct lima_sched_pipe *pipe)
{
	struct lima_fence *fence;

	fence = kmem_cache_zalloc(lima_fence_slab, GFP_KERNEL);
	if (!fence)
		return NULL;

	fence->pipe = pipe;
	dma_fence_init(&fence->base, &lima_fence_ops, &pipe->fence_lock,
		       pipe->fence_context, ++pipe->fence_seqno);

	return fence;
}

static inline struct lima_sched_task *to_lima_task(struct drm_sched_job *job)
{
	return container_of(job, struct lima_sched_task, base);
}

static inline struct lima_sched_pipe *to_lima_pipe(struct drm_gpu_scheduler *sched)
{
	return container_of(sched, struct lima_sched_pipe, base);
}

int lima_sched_task_init(struct lima_sched_task *task,
			 struct lima_sched_context *context,
			 struct lima_bo **bos, int num_bos,
			 struct lima_vm *vm)
{
	int err, i;

	task->bos = kmemdup(bos, sizeof(*bos) * num_bos, GFP_KERNEL);
	if (!task->bos)
		return -ENOMEM;

	for (i = 0; i < num_bos; i++)
		drm_gem_object_get(&bos[i]->base.base);

	err = drm_sched_job_init(&task->base, &context->base, vm);
	if (err) {
		kfree(task->bos);
		return err;
	}

	task->num_bos = num_bos;
	task->vm = lima_vm_get(vm);

	xa_init_flags(&task->deps, XA_FLAGS_ALLOC);

	return 0;
}

void lima_sched_task_fini(struct lima_sched_task *task)
{
	struct dma_fence *fence;
	unsigned long index;
	int i;

	drm_sched_job_cleanup(&task->base);

	xa_for_each(&task->deps, index, fence) {
		dma_fence_put(fence);
	}
	xa_destroy(&task->deps);

	if (task->bos) {
		for (i = 0; i < task->num_bos; i++)
			drm_gem_object_put(&task->bos[i]->base.base);
		kfree(task->bos);
	}

	lima_vm_put(task->vm);
}

int lima_sched_context_init(struct lima_sched_pipe *pipe,
			    struct lima_sched_context *context,
			    atomic_t *guilty)
{
	struct drm_gpu_scheduler *sched = &pipe->base;

	return drm_sched_entity_init(&context->base, DRM_SCHED_PRIORITY_NORMAL,
				     &sched, 1, guilty);
}

void lima_sched_context_fini(struct lima_sched_pipe *pipe,
			     struct lima_sched_context *context)
{
	drm_sched_entity_fini(&context->base);
}

struct dma_fence *lima_sched_context_queue_task(struct lima_sched_context *context,
						struct lima_sched_task *task)
{
	struct dma_fence *fence = dma_fence_get(&task->base.s_fence->finished);

	trace_lima_task_submit(task);
	drm_sched_entity_push_job(&task->base, &context->base);
	return fence;
}

static struct dma_fence *lima_sched_dependency(struct drm_sched_job *job,
					       struct drm_sched_entity *entity)
{
	struct lima_sched_task *task = to_lima_task(job);

	if (!xa_empty(&task->deps))
		return xa_erase(&task->deps, task->last_dep++);

	return NULL;
}

static int lima_pm_busy(struct lima_device *ldev)
{
	int ret;

	/* resume GPU if it has been suspended by runtime PM */
<<<<<<< HEAD
	ret = pm_runtime_get_sync(ldev->dev);
=======
	ret = pm_runtime_resume_and_get(ldev->dev);
>>>>>>> 4e026225
	if (ret < 0)
		return ret;

	lima_devfreq_record_busy(&ldev->devfreq);
	return 0;
}

static void lima_pm_idle(struct lima_device *ldev)
{
	lima_devfreq_record_idle(&ldev->devfreq);

	/* GPU can do auto runtime suspend */
	pm_runtime_mark_last_busy(ldev->dev);
	pm_runtime_put_autosuspend(ldev->dev);
}

static struct dma_fence *lima_sched_run_job(struct drm_sched_job *job)
{
	struct lima_sched_task *task = to_lima_task(job);
	struct lima_sched_pipe *pipe = to_lima_pipe(job->sched);
	struct lima_device *ldev = pipe->ldev;
	struct lima_fence *fence;
	struct dma_fence *ret;
	int i, err;

	/* after GPU reset */
	if (job->s_fence->finished.error < 0)
		return NULL;

	fence = lima_fence_create(pipe);
	if (!fence)
		return NULL;

	err = lima_pm_busy(ldev);
	if (err < 0) {
		dma_fence_put(&fence->base);
		return NULL;
	}

	task->fence = &fence->base;

	/* for caller usage of the fence, otherwise irq handler
	 * may consume the fence before caller use it
	 */
	ret = dma_fence_get(task->fence);

	pipe->current_task = task;

	/* this is needed for MMU to work correctly, otherwise GP/PP
	 * will hang or page fault for unknown reason after running for
	 * a while.
	 *
	 * Need to investigate:
	 * 1. is it related to TLB
	 * 2. how much performance will be affected by L2 cache flush
	 * 3. can we reduce the calling of this function because all
	 *    GP/PP use the same L2 cache on mali400
	 *
	 * TODO:
	 * 1. move this to task fini to save some wait time?
	 * 2. when GP/PP use different l2 cache, need PP wait GP l2
	 *    cache flush?
	 */
	for (i = 0; i < pipe->num_l2_cache; i++)
		lima_l2_cache_flush(pipe->l2_cache[i]);

	lima_vm_put(pipe->current_vm);
	pipe->current_vm = lima_vm_get(task->vm);

	if (pipe->bcast_mmu)
		lima_mmu_switch_vm(pipe->bcast_mmu, pipe->current_vm);
	else {
		for (i = 0; i < pipe->num_mmu; i++)
			lima_mmu_switch_vm(pipe->mmu[i], pipe->current_vm);
	}

	trace_lima_task_run(task);

	pipe->error = false;
	pipe->task_run(pipe, task);

	return task->fence;
}

static void lima_sched_build_error_task_list(struct lima_sched_task *task)
{
	struct lima_sched_error_task *et;
	struct lima_sched_pipe *pipe = to_lima_pipe(task->base.sched);
	struct lima_ip *ip = pipe->processor[0];
	int pipe_id = ip->id == lima_ip_gp ? lima_pipe_gp : lima_pipe_pp;
	struct lima_device *dev = ip->dev;
	struct lima_sched_context *sched_ctx =
		container_of(task->base.entity,
			     struct lima_sched_context, base);
	struct lima_ctx *ctx =
		container_of(sched_ctx, struct lima_ctx, context[pipe_id]);
	struct lima_dump_task *dt;
	struct lima_dump_chunk *chunk;
	struct lima_dump_chunk_pid *pid_chunk;
	struct lima_dump_chunk_buffer *buffer_chunk;
	u32 size, task_size, mem_size;
	int i;

	mutex_lock(&dev->error_task_list_lock);

	if (dev->dump.num_tasks >= lima_max_error_tasks) {
		dev_info(dev->dev, "fail to save task state from %s pid %d: "
			 "error task list is full\n", ctx->pname, ctx->pid);
		goto out;
	}

	/* frame chunk */
	size = sizeof(struct lima_dump_chunk) + pipe->frame_size;
	/* process name chunk */
	size += sizeof(struct lima_dump_chunk) + sizeof(ctx->pname);
	/* pid chunk */
	size += sizeof(struct lima_dump_chunk);
	/* buffer chunks */
	for (i = 0; i < task->num_bos; i++) {
		struct lima_bo *bo = task->bos[i];

		size += sizeof(struct lima_dump_chunk);
		size += bo->heap_size ? bo->heap_size : lima_bo_size(bo);
	}

	task_size = size + sizeof(struct lima_dump_task);
	mem_size = task_size + sizeof(*et);
	et = kvmalloc(mem_size, GFP_KERNEL);
	if (!et) {
		dev_err(dev->dev, "fail to alloc task dump buffer of size %x\n",
			mem_size);
		goto out;
	}

	et->data = et + 1;
	et->size = task_size;

	dt = et->data;
	memset(dt, 0, sizeof(*dt));
	dt->id = pipe_id;
	dt->size = size;

	chunk = (struct lima_dump_chunk *)(dt + 1);
	memset(chunk, 0, sizeof(*chunk));
	chunk->id = LIMA_DUMP_CHUNK_FRAME;
	chunk->size = pipe->frame_size;
	memcpy(chunk + 1, task->frame, pipe->frame_size);
	dt->num_chunks++;

	chunk = (void *)(chunk + 1) + chunk->size;
	memset(chunk, 0, sizeof(*chunk));
	chunk->id = LIMA_DUMP_CHUNK_PROCESS_NAME;
	chunk->size = sizeof(ctx->pname);
	memcpy(chunk + 1, ctx->pname, sizeof(ctx->pname));
	dt->num_chunks++;

	pid_chunk = (void *)(chunk + 1) + chunk->size;
	memset(pid_chunk, 0, sizeof(*pid_chunk));
	pid_chunk->id = LIMA_DUMP_CHUNK_PROCESS_ID;
	pid_chunk->pid = ctx->pid;
	dt->num_chunks++;

	buffer_chunk = (void *)(pid_chunk + 1) + pid_chunk->size;
	for (i = 0; i < task->num_bos; i++) {
		struct lima_bo *bo = task->bos[i];
		void *data;

		memset(buffer_chunk, 0, sizeof(*buffer_chunk));
		buffer_chunk->id = LIMA_DUMP_CHUNK_BUFFER;
		buffer_chunk->va = lima_vm_get_va(task->vm, bo);

		if (bo->heap_size) {
			buffer_chunk->size = bo->heap_size;

			data = vmap(bo->base.pages, bo->heap_size >> PAGE_SHIFT,
				    VM_MAP, pgprot_writecombine(PAGE_KERNEL));
			if (!data) {
				kvfree(et);
				goto out;
			}

			memcpy(buffer_chunk + 1, data, buffer_chunk->size);

			vunmap(data);
		} else {
			buffer_chunk->size = lima_bo_size(bo);

			data = drm_gem_shmem_vmap(&bo->base.base);
			if (IS_ERR_OR_NULL(data)) {
				kvfree(et);
				goto out;
			}

			memcpy(buffer_chunk + 1, data, buffer_chunk->size);

			drm_gem_shmem_vunmap(&bo->base.base, data);
		}

		buffer_chunk = (void *)(buffer_chunk + 1) + buffer_chunk->size;
		dt->num_chunks++;
	}

	list_add(&et->list, &dev->error_task_list);
	dev->dump.size += et->size;
	dev->dump.num_tasks++;

	dev_info(dev->dev, "save error task state success\n");

out:
	mutex_unlock(&dev->error_task_list_lock);
}

static void lima_sched_timedout_job(struct drm_sched_job *job)
{
	struct lima_sched_pipe *pipe = to_lima_pipe(job->sched);
	struct lima_sched_task *task = to_lima_task(job);
	struct lima_device *ldev = pipe->ldev;

	if (!pipe->error)
		DRM_ERROR("lima job timeout\n");

	drm_sched_stop(&pipe->base, &task->base);

	drm_sched_increase_karma(&task->base);

	lima_sched_build_error_task_list(task);

	pipe->task_error(pipe);

	if (pipe->bcast_mmu)
		lima_mmu_page_fault_resume(pipe->bcast_mmu);
	else {
		int i;

		for (i = 0; i < pipe->num_mmu; i++)
			lima_mmu_page_fault_resume(pipe->mmu[i]);
	}

	lima_vm_put(pipe->current_vm);
	pipe->current_vm = NULL;
	pipe->current_task = NULL;

	lima_pm_idle(ldev);

	drm_sched_resubmit_jobs(&pipe->base);
	drm_sched_start(&pipe->base, true);
}

static void lima_sched_free_job(struct drm_sched_job *job)
{
	struct lima_sched_task *task = to_lima_task(job);
	struct lima_sched_pipe *pipe = to_lima_pipe(job->sched);
	struct lima_vm *vm = task->vm;
	struct lima_bo **bos = task->bos;
	int i;

	dma_fence_put(task->fence);

	for (i = 0; i < task->num_bos; i++)
		lima_vm_bo_del(vm, bos[i]);

	lima_sched_task_fini(task);
	kmem_cache_free(pipe->task_slab, task);
}

static const struct drm_sched_backend_ops lima_sched_ops = {
	.dependency = lima_sched_dependency,
	.run_job = lima_sched_run_job,
	.timedout_job = lima_sched_timedout_job,
	.free_job = lima_sched_free_job,
};

static void lima_sched_recover_work(struct work_struct *work)
{
	struct lima_sched_pipe *pipe =
		container_of(work, struct lima_sched_pipe, recover_work);
	int i;

	for (i = 0; i < pipe->num_l2_cache; i++)
		lima_l2_cache_flush(pipe->l2_cache[i]);

	if (pipe->bcast_mmu) {
		lima_mmu_flush_tlb(pipe->bcast_mmu);
	} else {
		for (i = 0; i < pipe->num_mmu; i++)
			lima_mmu_flush_tlb(pipe->mmu[i]);
	}

	if (pipe->task_recover(pipe))
		drm_sched_fault(&pipe->base);
}

int lima_sched_pipe_init(struct lima_sched_pipe *pipe, const char *name)
{
	unsigned int timeout = lima_sched_timeout_ms > 0 ?
			       lima_sched_timeout_ms : 500;

	pipe->fence_context = dma_fence_context_alloc(1);
	spin_lock_init(&pipe->fence_lock);

	INIT_WORK(&pipe->recover_work, lima_sched_recover_work);

	return drm_sched_init(&pipe->base, &lima_sched_ops, 1,
			      lima_job_hang_limit, msecs_to_jiffies(timeout),
			      name);
}

void lima_sched_pipe_fini(struct lima_sched_pipe *pipe)
{
	drm_sched_fini(&pipe->base);
}

void lima_sched_pipe_task_done(struct lima_sched_pipe *pipe)
{
	struct lima_sched_task *task = pipe->current_task;
	struct lima_device *ldev = pipe->ldev;

	if (pipe->error) {
		if (task && task->recoverable)
			schedule_work(&pipe->recover_work);
		else
			drm_sched_fault(&pipe->base);
	} else {
		pipe->task_fini(pipe);
		dma_fence_signal(task->fence);

		lima_pm_idle(ldev);
	}
}<|MERGE_RESOLUTION|>--- conflicted
+++ resolved
@@ -200,11 +200,7 @@
 	int ret;
 
 	/* resume GPU if it has been suspended by runtime PM */
-<<<<<<< HEAD
-	ret = pm_runtime_get_sync(ldev->dev);
-=======
 	ret = pm_runtime_resume_and_get(ldev->dev);
->>>>>>> 4e026225
 	if (ret < 0)
 		return ret;
 
