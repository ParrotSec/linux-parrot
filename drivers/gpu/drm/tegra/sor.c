// SPDX-License-Identifier: GPL-2.0-only
/*
 * Copyright (C) 2013 NVIDIA Corporation
 */

#include <linux/clk.h>
#include <linux/clk-provider.h>
#include <linux/debugfs.h>
#include <linux/gpio.h>
#include <linux/io.h>
#include <linux/of_device.h>
#include <linux/platform_device.h>
#include <linux/pm_runtime.h>
#include <linux/regulator/consumer.h>
#include <linux/reset.h>

#include <soc/tegra/pmc.h>

#include <drm/drm_atomic_helper.h>
#include <drm/drm_dp_helper.h>
#include <drm/drm_panel.h>
#include <drm/drm_scdc_helper.h>

#include "dc.h"
#include "drm.h"
#include "sor.h"
#include "trace.h"

/*
 * XXX Remove this after the commit adding it to soc/tegra/pmc.h has been
 * merged. Having this around after the commit is merged should be safe since
 * the preprocessor will effectively replace all occurrences and therefore no
 * duplicate will be defined.
 */
#define TEGRA_IO_PAD_HDMI_DP0 26

#define SOR_REKEY 0x38

struct tegra_sor_hdmi_settings {
	unsigned long frequency;

	u8 vcocap;
	u8 filter;
	u8 ichpmp;
	u8 loadadj;
	u8 tmds_termadj;
	u8 tx_pu_value;
	u8 bg_temp_coef;
	u8 bg_vref_level;
	u8 avdd10_level;
	u8 avdd14_level;
	u8 sparepll;

	u8 drive_current[4];
	u8 preemphasis[4];
};

#if 1
static const struct tegra_sor_hdmi_settings tegra210_sor_hdmi_defaults[] = {
	{
		.frequency = 54000000,
		.vcocap = 0x0,
		.filter = 0x0,
		.ichpmp = 0x1,
		.loadadj = 0x3,
		.tmds_termadj = 0x9,
		.tx_pu_value = 0x10,
		.bg_temp_coef = 0x3,
		.bg_vref_level = 0x8,
		.avdd10_level = 0x4,
		.avdd14_level = 0x4,
		.sparepll = 0x0,
		.drive_current = { 0x33, 0x3a, 0x3a, 0x3a },
		.preemphasis = { 0x00, 0x00, 0x00, 0x00 },
	}, {
		.frequency = 75000000,
		.vcocap = 0x3,
		.filter = 0x0,
		.ichpmp = 0x1,
		.loadadj = 0x3,
		.tmds_termadj = 0x9,
		.tx_pu_value = 0x40,
		.bg_temp_coef = 0x3,
		.bg_vref_level = 0x8,
		.avdd10_level = 0x4,
		.avdd14_level = 0x4,
		.sparepll = 0x0,
		.drive_current = { 0x33, 0x3a, 0x3a, 0x3a },
		.preemphasis = { 0x00, 0x00, 0x00, 0x00 },
	}, {
		.frequency = 150000000,
		.vcocap = 0x3,
		.filter = 0x0,
		.ichpmp = 0x1,
		.loadadj = 0x3,
		.tmds_termadj = 0x9,
		.tx_pu_value = 0x66,
		.bg_temp_coef = 0x3,
		.bg_vref_level = 0x8,
		.avdd10_level = 0x4,
		.avdd14_level = 0x4,
		.sparepll = 0x0,
		.drive_current = { 0x33, 0x3a, 0x3a, 0x3a },
		.preemphasis = { 0x00, 0x00, 0x00, 0x00 },
	}, {
		.frequency = 300000000,
		.vcocap = 0x3,
		.filter = 0x0,
		.ichpmp = 0x1,
		.loadadj = 0x3,
		.tmds_termadj = 0x9,
		.tx_pu_value = 0x66,
		.bg_temp_coef = 0x3,
		.bg_vref_level = 0xa,
		.avdd10_level = 0x4,
		.avdd14_level = 0x4,
		.sparepll = 0x0,
		.drive_current = { 0x33, 0x3f, 0x3f, 0x3f },
		.preemphasis = { 0x00, 0x17, 0x17, 0x17 },
	}, {
		.frequency = 600000000,
		.vcocap = 0x3,
		.filter = 0x0,
		.ichpmp = 0x1,
		.loadadj = 0x3,
		.tmds_termadj = 0x9,
		.tx_pu_value = 0x66,
		.bg_temp_coef = 0x3,
		.bg_vref_level = 0x8,
		.avdd10_level = 0x4,
		.avdd14_level = 0x4,
		.sparepll = 0x0,
		.drive_current = { 0x33, 0x3f, 0x3f, 0x3f },
		.preemphasis = { 0x00, 0x00, 0x00, 0x00 },
	},
};
#else
static const struct tegra_sor_hdmi_settings tegra210_sor_hdmi_defaults[] = {
	{
		.frequency = 75000000,
		.vcocap = 0x3,
		.filter = 0x0,
		.ichpmp = 0x1,
		.loadadj = 0x3,
		.tmds_termadj = 0x9,
		.tx_pu_value = 0x40,
		.bg_temp_coef = 0x3,
		.bg_vref_level = 0x8,
		.avdd10_level = 0x4,
		.avdd14_level = 0x4,
		.sparepll = 0x0,
		.drive_current = { 0x29, 0x29, 0x29, 0x29 },
		.preemphasis = { 0x00, 0x00, 0x00, 0x00 },
	}, {
		.frequency = 150000000,
		.vcocap = 0x3,
		.filter = 0x0,
		.ichpmp = 0x1,
		.loadadj = 0x3,
		.tmds_termadj = 0x9,
		.tx_pu_value = 0x66,
		.bg_temp_coef = 0x3,
		.bg_vref_level = 0x8,
		.avdd10_level = 0x4,
		.avdd14_level = 0x4,
		.sparepll = 0x0,
		.drive_current = { 0x30, 0x37, 0x37, 0x37 },
		.preemphasis = { 0x01, 0x02, 0x02, 0x02 },
	}, {
		.frequency = 300000000,
		.vcocap = 0x3,
		.filter = 0x0,
		.ichpmp = 0x6,
		.loadadj = 0x3,
		.tmds_termadj = 0x9,
		.tx_pu_value = 0x66,
		.bg_temp_coef = 0x3,
		.bg_vref_level = 0xf,
		.avdd10_level = 0x4,
		.avdd14_level = 0x4,
		.sparepll = 0x0,
		.drive_current = { 0x30, 0x37, 0x37, 0x37 },
		.preemphasis = { 0x10, 0x3e, 0x3e, 0x3e },
	}, {
		.frequency = 600000000,
		.vcocap = 0x3,
		.filter = 0x0,
		.ichpmp = 0xa,
		.loadadj = 0x3,
		.tmds_termadj = 0xb,
		.tx_pu_value = 0x66,
		.bg_temp_coef = 0x3,
		.bg_vref_level = 0xe,
		.avdd10_level = 0x4,
		.avdd14_level = 0x4,
		.sparepll = 0x0,
		.drive_current = { 0x35, 0x3e, 0x3e, 0x3e },
		.preemphasis = { 0x02, 0x3f, 0x3f, 0x3f },
	},
};
#endif

static const struct tegra_sor_hdmi_settings tegra186_sor_hdmi_defaults[] = {
	{
		.frequency = 54000000,
		.vcocap = 0,
		.filter = 5,
		.ichpmp = 5,
		.loadadj = 3,
		.tmds_termadj = 0xf,
		.tx_pu_value = 0,
		.bg_temp_coef = 3,
		.bg_vref_level = 8,
		.avdd10_level = 4,
		.avdd14_level = 4,
		.sparepll = 0x54,
		.drive_current = { 0x3a, 0x3a, 0x3a, 0x33 },
		.preemphasis = { 0x00, 0x00, 0x00, 0x00 },
	}, {
		.frequency = 75000000,
		.vcocap = 1,
		.filter = 5,
		.ichpmp = 5,
		.loadadj = 3,
		.tmds_termadj = 0xf,
		.tx_pu_value = 0,
		.bg_temp_coef = 3,
		.bg_vref_level = 8,
		.avdd10_level = 4,
		.avdd14_level = 4,
		.sparepll = 0x44,
		.drive_current = { 0x3a, 0x3a, 0x3a, 0x33 },
		.preemphasis = { 0x00, 0x00, 0x00, 0x00 },
	}, {
		.frequency = 150000000,
		.vcocap = 3,
		.filter = 5,
		.ichpmp = 5,
		.loadadj = 3,
		.tmds_termadj = 15,
		.tx_pu_value = 0x66 /* 0 */,
		.bg_temp_coef = 3,
		.bg_vref_level = 8,
		.avdd10_level = 4,
		.avdd14_level = 4,
		.sparepll = 0x00, /* 0x34 */
		.drive_current = { 0x3a, 0x3a, 0x3a, 0x37 },
		.preemphasis = { 0x00, 0x00, 0x00, 0x00 },
	}, {
		.frequency = 300000000,
		.vcocap = 3,
		.filter = 5,
		.ichpmp = 5,
		.loadadj = 3,
		.tmds_termadj = 15,
		.tx_pu_value = 64,
		.bg_temp_coef = 3,
		.bg_vref_level = 8,
		.avdd10_level = 4,
		.avdd14_level = 4,
		.sparepll = 0x34,
		.drive_current = { 0x3d, 0x3d, 0x3d, 0x33 },
		.preemphasis = { 0x00, 0x00, 0x00, 0x00 },
	}, {
		.frequency = 600000000,
		.vcocap = 3,
		.filter = 5,
		.ichpmp = 5,
		.loadadj = 3,
		.tmds_termadj = 12,
		.tx_pu_value = 96,
		.bg_temp_coef = 3,
		.bg_vref_level = 8,
		.avdd10_level = 4,
		.avdd14_level = 4,
		.sparepll = 0x34,
		.drive_current = { 0x3d, 0x3d, 0x3d, 0x33 },
		.preemphasis = { 0x00, 0x00, 0x00, 0x00 },
	}
};

struct tegra_sor_regs {
	unsigned int head_state0;
	unsigned int head_state1;
	unsigned int head_state2;
	unsigned int head_state3;
	unsigned int head_state4;
	unsigned int head_state5;
	unsigned int pll0;
	unsigned int pll1;
	unsigned int pll2;
	unsigned int pll3;
	unsigned int dp_padctl0;
	unsigned int dp_padctl2;
};

struct tegra_sor_soc {
	bool supports_edp;
	bool supports_lvds;
	bool supports_hdmi;
	bool supports_dp;

	const struct tegra_sor_regs *regs;
	bool has_nvdisplay;

	const struct tegra_sor_hdmi_settings *settings;
	unsigned int num_settings;

	const u8 *xbar_cfg;
};

struct tegra_sor;

struct tegra_sor_ops {
	const char *name;
	int (*probe)(struct tegra_sor *sor);
	int (*remove)(struct tegra_sor *sor);
};

struct tegra_sor {
	struct host1x_client client;
	struct tegra_output output;
	struct device *dev;

	const struct tegra_sor_soc *soc;
	void __iomem *regs;
	unsigned int index;

	struct reset_control *rst;
	struct clk *clk_parent;
	struct clk *clk_safe;
	struct clk *clk_out;
	struct clk *clk_pad;
	struct clk *clk_dp;
	struct clk *clk;

	struct drm_dp_aux *aux;

	struct drm_info_list *debugfs_files;

	const struct tegra_sor_ops *ops;
	enum tegra_io_pad pad;

	/* for HDMI 2.0 */
	struct tegra_sor_hdmi_settings *settings;
	unsigned int num_settings;

	struct regulator *avdd_io_supply;
	struct regulator *vdd_pll_supply;
	struct regulator *hdmi_supply;

	struct delayed_work scdc;
	bool scdc_enabled;
};

struct tegra_sor_state {
	struct drm_connector_state base;

	unsigned int link_speed;
	unsigned long pclk;
	unsigned int bpc;
};

static inline struct tegra_sor_state *
to_sor_state(struct drm_connector_state *state)
{
	return container_of(state, struct tegra_sor_state, base);
}

struct tegra_sor_config {
	u32 bits_per_pixel;

	u32 active_polarity;
	u32 active_count;
	u32 tu_size;
	u32 active_frac;
	u32 watermark;

	u32 hblank_symbols;
	u32 vblank_symbols;
};

static inline struct tegra_sor *
host1x_client_to_sor(struct host1x_client *client)
{
	return container_of(client, struct tegra_sor, client);
}

static inline struct tegra_sor *to_sor(struct tegra_output *output)
{
	return container_of(output, struct tegra_sor, output);
}

static inline u32 tegra_sor_readl(struct tegra_sor *sor, unsigned int offset)
{
	u32 value = readl(sor->regs + (offset << 2));

	trace_sor_readl(sor->dev, offset, value);

	return value;
}

static inline void tegra_sor_writel(struct tegra_sor *sor, u32 value,
				    unsigned int offset)
{
	trace_sor_writel(sor->dev, offset, value);
	writel(value, sor->regs + (offset << 2));
}

static int tegra_sor_set_parent_clock(struct tegra_sor *sor, struct clk *parent)
{
	int err;

	clk_disable_unprepare(sor->clk);

	err = clk_set_parent(sor->clk_out, parent);
	if (err < 0)
		return err;

	err = clk_prepare_enable(sor->clk);
	if (err < 0)
		return err;

	return 0;
}

struct tegra_clk_sor_pad {
	struct clk_hw hw;
	struct tegra_sor *sor;
};

static inline struct tegra_clk_sor_pad *to_pad(struct clk_hw *hw)
{
	return container_of(hw, struct tegra_clk_sor_pad, hw);
}

static const char * const tegra_clk_sor_pad_parents[] = {
	"pll_d2_out0", "pll_dp"
};

static int tegra_clk_sor_pad_set_parent(struct clk_hw *hw, u8 index)
{
	struct tegra_clk_sor_pad *pad = to_pad(hw);
	struct tegra_sor *sor = pad->sor;
	u32 value;

	value = tegra_sor_readl(sor, SOR_CLK_CNTRL);
	value &= ~SOR_CLK_CNTRL_DP_CLK_SEL_MASK;

	switch (index) {
	case 0:
		value |= SOR_CLK_CNTRL_DP_CLK_SEL_SINGLE_PCLK;
		break;

	case 1:
		value |= SOR_CLK_CNTRL_DP_CLK_SEL_SINGLE_DPCLK;
		break;
	}

	tegra_sor_writel(sor, value, SOR_CLK_CNTRL);

	return 0;
}

static u8 tegra_clk_sor_pad_get_parent(struct clk_hw *hw)
{
	struct tegra_clk_sor_pad *pad = to_pad(hw);
	struct tegra_sor *sor = pad->sor;
	u8 parent = U8_MAX;
	u32 value;

	value = tegra_sor_readl(sor, SOR_CLK_CNTRL);

	switch (value & SOR_CLK_CNTRL_DP_CLK_SEL_MASK) {
	case SOR_CLK_CNTRL_DP_CLK_SEL_SINGLE_PCLK:
	case SOR_CLK_CNTRL_DP_CLK_SEL_DIFF_PCLK:
		parent = 0;
		break;

	case SOR_CLK_CNTRL_DP_CLK_SEL_SINGLE_DPCLK:
	case SOR_CLK_CNTRL_DP_CLK_SEL_DIFF_DPCLK:
		parent = 1;
		break;
	}

	return parent;
}

static const struct clk_ops tegra_clk_sor_pad_ops = {
	.set_parent = tegra_clk_sor_pad_set_parent,
	.get_parent = tegra_clk_sor_pad_get_parent,
};

static struct clk *tegra_clk_sor_pad_register(struct tegra_sor *sor,
					      const char *name)
{
	struct tegra_clk_sor_pad *pad;
	struct clk_init_data init;
	struct clk *clk;

	pad = devm_kzalloc(sor->dev, sizeof(*pad), GFP_KERNEL);
	if (!pad)
		return ERR_PTR(-ENOMEM);

	pad->sor = sor;

	init.name = name;
	init.flags = 0;
	init.parent_names = tegra_clk_sor_pad_parents;
	init.num_parents = ARRAY_SIZE(tegra_clk_sor_pad_parents);
	init.ops = &tegra_clk_sor_pad_ops;

	pad->hw.init = &init;

	clk = devm_clk_register(sor->dev, &pad->hw);

	return clk;
}

static int tegra_sor_dp_train_fast(struct tegra_sor *sor,
				   struct drm_dp_link *link)
{
	unsigned int i;
	u8 pattern;
	u32 value;
	int err;

	/* setup lane parameters */
	value = SOR_LANE_DRIVE_CURRENT_LANE3(0x40) |
		SOR_LANE_DRIVE_CURRENT_LANE2(0x40) |
		SOR_LANE_DRIVE_CURRENT_LANE1(0x40) |
		SOR_LANE_DRIVE_CURRENT_LANE0(0x40);
	tegra_sor_writel(sor, value, SOR_LANE_DRIVE_CURRENT0);

	value = SOR_LANE_PREEMPHASIS_LANE3(0x0f) |
		SOR_LANE_PREEMPHASIS_LANE2(0x0f) |
		SOR_LANE_PREEMPHASIS_LANE1(0x0f) |
		SOR_LANE_PREEMPHASIS_LANE0(0x0f);
	tegra_sor_writel(sor, value, SOR_LANE_PREEMPHASIS0);

	value = SOR_LANE_POSTCURSOR_LANE3(0x00) |
		SOR_LANE_POSTCURSOR_LANE2(0x00) |
		SOR_LANE_POSTCURSOR_LANE1(0x00) |
		SOR_LANE_POSTCURSOR_LANE0(0x00);
	tegra_sor_writel(sor, value, SOR_LANE_POSTCURSOR0);

	/* disable LVDS mode */
	tegra_sor_writel(sor, 0, SOR_LVDS);

	value = tegra_sor_readl(sor, sor->soc->regs->dp_padctl0);
	value |= SOR_DP_PADCTL_TX_PU_ENABLE;
	value &= ~SOR_DP_PADCTL_TX_PU_MASK;
	value |= SOR_DP_PADCTL_TX_PU(2); /* XXX: don't hardcode? */
	tegra_sor_writel(sor, value, sor->soc->regs->dp_padctl0);

	value = tegra_sor_readl(sor, sor->soc->regs->dp_padctl0);
	value |= SOR_DP_PADCTL_CM_TXD_3 | SOR_DP_PADCTL_CM_TXD_2 |
		 SOR_DP_PADCTL_CM_TXD_1 | SOR_DP_PADCTL_CM_TXD_0;
	tegra_sor_writel(sor, value, sor->soc->regs->dp_padctl0);

	usleep_range(10, 100);

	value = tegra_sor_readl(sor, sor->soc->regs->dp_padctl0);
	value &= ~(SOR_DP_PADCTL_CM_TXD_3 | SOR_DP_PADCTL_CM_TXD_2 |
		   SOR_DP_PADCTL_CM_TXD_1 | SOR_DP_PADCTL_CM_TXD_0);
	tegra_sor_writel(sor, value, sor->soc->regs->dp_padctl0);

	err = drm_dp_aux_prepare(sor->aux, DP_SET_ANSI_8B10B);
	if (err < 0)
		return err;

	for (i = 0, value = 0; i < link->num_lanes; i++) {
		unsigned long lane = SOR_DP_TPG_CHANNEL_CODING |
				     SOR_DP_TPG_SCRAMBLER_NONE |
				     SOR_DP_TPG_PATTERN_TRAIN1;
		value = (value << 8) | lane;
	}

	tegra_sor_writel(sor, value, SOR_DP_TPG);

	pattern = DP_TRAINING_PATTERN_1;

	err = drm_dp_aux_train(sor->aux, link, pattern);
	if (err < 0)
		return err;

	value = tegra_sor_readl(sor, SOR_DP_SPARE0);
	value |= SOR_DP_SPARE_SEQ_ENABLE;
	value &= ~SOR_DP_SPARE_PANEL_INTERNAL;
	value |= SOR_DP_SPARE_MACRO_SOR_CLK;
	tegra_sor_writel(sor, value, SOR_DP_SPARE0);

	for (i = 0, value = 0; i < link->num_lanes; i++) {
		unsigned long lane = SOR_DP_TPG_CHANNEL_CODING |
				     SOR_DP_TPG_SCRAMBLER_NONE |
				     SOR_DP_TPG_PATTERN_TRAIN2;
		value = (value << 8) | lane;
	}

	tegra_sor_writel(sor, value, SOR_DP_TPG);

	pattern = DP_LINK_SCRAMBLING_DISABLE | DP_TRAINING_PATTERN_2;

	err = drm_dp_aux_train(sor->aux, link, pattern);
	if (err < 0)
		return err;

	for (i = 0, value = 0; i < link->num_lanes; i++) {
		unsigned long lane = SOR_DP_TPG_CHANNEL_CODING |
				     SOR_DP_TPG_SCRAMBLER_GALIOS |
				     SOR_DP_TPG_PATTERN_NONE;
		value = (value << 8) | lane;
	}

	tegra_sor_writel(sor, value, SOR_DP_TPG);

	pattern = DP_TRAINING_PATTERN_DISABLE;

	err = drm_dp_aux_train(sor->aux, link, pattern);
	if (err < 0)
		return err;

	return 0;
}

static void tegra_sor_super_update(struct tegra_sor *sor)
{
	tegra_sor_writel(sor, 0, SOR_SUPER_STATE0);
	tegra_sor_writel(sor, 1, SOR_SUPER_STATE0);
	tegra_sor_writel(sor, 0, SOR_SUPER_STATE0);
}

static void tegra_sor_update(struct tegra_sor *sor)
{
	tegra_sor_writel(sor, 0, SOR_STATE0);
	tegra_sor_writel(sor, 1, SOR_STATE0);
	tegra_sor_writel(sor, 0, SOR_STATE0);
}

static int tegra_sor_setup_pwm(struct tegra_sor *sor, unsigned long timeout)
{
	u32 value;

	value = tegra_sor_readl(sor, SOR_PWM_DIV);
	value &= ~SOR_PWM_DIV_MASK;
	value |= 0x400; /* period */
	tegra_sor_writel(sor, value, SOR_PWM_DIV);

	value = tegra_sor_readl(sor, SOR_PWM_CTL);
	value &= ~SOR_PWM_CTL_DUTY_CYCLE_MASK;
	value |= 0x400; /* duty cycle */
	value &= ~SOR_PWM_CTL_CLK_SEL; /* clock source: PCLK */
	value |= SOR_PWM_CTL_TRIGGER;
	tegra_sor_writel(sor, value, SOR_PWM_CTL);

	timeout = jiffies + msecs_to_jiffies(timeout);

	while (time_before(jiffies, timeout)) {
		value = tegra_sor_readl(sor, SOR_PWM_CTL);
		if ((value & SOR_PWM_CTL_TRIGGER) == 0)
			return 0;

		usleep_range(25, 100);
	}

	return -ETIMEDOUT;
}

static int tegra_sor_attach(struct tegra_sor *sor)
{
	unsigned long value, timeout;

	/* wake up in normal mode */
	value = tegra_sor_readl(sor, SOR_SUPER_STATE1);
	value |= SOR_SUPER_STATE_HEAD_MODE_AWAKE;
	value |= SOR_SUPER_STATE_MODE_NORMAL;
	tegra_sor_writel(sor, value, SOR_SUPER_STATE1);
	tegra_sor_super_update(sor);

	/* attach */
	value = tegra_sor_readl(sor, SOR_SUPER_STATE1);
	value |= SOR_SUPER_STATE_ATTACHED;
	tegra_sor_writel(sor, value, SOR_SUPER_STATE1);
	tegra_sor_super_update(sor);

	timeout = jiffies + msecs_to_jiffies(250);

	while (time_before(jiffies, timeout)) {
		value = tegra_sor_readl(sor, SOR_TEST);
		if ((value & SOR_TEST_ATTACHED) != 0)
			return 0;

		usleep_range(25, 100);
	}

	return -ETIMEDOUT;
}

static int tegra_sor_wakeup(struct tegra_sor *sor)
{
	unsigned long value, timeout;

	timeout = jiffies + msecs_to_jiffies(250);

	/* wait for head to wake up */
	while (time_before(jiffies, timeout)) {
		value = tegra_sor_readl(sor, SOR_TEST);
		value &= SOR_TEST_HEAD_MODE_MASK;

		if (value == SOR_TEST_HEAD_MODE_AWAKE)
			return 0;

		usleep_range(25, 100);
	}

	return -ETIMEDOUT;
}

static int tegra_sor_power_up(struct tegra_sor *sor, unsigned long timeout)
{
	u32 value;

	value = tegra_sor_readl(sor, SOR_PWR);
	value |= SOR_PWR_TRIGGER | SOR_PWR_NORMAL_STATE_PU;
	tegra_sor_writel(sor, value, SOR_PWR);

	timeout = jiffies + msecs_to_jiffies(timeout);

	while (time_before(jiffies, timeout)) {
		value = tegra_sor_readl(sor, SOR_PWR);
		if ((value & SOR_PWR_TRIGGER) == 0)
			return 0;

		usleep_range(25, 100);
	}

	return -ETIMEDOUT;
}

struct tegra_sor_params {
	/* number of link clocks per line */
	unsigned int num_clocks;
	/* ratio between input and output */
	u64 ratio;
	/* precision factor */
	u64 precision;

	unsigned int active_polarity;
	unsigned int active_count;
	unsigned int active_frac;
	unsigned int tu_size;
	unsigned int error;
};

static int tegra_sor_compute_params(struct tegra_sor *sor,
				    struct tegra_sor_params *params,
				    unsigned int tu_size)
{
	u64 active_sym, active_count, frac, approx;
	u32 active_polarity, active_frac = 0;
	const u64 f = params->precision;
	s64 error;

	active_sym = params->ratio * tu_size;
	active_count = div_u64(active_sym, f) * f;
	frac = active_sym - active_count;

	/* fraction < 0.5 */
	if (frac >= (f / 2)) {
		active_polarity = 1;
		frac = f - frac;
	} else {
		active_polarity = 0;
	}

	if (frac != 0) {
		frac = div_u64(f * f,  frac); /* 1/fraction */
		if (frac <= (15 * f)) {
			active_frac = div_u64(frac, f);

			/* round up */
			if (active_polarity)
				active_frac++;
		} else {
			active_frac = active_polarity ? 1 : 15;
		}
	}

	if (active_frac == 1)
		active_polarity = 0;

	if (active_polarity == 1) {
		if (active_frac) {
			approx = active_count + (active_frac * (f - 1)) * f;
			approx = div_u64(approx, active_frac * f);
		} else {
			approx = active_count + f;
		}
	} else {
		if (active_frac)
			approx = active_count + div_u64(f, active_frac);
		else
			approx = active_count;
	}

	error = div_s64(active_sym - approx, tu_size);
	error *= params->num_clocks;

	if (error <= 0 && abs(error) < params->error) {
		params->active_count = div_u64(active_count, f);
		params->active_polarity = active_polarity;
		params->active_frac = active_frac;
		params->error = abs(error);
		params->tu_size = tu_size;

		if (error == 0)
			return true;
	}

	return false;
}

static int tegra_sor_compute_config(struct tegra_sor *sor,
				    const struct drm_display_mode *mode,
				    struct tegra_sor_config *config,
				    struct drm_dp_link *link)
{
	const u64 f = 100000, link_rate = link->rate * 1000;
	const u64 pclk = mode->clock * 1000;
	u64 input, output, watermark, num;
	struct tegra_sor_params params;
	u32 num_syms_per_line;
	unsigned int i;

	if (!link_rate || !link->num_lanes || !pclk || !config->bits_per_pixel)
		return -EINVAL;

	output = link_rate * 8 * link->num_lanes;
	input = pclk * config->bits_per_pixel;

	if (input >= output)
		return -ERANGE;

	memset(&params, 0, sizeof(params));
	params.ratio = div64_u64(input * f, output);
	params.num_clocks = div_u64(link_rate * mode->hdisplay, pclk);
	params.precision = f;
	params.error = 64 * f;
	params.tu_size = 64;

	for (i = params.tu_size; i >= 32; i--)
		if (tegra_sor_compute_params(sor, &params, i))
			break;

	if (params.active_frac == 0) {
		config->active_polarity = 0;
		config->active_count = params.active_count;

		if (!params.active_polarity)
			config->active_count--;

		config->tu_size = params.tu_size;
		config->active_frac = 1;
	} else {
		config->active_polarity = params.active_polarity;
		config->active_count = params.active_count;
		config->active_frac = params.active_frac;
		config->tu_size = params.tu_size;
	}

	dev_dbg(sor->dev,
		"polarity: %d active count: %d tu size: %d active frac: %d\n",
		config->active_polarity, config->active_count,
		config->tu_size, config->active_frac);

	watermark = params.ratio * config->tu_size * (f - params.ratio);
	watermark = div_u64(watermark, f);

	watermark = div_u64(watermark + params.error, f);
	config->watermark = watermark + (config->bits_per_pixel / 8) + 2;
	num_syms_per_line = (mode->hdisplay * config->bits_per_pixel) *
			    (link->num_lanes * 8);

	if (config->watermark > 30) {
		config->watermark = 30;
		dev_err(sor->dev,
			"unable to compute TU size, forcing watermark to %u\n",
			config->watermark);
	} else if (config->watermark > num_syms_per_line) {
		config->watermark = num_syms_per_line;
		dev_err(sor->dev, "watermark too high, forcing to %u\n",
			config->watermark);
	}

	/* compute the number of symbols per horizontal blanking interval */
	num = ((mode->htotal - mode->hdisplay) - 7) * link_rate;
	config->hblank_symbols = div_u64(num, pclk);

	if (link->capabilities & DP_LINK_CAP_ENHANCED_FRAMING)
		config->hblank_symbols -= 3;

	config->hblank_symbols -= 12 / link->num_lanes;

	/* compute the number of symbols per vertical blanking interval */
	num = (mode->hdisplay - 25) * link_rate;
	config->vblank_symbols = div_u64(num, pclk);
	config->vblank_symbols -= 36 / link->num_lanes + 4;

	dev_dbg(sor->dev, "blank symbols: H:%u V:%u\n", config->hblank_symbols,
		config->vblank_symbols);

	return 0;
}

static void tegra_sor_apply_config(struct tegra_sor *sor,
				   const struct tegra_sor_config *config)
{
	u32 value;

	value = tegra_sor_readl(sor, SOR_DP_LINKCTL0);
	value &= ~SOR_DP_LINKCTL_TU_SIZE_MASK;
	value |= SOR_DP_LINKCTL_TU_SIZE(config->tu_size);
	tegra_sor_writel(sor, value, SOR_DP_LINKCTL0);

	value = tegra_sor_readl(sor, SOR_DP_CONFIG0);
	value &= ~SOR_DP_CONFIG_WATERMARK_MASK;
	value |= SOR_DP_CONFIG_WATERMARK(config->watermark);

	value &= ~SOR_DP_CONFIG_ACTIVE_SYM_COUNT_MASK;
	value |= SOR_DP_CONFIG_ACTIVE_SYM_COUNT(config->active_count);

	value &= ~SOR_DP_CONFIG_ACTIVE_SYM_FRAC_MASK;
	value |= SOR_DP_CONFIG_ACTIVE_SYM_FRAC(config->active_frac);

	if (config->active_polarity)
		value |= SOR_DP_CONFIG_ACTIVE_SYM_POLARITY;
	else
		value &= ~SOR_DP_CONFIG_ACTIVE_SYM_POLARITY;

	value |= SOR_DP_CONFIG_ACTIVE_SYM_ENABLE;
	value |= SOR_DP_CONFIG_DISPARITY_NEGATIVE;
	tegra_sor_writel(sor, value, SOR_DP_CONFIG0);

	value = tegra_sor_readl(sor, SOR_DP_AUDIO_HBLANK_SYMBOLS);
	value &= ~SOR_DP_AUDIO_HBLANK_SYMBOLS_MASK;
	value |= config->hblank_symbols & 0xffff;
	tegra_sor_writel(sor, value, SOR_DP_AUDIO_HBLANK_SYMBOLS);

	value = tegra_sor_readl(sor, SOR_DP_AUDIO_VBLANK_SYMBOLS);
	value &= ~SOR_DP_AUDIO_VBLANK_SYMBOLS_MASK;
	value |= config->vblank_symbols & 0xffff;
	tegra_sor_writel(sor, value, SOR_DP_AUDIO_VBLANK_SYMBOLS);
}

static void tegra_sor_mode_set(struct tegra_sor *sor,
			       const struct drm_display_mode *mode,
			       struct tegra_sor_state *state)
{
	struct tegra_dc *dc = to_tegra_dc(sor->output.encoder.crtc);
	unsigned int vbe, vse, hbe, hse, vbs, hbs;
	u32 value;

	value = tegra_sor_readl(sor, SOR_STATE1);
	value &= ~SOR_STATE_ASY_PIXELDEPTH_MASK;
	value &= ~SOR_STATE_ASY_CRC_MODE_MASK;
	value &= ~SOR_STATE_ASY_OWNER_MASK;

	value |= SOR_STATE_ASY_CRC_MODE_COMPLETE |
		 SOR_STATE_ASY_OWNER(dc->pipe + 1);

	if (mode->flags & DRM_MODE_FLAG_PHSYNC)
		value &= ~SOR_STATE_ASY_HSYNCPOL;

	if (mode->flags & DRM_MODE_FLAG_NHSYNC)
		value |= SOR_STATE_ASY_HSYNCPOL;

	if (mode->flags & DRM_MODE_FLAG_PVSYNC)
		value &= ~SOR_STATE_ASY_VSYNCPOL;

	if (mode->flags & DRM_MODE_FLAG_NVSYNC)
		value |= SOR_STATE_ASY_VSYNCPOL;

	switch (state->bpc) {
	case 16:
		value |= SOR_STATE_ASY_PIXELDEPTH_BPP_48_444;
		break;

	case 12:
		value |= SOR_STATE_ASY_PIXELDEPTH_BPP_36_444;
		break;

	case 10:
		value |= SOR_STATE_ASY_PIXELDEPTH_BPP_30_444;
		break;

	case 8:
		value |= SOR_STATE_ASY_PIXELDEPTH_BPP_24_444;
		break;

	case 6:
		value |= SOR_STATE_ASY_PIXELDEPTH_BPP_18_444;
		break;

	default:
		value |= SOR_STATE_ASY_PIXELDEPTH_BPP_24_444;
		break;
	}

	tegra_sor_writel(sor, value, SOR_STATE1);

	/*
	 * TODO: The video timing programming below doesn't seem to match the
	 * register definitions.
	 */

	value = ((mode->vtotal & 0x7fff) << 16) | (mode->htotal & 0x7fff);
	tegra_sor_writel(sor, value, sor->soc->regs->head_state1 + dc->pipe);

	/* sync end = sync width - 1 */
	vse = mode->vsync_end - mode->vsync_start - 1;
	hse = mode->hsync_end - mode->hsync_start - 1;

	value = ((vse & 0x7fff) << 16) | (hse & 0x7fff);
	tegra_sor_writel(sor, value, sor->soc->regs->head_state2 + dc->pipe);

	/* blank end = sync end + back porch */
	vbe = vse + (mode->vtotal - mode->vsync_end);
	hbe = hse + (mode->htotal - mode->hsync_end);

	value = ((vbe & 0x7fff) << 16) | (hbe & 0x7fff);
	tegra_sor_writel(sor, value, sor->soc->regs->head_state3 + dc->pipe);

	/* blank start = blank end + active */
	vbs = vbe + mode->vdisplay;
	hbs = hbe + mode->hdisplay;

	value = ((vbs & 0x7fff) << 16) | (hbs & 0x7fff);
	tegra_sor_writel(sor, value, sor->soc->regs->head_state4 + dc->pipe);

	/* XXX interlacing support */
	tegra_sor_writel(sor, 0x001, sor->soc->regs->head_state5 + dc->pipe);
}

static int tegra_sor_detach(struct tegra_sor *sor)
{
	unsigned long value, timeout;

	/* switch to safe mode */
	value = tegra_sor_readl(sor, SOR_SUPER_STATE1);
	value &= ~SOR_SUPER_STATE_MODE_NORMAL;
	tegra_sor_writel(sor, value, SOR_SUPER_STATE1);
	tegra_sor_super_update(sor);

	timeout = jiffies + msecs_to_jiffies(250);

	while (time_before(jiffies, timeout)) {
		value = tegra_sor_readl(sor, SOR_PWR);
		if (value & SOR_PWR_MODE_SAFE)
			break;
	}

	if ((value & SOR_PWR_MODE_SAFE) == 0)
		return -ETIMEDOUT;

	/* go to sleep */
	value = tegra_sor_readl(sor, SOR_SUPER_STATE1);
	value &= ~SOR_SUPER_STATE_HEAD_MODE_MASK;
	tegra_sor_writel(sor, value, SOR_SUPER_STATE1);
	tegra_sor_super_update(sor);

	/* detach */
	value = tegra_sor_readl(sor, SOR_SUPER_STATE1);
	value &= ~SOR_SUPER_STATE_ATTACHED;
	tegra_sor_writel(sor, value, SOR_SUPER_STATE1);
	tegra_sor_super_update(sor);

	timeout = jiffies + msecs_to_jiffies(250);

	while (time_before(jiffies, timeout)) {
		value = tegra_sor_readl(sor, SOR_TEST);
		if ((value & SOR_TEST_ATTACHED) == 0)
			break;

		usleep_range(25, 100);
	}

	if ((value & SOR_TEST_ATTACHED) != 0)
		return -ETIMEDOUT;

	return 0;
}

static int tegra_sor_power_down(struct tegra_sor *sor)
{
	unsigned long value, timeout;
	int err;

	value = tegra_sor_readl(sor, SOR_PWR);
	value &= ~SOR_PWR_NORMAL_STATE_PU;
	value |= SOR_PWR_TRIGGER;
	tegra_sor_writel(sor, value, SOR_PWR);

	timeout = jiffies + msecs_to_jiffies(250);

	while (time_before(jiffies, timeout)) {
		value = tegra_sor_readl(sor, SOR_PWR);
		if ((value & SOR_PWR_TRIGGER) == 0)
			return 0;

		usleep_range(25, 100);
	}

	if ((value & SOR_PWR_TRIGGER) != 0)
		return -ETIMEDOUT;

	/* switch to safe parent clock */
	err = tegra_sor_set_parent_clock(sor, sor->clk_safe);
	if (err < 0) {
		dev_err(sor->dev, "failed to set safe parent clock: %d\n", err);
		return err;
	}

	value = tegra_sor_readl(sor, sor->soc->regs->dp_padctl0);
	value &= ~(SOR_DP_PADCTL_PD_TXD_3 | SOR_DP_PADCTL_PD_TXD_0 |
		   SOR_DP_PADCTL_PD_TXD_1 | SOR_DP_PADCTL_PD_TXD_2);
	tegra_sor_writel(sor, value, sor->soc->regs->dp_padctl0);

	/* stop lane sequencer */
	value = SOR_LANE_SEQ_CTL_TRIGGER | SOR_LANE_SEQ_CTL_SEQUENCE_UP |
		SOR_LANE_SEQ_CTL_POWER_STATE_DOWN;
	tegra_sor_writel(sor, value, SOR_LANE_SEQ_CTL);

	timeout = jiffies + msecs_to_jiffies(250);

	while (time_before(jiffies, timeout)) {
		value = tegra_sor_readl(sor, SOR_LANE_SEQ_CTL);
		if ((value & SOR_LANE_SEQ_CTL_TRIGGER) == 0)
			break;

		usleep_range(25, 100);
	}

	if ((value & SOR_LANE_SEQ_CTL_TRIGGER) != 0)
		return -ETIMEDOUT;

	value = tegra_sor_readl(sor, sor->soc->regs->pll2);
	value |= SOR_PLL2_PORT_POWERDOWN;
	tegra_sor_writel(sor, value, sor->soc->regs->pll2);

	usleep_range(20, 100);

	value = tegra_sor_readl(sor, sor->soc->regs->pll0);
	value |= SOR_PLL0_VCOPD | SOR_PLL0_PWR;
	tegra_sor_writel(sor, value, sor->soc->regs->pll0);

	value = tegra_sor_readl(sor, sor->soc->regs->pll2);
	value |= SOR_PLL2_SEQ_PLLCAPPD;
	value |= SOR_PLL2_SEQ_PLLCAPPD_ENFORCE;
	tegra_sor_writel(sor, value, sor->soc->regs->pll2);

	usleep_range(20, 100);

	return 0;
}

static int tegra_sor_crc_wait(struct tegra_sor *sor, unsigned long timeout)
{
	u32 value;

	timeout = jiffies + msecs_to_jiffies(timeout);

	while (time_before(jiffies, timeout)) {
		value = tegra_sor_readl(sor, SOR_CRCA);
		if (value & SOR_CRCA_VALID)
			return 0;

		usleep_range(100, 200);
	}

	return -ETIMEDOUT;
}

static int tegra_sor_show_crc(struct seq_file *s, void *data)
{
	struct drm_info_node *node = s->private;
	struct tegra_sor *sor = node->info_ent->data;
	struct drm_crtc *crtc = sor->output.encoder.crtc;
	struct drm_device *drm = node->minor->dev;
	int err = 0;
	u32 value;

	drm_modeset_lock_all(drm);

	if (!crtc || !crtc->state->active) {
		err = -EBUSY;
		goto unlock;
	}

	value = tegra_sor_readl(sor, SOR_STATE1);
	value &= ~SOR_STATE_ASY_CRC_MODE_MASK;
	tegra_sor_writel(sor, value, SOR_STATE1);

	value = tegra_sor_readl(sor, SOR_CRC_CNTRL);
	value |= SOR_CRC_CNTRL_ENABLE;
	tegra_sor_writel(sor, value, SOR_CRC_CNTRL);

	value = tegra_sor_readl(sor, SOR_TEST);
	value &= ~SOR_TEST_CRC_POST_SERIALIZE;
	tegra_sor_writel(sor, value, SOR_TEST);

	err = tegra_sor_crc_wait(sor, 100);
	if (err < 0)
		goto unlock;

	tegra_sor_writel(sor, SOR_CRCA_RESET, SOR_CRCA);
	value = tegra_sor_readl(sor, SOR_CRCB);

	seq_printf(s, "%08x\n", value);

unlock:
	drm_modeset_unlock_all(drm);
	return err;
}

#define DEBUGFS_REG32(_name) { .name = #_name, .offset = _name }

static const struct debugfs_reg32 tegra_sor_regs[] = {
	DEBUGFS_REG32(SOR_CTXSW),
	DEBUGFS_REG32(SOR_SUPER_STATE0),
	DEBUGFS_REG32(SOR_SUPER_STATE1),
	DEBUGFS_REG32(SOR_STATE0),
	DEBUGFS_REG32(SOR_STATE1),
	DEBUGFS_REG32(SOR_HEAD_STATE0(0)),
	DEBUGFS_REG32(SOR_HEAD_STATE0(1)),
	DEBUGFS_REG32(SOR_HEAD_STATE1(0)),
	DEBUGFS_REG32(SOR_HEAD_STATE1(1)),
	DEBUGFS_REG32(SOR_HEAD_STATE2(0)),
	DEBUGFS_REG32(SOR_HEAD_STATE2(1)),
	DEBUGFS_REG32(SOR_HEAD_STATE3(0)),
	DEBUGFS_REG32(SOR_HEAD_STATE3(1)),
	DEBUGFS_REG32(SOR_HEAD_STATE4(0)),
	DEBUGFS_REG32(SOR_HEAD_STATE4(1)),
	DEBUGFS_REG32(SOR_HEAD_STATE5(0)),
	DEBUGFS_REG32(SOR_HEAD_STATE5(1)),
	DEBUGFS_REG32(SOR_CRC_CNTRL),
	DEBUGFS_REG32(SOR_DP_DEBUG_MVID),
	DEBUGFS_REG32(SOR_CLK_CNTRL),
	DEBUGFS_REG32(SOR_CAP),
	DEBUGFS_REG32(SOR_PWR),
	DEBUGFS_REG32(SOR_TEST),
	DEBUGFS_REG32(SOR_PLL0),
	DEBUGFS_REG32(SOR_PLL1),
	DEBUGFS_REG32(SOR_PLL2),
	DEBUGFS_REG32(SOR_PLL3),
	DEBUGFS_REG32(SOR_CSTM),
	DEBUGFS_REG32(SOR_LVDS),
	DEBUGFS_REG32(SOR_CRCA),
	DEBUGFS_REG32(SOR_CRCB),
	DEBUGFS_REG32(SOR_BLANK),
	DEBUGFS_REG32(SOR_SEQ_CTL),
	DEBUGFS_REG32(SOR_LANE_SEQ_CTL),
	DEBUGFS_REG32(SOR_SEQ_INST(0)),
	DEBUGFS_REG32(SOR_SEQ_INST(1)),
	DEBUGFS_REG32(SOR_SEQ_INST(2)),
	DEBUGFS_REG32(SOR_SEQ_INST(3)),
	DEBUGFS_REG32(SOR_SEQ_INST(4)),
	DEBUGFS_REG32(SOR_SEQ_INST(5)),
	DEBUGFS_REG32(SOR_SEQ_INST(6)),
	DEBUGFS_REG32(SOR_SEQ_INST(7)),
	DEBUGFS_REG32(SOR_SEQ_INST(8)),
	DEBUGFS_REG32(SOR_SEQ_INST(9)),
	DEBUGFS_REG32(SOR_SEQ_INST(10)),
	DEBUGFS_REG32(SOR_SEQ_INST(11)),
	DEBUGFS_REG32(SOR_SEQ_INST(12)),
	DEBUGFS_REG32(SOR_SEQ_INST(13)),
	DEBUGFS_REG32(SOR_SEQ_INST(14)),
	DEBUGFS_REG32(SOR_SEQ_INST(15)),
	DEBUGFS_REG32(SOR_PWM_DIV),
	DEBUGFS_REG32(SOR_PWM_CTL),
	DEBUGFS_REG32(SOR_VCRC_A0),
	DEBUGFS_REG32(SOR_VCRC_A1),
	DEBUGFS_REG32(SOR_VCRC_B0),
	DEBUGFS_REG32(SOR_VCRC_B1),
	DEBUGFS_REG32(SOR_CCRC_A0),
	DEBUGFS_REG32(SOR_CCRC_A1),
	DEBUGFS_REG32(SOR_CCRC_B0),
	DEBUGFS_REG32(SOR_CCRC_B1),
	DEBUGFS_REG32(SOR_EDATA_A0),
	DEBUGFS_REG32(SOR_EDATA_A1),
	DEBUGFS_REG32(SOR_EDATA_B0),
	DEBUGFS_REG32(SOR_EDATA_B1),
	DEBUGFS_REG32(SOR_COUNT_A0),
	DEBUGFS_REG32(SOR_COUNT_A1),
	DEBUGFS_REG32(SOR_COUNT_B0),
	DEBUGFS_REG32(SOR_COUNT_B1),
	DEBUGFS_REG32(SOR_DEBUG_A0),
	DEBUGFS_REG32(SOR_DEBUG_A1),
	DEBUGFS_REG32(SOR_DEBUG_B0),
	DEBUGFS_REG32(SOR_DEBUG_B1),
	DEBUGFS_REG32(SOR_TRIG),
	DEBUGFS_REG32(SOR_MSCHECK),
	DEBUGFS_REG32(SOR_XBAR_CTRL),
	DEBUGFS_REG32(SOR_XBAR_POL),
	DEBUGFS_REG32(SOR_DP_LINKCTL0),
	DEBUGFS_REG32(SOR_DP_LINKCTL1),
	DEBUGFS_REG32(SOR_LANE_DRIVE_CURRENT0),
	DEBUGFS_REG32(SOR_LANE_DRIVE_CURRENT1),
	DEBUGFS_REG32(SOR_LANE4_DRIVE_CURRENT0),
	DEBUGFS_REG32(SOR_LANE4_DRIVE_CURRENT1),
	DEBUGFS_REG32(SOR_LANE_PREEMPHASIS0),
	DEBUGFS_REG32(SOR_LANE_PREEMPHASIS1),
	DEBUGFS_REG32(SOR_LANE4_PREEMPHASIS0),
	DEBUGFS_REG32(SOR_LANE4_PREEMPHASIS1),
	DEBUGFS_REG32(SOR_LANE_POSTCURSOR0),
	DEBUGFS_REG32(SOR_LANE_POSTCURSOR1),
	DEBUGFS_REG32(SOR_DP_CONFIG0),
	DEBUGFS_REG32(SOR_DP_CONFIG1),
	DEBUGFS_REG32(SOR_DP_MN0),
	DEBUGFS_REG32(SOR_DP_MN1),
	DEBUGFS_REG32(SOR_DP_PADCTL0),
	DEBUGFS_REG32(SOR_DP_PADCTL1),
	DEBUGFS_REG32(SOR_DP_PADCTL2),
	DEBUGFS_REG32(SOR_DP_DEBUG0),
	DEBUGFS_REG32(SOR_DP_DEBUG1),
	DEBUGFS_REG32(SOR_DP_SPARE0),
	DEBUGFS_REG32(SOR_DP_SPARE1),
	DEBUGFS_REG32(SOR_DP_AUDIO_CTRL),
	DEBUGFS_REG32(SOR_DP_AUDIO_HBLANK_SYMBOLS),
	DEBUGFS_REG32(SOR_DP_AUDIO_VBLANK_SYMBOLS),
	DEBUGFS_REG32(SOR_DP_GENERIC_INFOFRAME_HEADER),
	DEBUGFS_REG32(SOR_DP_GENERIC_INFOFRAME_SUBPACK0),
	DEBUGFS_REG32(SOR_DP_GENERIC_INFOFRAME_SUBPACK1),
	DEBUGFS_REG32(SOR_DP_GENERIC_INFOFRAME_SUBPACK2),
	DEBUGFS_REG32(SOR_DP_GENERIC_INFOFRAME_SUBPACK3),
	DEBUGFS_REG32(SOR_DP_GENERIC_INFOFRAME_SUBPACK4),
	DEBUGFS_REG32(SOR_DP_GENERIC_INFOFRAME_SUBPACK5),
	DEBUGFS_REG32(SOR_DP_GENERIC_INFOFRAME_SUBPACK6),
	DEBUGFS_REG32(SOR_DP_TPG),
	DEBUGFS_REG32(SOR_DP_TPG_CONFIG),
	DEBUGFS_REG32(SOR_DP_LQ_CSTM0),
	DEBUGFS_REG32(SOR_DP_LQ_CSTM1),
	DEBUGFS_REG32(SOR_DP_LQ_CSTM2),
};

static int tegra_sor_show_regs(struct seq_file *s, void *data)
{
	struct drm_info_node *node = s->private;
	struct tegra_sor *sor = node->info_ent->data;
	struct drm_crtc *crtc = sor->output.encoder.crtc;
	struct drm_device *drm = node->minor->dev;
	unsigned int i;
	int err = 0;

	drm_modeset_lock_all(drm);

	if (!crtc || !crtc->state->active) {
		err = -EBUSY;
		goto unlock;
	}

	for (i = 0; i < ARRAY_SIZE(tegra_sor_regs); i++) {
		unsigned int offset = tegra_sor_regs[i].offset;

		seq_printf(s, "%-38s %#05x %08x\n", tegra_sor_regs[i].name,
			   offset, tegra_sor_readl(sor, offset));
	}

unlock:
	drm_modeset_unlock_all(drm);
	return err;
}

static const struct drm_info_list debugfs_files[] = {
	{ "crc", tegra_sor_show_crc, 0, NULL },
	{ "regs", tegra_sor_show_regs, 0, NULL },
};

static int tegra_sor_late_register(struct drm_connector *connector)
{
	struct tegra_output *output = connector_to_output(connector);
	unsigned int i, count = ARRAY_SIZE(debugfs_files);
	struct drm_minor *minor = connector->dev->primary;
	struct dentry *root = connector->debugfs_entry;
	struct tegra_sor *sor = to_sor(output);
	int err;

	sor->debugfs_files = kmemdup(debugfs_files, sizeof(debugfs_files),
				     GFP_KERNEL);
	if (!sor->debugfs_files)
		return -ENOMEM;

	for (i = 0; i < count; i++)
		sor->debugfs_files[i].data = sor;

	err = drm_debugfs_create_files(sor->debugfs_files, count, root, minor);
	if (err < 0)
		goto free;

	return 0;

free:
	kfree(sor->debugfs_files);
	sor->debugfs_files = NULL;

	return err;
}

static void tegra_sor_early_unregister(struct drm_connector *connector)
{
	struct tegra_output *output = connector_to_output(connector);
	unsigned int count = ARRAY_SIZE(debugfs_files);
	struct tegra_sor *sor = to_sor(output);

	drm_debugfs_remove_files(sor->debugfs_files, count,
				 connector->dev->primary);
	kfree(sor->debugfs_files);
	sor->debugfs_files = NULL;
}

static void tegra_sor_connector_reset(struct drm_connector *connector)
{
	struct tegra_sor_state *state;

	state = kzalloc(sizeof(*state), GFP_KERNEL);
	if (!state)
		return;

	if (connector->state) {
		__drm_atomic_helper_connector_destroy_state(connector->state);
		kfree(connector->state);
	}

	__drm_atomic_helper_connector_reset(connector, &state->base);
}

static enum drm_connector_status
tegra_sor_connector_detect(struct drm_connector *connector, bool force)
{
	struct tegra_output *output = connector_to_output(connector);
	struct tegra_sor *sor = to_sor(output);

	if (sor->aux)
		return drm_dp_aux_detect(sor->aux);

	return tegra_output_connector_detect(connector, force);
}

static struct drm_connector_state *
tegra_sor_connector_duplicate_state(struct drm_connector *connector)
{
	struct tegra_sor_state *state = to_sor_state(connector->state);
	struct tegra_sor_state *copy;

	copy = kmemdup(state, sizeof(*state), GFP_KERNEL);
	if (!copy)
		return NULL;

	__drm_atomic_helper_connector_duplicate_state(connector, &copy->base);

	return &copy->base;
}

static const struct drm_connector_funcs tegra_sor_connector_funcs = {
	.reset = tegra_sor_connector_reset,
	.detect = tegra_sor_connector_detect,
	.fill_modes = drm_helper_probe_single_connector_modes,
	.destroy = tegra_output_connector_destroy,
	.atomic_duplicate_state = tegra_sor_connector_duplicate_state,
	.atomic_destroy_state = drm_atomic_helper_connector_destroy_state,
	.late_register = tegra_sor_late_register,
	.early_unregister = tegra_sor_early_unregister,
};

static int tegra_sor_connector_get_modes(struct drm_connector *connector)
{
	struct tegra_output *output = connector_to_output(connector);
	struct tegra_sor *sor = to_sor(output);
	int err;

	if (sor->aux)
		drm_dp_aux_enable(sor->aux);

	err = tegra_output_connector_get_modes(connector);

	if (sor->aux)
		drm_dp_aux_disable(sor->aux);

	return err;
}

static enum drm_mode_status
tegra_sor_connector_mode_valid(struct drm_connector *connector,
			       struct drm_display_mode *mode)
{
	return MODE_OK;
}

static const struct drm_connector_helper_funcs tegra_sor_connector_helper_funcs = {
	.get_modes = tegra_sor_connector_get_modes,
	.mode_valid = tegra_sor_connector_mode_valid,
};

static const struct drm_encoder_funcs tegra_sor_encoder_funcs = {
	.destroy = tegra_output_encoder_destroy,
};

static void tegra_sor_edp_disable(struct drm_encoder *encoder)
{
	struct tegra_output *output = encoder_to_output(encoder);
	struct tegra_dc *dc = to_tegra_dc(encoder->crtc);
	struct tegra_sor *sor = to_sor(output);
	u32 value;
	int err;

	if (output->panel)
		drm_panel_disable(output->panel);

	err = tegra_sor_detach(sor);
	if (err < 0)
		dev_err(sor->dev, "failed to detach SOR: %d\n", err);

	tegra_sor_writel(sor, 0, SOR_STATE1);
	tegra_sor_update(sor);

	/*
	 * The following accesses registers of the display controller, so make
	 * sure it's only executed when the output is attached to one.
	 */
	if (dc) {
		value = tegra_dc_readl(dc, DC_DISP_DISP_WIN_OPTIONS);
		value &= ~SOR_ENABLE(0);
		tegra_dc_writel(dc, value, DC_DISP_DISP_WIN_OPTIONS);

		tegra_dc_commit(dc);
	}

	err = tegra_sor_power_down(sor);
	if (err < 0)
		dev_err(sor->dev, "failed to power down SOR: %d\n", err);

	if (sor->aux) {
		err = drm_dp_aux_disable(sor->aux);
		if (err < 0)
			dev_err(sor->dev, "failed to disable DP: %d\n", err);
	}

	err = tegra_io_pad_power_disable(sor->pad);
	if (err < 0)
		dev_err(sor->dev, "failed to power off I/O pad: %d\n", err);

	if (output->panel)
		drm_panel_unprepare(output->panel);

	pm_runtime_put(sor->dev);
}

#if 0
static int calc_h_ref_to_sync(const struct drm_display_mode *mode,
			      unsigned int *value)
{
	unsigned int hfp, hsw, hbp, a = 0, b;

	hfp = mode->hsync_start - mode->hdisplay;
	hsw = mode->hsync_end - mode->hsync_start;
	hbp = mode->htotal - mode->hsync_end;

	pr_info("hfp: %u, hsw: %u, hbp: %u\n", hfp, hsw, hbp);

	b = hfp - 1;

	pr_info("a: %u, b: %u\n", a, b);
	pr_info("a + hsw + hbp = %u\n", a + hsw + hbp);

	if (a + hsw + hbp <= 11) {
		a = 1 + 11 - hsw - hbp;
		pr_info("a: %u\n", a);
	}

	if (a > b)
		return -EINVAL;

	if (hsw < 1)
		return -EINVAL;

	if (mode->hdisplay < 16)
		return -EINVAL;

	if (value) {
		if (b > a && a % 2)
			*value = a + 1;
		else
			*value = a;
	}

	return 0;
}
#endif

static void tegra_sor_edp_enable(struct drm_encoder *encoder)
{
	struct drm_display_mode *mode = &encoder->crtc->state->adjusted_mode;
	struct tegra_output *output = encoder_to_output(encoder);
	struct tegra_dc *dc = to_tegra_dc(encoder->crtc);
	struct tegra_sor *sor = to_sor(output);
	struct tegra_sor_config config;
	struct tegra_sor_state *state;
	struct drm_dp_link link;
	u8 rate, lanes;
	unsigned int i;
	int err = 0;
	u32 value;

	state = to_sor_state(output->connector.state);

	pm_runtime_get_sync(sor->dev);

	if (output->panel)
		drm_panel_prepare(output->panel);

	err = drm_dp_aux_enable(sor->aux);
	if (err < 0)
		dev_err(sor->dev, "failed to enable DP: %d\n", err);

	err = drm_dp_link_probe(sor->aux, &link);
	if (err < 0) {
		dev_err(sor->dev, "failed to probe eDP link: %d\n", err);
		return;
	}

	/* switch to safe parent clock */
	err = tegra_sor_set_parent_clock(sor, sor->clk_safe);
	if (err < 0)
		dev_err(sor->dev, "failed to set safe parent clock: %d\n", err);

	memset(&config, 0, sizeof(config));
	config.bits_per_pixel = state->bpc * 3;

	err = tegra_sor_compute_config(sor, mode, &config, &link);
	if (err < 0)
		dev_err(sor->dev, "failed to compute configuration: %d\n", err);

	value = tegra_sor_readl(sor, SOR_CLK_CNTRL);
	value &= ~SOR_CLK_CNTRL_DP_CLK_SEL_MASK;
	value |= SOR_CLK_CNTRL_DP_CLK_SEL_SINGLE_DPCLK;
	tegra_sor_writel(sor, value, SOR_CLK_CNTRL);

	value = tegra_sor_readl(sor, sor->soc->regs->pll2);
	value &= ~SOR_PLL2_BANDGAP_POWERDOWN;
	tegra_sor_writel(sor, value, sor->soc->regs->pll2);
	usleep_range(20, 100);

	value = tegra_sor_readl(sor, sor->soc->regs->pll3);
	value |= SOR_PLL3_PLL_VDD_MODE_3V3;
	tegra_sor_writel(sor, value, sor->soc->regs->pll3);

	value = SOR_PLL0_ICHPMP(0xf) | SOR_PLL0_VCOCAP_RST |
		SOR_PLL0_PLLREG_LEVEL_V45 | SOR_PLL0_RESISTOR_EXT;
	tegra_sor_writel(sor, value, sor->soc->regs->pll0);

	value = tegra_sor_readl(sor, sor->soc->regs->pll2);
	value |= SOR_PLL2_SEQ_PLLCAPPD;
	value &= ~SOR_PLL2_SEQ_PLLCAPPD_ENFORCE;
	value |= SOR_PLL2_LVDS_ENABLE;
	tegra_sor_writel(sor, value, sor->soc->regs->pll2);

	value = SOR_PLL1_TERM_COMPOUT | SOR_PLL1_TMDS_TERM;
	tegra_sor_writel(sor, value, sor->soc->regs->pll1);

	while (true) {
		value = tegra_sor_readl(sor, sor->soc->regs->pll2);
		if ((value & SOR_PLL2_SEQ_PLLCAPPD_ENFORCE) == 0)
			break;

		usleep_range(250, 1000);
	}

	value = tegra_sor_readl(sor, sor->soc->regs->pll2);
	value &= ~SOR_PLL2_POWERDOWN_OVERRIDE;
	value &= ~SOR_PLL2_PORT_POWERDOWN;
	tegra_sor_writel(sor, value, sor->soc->regs->pll2);

	/*
	 * power up
	 */

	/* set safe link bandwidth (1.62 Gbps) */
	value = tegra_sor_readl(sor, SOR_CLK_CNTRL);
	value &= ~SOR_CLK_CNTRL_DP_LINK_SPEED_MASK;
	value |= SOR_CLK_CNTRL_DP_LINK_SPEED_G1_62;
	tegra_sor_writel(sor, value, SOR_CLK_CNTRL);

	/* step 1 */
	value = tegra_sor_readl(sor, sor->soc->regs->pll2);
	value |= SOR_PLL2_SEQ_PLLCAPPD_ENFORCE | SOR_PLL2_PORT_POWERDOWN |
		 SOR_PLL2_BANDGAP_POWERDOWN;
	tegra_sor_writel(sor, value, sor->soc->regs->pll2);

	value = tegra_sor_readl(sor, sor->soc->regs->pll0);
	value |= SOR_PLL0_VCOPD | SOR_PLL0_PWR;
	tegra_sor_writel(sor, value, sor->soc->regs->pll0);

	value = tegra_sor_readl(sor, sor->soc->regs->dp_padctl0);
	value &= ~SOR_DP_PADCTL_PAD_CAL_PD;
	tegra_sor_writel(sor, value, sor->soc->regs->dp_padctl0);

	/* step 2 */
	err = tegra_io_pad_power_enable(sor->pad);
	if (err < 0)
		dev_err(sor->dev, "failed to power on I/O pad: %d\n", err);

	usleep_range(5, 100);

	/* step 3 */
	value = tegra_sor_readl(sor, sor->soc->regs->pll2);
	value &= ~SOR_PLL2_BANDGAP_POWERDOWN;
	tegra_sor_writel(sor, value, sor->soc->regs->pll2);

	usleep_range(20, 100);

	/* step 4 */
	value = tegra_sor_readl(sor, sor->soc->regs->pll0);
	value &= ~SOR_PLL0_VCOPD;
	value &= ~SOR_PLL0_PWR;
	tegra_sor_writel(sor, value, sor->soc->regs->pll0);

	value = tegra_sor_readl(sor, sor->soc->regs->pll2);
	value &= ~SOR_PLL2_SEQ_PLLCAPPD_ENFORCE;
	tegra_sor_writel(sor, value, sor->soc->regs->pll2);

	usleep_range(200, 1000);

	/* step 5 */
	value = tegra_sor_readl(sor, sor->soc->regs->pll2);
	value &= ~SOR_PLL2_PORT_POWERDOWN;
	tegra_sor_writel(sor, value, sor->soc->regs->pll2);

	/* XXX not in TRM */
	for (value = 0, i = 0; i < 5; i++)
		value |= SOR_XBAR_CTRL_LINK0_XSEL(i, sor->soc->xbar_cfg[i]) |
			 SOR_XBAR_CTRL_LINK1_XSEL(i, i);

	tegra_sor_writel(sor, 0x00000000, SOR_XBAR_POL);
	tegra_sor_writel(sor, value, SOR_XBAR_CTRL);

	/* switch to DP parent clock */
	err = tegra_sor_set_parent_clock(sor, sor->clk_dp);
	if (err < 0)
		dev_err(sor->dev, "failed to set parent clock: %d\n", err);

	/* power DP lanes */
	value = tegra_sor_readl(sor, sor->soc->regs->dp_padctl0);

	if (link.num_lanes <= 2)
		value &= ~(SOR_DP_PADCTL_PD_TXD_3 | SOR_DP_PADCTL_PD_TXD_2);
	else
		value |= SOR_DP_PADCTL_PD_TXD_3 | SOR_DP_PADCTL_PD_TXD_2;

	if (link.num_lanes <= 1)
		value &= ~SOR_DP_PADCTL_PD_TXD_1;
	else
		value |= SOR_DP_PADCTL_PD_TXD_1;

	if (link.num_lanes == 0)
		value &= ~SOR_DP_PADCTL_PD_TXD_0;
	else
		value |= SOR_DP_PADCTL_PD_TXD_0;

	tegra_sor_writel(sor, value, sor->soc->regs->dp_padctl0);

	value = tegra_sor_readl(sor, SOR_DP_LINKCTL0);
	value &= ~SOR_DP_LINKCTL_LANE_COUNT_MASK;
	value |= SOR_DP_LINKCTL_LANE_COUNT(link.num_lanes);
	tegra_sor_writel(sor, value, SOR_DP_LINKCTL0);

	/* start lane sequencer */
	value = SOR_LANE_SEQ_CTL_TRIGGER | SOR_LANE_SEQ_CTL_SEQUENCE_DOWN |
		SOR_LANE_SEQ_CTL_POWER_STATE_UP;
	tegra_sor_writel(sor, value, SOR_LANE_SEQ_CTL);

	while (true) {
		value = tegra_sor_readl(sor, SOR_LANE_SEQ_CTL);
		if ((value & SOR_LANE_SEQ_CTL_TRIGGER) == 0)
			break;

		usleep_range(250, 1000);
	}

	/* set link bandwidth */
	value = tegra_sor_readl(sor, SOR_CLK_CNTRL);
	value &= ~SOR_CLK_CNTRL_DP_LINK_SPEED_MASK;
	value |= drm_dp_link_rate_to_bw_code(link.rate) << 2;
	tegra_sor_writel(sor, value, SOR_CLK_CNTRL);

	tegra_sor_apply_config(sor, &config);

	/* enable link */
	value = tegra_sor_readl(sor, SOR_DP_LINKCTL0);
	value |= SOR_DP_LINKCTL_ENABLE;
	value |= SOR_DP_LINKCTL_ENHANCED_FRAME;
	tegra_sor_writel(sor, value, SOR_DP_LINKCTL0);

	for (i = 0, value = 0; i < 4; i++) {
		unsigned long lane = SOR_DP_TPG_CHANNEL_CODING |
				     SOR_DP_TPG_SCRAMBLER_GALIOS |
				     SOR_DP_TPG_PATTERN_NONE;
		value = (value << 8) | lane;
	}

	tegra_sor_writel(sor, value, SOR_DP_TPG);

	/* enable pad calibration logic */
	value = tegra_sor_readl(sor, sor->soc->regs->dp_padctl0);
	value |= SOR_DP_PADCTL_PAD_CAL_PD;
	tegra_sor_writel(sor, value, sor->soc->regs->dp_padctl0);

	err = drm_dp_link_probe(sor->aux, &link);
	if (err < 0)
		dev_err(sor->dev, "failed to probe eDP link: %d\n", err);

	err = drm_dp_link_power_up(sor->aux, &link);
	if (err < 0)
		dev_err(sor->dev, "failed to power up eDP link: %d\n", err);

	err = drm_dp_link_configure(sor->aux, &link);
	if (err < 0)
		dev_err(sor->dev, "failed to configure eDP link: %d\n", err);

	rate = drm_dp_link_rate_to_bw_code(link.rate);
	lanes = link.num_lanes;

	value = tegra_sor_readl(sor, SOR_CLK_CNTRL);
	value &= ~SOR_CLK_CNTRL_DP_LINK_SPEED_MASK;
	value |= SOR_CLK_CNTRL_DP_LINK_SPEED(rate);
	tegra_sor_writel(sor, value, SOR_CLK_CNTRL);

	value = tegra_sor_readl(sor, SOR_DP_LINKCTL0);
	value &= ~SOR_DP_LINKCTL_LANE_COUNT_MASK;
	value |= SOR_DP_LINKCTL_LANE_COUNT(lanes);

	if (link.capabilities & DP_LINK_CAP_ENHANCED_FRAMING)
		value |= SOR_DP_LINKCTL_ENHANCED_FRAME;

	tegra_sor_writel(sor, value, SOR_DP_LINKCTL0);

	/* disable training pattern generator */

	for (i = 0; i < link.num_lanes; i++) {
		unsigned long lane = SOR_DP_TPG_CHANNEL_CODING |
				     SOR_DP_TPG_SCRAMBLER_GALIOS |
				     SOR_DP_TPG_PATTERN_NONE;
		value = (value << 8) | lane;
	}

	tegra_sor_writel(sor, value, SOR_DP_TPG);

	err = tegra_sor_dp_train_fast(sor, &link);
	if (err < 0)
		dev_err(sor->dev, "DP fast link training failed: %d\n", err);

	dev_dbg(sor->dev, "fast link training succeeded\n");

	err = tegra_sor_power_up(sor, 250);
	if (err < 0)
		dev_err(sor->dev, "failed to power up SOR: %d\n", err);

	/* CSTM (LVDS, link A/B, upper) */
	value = SOR_CSTM_LVDS | SOR_CSTM_LINK_ACT_A | SOR_CSTM_LINK_ACT_B |
		SOR_CSTM_UPPER;
	tegra_sor_writel(sor, value, SOR_CSTM);

	/* use DP-A protocol */
	value = tegra_sor_readl(sor, SOR_STATE1);
	value &= ~SOR_STATE_ASY_PROTOCOL_MASK;
	value |= SOR_STATE_ASY_PROTOCOL_DP_A;
	tegra_sor_writel(sor, value, SOR_STATE1);

	tegra_sor_mode_set(sor, mode, state);

	/* PWM setup */
	err = tegra_sor_setup_pwm(sor, 250);
	if (err < 0)
		dev_err(sor->dev, "failed to setup PWM: %d\n", err);

	tegra_sor_update(sor);

	value = tegra_dc_readl(dc, DC_DISP_DISP_WIN_OPTIONS);
	value |= SOR_ENABLE(0);
	tegra_dc_writel(dc, value, DC_DISP_DISP_WIN_OPTIONS);

	tegra_dc_commit(dc);

	err = tegra_sor_attach(sor);
	if (err < 0)
		dev_err(sor->dev, "failed to attach SOR: %d\n", err);

	err = tegra_sor_wakeup(sor);
	if (err < 0)
		dev_err(sor->dev, "failed to enable DC: %d\n", err);

	if (output->panel)
		drm_panel_enable(output->panel);
}

static int
tegra_sor_encoder_atomic_check(struct drm_encoder *encoder,
			       struct drm_crtc_state *crtc_state,
			       struct drm_connector_state *conn_state)
{
	struct tegra_output *output = encoder_to_output(encoder);
	struct tegra_sor_state *state = to_sor_state(conn_state);
	struct tegra_dc *dc = to_tegra_dc(conn_state->crtc);
	unsigned long pclk = crtc_state->mode.clock * 1000;
	struct tegra_sor *sor = to_sor(output);
	struct drm_display_info *info;
	int err;

	info = &output->connector.display_info;

	/*
	 * For HBR2 modes, the SOR brick needs to use the x20 multiplier, so
	 * the pixel clock must be corrected accordingly.
	 */
	if (pclk >= 340000000) {
		state->link_speed = 20;
		state->pclk = pclk / 2;
	} else {
		state->link_speed = 10;
		state->pclk = pclk;
	}

	err = tegra_dc_state_setup_clock(dc, crtc_state, sor->clk_parent,
					 pclk, 0);
	if (err < 0) {
		dev_err(output->dev, "failed to setup CRTC state: %d\n", err);
		return err;
	}

	switch (info->bpc) {
	case 8:
	case 6:
		state->bpc = info->bpc;
		break;

	default:
		DRM_DEBUG_KMS("%u bits-per-color not supported\n", info->bpc);
		state->bpc = 8;
		break;
	}

	return 0;
}

static const struct drm_encoder_helper_funcs tegra_sor_edp_helpers = {
	.disable = tegra_sor_edp_disable,
	.enable = tegra_sor_edp_enable,
	.atomic_check = tegra_sor_encoder_atomic_check,
};

static inline u32 tegra_sor_hdmi_subpack(const u8 *ptr, size_t size)
{
	u32 value = 0;
	size_t i;

	for (i = size; i > 0; i--)
		value = (value << 8) | ptr[i - 1];

	return value;
}

static void tegra_sor_hdmi_write_infopack(struct tegra_sor *sor,
					  const void *data, size_t size)
{
	const u8 *ptr = data;
	unsigned long offset;
	size_t i, j;
	u32 value;

	switch (ptr[0]) {
	case HDMI_INFOFRAME_TYPE_AVI:
		offset = SOR_HDMI_AVI_INFOFRAME_HEADER;
		break;

	case HDMI_INFOFRAME_TYPE_AUDIO:
		offset = SOR_HDMI_AUDIO_INFOFRAME_HEADER;
		break;

	case HDMI_INFOFRAME_TYPE_VENDOR:
		offset = SOR_HDMI_VSI_INFOFRAME_HEADER;
		break;

	default:
		dev_err(sor->dev, "unsupported infoframe type: %02x\n",
			ptr[0]);
		return;
	}

	value = INFOFRAME_HEADER_TYPE(ptr[0]) |
		INFOFRAME_HEADER_VERSION(ptr[1]) |
		INFOFRAME_HEADER_LEN(ptr[2]);
	tegra_sor_writel(sor, value, offset);
	offset++;

	/*
	 * Each subpack contains 7 bytes, divided into:
	 * - subpack_low: bytes 0 - 3
	 * - subpack_high: bytes 4 - 6 (with byte 7 padded to 0x00)
	 */
	for (i = 3, j = 0; i < size; i += 7, j += 8) {
		size_t rem = size - i, num = min_t(size_t, rem, 4);

		value = tegra_sor_hdmi_subpack(&ptr[i], num);
		tegra_sor_writel(sor, value, offset++);

		num = min_t(size_t, rem - num, 3);

		value = tegra_sor_hdmi_subpack(&ptr[i + 4], num);
		tegra_sor_writel(sor, value, offset++);
	}
}

static int
tegra_sor_hdmi_setup_avi_infoframe(struct tegra_sor *sor,
				   const struct drm_display_mode *mode)
{
	u8 buffer[HDMI_INFOFRAME_SIZE(AVI)];
	struct hdmi_avi_infoframe frame;
	u32 value;
	int err;

	/* disable AVI infoframe */
	value = tegra_sor_readl(sor, SOR_HDMI_AVI_INFOFRAME_CTRL);
	value &= ~INFOFRAME_CTRL_SINGLE;
	value &= ~INFOFRAME_CTRL_OTHER;
	value &= ~INFOFRAME_CTRL_ENABLE;
	tegra_sor_writel(sor, value, SOR_HDMI_AVI_INFOFRAME_CTRL);

	err = drm_hdmi_avi_infoframe_from_display_mode(&frame, mode, false);
	if (err < 0) {
		dev_err(sor->dev, "failed to setup AVI infoframe: %d\n", err);
		return err;
	}

	err = hdmi_avi_infoframe_pack(&frame, buffer, sizeof(buffer));
	if (err < 0) {
		dev_err(sor->dev, "failed to pack AVI infoframe: %d\n", err);
		return err;
	}

	tegra_sor_hdmi_write_infopack(sor, buffer, err);

	/* enable AVI infoframe */
	value = tegra_sor_readl(sor, SOR_HDMI_AVI_INFOFRAME_CTRL);
	value |= INFOFRAME_CTRL_CHECKSUM_ENABLE;
	value |= INFOFRAME_CTRL_ENABLE;
	tegra_sor_writel(sor, value, SOR_HDMI_AVI_INFOFRAME_CTRL);

	return 0;
}

static void tegra_sor_hdmi_disable_audio_infoframe(struct tegra_sor *sor)
{
	u32 value;

	value = tegra_sor_readl(sor, SOR_HDMI_AUDIO_INFOFRAME_CTRL);
	value &= ~INFOFRAME_CTRL_ENABLE;
	tegra_sor_writel(sor, value, SOR_HDMI_AUDIO_INFOFRAME_CTRL);
}

static struct tegra_sor_hdmi_settings *
tegra_sor_hdmi_find_settings(struct tegra_sor *sor, unsigned long frequency)
{
	unsigned int i;

	for (i = 0; i < sor->num_settings; i++)
		if (frequency <= sor->settings[i].frequency)
			return &sor->settings[i];

	return NULL;
}

static void tegra_sor_hdmi_disable_scrambling(struct tegra_sor *sor)
{
	u32 value;

	value = tegra_sor_readl(sor, SOR_HDMI2_CTRL);
	value &= ~SOR_HDMI2_CTRL_CLOCK_MODE_DIV_BY_4;
	value &= ~SOR_HDMI2_CTRL_SCRAMBLE;
	tegra_sor_writel(sor, value, SOR_HDMI2_CTRL);
}

static void tegra_sor_hdmi_scdc_disable(struct tegra_sor *sor)
{
	struct i2c_adapter *ddc = sor->output.ddc;

	drm_scdc_set_high_tmds_clock_ratio(ddc, false);
	drm_scdc_set_scrambling(ddc, false);

	tegra_sor_hdmi_disable_scrambling(sor);
}

static void tegra_sor_hdmi_scdc_stop(struct tegra_sor *sor)
{
	if (sor->scdc_enabled) {
		cancel_delayed_work_sync(&sor->scdc);
		tegra_sor_hdmi_scdc_disable(sor);
	}
}

static void tegra_sor_hdmi_enable_scrambling(struct tegra_sor *sor)
{
	u32 value;

	value = tegra_sor_readl(sor, SOR_HDMI2_CTRL);
	value |= SOR_HDMI2_CTRL_CLOCK_MODE_DIV_BY_4;
	value |= SOR_HDMI2_CTRL_SCRAMBLE;
	tegra_sor_writel(sor, value, SOR_HDMI2_CTRL);
}

static void tegra_sor_hdmi_scdc_enable(struct tegra_sor *sor)
{
	struct i2c_adapter *ddc = sor->output.ddc;

	drm_scdc_set_high_tmds_clock_ratio(ddc, true);
	drm_scdc_set_scrambling(ddc, true);

	tegra_sor_hdmi_enable_scrambling(sor);
}

static void tegra_sor_hdmi_scdc_work(struct work_struct *work)
{
	struct tegra_sor *sor = container_of(work, struct tegra_sor, scdc.work);
	struct i2c_adapter *ddc = sor->output.ddc;

	if (!drm_scdc_get_scrambling_status(ddc)) {
		DRM_DEBUG_KMS("SCDC not scrambled\n");
		tegra_sor_hdmi_scdc_enable(sor);
	}

	schedule_delayed_work(&sor->scdc, msecs_to_jiffies(5000));
}

static void tegra_sor_hdmi_scdc_start(struct tegra_sor *sor)
{
	struct drm_scdc *scdc = &sor->output.connector.display_info.hdmi.scdc;
	struct drm_display_mode *mode;

	mode = &sor->output.encoder.crtc->state->adjusted_mode;

	if (mode->clock >= 340000 && scdc->supported) {
		schedule_delayed_work(&sor->scdc, msecs_to_jiffies(5000));
		tegra_sor_hdmi_scdc_enable(sor);
		sor->scdc_enabled = true;
	}
}

static void tegra_sor_hdmi_disable(struct drm_encoder *encoder)
{
	struct tegra_output *output = encoder_to_output(encoder);
	struct tegra_dc *dc = to_tegra_dc(encoder->crtc);
	struct tegra_sor *sor = to_sor(output);
	u32 value;
	int err;

	tegra_sor_hdmi_scdc_stop(sor);

	err = tegra_sor_detach(sor);
	if (err < 0)
		dev_err(sor->dev, "failed to detach SOR: %d\n", err);

	tegra_sor_writel(sor, 0, SOR_STATE1);
	tegra_sor_update(sor);

	/* disable display to SOR clock */
	value = tegra_dc_readl(dc, DC_DISP_DISP_WIN_OPTIONS);

	if (!sor->soc->has_nvdisplay)
		value &= ~(SOR1_TIMING_CYA | SOR_ENABLE(1));
	else
		value &= ~SOR_ENABLE(sor->index);

	tegra_dc_writel(dc, value, DC_DISP_DISP_WIN_OPTIONS);

	tegra_dc_commit(dc);

	err = tegra_sor_power_down(sor);
	if (err < 0)
		dev_err(sor->dev, "failed to power down SOR: %d\n", err);

	err = tegra_io_pad_power_disable(sor->pad);
	if (err < 0)
		dev_err(sor->dev, "failed to power off I/O pad: %d\n", err);

	pm_runtime_put(sor->dev);
}

static void tegra_sor_hdmi_enable(struct drm_encoder *encoder)
{
	struct tegra_output *output = encoder_to_output(encoder);
	unsigned int h_ref_to_sync = 1, pulse_start, max_ac;
	struct tegra_dc *dc = to_tegra_dc(encoder->crtc);
	struct tegra_sor_hdmi_settings *settings;
	struct tegra_sor *sor = to_sor(output);
	struct tegra_sor_state *state;
	struct drm_display_mode *mode;
	unsigned long rate, pclk;
	unsigned int div, i;
	u32 value;
	int err;

	state = to_sor_state(output->connector.state);
	mode = &encoder->crtc->state->adjusted_mode;
	pclk = mode->clock * 1000;

	pm_runtime_get_sync(sor->dev);

	/* switch to safe parent clock */
	err = tegra_sor_set_parent_clock(sor, sor->clk_safe);
	if (err < 0) {
		dev_err(sor->dev, "failed to set safe parent clock: %d\n", err);
		return;
	}

	div = clk_get_rate(sor->clk) / 1000000 * 4;

	err = tegra_io_pad_power_enable(sor->pad);
	if (err < 0)
		dev_err(sor->dev, "failed to power on I/O pad: %d\n", err);

	usleep_range(20, 100);

	value = tegra_sor_readl(sor, sor->soc->regs->pll2);
	value &= ~SOR_PLL2_BANDGAP_POWERDOWN;
	tegra_sor_writel(sor, value, sor->soc->regs->pll2);

	usleep_range(20, 100);

	value = tegra_sor_readl(sor, sor->soc->regs->pll3);
	value &= ~SOR_PLL3_PLL_VDD_MODE_3V3;
	tegra_sor_writel(sor, value, sor->soc->regs->pll3);

	value = tegra_sor_readl(sor, sor->soc->regs->pll0);
	value &= ~SOR_PLL0_VCOPD;
	value &= ~SOR_PLL0_PWR;
	tegra_sor_writel(sor, value, sor->soc->regs->pll0);

	value = tegra_sor_readl(sor, sor->soc->regs->pll2);
	value &= ~SOR_PLL2_SEQ_PLLCAPPD_ENFORCE;
	tegra_sor_writel(sor, value, sor->soc->regs->pll2);

	usleep_range(200, 400);

	value = tegra_sor_readl(sor, sor->soc->regs->pll2);
	value &= ~SOR_PLL2_POWERDOWN_OVERRIDE;
	value &= ~SOR_PLL2_PORT_POWERDOWN;
	tegra_sor_writel(sor, value, sor->soc->regs->pll2);

	usleep_range(20, 100);

	value = tegra_sor_readl(sor, sor->soc->regs->dp_padctl0);
	value |= SOR_DP_PADCTL_PD_TXD_3 | SOR_DP_PADCTL_PD_TXD_0 |
		 SOR_DP_PADCTL_PD_TXD_1 | SOR_DP_PADCTL_PD_TXD_2;
	tegra_sor_writel(sor, value, sor->soc->regs->dp_padctl0);

	while (true) {
		value = tegra_sor_readl(sor, SOR_LANE_SEQ_CTL);
		if ((value & SOR_LANE_SEQ_CTL_STATE_BUSY) == 0)
			break;

		usleep_range(250, 1000);
	}

	value = SOR_LANE_SEQ_CTL_TRIGGER | SOR_LANE_SEQ_CTL_SEQUENCE_DOWN |
		SOR_LANE_SEQ_CTL_POWER_STATE_UP | SOR_LANE_SEQ_CTL_DELAY(5);
	tegra_sor_writel(sor, value, SOR_LANE_SEQ_CTL);

	while (true) {
		value = tegra_sor_readl(sor, SOR_LANE_SEQ_CTL);
		if ((value & SOR_LANE_SEQ_CTL_TRIGGER) == 0)
			break;

		usleep_range(250, 1000);
	}

	value = tegra_sor_readl(sor, SOR_CLK_CNTRL);
	value &= ~SOR_CLK_CNTRL_DP_LINK_SPEED_MASK;
	value &= ~SOR_CLK_CNTRL_DP_CLK_SEL_MASK;

	if (mode->clock < 340000) {
		DRM_DEBUG_KMS("setting 2.7 GHz link speed\n");
		value |= SOR_CLK_CNTRL_DP_LINK_SPEED_G2_70;
	} else {
		DRM_DEBUG_KMS("setting 5.4 GHz link speed\n");
		value |= SOR_CLK_CNTRL_DP_LINK_SPEED_G5_40;
	}

	value |= SOR_CLK_CNTRL_DP_CLK_SEL_SINGLE_PCLK;
	tegra_sor_writel(sor, value, SOR_CLK_CNTRL);

	/* SOR pad PLL stabilization time */
	usleep_range(250, 1000);

	value = tegra_sor_readl(sor, SOR_DP_LINKCTL0);
	value &= ~SOR_DP_LINKCTL_LANE_COUNT_MASK;
	value |= SOR_DP_LINKCTL_LANE_COUNT(4);
	tegra_sor_writel(sor, value, SOR_DP_LINKCTL0);

	value = tegra_sor_readl(sor, SOR_DP_SPARE0);
	value &= ~SOR_DP_SPARE_DISP_VIDEO_PREAMBLE;
	value &= ~SOR_DP_SPARE_PANEL_INTERNAL;
	value &= ~SOR_DP_SPARE_SEQ_ENABLE;
	value &= ~SOR_DP_SPARE_MACRO_SOR_CLK;
	tegra_sor_writel(sor, value, SOR_DP_SPARE0);

	value = SOR_SEQ_CTL_PU_PC(0) | SOR_SEQ_CTL_PU_PC_ALT(0) |
		SOR_SEQ_CTL_PD_PC(8) | SOR_SEQ_CTL_PD_PC_ALT(8);
	tegra_sor_writel(sor, value, SOR_SEQ_CTL);

	value = SOR_SEQ_INST_DRIVE_PWM_OUT_LO | SOR_SEQ_INST_HALT |
		SOR_SEQ_INST_WAIT_VSYNC | SOR_SEQ_INST_WAIT(1);
	tegra_sor_writel(sor, value, SOR_SEQ_INST(0));
	tegra_sor_writel(sor, value, SOR_SEQ_INST(8));

	if (!sor->soc->has_nvdisplay) {
		/* program the reference clock */
		value = SOR_REFCLK_DIV_INT(div) | SOR_REFCLK_DIV_FRAC(div);
		tegra_sor_writel(sor, value, SOR_REFCLK);
	}

	/* XXX not in TRM */
	for (value = 0, i = 0; i < 5; i++)
		value |= SOR_XBAR_CTRL_LINK0_XSEL(i, sor->soc->xbar_cfg[i]) |
			 SOR_XBAR_CTRL_LINK1_XSEL(i, i);

	tegra_sor_writel(sor, 0x00000000, SOR_XBAR_POL);
	tegra_sor_writel(sor, value, SOR_XBAR_CTRL);

	/* switch to parent clock */
	err = clk_set_parent(sor->clk, sor->clk_parent);
	if (err < 0) {
		dev_err(sor->dev, "failed to set parent clock: %d\n", err);
		return;
	}

	err = tegra_sor_set_parent_clock(sor, sor->clk_pad);
	if (err < 0) {
		dev_err(sor->dev, "failed to set pad clock: %d\n", err);
		return;
	}

	/* adjust clock rate for HDMI 2.0 modes */
	rate = clk_get_rate(sor->clk_parent);

	if (mode->clock >= 340000)
		rate /= 2;

	DRM_DEBUG_KMS("setting clock to %lu Hz, mode: %lu Hz\n", rate, pclk);

	clk_set_rate(sor->clk, rate);

	if (!sor->soc->has_nvdisplay) {
		value = SOR_INPUT_CONTROL_HDMI_SRC_SELECT(dc->pipe);

		/* XXX is this the proper check? */
		if (mode->clock < 75000)
			value |= SOR_INPUT_CONTROL_ARM_VIDEO_RANGE_LIMITED;

		tegra_sor_writel(sor, value, SOR_INPUT_CONTROL);
	}

	max_ac = ((mode->htotal - mode->hdisplay) - SOR_REKEY - 18) / 32;

	value = SOR_HDMI_CTRL_ENABLE | SOR_HDMI_CTRL_MAX_AC_PACKET(max_ac) |
		SOR_HDMI_CTRL_AUDIO_LAYOUT | SOR_HDMI_CTRL_REKEY(SOR_REKEY);
	tegra_sor_writel(sor, value, SOR_HDMI_CTRL);

	if (!dc->soc->has_nvdisplay) {
		/* H_PULSE2 setup */
		pulse_start = h_ref_to_sync +
			      (mode->hsync_end - mode->hsync_start) +
			      (mode->htotal - mode->hsync_end) - 10;

		value = PULSE_LAST_END_A | PULSE_QUAL_VACTIVE |
			PULSE_POLARITY_HIGH | PULSE_MODE_NORMAL;
		tegra_dc_writel(dc, value, DC_DISP_H_PULSE2_CONTROL);

		value = PULSE_END(pulse_start + 8) | PULSE_START(pulse_start);
		tegra_dc_writel(dc, value, DC_DISP_H_PULSE2_POSITION_A);

		value = tegra_dc_readl(dc, DC_DISP_DISP_SIGNAL_OPTIONS0);
		value |= H_PULSE2_ENABLE;
		tegra_dc_writel(dc, value, DC_DISP_DISP_SIGNAL_OPTIONS0);
	}

	/* infoframe setup */
	err = tegra_sor_hdmi_setup_avi_infoframe(sor, mode);
	if (err < 0)
		dev_err(sor->dev, "failed to setup AVI infoframe: %d\n", err);

	/* XXX HDMI audio support not implemented yet */
	tegra_sor_hdmi_disable_audio_infoframe(sor);

	/* use single TMDS protocol */
	value = tegra_sor_readl(sor, SOR_STATE1);
	value &= ~SOR_STATE_ASY_PROTOCOL_MASK;
	value |= SOR_STATE_ASY_PROTOCOL_SINGLE_TMDS_A;
	tegra_sor_writel(sor, value, SOR_STATE1);

	/* power up pad calibration */
	value = tegra_sor_readl(sor, sor->soc->regs->dp_padctl0);
	value &= ~SOR_DP_PADCTL_PAD_CAL_PD;
	tegra_sor_writel(sor, value, sor->soc->regs->dp_padctl0);

	/* production settings */
	settings = tegra_sor_hdmi_find_settings(sor, mode->clock * 1000);
	if (!settings) {
		dev_err(sor->dev, "no settings for pixel clock %d Hz\n",
			mode->clock * 1000);
		return;
	}

	value = tegra_sor_readl(sor, sor->soc->regs->pll0);
	value &= ~SOR_PLL0_ICHPMP_MASK;
	value &= ~SOR_PLL0_FILTER_MASK;
	value &= ~SOR_PLL0_VCOCAP_MASK;
	value |= SOR_PLL0_ICHPMP(settings->ichpmp);
	value |= SOR_PLL0_FILTER(settings->filter);
	value |= SOR_PLL0_VCOCAP(settings->vcocap);
	tegra_sor_writel(sor, value, sor->soc->regs->pll0);

	/* XXX not in TRM */
	value = tegra_sor_readl(sor, sor->soc->regs->pll1);
	value &= ~SOR_PLL1_LOADADJ_MASK;
	value &= ~SOR_PLL1_TMDS_TERMADJ_MASK;
	value |= SOR_PLL1_LOADADJ(settings->loadadj);
	value |= SOR_PLL1_TMDS_TERMADJ(settings->tmds_termadj);
	value |= SOR_PLL1_TMDS_TERM;
	tegra_sor_writel(sor, value, sor->soc->regs->pll1);

	value = tegra_sor_readl(sor, sor->soc->regs->pll3);
	value &= ~SOR_PLL3_BG_TEMP_COEF_MASK;
	value &= ~SOR_PLL3_BG_VREF_LEVEL_MASK;
	value &= ~SOR_PLL3_AVDD10_LEVEL_MASK;
	value &= ~SOR_PLL3_AVDD14_LEVEL_MASK;
	value |= SOR_PLL3_BG_TEMP_COEF(settings->bg_temp_coef);
	value |= SOR_PLL3_BG_VREF_LEVEL(settings->bg_vref_level);
	value |= SOR_PLL3_AVDD10_LEVEL(settings->avdd10_level);
	value |= SOR_PLL3_AVDD14_LEVEL(settings->avdd14_level);
	tegra_sor_writel(sor, value, sor->soc->regs->pll3);

	value = settings->drive_current[3] << 24 |
		settings->drive_current[2] << 16 |
		settings->drive_current[1] <<  8 |
		settings->drive_current[0] <<  0;
	tegra_sor_writel(sor, value, SOR_LANE_DRIVE_CURRENT0);

	value = settings->preemphasis[3] << 24 |
		settings->preemphasis[2] << 16 |
		settings->preemphasis[1] <<  8 |
		settings->preemphasis[0] <<  0;
	tegra_sor_writel(sor, value, SOR_LANE_PREEMPHASIS0);

	value = tegra_sor_readl(sor, sor->soc->regs->dp_padctl0);
	value &= ~SOR_DP_PADCTL_TX_PU_MASK;
	value |= SOR_DP_PADCTL_TX_PU_ENABLE;
	value |= SOR_DP_PADCTL_TX_PU(settings->tx_pu_value);
	tegra_sor_writel(sor, value, sor->soc->regs->dp_padctl0);

	value = tegra_sor_readl(sor, sor->soc->regs->dp_padctl2);
	value &= ~SOR_DP_PADCTL_SPAREPLL_MASK;
	value |= SOR_DP_PADCTL_SPAREPLL(settings->sparepll);
	tegra_sor_writel(sor, value, sor->soc->regs->dp_padctl2);

	/* power down pad calibration */
	value = tegra_sor_readl(sor, sor->soc->regs->dp_padctl0);
	value |= SOR_DP_PADCTL_PAD_CAL_PD;
	tegra_sor_writel(sor, value, sor->soc->regs->dp_padctl0);

	if (!dc->soc->has_nvdisplay) {
		/* miscellaneous display controller settings */
		value = VSYNC_H_POSITION(1);
		tegra_dc_writel(dc, value, DC_DISP_DISP_TIMING_OPTIONS);
	}

	value = tegra_dc_readl(dc, DC_DISP_DISP_COLOR_CONTROL);
	value &= ~DITHER_CONTROL_MASK;
	value &= ~BASE_COLOR_SIZE_MASK;

	switch (state->bpc) {
	case 6:
		value |= BASE_COLOR_SIZE_666;
		break;

	case 8:
		value |= BASE_COLOR_SIZE_888;
		break;

	case 10:
		value |= BASE_COLOR_SIZE_101010;
		break;

	case 12:
		value |= BASE_COLOR_SIZE_121212;
		break;

	default:
		WARN(1, "%u bits-per-color not supported\n", state->bpc);
		value |= BASE_COLOR_SIZE_888;
		break;
	}

	tegra_dc_writel(dc, value, DC_DISP_DISP_COLOR_CONTROL);

	/* XXX set display head owner */
	value = tegra_sor_readl(sor, SOR_STATE1);
	value &= ~SOR_STATE_ASY_OWNER_MASK;
	value |= SOR_STATE_ASY_OWNER(1 + dc->pipe);
	tegra_sor_writel(sor, value, SOR_STATE1);

	err = tegra_sor_power_up(sor, 250);
	if (err < 0)
		dev_err(sor->dev, "failed to power up SOR: %d\n", err);

	/* configure dynamic range of output */
	value = tegra_sor_readl(sor, sor->soc->regs->head_state0 + dc->pipe);
	value &= ~SOR_HEAD_STATE_RANGECOMPRESS_MASK;
	value &= ~SOR_HEAD_STATE_DYNRANGE_MASK;
	tegra_sor_writel(sor, value, sor->soc->regs->head_state0 + dc->pipe);

	/* configure colorspace */
	value = tegra_sor_readl(sor, sor->soc->regs->head_state0 + dc->pipe);
	value &= ~SOR_HEAD_STATE_COLORSPACE_MASK;
	value |= SOR_HEAD_STATE_COLORSPACE_RGB;
	tegra_sor_writel(sor, value, sor->soc->regs->head_state0 + dc->pipe);

	tegra_sor_mode_set(sor, mode, state);

	tegra_sor_update(sor);

	/* program preamble timing in SOR (XXX) */
	value = tegra_sor_readl(sor, SOR_DP_SPARE0);
	value &= ~SOR_DP_SPARE_DISP_VIDEO_PREAMBLE;
	tegra_sor_writel(sor, value, SOR_DP_SPARE0);

	err = tegra_sor_attach(sor);
	if (err < 0)
		dev_err(sor->dev, "failed to attach SOR: %d\n", err);

	/* enable display to SOR clock and generate HDMI preamble */
	value = tegra_dc_readl(dc, DC_DISP_DISP_WIN_OPTIONS);

	if (!sor->soc->has_nvdisplay)
		value |= SOR_ENABLE(1) | SOR1_TIMING_CYA;
	else
		value |= SOR_ENABLE(sor->index);

	tegra_dc_writel(dc, value, DC_DISP_DISP_WIN_OPTIONS);

	if (dc->soc->has_nvdisplay) {
		value = tegra_dc_readl(dc, DC_DISP_CORE_SOR_SET_CONTROL(sor->index));
		value &= ~PROTOCOL_MASK;
		value |= PROTOCOL_SINGLE_TMDS_A;
		tegra_dc_writel(dc, value, DC_DISP_CORE_SOR_SET_CONTROL(sor->index));
	}

	tegra_dc_commit(dc);

	err = tegra_sor_wakeup(sor);
	if (err < 0)
		dev_err(sor->dev, "failed to wakeup SOR: %d\n", err);

	tegra_sor_hdmi_scdc_start(sor);
}

static const struct drm_encoder_helper_funcs tegra_sor_hdmi_helpers = {
	.disable = tegra_sor_hdmi_disable,
	.enable = tegra_sor_hdmi_enable,
	.atomic_check = tegra_sor_encoder_atomic_check,
};

static int tegra_sor_init(struct host1x_client *client)
{
	struct drm_device *drm = dev_get_drvdata(client->parent);
	const struct drm_encoder_helper_funcs *helpers = NULL;
	struct tegra_sor *sor = host1x_client_to_sor(client);
	int connector = DRM_MODE_CONNECTOR_Unknown;
	int encoder = DRM_MODE_ENCODER_NONE;
	int err;

	if (!sor->aux) {
		if (sor->soc->supports_hdmi) {
			connector = DRM_MODE_CONNECTOR_HDMIA;
			encoder = DRM_MODE_ENCODER_TMDS;
			helpers = &tegra_sor_hdmi_helpers;
		} else if (sor->soc->supports_lvds) {
			connector = DRM_MODE_CONNECTOR_LVDS;
			encoder = DRM_MODE_ENCODER_LVDS;
		}
	} else {
		if (sor->soc->supports_edp) {
			connector = DRM_MODE_CONNECTOR_eDP;
			encoder = DRM_MODE_ENCODER_TMDS;
			helpers = &tegra_sor_edp_helpers;
		} else if (sor->soc->supports_dp) {
			connector = DRM_MODE_CONNECTOR_DisplayPort;
			encoder = DRM_MODE_ENCODER_TMDS;
		}
	}

	sor->output.dev = sor->dev;

	drm_connector_init(drm, &sor->output.connector,
			   &tegra_sor_connector_funcs,
			   connector);
	drm_connector_helper_add(&sor->output.connector,
				 &tegra_sor_connector_helper_funcs);
	sor->output.connector.dpms = DRM_MODE_DPMS_OFF;

	drm_encoder_init(drm, &sor->output.encoder, &tegra_sor_encoder_funcs,
			 encoder, NULL);
	drm_encoder_helper_add(&sor->output.encoder, helpers);

	drm_connector_attach_encoder(&sor->output.connector,
					  &sor->output.encoder);
	drm_connector_register(&sor->output.connector);

	err = tegra_output_init(drm, &sor->output);
	if (err < 0) {
		dev_err(client->dev, "failed to initialize output: %d\n", err);
		return err;
	}

	tegra_output_find_possible_crtcs(&sor->output, drm);

	if (sor->aux) {
		err = drm_dp_aux_attach(sor->aux, &sor->output);
		if (err < 0) {
			dev_err(sor->dev, "failed to attach DP: %d\n", err);
			return err;
		}
	}

	/*
	 * XXX: Remove this reset once proper hand-over from firmware to
	 * kernel is possible.
	 */
	if (sor->rst) {
		err = reset_control_acquire(sor->rst);
		if (err < 0) {
			dev_err(sor->dev, "failed to acquire SOR reset: %d\n",
				err);
			return err;
		}

		err = reset_control_assert(sor->rst);
		if (err < 0) {
			dev_err(sor->dev, "failed to assert SOR reset: %d\n",
				err);
			return err;
		}
	}

	err = clk_prepare_enable(sor->clk);
	if (err < 0) {
		dev_err(sor->dev, "failed to enable clock: %d\n", err);
		return err;
	}

	usleep_range(1000, 3000);

	if (sor->rst) {
		err = reset_control_deassert(sor->rst);
		if (err < 0) {
			dev_err(sor->dev, "failed to deassert SOR reset: %d\n",
				err);
			return err;
		}

		reset_control_release(sor->rst);
	}

	err = clk_prepare_enable(sor->clk_safe);
	if (err < 0)
		return err;

	err = clk_prepare_enable(sor->clk_dp);
	if (err < 0)
		return err;

	return 0;
}

static int tegra_sor_exit(struct host1x_client *client)
{
	struct tegra_sor *sor = host1x_client_to_sor(client);
	int err;

	tegra_output_exit(&sor->output);

	if (sor->aux) {
		err = drm_dp_aux_detach(sor->aux);
		if (err < 0) {
			dev_err(sor->dev, "failed to detach DP: %d\n", err);
			return err;
		}
	}

	clk_disable_unprepare(sor->clk_safe);
	clk_disable_unprepare(sor->clk_dp);
	clk_disable_unprepare(sor->clk);

	return 0;
}

static const struct host1x_client_ops sor_client_ops = {
	.init = tegra_sor_init,
	.exit = tegra_sor_exit,
};

static const struct tegra_sor_ops tegra_sor_edp_ops = {
	.name = "eDP",
};

static int tegra_sor_hdmi_probe(struct tegra_sor *sor)
{
	int err;

	sor->avdd_io_supply = devm_regulator_get(sor->dev, "avdd-io");
	if (IS_ERR(sor->avdd_io_supply)) {
		dev_err(sor->dev, "cannot get AVDD I/O supply: %ld\n",
			PTR_ERR(sor->avdd_io_supply));
		return PTR_ERR(sor->avdd_io_supply);
	}

	err = regulator_enable(sor->avdd_io_supply);
	if (err < 0) {
		dev_err(sor->dev, "failed to enable AVDD I/O supply: %d\n",
			err);
		return err;
	}

	sor->vdd_pll_supply = devm_regulator_get(sor->dev, "vdd-pll");
	if (IS_ERR(sor->vdd_pll_supply)) {
		dev_err(sor->dev, "cannot get VDD PLL supply: %ld\n",
			PTR_ERR(sor->vdd_pll_supply));
		return PTR_ERR(sor->vdd_pll_supply);
	}

	err = regulator_enable(sor->vdd_pll_supply);
	if (err < 0) {
		dev_err(sor->dev, "failed to enable VDD PLL supply: %d\n",
			err);
		return err;
	}

	sor->hdmi_supply = devm_regulator_get(sor->dev, "hdmi");
	if (IS_ERR(sor->hdmi_supply)) {
		dev_err(sor->dev, "cannot get HDMI supply: %ld\n",
			PTR_ERR(sor->hdmi_supply));
		return PTR_ERR(sor->hdmi_supply);
	}

	err = regulator_enable(sor->hdmi_supply);
	if (err < 0) {
		dev_err(sor->dev, "failed to enable HDMI supply: %d\n", err);
		return err;
	}

	INIT_DELAYED_WORK(&sor->scdc, tegra_sor_hdmi_scdc_work);

	return 0;
}

static int tegra_sor_hdmi_remove(struct tegra_sor *sor)
{
	regulator_disable(sor->hdmi_supply);
	regulator_disable(sor->vdd_pll_supply);
	regulator_disable(sor->avdd_io_supply);

	return 0;
}

static const struct tegra_sor_ops tegra_sor_hdmi_ops = {
	.name = "HDMI",
	.probe = tegra_sor_hdmi_probe,
	.remove = tegra_sor_hdmi_remove,
};

static const u8 tegra124_sor_xbar_cfg[5] = {
	0, 1, 2, 3, 4
};

static const struct tegra_sor_regs tegra124_sor_regs = {
	.head_state0 = 0x05,
	.head_state1 = 0x07,
	.head_state2 = 0x09,
	.head_state3 = 0x0b,
	.head_state4 = 0x0d,
	.head_state5 = 0x0f,
	.pll0 = 0x17,
	.pll1 = 0x18,
	.pll2 = 0x19,
	.pll3 = 0x1a,
	.dp_padctl0 = 0x5c,
	.dp_padctl2 = 0x73,
};

static const struct tegra_sor_soc tegra124_sor = {
	.supports_edp = true,
	.supports_lvds = true,
	.supports_hdmi = false,
	.supports_dp = false,
	.regs = &tegra124_sor_regs,
	.has_nvdisplay = false,
	.xbar_cfg = tegra124_sor_xbar_cfg,
};

static const struct tegra_sor_regs tegra210_sor_regs = {
	.head_state0 = 0x05,
	.head_state1 = 0x07,
	.head_state2 = 0x09,
	.head_state3 = 0x0b,
	.head_state4 = 0x0d,
	.head_state5 = 0x0f,
	.pll0 = 0x17,
	.pll1 = 0x18,
	.pll2 = 0x19,
	.pll3 = 0x1a,
	.dp_padctl0 = 0x5c,
	.dp_padctl2 = 0x73,
};

static const struct tegra_sor_soc tegra210_sor = {
	.supports_edp = true,
	.supports_lvds = false,
	.supports_hdmi = false,
	.supports_dp = false,
	.regs = &tegra210_sor_regs,
	.has_nvdisplay = false,
	.xbar_cfg = tegra124_sor_xbar_cfg,
};

static const u8 tegra210_sor_xbar_cfg[5] = {
	2, 1, 0, 3, 4
};

static const struct tegra_sor_soc tegra210_sor1 = {
	.supports_edp = false,
	.supports_lvds = false,
	.supports_hdmi = true,
	.supports_dp = true,

	.regs = &tegra210_sor_regs,
	.has_nvdisplay = false,

	.num_settings = ARRAY_SIZE(tegra210_sor_hdmi_defaults),
	.settings = tegra210_sor_hdmi_defaults,

	.xbar_cfg = tegra210_sor_xbar_cfg,
};

static const struct tegra_sor_regs tegra186_sor_regs = {
	.head_state0 = 0x151,
	.head_state1 = 0x154,
	.head_state2 = 0x157,
	.head_state3 = 0x15a,
	.head_state4 = 0x15d,
	.head_state5 = 0x160,
	.pll0 = 0x163,
	.pll1 = 0x164,
	.pll2 = 0x165,
	.pll3 = 0x166,
	.dp_padctl0 = 0x168,
	.dp_padctl2 = 0x16a,
};

static const struct tegra_sor_soc tegra186_sor = {
	.supports_edp = false,
	.supports_lvds = false,
	.supports_hdmi = false,
	.supports_dp = true,

	.regs = &tegra186_sor_regs,
	.has_nvdisplay = true,

	.xbar_cfg = tegra124_sor_xbar_cfg,
};

static const struct tegra_sor_soc tegra186_sor1 = {
	.supports_edp = false,
	.supports_lvds = false,
	.supports_hdmi = true,
	.supports_dp = true,

	.regs = &tegra186_sor_regs,
	.has_nvdisplay = true,

	.num_settings = ARRAY_SIZE(tegra186_sor_hdmi_defaults),
	.settings = tegra186_sor_hdmi_defaults,

	.xbar_cfg = tegra124_sor_xbar_cfg,
};

static const struct of_device_id tegra_sor_of_match[] = {
	{ .compatible = "nvidia,tegra186-sor1", .data = &tegra186_sor1 },
	{ .compatible = "nvidia,tegra186-sor", .data = &tegra186_sor },
	{ .compatible = "nvidia,tegra210-sor1", .data = &tegra210_sor1 },
	{ .compatible = "nvidia,tegra210-sor", .data = &tegra210_sor },
	{ .compatible = "nvidia,tegra124-sor", .data = &tegra124_sor },
	{ },
};
MODULE_DEVICE_TABLE(of, tegra_sor_of_match);

static int tegra_sor_parse_dt(struct tegra_sor *sor)
{
	struct device_node *np = sor->dev->of_node;
	u32 value;
	int err;

	if (sor->soc->has_nvdisplay) {
		err = of_property_read_u32(np, "nvidia,interface", &value);
		if (err < 0)
			return err;

		sor->index = value;

		/*
		 * override the default that we already set for Tegra210 and
		 * earlier
		 */
		sor->pad = TEGRA_IO_PAD_HDMI_DP0 + sor->index;
	}

	return 0;
}

static int tegra_sor_probe(struct platform_device *pdev)
{
	struct device_node *np;
	struct tegra_sor *sor;
	struct resource *regs;
	int err;

	sor = devm_kzalloc(&pdev->dev, sizeof(*sor), GFP_KERNEL);
	if (!sor)
		return -ENOMEM;

	sor->soc = of_device_get_match_data(&pdev->dev);
	sor->output.dev = sor->dev = &pdev->dev;

	sor->settings = devm_kmemdup(&pdev->dev, sor->soc->settings,
				     sor->soc->num_settings *
					sizeof(*sor->settings),
				     GFP_KERNEL);
	if (!sor->settings)
		return -ENOMEM;

	sor->num_settings = sor->soc->num_settings;

	np = of_parse_phandle(pdev->dev.of_node, "nvidia,dpaux", 0);
	if (np) {
		sor->aux = drm_dp_aux_find_by_of_node(np);
		of_node_put(np);

		if (!sor->aux)
			return -EPROBE_DEFER;
	}

	if (!sor->aux) {
		if (sor->soc->supports_hdmi) {
			sor->ops = &tegra_sor_hdmi_ops;
			sor->pad = TEGRA_IO_PAD_HDMI;
		} else if (sor->soc->supports_lvds) {
			dev_err(&pdev->dev, "LVDS not supported yet\n");
			return -ENODEV;
		} else {
			dev_err(&pdev->dev, "unknown (non-DP) support\n");
			return -ENODEV;
		}
	} else {
		if (sor->soc->supports_edp) {
			sor->ops = &tegra_sor_edp_ops;
			sor->pad = TEGRA_IO_PAD_LVDS;
		} else if (sor->soc->supports_dp) {
			dev_err(&pdev->dev, "DisplayPort not supported yet\n");
			return -ENODEV;
		} else {
			dev_err(&pdev->dev, "unknown (DP) support\n");
			return -ENODEV;
		}
	}

	err = tegra_sor_parse_dt(sor);
	if (err < 0)
		return err;

	err = tegra_output_probe(&sor->output);
	if (err < 0) {
		dev_err(&pdev->dev, "failed to probe output: %d\n", err);
		return err;
	}

	if (sor->ops && sor->ops->probe) {
		err = sor->ops->probe(sor);
		if (err < 0) {
			dev_err(&pdev->dev, "failed to probe %s: %d\n",
				sor->ops->name, err);
			goto output;
		}
	}

	regs = platform_get_resource(pdev, IORESOURCE_MEM, 0);
	sor->regs = devm_ioremap_resource(&pdev->dev, regs);
	if (IS_ERR(sor->regs)) {
		err = PTR_ERR(sor->regs);
		goto remove;
	}

<<<<<<< HEAD
	if (!pdev->dev.pm_domain) {
		sor->rst = devm_reset_control_get(&pdev->dev, "sor");
		if (IS_ERR(sor->rst)) {
			err = PTR_ERR(sor->rst);
=======
	err = platform_get_irq(pdev, 0);
	if (err < 0) {
		dev_err(&pdev->dev, "failed to get IRQ: %d\n", err);
		goto remove;
	}

	sor->irq = err;

	err = devm_request_irq(sor->dev, sor->irq, tegra_sor_irq, 0,
			       dev_name(sor->dev), sor);
	if (err < 0) {
		dev_err(&pdev->dev, "failed to request IRQ: %d\n", err);
		goto remove;
	}

	sor->rst = devm_reset_control_get_exclusive_released(&pdev->dev, "sor");
	if (IS_ERR(sor->rst)) {
		err = PTR_ERR(sor->rst);

		if (err != -EBUSY || WARN_ON(!pdev->dev.pm_domain)) {
>>>>>>> 407d19ab
			dev_err(&pdev->dev, "failed to get reset control: %d\n",
				err);
			goto remove;
		}
	}

	sor->clk = devm_clk_get(&pdev->dev, NULL);
	if (IS_ERR(sor->clk)) {
		err = PTR_ERR(sor->clk);
		dev_err(&pdev->dev, "failed to get module clock: %d\n", err);
		goto remove;
	}

	if (sor->soc->supports_hdmi || sor->soc->supports_dp) {
		struct device_node *np = pdev->dev.of_node;
		const char *name;

		/*
		 * For backwards compatibility with Tegra210 device trees,
		 * fall back to the old clock name "source" if the new "out"
		 * clock is not available.
		 */
		if (of_property_match_string(np, "clock-names", "out") < 0)
			name = "source";
		else
			name = "out";

		sor->clk_out = devm_clk_get(&pdev->dev, name);
		if (IS_ERR(sor->clk_out)) {
			err = PTR_ERR(sor->clk_out);
			dev_err(sor->dev, "failed to get %s clock: %d\n",
				name, err);
			goto remove;
		}
	} else {
		/* fall back to the module clock on SOR0 (eDP/LVDS only) */
		sor->clk_out = sor->clk;
	}

	sor->clk_parent = devm_clk_get(&pdev->dev, "parent");
	if (IS_ERR(sor->clk_parent)) {
		err = PTR_ERR(sor->clk_parent);
		dev_err(&pdev->dev, "failed to get parent clock: %d\n", err);
		goto remove;
	}

	sor->clk_safe = devm_clk_get(&pdev->dev, "safe");
	if (IS_ERR(sor->clk_safe)) {
		err = PTR_ERR(sor->clk_safe);
		dev_err(&pdev->dev, "failed to get safe clock: %d\n", err);
		goto remove;
	}

	sor->clk_dp = devm_clk_get(&pdev->dev, "dp");
	if (IS_ERR(sor->clk_dp)) {
		err = PTR_ERR(sor->clk_dp);
		dev_err(&pdev->dev, "failed to get DP clock: %d\n", err);
		goto remove;
	}

	/*
	 * Starting with Tegra186, the BPMP provides an implementation for
	 * the pad output clock, so we have to look it up from device tree.
	 */
	sor->clk_pad = devm_clk_get(&pdev->dev, "pad");
	if (IS_ERR(sor->clk_pad)) {
		if (sor->clk_pad != ERR_PTR(-ENOENT)) {
			err = PTR_ERR(sor->clk_pad);
			goto remove;
		}

		/*
		 * If the pad output clock is not available, then we assume
		 * we're on Tegra210 or earlier and have to provide our own
		 * implementation.
		 */
		sor->clk_pad = NULL;
	}

	/*
	 * The bootloader may have set up the SOR such that it's module clock
	 * is sourced by one of the display PLLs. However, that doesn't work
	 * without properly having set up other bits of the SOR.
	 */
	err = clk_set_parent(sor->clk_out, sor->clk_safe);
	if (err < 0) {
		dev_err(&pdev->dev, "failed to use safe clock: %d\n", err);
		goto remove;
	}

	platform_set_drvdata(pdev, sor);
	pm_runtime_enable(&pdev->dev);

	/*
	 * On Tegra210 and earlier, provide our own implementation for the
	 * pad output clock.
	 */
	if (!sor->clk_pad) {
		err = pm_runtime_get_sync(&pdev->dev);
		if (err < 0) {
			dev_err(&pdev->dev, "failed to get runtime PM: %d\n",
				err);
			goto remove;
		}

		sor->clk_pad = tegra_clk_sor_pad_register(sor,
							  "sor1_pad_clkout");
		pm_runtime_put(&pdev->dev);
	}

	if (IS_ERR(sor->clk_pad)) {
		err = PTR_ERR(sor->clk_pad);
		dev_err(&pdev->dev, "failed to register SOR pad clock: %d\n",
			err);
		goto remove;
	}

	INIT_LIST_HEAD(&sor->client.list);
	sor->client.ops = &sor_client_ops;
	sor->client.dev = &pdev->dev;

	err = host1x_client_register(&sor->client);
	if (err < 0) {
		dev_err(&pdev->dev, "failed to register host1x client: %d\n",
			err);
		goto remove;
	}

	return 0;

remove:
	if (sor->ops && sor->ops->remove)
		sor->ops->remove(sor);
output:
	tegra_output_remove(&sor->output);
	return err;
}

static int tegra_sor_remove(struct platform_device *pdev)
{
	struct tegra_sor *sor = platform_get_drvdata(pdev);
	int err;

	pm_runtime_disable(&pdev->dev);

	err = host1x_client_unregister(&sor->client);
	if (err < 0) {
		dev_err(&pdev->dev, "failed to unregister host1x client: %d\n",
			err);
		return err;
	}

	if (sor->ops && sor->ops->remove) {
		err = sor->ops->remove(sor);
		if (err < 0)
			dev_err(&pdev->dev, "failed to remove SOR: %d\n", err);
	}

	tegra_output_remove(&sor->output);

	return 0;
}

#ifdef CONFIG_PM
static int tegra_sor_suspend(struct device *dev)
{
	struct tegra_sor *sor = dev_get_drvdata(dev);
	int err;

	if (sor->rst) {
		err = reset_control_assert(sor->rst);
		if (err < 0) {
			dev_err(dev, "failed to assert reset: %d\n", err);
			return err;
		}

		reset_control_release(sor->rst);
	}

	usleep_range(1000, 2000);

	clk_disable_unprepare(sor->clk);

	return 0;
}

static int tegra_sor_resume(struct device *dev)
{
	struct tegra_sor *sor = dev_get_drvdata(dev);
	int err;

	err = clk_prepare_enable(sor->clk);
	if (err < 0) {
		dev_err(dev, "failed to enable clock: %d\n", err);
		return err;
	}

	usleep_range(1000, 2000);

	if (sor->rst) {
		err = reset_control_acquire(sor->rst);
		if (err < 0) {
			dev_err(dev, "failed to acquire reset: %d\n", err);
			clk_disable_unprepare(sor->clk);
			return err;
		}

		err = reset_control_deassert(sor->rst);
		if (err < 0) {
			dev_err(dev, "failed to deassert reset: %d\n", err);
			reset_control_release(sor->rst);
			clk_disable_unprepare(sor->clk);
			return err;
		}
	}

	return 0;
}
#endif

static const struct dev_pm_ops tegra_sor_pm_ops = {
	SET_RUNTIME_PM_OPS(tegra_sor_suspend, tegra_sor_resume, NULL)
};

struct platform_driver tegra_sor_driver = {
	.driver = {
		.name = "tegra-sor",
		.of_match_table = tegra_sor_of_match,
		.pm = &tegra_sor_pm_ops,
	},
	.probe = tegra_sor_probe,
	.remove = tegra_sor_remove,
};<|MERGE_RESOLUTION|>--- conflicted
+++ resolved
@@ -23,16 +23,9 @@
 
 #include "dc.h"
 #include "drm.h"
+#include "hda.h"
 #include "sor.h"
 #include "trace.h"
-
-/*
- * XXX Remove this after the commit adding it to soc/tegra/pmc.h has been
- * merged. Having this around after the commit is merged should be safe since
- * the preprocessor will effectively replace all occurrences and therefore no
- * duplicate will be defined.
- */
-#define TEGRA_IO_PAD_HDMI_DP0 26
 
 #define SOR_REKEY 0x38
 
@@ -279,6 +272,85 @@
 	}
 };
 
+static const struct tegra_sor_hdmi_settings tegra194_sor_hdmi_defaults[] = {
+	{
+		.frequency = 54000000,
+		.vcocap = 0,
+		.filter = 5,
+		.ichpmp = 5,
+		.loadadj = 3,
+		.tmds_termadj = 0xf,
+		.tx_pu_value = 0,
+		.bg_temp_coef = 3,
+		.bg_vref_level = 8,
+		.avdd10_level = 4,
+		.avdd14_level = 4,
+		.sparepll = 0x54,
+		.drive_current = { 0x3a, 0x3a, 0x3a, 0x33 },
+		.preemphasis = { 0x00, 0x00, 0x00, 0x00 },
+	}, {
+		.frequency = 75000000,
+		.vcocap = 1,
+		.filter = 5,
+		.ichpmp = 5,
+		.loadadj = 3,
+		.tmds_termadj = 0xf,
+		.tx_pu_value = 0,
+		.bg_temp_coef = 3,
+		.bg_vref_level = 8,
+		.avdd10_level = 4,
+		.avdd14_level = 4,
+		.sparepll = 0x44,
+		.drive_current = { 0x3a, 0x3a, 0x3a, 0x33 },
+		.preemphasis = { 0x00, 0x00, 0x00, 0x00 },
+	}, {
+		.frequency = 150000000,
+		.vcocap = 3,
+		.filter = 5,
+		.ichpmp = 5,
+		.loadadj = 3,
+		.tmds_termadj = 15,
+		.tx_pu_value = 0x66 /* 0 */,
+		.bg_temp_coef = 3,
+		.bg_vref_level = 8,
+		.avdd10_level = 4,
+		.avdd14_level = 4,
+		.sparepll = 0x00, /* 0x34 */
+		.drive_current = { 0x3a, 0x3a, 0x3a, 0x37 },
+		.preemphasis = { 0x00, 0x00, 0x00, 0x00 },
+	}, {
+		.frequency = 300000000,
+		.vcocap = 3,
+		.filter = 5,
+		.ichpmp = 5,
+		.loadadj = 3,
+		.tmds_termadj = 15,
+		.tx_pu_value = 64,
+		.bg_temp_coef = 3,
+		.bg_vref_level = 8,
+		.avdd10_level = 4,
+		.avdd14_level = 4,
+		.sparepll = 0x34,
+		.drive_current = { 0x3d, 0x3d, 0x3d, 0x33 },
+		.preemphasis = { 0x00, 0x00, 0x00, 0x00 },
+	}, {
+		.frequency = 600000000,
+		.vcocap = 3,
+		.filter = 5,
+		.ichpmp = 5,
+		.loadadj = 3,
+		.tmds_termadj = 12,
+		.tx_pu_value = 96,
+		.bg_temp_coef = 3,
+		.bg_vref_level = 8,
+		.avdd10_level = 4,
+		.avdd14_level = 4,
+		.sparepll = 0x34,
+		.drive_current = { 0x3d, 0x3d, 0x3d, 0x33 },
+		.preemphasis = { 0x00, 0x00, 0x00, 0x00 },
+	}
+};
+
 struct tegra_sor_regs {
 	unsigned int head_state0;
 	unsigned int head_state1;
@@ -325,6 +397,7 @@
 	const struct tegra_sor_soc *soc;
 	void __iomem *regs;
 	unsigned int index;
+	unsigned int irq;
 
 	struct reset_control *rst;
 	struct clk *clk_parent;
@@ -334,6 +407,8 @@
 	struct clk *clk_dp;
 	struct clk *clk;
 
+	u8 xbar_cfg[5];
+
 	struct drm_dp_aux *aux;
 
 	struct drm_info_list *debugfs_files;
@@ -351,6 +426,8 @@
 
 	struct delayed_work scdc;
 	bool scdc_enabled;
+
+	struct tegra_hda_format format;
 };
 
 struct tegra_sor_state {
@@ -1736,7 +1813,7 @@
 
 	/* XXX not in TRM */
 	for (value = 0, i = 0; i < 5; i++)
-		value |= SOR_XBAR_CTRL_LINK0_XSEL(i, sor->soc->xbar_cfg[i]) |
+		value |= SOR_XBAR_CTRL_LINK0_XSEL(i, sor->xbar_cfg[i]) |
 			 SOR_XBAR_CTRL_LINK1_XSEL(i, i);
 
 	tegra_sor_writel(sor, 0x00000000, SOR_XBAR_POL);
@@ -2034,7 +2111,8 @@
 	value &= ~INFOFRAME_CTRL_ENABLE;
 	tegra_sor_writel(sor, value, SOR_HDMI_AVI_INFOFRAME_CTRL);
 
-	err = drm_hdmi_avi_infoframe_from_display_mode(&frame, mode, false);
+	err = drm_hdmi_avi_infoframe_from_display_mode(&frame,
+						       &sor->output.connector, mode);
 	if (err < 0) {
 		dev_err(sor->dev, "failed to setup AVI infoframe: %d\n", err);
 		return err;
@@ -2057,6 +2135,144 @@
 	return 0;
 }
 
+static void tegra_sor_write_eld(struct tegra_sor *sor)
+{
+	size_t length = drm_eld_size(sor->output.connector.eld), i;
+
+	for (i = 0; i < length; i++)
+		tegra_sor_writel(sor, i << 8 | sor->output.connector.eld[i],
+				 SOR_AUDIO_HDA_ELD_BUFWR);
+
+	/*
+	 * The HDA codec will always report an ELD buffer size of 96 bytes and
+	 * the HDA codec driver will check that each byte read from the buffer
+	 * is valid. Therefore every byte must be written, even if no 96 bytes
+	 * were parsed from EDID.
+	 */
+	for (i = length; i < 96; i++)
+		tegra_sor_writel(sor, i << 8 | 0, SOR_AUDIO_HDA_ELD_BUFWR);
+}
+
+static void tegra_sor_audio_prepare(struct tegra_sor *sor)
+{
+	u32 value;
+
+	tegra_sor_write_eld(sor);
+
+	value = SOR_AUDIO_HDA_PRESENSE_ELDV | SOR_AUDIO_HDA_PRESENSE_PD;
+	tegra_sor_writel(sor, value, SOR_AUDIO_HDA_PRESENSE);
+}
+
+static void tegra_sor_audio_unprepare(struct tegra_sor *sor)
+{
+	tegra_sor_writel(sor, 0, SOR_AUDIO_HDA_PRESENSE);
+}
+
+static int tegra_sor_hdmi_enable_audio_infoframe(struct tegra_sor *sor)
+{
+	u8 buffer[HDMI_INFOFRAME_SIZE(AUDIO)];
+	struct hdmi_audio_infoframe frame;
+	u32 value;
+	int err;
+
+	err = hdmi_audio_infoframe_init(&frame);
+	if (err < 0) {
+		dev_err(sor->dev, "failed to setup audio infoframe: %d\n", err);
+		return err;
+	}
+
+	frame.channels = sor->format.channels;
+
+	err = hdmi_audio_infoframe_pack(&frame, buffer, sizeof(buffer));
+	if (err < 0) {
+		dev_err(sor->dev, "failed to pack audio infoframe: %d\n", err);
+		return err;
+	}
+
+	tegra_sor_hdmi_write_infopack(sor, buffer, err);
+
+	value = tegra_sor_readl(sor, SOR_HDMI_AUDIO_INFOFRAME_CTRL);
+	value |= INFOFRAME_CTRL_CHECKSUM_ENABLE;
+	value |= INFOFRAME_CTRL_ENABLE;
+	tegra_sor_writel(sor, value, SOR_HDMI_AUDIO_INFOFRAME_CTRL);
+
+	return 0;
+}
+
+static void tegra_sor_hdmi_audio_enable(struct tegra_sor *sor)
+{
+	u32 value;
+
+	value = tegra_sor_readl(sor, SOR_AUDIO_CNTRL);
+
+	/* select HDA audio input */
+	value &= ~SOR_AUDIO_CNTRL_SOURCE_SELECT(SOURCE_SELECT_MASK);
+	value |= SOR_AUDIO_CNTRL_SOURCE_SELECT(SOURCE_SELECT_HDA);
+
+	/* inject null samples */
+	if (sor->format.channels != 2)
+		value &= ~SOR_AUDIO_CNTRL_INJECT_NULLSMPL;
+	else
+		value |= SOR_AUDIO_CNTRL_INJECT_NULLSMPL;
+
+	value |= SOR_AUDIO_CNTRL_AFIFO_FLUSH;
+
+	tegra_sor_writel(sor, value, SOR_AUDIO_CNTRL);
+
+	/* enable advertising HBR capability */
+	tegra_sor_writel(sor, SOR_AUDIO_SPARE_HBR_ENABLE, SOR_AUDIO_SPARE);
+
+	tegra_sor_writel(sor, 0, SOR_HDMI_ACR_CTRL);
+
+	value = SOR_HDMI_SPARE_ACR_PRIORITY_HIGH |
+		SOR_HDMI_SPARE_CTS_RESET(1) |
+		SOR_HDMI_SPARE_HW_CTS_ENABLE;
+	tegra_sor_writel(sor, value, SOR_HDMI_SPARE);
+
+	/* enable HW CTS */
+	value = SOR_HDMI_ACR_SUBPACK_LOW_SB1(0);
+	tegra_sor_writel(sor, value, SOR_HDMI_ACR_0441_SUBPACK_LOW);
+
+	/* allow packet to be sent */
+	value = SOR_HDMI_ACR_SUBPACK_HIGH_ENABLE;
+	tegra_sor_writel(sor, value, SOR_HDMI_ACR_0441_SUBPACK_HIGH);
+
+	/* reset N counter and enable lookup */
+	value = SOR_HDMI_AUDIO_N_RESET | SOR_HDMI_AUDIO_N_LOOKUP;
+	tegra_sor_writel(sor, value, SOR_HDMI_AUDIO_N);
+
+	value = (24000 * 4096) / (128 * sor->format.sample_rate / 1000);
+	tegra_sor_writel(sor, value, SOR_AUDIO_AVAL_0320);
+	tegra_sor_writel(sor, 4096, SOR_AUDIO_NVAL_0320);
+
+	tegra_sor_writel(sor, 20000, SOR_AUDIO_AVAL_0441);
+	tegra_sor_writel(sor, 4704, SOR_AUDIO_NVAL_0441);
+
+	tegra_sor_writel(sor, 20000, SOR_AUDIO_AVAL_0882);
+	tegra_sor_writel(sor, 9408, SOR_AUDIO_NVAL_0882);
+
+	tegra_sor_writel(sor, 20000, SOR_AUDIO_AVAL_1764);
+	tegra_sor_writel(sor, 18816, SOR_AUDIO_NVAL_1764);
+
+	value = (24000 * 6144) / (128 * sor->format.sample_rate / 1000);
+	tegra_sor_writel(sor, value, SOR_AUDIO_AVAL_0480);
+	tegra_sor_writel(sor, 6144, SOR_AUDIO_NVAL_0480);
+
+	value = (24000 * 12288) / (128 * sor->format.sample_rate / 1000);
+	tegra_sor_writel(sor, value, SOR_AUDIO_AVAL_0960);
+	tegra_sor_writel(sor, 12288, SOR_AUDIO_NVAL_0960);
+
+	value = (24000 * 24576) / (128 * sor->format.sample_rate / 1000);
+	tegra_sor_writel(sor, value, SOR_AUDIO_AVAL_1920);
+	tegra_sor_writel(sor, 24576, SOR_AUDIO_NVAL_1920);
+
+	value = tegra_sor_readl(sor, SOR_HDMI_AUDIO_N);
+	value &= ~SOR_HDMI_AUDIO_N_RESET;
+	tegra_sor_writel(sor, value, SOR_HDMI_AUDIO_N);
+
+	tegra_sor_hdmi_enable_audio_infoframe(sor);
+}
+
 static void tegra_sor_hdmi_disable_audio_infoframe(struct tegra_sor *sor)
 {
 	u32 value;
@@ -2064,6 +2280,11 @@
 	value = tegra_sor_readl(sor, SOR_HDMI_AUDIO_INFOFRAME_CTRL);
 	value &= ~INFOFRAME_CTRL_ENABLE;
 	tegra_sor_writel(sor, value, SOR_HDMI_AUDIO_INFOFRAME_CTRL);
+}
+
+static void tegra_sor_hdmi_audio_disable(struct tegra_sor *sor)
+{
+	tegra_sor_hdmi_disable_audio_infoframe(sor);
 }
 
 static struct tegra_sor_hdmi_settings *
@@ -2161,6 +2382,7 @@
 	u32 value;
 	int err;
 
+	tegra_sor_audio_unprepare(sor);
 	tegra_sor_hdmi_scdc_stop(sor);
 
 	err = tegra_sor_detach(sor);
@@ -2328,7 +2550,7 @@
 
 	/* XXX not in TRM */
 	for (value = 0, i = 0; i < 5; i++)
-		value |= SOR_XBAR_CTRL_LINK0_XSEL(i, sor->soc->xbar_cfg[i]) |
+		value |= SOR_XBAR_CTRL_LINK0_XSEL(i, sor->xbar_cfg[i]) |
 			 SOR_XBAR_CTRL_LINK1_XSEL(i, i);
 
 	tegra_sor_writel(sor, 0x00000000, SOR_XBAR_POL);
@@ -2569,6 +2791,7 @@
 		dev_err(sor->dev, "failed to wakeup SOR: %d\n", err);
 
 	tegra_sor_hdmi_scdc_start(sor);
+	tegra_sor_audio_prepare(sor);
 }
 
 static const struct drm_encoder_helper_funcs tegra_sor_hdmi_helpers = {
@@ -2584,6 +2807,7 @@
 	struct tegra_sor *sor = host1x_client_to_sor(client);
 	int connector = DRM_MODE_CONNECTOR_Unknown;
 	int encoder = DRM_MODE_ENCODER_NONE;
+	u32 value;
 	int err;
 
 	if (!sor->aux) {
@@ -2686,6 +2910,15 @@
 	if (err < 0)
 		return err;
 
+	/*
+	 * Enable and unmask the HDA codec SCRATCH0 register interrupt. This
+	 * is used for interoperability between the HDA codec driver and the
+	 * HDMI/DP driver.
+	 */
+	value = SOR_INT_CODEC_SCRATCH1 | SOR_INT_CODEC_SCRATCH0;
+	tegra_sor_writel(sor, value, SOR_INT_ENABLE);
+	tegra_sor_writel(sor, value, SOR_INT_MASK);
+
 	return 0;
 }
 
@@ -2693,6 +2926,9 @@
 {
 	struct tegra_sor *sor = host1x_client_to_sor(client);
 	int err;
+
+	tegra_sor_writel(sor, 0, SOR_INT_MASK);
+	tegra_sor_writel(sor, 0, SOR_INT_ENABLE);
 
 	tegra_output_exit(&sor->output);
 
@@ -2900,7 +3136,38 @@
 	.xbar_cfg = tegra124_sor_xbar_cfg,
 };
 
+static const struct tegra_sor_regs tegra194_sor_regs = {
+	.head_state0 = 0x151,
+	.head_state1 = 0x155,
+	.head_state2 = 0x159,
+	.head_state3 = 0x15d,
+	.head_state4 = 0x161,
+	.head_state5 = 0x165,
+	.pll0 = 0x169,
+	.pll1 = 0x16a,
+	.pll2 = 0x16b,
+	.pll3 = 0x16c,
+	.dp_padctl0 = 0x16e,
+	.dp_padctl2 = 0x16f,
+};
+
+static const struct tegra_sor_soc tegra194_sor = {
+	.supports_edp = true,
+	.supports_lvds = false,
+	.supports_hdmi = true,
+	.supports_dp = true,
+
+	.regs = &tegra194_sor_regs,
+	.has_nvdisplay = true,
+
+	.num_settings = ARRAY_SIZE(tegra194_sor_hdmi_defaults),
+	.settings = tegra194_sor_hdmi_defaults,
+
+	.xbar_cfg = tegra210_sor_xbar_cfg,
+};
+
 static const struct of_device_id tegra_sor_of_match[] = {
+	{ .compatible = "nvidia,tegra194-sor", .data = &tegra194_sor },
 	{ .compatible = "nvidia,tegra186-sor1", .data = &tegra186_sor1 },
 	{ .compatible = "nvidia,tegra186-sor", .data = &tegra186_sor },
 	{ .compatible = "nvidia,tegra210-sor1", .data = &tegra210_sor1 },
@@ -2913,6 +3180,8 @@
 static int tegra_sor_parse_dt(struct tegra_sor *sor)
 {
 	struct device_node *np = sor->dev->of_node;
+	u32 xbar_cfg[5];
+	unsigned int i;
 	u32 value;
 	int err;
 
@@ -2930,7 +3199,45 @@
 		sor->pad = TEGRA_IO_PAD_HDMI_DP0 + sor->index;
 	}
 
+	err = of_property_read_u32_array(np, "nvidia,xbar-cfg", xbar_cfg, 5);
+	if (err < 0) {
+		/* fall back to default per-SoC XBAR configuration */
+		for (i = 0; i < 5; i++)
+			sor->xbar_cfg[i] = sor->soc->xbar_cfg[i];
+	} else {
+		/* copy cells to SOR XBAR configuration */
+		for (i = 0; i < 5; i++)
+			sor->xbar_cfg[i] = xbar_cfg[i];
+	}
+
 	return 0;
+}
+
+static irqreturn_t tegra_sor_irq(int irq, void *data)
+{
+	struct tegra_sor *sor = data;
+	u32 value;
+
+	value = tegra_sor_readl(sor, SOR_INT_STATUS);
+	tegra_sor_writel(sor, value, SOR_INT_STATUS);
+
+	if (value & SOR_INT_CODEC_SCRATCH0) {
+		value = tegra_sor_readl(sor, SOR_AUDIO_HDA_CODEC_SCRATCH0);
+
+		if (value & SOR_AUDIO_HDA_CODEC_SCRATCH0_VALID) {
+			unsigned int format;
+
+			format = value & SOR_AUDIO_HDA_CODEC_SCRATCH0_FMT_MASK;
+
+			tegra_hda_parse_format(format, &sor->format);
+
+			tegra_sor_hdmi_audio_enable(sor);
+		} else {
+			tegra_sor_hdmi_audio_disable(sor);
+		}
+	}
+
+	return IRQ_HANDLED;
 }
 
 static int tegra_sor_probe(struct platform_device *pdev)
@@ -3015,12 +3322,6 @@
 		goto remove;
 	}
 
-<<<<<<< HEAD
-	if (!pdev->dev.pm_domain) {
-		sor->rst = devm_reset_control_get(&pdev->dev, "sor");
-		if (IS_ERR(sor->rst)) {
-			err = PTR_ERR(sor->rst);
-=======
 	err = platform_get_irq(pdev, 0);
 	if (err < 0) {
 		dev_err(&pdev->dev, "failed to get IRQ: %d\n", err);
@@ -3041,11 +3342,18 @@
 		err = PTR_ERR(sor->rst);
 
 		if (err != -EBUSY || WARN_ON(!pdev->dev.pm_domain)) {
->>>>>>> 407d19ab
 			dev_err(&pdev->dev, "failed to get reset control: %d\n",
 				err);
 			goto remove;
 		}
+
+		/*
+		 * At this point, the reset control is most likely being used
+		 * by the generic power domain implementation. With any luck
+		 * the power domain will have taken care of resetting the SOR
+		 * and we don't have to do anything.
+		 */
+		sor->rst = NULL;
 	}
 
 	sor->clk = devm_clk_get(&pdev->dev, NULL);
