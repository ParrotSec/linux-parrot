--- conflicted
+++ resolved
@@ -168,6 +168,7 @@
  *
  * This function frees the backing memory of the CMA GEM object, cleans up the
  * GEM object state and frees the memory used to store the object itself.
+ * If the buffer is imported and the virtual address is set, it is released.
  * Drivers using the CMA helpers should set this as their
  * &drm_driver.gem_free_object_unlocked callback.
  */
@@ -177,16 +178,9 @@
 
 	cma_obj = to_drm_gem_cma_obj(gem_obj);
 
-<<<<<<< HEAD
-	if (cma_obj->vaddr) {
-		dma_free_wc(gem_obj->dev->dev, cma_obj->base.size,
-			    cma_obj->vaddr, cma_obj->paddr);
-	} else if (gem_obj->import_attach) {
-=======
 	if (gem_obj->import_attach) {
 		if (cma_obj->vaddr)
 			dma_buf_vunmap(gem_obj->import_attach->dmabuf, cma_obj->vaddr);
->>>>>>> 407d19ab
 		drm_prime_gem_destroy(gem_obj, cma_obj->sgt);
 	} else if (cma_obj->vaddr) {
 		dma_free_wc(gem_obj->dev->dev, cma_obj->base.size,
@@ -437,7 +431,7 @@
 
 	sgt = kzalloc(sizeof(*sgt), GFP_KERNEL);
 	if (!sgt)
-		return NULL;
+		return ERR_PTR(-ENOMEM);
 
 	ret = dma_get_sgtable(obj->dev->dev, sgt, cma_obj->vaddr,
 			      cma_obj->paddr, obj->size);
@@ -448,7 +442,7 @@
 
 out:
 	kfree(sgt);
-	return NULL;
+	return ERR_PTR(ret);
 }
 EXPORT_SYMBOL_GPL(drm_gem_cma_prime_get_sg_table);
 
@@ -575,4 +569,87 @@
 {
 	/* Nothing to do */
 }
-EXPORT_SYMBOL_GPL(drm_gem_cma_prime_vunmap);+EXPORT_SYMBOL_GPL(drm_gem_cma_prime_vunmap);
+
+static const struct drm_gem_object_funcs drm_cma_gem_default_funcs = {
+	.free = drm_gem_cma_free_object,
+	.print_info = drm_gem_cma_print_info,
+	.get_sg_table = drm_gem_cma_prime_get_sg_table,
+	.vmap = drm_gem_cma_prime_vmap,
+	.vm_ops = &drm_gem_cma_vm_ops,
+};
+
+/**
+ * drm_cma_gem_create_object_default_funcs - Create a CMA GEM object with a
+ *                                           default function table
+ * @dev: DRM device
+ * @size: Size of the object to allocate
+ *
+ * This sets the GEM object functions to the default CMA helper functions.
+ * This function can be used as the &drm_driver.gem_create_object callback.
+ *
+ * Returns:
+ * A pointer to a allocated GEM object or an error pointer on failure.
+ */
+struct drm_gem_object *
+drm_cma_gem_create_object_default_funcs(struct drm_device *dev, size_t size)
+{
+	struct drm_gem_cma_object *cma_obj;
+
+	cma_obj = kzalloc(sizeof(*cma_obj), GFP_KERNEL);
+	if (!cma_obj)
+		return NULL;
+
+	cma_obj->base.funcs = &drm_cma_gem_default_funcs;
+
+	return &cma_obj->base;
+}
+EXPORT_SYMBOL(drm_cma_gem_create_object_default_funcs);
+
+/**
+ * drm_gem_cma_prime_import_sg_table_vmap - PRIME import another driver's
+ *	scatter/gather table and get the virtual address of the buffer
+ * @dev: DRM device
+ * @attach: DMA-BUF attachment
+ * @sgt: Scatter/gather table of pinned pages
+ *
+ * This function imports a scatter/gather table using
+ * drm_gem_cma_prime_import_sg_table() and uses dma_buf_vmap() to get the kernel
+ * virtual address. This ensures that a CMA GEM object always has its virtual
+ * address set. This address is released when the object is freed.
+ *
+ * This function can be used as the &drm_driver.gem_prime_import_sg_table
+ * callback. The DRM_GEM_CMA_VMAP_DRIVER_OPS() macro provides a shortcut to set
+ * the necessary DRM driver operations.
+ *
+ * Returns:
+ * A pointer to a newly created GEM object or an ERR_PTR-encoded negative
+ * error code on failure.
+ */
+struct drm_gem_object *
+drm_gem_cma_prime_import_sg_table_vmap(struct drm_device *dev,
+				       struct dma_buf_attachment *attach,
+				       struct sg_table *sgt)
+{
+	struct drm_gem_cma_object *cma_obj;
+	struct drm_gem_object *obj;
+	void *vaddr;
+
+	vaddr = dma_buf_vmap(attach->dmabuf);
+	if (!vaddr) {
+		DRM_ERROR("Failed to vmap PRIME buffer\n");
+		return ERR_PTR(-ENOMEM);
+	}
+
+	obj = drm_gem_cma_prime_import_sg_table(dev, attach, sgt);
+	if (IS_ERR(obj)) {
+		dma_buf_vunmap(attach->dmabuf, vaddr);
+		return obj;
+	}
+
+	cma_obj = to_drm_gem_cma_obj(obj);
+	cma_obj->vaddr = vaddr;
+
+	return obj;
+}
+EXPORT_SYMBOL(drm_gem_cma_prime_import_sg_table_vmap);