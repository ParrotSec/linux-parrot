// SPDX-License-Identifier: GPL-2.0-or-later
/* Hisilicon Hibmc SoC drm driver
 *
 * Based on the bochs drm driver.
 *
 * Copyright (c) 2016 Huawei Limited.
 *
 * Author:
 *	Rongrong Zou <zourongrong@huawei.com>
 *	Rongrong Zou <zourongrong@gmail.com>
 *	Jianhua Li <lijianhua@huawei.com>
 */

#include <linux/pci.h>

#include <drm/drm_atomic_helper.h>
#include <drm/drm_gem.h>
#include <drm/drm_gem_framebuffer_helper.h>
#include <drm/drm_gem_vram_helper.h>
#include <drm/drm_print.h>

#include "hibmc_drm_drv.h"

int hibmc_mm_init(struct hibmc_drm_private *hibmc)
{
	struct drm_vram_mm *vmm;
	int ret;
	struct drm_device *dev = hibmc->dev;

	vmm = drm_vram_helper_alloc_mm(dev,
				       pci_resource_start(dev->pdev, 0),
				       hibmc->fb_size);
	if (IS_ERR(vmm)) {
		ret = PTR_ERR(vmm);
		DRM_ERROR("Error initializing VRAM MM; %d\n", ret);
		return ret;
	}

	return 0;
}

void hibmc_mm_fini(struct hibmc_drm_private *hibmc)
{
	if (!hibmc->dev->vram_mm)
		return;

	drm_vram_helper_release_mm(hibmc->dev);
}

int hibmc_dumb_create(struct drm_file *file, struct drm_device *dev,
		      struct drm_mode_create_dumb *args)
{
<<<<<<< HEAD
	return drm_gem_vram_fill_create_dumb(file, dev, 0, 16, args);
=======
	return drm_gem_vram_fill_create_dumb(file, dev, 0, 128, args);
>>>>>>> 675a03b4
}

const struct drm_mode_config_funcs hibmc_mode_funcs = {
	.mode_valid = drm_vram_helper_mode_valid,
	.atomic_check = drm_atomic_helper_check,
	.atomic_commit = drm_atomic_helper_commit,
	.fb_create = drm_gem_fb_create,
};<|MERGE_RESOLUTION|>--- conflicted
+++ resolved
@@ -50,11 +50,7 @@
 int hibmc_dumb_create(struct drm_file *file, struct drm_device *dev,
 		      struct drm_mode_create_dumb *args)
 {
-<<<<<<< HEAD
-	return drm_gem_vram_fill_create_dumb(file, dev, 0, 16, args);
-=======
 	return drm_gem_vram_fill_create_dumb(file, dev, 0, 128, args);
->>>>>>> 675a03b4
 }
 
 const struct drm_mode_config_funcs hibmc_mode_funcs = {
