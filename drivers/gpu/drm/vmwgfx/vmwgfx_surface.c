--- conflicted
+++ resolved
@@ -604,7 +604,7 @@
 	 */
 
 	INIT_LIST_HEAD(&srf->view_list);
-	vmw_resource_activate(res, vmw_hw_surface_destroy);
+	res->hw_destroy = vmw_hw_surface_destroy;
 	return ret;
 }
 
@@ -721,7 +721,7 @@
 
 	if (unlikely(vmw_user_surface_size == 0))
 		vmw_user_surface_size = ttm_round_pot(sizeof(*user_srf)) +
-			128;
+			VMW_IDA_ACC_SIZE + TTM_OBJ_EXTRA_SIZE;
 
 	num_sizes = 0;
 	for (i = 0; i < DRM_VMW_MAX_SURFACE_FACES; ++i) {
@@ -734,7 +734,7 @@
 	    num_sizes == 0)
 		return -EINVAL;
 
-	size = vmw_user_surface_size + 128 +
+	size = vmw_user_surface_size +
 		ttm_round_pot(num_sizes * sizeof(struct drm_vmw_size)) +
 		ttm_round_pot(num_sizes * sizeof(struct vmw_surface_offset));
 
@@ -874,7 +874,7 @@
 		goto out_unlock;
 	}
 
-	rep->sid = user_srf->prime.base.hash.key;
+	rep->sid = user_srf->prime.base.handle;
 	vmw_resource_unreference(&res);
 
 	ttm_read_unlock(&dev_priv->reservation_sem);
@@ -1010,15 +1010,9 @@
 		ret = copy_to_user(user_sizes, &srf->base_size,
 				   sizeof(srf->base_size));
 	if (unlikely(ret != 0)) {
-<<<<<<< HEAD
-		DRM_ERROR("copy_to_user failed %p %u\n",
-			  user_sizes, srf->num_sizes);
-		ttm_ref_object_base_unref(tfile, base->hash.key, TTM_REF_USAGE);
-=======
 		VMW_DEBUG_USER("copy_to_user failed %p %u\n", user_sizes,
 			       srf->num_sizes);
 		ttm_ref_object_base_unref(tfile, base->handle, TTM_REF_USAGE);
->>>>>>> 407d19ab
 		ret = -EFAULT;
 	}
 
@@ -1597,9 +1591,9 @@
 
 	if (unlikely(vmw_user_surface_size == 0))
 		vmw_user_surface_size = ttm_round_pot(sizeof(*user_srf)) +
-			128;
-
-	size = vmw_user_surface_size + 128;
+			VMW_IDA_ACC_SIZE + TTM_OBJ_EXTRA_SIZE;
+
+	size = vmw_user_surface_size;
 
 	/* Define a surface based on the parameters. */
 	ret = vmw_surface_gb_priv_define(dev,
@@ -1671,7 +1665,7 @@
 		goto out_unlock;
 	}
 
-	rep->handle      = user_srf->prime.base.hash.key;
+	rep->handle      = user_srf->prime.base.handle;
 	rep->backup_size = res->backup_size;
 	if (res->backup) {
 		rep->buffer_map_handle =
@@ -1733,7 +1727,7 @@
 	if (unlikely(ret != 0)) {
 		DRM_ERROR("Could not add a reference to a GB surface "
 			  "backup buffer.\n");
-		(void) ttm_ref_object_base_unref(tfile, base->hash.key,
+		(void) ttm_ref_object_base_unref(tfile, base->handle,
 						 TTM_REF_USAGE);
 		goto out_bad_resource;
 	}
@@ -1747,7 +1741,7 @@
 	rep->creq.base.array_size = srf->array_size;
 	rep->creq.base.buffer_handle = backup_handle;
 	rep->creq.base.base_size = srf->base_size;
-	rep->crep.handle = user_srf->prime.base.hash.key;
+	rep->crep.handle = user_srf->prime.base.handle;
 	rep->crep.backup_size = srf->res.backup_size;
 	rep->crep.buffer_handle = backup_handle;
 	rep->crep.buffer_map_handle =
