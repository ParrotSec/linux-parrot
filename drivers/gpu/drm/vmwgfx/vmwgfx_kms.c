--- conflicted
+++ resolved
@@ -30,6 +30,7 @@
 #include <drm/drm_atomic.h>
 #include <drm/drm_atomic_helper.h>
 #include <drm/drm_rect.h>
+#include <drm/drm_damage_helper.h>
 
 /* Might need a hrtimer here? */
 #define VMWGFX_PRESENT_RATE ((HZ / 60 > 0) ? HZ / 60 : 1)
@@ -454,21 +455,8 @@
 		struct drm_crtc *crtc = state->crtc;
 		struct vmw_connector_state *vcs;
 		struct vmw_display_unit *du = vmw_crtc_to_du(crtc);
-		struct vmw_private *dev_priv = vmw_priv(crtc->dev);
-		struct vmw_framebuffer *vfb = vmw_framebuffer_to_vfb(new_fb);
 
 		vcs = vmw_connector_state_to_vcs(du->connector.state);
-
-		/* Only one active implicit framebuffer at a time. */
-		mutex_lock(&dev_priv->global_kms_state_mutex);
-		if (vcs->is_implicit && dev_priv->implicit_fb &&
-		    !(dev_priv->num_implicit == 1 && du->active_implicit)
-		    && dev_priv->implicit_fb != vfb) {
-			DRM_ERROR("Multiple implicit framebuffers "
-				  "not supported.\n");
-			ret = -EINVAL;
-		}
-		mutex_unlock(&dev_priv->global_kms_state_mutex);
 	}
 
 
@@ -491,24 +479,24 @@
 				     struct drm_plane_state *new_state)
 {
 	int ret = 0;
+	struct drm_crtc_state *crtc_state = NULL;
 	struct vmw_surface *surface = NULL;
 	struct drm_framebuffer *fb = new_state->fb;
 
-	struct drm_rect src = drm_plane_state_src(new_state);
-	struct drm_rect dest = drm_plane_state_dest(new_state);
+	if (new_state->crtc)
+		crtc_state = drm_atomic_get_new_crtc_state(new_state->state,
+							   new_state->crtc);
+
+	ret = drm_atomic_helper_check_plane_state(new_state, crtc_state,
+						  DRM_PLANE_HELPER_NO_SCALING,
+						  DRM_PLANE_HELPER_NO_SCALING,
+						  true, true);
+	if (ret)
+		return ret;
 
 	/* Turning off */
 	if (!fb)
-		return ret;
-
-	ret = drm_plane_helper_check_update(plane, new_state->crtc, fb,
-					    &src, &dest,
-					    DRM_MODE_ROTATE_0,
-					    DRM_PLANE_HELPER_NO_SCALING,
-					    DRM_PLANE_HELPER_NO_SCALING,
-					    true, true, &new_state->visible);
-	if (!ret)
-		return ret;
+		return 0;
 
 	/* A lot of the code assumes this */
 	if (new_state->crtc_w != 64 || new_state->crtc_h != 64) {
@@ -718,9 +706,7 @@
 		return;
 	}
 
-	plane->state = &vps->base;
-	plane->state->plane = plane;
-	plane->state->rotation = DRM_MODE_ROTATE_0;
+	__drm_atomic_helper_plane_reset(plane, &vps->base);
 }
 
 
@@ -844,58 +830,6 @@
 		ttm_base_object_unref(&vfbs->base.user_obj);
 
 	kfree(vfbs);
-}
-
-static int vmw_framebuffer_surface_dirty(struct drm_framebuffer *framebuffer,
-				  struct drm_file *file_priv,
-				  unsigned flags, unsigned color,
-				  struct drm_clip_rect *clips,
-				  unsigned num_clips)
-{
-	struct vmw_private *dev_priv = vmw_priv(framebuffer->dev);
-	struct vmw_framebuffer_surface *vfbs =
-		vmw_framebuffer_to_vfbs(framebuffer);
-	struct drm_clip_rect norect;
-	int ret, inc = 1;
-
-	/* Legacy Display Unit does not support 3D */
-	if (dev_priv->active_display_unit == vmw_du_legacy)
-		return -EINVAL;
-
-	drm_modeset_lock_all(dev_priv->dev);
-
-	ret = ttm_read_lock(&dev_priv->reservation_sem, true);
-	if (unlikely(ret != 0)) {
-		drm_modeset_unlock_all(dev_priv->dev);
-		return ret;
-	}
-
-	if (!num_clips) {
-		num_clips = 1;
-		clips = &norect;
-		norect.x1 = norect.y1 = 0;
-		norect.x2 = framebuffer->width;
-		norect.y2 = framebuffer->height;
-	} else if (flags & DRM_MODE_FB_DIRTY_ANNOTATE_COPY) {
-		num_clips /= 2;
-		inc = 2; /* skip source rects */
-	}
-
-	if (dev_priv->active_display_unit == vmw_du_screen_object)
-		ret = vmw_kms_sou_do_surface_dirty(dev_priv, &vfbs->base,
-						   clips, NULL, NULL, 0, 0,
-						   num_clips, inc, NULL, NULL);
-	else
-		ret = vmw_kms_stdu_surface_dirty(dev_priv, &vfbs->base,
-						 clips, NULL, NULL, 0, 0,
-						 num_clips, inc, NULL, NULL);
-
-	vmw_fifo_flush(dev_priv, false);
-	ttm_read_unlock(&dev_priv->reservation_sem);
-
-	drm_modeset_unlock_all(dev_priv->dev);
-
-	return 0;
 }
 
 /**
@@ -941,7 +875,7 @@
 
 static const struct drm_framebuffer_funcs vmw_framebuffer_surface_funcs = {
 	.destroy = vmw_framebuffer_surface_destroy,
-	.dirty = vmw_framebuffer_surface_dirty,
+	.dirty = drm_atomic_helper_dirtyfb,
 };
 
 static int vmw_kms_new_framebuffer_surface(struct vmw_private *dev_priv,
@@ -1084,16 +1018,6 @@
 	}
 
 	switch (dev_priv->active_display_unit) {
-	case vmw_du_screen_target:
-		ret = vmw_kms_stdu_dma(dev_priv, NULL, &vfbd->base, NULL,
-				       clips, NULL, num_clips, increment,
-				       true, true, NULL);
-		break;
-	case vmw_du_screen_object:
-		ret = vmw_kms_sou_do_bo_dirty(dev_priv, &vfbd->base,
-					      clips, NULL, num_clips,
-					      increment, true, NULL, NULL);
-		break;
 	case vmw_du_legacy:
 		ret = vmw_kms_ldu_do_bo_dirty(dev_priv, &vfbd->base, 0, 0,
 					      clips, num_clips, increment);
@@ -1112,9 +1036,25 @@
 	return ret;
 }
 
+static int vmw_framebuffer_bo_dirty_ext(struct drm_framebuffer *framebuffer,
+					struct drm_file *file_priv,
+					unsigned int flags, unsigned int color,
+					struct drm_clip_rect *clips,
+					unsigned int num_clips)
+{
+	struct vmw_private *dev_priv = vmw_priv(framebuffer->dev);
+
+	if (dev_priv->active_display_unit == vmw_du_legacy)
+		return vmw_framebuffer_bo_dirty(framebuffer, file_priv, flags,
+						color, clips, num_clips);
+
+	return drm_atomic_helper_dirtyfb(framebuffer, file_priv, flags, color,
+					 clips, num_clips);
+}
+
 static const struct drm_framebuffer_funcs vmw_framebuffer_bo_funcs = {
 	.destroy = vmw_framebuffer_bo_destroy,
-	.dirty = vmw_framebuffer_bo_dirty,
+	.dirty = vmw_framebuffer_bo_dirty_ext,
 };
 
 /**
@@ -1565,6 +1505,88 @@
 }
 
 /**
+ * vmw_crtc_state_and_lock - Return new or current crtc state with locked
+ * crtc mutex
+ * @state: The atomic state pointer containing the new atomic state
+ * @crtc: The crtc
+ *
+ * This function returns the new crtc state if it's part of the state update.
+ * Otherwise returns the current crtc state. It also makes sure that the
+ * crtc mutex is locked.
+ *
+ * Returns: A valid crtc state pointer or NULL. It may also return a
+ * pointer error, in particular -EDEADLK if locking needs to be rerun.
+ */
+static struct drm_crtc_state *
+vmw_crtc_state_and_lock(struct drm_atomic_state *state, struct drm_crtc *crtc)
+{
+	struct drm_crtc_state *crtc_state;
+
+	crtc_state = drm_atomic_get_new_crtc_state(state, crtc);
+	if (crtc_state) {
+		lockdep_assert_held(&crtc->mutex.mutex.base);
+	} else {
+		int ret = drm_modeset_lock(&crtc->mutex, state->acquire_ctx);
+
+		if (ret != 0 && ret != -EALREADY)
+			return ERR_PTR(ret);
+
+		crtc_state = crtc->state;
+	}
+
+	return crtc_state;
+}
+
+/**
+ * vmw_kms_check_implicit - Verify that all implicit display units scan out
+ * from the same fb after the new state is committed.
+ * @dev: The drm_device.
+ * @state: The new state to be checked.
+ *
+ * Returns:
+ *   Zero on success,
+ *   -EINVAL on invalid state,
+ *   -EDEADLK if modeset locking needs to be rerun.
+ */
+static int vmw_kms_check_implicit(struct drm_device *dev,
+				  struct drm_atomic_state *state)
+{
+	struct drm_framebuffer *implicit_fb = NULL;
+	struct drm_crtc *crtc;
+	struct drm_crtc_state *crtc_state;
+	struct drm_plane_state *plane_state;
+
+	drm_for_each_crtc(crtc, dev) {
+		struct vmw_display_unit *du = vmw_crtc_to_du(crtc);
+
+		if (!du->is_implicit)
+			continue;
+
+		crtc_state = vmw_crtc_state_and_lock(state, crtc);
+		if (IS_ERR(crtc_state))
+			return PTR_ERR(crtc_state);
+
+		if (!crtc_state || !crtc_state->enable)
+			continue;
+
+		/*
+		 * Can't move primary planes across crtcs, so this is OK.
+		 * It also means we don't need to take the plane mutex.
+		 */
+		plane_state = du->primary.state;
+		if (plane_state->crtc != crtc)
+			continue;
+
+		if (!implicit_fb)
+			implicit_fb = plane_state->fb;
+		else if (implicit_fb != plane_state->fb)
+			return -EINVAL;
+	}
+
+	return 0;
+}
+
+/**
  * vmw_kms_check_topology - Validates topology in drm_atomic_state
  * @dev: DRM device
  * @state: the driver state object
@@ -1575,7 +1597,6 @@
 static int vmw_kms_check_topology(struct drm_device *dev,
 				  struct drm_atomic_state *state)
 {
-	struct vmw_private *dev_priv = vmw_priv(dev);
 	struct drm_crtc_state *old_crtc_state, *new_crtc_state;
 	struct drm_rect *rects;
 	struct drm_crtc *crtc;
@@ -1587,19 +1608,31 @@
 	if (!rects)
 		return -ENOMEM;
 
-	mutex_lock(&dev_priv->requested_layout_mutex);
-
 	drm_for_each_crtc(crtc, dev) {
 		struct vmw_display_unit *du = vmw_crtc_to_du(crtc);
-		struct drm_crtc_state *crtc_state = crtc->state;
+		struct drm_crtc_state *crtc_state;
 
 		i = drm_crtc_index(crtc);
 
-		if (crtc_state && crtc_state->enable) {
+		crtc_state = vmw_crtc_state_and_lock(state, crtc);
+		if (IS_ERR(crtc_state)) {
+			ret = PTR_ERR(crtc_state);
+			goto clean;
+		}
+
+		if (!crtc_state)
+			continue;
+
+		if (crtc_state->enable) {
 			rects[i].x1 = du->gui_x;
 			rects[i].y1 = du->gui_y;
 			rects[i].x2 = du->gui_x + crtc_state->mode.hdisplay;
 			rects[i].y2 = du->gui_y + crtc_state->mode.vdisplay;
+		} else {
+			rects[i].x1 = 0;
+			rects[i].y1 = 0;
+			rects[i].x2 = 0;
+			rects[i].y2 = 0;
 		}
 	}
 
@@ -1611,15 +1644,7 @@
 		struct drm_connector_state *conn_state;
 		struct vmw_connector_state *vmw_conn_state;
 
-		if (!new_crtc_state->enable) {
-			rects[i].x1 = 0;
-			rects[i].y1 = 0;
-			rects[i].x2 = 0;
-			rects[i].y2 = 0;
-			continue;
-		}
-
-		if (!du->pref_active) {
+		if (!du->pref_active && new_crtc_state->enable) {
 			ret = -EINVAL;
 			goto clean;
 		}
@@ -1639,18 +1664,12 @@
 		vmw_conn_state = vmw_connector_state_to_vcs(conn_state);
 		vmw_conn_state->gui_x = du->gui_x;
 		vmw_conn_state->gui_y = du->gui_y;
-
-		rects[i].x1 = du->gui_x;
-		rects[i].y1 = du->gui_y;
-		rects[i].x2 = du->gui_x + new_crtc_state->mode.hdisplay;
-		rects[i].y2 = du->gui_y + new_crtc_state->mode.vdisplay;
 	}
 
 	ret = vmw_kms_check_display_memory(dev, dev->mode_config.num_crtc,
 					   rects);
 
 clean:
-	mutex_unlock(&dev_priv->requested_layout_mutex);
 	kfree(rects);
 	return ret;
 }
@@ -1678,6 +1697,10 @@
 	int i, ret;
 
 	ret = drm_atomic_helper_check(dev, state);
+	if (ret)
+		return ret;
+
+	ret = vmw_kms_check_implicit(dev, state);
 	if (ret)
 		return ret;
 
@@ -2003,11 +2026,25 @@
 	struct vmw_display_unit *du;
 	struct drm_connector *con;
 	struct drm_connector_list_iter conn_iter;
-
-	/*
-	 * Currently only gui_x/y is protected with requested_layout_mutex.
-	 */
-	mutex_lock(&dev_priv->requested_layout_mutex);
+	struct drm_modeset_acquire_ctx ctx;
+	struct drm_crtc *crtc;
+	int ret;
+
+	/* Currently gui_x/y is protected with the crtc mutex */
+	mutex_lock(&dev->mode_config.mutex);
+	drm_modeset_acquire_init(&ctx, 0);
+retry:
+	drm_for_each_crtc(crtc, dev) {
+		ret = drm_modeset_lock(&crtc->mutex, &ctx);
+		if (ret < 0) {
+			if (ret == -EDEADLK) {
+				drm_modeset_backoff(&ctx);
+				goto retry;
+      		}
+			goto out_fini;
+		}
+	}
+
 	drm_connector_list_iter_begin(dev, &conn_iter);
 	drm_for_each_connector_iter(con, &conn_iter) {
 		du = vmw_connector_to_du(con);
@@ -2026,9 +2063,7 @@
 		}
 	}
 	drm_connector_list_iter_end(&conn_iter);
-	mutex_unlock(&dev_priv->requested_layout_mutex);
-
-	mutex_lock(&dev->mode_config.mutex);
+
 	list_for_each_entry(con, &dev->mode_config.connector_list, head) {
 		du = vmw_connector_to_du(con);
 		if (num_rects > du->unit) {
@@ -2048,10 +2083,13 @@
 		}
 		con->status = vmw_du_connector_detect(con, true);
 	}
+
+	drm_sysfs_hotplug_event(dev);
+out_fini:
+	drm_modeset_drop_locks(&ctx);
+	drm_modeset_acquire_fini(&ctx);
 	mutex_unlock(&dev->mode_config.mutex);
-
-	drm_sysfs_hotplug_event(dev);
-
+ 
 	return 0;
 }
 
@@ -2275,84 +2313,6 @@
 	return 1;
 }
 
-int vmw_du_connector_set_property(struct drm_connector *connector,
-				  struct drm_property *property,
-				  uint64_t val)
-{
-	struct vmw_display_unit *du = vmw_connector_to_du(connector);
-	struct vmw_private *dev_priv = vmw_priv(connector->dev);
-
-	if (property == dev_priv->implicit_placement_property)
-		du->is_implicit = val;
-
-	return 0;
-}
-
-
-
-/**
- * vmw_du_connector_atomic_set_property - Atomic version of get property
- *
- * @crtc - crtc the property is associated with
- *
- * Returns:
- * Zero on success, negative errno on failure.
- */
-int
-vmw_du_connector_atomic_set_property(struct drm_connector *connector,
-				     struct drm_connector_state *state,
-				     struct drm_property *property,
-				     uint64_t val)
-{
-	struct vmw_private *dev_priv = vmw_priv(connector->dev);
-	struct vmw_connector_state *vcs = vmw_connector_state_to_vcs(state);
-	struct vmw_display_unit *du = vmw_connector_to_du(connector);
-
-
-	if (property == dev_priv->implicit_placement_property) {
-		vcs->is_implicit = val;
-
-		/*
-		 * We should really be doing a drm_atomic_commit() to
-		 * commit the new state, but since this doesn't cause
-		 * an immedate state change, this is probably ok
-		 */
-		du->is_implicit = vcs->is_implicit;
-	} else {
-		return -EINVAL;
-	}
-
-	return 0;
-}
-
-
-/**
- * vmw_du_connector_atomic_get_property - Atomic version of get property
- *
- * @connector - connector the property is associated with
- *
- * Returns:
- * Zero on success, negative errno on failure.
- */
-int
-vmw_du_connector_atomic_get_property(struct drm_connector *connector,
-				     const struct drm_connector_state *state,
-				     struct drm_property *property,
-				     uint64_t *val)
-{
-	struct vmw_private *dev_priv = vmw_priv(connector->dev);
-	struct vmw_connector_state *vcs = vmw_connector_state_to_vcs(state);
-
-	if (property == dev_priv->implicit_placement_property)
-		*val = vcs->is_implicit;
-	else {
-		DRM_ERROR("Invalid Property %s\n", property->name);
-		return -EINVAL;
-	}
-
-	return 0;
-}
-
 /**
  * vmw_kms_update_layout_ioctl - Handler for DRM_VMW_UPDATE_LAYOUT ioctl
  * @dev: drm device for the ioctl
@@ -2573,88 +2533,31 @@
 }
 
 /**
- * vmw_kms_helper_buffer_prepare - Reserve and validate a buffer object before
- * command submission.
- *
- * @dev_priv. Pointer to a device private structure.
- * @buf: The buffer object
- * @interruptible: Whether to perform waits as interruptible.
- * @validate_as_mob: Whether the buffer should be validated as a MOB. If false,
- * The buffer will be validated as a GMR. Already pinned buffers will not be
- * validated.
- *
- * Returns 0 on success, negative error code on failure, -ERESTARTSYS if
- * interrupted by a signal.
- */
-int vmw_kms_helper_buffer_prepare(struct vmw_private *dev_priv,
-				  struct vmw_buffer_object *buf,
-				  bool interruptible,
-				  bool validate_as_mob,
-				  bool for_cpu_blit)
-{
-	struct ttm_operation_ctx ctx = {
-		.interruptible = interruptible,
-		.no_wait_gpu = false};
-	struct ttm_buffer_object *bo = &buf->base;
-	int ret;
-
-	ttm_bo_reserve(bo, false, false, NULL);
-	if (for_cpu_blit)
-		ret = ttm_bo_validate(bo, &vmw_nonfixed_placement, &ctx);
-	else
-		ret = vmw_validate_single_buffer(dev_priv, bo, interruptible,
-						 validate_as_mob);
-	if (ret)
-		ttm_bo_unreserve(bo);
-
-	return ret;
-}
-
-/**
- * vmw_kms_helper_buffer_revert - Undo the actions of
- * vmw_kms_helper_buffer_prepare.
- *
- * @res: Pointer to the buffer object.
- *
- * Helper to be used if an error forces the caller to undo the actions of
- * vmw_kms_helper_buffer_prepare.
- */
-void vmw_kms_helper_buffer_revert(struct vmw_buffer_object *buf)
-{
-	if (buf)
-		ttm_bo_unreserve(&buf->base);
-}
-
-/**
- * vmw_kms_helper_buffer_finish - Unreserve and fence a buffer object after
- * kms command submission.
- *
- * @dev_priv: Pointer to a device private structure.
- * @file_priv: Pointer to a struct drm_file representing the caller's
- * connection. Must be set to NULL if @user_fence_rep is NULL, and conversely
- * if non-NULL, @user_fence_rep must be non-NULL.
- * @buf: The buffer object.
- * @out_fence:  Optional pointer to a fence pointer. If non-NULL, a
- * ref-counted fence pointer is returned here.
- * @user_fence_rep: Optional pointer to a user-space provided struct
- * drm_vmw_fence_rep. If provided, @file_priv must also be provided and the
- * function copies fence data to user-space in a fail-safe manner.
- */
-void vmw_kms_helper_buffer_finish(struct vmw_private *dev_priv,
-				  struct drm_file *file_priv,
-				  struct vmw_buffer_object *buf,
-				  struct vmw_fence_obj **out_fence,
-				  struct drm_vmw_fence_rep __user *
-				  user_fence_rep)
-{
-	struct vmw_fence_obj *fence;
-	uint32_t handle;
-	int ret;
-
-	ret = vmw_execbuf_fence_commands(file_priv, dev_priv, &fence,
-					 file_priv ? &handle : NULL);
-	if (buf)
-		vmw_bo_fence_single(&buf->base, fence);
+ * vmw_kms_helper_validation_finish - Helper for post KMS command submission
+ * cleanup and fencing
+ * @dev_priv: Pointer to the device-private struct
+ * @file_priv: Pointer identifying the client when user-space fencing is used
+ * @ctx: Pointer to the validation context
+ * @out_fence: If non-NULL, returned refcounted fence-pointer
+ * @user_fence_rep: If non-NULL, pointer to user-space address area
+ * in which to copy user-space fence info
+ */
+void vmw_kms_helper_validation_finish(struct vmw_private *dev_priv,
+				      struct drm_file *file_priv,
+				      struct vmw_validation_context *ctx,
+				      struct vmw_fence_obj **out_fence,
+				      struct drm_vmw_fence_rep __user *
+				      user_fence_rep)
+{
+	struct vmw_fence_obj *fence = NULL;
+	uint32_t handle = 0;
+	int ret = 0;
+
+	if (file_priv || user_fence_rep || vmw_validation_has_bos(ctx) ||
+	    out_fence)
+		ret = vmw_execbuf_fence_commands(file_priv, dev_priv, &fence,
+						 file_priv ? &handle : NULL);
+	vmw_validation_done(ctx, fence);
 	if (file_priv)
 		vmw_execbuf_copy_fence_user(dev_priv, vmw_fpriv(file_priv),
 					    ret, user_fence_rep, fence,
@@ -2663,106 +2566,6 @@
 		*out_fence = fence;
 	else
 		vmw_fence_obj_unreference(&fence);
-
-	vmw_kms_helper_buffer_revert(buf);
-}
-
-
-/**
- * vmw_kms_helper_resource_revert - Undo the actions of
- * vmw_kms_helper_resource_prepare.
- *
- * @res: Pointer to the resource. Typically a surface.
- *
- * Helper to be used if an error forces the caller to undo the actions of
- * vmw_kms_helper_resource_prepare.
- */
-void vmw_kms_helper_resource_revert(struct vmw_validation_ctx *ctx)
-{
-	struct vmw_resource *res = ctx->res;
-
-	vmw_kms_helper_buffer_revert(ctx->buf);
-	vmw_bo_unreference(&ctx->buf);
-	vmw_resource_unreserve(res, false, NULL, 0);
-	mutex_unlock(&res->dev_priv->cmdbuf_mutex);
-}
-
-/**
- * vmw_kms_helper_resource_prepare - Reserve and validate a resource before
- * command submission.
- *
- * @res: Pointer to the resource. Typically a surface.
- * @interruptible: Whether to perform waits as interruptible.
- *
- * Reserves and validates also the backup buffer if a guest-backed resource.
- * Returns 0 on success, negative error code on failure. -ERESTARTSYS if
- * interrupted by a signal.
- */
-int vmw_kms_helper_resource_prepare(struct vmw_resource *res,
-				    bool interruptible,
-				    struct vmw_validation_ctx *ctx)
-{
-	int ret = 0;
-
-	ctx->buf = NULL;
-	ctx->res = res;
-
-	if (interruptible)
-		ret = mutex_lock_interruptible(&res->dev_priv->cmdbuf_mutex);
-	else
-		mutex_lock(&res->dev_priv->cmdbuf_mutex);
-
-	if (unlikely(ret != 0))
-		return -ERESTARTSYS;
-
-	ret = vmw_resource_reserve(res, interruptible, false);
-	if (ret)
-		goto out_unlock;
-
-	if (res->backup) {
-		ret = vmw_kms_helper_buffer_prepare(res->dev_priv, res->backup,
-						    interruptible,
-						    res->dev_priv->has_mob,
-						    false);
-		if (ret)
-			goto out_unreserve;
-
-		ctx->buf = vmw_bo_reference(res->backup);
-	}
-	ret = vmw_resource_validate(res);
-	if (ret)
-		goto out_revert;
-	return 0;
-
-out_revert:
-	vmw_kms_helper_buffer_revert(ctx->buf);
-out_unreserve:
-	vmw_resource_unreserve(res, false, NULL, 0);
-out_unlock:
-	mutex_unlock(&res->dev_priv->cmdbuf_mutex);
-	return ret;
-}
-
-/**
- * vmw_kms_helper_resource_finish - Unreserve and fence a resource after
- * kms command submission.
- *
- * @res: Pointer to the resource. Typically a surface.
- * @out_fence: Optional pointer to a fence pointer. If non-NULL, a
- * ref-counted fence pointer is returned here.
- */
-void vmw_kms_helper_resource_finish(struct vmw_validation_ctx *ctx,
-				    struct vmw_fence_obj **out_fence)
-{
-	struct vmw_resource *res = ctx->res;
-
-	if (ctx->buf || out_fence)
-		vmw_kms_helper_buffer_finish(res->dev_priv, NULL, ctx->buf,
-					     out_fence, NULL);
-
-	vmw_bo_unreference(&ctx->buf);
-	vmw_resource_unreserve(res, false, NULL, 0);
-	mutex_unlock(&res->dev_priv->cmdbuf_mutex);
 }
 
 /**
@@ -2894,142 +2697,24 @@
 }
 
 /**
- * vmw_kms_del_active - unregister a crtc binding to the implicit framebuffer
- *
- * @dev_priv: Pointer to a device private struct.
- * @du: The display unit of the crtc.
- */
-void vmw_kms_del_active(struct vmw_private *dev_priv,
-			struct vmw_display_unit *du)
-{
-	mutex_lock(&dev_priv->global_kms_state_mutex);
-	if (du->active_implicit) {
-		if (--(dev_priv->num_implicit) == 0)
-			dev_priv->implicit_fb = NULL;
-		du->active_implicit = false;
-	}
-	mutex_unlock(&dev_priv->global_kms_state_mutex);
-}
-
-/**
- * vmw_kms_add_active - register a crtc binding to an implicit framebuffer
- *
- * @vmw_priv: Pointer to a device private struct.
- * @du: The display unit of the crtc.
- * @vfb: The implicit framebuffer
- *
- * Registers a binding to an implicit framebuffer.
- */
-void vmw_kms_add_active(struct vmw_private *dev_priv,
-			struct vmw_display_unit *du,
-			struct vmw_framebuffer *vfb)
-{
-	mutex_lock(&dev_priv->global_kms_state_mutex);
-	WARN_ON_ONCE(!dev_priv->num_implicit && dev_priv->implicit_fb);
-
-	if (!du->active_implicit && du->is_implicit) {
-		dev_priv->implicit_fb = vfb;
-		du->active_implicit = true;
-		dev_priv->num_implicit++;
-	}
-	mutex_unlock(&dev_priv->global_kms_state_mutex);
-}
-
-/**
- * vmw_kms_screen_object_flippable - Check whether we can page-flip a crtc.
- *
- * @dev_priv: Pointer to device-private struct.
- * @crtc: The crtc we want to flip.
- *
- * Returns true or false depending whether it's OK to flip this crtc
- * based on the criterion that we must not have more than one implicit
- * frame-buffer at any one time.
- */
-bool vmw_kms_crtc_flippable(struct vmw_private *dev_priv,
-			    struct drm_crtc *crtc)
-{
-	struct vmw_display_unit *du = vmw_crtc_to_du(crtc);
-	bool ret;
-
-	mutex_lock(&dev_priv->global_kms_state_mutex);
-	ret = !du->is_implicit || dev_priv->num_implicit == 1;
-	mutex_unlock(&dev_priv->global_kms_state_mutex);
-
-	return ret;
-}
-
-/**
- * vmw_kms_update_implicit_fb - Update the implicit fb.
- *
- * @dev_priv: Pointer to device-private struct.
- * @crtc: The crtc the new implicit frame-buffer is bound to.
- */
-void vmw_kms_update_implicit_fb(struct vmw_private *dev_priv,
-				struct drm_crtc *crtc)
-{
-	struct vmw_display_unit *du = vmw_crtc_to_du(crtc);
-	struct drm_plane *plane = crtc->primary;
-	struct vmw_framebuffer *vfb;
-
-	mutex_lock(&dev_priv->global_kms_state_mutex);
-
-	if (!du->is_implicit)
-		goto out_unlock;
-
-	vfb = vmw_framebuffer_to_vfb(plane->state->fb);
-	WARN_ON_ONCE(dev_priv->num_implicit != 1 &&
-		     dev_priv->implicit_fb != vfb);
-
-	dev_priv->implicit_fb = vfb;
-out_unlock:
-	mutex_unlock(&dev_priv->global_kms_state_mutex);
-}
-
-/**
  * vmw_kms_create_implicit_placement_proparty - Set up the implicit placement
  * property.
  *
  * @dev_priv: Pointer to a device private struct.
- * @immutable: Whether the property is immutable.
  *
  * Sets up the implicit placement property unless it's already set up.
  */
 void
-vmw_kms_create_implicit_placement_property(struct vmw_private *dev_priv,
-					   bool immutable)
+vmw_kms_create_implicit_placement_property(struct vmw_private *dev_priv)
 {
 	if (dev_priv->implicit_placement_property)
 		return;
 
 	dev_priv->implicit_placement_property =
 		drm_property_create_range(dev_priv->dev,
-					  immutable ?
-					  DRM_MODE_PROP_IMMUTABLE : 0,
+					  DRM_MODE_PROP_IMMUTABLE,
 					  "implicit_placement", 0, 1);
-
-}
-
-
-/**
- * vmw_kms_set_config - Wrapper around drm_atomic_helper_set_config
- *
- * @set: The configuration to set.
- *
- * The vmwgfx Xorg driver doesn't assign the mode::type member, which
- * when drm_mode_set_crtcinfo is called as part of the configuration setting
- * causes it to return incorrect crtc dimensions causing severe problems in
- * the vmwgfx modesetting. So explicitly clear that member before calling
- * into drm_atomic_helper_set_config.
- */
-int vmw_kms_set_config(struct drm_mode_set *set,
-		       struct drm_modeset_acquire_ctx *ctx)
-{
-	if (set && set->mode)
-		set->mode->type = 0;
-
-	return drm_atomic_helper_set_config(set, ctx);
-}
-
+}
 
 /**
  * vmw_kms_suspend - Save modesetting state and turn modesetting off.
@@ -3086,8 +2771,6 @@
 void vmw_kms_lost_device(struct drm_device *dev)
 {
 	drm_atomic_helper_shutdown(dev);
-<<<<<<< HEAD
-=======
 }
 
 /**
@@ -3210,5 +2893,4 @@
 out_unref:
 	vmw_validation_unref_lists(&val_ctx);
 	return ret;
->>>>>>> 407d19ab
 }