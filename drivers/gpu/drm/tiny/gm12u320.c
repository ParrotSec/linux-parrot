--- conflicted
+++ resolved
@@ -599,8 +599,6 @@
 	DRM_FORMAT_MOD_INVALID
 };
 
-<<<<<<< HEAD
-=======
 /*
  * FIXME: Dma-buf sharing requires DMA support by the importing device.
  *        This function is a workaround to make USB devices work as well.
@@ -617,7 +615,6 @@
 	return drm_gem_prime_import_dev(dev, dma_buf, gm12u320->dmadev);
 }
 
->>>>>>> 4e026225
 DEFINE_DRM_GEM_FOPS(gm12u320_fops);
 
 static struct drm_driver gm12u320_drm_driver = {
@@ -658,30 +655,19 @@
 				      struct gm12u320_device, dev);
 	if (IS_ERR(gm12u320))
 		return PTR_ERR(gm12u320);
-<<<<<<< HEAD
-=======
 	dev = &gm12u320->dev;
 
 	gm12u320->dmadev = usb_intf_get_dma_device(to_usb_interface(dev->dev));
 	if (!gm12u320->dmadev)
 		drm_warn(dev, "buffer sharing not supported"); /* not an error */
->>>>>>> 4e026225
 
 	gm12u320->udev = interface_to_usbdev(interface);
 	INIT_DELAYED_WORK(&gm12u320->fb_update.work, gm12u320_fb_update_work);
 	mutex_init(&gm12u320->fb_update.lock);
 
-<<<<<<< HEAD
-	dev = &gm12u320->dev;
-
-	ret = drmm_mode_config_init(dev);
-	if (ret)
-		return ret;
-=======
 	ret = drmm_mode_config_init(dev);
 	if (ret)
 		goto err_put_device;
->>>>>>> 4e026225
 
 	dev->mode_config.min_width = GM12U320_USER_WIDTH;
 	dev->mode_config.max_width = GM12U320_USER_WIDTH;
@@ -691,17 +677,6 @@
 
 	ret = gm12u320_usb_alloc(gm12u320);
 	if (ret)
-<<<<<<< HEAD
-		return ret;
-
-	ret = gm12u320_set_ecomode(gm12u320);
-	if (ret)
-		return ret;
-
-	ret = gm12u320_conn_init(gm12u320);
-	if (ret)
-		return ret;
-=======
 		goto err_put_device;
 
 	ret = gm12u320_set_ecomode(gm12u320);
@@ -711,7 +686,6 @@
 	ret = gm12u320_conn_init(gm12u320);
 	if (ret)
 		goto err_put_device;
->>>>>>> 4e026225
 
 	ret = drm_simple_display_pipe_init(&gm12u320->dev,
 					   &gm12u320->pipe,
@@ -721,46 +695,31 @@
 					   gm12u320_pipe_modifiers,
 					   &gm12u320->conn);
 	if (ret)
-<<<<<<< HEAD
-		return ret;
-=======
 		goto err_put_device;
->>>>>>> 4e026225
 
 	drm_mode_config_reset(dev);
 
 	usb_set_intfdata(interface, dev);
 	ret = drm_dev_register(dev, 0);
 	if (ret)
-<<<<<<< HEAD
-		return ret;
-=======
 		goto err_put_device;
->>>>>>> 4e026225
 
 	drm_fbdev_generic_setup(dev, 0);
 
 	return 0;
-<<<<<<< HEAD
-=======
 
 err_put_device:
 	put_device(gm12u320->dmadev);
 	return ret;
->>>>>>> 4e026225
 }
 
 static void gm12u320_usb_disconnect(struct usb_interface *interface)
 {
 	struct drm_device *dev = usb_get_intfdata(interface);
-<<<<<<< HEAD
-
-=======
 	struct gm12u320_device *gm12u320 = to_gm12u320(dev);
 
 	put_device(gm12u320->dmadev);
 	gm12u320->dmadev = NULL;
->>>>>>> 4e026225
 	drm_dev_unplug(dev);
 	drm_atomic_helper_shutdown(dev);
 }
