/*
 * Copyright (c) 2016 Laurent Pinchart <laurent.pinchart@ideasonboard.com>
 *
 * DRM core format related functions
 *
 * Permission to use, copy, modify, distribute, and sell this software and its
 * documentation for any purpose is hereby granted without fee, provided that
 * the above copyright notice appear in all copies and that both that copyright
 * notice and this permission notice appear in supporting documentation, and
 * that the name of the copyright holders not be used in advertising or
 * publicity pertaining to distribution of the software without specific,
 * written prior permission.  The copyright holders make no representations
 * about the suitability of this software for any purpose.  It is provided "as
 * is" without express or implied warranty.
 *
 * THE COPYRIGHT HOLDERS DISCLAIM ALL WARRANTIES WITH REGARD TO THIS SOFTWARE,
 * INCLUDING ALL IMPLIED WARRANTIES OF MERCHANTABILITY AND FITNESS, IN NO
 * EVENT SHALL THE COPYRIGHT HOLDERS BE LIABLE FOR ANY SPECIAL, INDIRECT OR
 * CONSEQUENTIAL DAMAGES OR ANY DAMAGES WHATSOEVER RESULTING FROM LOSS OF USE,
 * DATA OR PROFITS, WHETHER IN AN ACTION OF CONTRACT, NEGLIGENCE OR OTHER
 * TORTIOUS ACTION, ARISING OUT OF OR IN CONNECTION WITH THE USE OR PERFORMANCE
 * OF THIS SOFTWARE.
 */

#include <linux/bug.h>
#include <linux/ctype.h>
#include <linux/export.h>
#include <linux/kernel.h>

#include <drm/drmP.h>
#include <drm/drm_fourcc.h>

static char printable_char(int c)
{
	return isascii(c) && isprint(c) ? c : '?';
}

/**
 * drm_mode_legacy_fb_format - compute drm fourcc code from legacy description
 * @bpp: bits per pixels
 * @depth: bit depth per pixel
 *
 * Computes a drm fourcc pixel format code for the given @bpp/@depth values.
 * Useful in fbdev emulation code, since that deals in those values.
 */
uint32_t drm_mode_legacy_fb_format(uint32_t bpp, uint32_t depth)
{
	uint32_t fmt;

	switch (bpp) {
	case 8:
		fmt = DRM_FORMAT_C8;
		break;
	case 16:
		if (depth == 15)
			fmt = DRM_FORMAT_XRGB1555;
		else
			fmt = DRM_FORMAT_RGB565;
		break;
	case 24:
		fmt = DRM_FORMAT_RGB888;
		break;
	case 32:
		if (depth == 24)
			fmt = DRM_FORMAT_XRGB8888;
		else if (depth == 30)
			fmt = DRM_FORMAT_XRGB2101010;
		else
			fmt = DRM_FORMAT_ARGB8888;
		break;
	default:
		DRM_ERROR("bad bpp, assuming x8r8g8b8 pixel format\n");
		fmt = DRM_FORMAT_XRGB8888;
		break;
	}

	return fmt;
}
EXPORT_SYMBOL(drm_mode_legacy_fb_format);

/**
 * drm_get_format_name - fill a string with a drm fourcc format's name
 * @format: format to compute name of
 * @buf: caller-supplied buffer
 */
const char *drm_get_format_name(uint32_t format, struct drm_format_name_buf *buf)
{
	snprintf(buf->str, sizeof(buf->str),
		 "%c%c%c%c %s-endian (0x%08x)",
		 printable_char(format & 0xff),
		 printable_char((format >> 8) & 0xff),
		 printable_char((format >> 16) & 0xff),
		 printable_char((format >> 24) & 0x7f),
		 format & DRM_FORMAT_BIG_ENDIAN ? "big" : "little",
		 format);

	return buf->str;
}
EXPORT_SYMBOL(drm_get_format_name);

/*
 * Internal function to query information for a given format. See
 * drm_format_info() for the public API.
 */
const struct drm_format_info *__drm_format_info(u32 format)
{
	static const struct drm_format_info formats[] = {
		{ .format = DRM_FORMAT_C8,		.depth = 8,  .num_planes = 1, .cpp = { 1, 0, 0 }, .hsub = 1, .vsub = 1 },
		{ .format = DRM_FORMAT_RGB332,		.depth = 8,  .num_planes = 1, .cpp = { 1, 0, 0 }, .hsub = 1, .vsub = 1 },
		{ .format = DRM_FORMAT_BGR233,		.depth = 8,  .num_planes = 1, .cpp = { 1, 0, 0 }, .hsub = 1, .vsub = 1 },
		{ .format = DRM_FORMAT_XRGB4444,	.depth = 0,  .num_planes = 1, .cpp = { 2, 0, 0 }, .hsub = 1, .vsub = 1 },
		{ .format = DRM_FORMAT_XBGR4444,	.depth = 0,  .num_planes = 1, .cpp = { 2, 0, 0 }, .hsub = 1, .vsub = 1 },
		{ .format = DRM_FORMAT_RGBX4444,	.depth = 0,  .num_planes = 1, .cpp = { 2, 0, 0 }, .hsub = 1, .vsub = 1 },
		{ .format = DRM_FORMAT_BGRX4444,	.depth = 0,  .num_planes = 1, .cpp = { 2, 0, 0 }, .hsub = 1, .vsub = 1 },
		{ .format = DRM_FORMAT_ARGB4444,	.depth = 0,  .num_planes = 1, .cpp = { 2, 0, 0 }, .hsub = 1, .vsub = 1, .has_alpha = true },
		{ .format = DRM_FORMAT_ABGR4444,	.depth = 0,  .num_planes = 1, .cpp = { 2, 0, 0 }, .hsub = 1, .vsub = 1, .has_alpha = true },
		{ .format = DRM_FORMAT_RGBA4444,	.depth = 0,  .num_planes = 1, .cpp = { 2, 0, 0 }, .hsub = 1, .vsub = 1, .has_alpha = true },
		{ .format = DRM_FORMAT_BGRA4444,	.depth = 0,  .num_planes = 1, .cpp = { 2, 0, 0 }, .hsub = 1, .vsub = 1, .has_alpha = true },
		{ .format = DRM_FORMAT_XRGB1555,	.depth = 15, .num_planes = 1, .cpp = { 2, 0, 0 }, .hsub = 1, .vsub = 1 },
		{ .format = DRM_FORMAT_XBGR1555,	.depth = 15, .num_planes = 1, .cpp = { 2, 0, 0 }, .hsub = 1, .vsub = 1 },
		{ .format = DRM_FORMAT_RGBX5551,	.depth = 15, .num_planes = 1, .cpp = { 2, 0, 0 }, .hsub = 1, .vsub = 1 },
		{ .format = DRM_FORMAT_BGRX5551,	.depth = 15, .num_planes = 1, .cpp = { 2, 0, 0 }, .hsub = 1, .vsub = 1 },
		{ .format = DRM_FORMAT_ARGB1555,	.depth = 15, .num_planes = 1, .cpp = { 2, 0, 0 }, .hsub = 1, .vsub = 1, .has_alpha = true },
		{ .format = DRM_FORMAT_ABGR1555,	.depth = 15, .num_planes = 1, .cpp = { 2, 0, 0 }, .hsub = 1, .vsub = 1, .has_alpha = true },
		{ .format = DRM_FORMAT_RGBA5551,	.depth = 15, .num_planes = 1, .cpp = { 2, 0, 0 }, .hsub = 1, .vsub = 1, .has_alpha = true },
		{ .format = DRM_FORMAT_BGRA5551,	.depth = 15, .num_planes = 1, .cpp = { 2, 0, 0 }, .hsub = 1, .vsub = 1, .has_alpha = true },
		{ .format = DRM_FORMAT_RGB565,		.depth = 16, .num_planes = 1, .cpp = { 2, 0, 0 }, .hsub = 1, .vsub = 1 },
		{ .format = DRM_FORMAT_BGR565,		.depth = 16, .num_planes = 1, .cpp = { 2, 0, 0 }, .hsub = 1, .vsub = 1 },
		{ .format = DRM_FORMAT_RGB888,		.depth = 24, .num_planes = 1, .cpp = { 3, 0, 0 }, .hsub = 1, .vsub = 1 },
		{ .format = DRM_FORMAT_BGR888,		.depth = 24, .num_planes = 1, .cpp = { 3, 0, 0 }, .hsub = 1, .vsub = 1 },
		{ .format = DRM_FORMAT_XRGB8888,	.depth = 24, .num_planes = 1, .cpp = { 4, 0, 0 }, .hsub = 1, .vsub = 1 },
		{ .format = DRM_FORMAT_XBGR8888,	.depth = 24, .num_planes = 1, .cpp = { 4, 0, 0 }, .hsub = 1, .vsub = 1 },
		{ .format = DRM_FORMAT_RGBX8888,	.depth = 24, .num_planes = 1, .cpp = { 4, 0, 0 }, .hsub = 1, .vsub = 1 },
		{ .format = DRM_FORMAT_BGRX8888,	.depth = 24, .num_planes = 1, .cpp = { 4, 0, 0 }, .hsub = 1, .vsub = 1 },
		{ .format = DRM_FORMAT_RGB565_A8,	.depth = 24, .num_planes = 2, .cpp = { 2, 1, 0 }, .hsub = 1, .vsub = 1, .has_alpha = true },
		{ .format = DRM_FORMAT_BGR565_A8,	.depth = 24, .num_planes = 2, .cpp = { 2, 1, 0 }, .hsub = 1, .vsub = 1, .has_alpha = true },
		{ .format = DRM_FORMAT_XRGB2101010,	.depth = 30, .num_planes = 1, .cpp = { 4, 0, 0 }, .hsub = 1, .vsub = 1 },
		{ .format = DRM_FORMAT_XBGR2101010,	.depth = 30, .num_planes = 1, .cpp = { 4, 0, 0 }, .hsub = 1, .vsub = 1 },
		{ .format = DRM_FORMAT_RGBX1010102,	.depth = 30, .num_planes = 1, .cpp = { 4, 0, 0 }, .hsub = 1, .vsub = 1 },
		{ .format = DRM_FORMAT_BGRX1010102,	.depth = 30, .num_planes = 1, .cpp = { 4, 0, 0 }, .hsub = 1, .vsub = 1 },
		{ .format = DRM_FORMAT_ARGB2101010,	.depth = 30, .num_planes = 1, .cpp = { 4, 0, 0 }, .hsub = 1, .vsub = 1, .has_alpha = true },
		{ .format = DRM_FORMAT_ABGR2101010,	.depth = 30, .num_planes = 1, .cpp = { 4, 0, 0 }, .hsub = 1, .vsub = 1, .has_alpha = true },
		{ .format = DRM_FORMAT_RGBA1010102,	.depth = 30, .num_planes = 1, .cpp = { 4, 0, 0 }, .hsub = 1, .vsub = 1, .has_alpha = true },
		{ .format = DRM_FORMAT_BGRA1010102,	.depth = 30, .num_planes = 1, .cpp = { 4, 0, 0 }, .hsub = 1, .vsub = 1, .has_alpha = true },
		{ .format = DRM_FORMAT_ARGB8888,	.depth = 32, .num_planes = 1, .cpp = { 4, 0, 0 }, .hsub = 1, .vsub = 1, .has_alpha = true },
		{ .format = DRM_FORMAT_ABGR8888,	.depth = 32, .num_planes = 1, .cpp = { 4, 0, 0 }, .hsub = 1, .vsub = 1, .has_alpha = true },
		{ .format = DRM_FORMAT_RGBA8888,	.depth = 32, .num_planes = 1, .cpp = { 4, 0, 0 }, .hsub = 1, .vsub = 1, .has_alpha = true },
		{ .format = DRM_FORMAT_BGRA8888,	.depth = 32, .num_planes = 1, .cpp = { 4, 0, 0 }, .hsub = 1, .vsub = 1, .has_alpha = true },
		{ .format = DRM_FORMAT_XRGB16161616F,	.depth = 0,  .num_planes = 1, .cpp = { 8, 0, 0 }, .hsub = 1, .vsub = 1 },
		{ .format = DRM_FORMAT_XBGR16161616F,	.depth = 0,  .num_planes = 1, .cpp = { 8, 0, 0 }, .hsub = 1, .vsub = 1 },
		{ .format = DRM_FORMAT_ARGB16161616F,	.depth = 0,  .num_planes = 1, .cpp = { 8, 0, 0 }, .hsub = 1, .vsub = 1, .has_alpha = true },
		{ .format = DRM_FORMAT_ABGR16161616F,	.depth = 0,  .num_planes = 1, .cpp = { 8, 0, 0 }, .hsub = 1, .vsub = 1, .has_alpha = true },
		{ .format = DRM_FORMAT_RGB888_A8,	.depth = 32, .num_planes = 2, .cpp = { 3, 1, 0 }, .hsub = 1, .vsub = 1, .has_alpha = true },
		{ .format = DRM_FORMAT_BGR888_A8,	.depth = 32, .num_planes = 2, .cpp = { 3, 1, 0 }, .hsub = 1, .vsub = 1, .has_alpha = true },
		{ .format = DRM_FORMAT_XRGB8888_A8,	.depth = 32, .num_planes = 2, .cpp = { 4, 1, 0 }, .hsub = 1, .vsub = 1, .has_alpha = true },
		{ .format = DRM_FORMAT_XBGR8888_A8,	.depth = 32, .num_planes = 2, .cpp = { 4, 1, 0 }, .hsub = 1, .vsub = 1, .has_alpha = true },
		{ .format = DRM_FORMAT_RGBX8888_A8,	.depth = 32, .num_planes = 2, .cpp = { 4, 1, 0 }, .hsub = 1, .vsub = 1, .has_alpha = true },
		{ .format = DRM_FORMAT_BGRX8888_A8,	.depth = 32, .num_planes = 2, .cpp = { 4, 1, 0 }, .hsub = 1, .vsub = 1, .has_alpha = true },
		{ .format = DRM_FORMAT_YUV410,		.depth = 0,  .num_planes = 3, .cpp = { 1, 1, 1 }, .hsub = 4, .vsub = 4, .is_yuv = true },
		{ .format = DRM_FORMAT_YVU410,		.depth = 0,  .num_planes = 3, .cpp = { 1, 1, 1 }, .hsub = 4, .vsub = 4, .is_yuv = true },
		{ .format = DRM_FORMAT_YUV411,		.depth = 0,  .num_planes = 3, .cpp = { 1, 1, 1 }, .hsub = 4, .vsub = 1, .is_yuv = true },
		{ .format = DRM_FORMAT_YVU411,		.depth = 0,  .num_planes = 3, .cpp = { 1, 1, 1 }, .hsub = 4, .vsub = 1, .is_yuv = true },
		{ .format = DRM_FORMAT_YUV420,		.depth = 0,  .num_planes = 3, .cpp = { 1, 1, 1 }, .hsub = 2, .vsub = 2, .is_yuv = true },
		{ .format = DRM_FORMAT_YVU420,		.depth = 0,  .num_planes = 3, .cpp = { 1, 1, 1 }, .hsub = 2, .vsub = 2, .is_yuv = true },
		{ .format = DRM_FORMAT_YUV422,		.depth = 0,  .num_planes = 3, .cpp = { 1, 1, 1 }, .hsub = 2, .vsub = 1, .is_yuv = true },
		{ .format = DRM_FORMAT_YVU422,		.depth = 0,  .num_planes = 3, .cpp = { 1, 1, 1 }, .hsub = 2, .vsub = 1, .is_yuv = true },
		{ .format = DRM_FORMAT_YUV444,		.depth = 0,  .num_planes = 3, .cpp = { 1, 1, 1 }, .hsub = 1, .vsub = 1, .is_yuv = true },
		{ .format = DRM_FORMAT_YVU444,		.depth = 0,  .num_planes = 3, .cpp = { 1, 1, 1 }, .hsub = 1, .vsub = 1, .is_yuv = true },
		{ .format = DRM_FORMAT_NV12,		.depth = 0,  .num_planes = 2, .cpp = { 1, 2, 0 }, .hsub = 2, .vsub = 2, .is_yuv = true },
		{ .format = DRM_FORMAT_NV21,		.depth = 0,  .num_planes = 2, .cpp = { 1, 2, 0 }, .hsub = 2, .vsub = 2, .is_yuv = true },
		{ .format = DRM_FORMAT_NV16,		.depth = 0,  .num_planes = 2, .cpp = { 1, 2, 0 }, .hsub = 2, .vsub = 1, .is_yuv = true },
		{ .format = DRM_FORMAT_NV61,		.depth = 0,  .num_planes = 2, .cpp = { 1, 2, 0 }, .hsub = 2, .vsub = 1, .is_yuv = true },
		{ .format = DRM_FORMAT_NV24,		.depth = 0,  .num_planes = 2, .cpp = { 1, 2, 0 }, .hsub = 1, .vsub = 1, .is_yuv = true },
		{ .format = DRM_FORMAT_NV42,		.depth = 0,  .num_planes = 2, .cpp = { 1, 2, 0 }, .hsub = 1, .vsub = 1, .is_yuv = true },
		{ .format = DRM_FORMAT_YUYV,		.depth = 0,  .num_planes = 1, .cpp = { 2, 0, 0 }, .hsub = 2, .vsub = 1, .is_yuv = true },
		{ .format = DRM_FORMAT_YVYU,		.depth = 0,  .num_planes = 1, .cpp = { 2, 0, 0 }, .hsub = 2, .vsub = 1, .is_yuv = true },
		{ .format = DRM_FORMAT_UYVY,		.depth = 0,  .num_planes = 1, .cpp = { 2, 0, 0 }, .hsub = 2, .vsub = 1, .is_yuv = true },
		{ .format = DRM_FORMAT_VYUY,		.depth = 0,  .num_planes = 1, .cpp = { 2, 0, 0 }, .hsub = 2, .vsub = 1, .is_yuv = true },
<<<<<<< HEAD
		{ .format = DRM_FORMAT_AYUV,		.depth = 0,  .num_planes = 1, .cpp = { 4, 0, 0 }, .hsub = 1, .vsub = 1, .has_alpha = true, .is_yuv = true },
=======
		{ .format = DRM_FORMAT_XYUV8888,	.depth = 0,  .num_planes = 1, .cpp = { 4, 0, 0 }, .hsub = 1, .vsub = 1, .is_yuv = true },
		{ .format = DRM_FORMAT_VUY888,          .depth = 0,  .num_planes = 1, .cpp = { 3, 0, 0 }, .hsub = 1, .vsub = 1, .is_yuv = true },
		{ .format = DRM_FORMAT_AYUV,		.depth = 0,  .num_planes = 1, .cpp = { 4, 0, 0 }, .hsub = 1, .vsub = 1, .has_alpha = true, .is_yuv = true },
		{ .format = DRM_FORMAT_Y210,            .depth = 0,  .num_planes = 1, .cpp = { 4, 0, 0 }, .hsub = 2, .vsub = 1, .is_yuv = true },
		{ .format = DRM_FORMAT_Y212,            .depth = 0,  .num_planes = 1, .cpp = { 4, 0, 0 }, .hsub = 2, .vsub = 1, .is_yuv = true },
		{ .format = DRM_FORMAT_Y216,            .depth = 0,  .num_planes = 1, .cpp = { 4, 0, 0 }, .hsub = 2, .vsub = 1, .is_yuv = true },
		{ .format = DRM_FORMAT_Y410,            .depth = 0,  .num_planes = 1, .cpp = { 4, 0, 0 }, .hsub = 1, .vsub = 1, .has_alpha = true, .is_yuv = true },
		{ .format = DRM_FORMAT_Y412,            .depth = 0,  .num_planes = 1, .cpp = { 8, 0, 0 }, .hsub = 1, .vsub = 1, .has_alpha = true, .is_yuv = true },
		{ .format = DRM_FORMAT_Y416,            .depth = 0,  .num_planes = 1, .cpp = { 8, 0, 0 }, .hsub = 1, .vsub = 1, .has_alpha = true, .is_yuv = true },
		{ .format = DRM_FORMAT_XVYU2101010,	.depth = 0,  .num_planes = 1, .cpp = { 4, 0, 0 }, .hsub = 1, .vsub = 1, .is_yuv = true },
		{ .format = DRM_FORMAT_XVYU12_16161616,	.depth = 0,  .num_planes = 1, .cpp = { 8, 0, 0 }, .hsub = 1, .vsub = 1, .is_yuv = true },
		{ .format = DRM_FORMAT_XVYU16161616,	.depth = 0,  .num_planes = 1, .cpp = { 8, 0, 0 }, .hsub = 1, .vsub = 1, .is_yuv = true },
		{ .format = DRM_FORMAT_Y0L0,		.depth = 0,  .num_planes = 1,
		  .char_per_block = { 8, 0, 0 }, .block_w = { 2, 0, 0 }, .block_h = { 2, 0, 0 },
		  .hsub = 2, .vsub = 2, .has_alpha = true, .is_yuv = true },
		{ .format = DRM_FORMAT_X0L0,		.depth = 0,  .num_planes = 1,
		  .char_per_block = { 8, 0, 0 }, .block_w = { 2, 0, 0 }, .block_h = { 2, 0, 0 },
		  .hsub = 2, .vsub = 2, .is_yuv = true },
		{ .format = DRM_FORMAT_Y0L2,		.depth = 0,  .num_planes = 1,
		  .char_per_block = { 8, 0, 0 }, .block_w = { 2, 0, 0 }, .block_h = { 2, 0, 0 },
		  .hsub = 2, .vsub = 2, .has_alpha = true, .is_yuv = true },
		{ .format = DRM_FORMAT_X0L2,		.depth = 0,  .num_planes = 1,
		  .char_per_block = { 8, 0, 0 }, .block_w = { 2, 0, 0 }, .block_h = { 2, 0, 0 },
		  .hsub = 2, .vsub = 2, .is_yuv = true },
		{ .format = DRM_FORMAT_P010,            .depth = 0,  .num_planes = 2,
		  .char_per_block = { 2, 4, 0 }, .block_w = { 1, 0, 0 }, .block_h = { 1, 0, 0 },
		  .hsub = 2, .vsub = 2, .is_yuv = true},
		{ .format = DRM_FORMAT_P012,		.depth = 0,  .num_planes = 2,
		  .char_per_block = { 2, 4, 0 }, .block_w = { 1, 0, 0 }, .block_h = { 1, 0, 0 },
		   .hsub = 2, .vsub = 2, .is_yuv = true},
		{ .format = DRM_FORMAT_P016,		.depth = 0,  .num_planes = 2,
		  .char_per_block = { 2, 4, 0 }, .block_w = { 1, 0, 0 }, .block_h = { 1, 0, 0 },
		  .hsub = 2, .vsub = 2, .is_yuv = true},
		{ .format = DRM_FORMAT_P210,		.depth = 0,
		  .num_planes = 2, .char_per_block = { 2, 4, 0 },
		  .block_w = { 1, 0, 0 }, .block_h = { 1, 0, 0 }, .hsub = 2,
		  .vsub = 1, .is_yuv = true },
		{ .format = DRM_FORMAT_VUY101010,	.depth = 0,
		  .num_planes = 1, .cpp = { 0, 0, 0 }, .hsub = 1, .vsub = 1,
		  .is_yuv = true },
		{ .format = DRM_FORMAT_YUV420_8BIT,     .depth = 0,
		  .num_planes = 1, .cpp = { 0, 0, 0 }, .hsub = 2, .vsub = 2,
		  .is_yuv = true },
		{ .format = DRM_FORMAT_YUV420_10BIT,    .depth = 0,
		  .num_planes = 1, .cpp = { 0, 0, 0 }, .hsub = 2, .vsub = 2,
		  .is_yuv = true },
>>>>>>> 407d19ab
	};

	unsigned int i;

	for (i = 0; i < ARRAY_SIZE(formats); ++i) {
		if (formats[i].format == format)
			return &formats[i];
	}

	return NULL;
}

/**
 * drm_format_info - query information for a given format
 * @format: pixel format (DRM_FORMAT_*)
 *
 * The caller should only pass a supported pixel format to this function.
 * Unsupported pixel formats will generate a warning in the kernel log.
 *
 * Returns:
 * The instance of struct drm_format_info that describes the pixel format, or
 * NULL if the format is unsupported.
 */
const struct drm_format_info *drm_format_info(u32 format)
{
	const struct drm_format_info *info;

	info = __drm_format_info(format);
	WARN_ON(!info);
	return info;
}
EXPORT_SYMBOL(drm_format_info);

/**
 * drm_get_format_info - query information for a given framebuffer configuration
 * @dev: DRM device
 * @mode_cmd: metadata from the userspace fb creation request
 *
 * Returns:
 * The instance of struct drm_format_info that describes the pixel format, or
 * NULL if the format is unsupported.
 */
const struct drm_format_info *
drm_get_format_info(struct drm_device *dev,
		    const struct drm_mode_fb_cmd2 *mode_cmd)
{
	const struct drm_format_info *info = NULL;

	if (dev->mode_config.funcs->get_format_info)
		info = dev->mode_config.funcs->get_format_info(mode_cmd);

	if (!info)
		info = drm_format_info(mode_cmd->pixel_format);

	return info;
}
EXPORT_SYMBOL(drm_get_format_info);

/**
 * drm_format_num_planes - get the number of planes for format
 * @format: pixel format (DRM_FORMAT_*)
 *
 * Returns:
 * The number of planes used by the specified pixel format.
 */
int drm_format_num_planes(uint32_t format)
{
	const struct drm_format_info *info;

	info = drm_format_info(format);
	return info ? info->num_planes : 1;
}
EXPORT_SYMBOL(drm_format_num_planes);

/**
 * drm_format_plane_cpp - determine the bytes per pixel value
 * @format: pixel format (DRM_FORMAT_*)
 * @plane: plane index
 *
 * Returns:
 * The bytes per pixel value for the specified plane.
 */
int drm_format_plane_cpp(uint32_t format, int plane)
{
	const struct drm_format_info *info;

	info = drm_format_info(format);
	if (!info || plane >= info->num_planes)
		return 0;

	return info->cpp[plane];
}
EXPORT_SYMBOL(drm_format_plane_cpp);

/**
 * drm_format_horz_chroma_subsampling - get the horizontal chroma subsampling factor
 * @format: pixel format (DRM_FORMAT_*)
 *
 * Returns:
 * The horizontal chroma subsampling factor for the
 * specified pixel format.
 */
int drm_format_horz_chroma_subsampling(uint32_t format)
{
	const struct drm_format_info *info;

	info = drm_format_info(format);
	return info ? info->hsub : 1;
}
EXPORT_SYMBOL(drm_format_horz_chroma_subsampling);

/**
 * drm_format_vert_chroma_subsampling - get the vertical chroma subsampling factor
 * @format: pixel format (DRM_FORMAT_*)
 *
 * Returns:
 * The vertical chroma subsampling factor for the
 * specified pixel format.
 */
int drm_format_vert_chroma_subsampling(uint32_t format)
{
	const struct drm_format_info *info;

	info = drm_format_info(format);
	return info ? info->vsub : 1;
}
EXPORT_SYMBOL(drm_format_vert_chroma_subsampling);

/**
 * drm_format_plane_width - width of the plane given the first plane
 * @width: width of the first plane
 * @format: pixel format
 * @plane: plane index
 *
 * Returns:
 * The width of @plane, given that the width of the first plane is @width.
 */
int drm_format_plane_width(int width, uint32_t format, int plane)
{
	const struct drm_format_info *info;

	info = drm_format_info(format);
	if (!info || plane >= info->num_planes)
		return 0;

	if (plane == 0)
		return width;

	return width / info->hsub;
}
EXPORT_SYMBOL(drm_format_plane_width);

/**
 * drm_format_plane_height - height of the plane given the first plane
 * @height: height of the first plane
 * @format: pixel format
 * @plane: plane index
 *
 * Returns:
 * The height of @plane, given that the height of the first plane is @height.
 */
int drm_format_plane_height(int height, uint32_t format, int plane)
{
	const struct drm_format_info *info;

	info = drm_format_info(format);
	if (!info || plane >= info->num_planes)
		return 0;

	if (plane == 0)
		return height;

	return height / info->vsub;
}
EXPORT_SYMBOL(drm_format_plane_height);<|MERGE_RESOLUTION|>--- conflicted
+++ resolved
@@ -45,38 +45,90 @@
  */
 uint32_t drm_mode_legacy_fb_format(uint32_t bpp, uint32_t depth)
 {
-	uint32_t fmt;
+	uint32_t fmt = DRM_FORMAT_INVALID;
 
 	switch (bpp) {
 	case 8:
-		fmt = DRM_FORMAT_C8;
+		if (depth == 8)
+			fmt = DRM_FORMAT_C8;
 		break;
+
 	case 16:
-		if (depth == 15)
+		switch (depth) {
+		case 15:
 			fmt = DRM_FORMAT_XRGB1555;
-		else
+			break;
+		case 16:
 			fmt = DRM_FORMAT_RGB565;
+			break;
+		default:
+			break;
+		}
 		break;
+
 	case 24:
-		fmt = DRM_FORMAT_RGB888;
+		if (depth == 24)
+			fmt = DRM_FORMAT_RGB888;
 		break;
+
 	case 32:
-		if (depth == 24)
+		switch (depth) {
+		case 24:
 			fmt = DRM_FORMAT_XRGB8888;
-		else if (depth == 30)
+			break;
+		case 30:
 			fmt = DRM_FORMAT_XRGB2101010;
-		else
+			break;
+		case 32:
 			fmt = DRM_FORMAT_ARGB8888;
+			break;
+		default:
+			break;
+		}
 		break;
+
 	default:
-		DRM_ERROR("bad bpp, assuming x8r8g8b8 pixel format\n");
-		fmt = DRM_FORMAT_XRGB8888;
 		break;
 	}
 
 	return fmt;
 }
 EXPORT_SYMBOL(drm_mode_legacy_fb_format);
+
+/**
+ * drm_driver_legacy_fb_format - compute drm fourcc code from legacy description
+ * @dev: DRM device
+ * @bpp: bits per pixels
+ * @depth: bit depth per pixel
+ *
+ * Computes a drm fourcc pixel format code for the given @bpp/@depth values.
+ * Unlike drm_mode_legacy_fb_format() this looks at the drivers mode_config,
+ * and depending on the &drm_mode_config.quirk_addfb_prefer_host_byte_order flag
+ * it returns little endian byte order or host byte order framebuffer formats.
+ */
+uint32_t drm_driver_legacy_fb_format(struct drm_device *dev,
+				     uint32_t bpp, uint32_t depth)
+{
+	uint32_t fmt = drm_mode_legacy_fb_format(bpp, depth);
+
+	if (dev->mode_config.quirk_addfb_prefer_host_byte_order) {
+		if (fmt == DRM_FORMAT_XRGB8888)
+			fmt = DRM_FORMAT_HOST_XRGB8888;
+		if (fmt == DRM_FORMAT_ARGB8888)
+			fmt = DRM_FORMAT_HOST_ARGB8888;
+		if (fmt == DRM_FORMAT_RGB565)
+			fmt = DRM_FORMAT_HOST_RGB565;
+		if (fmt == DRM_FORMAT_XRGB1555)
+			fmt = DRM_FORMAT_HOST_XRGB1555;
+	}
+
+	if (dev->mode_config.quirk_addfb_prefer_xbgr_30bpp &&
+	    fmt == DRM_FORMAT_XRGB2101010)
+		fmt = DRM_FORMAT_XBGR2101010;
+
+	return fmt;
+}
+EXPORT_SYMBOL(drm_driver_legacy_fb_format);
 
 /**
  * drm_get_format_name - fill a string with a drm fourcc format's name
@@ -176,9 +228,6 @@
 		{ .format = DRM_FORMAT_YVYU,		.depth = 0,  .num_planes = 1, .cpp = { 2, 0, 0 }, .hsub = 2, .vsub = 1, .is_yuv = true },
 		{ .format = DRM_FORMAT_UYVY,		.depth = 0,  .num_planes = 1, .cpp = { 2, 0, 0 }, .hsub = 2, .vsub = 1, .is_yuv = true },
 		{ .format = DRM_FORMAT_VYUY,		.depth = 0,  .num_planes = 1, .cpp = { 2, 0, 0 }, .hsub = 2, .vsub = 1, .is_yuv = true },
-<<<<<<< HEAD
-		{ .format = DRM_FORMAT_AYUV,		.depth = 0,  .num_planes = 1, .cpp = { 4, 0, 0 }, .hsub = 1, .vsub = 1, .has_alpha = true, .is_yuv = true },
-=======
 		{ .format = DRM_FORMAT_XYUV8888,	.depth = 0,  .num_planes = 1, .cpp = { 4, 0, 0 }, .hsub = 1, .vsub = 1, .is_yuv = true },
 		{ .format = DRM_FORMAT_VUY888,          .depth = 0,  .num_planes = 1, .cpp = { 3, 0, 0 }, .hsub = 1, .vsub = 1, .is_yuv = true },
 		{ .format = DRM_FORMAT_AYUV,		.depth = 0,  .num_planes = 1, .cpp = { 4, 0, 0 }, .hsub = 1, .vsub = 1, .has_alpha = true, .is_yuv = true },
@@ -225,7 +274,6 @@
 		{ .format = DRM_FORMAT_YUV420_10BIT,    .depth = 0,
 		  .num_planes = 1, .cpp = { 0, 0, 0 }, .hsub = 2, .vsub = 2,
 		  .is_yuv = true },
->>>>>>> 407d19ab
 	};
 
 	unsigned int i;
@@ -400,4 +448,66 @@
 
 	return height / info->vsub;
 }
-EXPORT_SYMBOL(drm_format_plane_height);+EXPORT_SYMBOL(drm_format_plane_height);
+
+/**
+ * drm_format_info_block_width - width in pixels of block.
+ * @info: pixel format info
+ * @plane: plane index
+ *
+ * Returns:
+ * The width in pixels of a block, depending on the plane index.
+ */
+unsigned int drm_format_info_block_width(const struct drm_format_info *info,
+					 int plane)
+{
+	if (!info || plane < 0 || plane >= info->num_planes)
+		return 0;
+
+	if (!info->block_w[plane])
+		return 1;
+	return info->block_w[plane];
+}
+EXPORT_SYMBOL(drm_format_info_block_width);
+
+/**
+ * drm_format_info_block_height - height in pixels of a block
+ * @info: pixel format info
+ * @plane: plane index
+ *
+ * Returns:
+ * The height in pixels of a block, depending on the plane index.
+ */
+unsigned int drm_format_info_block_height(const struct drm_format_info *info,
+					  int plane)
+{
+	if (!info || plane < 0 || plane >= info->num_planes)
+		return 0;
+
+	if (!info->block_h[plane])
+		return 1;
+	return info->block_h[plane];
+}
+EXPORT_SYMBOL(drm_format_info_block_height);
+
+/**
+ * drm_format_info_min_pitch - computes the minimum required pitch in bytes
+ * @info: pixel format info
+ * @plane: plane index
+ * @buffer_width: buffer width in pixels
+ *
+ * Returns:
+ * The minimum required pitch in bytes for a buffer by taking into consideration
+ * the pixel format information and the buffer width.
+ */
+uint64_t drm_format_info_min_pitch(const struct drm_format_info *info,
+				   int plane, unsigned int buffer_width)
+{
+	if (!info || plane < 0 || plane >= info->num_planes)
+		return 0;
+
+	return DIV_ROUND_UP_ULL((u64)buffer_width * info->char_per_block[plane],
+			    drm_format_info_block_width(info, plane) *
+			    drm_format_info_block_height(info, plane));
+}
+EXPORT_SYMBOL(drm_format_info_min_pitch);