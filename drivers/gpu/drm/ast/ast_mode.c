--- conflicted
+++ resolved
@@ -226,16 +226,12 @@
 	case 3:
 	case 4:
 		color_index = TrueCModeIndex;
-<<<<<<< HEAD
-=======
-		break;
->>>>>>> 675a03b4
+		break;
 	default:
 		return;
 	}
 
 	ast_set_index_reg(ast, AST_IO_CRTC_PORT, 0x8c, (u8)((color_index & 0x0f) << 4));
-<<<<<<< HEAD
 
 	ast_set_index_reg(ast, AST_IO_CRTC_PORT, 0x91, 0x00);
 
@@ -269,41 +265,6 @@
 	}
 }
 
-=======
-
-	ast_set_index_reg(ast, AST_IO_CRTC_PORT, 0x91, 0x00);
-
-	if (vbios_mode->enh_table->flags & NewModeInfo) {
-		ast_set_index_reg(ast, AST_IO_CRTC_PORT, 0x91, 0xa8);
-		ast_set_index_reg(ast, AST_IO_CRTC_PORT, 0x92, format->cpp[0] * 8);
-	}
-}
-
-static void ast_set_vbios_mode_reg(struct ast_private *ast,
-				   const struct drm_display_mode *adjusted_mode,
-				   const struct ast_vbios_mode_info *vbios_mode)
-{
-	u32 refresh_rate_index, mode_id;
-
-	refresh_rate_index = vbios_mode->enh_table->refresh_rate_index;
-	mode_id = vbios_mode->enh_table->mode_id;
-
-	ast_set_index_reg(ast, AST_IO_CRTC_PORT, 0x8d, refresh_rate_index & 0xff);
-	ast_set_index_reg(ast, AST_IO_CRTC_PORT, 0x8e, mode_id & 0xff);
-
-	ast_set_index_reg(ast, AST_IO_CRTC_PORT, 0x91, 0x00);
-
-	if (vbios_mode->enh_table->flags & NewModeInfo) {
-		ast_set_index_reg(ast, AST_IO_CRTC_PORT, 0x91, 0xa8);
-		ast_set_index_reg(ast, AST_IO_CRTC_PORT, 0x93, adjusted_mode->clock / 1000);
-		ast_set_index_reg(ast, AST_IO_CRTC_PORT, 0x94, adjusted_mode->crtc_hdisplay);
-		ast_set_index_reg(ast, AST_IO_CRTC_PORT, 0x95, adjusted_mode->crtc_hdisplay >> 8);
-		ast_set_index_reg(ast, AST_IO_CRTC_PORT, 0x96, adjusted_mode->crtc_vdisplay);
-		ast_set_index_reg(ast, AST_IO_CRTC_PORT, 0x97, adjusted_mode->crtc_vdisplay >> 8);
-	}
-}
-
->>>>>>> 675a03b4
 static void ast_set_std_reg(struct ast_private *ast,
 			    struct drm_display_mode *mode,
 			    struct ast_vbios_mode_info *vbios_mode)
@@ -574,7 +535,6 @@
 
 static int ast_primary_plane_helper_atomic_check(struct drm_plane *plane,
 						 struct drm_plane_state *state)
-<<<<<<< HEAD
 {
 	struct drm_crtc_state *crtc_state;
 	struct ast_crtc_state *ast_crtc_state;
@@ -805,17 +765,12 @@
  */
 
 static void ast_crtc_dpms(struct drm_crtc *crtc, int mode)
-=======
->>>>>>> 675a03b4
-{
-	struct drm_crtc_state *crtc_state;
-	struct ast_crtc_state *ast_crtc_state;
-	int ret;
-
-	if (!state->crtc)
-		return 0;
-
-<<<<<<< HEAD
+{
+	struct ast_private *ast = crtc->dev->dev_private;
+
+	if (ast->chip == AST1180)
+		return;
+
 	/* TODO: Maybe control display signal generation with
 	 *       Sync Enable (bit CR17.7).
 	 */
@@ -847,6 +802,9 @@
 		return -EINVAL;
 	}
 
+	if (!state->enable)
+		return 0; /* no mode checks if CRTC is being disabled */
+
 	ast_state = to_ast_crtc_state(state);
 
 	format = ast_state->format;
@@ -880,8 +838,6 @@
 	struct ast_vbios_mode_info *vbios_mode_info;
 	struct drm_display_mode *adjusted_mode;
 
-	crtc->state->no_vblank = true;
-
 	ast_state = to_ast_crtc_state(crtc->state);
 
 	format = ast_state->format;
@@ -889,286 +845,10 @@
 		return;
 
 	vbios_mode_info = &ast_state->vbios_mode_info;
-=======
-	crtc_state = drm_atomic_get_new_crtc_state(state->state, state->crtc);
-
-	ret = drm_atomic_helper_check_plane_state(state, crtc_state,
-						  DRM_PLANE_HELPER_NO_SCALING,
-						  DRM_PLANE_HELPER_NO_SCALING,
-						  false, true);
-	if (ret)
-		return ret;
-
-	if (!state->visible)
-		return 0;
-
-	ast_crtc_state = to_ast_crtc_state(crtc_state);
-
-	ast_crtc_state->format = state->fb->format;
-
-	return 0;
-}
-
-void ast_primary_plane_helper_atomic_update(struct drm_plane *plane,
-					    struct drm_plane_state *old_state)
-{
-	struct ast_private *ast = plane->dev->dev_private;
-	struct drm_plane_state *state = plane->state;
-	struct drm_gem_vram_object *gbo;
-	s64 gpu_addr;
-
-	gbo = drm_gem_vram_of_gem(state->fb->obj[0]);
-	gpu_addr = drm_gem_vram_offset(gbo);
-	if (WARN_ON_ONCE(gpu_addr < 0))
-		return; /* Bug: we didn't pin the BO to VRAM in prepare_fb. */
-
-	ast_set_offset_reg(ast, state->fb);
-	ast_set_start_address_crt1(ast, (u32)gpu_addr);
-
-	ast_set_index_reg_mask(ast, AST_IO_SEQ_PORT, 0x1, 0xdf, 0x00);
-}
-
-static void
-ast_primary_plane_helper_atomic_disable(struct drm_plane *plane,
-					struct drm_plane_state *old_state)
-{
-	struct ast_private *ast = plane->dev->dev_private;
-
-	ast_set_index_reg_mask(ast, AST_IO_SEQ_PORT, 0x1, 0xdf, 0x20);
-}
-
-static const struct drm_plane_helper_funcs ast_primary_plane_helper_funcs = {
-	.prepare_fb = drm_gem_vram_plane_helper_prepare_fb,
-	.cleanup_fb = drm_gem_vram_plane_helper_cleanup_fb,
-	.atomic_check = ast_primary_plane_helper_atomic_check,
-	.atomic_update = ast_primary_plane_helper_atomic_update,
-	.atomic_disable = ast_primary_plane_helper_atomic_disable,
-};
-
-static const struct drm_plane_funcs ast_primary_plane_funcs = {
-	.update_plane = drm_atomic_helper_update_plane,
-	.disable_plane = drm_atomic_helper_disable_plane,
-	.destroy = drm_plane_cleanup,
-	.reset = drm_atomic_helper_plane_reset,
-	.atomic_duplicate_state = drm_atomic_helper_plane_duplicate_state,
-	.atomic_destroy_state = drm_atomic_helper_plane_destroy_state,
-};
-
-/*
- * Cursor plane
- */
-
-static const uint32_t ast_cursor_plane_formats[] = {
-	DRM_FORMAT_ARGB8888,
-};
-
-static int
-ast_cursor_plane_helper_prepare_fb(struct drm_plane *plane,
-				   struct drm_plane_state *new_state)
-{
-	struct drm_framebuffer *fb = new_state->fb;
-	struct drm_crtc *crtc = new_state->crtc;
-	struct drm_gem_vram_object *gbo;
-	struct ast_private *ast;
-	int ret;
-	void *src, *dst;
-
-	if (!crtc || !fb)
-		return 0;
-
-	if (WARN_ON_ONCE(fb->width > AST_MAX_HWC_WIDTH) ||
-	    WARN_ON_ONCE(fb->height > AST_MAX_HWC_HEIGHT))
-		return -EINVAL; /* BUG: didn't test in atomic_check() */
-
-	ast = crtc->dev->dev_private;
-
-	gbo = drm_gem_vram_of_gem(fb->obj[0]);
-	src = drm_gem_vram_vmap(gbo);
-	if (IS_ERR(src)) {
-		ret = PTR_ERR(src);
-		goto err_drm_gem_vram_unpin;
-	}
-
-	dst = drm_gem_vram_vmap(ast->cursor.gbo[ast->cursor.next_index]);
-	if (IS_ERR(dst)) {
-		ret = PTR_ERR(dst);
-		goto err_drm_gem_vram_vunmap_src;
-	}
-
-	ret = ast_cursor_update(dst, src, fb->width, fb->height);
-	if (ret)
-		goto err_drm_gem_vram_vunmap_dst;
-
-	/* Always unmap buffers here. Destination buffers are
-	 * perma-pinned while the driver is active. We're only
-	 * changing ref-counters here.
-	 */
-	drm_gem_vram_vunmap(ast->cursor.gbo[ast->cursor.next_index], dst);
-	drm_gem_vram_vunmap(gbo, src);
-
-	return 0;
-
-err_drm_gem_vram_vunmap_dst:
-	drm_gem_vram_vunmap(ast->cursor.gbo[ast->cursor.next_index], dst);
-err_drm_gem_vram_vunmap_src:
-	drm_gem_vram_vunmap(gbo, src);
-err_drm_gem_vram_unpin:
-	drm_gem_vram_unpin(gbo);
-	return ret;
-}
-
-static int ast_cursor_plane_helper_atomic_check(struct drm_plane *plane,
-						struct drm_plane_state *state)
-{
-	struct drm_framebuffer *fb = state->fb;
-	struct drm_crtc_state *crtc_state;
-	int ret;
-
-	if (!state->crtc)
-		return 0;
-
-	crtc_state = drm_atomic_get_new_crtc_state(state->state, state->crtc);
-
-	ret = drm_atomic_helper_check_plane_state(state, crtc_state,
-						  DRM_PLANE_HELPER_NO_SCALING,
-						  DRM_PLANE_HELPER_NO_SCALING,
-						  true, true);
-	if (ret)
-		return ret;
-
-	if (!state->visible)
-		return 0;
-
-	if (fb->width > AST_MAX_HWC_WIDTH || fb->height > AST_MAX_HWC_HEIGHT)
-		return -EINVAL;
-
-	return 0;
-}
-
-static void
-ast_cursor_plane_helper_atomic_update(struct drm_plane *plane,
-				      struct drm_plane_state *old_state)
-{
-	struct drm_plane_state *state = plane->state;
-	struct drm_crtc *crtc = state->crtc;
-	struct drm_framebuffer *fb = state->fb;
-	struct ast_private *ast = plane->dev->dev_private;
-	struct ast_crtc *ast_crtc = to_ast_crtc(crtc);
-	struct drm_gem_vram_object *gbo;
-	s64 off;
-	u8 jreg;
-
-	ast_crtc->offset_x = AST_MAX_HWC_WIDTH - fb->width;
-	ast_crtc->offset_y = AST_MAX_HWC_WIDTH - fb->height;
-
-	if (state->fb != old_state->fb) {
-		/* A new cursor image was installed. */
-		gbo = ast->cursor.gbo[ast->cursor.next_index];
-		off = drm_gem_vram_offset(gbo);
-		if (WARN_ON_ONCE(off < 0))
-			return; /* Bug: we didn't pin cursor HW BO to VRAM. */
-		ast_cursor_set_base(ast, off);
-
-		++ast->cursor.next_index;
-		ast->cursor.next_index %= ARRAY_SIZE(ast->cursor.gbo);
-	}
-
-	ast_cursor_move(crtc, state->crtc_x, state->crtc_y);
-
-	jreg = 0x2;
-	/* enable ARGB cursor */
-	jreg |= 1;
-	ast_set_index_reg_mask(ast, AST_IO_CRTC_PORT, 0xcb, 0xfc, jreg);
-}
-
-static void
-ast_cursor_plane_helper_atomic_disable(struct drm_plane *plane,
-				       struct drm_plane_state *old_state)
-{
-	struct ast_private *ast = plane->dev->dev_private;
-
-	ast_set_index_reg_mask(ast, AST_IO_CRTC_PORT, 0xcb, 0xfc, 0x00);
-}
-
-static const struct drm_plane_helper_funcs ast_cursor_plane_helper_funcs = {
-	.prepare_fb = ast_cursor_plane_helper_prepare_fb,
-	.cleanup_fb = NULL, /* not required for cursor plane */
-	.atomic_check = ast_cursor_plane_helper_atomic_check,
-	.atomic_update = ast_cursor_plane_helper_atomic_update,
-	.atomic_disable = ast_cursor_plane_helper_atomic_disable,
-};
-
-static const struct drm_plane_funcs ast_cursor_plane_funcs = {
-	.update_plane = drm_atomic_helper_update_plane,
-	.disable_plane = drm_atomic_helper_disable_plane,
-	.destroy = drm_plane_cleanup,
-	.reset = drm_atomic_helper_plane_reset,
-	.atomic_duplicate_state = drm_atomic_helper_plane_duplicate_state,
-	.atomic_destroy_state = drm_atomic_helper_plane_destroy_state,
-};
-
-/*
- * CRTC
- */
-
-static void ast_crtc_dpms(struct drm_crtc *crtc, int mode)
-{
-	struct ast_private *ast = crtc->dev->dev_private;
-
-	if (ast->chip == AST1180)
-		return;
-
-	/* TODO: Maybe control display signal generation with
-	 *       Sync Enable (bit CR17.7).
-	 */
-	switch (mode) {
-	case DRM_MODE_DPMS_ON:
-	case DRM_MODE_DPMS_STANDBY:
-	case DRM_MODE_DPMS_SUSPEND:
-		if (ast->tx_chip_type == AST_TX_DP501)
-			ast_set_dp501_video_output(crtc->dev, 1);
-		ast_crtc_load_lut(ast, crtc);
-		break;
-	case DRM_MODE_DPMS_OFF:
-		if (ast->tx_chip_type == AST_TX_DP501)
-			ast_set_dp501_video_output(crtc->dev, 0);
-		break;
-	}
-}
-
-static int ast_crtc_helper_atomic_check(struct drm_crtc *crtc,
-					struct drm_crtc_state *state)
-{
-	struct ast_private *ast = crtc->dev->dev_private;
-	struct ast_crtc_state *ast_state;
-	const struct drm_format_info *format;
-	bool succ;
-
-	if (ast->chip == AST1180) {
-		DRM_ERROR("AST 1180 modesetting not supported\n");
-		return -EINVAL;
-	}
-
-	if (!state->enable)
-		return 0; /* no mode checks if CRTC is being disabled */
-
-	ast_state = to_ast_crtc_state(state);
-
-	format = ast_state->format;
-	if (!format)
-		return 0;
-
-	succ = ast_get_vbios_mode_info(format, &state->mode,
-				       &state->adjusted_mode,
-				       &ast_state->vbios_mode_info);
-	if (!succ)
-		return -EINVAL;
->>>>>>> 675a03b4
 
 	ast_set_color_reg(ast, format);
 	ast_set_vbios_color_reg(ast, format, vbios_mode_info);
 
-<<<<<<< HEAD
 	if (!crtc->state->mode_changed)
 		return;
 
@@ -1197,65 +877,6 @@
 	ast_crtc_dpms(crtc, DRM_MODE_DPMS_OFF);
 }
 
-=======
-static void ast_crtc_helper_atomic_begin(struct drm_crtc *crtc,
-					 struct drm_crtc_state *old_crtc_state)
-{
-	struct ast_private *ast = crtc->dev->dev_private;
-
-	ast_open_key(ast);
-}
-
-static void ast_crtc_helper_atomic_flush(struct drm_crtc *crtc,
-					 struct drm_crtc_state *old_crtc_state)
-{
-	struct drm_device *dev = crtc->dev;
-	struct ast_private *ast = dev->dev_private;
-	struct ast_crtc_state *ast_state;
-	const struct drm_format_info *format;
-	struct ast_vbios_mode_info *vbios_mode_info;
-	struct drm_display_mode *adjusted_mode;
-
-	ast_state = to_ast_crtc_state(crtc->state);
-
-	format = ast_state->format;
-	if (!format)
-		return;
-
-	vbios_mode_info = &ast_state->vbios_mode_info;
-
-	ast_set_color_reg(ast, format);
-	ast_set_vbios_color_reg(ast, format, vbios_mode_info);
-
-	if (!crtc->state->mode_changed)
-		return;
-
-	adjusted_mode = &crtc->state->adjusted_mode;
-
-	ast_set_vbios_mode_reg(ast, adjusted_mode, vbios_mode_info);
-	ast_set_index_reg(ast, AST_IO_CRTC_PORT, 0xa1, 0x06);
-	ast_set_std_reg(ast, adjusted_mode, vbios_mode_info);
-	ast_set_crtc_reg(ast, adjusted_mode, vbios_mode_info);
-	ast_set_dclk_reg(ast, adjusted_mode, vbios_mode_info);
-	ast_set_crtthd_reg(ast);
-	ast_set_sync_reg(ast, adjusted_mode, vbios_mode_info);
-}
-
-static void
-ast_crtc_helper_atomic_enable(struct drm_crtc *crtc,
-			      struct drm_crtc_state *old_crtc_state)
-{
-	ast_crtc_dpms(crtc, DRM_MODE_DPMS_ON);
-}
-
-static void
-ast_crtc_helper_atomic_disable(struct drm_crtc *crtc,
-			       struct drm_crtc_state *old_crtc_state)
-{
-	ast_crtc_dpms(crtc, DRM_MODE_DPMS_OFF);
-}
-
->>>>>>> 675a03b4
 static const struct drm_crtc_helper_funcs ast_crtc_helper_funcs = {
 	.atomic_check = ast_crtc_helper_atomic_check,
 	.atomic_begin = ast_crtc_helper_atomic_begin,
@@ -1264,9 +885,19 @@
 	.atomic_disable = ast_crtc_helper_atomic_disable,
 };
 
+static void ast_crtc_reset(struct drm_crtc *crtc)
+{
+	struct ast_crtc_state *ast_state =
+		kzalloc(sizeof(*ast_state), GFP_KERNEL);
+
+	if (crtc->state)
+		crtc->funcs->atomic_destroy_state(crtc, crtc->state);
+
+	__drm_atomic_helper_crtc_reset(crtc, &ast_state->base);
+}
+
 static void ast_crtc_destroy(struct drm_crtc *crtc)
 {
-<<<<<<< HEAD
 	drm_crtc_cleanup(crtc);
 	kfree(crtc);
 }
@@ -1295,18 +926,6 @@
 
 static void ast_crtc_atomic_destroy_state(struct drm_crtc *crtc,
 					  struct drm_crtc_state *state)
-=======
-	struct ast_crtc_state *ast_state =
-		kzalloc(sizeof(*ast_state), GFP_KERNEL);
-
-	if (crtc->state)
-		crtc->funcs->atomic_destroy_state(crtc, crtc->state);
-
-	__drm_atomic_helper_crtc_reset(crtc, &ast_state->base);
-}
-
-static void ast_crtc_destroy(struct drm_crtc *crtc)
->>>>>>> 675a03b4
 {
 	struct ast_crtc_state *ast_state = to_ast_crtc_state(state);
 
@@ -1314,43 +933,8 @@
 	kfree(ast_state);
 }
 
-static struct drm_crtc_state *
-ast_crtc_atomic_duplicate_state(struct drm_crtc *crtc)
-{
-	struct ast_crtc_state *new_ast_state, *ast_state;
-
-	if (WARN_ON(!crtc->state))
-		return NULL;
-
-	new_ast_state = kmalloc(sizeof(*new_ast_state), GFP_KERNEL);
-	if (!new_ast_state)
-		return NULL;
-	__drm_atomic_helper_crtc_duplicate_state(crtc, &new_ast_state->base);
-
-	ast_state = to_ast_crtc_state(crtc->state);
-
-	new_ast_state->format = ast_state->format;
-	memcpy(&new_ast_state->vbios_mode_info, &ast_state->vbios_mode_info,
-	       sizeof(new_ast_state->vbios_mode_info));
-
-	return &new_ast_state->base;
-}
-
-static void ast_crtc_atomic_destroy_state(struct drm_crtc *crtc,
-					  struct drm_crtc_state *state)
-{
-	struct ast_crtc_state *ast_state = to_ast_crtc_state(state);
-
-	__drm_atomic_helper_crtc_destroy_state(&ast_state->base);
-	kfree(ast_state);
-}
-
 static const struct drm_crtc_funcs ast_crtc_funcs = {
-<<<<<<< HEAD
-	.reset = drm_atomic_helper_crtc_reset,
-=======
 	.reset = ast_crtc_reset,
->>>>>>> 675a03b4
 	.set_config = drm_crtc_helper_set_config,
 	.gamma_set = drm_atomic_helper_legacy_gamma_set,
 	.destroy = ast_crtc_destroy,
@@ -1389,19 +973,6 @@
  * Encoder
  */
 
-<<<<<<< HEAD
-static void ast_encoder_destroy(struct drm_encoder *encoder)
-{
-	drm_encoder_cleanup(encoder);
-	kfree(encoder);
-}
-
-static const struct drm_encoder_funcs ast_enc_funcs = {
-	.destroy = ast_encoder_destroy,
-};
-
-=======
->>>>>>> 675a03b4
 static int ast_encoder_init(struct drm_device *dev)
 {
 	struct ast_private *ast = dev->dev_private;
@@ -1412,12 +983,7 @@
 	if (ret)
 		return ret;
 
-<<<<<<< HEAD
-	drm_encoder_init(dev, &ast_encoder->base, &ast_enc_funcs,
-			 DRM_MODE_ENCODER_DAC, NULL);
-=======
 	encoder->possible_crtcs = 1;
->>>>>>> 675a03b4
 
 	return 0;
 }
