// SPDX-License-Identifier: GPL-2.0-or-later
/* exynos_drm_fbdev.c
 *
 * Copyright (c) 2011 Samsung Electronics Co., Ltd.
 * Authors:
 *	Inki Dae <inki.dae@samsung.com>
 *	Joonyoung Shim <jy0922.shim@samsung.com>
 *	Seung-Woo Kim <sw0312.kim@samsung.com>
 */

#include <drm/drmP.h>
#include <drm/drm_crtc.h>
#include <drm/drm_fb_helper.h>
#include <drm/drm_crtc_helper.h>
#include <drm/exynos_drm.h>

#include <linux/console.h>

#include "exynos_drm_drv.h"
#include "exynos_drm_fb.h"
#include "exynos_drm_fbdev.h"
#include "exynos_drm_iommu.h"

#define MAX_CONNECTOR		4
#define PREFERRED_BPP		32

#define to_exynos_fbdev(x)	container_of(x, struct exynos_drm_fbdev,\
				drm_fb_helper)

struct exynos_drm_fbdev {
	struct drm_fb_helper	drm_fb_helper;
	struct exynos_drm_gem	*exynos_gem;
};

static int exynos_drm_fb_mmap(struct fb_info *info,
			struct vm_area_struct *vma)
{
	struct drm_fb_helper *helper = info->par;
	struct exynos_drm_fbdev *exynos_fbd = to_exynos_fbdev(helper);
	struct exynos_drm_gem *exynos_gem = exynos_fbd->exynos_gem;
	unsigned long vm_size;
	int ret;

	vma->vm_flags |= VM_IO | VM_DONTEXPAND | VM_DONTDUMP;

	vm_size = vma->vm_end - vma->vm_start;

	if (vm_size > exynos_gem->size)
		return -EINVAL;

	ret = dma_mmap_attrs(to_dma_dev(helper->dev), vma, exynos_gem->cookie,
			     exynos_gem->dma_addr, exynos_gem->size,
			     exynos_gem->dma_attrs);
	if (ret < 0) {
		DRM_DEV_ERROR(to_dma_dev(helper->dev), "failed to mmap.\n");
		return ret;
	}

	return 0;
}

static struct fb_ops exynos_drm_fb_ops = {
	.owner		= THIS_MODULE,
	DRM_FB_HELPER_DEFAULT_OPS,
	.fb_mmap        = exynos_drm_fb_mmap,
	.fb_fillrect	= drm_fb_helper_cfb_fillrect,
	.fb_copyarea	= drm_fb_helper_cfb_copyarea,
	.fb_imageblit	= drm_fb_helper_cfb_imageblit,
};

static int exynos_drm_fbdev_update(struct drm_fb_helper *helper,
				   struct drm_fb_helper_surface_size *sizes,
				   struct exynos_drm_gem *exynos_gem)
{
	struct fb_info *fbi;
	struct drm_framebuffer *fb = helper->fb;
	unsigned int size = fb->width * fb->height * fb->format->cpp[0];
	unsigned int nr_pages;
	unsigned long offset;

	fbi = drm_fb_helper_alloc_fbi(helper);
	if (IS_ERR(fbi)) {
		DRM_DEV_ERROR(to_dma_dev(helper->dev),
			      "failed to allocate fb info.\n");
		return PTR_ERR(fbi);
	}

<<<<<<< HEAD
	fbi->par = helper;
	fbi->flags = FBINFO_FLAG_DEFAULT;
=======
>>>>>>> 407d19ab
	fbi->fbops = &exynos_drm_fb_ops;

	drm_fb_helper_fill_info(fbi, helper, sizes);

	nr_pages = exynos_gem->size >> PAGE_SHIFT;

	exynos_gem->kvaddr = (void __iomem *) vmap(exynos_gem->pages, nr_pages,
				VM_MAP, pgprot_writecombine(PAGE_KERNEL));
	if (!exynos_gem->kvaddr) {
		DRM_DEV_ERROR(to_dma_dev(helper->dev),
			      "failed to map pages to kernel space.\n");
		return -EIO;
	}

	offset = fbi->var.xoffset * fb->format->cpp[0];
	offset += fbi->var.yoffset * fb->pitches[0];

	fbi->screen_base = exynos_gem->kvaddr + offset;
	fbi->screen_size = size;
	fbi->fix.smem_len = size;

	return 0;
}

static int exynos_drm_fbdev_create(struct drm_fb_helper *helper,
				    struct drm_fb_helper_surface_size *sizes)
{
	struct exynos_drm_fbdev *exynos_fbdev = to_exynos_fbdev(helper);
	struct exynos_drm_gem *exynos_gem;
	struct drm_device *dev = helper->dev;
	struct drm_mode_fb_cmd2 mode_cmd = { 0 };
	unsigned long size;
	int ret;

	DRM_DEV_DEBUG_KMS(dev->dev,
			  "surface width(%d), height(%d) and bpp(%d\n",
			  sizes->surface_width, sizes->surface_height,
			  sizes->surface_bpp);

	mode_cmd.width = sizes->surface_width;
	mode_cmd.height = sizes->surface_height;
	mode_cmd.pitches[0] = sizes->surface_width * (sizes->surface_bpp >> 3);
	mode_cmd.pixel_format = drm_mode_legacy_fb_format(sizes->surface_bpp,
							  sizes->surface_depth);

	size = mode_cmd.pitches[0] * mode_cmd.height;

	exynos_gem = exynos_drm_gem_create(dev, EXYNOS_BO_CONTIG, size);
	/*
	 * If physically contiguous memory allocation fails and if IOMMU is
	 * supported then try to get buffer from non physically contiguous
	 * memory area.
	 */
	if (IS_ERR(exynos_gem) && is_drm_iommu_supported(dev)) {
		dev_warn(dev->dev, "contiguous FB allocation failed, falling back to non-contiguous\n");
		exynos_gem = exynos_drm_gem_create(dev, EXYNOS_BO_NONCONTIG,
						   size);
	}

	if (IS_ERR(exynos_gem))
		return PTR_ERR(exynos_gem);

	exynos_fbdev->exynos_gem = exynos_gem;

	helper->fb =
		exynos_drm_framebuffer_init(dev, &mode_cmd, &exynos_gem, 1);
	if (IS_ERR(helper->fb)) {
		DRM_DEV_ERROR(dev->dev, "failed to create drm framebuffer.\n");
		ret = PTR_ERR(helper->fb);
		goto err_destroy_gem;
	}

	ret = exynos_drm_fbdev_update(helper, sizes, exynos_gem);
	if (ret < 0)
		goto err_destroy_framebuffer;

	return ret;

err_destroy_framebuffer:
	drm_framebuffer_cleanup(helper->fb);
err_destroy_gem:
	exynos_drm_gem_destroy(exynos_gem);

	/*
	 * if failed, all resources allocated above would be released by
	 * drm_mode_config_cleanup() when drm_load() had been called prior
	 * to any specific driver such as fimd or hdmi driver.
	 */

	return ret;
}

static const struct drm_fb_helper_funcs exynos_drm_fb_helper_funcs = {
	.fb_probe =	exynos_drm_fbdev_create,
};

int exynos_drm_fbdev_init(struct drm_device *dev)
{
	struct exynos_drm_fbdev *fbdev;
	struct exynos_drm_private *private = dev->dev_private;
	struct drm_fb_helper *helper;
	int ret;

	if (!dev->mode_config.num_crtc || !dev->mode_config.num_connector)
		return 0;

	fbdev = kzalloc(sizeof(*fbdev), GFP_KERNEL);
	if (!fbdev)
		return -ENOMEM;

	private->fb_helper = helper = &fbdev->drm_fb_helper;

	drm_fb_helper_prepare(dev, helper, &exynos_drm_fb_helper_funcs);

	ret = drm_fb_helper_init(dev, helper, MAX_CONNECTOR);
	if (ret < 0) {
		DRM_DEV_ERROR(dev->dev,
			      "failed to initialize drm fb helper.\n");
		goto err_init;
	}

	ret = drm_fb_helper_single_add_all_connectors(helper);
	if (ret < 0) {
		DRM_DEV_ERROR(dev->dev,
			      "failed to register drm_fb_helper_connector.\n");
		goto err_setup;

	}

	ret = drm_fb_helper_initial_config(helper, PREFERRED_BPP);
	if (ret < 0) {
		DRM_DEV_ERROR(dev->dev,
			      "failed to set up hw configuration.\n");
		goto err_setup;
	}

	return 0;

err_setup:
	drm_fb_helper_fini(helper);

err_init:
	private->fb_helper = NULL;
	kfree(fbdev);

	return ret;
}

static void exynos_drm_fbdev_destroy(struct drm_device *dev,
				      struct drm_fb_helper *fb_helper)
{
	struct exynos_drm_fbdev *exynos_fbd = to_exynos_fbdev(fb_helper);
	struct exynos_drm_gem *exynos_gem = exynos_fbd->exynos_gem;
	struct drm_framebuffer *fb;

	vunmap(exynos_gem->kvaddr);

	/* release drm framebuffer and real buffer */
	if (fb_helper->fb && fb_helper->fb->funcs) {
		fb = fb_helper->fb;
		if (fb)
			drm_framebuffer_remove(fb);
	}

	drm_fb_helper_unregister_fbi(fb_helper);

	drm_fb_helper_fini(fb_helper);
}

void exynos_drm_fbdev_fini(struct drm_device *dev)
{
	struct exynos_drm_private *private = dev->dev_private;
	struct exynos_drm_fbdev *fbdev;

	if (!private || !private->fb_helper)
		return;

	fbdev = to_exynos_fbdev(private->fb_helper);

	exynos_drm_fbdev_destroy(dev, private->fb_helper);
	kfree(fbdev);
	private->fb_helper = NULL;
}

void exynos_drm_fbdev_suspend(struct drm_device *dev)
{
	struct exynos_drm_private *private = dev->dev_private;

	console_lock();
	drm_fb_helper_set_suspend(private->fb_helper, 1);
	console_unlock();
}

void exynos_drm_fbdev_resume(struct drm_device *dev)
{
	struct exynos_drm_private *private = dev->dev_private;

	console_lock();
	drm_fb_helper_set_suspend(private->fb_helper, 0);
	console_unlock();
}<|MERGE_RESOLUTION|>--- conflicted
+++ resolved
@@ -11,7 +11,7 @@
 #include <drm/drmP.h>
 #include <drm/drm_crtc.h>
 #include <drm/drm_fb_helper.h>
-#include <drm/drm_crtc_helper.h>
+#include <drm/drm_probe_helper.h>
 #include <drm/exynos_drm.h>
 
 #include <linux/console.h>
@@ -19,7 +19,6 @@
 #include "exynos_drm_drv.h"
 #include "exynos_drm_fb.h"
 #include "exynos_drm_fbdev.h"
-#include "exynos_drm_iommu.h"
 
 #define MAX_CONNECTOR		4
 #define PREFERRED_BPP		32
@@ -85,11 +84,6 @@
 		return PTR_ERR(fbi);
 	}
 
-<<<<<<< HEAD
-	fbi->par = helper;
-	fbi->flags = FBINFO_FLAG_DEFAULT;
-=======
->>>>>>> 407d19ab
 	fbi->fbops = &exynos_drm_fb_ops;
 
 	drm_fb_helper_fill_info(fbi, helper, sizes);
@@ -193,7 +187,7 @@
 	struct drm_fb_helper *helper;
 	int ret;
 
-	if (!dev->mode_config.num_crtc || !dev->mode_config.num_connector)
+	if (!dev->mode_config.num_crtc)
 		return 0;
 
 	fbdev = kzalloc(sizeof(*fbdev), GFP_KERNEL);
@@ -273,21 +267,3 @@
 	kfree(fbdev);
 	private->fb_helper = NULL;
 }
-
-void exynos_drm_fbdev_suspend(struct drm_device *dev)
-{
-	struct exynos_drm_private *private = dev->dev_private;
-
-	console_lock();
-	drm_fb_helper_set_suspend(private->fb_helper, 1);
-	console_unlock();
-}
-
-void exynos_drm_fbdev_resume(struct drm_device *dev)
-{
-	struct exynos_drm_private *private = dev->dev_private;
-
-	console_lock();
-	drm_fb_helper_set_suspend(private->fb_helper, 0);
-	console_unlock();
-}