--- conflicted
+++ resolved
@@ -19,7 +19,6 @@
 #include <drm/exynos_drm.h>
 #include "regs-gsc.h"
 #include "exynos_drm_drv.h"
-#include "exynos_drm_iommu.h"
 #include "exynos_drm_ipp.h"
 
 /*
@@ -443,7 +442,7 @@
 }
 
 
-static void gsc_src_set_fmt(struct gsc_context *ctx, u32 fmt)
+static void gsc_src_set_fmt(struct gsc_context *ctx, u32 fmt, bool tiled)
 {
 	u32 cfg;
 
@@ -508,6 +507,9 @@
 		cfg |= (GSC_IN_CHROMA_ORDER_CBCR | GSC_IN_YUV422_2P);
 		break;
 	}
+
+	if (tiled)
+		cfg |= (GSC_IN_TILE_C_16x8 | GSC_IN_TILE_MODE);
 
 	gsc_write(cfg, GSC_IN_CON);
 }
@@ -627,7 +629,7 @@
 	gsc_src_set_buf_seq(ctx, buf_id, true);
 }
 
-static void gsc_dst_set_fmt(struct gsc_context *ctx, u32 fmt)
+static void gsc_dst_set_fmt(struct gsc_context *ctx, u32 fmt, bool tiled)
 {
 	u32 cfg;
 
@@ -692,6 +694,9 @@
 		cfg |= (GSC_OUT_CHROMA_ORDER_CBCR | GSC_OUT_YUV422_2P);
 		break;
 	}
+
+	if (tiled)
+		cfg |= (GSC_IN_TILE_C_16x8 | GSC_OUT_TILE_MODE);
 
 	gsc_write(cfg, GSC_OUT_CON);
 }
@@ -1118,11 +1123,11 @@
 		return ret;
 	}
 
-	gsc_src_set_fmt(ctx, task->src.buf.fourcc);
+	gsc_src_set_fmt(ctx, task->src.buf.fourcc, task->src.buf.modifier);
 	gsc_src_set_transf(ctx, task->transform.rotation);
 	gsc_src_set_size(ctx, &task->src);
 	gsc_src_set_addr(ctx, 0, &task->src);
-	gsc_dst_set_fmt(ctx, task->dst.buf.fourcc);
+	gsc_dst_set_fmt(ctx, task->dst.buf.fourcc, task->dst.buf.modifier);
 	gsc_dst_set_size(ctx, &task->dst);
 	gsc_dst_set_addr(ctx, 0, &task->dst);
 	gsc_set_prescaler(ctx, &ctx->sc, &task->src.rect, &task->dst.rect);
@@ -1160,12 +1165,8 @@
 	struct exynos_drm_ipp *ipp = &ctx->ipp;
 
 	ctx->drm_dev = drm_dev;
-<<<<<<< HEAD
-	drm_iommu_attach_device(drm_dev, dev);
-=======
 	ctx->drm_dev = drm_dev;
 	exynos_drm_register_dma(drm_dev, dev);
->>>>>>> 407d19ab
 
 	exynos_drm_ipp_register(dev, ipp, &ipp_funcs,
 			DRM_EXYNOS_IPP_CAP_CROP | DRM_EXYNOS_IPP_CAP_ROTATE |
@@ -1184,13 +1185,8 @@
 	struct drm_device *drm_dev = data;
 	struct exynos_drm_ipp *ipp = &ctx->ipp;
 
-<<<<<<< HEAD
-	exynos_drm_ipp_unregister(drm_dev, ipp);
-	drm_iommu_detach_device(drm_dev, dev);
-=======
 	exynos_drm_ipp_unregister(dev, ipp);
 	exynos_drm_unregister_dma(drm_dev, dev);
->>>>>>> 407d19ab
 }
 
 static const struct component_ops gsc_component_ops = {
@@ -1206,6 +1202,10 @@
 	DRM_FORMAT_YUV420, DRM_FORMAT_YVU420, DRM_FORMAT_YUV422,
 };
 
+static const unsigned int gsc_tiled_formats[] = {
+	DRM_FORMAT_NV12, DRM_FORMAT_NV21,
+};
+
 static int gsc_probe(struct platform_device *pdev)
 {
 	struct device *dev = &pdev->dev;
@@ -1213,16 +1213,10 @@
 	struct exynos_drm_ipp_formats *formats;
 	struct gsc_context *ctx;
 	struct resource *res;
-	int ret, i;
+	int num_formats, ret, i, j;
 
 	ctx = devm_kzalloc(dev, sizeof(*ctx), GFP_KERNEL);
 	if (!ctx)
-		return -ENOMEM;
-
-	formats = devm_kcalloc(dev,
-			       ARRAY_SIZE(gsc_formats), sizeof(*formats),
-			       GFP_KERNEL);
-	if (!formats)
 		return -ENOMEM;
 
 	driver_data = (struct gsc_driverdata *)of_device_get_match_data(dev);
@@ -1230,6 +1224,13 @@
 	ctx->num_clocks = driver_data->num_clocks;
 	ctx->clk_names = driver_data->clk_names;
 
+	/* construct formats/limits array */
+	num_formats = ARRAY_SIZE(gsc_formats) + ARRAY_SIZE(gsc_tiled_formats);
+	formats = devm_kcalloc(dev, num_formats, sizeof(*formats), GFP_KERNEL);
+	if (!formats)
+		return -ENOMEM;
+
+	/* linear formats */
 	for (i = 0; i < ARRAY_SIZE(gsc_formats); i++) {
 		formats[i].fourcc = gsc_formats[i];
 		formats[i].type = DRM_EXYNOS_IPP_FORMAT_SOURCE |
@@ -1237,8 +1238,19 @@
 		formats[i].limits = driver_data->limits;
 		formats[i].num_limits = driver_data->num_limits;
 	}
+
+	/* tiled formats */
+	for (j = i, i = 0; i < ARRAY_SIZE(gsc_tiled_formats); j++, i++) {
+		formats[j].fourcc = gsc_tiled_formats[i];
+		formats[j].modifier = DRM_FORMAT_MOD_SAMSUNG_16_16_TILE;
+		formats[j].type = DRM_EXYNOS_IPP_FORMAT_SOURCE |
+				  DRM_EXYNOS_IPP_FORMAT_DESTINATION;
+		formats[j].limits = driver_data->limits;
+		formats[j].num_limits = driver_data->num_limits;
+	}
+
 	ctx->formats = formats;
-	ctx->num_formats = ARRAY_SIZE(gsc_formats);
+	ctx->num_formats = num_formats;
 
 	/* clock control */
 	for (i = 0; i < ctx->num_clocks; i++) {
