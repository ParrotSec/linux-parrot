<<<<<<< HEAD
obj-$(CONFIG_DRM_DEBUG_SELFTEST) += test-drm_mm.o test-drm-helper.o
=======
# SPDX-License-Identifier: GPL-2.0-only
test-drm_modeset-y := test-drm_modeset_common.o test-drm_plane_helper.o \
                      test-drm_format.o test-drm_framebuffer.o \
		      test-drm_damage_helper.o

obj-$(CONFIG_DRM_DEBUG_SELFTEST) += test-drm_mm.o test-drm_modeset.o
>>>>>>> 407d19ab
<|MERGE_RESOLUTION|>--- conflicted
+++ resolved
@@ -1,10 +1,6 @@
-<<<<<<< HEAD
-obj-$(CONFIG_DRM_DEBUG_SELFTEST) += test-drm_mm.o test-drm-helper.o
-=======
 # SPDX-License-Identifier: GPL-2.0-only
 test-drm_modeset-y := test-drm_modeset_common.o test-drm_plane_helper.o \
                       test-drm_format.o test-drm_framebuffer.o \
 		      test-drm_damage_helper.o
 
-obj-$(CONFIG_DRM_DEBUG_SELFTEST) += test-drm_mm.o test-drm_modeset.o
->>>>>>> 407d19ab
+obj-$(CONFIG_DRM_DEBUG_SELFTEST) += test-drm_mm.o test-drm_modeset.o