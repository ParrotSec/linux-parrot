/*
 * Copyright © 2016 Intel Corporation
 *
 * Permission is hereby granted, free of charge, to any person obtaining a
 * copy of this software and associated documentation files (the "Software"),
 * to deal in the Software without restriction, including without limitation
 * the rights to use, copy, modify, merge, publish, distribute, sublicense,
 * and/or sell copies of the Software, and to permit persons to whom the
 * Software is furnished to do so, subject to the following conditions:
 *
 * The above copyright notice and this permission notice (including the next
 * paragraph) shall be included in all copies or substantial portions of the
 * Software.
 *
 * THE SOFTWARE IS PROVIDED "AS IS", WITHOUT WARRANTY OF ANY KIND, EXPRESS OR
 * IMPLIED, INCLUDING BUT NOT LIMITED TO THE WARRANTIES OF MERCHANTABILITY,
 * FITNESS FOR A PARTICULAR PURPOSE AND NONINFRINGEMENT.  IN NO EVENT SHALL
 * THE AUTHORS OR COPYRIGHT HOLDERS BE LIABLE FOR ANY CLAIM, DAMAGES OR OTHER
 * LIABILITY, WHETHER IN AN ACTION OF CONTRACT, TORT OR OTHERWISE, ARISING
 * FROM, OUT OF OR IN CONNECTION WITH THE SOFTWARE OR THE USE OR OTHER
 * DEALINGS IN THE SOFTWARE.
 *
 *
 */

#include <drm/drm_atomic_helper.h>
#include <drm/drm_dp_dual_mode_helper.h>
#include <drm/drm_edid.h>

#include "intel_dp.h"
#include "intel_drv.h"
#include "intel_lspcon.h"

static struct intel_dp *lspcon_to_intel_dp(struct intel_lspcon *lspcon)
{
	struct intel_digital_port *dig_port =
		container_of(lspcon, struct intel_digital_port, lspcon);

	return &dig_port->dp;
}

static const char *lspcon_mode_name(enum drm_lspcon_mode mode)
{
	switch (mode) {
	case DRM_LSPCON_MODE_PCON:
		return "PCON";
	case DRM_LSPCON_MODE_LS:
		return "LS";
	case DRM_LSPCON_MODE_INVALID:
		return "INVALID";
	default:
		MISSING_CASE(mode);
		return "INVALID";
	}
}

static enum drm_lspcon_mode lspcon_get_current_mode(struct intel_lspcon *lspcon)
{
	enum drm_lspcon_mode current_mode;
	struct i2c_adapter *adapter = &lspcon_to_intel_dp(lspcon)->aux.ddc;

	if (drm_lspcon_get_mode(adapter, &current_mode)) {
		DRM_DEBUG_KMS("Error reading LSPCON mode\n");
		return DRM_LSPCON_MODE_INVALID;
	}
	return current_mode;
}

static enum drm_lspcon_mode lspcon_wait_mode(struct intel_lspcon *lspcon,
					     enum drm_lspcon_mode mode)
{
	enum drm_lspcon_mode current_mode;

	current_mode = lspcon_get_current_mode(lspcon);
	if (current_mode == mode)
		goto out;

	DRM_DEBUG_KMS("Waiting for LSPCON mode %s to settle\n",
		      lspcon_mode_name(mode));

	wait_for((current_mode = lspcon_get_current_mode(lspcon)) == mode, 400);
	if (current_mode != mode)
		DRM_ERROR("LSPCON mode hasn't settled\n");

out:
	DRM_DEBUG_KMS("Current LSPCON mode %s\n",
		      lspcon_mode_name(current_mode));

	return current_mode;
}

static int lspcon_change_mode(struct intel_lspcon *lspcon,
			      enum drm_lspcon_mode mode)
{
	int err;
	enum drm_lspcon_mode current_mode;
	struct i2c_adapter *adapter = &lspcon_to_intel_dp(lspcon)->aux.ddc;

	err = drm_lspcon_get_mode(adapter, &current_mode);
	if (err) {
		DRM_ERROR("Error reading LSPCON mode\n");
		return err;
	}

	if (current_mode == mode) {
		DRM_DEBUG_KMS("Current mode = desired LSPCON mode\n");
		return 0;
	}

	err = drm_lspcon_set_mode(adapter, mode);
	if (err < 0) {
		DRM_ERROR("LSPCON mode change failed\n");
		return err;
	}

	lspcon->mode = mode;
	DRM_DEBUG_KMS("LSPCON mode changed done\n");
	return 0;
}

static bool lspcon_wake_native_aux_ch(struct intel_lspcon *lspcon)
{
	u8 rev;

	if (drm_dp_dpcd_readb(&lspcon_to_intel_dp(lspcon)->aux, DP_DPCD_REV,
			      &rev) != 1) {
		DRM_DEBUG_KMS("Native AUX CH down\n");
		return false;
	}

	DRM_DEBUG_KMS("Native AUX CH up, DPCD version: %d.%d\n",
		      rev >> 4, rev & 0xf);

	return true;
}

static bool lspcon_probe(struct intel_lspcon *lspcon)
{
	int retry;
	enum drm_dp_dual_mode_type adaptor_type;
	struct i2c_adapter *adapter = &lspcon_to_intel_dp(lspcon)->aux.ddc;
	enum drm_lspcon_mode expected_mode;

	expected_mode = lspcon_wake_native_aux_ch(lspcon) ?
			DRM_LSPCON_MODE_PCON : DRM_LSPCON_MODE_LS;

	/* Lets probe the adaptor and check its type */
	for (retry = 0; retry < 6; retry++) {
		if (retry)
			usleep_range(500, 1000);

		adaptor_type = drm_dp_dual_mode_detect(adapter);
		if (adaptor_type == DRM_DP_DUAL_MODE_LSPCON)
			break;
	}

	if (adaptor_type != DRM_DP_DUAL_MODE_LSPCON) {
		DRM_DEBUG_KMS("No LSPCON detected, found %s\n",
			       drm_dp_get_dual_mode_type_name(adaptor_type));
		return false;
	}

	/* Yay ... got a LSPCON device */
	DRM_DEBUG_KMS("LSPCON detected\n");
	lspcon->mode = lspcon_wait_mode(lspcon, expected_mode);
	lspcon->active = true;
	return true;
}

static void lspcon_resume_in_pcon_wa(struct intel_lspcon *lspcon)
{
	struct intel_dp *intel_dp = lspcon_to_intel_dp(lspcon);
	struct intel_digital_port *dig_port = dp_to_dig_port(intel_dp);
	unsigned long start = jiffies;

	while (1) {
		if (intel_digital_port_connected(&dig_port->base)) {
			DRM_DEBUG_KMS("LSPCON recovering in PCON mode after %u ms\n",
				      jiffies_to_msecs(jiffies - start));
			return;
		}

		if (time_after(jiffies, start + msecs_to_jiffies(1000)))
			break;

		usleep_range(10000, 15000);
	}

	DRM_DEBUG_KMS("LSPCON DP descriptor mismatch after resume\n");
}

<<<<<<< HEAD
=======
static bool lspcon_parade_fw_ready(struct drm_dp_aux *aux)
{
	u8 avi_if_ctrl;
	u8 retry;
	ssize_t ret;

	/* Check if LSPCON FW is ready for data */
	for (retry = 0; retry < 5; retry++) {
		if (retry)
			usleep_range(200, 300);

		ret = drm_dp_dpcd_read(aux, LSPCON_PARADE_AVI_IF_CTRL,
				       &avi_if_ctrl, 1);
		if (ret < 0) {
			DRM_ERROR("Failed to read AVI IF control\n");
			return false;
		}

		if ((avi_if_ctrl & LSPCON_PARADE_AVI_IF_KICKOFF) == 0)
			return true;
	}

	DRM_ERROR("Parade FW not ready to accept AVI IF\n");
	return false;
}

static bool _lspcon_parade_write_infoframe_blocks(struct drm_dp_aux *aux,
						  u8 *avi_buf)
{
	u8 avi_if_ctrl;
	u8 block_count = 0;
	u8 *data;
	u16 reg;
	ssize_t ret;

	while (block_count < 4) {
		if (!lspcon_parade_fw_ready(aux)) {
			DRM_DEBUG_KMS("LSPCON FW not ready, block %d\n",
				      block_count);
			return false;
		}

		reg = LSPCON_PARADE_AVI_IF_WRITE_OFFSET;
		data = avi_buf + block_count * 8;
		ret = drm_dp_dpcd_write(aux, reg, data, 8);
		if (ret < 0) {
			DRM_ERROR("Failed to write AVI IF block %d\n",
				  block_count);
			return false;
		}

		/*
		 * Once a block of data is written, we have to inform the FW
		 * about this by writing into avi infoframe control register:
		 * - set the kickoff bit[7] to 1
		 * - write the block no. to bits[1:0]
		 */
		reg = LSPCON_PARADE_AVI_IF_CTRL;
		avi_if_ctrl = LSPCON_PARADE_AVI_IF_KICKOFF | block_count;
		ret = drm_dp_dpcd_write(aux, reg, &avi_if_ctrl, 1);
		if (ret < 0) {
			DRM_ERROR("Failed to update (0x%x), block %d\n",
				  reg, block_count);
			return false;
		}

		block_count++;
	}

	DRM_DEBUG_KMS("Wrote AVI IF blocks successfully\n");
	return true;
}

static bool _lspcon_write_avi_infoframe_parade(struct drm_dp_aux *aux,
					       const u8 *frame,
					       ssize_t len)
{
	u8 avi_if[LSPCON_PARADE_AVI_IF_DATA_SIZE] = {1, };

	/*
	 * Parade's frames contains 32 bytes of data, divided
	 * into 4 frames:
	 *	Token byte (first byte of first frame, must be non-zero)
	 *	HB0 to HB2	 from AVI IF (3 bytes header)
	 *	PB0 to PB27 from AVI IF (28 bytes data)
	 * So it should look like this
	 *	first block: | <token> <HB0-HB2> <DB0-DB3> |
	 *	next 3 blocks: |<DB4-DB11>|<DB12-DB19>|<DB20-DB28>|
	 */

	if (len > LSPCON_PARADE_AVI_IF_DATA_SIZE - 1) {
		DRM_ERROR("Invalid length of infoframes\n");
		return false;
	}

	memcpy(&avi_if[1], frame, len);

	if (!_lspcon_parade_write_infoframe_blocks(aux, avi_if)) {
		DRM_DEBUG_KMS("Failed to write infoframe blocks\n");
		return false;
	}

	return true;
}

static bool _lspcon_write_avi_infoframe_mca(struct drm_dp_aux *aux,
					    const u8 *buffer, ssize_t len)
{
	int ret;
	u32 val = 0;
	u32 retry;
	u16 reg;
	const u8 *data = buffer;

	reg = LSPCON_MCA_AVI_IF_WRITE_OFFSET;
	while (val < len) {
		/* DPCD write for AVI IF can fail on a slow FW day, so retry */
		for (retry = 0; retry < 5; retry++) {
			ret = drm_dp_dpcd_write(aux, reg, (void *)data, 1);
			if (ret == 1) {
				break;
			} else if (retry < 4) {
				mdelay(50);
				continue;
			} else {
				DRM_ERROR("DPCD write failed at:0x%x\n", reg);
				return false;
			}
		}
		val++; reg++; data++;
	}

	val = 0;
	reg = LSPCON_MCA_AVI_IF_CTRL;
	ret = drm_dp_dpcd_read(aux, reg, &val, 1);
	if (ret < 0) {
		DRM_ERROR("DPCD read failed, address 0x%x\n", reg);
		return false;
	}

	/* Indicate LSPCON chip about infoframe, clear bit 1 and set bit 0 */
	val &= ~LSPCON_MCA_AVI_IF_HANDLED;
	val |= LSPCON_MCA_AVI_IF_KICKOFF;

	ret = drm_dp_dpcd_write(aux, reg, &val, 1);
	if (ret < 0) {
		DRM_ERROR("DPCD read failed, address 0x%x\n", reg);
		return false;
	}

	val = 0;
	ret = drm_dp_dpcd_read(aux, reg, &val, 1);
	if (ret < 0) {
		DRM_ERROR("DPCD read failed, address 0x%x\n", reg);
		return false;
	}

	if (val == LSPCON_MCA_AVI_IF_HANDLED)
		DRM_DEBUG_KMS("AVI IF handled by FW\n");

	return true;
}

void lspcon_write_infoframe(struct intel_encoder *encoder,
			    const struct intel_crtc_state *crtc_state,
			    unsigned int type,
			    const void *frame, ssize_t len)
{
	bool ret;
	struct intel_dp *intel_dp = enc_to_intel_dp(&encoder->base);
	struct intel_lspcon *lspcon = enc_to_intel_lspcon(&encoder->base);

	/* LSPCON only needs AVI IF */
	if (type != HDMI_INFOFRAME_TYPE_AVI)
		return;

	if (lspcon->vendor == LSPCON_VENDOR_MCA)
		ret = _lspcon_write_avi_infoframe_mca(&intel_dp->aux,
						      frame, len);
	else
		ret = _lspcon_write_avi_infoframe_parade(&intel_dp->aux,
							 frame, len);

	if (!ret) {
		DRM_ERROR("Failed to write AVI infoframes\n");
		return;
	}

	DRM_DEBUG_DRIVER("AVI infoframes updated successfully\n");
}

void lspcon_read_infoframe(struct intel_encoder *encoder,
			   const struct intel_crtc_state *crtc_state,
			   unsigned int type,
			   void *frame, ssize_t len)
{
	/* FIXME implement this */
}

void lspcon_set_infoframes(struct intel_encoder *encoder,
			   bool enable,
			   const struct intel_crtc_state *crtc_state,
			   const struct drm_connector_state *conn_state)
{
	ssize_t ret;
	union hdmi_infoframe frame;
	u8 buf[VIDEO_DIP_DATA_SIZE];
	struct intel_digital_port *dig_port = enc_to_dig_port(&encoder->base);
	struct intel_lspcon *lspcon = &dig_port->lspcon;
	const struct drm_display_mode *adjusted_mode =
		&crtc_state->base.adjusted_mode;

	if (!lspcon->active) {
		DRM_ERROR("Writing infoframes while LSPCON disabled ?\n");
		return;
	}

	/* FIXME precompute infoframes */

	ret = drm_hdmi_avi_infoframe_from_display_mode(&frame.avi,
						       conn_state->connector,
						       adjusted_mode);
	if (ret < 0) {
		DRM_ERROR("couldn't fill AVI infoframe\n");
		return;
	}

	if (crtc_state->output_format == INTEL_OUTPUT_FORMAT_YCBCR444) {
		if (crtc_state->lspcon_downsampling)
			frame.avi.colorspace = HDMI_COLORSPACE_YUV420;
		else
			frame.avi.colorspace = HDMI_COLORSPACE_YUV444;
	} else {
		frame.avi.colorspace = HDMI_COLORSPACE_RGB;
	}

	drm_hdmi_avi_infoframe_quant_range(&frame.avi,
					   conn_state->connector,
					   adjusted_mode,
					   crtc_state->limited_color_range ?
					   HDMI_QUANTIZATION_RANGE_LIMITED :
					   HDMI_QUANTIZATION_RANGE_FULL);

	ret = hdmi_infoframe_pack(&frame, buf, sizeof(buf));
	if (ret < 0) {
		DRM_ERROR("Failed to pack AVI IF\n");
		return;
	}

	dig_port->write_infoframe(encoder, crtc_state, HDMI_INFOFRAME_TYPE_AVI,
				  buf, ret);
}

u32 lspcon_infoframes_enabled(struct intel_encoder *encoder,
			      const struct intel_crtc_state *pipe_config)
{
	/* FIXME actually read this from the hw */
	return enc_to_intel_lspcon(&encoder->base)->active;
}

>>>>>>> 407d19ab
void lspcon_resume(struct intel_lspcon *lspcon)
{
	enum drm_lspcon_mode expected_mode;

	if (lspcon_wake_native_aux_ch(lspcon)) {
		expected_mode = DRM_LSPCON_MODE_PCON;
		lspcon_resume_in_pcon_wa(lspcon);
	} else {
		expected_mode = DRM_LSPCON_MODE_LS;
	}

	if (lspcon_wait_mode(lspcon, expected_mode) == DRM_LSPCON_MODE_PCON)
		return;

	if (lspcon_change_mode(lspcon, DRM_LSPCON_MODE_PCON))
		DRM_ERROR("LSPCON resume failed\n");
	else
		DRM_DEBUG_KMS("LSPCON resume success\n");
}

void lspcon_wait_pcon_mode(struct intel_lspcon *lspcon)
{
	lspcon_wait_mode(lspcon, DRM_LSPCON_MODE_PCON);
}

bool lspcon_init(struct intel_digital_port *intel_dig_port)
{
	struct intel_dp *dp = &intel_dig_port->dp;
	struct intel_lspcon *lspcon = &intel_dig_port->lspcon;
	struct drm_device *dev = intel_dig_port->base.base.dev;
	struct drm_i915_private *dev_priv = to_i915(dev);

	if (!HAS_LSPCON(dev_priv)) {
		DRM_ERROR("LSPCON is not supported on this platform\n");
		return false;
	}

	lspcon->active = false;
	lspcon->mode = DRM_LSPCON_MODE_INVALID;

	if (!lspcon_probe(lspcon)) {
		DRM_ERROR("Failed to probe lspcon\n");
		return false;
	}

	/*
	* In the SW state machine, lets Put LSPCON in PCON mode only.
	* In this way, it will work with both HDMI 1.4 sinks as well as HDMI
	* 2.0 sinks.
	*/
	if (lspcon->active && lspcon->mode != DRM_LSPCON_MODE_PCON) {
		if (lspcon_change_mode(lspcon, DRM_LSPCON_MODE_PCON) < 0) {
			DRM_ERROR("LSPCON mode change to PCON failed\n");
			return false;
		}
	}

	if (!intel_dp_read_dpcd(dp)) {
		DRM_ERROR("LSPCON DPCD read failed\n");
		return false;
	}

	drm_dp_read_desc(&dp->aux, &dp->desc, drm_dp_is_branch(dp->dpcd));

	DRM_DEBUG_KMS("Success: LSPCON init\n");
	return true;
}<|MERGE_RESOLUTION|>--- conflicted
+++ resolved
@@ -31,6 +31,22 @@
 #include "intel_drv.h"
 #include "intel_lspcon.h"
 
+/* LSPCON OUI Vendor ID(signatures) */
+#define LSPCON_VENDOR_PARADE_OUI 0x001CF8
+#define LSPCON_VENDOR_MCA_OUI 0x0060AD
+
+/* AUX addresses to write MCA AVI IF */
+#define LSPCON_MCA_AVI_IF_WRITE_OFFSET 0x5C0
+#define LSPCON_MCA_AVI_IF_CTRL 0x5DF
+#define  LSPCON_MCA_AVI_IF_KICKOFF (1 << 0)
+#define  LSPCON_MCA_AVI_IF_HANDLED (1 << 1)
+
+/* AUX addresses to write Parade AVI IF */
+#define LSPCON_PARADE_AVI_IF_WRITE_OFFSET 0x516
+#define LSPCON_PARADE_AVI_IF_CTRL 0x51E
+#define  LSPCON_PARADE_AVI_IF_KICKOFF (1 << 7)
+#define LSPCON_PARADE_AVI_IF_DATA_SIZE 32
+
 static struct intel_dp *lspcon_to_intel_dp(struct intel_lspcon *lspcon)
 {
 	struct intel_digital_port *dig_port =
@@ -54,6 +70,40 @@
 	}
 }
 
+static bool lspcon_detect_vendor(struct intel_lspcon *lspcon)
+{
+	struct intel_dp *dp = lspcon_to_intel_dp(lspcon);
+	struct drm_dp_dpcd_ident *ident;
+	u32 vendor_oui;
+
+	if (drm_dp_read_desc(&dp->aux, &dp->desc, drm_dp_is_branch(dp->dpcd))) {
+		DRM_ERROR("Can't read description\n");
+		return false;
+	}
+
+	ident = &dp->desc.ident;
+	vendor_oui = (ident->oui[0] << 16) | (ident->oui[1] << 8) |
+		      ident->oui[2];
+
+	switch (vendor_oui) {
+	case LSPCON_VENDOR_MCA_OUI:
+		lspcon->vendor = LSPCON_VENDOR_MCA;
+		DRM_DEBUG_KMS("Vendor: Mega Chips\n");
+		break;
+
+	case LSPCON_VENDOR_PARADE_OUI:
+		lspcon->vendor = LSPCON_VENDOR_PARADE;
+		DRM_DEBUG_KMS("Vendor: Parade Tech\n");
+		break;
+
+	default:
+		DRM_ERROR("Invalid/Unknown vendor OUI\n");
+		return false;
+	}
+
+	return true;
+}
+
 static enum drm_lspcon_mode lspcon_get_current_mode(struct intel_lspcon *lspcon)
 {
 	enum drm_lspcon_mode current_mode;
@@ -134,6 +184,21 @@
 	return true;
 }
 
+void lspcon_ycbcr420_config(struct drm_connector *connector,
+			    struct intel_crtc_state *crtc_state)
+{
+	const struct drm_display_info *info = &connector->display_info;
+	const struct drm_display_mode *adjusted_mode =
+					&crtc_state->base.adjusted_mode;
+
+	if (drm_mode_is_420_only(info, adjusted_mode) &&
+	    connector->ycbcr_420_allowed) {
+		crtc_state->port_clock /= 2;
+		crtc_state->output_format = INTEL_OUTPUT_FORMAT_YCBCR444;
+		crtc_state->lspcon_downsampling = true;
+	}
+}
+
 static bool lspcon_probe(struct intel_lspcon *lspcon)
 {
 	int retry;
@@ -163,7 +228,18 @@
 	/* Yay ... got a LSPCON device */
 	DRM_DEBUG_KMS("LSPCON detected\n");
 	lspcon->mode = lspcon_wait_mode(lspcon, expected_mode);
-	lspcon->active = true;
+
+	/*
+	 * In the SW state machine, lets Put LSPCON in PCON mode only.
+	 * In this way, it will work with both HDMI 1.4 sinks as well as HDMI
+	 * 2.0 sinks.
+	 */
+	if (lspcon->mode != DRM_LSPCON_MODE_PCON) {
+		if (lspcon_change_mode(lspcon, DRM_LSPCON_MODE_PCON) < 0) {
+			DRM_ERROR("LSPCON mode change to PCON failed\n");
+			return false;
+		}
+	}
 	return true;
 }
 
@@ -189,8 +265,6 @@
 	DRM_DEBUG_KMS("LSPCON DP descriptor mismatch after resume\n");
 }
 
-<<<<<<< HEAD
-=======
 static bool lspcon_parade_fw_ready(struct drm_dp_aux *aux)
 {
 	u8 avi_if_ctrl;
@@ -451,7 +525,6 @@
 	return enc_to_intel_lspcon(&encoder->base)->active;
 }
 
->>>>>>> 407d19ab
 void lspcon_resume(struct intel_lspcon *lspcon)
 {
 	enum drm_lspcon_mode expected_mode;
@@ -483,6 +556,7 @@
 	struct intel_lspcon *lspcon = &intel_dig_port->lspcon;
 	struct drm_device *dev = intel_dig_port->base.base.dev;
 	struct drm_i915_private *dev_priv = to_i915(dev);
+	struct drm_connector *connector = &dp->attached_connector->base;
 
 	if (!HAS_LSPCON(dev_priv)) {
 		DRM_ERROR("LSPCON is not supported on this platform\n");
@@ -497,25 +571,18 @@
 		return false;
 	}
 
-	/*
-	* In the SW state machine, lets Put LSPCON in PCON mode only.
-	* In this way, it will work with both HDMI 1.4 sinks as well as HDMI
-	* 2.0 sinks.
-	*/
-	if (lspcon->active && lspcon->mode != DRM_LSPCON_MODE_PCON) {
-		if (lspcon_change_mode(lspcon, DRM_LSPCON_MODE_PCON) < 0) {
-			DRM_ERROR("LSPCON mode change to PCON failed\n");
-			return false;
-		}
-	}
-
 	if (!intel_dp_read_dpcd(dp)) {
 		DRM_ERROR("LSPCON DPCD read failed\n");
 		return false;
 	}
 
-	drm_dp_read_desc(&dp->aux, &dp->desc, drm_dp_is_branch(dp->dpcd));
-
+	if (!lspcon_detect_vendor(lspcon)) {
+		DRM_ERROR("LSPCON vendor detection failed\n");
+		return false;
+	}
+
+	connector->ycbcr_420_allowed = true;
+	lspcon->active = true;
 	DRM_DEBUG_KMS("Success: LSPCON init\n");
 	return true;
 }