/*
 * Copyright © 2016 Intel Corporation
 *
 * Permission is hereby granted, free of charge, to any person obtaining a
 * copy of this software and associated documentation files (the "Software"),
 * to deal in the Software without restriction, including without limitation
 * the rights to use, copy, modify, merge, publish, distribute, sublicense,
 * and/or sell copies of the Software, and to permit persons to whom the
 * Software is furnished to do so, subject to the following conditions:
 *
 * The above copyright notice and this permission notice (including the next
 * paragraph) shall be included in all copies or substantial portions of the
 * Software.
 *
 * THE SOFTWARE IS PROVIDED "AS IS", WITHOUT WARRANTY OF ANY KIND, EXPRESS OR
 * IMPLIED, INCLUDING BUT NOT LIMITED TO THE WARRANTIES OF MERCHANTABILITY,
 * FITNESS FOR A PARTICULAR PURPOSE AND NONINFRINGEMENT.  IN NO EVENT SHALL
 * THE AUTHORS OR COPYRIGHT HOLDERS BE LIABLE FOR ANY CLAIM, DAMAGES OR OTHER
 * LIABILITY, WHETHER IN AN ACTION OF CONTRACT, TORT OR OTHERWISE, ARISING
 * FROM, OUT OF OR IN CONNECTION WITH THE SOFTWARE OR THE USE OR OTHER DEALINGS
 * IN THE SOFTWARE.
 *
 */

#include "intel_uc.h"
#include "intel_guc_submission.h"
#include "intel_guc.h"
#include "i915_drv.h"

static void guc_free_load_err_log(struct intel_guc *guc);

/* Reset GuC providing us with fresh state for both GuC and HuC.
 */
static int __intel_uc_reset_hw(struct drm_i915_private *dev_priv)
{
	int ret;
	u32 guc_status;

	ret = intel_reset_guc(dev_priv);
	if (ret) {
		DRM_ERROR("Failed to reset GuC, ret = %d\n", ret);
		return ret;
	}

	guc_status = I915_READ(GUC_STATUS);
	WARN(!(guc_status & GS_MIA_IN_RESET),
	     "GuC status: 0x%x, MIA core expected to be in reset\n",
	     guc_status);

	return ret;
}

static int __get_platform_enable_guc(struct drm_i915_private *i915)
{
	struct intel_uc_fw *guc_fw = &i915->guc.fw;
	struct intel_uc_fw *huc_fw = &i915->huc.fw;
	int enable_guc = 0;

	/* Default is to enable GuC/HuC if we know their firmwares */
	if (intel_uc_fw_is_selected(guc_fw))
		enable_guc |= ENABLE_GUC_SUBMISSION;
	if (intel_uc_fw_is_selected(huc_fw))
		enable_guc |= ENABLE_GUC_LOAD_HUC;

	/* Any platform specific fine-tuning can be done here */

	return enable_guc;
}

static int __get_default_guc_log_level(struct drm_i915_private *i915)
{
	int guc_log_level;

	if (!HAS_GUC(i915) || !intel_uc_is_using_guc())
		guc_log_level = GUC_LOG_LEVEL_DISABLED;
	else if (IS_ENABLED(CONFIG_DRM_I915_DEBUG) ||
		 IS_ENABLED(CONFIG_DRM_I915_DEBUG_GEM))
		guc_log_level = GUC_LOG_LEVEL_MAX;
	else
		guc_log_level = GUC_LOG_LEVEL_NON_VERBOSE;

	/* Any platform specific fine-tuning can be done here */

	return guc_log_level;
}

/**
 * sanitize_options_early - sanitize uC related modparam options
 * @i915: device private
 *
 * In case of "enable_guc" option this function will attempt to modify
 * it only if it was initially set to "auto(-1)". Default value for this
 * modparam varies between platforms and it is hardcoded in driver code.
 * Any other modparam value is only monitored against availability of the
 * related hardware or firmware definitions.
 *
 * In case of "guc_log_level" option this function will attempt to modify
 * it only if it was initially set to "auto(-1)" or if initial value was
 * "enable(1..4)" on platforms without the GuC. Default value for this
 * modparam varies between platforms and is usually set to "disable(0)"
 * unless GuC is enabled on given platform and the driver is compiled with
 * debug config when this modparam will default to "enable(1..4)".
 */
static void sanitize_options_early(struct drm_i915_private *i915)
{
	struct intel_uc_fw *guc_fw = &i915->guc.fw;
	struct intel_uc_fw *huc_fw = &i915->huc.fw;

	/* A negative value means "use platform default" */
	if (i915_modparams.enable_guc < 0)
		i915_modparams.enable_guc = __get_platform_enable_guc(i915);

	DRM_DEBUG_DRIVER("enable_guc=%d (submission:%s huc:%s)\n",
			 i915_modparams.enable_guc,
			 yesno(intel_uc_is_using_guc_submission()),
			 yesno(intel_uc_is_using_huc()));

	/* Verify GuC firmware availability */
	if (intel_uc_is_using_guc() && !intel_uc_fw_is_selected(guc_fw)) {
		DRM_WARN("Incompatible option detected: %s=%d, %s!\n",
			 "enable_guc", i915_modparams.enable_guc,
			 !HAS_GUC(i915) ? "no GuC hardware" :
					  "no GuC firmware");
	}

	/* Verify HuC firmware availability */
	if (intel_uc_is_using_huc() && !intel_uc_fw_is_selected(huc_fw)) {
		DRM_WARN("Incompatible option detected: %s=%d, %s!\n",
			 "enable_guc", i915_modparams.enable_guc,
			 !HAS_HUC(i915) ? "no HuC hardware" :
					  "no HuC firmware");
	}

	/* A negative value means "use platform/config default" */
	if (i915_modparams.guc_log_level < 0)
		i915_modparams.guc_log_level =
			__get_default_guc_log_level(i915);

	if (i915_modparams.guc_log_level > 0 && !intel_uc_is_using_guc()) {
		DRM_WARN("Incompatible option detected: %s=%d, %s!\n",
			 "guc_log_level", i915_modparams.guc_log_level,
			 !HAS_GUC(i915) ? "no GuC hardware" :
					  "GuC not enabled");
		i915_modparams.guc_log_level = 0;
	}

	if (i915_modparams.guc_log_level > GUC_LOG_LEVEL_MAX) {
		DRM_WARN("Incompatible option detected: %s=%d, %s!\n",
			 "guc_log_level", i915_modparams.guc_log_level,
			 "verbosity too high");
		i915_modparams.guc_log_level = GUC_LOG_LEVEL_MAX;
	}

	DRM_DEBUG_DRIVER("guc_log_level=%d (enabled:%s, verbose:%s, verbosity:%d)\n",
			 i915_modparams.guc_log_level,
			 yesno(i915_modparams.guc_log_level),
			 yesno(GUC_LOG_LEVEL_IS_VERBOSE(i915_modparams.guc_log_level)),
			 GUC_LOG_LEVEL_TO_VERBOSITY(i915_modparams.guc_log_level));

	/* Make sure that sanitization was done */
	GEM_BUG_ON(i915_modparams.enable_guc < 0);
	GEM_BUG_ON(i915_modparams.guc_log_level < 0);
}

void intel_uc_init_early(struct drm_i915_private *i915)
{
	struct intel_guc *guc = &i915->guc;
	struct intel_huc *huc = &i915->huc;

	intel_guc_init_early(guc);
	intel_huc_init_early(huc);

	sanitize_options_early(i915);
}

void intel_uc_cleanup_early(struct drm_i915_private *i915)
{
	struct intel_guc *guc = &i915->guc;

	guc_free_load_err_log(guc);
}

/**
 * intel_uc_init_mmio - setup uC MMIO access
 * @i915: device private
 *
 * Setup minimal state necessary for MMIO accesses later in the
 * initialization sequence.
 */
void intel_uc_init_mmio(struct drm_i915_private *i915)
{
	intel_guc_init_send_regs(&i915->guc);
}

static void guc_capture_load_err_log(struct intel_guc *guc)
{
	if (!guc->log.vma || !intel_guc_log_get_level(&guc->log))
		return;

	if (!guc->load_err_log)
		guc->load_err_log = i915_gem_object_get(guc->log.vma->obj);

	return;
}

static void guc_free_load_err_log(struct intel_guc *guc)
{
	if (guc->load_err_log)
		i915_gem_object_put(guc->load_err_log);
}

static int guc_enable_communication(struct intel_guc *guc)
{
	struct drm_i915_private *i915 = guc_to_i915(guc);

	gen9_enable_guc_interrupts(i915);

	if (HAS_GUC_CT(i915))
		return intel_guc_ct_enable(&guc->ct);

	guc->send = intel_guc_send_mmio;
	guc->handler = intel_guc_to_host_event_handler_mmio;
	return 0;
}

static void guc_disable_communication(struct intel_guc *guc)
{
	struct drm_i915_private *i915 = guc_to_i915(guc);

	if (HAS_GUC_CT(i915))
		intel_guc_ct_disable(&guc->ct);

	gen9_disable_guc_interrupts(i915);

	guc->send = intel_guc_send_nop;
	guc->handler = intel_guc_to_host_event_handler_nop;
}

int intel_uc_init_misc(struct drm_i915_private *i915)
{
	struct intel_guc *guc = &i915->guc;
	struct intel_huc *huc = &i915->huc;
	int ret;

	if (!USES_GUC(i915))
		return 0;

	ret = intel_guc_init_misc(guc);
	if (ret)
		return ret;

	if (USES_HUC(i915)) {
		ret = intel_huc_init_misc(huc);
		if (ret)
			goto err_guc;
	}

	return 0;

err_guc:
	intel_guc_fini_misc(guc);
	return ret;
}

void intel_uc_fini_misc(struct drm_i915_private *i915)
{
	struct intel_guc *guc = &i915->guc;
	struct intel_huc *huc = &i915->huc;

	if (!USES_GUC(i915))
		return;

	if (USES_HUC(i915))
		intel_huc_fini_misc(huc);

	intel_guc_fini_misc(guc);
}

int intel_uc_init(struct drm_i915_private *i915)
{
	struct intel_guc *guc = &i915->guc;
	int ret;

	if (!USES_GUC(i915))
		return 0;

	if (!HAS_GUC(i915))
		return -ENODEV;

	ret = intel_guc_init(guc);
	if (ret)
		return ret;

	if (USES_GUC_SUBMISSION(i915)) {
		/*
		 * This is stuff we need to have available at fw load time
		 * if we are planning to enable submission later
		 */
		ret = intel_guc_submission_init(guc);
		if (ret) {
			intel_guc_fini(guc);
			return ret;
		}
	}

	return 0;
}

void intel_uc_fini(struct drm_i915_private *i915)
{
	struct intel_guc *guc = &i915->guc;

	if (!USES_GUC(i915))
		return;

	GEM_BUG_ON(!HAS_GUC(i915));

	if (USES_GUC_SUBMISSION(i915))
		intel_guc_submission_fini(guc);

	intel_guc_fini(guc);
}

void intel_uc_sanitize(struct drm_i915_private *i915)
{
	struct intel_guc *guc = &i915->guc;
	struct intel_huc *huc = &i915->huc;

	if (!USES_GUC(i915))
		return;

	GEM_BUG_ON(!HAS_GUC(i915));

	intel_huc_sanitize(huc);
	intel_guc_sanitize(guc);

	__intel_uc_reset_hw(i915);
}

int intel_uc_init_hw(struct drm_i915_private *i915)
{
	struct intel_guc *guc = &i915->guc;
	struct intel_huc *huc = &i915->huc;
	int ret, attempts;

	if (!USES_GUC(i915))
		return 0;

	GEM_BUG_ON(!HAS_GUC(i915));

	gen9_reset_guc_interrupts(i915);

	/* WaEnableuKernelHeaderValidFix:skl */
	/* WaEnableGuCBootHashCheckNotSet:skl,bxt,kbl */
	if (IS_GEN9(i915))
		attempts = 3;
	else
		attempts = 1;

	while (attempts--) {
		/*
		 * Always reset the GuC just before (re)loading, so
		 * that the state and timing are fairly predictable
		 */
		ret = __intel_uc_reset_hw(i915);
		if (ret)
			goto err_out;

		if (USES_HUC(i915)) {
			ret = intel_huc_fw_upload(huc);
			if (ret)
				goto err_out;
		}

		intel_guc_init_params(guc);
		ret = intel_guc_fw_upload(guc);
<<<<<<< HEAD
		if (ret == 0 || ret != -EAGAIN)
=======
		if (ret == 0)
>>>>>>> 407d19ab
			break;

		DRM_DEBUG_DRIVER("GuC fw load failed: %d; will reset and "
				 "retry %d more time(s)\n", ret, attempts);
	}

	/* Did we succeded or run out of retries? */
	if (ret)
		goto err_log_capture;

	ret = guc_enable_communication(guc);
	if (ret)
		goto err_log_capture;

	if (USES_HUC(i915)) {
		ret = intel_huc_auth(huc);
		if (ret)
			goto err_communication;
	}

	if (USES_GUC_SUBMISSION(i915)) {
		ret = intel_guc_submission_enable(guc);
		if (ret)
			goto err_communication;
	}

	dev_info(i915->drm.dev, "GuC firmware version %u.%u\n",
		 guc->fw.major_ver_found, guc->fw.minor_ver_found);
	dev_info(i915->drm.dev, "GuC submission %s\n",
		 enableddisabled(USES_GUC_SUBMISSION(i915)));
	dev_info(i915->drm.dev, "HuC %s\n",
		 enableddisabled(USES_HUC(i915)));

	return 0;

	/*
	 * We've failed to load the firmware :(
	 */
err_communication:
	guc_disable_communication(guc);
err_log_capture:
	guc_capture_load_err_log(guc);
err_out:
	/*
	 * Note that there is no fallback as either user explicitly asked for
	 * the GuC or driver default option was to run with the GuC enabled.
	 */
	if (GEM_WARN_ON(ret == -EIO))
		ret = -EINVAL;

	dev_err(i915->drm.dev, "GuC initialization failed %d\n", ret);
	return ret;
}

void intel_uc_fini_hw(struct drm_i915_private *i915)
{
	struct intel_guc *guc = &i915->guc;

	if (!USES_GUC(i915))
		return;

	GEM_BUG_ON(!HAS_GUC(i915));

	if (USES_GUC_SUBMISSION(i915))
		intel_guc_submission_disable(guc);

	guc_disable_communication(guc);
}

/**
 * intel_uc_reset_prepare - Prepare for reset
 * @i915: device private
 *
 * Preparing for full gpu reset.
 */
void intel_uc_reset_prepare(struct drm_i915_private *i915)
{
	struct intel_guc *guc = &i915->guc;

	if (!USES_GUC(i915))
		return;

	guc_disable_communication(guc);
	intel_uc_sanitize(i915);
}

int intel_uc_suspend(struct drm_i915_private *i915)
{
	struct intel_guc *guc = &i915->guc;
	int err;

	if (!USES_GUC(i915))
		return 0;

	if (guc->fw.load_status != INTEL_UC_FIRMWARE_SUCCESS)
		return 0;

	err = intel_guc_suspend(guc);
	if (err) {
		DRM_DEBUG_DRIVER("Failed to suspend GuC, err=%d", err);
		return err;
	}

	guc_disable_communication(guc);

	return 0;
}

int intel_uc_resume(struct drm_i915_private *i915)
{
	struct intel_guc *guc = &i915->guc;
	int err;

	if (!USES_GUC(i915))
		return 0;

	if (guc->fw.load_status != INTEL_UC_FIRMWARE_SUCCESS)
		return 0;

	guc_enable_communication(guc);

	err = intel_guc_resume(guc);
	if (err) {
		DRM_DEBUG_DRIVER("Failed to resume GuC, err=%d", err);
		return err;
	}

	return 0;
}<|MERGE_RESOLUTION|>--- conflicted
+++ resolved
@@ -26,6 +26,7 @@
 #include "intel_guc_submission.h"
 #include "intel_guc.h"
 #include "i915_drv.h"
+#include "i915_reset.h"
 
 static void guc_free_load_err_log(struct intel_guc *guc);
 
@@ -71,7 +72,7 @@
 {
 	int guc_log_level;
 
-	if (!HAS_GUC(i915) || !intel_uc_is_using_guc())
+	if (!HAS_GUC(i915) || !intel_uc_is_using_guc(i915))
 		guc_log_level = GUC_LOG_LEVEL_DISABLED;
 	else if (IS_ENABLED(CONFIG_DRM_I915_DEBUG) ||
 		 IS_ENABLED(CONFIG_DRM_I915_DEBUG_GEM))
@@ -112,11 +113,11 @@
 
 	DRM_DEBUG_DRIVER("enable_guc=%d (submission:%s huc:%s)\n",
 			 i915_modparams.enable_guc,
-			 yesno(intel_uc_is_using_guc_submission()),
-			 yesno(intel_uc_is_using_huc()));
+			 yesno(intel_uc_is_using_guc_submission(i915)),
+			 yesno(intel_uc_is_using_huc(i915)));
 
 	/* Verify GuC firmware availability */
-	if (intel_uc_is_using_guc() && !intel_uc_fw_is_selected(guc_fw)) {
+	if (intel_uc_is_using_guc(i915) && !intel_uc_fw_is_selected(guc_fw)) {
 		DRM_WARN("Incompatible option detected: %s=%d, %s!\n",
 			 "enable_guc", i915_modparams.enable_guc,
 			 !HAS_GUC(i915) ? "no GuC hardware" :
@@ -124,7 +125,7 @@
 	}
 
 	/* Verify HuC firmware availability */
-	if (intel_uc_is_using_huc() && !intel_uc_fw_is_selected(huc_fw)) {
+	if (intel_uc_is_using_huc(i915) && !intel_uc_fw_is_selected(huc_fw)) {
 		DRM_WARN("Incompatible option detected: %s=%d, %s!\n",
 			 "enable_guc", i915_modparams.enable_guc,
 			 !HAS_HUC(i915) ? "no HuC hardware" :
@@ -136,7 +137,7 @@
 		i915_modparams.guc_log_level =
 			__get_default_guc_log_level(i915);
 
-	if (i915_modparams.guc_log_level > 0 && !intel_uc_is_using_guc()) {
+	if (i915_modparams.guc_log_level > 0 && !intel_uc_is_using_guc(i915)) {
 		DRM_WARN("Incompatible option detected: %s=%d, %s!\n",
 			 "guc_log_level", i915_modparams.guc_log_level,
 			 !HAS_GUC(i915) ? "no GuC hardware" :
@@ -352,7 +353,7 @@
 
 	/* WaEnableuKernelHeaderValidFix:skl */
 	/* WaEnableGuCBootHashCheckNotSet:skl,bxt,kbl */
-	if (IS_GEN9(i915))
+	if (IS_GEN(i915, 9))
 		attempts = 3;
 	else
 		attempts = 1;
@@ -374,11 +375,7 @@
 
 		intel_guc_init_params(guc);
 		ret = intel_guc_fw_upload(guc);
-<<<<<<< HEAD
-		if (ret == 0 || ret != -EAGAIN)
-=======
 		if (ret == 0)
->>>>>>> 407d19ab
 			break;
 
 		DRM_DEBUG_DRIVER("GuC fw load failed: %d; will reset and "
@@ -401,6 +398,10 @@
 
 	if (USES_GUC_SUBMISSION(i915)) {
 		ret = intel_guc_submission_enable(guc);
+		if (ret)
+			goto err_communication;
+	} else if (INTEL_GEN(i915) < 11) {
+		ret = intel_guc_sample_forcewake(guc);
 		if (ret)
 			goto err_communication;
 	}
