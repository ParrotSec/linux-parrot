--- conflicted
+++ resolved
@@ -57,6 +57,8 @@
 		return D_KBL;
 	else if (IS_BROXTON(gvt->dev_priv))
 		return D_BXT;
+	else if (IS_COFFEELAKE(gvt->dev_priv))
+		return D_CFL;
 
 	return 0;
 }
@@ -276,14 +278,12 @@
 		unsigned int offset, void *p_data, unsigned int bytes)
 {
 	u32 old, new;
-	uint32_t ack_reg_offset;
+	u32 ack_reg_offset;
 
 	old = vgpu_vreg(vgpu, offset);
 	new = CALC_MODE_MASK_REG(old, *(u32 *)p_data);
 
-	if (IS_SKYLAKE(vgpu->gvt->dev_priv)
-		|| IS_KABYLAKE(vgpu->gvt->dev_priv)
-		|| IS_BROXTON(vgpu->gvt->dev_priv)) {
+	if (INTEL_GEN(vgpu->gvt->dev_priv)  >=  9) {
 		switch (offset) {
 		case FORCEWAKE_RENDER_GEN9_REG:
 			ack_reg_offset = FORCEWAKE_ACK_RENDER_GEN9_REG;
@@ -477,6 +477,7 @@
 	_MMIO(0x7704),
 	_MMIO(0x7708),
 	_MMIO(0x770c),
+	_MMIO(0x83a8),
 	_MMIO(0xb110),
 	GEN8_L3SQCREG4,//_MMIO(0xb118)
 	_MMIO(0xe100),
@@ -859,7 +860,7 @@
 }
 
 static void dp_aux_ch_ctl_link_training(struct intel_vgpu_dpcd_data *dpcd,
-		uint8_t t)
+		u8 t)
 {
 	if ((t & DPCD_TRAINING_PATTERN_SET_MASK) == DPCD_TRAINING_PATTERN_1) {
 		/* training pattern 1 for CR */
@@ -915,9 +916,7 @@
 	write_vreg(vgpu, offset, p_data, bytes);
 	data = vgpu_vreg(vgpu, offset);
 
-	if ((IS_SKYLAKE(vgpu->gvt->dev_priv)
-		|| IS_KABYLAKE(vgpu->gvt->dev_priv)
-		|| IS_BROXTON(vgpu->gvt->dev_priv))
+	if ((INTEL_GEN(vgpu->gvt->dev_priv) >= 9)
 		&& offset != _REG_SKL_DP_AUX_CH_CTL(port_index)) {
 		/* SKL DPB/C/D aux ctl register changed */
 		return 0;
@@ -945,7 +944,7 @@
 
 	if (op == GVT_AUX_NATIVE_WRITE) {
 		int t;
-		uint8_t buf[16];
+		u8 buf[16];
 
 		if ((addr + len + 1) >= DPCD_SIZE) {
 			/*
@@ -1317,12 +1316,13 @@
 {
 	write_vreg(vgpu, offset, p_data, bytes);
 
-	if (vgpu_vreg(vgpu, offset) & HSW_PWR_WELL_CTL_REQ(HSW_DISP_PW_GLOBAL))
+	if (vgpu_vreg(vgpu, offset) &
+	    HSW_PWR_WELL_CTL_REQ(HSW_PW_CTL_IDX_GLOBAL))
 		vgpu_vreg(vgpu, offset) |=
-			HSW_PWR_WELL_CTL_STATE(HSW_DISP_PW_GLOBAL);
+			HSW_PWR_WELL_CTL_STATE(HSW_PW_CTL_IDX_GLOBAL);
 	else
 		vgpu_vreg(vgpu, offset) &=
-			~HSW_PWR_WELL_CTL_STATE(HSW_DISP_PW_GLOBAL);
+			~HSW_PWR_WELL_CTL_STATE(HSW_PW_CTL_IDX_GLOBAL);
 	return 0;
 }
 
@@ -1420,7 +1420,8 @@
 	switch (cmd) {
 	case GEN9_PCODE_READ_MEM_LATENCY:
 		if (IS_SKYLAKE(vgpu->gvt->dev_priv)
-			 || IS_KABYLAKE(vgpu->gvt->dev_priv)) {
+			 || IS_KABYLAKE(vgpu->gvt->dev_priv)
+			 || IS_COFFEELAKE(vgpu->gvt->dev_priv)) {
 			/**
 			 * "Read memory latency" command on gen9.
 			 * Below memory latency values are read
@@ -1444,7 +1445,8 @@
 		break;
 	case SKL_PCODE_CDCLK_CONTROL:
 		if (IS_SKYLAKE(vgpu->gvt->dev_priv)
-			 || IS_KABYLAKE(vgpu->gvt->dev_priv))
+			 || IS_KABYLAKE(vgpu->gvt->dev_priv)
+			 || IS_COFFEELAKE(vgpu->gvt->dev_priv))
 			*data0 = SKL_CDCLK_READY_FOR_CHANGE;
 		break;
 	case GEN6_PCODE_READ_RC6VIDS:
@@ -1623,7 +1625,7 @@
 	return 0;
 }
 
-static int bxt_edp_psr_imr_iir_write(struct intel_vgpu *vgpu,
+static int edp_psr_imr_iir_write(struct intel_vgpu *vgpu,
 		unsigned int offset, void *p_data, unsigned int bytes)
 {
 	vgpu_vreg(vgpu, offset) = 0;
@@ -2194,7 +2196,7 @@
 
 	MMIO_F(PCH_GMBUS0, 4 * 4, 0, 0, 0, D_ALL, gmbus_mmio_read,
 		gmbus_mmio_write);
-	MMIO_F(PCH_GPIOA, 6 * 4, F_UNALIGN, 0, 0, D_ALL, NULL, NULL);
+	MMIO_F(PCH_GPIO_BASE, 6 * 4, F_UNALIGN, 0, 0, D_ALL, NULL, NULL);
 	MMIO_F(_MMIO(0xe4f00), 0x28, 0, 0, 0, D_ALL, NULL, NULL);
 
 	MMIO_F(_MMIO(_PCH_DPB_AUX_CH_CTL), 6 * 4, 0, 0, 0, D_PRE_SKL, NULL,
@@ -2519,17 +2521,10 @@
 	MMIO_D(GEN6_RC6p_THRESHOLD, D_ALL);
 	MMIO_D(GEN6_RC6pp_THRESHOLD, D_ALL);
 	MMIO_D(GEN6_PMINTRMSK, D_ALL);
-	/*
-	 * Use an arbitrary power well controlled by the PWR_WELL_CTL
-	 * register.
-	 */
-	MMIO_DH(HSW_PWR_WELL_CTL_BIOS(HSW_DISP_PW_GLOBAL), D_BDW, NULL,
-		power_well_ctl_mmio_write);
-	MMIO_DH(HSW_PWR_WELL_CTL_DRIVER(HSW_DISP_PW_GLOBAL), D_BDW, NULL,
-		power_well_ctl_mmio_write);
-	MMIO_DH(HSW_PWR_WELL_CTL_KVMR, D_BDW, NULL, power_well_ctl_mmio_write);
-	MMIO_DH(HSW_PWR_WELL_CTL_DEBUG(HSW_DISP_PW_GLOBAL), D_BDW, NULL,
-		power_well_ctl_mmio_write);
+	MMIO_DH(HSW_PWR_WELL_CTL1, D_BDW, NULL, power_well_ctl_mmio_write);
+	MMIO_DH(HSW_PWR_WELL_CTL2, D_BDW, NULL, power_well_ctl_mmio_write);
+	MMIO_DH(HSW_PWR_WELL_CTL3, D_BDW, NULL, power_well_ctl_mmio_write);
+	MMIO_DH(HSW_PWR_WELL_CTL4, D_BDW, NULL, power_well_ctl_mmio_write);
 	MMIO_DH(HSW_PWR_WELL_CTL5, D_BDW, NULL, power_well_ctl_mmio_write);
 	MMIO_DH(HSW_PWR_WELL_CTL6, D_BDW, NULL, power_well_ctl_mmio_write);
 
@@ -2670,6 +2665,9 @@
 	MMIO_DFH(_MMIO(0x1a178), D_BDW_PLUS, F_CMD_ACCESS, NULL, NULL);
 	MMIO_DFH(_MMIO(0x1a17c), D_BDW_PLUS, F_CMD_ACCESS, NULL, NULL);
 	MMIO_DFH(_MMIO(0x2217c), D_BDW_PLUS, F_CMD_ACCESS, NULL, NULL);
+
+	MMIO_DH(EDP_PSR_IMR, D_BDW_PLUS, NULL, edp_psr_imr_iir_write);
+	MMIO_DH(EDP_PSR_IIR, D_BDW_PLUS, NULL, edp_psr_imr_iir_write);
 	return 0;
 }
 
@@ -2858,6 +2856,7 @@
 	MMIO_DFH(_MMIO(0xe2a0), D_BDW_PLUS, F_CMD_ACCESS, NULL, NULL);
 	MMIO_DFH(_MMIO(0xe2b0), D_BDW_PLUS, F_CMD_ACCESS, NULL, NULL);
 	MMIO_DFH(_MMIO(0xe2c0), D_BDW_PLUS, F_CMD_ACCESS, NULL, NULL);
+	MMIO_DFH(_MMIO(0x21f0), D_BDW_PLUS, F_CMD_ACCESS, NULL, NULL);
 	return 0;
 }
 
@@ -2880,13 +2879,8 @@
 	MMIO_F(_MMIO(_DPD_AUX_CH_CTL), 6 * 4, 0, 0, 0, D_SKL_PLUS, NULL,
 						dp_aux_ch_ctl_mmio_write);
 
-	/*
-	 * Use an arbitrary power well controlled by the PWR_WELL_CTL
-	 * register.
-	 */
-	MMIO_D(HSW_PWR_WELL_CTL_BIOS(SKL_DISP_PW_MISC_IO), D_SKL_PLUS);
-	MMIO_DH(HSW_PWR_WELL_CTL_DRIVER(SKL_DISP_PW_MISC_IO), D_SKL_PLUS, NULL,
-		skl_power_well_ctl_write);
+	MMIO_D(HSW_PWR_WELL_CTL1, D_SKL_PLUS);
+	MMIO_DH(HSW_PWR_WELL_CTL2, D_SKL_PLUS, NULL, skl_power_well_ctl_write);
 
 	MMIO_DH(DBUF_CTL, D_SKL_PLUS, NULL, gen9_dbuf_ctl_mmio_write);
 
@@ -3109,13 +3103,8 @@
 	MMIO_DFH(GEN9_WM_CHICKEN3, D_SKL_PLUS, F_MODE_MASK | F_CMD_ACCESS,
 		 NULL, NULL);
 
-<<<<<<< HEAD
-	MMIO_D(_MMIO(0x4ab8), D_KBL);
-	MMIO_D(_MMIO(0x2248), D_KBL | D_SKL);
-=======
 	MMIO_D(GAMT_CHKN_BIT_REG, D_KBL);
 	MMIO_D(GEN9_CTX_PREEMPT_REG, D_KBL | D_SKL);
->>>>>>> 407d19ab
 
 	return 0;
 }
@@ -3282,9 +3271,6 @@
 	MMIO_D(HSW_TVIDEO_DIP_GCP(TRANSCODER_B), D_BXT);
 	MMIO_D(HSW_TVIDEO_DIP_GCP(TRANSCODER_C), D_BXT);
 
-	MMIO_DH(EDP_PSR_IMR, D_BXT, NULL, bxt_edp_psr_imr_iir_write);
-	MMIO_DH(EDP_PSR_IIR, D_BXT, NULL, bxt_edp_psr_imr_iir_write);
-
 	MMIO_D(RC6_CTX_BASE, D_BXT);
 
 	MMIO_D(GEN8_PUSHBUS_CONTROL, D_BXT);
@@ -3378,7 +3364,8 @@
 		if (ret)
 			goto err;
 	} else if (IS_SKYLAKE(dev_priv)
-		|| IS_KABYLAKE(dev_priv)) {
+		|| IS_KABYLAKE(dev_priv)
+		|| IS_COFFEELAKE(dev_priv)) {
 		ret = init_broadwell_mmio_info(gvt);
 		if (ret)
 			goto err;
@@ -3522,6 +3509,7 @@
  * @offset: register offset
  * @pdata: data buffer
  * @bytes: data length
+ * @is_read: read or write
  *
  * Returns:
  * Zero on success, negative error code if failed.
