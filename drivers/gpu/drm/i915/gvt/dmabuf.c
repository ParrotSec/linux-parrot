--- conflicted
+++ resolved
@@ -29,7 +29,6 @@
  */
 
 #include <linux/dma-buf.h>
-#include <drm/drmP.h>
 #include <linux/vfio.h>
 
 #include "i915_drv.h"
@@ -166,9 +165,7 @@
 
 	obj->read_domains = I915_GEM_DOMAIN_GTT;
 	obj->write_domain = 0;
-	if (IS_SKYLAKE(dev_priv)
-		|| IS_KABYLAKE(dev_priv)
-		|| IS_BROXTON(dev_priv)) {
+	if (INTEL_GEN(dev_priv) >= 9) {
 		unsigned int tiling_mode = 0;
 		unsigned int stride = 0;
 
@@ -213,7 +210,7 @@
 {
 	struct intel_vgpu_primary_plane_format p;
 	struct intel_vgpu_cursor_plane_format c;
-	int ret;
+	int ret, tile_height = 1;
 
 	memset(info, 0, sizeof(*info));
 
@@ -234,19 +231,19 @@
 			break;
 		case PLANE_CTL_TILED_X:
 			info->drm_format_mod = I915_FORMAT_MOD_X_TILED;
+			tile_height = 8;
 			break;
 		case PLANE_CTL_TILED_Y:
 			info->drm_format_mod = I915_FORMAT_MOD_Y_TILED;
+			tile_height = 32;
 			break;
 		case PLANE_CTL_TILED_YF:
 			info->drm_format_mod = I915_FORMAT_MOD_Yf_TILED;
+			tile_height = 32;
 			break;
 		default:
 			gvt_vgpu_err("invalid tiling mode: %x\n", p.tiled);
 		}
-
-		info->size = (((p.stride * p.height * p.bpp) / 8) +
-			      (PAGE_SIZE - 1)) >> PAGE_SHIFT;
 	} else if (plane_id == DRM_PLANE_TYPE_CURSOR) {
 		ret = intel_vgpu_decode_cursor_plane(vgpu, &c);
 		if (ret)
@@ -268,18 +265,12 @@
 			info->x_hot = UINT_MAX;
 			info->y_hot = UINT_MAX;
 		}
-
-		info->size = (((info->stride * c.height * c.bpp) / 8)
-				+ (PAGE_SIZE - 1)) >> PAGE_SHIFT;
 	} else {
 		gvt_vgpu_err("invalid plane id:%d\n", plane_id);
 		return -EINVAL;
 	}
 
-<<<<<<< HEAD
-=======
 	info->size = info->stride * roundup(info->height, tile_height);
->>>>>>> 407d19ab
 	if (info->size == 0) {
 		gvt_vgpu_err("fb size is zero\n");
 		return -EINVAL;
