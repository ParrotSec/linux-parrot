--- conflicted
+++ resolved
@@ -28,11 +28,6 @@
 #include <drm/i915_component.h>
 #include <drm/intel_lpe_audio.h>
 
-<<<<<<< HEAD
-#include <drm/drmP.h>
-#include <drm/drm_edid.h>
-=======
->>>>>>> 407d19ab
 #include "i915_drv.h"
 #include "intel_audio.h"
 #include "intel_drv.h"
@@ -159,32 +154,32 @@
 	int n;
 	int cts;
 } hdmi_aud_ncts[] = {
+	{ 32000, TMDS_296M, 5824, 421875 },
+	{ 32000, TMDS_297M, 3072, 222750 },
+	{ 32000, TMDS_593M, 5824, 843750 },
+	{ 32000, TMDS_594M, 3072, 445500 },
 	{ 44100, TMDS_296M, 4459, 234375 },
 	{ 44100, TMDS_297M, 4704, 247500 },
+	{ 44100, TMDS_593M, 8918, 937500 },
+	{ 44100, TMDS_594M, 9408, 990000 },
+	{ 88200, TMDS_296M, 8918, 234375 },
+	{ 88200, TMDS_297M, 9408, 247500 },
+	{ 88200, TMDS_593M, 17836, 937500 },
+	{ 88200, TMDS_594M, 18816, 990000 },
+	{ 176400, TMDS_296M, 17836, 234375 },
+	{ 176400, TMDS_297M, 18816, 247500 },
+	{ 176400, TMDS_593M, 35672, 937500 },
+	{ 176400, TMDS_594M, 37632, 990000 },
 	{ 48000, TMDS_296M, 5824, 281250 },
 	{ 48000, TMDS_297M, 5120, 247500 },
-	{ 32000, TMDS_296M, 5824, 421875 },
-	{ 32000, TMDS_297M, 3072, 222750 },
-	{ 88200, TMDS_296M, 8918, 234375 },
-	{ 88200, TMDS_297M, 9408, 247500 },
+	{ 48000, TMDS_593M, 5824, 562500 },
+	{ 48000, TMDS_594M, 6144, 594000 },
 	{ 96000, TMDS_296M, 11648, 281250 },
 	{ 96000, TMDS_297M, 10240, 247500 },
-	{ 176400, TMDS_296M, 17836, 234375 },
-	{ 176400, TMDS_297M, 18816, 247500 },
+	{ 96000, TMDS_593M, 11648, 562500 },
+	{ 96000, TMDS_594M, 12288, 594000 },
 	{ 192000, TMDS_296M, 23296, 281250 },
 	{ 192000, TMDS_297M, 20480, 247500 },
-	{ 44100, TMDS_593M, 8918, 937500 },
-	{ 44100, TMDS_594M, 9408, 990000 },
-	{ 48000, TMDS_593M, 5824, 562500 },
-	{ 48000, TMDS_594M, 6144, 594000 },
-	{ 32000, TMDS_593M, 5824, 843750 },
-	{ 32000, TMDS_594M, 3072, 445500 },
-	{ 88200, TMDS_593M, 17836, 937500 },
-	{ 88200, TMDS_594M, 18816, 990000 },
-	{ 96000, TMDS_593M, 11648, 562500 },
-	{ 96000, TMDS_594M, 12288, 594000 },
-	{ 176400, TMDS_593M, 35672, 937500 },
-	{ 176400, TMDS_594M, 37632, 990000 },
 	{ 192000, TMDS_593M, 23296, 562500 },
 	{ 192000, TMDS_594M, 24576, 594000 },
 };
@@ -793,9 +788,6 @@
 
 static unsigned long i915_audio_component_get_power(struct device *kdev)
 {
-<<<<<<< HEAD
-	intel_display_power_put(kdev_to_i915(kdev), POWER_DOMAIN_AUDIO);
-=======
 	struct drm_i915_private *dev_priv = kdev_to_i915(kdev);
 	intel_wakeref_t ret;
 
@@ -823,7 +815,6 @@
 			glk_force_audio_cdclk(dev_priv, false);
 
 	intel_display_power_put(dev_priv, POWER_DOMAIN_AUDIO, cookie);
->>>>>>> 407d19ab
 }
 
 static void i915_audio_component_codec_wake_override(struct device *kdev,
@@ -833,7 +824,7 @@
 	unsigned long cookie;
 	u32 tmp;
 
-	if (!IS_GEN9(dev_priv))
+	if (!IS_GEN(dev_priv, 9))
 		return;
 
 	cookie = i915_audio_component_get_power(kdev);
@@ -1005,6 +996,9 @@
 	if (WARN_ON(acomp->base.ops || acomp->base.dev))
 		return -EEXIST;
 
+	if (WARN_ON(!device_link_add(hda_kdev, i915_kdev, DL_FLAG_STATELESS)))
+		return -ENOMEM;
+
 	drm_modeset_lock_all(&dev_priv->drm);
 	acomp->base.ops = &i915_audio_component_ops;
 	acomp->base.dev = i915_kdev;
@@ -1028,6 +1022,8 @@
 	acomp->base.dev = NULL;
 	dev_priv->audio_component = NULL;
 	drm_modeset_unlock_all(&dev_priv->drm);
+
+	device_link_remove(hda_kdev, i915_kdev);
 }
 
 static const struct component_ops i915_audio_component_bind_ops = {
@@ -1055,7 +1051,9 @@
 {
 	int ret;
 
-	ret = component_add(dev_priv->drm.dev, &i915_audio_component_bind_ops);
+	ret = component_add_typed(dev_priv->drm.dev,
+				  &i915_audio_component_bind_ops,
+				  I915_COMPONENT_AUDIO);
 	if (ret < 0) {
 		DRM_ERROR("failed to add audio component (%d)\n", ret);
 		/* continue with reduced functionality */
