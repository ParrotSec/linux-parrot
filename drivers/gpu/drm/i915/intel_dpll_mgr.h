/*
 * Copyright © 2012-2016 Intel Corporation
 *
 * Permission is hereby granted, free of charge, to any person obtaining a
 * copy of this software and associated documentation files (the "Software"),
 * to deal in the Software without restriction, including without limitation
 * the rights to use, copy, modify, merge, publish, distribute, sublicense,
 * and/or sell copies of the Software, and to permit persons to whom the
 * Software is furnished to do so, subject to the following conditions:
 *
 * The above copyright notice and this permission notice (including the next
 * paragraph) shall be included in all copies or substantial portions of the
 * Software.
 *
 * THE SOFTWARE IS PROVIDED "AS IS", WITHOUT WARRANTY OF ANY KIND, EXPRESS OR
 * IMPLIED, INCLUDING BUT NOT LIMITED TO THE WARRANTIES OF MERCHANTABILITY,
 * FITNESS FOR A PARTICULAR PURPOSE AND NONINFRINGEMENT.  IN NO EVENT SHALL
 * THE AUTHORS OR COPYRIGHT HOLDERS BE LIABLE FOR ANY CLAIM, DAMAGES OR OTHER
 * LIABILITY, WHETHER IN AN ACTION OF CONTRACT, TORT OR OTHERWISE, ARISING
 * FROM, OUT OF OR IN CONNECTION WITH THE SOFTWARE OR THE USE OR OTHER DEALINGS
 * IN THE SOFTWARE.
 *
 */

#ifndef _INTEL_DPLL_MGR_H_
#define _INTEL_DPLL_MGR_H_

/*FIXME: Move this to a more appropriate place. */
#define abs_diff(a, b) ({			\
	typeof(a) __a = (a);			\
	typeof(b) __b = (b);			\
	(void) (&__a == &__b);			\
	__a > __b ? (__a - __b) : (__b - __a); })

struct drm_i915_private;
struct intel_crtc;
struct intel_crtc_state;
struct intel_encoder;

struct intel_shared_dpll;
struct intel_dpll_mgr;

/**
 * enum intel_dpll_id - possible DPLL ids
 *
 * Enumeration of possible IDs for a DPLL. Real shared dpll ids must be >= 0.
 */
enum intel_dpll_id {
	/**
	 * @DPLL_ID_PRIVATE: non-shared dpll in use
	 */
	DPLL_ID_PRIVATE = -1,

	/**
	 * @DPLL_ID_PCH_PLL_A: DPLL A in ILK, SNB and IVB
	 */
	DPLL_ID_PCH_PLL_A = 0,
	/**
	 * @DPLL_ID_PCH_PLL_B: DPLL B in ILK, SNB and IVB
	 */
	DPLL_ID_PCH_PLL_B = 1,


	/**
	 * @DPLL_ID_WRPLL1: HSW and BDW WRPLL1
	 */
	DPLL_ID_WRPLL1 = 0,
	/**
	 * @DPLL_ID_WRPLL2: HSW and BDW WRPLL2
	 */
	DPLL_ID_WRPLL2 = 1,
	/**
	 * @DPLL_ID_SPLL: HSW and BDW SPLL
	 */
	DPLL_ID_SPLL = 2,
	/**
	 * @DPLL_ID_LCPLL_810: HSW and BDW 0.81 GHz LCPLL
	 */
	DPLL_ID_LCPLL_810 = 3,
	/**
	 * @DPLL_ID_LCPLL_1350: HSW and BDW 1.35 GHz LCPLL
	 */
	DPLL_ID_LCPLL_1350 = 4,
	/**
	 * @DPLL_ID_LCPLL_2700: HSW and BDW 2.7 GHz LCPLL
	 */
	DPLL_ID_LCPLL_2700 = 5,


	/**
	 * @DPLL_ID_SKL_DPLL0: SKL and later DPLL0
	 */
	DPLL_ID_SKL_DPLL0 = 0,
	/**
	 * @DPLL_ID_SKL_DPLL1: SKL and later DPLL1
	 */
	DPLL_ID_SKL_DPLL1 = 1,
	/**
	 * @DPLL_ID_SKL_DPLL2: SKL and later DPLL2
	 */
	DPLL_ID_SKL_DPLL2 = 2,
	/**
	 * @DPLL_ID_SKL_DPLL3: SKL and later DPLL3
	 */
	DPLL_ID_SKL_DPLL3 = 3,


	/**
	 * @DPLL_ID_ICL_DPLL0: ICL combo PHY DPLL0
	 */
	DPLL_ID_ICL_DPLL0 = 0,
	/**
	 * @DPLL_ID_ICL_DPLL1: ICL combo PHY DPLL1
	 */
	DPLL_ID_ICL_DPLL1 = 1,
	/**
	 * @DPLL_ID_ICL_TBTPLL: ICL TBT PLL
	 */
	DPLL_ID_ICL_TBTPLL = 2,
	/**
	 * @DPLL_ID_ICL_MGPLL1: ICL MG PLL 1 port 1 (C)
	 */
	DPLL_ID_ICL_MGPLL1 = 3,
	/**
	 * @DPLL_ID_ICL_MGPLL2: ICL MG PLL 1 port 2 (D)
	 */
	DPLL_ID_ICL_MGPLL2 = 4,
	/**
	 * @DPLL_ID_ICL_MGPLL3: ICL MG PLL 1 port 3 (E)
	 */
	DPLL_ID_ICL_MGPLL3 = 5,
	/**
	 * @DPLL_ID_ICL_MGPLL4: ICL MG PLL 1 port 4 (F)
	 */
	DPLL_ID_ICL_MGPLL4 = 6,
};
#define I915_NUM_PLLS 7

struct intel_dpll_hw_state {
	/* i9xx, pch plls */
	uint32_t dpll;
	uint32_t dpll_md;
	uint32_t fp0;
	uint32_t fp1;

	/* hsw, bdw */
	uint32_t wrpll;
	uint32_t spll;

	/* skl */
	/*
	 * DPLL_CTRL1 has 6 bits for each each this DPLL. We store those in
	 * lower part of ctrl1 and they get shifted into position when writing
	 * the register.  This allows us to easily compare the state to share
	 * the DPLL.
	 */
	uint32_t ctrl1;
	/* HDMI only, 0 when used for DP */
	uint32_t cfgcr1, cfgcr2;

	/* cnl */
	uint32_t cfgcr0;
	/* CNL also uses cfgcr1 */

	/* bxt */
	uint32_t ebb0, ebb4, pll0, pll1, pll2, pll3, pll6, pll8, pll9, pll10,
		 pcsdw12;

	/*
	 * ICL uses the following, already defined:
	 * uint32_t cfgcr0, cfgcr1;
	 */
	uint32_t mg_refclkin_ctl;
	uint32_t mg_clktop2_coreclkctl1;
	uint32_t mg_clktop2_hsclkctl;
	uint32_t mg_pll_div0;
	uint32_t mg_pll_div1;
	uint32_t mg_pll_lf;
	uint32_t mg_pll_frac_lock;
	uint32_t mg_pll_ssc;
	uint32_t mg_pll_bias;
	uint32_t mg_pll_tdc_coldst_bias;
	uint32_t mg_pll_bias_mask;
	uint32_t mg_pll_tdc_coldst_bias_mask;
};

/**
 * struct intel_shared_dpll_state - hold the DPLL atomic state
 *
 * This structure holds an atomic state for the DPLL, that can represent
 * either its current state (in struct &intel_shared_dpll) or a desired
 * future state which would be applied by an atomic mode set (stored in
 * a struct &intel_atomic_state).
 *
 * See also intel_get_shared_dpll() and intel_release_shared_dpll().
 */
struct intel_shared_dpll_state {
	/**
	 * @crtc_mask: mask of CRTC using this DPLL, active or not
	 */
	unsigned crtc_mask;

	/**
	 * @hw_state: hardware configuration for the DPLL stored in
	 * struct &intel_dpll_hw_state.
	 */
	struct intel_dpll_hw_state hw_state;
};

/**
 * struct intel_shared_dpll_funcs - platform specific hooks for managing DPLLs
 */
struct intel_shared_dpll_funcs {
	/**
	 * @prepare:
	 *
	 * Optional hook to perform operations prior to enabling the PLL.
	 * Called from intel_prepare_shared_dpll() function unless the PLL
	 * is already enabled.
	 */
	void (*prepare)(struct drm_i915_private *dev_priv,
			struct intel_shared_dpll *pll);

	/**
	 * @enable:
	 *
	 * Hook for enabling the pll, called from intel_enable_shared_dpll()
	 * if the pll is not already enabled.
	 */
	void (*enable)(struct drm_i915_private *dev_priv,
		       struct intel_shared_dpll *pll);

	/**
	 * @disable:
	 *
	 * Hook for disabling the pll, called from intel_disable_shared_dpll()
	 * only when it is safe to disable the pll, i.e., there are no more
	 * tracked users for it.
	 */
	void (*disable)(struct drm_i915_private *dev_priv,
			struct intel_shared_dpll *pll);

	/**
	 * @get_hw_state:
	 *
	 * Hook for reading the values currently programmed to the DPLL
	 * registers. This is used for initial hw state readout and state
	 * verification after a mode set.
	 */
	bool (*get_hw_state)(struct drm_i915_private *dev_priv,
			     struct intel_shared_dpll *pll,
			     struct intel_dpll_hw_state *hw_state);
};

/**
 * struct dpll_info - display PLL platform specific info
 */
struct dpll_info {
	/**
	 * @name: DPLL name; used for logging
	 */
	const char *name;

	/**
	 * @funcs: platform specific hooks
	 */
	const struct intel_shared_dpll_funcs *funcs;

	/**
	 * @id: unique indentifier for this DPLL; should match the index in the
	 * dev_priv->shared_dplls array
	 */
	enum intel_dpll_id id;

#define INTEL_DPLL_ALWAYS_ON	(1 << 0)
	/**
	 * @flags:
	 *
	 * INTEL_DPLL_ALWAYS_ON
	 *     Inform the state checker that the DPLL is kept enabled even if
	 *     not in use by any CRTC.
	 */
	uint32_t flags;
};

/**
 * struct intel_shared_dpll - display PLL with tracked state and users
 */
struct intel_shared_dpll {
	/**
	 * @state:
	 *
	 * Store the state for the pll, including the its hw state
	 * and CRTCs using it.
	 */
	struct intel_shared_dpll_state state;

	/**
	 * @active_mask: mask of active CRTCs (i.e. DPMS on) using this DPLL
	 */
	unsigned active_mask;

	/**
	 * @on: is the PLL actually active? Disabled during modeset
	 */
	bool on;

	/**
	 * @info: platform specific info
	 */
	const struct dpll_info *info;
};

#define SKL_DPLL0 0
#define SKL_DPLL1 1
#define SKL_DPLL2 2
#define SKL_DPLL3 3

/* shared dpll functions */
struct intel_shared_dpll *
intel_get_shared_dpll_by_id(struct drm_i915_private *dev_priv,
			    enum intel_dpll_id id);
enum intel_dpll_id
intel_get_shared_dpll_id(struct drm_i915_private *dev_priv,
			 struct intel_shared_dpll *pll);
void assert_shared_dpll(struct drm_i915_private *dev_priv,
			struct intel_shared_dpll *pll,
			bool state);
#define assert_shared_dpll_enabled(d, p) assert_shared_dpll(d, p, true)
#define assert_shared_dpll_disabled(d, p) assert_shared_dpll(d, p, false)
struct intel_shared_dpll *intel_get_shared_dpll(struct intel_crtc_state *state,
						struct intel_encoder *encoder);
void intel_release_shared_dpll(struct intel_shared_dpll *dpll,
			       struct intel_crtc *crtc,
			       struct drm_atomic_state *state);
void intel_prepare_shared_dpll(struct intel_crtc *crtc);
void intel_enable_shared_dpll(struct intel_crtc *crtc);
void intel_disable_shared_dpll(struct intel_crtc *crtc);
void intel_shared_dpll_swap_state(struct drm_atomic_state *state);
void intel_shared_dpll_init(struct drm_device *dev);

void intel_dpll_dump_hw_state(struct drm_i915_private *dev_priv,
			      struct intel_dpll_hw_state *hw_state);
<<<<<<< HEAD
int icl_calc_dp_combo_pll_link(struct drm_i915_private *dev_priv,
			       uint32_t pll_id);
=======
int cnl_hdmi_pll_ref_clock(struct drm_i915_private *dev_priv);
enum intel_dpll_id icl_tc_port_to_pll_id(enum tc_port tc_port);
bool intel_dpll_is_combophy(enum intel_dpll_id id);
>>>>>>> 407d19ab

#endif /* _INTEL_DPLL_MGR_H_ */<|MERGE_RESOLUTION|>--- conflicted
+++ resolved
@@ -138,14 +138,14 @@
 
 struct intel_dpll_hw_state {
 	/* i9xx, pch plls */
-	uint32_t dpll;
-	uint32_t dpll_md;
-	uint32_t fp0;
-	uint32_t fp1;
+	u32 dpll;
+	u32 dpll_md;
+	u32 fp0;
+	u32 fp1;
 
 	/* hsw, bdw */
-	uint32_t wrpll;
-	uint32_t spll;
+	u32 wrpll;
+	u32 spll;
 
 	/* skl */
 	/*
@@ -154,34 +154,33 @@
 	 * the register.  This allows us to easily compare the state to share
 	 * the DPLL.
 	 */
-	uint32_t ctrl1;
+	u32 ctrl1;
 	/* HDMI only, 0 when used for DP */
-	uint32_t cfgcr1, cfgcr2;
+	u32 cfgcr1, cfgcr2;
 
 	/* cnl */
-	uint32_t cfgcr0;
+	u32 cfgcr0;
 	/* CNL also uses cfgcr1 */
 
 	/* bxt */
-	uint32_t ebb0, ebb4, pll0, pll1, pll2, pll3, pll6, pll8, pll9, pll10,
-		 pcsdw12;
+	u32 ebb0, ebb4, pll0, pll1, pll2, pll3, pll6, pll8, pll9, pll10, pcsdw12;
 
 	/*
 	 * ICL uses the following, already defined:
-	 * uint32_t cfgcr0, cfgcr1;
-	 */
-	uint32_t mg_refclkin_ctl;
-	uint32_t mg_clktop2_coreclkctl1;
-	uint32_t mg_clktop2_hsclkctl;
-	uint32_t mg_pll_div0;
-	uint32_t mg_pll_div1;
-	uint32_t mg_pll_lf;
-	uint32_t mg_pll_frac_lock;
-	uint32_t mg_pll_ssc;
-	uint32_t mg_pll_bias;
-	uint32_t mg_pll_tdc_coldst_bias;
-	uint32_t mg_pll_bias_mask;
-	uint32_t mg_pll_tdc_coldst_bias_mask;
+	 * u32 cfgcr0, cfgcr1;
+	 */
+	u32 mg_refclkin_ctl;
+	u32 mg_clktop2_coreclkctl1;
+	u32 mg_clktop2_hsclkctl;
+	u32 mg_pll_div0;
+	u32 mg_pll_div1;
+	u32 mg_pll_lf;
+	u32 mg_pll_frac_lock;
+	u32 mg_pll_ssc;
+	u32 mg_pll_bias;
+	u32 mg_pll_tdc_coldst_bias;
+	u32 mg_pll_bias_mask;
+	u32 mg_pll_tdc_coldst_bias_mask;
 };
 
 /**
@@ -280,7 +279,7 @@
 	 *     Inform the state checker that the DPLL is kept enabled even if
 	 *     not in use by any CRTC.
 	 */
-	uint32_t flags;
+	u32 flags;
 };
 
 /**
@@ -333,21 +332,16 @@
 void intel_release_shared_dpll(struct intel_shared_dpll *dpll,
 			       struct intel_crtc *crtc,
 			       struct drm_atomic_state *state);
-void intel_prepare_shared_dpll(struct intel_crtc *crtc);
-void intel_enable_shared_dpll(struct intel_crtc *crtc);
-void intel_disable_shared_dpll(struct intel_crtc *crtc);
+void intel_prepare_shared_dpll(const struct intel_crtc_state *crtc_state);
+void intel_enable_shared_dpll(const struct intel_crtc_state *crtc_state);
+void intel_disable_shared_dpll(const struct intel_crtc_state *crtc_state);
 void intel_shared_dpll_swap_state(struct drm_atomic_state *state);
 void intel_shared_dpll_init(struct drm_device *dev);
 
 void intel_dpll_dump_hw_state(struct drm_i915_private *dev_priv,
 			      struct intel_dpll_hw_state *hw_state);
-<<<<<<< HEAD
-int icl_calc_dp_combo_pll_link(struct drm_i915_private *dev_priv,
-			       uint32_t pll_id);
-=======
 int cnl_hdmi_pll_ref_clock(struct drm_i915_private *dev_priv);
 enum intel_dpll_id icl_tc_port_to_pll_id(enum tc_port tc_port);
 bool intel_dpll_is_combophy(enum intel_dpll_id id);
->>>>>>> 407d19ab
 
 #endif /* _INTEL_DPLL_MGR_H_ */