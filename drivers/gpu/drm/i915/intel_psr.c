--- conflicted
+++ resolved
@@ -59,14 +59,6 @@
  * must be correctly synchronized/cancelled when shutting down the pipe."
  */
 
-<<<<<<< HEAD
-#include <drm/drmP.h>
-
-#include "intel_drv.h"
-#include "i915_drv.h"
-
-void intel_psr_irq_control(struct drm_i915_private *dev_priv, bool debug)
-=======
 static bool psr_global_enabled(u32 debug)
 {
 	switch (debug & I915_PSR_DEBUG_MODE_MASK) {
@@ -113,31 +105,29 @@
 }
 
 void intel_psr_irq_control(struct drm_i915_private *dev_priv, u32 debug)
->>>>>>> 407d19ab
 {
 	u32 debug_mask, mask;
-
-	mask = EDP_PSR_ERROR(TRANSCODER_EDP);
-	debug_mask = EDP_PSR_POST_EXIT(TRANSCODER_EDP) |
-		     EDP_PSR_PRE_ENTRY(TRANSCODER_EDP);
-
-	if (INTEL_GEN(dev_priv) >= 8) {
-		mask |= EDP_PSR_ERROR(TRANSCODER_A) |
-			EDP_PSR_ERROR(TRANSCODER_B) |
-			EDP_PSR_ERROR(TRANSCODER_C);
-
-		debug_mask |= EDP_PSR_POST_EXIT(TRANSCODER_A) |
-			      EDP_PSR_PRE_ENTRY(TRANSCODER_A) |
-			      EDP_PSR_POST_EXIT(TRANSCODER_B) |
-			      EDP_PSR_PRE_ENTRY(TRANSCODER_B) |
-			      EDP_PSR_POST_EXIT(TRANSCODER_C) |
-			      EDP_PSR_PRE_ENTRY(TRANSCODER_C);
-	}
-
-	if (debug)
+	enum transcoder cpu_transcoder;
+	u32 transcoders = BIT(TRANSCODER_EDP);
+
+	if (INTEL_GEN(dev_priv) >= 8)
+		transcoders |= BIT(TRANSCODER_A) |
+			       BIT(TRANSCODER_B) |
+			       BIT(TRANSCODER_C);
+
+	debug_mask = 0;
+	mask = 0;
+	for_each_cpu_transcoder_masked(dev_priv, cpu_transcoder, transcoders) {
+		int shift = edp_psr_shift(cpu_transcoder);
+
+		mask |= EDP_PSR_ERROR(shift);
+		debug_mask |= EDP_PSR_POST_EXIT(shift) |
+			      EDP_PSR_PRE_ENTRY(shift);
+	}
+
+	if (debug & I915_PSR_DEBUG_IRQ)
 		mask |= debug_mask;
 
-	WRITE_ONCE(dev_priv->psr.debug, debug);
 	I915_WRITE(EDP_PSR_IMR, ~mask);
 }
 
@@ -183,6 +173,7 @@
 	u32 transcoders = BIT(TRANSCODER_EDP);
 	enum transcoder cpu_transcoder;
 	ktime_t time_ns =  ktime_get();
+	u32 mask = 0;
 
 	if (INTEL_GEN(dev_priv) >= 8)
 		transcoders |= BIT(TRANSCODER_A) |
@@ -190,18 +181,32 @@
 			       BIT(TRANSCODER_C);
 
 	for_each_cpu_transcoder_masked(dev_priv, cpu_transcoder, transcoders) {
-		/* FIXME: Exit PSR and link train manually when this happens. */
-		if (psr_iir & EDP_PSR_ERROR(cpu_transcoder))
-			DRM_DEBUG_KMS("[transcoder %s] PSR aux error\n",
-				      transcoder_name(cpu_transcoder));
-
-		if (psr_iir & EDP_PSR_PRE_ENTRY(cpu_transcoder)) {
+		int shift = edp_psr_shift(cpu_transcoder);
+
+		if (psr_iir & EDP_PSR_ERROR(shift)) {
+			DRM_WARN("[transcoder %s] PSR aux error\n",
+				 transcoder_name(cpu_transcoder));
+
+			dev_priv->psr.irq_aux_error = true;
+
+			/*
+			 * If this interruption is not masked it will keep
+			 * interrupting so fast that it prevents the scheduled
+			 * work to run.
+			 * Also after a PSR error, we don't want to arm PSR
+			 * again so we don't care about unmask the interruption
+			 * or unset irq_aux_error.
+			 */
+			mask |= EDP_PSR_ERROR(shift);
+		}
+
+		if (psr_iir & EDP_PSR_PRE_ENTRY(shift)) {
 			dev_priv->psr.last_entry_attempt = time_ns;
 			DRM_DEBUG_KMS("[transcoder %s] PSR entry attempt in 2 vblanks\n",
 				      transcoder_name(cpu_transcoder));
 		}
 
-		if (psr_iir & EDP_PSR_POST_EXIT(cpu_transcoder)) {
+		if (psr_iir & EDP_PSR_POST_EXIT(shift)) {
 			dev_priv->psr.last_exit = time_ns;
 			DRM_DEBUG_KMS("[transcoder %s] PSR exit completed\n",
 				      transcoder_name(cpu_transcoder));
@@ -215,11 +220,18 @@
 			}
 		}
 	}
+
+	if (mask) {
+		mask |= I915_READ(EDP_PSR_IMR);
+		I915_WRITE(EDP_PSR_IMR, mask);
+
+		schedule_work(&dev_priv->psr.work);
+	}
 }
 
 static bool intel_dp_get_colorimetry_status(struct intel_dp *intel_dp)
 {
-	uint8_t dprx = 0;
+	u8 dprx = 0;
 
 	if (drm_dp_dpcd_readb(&intel_dp->aux, DP_DPRX_FEATURE_ENUMERATION_LIST,
 			      &dprx) != 1)
@@ -229,7 +241,7 @@
 
 static bool intel_dp_get_alpm_status(struct intel_dp *intel_dp)
 {
-	uint8_t alpm_caps = 0;
+	u8 alpm_caps = 0;
 
 	if (drm_dp_dpcd_readb(&intel_dp->aux, DP_RECEIVER_ALPM_CAP,
 			      &alpm_caps) != 1)
@@ -249,6 +261,32 @@
 	return val;
 }
 
+static u16 intel_dp_get_su_x_granulartiy(struct intel_dp *intel_dp)
+{
+	u16 val;
+	ssize_t r;
+
+	/*
+	 * Returning the default X granularity if granularity not required or
+	 * if DPCD read fails
+	 */
+	if (!(intel_dp->psr_dpcd[1] & DP_PSR2_SU_GRANULARITY_REQUIRED))
+		return 4;
+
+	r = drm_dp_dpcd_read(&intel_dp->aux, DP_PSR2_SU_X_GRANULARITY, &val, 2);
+	if (r != 2)
+		DRM_DEBUG_KMS("Unable to read DP_PSR2_SU_X_GRANULARITY\n");
+
+	/*
+	 * Spec says that if the value read is 0 the default granularity should
+	 * be used instead.
+	 */
+	if (r != 2 || val == 0)
+		val = 4;
+
+	return val;
+}
+
 void intel_psr_init_dpcd(struct intel_dp *intel_dp)
 {
 	struct drm_i915_private *dev_priv =
@@ -262,13 +300,22 @@
 	DRM_DEBUG_KMS("eDP panel supports PSR version %x\n",
 		      intel_dp->psr_dpcd[0]);
 
+	if (drm_dp_has_quirk(&intel_dp->desc, DP_DPCD_QUIRK_NO_PSR)) {
+		DRM_DEBUG_KMS("PSR support not currently available for this panel\n");
+		return;
+	}
+
 	if (!(intel_dp->edp_dpcd[1] & DP_EDP_SET_POWER_CAP)) {
 		DRM_DEBUG_KMS("Panel lacks power state control, PSR cannot be enabled\n");
 		return;
 	}
+
 	dev_priv->psr.sink_support = true;
 	dev_priv->psr.sink_sync_latency =
 		intel_dp_get_sink_sync_latency(intel_dp);
+
+	WARN_ON(dev_priv->psr.dp);
+	dev_priv->psr.dp = intel_dp;
 
 	if (INTEL_GEN(dev_priv) >= 9 &&
 	    (intel_dp->psr_dpcd[0] == DP_PSR2_WITH_Y_COORD_IS_SUPPORTED)) {
@@ -294,6 +341,8 @@
 		if (dev_priv->psr.sink_psr2_support) {
 			dev_priv->psr.colorimetry_support =
 				intel_dp_get_colorimetry_status(intel_dp);
+			dev_priv->psr.su_x_granularity =
+				intel_dp_get_su_x_granulartiy(intel_dp);
 		}
 	}
 }
@@ -302,7 +351,7 @@
 				const struct intel_crtc_state *crtc_state)
 {
 	struct intel_digital_port *intel_dig_port = dp_to_dig_port(intel_dp);
-	struct drm_i915_private *dev_priv = to_i915(intel_dig_port->base.base.dev);
+	struct drm_i915_private *dev_priv = dp_to_i915(intel_dp);
 	struct edp_vsc_psr psr_vsc;
 
 	if (dev_priv->psr.psr2_enabled) {
@@ -326,17 +375,17 @@
 		psr_vsc.sdp_header.HB3 = 0x8;
 	}
 
-	intel_dig_port->write_infoframe(&intel_dig_port->base.base, crtc_state,
+	intel_dig_port->write_infoframe(&intel_dig_port->base,
+					crtc_state,
 					DP_SDP_VSC, &psr_vsc, sizeof(psr_vsc));
 }
 
 static void hsw_psr_setup_aux(struct intel_dp *intel_dp)
 {
-	struct intel_digital_port *dig_port = dp_to_dig_port(intel_dp);
-	struct drm_i915_private *dev_priv = to_i915(dig_port->base.base.dev);
+	struct drm_i915_private *dev_priv = dp_to_i915(intel_dp);
 	u32 aux_clock_divider, aux_ctl;
 	int i;
-	static const uint8_t aux_msg[] = {
+	static const u8 aux_msg[] = {
 		[0] = DP_AUX_NATIVE_WRITE << 4,
 		[1] = DP_SET_POWER >> 8,
 		[2] = DP_SET_POWER & 0xff,
@@ -366,22 +415,22 @@
 
 static void intel_psr_enable_sink(struct intel_dp *intel_dp)
 {
-	struct intel_digital_port *dig_port = dp_to_dig_port(intel_dp);
-	struct drm_device *dev = dig_port->base.base.dev;
-	struct drm_i915_private *dev_priv = to_i915(dev);
+	struct drm_i915_private *dev_priv = dp_to_i915(intel_dp);
 	u8 dpcd_val = DP_PSR_ENABLE;
 
 	/* Enable ALPM at sink for psr2 */
 	if (dev_priv->psr.psr2_enabled) {
 		drm_dp_dpcd_writeb(&intel_dp->aux, DP_RECEIVER_ALPM_CONFIG,
 				   DP_ALPM_ENABLE);
-		dpcd_val |= DP_PSR_ENABLE_PSR2;
-	}
-
-	if (dev_priv->psr.link_standby)
-		dpcd_val |= DP_PSR_MAIN_LINK_ACTIVE;
-	if (!dev_priv->psr.psr2_enabled && INTEL_GEN(dev_priv) >= 8)
-		dpcd_val |= DP_PSR_CRC_VERIFICATION;
+		dpcd_val |= DP_PSR_ENABLE_PSR2 | DP_PSR_IRQ_HPD_WITH_CRC_ERRORS;
+	} else {
+		if (dev_priv->psr.link_standby)
+			dpcd_val |= DP_PSR_MAIN_LINK_ACTIVE;
+
+		if (INTEL_GEN(dev_priv) >= 8)
+			dpcd_val |= DP_PSR_CRC_VERIFICATION;
+	}
+
 	drm_dp_dpcd_writeb(&intel_dp->aux, DP_PSR_EN_CFG, dpcd_val);
 
 	drm_dp_dpcd_writeb(&intel_dp->aux, DP_SET_POWER, DP_SET_POWER_D0);
@@ -389,16 +438,8 @@
 
 static u32 intel_psr1_get_tp_time(struct intel_dp *intel_dp)
 {
-<<<<<<< HEAD
-	struct intel_digital_port *dig_port = dp_to_dig_port(intel_dp);
-	struct drm_device *dev = dig_port->base.base.dev;
-	struct drm_i915_private *dev_priv = to_i915(dev);
-	u32 max_sleep_time = 0x1f;
-	u32 val = EDP_PSR_ENABLE;
-=======
 	struct drm_i915_private *dev_priv = dp_to_i915(intel_dp);
 	u32 val = 0;
->>>>>>> 407d19ab
 
 	if (INTEL_GEN(dev_priv) >= 11)
 		val |= EDP_PSR_TP4_TIME_0US;
@@ -465,9 +506,7 @@
 
 static void hsw_activate_psr2(struct intel_dp *intel_dp)
 {
-	struct intel_digital_port *dig_port = dp_to_dig_port(intel_dp);
-	struct drm_device *dev = dig_port->base.base.dev;
-	struct drm_i915_private *dev_priv = to_i915(dev);
+	struct drm_i915_private *dev_priv = dp_to_i915(intel_dp);
 	u32 val;
 
 	/* Let's use 6 as the minimum to cover all known cases including the
@@ -478,9 +517,6 @@
 	idle_frames = max(idle_frames, dev_priv->psr.sink_sync_latency + 1);
 	val = idle_frames << EDP_PSR2_IDLE_FRAME_SHIFT;
 
-	/* FIXME: selective update is probably totally broken because it doesn't
-	 * mesh at all with our frontbuffer tracking. And the hw alone isn't
-	 * good enough. */
 	val |= EDP_PSR2_ENABLE | EDP_SU_TRACK_ENABLE;
 	if (INTEL_GEN(dev_priv) >= 10 || IS_GEMINILAKE(dev_priv))
 		val |= EDP_Y_COORDINATE_ENABLE;
@@ -509,8 +545,7 @@
 static bool intel_psr2_config_valid(struct intel_dp *intel_dp,
 				    struct intel_crtc_state *crtc_state)
 {
-	struct intel_digital_port *dig_port = dp_to_dig_port(intel_dp);
-	struct drm_i915_private *dev_priv = to_i915(dig_port->base.base.dev);
+	struct drm_i915_private *dev_priv = dp_to_i915(intel_dp);
 	int crtc_hdisplay = crtc_state->base.adjusted_mode.crtc_hdisplay;
 	int crtc_vdisplay = crtc_state->base.adjusted_mode.crtc_vdisplay;
 	int psr_max_h = 0, psr_max_v = 0;
@@ -518,10 +553,20 @@
 	if (!dev_priv->psr.sink_psr2_support)
 		return false;
 
+	/*
+	 * DSC and PSR2 cannot be enabled simultaneously. If a requested
+	 * resolution requires DSC to be enabled, priority is given to DSC
+	 * over PSR2.
+	 */
+	if (crtc_state->dsc_params.compression_enable) {
+		DRM_DEBUG_KMS("PSR2 cannot be enabled since DSC is enabled\n");
+		return false;
+	}
+
 	if (INTEL_GEN(dev_priv) >= 10 || IS_GEMINILAKE(dev_priv)) {
 		psr_max_h = 4096;
 		psr_max_v = 2304;
-	} else if (IS_GEN9(dev_priv)) {
+	} else if (IS_GEN(dev_priv, 9)) {
 		psr_max_h = 3640;
 		psr_max_v = 2304;
 	}
@@ -533,8 +578,6 @@
 		return false;
 	}
 
-<<<<<<< HEAD
-=======
 	/*
 	 * HW sends SU blocks of size four scan lines, which means the starting
 	 * X coordinate and Y granularity requirements will always be met. We
@@ -552,7 +595,6 @@
 		return false;
 	}
 
->>>>>>> 407d19ab
 	return true;
 }
 
@@ -560,7 +602,7 @@
 			      struct intel_crtc_state *crtc_state)
 {
 	struct intel_digital_port *dig_port = dp_to_dig_port(intel_dp);
-	struct drm_i915_private *dev_priv = to_i915(dig_port->base.base.dev);
+	struct drm_i915_private *dev_priv = dp_to_i915(intel_dp);
 	const struct drm_display_mode *adjusted_mode =
 		&crtc_state->base.adjusted_mode;
 	int psr_setup_time;
@@ -568,10 +610,8 @@
 	if (!CAN_PSR(dev_priv))
 		return;
 
-	if (!i915_modparams.enable_psr) {
-		DRM_DEBUG_KMS("PSR disable by flag\n");
-		return;
-	}
+	if (intel_dp != dev_priv->psr.dp)
+		return;
 
 	/*
 	 * HSW spec explicitly says PSR is tied to port A.
@@ -585,10 +625,8 @@
 		return;
 	}
 
-	if (IS_HASWELL(dev_priv) &&
-	    I915_READ(HSW_STEREO_3D_CTL(crtc_state->cpu_transcoder)) &
-		      S3D_ENABLE) {
-		DRM_DEBUG_KMS("PSR condition failed: Stereo 3D is Enabled\n");
+	if (dev_priv->psr.sink_not_reliable) {
+		DRM_DEBUG_KMS("PSR sink implementation is not reliable\n");
 		return;
 	}
 
@@ -613,14 +651,11 @@
 
 	crtc_state->has_psr = true;
 	crtc_state->has_psr2 = intel_psr2_config_valid(intel_dp, crtc_state);
-	DRM_DEBUG_KMS("Enabling PSR%s\n", crtc_state->has_psr2 ? "2" : "");
 }
 
 static void intel_psr_activate(struct intel_dp *intel_dp)
 {
-	struct intel_digital_port *intel_dig_port = dp_to_dig_port(intel_dp);
-	struct drm_device *dev = intel_dig_port->base.base.dev;
-	struct drm_i915_private *dev_priv = to_i915(dev);
+	struct drm_i915_private *dev_priv = dp_to_i915(intel_dp);
 
 	if (INTEL_GEN(dev_priv) >= 9)
 		WARN_ON(I915_READ(EDP_PSR2_CTL) & EDP_PSR2_ENABLE);
@@ -637,13 +672,31 @@
 	dev_priv->psr.active = true;
 }
 
+static i915_reg_t gen9_chicken_trans_reg(struct drm_i915_private *dev_priv,
+					 enum transcoder cpu_transcoder)
+{
+	static const i915_reg_t regs[] = {
+		[TRANSCODER_A] = CHICKEN_TRANS_A,
+		[TRANSCODER_B] = CHICKEN_TRANS_B,
+		[TRANSCODER_C] = CHICKEN_TRANS_C,
+		[TRANSCODER_EDP] = CHICKEN_TRANS_EDP,
+	};
+
+	WARN_ON(INTEL_GEN(dev_priv) < 9);
+
+	if (WARN_ON(cpu_transcoder >= ARRAY_SIZE(regs) ||
+		    !regs[cpu_transcoder].reg))
+		cpu_transcoder = TRANSCODER_A;
+
+	return regs[cpu_transcoder];
+}
+
 static void intel_psr_enable_source(struct intel_dp *intel_dp,
 				    const struct intel_crtc_state *crtc_state)
 {
-	struct intel_digital_port *dig_port = dp_to_dig_port(intel_dp);
-	struct drm_device *dev = dig_port->base.base.dev;
-	struct drm_i915_private *dev_priv = to_i915(dev);
+	struct drm_i915_private *dev_priv = dp_to_i915(intel_dp);
 	enum transcoder cpu_transcoder = crtc_state->cpu_transcoder;
+	u32 mask;
 
 	/* Only HSW and BDW have PSR AUX registers that need to be setup. SKL+
 	 * use hardcoded values PSR AUX transactions
@@ -651,40 +704,16 @@
 	if (IS_HASWELL(dev_priv) || IS_BROADWELL(dev_priv))
 		hsw_psr_setup_aux(intel_dp);
 
-	if (dev_priv->psr.psr2_enabled) {
-		u32 chicken = I915_READ(CHICKEN_TRANS(cpu_transcoder));
-
-		if (INTEL_GEN(dev_priv) == 9 && !IS_GEMINILAKE(dev_priv))
-			chicken |= (PSR2_VSC_ENABLE_PROG_HEADER
-				   | PSR2_ADD_VERTICAL_LINE_COUNT);
-
-		else
-			chicken &= ~VSC_DATA_SEL_SOFTWARE_CONTROL;
-		I915_WRITE(CHICKEN_TRANS(cpu_transcoder), chicken);
-
-		I915_WRITE(EDP_PSR_DEBUG,
-			   EDP_PSR_DEBUG_MASK_MEMUP |
-			   EDP_PSR_DEBUG_MASK_HPD |
-			   EDP_PSR_DEBUG_MASK_LPSP |
-			   EDP_PSR_DEBUG_MASK_MAX_SLEEP |
-			   EDP_PSR_DEBUG_MASK_DISP_REG_WRITE);
-	} else {
-		/*
-		 * Per Spec: Avoid continuous PSR exit by masking MEMUP
-		 * and HPD. also mask LPSP to avoid dependency on other
-		 * drivers that might block runtime_pm besides
-		 * preventing  other hw tracking issues now we can rely
-		 * on frontbuffer tracking.
-		 */
-		I915_WRITE(EDP_PSR_DEBUG,
-			   EDP_PSR_DEBUG_MASK_MEMUP |
-			   EDP_PSR_DEBUG_MASK_HPD |
-			   EDP_PSR_DEBUG_MASK_LPSP |
-			   EDP_PSR_DEBUG_MASK_DISP_REG_WRITE |
-			   EDP_PSR_DEBUG_MASK_MAX_SLEEP);
-	}
-<<<<<<< HEAD
-=======
+	if (dev_priv->psr.psr2_enabled && (IS_GEN(dev_priv, 9) &&
+					   !IS_GEMINILAKE(dev_priv))) {
+		i915_reg_t reg = gen9_chicken_trans_reg(dev_priv,
+							cpu_transcoder);
+		u32 chicken = I915_READ(reg);
+
+		chicken |= PSR2_VSC_ENABLE_PROG_HEADER |
+			   PSR2_ADD_VERTICAL_LINE_COUNT;
+		I915_WRITE(reg, chicken);
+	}
 
 	/*
 	 * Per Spec: Avoid continuous PSR exit by masking MEMUP and HPD also
@@ -722,7 +751,6 @@
 	dev_priv->psr.enabled = true;
 
 	intel_psr_activate(intel_dp);
->>>>>>> 407d19ab
 }
 
 /**
@@ -735,9 +763,7 @@
 void intel_psr_enable(struct intel_dp *intel_dp,
 		      const struct intel_crtc_state *crtc_state)
 {
-	struct intel_digital_port *intel_dig_port = dp_to_dig_port(intel_dp);
-	struct drm_device *dev = intel_dig_port->base.base.dev;
-	struct drm_i915_private *dev_priv = to_i915(dev);
+	struct drm_i915_private *dev_priv = dp_to_i915(intel_dp);
 
 	if (!crtc_state->has_psr)
 		return;
@@ -746,23 +772,8 @@
 		return;
 
 	WARN_ON(dev_priv->drrs.dp);
+
 	mutex_lock(&dev_priv->psr.lock);
-<<<<<<< HEAD
-	if (dev_priv->psr.enabled) {
-		DRM_DEBUG_KMS("PSR already in use\n");
-		goto unlock;
-	}
-
-	dev_priv->psr.psr2_enabled = crtc_state->has_psr2;
-	dev_priv->psr.busy_frontbuffer_bits = 0;
-
-	intel_psr_setup_vsc(intel_dp, crtc_state);
-	intel_psr_enable_sink(intel_dp);
-	intel_psr_enable_source(intel_dp, crtc_state);
-	dev_priv->psr.enabled = intel_dp;
-
-	intel_psr_activate(intel_dp);
-=======
 
 	if (!psr_global_enabled(dev_priv->psr.debug)) {
 		DRM_DEBUG_KMS("PSR disabled by flag\n");
@@ -770,68 +781,45 @@
 	}
 
 	intel_psr_enable_locked(dev_priv, crtc_state);
->>>>>>> 407d19ab
 
 unlock:
 	mutex_unlock(&dev_priv->psr.lock);
 }
 
-static void
-intel_psr_disable_source(struct intel_dp *intel_dp)
-{
-	struct intel_digital_port *intel_dig_port = dp_to_dig_port(intel_dp);
-	struct drm_device *dev = intel_dig_port->base.base.dev;
-	struct drm_i915_private *dev_priv = to_i915(dev);
-
-	if (dev_priv->psr.active) {
-		i915_reg_t psr_status;
-		u32 psr_status_mask;
-
-		if (dev_priv->psr.psr2_enabled) {
-			psr_status = EDP_PSR2_STATUS;
-			psr_status_mask = EDP_PSR2_STATUS_STATE_MASK;
-
-			I915_WRITE(EDP_PSR2_CTL,
-				   I915_READ(EDP_PSR2_CTL) &
-				   ~(EDP_PSR2_ENABLE | EDP_SU_TRACK_ENABLE));
-
-		} else {
-			psr_status = EDP_PSR_STATUS;
-			psr_status_mask = EDP_PSR_STATUS_STATE_MASK;
-
-			I915_WRITE(EDP_PSR_CTL,
-				   I915_READ(EDP_PSR_CTL) & ~EDP_PSR_ENABLE);
-		}
-
-		/* Wait till PSR is idle */
-		if (intel_wait_for_register(dev_priv,
-					    psr_status, psr_status_mask, 0,
-					    2000))
-			DRM_ERROR("Timed out waiting for PSR Idle State\n");
-
-		dev_priv->psr.active = false;
+static void intel_psr_exit(struct drm_i915_private *dev_priv)
+{
+	u32 val;
+
+	if (!dev_priv->psr.active) {
+		if (INTEL_GEN(dev_priv) >= 9)
+			WARN_ON(I915_READ(EDP_PSR2_CTL) & EDP_PSR2_ENABLE);
+		WARN_ON(I915_READ(EDP_PSR_CTL) & EDP_PSR_ENABLE);
+		return;
+	}
+
+	if (dev_priv->psr.psr2_enabled) {
+		val = I915_READ(EDP_PSR2_CTL);
+		WARN_ON(!(val & EDP_PSR2_ENABLE));
+		I915_WRITE(EDP_PSR2_CTL, val & ~EDP_PSR2_ENABLE);
 	} else {
-		if (dev_priv->psr.psr2_enabled)
-			WARN_ON(I915_READ(EDP_PSR2_CTL) & EDP_PSR2_ENABLE);
-		else
-			WARN_ON(I915_READ(EDP_PSR_CTL) & EDP_PSR_ENABLE);
-	}
+		val = I915_READ(EDP_PSR_CTL);
+		WARN_ON(!(val & EDP_PSR_ENABLE));
+		I915_WRITE(EDP_PSR_CTL, val & ~EDP_PSR_ENABLE);
+	}
+	dev_priv->psr.active = false;
 }
 
 static void intel_psr_disable_locked(struct intel_dp *intel_dp)
 {
-	struct intel_digital_port *intel_dig_port = dp_to_dig_port(intel_dp);
-	struct drm_device *dev = intel_dig_port->base.base.dev;
-	struct drm_i915_private *dev_priv = to_i915(dev);
+	struct drm_i915_private *dev_priv = dp_to_i915(intel_dp);
+	i915_reg_t psr_status;
+	u32 psr_status_mask;
 
 	lockdep_assert_held(&dev_priv->psr.lock);
 
 	if (!dev_priv->psr.enabled)
 		return;
 
-<<<<<<< HEAD
-	intel_psr_disable_source(intel_dp);
-=======
 	DRM_DEBUG_KMS("Disabling PSR%s\n",
 		      dev_priv->psr.psr2_enabled ? "2" : "1");
 
@@ -849,12 +837,11 @@
 	if (intel_wait_for_register(&dev_priv->uncore,
 				    psr_status, psr_status_mask, 0, 2000))
 		DRM_ERROR("Timed out waiting PSR idle state\n");
->>>>>>> 407d19ab
 
 	/* Disable PSR on Sink */
 	drm_dp_dpcd_writeb(&intel_dp->aux, DP_PSR_EN_CFG, 0);
 
-	dev_priv->psr.enabled = NULL;
+	dev_priv->psr.enabled = false;
 }
 
 /**
@@ -867,9 +854,7 @@
 void intel_psr_disable(struct intel_dp *intel_dp,
 		       const struct intel_crtc_state *old_crtc_state)
 {
-	struct intel_digital_port *intel_dig_port = dp_to_dig_port(intel_dp);
-	struct drm_device *dev = intel_dig_port->base.base.dev;
-	struct drm_i915_private *dev_priv = to_i915(dev);
+	struct drm_i915_private *dev_priv = dp_to_i915(intel_dp);
 
 	if (!old_crtc_state->has_psr)
 		return;
@@ -878,20 +863,13 @@
 		return;
 
 	mutex_lock(&dev_priv->psr.lock);
-<<<<<<< HEAD
+
 	intel_psr_disable_locked(intel_dp);
-=======
-
-	intel_psr_disable_locked(intel_dp);
-
->>>>>>> 407d19ab
+
 	mutex_unlock(&dev_priv->psr.lock);
 	cancel_work_sync(&dev_priv->psr.work);
 }
 
-<<<<<<< HEAD
-int intel_psr_wait_for_idle(const struct intel_crtc_state *new_crtc_state)
-=======
 static void psr_force_hw_tracking_exit(struct drm_i915_private *dev_priv)
 {
 	/*
@@ -960,26 +938,39 @@
  */
 int intel_psr_wait_for_idle(const struct intel_crtc_state *new_crtc_state,
 			    u32 *out_value)
->>>>>>> 407d19ab
 {
 	struct intel_crtc *crtc = to_intel_crtc(new_crtc_state->base.crtc);
 	struct drm_i915_private *dev_priv = to_i915(crtc->base.dev);
+
+	if (!dev_priv->psr.enabled || !new_crtc_state->has_psr)
+		return 0;
+
+	/* FIXME: Update this for PSR2 if we need to wait for idle */
+	if (READ_ONCE(dev_priv->psr.psr2_enabled))
+		return 0;
+
+	/*
+	 * From bspec: Panel Self Refresh (BDW+)
+	 * Max. time for PSR to idle = Inverse of the refresh rate + 6 ms of
+	 * exit training time + 1.5 ms of aux channel handshake. 50 ms is
+	 * defensive enough to cover everything.
+	 */
+
+	return __intel_wait_for_register(&dev_priv->uncore, EDP_PSR_STATUS,
+					 EDP_PSR_STATUS_STATE_MASK,
+					 EDP_PSR_STATUS_STATE_IDLE, 2, 50,
+					 out_value);
+}
+
+static bool __psr_wait_for_idle_locked(struct drm_i915_private *dev_priv)
+{
 	i915_reg_t reg;
 	u32 mask;
-
-	if (!new_crtc_state->has_psr)
-		return 0;
-
-	/*
-	 * The sole user right now is intel_pipe_update_start(),
-	 * which won't race with psr_enable/disable, which is
-	 * where psr2_enabled is written to. So, we don't need
-	 * to acquire the psr.lock. More importantly, we want the
-	 * latency inside intel_pipe_update_start() to be as low
-	 * as possible, so no need to acquire psr.lock when it is
-	 * not needed and will induce latencies in the atomic
-	 * update path.
-	 */
+	int err;
+
+	if (!dev_priv->psr.enabled)
+		return false;
+
 	if (dev_priv->psr.psr2_enabled) {
 		reg = EDP_PSR2_STATUS;
 		mask = EDP_PSR2_STATUS_STATE_MASK;
@@ -988,41 +979,6 @@
 		mask = EDP_PSR_STATUS_STATE_MASK;
 	}
 
-<<<<<<< HEAD
-	/*
-	 * Max time for PSR to idle = Inverse of the refresh rate +
-	 * 6 ms of exit training time + 1.5 ms of aux channel
-	 * handshake. 50 msec is defesive enough to cover everything.
-	 */
-	return intel_wait_for_register(dev_priv, reg, mask,
-				       EDP_PSR_STATUS_STATE_IDLE, 50);
-=======
-	return __intel_wait_for_register(&dev_priv->uncore, EDP_PSR_STATUS,
-					 EDP_PSR_STATUS_STATE_MASK,
-					 EDP_PSR_STATUS_STATE_IDLE, 2, 50,
-					 out_value);
->>>>>>> 407d19ab
-}
-
-static bool __psr_wait_for_idle_locked(struct drm_i915_private *dev_priv)
-{
-	struct intel_dp *intel_dp;
-	i915_reg_t reg;
-	u32 mask;
-	int err;
-
-	intel_dp = dev_priv->psr.enabled;
-	if (!intel_dp)
-		return false;
-
-	if (dev_priv->psr.psr2_enabled) {
-		reg = EDP_PSR2_STATUS;
-		mask = EDP_PSR2_STATUS_STATE_MASK;
-	} else {
-		reg = EDP_PSR_STATUS;
-		mask = EDP_PSR_STATUS_STATE_MASK;
-	}
-
 	mutex_unlock(&dev_priv->psr.lock);
 
 	err = intel_wait_for_register(&dev_priv->uncore, reg, mask, 0, 50);
@@ -1034,8 +990,6 @@
 	return err == 0 && dev_priv->psr.enabled;
 }
 
-<<<<<<< HEAD
-=======
 static int intel_psr_fastset_force(struct drm_i915_private *dev_priv)
 {
 	struct drm_device *dev = &dev_priv->drm;
@@ -1126,7 +1080,6 @@
 	drm_dp_dpcd_writeb(&psr->dp->aux, DP_SET_POWER, DP_SET_POWER_D0);
 }
 
->>>>>>> 407d19ab
 static void intel_psr_work(struct work_struct *work)
 {
 	struct drm_i915_private *dev_priv =
@@ -1136,6 +1089,9 @@
 
 	if (!dev_priv->psr.enabled)
 		goto unlock;
+
+	if (READ_ONCE(dev_priv->psr.irq_aux_error))
+		intel_psr_handle_irq(dev_priv);
 
 	/*
 	 * We have to make sure PSR is ready for re-enable
@@ -1154,28 +1110,9 @@
 	if (dev_priv->psr.busy_frontbuffer_bits || dev_priv->psr.active)
 		goto unlock;
 
-	intel_psr_activate(dev_priv->psr.enabled);
+	intel_psr_activate(dev_priv->psr.dp);
 unlock:
 	mutex_unlock(&dev_priv->psr.lock);
-}
-
-static void intel_psr_exit(struct drm_i915_private *dev_priv)
-{
-	u32 val;
-
-	if (!dev_priv->psr.active)
-		return;
-
-	if (dev_priv->psr.psr2_enabled) {
-		val = I915_READ(EDP_PSR2_CTL);
-		WARN_ON(!(val & EDP_PSR2_ENABLE));
-		I915_WRITE(EDP_PSR2_CTL, val & ~EDP_PSR2_ENABLE);
-	} else {
-		val = I915_READ(EDP_PSR_CTL);
-		WARN_ON(!(val & EDP_PSR_ENABLE));
-		I915_WRITE(EDP_PSR_CTL, val & ~EDP_PSR_ENABLE);
-	}
-	dev_priv->psr.active = false;
 }
 
 /**
@@ -1194,9 +1131,6 @@
 void intel_psr_invalidate(struct drm_i915_private *dev_priv,
 			  unsigned frontbuffer_bits, enum fb_op_origin origin)
 {
-	struct drm_crtc *crtc;
-	enum pipe pipe;
-
 	if (!CAN_PSR(dev_priv))
 		return;
 
@@ -1209,10 +1143,7 @@
 		return;
 	}
 
-	crtc = dp_to_dig_port(dev_priv->psr.enabled)->base.base.crtc;
-	pipe = to_intel_crtc(crtc)->pipe;
-
-	frontbuffer_bits &= INTEL_FRONTBUFFER_ALL_MASK(pipe);
+	frontbuffer_bits &= INTEL_FRONTBUFFER_ALL_MASK(dev_priv->psr.pipe);
 	dev_priv->psr.busy_frontbuffer_bits |= frontbuffer_bits;
 
 	if (frontbuffer_bits)
@@ -1237,9 +1168,6 @@
 void intel_psr_flush(struct drm_i915_private *dev_priv,
 		     unsigned frontbuffer_bits, enum fb_op_origin origin)
 {
-	struct drm_crtc *crtc;
-	enum pipe pipe;
-
 	if (!CAN_PSR(dev_priv))
 		return;
 
@@ -1252,34 +1180,12 @@
 		return;
 	}
 
-	crtc = dp_to_dig_port(dev_priv->psr.enabled)->base.base.crtc;
-	pipe = to_intel_crtc(crtc)->pipe;
-
-	frontbuffer_bits &= INTEL_FRONTBUFFER_ALL_MASK(pipe);
+	frontbuffer_bits &= INTEL_FRONTBUFFER_ALL_MASK(dev_priv->psr.pipe);
 	dev_priv->psr.busy_frontbuffer_bits &= ~frontbuffer_bits;
 
 	/* By definition flush = invalidate + flush */
-<<<<<<< HEAD
-	if (frontbuffer_bits) {
-		if (dev_priv->psr.psr2_enabled) {
-			intel_psr_exit(dev_priv);
-		} else {
-			/*
-			 * Display WA #0884: all
-			 * This documented WA for bxt can be safely applied
-			 * broadly so we can force HW tracking to exit PSR
-			 * instead of disabling and re-enabling.
-			 * Workaround tells us to write 0 to CUR_SURFLIVE_A,
-			 * but it makes more sense write to the current active
-			 * pipe.
-			 */
-			I915_WRITE(CURSURFLIVE(pipe), 0);
-		}
-	}
-=======
 	if (frontbuffer_bits)
 		psr_force_hw_tracking_exit(dev_priv);
->>>>>>> 407d19ab
 
 	if (!dev_priv->psr.active && !dev_priv->psr.busy_frontbuffer_bits)
 		schedule_work(&dev_priv->psr.work);
@@ -1295,6 +1201,8 @@
  */
 void intel_psr_init(struct drm_i915_private *dev_priv)
 {
+	u32 val;
+
 	if (!HAS_PSR(dev_priv))
 		return;
 
@@ -1304,13 +1212,10 @@
 	if (!dev_priv->psr.sink_support)
 		return;
 
-	if (i915_modparams.enable_psr == -1) {
-		i915_modparams.enable_psr = dev_priv->vbt.psr.enable;
-
-<<<<<<< HEAD
-		/* Per platform default: all disabled. */
-		i915_modparams.enable_psr = 0;
-=======
+	if (i915_modparams.enable_psr == -1)
+		if (INTEL_GEN(dev_priv) < 9 || !dev_priv->vbt.psr.enable)
+			i915_modparams.enable_psr = 0;
+
 	/*
 	 * If a PSR error happened and the driver is reloaded, the EDP_PSR_IIR
 	 * will still keep the error set even after the reset done in the
@@ -1324,7 +1229,6 @@
 	if (val) {
 		DRM_DEBUG_KMS("PSR interruption error set\n");
 		dev_priv->psr.sink_not_reliable = true;
->>>>>>> 407d19ab
 	}
 
 	/* Set link_standby x link_off defaults */
@@ -1341,9 +1245,7 @@
 
 void intel_psr_short_pulse(struct intel_dp *intel_dp)
 {
-	struct intel_digital_port *intel_dig_port = dp_to_dig_port(intel_dp);
-	struct drm_device *dev = intel_dig_port->base.base.dev;
-	struct drm_i915_private *dev_priv = to_i915(dev);
+	struct drm_i915_private *dev_priv = dp_to_i915(intel_dp);
 	struct i915_psr *psr = &dev_priv->psr;
 	u8 val;
 	const u8 errors = DP_PSR_RFB_STORAGE_ERROR |
@@ -1355,7 +1257,7 @@
 
 	mutex_lock(&psr->lock);
 
-	if (psr->enabled != intel_dp)
+	if (!psr->enabled || psr->dp != intel_dp)
 		goto exit;
 
 	if (drm_dp_dpcd_readb(&intel_dp->aux, DP_PSR_STATUS, &val) != 1) {
@@ -1366,6 +1268,7 @@
 	if ((val & DP_PSR_SINK_STATE_MASK) == DP_PSR_SINK_INTERNAL_ERROR) {
 		DRM_DEBUG_KMS("PSR sink internal error, disabling PSR\n");
 		intel_psr_disable_locked(intel_dp);
+		psr->sink_not_reliable = true;
 	}
 
 	if (drm_dp_dpcd_readb(&intel_dp->aux, DP_PSR_ERROR_STATUS, &val) != 1) {
@@ -1383,12 +1286,27 @@
 	if (val & ~errors)
 		DRM_ERROR("PSR_ERROR_STATUS unhandled errors %x\n",
 			  val & ~errors);
-	if (val & errors)
+	if (val & errors) {
 		intel_psr_disable_locked(intel_dp);
+		psr->sink_not_reliable = true;
+	}
 	/* clear status register */
 	drm_dp_dpcd_writeb(&intel_dp->aux, DP_PSR_ERROR_STATUS, val);
-
-	/* TODO: handle PSR2 errors */
 exit:
 	mutex_unlock(&psr->lock);
+}
+
+bool intel_psr_enabled(struct intel_dp *intel_dp)
+{
+	struct drm_i915_private *dev_priv = dp_to_i915(intel_dp);
+	bool ret;
+
+	if (!CAN_PSR(dev_priv) || !intel_dp_is_edp(intel_dp))
+		return false;
+
+	mutex_lock(&dev_priv->psr.lock);
+	ret = (dev_priv->psr.dp == intel_dp && dev_priv->psr.enabled);
+	mutex_unlock(&dev_priv->psr.lock);
+
+	return ret;
 }