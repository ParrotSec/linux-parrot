--- conflicted
+++ resolved
@@ -22,7 +22,6 @@
  *
  */
 
-#include <drm/drmP.h>
 #include <drm/i915_drm.h>
 #include "i915_drv.h"
 #include "i915_trace.h"
@@ -50,102 +49,86 @@
 	struct hlist_node node;
 	struct mmu_notifier mn;
 	struct rb_root_cached objects;
-	struct workqueue_struct *wq;
+	struct i915_mm_struct *mm;
 };
 
 struct i915_mmu_object {
 	struct i915_mmu_notifier *mn;
 	struct drm_i915_gem_object *obj;
 	struct interval_tree_node it;
-	struct list_head link;
-	struct work_struct work;
-	bool attached;
 };
 
-static void cancel_userptr(struct work_struct *work)
-{
-	struct i915_mmu_object *mo = container_of(work, typeof(*mo), work);
-	struct drm_i915_gem_object *obj = mo->obj;
-	struct work_struct *active;
-
-	/* Cancel any active worker and force us to re-evaluate gup */
-	mutex_lock(&obj->mm.lock);
-	active = fetch_and_zero(&obj->userptr.work);
-	mutex_unlock(&obj->mm.lock);
-	if (active)
-		goto out;
-
-	i915_gem_object_wait(obj, I915_WAIT_ALL, MAX_SCHEDULE_TIMEOUT, NULL);
-
-	mutex_lock(&obj->base.dev->struct_mutex);
-
-	/* We are inside a kthread context and can't be interrupted */
-	if (i915_gem_object_unbind(obj) == 0)
-		__i915_gem_object_put_pages(obj, I915_MM_NORMAL);
-	WARN_ONCE(i915_gem_object_has_pages(obj),
-		  "Failed to release pages: bind_count=%d, pages_pin_count=%d, pin_global=%d\n",
-		  obj->bind_count,
-		  atomic_read(&obj->mm.pages_pin_count),
-		  obj->pin_global);
-
-	mutex_unlock(&obj->base.dev->struct_mutex);
-
-out:
-	i915_gem_object_put(obj);
-}
-
 static void add_object(struct i915_mmu_object *mo)
 {
-	if (mo->attached)
+	GEM_BUG_ON(!RB_EMPTY_NODE(&mo->it.rb));
+	interval_tree_insert(&mo->it, &mo->mn->objects);
+}
+
+static void del_object(struct i915_mmu_object *mo)
+{
+	if (RB_EMPTY_NODE(&mo->it.rb))
 		return;
 
-	interval_tree_insert(&mo->it, &mo->mn->objects);
-	mo->attached = true;
-}
-
-static void del_object(struct i915_mmu_object *mo)
-{
-	if (!mo->attached)
+	interval_tree_remove(&mo->it, &mo->mn->objects);
+	RB_CLEAR_NODE(&mo->it.rb);
+}
+
+static void
+__i915_gem_userptr_set_active(struct drm_i915_gem_object *obj, bool value)
+{
+	struct i915_mmu_object *mo = obj->userptr.mmu_object;
+
+	/*
+	 * During mm_invalidate_range we need to cancel any userptr that
+	 * overlaps the range being invalidated. Doing so requires the
+	 * struct_mutex, and that risks recursion. In order to cause
+	 * recursion, the user must alias the userptr address space with
+	 * a GTT mmapping (possible with a MAP_FIXED) - then when we have
+	 * to invalidate that mmaping, mm_invalidate_range is called with
+	 * the userptr address *and* the struct_mutex held.  To prevent that
+	 * we set a flag under the i915_mmu_notifier spinlock to indicate
+	 * whether this object is valid.
+	 */
+	if (!mo)
 		return;
 
-	interval_tree_remove(&mo->it, &mo->mn->objects);
-	mo->attached = false;
-}
-
-static int i915_gem_userptr_mn_invalidate_range_start(struct mmu_notifier *_mn,
-						       struct mm_struct *mm,
-						       unsigned long start,
-						       unsigned long end,
-						       bool blockable)
+	spin_lock(&mo->mn->lock);
+	if (value)
+		add_object(mo);
+	else
+		del_object(mo);
+	spin_unlock(&mo->mn->lock);
+}
+
+static int
+userptr_mn_invalidate_range_start(struct mmu_notifier *_mn,
+				  const struct mmu_notifier_range *range)
 {
 	struct i915_mmu_notifier *mn =
 		container_of(_mn, struct i915_mmu_notifier, mn);
-	struct i915_mmu_object *mo;
 	struct interval_tree_node *it;
-	LIST_HEAD(cancelled);
+	struct mutex *unlock = NULL;
+	unsigned long end;
+	int ret = 0;
 
 	if (RB_EMPTY_ROOT(&mn->objects.rb_root))
 		return 0;
 
 	/* interval ranges are inclusive, but invalidate range is exclusive */
-	end--;
+	end = range->end - 1;
 
 	spin_lock(&mn->lock);
-	it = interval_tree_iter_first(&mn->objects, start, end);
+	it = interval_tree_iter_first(&mn->objects, range->start, end);
 	while (it) {
-<<<<<<< HEAD
-		if (!blockable) {
-			spin_unlock(&mn->lock);
-			return -EAGAIN;
-=======
 		struct drm_i915_gem_object *obj;
 
 		if (!mmu_notifier_range_blockable(range)) {
 			ret = -EAGAIN;
 			break;
->>>>>>> 407d19ab
 		}
-		/* The mmu_object is released late when destroying the
+
+		/*
+		 * The mmu_object is released late when destroying the
 		 * GEM object so it is entirely possible to gain a
 		 * reference on an object in the process of being freed
 		 * since our serialisation is via the spinlock and not
@@ -154,29 +137,65 @@
 		 * use-after-free we only acquire a reference on the
 		 * object if it is not in the process of being destroyed.
 		 */
-		mo = container_of(it, struct i915_mmu_object, it);
-		if (kref_get_unless_zero(&mo->obj->base.refcount))
-			queue_work(mn->wq, &mo->work);
-
-		list_add(&mo->link, &cancelled);
-		it = interval_tree_iter_next(it, start, end);
-	}
-	list_for_each_entry(mo, &cancelled, link)
-		del_object(mo);
+		obj = container_of(it, struct i915_mmu_object, it)->obj;
+		if (!kref_get_unless_zero(&obj->base.refcount)) {
+			it = interval_tree_iter_next(it, range->start, end);
+			continue;
+		}
+		spin_unlock(&mn->lock);
+
+		if (!unlock) {
+			unlock = &mn->mm->i915->drm.struct_mutex;
+
+			switch (mutex_trylock_recursive(unlock)) {
+			default:
+			case MUTEX_TRYLOCK_FAILED:
+				if (mutex_lock_killable_nested(unlock, I915_MM_SHRINKER)) {
+					i915_gem_object_put(obj);
+					return -EINTR;
+				}
+				/* fall through */
+			case MUTEX_TRYLOCK_SUCCESS:
+				break;
+
+			case MUTEX_TRYLOCK_RECURSIVE:
+				unlock = ERR_PTR(-EEXIST);
+				break;
+			}
+		}
+
+		ret = i915_gem_object_unbind(obj);
+		if (ret == 0)
+			ret = __i915_gem_object_put_pages(obj, I915_MM_SHRINKER);
+		i915_gem_object_put(obj);
+		if (ret)
+			goto unlock;
+
+		spin_lock(&mn->lock);
+
+		/*
+		 * As we do not (yet) protect the mmu from concurrent insertion
+		 * over this range, there is no guarantee that this search will
+		 * terminate given a pathologic workload.
+		 */
+		it = interval_tree_iter_first(&mn->objects, range->start, end);
+	}
 	spin_unlock(&mn->lock);
 
-	if (!list_empty(&cancelled))
-		flush_workqueue(mn->wq);
-
-	return 0;
+unlock:
+	if (!IS_ERR_OR_NULL(unlock))
+		mutex_unlock(unlock);
+
+	return ret;
+
 }
 
 static const struct mmu_notifier_ops i915_gem_userptr_notifier = {
-	.invalidate_range_start = i915_gem_userptr_mn_invalidate_range_start,
+	.invalidate_range_start = userptr_mn_invalidate_range_start,
 };
 
 static struct i915_mmu_notifier *
-i915_mmu_notifier_create(struct mm_struct *mm)
+i915_mmu_notifier_create(struct i915_mm_struct *mm)
 {
 	struct i915_mmu_notifier *mn;
 
@@ -187,13 +206,7 @@
 	spin_lock_init(&mn->lock);
 	mn->mn.ops = &i915_gem_userptr_notifier;
 	mn->objects = RB_ROOT_CACHED;
-	mn->wq = alloc_workqueue("i915-userptr-release",
-				 WQ_UNBOUND | WQ_MEM_RECLAIM,
-				 0);
-	if (mn->wq == NULL) {
-		kfree(mn);
-		return ERR_PTR(-ENOMEM);
-	}
+	mn->mm = mm;
 
 	return mn;
 }
@@ -203,16 +216,14 @@
 {
 	struct i915_mmu_object *mo;
 
-	mo = obj->userptr.mmu_object;
-	if (mo == NULL)
+	mo = fetch_and_zero(&obj->userptr.mmu_object);
+	if (!mo)
 		return;
 
 	spin_lock(&mo->mn->lock);
 	del_object(mo);
 	spin_unlock(&mo->mn->lock);
 	kfree(mo);
-
-	obj->userptr.mmu_object = NULL;
 }
 
 static struct i915_mmu_notifier *
@@ -225,7 +236,7 @@
 	if (mn)
 		return mn;
 
-	mn = i915_mmu_notifier_create(mm->mm);
+	mn = i915_mmu_notifier_create(mm);
 	if (IS_ERR(mn))
 		err = PTR_ERR(mn);
 
@@ -248,10 +259,8 @@
 	mutex_unlock(&mm->i915->mm_lock);
 	up_write(&mm->mm->mmap_sem);
 
-	if (mn && !IS_ERR(mn)) {
-		destroy_workqueue(mn->wq);
+	if (mn && !IS_ERR(mn))
 		kfree(mn);
-	}
 
 	return err ? ERR_PTR(err) : mm->mn;
 }
@@ -274,14 +283,14 @@
 		return PTR_ERR(mn);
 
 	mo = kzalloc(sizeof(*mo), GFP_KERNEL);
-	if (mo == NULL)
+	if (!mo)
 		return -ENOMEM;
 
 	mo->mn = mn;
 	mo->obj = obj;
 	mo->it.start = obj->userptr.ptr;
 	mo->it.last = obj->userptr.ptr + obj->base.size - 1;
-	INIT_WORK(&mo->work, cancel_userptr);
+	RB_CLEAR_NODE(&mo->it.rb);
 
 	obj->userptr.mmu_object = mo;
 	return 0;
@@ -295,11 +304,15 @@
 		return;
 
 	mmu_notifier_unregister(&mn->mn, mm);
-	destroy_workqueue(mn->wq);
 	kfree(mn);
 }
 
 #else
+
+static void
+__i915_gem_userptr_set_active(struct drm_i915_gem_object *obj, bool value)
+{
+}
 
 static void
 i915_gem_userptr_release__mmu_notifier(struct drm_i915_gem_object *obj)
@@ -467,42 +480,6 @@
 	__i915_gem_object_set_pages(obj, st, sg_page_sizes);
 
 	return st;
-}
-
-static int
-__i915_gem_userptr_set_active(struct drm_i915_gem_object *obj,
-			      bool value)
-{
-	int ret = 0;
-
-	/* During mm_invalidate_range we need to cancel any userptr that
-	 * overlaps the range being invalidated. Doing so requires the
-	 * struct_mutex, and that risks recursion. In order to cause
-	 * recursion, the user must alias the userptr address space with
-	 * a GTT mmapping (possible with a MAP_FIXED) - then when we have
-	 * to invalidate that mmaping, mm_invalidate_range is called with
-	 * the userptr address *and* the struct_mutex held.  To prevent that
-	 * we set a flag under the i915_mmu_notifier spinlock to indicate
-	 * whether this object is valid.
-	 */
-#if defined(CONFIG_MMU_NOTIFIER)
-	if (obj->userptr.mmu_object == NULL)
-		return 0;
-
-	spin_lock(&obj->userptr.mmu_object->mn->lock);
-	/* In order to serialise get_pages with an outstanding
-	 * cancel_userptr, we must drop the struct_mutex and try again.
-	 */
-	if (!value)
-		del_object(obj->userptr.mmu_object);
-	else if (!work_pending(&obj->userptr.mmu_object->work))
-		add_object(obj->userptr.mmu_object);
-	else
-		ret = -EAGAIN;
-	spin_unlock(&obj->userptr.mmu_object->mn->lock);
-#endif
-
-	return ret;
 }
 
 static void
@@ -690,8 +667,11 @@
 	struct sgt_iter sgt_iter;
 	struct page *page;
 
-	BUG_ON(obj->userptr.work != NULL);
+	/* Cancel any inflight work and force them to restart their gup */
+	obj->userptr.work = NULL;
 	__i915_gem_userptr_set_active(obj, false);
+	if (!pages)
+		return;
 
 	__i915_gem_object_release_shmem(obj, pages, true);
 	i915_gem_gtt_finish_pages(obj, pages);
@@ -727,7 +707,8 @@
 
 static const struct drm_i915_gem_object_ops i915_gem_userptr_ops = {
 	.flags = I915_GEM_OBJECT_HAS_STRUCT_PAGE |
-		 I915_GEM_OBJECT_IS_SHRINKABLE,
+		 I915_GEM_OBJECT_IS_SHRINKABLE |
+		 I915_GEM_OBJECT_ASYNC_CANCEL,
 	.get_pages = i915_gem_userptr_get_pages,
 	.put_pages = i915_gem_userptr_put_pages,
 	.dmabuf_export = i915_gem_userptr_dmabuf_export,
@@ -797,8 +778,7 @@
 	if (offset_in_page(args->user_ptr | args->user_size))
 		return -EINVAL;
 
-	if (!access_ok(args->flags & I915_USERPTR_READ_ONLY ? VERIFY_READ : VERIFY_WRITE,
-		       (char __user *)(unsigned long)args->user_ptr, args->user_size))
+	if (!access_ok((char __user *)(unsigned long)args->user_ptr, args->user_size))
 		return -EFAULT;
 
 	if (args->flags & I915_USERPTR_READ_ONLY) {
