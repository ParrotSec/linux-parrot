/*
 * Copyright © 2015 Intel Corporation
 *
 * Permission is hereby granted, free of charge, to any person obtaining a
 * copy of this software and associated documentation files (the "Software"),
 * to deal in the Software without restriction, including without limitation
 * the rights to use, copy, modify, merge, publish, distribute, sublicense,
 * and/or sell copies of the Software, and to permit persons to whom the
 * Software is furnished to do so, subject to the following conditions:
 *
 * The above copyright notice and this permission notice (including the next
 * paragraph) shall be included in all copies or substantial portions of the
 * Software.
 *
 * THE SOFTWARE IS PROVIDED "AS IS", WITHOUT WARRANTY OF ANY KIND, EXPRESS OR
 * IMPLIED, INCLUDING BUT NOT LIMITED TO THE WARRANTIES OF MERCHANTABILITY,
 * FITNESS FOR A PARTICULAR PURPOSE AND NONINFRINGEMENT.  IN NO EVENT SHALL
 * THE AUTHORS OR COPYRIGHT HOLDERS BE LIABLE FOR ANY CLAIM, DAMAGES OR OTHER
 * LIABILITY, WHETHER IN AN ACTION OF CONTRACT, TORT OR OTHERWISE, ARISING
 * FROM, OUT OF OR IN CONNECTION WITH THE SOFTWARE OR THE USE OR OTHER DEALINGS
 * IN THE SOFTWARE.
 *
 */

#include <linux/kthread.h>
#include <trace/events/dma_fence.h>
#include <uapi/linux/sched/types.h>

#include "i915_drv.h"
#include "i915_trace.h"
#include "intel_breadcrumbs.h"
#include "intel_context.h"
#include "intel_engine_pm.h"
#include "intel_gt_pm.h"
#include "intel_gt_requests.h"

static bool irq_enable(struct intel_engine_cs *engine)
{
	if (!engine->irq_enable)
		return false;

	/* Caller disables interrupts */
	spin_lock(&engine->gt->irq_lock);
	engine->irq_enable(engine);
	spin_unlock(&engine->gt->irq_lock);

	return true;
}

static void irq_disable(struct intel_engine_cs *engine)
{
	if (!engine->irq_disable)
		return;

	/* Caller disables interrupts */
	spin_lock(&engine->gt->irq_lock);
	engine->irq_disable(engine);
	spin_unlock(&engine->gt->irq_lock);
}

static void __intel_breadcrumbs_arm_irq(struct intel_breadcrumbs *b)
{
	/*
	 * Since we are waiting on a request, the GPU should be busy
	 * and should have its own rpm reference.
	 */
	if (GEM_WARN_ON(!intel_gt_pm_get_if_awake(b->irq_engine->gt)))
		return;

	/*
	 * The breadcrumb irq will be disarmed on the interrupt after the
	 * waiters are signaled. This gives us a single interrupt window in
	 * which we can add a new waiter and avoid the cost of re-enabling
	 * the irq.
	 */
	WRITE_ONCE(b->irq_armed, true);

	/* Requests may have completed before we could enable the interrupt. */
	if (!b->irq_enabled++ && irq_enable(b->irq_engine))
		irq_work_queue(&b->irq_work);
}

static void intel_breadcrumbs_arm_irq(struct intel_breadcrumbs *b)
{
	if (!b->irq_engine)
		return;

	spin_lock(&b->irq_lock);
	if (!b->irq_armed)
		__intel_breadcrumbs_arm_irq(b);
	spin_unlock(&b->irq_lock);
}

static void __intel_breadcrumbs_disarm_irq(struct intel_breadcrumbs *b)
{
	GEM_BUG_ON(!b->irq_enabled);
	if (!--b->irq_enabled)
		irq_disable(b->irq_engine);

	WRITE_ONCE(b->irq_armed, false);
	intel_gt_pm_put_async(b->irq_engine->gt);
}

static void intel_breadcrumbs_disarm_irq(struct intel_breadcrumbs *b)
{
	spin_lock(&b->irq_lock);
	if (b->irq_armed)
		__intel_breadcrumbs_disarm_irq(b);
	spin_unlock(&b->irq_lock);
}

static void add_signaling_context(struct intel_breadcrumbs *b,
				  struct intel_context *ce)
{
	lockdep_assert_held(&ce->signal_lock);

	spin_lock(&b->signalers_lock);
	list_add_rcu(&ce->signal_link, &b->signalers);
	spin_unlock(&b->signalers_lock);
}

static bool remove_signaling_context(struct intel_breadcrumbs *b,
				     struct intel_context *ce)
{
	lockdep_assert_held(&ce->signal_lock);

	if (!list_empty(&ce->signals))
		return false;

	spin_lock(&b->signalers_lock);
	list_del_rcu(&ce->signal_link);
	spin_unlock(&b->signalers_lock);

	return true;
}

__maybe_unused static bool
check_signal_order(struct intel_context *ce, struct i915_request *rq)
{
	if (rq->context != ce)
		return false;

	if (!list_is_last(&rq->signal_link, &ce->signals) &&
	    i915_seqno_passed(rq->fence.seqno,
			      list_next_entry(rq, signal_link)->fence.seqno))
		return false;

	if (!list_is_first(&rq->signal_link, &ce->signals) &&
	    i915_seqno_passed(list_prev_entry(rq, signal_link)->fence.seqno,
			      rq->fence.seqno))
		return false;

	return true;
}

static bool
__dma_fence_signal(struct dma_fence *fence)
{
	return !test_and_set_bit(DMA_FENCE_FLAG_SIGNALED_BIT, &fence->flags);
}

static void
__dma_fence_signal__timestamp(struct dma_fence *fence, ktime_t timestamp)
{
	fence->timestamp = timestamp;
	set_bit(DMA_FENCE_FLAG_TIMESTAMP_BIT, &fence->flags);
	trace_dma_fence_signaled(fence);
}

static void
__dma_fence_signal__notify(struct dma_fence *fence,
			   const struct list_head *list)
{
	struct dma_fence_cb *cur, *tmp;

	lockdep_assert_held(fence->lock);

	list_for_each_entry_safe(cur, tmp, list, node) {
		INIT_LIST_HEAD(&cur->node);
		cur->func(fence, cur);
	}
}

static void add_retire(struct intel_breadcrumbs *b, struct intel_timeline *tl)
{
	if (b->irq_engine)
		intel_engine_add_retire(b->irq_engine, tl);
}

static bool __signal_request(struct i915_request *rq)
{
	GEM_BUG_ON(test_bit(I915_FENCE_FLAG_SIGNAL, &rq->fence.flags));

	if (!__dma_fence_signal(&rq->fence)) {
		i915_request_put(rq);
		return false;
	}

	return true;
}

static struct llist_node *
slist_add(struct llist_node *node, struct llist_node *head)
{
	node->next = head;
	return node;
}

static void signal_irq_work(struct irq_work *work)
{
	struct intel_breadcrumbs *b = container_of(work, typeof(*b), irq_work);
	const ktime_t timestamp = ktime_get();
	struct llist_node *signal, *sn;
	struct intel_context *ce;

	signal = NULL;
	if (unlikely(!llist_empty(&b->signaled_requests)))
		signal = llist_del_all(&b->signaled_requests);

	/*
	 * Keep the irq armed until the interrupt after all listeners are gone.
	 *
	 * Enabling/disabling the interrupt is rather costly, roughly a couple
	 * of hundred microseconds. If we are proactive and enable/disable
	 * the interrupt around every request that wants a breadcrumb, we
	 * quickly drown in the extra orders of magnitude of latency imposed
	 * on request submission.
	 *
	 * So we try to be lazy, and keep the interrupts enabled until no
	 * more listeners appear within a breadcrumb interrupt interval (that
	 * is until a request completes that no one cares about). The
	 * observation is that listeners come in batches, and will often
	 * listen to a bunch of requests in succession. Though note on icl+,
	 * interrupts are always enabled due to concerns with rc6 being
	 * dysfunctional with per-engine interrupt masking.
	 *
	 * We also try to avoid raising too many interrupts, as they may
	 * be generated by userspace batches and it is unfortunately rather
	 * too easy to drown the CPU under a flood of GPU interrupts. Thus
	 * whenever no one appears to be listening, we turn off the interrupts.
	 * Fewer interrupts should conserve power -- at the very least, fewer
	 * interrupt draw less ire from other users of the system and tools
	 * like powertop.
	 */
	if (!signal && READ_ONCE(b->irq_armed) && list_empty(&b->signalers))
		intel_breadcrumbs_disarm_irq(b);

	rcu_read_lock();
	list_for_each_entry_rcu(ce, &b->signalers, signal_link) {
		struct i915_request *rq;

		list_for_each_entry_rcu(rq, &ce->signals, signal_link) {
			bool release;

			if (!__i915_request_is_complete(rq))
				break;

			if (!test_and_clear_bit(I915_FENCE_FLAG_SIGNAL,
						&rq->fence.flags))
				break;

			/*
			 * Queue for execution after dropping the signaling
			 * spinlock as the callback chain may end up adding
			 * more signalers to the same context or engine.
			 */
			spin_lock(&ce->signal_lock);
			list_del_rcu(&rq->signal_link);
			release = remove_signaling_context(b, ce);
			spin_unlock(&ce->signal_lock);

			if (__signal_request(rq))
				/* We own signal_node now, xfer to local list */
				signal = slist_add(&rq->signal_node, signal);

			if (release) {
				add_retire(b, ce->timeline);
				intel_context_put(ce);
			}
		}
	}
	rcu_read_unlock();

	llist_for_each_safe(signal, sn, signal) {
		struct i915_request *rq =
			llist_entry(signal, typeof(*rq), signal_node);
		struct list_head cb_list;

		spin_lock(&rq->lock);
		list_replace(&rq->fence.cb_list, &cb_list);
		__dma_fence_signal__timestamp(&rq->fence, timestamp);
		__dma_fence_signal__notify(&rq->fence, &cb_list);
		spin_unlock(&rq->lock);

		i915_request_put(rq);
	}

	if (!READ_ONCE(b->irq_armed) && !list_empty(&b->signalers))
		intel_breadcrumbs_arm_irq(b);
}

struct intel_breadcrumbs *
intel_breadcrumbs_create(struct intel_engine_cs *irq_engine)
{
	struct intel_breadcrumbs *b;
<<<<<<< HEAD

	b = kzalloc(sizeof(*b), GFP_KERNEL);
	if (!b)
		return NULL;

	b->irq_engine = irq_engine;

=======

	b = kzalloc(sizeof(*b), GFP_KERNEL);
	if (!b)
		return NULL;

	b->irq_engine = irq_engine;

>>>>>>> 4e026225
	spin_lock_init(&b->signalers_lock);
	INIT_LIST_HEAD(&b->signalers);
	init_llist_head(&b->signaled_requests);

	spin_lock_init(&b->irq_lock);
	init_irq_work(&b->irq_work, signal_irq_work);

	return b;
}

void intel_breadcrumbs_reset(struct intel_breadcrumbs *b)
{
	unsigned long flags;

	if (!b->irq_engine)
		return;

	spin_lock_irqsave(&b->irq_lock, flags);

	if (b->irq_enabled)
		irq_enable(b->irq_engine);
	else
		irq_disable(b->irq_engine);

	spin_unlock_irqrestore(&b->irq_lock, flags);
}

void intel_breadcrumbs_park(struct intel_breadcrumbs *b)
{
	/* Kick the work once more to drain the signalers */
	irq_work_sync(&b->irq_work);
	while (unlikely(READ_ONCE(b->irq_armed))) {
		local_irq_disable();
		signal_irq_work(&b->irq_work);
		local_irq_enable();
		cond_resched();
	}
	GEM_BUG_ON(!list_empty(&b->signalers));
}

void intel_breadcrumbs_free(struct intel_breadcrumbs *b)
{
	irq_work_sync(&b->irq_work);
	GEM_BUG_ON(!list_empty(&b->signalers));
	GEM_BUG_ON(b->irq_armed);
	kfree(b);
}
<<<<<<< HEAD

static void insert_breadcrumb(struct i915_request *rq)
{
	struct intel_breadcrumbs *b = READ_ONCE(rq->engine)->breadcrumbs;
	struct intel_context *ce = rq->context;
	struct list_head *pos;

	if (test_bit(I915_FENCE_FLAG_SIGNAL, &rq->fence.flags))
		return;

	i915_request_get(rq);

	/*
	 * If the request is already completed, we can transfer it
	 * straight onto a signaled list, and queue the irq worker for
	 * its signal completion.
	 */
	if (__i915_request_is_complete(rq)) {
		if (__signal_request(rq) &&
		    llist_add(&rq->signal_node, &b->signaled_requests))
			irq_work_queue(&b->irq_work);
		return;
	}

=======

static void insert_breadcrumb(struct i915_request *rq)
{
	struct intel_breadcrumbs *b = READ_ONCE(rq->engine)->breadcrumbs;
	struct intel_context *ce = rq->context;
	struct list_head *pos;

	if (test_bit(I915_FENCE_FLAG_SIGNAL, &rq->fence.flags))
		return;

	i915_request_get(rq);

	/*
	 * If the request is already completed, we can transfer it
	 * straight onto a signaled list, and queue the irq worker for
	 * its signal completion.
	 */
	if (__i915_request_is_complete(rq)) {
		if (__signal_request(rq) &&
		    llist_add(&rq->signal_node, &b->signaled_requests))
			irq_work_queue(&b->irq_work);
		return;
	}

>>>>>>> 4e026225
	if (list_empty(&ce->signals)) {
		intel_context_get(ce);
		add_signaling_context(b, ce);
		pos = &ce->signals;
	} else {
		/*
		 * We keep the seqno in retirement order, so we can break
		 * inside intel_engine_signal_breadcrumbs as soon as we've
		 * passed the last completed request (or seen a request that
		 * hasn't event started). We could walk the timeline->requests,
		 * but keeping a separate signalers_list has the advantage of
		 * hopefully being much smaller than the full list and so
		 * provides faster iteration and detection when there are no
		 * more interrupts required for this context.
		 *
		 * We typically expect to add new signalers in order, so we
		 * start looking for our insertion point from the tail of
		 * the list.
		 */
		list_for_each_prev(pos, &ce->signals) {
			struct i915_request *it =
				list_entry(pos, typeof(*it), signal_link);

			if (i915_seqno_passed(rq->fence.seqno, it->fence.seqno))
				break;
		}
	}
	list_add_rcu(&rq->signal_link, pos);
	GEM_BUG_ON(!check_signal_order(ce, rq));
	GEM_BUG_ON(test_bit(DMA_FENCE_FLAG_SIGNALED_BIT, &rq->fence.flags));
	set_bit(I915_FENCE_FLAG_SIGNAL, &rq->fence.flags);

	/*
	 * Defer enabling the interrupt to after HW submission and recheck
	 * the request as it may have completed and raised the interrupt as
	 * we were attaching it into the lists.
	 */
	irq_work_queue(&b->irq_work);
}

bool i915_request_enable_breadcrumb(struct i915_request *rq)
{
	struct intel_context *ce = rq->context;

	/* Serialises with i915_request_retire() using rq->lock */
	if (test_bit(DMA_FENCE_FLAG_SIGNALED_BIT, &rq->fence.flags))
		return true;

	/*
	 * Peek at i915_request_submit()/i915_request_unsubmit() status.
	 *
	 * If the request is not yet active (and not signaled), we will
	 * attach the breadcrumb later.
	 */
	if (!test_bit(I915_FENCE_FLAG_ACTIVE, &rq->fence.flags))
		return true;
<<<<<<< HEAD

	spin_lock(&ce->signal_lock);
	if (test_bit(I915_FENCE_FLAG_ACTIVE, &rq->fence.flags))
		insert_breadcrumb(rq);
	spin_unlock(&ce->signal_lock);

	return true;
}

void i915_request_cancel_breadcrumb(struct i915_request *rq)
{
	struct intel_context *ce = rq->context;
	bool release;

	if (!test_and_clear_bit(I915_FENCE_FLAG_SIGNAL, &rq->fence.flags))
		return;

	spin_lock(&ce->signal_lock);
	list_del_rcu(&rq->signal_link);
	release = remove_signaling_context(rq->engine->breadcrumbs, ce);
	spin_unlock(&ce->signal_lock);
	if (release)
		intel_context_put(ce);

	i915_request_put(rq);
}

static void print_signals(struct intel_breadcrumbs *b, struct drm_printer *p)
{
	struct intel_context *ce;
	struct i915_request *rq;

=======

	spin_lock(&ce->signal_lock);
	if (test_bit(I915_FENCE_FLAG_ACTIVE, &rq->fence.flags))
		insert_breadcrumb(rq);
	spin_unlock(&ce->signal_lock);

	return true;
}

void i915_request_cancel_breadcrumb(struct i915_request *rq)
{
	struct intel_context *ce = rq->context;
	bool release;

	spin_lock(&ce->signal_lock);
	if (!test_and_clear_bit(I915_FENCE_FLAG_SIGNAL, &rq->fence.flags)) {
		spin_unlock(&ce->signal_lock);
		return;
	}

	list_del_rcu(&rq->signal_link);
	release = remove_signaling_context(rq->engine->breadcrumbs, ce);
	spin_unlock(&ce->signal_lock);
	if (release)
		intel_context_put(ce);

	i915_request_put(rq);
}

static void print_signals(struct intel_breadcrumbs *b, struct drm_printer *p)
{
	struct intel_context *ce;
	struct i915_request *rq;

>>>>>>> 4e026225
	drm_printf(p, "Signals:\n");

	rcu_read_lock();
	list_for_each_entry_rcu(ce, &b->signalers, signal_link) {
		list_for_each_entry_rcu(rq, &ce->signals, signal_link)
			drm_printf(p, "\t[%llx:%llx%s] @ %dms\n",
				   rq->fence.context, rq->fence.seqno,
				   i915_request_completed(rq) ? "!" :
				   i915_request_started(rq) ? "*" :
				   "",
				   jiffies_to_msecs(jiffies - rq->emitted_jiffies));
	}
	rcu_read_unlock();
}

void intel_engine_print_breadcrumbs(struct intel_engine_cs *engine,
				    struct drm_printer *p)
{
	struct intel_breadcrumbs *b;

	b = engine->breadcrumbs;
	if (!b)
		return;

	drm_printf(p, "IRQ: %s\n", enableddisabled(b->irq_armed));
	if (!list_empty(&b->signalers))
		print_signals(b, p);
}<|MERGE_RESOLUTION|>--- conflicted
+++ resolved
@@ -303,7 +303,6 @@
 intel_breadcrumbs_create(struct intel_engine_cs *irq_engine)
 {
 	struct intel_breadcrumbs *b;
-<<<<<<< HEAD
 
 	b = kzalloc(sizeof(*b), GFP_KERNEL);
 	if (!b)
@@ -311,15 +310,6 @@
 
 	b->irq_engine = irq_engine;
 
-=======
-
-	b = kzalloc(sizeof(*b), GFP_KERNEL);
-	if (!b)
-		return NULL;
-
-	b->irq_engine = irq_engine;
-
->>>>>>> 4e026225
 	spin_lock_init(&b->signalers_lock);
 	INIT_LIST_HEAD(&b->signalers);
 	init_llist_head(&b->signaled_requests);
@@ -367,7 +357,6 @@
 	GEM_BUG_ON(b->irq_armed);
 	kfree(b);
 }
-<<<<<<< HEAD
 
 static void insert_breadcrumb(struct i915_request *rq)
 {
@@ -392,32 +381,6 @@
 		return;
 	}
 
-=======
-
-static void insert_breadcrumb(struct i915_request *rq)
-{
-	struct intel_breadcrumbs *b = READ_ONCE(rq->engine)->breadcrumbs;
-	struct intel_context *ce = rq->context;
-	struct list_head *pos;
-
-	if (test_bit(I915_FENCE_FLAG_SIGNAL, &rq->fence.flags))
-		return;
-
-	i915_request_get(rq);
-
-	/*
-	 * If the request is already completed, we can transfer it
-	 * straight onto a signaled list, and queue the irq worker for
-	 * its signal completion.
-	 */
-	if (__i915_request_is_complete(rq)) {
-		if (__signal_request(rq) &&
-		    llist_add(&rq->signal_node, &b->signaled_requests))
-			irq_work_queue(&b->irq_work);
-		return;
-	}
-
->>>>>>> 4e026225
 	if (list_empty(&ce->signals)) {
 		intel_context_get(ce);
 		add_signaling_context(b, ce);
@@ -474,7 +437,6 @@
 	 */
 	if (!test_bit(I915_FENCE_FLAG_ACTIVE, &rq->fence.flags))
 		return true;
-<<<<<<< HEAD
 
 	spin_lock(&ce->signal_lock);
 	if (test_bit(I915_FENCE_FLAG_ACTIVE, &rq->fence.flags))
@@ -489,10 +451,12 @@
 	struct intel_context *ce = rq->context;
 	bool release;
 
-	if (!test_and_clear_bit(I915_FENCE_FLAG_SIGNAL, &rq->fence.flags))
-		return;
-
 	spin_lock(&ce->signal_lock);
+	if (!test_and_clear_bit(I915_FENCE_FLAG_SIGNAL, &rq->fence.flags)) {
+		spin_unlock(&ce->signal_lock);
+		return;
+	}
+
 	list_del_rcu(&rq->signal_link);
 	release = remove_signaling_context(rq->engine->breadcrumbs, ce);
 	spin_unlock(&ce->signal_lock);
@@ -507,42 +471,6 @@
 	struct intel_context *ce;
 	struct i915_request *rq;
 
-=======
-
-	spin_lock(&ce->signal_lock);
-	if (test_bit(I915_FENCE_FLAG_ACTIVE, &rq->fence.flags))
-		insert_breadcrumb(rq);
-	spin_unlock(&ce->signal_lock);
-
-	return true;
-}
-
-void i915_request_cancel_breadcrumb(struct i915_request *rq)
-{
-	struct intel_context *ce = rq->context;
-	bool release;
-
-	spin_lock(&ce->signal_lock);
-	if (!test_and_clear_bit(I915_FENCE_FLAG_SIGNAL, &rq->fence.flags)) {
-		spin_unlock(&ce->signal_lock);
-		return;
-	}
-
-	list_del_rcu(&rq->signal_link);
-	release = remove_signaling_context(rq->engine->breadcrumbs, ce);
-	spin_unlock(&ce->signal_lock);
-	if (release)
-		intel_context_put(ce);
-
-	i915_request_put(rq);
-}
-
-static void print_signals(struct intel_breadcrumbs *b, struct drm_printer *p)
-{
-	struct intel_context *ce;
-	struct i915_request *rq;
-
->>>>>>> 4e026225
 	drm_printf(p, "Signals:\n");
 
 	rcu_read_lock();
