/*
 * SPDX-License-Identifier: MIT
 *
 * Copyright © 2014-2018 Intel Corporation
 */

#include "i915_drv.h"
#include "intel_context.h"
#include "intel_engine_pm.h"
#include "intel_gt.h"
#include "intel_ring.h"
#include "intel_workarounds.h"

/**
 * DOC: Hardware workarounds
 *
 * This file is intended as a central place to implement most [1]_ of the
 * required workarounds for hardware to work as originally intended. They fall
 * in five basic categories depending on how/when they are applied:
 *
 * - Workarounds that touch registers that are saved/restored to/from the HW
 *   context image. The list is emitted (via Load Register Immediate commands)
 *   everytime a new context is created.
 * - GT workarounds. The list of these WAs is applied whenever these registers
 *   revert to default values (on GPU reset, suspend/resume [2]_, etc..).
 * - Display workarounds. The list is applied during display clock-gating
 *   initialization.
 * - Workarounds that whitelist a privileged register, so that UMDs can manage
 *   them directly. This is just a special case of a MMMIO workaround (as we
 *   write the list of these to/be-whitelisted registers to some special HW
 *   registers).
 * - Workaround batchbuffers, that get executed automatically by the hardware
 *   on every HW context restore.
 *
 * .. [1] Please notice that there are other WAs that, due to their nature,
 *    cannot be applied from a central place. Those are peppered around the rest
 *    of the code, as needed.
 *
 * .. [2] Technically, some registers are powercontext saved & restored, so they
 *    survive a suspend/resume. In practice, writing them again is not too
 *    costly and simplifies things. We can revisit this in the future.
 *
 * Layout
 * ~~~~~~
 *
 * Keep things in this file ordered by WA type, as per the above (context, GT,
 * display, register whitelist, batchbuffer). Then, inside each type, keep the
 * following order:
 *
 * - Infrastructure functions and macros
 * - WAs per platform in standard gen/chrono order
 * - Public functions to init or apply the given workaround type.
 */

static void wa_init_start(struct i915_wa_list *wal, const char *name, const char *engine_name)
{
	wal->name = name;
	wal->engine_name = engine_name;
}

#define WA_LIST_CHUNK (1 << 4)

static void wa_init_finish(struct i915_wa_list *wal)
{
	/* Trim unused entries. */
	if (!IS_ALIGNED(wal->count, WA_LIST_CHUNK)) {
		struct i915_wa *list = kmemdup(wal->list,
					       wal->count * sizeof(*list),
					       GFP_KERNEL);

		if (list) {
			kfree(wal->list);
			wal->list = list;
		}
	}

	if (!wal->count)
		return;

	DRM_DEBUG_DRIVER("Initialized %u %s workarounds on %s\n",
			 wal->wa_count, wal->name, wal->engine_name);
}

static void _wa_add(struct i915_wa_list *wal, const struct i915_wa *wa)
{
	unsigned int addr = i915_mmio_reg_offset(wa->reg);
	unsigned int start = 0, end = wal->count;
	const unsigned int grow = WA_LIST_CHUNK;
	struct i915_wa *wa_;

	GEM_BUG_ON(!is_power_of_2(grow));

	if (IS_ALIGNED(wal->count, grow)) { /* Either uninitialized or full. */
		struct i915_wa *list;

		list = kmalloc_array(ALIGN(wal->count + 1, grow), sizeof(*wa),
				     GFP_KERNEL);
		if (!list) {
			DRM_ERROR("No space for workaround init!\n");
			return;
		}

		if (wal->list)
			memcpy(list, wal->list, sizeof(*wa) * wal->count);

		wal->list = list;
	}

	while (start < end) {
		unsigned int mid = start + (end - start) / 2;

		if (i915_mmio_reg_offset(wal->list[mid].reg) < addr) {
			start = mid + 1;
		} else if (i915_mmio_reg_offset(wal->list[mid].reg) > addr) {
			end = mid;
		} else {
			wa_ = &wal->list[mid];

			if ((wa->clr | wa_->clr) && !(wa->clr & ~wa_->clr)) {
				DRM_ERROR("Discarding overwritten w/a for reg %04x (clear: %08x, set: %08x)\n",
					  i915_mmio_reg_offset(wa_->reg),
					  wa_->clr, wa_->set);

				wa_->set &= ~wa->clr;
			}

			wal->wa_count++;
			wa_->set |= wa->set;
			wa_->clr |= wa->clr;
			wa_->read |= wa->read;
			return;
		}
	}

	wal->wa_count++;
	wa_ = &wal->list[wal->count++];
	*wa_ = *wa;

	while (wa_-- > wal->list) {
		GEM_BUG_ON(i915_mmio_reg_offset(wa_[0].reg) ==
			   i915_mmio_reg_offset(wa_[1].reg));
		if (i915_mmio_reg_offset(wa_[1].reg) >
		    i915_mmio_reg_offset(wa_[0].reg))
			break;

		swap(wa_[1], wa_[0]);
	}
}

<<<<<<< HEAD
static void wa_add(struct i915_wa_list *wal, i915_reg_t reg, u32 mask,
		   u32 val, u32 read_mask)
{
	struct i915_wa wa = {
		.reg  = reg,
		.mask = mask,
		.val  = val,
=======
static void wa_add(struct i915_wa_list *wal, i915_reg_t reg,
		   u32 clear, u32 set, u32 read_mask)
{
	struct i915_wa wa = {
		.reg  = reg,
		.clr  = clear,
		.set  = set,
>>>>>>> 675a03b4
		.read = read_mask,
	};

	_wa_add(wal, &wa);
}

static void
<<<<<<< HEAD
wa_write_masked_or(struct i915_wa_list *wal, i915_reg_t reg, u32 mask,
		   u32 val)
{
	wa_add(wal, reg, mask, val, mask);
}

static void
wa_masked_en(struct i915_wa_list *wal, i915_reg_t reg, u32 val)
=======
wa_write_masked_or(struct i915_wa_list *wal, i915_reg_t reg, u32 clear, u32 set)
{
	wa_add(wal, reg, clear, set, clear);
}

static void
wa_write(struct i915_wa_list *wal, i915_reg_t reg, u32 set)
{
	wa_write_masked_or(wal, reg, ~0, set);
}

static void
wa_write_or(struct i915_wa_list *wal, i915_reg_t reg, u32 set)
{
	wa_write_masked_or(wal, reg, set, set);
}

static void
wa_write_clr(struct i915_wa_list *wal, i915_reg_t reg, u32 clr)
>>>>>>> 675a03b4
{
	wa_write_masked_or(wal, reg, clr, 0);
}

static void
wa_masked_en(struct i915_wa_list *wal, i915_reg_t reg, u32 val)
{
	wa_add(wal, reg, 0, _MASKED_BIT_ENABLE(val), val);
}

static void
wa_masked_dis(struct i915_wa_list *wal, i915_reg_t reg, u32 val)
{
	wa_add(wal, reg, 0, _MASKED_BIT_DISABLE(val), val);
}

#define WA_SET_BIT_MASKED(addr, mask) \
	wa_masked_en(wal, (addr), (mask))

#define WA_CLR_BIT_MASKED(addr, mask) \
	wa_masked_dis(wal, (addr), (mask))

#define WA_SET_FIELD_MASKED(addr, mask, value) \
	wa_write_masked_or(wal, (addr), 0, _MASKED_FIELD((mask), (value)))

static void gen8_ctx_workarounds_init(struct intel_engine_cs *engine,
				      struct i915_wa_list *wal)
{
	WA_SET_BIT_MASKED(INSTPM, INSTPM_FORCE_ORDERING);

	/* WaDisableAsyncFlipPerfMode:bdw,chv */
	WA_SET_BIT_MASKED(MI_MODE, ASYNC_FLIP_PERF_DISABLE);

	/* WaDisablePartialInstShootdown:bdw,chv */
	WA_SET_BIT_MASKED(GEN8_ROW_CHICKEN,
			  PARTIAL_INSTRUCTION_SHOOTDOWN_DISABLE);

	/* Use Force Non-Coherent whenever executing a 3D context. This is a
	 * workaround for for a possible hang in the unlikely event a TLB
	 * invalidation occurs during a PSD flush.
	 */
	/* WaForceEnableNonCoherent:bdw,chv */
	/* WaHdcDisableFetchWhenMasked:bdw,chv */
	WA_SET_BIT_MASKED(HDC_CHICKEN0,
			  HDC_DONOT_FETCH_MEM_WHEN_MASKED |
			  HDC_FORCE_NON_COHERENT);

	/* From the Haswell PRM, Command Reference: Registers, CACHE_MODE_0:
	 * "The Hierarchical Z RAW Stall Optimization allows non-overlapping
	 *  polygons in the same 8x4 pixel/sample area to be processed without
	 *  stalling waiting for the earlier ones to write to Hierarchical Z
	 *  buffer."
	 *
	 * This optimization is off by default for BDW and CHV; turn it on.
	 */
	WA_CLR_BIT_MASKED(CACHE_MODE_0_GEN7, HIZ_RAW_STALL_OPT_DISABLE);

	/* Wa4x4STCOptimizationDisable:bdw,chv */
	WA_SET_BIT_MASKED(CACHE_MODE_1, GEN8_4x4_STC_OPTIMIZATION_DISABLE);

	/*
	 * BSpec recommends 8x4 when MSAA is used,
	 * however in practice 16x4 seems fastest.
	 *
	 * Note that PS/WM thread counts depend on the WIZ hashing
	 * disable bit, which we don't touch here, but it's good
	 * to keep in mind (see 3DSTATE_PS and 3DSTATE_WM).
	 */
	WA_SET_FIELD_MASKED(GEN7_GT_MODE,
			    GEN6_WIZ_HASHING_MASK,
			    GEN6_WIZ_HASHING_16x4);
}

static void bdw_ctx_workarounds_init(struct intel_engine_cs *engine,
				     struct i915_wa_list *wal)
{
	struct drm_i915_private *i915 = engine->i915;

	gen8_ctx_workarounds_init(engine, wal);

	/* WaDisableThreadStallDopClockGating:bdw (pre-production) */
	WA_SET_BIT_MASKED(GEN8_ROW_CHICKEN, STALL_DOP_GATING_DISABLE);

	/* WaDisableDopClockGating:bdw
	 *
	 * Also see the related UCGTCL1 write in bdw_init_clock_gating()
	 * to disable EUTC clock gating.
	 */
	WA_SET_BIT_MASKED(GEN7_ROW_CHICKEN2,
			  DOP_CLOCK_GATING_DISABLE);

	WA_SET_BIT_MASKED(HALF_SLICE_CHICKEN3,
			  GEN8_SAMPLER_POWER_BYPASS_DIS);

	WA_SET_BIT_MASKED(HDC_CHICKEN0,
			  /* WaForceContextSaveRestoreNonCoherent:bdw */
			  HDC_FORCE_CONTEXT_SAVE_RESTORE_NON_COHERENT |
			  /* WaDisableFenceDestinationToSLM:bdw (pre-prod) */
			  (IS_BDW_GT3(i915) ? HDC_FENCE_DEST_SLM_DISABLE : 0));
}

static void chv_ctx_workarounds_init(struct intel_engine_cs *engine,
				     struct i915_wa_list *wal)
{
	gen8_ctx_workarounds_init(engine, wal);

	/* WaDisableThreadStallDopClockGating:chv */
	WA_SET_BIT_MASKED(GEN8_ROW_CHICKEN, STALL_DOP_GATING_DISABLE);

	/* Improve HiZ throughput on CHV. */
	WA_SET_BIT_MASKED(HIZ_CHICKEN, CHV_HZ_8X8_MODE_IN_1X);
}

static void gen9_ctx_workarounds_init(struct intel_engine_cs *engine,
				      struct i915_wa_list *wal)
{
	struct drm_i915_private *i915 = engine->i915;

	if (HAS_LLC(i915)) {
		/* WaCompressedResourceSamplerPbeMediaNewHashMode:skl,kbl
		 *
		 * Must match Display Engine. See
		 * WaCompressedResourceDisplayNewHashMode.
		 */
		WA_SET_BIT_MASKED(COMMON_SLICE_CHICKEN2,
				  GEN9_PBE_COMPRESSED_HASH_SELECTION);
		WA_SET_BIT_MASKED(GEN9_HALF_SLICE_CHICKEN7,
				  GEN9_SAMPLER_HASH_COMPRESSED_READ_ADDR);
	}

	/* WaClearFlowControlGpgpuContextSave:skl,bxt,kbl,glk,cfl */
	/* WaDisablePartialInstShootdown:skl,bxt,kbl,glk,cfl */
	WA_SET_BIT_MASKED(GEN8_ROW_CHICKEN,
			  FLOW_CONTROL_ENABLE |
			  PARTIAL_INSTRUCTION_SHOOTDOWN_DISABLE);

	/* WaEnableYV12BugFixInHalfSliceChicken7:skl,bxt,kbl,glk,cfl */
	/* WaEnableSamplerGPGPUPreemptionSupport:skl,bxt,kbl,cfl */
	WA_SET_BIT_MASKED(GEN9_HALF_SLICE_CHICKEN7,
			  GEN9_ENABLE_YV12_BUGFIX |
			  GEN9_ENABLE_GPGPU_PREEMPTION);

	/* Wa4x4STCOptimizationDisable:skl,bxt,kbl,glk,cfl */
	/* WaDisablePartialResolveInVc:skl,bxt,kbl,cfl */
	WA_SET_BIT_MASKED(CACHE_MODE_1,
			  GEN8_4x4_STC_OPTIMIZATION_DISABLE |
			  GEN9_PARTIAL_RESOLVE_IN_VC_DISABLE);

	/* WaCcsTlbPrefetchDisable:skl,bxt,kbl,glk,cfl */
	WA_CLR_BIT_MASKED(GEN9_HALF_SLICE_CHICKEN5,
			  GEN9_CCS_TLB_PREFETCH_ENABLE);

	/* WaForceContextSaveRestoreNonCoherent:skl,bxt,kbl,cfl */
	WA_SET_BIT_MASKED(HDC_CHICKEN0,
			  HDC_FORCE_CONTEXT_SAVE_RESTORE_NON_COHERENT |
			  HDC_FORCE_CSR_NON_COHERENT_OVR_DISABLE);

	/* WaForceEnableNonCoherent and WaDisableHDCInvalidation are
	 * both tied to WaForceContextSaveRestoreNonCoherent
	 * in some hsds for skl. We keep the tie for all gen9. The
	 * documentation is a bit hazy and so we want to get common behaviour,
	 * even though there is no clear evidence we would need both on kbl/bxt.
	 * This area has been source of system hangs so we play it safe
	 * and mimic the skl regardless of what bspec says.
	 *
	 * Use Force Non-Coherent whenever executing a 3D context. This
	 * is a workaround for a possible hang in the unlikely event
	 * a TLB invalidation occurs during a PSD flush.
	 */

	/* WaForceEnableNonCoherent:skl,bxt,kbl,cfl */
	WA_SET_BIT_MASKED(HDC_CHICKEN0,
			  HDC_FORCE_NON_COHERENT);

	/* WaDisableSamplerPowerBypassForSOPingPong:skl,bxt,kbl,cfl */
	if (IS_SKYLAKE(i915) || IS_KABYLAKE(i915) || IS_COFFEELAKE(i915))
		WA_SET_BIT_MASKED(HALF_SLICE_CHICKEN3,
				  GEN8_SAMPLER_POWER_BYPASS_DIS);

	/* WaDisableSTUnitPowerOptimization:skl,bxt,kbl,glk,cfl */
	WA_SET_BIT_MASKED(HALF_SLICE_CHICKEN2, GEN8_ST_PO_DISABLE);

	/*
	 * Supporting preemption with fine-granularity requires changes in the
	 * batch buffer programming. Since we can't break old userspace, we
	 * need to set our default preemption level to safe value. Userspace is
	 * still able to use more fine-grained preemption levels, since in
	 * WaEnablePreemptionGranularityControlByUMD we're whitelisting the
	 * per-ctx register. As such, WaDisable{3D,GPGPU}MidCmdPreemption are
	 * not real HW workarounds, but merely a way to start using preemption
	 * while maintaining old contract with userspace.
	 */

	/* WaDisable3DMidCmdPreemption:skl,bxt,glk,cfl,[cnl] */
	WA_CLR_BIT_MASKED(GEN8_CS_CHICKEN1, GEN9_PREEMPT_3D_OBJECT_LEVEL);

	/* WaDisableGPGPUMidCmdPreemption:skl,bxt,blk,cfl,[cnl] */
	WA_SET_FIELD_MASKED(GEN8_CS_CHICKEN1,
			    GEN9_PREEMPT_GPGPU_LEVEL_MASK,
			    GEN9_PREEMPT_GPGPU_COMMAND_LEVEL);

	/* WaClearHIZ_WM_CHICKEN3:bxt,glk */
	if (IS_GEN9_LP(i915))
		WA_SET_BIT_MASKED(GEN9_WM_CHICKEN3, GEN9_FACTOR_IN_CLR_VAL_HIZ);
}

static void skl_tune_iz_hashing(struct intel_engine_cs *engine,
				struct i915_wa_list *wal)
{
	struct drm_i915_private *i915 = engine->i915;
	u8 vals[3] = { 0, 0, 0 };
	unsigned int i;

	for (i = 0; i < 3; i++) {
		u8 ss;

		/*
		 * Only consider slices where one, and only one, subslice has 7
		 * EUs
		 */
		if (!is_power_of_2(RUNTIME_INFO(i915)->sseu.subslice_7eu[i]))
			continue;

		/*
		 * subslice_7eu[i] != 0 (because of the check above) and
		 * ss_max == 4 (maximum number of subslices possible per slice)
		 *
		 * ->    0 <= ss <= 3;
		 */
		ss = ffs(RUNTIME_INFO(i915)->sseu.subslice_7eu[i]) - 1;
		vals[i] = 3 - ss;
	}

	if (vals[0] == 0 && vals[1] == 0 && vals[2] == 0)
		return;

	/* Tune IZ hashing. See intel_device_info_runtime_init() */
	WA_SET_FIELD_MASKED(GEN7_GT_MODE,
			    GEN9_IZ_HASHING_MASK(2) |
			    GEN9_IZ_HASHING_MASK(1) |
			    GEN9_IZ_HASHING_MASK(0),
			    GEN9_IZ_HASHING(2, vals[2]) |
			    GEN9_IZ_HASHING(1, vals[1]) |
			    GEN9_IZ_HASHING(0, vals[0]));
}

static void skl_ctx_workarounds_init(struct intel_engine_cs *engine,
				     struct i915_wa_list *wal)
{
	gen9_ctx_workarounds_init(engine, wal);
	skl_tune_iz_hashing(engine, wal);
}

static void bxt_ctx_workarounds_init(struct intel_engine_cs *engine,
				     struct i915_wa_list *wal)
{
	gen9_ctx_workarounds_init(engine, wal);

	/* WaDisableThreadStallDopClockGating:bxt */
	WA_SET_BIT_MASKED(GEN8_ROW_CHICKEN,
			  STALL_DOP_GATING_DISABLE);

	/* WaToEnableHwFixForPushConstHWBug:bxt */
	WA_SET_BIT_MASKED(COMMON_SLICE_CHICKEN2,
			  GEN8_SBE_DISABLE_REPLAY_BUF_OPTIMIZATION);
}

static void kbl_ctx_workarounds_init(struct intel_engine_cs *engine,
				     struct i915_wa_list *wal)
{
	struct drm_i915_private *i915 = engine->i915;

	gen9_ctx_workarounds_init(engine, wal);

	/* WaToEnableHwFixForPushConstHWBug:kbl */
	if (IS_KBL_REVID(i915, KBL_REVID_C0, REVID_FOREVER))
		WA_SET_BIT_MASKED(COMMON_SLICE_CHICKEN2,
				  GEN8_SBE_DISABLE_REPLAY_BUF_OPTIMIZATION);

	/* WaDisableSbeCacheDispatchPortSharing:kbl */
	WA_SET_BIT_MASKED(GEN7_HALF_SLICE_CHICKEN1,
			  GEN7_SBE_SS_CACHE_DISPATCH_PORT_SHARING_DISABLE);
}

static void glk_ctx_workarounds_init(struct intel_engine_cs *engine,
				     struct i915_wa_list *wal)
{
	gen9_ctx_workarounds_init(engine, wal);

	/* WaToEnableHwFixForPushConstHWBug:glk */
	WA_SET_BIT_MASKED(COMMON_SLICE_CHICKEN2,
			  GEN8_SBE_DISABLE_REPLAY_BUF_OPTIMIZATION);
}

static void cfl_ctx_workarounds_init(struct intel_engine_cs *engine,
				     struct i915_wa_list *wal)
{
	gen9_ctx_workarounds_init(engine, wal);

	/* WaToEnableHwFixForPushConstHWBug:cfl */
	WA_SET_BIT_MASKED(COMMON_SLICE_CHICKEN2,
			  GEN8_SBE_DISABLE_REPLAY_BUF_OPTIMIZATION);

	/* WaDisableSbeCacheDispatchPortSharing:cfl */
	WA_SET_BIT_MASKED(GEN7_HALF_SLICE_CHICKEN1,
			  GEN7_SBE_SS_CACHE_DISPATCH_PORT_SHARING_DISABLE);
}

static void cnl_ctx_workarounds_init(struct intel_engine_cs *engine,
				     struct i915_wa_list *wal)
{
	struct drm_i915_private *i915 = engine->i915;

	/* WaForceContextSaveRestoreNonCoherent:cnl */
	WA_SET_BIT_MASKED(CNL_HDC_CHICKEN0,
			  HDC_FORCE_CONTEXT_SAVE_RESTORE_NON_COHERENT);

	/* WaThrottleEUPerfToAvoidTDBackPressure:cnl(pre-prod) */
	if (IS_CNL_REVID(i915, CNL_REVID_B0, CNL_REVID_B0))
		WA_SET_BIT_MASKED(GEN8_ROW_CHICKEN, THROTTLE_12_5);

	/* WaDisableReplayBufferBankArbitrationOptimization:cnl */
	WA_SET_BIT_MASKED(COMMON_SLICE_CHICKEN2,
			  GEN8_SBE_DISABLE_REPLAY_BUF_OPTIMIZATION);

	/* WaDisableEnhancedSBEVertexCaching:cnl (pre-prod) */
	if (IS_CNL_REVID(i915, 0, CNL_REVID_B0))
		WA_SET_BIT_MASKED(COMMON_SLICE_CHICKEN2,
				  GEN8_CSC2_SBE_VUE_CACHE_CONSERVATIVE);

	/* WaPushConstantDereferenceHoldDisable:cnl */
	WA_SET_BIT_MASKED(GEN7_ROW_CHICKEN2, PUSH_CONSTANT_DEREF_DISABLE);

	/* FtrEnableFastAnisoL1BankingFix:cnl */
	WA_SET_BIT_MASKED(HALF_SLICE_CHICKEN3, CNL_FAST_ANISO_L1_BANKING_FIX);

	/* WaDisable3DMidCmdPreemption:cnl */
	WA_CLR_BIT_MASKED(GEN8_CS_CHICKEN1, GEN9_PREEMPT_3D_OBJECT_LEVEL);

	/* WaDisableGPGPUMidCmdPreemption:cnl */
	WA_SET_FIELD_MASKED(GEN8_CS_CHICKEN1,
			    GEN9_PREEMPT_GPGPU_LEVEL_MASK,
			    GEN9_PREEMPT_GPGPU_COMMAND_LEVEL);

	/* WaDisableEarlyEOT:cnl */
	WA_SET_BIT_MASKED(GEN8_ROW_CHICKEN, DISABLE_EARLY_EOT);
}

static void icl_ctx_workarounds_init(struct intel_engine_cs *engine,
				     struct i915_wa_list *wal)
{
	struct drm_i915_private *i915 = engine->i915;

	/* WaDisableBankHangMode:icl */
	wa_write(wal,
		 GEN8_L3CNTLREG,
		 intel_uncore_read(engine->uncore, GEN8_L3CNTLREG) |
		 GEN8_ERRDETBCTRL);

	/* Wa_1604370585:icl (pre-prod)
	 * Formerly known as WaPushConstantDereferenceHoldDisable
	 */
	if (IS_ICL_REVID(i915, ICL_REVID_A0, ICL_REVID_B0))
		WA_SET_BIT_MASKED(GEN7_ROW_CHICKEN2,
				  PUSH_CONSTANT_DEREF_DISABLE);

	/* WaForceEnableNonCoherent:icl
	 * This is not the same workaround as in early Gen9 platforms, where
	 * lacking this could cause system hangs, but coherency performance
	 * overhead is high and only a few compute workloads really need it
	 * (the register is whitelisted in hardware now, so UMDs can opt in
	 * for coherency if they have a good reason).
	 */
	WA_SET_BIT_MASKED(ICL_HDC_MODE, HDC_FORCE_NON_COHERENT);

	/* Wa_2006611047:icl (pre-prod)
	 * Formerly known as WaDisableImprovedTdlClkGating
	 */
	if (IS_ICL_REVID(i915, ICL_REVID_A0, ICL_REVID_A0))
		WA_SET_BIT_MASKED(GEN7_ROW_CHICKEN2,
				  GEN11_TDL_CLOCK_GATING_FIX_DISABLE);

	/* Wa_2006665173:icl (pre-prod) */
	if (IS_ICL_REVID(i915, ICL_REVID_A0, ICL_REVID_A0))
		WA_SET_BIT_MASKED(GEN11_COMMON_SLICE_CHICKEN3,
				  GEN11_BLEND_EMB_FIX_DISABLE_IN_RCC);

	/* WaEnableFloatBlendOptimization:icl */
	wa_write_masked_or(wal,
			   GEN10_CACHE_MODE_SS,
			   0, /* write-only, so skip validation */
			   _MASKED_BIT_ENABLE(FLOAT_BLEND_OPTIMIZATION_ENABLE));

	/* WaDisableGPGPUMidThreadPreemption:icl */
	WA_SET_FIELD_MASKED(GEN8_CS_CHICKEN1,
			    GEN9_PREEMPT_GPGPU_LEVEL_MASK,
			    GEN9_PREEMPT_GPGPU_THREAD_GROUP_LEVEL);

	/* allow headerless messages for preemptible GPGPU context */
	WA_SET_BIT_MASKED(GEN10_SAMPLER_MODE,
			  GEN11_SAMPLER_ENABLE_HEADLESS_MSG);

	/* Wa_1604278689:icl,ehl */
	wa_write(wal, IVB_FBC_RT_BASE, 0xFFFFFFFF & ~ILK_FBC_RT_VALID);
	wa_write_masked_or(wal, IVB_FBC_RT_BASE_UPPER,
			   0, /* write-only register; skip validation */
			   0xFFFFFFFF);

	/* Wa_1406306137:icl,ehl */
	wa_masked_en(wal, GEN9_ROW_CHICKEN4, GEN11_DIS_PICK_2ND_EU);
}

static void tgl_ctx_workarounds_init(struct intel_engine_cs *engine,
				     struct i915_wa_list *wal)
{
	/*
	 * Wa_1409142259:tgl
	 * Wa_1409347922:tgl
	 * Wa_1409252684:tgl
	 * Wa_1409217633:tgl
	 * Wa_1409207793:tgl
	 * Wa_1409178076:tgl
	 * Wa_1408979724:tgl
	 */
	WA_SET_BIT_MASKED(GEN11_COMMON_SLICE_CHICKEN3,
			  GEN12_DISABLE_CPS_AWARE_COLOR_PIPE);

	/*
	 * Wa_1604555607:gen12 and Wa_1608008084:gen12
	 * FF_MODE2 register will return the wrong value when read. The default
	 * value for this register is zero for all fields and there are no bit
	 * masks. So instead of doing a RMW we should just write the TDS timer
	 * value for Wa_1604555607.
	 */
	wa_add(wal, FF_MODE2, FF_MODE2_TDS_TIMER_MASK,
	       FF_MODE2_TDS_TIMER_128, 0);
<<<<<<< HEAD
=======

	/* WaDisableGPGPUMidThreadPreemption:tgl */
	WA_SET_FIELD_MASKED(GEN8_CS_CHICKEN1,
			    GEN9_PREEMPT_GPGPU_LEVEL_MASK,
			    GEN9_PREEMPT_GPGPU_THREAD_GROUP_LEVEL);
>>>>>>> 675a03b4
}

static void
__intel_engine_init_ctx_wa(struct intel_engine_cs *engine,
			   struct i915_wa_list *wal,
			   const char *name)
{
	struct drm_i915_private *i915 = engine->i915;

	if (engine->class != RENDER_CLASS)
		return;

	wa_init_start(wal, name, engine->name);

	if (IS_GEN(i915, 12))
		tgl_ctx_workarounds_init(engine, wal);
	else if (IS_GEN(i915, 11))
		icl_ctx_workarounds_init(engine, wal);
	else if (IS_CANNONLAKE(i915))
		cnl_ctx_workarounds_init(engine, wal);
	else if (IS_COFFEELAKE(i915))
		cfl_ctx_workarounds_init(engine, wal);
	else if (IS_GEMINILAKE(i915))
		glk_ctx_workarounds_init(engine, wal);
	else if (IS_KABYLAKE(i915))
		kbl_ctx_workarounds_init(engine, wal);
	else if (IS_BROXTON(i915))
		bxt_ctx_workarounds_init(engine, wal);
	else if (IS_SKYLAKE(i915))
		skl_ctx_workarounds_init(engine, wal);
	else if (IS_CHERRYVIEW(i915))
		chv_ctx_workarounds_init(engine, wal);
	else if (IS_BROADWELL(i915))
		bdw_ctx_workarounds_init(engine, wal);
	else if (INTEL_GEN(i915) < 8)
		return;
	else
		MISSING_CASE(INTEL_GEN(i915));

	wa_init_finish(wal);
}

void intel_engine_init_ctx_wa(struct intel_engine_cs *engine)
{
	__intel_engine_init_ctx_wa(engine, &engine->ctx_wa_list, "context");
}

int intel_engine_emit_ctx_wa(struct i915_request *rq)
{
	struct i915_wa_list *wal = &rq->engine->ctx_wa_list;
	struct i915_wa *wa;
	unsigned int i;
	u32 *cs;
	int ret;

	if (wal->count == 0)
		return 0;

	ret = rq->engine->emit_flush(rq, EMIT_BARRIER);
	if (ret)
		return ret;

	cs = intel_ring_begin(rq, (wal->count * 2 + 2));
	if (IS_ERR(cs))
		return PTR_ERR(cs);

	*cs++ = MI_LOAD_REGISTER_IMM(wal->count);
	for (i = 0, wa = wal->list; i < wal->count; i++, wa++) {
		*cs++ = i915_mmio_reg_offset(wa->reg);
		*cs++ = wa->set;
	}
	*cs++ = MI_NOOP;

	intel_ring_advance(rq, cs);

	ret = rq->engine->emit_flush(rq, EMIT_BARRIER);
	if (ret)
		return ret;

	return 0;
}

static void
gen4_gt_workarounds_init(struct drm_i915_private *i915,
			 struct i915_wa_list *wal)
{
	/* WaDisable_RenderCache_OperationalFlush:gen4,ilk */
	wa_masked_dis(wal, CACHE_MODE_0, RC_OP_FLUSH_ENABLE);
}

static void
g4x_gt_workarounds_init(struct drm_i915_private *i915, struct i915_wa_list *wal)
{
	gen4_gt_workarounds_init(i915, wal);

	/* WaDisableRenderCachePipelinedFlush:g4x,ilk */
	wa_masked_en(wal, CACHE_MODE_0, CM0_PIPELINED_RENDER_FLUSH_DISABLE);
}

static void
ilk_gt_workarounds_init(struct drm_i915_private *i915, struct i915_wa_list *wal)
{
	g4x_gt_workarounds_init(i915, wal);

	wa_masked_en(wal, _3D_CHICKEN2, _3D_CHICKEN2_WM_READ_PIPELINED);
}

static void
snb_gt_workarounds_init(struct drm_i915_private *i915, struct i915_wa_list *wal)
{
	/* WaDisableHiZPlanesWhenMSAAEnabled:snb */
	wa_masked_en(wal,
		     _3D_CHICKEN,
		     _3D_CHICKEN_HIZ_PLANE_DISABLE_MSAA_4X_SNB);

	/* WaDisable_RenderCache_OperationalFlush:snb */
	wa_masked_dis(wal, CACHE_MODE_0, RC_OP_FLUSH_ENABLE);

	/*
	 * BSpec recommends 8x4 when MSAA is used,
	 * however in practice 16x4 seems fastest.
	 *
	 * Note that PS/WM thread counts depend on the WIZ hashing
	 * disable bit, which we don't touch here, but it's good
	 * to keep in mind (see 3DSTATE_PS and 3DSTATE_WM).
	 */
	wa_add(wal,
	       GEN6_GT_MODE, 0,
	       _MASKED_FIELD(GEN6_WIZ_HASHING_MASK, GEN6_WIZ_HASHING_16x4),
	       GEN6_WIZ_HASHING_16x4);

	wa_masked_dis(wal, CACHE_MODE_0, CM0_STC_EVICT_DISABLE_LRA_SNB);

	wa_masked_en(wal,
		     _3D_CHICKEN3,
		     /* WaStripsFansDisableFastClipPerformanceFix:snb */
		     _3D_CHICKEN3_SF_DISABLE_FASTCLIP_CULL |
		     /*
		      * Bspec says:
		      * "This bit must be set if 3DSTATE_CLIP clip mode is set
		      * to normal and 3DSTATE_SF number of SF output attributes
		      * is more than 16."
		      */
		   _3D_CHICKEN3_SF_DISABLE_PIPELINED_ATTR_FETCH);
}

static void
ivb_gt_workarounds_init(struct drm_i915_private *i915, struct i915_wa_list *wal)
{
	/* WaDisableEarlyCull:ivb */
	wa_masked_en(wal, _3D_CHICKEN3, _3D_CHICKEN_SF_DISABLE_OBJEND_CULL);

	/* WaDisablePSDDualDispatchEnable:ivb */
	if (IS_IVB_GT1(i915))
		wa_masked_en(wal,
			     GEN7_HALF_SLICE_CHICKEN1,
			     GEN7_PSD_SINGLE_PORT_DISPATCH_ENABLE);

	/* WaDisable_RenderCache_OperationalFlush:ivb */
	wa_masked_dis(wal, CACHE_MODE_0_GEN7, RC_OP_FLUSH_ENABLE);

	/* Apply the WaDisableRHWOOptimizationForRenderHang:ivb workaround. */
	wa_masked_dis(wal,
		      GEN7_COMMON_SLICE_CHICKEN1,
		      GEN7_CSC1_RHWO_OPT_DISABLE_IN_RCC);

	/* WaApplyL3ControlAndL3ChickenMode:ivb */
	wa_write(wal, GEN7_L3CNTLREG1, GEN7_WA_FOR_GEN7_L3_CONTROL);
	wa_write(wal, GEN7_L3_CHICKEN_MODE_REGISTER, GEN7_WA_L3_CHICKEN_MODE);

	/* WaForceL3Serialization:ivb */
	wa_write_clr(wal, GEN7_L3SQCREG4, L3SQ_URB_READ_CAM_MATCH_DISABLE);

	/*
	 * WaVSThreadDispatchOverride:ivb,vlv
	 *
	 * This actually overrides the dispatch
	 * mode for all thread types.
	 */
	wa_write_masked_or(wal, GEN7_FF_THREAD_MODE,
			   GEN7_FF_SCHED_MASK,
			   GEN7_FF_TS_SCHED_HW |
			   GEN7_FF_VS_SCHED_HW |
			   GEN7_FF_DS_SCHED_HW);

	if (0) { /* causes HiZ corruption on ivb:gt1 */
		/* enable HiZ Raw Stall Optimization */
		wa_masked_dis(wal, CACHE_MODE_0_GEN7, HIZ_RAW_STALL_OPT_DISABLE);
	}

	/* WaDisable4x2SubspanOptimization:ivb */
	wa_masked_en(wal, CACHE_MODE_1, PIXEL_SUBSPAN_COLLECT_OPT_DISABLE);

	/*
	 * BSpec recommends 8x4 when MSAA is used,
	 * however in practice 16x4 seems fastest.
	 *
	 * Note that PS/WM thread counts depend on the WIZ hashing
	 * disable bit, which we don't touch here, but it's good
	 * to keep in mind (see 3DSTATE_PS and 3DSTATE_WM).
	 */
	wa_add(wal, GEN7_GT_MODE, 0,
	       _MASKED_FIELD(GEN6_WIZ_HASHING_MASK, GEN6_WIZ_HASHING_16x4),
	       GEN6_WIZ_HASHING_16x4);
}

static void
vlv_gt_workarounds_init(struct drm_i915_private *i915, struct i915_wa_list *wal)
{
	/* WaDisableEarlyCull:vlv */
	wa_masked_en(wal, _3D_CHICKEN3, _3D_CHICKEN_SF_DISABLE_OBJEND_CULL);

	/* WaPsdDispatchEnable:vlv */
	/* WaDisablePSDDualDispatchEnable:vlv */
	wa_masked_en(wal,
		     GEN7_HALF_SLICE_CHICKEN1,
		     GEN7_MAX_PS_THREAD_DEP |
		     GEN7_PSD_SINGLE_PORT_DISPATCH_ENABLE);

	/* WaDisable_RenderCache_OperationalFlush:vlv */
	wa_masked_dis(wal, CACHE_MODE_0_GEN7, RC_OP_FLUSH_ENABLE);

	/* WaForceL3Serialization:vlv */
	wa_write_clr(wal, GEN7_L3SQCREG4, L3SQ_URB_READ_CAM_MATCH_DISABLE);

	/*
	 * WaVSThreadDispatchOverride:ivb,vlv
	 *
	 * This actually overrides the dispatch
	 * mode for all thread types.
	 */
	wa_write_masked_or(wal,
			   GEN7_FF_THREAD_MODE,
			   GEN7_FF_SCHED_MASK,
			   GEN7_FF_TS_SCHED_HW |
			   GEN7_FF_VS_SCHED_HW |
			   GEN7_FF_DS_SCHED_HW);

	/*
	 * BSpec says this must be set, even though
	 * WaDisable4x2SubspanOptimization isn't listed for VLV.
	 */
	wa_masked_en(wal, CACHE_MODE_1, PIXEL_SUBSPAN_COLLECT_OPT_DISABLE);

	/*
	 * BSpec recommends 8x4 when MSAA is used,
	 * however in practice 16x4 seems fastest.
	 *
	 * Note that PS/WM thread counts depend on the WIZ hashing
	 * disable bit, which we don't touch here, but it's good
	 * to keep in mind (see 3DSTATE_PS and 3DSTATE_WM).
	 */
	wa_add(wal, GEN7_GT_MODE, 0,
	       _MASKED_FIELD(GEN6_WIZ_HASHING_MASK, GEN6_WIZ_HASHING_16x4),
	       GEN6_WIZ_HASHING_16x4);

	/*
	 * WaIncreaseL3CreditsForVLVB0:vlv
	 * This is the hardware default actually.
	 */
	wa_write(wal, GEN7_L3SQCREG1, VLV_B0_WA_L3SQCREG1_VALUE);
}

static void
hsw_gt_workarounds_init(struct drm_i915_private *i915, struct i915_wa_list *wal)
{
	/* L3 caching of data atomics doesn't work -- disable it. */
	wa_write(wal, HSW_SCRATCH1, HSW_SCRATCH1_L3_DATA_ATOMICS_DISABLE);

	wa_add(wal,
	       HSW_ROW_CHICKEN3, 0,
	       _MASKED_BIT_ENABLE(HSW_ROW_CHICKEN3_L3_GLOBAL_ATOMICS_DISABLE),
		0 /* XXX does this reg exist? */);

	/* WaVSRefCountFullforceMissDisable:hsw */
	wa_write_clr(wal, GEN7_FF_THREAD_MODE, GEN7_FF_VS_REF_CNT_FFME);

	wa_masked_dis(wal,
		      CACHE_MODE_0_GEN7,
		      /* WaDisable_RenderCache_OperationalFlush:hsw */
		      RC_OP_FLUSH_ENABLE |
		      /* enable HiZ Raw Stall Optimization */
		      HIZ_RAW_STALL_OPT_DISABLE);

	/* WaDisable4x2SubspanOptimization:hsw */
	wa_masked_en(wal, CACHE_MODE_1, PIXEL_SUBSPAN_COLLECT_OPT_DISABLE);

	/*
	 * BSpec recommends 8x4 when MSAA is used,
	 * however in practice 16x4 seems fastest.
	 *
	 * Note that PS/WM thread counts depend on the WIZ hashing
	 * disable bit, which we don't touch here, but it's good
	 * to keep in mind (see 3DSTATE_PS and 3DSTATE_WM).
	 */
	wa_add(wal, GEN7_GT_MODE, 0,
	       _MASKED_FIELD(GEN6_WIZ_HASHING_MASK, GEN6_WIZ_HASHING_16x4),
	       GEN6_WIZ_HASHING_16x4);

	/* WaSampleCChickenBitEnable:hsw */
	wa_masked_en(wal, HALF_SLICE_CHICKEN3, HSW_SAMPLE_C_PERFORMANCE);
}

static void
gen9_gt_workarounds_init(struct drm_i915_private *i915, struct i915_wa_list *wal)
{
	/* WaDisableKillLogic:bxt,skl,kbl */
	if (!IS_COFFEELAKE(i915))
		wa_write_or(wal,
			    GAM_ECOCHK,
			    ECOCHK_DIS_TLB);

	if (HAS_LLC(i915)) {
		/* WaCompressedResourceSamplerPbeMediaNewHashMode:skl,kbl
		 *
		 * Must match Display Engine. See
		 * WaCompressedResourceDisplayNewHashMode.
		 */
		wa_write_or(wal,
			    MMCD_MISC_CTRL,
			    MMCD_PCLA | MMCD_HOTSPOT_EN);
	}

	/* WaDisableHDCInvalidation:skl,bxt,kbl,cfl */
	wa_write_or(wal,
		    GAM_ECOCHK,
		    BDW_DISABLE_HDC_INVALIDATION);
}

static void
skl_gt_workarounds_init(struct drm_i915_private *i915, struct i915_wa_list *wal)
{
	gen9_gt_workarounds_init(i915, wal);

	/* WaDisableGafsUnitClkGating:skl */
	wa_write_or(wal,
		    GEN7_UCGCTL4,
		    GEN8_EU_GAUNIT_CLOCK_GATE_DISABLE);

	/* WaInPlaceDecompressionHang:skl */
	if (IS_SKL_REVID(i915, SKL_REVID_H0, REVID_FOREVER))
		wa_write_or(wal,
			    GEN9_GAMT_ECO_REG_RW_IA,
			    GAMT_ECO_ENABLE_IN_PLACE_DECOMPRESS);
}

static void
bxt_gt_workarounds_init(struct drm_i915_private *i915, struct i915_wa_list *wal)
{
	gen9_gt_workarounds_init(i915, wal);

	/* WaInPlaceDecompressionHang:bxt */
	wa_write_or(wal,
		    GEN9_GAMT_ECO_REG_RW_IA,
		    GAMT_ECO_ENABLE_IN_PLACE_DECOMPRESS);
}

static void
kbl_gt_workarounds_init(struct drm_i915_private *i915, struct i915_wa_list *wal)
{
	gen9_gt_workarounds_init(i915, wal);

	/* WaDisableDynamicCreditSharing:kbl */
	if (IS_KBL_REVID(i915, 0, KBL_REVID_B0))
		wa_write_or(wal,
			    GAMT_CHKN_BIT_REG,
			    GAMT_CHKN_DISABLE_DYNAMIC_CREDIT_SHARING);

	/* WaDisableGafsUnitClkGating:kbl */
	wa_write_or(wal,
		    GEN7_UCGCTL4,
		    GEN8_EU_GAUNIT_CLOCK_GATE_DISABLE);

	/* WaInPlaceDecompressionHang:kbl */
	wa_write_or(wal,
		    GEN9_GAMT_ECO_REG_RW_IA,
		    GAMT_ECO_ENABLE_IN_PLACE_DECOMPRESS);
}

static void
glk_gt_workarounds_init(struct drm_i915_private *i915, struct i915_wa_list *wal)
{
	gen9_gt_workarounds_init(i915, wal);
}

static void
cfl_gt_workarounds_init(struct drm_i915_private *i915, struct i915_wa_list *wal)
{
	gen9_gt_workarounds_init(i915, wal);

	/* WaDisableGafsUnitClkGating:cfl */
	wa_write_or(wal,
		    GEN7_UCGCTL4,
		    GEN8_EU_GAUNIT_CLOCK_GATE_DISABLE);

	/* WaInPlaceDecompressionHang:cfl */
	wa_write_or(wal,
		    GEN9_GAMT_ECO_REG_RW_IA,
		    GAMT_ECO_ENABLE_IN_PLACE_DECOMPRESS);
}

static void
wa_init_mcr(struct drm_i915_private *i915, struct i915_wa_list *wal)
{
	const struct sseu_dev_info *sseu = &RUNTIME_INFO(i915)->sseu;
	unsigned int slice, subslice;
	u32 l3_en, mcr, mcr_mask;

	GEM_BUG_ON(INTEL_GEN(i915) < 10);

	/*
	 * WaProgramMgsrForL3BankSpecificMmioReads: cnl,icl
	 * L3Banks could be fused off in single slice scenario. If that is
	 * the case, we might need to program MCR select to a valid L3Bank
	 * by default, to make sure we correctly read certain registers
	 * later on (in the range 0xB100 - 0xB3FF).
	 *
	 * WaProgramMgsrForCorrectSliceSpecificMmioReads:cnl,icl
	 * Before any MMIO read into slice/subslice specific registers, MCR
	 * packet control register needs to be programmed to point to any
	 * enabled s/ss pair. Otherwise, incorrect values will be returned.
	 * This means each subsequent MMIO read will be forwarded to an
	 * specific s/ss combination, but this is OK since these registers
	 * are consistent across s/ss in almost all cases. In the rare
	 * occasions, such as INSTDONE, where this value is dependent
	 * on s/ss combo, the read should be done with read_subslice_reg.
	 *
	 * Since GEN8_MCR_SELECTOR contains dual-purpose bits which select both
	 * to which subslice, or to which L3 bank, the respective mmio reads
	 * will go, we have to find a common index which works for both
	 * accesses.
	 *
	 * Case where we cannot find a common index fortunately should not
	 * happen in production hardware, so we only emit a warning instead of
	 * implementing something more complex that requires checking the range
	 * of every MMIO read.
	 */

	if (INTEL_GEN(i915) >= 10 && is_power_of_2(sseu->slice_mask)) {
		u32 l3_fuse =
			intel_uncore_read(&i915->uncore, GEN10_MIRROR_FUSE3) &
			GEN10_L3BANK_MASK;

		DRM_DEBUG_DRIVER("L3 fuse = %x\n", l3_fuse);
		l3_en = ~(l3_fuse << GEN10_L3BANK_PAIR_COUNT | l3_fuse);
	} else {
		l3_en = ~0;
	}

	slice = fls(sseu->slice_mask) - 1;
	subslice = fls(l3_en & intel_sseu_get_subslices(sseu, slice));
	if (!subslice) {
		DRM_WARN("No common index found between subslice mask %x and L3 bank mask %x!\n",
			 intel_sseu_get_subslices(sseu, slice), l3_en);
		subslice = fls(l3_en);
		drm_WARN_ON(&i915->drm, !subslice);
	}
	subslice--;

	if (INTEL_GEN(i915) >= 11) {
		mcr = GEN11_MCR_SLICE(slice) | GEN11_MCR_SUBSLICE(subslice);
		mcr_mask = GEN11_MCR_SLICE_MASK | GEN11_MCR_SUBSLICE_MASK;
	} else {
		mcr = GEN8_MCR_SLICE(slice) | GEN8_MCR_SUBSLICE(subslice);
		mcr_mask = GEN8_MCR_SLICE_MASK | GEN8_MCR_SUBSLICE_MASK;
	}

	DRM_DEBUG_DRIVER("MCR slice/subslice = %x\n", mcr);

	wa_write_masked_or(wal, GEN8_MCR_SELECTOR, mcr_mask, mcr);
}

static void
cnl_gt_workarounds_init(struct drm_i915_private *i915, struct i915_wa_list *wal)
{
	wa_init_mcr(i915, wal);

	/* WaDisableI2mCycleOnWRPort:cnl (pre-prod) */
	if (IS_CNL_REVID(i915, CNL_REVID_B0, CNL_REVID_B0))
		wa_write_or(wal,
			    GAMT_CHKN_BIT_REG,
			    GAMT_CHKN_DISABLE_I2M_CYCLE_ON_WR_PORT);

	/* WaInPlaceDecompressionHang:cnl */
	wa_write_or(wal,
		    GEN9_GAMT_ECO_REG_RW_IA,
		    GAMT_ECO_ENABLE_IN_PLACE_DECOMPRESS);
}

static void
icl_gt_workarounds_init(struct drm_i915_private *i915, struct i915_wa_list *wal)
{
	wa_init_mcr(i915, wal);

	/* WaInPlaceDecompressionHang:icl */
	wa_write_or(wal,
		    GEN9_GAMT_ECO_REG_RW_IA,
		    GAMT_ECO_ENABLE_IN_PLACE_DECOMPRESS);

	/* WaModifyGamTlbPartitioning:icl */
	wa_write_masked_or(wal,
			   GEN11_GACB_PERF_CTRL,
			   GEN11_HASH_CTRL_MASK,
			   GEN11_HASH_CTRL_BIT0 | GEN11_HASH_CTRL_BIT4);

	/* Wa_1405766107:icl
	 * Formerly known as WaCL2SFHalfMaxAlloc
	 */
	wa_write_or(wal,
		    GEN11_LSN_UNSLCVC,
		    GEN11_LSN_UNSLCVC_GAFS_HALF_SF_MAXALLOC |
		    GEN11_LSN_UNSLCVC_GAFS_HALF_CL2_MAXALLOC);

	/* Wa_220166154:icl
	 * Formerly known as WaDisCtxReload
	 */
	wa_write_or(wal,
		    GEN8_GAMW_ECO_DEV_RW_IA,
		    GAMW_ECO_DEV_CTX_RELOAD_DISABLE);

	/* Wa_1405779004:icl (pre-prod) */
	if (IS_ICL_REVID(i915, ICL_REVID_A0, ICL_REVID_A0))
		wa_write_or(wal,
			    SLICE_UNIT_LEVEL_CLKGATE,
			    MSCUNIT_CLKGATE_DIS);

	/* Wa_1406838659:icl (pre-prod) */
	if (IS_ICL_REVID(i915, ICL_REVID_A0, ICL_REVID_B0))
		wa_write_or(wal,
			    INF_UNIT_LEVEL_CLKGATE,
			    CGPSF_CLKGATE_DIS);

	/* Wa_1406463099:icl
	 * Formerly known as WaGamTlbPendError
	 */
	wa_write_or(wal,
		    GAMT_CHKN_BIT_REG,
		    GAMT_CHKN_DISABLE_L3_COH_PIPE);

	/* Wa_1607087056:icl */
	wa_write_or(wal,
		    SLICE_UNIT_LEVEL_CLKGATE,
		    L3_CLKGATE_DIS | L3_CR2X_CLKGATE_DIS);
}

static void
tgl_gt_workarounds_init(struct drm_i915_private *i915, struct i915_wa_list *wal)
{
	/* Wa_1409420604:tgl */
	if (IS_TGL_REVID(i915, TGL_REVID_A0, TGL_REVID_A0))
		wa_write_or(wal,
			    SUBSLICE_UNIT_LEVEL_CLKGATE2,
			    CPSSUNIT_CLKGATE_DIS);

	/* Wa_1607087056:tgl also know as BUG:1409180338 */
	if (IS_TGL_REVID(i915, TGL_REVID_A0, TGL_REVID_A0))
		wa_write_or(wal,
			    SLICE_UNIT_LEVEL_CLKGATE,
			    L3_CLKGATE_DIS | L3_CR2X_CLKGATE_DIS);
}

static void
gt_init_workarounds(struct drm_i915_private *i915, struct i915_wa_list *wal)
{
	if (IS_GEN(i915, 12))
		tgl_gt_workarounds_init(i915, wal);
	else if (IS_GEN(i915, 11))
		icl_gt_workarounds_init(i915, wal);
	else if (IS_CANNONLAKE(i915))
		cnl_gt_workarounds_init(i915, wal);
	else if (IS_COFFEELAKE(i915))
		cfl_gt_workarounds_init(i915, wal);
	else if (IS_GEMINILAKE(i915))
		glk_gt_workarounds_init(i915, wal);
	else if (IS_KABYLAKE(i915))
		kbl_gt_workarounds_init(i915, wal);
	else if (IS_BROXTON(i915))
		bxt_gt_workarounds_init(i915, wal);
	else if (IS_SKYLAKE(i915))
		skl_gt_workarounds_init(i915, wal);
	else if (IS_HASWELL(i915))
		hsw_gt_workarounds_init(i915, wal);
	else if (IS_VALLEYVIEW(i915))
		vlv_gt_workarounds_init(i915, wal);
	else if (IS_IVYBRIDGE(i915))
		ivb_gt_workarounds_init(i915, wal);
	else if (IS_GEN(i915, 6))
		snb_gt_workarounds_init(i915, wal);
	else if (IS_GEN(i915, 5))
		ilk_gt_workarounds_init(i915, wal);
	else if (IS_G4X(i915))
		g4x_gt_workarounds_init(i915, wal);
	else if (IS_GEN(i915, 4))
		gen4_gt_workarounds_init(i915, wal);
	else if (INTEL_GEN(i915) <= 8)
		return;
	else
		MISSING_CASE(INTEL_GEN(i915));
}

void intel_gt_init_workarounds(struct drm_i915_private *i915)
{
	struct i915_wa_list *wal = &i915->gt_wa_list;

	wa_init_start(wal, "GT", "global");
	gt_init_workarounds(i915, wal);
	wa_init_finish(wal);
}

static enum forcewake_domains
wal_get_fw_for_rmw(struct intel_uncore *uncore, const struct i915_wa_list *wal)
{
	enum forcewake_domains fw = 0;
	struct i915_wa *wa;
	unsigned int i;

	for (i = 0, wa = wal->list; i < wal->count; i++, wa++)
		fw |= intel_uncore_forcewake_for_reg(uncore,
						     wa->reg,
						     FW_REG_READ |
						     FW_REG_WRITE);

	return fw;
}

static bool
wa_verify(const struct i915_wa *wa, u32 cur, const char *name, const char *from)
{
	if ((cur ^ wa->set) & wa->read) {
		DRM_ERROR("%s workaround lost on %s! (%x=%x/%x, expected %x)\n",
			  name, from, i915_mmio_reg_offset(wa->reg),
			  cur, cur & wa->read, wa->set);

		return false;
	}

	return true;
}

static void
wa_list_apply(struct intel_uncore *uncore, const struct i915_wa_list *wal)
{
	enum forcewake_domains fw;
	unsigned long flags;
	struct i915_wa *wa;
	unsigned int i;

	if (!wal->count)
		return;

	fw = wal_get_fw_for_rmw(uncore, wal);

	spin_lock_irqsave(&uncore->lock, flags);
	intel_uncore_forcewake_get__locked(uncore, fw);

	for (i = 0, wa = wal->list; i < wal->count; i++, wa++) {
		if (wa->clr)
			intel_uncore_rmw_fw(uncore, wa->reg, wa->clr, wa->set);
		else
			intel_uncore_write_fw(uncore, wa->reg, wa->set);
		if (IS_ENABLED(CONFIG_DRM_I915_DEBUG_GEM))
			wa_verify(wa,
				  intel_uncore_read_fw(uncore, wa->reg),
				  wal->name, "application");
	}

	intel_uncore_forcewake_put__locked(uncore, fw);
	spin_unlock_irqrestore(&uncore->lock, flags);
}

void intel_gt_apply_workarounds(struct intel_gt *gt)
{
	wa_list_apply(gt->uncore, &gt->i915->gt_wa_list);
}

static bool wa_list_verify(struct intel_uncore *uncore,
			   const struct i915_wa_list *wal,
			   const char *from)
{
	struct i915_wa *wa;
	unsigned int i;
	bool ok = true;

	for (i = 0, wa = wal->list; i < wal->count; i++, wa++)
		ok &= wa_verify(wa,
				intel_uncore_read(uncore, wa->reg),
				wal->name, from);

	return ok;
}

bool intel_gt_verify_workarounds(struct intel_gt *gt, const char *from)
{
	return wa_list_verify(gt->uncore, &gt->i915->gt_wa_list, from);
}

static inline bool is_nonpriv_flags_valid(u32 flags)
{
	/* Check only valid flag bits are set */
	if (flags & ~RING_FORCE_TO_NONPRIV_MASK_VALID)
		return false;

	/* NB: Only 3 out of 4 enum values are valid for access field */
	if ((flags & RING_FORCE_TO_NONPRIV_ACCESS_MASK) ==
	    RING_FORCE_TO_NONPRIV_ACCESS_INVALID)
		return false;

	return true;
}

static void
whitelist_reg_ext(struct i915_wa_list *wal, i915_reg_t reg, u32 flags)
{
	struct i915_wa wa = {
		.reg = reg
	};

	if (GEM_DEBUG_WARN_ON(wal->count >= RING_MAX_NONPRIV_SLOTS))
		return;

	if (GEM_DEBUG_WARN_ON(!is_nonpriv_flags_valid(flags)))
		return;

	wa.reg.reg |= flags;
	_wa_add(wal, &wa);
}

static void
whitelist_reg(struct i915_wa_list *wal, i915_reg_t reg)
{
	whitelist_reg_ext(wal, reg, RING_FORCE_TO_NONPRIV_ACCESS_RW);
}

static void gen9_whitelist_build(struct i915_wa_list *w)
{
	/* WaVFEStateAfterPipeControlwithMediaStateClear:skl,bxt,glk,cfl */
	whitelist_reg(w, GEN9_CTX_PREEMPT_REG);

	/* WaEnablePreemptionGranularityControlByUMD:skl,bxt,kbl,cfl,[cnl] */
	whitelist_reg(w, GEN8_CS_CHICKEN1);

	/* WaAllowUMDToModifyHDCChicken1:skl,bxt,kbl,glk,cfl */
	whitelist_reg(w, GEN8_HDC_CHICKEN1);

	/* WaSendPushConstantsFromMMIO:skl,bxt */
	whitelist_reg(w, COMMON_SLICE_CHICKEN2);
}

static void skl_whitelist_build(struct intel_engine_cs *engine)
{
	struct i915_wa_list *w = &engine->whitelist;

	if (engine->class != RENDER_CLASS)
		return;

	gen9_whitelist_build(w);

	/* WaDisableLSQCROPERFforOCL:skl */
	whitelist_reg(w, GEN8_L3SQCREG4);
}

static void bxt_whitelist_build(struct intel_engine_cs *engine)
{
	if (engine->class != RENDER_CLASS)
		return;

	gen9_whitelist_build(&engine->whitelist);
}

static void kbl_whitelist_build(struct intel_engine_cs *engine)
{
	struct i915_wa_list *w = &engine->whitelist;

	if (engine->class != RENDER_CLASS)
		return;

	gen9_whitelist_build(w);

	/* WaDisableLSQCROPERFforOCL:kbl */
	whitelist_reg(w, GEN8_L3SQCREG4);
}

static void glk_whitelist_build(struct intel_engine_cs *engine)
{
	struct i915_wa_list *w = &engine->whitelist;

	if (engine->class != RENDER_CLASS)
		return;

	gen9_whitelist_build(w);

	/* WA #0862: Userspace has to set "Barrier Mode" to avoid hangs. */
	whitelist_reg(w, GEN9_SLICE_COMMON_ECO_CHICKEN1);
}

static void cfl_whitelist_build(struct intel_engine_cs *engine)
{
	struct i915_wa_list *w = &engine->whitelist;

	if (engine->class != RENDER_CLASS)
		return;

	gen9_whitelist_build(w);

	/*
	 * WaAllowPMDepthAndInvocationCountAccessFromUMD:cfl,whl,cml,aml
	 *
	 * This covers 4 register which are next to one another :
	 *   - PS_INVOCATION_COUNT
	 *   - PS_INVOCATION_COUNT_UDW
	 *   - PS_DEPTH_COUNT
	 *   - PS_DEPTH_COUNT_UDW
	 */
	whitelist_reg_ext(w, PS_INVOCATION_COUNT,
			  RING_FORCE_TO_NONPRIV_ACCESS_RD |
			  RING_FORCE_TO_NONPRIV_RANGE_4);
}

static void cnl_whitelist_build(struct intel_engine_cs *engine)
{
	struct i915_wa_list *w = &engine->whitelist;

	if (engine->class != RENDER_CLASS)
		return;

	/* WaEnablePreemptionGranularityControlByUMD:cnl */
	whitelist_reg(w, GEN8_CS_CHICKEN1);
}

static void icl_whitelist_build(struct intel_engine_cs *engine)
{
	struct i915_wa_list *w = &engine->whitelist;

	switch (engine->class) {
	case RENDER_CLASS:
		/* WaAllowUMDToModifyHalfSliceChicken7:icl */
		whitelist_reg(w, GEN9_HALF_SLICE_CHICKEN7);

		/* WaAllowUMDToModifySamplerMode:icl */
		whitelist_reg(w, GEN10_SAMPLER_MODE);

		/* WaEnableStateCacheRedirectToCS:icl */
		whitelist_reg(w, GEN9_SLICE_COMMON_ECO_CHICKEN1);

		/*
		 * WaAllowPMDepthAndInvocationCountAccessFromUMD:icl
		 *
		 * This covers 4 register which are next to one another :
		 *   - PS_INVOCATION_COUNT
		 *   - PS_INVOCATION_COUNT_UDW
		 *   - PS_DEPTH_COUNT
		 *   - PS_DEPTH_COUNT_UDW
		 */
		whitelist_reg_ext(w, PS_INVOCATION_COUNT,
				  RING_FORCE_TO_NONPRIV_ACCESS_RD |
				  RING_FORCE_TO_NONPRIV_RANGE_4);
		break;

	case VIDEO_DECODE_CLASS:
		/* hucStatusRegOffset */
		whitelist_reg_ext(w, _MMIO(0x2000 + engine->mmio_base),
				  RING_FORCE_TO_NONPRIV_ACCESS_RD);
		/* hucUKernelHdrInfoRegOffset */
		whitelist_reg_ext(w, _MMIO(0x2014 + engine->mmio_base),
				  RING_FORCE_TO_NONPRIV_ACCESS_RD);
		/* hucStatus2RegOffset */
		whitelist_reg_ext(w, _MMIO(0x23B0 + engine->mmio_base),
				  RING_FORCE_TO_NONPRIV_ACCESS_RD);
		break;

	default:
		break;
	}
}

static void tgl_whitelist_build(struct intel_engine_cs *engine)
{
	struct i915_wa_list *w = &engine->whitelist;

	switch (engine->class) {
	case RENDER_CLASS:
		/*
		 * WaAllowPMDepthAndInvocationCountAccessFromUMD:tgl
		 * Wa_1408556865:tgl
		 *
		 * This covers 4 registers which are next to one another :
		 *   - PS_INVOCATION_COUNT
		 *   - PS_INVOCATION_COUNT_UDW
		 *   - PS_DEPTH_COUNT
		 *   - PS_DEPTH_COUNT_UDW
		 */
		whitelist_reg_ext(w, PS_INVOCATION_COUNT,
				  RING_FORCE_TO_NONPRIV_ACCESS_RD |
				  RING_FORCE_TO_NONPRIV_RANGE_4);

		/* Wa_1808121037:tgl */
		whitelist_reg(w, GEN7_COMMON_SLICE_CHICKEN1);

		/* Wa_1806527549:tgl */
		whitelist_reg(w, HIZ_CHICKEN);
		break;
	default:
		break;
	}
}

void intel_engine_init_whitelist(struct intel_engine_cs *engine)
{
	struct drm_i915_private *i915 = engine->i915;
	struct i915_wa_list *w = &engine->whitelist;

	wa_init_start(w, "whitelist", engine->name);

	if (IS_GEN(i915, 12))
		tgl_whitelist_build(engine);
	else if (IS_GEN(i915, 11))
		icl_whitelist_build(engine);
	else if (IS_CANNONLAKE(i915))
		cnl_whitelist_build(engine);
	else if (IS_COFFEELAKE(i915))
		cfl_whitelist_build(engine);
	else if (IS_GEMINILAKE(i915))
		glk_whitelist_build(engine);
	else if (IS_KABYLAKE(i915))
		kbl_whitelist_build(engine);
	else if (IS_BROXTON(i915))
		bxt_whitelist_build(engine);
	else if (IS_SKYLAKE(i915))
		skl_whitelist_build(engine);
	else if (INTEL_GEN(i915) <= 8)
		return;
	else
		MISSING_CASE(INTEL_GEN(i915));

	wa_init_finish(w);
}

void intel_engine_apply_whitelist(struct intel_engine_cs *engine)
{
	const struct i915_wa_list *wal = &engine->whitelist;
	struct intel_uncore *uncore = engine->uncore;
	const u32 base = engine->mmio_base;
	struct i915_wa *wa;
	unsigned int i;

	if (!wal->count)
		return;

	for (i = 0, wa = wal->list; i < wal->count; i++, wa++)
		intel_uncore_write(uncore,
				   RING_FORCE_TO_NONPRIV(base, i),
				   i915_mmio_reg_offset(wa->reg));

	/* And clear the rest just in case of garbage */
	for (; i < RING_MAX_NONPRIV_SLOTS; i++)
		intel_uncore_write(uncore,
				   RING_FORCE_TO_NONPRIV(base, i),
				   i915_mmio_reg_offset(RING_NOPID(base)));
}

static void
rcs_engine_wa_init(struct intel_engine_cs *engine, struct i915_wa_list *wal)
{
	struct drm_i915_private *i915 = engine->i915;

	if (IS_TGL_REVID(i915, TGL_REVID_A0, TGL_REVID_A0)) {
		/*
		 * Wa_1607138336:tgl
		 * Wa_1607063988:tgl
		 */
		wa_write_or(wal,
			    GEN9_CTX_PREEMPT_REG,
			    GEN12_DISABLE_POSH_BUSY_FF_DOP_CG);

		/*
		 * Wa_1607030317:tgl
		 * Wa_1607186500:tgl
		 * Wa_1607297627:tgl there is 3 entries for this WA on BSpec, 2
		 * of then says it is fixed on B0 the other one says it is
		 * permanent
		 */
		wa_masked_en(wal,
			     GEN6_RC_SLEEP_PSMI_CONTROL,
			     GEN12_WAIT_FOR_EVENT_POWER_DOWN_DISABLE |
			     GEN8_RC_SEMA_IDLE_MSG_DISABLE);

		/*
		 * Wa_1606679103:tgl
		 * (see also Wa_1606682166:icl)
		 */
		wa_write_or(wal,
			    GEN7_SARCHKMD,
			    GEN7_DISABLE_SAMPLER_PREFETCH);
<<<<<<< HEAD
=======

		/* Wa_1407928979:tgl */
		wa_write_or(wal,
			    GEN7_FF_THREAD_MODE,
			    GEN12_FF_TESSELATION_DOP_GATE_DISABLE);

		/* Wa_1408615072:tgl */
		wa_write_or(wal, UNSLICE_UNIT_LEVEL_CLKGATE2,
			    VSUNIT_CLKGATE_DIS_TGL);
	}

	if (IS_TIGERLAKE(i915)) {
		/* Wa_1606931601:tgl */
		wa_masked_en(wal, GEN7_ROW_CHICKEN2, GEN12_DISABLE_EARLY_READ);

		/* Wa_1409804808:tgl */
		wa_masked_en(wal, GEN7_ROW_CHICKEN2,
			     GEN12_PUSH_CONST_DEREF_HOLD_DIS);

		/* Wa_1606700617:tgl */
		wa_masked_en(wal,
			     GEN9_CS_DEBUG_MODE1,
			     FF_DOP_CLOCK_GATE_DISABLE);

		/*
		 * Wa_1409085225:tgl
		 * Wa_14010229206:tgl
		 */
		wa_masked_en(wal, GEN9_ROW_CHICKEN4, GEN12_DISABLE_TDL_PUSH);
>>>>>>> 675a03b4
	}

	if (IS_GEN(i915, 11)) {
		/* This is not an Wa. Enable for better image quality */
		wa_masked_en(wal,
			     _3D_CHICKEN3,
			     _3D_CHICKEN3_AA_LINE_QUALITY_FIX_ENABLE);

		/* WaPipelineFlushCoherentLines:icl */
		wa_write_or(wal,
			    GEN8_L3SQCREG4,
			    GEN8_LQSC_FLUSH_COHERENT_LINES);

		/*
		 * Wa_1405543622:icl
		 * Formerly known as WaGAPZPriorityScheme
		 */
		wa_write_or(wal,
			    GEN8_GARBCNTL,
			    GEN11_ARBITRATION_PRIO_ORDER_MASK);

		/*
		 * Wa_1604223664:icl
		 * Formerly known as WaL3BankAddressHashing
		 */
		wa_write_masked_or(wal,
				   GEN8_GARBCNTL,
				   GEN11_HASH_CTRL_EXCL_MASK,
				   GEN11_HASH_CTRL_EXCL_BIT0);
		wa_write_masked_or(wal,
				   GEN11_GLBLINVL,
				   GEN11_BANK_HASH_ADDR_EXCL_MASK,
				   GEN11_BANK_HASH_ADDR_EXCL_BIT0);

		/*
		 * Wa_1405733216:icl
		 * Formerly known as WaDisableCleanEvicts
		 */
		wa_write_or(wal,
			    GEN8_L3SQCREG4,
			    GEN11_LQSC_CLEAN_EVICT_DISABLE);

		/* WaForwardProgressSoftReset:icl */
		wa_write_or(wal,
			    GEN10_SCRATCH_LNCF2,
			    PMFLUSHDONE_LNICRSDROP |
			    PMFLUSH_GAPL3UNBLOCK |
			    PMFLUSHDONE_LNEBLK);

		/* Wa_1406609255:icl (pre-prod) */
		if (IS_ICL_REVID(i915, ICL_REVID_A0, ICL_REVID_B0))
			wa_write_or(wal,
				    GEN7_SARCHKMD,
				    GEN7_DISABLE_DEMAND_PREFETCH);

		/* Wa_1606682166:icl */
		wa_write_or(wal,
			    GEN7_SARCHKMD,
			    GEN7_DISABLE_SAMPLER_PREFETCH);

		/* Wa_1409178092:icl */
		wa_write_masked_or(wal,
				   GEN11_SCRATCH2,
				   GEN11_COHERENT_PARTIAL_WRITE_MERGE_ENABLE,
				   0);

		/* WaEnable32PlaneMode:icl */
		wa_masked_en(wal, GEN9_CSFE_CHICKEN1_RCS,
			     GEN11_ENABLE_32_PLANE_MODE);

		/*
		 * Wa_1408615072:icl,ehl  (vsunit)
		 * Wa_1407596294:icl,ehl  (hsunit)
		 */
		wa_write_or(wal, UNSLICE_UNIT_LEVEL_CLKGATE,
			    VSUNIT_CLKGATE_DIS | HSUNIT_CLKGATE_DIS);

		/* Wa_1407352427:icl,ehl */
		wa_write_or(wal, UNSLICE_UNIT_LEVEL_CLKGATE2,
			    PSDUNIT_CLKGATE_DIS);

		/* Wa_1406680159:icl,ehl */
		wa_write_or(wal,
			    SUBSLICE_UNIT_LEVEL_CLKGATE,
			    GWUNIT_CLKGATE_DIS);

		/*
		 * Wa_1408767742:icl[a2..forever],ehl[all]
		 * Wa_1605460711:icl[a0..c0]
		 */
		wa_write_or(wal,
			    GEN7_FF_THREAD_MODE,
			    GEN12_FF_TESSELATION_DOP_GATE_DISABLE);
	}

	if (IS_GEN_RANGE(i915, 9, 12)) {
		/* FtrPerCtxtPreemptionGranularityControl:skl,bxt,kbl,cfl,cnl,icl,tgl */
		wa_masked_en(wal,
			     GEN7_FF_SLICE_CS_CHICKEN1,
			     GEN9_FFSC_PERCTX_PREEMPT_CTRL);
	}

	if (IS_SKYLAKE(i915) || IS_KABYLAKE(i915) || IS_COFFEELAKE(i915)) {
		/* WaEnableGapsTsvCreditFix:skl,kbl,cfl */
		wa_write_or(wal,
			    GEN8_GARBCNTL,
			    GEN9_GAPS_TSV_CREDIT_DISABLE);
	}

	if (IS_BROXTON(i915)) {
		/* WaDisablePooledEuLoadBalancingFix:bxt */
		wa_masked_en(wal,
			     FF_SLICE_CS_CHICKEN2,
			     GEN9_POOLED_EU_LOAD_BALANCING_FIX_DISABLE);
	}

	if (IS_GEN(i915, 9)) {
		/* WaContextSwitchWithConcurrentTLBInvalidate:skl,bxt,kbl,glk,cfl */
		wa_masked_en(wal,
			     GEN9_CSFE_CHICKEN1_RCS,
			     GEN9_PREEMPT_GPGPU_SYNC_SWITCH_DISABLE);

		/* WaEnableLbsSlaRetryTimerDecrement:skl,bxt,kbl,glk,cfl */
		wa_write_or(wal,
			    BDW_SCRATCH1,
			    GEN9_LBS_SLA_RETRY_TIMER_DECREMENT_ENABLE);

		/* WaProgramL3SqcReg1DefaultForPerf:bxt,glk */
		if (IS_GEN9_LP(i915))
			wa_write_masked_or(wal,
					   GEN8_L3SQCREG1,
					   L3_PRIO_CREDITS_MASK,
					   L3_GENERAL_PRIO_CREDITS(62) |
					   L3_HIGH_PRIO_CREDITS(2));

		/* WaOCLCoherentLineFlush:skl,bxt,kbl,cfl */
		wa_write_or(wal,
			    GEN8_L3SQCREG4,
			    GEN8_LQSC_FLUSH_COHERENT_LINES);
	}

	if (IS_GEN(i915, 7))
		/* WaBCSVCSTlbInvalidationMode:ivb,vlv,hsw */
		wa_masked_en(wal,
			     GFX_MODE_GEN7,
			     GFX_TLB_INVALIDATE_EXPLICIT | GFX_REPLAY_MODE);

	if (IS_GEN_RANGE(i915, 6, 7))
		/*
		 * We need to disable the AsyncFlip performance optimisations in
		 * order to use MI_WAIT_FOR_EVENT within the CS. It should
		 * already be programmed to '1' on all products.
		 *
		 * WaDisableAsyncFlipPerfMode:snb,ivb,hsw,vlv
		 */
		wa_masked_en(wal,
			     MI_MODE,
			     ASYNC_FLIP_PERF_DISABLE);

	if (IS_GEN(i915, 6)) {
		/*
		 * Required for the hardware to program scanline values for
		 * waiting
		 * WaEnableFlushTlbInvalidationMode:snb
		 */
		wa_masked_en(wal,
			     GFX_MODE,
			     GFX_TLB_INVALIDATE_EXPLICIT);

		/*
		 * From the Sandybridge PRM, volume 1 part 3, page 24:
		 * "If this bit is set, STCunit will have LRA as replacement
		 *  policy. [...] This bit must be reset. LRA replacement
		 *  policy is not supported."
		 */
		wa_masked_dis(wal,
			      CACHE_MODE_0,
			      CM0_STC_EVICT_DISABLE_LRA_SNB);
	}

	if (IS_GEN_RANGE(i915, 4, 6))
		/* WaTimedSingleVertexDispatch:cl,bw,ctg,elk,ilk,snb */
		wa_add(wal, MI_MODE,
		       0, _MASKED_BIT_ENABLE(VS_TIMER_DISPATCH),
		       /* XXX bit doesn't stick on Broadwater */
		       IS_I965G(i915) ? 0 : VS_TIMER_DISPATCH);
}

static void
xcs_engine_wa_init(struct intel_engine_cs *engine, struct i915_wa_list *wal)
{
	struct drm_i915_private *i915 = engine->i915;

	/* WaKBLVECSSemaphoreWaitPoll:kbl */
	if (IS_KBL_REVID(i915, KBL_REVID_A0, KBL_REVID_E0)) {
		wa_write(wal,
			 RING_SEMA_WAIT_POLL(engine->mmio_base),
			 1);
	}
}

static void
engine_init_workarounds(struct intel_engine_cs *engine, struct i915_wa_list *wal)
{
	if (I915_SELFTEST_ONLY(INTEL_GEN(engine->i915) < 4))
		return;

	if (engine->class == RENDER_CLASS)
		rcs_engine_wa_init(engine, wal);
	else
		xcs_engine_wa_init(engine, wal);
}

void intel_engine_init_workarounds(struct intel_engine_cs *engine)
{
	struct i915_wa_list *wal = &engine->wa_list;

	if (INTEL_GEN(engine->i915) < 4)
		return;

	wa_init_start(wal, "engine", engine->name);
	engine_init_workarounds(engine, wal);
	wa_init_finish(wal);
}

void intel_engine_apply_workarounds(struct intel_engine_cs *engine)
{
	wa_list_apply(engine->uncore, &engine->wa_list);
}

static struct i915_vma *
create_scratch(struct i915_address_space *vm, int count)
{
	struct drm_i915_gem_object *obj;
	struct i915_vma *vma;
	unsigned int size;
	int err;

	size = round_up(count * sizeof(u32), PAGE_SIZE);
	obj = i915_gem_object_create_internal(vm->i915, size);
	if (IS_ERR(obj))
		return ERR_CAST(obj);

	i915_gem_object_set_cache_coherency(obj, I915_CACHE_LLC);

	vma = i915_vma_instance(obj, vm, NULL);
	if (IS_ERR(vma)) {
		err = PTR_ERR(vma);
		goto err_obj;
	}

	err = i915_vma_pin(vma, 0, 0,
			   i915_vma_is_ggtt(vma) ? PIN_GLOBAL : PIN_USER);
	if (err)
		goto err_obj;

	return vma;

err_obj:
	i915_gem_object_put(obj);
	return ERR_PTR(err);
}

static const struct {
	u32 start;
	u32 end;
} mcr_ranges_gen8[] = {
	{ .start = 0x5500, .end = 0x55ff },
	{ .start = 0x7000, .end = 0x7fff },
	{ .start = 0x9400, .end = 0x97ff },
	{ .start = 0xb000, .end = 0xb3ff },
	{ .start = 0xe000, .end = 0xe7ff },
	{},
};

static bool mcr_range(struct drm_i915_private *i915, u32 offset)
{
	int i;

	if (INTEL_GEN(i915) < 8)
		return false;

	/*
	 * Registers in these ranges are affected by the MCR selector
	 * which only controls CPU initiated MMIO. Routing does not
	 * work for CS access so we cannot verify them on this path.
	 */
	for (i = 0; mcr_ranges_gen8[i].start; i++)
		if (offset >= mcr_ranges_gen8[i].start &&
		    offset <= mcr_ranges_gen8[i].end)
			return true;

	return false;
}

static int
wa_list_srm(struct i915_request *rq,
	    const struct i915_wa_list *wal,
	    struct i915_vma *vma)
{
	struct drm_i915_private *i915 = rq->i915;
	unsigned int i, count = 0;
	const struct i915_wa *wa;
	u32 srm, *cs;

	srm = MI_STORE_REGISTER_MEM | MI_SRM_LRM_GLOBAL_GTT;
	if (INTEL_GEN(i915) >= 8)
		srm++;

	for (i = 0, wa = wal->list; i < wal->count; i++, wa++) {
		if (!mcr_range(i915, i915_mmio_reg_offset(wa->reg)))
			count++;
	}

	cs = intel_ring_begin(rq, 4 * count);
	if (IS_ERR(cs))
		return PTR_ERR(cs);

	for (i = 0, wa = wal->list; i < wal->count; i++, wa++) {
		u32 offset = i915_mmio_reg_offset(wa->reg);

		if (mcr_range(i915, offset))
			continue;

		*cs++ = srm;
		*cs++ = offset;
		*cs++ = i915_ggtt_offset(vma) + sizeof(u32) * i;
		*cs++ = 0;
	}
	intel_ring_advance(rq, cs);

	return 0;
}

static int engine_wa_list_verify(struct intel_context *ce,
				 const struct i915_wa_list * const wal,
				 const char *from)
{
	const struct i915_wa *wa;
	struct i915_request *rq;
	struct i915_vma *vma;
	unsigned int i;
	u32 *results;
	int err;

	if (!wal->count)
		return 0;

	vma = create_scratch(&ce->engine->gt->ggtt->vm, wal->count);
	if (IS_ERR(vma))
		return PTR_ERR(vma);

	intel_engine_pm_get(ce->engine);
	rq = intel_context_create_request(ce);
	intel_engine_pm_put(ce->engine);
	if (IS_ERR(rq)) {
		err = PTR_ERR(rq);
		goto err_vma;
	}

	i915_vma_lock(vma);
	err = i915_request_await_object(rq, vma->obj, true);
	if (err == 0)
		err = i915_vma_move_to_active(vma, rq, EXEC_OBJECT_WRITE);
	i915_vma_unlock(vma);
	if (err) {
		i915_request_add(rq);
		goto err_vma;
	}

	err = wa_list_srm(rq, wal, vma);
	if (err)
		goto err_vma;

	i915_request_get(rq);
	i915_request_add(rq);
	if (i915_request_wait(rq, 0, HZ / 5) < 0) {
		err = -ETIME;
		goto err_rq;
	}

	results = i915_gem_object_pin_map(vma->obj, I915_MAP_WB);
	if (IS_ERR(results)) {
		err = PTR_ERR(results);
		goto err_rq;
	}

	err = 0;
	for (i = 0, wa = wal->list; i < wal->count; i++, wa++) {
		if (mcr_range(rq->i915, i915_mmio_reg_offset(wa->reg)))
			continue;

		if (!wa_verify(wa, results[i], wal->name, from))
			err = -ENXIO;
	}

	i915_gem_object_unpin_map(vma->obj);

err_rq:
	i915_request_put(rq);
err_vma:
	i915_vma_unpin(vma);
	i915_vma_put(vma);
	return err;
}

int intel_engine_verify_workarounds(struct intel_engine_cs *engine,
				    const char *from)
{
	return engine_wa_list_verify(engine->kernel_context,
				     &engine->wa_list,
				     from);
}

#if IS_ENABLED(CONFIG_DRM_I915_SELFTEST)
#include "selftest_workarounds.c"
#endif<|MERGE_RESOLUTION|>--- conflicted
+++ resolved
@@ -147,15 +147,6 @@
 	}
 }
 
-<<<<<<< HEAD
-static void wa_add(struct i915_wa_list *wal, i915_reg_t reg, u32 mask,
-		   u32 val, u32 read_mask)
-{
-	struct i915_wa wa = {
-		.reg  = reg,
-		.mask = mask,
-		.val  = val,
-=======
 static void wa_add(struct i915_wa_list *wal, i915_reg_t reg,
 		   u32 clear, u32 set, u32 read_mask)
 {
@@ -163,7 +154,6 @@
 		.reg  = reg,
 		.clr  = clear,
 		.set  = set,
->>>>>>> 675a03b4
 		.read = read_mask,
 	};
 
@@ -171,16 +161,6 @@
 }
 
 static void
-<<<<<<< HEAD
-wa_write_masked_or(struct i915_wa_list *wal, i915_reg_t reg, u32 mask,
-		   u32 val)
-{
-	wa_add(wal, reg, mask, val, mask);
-}
-
-static void
-wa_masked_en(struct i915_wa_list *wal, i915_reg_t reg, u32 val)
-=======
 wa_write_masked_or(struct i915_wa_list *wal, i915_reg_t reg, u32 clear, u32 set)
 {
 	wa_add(wal, reg, clear, set, clear);
@@ -200,7 +180,6 @@
 
 static void
 wa_write_clr(struct i915_wa_list *wal, i915_reg_t reg, u32 clr)
->>>>>>> 675a03b4
 {
 	wa_write_masked_or(wal, reg, clr, 0);
 }
@@ -637,14 +616,11 @@
 	 */
 	wa_add(wal, FF_MODE2, FF_MODE2_TDS_TIMER_MASK,
 	       FF_MODE2_TDS_TIMER_128, 0);
-<<<<<<< HEAD
-=======
 
 	/* WaDisableGPGPUMidThreadPreemption:tgl */
 	WA_SET_FIELD_MASKED(GEN8_CS_CHICKEN1,
 			    GEN9_PREEMPT_GPGPU_LEVEL_MASK,
 			    GEN9_PREEMPT_GPGPU_THREAD_GROUP_LEVEL);
->>>>>>> 675a03b4
 }
 
 static void
@@ -1638,8 +1614,6 @@
 		wa_write_or(wal,
 			    GEN7_SARCHKMD,
 			    GEN7_DISABLE_SAMPLER_PREFETCH);
-<<<<<<< HEAD
-=======
 
 		/* Wa_1407928979:tgl */
 		wa_write_or(wal,
@@ -1669,7 +1643,6 @@
 		 * Wa_14010229206:tgl
 		 */
 		wa_masked_en(wal, GEN9_ROW_CHICKEN4, GEN12_DISABLE_TDL_PUSH);
->>>>>>> 675a03b4
 	}
 
 	if (IS_GEN(i915, 11)) {
