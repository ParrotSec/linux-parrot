--- conflicted
+++ resolved
@@ -34,7 +34,7 @@
 static int query_topology_info(struct drm_i915_private *dev_priv,
 			       struct drm_i915_query_item *query_item)
 {
-	const struct sseu_dev_info *sseu = &INTEL_INFO(dev_priv)->sseu;
+	const struct sseu_dev_info *sseu = &RUNTIME_INFO(dev_priv)->sseu;
 	struct drm_i915_query_topology_info topo;
 	u32 slice_length, subslice_length, eu_length, total_length;
 	int ret;
@@ -49,8 +49,7 @@
 
 	slice_length = sizeof(sseu->slice_mask);
 	subslice_length = sseu->max_slices *
-		DIV_ROUND_UP(sseu->max_subslices,
-			     sizeof(sseu->subslice_mask[0]) * BITS_PER_BYTE);
+		DIV_ROUND_UP(sseu->max_subslices, BITS_PER_BYTE);
 	eu_length = sseu->max_slices * sseu->max_subslices *
 		DIV_ROUND_UP(sseu->max_eus_per_subslice, BITS_PER_BYTE);
 
@@ -64,13 +63,6 @@
 	if (topo.flags != 0)
 		return -EINVAL;
 
-<<<<<<< HEAD
-	if (!access_ok(VERIFY_WRITE, u64_to_user_ptr(query_item->data_ptr),
-		       total_length))
-		return -EFAULT;
-
-=======
->>>>>>> 407d19ab
 	memset(&topo, 0, sizeof(topo));
 	topo.max_slices = sseu->max_slices;
 	topo.max_subslices = sseu->max_subslices;
