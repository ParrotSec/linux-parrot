--- conflicted
+++ resolved
@@ -76,24 +76,22 @@
 
 #endif
 
-struct i915_vma_active {
-	struct i915_gem_active base;
-	struct i915_vma *vma;
-	struct rb_node node;
-	u64 timeline;
-};
-
-static void
-__i915_vma_retire(struct i915_vma *vma, struct i915_request *rq)
-{
+static void obj_bump_mru(struct drm_i915_gem_object *obj)
+{
+	struct drm_i915_private *i915 = to_i915(obj->base.dev);
+
+	spin_lock(&i915->mm.obj_lock);
+	if (obj->bind_count)
+		list_move_tail(&obj->mm.link, &i915->mm.bound_list);
+	spin_unlock(&i915->mm.obj_lock);
+
+	obj->mm.dirty = true; /* be paranoid  */
+}
+
+static void __i915_vma_retire(struct i915_active *ref)
+{
+	struct i915_vma *vma = container_of(ref, typeof(*vma), active);
 	struct drm_i915_gem_object *obj = vma->obj;
-
-	GEM_BUG_ON(!i915_vma_is_active(vma));
-	if (--vma->active_count)
-		return;
-
-	GEM_BUG_ON(!drm_mm_node_allocated(&vma->node));
-	list_move_tail(&vma->vm_link, &vma->vm->inactive_list);
 
 	GEM_BUG_ON(!i915_gem_object_is_active(obj));
 	if (--obj->active_count)
@@ -106,36 +104,17 @@
 		reservation_object_unlock(obj->resv);
 	}
 
-	/* Bump our place on the bound list to keep it roughly in LRU order
+	/*
+	 * Bump our place on the bound list to keep it roughly in LRU order
 	 * so that we don't steal from recently used but inactive objects
 	 * (unless we are forced to ofc!)
 	 */
-	spin_lock(&rq->i915->mm.obj_lock);
-	if (obj->bind_count)
-		list_move_tail(&obj->mm.link, &rq->i915->mm.bound_list);
-	spin_unlock(&rq->i915->mm.obj_lock);
-
-	obj->mm.dirty = true; /* be paranoid  */
+	obj_bump_mru(obj);
 
 	if (i915_gem_object_has_active_reference(obj)) {
 		i915_gem_object_clear_active_reference(obj);
 		i915_gem_object_put(obj);
 	}
-}
-
-static void
-i915_vma_retire(struct i915_gem_active *base, struct i915_request *rq)
-{
-	struct i915_vma_active *active =
-		container_of(base, typeof(*active), base);
-
-	__i915_vma_retire(active->vma, rq);
-}
-
-static void
-i915_vma_last_retire(struct i915_gem_active *base, struct i915_request *rq)
-{
-	__i915_vma_retire(container_of(base, struct i915_vma, last_active), rq);
 }
 
 static struct i915_vma *
@@ -153,10 +132,9 @@
 	if (vma == NULL)
 		return ERR_PTR(-ENOMEM);
 
-	vma->active = RB_ROOT;
-
-	init_request_active(&vma->last_active, i915_vma_last_retire);
-	init_request_active(&vma->last_fence, NULL);
+	i915_active_init(vm->i915, &vma->active, __i915_vma_retire);
+	INIT_ACTIVE_REQUEST(&vma->last_fence);
+
 	vma->vm = vm;
 	vma->ops = &vm->vma_ops;
 	vma->obj = obj;
@@ -203,28 +181,19 @@
 								i915_gem_object_get_stride(obj));
 		GEM_BUG_ON(!is_power_of_2(vma->fence_alignment));
 
-		/*
-		 * We put the GGTT vma at the start of the vma-list, followed
-		 * by the ppGGTT vma. This allows us to break early when
-		 * iterating over only the GGTT vma for an object, see
-		 * for_each_ggtt_vma()
-		 */
 		vma->flags |= I915_VMA_GGTT;
-		list_add(&vma->obj_link, &obj->vma_list);
-	} else {
-		list_add_tail(&vma->obj_link, &obj->vma_list);
-	}
+	}
+
+	spin_lock(&obj->vma.lock);
 
 	rb = NULL;
-	p = &obj->vma_tree.rb_node;
+	p = &obj->vma.tree.rb_node;
 	while (*p) {
 		struct i915_vma *pos;
+		long cmp;
 
 		rb = *p;
 		pos = rb_entry(rb, struct i915_vma, obj_node);
-<<<<<<< HEAD
-		if (i915_vma_compare(pos, vm, view) < 0)
-=======
 
 		/*
 		 * If the view already exists in the tree, another thread
@@ -239,14 +208,29 @@
 		}
 
 		if (cmp < 0)
->>>>>>> 407d19ab
 			p = &rb->rb_right;
 		else
 			p = &rb->rb_left;
 	}
 	rb_link_node(&vma->obj_node, rb, p);
-	rb_insert_color(&vma->obj_node, &obj->vma_tree);
+	rb_insert_color(&vma->obj_node, &obj->vma.tree);
+
+	if (i915_vma_is_ggtt(vma))
+		/*
+		 * We put the GGTT vma at the start of the vma-list, followed
+		 * by the ppGGTT vma. This allows us to break early when
+		 * iterating over only the GGTT vma for an object, see
+		 * for_each_ggtt_vma()
+		 */
+		list_add(&vma->obj_link, &obj->vma.list);
+	else
+		list_add_tail(&vma->obj_link, &obj->vma.list);
+
+	spin_unlock(&obj->vma.lock);
+
+	mutex_lock(&vm->mutex);
 	list_add(&vma->vm_link, &vm->unbound_list);
+	mutex_unlock(&vm->mutex);
 
 	return vma;
 
@@ -262,7 +246,7 @@
 {
 	struct rb_node *rb;
 
-	rb = obj->vma_tree.rb_node;
+	rb = obj->vma.tree.rb_node;
 	while (rb) {
 		struct i915_vma *vma = rb_entry(rb, struct i915_vma, obj_node);
 		long cmp;
@@ -302,16 +286,18 @@
 {
 	struct i915_vma *vma;
 
-	lockdep_assert_held(&obj->base.dev->struct_mutex);
 	GEM_BUG_ON(view && !i915_is_ggtt(vm));
 	GEM_BUG_ON(vm->closed);
 
+	spin_lock(&obj->vma.lock);
 	vma = vma_lookup(obj, vm, view);
-	if (!vma)
+	spin_unlock(&obj->vma.lock);
+
+	/* vma_create() will resolve the race if another creates the vma */
+	if (unlikely(!vma))
 		vma = vma_create(obj, vm, view);
 
 	GEM_BUG_ON(!IS_ERR(vma) && i915_vma_compare(vma, vm, view));
-	GEM_BUG_ON(!IS_ERR(vma) && vma_lookup(obj, vm, view) != vma);
 	return vma;
 }
 
@@ -335,12 +321,12 @@
 	GEM_BUG_ON(!drm_mm_node_allocated(&vma->node));
 	GEM_BUG_ON(vma->size > vma->node.size);
 
-	if (GEM_WARN_ON(range_overflows(vma->node.start,
-					vma->node.size,
-					vma->vm->total)))
+	if (GEM_DEBUG_WARN_ON(range_overflows(vma->node.start,
+					      vma->node.size,
+					      vma->vm->total)))
 		return -ENODEV;
 
-	if (GEM_WARN_ON(!flags))
+	if (GEM_DEBUG_WARN_ON(!flags))
 		return -EINVAL;
 
 	bind_flags = 0;
@@ -435,7 +421,7 @@
 	i915_vma_unpin(vma);
 }
 
-void i915_vma_unpin_and_release(struct i915_vma **p_vma)
+void i915_vma_unpin_and_release(struct i915_vma **p_vma, unsigned int flags)
 {
 	struct i915_vma *vma;
 	struct drm_i915_gem_object *obj;
@@ -449,6 +435,9 @@
 
 	i915_vma_unpin(vma);
 	i915_vma_close(vma);
+
+	if (flags & I915_VMA_RELEASE_MAP)
+		i915_gem_object_unpin_map(obj);
 
 	__i915_gem_object_release_unless_active(obj);
 }
@@ -686,7 +675,9 @@
 	GEM_BUG_ON(!drm_mm_node_allocated(&vma->node));
 	GEM_BUG_ON(!i915_gem_valid_gtt_space(vma, cache_level));
 
-	list_move_tail(&vma->vm_link, &vma->vm->inactive_list);
+	mutex_lock(&vma->vm->mutex);
+	list_move_tail(&vma->vm_link, &vma->vm->bound_list);
+	mutex_unlock(&vma->vm->mutex);
 
 	if (vma->obj) {
 		struct drm_i915_gem_object *obj = vma->obj;
@@ -719,8 +710,10 @@
 
 	vma->ops->clear_pages(vma);
 
+	mutex_lock(&vma->vm->mutex);
 	drm_mm_remove_node(&vma->node);
 	list_move_tail(&vma->vm_link, &vma->vm->unbound_list);
+	mutex_unlock(&vma->vm->mutex);
 
 	/*
 	 * Since the unbound list is global, only move to that list if
@@ -823,34 +816,27 @@
 
 static void __i915_vma_destroy(struct i915_vma *vma)
 {
-<<<<<<< HEAD
-	struct drm_i915_private *i915 = vma->vm->i915;
-	struct i915_vma_active *iter, *n;
-
-=======
->>>>>>> 407d19ab
 	GEM_BUG_ON(vma->node.allocated);
 	GEM_BUG_ON(vma->fence);
 
-	GEM_BUG_ON(i915_gem_active_isset(&vma->last_fence));
-
-	list_del(&vma->obj_link);
+	GEM_BUG_ON(i915_active_request_isset(&vma->last_fence));
+
+	mutex_lock(&vma->vm->mutex);
 	list_del(&vma->vm_link);
-	if (vma->obj)
-		rb_erase(&vma->obj_node, &vma->obj->vma_tree);
-
-	rbtree_postorder_for_each_entry_safe(iter, n, &vma->active, node) {
-		GEM_BUG_ON(i915_gem_active_isset(&iter->base));
-		kfree(iter);
-	}
-
-<<<<<<< HEAD
-	kmem_cache_free(i915->vmas, vma);
-=======
+	mutex_unlock(&vma->vm->mutex);
+
+	if (vma->obj) {
+		struct drm_i915_gem_object *obj = vma->obj;
+
+		spin_lock(&obj->vma.lock);
+		list_del(&vma->obj_link);
+		rb_erase(&vma->obj_node, &vma->obj->vma.tree);
+		spin_unlock(&obj->vma.lock);
+	}
+
 	i915_active_fini(&vma->active);
 
 	i915_vma_free(vma);
->>>>>>> 407d19ab
 }
 
 void i915_vma_destroy(struct i915_vma *vma)
@@ -928,93 +914,9 @@
 	reservation_object_lock(resv, NULL);
 	if (flags & EXEC_OBJECT_WRITE)
 		reservation_object_add_excl_fence(resv, &rq->fence);
-	else if (reservation_object_reserve_shared(resv) == 0)
+	else if (reservation_object_reserve_shared(resv, 1) == 0)
 		reservation_object_add_shared_fence(resv, &rq->fence);
 	reservation_object_unlock(resv);
-}
-
-static struct i915_gem_active *active_instance(struct i915_vma *vma, u64 idx)
-{
-	struct i915_vma_active *active;
-	struct rb_node **p, *parent;
-	struct i915_request *old;
-
-	/*
-	 * We track the most recently used timeline to skip a rbtree search
-	 * for the common case, under typical loads we never need the rbtree
-	 * at all. We can reuse the last_active slot if it is empty, that is
-	 * after the previous activity has been retired, or if the active
-	 * matches the current timeline.
-	 *
-	 * Note that we allow the timeline to be active simultaneously in
-	 * the rbtree and the last_active cache. We do this to avoid having
-	 * to search and replace the rbtree element for a new timeline, with
-	 * the cost being that we must be aware that the vma may be retired
-	 * twice for the same timeline (as the older rbtree element will be
-	 * retired before the new request added to last_active).
-	 */
-	old = i915_gem_active_raw(&vma->last_active,
-				  &vma->vm->i915->drm.struct_mutex);
-	if (!old || old->fence.context == idx)
-		goto out;
-
-	/* Move the currently active fence into the rbtree */
-	idx = old->fence.context;
-
-	parent = NULL;
-	p = &vma->active.rb_node;
-	while (*p) {
-		parent = *p;
-
-		active = rb_entry(parent, struct i915_vma_active, node);
-		if (active->timeline == idx)
-			goto replace;
-
-		if (active->timeline < idx)
-			p = &parent->rb_right;
-		else
-			p = &parent->rb_left;
-	}
-
-	active = kmalloc(sizeof(*active), GFP_KERNEL);
-
-	/* kmalloc may retire the vma->last_active request (thanks shrinker)! */
-	if (unlikely(!i915_gem_active_raw(&vma->last_active,
-					  &vma->vm->i915->drm.struct_mutex))) {
-		kfree(active);
-		goto out;
-	}
-
-	if (unlikely(!active))
-		return ERR_PTR(-ENOMEM);
-
-	init_request_active(&active->base, i915_vma_retire);
-	active->vma = vma;
-	active->timeline = idx;
-
-	rb_link_node(&active->node, parent, p);
-	rb_insert_color(&active->node, &vma->active);
-
-replace:
-	/*
-	 * Overwrite the previous active slot in the rbtree with last_active,
-	 * leaving last_active zeroed. If the previous slot is still active,
-	 * we must be careful as we now only expect to receive one retire
-	 * callback not two, and so much undo the active counting for the
-	 * overwritten slot.
-	 */
-	if (i915_gem_active_isset(&active->base)) {
-		/* Retire ourselves from the old rq->active_list */
-		__list_del_entry(&active->base.link);
-		vma->active_count--;
-		GEM_BUG_ON(!vma->active_count);
-	}
-	GEM_BUG_ON(list_empty(&vma->last_active.link));
-	list_replace_init(&vma->last_active.link, &active->base.link);
-	active->base.request = fetch_and_zero(&vma->last_active.request);
-
-out:
-	return &vma->last_active;
 }
 
 int i915_vma_move_to_active(struct i915_vma *vma,
@@ -1022,14 +924,9 @@
 			    unsigned int flags)
 {
 	struct drm_i915_gem_object *obj = vma->obj;
-	struct i915_gem_active *active;
 
 	lockdep_assert_held(&rq->i915->drm.struct_mutex);
 	GEM_BUG_ON(!drm_mm_node_allocated(&vma->node));
-
-	active = active_instance(vma, rq->fence.context);
-	if (IS_ERR(active))
-		return PTR_ERR(active);
 
 	/*
 	 * Add a reference if we're newly entering the active list.
@@ -1039,11 +936,15 @@
 	 * add the active reference first and queue for it to be dropped
 	 * *last*.
 	 */
-	if (!i915_gem_active_isset(active) && !vma->active_count++) {
-		list_move_tail(&vma->vm_link, &vma->vm->active_list);
+	if (!vma->active.count)
 		obj->active_count++;
-	}
-	i915_gem_active_set(active, rq);
+
+	if (unlikely(i915_active_ref(&vma->active, rq->fence.context, rq))) {
+		if (!vma->active.count)
+			obj->active_count--;
+		return -ENOMEM;
+	}
+
 	GEM_BUG_ON(!i915_vma_is_active(vma));
 	GEM_BUG_ON(!obj->active_count);
 
@@ -1052,14 +953,14 @@
 		obj->write_domain = I915_GEM_DOMAIN_RENDER;
 
 		if (intel_fb_obj_invalidate(obj, ORIGIN_CS))
-			i915_gem_active_set(&obj->frontbuffer_write, rq);
+			__i915_active_request_set(&obj->frontbuffer_write, rq);
 
 		obj->read_domains = 0;
 	}
 	obj->read_domains |= I915_GEM_GPU_DOMAINS;
 
 	if (flags & EXEC_OBJECT_NEEDS_FENCE)
-		i915_gem_active_set(&vma->last_fence, rq);
+		__i915_active_request_set(&vma->last_fence, rq);
 
 	export_fence(vma, rq, flags);
 	return 0;
@@ -1077,8 +978,6 @@
 	 */
 	might_sleep();
 	if (i915_vma_is_active(vma)) {
-		struct i915_vma_active *active, *n;
-
 		/*
 		 * When a closed VMA is retired, it is unbound - eek.
 		 * In order to prevent it from being recursively closed,
@@ -1094,21 +993,12 @@
 		 */
 		__i915_vma_pin(vma);
 
-		ret = i915_gem_active_retire(&vma->last_active,
-					     &vma->vm->i915->drm.struct_mutex);
+		ret = i915_active_wait(&vma->active);
 		if (ret)
 			goto unpin;
 
-		rbtree_postorder_for_each_entry_safe(active, n,
-						     &vma->active, node) {
-			ret = i915_gem_active_retire(&active->base,
-						     &vma->vm->i915->drm.struct_mutex);
-			if (ret)
-				goto unpin;
-		}
-
-		ret = i915_gem_active_retire(&vma->last_fence,
-					     &vma->vm->i915->drm.struct_mutex);
+		ret = i915_active_request_retire(&vma->last_fence,
+					      &vma->vm->i915->drm.struct_mutex);
 unpin:
 		__i915_vma_unpin(vma);
 		if (ret)
