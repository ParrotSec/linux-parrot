--- conflicted
+++ resolved
@@ -80,6 +80,12 @@
  *
  */
 
+static inline u32 intel_hws_preempt_done_address(struct intel_engine_cs *engine)
+{
+	return (i915_ggtt_offset(engine->status_page.vma) +
+		I915_GEM_HWS_PREEMPT_ADDR);
+}
+
 static inline struct i915_priolist *to_priolist(struct rb_node *rb)
 {
 	return rb_entry(rb, struct i915_priolist, node);
@@ -191,7 +197,15 @@
 	return client->vaddr + client->doorbell_offset;
 }
 
-static void __create_doorbell(struct intel_guc_client *client)
+static bool __doorbell_valid(struct intel_guc *guc, u16 db_id)
+{
+	struct drm_i915_private *dev_priv = guc_to_i915(guc);
+
+	GEM_BUG_ON(db_id >= GUC_NUM_DOORBELLS);
+	return I915_READ(GEN8_DRBREGL(db_id)) & GEN8_DRB_VALID;
+}
+
+static void __init_doorbell(struct intel_guc_client *client)
 {
 	struct guc_doorbell_info *doorbell;
 
@@ -200,21 +214,19 @@
 	doorbell->cookie = 0;
 }
 
-static void __destroy_doorbell(struct intel_guc_client *client)
-{
-	struct drm_i915_private *dev_priv = guc_to_i915(client->guc);
+static void __fini_doorbell(struct intel_guc_client *client)
+{
 	struct guc_doorbell_info *doorbell;
 	u16 db_id = client->doorbell_id;
 
 	doorbell = __get_doorbell(client);
 	doorbell->db_status = GUC_DOORBELL_DISABLED;
-	doorbell->cookie = 0;
 
 	/* Doorbell release flow requires that we wait for GEN8_DRB_VALID bit
 	 * to go to zero after updating db_status before we call the GuC to
 	 * release the doorbell
 	 */
-	if (wait_for_us(!(I915_READ(GEN8_DRBREGL(db_id)) & GEN8_DRB_VALID), 10))
+	if (wait_for_us(!__doorbell_valid(client->guc, db_id), 10))
 		WARN_ONCE(true, "Doorbell never became invalid after disable\n");
 }
 
@@ -226,11 +238,11 @@
 		return -ENODEV; /* internal setup error, should never happen */
 
 	__update_doorbell_desc(client, client->doorbell_id);
-	__create_doorbell(client);
+	__init_doorbell(client);
 
 	ret = __guc_allocate_doorbell(client->guc, client->stage_id);
 	if (ret) {
-		__destroy_doorbell(client);
+		__fini_doorbell(client);
 		__update_doorbell_desc(client, GUC_DOORBELL_INVALID);
 		DRM_DEBUG_DRIVER("Couldn't create client %u doorbell: %d\n",
 				 client->stage_id, ret);
@@ -246,7 +258,7 @@
 
 	GEM_BUG_ON(!has_doorbell(client));
 
-	__destroy_doorbell(client);
+	__fini_doorbell(client);
 	ret = __guc_deallocate_doorbell(client->guc, client->stage_id);
 	if (ret)
 		DRM_ERROR("Couldn't destroy client %u doorbell: %d\n",
@@ -281,8 +293,7 @@
 /*
  * Initialise the process descriptor shared with the GuC firmware.
  */
-static void guc_proc_desc_init(struct intel_guc *guc,
-			       struct intel_guc_client *client)
+static void guc_proc_desc_init(struct intel_guc_client *client)
 {
 	struct guc_process_desc *desc;
 
@@ -301,6 +312,14 @@
 	desc->wq_size_bytes = GUC_WQ_SIZE;
 	desc->wq_status = WQ_STATUS_ACTIVE;
 	desc->priority = client->priority;
+}
+
+static void guc_proc_desc_fini(struct intel_guc_client *client)
+{
+	struct guc_process_desc *desc;
+
+	desc = __get_process_desc(client);
+	memset(desc, 0, sizeof(*desc));
 }
 
 static int guc_stage_desc_pool_create(struct intel_guc *guc)
@@ -316,7 +335,7 @@
 
 	vaddr = i915_gem_object_pin_map(vma->obj, I915_MAP_WB);
 	if (IS_ERR(vaddr)) {
-		i915_vma_unpin_and_release(&vma);
+		i915_vma_unpin_and_release(&vma, 0);
 		return PTR_ERR(vaddr);
 	}
 
@@ -330,8 +349,7 @@
 static void guc_stage_desc_pool_destroy(struct intel_guc *guc)
 {
 	ida_destroy(&guc->stage_ids);
-	i915_gem_object_unpin_map(guc->stage_desc_pool->obj);
-	i915_vma_unpin_and_release(&guc->stage_desc_pool);
+	i915_vma_unpin_and_release(&guc->stage_desc_pool, I915_VMA_RELEASE_MAP);
 }
 
 /*
@@ -341,9 +359,9 @@
  * data structures relating to this client (doorbell, process descriptor,
  * write queue, etc).
  */
-static void guc_stage_desc_init(struct intel_guc *guc,
-				struct intel_guc_client *client)
-{
+static void guc_stage_desc_init(struct intel_guc_client *client)
+{
+	struct intel_guc *guc = client->guc;
 	struct drm_i915_private *dev_priv = guc_to_i915(guc);
 	struct intel_engine_cs *engine;
 	struct i915_gem_context *ctx = client->owner;
@@ -424,8 +442,7 @@
 	desc->desc_private = ptr_to_u64(client);
 }
 
-static void guc_stage_desc_fini(struct intel_guc *guc,
-				struct intel_guc_client *client)
+static void guc_stage_desc_fini(struct intel_guc_client *client)
 {
 	struct guc_stage_desc *desc;
 
@@ -456,6 +473,9 @@
 	 */
 	BUILD_BUG_ON(wqi_size != 16);
 
+	/* We expect the WQ to be active if we're appending items to it */
+	GEM_BUG_ON(desc->wq_status != WQ_STATUS_ACTIVE);
+
 	/* Free space is guaranteed. */
 	wq_off = READ_ONCE(desc->tail);
 	GEM_BUG_ON(CIRC_SPACE(wq_off, READ_ONCE(desc->head),
@@ -465,26 +485,22 @@
 	/* WQ starts from the page after doorbell / process_desc */
 	wqi = client->vaddr + wq_off + GUC_DB_SIZE;
 
-	/* Now fill in the 4-word work queue item */
-	wqi->header = WQ_TYPE_INORDER |
-		      (wqi_len << WQ_LEN_SHIFT) |
-		      (target_engine << WQ_TARGET_SHIFT) |
-		      WQ_NO_WCFLUSH_WAIT;
-	wqi->context_desc = context_desc;
-	wqi->submit_element_info = ring_tail << WQ_RING_TAIL_SHIFT;
-	GEM_BUG_ON(ring_tail > WQ_RING_TAIL_MAX);
-	wqi->fence_id = fence_id;
+	if (I915_SELFTEST_ONLY(client->use_nop_wqi)) {
+		wqi->header = WQ_TYPE_NOOP | (wqi_len << WQ_LEN_SHIFT);
+	} else {
+		/* Now fill in the 4-word work queue item */
+		wqi->header = WQ_TYPE_INORDER |
+			      (wqi_len << WQ_LEN_SHIFT) |
+			      (target_engine << WQ_TARGET_SHIFT) |
+			      WQ_NO_WCFLUSH_WAIT;
+		wqi->context_desc = context_desc;
+		wqi->submit_element_info = ring_tail << WQ_RING_TAIL_SHIFT;
+		GEM_BUG_ON(ring_tail > WQ_RING_TAIL_MAX);
+		wqi->fence_id = fence_id;
+	}
 
 	/* Make the update visible to GuC */
 	WRITE_ONCE(desc->tail, (wq_off + wqi_size) & (GUC_WQ_SIZE - 1));
-}
-
-static void guc_reset_wq(struct intel_guc_client *client)
-{
-	struct guc_process_desc *desc = __get_process_desc(client);
-
-	desc->head = 0;
-	desc->tail = 0;
 }
 
 static void guc_ring_doorbell(struct intel_guc_client *client)
@@ -550,16 +566,6 @@
 					     preempt_work[engine->id]);
 	struct intel_guc_client *client = guc->preempt_client;
 	struct guc_stage_desc *stage_desc = __get_stage_desc(client);
-<<<<<<< HEAD
-	u32 ctx_desc = lower_32_bits(to_intel_context(client->owner,
-						      engine)->lrc_desc);
-	u32 data[7];
-
-	/*
-	 * The ring contains commands to write GUC_PREEMPT_FINISHED into HWSP.
-	 * See guc_fill_preempt_context().
-	 */
-=======
 	struct intel_context *ce = engine->preempt_context;
 	u32 data[7];
 
@@ -590,9 +596,8 @@
 		flush_ggtt_writes(ce->ring->vma);
 	}
 
->>>>>>> 407d19ab
 	spin_lock_irq(&client->wq_lock);
-	guc_wq_item_append(client, engine->guc_id, ctx_desc,
+	guc_wq_item_append(client, engine->guc_id, lower_32_bits(ce->lrc_desc),
 			   GUC_PREEMPT_BREADCRUMB_BYTES / sizeof(u64), 0);
 	spin_unlock_irq(&client->wq_lock);
 
@@ -624,6 +629,8 @@
 				       EXECLISTS_ACTIVE_PREEMPT);
 		tasklet_schedule(&engine->execlists.tasklet);
 	}
+
+	(void)I915_SELFTEST_ONLY(engine->execlists.preempt_hang.count++);
 }
 
 /*
@@ -668,7 +675,7 @@
 	execlists_unwind_incomplete_requests(execlists);
 
 	wait_for_guc_preempt_report(engine);
-	intel_write_status_page(engine, I915_GEM_HWS_PREEMPT_INDEX, 0);
+	intel_write_status_page(engine, I915_GEM_HWS_PREEMPT, 0);
 }
 
 /**
@@ -733,7 +740,7 @@
 		if (intel_engine_has_preemption(engine)) {
 			struct guc_preempt_work *preempt_work =
 				&engine->i915->guc.preempt_work[engine->id];
-			int prio = execlists->queue_priority;
+			int prio = execlists->queue_priority_hint;
 
 			if (__execlists_need_preempt(prio, port_prio(port))) {
 				execlists_set_active(execlists,
@@ -753,39 +760,33 @@
 	while ((rb = rb_first_cached(&execlists->queue))) {
 		struct i915_priolist *p = to_priolist(rb);
 		struct i915_request *rq, *rn;
-
-		list_for_each_entry_safe(rq, rn, &p->requests, sched.link) {
+		int i;
+
+		priolist_for_each_request_consume(rq, rn, p, i) {
 			if (last && rq->hw_context != last->hw_context) {
-				if (port == last_port) {
-					__list_del_many(&p->requests,
-							&rq->sched.link);
+				if (port == last_port)
 					goto done;
-				}
 
 				if (submit)
 					port_assign(port, last);
 				port++;
 			}
 
-			INIT_LIST_HEAD(&rq->sched.link);
+			list_del_init(&rq->sched.link);
 
 			__i915_request_submit(rq);
 			trace_i915_request_in(rq, port_index(port, execlists));
+
 			last = rq;
 			submit = true;
 		}
 
 		rb_erase_cached(&p->node, &execlists->queue);
-<<<<<<< HEAD
-		INIT_LIST_HEAD(&p->requests);
-		if (p->priority != I915_PRIORITY_NORMAL)
-			kmem_cache_free(engine->i915->priorities, p);
-=======
 		i915_priolist_free(p);
->>>>>>> 407d19ab
 	}
 done:
-	execlists->queue_priority = rb ? to_priolist(rb)->priority : INT_MIN;
+	execlists->queue_priority_hint =
+		rb ? to_priolist(rb)->priority : INT_MIN;
 	if (submit)
 		port_assign(port, last);
 	if (last)
@@ -802,19 +803,8 @@
 
 static void guc_dequeue(struct intel_engine_cs *engine)
 {
-	unsigned long flags;
-	bool submit;
-
-	local_irq_save(flags);
-
-	spin_lock(&engine->timeline.lock);
-	submit = __guc_dequeue(engine);
-	spin_unlock(&engine->timeline.lock);
-
-	if (submit)
+	if (__guc_dequeue(engine))
 		guc_submit(engine);
-
-	local_irq_restore(flags);
 }
 
 static void guc_submission_tasklet(unsigned long data)
@@ -823,6 +813,9 @@
 	struct intel_engine_execlists * const execlists = &engine->execlists;
 	struct execlist_port *port = execlists->port;
 	struct i915_request *rq;
+	unsigned long flags;
+
+	spin_lock_irqsave(&engine->timeline.lock, flags);
 
 	rq = port_request(port);
 	while (rq && i915_request_completed(rq)) {
@@ -840,16 +833,17 @@
 	}
 
 	if (execlists_is_active(execlists, EXECLISTS_ACTIVE_PREEMPT) &&
-	    intel_read_status_page(engine, I915_GEM_HWS_PREEMPT_INDEX) ==
+	    intel_read_status_page(engine, I915_GEM_HWS_PREEMPT) ==
 	    GUC_PREEMPT_FINISHED)
 		complete_preempt_context(engine);
 
 	if (!execlists_is_active(execlists, EXECLISTS_ACTIVE_PREEMPT))
 		guc_dequeue(engine);
-}
-
-static struct i915_request *
-guc_reset_prepare(struct intel_engine_cs *engine)
+
+	spin_unlock_irqrestore(&engine->timeline.lock, flags);
+}
+
+static void guc_reset_prepare(struct intel_engine_cs *engine)
 {
 	struct intel_engine_execlists * const execlists = &engine->execlists;
 
@@ -875,8 +869,6 @@
 	 */
 	if (engine->i915->guc.preempt_wq)
 		flush_workqueue(engine->i915->guc.preempt_wq);
-
-	return i915_gem_find_active_request(engine);
 }
 
 static void guc_reset(struct intel_engine_cs *engine, bool stalled)
@@ -986,72 +978,31 @@
 /* Check that a doorbell register is in the expected state */
 static bool doorbell_ok(struct intel_guc *guc, u16 db_id)
 {
-	struct drm_i915_private *dev_priv = guc_to_i915(guc);
-	u32 drbregl;
 	bool valid;
 
-	GEM_BUG_ON(db_id >= GUC_DOORBELL_INVALID);
-
-	drbregl = I915_READ(GEN8_DRBREGL(db_id));
-	valid = drbregl & GEN8_DRB_VALID;
+	GEM_BUG_ON(db_id >= GUC_NUM_DOORBELLS);
+
+	valid = __doorbell_valid(guc, db_id);
 
 	if (test_bit(db_id, guc->doorbell_bitmap) == valid)
 		return true;
 
-	DRM_DEBUG_DRIVER("Doorbell %d has unexpected state (0x%x): valid=%s\n",
-			 db_id, drbregl, yesno(valid));
+	DRM_DEBUG_DRIVER("Doorbell %u has unexpected state: valid=%s\n",
+			 db_id, yesno(valid));
 
 	return false;
 }
 
 static bool guc_verify_doorbells(struct intel_guc *guc)
 {
+	bool doorbells_ok = true;
 	u16 db_id;
 
 	for (db_id = 0; db_id < GUC_NUM_DOORBELLS; ++db_id)
 		if (!doorbell_ok(guc, db_id))
-			return false;
-
-	return true;
-}
-
-static int guc_clients_doorbell_init(struct intel_guc *guc)
-{
-	int ret;
-
-	ret = create_doorbell(guc->execbuf_client);
-	if (ret)
-		return ret;
-
-	if (guc->preempt_client) {
-		ret = create_doorbell(guc->preempt_client);
-		if (ret) {
-			destroy_doorbell(guc->execbuf_client);
-			return ret;
-		}
-	}
-
-	return 0;
-}
-
-static void guc_clients_doorbell_fini(struct intel_guc *guc)
-{
-	/*
-	 * By the time we're here, GuC has already been reset.
-	 * Instead of trying (in vain) to communicate with it, let's just
-	 * cleanup the doorbell HW and our internal state.
-	 */
-	if (guc->preempt_client) {
-		__destroy_doorbell(guc->preempt_client);
-		__update_doorbell_desc(guc->preempt_client,
-				       GUC_DOORBELL_INVALID);
-	}
-
-	if (guc->execbuf_client) {
-		__destroy_doorbell(guc->execbuf_client);
-		__update_doorbell_desc(guc->execbuf_client,
-				       GUC_DOORBELL_INVALID);
-	}
+			doorbells_ok = false;
+
+	return doorbells_ok;
 }
 
 /**
@@ -1114,6 +1065,10 @@
 	}
 	client->vaddr = vaddr;
 
+	ret = reserve_doorbell(client);
+	if (ret)
+		goto err_vaddr;
+
 	client->doorbell_offset = __select_cacheline(guc);
 
 	/*
@@ -1126,13 +1081,6 @@
 	else
 		client->proc_desc_offset = (GUC_DB_SIZE / 2);
 
-	guc_proc_desc_init(guc, client);
-	guc_stage_desc_init(guc, client);
-
-	ret = reserve_doorbell(client);
-	if (ret)
-		goto err_vaddr;
-
 	DRM_DEBUG_DRIVER("new priority %u client %p for engine(s) 0x%x: stage_id %u\n",
 			 priority, client, client->engines, client->stage_id);
 	DRM_DEBUG_DRIVER("doorbell id %u, cacheline offset 0x%lx\n",
@@ -1143,7 +1091,7 @@
 err_vaddr:
 	i915_gem_object_unpin_map(client->vma->obj);
 err_vma:
-	i915_vma_unpin_and_release(&client->vma);
+	i915_vma_unpin_and_release(&client->vma, 0);
 err_id:
 	ida_simple_remove(&guc->stage_ids, client->stage_id);
 err_client:
@@ -1154,9 +1102,7 @@
 static void guc_client_free(struct intel_guc_client *client)
 {
 	unreserve_doorbell(client);
-	guc_stage_desc_fini(client->guc, client);
-	i915_gem_object_unpin_map(client->vma->obj);
-	i915_vma_unpin_and_release(&client->vma);
+	i915_vma_unpin_and_release(&client->vma, I915_VMA_RELEASE_MAP);
 	ida_simple_remove(&client->guc->stage_ids, client->stage_id);
 	kfree(client);
 }
@@ -1172,50 +1118,6 @@
 	return (sr & SR_DISABLED) == SR_DISABLED;
 
 #undef SR_DISABLED
-}
-
-static void guc_fill_preempt_context(struct intel_guc *guc)
-{
-	struct drm_i915_private *dev_priv = guc_to_i915(guc);
-	struct intel_guc_client *client = guc->preempt_client;
-	struct intel_engine_cs *engine;
-	enum intel_engine_id id;
-
-	for_each_engine(engine, dev_priv, id) {
-		struct intel_context *ce =
-			to_intel_context(client->owner, engine);
-		u32 addr = intel_hws_preempt_done_address(engine);
-		u32 *cs;
-
-		GEM_BUG_ON(!ce->pin_count);
-
-		/*
-		 * We rely on this context image *not* being saved after
-		 * preemption. This ensures that the RING_HEAD / RING_TAIL
-		 * remain pointing at initial values forever.
-		 */
-		GEM_BUG_ON(!ctx_save_restore_disabled(ce));
-
-		cs = ce->ring->vaddr;
-		if (id == RCS) {
-			cs = gen8_emit_ggtt_write_rcs(cs,
-						      GUC_PREEMPT_FINISHED,
-						      addr);
-		} else {
-			cs = gen8_emit_ggtt_write(cs,
-						  GUC_PREEMPT_FINISHED,
-						  addr);
-			*cs++ = MI_NOOP;
-			*cs++ = MI_NOOP;
-		}
-		*cs++ = MI_USER_INTERRUPT;
-		*cs++ = MI_NOOP;
-
-		GEM_BUG_ON((void *)cs - ce->ring->vaddr !=
-			   GUC_PREEMPT_BREADCRUMB_BYTES);
-
-		flush_ggtt_writes(ce->ring->vma);
-	}
 }
 
 static int guc_clients_create(struct intel_guc *guc)
@@ -1248,8 +1150,6 @@
 			return PTR_ERR(client);
 		}
 		guc->preempt_client = client;
-
-		guc_fill_preempt_context(guc);
 	}
 
 	return 0;
@@ -1266,6 +1166,69 @@
 	client = fetch_and_zero(&guc->execbuf_client);
 	if (client)
 		guc_client_free(client);
+}
+
+static int __guc_client_enable(struct intel_guc_client *client)
+{
+	int ret;
+
+	guc_proc_desc_init(client);
+	guc_stage_desc_init(client);
+
+	ret = create_doorbell(client);
+	if (ret)
+		goto fail;
+
+	return 0;
+
+fail:
+	guc_stage_desc_fini(client);
+	guc_proc_desc_fini(client);
+	return ret;
+}
+
+static void __guc_client_disable(struct intel_guc_client *client)
+{
+	/*
+	 * By the time we're here, GuC may have already been reset. if that is
+	 * the case, instead of trying (in vain) to communicate with it, let's
+	 * just cleanup the doorbell HW and our internal state.
+	 */
+	if (intel_guc_is_alive(client->guc))
+		destroy_doorbell(client);
+	else
+		__fini_doorbell(client);
+
+	guc_stage_desc_fini(client);
+	guc_proc_desc_fini(client);
+}
+
+static int guc_clients_enable(struct intel_guc *guc)
+{
+	int ret;
+
+	ret = __guc_client_enable(guc->execbuf_client);
+	if (ret)
+		return ret;
+
+	if (guc->preempt_client) {
+		ret = __guc_client_enable(guc->preempt_client);
+		if (ret) {
+			__guc_client_disable(guc->execbuf_client);
+			return ret;
+		}
+	}
+
+	return 0;
+}
+
+static void guc_clients_disable(struct intel_guc *guc)
+{
+	if (guc->preempt_client)
+		__guc_client_disable(guc->preempt_client);
+
+	if (guc->execbuf_client)
+		__guc_client_disable(guc->execbuf_client);
 }
 
 /*
@@ -1457,15 +1420,11 @@
 
 	GEM_BUG_ON(!guc->execbuf_client);
 
-	guc_reset_wq(guc->execbuf_client);
-	if (guc->preempt_client)
-		guc_reset_wq(guc->preempt_client);
-
 	err = intel_guc_sample_forcewake(guc);
 	if (err)
 		return err;
 
-	err = guc_clients_doorbell_init(guc);
+	err = guc_clients_enable(guc);
 	if (err)
 		return err;
 
@@ -1487,7 +1446,7 @@
 	GEM_BUG_ON(dev_priv->gt.awake); /* GT should be parked first */
 
 	guc_interrupts_release(dev_priv);
-	guc_clients_doorbell_fini(guc);
+	guc_clients_disable(guc);
 }
 
 #if IS_ENABLED(CONFIG_DRM_I915_SELFTEST)
