/*
 * Copyright © 2015 Intel Corporation
 *
 * Permission is hereby granted, free of charge, to any person obtaining a
 * copy of this software and associated documentation files (the "Software"),
 * to deal in the Software without restriction, including without limitation
 * the rights to use, copy, modify, merge, publish, distribute, sublicense,
 * and/or sell copies of the Software, and to permit persons to whom the
 * Software is furnished to do so, subject to the following conditions:
 *
 * The above copyright notice and this permission notice (including the next
 * paragraph) shall be included in all copies or substantial portions of the
 * Software.
 *
 * THE SOFTWARE IS PROVIDED "AS IS", WITHOUT WARRANTY OF ANY KIND, EXPRESS OR
 * IMPLIED, INCLUDING BUT NOT LIMITED TO THE WARRANTIES OF MERCHANTABILITY,
 * FITNESS FOR A PARTICULAR PURPOSE AND NONINFRINGEMENT.  IN NO EVENT SHALL
 * THE AUTHORS OR COPYRIGHT HOLDERS BE LIABLE FOR ANY CLAIM, DAMAGES OR OTHER
 * LIABILITY, WHETHER IN AN ACTION OF CONTRACT, TORT OR OTHERWISE, ARISING
 * FROM, OUT OF OR IN CONNECTION WITH THE SOFTWARE OR THE USE OR OTHER DEALINGS
 * IN THE SOFTWARE.
 *
 */

#include <linux/kthread.h>
#include <trace/events/dma_fence.h>
#include <uapi/linux/sched/types.h>

#include "i915_drv.h"

<<<<<<< HEAD
#ifdef CONFIG_SMP
#define task_asleep(tsk) ((tsk)->state & TASK_NORMAL && !(tsk)->on_cpu)
#else
#define task_asleep(tsk) ((tsk)->state & TASK_NORMAL)
#endif

static unsigned int __intel_breadcrumbs_wakeup(struct intel_breadcrumbs *b)
=======
static void irq_enable(struct intel_engine_cs *engine)
>>>>>>> 407d19ab
{
	struct intel_wait *wait;
	unsigned int result = 0;

	lockdep_assert_held(&b->irq_lock);

	wait = b->irq_wait;
	if (wait) {
		/*
		 * N.B. Since task_asleep() and ttwu are not atomic, the
		 * waiter may actually go to sleep after the check, causing
		 * us to suppress a valid wakeup. We prefer to reduce the
		 * number of false positive missed_breadcrumb() warnings
		 * at the expense of a few false negatives, as it it easy
		 * to trigger a false positive under heavy load. Enough
		 * signal should remain from genuine missed_breadcrumb()
		 * for us to detect in CI.
		 */
		bool was_asleep = task_asleep(wait->tsk);

		result = ENGINE_WAKEUP_WAITER;
		if (wake_up_process(wait->tsk) && was_asleep)
			result |= ENGINE_WAKEUP_ASLEEP;
	}

	return result;
}

unsigned int intel_engine_wakeup(struct intel_engine_cs *engine)
{
	struct intel_breadcrumbs *b = &engine->breadcrumbs;
	unsigned long flags;
	unsigned int result;

	spin_lock_irqsave(&b->irq_lock, flags);
	result = __intel_breadcrumbs_wakeup(b);
	spin_unlock_irqrestore(&b->irq_lock, flags);

	return result;
}

static unsigned long wait_timeout(void)
{
	return round_jiffies_up(jiffies + DRM_I915_HANGCHECK_JIFFIES);
}

static noinline void missed_breadcrumb(struct intel_engine_cs *engine)
{
	if (GEM_SHOW_DEBUG()) {
		struct drm_printer p = drm_debug_printer(__func__);

		intel_engine_dump(engine, &p,
				  "%s missed breadcrumb at %pS\n",
				  engine->name, __builtin_return_address(0));
	}

	set_bit(engine->id, &engine->i915->gpu_error.missed_irq_rings);
}

static void intel_breadcrumbs_hangcheck(struct timer_list *t)
{
	struct intel_engine_cs *engine =
		from_timer(engine, t, breadcrumbs.hangcheck);
	struct intel_breadcrumbs *b = &engine->breadcrumbs;
	unsigned int irq_count;

	if (!b->irq_armed)
		return;

	irq_count = READ_ONCE(b->irq_count);
	if (b->hangcheck_interrupts != irq_count) {
		b->hangcheck_interrupts = irq_count;
		mod_timer(&b->hangcheck, wait_timeout());
		return;
	}

	/* We keep the hangcheck timer alive until we disarm the irq, even
	 * if there are no waiters at present.
	 *
	 * If the waiter was currently running, assume it hasn't had a chance
	 * to process the pending interrupt (e.g, low priority task on a loaded
	 * system) and wait until it sleeps before declaring a missed interrupt.
	 *
	 * If the waiter was asleep (and not even pending a wakeup), then we
	 * must have missed an interrupt as the GPU has stopped advancing
	 * but we still have a waiter. Assuming all batches complete within
	 * DRM_I915_HANGCHECK_JIFFIES [1.5s]!
	 */
	if (intel_engine_wakeup(engine) & ENGINE_WAKEUP_ASLEEP) {
		missed_breadcrumb(engine);
		mod_timer(&b->fake_irq, jiffies + 1);
	} else {
		mod_timer(&b->hangcheck, wait_timeout());
	}
}

<<<<<<< HEAD
static void intel_breadcrumbs_fake_irq(struct timer_list *t)
=======
static bool
__dma_fence_signal(struct dma_fence *fence)
{
	return !test_and_set_bit(DMA_FENCE_FLAG_SIGNALED_BIT, &fence->flags);
}

static void
__dma_fence_signal__timestamp(struct dma_fence *fence, ktime_t timestamp)
{
	fence->timestamp = timestamp;
	set_bit(DMA_FENCE_FLAG_TIMESTAMP_BIT, &fence->flags);
	trace_dma_fence_signaled(fence);
}

static void
__dma_fence_signal__notify(struct dma_fence *fence)
{
	struct dma_fence_cb *cur, *tmp;

	lockdep_assert_held(fence->lock);
	lockdep_assert_irqs_disabled();

	list_for_each_entry_safe(cur, tmp, &fence->cb_list, node) {
		INIT_LIST_HEAD(&cur->node);
		cur->func(fence, cur);
	}
	INIT_LIST_HEAD(&fence->cb_list);
}

void intel_engine_breadcrumbs_irq(struct intel_engine_cs *engine)
>>>>>>> 407d19ab
{
	struct intel_engine_cs *engine =
		from_timer(engine, t, breadcrumbs.fake_irq);
	struct intel_breadcrumbs *b = &engine->breadcrumbs;
<<<<<<< HEAD
=======
	const ktime_t timestamp = ktime_get();
	struct intel_context *ce, *cn;
	struct list_head *pos, *next;
	LIST_HEAD(signal);

	spin_lock(&b->irq_lock);
>>>>>>> 407d19ab

	/*
	 * The timer persists in case we cannot enable interrupts,
	 * or if we have previously seen seqno/interrupt incoherency
	 * ("missed interrupt" syndrome, better known as a "missed breadcrumb").
	 * Here the worker will wake up every jiffie in order to kick the
	 * oldest waiter to do the coherent seqno check.
	 */

	spin_lock_irq(&b->irq_lock);
	if (b->irq_armed && !__intel_breadcrumbs_wakeup(b))
		__intel_engine_disarm_breadcrumbs(engine);
	spin_unlock_irq(&b->irq_lock);
	if (!b->irq_armed)
		return;

	/* If the user has disabled the fake-irq, restore the hangchecking */
	if (!test_bit(engine->id, &engine->i915->gpu_error.missed_irq_rings)) {
		mod_timer(&b->hangcheck, wait_timeout());
		return;
	}

<<<<<<< HEAD
	mod_timer(&b->fake_irq, jiffies + 1);
}

static void irq_enable(struct intel_engine_cs *engine)
{
	/*
	 * FIXME: Ideally we want this on the API boundary, but for the
	 * sake of testing with mock breadcrumbs (no HW so unable to
	 * enable irqs) we place it deep within the bowels, at the point
	 * of no return.
	 */
	GEM_BUG_ON(!intel_irqs_enabled(engine->i915));

	/* Enabling the IRQ may miss the generation of the interrupt, but
	 * we still need to force the barrier before reading the seqno,
	 * just in case.
	 */
	set_bit(ENGINE_IRQ_BREADCRUMB, &engine->irq_posted);
=======
			GEM_BUG_ON(!test_bit(I915_FENCE_FLAG_SIGNAL,
					     &rq->fence.flags));
			clear_bit(I915_FENCE_FLAG_SIGNAL, &rq->fence.flags);

			if (!__dma_fence_signal(&rq->fence))
				continue;

			/*
			 * Queue for execution after dropping the signaling
			 * spinlock as the callback chain may end up adding
			 * more signalers to the same context or engine.
			 */
			i915_request_get(rq);
			list_add_tail(&rq->signal_link, &signal);
		}
>>>>>>> 407d19ab

	/* Caller disables interrupts */
	if (engine->irq_enable) {
		spin_lock(&engine->i915->irq_lock);
		engine->irq_enable(engine);
		spin_unlock(&engine->i915->irq_lock);
	}
}

<<<<<<< HEAD
static void irq_disable(struct intel_engine_cs *engine)
{
	/* Caller disables interrupts */
	if (engine->irq_disable) {
		spin_lock(&engine->i915->irq_lock);
		engine->irq_disable(engine);
		spin_unlock(&engine->i915->irq_lock);
	}
}

void __intel_engine_disarm_breadcrumbs(struct intel_engine_cs *engine)
{
	struct intel_breadcrumbs *b = &engine->breadcrumbs;

	lockdep_assert_held(&b->irq_lock);
	GEM_BUG_ON(b->irq_wait);
	GEM_BUG_ON(!b->irq_armed);
=======
	spin_unlock(&b->irq_lock);

	list_for_each_safe(pos, next, &signal) {
		struct i915_request *rq =
			list_entry(pos, typeof(*rq), signal_link);

		__dma_fence_signal__timestamp(&rq->fence, timestamp);

		spin_lock(&rq->lock);
		__dma_fence_signal__notify(&rq->fence);
		spin_unlock(&rq->lock);

		i915_request_put(rq);
	}
}

void intel_engine_signal_breadcrumbs(struct intel_engine_cs *engine)
{
	local_irq_disable();
	intel_engine_breadcrumbs_irq(engine);
	local_irq_enable();
}
>>>>>>> 407d19ab

	GEM_BUG_ON(!b->irq_enabled);
	if (!--b->irq_enabled)
		irq_disable(engine);

	b->irq_armed = false;
}

void intel_engine_pin_breadcrumbs_irq(struct intel_engine_cs *engine)
{
	struct intel_breadcrumbs *b = &engine->breadcrumbs;

	spin_lock_irq(&b->irq_lock);
	if (!b->irq_enabled++)
		irq_enable(engine);
	GEM_BUG_ON(!b->irq_enabled); /* no overflow! */
	spin_unlock_irq(&b->irq_lock);
}

void intel_engine_unpin_breadcrumbs_irq(struct intel_engine_cs *engine)
{
	struct intel_breadcrumbs *b = &engine->breadcrumbs;

	spin_lock_irq(&b->irq_lock);
	GEM_BUG_ON(!b->irq_enabled); /* no underflow! */
	if (!--b->irq_enabled)
		irq_disable(engine);
	spin_unlock_irq(&b->irq_lock);
}

void intel_engine_disarm_breadcrumbs(struct intel_engine_cs *engine)
{
	struct intel_breadcrumbs *b = &engine->breadcrumbs;
	struct intel_wait *wait, *n;

	if (!b->irq_armed)
		return;

	/*
	 * We only disarm the irq when we are idle (all requests completed),
	 * so if the bottom-half remains asleep, it missed the request
	 * completion.
	 */
	if (intel_engine_wakeup(engine) & ENGINE_WAKEUP_ASLEEP)
		missed_breadcrumb(engine);

	spin_lock_irq(&b->rb_lock);

	spin_lock(&b->irq_lock);
	b->irq_wait = NULL;
	if (b->irq_armed)
		__intel_engine_disarm_breadcrumbs(engine);
	spin_unlock(&b->irq_lock);

	rbtree_postorder_for_each_entry_safe(wait, n, &b->waiters, node) {
		GEM_BUG_ON(!i915_seqno_passed(intel_engine_get_seqno(engine),
					      wait->seqno));
		RB_CLEAR_NODE(&wait->node);
		wake_up_process(wait->tsk);
	}
	b->waiters = RB_ROOT;

	spin_unlock_irq(&b->rb_lock);
}

static bool use_fake_irq(const struct intel_breadcrumbs *b)
{
	const struct intel_engine_cs *engine =
		container_of(b, struct intel_engine_cs, breadcrumbs);

	if (!test_bit(engine->id, &engine->i915->gpu_error.missed_irq_rings))
		return false;

	/*
	 * Only start with the heavy weight fake irq timer if we have not
	 * seen any interrupts since enabling it the first time. If the
	 * interrupts are still arriving, it means we made a mistake in our
	 * engine->seqno_barrier(), a timing error that should be transient
	 * and unlikely to reoccur.
	 */
	return READ_ONCE(b->irq_count) == b->hangcheck_interrupts;
}

static void enable_fake_irq(struct intel_breadcrumbs *b)
{
	/* Ensure we never sleep indefinitely */
	if (!b->irq_enabled || use_fake_irq(b))
		mod_timer(&b->fake_irq, jiffies + 1);
	else
		mod_timer(&b->hangcheck, wait_timeout());
}

static bool __intel_breadcrumbs_enable_irq(struct intel_breadcrumbs *b)
{
	struct intel_engine_cs *engine =
		container_of(b, struct intel_engine_cs, breadcrumbs);
	struct drm_i915_private *i915 = engine->i915;
	bool enabled;

	lockdep_assert_held(&b->irq_lock);
	if (b->irq_armed)
		return false;

	/* The breadcrumb irq will be disarmed on the interrupt after the
	 * waiters are signaled. This gives us a single interrupt window in
	 * which we can add a new waiter and avoid the cost of re-enabling
	 * the irq.
	 */
	b->irq_armed = true;

	if (I915_SELFTEST_ONLY(b->mock)) {
		/* For our mock objects we want to avoid interaction
		 * with the real hardware (which is not set up). So
		 * we simply pretend we have enabled the powerwell
		 * and the irq, and leave it up to the mock
		 * implementation to call intel_engine_wakeup()
		 * itself when it wants to simulate a user interrupt,
		 */
		return true;
	}

	/* Since we are waiting on a request, the GPU should be busy
	 * and should have its own rpm reference. This is tracked
	 * by i915->gt.awake, we can forgo holding our own wakref
	 * for the interrupt as before i915->gt.awake is released (when
	 * the driver is idle) we disarm the breadcrumbs.
	 */

	/* No interrupts? Kick the waiter every jiffie! */
	enabled = false;
	if (!b->irq_enabled++ &&
	    !test_bit(engine->id, &i915->gpu_error.test_irq_rings)) {
		irq_enable(engine);
		enabled = true;
	}

	enable_fake_irq(b);
	return enabled;
}

static inline struct intel_wait *to_wait(struct rb_node *node)
{
	return rb_entry(node, struct intel_wait, node);
}

static inline void __intel_breadcrumbs_finish(struct intel_breadcrumbs *b,
					      struct intel_wait *wait)
{
	lockdep_assert_held(&b->rb_lock);
	GEM_BUG_ON(b->irq_wait == wait);

	/*
	 * This request is completed, so remove it from the tree, mark it as
	 * complete, and *then* wake up the associated task. N.B. when the
	 * task wakes up, it will find the empty rb_node, discern that it
	 * has already been removed from the tree and skip the serialisation
	 * of the b->rb_lock and b->irq_lock. This means that the destruction
	 * of the intel_wait is not serialised with the interrupt handler
	 * by the waiter - it must instead be serialised by the caller.
	 */
	rb_erase(&wait->node, &b->waiters);
	RB_CLEAR_NODE(&wait->node);

	if (wait->tsk->state != TASK_RUNNING)
		wake_up_process(wait->tsk); /* implicit smp_wmb() */
}

static inline void __intel_breadcrumbs_next(struct intel_engine_cs *engine,
					    struct rb_node *next)
{
	struct intel_breadcrumbs *b = &engine->breadcrumbs;

	spin_lock(&b->irq_lock);
	GEM_BUG_ON(!b->irq_armed);
	GEM_BUG_ON(!b->irq_wait);
	b->irq_wait = to_wait(next);
	spin_unlock(&b->irq_lock);

	/* We always wake up the next waiter that takes over as the bottom-half
	 * as we may delegate not only the irq-seqno barrier to the next waiter
	 * but also the task of waking up concurrent waiters.
	 */
	if (next)
		wake_up_process(to_wait(next)->tsk);
}

static bool __intel_engine_add_wait(struct intel_engine_cs *engine,
				    struct intel_wait *wait)
{
	struct intel_breadcrumbs *b = &engine->breadcrumbs;
	struct rb_node **p, *parent, *completed;
	bool first, armed;
	u32 seqno;

	GEM_BUG_ON(!wait->seqno);

	/* Insert the request into the retirement ordered list
	 * of waiters by walking the rbtree. If we are the oldest
	 * seqno in the tree (the first to be retired), then
	 * set ourselves as the bottom-half.
	 *
	 * As we descend the tree, prune completed branches since we hold the
	 * spinlock we know that the first_waiter must be delayed and can
	 * reduce some of the sequential wake up latency if we take action
	 * ourselves and wake up the completed tasks in parallel. Also, by
	 * removing stale elements in the tree, we may be able to reduce the
	 * ping-pong between the old bottom-half and ourselves as first-waiter.
	 */
	armed = false;
	first = true;
	parent = NULL;
	completed = NULL;
	seqno = intel_engine_get_seqno(engine);

	 /* If the request completed before we managed to grab the spinlock,
	  * return now before adding ourselves to the rbtree. We let the
	  * current bottom-half handle any pending wakeups and instead
	  * try and get out of the way quickly.
	  */
	if (i915_seqno_passed(seqno, wait->seqno)) {
		RB_CLEAR_NODE(&wait->node);
		return first;
	}

	p = &b->waiters.rb_node;
	while (*p) {
		parent = *p;
		if (wait->seqno == to_wait(parent)->seqno) {
			/* We have multiple waiters on the same seqno, select
			 * the highest priority task (that with the smallest
			 * task->prio) to serve as the bottom-half for this
			 * group.
			 */
			if (wait->tsk->prio > to_wait(parent)->tsk->prio) {
				p = &parent->rb_right;
				first = false;
			} else {
				p = &parent->rb_left;
			}
		} else if (i915_seqno_passed(wait->seqno,
					     to_wait(parent)->seqno)) {
			p = &parent->rb_right;
			if (i915_seqno_passed(seqno, to_wait(parent)->seqno))
				completed = parent;
			else
				first = false;
		} else {
			p = &parent->rb_left;
		}
	}
	rb_link_node(&wait->node, parent, p);
	rb_insert_color(&wait->node, &b->waiters);

	if (first) {
		spin_lock(&b->irq_lock);
		b->irq_wait = wait;
		/* After assigning ourselves as the new bottom-half, we must
		 * perform a cursory check to prevent a missed interrupt.
		 * Either we miss the interrupt whilst programming the hardware,
		 * or if there was a previous waiter (for a later seqno) they
		 * may be woken instead of us (due to the inherent race
		 * in the unlocked read of b->irq_seqno_bh in the irq handler)
		 * and so we miss the wake up.
		 */
		armed = __intel_breadcrumbs_enable_irq(b);
		spin_unlock(&b->irq_lock);
	}

	if (completed) {
		/* Advance the bottom-half (b->irq_wait) before we wake up
		 * the waiters who may scribble over their intel_wait
		 * just as the interrupt handler is dereferencing it via
		 * b->irq_wait.
		 */
		if (!first) {
			struct rb_node *next = rb_next(completed);
			GEM_BUG_ON(next == &wait->node);
			__intel_breadcrumbs_next(engine, next);
		}

		do {
			struct intel_wait *crumb = to_wait(completed);
			completed = rb_prev(completed);
			__intel_breadcrumbs_finish(b, crumb);
		} while (completed);
	}

	GEM_BUG_ON(!b->irq_wait);
	GEM_BUG_ON(!b->irq_armed);
	GEM_BUG_ON(rb_first(&b->waiters) != &b->irq_wait->node);

	return armed;
}

bool intel_engine_add_wait(struct intel_engine_cs *engine,
			   struct intel_wait *wait)
{
	struct intel_breadcrumbs *b = &engine->breadcrumbs;
	bool armed;

	spin_lock_irq(&b->rb_lock);
	armed = __intel_engine_add_wait(engine, wait);
	spin_unlock_irq(&b->rb_lock);
	if (armed)
		return armed;

	/* Make the caller recheck if its request has already started. */
	return i915_seqno_passed(intel_engine_get_seqno(engine),
				 wait->seqno - 1);
}

static inline bool chain_wakeup(struct rb_node *rb, int priority)
{
	return rb && to_wait(rb)->tsk->prio <= priority;
}

static inline int wakeup_priority(struct intel_breadcrumbs *b,
				  struct task_struct *tsk)
{
	if (tsk == b->signaler)
		return INT_MIN;
	else
		return tsk->prio;
}

static void __intel_engine_remove_wait(struct intel_engine_cs *engine,
				       struct intel_wait *wait)
{
	struct intel_breadcrumbs *b = &engine->breadcrumbs;

	lockdep_assert_held(&b->rb_lock);

	if (RB_EMPTY_NODE(&wait->node))
		goto out;

	if (b->irq_wait == wait) {
		const int priority = wakeup_priority(b, wait->tsk);
		struct rb_node *next;

		/* We are the current bottom-half. Find the next candidate,
		 * the first waiter in the queue on the remaining oldest
		 * request. As multiple seqnos may complete in the time it
		 * takes us to wake up and find the next waiter, we have to
		 * wake up that waiter for it to perform its own coherent
		 * completion check.
		 */
		next = rb_next(&wait->node);
		if (chain_wakeup(next, priority)) {
			/* If the next waiter is already complete,
			 * wake it up and continue onto the next waiter. So
			 * if have a small herd, they will wake up in parallel
			 * rather than sequentially, which should reduce
			 * the overall latency in waking all the completed
			 * clients.
			 *
			 * However, waking up a chain adds extra latency to
			 * the first_waiter. This is undesirable if that
			 * waiter is a high priority task.
			 */
			u32 seqno = intel_engine_get_seqno(engine);

			while (i915_seqno_passed(seqno, to_wait(next)->seqno)) {
				struct rb_node *n = rb_next(next);

				__intel_breadcrumbs_finish(b, to_wait(next));
				next = n;
				if (!chain_wakeup(next, priority))
					break;
			}
		}

		__intel_breadcrumbs_next(engine, next);
	} else {
		GEM_BUG_ON(rb_first(&b->waiters) == &wait->node);
	}

	GEM_BUG_ON(RB_EMPTY_NODE(&wait->node));
	rb_erase(&wait->node, &b->waiters);
	RB_CLEAR_NODE(&wait->node);

out:
	GEM_BUG_ON(b->irq_wait == wait);
	GEM_BUG_ON(rb_first(&b->waiters) !=
		   (b->irq_wait ? &b->irq_wait->node : NULL));
}

void intel_engine_remove_wait(struct intel_engine_cs *engine,
			      struct intel_wait *wait)
{
	struct intel_breadcrumbs *b = &engine->breadcrumbs;

	/* Quick check to see if this waiter was already decoupled from
	 * the tree by the bottom-half to avoid contention on the spinlock
	 * by the herd.
	 */
	if (RB_EMPTY_NODE(&wait->node)) {
		GEM_BUG_ON(READ_ONCE(b->irq_wait) == wait);
		return;
	}

	spin_lock_irq(&b->rb_lock);
	__intel_engine_remove_wait(engine, wait);
	spin_unlock_irq(&b->rb_lock);
}

static void signaler_set_rtpriority(void)
{
<<<<<<< HEAD
	 struct sched_param param = { .sched_priority = 1 };

	 sched_setscheduler_nocheck(current, SCHED_FIFO, &param);
}

static int intel_breadcrumbs_signaler(void *arg)
{
	struct intel_engine_cs *engine = arg;
	struct intel_breadcrumbs *b = &engine->breadcrumbs;
	struct i915_request *rq, *n;

	/* Install ourselves with high priority to reduce signalling latency */
	signaler_set_rtpriority();

	do {
		bool do_schedule = true;
		LIST_HEAD(list);
		u32 seqno;

		set_current_state(TASK_INTERRUPTIBLE);
		if (list_empty(&b->signals))
			goto sleep;
=======
	lockdep_assert_held(&rq->lock);
	lockdep_assert_irqs_disabled();

	if (test_bit(I915_FENCE_FLAG_ACTIVE, &rq->fence.flags)) {
		struct intel_breadcrumbs *b = &rq->engine->breadcrumbs;
		struct intel_context *ce = rq->hw_context;
		struct list_head *pos;

		spin_lock(&b->irq_lock);
		GEM_BUG_ON(test_bit(I915_FENCE_FLAG_SIGNAL, &rq->fence.flags));

		__intel_breadcrumbs_arm_irq(b);
>>>>>>> 407d19ab

		/*
		 * We are either woken up by the interrupt bottom-half,
		 * or by a client adding a new signaller. In both cases,
		 * the GPU seqno may have advanced beyond our oldest signal.
		 * If it has, propagate the signal, remove the waiter and
		 * check again with the next oldest signal. Otherwise we
		 * need to wait for a new interrupt from the GPU or for
		 * a new client.
		 */
		seqno = intel_engine_get_seqno(engine);

		spin_lock_irq(&b->rb_lock);
		list_for_each_entry_safe(rq, n, &b->signals, signaling.link) {
			u32 this = rq->signaling.wait.seqno;

			GEM_BUG_ON(!rq->signaling.wait.seqno);

			if (!i915_seqno_passed(seqno, this))
				break;

			if (likely(this == i915_request_global_seqno(rq))) {
				__intel_engine_remove_wait(engine,
							   &rq->signaling.wait);

				rq->signaling.wait.seqno = 0;
				__list_del_entry(&rq->signaling.link);

				if (!test_bit(DMA_FENCE_FLAG_SIGNALED_BIT,
					      &rq->fence.flags)) {
					list_add_tail(&rq->signaling.link,
						      &list);
					i915_request_get(rq);
				}
			}
		}
		spin_unlock_irq(&b->rb_lock);

<<<<<<< HEAD
		if (!list_empty(&list)) {
			local_bh_disable();
			list_for_each_entry_safe(rq, n, &list, signaling.link) {
				dma_fence_signal(&rq->fence);
				GEM_BUG_ON(!i915_request_completed(rq));
				i915_request_put(rq);
			}
			local_bh_enable(); /* kick start the tasklets */

			/*
			 * If the engine is saturated we may be continually
			 * processing completed requests. This angers the
			 * NMI watchdog if we never let anything else
			 * have access to the CPU. Let's pretend to be nice
			 * and relinquish the CPU if we burn through the
			 * entire RT timeslice!
			 */
			do_schedule = need_resched();
		}

		if (unlikely(do_schedule)) {
			/* Before we sleep, check for a missed seqno */
			if (current->state & TASK_NORMAL &&
			    !list_empty(&b->signals) &&
			    engine->irq_seqno_barrier &&
			    test_and_clear_bit(ENGINE_IRQ_BREADCRUMB,
					       &engine->irq_posted)) {
				engine->irq_seqno_barrier(engine);
				intel_engine_wakeup(engine);
			}

sleep:
			if (kthread_should_park())
				kthread_parkme();

			if (unlikely(kthread_should_stop()))
				break;

			schedule();
		}
	} while (1);
	__set_current_state(TASK_RUNNING);
=======
		set_bit(I915_FENCE_FLAG_SIGNAL, &rq->fence.flags);
		spin_unlock(&b->irq_lock);
	}
>>>>>>> 407d19ab

	return 0;
}

static void insert_signal(struct intel_breadcrumbs *b,
			  struct i915_request *request,
			  const u32 seqno)
{
	struct i915_request *iter;

<<<<<<< HEAD
	lockdep_assert_held(&b->rb_lock);

	/*
	 * A reasonable assumption is that we are called to add signals
	 * in sequence, as the requests are submitted for execution and
	 * assigned a global_seqno. This will be the case for the majority
	 * of internally generated signals (inter-engine signaling).
	 *
	 * Out of order waiters triggering random signaling enabling will
	 * be more problematic, but hopefully rare enough and the list
	 * small enough that the O(N) insertion sort is not an issue.
	 */

	list_for_each_entry_reverse(iter, &b->signals, signaling.link)
		if (i915_seqno_passed(seqno, iter->signaling.wait.seqno))
			break;

	list_add(&request->signaling.link, &iter->signaling.link);
}

bool intel_engine_enable_signaling(struct i915_request *request, bool wakeup)
{
	struct intel_engine_cs *engine = request->engine;
	struct intel_breadcrumbs *b = &engine->breadcrumbs;
	struct intel_wait *wait = &request->signaling.wait;
	u32 seqno;
=======
	lockdep_assert_held(&rq->lock);
	lockdep_assert_irqs_disabled();

	/*
	 * We must wait for b->irq_lock so that we know the interrupt handler
	 * has released its reference to the intel_context and has completed
	 * the DMA_FENCE_FLAG_SIGNALED_BIT/I915_FENCE_FLAG_SIGNAL dance (if
	 * required).
	 */
	spin_lock(&b->irq_lock);
	if (test_bit(I915_FENCE_FLAG_SIGNAL, &rq->fence.flags)) {
		struct intel_context *ce = rq->hw_context;
>>>>>>> 407d19ab

	/*
	 * Note that we may be called from an interrupt handler on another
	 * device (e.g. nouveau signaling a fence completion causing us
	 * to submit a request, and so enable signaling). As such,
	 * we need to make sure that all other users of b->rb_lock protect
	 * against interrupts, i.e. use spin_lock_irqsave.
	 */

	/* locked by dma_fence_enable_sw_signaling() (irqsafe fence->lock) */
	GEM_BUG_ON(!irqs_disabled());
	lockdep_assert_held(&request->lock);

	seqno = i915_request_global_seqno(request);
	if (!seqno) /* will be enabled later upon execution */
		return true;

	GEM_BUG_ON(wait->seqno);
	wait->tsk = b->signaler;
	wait->request = request;
	wait->seqno = seqno;

	/*
	 * Add ourselves into the list of waiters, but registering our
	 * bottom-half as the signaller thread. As per usual, only the oldest
	 * waiter (not just signaller) is tasked as the bottom-half waking
	 * up all completed waiters after the user interrupt.
	 *
	 * If we are the oldest waiter, enable the irq (after which we
	 * must double check that the seqno did not complete).
	 */
	spin_lock(&b->rb_lock);
	insert_signal(b, request, seqno);
	wakeup &= __intel_engine_add_wait(engine, wait);
	spin_unlock(&b->rb_lock);

	if (wakeup) {
		wake_up_process(b->signaler);
		return !intel_wait_complete(wait);
	}

	return true;
}

void intel_engine_cancel_signaling(struct i915_request *request)
{
	struct intel_engine_cs *engine = request->engine;
	struct intel_breadcrumbs *b = &engine->breadcrumbs;

	GEM_BUG_ON(!irqs_disabled());
	lockdep_assert_held(&request->lock);

	if (!READ_ONCE(request->signaling.wait.seqno))
		return;

	spin_lock(&b->rb_lock);
	__intel_engine_remove_wait(engine, &request->signaling.wait);
	if (fetch_and_zero(&request->signaling.wait.seqno))
		__list_del_entry(&request->signaling.link);
	spin_unlock(&b->rb_lock);
}

int intel_engine_init_breadcrumbs(struct intel_engine_cs *engine)
{
	struct intel_breadcrumbs *b = &engine->breadcrumbs;
	struct task_struct *tsk;

	spin_lock_init(&b->rb_lock);
	spin_lock_init(&b->irq_lock);

	timer_setup(&b->fake_irq, intel_breadcrumbs_fake_irq, 0);
	timer_setup(&b->hangcheck, intel_breadcrumbs_hangcheck, 0);

	INIT_LIST_HEAD(&b->signals);

	/* Spawn a thread to provide a common bottom-half for all signals.
	 * As this is an asynchronous interface we cannot steal the current
	 * task for handling the bottom-half to the user interrupt, therefore
	 * we create a thread to do the coherent seqno dance after the
	 * interrupt and then signal the waitqueue (via the dma-buf/fence).
	 */
	tsk = kthread_run(intel_breadcrumbs_signaler, engine,
			  "i915/signal:%d", engine->id);
	if (IS_ERR(tsk))
		return PTR_ERR(tsk);

	b->signaler = tsk;

	return 0;
}

static void cancel_fake_irq(struct intel_engine_cs *engine)
{
	struct intel_breadcrumbs *b = &engine->breadcrumbs;

	del_timer_sync(&b->fake_irq); /* may queue b->hangcheck */
	del_timer_sync(&b->hangcheck);
	clear_bit(engine->id, &engine->i915->gpu_error.missed_irq_rings);
}

void intel_engine_reset_breadcrumbs(struct intel_engine_cs *engine)
{
	struct intel_breadcrumbs *b = &engine->breadcrumbs;
	unsigned long flags;

	spin_lock_irqsave(&b->irq_lock, flags);

	/*
	 * Leave the fake_irq timer enabled (if it is running), but clear the
	 * bit so that it turns itself off on its next wake up and goes back
	 * to the long hangcheck interval if still required.
	 */
	clear_bit(engine->id, &engine->i915->gpu_error.missed_irq_rings);

	if (b->irq_enabled)
		irq_enable(engine);
	else
		irq_disable(engine);

	/*
	 * We set the IRQ_BREADCRUMB bit when we enable the irq presuming the
	 * GPU is active and may have already executed the MI_USER_INTERRUPT
	 * before the CPU is ready to receive. However, the engine is currently
	 * idle (we haven't started it yet), there is no possibility for a
	 * missed interrupt as we enabled the irq and so we can clear the
	 * immediate wakeup (until a real interrupt arrives for the waiter).
	 */
	clear_bit(ENGINE_IRQ_BREADCRUMB, &engine->irq_posted);

	spin_unlock_irqrestore(&b->irq_lock, flags);
}

void intel_engine_fini_breadcrumbs(struct intel_engine_cs *engine)
{
	struct intel_breadcrumbs *b = &engine->breadcrumbs;

	/* The engines should be idle and all requests accounted for! */
	WARN_ON(READ_ONCE(b->irq_wait));
	WARN_ON(!RB_EMPTY_ROOT(&b->waiters));
	WARN_ON(!list_empty(&b->signals));

	if (!IS_ERR_OR_NULL(b->signaler))
		kthread_stop(b->signaler);

	cancel_fake_irq(engine);
}

#if IS_ENABLED(CONFIG_DRM_I915_SELFTEST)
#include "selftests/intel_breadcrumbs.c"
#endif<|MERGE_RESOLUTION|>--- conflicted
+++ resolved
@@ -28,116 +28,59 @@
 
 #include "i915_drv.h"
 
-<<<<<<< HEAD
-#ifdef CONFIG_SMP
-#define task_asleep(tsk) ((tsk)->state & TASK_NORMAL && !(tsk)->on_cpu)
-#else
-#define task_asleep(tsk) ((tsk)->state & TASK_NORMAL)
-#endif
-
-static unsigned int __intel_breadcrumbs_wakeup(struct intel_breadcrumbs *b)
-=======
 static void irq_enable(struct intel_engine_cs *engine)
->>>>>>> 407d19ab
-{
-	struct intel_wait *wait;
-	unsigned int result = 0;
-
+{
+	if (!engine->irq_enable)
+		return;
+
+	/* Caller disables interrupts */
+	spin_lock(&engine->i915->irq_lock);
+	engine->irq_enable(engine);
+	spin_unlock(&engine->i915->irq_lock);
+}
+
+static void irq_disable(struct intel_engine_cs *engine)
+{
+	if (!engine->irq_disable)
+		return;
+
+	/* Caller disables interrupts */
+	spin_lock(&engine->i915->irq_lock);
+	engine->irq_disable(engine);
+	spin_unlock(&engine->i915->irq_lock);
+}
+
+static void __intel_breadcrumbs_disarm_irq(struct intel_breadcrumbs *b)
+{
 	lockdep_assert_held(&b->irq_lock);
 
-	wait = b->irq_wait;
-	if (wait) {
-		/*
-		 * N.B. Since task_asleep() and ttwu are not atomic, the
-		 * waiter may actually go to sleep after the check, causing
-		 * us to suppress a valid wakeup. We prefer to reduce the
-		 * number of false positive missed_breadcrumb() warnings
-		 * at the expense of a few false negatives, as it it easy
-		 * to trigger a false positive under heavy load. Enough
-		 * signal should remain from genuine missed_breadcrumb()
-		 * for us to detect in CI.
-		 */
-		bool was_asleep = task_asleep(wait->tsk);
-
-		result = ENGINE_WAKEUP_WAITER;
-		if (wake_up_process(wait->tsk) && was_asleep)
-			result |= ENGINE_WAKEUP_ASLEEP;
-	}
-
-	return result;
-}
-
-unsigned int intel_engine_wakeup(struct intel_engine_cs *engine)
-{
-	struct intel_breadcrumbs *b = &engine->breadcrumbs;
-	unsigned long flags;
-	unsigned int result;
-
-	spin_lock_irqsave(&b->irq_lock, flags);
-	result = __intel_breadcrumbs_wakeup(b);
-	spin_unlock_irqrestore(&b->irq_lock, flags);
-
-	return result;
-}
-
-static unsigned long wait_timeout(void)
-{
-	return round_jiffies_up(jiffies + DRM_I915_HANGCHECK_JIFFIES);
-}
-
-static noinline void missed_breadcrumb(struct intel_engine_cs *engine)
-{
-	if (GEM_SHOW_DEBUG()) {
-		struct drm_printer p = drm_debug_printer(__func__);
-
-		intel_engine_dump(engine, &p,
-				  "%s missed breadcrumb at %pS\n",
-				  engine->name, __builtin_return_address(0));
-	}
-
-	set_bit(engine->id, &engine->i915->gpu_error.missed_irq_rings);
-}
-
-static void intel_breadcrumbs_hangcheck(struct timer_list *t)
-{
-	struct intel_engine_cs *engine =
-		from_timer(engine, t, breadcrumbs.hangcheck);
-	struct intel_breadcrumbs *b = &engine->breadcrumbs;
-	unsigned int irq_count;
+	GEM_BUG_ON(!b->irq_enabled);
+	if (!--b->irq_enabled)
+		irq_disable(container_of(b,
+					 struct intel_engine_cs,
+					 breadcrumbs));
+
+	b->irq_armed = false;
+}
+
+void intel_engine_disarm_breadcrumbs(struct intel_engine_cs *engine)
+{
+	struct intel_breadcrumbs *b = &engine->breadcrumbs;
 
 	if (!b->irq_armed)
 		return;
 
-	irq_count = READ_ONCE(b->irq_count);
-	if (b->hangcheck_interrupts != irq_count) {
-		b->hangcheck_interrupts = irq_count;
-		mod_timer(&b->hangcheck, wait_timeout());
-		return;
-	}
-
-	/* We keep the hangcheck timer alive until we disarm the irq, even
-	 * if there are no waiters at present.
-	 *
-	 * If the waiter was currently running, assume it hasn't had a chance
-	 * to process the pending interrupt (e.g, low priority task on a loaded
-	 * system) and wait until it sleeps before declaring a missed interrupt.
-	 *
-	 * If the waiter was asleep (and not even pending a wakeup), then we
-	 * must have missed an interrupt as the GPU has stopped advancing
-	 * but we still have a waiter. Assuming all batches complete within
-	 * DRM_I915_HANGCHECK_JIFFIES [1.5s]!
-	 */
-	if (intel_engine_wakeup(engine) & ENGINE_WAKEUP_ASLEEP) {
-		missed_breadcrumb(engine);
-		mod_timer(&b->fake_irq, jiffies + 1);
-	} else {
-		mod_timer(&b->hangcheck, wait_timeout());
-	}
-}
-
-<<<<<<< HEAD
-static void intel_breadcrumbs_fake_irq(struct timer_list *t)
-=======
+	spin_lock_irq(&b->irq_lock);
+	if (b->irq_armed)
+		__intel_breadcrumbs_disarm_irq(b);
+	spin_unlock_irq(&b->irq_lock);
+}
+
+static inline bool __request_completed(const struct i915_request *rq)
+{
+	return i915_seqno_passed(__hwsp_seqno(rq), rq->fence.seqno);
+}
+
 static bool
 __dma_fence_signal(struct dma_fence *fence)
 {
@@ -168,62 +111,28 @@
 }
 
 void intel_engine_breadcrumbs_irq(struct intel_engine_cs *engine)
->>>>>>> 407d19ab
-{
-	struct intel_engine_cs *engine =
-		from_timer(engine, t, breadcrumbs.fake_irq);
-	struct intel_breadcrumbs *b = &engine->breadcrumbs;
-<<<<<<< HEAD
-=======
+{
+	struct intel_breadcrumbs *b = &engine->breadcrumbs;
 	const ktime_t timestamp = ktime_get();
 	struct intel_context *ce, *cn;
 	struct list_head *pos, *next;
 	LIST_HEAD(signal);
 
 	spin_lock(&b->irq_lock);
->>>>>>> 407d19ab
-
-	/*
-	 * The timer persists in case we cannot enable interrupts,
-	 * or if we have previously seen seqno/interrupt incoherency
-	 * ("missed interrupt" syndrome, better known as a "missed breadcrumb").
-	 * Here the worker will wake up every jiffie in order to kick the
-	 * oldest waiter to do the coherent seqno check.
-	 */
-
-	spin_lock_irq(&b->irq_lock);
-	if (b->irq_armed && !__intel_breadcrumbs_wakeup(b))
-		__intel_engine_disarm_breadcrumbs(engine);
-	spin_unlock_irq(&b->irq_lock);
-	if (!b->irq_armed)
-		return;
-
-	/* If the user has disabled the fake-irq, restore the hangchecking */
-	if (!test_bit(engine->id, &engine->i915->gpu_error.missed_irq_rings)) {
-		mod_timer(&b->hangcheck, wait_timeout());
-		return;
-	}
-
-<<<<<<< HEAD
-	mod_timer(&b->fake_irq, jiffies + 1);
-}
-
-static void irq_enable(struct intel_engine_cs *engine)
-{
-	/*
-	 * FIXME: Ideally we want this on the API boundary, but for the
-	 * sake of testing with mock breadcrumbs (no HW so unable to
-	 * enable irqs) we place it deep within the bowels, at the point
-	 * of no return.
-	 */
-	GEM_BUG_ON(!intel_irqs_enabled(engine->i915));
-
-	/* Enabling the IRQ may miss the generation of the interrupt, but
-	 * we still need to force the barrier before reading the seqno,
-	 * just in case.
-	 */
-	set_bit(ENGINE_IRQ_BREADCRUMB, &engine->irq_posted);
-=======
+
+	if (b->irq_armed && list_empty(&b->signalers))
+		__intel_breadcrumbs_disarm_irq(b);
+
+	list_for_each_entry_safe(ce, cn, &b->signalers, signal_link) {
+		GEM_BUG_ON(list_empty(&ce->signals));
+
+		list_for_each_safe(pos, next, &ce->signals) {
+			struct i915_request *rq =
+				list_entry(pos, typeof(*rq), signal_link);
+
+			if (!__request_completed(rq))
+				break;
+
 			GEM_BUG_ON(!test_bit(I915_FENCE_FLAG_SIGNAL,
 					     &rq->fence.flags));
 			clear_bit(I915_FENCE_FLAG_SIGNAL, &rq->fence.flags);
@@ -239,35 +148,20 @@
 			i915_request_get(rq);
 			list_add_tail(&rq->signal_link, &signal);
 		}
->>>>>>> 407d19ab
-
-	/* Caller disables interrupts */
-	if (engine->irq_enable) {
-		spin_lock(&engine->i915->irq_lock);
-		engine->irq_enable(engine);
-		spin_unlock(&engine->i915->irq_lock);
-	}
-}
-
-<<<<<<< HEAD
-static void irq_disable(struct intel_engine_cs *engine)
-{
-	/* Caller disables interrupts */
-	if (engine->irq_disable) {
-		spin_lock(&engine->i915->irq_lock);
-		engine->irq_disable(engine);
-		spin_unlock(&engine->i915->irq_lock);
-	}
-}
-
-void __intel_engine_disarm_breadcrumbs(struct intel_engine_cs *engine)
-{
-	struct intel_breadcrumbs *b = &engine->breadcrumbs;
-
-	lockdep_assert_held(&b->irq_lock);
-	GEM_BUG_ON(b->irq_wait);
-	GEM_BUG_ON(!b->irq_armed);
-=======
+
+		/*
+		 * We process the list deletion in bulk, only using a list_add
+		 * (not list_move) above but keeping the status of
+		 * rq->signal_link known with the I915_FENCE_FLAG_SIGNAL bit.
+		 */
+		if (!list_is_first(pos, &ce->signals)) {
+			/* Advance the list to the first incomplete request */
+			__list_del_many(&ce->signals, pos);
+			if (&ce->signals == pos) /* now empty */
+				list_del_init(&ce->signal_link);
+		}
+	}
+
 	spin_unlock(&b->irq_lock);
 
 	list_for_each_safe(pos, next, &signal) {
@@ -290,13 +184,13 @@
 	intel_engine_breadcrumbs_irq(engine);
 	local_irq_enable();
 }
->>>>>>> 407d19ab
-
-	GEM_BUG_ON(!b->irq_enabled);
-	if (!--b->irq_enabled)
-		irq_disable(engine);
-
-	b->irq_armed = false;
+
+static void signal_irq_work(struct irq_work *work)
+{
+	struct intel_engine_cs *engine =
+		container_of(work, typeof(*engine), breadcrumbs.irq_work);
+
+	intel_engine_breadcrumbs_irq(engine);
 }
 
 void intel_engine_pin_breadcrumbs_irq(struct intel_engine_cs *engine)
@@ -321,407 +215,66 @@
 	spin_unlock_irq(&b->irq_lock);
 }
 
-void intel_engine_disarm_breadcrumbs(struct intel_engine_cs *engine)
-{
-	struct intel_breadcrumbs *b = &engine->breadcrumbs;
-	struct intel_wait *wait, *n;
-
-	if (!b->irq_armed)
-		return;
-
-	/*
-	 * We only disarm the irq when we are idle (all requests completed),
-	 * so if the bottom-half remains asleep, it missed the request
-	 * completion.
-	 */
-	if (intel_engine_wakeup(engine) & ENGINE_WAKEUP_ASLEEP)
-		missed_breadcrumb(engine);
-
-	spin_lock_irq(&b->rb_lock);
-
-	spin_lock(&b->irq_lock);
-	b->irq_wait = NULL;
-	if (b->irq_armed)
-		__intel_engine_disarm_breadcrumbs(engine);
-	spin_unlock(&b->irq_lock);
-
-	rbtree_postorder_for_each_entry_safe(wait, n, &b->waiters, node) {
-		GEM_BUG_ON(!i915_seqno_passed(intel_engine_get_seqno(engine),
-					      wait->seqno));
-		RB_CLEAR_NODE(&wait->node);
-		wake_up_process(wait->tsk);
-	}
-	b->waiters = RB_ROOT;
-
-	spin_unlock_irq(&b->rb_lock);
-}
-
-static bool use_fake_irq(const struct intel_breadcrumbs *b)
-{
-	const struct intel_engine_cs *engine =
-		container_of(b, struct intel_engine_cs, breadcrumbs);
-
-	if (!test_bit(engine->id, &engine->i915->gpu_error.missed_irq_rings))
-		return false;
-
-	/*
-	 * Only start with the heavy weight fake irq timer if we have not
-	 * seen any interrupts since enabling it the first time. If the
-	 * interrupts are still arriving, it means we made a mistake in our
-	 * engine->seqno_barrier(), a timing error that should be transient
-	 * and unlikely to reoccur.
-	 */
-	return READ_ONCE(b->irq_count) == b->hangcheck_interrupts;
-}
-
-static void enable_fake_irq(struct intel_breadcrumbs *b)
-{
-	/* Ensure we never sleep indefinitely */
-	if (!b->irq_enabled || use_fake_irq(b))
-		mod_timer(&b->fake_irq, jiffies + 1);
-	else
-		mod_timer(&b->hangcheck, wait_timeout());
-}
-
-static bool __intel_breadcrumbs_enable_irq(struct intel_breadcrumbs *b)
+static void __intel_breadcrumbs_arm_irq(struct intel_breadcrumbs *b)
 {
 	struct intel_engine_cs *engine =
 		container_of(b, struct intel_engine_cs, breadcrumbs);
-	struct drm_i915_private *i915 = engine->i915;
-	bool enabled;
 
 	lockdep_assert_held(&b->irq_lock);
 	if (b->irq_armed)
-		return false;
-
-	/* The breadcrumb irq will be disarmed on the interrupt after the
+		return;
+
+	/*
+	 * The breadcrumb irq will be disarmed on the interrupt after the
 	 * waiters are signaled. This gives us a single interrupt window in
 	 * which we can add a new waiter and avoid the cost of re-enabling
 	 * the irq.
 	 */
 	b->irq_armed = true;
 
-	if (I915_SELFTEST_ONLY(b->mock)) {
-		/* For our mock objects we want to avoid interaction
-		 * with the real hardware (which is not set up). So
-		 * we simply pretend we have enabled the powerwell
-		 * and the irq, and leave it up to the mock
-		 * implementation to call intel_engine_wakeup()
-		 * itself when it wants to simulate a user interrupt,
-		 */
-		return true;
-	}
-
-	/* Since we are waiting on a request, the GPU should be busy
+	/*
+	 * Since we are waiting on a request, the GPU should be busy
 	 * and should have its own rpm reference. This is tracked
 	 * by i915->gt.awake, we can forgo holding our own wakref
 	 * for the interrupt as before i915->gt.awake is released (when
 	 * the driver is idle) we disarm the breadcrumbs.
 	 */
 
-	/* No interrupts? Kick the waiter every jiffie! */
-	enabled = false;
-	if (!b->irq_enabled++ &&
-	    !test_bit(engine->id, &i915->gpu_error.test_irq_rings)) {
+	if (!b->irq_enabled++)
 		irq_enable(engine);
-		enabled = true;
-	}
-
-	enable_fake_irq(b);
-	return enabled;
-}
-
-static inline struct intel_wait *to_wait(struct rb_node *node)
-{
-	return rb_entry(node, struct intel_wait, node);
-}
-
-static inline void __intel_breadcrumbs_finish(struct intel_breadcrumbs *b,
-					      struct intel_wait *wait)
-{
-	lockdep_assert_held(&b->rb_lock);
-	GEM_BUG_ON(b->irq_wait == wait);
-
-	/*
-	 * This request is completed, so remove it from the tree, mark it as
-	 * complete, and *then* wake up the associated task. N.B. when the
-	 * task wakes up, it will find the empty rb_node, discern that it
-	 * has already been removed from the tree and skip the serialisation
-	 * of the b->rb_lock and b->irq_lock. This means that the destruction
-	 * of the intel_wait is not serialised with the interrupt handler
-	 * by the waiter - it must instead be serialised by the caller.
-	 */
-	rb_erase(&wait->node, &b->waiters);
-	RB_CLEAR_NODE(&wait->node);
-
-	if (wait->tsk->state != TASK_RUNNING)
-		wake_up_process(wait->tsk); /* implicit smp_wmb() */
-}
-
-static inline void __intel_breadcrumbs_next(struct intel_engine_cs *engine,
-					    struct rb_node *next)
-{
-	struct intel_breadcrumbs *b = &engine->breadcrumbs;
-
-	spin_lock(&b->irq_lock);
-	GEM_BUG_ON(!b->irq_armed);
-	GEM_BUG_ON(!b->irq_wait);
-	b->irq_wait = to_wait(next);
-	spin_unlock(&b->irq_lock);
-
-	/* We always wake up the next waiter that takes over as the bottom-half
-	 * as we may delegate not only the irq-seqno barrier to the next waiter
-	 * but also the task of waking up concurrent waiters.
-	 */
-	if (next)
-		wake_up_process(to_wait(next)->tsk);
-}
-
-static bool __intel_engine_add_wait(struct intel_engine_cs *engine,
-				    struct intel_wait *wait)
-{
-	struct intel_breadcrumbs *b = &engine->breadcrumbs;
-	struct rb_node **p, *parent, *completed;
-	bool first, armed;
-	u32 seqno;
-
-	GEM_BUG_ON(!wait->seqno);
-
-	/* Insert the request into the retirement ordered list
-	 * of waiters by walking the rbtree. If we are the oldest
-	 * seqno in the tree (the first to be retired), then
-	 * set ourselves as the bottom-half.
-	 *
-	 * As we descend the tree, prune completed branches since we hold the
-	 * spinlock we know that the first_waiter must be delayed and can
-	 * reduce some of the sequential wake up latency if we take action
-	 * ourselves and wake up the completed tasks in parallel. Also, by
-	 * removing stale elements in the tree, we may be able to reduce the
-	 * ping-pong between the old bottom-half and ourselves as first-waiter.
-	 */
-	armed = false;
-	first = true;
-	parent = NULL;
-	completed = NULL;
-	seqno = intel_engine_get_seqno(engine);
-
-	 /* If the request completed before we managed to grab the spinlock,
-	  * return now before adding ourselves to the rbtree. We let the
-	  * current bottom-half handle any pending wakeups and instead
-	  * try and get out of the way quickly.
-	  */
-	if (i915_seqno_passed(seqno, wait->seqno)) {
-		RB_CLEAR_NODE(&wait->node);
-		return first;
-	}
-
-	p = &b->waiters.rb_node;
-	while (*p) {
-		parent = *p;
-		if (wait->seqno == to_wait(parent)->seqno) {
-			/* We have multiple waiters on the same seqno, select
-			 * the highest priority task (that with the smallest
-			 * task->prio) to serve as the bottom-half for this
-			 * group.
-			 */
-			if (wait->tsk->prio > to_wait(parent)->tsk->prio) {
-				p = &parent->rb_right;
-				first = false;
-			} else {
-				p = &parent->rb_left;
-			}
-		} else if (i915_seqno_passed(wait->seqno,
-					     to_wait(parent)->seqno)) {
-			p = &parent->rb_right;
-			if (i915_seqno_passed(seqno, to_wait(parent)->seqno))
-				completed = parent;
-			else
-				first = false;
-		} else {
-			p = &parent->rb_left;
-		}
-	}
-	rb_link_node(&wait->node, parent, p);
-	rb_insert_color(&wait->node, &b->waiters);
-
-	if (first) {
-		spin_lock(&b->irq_lock);
-		b->irq_wait = wait;
-		/* After assigning ourselves as the new bottom-half, we must
-		 * perform a cursory check to prevent a missed interrupt.
-		 * Either we miss the interrupt whilst programming the hardware,
-		 * or if there was a previous waiter (for a later seqno) they
-		 * may be woken instead of us (due to the inherent race
-		 * in the unlocked read of b->irq_seqno_bh in the irq handler)
-		 * and so we miss the wake up.
-		 */
-		armed = __intel_breadcrumbs_enable_irq(b);
-		spin_unlock(&b->irq_lock);
-	}
-
-	if (completed) {
-		/* Advance the bottom-half (b->irq_wait) before we wake up
-		 * the waiters who may scribble over their intel_wait
-		 * just as the interrupt handler is dereferencing it via
-		 * b->irq_wait.
-		 */
-		if (!first) {
-			struct rb_node *next = rb_next(completed);
-			GEM_BUG_ON(next == &wait->node);
-			__intel_breadcrumbs_next(engine, next);
-		}
-
-		do {
-			struct intel_wait *crumb = to_wait(completed);
-			completed = rb_prev(completed);
-			__intel_breadcrumbs_finish(b, crumb);
-		} while (completed);
-	}
-
-	GEM_BUG_ON(!b->irq_wait);
-	GEM_BUG_ON(!b->irq_armed);
-	GEM_BUG_ON(rb_first(&b->waiters) != &b->irq_wait->node);
-
-	return armed;
-}
-
-bool intel_engine_add_wait(struct intel_engine_cs *engine,
-			   struct intel_wait *wait)
-{
-	struct intel_breadcrumbs *b = &engine->breadcrumbs;
-	bool armed;
-
-	spin_lock_irq(&b->rb_lock);
-	armed = __intel_engine_add_wait(engine, wait);
-	spin_unlock_irq(&b->rb_lock);
-	if (armed)
-		return armed;
-
-	/* Make the caller recheck if its request has already started. */
-	return i915_seqno_passed(intel_engine_get_seqno(engine),
-				 wait->seqno - 1);
-}
-
-static inline bool chain_wakeup(struct rb_node *rb, int priority)
-{
-	return rb && to_wait(rb)->tsk->prio <= priority;
-}
-
-static inline int wakeup_priority(struct intel_breadcrumbs *b,
-				  struct task_struct *tsk)
-{
-	if (tsk == b->signaler)
-		return INT_MIN;
+}
+
+void intel_engine_init_breadcrumbs(struct intel_engine_cs *engine)
+{
+	struct intel_breadcrumbs *b = &engine->breadcrumbs;
+
+	spin_lock_init(&b->irq_lock);
+	INIT_LIST_HEAD(&b->signalers);
+
+	init_irq_work(&b->irq_work, signal_irq_work);
+}
+
+void intel_engine_reset_breadcrumbs(struct intel_engine_cs *engine)
+{
+	struct intel_breadcrumbs *b = &engine->breadcrumbs;
+	unsigned long flags;
+
+	spin_lock_irqsave(&b->irq_lock, flags);
+
+	if (b->irq_enabled)
+		irq_enable(engine);
 	else
-		return tsk->prio;
-}
-
-static void __intel_engine_remove_wait(struct intel_engine_cs *engine,
-				       struct intel_wait *wait)
-{
-	struct intel_breadcrumbs *b = &engine->breadcrumbs;
-
-	lockdep_assert_held(&b->rb_lock);
-
-	if (RB_EMPTY_NODE(&wait->node))
-		goto out;
-
-	if (b->irq_wait == wait) {
-		const int priority = wakeup_priority(b, wait->tsk);
-		struct rb_node *next;
-
-		/* We are the current bottom-half. Find the next candidate,
-		 * the first waiter in the queue on the remaining oldest
-		 * request. As multiple seqnos may complete in the time it
-		 * takes us to wake up and find the next waiter, we have to
-		 * wake up that waiter for it to perform its own coherent
-		 * completion check.
-		 */
-		next = rb_next(&wait->node);
-		if (chain_wakeup(next, priority)) {
-			/* If the next waiter is already complete,
-			 * wake it up and continue onto the next waiter. So
-			 * if have a small herd, they will wake up in parallel
-			 * rather than sequentially, which should reduce
-			 * the overall latency in waking all the completed
-			 * clients.
-			 *
-			 * However, waking up a chain adds extra latency to
-			 * the first_waiter. This is undesirable if that
-			 * waiter is a high priority task.
-			 */
-			u32 seqno = intel_engine_get_seqno(engine);
-
-			while (i915_seqno_passed(seqno, to_wait(next)->seqno)) {
-				struct rb_node *n = rb_next(next);
-
-				__intel_breadcrumbs_finish(b, to_wait(next));
-				next = n;
-				if (!chain_wakeup(next, priority))
-					break;
-			}
-		}
-
-		__intel_breadcrumbs_next(engine, next);
-	} else {
-		GEM_BUG_ON(rb_first(&b->waiters) == &wait->node);
-	}
-
-	GEM_BUG_ON(RB_EMPTY_NODE(&wait->node));
-	rb_erase(&wait->node, &b->waiters);
-	RB_CLEAR_NODE(&wait->node);
-
-out:
-	GEM_BUG_ON(b->irq_wait == wait);
-	GEM_BUG_ON(rb_first(&b->waiters) !=
-		   (b->irq_wait ? &b->irq_wait->node : NULL));
-}
-
-void intel_engine_remove_wait(struct intel_engine_cs *engine,
-			      struct intel_wait *wait)
-{
-	struct intel_breadcrumbs *b = &engine->breadcrumbs;
-
-	/* Quick check to see if this waiter was already decoupled from
-	 * the tree by the bottom-half to avoid contention on the spinlock
-	 * by the herd.
-	 */
-	if (RB_EMPTY_NODE(&wait->node)) {
-		GEM_BUG_ON(READ_ONCE(b->irq_wait) == wait);
-		return;
-	}
-
-	spin_lock_irq(&b->rb_lock);
-	__intel_engine_remove_wait(engine, wait);
-	spin_unlock_irq(&b->rb_lock);
-}
-
-static void signaler_set_rtpriority(void)
-{
-<<<<<<< HEAD
-	 struct sched_param param = { .sched_priority = 1 };
-
-	 sched_setscheduler_nocheck(current, SCHED_FIFO, &param);
-}
-
-static int intel_breadcrumbs_signaler(void *arg)
-{
-	struct intel_engine_cs *engine = arg;
-	struct intel_breadcrumbs *b = &engine->breadcrumbs;
-	struct i915_request *rq, *n;
-
-	/* Install ourselves with high priority to reduce signalling latency */
-	signaler_set_rtpriority();
-
-	do {
-		bool do_schedule = true;
-		LIST_HEAD(list);
-		u32 seqno;
-
-		set_current_state(TASK_INTERRUPTIBLE);
-		if (list_empty(&b->signals))
-			goto sleep;
-=======
+		irq_disable(engine);
+
+	spin_unlock_irqrestore(&b->irq_lock, flags);
+}
+
+void intel_engine_fini_breadcrumbs(struct intel_engine_cs *engine)
+{
+}
+
+bool i915_request_enable_breadcrumb(struct i915_request *rq)
+{
 	lockdep_assert_held(&rq->lock);
 	lockdep_assert_irqs_disabled();
 
@@ -734,131 +287,43 @@
 		GEM_BUG_ON(test_bit(I915_FENCE_FLAG_SIGNAL, &rq->fence.flags));
 
 		__intel_breadcrumbs_arm_irq(b);
->>>>>>> 407d19ab
 
 		/*
-		 * We are either woken up by the interrupt bottom-half,
-		 * or by a client adding a new signaller. In both cases,
-		 * the GPU seqno may have advanced beyond our oldest signal.
-		 * If it has, propagate the signal, remove the waiter and
-		 * check again with the next oldest signal. Otherwise we
-		 * need to wait for a new interrupt from the GPU or for
-		 * a new client.
+		 * We keep the seqno in retirement order, so we can break
+		 * inside intel_engine_breadcrumbs_irq as soon as we've passed
+		 * the last completed request (or seen a request that hasn't
+		 * event started). We could iterate the timeline->requests list,
+		 * but keeping a separate signalers_list has the advantage of
+		 * hopefully being much smaller than the full list and so
+		 * provides faster iteration and detection when there are no
+		 * more interrupts required for this context.
+		 *
+		 * We typically expect to add new signalers in order, so we
+		 * start looking for our insertion point from the tail of
+		 * the list.
 		 */
-		seqno = intel_engine_get_seqno(engine);
-
-		spin_lock_irq(&b->rb_lock);
-		list_for_each_entry_safe(rq, n, &b->signals, signaling.link) {
-			u32 this = rq->signaling.wait.seqno;
-
-			GEM_BUG_ON(!rq->signaling.wait.seqno);
-
-			if (!i915_seqno_passed(seqno, this))
+		list_for_each_prev(pos, &ce->signals) {
+			struct i915_request *it =
+				list_entry(pos, typeof(*it), signal_link);
+
+			if (i915_seqno_passed(rq->fence.seqno, it->fence.seqno))
 				break;
-
-			if (likely(this == i915_request_global_seqno(rq))) {
-				__intel_engine_remove_wait(engine,
-							   &rq->signaling.wait);
-
-				rq->signaling.wait.seqno = 0;
-				__list_del_entry(&rq->signaling.link);
-
-				if (!test_bit(DMA_FENCE_FLAG_SIGNALED_BIT,
-					      &rq->fence.flags)) {
-					list_add_tail(&rq->signaling.link,
-						      &list);
-					i915_request_get(rq);
-				}
-			}
 		}
-		spin_unlock_irq(&b->rb_lock);
-
-<<<<<<< HEAD
-		if (!list_empty(&list)) {
-			local_bh_disable();
-			list_for_each_entry_safe(rq, n, &list, signaling.link) {
-				dma_fence_signal(&rq->fence);
-				GEM_BUG_ON(!i915_request_completed(rq));
-				i915_request_put(rq);
-			}
-			local_bh_enable(); /* kick start the tasklets */
-
-			/*
-			 * If the engine is saturated we may be continually
-			 * processing completed requests. This angers the
-			 * NMI watchdog if we never let anything else
-			 * have access to the CPU. Let's pretend to be nice
-			 * and relinquish the CPU if we burn through the
-			 * entire RT timeslice!
-			 */
-			do_schedule = need_resched();
-		}
-
-		if (unlikely(do_schedule)) {
-			/* Before we sleep, check for a missed seqno */
-			if (current->state & TASK_NORMAL &&
-			    !list_empty(&b->signals) &&
-			    engine->irq_seqno_barrier &&
-			    test_and_clear_bit(ENGINE_IRQ_BREADCRUMB,
-					       &engine->irq_posted)) {
-				engine->irq_seqno_barrier(engine);
-				intel_engine_wakeup(engine);
-			}
-
-sleep:
-			if (kthread_should_park())
-				kthread_parkme();
-
-			if (unlikely(kthread_should_stop()))
-				break;
-
-			schedule();
-		}
-	} while (1);
-	__set_current_state(TASK_RUNNING);
-=======
+		list_add(&rq->signal_link, pos);
+		if (pos == &ce->signals) /* catch transitions from empty list */
+			list_move_tail(&ce->signal_link, &b->signalers);
+
 		set_bit(I915_FENCE_FLAG_SIGNAL, &rq->fence.flags);
 		spin_unlock(&b->irq_lock);
 	}
->>>>>>> 407d19ab
-
-	return 0;
-}
-
-static void insert_signal(struct intel_breadcrumbs *b,
-			  struct i915_request *request,
-			  const u32 seqno)
-{
-	struct i915_request *iter;
-
-<<<<<<< HEAD
-	lockdep_assert_held(&b->rb_lock);
-
-	/*
-	 * A reasonable assumption is that we are called to add signals
-	 * in sequence, as the requests are submitted for execution and
-	 * assigned a global_seqno. This will be the case for the majority
-	 * of internally generated signals (inter-engine signaling).
-	 *
-	 * Out of order waiters triggering random signaling enabling will
-	 * be more problematic, but hopefully rare enough and the list
-	 * small enough that the O(N) insertion sort is not an issue.
-	 */
-
-	list_for_each_entry_reverse(iter, &b->signals, signaling.link)
-		if (i915_seqno_passed(seqno, iter->signaling.wait.seqno))
-			break;
-
-	list_add(&request->signaling.link, &iter->signaling.link);
-}
-
-bool intel_engine_enable_signaling(struct i915_request *request, bool wakeup)
-{
-	struct intel_engine_cs *engine = request->engine;
-	struct intel_breadcrumbs *b = &engine->breadcrumbs;
-	struct intel_wait *wait = &request->signaling.wait;
-	u32 seqno;
-=======
+
+	return !__request_completed(rq);
+}
+
+void i915_request_cancel_breadcrumb(struct i915_request *rq)
+{
+	struct intel_breadcrumbs *b = &rq->engine->breadcrumbs;
+
 	lockdep_assert_held(&rq->lock);
 	lockdep_assert_irqs_disabled();
 
@@ -871,154 +336,38 @@
 	spin_lock(&b->irq_lock);
 	if (test_bit(I915_FENCE_FLAG_SIGNAL, &rq->fence.flags)) {
 		struct intel_context *ce = rq->hw_context;
->>>>>>> 407d19ab
-
-	/*
-	 * Note that we may be called from an interrupt handler on another
-	 * device (e.g. nouveau signaling a fence completion causing us
-	 * to submit a request, and so enable signaling). As such,
-	 * we need to make sure that all other users of b->rb_lock protect
-	 * against interrupts, i.e. use spin_lock_irqsave.
-	 */
-
-	/* locked by dma_fence_enable_sw_signaling() (irqsafe fence->lock) */
-	GEM_BUG_ON(!irqs_disabled());
-	lockdep_assert_held(&request->lock);
-
-	seqno = i915_request_global_seqno(request);
-	if (!seqno) /* will be enabled later upon execution */
-		return true;
-
-	GEM_BUG_ON(wait->seqno);
-	wait->tsk = b->signaler;
-	wait->request = request;
-	wait->seqno = seqno;
-
-	/*
-	 * Add ourselves into the list of waiters, but registering our
-	 * bottom-half as the signaller thread. As per usual, only the oldest
-	 * waiter (not just signaller) is tasked as the bottom-half waking
-	 * up all completed waiters after the user interrupt.
-	 *
-	 * If we are the oldest waiter, enable the irq (after which we
-	 * must double check that the seqno did not complete).
-	 */
-	spin_lock(&b->rb_lock);
-	insert_signal(b, request, seqno);
-	wakeup &= __intel_engine_add_wait(engine, wait);
-	spin_unlock(&b->rb_lock);
-
-	if (wakeup) {
-		wake_up_process(b->signaler);
-		return !intel_wait_complete(wait);
-	}
-
-	return true;
-}
-
-void intel_engine_cancel_signaling(struct i915_request *request)
-{
-	struct intel_engine_cs *engine = request->engine;
-	struct intel_breadcrumbs *b = &engine->breadcrumbs;
-
-	GEM_BUG_ON(!irqs_disabled());
-	lockdep_assert_held(&request->lock);
-
-	if (!READ_ONCE(request->signaling.wait.seqno))
-		return;
-
-	spin_lock(&b->rb_lock);
-	__intel_engine_remove_wait(engine, &request->signaling.wait);
-	if (fetch_and_zero(&request->signaling.wait.seqno))
-		__list_del_entry(&request->signaling.link);
-	spin_unlock(&b->rb_lock);
-}
-
-int intel_engine_init_breadcrumbs(struct intel_engine_cs *engine)
-{
-	struct intel_breadcrumbs *b = &engine->breadcrumbs;
-	struct task_struct *tsk;
-
-	spin_lock_init(&b->rb_lock);
-	spin_lock_init(&b->irq_lock);
-
-	timer_setup(&b->fake_irq, intel_breadcrumbs_fake_irq, 0);
-	timer_setup(&b->hangcheck, intel_breadcrumbs_hangcheck, 0);
-
-	INIT_LIST_HEAD(&b->signals);
-
-	/* Spawn a thread to provide a common bottom-half for all signals.
-	 * As this is an asynchronous interface we cannot steal the current
-	 * task for handling the bottom-half to the user interrupt, therefore
-	 * we create a thread to do the coherent seqno dance after the
-	 * interrupt and then signal the waitqueue (via the dma-buf/fence).
-	 */
-	tsk = kthread_run(intel_breadcrumbs_signaler, engine,
-			  "i915/signal:%d", engine->id);
-	if (IS_ERR(tsk))
-		return PTR_ERR(tsk);
-
-	b->signaler = tsk;
-
-	return 0;
-}
-
-static void cancel_fake_irq(struct intel_engine_cs *engine)
-{
-	struct intel_breadcrumbs *b = &engine->breadcrumbs;
-
-	del_timer_sync(&b->fake_irq); /* may queue b->hangcheck */
-	del_timer_sync(&b->hangcheck);
-	clear_bit(engine->id, &engine->i915->gpu_error.missed_irq_rings);
-}
-
-void intel_engine_reset_breadcrumbs(struct intel_engine_cs *engine)
-{
-	struct intel_breadcrumbs *b = &engine->breadcrumbs;
-	unsigned long flags;
-
-	spin_lock_irqsave(&b->irq_lock, flags);
-
-	/*
-	 * Leave the fake_irq timer enabled (if it is running), but clear the
-	 * bit so that it turns itself off on its next wake up and goes back
-	 * to the long hangcheck interval if still required.
-	 */
-	clear_bit(engine->id, &engine->i915->gpu_error.missed_irq_rings);
-
-	if (b->irq_enabled)
-		irq_enable(engine);
-	else
-		irq_disable(engine);
-
-	/*
-	 * We set the IRQ_BREADCRUMB bit when we enable the irq presuming the
-	 * GPU is active and may have already executed the MI_USER_INTERRUPT
-	 * before the CPU is ready to receive. However, the engine is currently
-	 * idle (we haven't started it yet), there is no possibility for a
-	 * missed interrupt as we enabled the irq and so we can clear the
-	 * immediate wakeup (until a real interrupt arrives for the waiter).
-	 */
-	clear_bit(ENGINE_IRQ_BREADCRUMB, &engine->irq_posted);
-
-	spin_unlock_irqrestore(&b->irq_lock, flags);
-}
-
-void intel_engine_fini_breadcrumbs(struct intel_engine_cs *engine)
-{
-	struct intel_breadcrumbs *b = &engine->breadcrumbs;
-
-	/* The engines should be idle and all requests accounted for! */
-	WARN_ON(READ_ONCE(b->irq_wait));
-	WARN_ON(!RB_EMPTY_ROOT(&b->waiters));
-	WARN_ON(!list_empty(&b->signals));
-
-	if (!IS_ERR_OR_NULL(b->signaler))
-		kthread_stop(b->signaler);
-
-	cancel_fake_irq(engine);
-}
-
-#if IS_ENABLED(CONFIG_DRM_I915_SELFTEST)
-#include "selftests/intel_breadcrumbs.c"
-#endif+
+		list_del(&rq->signal_link);
+		if (list_empty(&ce->signals))
+			list_del_init(&ce->signal_link);
+
+		clear_bit(I915_FENCE_FLAG_SIGNAL, &rq->fence.flags);
+	}
+	spin_unlock(&b->irq_lock);
+}
+
+void intel_engine_print_breadcrumbs(struct intel_engine_cs *engine,
+				    struct drm_printer *p)
+{
+	struct intel_breadcrumbs *b = &engine->breadcrumbs;
+	struct intel_context *ce;
+	struct i915_request *rq;
+
+	if (list_empty(&b->signalers))
+		return;
+
+	drm_printf(p, "Signals:\n");
+
+	spin_lock_irq(&b->irq_lock);
+	list_for_each_entry(ce, &b->signalers, signal_link) {
+		list_for_each_entry(rq, &ce->signals, signal_link) {
+			drm_printf(p, "\t[%llx:%llx%s] @ %dms\n",
+				   rq->fence.context, rq->fence.seqno,
+				   i915_request_completed(rq) ? "!" :
+				   i915_request_started(rq) ? "*" :
+				   "",
+				   jiffies_to_msecs(jiffies - rq->emitted_jiffies));
+		}
+	}
+	spin_unlock_irq(&b->irq_lock);
+}