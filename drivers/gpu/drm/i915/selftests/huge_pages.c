/*
 * Copyright © 2017 Intel Corporation
 *
 * Permission is hereby granted, free of charge, to any person obtaining a
 * copy of this software and associated documentation files (the "Software"),
 * to deal in the Software without restriction, including without limitation
 * the rights to use, copy, modify, merge, publish, distribute, sublicense,
 * and/or sell copies of the Software, and to permit persons to whom the
 * Software is furnished to do so, subject to the following conditions:
 *
 * The above copyright notice and this permission notice (including the next
 * paragraph) shall be included in all copies or substantial portions of the
 * Software.
 *
 * THE SOFTWARE IS PROVIDED "AS IS", WITHOUT WARRANTY OF ANY KIND, EXPRESS OR
 * IMPLIED, INCLUDING BUT NOT LIMITED TO THE WARRANTIES OF MERCHANTABILITY,
 * FITNESS FOR A PARTICULAR PURPOSE AND NONINFRINGEMENT.  IN NO EVENT SHALL
 * THE AUTHORS OR COPYRIGHT HOLDERS BE LIABLE FOR ANY CLAIM, DAMAGES OR OTHER
 * LIABILITY, WHETHER IN AN ACTION OF CONTRACT, TORT OR OTHERWISE, ARISING
 * FROM, OUT OF OR IN CONNECTION WITH THE SOFTWARE OR THE USE OR OTHER DEALINGS
 * IN THE SOFTWARE.
 *
 */

#include "../i915_selftest.h"

#include <linux/prime_numbers.h>

#include "mock_drm.h"
#include "i915_random.h"

static const unsigned int page_sizes[] = {
	I915_GTT_PAGE_SIZE_2M,
	I915_GTT_PAGE_SIZE_64K,
	I915_GTT_PAGE_SIZE_4K,
};

static unsigned int get_largest_page_size(struct drm_i915_private *i915,
					  u64 rem)
{
	int i;

	for (i = 0; i < ARRAY_SIZE(page_sizes); ++i) {
		unsigned int page_size = page_sizes[i];

		if (HAS_PAGE_SIZES(i915, page_size) && rem >= page_size)
			return page_size;
	}

	return 0;
}

static void huge_pages_free_pages(struct sg_table *st)
{
	struct scatterlist *sg;

	for (sg = st->sgl; sg; sg = __sg_next(sg)) {
		if (sg_page(sg))
			__free_pages(sg_page(sg), get_order(sg->length));
	}

	sg_free_table(st);
	kfree(st);
}

static int get_huge_pages(struct drm_i915_gem_object *obj)
{
#define GFP (GFP_KERNEL | __GFP_NOWARN | __GFP_NORETRY)
	unsigned int page_mask = obj->mm.page_mask;
	struct sg_table *st;
	struct scatterlist *sg;
	unsigned int sg_page_sizes;
	u64 rem;

	st = kmalloc(sizeof(*st), GFP);
	if (!st)
		return -ENOMEM;

	if (sg_alloc_table(st, obj->base.size >> PAGE_SHIFT, GFP)) {
		kfree(st);
		return -ENOMEM;
	}

	rem = obj->base.size;
	sg = st->sgl;
	st->nents = 0;
	sg_page_sizes = 0;

	/*
	 * Our goal here is simple, we want to greedily fill the object from
	 * largest to smallest page-size, while ensuring that we use *every*
	 * page-size as per the given page-mask.
	 */
	do {
		unsigned int bit = ilog2(page_mask);
		unsigned int page_size = BIT(bit);
		int order = get_order(page_size);

		do {
			struct page *page;

			GEM_BUG_ON(order >= MAX_ORDER);
			page = alloc_pages(GFP | __GFP_ZERO, order);
			if (!page)
				goto err;

			sg_set_page(sg, page, page_size, 0);
			sg_page_sizes |= page_size;
			st->nents++;

			rem -= page_size;
			if (!rem) {
				sg_mark_end(sg);
				break;
			}

			sg = __sg_next(sg);
		} while ((rem - ((page_size-1) & page_mask)) >= page_size);

		page_mask &= (page_size-1);
	} while (page_mask);

	if (i915_gem_gtt_prepare_pages(obj, st))
		goto err;

	obj->mm.madv = I915_MADV_DONTNEED;

	GEM_BUG_ON(sg_page_sizes != obj->mm.page_mask);
	__i915_gem_object_set_pages(obj, st, sg_page_sizes);

	return 0;

err:
	sg_set_page(sg, NULL, 0, 0);
	sg_mark_end(sg);
	huge_pages_free_pages(st);

	return -ENOMEM;
}

static void put_huge_pages(struct drm_i915_gem_object *obj,
			   struct sg_table *pages)
{
	i915_gem_gtt_finish_pages(obj, pages);
	huge_pages_free_pages(pages);

	obj->mm.dirty = false;
	obj->mm.madv = I915_MADV_WILLNEED;
}

static const struct drm_i915_gem_object_ops huge_page_ops = {
	.flags = I915_GEM_OBJECT_HAS_STRUCT_PAGE |
		 I915_GEM_OBJECT_IS_SHRINKABLE,
	.get_pages = get_huge_pages,
	.put_pages = put_huge_pages,
};

static struct drm_i915_gem_object *
huge_pages_object(struct drm_i915_private *i915,
		  u64 size,
		  unsigned int page_mask)
{
	struct drm_i915_gem_object *obj;

	GEM_BUG_ON(!size);
	GEM_BUG_ON(!IS_ALIGNED(size, BIT(__ffs(page_mask))));

	if (size >> PAGE_SHIFT > INT_MAX)
		return ERR_PTR(-E2BIG);

	if (overflows_type(size, obj->base.size))
		return ERR_PTR(-E2BIG);

	obj = i915_gem_object_alloc();
	if (!obj)
		return ERR_PTR(-ENOMEM);

	drm_gem_private_object_init(&i915->drm, &obj->base, size);
	i915_gem_object_init(obj, &huge_page_ops);

	obj->write_domain = I915_GEM_DOMAIN_CPU;
	obj->read_domains = I915_GEM_DOMAIN_CPU;
	obj->cache_level = I915_CACHE_NONE;

	obj->mm.page_mask = page_mask;

	return obj;
}

static int fake_get_huge_pages(struct drm_i915_gem_object *obj)
{
	struct drm_i915_private *i915 = to_i915(obj->base.dev);
	const u64 max_len = rounddown_pow_of_two(UINT_MAX);
	struct sg_table *st;
	struct scatterlist *sg;
	unsigned int sg_page_sizes;
	u64 rem;

	st = kmalloc(sizeof(*st), GFP);
	if (!st)
		return -ENOMEM;

	if (sg_alloc_table(st, obj->base.size >> PAGE_SHIFT, GFP)) {
		kfree(st);
		return -ENOMEM;
	}

	/* Use optimal page sized chunks to fill in the sg table */
	rem = obj->base.size;
	sg = st->sgl;
	st->nents = 0;
	sg_page_sizes = 0;
	do {
		unsigned int page_size = get_largest_page_size(i915, rem);
		unsigned int len = min(page_size * div_u64(rem, page_size),
				       max_len);

		GEM_BUG_ON(!page_size);

		sg->offset = 0;
		sg->length = len;
		sg_dma_len(sg) = len;
		sg_dma_address(sg) = page_size;

		sg_page_sizes |= len;

		st->nents++;

		rem -= len;
		if (!rem) {
			sg_mark_end(sg);
			break;
		}

		sg = sg_next(sg);
	} while (1);

	obj->mm.madv = I915_MADV_DONTNEED;

	__i915_gem_object_set_pages(obj, st, sg_page_sizes);

	return 0;
}

static int fake_get_huge_pages_single(struct drm_i915_gem_object *obj)
{
	struct drm_i915_private *i915 = to_i915(obj->base.dev);
	struct sg_table *st;
	struct scatterlist *sg;
	unsigned int page_size;

	st = kmalloc(sizeof(*st), GFP);
	if (!st)
		return -ENOMEM;

	if (sg_alloc_table(st, 1, GFP)) {
		kfree(st);
		return -ENOMEM;
	}

	sg = st->sgl;
	st->nents = 1;

	page_size = get_largest_page_size(i915, obj->base.size);
	GEM_BUG_ON(!page_size);

	sg->offset = 0;
	sg->length = obj->base.size;
	sg_dma_len(sg) = obj->base.size;
	sg_dma_address(sg) = page_size;

	obj->mm.madv = I915_MADV_DONTNEED;

	__i915_gem_object_set_pages(obj, st, sg->length);

	return 0;
#undef GFP
}

static void fake_free_huge_pages(struct drm_i915_gem_object *obj,
				 struct sg_table *pages)
{
	sg_free_table(pages);
	kfree(pages);
}

static void fake_put_huge_pages(struct drm_i915_gem_object *obj,
				struct sg_table *pages)
{
	fake_free_huge_pages(obj, pages);
	obj->mm.dirty = false;
	obj->mm.madv = I915_MADV_WILLNEED;
}

static const struct drm_i915_gem_object_ops fake_ops = {
	.flags = I915_GEM_OBJECT_IS_SHRINKABLE,
	.get_pages = fake_get_huge_pages,
	.put_pages = fake_put_huge_pages,
};

static const struct drm_i915_gem_object_ops fake_ops_single = {
	.flags = I915_GEM_OBJECT_IS_SHRINKABLE,
	.get_pages = fake_get_huge_pages_single,
	.put_pages = fake_put_huge_pages,
};

static struct drm_i915_gem_object *
fake_huge_pages_object(struct drm_i915_private *i915, u64 size, bool single)
{
	struct drm_i915_gem_object *obj;

	GEM_BUG_ON(!size);
	GEM_BUG_ON(!IS_ALIGNED(size, I915_GTT_PAGE_SIZE));

	if (size >> PAGE_SHIFT > UINT_MAX)
		return ERR_PTR(-E2BIG);

	if (overflows_type(size, obj->base.size))
		return ERR_PTR(-E2BIG);

	obj = i915_gem_object_alloc();
	if (!obj)
		return ERR_PTR(-ENOMEM);

	drm_gem_private_object_init(&i915->drm, &obj->base, size);

	if (single)
		i915_gem_object_init(obj, &fake_ops_single);
	else
		i915_gem_object_init(obj, &fake_ops);

	obj->write_domain = I915_GEM_DOMAIN_CPU;
	obj->read_domains = I915_GEM_DOMAIN_CPU;
	obj->cache_level = I915_CACHE_NONE;

	return obj;
}

static int igt_check_page_sizes(struct i915_vma *vma)
{
	struct drm_i915_private *i915 = vma->vm->i915;
	unsigned int supported = INTEL_INFO(i915)->page_sizes;
	struct drm_i915_gem_object *obj = vma->obj;
	int err = 0;

	if (!HAS_PAGE_SIZES(i915, vma->page_sizes.sg)) {
		pr_err("unsupported page_sizes.sg=%u, supported=%u\n",
		       vma->page_sizes.sg & ~supported, supported);
		err = -EINVAL;
	}

	if (!HAS_PAGE_SIZES(i915, vma->page_sizes.gtt)) {
		pr_err("unsupported page_sizes.gtt=%u, supported=%u\n",
		       vma->page_sizes.gtt & ~supported, supported);
		err = -EINVAL;
	}

	if (vma->page_sizes.phys != obj->mm.page_sizes.phys) {
		pr_err("vma->page_sizes.phys(%u) != obj->mm.page_sizes.phys(%u)\n",
		       vma->page_sizes.phys, obj->mm.page_sizes.phys);
		err = -EINVAL;
	}

	if (vma->page_sizes.sg != obj->mm.page_sizes.sg) {
		pr_err("vma->page_sizes.sg(%u) != obj->mm.page_sizes.sg(%u)\n",
		       vma->page_sizes.sg, obj->mm.page_sizes.sg);
		err = -EINVAL;
	}

	if (obj->mm.page_sizes.gtt) {
		pr_err("obj->page_sizes.gtt(%u) should never be set\n",
		       obj->mm.page_sizes.gtt);
		err = -EINVAL;
	}

	return err;
}

static int igt_mock_exhaust_device_supported_pages(void *arg)
{
	struct i915_hw_ppgtt *ppgtt = arg;
	struct drm_i915_private *i915 = ppgtt->vm.i915;
	unsigned int saved_mask = INTEL_INFO(i915)->page_sizes;
	struct drm_i915_gem_object *obj;
	struct i915_vma *vma;
	int i, j, single;
	int err;

	/*
	 * Sanity check creating objects with every valid page support
	 * combination for our mock device.
	 */

	for (i = 1; i < BIT(ARRAY_SIZE(page_sizes)); i++) {
		unsigned int combination = 0;

		for (j = 0; j < ARRAY_SIZE(page_sizes); j++) {
			if (i & BIT(j))
				combination |= page_sizes[j];
		}

		mkwrite_device_info(i915)->page_sizes = combination;

		for (single = 0; single <= 1; ++single) {
			obj = fake_huge_pages_object(i915, combination, !!single);
			if (IS_ERR(obj)) {
				err = PTR_ERR(obj);
				goto out_device;
			}

			if (obj->base.size != combination) {
				pr_err("obj->base.size=%zu, expected=%u\n",
				       obj->base.size, combination);
				err = -EINVAL;
				goto out_put;
			}

			vma = i915_vma_instance(obj, &ppgtt->vm, NULL);
			if (IS_ERR(vma)) {
				err = PTR_ERR(vma);
				goto out_put;
			}

			err = i915_vma_pin(vma, 0, 0, PIN_USER);
			if (err)
				goto out_close;

			err = igt_check_page_sizes(vma);

			if (vma->page_sizes.sg != combination) {
				pr_err("page_sizes.sg=%u, expected=%u\n",
				       vma->page_sizes.sg, combination);
				err = -EINVAL;
			}

			i915_vma_unpin(vma);
			i915_vma_close(vma);

			i915_gem_object_put(obj);

			if (err)
				goto out_device;
		}
	}

	goto out_device;

out_close:
	i915_vma_close(vma);
out_put:
	i915_gem_object_put(obj);
out_device:
	mkwrite_device_info(i915)->page_sizes = saved_mask;

	return err;
}

static int igt_mock_ppgtt_misaligned_dma(void *arg)
{
	struct i915_hw_ppgtt *ppgtt = arg;
	struct drm_i915_private *i915 = ppgtt->vm.i915;
	unsigned long supported = INTEL_INFO(i915)->page_sizes;
	struct drm_i915_gem_object *obj;
	int bit;
	int err;

	/*
	 * Sanity check dma misalignment for huge pages -- the dma addresses we
	 * insert into the paging structures need to always respect the page
	 * size alignment.
	 */

	bit = ilog2(I915_GTT_PAGE_SIZE_64K);

	for_each_set_bit_from(bit, &supported,
			      ilog2(I915_GTT_MAX_PAGE_SIZE) + 1) {
		IGT_TIMEOUT(end_time);
		unsigned int page_size = BIT(bit);
		unsigned int flags = PIN_USER | PIN_OFFSET_FIXED;
		unsigned int offset;
		unsigned int size =
			round_up(page_size, I915_GTT_PAGE_SIZE_2M) << 1;
		struct i915_vma *vma;

		obj = fake_huge_pages_object(i915, size, true);
		if (IS_ERR(obj))
			return PTR_ERR(obj);

		if (obj->base.size != size) {
			pr_err("obj->base.size=%zu, expected=%u\n",
			       obj->base.size, size);
			err = -EINVAL;
			goto out_put;
		}

		err = i915_gem_object_pin_pages(obj);
		if (err)
			goto out_put;

		/* Force the page size for this object */
		obj->mm.page_sizes.sg = page_size;

		vma = i915_vma_instance(obj, &ppgtt->vm, NULL);
		if (IS_ERR(vma)) {
			err = PTR_ERR(vma);
			goto out_unpin;
		}

		err = i915_vma_pin(vma, 0, 0, flags);
		if (err) {
			i915_vma_close(vma);
			goto out_unpin;
		}


		err = igt_check_page_sizes(vma);

		if (vma->page_sizes.gtt != page_size) {
			pr_err("page_sizes.gtt=%u, expected %u\n",
			       vma->page_sizes.gtt, page_size);
			err = -EINVAL;
		}

		i915_vma_unpin(vma);

		if (err) {
			i915_vma_close(vma);
			goto out_unpin;
		}

		/*
		 * Try all the other valid offsets until the next
		 * boundary -- should always fall back to using 4K
		 * pages.
		 */
		for (offset = 4096; offset < page_size; offset += 4096) {
			err = i915_vma_unbind(vma);
			if (err) {
				i915_vma_close(vma);
				goto out_unpin;
			}

			err = i915_vma_pin(vma, 0, 0, flags | offset);
			if (err) {
				i915_vma_close(vma);
				goto out_unpin;
			}

			err = igt_check_page_sizes(vma);

			if (vma->page_sizes.gtt != I915_GTT_PAGE_SIZE_4K) {
				pr_err("page_sizes.gtt=%u, expected %llu\n",
				       vma->page_sizes.gtt, I915_GTT_PAGE_SIZE_4K);
				err = -EINVAL;
			}

			i915_vma_unpin(vma);

			if (err) {
				i915_vma_close(vma);
				goto out_unpin;
			}

			if (igt_timeout(end_time,
					"%s timed out at offset %x with page-size %x\n",
					__func__, offset, page_size))
				break;
		}

		i915_vma_close(vma);

		i915_gem_object_unpin_pages(obj);
		__i915_gem_object_put_pages(obj, I915_MM_NORMAL);
		i915_gem_object_put(obj);
	}

	return 0;

out_unpin:
	i915_gem_object_unpin_pages(obj);
out_put:
	i915_gem_object_put(obj);

	return err;
}

static void close_object_list(struct list_head *objects,
			      struct i915_hw_ppgtt *ppgtt)
{
	struct drm_i915_gem_object *obj, *on;

	list_for_each_entry_safe(obj, on, objects, st_link) {
		struct i915_vma *vma;

		vma = i915_vma_instance(obj, &ppgtt->vm, NULL);
		if (!IS_ERR(vma))
			i915_vma_close(vma);

		list_del(&obj->st_link);
		i915_gem_object_unpin_pages(obj);
		__i915_gem_object_put_pages(obj, I915_MM_NORMAL);
		i915_gem_object_put(obj);
	}
}

static int igt_mock_ppgtt_huge_fill(void *arg)
{
	struct i915_hw_ppgtt *ppgtt = arg;
	struct drm_i915_private *i915 = ppgtt->vm.i915;
	unsigned long max_pages = ppgtt->vm.total >> PAGE_SHIFT;
	unsigned long page_num;
	bool single = false;
	LIST_HEAD(objects);
	IGT_TIMEOUT(end_time);
	int err = -ENODEV;

	for_each_prime_number_from(page_num, 1, max_pages) {
		struct drm_i915_gem_object *obj;
		u64 size = page_num << PAGE_SHIFT;
		struct i915_vma *vma;
		unsigned int expected_gtt = 0;
		int i;

		obj = fake_huge_pages_object(i915, size, single);
		if (IS_ERR(obj)) {
			err = PTR_ERR(obj);
			break;
		}

		if (obj->base.size != size) {
			pr_err("obj->base.size=%zd, expected=%llu\n",
			       obj->base.size, size);
			i915_gem_object_put(obj);
			err = -EINVAL;
			break;
		}

		err = i915_gem_object_pin_pages(obj);
		if (err) {
			i915_gem_object_put(obj);
			break;
		}

		list_add(&obj->st_link, &objects);

		vma = i915_vma_instance(obj, &ppgtt->vm, NULL);
		if (IS_ERR(vma)) {
			err = PTR_ERR(vma);
			break;
		}

		err = i915_vma_pin(vma, 0, 0, PIN_USER);
		if (err)
			break;

		err = igt_check_page_sizes(vma);
		if (err) {
			i915_vma_unpin(vma);
			break;
		}

		/*
		 * Figure out the expected gtt page size knowing that we go from
		 * largest to smallest page size sg chunks, and that we align to
		 * the largest page size.
		 */
		for (i = 0; i < ARRAY_SIZE(page_sizes); ++i) {
			unsigned int page_size = page_sizes[i];

			if (HAS_PAGE_SIZES(i915, page_size) &&
			    size >= page_size) {
				expected_gtt |= page_size;
				size &= page_size-1;
			}
		}

		GEM_BUG_ON(!expected_gtt);
		GEM_BUG_ON(size);

		if (expected_gtt & I915_GTT_PAGE_SIZE_4K)
			expected_gtt &= ~I915_GTT_PAGE_SIZE_64K;

		i915_vma_unpin(vma);

		if (vma->page_sizes.sg & I915_GTT_PAGE_SIZE_64K) {
			if (!IS_ALIGNED(vma->node.start,
					I915_GTT_PAGE_SIZE_2M)) {
				pr_err("node.start(%llx) not aligned to 2M\n",
				       vma->node.start);
				err = -EINVAL;
				break;
			}

			if (!IS_ALIGNED(vma->node.size,
					I915_GTT_PAGE_SIZE_2M)) {
				pr_err("node.size(%llx) not aligned to 2M\n",
				       vma->node.size);
				err = -EINVAL;
				break;
			}
		}

		if (vma->page_sizes.gtt != expected_gtt) {
			pr_err("gtt=%u, expected=%u, size=%zd, single=%s\n",
			       vma->page_sizes.gtt, expected_gtt,
			       obj->base.size, yesno(!!single));
			err = -EINVAL;
			break;
		}

		if (igt_timeout(end_time,
				"%s timed out at size %zd\n",
				__func__, obj->base.size))
			break;

		single = !single;
	}

	close_object_list(&objects, ppgtt);

	if (err == -ENOMEM || err == -ENOSPC)
		err = 0;

	return err;
}

static int igt_mock_ppgtt_64K(void *arg)
{
	struct i915_hw_ppgtt *ppgtt = arg;
	struct drm_i915_private *i915 = ppgtt->vm.i915;
	struct drm_i915_gem_object *obj;
	const struct object_info {
		unsigned int size;
		unsigned int gtt;
		unsigned int offset;
	} objects[] = {
		/* Cases with forced padding/alignment */
		{
			.size = SZ_64K,
			.gtt = I915_GTT_PAGE_SIZE_64K,
			.offset = 0,
		},
		{
			.size = SZ_64K + SZ_4K,
			.gtt = I915_GTT_PAGE_SIZE_4K,
			.offset = 0,
		},
		{
			.size = SZ_64K - SZ_4K,
			.gtt = I915_GTT_PAGE_SIZE_4K,
			.offset = 0,
		},
		{
			.size = SZ_2M,
			.gtt = I915_GTT_PAGE_SIZE_64K,
			.offset = 0,
		},
		{
			.size = SZ_2M - SZ_4K,
			.gtt = I915_GTT_PAGE_SIZE_4K,
			.offset = 0,
		},
		{
			.size = SZ_2M + SZ_4K,
			.gtt = I915_GTT_PAGE_SIZE_64K | I915_GTT_PAGE_SIZE_4K,
			.offset = 0,
		},
		{
			.size = SZ_2M + SZ_64K,
			.gtt = I915_GTT_PAGE_SIZE_64K,
			.offset = 0,
		},
		{
			.size = SZ_2M - SZ_64K,
			.gtt = I915_GTT_PAGE_SIZE_64K,
			.offset = 0,
		},
		/* Try without any forced padding/alignment */
		{
			.size = SZ_64K,
			.offset = SZ_2M,
			.gtt = I915_GTT_PAGE_SIZE_4K,
		},
		{
			.size = SZ_128K,
			.offset = SZ_2M - SZ_64K,
			.gtt = I915_GTT_PAGE_SIZE_4K,
		},
	};
	struct i915_vma *vma;
	int i, single;
	int err;

	/*
	 * Sanity check some of the trickiness with 64K pages -- either we can
	 * safely mark the whole page-table(2M block) as 64K, or we have to
	 * always fallback to 4K.
	 */

	if (!HAS_PAGE_SIZES(i915, I915_GTT_PAGE_SIZE_64K))
		return 0;

	for (i = 0; i < ARRAY_SIZE(objects); ++i) {
		unsigned int size = objects[i].size;
		unsigned int expected_gtt = objects[i].gtt;
		unsigned int offset = objects[i].offset;
		unsigned int flags = PIN_USER;

		for (single = 0; single <= 1; single++) {
			obj = fake_huge_pages_object(i915, size, !!single);
			if (IS_ERR(obj))
				return PTR_ERR(obj);

			err = i915_gem_object_pin_pages(obj);
			if (err)
				goto out_object_put;

			/*
			 * Disable 2M pages -- We only want to use 64K/4K pages
			 * for this test.
			 */
			obj->mm.page_sizes.sg &= ~I915_GTT_PAGE_SIZE_2M;

			vma = i915_vma_instance(obj, &ppgtt->vm, NULL);
			if (IS_ERR(vma)) {
				err = PTR_ERR(vma);
				goto out_object_unpin;
			}

			if (offset)
				flags |= PIN_OFFSET_FIXED | offset;

			err = i915_vma_pin(vma, 0, 0, flags);
			if (err)
				goto out_vma_close;

			err = igt_check_page_sizes(vma);
			if (err)
				goto out_vma_unpin;

			if (!offset && vma->page_sizes.sg & I915_GTT_PAGE_SIZE_64K) {
				if (!IS_ALIGNED(vma->node.start,
						I915_GTT_PAGE_SIZE_2M)) {
					pr_err("node.start(%llx) not aligned to 2M\n",
					       vma->node.start);
					err = -EINVAL;
					goto out_vma_unpin;
				}

				if (!IS_ALIGNED(vma->node.size,
						I915_GTT_PAGE_SIZE_2M)) {
					pr_err("node.size(%llx) not aligned to 2M\n",
					       vma->node.size);
					err = -EINVAL;
					goto out_vma_unpin;
				}
			}

			if (vma->page_sizes.gtt != expected_gtt) {
				pr_err("gtt=%u, expected=%u, i=%d, single=%s\n",
				       vma->page_sizes.gtt, expected_gtt, i,
				       yesno(!!single));
				err = -EINVAL;
				goto out_vma_unpin;
			}

			i915_vma_unpin(vma);
			i915_vma_close(vma);

			i915_gem_object_unpin_pages(obj);
			__i915_gem_object_put_pages(obj, I915_MM_NORMAL);
			i915_gem_object_put(obj);
		}
	}

	return 0;

out_vma_unpin:
	i915_vma_unpin(vma);
out_vma_close:
	i915_vma_close(vma);
out_object_unpin:
	i915_gem_object_unpin_pages(obj);
out_object_put:
	i915_gem_object_put(obj);

	return err;
}

static struct i915_vma *
gpu_write_dw(struct i915_vma *vma, u64 offset, u32 val)
{
	struct drm_i915_private *i915 = vma->vm->i915;
	const int gen = INTEL_GEN(i915);
	unsigned int count = vma->size >> PAGE_SHIFT;
	struct drm_i915_gem_object *obj;
	struct i915_vma *batch;
	unsigned int size;
	u32 *cmd;
	int n;
	int err;

	size = (1 + 4 * count) * sizeof(u32);
	size = round_up(size, PAGE_SIZE);
	obj = i915_gem_object_create_internal(i915, size);
	if (IS_ERR(obj))
		return ERR_CAST(obj);

<<<<<<< HEAD
	cmd = i915_gem_object_pin_map(obj, I915_MAP_WB);
=======
	cmd = i915_gem_object_pin_map(obj, I915_MAP_WC);
>>>>>>> 407d19ab
	if (IS_ERR(cmd)) {
		err = PTR_ERR(cmd);
		goto err;
	}

	offset += vma->node.start;

	for (n = 0; n < count; n++) {
		if (gen >= 8) {
			*cmd++ = MI_STORE_DWORD_IMM_GEN4;
			*cmd++ = lower_32_bits(offset);
			*cmd++ = upper_32_bits(offset);
			*cmd++ = val;
		} else if (gen >= 4) {
			*cmd++ = MI_STORE_DWORD_IMM_GEN4 |
				(gen < 6 ? MI_USE_GGTT : 0);
			*cmd++ = 0;
			*cmd++ = offset;
			*cmd++ = val;
		} else {
			*cmd++ = MI_STORE_DWORD_IMM | MI_MEM_VIRTUAL;
			*cmd++ = offset;
			*cmd++ = val;
		}

		offset += PAGE_SIZE;
	}

	*cmd = MI_BATCH_BUFFER_END;

	i915_gem_object_unpin_map(obj);

	err = i915_gem_object_set_to_gtt_domain(obj, false);
	if (err)
		goto err;

	batch = i915_vma_instance(obj, vma->vm, NULL);
	if (IS_ERR(batch)) {
		err = PTR_ERR(batch);
		goto err;
	}

	err = i915_vma_pin(batch, 0, 0, PIN_USER);
	if (err)
		goto err;

	return batch;

err:
	i915_gem_object_put(obj);

	return ERR_PTR(err);
}

static int gpu_write(struct i915_vma *vma,
		     struct i915_gem_context *ctx,
		     struct intel_engine_cs *engine,
		     u32 dword,
		     u32 value)
{
	struct i915_request *rq;
	struct i915_vma *batch;
	int flags = 0;
	int err;

	GEM_BUG_ON(!intel_engine_can_store_dword(engine));

	err = i915_gem_object_set_to_gtt_domain(vma->obj, true);
	if (err)
		return err;

	rq = i915_request_alloc(engine, ctx);
	if (IS_ERR(rq))
		return PTR_ERR(rq);

	batch = gpu_write_dw(vma, dword * sizeof(u32), value);
	if (IS_ERR(batch)) {
		err = PTR_ERR(batch);
		goto err_request;
	}

	err = i915_vma_move_to_active(batch, rq, 0);
	if (err)
		goto err_request;

	i915_gem_object_set_active_reference(batch->obj);
	i915_vma_unpin(batch);
	i915_vma_close(batch);

	err = engine->emit_bb_start(rq,
				    batch->node.start, batch->node.size,
				    flags);
	if (err)
		goto err_request;

	err = i915_vma_move_to_active(vma, rq, EXEC_OBJECT_WRITE);
	if (err)
		i915_request_skip(rq, err);

err_request:
	i915_request_add(rq);

	return err;
}

static int cpu_check(struct drm_i915_gem_object *obj, u32 dword, u32 val)
{
	unsigned int needs_flush;
	unsigned long n;
	int err;

	err = i915_gem_obj_prepare_shmem_read(obj, &needs_flush);
	if (err)
		return err;

	for (n = 0; n < obj->base.size >> PAGE_SHIFT; ++n) {
		u32 *ptr = kmap_atomic(i915_gem_object_get_page(obj, n));

		if (needs_flush & CLFLUSH_BEFORE)
			drm_clflush_virt_range(ptr, PAGE_SIZE);

		if (ptr[dword] != val) {
			pr_err("n=%lu ptr[%u]=%u, val=%u\n",
			       n, dword, ptr[dword], val);
			kunmap_atomic(ptr);
			err = -EINVAL;
			break;
		}

		kunmap_atomic(ptr);
	}

	i915_gem_obj_finish_shmem_access(obj);

	return err;
}

static int __igt_write_huge(struct i915_gem_context *ctx,
			    struct intel_engine_cs *engine,
			    struct drm_i915_gem_object *obj,
			    u64 size, u64 offset,
			    u32 dword, u32 val)
{
	struct drm_i915_private *i915 = to_i915(obj->base.dev);
	struct i915_address_space *vm =
		ctx->ppgtt ? &ctx->ppgtt->vm : &i915->ggtt.vm;
	unsigned int flags = PIN_USER | PIN_OFFSET_FIXED;
	struct i915_vma *vma;
	int err;

	vma = i915_vma_instance(obj, vm, NULL);
	if (IS_ERR(vma))
		return PTR_ERR(vma);

	err = i915_vma_unbind(vma);
	if (err)
		goto out_vma_close;

	err = i915_vma_pin(vma, size, 0, flags | offset);
	if (err) {
		/*
		 * The ggtt may have some pages reserved so
		 * refrain from erroring out.
		 */
		if (err == -ENOSPC && i915_is_ggtt(vm))
			err = 0;

		goto out_vma_close;
	}

	err = igt_check_page_sizes(vma);
	if (err)
		goto out_vma_unpin;

	err = gpu_write(vma, ctx, engine, dword, val);
	if (err) {
		pr_err("gpu-write failed at offset=%llx\n", offset);
		goto out_vma_unpin;
	}

	err = cpu_check(obj, dword, val);
	if (err) {
		pr_err("cpu-check failed at offset=%llx\n", offset);
		goto out_vma_unpin;
	}

out_vma_unpin:
	i915_vma_unpin(vma);
out_vma_close:
	i915_vma_destroy(vma);

	return err;
}

static int igt_write_huge(struct i915_gem_context *ctx,
			  struct drm_i915_gem_object *obj)
{
	struct drm_i915_private *i915 = to_i915(obj->base.dev);
	struct i915_address_space *vm =
		ctx->ppgtt ? &ctx->ppgtt->vm : &i915->ggtt.vm;
	static struct intel_engine_cs *engines[I915_NUM_ENGINES];
	struct intel_engine_cs *engine;
	I915_RND_STATE(prng);
	IGT_TIMEOUT(end_time);
	unsigned int max_page_size;
	unsigned int id;
	u64 max;
	u64 num;
	u64 size;
	int *order;
	int i, n;
	int err = 0;

	GEM_BUG_ON(!i915_gem_object_has_pinned_pages(obj));

	size = obj->base.size;
	if (obj->mm.page_sizes.sg & I915_GTT_PAGE_SIZE_64K)
		size = round_up(size, I915_GTT_PAGE_SIZE_2M);

	max_page_size = rounddown_pow_of_two(obj->mm.page_sizes.sg);
	max = div_u64((vm->total - size), max_page_size);

	n = 0;
	for_each_engine(engine, i915, id) {
		if (!intel_engine_can_store_dword(engine)) {
			pr_info("store-dword-imm not supported on engine=%u\n", id);
			continue;
		}
		engines[n++] = engine;
	}

	if (!n)
		return 0;

	/*
	 * To keep things interesting when alternating between engines in our
	 * randomized order, lets also make feeding to the same engine a few
	 * times in succession a possibility by enlarging the permutation array.
	 */
	order = i915_random_order(n * I915_NUM_ENGINES, &prng);
	if (!order)
		return -ENOMEM;

	/*
	 * Try various offsets in an ascending/descending fashion until we
	 * timeout -- we want to avoid issues hidden by effectively always using
	 * offset = 0.
	 */
	i = 0;
	for_each_prime_number_from(num, 0, max) {
		u64 offset_low = num * max_page_size;
		u64 offset_high = (max - num) * max_page_size;
		u32 dword = offset_in_page(num) / 4;

		engine = engines[order[i] % n];
		i = (i + 1) % (n * I915_NUM_ENGINES);

		err = __igt_write_huge(ctx, engine, obj, size, offset_low, dword, num + 1);
		if (err)
			break;

		err = __igt_write_huge(ctx, engine, obj, size, offset_high, dword, num + 1);
		if (err)
			break;

		if (igt_timeout(end_time,
				"%s timed out on engine=%u, offset_low=%llx offset_high=%llx, max_page_size=%x\n",
				__func__, engine->id, offset_low, offset_high, max_page_size))
			break;
	}

	kfree(order);

	return err;
}

static int igt_ppgtt_exhaust_huge(void *arg)
{
	struct i915_gem_context *ctx = arg;
	struct drm_i915_private *i915 = ctx->i915;
	unsigned long supported = INTEL_INFO(i915)->page_sizes;
	static unsigned int pages[ARRAY_SIZE(page_sizes)];
	struct drm_i915_gem_object *obj;
	unsigned int size_mask;
	unsigned int page_mask;
	int n, i;
	int err = -ENODEV;

	if (supported == I915_GTT_PAGE_SIZE_4K)
		return 0;

	/*
	 * Sanity check creating objects with a varying mix of page sizes --
	 * ensuring that our writes lands in the right place.
	 */

	n = 0;
	for_each_set_bit(i, &supported, ilog2(I915_GTT_MAX_PAGE_SIZE) + 1)
		pages[n++] = BIT(i);

	for (size_mask = 2; size_mask < BIT(n); size_mask++) {
		unsigned int size = 0;

		for (i = 0; i < n; i++) {
			if (size_mask & BIT(i))
				size |= pages[i];
		}

		/*
		 * For our page mask we want to enumerate all the page-size
		 * combinations which will fit into our chosen object size.
		 */
		for (page_mask = 2; page_mask <= size_mask; page_mask++) {
			unsigned int page_sizes = 0;

			for (i = 0; i < n; i++) {
				if (page_mask & BIT(i))
					page_sizes |= pages[i];
			}

			/*
			 * Ensure that we can actually fill the given object
			 * with our chosen page mask.
			 */
			if (!IS_ALIGNED(size, BIT(__ffs(page_sizes))))
				continue;

			obj = huge_pages_object(i915, size, page_sizes);
			if (IS_ERR(obj)) {
				err = PTR_ERR(obj);
				goto out_device;
			}

			err = i915_gem_object_pin_pages(obj);
			if (err) {
				i915_gem_object_put(obj);

				if (err == -ENOMEM) {
					pr_info("unable to get pages, size=%u, pages=%u\n",
						size, page_sizes);
					err = 0;
					break;
				}

				pr_err("pin_pages failed, size=%u, pages=%u\n",
				       size_mask, page_mask);

				goto out_device;
			}

			/* Force the page-size for the gtt insertion */
			obj->mm.page_sizes.sg = page_sizes;

			err = igt_write_huge(ctx, obj);
			if (err) {
				pr_err("exhaust write-huge failed with size=%u\n",
				       size);
				goto out_unpin;
			}

			i915_gem_object_unpin_pages(obj);
			__i915_gem_object_put_pages(obj, I915_MM_NORMAL);
			i915_gem_object_put(obj);
		}
	}

	goto out_device;

out_unpin:
	i915_gem_object_unpin_pages(obj);
	i915_gem_object_put(obj);
out_device:
	mkwrite_device_info(i915)->page_sizes = supported;

	return err;
}

static int igt_ppgtt_internal_huge(void *arg)
{
	struct i915_gem_context *ctx = arg;
	struct drm_i915_private *i915 = ctx->i915;
	struct drm_i915_gem_object *obj;
	static const unsigned int sizes[] = {
		SZ_64K,
		SZ_128K,
		SZ_256K,
		SZ_512K,
		SZ_1M,
		SZ_2M,
	};
	int i;
	int err;

	/*
	 * Sanity check that the HW uses huge pages correctly through internal
	 * -- ensure that our writes land in the right place.
	 */

	for (i = 0; i < ARRAY_SIZE(sizes); ++i) {
		unsigned int size = sizes[i];

		obj = i915_gem_object_create_internal(i915, size);
		if (IS_ERR(obj))
			return PTR_ERR(obj);

		err = i915_gem_object_pin_pages(obj);
		if (err)
			goto out_put;

		if (obj->mm.page_sizes.phys < I915_GTT_PAGE_SIZE_64K) {
			pr_info("internal unable to allocate huge-page(s) with size=%u\n",
				size);
			goto out_unpin;
		}

		err = igt_write_huge(ctx, obj);
		if (err) {
			pr_err("internal write-huge failed with size=%u\n",
			       size);
			goto out_unpin;
		}

		i915_gem_object_unpin_pages(obj);
		__i915_gem_object_put_pages(obj, I915_MM_NORMAL);
		i915_gem_object_put(obj);
	}

	return 0;

out_unpin:
	i915_gem_object_unpin_pages(obj);
out_put:
	i915_gem_object_put(obj);

	return err;
}

static inline bool igt_can_allocate_thp(struct drm_i915_private *i915)
{
	return i915->mm.gemfs && has_transparent_hugepage();
}

static int igt_ppgtt_gemfs_huge(void *arg)
{
	struct i915_gem_context *ctx = arg;
	struct drm_i915_private *i915 = ctx->i915;
	struct drm_i915_gem_object *obj;
	static const unsigned int sizes[] = {
		SZ_2M,
		SZ_4M,
		SZ_8M,
		SZ_16M,
		SZ_32M,
	};
	int i;
	int err;

	/*
	 * Sanity check that the HW uses huge pages correctly through gemfs --
	 * ensure that our writes land in the right place.
	 */

	if (!igt_can_allocate_thp(i915)) {
		pr_info("missing THP support, skipping\n");
		return 0;
	}

	for (i = 0; i < ARRAY_SIZE(sizes); ++i) {
		unsigned int size = sizes[i];

		obj = i915_gem_object_create(i915, size);
		if (IS_ERR(obj))
			return PTR_ERR(obj);

		err = i915_gem_object_pin_pages(obj);
		if (err)
			goto out_put;

		if (obj->mm.page_sizes.phys < I915_GTT_PAGE_SIZE_2M) {
			pr_info("finishing test early, gemfs unable to allocate huge-page(s) with size=%u\n",
				size);
			goto out_unpin;
		}

		err = igt_write_huge(ctx, obj);
		if (err) {
			pr_err("gemfs write-huge failed with size=%u\n",
			       size);
			goto out_unpin;
		}

		i915_gem_object_unpin_pages(obj);
		__i915_gem_object_put_pages(obj, I915_MM_NORMAL);
		i915_gem_object_put(obj);
	}

	return 0;

out_unpin:
	i915_gem_object_unpin_pages(obj);
out_put:
	i915_gem_object_put(obj);

	return err;
}

static int igt_ppgtt_pin_update(void *arg)
{
	struct i915_gem_context *ctx = arg;
	struct drm_i915_private *dev_priv = ctx->i915;
	unsigned long supported = INTEL_INFO(dev_priv)->page_sizes;
	struct i915_hw_ppgtt *ppgtt = ctx->ppgtt;
	struct drm_i915_gem_object *obj;
	struct i915_vma *vma;
	unsigned int flags = PIN_USER | PIN_OFFSET_FIXED;
	int first, last;
	int err;

	/*
	 * Make sure there's no funny business when doing a PIN_UPDATE -- in the
	 * past we had a subtle issue with being able to incorrectly do multiple
	 * alloc va ranges on the same object when doing a PIN_UPDATE, which
	 * resulted in some pretty nasty bugs, though only when using
	 * huge-gtt-pages.
	 */

<<<<<<< HEAD
	if (!USES_FULL_48BIT_PPGTT(dev_priv)) {
=======
	if (!ppgtt || !i915_vm_is_4lvl(&ppgtt->vm)) {
>>>>>>> 407d19ab
		pr_info("48b PPGTT not supported, skipping\n");
		return 0;
	}

	first = ilog2(I915_GTT_PAGE_SIZE_64K);
	last = ilog2(I915_GTT_PAGE_SIZE_2M);

	for_each_set_bit_from(first, &supported, last + 1) {
		unsigned int page_size = BIT(first);

		obj = i915_gem_object_create_internal(dev_priv, page_size);
		if (IS_ERR(obj))
			return PTR_ERR(obj);

		vma = i915_vma_instance(obj, &ppgtt->vm, NULL);
		if (IS_ERR(vma)) {
			err = PTR_ERR(vma);
			goto out_put;
		}

		err = i915_vma_pin(vma, SZ_2M, 0, flags);
		if (err)
			goto out_close;

		if (vma->page_sizes.sg < page_size) {
			pr_info("Unable to allocate page-size %x, finishing test early\n",
				page_size);
			goto out_unpin;
		}

		err = igt_check_page_sizes(vma);
		if (err)
			goto out_unpin;

		if (vma->page_sizes.gtt != page_size) {
			dma_addr_t addr = i915_gem_object_get_dma_address(obj, 0);

			/*
			 * The only valid reason for this to ever fail would be
			 * if the dma-mapper screwed us over when we did the
			 * dma_map_sg(), since it has the final say over the dma
			 * address.
			 */
			if (IS_ALIGNED(addr, page_size)) {
				pr_err("page_sizes.gtt=%u, expected=%u\n",
				       vma->page_sizes.gtt, page_size);
				err = -EINVAL;
			} else {
				pr_info("dma address misaligned, finishing test early\n");
			}

			goto out_unpin;
		}

		err = i915_vma_bind(vma, I915_CACHE_NONE, PIN_UPDATE);
		if (err)
			goto out_unpin;

		i915_vma_unpin(vma);
		i915_vma_close(vma);

		i915_gem_object_put(obj);
	}

	obj = i915_gem_object_create_internal(dev_priv, PAGE_SIZE);
	if (IS_ERR(obj))
		return PTR_ERR(obj);

	vma = i915_vma_instance(obj, &ppgtt->vm, NULL);
	if (IS_ERR(vma)) {
		err = PTR_ERR(vma);
		goto out_put;
	}

	err = i915_vma_pin(vma, 0, 0, flags);
	if (err)
		goto out_close;

	/*
	 * Make sure we don't end up with something like where the pde is still
	 * pointing to the 2M page, and the pt we just filled-in is dangling --
	 * we can check this by writing to the first page where it would then
	 * land in the now stale 2M page.
	 */

	err = gpu_write(vma, ctx, dev_priv->engine[RCS0], 0, 0xdeadbeaf);
	if (err)
		goto out_unpin;

	err = cpu_check(obj, 0, 0xdeadbeaf);

out_unpin:
	i915_vma_unpin(vma);
out_close:
	i915_vma_close(vma);
out_put:
	i915_gem_object_put(obj);

	return err;
}

static int igt_tmpfs_fallback(void *arg)
{
	struct i915_gem_context *ctx = arg;
	struct drm_i915_private *i915 = ctx->i915;
	struct vfsmount *gemfs = i915->mm.gemfs;
	struct i915_address_space *vm =
		ctx->ppgtt ? &ctx->ppgtt->vm : &i915->ggtt.vm;
	struct drm_i915_gem_object *obj;
	struct i915_vma *vma;
	u32 *vaddr;
	int err = 0;

	/*
	 * Make sure that we don't burst into a ball of flames upon falling back
	 * to tmpfs, which we rely on if on the off-chance we encouter a failure
	 * when setting up gemfs.
	 */

	i915->mm.gemfs = NULL;

	obj = i915_gem_object_create(i915, PAGE_SIZE);
	if (IS_ERR(obj)) {
		err = PTR_ERR(obj);
		goto out_restore;
	}

	vaddr = i915_gem_object_pin_map(obj, I915_MAP_WB);
	if (IS_ERR(vaddr)) {
		err = PTR_ERR(vaddr);
		goto out_put;
	}
	*vaddr = 0xdeadbeaf;

	__i915_gem_object_flush_map(obj, 0, 64);
	i915_gem_object_unpin_map(obj);

	vma = i915_vma_instance(obj, vm, NULL);
	if (IS_ERR(vma)) {
		err = PTR_ERR(vma);
		goto out_put;
	}

	err = i915_vma_pin(vma, 0, 0, PIN_USER);
	if (err)
		goto out_close;

	err = igt_check_page_sizes(vma);

	i915_vma_unpin(vma);
out_close:
	i915_vma_close(vma);
out_put:
	i915_gem_object_put(obj);
out_restore:
	i915->mm.gemfs = gemfs;

	return err;
}

static int igt_shrink_thp(void *arg)
{
	struct i915_gem_context *ctx = arg;
	struct drm_i915_private *i915 = ctx->i915;
	struct i915_address_space *vm =
		ctx->ppgtt ? &ctx->ppgtt->vm : &i915->ggtt.vm;
	struct drm_i915_gem_object *obj;
	struct i915_vma *vma;
	unsigned int flags = PIN_USER;
	int err;

	/*
	 * Sanity check shrinking huge-paged object -- make sure nothing blows
	 * up.
	 */

	if (!igt_can_allocate_thp(i915)) {
		pr_info("missing THP support, skipping\n");
		return 0;
	}

	obj = i915_gem_object_create(i915, SZ_2M);
	if (IS_ERR(obj))
		return PTR_ERR(obj);

	vma = i915_vma_instance(obj, vm, NULL);
	if (IS_ERR(vma)) {
		err = PTR_ERR(vma);
		goto out_put;
	}

	err = i915_vma_pin(vma, 0, 0, flags);
	if (err)
		goto out_close;

	if (obj->mm.page_sizes.phys < I915_GTT_PAGE_SIZE_2M) {
		pr_info("failed to allocate THP, finishing test early\n");
		goto out_unpin;
	}

	err = igt_check_page_sizes(vma);
	if (err)
		goto out_unpin;

	err = gpu_write(vma, ctx, i915->engine[RCS0], 0, 0xdeadbeaf);
	if (err)
		goto out_unpin;

	i915_vma_unpin(vma);

	/*
	 * Now that the pages are *unpinned* shrink-all should invoke
	 * shmem to truncate our pages.
	 */
	i915_gem_shrink_all(i915);
	if (i915_gem_object_has_pages(obj)) {
		pr_err("shrink-all didn't truncate the pages\n");
		err = -EINVAL;
		goto out_close;
	}

	if (obj->mm.page_sizes.sg || obj->mm.page_sizes.phys) {
		pr_err("residual page-size bits left\n");
		err = -EINVAL;
		goto out_close;
	}

	err = i915_vma_pin(vma, 0, 0, flags);
	if (err)
		goto out_close;

	err = cpu_check(obj, 0, 0xdeadbeaf);

out_unpin:
	i915_vma_unpin(vma);
out_close:
	i915_vma_close(vma);
out_put:
	i915_gem_object_put(obj);

	return err;
}

int i915_gem_huge_page_mock_selftests(void)
{
	static const struct i915_subtest tests[] = {
		SUBTEST(igt_mock_exhaust_device_supported_pages),
		SUBTEST(igt_mock_ppgtt_misaligned_dma),
		SUBTEST(igt_mock_ppgtt_huge_fill),
		SUBTEST(igt_mock_ppgtt_64K),
	};
	int saved_ppgtt = i915_modparams.enable_ppgtt;
	struct drm_i915_private *dev_priv;
	struct pci_dev *pdev;
	struct i915_hw_ppgtt *ppgtt;
	int err;

	dev_priv = mock_gem_device();
	if (!dev_priv)
		return -ENOMEM;

	/* Pretend to be a device which supports the 48b PPGTT */
<<<<<<< HEAD
	i915_modparams.enable_ppgtt = 3;

	pdev = dev_priv->drm.pdev;
	dma_coerce_mask_and_coherent(&pdev->dev, DMA_BIT_MASK(39));
=======
	mkwrite_device_info(dev_priv)->ppgtt_type = INTEL_PPGTT_FULL;
	mkwrite_device_info(dev_priv)->ppgtt_size = 48;
>>>>>>> 407d19ab

	mutex_lock(&dev_priv->drm.struct_mutex);
	ppgtt = i915_ppgtt_create(dev_priv);
	if (IS_ERR(ppgtt)) {
		err = PTR_ERR(ppgtt);
		goto out_unlock;
	}

	if (!i915_vm_is_4lvl(&ppgtt->vm)) {
		pr_err("failed to create 48b PPGTT\n");
		err = -EINVAL;
		goto out_close;
	}

	/* If we were ever hit this then it's time to mock the 64K scratch */
	if (!i915_vm_has_scratch_64K(&ppgtt->vm)) {
		pr_err("PPGTT missing 64K scratch page\n");
		err = -EINVAL;
		goto out_close;
	}

	err = i915_subtests(tests, ppgtt);

out_close:
	i915_ppgtt_put(ppgtt);

out_unlock:
	mutex_unlock(&dev_priv->drm.struct_mutex);

	i915_modparams.enable_ppgtt = saved_ppgtt;

	drm_dev_put(&dev_priv->drm);

	return err;
}

int i915_gem_huge_page_live_selftests(struct drm_i915_private *dev_priv)
{
	static const struct i915_subtest tests[] = {
		SUBTEST(igt_shrink_thp),
		SUBTEST(igt_ppgtt_pin_update),
		SUBTEST(igt_tmpfs_fallback),
		SUBTEST(igt_ppgtt_exhaust_huge),
		SUBTEST(igt_ppgtt_gemfs_huge),
		SUBTEST(igt_ppgtt_internal_huge),
	};
	struct drm_file *file;
	struct i915_gem_context *ctx;
	int err;

	if (!USES_PPGTT(dev_priv)) {
		pr_info("PPGTT not supported, skipping live-selftests\n");
		return 0;
	}

	if (i915_terminally_wedged(dev_priv))
		return 0;

	file = mock_file(dev_priv);
	if (IS_ERR(file))
		return PTR_ERR(file);

	mutex_lock(&dev_priv->drm.struct_mutex);
	intel_runtime_pm_get(dev_priv);

	ctx = live_context(dev_priv, file);
	if (IS_ERR(ctx)) {
		err = PTR_ERR(ctx);
		goto out_unlock;
	}

	if (ctx->ppgtt)
		ctx->ppgtt->vm.scrub_64K = true;

	err = i915_subtests(tests, ctx);

out_unlock:
	intel_runtime_pm_put(dev_priv);
	mutex_unlock(&dev_priv->drm.struct_mutex);

	mock_file_free(dev_priv, file);

	return err;
}<|MERGE_RESOLUTION|>--- conflicted
+++ resolved
@@ -234,6 +234,8 @@
 
 		sg = sg_next(sg);
 	} while (1);
+
+	i915_sg_trim(st);
 
 	obj->mm.madv = I915_MADV_DONTNEED;
 
@@ -906,11 +908,7 @@
 	if (IS_ERR(obj))
 		return ERR_CAST(obj);
 
-<<<<<<< HEAD
-	cmd = i915_gem_object_pin_map(obj, I915_MAP_WB);
-=======
 	cmd = i915_gem_object_pin_map(obj, I915_MAP_WC);
->>>>>>> 407d19ab
 	if (IS_ERR(cmd)) {
 		err = PTR_ERR(cmd);
 		goto err;
@@ -940,12 +938,9 @@
 	}
 
 	*cmd = MI_BATCH_BUFFER_END;
+	i915_gem_chipset_flush(i915);
 
 	i915_gem_object_unpin_map(obj);
-
-	err = i915_gem_object_set_to_gtt_domain(obj, false);
-	if (err)
-		goto err;
 
 	batch = i915_vma_instance(obj, vma->vm, NULL);
 	if (IS_ERR(batch)) {
@@ -973,7 +968,6 @@
 {
 	struct i915_request *rq;
 	struct i915_vma *batch;
-	int flags = 0;
 	int err;
 
 	GEM_BUG_ON(!intel_engine_can_store_dword(engine));
@@ -982,14 +976,14 @@
 	if (err)
 		return err;
 
+	batch = gpu_write_dw(vma, dword * sizeof(u32), value);
+	if (IS_ERR(batch))
+		return PTR_ERR(batch);
+
 	rq = i915_request_alloc(engine, ctx);
-	if (IS_ERR(rq))
-		return PTR_ERR(rq);
-
-	batch = gpu_write_dw(vma, dword * sizeof(u32), value);
-	if (IS_ERR(batch)) {
-		err = PTR_ERR(batch);
-		goto err_request;
+	if (IS_ERR(rq)) {
+		err = PTR_ERR(rq);
+		goto err_batch;
 	}
 
 	err = i915_vma_move_to_active(batch, rq, 0);
@@ -997,21 +991,21 @@
 		goto err_request;
 
 	i915_gem_object_set_active_reference(batch->obj);
+
+	err = i915_vma_move_to_active(vma, rq, EXEC_OBJECT_WRITE);
+	if (err)
+		goto err_request;
+
+	err = engine->emit_bb_start(rq,
+				    batch->node.start, batch->node.size,
+				    0);
+err_request:
+	if (err)
+		i915_request_skip(rq, err);
+	i915_request_add(rq);
+err_batch:
 	i915_vma_unpin(batch);
 	i915_vma_close(batch);
-
-	err = engine->emit_bb_start(rq,
-				    batch->node.start, batch->node.size,
-				    flags);
-	if (err)
-		goto err_request;
-
-	err = i915_vma_move_to_active(vma, rq, EXEC_OBJECT_WRITE);
-	if (err)
-		i915_request_skip(rq, err);
-
-err_request:
-	i915_request_add(rq);
 
 	return err;
 }
@@ -1136,7 +1130,8 @@
 	n = 0;
 	for_each_engine(engine, i915, id) {
 		if (!intel_engine_can_store_dword(engine)) {
-			pr_info("store-dword-imm not supported on engine=%u\n", id);
+			pr_info("store-dword-imm not supported on engine=%u\n",
+				id);
 			continue;
 		}
 		engines[n++] = engine;
@@ -1168,17 +1163,30 @@
 		engine = engines[order[i] % n];
 		i = (i + 1) % (n * I915_NUM_ENGINES);
 
-		err = __igt_write_huge(ctx, engine, obj, size, offset_low, dword, num + 1);
+		/*
+		 * In order to utilize 64K pages we need to both pad the vma
+		 * size and ensure the vma offset is at the start of the pt
+		 * boundary, however to improve coverage we opt for testing both
+		 * aligned and unaligned offsets.
+		 */
+		if (obj->mm.page_sizes.sg & I915_GTT_PAGE_SIZE_64K)
+			offset_low = round_down(offset_low,
+						I915_GTT_PAGE_SIZE_2M);
+
+		err = __igt_write_huge(ctx, engine, obj, size, offset_low,
+				       dword, num + 1);
 		if (err)
 			break;
 
-		err = __igt_write_huge(ctx, engine, obj, size, offset_high, dword, num + 1);
+		err = __igt_write_huge(ctx, engine, obj, size, offset_high,
+				       dword, num + 1);
 		if (err)
 			break;
 
 		if (igt_timeout(end_time,
 				"%s timed out on engine=%u, offset_low=%llx offset_high=%llx, max_page_size=%x\n",
-				__func__, engine->id, offset_low, offset_high, max_page_size))
+				__func__, engine->id, offset_low, offset_high,
+				max_page_size))
 			break;
 	}
 
@@ -1437,11 +1445,7 @@
 	 * huge-gtt-pages.
 	 */
 
-<<<<<<< HEAD
-	if (!USES_FULL_48BIT_PPGTT(dev_priv)) {
-=======
 	if (!ppgtt || !i915_vm_is_4lvl(&ppgtt->vm)) {
->>>>>>> 407d19ab
 		pr_info("48b PPGTT not supported, skipping\n");
 		return 0;
 	}
@@ -1693,9 +1697,7 @@
 		SUBTEST(igt_mock_ppgtt_huge_fill),
 		SUBTEST(igt_mock_ppgtt_64K),
 	};
-	int saved_ppgtt = i915_modparams.enable_ppgtt;
 	struct drm_i915_private *dev_priv;
-	struct pci_dev *pdev;
 	struct i915_hw_ppgtt *ppgtt;
 	int err;
 
@@ -1704,15 +1706,8 @@
 		return -ENOMEM;
 
 	/* Pretend to be a device which supports the 48b PPGTT */
-<<<<<<< HEAD
-	i915_modparams.enable_ppgtt = 3;
-
-	pdev = dev_priv->drm.pdev;
-	dma_coerce_mask_and_coherent(&pdev->dev, DMA_BIT_MASK(39));
-=======
 	mkwrite_device_info(dev_priv)->ppgtt_type = INTEL_PPGTT_FULL;
 	mkwrite_device_info(dev_priv)->ppgtt_size = 48;
->>>>>>> 407d19ab
 
 	mutex_lock(&dev_priv->drm.struct_mutex);
 	ppgtt = i915_ppgtt_create(dev_priv);
@@ -1741,9 +1736,6 @@
 
 out_unlock:
 	mutex_unlock(&dev_priv->drm.struct_mutex);
-
-	i915_modparams.enable_ppgtt = saved_ppgtt;
-
 	drm_dev_put(&dev_priv->drm);
 
 	return err;
@@ -1761,9 +1753,10 @@
 	};
 	struct drm_file *file;
 	struct i915_gem_context *ctx;
+	intel_wakeref_t wakeref;
 	int err;
 
-	if (!USES_PPGTT(dev_priv)) {
+	if (!HAS_PPGTT(dev_priv)) {
 		pr_info("PPGTT not supported, skipping live-selftests\n");
 		return 0;
 	}
@@ -1776,7 +1769,7 @@
 		return PTR_ERR(file);
 
 	mutex_lock(&dev_priv->drm.struct_mutex);
-	intel_runtime_pm_get(dev_priv);
+	wakeref = intel_runtime_pm_get(dev_priv);
 
 	ctx = live_context(dev_priv, file);
 	if (IS_ERR(ctx)) {
@@ -1790,7 +1783,7 @@
 	err = i915_subtests(tests, ctx);
 
 out_unlock:
-	intel_runtime_pm_put(dev_priv);
+	intel_runtime_pm_put(dev_priv, wakeref);
 	mutex_unlock(&dev_priv->drm.struct_mutex);
 
 	mock_file_free(dev_priv, file);
