/*
 * Copyright © 2016 Intel Corporation
 *
 * Permission is hereby granted, free of charge, to any person obtaining a
 * copy of this software and associated documentation files (the "Software"),
 * to deal in the Software without restriction, including without limitation
 * the rights to use, copy, modify, merge, publish, distribute, sublicense,
 * and/or sell copies of the Software, and to permit persons to whom the
 * Software is furnished to do so, subject to the following conditions:
 *
 * The above copyright notice and this permission notice (including the next
 * paragraph) shall be included in all copies or substantial portions of the
 * Software.
 *
 * THE SOFTWARE IS PROVIDED "AS IS", WITHOUT WARRANTY OF ANY KIND, EXPRESS OR
 * IMPLIED, INCLUDING BUT NOT LIMITED TO THE WARRANTIES OF MERCHANTABILITY,
 * FITNESS FOR A PARTICULAR PURPOSE AND NONINFRINGEMENT.  IN NO EVENT SHALL
 * THE AUTHORS OR COPYRIGHT HOLDERS BE LIABLE FOR ANY CLAIM, DAMAGES OR OTHER
 * LIABILITY, WHETHER IN AN ACTION OF CONTRACT, TORT OR OTHERWISE, ARISING
 * FROM, OUT OF OR IN CONNECTION WITH THE SOFTWARE OR THE USE OR OTHER DEALINGS
 * IN THE SOFTWARE.
 */

#include <linux/random.h>

#include "../i915_drv.h"
#include "../i915_selftest.h"

struct i915_selftest i915_selftest __read_mostly = {
	.timeout_ms = 1000,
};

int i915_mock_sanitycheck(void)
{
	pr_info(DRIVER_NAME ": %s() - ok!\n", __func__);
	return 0;
}

int i915_live_sanitycheck(struct drm_i915_private *i915)
{
	pr_info("%s: %s() - ok!\n", i915->drm.driver->name, __func__);
	return 0;
}

enum {
#define selftest(name, func) mock_##name,
#include "i915_mock_selftests.h"
#undef selftest
};

enum {
#define selftest(name, func) live_##name,
#include "i915_live_selftests.h"
#undef selftest
};

struct selftest {
	bool enabled;
	const char *name;
	union {
		int (*mock)(void);
		int (*live)(struct drm_i915_private *);
	};
};

#define selftest(n, f) [mock_##n] = { .name = #n, { .mock = f } },
static struct selftest mock_selftests[] = {
#include "i915_mock_selftests.h"
};
#undef selftest

#define selftest(n, f) [live_##n] = { .name = #n, { .live = f } },
static struct selftest live_selftests[] = {
#include "i915_live_selftests.h"
};
#undef selftest

/* Embed the line number into the parameter name so that we can order tests */
#define selftest(n, func) selftest_0(n, func, param(n))
#define param(n) __PASTE(igt__, __PASTE(__LINE__, __mock_##n))
#define selftest_0(n, func, id) \
module_param_named(id, mock_selftests[mock_##n].enabled, bool, 0400);
#include "i915_mock_selftests.h"
#undef selftest_0
#undef param

#define param(n) __PASTE(igt__, __PASTE(__LINE__, __live_##n))
#define selftest_0(n, func, id) \
module_param_named(id, live_selftests[live_##n].enabled, bool, 0400);
#include "i915_live_selftests.h"
#undef selftest_0
#undef param
#undef selftest

static void set_default_test_all(struct selftest *st, unsigned int count)
{
	unsigned int i;

	for (i = 0; i < count; i++)
		if (st[i].enabled)
			return;

	for (i = 0; i < count; i++)
		st[i].enabled = true;
}

static int __run_selftests(const char *name,
			   struct selftest *st,
			   unsigned int count,
			   void *data)
{
	int err = 0;

	while (!i915_selftest.random_seed)
		i915_selftest.random_seed = get_random_int();

	i915_selftest.timeout_jiffies =
		i915_selftest.timeout_ms ?
		msecs_to_jiffies_timeout(i915_selftest.timeout_ms) :
		MAX_SCHEDULE_TIMEOUT;

	set_default_test_all(st, count);

	pr_info(DRIVER_NAME ": Performing %s selftests with st_random_seed=0x%x st_timeout=%u\n",
		name, i915_selftest.random_seed, i915_selftest.timeout_ms);

	/* Tests are listed in order in i915_*_selftests.h */
	for (; count--; st++) {
		if (!st->enabled)
			continue;

		cond_resched();
		if (signal_pending(current))
			return -EINTR;

		pr_info(DRIVER_NAME ": Running %s\n", st->name);
		if (data)
			err = st->live(data);
		else
			err = st->mock();
		if (err == -EINTR && !signal_pending(current))
			err = 0;
		if (err)
			break;
	}

	if (WARN(err > 0 || err == -ENOTTY,
		 "%s returned %d, conflicting with selftest's magic values!\n",
		 st->name, err))
		err = -1;

	return err;
}

#define run_selftests(x, data) \
	__run_selftests(#x, x##_selftests, ARRAY_SIZE(x##_selftests), data)

int i915_mock_selftests(void)
{
	int err;

	if (!i915_selftest.mock)
		return 0;

	err = run_selftests(mock, NULL);
	if (err) {
		i915_selftest.mock = err;
		return err;
	}

	if (i915_selftest.mock < 0) {
		i915_selftest.mock = -ENOTTY;
		return 1;
	}

	return 0;
}

int i915_live_selftests(struct pci_dev *pdev)
{
	int err;

	if (!i915_selftest.live)
		return 0;

	err = run_selftests(live, to_i915(pci_get_drvdata(pdev)));
	if (err) {
		i915_selftest.live = err;
		return err;
	}

	if (i915_selftest.live < 0) {
		i915_selftest.live = -ENOTTY;
		return 1;
	}

	return 0;
}

int __i915_subtests(const char *caller,
		    const struct i915_subtest *st,
		    unsigned int count,
		    void *data)
{
	int err;

	for (; count--; st++) {
		cond_resched();
		if (signal_pending(current))
			return -EINTR;

<<<<<<< HEAD
		pr_debug(DRIVER_NAME ": Running %s/%s\n", caller, st->name);
=======
		if (!apply_subtest_filter(caller, st->name))
			continue;

		pr_info(DRIVER_NAME ": Running %s/%s\n", caller, st->name);
>>>>>>> 407d19ab
		GEM_TRACE("Running %s/%s\n", caller, st->name);

		err = st->func(data);
		if (err && err != -EINTR) {
			pr_err(DRIVER_NAME "/%s: %s failed with error %d\n",
			       caller, st->name, err);
			return err;
		}
	}

	return 0;
}

bool __igt_timeout(unsigned long timeout, const char *fmt, ...)
{
	va_list va;

	if (!signal_pending(current)) {
		cond_resched();
		if (time_before(jiffies, timeout))
			return false;
	}

	if (fmt) {
		va_start(va, fmt);
		vprintk(fmt, va);
		va_end(va);
	}

	return true;
}

module_param_named(st_random_seed, i915_selftest.random_seed, uint, 0400);
module_param_named(st_timeout, i915_selftest.timeout_ms, uint, 0400);

module_param_named_unsafe(mock_selftests, i915_selftest.mock, int, 0400);
MODULE_PARM_DESC(mock_selftests, "Run selftests before loading, using mock hardware (0:disabled [default], 1:run tests then load driver, -1:run tests then exit module)");

module_param_named_unsafe(live_selftests, i915_selftest.live, int, 0400);
MODULE_PARM_DESC(live_selftests, "Run selftests after driver initialisation on the live system (0:disabled [default], 1:run tests then continue, -1:run tests then exit module)");<|MERGE_RESOLUTION|>--- conflicted
+++ resolved
@@ -197,6 +197,49 @@
 	return 0;
 }
 
+static bool apply_subtest_filter(const char *caller, const char *name)
+{
+	char *filter, *sep, *tok;
+	bool result = true;
+
+	filter = kstrdup(i915_selftest.filter, GFP_KERNEL);
+	for (sep = filter; (tok = strsep(&sep, ","));) {
+		bool allow = true;
+		char *sl;
+
+		if (*tok == '!') {
+			allow = false;
+			tok++;
+		}
+
+		if (*tok == '\0')
+			continue;
+
+		sl = strchr(tok, '/');
+		if (sl) {
+			*sl++ = '\0';
+			if (strcmp(tok, caller)) {
+				if (allow)
+					result = false;
+				continue;
+			}
+			tok = sl;
+		}
+
+		if (strcmp(tok, name)) {
+			if (allow)
+				result = false;
+			continue;
+		}
+
+		result = allow;
+		break;
+	}
+	kfree(filter);
+
+	return result;
+}
+
 int __i915_subtests(const char *caller,
 		    const struct i915_subtest *st,
 		    unsigned int count,
@@ -209,14 +252,10 @@
 		if (signal_pending(current))
 			return -EINTR;
 
-<<<<<<< HEAD
-		pr_debug(DRIVER_NAME ": Running %s/%s\n", caller, st->name);
-=======
 		if (!apply_subtest_filter(caller, st->name))
 			continue;
 
 		pr_info(DRIVER_NAME ": Running %s/%s\n", caller, st->name);
->>>>>>> 407d19ab
 		GEM_TRACE("Running %s/%s\n", caller, st->name);
 
 		err = st->func(data);
@@ -251,6 +290,7 @@
 
 module_param_named(st_random_seed, i915_selftest.random_seed, uint, 0400);
 module_param_named(st_timeout, i915_selftest.timeout_ms, uint, 0400);
+module_param_named(st_filter, i915_selftest.filter, charp, 0400);
 
 module_param_named_unsafe(mock_selftests, i915_selftest.mock, int, 0400);
 MODULE_PARM_DESC(mock_selftests, "Run selftests before loading, using mock hardware (0:disabled [default], 1:run tests then load driver, -1:run tests then exit module)");
