--- conflicted
+++ resolved
@@ -238,6 +238,7 @@
 		u32 *cpu;
 
 		GEM_BUG_ON(view.partial.size > nreal);
+		cond_resched();
 
 		err = i915_gem_object_set_to_gtt_domain(obj, true);
 		if (err) {
@@ -282,7 +283,7 @@
 			       view.partial.offset,
 			       view.partial.size,
 			       vma->size >> PAGE_SHIFT,
-			       tile_row_pages(obj),
+			       tile->tiling ? tile_row_pages(obj) : 0,
 			       vma->fence ? vma->fence->id : -1, tile->tiling, tile->stride,
 			       offset >> PAGE_SHIFT,
 			       (unsigned int)offset_in_page(offset),
@@ -307,6 +308,7 @@
 	const unsigned int nreal = 1 << 12; /* largest tile row x2 */
 	struct drm_i915_private *i915 = arg;
 	struct drm_i915_gem_object *obj;
+	intel_wakeref_t wakeref;
 	int tiling;
 	int err;
 
@@ -332,7 +334,7 @@
 	}
 
 	mutex_lock(&i915->drm.struct_mutex);
-	intel_runtime_pm_get(i915);
+	wakeref = intel_runtime_pm_get(i915);
 
 	if (1) {
 		IGT_TIMEOUT(end);
@@ -443,7 +445,7 @@
 	}
 
 out_unlock:
-	intel_runtime_pm_put(i915);
+	intel_runtime_pm_put(i915, wakeref);
 	mutex_unlock(&i915->drm.struct_mutex);
 	i915_gem_object_unpin_pages(obj);
 out:
@@ -501,13 +503,17 @@
 
 static void disable_retire_worker(struct drm_i915_private *i915)
 {
+	i915_gem_shrinker_unregister(i915);
+
 	mutex_lock(&i915->drm.struct_mutex);
 	if (!i915->gt.active_requests++) {
-		intel_runtime_pm_get(i915);
-		i915_gem_unpark(i915);
-		intel_runtime_pm_put(i915);
+		intel_wakeref_t wakeref;
+
+		with_intel_runtime_pm(i915, wakeref)
+			i915_gem_unpark(i915);
 	}
 	mutex_unlock(&i915->drm.struct_mutex);
+
 	cancel_delayed_work_sync(&i915->gt.retire_work);
 	cancel_delayed_work_sync(&i915->gt.idle_work);
 }
@@ -575,13 +581,9 @@
 
 	/* Now fill with busy dead objects that we expect to reap */
 	for (loop = 0; loop < 3; loop++) {
-<<<<<<< HEAD
-		if (i915_terminally_wedged(&i915->gpu_error))
-=======
 		intel_wakeref_t wakeref;
 
 		if (i915_terminally_wedged(i915))
->>>>>>> 407d19ab
 			break;
 
 		obj = i915_gem_object_create_internal(i915, PAGE_SIZE);
@@ -590,10 +592,10 @@
 			goto out;
 		}
 
+		err = 0;
 		mutex_lock(&i915->drm.struct_mutex);
-		intel_runtime_pm_get(i915);
-		err = make_obj_busy(obj);
-		intel_runtime_pm_put(i915);
+		with_intel_runtime_pm(i915, wakeref)
+			err = make_obj_busy(obj);
 		mutex_unlock(&i915->drm.struct_mutex);
 		if (err) {
 			pr_err("[loop %d] Failed to busy the object\n", loop);
@@ -619,6 +621,7 @@
 	else
 		queue_delayed_work(i915->wq, &i915->gt.idle_work, 0);
 	mutex_unlock(&i915->drm.struct_mutex);
+	i915_gem_shrinker_register(i915);
 	return err;
 err_obj:
 	i915_gem_object_put(obj);
