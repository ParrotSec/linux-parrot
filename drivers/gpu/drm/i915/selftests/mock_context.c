--- conflicted
+++ resolved
@@ -45,24 +45,13 @@
 
 	INIT_RADIX_TREE(&ctx->handles_vma, GFP_KERNEL);
 	INIT_LIST_HEAD(&ctx->handles_list);
-<<<<<<< HEAD
-
-	for (n = 0; n < ARRAY_SIZE(ctx->__engine); n++) {
-		struct intel_context *ce = &ctx->__engine[n];
-=======
 	INIT_LIST_HEAD(&ctx->hw_id_link);
 	INIT_LIST_HEAD(&ctx->active_engines);
 	mutex_init(&ctx->mutex);
->>>>>>> 407d19ab
 
-		ce->gem_context = ctx;
-	}
-
-	ret = ida_simple_get(&i915->contexts.hw_ida,
-			     0, MAX_CONTEXT_HW_ID, GFP_KERNEL);
+	ret = i915_gem_context_pin_hw_id(ctx);
 	if (ret < 0)
 		goto err_handles;
-	ctx->hw_id = ret;
 
 	if (name) {
 		struct i915_hw_ppgtt *ppgtt;
@@ -97,11 +86,7 @@
 
 void mock_init_contexts(struct drm_i915_private *i915)
 {
-	INIT_LIST_HEAD(&i915->contexts.list);
-	ida_init(&i915->contexts.hw_ida);
-
-	INIT_WORK(&i915->contexts.free_work, contexts_free_worker);
-	init_llist_head(&i915->contexts.free_list);
+	init_contexts(i915);
 }
 
 struct i915_gem_context *
