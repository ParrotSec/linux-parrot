/*
 * Copyright © 2016 Intel Corporation
 *
 * Permission is hereby granted, free of charge, to any person obtaining a
 * copy of this software and associated documentation files (the "Software"),
 * to deal in the Software without restriction, including without limitation
 * the rights to use, copy, modify, merge, publish, distribute, sublicense,
 * and/or sell copies of the Software, and to permit persons to whom the
 * Software is furnished to do so, subject to the following conditions:
 *
 * The above copyright notice and this permission notice (including the next
 * paragraph) shall be included in all copies or substantial portions of the
 * Software.
 *
 * THE SOFTWARE IS PROVIDED "AS IS", WITHOUT WARRANTY OF ANY KIND, EXPRESS OR
 * IMPLIED, INCLUDING BUT NOT LIMITED TO THE WARRANTIES OF MERCHANTABILITY,
 * FITNESS FOR A PARTICULAR PURPOSE AND NONINFRINGEMENT.  IN NO EVENT SHALL
 * THE AUTHORS OR COPYRIGHT HOLDERS BE LIABLE FOR ANY CLAIM, DAMAGES OR OTHER
 * LIABILITY, WHETHER IN AN ACTION OF CONTRACT, TORT OR OTHERWISE, ARISING
 * FROM, OUT OF OR IN CONNECTION WITH THE SOFTWARE OR THE USE OR OTHER DEALINGS
 * IN THE SOFTWARE.
 *
 */

#include "mock_engine.h"
#include "mock_request.h"

struct mock_ring {
	struct intel_ring base;
	struct i915_timeline timeline;
};

<<<<<<< HEAD
static struct mock_request *first_request(struct mock_engine *engine)
=======
static void mock_timeline_pin(struct i915_timeline *tl)
{
	tl->pin_count++;
}

static void mock_timeline_unpin(struct i915_timeline *tl)
{
	GEM_BUG_ON(!tl->pin_count);
	tl->pin_count--;
}

static struct intel_ring *mock_ring(struct intel_engine_cs *engine)
{
	const unsigned long sz = PAGE_SIZE / 2;
	struct mock_ring *ring;

	ring = kzalloc(sizeof(*ring) + sz, GFP_KERNEL);
	if (!ring)
		return NULL;

	if (i915_timeline_init(engine->i915, &ring->timeline, NULL)) {
		kfree(ring);
		return NULL;
	}

	kref_init(&ring->base.ref);
	ring->base.size = sz;
	ring->base.effective_size = sz;
	ring->base.vaddr = (void *)(ring + 1);
	ring->base.timeline = &ring->timeline;

	INIT_LIST_HEAD(&ring->base.request_list);
	intel_ring_update_space(&ring->base);

	return &ring->base;
}

static void mock_ring_free(struct intel_ring *base)
{
	struct mock_ring *ring = container_of(base, typeof(*ring), base);

	i915_timeline_fini(&ring->timeline);
	kfree(ring);
}

static struct i915_request *first_request(struct mock_engine *engine)
>>>>>>> 407d19ab
{
	return list_first_entry_or_null(&engine->hw_queue,
					struct i915_request,
					mock.link);
}

<<<<<<< HEAD
static void advance(struct mock_engine *engine,
		    struct mock_request *request)
{
	list_del_init(&request->link);
	mock_seqno_advance(&engine->base, request->base.global_seqno);
=======
static void advance(struct i915_request *request)
{
	list_del_init(&request->mock.link);
	i915_request_mark_complete(request);
	GEM_BUG_ON(!i915_request_completed(request));

	intel_engine_queue_breadcrumbs(request->engine);
>>>>>>> 407d19ab
}

static void hw_delay_complete(struct timer_list *t)
{
	struct mock_engine *engine = from_timer(engine, t, hw_delay);
<<<<<<< HEAD
	struct mock_request *request;
=======
	struct i915_request *request;
	unsigned long flags;
>>>>>>> 407d19ab

	spin_lock(&engine->hw_lock);

	/* Timer fired, first request is complete */
	request = first_request(engine);
	if (request)
		advance(engine, request);

	/*
	 * Also immediately signal any subsequent 0-delay requests, but
	 * requeue the timer for the next delayed request.
	 */
	while ((request = first_request(engine))) {
		if (request->mock.delay) {
			mod_timer(&engine->hw_delay,
				  jiffies + request->mock.delay);
			break;
		}

		advance(engine, request);
	}

	spin_unlock(&engine->hw_lock);
}

static void mock_context_unpin(struct intel_context *ce)
{
<<<<<<< HEAD
	i915_gem_context_put(ce->gem_context);
=======
	mock_timeline_unpin(ce->ring->timeline);
>>>>>>> 407d19ab
}

static void mock_context_destroy(struct kref *ref)
{
<<<<<<< HEAD
	GEM_BUG_ON(ce->pin_count);
}
=======
	struct intel_context *ce = container_of(ref, typeof(*ce), ref);

	GEM_BUG_ON(intel_context_is_pinned(ce));

	if (ce->ring)
		mock_ring_free(ce->ring);
>>>>>>> 407d19ab

	intel_context_free(ce);
}

static int mock_context_pin(struct intel_context *ce)
{
<<<<<<< HEAD
	struct intel_context *ce = to_intel_context(ctx, engine);

	if (!ce->pin_count++) {
		i915_gem_context_get(ctx);
		ce->ring = engine->buffer;
		ce->ops = &mock_context_ops;
	}

	return ce;
}
=======
	if (!ce->ring) {
		ce->ring = mock_ring(ce->engine);
		if (!ce->ring)
			return -ENOMEM;
	}

	mock_timeline_pin(ce->ring->timeline);
	return 0;
}

static const struct intel_context_ops mock_context_ops = {
	.pin = mock_context_pin,
	.unpin = mock_context_unpin,

	.destroy = mock_context_destroy,
};
>>>>>>> 407d19ab

static int mock_request_alloc(struct i915_request *request)
{
	INIT_LIST_HEAD(&request->mock.link);
	request->mock.delay = 0;

	return 0;
}

static int mock_emit_flush(struct i915_request *request,
			   unsigned int flags)
{
	return 0;
}

static void mock_emit_breadcrumb(struct i915_request *request,
				 u32 *flags)
{
}

static void mock_submit_request(struct i915_request *request)
{
	struct mock_engine *engine =
		container_of(request->engine, typeof(*engine), base);

	i915_request_submit(request);

<<<<<<< HEAD
	spin_lock_irq(&engine->hw_lock);
	list_add_tail(&mock->link, &engine->hw_queue);
	if (mock->link.prev == &engine->hw_queue) {
		if (mock->delay)
			mod_timer(&engine->hw_delay, jiffies + mock->delay);
		else
			advance(engine, mock);
=======
	spin_lock_irqsave(&engine->hw_lock, flags);
	list_add_tail(&request->mock.link, &engine->hw_queue);
	if (list_is_first(&request->mock.link, &engine->hw_queue)) {
		if (request->mock.delay)
			mod_timer(&engine->hw_delay,
				  jiffies + request->mock.delay);
		else
			advance(request);
>>>>>>> 407d19ab
	}
	spin_unlock_irq(&engine->hw_lock);
}

static struct intel_ring *mock_ring(struct intel_engine_cs *engine)
{
	const unsigned long sz = PAGE_SIZE / 2;
	struct mock_ring *ring;

	BUILD_BUG_ON(MIN_SPACE_FOR_ADD_REQUEST > sz);

	ring = kzalloc(sizeof(*ring) + sz, GFP_KERNEL);
	if (!ring)
		return NULL;

	i915_timeline_init(engine->i915, &ring->timeline, engine->name);

	ring->base.size = sz;
	ring->base.effective_size = sz;
	ring->base.vaddr = (void *)(ring + 1);
	ring->base.timeline = &ring->timeline;

	INIT_LIST_HEAD(&ring->base.request_list);
	intel_ring_update_space(&ring->base);

	return &ring->base;
}

static void mock_ring_free(struct intel_ring *base)
{
	struct mock_ring *ring = container_of(base, typeof(*ring), base);

	i915_timeline_fini(&ring->timeline);
	kfree(ring);
}

static void mock_reset_prepare(struct intel_engine_cs *engine)
{
}

static void mock_reset(struct intel_engine_cs *engine, bool stalled)
{
	GEM_BUG_ON(stalled);
}

static void mock_reset_finish(struct intel_engine_cs *engine)
{
}

static void mock_cancel_requests(struct intel_engine_cs *engine)
{
	struct i915_request *request;
	unsigned long flags;

	spin_lock_irqsave(&engine->timeline.lock, flags);

	/* Mark all submitted requests as skipped. */
	list_for_each_entry(request, &engine->timeline.requests, sched.link) {
		if (!i915_request_signaled(request))
			dma_fence_set_error(&request->fence, -EIO);

		i915_request_mark_complete(request);
	}

	spin_unlock_irqrestore(&engine->timeline.lock, flags);
}

struct intel_engine_cs *mock_engine(struct drm_i915_private *i915,
				    const char *name,
				    int id)
{
	struct mock_engine *engine;

	GEM_BUG_ON(id >= I915_NUM_ENGINES);

	engine = kzalloc(sizeof(*engine) + PAGE_SIZE, GFP_KERNEL);
	if (!engine)
		return NULL;

	/* minimal engine setup for requests */
	engine->base.i915 = i915;
	snprintf(engine->base.name, sizeof(engine->base.name), "%s", name);
	engine->base.id = id;
<<<<<<< HEAD
	engine->base.status_page.page_addr = (void *)(engine + 1);
=======
	engine->base.mask = BIT(id);
	engine->base.status_page.addr = (void *)(engine + 1);
>>>>>>> 407d19ab

	engine->base.cops = &mock_context_ops;
	engine->base.request_alloc = mock_request_alloc;
	engine->base.emit_flush = mock_emit_flush;
	engine->base.emit_breadcrumb = mock_emit_breadcrumb;
	engine->base.submit_request = mock_submit_request;

<<<<<<< HEAD
	i915_timeline_init(i915, &engine->base.timeline, engine->base.name);
	lockdep_set_subclass(&engine->base.timeline.lock, TIMELINE_ENGINE);
=======
	engine->base.reset.prepare = mock_reset_prepare;
	engine->base.reset.reset = mock_reset;
	engine->base.reset.finish = mock_reset_finish;
	engine->base.cancel_requests = mock_cancel_requests;

	if (i915_timeline_init(i915, &engine->base.timeline, NULL))
		goto err_free;
	i915_timeline_set_subclass(&engine->base.timeline, TIMELINE_ENGINE);
>>>>>>> 407d19ab

	intel_engine_init_breadcrumbs(&engine->base);
	engine->base.breadcrumbs.mock = true; /* prevent touching HW for irqs */

	/* fake hw queue */
	spin_lock_init(&engine->hw_lock);
	timer_setup(&engine->hw_delay, hw_delay_complete, 0);
	INIT_LIST_HEAD(&engine->hw_queue);

<<<<<<< HEAD
	engine->base.buffer = mock_ring(&engine->base);
	if (!engine->base.buffer)
=======
	if (pin_context(i915->kernel_context, &engine->base,
			&engine->base.kernel_context))
>>>>>>> 407d19ab
		goto err_breadcrumbs;

	if (IS_ERR(intel_context_pin(i915->kernel_context, &engine->base)))
		goto err_ring;

	return &engine->base;

err_ring:
	mock_ring_free(engine->base.buffer);
err_breadcrumbs:
	intel_engine_fini_breadcrumbs(&engine->base);
	i915_timeline_fini(&engine->base.timeline);
	kfree(engine);
	return NULL;
}

void mock_engine_flush(struct intel_engine_cs *engine)
{
	struct mock_engine *mock =
		container_of(engine, typeof(*mock), base);
	struct i915_request *request, *rn;

	del_timer_sync(&mock->hw_delay);

	spin_lock_irq(&mock->hw_lock);
<<<<<<< HEAD
	list_for_each_entry_safe(request, rn, &mock->hw_queue, link) {
		list_del_init(&request->link);
		mock_seqno_advance(&mock->base, request->base.global_seqno);
	}
=======
	list_for_each_entry_safe(request, rn, &mock->hw_queue, mock.link)
		advance(request);
>>>>>>> 407d19ab
	spin_unlock_irq(&mock->hw_lock);
}

void mock_engine_reset(struct intel_engine_cs *engine)
{
<<<<<<< HEAD
	intel_write_status_page(engine, I915_GEM_HWS_INDEX, 0);
=======
>>>>>>> 407d19ab
}

void mock_engine_free(struct intel_engine_cs *engine)
{
	struct mock_engine *mock =
		container_of(engine, typeof(*mock), base);
	struct intel_context *ce;

	GEM_BUG_ON(timer_pending(&mock->hw_delay));

	ce = fetch_and_zero(&engine->last_retired_context);
	if (ce)
		intel_context_unpin(ce);

	intel_context_unpin(engine->kernel_context);

	mock_ring_free(engine->buffer);

	intel_engine_fini_breadcrumbs(engine);
	i915_timeline_fini(&engine->timeline);

	kfree(engine);
}<|MERGE_RESOLUTION|>--- conflicted
+++ resolved
@@ -30,9 +30,6 @@
 	struct i915_timeline timeline;
 };
 
-<<<<<<< HEAD
-static struct mock_request *first_request(struct mock_engine *engine)
-=======
 static void mock_timeline_pin(struct i915_timeline *tl)
 {
 	tl->pin_count++;
@@ -79,20 +76,12 @@
 }
 
 static struct i915_request *first_request(struct mock_engine *engine)
->>>>>>> 407d19ab
 {
 	return list_first_entry_or_null(&engine->hw_queue,
 					struct i915_request,
 					mock.link);
 }
 
-<<<<<<< HEAD
-static void advance(struct mock_engine *engine,
-		    struct mock_request *request)
-{
-	list_del_init(&request->link);
-	mock_seqno_advance(&engine->base, request->base.global_seqno);
-=======
 static void advance(struct i915_request *request)
 {
 	list_del_init(&request->mock.link);
@@ -100,25 +89,20 @@
 	GEM_BUG_ON(!i915_request_completed(request));
 
 	intel_engine_queue_breadcrumbs(request->engine);
->>>>>>> 407d19ab
 }
 
 static void hw_delay_complete(struct timer_list *t)
 {
 	struct mock_engine *engine = from_timer(engine, t, hw_delay);
-<<<<<<< HEAD
-	struct mock_request *request;
-=======
 	struct i915_request *request;
 	unsigned long flags;
->>>>>>> 407d19ab
-
-	spin_lock(&engine->hw_lock);
+
+	spin_lock_irqsave(&engine->hw_lock, flags);
 
 	/* Timer fired, first request is complete */
 	request = first_request(engine);
 	if (request)
-		advance(engine, request);
+		advance(request);
 
 	/*
 	 * Also immediately signal any subsequent 0-delay requests, but
@@ -131,52 +115,31 @@
 			break;
 		}
 
-		advance(engine, request);
-	}
-
-	spin_unlock(&engine->hw_lock);
+		advance(request);
+	}
+
+	spin_unlock_irqrestore(&engine->hw_lock, flags);
 }
 
 static void mock_context_unpin(struct intel_context *ce)
 {
-<<<<<<< HEAD
-	i915_gem_context_put(ce->gem_context);
-=======
 	mock_timeline_unpin(ce->ring->timeline);
->>>>>>> 407d19ab
 }
 
 static void mock_context_destroy(struct kref *ref)
 {
-<<<<<<< HEAD
-	GEM_BUG_ON(ce->pin_count);
-}
-=======
 	struct intel_context *ce = container_of(ref, typeof(*ce), ref);
 
 	GEM_BUG_ON(intel_context_is_pinned(ce));
 
 	if (ce->ring)
 		mock_ring_free(ce->ring);
->>>>>>> 407d19ab
 
 	intel_context_free(ce);
 }
 
 static int mock_context_pin(struct intel_context *ce)
 {
-<<<<<<< HEAD
-	struct intel_context *ce = to_intel_context(ctx, engine);
-
-	if (!ce->pin_count++) {
-		i915_gem_context_get(ctx);
-		ce->ring = engine->buffer;
-		ce->ops = &mock_context_ops;
-	}
-
-	return ce;
-}
-=======
 	if (!ce->ring) {
 		ce->ring = mock_ring(ce->engine);
 		if (!ce->ring)
@@ -193,7 +156,6 @@
 
 	.destroy = mock_context_destroy,
 };
->>>>>>> 407d19ab
 
 static int mock_request_alloc(struct i915_request *request)
 {
@@ -209,27 +171,19 @@
 	return 0;
 }
 
-static void mock_emit_breadcrumb(struct i915_request *request,
-				 u32 *flags)
-{
+static u32 *mock_emit_breadcrumb(struct i915_request *request, u32 *cs)
+{
+	return cs;
 }
 
 static void mock_submit_request(struct i915_request *request)
 {
 	struct mock_engine *engine =
 		container_of(request->engine, typeof(*engine), base);
+	unsigned long flags;
 
 	i915_request_submit(request);
 
-<<<<<<< HEAD
-	spin_lock_irq(&engine->hw_lock);
-	list_add_tail(&mock->link, &engine->hw_queue);
-	if (mock->link.prev == &engine->hw_queue) {
-		if (mock->delay)
-			mod_timer(&engine->hw_delay, jiffies + mock->delay);
-		else
-			advance(engine, mock);
-=======
 	spin_lock_irqsave(&engine->hw_lock, flags);
 	list_add_tail(&request->mock.link, &engine->hw_queue);
 	if (list_is_first(&request->mock.link, &engine->hw_queue)) {
@@ -238,41 +192,8 @@
 				  jiffies + request->mock.delay);
 		else
 			advance(request);
->>>>>>> 407d19ab
-	}
-	spin_unlock_irq(&engine->hw_lock);
-}
-
-static struct intel_ring *mock_ring(struct intel_engine_cs *engine)
-{
-	const unsigned long sz = PAGE_SIZE / 2;
-	struct mock_ring *ring;
-
-	BUILD_BUG_ON(MIN_SPACE_FOR_ADD_REQUEST > sz);
-
-	ring = kzalloc(sizeof(*ring) + sz, GFP_KERNEL);
-	if (!ring)
-		return NULL;
-
-	i915_timeline_init(engine->i915, &ring->timeline, engine->name);
-
-	ring->base.size = sz;
-	ring->base.effective_size = sz;
-	ring->base.vaddr = (void *)(ring + 1);
-	ring->base.timeline = &ring->timeline;
-
-	INIT_LIST_HEAD(&ring->base.request_list);
-	intel_ring_update_space(&ring->base);
-
-	return &ring->base;
-}
-
-static void mock_ring_free(struct intel_ring *base)
-{
-	struct mock_ring *ring = container_of(base, typeof(*ring), base);
-
-	i915_timeline_fini(&ring->timeline);
-	kfree(ring);
+	}
+	spin_unlock_irqrestore(&engine->hw_lock, flags);
 }
 
 static void mock_reset_prepare(struct intel_engine_cs *engine)
@@ -322,23 +243,15 @@
 	engine->base.i915 = i915;
 	snprintf(engine->base.name, sizeof(engine->base.name), "%s", name);
 	engine->base.id = id;
-<<<<<<< HEAD
-	engine->base.status_page.page_addr = (void *)(engine + 1);
-=======
 	engine->base.mask = BIT(id);
 	engine->base.status_page.addr = (void *)(engine + 1);
->>>>>>> 407d19ab
 
 	engine->base.cops = &mock_context_ops;
 	engine->base.request_alloc = mock_request_alloc;
 	engine->base.emit_flush = mock_emit_flush;
-	engine->base.emit_breadcrumb = mock_emit_breadcrumb;
+	engine->base.emit_fini_breadcrumb = mock_emit_breadcrumb;
 	engine->base.submit_request = mock_submit_request;
 
-<<<<<<< HEAD
-	i915_timeline_init(i915, &engine->base.timeline, engine->base.name);
-	lockdep_set_subclass(&engine->base.timeline.lock, TIMELINE_ENGINE);
-=======
 	engine->base.reset.prepare = mock_reset_prepare;
 	engine->base.reset.reset = mock_reset;
 	engine->base.reset.finish = mock_reset_finish;
@@ -347,35 +260,24 @@
 	if (i915_timeline_init(i915, &engine->base.timeline, NULL))
 		goto err_free;
 	i915_timeline_set_subclass(&engine->base.timeline, TIMELINE_ENGINE);
->>>>>>> 407d19ab
 
 	intel_engine_init_breadcrumbs(&engine->base);
-	engine->base.breadcrumbs.mock = true; /* prevent touching HW for irqs */
 
 	/* fake hw queue */
 	spin_lock_init(&engine->hw_lock);
 	timer_setup(&engine->hw_delay, hw_delay_complete, 0);
 	INIT_LIST_HEAD(&engine->hw_queue);
 
-<<<<<<< HEAD
-	engine->base.buffer = mock_ring(&engine->base);
-	if (!engine->base.buffer)
-=======
 	if (pin_context(i915->kernel_context, &engine->base,
 			&engine->base.kernel_context))
->>>>>>> 407d19ab
 		goto err_breadcrumbs;
 
-	if (IS_ERR(intel_context_pin(i915->kernel_context, &engine->base)))
-		goto err_ring;
-
 	return &engine->base;
 
-err_ring:
-	mock_ring_free(engine->base.buffer);
 err_breadcrumbs:
 	intel_engine_fini_breadcrumbs(&engine->base);
 	i915_timeline_fini(&engine->base.timeline);
+err_free:
 	kfree(engine);
 	return NULL;
 }
@@ -389,24 +291,13 @@
 	del_timer_sync(&mock->hw_delay);
 
 	spin_lock_irq(&mock->hw_lock);
-<<<<<<< HEAD
-	list_for_each_entry_safe(request, rn, &mock->hw_queue, link) {
-		list_del_init(&request->link);
-		mock_seqno_advance(&mock->base, request->base.global_seqno);
-	}
-=======
 	list_for_each_entry_safe(request, rn, &mock->hw_queue, mock.link)
 		advance(request);
->>>>>>> 407d19ab
 	spin_unlock_irq(&mock->hw_lock);
 }
 
 void mock_engine_reset(struct intel_engine_cs *engine)
 {
-<<<<<<< HEAD
-	intel_write_status_page(engine, I915_GEM_HWS_INDEX, 0);
-=======
->>>>>>> 407d19ab
 }
 
 void mock_engine_free(struct intel_engine_cs *engine)
@@ -423,8 +314,6 @@
 
 	intel_context_unpin(engine->kernel_context);
 
-	mock_ring_free(engine->buffer);
-
 	intel_engine_fini_breadcrumbs(engine);
 	i915_timeline_fini(&engine->timeline);
 
