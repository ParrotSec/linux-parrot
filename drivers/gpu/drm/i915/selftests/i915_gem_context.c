--- conflicted
+++ resolved
@@ -22,9 +22,15 @@
  *
  */
 
+#include <linux/prime_numbers.h>
+
+#include "../i915_reset.h"
 #include "../i915_selftest.h"
 #include "i915_random.h"
 #include "igt_flush_test.h"
+#include "igt_live_test.h"
+#include "igt_reset.h"
+#include "igt_spinner.h"
 
 #include "mock_drm.h"
 #include "mock_gem_device.h"
@@ -32,8 +38,6 @@
 
 #define DW_PER_PAGE (PAGE_SIZE / sizeof(u32))
 
-<<<<<<< HEAD
-=======
 static int live_nop_switch(void *arg)
 {
 	const unsigned int nctx = 1024;
@@ -172,7 +176,6 @@
 	return err;
 }
 
->>>>>>> 407d19ab
 static struct i915_vma *
 gpu_fill_dw(struct i915_vma *vma, u64 offset, unsigned long count, u32 value)
 {
@@ -337,6 +340,7 @@
 	i915_request_add(rq);
 err_batch:
 	i915_vma_unpin(batch);
+	i915_vma_put(batch);
 err_vma:
 	i915_vma_unpin(vma);
 	return err;
@@ -479,17 +483,8 @@
 static int igt_ctx_exec(void *arg)
 {
 	struct drm_i915_private *i915 = arg;
-<<<<<<< HEAD
-	struct drm_i915_gem_object *obj = NULL;
-	struct drm_file *file;
-	IGT_TIMEOUT(end_time);
-	LIST_HEAD(objects);
-	unsigned long ncontexts, ndwords, dw;
-	bool first_shared_gtt = true;
-=======
 	struct intel_engine_cs *engine;
 	enum intel_engine_id id;
->>>>>>> 407d19ab
 	int err = -ENODEV;
 
 	/*
@@ -617,30 +612,6 @@
 
 	mutex_lock(&i915->drm.struct_mutex);
 
-<<<<<<< HEAD
-	ncontexts = 0;
-	ndwords = 0;
-	dw = 0;
-	while (!time_after(jiffies, end_time)) {
-		struct intel_engine_cs *engine;
-		struct i915_gem_context *ctx;
-		unsigned int id;
-
-		if (first_shared_gtt) {
-			ctx = __create_hw_context(i915, file->driver_priv);
-			first_shared_gtt = false;
-		} else {
-			ctx = i915_gem_create_context(i915, file->driver_priv);
-		}
-		if (IS_ERR(ctx)) {
-			err = PTR_ERR(ctx);
-			goto out_unlock;
-		}
-
-		for_each_engine(engine, i915, id) {
-			if (!engine->context_size)
-				continue; /* No logical context support in HW */
-=======
 	parent = live_context(i915, file);
 	if (IS_ERR(parent)) {
 		err = PTR_ERR(parent);
@@ -677,7 +648,6 @@
 				err = PTR_ERR(ctx);
 				goto out_test;
 			}
->>>>>>> 407d19ab
 
 			__assign_ppgtt(ctx, parent->ppgtt);
 
@@ -690,9 +660,9 @@
 				}
 			}
 
-			intel_runtime_pm_get(i915);
-			err = gpu_fill(obj, ctx, engine, dw);
-			intel_runtime_pm_put(i915);
+			err = 0;
+			with_intel_runtime_pm(i915, wakeref)
+				err = gpu_fill(obj, ctx, engine, dw);
 			if (err) {
 				pr_err("Failed to fill dword %lu [%lu/%lu] with gpu (%s) in ctx %u [full-ppgtt? %s], err=%d\n",
 				       ndwords, dw, max_dwords(obj),
@@ -712,15 +682,8 @@
 
 			kernel_context_close(ctx);
 		}
-<<<<<<< HEAD
-		ncontexts++;
-	}
-	pr_info("Submitted %lu contexts (across %u engines), filling %lu dwords\n",
-		ncontexts, INTEL_INFO(i915)->num_rings, ndwords);
-=======
 		pr_info("Submitted %lu contexts to %s, filling %lu dwords\n",
 			ncontexts, engine->name, ndwords);
->>>>>>> 407d19ab
 
 		ncontexts = dw = 0;
 		list_for_each_entry(obj, &objects, st_link) {
@@ -734,14 +697,8 @@
 			dw += rem;
 		}
 	}
-<<<<<<< HEAD
-
-out_unlock:
-	if (igt_flush_test(i915, I915_WAIT_LOCKED))
-=======
 out_test:
 	if (igt_live_test_end(&t))
->>>>>>> 407d19ab
 		err = -EIO;
 out_unlock:
 	mutex_unlock(&i915->drm.struct_mutex);
@@ -750,8 +707,6 @@
 	return err;
 }
 
-<<<<<<< HEAD
-=======
 static struct i915_vma *rpcs_query_batch(struct i915_vma *vma)
 {
 	struct drm_i915_gem_object *obj;
@@ -1212,25 +1167,18 @@
 	return ret;
 }
 
->>>>>>> 407d19ab
 static int igt_ctx_readonly(void *arg)
 {
 	struct drm_i915_private *i915 = arg;
 	struct drm_i915_gem_object *obj = NULL;
-<<<<<<< HEAD
-=======
 	struct i915_gem_context *ctx;
 	struct i915_hw_ppgtt *ppgtt;
 	unsigned long idx, ndwords, dw;
 	struct igt_live_test t;
->>>>>>> 407d19ab
 	struct drm_file *file;
 	I915_RND_STATE(prng);
 	IGT_TIMEOUT(end_time);
 	LIST_HEAD(objects);
-	struct i915_gem_context *ctx;
-	struct i915_hw_ppgtt *ppgtt;
-	unsigned long ndwords, dw;
 	int err = -ENODEV;
 
 	/*
@@ -1245,15 +1193,11 @@
 
 	mutex_lock(&i915->drm.struct_mutex);
 
-<<<<<<< HEAD
-	ctx = i915_gem_create_context(i915, file->driver_priv);
-=======
 	err = igt_live_test_begin(&t, i915, __func__, "");
 	if (err)
 		goto out_unlock;
 
 	ctx = live_context(i915, file);
->>>>>>> 407d19ab
 	if (IS_ERR(ctx)) {
 		err = PTR_ERR(ctx);
 		goto out_unlock;
@@ -1272,6 +1216,8 @@
 		unsigned int id;
 
 		for_each_engine(engine, i915, id) {
+			intel_wakeref_t wakeref;
+
 			if (!intel_engine_can_store_dword(engine))
 				continue;
 
@@ -1286,9 +1232,9 @@
 					i915_gem_object_set_readonly(obj);
 			}
 
-			intel_runtime_pm_get(i915);
-			err = gpu_fill(obj, ctx, engine, dw);
-			intel_runtime_pm_put(i915);
+			err = 0;
+			with_intel_runtime_pm(i915, wakeref)
+				err = gpu_fill(obj, ctx, engine, dw);
 			if (err) {
 				pr_err("Failed to fill dword %lu [%lu/%lu] with gpu (%s) in ctx %u [full-ppgtt? %s], err=%d\n",
 				       ndwords, dw, max_dwords(obj),
@@ -1305,11 +1251,7 @@
 		}
 	}
 	pr_info("Submitted %lu dwords (across %u engines)\n",
-<<<<<<< HEAD
-		ndwords, INTEL_INFO(i915)->num_rings);
-=======
 		ndwords, RUNTIME_INFO(i915)->num_engines);
->>>>>>> 407d19ab
 
 	dw = 0;
 	idx = 0;
@@ -1330,9 +1272,6 @@
 	}
 
 out_unlock:
-<<<<<<< HEAD
-	if (igt_flush_test(i915, I915_WAIT_LOCKED))
-=======
 	if (igt_live_test_end(&t))
 		err = -EIO;
 	mutex_unlock(&i915->drm.struct_mutex);
@@ -1647,7 +1586,6 @@
 	intel_runtime_pm_put(i915, wakeref);
 out_unlock:
 	if (igt_live_test_end(&t))
->>>>>>> 407d19ab
 		err = -EIO;
 	mutex_unlock(&i915->drm.struct_mutex);
 
@@ -1736,6 +1674,7 @@
 	struct intel_engine_cs *engine;
 	struct i915_gem_context *ctx;
 	enum intel_engine_id id;
+	intel_wakeref_t wakeref;
 	int err;
 
 	/*
@@ -1746,6 +1685,8 @@
 	 */
 
 	mutex_lock(&i915->drm.struct_mutex);
+	wakeref = intel_runtime_pm_get(i915);
+
 	ctx = kernel_context(i915);
 	if (IS_ERR(ctx)) {
 		mutex_unlock(&i915->drm.struct_mutex);
@@ -1766,46 +1707,14 @@
 
 out_unlock:
 	GEM_TRACE_DUMP_ON(err);
-<<<<<<< HEAD
-	if (igt_flush_test(i915, I915_WAIT_LOCKED))
-		err = -EIO;
-=======
 
 	intel_runtime_pm_put(i915, wakeref);
->>>>>>> 407d19ab
 	mutex_unlock(&i915->drm.struct_mutex);
 
 	kernel_context_close(ctx);
 	return err;
 }
 
-<<<<<<< HEAD
-static int fake_aliasing_ppgtt_enable(struct drm_i915_private *i915)
-{
-	struct drm_i915_gem_object *obj;
-	int err;
-
-	err = i915_gem_init_aliasing_ppgtt(i915);
-	if (err)
-		return err;
-
-	list_for_each_entry(obj, &i915->mm.bound_list, mm.link) {
-		struct i915_vma *vma;
-
-		vma = i915_vma_instance(obj, &i915->ggtt.vm, NULL);
-		if (IS_ERR(vma))
-			continue;
-
-		vma->flags &= ~I915_VMA_LOCAL_BIND;
-	}
-
-	return 0;
-}
-
-static void fake_aliasing_ppgtt_disable(struct drm_i915_private *i915)
-{
-	i915_gem_fini_aliasing_ppgtt(i915);
-=======
 static void mock_barrier_task(void *data)
 {
 	unsigned int *counter = data;
@@ -1910,7 +1819,6 @@
 	return err;
 #undef pr_fmt
 #define pr_fmt(x) x
->>>>>>> 407d19ab
 }
 
 int i915_gem_context_mock_selftests(void)
@@ -1936,40 +1844,16 @@
 {
 	static const struct i915_subtest tests[] = {
 		SUBTEST(igt_switch_to_kernel_context),
+		SUBTEST(live_nop_switch),
 		SUBTEST(igt_ctx_exec),
 		SUBTEST(igt_ctx_readonly),
-<<<<<<< HEAD
-=======
 		SUBTEST(igt_ctx_sseu),
 		SUBTEST(igt_shared_ctx_exec),
 		SUBTEST(igt_vm_isolation),
->>>>>>> 407d19ab
 	};
-	bool fake_alias = false;
-	int err;
 
 	if (i915_terminally_wedged(dev_priv))
 		return 0;
 
-	/* Install a fake aliasing gtt for exercise */
-	if (USES_PPGTT(dev_priv) && !dev_priv->mm.aliasing_ppgtt) {
-		mutex_lock(&dev_priv->drm.struct_mutex);
-		err = fake_aliasing_ppgtt_enable(dev_priv);
-		mutex_unlock(&dev_priv->drm.struct_mutex);
-		if (err)
-			return err;
-
-		GEM_BUG_ON(!dev_priv->mm.aliasing_ppgtt);
-		fake_alias = true;
-	}
-
-	err = i915_subtests(tests, dev_priv);
-
-	if (fake_alias) {
-		mutex_lock(&dev_priv->drm.struct_mutex);
-		fake_aliasing_ppgtt_disable(dev_priv);
-		mutex_unlock(&dev_priv->drm.struct_mutex);
-	}
-
-	return err;
+	return i915_subtests(tests, dev_priv);
 }