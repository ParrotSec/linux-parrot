/*
 * Copyright © 2016 Intel Corporation
 *
 * Permission is hereby granted, free of charge, to any person obtaining a
 * copy of this software and associated documentation files (the "Software"),
 * to deal in the Software without restriction, including without limitation
 * the rights to use, copy, modify, merge, publish, distribute, sublicense,
 * and/or sell copies of the Software, and to permit persons to whom the
 * Software is furnished to do so, subject to the following conditions:
 *
 * The above copyright notice and this permission notice (including the next
 * paragraph) shall be included in all copies or substantial portions of the
 * Software.
 *
 * THE SOFTWARE IS PROVIDED "AS IS", WITHOUT WARRANTY OF ANY KIND, EXPRESS OR
 * IMPLIED, INCLUDING BUT NOT LIMITED TO THE WARRANTIES OF MERCHANTABILITY,
 * FITNESS FOR A PARTICULAR PURPOSE AND NONINFRINGEMENT.  IN NO EVENT SHALL
 * THE AUTHORS OR COPYRIGHT HOLDERS BE LIABLE FOR ANY CLAIM, DAMAGES OR OTHER
 * LIABILITY, WHETHER IN AN ACTION OF CONTRACT, TORT OR OTHERWISE, ARISING
 * FROM, OUT OF OR IN CONNECTION WITH THE SOFTWARE OR THE USE OR OTHER DEALINGS
 * IN THE SOFTWARE.
 *
 */

#include <linux/kthread.h>

#include "../i915_selftest.h"
#include "i915_random.h"
#include "igt_flush_test.h"
#include "igt_wedge_me.h"

#include "mock_context.h"
#include "mock_drm.h"

#define IGT_IDLE_TIMEOUT 50 /* ms; time to wait after flushing between tests */

struct hang {
	struct drm_i915_private *i915;
	struct drm_i915_gem_object *hws;
	struct drm_i915_gem_object *obj;
	struct i915_gem_context *ctx;
	u32 *seqno;
	u32 *batch;
};

static int hang_init(struct hang *h, struct drm_i915_private *i915)
{
	void *vaddr;
	int err;

	memset(h, 0, sizeof(*h));
	h->i915 = i915;

	h->ctx = kernel_context(i915);
	if (IS_ERR(h->ctx))
		return PTR_ERR(h->ctx);

	GEM_BUG_ON(i915_gem_context_is_bannable(h->ctx));

	h->hws = i915_gem_object_create_internal(i915, PAGE_SIZE);
	if (IS_ERR(h->hws)) {
		err = PTR_ERR(h->hws);
		goto err_ctx;
	}

	h->obj = i915_gem_object_create_internal(i915, PAGE_SIZE);
	if (IS_ERR(h->obj)) {
		err = PTR_ERR(h->obj);
		goto err_hws;
	}

	i915_gem_object_set_cache_coherency(h->hws, I915_CACHE_LLC);
	vaddr = i915_gem_object_pin_map(h->hws, I915_MAP_WB);
	if (IS_ERR(vaddr)) {
		err = PTR_ERR(vaddr);
		goto err_obj;
	}
	h->seqno = memset(vaddr, 0xff, PAGE_SIZE);

	vaddr = i915_gem_object_pin_map(h->obj,
					HAS_LLC(i915) ? I915_MAP_WB : I915_MAP_WC);
	if (IS_ERR(vaddr)) {
		err = PTR_ERR(vaddr);
		goto err_unpin_hws;
	}
	h->batch = vaddr;

	return 0;

err_unpin_hws:
	i915_gem_object_unpin_map(h->hws);
err_obj:
	i915_gem_object_put(h->obj);
err_hws:
	i915_gem_object_put(h->hws);
err_ctx:
	kernel_context_close(h->ctx);
	return err;
}

static u64 hws_address(const struct i915_vma *hws,
		       const struct i915_request *rq)
{
	return hws->node.start + offset_in_page(sizeof(u32)*rq->fence.context);
}

static int emit_recurse_batch(struct hang *h,
			      struct i915_request *rq)
{
	struct drm_i915_private *i915 = h->i915;
	struct i915_address_space *vm =
		rq->gem_context->ppgtt ?
		&rq->gem_context->ppgtt->vm :
		&i915->ggtt.vm;
	struct i915_vma *hws, *vma;
	unsigned int flags;
	u32 *batch;
	int err;

	vma = i915_vma_instance(h->obj, vm, NULL);
	if (IS_ERR(vma))
		return PTR_ERR(vma);

	hws = i915_vma_instance(h->hws, vm, NULL);
	if (IS_ERR(hws))
		return PTR_ERR(hws);

	err = i915_vma_pin(vma, 0, 0, PIN_USER);
	if (err)
		return err;

	err = i915_vma_pin(hws, 0, 0, PIN_USER);
	if (err)
		goto unpin_vma;

	err = i915_vma_move_to_active(vma, rq, 0);
	if (err)
		goto unpin_hws;

	if (!i915_gem_object_has_active_reference(vma->obj)) {
		i915_gem_object_get(vma->obj);
		i915_gem_object_set_active_reference(vma->obj);
	}

	err = i915_vma_move_to_active(hws, rq, 0);
	if (err)
		goto unpin_hws;

	if (!i915_gem_object_has_active_reference(hws->obj)) {
		i915_gem_object_get(hws->obj);
		i915_gem_object_set_active_reference(hws->obj);
	}

	batch = h->batch;
	if (INTEL_GEN(i915) >= 8) {
		*batch++ = MI_STORE_DWORD_IMM_GEN4;
		*batch++ = lower_32_bits(hws_address(hws, rq));
		*batch++ = upper_32_bits(hws_address(hws, rq));
		*batch++ = rq->fence.seqno;
		*batch++ = MI_ARB_CHECK;

		memset(batch, 0, 1024);
		batch += 1024 / sizeof(*batch);

		*batch++ = MI_ARB_CHECK;
		*batch++ = MI_BATCH_BUFFER_START | 1 << 8 | 1;
		*batch++ = lower_32_bits(vma->node.start);
		*batch++ = upper_32_bits(vma->node.start);
	} else if (INTEL_GEN(i915) >= 6) {
		*batch++ = MI_STORE_DWORD_IMM_GEN4;
		*batch++ = 0;
		*batch++ = lower_32_bits(hws_address(hws, rq));
		*batch++ = rq->fence.seqno;
		*batch++ = MI_ARB_CHECK;

		memset(batch, 0, 1024);
		batch += 1024 / sizeof(*batch);

		*batch++ = MI_ARB_CHECK;
		*batch++ = MI_BATCH_BUFFER_START | 1 << 8;
		*batch++ = lower_32_bits(vma->node.start);
	} else if (INTEL_GEN(i915) >= 4) {
		*batch++ = MI_STORE_DWORD_IMM_GEN4 | MI_USE_GGTT;
		*batch++ = 0;
		*batch++ = lower_32_bits(hws_address(hws, rq));
		*batch++ = rq->fence.seqno;
		*batch++ = MI_ARB_CHECK;

		memset(batch, 0, 1024);
		batch += 1024 / sizeof(*batch);

		*batch++ = MI_ARB_CHECK;
		*batch++ = MI_BATCH_BUFFER_START | 2 << 6;
		*batch++ = lower_32_bits(vma->node.start);
	} else {
		*batch++ = MI_STORE_DWORD_IMM | MI_MEM_VIRTUAL;
		*batch++ = lower_32_bits(hws_address(hws, rq));
		*batch++ = rq->fence.seqno;
		*batch++ = MI_ARB_CHECK;

		memset(batch, 0, 1024);
		batch += 1024 / sizeof(*batch);

		*batch++ = MI_ARB_CHECK;
		*batch++ = MI_BATCH_BUFFER_START | 2 << 6;
		*batch++ = lower_32_bits(vma->node.start);
	}
	*batch++ = MI_BATCH_BUFFER_END; /* not reached */
	i915_gem_chipset_flush(h->i915);

	if (rq->engine->emit_init_breadcrumb) {
		err = rq->engine->emit_init_breadcrumb(rq);
		if (err)
			goto cancel_rq;
	}

	flags = 0;
	if (INTEL_GEN(vm->i915) <= 5)
		flags |= I915_DISPATCH_SECURE;

	err = rq->engine->emit_bb_start(rq, vma->node.start, PAGE_SIZE, flags);

unpin_hws:
	i915_vma_unpin(hws);
unpin_vma:
	i915_vma_unpin(vma);
	return err;
}

static struct i915_request *
hang_create_request(struct hang *h, struct intel_engine_cs *engine)
{
	struct i915_request *rq;
	int err;

	if (i915_gem_object_is_active(h->obj)) {
		struct drm_i915_gem_object *obj;
		void *vaddr;

		obj = i915_gem_object_create_internal(h->i915, PAGE_SIZE);
		if (IS_ERR(obj))
			return ERR_CAST(obj);

		vaddr = i915_gem_object_pin_map(obj,
						HAS_LLC(h->i915) ? I915_MAP_WB : I915_MAP_WC);
		if (IS_ERR(vaddr)) {
			i915_gem_object_put(obj);
			return ERR_CAST(vaddr);
		}

		i915_gem_object_unpin_map(h->obj);
		i915_gem_object_put(h->obj);

		h->obj = obj;
		h->batch = vaddr;
	}

	rq = i915_request_alloc(engine, h->ctx);
	if (IS_ERR(rq))
		return rq;

	err = emit_recurse_batch(h, rq);
	if (err) {
		i915_request_add(rq);
		return ERR_PTR(err);
	}

	return rq;
}

static u32 hws_seqno(const struct hang *h, const struct i915_request *rq)
{
	return READ_ONCE(h->seqno[rq->fence.context % (PAGE_SIZE/sizeof(u32))]);
}

static void hang_fini(struct hang *h)
{
	*h->batch = MI_BATCH_BUFFER_END;
	i915_gem_chipset_flush(h->i915);

	i915_gem_object_unpin_map(h->obj);
	i915_gem_object_put(h->obj);

	i915_gem_object_unpin_map(h->hws);
	i915_gem_object_put(h->hws);

	kernel_context_close(h->ctx);

	igt_flush_test(h->i915, I915_WAIT_LOCKED);
}

static bool wait_until_running(struct hang *h, struct i915_request *rq)
{
	return !(wait_for_us(i915_seqno_passed(hws_seqno(h, rq),
					       rq->fence.seqno),
			     10) &&
		 wait_for(i915_seqno_passed(hws_seqno(h, rq),
					    rq->fence.seqno),
			  1000));
}

static int igt_hang_sanitycheck(void *arg)
{
	struct drm_i915_private *i915 = arg;
	struct i915_request *rq;
	struct intel_engine_cs *engine;
	enum intel_engine_id id;
	struct hang h;
	int err;

	/* Basic check that we can execute our hanging batch */

	mutex_lock(&i915->drm.struct_mutex);
	err = hang_init(&h, i915);
	if (err)
		goto unlock;

	for_each_engine(engine, i915, id) {
		long timeout;

		if (!intel_engine_can_store_dword(engine))
			continue;

		rq = hang_create_request(&h, engine);
		if (IS_ERR(rq)) {
			err = PTR_ERR(rq);
			pr_err("Failed to create request for %s, err=%d\n",
			       engine->name, err);
			goto fini;
		}

		i915_request_get(rq);

		*h.batch = MI_BATCH_BUFFER_END;
		i915_gem_chipset_flush(i915);

		i915_request_add(rq);

<<<<<<< HEAD
		timeout = i915_request_wait(rq,
					    I915_WAIT_LOCKED,
					    MAX_SCHEDULE_TIMEOUT);
=======
		timeout = 0;
		igt_wedge_on_timeout(&w, i915, HZ / 10 /* 100ms timeout*/)
			timeout = i915_request_wait(rq,
						    I915_WAIT_LOCKED,
						    MAX_SCHEDULE_TIMEOUT);
		if (i915_reset_failed(i915))
			timeout = -EIO;

>>>>>>> 407d19ab
		i915_request_put(rq);

		if (timeout < 0) {
			err = timeout;
			pr_err("Wait for request failed on %s, err=%d\n",
			       engine->name, err);
			goto fini;
		}
	}

fini:
	hang_fini(&h);
unlock:
	mutex_unlock(&i915->drm.struct_mutex);
	return err;
}

static void global_reset_lock(struct drm_i915_private *i915)
{
	struct intel_engine_cs *engine;
	enum intel_engine_id id;

	pr_debug("%s: current gpu_error=%08lx\n",
		 __func__, i915->gpu_error.flags);

	while (test_and_set_bit(I915_RESET_BACKOFF, &i915->gpu_error.flags))
		wait_event(i915->gpu_error.reset_queue,
			   !test_bit(I915_RESET_BACKOFF,
				     &i915->gpu_error.flags));

	for_each_engine(engine, i915, id) {
		while (test_and_set_bit(I915_RESET_ENGINE + id,
					&i915->gpu_error.flags))
			wait_on_bit(&i915->gpu_error.flags,
				    I915_RESET_ENGINE + id,
				    TASK_UNINTERRUPTIBLE);
	}
}

static void global_reset_unlock(struct drm_i915_private *i915)
{
	struct intel_engine_cs *engine;
	enum intel_engine_id id;

	for_each_engine(engine, i915, id)
		clear_bit(I915_RESET_ENGINE + id, &i915->gpu_error.flags);

	clear_bit(I915_RESET_BACKOFF, &i915->gpu_error.flags);
	wake_up_all(&i915->gpu_error.reset_queue);
}

static int igt_global_reset(void *arg)
{
	struct drm_i915_private *i915 = arg;
	unsigned int reset_count;
	int err = 0;

	/* Check that we can issue a global GPU reset */

	global_reset_lock(i915);
	set_bit(I915_RESET_HANDOFF, &i915->gpu_error.flags);

	mutex_lock(&i915->drm.struct_mutex);
	reset_count = i915_reset_count(&i915->gpu_error);

	i915_reset(i915, ALL_ENGINES, NULL);

	if (i915_reset_count(&i915->gpu_error) == reset_count) {
		pr_err("No GPU reset recorded!\n");
		err = -EINVAL;
	}
	mutex_unlock(&i915->drm.struct_mutex);

	GEM_BUG_ON(test_bit(I915_RESET_HANDOFF, &i915->gpu_error.flags));
	global_reset_unlock(i915);

	if (i915_reset_failed(i915))
		err = -EIO;

	return err;
}

<<<<<<< HEAD
=======
static int igt_wedged_reset(void *arg)
{
	struct drm_i915_private *i915 = arg;
	intel_wakeref_t wakeref;

	/* Check that we can recover a wedged device with a GPU reset */

	igt_global_reset_lock(i915);
	wakeref = intel_runtime_pm_get(i915);

	i915_gem_set_wedged(i915);

	GEM_BUG_ON(!i915_reset_failed(i915));
	i915_reset(i915, ALL_ENGINES, NULL);

	intel_runtime_pm_put(i915, wakeref);
	igt_global_reset_unlock(i915);

	return i915_reset_failed(i915) ? -EIO : 0;
}

>>>>>>> 407d19ab
static bool wait_for_idle(struct intel_engine_cs *engine)
{
	return wait_for(intel_engine_is_idle(engine), IGT_IDLE_TIMEOUT) == 0;
}

static int igt_reset_nop(void *arg)
{
	struct drm_i915_private *i915 = arg;
	struct intel_engine_cs *engine;
	struct i915_gem_context *ctx;
	unsigned int reset_count, count;
	enum intel_engine_id id;
	intel_wakeref_t wakeref;
	struct drm_file *file;
	IGT_TIMEOUT(end_time);
	int err = 0;

	/* Check that we can reset during non-user portions of requests */

	file = mock_file(i915);
	if (IS_ERR(file))
		return PTR_ERR(file);

	mutex_lock(&i915->drm.struct_mutex);
	ctx = live_context(i915, file);
	mutex_unlock(&i915->drm.struct_mutex);
	if (IS_ERR(ctx)) {
		err = PTR_ERR(ctx);
		goto out;
	}

	i915_gem_context_clear_bannable(ctx);
	wakeref = intel_runtime_pm_get(i915);
	reset_count = i915_reset_count(&i915->gpu_error);
	count = 0;
	do {
		mutex_lock(&i915->drm.struct_mutex);
		for_each_engine(engine, i915, id) {
			int i;

			for (i = 0; i < 16; i++) {
				struct i915_request *rq;

				rq = i915_request_alloc(engine, ctx);
				if (IS_ERR(rq)) {
					err = PTR_ERR(rq);
					break;
				}

				i915_request_add(rq);
			}
		}
		mutex_unlock(&i915->drm.struct_mutex);

		igt_global_reset_lock(i915);
		i915_reset(i915, ALL_ENGINES, NULL);
		igt_global_reset_unlock(i915);
		if (i915_reset_failed(i915)) {
			err = -EIO;
			break;
		}

		if (i915_reset_count(&i915->gpu_error) !=
		    reset_count + ++count) {
			pr_err("Full GPU reset not recorded!\n");
			err = -EINVAL;
			break;
		}

		if (!i915_reset_flush(i915)) {
			struct drm_printer p =
				drm_info_printer(i915->drm.dev);

			pr_err("%s failed to idle after reset\n",
			       engine->name);
			intel_engine_dump(engine, &p,
					  "%s\n", engine->name);

			err = -EIO;
			break;
		}

		err = igt_flush_test(i915, 0);
		if (err)
			break;
	} while (time_before(jiffies, end_time));
	pr_info("%s: %d resets\n", __func__, count);

	mutex_lock(&i915->drm.struct_mutex);
	err = igt_flush_test(i915, I915_WAIT_LOCKED);
	mutex_unlock(&i915->drm.struct_mutex);

	intel_runtime_pm_put(i915, wakeref);

out:
	mock_file_free(i915, file);
	if (i915_reset_failed(i915))
		err = -EIO;
	return err;
}

static int igt_reset_nop_engine(void *arg)
{
	struct drm_i915_private *i915 = arg;
	struct intel_engine_cs *engine;
	struct i915_gem_context *ctx;
	enum intel_engine_id id;
	intel_wakeref_t wakeref;
	struct drm_file *file;
	int err = 0;

	/* Check that we can engine-reset during non-user portions */

	if (!intel_has_reset_engine(i915))
		return 0;

	file = mock_file(i915);
	if (IS_ERR(file))
		return PTR_ERR(file);

	mutex_lock(&i915->drm.struct_mutex);
	ctx = live_context(i915, file);
	mutex_unlock(&i915->drm.struct_mutex);
	if (IS_ERR(ctx)) {
		err = PTR_ERR(ctx);
		goto out;
	}

	i915_gem_context_clear_bannable(ctx);
	wakeref = intel_runtime_pm_get(i915);
	for_each_engine(engine, i915, id) {
		unsigned int reset_count, reset_engine_count;
		unsigned int count;
		IGT_TIMEOUT(end_time);

		reset_count = i915_reset_count(&i915->gpu_error);
		reset_engine_count = i915_reset_engine_count(&i915->gpu_error,
							     engine);
		count = 0;

		set_bit(I915_RESET_ENGINE + id, &i915->gpu_error.flags);
		do {
			int i;

			if (!wait_for_idle(engine)) {
				pr_err("%s failed to idle before reset\n",
				       engine->name);
				err = -EIO;
				break;
			}

			mutex_lock(&i915->drm.struct_mutex);
			for (i = 0; i < 16; i++) {
				struct i915_request *rq;

				rq = i915_request_alloc(engine, ctx);
				if (IS_ERR(rq)) {
					err = PTR_ERR(rq);
					break;
				}

				i915_request_add(rq);
			}
			mutex_unlock(&i915->drm.struct_mutex);

			err = i915_reset_engine(engine, NULL);
			if (err) {
				pr_err("i915_reset_engine failed\n");
				break;
			}

			if (i915_reset_count(&i915->gpu_error) != reset_count) {
				pr_err("Full GPU reset recorded! (engine reset expected)\n");
				err = -EINVAL;
				break;
			}

			if (i915_reset_engine_count(&i915->gpu_error, engine) !=
			    reset_engine_count + ++count) {
				pr_err("%s engine reset not recorded!\n",
				       engine->name);
				err = -EINVAL;
				break;
			}

			if (!i915_reset_flush(i915)) {
				struct drm_printer p =
					drm_info_printer(i915->drm.dev);

				pr_err("%s failed to idle after reset\n",
				       engine->name);
				intel_engine_dump(engine, &p,
						  "%s\n", engine->name);

				err = -EIO;
				break;
			}
		} while (time_before(jiffies, end_time));
		clear_bit(I915_RESET_ENGINE + id, &i915->gpu_error.flags);
		pr_info("%s(%s): %d resets\n", __func__, engine->name, count);

		if (err)
			break;

		err = igt_flush_test(i915, 0);
		if (err)
			break;
	}

	mutex_lock(&i915->drm.struct_mutex);
	err = igt_flush_test(i915, I915_WAIT_LOCKED);
	mutex_unlock(&i915->drm.struct_mutex);

	intel_runtime_pm_put(i915, wakeref);
out:
	mock_file_free(i915, file);
	if (i915_reset_failed(i915))
		err = -EIO;
	return err;
}

static int __igt_reset_engine(struct drm_i915_private *i915, bool active)
{
	struct intel_engine_cs *engine;
	enum intel_engine_id id;
	struct hang h;
	int err = 0;

	/* Check that we can issue an engine reset on an idle engine (no-op) */

	if (!intel_has_reset_engine(i915))
		return 0;

	if (active) {
		mutex_lock(&i915->drm.struct_mutex);
		err = hang_init(&h, i915);
		mutex_unlock(&i915->drm.struct_mutex);
		if (err)
			return err;
	}

	for_each_engine(engine, i915, id) {
		unsigned int reset_count, reset_engine_count;
		IGT_TIMEOUT(end_time);

		if (active && !intel_engine_can_store_dword(engine))
			continue;

		if (!wait_for_idle(engine)) {
			pr_err("%s failed to idle before reset\n",
			       engine->name);
			err = -EIO;
			break;
		}

		reset_count = i915_reset_count(&i915->gpu_error);
		reset_engine_count = i915_reset_engine_count(&i915->gpu_error,
							     engine);

		set_bit(I915_RESET_ENGINE + id, &i915->gpu_error.flags);
		do {
			u32 seqno = intel_engine_get_seqno(engine);

			if (active) {
				struct i915_request *rq;

				mutex_lock(&i915->drm.struct_mutex);
				rq = hang_create_request(&h, engine);
				if (IS_ERR(rq)) {
					err = PTR_ERR(rq);
					mutex_unlock(&i915->drm.struct_mutex);
					break;
				}

				i915_request_get(rq);
				i915_request_add(rq);
				mutex_unlock(&i915->drm.struct_mutex);

				if (!wait_until_running(&h, rq)) {
					struct drm_printer p = drm_info_printer(i915->drm.dev);

					pr_err("%s: Failed to start request %x, at %x\n",
					       __func__, rq->fence.seqno, hws_seqno(&h, rq));
					intel_engine_dump(engine, &p,
							  "%s\n", engine->name);

					i915_request_put(rq);
					err = -EIO;
					break;
				}

				GEM_BUG_ON(!rq->global_seqno);
				seqno = rq->global_seqno - 1;
				i915_request_put(rq);
			}

			err = i915_reset_engine(engine, NULL);
			if (err) {
				pr_err("i915_reset_engine failed\n");
				break;
			}

			if (i915_reset_count(&i915->gpu_error) != reset_count) {
				pr_err("Full GPU reset recorded! (engine reset expected)\n");
				err = -EINVAL;
				break;
			}

			reset_engine_count += active;
			if (i915_reset_engine_count(&i915->gpu_error, engine) !=
			    reset_engine_count) {
				pr_err("%s engine reset %srecorded!\n",
				       engine->name, active ? "not " : "");
				err = -EINVAL;
				break;
			}

			if (!wait_for_idle(engine)) {
				struct drm_printer p =
					drm_info_printer(i915->drm.dev);

				pr_err("%s failed to idle after reset\n",
				       engine->name);
				intel_engine_dump(engine, &p,
						  "%s\n", engine->name);

				err = -EIO;
				break;
			}
		} while (time_before(jiffies, end_time));
		clear_bit(I915_RESET_ENGINE + id, &i915->gpu_error.flags);

		if (err)
			break;

		err = igt_flush_test(i915, 0);
		if (err)
			break;
	}

	if (i915_reset_failed(i915))
		err = -EIO;

	if (active) {
		mutex_lock(&i915->drm.struct_mutex);
		hang_fini(&h);
		mutex_unlock(&i915->drm.struct_mutex);
	}

	return err;
}

static int igt_reset_idle_engine(void *arg)
{
	return __igt_reset_engine(arg, false);
}

static int igt_reset_active_engine(void *arg)
{
	return __igt_reset_engine(arg, true);
}

struct active_engine {
	struct task_struct *task;
	struct intel_engine_cs *engine;
	unsigned long resets;
	unsigned int flags;
};

#define TEST_ACTIVE	BIT(0)
#define TEST_OTHERS	BIT(1)
#define TEST_SELF	BIT(2)
#define TEST_PRIORITY	BIT(3)

static int active_request_put(struct i915_request *rq)
{
	int err = 0;

	if (!rq)
		return 0;

	if (i915_request_wait(rq, 0, 5 * HZ) < 0) {
<<<<<<< HEAD
		GEM_TRACE("%s timed out waiting for completion of fence %llx:%d, seqno %d.\n",
=======
		GEM_TRACE("%s timed out waiting for completion of fence %llx:%lld\n",
>>>>>>> 407d19ab
			  rq->engine->name,
			  rq->fence.context,
			  rq->fence.seqno);
		GEM_TRACE_DUMP();

		i915_gem_set_wedged(rq->i915);
		err = -EIO;
	}

	i915_request_put(rq);

	return err;
}

static int active_engine(void *data)
{
	I915_RND_STATE(prng);
	struct active_engine *arg = data;
	struct intel_engine_cs *engine = arg->engine;
	struct i915_request *rq[8] = {};
	struct i915_gem_context *ctx[ARRAY_SIZE(rq)];
	struct drm_file *file;
	unsigned long count = 0;
	int err = 0;

	file = mock_file(engine->i915);
	if (IS_ERR(file))
		return PTR_ERR(file);

	for (count = 0; count < ARRAY_SIZE(ctx); count++) {
		mutex_lock(&engine->i915->drm.struct_mutex);
		ctx[count] = live_context(engine->i915, file);
		mutex_unlock(&engine->i915->drm.struct_mutex);
		if (IS_ERR(ctx[count])) {
			err = PTR_ERR(ctx[count]);
			while (--count)
				i915_gem_context_put(ctx[count]);
			goto err_file;
		}
	}

	while (!kthread_should_stop()) {
		unsigned int idx = count++ & (ARRAY_SIZE(rq) - 1);
		struct i915_request *old = rq[idx];
		struct i915_request *new;

		mutex_lock(&engine->i915->drm.struct_mutex);
		new = i915_request_alloc(engine, ctx[idx]);
		if (IS_ERR(new)) {
			mutex_unlock(&engine->i915->drm.struct_mutex);
			err = PTR_ERR(new);
			break;
		}

		if (arg->flags & TEST_PRIORITY)
			ctx[idx]->sched.priority =
				i915_prandom_u32_max_state(512, &prng);

		rq[idx] = i915_request_get(new);
		i915_request_add(new);
		mutex_unlock(&engine->i915->drm.struct_mutex);

		err = active_request_put(old);
		if (err)
			break;

		cond_resched();
	}

	for (count = 0; count < ARRAY_SIZE(rq); count++) {
		int err__ = active_request_put(rq[count]);

		/* Keep the first error */
		if (!err)
			err = err__;
	}

err_file:
	mock_file_free(engine->i915, file);
	return err;
}

static int __igt_reset_engines(struct drm_i915_private *i915,
			       const char *test_name,
			       unsigned int flags)
{
	struct intel_engine_cs *engine, *other;
	enum intel_engine_id id, tmp;
	struct hang h;
	int err = 0;

	/* Check that issuing a reset on one engine does not interfere
	 * with any other engine.
	 */

	if (!intel_has_reset_engine(i915))
		return 0;

	if (flags & TEST_ACTIVE) {
		mutex_lock(&i915->drm.struct_mutex);
		err = hang_init(&h, i915);
		mutex_unlock(&i915->drm.struct_mutex);
		if (err)
			return err;

		if (flags & TEST_PRIORITY)
			h.ctx->sched.priority = 1024;
	}

	for_each_engine(engine, i915, id) {
		struct active_engine threads[I915_NUM_ENGINES] = {};
		unsigned long global = i915_reset_count(&i915->gpu_error);
		unsigned long count = 0, reported;
		IGT_TIMEOUT(end_time);

		if (flags & TEST_ACTIVE &&
		    !intel_engine_can_store_dword(engine))
			continue;

		if (!wait_for_idle(engine)) {
			pr_err("i915_reset_engine(%s:%s): failed to idle before reset\n",
			       engine->name, test_name);
			err = -EIO;
			break;
		}

		memset(threads, 0, sizeof(threads));
		for_each_engine(other, i915, tmp) {
			struct task_struct *tsk;

			threads[tmp].resets =
				i915_reset_engine_count(&i915->gpu_error,
							other);

			if (!(flags & TEST_OTHERS))
				continue;

			if (other == engine && !(flags & TEST_SELF))
				continue;

			threads[tmp].engine = other;
			threads[tmp].flags = flags;

			tsk = kthread_run(active_engine, &threads[tmp],
					  "igt/%s", other->name);
			if (IS_ERR(tsk)) {
				err = PTR_ERR(tsk);
				goto unwind;
			}

			threads[tmp].task = tsk;
			get_task_struct(tsk);
		}

		set_bit(I915_RESET_ENGINE + id, &i915->gpu_error.flags);
		do {
			u32 seqno = intel_engine_get_seqno(engine);
			struct i915_request *rq = NULL;

			if (flags & TEST_ACTIVE) {
				mutex_lock(&i915->drm.struct_mutex);
				rq = hang_create_request(&h, engine);
				if (IS_ERR(rq)) {
					err = PTR_ERR(rq);
					mutex_unlock(&i915->drm.struct_mutex);
					break;
				}

				i915_request_get(rq);
				i915_request_add(rq);
				mutex_unlock(&i915->drm.struct_mutex);

				if (!wait_until_running(&h, rq)) {
					struct drm_printer p = drm_info_printer(i915->drm.dev);

					pr_err("%s: Failed to start request %x, at %x\n",
					       __func__, rq->fence.seqno, hws_seqno(&h, rq));
					intel_engine_dump(engine, &p,
							  "%s\n", engine->name);

					i915_request_put(rq);
					err = -EIO;
					break;
				}

				GEM_BUG_ON(!rq->global_seqno);
				seqno = rq->global_seqno - 1;
			}

			err = i915_reset_engine(engine, NULL);
			if (err) {
				pr_err("i915_reset_engine(%s:%s): failed, err=%d\n",
				       engine->name, test_name, err);
				break;
			}

			count++;

			if (rq) {
				if (i915_request_wait(rq, 0, HZ / 5) < 0) {
					struct drm_printer p =
						drm_info_printer(i915->drm.dev);

					pr_err("i915_reset_engine(%s:%s):"
					       " failed to complete request after reset\n",
					       engine->name, test_name);
					intel_engine_dump(engine, &p,
							  "%s\n", engine->name);
					i915_request_put(rq);

					GEM_TRACE_DUMP();
					i915_gem_set_wedged(i915);
					err = -EIO;
					break;
				}

				i915_request_put(rq);
			}

			if (!(flags & TEST_SELF) && !wait_for_idle(engine)) {
				struct drm_printer p =
					drm_info_printer(i915->drm.dev);

				pr_err("i915_reset_engine(%s:%s):"
				       " failed to idle after reset\n",
				       engine->name, test_name);
				intel_engine_dump(engine, &p,
						  "%s\n", engine->name);

				err = -EIO;
				break;
			}
		} while (time_before(jiffies, end_time));
		clear_bit(I915_RESET_ENGINE + id, &i915->gpu_error.flags);
		pr_info("i915_reset_engine(%s:%s): %lu resets\n",
			engine->name, test_name, count);

		reported = i915_reset_engine_count(&i915->gpu_error, engine);
		reported -= threads[engine->id].resets;
		if (reported != (flags & TEST_ACTIVE ? count : 0)) {
			pr_err("i915_reset_engine(%s:%s): reset %lu times, but reported %lu, expected %lu reported\n",
			       engine->name, test_name, count, reported,
			       (flags & TEST_ACTIVE ? count : 0));
			if (!err)
				err = -EINVAL;
		}

unwind:
		for_each_engine(other, i915, tmp) {
			int ret;

			if (!threads[tmp].task)
				continue;

			ret = kthread_stop(threads[tmp].task);
			if (ret) {
				pr_err("kthread for other engine %s failed, err=%d\n",
				       other->name, ret);
				if (!err)
					err = ret;
			}
			put_task_struct(threads[tmp].task);

			if (other != engine &&
			    threads[tmp].resets !=
			    i915_reset_engine_count(&i915->gpu_error, other)) {
				pr_err("Innocent engine %s was reset (count=%ld)\n",
				       other->name,
				       i915_reset_engine_count(&i915->gpu_error,
							       other) -
				       threads[tmp].resets);
				if (!err)
					err = -EINVAL;
			}
		}

		if (global != i915_reset_count(&i915->gpu_error)) {
			pr_err("Global reset (count=%ld)!\n",
			       i915_reset_count(&i915->gpu_error) - global);
			if (!err)
				err = -EINVAL;
		}

		if (err)
			break;

		err = igt_flush_test(i915, 0);
		if (err)
			break;
	}

	if (i915_reset_failed(i915))
		err = -EIO;

	if (flags & TEST_ACTIVE) {
		mutex_lock(&i915->drm.struct_mutex);
		hang_fini(&h);
		mutex_unlock(&i915->drm.struct_mutex);
	}

	return err;
}

static int igt_reset_engines(void *arg)
{
	static const struct {
		const char *name;
		unsigned int flags;
	} phases[] = {
		{ "idle", 0 },
		{ "active", TEST_ACTIVE },
		{ "others-idle", TEST_OTHERS },
		{ "others-active", TEST_OTHERS | TEST_ACTIVE },
		{
			"others-priority",
			TEST_OTHERS | TEST_ACTIVE | TEST_PRIORITY
		},
		{
			"self-priority",
			TEST_OTHERS | TEST_ACTIVE | TEST_PRIORITY | TEST_SELF,
		},
		{ }
	};
	struct drm_i915_private *i915 = arg;
	typeof(*phases) *p;
	int err;

	for (p = phases; p->name; p++) {
		if (p->flags & TEST_PRIORITY) {
			if (!(i915->caps.scheduler & I915_SCHEDULER_CAP_PRIORITY))
				continue;
		}

		err = __igt_reset_engines(arg, p->name, p->flags);
		if (err)
			return err;
	}

	return 0;
}

<<<<<<< HEAD
static u32 fake_hangcheck(struct i915_request *rq, u32 mask)
=======
static u32 fake_hangcheck(struct drm_i915_private *i915,
			  intel_engine_mask_t mask)
>>>>>>> 407d19ab
{
	struct i915_gpu_error *error = &rq->i915->gpu_error;
	u32 reset_count = i915_reset_count(error);

	error->stalled_mask = mask;

	/* set_bit() must be after we have setup the backchannel (mask) */
	smp_mb__before_atomic();
	set_bit(I915_RESET_HANDOFF, &error->flags);

	wake_up_all(&error->wait_queue);

	return reset_count;
}

static int igt_reset_wait(void *arg)
{
	struct drm_i915_private *i915 = arg;
	struct i915_request *rq;
	unsigned int reset_count;
	struct hang h;
	long timeout;
	int err;

	if (!intel_engine_can_store_dword(i915->engine[RCS0]))
		return 0;

	/* Check that we detect a stuck waiter and issue a reset */

	global_reset_lock(i915);

	mutex_lock(&i915->drm.struct_mutex);
	err = hang_init(&h, i915);
	if (err)
		goto unlock;

	rq = hang_create_request(&h, i915->engine[RCS0]);
	if (IS_ERR(rq)) {
		err = PTR_ERR(rq);
		goto fini;
	}

	i915_request_get(rq);
	i915_request_add(rq);

	if (!wait_until_running(&h, rq)) {
		struct drm_printer p = drm_info_printer(i915->drm.dev);

		pr_err("%s: Failed to start request %x, at %x\n",
		       __func__, rq->fence.seqno, hws_seqno(&h, rq));
		intel_engine_dump(rq->engine, &p, "%s\n", rq->engine->name);

		i915_gem_set_wedged(i915);

		err = -EIO;
		goto out_rq;
	}

	reset_count = fake_hangcheck(rq, ALL_ENGINES);

	timeout = i915_request_wait(rq, I915_WAIT_LOCKED, 10);
	if (timeout < 0) {
		pr_err("i915_request_wait failed on a stuck request: err=%ld\n",
		       timeout);
		err = timeout;
		goto out_rq;
	}

	GEM_BUG_ON(test_bit(I915_RESET_HANDOFF, &i915->gpu_error.flags));
	if (i915_reset_count(&i915->gpu_error) == reset_count) {
		pr_err("No GPU reset recorded!\n");
		err = -EINVAL;
		goto out_rq;
	}

out_rq:
	i915_request_put(rq);
fini:
	hang_fini(&h);
unlock:
	mutex_unlock(&i915->drm.struct_mutex);
	global_reset_unlock(i915);

	if (i915_reset_failed(i915))
		return -EIO;

	return err;
}

struct evict_vma {
	struct completion completion;
	struct i915_vma *vma;
};

static int evict_vma(void *data)
{
	struct evict_vma *arg = data;
	struct i915_address_space *vm = arg->vma->vm;
	struct drm_i915_private *i915 = vm->i915;
	struct drm_mm_node evict = arg->vma->node;
	int err;

	complete(&arg->completion);

	mutex_lock(&i915->drm.struct_mutex);
	err = i915_gem_evict_for_node(vm, &evict, 0);
	mutex_unlock(&i915->drm.struct_mutex);

	return err;
}

static int __igt_reset_evict_vma(struct drm_i915_private *i915,
				 struct i915_address_space *vm)
{
	struct drm_i915_gem_object *obj;
	struct task_struct *tsk = NULL;
	struct i915_request *rq;
	struct evict_vma arg;
	struct hang h;
	int err;

	if (!intel_engine_can_store_dword(i915->engine[RCS0]))
		return 0;

	/* Check that we can recover an unbind stuck on a hanging request */

<<<<<<< HEAD
	global_reset_lock(i915);

=======
>>>>>>> 407d19ab
	mutex_lock(&i915->drm.struct_mutex);
	err = hang_init(&h, i915);
	if (err)
		goto unlock;

	obj = i915_gem_object_create_internal(i915, PAGE_SIZE);
	if (IS_ERR(obj)) {
		err = PTR_ERR(obj);
		goto fini;
	}

	arg.vma = i915_vma_instance(obj, vm, NULL);
	if (IS_ERR(arg.vma)) {
		err = PTR_ERR(arg.vma);
		goto out_obj;
	}

	rq = hang_create_request(&h, i915->engine[RCS0]);
	if (IS_ERR(rq)) {
		err = PTR_ERR(rq);
		goto out_obj;
	}

	err = i915_vma_pin(arg.vma, 0, 0,
			   i915_vma_is_ggtt(arg.vma) ? PIN_GLOBAL : PIN_USER);
	if (err)
		goto out_obj;

	err = i915_vma_move_to_active(arg.vma, rq, EXEC_OBJECT_WRITE);
	i915_vma_unpin(arg.vma);

	i915_request_get(rq);
	i915_request_add(rq);
	if (err)
		goto out_rq;

	mutex_unlock(&i915->drm.struct_mutex);

	if (!wait_until_running(&h, rq)) {
		struct drm_printer p = drm_info_printer(i915->drm.dev);

		pr_err("%s: Failed to start request %x, at %x\n",
		       __func__, rq->fence.seqno, hws_seqno(&h, rq));
		intel_engine_dump(rq->engine, &p, "%s\n", rq->engine->name);

		i915_gem_set_wedged(i915);
		goto out_reset;
	}

	init_completion(&arg.completion);

	tsk = kthread_run(evict_vma, &arg, "igt/evict_vma");
	if (IS_ERR(tsk)) {
		err = PTR_ERR(tsk);
		tsk = NULL;
		goto out_reset;
	}

	wait_for_completion(&arg.completion);

	if (wait_for(waitqueue_active(&rq->execute), 10)) {
		struct drm_printer p = drm_info_printer(i915->drm.dev);

		pr_err("igt/evict_vma kthread did not wait\n");
		intel_engine_dump(rq->engine, &p, "%s\n", rq->engine->name);

		i915_gem_set_wedged(i915);
		goto out_reset;
	}

out_reset:
<<<<<<< HEAD
	fake_hangcheck(rq, intel_engine_flag(rq->engine));
=======
	igt_global_reset_lock(i915);
	fake_hangcheck(rq->i915, rq->engine->mask);
	igt_global_reset_unlock(i915);
>>>>>>> 407d19ab

	if (tsk) {
		struct igt_wedge_me w;

		/* The reset, even indirectly, should take less than 10ms. */
		igt_wedge_on_timeout(&w, i915, HZ / 10 /* 100ms timeout*/)
			err = kthread_stop(tsk);
	}

	mutex_lock(&i915->drm.struct_mutex);
out_rq:
	i915_request_put(rq);
out_obj:
	i915_gem_object_put(obj);
fini:
	hang_fini(&h);
unlock:
	mutex_unlock(&i915->drm.struct_mutex);
<<<<<<< HEAD
	global_reset_unlock(i915);
=======
>>>>>>> 407d19ab

	if (i915_reset_failed(i915))
		return -EIO;

	return err;
}

static int igt_reset_evict_ggtt(void *arg)
{
	struct drm_i915_private *i915 = arg;

	return __igt_reset_evict_vma(i915, &i915->ggtt.vm);
}

static int igt_reset_evict_ppgtt(void *arg)
{
	struct drm_i915_private *i915 = arg;
	struct i915_gem_context *ctx;
	int err;

	mutex_lock(&i915->drm.struct_mutex);
	ctx = kernel_context(i915);
	mutex_unlock(&i915->drm.struct_mutex);
	if (IS_ERR(ctx))
		return PTR_ERR(ctx);

	err = 0;
	if (ctx->ppgtt) /* aliasing == global gtt locking, covered above */
		err = __igt_reset_evict_vma(i915, &ctx->ppgtt->vm);

	kernel_context_close(ctx);
	return err;
}

static int wait_for_others(struct drm_i915_private *i915,
			   struct intel_engine_cs *exclude)
{
	struct intel_engine_cs *engine;
	enum intel_engine_id id;

	for_each_engine(engine, i915, id) {
		if (engine == exclude)
			continue;

		if (!wait_for_idle(engine))
			return -EIO;
	}

	return 0;
}

static int igt_reset_queue(void *arg)
{
	struct drm_i915_private *i915 = arg;
	struct intel_engine_cs *engine;
	enum intel_engine_id id;
	struct hang h;
	int err;

	/* Check that we replay pending requests following a hang */

	global_reset_lock(i915);

	mutex_lock(&i915->drm.struct_mutex);
	err = hang_init(&h, i915);
	if (err)
		goto unlock;

	for_each_engine(engine, i915, id) {
		struct i915_request *prev;
		IGT_TIMEOUT(end_time);
		unsigned int count;

		if (!intel_engine_can_store_dword(engine))
			continue;

		prev = hang_create_request(&h, engine);
		if (IS_ERR(prev)) {
			err = PTR_ERR(prev);
			goto fini;
		}

		i915_request_get(prev);
		i915_request_add(prev);

		count = 0;
		do {
			struct i915_request *rq;
			unsigned int reset_count;

			rq = hang_create_request(&h, engine);
			if (IS_ERR(rq)) {
				err = PTR_ERR(rq);
				goto fini;
			}

			i915_request_get(rq);
			i915_request_add(rq);

			/*
			 * XXX We don't handle resetting the kernel context
			 * very well. If we trigger a device reset twice in
			 * quick succession while the kernel context is
			 * executing, we may end up skipping the breadcrumb.
			 * This is really only a problem for the selftest as
			 * normally there is a large interlude between resets
			 * (hangcheck), or we focus on resetting just one
			 * engine and so avoid repeatedly resetting innocents.
			 */
			err = wait_for_others(i915, engine);
			if (err) {
				pr_err("%s(%s): Failed to idle other inactive engines after device reset\n",
				       __func__, engine->name);
				i915_request_put(rq);
				i915_request_put(prev);

				GEM_TRACE_DUMP();
				i915_gem_set_wedged(i915);
				goto fini;
			}

			if (!wait_until_running(&h, prev)) {
				struct drm_printer p = drm_info_printer(i915->drm.dev);

				pr_err("%s(%s): Failed to start request %x, at %x\n",
				       __func__, engine->name,
				       prev->fence.seqno, hws_seqno(&h, prev));
				intel_engine_dump(engine, &p,
						  "%s\n", engine->name);

				i915_request_put(rq);
				i915_request_put(prev);

				i915_gem_set_wedged(i915);

				err = -EIO;
				goto fini;
			}

<<<<<<< HEAD
			reset_count = fake_hangcheck(prev, ENGINE_MASK(id));

			i915_reset(i915, ENGINE_MASK(id), NULL);

			GEM_BUG_ON(test_bit(I915_RESET_HANDOFF,
					    &i915->gpu_error.flags));
=======
			reset_count = fake_hangcheck(i915, BIT(id));
>>>>>>> 407d19ab

			if (prev->fence.error != -EIO) {
				pr_err("GPU reset not recorded on hanging request [fence.error=%d]!\n",
				       prev->fence.error);
				i915_request_put(rq);
				i915_request_put(prev);
				err = -EINVAL;
				goto fini;
			}

			if (rq->fence.error) {
				pr_err("Fence error status not zero [%d] after unrelated reset\n",
				       rq->fence.error);
				i915_request_put(rq);
				i915_request_put(prev);
				err = -EINVAL;
				goto fini;
			}

			if (i915_reset_count(&i915->gpu_error) == reset_count) {
				pr_err("No GPU reset recorded!\n");
				i915_request_put(rq);
				i915_request_put(prev);
				err = -EINVAL;
				goto fini;
			}

			i915_request_put(prev);
			prev = rq;
			count++;
		} while (time_before(jiffies, end_time));
		pr_info("%s: Completed %d resets\n", engine->name, count);

		*h.batch = MI_BATCH_BUFFER_END;
		i915_gem_chipset_flush(i915);

		i915_request_put(prev);

		err = igt_flush_test(i915, I915_WAIT_LOCKED);
		if (err)
			break;
	}

fini:
	hang_fini(&h);
unlock:
	mutex_unlock(&i915->drm.struct_mutex);
	global_reset_unlock(i915);

	if (i915_reset_failed(i915))
		return -EIO;

	return err;
}

static int igt_handle_error(void *arg)
{
	struct drm_i915_private *i915 = arg;
	struct intel_engine_cs *engine = i915->engine[RCS0];
	struct hang h;
	struct i915_request *rq;
	struct i915_gpu_state *error;
	int err;

	/* Check that we can issue a global GPU and engine reset */

	if (!intel_has_reset_engine(i915))
		return 0;

	if (!engine || !intel_engine_can_store_dword(engine))
		return 0;

	mutex_lock(&i915->drm.struct_mutex);

	err = hang_init(&h, i915);
	if (err)
		goto err_unlock;

	rq = hang_create_request(&h, engine);
	if (IS_ERR(rq)) {
		err = PTR_ERR(rq);
		goto err_fini;
	}

	i915_request_get(rq);
	i915_request_add(rq);

	if (!wait_until_running(&h, rq)) {
		struct drm_printer p = drm_info_printer(i915->drm.dev);

		pr_err("%s: Failed to start request %x, at %x\n",
		       __func__, rq->fence.seqno, hws_seqno(&h, rq));
		intel_engine_dump(rq->engine, &p, "%s\n", rq->engine->name);

		i915_gem_set_wedged(i915);

		err = -EIO;
		goto err_request;
	}

	mutex_unlock(&i915->drm.struct_mutex);

	/* Temporarily disable error capture */
	error = xchg(&i915->gpu_error.first_error, (void *)-1);

	i915_handle_error(i915, engine->mask, 0, NULL);

	xchg(&i915->gpu_error.first_error, error);

	mutex_lock(&i915->drm.struct_mutex);

	if (rq->fence.error != -EIO) {
		pr_err("Guilty request not identified!\n");
		err = -EINVAL;
		goto err_request;
	}

err_request:
	i915_request_put(rq);
err_fini:
	hang_fini(&h);
err_unlock:
	mutex_unlock(&i915->drm.struct_mutex);
	return err;
}

<<<<<<< HEAD
=======
static void __preempt_begin(void)
{
	preempt_disable();
}

static void __preempt_end(void)
{
	preempt_enable();
}

static void __softirq_begin(void)
{
	local_bh_disable();
}

static void __softirq_end(void)
{
	local_bh_enable();
}

static void __hardirq_begin(void)
{
	local_irq_disable();
}

static void __hardirq_end(void)
{
	local_irq_enable();
}

struct atomic_section {
	const char *name;
	void (*critical_section_begin)(void);
	void (*critical_section_end)(void);
};

static int __igt_atomic_reset_engine(struct intel_engine_cs *engine,
				     const struct atomic_section *p,
				     const char *mode)
{
	struct tasklet_struct * const t = &engine->execlists.tasklet;
	int err;

	GEM_TRACE("i915_reset_engine(%s:%s) under %s\n",
		  engine->name, mode, p->name);

	tasklet_disable_nosync(t);
	p->critical_section_begin();

	err = i915_reset_engine(engine, NULL);

	p->critical_section_end();
	tasklet_enable(t);

	if (err)
		pr_err("i915_reset_engine(%s:%s) failed under %s\n",
		       engine->name, mode, p->name);

	return err;
}

static int igt_atomic_reset_engine(struct intel_engine_cs *engine,
				   const struct atomic_section *p)
{
	struct drm_i915_private *i915 = engine->i915;
	struct i915_request *rq;
	struct hang h;
	int err;

	err = __igt_atomic_reset_engine(engine, p, "idle");
	if (err)
		return err;

	err = hang_init(&h, i915);
	if (err)
		return err;

	rq = hang_create_request(&h, engine);
	if (IS_ERR(rq)) {
		err = PTR_ERR(rq);
		goto out;
	}

	i915_request_get(rq);
	i915_request_add(rq);

	if (wait_until_running(&h, rq)) {
		err = __igt_atomic_reset_engine(engine, p, "active");
	} else {
		pr_err("%s(%s): Failed to start request %llx, at %x\n",
		       __func__, engine->name,
		       rq->fence.seqno, hws_seqno(&h, rq));
		i915_gem_set_wedged(i915);
		err = -EIO;
	}

	if (err == 0) {
		struct igt_wedge_me w;

		igt_wedge_on_timeout(&w, i915, HZ / 20 /* 50ms timeout*/)
			i915_request_wait(rq,
					  I915_WAIT_LOCKED,
					  MAX_SCHEDULE_TIMEOUT);
		if (i915_reset_failed(i915))
			err = -EIO;
	}

	i915_request_put(rq);
out:
	hang_fini(&h);
	return err;
}

static void force_reset(struct drm_i915_private *i915)
{
	i915_gem_set_wedged(i915);
	i915_reset(i915, 0, NULL);
}

static int igt_atomic_reset(void *arg)
{
	static const struct atomic_section phases[] = {
		{ "preempt", __preempt_begin, __preempt_end },
		{ "softirq", __softirq_begin, __softirq_end },
		{ "hardirq", __hardirq_begin, __hardirq_end },
		{ }
	};
	struct drm_i915_private *i915 = arg;
	intel_wakeref_t wakeref;
	int err = 0;

	/* Check that the resets are usable from atomic context */

	if (USES_GUC_SUBMISSION(i915))
		return 0; /* guc is dead; long live the guc */

	igt_global_reset_lock(i915);
	mutex_lock(&i915->drm.struct_mutex);
	wakeref = intel_runtime_pm_get(i915);

	/* Flush any requests before we get started and check basics */
	force_reset(i915);
	if (i915_reset_failed(i915))
		goto unlock;

	if (intel_has_gpu_reset(i915)) {
		const typeof(*phases) *p;

		for (p = phases; p->name; p++) {
			GEM_TRACE("intel_gpu_reset under %s\n", p->name);

			p->critical_section_begin();
			err = intel_gpu_reset(i915, ALL_ENGINES);
			p->critical_section_end();

			if (err) {
				pr_err("intel_gpu_reset failed under %s\n",
				       p->name);
				goto out;
			}
		}

		force_reset(i915);
	}

	if (intel_has_reset_engine(i915)) {
		struct intel_engine_cs *engine;
		enum intel_engine_id id;

		for_each_engine(engine, i915, id) {
			const typeof(*phases) *p;

			for (p = phases; p->name; p++) {
				err = igt_atomic_reset_engine(engine, p);
				if (err)
					goto out;
			}
		}
	}

out:
	/* As we poke around the guts, do a full reset before continuing. */
	force_reset(i915);

unlock:
	intel_runtime_pm_put(i915, wakeref);
	mutex_unlock(&i915->drm.struct_mutex);
	igt_global_reset_unlock(i915);

	return err;
}

>>>>>>> 407d19ab
int intel_hangcheck_live_selftests(struct drm_i915_private *i915)
{
	static const struct i915_subtest tests[] = {
		SUBTEST(igt_global_reset), /* attempt to recover GPU first */
		SUBTEST(igt_hang_sanitycheck),
		SUBTEST(igt_reset_nop),
		SUBTEST(igt_reset_nop_engine),
		SUBTEST(igt_reset_idle_engine),
		SUBTEST(igt_reset_active_engine),
		SUBTEST(igt_reset_engines),
		SUBTEST(igt_reset_queue),
		SUBTEST(igt_reset_wait),
		SUBTEST(igt_reset_evict_ggtt),
		SUBTEST(igt_reset_evict_ppgtt),
		SUBTEST(igt_handle_error),
	};
	bool saved_hangcheck;
	int err;

	if (!intel_has_gpu_reset(i915))
		return 0;

	if (i915_terminally_wedged(i915))
		return -EIO; /* we're long past hope of a successful reset */

	intel_runtime_pm_get(i915);
	saved_hangcheck = fetch_and_zero(&i915_modparams.enable_hangcheck);

	err = i915_subtests(tests, i915);

	mutex_lock(&i915->drm.struct_mutex);
	igt_flush_test(i915, I915_WAIT_LOCKED);
	mutex_unlock(&i915->drm.struct_mutex);

	i915_modparams.enable_hangcheck = saved_hangcheck;
	intel_runtime_pm_put(i915);

	return err;
}<|MERGE_RESOLUTION|>--- conflicted
+++ resolved
@@ -27,6 +27,7 @@
 #include "../i915_selftest.h"
 #include "i915_random.h"
 #include "igt_flush_test.h"
+#include "igt_reset.h"
 #include "igt_wedge_me.h"
 
 #include "mock_context.h"
@@ -78,7 +79,7 @@
 	h->seqno = memset(vaddr, 0xff, PAGE_SIZE);
 
 	vaddr = i915_gem_object_pin_map(h->obj,
-					HAS_LLC(i915) ? I915_MAP_WB : I915_MAP_WC);
+					i915_coherent_map_type(i915));
 	if (IS_ERR(vaddr)) {
 		err = PTR_ERR(vaddr);
 		goto err_unpin_hws;
@@ -104,52 +105,87 @@
 	return hws->node.start + offset_in_page(sizeof(u32)*rq->fence.context);
 }
 
-static int emit_recurse_batch(struct hang *h,
-			      struct i915_request *rq)
+static int move_to_active(struct i915_vma *vma,
+			  struct i915_request *rq,
+			  unsigned int flags)
+{
+	int err;
+
+	err = i915_vma_move_to_active(vma, rq, flags);
+	if (err)
+		return err;
+
+	if (!i915_gem_object_has_active_reference(vma->obj)) {
+		i915_gem_object_get(vma->obj);
+		i915_gem_object_set_active_reference(vma->obj);
+	}
+
+	return 0;
+}
+
+static struct i915_request *
+hang_create_request(struct hang *h, struct intel_engine_cs *engine)
 {
 	struct drm_i915_private *i915 = h->i915;
 	struct i915_address_space *vm =
-		rq->gem_context->ppgtt ?
-		&rq->gem_context->ppgtt->vm :
-		&i915->ggtt.vm;
+		h->ctx->ppgtt ? &h->ctx->ppgtt->vm : &i915->ggtt.vm;
+	struct i915_request *rq = NULL;
 	struct i915_vma *hws, *vma;
 	unsigned int flags;
 	u32 *batch;
 	int err;
 
+	if (i915_gem_object_is_active(h->obj)) {
+		struct drm_i915_gem_object *obj;
+		void *vaddr;
+
+		obj = i915_gem_object_create_internal(h->i915, PAGE_SIZE);
+		if (IS_ERR(obj))
+			return ERR_CAST(obj);
+
+		vaddr = i915_gem_object_pin_map(obj,
+						i915_coherent_map_type(h->i915));
+		if (IS_ERR(vaddr)) {
+			i915_gem_object_put(obj);
+			return ERR_CAST(vaddr);
+		}
+
+		i915_gem_object_unpin_map(h->obj);
+		i915_gem_object_put(h->obj);
+
+		h->obj = obj;
+		h->batch = vaddr;
+	}
+
 	vma = i915_vma_instance(h->obj, vm, NULL);
 	if (IS_ERR(vma))
-		return PTR_ERR(vma);
+		return ERR_CAST(vma);
 
 	hws = i915_vma_instance(h->hws, vm, NULL);
 	if (IS_ERR(hws))
-		return PTR_ERR(hws);
+		return ERR_CAST(hws);
 
 	err = i915_vma_pin(vma, 0, 0, PIN_USER);
 	if (err)
-		return err;
+		return ERR_PTR(err);
 
 	err = i915_vma_pin(hws, 0, 0, PIN_USER);
 	if (err)
 		goto unpin_vma;
 
-	err = i915_vma_move_to_active(vma, rq, 0);
+	rq = i915_request_alloc(engine, h->ctx);
+	if (IS_ERR(rq)) {
+		err = PTR_ERR(rq);
+		goto unpin_hws;
+	}
+
+	err = move_to_active(vma, rq, 0);
 	if (err)
-		goto unpin_hws;
-
-	if (!i915_gem_object_has_active_reference(vma->obj)) {
-		i915_gem_object_get(vma->obj);
-		i915_gem_object_set_active_reference(vma->obj);
-	}
-
-	err = i915_vma_move_to_active(hws, rq, 0);
+		goto cancel_rq;
+
+	err = move_to_active(hws, rq, 0);
 	if (err)
-		goto unpin_hws;
-
-	if (!i915_gem_object_has_active_reference(hws->obj)) {
-		i915_gem_object_get(hws->obj);
-		i915_gem_object_set_active_reference(hws->obj);
-	}
+		goto cancel_rq;
 
 	batch = h->batch;
 	if (INTEL_GEN(i915) >= 8) {
@@ -220,52 +256,16 @@
 
 	err = rq->engine->emit_bb_start(rq, vma->node.start, PAGE_SIZE, flags);
 
+cancel_rq:
+	if (err) {
+		i915_request_skip(rq, err);
+		i915_request_add(rq);
+	}
 unpin_hws:
 	i915_vma_unpin(hws);
 unpin_vma:
 	i915_vma_unpin(vma);
-	return err;
-}
-
-static struct i915_request *
-hang_create_request(struct hang *h, struct intel_engine_cs *engine)
-{
-	struct i915_request *rq;
-	int err;
-
-	if (i915_gem_object_is_active(h->obj)) {
-		struct drm_i915_gem_object *obj;
-		void *vaddr;
-
-		obj = i915_gem_object_create_internal(h->i915, PAGE_SIZE);
-		if (IS_ERR(obj))
-			return ERR_CAST(obj);
-
-		vaddr = i915_gem_object_pin_map(obj,
-						HAS_LLC(h->i915) ? I915_MAP_WB : I915_MAP_WC);
-		if (IS_ERR(vaddr)) {
-			i915_gem_object_put(obj);
-			return ERR_CAST(vaddr);
-		}
-
-		i915_gem_object_unpin_map(h->obj);
-		i915_gem_object_put(h->obj);
-
-		h->obj = obj;
-		h->batch = vaddr;
-	}
-
-	rq = i915_request_alloc(engine, h->ctx);
-	if (IS_ERR(rq))
-		return rq;
-
-	err = emit_recurse_batch(h, rq);
-	if (err) {
-		i915_request_add(rq);
-		return ERR_PTR(err);
-	}
-
-	return rq;
+	return err ? ERR_PTR(err) : rq;
 }
 
 static u32 hws_seqno(const struct hang *h, const struct i915_request *rq)
@@ -316,6 +316,7 @@
 		goto unlock;
 
 	for_each_engine(engine, i915, id) {
+		struct igt_wedge_me w;
 		long timeout;
 
 		if (!intel_engine_can_store_dword(engine))
@@ -336,11 +337,6 @@
 
 		i915_request_add(rq);
 
-<<<<<<< HEAD
-		timeout = i915_request_wait(rq,
-					    I915_WAIT_LOCKED,
-					    MAX_SCHEDULE_TIMEOUT);
-=======
 		timeout = 0;
 		igt_wedge_on_timeout(&w, i915, HZ / 10 /* 100ms timeout*/)
 			timeout = i915_request_wait(rq,
@@ -349,7 +345,6 @@
 		if (i915_reset_failed(i915))
 			timeout = -EIO;
 
->>>>>>> 407d19ab
 		i915_request_put(rq);
 
 		if (timeout < 0) {
@@ -367,40 +362,6 @@
 	return err;
 }
 
-static void global_reset_lock(struct drm_i915_private *i915)
-{
-	struct intel_engine_cs *engine;
-	enum intel_engine_id id;
-
-	pr_debug("%s: current gpu_error=%08lx\n",
-		 __func__, i915->gpu_error.flags);
-
-	while (test_and_set_bit(I915_RESET_BACKOFF, &i915->gpu_error.flags))
-		wait_event(i915->gpu_error.reset_queue,
-			   !test_bit(I915_RESET_BACKOFF,
-				     &i915->gpu_error.flags));
-
-	for_each_engine(engine, i915, id) {
-		while (test_and_set_bit(I915_RESET_ENGINE + id,
-					&i915->gpu_error.flags))
-			wait_on_bit(&i915->gpu_error.flags,
-				    I915_RESET_ENGINE + id,
-				    TASK_UNINTERRUPTIBLE);
-	}
-}
-
-static void global_reset_unlock(struct drm_i915_private *i915)
-{
-	struct intel_engine_cs *engine;
-	enum intel_engine_id id;
-
-	for_each_engine(engine, i915, id)
-		clear_bit(I915_RESET_ENGINE + id, &i915->gpu_error.flags);
-
-	clear_bit(I915_RESET_BACKOFF, &i915->gpu_error.flags);
-	wake_up_all(&i915->gpu_error.reset_queue);
-}
-
 static int igt_global_reset(void *arg)
 {
 	struct drm_i915_private *i915 = arg;
@@ -409,10 +370,8 @@
 
 	/* Check that we can issue a global GPU reset */
 
-	global_reset_lock(i915);
-	set_bit(I915_RESET_HANDOFF, &i915->gpu_error.flags);
-
-	mutex_lock(&i915->drm.struct_mutex);
+	igt_global_reset_lock(i915);
+
 	reset_count = i915_reset_count(&i915->gpu_error);
 
 	i915_reset(i915, ALL_ENGINES, NULL);
@@ -421,10 +380,8 @@
 		pr_err("No GPU reset recorded!\n");
 		err = -EINVAL;
 	}
-	mutex_unlock(&i915->drm.struct_mutex);
-
-	GEM_BUG_ON(test_bit(I915_RESET_HANDOFF, &i915->gpu_error.flags));
-	global_reset_unlock(i915);
+
+	igt_global_reset_unlock(i915);
 
 	if (i915_reset_failed(i915))
 		err = -EIO;
@@ -432,8 +389,6 @@
 	return err;
 }
 
-<<<<<<< HEAD
-=======
 static int igt_wedged_reset(void *arg)
 {
 	struct drm_i915_private *i915 = arg;
@@ -455,7 +410,6 @@
 	return i915_reset_failed(i915) ? -EIO : 0;
 }
 
->>>>>>> 407d19ab
 static bool wait_for_idle(struct intel_engine_cs *engine)
 {
 	return wait_for(intel_engine_is_idle(engine), IGT_IDLE_TIMEOUT) == 0;
@@ -717,8 +671,6 @@
 
 		set_bit(I915_RESET_ENGINE + id, &i915->gpu_error.flags);
 		do {
-			u32 seqno = intel_engine_get_seqno(engine);
-
 			if (active) {
 				struct i915_request *rq;
 
@@ -737,7 +689,7 @@
 				if (!wait_until_running(&h, rq)) {
 					struct drm_printer p = drm_info_printer(i915->drm.dev);
 
-					pr_err("%s: Failed to start request %x, at %x\n",
+					pr_err("%s: Failed to start request %llx, at %x\n",
 					       __func__, rq->fence.seqno, hws_seqno(&h, rq));
 					intel_engine_dump(engine, &p,
 							  "%s\n", engine->name);
@@ -747,8 +699,6 @@
 					break;
 				}
 
-				GEM_BUG_ON(!rq->global_seqno);
-				seqno = rq->global_seqno - 1;
 				i915_request_put(rq);
 			}
 
@@ -764,16 +714,15 @@
 				break;
 			}
 
-			reset_engine_count += active;
 			if (i915_reset_engine_count(&i915->gpu_error, engine) !=
-			    reset_engine_count) {
-				pr_err("%s engine reset %srecorded!\n",
-				       engine->name, active ? "not " : "");
+			    ++reset_engine_count) {
+				pr_err("%s engine reset not recorded!\n",
+				       engine->name);
 				err = -EINVAL;
 				break;
 			}
 
-			if (!wait_for_idle(engine)) {
+			if (!i915_reset_flush(i915)) {
 				struct drm_printer p =
 					drm_info_printer(i915->drm.dev);
 
@@ -838,11 +787,7 @@
 		return 0;
 
 	if (i915_request_wait(rq, 0, 5 * HZ) < 0) {
-<<<<<<< HEAD
-		GEM_TRACE("%s timed out waiting for completion of fence %llx:%d, seqno %d.\n",
-=======
 		GEM_TRACE("%s timed out waiting for completion of fence %llx:%lld\n",
->>>>>>> 407d19ab
 			  rq->engine->name,
 			  rq->fence.context,
 			  rq->fence.seqno);
@@ -999,7 +944,6 @@
 
 		set_bit(I915_RESET_ENGINE + id, &i915->gpu_error.flags);
 		do {
-			u32 seqno = intel_engine_get_seqno(engine);
 			struct i915_request *rq = NULL;
 
 			if (flags & TEST_ACTIVE) {
@@ -1018,7 +962,7 @@
 				if (!wait_until_running(&h, rq)) {
 					struct drm_printer p = drm_info_printer(i915->drm.dev);
 
-					pr_err("%s: Failed to start request %x, at %x\n",
+					pr_err("%s: Failed to start request %llx, at %x\n",
 					       __func__, rq->fence.seqno, hws_seqno(&h, rq));
 					intel_engine_dump(engine, &p,
 							  "%s\n", engine->name);
@@ -1027,9 +971,6 @@
 					err = -EIO;
 					break;
 				}
-
-				GEM_BUG_ON(!rq->global_seqno);
-				seqno = rq->global_seqno - 1;
 			}
 
 			err = i915_reset_engine(engine, NULL);
@@ -1082,10 +1023,9 @@
 
 		reported = i915_reset_engine_count(&i915->gpu_error, engine);
 		reported -= threads[engine->id].resets;
-		if (reported != (flags & TEST_ACTIVE ? count : 0)) {
-			pr_err("i915_reset_engine(%s:%s): reset %lu times, but reported %lu, expected %lu reported\n",
-			       engine->name, test_name, count, reported,
-			       (flags & TEST_ACTIVE ? count : 0));
+		if (reported != count) {
+			pr_err("i915_reset_engine(%s:%s): reset %lu times, but reported %lu\n",
+			       engine->name, test_name, count, reported);
 			if (!err)
 				err = -EINVAL;
 		}
@@ -1184,25 +1124,14 @@
 	return 0;
 }
 
-<<<<<<< HEAD
-static u32 fake_hangcheck(struct i915_request *rq, u32 mask)
-=======
 static u32 fake_hangcheck(struct drm_i915_private *i915,
 			  intel_engine_mask_t mask)
->>>>>>> 407d19ab
-{
-	struct i915_gpu_error *error = &rq->i915->gpu_error;
-	u32 reset_count = i915_reset_count(error);
-
-	error->stalled_mask = mask;
-
-	/* set_bit() must be after we have setup the backchannel (mask) */
-	smp_mb__before_atomic();
-	set_bit(I915_RESET_HANDOFF, &error->flags);
-
-	wake_up_all(&error->wait_queue);
-
-	return reset_count;
+{
+	u32 count = i915_reset_count(&i915->gpu_error);
+
+	i915_reset(i915, mask, NULL);
+
+	return count;
 }
 
 static int igt_reset_wait(void *arg)
@@ -1219,7 +1148,7 @@
 
 	/* Check that we detect a stuck waiter and issue a reset */
 
-	global_reset_lock(i915);
+	igt_global_reset_lock(i915);
 
 	mutex_lock(&i915->drm.struct_mutex);
 	err = hang_init(&h, i915);
@@ -1238,7 +1167,7 @@
 	if (!wait_until_running(&h, rq)) {
 		struct drm_printer p = drm_info_printer(i915->drm.dev);
 
-		pr_err("%s: Failed to start request %x, at %x\n",
+		pr_err("%s: Failed to start request %llx, at %x\n",
 		       __func__, rq->fence.seqno, hws_seqno(&h, rq));
 		intel_engine_dump(rq->engine, &p, "%s\n", rq->engine->name);
 
@@ -1248,7 +1177,7 @@
 		goto out_rq;
 	}
 
-	reset_count = fake_hangcheck(rq, ALL_ENGINES);
+	reset_count = fake_hangcheck(i915, ALL_ENGINES);
 
 	timeout = i915_request_wait(rq, I915_WAIT_LOCKED, 10);
 	if (timeout < 0) {
@@ -1258,7 +1187,6 @@
 		goto out_rq;
 	}
 
-	GEM_BUG_ON(test_bit(I915_RESET_HANDOFF, &i915->gpu_error.flags));
 	if (i915_reset_count(&i915->gpu_error) == reset_count) {
 		pr_err("No GPU reset recorded!\n");
 		err = -EINVAL;
@@ -1271,7 +1199,7 @@
 	hang_fini(&h);
 unlock:
 	mutex_unlock(&i915->drm.struct_mutex);
-	global_reset_unlock(i915);
+	igt_global_reset_unlock(i915);
 
 	if (i915_reset_failed(i915))
 		return -EIO;
@@ -1301,8 +1229,41 @@
 	return err;
 }
 
+static int evict_fence(void *data)
+{
+	struct evict_vma *arg = data;
+	struct drm_i915_private *i915 = arg->vma->vm->i915;
+	int err;
+
+	complete(&arg->completion);
+
+	mutex_lock(&i915->drm.struct_mutex);
+
+	/* Mark the fence register as dirty to force the mmio update. */
+	err = i915_gem_object_set_tiling(arg->vma->obj, I915_TILING_Y, 512);
+	if (err) {
+		pr_err("Invalid Y-tiling settings; err:%d\n", err);
+		goto out_unlock;
+	}
+
+	err = i915_vma_pin_fence(arg->vma);
+	if (err) {
+		pr_err("Unable to pin Y-tiled fence; err:%d\n", err);
+		goto out_unlock;
+	}
+
+	i915_vma_unpin_fence(arg->vma);
+
+out_unlock:
+	mutex_unlock(&i915->drm.struct_mutex);
+
+	return err;
+}
+
 static int __igt_reset_evict_vma(struct drm_i915_private *i915,
-				 struct i915_address_space *vm)
+				 struct i915_address_space *vm,
+				 int (*fn)(void *),
+				 unsigned int flags)
 {
 	struct drm_i915_gem_object *obj;
 	struct task_struct *tsk = NULL;
@@ -1316,20 +1277,23 @@
 
 	/* Check that we can recover an unbind stuck on a hanging request */
 
-<<<<<<< HEAD
-	global_reset_lock(i915);
-
-=======
->>>>>>> 407d19ab
 	mutex_lock(&i915->drm.struct_mutex);
 	err = hang_init(&h, i915);
 	if (err)
 		goto unlock;
 
-	obj = i915_gem_object_create_internal(i915, PAGE_SIZE);
+	obj = i915_gem_object_create_internal(i915, SZ_1M);
 	if (IS_ERR(obj)) {
 		err = PTR_ERR(obj);
 		goto fini;
+	}
+
+	if (flags & EXEC_OBJECT_NEEDS_FENCE) {
+		err = i915_gem_object_set_tiling(obj, I915_TILING_X, 512);
+		if (err) {
+			pr_err("Invalid X-tiling settings; err:%d\n", err);
+			goto out_obj;
+		}
 	}
 
 	arg.vma = i915_vma_instance(obj, vm, NULL);
@@ -1345,11 +1309,28 @@
 	}
 
 	err = i915_vma_pin(arg.vma, 0, 0,
-			   i915_vma_is_ggtt(arg.vma) ? PIN_GLOBAL : PIN_USER);
-	if (err)
+			   i915_vma_is_ggtt(arg.vma) ?
+			   PIN_GLOBAL | PIN_MAPPABLE :
+			   PIN_USER);
+	if (err) {
+		i915_request_add(rq);
 		goto out_obj;
-
-	err = i915_vma_move_to_active(arg.vma, rq, EXEC_OBJECT_WRITE);
+	}
+
+	if (flags & EXEC_OBJECT_NEEDS_FENCE) {
+		err = i915_vma_pin_fence(arg.vma);
+		if (err) {
+			pr_err("Unable to pin X-tiled fence; err:%d\n", err);
+			i915_vma_unpin(arg.vma);
+			i915_request_add(rq);
+			goto out_obj;
+		}
+	}
+
+	err = i915_vma_move_to_active(arg.vma, rq, flags);
+
+	if (flags & EXEC_OBJECT_NEEDS_FENCE)
+		i915_vma_unpin_fence(arg.vma);
 	i915_vma_unpin(arg.vma);
 
 	i915_request_get(rq);
@@ -1362,7 +1343,7 @@
 	if (!wait_until_running(&h, rq)) {
 		struct drm_printer p = drm_info_printer(i915->drm.dev);
 
-		pr_err("%s: Failed to start request %x, at %x\n",
+		pr_err("%s: Failed to start request %llx, at %x\n",
 		       __func__, rq->fence.seqno, hws_seqno(&h, rq));
 		intel_engine_dump(rq->engine, &p, "%s\n", rq->engine->name);
 
@@ -1372,16 +1353,17 @@
 
 	init_completion(&arg.completion);
 
-	tsk = kthread_run(evict_vma, &arg, "igt/evict_vma");
+	tsk = kthread_run(fn, &arg, "igt/evict_vma");
 	if (IS_ERR(tsk)) {
 		err = PTR_ERR(tsk);
 		tsk = NULL;
 		goto out_reset;
 	}
+	get_task_struct(tsk);
 
 	wait_for_completion(&arg.completion);
 
-	if (wait_for(waitqueue_active(&rq->execute), 10)) {
+	if (wait_for(!list_empty(&rq->fence.cb_list), 10)) {
 		struct drm_printer p = drm_info_printer(i915->drm.dev);
 
 		pr_err("igt/evict_vma kthread did not wait\n");
@@ -1392,13 +1374,9 @@
 	}
 
 out_reset:
-<<<<<<< HEAD
-	fake_hangcheck(rq, intel_engine_flag(rq->engine));
-=======
 	igt_global_reset_lock(i915);
 	fake_hangcheck(rq->i915, rq->engine->mask);
 	igt_global_reset_unlock(i915);
->>>>>>> 407d19ab
 
 	if (tsk) {
 		struct igt_wedge_me w;
@@ -1406,6 +1384,8 @@
 		/* The reset, even indirectly, should take less than 10ms. */
 		igt_wedge_on_timeout(&w, i915, HZ / 10 /* 100ms timeout*/)
 			err = kthread_stop(tsk);
+
+		put_task_struct(tsk);
 	}
 
 	mutex_lock(&i915->drm.struct_mutex);
@@ -1417,10 +1397,6 @@
 	hang_fini(&h);
 unlock:
 	mutex_unlock(&i915->drm.struct_mutex);
-<<<<<<< HEAD
-	global_reset_unlock(i915);
-=======
->>>>>>> 407d19ab
 
 	if (i915_reset_failed(i915))
 		return -EIO;
@@ -1432,27 +1408,45 @@
 {
 	struct drm_i915_private *i915 = arg;
 
-	return __igt_reset_evict_vma(i915, &i915->ggtt.vm);
+	return __igt_reset_evict_vma(i915, &i915->ggtt.vm,
+				     evict_vma, EXEC_OBJECT_WRITE);
 }
 
 static int igt_reset_evict_ppgtt(void *arg)
 {
 	struct drm_i915_private *i915 = arg;
 	struct i915_gem_context *ctx;
+	struct drm_file *file;
 	int err;
 
+	file = mock_file(i915);
+	if (IS_ERR(file))
+		return PTR_ERR(file);
+
 	mutex_lock(&i915->drm.struct_mutex);
-	ctx = kernel_context(i915);
+	ctx = live_context(i915, file);
 	mutex_unlock(&i915->drm.struct_mutex);
-	if (IS_ERR(ctx))
-		return PTR_ERR(ctx);
+	if (IS_ERR(ctx)) {
+		err = PTR_ERR(ctx);
+		goto out;
+	}
 
 	err = 0;
 	if (ctx->ppgtt) /* aliasing == global gtt locking, covered above */
-		err = __igt_reset_evict_vma(i915, &ctx->ppgtt->vm);
-
-	kernel_context_close(ctx);
+		err = __igt_reset_evict_vma(i915, &ctx->ppgtt->vm,
+					    evict_vma, EXEC_OBJECT_WRITE);
+
+out:
+	mock_file_free(i915, file);
 	return err;
+}
+
+static int igt_reset_evict_fence(void *arg)
+{
+	struct drm_i915_private *i915 = arg;
+
+	return __igt_reset_evict_vma(i915, &i915->ggtt.vm,
+				     evict_fence, EXEC_OBJECT_NEEDS_FENCE);
 }
 
 static int wait_for_others(struct drm_i915_private *i915,
@@ -1482,7 +1476,7 @@
 
 	/* Check that we replay pending requests following a hang */
 
-	global_reset_lock(i915);
+	igt_global_reset_lock(i915);
 
 	mutex_lock(&i915->drm.struct_mutex);
 	err = hang_init(&h, i915);
@@ -1545,7 +1539,7 @@
 			if (!wait_until_running(&h, prev)) {
 				struct drm_printer p = drm_info_printer(i915->drm.dev);
 
-				pr_err("%s(%s): Failed to start request %x, at %x\n",
+				pr_err("%s(%s): Failed to start request %llx, at %x\n",
 				       __func__, engine->name,
 				       prev->fence.seqno, hws_seqno(&h, prev));
 				intel_engine_dump(engine, &p,
@@ -1560,16 +1554,7 @@
 				goto fini;
 			}
 
-<<<<<<< HEAD
-			reset_count = fake_hangcheck(prev, ENGINE_MASK(id));
-
-			i915_reset(i915, ENGINE_MASK(id), NULL);
-
-			GEM_BUG_ON(test_bit(I915_RESET_HANDOFF,
-					    &i915->gpu_error.flags));
-=======
 			reset_count = fake_hangcheck(i915, BIT(id));
->>>>>>> 407d19ab
 
 			if (prev->fence.error != -EIO) {
 				pr_err("GPU reset not recorded on hanging request [fence.error=%d]!\n",
@@ -1617,7 +1602,7 @@
 	hang_fini(&h);
 unlock:
 	mutex_unlock(&i915->drm.struct_mutex);
-	global_reset_unlock(i915);
+	igt_global_reset_unlock(i915);
 
 	if (i915_reset_failed(i915))
 		return -EIO;
@@ -1660,7 +1645,7 @@
 	if (!wait_until_running(&h, rq)) {
 		struct drm_printer p = drm_info_printer(i915->drm.dev);
 
-		pr_err("%s: Failed to start request %x, at %x\n",
+		pr_err("%s: Failed to start request %llx, at %x\n",
 		       __func__, rq->fence.seqno, hws_seqno(&h, rq));
 		intel_engine_dump(rq->engine, &p, "%s\n", rq->engine->name);
 
@@ -1696,8 +1681,6 @@
 	return err;
 }
 
-<<<<<<< HEAD
-=======
 static void __preempt_begin(void)
 {
 	preempt_disable();
@@ -1890,11 +1873,11 @@
 	return err;
 }
 
->>>>>>> 407d19ab
 int intel_hangcheck_live_selftests(struct drm_i915_private *i915)
 {
 	static const struct i915_subtest tests[] = {
 		SUBTEST(igt_global_reset), /* attempt to recover GPU first */
+		SUBTEST(igt_wedged_reset),
 		SUBTEST(igt_hang_sanitycheck),
 		SUBTEST(igt_reset_nop),
 		SUBTEST(igt_reset_nop_engine),
@@ -1905,8 +1888,11 @@
 		SUBTEST(igt_reset_wait),
 		SUBTEST(igt_reset_evict_ggtt),
 		SUBTEST(igt_reset_evict_ppgtt),
+		SUBTEST(igt_reset_evict_fence),
 		SUBTEST(igt_handle_error),
+		SUBTEST(igt_atomic_reset),
 	};
+	intel_wakeref_t wakeref;
 	bool saved_hangcheck;
 	int err;
 
@@ -1916,8 +1902,9 @@
 	if (i915_terminally_wedged(i915))
 		return -EIO; /* we're long past hope of a successful reset */
 
-	intel_runtime_pm_get(i915);
+	wakeref = intel_runtime_pm_get(i915);
 	saved_hangcheck = fetch_and_zero(&i915_modparams.enable_hangcheck);
+	drain_delayed_work(&i915->gpu_error.hangcheck_work); /* flush param */
 
 	err = i915_subtests(tests, i915);
 
@@ -1926,7 +1913,7 @@
 	mutex_unlock(&i915->drm.struct_mutex);
 
 	i915_modparams.enable_hangcheck = saved_hangcheck;
-	intel_runtime_pm_put(i915);
+	intel_runtime_pm_put(i915, wakeref);
 
 	return err;
 }