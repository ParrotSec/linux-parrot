--- conflicted
+++ resolved
@@ -29,11 +29,23 @@
 #include "mock_drm.h"
 #include "mock_gem_device.h"
 
-static int populate_ggtt(struct drm_i915_private *i915)
-{
+static void quirk_add(struct drm_i915_gem_object *obj,
+		      struct list_head *objects)
+{
+	/* quirk is only for live tiled objects, use it to declare ownership */
+	GEM_BUG_ON(obj->mm.quirked);
+	obj->mm.quirked = true;
+	list_add(&obj->st_link, objects);
+}
+
+static int populate_ggtt(struct drm_i915_private *i915,
+			 struct list_head *objects)
+{
+	unsigned long unbound, bound, count;
 	struct drm_i915_gem_object *obj;
 	u64 size;
 
+	count = 0;
 	for (size = 0;
 	     size + I915_GTT_PAGE_SIZE <= i915->ggtt.vm.total;
 	     size += I915_GTT_PAGE_SIZE) {
@@ -43,21 +55,36 @@
 		if (IS_ERR(obj))
 			return PTR_ERR(obj);
 
+		quirk_add(obj, objects);
+
 		vma = i915_gem_object_ggtt_pin(obj, NULL, 0, 0, 0);
 		if (IS_ERR(vma))
 			return PTR_ERR(vma);
-	}
-
-	if (!list_empty(&i915->mm.unbound_list)) {
-		size = 0;
-		list_for_each_entry(obj, &i915->mm.unbound_list, mm.link)
-			size++;
-
-		pr_err("Found %lld objects unbound!\n", size);
+
+		count++;
+	}
+
+	unbound = 0;
+	list_for_each_entry(obj, &i915->mm.unbound_list, mm.link)
+		if (obj->mm.quirked)
+			unbound++;
+	if (unbound) {
+		pr_err("%s: Found %lu objects unbound, expected %u!\n",
+		       __func__, unbound, 0);
 		return -EINVAL;
 	}
 
-	if (list_empty(&i915->ggtt.vm.inactive_list)) {
+	bound = 0;
+	list_for_each_entry(obj, &i915->mm.bound_list, mm.link)
+		if (obj->mm.quirked)
+			bound++;
+	if (bound != count) {
+		pr_err("%s: Found %lu objects bound, expected %lu!\n",
+		       __func__, bound, count);
+		return -EINVAL;
+	}
+
+	if (list_empty(&i915->ggtt.vm.bound_list)) {
 		pr_err("No objects on the GGTT inactive list!\n");
 		return -EINVAL;
 	}
@@ -67,21 +94,26 @@
 
 static void unpin_ggtt(struct drm_i915_private *i915)
 {
+	struct i915_ggtt *ggtt = &i915->ggtt;
 	struct i915_vma *vma;
 
-	list_for_each_entry(vma, &i915->ggtt.vm.inactive_list, vm_link)
-		i915_vma_unpin(vma);
-}
-
-static void cleanup_objects(struct drm_i915_private *i915)
+	mutex_lock(&ggtt->vm.mutex);
+	list_for_each_entry(vma, &i915->ggtt.vm.bound_list, vm_link)
+		if (vma->obj->mm.quirked)
+			i915_vma_unpin(vma);
+	mutex_unlock(&ggtt->vm.mutex);
+}
+
+static void cleanup_objects(struct drm_i915_private *i915,
+			    struct list_head *list)
 {
 	struct drm_i915_gem_object *obj, *on;
 
-	list_for_each_entry_safe(obj, on, &i915->mm.unbound_list, mm.link)
+	list_for_each_entry_safe(obj, on, list, st_link) {
+		GEM_BUG_ON(!obj->mm.quirked);
+		obj->mm.quirked = false;
 		i915_gem_object_put(obj);
-
-	list_for_each_entry_safe(obj, on, &i915->mm.bound_list, mm.link)
-		i915_gem_object_put(obj);
+	}
 
 	mutex_unlock(&i915->drm.struct_mutex);
 
@@ -94,11 +126,12 @@
 {
 	struct drm_i915_private *i915 = arg;
 	struct i915_ggtt *ggtt = &i915->ggtt;
+	LIST_HEAD(objects);
 	int err;
 
 	/* Fill the GGTT with pinned objects and try to evict one. */
 
-	err = populate_ggtt(i915);
+	err = populate_ggtt(i915, &objects);
 	if (err)
 		goto cleanup;
 
@@ -127,7 +160,7 @@
 	}
 
 cleanup:
-	cleanup_objects(i915);
+	cleanup_objects(i915, &objects);
 	return err;
 }
 
@@ -136,13 +169,14 @@
 	struct drm_i915_private *i915 = arg;
 	struct drm_i915_gem_object *obj;
 	struct i915_vma *vma;
+	LIST_HEAD(objects);
 	int err;
 
 	/* Fill the GGTT with pinned objects and then try to pin one more.
 	 * We expect it to fail.
 	 */
 
-	err = populate_ggtt(i915);
+	err = populate_ggtt(i915, &objects);
 	if (err)
 		goto cleanup;
 
@@ -151,6 +185,8 @@
 		err = PTR_ERR(obj);
 		goto cleanup;
 	}
+
+	quirk_add(obj, &objects);
 
 	vma = i915_gem_object_ggtt_pin(obj, NULL, 0, 0, 0);
 	if (!IS_ERR(vma) || PTR_ERR(vma) != -ENOSPC) {
@@ -160,7 +196,7 @@
 	}
 
 cleanup:
-	cleanup_objects(i915);
+	cleanup_objects(i915, &objects);
 	return err;
 }
 
@@ -172,11 +208,12 @@
 		.start = 0,
 		.size = 4096,
 	};
+	LIST_HEAD(objects);
 	int err;
 
 	/* Fill the GGTT with pinned objects and try to evict a range. */
 
-	err = populate_ggtt(i915);
+	err = populate_ggtt(i915, &objects);
 	if (err)
 		goto cleanup;
 
@@ -199,7 +236,7 @@
 	}
 
 cleanup:
-	cleanup_objects(i915);
+	cleanup_objects(i915, &objects);
 	return err;
 }
 
@@ -222,6 +259,7 @@
 	};
 	struct drm_i915_gem_object *obj;
 	struct i915_vma *vma;
+	LIST_HEAD(objects);
 	int err;
 
 	/* Currently the use of color_adjust is limited to cache domains within
@@ -236,12 +274,8 @@
 		err = PTR_ERR(obj);
 		goto cleanup;
 	}
-<<<<<<< HEAD
-	i915_gem_object_set_cache_level(obj, I915_CACHE_LLC);
-=======
 	i915_gem_object_set_cache_coherency(obj, I915_CACHE_LLC);
 	quirk_add(obj, &objects);
->>>>>>> 407d19ab
 
 	vma = i915_gem_object_ggtt_pin(obj, NULL, 0, 0,
 				       I915_GTT_PAGE_SIZE | flags);
@@ -256,12 +290,8 @@
 		err = PTR_ERR(obj);
 		goto cleanup;
 	}
-<<<<<<< HEAD
-	i915_gem_object_set_cache_level(obj, I915_CACHE_LLC);
-=======
 	i915_gem_object_set_cache_coherency(obj, I915_CACHE_LLC);
 	quirk_add(obj, &objects);
->>>>>>> 407d19ab
 
 	/* Neighbouring; same colour - should fit */
 	vma = i915_gem_object_ggtt_pin(obj, NULL, 0, 0,
@@ -297,7 +327,7 @@
 
 cleanup:
 	unpin_ggtt(i915);
-	cleanup_objects(i915);
+	cleanup_objects(i915, &objects);
 	ggtt->vm.mm.color_adjust = NULL;
 	return err;
 }
@@ -306,11 +336,12 @@
 {
 	struct drm_i915_private *i915 = arg;
 	struct i915_ggtt *ggtt = &i915->ggtt;
+	LIST_HEAD(objects);
 	int err;
 
 	/* Fill the GGTT with pinned objects and try to evict everything. */
 
-	err = populate_ggtt(i915);
+	err = populate_ggtt(i915, &objects);
 	if (err)
 		goto cleanup;
 
@@ -332,7 +363,7 @@
 	}
 
 cleanup:
-	cleanup_objects(i915);
+	cleanup_objects(i915, &objects);
 	return err;
 }
 
@@ -346,6 +377,7 @@
 		struct drm_mm_node node;
 		struct reserved *next;
 	} *reserved = NULL;
+	intel_wakeref_t wakeref;
 	struct drm_mm_node hole;
 	unsigned long count;
 	int err;
@@ -361,11 +393,11 @@
 	 * where the GTT space of the request is separate from the GGTT
 	 * allocation required to build the request.
 	 */
-	if (!USES_FULL_PPGTT(i915))
+	if (!HAS_FULL_PPGTT(i915))
 		return 0;
 
 	mutex_lock(&i915->drm.struct_mutex);
-	intel_runtime_pm_get(i915);
+	wakeref = intel_runtime_pm_get(i915);
 
 	/* Reserve a block so that we know we have enough to fit a few rq */
 	memset(&hole, 0, sizeof(hole));
@@ -410,8 +442,10 @@
 		struct drm_file *file;
 
 		file = mock_file(i915);
-		if (IS_ERR(file))
-			return PTR_ERR(file);
+		if (IS_ERR(file)) {
+			err = PTR_ERR(file);
+			break;
+		}
 
 		count = 0;
 		mutex_lock(&i915->drm.struct_mutex);
@@ -421,7 +455,7 @@
 			struct i915_gem_context *ctx;
 
 			ctx = live_context(i915, file);
-			if (!ctx)
+			if (IS_ERR(ctx))
 				break;
 
 			/* We will need some GGTT space for the rq's context */
@@ -474,7 +508,7 @@
 	}
 	if (drm_mm_node_allocated(&hole))
 		drm_mm_remove_node(&hole);
-	intel_runtime_pm_put(i915);
+	intel_runtime_pm_put(i915, wakeref);
 	mutex_unlock(&i915->drm.struct_mutex);
 
 	return err;
@@ -490,14 +524,17 @@
 		SUBTEST(igt_overcommit),
 	};
 	struct drm_i915_private *i915;
-	int err;
+	intel_wakeref_t wakeref;
+	int err = 0;
 
 	i915 = mock_gem_device();
 	if (!i915)
 		return -ENOMEM;
 
 	mutex_lock(&i915->drm.struct_mutex);
-	err = i915_subtests(tests, i915);
+	with_intel_runtime_pm(i915, wakeref)
+		err = i915_subtests(tests, i915);
+
 	mutex_unlock(&i915->drm.struct_mutex);
 
 	drm_dev_put(&i915->drm);
