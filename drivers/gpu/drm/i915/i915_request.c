/*
 * Copyright © 2008-2015 Intel Corporation
 *
 * Permission is hereby granted, free of charge, to any person obtaining a
 * copy of this software and associated documentation files (the "Software"),
 * to deal in the Software without restriction, including without limitation
 * the rights to use, copy, modify, merge, publish, distribute, sublicense,
 * and/or sell copies of the Software, and to permit persons to whom the
 * Software is furnished to do so, subject to the following conditions:
 *
 * The above copyright notice and this permission notice (including the next
 * paragraph) shall be included in all copies or substantial portions of the
 * Software.
 *
 * THE SOFTWARE IS PROVIDED "AS IS", WITHOUT WARRANTY OF ANY KIND, EXPRESS OR
 * IMPLIED, INCLUDING BUT NOT LIMITED TO THE WARRANTIES OF MERCHANTABILITY,
 * FITNESS FOR A PARTICULAR PURPOSE AND NONINFRINGEMENT.  IN NO EVENT SHALL
 * THE AUTHORS OR COPYRIGHT HOLDERS BE LIABLE FOR ANY CLAIM, DAMAGES OR OTHER
 * LIABILITY, WHETHER IN AN ACTION OF CONTRACT, TORT OR OTHERWISE, ARISING
 * FROM, OUT OF OR IN CONNECTION WITH THE SOFTWARE OR THE USE OR OTHER DEALINGS
 * IN THE SOFTWARE.
 *
 */

#include <linux/dma-fence-array.h>
#include <linux/irq_work.h>
#include <linux/prefetch.h>
#include <linux/sched.h>
#include <linux/sched/clock.h>
#include <linux/sched/signal.h>

<<<<<<< HEAD
#include "i915_drv.h"
=======
#include "i915_active.h"
#include "i915_drv.h"
#include "i915_globals.h"
#include "i915_reset.h"
#include "intel_pm.h"

struct execute_cb {
	struct list_head link;
	struct irq_work work;
	struct i915_sw_fence *fence;
};

static struct i915_global_request {
	struct i915_global base;
	struct kmem_cache *slab_requests;
	struct kmem_cache *slab_dependencies;
	struct kmem_cache *slab_execute_cbs;
} global;
>>>>>>> 407d19ab

static const char *i915_fence_get_driver_name(struct dma_fence *fence)
{
	return "i915";
}

static const char *i915_fence_get_timeline_name(struct dma_fence *fence)
{
	/*
	 * The timeline struct (as part of the ppgtt underneath a context)
	 * may be freed when the request is no longer in use by the GPU.
	 * We could extend the life of a context to beyond that of all
	 * fences, possibly keeping the hw resource around indefinitely,
	 * or we just give them a false name. Since
	 * dma_fence_ops.get_timeline_name is a debug feature, the occasional
	 * lie seems justifiable.
	 */
	if (test_bit(DMA_FENCE_FLAG_SIGNALED_BIT, &fence->flags))
		return "signaled";

	return to_request(fence)->gem_context->name ?: "[i915]";
}

static bool i915_fence_signaled(struct dma_fence *fence)
{
	return i915_request_completed(to_request(fence));
}

static bool i915_fence_enable_signaling(struct dma_fence *fence)
{
	return intel_engine_enable_signaling(to_request(fence), true);
}

static signed long i915_fence_wait(struct dma_fence *fence,
				   bool interruptible,
				   signed long timeout)
{
	return i915_request_wait(to_request(fence),
				 interruptible | I915_WAIT_PRIORITY,
				 timeout);
}

static void i915_fence_release(struct dma_fence *fence)
{
	struct i915_request *rq = to_request(fence);

	/*
	 * The request is put onto a RCU freelist (i.e. the address
	 * is immediately reused), mark the fences as being freed now.
	 * Otherwise the debugobjects for the fences are only marked as
	 * freed when the slab cache itself is freed, and so we would get
	 * caught trying to reuse dead objects.
	 */
	i915_sw_fence_fini(&rq->submit);
	i915_sw_fence_fini(&rq->semaphore);

	kmem_cache_free(global.slab_requests, rq);
}

const struct dma_fence_ops i915_fence_ops = {
	.get_driver_name = i915_fence_get_driver_name,
	.get_timeline_name = i915_fence_get_timeline_name,
	.enable_signaling = i915_fence_enable_signaling,
	.signaled = i915_fence_signaled,
	.wait = i915_fence_wait,
	.release = i915_fence_release,
};

static inline void
i915_request_remove_from_client(struct i915_request *request)
{
	struct drm_i915_file_private *file_priv;

	file_priv = request->file_priv;
	if (!file_priv)
		return;

	spin_lock(&file_priv->mm.lock);
	if (request->file_priv) {
		list_del(&request->client_link);
		request->file_priv = NULL;
	}
	spin_unlock(&file_priv->mm.lock);
}

static struct i915_dependency *
i915_dependency_alloc(struct drm_i915_private *i915)
{
	return kmem_cache_alloc(i915->dependencies, GFP_KERNEL);
}

static void
i915_dependency_free(struct drm_i915_private *i915,
		     struct i915_dependency *dep)
{
	kmem_cache_free(i915->dependencies, dep);
}

static void
__i915_sched_node_add_dependency(struct i915_sched_node *node,
				 struct i915_sched_node *signal,
				 struct i915_dependency *dep,
				 unsigned long flags)
{
	INIT_LIST_HEAD(&dep->dfs_link);
	list_add(&dep->wait_link, &signal->waiters_list);
	list_add(&dep->signal_link, &node->signalers_list);
	dep->signaler = signal;
	dep->flags = flags;
}

static int
i915_sched_node_add_dependency(struct drm_i915_private *i915,
			       struct i915_sched_node *node,
			       struct i915_sched_node *signal)
{
	struct i915_dependency *dep;

	dep = i915_dependency_alloc(i915);
	if (!dep)
		return -ENOMEM;

	__i915_sched_node_add_dependency(node, signal, dep,
					 I915_DEPENDENCY_ALLOC);
	return 0;
}

static void
i915_sched_node_fini(struct drm_i915_private *i915,
		     struct i915_sched_node *node)
{
	struct i915_dependency *dep, *tmp;

	GEM_BUG_ON(!list_empty(&node->link));

	/*
	 * Everyone we depended upon (the fences we wait to be signaled)
	 * should retire before us and remove themselves from our list.
	 * However, retirement is run independently on each timeline and
	 * so we may be called out-of-order.
	 */
	list_for_each_entry_safe(dep, tmp, &node->signalers_list, signal_link) {
		GEM_BUG_ON(!i915_sched_node_signaled(dep->signaler));
		GEM_BUG_ON(!list_empty(&dep->dfs_link));

		list_del(&dep->wait_link);
		if (dep->flags & I915_DEPENDENCY_ALLOC)
			i915_dependency_free(i915, dep);
	}

	/* Remove ourselves from everyone who depends upon us */
	list_for_each_entry_safe(dep, tmp, &node->waiters_list, wait_link) {
		GEM_BUG_ON(dep->signaler != node);
		GEM_BUG_ON(!list_empty(&dep->dfs_link));

		list_del(&dep->signal_link);
		if (dep->flags & I915_DEPENDENCY_ALLOC)
			i915_dependency_free(i915, dep);
	}
}

static void
i915_sched_node_init(struct i915_sched_node *node)
{
	INIT_LIST_HEAD(&node->signalers_list);
	INIT_LIST_HEAD(&node->waiters_list);
	INIT_LIST_HEAD(&node->link);
	node->attr.priority = I915_PRIORITY_INVALID;
}

static int reset_all_global_seqno(struct drm_i915_private *i915, u32 seqno)
{
	struct intel_engine_cs *engine;
	struct i915_timeline *timeline;
	enum intel_engine_id id;
	int ret;

	/* Carefully retire all requests without writing to the rings */
	ret = i915_gem_wait_for_idle(i915,
				     I915_WAIT_INTERRUPTIBLE |
				     I915_WAIT_LOCKED,
				     MAX_SCHEDULE_TIMEOUT);
	if (ret)
		return ret;

	GEM_BUG_ON(i915->gt.active_requests);

	/* If the seqno wraps around, we need to clear the breadcrumb rbtree */
	for_each_engine(engine, i915, id) {
		GEM_TRACE("%s seqno %d (current %d) -> %d\n",
			  engine->name,
			  engine->timeline.seqno,
			  intel_engine_get_seqno(engine),
			  seqno);

		if (!i915_seqno_passed(seqno, engine->timeline.seqno)) {
			/* Flush any waiters before we reuse the seqno */
			intel_engine_disarm_breadcrumbs(engine);
			intel_engine_init_hangcheck(engine);
			GEM_BUG_ON(!list_empty(&engine->breadcrumbs.signals));
		}

		/* Check we are idle before we fiddle with hw state! */
		GEM_BUG_ON(!intel_engine_is_idle(engine));
		GEM_BUG_ON(i915_gem_active_isset(&engine->timeline.last_request));

		/* Finally reset hw state */
		intel_engine_init_global_seqno(engine, seqno);
		engine->timeline.seqno = seqno;
	}

	list_for_each_entry(timeline, &i915->gt.timelines, link)
		memset(timeline->global_sync, 0, sizeof(timeline->global_sync));

	i915->gt.request_serial = seqno;

	return 0;
}

int i915_gem_set_global_seqno(struct drm_device *dev, u32 seqno)
{
	struct drm_i915_private *i915 = to_i915(dev);

	lockdep_assert_held(&i915->drm.struct_mutex);

	if (seqno == 0)
		return -EINVAL;

	/* HWS page needs to be set less than what we will inject to ring */
	return reset_all_global_seqno(i915, seqno - 1);
}

static int reserve_gt(struct drm_i915_private *i915)
{
	int ret;

	/*
	 * Reservation is fine until we may need to wrap around
	 *
	 * By incrementing the serial for every request, we know that no
	 * individual engine may exceed that serial (as each is reset to 0
	 * on any wrap). This protects even the most pessimistic of migrations
	 * of every request from all engines onto just one.
	 */
	while (unlikely(++i915->gt.request_serial == 0)) {
		ret = reset_all_global_seqno(i915, 0);
		if (ret) {
			i915->gt.request_serial--;
			return ret;
		}
	}

	if (!i915->gt.active_requests++)
		i915_gem_unpark(i915);

	return 0;
}

static void unreserve_gt(struct drm_i915_private *i915)
{
	GEM_BUG_ON(!i915->gt.active_requests);
	if (!--i915->gt.active_requests)
		i915_gem_park(i915);
}

void i915_gem_retire_noop(struct i915_gem_active *active,
			  struct i915_request *request)
{
	/* Space left intentionally blank */
}

static void advance_ring(struct i915_request *request)
{
	struct intel_ring *ring = request->ring;
	unsigned int tail;

	/*
	 * We know the GPU must have read the request to have
	 * sent us the seqno + interrupt, so use the position
	 * of tail of the request to update the last known position
	 * of the GPU head.
	 *
	 * Note this requires that we are always called in request
	 * completion order.
	 */
	GEM_BUG_ON(!list_is_first(&request->ring_link, &ring->request_list));
	if (list_is_last(&request->ring_link, &ring->request_list)) {
		/*
		 * We may race here with execlists resubmitting this request
		 * as we retire it. The resubmission will move the ring->tail
		 * forwards (to request->wa_tail). We either read the
		 * current value that was written to hw, or the value that
		 * is just about to be. Either works, if we miss the last two
		 * noops - they are safe to be replayed on a reset.
		 */
		tail = READ_ONCE(request->tail);
		list_del(&ring->active_link);
	} else {
		tail = request->postfix;
	}
	list_del_init(&request->ring_link);

	ring->head = tail;
}

static void free_capture_list(struct i915_request *request)
{
	struct i915_capture_list *capture;

	capture = request->capture_list;
	while (capture) {
		struct i915_capture_list *next = capture->next;

		kfree(capture);
		capture = next;
	}
}

static void __retire_engine_request(struct intel_engine_cs *engine,
				    struct i915_request *rq)
{
<<<<<<< HEAD
	GEM_TRACE("%s(%s) fence %llx:%d, global=%d, current %d\n",
		  __func__, engine->name,
		  rq->fence.context, rq->fence.seqno,
		  rq->global_seqno,
		  intel_engine_get_seqno(engine));
=======
	GEM_TRACE("%s(%s) fence %llx:%lld, current %d\n",
		  __func__, engine->name,
		  rq->fence.context, rq->fence.seqno,
		  hwsp_seqno(rq));
>>>>>>> 407d19ab

	GEM_BUG_ON(!i915_request_completed(rq));

	local_irq_disable();

	spin_lock(&engine->timeline.lock);
	GEM_BUG_ON(!list_is_first(&rq->link, &engine->timeline.requests));
	list_del_init(&rq->link);
	spin_unlock(&engine->timeline.lock);

	spin_lock(&rq->lock);
	if (!test_bit(DMA_FENCE_FLAG_SIGNALED_BIT, &rq->fence.flags))
		dma_fence_signal_locked(&rq->fence);
	if (test_bit(DMA_FENCE_FLAG_ENABLE_SIGNAL_BIT, &rq->fence.flags))
		intel_engine_cancel_signaling(rq);
	if (rq->waitboost) {
		GEM_BUG_ON(!atomic_read(&rq->i915->gt_pm.rps.num_waiters));
		atomic_dec(&rq->i915->gt_pm.rps.num_waiters);
	}
	spin_unlock(&rq->lock);

	local_irq_enable();

	/*
	 * The backing object for the context is done after switching to the
	 * *next* context. Therefore we cannot retire the previous context until
	 * the next context has already started running. However, since we
	 * cannot take the required locks at i915_request_submit() we
	 * defer the unpinning of the active context to now, retirement of
	 * the subsequent request.
	 */
	if (engine->last_retired_context)
		intel_context_unpin(engine->last_retired_context);
	engine->last_retired_context = rq->hw_context;
}

static void __retire_engine_upto(struct intel_engine_cs *engine,
				 struct i915_request *rq)
{
	struct i915_request *tmp;

	if (list_empty(&rq->link))
		return;

	do {
		tmp = list_first_entry(&engine->timeline.requests,
				       typeof(*tmp), link);

		GEM_BUG_ON(tmp->engine != engine);
		__retire_engine_request(engine, tmp);
	} while (tmp != rq);
}

static void i915_request_retire(struct i915_request *request)
{
	struct i915_gem_active *active, *next;

<<<<<<< HEAD
	GEM_TRACE("%s fence %llx:%d, global=%d, current %d\n",
		  request->engine->name,
		  request->fence.context, request->fence.seqno,
		  request->global_seqno,
		  intel_engine_get_seqno(request->engine));
=======
	GEM_TRACE("%s fence %llx:%lld, current %d\n",
		  request->engine->name,
		  request->fence.context, request->fence.seqno,
		  hwsp_seqno(request));
>>>>>>> 407d19ab

	lockdep_assert_held(&request->i915->drm.struct_mutex);
	GEM_BUG_ON(!i915_sw_fence_signaled(&request->submit));
	GEM_BUG_ON(!i915_request_completed(request));

	trace_i915_request_retire(request);

	advance_ring(request);
	free_capture_list(request);

	/*
	 * Walk through the active list, calling retire on each. This allows
	 * objects to track their GPU activity and mark themselves as idle
	 * when their *last* active request is completed (updating state
	 * tracking lists for eviction, active references for GEM, etc).
	 *
	 * As the ->retire() may free the node, we decouple it first and
	 * pass along the auxiliary information (to avoid dereferencing
	 * the node after the callback).
	 */
	list_for_each_entry_safe(active, next, &request->active_list, link) {
		/*
		 * In microbenchmarks or focusing upon time inside the kernel,
		 * we may spend an inordinate amount of time simply handling
		 * the retirement of requests and processing their callbacks.
		 * Of which, this loop itself is particularly hot due to the
		 * cache misses when jumping around the list of i915_gem_active.
		 * So we try to keep this loop as streamlined as possible and
		 * also prefetch the next i915_gem_active to try and hide
		 * the likely cache miss.
		 */
		prefetchw(next);

		INIT_LIST_HEAD(&active->link);
		RCU_INIT_POINTER(active->request, NULL);

		active->retire(active, request);
	}

	i915_request_remove_from_client(request);

	intel_context_unpin(request->hw_context);

	__retire_engine_upto(request->engine, request);

	unreserve_gt(request->i915);

	i915_sched_node_fini(&request->sched);
	i915_request_put(request);
}

void i915_request_retire_upto(struct i915_request *rq)
{
	struct intel_ring *ring = rq->ring;
	struct i915_request *tmp;

<<<<<<< HEAD
	GEM_TRACE("%s fence %llx:%d, global=%d, current %d\n",
		  rq->engine->name,
		  rq->fence.context, rq->fence.seqno,
		  rq->global_seqno,
		  intel_engine_get_seqno(rq->engine));
=======
	GEM_TRACE("%s fence %llx:%lld, current %d\n",
		  rq->engine->name,
		  rq->fence.context, rq->fence.seqno,
		  hwsp_seqno(rq));
>>>>>>> 407d19ab

	lockdep_assert_held(&rq->i915->drm.struct_mutex);
	GEM_BUG_ON(!i915_request_completed(rq));

	if (list_empty(&rq->ring_link))
		return;

	do {
		tmp = list_first_entry(&ring->request_list,
				       typeof(*tmp), ring_link);

		i915_request_retire(tmp);
	} while (tmp != rq);
}

static void irq_execute_cb(struct irq_work *wrk)
{
	struct execute_cb *cb = container_of(wrk, typeof(*cb), work);

	i915_sw_fence_complete(cb->fence);
	kmem_cache_free(global.slab_execute_cbs, cb);
}

static void __notify_execute_cb(struct i915_request *rq)
{
<<<<<<< HEAD
	return ++tl->seqno;
=======
	struct execute_cb *cb;

	lockdep_assert_held(&rq->lock);

	if (list_empty(&rq->execute_cb))
		return;

	list_for_each_entry(cb, &rq->execute_cb, link)
		irq_work_queue(&cb->work);

	/*
	 * XXX Rollback on __i915_request_unsubmit()
	 *
	 * In the future, perhaps when we have an active time-slicing scheduler,
	 * it will be interesting to unsubmit parallel execution and remove
	 * busywaits from the GPU until their master is restarted. This is
	 * quite hairy, we have to carefully rollback the fence and do a
	 * preempt-to-idle cycle on the target engine, all the while the
	 * master execute_cb may refire.
	 */
	INIT_LIST_HEAD(&rq->execute_cb);
}

static int
i915_request_await_execution(struct i915_request *rq,
			     struct i915_request *signal,
			     gfp_t gfp)
{
	struct execute_cb *cb;

	if (i915_request_is_active(signal))
		return 0;

	cb = kmem_cache_alloc(global.slab_execute_cbs, gfp);
	if (!cb)
		return -ENOMEM;

	cb->fence = &rq->submit;
	i915_sw_fence_await(cb->fence);
	init_irq_work(&cb->work, irq_execute_cb);

	spin_lock_irq(&signal->lock);
	if (i915_request_is_active(signal)) {
		i915_sw_fence_complete(cb->fence);
		kmem_cache_free(global.slab_execute_cbs, cb);
	} else {
		list_add_tail(&cb->link, &signal->execute_cb);
	}
	spin_unlock_irq(&signal->lock);

	return 0;
>>>>>>> 407d19ab
}

static void move_to_timeline(struct i915_request *request,
			     struct i915_timeline *timeline)
{
	GEM_BUG_ON(request->timeline == &request->engine->timeline);
	lockdep_assert_held(&request->engine->timeline.lock);

	spin_lock(&request->timeline->lock);
	list_move_tail(&request->link, &timeline->requests);
	spin_unlock(&request->timeline->lock);
}

void __i915_request_submit(struct i915_request *request)
{
	struct intel_engine_cs *engine = request->engine;

<<<<<<< HEAD
	GEM_TRACE("%s fence %llx:%d -> global=%d, current %d\n",
		  engine->name,
		  request->fence.context, request->fence.seqno,
		  engine->timeline.seqno + 1,
		  intel_engine_get_seqno(engine));
=======
	GEM_TRACE("%s fence %llx:%lld -> current %d\n",
		  engine->name,
		  request->fence.context, request->fence.seqno,
		  hwsp_seqno(request));
>>>>>>> 407d19ab

	GEM_BUG_ON(!irqs_disabled());
	lockdep_assert_held(&engine->timeline.lock);

	if (i915_gem_context_is_banned(request->gem_context))
		i915_request_skip(request, -EIO);

<<<<<<< HEAD
	seqno = timeline_get_seqno(&engine->timeline);
	GEM_BUG_ON(!seqno);
	GEM_BUG_ON(i915_seqno_passed(intel_engine_get_seqno(engine), seqno));

	/* We may be recursing from the signal callback of another i915 fence */
	spin_lock_nested(&request->lock, SINGLE_DEPTH_NESTING);
	request->global_seqno = seqno;
	if (test_bit(DMA_FENCE_FLAG_ENABLE_SIGNAL_BIT, &request->fence.flags))
		intel_engine_enable_signaling(request, false);
=======
	/*
	 * Are we using semaphores when the gpu is already saturated?
	 *
	 * Using semaphores incurs a cost in having the GPU poll a
	 * memory location, busywaiting for it to change. The continual
	 * memory reads can have a noticeable impact on the rest of the
	 * system with the extra bus traffic, stalling the cpu as it too
	 * tries to access memory across the bus (perf stat -e bus-cycles).
	 *
	 * If we installed a semaphore on this request and we only submit
	 * the request after the signaler completed, that indicates the
	 * system is overloaded and using semaphores at this time only
	 * increases the amount of work we are doing. If so, we disable
	 * further use of semaphores until we are idle again, whence we
	 * optimistically try again.
	 */
	if (request->sched.semaphores &&
	    i915_sw_fence_signaled(&request->semaphore))
		engine->saturated |= request->sched.semaphores;

	/* We may be recursing from the signal callback of another i915 fence */
	spin_lock_nested(&request->lock, SINGLE_DEPTH_NESTING);

	GEM_BUG_ON(test_bit(I915_FENCE_FLAG_ACTIVE, &request->fence.flags));
	set_bit(I915_FENCE_FLAG_ACTIVE, &request->fence.flags);

	if (test_bit(DMA_FENCE_FLAG_ENABLE_SIGNAL_BIT, &request->fence.flags) &&
	    !test_bit(DMA_FENCE_FLAG_SIGNALED_BIT, &request->fence.flags) &&
	    !i915_request_enable_breadcrumb(request))
		intel_engine_queue_breadcrumbs(engine);

	__notify_execute_cb(request);

>>>>>>> 407d19ab
	spin_unlock(&request->lock);

	engine->emit_breadcrumb(request,
				request->ring->vaddr + request->postfix);

	/* Transfer from per-context onto the global per-engine timeline */
	move_to_timeline(request, &engine->timeline);

	trace_i915_request_execute(request);

	wake_up_all(&request->execute);
}

void i915_request_submit(struct i915_request *request)
{
	struct intel_engine_cs *engine = request->engine;
	unsigned long flags;

	/* Will be called from irq-context when using foreign fences. */
	spin_lock_irqsave(&engine->timeline.lock, flags);

	__i915_request_submit(request);

	spin_unlock_irqrestore(&engine->timeline.lock, flags);
}

void __i915_request_unsubmit(struct i915_request *request)
{
	struct intel_engine_cs *engine = request->engine;

<<<<<<< HEAD
	GEM_TRACE("%s fence %llx:%d <- global=%d, current %d\n",
		  engine->name,
		  request->fence.context, request->fence.seqno,
		  request->global_seqno,
		  intel_engine_get_seqno(engine));
=======
	GEM_TRACE("%s fence %llx:%lld, current %d\n",
		  engine->name,
		  request->fence.context, request->fence.seqno,
		  hwsp_seqno(request));
>>>>>>> 407d19ab

	GEM_BUG_ON(!irqs_disabled());
	lockdep_assert_held(&engine->timeline.lock);

	/*
	 * Only unwind in reverse order, required so that the per-context list
	 * is kept in seqno/ring order.
	 */
<<<<<<< HEAD
	GEM_BUG_ON(!request->global_seqno);
	GEM_BUG_ON(request->global_seqno != engine->timeline.seqno);
	GEM_BUG_ON(i915_seqno_passed(intel_engine_get_seqno(engine),
				     request->global_seqno));
	engine->timeline.seqno--;
=======
>>>>>>> 407d19ab

	/* We may be recursing from the signal callback of another i915 fence */
	spin_lock_nested(&request->lock, SINGLE_DEPTH_NESTING);

	if (test_bit(DMA_FENCE_FLAG_ENABLE_SIGNAL_BIT, &request->fence.flags))
<<<<<<< HEAD
		intel_engine_cancel_signaling(request);
=======
		i915_request_cancel_breadcrumb(request);

	GEM_BUG_ON(!test_bit(I915_FENCE_FLAG_ACTIVE, &request->fence.flags));
	clear_bit(I915_FENCE_FLAG_ACTIVE, &request->fence.flags);

>>>>>>> 407d19ab
	spin_unlock(&request->lock);

	/* Transfer back from the global per-engine timeline to per-context */
	move_to_timeline(request, request->timeline);

	/*
	 * We don't need to wake_up any waiters on request->execute, they
	 * will get woken by any other event or us re-adding this request
	 * to the engine timeline (__i915_request_submit()). The waiters
	 * should be quite adapt at finding that the request now has a new
	 * global_seqno to the one they went to sleep on.
	 */
}

void i915_request_unsubmit(struct i915_request *request)
{
	struct intel_engine_cs *engine = request->engine;
	unsigned long flags;

	/* Will be called from irq-context when using foreign fences. */
	spin_lock_irqsave(&engine->timeline.lock, flags);

	__i915_request_unsubmit(request);

	spin_unlock_irqrestore(&engine->timeline.lock, flags);
}

static int __i915_sw_fence_call
submit_notify(struct i915_sw_fence *fence, enum i915_sw_fence_notify state)
{
	struct i915_request *request =
		container_of(fence, typeof(*request), submit);

	switch (state) {
	case FENCE_COMPLETE:
		trace_i915_request_submit(request);
		/*
		 * We need to serialize use of the submit_request() callback
		 * with its hotplugging performed during an emergency
		 * i915_gem_set_wedged().  We use the RCU mechanism to mark the
		 * critical section in order to force i915_gem_set_wedged() to
		 * wait until the submit_request() is completed before
		 * proceeding.
		 */
		rcu_read_lock();
		request->engine->submit_request(request);
		rcu_read_unlock();
		break;

	case FENCE_FREE:
		i915_request_put(request);
		break;
	}

	return NOTIFY_DONE;
}

<<<<<<< HEAD
=======
static int __i915_sw_fence_call
semaphore_notify(struct i915_sw_fence *fence, enum i915_sw_fence_notify state)
{
	struct i915_request *request =
		container_of(fence, typeof(*request), semaphore);

	switch (state) {
	case FENCE_COMPLETE:
		i915_schedule_bump_priority(request, I915_PRIORITY_NOSEMAPHORE);
		break;

	case FENCE_FREE:
		i915_request_put(request);
		break;
	}

	return NOTIFY_DONE;
}

static void ring_retire_requests(struct intel_ring *ring)
{
	struct i915_request *rq, *rn;

	list_for_each_entry_safe(rq, rn, &ring->request_list, ring_link) {
		if (!i915_request_completed(rq))
			break;

		i915_request_retire(rq);
	}
}

static noinline struct i915_request *
i915_request_alloc_slow(struct intel_context *ce)
{
	struct intel_ring *ring = ce->ring;
	struct i915_request *rq;

	if (list_empty(&ring->request_list))
		goto out;

	/* Ratelimit ourselves to prevent oom from malicious clients */
	rq = list_last_entry(&ring->request_list, typeof(*rq), ring_link);
	cond_synchronize_rcu(rq->rcustate);

	/* Retire our old requests in the hope that we free some */
	ring_retire_requests(ring);

out:
	return kmem_cache_alloc(global.slab_requests, GFP_KERNEL);
}

>>>>>>> 407d19ab
/**
 * i915_request_alloc - allocate a request structure
 *
 * @engine: engine that we wish to issue the request on.
 * @ctx: context that the request will be associated with.
 *
 * Returns a pointer to the allocated request if successful,
 * or an error code if not.
 */
struct i915_request *
i915_request_alloc(struct intel_engine_cs *engine, struct i915_gem_context *ctx)
{
	struct drm_i915_private *i915 = engine->i915;
	struct intel_context *ce;
	struct i915_timeline *tl;
	struct i915_request *rq;
	u32 seqno;
	int ret;

	lockdep_assert_held(&i915->drm.struct_mutex);

	/*
	 * Preempt contexts are reserved for exclusive use to inject a
	 * preemption context switch. They are never to be used for any trivial
	 * request!
	 */
	GEM_BUG_ON(ctx == i915->preempt_context);

	/*
	 * ABI: Before userspace accesses the GPU (e.g. execbuffer), report
	 * EIO if the GPU is already wedged.
	 */
	ret = i915_terminally_wedged(i915);
	if (ret)
		return ERR_PTR(ret);

	/*
	 * Pinning the contexts may generate requests in order to acquire
	 * GGTT space, so do this first before we reserve a seqno for
	 * ourselves.
	 */
	ce = intel_context_pin(ctx, engine);
	if (IS_ERR(ce))
		return ERR_CAST(ce);

<<<<<<< HEAD
	ret = reserve_gt(i915);
	if (ret)
		goto err_unpin;

	ret = intel_ring_wait_for_space(ce->ring, MIN_SPACE_FOR_ADD_REQUEST);
	if (ret)
		goto err_unreserve;
=======
	reserve_gt(i915);
	mutex_lock(&ce->ring->timeline->mutex);
>>>>>>> 407d19ab

	/* Move our oldest request to the slab-cache (if not in use!) */
	rq = list_first_entry(&ce->ring->request_list, typeof(*rq), ring_link);
	if (!list_is_last(&rq->ring_link, &ce->ring->request_list) &&
	    i915_request_completed(rq))
		i915_request_retire(rq);

	/*
	 * Beware: Dragons be flying overhead.
	 *
	 * We use RCU to look up requests in flight. The lookups may
	 * race with the request being allocated from the slab freelist.
	 * That is the request we are writing to here, may be in the process
	 * of being read by __i915_gem_active_get_rcu(). As such,
	 * we have to be very careful when overwriting the contents. During
	 * the RCU lookup, we change chase the request->engine pointer,
	 * read the request->global_seqno and increment the reference count.
	 *
	 * The reference count is incremented atomically. If it is zero,
	 * the lookup knows the request is unallocated and complete. Otherwise,
	 * it is either still in use, or has been reallocated and reset
	 * with dma_fence_init(). This increment is safe for release as we
	 * check that the request we have a reference to and matches the active
	 * request.
	 *
	 * Before we increment the refcount, we chase the request->engine
	 * pointer. We must not call kmem_cache_zalloc() or else we set
	 * that pointer to NULL and cause a crash during the lookup. If
	 * we see the request is completed (based on the value of the
	 * old engine and seqno), the lookup is complete and reports NULL.
	 * If we decide the request is not completed (new engine or seqno),
	 * then we grab a reference and double check that it is still the
	 * active request - which it won't be and restart the lookup.
	 *
	 * Do not use kmem_cache_zalloc() here!
	 */
	rq = kmem_cache_alloc(global.slab_requests,
			      GFP_KERNEL | __GFP_RETRY_MAYFAIL | __GFP_NOWARN);
	if (unlikely(!rq)) {
		/* Ratelimit ourselves to prevent oom from malicious clients */
		ret = i915_gem_wait_for_idle(i915,
					     I915_WAIT_LOCKED |
					     I915_WAIT_INTERRUPTIBLE,
					     MAX_SCHEDULE_TIMEOUT);
		if (ret)
			goto err_unreserve;

		/*
		 * We've forced the client to stall and catch up with whatever
		 * backlog there might have been. As we are assuming that we
		 * caused the mempressure, now is an opportune time to
		 * recover as much memory from the request pool as is possible.
		 * Having already penalized the client to stall, we spend
		 * a little extra time to re-optimise page allocation.
		 */
		kmem_cache_shrink(i915->requests);
		rcu_barrier(); /* Recover the TYPESAFE_BY_RCU pages */

		rq = kmem_cache_alloc(i915->requests, GFP_KERNEL);
		if (!rq) {
			ret = -ENOMEM;
			goto err_unreserve;
		}
	}

	INIT_LIST_HEAD(&rq->active_list);
	INIT_LIST_HEAD(&rq->execute_cb);

	tl = ce->ring->timeline;
	ret = i915_timeline_get_seqno(tl, rq, &seqno);
	if (ret)
		goto err_free;

	rq->i915 = i915;
	rq->engine = engine;
	rq->gem_context = ctx;
	rq->hw_context = ce;
	rq->ring = ce->ring;
	rq->timeline = tl;
	GEM_BUG_ON(rq->timeline == &engine->timeline);
<<<<<<< HEAD
=======
	rq->hwsp_seqno = tl->hwsp_seqno;
	rq->hwsp_cacheline = tl->hwsp_cacheline;
	rq->rcustate = get_state_synchronize_rcu(); /* acts as smp_mb() */
>>>>>>> 407d19ab

	spin_lock_init(&rq->lock);
	dma_fence_init(&rq->fence, &i915_fence_ops, &rq->lock,
		       tl->fence_context, seqno);

	/* We bump the ref for the fence chain */
	i915_sw_fence_init(&i915_request_get(rq)->submit, submit_notify);
<<<<<<< HEAD
	init_waitqueue_head(&rq->execute);
=======
	i915_sw_fence_init(&i915_request_get(rq)->semaphore, semaphore_notify);
>>>>>>> 407d19ab

	i915_sched_node_init(&rq->sched);

	/* No zalloc, must clear what we need by hand */
<<<<<<< HEAD
	rq->global_seqno = 0;
	rq->signaling.wait.seqno = 0;
=======
>>>>>>> 407d19ab
	rq->file_priv = NULL;
	rq->batch = NULL;
	rq->capture_list = NULL;
	rq->waitboost = false;

	/*
	 * Reserve space in the ring buffer for all the commands required to
	 * eventually emit this request. This is to guarantee that the
	 * i915_request_add() call can't fail. Note that the reserve may need
	 * to be redone if the request is not actually submitted straight
	 * away, e.g. because a GPU scheduler has deferred it.
	 */
	rq->reserved_space = MIN_SPACE_FOR_ADD_REQUEST;
	GEM_BUG_ON(rq->reserved_space < engine->emit_breadcrumb_sz);

	/*
	 * Record the position of the start of the request so that
	 * should we detect the updated seqno part-way through the
	 * GPU processing the request, we never over-estimate the
	 * position of the head.
	 */
	rq->head = rq->ring->emit;

<<<<<<< HEAD
	/* Unconditionally invalidate GPU caches and TLBs. */
	ret = engine->emit_flush(rq, EMIT_INVALIDATE);
	if (ret)
		goto err_unwind;

=======
>>>>>>> 407d19ab
	ret = engine->request_alloc(rq);
	if (ret)
		goto err_unwind;

	/* Keep a second pin for the dual retirement along engine and ring */
	__intel_context_pin(ce);

	rq->infix = rq->ring->emit; /* end of header; start of user payload */

	/* Check that we didn't interrupt ourselves with a new request */
	lockdep_assert_held(&rq->timeline->mutex);
	GEM_BUG_ON(rq->timeline->seqno != rq->fence.seqno);
	rq->cookie = lockdep_pin_lock(&rq->timeline->mutex);

	return rq;

err_unwind:
	ce->ring->emit = rq->head;

	/* Make sure we didn't add ourselves to external state before freeing */
	GEM_BUG_ON(!list_empty(&rq->active_list));
	GEM_BUG_ON(!list_empty(&rq->sched.signalers_list));
	GEM_BUG_ON(!list_empty(&rq->sched.waiters_list));

err_free:
	kmem_cache_free(global.slab_requests, rq);
err_unreserve:
	mutex_unlock(&ce->ring->timeline->mutex);
	unreserve_gt(i915);
err_unpin:
	intel_context_unpin(ce);
	return ERR_PTR(ret);
}

static int
i915_request_await_start(struct i915_request *rq, struct i915_request *signal)
{
	if (list_is_first(&signal->ring_link, &signal->ring->request_list))
		return 0;

	signal = list_prev_entry(signal, ring_link);
	if (i915_timeline_sync_is_later(rq->timeline, &signal->fence))
		return 0;

	return i915_sw_fence_await_dma_fence(&rq->submit,
					     &signal->fence, 0,
					     I915_FENCE_GFP);
}

static intel_engine_mask_t
already_busywaiting(struct i915_request *rq)
{
	/*
	 * Polling a semaphore causes bus traffic, delaying other users of
	 * both the GPU and CPU. We want to limit the impact on others,
	 * while taking advantage of early submission to reduce GPU
	 * latency. Therefore we restrict ourselves to not using more
	 * than one semaphore from each source, and not using a semaphore
	 * if we have detected the engine is saturated (i.e. would not be
	 * submitted early and cause bus traffic reading an already passed
	 * semaphore).
	 *
	 * See the are-we-too-late? check in __i915_request_submit().
	 */
	return rq->sched.semaphores | rq->engine->saturated;
}

static int
emit_semaphore_wait(struct i915_request *to,
		    struct i915_request *from,
		    gfp_t gfp)
{
	u32 hwsp_offset;
	u32 *cs;
	int err;

	GEM_BUG_ON(!from->timeline->has_initial_breadcrumb);
	GEM_BUG_ON(INTEL_GEN(to->i915) < 8);

	/* Just emit the first semaphore we see as request space is limited. */
	if (already_busywaiting(to) & from->engine->mask)
		return i915_sw_fence_await_dma_fence(&to->submit,
						     &from->fence, 0,
						     I915_FENCE_GFP);

	err = i915_request_await_start(to, from);
	if (err < 0)
		return err;

	/* We need to pin the signaler's HWSP until we are finished reading. */
	err = i915_timeline_read_hwsp(from, to, &hwsp_offset);
	if (err)
		return err;

	/* Only submit our spinner after the signaler is running! */
	err = i915_request_await_execution(to, from, gfp);
	if (err)
		return err;

	cs = intel_ring_begin(to, 4);
	if (IS_ERR(cs))
		return PTR_ERR(cs);

	/*
	 * Using greater-than-or-equal here means we have to worry
	 * about seqno wraparound. To side step that issue, we swap
	 * the timeline HWSP upon wrapping, so that everyone listening
	 * for the old (pre-wrap) values do not see the much smaller
	 * (post-wrap) values than they were expecting (and so wait
	 * forever).
	 */
	*cs++ = MI_SEMAPHORE_WAIT |
		MI_SEMAPHORE_GLOBAL_GTT |
		MI_SEMAPHORE_POLL |
		MI_SEMAPHORE_SAD_GTE_SDD;
	*cs++ = from->fence.seqno;
	*cs++ = hwsp_offset;
	*cs++ = 0;

	intel_ring_advance(to, cs);
	to->sched.semaphores |= from->engine->mask;
	to->sched.flags |= I915_SCHED_HAS_SEMAPHORE_CHAIN;
	return 0;
}

static int
i915_request_await_request(struct i915_request *to, struct i915_request *from)
{
	int ret;

	GEM_BUG_ON(to == from);
	GEM_BUG_ON(to->timeline == from->timeline);

	if (i915_request_completed(from))
		return 0;

	if (to->engine->schedule) {
		ret = i915_sched_node_add_dependency(&to->sched, &from->sched);
		if (ret < 0)
			return ret;
	}

	if (to->engine == from->engine) {
		ret = i915_sw_fence_await_sw_fence_gfp(&to->submit,
						       &from->submit,
						       I915_FENCE_GFP);
<<<<<<< HEAD
		return ret < 0 ? ret : 0;
=======
	} else if (intel_engine_has_semaphores(to->engine) &&
		   to->gem_context->sched.priority >= I915_PRIORITY_NORMAL) {
		ret = emit_semaphore_wait(to, from, I915_FENCE_GFP);
	} else {
		ret = i915_sw_fence_await_dma_fence(&to->submit,
						    &from->fence, 0,
						    I915_FENCE_GFP);
>>>>>>> 407d19ab
	}
	if (ret < 0)
		return ret;

<<<<<<< HEAD
	if (to->engine->semaphore.sync_to) {
		u32 seqno;

		GEM_BUG_ON(!from->engine->semaphore.signal);

		seqno = i915_request_global_seqno(from);
		if (!seqno)
			goto await_dma_fence;

		if (seqno <= to->timeline->global_sync[from->engine->id])
			return 0;

		trace_i915_gem_ring_sync_to(to, from);
		ret = to->engine->semaphore.sync_to(to, from);
		if (ret)
			return ret;

		to->timeline->global_sync[from->engine->id] = seqno;
		return 0;
	}

await_dma_fence:
	ret = i915_sw_fence_await_dma_fence(&to->submit,
					    &from->fence, 0,
					    I915_FENCE_GFP);
	return ret < 0 ? ret : 0;
=======
	if (to->sched.flags & I915_SCHED_HAS_SEMAPHORE_CHAIN) {
		ret = i915_sw_fence_await_dma_fence(&to->semaphore,
						    &from->fence, 0,
						    I915_FENCE_GFP);
		if (ret < 0)
			return ret;
	}

	return 0;
>>>>>>> 407d19ab
}

int
i915_request_await_dma_fence(struct i915_request *rq, struct dma_fence *fence)
{
	struct dma_fence **child = &fence;
	unsigned int nchild = 1;
	int ret;

	/*
	 * Note that if the fence-array was created in signal-on-any mode,
	 * we should *not* decompose it into its individual fences. However,
	 * we don't currently store which mode the fence-array is operating
	 * in. Fortunately, the only user of signal-on-any is private to
	 * amdgpu and we should not see any incoming fence-array from
	 * sync-file being in signal-on-any mode.
	 */
	if (dma_fence_is_array(fence)) {
		struct dma_fence_array *array = to_dma_fence_array(fence);

		child = array->fences;
		nchild = array->num_fences;
		GEM_BUG_ON(!nchild);
	}

	do {
		fence = *child++;
		if (test_bit(DMA_FENCE_FLAG_SIGNALED_BIT, &fence->flags))
			continue;

		/*
		 * Requests on the same timeline are explicitly ordered, along
		 * with their dependencies, by i915_request_add() which ensures
		 * that requests are submitted in-order through each ring.
		 */
		if (fence->context == rq->fence.context)
			continue;

		/* Squash repeated waits to the same timelines */
		if (fence->context != rq->i915->mm.unordered_timeline &&
		    i915_timeline_sync_is_later(rq->timeline, fence))
			continue;

		if (dma_fence_is_i915(fence))
			ret = i915_request_await_request(rq, to_request(fence));
		else
			ret = i915_sw_fence_await_dma_fence(&rq->submit, fence,
							    I915_FENCE_TIMEOUT,
							    I915_FENCE_GFP);
		if (ret < 0)
			return ret;

		/* Record the latest fence used against each timeline */
		if (fence->context != rq->i915->mm.unordered_timeline)
			i915_timeline_sync_set(rq->timeline, fence);
	} while (--nchild);

	return 0;
}

/**
 * i915_request_await_object - set this request to (async) wait upon a bo
 * @to: request we are wishing to use
 * @obj: object which may be in use on another ring.
 * @write: whether the wait is on behalf of a writer
 *
 * This code is meant to abstract object synchronization with the GPU.
 * Conceptually we serialise writes between engines inside the GPU.
 * We only allow one engine to write into a buffer at any time, but
 * multiple readers. To ensure each has a coherent view of memory, we must:
 *
 * - If there is an outstanding write request to the object, the new
 *   request must wait for it to complete (either CPU or in hw, requests
 *   on the same ring will be naturally ordered).
 *
 * - If we are a write request (pending_write_domain is set), the new
 *   request must wait for outstanding read requests to complete.
 *
 * Returns 0 if successful, else propagates up the lower layer error.
 */
int
i915_request_await_object(struct i915_request *to,
			  struct drm_i915_gem_object *obj,
			  bool write)
{
	struct dma_fence *excl;
	int ret = 0;

	if (write) {
		struct dma_fence **shared;
		unsigned int count, i;

		ret = reservation_object_get_fences_rcu(obj->resv,
							&excl, &count, &shared);
		if (ret)
			return ret;

		for (i = 0; i < count; i++) {
			ret = i915_request_await_dma_fence(to, shared[i]);
			if (ret)
				break;

			dma_fence_put(shared[i]);
		}

		for (; i < count; i++)
			dma_fence_put(shared[i]);
		kfree(shared);
	} else {
		excl = reservation_object_get_excl_rcu(obj->resv);
	}

	if (excl) {
		if (ret == 0)
			ret = i915_request_await_dma_fence(to, excl);

		dma_fence_put(excl);
	}

	return ret;
}

void i915_request_skip(struct i915_request *rq, int error)
{
	void *vaddr = rq->ring->vaddr;
	u32 head;

	GEM_BUG_ON(!IS_ERR_VALUE((long)error));
	dma_fence_set_error(&rq->fence, error);

	/*
	 * As this request likely depends on state from the lost
	 * context, clear out all the user operations leaving the
	 * breadcrumb at the end (so we get the fence notifications).
	 */
	head = rq->infix;
	if (rq->postfix < head) {
		memset(vaddr + head, 0, rq->ring->size - head);
		head = 0;
	}
	memset(vaddr + head, 0, rq->postfix - head);
}

static struct i915_request *
__i915_request_add_to_timeline(struct i915_request *rq)
{
	struct i915_timeline *timeline = rq->timeline;
	struct i915_request *prev;

	/*
	 * Dependency tracking and request ordering along the timeline
	 * is special cased so that we can eliminate redundant ordering
	 * operations while building the request (we know that the timeline
	 * itself is ordered, and here we guarantee it).
	 *
	 * As we know we will need to emit tracking along the timeline,
	 * we embed the hooks into our request struct -- at the cost of
	 * having to have specialised no-allocation interfaces (which will
	 * be beneficial elsewhere).
	 *
	 * A second benefit to open-coding i915_request_await_request is
	 * that we can apply a slight variant of the rules specialised
	 * for timelines that jump between engines (such as virtual engines).
	 * If we consider the case of virtual engine, we must emit a dma-fence
	 * to prevent scheduling of the second request until the first is
	 * complete (to maximise our greedy late load balancing) and this
	 * precludes optimising to use semaphores serialisation of a single
	 * timeline across engines.
	 */
	prev = i915_active_request_raw(&timeline->last_request,
				       &rq->i915->drm.struct_mutex);
	if (prev && !i915_request_completed(prev)) {
		if (is_power_of_2(prev->engine->mask | rq->engine->mask))
			i915_sw_fence_await_sw_fence(&rq->submit,
						     &prev->submit,
						     &rq->submitq);
		else
			__i915_sw_fence_await_dma_fence(&rq->submit,
							&prev->fence,
							&rq->dmaq);
		if (rq->engine->schedule)
			__i915_sched_node_add_dependency(&rq->sched,
							 &prev->sched,
							 &rq->dep,
							 0);
	}

	spin_lock_irq(&timeline->lock);
	list_add_tail(&rq->link, &timeline->requests);
	spin_unlock_irq(&timeline->lock);

	GEM_BUG_ON(timeline->seqno != rq->fence.seqno);
	__i915_active_request_set(&timeline->last_request, rq);

	return prev;
}

/*
 * NB: This function is not allowed to fail. Doing so would mean the the
 * request is not being tracked for completion but the work itself is
 * going to happen on the hardware. This would be a Bad Thing(tm).
 */
void i915_request_add(struct i915_request *request)
{
	struct intel_engine_cs *engine = request->engine;
	struct i915_timeline *timeline = request->timeline;
	struct intel_ring *ring = request->ring;
	struct i915_request *prev;
	u32 *cs;

	GEM_TRACE("%s fence %llx:%d\n",
		  engine->name, request->fence.context, request->fence.seqno);

	lockdep_assert_held(&request->timeline->mutex);
	lockdep_unpin_lock(&request->timeline->mutex, request->cookie);

	trace_i915_request_add(request);

	/*
	 * Make sure that no request gazumped us - if it was allocated after
	 * our i915_request_alloc() and called __i915_request_add() before
	 * us, the timeline will hold its seqno which is later than ours.
	 */
	GEM_BUG_ON(timeline->seqno != request->fence.seqno);

	/*
	 * To ensure that this call will not fail, space for its emissions
	 * should already have been reserved in the ring buffer. Let the ring
	 * know that it is time to use that space up.
	 */
	request->reserved_space = 0;
	engine->emit_flush(request, EMIT_FLUSH);

	/*
	 * Record the position of the start of the breadcrumb so that
	 * should we detect the updated seqno part-way through the
	 * GPU processing the request, we never over-estimate the
	 * position of the ring's HEAD.
	 */
	cs = intel_ring_begin(request, engine->emit_breadcrumb_sz);
	GEM_BUG_ON(IS_ERR(cs));
	request->postfix = intel_ring_offset(request, cs);

<<<<<<< HEAD
	/*
	 * Seal the request and mark it as pending execution. Note that
	 * we may inspect this state, without holding any locks, during
	 * hangcheck. Hence we apply the barrier to ensure that we do not
	 * see a more recent value in the hws than we are tracking.
	 */

	prev = i915_gem_active_raw(&timeline->last_request,
				   &request->i915->drm.struct_mutex);
	if (prev && !i915_request_completed(prev)) {
		i915_sw_fence_await_sw_fence(&request->submit, &prev->submit,
					     &request->submitq);
		if (engine->schedule)
			__i915_sched_node_add_dependency(&request->sched,
							 &prev->sched,
							 &request->dep,
							 0);
	}

	spin_lock_irq(&timeline->lock);
	list_add_tail(&request->link, &timeline->requests);
	spin_unlock_irq(&timeline->lock);

	GEM_BUG_ON(timeline->seqno != request->fence.seqno);
	i915_gem_active_set(&timeline->last_request, request);
=======
	prev = __i915_request_add_to_timeline(request);
>>>>>>> 407d19ab

	list_add_tail(&request->ring_link, &ring->request_list);
	if (list_is_first(&request->ring_link, &ring->request_list))
		list_add(&ring->active_link, &request->i915->gt.active_rings);
	request->i915->gt.active_engines |= request->engine->mask;
	request->emitted_jiffies = jiffies;

	/*
	 * Let the backend know a new request has arrived that may need
	 * to adjust the existing execution schedule due to a high priority
	 * request - i.e. we may want to preempt the current request in order
	 * to run a high priority dependency chain *before* we can execute this
	 * request.
	 *
	 * This is called before the request is ready to run so that we can
	 * decide whether to preempt the entire chain so that it is ready to
	 * run at the earliest possible convenience.
	 */
	local_bh_disable();
	i915_sw_fence_commit(&request->semaphore);
	rcu_read_lock(); /* RCU serialisation for set-wedged protection */
<<<<<<< HEAD
	if (engine->schedule)
		engine->schedule(request, &request->gem_context->sched);
=======
	if (engine->schedule) {
		struct i915_sched_attr attr = request->gem_context->sched;

		/*
		 * Boost actual workloads past semaphores!
		 *
		 * With semaphores we spin on one engine waiting for another,
		 * simply to reduce the latency of starting our work when
		 * the signaler completes. However, if there is any other
		 * work that we could be doing on this engine instead, that
		 * is better utilisation and will reduce the overall duration
		 * of the current work. To avoid PI boosting a semaphore
		 * far in the distance past over useful work, we keep a history
		 * of any semaphore use along our dependency chain.
		 */
		if (!(request->sched.flags & I915_SCHED_HAS_SEMAPHORE_CHAIN))
			attr.priority |= I915_PRIORITY_NOSEMAPHORE;

		/*
		 * Boost priorities to new clients (new request flows).
		 *
		 * Allow interactive/synchronous clients to jump ahead of
		 * the bulk clients. (FQ_CODEL)
		 */
		if (list_empty(&request->sched.signalers_list))
			attr.priority |= I915_PRIORITY_WAIT;

		engine->schedule(request, &attr);
	}
>>>>>>> 407d19ab
	rcu_read_unlock();
	i915_sw_fence_commit(&request->submit);
	local_bh_enable(); /* Kick the execlists tasklet if just scheduled */

	/*
	 * In typical scenarios, we do not expect the previous request on
	 * the timeline to be still tracked by timeline->last_request if it
	 * has been completed. If the completed request is still here, that
	 * implies that request retirement is a long way behind submission,
	 * suggesting that we haven't been retiring frequently enough from
	 * the combination of retire-before-alloc, waiters and the background
	 * retirement worker. So if the last request on this timeline was
	 * already completed, do a catch up pass, flushing the retirement queue
	 * up to this client. Since we have now moved the heaviest operations
	 * during retirement onto secondary workers, such as freeing objects
	 * or contexts, retiring a bunch of requests is mostly list management
	 * (and cache misses), and so we should not be overly penalizing this
	 * client by performing excess work, though we may still performing
	 * work on behalf of others -- but instead we should benefit from
	 * improved resource management. (Well, that's the theory at least.)
	 */
	if (prev && i915_request_completed(prev))
		i915_request_retire_upto(prev);

	mutex_unlock(&request->timeline->mutex);
}

static unsigned long local_clock_us(unsigned int *cpu)
{
	unsigned long t;

	/*
	 * Cheaply and approximately convert from nanoseconds to microseconds.
	 * The result and subsequent calculations are also defined in the same
	 * approximate microseconds units. The principal source of timing
	 * error here is from the simple truncation.
	 *
	 * Note that local_clock() is only defined wrt to the current CPU;
	 * the comparisons are no longer valid if we switch CPUs. Instead of
	 * blocking preemption for the entire busywait, we can detect the CPU
	 * switch and use that as indicator of system load and a reason to
	 * stop busywaiting, see busywait_stop().
	 */
	*cpu = get_cpu();
	t = local_clock() >> 10;
	put_cpu();

	return t;
}

static bool busywait_stop(unsigned long timeout, unsigned int cpu)
{
	unsigned int this_cpu;

	if (time_after(local_clock_us(&this_cpu), timeout))
		return true;

	return this_cpu != cpu;
}

static bool __i915_spin_request(const struct i915_request *rq,
				u32 seqno, int state, unsigned long timeout_us)
{
	struct intel_engine_cs *engine = rq->engine;
	unsigned int irq, cpu;

	GEM_BUG_ON(!seqno);

	/*
	 * Only wait for the request if we know it is likely to complete.
	 *
	 * We don't track the timestamps around requests, nor the average
	 * request length, so we do not have a good indicator that this
	 * request will complete within the timeout. What we do know is the
	 * order in which requests are executed by the engine and so we can
	 * tell if the request has started. If the request hasn't started yet,
	 * it is a fair assumption that it will not complete within our
	 * relatively short timeout.
	 */
	if (!i915_seqno_passed(intel_engine_get_seqno(engine), seqno - 1))
		return false;

	/*
	 * When waiting for high frequency requests, e.g. during synchronous
	 * rendering split between the CPU and GPU, the finite amount of time
	 * required to set up the irq and wait upon it limits the response
	 * rate. By busywaiting on the request completion for a short while we
	 * can service the high frequency waits as quick as possible. However,
	 * if it is a slow request, we want to sleep as quickly as possible.
	 * The tradeoff between waiting and sleeping is roughly the time it
	 * takes to sleep on a request, on the order of a microsecond.
	 */

	irq = READ_ONCE(engine->breadcrumbs.irq_count);
	timeout_us += local_clock_us(&cpu);
	do {
		if (i915_seqno_passed(intel_engine_get_seqno(engine), seqno))
			return seqno == i915_request_global_seqno(rq);

		/*
		 * Seqno are meant to be ordered *before* the interrupt. If
		 * we see an interrupt without a corresponding seqno advance,
		 * assume we won't see one in the near future but require
		 * the engine->seqno_barrier() to fixup coherency.
		 */
		if (READ_ONCE(engine->breadcrumbs.irq_count) != irq)
			break;

		if (signal_pending_state(state, current))
			break;

		if (busywait_stop(timeout_us, cpu))
			break;

		cpu_relax();
	} while (!need_resched());

	return false;
}

static bool __i915_wait_request_check_and_reset(struct i915_request *request)
{
	struct i915_gpu_error *error = &request->i915->gpu_error;

	if (likely(!i915_reset_handoff(error)))
		return false;

	__set_current_state(TASK_RUNNING);
	i915_reset(request->i915, error->stalled_mask, error->reason);
	return true;
}

/**
 * i915_request_wait - wait until execution of request has finished
 * @rq: the request to wait upon
 * @flags: how to wait
 * @timeout: how long to wait in jiffies
 *
 * i915_request_wait() waits for the request to be completed, for a
 * maximum of @timeout jiffies (with MAX_SCHEDULE_TIMEOUT implying an
 * unbounded wait).
 *
 * If the caller holds the struct_mutex, the caller must pass I915_WAIT_LOCKED
 * in via the flags, and vice versa if the struct_mutex is not held, the caller
 * must not specify that the wait is locked.
 *
 * Returns the remaining time (in jiffies) if the request completed, which may
 * be zero or -ETIME if the request is unfinished after the timeout expires.
 * May return -EINTR is called with I915_WAIT_INTERRUPTIBLE and a signal is
 * pending before the request completes.
 */
long i915_request_wait(struct i915_request *rq,
		       unsigned int flags,
		       long timeout)
{
	const int state = flags & I915_WAIT_INTERRUPTIBLE ?
		TASK_INTERRUPTIBLE : TASK_UNINTERRUPTIBLE;
	wait_queue_head_t *errq = &rq->i915->gpu_error.wait_queue;
	DEFINE_WAIT_FUNC(reset, default_wake_function);
	DEFINE_WAIT_FUNC(exec, default_wake_function);
	struct intel_wait wait;

	might_sleep();
#if IS_ENABLED(CONFIG_LOCKDEP)
	GEM_BUG_ON(debug_locks &&
		   !!lockdep_is_held(&rq->i915->drm.struct_mutex) !=
		   !!(flags & I915_WAIT_LOCKED));
#endif
	GEM_BUG_ON(timeout < 0);

	if (i915_request_completed(rq))
		return timeout;

	if (!timeout)
		return -ETIME;

	trace_i915_request_wait_begin(rq, flags);

<<<<<<< HEAD
	add_wait_queue(&rq->execute, &exec);
	if (flags & I915_WAIT_LOCKED)
		add_wait_queue(errq, &reset);
=======
	/* Optimistic short spin before touching IRQs */
	if (__i915_spin_request(rq, state, 5))
		goto out;

	/*
	 * This client is about to stall waiting for the GPU. In many cases
	 * this is undesirable and limits the throughput of the system, as
	 * many clients cannot continue processing user input/output whilst
	 * blocked. RPS autotuning may take tens of milliseconds to respond
	 * to the GPU load and thus incurs additional latency for the client.
	 * We can circumvent that by promoting the GPU frequency to maximum
	 * before we sleep. This makes the GPU throttle up much more quickly
	 * (good for benchmarks and user experience, e.g. window animations),
	 * but at a cost of spending more power processing the workload
	 * (bad for battery).
	 */
	if (flags & I915_WAIT_PRIORITY) {
		if (!i915_request_started(rq) && INTEL_GEN(rq->i915) >= 6)
			gen6_rps_boost(rq);
		local_bh_disable(); /* suspend tasklets for reprioritisation */
		i915_schedule_bump_priority(rq, I915_PRIORITY_WAIT);
		local_bh_enable(); /* kick tasklets en masse */
	}
>>>>>>> 407d19ab

	intel_wait_init(&wait);

restart:
	do {
		set_current_state(state);
		if (intel_wait_update_request(&wait, rq))
			break;

		if (flags & I915_WAIT_LOCKED &&
		    __i915_wait_request_check_and_reset(rq))
			continue;

		if (signal_pending_state(state, current)) {
			timeout = -ERESTARTSYS;
			goto complete;
		}

		if (!timeout) {
			timeout = -ETIME;
			goto complete;
		}

		timeout = io_schedule_timeout(timeout);
	} while (1);

	GEM_BUG_ON(!intel_wait_has_seqno(&wait));
	GEM_BUG_ON(!i915_sw_fence_signaled(&rq->submit));

	/* Optimistic short spin before touching IRQs */
	if (__i915_spin_request(rq, wait.seqno, state, 5))
		goto complete;

	set_current_state(state);
	if (intel_engine_add_wait(rq->engine, &wait))
		/*
		 * In order to check that we haven't missed the interrupt
		 * as we enabled it, we need to kick ourselves to do a
		 * coherent check on the seqno before we sleep.
		 */
		goto wakeup;

	if (flags & I915_WAIT_LOCKED)
		__i915_wait_request_check_and_reset(rq);

	for (;;) {
		if (signal_pending_state(state, current)) {
			timeout = -ERESTARTSYS;
			break;
		}

		if (!timeout) {
			timeout = -ETIME;
			break;
		}

		timeout = io_schedule_timeout(timeout);

		if (intel_wait_complete(&wait) &&
		    intel_wait_check_request(&wait, rq))
			break;

		set_current_state(state);

wakeup:
		/*
		 * Carefully check if the request is complete, giving time
		 * for the seqno to be visible following the interrupt.
		 * We also have to check in case we are kicked by the GPU
		 * reset in order to drop the struct_mutex.
		 */
		if (__i915_request_irq_complete(rq))
			break;

		/*
		 * If the GPU is hung, and we hold the lock, reset the GPU
		 * and then check for completion. On a full reset, the engine's
		 * HW seqno will be advanced passed us and we are complete.
		 * If we do a partial reset, we have to wait for the GPU to
		 * resume and update the breadcrumb.
		 *
		 * If we don't hold the mutex, we can just wait for the worker
		 * to come along and update the breadcrumb (either directly
		 * itself, or indirectly by recovering the GPU).
		 */
		if (flags & I915_WAIT_LOCKED &&
		    __i915_wait_request_check_and_reset(rq))
			continue;

		/* Only spin if we know the GPU is processing this request */
		if (__i915_spin_request(rq, wait.seqno, state, 2))
			break;

		if (!intel_wait_check_request(&wait, rq)) {
			intel_engine_remove_wait(rq->engine, &wait);
			goto restart;
		}
	}

	intel_engine_remove_wait(rq->engine, &wait);
complete:
	__set_current_state(TASK_RUNNING);
	if (flags & I915_WAIT_LOCKED)
		remove_wait_queue(errq, &reset);
	remove_wait_queue(&rq->execute, &exec);
	trace_i915_request_wait_end(rq);

	return timeout;
}

static void ring_retire_requests(struct intel_ring *ring)
{
	struct i915_request *request, *next;

	list_for_each_entry_safe(request, next,
				 &ring->request_list, ring_link) {
		if (!i915_request_completed(request))
			break;

		i915_request_retire(request);
	}
}

void i915_retire_requests(struct drm_i915_private *i915)
{
	struct intel_ring *ring, *tmp;

	lockdep_assert_held(&i915->drm.struct_mutex);

	if (!i915->gt.active_requests)
		return;

	list_for_each_entry_safe(ring, tmp,
				 &i915->gt.active_rings, active_link) {
		intel_ring_get(ring); /* last rq holds reference! */
		ring_retire_requests(ring);
		intel_ring_put(ring);
	}
}

#if IS_ENABLED(CONFIG_DRM_I915_SELFTEST)
#include "selftests/mock_request.c"
#include "selftests/i915_request.c"
#endif

static void i915_global_request_shrink(void)
{
	kmem_cache_shrink(global.slab_dependencies);
	kmem_cache_shrink(global.slab_execute_cbs);
	kmem_cache_shrink(global.slab_requests);
}

static void i915_global_request_exit(void)
{
	kmem_cache_destroy(global.slab_dependencies);
	kmem_cache_destroy(global.slab_execute_cbs);
	kmem_cache_destroy(global.slab_requests);
}

static struct i915_global_request global = { {
	.shrink = i915_global_request_shrink,
	.exit = i915_global_request_exit,
} };

int __init i915_global_request_init(void)
{
	global.slab_requests = KMEM_CACHE(i915_request,
					  SLAB_HWCACHE_ALIGN |
					  SLAB_RECLAIM_ACCOUNT |
					  SLAB_TYPESAFE_BY_RCU);
	if (!global.slab_requests)
		return -ENOMEM;

	global.slab_execute_cbs = KMEM_CACHE(execute_cb,
					     SLAB_HWCACHE_ALIGN |
					     SLAB_RECLAIM_ACCOUNT |
					     SLAB_TYPESAFE_BY_RCU);
	if (!global.slab_execute_cbs)
		goto err_requests;

	global.slab_dependencies = KMEM_CACHE(i915_dependency,
					      SLAB_HWCACHE_ALIGN |
					      SLAB_RECLAIM_ACCOUNT);
	if (!global.slab_dependencies)
		goto err_execute_cbs;

	i915_global_register(&global.base);
	return 0;

err_execute_cbs:
	kmem_cache_destroy(global.slab_execute_cbs);
err_requests:
	kmem_cache_destroy(global.slab_requests);
	return -ENOMEM;
}<|MERGE_RESOLUTION|>--- conflicted
+++ resolved
@@ -29,9 +29,6 @@
 #include <linux/sched/clock.h>
 #include <linux/sched/signal.h>
 
-<<<<<<< HEAD
-#include "i915_drv.h"
-=======
 #include "i915_active.h"
 #include "i915_drv.h"
 #include "i915_globals.h"
@@ -50,7 +47,6 @@
 	struct kmem_cache *slab_dependencies;
 	struct kmem_cache *slab_execute_cbs;
 } global;
->>>>>>> 407d19ab
 
 static const char *i915_fence_get_driver_name(struct dma_fence *fence)
 {
@@ -81,7 +77,7 @@
 
 static bool i915_fence_enable_signaling(struct dma_fence *fence)
 {
-	return intel_engine_enable_signaling(to_request(fence), true);
+	return i915_request_enable_breadcrumb(to_request(fence));
 }
 
 static signed long i915_fence_wait(struct dma_fence *fence,
@@ -136,177 +132,10 @@
 	spin_unlock(&file_priv->mm.lock);
 }
 
-static struct i915_dependency *
-i915_dependency_alloc(struct drm_i915_private *i915)
-{
-	return kmem_cache_alloc(i915->dependencies, GFP_KERNEL);
-}
-
-static void
-i915_dependency_free(struct drm_i915_private *i915,
-		     struct i915_dependency *dep)
-{
-	kmem_cache_free(i915->dependencies, dep);
-}
-
-static void
-__i915_sched_node_add_dependency(struct i915_sched_node *node,
-				 struct i915_sched_node *signal,
-				 struct i915_dependency *dep,
-				 unsigned long flags)
-{
-	INIT_LIST_HEAD(&dep->dfs_link);
-	list_add(&dep->wait_link, &signal->waiters_list);
-	list_add(&dep->signal_link, &node->signalers_list);
-	dep->signaler = signal;
-	dep->flags = flags;
-}
-
-static int
-i915_sched_node_add_dependency(struct drm_i915_private *i915,
-			       struct i915_sched_node *node,
-			       struct i915_sched_node *signal)
-{
-	struct i915_dependency *dep;
-
-	dep = i915_dependency_alloc(i915);
-	if (!dep)
-		return -ENOMEM;
-
-	__i915_sched_node_add_dependency(node, signal, dep,
-					 I915_DEPENDENCY_ALLOC);
-	return 0;
-}
-
-static void
-i915_sched_node_fini(struct drm_i915_private *i915,
-		     struct i915_sched_node *node)
-{
-	struct i915_dependency *dep, *tmp;
-
-	GEM_BUG_ON(!list_empty(&node->link));
-
-	/*
-	 * Everyone we depended upon (the fences we wait to be signaled)
-	 * should retire before us and remove themselves from our list.
-	 * However, retirement is run independently on each timeline and
-	 * so we may be called out-of-order.
-	 */
-	list_for_each_entry_safe(dep, tmp, &node->signalers_list, signal_link) {
-		GEM_BUG_ON(!i915_sched_node_signaled(dep->signaler));
-		GEM_BUG_ON(!list_empty(&dep->dfs_link));
-
-		list_del(&dep->wait_link);
-		if (dep->flags & I915_DEPENDENCY_ALLOC)
-			i915_dependency_free(i915, dep);
-	}
-
-	/* Remove ourselves from everyone who depends upon us */
-	list_for_each_entry_safe(dep, tmp, &node->waiters_list, wait_link) {
-		GEM_BUG_ON(dep->signaler != node);
-		GEM_BUG_ON(!list_empty(&dep->dfs_link));
-
-		list_del(&dep->signal_link);
-		if (dep->flags & I915_DEPENDENCY_ALLOC)
-			i915_dependency_free(i915, dep);
-	}
-}
-
-static void
-i915_sched_node_init(struct i915_sched_node *node)
-{
-	INIT_LIST_HEAD(&node->signalers_list);
-	INIT_LIST_HEAD(&node->waiters_list);
-	INIT_LIST_HEAD(&node->link);
-	node->attr.priority = I915_PRIORITY_INVALID;
-}
-
-static int reset_all_global_seqno(struct drm_i915_private *i915, u32 seqno)
-{
-	struct intel_engine_cs *engine;
-	struct i915_timeline *timeline;
-	enum intel_engine_id id;
-	int ret;
-
-	/* Carefully retire all requests without writing to the rings */
-	ret = i915_gem_wait_for_idle(i915,
-				     I915_WAIT_INTERRUPTIBLE |
-				     I915_WAIT_LOCKED,
-				     MAX_SCHEDULE_TIMEOUT);
-	if (ret)
-		return ret;
-
-	GEM_BUG_ON(i915->gt.active_requests);
-
-	/* If the seqno wraps around, we need to clear the breadcrumb rbtree */
-	for_each_engine(engine, i915, id) {
-		GEM_TRACE("%s seqno %d (current %d) -> %d\n",
-			  engine->name,
-			  engine->timeline.seqno,
-			  intel_engine_get_seqno(engine),
-			  seqno);
-
-		if (!i915_seqno_passed(seqno, engine->timeline.seqno)) {
-			/* Flush any waiters before we reuse the seqno */
-			intel_engine_disarm_breadcrumbs(engine);
-			intel_engine_init_hangcheck(engine);
-			GEM_BUG_ON(!list_empty(&engine->breadcrumbs.signals));
-		}
-
-		/* Check we are idle before we fiddle with hw state! */
-		GEM_BUG_ON(!intel_engine_is_idle(engine));
-		GEM_BUG_ON(i915_gem_active_isset(&engine->timeline.last_request));
-
-		/* Finally reset hw state */
-		intel_engine_init_global_seqno(engine, seqno);
-		engine->timeline.seqno = seqno;
-	}
-
-	list_for_each_entry(timeline, &i915->gt.timelines, link)
-		memset(timeline->global_sync, 0, sizeof(timeline->global_sync));
-
-	i915->gt.request_serial = seqno;
-
-	return 0;
-}
-
-int i915_gem_set_global_seqno(struct drm_device *dev, u32 seqno)
-{
-	struct drm_i915_private *i915 = to_i915(dev);
-
-	lockdep_assert_held(&i915->drm.struct_mutex);
-
-	if (seqno == 0)
-		return -EINVAL;
-
-	/* HWS page needs to be set less than what we will inject to ring */
-	return reset_all_global_seqno(i915, seqno - 1);
-}
-
-static int reserve_gt(struct drm_i915_private *i915)
-{
-	int ret;
-
-	/*
-	 * Reservation is fine until we may need to wrap around
-	 *
-	 * By incrementing the serial for every request, we know that no
-	 * individual engine may exceed that serial (as each is reset to 0
-	 * on any wrap). This protects even the most pessimistic of migrations
-	 * of every request from all engines onto just one.
-	 */
-	while (unlikely(++i915->gt.request_serial == 0)) {
-		ret = reset_all_global_seqno(i915, 0);
-		if (ret) {
-			i915->gt.request_serial--;
-			return ret;
-		}
-	}
-
+static void reserve_gt(struct drm_i915_private *i915)
+{
 	if (!i915->gt.active_requests++)
 		i915_gem_unpark(i915);
-
-	return 0;
 }
 
 static void unreserve_gt(struct drm_i915_private *i915)
@@ -314,12 +143,6 @@
 	GEM_BUG_ON(!i915->gt.active_requests);
 	if (!--i915->gt.active_requests)
 		i915_gem_park(i915);
-}
-
-void i915_gem_retire_noop(struct i915_gem_active *active,
-			  struct i915_request *request)
-{
-	/* Space left intentionally blank */
 }
 
 static void advance_ring(struct i915_request *request)
@@ -372,18 +195,10 @@
 static void __retire_engine_request(struct intel_engine_cs *engine,
 				    struct i915_request *rq)
 {
-<<<<<<< HEAD
-	GEM_TRACE("%s(%s) fence %llx:%d, global=%d, current %d\n",
-		  __func__, engine->name,
-		  rq->fence.context, rq->fence.seqno,
-		  rq->global_seqno,
-		  intel_engine_get_seqno(engine));
-=======
 	GEM_TRACE("%s(%s) fence %llx:%lld, current %d\n",
 		  __func__, engine->name,
 		  rq->fence.context, rq->fence.seqno,
 		  hwsp_seqno(rq));
->>>>>>> 407d19ab
 
 	GEM_BUG_ON(!i915_request_completed(rq));
 
@@ -395,10 +210,11 @@
 	spin_unlock(&engine->timeline.lock);
 
 	spin_lock(&rq->lock);
-	if (!test_bit(DMA_FENCE_FLAG_SIGNALED_BIT, &rq->fence.flags))
+	i915_request_mark_complete(rq);
+	if (!i915_request_signaled(rq))
 		dma_fence_signal_locked(&rq->fence);
 	if (test_bit(DMA_FENCE_FLAG_ENABLE_SIGNAL_BIT, &rq->fence.flags))
-		intel_engine_cancel_signaling(rq);
+		i915_request_cancel_breadcrumb(rq);
 	if (rq->waitboost) {
 		GEM_BUG_ON(!atomic_read(&rq->i915->gt_pm.rps.num_waiters));
 		atomic_dec(&rq->i915->gt_pm.rps.num_waiters);
@@ -439,20 +255,12 @@
 
 static void i915_request_retire(struct i915_request *request)
 {
-	struct i915_gem_active *active, *next;
-
-<<<<<<< HEAD
-	GEM_TRACE("%s fence %llx:%d, global=%d, current %d\n",
-		  request->engine->name,
-		  request->fence.context, request->fence.seqno,
-		  request->global_seqno,
-		  intel_engine_get_seqno(request->engine));
-=======
+	struct i915_active_request *active, *next;
+
 	GEM_TRACE("%s fence %llx:%lld, current %d\n",
 		  request->engine->name,
 		  request->fence.context, request->fence.seqno,
 		  hwsp_seqno(request));
->>>>>>> 407d19ab
 
 	lockdep_assert_held(&request->i915->drm.struct_mutex);
 	GEM_BUG_ON(!i915_sw_fence_signaled(&request->submit));
@@ -479,10 +287,10 @@
 		 * we may spend an inordinate amount of time simply handling
 		 * the retirement of requests and processing their callbacks.
 		 * Of which, this loop itself is particularly hot due to the
-		 * cache misses when jumping around the list of i915_gem_active.
-		 * So we try to keep this loop as streamlined as possible and
-		 * also prefetch the next i915_gem_active to try and hide
-		 * the likely cache miss.
+		 * cache misses when jumping around the list of
+		 * i915_active_request.  So we try to keep this loop as
+		 * streamlined as possible and also prefetch the next
+		 * i915_active_request to try and hide the likely cache miss.
 		 */
 		prefetchw(next);
 
@@ -509,18 +317,10 @@
 	struct intel_ring *ring = rq->ring;
 	struct i915_request *tmp;
 
-<<<<<<< HEAD
-	GEM_TRACE("%s fence %llx:%d, global=%d, current %d\n",
-		  rq->engine->name,
-		  rq->fence.context, rq->fence.seqno,
-		  rq->global_seqno,
-		  intel_engine_get_seqno(rq->engine));
-=======
 	GEM_TRACE("%s fence %llx:%lld, current %d\n",
 		  rq->engine->name,
 		  rq->fence.context, rq->fence.seqno,
 		  hwsp_seqno(rq));
->>>>>>> 407d19ab
 
 	lockdep_assert_held(&rq->i915->drm.struct_mutex);
 	GEM_BUG_ON(!i915_request_completed(rq));
@@ -546,9 +346,6 @@
 
 static void __notify_execute_cb(struct i915_request *rq)
 {
-<<<<<<< HEAD
-	return ++tl->seqno;
-=======
 	struct execute_cb *cb;
 
 	lockdep_assert_held(&rq->lock);
@@ -600,7 +397,6 @@
 	spin_unlock_irq(&signal->lock);
 
 	return 0;
->>>>>>> 407d19ab
 }
 
 static void move_to_timeline(struct i915_request *request,
@@ -618,18 +414,10 @@
 {
 	struct intel_engine_cs *engine = request->engine;
 
-<<<<<<< HEAD
-	GEM_TRACE("%s fence %llx:%d -> global=%d, current %d\n",
-		  engine->name,
-		  request->fence.context, request->fence.seqno,
-		  engine->timeline.seqno + 1,
-		  intel_engine_get_seqno(engine));
-=======
 	GEM_TRACE("%s fence %llx:%lld -> current %d\n",
 		  engine->name,
 		  request->fence.context, request->fence.seqno,
 		  hwsp_seqno(request));
->>>>>>> 407d19ab
 
 	GEM_BUG_ON(!irqs_disabled());
 	lockdep_assert_held(&engine->timeline.lock);
@@ -637,17 +425,6 @@
 	if (i915_gem_context_is_banned(request->gem_context))
 		i915_request_skip(request, -EIO);
 
-<<<<<<< HEAD
-	seqno = timeline_get_seqno(&engine->timeline);
-	GEM_BUG_ON(!seqno);
-	GEM_BUG_ON(i915_seqno_passed(intel_engine_get_seqno(engine), seqno));
-
-	/* We may be recursing from the signal callback of another i915 fence */
-	spin_lock_nested(&request->lock, SINGLE_DEPTH_NESTING);
-	request->global_seqno = seqno;
-	if (test_bit(DMA_FENCE_FLAG_ENABLE_SIGNAL_BIT, &request->fence.flags))
-		intel_engine_enable_signaling(request, false);
-=======
 	/*
 	 * Are we using semaphores when the gpu is already saturated?
 	 *
@@ -681,18 +458,15 @@
 
 	__notify_execute_cb(request);
 
->>>>>>> 407d19ab
 	spin_unlock(&request->lock);
 
-	engine->emit_breadcrumb(request,
-				request->ring->vaddr + request->postfix);
+	engine->emit_fini_breadcrumb(request,
+				     request->ring->vaddr + request->postfix);
 
 	/* Transfer from per-context onto the global per-engine timeline */
 	move_to_timeline(request, &engine->timeline);
 
 	trace_i915_request_execute(request);
-
-	wake_up_all(&request->execute);
 }
 
 void i915_request_submit(struct i915_request *request)
@@ -712,18 +486,10 @@
 {
 	struct intel_engine_cs *engine = request->engine;
 
-<<<<<<< HEAD
-	GEM_TRACE("%s fence %llx:%d <- global=%d, current %d\n",
-		  engine->name,
-		  request->fence.context, request->fence.seqno,
-		  request->global_seqno,
-		  intel_engine_get_seqno(engine));
-=======
 	GEM_TRACE("%s fence %llx:%lld, current %d\n",
 		  engine->name,
 		  request->fence.context, request->fence.seqno,
 		  hwsp_seqno(request));
->>>>>>> 407d19ab
 
 	GEM_BUG_ON(!irqs_disabled());
 	lockdep_assert_held(&engine->timeline.lock);
@@ -732,28 +498,16 @@
 	 * Only unwind in reverse order, required so that the per-context list
 	 * is kept in seqno/ring order.
 	 */
-<<<<<<< HEAD
-	GEM_BUG_ON(!request->global_seqno);
-	GEM_BUG_ON(request->global_seqno != engine->timeline.seqno);
-	GEM_BUG_ON(i915_seqno_passed(intel_engine_get_seqno(engine),
-				     request->global_seqno));
-	engine->timeline.seqno--;
-=======
->>>>>>> 407d19ab
 
 	/* We may be recursing from the signal callback of another i915 fence */
 	spin_lock_nested(&request->lock, SINGLE_DEPTH_NESTING);
 
 	if (test_bit(DMA_FENCE_FLAG_ENABLE_SIGNAL_BIT, &request->fence.flags))
-<<<<<<< HEAD
-		intel_engine_cancel_signaling(request);
-=======
 		i915_request_cancel_breadcrumb(request);
 
 	GEM_BUG_ON(!test_bit(I915_FENCE_FLAG_ACTIVE, &request->fence.flags));
 	clear_bit(I915_FENCE_FLAG_ACTIVE, &request->fence.flags);
 
->>>>>>> 407d19ab
 	spin_unlock(&request->lock);
 
 	/* Transfer back from the global per-engine timeline to per-context */
@@ -811,8 +565,6 @@
 	return NOTIFY_DONE;
 }
 
-<<<<<<< HEAD
-=======
 static int __i915_sw_fence_call
 semaphore_notify(struct i915_sw_fence *fence, enum i915_sw_fence_notify state)
 {
@@ -864,7 +616,6 @@
 	return kmem_cache_alloc(global.slab_requests, GFP_KERNEL);
 }
 
->>>>>>> 407d19ab
 /**
  * i915_request_alloc - allocate a request structure
  *
@@ -910,18 +661,8 @@
 	if (IS_ERR(ce))
 		return ERR_CAST(ce);
 
-<<<<<<< HEAD
-	ret = reserve_gt(i915);
-	if (ret)
-		goto err_unpin;
-
-	ret = intel_ring_wait_for_space(ce->ring, MIN_SPACE_FOR_ADD_REQUEST);
-	if (ret)
-		goto err_unreserve;
-=======
 	reserve_gt(i915);
 	mutex_lock(&ce->ring->timeline->mutex);
->>>>>>> 407d19ab
 
 	/* Move our oldest request to the slab-cache (if not in use!) */
 	rq = list_first_entry(&ce->ring->request_list, typeof(*rq), ring_link);
@@ -935,7 +676,7 @@
 	 * We use RCU to look up requests in flight. The lookups may
 	 * race with the request being allocated from the slab freelist.
 	 * That is the request we are writing to here, may be in the process
-	 * of being read by __i915_gem_active_get_rcu(). As such,
+	 * of being read by __i915_active_request_get_rcu(). As such,
 	 * we have to be very careful when overwriting the contents. During
 	 * the RCU lookup, we change chase the request->engine pointer,
 	 * read the request->global_seqno and increment the reference count.
@@ -961,26 +702,7 @@
 	rq = kmem_cache_alloc(global.slab_requests,
 			      GFP_KERNEL | __GFP_RETRY_MAYFAIL | __GFP_NOWARN);
 	if (unlikely(!rq)) {
-		/* Ratelimit ourselves to prevent oom from malicious clients */
-		ret = i915_gem_wait_for_idle(i915,
-					     I915_WAIT_LOCKED |
-					     I915_WAIT_INTERRUPTIBLE,
-					     MAX_SCHEDULE_TIMEOUT);
-		if (ret)
-			goto err_unreserve;
-
-		/*
-		 * We've forced the client to stall and catch up with whatever
-		 * backlog there might have been. As we are assuming that we
-		 * caused the mempressure, now is an opportune time to
-		 * recover as much memory from the request pool as is possible.
-		 * Having already penalized the client to stall, we spend
-		 * a little extra time to re-optimise page allocation.
-		 */
-		kmem_cache_shrink(i915->requests);
-		rcu_barrier(); /* Recover the TYPESAFE_BY_RCU pages */
-
-		rq = kmem_cache_alloc(i915->requests, GFP_KERNEL);
+		rq = i915_request_alloc_slow(ce);
 		if (!rq) {
 			ret = -ENOMEM;
 			goto err_unreserve;
@@ -1002,12 +724,9 @@
 	rq->ring = ce->ring;
 	rq->timeline = tl;
 	GEM_BUG_ON(rq->timeline == &engine->timeline);
-<<<<<<< HEAD
-=======
 	rq->hwsp_seqno = tl->hwsp_seqno;
 	rq->hwsp_cacheline = tl->hwsp_cacheline;
 	rq->rcustate = get_state_synchronize_rcu(); /* acts as smp_mb() */
->>>>>>> 407d19ab
 
 	spin_lock_init(&rq->lock);
 	dma_fence_init(&rq->fence, &i915_fence_ops, &rq->lock,
@@ -1015,20 +734,11 @@
 
 	/* We bump the ref for the fence chain */
 	i915_sw_fence_init(&i915_request_get(rq)->submit, submit_notify);
-<<<<<<< HEAD
-	init_waitqueue_head(&rq->execute);
-=======
 	i915_sw_fence_init(&i915_request_get(rq)->semaphore, semaphore_notify);
->>>>>>> 407d19ab
 
 	i915_sched_node_init(&rq->sched);
 
 	/* No zalloc, must clear what we need by hand */
-<<<<<<< HEAD
-	rq->global_seqno = 0;
-	rq->signaling.wait.seqno = 0;
-=======
->>>>>>> 407d19ab
 	rq->file_priv = NULL;
 	rq->batch = NULL;
 	rq->capture_list = NULL;
@@ -1040,9 +750,13 @@
 	 * i915_request_add() call can't fail. Note that the reserve may need
 	 * to be redone if the request is not actually submitted straight
 	 * away, e.g. because a GPU scheduler has deferred it.
-	 */
-	rq->reserved_space = MIN_SPACE_FOR_ADD_REQUEST;
-	GEM_BUG_ON(rq->reserved_space < engine->emit_breadcrumb_sz);
+	 *
+	 * Note that due to how we add reserved_space to intel_ring_begin()
+	 * we need to double our request to ensure that if we need to wrap
+	 * around inside i915_request_add() there is sufficient space at
+	 * the beginning of the ring as well.
+	 */
+	rq->reserved_space = 2 * engine->emit_fini_breadcrumb_dw * sizeof(u32);
 
 	/*
 	 * Record the position of the start of the request so that
@@ -1052,14 +766,6 @@
 	 */
 	rq->head = rq->ring->emit;
 
-<<<<<<< HEAD
-	/* Unconditionally invalidate GPU caches and TLBs. */
-	ret = engine->emit_flush(rq, EMIT_INVALIDATE);
-	if (ret)
-		goto err_unwind;
-
-=======
->>>>>>> 407d19ab
 	ret = engine->request_alloc(rq);
 	if (ret)
 		goto err_unwind;
@@ -1089,7 +795,6 @@
 err_unreserve:
 	mutex_unlock(&ce->ring->timeline->mutex);
 	unreserve_gt(i915);
-err_unpin:
 	intel_context_unpin(ce);
 	return ERR_PTR(ret);
 }
@@ -1206,9 +911,6 @@
 		ret = i915_sw_fence_await_sw_fence_gfp(&to->submit,
 						       &from->submit,
 						       I915_FENCE_GFP);
-<<<<<<< HEAD
-		return ret < 0 ? ret : 0;
-=======
 	} else if (intel_engine_has_semaphores(to->engine) &&
 		   to->gem_context->sched.priority >= I915_PRIORITY_NORMAL) {
 		ret = emit_semaphore_wait(to, from, I915_FENCE_GFP);
@@ -1216,39 +918,10 @@
 		ret = i915_sw_fence_await_dma_fence(&to->submit,
 						    &from->fence, 0,
 						    I915_FENCE_GFP);
->>>>>>> 407d19ab
 	}
 	if (ret < 0)
 		return ret;
 
-<<<<<<< HEAD
-	if (to->engine->semaphore.sync_to) {
-		u32 seqno;
-
-		GEM_BUG_ON(!from->engine->semaphore.signal);
-
-		seqno = i915_request_global_seqno(from);
-		if (!seqno)
-			goto await_dma_fence;
-
-		if (seqno <= to->timeline->global_sync[from->engine->id])
-			return 0;
-
-		trace_i915_gem_ring_sync_to(to, from);
-		ret = to->engine->semaphore.sync_to(to, from);
-		if (ret)
-			return ret;
-
-		to->timeline->global_sync[from->engine->id] = seqno;
-		return 0;
-	}
-
-await_dma_fence:
-	ret = i915_sw_fence_await_dma_fence(&to->submit,
-					    &from->fence, 0,
-					    I915_FENCE_GFP);
-	return ret < 0 ? ret : 0;
-=======
 	if (to->sched.flags & I915_SCHED_HAS_SEMAPHORE_CHAIN) {
 		ret = i915_sw_fence_await_dma_fence(&to->semaphore,
 						    &from->fence, 0,
@@ -1258,7 +931,6 @@
 	}
 
 	return 0;
->>>>>>> 407d19ab
 }
 
 int
@@ -1469,7 +1141,7 @@
 	struct i915_request *prev;
 	u32 *cs;
 
-	GEM_TRACE("%s fence %llx:%d\n",
+	GEM_TRACE("%s fence %llx:%lld\n",
 		  engine->name, request->fence.context, request->fence.seqno);
 
 	lockdep_assert_held(&request->timeline->mutex);
@@ -1489,8 +1161,8 @@
 	 * should already have been reserved in the ring buffer. Let the ring
 	 * know that it is time to use that space up.
 	 */
+	GEM_BUG_ON(request->reserved_space > request->ring->space);
 	request->reserved_space = 0;
-	engine->emit_flush(request, EMIT_FLUSH);
 
 	/*
 	 * Record the position of the start of the breadcrumb so that
@@ -1498,39 +1170,11 @@
 	 * GPU processing the request, we never over-estimate the
 	 * position of the ring's HEAD.
 	 */
-	cs = intel_ring_begin(request, engine->emit_breadcrumb_sz);
+	cs = intel_ring_begin(request, engine->emit_fini_breadcrumb_dw);
 	GEM_BUG_ON(IS_ERR(cs));
 	request->postfix = intel_ring_offset(request, cs);
 
-<<<<<<< HEAD
-	/*
-	 * Seal the request and mark it as pending execution. Note that
-	 * we may inspect this state, without holding any locks, during
-	 * hangcheck. Hence we apply the barrier to ensure that we do not
-	 * see a more recent value in the hws than we are tracking.
-	 */
-
-	prev = i915_gem_active_raw(&timeline->last_request,
-				   &request->i915->drm.struct_mutex);
-	if (prev && !i915_request_completed(prev)) {
-		i915_sw_fence_await_sw_fence(&request->submit, &prev->submit,
-					     &request->submitq);
-		if (engine->schedule)
-			__i915_sched_node_add_dependency(&request->sched,
-							 &prev->sched,
-							 &request->dep,
-							 0);
-	}
-
-	spin_lock_irq(&timeline->lock);
-	list_add_tail(&request->link, &timeline->requests);
-	spin_unlock_irq(&timeline->lock);
-
-	GEM_BUG_ON(timeline->seqno != request->fence.seqno);
-	i915_gem_active_set(&timeline->last_request, request);
-=======
 	prev = __i915_request_add_to_timeline(request);
->>>>>>> 407d19ab
 
 	list_add_tail(&request->ring_link, &ring->request_list);
 	if (list_is_first(&request->ring_link, &ring->request_list))
@@ -1552,10 +1196,6 @@
 	local_bh_disable();
 	i915_sw_fence_commit(&request->semaphore);
 	rcu_read_lock(); /* RCU serialisation for set-wedged protection */
-<<<<<<< HEAD
-	if (engine->schedule)
-		engine->schedule(request, &request->gem_context->sched);
-=======
 	if (engine->schedule) {
 		struct i915_sched_attr attr = request->gem_context->sched;
 
@@ -1585,7 +1225,6 @@
 
 		engine->schedule(request, &attr);
 	}
->>>>>>> 407d19ab
 	rcu_read_unlock();
 	i915_sw_fence_commit(&request->submit);
 	local_bh_enable(); /* Kick the execlists tasklet if just scheduled */
@@ -1646,13 +1285,10 @@
 	return this_cpu != cpu;
 }
 
-static bool __i915_spin_request(const struct i915_request *rq,
-				u32 seqno, int state, unsigned long timeout_us)
-{
-	struct intel_engine_cs *engine = rq->engine;
-	unsigned int irq, cpu;
-
-	GEM_BUG_ON(!seqno);
+static bool __i915_spin_request(const struct i915_request * const rq,
+				int state, unsigned long timeout_us)
+{
+	unsigned int cpu;
 
 	/*
 	 * Only wait for the request if we know it is likely to complete.
@@ -1660,12 +1296,12 @@
 	 * We don't track the timestamps around requests, nor the average
 	 * request length, so we do not have a good indicator that this
 	 * request will complete within the timeout. What we do know is the
-	 * order in which requests are executed by the engine and so we can
-	 * tell if the request has started. If the request hasn't started yet,
-	 * it is a fair assumption that it will not complete within our
-	 * relatively short timeout.
-	 */
-	if (!i915_seqno_passed(intel_engine_get_seqno(engine), seqno - 1))
+	 * order in which requests are executed by the context and so we can
+	 * tell if the request has been started. If the request is not even
+	 * running yet, it is a fair assumption that it will not complete
+	 * within our relatively short timeout.
+	 */
+	if (!i915_request_is_running(rq))
 		return false;
 
 	/*
@@ -1679,20 +1315,10 @@
 	 * takes to sleep on a request, on the order of a microsecond.
 	 */
 
-	irq = READ_ONCE(engine->breadcrumbs.irq_count);
 	timeout_us += local_clock_us(&cpu);
 	do {
-		if (i915_seqno_passed(intel_engine_get_seqno(engine), seqno))
-			return seqno == i915_request_global_seqno(rq);
-
-		/*
-		 * Seqno are meant to be ordered *before* the interrupt. If
-		 * we see an interrupt without a corresponding seqno advance,
-		 * assume we won't see one in the near future but require
-		 * the engine->seqno_barrier() to fixup coherency.
-		 */
-		if (READ_ONCE(engine->breadcrumbs.irq_count) != irq)
-			break;
+		if (i915_request_completed(rq))
+			return true;
 
 		if (signal_pending_state(state, current))
 			break;
@@ -1706,16 +1332,16 @@
 	return false;
 }
 
-static bool __i915_wait_request_check_and_reset(struct i915_request *request)
-{
-	struct i915_gpu_error *error = &request->i915->gpu_error;
-
-	if (likely(!i915_reset_handoff(error)))
-		return false;
-
-	__set_current_state(TASK_RUNNING);
-	i915_reset(request->i915, error->stalled_mask, error->reason);
-	return true;
+struct request_wait {
+	struct dma_fence_cb cb;
+	struct task_struct *tsk;
+};
+
+static void request_wait_wake(struct dma_fence *fence, struct dma_fence_cb *cb)
+{
+	struct request_wait *wait = container_of(cb, typeof(*wait), cb);
+
+	wake_up_process(wait->tsk);
 }
 
 /**
@@ -1743,17 +1369,9 @@
 {
 	const int state = flags & I915_WAIT_INTERRUPTIBLE ?
 		TASK_INTERRUPTIBLE : TASK_UNINTERRUPTIBLE;
-	wait_queue_head_t *errq = &rq->i915->gpu_error.wait_queue;
-	DEFINE_WAIT_FUNC(reset, default_wake_function);
-	DEFINE_WAIT_FUNC(exec, default_wake_function);
-	struct intel_wait wait;
+	struct request_wait wait;
 
 	might_sleep();
-#if IS_ENABLED(CONFIG_LOCKDEP)
-	GEM_BUG_ON(debug_locks &&
-		   !!lockdep_is_held(&rq->i915->drm.struct_mutex) !=
-		   !!(flags & I915_WAIT_LOCKED));
-#endif
 	GEM_BUG_ON(timeout < 0);
 
 	if (i915_request_completed(rq))
@@ -1764,11 +1382,6 @@
 
 	trace_i915_request_wait_begin(rq, flags);
 
-<<<<<<< HEAD
-	add_wait_queue(&rq->execute, &exec);
-	if (flags & I915_WAIT_LOCKED)
-		add_wait_queue(errq, &reset);
-=======
 	/* Optimistic short spin before touching IRQs */
 	if (__i915_spin_request(rq, state, 5))
 		goto out;
@@ -1792,53 +1405,17 @@
 		i915_schedule_bump_priority(rq, I915_PRIORITY_WAIT);
 		local_bh_enable(); /* kick tasklets en masse */
 	}
->>>>>>> 407d19ab
-
-	intel_wait_init(&wait);
-
-restart:
-	do {
+
+	wait.tsk = current;
+	if (dma_fence_add_callback(&rq->fence, &wait.cb, request_wait_wake))
+		goto out;
+
+	for (;;) {
 		set_current_state(state);
-		if (intel_wait_update_request(&wait, rq))
+
+		if (i915_request_completed(rq))
 			break;
 
-		if (flags & I915_WAIT_LOCKED &&
-		    __i915_wait_request_check_and_reset(rq))
-			continue;
-
-		if (signal_pending_state(state, current)) {
-			timeout = -ERESTARTSYS;
-			goto complete;
-		}
-
-		if (!timeout) {
-			timeout = -ETIME;
-			goto complete;
-		}
-
-		timeout = io_schedule_timeout(timeout);
-	} while (1);
-
-	GEM_BUG_ON(!intel_wait_has_seqno(&wait));
-	GEM_BUG_ON(!i915_sw_fence_signaled(&rq->submit));
-
-	/* Optimistic short spin before touching IRQs */
-	if (__i915_spin_request(rq, wait.seqno, state, 5))
-		goto complete;
-
-	set_current_state(state);
-	if (intel_engine_add_wait(rq->engine, &wait))
-		/*
-		 * In order to check that we haven't missed the interrupt
-		 * as we enabled it, we need to kick ourselves to do a
-		 * coherent check on the seqno before we sleep.
-		 */
-		goto wakeup;
-
-	if (flags & I915_WAIT_LOCKED)
-		__i915_wait_request_check_and_reset(rq);
-
-	for (;;) {
 		if (signal_pending_state(state, current)) {
 			timeout = -ERESTARTSYS;
 			break;
@@ -1850,70 +1427,14 @@
 		}
 
 		timeout = io_schedule_timeout(timeout);
-
-		if (intel_wait_complete(&wait) &&
-		    intel_wait_check_request(&wait, rq))
-			break;
-
-		set_current_state(state);
-
-wakeup:
-		/*
-		 * Carefully check if the request is complete, giving time
-		 * for the seqno to be visible following the interrupt.
-		 * We also have to check in case we are kicked by the GPU
-		 * reset in order to drop the struct_mutex.
-		 */
-		if (__i915_request_irq_complete(rq))
-			break;
-
-		/*
-		 * If the GPU is hung, and we hold the lock, reset the GPU
-		 * and then check for completion. On a full reset, the engine's
-		 * HW seqno will be advanced passed us and we are complete.
-		 * If we do a partial reset, we have to wait for the GPU to
-		 * resume and update the breadcrumb.
-		 *
-		 * If we don't hold the mutex, we can just wait for the worker
-		 * to come along and update the breadcrumb (either directly
-		 * itself, or indirectly by recovering the GPU).
-		 */
-		if (flags & I915_WAIT_LOCKED &&
-		    __i915_wait_request_check_and_reset(rq))
-			continue;
-
-		/* Only spin if we know the GPU is processing this request */
-		if (__i915_spin_request(rq, wait.seqno, state, 2))
-			break;
-
-		if (!intel_wait_check_request(&wait, rq)) {
-			intel_engine_remove_wait(rq->engine, &wait);
-			goto restart;
-		}
-	}
-
-	intel_engine_remove_wait(rq->engine, &wait);
-complete:
+	}
 	__set_current_state(TASK_RUNNING);
-	if (flags & I915_WAIT_LOCKED)
-		remove_wait_queue(errq, &reset);
-	remove_wait_queue(&rq->execute, &exec);
+
+	dma_fence_remove_callback(&rq->fence, &wait.cb);
+
+out:
 	trace_i915_request_wait_end(rq);
-
 	return timeout;
-}
-
-static void ring_retire_requests(struct intel_ring *ring)
-{
-	struct i915_request *request, *next;
-
-	list_for_each_entry_safe(request, next,
-				 &ring->request_list, ring_link) {
-		if (!i915_request_completed(request))
-			break;
-
-		i915_request_retire(request);
-	}
 }
 
 void i915_retire_requests(struct drm_i915_private *i915)
