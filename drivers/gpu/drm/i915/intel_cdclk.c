--- conflicted
+++ resolved
@@ -219,7 +219,7 @@
 	};
 	const unsigned int *vco_table;
 	unsigned int vco;
-	uint8_t tmp = 0;
+	u8 tmp = 0;
 
 	/* FIXME other chipsets? */
 	if (IS_GM45(dev_priv))
@@ -251,13 +251,13 @@
 			  struct intel_cdclk_state *cdclk_state)
 {
 	struct pci_dev *pdev = dev_priv->drm.pdev;
-	static const uint8_t div_3200[] = { 12, 10,  8,  7, 5, 16 };
-	static const uint8_t div_4000[] = { 14, 12, 10,  8, 6, 20 };
-	static const uint8_t div_4800[] = { 20, 14, 12, 10, 8, 24 };
-	static const uint8_t div_5333[] = { 20, 16, 12, 12, 8, 28 };
-	const uint8_t *div_table;
+	static const u8 div_3200[] = { 12, 10,  8,  7, 5, 16 };
+	static const u8 div_4000[] = { 14, 12, 10,  8, 6, 20 };
+	static const u8 div_4800[] = { 20, 14, 12, 10, 8, 24 };
+	static const u8 div_5333[] = { 20, 16, 12, 12, 8, 28 };
+	const u8 *div_table;
 	unsigned int cdclk_sel;
-	uint16_t tmp = 0;
+	u16 tmp = 0;
 
 	cdclk_state->vco = intel_hpll_vco(dev_priv);
 
@@ -332,12 +332,12 @@
 			     struct intel_cdclk_state *cdclk_state)
 {
 	struct pci_dev *pdev = dev_priv->drm.pdev;
-	static const uint8_t div_3200[] = { 16, 10,  8 };
-	static const uint8_t div_4000[] = { 20, 12, 10 };
-	static const uint8_t div_5333[] = { 24, 16, 14 };
-	const uint8_t *div_table;
+	static const u8 div_3200[] = { 16, 10,  8 };
+	static const u8 div_4000[] = { 20, 12, 10 };
+	static const u8 div_5333[] = { 24, 16, 14 };
+	const u8 *div_table;
 	unsigned int cdclk_sel;
-	uint16_t tmp = 0;
+	u16 tmp = 0;
 
 	cdclk_state->vco = intel_hpll_vco(dev_priv);
 
@@ -377,7 +377,7 @@
 {
 	struct pci_dev *pdev = dev_priv->drm.pdev;
 	unsigned int cdclk_sel;
-	uint16_t tmp = 0;
+	u16 tmp = 0;
 
 	cdclk_state->vco = intel_hpll_vco(dev_priv);
 
@@ -405,8 +405,8 @@
 static void hsw_get_cdclk(struct drm_i915_private *dev_priv,
 			  struct intel_cdclk_state *cdclk_state)
 {
-	uint32_t lcpll = I915_READ(LCPLL_CTL);
-	uint32_t freq = lcpll & LCPLL_CLK_FREQ_MASK;
+	u32 lcpll = I915_READ(LCPLL_CTL);
+	u32 freq = lcpll & LCPLL_CLK_FREQ_MASK;
 
 	if (lcpll & LCPLL_CD_SOURCE_FCLK)
 		cdclk_state->cdclk = 800000;
@@ -523,6 +523,7 @@
 {
 	int cdclk = cdclk_state->cdclk;
 	u32 val, cmd = cdclk_state->voltage_level;
+	intel_wakeref_t wakeref;
 
 	switch (cdclk) {
 	case 400000:
@@ -542,7 +543,7 @@
 	 * a system suspend.  So grab the PIPE-A domain, which covers
 	 * the HW blocks needed for the following programming.
 	 */
-	intel_display_power_get(dev_priv, POWER_DOMAIN_PIPE_A);
+	wakeref = intel_display_power_get(dev_priv, POWER_DOMAIN_PIPE_A);
 
 	mutex_lock(&dev_priv->pcu_lock);
 	val = vlv_punit_read(dev_priv, PUNIT_REG_DSPSSPM);
@@ -596,7 +597,7 @@
 
 	vlv_program_pfi_credits(dev_priv);
 
-	intel_display_power_put(dev_priv, POWER_DOMAIN_PIPE_A);
+	intel_display_power_put(dev_priv, POWER_DOMAIN_PIPE_A, wakeref);
 }
 
 static void chv_set_cdclk(struct drm_i915_private *dev_priv,
@@ -605,6 +606,7 @@
 {
 	int cdclk = cdclk_state->cdclk;
 	u32 val, cmd = cdclk_state->voltage_level;
+	intel_wakeref_t wakeref;
 
 	switch (cdclk) {
 	case 333333:
@@ -623,7 +625,7 @@
 	 * a system suspend.  So grab the PIPE-A domain, which covers
 	 * the HW blocks needed for the following programming.
 	 */
-	intel_display_power_get(dev_priv, POWER_DOMAIN_PIPE_A);
+	wakeref = intel_display_power_get(dev_priv, POWER_DOMAIN_PIPE_A);
 
 	mutex_lock(&dev_priv->pcu_lock);
 	val = vlv_punit_read(dev_priv, PUNIT_REG_DSPSSPM);
@@ -641,7 +643,7 @@
 
 	vlv_program_pfi_credits(dev_priv);
 
-	intel_display_power_put(dev_priv, POWER_DOMAIN_PIPE_A);
+	intel_display_power_put(dev_priv, POWER_DOMAIN_PIPE_A, wakeref);
 }
 
 static int bdw_calc_cdclk(int min_cdclk)
@@ -674,8 +676,8 @@
 static void bdw_get_cdclk(struct drm_i915_private *dev_priv,
 			  struct intel_cdclk_state *cdclk_state)
 {
-	uint32_t lcpll = I915_READ(LCPLL_CTL);
-	uint32_t freq = lcpll & LCPLL_CLK_FREQ_MASK;
+	u32 lcpll = I915_READ(LCPLL_CTL);
+	u32 freq = lcpll & LCPLL_CLK_FREQ_MASK;
 
 	if (lcpll & LCPLL_CD_SOURCE_FCLK)
 		cdclk_state->cdclk = 800000;
@@ -703,7 +705,7 @@
 			  enum pipe pipe)
 {
 	int cdclk = cdclk_state->cdclk;
-	uint32_t val;
+	u32 val;
 	int ret;
 
 	if (WARN((I915_READ(LCPLL_CTL) &
@@ -1087,7 +1089,7 @@
 
 static void skl_sanitize_cdclk(struct drm_i915_private *dev_priv)
 {
-	uint32_t cdctl, expected;
+	u32 cdctl, expected;
 
 	/*
 	 * check if the pre-os initialized the display
@@ -2216,17 +2218,9 @@
 static int intel_pixel_rate_to_cdclk(struct drm_i915_private *dev_priv,
 				     int pixel_rate)
 {
-	if (INTEL_GEN(dev_priv) >= 10)
+	if (INTEL_GEN(dev_priv) >= 10 || IS_GEMINILAKE(dev_priv))
 		return DIV_ROUND_UP(pixel_rate, 2);
-	else if (IS_GEMINILAKE(dev_priv))
-		/*
-		 * FIXME: Avoid using a pixel clock that is more than 99% of the cdclk
-		 * as a temporary workaround. Use a higher cdclk instead. (Note that
-		 * intel_compute_max_dotclk() limits the max pixel clock to 99% of max
-		 * cdclk.)
-		 */
-		return DIV_ROUND_UP(pixel_rate * 100, 2 * 99);
-	else if (IS_GEN9(dev_priv) ||
+	else if (IS_GEN(dev_priv, 9) ||
 		 IS_BROADWELL(dev_priv) || IS_HASWELL(dev_priv))
 		return pixel_rate;
 	else if (IS_CHERRYVIEW(dev_priv))
@@ -2262,7 +2256,7 @@
 		if (IS_CANNONLAKE(dev_priv) || IS_GEMINILAKE(dev_priv)) {
 			/* Display WA #1145: glk,cnl */
 			min_cdclk = max(316800, min_cdclk);
-		} else if (IS_GEN9(dev_priv) || IS_BROADWELL(dev_priv)) {
+		} else if (IS_GEN(dev_priv, 9) || IS_BROADWELL(dev_priv)) {
 			/* Display WA #1144: skl,bxt */
 			min_cdclk = max(432000, min_cdclk);
 		}
@@ -2611,15 +2605,9 @@
 {
 	int max_cdclk_freq = dev_priv->max_cdclk_freq;
 
-	if (INTEL_GEN(dev_priv) >= 10)
+	if (INTEL_GEN(dev_priv) >= 10 || IS_GEMINILAKE(dev_priv))
 		return 2 * max_cdclk_freq;
-	else if (IS_GEMINILAKE(dev_priv))
-		/*
-		 * FIXME: Limiting to 99% as a temporary workaround. See
-		 * intel_min_cdclk() for details.
-		 */
-		return 2 * max_cdclk_freq * 99 / 100;
-	else if (IS_GEN9(dev_priv) ||
+	else if (IS_GEN(dev_priv, 9) ||
 		 IS_BROADWELL(dev_priv) || IS_HASWELL(dev_priv))
 		return max_cdclk_freq;
 	else if (IS_CHERRYVIEW(dev_priv))
@@ -2742,44 +2730,18 @@
 		fraction = 200;
 	}
 
-	rawclk = CNP_RAWCLK_DIV((divider / 1000) - 1);
-	if (fraction)
-		rawclk |= CNP_RAWCLK_FRAC(DIV_ROUND_CLOSEST(1000,
-							    fraction) - 1);
-
-<<<<<<< HEAD
-	I915_WRITE(PCH_RAWCLK_FREQ, rawclk);
-	return divider + fraction;
-}
-
-static int icp_rawclk(struct drm_i915_private *dev_priv)
-{
-	u32 rawclk;
-	int divider, numerator, denominator, frequency;
-
-	if (I915_READ(SFUSE_STRAP) & SFUSE_STRAP_RAW_FREQUENCY) {
-		frequency = 24000;
-		divider = 23;
-		numerator = 0;
-		denominator = 0;
-	} else {
-		frequency = 19200;
-		divider = 18;
-		numerator = 1;
-		denominator = 4;
-=======
+	rawclk = CNP_RAWCLK_DIV(divider / 1000);
+	if (fraction) {
+		int numerator = 1;
+
 		rawclk |= CNP_RAWCLK_DEN(DIV_ROUND_CLOSEST(numerator * 1000,
 							   fraction) - 1);
 		if (INTEL_PCH_TYPE(dev_priv) >= PCH_ICP)
 			rawclk |= ICP_RAWCLK_NUM(numerator);
->>>>>>> 407d19ab
-	}
-
-	rawclk = CNP_RAWCLK_DIV(divider) | ICP_RAWCLK_NUM(numerator) |
-		 ICP_RAWCLK_DEN(denominator);
+	}
 
 	I915_WRITE(PCH_RAWCLK_FREQ, rawclk);
-	return frequency;
+	return divider + fraction;
 }
 
 static int pch_rawclk(struct drm_i915_private *dev_priv)
@@ -2796,7 +2758,7 @@
 
 static int g4x_hrawclk(struct drm_i915_private *dev_priv)
 {
-	uint32_t clkcfg;
+	u32 clkcfg;
 
 	/* hrawclock is 1/4 the FSB frequency */
 	clkcfg = I915_READ(CLKCFG);
@@ -2829,13 +2791,7 @@
  */
 void intel_update_rawclk(struct drm_i915_private *dev_priv)
 {
-<<<<<<< HEAD
-	if (HAS_PCH_ICP(dev_priv))
-		dev_priv->rawclk_freq = icp_rawclk(dev_priv);
-	else if (HAS_PCH_CNP(dev_priv))
-=======
 	if (INTEL_PCH_TYPE(dev_priv) >= PCH_CNP)
->>>>>>> 407d19ab
 		dev_priv->rawclk_freq = cnp_rawclk(dev_priv);
 	else if (HAS_PCH_SPLIT(dev_priv))
 		dev_priv->rawclk_freq = pch_rawclk(dev_priv);
@@ -2899,9 +2855,9 @@
 		dev_priv->display.get_cdclk = hsw_get_cdclk;
 	else if (IS_VALLEYVIEW(dev_priv) || IS_CHERRYVIEW(dev_priv))
 		dev_priv->display.get_cdclk = vlv_get_cdclk;
-	else if (IS_GEN6(dev_priv) || IS_IVYBRIDGE(dev_priv))
+	else if (IS_GEN(dev_priv, 6) || IS_IVYBRIDGE(dev_priv))
 		dev_priv->display.get_cdclk = fixed_400mhz_get_cdclk;
-	else if (IS_GEN5(dev_priv))
+	else if (IS_GEN(dev_priv, 5))
 		dev_priv->display.get_cdclk = fixed_450mhz_get_cdclk;
 	else if (IS_GM45(dev_priv))
 		dev_priv->display.get_cdclk = gm45_get_cdclk;
