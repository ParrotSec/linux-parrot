--- conflicted
+++ resolved
@@ -26,8 +26,6 @@
 
 #include "intel_ringbuffer.h"
 #include "i915_gem_context.h"
-
-#define GEN8_LR_CONTEXT_ALIGN I915_GTT_MIN_ALIGNMENT
 
 /* Execlists regs */
 #define RING_ELSP(base)				_MMIO((base) + 0x230)
@@ -98,14 +96,11 @@
  */
 #define LRC_HEADER_PAGES LRC_PPHWSP_PN
 
+struct drm_printer;
+
 struct drm_i915_private;
 struct i915_gem_context;
 
-<<<<<<< HEAD
-void intel_lr_context_resume(struct drm_i915_private *dev_priv);
-
-void intel_execlists_set_default_submission(struct intel_engine_cs *engine);
-=======
 void intel_execlists_set_default_submission(struct intel_engine_cs *engine);
 
 void intel_lr_context_reset(struct intel_engine_cs *engine,
@@ -121,6 +116,5 @@
 				   unsigned int max);
 
 u32 gen8_make_rpcs(struct drm_i915_private *i915, struct intel_sseu *ctx_sseu);
->>>>>>> 407d19ab
 
 #endif /* _INTEL_LRC_H_ */