/*
 * Copyright © 2014 Intel Corporation
 *
 * Permission is hereby granted, free of charge, to any person obtaining a
 * copy of this software and associated documentation files (the "Software"),
 * to deal in the Software without restriction, including without limitation
 * the rights to use, copy, modify, merge, publish, distribute, sublicense,
 * and/or sell copies of the Software, and to permit persons to whom the
 * Software is furnished to do so, subject to the following conditions:
 *
 * The above copyright notice and this permission notice (including the next
 * paragraph) shall be included in all copies or substantial portions of the
 * Software.
 *
 * THE SOFTWARE IS PROVIDED "AS IS", WITHOUT WARRANTY OF ANY KIND, EXPRESS OR
 * IMPLIED, INCLUDING BUT NOT LIMITED TO THE WARRANTIES OF MERCHANTABILITY,
 * FITNESS FOR A PARTICULAR PURPOSE AND NONINFRINGEMENT.  IN NO EVENT SHALL
 * THE AUTHORS OR COPYRIGHT HOLDERS BE LIABLE FOR ANY CLAIM, DAMAGES OR OTHER
 * LIABILITY, WHETHER IN AN ACTION OF CONTRACT, TORT OR OTHERWISE, ARISING
 * FROM, OUT OF OR IN CONNECTION WITH THE SOFTWARE OR THE USE OR OTHER DEALINGS
 * IN THE SOFTWARE.
 *
 */

#include <linux/firmware.h>

#include "i915_drv.h"
#include "i915_reg.h"
#include "intel_csr.h"

/**
 * DOC: csr support for dmc
 *
 * Display Context Save and Restore (CSR) firmware support added from gen9
 * onwards to drive newly added DMC (Display microcontroller) in display
 * engine to save and restore the state of display engine when it enter into
 * low-power state and comes back to normal.
 */

#define I915_CSR_GLK "i915/glk_dmc_ver1_04.bin"
MODULE_FIRMWARE(I915_CSR_GLK);
#define GLK_CSR_VERSION_REQUIRED	CSR_VERSION(1, 4)

#define I915_CSR_CNL "i915/cnl_dmc_ver1_07.bin"
MODULE_FIRMWARE(I915_CSR_CNL);
#define CNL_CSR_VERSION_REQUIRED	CSR_VERSION(1, 7)

#define I915_CSR_KBL "i915/kbl_dmc_ver1_04.bin"
MODULE_FIRMWARE(I915_CSR_KBL);
#define KBL_CSR_VERSION_REQUIRED	CSR_VERSION(1, 4)

#define I915_CSR_SKL "i915/skl_dmc_ver1_27.bin"
MODULE_FIRMWARE(I915_CSR_SKL);
#define SKL_CSR_VERSION_REQUIRED	CSR_VERSION(1, 27)

#define I915_CSR_BXT "i915/bxt_dmc_ver1_07.bin"
MODULE_FIRMWARE(I915_CSR_BXT);
#define BXT_CSR_VERSION_REQUIRED	CSR_VERSION(1, 7)


#define CSR_MAX_FW_SIZE			0x2FFF
#define CSR_DEFAULT_FW_OFFSET		0xFFFFFFFF

struct intel_css_header {
	/* 0x09 for DMC */
	uint32_t module_type;

	/* Includes the DMC specific header in dwords */
	uint32_t header_len;

	/* always value would be 0x10000 */
	uint32_t header_ver;

	/* Not used */
	uint32_t module_id;

	/* Not used */
	uint32_t module_vendor;

	/* in YYYYMMDD format */
	uint32_t date;

	/* Size in dwords (CSS_Headerlen + PackageHeaderLen + dmc FWsLen)/4 */
	uint32_t size;

	/* Not used */
	uint32_t key_size;

	/* Not used */
	uint32_t modulus_size;

	/* Not used */
	uint32_t exponent_size;

	/* Not used */
	uint32_t reserved1[12];

	/* Major Minor */
	uint32_t version;

	/* Not used */
	uint32_t reserved2[8];

	/* Not used */
	uint32_t kernel_header_info;
} __packed;

struct intel_fw_info {
	uint16_t reserved1;

	/* Stepping (A, B, C, ..., *). * is a wildcard */
	char stepping;

	/* Sub-stepping (0, 1, ..., *). * is a wildcard */
	char substepping;

	uint32_t offset;
	uint32_t reserved2;
} __packed;

struct intel_package_header {
	/* DMC container header length in dwords */
	unsigned char header_len;

	/* always value would be 0x01 */
	unsigned char header_ver;

	unsigned char reserved[10];

	/* Number of valid entries in the FWInfo array below */
	uint32_t num_entries;

	struct intel_fw_info fw_info[20];
} __packed;

struct intel_dmc_header {
	/* always value would be 0x40403E3E */
	uint32_t signature;

	/* DMC binary header length */
	unsigned char header_len;

	/* 0x01 */
	unsigned char header_ver;

	/* Reserved */
	uint16_t dmcc_ver;

	/* Major, Minor */
	uint32_t	project;

	/* Firmware program size (excluding header) in dwords */
	uint32_t	fw_size;

	/* Major Minor version */
	uint32_t fw_version;

	/* Number of valid MMIO cycles present. */
	uint32_t mmio_count;

	/* MMIO address */
	uint32_t mmioaddr[8];

	/* MMIO data */
	uint32_t mmiodata[8];

	/* FW filename  */
	unsigned char dfile[32];

	uint32_t reserved1[2];
} __packed;

struct stepping_info {
	char stepping;
	char substepping;
};

static const struct stepping_info skl_stepping_info[] = {
	{'A', '0'}, {'B', '0'}, {'C', '0'},
	{'D', '0'}, {'E', '0'}, {'F', '0'},
	{'G', '0'}, {'H', '0'}, {'I', '0'},
	{'J', '0'}, {'K', '0'}
};

static const struct stepping_info bxt_stepping_info[] = {
	{'A', '0'}, {'A', '1'}, {'A', '2'},
	{'B', '0'}, {'B', '1'}, {'B', '2'}
};

static const struct stepping_info no_stepping_info = { '*', '*' };

static const struct stepping_info *
intel_get_stepping_info(struct drm_i915_private *dev_priv)
{
	const struct stepping_info *si;
	unsigned int size;

	if (IS_SKYLAKE(dev_priv)) {
		size = ARRAY_SIZE(skl_stepping_info);
		si = skl_stepping_info;
	} else if (IS_BROXTON(dev_priv)) {
		size = ARRAY_SIZE(bxt_stepping_info);
		si = bxt_stepping_info;
	} else {
		size = 0;
		si = NULL;
	}

	if (INTEL_REVID(dev_priv) < size)
		return si + INTEL_REVID(dev_priv);

	return &no_stepping_info;
}

static void gen9_set_dc_state_debugmask(struct drm_i915_private *dev_priv)
{
	uint32_t val, mask;

	mask = DC_STATE_DEBUG_MASK_MEMORY_UP;

	if (IS_GEN9_LP(dev_priv))
		mask |= DC_STATE_DEBUG_MASK_CORES;

	/* The below bit doesn't need to be cleared ever afterwards */
	val = I915_READ(DC_STATE_DEBUG);
	if ((val & mask) != mask) {
		val |= mask;
		I915_WRITE(DC_STATE_DEBUG, val);
		POSTING_READ(DC_STATE_DEBUG);
	}
}

/**
 * intel_csr_load_program() - write the firmware from memory to register.
 * @dev_priv: i915 drm device.
 *
 * CSR firmware is read from a .bin file and kept in internal memory one time.
 * Everytime display comes back from low power state this function is called to
 * copy the firmware from internal memory to registers.
 */
void intel_csr_load_program(struct drm_i915_private *dev_priv)
{
	u32 *payload = dev_priv->csr.dmc_payload;
	uint32_t i, fw_size;

	if (!HAS_CSR(dev_priv)) {
		DRM_ERROR("No CSR support available for this platform\n");
		return;
	}

	if (!dev_priv->csr.dmc_payload) {
		DRM_ERROR("Tried to program CSR with empty payload\n");
		return;
	}

	fw_size = dev_priv->csr.dmc_fw_size;
	assert_rpm_wakelock_held(dev_priv);

	preempt_disable();

	for (i = 0; i < fw_size; i++)
		I915_WRITE_FW(CSR_PROGRAM(i), payload[i]);

	preempt_enable();

	for (i = 0; i < dev_priv->csr.mmio_count; i++) {
		I915_WRITE(dev_priv->csr.mmioaddr[i],
			   dev_priv->csr.mmiodata[i]);
	}

	dev_priv->csr.dc_state = 0;

	gen9_set_dc_state_debugmask(dev_priv);
}

static uint32_t *parse_csr_fw(struct drm_i915_private *dev_priv,
			      const struct firmware *fw)
{
	struct intel_css_header *css_header;
	struct intel_package_header *package_header;
	struct intel_dmc_header *dmc_header;
	struct intel_csr *csr = &dev_priv->csr;
	const struct stepping_info *si = intel_get_stepping_info(dev_priv);
<<<<<<< HEAD
	uint32_t dmc_offset = CSR_DEFAULT_FW_OFFSET, readcount = 0, nbytes;
	uint32_t i;
	uint32_t *dmc_payload;
	uint32_t required_version;
=======
	u32 dmc_offset = CSR_DEFAULT_FW_OFFSET, readcount = 0, nbytes;
	u32 i;
	u32 *dmc_payload;
	size_t fsize;
>>>>>>> 407d19ab

	if (!fw)
		return NULL;

	fsize = sizeof(struct intel_css_header) +
		sizeof(struct intel_package_header) +
		sizeof(struct intel_dmc_header);
	if (fsize > fw->size)
		goto error_truncated;

	/* Extract CSS Header information*/
	css_header = (struct intel_css_header *)fw->data;
	if (sizeof(struct intel_css_header) !=
	    (css_header->header_len * 4)) {
		DRM_ERROR("DMC firmware has wrong CSS header length "
			  "(%u bytes)\n",
			  (css_header->header_len * 4));
		return NULL;
	}

	csr->version = css_header->version;

	if (csr->fw_path == i915_modparams.dmc_firmware_path) {
		/* Bypass version check for firmware override. */
		required_version = csr->version;
	} else if (IS_CANNONLAKE(dev_priv)) {
		required_version = CNL_CSR_VERSION_REQUIRED;
	} else if (IS_GEMINILAKE(dev_priv)) {
		required_version = GLK_CSR_VERSION_REQUIRED;
	} else if (IS_KABYLAKE(dev_priv) || IS_COFFEELAKE(dev_priv)) {
		required_version = KBL_CSR_VERSION_REQUIRED;
	} else if (IS_SKYLAKE(dev_priv)) {
		required_version = SKL_CSR_VERSION_REQUIRED;
	} else if (IS_BROXTON(dev_priv)) {
		required_version = BXT_CSR_VERSION_REQUIRED;
	} else {
		MISSING_CASE(INTEL_REVID(dev_priv));
		required_version = 0;
	}

	if (csr->version != required_version) {
		DRM_INFO("Refusing to load DMC firmware v%u.%u,"
			 " please use v%u.%u\n",
			 CSR_VERSION_MAJOR(csr->version),
			 CSR_VERSION_MINOR(csr->version),
			 CSR_VERSION_MAJOR(required_version),
			 CSR_VERSION_MINOR(required_version));
		return NULL;
	}

	readcount += sizeof(struct intel_css_header);

	/* Extract Package Header information*/
	package_header = (struct intel_package_header *)
		&fw->data[readcount];
	if (sizeof(struct intel_package_header) !=
	    (package_header->header_len * 4)) {
		DRM_ERROR("DMC firmware has wrong package header length "
			  "(%u bytes)\n",
			  (package_header->header_len * 4));
		return NULL;
	}
	readcount += sizeof(struct intel_package_header);

	/* Search for dmc_offset to find firware binary. */
	for (i = 0; i < package_header->num_entries; i++) {
		if (package_header->fw_info[i].substepping == '*' &&
		    si->stepping == package_header->fw_info[i].stepping) {
			dmc_offset = package_header->fw_info[i].offset;
			break;
		} else if (si->stepping == package_header->fw_info[i].stepping &&
			   si->substepping == package_header->fw_info[i].substepping) {
			dmc_offset = package_header->fw_info[i].offset;
			break;
		} else if (package_header->fw_info[i].stepping == '*' &&
			   package_header->fw_info[i].substepping == '*')
			dmc_offset = package_header->fw_info[i].offset;
	}
	if (dmc_offset == CSR_DEFAULT_FW_OFFSET) {
		DRM_ERROR("DMC firmware not supported for %c stepping\n",
			  si->stepping);
		return NULL;
	}
	readcount += dmc_offset;
	fsize += dmc_offset;
	if (fsize > fw->size)
		goto error_truncated;

	/* Extract dmc_header information. */
	dmc_header = (struct intel_dmc_header *)&fw->data[readcount];
	if (sizeof(struct intel_dmc_header) != (dmc_header->header_len)) {
		DRM_ERROR("DMC firmware has wrong dmc header length "
			  "(%u bytes)\n",
			  (dmc_header->header_len));
		return NULL;
	}
	readcount += sizeof(struct intel_dmc_header);

	/* Cache the dmc header info. */
	if (dmc_header->mmio_count > ARRAY_SIZE(csr->mmioaddr)) {
		DRM_ERROR("DMC firmware has wrong mmio count %u\n",
			  dmc_header->mmio_count);
		return NULL;
	}
	csr->mmio_count = dmc_header->mmio_count;
	for (i = 0; i < dmc_header->mmio_count; i++) {
		if (dmc_header->mmioaddr[i] < CSR_MMIO_START_RANGE ||
		    dmc_header->mmioaddr[i] > CSR_MMIO_END_RANGE) {
			DRM_ERROR("DMC firmware has wrong mmio address 0x%x\n",
				  dmc_header->mmioaddr[i]);
			return NULL;
		}
		csr->mmioaddr[i] = _MMIO(dmc_header->mmioaddr[i]);
		csr->mmiodata[i] = dmc_header->mmiodata[i];
	}

	/* fw_size is in dwords, so multiplied by 4 to convert into bytes. */
	nbytes = dmc_header->fw_size * 4;
<<<<<<< HEAD
	if (nbytes > CSR_MAX_FW_SIZE) {
		DRM_ERROR("DMC firmware too big (%u bytes)\n", nbytes);
=======
	fsize += nbytes;
	if (fsize > fw->size)
		goto error_truncated;

	if (nbytes > csr->max_fw_size) {
		DRM_ERROR("DMC FW too big (%u bytes)\n", nbytes);
>>>>>>> 407d19ab
		return NULL;
	}
	csr->dmc_fw_size = dmc_header->fw_size;

	dmc_payload = kmalloc(nbytes, GFP_KERNEL);
	if (!dmc_payload) {
		DRM_ERROR("Memory allocation failed for dmc payload\n");
		return NULL;
	}

	return memcpy(dmc_payload, &fw->data[readcount], nbytes);

error_truncated:
	DRM_ERROR("Truncated DMC firmware, rejecting.\n");
	return NULL;
}

static void csr_load_work_fn(struct work_struct *work)
{
	struct drm_i915_private *dev_priv;
	struct intel_csr *csr;
	const struct firmware *fw = NULL;

	dev_priv = container_of(work, typeof(*dev_priv), csr.work);
	csr = &dev_priv->csr;

	request_firmware(&fw, dev_priv->csr.fw_path, &dev_priv->drm.pdev->dev);
	if (fw)
		dev_priv->csr.dmc_payload = parse_csr_fw(dev_priv, fw);

	if (dev_priv->csr.dmc_payload) {
		intel_csr_load_program(dev_priv);

		intel_display_power_put(dev_priv, POWER_DOMAIN_INIT);

		DRM_INFO("Finished loading DMC firmware %s (v%u.%u)\n",
			 dev_priv->csr.fw_path,
			 CSR_VERSION_MAJOR(csr->version),
			 CSR_VERSION_MINOR(csr->version));
	} else {
		dev_notice(dev_priv->drm.dev,
			   "Failed to load DMC firmware %s."
			   " Disabling runtime power management.\n",
			   csr->fw_path);
		dev_notice(dev_priv->drm.dev, "DMC firmware homepage: %s",
			   INTEL_UC_FIRMWARE_URL);
	}

	release_firmware(fw);
}

/**
 * intel_csr_ucode_init() - initialize the firmware loading.
 * @dev_priv: i915 drm device.
 *
 * This function is called at the time of loading the display driver to read
 * firmware from a .bin file and copied into a internal memory.
 */
void intel_csr_ucode_init(struct drm_i915_private *dev_priv)
{
	struct intel_csr *csr = &dev_priv->csr;

	INIT_WORK(&dev_priv->csr.work, csr_load_work_fn);

	if (!HAS_CSR(dev_priv))
		return;

<<<<<<< HEAD
	if (i915_modparams.dmc_firmware_path)
=======
	/*
	 * Obtain a runtime pm reference, until CSR is loaded, to avoid entering
	 * runtime-suspend.
	 *
	 * On error, we return with the rpm wakeref held to prevent runtime
	 * suspend as runtime suspend *requires* a working CSR for whatever
	 * reason.
	 */
	intel_csr_runtime_pm_get(dev_priv);

	if (INTEL_GEN(dev_priv) >= 12) {
		/* Allow to load fw via parameter using the last known size */
		csr->max_fw_size = GEN12_CSR_MAX_FW_SIZE;
	} else if (IS_GEN(dev_priv, 11)) {
		csr->fw_path = ICL_CSR_PATH;
		csr->required_version = ICL_CSR_VERSION_REQUIRED;
		csr->max_fw_size = ICL_CSR_MAX_FW_SIZE;
	} else if (IS_CANNONLAKE(dev_priv)) {
		csr->fw_path = CNL_CSR_PATH;
		csr->required_version = CNL_CSR_VERSION_REQUIRED;
		csr->max_fw_size = CNL_CSR_MAX_FW_SIZE;
	} else if (IS_GEMINILAKE(dev_priv)) {
		csr->fw_path = GLK_CSR_PATH;
		csr->required_version = GLK_CSR_VERSION_REQUIRED;
		csr->max_fw_size = GLK_CSR_MAX_FW_SIZE;
	} else if (IS_KABYLAKE(dev_priv) || IS_COFFEELAKE(dev_priv)) {
		csr->fw_path = KBL_CSR_PATH;
		csr->required_version = KBL_CSR_VERSION_REQUIRED;
		csr->max_fw_size = KBL_CSR_MAX_FW_SIZE;
	} else if (IS_SKYLAKE(dev_priv)) {
		csr->fw_path = SKL_CSR_PATH;
		csr->required_version = SKL_CSR_VERSION_REQUIRED;
		csr->max_fw_size = SKL_CSR_MAX_FW_SIZE;
	} else if (IS_BROXTON(dev_priv)) {
		csr->fw_path = BXT_CSR_PATH;
		csr->required_version = BXT_CSR_VERSION_REQUIRED;
		csr->max_fw_size = BXT_CSR_MAX_FW_SIZE;
	}

	if (i915_modparams.dmc_firmware_path) {
		if (strlen(i915_modparams.dmc_firmware_path) == 0) {
			csr->fw_path = NULL;
			DRM_INFO("Disabling CSR firmware and runtime PM\n");
			return;
		}

>>>>>>> 407d19ab
		csr->fw_path = i915_modparams.dmc_firmware_path;
	else if (IS_CANNONLAKE(dev_priv))
		csr->fw_path = I915_CSR_CNL;
	else if (IS_GEMINILAKE(dev_priv))
		csr->fw_path = I915_CSR_GLK;
	else if (IS_KABYLAKE(dev_priv) || IS_COFFEELAKE(dev_priv))
		csr->fw_path = I915_CSR_KBL;
	else if (IS_SKYLAKE(dev_priv))
		csr->fw_path = I915_CSR_SKL;
	else if (IS_BROXTON(dev_priv))
		csr->fw_path = I915_CSR_BXT;
	else {
		DRM_ERROR("Unexpected: no known CSR firmware for platform\n");
		return;
	}

	DRM_DEBUG_KMS("Loading %s\n", csr->fw_path);

	/*
	 * Obtain a runtime pm reference, until CSR is loaded,
	 * to avoid entering runtime-suspend.
	 */
	intel_display_power_get(dev_priv, POWER_DOMAIN_INIT);

	schedule_work(&dev_priv->csr.work);
}

/**
 * intel_csr_ucode_suspend() - prepare CSR firmware before system suspend
 * @dev_priv: i915 drm device
 *
 * Prepare the DMC firmware before entering system suspend. This includes
 * flushing pending work items and releasing any resources acquired during
 * init.
 */
void intel_csr_ucode_suspend(struct drm_i915_private *dev_priv)
{
	if (!HAS_CSR(dev_priv))
		return;

	flush_work(&dev_priv->csr.work);

	/* Drop the reference held in case DMC isn't loaded. */
	if (!dev_priv->csr.dmc_payload)
		intel_display_power_put(dev_priv, POWER_DOMAIN_INIT);
}

/**
 * intel_csr_ucode_resume() - init CSR firmware during system resume
 * @dev_priv: i915 drm device
 *
 * Reinitialize the DMC firmware during system resume, reacquiring any
 * resources released in intel_csr_ucode_suspend().
 */
void intel_csr_ucode_resume(struct drm_i915_private *dev_priv)
{
	if (!HAS_CSR(dev_priv))
		return;

	/*
	 * Reacquire the reference to keep RPM disabled in case DMC isn't
	 * loaded.
	 */
	if (!dev_priv->csr.dmc_payload)
		intel_display_power_get(dev_priv, POWER_DOMAIN_INIT);
}

/**
 * intel_csr_ucode_fini() - unload the CSR firmware.
 * @dev_priv: i915 drm device.
 *
 * Firmmware unloading includes freeing the internal memory and reset the
 * firmware loading status.
 */
void intel_csr_ucode_fini(struct drm_i915_private *dev_priv)
{
	if (!HAS_CSR(dev_priv))
		return;

	intel_csr_ucode_suspend(dev_priv);

	kfree(dev_priv->csr.dmc_payload);
}<|MERGE_RESOLUTION|>--- conflicted
+++ resolved
@@ -37,76 +37,86 @@
  * low-power state and comes back to normal.
  */
 
-#define I915_CSR_GLK "i915/glk_dmc_ver1_04.bin"
-MODULE_FIRMWARE(I915_CSR_GLK);
+#define GEN12_CSR_MAX_FW_SIZE		ICL_CSR_MAX_FW_SIZE
+
+#define ICL_CSR_PATH			"i915/icl_dmc_ver1_07.bin"
+#define ICL_CSR_VERSION_REQUIRED	CSR_VERSION(1, 7)
+#define ICL_CSR_MAX_FW_SIZE		0x6000
+MODULE_FIRMWARE(ICL_CSR_PATH);
+
+#define CNL_CSR_PATH			"i915/cnl_dmc_ver1_07.bin"
+#define CNL_CSR_VERSION_REQUIRED	CSR_VERSION(1, 7)
+#define CNL_CSR_MAX_FW_SIZE		GLK_CSR_MAX_FW_SIZE
+MODULE_FIRMWARE(CNL_CSR_PATH);
+
+#define GLK_CSR_PATH			"i915/glk_dmc_ver1_04.bin"
 #define GLK_CSR_VERSION_REQUIRED	CSR_VERSION(1, 4)
-
-#define I915_CSR_CNL "i915/cnl_dmc_ver1_07.bin"
-MODULE_FIRMWARE(I915_CSR_CNL);
-#define CNL_CSR_VERSION_REQUIRED	CSR_VERSION(1, 7)
-
-#define I915_CSR_KBL "i915/kbl_dmc_ver1_04.bin"
-MODULE_FIRMWARE(I915_CSR_KBL);
+#define GLK_CSR_MAX_FW_SIZE		0x4000
+MODULE_FIRMWARE(GLK_CSR_PATH);
+
+#define KBL_CSR_PATH			"i915/kbl_dmc_ver1_04.bin"
 #define KBL_CSR_VERSION_REQUIRED	CSR_VERSION(1, 4)
-
-#define I915_CSR_SKL "i915/skl_dmc_ver1_27.bin"
-MODULE_FIRMWARE(I915_CSR_SKL);
+#define KBL_CSR_MAX_FW_SIZE		BXT_CSR_MAX_FW_SIZE
+MODULE_FIRMWARE(KBL_CSR_PATH);
+
+#define SKL_CSR_PATH			"i915/skl_dmc_ver1_27.bin"
 #define SKL_CSR_VERSION_REQUIRED	CSR_VERSION(1, 27)
-
-#define I915_CSR_BXT "i915/bxt_dmc_ver1_07.bin"
-MODULE_FIRMWARE(I915_CSR_BXT);
+#define SKL_CSR_MAX_FW_SIZE		BXT_CSR_MAX_FW_SIZE
+MODULE_FIRMWARE(SKL_CSR_PATH);
+
+#define BXT_CSR_PATH			"i915/bxt_dmc_ver1_07.bin"
 #define BXT_CSR_VERSION_REQUIRED	CSR_VERSION(1, 7)
-
-
-#define CSR_MAX_FW_SIZE			0x2FFF
+#define BXT_CSR_MAX_FW_SIZE		0x3000
+MODULE_FIRMWARE(BXT_CSR_PATH);
+
 #define CSR_DEFAULT_FW_OFFSET		0xFFFFFFFF
 
 struct intel_css_header {
 	/* 0x09 for DMC */
-	uint32_t module_type;
+	u32 module_type;
 
 	/* Includes the DMC specific header in dwords */
-	uint32_t header_len;
+	u32 header_len;
 
 	/* always value would be 0x10000 */
-	uint32_t header_ver;
-
-	/* Not used */
-	uint32_t module_id;
-
-	/* Not used */
-	uint32_t module_vendor;
+	u32 header_ver;
+
+	/* Not used */
+	u32 module_id;
+
+	/* Not used */
+	u32 module_vendor;
 
 	/* in YYYYMMDD format */
-	uint32_t date;
+	u32 date;
 
 	/* Size in dwords (CSS_Headerlen + PackageHeaderLen + dmc FWsLen)/4 */
-	uint32_t size;
-
-	/* Not used */
-	uint32_t key_size;
-
-	/* Not used */
-	uint32_t modulus_size;
-
-	/* Not used */
-	uint32_t exponent_size;
-
-	/* Not used */
-	uint32_t reserved1[12];
+	u32 size;
+
+	/* Not used */
+	u32 key_size;
+
+	/* Not used */
+	u32 modulus_size;
+
+	/* Not used */
+	u32 exponent_size;
+
+	/* Not used */
+	u32 reserved1[12];
 
 	/* Major Minor */
-	uint32_t version;
-
-	/* Not used */
-	uint32_t reserved2[8];
-
-	/* Not used */
-	uint32_t kernel_header_info;
+	u32 version;
+
+	/* Not used */
+	u32 reserved2[8];
+
+	/* Not used */
+	u32 kernel_header_info;
 } __packed;
 
 struct intel_fw_info {
-	uint16_t reserved1;
+	u16 reserved1;
 
 	/* Stepping (A, B, C, ..., *). * is a wildcard */
 	char stepping;
@@ -114,8 +124,8 @@
 	/* Sub-stepping (0, 1, ..., *). * is a wildcard */
 	char substepping;
 
-	uint32_t offset;
-	uint32_t reserved2;
+	u32 offset;
+	u32 reserved2;
 } __packed;
 
 struct intel_package_header {
@@ -128,14 +138,14 @@
 	unsigned char reserved[10];
 
 	/* Number of valid entries in the FWInfo array below */
-	uint32_t num_entries;
+	u32 num_entries;
 
 	struct intel_fw_info fw_info[20];
 } __packed;
 
 struct intel_dmc_header {
 	/* always value would be 0x40403E3E */
-	uint32_t signature;
+	u32 signature;
 
 	/* DMC binary header length */
 	unsigned char header_len;
@@ -144,30 +154,30 @@
 	unsigned char header_ver;
 
 	/* Reserved */
-	uint16_t dmcc_ver;
+	u16 dmcc_ver;
 
 	/* Major, Minor */
-	uint32_t	project;
+	u32 project;
 
 	/* Firmware program size (excluding header) in dwords */
-	uint32_t	fw_size;
+	u32 fw_size;
 
 	/* Major Minor version */
-	uint32_t fw_version;
+	u32 fw_version;
 
 	/* Number of valid MMIO cycles present. */
-	uint32_t mmio_count;
+	u32 mmio_count;
 
 	/* MMIO address */
-	uint32_t mmioaddr[8];
+	u32 mmioaddr[8];
 
 	/* MMIO data */
-	uint32_t mmiodata[8];
+	u32 mmiodata[8];
 
 	/* FW filename  */
 	unsigned char dfile[32];
 
-	uint32_t reserved1[2];
+	u32 reserved1[2];
 } __packed;
 
 struct stepping_info {
@@ -187,6 +197,12 @@
 	{'B', '0'}, {'B', '1'}, {'B', '2'}
 };
 
+static const struct stepping_info icl_stepping_info[] = {
+	{'A', '0'}, {'A', '1'}, {'A', '2'},
+	{'B', '0'}, {'B', '2'},
+	{'C', '0'}
+};
+
 static const struct stepping_info no_stepping_info = { '*', '*' };
 
 static const struct stepping_info *
@@ -195,7 +211,10 @@
 	const struct stepping_info *si;
 	unsigned int size;
 
-	if (IS_SKYLAKE(dev_priv)) {
+	if (IS_ICELAKE(dev_priv)) {
+		size = ARRAY_SIZE(icl_stepping_info);
+		si = icl_stepping_info;
+	} else if (IS_SKYLAKE(dev_priv)) {
 		size = ARRAY_SIZE(skl_stepping_info);
 		si = skl_stepping_info;
 	} else if (IS_BROXTON(dev_priv)) {
@@ -214,7 +233,7 @@
 
 static void gen9_set_dc_state_debugmask(struct drm_i915_private *dev_priv)
 {
-	uint32_t val, mask;
+	u32 val, mask;
 
 	mask = DC_STATE_DEBUG_MASK_MEMORY_UP;
 
@@ -241,7 +260,7 @@
 void intel_csr_load_program(struct drm_i915_private *dev_priv)
 {
 	u32 *payload = dev_priv->csr.dmc_payload;
-	uint32_t i, fw_size;
+	u32 i, fw_size;
 
 	if (!HAS_CSR(dev_priv)) {
 		DRM_ERROR("No CSR support available for this platform\n");
@@ -273,25 +292,18 @@
 	gen9_set_dc_state_debugmask(dev_priv);
 }
 
-static uint32_t *parse_csr_fw(struct drm_i915_private *dev_priv,
-			      const struct firmware *fw)
+static u32 *parse_csr_fw(struct drm_i915_private *dev_priv,
+			 const struct firmware *fw)
 {
 	struct intel_css_header *css_header;
 	struct intel_package_header *package_header;
 	struct intel_dmc_header *dmc_header;
 	struct intel_csr *csr = &dev_priv->csr;
 	const struct stepping_info *si = intel_get_stepping_info(dev_priv);
-<<<<<<< HEAD
-	uint32_t dmc_offset = CSR_DEFAULT_FW_OFFSET, readcount = 0, nbytes;
-	uint32_t i;
-	uint32_t *dmc_payload;
-	uint32_t required_version;
-=======
 	u32 dmc_offset = CSR_DEFAULT_FW_OFFSET, readcount = 0, nbytes;
 	u32 i;
 	u32 *dmc_payload;
 	size_t fsize;
->>>>>>> 407d19ab
 
 	if (!fw)
 		return NULL;
@@ -312,35 +324,18 @@
 		return NULL;
 	}
 
-	csr->version = css_header->version;
-
-	if (csr->fw_path == i915_modparams.dmc_firmware_path) {
-		/* Bypass version check for firmware override. */
-		required_version = csr->version;
-	} else if (IS_CANNONLAKE(dev_priv)) {
-		required_version = CNL_CSR_VERSION_REQUIRED;
-	} else if (IS_GEMINILAKE(dev_priv)) {
-		required_version = GLK_CSR_VERSION_REQUIRED;
-	} else if (IS_KABYLAKE(dev_priv) || IS_COFFEELAKE(dev_priv)) {
-		required_version = KBL_CSR_VERSION_REQUIRED;
-	} else if (IS_SKYLAKE(dev_priv)) {
-		required_version = SKL_CSR_VERSION_REQUIRED;
-	} else if (IS_BROXTON(dev_priv)) {
-		required_version = BXT_CSR_VERSION_REQUIRED;
-	} else {
-		MISSING_CASE(INTEL_REVID(dev_priv));
-		required_version = 0;
-	}
-
-	if (csr->version != required_version) {
+	if (csr->required_version &&
+	    css_header->version != csr->required_version) {
 		DRM_INFO("Refusing to load DMC firmware v%u.%u,"
 			 " please use v%u.%u\n",
-			 CSR_VERSION_MAJOR(csr->version),
-			 CSR_VERSION_MINOR(csr->version),
-			 CSR_VERSION_MAJOR(required_version),
-			 CSR_VERSION_MINOR(required_version));
-		return NULL;
-	}
+			 CSR_VERSION_MAJOR(css_header->version),
+			 CSR_VERSION_MINOR(css_header->version),
+			 CSR_VERSION_MAJOR(csr->required_version),
+			 CSR_VERSION_MINOR(csr->required_version));
+		return NULL;
+	}
+
+	csr->version = css_header->version;
 
 	readcount += sizeof(struct intel_css_header);
 
@@ -375,6 +370,8 @@
 			  si->stepping);
 		return NULL;
 	}
+	/* Convert dmc_offset into number of bytes. By default it is in dwords*/
+	dmc_offset *= 4;
 	readcount += dmc_offset;
 	fsize += dmc_offset;
 	if (fsize > fw->size)
@@ -410,17 +407,12 @@
 
 	/* fw_size is in dwords, so multiplied by 4 to convert into bytes. */
 	nbytes = dmc_header->fw_size * 4;
-<<<<<<< HEAD
-	if (nbytes > CSR_MAX_FW_SIZE) {
-		DRM_ERROR("DMC firmware too big (%u bytes)\n", nbytes);
-=======
 	fsize += nbytes;
 	if (fsize > fw->size)
 		goto error_truncated;
 
 	if (nbytes > csr->max_fw_size) {
 		DRM_ERROR("DMC FW too big (%u bytes)\n", nbytes);
->>>>>>> 407d19ab
 		return NULL;
 	}
 	csr->dmc_fw_size = dmc_header->fw_size;
@@ -438,6 +430,21 @@
 	return NULL;
 }
 
+static void intel_csr_runtime_pm_get(struct drm_i915_private *dev_priv)
+{
+	WARN_ON(dev_priv->csr.wakeref);
+	dev_priv->csr.wakeref =
+		intel_display_power_get(dev_priv, POWER_DOMAIN_INIT);
+}
+
+static void intel_csr_runtime_pm_put(struct drm_i915_private *dev_priv)
+{
+	intel_wakeref_t wakeref __maybe_unused =
+		fetch_and_zero(&dev_priv->csr.wakeref);
+
+	intel_display_power_put(dev_priv, POWER_DOMAIN_INIT, wakeref);
+}
+
 static void csr_load_work_fn(struct work_struct *work)
 {
 	struct drm_i915_private *dev_priv;
@@ -453,8 +460,7 @@
 
 	if (dev_priv->csr.dmc_payload) {
 		intel_csr_load_program(dev_priv);
-
-		intel_display_power_put(dev_priv, POWER_DOMAIN_INIT);
+		intel_csr_runtime_pm_put(dev_priv);
 
 		DRM_INFO("Finished loading DMC firmware %s (v%u.%u)\n",
 			 dev_priv->csr.fw_path,
@@ -488,9 +494,6 @@
 	if (!HAS_CSR(dev_priv))
 		return;
 
-<<<<<<< HEAD
-	if (i915_modparams.dmc_firmware_path)
-=======
 	/*
 	 * Obtain a runtime pm reference, until CSR is loaded, to avoid entering
 	 * runtime-suspend.
@@ -537,31 +540,19 @@
 			return;
 		}
 
->>>>>>> 407d19ab
 		csr->fw_path = i915_modparams.dmc_firmware_path;
-	else if (IS_CANNONLAKE(dev_priv))
-		csr->fw_path = I915_CSR_CNL;
-	else if (IS_GEMINILAKE(dev_priv))
-		csr->fw_path = I915_CSR_GLK;
-	else if (IS_KABYLAKE(dev_priv) || IS_COFFEELAKE(dev_priv))
-		csr->fw_path = I915_CSR_KBL;
-	else if (IS_SKYLAKE(dev_priv))
-		csr->fw_path = I915_CSR_SKL;
-	else if (IS_BROXTON(dev_priv))
-		csr->fw_path = I915_CSR_BXT;
-	else {
-		DRM_ERROR("Unexpected: no known CSR firmware for platform\n");
+		/* Bypass version check for firmware override. */
+		csr->required_version = 0;
+	}
+
+	if (csr->fw_path == NULL) {
+		DRM_DEBUG_KMS("No known CSR firmware for platform, disabling runtime PM\n");
+		WARN_ON(!IS_ALPHA_SUPPORT(INTEL_INFO(dev_priv)));
+
 		return;
 	}
 
 	DRM_DEBUG_KMS("Loading %s\n", csr->fw_path);
-
-	/*
-	 * Obtain a runtime pm reference, until CSR is loaded,
-	 * to avoid entering runtime-suspend.
-	 */
-	intel_display_power_get(dev_priv, POWER_DOMAIN_INIT);
-
 	schedule_work(&dev_priv->csr.work);
 }
 
@@ -582,7 +573,7 @@
 
 	/* Drop the reference held in case DMC isn't loaded. */
 	if (!dev_priv->csr.dmc_payload)
-		intel_display_power_put(dev_priv, POWER_DOMAIN_INIT);
+		intel_csr_runtime_pm_put(dev_priv);
 }
 
 /**
@@ -602,7 +593,7 @@
 	 * loaded.
 	 */
 	if (!dev_priv->csr.dmc_payload)
-		intel_display_power_get(dev_priv, POWER_DOMAIN_INIT);
+		intel_csr_runtime_pm_get(dev_priv);
 }
 
 /**
@@ -618,6 +609,7 @@
 		return;
 
 	intel_csr_ucode_suspend(dev_priv);
+	WARN_ON(dev_priv->csr.wakeref);
 
 	kfree(dev_priv->csr.dmc_payload);
 }