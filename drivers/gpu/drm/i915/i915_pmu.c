--- conflicted
+++ resolved
@@ -5,6 +5,7 @@
  */
 
 #include <linux/irq.h>
+#include <linux/pm_runtime.h>
 #include "i915_pmu.h"
 #include "intel_ringbuffer.h"
 #include "i915_drv.h"
@@ -159,27 +160,16 @@
 {
 	struct intel_engine_cs *engine;
 	enum intel_engine_id id;
-<<<<<<< HEAD
-	bool fw = false;
-=======
 	intel_wakeref_t wakeref;
 	unsigned long flags;
->>>>>>> 407d19ab
 
 	if ((dev_priv->pmu.enable & ENGINE_SAMPLE_MASK) == 0)
 		return;
 
-<<<<<<< HEAD
-	if (!dev_priv->gt.awake)
-		return;
-
-	if (!intel_runtime_pm_get_if_in_use(dev_priv))
-=======
 	wakeref = 0;
 	if (READ_ONCE(dev_priv->gt.awake))
 		wakeref = intel_runtime_pm_get_if_in_use(dev_priv);
 	if (!wakeref)
->>>>>>> 407d19ab
 		return;
 
 	spin_lock_irqsave(&dev_priv->uncore.lock, flags);
@@ -214,7 +204,7 @@
 	}
 	spin_unlock_irqrestore(&dev_priv->uncore.lock, flags);
 
-	intel_runtime_pm_put(dev_priv);
+	intel_runtime_pm_put(dev_priv, wakeref);
 }
 
 static void
@@ -231,11 +221,12 @@
 		u32 val;
 
 		val = dev_priv->gt_pm.rps.cur_freq;
-		if (dev_priv->gt.awake &&
-		    intel_runtime_pm_get_if_in_use(dev_priv)) {
-			val = intel_get_cagf(dev_priv,
-					     I915_READ_NOTRACE(GEN6_RPSTAT1));
-			intel_runtime_pm_put(dev_priv);
+		if (dev_priv->gt.awake) {
+			intel_wakeref_t wakeref;
+
+			with_intel_runtime_pm_if_in_use(dev_priv, wakeref)
+				val = intel_get_cagf(dev_priv,
+						     I915_READ_NOTRACE(GEN6_RPSTAT1));
 		}
 
 		add_sample_mult(&dev_priv->pmu.sample[__I915_SAMPLE_FREQ_ACT],
@@ -447,12 +438,14 @@
 static u64 get_rc6(struct drm_i915_private *i915)
 {
 #if IS_ENABLED(CONFIG_PM)
+	intel_wakeref_t wakeref;
 	unsigned long flags;
 	u64 val;
 
-	if (intel_runtime_pm_get_if_in_use(i915)) {
+	wakeref = intel_runtime_pm_get_if_in_use(i915);
+	if (wakeref) {
 		val = __get_rc6(i915);
-		intel_runtime_pm_put(i915);
+		intel_runtime_pm_put(i915, wakeref);
 
 		/*
 		 * If we are coming back from being runtime suspended we must
@@ -482,7 +475,6 @@
 		 * counter value.
 		 */
 		spin_lock_irqsave(&i915->pmu.lock, flags);
-		spin_lock(&kdev->power.lock);
 
 		/*
 		 * After the above branch intel_runtime_pm_get_if_in_use failed
@@ -495,16 +487,13 @@
 		 * suspended and if not we cannot do better than report the last
 		 * known RC6 value.
 		 */
-		if (kdev->power.runtime_status == RPM_SUSPENDED) {
+		if (pm_runtime_status_suspended(kdev)) {
+			val = pm_runtime_suspended_time(kdev);
+
 			if (!i915->pmu.sample[__I915_SAMPLE_RC6_ESTIMATED].cur)
-				i915->pmu.suspended_jiffies_last =
-						  kdev->power.suspended_jiffies;
-
-			val = kdev->power.suspended_jiffies -
-			      i915->pmu.suspended_jiffies_last;
-			val += jiffies - kdev->power.accounting_timestamp;
-
-			val = jiffies_to_nsecs(val);
+				i915->pmu.suspended_time_last = val;
+
+			val -= i915->pmu.suspended_time_last;
 			val += i915->pmu.sample[__I915_SAMPLE_RC6].cur;
 
 			i915->pmu.sample[__I915_SAMPLE_RC6_ESTIMATED].cur = val;
@@ -514,7 +503,6 @@
 			val = i915->pmu.sample[__I915_SAMPLE_RC6].cur;
 		}
 
-		spin_unlock(&kdev->power.lock);
 		spin_unlock_irqrestore(&i915->pmu.lock, flags);
 	}
 
@@ -598,7 +586,8 @@
 	 * Update the bitmask of enabled events and increment
 	 * the event reference counter.
 	 */
-	GEM_BUG_ON(bit >= I915_PMU_MASK_BITS);
+	BUILD_BUG_ON(ARRAY_SIZE(i915->pmu.enable_count) != I915_PMU_MASK_BITS);
+	GEM_BUG_ON(bit >= ARRAY_SIZE(i915->pmu.enable_count));
 	GEM_BUG_ON(i915->pmu.enable_count[bit] == ~0);
 	i915->pmu.enable |= BIT_ULL(bit);
 	i915->pmu.enable_count[bit]++;
@@ -619,11 +608,16 @@
 		engine = intel_engine_lookup_user(i915,
 						  engine_event_class(event),
 						  engine_event_instance(event));
-		GEM_BUG_ON(!engine);
+
+		BUILD_BUG_ON(ARRAY_SIZE(engine->pmu.enable_count) !=
+			     I915_ENGINE_SAMPLE_COUNT);
+		BUILD_BUG_ON(ARRAY_SIZE(engine->pmu.sample) !=
+			     I915_ENGINE_SAMPLE_COUNT);
+		GEM_BUG_ON(sample >= ARRAY_SIZE(engine->pmu.enable_count));
+		GEM_BUG_ON(sample >= ARRAY_SIZE(engine->pmu.sample));
+		GEM_BUG_ON(engine->pmu.enable_count[sample] == ~0);
+
 		engine->pmu.enable |= BIT(sample);
-
-		GEM_BUG_ON(sample >= I915_PMU_SAMPLE_BITS);
-		GEM_BUG_ON(engine->pmu.enable_count[sample] == ~0);
 		engine->pmu.enable_count[sample]++;
 	}
 
@@ -653,9 +647,11 @@
 		engine = intel_engine_lookup_user(i915,
 						  engine_event_class(event),
 						  engine_event_instance(event));
-		GEM_BUG_ON(!engine);
-		GEM_BUG_ON(sample >= I915_PMU_SAMPLE_BITS);
+
+		GEM_BUG_ON(sample >= ARRAY_SIZE(engine->pmu.enable_count));
+		GEM_BUG_ON(sample >= ARRAY_SIZE(engine->pmu.sample));
 		GEM_BUG_ON(engine->pmu.enable_count[sample] == 0);
+
 		/*
 		 * Decrement the reference count and clear the enabled
 		 * bitmask when the last listener on an event goes away.
@@ -664,7 +660,7 @@
 			engine->pmu.enable &= ~BIT(sample);
 	}
 
-	GEM_BUG_ON(bit >= I915_PMU_MASK_BITS);
+	GEM_BUG_ON(bit >= ARRAY_SIZE(i915->pmu.enable_count));
 	GEM_BUG_ON(i915->pmu.enable_count[bit] == 0);
 	/*
 	 * Decrement the reference count and clear the enabled
