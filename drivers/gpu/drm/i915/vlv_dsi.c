/*
 * Copyright © 2013 Intel Corporation
 *
 * Permission is hereby granted, free of charge, to any person obtaining a
 * copy of this software and associated documentation files (the "Software"),
 * to deal in the Software without restriction, including without limitation
 * the rights to use, copy, modify, merge, publish, distribute, sublicense,
 * and/or sell copies of the Software, and to permit persons to whom the
 * Software is furnished to do so, subject to the following conditions:
 *
 * The above copyright notice and this permission notice (including the next
 * paragraph) shall be included in all copies or substantial portions of the
 * Software.
 *
 * THE SOFTWARE IS PROVIDED "AS IS", WITHOUT WARRANTY OF ANY KIND, EXPRESS OR
 * IMPLIED, INCLUDING BUT NOT LIMITED TO THE WARRANTIES OF MERCHANTABILITY,
 * FITNESS FOR A PARTICULAR PURPOSE AND NONINFRINGEMENT.  IN NO EVENT SHALL
 * THE AUTHORS OR COPYRIGHT HOLDERS BE LIABLE FOR ANY CLAIM, DAMAGES OR OTHER
 * LIABILITY, WHETHER IN AN ACTION OF CONTRACT, TORT OR OTHERWISE, ARISING
 * FROM, OUT OF OR IN CONNECTION WITH THE SOFTWARE OR THE USE OR OTHER
 * DEALINGS IN THE SOFTWARE.
 *
 * Author: Jani Nikula <jani.nikula@intel.com>
 */

<<<<<<< HEAD
#include <drm/drmP.h>
=======
#include <linux/gpio/consumer.h>
#include <linux/slab.h>

>>>>>>> 407d19ab
#include <drm/drm_atomic_helper.h>
#include <drm/drm_crtc.h>
#include <drm/drm_edid.h>
#include <drm/drm_mipi_dsi.h>
#include <drm/i915_drm.h>

#include "i915_drv.h"
#include "intel_connector.h"
#include "intel_drv.h"
#include "intel_dsi.h"
#include "intel_panel.h"

/* return pixels in terms of txbyteclkhs */
static u16 txbyteclkhs(u16 pixels, int bpp, int lane_count,
		       u16 burst_mode_ratio)
{
	return DIV_ROUND_UP(DIV_ROUND_UP(pixels * bpp * burst_mode_ratio,
					 8 * 100), lane_count);
}

/* return pixels equvalent to txbyteclkhs */
static u16 pixels_from_txbyteclkhs(u16 clk_hs, int bpp, int lane_count,
			u16 burst_mode_ratio)
{
	return DIV_ROUND_UP((clk_hs * lane_count * 8 * 100),
						(bpp * burst_mode_ratio));
}

enum mipi_dsi_pixel_format pixel_format_from_register_bits(u32 fmt)
{
	/* It just so happens the VBT matches register contents. */
	switch (fmt) {
	case VID_MODE_FORMAT_RGB888:
		return MIPI_DSI_FMT_RGB888;
	case VID_MODE_FORMAT_RGB666:
		return MIPI_DSI_FMT_RGB666;
	case VID_MODE_FORMAT_RGB666_PACKED:
		return MIPI_DSI_FMT_RGB666_PACKED;
	case VID_MODE_FORMAT_RGB565:
		return MIPI_DSI_FMT_RGB565;
	default:
		MISSING_CASE(fmt);
		return MIPI_DSI_FMT_RGB666;
	}
}

void vlv_dsi_wait_for_fifo_empty(struct intel_dsi *intel_dsi, enum port port)
{
	struct drm_encoder *encoder = &intel_dsi->base.base;
	struct drm_device *dev = encoder->dev;
	struct drm_i915_private *dev_priv = to_i915(dev);
	u32 mask;

	mask = LP_CTRL_FIFO_EMPTY | HS_CTRL_FIFO_EMPTY |
		LP_DATA_FIFO_EMPTY | HS_DATA_FIFO_EMPTY;

	if (intel_wait_for_register(&dev_priv->uncore,
				    MIPI_GEN_FIFO_STAT(port), mask, mask,
				    100))
		DRM_ERROR("DPI FIFOs are not empty\n");
}

static void write_data(struct drm_i915_private *dev_priv,
		       i915_reg_t reg,
		       const u8 *data, u32 len)
{
	u32 i, j;

	for (i = 0; i < len; i += 4) {
		u32 val = 0;

		for (j = 0; j < min_t(u32, len - i, 4); j++)
			val |= *data++ << 8 * j;

		I915_WRITE(reg, val);
	}
}

static void read_data(struct drm_i915_private *dev_priv,
		      i915_reg_t reg,
		      u8 *data, u32 len)
{
	u32 i, j;

	for (i = 0; i < len; i += 4) {
		u32 val = I915_READ(reg);

		for (j = 0; j < min_t(u32, len - i, 4); j++)
			*data++ = val >> 8 * j;
	}
}

static ssize_t intel_dsi_host_transfer(struct mipi_dsi_host *host,
				       const struct mipi_dsi_msg *msg)
{
	struct intel_dsi_host *intel_dsi_host = to_intel_dsi_host(host);
	struct drm_device *dev = intel_dsi_host->intel_dsi->base.base.dev;
	struct drm_i915_private *dev_priv = to_i915(dev);
	enum port port = intel_dsi_host->port;
	struct mipi_dsi_packet packet;
	ssize_t ret;
	const u8 *header, *data;
	i915_reg_t data_reg, ctrl_reg;
	u32 data_mask, ctrl_mask;

	ret = mipi_dsi_create_packet(&packet, msg);
	if (ret < 0)
		return ret;

	header = packet.header;
	data = packet.payload;

	if (msg->flags & MIPI_DSI_MSG_USE_LPM) {
		data_reg = MIPI_LP_GEN_DATA(port);
		data_mask = LP_DATA_FIFO_FULL;
		ctrl_reg = MIPI_LP_GEN_CTRL(port);
		ctrl_mask = LP_CTRL_FIFO_FULL;
	} else {
		data_reg = MIPI_HS_GEN_DATA(port);
		data_mask = HS_DATA_FIFO_FULL;
		ctrl_reg = MIPI_HS_GEN_CTRL(port);
		ctrl_mask = HS_CTRL_FIFO_FULL;
	}

	/* note: this is never true for reads */
	if (packet.payload_length) {
		if (intel_wait_for_register(&dev_priv->uncore,
					    MIPI_GEN_FIFO_STAT(port),
					    data_mask, 0,
					    50))
			DRM_ERROR("Timeout waiting for HS/LP DATA FIFO !full\n");

		write_data(dev_priv, data_reg, packet.payload,
			   packet.payload_length);
	}

	if (msg->rx_len) {
		I915_WRITE(MIPI_INTR_STAT(port), GEN_READ_DATA_AVAIL);
	}

	if (intel_wait_for_register(&dev_priv->uncore,
				    MIPI_GEN_FIFO_STAT(port),
				    ctrl_mask, 0,
				    50)) {
		DRM_ERROR("Timeout waiting for HS/LP CTRL FIFO !full\n");
	}

	I915_WRITE(ctrl_reg, header[2] << 16 | header[1] << 8 | header[0]);

	/* ->rx_len is set only for reads */
	if (msg->rx_len) {
		data_mask = GEN_READ_DATA_AVAIL;
		if (intel_wait_for_register(&dev_priv->uncore,
					    MIPI_INTR_STAT(port),
					    data_mask, data_mask,
					    50))
			DRM_ERROR("Timeout waiting for read data.\n");

		read_data(dev_priv, data_reg, msg->rx_buf, msg->rx_len);
	}

	/* XXX: fix for reads and writes */
	return 4 + packet.payload_length;
}

static int intel_dsi_host_attach(struct mipi_dsi_host *host,
				 struct mipi_dsi_device *dsi)
{
	return 0;
}

static int intel_dsi_host_detach(struct mipi_dsi_host *host,
				 struct mipi_dsi_device *dsi)
{
	return 0;
}

static const struct mipi_dsi_host_ops intel_dsi_host_ops = {
	.attach = intel_dsi_host_attach,
	.detach = intel_dsi_host_detach,
	.transfer = intel_dsi_host_transfer,
};

static struct intel_dsi_host *intel_dsi_host_init(struct intel_dsi *intel_dsi,
						  enum port port)
{
	struct intel_dsi_host *host;
	struct mipi_dsi_device *device;

	host = kzalloc(sizeof(*host), GFP_KERNEL);
	if (!host)
		return NULL;

	host->base.ops = &intel_dsi_host_ops;
	host->intel_dsi = intel_dsi;
	host->port = port;

	/*
	 * We should call mipi_dsi_host_register(&host->base) here, but we don't
	 * have a host->dev, and we don't have OF stuff either. So just use the
	 * dsi framework as a library and hope for the best. Create the dsi
	 * devices by ourselves here too. Need to be careful though, because we
	 * don't initialize any of the driver model devices here.
	 */
	device = kzalloc(sizeof(*device), GFP_KERNEL);
	if (!device) {
		kfree(host);
		return NULL;
	}

	device->host = &host->base;
	host->device = device;

	return host;
}

/*
 * send a video mode command
 *
 * XXX: commands with data in MIPI_DPI_DATA?
 */
static int dpi_send_cmd(struct intel_dsi *intel_dsi, u32 cmd, bool hs,
			enum port port)
{
	struct drm_encoder *encoder = &intel_dsi->base.base;
	struct drm_device *dev = encoder->dev;
	struct drm_i915_private *dev_priv = to_i915(dev);
	u32 mask;

	/* XXX: pipe, hs */
	if (hs)
		cmd &= ~DPI_LP_MODE;
	else
		cmd |= DPI_LP_MODE;

	/* clear bit */
	I915_WRITE(MIPI_INTR_STAT(port), SPL_PKT_SENT_INTERRUPT);

	/* XXX: old code skips write if control unchanged */
	if (cmd == I915_READ(MIPI_DPI_CONTROL(port)))
		DRM_DEBUG_KMS("Same special packet %02x twice in a row.\n", cmd);

	I915_WRITE(MIPI_DPI_CONTROL(port), cmd);

	mask = SPL_PKT_SENT_INTERRUPT;
	if (intel_wait_for_register(&dev_priv->uncore,
				    MIPI_INTR_STAT(port), mask, mask,
				    100))
		DRM_ERROR("Video mode command 0x%08x send failed.\n", cmd);

	return 0;
}

static void band_gap_reset(struct drm_i915_private *dev_priv)
{
	mutex_lock(&dev_priv->sb_lock);

	vlv_flisdsi_write(dev_priv, 0x08, 0x0001);
	vlv_flisdsi_write(dev_priv, 0x0F, 0x0005);
	vlv_flisdsi_write(dev_priv, 0x0F, 0x0025);
	udelay(150);
	vlv_flisdsi_write(dev_priv, 0x0F, 0x0000);
	vlv_flisdsi_write(dev_priv, 0x08, 0x0000);

	mutex_unlock(&dev_priv->sb_lock);
}

static inline bool is_vid_mode(struct intel_dsi *intel_dsi)
{
	return intel_dsi->operation_mode == INTEL_DSI_VIDEO_MODE;
}

static inline bool is_cmd_mode(struct intel_dsi *intel_dsi)
{
	return intel_dsi->operation_mode == INTEL_DSI_COMMAND_MODE;
}

static bool intel_dsi_compute_config(struct intel_encoder *encoder,
				     struct intel_crtc_state *pipe_config,
				     struct drm_connector_state *conn_state)
{
	struct drm_i915_private *dev_priv = to_i915(encoder->base.dev);
	struct intel_dsi *intel_dsi = container_of(encoder, struct intel_dsi,
						   base);
	struct intel_connector *intel_connector = intel_dsi->attached_connector;
	struct intel_crtc *crtc = to_intel_crtc(pipe_config->base.crtc);
	const struct drm_display_mode *fixed_mode = intel_connector->panel.fixed_mode;
	struct drm_display_mode *adjusted_mode = &pipe_config->base.adjusted_mode;
	int ret;

	DRM_DEBUG_KMS("\n");

	if (fixed_mode) {
		intel_fixed_panel_mode(fixed_mode, adjusted_mode);

		if (HAS_GMCH_DISPLAY(dev_priv))
			intel_gmch_panel_fitting(crtc, pipe_config,
						 conn_state->scaling_mode);
		else
			intel_pch_panel_fitting(crtc, pipe_config,
						conn_state->scaling_mode);
	}

	if (adjusted_mode->flags & DRM_MODE_FLAG_DBLSCAN)
		return false;

	/* DSI uses short packets for sync events, so clear mode flags for DSI */
	adjusted_mode->flags = 0;

	if (IS_GEN9_LP(dev_priv)) {
		/* Enable Frame time stamp based scanline reporting */
		adjusted_mode->private_flags |=
			I915_MODE_FLAG_GET_SCANLINE_FROM_TIMESTAMP;

		/* Dual link goes to DSI transcoder A. */
		if (intel_dsi->ports == BIT(PORT_C))
			pipe_config->cpu_transcoder = TRANSCODER_DSI_C;
		else
			pipe_config->cpu_transcoder = TRANSCODER_DSI_A;

		ret = bxt_dsi_pll_compute(encoder, pipe_config);
		if (ret)
			return false;
	} else {
		ret = vlv_dsi_pll_compute(encoder, pipe_config);
		if (ret)
			return false;
	}

	pipe_config->clock_set = true;

	return true;
}

static bool glk_dsi_enable_io(struct intel_encoder *encoder)
{
	struct drm_i915_private *dev_priv = to_i915(encoder->base.dev);
	struct intel_dsi *intel_dsi = enc_to_intel_dsi(&encoder->base);
	enum port port;
	u32 tmp;
	bool cold_boot = false;

	/* Set the MIPI mode
	 * If MIPI_Mode is off, then writing to LP_Wake bit is not reflecting.
	 * Power ON MIPI IO first and then write into IO reset and LP wake bits
	 */
	for_each_dsi_port(port, intel_dsi->ports) {
		tmp = I915_READ(MIPI_CTRL(port));
		I915_WRITE(MIPI_CTRL(port), tmp | GLK_MIPIIO_ENABLE);
	}

	/* Put the IO into reset */
	tmp = I915_READ(MIPI_CTRL(PORT_A));
	tmp &= ~GLK_MIPIIO_RESET_RELEASED;
	I915_WRITE(MIPI_CTRL(PORT_A), tmp);

	/* Program LP Wake */
	for_each_dsi_port(port, intel_dsi->ports) {
		tmp = I915_READ(MIPI_CTRL(port));
		if (!(I915_READ(MIPI_DEVICE_READY(port)) & DEVICE_READY))
			tmp &= ~GLK_LP_WAKE;
		else
			tmp |= GLK_LP_WAKE;
		I915_WRITE(MIPI_CTRL(port), tmp);
	}

	/* Wait for Pwr ACK */
	for_each_dsi_port(port, intel_dsi->ports) {
		if (intel_wait_for_register(&dev_priv->uncore,
					    MIPI_CTRL(port),
					    GLK_MIPIIO_PORT_POWERED,
					    GLK_MIPIIO_PORT_POWERED,
					    20))
			DRM_ERROR("MIPIO port is powergated\n");
	}

	/* Check for cold boot scenario */
	for_each_dsi_port(port, intel_dsi->ports) {
		cold_boot |=
			!(I915_READ(MIPI_DEVICE_READY(port)) & DEVICE_READY);
	}

	return cold_boot;
}

static void glk_dsi_device_ready(struct intel_encoder *encoder)
{
	struct drm_i915_private *dev_priv = to_i915(encoder->base.dev);
	struct intel_dsi *intel_dsi = enc_to_intel_dsi(&encoder->base);
	enum port port;
	u32 val;

	/* Wait for MIPI PHY status bit to set */
	for_each_dsi_port(port, intel_dsi->ports) {
		if (intel_wait_for_register(&dev_priv->uncore,
					    MIPI_CTRL(port),
					    GLK_PHY_STATUS_PORT_READY,
					    GLK_PHY_STATUS_PORT_READY,
					    20))
			DRM_ERROR("PHY is not ON\n");
	}

	/* Get IO out of reset */
	val = I915_READ(MIPI_CTRL(PORT_A));
	I915_WRITE(MIPI_CTRL(PORT_A), val | GLK_MIPIIO_RESET_RELEASED);

	/* Get IO out of Low power state*/
	for_each_dsi_port(port, intel_dsi->ports) {
		if (!(I915_READ(MIPI_DEVICE_READY(port)) & DEVICE_READY)) {
			val = I915_READ(MIPI_DEVICE_READY(port));
			val &= ~ULPS_STATE_MASK;
			val |= DEVICE_READY;
			I915_WRITE(MIPI_DEVICE_READY(port), val);
			usleep_range(10, 15);
		} else {
			/* Enter ULPS */
			val = I915_READ(MIPI_DEVICE_READY(port));
			val &= ~ULPS_STATE_MASK;
			val |= (ULPS_STATE_ENTER | DEVICE_READY);
			I915_WRITE(MIPI_DEVICE_READY(port), val);

			/* Wait for ULPS active */
			if (intel_wait_for_register(&dev_priv->uncore,
						    MIPI_CTRL(port),
						    GLK_ULPS_NOT_ACTIVE,
						    0,
						    20))
				DRM_ERROR("ULPS not active\n");

			/* Exit ULPS */
			val = I915_READ(MIPI_DEVICE_READY(port));
			val &= ~ULPS_STATE_MASK;
			val |= (ULPS_STATE_EXIT | DEVICE_READY);
			I915_WRITE(MIPI_DEVICE_READY(port), val);

			/* Enter Normal Mode */
			val = I915_READ(MIPI_DEVICE_READY(port));
			val &= ~ULPS_STATE_MASK;
			val |= (ULPS_STATE_NORMAL_OPERATION | DEVICE_READY);
			I915_WRITE(MIPI_DEVICE_READY(port), val);

			val = I915_READ(MIPI_CTRL(port));
			val &= ~GLK_LP_WAKE;
			I915_WRITE(MIPI_CTRL(port), val);
		}
	}

	/* Wait for Stop state */
	for_each_dsi_port(port, intel_dsi->ports) {
		if (intel_wait_for_register(&dev_priv->uncore,
					    MIPI_CTRL(port),
					    GLK_DATA_LANE_STOP_STATE,
					    GLK_DATA_LANE_STOP_STATE,
					    20))
			DRM_ERROR("Date lane not in STOP state\n");
	}

	/* Wait for AFE LATCH */
	for_each_dsi_port(port, intel_dsi->ports) {
		if (intel_wait_for_register(&dev_priv->uncore,
					    BXT_MIPI_PORT_CTRL(port),
					    AFE_LATCHOUT,
					    AFE_LATCHOUT,
					    20))
			DRM_ERROR("D-PHY not entering LP-11 state\n");
	}
}

static void bxt_dsi_device_ready(struct intel_encoder *encoder)
{
	struct drm_i915_private *dev_priv = to_i915(encoder->base.dev);
	struct intel_dsi *intel_dsi = enc_to_intel_dsi(&encoder->base);
	enum port port;
	u32 val;

	DRM_DEBUG_KMS("\n");

	/* Enable MIPI PHY transparent latch */
	for_each_dsi_port(port, intel_dsi->ports) {
		val = I915_READ(BXT_MIPI_PORT_CTRL(port));
		I915_WRITE(BXT_MIPI_PORT_CTRL(port), val | LP_OUTPUT_HOLD);
		usleep_range(2000, 2500);
	}

	/* Clear ULPS and set device ready */
	for_each_dsi_port(port, intel_dsi->ports) {
		val = I915_READ(MIPI_DEVICE_READY(port));
		val &= ~ULPS_STATE_MASK;
		I915_WRITE(MIPI_DEVICE_READY(port), val);
		usleep_range(2000, 2500);
		val |= DEVICE_READY;
		I915_WRITE(MIPI_DEVICE_READY(port), val);
	}
}

static void vlv_dsi_device_ready(struct intel_encoder *encoder)
{
	struct drm_i915_private *dev_priv = to_i915(encoder->base.dev);
	struct intel_dsi *intel_dsi = enc_to_intel_dsi(&encoder->base);
	enum port port;
	u32 val;

	DRM_DEBUG_KMS("\n");

	mutex_lock(&dev_priv->sb_lock);
	/* program rcomp for compliance, reduce from 50 ohms to 45 ohms
	 * needed everytime after power gate */
	vlv_flisdsi_write(dev_priv, 0x04, 0x0004);
	mutex_unlock(&dev_priv->sb_lock);

	/* bandgap reset is needed after everytime we do power gate */
	band_gap_reset(dev_priv);

	for_each_dsi_port(port, intel_dsi->ports) {

		I915_WRITE(MIPI_DEVICE_READY(port), ULPS_STATE_ENTER);
		usleep_range(2500, 3000);

		/* Enable MIPI PHY transparent latch
		 * Common bit for both MIPI Port A & MIPI Port C
		 * No similar bit in MIPI Port C reg
		 */
		val = I915_READ(MIPI_PORT_CTRL(PORT_A));
		I915_WRITE(MIPI_PORT_CTRL(PORT_A), val | LP_OUTPUT_HOLD);
		usleep_range(1000, 1500);

		I915_WRITE(MIPI_DEVICE_READY(port), ULPS_STATE_EXIT);
		usleep_range(2500, 3000);

		I915_WRITE(MIPI_DEVICE_READY(port), DEVICE_READY);
		usleep_range(2500, 3000);
	}
}

static void intel_dsi_device_ready(struct intel_encoder *encoder)
{
	struct drm_i915_private *dev_priv = to_i915(encoder->base.dev);

	if (IS_GEMINILAKE(dev_priv))
		glk_dsi_device_ready(encoder);
	else if (IS_GEN9_LP(dev_priv))
		bxt_dsi_device_ready(encoder);
	else
		vlv_dsi_device_ready(encoder);
}

static void glk_dsi_enter_low_power_mode(struct intel_encoder *encoder)
{
	struct drm_i915_private *dev_priv = to_i915(encoder->base.dev);
	struct intel_dsi *intel_dsi = enc_to_intel_dsi(&encoder->base);
	enum port port;
	u32 val;

	/* Enter ULPS */
	for_each_dsi_port(port, intel_dsi->ports) {
		val = I915_READ(MIPI_DEVICE_READY(port));
		val &= ~ULPS_STATE_MASK;
		val |= (ULPS_STATE_ENTER | DEVICE_READY);
		I915_WRITE(MIPI_DEVICE_READY(port), val);
	}

	/* Wait for MIPI PHY status bit to unset */
	for_each_dsi_port(port, intel_dsi->ports) {
		if (intel_wait_for_register(&dev_priv->uncore,
					    MIPI_CTRL(port),
					    GLK_PHY_STATUS_PORT_READY, 0, 20))
			DRM_ERROR("PHY is not turning OFF\n");
	}

	/* Wait for Pwr ACK bit to unset */
	for_each_dsi_port(port, intel_dsi->ports) {
		if (intel_wait_for_register(&dev_priv->uncore,
					    MIPI_CTRL(port),
					    GLK_MIPIIO_PORT_POWERED, 0, 20))
			DRM_ERROR("MIPI IO Port is not powergated\n");
	}
}

static void glk_dsi_disable_mipi_io(struct intel_encoder *encoder)
{
	struct drm_i915_private *dev_priv = to_i915(encoder->base.dev);
	struct intel_dsi *intel_dsi = enc_to_intel_dsi(&encoder->base);
	enum port port;
	u32 tmp;

	/* Put the IO into reset */
	tmp = I915_READ(MIPI_CTRL(PORT_A));
	tmp &= ~GLK_MIPIIO_RESET_RELEASED;
	I915_WRITE(MIPI_CTRL(PORT_A), tmp);

	/* Wait for MIPI PHY status bit to unset */
	for_each_dsi_port(port, intel_dsi->ports) {
		if (intel_wait_for_register(&dev_priv->uncore,
					    MIPI_CTRL(port),
					    GLK_PHY_STATUS_PORT_READY, 0, 20))
			DRM_ERROR("PHY is not turning OFF\n");
	}

	/* Clear MIPI mode */
	for_each_dsi_port(port, intel_dsi->ports) {
		tmp = I915_READ(MIPI_CTRL(port));
		tmp &= ~GLK_MIPIIO_ENABLE;
		I915_WRITE(MIPI_CTRL(port), tmp);
	}
}

static void glk_dsi_clear_device_ready(struct intel_encoder *encoder)
{
	glk_dsi_enter_low_power_mode(encoder);
	glk_dsi_disable_mipi_io(encoder);
}

static void vlv_dsi_clear_device_ready(struct intel_encoder *encoder)
{
	struct drm_i915_private *dev_priv = to_i915(encoder->base.dev);
	struct intel_dsi *intel_dsi = enc_to_intel_dsi(&encoder->base);
	enum port port;

	DRM_DEBUG_KMS("\n");
	for_each_dsi_port(port, intel_dsi->ports) {
		/* Common bit for both MIPI Port A & MIPI Port C on VLV/CHV */
		i915_reg_t port_ctrl = IS_GEN9_LP(dev_priv) ?
			BXT_MIPI_PORT_CTRL(port) : MIPI_PORT_CTRL(PORT_A);
		u32 val;

		I915_WRITE(MIPI_DEVICE_READY(port), DEVICE_READY |
							ULPS_STATE_ENTER);
		usleep_range(2000, 2500);

		I915_WRITE(MIPI_DEVICE_READY(port), DEVICE_READY |
							ULPS_STATE_EXIT);
		usleep_range(2000, 2500);

		I915_WRITE(MIPI_DEVICE_READY(port), DEVICE_READY |
							ULPS_STATE_ENTER);
		usleep_range(2000, 2500);

		/*
		 * On VLV/CHV, wait till Clock lanes are in LP-00 state for MIPI
		 * Port A only. MIPI Port C has no similar bit for checking.
		 */
		if ((IS_GEN9_LP(dev_priv) || port == PORT_A) &&
		    intel_wait_for_register(&dev_priv->uncore,
					    port_ctrl, AFE_LATCHOUT, 0,
					    30))
			DRM_ERROR("DSI LP not going Low\n");

		/* Disable MIPI PHY transparent latch */
		val = I915_READ(port_ctrl);
		I915_WRITE(port_ctrl, val & ~LP_OUTPUT_HOLD);
		usleep_range(1000, 1500);

		I915_WRITE(MIPI_DEVICE_READY(port), 0x00);
		usleep_range(2000, 2500);
	}
}

static void intel_dsi_port_enable(struct intel_encoder *encoder,
				  const struct intel_crtc_state *crtc_state)
{
	struct drm_i915_private *dev_priv = to_i915(encoder->base.dev);
	struct intel_crtc *crtc = to_intel_crtc(crtc_state->base.crtc);
	struct intel_dsi *intel_dsi = enc_to_intel_dsi(&encoder->base);
	enum port port;

	if (intel_dsi->dual_link == DSI_DUAL_LINK_FRONT_BACK) {
		u32 temp;
		if (IS_GEN9_LP(dev_priv)) {
			for_each_dsi_port(port, intel_dsi->ports) {
				temp = I915_READ(MIPI_CTRL(port));
				temp &= ~BXT_PIXEL_OVERLAP_CNT_MASK |
					intel_dsi->pixel_overlap <<
					BXT_PIXEL_OVERLAP_CNT_SHIFT;
				I915_WRITE(MIPI_CTRL(port), temp);
			}
		} else {
			temp = I915_READ(VLV_CHICKEN_3);
			temp &= ~PIXEL_OVERLAP_CNT_MASK |
					intel_dsi->pixel_overlap <<
					PIXEL_OVERLAP_CNT_SHIFT;
			I915_WRITE(VLV_CHICKEN_3, temp);
		}
	}

	for_each_dsi_port(port, intel_dsi->ports) {
		i915_reg_t port_ctrl = IS_GEN9_LP(dev_priv) ?
			BXT_MIPI_PORT_CTRL(port) : MIPI_PORT_CTRL(port);
		u32 temp;

		temp = I915_READ(port_ctrl);

		temp &= ~LANE_CONFIGURATION_MASK;
		temp &= ~DUAL_LINK_MODE_MASK;

		if (intel_dsi->ports == (BIT(PORT_A) | BIT(PORT_C))) {
			temp |= (intel_dsi->dual_link - 1)
						<< DUAL_LINK_MODE_SHIFT;
			if (IS_BROXTON(dev_priv))
				temp |= LANE_CONFIGURATION_DUAL_LINK_A;
			else
				temp |= crtc->pipe ?
					LANE_CONFIGURATION_DUAL_LINK_B :
					LANE_CONFIGURATION_DUAL_LINK_A;
		}
		/* assert ip_tg_enable signal */
		I915_WRITE(port_ctrl, temp | DPI_ENABLE);
		POSTING_READ(port_ctrl);
	}
}

static void intel_dsi_port_disable(struct intel_encoder *encoder)
{
	struct drm_device *dev = encoder->base.dev;
	struct drm_i915_private *dev_priv = to_i915(dev);
	struct intel_dsi *intel_dsi = enc_to_intel_dsi(&encoder->base);
	enum port port;

	for_each_dsi_port(port, intel_dsi->ports) {
		i915_reg_t port_ctrl = IS_GEN9_LP(dev_priv) ?
			BXT_MIPI_PORT_CTRL(port) : MIPI_PORT_CTRL(port);
		u32 temp;

		/* de-assert ip_tg_enable signal */
		temp = I915_READ(port_ctrl);
		I915_WRITE(port_ctrl, temp & ~DPI_ENABLE);
		POSTING_READ(port_ctrl);
	}
}

static void intel_dsi_prepare(struct intel_encoder *intel_encoder,
			      const struct intel_crtc_state *pipe_config);
static void intel_dsi_unprepare(struct intel_encoder *encoder);

static void intel_dsi_msleep(struct intel_dsi *intel_dsi, int msec)
{
	struct drm_i915_private *dev_priv = to_i915(intel_dsi->base.base.dev);

	/* For v3 VBTs in vid-mode the delays are part of the VBT sequences */
	if (is_vid_mode(intel_dsi) && dev_priv->vbt.dsi.seq_version >= 3)
		return;

	msleep(msec);
}

/*
 * Panel enable/disable sequences from the VBT spec.
 *
 * Note the spec has AssertReset / DeassertReset swapped from their
 * usual naming. We use the normal names to avoid confusion (so below
 * they are swapped compared to the spec).
 *
 * Steps starting with MIPI refer to VBT sequences, note that for v2
 * VBTs several steps which have a VBT in v2 are expected to be handled
 * directly by the driver, by directly driving gpios for example.
 *
 * v2 video mode seq         v3 video mode seq         command mode seq
 * - power on                - MIPIPanelPowerOn        - power on
 * - wait t1+t2                                        - wait t1+t2
 * - MIPIDeassertResetPin    - MIPIDeassertResetPin    - MIPIDeassertResetPin
 * - io lines to lp-11       - io lines to lp-11       - io lines to lp-11
 * - MIPISendInitialDcsCmds  - MIPISendInitialDcsCmds  - MIPISendInitialDcsCmds
 *                                                     - MIPITearOn
 *                                                     - MIPIDisplayOn
 * - turn on DPI             - turn on DPI             - set pipe to dsr mode
 * - MIPIDisplayOn           - MIPIDisplayOn
 * - wait t5                                           - wait t5
 * - backlight on            - MIPIBacklightOn         - backlight on
 * ...                       ...                       ... issue mem cmds ...
 * - backlight off           - MIPIBacklightOff        - backlight off
 * - wait t6                                           - wait t6
 * - MIPIDisplayOff
 * - turn off DPI            - turn off DPI            - disable pipe dsr mode
 *                                                     - MIPITearOff
 *                           - MIPIDisplayOff          - MIPIDisplayOff
 * - io lines to lp-00       - io lines to lp-00       - io lines to lp-00
 * - MIPIAssertResetPin      - MIPIAssertResetPin      - MIPIAssertResetPin
 * - wait t3                                           - wait t3
 * - power off               - MIPIPanelPowerOff       - power off
 * - wait t4                                           - wait t4
 */

static void intel_dsi_pre_enable(struct intel_encoder *encoder,
				 const struct intel_crtc_state *pipe_config,
				 const struct drm_connector_state *conn_state)
{
	struct intel_dsi *intel_dsi = enc_to_intel_dsi(&encoder->base);
	struct drm_crtc *crtc = pipe_config->base.crtc;
	struct drm_i915_private *dev_priv = to_i915(crtc->dev);
	struct intel_crtc *intel_crtc = to_intel_crtc(crtc);
	int pipe = intel_crtc->pipe;
	enum port port;
	u32 val;
	bool glk_cold_boot = false;

	DRM_DEBUG_KMS("\n");

	intel_set_cpu_fifo_underrun_reporting(dev_priv, pipe, true);

	/*
	 * The BIOS may leave the PLL in a wonky state where it doesn't
	 * lock. It needs to be fully powered down to fix it.
	 */
	if (IS_GEN9_LP(dev_priv)) {
		bxt_dsi_pll_disable(encoder);
		bxt_dsi_pll_enable(encoder, pipe_config);
	} else {
		vlv_dsi_pll_disable(encoder);
		vlv_dsi_pll_enable(encoder, pipe_config);
	}

	if (IS_BROXTON(dev_priv)) {
		/* Add MIPI IO reset programming for modeset */
		val = I915_READ(BXT_P_CR_GT_DISP_PWRON);
		I915_WRITE(BXT_P_CR_GT_DISP_PWRON,
					val | MIPIO_RST_CTRL);

		/* Power up DSI regulator */
		I915_WRITE(BXT_P_DSI_REGULATOR_CFG, STAP_SELECT);
		I915_WRITE(BXT_P_DSI_REGULATOR_TX_CTRL, 0);
	}

	if (IS_VALLEYVIEW(dev_priv) || IS_CHERRYVIEW(dev_priv)) {
		u32 val;

		/* Disable DPOunit clock gating, can stall pipe */
		val = I915_READ(DSPCLK_GATE_D);
		val |= DPOUNIT_CLOCK_GATE_DISABLE;
		I915_WRITE(DSPCLK_GATE_D, val);
	}

	if (!IS_GEMINILAKE(dev_priv))
		intel_dsi_prepare(encoder, pipe_config);

	/* Power on, try both CRC pmic gpio and VBT */
	if (intel_dsi->gpio_panel)
		gpiod_set_value_cansleep(intel_dsi->gpio_panel, 1);
	intel_dsi_vbt_exec_sequence(intel_dsi, MIPI_SEQ_POWER_ON);
	intel_dsi_msleep(intel_dsi, intel_dsi->panel_on_delay);

	/* Deassert reset */
	intel_dsi_vbt_exec_sequence(intel_dsi, MIPI_SEQ_DEASSERT_RESET);

	if (IS_GEMINILAKE(dev_priv)) {
		glk_cold_boot = glk_dsi_enable_io(encoder);

		/* Prepare port in cold boot(s3/s4) scenario */
		if (glk_cold_boot)
			intel_dsi_prepare(encoder, pipe_config);
	}

	/* Put device in ready state (LP-11) */
	intel_dsi_device_ready(encoder);

	/* Prepare port in normal boot scenario */
	if (IS_GEMINILAKE(dev_priv) && !glk_cold_boot)
		intel_dsi_prepare(encoder, pipe_config);

	/* Send initialization commands in LP mode */
	intel_dsi_vbt_exec_sequence(intel_dsi, MIPI_SEQ_INIT_OTP);

	/* Enable port in pre-enable phase itself because as per hw team
	 * recommendation, port should be enabled befor plane & pipe */
	if (is_cmd_mode(intel_dsi)) {
		for_each_dsi_port(port, intel_dsi->ports)
			I915_WRITE(MIPI_MAX_RETURN_PKT_SIZE(port), 8 * 4);
		intel_dsi_vbt_exec_sequence(intel_dsi, MIPI_SEQ_TEAR_ON);
		intel_dsi_vbt_exec_sequence(intel_dsi, MIPI_SEQ_DISPLAY_ON);
	} else {
		msleep(20); /* XXX */
		for_each_dsi_port(port, intel_dsi->ports)
			dpi_send_cmd(intel_dsi, TURN_ON, false, port);
		intel_dsi_msleep(intel_dsi, 100);

		intel_dsi_vbt_exec_sequence(intel_dsi, MIPI_SEQ_DISPLAY_ON);

		intel_dsi_port_enable(encoder, pipe_config);
	}

	intel_panel_enable_backlight(pipe_config, conn_state);
	intel_dsi_vbt_exec_sequence(intel_dsi, MIPI_SEQ_BACKLIGHT_ON);
}

/*
 * DSI port enable has to be done before pipe and plane enable, so we do it in
 * the pre_enable hook.
 */
static void intel_dsi_enable_nop(struct intel_encoder *encoder,
				 const struct intel_crtc_state *pipe_config,
				 const struct drm_connector_state *conn_state)
{
	DRM_DEBUG_KMS("\n");
}

/*
 * DSI port disable has to be done after pipe and plane disable, so we do it in
 * the post_disable hook.
 */
static void intel_dsi_disable(struct intel_encoder *encoder,
			      const struct intel_crtc_state *old_crtc_state,
			      const struct drm_connector_state *old_conn_state)
{
	struct intel_dsi *intel_dsi = enc_to_intel_dsi(&encoder->base);
	enum port port;

	DRM_DEBUG_KMS("\n");

	intel_dsi_vbt_exec_sequence(intel_dsi, MIPI_SEQ_BACKLIGHT_OFF);
	intel_panel_disable_backlight(old_conn_state);

	/*
	 * According to the spec we should send SHUTDOWN before
	 * MIPI_SEQ_DISPLAY_OFF only for v3+ VBTs, but field testing
	 * has shown that the v3 sequence works for v2 VBTs too
	 */
	if (is_vid_mode(intel_dsi)) {
		/* Send Shutdown command to the panel in LP mode */
		for_each_dsi_port(port, intel_dsi->ports)
			dpi_send_cmd(intel_dsi, SHUTDOWN, false, port);
		msleep(10);
	}
}

static void intel_dsi_clear_device_ready(struct intel_encoder *encoder)
{
	struct drm_i915_private *dev_priv = to_i915(encoder->base.dev);

	if (IS_GEMINILAKE(dev_priv))
		glk_dsi_clear_device_ready(encoder);
	else
		vlv_dsi_clear_device_ready(encoder);
}

static void intel_dsi_post_disable(struct intel_encoder *encoder,
				   const struct intel_crtc_state *pipe_config,
				   const struct drm_connector_state *conn_state)
{
	struct drm_i915_private *dev_priv = to_i915(encoder->base.dev);
	struct intel_dsi *intel_dsi = enc_to_intel_dsi(&encoder->base);
	enum port port;
	u32 val;

	DRM_DEBUG_KMS("\n");

	if (is_vid_mode(intel_dsi)) {
		for_each_dsi_port(port, intel_dsi->ports)
			vlv_dsi_wait_for_fifo_empty(intel_dsi, port);

		intel_dsi_port_disable(encoder);
		usleep_range(2000, 5000);
	}

	intel_dsi_unprepare(encoder);

	/*
	 * if disable packets are sent before sending shutdown packet then in
	 * some next enable sequence send turn on packet error is observed
	 */
	if (is_cmd_mode(intel_dsi))
		intel_dsi_vbt_exec_sequence(intel_dsi, MIPI_SEQ_TEAR_OFF);
	intel_dsi_vbt_exec_sequence(intel_dsi, MIPI_SEQ_DISPLAY_OFF);

	/* Transition to LP-00 */
	intel_dsi_clear_device_ready(encoder);

	if (IS_BROXTON(dev_priv)) {
		/* Power down DSI regulator to save power */
		I915_WRITE(BXT_P_DSI_REGULATOR_CFG, STAP_SELECT);
		I915_WRITE(BXT_P_DSI_REGULATOR_TX_CTRL, HS_IO_CTRL_SELECT);

		/* Add MIPI IO reset programming for modeset */
		val = I915_READ(BXT_P_CR_GT_DISP_PWRON);
		I915_WRITE(BXT_P_CR_GT_DISP_PWRON,
				val & ~MIPIO_RST_CTRL);
	}

	if (IS_GEN9_LP(dev_priv)) {
		bxt_dsi_pll_disable(encoder);
	} else {
		u32 val;

		vlv_dsi_pll_disable(encoder);

		val = I915_READ(DSPCLK_GATE_D);
		val &= ~DPOUNIT_CLOCK_GATE_DISABLE;
		I915_WRITE(DSPCLK_GATE_D, val);
	}

	/* Assert reset */
	intel_dsi_vbt_exec_sequence(intel_dsi, MIPI_SEQ_ASSERT_RESET);

	/* Power off, try both CRC pmic gpio and VBT */
	intel_dsi_msleep(intel_dsi, intel_dsi->panel_off_delay);
	intel_dsi_vbt_exec_sequence(intel_dsi, MIPI_SEQ_POWER_OFF);
	if (intel_dsi->gpio_panel)
		gpiod_set_value_cansleep(intel_dsi->gpio_panel, 0);

	/*
	 * FIXME As we do with eDP, just make a note of the time here
	 * and perform the wait before the next panel power on.
	 */
	intel_dsi_msleep(intel_dsi, intel_dsi->panel_pwr_cycle_delay);
}

static bool intel_dsi_get_hw_state(struct intel_encoder *encoder,
				   enum pipe *pipe)
{
	struct drm_i915_private *dev_priv = to_i915(encoder->base.dev);
	struct intel_dsi *intel_dsi = enc_to_intel_dsi(&encoder->base);
	enum port port;
	bool active = false;

	DRM_DEBUG_KMS("\n");

	if (!intel_display_power_get_if_enabled(dev_priv,
						encoder->power_domain))
		return false;

	/*
	 * On Broxton the PLL needs to be enabled with a valid divider
	 * configuration, otherwise accessing DSI registers will hang the
	 * machine. See BSpec North Display Engine registers/MIPI[BXT].
	 */
	if (IS_GEN9_LP(dev_priv) && !bxt_dsi_pll_is_enabled(dev_priv))
		goto out_put_power;

	/* XXX: this only works for one DSI output */
	for_each_dsi_port(port, intel_dsi->ports) {
		i915_reg_t ctrl_reg = IS_GEN9_LP(dev_priv) ?
			BXT_MIPI_PORT_CTRL(port) : MIPI_PORT_CTRL(port);
		bool enabled = I915_READ(ctrl_reg) & DPI_ENABLE;

		/*
		 * Due to some hardware limitations on VLV/CHV, the DPI enable
		 * bit in port C control register does not get set. As a
		 * workaround, check pipe B conf instead.
		 */
		if ((IS_VALLEYVIEW(dev_priv) || IS_CHERRYVIEW(dev_priv)) &&
		    port == PORT_C)
			enabled = I915_READ(PIPECONF(PIPE_B)) & PIPECONF_ENABLE;

		/* Try command mode if video mode not enabled */
		if (!enabled) {
			u32 tmp = I915_READ(MIPI_DSI_FUNC_PRG(port));
			enabled = tmp & CMD_MODE_DATA_WIDTH_MASK;
		}

		if (!enabled)
			continue;

		if (!(I915_READ(MIPI_DEVICE_READY(port)) & DEVICE_READY))
			continue;

		if (IS_GEN9_LP(dev_priv)) {
			u32 tmp = I915_READ(MIPI_CTRL(port));
			tmp &= BXT_PIPE_SELECT_MASK;
			tmp >>= BXT_PIPE_SELECT_SHIFT;

			if (WARN_ON(tmp > PIPE_C))
				continue;

			*pipe = tmp;
		} else {
			*pipe = port == PORT_A ? PIPE_A : PIPE_B;
		}

		active = true;
		break;
	}

out_put_power:
	intel_display_power_put(dev_priv, encoder->power_domain);

	return active;
}

static void bxt_dsi_get_pipe_config(struct intel_encoder *encoder,
				    struct intel_crtc_state *pipe_config)
{
	struct drm_device *dev = encoder->base.dev;
	struct drm_i915_private *dev_priv = to_i915(dev);
	struct drm_display_mode *adjusted_mode =
					&pipe_config->base.adjusted_mode;
	struct drm_display_mode *adjusted_mode_sw;
	struct intel_crtc *crtc = to_intel_crtc(pipe_config->base.crtc);
	struct intel_dsi *intel_dsi = enc_to_intel_dsi(&encoder->base);
	unsigned int lane_count = intel_dsi->lane_count;
	unsigned int bpp, fmt;
	enum port port;
	u16 hactive, hfp, hsync, hbp, vfp, vsync, vbp;
	u16 hfp_sw, hsync_sw, hbp_sw;
	u16 crtc_htotal_sw, crtc_hsync_start_sw, crtc_hsync_end_sw,
				crtc_hblank_start_sw, crtc_hblank_end_sw;

	/* FIXME: hw readout should not depend on SW state */
	adjusted_mode_sw = &crtc->config->base.adjusted_mode;

	/*
	 * Atleast one port is active as encoder->get_config called only if
	 * encoder->get_hw_state() returns true.
	 */
	for_each_dsi_port(port, intel_dsi->ports) {
		if (I915_READ(BXT_MIPI_PORT_CTRL(port)) & DPI_ENABLE)
			break;
	}

	fmt = I915_READ(MIPI_DSI_FUNC_PRG(port)) & VID_MODE_FORMAT_MASK;
	pipe_config->pipe_bpp =
			mipi_dsi_pixel_format_to_bpp(
				pixel_format_from_register_bits(fmt));
	bpp = pipe_config->pipe_bpp;

	/* Enable Frame time stamo based scanline reporting */
	adjusted_mode->private_flags |=
			I915_MODE_FLAG_GET_SCANLINE_FROM_TIMESTAMP;

	/* In terms of pixels */
	adjusted_mode->crtc_hdisplay =
				I915_READ(BXT_MIPI_TRANS_HACTIVE(port));
	adjusted_mode->crtc_vdisplay =
				I915_READ(BXT_MIPI_TRANS_VACTIVE(port));
	adjusted_mode->crtc_vtotal =
				I915_READ(BXT_MIPI_TRANS_VTOTAL(port));

	hactive = adjusted_mode->crtc_hdisplay;
	hfp = I915_READ(MIPI_HFP_COUNT(port));

	/*
	 * Meaningful for video mode non-burst sync pulse mode only,
	 * can be zero for non-burst sync events and burst modes
	 */
	hsync = I915_READ(MIPI_HSYNC_PADDING_COUNT(port));
	hbp = I915_READ(MIPI_HBP_COUNT(port));

	/* harizontal values are in terms of high speed byte clock */
	hfp = pixels_from_txbyteclkhs(hfp, bpp, lane_count,
						intel_dsi->burst_mode_ratio);
	hsync = pixels_from_txbyteclkhs(hsync, bpp, lane_count,
						intel_dsi->burst_mode_ratio);
	hbp = pixels_from_txbyteclkhs(hbp, bpp, lane_count,
						intel_dsi->burst_mode_ratio);

	if (intel_dsi->dual_link) {
		hfp *= 2;
		hsync *= 2;
		hbp *= 2;
	}

	/* vertical values are in terms of lines */
	vfp = I915_READ(MIPI_VFP_COUNT(port));
	vsync = I915_READ(MIPI_VSYNC_PADDING_COUNT(port));
	vbp = I915_READ(MIPI_VBP_COUNT(port));

	adjusted_mode->crtc_htotal = hactive + hfp + hsync + hbp;
	adjusted_mode->crtc_hsync_start = hfp + adjusted_mode->crtc_hdisplay;
	adjusted_mode->crtc_hsync_end = hsync + adjusted_mode->crtc_hsync_start;
	adjusted_mode->crtc_hblank_start = adjusted_mode->crtc_hdisplay;
	adjusted_mode->crtc_hblank_end = adjusted_mode->crtc_htotal;

	adjusted_mode->crtc_vsync_start = vfp + adjusted_mode->crtc_vdisplay;
	adjusted_mode->crtc_vsync_end = vsync + adjusted_mode->crtc_vsync_start;
	adjusted_mode->crtc_vblank_start = adjusted_mode->crtc_vdisplay;
	adjusted_mode->crtc_vblank_end = adjusted_mode->crtc_vtotal;

	/*
	 * In BXT DSI there is no regs programmed with few horizontal timings
	 * in Pixels but txbyteclkhs.. So retrieval process adds some
	 * ROUND_UP ERRORS in the process of PIXELS<==>txbyteclkhs.
	 * Actually here for the given adjusted_mode, we are calculating the
	 * value programmed to the port and then back to the horizontal timing
	 * param in pixels. This is the expected value, including roundup errors
	 * And if that is same as retrieved value from port, then
	 * (HW state) adjusted_mode's horizontal timings are corrected to
	 * match with SW state to nullify the errors.
	 */
	/* Calculating the value programmed to the Port register */
	hfp_sw = adjusted_mode_sw->crtc_hsync_start -
					adjusted_mode_sw->crtc_hdisplay;
	hsync_sw = adjusted_mode_sw->crtc_hsync_end -
					adjusted_mode_sw->crtc_hsync_start;
	hbp_sw = adjusted_mode_sw->crtc_htotal -
					adjusted_mode_sw->crtc_hsync_end;

	if (intel_dsi->dual_link) {
		hfp_sw /= 2;
		hsync_sw /= 2;
		hbp_sw /= 2;
	}

	hfp_sw = txbyteclkhs(hfp_sw, bpp, lane_count,
						intel_dsi->burst_mode_ratio);
	hsync_sw = txbyteclkhs(hsync_sw, bpp, lane_count,
			    intel_dsi->burst_mode_ratio);
	hbp_sw = txbyteclkhs(hbp_sw, bpp, lane_count,
						intel_dsi->burst_mode_ratio);

	/* Reverse calculating the adjusted mode parameters from port reg vals*/
	hfp_sw = pixels_from_txbyteclkhs(hfp_sw, bpp, lane_count,
						intel_dsi->burst_mode_ratio);
	hsync_sw = pixels_from_txbyteclkhs(hsync_sw, bpp, lane_count,
						intel_dsi->burst_mode_ratio);
	hbp_sw = pixels_from_txbyteclkhs(hbp_sw, bpp, lane_count,
						intel_dsi->burst_mode_ratio);

	if (intel_dsi->dual_link) {
		hfp_sw *= 2;
		hsync_sw *= 2;
		hbp_sw *= 2;
	}

	crtc_htotal_sw = adjusted_mode_sw->crtc_hdisplay + hfp_sw +
							hsync_sw + hbp_sw;
	crtc_hsync_start_sw = hfp_sw + adjusted_mode_sw->crtc_hdisplay;
	crtc_hsync_end_sw = hsync_sw + crtc_hsync_start_sw;
	crtc_hblank_start_sw = adjusted_mode_sw->crtc_hdisplay;
	crtc_hblank_end_sw = crtc_htotal_sw;

	if (adjusted_mode->crtc_htotal == crtc_htotal_sw)
		adjusted_mode->crtc_htotal = adjusted_mode_sw->crtc_htotal;

	if (adjusted_mode->crtc_hsync_start == crtc_hsync_start_sw)
		adjusted_mode->crtc_hsync_start =
					adjusted_mode_sw->crtc_hsync_start;

	if (adjusted_mode->crtc_hsync_end == crtc_hsync_end_sw)
		adjusted_mode->crtc_hsync_end =
					adjusted_mode_sw->crtc_hsync_end;

	if (adjusted_mode->crtc_hblank_start == crtc_hblank_start_sw)
		adjusted_mode->crtc_hblank_start =
					adjusted_mode_sw->crtc_hblank_start;

	if (adjusted_mode->crtc_hblank_end == crtc_hblank_end_sw)
		adjusted_mode->crtc_hblank_end =
					adjusted_mode_sw->crtc_hblank_end;
}

static void intel_dsi_get_config(struct intel_encoder *encoder,
				 struct intel_crtc_state *pipe_config)
{
	struct drm_i915_private *dev_priv = to_i915(encoder->base.dev);
	u32 pclk;
	DRM_DEBUG_KMS("\n");

	pipe_config->output_types |= BIT(INTEL_OUTPUT_DSI);

	if (IS_GEN9_LP(dev_priv)) {
		bxt_dsi_get_pipe_config(encoder, pipe_config);
		pclk = bxt_dsi_get_pclk(encoder, pipe_config->pipe_bpp,
					pipe_config);
	} else {
		pclk = vlv_dsi_get_pclk(encoder, pipe_config->pipe_bpp,
					pipe_config);
	}

	if (pclk) {
		pipe_config->base.adjusted_mode.crtc_clock = pclk;
		pipe_config->port_clock = pclk;
	}
}

static enum drm_mode_status
intel_dsi_mode_valid(struct drm_connector *connector,
		     struct drm_display_mode *mode)
{
	struct intel_connector *intel_connector = to_intel_connector(connector);
	const struct drm_display_mode *fixed_mode = intel_connector->panel.fixed_mode;
	int max_dotclk = to_i915(connector->dev)->max_dotclk_freq;

	DRM_DEBUG_KMS("\n");

	if (mode->flags & DRM_MODE_FLAG_DBLSCAN)
		return MODE_NO_DBLESCAN;

	if (fixed_mode) {
		if (mode->hdisplay > fixed_mode->hdisplay)
			return MODE_PANEL;
		if (mode->vdisplay > fixed_mode->vdisplay)
			return MODE_PANEL;
		if (fixed_mode->clock > max_dotclk)
			return MODE_CLOCK_HIGH;
	}

	return MODE_OK;
}

/* return txclkesc cycles in terms of divider and duration in us */
static u16 txclkesc(u32 divider, unsigned int us)
{
	switch (divider) {
	case ESCAPE_CLOCK_DIVIDER_1:
	default:
		return 20 * us;
	case ESCAPE_CLOCK_DIVIDER_2:
		return 10 * us;
	case ESCAPE_CLOCK_DIVIDER_4:
		return 5 * us;
	}
}

static void set_dsi_timings(struct drm_encoder *encoder,
			    const struct drm_display_mode *adjusted_mode)
{
	struct drm_device *dev = encoder->dev;
	struct drm_i915_private *dev_priv = to_i915(dev);
	struct intel_dsi *intel_dsi = enc_to_intel_dsi(encoder);
	enum port port;
	unsigned int bpp = mipi_dsi_pixel_format_to_bpp(intel_dsi->pixel_format);
	unsigned int lane_count = intel_dsi->lane_count;

	u16 hactive, hfp, hsync, hbp, vfp, vsync, vbp;

	hactive = adjusted_mode->crtc_hdisplay;
	hfp = adjusted_mode->crtc_hsync_start - adjusted_mode->crtc_hdisplay;
	hsync = adjusted_mode->crtc_hsync_end - adjusted_mode->crtc_hsync_start;
	hbp = adjusted_mode->crtc_htotal - adjusted_mode->crtc_hsync_end;

	if (intel_dsi->dual_link) {
		hactive /= 2;
		if (intel_dsi->dual_link == DSI_DUAL_LINK_FRONT_BACK)
			hactive += intel_dsi->pixel_overlap;
		hfp /= 2;
		hsync /= 2;
		hbp /= 2;
	}

	vfp = adjusted_mode->crtc_vsync_start - adjusted_mode->crtc_vdisplay;
	vsync = adjusted_mode->crtc_vsync_end - adjusted_mode->crtc_vsync_start;
	vbp = adjusted_mode->crtc_vtotal - adjusted_mode->crtc_vsync_end;

	/* horizontal values are in terms of high speed byte clock */
	hactive = txbyteclkhs(hactive, bpp, lane_count,
			      intel_dsi->burst_mode_ratio);
	hfp = txbyteclkhs(hfp, bpp, lane_count, intel_dsi->burst_mode_ratio);
	hsync = txbyteclkhs(hsync, bpp, lane_count,
			    intel_dsi->burst_mode_ratio);
	hbp = txbyteclkhs(hbp, bpp, lane_count, intel_dsi->burst_mode_ratio);

	for_each_dsi_port(port, intel_dsi->ports) {
		if (IS_GEN9_LP(dev_priv)) {
			/*
			 * Program hdisplay and vdisplay on MIPI transcoder.
			 * This is different from calculated hactive and
			 * vactive, as they are calculated per channel basis,
			 * whereas these values should be based on resolution.
			 */
			I915_WRITE(BXT_MIPI_TRANS_HACTIVE(port),
				   adjusted_mode->crtc_hdisplay);
			I915_WRITE(BXT_MIPI_TRANS_VACTIVE(port),
				   adjusted_mode->crtc_vdisplay);
			I915_WRITE(BXT_MIPI_TRANS_VTOTAL(port),
				   adjusted_mode->crtc_vtotal);
		}

		I915_WRITE(MIPI_HACTIVE_AREA_COUNT(port), hactive);
		I915_WRITE(MIPI_HFP_COUNT(port), hfp);

		/* meaningful for video mode non-burst sync pulse mode only,
		 * can be zero for non-burst sync events and burst modes */
		I915_WRITE(MIPI_HSYNC_PADDING_COUNT(port), hsync);
		I915_WRITE(MIPI_HBP_COUNT(port), hbp);

		/* vertical values are in terms of lines */
		I915_WRITE(MIPI_VFP_COUNT(port), vfp);
		I915_WRITE(MIPI_VSYNC_PADDING_COUNT(port), vsync);
		I915_WRITE(MIPI_VBP_COUNT(port), vbp);
	}
}

static u32 pixel_format_to_reg(enum mipi_dsi_pixel_format fmt)
{
	switch (fmt) {
	case MIPI_DSI_FMT_RGB888:
		return VID_MODE_FORMAT_RGB888;
	case MIPI_DSI_FMT_RGB666:
		return VID_MODE_FORMAT_RGB666;
	case MIPI_DSI_FMT_RGB666_PACKED:
		return VID_MODE_FORMAT_RGB666_PACKED;
	case MIPI_DSI_FMT_RGB565:
		return VID_MODE_FORMAT_RGB565;
	default:
		MISSING_CASE(fmt);
		return VID_MODE_FORMAT_RGB666;
	}
}

static void intel_dsi_prepare(struct intel_encoder *intel_encoder,
			      const struct intel_crtc_state *pipe_config)
{
	struct drm_encoder *encoder = &intel_encoder->base;
	struct drm_device *dev = encoder->dev;
	struct drm_i915_private *dev_priv = to_i915(dev);
	struct intel_crtc *intel_crtc = to_intel_crtc(pipe_config->base.crtc);
	struct intel_dsi *intel_dsi = enc_to_intel_dsi(encoder);
	const struct drm_display_mode *adjusted_mode = &pipe_config->base.adjusted_mode;
	enum port port;
	unsigned int bpp = mipi_dsi_pixel_format_to_bpp(intel_dsi->pixel_format);
	u32 val, tmp;
	u16 mode_hdisplay;

	DRM_DEBUG_KMS("pipe %c\n", pipe_name(intel_crtc->pipe));

	mode_hdisplay = adjusted_mode->crtc_hdisplay;

	if (intel_dsi->dual_link) {
		mode_hdisplay /= 2;
		if (intel_dsi->dual_link == DSI_DUAL_LINK_FRONT_BACK)
			mode_hdisplay += intel_dsi->pixel_overlap;
	}

	for_each_dsi_port(port, intel_dsi->ports) {
		if (IS_VALLEYVIEW(dev_priv) || IS_CHERRYVIEW(dev_priv)) {
			/*
			 * escape clock divider, 20MHz, shared for A and C.
			 * device ready must be off when doing this! txclkesc?
			 */
			tmp = I915_READ(MIPI_CTRL(PORT_A));
			tmp &= ~ESCAPE_CLOCK_DIVIDER_MASK;
			I915_WRITE(MIPI_CTRL(PORT_A), tmp |
					ESCAPE_CLOCK_DIVIDER_1);

			/* read request priority is per pipe */
			tmp = I915_READ(MIPI_CTRL(port));
			tmp &= ~READ_REQUEST_PRIORITY_MASK;
			I915_WRITE(MIPI_CTRL(port), tmp |
					READ_REQUEST_PRIORITY_HIGH);
		} else if (IS_GEN9_LP(dev_priv)) {
			enum pipe pipe = intel_crtc->pipe;

			tmp = I915_READ(MIPI_CTRL(port));
			tmp &= ~BXT_PIPE_SELECT_MASK;

			tmp |= BXT_PIPE_SELECT(pipe);
			I915_WRITE(MIPI_CTRL(port), tmp);
		}

		/* XXX: why here, why like this? handling in irq handler?! */
		I915_WRITE(MIPI_INTR_STAT(port), 0xffffffff);
		I915_WRITE(MIPI_INTR_EN(port), 0xffffffff);

		I915_WRITE(MIPI_DPHY_PARAM(port), intel_dsi->dphy_reg);

		I915_WRITE(MIPI_DPI_RESOLUTION(port),
			adjusted_mode->crtc_vdisplay << VERTICAL_ADDRESS_SHIFT |
			mode_hdisplay << HORIZONTAL_ADDRESS_SHIFT);
	}

	set_dsi_timings(encoder, adjusted_mode);

	val = intel_dsi->lane_count << DATA_LANES_PRG_REG_SHIFT;
	if (is_cmd_mode(intel_dsi)) {
		val |= intel_dsi->channel << CMD_MODE_CHANNEL_NUMBER_SHIFT;
		val |= CMD_MODE_DATA_WIDTH_8_BIT; /* XXX */
	} else {
		val |= intel_dsi->channel << VID_MODE_CHANNEL_NUMBER_SHIFT;
		val |= pixel_format_to_reg(intel_dsi->pixel_format);
	}

	tmp = 0;
	if (intel_dsi->eotp_pkt == 0)
		tmp |= EOT_DISABLE;
	if (intel_dsi->clock_stop)
		tmp |= CLOCKSTOP;

	if (IS_GEN9_LP(dev_priv)) {
		tmp |= BXT_DPHY_DEFEATURE_EN;
		if (!is_cmd_mode(intel_dsi))
			tmp |= BXT_DEFEATURE_DPI_FIFO_CTR;
	}

	for_each_dsi_port(port, intel_dsi->ports) {
		I915_WRITE(MIPI_DSI_FUNC_PRG(port), val);

		/* timeouts for recovery. one frame IIUC. if counter expires,
		 * EOT and stop state. */

		/*
		 * In burst mode, value greater than one DPI line Time in byte
		 * clock (txbyteclkhs) To timeout this timer 1+ of the above
		 * said value is recommended.
		 *
		 * In non-burst mode, Value greater than one DPI frame time in
		 * byte clock(txbyteclkhs) To timeout this timer 1+ of the above
		 * said value is recommended.
		 *
		 * In DBI only mode, value greater than one DBI frame time in
		 * byte clock(txbyteclkhs) To timeout this timer 1+ of the above
		 * said value is recommended.
		 */

		if (is_vid_mode(intel_dsi) &&
			intel_dsi->video_mode_format == VIDEO_MODE_BURST) {
			I915_WRITE(MIPI_HS_TX_TIMEOUT(port),
				txbyteclkhs(adjusted_mode->crtc_htotal, bpp,
					    intel_dsi->lane_count,
					    intel_dsi->burst_mode_ratio) + 1);
		} else {
			I915_WRITE(MIPI_HS_TX_TIMEOUT(port),
				txbyteclkhs(adjusted_mode->crtc_vtotal *
					    adjusted_mode->crtc_htotal,
					    bpp, intel_dsi->lane_count,
					    intel_dsi->burst_mode_ratio) + 1);
		}
		I915_WRITE(MIPI_LP_RX_TIMEOUT(port), intel_dsi->lp_rx_timeout);
		I915_WRITE(MIPI_TURN_AROUND_TIMEOUT(port),
						intel_dsi->turn_arnd_val);
		I915_WRITE(MIPI_DEVICE_RESET_TIMER(port),
						intel_dsi->rst_timer_val);

		/* dphy stuff */

		/* in terms of low power clock */
		I915_WRITE(MIPI_INIT_COUNT(port),
				txclkesc(intel_dsi->escape_clk_div, 100));

		if (IS_GEN9_LP(dev_priv) && (!intel_dsi->dual_link)) {
			/*
			 * BXT spec says write MIPI_INIT_COUNT for
			 * both the ports, even if only one is
			 * getting used. So write the other port
			 * if not in dual link mode.
			 */
			I915_WRITE(MIPI_INIT_COUNT(port ==
						PORT_A ? PORT_C : PORT_A),
					intel_dsi->init_count);
		}

		/* recovery disables */
		I915_WRITE(MIPI_EOT_DISABLE(port), tmp);

		/* in terms of low power clock */
		I915_WRITE(MIPI_INIT_COUNT(port), intel_dsi->init_count);

		/* in terms of txbyteclkhs. actual high to low switch +
		 * MIPI_STOP_STATE_STALL * MIPI_LP_BYTECLK.
		 *
		 * XXX: write MIPI_STOP_STATE_STALL?
		 */
		I915_WRITE(MIPI_HIGH_LOW_SWITCH_COUNT(port),
						intel_dsi->hs_to_lp_count);

		/* XXX: low power clock equivalence in terms of byte clock.
		 * the number of byte clocks occupied in one low power clock.
		 * based on txbyteclkhs and txclkesc.
		 * txclkesc time / txbyteclk time * (105 + MIPI_STOP_STATE_STALL
		 * ) / 105.???
		 */
		I915_WRITE(MIPI_LP_BYTECLK(port), intel_dsi->lp_byte_clk);

		if (IS_GEMINILAKE(dev_priv)) {
			I915_WRITE(MIPI_TLPX_TIME_COUNT(port),
					intel_dsi->lp_byte_clk);
			/* Shadow of DPHY reg */
			I915_WRITE(MIPI_CLK_LANE_TIMING(port),
					intel_dsi->dphy_reg);
		}

		/* the bw essential for transmitting 16 long packets containing
		 * 252 bytes meant for dcs write memory command is programmed in
		 * this register in terms of byte clocks. based on dsi transfer
		 * rate and the number of lanes configured the time taken to
		 * transmit 16 long packets in a dsi stream varies. */
		I915_WRITE(MIPI_DBI_BW_CTRL(port), intel_dsi->bw_timer);

		I915_WRITE(MIPI_CLK_LANE_SWITCH_TIME_CNT(port),
		intel_dsi->clk_lp_to_hs_count << LP_HS_SSW_CNT_SHIFT |
		intel_dsi->clk_hs_to_lp_count << HS_LP_PWR_SW_CNT_SHIFT);

		if (is_vid_mode(intel_dsi))
			/* Some panels might have resolution which is not a
			 * multiple of 64 like 1366 x 768. Enable RANDOM
			 * resolution support for such panels by default */
			I915_WRITE(MIPI_VIDEO_MODE_FORMAT(port),
				intel_dsi->video_frmt_cfg_bits |
				intel_dsi->video_mode_format |
				IP_TG_CONFIG |
				RANDOM_DPI_DISPLAY_RESOLUTION);
	}
}

static void intel_dsi_unprepare(struct intel_encoder *encoder)
{
	struct drm_i915_private *dev_priv = to_i915(encoder->base.dev);
	struct intel_dsi *intel_dsi = enc_to_intel_dsi(&encoder->base);
	enum port port;
	u32 val;

	if (IS_GEMINILAKE(dev_priv))
		return;

	for_each_dsi_port(port, intel_dsi->ports) {
		/* Panel commands can be sent when clock is in LP11 */
		I915_WRITE(MIPI_DEVICE_READY(port), 0x0);

		if (IS_GEN9_LP(dev_priv))
			bxt_dsi_reset_clocks(encoder, port);
		else
			vlv_dsi_reset_clocks(encoder, port);
		I915_WRITE(MIPI_EOT_DISABLE(port), CLOCKSTOP);

		val = I915_READ(MIPI_DSI_FUNC_PRG(port));
		val &= ~VID_MODE_FORMAT_MASK;
		I915_WRITE(MIPI_DSI_FUNC_PRG(port), val);

		I915_WRITE(MIPI_DEVICE_READY(port), 0x1);
	}
}

static int intel_dsi_get_modes(struct drm_connector *connector)
{
	struct intel_connector *intel_connector = to_intel_connector(connector);
	struct drm_display_mode *mode;

	DRM_DEBUG_KMS("\n");

	if (!intel_connector->panel.fixed_mode) {
		DRM_DEBUG_KMS("no fixed mode\n");
		return 0;
	}

	mode = drm_mode_duplicate(connector->dev,
				  intel_connector->panel.fixed_mode);
	if (!mode) {
		DRM_DEBUG_KMS("drm_mode_duplicate failed\n");
		return 0;
	}

	drm_mode_probed_add(connector, mode);
	return 1;
}

static void intel_dsi_connector_destroy(struct drm_connector *connector)
{
	struct intel_connector *intel_connector = to_intel_connector(connector);

	DRM_DEBUG_KMS("\n");
	intel_panel_fini(&intel_connector->panel);
	drm_connector_cleanup(connector);
	kfree(connector);
}

static void intel_dsi_encoder_destroy(struct drm_encoder *encoder)
{
	struct intel_dsi *intel_dsi = enc_to_intel_dsi(encoder);

	/* dispose of the gpios */
	if (intel_dsi->gpio_panel)
		gpiod_put(intel_dsi->gpio_panel);

	intel_encoder_destroy(encoder);
}

static const struct drm_encoder_funcs intel_dsi_funcs = {
	.destroy = intel_dsi_encoder_destroy,
};

static const struct drm_connector_helper_funcs intel_dsi_connector_helper_funcs = {
	.get_modes = intel_dsi_get_modes,
	.mode_valid = intel_dsi_mode_valid,
	.atomic_check = intel_digital_connector_atomic_check,
};

static const struct drm_connector_funcs intel_dsi_connector_funcs = {
	.late_register = intel_connector_register,
	.early_unregister = intel_connector_unregister,
	.destroy = intel_dsi_connector_destroy,
	.fill_modes = drm_helper_probe_single_connector_modes,
	.atomic_get_property = intel_digital_connector_atomic_get_property,
	.atomic_set_property = intel_digital_connector_atomic_set_property,
	.atomic_destroy_state = drm_atomic_helper_connector_destroy_state,
	.atomic_duplicate_state = intel_digital_connector_duplicate_state,
};

static int intel_dsi_get_panel_orientation(struct intel_connector *connector)
{
	struct drm_i915_private *dev_priv = to_i915(connector->base.dev);
	int orientation = DRM_MODE_PANEL_ORIENTATION_NORMAL;
	enum i9xx_plane_id i9xx_plane;
	u32 val;

	if (IS_VALLEYVIEW(dev_priv) || IS_CHERRYVIEW(dev_priv)) {
		if (connector->encoder->crtc_mask == BIT(PIPE_B))
			i9xx_plane = PLANE_B;
		else
			i9xx_plane = PLANE_A;

		val = I915_READ(DSPCNTR(i9xx_plane));
		if (val & DISPPLANE_ROTATE_180)
			orientation = DRM_MODE_PANEL_ORIENTATION_BOTTOM_UP;
	}

	return orientation;
}

static void intel_dsi_add_properties(struct intel_connector *connector)
{
	struct drm_i915_private *dev_priv = to_i915(connector->base.dev);

	if (connector->panel.fixed_mode) {
		u32 allowed_scalers;

		allowed_scalers = BIT(DRM_MODE_SCALE_ASPECT) | BIT(DRM_MODE_SCALE_FULLSCREEN);
		if (!HAS_GMCH_DISPLAY(dev_priv))
			allowed_scalers |= BIT(DRM_MODE_SCALE_CENTER);

		drm_connector_attach_scaling_mode_property(&connector->base,
								allowed_scalers);

		connector->base.state->scaling_mode = DRM_MODE_SCALE_ASPECT;

		connector->base.display_info.panel_orientation =
			intel_dsi_get_panel_orientation(connector);
		drm_connector_init_panel_orientation_property(
				&connector->base,
				connector->panel.fixed_mode->hdisplay,
				connector->panel.fixed_mode->vdisplay);
	}
}

void vlv_dsi_init(struct drm_i915_private *dev_priv)
{
	struct drm_device *dev = &dev_priv->drm;
	struct intel_dsi *intel_dsi;
	struct intel_encoder *intel_encoder;
	struct drm_encoder *encoder;
	struct intel_connector *intel_connector;
	struct drm_connector *connector;
	struct drm_display_mode *fixed_mode;
	enum port port;

	DRM_DEBUG_KMS("\n");

	/* There is no detection method for MIPI so rely on VBT */
	if (!intel_bios_is_dsi_present(dev_priv, &port))
		return;

	if (IS_GEN9_LP(dev_priv))
		dev_priv->mipi_mmio_base = BXT_MIPI_BASE;
	else
		dev_priv->mipi_mmio_base = VLV_MIPI_BASE;

	intel_dsi = kzalloc(sizeof(*intel_dsi), GFP_KERNEL);
	if (!intel_dsi)
		return;

	intel_connector = intel_connector_alloc();
	if (!intel_connector) {
		kfree(intel_dsi);
		return;
	}

	intel_encoder = &intel_dsi->base;
	encoder = &intel_encoder->base;
	intel_dsi->attached_connector = intel_connector;

	connector = &intel_connector->base;

	drm_encoder_init(dev, encoder, &intel_dsi_funcs, DRM_MODE_ENCODER_DSI,
			 "DSI %c", port_name(port));

	intel_encoder->compute_config = intel_dsi_compute_config;
	intel_encoder->pre_enable = intel_dsi_pre_enable;
	intel_encoder->enable = intel_dsi_enable_nop;
	intel_encoder->disable = intel_dsi_disable;
	intel_encoder->post_disable = intel_dsi_post_disable;
	intel_encoder->get_hw_state = intel_dsi_get_hw_state;
	intel_encoder->get_config = intel_dsi_get_config;

	intel_connector->get_hw_state = intel_connector_get_hw_state;

	intel_encoder->port = port;

	/*
	 * On BYT/CHV, pipe A maps to MIPI DSI port A, pipe B maps to MIPI DSI
	 * port C. BXT isn't limited like this.
	 */
	if (IS_GEN9_LP(dev_priv))
		intel_encoder->crtc_mask = BIT(PIPE_A) | BIT(PIPE_B) | BIT(PIPE_C);
	else if (port == PORT_A)
		intel_encoder->crtc_mask = BIT(PIPE_A);
	else
		intel_encoder->crtc_mask = BIT(PIPE_B);

	if (dev_priv->vbt.dsi.config->dual_link)
		intel_dsi->ports = BIT(PORT_A) | BIT(PORT_C);
	else
		intel_dsi->ports = BIT(port);

	intel_dsi->dcs_backlight_ports = dev_priv->vbt.dsi.bl_ports;
	intel_dsi->dcs_cabc_ports = dev_priv->vbt.dsi.cabc_ports;

	/* Create a DSI host (and a device) for each port. */
	for_each_dsi_port(port, intel_dsi->ports) {
		struct intel_dsi_host *host;

		host = intel_dsi_host_init(intel_dsi, port);
		if (!host)
			goto err;

		intel_dsi->dsi_hosts[port] = host;
	}

	if (!intel_dsi_vbt_init(intel_dsi, MIPI_DSI_GENERIC_PANEL_ID)) {
		DRM_DEBUG_KMS("no device found\n");
		goto err;
	}

	/*
	 * In case of BYT with CRC PMIC, we need to use GPIO for
	 * Panel control.
	 */
	if ((IS_VALLEYVIEW(dev_priv) || IS_CHERRYVIEW(dev_priv)) &&
	    (dev_priv->vbt.dsi.config->pwm_blc == PPS_BLC_PMIC)) {
		intel_dsi->gpio_panel =
			gpiod_get(dev->dev, "panel", GPIOD_OUT_HIGH);

		if (IS_ERR(intel_dsi->gpio_panel)) {
			DRM_ERROR("Failed to own gpio for panel control\n");
			intel_dsi->gpio_panel = NULL;
		}
	}

	intel_encoder->type = INTEL_OUTPUT_DSI;
	intel_encoder->power_domain = POWER_DOMAIN_PORT_DSI;
	intel_encoder->cloneable = 0;
	drm_connector_init(dev, connector, &intel_dsi_connector_funcs,
			   DRM_MODE_CONNECTOR_DSI);

	drm_connector_helper_add(connector, &intel_dsi_connector_helper_funcs);

	connector->display_info.subpixel_order = SubPixelHorizontalRGB; /*XXX*/
	connector->interlace_allowed = false;
	connector->doublescan_allowed = false;

	intel_connector_attach_encoder(intel_connector, intel_encoder);

	mutex_lock(&dev->mode_config.mutex);
	fixed_mode = intel_panel_vbt_fixed_mode(intel_connector);
	mutex_unlock(&dev->mode_config.mutex);

	if (!fixed_mode) {
		DRM_DEBUG_KMS("no fixed mode\n");
		goto err;
	}

	intel_panel_init(&intel_connector->panel, fixed_mode, NULL);
	intel_panel_setup_backlight(connector, INVALID_PIPE);

	intel_dsi_add_properties(intel_connector);

	return;

err:
	drm_encoder_cleanup(&intel_encoder->base);
	kfree(intel_dsi);
	kfree(intel_connector);
}<|MERGE_RESOLUTION|>--- conflicted
+++ resolved
@@ -23,13 +23,9 @@
  * Author: Jani Nikula <jani.nikula@intel.com>
  */
 
-<<<<<<< HEAD
-#include <drm/drmP.h>
-=======
 #include <linux/gpio/consumer.h>
 #include <linux/slab.h>
 
->>>>>>> 407d19ab
 #include <drm/drm_atomic_helper.h>
 #include <drm/drm_crtc.h>
 #include <drm/drm_edid.h>
@@ -213,39 +209,6 @@
 	.transfer = intel_dsi_host_transfer,
 };
 
-static struct intel_dsi_host *intel_dsi_host_init(struct intel_dsi *intel_dsi,
-						  enum port port)
-{
-	struct intel_dsi_host *host;
-	struct mipi_dsi_device *device;
-
-	host = kzalloc(sizeof(*host), GFP_KERNEL);
-	if (!host)
-		return NULL;
-
-	host->base.ops = &intel_dsi_host_ops;
-	host->intel_dsi = intel_dsi;
-	host->port = port;
-
-	/*
-	 * We should call mipi_dsi_host_register(&host->base) here, but we don't
-	 * have a host->dev, and we don't have OF stuff either. So just use the
-	 * dsi framework as a library and hope for the best. Create the dsi
-	 * devices by ourselves here too. Need to be careful though, because we
-	 * don't initialize any of the driver model devices here.
-	 */
-	device = kzalloc(sizeof(*device), GFP_KERNEL);
-	if (!device) {
-		kfree(host);
-		return NULL;
-	}
-
-	device->host = &host->base;
-	host->device = device;
-
-	return host;
-}
-
 /*
  * send a video mode command
  *
@@ -297,19 +260,31 @@
 	mutex_unlock(&dev_priv->sb_lock);
 }
 
-static inline bool is_vid_mode(struct intel_dsi *intel_dsi)
-{
-	return intel_dsi->operation_mode == INTEL_DSI_VIDEO_MODE;
-}
-
-static inline bool is_cmd_mode(struct intel_dsi *intel_dsi)
-{
-	return intel_dsi->operation_mode == INTEL_DSI_COMMAND_MODE;
-}
-
-static bool intel_dsi_compute_config(struct intel_encoder *encoder,
-				     struct intel_crtc_state *pipe_config,
-				     struct drm_connector_state *conn_state)
+static int bdw_get_pipemisc_bpp(struct intel_crtc *crtc)
+{
+	struct drm_i915_private *dev_priv = to_i915(crtc->base.dev);
+	u32 tmp;
+
+	tmp = I915_READ(PIPEMISC(crtc->pipe));
+
+	switch (tmp & PIPEMISC_DITHER_BPC_MASK) {
+	case PIPEMISC_DITHER_6_BPC:
+		return 18;
+	case PIPEMISC_DITHER_8_BPC:
+		return 24;
+	case PIPEMISC_DITHER_10_BPC:
+		return 30;
+	case PIPEMISC_DITHER_12_BPC:
+		return 36;
+	default:
+		MISSING_CASE(tmp);
+		return 0;
+	}
+}
+
+static int intel_dsi_compute_config(struct intel_encoder *encoder,
+				    struct intel_crtc_state *pipe_config,
+				    struct drm_connector_state *conn_state)
 {
 	struct drm_i915_private *dev_priv = to_i915(encoder->base.dev);
 	struct intel_dsi *intel_dsi = container_of(encoder, struct intel_dsi,
@@ -321,11 +296,12 @@
 	int ret;
 
 	DRM_DEBUG_KMS("\n");
+	pipe_config->output_format = INTEL_OUTPUT_FORMAT_RGB;
 
 	if (fixed_mode) {
 		intel_fixed_panel_mode(fixed_mode, adjusted_mode);
 
-		if (HAS_GMCH_DISPLAY(dev_priv))
+		if (HAS_GMCH(dev_priv))
 			intel_gmch_panel_fitting(crtc, pipe_config,
 						 conn_state->scaling_mode);
 		else
@@ -334,10 +310,15 @@
 	}
 
 	if (adjusted_mode->flags & DRM_MODE_FLAG_DBLSCAN)
-		return false;
+		return -EINVAL;
 
 	/* DSI uses short packets for sync events, so clear mode flags for DSI */
 	adjusted_mode->flags = 0;
+
+	if (intel_dsi->pixel_format == MIPI_DSI_FMT_RGB888)
+		pipe_config->pipe_bpp = 24;
+	else
+		pipe_config->pipe_bpp = 18;
 
 	if (IS_GEN9_LP(dev_priv)) {
 		/* Enable Frame time stamp based scanline reporting */
@@ -352,16 +333,16 @@
 
 		ret = bxt_dsi_pll_compute(encoder, pipe_config);
 		if (ret)
-			return false;
+			return -EINVAL;
 	} else {
 		ret = vlv_dsi_pll_compute(encoder, pipe_config);
 		if (ret)
-			return false;
+			return -EINVAL;
 	}
 
 	pipe_config->clock_set = true;
 
-	return true;
+	return 0;
 }
 
 static bool glk_dsi_enable_io(struct intel_encoder *encoder)
@@ -734,6 +715,10 @@
 					LANE_CONFIGURATION_DUAL_LINK_B :
 					LANE_CONFIGURATION_DUAL_LINK_A;
 		}
+
+		if (intel_dsi->pixel_format != MIPI_DSI_FMT_RGB888)
+			temp |= DITHERING_ENABLE;
+
 		/* assert ip_tg_enable signal */
 		I915_WRITE(port_ctrl, temp | DPI_ENABLE);
 		POSTING_READ(port_ctrl);
@@ -762,17 +747,6 @@
 static void intel_dsi_prepare(struct intel_encoder *intel_encoder,
 			      const struct intel_crtc_state *pipe_config);
 static void intel_dsi_unprepare(struct intel_encoder *encoder);
-
-static void intel_dsi_msleep(struct intel_dsi *intel_dsi, int msec)
-{
-	struct drm_i915_private *dev_priv = to_i915(intel_dsi->base.base.dev);
-
-	/* For v3 VBTs in vid-mode the delays are part of the VBT sequences */
-	if (is_vid_mode(intel_dsi) && dev_priv->vbt.dsi.seq_version >= 3)
-		return;
-
-	msleep(msec);
-}
 
 /*
  * Panel enable/disable sequences from the VBT spec.
@@ -811,6 +785,10 @@
  * - wait t4                                           - wait t4
  */
 
+/*
+ * DSI port enable has to be done before pipe and plane enable, so we do it in
+ * the pre_enable hook instead of the enable hook.
+ */
 static void intel_dsi_pre_enable(struct intel_encoder *encoder,
 				 const struct intel_crtc_state *pipe_config,
 				 const struct drm_connector_state *conn_state)
@@ -913,17 +891,6 @@
 }
 
 /*
- * DSI port enable has to be done before pipe and plane enable, so we do it in
- * the pre_enable hook.
- */
-static void intel_dsi_enable_nop(struct intel_encoder *encoder,
-				 const struct intel_crtc_state *pipe_config,
-				 const struct drm_connector_state *conn_state)
-{
-	DRM_DEBUG_KMS("\n");
-}
-
-/*
  * DSI port disable has to be done after pipe and plane disable, so we do it in
  * the post_disable hook.
  */
@@ -1038,13 +1005,15 @@
 {
 	struct drm_i915_private *dev_priv = to_i915(encoder->base.dev);
 	struct intel_dsi *intel_dsi = enc_to_intel_dsi(&encoder->base);
+	intel_wakeref_t wakeref;
 	enum port port;
 	bool active = false;
 
 	DRM_DEBUG_KMS("\n");
 
-	if (!intel_display_power_get_if_enabled(dev_priv,
-						encoder->power_domain))
+	wakeref = intel_display_power_get_if_enabled(dev_priv,
+						     encoder->power_domain);
+	if (!wakeref)
 		return false;
 
 	/*
@@ -1100,7 +1069,7 @@
 	}
 
 out_put_power:
-	intel_display_power_put(dev_priv, encoder->power_domain);
+	intel_display_power_put(dev_priv, encoder->power_domain, wakeref);
 
 	return active;
 }
@@ -1136,10 +1105,10 @@
 	}
 
 	fmt = I915_READ(MIPI_DSI_FUNC_PRG(port)) & VID_MODE_FORMAT_MASK;
-	pipe_config->pipe_bpp =
-			mipi_dsi_pixel_format_to_bpp(
-				pixel_format_from_register_bits(fmt));
-	bpp = pipe_config->pipe_bpp;
+	bpp = mipi_dsi_pixel_format_to_bpp(
+			pixel_format_from_register_bits(fmt));
+
+	pipe_config->pipe_bpp = bdw_get_pipemisc_bpp(crtc);
 
 	/* Enable Frame time stamo based scanline reporting */
 	adjusted_mode->private_flags |=
@@ -1277,42 +1246,15 @@
 
 	if (IS_GEN9_LP(dev_priv)) {
 		bxt_dsi_get_pipe_config(encoder, pipe_config);
-		pclk = bxt_dsi_get_pclk(encoder, pipe_config->pipe_bpp,
-					pipe_config);
+		pclk = bxt_dsi_get_pclk(encoder, pipe_config);
 	} else {
-		pclk = vlv_dsi_get_pclk(encoder, pipe_config->pipe_bpp,
-					pipe_config);
+		pclk = vlv_dsi_get_pclk(encoder, pipe_config);
 	}
 
 	if (pclk) {
 		pipe_config->base.adjusted_mode.crtc_clock = pclk;
 		pipe_config->port_clock = pclk;
 	}
-}
-
-static enum drm_mode_status
-intel_dsi_mode_valid(struct drm_connector *connector,
-		     struct drm_display_mode *mode)
-{
-	struct intel_connector *intel_connector = to_intel_connector(connector);
-	const struct drm_display_mode *fixed_mode = intel_connector->panel.fixed_mode;
-	int max_dotclk = to_i915(connector->dev)->max_dotclk_freq;
-
-	DRM_DEBUG_KMS("\n");
-
-	if (mode->flags & DRM_MODE_FLAG_DBLSCAN)
-		return MODE_NO_DBLESCAN;
-
-	if (fixed_mode) {
-		if (mode->hdisplay > fixed_mode->hdisplay)
-			return MODE_PANEL;
-		if (mode->vdisplay > fixed_mode->vdisplay)
-			return MODE_PANEL;
-		if (fixed_mode->clock > max_dotclk)
-			return MODE_CLOCK_HIGH;
-	}
-
-	return MODE_OK;
 }
 
 /* return txclkesc cycles in terms of divider and duration in us */
@@ -1637,39 +1579,6 @@
 	}
 }
 
-static int intel_dsi_get_modes(struct drm_connector *connector)
-{
-	struct intel_connector *intel_connector = to_intel_connector(connector);
-	struct drm_display_mode *mode;
-
-	DRM_DEBUG_KMS("\n");
-
-	if (!intel_connector->panel.fixed_mode) {
-		DRM_DEBUG_KMS("no fixed mode\n");
-		return 0;
-	}
-
-	mode = drm_mode_duplicate(connector->dev,
-				  intel_connector->panel.fixed_mode);
-	if (!mode) {
-		DRM_DEBUG_KMS("drm_mode_duplicate failed\n");
-		return 0;
-	}
-
-	drm_mode_probed_add(connector, mode);
-	return 1;
-}
-
-static void intel_dsi_connector_destroy(struct drm_connector *connector)
-{
-	struct intel_connector *intel_connector = to_intel_connector(connector);
-
-	DRM_DEBUG_KMS("\n");
-	intel_panel_fini(&intel_connector->panel);
-	drm_connector_cleanup(connector);
-	kfree(connector);
-}
-
 static void intel_dsi_encoder_destroy(struct drm_encoder *encoder)
 {
 	struct intel_dsi *intel_dsi = enc_to_intel_dsi(encoder);
@@ -1694,7 +1603,7 @@
 static const struct drm_connector_funcs intel_dsi_connector_funcs = {
 	.late_register = intel_connector_register,
 	.early_unregister = intel_connector_unregister,
-	.destroy = intel_dsi_connector_destroy,
+	.destroy = intel_connector_destroy,
 	.fill_modes = drm_helper_probe_single_connector_modes,
 	.atomic_get_property = intel_digital_connector_atomic_get_property,
 	.atomic_set_property = intel_digital_connector_atomic_set_property,
@@ -1702,25 +1611,57 @@
 	.atomic_duplicate_state = intel_digital_connector_duplicate_state,
 };
 
-static int intel_dsi_get_panel_orientation(struct intel_connector *connector)
+static enum drm_panel_orientation
+vlv_dsi_get_hw_panel_orientation(struct intel_connector *connector)
 {
 	struct drm_i915_private *dev_priv = to_i915(connector->base.dev);
-	int orientation = DRM_MODE_PANEL_ORIENTATION_NORMAL;
-	enum i9xx_plane_id i9xx_plane;
+	struct intel_encoder *encoder = connector->encoder;
+	enum intel_display_power_domain power_domain;
+	enum drm_panel_orientation orientation;
+	struct intel_plane *plane;
+	struct intel_crtc *crtc;
+	intel_wakeref_t wakeref;
+	enum pipe pipe;
 	u32 val;
 
+	if (!encoder->get_hw_state(encoder, &pipe))
+		return DRM_MODE_PANEL_ORIENTATION_UNKNOWN;
+
+	crtc = intel_get_crtc_for_pipe(dev_priv, pipe);
+	plane = to_intel_plane(crtc->base.primary);
+
+	power_domain = POWER_DOMAIN_PIPE(pipe);
+	wakeref = intel_display_power_get_if_enabled(dev_priv, power_domain);
+	if (!wakeref)
+		return DRM_MODE_PANEL_ORIENTATION_UNKNOWN;
+
+	val = I915_READ(DSPCNTR(plane->i9xx_plane));
+
+	if (!(val & DISPLAY_PLANE_ENABLE))
+		orientation = DRM_MODE_PANEL_ORIENTATION_UNKNOWN;
+	else if (val & DISPPLANE_ROTATE_180)
+		orientation = DRM_MODE_PANEL_ORIENTATION_BOTTOM_UP;
+	else
+		orientation = DRM_MODE_PANEL_ORIENTATION_NORMAL;
+
+	intel_display_power_put(dev_priv, power_domain, wakeref);
+
+	return orientation;
+}
+
+static enum drm_panel_orientation
+vlv_dsi_get_panel_orientation(struct intel_connector *connector)
+{
+	struct drm_i915_private *dev_priv = to_i915(connector->base.dev);
+	enum drm_panel_orientation orientation;
+
 	if (IS_VALLEYVIEW(dev_priv) || IS_CHERRYVIEW(dev_priv)) {
-		if (connector->encoder->crtc_mask == BIT(PIPE_B))
-			i9xx_plane = PLANE_B;
-		else
-			i9xx_plane = PLANE_A;
-
-		val = I915_READ(DSPCNTR(i9xx_plane));
-		if (val & DISPPLANE_ROTATE_180)
-			orientation = DRM_MODE_PANEL_ORIENTATION_BOTTOM_UP;
-	}
-
-	return orientation;
+		orientation = vlv_dsi_get_hw_panel_orientation(connector);
+		if (orientation != DRM_MODE_PANEL_ORIENTATION_UNKNOWN)
+			return orientation;
+	}
+
+	return intel_dsi_get_panel_orientation(connector);
 }
 
 static void intel_dsi_add_properties(struct intel_connector *connector)
@@ -1731,7 +1672,7 @@
 		u32 allowed_scalers;
 
 		allowed_scalers = BIT(DRM_MODE_SCALE_ASPECT) | BIT(DRM_MODE_SCALE_FULLSCREEN);
-		if (!HAS_GMCH_DISPLAY(dev_priv))
+		if (!HAS_GMCH(dev_priv))
 			allowed_scalers |= BIT(DRM_MODE_SCALE_CENTER);
 
 		drm_connector_attach_scaling_mode_property(&connector->base,
@@ -1740,7 +1681,7 @@
 		connector->base.state->scaling_mode = DRM_MODE_SCALE_ASPECT;
 
 		connector->base.display_info.panel_orientation =
-			intel_dsi_get_panel_orientation(connector);
+			vlv_dsi_get_panel_orientation(connector);
 		drm_connector_init_panel_orientation_property(
 				&connector->base,
 				connector->panel.fixed_mode->hdisplay,
@@ -1791,11 +1732,11 @@
 
 	intel_encoder->compute_config = intel_dsi_compute_config;
 	intel_encoder->pre_enable = intel_dsi_pre_enable;
-	intel_encoder->enable = intel_dsi_enable_nop;
 	intel_encoder->disable = intel_dsi_disable;
 	intel_encoder->post_disable = intel_dsi_post_disable;
 	intel_encoder->get_hw_state = intel_dsi_get_hw_state;
 	intel_encoder->get_config = intel_dsi_get_config;
+	intel_encoder->update_pipe = intel_panel_update_backlight;
 
 	intel_connector->get_hw_state = intel_connector_get_hw_state;
 
@@ -1824,7 +1765,8 @@
 	for_each_dsi_port(port, intel_dsi->ports) {
 		struct intel_dsi_host *host;
 
-		host = intel_dsi_host_init(intel_dsi, port);
+		host = intel_dsi_host_init(intel_dsi, &intel_dsi_host_ops,
+					   port);
 		if (!host)
 			goto err;
 
