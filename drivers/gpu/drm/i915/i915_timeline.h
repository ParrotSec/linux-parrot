--- conflicted
+++ resolved
@@ -27,61 +27,6 @@
 
 #include <linux/lockdep.h>
 
-<<<<<<< HEAD
-#include "i915_request.h"
-#include "i915_syncmap.h"
-#include "i915_utils.h"
-
-struct i915_timeline {
-	u64 fence_context;
-	u32 seqno;
-
-	spinlock_t lock;
-#define TIMELINE_CLIENT 0 /* default subclass */
-#define TIMELINE_ENGINE 1
-
-	/**
-	 * List of breadcrumbs associated with GPU requests currently
-	 * outstanding.
-	 */
-	struct list_head requests;
-
-	/* Contains an RCU guarded pointer to the last request. No reference is
-	 * held to the request, users must carefully acquire a reference to
-	 * the request using i915_gem_active_get_request_rcu(), or hold the
-	 * struct_mutex.
-	 */
-	struct i915_gem_active last_request;
-
-	/**
-	 * We track the most recent seqno that we wait on in every context so
-	 * that we only have to emit a new await and dependency on a more
-	 * recent sync point. As the contexts may be executed out-of-order, we
-	 * have to track each individually and can not rely on an absolute
-	 * global_seqno. When we know that all tracked fences are completed
-	 * (i.e. when the driver is idle), we know that the syncmap is
-	 * redundant and we can discard it without loss of generality.
-	 */
-	struct i915_syncmap *sync;
-	/**
-	 * Separately to the inter-context seqno map above, we track the last
-	 * barrier (e.g. semaphore wait) to the global engine timelines. Note
-	 * that this tracks global_seqno rather than the context.seqno, and
-	 * so it is subject to the limitations of hw wraparound and that we
-	 * may need to revoke global_seqno (on pre-emption).
-	 */
-	u32 global_sync[I915_NUM_ENGINES];
-
-	struct list_head link;
-	const char *name;
-
-	struct kref kref;
-};
-
-void i915_timeline_init(struct drm_i915_private *i915,
-			struct i915_timeline *tl,
-			const char *name);
-=======
 #include "i915_active.h"
 #include "i915_syncmap.h"
 #include "i915_timeline_types.h"
@@ -89,16 +34,30 @@
 int i915_timeline_init(struct drm_i915_private *i915,
 		       struct i915_timeline *tl,
 		       struct i915_vma *hwsp);
->>>>>>> 407d19ab
 void i915_timeline_fini(struct i915_timeline *tl);
 
+static inline void
+i915_timeline_set_subclass(struct i915_timeline *timeline,
+			   unsigned int subclass)
+{
+	lockdep_set_subclass(&timeline->lock, subclass);
+
+	/*
+	 * Due to an interesting quirk in lockdep's internal debug tracking,
+	 * after setting a subclass we must ensure the lock is used. Otherwise,
+	 * nr_unused_locks is incremented once too often.
+	 */
+#ifdef CONFIG_DEBUG_LOCK_ALLOC
+	local_irq_disable();
+	lock_map_acquire(&timeline->lock.dep_map);
+	lock_map_release(&timeline->lock.dep_map);
+	local_irq_enable();
+#endif
+}
+
 struct i915_timeline *
-<<<<<<< HEAD
-i915_timeline_create(struct drm_i915_private *i915, const char *name);
-=======
 i915_timeline_create(struct drm_i915_private *i915,
 		     struct i915_vma *global_hwsp);
->>>>>>> 407d19ab
 
 static inline struct i915_timeline *
 i915_timeline_get(struct i915_timeline *timeline)
@@ -137,9 +96,6 @@
 	return __i915_timeline_sync_is_later(tl, fence->context, fence->seqno);
 }
 
-<<<<<<< HEAD
-void i915_timelines_park(struct drm_i915_private *i915);
-=======
 int i915_timeline_pin(struct i915_timeline *tl);
 int i915_timeline_get_seqno(struct i915_timeline *tl,
 			    struct i915_request *rq,
@@ -153,6 +109,5 @@
 void i915_timelines_init(struct drm_i915_private *i915);
 void i915_timelines_park(struct drm_i915_private *i915);
 void i915_timelines_fini(struct drm_i915_private *i915);
->>>>>>> 407d19ab
 
 #endif