/*
 * Copyright © 2014 Intel Corporation
 *
 * Permission is hereby granted, free of charge, to any person obtaining a
 * copy of this software and associated documentation files (the "Software"),
 * to deal in the Software without restriction, including without limitation
 * the rights to use, copy, modify, merge, publish, distribute, sublicense,
 * and/or sell copies of the Software, and to permit persons to whom the
 * Software is furnished to do so, subject to the following conditions:
 *
 * The above copyright notice and this permission notice (including the next
 * paragraph) shall be included in all copies or substantial portions of the
 * Software.
 *
 * THE SOFTWARE IS PROVIDED "AS IS", WITHOUT WARRANTY OF ANY KIND, EXPRESS OR
 * IMPLIED, INCLUDING BUT NOT LIMITED TO THE WARRANTIES OF MERCHANTABILITY,
 * FITNESS FOR A PARTICULAR PURPOSE AND NONINFRINGEMENT.  IN NO EVENT SHALL
 * THE AUTHORS OR COPYRIGHT HOLDERS BE LIABLE FOR ANY CLAIM, DAMAGES OR OTHER
 * LIABILITY, WHETHER IN AN ACTION OF CONTRACT, TORT OR OTHERWISE, ARISING
 * FROM, OUT OF OR IN CONNECTION WITH THE SOFTWARE OR THE USE OR OTHER
 * DEALINGS IN THE SOFTWARE.
 */

/**
 * DOC: Frame Buffer Compression (FBC)
 *
 * FBC tries to save memory bandwidth (and so power consumption) by
 * compressing the amount of memory used by the display. It is total
 * transparent to user space and completely handled in the kernel.
 *
 * The benefits of FBC are mostly visible with solid backgrounds and
 * variation-less patterns. It comes from keeping the memory footprint small
 * and having fewer memory pages opened and accessed for refreshing the display.
 *
 * i915 is responsible to reserve stolen memory for FBC and configure its
 * offset on proper registers. The hardware takes care of all
 * compress/decompress. However there are many known cases where we have to
 * forcibly disable it to allow proper screen updates.
 */

<<<<<<< HEAD
#include "intel_drv.h"
=======
#include <drm/drm_fourcc.h>

>>>>>>> 407d19ab
#include "i915_drv.h"
#include "intel_drv.h"
#include "intel_fbc.h"
#include "intel_frontbuffer.h"

static inline bool fbc_supported(struct drm_i915_private *dev_priv)
{
	return HAS_FBC(dev_priv);
}

static inline bool no_fbc_on_multiple_pipes(struct drm_i915_private *dev_priv)
{
	return INTEL_GEN(dev_priv) <= 3;
}

/*
 * In some platforms where the CRTC's x:0/y:0 coordinates doesn't match the
 * frontbuffer's x:0/y:0 coordinates we lie to the hardware about the plane's
 * origin so the x and y offsets can actually fit the registers. As a
 * consequence, the fence doesn't really start exactly at the display plane
 * address we program because it starts at the real start of the buffer, so we
 * have to take this into consideration here.
 */
static unsigned int get_crtc_fence_y_offset(struct intel_fbc *fbc)
{
	return fbc->state_cache.plane.y - fbc->state_cache.plane.adjusted_y;
}

/*
 * For SKL+, the plane source size used by the hardware is based on the value we
 * write to the PLANE_SIZE register. For BDW-, the hardware looks at the value
 * we wrote to PIPESRC.
 */
static void intel_fbc_get_plane_source_size(struct intel_fbc_state_cache *cache,
					    int *width, int *height)
{
	if (width)
		*width = cache->plane.src_w;
	if (height)
		*height = cache->plane.src_h;
}

static int intel_fbc_calculate_cfb_size(struct drm_i915_private *dev_priv,
					struct intel_fbc_state_cache *cache)
{
	int lines;

	intel_fbc_get_plane_source_size(cache, NULL, &lines);
	if (INTEL_GEN(dev_priv) == 7)
		lines = min(lines, 2048);
	else if (INTEL_GEN(dev_priv) >= 8)
		lines = min(lines, 2560);

	/* Hardware needs the full buffer stride, not just the active area. */
	return lines * cache->fb.stride;
}

static void i8xx_fbc_deactivate(struct drm_i915_private *dev_priv)
{
	u32 fbc_ctl;

	/* Disable compression */
	fbc_ctl = I915_READ(FBC_CONTROL);
	if ((fbc_ctl & FBC_CTL_EN) == 0)
		return;

	fbc_ctl &= ~FBC_CTL_EN;
	I915_WRITE(FBC_CONTROL, fbc_ctl);

	/* Wait for compressing bit to clear */
	if (intel_wait_for_register(&dev_priv->uncore,
				    FBC_STATUS, FBC_STAT_COMPRESSING, 0,
				    10)) {
		DRM_DEBUG_KMS("FBC idle timed out\n");
		return;
	}
}

static void i8xx_fbc_activate(struct drm_i915_private *dev_priv)
{
	struct intel_fbc_reg_params *params = &dev_priv->fbc.params;
	int cfb_pitch;
	int i;
	u32 fbc_ctl;

	/* Note: fbc.threshold == 1 for i8xx */
	cfb_pitch = params->cfb_size / FBC_LL_SIZE;
	if (params->fb.stride < cfb_pitch)
		cfb_pitch = params->fb.stride;

	/* FBC_CTL wants 32B or 64B units */
	if (IS_GEN2(dev_priv))
		cfb_pitch = (cfb_pitch / 32) - 1;
	else
		cfb_pitch = (cfb_pitch / 64) - 1;

	/* Clear old tags */
	for (i = 0; i < (FBC_LL_SIZE / 32) + 1; i++)
		I915_WRITE(FBC_TAG(i), 0);

	if (IS_GEN4(dev_priv)) {
		u32 fbc_ctl2;

		/* Set it up... */
		fbc_ctl2 = FBC_CTL_FENCE_DBL | FBC_CTL_IDLE_IMM | FBC_CTL_CPU_FENCE;
		fbc_ctl2 |= FBC_CTL_PLANE(params->crtc.i9xx_plane);
		I915_WRITE(FBC_CONTROL2, fbc_ctl2);
		I915_WRITE(FBC_FENCE_OFF, params->crtc.fence_y_offset);
	}

	/* enable it... */
	fbc_ctl = I915_READ(FBC_CONTROL);
	fbc_ctl &= 0x3fff << FBC_CTL_INTERVAL_SHIFT;
	fbc_ctl |= FBC_CTL_EN | FBC_CTL_PERIODIC;
	if (IS_I945GM(dev_priv))
		fbc_ctl |= FBC_CTL_C3_IDLE; /* 945 needs special SR handling */
	fbc_ctl |= (cfb_pitch & 0xff) << FBC_CTL_STRIDE_SHIFT;
	fbc_ctl |= params->vma->fence->id;
	I915_WRITE(FBC_CONTROL, fbc_ctl);
}

static bool i8xx_fbc_is_active(struct drm_i915_private *dev_priv)
{
	return I915_READ(FBC_CONTROL) & FBC_CTL_EN;
}

static void g4x_fbc_activate(struct drm_i915_private *dev_priv)
{
	struct intel_fbc_reg_params *params = &dev_priv->fbc.params;
	u32 dpfc_ctl;

	dpfc_ctl = DPFC_CTL_PLANE(params->crtc.i9xx_plane) | DPFC_SR_EN;
	if (params->fb.format->cpp[0] == 2)
		dpfc_ctl |= DPFC_CTL_LIMIT_2X;
	else
		dpfc_ctl |= DPFC_CTL_LIMIT_1X;

	if (params->flags & PLANE_HAS_FENCE) {
		dpfc_ctl |= DPFC_CTL_FENCE_EN | params->vma->fence->id;
		I915_WRITE(DPFC_FENCE_YOFF, params->crtc.fence_y_offset);
	} else {
		I915_WRITE(DPFC_FENCE_YOFF, 0);
	}

	/* enable it... */
	I915_WRITE(DPFC_CONTROL, dpfc_ctl | DPFC_CTL_EN);
}

static void g4x_fbc_deactivate(struct drm_i915_private *dev_priv)
{
	u32 dpfc_ctl;

	/* Disable compression */
	dpfc_ctl = I915_READ(DPFC_CONTROL);
	if (dpfc_ctl & DPFC_CTL_EN) {
		dpfc_ctl &= ~DPFC_CTL_EN;
		I915_WRITE(DPFC_CONTROL, dpfc_ctl);
	}
}

static bool g4x_fbc_is_active(struct drm_i915_private *dev_priv)
{
	return I915_READ(DPFC_CONTROL) & DPFC_CTL_EN;
}

/* This function forces a CFB recompression through the nuke operation. */
static void intel_fbc_recompress(struct drm_i915_private *dev_priv)
{
	I915_WRITE(MSG_FBC_REND_STATE, FBC_REND_NUKE);
	POSTING_READ(MSG_FBC_REND_STATE);
}

static void ilk_fbc_activate(struct drm_i915_private *dev_priv)
{
	struct intel_fbc_reg_params *params = &dev_priv->fbc.params;
	u32 dpfc_ctl;
	int threshold = dev_priv->fbc.threshold;

	dpfc_ctl = DPFC_CTL_PLANE(params->crtc.i9xx_plane);
	if (params->fb.format->cpp[0] == 2)
		threshold++;

	switch (threshold) {
	case 4:
	case 3:
		dpfc_ctl |= DPFC_CTL_LIMIT_4X;
		break;
	case 2:
		dpfc_ctl |= DPFC_CTL_LIMIT_2X;
		break;
	case 1:
		dpfc_ctl |= DPFC_CTL_LIMIT_1X;
		break;
	}

	if (params->flags & PLANE_HAS_FENCE) {
		dpfc_ctl |= DPFC_CTL_FENCE_EN;
		if (IS_GEN5(dev_priv))
			dpfc_ctl |= params->vma->fence->id;
		if (IS_GEN6(dev_priv)) {
			I915_WRITE(SNB_DPFC_CTL_SA,
				   SNB_CPU_FENCE_ENABLE |
				   params->vma->fence->id);
			I915_WRITE(DPFC_CPU_FENCE_OFFSET,
				   params->crtc.fence_y_offset);
		}
	} else {
		if (IS_GEN6(dev_priv)) {
			I915_WRITE(SNB_DPFC_CTL_SA, 0);
			I915_WRITE(DPFC_CPU_FENCE_OFFSET, 0);
		}
	}

	I915_WRITE(ILK_DPFC_FENCE_YOFF, params->crtc.fence_y_offset);
	I915_WRITE(ILK_FBC_RT_BASE,
		   i915_ggtt_offset(params->vma) | ILK_FBC_RT_VALID);
	/* enable it... */
	I915_WRITE(ILK_DPFC_CONTROL, dpfc_ctl | DPFC_CTL_EN);

	intel_fbc_recompress(dev_priv);
}

static void ilk_fbc_deactivate(struct drm_i915_private *dev_priv)
{
	u32 dpfc_ctl;

	/* Disable compression */
	dpfc_ctl = I915_READ(ILK_DPFC_CONTROL);
	if (dpfc_ctl & DPFC_CTL_EN) {
		dpfc_ctl &= ~DPFC_CTL_EN;
		I915_WRITE(ILK_DPFC_CONTROL, dpfc_ctl);
	}
}

static bool ilk_fbc_is_active(struct drm_i915_private *dev_priv)
{
	return I915_READ(ILK_DPFC_CONTROL) & DPFC_CTL_EN;
}

static void gen7_fbc_activate(struct drm_i915_private *dev_priv)
{
	struct intel_fbc_reg_params *params = &dev_priv->fbc.params;
	u32 dpfc_ctl;
	int threshold = dev_priv->fbc.threshold;

	/* Display WA #0529: skl, kbl, bxt. */
	if (IS_GEN9(dev_priv) && !IS_GEMINILAKE(dev_priv)) {
		u32 val = I915_READ(CHICKEN_MISC_4);

		val &= ~(FBC_STRIDE_OVERRIDE | FBC_STRIDE_MASK);

		if (i915_gem_object_get_tiling(params->vma->obj) !=
		    I915_TILING_X)
			val |= FBC_STRIDE_OVERRIDE | params->gen9_wa_cfb_stride;

		I915_WRITE(CHICKEN_MISC_4, val);
	}

	dpfc_ctl = 0;
	if (IS_IVYBRIDGE(dev_priv))
		dpfc_ctl |= IVB_DPFC_CTL_PLANE(params->crtc.i9xx_plane);

	if (params->fb.format->cpp[0] == 2)
		threshold++;

	switch (threshold) {
	case 4:
	case 3:
		dpfc_ctl |= DPFC_CTL_LIMIT_4X;
		break;
	case 2:
		dpfc_ctl |= DPFC_CTL_LIMIT_2X;
		break;
	case 1:
		dpfc_ctl |= DPFC_CTL_LIMIT_1X;
		break;
	}

	if (params->flags & PLANE_HAS_FENCE) {
		dpfc_ctl |= IVB_DPFC_CTL_FENCE_EN;
		I915_WRITE(SNB_DPFC_CTL_SA,
			   SNB_CPU_FENCE_ENABLE |
			   params->vma->fence->id);
		I915_WRITE(DPFC_CPU_FENCE_OFFSET, params->crtc.fence_y_offset);
	} else {
		I915_WRITE(SNB_DPFC_CTL_SA,0);
		I915_WRITE(DPFC_CPU_FENCE_OFFSET, 0);
	}

	if (dev_priv->fbc.false_color)
		dpfc_ctl |= FBC_CTL_FALSE_COLOR;

	if (IS_IVYBRIDGE(dev_priv)) {
		/* WaFbcAsynchFlipDisableFbcQueue:ivb */
		I915_WRITE(ILK_DISPLAY_CHICKEN1,
			   I915_READ(ILK_DISPLAY_CHICKEN1) |
			   ILK_FBCQ_DIS);
	} else if (IS_HASWELL(dev_priv) || IS_BROADWELL(dev_priv)) {
		/* WaFbcAsynchFlipDisableFbcQueue:hsw,bdw */
		I915_WRITE(CHICKEN_PIPESL_1(params->crtc.pipe),
			   I915_READ(CHICKEN_PIPESL_1(params->crtc.pipe)) |
			   HSW_FBCQ_DIS);
	}

	I915_WRITE(ILK_DPFC_CONTROL, dpfc_ctl | DPFC_CTL_EN);

	intel_fbc_recompress(dev_priv);
}

static bool intel_fbc_hw_is_active(struct drm_i915_private *dev_priv)
{
	if (INTEL_GEN(dev_priv) >= 5)
		return ilk_fbc_is_active(dev_priv);
	else if (IS_GM45(dev_priv))
		return g4x_fbc_is_active(dev_priv);
	else
		return i8xx_fbc_is_active(dev_priv);
}

static void intel_fbc_hw_activate(struct drm_i915_private *dev_priv)
{
	struct intel_fbc *fbc = &dev_priv->fbc;

	fbc->active = true;

	if (INTEL_GEN(dev_priv) >= 7)
		gen7_fbc_activate(dev_priv);
	else if (INTEL_GEN(dev_priv) >= 5)
		ilk_fbc_activate(dev_priv);
	else if (IS_GM45(dev_priv))
		g4x_fbc_activate(dev_priv);
	else
		i8xx_fbc_activate(dev_priv);
}

static void intel_fbc_hw_deactivate(struct drm_i915_private *dev_priv)
{
	struct intel_fbc *fbc = &dev_priv->fbc;

	fbc->active = false;

	if (INTEL_GEN(dev_priv) >= 5)
		ilk_fbc_deactivate(dev_priv);
	else if (IS_GM45(dev_priv))
		g4x_fbc_deactivate(dev_priv);
	else
		i8xx_fbc_deactivate(dev_priv);
}

/**
 * intel_fbc_is_active - Is FBC active?
 * @dev_priv: i915 device instance
 *
 * This function is used to verify the current state of FBC.
 *
 * FIXME: This should be tracked in the plane config eventually
 * instead of queried at runtime for most callers.
 */
bool intel_fbc_is_active(struct drm_i915_private *dev_priv)
{
	return dev_priv->fbc.active;
}

static void intel_fbc_deactivate(struct drm_i915_private *dev_priv,
				 const char *reason)
{
	struct intel_fbc *fbc = &dev_priv->fbc;

	WARN_ON(!mutex_is_locked(&fbc->lock));

	if (fbc->active)
		intel_fbc_hw_deactivate(dev_priv);

	fbc->no_fbc_reason = reason;
}

static bool multiple_pipes_ok(struct intel_crtc *crtc,
			      struct intel_plane_state *plane_state)
{
	struct drm_i915_private *dev_priv = to_i915(crtc->base.dev);
	struct intel_fbc *fbc = &dev_priv->fbc;
	enum pipe pipe = crtc->pipe;

	/* Don't even bother tracking anything we don't need. */
	if (!no_fbc_on_multiple_pipes(dev_priv))
		return true;

	if (plane_state->base.visible)
		fbc->visible_pipes_mask |= (1 << pipe);
	else
		fbc->visible_pipes_mask &= ~(1 << pipe);

	return (fbc->visible_pipes_mask & ~(1 << pipe)) != 0;
}

static int find_compression_threshold(struct drm_i915_private *dev_priv,
				      struct drm_mm_node *node,
				      int size,
				      int fb_cpp)
{
	int compression_threshold = 1;
	int ret;
	u64 end;

	/* The FBC hardware for BDW/SKL doesn't have access to the stolen
	 * reserved range size, so it always assumes the maximum (8mb) is used.
	 * If we enable FBC using a CFB on that memory range we'll get FIFO
	 * underruns, even if that range is not reserved by the BIOS. */
	if (IS_BROADWELL(dev_priv) || IS_GEN9_BC(dev_priv))
		end = resource_size(&dev_priv->dsm) - 8 * 1024 * 1024;
	else
		end = U64_MAX;

	/* HACK: This code depends on what we will do in *_enable_fbc. If that
	 * code changes, this code needs to change as well.
	 *
	 * The enable_fbc code will attempt to use one of our 2 compression
	 * thresholds, therefore, in that case, we only have 1 resort.
	 */

	/* Try to over-allocate to reduce reallocations and fragmentation. */
	ret = i915_gem_stolen_insert_node_in_range(dev_priv, node, size <<= 1,
						   4096, 0, end);
	if (ret == 0)
		return compression_threshold;

again:
	/* HW's ability to limit the CFB is 1:4 */
	if (compression_threshold > 4 ||
	    (fb_cpp == 2 && compression_threshold == 2))
		return 0;

	ret = i915_gem_stolen_insert_node_in_range(dev_priv, node, size >>= 1,
						   4096, 0, end);
	if (ret && INTEL_GEN(dev_priv) <= 4) {
		return 0;
	} else if (ret) {
		compression_threshold <<= 1;
		goto again;
	} else {
		return compression_threshold;
	}
}

static int intel_fbc_alloc_cfb(struct intel_crtc *crtc)
{
	struct drm_i915_private *dev_priv = to_i915(crtc->base.dev);
	struct intel_fbc *fbc = &dev_priv->fbc;
	struct drm_mm_node *uninitialized_var(compressed_llb);
	int size, fb_cpp, ret;

	WARN_ON(drm_mm_node_allocated(&fbc->compressed_fb));

	size = intel_fbc_calculate_cfb_size(dev_priv, &fbc->state_cache);
	fb_cpp = fbc->state_cache.fb.format->cpp[0];

	ret = find_compression_threshold(dev_priv, &fbc->compressed_fb,
					 size, fb_cpp);
	if (!ret)
		goto err_llb;
	else if (ret > 1) {
		DRM_INFO("Reducing the compressed framebuffer size. This may lead to less power savings than a non-reduced-size. Try to increase stolen memory size if available in BIOS.\n");

	}

	fbc->threshold = ret;

	if (INTEL_GEN(dev_priv) >= 5)
		I915_WRITE(ILK_DPFC_CB_BASE, fbc->compressed_fb.start);
	else if (IS_GM45(dev_priv)) {
		I915_WRITE(DPFC_CB_BASE, fbc->compressed_fb.start);
	} else {
		compressed_llb = kzalloc(sizeof(*compressed_llb), GFP_KERNEL);
		if (!compressed_llb)
			goto err_fb;

		ret = i915_gem_stolen_insert_node(dev_priv, compressed_llb,
						  4096, 4096);
		if (ret)
			goto err_fb;

		fbc->compressed_llb = compressed_llb;

		GEM_BUG_ON(range_overflows_t(u64, dev_priv->dsm.start,
					     fbc->compressed_fb.start,
					     U32_MAX));
		GEM_BUG_ON(range_overflows_t(u64, dev_priv->dsm.start,
					     fbc->compressed_llb->start,
					     U32_MAX));
		I915_WRITE(FBC_CFB_BASE,
			   dev_priv->dsm.start + fbc->compressed_fb.start);
		I915_WRITE(FBC_LL_BASE,
			   dev_priv->dsm.start + compressed_llb->start);
	}

	DRM_DEBUG_KMS("reserved %llu bytes of contiguous stolen space for FBC, threshold: %d\n",
		      fbc->compressed_fb.size, fbc->threshold);

	return 0;

err_fb:
	kfree(compressed_llb);
	i915_gem_stolen_remove_node(dev_priv, &fbc->compressed_fb);
err_llb:
	if (drm_mm_initialized(&dev_priv->mm.stolen))
		pr_info_once("drm: not enough stolen space for compressed buffer (need %d more bytes), disabling. Hint: you may be able to increase stolen memory size in the BIOS to avoid this.\n", size);
	return -ENOSPC;
}

static void __intel_fbc_cleanup_cfb(struct drm_i915_private *dev_priv)
{
	struct intel_fbc *fbc = &dev_priv->fbc;

	if (drm_mm_node_allocated(&fbc->compressed_fb))
		i915_gem_stolen_remove_node(dev_priv, &fbc->compressed_fb);

	if (fbc->compressed_llb) {
		i915_gem_stolen_remove_node(dev_priv, fbc->compressed_llb);
		kfree(fbc->compressed_llb);
	}
}

void intel_fbc_cleanup_cfb(struct drm_i915_private *dev_priv)
{
	struct intel_fbc *fbc = &dev_priv->fbc;

	if (!fbc_supported(dev_priv))
		return;

	mutex_lock(&fbc->lock);
	__intel_fbc_cleanup_cfb(dev_priv);
	mutex_unlock(&fbc->lock);
}

static bool stride_is_valid(struct drm_i915_private *dev_priv,
			    unsigned int stride)
{
	/* This should have been caught earlier. */
	if (WARN_ON_ONCE((stride & (64 - 1)) != 0))
		return false;

	/* Below are the additional FBC restrictions. */
	if (stride < 512)
		return false;

	if (IS_GEN2(dev_priv) || IS_GEN3(dev_priv))
		return stride == 4096 || stride == 8192;

	if (IS_GEN4(dev_priv) && !IS_G4X(dev_priv) && stride < 2048)
		return false;

	if (stride > 16384)
		return false;

	return true;
}

static bool pixel_format_is_valid(struct drm_i915_private *dev_priv,
				  uint32_t pixel_format)
{
	switch (pixel_format) {
	case DRM_FORMAT_XRGB8888:
	case DRM_FORMAT_XBGR8888:
		return true;
	case DRM_FORMAT_XRGB1555:
	case DRM_FORMAT_RGB565:
		/* 16bpp not supported on gen2 */
		if (IS_GEN2(dev_priv))
			return false;
		/* WaFbcOnly1to1Ratio:ctg */
		if (IS_G4X(dev_priv))
			return false;
		return true;
	default:
		return false;
	}
}

/*
 * For some reason, the hardware tracking starts looking at whatever we
 * programmed as the display plane base address register. It does not look at
 * the X and Y offset registers. That's why we look at the crtc->adjusted{x,y}
 * variables instead of just looking at the pipe/plane size.
 */
static bool intel_fbc_hw_tracking_covers_screen(struct intel_crtc *crtc)
{
	struct drm_i915_private *dev_priv = to_i915(crtc->base.dev);
	struct intel_fbc *fbc = &dev_priv->fbc;
	unsigned int effective_w, effective_h, max_w, max_h;

	if (INTEL_GEN(dev_priv) >= 8 || IS_HASWELL(dev_priv)) {
		max_w = 4096;
		max_h = 4096;
	} else if (IS_G4X(dev_priv) || INTEL_GEN(dev_priv) >= 5) {
		max_w = 4096;
		max_h = 2048;
	} else {
		max_w = 2048;
		max_h = 1536;
	}

	intel_fbc_get_plane_source_size(&fbc->state_cache, &effective_w,
					&effective_h);
	effective_w += fbc->state_cache.plane.adjusted_x;
	effective_h += fbc->state_cache.plane.adjusted_y;

	return effective_w <= max_w && effective_h <= max_h;
}

static void intel_fbc_update_state_cache(struct intel_crtc *crtc,
					 struct intel_crtc_state *crtc_state,
					 struct intel_plane_state *plane_state)
{
	struct drm_i915_private *dev_priv = to_i915(crtc->base.dev);
	struct intel_fbc *fbc = &dev_priv->fbc;
	struct intel_fbc_state_cache *cache = &fbc->state_cache;
	struct drm_framebuffer *fb = plane_state->base.fb;

	cache->vma = NULL;
	cache->flags = 0;

	cache->crtc.mode_flags = crtc_state->base.adjusted_mode.flags;
	if (IS_HASWELL(dev_priv) || IS_BROADWELL(dev_priv))
		cache->crtc.hsw_bdw_pixel_rate = crtc_state->pixel_rate;

	cache->plane.rotation = plane_state->base.rotation;
	/*
	 * Src coordinates are already rotated by 270 degrees for
	 * the 90/270 degree plane rotation cases (to match the
	 * GTT mapping), hence no need to account for rotation here.
	 */
	cache->plane.src_w = drm_rect_width(&plane_state->base.src) >> 16;
	cache->plane.src_h = drm_rect_height(&plane_state->base.src) >> 16;
	cache->plane.visible = plane_state->base.visible;
	cache->plane.adjusted_x = plane_state->main.x;
	cache->plane.adjusted_y = plane_state->main.y;
	cache->plane.y = plane_state->base.src.y1 >> 16;

	if (!cache->plane.visible)
		return;

	cache->fb.format = fb->format;
	cache->fb.stride = fb->pitches[0];

	cache->vma = plane_state->vma;
	cache->flags = plane_state->flags;
	if (WARN_ON(cache->flags & PLANE_HAS_FENCE && !cache->vma->fence))
		cache->flags &= ~PLANE_HAS_FENCE;
}

static bool intel_fbc_can_activate(struct intel_crtc *crtc)
{
	struct drm_i915_private *dev_priv = to_i915(crtc->base.dev);
	struct intel_fbc *fbc = &dev_priv->fbc;
	struct intel_fbc_state_cache *cache = &fbc->state_cache;

	/* We don't need to use a state cache here since this information is
	 * global for all CRTC.
	 */
	if (fbc->underrun_detected) {
		fbc->no_fbc_reason = "underrun detected";
		return false;
	}

	if (!cache->vma) {
		fbc->no_fbc_reason = "primary plane not visible";
		return false;
	}

	if (cache->crtc.mode_flags & DRM_MODE_FLAG_INTERLACE) {
		fbc->no_fbc_reason = "incompatible mode";
		return false;
	}

	if (!intel_fbc_hw_tracking_covers_screen(crtc)) {
		fbc->no_fbc_reason = "mode too large for compression";
		return false;
	}

	/* The use of a CPU fence is mandatory in order to detect writes
	 * by the CPU to the scanout and trigger updates to the FBC.
	 *
	 * Note that is possible for a tiled surface to be unmappable (and
	 * so have no fence associated with it) due to aperture constaints
	 * at the time of pinning.
	 *
	 * FIXME with 90/270 degree rotation we should use the fence on
	 * the normal GTT view (the rotated view doesn't even have a
	 * fence). Would need changes to the FBC fence Y offset as well.
	 * For now this will effecively disable FBC with 90/270 degree
	 * rotation.
	 */
	if (!(cache->flags & PLANE_HAS_FENCE)) {
		fbc->no_fbc_reason = "framebuffer not tiled or fenced";
		return false;
	}
	if (INTEL_GEN(dev_priv) <= 4 && !IS_G4X(dev_priv) &&
	    cache->plane.rotation != DRM_MODE_ROTATE_0) {
		fbc->no_fbc_reason = "rotation unsupported";
		return false;
	}

	if (!stride_is_valid(dev_priv, cache->fb.stride)) {
		fbc->no_fbc_reason = "framebuffer stride not supported";
		return false;
	}

	if (!pixel_format_is_valid(dev_priv, cache->fb.format->format)) {
		fbc->no_fbc_reason = "pixel format is invalid";
		return false;
	}

	/* WaFbcExceedCdClockThreshold:hsw,bdw */
	if ((IS_HASWELL(dev_priv) || IS_BROADWELL(dev_priv)) &&
	    cache->crtc.hsw_bdw_pixel_rate >= dev_priv->cdclk.hw.cdclk * 95 / 100) {
		fbc->no_fbc_reason = "pixel rate is too big";
		return false;
	}

	/* It is possible for the required CFB size change without a
	 * crtc->disable + crtc->enable since it is possible to change the
	 * stride without triggering a full modeset. Since we try to
	 * over-allocate the CFB, there's a chance we may keep FBC enabled even
	 * if this happens, but if we exceed the current CFB size we'll have to
	 * disable FBC. Notice that it would be possible to disable FBC, wait
	 * for a frame, free the stolen node, then try to reenable FBC in case
	 * we didn't get any invalidate/deactivate calls, but this would require
	 * a lot of tracking just for a specific case. If we conclude it's an
	 * important case, we can implement it later. */
	if (intel_fbc_calculate_cfb_size(dev_priv, &fbc->state_cache) >
	    fbc->compressed_fb.size * fbc->threshold) {
		fbc->no_fbc_reason = "CFB requirements changed";
		return false;
	}

	/*
	 * Work around a problem on GEN9+ HW, where enabling FBC on a plane
	 * having a Y offset that isn't divisible by 4 causes FIFO underrun
	 * and screen flicker.
	 */
	if (IS_GEN(dev_priv, 9, 10) &&
	    (fbc->state_cache.plane.adjusted_y & 3)) {
		fbc->no_fbc_reason = "plane Y offset is misaligned";
		return false;
	}

	return true;
}

static bool intel_fbc_can_enable(struct drm_i915_private *dev_priv)
{
	struct intel_fbc *fbc = &dev_priv->fbc;

	if (intel_vgpu_active(dev_priv)) {
		fbc->no_fbc_reason = "VGPU is active";
		return false;
	}

	if (!i915_modparams.enable_fbc) {
		fbc->no_fbc_reason = "disabled per module param or by default";
		return false;
	}

	if (fbc->underrun_detected) {
		fbc->no_fbc_reason = "underrun detected";
		return false;
	}

	return true;
}

static void intel_fbc_get_reg_params(struct intel_crtc *crtc,
				     struct intel_fbc_reg_params *params)
{
	struct drm_i915_private *dev_priv = to_i915(crtc->base.dev);
	struct intel_fbc *fbc = &dev_priv->fbc;
	struct intel_fbc_state_cache *cache = &fbc->state_cache;

	/* Since all our fields are integer types, use memset here so the
	 * comparison function can rely on memcmp because the padding will be
	 * zero. */
	memset(params, 0, sizeof(*params));

	params->vma = cache->vma;
	params->flags = cache->flags;

	params->crtc.pipe = crtc->pipe;
	params->crtc.i9xx_plane = to_intel_plane(crtc->base.primary)->i9xx_plane;
	params->crtc.fence_y_offset = get_crtc_fence_y_offset(fbc);

	params->fb.format = cache->fb.format;
	params->fb.stride = cache->fb.stride;

	params->cfb_size = intel_fbc_calculate_cfb_size(dev_priv, cache);

	if (IS_GEN9(dev_priv) && !IS_GEMINILAKE(dev_priv))
		params->gen9_wa_cfb_stride = DIV_ROUND_UP(cache->plane.src_w,
						32 * fbc->threshold) * 8;
}

void intel_fbc_pre_update(struct intel_crtc *crtc,
			  struct intel_crtc_state *crtc_state,
			  struct intel_plane_state *plane_state)
{
	struct drm_i915_private *dev_priv = to_i915(crtc->base.dev);
	struct intel_fbc *fbc = &dev_priv->fbc;
	const char *reason = "update pending";

	if (!fbc_supported(dev_priv))
		return;

	mutex_lock(&fbc->lock);

	if (!multiple_pipes_ok(crtc, plane_state)) {
		reason = "more than one pipe active";
		goto deactivate;
	}

	if (!fbc->enabled || fbc->crtc != crtc)
		goto unlock;

	intel_fbc_update_state_cache(crtc, crtc_state, plane_state);
	fbc->flip_pending = true;

deactivate:
	intel_fbc_deactivate(dev_priv, reason);
unlock:
	mutex_unlock(&fbc->lock);
}

/**
 * __intel_fbc_disable - disable FBC
 * @dev_priv: i915 device instance
 *
 * This is the low level function that actually disables FBC. Callers should
 * grab the FBC lock.
 */
static void __intel_fbc_disable(struct drm_i915_private *dev_priv)
{
	struct intel_fbc *fbc = &dev_priv->fbc;
	struct intel_crtc *crtc = fbc->crtc;

	WARN_ON(!mutex_is_locked(&fbc->lock));
	WARN_ON(!fbc->enabled);
	WARN_ON(fbc->active);

	DRM_DEBUG_KMS("Disabling FBC on pipe %c\n", pipe_name(crtc->pipe));

	__intel_fbc_cleanup_cfb(dev_priv);

	fbc->enabled = false;
	fbc->crtc = NULL;
}

static void __intel_fbc_post_update(struct intel_crtc *crtc)
{
	struct drm_i915_private *dev_priv = to_i915(crtc->base.dev);
	struct intel_fbc *fbc = &dev_priv->fbc;

	WARN_ON(!mutex_is_locked(&fbc->lock));

	if (!fbc->enabled || fbc->crtc != crtc)
		return;

	fbc->flip_pending = false;
	WARN_ON(fbc->active);

	if (!i915_modparams.enable_fbc) {
		intel_fbc_deactivate(dev_priv, "disabled at runtime per module param");
		__intel_fbc_disable(dev_priv);

		return;
	}

	intel_fbc_get_reg_params(crtc, &fbc->params);

	if (!intel_fbc_can_activate(crtc))
		return;

	if (!fbc->busy_bits) {
		intel_fbc_deactivate(dev_priv, "FBC enabled (active or scheduled)");
		intel_fbc_hw_activate(dev_priv);
	} else
		intel_fbc_deactivate(dev_priv, "frontbuffer write");
}

void intel_fbc_post_update(struct intel_crtc *crtc)
{
	struct drm_i915_private *dev_priv = to_i915(crtc->base.dev);
	struct intel_fbc *fbc = &dev_priv->fbc;

	if (!fbc_supported(dev_priv))
		return;

	mutex_lock(&fbc->lock);
	__intel_fbc_post_update(crtc);
	mutex_unlock(&fbc->lock);
}

static unsigned int intel_fbc_get_frontbuffer_bit(struct intel_fbc *fbc)
{
	if (fbc->enabled)
		return to_intel_plane(fbc->crtc->base.primary)->frontbuffer_bit;
	else
		return fbc->possible_framebuffer_bits;
}

void intel_fbc_invalidate(struct drm_i915_private *dev_priv,
			  unsigned int frontbuffer_bits,
			  enum fb_op_origin origin)
{
	struct intel_fbc *fbc = &dev_priv->fbc;

	if (!fbc_supported(dev_priv))
		return;

	if (origin == ORIGIN_GTT || origin == ORIGIN_FLIP)
		return;

	mutex_lock(&fbc->lock);

	fbc->busy_bits |= intel_fbc_get_frontbuffer_bit(fbc) & frontbuffer_bits;

	if (fbc->enabled && fbc->busy_bits)
		intel_fbc_deactivate(dev_priv, "frontbuffer write");

	mutex_unlock(&fbc->lock);
}

void intel_fbc_flush(struct drm_i915_private *dev_priv,
		     unsigned int frontbuffer_bits, enum fb_op_origin origin)
{
	struct intel_fbc *fbc = &dev_priv->fbc;

	if (!fbc_supported(dev_priv))
		return;

	mutex_lock(&fbc->lock);

	fbc->busy_bits &= ~frontbuffer_bits;

	if (origin == ORIGIN_GTT || origin == ORIGIN_FLIP)
		goto out;

	if (!fbc->busy_bits && fbc->enabled &&
	    (frontbuffer_bits & intel_fbc_get_frontbuffer_bit(fbc))) {
		if (fbc->active)
			intel_fbc_recompress(dev_priv);
		else if (!fbc->flip_pending)
			__intel_fbc_post_update(fbc->crtc);
	}

out:
	mutex_unlock(&fbc->lock);
}

/**
 * intel_fbc_choose_crtc - select a CRTC to enable FBC on
 * @dev_priv: i915 device instance
 * @state: the atomic state structure
 *
 * This function looks at the proposed state for CRTCs and planes, then chooses
 * which pipe is going to have FBC by setting intel_crtc_state->enable_fbc to
 * true.
 *
 * Later, intel_fbc_enable is going to look for state->enable_fbc and then maybe
 * enable FBC for the chosen CRTC. If it does, it will set dev_priv->fbc.crtc.
 */
void intel_fbc_choose_crtc(struct drm_i915_private *dev_priv,
			   struct intel_atomic_state *state)
{
	struct intel_fbc *fbc = &dev_priv->fbc;
	struct intel_plane *plane;
	struct intel_plane_state *plane_state;
	bool crtc_chosen = false;
	int i;

	mutex_lock(&fbc->lock);

	/* Does this atomic commit involve the CRTC currently tied to FBC? */
	if (fbc->crtc &&
	    !intel_atomic_get_new_crtc_state(state, fbc->crtc))
		goto out;

	if (!intel_fbc_can_enable(dev_priv))
		goto out;

	/* Simply choose the first CRTC that is compatible and has a visible
	 * plane. We could go for fancier schemes such as checking the plane
	 * size, but this would just affect the few platforms that don't tie FBC
	 * to pipe or plane A. */
	for_each_new_intel_plane_in_state(state, plane, plane_state, i) {
		struct intel_crtc_state *crtc_state;
		struct intel_crtc *crtc = to_intel_crtc(plane_state->base.crtc);

		if (!plane->has_fbc)
			continue;

		if (!plane_state->base.visible)
			continue;

		crtc_state = intel_atomic_get_new_crtc_state(state, crtc);

		crtc_state->enable_fbc = true;
		crtc_chosen = true;
		break;
	}

	if (!crtc_chosen)
		fbc->no_fbc_reason = "no suitable CRTC for FBC";

out:
	mutex_unlock(&fbc->lock);
}

/**
 * intel_fbc_enable: tries to enable FBC on the CRTC
 * @crtc: the CRTC
 * @crtc_state: corresponding &drm_crtc_state for @crtc
 * @plane_state: corresponding &drm_plane_state for the primary plane of @crtc
 *
 * This function checks if the given CRTC was chosen for FBC, then enables it if
 * possible. Notice that it doesn't activate FBC. It is valid to call
 * intel_fbc_enable multiple times for the same pipe without an
 * intel_fbc_disable in the middle, as long as it is deactivated.
 */
void intel_fbc_enable(struct intel_crtc *crtc,
		      struct intel_crtc_state *crtc_state,
		      struct intel_plane_state *plane_state)
{
	struct drm_i915_private *dev_priv = to_i915(crtc->base.dev);
	struct intel_fbc *fbc = &dev_priv->fbc;

	if (!fbc_supported(dev_priv))
		return;

	mutex_lock(&fbc->lock);

	if (fbc->enabled) {
		WARN_ON(fbc->crtc == NULL);
		if (fbc->crtc == crtc) {
			WARN_ON(!crtc_state->enable_fbc);
			WARN_ON(fbc->active);
		}
		goto out;
	}

	if (!crtc_state->enable_fbc)
		goto out;

	WARN_ON(fbc->active);
	WARN_ON(fbc->crtc != NULL);

	intel_fbc_update_state_cache(crtc, crtc_state, plane_state);
	if (intel_fbc_alloc_cfb(crtc)) {
		fbc->no_fbc_reason = "not enough stolen memory";
		goto out;
	}

	DRM_DEBUG_KMS("Enabling FBC on pipe %c\n", pipe_name(crtc->pipe));
	fbc->no_fbc_reason = "FBC enabled but not active yet\n";

	fbc->enabled = true;
	fbc->crtc = crtc;
out:
	mutex_unlock(&fbc->lock);
}

/**
 * intel_fbc_disable - disable FBC if it's associated with crtc
 * @crtc: the CRTC
 *
 * This function disables FBC if it's associated with the provided CRTC.
 */
void intel_fbc_disable(struct intel_crtc *crtc)
{
	struct drm_i915_private *dev_priv = to_i915(crtc->base.dev);
	struct intel_fbc *fbc = &dev_priv->fbc;

	if (!fbc_supported(dev_priv))
		return;

	WARN_ON(crtc->active);

	mutex_lock(&fbc->lock);
	if (fbc->crtc == crtc)
		__intel_fbc_disable(dev_priv);
	mutex_unlock(&fbc->lock);
}

/**
 * intel_fbc_global_disable - globally disable FBC
 * @dev_priv: i915 device instance
 *
 * This function disables FBC regardless of which CRTC is associated with it.
 */
void intel_fbc_global_disable(struct drm_i915_private *dev_priv)
{
	struct intel_fbc *fbc = &dev_priv->fbc;

	if (!fbc_supported(dev_priv))
		return;

	mutex_lock(&fbc->lock);
	if (fbc->enabled) {
		WARN_ON(fbc->crtc->active);
		__intel_fbc_disable(dev_priv);
	}
	mutex_unlock(&fbc->lock);
}

static void intel_fbc_underrun_work_fn(struct work_struct *work)
{
	struct drm_i915_private *dev_priv =
		container_of(work, struct drm_i915_private, fbc.underrun_work);
	struct intel_fbc *fbc = &dev_priv->fbc;

	mutex_lock(&fbc->lock);

	/* Maybe we were scheduled twice. */
	if (fbc->underrun_detected || !fbc->enabled)
		goto out;

	DRM_DEBUG_KMS("Disabling FBC due to FIFO underrun.\n");
	fbc->underrun_detected = true;

	intel_fbc_deactivate(dev_priv, "FIFO underrun");
out:
	mutex_unlock(&fbc->lock);
}

/*
 * intel_fbc_reset_underrun - reset FBC fifo underrun status.
 * @dev_priv: i915 device instance
 *
 * See intel_fbc_handle_fifo_underrun_irq(). For automated testing we
 * want to re-enable FBC after an underrun to increase test coverage.
 */
int intel_fbc_reset_underrun(struct drm_i915_private *dev_priv)
{
	int ret;

	cancel_work_sync(&dev_priv->fbc.underrun_work);

	ret = mutex_lock_interruptible(&dev_priv->fbc.lock);
	if (ret)
		return ret;

	if (dev_priv->fbc.underrun_detected) {
		DRM_DEBUG_KMS("Re-allowing FBC after fifo underrun\n");
		dev_priv->fbc.no_fbc_reason = "FIFO underrun cleared";
	}

	dev_priv->fbc.underrun_detected = false;
	mutex_unlock(&dev_priv->fbc.lock);

	return 0;
}

/**
 * intel_fbc_handle_fifo_underrun_irq - disable FBC when we get a FIFO underrun
 * @dev_priv: i915 device instance
 *
 * Without FBC, most underruns are harmless and don't really cause too many
 * problems, except for an annoying message on dmesg. With FBC, underruns can
 * become black screens or even worse, especially when paired with bad
 * watermarks. So in order for us to be on the safe side, completely disable FBC
 * in case we ever detect a FIFO underrun on any pipe. An underrun on any pipe
 * already suggests that watermarks may be bad, so try to be as safe as
 * possible.
 *
 * This function is called from the IRQ handler.
 */
void intel_fbc_handle_fifo_underrun_irq(struct drm_i915_private *dev_priv)
{
	struct intel_fbc *fbc = &dev_priv->fbc;

	if (!fbc_supported(dev_priv))
		return;

	/* There's no guarantee that underrun_detected won't be set to true
	 * right after this check and before the work is scheduled, but that's
	 * not a problem since we'll check it again under the work function
	 * while FBC is locked. This check here is just to prevent us from
	 * unnecessarily scheduling the work, and it relies on the fact that we
	 * never switch underrun_detect back to false after it's true. */
	if (READ_ONCE(fbc->underrun_detected))
		return;

	schedule_work(&fbc->underrun_work);
}

/**
 * intel_fbc_init_pipe_state - initialize FBC's CRTC visibility tracking
 * @dev_priv: i915 device instance
 *
 * The FBC code needs to track CRTC visibility since the older platforms can't
 * have FBC enabled while multiple pipes are used. This function does the
 * initial setup at driver load to make sure FBC is matching the real hardware.
 */
void intel_fbc_init_pipe_state(struct drm_i915_private *dev_priv)
{
	struct intel_crtc *crtc;

	/* Don't even bother tracking anything if we don't need. */
	if (!no_fbc_on_multiple_pipes(dev_priv))
		return;

	for_each_intel_crtc(&dev_priv->drm, crtc)
		if (intel_crtc_active(crtc) &&
		    crtc->base.primary->state->visible)
			dev_priv->fbc.visible_pipes_mask |= (1 << crtc->pipe);
}

/*
 * The DDX driver changes its behavior depending on the value it reads from
 * i915.enable_fbc, so sanitize it by translating the default value into either
 * 0 or 1 in order to allow it to know what's going on.
 *
 * Notice that this is done at driver initialization and we still allow user
 * space to change the value during runtime without sanitizing it again. IGT
 * relies on being able to change i915.enable_fbc at runtime.
 */
static int intel_sanitize_fbc_option(struct drm_i915_private *dev_priv)
{
	if (i915_modparams.enable_fbc >= 0)
		return !!i915_modparams.enable_fbc;

	if (!HAS_FBC(dev_priv))
		return 0;

	/* https://bugs.freedesktop.org/show_bug.cgi?id=108085 */
	if (IS_GEMINILAKE(dev_priv))
		return 0;

	if (IS_BROADWELL(dev_priv) || INTEL_GEN(dev_priv) >= 9)
		return 1;

	return 0;
}

static bool need_fbc_vtd_wa(struct drm_i915_private *dev_priv)
{
	/* WaFbcTurnOffFbcWhenHyperVisorIsUsed:skl,bxt */
	if (intel_vtd_active() &&
	    (IS_SKYLAKE(dev_priv) || IS_BROXTON(dev_priv))) {
		DRM_INFO("Disabling framebuffer compression (FBC) to prevent screen flicker with VT-d enabled\n");
		return true;
	}

	return false;
}

/**
 * intel_fbc_init - Initialize FBC
 * @dev_priv: the i915 device
 *
 * This function might be called during PM init process.
 */
void intel_fbc_init(struct drm_i915_private *dev_priv)
{
	struct intel_fbc *fbc = &dev_priv->fbc;

	INIT_WORK(&fbc->underrun_work, intel_fbc_underrun_work_fn);
	mutex_init(&fbc->lock);
	fbc->enabled = false;
	fbc->active = false;

	if (need_fbc_vtd_wa(dev_priv))
		mkwrite_device_info(dev_priv)->has_fbc = false;

	i915_modparams.enable_fbc = intel_sanitize_fbc_option(dev_priv);
	DRM_DEBUG_KMS("Sanitized enable_fbc value: %d\n",
		      i915_modparams.enable_fbc);

	if (!HAS_FBC(dev_priv)) {
		fbc->no_fbc_reason = "unsupported by this chipset";
		return;
	}

	/* This value was pulled out of someone's hat */
	if (INTEL_GEN(dev_priv) <= 4 && !IS_GM45(dev_priv))
		I915_WRITE(FBC_CONTROL, 500 << FBC_CTL_INTERVAL_SHIFT);

	/* We still don't have any sort of hardware state readout for FBC, so
	 * deactivate it in case the BIOS activated it to make sure software
	 * matches the hardware state. */
	if (intel_fbc_hw_is_active(dev_priv))
		intel_fbc_hw_deactivate(dev_priv);
}<|MERGE_RESOLUTION|>--- conflicted
+++ resolved
@@ -38,12 +38,8 @@
  * forcibly disable it to allow proper screen updates.
  */
 
-<<<<<<< HEAD
-#include "intel_drv.h"
-=======
 #include <drm/drm_fourcc.h>
 
->>>>>>> 407d19ab
 #include "i915_drv.h"
 #include "intel_drv.h"
 #include "intel_fbc.h"
@@ -92,7 +88,7 @@
 	int lines;
 
 	intel_fbc_get_plane_source_size(cache, NULL, &lines);
-	if (INTEL_GEN(dev_priv) == 7)
+	if (IS_GEN(dev_priv, 7))
 		lines = min(lines, 2048);
 	else if (INTEL_GEN(dev_priv) >= 8)
 		lines = min(lines, 2560);
@@ -135,7 +131,7 @@
 		cfb_pitch = params->fb.stride;
 
 	/* FBC_CTL wants 32B or 64B units */
-	if (IS_GEN2(dev_priv))
+	if (IS_GEN(dev_priv, 2))
 		cfb_pitch = (cfb_pitch / 32) - 1;
 	else
 		cfb_pitch = (cfb_pitch / 64) - 1;
@@ -144,7 +140,7 @@
 	for (i = 0; i < (FBC_LL_SIZE / 32) + 1; i++)
 		I915_WRITE(FBC_TAG(i), 0);
 
-	if (IS_GEN4(dev_priv)) {
+	if (IS_GEN(dev_priv, 4)) {
 		u32 fbc_ctl2;
 
 		/* Set it up... */
@@ -241,9 +237,9 @@
 
 	if (params->flags & PLANE_HAS_FENCE) {
 		dpfc_ctl |= DPFC_CTL_FENCE_EN;
-		if (IS_GEN5(dev_priv))
+		if (IS_GEN(dev_priv, 5))
 			dpfc_ctl |= params->vma->fence->id;
-		if (IS_GEN6(dev_priv)) {
+		if (IS_GEN(dev_priv, 6)) {
 			I915_WRITE(SNB_DPFC_CTL_SA,
 				   SNB_CPU_FENCE_ENABLE |
 				   params->vma->fence->id);
@@ -251,7 +247,7 @@
 				   params->crtc.fence_y_offset);
 		}
 	} else {
-		if (IS_GEN6(dev_priv)) {
+		if (IS_GEN(dev_priv, 6)) {
 			I915_WRITE(SNB_DPFC_CTL_SA, 0);
 			I915_WRITE(DPFC_CPU_FENCE_OFFSET, 0);
 		}
@@ -290,7 +286,7 @@
 	int threshold = dev_priv->fbc.threshold;
 
 	/* Display WA #0529: skl, kbl, bxt. */
-	if (IS_GEN9(dev_priv) && !IS_GEMINILAKE(dev_priv)) {
+	if (IS_GEN(dev_priv, 9) && !IS_GEMINILAKE(dev_priv)) {
 		u32 val = I915_READ(CHICKEN_MISC_4);
 
 		val &= ~(FBC_STRIDE_OVERRIDE | FBC_STRIDE_MASK);
@@ -589,10 +585,10 @@
 	if (stride < 512)
 		return false;
 
-	if (IS_GEN2(dev_priv) || IS_GEN3(dev_priv))
+	if (IS_GEN(dev_priv, 2) || IS_GEN(dev_priv, 3))
 		return stride == 4096 || stride == 8192;
 
-	if (IS_GEN4(dev_priv) && !IS_G4X(dev_priv) && stride < 2048)
+	if (IS_GEN(dev_priv, 4) && !IS_G4X(dev_priv) && stride < 2048)
 		return false;
 
 	if (stride > 16384)
@@ -602,7 +598,7 @@
 }
 
 static bool pixel_format_is_valid(struct drm_i915_private *dev_priv,
-				  uint32_t pixel_format)
+				  u32 pixel_format)
 {
 	switch (pixel_format) {
 	case DRM_FORMAT_XRGB8888:
@@ -611,7 +607,7 @@
 	case DRM_FORMAT_XRGB1555:
 	case DRM_FORMAT_RGB565:
 		/* 16bpp not supported on gen2 */
-		if (IS_GEN2(dev_priv))
+		if (IS_GEN(dev_priv, 2))
 			return false;
 		/* WaFbcOnly1to1Ratio:ctg */
 		if (IS_G4X(dev_priv))
@@ -634,7 +630,10 @@
 	struct intel_fbc *fbc = &dev_priv->fbc;
 	unsigned int effective_w, effective_h, max_w, max_h;
 
-	if (INTEL_GEN(dev_priv) >= 8 || IS_HASWELL(dev_priv)) {
+	if (INTEL_GEN(dev_priv) >= 10 || IS_GEMINILAKE(dev_priv)) {
+		max_w = 5120;
+		max_h = 4096;
+	} else if (INTEL_GEN(dev_priv) >= 8 || IS_HASWELL(dev_priv)) {
 		max_w = 4096;
 		max_h = 4096;
 	} else if (IS_G4X(dev_priv) || INTEL_GEN(dev_priv) >= 5) {
@@ -678,9 +677,11 @@
 	cache->plane.src_w = drm_rect_width(&plane_state->base.src) >> 16;
 	cache->plane.src_h = drm_rect_height(&plane_state->base.src) >> 16;
 	cache->plane.visible = plane_state->base.visible;
-	cache->plane.adjusted_x = plane_state->main.x;
-	cache->plane.adjusted_y = plane_state->main.y;
+	cache->plane.adjusted_x = plane_state->color_plane[0].x;
+	cache->plane.adjusted_y = plane_state->color_plane[0].y;
 	cache->plane.y = plane_state->base.src.y1 >> 16;
+
+	cache->plane.pixel_blend_mode = plane_state->base.pixel_blend_mode;
 
 	if (!cache->plane.visible)
 		return;
@@ -756,6 +757,12 @@
 		return false;
 	}
 
+	if (cache->plane.pixel_blend_mode != DRM_MODE_BLEND_PIXEL_NONE &&
+	    cache->fb.format->has_alpha) {
+		fbc->no_fbc_reason = "per-pixel alpha blending is incompatible with FBC";
+		return false;
+	}
+
 	/* WaFbcExceedCdClockThreshold:hsw,bdw */
 	if ((IS_HASWELL(dev_priv) || IS_BROADWELL(dev_priv)) &&
 	    cache->crtc.hsw_bdw_pixel_rate >= dev_priv->cdclk.hw.cdclk * 95 / 100) {
@@ -784,7 +791,7 @@
 	 * having a Y offset that isn't divisible by 4 causes FIFO underrun
 	 * and screen flicker.
 	 */
-	if (IS_GEN(dev_priv, 9, 10) &&
+	if (IS_GEN_RANGE(dev_priv, 9, 10) &&
 	    (fbc->state_cache.plane.adjusted_y & 3)) {
 		fbc->no_fbc_reason = "plane Y offset is misaligned";
 		return false;
@@ -839,7 +846,7 @@
 
 	params->cfb_size = intel_fbc_calculate_cfb_size(dev_priv, cache);
 
-	if (IS_GEN9(dev_priv) && !IS_GEMINILAKE(dev_priv))
+	if (IS_GEN(dev_priv, 9) && !IS_GEMINILAKE(dev_priv))
 		params->gen9_wa_cfb_stride = DIV_ROUND_UP(cache->plane.src_w,
 						32 * fbc->threshold) * 8;
 }
@@ -1126,8 +1133,6 @@
 	if (!fbc_supported(dev_priv))
 		return;
 
-	WARN_ON(crtc->active);
-
 	mutex_lock(&fbc->lock);
 	if (fbc->crtc == crtc)
 		__intel_fbc_disable(dev_priv);
@@ -1313,7 +1318,7 @@
 	fbc->active = false;
 
 	if (need_fbc_vtd_wa(dev_priv))
-		mkwrite_device_info(dev_priv)->has_fbc = false;
+		mkwrite_device_info(dev_priv)->display.has_fbc = false;
 
 	i915_modparams.enable_fbc = intel_sanitize_fbc_option(dev_priv);
 	DRM_DEBUG_KMS("Sanitized enable_fbc value: %d\n",
