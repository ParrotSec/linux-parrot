--- conflicted
+++ resolved
@@ -8,74 +8,11 @@
 #define _I915_SCHEDULER_H_
 
 #include <linux/bitops.h>
-<<<<<<< HEAD
-=======
 #include <linux/list.h>
 #include <linux/kernel.h>
->>>>>>> 407d19ab
 
 #include "i915_scheduler_types.h"
 
-<<<<<<< HEAD
-enum {
-	I915_PRIORITY_MIN = I915_CONTEXT_MIN_USER_PRIORITY - 1,
-	I915_PRIORITY_NORMAL = I915_CONTEXT_DEFAULT_PRIORITY,
-	I915_PRIORITY_MAX = I915_CONTEXT_MAX_USER_PRIORITY + 1,
-
-	I915_PRIORITY_INVALID = INT_MIN
-};
-
-struct i915_sched_attr {
-	/**
-	 * @priority: execution and service priority
-	 *
-	 * All clients are equal, but some are more equal than others!
-	 *
-	 * Requests from a context with a greater (more positive) value of
-	 * @priority will be executed before those with a lower @priority
-	 * value, forming a simple QoS.
-	 *
-	 * The &drm_i915_private.kernel_context is assigned the lowest priority.
-	 */
-	int priority;
-};
-
-/*
- * "People assume that time is a strict progression of cause to effect, but
- * actually, from a nonlinear, non-subjective viewpoint, it's more like a big
- * ball of wibbly-wobbly, timey-wimey ... stuff." -The Doctor, 2015
- *
- * Requests exist in a complex web of interdependencies. Each request
- * has to wait for some other request to complete before it is ready to be run
- * (e.g. we have to wait until the pixels have been rendering into a texture
- * before we can copy from it). We track the readiness of a request in terms
- * of fences, but we also need to keep the dependency tree for the lifetime
- * of the request (beyond the life of an individual fence). We use the tree
- * at various points to reorder the requests whilst keeping the requests
- * in order with respect to their various dependencies.
- *
- * There is no active component to the "scheduler". As we know the dependency
- * DAG of each request, we are able to insert it into a sorted queue when it
- * is ready, and are able to reorder its portion of the graph to accommodate
- * dynamic priority changes.
- */
-struct i915_sched_node {
-	struct list_head signalers_list; /* those before us, we depend upon */
-	struct list_head waiters_list; /* those after us, they depend upon us */
-	struct list_head link;
-	struct i915_sched_attr attr;
-};
-
-struct i915_dependency {
-	struct i915_sched_node *signaler;
-	struct list_head signal_link;
-	struct list_head wait_link;
-	struct list_head dfs_link;
-	unsigned long flags;
-#define I915_DEPENDENCY_ALLOC BIT(0)
-};
-
-=======
 #define priolist_for_each_request(it, plist, idx) \
 	for (idx = 0; idx < ARRAY_SIZE((plist)->requests); idx++) \
 		list_for_each_entry(it, &(plist)->requests[idx], sched.link)
@@ -115,5 +52,4 @@
 		__i915_priolist_free(p);
 }
 
->>>>>>> 407d19ab
 #endif /* _I915_SCHEDULER_H_ */