--- conflicted
+++ resolved
@@ -33,11 +33,7 @@
 #include <linux/i2c.h>
 #include <linux/slab.h>
 #include <linux/vga_switcheroo.h>
-<<<<<<< HEAD
-#include <drm/drmP.h>
-=======
-
->>>>>>> 407d19ab
+
 #include <drm/drm_atomic_helper.h>
 #include <drm/drm_crtc.h>
 #include <drm/drm_edid.h>
@@ -50,10 +46,6 @@
 #include "intel_panel.h"
 
 /* Private structure for the integrated LVDS support */
-struct intel_lvds_connector {
-	struct intel_connector base;
-};
-
 struct intel_lvds_pps {
 	/* 100us units */
 	int t1_t2;
@@ -78,17 +70,12 @@
 	struct intel_lvds_pps init_pps;
 	u32 init_lvds_val;
 
-	struct intel_lvds_connector *attached_connector;
+	struct intel_connector *attached_connector;
 };
 
 static struct intel_lvds_encoder *to_lvds_encoder(struct drm_encoder *encoder)
 {
 	return container_of(encoder, struct intel_lvds_encoder, base.base);
-}
-
-static struct intel_lvds_connector *to_lvds_connector(struct drm_connector *connector)
-{
-	return container_of(connector, struct intel_lvds_connector, base.base);
 }
 
 bool intel_lvds_port_enabled(struct drm_i915_private *dev_priv,
@@ -112,15 +99,17 @@
 {
 	struct drm_i915_private *dev_priv = to_i915(encoder->base.dev);
 	struct intel_lvds_encoder *lvds_encoder = to_lvds_encoder(&encoder->base);
+	intel_wakeref_t wakeref;
 	bool ret;
 
-	if (!intel_display_power_get_if_enabled(dev_priv,
-						encoder->power_domain))
+	wakeref = intel_display_power_get_if_enabled(dev_priv,
+						     encoder->power_domain);
+	if (!wakeref)
 		return false;
 
 	ret = intel_lvds_port_enabled(dev_priv, lvds_encoder->reg, pipe);
 
-	intel_display_power_put(dev_priv, encoder->power_domain);
+	intel_display_power_put(dev_priv, encoder->power_domain, wakeref);
 
 	return ret;
 }
@@ -292,7 +281,7 @@
 	 * special lvds dither control bit on pch-split platforms, dithering is
 	 * only controlled through the PIPECONF reg.
 	 */
-	if (IS_GEN4(dev_priv)) {
+	if (IS_GEN(dev_priv, 4)) {
 		/*
 		 * Bspec wording suggests that LVDS port dithering only exists
 		 * for 18bpp panels.
@@ -394,15 +383,15 @@
 	return MODE_OK;
 }
 
-static bool intel_lvds_compute_config(struct intel_encoder *intel_encoder,
-				      struct intel_crtc_state *pipe_config,
-				      struct drm_connector_state *conn_state)
+static int intel_lvds_compute_config(struct intel_encoder *intel_encoder,
+				     struct intel_crtc_state *pipe_config,
+				     struct drm_connector_state *conn_state)
 {
 	struct drm_i915_private *dev_priv = to_i915(intel_encoder->base.dev);
 	struct intel_lvds_encoder *lvds_encoder =
 		to_lvds_encoder(&intel_encoder->base);
 	struct intel_connector *intel_connector =
-		&lvds_encoder->attached_connector->base;
+		lvds_encoder->attached_connector;
 	struct drm_display_mode *adjusted_mode = &pipe_config->base.adjusted_mode;
 	struct intel_crtc *intel_crtc = to_intel_crtc(pipe_config->base.crtc);
 	unsigned int lvds_bpp;
@@ -410,7 +399,7 @@
 	/* Should never happen!! */
 	if (INTEL_GEN(dev_priv) < 4 && intel_crtc->pipe == 0) {
 		DRM_ERROR("Can't support LVDS on pipe A\n");
-		return false;
+		return -EINVAL;
 	}
 
 	if (lvds_encoder->a3_power == LVDS_A3_POWER_UP)
@@ -423,6 +412,8 @@
 			      pipe_config->pipe_bpp, lvds_bpp);
 		pipe_config->pipe_bpp = lvds_bpp;
 	}
+
+	pipe_config->output_format = INTEL_OUTPUT_FORMAT_RGB;
 
 	/*
 	 * We have timings from the BIOS for the panel, put them in
@@ -434,7 +425,7 @@
 			       adjusted_mode);
 
 	if (adjusted_mode->flags & DRM_MODE_FLAG_DBLSCAN)
-		return false;
+		return -EINVAL;
 
 	if (HAS_PCH_SPLIT(dev_priv)) {
 		pipe_config->has_pch_encoder = true;
@@ -453,7 +444,7 @@
 	 * user's requested refresh rate.
 	 */
 
-	return true;
+	return 0;
 }
 
 static enum drm_connector_status
@@ -467,41 +458,20 @@
  */
 static int intel_lvds_get_modes(struct drm_connector *connector)
 {
-	struct intel_lvds_connector *lvds_connector = to_lvds_connector(connector);
+	struct intel_connector *intel_connector = to_intel_connector(connector);
 	struct drm_device *dev = connector->dev;
 	struct drm_display_mode *mode;
 
 	/* use cached edid if we have one */
-	if (!IS_ERR_OR_NULL(lvds_connector->base.edid))
-		return drm_add_edid_modes(connector, lvds_connector->base.edid);
-
-	mode = drm_mode_duplicate(dev, lvds_connector->base.panel.fixed_mode);
+	if (!IS_ERR_OR_NULL(intel_connector->edid))
+		return drm_add_edid_modes(connector, intel_connector->edid);
+
+	mode = drm_mode_duplicate(dev, intel_connector->panel.fixed_mode);
 	if (mode == NULL)
 		return 0;
 
 	drm_mode_probed_add(connector, mode);
 	return 1;
-}
-
-/**
- * intel_lvds_destroy - unregister and free LVDS structures
- * @connector: connector to free
- *
- * Unregister the DDC bus for this connector then free the driver private
- * structure.
- */
-static void intel_lvds_destroy(struct drm_connector *connector)
-{
-	struct intel_lvds_connector *lvds_connector =
-		to_lvds_connector(connector);
-
-	if (!IS_ERR_OR_NULL(lvds_connector->base.edid))
-		kfree(lvds_connector->base.edid);
-
-	intel_panel_fini(&lvds_connector->base.panel);
-
-	drm_connector_cleanup(connector);
-	kfree(connector);
 }
 
 static const struct drm_connector_helper_funcs intel_lvds_connector_helper_funcs = {
@@ -517,7 +487,7 @@
 	.atomic_set_property = intel_digital_connector_atomic_set_property,
 	.late_register = intel_connector_register,
 	.early_unregister = intel_connector_unregister,
-	.destroy = intel_lvds_destroy,
+	.destroy = intel_connector_destroy,
 	.atomic_destroy_state = drm_atomic_helper_connector_destroy_state,
 	.atomic_duplicate_state = intel_digital_connector_duplicate_state,
 };
@@ -809,8 +779,7 @@
 		return i915_modparams.lvds_channel_mode == 2;
 
 	/* single channel LVDS is limited to 112 MHz */
-	if (lvds_encoder->attached_connector->base.panel.fixed_mode->clock
-	    > 112999)
+	if (lvds_encoder->attached_connector->panel.fixed_mode->clock > 112999)
 		return true;
 
 	if (dmi_check_system(intel_dual_link_lvds))
@@ -833,26 +802,6 @@
 	return (val & LVDS_CLKB_POWER_MASK) == LVDS_CLKB_POWER_UP;
 }
 
-static bool intel_lvds_supported(struct drm_i915_private *dev_priv)
-{
-	/*
-	 * With the introduction of the PCH we gained a dedicated
-	 * LVDS presence pin, use it.
-	 */
-	if (HAS_PCH_IBX(dev_priv) || HAS_PCH_CPT(dev_priv))
-		return true;
-
-	/*
-	 * Otherwise LVDS was only attached to mobile products,
-	 * except for the inglorious 830gm
-	 */
-	if (INTEL_GEN(dev_priv) <= 4 &&
-	    IS_MOBILE(dev_priv) && !IS_I830(dev_priv))
-		return true;
-
-	return false;
-}
-
 /**
  * intel_lvds_init - setup LVDS connectors on this device
  * @dev_priv: i915 device
@@ -865,7 +814,6 @@
 	struct drm_device *dev = &dev_priv->drm;
 	struct intel_lvds_encoder *lvds_encoder;
 	struct intel_encoder *intel_encoder;
-	struct intel_lvds_connector *lvds_connector;
 	struct intel_connector *intel_connector;
 	struct drm_connector *connector;
 	struct drm_encoder *encoder;
@@ -877,9 +825,6 @@
 	u8 pin;
 	u32 allowed_scalers;
 
-	if (!intel_lvds_supported(dev_priv))
-		return;
-
 	/* Skip init on machines we know falsely report LVDS */
 	if (dmi_check_system(intel_no_lvds)) {
 		WARN(!dev_priv->vbt.int_lvds_support,
@@ -917,23 +862,16 @@
 	if (!lvds_encoder)
 		return;
 
-	lvds_connector = kzalloc(sizeof(*lvds_connector), GFP_KERNEL);
-	if (!lvds_connector) {
+	intel_connector = intel_connector_alloc();
+	if (!intel_connector) {
 		kfree(lvds_encoder);
 		return;
 	}
 
-	if (intel_connector_init(&lvds_connector->base) < 0) {
-		kfree(lvds_connector);
-		kfree(lvds_encoder);
-		return;
-	}
-
-	lvds_encoder->attached_connector = lvds_connector;
+	lvds_encoder->attached_connector = intel_connector;
 
 	intel_encoder = &lvds_encoder->base;
 	encoder = &intel_encoder->base;
-	intel_connector = &lvds_connector->base;
 	connector = &intel_connector->base;
 	drm_connector_init(dev, &intel_connector->base, &intel_lvds_connector_funcs,
 			   DRM_MODE_CONNECTOR_LVDS);
@@ -952,6 +890,7 @@
 	}
 	intel_encoder->get_hw_state = intel_lvds_get_hw_state;
 	intel_encoder->get_config = intel_lvds_get_config;
+	intel_encoder->update_pipe = intel_panel_update_backlight;
 	intel_connector->get_hw_state = intel_connector_get_hw_state;
 
 	intel_connector_attach_encoder(intel_connector, intel_encoder);
@@ -962,7 +901,7 @@
 	intel_encoder->cloneable = 0;
 	if (HAS_PCH_SPLIT(dev_priv))
 		intel_encoder->crtc_mask = (1 << 0) | (1 << 1) | (1 << 2);
-	else if (IS_GEN4(dev_priv))
+	else if (IS_GEN(dev_priv, 4))
 		intel_encoder->crtc_mask = (1 << 0) | (1 << 1);
 	else
 		intel_encoder->crtc_mask = (1 << 1);
@@ -1014,7 +953,7 @@
 	} else {
 		edid = ERR_PTR(-ENOENT);
 	}
-	lvds_connector->base.edid = edid;
+	intel_connector->edid = edid;
 
 	fixed_mode = intel_panel_edid_fixed_mode(intel_connector);
 	if (fixed_mode)
@@ -1062,6 +1001,6 @@
 	drm_connector_cleanup(connector);
 	drm_encoder_cleanup(encoder);
 	kfree(lvds_encoder);
-	kfree(lvds_connector);
+	intel_connector_free(intel_connector);
 	return;
 }