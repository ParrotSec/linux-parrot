/*
 * Copyright © 2016 Intel Corporation
 *
 * Permission is hereby granted, free of charge, to any person obtaining a
 * copy of this software and associated documentation files (the "Software"),
 * to deal in the Software without restriction, including without limitation
 * the rights to use, copy, modify, merge, publish, distribute, sublicense,
 * and/or sell copies of the Software, and to permit persons to whom the
 * Software is furnished to do so, subject to the following conditions:
 *
 * The above copyright notice and this permission notice (including the next
 * paragraph) shall be included in all copies or substantial portions of the
 * Software.
 *
 * THE SOFTWARE IS PROVIDED "AS IS", WITHOUT WARRANTY OF ANY KIND, EXPRESS OR
 * IMPLIED, INCLUDING BUT NOT LIMITED TO THE WARRANTIES OF MERCHANTABILITY,
 * FITNESS FOR A PARTICULAR PURPOSE AND NONINFRINGEMENT.  IN NO EVENT SHALL
 * THE AUTHORS OR COPYRIGHT HOLDERS BE LIABLE FOR ANY CLAIM, DAMAGES OR OTHER
 * LIABILITY, WHETHER IN AN ACTION OF CONTRACT, TORT OR OTHERWISE, ARISING
 * FROM, OUT OF OR IN CONNECTION WITH THE SOFTWARE OR THE USE OR OTHER DEALINGS
 * IN THE SOFTWARE.
 *
 */

#include "i915_drv.h"

static bool
ipehr_is_semaphore_wait(struct intel_engine_cs *engine, u32 ipehr)
{
	ipehr &= ~MI_SEMAPHORE_SYNC_MASK;
	return ipehr == (MI_SEMAPHORE_MBOX | MI_SEMAPHORE_COMPARE |
			 MI_SEMAPHORE_REGISTER);
}

static struct intel_engine_cs *
semaphore_wait_to_signaller_ring(struct intel_engine_cs *engine, u32 ipehr,
				 u64 offset)
{
	struct drm_i915_private *dev_priv = engine->i915;
	u32 sync_bits = ipehr & MI_SEMAPHORE_SYNC_MASK;
	struct intel_engine_cs *signaller;
	enum intel_engine_id id;

	for_each_engine(signaller, dev_priv, id) {
		if (engine == signaller)
			continue;

		if (sync_bits == signaller->semaphore.mbox.wait[engine->hw_id])
			return signaller;
	}

	DRM_DEBUG_DRIVER("No signaller ring found for %s, ipehr 0x%08x\n",
			 engine->name, ipehr);

	return ERR_PTR(-ENODEV);
}

static struct intel_engine_cs *
semaphore_waits_for(struct intel_engine_cs *engine, u32 *seqno)
{
	struct drm_i915_private *dev_priv = engine->i915;
	void __iomem *vaddr;
	u32 cmd, ipehr, head;
	u64 offset = 0;
	int i, backwards;

	/*
	 * This function does not support execlist mode - any attempt to
	 * proceed further into this function will result in a kernel panic
	 * when dereferencing ring->buffer, which is not set up in execlist
	 * mode.
	 *
	 * The correct way of doing it would be to derive the currently
	 * executing ring buffer from the current context, which is derived
	 * from the currently running request. Unfortunately, to get the
	 * current request we would have to grab the struct_mutex before doing
	 * anything else, which would be ill-advised since some other thread
	 * might have grabbed it already and managed to hang itself, causing
	 * the hang checker to deadlock.
	 *
	 * Therefore, this function does not support execlist mode in its
	 * current form. Just return NULL and move on.
	 */
	if (engine->buffer == NULL)
		return NULL;

	ipehr = I915_READ(RING_IPEHR(engine->mmio_base));
	if (!ipehr_is_semaphore_wait(engine, ipehr))
		return NULL;

	/*
	 * HEAD is likely pointing to the dword after the actual command,
	 * so scan backwards until we find the MBOX. But limit it to just 3
	 * or 4 dwords depending on the semaphore wait command size.
	 * Note that we don't care about ACTHD here since that might
	 * point at at batch, and semaphores are always emitted into the
	 * ringbuffer itself.
	 */
	head = I915_READ_HEAD(engine) & HEAD_ADDR;
	backwards = (INTEL_GEN(dev_priv) >= 8) ? 5 : 4;
	vaddr = (void __iomem *)engine->buffer->vaddr;

	for (i = backwards; i; --i) {
		/*
		 * Be paranoid and presume the hw has gone off into the wild -
		 * our ring is smaller than what the hardware (and hence
		 * HEAD_ADDR) allows. Also handles wrap-around.
		 */
		head &= engine->buffer->size - 1;

		/* This here seems to blow up */
		cmd = ioread32(vaddr + head);
		if (cmd == ipehr)
			break;

		head -= 4;
	}

	if (!i)
		return NULL;

	*seqno = ioread32(vaddr + head + 4) + 1;
	return semaphore_wait_to_signaller_ring(engine, ipehr, offset);
}

static int semaphore_passed(struct intel_engine_cs *engine)
{
	struct drm_i915_private *dev_priv = engine->i915;
	struct intel_engine_cs *signaller;
	u32 seqno;

	engine->hangcheck.deadlock++;

	signaller = semaphore_waits_for(engine, &seqno);
	if (signaller == NULL)
		return -1;

	if (IS_ERR(signaller))
		return 0;

	/* Prevent pathological recursion due to driver bugs */
	if (signaller->hangcheck.deadlock >= I915_NUM_ENGINES)
		return -1;

	if (i915_seqno_passed(intel_engine_get_seqno(signaller), seqno))
		return 1;

	/* cursory check for an unkickable deadlock */
	if (I915_READ_CTL(signaller) & RING_WAIT_SEMAPHORE &&
	    semaphore_passed(signaller) < 0)
		return -1;

	return 0;
}

static void semaphore_clear_deadlocks(struct drm_i915_private *dev_priv)
{
	struct intel_engine_cs *engine;
	enum intel_engine_id id;

	for_each_engine(engine, dev_priv, id)
		engine->hangcheck.deadlock = 0;
}

static bool instdone_unchanged(u32 current_instdone, u32 *old_instdone)
{
	u32 tmp = current_instdone | *old_instdone;
	bool unchanged;

	unchanged = tmp == *old_instdone;
	*old_instdone |= tmp;

	return unchanged;
}

static bool subunits_stuck(struct intel_engine_cs *engine)
{
	struct drm_i915_private *dev_priv = engine->i915;
	struct intel_instdone instdone;
	struct intel_instdone *accu_instdone = &engine->hangcheck.instdone;
	bool stuck;
	int slice;
	int subslice;

	if (engine->id != RCS0)
		return true;

	intel_engine_get_instdone(engine, &instdone);

	/* There might be unstable subunit states even when
	 * actual head is not moving. Filter out the unstable ones by
	 * accumulating the undone -> done transitions and only
	 * consider those as progress.
	 */
	stuck = instdone_unchanged(instdone.instdone,
				   &accu_instdone->instdone);
	stuck &= instdone_unchanged(instdone.slice_common,
				    &accu_instdone->slice_common);

	for_each_instdone_slice_subslice(dev_priv, slice, subslice) {
		stuck &= instdone_unchanged(instdone.sampler[slice][subslice],
					    &accu_instdone->sampler[slice][subslice]);
		stuck &= instdone_unchanged(instdone.row[slice][subslice],
					    &accu_instdone->row[slice][subslice]);
	}

	return stuck;
}

static enum intel_engine_hangcheck_action
head_stuck(struct intel_engine_cs *engine, u64 acthd)
{
	if (acthd != engine->hangcheck.acthd) {

		/* Clear subunit states on head movement */
		memset(&engine->hangcheck.instdone, 0,
		       sizeof(engine->hangcheck.instdone));

		return ENGINE_ACTIVE_HEAD;
	}

	if (!subunits_stuck(engine))
		return ENGINE_ACTIVE_SUBUNITS;

	return ENGINE_DEAD;
}

static enum intel_engine_hangcheck_action
engine_stuck(struct intel_engine_cs *engine, u64 acthd)
{
	struct drm_i915_private *dev_priv = engine->i915;
	enum intel_engine_hangcheck_action ha;
	u32 tmp;

	ha = head_stuck(engine, acthd);
	if (ha != ENGINE_DEAD)
		return ha;

	if (IS_GEN2(dev_priv))
		return ENGINE_DEAD;

	/* Is the chip hanging on a WAIT_FOR_EVENT?
	 * If so we can simply poke the RB_WAIT bit
	 * and break the hang. This should work on
	 * all but the second generation chipsets.
	 */
	tmp = ENGINE_READ(engine, RING_CTL);
	if (tmp & RING_WAIT) {
		i915_handle_error(dev_priv, engine->mask, 0,
				  "stuck wait on %s", engine->name);
		ENGINE_WRITE(engine, RING_CTL, tmp);
		return ENGINE_WAIT_KICK;
	}

	if (IS_GEN(dev_priv, 6, 7) && tmp & RING_WAIT_SEMAPHORE) {
		switch (semaphore_passed(engine)) {
		default:
			return ENGINE_DEAD;
		case 1:
			i915_handle_error(dev_priv, ALL_ENGINES, 0,
					  "stuck semaphore on %s",
					  engine->name);
			I915_WRITE_CTL(engine, tmp);
			return ENGINE_WAIT_KICK;
		case 0:
			return ENGINE_WAIT;
		}
	}

	return ENGINE_DEAD;
}

static void hangcheck_load_sample(struct intel_engine_cs *engine,
				  struct intel_engine_hangcheck *hc)
{
	/* We don't strictly need an irq-barrier here, as we are not
	 * serving an interrupt request, be paranoid in case the
	 * barrier has side-effects (such as preventing a broken
	 * cacheline snoop) and so be sure that we can see the seqno
	 * advance. If the seqno should stick, due to a stale
	 * cacheline, we would erroneously declare the GPU hung.
	 */
	if (engine->irq_seqno_barrier)
		engine->irq_seqno_barrier(engine);

	hc->acthd = intel_engine_get_active_head(engine);
	hc->seqno = intel_engine_get_hangcheck_seqno(engine);
}

static void hangcheck_store_sample(struct intel_engine_cs *engine,
				   const struct intel_engine_hangcheck *hc)
{
	engine->hangcheck.acthd = hc->acthd;
<<<<<<< HEAD
	engine->hangcheck.seqno = hc->seqno;
	engine->hangcheck.action = hc->action;
	engine->hangcheck.stalled = hc->stalled;
	engine->hangcheck.wedged = hc->wedged;
=======
	engine->hangcheck.last_seqno = hc->seqno;
>>>>>>> 407d19ab
}

static enum intel_engine_hangcheck_action
hangcheck_get_action(struct intel_engine_cs *engine,
		     const struct intel_engine_hangcheck *hc)
{
	if (engine->hangcheck.last_seqno != hc->seqno)
		return ENGINE_ACTIVE_SEQNO;

	if (intel_engine_is_idle(engine))
		return ENGINE_IDLE;

	return engine_stuck(engine, hc->acthd);
}

static void hangcheck_accumulate_sample(struct intel_engine_cs *engine,
					struct intel_engine_hangcheck *hc)
{
	unsigned long timeout = I915_ENGINE_DEAD_TIMEOUT;

	hc->action = hangcheck_get_action(engine, hc);

	/* We always increment the progress
	 * if the engine is busy and still processing
	 * the same request, so that no single request
	 * can run indefinitely (such as a chain of
	 * batches). The only time we do not increment
	 * the hangcheck score on this ring, if this
	 * engine is in a legitimate wait for another
	 * engine. In that case the waiting engine is a
	 * victim and we want to be sure we catch the
	 * right culprit. Then every time we do kick
	 * the ring, make it as a progress as the seqno
	 * advancement might ensure and if not, it
	 * will catch the hanging engine.
	 */

	switch (hc->action) {
	case ENGINE_IDLE:
	case ENGINE_ACTIVE_SEQNO:
		/* Clear head and subunit states on seqno movement */
		hc->acthd = 0;

		memset(&engine->hangcheck.instdone, 0,
		       sizeof(engine->hangcheck.instdone));

		/* Intentional fall through */
	case ENGINE_WAIT_KICK:
	case ENGINE_WAIT:
		engine->hangcheck.action_timestamp = jiffies;
		break;

	case ENGINE_ACTIVE_HEAD:
	case ENGINE_ACTIVE_SUBUNITS:
		/*
		 * Seqno stuck with still active engine gets leeway,
		 * in hopes that it is just a long shader.
		 */
		timeout = I915_SEQNO_DEAD_TIMEOUT;
		break;

	case ENGINE_DEAD:
		if (GEM_SHOW_DEBUG()) {
			struct drm_printer p = drm_debug_printer("hangcheck");
			intel_engine_dump(engine, &p, "%s\n", engine->name);
		}
		break;

	default:
		MISSING_CASE(hc->action);
	}

	hc->stalled = time_after(jiffies,
				 engine->hangcheck.action_timestamp + timeout);
	hc->wedged = time_after(jiffies,
				 engine->hangcheck.action_timestamp +
				 I915_ENGINE_WEDGED_TIMEOUT);
}

static void hangcheck_declare_hang(struct drm_i915_private *i915,
				   unsigned int hung,
				   unsigned int stuck)
{
	struct intel_engine_cs *engine;
	intel_engine_mask_t tmp;
	char msg[80];
	int len;

	/* If some rings hung but others were still busy, only
	 * blame the hanging rings in the synopsis.
	 */
	if (stuck != hung)
		hung &= ~stuck;
	len = scnprintf(msg, sizeof(msg),
			"%s on ", stuck == hung ? "no progress" : "hang");
	for_each_engine_masked(engine, i915, hung, tmp)
		len += scnprintf(msg + len, sizeof(msg) - len,
				 "%s, ", engine->name);
	msg[len-2] = '\0';

	return i915_handle_error(i915, hung, I915_ERROR_CAPTURE, "%s", msg);
}

/*
 * This is called when the chip hasn't reported back with completed
 * batchbuffers in a long time. We keep track per ring seqno progress and
 * if there are no progress, hangcheck score for that ring is increased.
 * Further, acthd is inspected to see if the ring is stuck. On stuck case
 * we kick the ring. If we see no progress on three subsequent calls
 * we assume chip is wedged and try to fix it by resetting the chip.
 */
static void i915_hangcheck_elapsed(struct work_struct *work)
{
	struct drm_i915_private *dev_priv =
		container_of(work, typeof(*dev_priv),
			     gpu_error.hangcheck_work.work);
	struct intel_engine_cs *engine;
	enum intel_engine_id id;
	unsigned int hung = 0, stuck = 0, wedged = 0;

	if (!i915_modparams.enable_hangcheck)
		return;

	if (!READ_ONCE(dev_priv->gt.awake))
		return;

	if (i915_terminally_wedged(dev_priv))
		return;

	/* As enabling the GPU requires fairly extensive mmio access,
	 * periodically arm the mmio checker to see if we are triggering
	 * any invalid access.
	 */
	intel_uncore_arm_unclaimed_mmio_detection(&dev_priv->uncore);

	for_each_engine(engine, dev_priv, id) {
		struct intel_engine_hangcheck hc;

		semaphore_clear_deadlocks(dev_priv);

		hangcheck_load_sample(engine, &hc);
		hangcheck_accumulate_sample(engine, &hc);
		hangcheck_store_sample(engine, &hc);

<<<<<<< HEAD
		if (engine->hangcheck.stalled) {
			hung |= intel_engine_flag(engine);
=======
		if (hc.stalled) {
			hung |= engine->mask;
>>>>>>> 407d19ab
			if (hc.action != ENGINE_DEAD)
				stuck |= engine->mask;
		}

<<<<<<< HEAD
		if (engine->hangcheck.wedged)
			wedged |= intel_engine_flag(engine);
=======
		if (hc.wedged)
			wedged |= engine->mask;
>>>>>>> 407d19ab
	}

	if (wedged) {
		dev_err(dev_priv->drm.dev,
			"GPU recovery timed out,"
			" cancelling all in-flight rendering.\n");
		GEM_TRACE_DUMP();
		i915_gem_set_wedged(dev_priv);
	}

	if (hung)
		hangcheck_declare_hang(dev_priv, hung, stuck);

	/* Reset timer in case GPU hangs without another request being added */
	i915_queue_hangcheck(dev_priv);
}

void intel_engine_init_hangcheck(struct intel_engine_cs *engine)
{
	memset(&engine->hangcheck, 0, sizeof(engine->hangcheck));
	engine->hangcheck.action_timestamp = jiffies;
}

void intel_hangcheck_init(struct drm_i915_private *i915)
{
	INIT_DELAYED_WORK(&i915->gpu_error.hangcheck_work,
			  i915_hangcheck_elapsed);
}

#if IS_ENABLED(CONFIG_DRM_I915_SELFTEST)
#include "selftests/intel_hangcheck.c"
#endif<|MERGE_RESOLUTION|>--- conflicted
+++ resolved
@@ -23,144 +23,18 @@
  */
 
 #include "i915_drv.h"
-
-static bool
-ipehr_is_semaphore_wait(struct intel_engine_cs *engine, u32 ipehr)
-{
-	ipehr &= ~MI_SEMAPHORE_SYNC_MASK;
-	return ipehr == (MI_SEMAPHORE_MBOX | MI_SEMAPHORE_COMPARE |
-			 MI_SEMAPHORE_REGISTER);
-}
-
-static struct intel_engine_cs *
-semaphore_wait_to_signaller_ring(struct intel_engine_cs *engine, u32 ipehr,
-				 u64 offset)
-{
-	struct drm_i915_private *dev_priv = engine->i915;
-	u32 sync_bits = ipehr & MI_SEMAPHORE_SYNC_MASK;
-	struct intel_engine_cs *signaller;
-	enum intel_engine_id id;
-
-	for_each_engine(signaller, dev_priv, id) {
-		if (engine == signaller)
-			continue;
-
-		if (sync_bits == signaller->semaphore.mbox.wait[engine->hw_id])
-			return signaller;
-	}
-
-	DRM_DEBUG_DRIVER("No signaller ring found for %s, ipehr 0x%08x\n",
-			 engine->name, ipehr);
-
-	return ERR_PTR(-ENODEV);
-}
-
-static struct intel_engine_cs *
-semaphore_waits_for(struct intel_engine_cs *engine, u32 *seqno)
-{
-	struct drm_i915_private *dev_priv = engine->i915;
-	void __iomem *vaddr;
-	u32 cmd, ipehr, head;
-	u64 offset = 0;
-	int i, backwards;
-
-	/*
-	 * This function does not support execlist mode - any attempt to
-	 * proceed further into this function will result in a kernel panic
-	 * when dereferencing ring->buffer, which is not set up in execlist
-	 * mode.
-	 *
-	 * The correct way of doing it would be to derive the currently
-	 * executing ring buffer from the current context, which is derived
-	 * from the currently running request. Unfortunately, to get the
-	 * current request we would have to grab the struct_mutex before doing
-	 * anything else, which would be ill-advised since some other thread
-	 * might have grabbed it already and managed to hang itself, causing
-	 * the hang checker to deadlock.
-	 *
-	 * Therefore, this function does not support execlist mode in its
-	 * current form. Just return NULL and move on.
-	 */
-	if (engine->buffer == NULL)
-		return NULL;
-
-	ipehr = I915_READ(RING_IPEHR(engine->mmio_base));
-	if (!ipehr_is_semaphore_wait(engine, ipehr))
-		return NULL;
-
-	/*
-	 * HEAD is likely pointing to the dword after the actual command,
-	 * so scan backwards until we find the MBOX. But limit it to just 3
-	 * or 4 dwords depending on the semaphore wait command size.
-	 * Note that we don't care about ACTHD here since that might
-	 * point at at batch, and semaphores are always emitted into the
-	 * ringbuffer itself.
-	 */
-	head = I915_READ_HEAD(engine) & HEAD_ADDR;
-	backwards = (INTEL_GEN(dev_priv) >= 8) ? 5 : 4;
-	vaddr = (void __iomem *)engine->buffer->vaddr;
-
-	for (i = backwards; i; --i) {
-		/*
-		 * Be paranoid and presume the hw has gone off into the wild -
-		 * our ring is smaller than what the hardware (and hence
-		 * HEAD_ADDR) allows. Also handles wrap-around.
-		 */
-		head &= engine->buffer->size - 1;
-
-		/* This here seems to blow up */
-		cmd = ioread32(vaddr + head);
-		if (cmd == ipehr)
-			break;
-
-		head -= 4;
-	}
-
-	if (!i)
-		return NULL;
-
-	*seqno = ioread32(vaddr + head + 4) + 1;
-	return semaphore_wait_to_signaller_ring(engine, ipehr, offset);
-}
-
-static int semaphore_passed(struct intel_engine_cs *engine)
-{
-	struct drm_i915_private *dev_priv = engine->i915;
-	struct intel_engine_cs *signaller;
+#include "i915_reset.h"
+
+struct hangcheck {
+	u64 acthd;
 	u32 seqno;
-
-	engine->hangcheck.deadlock++;
-
-	signaller = semaphore_waits_for(engine, &seqno);
-	if (signaller == NULL)
-		return -1;
-
-	if (IS_ERR(signaller))
-		return 0;
-
-	/* Prevent pathological recursion due to driver bugs */
-	if (signaller->hangcheck.deadlock >= I915_NUM_ENGINES)
-		return -1;
-
-	if (i915_seqno_passed(intel_engine_get_seqno(signaller), seqno))
-		return 1;
-
-	/* cursory check for an unkickable deadlock */
-	if (I915_READ_CTL(signaller) & RING_WAIT_SEMAPHORE &&
-	    semaphore_passed(signaller) < 0)
-		return -1;
-
-	return 0;
-}
-
-static void semaphore_clear_deadlocks(struct drm_i915_private *dev_priv)
-{
-	struct intel_engine_cs *engine;
-	enum intel_engine_id id;
-
-	for_each_engine(engine, dev_priv, id)
-		engine->hangcheck.deadlock = 0;
-}
+	enum intel_engine_hangcheck_action action;
+	unsigned long action_timestamp;
+	int deadlock;
+	struct intel_instdone instdone;
+	bool wedged:1;
+	bool stalled:1;
+};
 
 static bool instdone_unchanged(u32 current_instdone, u32 *old_instdone)
 {
@@ -236,7 +110,7 @@
 	if (ha != ENGINE_DEAD)
 		return ha;
 
-	if (IS_GEN2(dev_priv))
+	if (IS_GEN(dev_priv, 2))
 		return ENGINE_DEAD;
 
 	/* Is the chip hanging on a WAIT_FOR_EVENT?
@@ -252,58 +126,26 @@
 		return ENGINE_WAIT_KICK;
 	}
 
-	if (IS_GEN(dev_priv, 6, 7) && tmp & RING_WAIT_SEMAPHORE) {
-		switch (semaphore_passed(engine)) {
-		default:
-			return ENGINE_DEAD;
-		case 1:
-			i915_handle_error(dev_priv, ALL_ENGINES, 0,
-					  "stuck semaphore on %s",
-					  engine->name);
-			I915_WRITE_CTL(engine, tmp);
-			return ENGINE_WAIT_KICK;
-		case 0:
-			return ENGINE_WAIT;
-		}
-	}
-
 	return ENGINE_DEAD;
 }
 
 static void hangcheck_load_sample(struct intel_engine_cs *engine,
-				  struct intel_engine_hangcheck *hc)
-{
-	/* We don't strictly need an irq-barrier here, as we are not
-	 * serving an interrupt request, be paranoid in case the
-	 * barrier has side-effects (such as preventing a broken
-	 * cacheline snoop) and so be sure that we can see the seqno
-	 * advance. If the seqno should stick, due to a stale
-	 * cacheline, we would erroneously declare the GPU hung.
-	 */
-	if (engine->irq_seqno_barrier)
-		engine->irq_seqno_barrier(engine);
-
+				  struct hangcheck *hc)
+{
 	hc->acthd = intel_engine_get_active_head(engine);
 	hc->seqno = intel_engine_get_hangcheck_seqno(engine);
 }
 
 static void hangcheck_store_sample(struct intel_engine_cs *engine,
-				   const struct intel_engine_hangcheck *hc)
+				   const struct hangcheck *hc)
 {
 	engine->hangcheck.acthd = hc->acthd;
-<<<<<<< HEAD
-	engine->hangcheck.seqno = hc->seqno;
-	engine->hangcheck.action = hc->action;
-	engine->hangcheck.stalled = hc->stalled;
-	engine->hangcheck.wedged = hc->wedged;
-=======
 	engine->hangcheck.last_seqno = hc->seqno;
->>>>>>> 407d19ab
 }
 
 static enum intel_engine_hangcheck_action
 hangcheck_get_action(struct intel_engine_cs *engine,
-		     const struct intel_engine_hangcheck *hc)
+		     const struct hangcheck *hc)
 {
 	if (engine->hangcheck.last_seqno != hc->seqno)
 		return ENGINE_ACTIVE_SEQNO;
@@ -315,7 +157,7 @@
 }
 
 static void hangcheck_accumulate_sample(struct intel_engine_cs *engine,
-					struct intel_engine_hangcheck *hc)
+					struct hangcheck *hc)
 {
 	unsigned long timeout = I915_ENGINE_DEAD_TIMEOUT;
 
@@ -361,10 +203,6 @@
 		break;
 
 	case ENGINE_DEAD:
-		if (GEM_SHOW_DEBUG()) {
-			struct drm_printer p = drm_debug_printer("hangcheck");
-			intel_engine_dump(engine, &p, "%s\n", engine->name);
-		}
 		break;
 
 	default:
@@ -435,32 +273,33 @@
 	intel_uncore_arm_unclaimed_mmio_detection(&dev_priv->uncore);
 
 	for_each_engine(engine, dev_priv, id) {
-		struct intel_engine_hangcheck hc;
-
-		semaphore_clear_deadlocks(dev_priv);
+		struct hangcheck hc;
+
+		intel_engine_signal_breadcrumbs(engine);
 
 		hangcheck_load_sample(engine, &hc);
 		hangcheck_accumulate_sample(engine, &hc);
 		hangcheck_store_sample(engine, &hc);
 
-<<<<<<< HEAD
-		if (engine->hangcheck.stalled) {
-			hung |= intel_engine_flag(engine);
-=======
 		if (hc.stalled) {
 			hung |= engine->mask;
->>>>>>> 407d19ab
 			if (hc.action != ENGINE_DEAD)
 				stuck |= engine->mask;
 		}
 
-<<<<<<< HEAD
-		if (engine->hangcheck.wedged)
-			wedged |= intel_engine_flag(engine);
-=======
 		if (hc.wedged)
 			wedged |= engine->mask;
->>>>>>> 407d19ab
+	}
+
+	if (GEM_SHOW_DEBUG() && (hung | stuck)) {
+		struct drm_printer p = drm_debug_printer("hangcheck");
+
+		for_each_engine(engine, dev_priv, id) {
+			if (intel_engine_is_idle(engine))
+				continue;
+
+			intel_engine_dump(engine, &p, "%s\n", engine->name);
+		}
 	}
 
 	if (wedged) {
