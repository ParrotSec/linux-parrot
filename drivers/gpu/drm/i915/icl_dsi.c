--- conflicted
+++ resolved
@@ -25,19 +25,14 @@
  *   Jani Nikula <jani.nikula@intel.com>
  */
 
-<<<<<<< HEAD
-=======
 #include <drm/drm_atomic_helper.h>
 #include <drm/drm_mipi_dsi.h>
 
 #include "intel_connector.h"
 #include "intel_ddi.h"
->>>>>>> 407d19ab
 #include "intel_dsi.h"
 #include "intel_panel.h"
 
-<<<<<<< HEAD
-=======
 static inline int header_credits_available(struct drm_i915_private *dev_priv,
 					   enum transcoder dsi_trans)
 {
@@ -305,7 +300,6 @@
 	I915_WRITE(DSS_CTL1, dss_ctl1);
 }
 
->>>>>>> 407d19ab
 static void gen11_dsi_program_esc_clk_div(struct intel_encoder *encoder)
 {
 	struct drm_i915_private *dev_priv = to_i915(encoder->base.dev);
@@ -333,6 +327,21 @@
 	}
 }
 
+static void get_dsi_io_power_domains(struct drm_i915_private *dev_priv,
+				     struct intel_dsi *intel_dsi)
+{
+	enum port port;
+
+	for_each_dsi_port(port, intel_dsi->ports) {
+		WARN_ON(intel_dsi->io_wakeref[port]);
+		intel_dsi->io_wakeref[port] =
+			intel_display_power_get(dev_priv,
+						port == PORT_A ?
+						POWER_DOMAIN_PORT_DDI_A_IO :
+						POWER_DOMAIN_PORT_DDI_B_IO);
+	}
+}
+
 static void gen11_dsi_enable_io_power(struct intel_encoder *encoder)
 {
 	struct drm_i915_private *dev_priv = to_i915(encoder->base.dev);
@@ -346,11 +355,7 @@
 		I915_WRITE(ICL_DSI_IO_MODECTL(port), tmp);
 	}
 
-	for_each_dsi_port(port, intel_dsi->ports) {
-		intel_display_power_get(dev_priv, port == PORT_A ?
-					POWER_DOMAIN_PORT_DDI_A_IO :
-					POWER_DOMAIN_PORT_DDI_B_IO);
-	}
+	get_dsi_io_power_domains(dev_priv, intel_dsi);
 }
 
 static void gen11_dsi_power_up_lanes(struct intel_encoder *encoder)
@@ -384,9 +389,6 @@
 	}
 }
 
-<<<<<<< HEAD
-static void gen11_dsi_enable_port_and_phy(struct intel_encoder *encoder)
-=======
 static void gen11_dsi_config_phy_lanes_sequence(struct intel_encoder *encoder)
 {
 	struct drm_i915_private *dev_priv = to_i915(encoder->base.dev);
@@ -938,27 +940,92 @@
 static void
 gen11_dsi_enable_port_and_phy(struct intel_encoder *encoder,
 			      const struct intel_crtc_state *pipe_config)
->>>>>>> 407d19ab
 {
 	/* step 4a: power up all lanes of the DDI used by DSI */
 	gen11_dsi_power_up_lanes(encoder);
-}
-
-static void __attribute__((unused))
-gen11_dsi_pre_enable(struct intel_encoder *encoder,
-		     const struct intel_crtc_state *pipe_config,
-		     const struct drm_connector_state *conn_state)
+
+	/* step 4b: configure lane sequencing of the Combo-PHY transmitters */
+	gen11_dsi_config_phy_lanes_sequence(encoder);
+
+	/* step 4c: configure voltage swing and skew */
+	gen11_dsi_voltage_swing_program_seq(encoder);
+
+	/* enable DDI buffer */
+	gen11_dsi_enable_ddi_buffer(encoder);
+
+	/* setup D-PHY timings */
+	gen11_dsi_setup_dphy_timings(encoder);
+
+	/* step 4h: setup DSI protocol timeouts */
+	gen11_dsi_setup_timeouts(encoder);
+
+	/* Step (4h, 4i, 4j, 4k): Configure transcoder */
+	gen11_dsi_configure_transcoder(encoder, pipe_config);
+
+	/* Step 4l: Gate DDI clocks */
+	gen11_dsi_gate_clocks(encoder);
+}
+
+static void gen11_dsi_powerup_panel(struct intel_encoder *encoder)
+{
+	struct drm_i915_private *dev_priv = to_i915(encoder->base.dev);
+	struct intel_dsi *intel_dsi = enc_to_intel_dsi(&encoder->base);
+	struct mipi_dsi_device *dsi;
+	enum port port;
+	enum transcoder dsi_trans;
+	u32 tmp;
+	int ret;
+
+	/* set maximum return packet size */
+	for_each_dsi_port(port, intel_dsi->ports) {
+		dsi_trans = dsi_port_to_transcoder(port);
+
+		/*
+		 * FIXME: This uses the number of DW's currently in the payload
+		 * receive queue. This is probably not what we want here.
+		 */
+		tmp = I915_READ(DSI_CMD_RXCTL(dsi_trans));
+		tmp &= NUMBER_RX_PLOAD_DW_MASK;
+		/* multiply "Number Rx Payload DW" by 4 to get max value */
+		tmp = tmp * 4;
+		dsi = intel_dsi->dsi_hosts[port]->device;
+		ret = mipi_dsi_set_maximum_return_packet_size(dsi, tmp);
+		if (ret < 0)
+			DRM_ERROR("error setting max return pkt size%d\n", tmp);
+	}
+
+	/* panel power on related mipi dsi vbt sequences */
+	intel_dsi_vbt_exec_sequence(intel_dsi, MIPI_SEQ_POWER_ON);
+	intel_dsi_msleep(intel_dsi, intel_dsi->panel_on_delay);
+	intel_dsi_vbt_exec_sequence(intel_dsi, MIPI_SEQ_DEASSERT_RESET);
+	intel_dsi_vbt_exec_sequence(intel_dsi, MIPI_SEQ_INIT_OTP);
+	intel_dsi_vbt_exec_sequence(intel_dsi, MIPI_SEQ_DISPLAY_ON);
+
+	/* ensure all panel commands dispatched before enabling transcoder */
+	wait_for_cmds_dispatched_to_panel(encoder);
+}
+
+static void gen11_dsi_pre_pll_enable(struct intel_encoder *encoder,
+				     const struct intel_crtc_state *pipe_config,
+				     const struct drm_connector_state *conn_state)
 {
 	/* step2: enable IO power */
 	gen11_dsi_enable_io_power(encoder);
 
 	/* step3: enable DSI PLL */
 	gen11_dsi_program_esc_clk_div(encoder);
+}
+
+static void gen11_dsi_pre_enable(struct intel_encoder *encoder,
+				 const struct intel_crtc_state *pipe_config,
+				 const struct drm_connector_state *conn_state)
+{
+	struct intel_dsi *intel_dsi = enc_to_intel_dsi(&encoder->base);
+
+	/* step3b */
+	gen11_dsi_map_pll(encoder, pipe_config);
 
 	/* step4: enable DSI port and DPHY */
-<<<<<<< HEAD
-	gen11_dsi_enable_port_and_phy(encoder);
-=======
 	gen11_dsi_enable_port_and_phy(encoder, pipe_config);
 
 	/* step5: program and powerup panel */
@@ -1394,5 +1461,4 @@
 	drm_encoder_cleanup(&encoder->base);
 	kfree(intel_dsi);
 	kfree(intel_connector);
->>>>>>> 407d19ab
 }