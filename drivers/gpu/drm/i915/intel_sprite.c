--- conflicted
+++ resolved
@@ -29,12 +29,8 @@
  * registers; newer ones are much simpler and we can use the new DRM plane
  * support.
  */
-<<<<<<< HEAD
-#include <drm/drmP.h>
-=======
 
 #include <drm/drm_atomic.h>
->>>>>>> 407d19ab
 #include <drm/drm_atomic_helper.h>
 #include <drm/drm_color_mgmt.h>
 #include <drm/drm_crtc.h>
@@ -44,8 +40,6 @@
 #include <drm/i915_drm.h>
 
 #include "i915_drv.h"
-<<<<<<< HEAD
-=======
 #include "intel_atomic_plane.h"
 #include "intel_drv.h"
 #include "intel_frontbuffer.h"
@@ -65,7 +59,6 @@
 		return false;
 	}
 }
->>>>>>> 407d19ab
 
 int intel_usecs_to_scanlines(const struct drm_display_mode *adjusted_mode,
 			     int usecs)
@@ -109,6 +102,7 @@
 	bool need_vlv_dsi_wa = (IS_VALLEYVIEW(dev_priv) || IS_CHERRYVIEW(dev_priv)) &&
 		intel_crtc_has_type(new_crtc_state, INTEL_OUTPUT_DSI);
 	DEFINE_WAIT(wait);
+	u32 psr_status;
 
 	vblank_start = adjusted_mode->crtc_vblank_start;
 	if (adjusted_mode->flags & DRM_MODE_FLAG_INTERLACE)
@@ -130,8 +124,9 @@
 	 * VBL interrupts will start the PSR exit and prevent a PSR
 	 * re-entry as well.
 	 */
-	if (intel_psr_wait_for_idle(new_crtc_state))
-		DRM_ERROR("PSR idle timed out, atomic update may fail\n");
+	if (intel_psr_wait_for_idle(new_crtc_state, &psr_status))
+		DRM_ERROR("PSR idle timed out 0x%x, atomic update may fail\n",
+			  psr_status);
 
 	local_irq_disable();
 
@@ -254,12 +249,6 @@
 #endif
 }
 
-<<<<<<< HEAD
-void
-skl_update_plane(struct intel_plane *plane,
-		 const struct intel_crtc_state *crtc_state,
-		 const struct intel_plane_state *plane_state)
-=======
 int intel_plane_check_stride(const struct intel_plane_state *plane_state)
 {
 	struct intel_plane *plane = to_intel_plane(plane_state->base.plane);
@@ -506,76 +495,55 @@
 		  const struct intel_crtc_state *crtc_state,
 		  const struct intel_plane_state *plane_state,
 		  int color_plane, bool slave, u32 plane_ctl)
->>>>>>> 407d19ab
 {
 	struct drm_i915_private *dev_priv = to_i915(plane->base.dev);
-	const struct drm_framebuffer *fb = plane_state->base.fb;
 	enum plane_id plane_id = plane->id;
 	enum pipe pipe = plane->pipe;
-	u32 plane_ctl = plane_state->ctl;
 	const struct drm_intel_sprite_colorkey *key = &plane_state->ckey;
-	u32 surf_addr = plane_state->main.offset;
-	unsigned int rotation = plane_state->base.rotation;
-	u32 stride = skl_plane_stride(fb, 0, rotation);
-	u32 aux_stride = skl_plane_stride(fb, 1, rotation);
+	u32 surf_addr = plane_state->color_plane[color_plane].offset;
+	u32 stride = skl_plane_stride(plane_state, color_plane);
+	u32 aux_stride = skl_plane_stride(plane_state, 1);
 	int crtc_x = plane_state->base.dst.x1;
 	int crtc_y = plane_state->base.dst.y1;
-	uint32_t crtc_w = drm_rect_width(&plane_state->base.dst);
-	uint32_t crtc_h = drm_rect_height(&plane_state->base.dst);
-	uint32_t x = plane_state->main.x;
-	uint32_t y = plane_state->main.y;
-	uint32_t src_w = drm_rect_width(&plane_state->base.src) >> 16;
-	uint32_t src_h = drm_rect_height(&plane_state->base.src) >> 16;
+	u32 x = plane_state->color_plane[color_plane].x;
+	u32 y = plane_state->color_plane[color_plane].y;
+	u32 src_w = drm_rect_width(&plane_state->base.src) >> 16;
+	u32 src_h = drm_rect_height(&plane_state->base.src) >> 16;
+	struct intel_plane *linked = plane_state->linked_plane;
+	const struct drm_framebuffer *fb = plane_state->base.fb;
+	u8 alpha = plane_state->base.alpha >> 8;
+	u32 plane_color_ctl = 0;
 	unsigned long irqflags;
+	u32 keymsk, keymax;
+
+	plane_ctl |= skl_plane_ctl_crtc(crtc_state);
+
+	if (INTEL_GEN(dev_priv) >= 10 || IS_GEMINILAKE(dev_priv))
+		plane_color_ctl = plane_state->color_ctl |
+			glk_plane_color_ctl_crtc(crtc_state);
 
 	/* Sizes are 0 based */
 	src_w--;
 	src_h--;
-	crtc_w--;
-	crtc_h--;
+
+	keymax = (key->max_value & 0xffffff) | PLANE_KEYMAX_ALPHA(alpha);
+
+	keymsk = key->channel_mask & 0x7ffffff;
+	if (alpha < 0xff)
+		keymsk |= PLANE_KEYMSK_ALPHA_ENABLE;
+
+	/* The scaler will handle the output position */
+	if (plane_state->scaler_id >= 0) {
+		crtc_x = 0;
+		crtc_y = 0;
+	}
 
 	spin_lock_irqsave(&dev_priv->uncore.lock, irqflags);
 
-	if (INTEL_GEN(dev_priv) >= 10 || IS_GEMINILAKE(dev_priv))
-		I915_WRITE_FW(PLANE_COLOR_CTL(pipe, plane_id),
-			      plane_state->color_ctl);
-
-	if (key->flags) {
-		I915_WRITE_FW(PLANE_KEYVAL(pipe, plane_id), key->min_value);
-		I915_WRITE_FW(PLANE_KEYMAX(pipe, plane_id), key->max_value);
-		I915_WRITE_FW(PLANE_KEYMSK(pipe, plane_id), key->channel_mask);
-	}
-
-	I915_WRITE_FW(PLANE_OFFSET(pipe, plane_id), (y << 16) | x);
 	I915_WRITE_FW(PLANE_STRIDE(pipe, plane_id), stride);
+	I915_WRITE_FW(PLANE_POS(pipe, plane_id), (crtc_y << 16) | crtc_x);
 	I915_WRITE_FW(PLANE_SIZE(pipe, plane_id), (src_h << 16) | src_w);
 	I915_WRITE_FW(PLANE_AUX_DIST(pipe, plane_id),
-<<<<<<< HEAD
-		      (plane_state->aux.offset - surf_addr) | aux_stride);
-	I915_WRITE_FW(PLANE_AUX_OFFSET(pipe, plane_id),
-		      (plane_state->aux.y << 16) | plane_state->aux.x);
-
-	/* program plane scaler */
-	if (plane_state->scaler_id >= 0) {
-		int scaler_id = plane_state->scaler_id;
-		const struct intel_scaler *scaler =
-			&crtc_state->scaler_state.scalers[scaler_id];
-		u16 y_hphase, uv_rgb_hphase;
-		u16 y_vphase, uv_rgb_vphase;
-
-		/* TODO: handle sub-pixel coordinates */
-		if (fb->format->format == DRM_FORMAT_NV12) {
-			y_hphase = skl_scaler_calc_phase(1, false);
-			y_vphase = skl_scaler_calc_phase(1, false);
-
-			/* MPEG2 chroma siting convention */
-			uv_rgb_hphase = skl_scaler_calc_phase(2, true);
-			uv_rgb_vphase = skl_scaler_calc_phase(2, false);
-		} else {
-			/* not used */
-			y_hphase = 0;
-			y_vphase = 0;
-=======
 		      (plane_state->color_plane[1].offset - surf_addr) | aux_stride);
 
 	if (icl_is_hdr_plane(dev_priv, plane_id)) {
@@ -610,38 +578,57 @@
 	I915_WRITE_FW(PLANE_KEYVAL(pipe, plane_id), key->min_value);
 	I915_WRITE_FW(PLANE_KEYMSK(pipe, plane_id), keymsk);
 	I915_WRITE_FW(PLANE_KEYMAX(pipe, plane_id), keymax);
->>>>>>> 407d19ab
-
-			uv_rgb_hphase = skl_scaler_calc_phase(1, false);
-			uv_rgb_vphase = skl_scaler_calc_phase(1, false);
-		}
-
-		I915_WRITE_FW(SKL_PS_CTRL(pipe, scaler_id),
-			      PS_SCALER_EN | PS_PLANE_SEL(plane_id) | scaler->mode);
-		I915_WRITE_FW(SKL_PS_PWR_GATE(pipe, scaler_id), 0);
-		I915_WRITE_FW(SKL_PS_VPHASE(pipe, scaler_id),
-			      PS_Y_PHASE(y_vphase) | PS_UV_RGB_PHASE(uv_rgb_vphase));
-		I915_WRITE_FW(SKL_PS_HPHASE(pipe, scaler_id),
-			      PS_Y_PHASE(y_hphase) | PS_UV_RGB_PHASE(uv_rgb_hphase));
-		I915_WRITE_FW(SKL_PS_WIN_POS(pipe, scaler_id), (crtc_x << 16) | crtc_y);
-		I915_WRITE_FW(SKL_PS_WIN_SZ(pipe, scaler_id),
-			      ((crtc_w + 1) << 16)|(crtc_h + 1));
-
-		I915_WRITE_FW(PLANE_POS(pipe, plane_id), 0);
-	} else {
-		I915_WRITE_FW(PLANE_POS(pipe, plane_id), (crtc_y << 16) | crtc_x);
-	}
-
+
+	I915_WRITE_FW(PLANE_OFFSET(pipe, plane_id), (y << 16) | x);
+
+	if (INTEL_GEN(dev_priv) < 11)
+		I915_WRITE_FW(PLANE_AUX_OFFSET(pipe, plane_id),
+			      (plane_state->color_plane[1].y << 16) |
+			      plane_state->color_plane[1].x);
+
+	/*
+	 * The control register self-arms if the plane was previously
+	 * disabled. Try to make the plane enable atomic by writing
+	 * the control register just before the surface register.
+	 */
 	I915_WRITE_FW(PLANE_CTL(pipe, plane_id), plane_ctl);
 	I915_WRITE_FW(PLANE_SURF(pipe, plane_id),
 		      intel_plane_ggtt_offset(plane_state) + surf_addr);
-	POSTING_READ_FW(PLANE_SURF(pipe, plane_id));
+
+	if (!slave && plane_state->scaler_id >= 0)
+		skl_program_scaler(plane, crtc_state, plane_state);
 
 	spin_unlock_irqrestore(&dev_priv->uncore.lock, irqflags);
 }
 
-void
-skl_disable_plane(struct intel_plane *plane, struct intel_crtc *crtc)
+static void
+skl_update_plane(struct intel_plane *plane,
+		 const struct intel_crtc_state *crtc_state,
+		 const struct intel_plane_state *plane_state)
+{
+	int color_plane = 0;
+
+	if (plane_state->linked_plane) {
+		/* Program the UV plane */
+		color_plane = 1;
+	}
+
+	skl_program_plane(plane, crtc_state, plane_state,
+			  color_plane, false, plane_state->ctl);
+}
+
+static void
+icl_update_slave(struct intel_plane *plane,
+		 const struct intel_crtc_state *crtc_state,
+		 const struct intel_plane_state *plane_state)
+{
+	skl_program_plane(plane, crtc_state, plane_state, 0, true,
+			  plane_state->ctl | PLANE_CTL_YUV420_Y_PLANE);
+}
+
+static void
+skl_disable_plane(struct intel_plane *plane,
+		  const struct intel_crtc_state *crtc_state)
 {
 	struct drm_i915_private *dev_priv = to_i915(plane->base.dev);
 	enum plane_id plane_id = plane->id;
@@ -650,40 +637,37 @@
 
 	spin_lock_irqsave(&dev_priv->uncore.lock, irqflags);
 
-<<<<<<< HEAD
-=======
 	if (icl_is_hdr_plane(dev_priv, plane_id))
 		I915_WRITE_FW(PLANE_CUS_CTL(pipe, plane_id), 0);
 
 	skl_write_plane_wm(plane, crtc_state);
 
->>>>>>> 407d19ab
 	I915_WRITE_FW(PLANE_CTL(pipe, plane_id), 0);
-
 	I915_WRITE_FW(PLANE_SURF(pipe, plane_id), 0);
-	POSTING_READ_FW(PLANE_SURF(pipe, plane_id));
 
 	spin_unlock_irqrestore(&dev_priv->uncore.lock, irqflags);
 }
 
-bool
+static bool
 skl_plane_get_hw_state(struct intel_plane *plane,
 		       enum pipe *pipe)
 {
 	struct drm_i915_private *dev_priv = to_i915(plane->base.dev);
 	enum intel_display_power_domain power_domain;
 	enum plane_id plane_id = plane->id;
+	intel_wakeref_t wakeref;
 	bool ret;
 
 	power_domain = POWER_DOMAIN_PIPE(plane->pipe);
-	if (!intel_display_power_get_if_enabled(dev_priv, power_domain))
+	wakeref = intel_display_power_get_if_enabled(dev_priv, power_domain);
+	if (!wakeref)
 		return false;
 
 	ret = I915_READ(PLANE_CTL(plane->pipe, plane_id)) & PLANE_CTL_ENABLE;
 
 	*pipe = plane->pipe;
 
-	intel_display_power_put(dev_priv, power_domain);
+	intel_display_power_put(dev_priv, power_domain, wakeref);
 
 	return ret;
 }
@@ -786,8 +770,6 @@
 		      SP_SH_SIN(sh_sin) | SP_SH_COS(sh_cos));
 }
 
-<<<<<<< HEAD
-=======
 static u32 vlv_sprite_ctl_crtc(const struct intel_crtc_state *crtc_state)
 {
 	u32 sprctl = 0;
@@ -798,7 +780,6 @@
 	return sprctl;
 }
 
->>>>>>> 407d19ab
 static u32 vlv_sprite_ctl(const struct intel_crtc_state *crtc_state,
 			  const struct intel_plane_state *plane_state)
 {
@@ -807,7 +788,7 @@
 	const struct drm_intel_sprite_colorkey *key = &plane_state->ckey;
 	u32 sprctl;
 
-	sprctl = SP_ENABLE | SP_GAMMA_ENABLE;
+	sprctl = SP_ENABLE;
 
 	switch (fb->format->format) {
 	case DRM_FORMAT_YUYV:
@@ -872,20 +853,21 @@
 		 const struct intel_plane_state *plane_state)
 {
 	struct drm_i915_private *dev_priv = to_i915(plane->base.dev);
-	const struct drm_framebuffer *fb = plane_state->base.fb;
 	enum pipe pipe = plane->pipe;
 	enum plane_id plane_id = plane->id;
-	u32 sprctl = plane_state->ctl;
-	u32 sprsurf_offset = plane_state->main.offset;
+	u32 sprsurf_offset = plane_state->color_plane[0].offset;
 	u32 linear_offset;
 	const struct drm_intel_sprite_colorkey *key = &plane_state->ckey;
 	int crtc_x = plane_state->base.dst.x1;
 	int crtc_y = plane_state->base.dst.y1;
-	uint32_t crtc_w = drm_rect_width(&plane_state->base.dst);
-	uint32_t crtc_h = drm_rect_height(&plane_state->base.dst);
-	uint32_t x = plane_state->main.x;
-	uint32_t y = plane_state->main.y;
+	u32 crtc_w = drm_rect_width(&plane_state->base.dst);
+	u32 crtc_h = drm_rect_height(&plane_state->base.dst);
+	u32 x = plane_state->color_plane[0].x;
+	u32 y = plane_state->color_plane[0].y;
 	unsigned long irqflags;
+	u32 sprctl;
+
+	sprctl = plane_state->ctl | vlv_sprite_ctl_crtc(crtc_state);
 
 	/* Sizes are 0 based */
 	crtc_w--;
@@ -895,37 +877,41 @@
 
 	spin_lock_irqsave(&dev_priv->uncore.lock, irqflags);
 
-	vlv_update_clrc(plane_state);
+	I915_WRITE_FW(SPSTRIDE(pipe, plane_id),
+		      plane_state->color_plane[0].stride);
+	I915_WRITE_FW(SPPOS(pipe, plane_id), (crtc_y << 16) | crtc_x);
+	I915_WRITE_FW(SPSIZE(pipe, plane_id), (crtc_h << 16) | crtc_w);
+	I915_WRITE_FW(SPCONSTALPHA(pipe, plane_id), 0);
 
 	if (IS_CHERRYVIEW(dev_priv) && pipe == PIPE_B)
 		chv_update_csc(plane_state);
 
 	if (key->flags) {
 		I915_WRITE_FW(SPKEYMINVAL(pipe, plane_id), key->min_value);
+		I915_WRITE_FW(SPKEYMSK(pipe, plane_id), key->channel_mask);
 		I915_WRITE_FW(SPKEYMAXVAL(pipe, plane_id), key->max_value);
-		I915_WRITE_FW(SPKEYMSK(pipe, plane_id), key->channel_mask);
-	}
-	I915_WRITE_FW(SPSTRIDE(pipe, plane_id), fb->pitches[0]);
-	I915_WRITE_FW(SPPOS(pipe, plane_id), (crtc_y << 16) | crtc_x);
-
-	if (fb->modifier == I915_FORMAT_MOD_X_TILED)
-		I915_WRITE_FW(SPTILEOFF(pipe, plane_id), (y << 16) | x);
-	else
-		I915_WRITE_FW(SPLINOFF(pipe, plane_id), linear_offset);
-
-	I915_WRITE_FW(SPCONSTALPHA(pipe, plane_id), 0);
-
-	I915_WRITE_FW(SPSIZE(pipe, plane_id), (crtc_h << 16) | crtc_w);
+	}
+
+	I915_WRITE_FW(SPLINOFF(pipe, plane_id), linear_offset);
+	I915_WRITE_FW(SPTILEOFF(pipe, plane_id), (y << 16) | x);
+
+	/*
+	 * The control register self-arms if the plane was previously
+	 * disabled. Try to make the plane enable atomic by writing
+	 * the control register just before the surface register.
+	 */
 	I915_WRITE_FW(SPCNTR(pipe, plane_id), sprctl);
 	I915_WRITE_FW(SPSURF(pipe, plane_id),
 		      intel_plane_ggtt_offset(plane_state) + sprsurf_offset);
-	POSTING_READ_FW(SPSURF(pipe, plane_id));
+
+	vlv_update_clrc(plane_state);
 
 	spin_unlock_irqrestore(&dev_priv->uncore.lock, irqflags);
 }
 
 static void
-vlv_disable_plane(struct intel_plane *plane, struct intel_crtc *crtc)
+vlv_disable_plane(struct intel_plane *plane,
+		  const struct intel_crtc_state *crtc_state)
 {
 	struct drm_i915_private *dev_priv = to_i915(plane->base.dev);
 	enum pipe pipe = plane->pipe;
@@ -935,9 +921,7 @@
 	spin_lock_irqsave(&dev_priv->uncore.lock, irqflags);
 
 	I915_WRITE_FW(SPCNTR(pipe, plane_id), 0);
-
 	I915_WRITE_FW(SPSURF(pipe, plane_id), 0);
-	POSTING_READ_FW(SPSURF(pipe, plane_id));
 
 	spin_unlock_irqrestore(&dev_priv->uncore.lock, irqflags);
 }
@@ -949,23 +933,23 @@
 	struct drm_i915_private *dev_priv = to_i915(plane->base.dev);
 	enum intel_display_power_domain power_domain;
 	enum plane_id plane_id = plane->id;
+	intel_wakeref_t wakeref;
 	bool ret;
 
 	power_domain = POWER_DOMAIN_PIPE(plane->pipe);
-	if (!intel_display_power_get_if_enabled(dev_priv, power_domain))
+	wakeref = intel_display_power_get_if_enabled(dev_priv, power_domain);
+	if (!wakeref)
 		return false;
 
 	ret = I915_READ(SPCNTR(plane->pipe, plane_id)) & SP_ENABLE;
 
 	*pipe = plane->pipe;
 
-	intel_display_power_put(dev_priv, power_domain);
+	intel_display_power_put(dev_priv, power_domain, wakeref);
 
 	return ret;
 }
 
-<<<<<<< HEAD
-=======
 static u32 ivb_sprite_ctl_crtc(const struct intel_crtc_state *crtc_state)
 {
 	u32 sprctl = 0;
@@ -979,7 +963,6 @@
 	return sprctl;
 }
 
->>>>>>> 407d19ab
 static u32 ivb_sprite_ctl(const struct intel_crtc_state *crtc_state,
 			  const struct intel_plane_state *plane_state)
 {
@@ -990,13 +973,10 @@
 	const struct drm_intel_sprite_colorkey *key = &plane_state->ckey;
 	u32 sprctl;
 
-	sprctl = SPRITE_ENABLE | SPRITE_GAMMA_ENABLE;
+	sprctl = SPRITE_ENABLE;
 
 	if (IS_IVYBRIDGE(dev_priv))
 		sprctl |= SPRITE_TRICKLE_FEED_DISABLE;
-
-	if (IS_HASWELL(dev_priv) || IS_BROADWELL(dev_priv))
-		sprctl |= SPRITE_PIPE_CSC_ENABLE;
 
 	switch (fb->format->format) {
 	case DRM_FORMAT_XBGR8888:
@@ -1048,21 +1028,22 @@
 		 const struct intel_plane_state *plane_state)
 {
 	struct drm_i915_private *dev_priv = to_i915(plane->base.dev);
-	const struct drm_framebuffer *fb = plane_state->base.fb;
 	enum pipe pipe = plane->pipe;
-	u32 sprctl = plane_state->ctl, sprscale = 0;
-	u32 sprsurf_offset = plane_state->main.offset;
+	u32 sprsurf_offset = plane_state->color_plane[0].offset;
 	u32 linear_offset;
 	const struct drm_intel_sprite_colorkey *key = &plane_state->ckey;
 	int crtc_x = plane_state->base.dst.x1;
 	int crtc_y = plane_state->base.dst.y1;
-	uint32_t crtc_w = drm_rect_width(&plane_state->base.dst);
-	uint32_t crtc_h = drm_rect_height(&plane_state->base.dst);
-	uint32_t x = plane_state->main.x;
-	uint32_t y = plane_state->main.y;
-	uint32_t src_w = drm_rect_width(&plane_state->base.src) >> 16;
-	uint32_t src_h = drm_rect_height(&plane_state->base.src) >> 16;
+	u32 crtc_w = drm_rect_width(&plane_state->base.dst);
+	u32 crtc_h = drm_rect_height(&plane_state->base.dst);
+	u32 x = plane_state->color_plane[0].x;
+	u32 y = plane_state->color_plane[0].y;
+	u32 src_w = drm_rect_width(&plane_state->base.src) >> 16;
+	u32 src_h = drm_rect_height(&plane_state->base.src) >> 16;
+	u32 sprctl, sprscale = 0;
 	unsigned long irqflags;
+
+	sprctl = plane_state->ctl | ivb_sprite_ctl_crtc(crtc_state);
 
 	/* Sizes are 0 based */
 	src_w--;
@@ -1077,37 +1058,42 @@
 
 	spin_lock_irqsave(&dev_priv->uncore.lock, irqflags);
 
+	I915_WRITE_FW(SPRSTRIDE(pipe), plane_state->color_plane[0].stride);
+	I915_WRITE_FW(SPRPOS(pipe), (crtc_y << 16) | crtc_x);
+	I915_WRITE_FW(SPRSIZE(pipe), (crtc_h << 16) | crtc_w);
+	if (IS_IVYBRIDGE(dev_priv))
+		I915_WRITE_FW(SPRSCALE(pipe), sprscale);
+
 	if (key->flags) {
 		I915_WRITE_FW(SPRKEYVAL(pipe), key->min_value);
+		I915_WRITE_FW(SPRKEYMSK(pipe), key->channel_mask);
 		I915_WRITE_FW(SPRKEYMAX(pipe), key->max_value);
-		I915_WRITE_FW(SPRKEYMSK(pipe), key->channel_mask);
-	}
-
-	I915_WRITE_FW(SPRSTRIDE(pipe), fb->pitches[0]);
-	I915_WRITE_FW(SPRPOS(pipe), (crtc_y << 16) | crtc_x);
+	}
 
 	/* HSW consolidates SPRTILEOFF and SPRLINOFF into a single SPROFFSET
 	 * register */
-	if (IS_HASWELL(dev_priv) || IS_BROADWELL(dev_priv))
+	if (IS_HASWELL(dev_priv) || IS_BROADWELL(dev_priv)) {
 		I915_WRITE_FW(SPROFFSET(pipe), (y << 16) | x);
-	else if (fb->modifier == I915_FORMAT_MOD_X_TILED)
+	} else {
+		I915_WRITE_FW(SPRLINOFF(pipe), linear_offset);
 		I915_WRITE_FW(SPRTILEOFF(pipe), (y << 16) | x);
-	else
-		I915_WRITE_FW(SPRLINOFF(pipe), linear_offset);
-
-	I915_WRITE_FW(SPRSIZE(pipe), (crtc_h << 16) | crtc_w);
-	if (plane->can_scale)
-		I915_WRITE_FW(SPRSCALE(pipe), sprscale);
+	}
+
+	/*
+	 * The control register self-arms if the plane was previously
+	 * disabled. Try to make the plane enable atomic by writing
+	 * the control register just before the surface register.
+	 */
 	I915_WRITE_FW(SPRCTL(pipe), sprctl);
 	I915_WRITE_FW(SPRSURF(pipe),
 		      intel_plane_ggtt_offset(plane_state) + sprsurf_offset);
-	POSTING_READ_FW(SPRSURF(pipe));
 
 	spin_unlock_irqrestore(&dev_priv->uncore.lock, irqflags);
 }
 
 static void
-ivb_disable_plane(struct intel_plane *plane, struct intel_crtc *crtc)
+ivb_disable_plane(struct intel_plane *plane,
+		  const struct intel_crtc_state *crtc_state)
 {
 	struct drm_i915_private *dev_priv = to_i915(plane->base.dev);
 	enum pipe pipe = plane->pipe;
@@ -1116,12 +1102,10 @@
 	spin_lock_irqsave(&dev_priv->uncore.lock, irqflags);
 
 	I915_WRITE_FW(SPRCTL(pipe), 0);
-	/* Can't leave the scaler enabled... */
-	if (plane->can_scale)
+	/* Disable the scaler */
+	if (IS_IVYBRIDGE(dev_priv))
 		I915_WRITE_FW(SPRSCALE(pipe), 0);
-
 	I915_WRITE_FW(SPRSURF(pipe), 0);
-	POSTING_READ_FW(SPRSURF(pipe));
 
 	spin_unlock_irqrestore(&dev_priv->uncore.lock, irqflags);
 }
@@ -1132,23 +1116,23 @@
 {
 	struct drm_i915_private *dev_priv = to_i915(plane->base.dev);
 	enum intel_display_power_domain power_domain;
+	intel_wakeref_t wakeref;
 	bool ret;
 
 	power_domain = POWER_DOMAIN_PIPE(plane->pipe);
-	if (!intel_display_power_get_if_enabled(dev_priv, power_domain))
+	wakeref = intel_display_power_get_if_enabled(dev_priv, power_domain);
+	if (!wakeref)
 		return false;
 
 	ret =  I915_READ(SPRCTL(plane->pipe)) & SPRITE_ENABLE;
 
 	*pipe = plane->pipe;
 
-	intel_display_power_put(dev_priv, power_domain);
+	intel_display_power_put(dev_priv, power_domain, wakeref);
 
 	return ret;
 }
 
-<<<<<<< HEAD
-=======
 static unsigned int
 g4x_sprite_max_stride(struct intel_plane *plane,
 		      u32 pixel_format, u64 modifier,
@@ -1170,7 +1154,6 @@
 	return dvscntr;
 }
 
->>>>>>> 407d19ab
 static u32 g4x_sprite_ctl(const struct intel_crtc_state *crtc_state,
 			  const struct intel_plane_state *plane_state)
 {
@@ -1181,9 +1164,9 @@
 	const struct drm_intel_sprite_colorkey *key = &plane_state->ckey;
 	u32 dvscntr;
 
-	dvscntr = DVS_ENABLE | DVS_GAMMA_ENABLE;
-
-	if (IS_GEN6(dev_priv))
+	dvscntr = DVS_ENABLE;
+
+	if (IS_GEN(dev_priv, 6))
 		dvscntr |= DVS_TRICKLE_FEED_DISABLE;
 
 	switch (fb->format->format) {
@@ -1236,21 +1219,22 @@
 		 const struct intel_plane_state *plane_state)
 {
 	struct drm_i915_private *dev_priv = to_i915(plane->base.dev);
-	const struct drm_framebuffer *fb = plane_state->base.fb;
 	enum pipe pipe = plane->pipe;
-	u32 dvscntr = plane_state->ctl, dvsscale = 0;
-	u32 dvssurf_offset = plane_state->main.offset;
+	u32 dvssurf_offset = plane_state->color_plane[0].offset;
 	u32 linear_offset;
 	const struct drm_intel_sprite_colorkey *key = &plane_state->ckey;
 	int crtc_x = plane_state->base.dst.x1;
 	int crtc_y = plane_state->base.dst.y1;
-	uint32_t crtc_w = drm_rect_width(&plane_state->base.dst);
-	uint32_t crtc_h = drm_rect_height(&plane_state->base.dst);
-	uint32_t x = plane_state->main.x;
-	uint32_t y = plane_state->main.y;
-	uint32_t src_w = drm_rect_width(&plane_state->base.src) >> 16;
-	uint32_t src_h = drm_rect_height(&plane_state->base.src) >> 16;
+	u32 crtc_w = drm_rect_width(&plane_state->base.dst);
+	u32 crtc_h = drm_rect_height(&plane_state->base.dst);
+	u32 x = plane_state->color_plane[0].x;
+	u32 y = plane_state->color_plane[0].y;
+	u32 src_w = drm_rect_width(&plane_state->base.src) >> 16;
+	u32 src_h = drm_rect_height(&plane_state->base.src) >> 16;
+	u32 dvscntr, dvsscale = 0;
 	unsigned long irqflags;
+
+	dvscntr = plane_state->ctl | g4x_sprite_ctl_crtc(crtc_state);
 
 	/* Sizes are 0 based */
 	src_w--;
@@ -1265,32 +1249,35 @@
 
 	spin_lock_irqsave(&dev_priv->uncore.lock, irqflags);
 
+	I915_WRITE_FW(DVSSTRIDE(pipe), plane_state->color_plane[0].stride);
+	I915_WRITE_FW(DVSPOS(pipe), (crtc_y << 16) | crtc_x);
+	I915_WRITE_FW(DVSSIZE(pipe), (crtc_h << 16) | crtc_w);
+	I915_WRITE_FW(DVSSCALE(pipe), dvsscale);
+
 	if (key->flags) {
 		I915_WRITE_FW(DVSKEYVAL(pipe), key->min_value);
+		I915_WRITE_FW(DVSKEYMSK(pipe), key->channel_mask);
 		I915_WRITE_FW(DVSKEYMAX(pipe), key->max_value);
-		I915_WRITE_FW(DVSKEYMSK(pipe), key->channel_mask);
-	}
-
-	I915_WRITE_FW(DVSSTRIDE(pipe), fb->pitches[0]);
-	I915_WRITE_FW(DVSPOS(pipe), (crtc_y << 16) | crtc_x);
-
-	if (fb->modifier == I915_FORMAT_MOD_X_TILED)
-		I915_WRITE_FW(DVSTILEOFF(pipe), (y << 16) | x);
-	else
-		I915_WRITE_FW(DVSLINOFF(pipe), linear_offset);
-
-	I915_WRITE_FW(DVSSIZE(pipe), (crtc_h << 16) | crtc_w);
-	I915_WRITE_FW(DVSSCALE(pipe), dvsscale);
+	}
+
+	I915_WRITE_FW(DVSLINOFF(pipe), linear_offset);
+	I915_WRITE_FW(DVSTILEOFF(pipe), (y << 16) | x);
+
+	/*
+	 * The control register self-arms if the plane was previously
+	 * disabled. Try to make the plane enable atomic by writing
+	 * the control register just before the surface register.
+	 */
 	I915_WRITE_FW(DVSCNTR(pipe), dvscntr);
 	I915_WRITE_FW(DVSSURF(pipe),
 		      intel_plane_ggtt_offset(plane_state) + dvssurf_offset);
-	POSTING_READ_FW(DVSSURF(pipe));
 
 	spin_unlock_irqrestore(&dev_priv->uncore.lock, irqflags);
 }
 
 static void
-g4x_disable_plane(struct intel_plane *plane, struct intel_crtc *crtc)
+g4x_disable_plane(struct intel_plane *plane,
+		  const struct intel_crtc_state *crtc_state)
 {
 	struct drm_i915_private *dev_priv = to_i915(plane->base.dev);
 	enum pipe pipe = plane->pipe;
@@ -1301,9 +1288,7 @@
 	I915_WRITE_FW(DVSCNTR(pipe), 0);
 	/* Disable the scaler */
 	I915_WRITE_FW(DVSSCALE(pipe), 0);
-
 	I915_WRITE_FW(DVSSURF(pipe), 0);
-	POSTING_READ_FW(DVSSURF(pipe));
 
 	spin_unlock_irqrestore(&dev_priv->uncore.lock, irqflags);
 }
@@ -1314,110 +1299,231 @@
 {
 	struct drm_i915_private *dev_priv = to_i915(plane->base.dev);
 	enum intel_display_power_domain power_domain;
+	intel_wakeref_t wakeref;
 	bool ret;
 
 	power_domain = POWER_DOMAIN_PIPE(plane->pipe);
-	if (!intel_display_power_get_if_enabled(dev_priv, power_domain))
+	wakeref = intel_display_power_get_if_enabled(dev_priv, power_domain);
+	if (!wakeref)
 		return false;
 
 	ret = I915_READ(DVSCNTR(plane->pipe)) & DVS_ENABLE;
 
 	*pipe = plane->pipe;
 
-	intel_display_power_put(dev_priv, power_domain);
+	intel_display_power_put(dev_priv, power_domain, wakeref);
 
 	return ret;
 }
 
+static bool intel_fb_scalable(const struct drm_framebuffer *fb)
+{
+	if (!fb)
+		return false;
+
+	switch (fb->format->format) {
+	case DRM_FORMAT_C8:
+		return false;
+	default:
+		return true;
+	}
+}
+
 static int
-intel_check_sprite_plane(struct intel_plane *plane,
-			 struct intel_crtc_state *crtc_state,
-			 struct intel_plane_state *state)
-{
+g4x_sprite_check_scaling(struct intel_crtc_state *crtc_state,
+			 struct intel_plane_state *plane_state)
+{
+	const struct drm_framebuffer *fb = plane_state->base.fb;
+	const struct drm_rect *src = &plane_state->base.src;
+	const struct drm_rect *dst = &plane_state->base.dst;
+	int src_x, src_y, src_w, src_h, crtc_w, crtc_h;
+	const struct drm_display_mode *adjusted_mode =
+		&crtc_state->base.adjusted_mode;
+	unsigned int cpp = fb->format->cpp[0];
+	unsigned int width_bytes;
+	int min_width, min_height;
+
+	crtc_w = drm_rect_width(dst);
+	crtc_h = drm_rect_height(dst);
+
+	src_x = src->x1 >> 16;
+	src_y = src->y1 >> 16;
+	src_w = drm_rect_width(src) >> 16;
+	src_h = drm_rect_height(src) >> 16;
+
+	if (src_w == crtc_w && src_h == crtc_h)
+		return 0;
+
+	min_width = 3;
+
+	if (adjusted_mode->flags & DRM_MODE_FLAG_INTERLACE) {
+		if (src_h & 1) {
+			DRM_DEBUG_KMS("Source height must be even with interlaced modes\n");
+			return -EINVAL;
+		}
+		min_height = 6;
+	} else {
+		min_height = 3;
+	}
+
+	width_bytes = ((src_x * cpp) & 63) + src_w * cpp;
+
+	if (src_w < min_width || src_h < min_height ||
+	    src_w > 2048 || src_h > 2048) {
+		DRM_DEBUG_KMS("Source dimensions (%dx%d) exceed hardware limits (%dx%d - %dx%d)\n",
+			      src_w, src_h, min_width, min_height, 2048, 2048);
+		return -EINVAL;
+	}
+
+	if (width_bytes > 4096) {
+		DRM_DEBUG_KMS("Fetch width (%d) exceeds hardware max with scaling (%u)\n",
+			      width_bytes, 4096);
+		return -EINVAL;
+	}
+
+	if (width_bytes > 4096 || fb->pitches[0] > 4096) {
+		DRM_DEBUG_KMS("Stride (%u) exceeds hardware max with scaling (%u)\n",
+			      fb->pitches[0], 4096);
+		return -EINVAL;
+	}
+
+	return 0;
+}
+
+static int
+g4x_sprite_check(struct intel_crtc_state *crtc_state,
+		 struct intel_plane_state *plane_state)
+{
+	struct intel_plane *plane = to_intel_plane(plane_state->base.plane);
 	struct drm_i915_private *dev_priv = to_i915(plane->base.dev);
-	struct intel_crtc *crtc = to_intel_crtc(crtc_state->base.crtc);
-	struct drm_framebuffer *fb = state->base.fb;
-	int max_stride = INTEL_GEN(dev_priv) >= 9 ? 32768 : 16384;
-	int max_scale, min_scale;
-	bool can_scale;
+	int min_scale = DRM_PLANE_HELPER_NO_SCALING;
+	int max_scale = DRM_PLANE_HELPER_NO_SCALING;
 	int ret;
-	uint32_t pixel_format = 0;
-
-	if (!fb) {
-		state->base.visible = false;
-		return 0;
-	}
-
-	/* Don't modify another pipe's plane */
-	if (plane->pipe != crtc->pipe) {
-		DRM_DEBUG_KMS("Wrong plane <-> crtc mapping\n");
-		return -EINVAL;
-	}
-
-	/* FIXME check all gen limits */
-	if (fb->width < 3 || fb->height < 3 || fb->pitches[0] > max_stride) {
-		DRM_DEBUG_KMS("Unsuitable framebuffer for plane\n");
-		return -EINVAL;
-	}
-
-	/* setup can_scale, min_scale, max_scale */
-	if (INTEL_GEN(dev_priv) >= 9) {
-		if (state->base.fb)
-			pixel_format = state->base.fb->format->format;
-		/* use scaler when colorkey is not required */
-		if (!state->ckey.flags) {
-			can_scale = 1;
+
+	if (intel_fb_scalable(plane_state->base.fb)) {
+		if (INTEL_GEN(dev_priv) < 7) {
 			min_scale = 1;
-			max_scale =
-				skl_max_scale(crtc, crtc_state, pixel_format);
-		} else {
-			can_scale = 0;
-			min_scale = DRM_PLANE_HELPER_NO_SCALING;
-			max_scale = DRM_PLANE_HELPER_NO_SCALING;
+			max_scale = 16 << 16;
+		} else if (IS_IVYBRIDGE(dev_priv)) {
+			min_scale = 1;
+			max_scale = 2 << 16;
 		}
-	} else {
-		can_scale = plane->can_scale;
-		max_scale = plane->max_downscale << 16;
-		min_scale = plane->can_scale ? 1 : (1 << 16);
-	}
-
-	ret = drm_atomic_helper_check_plane_state(&state->base,
+	}
+
+	ret = drm_atomic_helper_check_plane_state(&plane_state->base,
 						  &crtc_state->base,
 						  min_scale, max_scale,
 						  true, true);
 	if (ret)
 		return ret;
 
-	if (state->base.visible) {
-		struct drm_rect *src = &state->base.src;
-		struct drm_rect *dst = &state->base.dst;
-		unsigned int crtc_w = drm_rect_width(dst);
-		unsigned int crtc_h = drm_rect_height(dst);
-		uint32_t src_x, src_y, src_w, src_h;
+	if (!plane_state->base.visible)
+		return 0;
+
+	ret = intel_plane_check_src_coordinates(plane_state);
+	if (ret)
+		return ret;
+
+	ret = g4x_sprite_check_scaling(crtc_state, plane_state);
+	if (ret)
+		return ret;
+
+	ret = i9xx_check_plane_surface(plane_state);
+	if (ret)
+		return ret;
+
+	if (INTEL_GEN(dev_priv) >= 7)
+		plane_state->ctl = ivb_sprite_ctl(crtc_state, plane_state);
+	else
+		plane_state->ctl = g4x_sprite_ctl(crtc_state, plane_state);
+
+	return 0;
+}
+
+int chv_plane_check_rotation(const struct intel_plane_state *plane_state)
+{
+	struct intel_plane *plane = to_intel_plane(plane_state->base.plane);
+	struct drm_i915_private *dev_priv = to_i915(plane->base.dev);
+	unsigned int rotation = plane_state->base.rotation;
+
+	/* CHV ignores the mirror bit when the rotate bit is set :( */
+	if (IS_CHERRYVIEW(dev_priv) &&
+	    rotation & DRM_MODE_ROTATE_180 &&
+	    rotation & DRM_MODE_REFLECT_X) {
+		DRM_DEBUG_KMS("Cannot rotate and reflect at the same time\n");
+		return -EINVAL;
+	}
+
+	return 0;
+}
+
+static int
+vlv_sprite_check(struct intel_crtc_state *crtc_state,
+		 struct intel_plane_state *plane_state)
+{
+	int ret;
+
+	ret = chv_plane_check_rotation(plane_state);
+	if (ret)
+		return ret;
+
+	ret = drm_atomic_helper_check_plane_state(&plane_state->base,
+						  &crtc_state->base,
+						  DRM_PLANE_HELPER_NO_SCALING,
+						  DRM_PLANE_HELPER_NO_SCALING,
+						  true, true);
+	if (ret)
+		return ret;
+
+	if (!plane_state->base.visible)
+		return 0;
+
+	ret = intel_plane_check_src_coordinates(plane_state);
+	if (ret)
+		return ret;
+
+	ret = i9xx_check_plane_surface(plane_state);
+	if (ret)
+		return ret;
+
+	plane_state->ctl = vlv_sprite_ctl(crtc_state, plane_state);
+
+	return 0;
+}
+
+static int skl_plane_check_fb(const struct intel_crtc_state *crtc_state,
+			      const struct intel_plane_state *plane_state)
+{
+	struct intel_plane *plane = to_intel_plane(plane_state->base.plane);
+	struct drm_i915_private *dev_priv = to_i915(plane->base.dev);
+	const struct drm_framebuffer *fb = plane_state->base.fb;
+	unsigned int rotation = plane_state->base.rotation;
+	struct drm_format_name_buf format_name;
+
+	if (!fb)
+		return 0;
+
+	if (rotation & ~(DRM_MODE_ROTATE_0 | DRM_MODE_ROTATE_180) &&
+	    is_ccs_modifier(fb->modifier)) {
+		DRM_DEBUG_KMS("RC support only with 0/180 degree rotation (%x)\n",
+			      rotation);
+		return -EINVAL;
+	}
+
+	if (rotation & DRM_MODE_REFLECT_X &&
+	    fb->modifier == DRM_FORMAT_MOD_LINEAR) {
+		DRM_DEBUG_KMS("horizontal flip is not supported with linear surface formats\n");
+		return -EINVAL;
+	}
+
+	if (drm_rotation_90_or_270(rotation)) {
+		if (fb->modifier != I915_FORMAT_MOD_Y_TILED &&
+		    fb->modifier != I915_FORMAT_MOD_Yf_TILED) {
+			DRM_DEBUG_KMS("Y/Yf tiling required for 90/270!\n");
+			return -EINVAL;
+		}
 
 		/*
-<<<<<<< HEAD
-		 * Hardware doesn't handle subpixel coordinates.
-		 * Adjust to (macro)pixel boundary, but be careful not to
-		 * increase the source viewport size, because that could
-		 * push the downscaling factor out of bounds.
-		 */
-		src_x = src->x1 >> 16;
-		src_w = drm_rect_width(src) >> 16;
-		src_y = src->y1 >> 16;
-		src_h = drm_rect_height(src) >> 16;
-
-		src->x1 = src_x << 16;
-		src->x2 = (src_x + src_w) << 16;
-		src->y1 = src_y << 16;
-		src->y2 = (src_y + src_h) << 16;
-
-		if (fb->format->is_yuv &&
-    		    fb->format->format != DRM_FORMAT_NV12 &&
-		    (src_x % 2 || src_w % 2)) {
-			DRM_DEBUG_KMS("src x/w (%u, %u) must be a multiple of 2 for YUV planes\n",
-				      src_x, src_w);
-=======
 		 * 90/270 is not allowed with RGB64 16:16:16:16 and
 		 * Indexed 8-bit. RGB 16-bit 5:6:5 is allowed gen11 onwards.
 		 */
@@ -1439,43 +1545,62 @@
 			DRM_DEBUG_KMS("Unsupported pixel format %s for 90/270!\n",
 				      drm_get_format_name(fb->format->format,
 							  &format_name));
->>>>>>> 407d19ab
 			return -EINVAL;
+		default:
+			break;
 		}
-
-		/* Check size restrictions when scaling */
-		if (src_w != crtc_w || src_h != crtc_h) {
-			unsigned int width_bytes;
-			int cpp = fb->format->cpp[0];
-
-			WARN_ON(!can_scale);
-
-			width_bytes = ((src_x * cpp) & 63) + src_w * cpp;
-
-			/* FIXME interlacing min height is 6 */
-			if (INTEL_GEN(dev_priv) < 9 && (
-			     src_w < 3 || src_h < 3 ||
-			     src_w > 2048 || src_h > 2048 ||
-			     crtc_w < 3 || crtc_h < 3 ||
-			     width_bytes > 4096 || fb->pitches[0] > 4096)) {
-				DRM_DEBUG_KMS("Source dimensions exceed hardware limits\n");
-				return -EINVAL;
-			}
-		}
-	}
-
-	if (INTEL_GEN(dev_priv) >= 9) {
-		ret = skl_check_plane_surface(crtc_state, state);
-		if (ret)
-			return ret;
-
-<<<<<<< HEAD
-		state->ctl = skl_plane_ctl(crtc_state, state);
-	} else if (IS_VALLEYVIEW(dev_priv) || IS_CHERRYVIEW(dev_priv)) {
-		ret = i9xx_check_plane_surface(state);
-		if (ret)
-			return ret;
-=======
+	}
+
+	/* Y-tiling is not supported in IF-ID Interlace mode */
+	if (crtc_state->base.enable &&
+	    crtc_state->base.adjusted_mode.flags & DRM_MODE_FLAG_INTERLACE &&
+	    (fb->modifier == I915_FORMAT_MOD_Y_TILED ||
+	     fb->modifier == I915_FORMAT_MOD_Yf_TILED ||
+	     fb->modifier == I915_FORMAT_MOD_Y_TILED_CCS ||
+	     fb->modifier == I915_FORMAT_MOD_Yf_TILED_CCS)) {
+		DRM_DEBUG_KMS("Y/Yf tiling not supported in IF-ID mode\n");
+		return -EINVAL;
+	}
+
+	return 0;
+}
+
+static int skl_plane_check_dst_coordinates(const struct intel_crtc_state *crtc_state,
+					   const struct intel_plane_state *plane_state)
+{
+	struct drm_i915_private *dev_priv =
+		to_i915(plane_state->base.plane->dev);
+	int crtc_x = plane_state->base.dst.x1;
+	int crtc_w = drm_rect_width(&plane_state->base.dst);
+	int pipe_src_w = crtc_state->pipe_src_w;
+
+	/*
+	 * Display WA #1175: cnl,glk
+	 * Planes other than the cursor may cause FIFO underflow and display
+	 * corruption if starting less than 4 pixels from the right edge of
+	 * the screen.
+	 * Besides the above WA fix the similar problem, where planes other
+	 * than the cursor ending less than 4 pixels from the left edge of the
+	 * screen may cause FIFO underflow and display corruption.
+	 */
+	if ((IS_GEMINILAKE(dev_priv) || IS_CANNONLAKE(dev_priv)) &&
+	    (crtc_x + crtc_w < 4 || crtc_x > pipe_src_w - 4)) {
+		DRM_DEBUG_KMS("requested plane X %s position %d invalid (valid range %d-%d)\n",
+			      crtc_x + crtc_w < 4 ? "end" : "start",
+			      crtc_x + crtc_w < 4 ? crtc_x + crtc_w : crtc_x,
+			      4, pipe_src_w - 4);
+		return -ERANGE;
+	}
+
+	return 0;
+}
+
+static int skl_plane_check_nv12_rotation(const struct intel_plane_state *plane_state)
+{
+	const struct drm_framebuffer *fb = plane_state->base.fb;
+	unsigned int rotation = plane_state->base.rotation;
+	int src_w = drm_rect_width(&plane_state->base.src) >> 16;
+
 	/* Display WA #1106 */
 	if (is_planar_yuv_format(fb->format->format) && src_w & 3 &&
 	    (rotation == DRM_MODE_ROTATE_270 ||
@@ -1483,25 +1608,65 @@
 		DRM_DEBUG_KMS("src width must be multiple of 4 for rotated planar YUV\n");
 		return -EINVAL;
 	}
->>>>>>> 407d19ab
-
-		state->ctl = vlv_sprite_ctl(crtc_state, state);
-	} else if (INTEL_GEN(dev_priv) >= 7) {
-		ret = i9xx_check_plane_surface(state);
-		if (ret)
-			return ret;
-
-		state->ctl = ivb_sprite_ctl(crtc_state, state);
-	} else {
-		ret = i9xx_check_plane_surface(state);
-		if (ret)
-			return ret;
-
-		state->ctl = g4x_sprite_ctl(crtc_state, state);
-	}
+
+	return 0;
+}
+
+static int skl_plane_check(struct intel_crtc_state *crtc_state,
+			   struct intel_plane_state *plane_state)
+{
+	struct intel_plane *plane = to_intel_plane(plane_state->base.plane);
+	struct drm_i915_private *dev_priv = to_i915(plane->base.dev);
+	const struct drm_framebuffer *fb = plane_state->base.fb;
+	int min_scale = DRM_PLANE_HELPER_NO_SCALING;
+	int max_scale = DRM_PLANE_HELPER_NO_SCALING;
+	int ret;
+
+	ret = skl_plane_check_fb(crtc_state, plane_state);
+	if (ret)
+		return ret;
+
+	/* use scaler when colorkey is not required */
+	if (!plane_state->ckey.flags && intel_fb_scalable(fb)) {
+		min_scale = 1;
+		max_scale = skl_max_scale(crtc_state, fb->format->format);
+	}
+
+	ret = drm_atomic_helper_check_plane_state(&plane_state->base,
+						  &crtc_state->base,
+						  min_scale, max_scale,
+						  true, true);
+	if (ret)
+		return ret;
+
+	if (!plane_state->base.visible)
+		return 0;
+
+	ret = skl_plane_check_dst_coordinates(crtc_state, plane_state);
+	if (ret)
+		return ret;
+
+	ret = intel_plane_check_src_coordinates(plane_state);
+	if (ret)
+		return ret;
+
+	ret = skl_plane_check_nv12_rotation(plane_state);
+	if (ret)
+		return ret;
+
+	ret = skl_check_plane_surface(plane_state);
+	if (ret)
+		return ret;
+
+	/* HW only has 8 bits pixel precision, disable plane if invisible */
+	if (!(plane_state->base.alpha >> 8))
+		plane_state->base.visible = false;
+
+	plane_state->ctl = skl_plane_ctl(crtc_state, plane_state);
 
 	if (INTEL_GEN(dev_priv) >= 10 || IS_GEMINILAKE(dev_priv))
-		state->color_ctl = glk_plane_color_ctl(crtc_state, state);
+		plane_state->color_ctl = glk_plane_color_ctl(crtc_state,
+							     plane_state);
 
 	return 0;
 }
@@ -1624,7 +1789,7 @@
 	return ret;
 }
 
-static const uint32_t g4x_plane_formats[] = {
+static const u32 g4x_plane_formats[] = {
 	DRM_FORMAT_XRGB8888,
 	DRM_FORMAT_YUYV,
 	DRM_FORMAT_YVYU,
@@ -1632,13 +1797,13 @@
 	DRM_FORMAT_VYUY,
 };
 
-static const uint64_t i9xx_plane_format_modifiers[] = {
+static const u64 i9xx_plane_format_modifiers[] = {
 	I915_FORMAT_MOD_X_TILED,
 	DRM_FORMAT_MOD_LINEAR,
 	DRM_FORMAT_MOD_INVALID
 };
 
-static const uint32_t snb_plane_formats[] = {
+static const u32 snb_plane_formats[] = {
 	DRM_FORMAT_XBGR8888,
 	DRM_FORMAT_XRGB8888,
 	DRM_FORMAT_YUYV,
@@ -1647,7 +1812,7 @@
 	DRM_FORMAT_VYUY,
 };
 
-static const uint32_t vlv_plane_formats[] = {
+static const u32 vlv_plane_formats[] = {
 	DRM_FORMAT_RGB565,
 	DRM_FORMAT_ABGR8888,
 	DRM_FORMAT_ARGB8888,
@@ -1661,21 +1826,21 @@
 	DRM_FORMAT_VYUY,
 };
 
-static uint32_t skl_plane_formats[] = {
+static const u32 skl_plane_formats[] = {
+	DRM_FORMAT_C8,
 	DRM_FORMAT_RGB565,
+	DRM_FORMAT_XRGB8888,
+	DRM_FORMAT_XBGR8888,
+	DRM_FORMAT_ARGB8888,
 	DRM_FORMAT_ABGR8888,
-	DRM_FORMAT_ARGB8888,
-	DRM_FORMAT_XBGR8888,
-	DRM_FORMAT_XRGB8888,
+	DRM_FORMAT_XRGB2101010,
+	DRM_FORMAT_XBGR2101010,
 	DRM_FORMAT_YUYV,
 	DRM_FORMAT_YVYU,
 	DRM_FORMAT_UYVY,
 	DRM_FORMAT_VYUY,
 };
 
-<<<<<<< HEAD
-static uint32_t skl_planar_formats[] = {
-=======
 static const u32 icl_plane_formats[] = {
 	DRM_FORMAT_C8,
 	DRM_FORMAT_RGB565,
@@ -1724,12 +1889,13 @@
 
 static const u32 skl_planar_formats[] = {
 	DRM_FORMAT_C8,
->>>>>>> 407d19ab
 	DRM_FORMAT_RGB565,
+	DRM_FORMAT_XRGB8888,
+	DRM_FORMAT_XBGR8888,
+	DRM_FORMAT_ARGB8888,
 	DRM_FORMAT_ABGR8888,
-	DRM_FORMAT_ARGB8888,
-	DRM_FORMAT_XBGR8888,
-	DRM_FORMAT_XRGB8888,
+	DRM_FORMAT_XRGB2101010,
+	DRM_FORMAT_XBGR2101010,
 	DRM_FORMAT_YUYV,
 	DRM_FORMAT_YVYU,
 	DRM_FORMAT_UYVY,
@@ -1737,9 +1903,6 @@
 	DRM_FORMAT_NV12,
 };
 
-<<<<<<< HEAD
-static const uint64_t skl_plane_format_modifiers_noccs[] = {
-=======
 static const u32 glk_planar_formats[] = {
 	DRM_FORMAT_C8,
 	DRM_FORMAT_RGB565,
@@ -1814,7 +1977,6 @@
 };
 
 static const u64 skl_plane_format_modifiers_noccs[] = {
->>>>>>> 407d19ab
 	I915_FORMAT_MOD_Yf_TILED,
 	I915_FORMAT_MOD_Y_TILED,
 	I915_FORMAT_MOD_X_TILED,
@@ -1822,7 +1984,7 @@
 	DRM_FORMAT_MOD_INVALID
 };
 
-static const uint64_t skl_plane_format_modifiers_ccs[] = {
+static const u64 skl_plane_format_modifiers_ccs[] = {
 	I915_FORMAT_MOD_Yf_TILED_CCS,
 	I915_FORMAT_MOD_Y_TILED_CCS,
 	I915_FORMAT_MOD_Yf_TILED,
@@ -1942,8 +2104,7 @@
 	case DRM_FORMAT_XBGR8888:
 	case DRM_FORMAT_ARGB8888:
 	case DRM_FORMAT_ABGR8888:
-		if (modifier == I915_FORMAT_MOD_Yf_TILED_CCS ||
-		    modifier == I915_FORMAT_MOD_Y_TILED_CCS)
+		if (is_ccs_modifier(modifier))
 			return true;
 		/* fall through */
 	case DRM_FORMAT_RGB565:
@@ -2025,8 +2186,36 @@
 	.format_mod_supported = skl_plane_format_mod_supported,
 };
 
-bool skl_plane_has_ccs(struct drm_i915_private *dev_priv,
-		       enum pipe pipe, enum plane_id plane_id)
+static bool skl_plane_has_fbc(struct drm_i915_private *dev_priv,
+			      enum pipe pipe, enum plane_id plane_id)
+{
+	if (!HAS_FBC(dev_priv))
+		return false;
+
+	return pipe == PIPE_A && plane_id == PLANE_PRIMARY;
+}
+
+static bool skl_plane_has_planar(struct drm_i915_private *dev_priv,
+				 enum pipe pipe, enum plane_id plane_id)
+{
+	if (INTEL_GEN(dev_priv) >= 11)
+		return plane_id <= PLANE_SPRITE3;
+
+	/* Display WA #0870: skl, bxt */
+	if (IS_SKYLAKE(dev_priv) || IS_BROXTON(dev_priv))
+		return false;
+
+	if (IS_GEN(dev_priv, 9) && !IS_GEMINILAKE(dev_priv) && pipe == PIPE_C)
+		return false;
+
+	if (plane_id != PLANE_PRIMARY && plane_id != PLANE_SPRITE0)
+		return false;
+
+	return true;
+}
+
+static bool skl_plane_has_ccs(struct drm_i915_private *dev_priv,
+			      enum pipe pipe, enum plane_id plane_id)
 {
 	if (plane_id == PLANE_CURSOR)
 		return false;
@@ -2043,25 +2232,18 @@
 }
 
 struct intel_plane *
-intel_sprite_plane_create(struct drm_i915_private *dev_priv,
-			  enum pipe pipe, int plane)
-{
-	struct intel_plane *intel_plane = NULL;
-	struct intel_plane_state *state = NULL;
-	const struct drm_plane_funcs *plane_funcs;
-	unsigned long possible_crtcs;
-	const uint32_t *plane_formats;
-	const uint64_t *modifiers;
+skl_universal_plane_create(struct drm_i915_private *dev_priv,
+			   enum pipe pipe, enum plane_id plane_id)
+{
+	struct intel_plane *plane;
+	enum drm_plane_type plane_type;
 	unsigned int supported_rotations;
-	int num_plane_formats;
+	unsigned int possible_crtcs;
+	const u64 *modifiers;
+	const u32 *formats;
+	int num_formats;
 	int ret;
 
-<<<<<<< HEAD
-	intel_plane = kzalloc(sizeof(*intel_plane), GFP_KERNEL);
-	if (!intel_plane) {
-		ret = -ENOMEM;
-		goto fail;
-=======
 	plane = intel_plane_alloc();
 	if (IS_ERR(plane))
 		return plane;
@@ -2108,100 +2290,132 @@
 	} else {
 		formats = skl_plane_formats;
 		num_formats = ARRAY_SIZE(skl_plane_formats);
->>>>>>> 407d19ab
-	}
-
-	state = intel_create_plane_state(&intel_plane->base);
-	if (!state) {
-		ret = -ENOMEM;
+	}
+
+	plane->has_ccs = skl_plane_has_ccs(dev_priv, pipe, plane_id);
+	if (plane->has_ccs)
+		modifiers = skl_plane_format_modifiers_ccs;
+	else
+		modifiers = skl_plane_format_modifiers_noccs;
+
+	if (plane_id == PLANE_PRIMARY)
+		plane_type = DRM_PLANE_TYPE_PRIMARY;
+	else
+		plane_type = DRM_PLANE_TYPE_OVERLAY;
+
+	possible_crtcs = BIT(pipe);
+
+	ret = drm_universal_plane_init(&dev_priv->drm, &plane->base,
+				       possible_crtcs, &skl_plane_funcs,
+				       formats, num_formats, modifiers,
+				       plane_type,
+				       "plane %d%c", plane_id + 1,
+				       pipe_name(pipe));
+	if (ret)
 		goto fail;
-	}
-	intel_plane->base.state = &state->base;
-
-	if (INTEL_GEN(dev_priv) >= 9) {
-		intel_plane->can_scale = true;
-		state->scaler_id = -1;
-
-		intel_plane->has_ccs = skl_plane_has_ccs(dev_priv, pipe,
-							 PLANE_SPRITE0 + plane);
-
-		intel_plane->update_plane = skl_update_plane;
-		intel_plane->disable_plane = skl_disable_plane;
-		intel_plane->get_hw_state = skl_plane_get_hw_state;
-
-		if (skl_plane_has_planar(dev_priv, pipe,
-					 PLANE_SPRITE0 + plane)) {
-			plane_formats = skl_planar_formats;
-			num_plane_formats = ARRAY_SIZE(skl_planar_formats);
-		} else {
-			plane_formats = skl_plane_formats;
-			num_plane_formats = ARRAY_SIZE(skl_plane_formats);
-		}
-
-		if (intel_plane->has_ccs)
-			modifiers = skl_plane_format_modifiers_ccs;
-		else
-			modifiers = skl_plane_format_modifiers_noccs;
-
-		plane_funcs = &skl_plane_funcs;
-	} else if (IS_VALLEYVIEW(dev_priv) || IS_CHERRYVIEW(dev_priv)) {
-		intel_plane->can_scale = false;
-		intel_plane->max_downscale = 1;
-
-		intel_plane->update_plane = vlv_update_plane;
-		intel_plane->disable_plane = vlv_disable_plane;
-		intel_plane->get_hw_state = vlv_plane_get_hw_state;
-
-		plane_formats = vlv_plane_formats;
-		num_plane_formats = ARRAY_SIZE(vlv_plane_formats);
+
+	supported_rotations =
+		DRM_MODE_ROTATE_0 | DRM_MODE_ROTATE_90 |
+		DRM_MODE_ROTATE_180 | DRM_MODE_ROTATE_270;
+
+	if (INTEL_GEN(dev_priv) >= 10)
+		supported_rotations |= DRM_MODE_REFLECT_X;
+
+	drm_plane_create_rotation_property(&plane->base,
+					   DRM_MODE_ROTATE_0,
+					   supported_rotations);
+
+	drm_plane_create_color_properties(&plane->base,
+					  BIT(DRM_COLOR_YCBCR_BT601) |
+					  BIT(DRM_COLOR_YCBCR_BT709),
+					  BIT(DRM_COLOR_YCBCR_LIMITED_RANGE) |
+					  BIT(DRM_COLOR_YCBCR_FULL_RANGE),
+					  DRM_COLOR_YCBCR_BT709,
+					  DRM_COLOR_YCBCR_LIMITED_RANGE);
+
+	drm_plane_create_alpha_property(&plane->base);
+	drm_plane_create_blend_mode_property(&plane->base,
+					     BIT(DRM_MODE_BLEND_PIXEL_NONE) |
+					     BIT(DRM_MODE_BLEND_PREMULTI) |
+					     BIT(DRM_MODE_BLEND_COVERAGE));
+
+	drm_plane_helper_add(&plane->base, &intel_plane_helper_funcs);
+
+	return plane;
+
+fail:
+	intel_plane_free(plane);
+
+	return ERR_PTR(ret);
+}
+
+struct intel_plane *
+intel_sprite_plane_create(struct drm_i915_private *dev_priv,
+			  enum pipe pipe, int sprite)
+{
+	struct intel_plane *plane;
+	const struct drm_plane_funcs *plane_funcs;
+	unsigned long possible_crtcs;
+	unsigned int supported_rotations;
+	const u64 *modifiers;
+	const u32 *formats;
+	int num_formats;
+	int ret;
+
+	if (INTEL_GEN(dev_priv) >= 9)
+		return skl_universal_plane_create(dev_priv, pipe,
+						  PLANE_SPRITE0 + sprite);
+
+	plane = intel_plane_alloc();
+	if (IS_ERR(plane))
+		return plane;
+
+	if (IS_VALLEYVIEW(dev_priv) || IS_CHERRYVIEW(dev_priv)) {
+		plane->max_stride = i9xx_plane_max_stride;
+		plane->update_plane = vlv_update_plane;
+		plane->disable_plane = vlv_disable_plane;
+		plane->get_hw_state = vlv_plane_get_hw_state;
+		plane->check_plane = vlv_sprite_check;
+
+		formats = vlv_plane_formats;
+		num_formats = ARRAY_SIZE(vlv_plane_formats);
 		modifiers = i9xx_plane_format_modifiers;
 
 		plane_funcs = &vlv_sprite_funcs;
 	} else if (INTEL_GEN(dev_priv) >= 7) {
-		if (IS_IVYBRIDGE(dev_priv)) {
-			intel_plane->can_scale = true;
-			intel_plane->max_downscale = 2;
-		} else {
-			intel_plane->can_scale = false;
-			intel_plane->max_downscale = 1;
-		}
-
-		intel_plane->update_plane = ivb_update_plane;
-		intel_plane->disable_plane = ivb_disable_plane;
-		intel_plane->get_hw_state = ivb_plane_get_hw_state;
-
-		plane_formats = snb_plane_formats;
-		num_plane_formats = ARRAY_SIZE(snb_plane_formats);
+		plane->max_stride = g4x_sprite_max_stride;
+		plane->update_plane = ivb_update_plane;
+		plane->disable_plane = ivb_disable_plane;
+		plane->get_hw_state = ivb_plane_get_hw_state;
+		plane->check_plane = g4x_sprite_check;
+
+		formats = snb_plane_formats;
+		num_formats = ARRAY_SIZE(snb_plane_formats);
 		modifiers = i9xx_plane_format_modifiers;
 
 		plane_funcs = &snb_sprite_funcs;
 	} else {
-		intel_plane->can_scale = true;
-		intel_plane->max_downscale = 16;
-
-		intel_plane->update_plane = g4x_update_plane;
-		intel_plane->disable_plane = g4x_disable_plane;
-		intel_plane->get_hw_state = g4x_plane_get_hw_state;
+		plane->max_stride = g4x_sprite_max_stride;
+		plane->update_plane = g4x_update_plane;
+		plane->disable_plane = g4x_disable_plane;
+		plane->get_hw_state = g4x_plane_get_hw_state;
+		plane->check_plane = g4x_sprite_check;
 
 		modifiers = i9xx_plane_format_modifiers;
-		if (IS_GEN6(dev_priv)) {
-			plane_formats = snb_plane_formats;
-			num_plane_formats = ARRAY_SIZE(snb_plane_formats);
+		if (IS_GEN(dev_priv, 6)) {
+			formats = snb_plane_formats;
+			num_formats = ARRAY_SIZE(snb_plane_formats);
 
 			plane_funcs = &snb_sprite_funcs;
 		} else {
-			plane_formats = g4x_plane_formats;
-			num_plane_formats = ARRAY_SIZE(g4x_plane_formats);
+			formats = g4x_plane_formats;
+			num_formats = ARRAY_SIZE(g4x_plane_formats);
 
 			plane_funcs = &g4x_sprite_funcs;
 		}
 	}
 
-	if (INTEL_GEN(dev_priv) >= 9) {
-		supported_rotations =
-			DRM_MODE_ROTATE_0 | DRM_MODE_ROTATE_90 |
-			DRM_MODE_ROTATE_180 | DRM_MODE_ROTATE_270;
-	} else if (IS_CHERRYVIEW(dev_priv) && pipe == PIPE_B) {
+	if (IS_CHERRYVIEW(dev_priv) && pipe == PIPE_B) {
 		supported_rotations =
 			DRM_MODE_ROTATE_0 | DRM_MODE_ROTATE_180 |
 			DRM_MODE_REFLECT_X;
@@ -2210,36 +2424,25 @@
 			DRM_MODE_ROTATE_0 | DRM_MODE_ROTATE_180;
 	}
 
-	intel_plane->pipe = pipe;
-	intel_plane->i9xx_plane = plane;
-	intel_plane->id = PLANE_SPRITE0 + plane;
-	intel_plane->frontbuffer_bit = INTEL_FRONTBUFFER(pipe, intel_plane->id);
-	intel_plane->check_plane = intel_check_sprite_plane;
-
-	possible_crtcs = (1 << pipe);
-
-	if (INTEL_GEN(dev_priv) >= 9)
-		ret = drm_universal_plane_init(&dev_priv->drm, &intel_plane->base,
-					       possible_crtcs, plane_funcs,
-					       plane_formats, num_plane_formats,
-					       modifiers,
-					       DRM_PLANE_TYPE_OVERLAY,
-					       "plane %d%c", plane + 2, pipe_name(pipe));
-	else
-		ret = drm_universal_plane_init(&dev_priv->drm, &intel_plane->base,
-					       possible_crtcs, plane_funcs,
-					       plane_formats, num_plane_formats,
-					       modifiers,
-					       DRM_PLANE_TYPE_OVERLAY,
-					       "sprite %c", sprite_name(pipe, plane));
+	plane->pipe = pipe;
+	plane->id = PLANE_SPRITE0 + sprite;
+	plane->frontbuffer_bit = INTEL_FRONTBUFFER(pipe, plane->id);
+
+	possible_crtcs = BIT(pipe);
+
+	ret = drm_universal_plane_init(&dev_priv->drm, &plane->base,
+				       possible_crtcs, plane_funcs,
+				       formats, num_formats, modifiers,
+				       DRM_PLANE_TYPE_OVERLAY,
+				       "sprite %c", sprite_name(pipe, sprite));
 	if (ret)
 		goto fail;
 
-	drm_plane_create_rotation_property(&intel_plane->base,
+	drm_plane_create_rotation_property(&plane->base,
 					   DRM_MODE_ROTATE_0,
 					   supported_rotations);
 
-	drm_plane_create_color_properties(&intel_plane->base,
+	drm_plane_create_color_properties(&plane->base,
 					  BIT(DRM_COLOR_YCBCR_BT601) |
 					  BIT(DRM_COLOR_YCBCR_BT709),
 					  BIT(DRM_COLOR_YCBCR_LIMITED_RANGE) |
@@ -2247,13 +2450,12 @@
 					  DRM_COLOR_YCBCR_BT709,
 					  DRM_COLOR_YCBCR_LIMITED_RANGE);
 
-	drm_plane_helper_add(&intel_plane->base, &intel_plane_helper_funcs);
-
-	return intel_plane;
+	drm_plane_helper_add(&plane->base, &intel_plane_helper_funcs);
+
+	return plane;
 
 fail:
-	kfree(state);
-	kfree(intel_plane);
+	intel_plane_free(plane);
 
 	return ERR_PTR(ret);
 }