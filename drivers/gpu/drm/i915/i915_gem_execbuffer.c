/*
 * Copyright © 2008,2010 Intel Corporation
 *
 * Permission is hereby granted, free of charge, to any person obtaining a
 * copy of this software and associated documentation files (the "Software"),
 * to deal in the Software without restriction, including without limitation
 * the rights to use, copy, modify, merge, publish, distribute, sublicense,
 * and/or sell copies of the Software, and to permit persons to whom the
 * Software is furnished to do so, subject to the following conditions:
 *
 * The above copyright notice and this permission notice (including the next
 * paragraph) shall be included in all copies or substantial portions of the
 * Software.
 *
 * THE SOFTWARE IS PROVIDED "AS IS", WITHOUT WARRANTY OF ANY KIND, EXPRESS OR
 * IMPLIED, INCLUDING BUT NOT LIMITED TO THE WARRANTIES OF MERCHANTABILITY,
 * FITNESS FOR A PARTICULAR PURPOSE AND NONINFRINGEMENT.  IN NO EVENT SHALL
 * THE AUTHORS OR COPYRIGHT HOLDERS BE LIABLE FOR ANY CLAIM, DAMAGES OR OTHER
 * LIABILITY, WHETHER IN AN ACTION OF CONTRACT, TORT OR OTHERWISE, ARISING
 * FROM, OUT OF OR IN CONNECTION WITH THE SOFTWARE OR THE USE OR OTHER DEALINGS
 * IN THE SOFTWARE.
 *
 * Authors:
 *    Eric Anholt <eric@anholt.net>
 *    Chris Wilson <chris@chris-wilson.co.uk>
 *
 */

#include <linux/dma_remapping.h>
#include <linux/reservation.h>
#include <linux/sync_file.h>
#include <linux/uaccess.h>

#include <drm/drmP.h>
#include <drm/drm_syncobj.h>
#include <drm/i915_drm.h>

#include "i915_drv.h"
#include "i915_gem_clflush.h"
#include "i915_trace.h"
#include "intel_drv.h"
#include "intel_frontbuffer.h"

enum {
	FORCE_CPU_RELOC = 1,
	FORCE_GTT_RELOC,
	FORCE_GPU_RELOC,
#define DBG_FORCE_RELOC 0 /* choose one of the above! */
};

#define __EXEC_OBJECT_HAS_REF		BIT(31)
#define __EXEC_OBJECT_HAS_PIN		BIT(30)
#define __EXEC_OBJECT_HAS_FENCE		BIT(29)
#define __EXEC_OBJECT_NEEDS_MAP		BIT(28)
#define __EXEC_OBJECT_NEEDS_BIAS	BIT(27)
#define __EXEC_OBJECT_INTERNAL_FLAGS	(~0u << 27) /* all of the above */
#define __EXEC_OBJECT_RESERVED (__EXEC_OBJECT_HAS_PIN | __EXEC_OBJECT_HAS_FENCE)

#define __EXEC_HAS_RELOC	BIT(31)
#define __EXEC_VALIDATED	BIT(30)
#define __EXEC_INTERNAL_FLAGS	(~0u << 30)
#define UPDATE			PIN_OFFSET_FIXED

#define BATCH_OFFSET_BIAS (256*1024)

#define __I915_EXEC_ILLEGAL_FLAGS \
	(__I915_EXEC_UNKNOWN_FLAGS | I915_EXEC_CONSTANTS_MASK)

/* Catch emission of unexpected errors for CI! */
#if IS_ENABLED(CONFIG_DRM_I915_DEBUG_GEM)
#undef EINVAL
#define EINVAL ({ \
	DRM_DEBUG_DRIVER("EINVAL at %s:%d\n", __func__, __LINE__); \
	22; \
})
#endif

/**
 * DOC: User command execution
 *
 * Userspace submits commands to be executed on the GPU as an instruction
 * stream within a GEM object we call a batchbuffer. This instructions may
 * refer to other GEM objects containing auxiliary state such as kernels,
 * samplers, render targets and even secondary batchbuffers. Userspace does
 * not know where in the GPU memory these objects reside and so before the
 * batchbuffer is passed to the GPU for execution, those addresses in the
 * batchbuffer and auxiliary objects are updated. This is known as relocation,
 * or patching. To try and avoid having to relocate each object on the next
 * execution, userspace is told the location of those objects in this pass,
 * but this remains just a hint as the kernel may choose a new location for
 * any object in the future.
 *
 * At the level of talking to the hardware, submitting a batchbuffer for the
 * GPU to execute is to add content to a buffer from which the HW
 * command streamer is reading.
 *
 * 1. Add a command to load the HW context. For Logical Ring Contexts, i.e.
 *    Execlists, this command is not placed on the same buffer as the
 *    remaining items.
 *
 * 2. Add a command to invalidate caches to the buffer.
 *
 * 3. Add a batchbuffer start command to the buffer; the start command is
 *    essentially a token together with the GPU address of the batchbuffer
 *    to be executed.
 *
 * 4. Add a pipeline flush to the buffer.
 *
 * 5. Add a memory write command to the buffer to record when the GPU
 *    is done executing the batchbuffer. The memory write writes the
 *    global sequence number of the request, ``i915_request::global_seqno``;
 *    the i915 driver uses the current value in the register to determine
 *    if the GPU has completed the batchbuffer.
 *
 * 6. Add a user interrupt command to the buffer. This command instructs
 *    the GPU to issue an interrupt when the command, pipeline flush and
 *    memory write are completed.
 *
 * 7. Inform the hardware of the additional commands added to the buffer
 *    (by updating the tail pointer).
 *
 * Processing an execbuf ioctl is conceptually split up into a few phases.
 *
 * 1. Validation - Ensure all the pointers, handles and flags are valid.
 * 2. Reservation - Assign GPU address space for every object
 * 3. Relocation - Update any addresses to point to the final locations
 * 4. Serialisation - Order the request with respect to its dependencies
 * 5. Construction - Construct a request to execute the batchbuffer
 * 6. Submission (at some point in the future execution)
 *
 * Reserving resources for the execbuf is the most complicated phase. We
 * neither want to have to migrate the object in the address space, nor do
 * we want to have to update any relocations pointing to this object. Ideally,
 * we want to leave the object where it is and for all the existing relocations
 * to match. If the object is given a new address, or if userspace thinks the
 * object is elsewhere, we have to parse all the relocation entries and update
 * the addresses. Userspace can set the I915_EXEC_NORELOC flag to hint that
 * all the target addresses in all of its objects match the value in the
 * relocation entries and that they all match the presumed offsets given by the
 * list of execbuffer objects. Using this knowledge, we know that if we haven't
 * moved any buffers, all the relocation entries are valid and we can skip
 * the update. (If userspace is wrong, the likely outcome is an impromptu GPU
 * hang.) The requirement for using I915_EXEC_NO_RELOC are:
 *
 *      The addresses written in the objects must match the corresponding
 *      reloc.presumed_offset which in turn must match the corresponding
 *      execobject.offset.
 *
 *      Any render targets written to in the batch must be flagged with
 *      EXEC_OBJECT_WRITE.
 *
 *      To avoid stalling, execobject.offset should match the current
 *      address of that object within the active context.
 *
 * The reservation is done is multiple phases. First we try and keep any
 * object already bound in its current location - so as long as meets the
 * constraints imposed by the new execbuffer. Any object left unbound after the
 * first pass is then fitted into any available idle space. If an object does
 * not fit, all objects are removed from the reservation and the process rerun
 * after sorting the objects into a priority order (more difficult to fit
 * objects are tried first). Failing that, the entire VM is cleared and we try
 * to fit the execbuf once last time before concluding that it simply will not
 * fit.
 *
 * A small complication to all of this is that we allow userspace not only to
 * specify an alignment and a size for the object in the address space, but
 * we also allow userspace to specify the exact offset. This objects are
 * simpler to place (the location is known a priori) all we have to do is make
 * sure the space is available.
 *
 * Once all the objects are in place, patching up the buried pointers to point
 * to the final locations is a fairly simple job of walking over the relocation
 * entry arrays, looking up the right address and rewriting the value into
 * the object. Simple! ... The relocation entries are stored in user memory
 * and so to access them we have to copy them into a local buffer. That copy
 * has to avoid taking any pagefaults as they may lead back to a GEM object
 * requiring the struct_mutex (i.e. recursive deadlock). So once again we split
 * the relocation into multiple passes. First we try to do everything within an
 * atomic context (avoid the pagefaults) which requires that we never wait. If
 * we detect that we may wait, or if we need to fault, then we have to fallback
 * to a slower path. The slowpath has to drop the mutex. (Can you hear alarm
 * bells yet?) Dropping the mutex means that we lose all the state we have
 * built up so far for the execbuf and we must reset any global data. However,
 * we do leave the objects pinned in their final locations - which is a
 * potential issue for concurrent execbufs. Once we have left the mutex, we can
 * allocate and copy all the relocation entries into a large array at our
 * leisure, reacquire the mutex, reclaim all the objects and other state and
 * then proceed to update any incorrect addresses with the objects.
 *
 * As we process the relocation entries, we maintain a record of whether the
 * object is being written to. Using NORELOC, we expect userspace to provide
 * this information instead. We also check whether we can skip the relocation
 * by comparing the expected value inside the relocation entry with the target's
 * final address. If they differ, we have to map the current object and rewrite
 * the 4 or 8 byte pointer within.
 *
 * Serialising an execbuf is quite simple according to the rules of the GEM
 * ABI. Execution within each context is ordered by the order of submission.
 * Writes to any GEM object are in order of submission and are exclusive. Reads
 * from a GEM object are unordered with respect to other reads, but ordered by
 * writes. A write submitted after a read cannot occur before the read, and
 * similarly any read submitted after a write cannot occur before the write.
 * Writes are ordered between engines such that only one write occurs at any
 * time (completing any reads beforehand) - using semaphores where available
 * and CPU serialisation otherwise. Other GEM access obey the same rules, any
 * write (either via mmaps using set-domain, or via pwrite) must flush all GPU
 * reads before starting, and any read (either using set-domain or pread) must
 * flush all GPU writes before starting. (Note we only employ a barrier before,
 * we currently rely on userspace not concurrently starting a new execution
 * whilst reading or writing to an object. This may be an advantage or not
 * depending on how much you trust userspace not to shoot themselves in the
 * foot.) Serialisation may just result in the request being inserted into
 * a DAG awaiting its turn, but most simple is to wait on the CPU until
 * all dependencies are resolved.
 *
 * After all of that, is just a matter of closing the request and handing it to
 * the hardware (well, leaving it in a queue to be executed). However, we also
 * offer the ability for batchbuffers to be run with elevated privileges so
 * that they access otherwise hidden registers. (Used to adjust L3 cache etc.)
 * Before any batch is given extra privileges we first must check that it
 * contains no nefarious instructions, we check that each instruction is from
 * our whitelist and all registers are also from an allowed list. We first
 * copy the user's batchbuffer to a shadow (so that the user doesn't have
 * access to it, either by the CPU or GPU as we scan it) and then parse each
 * instruction. If everything is ok, we set a flag telling the hardware to run
 * the batchbuffer in trusted mode, otherwise the ioctl is rejected.
 */

struct i915_execbuffer {
	struct drm_i915_private *i915; /** i915 backpointer */
	struct drm_file *file; /** per-file lookup tables and limits */
	struct drm_i915_gem_execbuffer2 *args; /** ioctl parameters */
	struct drm_i915_gem_exec_object2 *exec; /** ioctl execobj[] */
	struct i915_vma **vma;
	unsigned int *flags;

	struct intel_engine_cs *engine; /** engine to queue the request to */
	struct i915_gem_context *ctx; /** context for building the request */
	struct i915_address_space *vm; /** GTT and vma for the request */

	struct i915_request *request; /** our request to build */
	struct i915_vma *batch; /** identity of the batch obj/vma */

	/** actual size of execobj[] as we may extend it for the cmdparser */
	unsigned int buffer_count;

	/** list of vma not yet bound during reservation phase */
	struct list_head unbound;

	/** list of vma that have execobj.relocation_count */
	struct list_head relocs;

	/**
	 * Track the most recently used object for relocations, as we
	 * frequently have to perform multiple relocations within the same
	 * obj/page
	 */
	struct reloc_cache {
		struct drm_mm_node node; /** temporary GTT binding */
		unsigned long vaddr; /** Current kmap address */
		unsigned long page; /** Currently mapped page index */
		unsigned int gen; /** Cached value of INTEL_GEN */
		bool use_64bit_reloc : 1;
		bool has_llc : 1;
		bool has_fence : 1;
		bool needs_unfenced : 1;

		struct i915_request *rq;
		u32 *rq_cmd;
		unsigned int rq_size;
	} reloc_cache;

	u64 invalid_flags; /** Set of execobj.flags that are invalid */
	u32 context_flags; /** Set of execobj.flags to insert from the ctx */

	u32 batch_start_offset; /** Location within object of batch */
	u32 batch_len; /** Length of batch within object */
	u32 batch_flags; /** Flags composed for emit_bb_start() */

	/**
	 * Indicate either the size of the hastable used to resolve
	 * relocation handles, or if negative that we are using a direct
	 * index into the execobj[].
	 */
	int lut_size;
	struct hlist_head *buckets; /** ht for relocation handles */
};

#define exec_entry(EB, VMA) (&(EB)->exec[(VMA)->exec_flags - (EB)->flags])

/*
 * Used to convert any address to canonical form.
 * Starting from gen8, some commands (e.g. STATE_BASE_ADDRESS,
 * MI_LOAD_REGISTER_MEM and others, see Broadwell PRM Vol2a) require the
 * addresses to be in a canonical form:
 * "GraphicsAddress[63:48] are ignored by the HW and assumed to be in correct
 * canonical form [63:48] == [47]."
 */
#define GEN8_HIGH_ADDRESS_BIT 47
static inline u64 gen8_canonical_addr(u64 address)
{
	return sign_extend64(address, GEN8_HIGH_ADDRESS_BIT);
}

static inline u64 gen8_noncanonical_addr(u64 address)
{
	return address & GENMASK_ULL(GEN8_HIGH_ADDRESS_BIT, 0);
}

static inline bool eb_use_cmdparser(const struct i915_execbuffer *eb)
{
	return intel_engine_needs_cmd_parser(eb->engine) && eb->batch_len;
}

static int eb_create(struct i915_execbuffer *eb)
{
	if (!(eb->args->flags & I915_EXEC_HANDLE_LUT)) {
		unsigned int size = 1 + ilog2(eb->buffer_count);

		/*
		 * Without a 1:1 association between relocation handles and
		 * the execobject[] index, we instead create a hashtable.
		 * We size it dynamically based on available memory, starting
		 * first with 1:1 assocative hash and scaling back until
		 * the allocation succeeds.
		 *
		 * Later on we use a positive lut_size to indicate we are
		 * using this hashtable, and a negative value to indicate a
		 * direct lookup.
		 */
		do {
			gfp_t flags;

			/* While we can still reduce the allocation size, don't
			 * raise a warning and allow the allocation to fail.
			 * On the last pass though, we want to try as hard
			 * as possible to perform the allocation and warn
			 * if it fails.
			 */
			flags = GFP_KERNEL;
			if (size > 1)
				flags |= __GFP_NORETRY | __GFP_NOWARN;

			eb->buckets = kzalloc(sizeof(struct hlist_head) << size,
					      flags);
			if (eb->buckets)
				break;
		} while (--size);

		if (unlikely(!size))
			return -ENOMEM;

		eb->lut_size = size;
	} else {
		eb->lut_size = -eb->buffer_count;
	}

	return 0;
}

static bool
eb_vma_misplaced(const struct drm_i915_gem_exec_object2 *entry,
		 const struct i915_vma *vma,
		 unsigned int flags)
{
	if (vma->node.size < entry->pad_to_size)
		return true;

	if (entry->alignment && !IS_ALIGNED(vma->node.start, entry->alignment))
		return true;

	if (flags & EXEC_OBJECT_PINNED &&
	    vma->node.start != entry->offset)
		return true;

	if (flags & __EXEC_OBJECT_NEEDS_BIAS &&
	    vma->node.start < BATCH_OFFSET_BIAS)
		return true;

	if (!(flags & EXEC_OBJECT_SUPPORTS_48B_ADDRESS) &&
	    (vma->node.start + vma->node.size - 1) >> 32)
		return true;

	if (flags & __EXEC_OBJECT_NEEDS_MAP &&
	    !i915_vma_is_map_and_fenceable(vma))
		return true;

	return false;
}

static inline bool
eb_pin_vma(struct i915_execbuffer *eb,
	   const struct drm_i915_gem_exec_object2 *entry,
	   struct i915_vma *vma)
{
	unsigned int exec_flags = *vma->exec_flags;
	u64 pin_flags;

	if (vma->node.size)
		pin_flags = vma->node.start;
	else
		pin_flags = entry->offset & PIN_OFFSET_MASK;

	pin_flags |= PIN_USER | PIN_NOEVICT | PIN_OFFSET_FIXED;
	if (unlikely(exec_flags & EXEC_OBJECT_NEEDS_GTT))
		pin_flags |= PIN_GLOBAL;

	if (unlikely(i915_vma_pin(vma, 0, 0, pin_flags)))
		return false;

	if (unlikely(exec_flags & EXEC_OBJECT_NEEDS_FENCE)) {
		if (unlikely(i915_vma_pin_fence(vma))) {
			i915_vma_unpin(vma);
			return false;
		}

		if (vma->fence)
			exec_flags |= __EXEC_OBJECT_HAS_FENCE;
	}

	*vma->exec_flags = exec_flags | __EXEC_OBJECT_HAS_PIN;
	return !eb_vma_misplaced(entry, vma, exec_flags);
}

static inline void __eb_unreserve_vma(struct i915_vma *vma, unsigned int flags)
{
	GEM_BUG_ON(!(flags & __EXEC_OBJECT_HAS_PIN));

	if (unlikely(flags & __EXEC_OBJECT_HAS_FENCE))
		__i915_vma_unpin_fence(vma);

	__i915_vma_unpin(vma);
}

static inline void
eb_unreserve_vma(struct i915_vma *vma, unsigned int *flags)
{
	if (!(*flags & __EXEC_OBJECT_HAS_PIN))
		return;

	__eb_unreserve_vma(vma, *flags);
	*flags &= ~__EXEC_OBJECT_RESERVED;
}

static int
eb_validate_vma(struct i915_execbuffer *eb,
		struct drm_i915_gem_exec_object2 *entry,
		struct i915_vma *vma)
{
	if (unlikely(entry->flags & eb->invalid_flags))
		return -EINVAL;

	if (unlikely(entry->alignment && !is_power_of_2(entry->alignment)))
		return -EINVAL;

	/*
	 * Offset can be used as input (EXEC_OBJECT_PINNED), reject
	 * any non-page-aligned or non-canonical addresses.
	 */
	if (unlikely(entry->flags & EXEC_OBJECT_PINNED &&
		     entry->offset != gen8_canonical_addr(entry->offset & I915_GTT_PAGE_MASK)))
		return -EINVAL;

	/* pad_to_size was once a reserved field, so sanitize it */
	if (entry->flags & EXEC_OBJECT_PAD_TO_SIZE) {
		if (unlikely(offset_in_page(entry->pad_to_size)))
			return -EINVAL;
	} else {
		entry->pad_to_size = 0;
	}

	if (unlikely(vma->exec_flags)) {
		DRM_DEBUG("Object [handle %d, index %d] appears more than once in object list\n",
			  entry->handle, (int)(entry - eb->exec));
		return -EINVAL;
	}

	/*
	 * From drm_mm perspective address space is continuous,
	 * so from this point we're always using non-canonical
	 * form internally.
	 */
	entry->offset = gen8_noncanonical_addr(entry->offset);

	if (!eb->reloc_cache.has_fence) {
		entry->flags &= ~EXEC_OBJECT_NEEDS_FENCE;
	} else {
		if ((entry->flags & EXEC_OBJECT_NEEDS_FENCE ||
		     eb->reloc_cache.needs_unfenced) &&
		    i915_gem_object_is_tiled(vma->obj))
			entry->flags |= EXEC_OBJECT_NEEDS_GTT | __EXEC_OBJECT_NEEDS_MAP;
	}

	if (!(entry->flags & EXEC_OBJECT_PINNED))
		entry->flags |= eb->context_flags;

	return 0;
}

static int
eb_add_vma(struct i915_execbuffer *eb,
	   unsigned int i, unsigned batch_idx,
	   struct i915_vma *vma)
{
	struct drm_i915_gem_exec_object2 *entry = &eb->exec[i];
	int err;

	GEM_BUG_ON(i915_vma_is_closed(vma));

	if (!(eb->args->flags & __EXEC_VALIDATED)) {
		err = eb_validate_vma(eb, entry, vma);
		if (unlikely(err))
			return err;
	}

	if (eb->lut_size > 0) {
		vma->exec_handle = entry->handle;
		hlist_add_head(&vma->exec_node,
			       &eb->buckets[hash_32(entry->handle,
						    eb->lut_size)]);
	}

	if (entry->relocation_count)
		list_add_tail(&vma->reloc_link, &eb->relocs);

	/*
	 * Stash a pointer from the vma to execobj, so we can query its flags,
	 * size, alignment etc as provided by the user. Also we stash a pointer
	 * to the vma inside the execobj so that we can use a direct lookup
	 * to find the right target VMA when doing relocations.
	 */
	eb->vma[i] = vma;
	eb->flags[i] = entry->flags;
	vma->exec_flags = &eb->flags[i];

	/*
	 * SNA is doing fancy tricks with compressing batch buffers, which leads
	 * to negative relocation deltas. Usually that works out ok since the
	 * relocate address is still positive, except when the batch is placed
	 * very low in the GTT. Ensure this doesn't happen.
	 *
	 * Note that actual hangs have only been observed on gen7, but for
	 * paranoia do it everywhere.
	 */
	if (i == batch_idx) {
		if (entry->relocation_count &&
		    !(eb->flags[i] & EXEC_OBJECT_PINNED))
			eb->flags[i] |= __EXEC_OBJECT_NEEDS_BIAS;
		if (eb->reloc_cache.has_fence)
			eb->flags[i] |= EXEC_OBJECT_NEEDS_FENCE;

		eb->batch = vma;
	}

	err = 0;
	if (eb_pin_vma(eb, entry, vma)) {
		if (entry->offset != vma->node.start) {
			entry->offset = vma->node.start | UPDATE;
			eb->args->flags |= __EXEC_HAS_RELOC;
		}
	} else {
		eb_unreserve_vma(vma, vma->exec_flags);

		list_add_tail(&vma->exec_link, &eb->unbound);
		if (drm_mm_node_allocated(&vma->node))
			err = i915_vma_unbind(vma);
		if (unlikely(err))
			vma->exec_flags = NULL;
	}
	return err;
}

static inline int use_cpu_reloc(const struct reloc_cache *cache,
				const struct drm_i915_gem_object *obj)
{
	if (!i915_gem_object_has_struct_page(obj))
		return false;

	if (DBG_FORCE_RELOC == FORCE_CPU_RELOC)
		return true;

	if (DBG_FORCE_RELOC == FORCE_GTT_RELOC)
		return false;

	return (cache->has_llc ||
		obj->cache_dirty ||
		obj->cache_level != I915_CACHE_NONE);
}

static int eb_reserve_vma(const struct i915_execbuffer *eb,
			  struct i915_vma *vma)
{
	struct drm_i915_gem_exec_object2 *entry = exec_entry(eb, vma);
	unsigned int exec_flags = *vma->exec_flags;
	u64 pin_flags;
	int err;

	pin_flags = PIN_USER | PIN_NONBLOCK;
	if (exec_flags & EXEC_OBJECT_NEEDS_GTT)
		pin_flags |= PIN_GLOBAL;

	/*
	 * Wa32bitGeneralStateOffset & Wa32bitInstructionBaseOffset,
	 * limit address to the first 4GBs for unflagged objects.
	 */
	if (!(exec_flags & EXEC_OBJECT_SUPPORTS_48B_ADDRESS))
		pin_flags |= PIN_ZONE_4G;

	if (exec_flags & __EXEC_OBJECT_NEEDS_MAP)
		pin_flags |= PIN_MAPPABLE;

	if (exec_flags & EXEC_OBJECT_PINNED) {
		pin_flags |= entry->offset | PIN_OFFSET_FIXED;
		pin_flags &= ~PIN_NONBLOCK; /* force overlapping checks */
	} else if (exec_flags & __EXEC_OBJECT_NEEDS_BIAS) {
		pin_flags |= BATCH_OFFSET_BIAS | PIN_OFFSET_BIAS;
	}

	err = i915_vma_pin(vma,
			   entry->pad_to_size, entry->alignment,
			   pin_flags);
	if (err)
		return err;

	if (entry->offset != vma->node.start) {
		entry->offset = vma->node.start | UPDATE;
		eb->args->flags |= __EXEC_HAS_RELOC;
	}

	if (unlikely(exec_flags & EXEC_OBJECT_NEEDS_FENCE)) {
		err = i915_vma_pin_fence(vma);
		if (unlikely(err)) {
			i915_vma_unpin(vma);
			return err;
		}

		if (vma->fence)
			exec_flags |= __EXEC_OBJECT_HAS_FENCE;
	}

	*vma->exec_flags = exec_flags | __EXEC_OBJECT_HAS_PIN;
	GEM_BUG_ON(eb_vma_misplaced(entry, vma, exec_flags));

	return 0;
}

static int eb_reserve(struct i915_execbuffer *eb)
{
	const unsigned int count = eb->buffer_count;
	struct list_head last;
	struct i915_vma *vma;
	unsigned int i, pass;
	int err;

	/*
	 * Attempt to pin all of the buffers into the GTT.
	 * This is done in 3 phases:
	 *
	 * 1a. Unbind all objects that do not match the GTT constraints for
	 *     the execbuffer (fenceable, mappable, alignment etc).
	 * 1b. Increment pin count for already bound objects.
	 * 2.  Bind new objects.
	 * 3.  Decrement pin count.
	 *
	 * This avoid unnecessary unbinding of later objects in order to make
	 * room for the earlier objects *unless* we need to defragment.
	 */

	pass = 0;
	err = 0;
	do {
		list_for_each_entry(vma, &eb->unbound, exec_link) {
			err = eb_reserve_vma(eb, vma);
			if (err)
				break;
		}
		if (err != -ENOSPC)
			return err;

		/* Resort *all* the objects into priority order */
		INIT_LIST_HEAD(&eb->unbound);
		INIT_LIST_HEAD(&last);
		for (i = 0; i < count; i++) {
			unsigned int flags = eb->flags[i];
			struct i915_vma *vma = eb->vma[i];

			if (flags & EXEC_OBJECT_PINNED &&
			    flags & __EXEC_OBJECT_HAS_PIN)
				continue;

			eb_unreserve_vma(vma, &eb->flags[i]);

			if (flags & EXEC_OBJECT_PINNED)
				list_add(&vma->exec_link, &eb->unbound);
			else if (flags & __EXEC_OBJECT_NEEDS_MAP)
				list_add_tail(&vma->exec_link, &eb->unbound);
			else
				list_add_tail(&vma->exec_link, &last);
		}
		list_splice_tail(&last, &eb->unbound);

		switch (pass++) {
		case 0:
			break;

		case 1:
			/* Too fragmented, unbind everything and retry */
			err = i915_gem_evict_vm(eb->vm);
			if (err)
				return err;
			break;

		default:
			return -ENOSPC;
		}
	} while (1);
}

static unsigned int eb_batch_index(const struct i915_execbuffer *eb)
{
	if (eb->args->flags & I915_EXEC_BATCH_FIRST)
		return 0;
	else
		return eb->buffer_count - 1;
}

static int eb_select_context(struct i915_execbuffer *eb)
{
	struct i915_gem_context *ctx;

	ctx = i915_gem_context_lookup(eb->file->driver_priv, eb->args->rsvd1);
	if (unlikely(!ctx))
		return -ENOENT;

	eb->ctx = ctx;
	eb->vm = ctx->ppgtt ? &ctx->ppgtt->vm : &eb->i915->ggtt.vm;

	eb->context_flags = 0;
	if (ctx->flags & CONTEXT_NO_ZEROMAP)
		eb->context_flags |= __EXEC_OBJECT_NEEDS_BIAS;

	return 0;
}

<<<<<<< HEAD
=======
static struct i915_request *__eb_wait_for_ring(struct intel_ring *ring)
{
	struct i915_request *rq;

	/*
	 * Completely unscientific finger-in-the-air estimates for suitable
	 * maximum user request size (to avoid blocking) and then backoff.
	 */
	if (intel_ring_update_space(ring) >= PAGE_SIZE)
		return NULL;

	/*
	 * Find a request that after waiting upon, there will be at least half
	 * the ring available. The hysteresis allows us to compete for the
	 * shared ring and should mean that we sleep less often prior to
	 * claiming our resources, but not so long that the ring completely
	 * drains before we can submit our next request.
	 */
	list_for_each_entry(rq, &ring->request_list, ring_link) {
		if (__intel_ring_space(rq->postfix,
				       ring->emit, ring->size) > ring->size / 2)
			break;
	}
	if (&rq->ring_link == &ring->request_list)
		return NULL; /* weird, we will check again later for real */

	return i915_request_get(rq);
}

static int eb_wait_for_ring(const struct i915_execbuffer *eb)
{
	const struct intel_context *ce;
	struct i915_request *rq;
	int ret = 0;

	/*
	 * Apply a light amount of backpressure to prevent excessive hogs
	 * from blocking waiting for space whilst holding struct_mutex and
	 * keeping all of their resources pinned.
	 */

	ce = intel_context_lookup(eb->ctx, eb->engine);
	if (!ce || !ce->ring) /* first use, assume empty! */
		return 0;

	rq = __eb_wait_for_ring(ce->ring);
	if (rq) {
		mutex_unlock(&eb->i915->drm.struct_mutex);

		if (i915_request_wait(rq,
				      I915_WAIT_INTERRUPTIBLE,
				      MAX_SCHEDULE_TIMEOUT) < 0)
			ret = -EINTR;

		i915_request_put(rq);

		mutex_lock(&eb->i915->drm.struct_mutex);
	}

	return ret;
}

>>>>>>> 407d19ab
static int eb_lookup_vmas(struct i915_execbuffer *eb)
{
	struct radix_tree_root *handles_vma = &eb->ctx->handles_vma;
	struct drm_i915_gem_object *obj;
	unsigned int i, batch;
	int err;

	if (unlikely(i915_gem_context_is_closed(eb->ctx)))
		return -ENOENT;

	if (unlikely(i915_gem_context_is_banned(eb->ctx)))
		return -EIO;

	INIT_LIST_HEAD(&eb->relocs);
	INIT_LIST_HEAD(&eb->unbound);

	batch = eb_batch_index(eb);

	for (i = 0; i < eb->buffer_count; i++) {
		u32 handle = eb->exec[i].handle;
		struct i915_lut_handle *lut;
		struct i915_vma *vma;

		vma = radix_tree_lookup(handles_vma, handle);
		if (likely(vma))
			goto add_vma;

		obj = i915_gem_object_lookup(eb->file, handle);
		if (unlikely(!obj)) {
			err = -ENOENT;
			goto err_vma;
		}

		vma = i915_vma_instance(obj, eb->vm, NULL);
		if (IS_ERR(vma)) {
			err = PTR_ERR(vma);
			goto err_obj;
		}

		lut = i915_lut_handle_alloc();
		if (unlikely(!lut)) {
			err = -ENOMEM;
			goto err_obj;
		}

		err = radix_tree_insert(handles_vma, handle, vma);
		if (unlikely(err)) {
			i915_lut_handle_free(lut);
			goto err_obj;
		}

		/* transfer ref to ctx */
		if (!vma->open_count++)
			i915_vma_reopen(vma);
		list_add(&lut->obj_link, &obj->lut_list);
		list_add(&lut->ctx_link, &eb->ctx->handles_list);
		lut->ctx = eb->ctx;
		lut->handle = handle;

add_vma:
		err = eb_add_vma(eb, i, batch, vma);
		if (unlikely(err))
			goto err_vma;

		GEM_BUG_ON(vma != eb->vma[i]);
		GEM_BUG_ON(vma->exec_flags != &eb->flags[i]);
		GEM_BUG_ON(drm_mm_node_allocated(&vma->node) &&
			   eb_vma_misplaced(&eb->exec[i], vma, eb->flags[i]));
	}

	eb->args->flags |= __EXEC_VALIDATED;
	return eb_reserve(eb);

err_obj:
	i915_gem_object_put(obj);
err_vma:
	eb->vma[i] = NULL;
	return err;
}

static struct i915_vma *
eb_get_vma(const struct i915_execbuffer *eb, unsigned long handle)
{
	if (eb->lut_size < 0) {
		if (handle >= -eb->lut_size)
			return NULL;
		return eb->vma[handle];
	} else {
		struct hlist_head *head;
		struct i915_vma *vma;

		head = &eb->buckets[hash_32(handle, eb->lut_size)];
		hlist_for_each_entry(vma, head, exec_node) {
			if (vma->exec_handle == handle)
				return vma;
		}
		return NULL;
	}
}

static void eb_release_vmas(const struct i915_execbuffer *eb)
{
	const unsigned int count = eb->buffer_count;
	unsigned int i;

	for (i = 0; i < count; i++) {
		struct i915_vma *vma = eb->vma[i];
		unsigned int flags = eb->flags[i];

		if (!vma)
			break;

		GEM_BUG_ON(vma->exec_flags != &eb->flags[i]);
		vma->exec_flags = NULL;
		eb->vma[i] = NULL;

		if (flags & __EXEC_OBJECT_HAS_PIN)
			__eb_unreserve_vma(vma, flags);

		if (flags & __EXEC_OBJECT_HAS_REF)
			i915_vma_put(vma);
	}
}

static void eb_reset_vmas(const struct i915_execbuffer *eb)
{
	eb_release_vmas(eb);
	if (eb->lut_size > 0)
		memset(eb->buckets, 0,
		       sizeof(struct hlist_head) << eb->lut_size);
}

static void eb_destroy(const struct i915_execbuffer *eb)
{
	GEM_BUG_ON(eb->reloc_cache.rq);

	if (eb->lut_size > 0)
		kfree(eb->buckets);
}

static inline u64
relocation_target(const struct drm_i915_gem_relocation_entry *reloc,
		  const struct i915_vma *target)
{
	return gen8_canonical_addr((int)reloc->delta + target->node.start);
}

static void reloc_cache_init(struct reloc_cache *cache,
			     struct drm_i915_private *i915)
{
	cache->page = -1;
	cache->vaddr = 0;
	/* Must be a variable in the struct to allow GCC to unroll. */
	cache->gen = INTEL_GEN(i915);
	cache->has_llc = HAS_LLC(i915);
	cache->use_64bit_reloc = HAS_64BIT_RELOC(i915);
	cache->has_fence = cache->gen < 4;
	cache->needs_unfenced = INTEL_INFO(i915)->unfenced_needs_alignment;
	cache->node.allocated = false;
	cache->rq = NULL;
	cache->rq_size = 0;
}

static inline void *unmask_page(unsigned long p)
{
	return (void *)(uintptr_t)(p & PAGE_MASK);
}

static inline unsigned int unmask_flags(unsigned long p)
{
	return p & ~PAGE_MASK;
}

#define KMAP 0x4 /* after CLFLUSH_FLAGS */

static inline struct i915_ggtt *cache_to_ggtt(struct reloc_cache *cache)
{
	struct drm_i915_private *i915 =
		container_of(cache, struct i915_execbuffer, reloc_cache)->i915;
	return &i915->ggtt;
}

static void reloc_gpu_flush(struct reloc_cache *cache)
{
	GEM_BUG_ON(cache->rq_size >= cache->rq->batch->obj->base.size / sizeof(u32));
	cache->rq_cmd[cache->rq_size] = MI_BATCH_BUFFER_END;

	__i915_gem_object_flush_map(cache->rq->batch->obj, 0, cache->rq_size);
	i915_gem_object_unpin_map(cache->rq->batch->obj);

	i915_gem_chipset_flush(cache->rq->i915);

	i915_request_add(cache->rq);
	cache->rq = NULL;
}

static void reloc_cache_reset(struct reloc_cache *cache)
{
	void *vaddr;

	if (cache->rq)
		reloc_gpu_flush(cache);

	if (!cache->vaddr)
		return;

	vaddr = unmask_page(cache->vaddr);
	if (cache->vaddr & KMAP) {
		if (cache->vaddr & CLFLUSH_AFTER)
			mb();

		kunmap_atomic(vaddr);
		i915_gem_obj_finish_shmem_access((struct drm_i915_gem_object *)cache->node.mm);
	} else {
		wmb();
		io_mapping_unmap_atomic((void __iomem *)vaddr);
		if (cache->node.allocated) {
			struct i915_ggtt *ggtt = cache_to_ggtt(cache);

			ggtt->vm.clear_range(&ggtt->vm,
					     cache->node.start,
					     cache->node.size);
			drm_mm_remove_node(&cache->node);
		} else {
			i915_vma_unpin((struct i915_vma *)cache->node.mm);
		}
	}

	cache->vaddr = 0;
	cache->page = -1;
}

static void *reloc_kmap(struct drm_i915_gem_object *obj,
			struct reloc_cache *cache,
			unsigned long page)
{
	void *vaddr;

	if (cache->vaddr) {
		kunmap_atomic(unmask_page(cache->vaddr));
	} else {
		unsigned int flushes;
		int err;

		err = i915_gem_obj_prepare_shmem_write(obj, &flushes);
		if (err)
			return ERR_PTR(err);

		BUILD_BUG_ON(KMAP & CLFLUSH_FLAGS);
		BUILD_BUG_ON((KMAP | CLFLUSH_FLAGS) & PAGE_MASK);

		cache->vaddr = flushes | KMAP;
		cache->node.mm = (void *)obj;
		if (flushes)
			mb();
	}

	vaddr = kmap_atomic(i915_gem_object_get_dirty_page(obj, page));
	cache->vaddr = unmask_flags(cache->vaddr) | (unsigned long)vaddr;
	cache->page = page;

	return vaddr;
}

static void *reloc_iomap(struct drm_i915_gem_object *obj,
			 struct reloc_cache *cache,
			 unsigned long page)
{
	struct i915_ggtt *ggtt = cache_to_ggtt(cache);
	unsigned long offset;
	void *vaddr;

	if (cache->vaddr) {
		io_mapping_unmap_atomic((void __force __iomem *) unmask_page(cache->vaddr));
	} else {
		struct i915_vma *vma;
		int err;

		if (use_cpu_reloc(cache, obj))
			return NULL;

		err = i915_gem_object_set_to_gtt_domain(obj, true);
		if (err)
			return ERR_PTR(err);

		vma = i915_gem_object_ggtt_pin(obj, NULL, 0, 0,
					       PIN_MAPPABLE |
					       PIN_NONBLOCK |
					       PIN_NONFAULT);
		if (IS_ERR(vma)) {
			memset(&cache->node, 0, sizeof(cache->node));
			err = drm_mm_insert_node_in_range
				(&ggtt->vm.mm, &cache->node,
				 PAGE_SIZE, 0, I915_COLOR_UNEVICTABLE,
				 0, ggtt->mappable_end,
				 DRM_MM_INSERT_LOW);
			if (err) /* no inactive aperture space, use cpu reloc */
				return NULL;
		} else {
			err = i915_vma_put_fence(vma);
			if (err) {
				i915_vma_unpin(vma);
				return ERR_PTR(err);
			}

			cache->node.start = vma->node.start;
			cache->node.mm = (void *)vma;
		}
	}

	offset = cache->node.start;
	if (cache->node.allocated) {
		wmb();
		ggtt->vm.insert_page(&ggtt->vm,
				     i915_gem_object_get_dma_address(obj, page),
				     offset, I915_CACHE_NONE, 0);
	} else {
		offset += page << PAGE_SHIFT;
	}

	vaddr = (void __force *)io_mapping_map_atomic_wc(&ggtt->iomap,
							 offset);
	cache->page = page;
	cache->vaddr = (unsigned long)vaddr;

	return vaddr;
}

static void *reloc_vaddr(struct drm_i915_gem_object *obj,
			 struct reloc_cache *cache,
			 unsigned long page)
{
	void *vaddr;

	if (cache->page == page) {
		vaddr = unmask_page(cache->vaddr);
	} else {
		vaddr = NULL;
		if ((cache->vaddr & KMAP) == 0)
			vaddr = reloc_iomap(obj, cache, page);
		if (!vaddr)
			vaddr = reloc_kmap(obj, cache, page);
	}

	return vaddr;
}

static void clflush_write32(u32 *addr, u32 value, unsigned int flushes)
{
	if (unlikely(flushes & (CLFLUSH_BEFORE | CLFLUSH_AFTER))) {
		if (flushes & CLFLUSH_BEFORE) {
			clflushopt(addr);
			mb();
		}

		*addr = value;

		/*
		 * Writes to the same cacheline are serialised by the CPU
		 * (including clflush). On the write path, we only require
		 * that it hits memory in an orderly fashion and place
		 * mb barriers at the start and end of the relocation phase
		 * to ensure ordering of clflush wrt to the system.
		 */
		if (flushes & CLFLUSH_AFTER)
			clflushopt(addr);
	} else
		*addr = value;
}

static int __reloc_gpu_alloc(struct i915_execbuffer *eb,
			     struct i915_vma *vma,
			     unsigned int len)
{
	struct reloc_cache *cache = &eb->reloc_cache;
	struct drm_i915_gem_object *obj;
	struct i915_request *rq;
	struct i915_vma *batch;
	u32 *cmd;
	int err;

	GEM_BUG_ON(vma->obj->write_domain & I915_GEM_DOMAIN_CPU);

	obj = i915_gem_batch_pool_get(&eb->engine->batch_pool, PAGE_SIZE);
	if (IS_ERR(obj))
		return PTR_ERR(obj);

	cmd = i915_gem_object_pin_map(obj,
				      cache->has_llc ?
				      I915_MAP_FORCE_WB :
				      I915_MAP_FORCE_WC);
	i915_gem_object_unpin_pages(obj);
	if (IS_ERR(cmd))
		return PTR_ERR(cmd);

	batch = i915_vma_instance(obj, vma->vm, NULL);
	if (IS_ERR(batch)) {
		err = PTR_ERR(batch);
		goto err_unmap;
	}

	err = i915_vma_pin(batch, 0, 0, PIN_USER | PIN_NONBLOCK);
	if (err)
		goto err_unmap;

	rq = i915_request_alloc(eb->engine, eb->ctx);
	if (IS_ERR(rq)) {
		err = PTR_ERR(rq);
		goto err_unpin;
	}

	err = i915_request_await_object(rq, vma->obj, true);
	if (err)
		goto err_request;

	err = eb->engine->emit_bb_start(rq,
					batch->node.start, PAGE_SIZE,
					cache->gen > 5 ? 0 : I915_DISPATCH_SECURE);
	if (err)
		goto err_request;

	GEM_BUG_ON(!reservation_object_test_signaled_rcu(batch->resv, true));
	err = i915_vma_move_to_active(batch, rq, 0);
	if (err)
		goto skip_request;

	err = i915_vma_move_to_active(vma, rq, EXEC_OBJECT_WRITE);
	if (err)
		goto skip_request;

	rq->batch = batch;
	i915_vma_unpin(batch);

	cache->rq = rq;
	cache->rq_cmd = cmd;
	cache->rq_size = 0;

	/* Return with batch mapping (cmd) still pinned */
	return 0;

skip_request:
	i915_request_skip(rq, err);
err_request:
	i915_request_add(rq);
err_unpin:
	i915_vma_unpin(batch);
err_unmap:
	i915_gem_object_unpin_map(obj);
	return err;
}

static u32 *reloc_gpu(struct i915_execbuffer *eb,
		      struct i915_vma *vma,
		      unsigned int len)
{
	struct reloc_cache *cache = &eb->reloc_cache;
	u32 *cmd;

	if (cache->rq_size > PAGE_SIZE/sizeof(u32) - (len + 1))
		reloc_gpu_flush(cache);

	if (unlikely(!cache->rq)) {
		int err;

		/* If we need to copy for the cmdparser, we will stall anyway */
		if (eb_use_cmdparser(eb))
			return ERR_PTR(-EWOULDBLOCK);

		if (!intel_engine_can_store_dword(eb->engine))
			return ERR_PTR(-ENODEV);

		err = __reloc_gpu_alloc(eb, vma, len);
		if (unlikely(err))
			return ERR_PTR(err);
	}

	cmd = cache->rq_cmd + cache->rq_size;
	cache->rq_size += len;

	return cmd;
}

static u64
relocate_entry(struct i915_vma *vma,
	       const struct drm_i915_gem_relocation_entry *reloc,
	       struct i915_execbuffer *eb,
	       const struct i915_vma *target)
{
	u64 offset = reloc->offset;
	u64 target_offset = relocation_target(reloc, target);
	bool wide = eb->reloc_cache.use_64bit_reloc;
	void *vaddr;

	if (!eb->reloc_cache.vaddr &&
	    (DBG_FORCE_RELOC == FORCE_GPU_RELOC ||
	     !reservation_object_test_signaled_rcu(vma->resv, true))) {
		const unsigned int gen = eb->reloc_cache.gen;
		unsigned int len;
		u32 *batch;
		u64 addr;

		if (wide)
			len = offset & 7 ? 8 : 5;
		else if (gen >= 4)
			len = 4;
		else
			len = 3;

		batch = reloc_gpu(eb, vma, len);
		if (IS_ERR(batch))
			goto repeat;

		addr = gen8_canonical_addr(vma->node.start + offset);
		if (wide) {
			if (offset & 7) {
				*batch++ = MI_STORE_DWORD_IMM_GEN4;
				*batch++ = lower_32_bits(addr);
				*batch++ = upper_32_bits(addr);
				*batch++ = lower_32_bits(target_offset);

				addr = gen8_canonical_addr(addr + 4);

				*batch++ = MI_STORE_DWORD_IMM_GEN4;
				*batch++ = lower_32_bits(addr);
				*batch++ = upper_32_bits(addr);
				*batch++ = upper_32_bits(target_offset);
			} else {
				*batch++ = (MI_STORE_DWORD_IMM_GEN4 | (1 << 21)) + 1;
				*batch++ = lower_32_bits(addr);
				*batch++ = upper_32_bits(addr);
				*batch++ = lower_32_bits(target_offset);
				*batch++ = upper_32_bits(target_offset);
			}
		} else if (gen >= 6) {
			*batch++ = MI_STORE_DWORD_IMM_GEN4;
			*batch++ = 0;
			*batch++ = addr;
			*batch++ = target_offset;
		} else if (gen >= 4) {
			*batch++ = MI_STORE_DWORD_IMM_GEN4 | MI_USE_GGTT;
			*batch++ = 0;
			*batch++ = addr;
			*batch++ = target_offset;
		} else {
			*batch++ = MI_STORE_DWORD_IMM | MI_MEM_VIRTUAL;
			*batch++ = addr;
			*batch++ = target_offset;
		}

		goto out;
	}

repeat:
	vaddr = reloc_vaddr(vma->obj, &eb->reloc_cache, offset >> PAGE_SHIFT);
	if (IS_ERR(vaddr))
		return PTR_ERR(vaddr);

	clflush_write32(vaddr + offset_in_page(offset),
			lower_32_bits(target_offset),
			eb->reloc_cache.vaddr);

	if (wide) {
		offset += sizeof(u32);
		target_offset >>= 32;
		wide = false;
		goto repeat;
	}

out:
	return target->node.start | UPDATE;
}

static u64
eb_relocate_entry(struct i915_execbuffer *eb,
		  struct i915_vma *vma,
		  const struct drm_i915_gem_relocation_entry *reloc)
{
	struct i915_vma *target;
	int err;

	/* we've already hold a reference to all valid objects */
	target = eb_get_vma(eb, reloc->target_handle);
	if (unlikely(!target))
		return -ENOENT;

	/* Validate that the target is in a valid r/w GPU domain */
	if (unlikely(reloc->write_domain & (reloc->write_domain - 1))) {
		DRM_DEBUG("reloc with multiple write domains: "
			  "target %d offset %d "
			  "read %08x write %08x",
			  reloc->target_handle,
			  (int) reloc->offset,
			  reloc->read_domains,
			  reloc->write_domain);
		return -EINVAL;
	}
	if (unlikely((reloc->write_domain | reloc->read_domains)
		     & ~I915_GEM_GPU_DOMAINS)) {
		DRM_DEBUG("reloc with read/write non-GPU domains: "
			  "target %d offset %d "
			  "read %08x write %08x",
			  reloc->target_handle,
			  (int) reloc->offset,
			  reloc->read_domains,
			  reloc->write_domain);
		return -EINVAL;
	}

	if (reloc->write_domain) {
		*target->exec_flags |= EXEC_OBJECT_WRITE;

		/*
		 * Sandybridge PPGTT errata: We need a global gtt mapping
		 * for MI and pipe_control writes because the gpu doesn't
		 * properly redirect them through the ppgtt for non_secure
		 * batchbuffers.
		 */
		if (reloc->write_domain == I915_GEM_DOMAIN_INSTRUCTION &&
		    IS_GEN6(eb->i915)) {
			err = i915_vma_bind(target, target->obj->cache_level,
					    PIN_GLOBAL);
			if (WARN_ONCE(err,
				      "Unexpected failure to bind target VMA!"))
				return err;
		}
	}

	/*
	 * If the relocation already has the right value in it, no
	 * more work needs to be done.
	 */
	if (!DBG_FORCE_RELOC &&
	    gen8_canonical_addr(target->node.start) == reloc->presumed_offset)
		return 0;

	/* Check that the relocation address is valid... */
	if (unlikely(reloc->offset >
		     vma->size - (eb->reloc_cache.use_64bit_reloc ? 8 : 4))) {
		DRM_DEBUG("Relocation beyond object bounds: "
			  "target %d offset %d size %d.\n",
			  reloc->target_handle,
			  (int)reloc->offset,
			  (int)vma->size);
		return -EINVAL;
	}
	if (unlikely(reloc->offset & 3)) {
		DRM_DEBUG("Relocation not 4-byte aligned: "
			  "target %d offset %d.\n",
			  reloc->target_handle,
			  (int)reloc->offset);
		return -EINVAL;
	}

	/*
	 * If we write into the object, we need to force the synchronisation
	 * barrier, either with an asynchronous clflush or if we executed the
	 * patching using the GPU (though that should be serialised by the
	 * timeline). To be completely sure, and since we are required to
	 * do relocations we are already stalling, disable the user's opt
	 * out of our synchronisation.
	 */
	*vma->exec_flags &= ~EXEC_OBJECT_ASYNC;

	/* and update the user's relocation entry */
	return relocate_entry(vma, reloc, eb, target);
}

static int eb_relocate_vma(struct i915_execbuffer *eb, struct i915_vma *vma)
{
#define N_RELOC(x) ((x) / sizeof(struct drm_i915_gem_relocation_entry))
	struct drm_i915_gem_relocation_entry stack[N_RELOC(512)];
	struct drm_i915_gem_relocation_entry __user *urelocs;
	const struct drm_i915_gem_exec_object2 *entry = exec_entry(eb, vma);
	unsigned int remain;

	urelocs = u64_to_user_ptr(entry->relocs_ptr);
	remain = entry->relocation_count;
	if (unlikely(remain > N_RELOC(ULONG_MAX)))
		return -EINVAL;

	/*
	 * We must check that the entire relocation array is safe
	 * to read. However, if the array is not writable the user loses
	 * the updated relocation values.
	 */
	if (unlikely(!access_ok(VERIFY_READ, urelocs, remain*sizeof(*urelocs))))
		return -EFAULT;

	do {
		struct drm_i915_gem_relocation_entry *r = stack;
		unsigned int count =
			min_t(unsigned int, remain, ARRAY_SIZE(stack));
		unsigned int copied;

		/*
		 * This is the fast path and we cannot handle a pagefault
		 * whilst holding the struct mutex lest the user pass in the
		 * relocations contained within a mmaped bo. For in such a case
		 * we, the page fault handler would call i915_gem_fault() and
		 * we would try to acquire the struct mutex again. Obviously
		 * this is bad and so lockdep complains vehemently.
		 */
		pagefault_disable();
		copied = __copy_from_user_inatomic(r, urelocs, count * sizeof(r[0]));
		pagefault_enable();
		if (unlikely(copied)) {
			remain = -EFAULT;
			goto out;
		}

		remain -= count;
		do {
			u64 offset = eb_relocate_entry(eb, vma, r);

			if (likely(offset == 0)) {
			} else if ((s64)offset < 0) {
				remain = (int)offset;
				goto out;
			} else {
				/*
				 * Note that reporting an error now
				 * leaves everything in an inconsistent
				 * state as we have *already* changed
				 * the relocation value inside the
				 * object. As we have not changed the
				 * reloc.presumed_offset or will not
				 * change the execobject.offset, on the
				 * call we may not rewrite the value
				 * inside the object, leaving it
				 * dangling and causing a GPU hang. Unless
				 * userspace dynamically rebuilds the
				 * relocations on each execbuf rather than
				 * presume a static tree.
				 *
				 * We did previously check if the relocations
				 * were writable (access_ok), an error now
				 * would be a strange race with mprotect,
				 * having already demonstrated that we
				 * can read from this userspace address.
				 */
				offset = gen8_canonical_addr(offset & ~UPDATE);
				__put_user(offset,
					   &urelocs[r-stack].presumed_offset);
			}
		} while (r++, --count);
		urelocs += ARRAY_SIZE(stack);
	} while (remain);
out:
	reloc_cache_reset(&eb->reloc_cache);
	return remain;
}

static int
eb_relocate_vma_slow(struct i915_execbuffer *eb, struct i915_vma *vma)
{
	const struct drm_i915_gem_exec_object2 *entry = exec_entry(eb, vma);
	struct drm_i915_gem_relocation_entry *relocs =
		u64_to_ptr(typeof(*relocs), entry->relocs_ptr);
	unsigned int i;
	int err;

	for (i = 0; i < entry->relocation_count; i++) {
		u64 offset = eb_relocate_entry(eb, vma, &relocs[i]);

		if ((s64)offset < 0) {
			err = (int)offset;
			goto err;
		}
	}
	err = 0;
err:
	reloc_cache_reset(&eb->reloc_cache);
	return err;
}

static int check_relocations(const struct drm_i915_gem_exec_object2 *entry)
{
	const char __user *addr, *end;
	unsigned long size;
	char __maybe_unused c;

	size = entry->relocation_count;
	if (size == 0)
		return 0;

	if (size > N_RELOC(ULONG_MAX))
		return -EINVAL;

	addr = u64_to_user_ptr(entry->relocs_ptr);
	size *= sizeof(struct drm_i915_gem_relocation_entry);
	if (!access_ok(VERIFY_READ, addr, size))
		return -EFAULT;

	end = addr + size;
	for (; addr < end; addr += PAGE_SIZE) {
		int err = __get_user(c, addr);
		if (err)
			return err;
	}
	return __get_user(c, end - 1);
}

static int eb_copy_relocations(const struct i915_execbuffer *eb)
{
	const unsigned int count = eb->buffer_count;
	unsigned int i;
	int err;

	for (i = 0; i < count; i++) {
		const unsigned int nreloc = eb->exec[i].relocation_count;
		struct drm_i915_gem_relocation_entry __user *urelocs;
		struct drm_i915_gem_relocation_entry *relocs;
		unsigned long size;
		unsigned long copied;

		if (nreloc == 0)
			continue;

		err = check_relocations(&eb->exec[i]);
		if (err)
			goto err;

		urelocs = u64_to_user_ptr(eb->exec[i].relocs_ptr);
		size = nreloc * sizeof(*relocs);

		relocs = kvmalloc_array(size, 1, GFP_KERNEL);
		if (!relocs) {
			kvfree(relocs);
			err = -ENOMEM;
			goto err;
		}

		/* copy_from_user is limited to < 4GiB */
		copied = 0;
		do {
			unsigned int len =
				min_t(u64, BIT_ULL(31), size - copied);

			if (__copy_from_user((char *)relocs + copied,
					     (char __user *)urelocs + copied,
					     len)) {
<<<<<<< HEAD
=======
end_user:
				user_access_end();
end:
>>>>>>> 407d19ab
				kvfree(relocs);
				err = -EFAULT;
				goto err;
			}

			copied += len;
		} while (copied < size);

		/*
		 * As we do not update the known relocation offsets after
		 * relocating (due to the complexities in lock handling),
		 * we need to mark them as invalid now so that we force the
		 * relocation processing next time. Just in case the target
		 * object is evicted and then rebound into its old
		 * presumed_offset before the next execbuffer - if that
		 * happened we would make the mistake of assuming that the
		 * relocations were valid.
		 */
<<<<<<< HEAD
		user_access_begin();
=======
		if (!user_access_begin(urelocs, size))
			goto end;

>>>>>>> 407d19ab
		for (copied = 0; copied < nreloc; copied++)
			unsafe_put_user(-1,
					&urelocs[copied].presumed_offset,
					end_user);
end_user:
		user_access_end();

		eb->exec[i].relocs_ptr = (uintptr_t)relocs;
	}

	return 0;

err:
	while (i--) {
		struct drm_i915_gem_relocation_entry *relocs =
			u64_to_ptr(typeof(*relocs), eb->exec[i].relocs_ptr);
		if (eb->exec[i].relocation_count)
			kvfree(relocs);
	}
	return err;
}

static int eb_prefault_relocations(const struct i915_execbuffer *eb)
{
	const unsigned int count = eb->buffer_count;
	unsigned int i;

	if (unlikely(i915_modparams.prefault_disable))
		return 0;

	for (i = 0; i < count; i++) {
		int err;

		err = check_relocations(&eb->exec[i]);
		if (err)
			return err;
	}

	return 0;
}

static noinline int eb_relocate_slow(struct i915_execbuffer *eb)
{
	struct drm_device *dev = &eb->i915->drm;
	bool have_copy = false;
	struct i915_vma *vma;
	int err = 0;

repeat:
	if (signal_pending(current)) {
		err = -ERESTARTSYS;
		goto out;
	}

	/* We may process another execbuffer during the unlock... */
	eb_reset_vmas(eb);
	mutex_unlock(&dev->struct_mutex);

	/*
	 * We take 3 passes through the slowpatch.
	 *
	 * 1 - we try to just prefault all the user relocation entries and
	 * then attempt to reuse the atomic pagefault disabled fast path again.
	 *
	 * 2 - we copy the user entries to a local buffer here outside of the
	 * local and allow ourselves to wait upon any rendering before
	 * relocations
	 *
	 * 3 - we already have a local copy of the relocation entries, but
	 * were interrupted (EAGAIN) whilst waiting for the objects, try again.
	 */
	if (!err) {
		err = eb_prefault_relocations(eb);
	} else if (!have_copy) {
		err = eb_copy_relocations(eb);
		have_copy = err == 0;
	} else {
		cond_resched();
		err = 0;
	}
	if (err) {
		mutex_lock(&dev->struct_mutex);
		goto out;
	}

	/* A frequent cause for EAGAIN are currently unavailable client pages */
	flush_workqueue(eb->i915->mm.userptr_wq);

	err = i915_mutex_lock_interruptible(dev);
	if (err) {
		mutex_lock(&dev->struct_mutex);
		goto out;
	}

	/* reacquire the objects */
	err = eb_lookup_vmas(eb);
	if (err)
		goto err;

	GEM_BUG_ON(!eb->batch);

	list_for_each_entry(vma, &eb->relocs, reloc_link) {
		if (!have_copy) {
			pagefault_disable();
			err = eb_relocate_vma(eb, vma);
			pagefault_enable();
			if (err)
				goto repeat;
		} else {
			err = eb_relocate_vma_slow(eb, vma);
			if (err)
				goto err;
		}
	}

	/*
	 * Leave the user relocations as are, this is the painfully slow path,
	 * and we want to avoid the complication of dropping the lock whilst
	 * having buffers reserved in the aperture and so causing spurious
	 * ENOSPC for random operations.
	 */

err:
	if (err == -EAGAIN)
		goto repeat;

out:
	if (have_copy) {
		const unsigned int count = eb->buffer_count;
		unsigned int i;

		for (i = 0; i < count; i++) {
			const struct drm_i915_gem_exec_object2 *entry =
				&eb->exec[i];
			struct drm_i915_gem_relocation_entry *relocs;

			if (!entry->relocation_count)
				continue;

			relocs = u64_to_ptr(typeof(*relocs), entry->relocs_ptr);
			kvfree(relocs);
		}
	}

	return err;
}

static int eb_relocate(struct i915_execbuffer *eb)
{
	if (eb_lookup_vmas(eb))
		goto slow;

	/* The objects are in their final locations, apply the relocations. */
	if (eb->args->flags & __EXEC_HAS_RELOC) {
		struct i915_vma *vma;

		list_for_each_entry(vma, &eb->relocs, reloc_link) {
			if (eb_relocate_vma(eb, vma))
				goto slow;
		}
	}

	return 0;

slow:
	return eb_relocate_slow(eb);
}

static int eb_move_to_gpu(struct i915_execbuffer *eb)
{
	const unsigned int count = eb->buffer_count;
	unsigned int i;
	int err;

	for (i = 0; i < count; i++) {
		unsigned int flags = eb->flags[i];
		struct i915_vma *vma = eb->vma[i];
		struct drm_i915_gem_object *obj = vma->obj;

		if (flags & EXEC_OBJECT_CAPTURE) {
			struct i915_capture_list *capture;

			capture = kmalloc(sizeof(*capture), GFP_KERNEL);
			if (unlikely(!capture))
				return -ENOMEM;

			capture->next = eb->request->capture_list;
			capture->vma = eb->vma[i];
			eb->request->capture_list = capture;
		}

		/*
		 * If the GPU is not _reading_ through the CPU cache, we need
		 * to make sure that any writes (both previous GPU writes from
		 * before a change in snooping levels and normal CPU writes)
		 * caught in that cache are flushed to main memory.
		 *
		 * We want to say
		 *   obj->cache_dirty &&
		 *   !(obj->cache_coherent & I915_BO_CACHE_COHERENT_FOR_READ)
		 * but gcc's optimiser doesn't handle that as well and emits
		 * two jumps instead of one. Maybe one day...
		 */
		if (unlikely(obj->cache_dirty & ~obj->cache_coherent)) {
			if (i915_gem_clflush_object(obj, 0))
				flags &= ~EXEC_OBJECT_ASYNC;
		}

		if (flags & EXEC_OBJECT_ASYNC)
			continue;

		err = i915_request_await_object
			(eb->request, obj, flags & EXEC_OBJECT_WRITE);
		if (err)
			return err;
	}

	for (i = 0; i < count; i++) {
		unsigned int flags = eb->flags[i];
		struct i915_vma *vma = eb->vma[i];

		err = i915_vma_move_to_active(vma, eb->request, flags);
		if (unlikely(err)) {
			i915_request_skip(eb->request, err);
			return err;
		}

		__eb_unreserve_vma(vma, flags);
		vma->exec_flags = NULL;

		if (unlikely(flags & __EXEC_OBJECT_HAS_REF))
			i915_vma_put(vma);
	}
	eb->exec = NULL;

	/* Unconditionally flush any chipset caches (for streaming writes). */
	i915_gem_chipset_flush(eb->i915);

	return 0;
}

static bool i915_gem_check_execbuffer(struct drm_i915_gem_execbuffer2 *exec)
{
	if (exec->flags & __I915_EXEC_ILLEGAL_FLAGS)
		return false;

	/* Kernel clipping was a DRI1 misfeature */
	if (!(exec->flags & I915_EXEC_FENCE_ARRAY)) {
		if (exec->num_cliprects || exec->cliprects_ptr)
			return false;
	}

	if (exec->DR4 == 0xffffffff) {
		DRM_DEBUG("UXA submitting garbage DR4, fixing up\n");
		exec->DR4 = 0;
	}
	if (exec->DR1 || exec->DR4)
		return false;

	if ((exec->batch_start_offset | exec->batch_len) & 0x7)
		return false;

	return true;
}

static int i915_reset_gen7_sol_offsets(struct i915_request *rq)
{
	u32 *cs;
	int i;

<<<<<<< HEAD
	if (!IS_GEN7(rq->i915) || rq->engine->id != RCS) {
=======
	if (!IS_GEN(rq->i915, 7) || rq->engine->id != RCS0) {
>>>>>>> 407d19ab
		DRM_DEBUG("sol reset is gen7/rcs only\n");
		return -EINVAL;
	}

	cs = intel_ring_begin(rq, 4 * 2 + 2);
	if (IS_ERR(cs))
		return PTR_ERR(cs);

	*cs++ = MI_LOAD_REGISTER_IMM(4);
	for (i = 0; i < 4; i++) {
		*cs++ = i915_mmio_reg_offset(GEN7_SO_WRITE_OFFSET(i));
		*cs++ = 0;
	}
	*cs++ = MI_NOOP;
	intel_ring_advance(rq, cs);

	return 0;
}

static struct i915_vma *eb_parse(struct i915_execbuffer *eb, bool is_master)
{
	struct drm_i915_gem_object *shadow_batch_obj;
	struct i915_vma *vma;
	int err;

	shadow_batch_obj = i915_gem_batch_pool_get(&eb->engine->batch_pool,
						   PAGE_ALIGN(eb->batch_len));
	if (IS_ERR(shadow_batch_obj))
		return ERR_CAST(shadow_batch_obj);

	err = intel_engine_cmd_parser(eb->engine,
				      eb->batch->obj,
				      shadow_batch_obj,
				      eb->batch_start_offset,
				      eb->batch_len,
				      is_master);
	if (err) {
		if (err == -EACCES) /* unhandled chained batch */
			vma = NULL;
		else
			vma = ERR_PTR(err);
		goto out;
	}

	vma = i915_gem_object_ggtt_pin(shadow_batch_obj, NULL, 0, 0, 0);
	if (IS_ERR(vma))
		goto out;

	eb->vma[eb->buffer_count] = i915_vma_get(vma);
	eb->flags[eb->buffer_count] =
		__EXEC_OBJECT_HAS_PIN | __EXEC_OBJECT_HAS_REF;
	vma->exec_flags = &eb->flags[eb->buffer_count];
	eb->buffer_count++;

out:
	i915_gem_object_unpin_pages(shadow_batch_obj);
	return vma;
}

static void
add_to_client(struct i915_request *rq, struct drm_file *file)
{
	rq->file_priv = file->driver_priv;
	list_add_tail(&rq->client_link, &rq->file_priv->mm.request_list);
}

static int eb_submit(struct i915_execbuffer *eb)
{
	int err;

	err = eb_move_to_gpu(eb);
	if (err)
		return err;

	if (eb->args->flags & I915_EXEC_GEN7_SOL_RESET) {
		err = i915_reset_gen7_sol_offsets(eb->request);
		if (err)
			return err;
	}

	err = eb->engine->emit_bb_start(eb->request,
					eb->batch->node.start +
					eb->batch_start_offset,
					eb->batch_len,
					eb->batch_flags);
	if (err)
		return err;

	return 0;
}

/*
 * Find one BSD ring to dispatch the corresponding BSD command.
 * The engine index is returned.
 */
static unsigned int
gen8_dispatch_bsd_engine(struct drm_i915_private *dev_priv,
			 struct drm_file *file)
{
	struct drm_i915_file_private *file_priv = file->driver_priv;

	/* Check whether the file_priv has already selected one ring. */
	if ((int)file_priv->bsd_engine < 0)
		file_priv->bsd_engine = atomic_fetch_xor(1,
			 &dev_priv->mm.bsd_engine_dispatch_index);

	return file_priv->bsd_engine;
}

#define I915_USER_RINGS (4)

static const enum intel_engine_id user_ring_map[I915_USER_RINGS + 1] = {
	[I915_EXEC_DEFAULT]	= RCS0,
	[I915_EXEC_RENDER]	= RCS0,
	[I915_EXEC_BLT]		= BCS0,
	[I915_EXEC_BSD]		= VCS0,
	[I915_EXEC_VEBOX]	= VECS0
};

static struct intel_engine_cs *
eb_select_engine(struct drm_i915_private *dev_priv,
		 struct drm_file *file,
		 struct drm_i915_gem_execbuffer2 *args)
{
	unsigned int user_ring_id = args->flags & I915_EXEC_RING_MASK;
	struct intel_engine_cs *engine;

	if (user_ring_id > I915_USER_RINGS) {
		DRM_DEBUG("execbuf with unknown ring: %u\n", user_ring_id);
		return NULL;
	}

	if ((user_ring_id != I915_EXEC_BSD) &&
	    ((args->flags & I915_EXEC_BSD_MASK) != 0)) {
		DRM_DEBUG("execbuf with non bsd ring but with invalid "
			  "bsd dispatch flags: %d\n", (int)(args->flags));
		return NULL;
	}

	if (user_ring_id == I915_EXEC_BSD && HAS_ENGINE(dev_priv, VCS1)) {
		unsigned int bsd_idx = args->flags & I915_EXEC_BSD_MASK;

		if (bsd_idx == I915_EXEC_BSD_DEFAULT) {
			bsd_idx = gen8_dispatch_bsd_engine(dev_priv, file);
		} else if (bsd_idx >= I915_EXEC_BSD_RING1 &&
			   bsd_idx <= I915_EXEC_BSD_RING2) {
			bsd_idx >>= I915_EXEC_BSD_SHIFT;
			bsd_idx--;
		} else {
			DRM_DEBUG("execbuf with unknown bsd ring: %u\n",
				  bsd_idx);
			return NULL;
		}

		engine = dev_priv->engine[_VCS(bsd_idx)];
	} else {
		engine = dev_priv->engine[user_ring_map[user_ring_id]];
	}

	if (!engine) {
		DRM_DEBUG("execbuf with invalid ring: %u\n", user_ring_id);
		return NULL;
	}

	return engine;
}

static void
__free_fence_array(struct drm_syncobj **fences, unsigned int n)
{
	while (n--)
		drm_syncobj_put(ptr_mask_bits(fences[n], 2));
	kvfree(fences);
}

static struct drm_syncobj **
get_fence_array(struct drm_i915_gem_execbuffer2 *args,
		struct drm_file *file)
{
	const unsigned long nfences = args->num_cliprects;
	struct drm_i915_gem_exec_fence __user *user;
	struct drm_syncobj **fences;
	unsigned long n;
	int err;

	if (!(args->flags & I915_EXEC_FENCE_ARRAY))
		return NULL;

	/* Check multiplication overflow for access_ok() and kvmalloc_array() */
	BUILD_BUG_ON(sizeof(size_t) > sizeof(unsigned long));
	if (nfences > min_t(unsigned long,
			    ULONG_MAX / sizeof(*user),
			    SIZE_MAX / sizeof(*fences)))
		return ERR_PTR(-EINVAL);

	user = u64_to_user_ptr(args->cliprects_ptr);
	if (!access_ok(VERIFY_READ, user, nfences * sizeof(*user)))
		return ERR_PTR(-EFAULT);

	fences = kvmalloc_array(nfences, sizeof(*fences),
				__GFP_NOWARN | GFP_KERNEL);
	if (!fences)
		return ERR_PTR(-ENOMEM);

	for (n = 0; n < nfences; n++) {
		struct drm_i915_gem_exec_fence fence;
		struct drm_syncobj *syncobj;

		if (__copy_from_user(&fence, user++, sizeof(fence))) {
			err = -EFAULT;
			goto err;
		}

		if (fence.flags & __I915_EXEC_FENCE_UNKNOWN_FLAGS) {
			err = -EINVAL;
			goto err;
		}

		syncobj = drm_syncobj_find(file, fence.handle);
		if (!syncobj) {
			DRM_DEBUG("Invalid syncobj handle provided\n");
			err = -ENOENT;
			goto err;
		}

		BUILD_BUG_ON(~(ARCH_KMALLOC_MINALIGN - 1) &
			     ~__I915_EXEC_FENCE_UNKNOWN_FLAGS);

		fences[n] = ptr_pack_bits(syncobj, fence.flags, 2);
	}

	return fences;

err:
	__free_fence_array(fences, n);
	return ERR_PTR(err);
}

static void
put_fence_array(struct drm_i915_gem_execbuffer2 *args,
		struct drm_syncobj **fences)
{
	if (fences)
		__free_fence_array(fences, args->num_cliprects);
}

static int
await_fence_array(struct i915_execbuffer *eb,
		  struct drm_syncobj **fences)
{
	const unsigned int nfences = eb->args->num_cliprects;
	unsigned int n;
	int err;

	for (n = 0; n < nfences; n++) {
		struct drm_syncobj *syncobj;
		struct dma_fence *fence;
		unsigned int flags;

		syncobj = ptr_unpack_bits(fences[n], &flags, 2);
		if (!(flags & I915_EXEC_FENCE_WAIT))
			continue;

		fence = drm_syncobj_fence_get(syncobj);
		if (!fence)
			return -EINVAL;

		err = i915_request_await_dma_fence(eb->request, fence);
		dma_fence_put(fence);
		if (err < 0)
			return err;
	}

	return 0;
}

static void
signal_fence_array(struct i915_execbuffer *eb,
		   struct drm_syncobj **fences)
{
	const unsigned int nfences = eb->args->num_cliprects;
	struct dma_fence * const fence = &eb->request->fence;
	unsigned int n;

	for (n = 0; n < nfences; n++) {
		struct drm_syncobj *syncobj;
		unsigned int flags;

		syncobj = ptr_unpack_bits(fences[n], &flags, 2);
		if (!(flags & I915_EXEC_FENCE_SIGNAL))
			continue;

		drm_syncobj_replace_fence(syncobj, fence);
	}
}

static int
i915_gem_do_execbuffer(struct drm_device *dev,
		       struct drm_file *file,
		       struct drm_i915_gem_execbuffer2 *args,
		       struct drm_i915_gem_exec_object2 *exec,
		       struct drm_syncobj **fences)
{
	struct i915_execbuffer eb;
	struct dma_fence *in_fence = NULL;
	struct sync_file *out_fence = NULL;
	int out_fence_fd = -1;
	int err;

	BUILD_BUG_ON(__EXEC_INTERNAL_FLAGS & ~__I915_EXEC_ILLEGAL_FLAGS);
	BUILD_BUG_ON(__EXEC_OBJECT_INTERNAL_FLAGS &
		     ~__EXEC_OBJECT_UNKNOWN_FLAGS);

	eb.i915 = to_i915(dev);
	eb.file = file;
	eb.args = args;
	if (DBG_FORCE_RELOC || !(args->flags & I915_EXEC_NO_RELOC))
		args->flags |= __EXEC_HAS_RELOC;

	eb.exec = exec;
	eb.vma = (struct i915_vma **)(exec + args->buffer_count + 1);
	eb.vma[0] = NULL;
	eb.flags = (unsigned int *)(eb.vma + args->buffer_count + 1);

	eb.invalid_flags = __EXEC_OBJECT_UNKNOWN_FLAGS;
	if (USES_FULL_PPGTT(eb.i915))
		eb.invalid_flags |= EXEC_OBJECT_NEEDS_GTT;
	reloc_cache_init(&eb.reloc_cache, eb.i915);

	eb.buffer_count = args->buffer_count;
	eb.batch_start_offset = args->batch_start_offset;
	eb.batch_len = args->batch_len;

	eb.batch_flags = 0;
	if (args->flags & I915_EXEC_SECURE) {
		if (!drm_is_current_master(file) || !capable(CAP_SYS_ADMIN))
		    return -EPERM;

		eb.batch_flags |= I915_DISPATCH_SECURE;
	}
	if (args->flags & I915_EXEC_IS_PINNED)
		eb.batch_flags |= I915_DISPATCH_PINNED;

<<<<<<< HEAD
	eb.engine = eb_select_engine(eb.i915, file, args);
	if (!eb.engine)
		return -EINVAL;

	if (args->flags & I915_EXEC_RESOURCE_STREAMER) {
		if (!HAS_RESOURCE_STREAMER(eb.i915)) {
			DRM_DEBUG("RS is only allowed for Haswell, Gen8 and above\n");
			return -EINVAL;
		}
		if (eb.engine->id != RCS) {
			DRM_DEBUG("RS is not available on %s\n",
				 eb.engine->name);
			return -EINVAL;
		}

		eb.batch_flags |= I915_DISPATCH_RS;
	}

=======
>>>>>>> 407d19ab
	if (args->flags & I915_EXEC_FENCE_IN) {
		in_fence = sync_file_get_fence(lower_32_bits(args->rsvd2));
		if (!in_fence)
			return -EINVAL;
	}

	if (args->flags & I915_EXEC_FENCE_OUT) {
		out_fence_fd = get_unused_fd_flags(O_CLOEXEC);
		if (out_fence_fd < 0) {
			err = out_fence_fd;
			goto err_in_fence;
		}
	}

	err = eb_create(&eb);
	if (err)
		goto err_out_fence;

	GEM_BUG_ON(!eb.lut_size);

	err = eb_select_context(&eb);
	if (unlikely(err))
		goto err_destroy;

	eb.engine = eb_select_engine(eb.i915, file, args);
	if (!eb.engine) {
		err = -EINVAL;
		goto err_engine;
	}

	/*
	 * Take a local wakeref for preparing to dispatch the execbuf as
	 * we expect to access the hardware fairly frequently in the
	 * process. Upon first dispatch, we acquire another prolonged
	 * wakeref that we hold until the GPU has been idle for at least
	 * 100ms.
	 */
	intel_runtime_pm_get(eb.i915);

	err = i915_mutex_lock_interruptible(dev);
	if (err)
		goto err_rpm;

	err = eb_relocate(&eb);
	if (err) {
		/*
		 * If the user expects the execobject.offset and
		 * reloc.presumed_offset to be an exact match,
		 * as for using NO_RELOC, then we cannot update
		 * the execobject.offset until we have completed
		 * relocation.
		 */
		args->flags &= ~__EXEC_HAS_RELOC;
		goto err_vma;
	}

	if (unlikely(*eb.batch->exec_flags & EXEC_OBJECT_WRITE)) {
		DRM_DEBUG("Attempting to use self-modifying batch buffer\n");
		err = -EINVAL;
		goto err_vma;
	}
	if (eb.batch_start_offset > eb.batch->size ||
	    eb.batch_len > eb.batch->size - eb.batch_start_offset) {
		DRM_DEBUG("Attempting to use out-of-bounds batch\n");
		err = -EINVAL;
		goto err_vma;
	}

	if (eb_use_cmdparser(&eb)) {
		struct i915_vma *vma;

		vma = eb_parse(&eb, drm_is_current_master(file));
		if (IS_ERR(vma)) {
			err = PTR_ERR(vma);
			goto err_vma;
		}

		if (vma) {
			/*
			 * Batch parsed and accepted:
			 *
			 * Set the DISPATCH_SECURE bit to remove the NON_SECURE
			 * bit from MI_BATCH_BUFFER_START commands issued in
			 * the dispatch_execbuffer implementations. We
			 * specifically don't want that set on batches the
			 * command parser has accepted.
			 */
			eb.batch_flags |= I915_DISPATCH_SECURE;
			eb.batch_start_offset = 0;
			eb.batch = vma;
		}
	}

	if (eb.batch_len == 0)
		eb.batch_len = eb.batch->size - eb.batch_start_offset;

	/*
	 * snb/ivb/vlv conflate the "batch in ppgtt" bit with the "non-secure
	 * batch" bit. Hence we need to pin secure batches into the global gtt.
	 * hsw should have this fixed, but bdw mucks it up again. */
	if (eb.batch_flags & I915_DISPATCH_SECURE) {
		struct i915_vma *vma;

		/*
		 * So on first glance it looks freaky that we pin the batch here
		 * outside of the reservation loop. But:
		 * - The batch is already pinned into the relevant ppgtt, so we
		 *   already have the backing storage fully allocated.
		 * - No other BO uses the global gtt (well contexts, but meh),
		 *   so we don't really have issues with multiple objects not
		 *   fitting due to fragmentation.
		 * So this is actually safe.
		 */
		vma = i915_gem_object_ggtt_pin(eb.batch->obj, NULL, 0, 0, 0);
		if (IS_ERR(vma)) {
			err = PTR_ERR(vma);
			goto err_vma;
		}

		eb.batch = vma;
	}

	/* All GPU relocation batches must be submitted prior to the user rq */
	GEM_BUG_ON(eb.reloc_cache.rq);

	/* Allocate a request for this batch buffer nice and early. */
	eb.request = i915_request_alloc(eb.engine, eb.ctx);
	if (IS_ERR(eb.request)) {
		err = PTR_ERR(eb.request);
		goto err_batch_unpin;
	}

	if (in_fence) {
		err = i915_request_await_dma_fence(eb.request, in_fence);
		if (err < 0)
			goto err_request;
	}

	if (fences) {
		err = await_fence_array(&eb, fences);
		if (err)
			goto err_request;
	}

	if (out_fence_fd != -1) {
		out_fence = sync_file_create(&eb.request->fence);
		if (!out_fence) {
			err = -ENOMEM;
			goto err_request;
		}
	}

	/*
	 * Whilst this request exists, batch_obj will be on the
	 * active_list, and so will hold the active reference. Only when this
	 * request is retired will the the batch_obj be moved onto the
	 * inactive_list and lose its active reference. Hence we do not need
	 * to explicitly hold another reference here.
	 */
	eb.request->batch = eb.batch;

	trace_i915_request_queue(eb.request, eb.batch_flags);
	err = eb_submit(&eb);
err_request:
	i915_request_add(eb.request);
	add_to_client(eb.request, file);

	if (fences)
		signal_fence_array(&eb, fences);

	if (out_fence) {
		if (err == 0) {
			fd_install(out_fence_fd, out_fence->file);
			args->rsvd2 &= GENMASK_ULL(31, 0); /* keep in-fence */
			args->rsvd2 |= (u64)out_fence_fd << 32;
			out_fence_fd = -1;
		} else {
			fput(out_fence->file);
		}
	}

err_batch_unpin:
	if (eb.batch_flags & I915_DISPATCH_SECURE)
		i915_vma_unpin(eb.batch);
err_vma:
	if (eb.exec)
		eb_release_vmas(&eb);
	mutex_unlock(&dev->struct_mutex);
err_rpm:
<<<<<<< HEAD
	intel_runtime_pm_put(eb.i915);
=======
	intel_runtime_pm_put(eb.i915, wakeref);
err_engine:
>>>>>>> 407d19ab
	i915_gem_context_put(eb.ctx);
err_destroy:
	eb_destroy(&eb);
err_out_fence:
	if (out_fence_fd != -1)
		put_unused_fd(out_fence_fd);
err_in_fence:
	dma_fence_put(in_fence);
	return err;
}

static size_t eb_element_size(void)
{
	return (sizeof(struct drm_i915_gem_exec_object2) +
		sizeof(struct i915_vma *) +
		sizeof(unsigned int));
}

static bool check_buffer_count(size_t count)
{
	const size_t sz = eb_element_size();

	/*
	 * When using LUT_HANDLE, we impose a limit of INT_MAX for the lookup
	 * array size (see eb_create()). Otherwise, we can accept an array as
	 * large as can be addressed (though use large arrays at your peril)!
	 */

	return !(count < 1 || count > INT_MAX || count > SIZE_MAX / sz - 1);
}

/*
 * Legacy execbuffer just creates an exec2 list from the original exec object
 * list array and passes it to the real function.
 */
int
i915_gem_execbuffer_ioctl(struct drm_device *dev, void *data,
			  struct drm_file *file)
{
	struct drm_i915_gem_execbuffer *args = data;
	struct drm_i915_gem_execbuffer2 exec2;
	struct drm_i915_gem_exec_object *exec_list = NULL;
	struct drm_i915_gem_exec_object2 *exec2_list = NULL;
	const size_t count = args->buffer_count;
	unsigned int i;
	int err;

	if (!check_buffer_count(count)) {
		DRM_DEBUG("execbuf2 with %zd buffers\n", count);
		return -EINVAL;
	}

	exec2.buffers_ptr = args->buffers_ptr;
	exec2.buffer_count = args->buffer_count;
	exec2.batch_start_offset = args->batch_start_offset;
	exec2.batch_len = args->batch_len;
	exec2.DR1 = args->DR1;
	exec2.DR4 = args->DR4;
	exec2.num_cliprects = args->num_cliprects;
	exec2.cliprects_ptr = args->cliprects_ptr;
	exec2.flags = I915_EXEC_RENDER;
	i915_execbuffer2_set_context_id(exec2, 0);

	if (!i915_gem_check_execbuffer(&exec2))
		return -EINVAL;

	/* Copy in the exec list from userland */
	exec_list = kvmalloc_array(count, sizeof(*exec_list),
				   __GFP_NOWARN | GFP_KERNEL);
	exec2_list = kvmalloc_array(count + 1, eb_element_size(),
				    __GFP_NOWARN | GFP_KERNEL);
	if (exec_list == NULL || exec2_list == NULL) {
		DRM_DEBUG("Failed to allocate exec list for %d buffers\n",
			  args->buffer_count);
		kvfree(exec_list);
		kvfree(exec2_list);
		return -ENOMEM;
	}
	err = copy_from_user(exec_list,
			     u64_to_user_ptr(args->buffers_ptr),
			     sizeof(*exec_list) * count);
	if (err) {
		DRM_DEBUG("copy %d exec entries failed %d\n",
			  args->buffer_count, err);
		kvfree(exec_list);
		kvfree(exec2_list);
		return -EFAULT;
	}

	for (i = 0; i < args->buffer_count; i++) {
		exec2_list[i].handle = exec_list[i].handle;
		exec2_list[i].relocation_count = exec_list[i].relocation_count;
		exec2_list[i].relocs_ptr = exec_list[i].relocs_ptr;
		exec2_list[i].alignment = exec_list[i].alignment;
		exec2_list[i].offset = exec_list[i].offset;
		if (INTEL_GEN(to_i915(dev)) < 4)
			exec2_list[i].flags = EXEC_OBJECT_NEEDS_FENCE;
		else
			exec2_list[i].flags = 0;
	}

	err = i915_gem_do_execbuffer(dev, file, &exec2, exec2_list, NULL);
	if (exec2.flags & __EXEC_HAS_RELOC) {
		struct drm_i915_gem_exec_object __user *user_exec_list =
			u64_to_user_ptr(args->buffers_ptr);

		/* Copy the new buffer offsets back to the user's exec list. */
		for (i = 0; i < args->buffer_count; i++) {
			if (!(exec2_list[i].offset & UPDATE))
				continue;

			exec2_list[i].offset =
				gen8_canonical_addr(exec2_list[i].offset & PIN_OFFSET_MASK);
			exec2_list[i].offset &= PIN_OFFSET_MASK;
			if (__copy_to_user(&user_exec_list[i].offset,
					   &exec2_list[i].offset,
					   sizeof(user_exec_list[i].offset)))
				break;
		}
	}

	kvfree(exec_list);
	kvfree(exec2_list);
	return err;
}

int
i915_gem_execbuffer2_ioctl(struct drm_device *dev, void *data,
			   struct drm_file *file)
{
	struct drm_i915_gem_execbuffer2 *args = data;
	struct drm_i915_gem_exec_object2 *exec2_list;
	struct drm_syncobj **fences = NULL;
	const size_t count = args->buffer_count;
	int err;

	if (!check_buffer_count(count)) {
		DRM_DEBUG("execbuf2 with %zd buffers\n", count);
		return -EINVAL;
	}

	if (!i915_gem_check_execbuffer(args))
		return -EINVAL;

	/* Allocate an extra slot for use by the command parser */
	exec2_list = kvmalloc_array(count + 1, eb_element_size(),
				    __GFP_NOWARN | GFP_KERNEL);
	if (exec2_list == NULL) {
		DRM_DEBUG("Failed to allocate exec list for %zd buffers\n",
			  count);
		return -ENOMEM;
	}
	if (copy_from_user(exec2_list,
			   u64_to_user_ptr(args->buffers_ptr),
			   sizeof(*exec2_list) * count)) {
		DRM_DEBUG("copy %zd exec entries failed\n", count);
		kvfree(exec2_list);
		return -EFAULT;
	}

	if (args->flags & I915_EXEC_FENCE_ARRAY) {
		fences = get_fence_array(args, file);
		if (IS_ERR(fences)) {
			kvfree(exec2_list);
			return PTR_ERR(fences);
		}
	}

	err = i915_gem_do_execbuffer(dev, file, args, exec2_list, fences);

	/*
	 * Now that we have begun execution of the batchbuffer, we ignore
	 * any new error after this point. Also given that we have already
	 * updated the associated relocations, we try to write out the current
	 * object locations irrespective of any error.
	 */
	if (args->flags & __EXEC_HAS_RELOC) {
		struct drm_i915_gem_exec_object2 __user *user_exec_list =
			u64_to_user_ptr(args->buffers_ptr);
		unsigned int i;

		/* Copy the new buffer offsets back to the user's exec list. */
<<<<<<< HEAD
		user_access_begin();
=======
		/*
		 * Note: count * sizeof(*user_exec_list) does not overflow,
		 * because we checked 'count' in check_buffer_count().
		 *
		 * And this range already got effectively checked earlier
		 * when we did the "copy_from_user()" above.
		 */
		if (!user_access_begin(user_exec_list, count * sizeof(*user_exec_list)))
			goto end;

>>>>>>> 407d19ab
		for (i = 0; i < args->buffer_count; i++) {
			if (!(exec2_list[i].offset & UPDATE))
				continue;

			exec2_list[i].offset =
				gen8_canonical_addr(exec2_list[i].offset & PIN_OFFSET_MASK);
			unsafe_put_user(exec2_list[i].offset,
					&user_exec_list[i].offset,
					end_user);
		}
end_user:
		user_access_end();
end:;
	}

	args->flags &= ~__I915_EXEC_UNKNOWN_FLAGS;
	put_fence_array(args, fences);
	kvfree(exec2_list);
	return err;
}<|MERGE_RESOLUTION|>--- conflicted
+++ resolved
@@ -26,12 +26,11 @@
  *
  */
 
-#include <linux/dma_remapping.h>
+#include <linux/intel-iommu.h>
 #include <linux/reservation.h>
 #include <linux/sync_file.h>
 #include <linux/uaccess.h>
 
-#include <drm/drmP.h>
 #include <drm/drm_syncobj.h>
 #include <drm/i915_drm.h>
 
@@ -64,7 +63,9 @@
 #define BATCH_OFFSET_BIAS (256*1024)
 
 #define __I915_EXEC_ILLEGAL_FLAGS \
-	(__I915_EXEC_UNKNOWN_FLAGS | I915_EXEC_CONSTANTS_MASK)
+	(__I915_EXEC_UNKNOWN_FLAGS | \
+	 I915_EXEC_CONSTANTS_MASK  | \
+	 I915_EXEC_RESOURCE_STREAMER)
 
 /* Catch emission of unexpected errors for CI! */
 #if IS_ENABLED(CONFIG_DRM_I915_DEBUG_GEM)
@@ -691,9 +692,14 @@
 			eb_unreserve_vma(vma, &eb->flags[i]);
 
 			if (flags & EXEC_OBJECT_PINNED)
+				/* Pinned must have their slot */
 				list_add(&vma->exec_link, &eb->unbound);
 			else if (flags & __EXEC_OBJECT_NEEDS_MAP)
+				/* Map require the lowest 256MiB (aperture) */
 				list_add_tail(&vma->exec_link, &eb->unbound);
+			else if (!(flags & EXEC_OBJECT_SUPPORTS_48B_ADDRESS))
+				/* Prioritise 4GiB region for restricted bo */
+				list_add(&vma->exec_link, &last);
 			else
 				list_add_tail(&vma->exec_link, &last);
 		}
@@ -733,17 +739,20 @@
 		return -ENOENT;
 
 	eb->ctx = ctx;
-	eb->vm = ctx->ppgtt ? &ctx->ppgtt->vm : &eb->i915->ggtt.vm;
+	if (ctx->ppgtt) {
+		eb->vm = &ctx->ppgtt->vm;
+		eb->invalid_flags |= EXEC_OBJECT_NEEDS_GTT;
+	} else {
+		eb->vm = &eb->i915->ggtt.vm;
+	}
 
 	eb->context_flags = 0;
-	if (ctx->flags & CONTEXT_NO_ZEROMAP)
+	if (test_bit(UCONTEXT_NO_ZEROMAP, &ctx->user_flags))
 		eb->context_flags |= __EXEC_OBJECT_NEEDS_BIAS;
 
 	return 0;
 }
 
-<<<<<<< HEAD
-=======
 static struct i915_request *__eb_wait_for_ring(struct intel_ring *ring)
 {
 	struct i915_request *rq;
@@ -806,7 +815,6 @@
 	return ret;
 }
 
->>>>>>> 407d19ab
 static int eb_lookup_vmas(struct i915_execbuffer *eb)
 {
 	struct radix_tree_root *handles_vma = &eb->ctx->handles_vma;
@@ -1187,6 +1195,13 @@
 	struct i915_vma *batch;
 	u32 *cmd;
 	int err;
+
+	if (DBG_FORCE_RELOC == FORCE_GPU_RELOC) {
+		obj = vma->obj;
+		if (obj->cache_dirty & ~obj->cache_coherent)
+			i915_gem_clflush_object(obj, 0);
+		obj->write_domain = 0;
+	}
 
 	GEM_BUG_ON(vma->obj->write_domain & I915_GEM_DOMAIN_CPU);
 
@@ -1425,7 +1440,7 @@
 		 * batchbuffers.
 		 */
 		if (reloc->write_domain == I915_GEM_DOMAIN_INSTRUCTION &&
-		    IS_GEN6(eb->i915)) {
+		    IS_GEN(eb->i915, 6)) {
 			err = i915_vma_bind(target, target->obj->cache_level,
 					    PIN_GLOBAL);
 			if (WARN_ONCE(err,
@@ -1492,7 +1507,7 @@
 	 * to read. However, if the array is not writable the user loses
 	 * the updated relocation values.
 	 */
-	if (unlikely(!access_ok(VERIFY_READ, urelocs, remain*sizeof(*urelocs))))
+	if (unlikely(!access_ok(urelocs, remain*sizeof(*urelocs))))
 		return -EFAULT;
 
 	do {
@@ -1548,8 +1563,10 @@
 				 * can read from this userspace address.
 				 */
 				offset = gen8_canonical_addr(offset & ~UPDATE);
-				__put_user(offset,
-					   &urelocs[r-stack].presumed_offset);
+				if (unlikely(__put_user(offset, &urelocs[r-stack].presumed_offset))) {
+					remain = -EFAULT;
+					goto out;
+				}
 			}
 		} while (r++, --count);
 		urelocs += ARRAY_SIZE(stack);
@@ -1597,7 +1614,7 @@
 
 	addr = u64_to_user_ptr(entry->relocs_ptr);
 	size *= sizeof(struct drm_i915_gem_relocation_entry);
-	if (!access_ok(VERIFY_READ, addr, size))
+	if (!access_ok(addr, size))
 		return -EFAULT;
 
 	end = addr + size;
@@ -1634,7 +1651,6 @@
 
 		relocs = kvmalloc_array(size, 1, GFP_KERNEL);
 		if (!relocs) {
-			kvfree(relocs);
 			err = -ENOMEM;
 			goto err;
 		}
@@ -1648,12 +1664,9 @@
 			if (__copy_from_user((char *)relocs + copied,
 					     (char __user *)urelocs + copied,
 					     len)) {
-<<<<<<< HEAD
-=======
 end_user:
 				user_access_end();
 end:
->>>>>>> 407d19ab
 				kvfree(relocs);
 				err = -EFAULT;
 				goto err;
@@ -1672,18 +1685,13 @@
 		 * happened we would make the mistake of assuming that the
 		 * relocations were valid.
 		 */
-<<<<<<< HEAD
-		user_access_begin();
-=======
 		if (!user_access_begin(urelocs, size))
 			goto end;
 
->>>>>>> 407d19ab
 		for (copied = 0; copied < nreloc; copied++)
 			unsafe_put_user(-1,
 					&urelocs[copied].presumed_offset,
 					end_user);
-end_user:
 		user_access_end();
 
 		eb->exec[i].relocs_ptr = (uintptr_t)relocs;
@@ -1949,11 +1957,7 @@
 	u32 *cs;
 	int i;
 
-<<<<<<< HEAD
-	if (!IS_GEN7(rq->i915) || rq->engine->id != RCS) {
-=======
 	if (!IS_GEN(rq->i915, 7) || rq->engine->id != RCS0) {
->>>>>>> 407d19ab
 		DRM_DEBUG("sol reset is gen7/rcs only\n");
 		return -EINVAL;
 	}
@@ -2034,6 +2038,18 @@
 			return err;
 	}
 
+	/*
+	 * After we completed waiting for other engines (using HW semaphores)
+	 * then we can signal that this request/batch is ready to run. This
+	 * allows us to determine if the batch is still waiting on the GPU
+	 * or actually running by checking the breadcrumb.
+	 */
+	if (eb->engine->emit_init_breadcrumb) {
+		err = eb->engine->emit_init_breadcrumb(eb->request);
+		if (err)
+			return err;
+	}
+
 	err = eb->engine->emit_bb_start(eb->request,
 					eb->batch->node.start +
 					eb->batch_start_offset,
@@ -2150,7 +2166,7 @@
 		return ERR_PTR(-EINVAL);
 
 	user = u64_to_user_ptr(args->cliprects_ptr);
-	if (!access_ok(VERIFY_READ, user, nfences * sizeof(*user)))
+	if (!access_ok(user, nfences * sizeof(*user)))
 		return ERR_PTR(-EFAULT);
 
 	fences = kvmalloc_array(nfences, sizeof(*fences),
@@ -2260,6 +2276,7 @@
 	struct i915_execbuffer eb;
 	struct dma_fence *in_fence = NULL;
 	struct sync_file *out_fence = NULL;
+	intel_wakeref_t wakeref;
 	int out_fence_fd = -1;
 	int err;
 
@@ -2279,8 +2296,6 @@
 	eb.flags = (unsigned int *)(eb.vma + args->buffer_count + 1);
 
 	eb.invalid_flags = __EXEC_OBJECT_UNKNOWN_FLAGS;
-	if (USES_FULL_PPGTT(eb.i915))
-		eb.invalid_flags |= EXEC_OBJECT_NEEDS_GTT;
 	reloc_cache_init(&eb.reloc_cache, eb.i915);
 
 	eb.buffer_count = args->buffer_count;
@@ -2297,27 +2312,6 @@
 	if (args->flags & I915_EXEC_IS_PINNED)
 		eb.batch_flags |= I915_DISPATCH_PINNED;
 
-<<<<<<< HEAD
-	eb.engine = eb_select_engine(eb.i915, file, args);
-	if (!eb.engine)
-		return -EINVAL;
-
-	if (args->flags & I915_EXEC_RESOURCE_STREAMER) {
-		if (!HAS_RESOURCE_STREAMER(eb.i915)) {
-			DRM_DEBUG("RS is only allowed for Haswell, Gen8 and above\n");
-			return -EINVAL;
-		}
-		if (eb.engine->id != RCS) {
-			DRM_DEBUG("RS is not available on %s\n",
-				 eb.engine->name);
-			return -EINVAL;
-		}
-
-		eb.batch_flags |= I915_DISPATCH_RS;
-	}
-
-=======
->>>>>>> 407d19ab
 	if (args->flags & I915_EXEC_FENCE_IN) {
 		in_fence = sync_file_get_fence(lower_32_bits(args->rsvd2));
 		if (!in_fence)
@@ -2355,11 +2349,15 @@
 	 * wakeref that we hold until the GPU has been idle for at least
 	 * 100ms.
 	 */
-	intel_runtime_pm_get(eb.i915);
+	wakeref = intel_runtime_pm_get(eb.i915);
 
 	err = i915_mutex_lock_interruptible(dev);
 	if (err)
 		goto err_rpm;
+
+	err = eb_wait_for_ring(&eb); /* may temporarily drop struct_mutex */
+	if (unlikely(err))
+		goto err_unlock;
 
 	err = eb_relocate(&eb);
 	if (err) {
@@ -2505,14 +2503,11 @@
 err_vma:
 	if (eb.exec)
 		eb_release_vmas(&eb);
+err_unlock:
 	mutex_unlock(&dev->struct_mutex);
 err_rpm:
-<<<<<<< HEAD
-	intel_runtime_pm_put(eb.i915);
-=======
 	intel_runtime_pm_put(eb.i915, wakeref);
 err_engine:
->>>>>>> 407d19ab
 	i915_gem_context_put(eb.ctx);
 err_destroy:
 	eb_destroy(&eb);
@@ -2695,9 +2690,6 @@
 		unsigned int i;
 
 		/* Copy the new buffer offsets back to the user's exec list. */
-<<<<<<< HEAD
-		user_access_begin();
-=======
 		/*
 		 * Note: count * sizeof(*user_exec_list) does not overflow,
 		 * because we checked 'count' in check_buffer_count().
@@ -2708,7 +2700,6 @@
 		if (!user_access_begin(user_exec_list, count * sizeof(*user_exec_list)))
 			goto end;
 
->>>>>>> 407d19ab
 		for (i = 0; i < args->buffer_count; i++) {
 			if (!(exec2_list[i].offset & UPDATE))
 				continue;
