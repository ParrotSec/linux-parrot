--- conflicted
+++ resolved
@@ -31,40 +31,40 @@
  * prepare/check/commit/cleanup steps.
  */
 
-#include <drm/drmP.h>
 #include <drm/drm_atomic_helper.h>
+#include <drm/drm_fourcc.h>
 #include <drm/drm_plane_helper.h>
-<<<<<<< HEAD
-=======
 
 #include "intel_atomic_plane.h"
->>>>>>> 407d19ab
 #include "intel_drv.h"
 #include "intel_pm.h"
 #include "intel_sprite.h"
 
-/**
- * intel_create_plane_state - create plane state object
- * @plane: drm plane
- *
- * Allocates a fresh plane state for the given plane and sets some of
- * the state values to sensible initial values.
- *
- * Returns: A newly allocated plane state, or NULL on failure
- */
-struct intel_plane_state *
-intel_create_plane_state(struct drm_plane *plane)
-{
-	struct intel_plane_state *state;
-
-	state = kzalloc(sizeof(*state), GFP_KERNEL);
-	if (!state)
-		return NULL;
-
-	state->base.plane = plane;
-	state->base.rotation = DRM_MODE_ROTATE_0;
-
-	return state;
+struct intel_plane *intel_plane_alloc(void)
+{
+	struct intel_plane_state *plane_state;
+	struct intel_plane *plane;
+
+	plane = kzalloc(sizeof(*plane), GFP_KERNEL);
+	if (!plane)
+		return ERR_PTR(-ENOMEM);
+
+	plane_state = kzalloc(sizeof(*plane_state), GFP_KERNEL);
+	if (!plane_state) {
+		kfree(plane);
+		return ERR_PTR(-ENOMEM);
+	}
+
+	__drm_atomic_helper_plane_reset(&plane->base, &plane_state->base);
+	plane_state->scaler_id = -1;
+
+	return plane;
+}
+
+void intel_plane_free(struct intel_plane *plane)
+{
+	intel_plane_destroy_state(&plane->base, plane->base.state);
+	kfree(plane);
 }
 
 /**
@@ -115,95 +115,29 @@
 }
 
 int intel_plane_atomic_check_with_state(const struct intel_crtc_state *old_crtc_state,
-					struct intel_crtc_state *crtc_state,
+					struct intel_crtc_state *new_crtc_state,
 					const struct intel_plane_state *old_plane_state,
-					struct intel_plane_state *intel_state)
-{
-	struct drm_plane *plane = intel_state->base.plane;
-	struct drm_i915_private *dev_priv = to_i915(plane->dev);
-	struct drm_plane_state *state = &intel_state->base;
-	struct intel_plane *intel_plane = to_intel_plane(plane);
-	const struct drm_display_mode *adjusted_mode =
-		&crtc_state->base.adjusted_mode;
+					struct intel_plane_state *new_plane_state)
+{
+	struct intel_plane *plane = to_intel_plane(new_plane_state->base.plane);
 	int ret;
 
-<<<<<<< HEAD
-	if (!intel_state->base.crtc && !old_plane_state->base.crtc)
-=======
 	new_crtc_state->active_planes &= ~BIT(plane->id);
 	new_crtc_state->nv12_planes &= ~BIT(plane->id);
 	new_crtc_state->c8_planes &= ~BIT(plane->id);
 	new_plane_state->base.visible = false;
 
 	if (!new_plane_state->base.crtc && !old_plane_state->base.crtc)
->>>>>>> 407d19ab
 		return 0;
 
-	if (state->fb && drm_rotation_90_or_270(state->rotation)) {
-		struct drm_format_name_buf format_name;
-
-		if (state->fb->modifier != I915_FORMAT_MOD_Y_TILED &&
-		    state->fb->modifier != I915_FORMAT_MOD_Yf_TILED) {
-			DRM_DEBUG_KMS("Y/Yf tiling required for 90/270!\n");
-			return -EINVAL;
-		}
-
-		/*
-		 * 90/270 is not allowed with RGB64 16:16:16:16,
-		 * RGB 16-bit 5:6:5, and Indexed 8-bit.
-		 * TBD: Add RGB64 case once its added in supported format list.
-		 */
-		switch (state->fb->format->format) {
-		case DRM_FORMAT_C8:
-		case DRM_FORMAT_RGB565:
-			DRM_DEBUG_KMS("Unsupported pixel format %s for 90/270!\n",
-			              drm_get_format_name(state->fb->format->format,
-			                                  &format_name));
-			return -EINVAL;
-
-		default:
-			break;
-		}
-	}
-
-	/* CHV ignores the mirror bit when the rotate bit is set :( */
-	if (IS_CHERRYVIEW(dev_priv) &&
-	    state->rotation & DRM_MODE_ROTATE_180 &&
-	    state->rotation & DRM_MODE_REFLECT_X) {
-		DRM_DEBUG_KMS("Cannot rotate and reflect at the same time\n");
-		return -EINVAL;
-	}
-
-	intel_state->base.visible = false;
-	ret = intel_plane->check_plane(intel_plane, crtc_state, intel_state);
+	ret = plane->check_plane(new_crtc_state, new_plane_state);
 	if (ret)
 		return ret;
 
-	/*
-	 * Y-tiling is not supported in IF-ID Interlace mode in
-	 * GEN9 and above.
-	 */
-	if (state->fb && INTEL_GEN(dev_priv) >= 9 && crtc_state->base.enable &&
-	    adjusted_mode->flags & DRM_MODE_FLAG_INTERLACE) {
-		if (state->fb->modifier == I915_FORMAT_MOD_Y_TILED ||
-		    state->fb->modifier == I915_FORMAT_MOD_Yf_TILED) {
-			DRM_DEBUG_KMS("Y/Yf tiling not supported in IF-ID mode\n");
-			return -EINVAL;
-		}
-	}
-
-<<<<<<< HEAD
 	/* FIXME pre-g4x don't work like this */
-	if (state->visible)
-		crtc_state->active_planes |= BIT(intel_plane->id);
-	else
-		crtc_state->active_planes &= ~BIT(intel_plane->id);
-
-	if (state->visible && state->fb->format->format == DRM_FORMAT_NV12)
-		crtc_state->nv12_planes |= BIT(intel_plane->id);
-	else
-		crtc_state->nv12_planes &= ~BIT(intel_plane->id);
-=======
+	if (new_plane_state->base.visible)
+		new_crtc_state->active_planes |= BIT(plane->id);
+
 	if (new_plane_state->base.visible &&
 	    is_planar_yuv_format(new_plane_state->base.fb->format->format))
 		new_crtc_state->nv12_planes |= BIT(plane->id);
@@ -214,12 +148,11 @@
 
 	if (new_plane_state->base.visible || old_plane_state->base.visible)
 		new_crtc_state->update_planes |= BIT(plane->id);
->>>>>>> 407d19ab
 
 	return intel_plane_atomic_calc_changes(old_crtc_state,
-					       &crtc_state->base,
+					       &new_crtc_state->base,
 					       old_plane_state,
-					       state);
+					       &new_plane_state->base);
 }
 
 static int intel_plane_atomic_check(struct drm_plane *plane,
@@ -232,6 +165,7 @@
 	const struct drm_crtc_state *old_crtc_state;
 	struct drm_crtc_state *new_crtc_state;
 
+	new_plane_state->visible = false;
 	if (!crtc)
 		return 0;
 
@@ -244,31 +178,6 @@
 						   to_intel_plane_state(new_plane_state));
 }
 
-<<<<<<< HEAD
-static void intel_plane_atomic_update(struct drm_plane *plane,
-				      struct drm_plane_state *old_state)
-{
-	struct intel_atomic_state *state = to_intel_atomic_state(old_state->state);
-	struct intel_plane *intel_plane = to_intel_plane(plane);
-	const struct intel_plane_state *new_plane_state =
-		intel_atomic_get_new_plane_state(state, intel_plane);
-	struct drm_crtc *crtc = new_plane_state->base.crtc ?: old_state->crtc;
-
-	if (new_plane_state->base.visible) {
-		const struct intel_crtc_state *new_crtc_state =
-			intel_atomic_get_new_crtc_state(state, to_intel_crtc(crtc));
-
-		trace_intel_update_plane(plane,
-					 to_intel_crtc(crtc));
-
-		intel_plane->update_plane(intel_plane,
-					  new_crtc_state, new_plane_state);
-	} else {
-		trace_intel_disable_plane(plane,
-					  to_intel_crtc(crtc));
-
-		intel_plane->disable_plane(intel_plane, to_intel_crtc(crtc));
-=======
 static struct intel_plane *
 skl_next_plane_to_commit(struct intel_atomic_state *state,
 			 struct intel_crtc *crtc,
@@ -409,7 +318,6 @@
 			intel_update_plane(plane, new_crtc_state, new_plane_state);
 		else
 			intel_disable_plane(plane, new_crtc_state);
->>>>>>> 407d19ab
 	}
 }
 
@@ -417,7 +325,6 @@
 	.prepare_fb = intel_prepare_plane_fb,
 	.cleanup_fb = intel_cleanup_plane_fb,
 	.atomic_check = intel_plane_atomic_check,
-	.atomic_update = intel_plane_atomic_update,
 };
 
 /**
@@ -435,7 +342,7 @@
 intel_plane_atomic_get_property(struct drm_plane *plane,
 				const struct drm_plane_state *state,
 				struct drm_property *property,
-				uint64_t *val)
+				u64 *val)
 {
 	DRM_DEBUG_KMS("Unknown property [PROP:%d:%s]\n",
 		      property->base.id, property->name);
@@ -458,7 +365,7 @@
 intel_plane_atomic_set_property(struct drm_plane *plane,
 				struct drm_plane_state *state,
 				struct drm_property *property,
-				uint64_t val)
+				u64 val)
 {
 	DRM_DEBUG_KMS("Unknown property [PROP:%d:%s]\n",
 		      property->base.id, property->name);
