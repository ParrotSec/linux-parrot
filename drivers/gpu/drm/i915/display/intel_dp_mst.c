/*
 * Copyright © 2008 Intel Corporation
 *             2014 Red Hat Inc.
 *
 * Permission is hereby granted, free of charge, to any person obtaining a
 * copy of this software and associated documentation files (the "Software"),
 * to deal in the Software without restriction, including without limitation
 * the rights to use, copy, modify, merge, publish, distribute, sublicense,
 * and/or sell copies of the Software, and to permit persons to whom the
 * Software is furnished to do so, subject to the following conditions:
 *
 * The above copyright notice and this permission notice (including the next
 * paragraph) shall be included in all copies or substantial portions of the
 * Software.
 *
 * THE SOFTWARE IS PROVIDED "AS IS", WITHOUT WARRANTY OF ANY KIND, EXPRESS OR
 * IMPLIED, INCLUDING BUT NOT LIMITED TO THE WARRANTIES OF MERCHANTABILITY,
 * FITNESS FOR A PARTICULAR PURPOSE AND NONINFRINGEMENT.  IN NO EVENT SHALL
 * THE AUTHORS OR COPYRIGHT HOLDERS BE LIABLE FOR ANY CLAIM, DAMAGES OR OTHER
 * LIABILITY, WHETHER IN AN ACTION OF CONTRACT, TORT OR OTHERWISE, ARISING
 * FROM, OUT OF OR IN CONNECTION WITH THE SOFTWARE OR THE USE OR OTHER DEALINGS
 * IN THE SOFTWARE.
 *
 */

#include <drm/drm_atomic_helper.h>
#include <drm/drm_edid.h>
#include <drm/drm_probe_helper.h>

#include "i915_drv.h"
#include "intel_atomic.h"
#include "intel_audio.h"
#include "intel_connector.h"
#include "intel_ddi.h"
#include "intel_display_types.h"
#include "intel_hotplug.h"
#include "intel_dp.h"
#include "intel_dp_mst.h"
#include "intel_dpio_phy.h"
#include "intel_hdcp.h"

static int intel_dp_mst_compute_link_config(struct intel_encoder *encoder,
					    struct intel_crtc_state *crtc_state,
					    struct drm_connector_state *conn_state,
					    struct link_config_limits *limits)
{
	struct drm_atomic_state *state = crtc_state->uapi.state;
	struct intel_dp_mst_encoder *intel_mst = enc_to_mst(encoder);
	struct intel_dp *intel_dp = &intel_mst->primary->dp;
	struct intel_connector *connector =
		to_intel_connector(conn_state->connector);
	struct drm_i915_private *i915 = to_i915(connector->base.dev);
	const struct drm_display_mode *adjusted_mode =
		&crtc_state->hw.adjusted_mode;
	bool constant_n = drm_dp_has_quirk(&intel_dp->desc, 0,
					   DP_DPCD_QUIRK_CONSTANT_N);
	int bpp, slots = -EINVAL;

	crtc_state->lane_count = limits->max_lane_count;
	crtc_state->port_clock = limits->max_clock;

	for (bpp = limits->max_bpp; bpp >= limits->min_bpp; bpp -= 2 * 3) {
		crtc_state->pipe_bpp = bpp;

		crtc_state->pbn = drm_dp_calc_pbn_mode(adjusted_mode->crtc_clock,
						       crtc_state->pipe_bpp,
						       false);

		slots = drm_dp_atomic_find_vcpi_slots(state, &intel_dp->mst_mgr,
						      connector->port,
<<<<<<< HEAD
						      crtc_state->pbn, 0);
=======
						      crtc_state->pbn,
						      drm_dp_get_vc_payload_bw(crtc_state->port_clock,
									       crtc_state->lane_count));
>>>>>>> 4e026225
		if (slots == -EDEADLK)
			return slots;
		if (slots >= 0)
			break;
	}

	if (slots < 0) {
		drm_dbg_kms(&i915->drm, "failed finding vcpi slots:%d\n",
			    slots);
		return slots;
	}

	intel_link_compute_m_n(crtc_state->pipe_bpp,
			       crtc_state->lane_count,
			       adjusted_mode->crtc_clock,
			       crtc_state->port_clock,
			       &crtc_state->dp_m_n,
			       constant_n, crtc_state->fec_enable);
	crtc_state->dp_m_n.tu = slots;

	return 0;
}

static int intel_dp_mst_compute_config(struct intel_encoder *encoder,
				       struct intel_crtc_state *pipe_config,
				       struct drm_connector_state *conn_state)
{
	struct drm_i915_private *dev_priv = to_i915(encoder->base.dev);
	struct intel_dp_mst_encoder *intel_mst = enc_to_mst(encoder);
	struct intel_dp *intel_dp = &intel_mst->primary->dp;
	struct intel_connector *connector =
		to_intel_connector(conn_state->connector);
	struct intel_digital_connector_state *intel_conn_state =
		to_intel_digital_connector_state(conn_state);
	const struct drm_display_mode *adjusted_mode =
		&pipe_config->hw.adjusted_mode;
	struct link_config_limits limits;
	int ret;

	if (adjusted_mode->flags & DRM_MODE_FLAG_DBLSCAN)
		return -EINVAL;

	pipe_config->output_format = INTEL_OUTPUT_FORMAT_RGB;
	pipe_config->has_pch_encoder = false;

	if (intel_conn_state->force_audio == HDMI_AUDIO_AUTO)
		pipe_config->has_audio = connector->port->has_audio;
	else
		pipe_config->has_audio =
			intel_conn_state->force_audio == HDMI_AUDIO_ON;

	/*
	 * for MST we always configure max link bw - the spec doesn't
	 * seem to suggest we should do otherwise.
	 */
	limits.min_clock =
	limits.max_clock = intel_dp_max_link_rate(intel_dp);

	limits.min_lane_count =
	limits.max_lane_count = intel_dp_max_lane_count(intel_dp);

	limits.min_bpp = intel_dp_min_bpp(pipe_config);
	/*
	 * FIXME: If all the streams can't fit into the link with
	 * their current pipe_bpp we should reduce pipe_bpp across
	 * the board until things start to fit. Until then we
	 * limit to <= 8bpc since that's what was hardcoded for all
	 * MST streams previously. This hack should be removed once
	 * we have the proper retry logic in place.
	 */
	limits.max_bpp = min(pipe_config->pipe_bpp, 24);

	intel_dp_adjust_compliance_config(intel_dp, pipe_config, &limits);

	ret = intel_dp_mst_compute_link_config(encoder, pipe_config,
					       conn_state, &limits);
	if (ret)
		return ret;

	pipe_config->limited_color_range =
		intel_dp_limited_color_range(pipe_config, conn_state);

	if (IS_GEN9_LP(dev_priv))
		pipe_config->lane_lat_optim_mask =
			bxt_ddi_phy_calc_lane_lat_optim_mask(pipe_config->lane_count);

	intel_ddi_compute_min_voltage_level(dev_priv, pipe_config);

	return 0;
}

/*
 * Iterate over all connectors and return a mask of
 * all CPU transcoders streaming over the same DP link.
 */
static unsigned int
intel_dp_mst_transcoder_mask(struct intel_atomic_state *state,
			     struct intel_dp *mst_port)
{
	struct drm_i915_private *dev_priv = to_i915(state->base.dev);
	const struct intel_digital_connector_state *conn_state;
	struct intel_connector *connector;
	u8 transcoders = 0;
	int i;

	if (INTEL_GEN(dev_priv) < 12)
		return 0;

	for_each_new_intel_connector_in_state(state, connector, conn_state, i) {
		const struct intel_crtc_state *crtc_state;
		struct intel_crtc *crtc;

		if (connector->mst_port != mst_port || !conn_state->base.crtc)
			continue;

		crtc = to_intel_crtc(conn_state->base.crtc);
		crtc_state = intel_atomic_get_new_crtc_state(state, crtc);

		if (!crtc_state->hw.active)
			continue;

		transcoders |= BIT(crtc_state->cpu_transcoder);
	}

	return transcoders;
}

static int intel_dp_mst_compute_config_late(struct intel_encoder *encoder,
					    struct intel_crtc_state *crtc_state,
					    struct drm_connector_state *conn_state)
{
	struct intel_atomic_state *state = to_intel_atomic_state(conn_state->state);
	struct intel_dp_mst_encoder *intel_mst = enc_to_mst(encoder);
	struct intel_dp *intel_dp = &intel_mst->primary->dp;

	/* lowest numbered transcoder will be designated master */
	crtc_state->mst_master_transcoder =
		ffs(intel_dp_mst_transcoder_mask(state, intel_dp)) - 1;

	return 0;
}

/*
 * If one of the connectors in a MST stream needs a modeset, mark all CRTCs
 * that shares the same MST stream as mode changed,
 * intel_modeset_pipe_config()+intel_crtc_check_fastset() will take care to do
 * a fastset when possible.
 */
static int
intel_dp_mst_atomic_master_trans_check(struct intel_connector *connector,
				       struct intel_atomic_state *state)
{
	struct drm_i915_private *dev_priv = to_i915(state->base.dev);
	struct drm_connector_list_iter connector_list_iter;
	struct intel_connector *connector_iter;

	if (INTEL_GEN(dev_priv) < 12)
		return  0;

	if (!intel_connector_needs_modeset(state, &connector->base))
		return 0;

	drm_connector_list_iter_begin(&dev_priv->drm, &connector_list_iter);
	for_each_intel_connector_iter(connector_iter, &connector_list_iter) {
		struct intel_digital_connector_state *conn_iter_state;
		struct intel_crtc_state *crtc_state;
		struct intel_crtc *crtc;
		int ret;

		if (connector_iter->mst_port != connector->mst_port ||
		    connector_iter == connector)
			continue;

		conn_iter_state = intel_atomic_get_digital_connector_state(state,
									   connector_iter);
		if (IS_ERR(conn_iter_state)) {
			drm_connector_list_iter_end(&connector_list_iter);
			return PTR_ERR(conn_iter_state);
		}

		if (!conn_iter_state->base.crtc)
			continue;

		crtc = to_intel_crtc(conn_iter_state->base.crtc);
		crtc_state = intel_atomic_get_crtc_state(&state->base, crtc);
		if (IS_ERR(crtc_state)) {
			drm_connector_list_iter_end(&connector_list_iter);
			return PTR_ERR(crtc_state);
		}

		ret = drm_atomic_add_affected_planes(&state->base, &crtc->base);
		if (ret) {
			drm_connector_list_iter_end(&connector_list_iter);
			return ret;
		}
		crtc_state->uapi.mode_changed = true;
	}
	drm_connector_list_iter_end(&connector_list_iter);

	return 0;
}

static int
intel_dp_mst_atomic_check(struct drm_connector *connector,
			  struct drm_atomic_state *_state)
{
	struct intel_atomic_state *state = to_intel_atomic_state(_state);
	struct drm_connector_state *new_conn_state =
		drm_atomic_get_new_connector_state(&state->base, connector);
	struct drm_connector_state *old_conn_state =
		drm_atomic_get_old_connector_state(&state->base, connector);
	struct intel_connector *intel_connector =
		to_intel_connector(connector);
	struct drm_crtc *new_crtc = new_conn_state->crtc;
	struct drm_dp_mst_topology_mgr *mgr;
	int ret;

	ret = intel_digital_connector_atomic_check(connector, &state->base);
	if (ret)
		return ret;

	ret = intel_dp_mst_atomic_master_trans_check(intel_connector, state);
	if (ret)
		return ret;

	if (!old_conn_state->crtc)
		return 0;

	/* We only want to free VCPI if this state disables the CRTC on this
	 * connector
	 */
	if (new_crtc) {
		struct intel_crtc *intel_crtc = to_intel_crtc(new_crtc);
		struct intel_crtc_state *crtc_state =
			intel_atomic_get_new_crtc_state(state, intel_crtc);

		if (!crtc_state ||
		    !drm_atomic_crtc_needs_modeset(&crtc_state->uapi) ||
		    crtc_state->uapi.enable)
			return 0;
	}

	mgr = &enc_to_mst(to_intel_encoder(old_conn_state->best_encoder))->primary->dp.mst_mgr;
	ret = drm_dp_atomic_release_vcpi_slots(&state->base, mgr,
					       intel_connector->port);

	return ret;
}

static void clear_act_sent(struct intel_dp *intel_dp)
{
	struct drm_i915_private *i915 = dp_to_i915(intel_dp);

	intel_de_write(i915, intel_dp->regs.dp_tp_status,
		       DP_TP_STATUS_ACT_SENT);
}

static void wait_for_act_sent(struct intel_dp *intel_dp)
{
	struct drm_i915_private *i915 = dp_to_i915(intel_dp);

	if (intel_de_wait_for_set(i915, intel_dp->regs.dp_tp_status,
				  DP_TP_STATUS_ACT_SENT, 1))
		drm_err(&i915->drm, "Timed out waiting for ACT sent\n");

	drm_dp_check_act_status(&intel_dp->mst_mgr);
}

static void intel_mst_disable_dp(struct intel_atomic_state *state,
				 struct intel_encoder *encoder,
				 const struct intel_crtc_state *old_crtc_state,
				 const struct drm_connector_state *old_conn_state)
{
	struct intel_dp_mst_encoder *intel_mst = enc_to_mst(encoder);
	struct intel_digital_port *dig_port = intel_mst->primary;
	struct intel_dp *intel_dp = &dig_port->dp;
	struct intel_connector *connector =
		to_intel_connector(old_conn_state->connector);
	struct drm_i915_private *i915 = to_i915(connector->base.dev);
	int ret;

	drm_dbg_kms(&i915->drm, "active links %d\n",
		    intel_dp->active_mst_links);

	intel_hdcp_disable(intel_mst->connector);

	drm_dp_mst_reset_vcpi_slots(&intel_dp->mst_mgr, connector->port);

	ret = drm_dp_update_payload_part1(&intel_dp->mst_mgr);
	if (ret) {
		drm_dbg_kms(&i915->drm, "failed to update payload %d\n", ret);
	}
	if (old_crtc_state->has_audio)
		intel_audio_codec_disable(encoder,
					  old_crtc_state, old_conn_state);
}

static void intel_mst_post_disable_dp(struct intel_atomic_state *state,
				      struct intel_encoder *encoder,
				      const struct intel_crtc_state *old_crtc_state,
				      const struct drm_connector_state *old_conn_state)
{
	struct intel_dp_mst_encoder *intel_mst = enc_to_mst(encoder);
	struct intel_digital_port *dig_port = intel_mst->primary;
	struct intel_dp *intel_dp = &dig_port->dp;
	struct intel_connector *connector =
		to_intel_connector(old_conn_state->connector);
	struct drm_i915_private *dev_priv = to_i915(connector->base.dev);
	bool last_mst_stream;
	u32 val;

	intel_dp->active_mst_links--;
	last_mst_stream = intel_dp->active_mst_links == 0;
	drm_WARN_ON(&dev_priv->drm,
		    INTEL_GEN(dev_priv) >= 12 && last_mst_stream &&
		    !intel_dp_mst_is_master_trans(old_crtc_state));

	intel_crtc_vblank_off(old_crtc_state);

	intel_disable_pipe(old_crtc_state);

	drm_dp_update_payload_part2(&intel_dp->mst_mgr);

	clear_act_sent(intel_dp);

	val = intel_de_read(dev_priv,
			    TRANS_DDI_FUNC_CTL(old_crtc_state->cpu_transcoder));
	val &= ~TRANS_DDI_DP_VC_PAYLOAD_ALLOC;
	intel_de_write(dev_priv,
		       TRANS_DDI_FUNC_CTL(old_crtc_state->cpu_transcoder),
		       val);

	wait_for_act_sent(intel_dp);

	drm_dp_mst_deallocate_vcpi(&intel_dp->mst_mgr, connector->port);

	intel_ddi_disable_transcoder_func(old_crtc_state);

	if (INTEL_GEN(dev_priv) >= 9)
		skl_scaler_disable(old_crtc_state);
	else
		ilk_pfit_disable(old_crtc_state);

	/*
	 * Power down mst path before disabling the port, otherwise we end
	 * up getting interrupts from the sink upon detecting link loss.
	 */
	drm_dp_send_power_updown_phy(&intel_dp->mst_mgr, connector->port,
				     false);

	/*
	 * BSpec 4287: disable DIP after the transcoder is disabled and before
	 * the transcoder clock select is set to none.
	 */
	if (last_mst_stream)
		intel_dp_set_infoframes(&dig_port->base, false,
					old_crtc_state, NULL);
	/*
	 * From TGL spec: "If multi-stream slave transcoder: Configure
	 * Transcoder Clock Select to direct no clock to the transcoder"
	 *
	 * From older GENs spec: "Configure Transcoder Clock Select to direct
	 * no clock to the transcoder"
	 */
	if (INTEL_GEN(dev_priv) < 12 || !last_mst_stream)
		intel_ddi_disable_pipe_clock(old_crtc_state);


	intel_mst->connector = NULL;
	if (last_mst_stream)
		dig_port->base.post_disable(state, &dig_port->base,
						  old_crtc_state, NULL);

	drm_dbg_kms(&dev_priv->drm, "active links %d\n",
		    intel_dp->active_mst_links);
}

static void intel_mst_pre_pll_enable_dp(struct intel_atomic_state *state,
					struct intel_encoder *encoder,
					const struct intel_crtc_state *pipe_config,
					const struct drm_connector_state *conn_state)
{
	struct intel_dp_mst_encoder *intel_mst = enc_to_mst(encoder);
	struct intel_digital_port *dig_port = intel_mst->primary;
	struct intel_dp *intel_dp = &dig_port->dp;

	if (intel_dp->active_mst_links == 0)
		dig_port->base.pre_pll_enable(state, &dig_port->base,
						    pipe_config, NULL);
}

static void intel_mst_pre_enable_dp(struct intel_atomic_state *state,
				    struct intel_encoder *encoder,
				    const struct intel_crtc_state *pipe_config,
				    const struct drm_connector_state *conn_state)
{
	struct intel_dp_mst_encoder *intel_mst = enc_to_mst(encoder);
	struct intel_digital_port *dig_port = intel_mst->primary;
	struct intel_dp *intel_dp = &dig_port->dp;
	struct drm_i915_private *dev_priv = to_i915(encoder->base.dev);
	struct intel_connector *connector =
		to_intel_connector(conn_state->connector);
	int ret;
	bool first_mst_stream;

	/* MST encoders are bound to a crtc, not to a connector,
	 * force the mapping here for get_hw_state.
	 */
	connector->encoder = encoder;
	intel_mst->connector = connector;
	first_mst_stream = intel_dp->active_mst_links == 0;
	drm_WARN_ON(&dev_priv->drm,
		    INTEL_GEN(dev_priv) >= 12 && first_mst_stream &&
		    !intel_dp_mst_is_master_trans(pipe_config));

	drm_dbg_kms(&dev_priv->drm, "active links %d\n",
		    intel_dp->active_mst_links);

	if (first_mst_stream)
		intel_dp_set_power(intel_dp, DP_SET_POWER_D0);

	drm_dp_send_power_updown_phy(&intel_dp->mst_mgr, connector->port, true);

	if (first_mst_stream)
		dig_port->base.pre_enable(state, &dig_port->base,
						pipe_config, NULL);

	ret = drm_dp_mst_allocate_vcpi(&intel_dp->mst_mgr,
				       connector->port,
				       pipe_config->pbn,
				       pipe_config->dp_m_n.tu);
	if (!ret)
		drm_err(&dev_priv->drm, "failed to allocate vcpi\n");

	intel_dp->active_mst_links++;

	ret = drm_dp_update_payload_part1(&intel_dp->mst_mgr);

	/*
	 * Before Gen 12 this is not done as part of
	 * dig_port->base.pre_enable() and should be done here. For
	 * Gen 12+ the step in which this should be done is different for the
	 * first MST stream, so it's done on the DDI for the first stream and
	 * here for the following ones.
	 */
	if (INTEL_GEN(dev_priv) < 12 || !first_mst_stream)
		intel_ddi_enable_pipe_clock(encoder, pipe_config);

	intel_ddi_set_dp_msa(pipe_config, conn_state);

	intel_dp_set_m_n(pipe_config, M1_N1);
}

static void intel_mst_enable_dp(struct intel_atomic_state *state,
				struct intel_encoder *encoder,
				const struct intel_crtc_state *pipe_config,
				const struct drm_connector_state *conn_state)
{
	struct intel_dp_mst_encoder *intel_mst = enc_to_mst(encoder);
	struct intel_digital_port *dig_port = intel_mst->primary;
	struct intel_dp *intel_dp = &dig_port->dp;
	struct drm_i915_private *dev_priv = to_i915(encoder->base.dev);
	u32 val;

	drm_WARN_ON(&dev_priv->drm, pipe_config->has_pch_encoder);

	clear_act_sent(intel_dp);

	intel_ddi_enable_transcoder_func(encoder, pipe_config);

	val = intel_de_read(dev_priv,
			    TRANS_DDI_FUNC_CTL(pipe_config->cpu_transcoder));
	val |= TRANS_DDI_DP_VC_PAYLOAD_ALLOC;
	intel_de_write(dev_priv,
		       TRANS_DDI_FUNC_CTL(pipe_config->cpu_transcoder),
		       val);

	drm_dbg_kms(&dev_priv->drm, "active links %d\n",
		    intel_dp->active_mst_links);

	wait_for_act_sent(intel_dp);

	drm_dp_update_payload_part2(&intel_dp->mst_mgr);

	intel_enable_pipe(pipe_config);

	intel_crtc_vblank_on(pipe_config);

	if (pipe_config->has_audio)
		intel_audio_codec_enable(encoder, pipe_config, conn_state);

	/* Enable hdcp if it's desired */
	if (conn_state->content_protection ==
	    DRM_MODE_CONTENT_PROTECTION_DESIRED)
		intel_hdcp_enable(to_intel_connector(conn_state->connector),
				  pipe_config->cpu_transcoder,
				  (u8)conn_state->hdcp_content_type);
}

static bool intel_dp_mst_enc_get_hw_state(struct intel_encoder *encoder,
				      enum pipe *pipe)
{
	struct intel_dp_mst_encoder *intel_mst = enc_to_mst(encoder);
	*pipe = intel_mst->pipe;
	if (intel_mst->connector)
		return true;
	return false;
}

static void intel_dp_mst_enc_get_config(struct intel_encoder *encoder,
					struct intel_crtc_state *pipe_config)
{
	struct intel_dp_mst_encoder *intel_mst = enc_to_mst(encoder);
	struct intel_digital_port *dig_port = intel_mst->primary;

	intel_ddi_get_config(&dig_port->base, pipe_config);
}

static int intel_dp_mst_get_ddc_modes(struct drm_connector *connector)
{
	struct intel_connector *intel_connector = to_intel_connector(connector);
	struct intel_dp *intel_dp = intel_connector->mst_port;
	struct edid *edid;
	int ret;

	if (drm_connector_is_unregistered(connector))
		return intel_connector_update_modes(connector, NULL);

	edid = drm_dp_mst_get_edid(connector, &intel_dp->mst_mgr, intel_connector->port);
	ret = intel_connector_update_modes(connector, edid);
	kfree(edid);

	return ret;
}

static int
intel_dp_mst_connector_late_register(struct drm_connector *connector)
{
	struct intel_connector *intel_connector = to_intel_connector(connector);
	int ret;

	ret = drm_dp_mst_connector_late_register(connector,
						 intel_connector->port);
	if (ret < 0)
		return ret;

	ret = intel_connector_register(connector);
	if (ret < 0)
		drm_dp_mst_connector_early_unregister(connector,
						      intel_connector->port);

	return ret;
}

static void
intel_dp_mst_connector_early_unregister(struct drm_connector *connector)
{
	struct intel_connector *intel_connector = to_intel_connector(connector);

	intel_connector_unregister(connector);
	drm_dp_mst_connector_early_unregister(connector,
					      intel_connector->port);
}

static const struct drm_connector_funcs intel_dp_mst_connector_funcs = {
	.fill_modes = drm_helper_probe_single_connector_modes,
	.atomic_get_property = intel_digital_connector_atomic_get_property,
	.atomic_set_property = intel_digital_connector_atomic_set_property,
	.late_register = intel_dp_mst_connector_late_register,
	.early_unregister = intel_dp_mst_connector_early_unregister,
	.destroy = intel_connector_destroy,
	.atomic_destroy_state = drm_atomic_helper_connector_destroy_state,
	.atomic_duplicate_state = intel_digital_connector_duplicate_state,
};

static int intel_dp_mst_get_modes(struct drm_connector *connector)
{
	return intel_dp_mst_get_ddc_modes(connector);
}

static int
intel_dp_mst_mode_valid_ctx(struct drm_connector *connector,
			    struct drm_display_mode *mode,
			    struct drm_modeset_acquire_ctx *ctx,
			    enum drm_mode_status *status)
{
	struct drm_i915_private *dev_priv = to_i915(connector->dev);
	struct intel_connector *intel_connector = to_intel_connector(connector);
	struct intel_dp *intel_dp = intel_connector->mst_port;
	struct drm_dp_mst_topology_mgr *mgr = &intel_dp->mst_mgr;
	struct drm_dp_mst_port *port = intel_connector->port;
	const int min_bpp = 18;
	int max_dotclk = to_i915(connector->dev)->max_dotclk_freq;
	int max_rate, mode_rate, max_lanes, max_link_clock;
	int ret;

	if (drm_connector_is_unregistered(connector)) {
		*status = MODE_ERROR;
		return 0;
	}

	if (mode->flags & DRM_MODE_FLAG_DBLSCAN) {
		*status = MODE_NO_DBLESCAN;
		return 0;
	}

	max_link_clock = intel_dp_max_link_rate(intel_dp);
	max_lanes = intel_dp_max_lane_count(intel_dp);

	max_rate = intel_dp_max_data_rate(max_link_clock, max_lanes);
	mode_rate = intel_dp_link_required(mode->clock, min_bpp);

	ret = drm_modeset_lock(&mgr->base.lock, ctx);
	if (ret)
		return ret;

	if (mode_rate > max_rate || mode->clock > max_dotclk ||
	    drm_dp_calc_pbn_mode(mode->clock, min_bpp, false) > port->full_pbn) {
		*status = MODE_CLOCK_HIGH;
		return 0;
	}

	if (mode->clock < 10000) {
		*status = MODE_CLOCK_LOW;
		return 0;
	}

	if (mode->flags & DRM_MODE_FLAG_DBLCLK) {
		*status = MODE_H_ILLEGAL;
		return 0;
	}

	*status = intel_mode_valid_max_plane_size(dev_priv, mode);
	return 0;
}

static struct drm_encoder *intel_mst_atomic_best_encoder(struct drm_connector *connector,
							 struct drm_connector_state *state)
{
	struct intel_connector *intel_connector = to_intel_connector(connector);
	struct intel_dp *intel_dp = intel_connector->mst_port;
	struct intel_crtc *crtc = to_intel_crtc(state->crtc);

	return &intel_dp->mst_encoders[crtc->pipe]->base.base;
}

static int
intel_dp_mst_detect(struct drm_connector *connector,
		    struct drm_modeset_acquire_ctx *ctx, bool force)
{
	struct drm_i915_private *i915 = to_i915(connector->dev);
	struct intel_connector *intel_connector = to_intel_connector(connector);
	struct intel_dp *intel_dp = intel_connector->mst_port;

	if (!INTEL_DISPLAY_ENABLED(i915))
		return connector_status_disconnected;

	if (drm_connector_is_unregistered(connector))
		return connector_status_disconnected;

	return drm_dp_mst_detect_port(connector, ctx, &intel_dp->mst_mgr,
				      intel_connector->port);
}

static const struct drm_connector_helper_funcs intel_dp_mst_connector_helper_funcs = {
	.get_modes = intel_dp_mst_get_modes,
	.mode_valid_ctx = intel_dp_mst_mode_valid_ctx,
	.atomic_best_encoder = intel_mst_atomic_best_encoder,
	.atomic_check = intel_dp_mst_atomic_check,
	.detect_ctx = intel_dp_mst_detect,
};

static void intel_dp_mst_encoder_destroy(struct drm_encoder *encoder)
{
	struct intel_dp_mst_encoder *intel_mst = enc_to_mst(to_intel_encoder(encoder));

	drm_encoder_cleanup(encoder);
	kfree(intel_mst);
}

static const struct drm_encoder_funcs intel_dp_mst_enc_funcs = {
	.destroy = intel_dp_mst_encoder_destroy,
};

static bool intel_dp_mst_get_hw_state(struct intel_connector *connector)
{
	if (intel_attached_encoder(connector) && connector->base.state->crtc) {
		enum pipe pipe;
		if (!intel_attached_encoder(connector)->get_hw_state(intel_attached_encoder(connector), &pipe))
			return false;
		return true;
	}
	return false;
}

static struct drm_connector *intel_dp_add_mst_connector(struct drm_dp_mst_topology_mgr *mgr, struct drm_dp_mst_port *port, const char *pathprop)
{
	struct intel_dp *intel_dp = container_of(mgr, struct intel_dp, mst_mgr);
	struct intel_digital_port *dig_port = dp_to_dig_port(intel_dp);
	struct drm_device *dev = dig_port->base.base.dev;
	struct drm_i915_private *dev_priv = to_i915(dev);
	struct intel_connector *intel_connector;
	struct drm_connector *connector;
	enum pipe pipe;
	int ret;

	intel_connector = intel_connector_alloc();
	if (!intel_connector)
		return NULL;

	intel_connector->get_hw_state = intel_dp_mst_get_hw_state;
	intel_connector->mst_port = intel_dp;
	intel_connector->port = port;
	drm_dp_mst_get_port_malloc(port);

	connector = &intel_connector->base;
	ret = drm_connector_init(dev, connector, &intel_dp_mst_connector_funcs,
				 DRM_MODE_CONNECTOR_DisplayPort);
	if (ret) {
		intel_connector_free(intel_connector);
		return NULL;
	}

	drm_connector_helper_add(connector, &intel_dp_mst_connector_helper_funcs);

	for_each_pipe(dev_priv, pipe) {
		struct drm_encoder *enc =
			&intel_dp->mst_encoders[pipe]->base.base;

		ret = drm_connector_attach_encoder(&intel_connector->base, enc);
		if (ret)
			goto err;
	}

	drm_object_attach_property(&connector->base, dev->mode_config.path_property, 0);
	drm_object_attach_property(&connector->base, dev->mode_config.tile_property, 0);

	ret = drm_connector_set_path_property(connector, pathprop);
	if (ret)
		goto err;

	intel_attach_force_audio_property(connector);
	intel_attach_broadcast_rgb_property(connector);


	/* TODO: Figure out how to make HDCP work on GEN12+ */
	if (INTEL_GEN(dev_priv) < 12) {
		ret = intel_dp_init_hdcp(dig_port, intel_connector);
		if (ret)
			DRM_DEBUG_KMS("HDCP init failed, skipping.\n");
	}

	/*
	 * Reuse the prop from the SST connector because we're
	 * not allowed to create new props after device registration.
	 */
	connector->max_bpc_property =
		intel_dp->attached_connector->base.max_bpc_property;
	if (connector->max_bpc_property)
		drm_connector_attach_max_bpc_property(connector, 6, 12);

	return connector;

err:
	drm_connector_cleanup(connector);
	return NULL;
}

static void
intel_dp_mst_poll_hpd_irq(struct drm_dp_mst_topology_mgr *mgr)
{
	struct intel_dp *intel_dp = container_of(mgr, struct intel_dp, mst_mgr);

	intel_hpd_trigger_irq(dp_to_dig_port(intel_dp));
}

static const struct drm_dp_mst_topology_cbs mst_cbs = {
	.add_connector = intel_dp_add_mst_connector,
	.poll_hpd_irq = intel_dp_mst_poll_hpd_irq,
};

static struct intel_dp_mst_encoder *
intel_dp_create_fake_mst_encoder(struct intel_digital_port *dig_port, enum pipe pipe)
{
	struct intel_dp_mst_encoder *intel_mst;
	struct intel_encoder *intel_encoder;
	struct drm_device *dev = dig_port->base.base.dev;

	intel_mst = kzalloc(sizeof(*intel_mst), GFP_KERNEL);

	if (!intel_mst)
		return NULL;

	intel_mst->pipe = pipe;
	intel_encoder = &intel_mst->base;
	intel_mst->primary = dig_port;

	drm_encoder_init(dev, &intel_encoder->base, &intel_dp_mst_enc_funcs,
			 DRM_MODE_ENCODER_DPMST, "DP-MST %c", pipe_name(pipe));

	intel_encoder->type = INTEL_OUTPUT_DP_MST;
	intel_encoder->power_domain = dig_port->base.power_domain;
	intel_encoder->port = dig_port->base.port;
	intel_encoder->cloneable = 0;
	/*
	 * This is wrong, but broken userspace uses the intersection
	 * of possible_crtcs of all the encoders of a given connector
	 * to figure out which crtcs can drive said connector. What
	 * should be used instead is the union of possible_crtcs.
	 * To keep such userspace functioning we must misconfigure
	 * this to make sure the intersection is not empty :(
	 */
	intel_encoder->pipe_mask = ~0;

	intel_encoder->compute_config = intel_dp_mst_compute_config;
	intel_encoder->compute_config_late = intel_dp_mst_compute_config_late;
	intel_encoder->disable = intel_mst_disable_dp;
	intel_encoder->post_disable = intel_mst_post_disable_dp;
	intel_encoder->update_pipe = intel_ddi_update_pipe;
	intel_encoder->pre_pll_enable = intel_mst_pre_pll_enable_dp;
	intel_encoder->pre_enable = intel_mst_pre_enable_dp;
	intel_encoder->enable = intel_mst_enable_dp;
	intel_encoder->get_hw_state = intel_dp_mst_enc_get_hw_state;
	intel_encoder->get_config = intel_dp_mst_enc_get_config;

	return intel_mst;

}

static bool
intel_dp_create_fake_mst_encoders(struct intel_digital_port *dig_port)
{
	struct intel_dp *intel_dp = &dig_port->dp;
	struct drm_i915_private *dev_priv = to_i915(dig_port->base.base.dev);
	enum pipe pipe;

	for_each_pipe(dev_priv, pipe)
		intel_dp->mst_encoders[pipe] = intel_dp_create_fake_mst_encoder(dig_port, pipe);
	return true;
}

int
intel_dp_mst_encoder_active_links(struct intel_digital_port *dig_port)
{
	return dig_port->dp.active_mst_links;
}

int
intel_dp_mst_encoder_init(struct intel_digital_port *dig_port, int conn_base_id)
{
	struct drm_i915_private *i915 = to_i915(dig_port->base.base.dev);
	struct intel_dp *intel_dp = &dig_port->dp;
	enum port port = dig_port->base.port;
	int ret;

	if (!HAS_DP_MST(i915) || intel_dp_is_edp(intel_dp))
		return 0;

	if (INTEL_GEN(i915) < 12 && port == PORT_A)
		return 0;

	if (INTEL_GEN(i915) < 11 && port == PORT_E)
		return 0;

	intel_dp->mst_mgr.cbs = &mst_cbs;

	/* create encoders */
	intel_dp_create_fake_mst_encoders(dig_port);
	ret = drm_dp_mst_topology_mgr_init(&intel_dp->mst_mgr, &i915->drm,
					   &intel_dp->aux, 16, 3, conn_base_id);
	if (ret)
		return ret;

	intel_dp->can_mst = true;

	return 0;
}

void
intel_dp_mst_encoder_cleanup(struct intel_digital_port *dig_port)
{
	struct intel_dp *intel_dp = &dig_port->dp;

	if (!intel_dp->can_mst)
		return;

	drm_dp_mst_topology_mgr_destroy(&intel_dp->mst_mgr);
	/* encoders will get killed by normal cleanup */
}

bool intel_dp_mst_is_master_trans(const struct intel_crtc_state *crtc_state)
{
	return crtc_state->mst_master_transcoder == crtc_state->cpu_transcoder;
}

bool intel_dp_mst_is_slave_trans(const struct intel_crtc_state *crtc_state)
{
	return crtc_state->mst_master_transcoder != INVALID_TRANSCODER &&
	       crtc_state->mst_master_transcoder != crtc_state->cpu_transcoder;
}<|MERGE_RESOLUTION|>--- conflicted
+++ resolved
@@ -68,13 +68,9 @@
 
 		slots = drm_dp_atomic_find_vcpi_slots(state, &intel_dp->mst_mgr,
 						      connector->port,
-<<<<<<< HEAD
-						      crtc_state->pbn, 0);
-=======
 						      crtc_state->pbn,
 						      drm_dp_get_vc_payload_bw(crtc_state->port_clock,
 									       crtc_state->lane_count));
->>>>>>> 4e026225
 		if (slots == -EDEADLK)
 			return slots;
 		if (slots >= 0)
