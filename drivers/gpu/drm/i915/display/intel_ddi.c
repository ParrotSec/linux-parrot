--- conflicted
+++ resolved
@@ -589,7 +589,6 @@
 };
 
 static const struct icl_mg_phy_ddi_buf_trans icl_mg_phy_ddi_translations_rbr_hbr[] = {
-<<<<<<< HEAD
 				/* Voltage swing  pre-emphasis */
 	{ 0x18, 0x00, 0x00 },	/* 0              0   */
 	{ 0x1D, 0x00, 0x05 },	/* 0              1   */
@@ -604,30 +603,11 @@
 };
 
 static const struct icl_mg_phy_ddi_buf_trans icl_mg_phy_ddi_translations_hbr2_hbr3[] = {
-=======
->>>>>>> 4e026225
 				/* Voltage swing  pre-emphasis */
 	{ 0x18, 0x00, 0x00 },	/* 0              0   */
 	{ 0x1D, 0x00, 0x05 },	/* 0              1   */
 	{ 0x24, 0x00, 0x0C },	/* 0              2   */
 	{ 0x2B, 0x00, 0x14 },	/* 0              3   */
-<<<<<<< HEAD
-=======
-	{ 0x21, 0x00, 0x00 },	/* 1              0   */
-	{ 0x2B, 0x00, 0x08 },	/* 1              1   */
-	{ 0x30, 0x00, 0x0F },	/* 1              2   */
-	{ 0x31, 0x00, 0x03 },	/* 2              0   */
-	{ 0x34, 0x00, 0x0B },	/* 2              1   */
-	{ 0x3F, 0x00, 0x00 },	/* 3              0   */
-};
-
-static const struct icl_mg_phy_ddi_buf_trans icl_mg_phy_ddi_translations_hbr2_hbr3[] = {
-				/* Voltage swing  pre-emphasis */
-	{ 0x18, 0x00, 0x00 },	/* 0              0   */
-	{ 0x1D, 0x00, 0x05 },	/* 0              1   */
-	{ 0x24, 0x00, 0x0C },	/* 0              2   */
-	{ 0x2B, 0x00, 0x14 },	/* 0              3   */
->>>>>>> 4e026225
 	{ 0x26, 0x00, 0x00 },	/* 1              0   */
 	{ 0x2C, 0x00, 0x07 },	/* 1              1   */
 	{ 0x33, 0x00, 0x0C },	/* 1              2   */
@@ -1842,15 +1822,9 @@
 	ctl = intel_de_read(dev_priv, TRANS_DDI_FUNC_CTL(cpu_transcoder));
 
 	drm_WARN_ON(crtc->base.dev, ctl & TRANS_DDI_HDCP_SIGNALLING);
-<<<<<<< HEAD
 
 	ctl &= ~TRANS_DDI_FUNC_ENABLE;
 
-=======
-
-	ctl &= ~TRANS_DDI_FUNC_ENABLE;
-
->>>>>>> 4e026225
 	if (IS_GEN_RANGE(dev_priv, 8, 10))
 		ctl &= ~(TRANS_DDI_PORT_SYNC_ENABLE |
 			 TRANS_DDI_PORT_SYNC_MASTER_SELECT_MASK);
@@ -2623,22 +2597,6 @@
 	u32 n_entries, val;
 	int ln, rate = 0;
 
-<<<<<<< HEAD
-	if (type != INTEL_OUTPUT_HDMI) {
-		struct intel_dp *intel_dp = enc_to_intel_dp(encoder);
-
-		rate = intel_dp->link_rate;
-	}
-
-	ddi_translations = icl_get_mg_buf_trans(encoder, type, rate,
-						&n_entries);
-	/* The table does not have values for level 3 and level 9. */
-	if (level >= n_entries || level == 3 || level == 9) {
-		drm_dbg_kms(&dev_priv->drm,
-			    "DDI translation not found for level %d. Using %d instead.",
-			    level, n_entries - 2);
-		level = n_entries - 2;
-=======
 	if (enc_to_dig_port(encoder)->tc_mode == TC_PORT_TBT_ALT)
 		return;
 
@@ -2655,7 +2613,6 @@
 			    "DDI translation not found for level %d. Using %d instead.",
 			    level, n_entries - 1);
 		level = n_entries - 1;
->>>>>>> 4e026225
 	}
 
 	/* Set MG_TX_LINK_PARAMS cri_use_fs32 to 0. */
@@ -2787,12 +2744,9 @@
 	u32 n_entries, val, ln, dpcnt_mask, dpcnt_val;
 	int rate = 0;
 
-<<<<<<< HEAD
-=======
 	if (enc_to_dig_port(encoder)->tc_mode == TC_PORT_TBT_ALT)
 		return;
 
->>>>>>> 4e026225
 	if (type != INTEL_OUTPUT_HDMI) {
 		struct intel_dp *intel_dp = enc_to_intel_dp(encoder);
 
@@ -2902,7 +2856,6 @@
 	int level = intel_ddi_dp_level(intel_dp);
 
 	cnl_ddi_vswing_sequence(encoder, level, encoder->type);
-<<<<<<< HEAD
 }
 
 static void
@@ -2910,34 +2863,6 @@
 {
 	struct intel_encoder *encoder = &dp_to_dig_port(intel_dp)->base;
 	int level = intel_ddi_dp_level(intel_dp);
-
-	bxt_ddi_vswing_sequence(encoder, level, encoder->type);
-}
-
-static void
-hsw_set_signal_levels(struct intel_dp *intel_dp)
-{
-	struct intel_encoder *encoder = &dp_to_dig_port(intel_dp)->base;
-	struct drm_i915_private *dev_priv = to_i915(encoder->base.dev);
-=======
-}
-
-static void
-bxt_set_signal_levels(struct intel_dp *intel_dp)
-{
-	struct intel_encoder *encoder = &dp_to_dig_port(intel_dp)->base;
->>>>>>> 4e026225
-	int level = intel_ddi_dp_level(intel_dp);
-	enum port port = encoder->port;
-	u32 signal_levels;
-
-	signal_levels = DDI_BUF_TRANS_SELECT(level);
-
-	drm_dbg_kms(&dev_priv->drm, "Using signal levels %08x\n",
-		    signal_levels);
-
-	intel_dp->DP &= ~DDI_BUF_EMP_MASK;
-	intel_dp->DP |= signal_levels;
 
 	bxt_ddi_vswing_sequence(encoder, level, encoder->type);
 }
@@ -3354,8 +3279,6 @@
 	intel_de_posting_read(dev_priv, intel_dp->regs.dp_tp_ctl);
 }
 
-<<<<<<< HEAD
-=======
 static void intel_ddi_power_up_lanes(struct intel_encoder *encoder,
 				     const struct intel_crtc_state *crtc_state)
 {
@@ -3373,7 +3296,6 @@
 	}
 }
 
->>>>>>> 4e026225
 static void tgl_ddi_pre_enable_dp(struct intel_atomic_state *state,
 				  struct intel_encoder *encoder,
 				  const struct intel_crtc_state *crtc_state,
