--- conflicted
+++ resolved
@@ -424,11 +424,6 @@
 	int pw_idx = power_well->desc->hsw.idx;
 	enum phy phy = ICL_AUX_PW_TO_PHY(pw_idx);
 	u32 val;
-<<<<<<< HEAD
-
-	WARN_ON(!IS_ICELAKE(dev_priv));
-=======
->>>>>>> 675a03b4
 
 	drm_WARN_ON(&dev_priv->drm, !IS_ICELAKE(dev_priv));
 
@@ -462,18 +457,11 @@
 	enum phy phy = ICL_AUX_PW_TO_PHY(pw_idx);
 	u32 val;
 
-<<<<<<< HEAD
-	WARN_ON(!IS_ICELAKE(dev_priv));
-
-	val = I915_READ(ICL_PORT_CL_DW12(phy));
-	I915_WRITE(ICL_PORT_CL_DW12(phy), val & ~ICL_LANE_ENABLE_AUX);
-=======
 	drm_WARN_ON(&dev_priv->drm, !IS_ICELAKE(dev_priv));
 
 	val = intel_de_read(dev_priv, ICL_PORT_CL_DW12(phy));
 	intel_de_write(dev_priv, ICL_PORT_CL_DW12(phy),
 		       val & ~ICL_LANE_ENABLE_AUX);
->>>>>>> 675a03b4
 
 	val = intel_de_read(dev_priv, regs->driver);
 	intel_de_write(dev_priv, regs->driver,
@@ -537,11 +525,7 @@
 			continue;
 
 		dig_port = enc_to_dig_port(encoder);
-<<<<<<< HEAD
-		if (WARN_ON(!dig_port))
-=======
 		if (drm_WARN_ON(&dev_priv->drm, !dig_port))
->>>>>>> 675a03b4
 			continue;
 
 		if (dig_port->aux_ch != aux_ch) {
@@ -5044,27 +5028,6 @@
 			break;
 
 	if (table[i].page_mask == 0) {
-<<<<<<< HEAD
-		DRM_DEBUG_DRIVER("Unknown memory configuration; disabling address buddy logic.\n");
-		I915_WRITE(BW_BUDDY1_CTL, BW_BUDDY_DISABLE);
-		I915_WRITE(BW_BUDDY2_CTL, BW_BUDDY_DISABLE);
-	} else {
-		u32 val;
-
-		I915_WRITE(BW_BUDDY1_PAGE_MASK, table[i].page_mask);
-		I915_WRITE(BW_BUDDY2_PAGE_MASK, table[i].page_mask);
-
-		/* Wa_22010178259:tgl */
-		val = I915_READ(BW_BUDDY1_CTL);
-		val &= ~BW_BUDDY_TLB_REQ_TIMER_MASK;
-		val |= REG_FIELD_PREP(BW_BUDDY_TLB_REQ_TIMER_MASK, 0x8);
-		I915_WRITE(BW_BUDDY1_CTL, val);
-
-		val = I915_READ(BW_BUDDY2_CTL);
-		val &= ~BW_BUDDY_TLB_REQ_TIMER_MASK;
-		val |= REG_FIELD_PREP(BW_BUDDY_TLB_REQ_TIMER_MASK, 0x8);
-		I915_WRITE(BW_BUDDY2_CTL, val);
-=======
 		drm_dbg(&dev_priv->drm,
 			"Unknown memory configuration; disabling address buddy logic.\n");
 		intel_de_write(dev_priv, BW_BUDDY1_CTL, BW_BUDDY_DISABLE);
@@ -5082,7 +5045,6 @@
 		intel_de_rmw(dev_priv, BW_BUDDY2_CTL,
 			     BW_BUDDY_TLB_REQ_TIMER_MASK,
 			     REG_FIELD_PREP(BW_BUDDY_TLB_REQ_TIMER_MASK, 0x8));
->>>>>>> 675a03b4
 	}
 }
 
