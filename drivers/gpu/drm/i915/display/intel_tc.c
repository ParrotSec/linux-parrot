// SPDX-License-Identifier: MIT
/*
 * Copyright © 2019 Intel Corporation
 */

#include "i915_drv.h"
#include "intel_display.h"
#include "intel_display_types.h"
#include "intel_dp_mst.h"
#include "intel_tc.h"

static const char *tc_port_mode_name(enum tc_port_mode mode)
{
	static const char * const names[] = {
		[TC_PORT_TBT_ALT] = "tbt-alt",
		[TC_PORT_DP_ALT] = "dp-alt",
		[TC_PORT_LEGACY] = "legacy",
	};

	if (WARN_ON(mode >= ARRAY_SIZE(names)))
		mode = TC_PORT_TBT_ALT;

	return names[mode];
}

static enum intel_display_power_domain
tc_cold_get_power_domain(struct intel_digital_port *dig_port)
{
	struct drm_i915_private *i915 = to_i915(dig_port->base.base.dev);

<<<<<<< HEAD
	if (INTEL_INFO(i915)->display.has_modular_fia) {
		modular_fia = intel_uncore_read(&i915->uncore,
						PORT_TX_DFLEXDPSP(FIA1));
		drm_WARN_ON(&i915->drm, modular_fia == 0xffffffff);
		modular_fia &= MODULAR_FIA_MASK;
	} else {
		modular_fia = 0;
	}
=======
	if (INTEL_GEN(i915) == 11)
		return intel_legacy_aux_to_power_domain(dig_port->aux_ch);
	else
		return POWER_DOMAIN_TC_COLD_OFF;
}

static intel_wakeref_t
tc_cold_block(struct intel_digital_port *dig_port)
{
	struct drm_i915_private *i915 = to_i915(dig_port->base.base.dev);
	enum intel_display_power_domain domain;

	if (INTEL_GEN(i915) == 11 && !dig_port->tc_legacy_port)
		return 0;

	domain = tc_cold_get_power_domain(dig_port);
	return intel_display_power_get(i915, domain);
}

static void
tc_cold_unblock(struct intel_digital_port *dig_port, intel_wakeref_t wakeref)
{
	struct drm_i915_private *i915 = to_i915(dig_port->base.base.dev);
	enum intel_display_power_domain domain;
>>>>>>> 4e026225

	/*
	 * wakeref == -1, means some error happened saving save_depot_stack but
	 * power should still be put down and 0 is a invalid save_depot_stack
	 * id so can be used to skip it for non TC legacy ports.
	 */
	if (wakeref == 0)
		return;

	domain = tc_cold_get_power_domain(dig_port);
	intel_display_power_put_async(i915, domain, wakeref);
}

static void
assert_tc_cold_blocked(struct intel_digital_port *dig_port)
{
	struct drm_i915_private *i915 = to_i915(dig_port->base.base.dev);
	bool enabled;

	if (INTEL_GEN(i915) == 11 && !dig_port->tc_legacy_port)
		return;

	enabled = intel_display_power_is_enabled(i915,
						 tc_cold_get_power_domain(dig_port));
	drm_WARN_ON(&i915->drm, !enabled);
}

static enum intel_display_power_domain
tc_cold_get_power_domain(struct intel_digital_port *dig_port)
{
	struct drm_i915_private *i915 = to_i915(dig_port->base.base.dev);

	if (INTEL_GEN(i915) == 11)
		return intel_legacy_aux_to_power_domain(dig_port->aux_ch);
	else
		return POWER_DOMAIN_TC_COLD_OFF;
}

static intel_wakeref_t
tc_cold_block(struct intel_digital_port *dig_port)
{
	struct drm_i915_private *i915 = to_i915(dig_port->base.base.dev);
	enum intel_display_power_domain domain;

	if (INTEL_GEN(i915) == 11 && !dig_port->tc_legacy_port)
		return 0;

	domain = tc_cold_get_power_domain(dig_port);
	return intel_display_power_get(i915, domain);
}

static void
tc_cold_unblock(struct intel_digital_port *dig_port, intel_wakeref_t wakeref)
{
	struct drm_i915_private *i915 = to_i915(dig_port->base.base.dev);
	enum intel_display_power_domain domain;

	/*
	 * wakeref == -1, means some error happened saving save_depot_stack but
	 * power should still be put down and 0 is a invalid save_depot_stack
	 * id so can be used to skip it for non TC legacy ports.
	 */
	if (wakeref == 0)
		return;

	domain = tc_cold_get_power_domain(dig_port);
	intel_display_power_put_async(i915, domain, wakeref);
}

static void
assert_tc_cold_blocked(struct intel_digital_port *dig_port)
{
	struct drm_i915_private *i915 = to_i915(dig_port->base.base.dev);
	bool enabled;

	if (INTEL_GEN(i915) == 11 && !dig_port->tc_legacy_port)
		return;

	enabled = intel_display_power_is_enabled(i915,
						 tc_cold_get_power_domain(dig_port));
	drm_WARN_ON(&i915->drm, !enabled);
}

u32 intel_tc_port_get_lane_mask(struct intel_digital_port *dig_port)
{
	struct drm_i915_private *i915 = to_i915(dig_port->base.base.dev);
	struct intel_uncore *uncore = &i915->uncore;
	u32 lane_mask;

	lane_mask = intel_uncore_read(uncore,
				      PORT_TX_DFLEXDPSP(dig_port->tc_phy_fia));

	drm_WARN_ON(&i915->drm, lane_mask == 0xffffffff);
	assert_tc_cold_blocked(dig_port);

	lane_mask &= DP_LANE_ASSIGNMENT_MASK(dig_port->tc_phy_fia_idx);
	return lane_mask >> DP_LANE_ASSIGNMENT_SHIFT(dig_port->tc_phy_fia_idx);
}

u32 intel_tc_port_get_pin_assignment_mask(struct intel_digital_port *dig_port)
{
	struct drm_i915_private *i915 = to_i915(dig_port->base.base.dev);
	struct intel_uncore *uncore = &i915->uncore;
	u32 pin_mask;

	pin_mask = intel_uncore_read(uncore,
				     PORT_TX_DFLEXPA1(dig_port->tc_phy_fia));

	drm_WARN_ON(&i915->drm, pin_mask == 0xffffffff);
	assert_tc_cold_blocked(dig_port);

	return (pin_mask & DP_PIN_ASSIGNMENT_MASK(dig_port->tc_phy_fia_idx)) >>
	       DP_PIN_ASSIGNMENT_SHIFT(dig_port->tc_phy_fia_idx);
}

int intel_tc_port_fia_max_lane_count(struct intel_digital_port *dig_port)
{
	struct drm_i915_private *i915 = to_i915(dig_port->base.base.dev);
	intel_wakeref_t wakeref;
	u32 lane_mask;

	if (dig_port->tc_mode != TC_PORT_DP_ALT)
		return 4;

	assert_tc_cold_blocked(dig_port);

	lane_mask = 0;
	with_intel_display_power(i915, POWER_DOMAIN_DISPLAY_CORE, wakeref)
		lane_mask = intel_tc_port_get_lane_mask(dig_port);

	switch (lane_mask) {
	default:
		MISSING_CASE(lane_mask);
		fallthrough;
	case 0x1:
	case 0x2:
	case 0x4:
	case 0x8:
		return 1;
	case 0x3:
	case 0xc:
		return 2;
	case 0xf:
		return 4;
	}
}

void intel_tc_port_set_fia_lane_count(struct intel_digital_port *dig_port,
				      int required_lanes)
{
	struct drm_i915_private *i915 = to_i915(dig_port->base.base.dev);
	bool lane_reversal = dig_port->saved_port_bits & DDI_BUF_PORT_REVERSAL;
	struct intel_uncore *uncore = &i915->uncore;
	u32 val;

	drm_WARN_ON(&i915->drm,
		    lane_reversal && dig_port->tc_mode != TC_PORT_LEGACY);

	assert_tc_cold_blocked(dig_port);

	val = intel_uncore_read(uncore,
				PORT_TX_DFLEXDPMLE1(dig_port->tc_phy_fia));
	val &= ~DFLEXDPMLE1_DPMLETC_MASK(dig_port->tc_phy_fia_idx);

	switch (required_lanes) {
	case 1:
		val |= lane_reversal ?
			DFLEXDPMLE1_DPMLETC_ML3(dig_port->tc_phy_fia_idx) :
			DFLEXDPMLE1_DPMLETC_ML0(dig_port->tc_phy_fia_idx);
		break;
	case 2:
		val |= lane_reversal ?
			DFLEXDPMLE1_DPMLETC_ML3_2(dig_port->tc_phy_fia_idx) :
			DFLEXDPMLE1_DPMLETC_ML1_0(dig_port->tc_phy_fia_idx);
		break;
	case 4:
		val |= DFLEXDPMLE1_DPMLETC_ML3_0(dig_port->tc_phy_fia_idx);
		break;
	default:
		MISSING_CASE(required_lanes);
	}

	intel_uncore_write(uncore,
			   PORT_TX_DFLEXDPMLE1(dig_port->tc_phy_fia), val);
}

static void tc_port_fixup_legacy_flag(struct intel_digital_port *dig_port,
				      u32 live_status_mask)
{
	struct drm_i915_private *i915 = to_i915(dig_port->base.base.dev);
	u32 valid_hpd_mask;

	if (dig_port->tc_legacy_port)
		valid_hpd_mask = BIT(TC_PORT_LEGACY);
	else
		valid_hpd_mask = BIT(TC_PORT_DP_ALT) |
				 BIT(TC_PORT_TBT_ALT);

	if (!(live_status_mask & ~valid_hpd_mask))
		return;

	/* If live status mismatches the VBT flag, trust the live status. */
	drm_err(&i915->drm,
		"Port %s: live status %08x mismatches the legacy port flag, fix flag\n",
		dig_port->tc_port_name, live_status_mask);

	dig_port->tc_legacy_port = !dig_port->tc_legacy_port;
}

static u32 tc_port_live_status_mask(struct intel_digital_port *dig_port)
{
	struct drm_i915_private *i915 = to_i915(dig_port->base.base.dev);
	struct intel_uncore *uncore = &i915->uncore;
	u32 isr_bit = i915->hotplug.pch_hpd[dig_port->base.hpd_pin];
	u32 mask = 0;
	u32 val;

	val = intel_uncore_read(uncore,
				PORT_TX_DFLEXDPSP(dig_port->tc_phy_fia));

	if (val == 0xffffffff) {
		drm_dbg_kms(&i915->drm,
			    "Port %s: PHY in TCCOLD, nothing connected\n",
			    dig_port->tc_port_name);
		return mask;
	}

	if (val & TC_LIVE_STATE_TBT(dig_port->tc_phy_fia_idx))
		mask |= BIT(TC_PORT_TBT_ALT);
	if (val & TC_LIVE_STATE_TC(dig_port->tc_phy_fia_idx))
		mask |= BIT(TC_PORT_DP_ALT);

	if (intel_uncore_read(uncore, SDEISR) & isr_bit)
		mask |= BIT(TC_PORT_LEGACY);

	/* The sink can be connected only in a single mode. */
	if (!drm_WARN_ON(&i915->drm, hweight32(mask) > 1))
		tc_port_fixup_legacy_flag(dig_port, mask);

	return mask;
}

static bool icl_tc_phy_status_complete(struct intel_digital_port *dig_port)
{
	struct drm_i915_private *i915 = to_i915(dig_port->base.base.dev);
	struct intel_uncore *uncore = &i915->uncore;
	u32 val;

	val = intel_uncore_read(uncore,
				PORT_TX_DFLEXDPPMS(dig_port->tc_phy_fia));
	if (val == 0xffffffff) {
		drm_dbg_kms(&i915->drm,
			    "Port %s: PHY in TCCOLD, assuming not complete\n",
			    dig_port->tc_port_name);
		return false;
	}

	return val & DP_PHY_MODE_STATUS_COMPLETED(dig_port->tc_phy_fia_idx);
}

static bool icl_tc_phy_set_safe_mode(struct intel_digital_port *dig_port,
				     bool enable)
{
	struct drm_i915_private *i915 = to_i915(dig_port->base.base.dev);
	struct intel_uncore *uncore = &i915->uncore;
	u32 val;

	val = intel_uncore_read(uncore,
				PORT_TX_DFLEXDPCSSS(dig_port->tc_phy_fia));
	if (val == 0xffffffff) {
		drm_dbg_kms(&i915->drm,
			    "Port %s: PHY in TCCOLD, can't set safe-mode to %s\n",
			    dig_port->tc_port_name, enableddisabled(enable));

		return false;
	}

	val &= ~DP_PHY_MODE_STATUS_NOT_SAFE(dig_port->tc_phy_fia_idx);
	if (!enable)
		val |= DP_PHY_MODE_STATUS_NOT_SAFE(dig_port->tc_phy_fia_idx);

	intel_uncore_write(uncore,
			   PORT_TX_DFLEXDPCSSS(dig_port->tc_phy_fia), val);

	if (enable && wait_for(!icl_tc_phy_status_complete(dig_port), 10))
		drm_dbg_kms(&i915->drm,
			    "Port %s: PHY complete clear timed out\n",
			    dig_port->tc_port_name);

	return true;
}

static bool icl_tc_phy_is_in_safe_mode(struct intel_digital_port *dig_port)
{
	struct drm_i915_private *i915 = to_i915(dig_port->base.base.dev);
	struct intel_uncore *uncore = &i915->uncore;
	u32 val;

	val = intel_uncore_read(uncore,
				PORT_TX_DFLEXDPCSSS(dig_port->tc_phy_fia));
	if (val == 0xffffffff) {
		drm_dbg_kms(&i915->drm,
			    "Port %s: PHY in TCCOLD, assume safe mode\n",
			    dig_port->tc_port_name);
		return true;
	}

	return !(val & DP_PHY_MODE_STATUS_NOT_SAFE(dig_port->tc_phy_fia_idx));
}

/*
 * This function implements the first part of the Connect Flow described by our
 * specification, Gen11 TypeC Programming chapter. The rest of the flow (reading
 * lanes, EDID, etc) is done as needed in the typical places.
 *
 * Unlike the other ports, type-C ports are not available to use as soon as we
 * get a hotplug. The type-C PHYs can be shared between multiple controllers:
 * display, USB, etc. As a result, handshaking through FIA is required around
 * connect and disconnect to cleanly transfer ownership with the controller and
 * set the type-C power state.
 */
static void icl_tc_phy_connect(struct intel_digital_port *dig_port,
			       int required_lanes)
{
	struct drm_i915_private *i915 = to_i915(dig_port->base.base.dev);
	int max_lanes;

	if (!icl_tc_phy_status_complete(dig_port)) {
		drm_dbg_kms(&i915->drm, "Port %s: PHY not ready\n",
			    dig_port->tc_port_name);
		goto out_set_tbt_alt_mode;
	}

	if (!icl_tc_phy_set_safe_mode(dig_port, false) &&
	    !drm_WARN_ON(&i915->drm, dig_port->tc_legacy_port))
		goto out_set_tbt_alt_mode;

	max_lanes = intel_tc_port_fia_max_lane_count(dig_port);
	if (dig_port->tc_legacy_port) {
		drm_WARN_ON(&i915->drm, max_lanes != 4);
		dig_port->tc_mode = TC_PORT_LEGACY;

		return;
	}

	/*
	 * Now we have to re-check the live state, in case the port recently
	 * became disconnected. Not necessary for legacy mode.
	 */
	if (!(tc_port_live_status_mask(dig_port) & BIT(TC_PORT_DP_ALT))) {
		drm_dbg_kms(&i915->drm, "Port %s: PHY sudden disconnect\n",
			    dig_port->tc_port_name);
		goto out_set_safe_mode;
	}

	if (max_lanes < required_lanes) {
		drm_dbg_kms(&i915->drm,
			    "Port %s: PHY max lanes %d < required lanes %d\n",
			    dig_port->tc_port_name,
			    max_lanes, required_lanes);
		goto out_set_safe_mode;
	}

	dig_port->tc_mode = TC_PORT_DP_ALT;

	return;

out_set_safe_mode:
	icl_tc_phy_set_safe_mode(dig_port, true);
out_set_tbt_alt_mode:
	dig_port->tc_mode = TC_PORT_TBT_ALT;
}

/*
 * See the comment at the connect function. This implements the Disconnect
 * Flow.
 */
static void icl_tc_phy_disconnect(struct intel_digital_port *dig_port)
{
	switch (dig_port->tc_mode) {
	case TC_PORT_LEGACY:
		/* Nothing to do, we never disconnect from legacy mode */
		break;
	case TC_PORT_DP_ALT:
		icl_tc_phy_set_safe_mode(dig_port, true);
		dig_port->tc_mode = TC_PORT_TBT_ALT;
		break;
	case TC_PORT_TBT_ALT:
		/* Nothing to do, we stay in TBT-alt mode */
		break;
	default:
		MISSING_CASE(dig_port->tc_mode);
	}
}

static bool icl_tc_phy_is_connected(struct intel_digital_port *dig_port)
{
	struct drm_i915_private *i915 = to_i915(dig_port->base.base.dev);

	if (!icl_tc_phy_status_complete(dig_port)) {
		drm_dbg_kms(&i915->drm, "Port %s: PHY status not complete\n",
			    dig_port->tc_port_name);
		return dig_port->tc_mode == TC_PORT_TBT_ALT;
	}

	if (icl_tc_phy_is_in_safe_mode(dig_port)) {
		drm_dbg_kms(&i915->drm, "Port %s: PHY still in safe mode\n",
			    dig_port->tc_port_name);

		return false;
	}

	return dig_port->tc_mode == TC_PORT_DP_ALT ||
	       dig_port->tc_mode == TC_PORT_LEGACY;
}

static enum tc_port_mode
intel_tc_port_get_current_mode(struct intel_digital_port *dig_port)
{
	struct drm_i915_private *i915 = to_i915(dig_port->base.base.dev);
	u32 live_status_mask = tc_port_live_status_mask(dig_port);
	bool in_safe_mode = icl_tc_phy_is_in_safe_mode(dig_port);
	enum tc_port_mode mode;

	if (in_safe_mode ||
	    drm_WARN_ON(&i915->drm, !icl_tc_phy_status_complete(dig_port)))
		return TC_PORT_TBT_ALT;

	mode = dig_port->tc_legacy_port ? TC_PORT_LEGACY : TC_PORT_DP_ALT;
	if (live_status_mask) {
		enum tc_port_mode live_mode = fls(live_status_mask) - 1;

		if (!drm_WARN_ON(&i915->drm, live_mode == TC_PORT_TBT_ALT))
			mode = live_mode;
	}

	return mode;
}

static enum tc_port_mode
intel_tc_port_get_target_mode(struct intel_digital_port *dig_port)
{
	u32 live_status_mask = tc_port_live_status_mask(dig_port);

	if (live_status_mask)
		return fls(live_status_mask) - 1;

	return icl_tc_phy_status_complete(dig_port) &&
	       dig_port->tc_legacy_port ? TC_PORT_LEGACY :
					  TC_PORT_TBT_ALT;
}

static void intel_tc_port_reset_mode(struct intel_digital_port *dig_port,
				     int required_lanes)
{
	struct drm_i915_private *i915 = to_i915(dig_port->base.base.dev);
	enum tc_port_mode old_tc_mode = dig_port->tc_mode;

	intel_display_power_flush_work(i915);
	if (INTEL_GEN(i915) != 11 || !dig_port->tc_legacy_port) {
		enum intel_display_power_domain aux_domain;
		bool aux_powered;

		aux_domain = intel_aux_power_domain(dig_port);
		aux_powered = intel_display_power_is_enabled(i915, aux_domain);
		drm_WARN_ON(&i915->drm, aux_powered);
	}

	icl_tc_phy_disconnect(dig_port);
	icl_tc_phy_connect(dig_port, required_lanes);

	drm_dbg_kms(&i915->drm, "Port %s: TC port mode reset (%s -> %s)\n",
		    dig_port->tc_port_name,
		    tc_port_mode_name(old_tc_mode),
		    tc_port_mode_name(dig_port->tc_mode));
}

static void
intel_tc_port_link_init_refcount(struct intel_digital_port *dig_port,
				 int refcount)
{
	struct drm_i915_private *i915 = to_i915(dig_port->base.base.dev);

	drm_WARN_ON(&i915->drm, dig_port->tc_link_refcount);
	dig_port->tc_link_refcount = refcount;
}

void intel_tc_port_sanitize(struct intel_digital_port *dig_port)
{
	struct drm_i915_private *i915 = to_i915(dig_port->base.base.dev);
	struct intel_encoder *encoder = &dig_port->base;
	intel_wakeref_t tc_cold_wref;
	int active_links = 0;

	mutex_lock(&dig_port->tc_lock);
	tc_cold_wref = tc_cold_block(dig_port);

	dig_port->tc_mode = intel_tc_port_get_current_mode(dig_port);
	if (dig_port->dp.is_mst)
		active_links = intel_dp_mst_encoder_active_links(dig_port);
	else if (encoder->base.crtc)
		active_links = to_intel_crtc(encoder->base.crtc)->active;

	if (active_links) {
		if (!icl_tc_phy_is_connected(dig_port))
			drm_dbg_kms(&i915->drm,
				    "Port %s: PHY disconnected with %d active link(s)\n",
				    dig_port->tc_port_name, active_links);
		intel_tc_port_link_init_refcount(dig_port, active_links);

		goto out;
	}

	if (dig_port->tc_legacy_port)
		icl_tc_phy_connect(dig_port, 1);

out:
	drm_dbg_kms(&i915->drm, "Port %s: sanitize mode (%s)\n",
		    dig_port->tc_port_name,
		    tc_port_mode_name(dig_port->tc_mode));

	tc_cold_unblock(dig_port, tc_cold_wref);
	mutex_unlock(&dig_port->tc_lock);
}

static bool intel_tc_port_needs_reset(struct intel_digital_port *dig_port)
{
	return intel_tc_port_get_target_mode(dig_port) != dig_port->tc_mode;
}

/*
 * The type-C ports are different because even when they are connected, they may
 * not be available/usable by the graphics driver: see the comment on
 * icl_tc_phy_connect(). So in our driver instead of adding the additional
 * concept of "usable" and make everything check for "connected and usable" we
 * define a port as "connected" when it is not only connected, but also when it
 * is usable by the rest of the driver. That maintains the old assumption that
 * connected ports are usable, and avoids exposing to the users objects they
 * can't really use.
 */
bool intel_tc_port_connected(struct intel_encoder *encoder)
{
	struct intel_digital_port *dig_port = enc_to_dig_port(encoder);
	bool is_connected;
	intel_wakeref_t tc_cold_wref;

	intel_tc_port_lock(dig_port);
	tc_cold_wref = tc_cold_block(dig_port);

	is_connected = tc_port_live_status_mask(dig_port) &
		       BIT(dig_port->tc_mode);

	tc_cold_unblock(dig_port, tc_cold_wref);
	intel_tc_port_unlock(dig_port);

	return is_connected;
}

static void __intel_tc_port_lock(struct intel_digital_port *dig_port,
				 int required_lanes)
{
	struct drm_i915_private *i915 = to_i915(dig_port->base.base.dev);
	intel_wakeref_t wakeref;

	wakeref = intel_display_power_get(i915, POWER_DOMAIN_DISPLAY_CORE);

	mutex_lock(&dig_port->tc_lock);

	if (!dig_port->tc_link_refcount) {
		intel_wakeref_t tc_cold_wref;

		tc_cold_wref = tc_cold_block(dig_port);

		if (intel_tc_port_needs_reset(dig_port))
			intel_tc_port_reset_mode(dig_port, required_lanes);

		tc_cold_unblock(dig_port, tc_cold_wref);
	}

	drm_WARN_ON(&i915->drm, dig_port->tc_lock_wakeref);
	dig_port->tc_lock_wakeref = wakeref;
}

void intel_tc_port_lock(struct intel_digital_port *dig_port)
{
	__intel_tc_port_lock(dig_port, 1);
}

void intel_tc_port_unlock(struct intel_digital_port *dig_port)
{
	struct drm_i915_private *i915 = to_i915(dig_port->base.base.dev);
	intel_wakeref_t wakeref = fetch_and_zero(&dig_port->tc_lock_wakeref);

	mutex_unlock(&dig_port->tc_lock);

	intel_display_power_put_async(i915, POWER_DOMAIN_DISPLAY_CORE,
				      wakeref);
}

bool intel_tc_port_ref_held(struct intel_digital_port *dig_port)
{
	return mutex_is_locked(&dig_port->tc_lock) ||
	       dig_port->tc_link_refcount;
}

void intel_tc_port_get_link(struct intel_digital_port *dig_port,
			    int required_lanes)
{
	__intel_tc_port_lock(dig_port, required_lanes);
	dig_port->tc_link_refcount++;
	intel_tc_port_unlock(dig_port);
}

void intel_tc_port_put_link(struct intel_digital_port *dig_port)
{
	mutex_lock(&dig_port->tc_lock);
	dig_port->tc_link_refcount--;
	mutex_unlock(&dig_port->tc_lock);
}

static bool
tc_has_modular_fia(struct drm_i915_private *i915, struct intel_digital_port *dig_port)
{
	intel_wakeref_t wakeref;
	u32 val;

	if (!INTEL_INFO(i915)->display.has_modular_fia)
		return false;

	wakeref = tc_cold_block(dig_port);
	val = intel_uncore_read(&i915->uncore, PORT_TX_DFLEXDPSP(FIA1));
	tc_cold_unblock(dig_port, wakeref);

	drm_WARN_ON(&i915->drm, val == 0xffffffff);

	return val & MODULAR_FIA_MASK;
}

static void
tc_port_load_fia_params(struct drm_i915_private *i915, struct intel_digital_port *dig_port)
{
	enum port port = dig_port->base.port;
	enum tc_port tc_port = intel_port_to_tc(i915, port);

	/*
	 * Each Modular FIA instance houses 2 TC ports. In SOC that has more
	 * than two TC ports, there are multiple instances of Modular FIA.
	 */
	if (tc_has_modular_fia(i915, dig_port)) {
		dig_port->tc_phy_fia = tc_port / 2;
		dig_port->tc_phy_fia_idx = tc_port % 2;
	} else {
		dig_port->tc_phy_fia = FIA1;
		dig_port->tc_phy_fia_idx = tc_port;
	}
}

void intel_tc_port_init(struct intel_digital_port *dig_port, bool is_legacy)
{
	struct drm_i915_private *i915 = to_i915(dig_port->base.base.dev);
	enum port port = dig_port->base.port;
	enum tc_port tc_port = intel_port_to_tc(i915, port);

	if (drm_WARN_ON(&i915->drm, tc_port == PORT_TC_NONE))
		return;

	snprintf(dig_port->tc_port_name, sizeof(dig_port->tc_port_name),
		 "%c/TC#%d", port_name(port), tc_port + 1);

	mutex_init(&dig_port->tc_lock);
	dig_port->tc_legacy_port = is_legacy;
	dig_port->tc_link_refcount = 0;
	tc_port_load_fia_params(i915, dig_port);
}<|MERGE_RESOLUTION|>--- conflicted
+++ resolved
@@ -21,73 +21,6 @@
 		mode = TC_PORT_TBT_ALT;
 
 	return names[mode];
-}
-
-static enum intel_display_power_domain
-tc_cold_get_power_domain(struct intel_digital_port *dig_port)
-{
-	struct drm_i915_private *i915 = to_i915(dig_port->base.base.dev);
-
-<<<<<<< HEAD
-	if (INTEL_INFO(i915)->display.has_modular_fia) {
-		modular_fia = intel_uncore_read(&i915->uncore,
-						PORT_TX_DFLEXDPSP(FIA1));
-		drm_WARN_ON(&i915->drm, modular_fia == 0xffffffff);
-		modular_fia &= MODULAR_FIA_MASK;
-	} else {
-		modular_fia = 0;
-	}
-=======
-	if (INTEL_GEN(i915) == 11)
-		return intel_legacy_aux_to_power_domain(dig_port->aux_ch);
-	else
-		return POWER_DOMAIN_TC_COLD_OFF;
-}
-
-static intel_wakeref_t
-tc_cold_block(struct intel_digital_port *dig_port)
-{
-	struct drm_i915_private *i915 = to_i915(dig_port->base.base.dev);
-	enum intel_display_power_domain domain;
-
-	if (INTEL_GEN(i915) == 11 && !dig_port->tc_legacy_port)
-		return 0;
-
-	domain = tc_cold_get_power_domain(dig_port);
-	return intel_display_power_get(i915, domain);
-}
-
-static void
-tc_cold_unblock(struct intel_digital_port *dig_port, intel_wakeref_t wakeref)
-{
-	struct drm_i915_private *i915 = to_i915(dig_port->base.base.dev);
-	enum intel_display_power_domain domain;
->>>>>>> 4e026225
-
-	/*
-	 * wakeref == -1, means some error happened saving save_depot_stack but
-	 * power should still be put down and 0 is a invalid save_depot_stack
-	 * id so can be used to skip it for non TC legacy ports.
-	 */
-	if (wakeref == 0)
-		return;
-
-	domain = tc_cold_get_power_domain(dig_port);
-	intel_display_power_put_async(i915, domain, wakeref);
-}
-
-static void
-assert_tc_cold_blocked(struct intel_digital_port *dig_port)
-{
-	struct drm_i915_private *i915 = to_i915(dig_port->base.base.dev);
-	bool enabled;
-
-	if (INTEL_GEN(i915) == 11 && !dig_port->tc_legacy_port)
-		return;
-
-	enabled = intel_display_power_is_enabled(i915,
-						 tc_cold_get_power_domain(dig_port));
-	drm_WARN_ON(&i915->drm, !enabled);
 }
 
 static enum intel_display_power_domain
