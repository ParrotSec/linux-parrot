--- conflicted
+++ resolved
@@ -27,20 +27,11 @@
 #include <linux/dmi.h>
 #include <linux/i2c.h>
 #include <linux/slab.h>
-<<<<<<< HEAD
-#include <drm/drmP.h>
-=======
-
->>>>>>> 407d19ab
+
 #include <drm/drm_atomic_helper.h>
 #include <drm/drm_crtc.h>
-#include <drm/drm_crtc_helper.h>
 #include <drm/drm_edid.h>
-<<<<<<< HEAD
-#include "intel_drv.h"
-=======
 #include <drm/drm_probe_helper.h>
->>>>>>> 407d19ab
 #include <drm/i915_drm.h>
 
 #include "i915_drv.h"
@@ -97,15 +88,17 @@
 {
 	struct drm_i915_private *dev_priv = to_i915(encoder->base.dev);
 	struct intel_crt *crt = intel_encoder_to_crt(encoder);
+	intel_wakeref_t wakeref;
 	bool ret;
 
-	if (!intel_display_power_get_if_enabled(dev_priv,
-						encoder->power_domain))
+	wakeref = intel_display_power_get_if_enabled(dev_priv,
+						     encoder->power_domain);
+	if (!wakeref)
 		return false;
 
 	ret = intel_crt_port_enabled(dev_priv, crt->adpa_reg, pipe);
 
-	intel_display_power_put(dev_priv, encoder->power_domain);
+	intel_display_power_put(dev_priv, encoder->power_domain, wakeref);
 
 	return ret;
 }
@@ -335,7 +328,7 @@
 		 * DAC limit supposedly 355 MHz.
 		 */
 		max_clock = 270000;
-	else if (IS_GEN3(dev_priv) || IS_GEN4(dev_priv))
+	else if (IS_GEN_RANGE(dev_priv, 3, 4))
 		max_clock = 400000;
 	else
 		max_clock = 350000;
@@ -357,57 +350,61 @@
 	return MODE_OK;
 }
 
-static bool intel_crt_compute_config(struct intel_encoder *encoder,
-				     struct intel_crtc_state *pipe_config,
-				     struct drm_connector_state *conn_state)
+static int intel_crt_compute_config(struct intel_encoder *encoder,
+				    struct intel_crtc_state *pipe_config,
+				    struct drm_connector_state *conn_state)
 {
 	struct drm_display_mode *adjusted_mode =
 		&pipe_config->base.adjusted_mode;
 
 	if (adjusted_mode->flags & DRM_MODE_FLAG_DBLSCAN)
-		return false;
-
-	return true;
-}
-
-static bool pch_crt_compute_config(struct intel_encoder *encoder,
-				   struct intel_crtc_state *pipe_config,
-				   struct drm_connector_state *conn_state)
+		return -EINVAL;
+
+	pipe_config->output_format = INTEL_OUTPUT_FORMAT_RGB;
+
+	return 0;
+}
+
+static int pch_crt_compute_config(struct intel_encoder *encoder,
+				  struct intel_crtc_state *pipe_config,
+				  struct drm_connector_state *conn_state)
 {
 	struct drm_display_mode *adjusted_mode =
 		&pipe_config->base.adjusted_mode;
 
 	if (adjusted_mode->flags & DRM_MODE_FLAG_DBLSCAN)
-		return false;
+		return -EINVAL;
 
 	pipe_config->has_pch_encoder = true;
-
-	return true;
-}
-
-static bool hsw_crt_compute_config(struct intel_encoder *encoder,
-				   struct intel_crtc_state *pipe_config,
-				   struct drm_connector_state *conn_state)
+	pipe_config->output_format = INTEL_OUTPUT_FORMAT_RGB;
+
+	return 0;
+}
+
+static int hsw_crt_compute_config(struct intel_encoder *encoder,
+				  struct intel_crtc_state *pipe_config,
+				  struct drm_connector_state *conn_state)
 {
 	struct drm_i915_private *dev_priv = to_i915(encoder->base.dev);
 	struct drm_display_mode *adjusted_mode =
 		&pipe_config->base.adjusted_mode;
 
 	if (adjusted_mode->flags & DRM_MODE_FLAG_DBLSCAN)
-		return false;
+		return -EINVAL;
 
 	/* HSW/BDW FDI limited to 4k */
 	if (adjusted_mode->crtc_hdisplay > 4096 ||
 	    adjusted_mode->crtc_hblank_start > 4096)
-		return false;
+		return -EINVAL;
 
 	pipe_config->has_pch_encoder = true;
+	pipe_config->output_format = INTEL_OUTPUT_FORMAT_RGB;
 
 	/* LPT FDI RX only supports 8bpc. */
 	if (HAS_PCH_LPT(dev_priv)) {
 		if (pipe_config->bw_constrained && pipe_config->pipe_bpp < 24) {
 			DRM_DEBUG_KMS("LPT only supports 24bpp\n");
-			return false;
+			return -EINVAL;
 		}
 
 		pipe_config->pipe_bpp = 24;
@@ -416,7 +413,7 @@
 	/* FDI must always be 2.7 GHz */
 	pipe_config->port_clock = 135000 * 2;
 
-	return true;
+	return 0;
 }
 
 static bool intel_ironlake_crt_detect_hotplug(struct drm_connector *connector)
@@ -639,19 +636,19 @@
 }
 
 static enum drm_connector_status
-intel_crt_load_detect(struct intel_crt *crt, uint32_t pipe)
+intel_crt_load_detect(struct intel_crt *crt, u32 pipe)
 {
 	struct drm_device *dev = crt->base.base.dev;
 	struct drm_i915_private *dev_priv = to_i915(dev);
-	uint32_t save_bclrpat;
-	uint32_t save_vtotal;
-	uint32_t vtotal, vactive;
-	uint32_t vsample;
-	uint32_t vblank, vblank_start, vblank_end;
-	uint32_t dsl;
+	u32 save_bclrpat;
+	u32 save_vtotal;
+	u32 vtotal, vactive;
+	u32 vsample;
+	u32 vblank, vblank_start, vblank_end;
+	u32 dsl;
 	i915_reg_t bclrpat_reg, vtotal_reg,
 		vblank_reg, vsync_reg, pipeconf_reg, pipe_dsl_reg;
-	uint8_t	st00;
+	u8 st00;
 	enum drm_connector_status status;
 
 	DRM_DEBUG_KMS("starting load-detect on CRT\n");
@@ -676,8 +673,8 @@
 	/* Set the border color to purple. */
 	I915_WRITE(bclrpat_reg, 0x500050);
 
-	if (!IS_GEN2(dev_priv)) {
-		uint32_t pipeconf = I915_READ(pipeconf_reg);
+	if (!IS_GEN(dev_priv, 2)) {
+		u32 pipeconf = I915_READ(pipeconf_reg);
 		I915_WRITE(pipeconf_reg, pipeconf | PIPECONF_FORCE_BORDER);
 		POSTING_READ(pipeconf_reg);
 		/* Wait for next Vblank to substitue
@@ -698,8 +695,8 @@
 		* Yes, this will flicker
 		*/
 		if (vblank_start <= vactive && vblank_end >= vtotal) {
-			uint32_t vsync = I915_READ(vsync_reg);
-			uint32_t vsync_start = (vsync & 0xffff) + 1;
+			u32 vsync = I915_READ(vsync_reg);
+			u32 vsync_start = (vsync & 0xffff) + 1;
 
 			vblank_start = vsync_start;
 			I915_WRITE(vblank_reg,
@@ -787,6 +784,7 @@
 	struct drm_i915_private *dev_priv = to_i915(connector->dev);
 	struct intel_crt *crt = intel_attached_crt(connector);
 	struct intel_encoder *intel_encoder = &crt->base;
+	intel_wakeref_t wakeref;
 	int status, ret;
 	struct intel_load_detect_pipe tmp;
 
@@ -795,7 +793,8 @@
 		      force);
 
 	if (i915_modparams.load_detect_test) {
-		intel_display_power_get(dev_priv, intel_encoder->power_domain);
+		wakeref = intel_display_power_get(dev_priv,
+						  intel_encoder->power_domain);
 		goto load_detect;
 	}
 
@@ -803,7 +802,8 @@
 	if (dmi_check_system(intel_spurious_crt_detect))
 		return connector_status_disconnected;
 
-	intel_display_power_get(dev_priv, intel_encoder->power_domain);
+	wakeref = intel_display_power_get(dev_priv,
+					  intel_encoder->power_domain);
 
 	if (I915_HAS_HOTPLUG(dev_priv)) {
 		/* We can not rely on the HPD pin always being correctly wired
@@ -858,14 +858,8 @@
 	}
 
 out:
-	intel_display_power_put(dev_priv, intel_encoder->power_domain);
+	intel_display_power_put(dev_priv, intel_encoder->power_domain, wakeref);
 	return status;
-}
-
-static void intel_crt_destroy(struct drm_connector *connector)
-{
-	drm_connector_cleanup(connector);
-	kfree(connector);
 }
 
 static int intel_crt_get_modes(struct drm_connector *connector)
@@ -874,10 +868,12 @@
 	struct drm_i915_private *dev_priv = to_i915(dev);
 	struct intel_crt *crt = intel_attached_crt(connector);
 	struct intel_encoder *intel_encoder = &crt->base;
+	intel_wakeref_t wakeref;
+	struct i2c_adapter *i2c;
 	int ret;
-	struct i2c_adapter *i2c;
-
-	intel_display_power_get(dev_priv, intel_encoder->power_domain);
+
+	wakeref = intel_display_power_get(dev_priv,
+					  intel_encoder->power_domain);
 
 	i2c = intel_gmbus_get_adapter(dev_priv, dev_priv->vbt.crt_ddc_pin);
 	ret = intel_crt_ddc_get_modes(connector, i2c);
@@ -889,7 +885,7 @@
 	ret = intel_crt_ddc_get_modes(connector, i2c);
 
 out:
-	intel_display_power_put(dev_priv, intel_encoder->power_domain);
+	intel_display_power_put(dev_priv, intel_encoder->power_domain, wakeref);
 
 	return ret;
 }
@@ -922,7 +918,7 @@
 	.fill_modes = drm_helper_probe_single_connector_modes,
 	.late_register = intel_connector_register,
 	.early_unregister = intel_connector_unregister,
-	.destroy = intel_crt_destroy,
+	.destroy = intel_connector_destroy,
 	.atomic_destroy_state = drm_atomic_helper_connector_destroy_state,
 	.atomic_duplicate_state = drm_atomic_helper_connector_duplicate_state,
 };
@@ -997,7 +993,7 @@
 	else
 		crt->base.crtc_mask = (1 << 0) | (1 << 1) | (1 << 2);
 
-	if (IS_GEN2(dev_priv))
+	if (IS_GEN(dev_priv, 2))
 		connector->interlace_allowed = 0;
 	else
 		connector->interlace_allowed = 1;
