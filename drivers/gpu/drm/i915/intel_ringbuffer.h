/* SPDX-License-Identifier: GPL-2.0 */
#ifndef _INTEL_RINGBUFFER_H_
#define _INTEL_RINGBUFFER_H_

#include <linux/hashtable.h>
<<<<<<< HEAD
=======
#include <linux/irq_work.h>
#include <linux/random.h>
>>>>>>> 407d19ab
#include <linux/seqlock.h>

#include "i915_gem_batch_pool.h"
#include "i915_pmu.h"
#include "i915_reg.h"
#include "i915_request.h"
#include "i915_selftest.h"
#include "i915_timeline.h"
#include "intel_engine_types.h"
#include "intel_gpu_commands.h"

struct drm_printer;

/* Early gen2 devices have a cacheline of just 32 bytes, using 64 is overkill,
 * but keeps the logic simple. Indeed, the whole purpose of this macro is just
 * to give some inclination as to some of the magic values used in the various
 * workarounds!
 */
#define CACHELINE_BYTES 64
#define CACHELINE_DWORDS (CACHELINE_BYTES / sizeof(uint32_t))

<<<<<<< HEAD
struct intel_hw_status_page {
	struct i915_vma *vma;
	u32 *page_addr;
	u32 ggtt_offset;
};
=======
/*
 * The register defines to be used with the following macros need to accept a
 * base param, e.g:
 *
 * REG_FOO(base) _MMIO((base) + <relative offset>)
 * ENGINE_READ(engine, REG_FOO);
 *
 * register arrays are to be defined and accessed as follows:
 *
 * REG_BAR(base, i) _MMIO((base) + <relative offset> + (i) * <shift>)
 * ENGINE_READ_IDX(engine, REG_BAR, i)
 */

#define __ENGINE_REG_OP(op__, engine__, ...) \
	intel_uncore_##op__((engine__)->uncore, __VA_ARGS__)
>>>>>>> 407d19ab

#define __ENGINE_READ_OP(op__, engine__, reg__) \
	__ENGINE_REG_OP(op__, (engine__), reg__((engine__)->mmio_base))

#define ENGINE_READ16(...)	__ENGINE_READ_OP(read16, __VA_ARGS__)
#define ENGINE_READ(...)	__ENGINE_READ_OP(read, __VA_ARGS__)
#define ENGINE_READ_FW(...)	__ENGINE_READ_OP(read_fw, __VA_ARGS__)
#define ENGINE_POSTING_READ(...) __ENGINE_READ_OP(posting_read, __VA_ARGS__)

#define ENGINE_READ64(engine__, lower_reg__, upper_reg__) \
	__ENGINE_REG_OP(read64_2x32, (engine__), \
			lower_reg__((engine__)->mmio_base), \
			upper_reg__((engine__)->mmio_base))

#define ENGINE_READ_IDX(engine__, reg__, idx__) \
	__ENGINE_REG_OP(read, (engine__), reg__((engine__)->mmio_base, (idx__)))

#define __ENGINE_WRITE_OP(op__, engine__, reg__, val__) \
	__ENGINE_REG_OP(op__, (engine__), reg__((engine__)->mmio_base), (val__))

#define ENGINE_WRITE16(...)	__ENGINE_WRITE_OP(write16, __VA_ARGS__)
#define ENGINE_WRITE(...)	__ENGINE_WRITE_OP(write, __VA_ARGS__)
#define ENGINE_WRITE_FW(...)	__ENGINE_WRITE_OP(write_fw, __VA_ARGS__)

/* seqno size is actually only a uint32, but since we plan to use MI_FLUSH_DW to
 * do the writes, and that must have qw aligned offsets, simply pretend it's 8b.
 */
enum intel_engine_hangcheck_action {
	ENGINE_IDLE = 0,
	ENGINE_WAIT,
	ENGINE_ACTIVE_SEQNO,
	ENGINE_ACTIVE_HEAD,
	ENGINE_ACTIVE_SUBUNITS,
	ENGINE_WAIT_KICK,
	ENGINE_DEAD,
};

static inline const char *
hangcheck_action_to_str(const enum intel_engine_hangcheck_action a)
{
	switch (a) {
	case ENGINE_IDLE:
		return "idle";
	case ENGINE_WAIT:
		return "wait";
	case ENGINE_ACTIVE_SEQNO:
		return "active seqno";
	case ENGINE_ACTIVE_HEAD:
		return "active head";
	case ENGINE_ACTIVE_SUBUNITS:
		return "active subunits";
	case ENGINE_WAIT_KICK:
		return "wait kick";
	case ENGINE_DEAD:
		return "dead";
	}

	return "unknown";
}

<<<<<<< HEAD
#define I915_MAX_SLICES	3
#define I915_MAX_SUBSLICES 8

#define instdone_slice_mask(dev_priv__) \
	(INTEL_GEN(dev_priv__) == 7 ? \
	 1 : INTEL_INFO(dev_priv__)->sseu.slice_mask)

#define instdone_subslice_mask(dev_priv__) \
	(INTEL_GEN(dev_priv__) == 7 ? \
	 1 : INTEL_INFO(dev_priv__)->sseu.subslice_mask[0])

#define for_each_instdone_slice_subslice(dev_priv__, slice__, subslice__) \
	for ((slice__) = 0, (subslice__) = 0; \
	     (slice__) < I915_MAX_SLICES; \
	     (subslice__) = ((subslice__) + 1) < I915_MAX_SUBSLICES ? (subslice__) + 1 : 0, \
	       (slice__) += ((subslice__) == 0)) \
		for_each_if((BIT(slice__) & instdone_slice_mask(dev_priv__)) && \
			    (BIT(subslice__) & instdone_subslice_mask(dev_priv__)))

struct intel_instdone {
	u32 instdone;
	/* The following exist only in the RCS engine */
	u32 slice_common;
	u32 sampler[I915_MAX_SLICES][I915_MAX_SUBSLICES];
	u32 row[I915_MAX_SLICES][I915_MAX_SUBSLICES];
};

struct intel_engine_hangcheck {
	u64 acthd;
	u32 seqno;
	enum intel_engine_hangcheck_action action;
	unsigned long action_timestamp;
	int deadlock;
	struct intel_instdone instdone;
	struct i915_request *active_request;
	bool stalled:1;
	bool wedged:1;
};

struct intel_ring {
	struct i915_vma *vma;
	void *vaddr;

	struct i915_timeline *timeline;
	struct list_head request_list;
	struct list_head active_link;

	u32 head;
	u32 tail;
	u32 emit;

	u32 space;
	u32 size;
	u32 effective_size;
};

struct i915_gem_context;
struct drm_i915_reg_table;

/*
 * we use a single page to load ctx workarounds so all of these
 * values are referred in terms of dwords
 *
 * struct i915_wa_ctx_bb:
 *  offset: specifies batch starting position, also helpful in case
 *    if we want to have multiple batches at different offsets based on
 *    some criteria. It is not a requirement at the moment but provides
 *    an option for future use.
 *  size: size of the batch in DWORDS
 */
struct i915_ctx_workarounds {
	struct i915_wa_ctx_bb {
		u32 offset;
		u32 size;
	} indirect_ctx, per_ctx;
	struct i915_vma *vma;
};

struct i915_request;

#define I915_MAX_VCS	4
#define I915_MAX_VECS	2

/*
 * Engine IDs definitions.
 * Keep instances of the same type engine together.
 */
enum intel_engine_id {
	RCS = 0,
	BCS,
	VCS,
	VCS2,
	VCS3,
	VCS4,
#define _VCS(n) (VCS + (n))
	VECS,
	VECS2
#define _VECS(n) (VECS + (n))
};

struct i915_priolist {
	struct rb_node node;
	struct list_head requests;
	int priority;
};

struct st_preempt_hang {
	struct completion completion;
	bool inject_hang;
};

/**
 * struct intel_engine_execlists - execlist submission queue and port state
 *
 * The struct intel_engine_execlists represents the combined logical state of
 * driver and the hardware state for execlist mode of submission.
 */
struct intel_engine_execlists {
	/**
	 * @tasklet: softirq tasklet for bottom handler
	 */
	struct tasklet_struct tasklet;

	/**
	 * @default_priolist: priority list for I915_PRIORITY_NORMAL
	 */
	struct i915_priolist default_priolist;

	/**
	 * @no_priolist: priority lists disabled
	 */
	bool no_priolist;

	/**
	 * @submit_reg: gen-specific execlist submission register
	 * set to the ExecList Submission Port (elsp) register pre-Gen11 and to
	 * the ExecList Submission Queue Contents register array for Gen11+
	 */
	u32 __iomem *submit_reg;

	/**
	 * @ctrl_reg: the enhanced execlists control register, used to load the
	 * submit queue on the HW and to request preemptions to idle
	 */
	u32 __iomem *ctrl_reg;

	/**
	 * @port: execlist port states
	 *
	 * For each hardware ELSP (ExecList Submission Port) we keep
	 * track of the last request and the number of times we submitted
	 * that port to hw. We then count the number of times the hw reports
	 * a context completion or preemption. As only one context can
	 * be active on hw, we limit resubmission of context to port[0]. This
	 * is called Lite Restore, of the context.
	 */
	struct execlist_port {
		/**
		 * @request_count: combined request and submission count
		 */
		struct i915_request *request_count;
#define EXECLIST_COUNT_BITS 2
#define port_request(p) ptr_mask_bits((p)->request_count, EXECLIST_COUNT_BITS)
#define port_count(p) ptr_unmask_bits((p)->request_count, EXECLIST_COUNT_BITS)
#define port_pack(rq, count) ptr_pack_bits(rq, count, EXECLIST_COUNT_BITS)
#define port_unpack(p, count) ptr_unpack_bits((p)->request_count, count, EXECLIST_COUNT_BITS)
#define port_set(p, packed) ((p)->request_count = (packed))
#define port_isset(p) ((p)->request_count)
#define port_index(p, execlists) ((p) - (execlists)->port)

		/**
		 * @context_id: context ID for port
		 */
		GEM_DEBUG_DECL(u32 context_id);

#define EXECLIST_MAX_PORTS 2
	} port[EXECLIST_MAX_PORTS];

	/**
	 * @active: is the HW active? We consider the HW as active after
	 * submitting any context for execution and until we have seen the
	 * last context completion event. After that, we do not expect any
	 * more events until we submit, and so can park the HW.
	 *
	 * As we have a small number of different sources from which we feed
	 * the HW, we track the state of each inside a single bitfield.
	 */
	unsigned int active;
#define EXECLISTS_ACTIVE_USER 0
#define EXECLISTS_ACTIVE_PREEMPT 1
#define EXECLISTS_ACTIVE_HWACK 2

	/**
	 * @port_mask: number of execlist ports - 1
	 */
	unsigned int port_mask;

	/**
	 * @queue_priority: Highest pending priority.
	 *
	 * When we add requests into the queue, or adjust the priority of
	 * executing requests, we compute the maximum priority of those
	 * pending requests. We can then use this value to determine if
	 * we need to preempt the executing requests to service the queue.
	 */
	int queue_priority;

	/**
	 * @queue: queue of requests, in priority lists
	 */
	struct rb_root_cached queue;

	/**
	 * @csb_read: control register for Context Switch buffer
	 *
	 * Note this register is always in mmio.
	 */
	u32 __iomem *csb_read;

	/**
	 * @csb_write: control register for Context Switch buffer
	 *
	 * Note this register may be either mmio or HWSP shadow.
	 */
	u32 *csb_write;

	/**
	 * @csb_status: status array for Context Switch buffer
	 *
	 * Note these register may be either mmio or HWSP shadow.
	 */
	u32 *csb_status;

	/**
	 * @preempt_complete_status: expected CSB upon completing preemption
	 */
	u32 preempt_complete_status;

	/**
	 * @csb_write_reset: reset value for CSB write pointer
	 *
	 * As the CSB write pointer maybe either in HWSP or as a field
	 * inside an mmio register, we want to reprogram it slightly
	 * differently to avoid later confusion.
	 */
	u32 csb_write_reset;

	/**
	 * @csb_head: context status buffer head
	 */
	u8 csb_head;

	I915_SELFTEST_DECLARE(struct st_preempt_hang preempt_hang;)
};

#define INTEL_ENGINE_CS_MAX_NAME 8

struct intel_engine_cs {
	struct drm_i915_private *i915;
	char name[INTEL_ENGINE_CS_MAX_NAME];

	enum intel_engine_id id;
	unsigned int hw_id;
	unsigned int guc_id;

	u8 uabi_id;
	u8 uabi_class;

	u8 class;
	u8 instance;
	u32 context_size;
	u32 mmio_base;

	struct intel_ring *buffer;

	struct i915_timeline timeline;

	struct drm_i915_gem_object *default_state;
	void *pinned_default_state;

	unsigned long irq_posted;
#define ENGINE_IRQ_BREADCRUMB 0

	/* Rather than have every client wait upon all user interrupts,
	 * with the herd waking after every interrupt and each doing the
	 * heavyweight seqno dance, we delegate the task (of being the
	 * bottom-half of the user interrupt) to the first client. After
	 * every interrupt, we wake up one client, who does the heavyweight
	 * coherent seqno read and either goes back to sleep (if incomplete),
	 * or wakes up all the completed clients in parallel, before then
	 * transferring the bottom-half status to the next client in the queue.
	 *
	 * Compared to walking the entire list of waiters in a single dedicated
	 * bottom-half, we reduce the latency of the first waiter by avoiding
	 * a context switch, but incur additional coherent seqno reads when
	 * following the chain of request breadcrumbs. Since it is most likely
	 * that we have a single client waiting on each seqno, then reducing
	 * the overhead of waking that client is much preferred.
	 */
	struct intel_breadcrumbs {
		spinlock_t irq_lock; /* protects irq_*; irqsafe */
		struct intel_wait *irq_wait; /* oldest waiter by retirement */

		spinlock_t rb_lock; /* protects the rb and wraps irq_lock */
		struct rb_root waiters; /* sorted by retirement, priority */
		struct list_head signals; /* sorted by retirement */
		struct task_struct *signaler; /* used for fence signalling */

		struct timer_list fake_irq; /* used after a missed interrupt */
		struct timer_list hangcheck; /* detect missed interrupts */

		unsigned int hangcheck_interrupts;
		unsigned int irq_enabled;
		unsigned int irq_count;

		bool irq_armed : 1;
		I915_SELFTEST_DECLARE(bool mock : 1);
	} breadcrumbs;

	struct {
		/**
		 * @enable: Bitmask of enable sample events on this engine.
		 *
		 * Bits correspond to sample event types, for instance
		 * I915_SAMPLE_QUEUED is bit 0 etc.
		 */
		u32 enable;
		/**
		 * @enable_count: Reference count for the enabled samplers.
		 *
		 * Index number corresponds to the bit number from @enable.
		 */
		unsigned int enable_count[I915_PMU_SAMPLE_BITS];
		/**
		 * @sample: Counter values for sampling events.
		 *
		 * Our internal timer stores the current counters in this field.
		 */
#define I915_ENGINE_SAMPLE_MAX (I915_SAMPLE_SEMA + 1)
		struct i915_pmu_sample sample[I915_ENGINE_SAMPLE_MAX];
	} pmu;

	/*
	 * A pool of objects to use as shadow copies of client batch buffers
	 * when the command parser is enabled. Prevents the client from
	 * modifying the batch contents after software parsing.
	 */
	struct i915_gem_batch_pool batch_pool;

	struct intel_hw_status_page status_page;
	struct i915_ctx_workarounds wa_ctx;
	struct i915_vma *scratch;

	u32             irq_keep_mask; /* always keep these interrupts */
	u32		irq_enable_mask; /* bitmask to enable ring interrupt */
	void		(*irq_enable)(struct intel_engine_cs *engine);
	void		(*irq_disable)(struct intel_engine_cs *engine);

	int		(*init_hw)(struct intel_engine_cs *engine);

	struct {
		struct i915_request *(*prepare)(struct intel_engine_cs *engine);
		void (*reset)(struct intel_engine_cs *engine,
			      struct i915_request *rq);
		void (*finish)(struct intel_engine_cs *engine);
	} reset;

	void		(*park)(struct intel_engine_cs *engine);
	void		(*unpark)(struct intel_engine_cs *engine);

	void		(*set_default_submission)(struct intel_engine_cs *engine);

	struct intel_context *(*context_pin)(struct intel_engine_cs *engine,
					     struct i915_gem_context *ctx);

	int		(*request_alloc)(struct i915_request *rq);
	int		(*init_context)(struct i915_request *rq);

	int		(*emit_flush)(struct i915_request *request, u32 mode);
#define EMIT_INVALIDATE	BIT(0)
#define EMIT_FLUSH	BIT(1)
#define EMIT_BARRIER	(EMIT_INVALIDATE | EMIT_FLUSH)
	int		(*emit_bb_start)(struct i915_request *rq,
					 u64 offset, u32 length,
					 unsigned int dispatch_flags);
#define I915_DISPATCH_SECURE BIT(0)
#define I915_DISPATCH_PINNED BIT(1)
#define I915_DISPATCH_RS     BIT(2)
	void		(*emit_breadcrumb)(struct i915_request *rq, u32 *cs);
	int		emit_breadcrumb_sz;

	/* Pass the request to the hardware queue (e.g. directly into
	 * the legacy ringbuffer or to the end of an execlist).
	 *
	 * This is called from an atomic context with irqs disabled; must
	 * be irq safe.
	 */
	void		(*submit_request)(struct i915_request *rq);

	/* Call when the priority on a request has changed and it and its
	 * dependencies may need rescheduling. Note the request itself may
	 * not be ready to run!
	 *
	 * Called under the struct_mutex.
	 */
	void		(*schedule)(struct i915_request *request,
				    const struct i915_sched_attr *attr);

	/*
	 * Cancel all requests on the hardware, or queued for execution.
	 * This should only cancel the ready requests that have been
	 * submitted to the engine (via the engine->submit_request callback).
	 * This is called when marking the device as wedged.
	 */
	void		(*cancel_requests)(struct intel_engine_cs *engine);

	/* Some chipsets are not quite as coherent as advertised and need
	 * an expensive kick to force a true read of the up-to-date seqno.
	 * However, the up-to-date seqno is not always required and the last
	 * seen value is good enough. Note that the seqno will always be
	 * monotonic, even if not coherent.
	 */
	void		(*irq_seqno_barrier)(struct intel_engine_cs *engine);
	void		(*cleanup)(struct intel_engine_cs *engine);

	/* GEN8 signal/wait table - never trust comments!
	 *	  signal to	signal to    signal to   signal to      signal to
	 *	    RCS		   VCS          BCS        VECS		 VCS2
	 *      --------------------------------------------------------------------
	 *  RCS | NOP (0x00) | VCS (0x08) | BCS (0x10) | VECS (0x18) | VCS2 (0x20) |
	 *	|-------------------------------------------------------------------
	 *  VCS | RCS (0x28) | NOP (0x30) | BCS (0x38) | VECS (0x40) | VCS2 (0x48) |
	 *	|-------------------------------------------------------------------
	 *  BCS | RCS (0x50) | VCS (0x58) | NOP (0x60) | VECS (0x68) | VCS2 (0x70) |
	 *	|-------------------------------------------------------------------
	 * VECS | RCS (0x78) | VCS (0x80) | BCS (0x88) |  NOP (0x90) | VCS2 (0x98) |
	 *	|-------------------------------------------------------------------
	 * VCS2 | RCS (0xa0) | VCS (0xa8) | BCS (0xb0) | VECS (0xb8) | NOP  (0xc0) |
	 *	|-------------------------------------------------------------------
	 *
	 * Generalization:
	 *  f(x, y) := (x->id * NUM_RINGS * seqno_size) + (seqno_size * y->id)
	 *  ie. transpose of g(x, y)
	 *
	 *	 sync from	sync from    sync from    sync from	sync from
	 *	    RCS		   VCS          BCS        VECS		 VCS2
	 *      --------------------------------------------------------------------
	 *  RCS | NOP (0x00) | VCS (0x28) | BCS (0x50) | VECS (0x78) | VCS2 (0xa0) |
	 *	|-------------------------------------------------------------------
	 *  VCS | RCS (0x08) | NOP (0x30) | BCS (0x58) | VECS (0x80) | VCS2 (0xa8) |
	 *	|-------------------------------------------------------------------
	 *  BCS | RCS (0x10) | VCS (0x38) | NOP (0x60) | VECS (0x88) | VCS2 (0xb0) |
	 *	|-------------------------------------------------------------------
	 * VECS | RCS (0x18) | VCS (0x40) | BCS (0x68) |  NOP (0x90) | VCS2 (0xb8) |
	 *	|-------------------------------------------------------------------
	 * VCS2 | RCS (0x20) | VCS (0x48) | BCS (0x70) | VECS (0x98) |  NOP (0xc0) |
	 *	|-------------------------------------------------------------------
	 *
	 * Generalization:
	 *  g(x, y) := (y->id * NUM_RINGS * seqno_size) + (seqno_size * x->id)
	 *  ie. transpose of f(x, y)
	 */
	struct {
#define GEN6_SEMAPHORE_LAST	VECS_HW
#define GEN6_NUM_SEMAPHORES	(GEN6_SEMAPHORE_LAST + 1)
#define GEN6_SEMAPHORES_MASK	GENMASK(GEN6_SEMAPHORE_LAST, 0)
		struct {
			/* our mbox written by others */
			u32		wait[GEN6_NUM_SEMAPHORES];
			/* mboxes this ring signals to */
			i915_reg_t	signal[GEN6_NUM_SEMAPHORES];
		} mbox;

		/* AKA wait() */
		int	(*sync_to)(struct i915_request *rq,
				   struct i915_request *signal);
		u32	*(*signal)(struct i915_request *rq, u32 *cs);
	} semaphore;

	struct intel_engine_execlists execlists;

	/* Contexts are pinned whilst they are active on the GPU. The last
	 * context executed remains active whilst the GPU is idle - the
	 * switch away and write to the context object only occurs on the
	 * next execution.  Contexts are only unpinned on retirement of the
	 * following request ensuring that we can always write to the object
	 * on the context switch even after idling. Across suspend, we switch
	 * to the kernel context and trash it as the save may not happen
	 * before the hardware is powered down.
	 */
	struct intel_context *last_retired_context;

	/* status_notifier: list of callbacks for context-switch changes */
	struct atomic_notifier_head context_status_notifier;

	struct intel_engine_hangcheck hangcheck;

#define I915_ENGINE_NEEDS_CMD_PARSER BIT(0)
#define I915_ENGINE_SUPPORTS_STATS   BIT(1)
#define I915_ENGINE_HAS_PREEMPTION   BIT(2)
	unsigned int flags;

	/*
	 * Table of commands the command parser needs to know about
	 * for this engine.
	 */
	DECLARE_HASHTABLE(cmd_hash, I915_CMD_HASH_ORDER);

	/*
	 * Table of registers allowed in commands that read/write registers.
	 */
	const struct drm_i915_reg_table *reg_tables;
	int reg_table_count;

	/*
	 * Returns the bitmask for the length field of the specified command.
	 * Return 0 for an unrecognized/invalid command.
	 *
	 * If the command parser finds an entry for a command in the engine's
	 * cmd_tables, it gets the command's length based on the table entry.
	 * If not, it calls this function to determine the per-engine length
	 * field encoding for the command (i.e. different opcode ranges use
	 * certain bits to encode the command length in the header).
	 */
	u32 (*get_cmd_length_mask)(u32 cmd_header);

	struct {
		/**
		 * @lock: Lock protecting the below fields.
		 */
		seqlock_t lock;
		/**
		 * @enabled: Reference count indicating number of listeners.
		 */
		unsigned int enabled;
		/**
		 * @active: Number of contexts currently scheduled in.
		 */
		unsigned int active;
		/**
		 * @enabled_at: Timestamp when busy stats were enabled.
		 */
		ktime_t enabled_at;
		/**
		 * @start: Timestamp of the last idle to active transition.
		 *
		 * Idle is defined as active == 0, active is active > 0.
		 */
		ktime_t start;
		/**
		 * @total: Total time this engine was busy.
		 *
		 * Accumulated time not counting the most recent block in cases
		 * where engine is currently busy (active > 0).
		 */
		ktime_t total;
	} stats;
};

static inline bool
intel_engine_needs_cmd_parser(const struct intel_engine_cs *engine)
{
	return engine->flags & I915_ENGINE_NEEDS_CMD_PARSER;
}

static inline bool
intel_engine_supports_stats(const struct intel_engine_cs *engine)
{
	return engine->flags & I915_ENGINE_SUPPORTS_STATS;
}

static inline bool
intel_engine_has_preemption(const struct intel_engine_cs *engine)
{
	return engine->flags & I915_ENGINE_HAS_PREEMPTION;
}
=======
void intel_engines_set_scheduler_caps(struct drm_i915_private *i915);
>>>>>>> 407d19ab

static inline bool __execlists_need_preempt(int prio, int last)
{
	return prio > max(0, last);
}

static inline void
execlists_set_active(struct intel_engine_execlists *execlists,
		     unsigned int bit)
{
	__set_bit(bit, (unsigned long *)&execlists->active);
}

static inline bool
execlists_set_active_once(struct intel_engine_execlists *execlists,
			  unsigned int bit)
{
	return !__test_and_set_bit(bit, (unsigned long *)&execlists->active);
}

static inline void
execlists_clear_active(struct intel_engine_execlists *execlists,
		       unsigned int bit)
{
	__clear_bit(bit, (unsigned long *)&execlists->active);
}

static inline void
execlists_clear_all_active(struct intel_engine_execlists *execlists)
{
	execlists->active = 0;
}

static inline bool
execlists_is_active(const struct intel_engine_execlists *execlists,
		    unsigned int bit)
{
	return test_bit(bit, (unsigned long *)&execlists->active);
}

void execlists_user_begin(struct intel_engine_execlists *execlists,
			  const struct execlist_port *port);
void execlists_user_end(struct intel_engine_execlists *execlists);

void
execlists_cancel_port_requests(struct intel_engine_execlists * const execlists);

struct i915_request *
execlists_unwind_incomplete_requests(struct intel_engine_execlists *execlists);

static inline unsigned int
execlists_num_ports(const struct intel_engine_execlists * const execlists)
{
	return execlists->port_mask + 1;
}

static inline struct execlist_port *
execlists_port_complete(struct intel_engine_execlists * const execlists,
			struct execlist_port * const port)
{
	const unsigned int m = execlists->port_mask;

	GEM_BUG_ON(port_index(port, execlists) != 0);
	GEM_BUG_ON(!execlists_is_active(execlists, EXECLISTS_ACTIVE_USER));

	memmove(port, port + 1, m * sizeof(struct execlist_port));
	memset(port + m, 0, sizeof(struct execlist_port));

	return port;
}

static inline u32
intel_read_status_page(const struct intel_engine_cs *engine, int reg)
{
	/* Ensure that the compiler doesn't optimize away the load. */
	return READ_ONCE(engine->status_page.page_addr[reg]);
}

static inline void
intel_write_status_page(struct intel_engine_cs *engine, int reg, u32 value)
{
	/* Writing into the status page should be done sparingly. Since
	 * we do when we are uncertain of the device state, we take a bit
	 * of extra paranoia to try and ensure that the HWS takes the value
	 * we give and that it doesn't end up trapped inside the CPU!
	 */
	if (static_cpu_has(X86_FEATURE_CLFLUSH)) {
		mb();
		clflush(&engine->status_page.page_addr[reg]);
		engine->status_page.page_addr[reg] = value;
		clflush(&engine->status_page.page_addr[reg]);
		mb();
	} else {
		WRITE_ONCE(engine->status_page.page_addr[reg], value);
	}
}

/*
 * Reads a dword out of the status page, which is written to from the command
 * queue by automatic updates, MI_REPORT_HEAD, MI_STORE_DATA_INDEX, or
 * MI_STORE_DATA_IMM.
 *
 * The following dwords have a reserved meaning:
 * 0x00: ISR copy, updated when an ISR bit not set in the HWSTAM changes.
 * 0x04: ring 0 head pointer
 * 0x05: ring 1 head pointer (915-class)
 * 0x06: ring 2 head pointer (915-class)
 * 0x10-0x1b: Context status DWords (GM45)
 * 0x1f: Last written status offset. (GM45)
 * 0x20-0x2f: Reserved (Gen6+)
 *
 * The area from dword 0x30 to 0x3ff is available for driver usage.
 */
<<<<<<< HEAD
#define I915_GEM_HWS_INDEX		0x30
#define I915_GEM_HWS_INDEX_ADDR (I915_GEM_HWS_INDEX << MI_STORE_DWORD_INDEX_SHIFT)
#define I915_GEM_HWS_PREEMPT_INDEX	0x32
#define I915_GEM_HWS_PREEMPT_ADDR (I915_GEM_HWS_PREEMPT_INDEX << MI_STORE_DWORD_INDEX_SHIFT)
#define I915_GEM_HWS_SCRATCH_INDEX	0x40
#define I915_GEM_HWS_SCRATCH_ADDR (I915_GEM_HWS_SCRATCH_INDEX << MI_STORE_DWORD_INDEX_SHIFT)
=======
#define I915_GEM_HWS_PREEMPT		0x32
#define I915_GEM_HWS_PREEMPT_ADDR	(I915_GEM_HWS_PREEMPT * sizeof(u32))
#define I915_GEM_HWS_HANGCHECK		0x34
#define I915_GEM_HWS_HANGCHECK_ADDR	(I915_GEM_HWS_HANGCHECK * sizeof(u32))
#define I915_GEM_HWS_SEQNO		0x40
#define I915_GEM_HWS_SEQNO_ADDR		(I915_GEM_HWS_SEQNO * sizeof(u32))
#define I915_GEM_HWS_SCRATCH		0x80
#define I915_GEM_HWS_SCRATCH_ADDR	(I915_GEM_HWS_SCRATCH * sizeof(u32))
>>>>>>> 407d19ab

#define I915_HWS_CSB_BUF0_INDEX		0x10
#define I915_HWS_CSB_WRITE_INDEX	0x1f
#define CNL_HWS_CSB_WRITE_INDEX		0x2f

struct intel_ring *
intel_engine_create_ring(struct intel_engine_cs *engine,
			 struct i915_timeline *timeline,
			 int size);
int intel_ring_pin(struct intel_ring *ring,
		   struct drm_i915_private *i915,
		   unsigned int offset_bias);
void intel_ring_reset(struct intel_ring *ring, u32 tail);
unsigned int intel_ring_update_space(struct intel_ring *ring);
void intel_ring_unpin(struct intel_ring *ring);
void intel_ring_free(struct kref *ref);

static inline struct intel_ring *intel_ring_get(struct intel_ring *ring)
{
	kref_get(&ring->ref);
	return ring;
}

static inline void intel_ring_put(struct intel_ring *ring)
{
	kref_put(&ring->ref, intel_ring_free);
}

void intel_engine_stop(struct intel_engine_cs *engine);
void intel_engine_cleanup(struct intel_engine_cs *engine);

int __must_check intel_ring_cacheline_align(struct i915_request *rq);

int intel_ring_wait_for_space(struct intel_ring *ring, unsigned int bytes);
u32 __must_check *intel_ring_begin(struct i915_request *rq, unsigned int n);

static inline void intel_ring_advance(struct i915_request *rq, u32 *cs)
{
	/* Dummy function.
	 *
	 * This serves as a placeholder in the code so that the reader
	 * can compare against the preceding intel_ring_begin() and
	 * check that the number of dwords emitted matches the space
	 * reserved for the command packet (i.e. the value passed to
	 * intel_ring_begin()).
	 */
	GEM_BUG_ON((rq->ring->vaddr + rq->ring->emit) != cs);
}

static inline u32 intel_ring_wrap(const struct intel_ring *ring, u32 pos)
{
	return pos & (ring->size - 1);
}

static inline bool
intel_ring_offset_valid(const struct intel_ring *ring,
			unsigned int pos)
{
	if (pos & -ring->size) /* must be strictly within the ring */
		return false;

	if (!IS_ALIGNED(pos, 8)) /* must be qword aligned */
		return false;

	return true;
}

static inline u32 intel_ring_offset(const struct i915_request *rq, void *addr)
{
	/* Don't write ring->size (equivalent to 0) as that hangs some GPUs. */
	u32 offset = addr - rq->ring->vaddr;
	GEM_BUG_ON(offset > rq->ring->size);
	return intel_ring_wrap(rq->ring, offset);
}

static inline void
assert_ring_tail_valid(const struct intel_ring *ring, unsigned int tail)
{
	GEM_BUG_ON(!intel_ring_offset_valid(ring, tail));

	/*
	 * "Ring Buffer Use"
	 *	Gen2 BSpec "1. Programming Environment" / 1.4.4.6
	 *	Gen3 BSpec "1c Memory Interface Functions" / 2.3.4.5
	 *	Gen4+ BSpec "1c Memory Interface and Command Stream" / 5.3.4.5
	 * "If the Ring Buffer Head Pointer and the Tail Pointer are on the
	 * same cacheline, the Head Pointer must not be greater than the Tail
	 * Pointer."
	 *
	 * We use ring->head as the last known location of the actual RING_HEAD,
	 * it may have advanced but in the worst case it is equally the same
	 * as ring->head and so we should never program RING_TAIL to advance
	 * into the same cacheline as ring->head.
	 */
#define cacheline(a) round_down(a, CACHELINE_BYTES)
	GEM_BUG_ON(cacheline(tail) == cacheline(ring->head) &&
		   tail < ring->head);
#undef cacheline
}

static inline unsigned int
intel_ring_set_tail(struct intel_ring *ring, unsigned int tail)
{
	/* Whilst writes to the tail are strictly order, there is no
	 * serialisation between readers and the writers. The tail may be
	 * read by i915_request_retire() just as it is being updated
	 * by execlists, as although the breadcrumb is complete, the context
	 * switch hasn't been seen.
	 */
	assert_ring_tail_valid(ring, tail);
	ring->tail = tail;
	return tail;
}

<<<<<<< HEAD
void intel_engine_init_global_seqno(struct intel_engine_cs *engine, u32 seqno);

void intel_engine_setup_common(struct intel_engine_cs *engine);
=======
static inline unsigned int
__intel_ring_space(unsigned int head, unsigned int tail, unsigned int size)
{
	/*
	 * "If the Ring Buffer Head Pointer and the Tail Pointer are on the
	 * same cacheline, the Head Pointer must not be greater than the Tail
	 * Pointer."
	 */
	GEM_BUG_ON(!is_power_of_2(size));
	return (head - tail - CACHELINE_BYTES) & (size - 1);
}

int intel_engine_setup_common(struct intel_engine_cs *engine);
>>>>>>> 407d19ab
int intel_engine_init_common(struct intel_engine_cs *engine);
void intel_engine_cleanup_common(struct intel_engine_cs *engine);

int intel_engine_create_scratch(struct intel_engine_cs *engine,
				unsigned int size);
void intel_engine_cleanup_scratch(struct intel_engine_cs *engine);

int intel_init_render_ring_buffer(struct intel_engine_cs *engine);
int intel_init_bsd_ring_buffer(struct intel_engine_cs *engine);
int intel_init_blt_ring_buffer(struct intel_engine_cs *engine);
int intel_init_vebox_ring_buffer(struct intel_engine_cs *engine);

int intel_engine_stop_cs(struct intel_engine_cs *engine);

u64 intel_engine_get_active_head(const struct intel_engine_cs *engine);
u64 intel_engine_get_last_batch_head(const struct intel_engine_cs *engine);

<<<<<<< HEAD
static inline u32 intel_engine_get_seqno(struct intel_engine_cs *engine)
{
	return intel_read_status_page(engine, I915_GEM_HWS_INDEX);
}

static inline u32 intel_engine_last_submit(struct intel_engine_cs *engine)
{
	/* We are only peeking at the tail of the submit queue (and not the
	 * queue itself) in order to gain a hint as to the current active
	 * state of the engine. Callers are not expected to be taking
	 * engine->timeline->lock, nor are they expected to be concerned
	 * wtih serialising this hint with anything, so document it as
	 * a hint and nothing more.
	 */
	return READ_ONCE(engine->timeline.seqno);
}

void intel_engine_get_instdone(struct intel_engine_cs *engine,
			       struct intel_instdone *instdone);

/*
 * Arbitrary size for largest possible 'add request' sequence. The code paths
 * are complex and variable. Empirical measurement shows that the worst case
 * is BDW at 192 bytes (6 + 6 + 36 dwords), then ILK at 136 bytes. However,
 * we need to allocate double the largest single packet within that emission
 * to account for tail wraparound (so 6 + 6 + 72 dwords for BDW).
 */
#define MIN_SPACE_FOR_ADD_REQUEST 336

static inline u32 intel_hws_seqno_address(struct intel_engine_cs *engine)
{
	return engine->status_page.ggtt_offset + I915_GEM_HWS_INDEX_ADDR;
}

static inline u32 intel_hws_preempt_done_address(struct intel_engine_cs *engine)
{
	return engine->status_page.ggtt_offset + I915_GEM_HWS_PREEMPT_ADDR;
}

/* intel_breadcrumbs.c -- user interrupt bottom-half for waiters */
int intel_engine_init_breadcrumbs(struct intel_engine_cs *engine);

static inline void intel_wait_init(struct intel_wait *wait)
{
	wait->tsk = current;
	wait->request = NULL;
}

static inline void intel_wait_init_for_seqno(struct intel_wait *wait, u32 seqno)
{
	wait->tsk = current;
	wait->seqno = seqno;
}

static inline bool intel_wait_has_seqno(const struct intel_wait *wait)
{
	return wait->seqno;
}
=======
void intel_engine_get_instdone(struct intel_engine_cs *engine,
			       struct intel_instdone *instdone);
>>>>>>> 407d19ab

static inline bool
intel_wait_update_seqno(struct intel_wait *wait, u32 seqno)
{
	wait->seqno = seqno;
	return intel_wait_has_seqno(wait);
}

static inline bool
intel_wait_update_request(struct intel_wait *wait,
			  const struct i915_request *rq)
{
	return intel_wait_update_seqno(wait, i915_request_global_seqno(rq));
}

<<<<<<< HEAD
static inline bool
intel_wait_check_seqno(const struct intel_wait *wait, u32 seqno)
{
	return wait->seqno == seqno;
}
=======
void intel_engine_signal_breadcrumbs(struct intel_engine_cs *engine);
void intel_engine_disarm_breadcrumbs(struct intel_engine_cs *engine);
>>>>>>> 407d19ab

static inline bool
intel_wait_check_request(const struct intel_wait *wait,
			 const struct i915_request *rq)
{
	return intel_wait_check_seqno(wait, i915_request_global_seqno(rq));
}

<<<<<<< HEAD
static inline bool intel_wait_complete(const struct intel_wait *wait)
{
	return RB_EMPTY_NODE(&wait->node);
}

bool intel_engine_add_wait(struct intel_engine_cs *engine,
			   struct intel_wait *wait);
void intel_engine_remove_wait(struct intel_engine_cs *engine,
			      struct intel_wait *wait);
bool intel_engine_enable_signaling(struct i915_request *request, bool wakeup);
void intel_engine_cancel_signaling(struct i915_request *request);

static inline bool intel_engine_has_waiter(const struct intel_engine_cs *engine)
{
	return READ_ONCE(engine->breadcrumbs.irq_wait);
}

unsigned int intel_engine_wakeup(struct intel_engine_cs *engine);
#define ENGINE_WAKEUP_WAITER BIT(0)
#define ENGINE_WAKEUP_ASLEEP BIT(1)

void intel_engine_pin_breadcrumbs_irq(struct intel_engine_cs *engine);
void intel_engine_unpin_breadcrumbs_irq(struct intel_engine_cs *engine);

void __intel_engine_disarm_breadcrumbs(struct intel_engine_cs *engine);
void intel_engine_disarm_breadcrumbs(struct intel_engine_cs *engine);
=======
void intel_engine_breadcrumbs_irq(struct intel_engine_cs *engine);
>>>>>>> 407d19ab

void intel_engine_reset_breadcrumbs(struct intel_engine_cs *engine);
void intel_engine_fini_breadcrumbs(struct intel_engine_cs *engine);

static inline u32 *gen8_emit_pipe_control(u32 *batch, u32 flags, u32 offset)
{
	memset(batch, 0, 6 * sizeof(u32));

	batch[0] = GFX_OP_PIPE_CONTROL(6);
	batch[1] = flags;
	batch[2] = offset;

	return batch + 6;
}

static inline u32 *
gen8_emit_ggtt_write_rcs(u32 *cs, u32 value, u32 gtt_offset)
{
	/* We're using qword write, offset should be aligned to 8 bytes. */
	GEM_BUG_ON(!IS_ALIGNED(gtt_offset, 8));

	/* w/a for post sync ops following a GPGPU operation we
	 * need a prior CS_STALL, which is emitted by the flush
	 * following the batch.
	 */
	*cs++ = GFX_OP_PIPE_CONTROL(6);
	*cs++ = PIPE_CONTROL_GLOBAL_GTT_IVB | PIPE_CONTROL_CS_STALL |
		PIPE_CONTROL_QW_WRITE;
	*cs++ = gtt_offset;
	*cs++ = 0;
	*cs++ = value;
	/* We're thrashing one dword of HWS. */
	*cs++ = 0;

	return cs;
}

static inline u32 *
gen8_emit_ggtt_write(u32 *cs, u32 value, u32 gtt_offset, u32 flags)
{
	/* w/a: bit 5 needs to be zero for MI_FLUSH_DW address. */
	GEM_BUG_ON(gtt_offset & (1 << 5));
	/* Offset should be aligned to 8 bytes for both (QW/DW) write types */
	GEM_BUG_ON(!IS_ALIGNED(gtt_offset, 8));

	*cs++ = (MI_FLUSH_DW + 1) | MI_FLUSH_DW_OP_STOREDW | flags;
	*cs++ = gtt_offset | MI_FLUSH_DW_USE_GTT;
	*cs++ = 0;
	*cs++ = value;

	return cs;
}

<<<<<<< HEAD
void intel_engines_sanitize(struct drm_i915_private *i915);
=======
static inline void intel_engine_reset(struct intel_engine_cs *engine,
				      bool stalled)
{
	if (engine->reset.reset)
		engine->reset.reset(engine, stalled);
}

void intel_engines_sanitize(struct drm_i915_private *i915, bool force);
void intel_gt_resume(struct drm_i915_private *i915);
>>>>>>> 407d19ab

bool intel_engine_is_idle(struct intel_engine_cs *engine);
bool intel_engines_are_idle(struct drm_i915_private *dev_priv);

void intel_engine_lost_context(struct intel_engine_cs *engine);

void intel_engines_park(struct drm_i915_private *i915);
void intel_engines_unpark(struct drm_i915_private *i915);

void intel_engines_reset_default_submission(struct drm_i915_private *i915);
unsigned int intel_engines_has_context_isolation(struct drm_i915_private *i915);

bool intel_engine_can_store_dword(struct intel_engine_cs *engine);

__printf(3, 4)
void intel_engine_dump(struct intel_engine_cs *engine,
		       struct drm_printer *m,
		       const char *header, ...);

struct intel_engine_cs *
intel_engine_lookup_user(struct drm_i915_private *i915, u8 class, u8 instance);

static inline void intel_engine_context_in(struct intel_engine_cs *engine)
{
	unsigned long flags;

	if (READ_ONCE(engine->stats.enabled) == 0)
		return;

	write_seqlock_irqsave(&engine->stats.lock, flags);

	if (engine->stats.enabled > 0) {
		if (engine->stats.active++ == 0)
			engine->stats.start = ktime_get();
		GEM_BUG_ON(engine->stats.active == 0);
	}

	write_sequnlock_irqrestore(&engine->stats.lock, flags);
}

static inline void intel_engine_context_out(struct intel_engine_cs *engine)
{
	unsigned long flags;

	if (READ_ONCE(engine->stats.enabled) == 0)
		return;

	write_seqlock_irqsave(&engine->stats.lock, flags);

	if (engine->stats.enabled > 0) {
		ktime_t last;

		if (engine->stats.active && --engine->stats.active == 0) {
			/*
			 * Decrement the active context count and in case GPU
			 * is now idle add up to the running total.
			 */
			last = ktime_sub(ktime_get(), engine->stats.start);

			engine->stats.total = ktime_add(engine->stats.total,
							last);
		} else if (engine->stats.active == 0) {
			/*
			 * After turning on engine stats, context out might be
			 * the first event in which case we account from the
			 * time stats gathering was turned on.
			 */
			last = ktime_sub(ktime_get(), engine->stats.enabled_at);

			engine->stats.total = ktime_add(engine->stats.total,
							last);
		}
	}

	write_sequnlock_irqrestore(&engine->stats.lock, flags);
}

int intel_enable_engine_stats(struct intel_engine_cs *engine);
void intel_disable_engine_stats(struct intel_engine_cs *engine);

ktime_t intel_engine_get_busy_time(struct intel_engine_cs *engine);

struct i915_request *
intel_engine_find_active_request(struct intel_engine_cs *engine);

#if IS_ENABLED(CONFIG_DRM_I915_SELFTEST)

static inline bool inject_preempt_hang(struct intel_engine_execlists *execlists)
{
	if (!execlists->preempt_hang.inject_hang)
		return false;

	complete(&execlists->preempt_hang.completion);
	return true;
}

#else

static inline bool inject_preempt_hang(struct intel_engine_execlists *execlists)
{
	return false;
}

#endif

static inline u32
intel_engine_next_hangcheck_seqno(struct intel_engine_cs *engine)
{
	return engine->hangcheck.next_seqno =
		next_pseudo_random32(engine->hangcheck.next_seqno);
}

static inline u32
intel_engine_get_hangcheck_seqno(struct intel_engine_cs *engine)
{
	return intel_read_status_page(engine, I915_GEM_HWS_HANGCHECK);
}

#endif /* _INTEL_RINGBUFFER_H_ */<|MERGE_RESOLUTION|>--- conflicted
+++ resolved
@@ -1,13 +1,12 @@
-/* SPDX-License-Identifier: GPL-2.0 */
+/* SPDX-License-Identifier: MIT */
 #ifndef _INTEL_RINGBUFFER_H_
 #define _INTEL_RINGBUFFER_H_
 
+#include <drm/drm_util.h>
+
 #include <linux/hashtable.h>
-<<<<<<< HEAD
-=======
 #include <linux/irq_work.h>
 #include <linux/random.h>
->>>>>>> 407d19ab
 #include <linux/seqlock.h>
 
 #include "i915_gem_batch_pool.h"
@@ -18,6 +17,7 @@
 #include "i915_timeline.h"
 #include "intel_engine_types.h"
 #include "intel_gpu_commands.h"
+#include "intel_workarounds.h"
 
 struct drm_printer;
 
@@ -27,15 +27,8 @@
  * workarounds!
  */
 #define CACHELINE_BYTES 64
-#define CACHELINE_DWORDS (CACHELINE_BYTES / sizeof(uint32_t))
-
-<<<<<<< HEAD
-struct intel_hw_status_page {
-	struct i915_vma *vma;
-	u32 *page_addr;
-	u32 ggtt_offset;
-};
-=======
+#define CACHELINE_DWORDS (CACHELINE_BYTES / sizeof(u32))
+
 /*
  * The register defines to be used with the following macros need to accept a
  * base param, e.g:
@@ -51,7 +44,6 @@
 
 #define __ENGINE_REG_OP(op__, engine__, ...) \
 	intel_uncore_##op__((engine__)->uncore, __VA_ARGS__)
->>>>>>> 407d19ab
 
 #define __ENGINE_READ_OP(op__, engine__, reg__) \
 	__ENGINE_REG_OP(op__, (engine__), reg__((engine__)->mmio_base))
@@ -112,590 +104,24 @@
 	return "unknown";
 }
 
-<<<<<<< HEAD
-#define I915_MAX_SLICES	3
-#define I915_MAX_SUBSLICES 8
-
-#define instdone_slice_mask(dev_priv__) \
-	(INTEL_GEN(dev_priv__) == 7 ? \
-	 1 : INTEL_INFO(dev_priv__)->sseu.slice_mask)
-
-#define instdone_subslice_mask(dev_priv__) \
-	(INTEL_GEN(dev_priv__) == 7 ? \
-	 1 : INTEL_INFO(dev_priv__)->sseu.subslice_mask[0])
-
-#define for_each_instdone_slice_subslice(dev_priv__, slice__, subslice__) \
-	for ((slice__) = 0, (subslice__) = 0; \
-	     (slice__) < I915_MAX_SLICES; \
-	     (subslice__) = ((subslice__) + 1) < I915_MAX_SUBSLICES ? (subslice__) + 1 : 0, \
-	       (slice__) += ((subslice__) == 0)) \
-		for_each_if((BIT(slice__) & instdone_slice_mask(dev_priv__)) && \
-			    (BIT(subslice__) & instdone_subslice_mask(dev_priv__)))
-
-struct intel_instdone {
-	u32 instdone;
-	/* The following exist only in the RCS engine */
-	u32 slice_common;
-	u32 sampler[I915_MAX_SLICES][I915_MAX_SUBSLICES];
-	u32 row[I915_MAX_SLICES][I915_MAX_SUBSLICES];
-};
-
-struct intel_engine_hangcheck {
-	u64 acthd;
-	u32 seqno;
-	enum intel_engine_hangcheck_action action;
-	unsigned long action_timestamp;
-	int deadlock;
-	struct intel_instdone instdone;
-	struct i915_request *active_request;
-	bool stalled:1;
-	bool wedged:1;
-};
-
-struct intel_ring {
-	struct i915_vma *vma;
-	void *vaddr;
-
-	struct i915_timeline *timeline;
-	struct list_head request_list;
-	struct list_head active_link;
-
-	u32 head;
-	u32 tail;
-	u32 emit;
-
-	u32 space;
-	u32 size;
-	u32 effective_size;
-};
-
-struct i915_gem_context;
-struct drm_i915_reg_table;
-
-/*
- * we use a single page to load ctx workarounds so all of these
- * values are referred in terms of dwords
- *
- * struct i915_wa_ctx_bb:
- *  offset: specifies batch starting position, also helpful in case
- *    if we want to have multiple batches at different offsets based on
- *    some criteria. It is not a requirement at the moment but provides
- *    an option for future use.
- *  size: size of the batch in DWORDS
- */
-struct i915_ctx_workarounds {
-	struct i915_wa_ctx_bb {
-		u32 offset;
-		u32 size;
-	} indirect_ctx, per_ctx;
-	struct i915_vma *vma;
-};
-
-struct i915_request;
-
-#define I915_MAX_VCS	4
-#define I915_MAX_VECS	2
-
-/*
- * Engine IDs definitions.
- * Keep instances of the same type engine together.
- */
-enum intel_engine_id {
-	RCS = 0,
-	BCS,
-	VCS,
-	VCS2,
-	VCS3,
-	VCS4,
-#define _VCS(n) (VCS + (n))
-	VECS,
-	VECS2
-#define _VECS(n) (VECS + (n))
-};
-
-struct i915_priolist {
-	struct rb_node node;
-	struct list_head requests;
-	int priority;
-};
-
-struct st_preempt_hang {
-	struct completion completion;
-	bool inject_hang;
-};
-
-/**
- * struct intel_engine_execlists - execlist submission queue and port state
- *
- * The struct intel_engine_execlists represents the combined logical state of
- * driver and the hardware state for execlist mode of submission.
- */
-struct intel_engine_execlists {
-	/**
-	 * @tasklet: softirq tasklet for bottom handler
-	 */
-	struct tasklet_struct tasklet;
-
-	/**
-	 * @default_priolist: priority list for I915_PRIORITY_NORMAL
-	 */
-	struct i915_priolist default_priolist;
-
-	/**
-	 * @no_priolist: priority lists disabled
-	 */
-	bool no_priolist;
-
-	/**
-	 * @submit_reg: gen-specific execlist submission register
-	 * set to the ExecList Submission Port (elsp) register pre-Gen11 and to
-	 * the ExecList Submission Queue Contents register array for Gen11+
-	 */
-	u32 __iomem *submit_reg;
-
-	/**
-	 * @ctrl_reg: the enhanced execlists control register, used to load the
-	 * submit queue on the HW and to request preemptions to idle
-	 */
-	u32 __iomem *ctrl_reg;
-
-	/**
-	 * @port: execlist port states
+void intel_engines_set_scheduler_caps(struct drm_i915_private *i915);
+
+static inline bool __execlists_need_preempt(int prio, int last)
+{
+	/*
+	 * Allow preemption of low -> normal -> high, but we do
+	 * not allow low priority tasks to preempt other low priority
+	 * tasks under the impression that latency for low priority
+	 * tasks does not matter (as much as background throughput),
+	 * so kiss.
 	 *
-	 * For each hardware ELSP (ExecList Submission Port) we keep
-	 * track of the last request and the number of times we submitted
-	 * that port to hw. We then count the number of times the hw reports
-	 * a context completion or preemption. As only one context can
-	 * be active on hw, we limit resubmission of context to port[0]. This
-	 * is called Lite Restore, of the context.
-	 */
-	struct execlist_port {
-		/**
-		 * @request_count: combined request and submission count
-		 */
-		struct i915_request *request_count;
-#define EXECLIST_COUNT_BITS 2
-#define port_request(p) ptr_mask_bits((p)->request_count, EXECLIST_COUNT_BITS)
-#define port_count(p) ptr_unmask_bits((p)->request_count, EXECLIST_COUNT_BITS)
-#define port_pack(rq, count) ptr_pack_bits(rq, count, EXECLIST_COUNT_BITS)
-#define port_unpack(p, count) ptr_unpack_bits((p)->request_count, count, EXECLIST_COUNT_BITS)
-#define port_set(p, packed) ((p)->request_count = (packed))
-#define port_isset(p) ((p)->request_count)
-#define port_index(p, execlists) ((p) - (execlists)->port)
-
-		/**
-		 * @context_id: context ID for port
-		 */
-		GEM_DEBUG_DECL(u32 context_id);
-
-#define EXECLIST_MAX_PORTS 2
-	} port[EXECLIST_MAX_PORTS];
-
-	/**
-	 * @active: is the HW active? We consider the HW as active after
-	 * submitting any context for execution and until we have seen the
-	 * last context completion event. After that, we do not expect any
-	 * more events until we submit, and so can park the HW.
-	 *
-	 * As we have a small number of different sources from which we feed
-	 * the HW, we track the state of each inside a single bitfield.
-	 */
-	unsigned int active;
-#define EXECLISTS_ACTIVE_USER 0
-#define EXECLISTS_ACTIVE_PREEMPT 1
-#define EXECLISTS_ACTIVE_HWACK 2
-
-	/**
-	 * @port_mask: number of execlist ports - 1
-	 */
-	unsigned int port_mask;
-
-	/**
-	 * @queue_priority: Highest pending priority.
-	 *
-	 * When we add requests into the queue, or adjust the priority of
-	 * executing requests, we compute the maximum priority of those
-	 * pending requests. We can then use this value to determine if
-	 * we need to preempt the executing requests to service the queue.
-	 */
-	int queue_priority;
-
-	/**
-	 * @queue: queue of requests, in priority lists
-	 */
-	struct rb_root_cached queue;
-
-	/**
-	 * @csb_read: control register for Context Switch buffer
-	 *
-	 * Note this register is always in mmio.
-	 */
-	u32 __iomem *csb_read;
-
-	/**
-	 * @csb_write: control register for Context Switch buffer
-	 *
-	 * Note this register may be either mmio or HWSP shadow.
-	 */
-	u32 *csb_write;
-
-	/**
-	 * @csb_status: status array for Context Switch buffer
-	 *
-	 * Note these register may be either mmio or HWSP shadow.
-	 */
-	u32 *csb_status;
-
-	/**
-	 * @preempt_complete_status: expected CSB upon completing preemption
-	 */
-	u32 preempt_complete_status;
-
-	/**
-	 * @csb_write_reset: reset value for CSB write pointer
-	 *
-	 * As the CSB write pointer maybe either in HWSP or as a field
-	 * inside an mmio register, we want to reprogram it slightly
-	 * differently to avoid later confusion.
-	 */
-	u32 csb_write_reset;
-
-	/**
-	 * @csb_head: context status buffer head
-	 */
-	u8 csb_head;
-
-	I915_SELFTEST_DECLARE(struct st_preempt_hang preempt_hang;)
-};
-
-#define INTEL_ENGINE_CS_MAX_NAME 8
-
-struct intel_engine_cs {
-	struct drm_i915_private *i915;
-	char name[INTEL_ENGINE_CS_MAX_NAME];
-
-	enum intel_engine_id id;
-	unsigned int hw_id;
-	unsigned int guc_id;
-
-	u8 uabi_id;
-	u8 uabi_class;
-
-	u8 class;
-	u8 instance;
-	u32 context_size;
-	u32 mmio_base;
-
-	struct intel_ring *buffer;
-
-	struct i915_timeline timeline;
-
-	struct drm_i915_gem_object *default_state;
-	void *pinned_default_state;
-
-	unsigned long irq_posted;
-#define ENGINE_IRQ_BREADCRUMB 0
-
-	/* Rather than have every client wait upon all user interrupts,
-	 * with the herd waking after every interrupt and each doing the
-	 * heavyweight seqno dance, we delegate the task (of being the
-	 * bottom-half of the user interrupt) to the first client. After
-	 * every interrupt, we wake up one client, who does the heavyweight
-	 * coherent seqno read and either goes back to sleep (if incomplete),
-	 * or wakes up all the completed clients in parallel, before then
-	 * transferring the bottom-half status to the next client in the queue.
-	 *
-	 * Compared to walking the entire list of waiters in a single dedicated
-	 * bottom-half, we reduce the latency of the first waiter by avoiding
-	 * a context switch, but incur additional coherent seqno reads when
-	 * following the chain of request breadcrumbs. Since it is most likely
-	 * that we have a single client waiting on each seqno, then reducing
-	 * the overhead of waking that client is much preferred.
-	 */
-	struct intel_breadcrumbs {
-		spinlock_t irq_lock; /* protects irq_*; irqsafe */
-		struct intel_wait *irq_wait; /* oldest waiter by retirement */
-
-		spinlock_t rb_lock; /* protects the rb and wraps irq_lock */
-		struct rb_root waiters; /* sorted by retirement, priority */
-		struct list_head signals; /* sorted by retirement */
-		struct task_struct *signaler; /* used for fence signalling */
-
-		struct timer_list fake_irq; /* used after a missed interrupt */
-		struct timer_list hangcheck; /* detect missed interrupts */
-
-		unsigned int hangcheck_interrupts;
-		unsigned int irq_enabled;
-		unsigned int irq_count;
-
-		bool irq_armed : 1;
-		I915_SELFTEST_DECLARE(bool mock : 1);
-	} breadcrumbs;
-
-	struct {
-		/**
-		 * @enable: Bitmask of enable sample events on this engine.
-		 *
-		 * Bits correspond to sample event types, for instance
-		 * I915_SAMPLE_QUEUED is bit 0 etc.
-		 */
-		u32 enable;
-		/**
-		 * @enable_count: Reference count for the enabled samplers.
-		 *
-		 * Index number corresponds to the bit number from @enable.
-		 */
-		unsigned int enable_count[I915_PMU_SAMPLE_BITS];
-		/**
-		 * @sample: Counter values for sampling events.
-		 *
-		 * Our internal timer stores the current counters in this field.
-		 */
-#define I915_ENGINE_SAMPLE_MAX (I915_SAMPLE_SEMA + 1)
-		struct i915_pmu_sample sample[I915_ENGINE_SAMPLE_MAX];
-	} pmu;
-
-	/*
-	 * A pool of objects to use as shadow copies of client batch buffers
-	 * when the command parser is enabled. Prevents the client from
-	 * modifying the batch contents after software parsing.
-	 */
-	struct i915_gem_batch_pool batch_pool;
-
-	struct intel_hw_status_page status_page;
-	struct i915_ctx_workarounds wa_ctx;
-	struct i915_vma *scratch;
-
-	u32             irq_keep_mask; /* always keep these interrupts */
-	u32		irq_enable_mask; /* bitmask to enable ring interrupt */
-	void		(*irq_enable)(struct intel_engine_cs *engine);
-	void		(*irq_disable)(struct intel_engine_cs *engine);
-
-	int		(*init_hw)(struct intel_engine_cs *engine);
-
-	struct {
-		struct i915_request *(*prepare)(struct intel_engine_cs *engine);
-		void (*reset)(struct intel_engine_cs *engine,
-			      struct i915_request *rq);
-		void (*finish)(struct intel_engine_cs *engine);
-	} reset;
-
-	void		(*park)(struct intel_engine_cs *engine);
-	void		(*unpark)(struct intel_engine_cs *engine);
-
-	void		(*set_default_submission)(struct intel_engine_cs *engine);
-
-	struct intel_context *(*context_pin)(struct intel_engine_cs *engine,
-					     struct i915_gem_context *ctx);
-
-	int		(*request_alloc)(struct i915_request *rq);
-	int		(*init_context)(struct i915_request *rq);
-
-	int		(*emit_flush)(struct i915_request *request, u32 mode);
-#define EMIT_INVALIDATE	BIT(0)
-#define EMIT_FLUSH	BIT(1)
-#define EMIT_BARRIER	(EMIT_INVALIDATE | EMIT_FLUSH)
-	int		(*emit_bb_start)(struct i915_request *rq,
-					 u64 offset, u32 length,
-					 unsigned int dispatch_flags);
-#define I915_DISPATCH_SECURE BIT(0)
-#define I915_DISPATCH_PINNED BIT(1)
-#define I915_DISPATCH_RS     BIT(2)
-	void		(*emit_breadcrumb)(struct i915_request *rq, u32 *cs);
-	int		emit_breadcrumb_sz;
-
-	/* Pass the request to the hardware queue (e.g. directly into
-	 * the legacy ringbuffer or to the end of an execlist).
-	 *
-	 * This is called from an atomic context with irqs disabled; must
-	 * be irq safe.
-	 */
-	void		(*submit_request)(struct i915_request *rq);
-
-	/* Call when the priority on a request has changed and it and its
-	 * dependencies may need rescheduling. Note the request itself may
-	 * not be ready to run!
-	 *
-	 * Called under the struct_mutex.
-	 */
-	void		(*schedule)(struct i915_request *request,
-				    const struct i915_sched_attr *attr);
-
-	/*
-	 * Cancel all requests on the hardware, or queued for execution.
-	 * This should only cancel the ready requests that have been
-	 * submitted to the engine (via the engine->submit_request callback).
-	 * This is called when marking the device as wedged.
-	 */
-	void		(*cancel_requests)(struct intel_engine_cs *engine);
-
-	/* Some chipsets are not quite as coherent as advertised and need
-	 * an expensive kick to force a true read of the up-to-date seqno.
-	 * However, the up-to-date seqno is not always required and the last
-	 * seen value is good enough. Note that the seqno will always be
-	 * monotonic, even if not coherent.
-	 */
-	void		(*irq_seqno_barrier)(struct intel_engine_cs *engine);
-	void		(*cleanup)(struct intel_engine_cs *engine);
-
-	/* GEN8 signal/wait table - never trust comments!
-	 *	  signal to	signal to    signal to   signal to      signal to
-	 *	    RCS		   VCS          BCS        VECS		 VCS2
-	 *      --------------------------------------------------------------------
-	 *  RCS | NOP (0x00) | VCS (0x08) | BCS (0x10) | VECS (0x18) | VCS2 (0x20) |
-	 *	|-------------------------------------------------------------------
-	 *  VCS | RCS (0x28) | NOP (0x30) | BCS (0x38) | VECS (0x40) | VCS2 (0x48) |
-	 *	|-------------------------------------------------------------------
-	 *  BCS | RCS (0x50) | VCS (0x58) | NOP (0x60) | VECS (0x68) | VCS2 (0x70) |
-	 *	|-------------------------------------------------------------------
-	 * VECS | RCS (0x78) | VCS (0x80) | BCS (0x88) |  NOP (0x90) | VCS2 (0x98) |
-	 *	|-------------------------------------------------------------------
-	 * VCS2 | RCS (0xa0) | VCS (0xa8) | BCS (0xb0) | VECS (0xb8) | NOP  (0xc0) |
-	 *	|-------------------------------------------------------------------
-	 *
-	 * Generalization:
-	 *  f(x, y) := (x->id * NUM_RINGS * seqno_size) + (seqno_size * y->id)
-	 *  ie. transpose of g(x, y)
-	 *
-	 *	 sync from	sync from    sync from    sync from	sync from
-	 *	    RCS		   VCS          BCS        VECS		 VCS2
-	 *      --------------------------------------------------------------------
-	 *  RCS | NOP (0x00) | VCS (0x28) | BCS (0x50) | VECS (0x78) | VCS2 (0xa0) |
-	 *	|-------------------------------------------------------------------
-	 *  VCS | RCS (0x08) | NOP (0x30) | BCS (0x58) | VECS (0x80) | VCS2 (0xa8) |
-	 *	|-------------------------------------------------------------------
-	 *  BCS | RCS (0x10) | VCS (0x38) | NOP (0x60) | VECS (0x88) | VCS2 (0xb0) |
-	 *	|-------------------------------------------------------------------
-	 * VECS | RCS (0x18) | VCS (0x40) | BCS (0x68) |  NOP (0x90) | VCS2 (0xb8) |
-	 *	|-------------------------------------------------------------------
-	 * VCS2 | RCS (0x20) | VCS (0x48) | BCS (0x70) | VECS (0x98) |  NOP (0xc0) |
-	 *	|-------------------------------------------------------------------
-	 *
-	 * Generalization:
-	 *  g(x, y) := (y->id * NUM_RINGS * seqno_size) + (seqno_size * x->id)
-	 *  ie. transpose of f(x, y)
-	 */
-	struct {
-#define GEN6_SEMAPHORE_LAST	VECS_HW
-#define GEN6_NUM_SEMAPHORES	(GEN6_SEMAPHORE_LAST + 1)
-#define GEN6_SEMAPHORES_MASK	GENMASK(GEN6_SEMAPHORE_LAST, 0)
-		struct {
-			/* our mbox written by others */
-			u32		wait[GEN6_NUM_SEMAPHORES];
-			/* mboxes this ring signals to */
-			i915_reg_t	signal[GEN6_NUM_SEMAPHORES];
-		} mbox;
-
-		/* AKA wait() */
-		int	(*sync_to)(struct i915_request *rq,
-				   struct i915_request *signal);
-		u32	*(*signal)(struct i915_request *rq, u32 *cs);
-	} semaphore;
-
-	struct intel_engine_execlists execlists;
-
-	/* Contexts are pinned whilst they are active on the GPU. The last
-	 * context executed remains active whilst the GPU is idle - the
-	 * switch away and write to the context object only occurs on the
-	 * next execution.  Contexts are only unpinned on retirement of the
-	 * following request ensuring that we can always write to the object
-	 * on the context switch even after idling. Across suspend, we switch
-	 * to the kernel context and trash it as the save may not happen
-	 * before the hardware is powered down.
-	 */
-	struct intel_context *last_retired_context;
-
-	/* status_notifier: list of callbacks for context-switch changes */
-	struct atomic_notifier_head context_status_notifier;
-
-	struct intel_engine_hangcheck hangcheck;
-
-#define I915_ENGINE_NEEDS_CMD_PARSER BIT(0)
-#define I915_ENGINE_SUPPORTS_STATS   BIT(1)
-#define I915_ENGINE_HAS_PREEMPTION   BIT(2)
-	unsigned int flags;
-
-	/*
-	 * Table of commands the command parser needs to know about
-	 * for this engine.
-	 */
-	DECLARE_HASHTABLE(cmd_hash, I915_CMD_HASH_ORDER);
-
-	/*
-	 * Table of registers allowed in commands that read/write registers.
-	 */
-	const struct drm_i915_reg_table *reg_tables;
-	int reg_table_count;
-
-	/*
-	 * Returns the bitmask for the length field of the specified command.
-	 * Return 0 for an unrecognized/invalid command.
-	 *
-	 * If the command parser finds an entry for a command in the engine's
-	 * cmd_tables, it gets the command's length based on the table entry.
-	 * If not, it calls this function to determine the per-engine length
-	 * field encoding for the command (i.e. different opcode ranges use
-	 * certain bits to encode the command length in the header).
-	 */
-	u32 (*get_cmd_length_mask)(u32 cmd_header);
-
-	struct {
-		/**
-		 * @lock: Lock protecting the below fields.
-		 */
-		seqlock_t lock;
-		/**
-		 * @enabled: Reference count indicating number of listeners.
-		 */
-		unsigned int enabled;
-		/**
-		 * @active: Number of contexts currently scheduled in.
-		 */
-		unsigned int active;
-		/**
-		 * @enabled_at: Timestamp when busy stats were enabled.
-		 */
-		ktime_t enabled_at;
-		/**
-		 * @start: Timestamp of the last idle to active transition.
-		 *
-		 * Idle is defined as active == 0, active is active > 0.
-		 */
-		ktime_t start;
-		/**
-		 * @total: Total time this engine was busy.
-		 *
-		 * Accumulated time not counting the most recent block in cases
-		 * where engine is currently busy (active > 0).
-		 */
-		ktime_t total;
-	} stats;
-};
-
-static inline bool
-intel_engine_needs_cmd_parser(const struct intel_engine_cs *engine)
-{
-	return engine->flags & I915_ENGINE_NEEDS_CMD_PARSER;
-}
-
-static inline bool
-intel_engine_supports_stats(const struct intel_engine_cs *engine)
-{
-	return engine->flags & I915_ENGINE_SUPPORTS_STATS;
-}
-
-static inline bool
-intel_engine_has_preemption(const struct intel_engine_cs *engine)
-{
-	return engine->flags & I915_ENGINE_HAS_PREEMPTION;
-}
-=======
-void intel_engines_set_scheduler_caps(struct drm_i915_private *i915);
->>>>>>> 407d19ab
-
-static inline bool __execlists_need_preempt(int prio, int last)
-{
-	return prio > max(0, last);
+	 * More naturally we would write
+	 *	prio >= max(0, last);
+	 * except that we wish to prevent triggering preemption at the same
+	 * priority level: the task that is running should remain running
+	 * to preserve FIFO ordering of dependencies.
+	 */
+	return prio > max(I915_PRIORITY_NORMAL - 1, last);
 }
 
 static inline void
@@ -767,7 +193,7 @@
 intel_read_status_page(const struct intel_engine_cs *engine, int reg)
 {
 	/* Ensure that the compiler doesn't optimize away the load. */
-	return READ_ONCE(engine->status_page.page_addr[reg]);
+	return READ_ONCE(engine->status_page.addr[reg]);
 }
 
 static inline void
@@ -780,12 +206,12 @@
 	 */
 	if (static_cpu_has(X86_FEATURE_CLFLUSH)) {
 		mb();
-		clflush(&engine->status_page.page_addr[reg]);
-		engine->status_page.page_addr[reg] = value;
-		clflush(&engine->status_page.page_addr[reg]);
+		clflush(&engine->status_page.addr[reg]);
+		engine->status_page.addr[reg] = value;
+		clflush(&engine->status_page.addr[reg]);
 		mb();
 	} else {
-		WRITE_ONCE(engine->status_page.page_addr[reg], value);
+		WRITE_ONCE(engine->status_page.addr[reg], value);
 	}
 }
 
@@ -805,14 +231,6 @@
  *
  * The area from dword 0x30 to 0x3ff is available for driver usage.
  */
-<<<<<<< HEAD
-#define I915_GEM_HWS_INDEX		0x30
-#define I915_GEM_HWS_INDEX_ADDR (I915_GEM_HWS_INDEX << MI_STORE_DWORD_INDEX_SHIFT)
-#define I915_GEM_HWS_PREEMPT_INDEX	0x32
-#define I915_GEM_HWS_PREEMPT_ADDR (I915_GEM_HWS_PREEMPT_INDEX << MI_STORE_DWORD_INDEX_SHIFT)
-#define I915_GEM_HWS_SCRATCH_INDEX	0x40
-#define I915_GEM_HWS_SCRATCH_ADDR (I915_GEM_HWS_SCRATCH_INDEX << MI_STORE_DWORD_INDEX_SHIFT)
-=======
 #define I915_GEM_HWS_PREEMPT		0x32
 #define I915_GEM_HWS_PREEMPT_ADDR	(I915_GEM_HWS_PREEMPT * sizeof(u32))
 #define I915_GEM_HWS_HANGCHECK		0x34
@@ -821,7 +239,6 @@
 #define I915_GEM_HWS_SEQNO_ADDR		(I915_GEM_HWS_SEQNO * sizeof(u32))
 #define I915_GEM_HWS_SCRATCH		0x80
 #define I915_GEM_HWS_SCRATCH_ADDR	(I915_GEM_HWS_SCRATCH * sizeof(u32))
->>>>>>> 407d19ab
 
 #define I915_HWS_CSB_BUF0_INDEX		0x10
 #define I915_HWS_CSB_WRITE_INDEX	0x1f
@@ -831,9 +248,7 @@
 intel_engine_create_ring(struct intel_engine_cs *engine,
 			 struct i915_timeline *timeline,
 			 int size);
-int intel_ring_pin(struct intel_ring *ring,
-		   struct drm_i915_private *i915,
-		   unsigned int offset_bias);
+int intel_ring_pin(struct intel_ring *ring);
 void intel_ring_reset(struct intel_ring *ring, u32 tail);
 unsigned int intel_ring_update_space(struct intel_ring *ring);
 void intel_ring_unpin(struct intel_ring *ring);
@@ -855,7 +270,6 @@
 
 int __must_check intel_ring_cacheline_align(struct i915_request *rq);
 
-int intel_ring_wait_for_space(struct intel_ring *ring, unsigned int bytes);
 u32 __must_check *intel_ring_begin(struct i915_request *rq, unsigned int n);
 
 static inline void intel_ring_advance(struct i915_request *rq, u32 *cs)
@@ -936,11 +350,6 @@
 	return tail;
 }
 
-<<<<<<< HEAD
-void intel_engine_init_global_seqno(struct intel_engine_cs *engine, u32 seqno);
-
-void intel_engine_setup_common(struct intel_engine_cs *engine);
-=======
 static inline unsigned int
 __intel_ring_space(unsigned int head, unsigned int tail, unsigned int size)
 {
@@ -954,13 +363,8 @@
 }
 
 int intel_engine_setup_common(struct intel_engine_cs *engine);
->>>>>>> 407d19ab
 int intel_engine_init_common(struct intel_engine_cs *engine);
 void intel_engine_cleanup_common(struct intel_engine_cs *engine);
-
-int intel_engine_create_scratch(struct intel_engine_cs *engine,
-				unsigned int size);
-void intel_engine_cleanup_scratch(struct intel_engine_cs *engine);
 
 int intel_init_render_ring_buffer(struct intel_engine_cs *engine);
 int intel_init_bsd_ring_buffer(struct intel_engine_cs *engine);
@@ -968,139 +372,38 @@
 int intel_init_vebox_ring_buffer(struct intel_engine_cs *engine);
 
 int intel_engine_stop_cs(struct intel_engine_cs *engine);
+void intel_engine_cancel_stop_cs(struct intel_engine_cs *engine);
+
+void intel_engine_set_hwsp_writemask(struct intel_engine_cs *engine, u32 mask);
 
 u64 intel_engine_get_active_head(const struct intel_engine_cs *engine);
 u64 intel_engine_get_last_batch_head(const struct intel_engine_cs *engine);
 
-<<<<<<< HEAD
-static inline u32 intel_engine_get_seqno(struct intel_engine_cs *engine)
-{
-	return intel_read_status_page(engine, I915_GEM_HWS_INDEX);
-}
-
-static inline u32 intel_engine_last_submit(struct intel_engine_cs *engine)
-{
-	/* We are only peeking at the tail of the submit queue (and not the
-	 * queue itself) in order to gain a hint as to the current active
-	 * state of the engine. Callers are not expected to be taking
-	 * engine->timeline->lock, nor are they expected to be concerned
-	 * wtih serialising this hint with anything, so document it as
-	 * a hint and nothing more.
-	 */
-	return READ_ONCE(engine->timeline.seqno);
-}
-
 void intel_engine_get_instdone(struct intel_engine_cs *engine,
 			       struct intel_instdone *instdone);
 
-/*
- * Arbitrary size for largest possible 'add request' sequence. The code paths
- * are complex and variable. Empirical measurement shows that the worst case
- * is BDW at 192 bytes (6 + 6 + 36 dwords), then ILK at 136 bytes. However,
- * we need to allocate double the largest single packet within that emission
- * to account for tail wraparound (so 6 + 6 + 72 dwords for BDW).
- */
-#define MIN_SPACE_FOR_ADD_REQUEST 336
-
-static inline u32 intel_hws_seqno_address(struct intel_engine_cs *engine)
-{
-	return engine->status_page.ggtt_offset + I915_GEM_HWS_INDEX_ADDR;
-}
-
-static inline u32 intel_hws_preempt_done_address(struct intel_engine_cs *engine)
-{
-	return engine->status_page.ggtt_offset + I915_GEM_HWS_PREEMPT_ADDR;
-}
-
-/* intel_breadcrumbs.c -- user interrupt bottom-half for waiters */
-int intel_engine_init_breadcrumbs(struct intel_engine_cs *engine);
-
-static inline void intel_wait_init(struct intel_wait *wait)
-{
-	wait->tsk = current;
-	wait->request = NULL;
-}
-
-static inline void intel_wait_init_for_seqno(struct intel_wait *wait, u32 seqno)
-{
-	wait->tsk = current;
-	wait->seqno = seqno;
-}
-
-static inline bool intel_wait_has_seqno(const struct intel_wait *wait)
-{
-	return wait->seqno;
-}
-=======
-void intel_engine_get_instdone(struct intel_engine_cs *engine,
-			       struct intel_instdone *instdone);
->>>>>>> 407d19ab
-
-static inline bool
-intel_wait_update_seqno(struct intel_wait *wait, u32 seqno)
-{
-	wait->seqno = seqno;
-	return intel_wait_has_seqno(wait);
-}
-
-static inline bool
-intel_wait_update_request(struct intel_wait *wait,
-			  const struct i915_request *rq)
-{
-	return intel_wait_update_seqno(wait, i915_request_global_seqno(rq));
-}
-
-<<<<<<< HEAD
-static inline bool
-intel_wait_check_seqno(const struct intel_wait *wait, u32 seqno)
-{
-	return wait->seqno == seqno;
-}
-=======
+void intel_engine_init_breadcrumbs(struct intel_engine_cs *engine);
+void intel_engine_fini_breadcrumbs(struct intel_engine_cs *engine);
+
+void intel_engine_pin_breadcrumbs_irq(struct intel_engine_cs *engine);
+void intel_engine_unpin_breadcrumbs_irq(struct intel_engine_cs *engine);
+
 void intel_engine_signal_breadcrumbs(struct intel_engine_cs *engine);
 void intel_engine_disarm_breadcrumbs(struct intel_engine_cs *engine);
->>>>>>> 407d19ab
-
-static inline bool
-intel_wait_check_request(const struct intel_wait *wait,
-			 const struct i915_request *rq)
-{
-	return intel_wait_check_seqno(wait, i915_request_global_seqno(rq));
-}
-
-<<<<<<< HEAD
-static inline bool intel_wait_complete(const struct intel_wait *wait)
-{
-	return RB_EMPTY_NODE(&wait->node);
-}
-
-bool intel_engine_add_wait(struct intel_engine_cs *engine,
-			   struct intel_wait *wait);
-void intel_engine_remove_wait(struct intel_engine_cs *engine,
-			      struct intel_wait *wait);
-bool intel_engine_enable_signaling(struct i915_request *request, bool wakeup);
-void intel_engine_cancel_signaling(struct i915_request *request);
-
-static inline bool intel_engine_has_waiter(const struct intel_engine_cs *engine)
-{
-	return READ_ONCE(engine->breadcrumbs.irq_wait);
-}
-
-unsigned int intel_engine_wakeup(struct intel_engine_cs *engine);
-#define ENGINE_WAKEUP_WAITER BIT(0)
-#define ENGINE_WAKEUP_ASLEEP BIT(1)
-
-void intel_engine_pin_breadcrumbs_irq(struct intel_engine_cs *engine);
-void intel_engine_unpin_breadcrumbs_irq(struct intel_engine_cs *engine);
-
-void __intel_engine_disarm_breadcrumbs(struct intel_engine_cs *engine);
-void intel_engine_disarm_breadcrumbs(struct intel_engine_cs *engine);
-=======
+
+static inline void
+intel_engine_queue_breadcrumbs(struct intel_engine_cs *engine)
+{
+	irq_work_queue(&engine->breadcrumbs.irq_work);
+}
+
 void intel_engine_breadcrumbs_irq(struct intel_engine_cs *engine);
->>>>>>> 407d19ab
 
 void intel_engine_reset_breadcrumbs(struct intel_engine_cs *engine);
 void intel_engine_fini_breadcrumbs(struct intel_engine_cs *engine);
+
+void intel_engine_print_breadcrumbs(struct intel_engine_cs *engine,
+				    struct drm_printer *p);
 
 static inline u32 *gen8_emit_pipe_control(u32 *batch, u32 flags, u32 offset)
 {
@@ -1114,7 +417,7 @@
 }
 
 static inline u32 *
-gen8_emit_ggtt_write_rcs(u32 *cs, u32 value, u32 gtt_offset)
+gen8_emit_ggtt_write_rcs(u32 *cs, u32 value, u32 gtt_offset, u32 flags)
 {
 	/* We're using qword write, offset should be aligned to 8 bytes. */
 	GEM_BUG_ON(!IS_ALIGNED(gtt_offset, 8));
@@ -1124,8 +427,7 @@
 	 * following the batch.
 	 */
 	*cs++ = GFX_OP_PIPE_CONTROL(6);
-	*cs++ = PIPE_CONTROL_GLOBAL_GTT_IVB | PIPE_CONTROL_CS_STALL |
-		PIPE_CONTROL_QW_WRITE;
+	*cs++ = flags | PIPE_CONTROL_QW_WRITE | PIPE_CONTROL_GLOBAL_GTT_IVB;
 	*cs++ = gtt_offset;
 	*cs++ = 0;
 	*cs++ = value;
@@ -1151,9 +453,6 @@
 	return cs;
 }
 
-<<<<<<< HEAD
-void intel_engines_sanitize(struct drm_i915_private *i915);
-=======
 static inline void intel_engine_reset(struct intel_engine_cs *engine,
 				      bool stalled)
 {
@@ -1163,7 +462,6 @@
 
 void intel_engines_sanitize(struct drm_i915_private *i915, bool force);
 void intel_gt_resume(struct drm_i915_private *i915);
->>>>>>> 407d19ab
 
 bool intel_engine_is_idle(struct intel_engine_cs *engine);
 bool intel_engines_are_idle(struct drm_i915_private *dev_priv);
