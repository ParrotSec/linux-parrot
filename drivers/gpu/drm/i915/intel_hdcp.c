--- conflicted
+++ resolved
@@ -6,12 +6,7 @@
  * Sean Paul <seanpaul@chromium.org>
  */
 
-<<<<<<< HEAD
-#include <drm/drmP.h>
-#include <drm/drm_hdcp.h>
-=======
 #include <linux/component.h>
->>>>>>> 407d19ab
 #include <linux/i2c.h>
 #include <linux/random.h>
 
@@ -23,8 +18,6 @@
 #include "intel_hdcp.h"
 
 #define KEY_LOAD_TRIES	5
-<<<<<<< HEAD
-=======
 #define ENCRYPT_STATUS_CHANGE_TIMEOUT_MS	50
 #define HDCP2_LC_RETRY_CNT			3
 
@@ -83,7 +76,6 @@
 
 	return capable;
 }
->>>>>>> 407d19ab
 
 /* Is HDCP2.2 capable on Platform and Sink */
 static bool intel_hdcp2_capable(struct intel_connector *connector)
@@ -172,9 +164,9 @@
 
 	/* PG1 (power well #1) needs to be enabled */
 	for_each_power_well(dev_priv, power_well) {
-		if (power_well->id == id) {
-			enabled = power_well->ops->is_enabled(dev_priv,
-							      power_well);
+		if (power_well->desc->id == id) {
+			enabled = power_well->desc->ops->is_enabled(dev_priv,
+								    power_well);
 			break;
 		}
 	}
@@ -216,10 +208,11 @@
 	/*
 	 * Initiate loading the HDCP key from fuses.
 	 *
-	 * BXT+ platforms, HDCP key needs to be loaded by SW. Only SKL and KBL
-	 * differ in the key load trigger process from other platforms.
+	 * BXT+ platforms, HDCP key needs to be loaded by SW. Only Gen 9
+	 * platforms except BXT and GLK, differ in the key load trigger process
+	 * from other platforms. So GEN9_BC uses the GT Driver Mailbox i/f.
 	 */
-	if (IS_SKYLAKE(dev_priv) || IS_KABYLAKE(dev_priv)) {
+	if (IS_GEN9_BC(dev_priv)) {
 		mutex_lock(&dev_priv->pcu_lock);
 		ret = sandybridge_pcode_write(dev_priv,
 					      SKL_PCODE_LOAD_HDCP_KEYS, 1);
@@ -280,18 +273,6 @@
 	}
 	DRM_ERROR("Unknown port %d\n", port);
 	return -EINVAL;
-}
-
-static
-bool intel_hdcp_is_ksv_valid(u8 *ksv)
-{
-	int i, ones = 0;
-	/* KSV has 20 1's and 20 0's */
-	for (i = 0; i < DRM_HDCP_KSV_LEN; i++)
-		ones += hweight8(ksv[i]);
-	if (ones != 20)
-		return false;
-	return true;
 }
 
 static
@@ -498,7 +479,7 @@
 	if (intel_wait_for_register(&dev_priv->uncore, HDCP_REP_CTL,
 				    HDCP_SHA1_COMPLETE,
 				    HDCP_SHA1_COMPLETE, 1)) {
-		DRM_DEBUG_KMS("Timed out waiting for SHA1 complete\n");
+		DRM_ERROR("Timed out waiting for SHA1 complete\n");
 		return -ETIMEDOUT;
 	}
 	if (!(I915_READ(HDCP_REP_CTL) & HDCP_SHA1_V_MATCH)) {
@@ -519,7 +500,7 @@
 
 	ret = intel_hdcp_poll_ksv_fifo(intel_dig_port, shim);
 	if (ret) {
-		DRM_ERROR("KSV list failed to become ready (%d)\n", ret);
+		DRM_DEBUG_KMS("KSV list failed to become ready (%d)\n", ret);
 		return ret;
 	}
 
@@ -529,7 +510,7 @@
 
 	if (DRM_HDCP_MAX_DEVICE_EXCEEDED(bstatus[0]) ||
 	    DRM_HDCP_MAX_CASCADE_EXCEEDED(bstatus[1])) {
-		DRM_ERROR("Max Topology Limit Exceeded\n");
+		DRM_DEBUG_KMS("Max Topology Limit Exceeded\n");
 		return -EPERM;
 	}
 
@@ -565,7 +546,7 @@
 	}
 
 	if (i == tries) {
-		DRM_ERROR("V Prime validation failed.(%d)\n", ret);
+		DRM_DEBUG_KMS("V Prime validation failed.(%d)\n", ret);
 		goto err;
 	}
 
@@ -614,7 +595,7 @@
 		if (ret)
 			return ret;
 		if (!hdcp_capable) {
-			DRM_ERROR("Panel is not HDCP capable\n");
+			DRM_DEBUG_KMS("Panel is not HDCP capable\n");
 			return -EINVAL;
 		}
 	}
@@ -642,18 +623,9 @@
 
 	memset(&bksv, 0, sizeof(bksv));
 
-	/* HDCP spec states that we must retry the bksv if it is invalid */
-	for (i = 0; i < tries; i++) {
-		ret = shim->read_bksv(intel_dig_port, bksv.shim);
-		if (ret)
-			return ret;
-		if (intel_hdcp_is_ksv_valid(bksv.shim))
-			break;
-	}
-	if (i == tries) {
-		DRM_ERROR("HDCP failed, Bksv is invalid\n");
-		return -ENODEV;
-	}
+	ret = intel_hdcp_read_valid_bksv(intel_dig_port, shim, bksv.shim);
+	if (ret < 0)
+		return ret;
 
 	I915_WRITE(PORT_HDCP_BKSVLO(port), bksv.reg[0]);
 	I915_WRITE(PORT_HDCP_BKSVHI(port), bksv.reg[1]);
@@ -709,20 +681,15 @@
 	}
 
 	if (i == tries) {
-		DRM_ERROR("Timed out waiting for Ri prime match (%x)\n",
-			  I915_READ(PORT_HDCP_STATUS(port)));
+		DRM_DEBUG_KMS("Timed out waiting for Ri prime match (%x)\n",
+			      I915_READ(PORT_HDCP_STATUS(port)));
 		return -ETIMEDOUT;
 	}
 
 	/* Wait for encryption confirmation */
-<<<<<<< HEAD
-	if (intel_wait_for_register(dev_priv, PORT_HDCP_STATUS(port),
-				    HDCP_STATUS_ENC, HDCP_STATUS_ENC, 20)) {
-=======
 	if (intel_wait_for_register(&dev_priv->uncore, PORT_HDCP_STATUS(port),
 				    HDCP_STATUS_ENC, HDCP_STATUS_ENC,
 				    ENCRYPT_STATUS_CHANGE_TIMEOUT_MS)) {
->>>>>>> 407d19ab
 		DRM_ERROR("Timed out waiting for encryption\n");
 		return -ETIMEDOUT;
 	}
@@ -739,14 +706,9 @@
 	return 0;
 }
 
-static
-struct intel_digital_port *conn_to_dig_port(struct intel_connector *connector)
-{
-	return enc_to_dig_port(&intel_attached_encoder(&connector->base)->base);
-}
-
 static int _intel_hdcp_disable(struct intel_connector *connector)
 {
+	struct intel_hdcp *hdcp = &connector->hdcp;
 	struct drm_i915_private *dev_priv = connector->base.dev->dev_private;
 	struct intel_digital_port *intel_dig_port = conn_to_dig_port(connector);
 	enum port port = intel_dig_port->base.port;
@@ -757,19 +719,14 @@
 
 	hdcp->hdcp_encrypted = false;
 	I915_WRITE(PORT_HDCP_CONF(port), 0);
-<<<<<<< HEAD
-	if (intel_wait_for_register(dev_priv, PORT_HDCP_STATUS(port), ~0, 0,
-				    20)) {
-=======
 	if (intel_wait_for_register(&dev_priv->uncore,
 				    PORT_HDCP_STATUS(port), ~0, 0,
 				    ENCRYPT_STATUS_CHANGE_TIMEOUT_MS)) {
->>>>>>> 407d19ab
 		DRM_ERROR("Failed to disable HDCP, timeout clearing status\n");
 		return -ETIMEDOUT;
 	}
 
-	ret = connector->hdcp_shim->toggle_signalling(intel_dig_port, false);
+	ret = hdcp->shim->toggle_signalling(intel_dig_port, false);
 	if (ret) {
 		DRM_ERROR("Failed to disable HDCP signalling\n");
 		return ret;
@@ -781,6 +738,7 @@
 
 static int _intel_hdcp_enable(struct intel_connector *connector)
 {
+	struct intel_hdcp *hdcp = &connector->hdcp;
 	struct drm_i915_private *dev_priv = connector->base.dev->dev_private;
 	int i, ret, tries = 3;
 
@@ -805,15 +763,9 @@
 
 	/* Incase of authentication failures, HDCP spec expects reauth. */
 	for (i = 0; i < tries; i++) {
-<<<<<<< HEAD
-		ret = intel_hdcp_auth(conn_to_dig_port(connector),
-				      connector->hdcp_shim);
-		if (!ret)
-=======
 		ret = intel_hdcp_auth(conn_to_dig_port(connector), hdcp->shim);
 		if (!ret) {
 			hdcp->hdcp_encrypted = true;
->>>>>>> 407d19ab
 			return 0;
 		}
 
@@ -823,20 +775,10 @@
 		_intel_hdcp_disable(connector);
 	}
 
-	DRM_ERROR("HDCP authentication failed (%d tries/%d)\n", tries, ret);
-	return ret;
-}
-
-<<<<<<< HEAD
-static void intel_hdcp_check_work(struct work_struct *work)
-{
-	struct intel_connector *connector = container_of(to_delayed_work(work),
-							 struct intel_connector,
-							 hdcp_check_work);
-	if (!intel_hdcp_check_link(connector))
-		schedule_delayed_work(&connector->hdcp_check_work,
-				      DRM_HDCP_CHECK_PERIOD_MS);
-=======
+	DRM_DEBUG_KMS("HDCP authentication failed (%d tries/%d)\n", tries, ret);
+	return ret;
+}
+
 static inline
 struct intel_connector *intel_hdcp_to_connector(struct intel_hdcp *hdcp)
 {
@@ -901,46 +843,39 @@
 out:
 	mutex_unlock(&hdcp->mutex);
 	return ret;
->>>>>>> 407d19ab
 }
 
 static void intel_hdcp_prop_work(struct work_struct *work)
 {
-	struct intel_connector *connector = container_of(work,
-							 struct intel_connector,
-							 hdcp_prop_work);
+	struct intel_hdcp *hdcp = container_of(work, struct intel_hdcp,
+					       prop_work);
+	struct intel_connector *connector = intel_hdcp_to_connector(hdcp);
 	struct drm_device *dev = connector->base.dev;
 	struct drm_connector_state *state;
 
 	drm_modeset_lock(&dev->mode_config.connection_mutex, NULL);
-	mutex_lock(&connector->hdcp_mutex);
+	mutex_lock(&hdcp->mutex);
 
 	/*
 	 * This worker is only used to flip between ENABLED/DESIRED. Either of
-	 * those to UNDESIRED is handled by core. If hdcp_value == UNDESIRED,
+	 * those to UNDESIRED is handled by core. If value == UNDESIRED,
 	 * we're running just after hdcp has been disabled, so just exit
 	 */
-	if (connector->hdcp_value != DRM_MODE_CONTENT_PROTECTION_UNDESIRED) {
+	if (hdcp->value != DRM_MODE_CONTENT_PROTECTION_UNDESIRED) {
 		state = connector->base.state;
-		state->content_protection = connector->hdcp_value;
-	}
-
-	mutex_unlock(&connector->hdcp_mutex);
+		state->content_protection = hdcp->value;
+	}
+
+	mutex_unlock(&hdcp->mutex);
 	drm_modeset_unlock(&dev->mode_config.connection_mutex);
 }
 
 bool is_hdcp_supported(struct drm_i915_private *dev_priv, enum port port)
 {
 	/* PORT E doesn't have HDCP, and PORT F is disabled */
-	return ((INTEL_GEN(dev_priv) >= 8 || IS_HASWELL(dev_priv)) &&
-		!IS_CHERRYVIEW(dev_priv) && port < PORT_E);
-}
-
-<<<<<<< HEAD
-int intel_hdcp_init(struct intel_connector *connector,
-		    const struct intel_hdcp_shim *hdcp_shim)
-{
-=======
+	return INTEL_GEN(dev_priv) >= 9 && port < PORT_E;
+}
+
 static int
 hdcp2_prepare_ake_init(struct intel_connector *connector,
 		       struct hdcp2_ake_init *ake_data)
@@ -948,7 +883,6 @@
 	struct hdcp_port_data *data = &connector->hdcp.port_data;
 	struct drm_i915_private *dev_priv = to_i915(connector->base.dev);
 	struct i915_hdcp_comp_master *comp;
->>>>>>> 407d19ab
 	int ret;
 
 	mutex_lock(&dev_priv->hdcp_comp_mutex);
@@ -964,15 +898,7 @@
 		DRM_DEBUG_KMS("Prepare_ake_init failed. %d\n", ret);
 	mutex_unlock(&dev_priv->hdcp_comp_mutex);
 
-<<<<<<< HEAD
-	connector->hdcp_shim = hdcp_shim;
-	mutex_init(&connector->hdcp_mutex);
-	INIT_DELAYED_WORK(&connector->hdcp_check_work, intel_hdcp_check_work);
-	INIT_WORK(&connector->hdcp_prop_work, intel_hdcp_prop_work);
-	return 0;
-=======
-	return ret;
->>>>>>> 407d19ab
+	return ret;
 }
 
 static int
@@ -982,14 +908,6 @@
 				struct hdcp2_ake_no_stored_km *ek_pub_km,
 				size_t *msg_sz)
 {
-<<<<<<< HEAD
-	int ret;
-
-	if (!connector->hdcp_shim)
-		return -ENOENT;
-
-	mutex_lock(&connector->hdcp_mutex);
-=======
 	struct hdcp_port_data *data = &connector->hdcp.port_data;
 	struct drm_i915_private *dev_priv = to_i915(connector->base.dev);
 	struct i915_hdcp_comp_master *comp;
@@ -1002,7 +920,6 @@
 		mutex_unlock(&dev_priv->hdcp_comp_mutex);
 		return -EINVAL;
 	}
->>>>>>> 407d19ab
 
 	ret = comp->ops->verify_receiver_cert_prepare_km(comp->mei_dev, data,
 							 rx_cert, paired,
@@ -1011,37 +928,12 @@
 		DRM_DEBUG_KMS("Verify rx_cert failed. %d\n", ret);
 	mutex_unlock(&dev_priv->hdcp_comp_mutex);
 
-<<<<<<< HEAD
-	connector->hdcp_value = DRM_MODE_CONTENT_PROTECTION_ENABLED;
-	schedule_work(&connector->hdcp_prop_work);
-	schedule_delayed_work(&connector->hdcp_check_work,
-			      DRM_HDCP_CHECK_PERIOD_MS);
-out:
-	mutex_unlock(&connector->hdcp_mutex);
-=======
->>>>>>> 407d19ab
 	return ret;
 }
 
 static int hdcp2_verify_hprime(struct intel_connector *connector,
 			       struct hdcp2_ake_send_hprime *rx_hprime)
 {
-<<<<<<< HEAD
-	int ret = 0;
-
-	if (!connector->hdcp_shim)
-		return -ENOENT;
-
-	mutex_lock(&connector->hdcp_mutex);
-
-	if (connector->hdcp_value != DRM_MODE_CONTENT_PROTECTION_UNDESIRED) {
-		connector->hdcp_value = DRM_MODE_CONTENT_PROTECTION_UNDESIRED;
-		ret = _intel_hdcp_disable(connector);
-	}
-
-	mutex_unlock(&connector->hdcp_mutex);
-	cancel_delayed_work_sync(&connector->hdcp_check_work);
-=======
 	struct hdcp_port_data *data = &connector->hdcp.port_data;
 	struct drm_i915_private *dev_priv = to_i915(connector->base.dev);
 	struct i915_hdcp_comp_master *comp;
@@ -1085,7 +977,6 @@
 		DRM_DEBUG_KMS("Store pairing info failed. %d\n", ret);
 	mutex_unlock(&dev_priv->hdcp_comp_mutex);
 
->>>>>>> 407d19ab
 	return ret;
 }
 
@@ -1093,16 +984,10 @@
 hdcp2_prepare_lc_init(struct intel_connector *connector,
 		      struct hdcp2_lc_init *lc_init)
 {
-<<<<<<< HEAD
-	uint64_t old_cp = old_state->content_protection;
-	uint64_t new_cp = new_state->content_protection;
-	struct drm_crtc_state *crtc_state;
-=======
 	struct hdcp_port_data *data = &connector->hdcp.port_data;
 	struct drm_i915_private *dev_priv = to_i915(connector->base.dev);
 	struct i915_hdcp_comp_master *comp;
 	int ret;
->>>>>>> 407d19ab
 
 	mutex_lock(&dev_priv->hdcp_comp_mutex);
 	comp = dev_priv->hdcp_master;
@@ -1124,39 +1009,6 @@
 hdcp2_verify_lprime(struct intel_connector *connector,
 		    struct hdcp2_lc_send_lprime *rx_lprime)
 {
-<<<<<<< HEAD
-	struct drm_i915_private *dev_priv = connector->base.dev->dev_private;
-	struct intel_digital_port *intel_dig_port = conn_to_dig_port(connector);
-	enum port port = intel_dig_port->base.port;
-	int ret = 0;
-
-	if (!connector->hdcp_shim)
-		return -ENOENT;
-
-	mutex_lock(&connector->hdcp_mutex);
-
-	if (connector->hdcp_value == DRM_MODE_CONTENT_PROTECTION_UNDESIRED)
-		goto out;
-
-	if (!(I915_READ(PORT_HDCP_STATUS(port)) & HDCP_STATUS_ENC)) {
-		DRM_ERROR("%s:%d HDCP check failed: link is not encrypted,%x\n",
-			  connector->base.name, connector->base.base.id,
-			  I915_READ(PORT_HDCP_STATUS(port)));
-		ret = -ENXIO;
-		connector->hdcp_value = DRM_MODE_CONTENT_PROTECTION_DESIRED;
-		schedule_work(&connector->hdcp_prop_work);
-		goto out;
-	}
-
-	if (connector->hdcp_shim->check_link(intel_dig_port)) {
-		if (connector->hdcp_value !=
-		    DRM_MODE_CONTENT_PROTECTION_UNDESIRED) {
-			connector->hdcp_value =
-				DRM_MODE_CONTENT_PROTECTION_ENABLED;
-			schedule_work(&connector->hdcp_prop_work);
-		}
-		goto out;
-=======
 	struct hdcp_port_data *data = &connector->hdcp.port_data;
 	struct drm_i915_private *dev_priv = to_i915(connector->base.dev);
 	struct i915_hdcp_comp_master *comp;
@@ -1219,7 +1071,6 @@
 	if (!comp || !comp->ops) {
 		mutex_unlock(&dev_priv->hdcp_comp_mutex);
 		return -EINVAL;
->>>>>>> 407d19ab
 	}
 
 	ret = comp->ops->repeater_check_flow_prepare_ack(comp->mei_dev, data,
@@ -1229,26 +1080,6 @@
 		DRM_DEBUG_KMS("Verify rep topology failed. %d\n", ret);
 	mutex_unlock(&dev_priv->hdcp_comp_mutex);
 
-<<<<<<< HEAD
-	ret = _intel_hdcp_disable(connector);
-	if (ret) {
-		DRM_ERROR("Failed to disable hdcp (%d)\n", ret);
-		connector->hdcp_value = DRM_MODE_CONTENT_PROTECTION_DESIRED;
-		schedule_work(&connector->hdcp_prop_work);
-		goto out;
-	}
-
-	ret = _intel_hdcp_enable(connector);
-	if (ret) {
-		DRM_ERROR("Failed to enable hdcp (%d)\n", ret);
-		connector->hdcp_value = DRM_MODE_CONTENT_PROTECTION_DESIRED;
-		schedule_work(&connector->hdcp_prop_work);
-		goto out;
-	}
-
-out:
-	mutex_unlock(&connector->hdcp_mutex);
-=======
 	return ret;
 }
 
@@ -1297,7 +1128,6 @@
 		DRM_DEBUG_KMS("Enable hdcp auth failed. %d\n", ret);
 	mutex_unlock(&dev_priv->hdcp_comp_mutex);
 
->>>>>>> 407d19ab
 	return ret;
 }
 
