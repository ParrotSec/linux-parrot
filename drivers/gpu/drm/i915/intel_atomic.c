/*
 * Copyright © 2015 Intel Corporation
 *
 * Permission is hereby granted, free of charge, to any person obtaining a
 * copy of this software and associated documentation files (the "Software"),
 * to deal in the Software without restriction, including without limitation
 * the rights to use, copy, modify, merge, publish, distribute, sublicense,
 * and/or sell copies of the Software, and to permit persons to whom the
 * Software is furnished to do so, subject to the following conditions:
 *
 * The above copyright notice and this permission notice (including the next
 * paragraph) shall be included in all copies or substantial portions of the
 * Software.
 *
 * THE SOFTWARE IS PROVIDED "AS IS", WITHOUT WARRANTY OF ANY KIND, EXPRESS OR
 * IMPLIED, INCLUDING BUT NOT LIMITED TO THE WARRANTIES OF MERCHANTABILITY,
 * FITNESS FOR A PARTICULAR PURPOSE AND NONINFRINGEMENT.  IN NO EVENT SHALL
 * THE AUTHORS OR COPYRIGHT HOLDERS BE LIABLE FOR ANY CLAIM, DAMAGES OR OTHER
 * LIABILITY, WHETHER IN AN ACTION OF CONTRACT, TORT OR OTHERWISE, ARISING
 * FROM, OUT OF OR IN CONNECTION WITH THE SOFTWARE OR THE USE OR OTHER
 * DEALINGS IN THE SOFTWARE.
 */

/**
 * DOC: atomic modeset support
 *
 * The functions here implement the state management and hardware programming
 * dispatch required by the atomic modeset infrastructure.
 * See intel_atomic_plane.c for the plane-specific atomic functionality.
 */

#include <drm/drmP.h>
#include <drm/drm_atomic.h>
#include <drm/drm_atomic_helper.h>
#include <drm/drm_plane_helper.h>
#include "intel_drv.h"
#include "intel_hdcp.h"
#include "intel_sprite.h"

/**
 * intel_digital_connector_atomic_get_property - hook for connector->atomic_get_property.
 * @connector: Connector to get the property for.
 * @state: Connector state to retrieve the property from.
 * @property: Property to retrieve.
 * @val: Return value for the property.
 *
 * Returns the atomic property value for a digital connector.
 */
int intel_digital_connector_atomic_get_property(struct drm_connector *connector,
						const struct drm_connector_state *state,
						struct drm_property *property,
						uint64_t *val)
{
	struct drm_device *dev = connector->dev;
	struct drm_i915_private *dev_priv = to_i915(dev);
	struct intel_digital_connector_state *intel_conn_state =
		to_intel_digital_connector_state(state);

	if (property == dev_priv->force_audio_property)
		*val = intel_conn_state->force_audio;
	else if (property == dev_priv->broadcast_rgb_property)
		*val = intel_conn_state->broadcast_rgb;
	else {
		DRM_DEBUG_ATOMIC("Unknown property [PROP:%d:%s]\n",
				 property->base.id, property->name);
		return -EINVAL;
	}

	return 0;
}

/**
 * intel_digital_connector_atomic_set_property - hook for connector->atomic_set_property.
 * @connector: Connector to set the property for.
 * @state: Connector state to set the property on.
 * @property: Property to set.
 * @val: New value for the property.
 *
 * Sets the atomic property value for a digital connector.
 */
int intel_digital_connector_atomic_set_property(struct drm_connector *connector,
						struct drm_connector_state *state,
						struct drm_property *property,
						uint64_t val)
{
	struct drm_device *dev = connector->dev;
	struct drm_i915_private *dev_priv = to_i915(dev);
	struct intel_digital_connector_state *intel_conn_state =
		to_intel_digital_connector_state(state);

	if (property == dev_priv->force_audio_property) {
		intel_conn_state->force_audio = val;
		return 0;
	}

	if (property == dev_priv->broadcast_rgb_property) {
		intel_conn_state->broadcast_rgb = val;
		return 0;
	}

	DRM_DEBUG_ATOMIC("Unknown property [PROP:%d:%s]\n",
			 property->base.id, property->name);
	return -EINVAL;
}

int intel_digital_connector_atomic_check(struct drm_connector *conn,
					 struct drm_connector_state *new_state)
{
	struct intel_digital_connector_state *new_conn_state =
		to_intel_digital_connector_state(new_state);
	struct drm_connector_state *old_state =
		drm_atomic_get_old_connector_state(new_state->state, conn);
	struct intel_digital_connector_state *old_conn_state =
		to_intel_digital_connector_state(old_state);
	struct drm_crtc_state *crtc_state;

	intel_hdcp_atomic_check(conn, old_state, new_state);

	if (!new_state->crtc)
		return 0;

	crtc_state = drm_atomic_get_new_crtc_state(new_state->state, new_state->crtc);

	/*
	 * These properties are handled by fastset, and might not end
	 * up in a modeset.
	 */
	if (new_conn_state->force_audio != old_conn_state->force_audio ||
	    new_conn_state->broadcast_rgb != old_conn_state->broadcast_rgb ||
	    new_conn_state->base.colorspace != old_conn_state->base.colorspace ||
	    new_conn_state->base.picture_aspect_ratio != old_conn_state->base.picture_aspect_ratio ||
	    new_conn_state->base.content_type != old_conn_state->base.content_type ||
	    new_conn_state->base.scaling_mode != old_conn_state->base.scaling_mode)
		crtc_state->mode_changed = true;

	return 0;
}

/**
 * intel_digital_connector_duplicate_state - duplicate connector state
 * @connector: digital connector
 *
 * Allocates and returns a copy of the connector state (both common and
 * digital connector specific) for the specified connector.
 *
 * Returns: The newly allocated connector state, or NULL on failure.
 */
struct drm_connector_state *
intel_digital_connector_duplicate_state(struct drm_connector *connector)
{
	struct intel_digital_connector_state *state;

	state = kmemdup(connector->state, sizeof(*state), GFP_KERNEL);
	if (!state)
		return NULL;

	__drm_atomic_helper_connector_duplicate_state(connector, &state->base);
	return &state->base;
}

/**
 * intel_crtc_duplicate_state - duplicate crtc state
 * @crtc: drm crtc
 *
 * Allocates and returns a copy of the crtc state (both common and
 * Intel-specific) for the specified crtc.
 *
 * Returns: The newly allocated crtc state, or NULL on failure.
 */
struct drm_crtc_state *
intel_crtc_duplicate_state(struct drm_crtc *crtc)
{
	struct intel_crtc_state *crtc_state;

	crtc_state = kmemdup(crtc->state, sizeof(*crtc_state), GFP_KERNEL);
	if (!crtc_state)
		return NULL;

	__drm_atomic_helper_crtc_duplicate_state(crtc, &crtc_state->base);

	crtc_state->update_pipe = false;
	crtc_state->disable_lp_wm = false;
	crtc_state->disable_cxsr = false;
	crtc_state->update_wm_pre = false;
	crtc_state->update_wm_post = false;
	crtc_state->fb_changed = false;
	crtc_state->fifo_changed = false;
	crtc_state->wm.need_postvbl_update = false;
	crtc_state->fb_bits = 0;

	return &crtc_state->base;
}

/**
 * intel_crtc_destroy_state - destroy crtc state
 * @crtc: drm crtc
 * @state: the state to destroy
 *
 * Destroys the crtc state (both common and Intel-specific) for the
 * specified crtc.
 */
void
intel_crtc_destroy_state(struct drm_crtc *crtc,
			 struct drm_crtc_state *state)
{
	drm_atomic_helper_crtc_destroy_state(crtc, state);
}

<<<<<<< HEAD
=======
static void intel_atomic_setup_scaler(struct intel_crtc_scaler_state *scaler_state,
				      int num_scalers_need, struct intel_crtc *intel_crtc,
				      const char *name, int idx,
				      struct intel_plane_state *plane_state,
				      int *scaler_id)
{
	struct drm_i915_private *dev_priv = to_i915(intel_crtc->base.dev);
	int j;
	u32 mode;

	if (*scaler_id < 0) {
		/* find a free scaler */
		for (j = 0; j < intel_crtc->num_scalers; j++) {
			if (scaler_state->scalers[j].in_use)
				continue;

			*scaler_id = j;
			scaler_state->scalers[*scaler_id].in_use = 1;
			break;
		}
	}

	if (WARN(*scaler_id < 0, "Cannot find scaler for %s:%d\n", name, idx))
		return;

	/* set scaler mode */
	if (plane_state && plane_state->base.fb &&
	    plane_state->base.fb->format->is_yuv &&
	    plane_state->base.fb->format->num_planes > 1) {
		struct intel_plane *plane = to_intel_plane(plane_state->base.plane);
		if (IS_GEN(dev_priv, 9) &&
		    !IS_GEMINILAKE(dev_priv)) {
			mode = SKL_PS_SCALER_MODE_NV12;
		} else if (icl_is_hdr_plane(dev_priv, plane->id)) {
			/*
			 * On gen11+'s HDR planes we only use the scaler for
			 * scaling. They have a dedicated chroma upsampler, so
			 * we don't need the scaler to upsample the UV plane.
			 */
			mode = PS_SCALER_MODE_NORMAL;
		} else {
			mode = PS_SCALER_MODE_PLANAR;

			if (plane_state->linked_plane)
				mode |= PS_PLANE_Y_SEL(plane_state->linked_plane->id);
		}
	} else if (INTEL_GEN(dev_priv) > 9 || IS_GEMINILAKE(dev_priv)) {
		mode = PS_SCALER_MODE_NORMAL;
	} else if (num_scalers_need == 1 && intel_crtc->num_scalers > 1) {
		/*
		 * when only 1 scaler is in use on a pipe with 2 scalers
		 * scaler 0 operates in high quality (HQ) mode.
		 * In this case use scaler 0 to take advantage of HQ mode
		 */
		scaler_state->scalers[*scaler_id].in_use = 0;
		*scaler_id = 0;
		scaler_state->scalers[0].in_use = 1;
		mode = SKL_PS_SCALER_MODE_HQ;
	} else {
		mode = SKL_PS_SCALER_MODE_DYN;
	}

	DRM_DEBUG_KMS("Attached scaler id %u.%u to %s:%d\n",
		      intel_crtc->pipe, *scaler_id, name, idx);
	scaler_state->scalers[*scaler_id].mode = mode;
}

>>>>>>> 407d19ab
/**
 * intel_atomic_setup_scalers() - setup scalers for crtc per staged requests
 * @dev_priv: i915 device
 * @intel_crtc: intel crtc
 * @crtc_state: incoming crtc_state to validate and setup scalers
 *
 * This function sets up scalers based on staged scaling requests for
 * a @crtc and its planes. It is called from crtc level check path. If request
 * is a supportable request, it attaches scalers to requested planes and crtc.
 *
 * This function takes into account the current scaler(s) in use by any planes
 * not being part of this atomic state
 *
 *  Returns:
 *         0 - scalers were setup succesfully
 *         error code - otherwise
 */
int intel_atomic_setup_scalers(struct drm_i915_private *dev_priv,
			       struct intel_crtc *intel_crtc,
			       struct intel_crtc_state *crtc_state)
{
	struct drm_plane *plane = NULL;
	struct intel_plane *intel_plane;
	struct intel_plane_state *plane_state = NULL;
	struct intel_crtc_scaler_state *scaler_state =
		&crtc_state->scaler_state;
	struct drm_atomic_state *drm_state = crtc_state->base.state;
	struct intel_atomic_state *intel_state = to_intel_atomic_state(drm_state);
	int num_scalers_need;
	int i, j;

	num_scalers_need = hweight32(scaler_state->scaler_users);

	/*
	 * High level flow:
	 * - staged scaler requests are already in scaler_state->scaler_users
	 * - check whether staged scaling requests can be supported
	 * - add planes using scalers that aren't in current transaction
	 * - assign scalers to requested users
	 * - as part of plane commit, scalers will be committed
	 *   (i.e., either attached or detached) to respective planes in hw
	 * - as part of crtc_commit, scaler will be either attached or detached
	 *   to crtc in hw
	 */

	/* fail if required scalers > available scalers */
	if (num_scalers_need > intel_crtc->num_scalers){
		DRM_DEBUG_KMS("Too many scaling requests %d > %d\n",
			num_scalers_need, intel_crtc->num_scalers);
		return -EINVAL;
	}

	/* walkthrough scaler_users bits and start assigning scalers */
	for (i = 0; i < sizeof(scaler_state->scaler_users) * 8; i++) {
		int *scaler_id;
		const char *name;
		int idx;

		/* skip if scaler not required */
		if (!(scaler_state->scaler_users & (1 << i)))
			continue;

		if (i == SKL_CRTC_INDEX) {
			name = "CRTC";
			idx = intel_crtc->base.base.id;

			/* panel fitter case: assign as a crtc scaler */
			scaler_id = &scaler_state->scaler_id;
		} else {
			name = "PLANE";

			/* plane scaler case: assign as a plane scaler */
			/* find the plane that set the bit as scaler_user */
			plane = drm_state->planes[i].ptr;

			/*
			 * to enable/disable hq mode, add planes that are using scaler
			 * into this transaction
			 */
			if (!plane) {
				struct drm_plane_state *state;
				plane = drm_plane_from_index(&dev_priv->drm, i);
				state = drm_atomic_get_plane_state(drm_state, plane);
				if (IS_ERR(state)) {
					DRM_DEBUG_KMS("Failed to add [PLANE:%d] to drm_state\n",
						plane->base.id);
					return PTR_ERR(state);
				}

				/*
				 * the plane is added after plane checks are run,
				 * but since this plane is unchanged just do the
				 * minimum required validation.
				 */
				crtc_state->base.planes_changed = true;
			}

			intel_plane = to_intel_plane(plane);
			idx = plane->base.id;

			/* plane on different crtc cannot be a scaler user of this crtc */
			if (WARN_ON(intel_plane->pipe != intel_crtc->pipe)) {
				continue;
			}

			plane_state = intel_atomic_get_new_plane_state(intel_state,
								       intel_plane);
			scaler_id = &plane_state->scaler_id;
		}

		if (*scaler_id < 0) {
			/* find a free scaler */
			for (j = 0; j < intel_crtc->num_scalers; j++) {
				if (!scaler_state->scalers[j].in_use) {
					scaler_state->scalers[j].in_use = 1;
					*scaler_id = j;
					DRM_DEBUG_KMS("Attached scaler id %u.%u to %s:%d\n",
						intel_crtc->pipe, *scaler_id, name, idx);
					break;
				}
			}
		}

		if (WARN_ON(*scaler_id < 0)) {
			DRM_DEBUG_KMS("Cannot find scaler for %s:%d\n", name, idx);
			continue;
		}

		/* set scaler mode */
		if ((INTEL_GEN(dev_priv) >= 9) &&
		    plane_state && plane_state->base.fb &&
		    plane_state->base.fb->format->format ==
		    DRM_FORMAT_NV12) {
			if (INTEL_GEN(dev_priv) == 9 &&
			    !IS_GEMINILAKE(dev_priv) &&
			    !IS_SKYLAKE(dev_priv))
				scaler_state->scalers[*scaler_id].mode =
					SKL_PS_SCALER_MODE_NV12;
			else
				scaler_state->scalers[*scaler_id].mode =
					PS_SCALER_MODE_PLANAR;
		} else if (num_scalers_need == 1 && intel_crtc->pipe != PIPE_C) {
			/*
			 * when only 1 scaler is in use on either pipe A or B,
			 * scaler 0 operates in high quality (HQ) mode.
			 * In this case use scaler 0 to take advantage of HQ mode
			 */
			*scaler_id = 0;
			scaler_state->scalers[0].in_use = 1;
			scaler_state->scalers[0].mode = PS_SCALER_MODE_HQ;
			scaler_state->scalers[1].in_use = 0;
		} else {
			scaler_state->scalers[*scaler_id].mode = PS_SCALER_MODE_DYN;
		}
	}

	return 0;
}

struct drm_atomic_state *
intel_atomic_state_alloc(struct drm_device *dev)
{
	struct intel_atomic_state *state = kzalloc(sizeof(*state), GFP_KERNEL);

	if (!state || drm_atomic_state_init(dev, &state->base) < 0) {
		kfree(state);
		return NULL;
	}

	return &state->base;
}

void intel_atomic_state_clear(struct drm_atomic_state *s)
{
	struct intel_atomic_state *state = to_intel_atomic_state(s);
	drm_atomic_state_default_clear(&state->base);
	state->dpll_set = state->modeset = false;
}<|MERGE_RESOLUTION|>--- conflicted
+++ resolved
@@ -29,10 +29,11 @@
  * See intel_atomic_plane.c for the plane-specific atomic functionality.
  */
 
-#include <drm/drmP.h>
 #include <drm/drm_atomic.h>
 #include <drm/drm_atomic_helper.h>
+#include <drm/drm_fourcc.h>
 #include <drm/drm_plane_helper.h>
+
 #include "intel_drv.h"
 #include "intel_hdcp.h"
 #include "intel_sprite.h"
@@ -49,7 +50,7 @@
 int intel_digital_connector_atomic_get_property(struct drm_connector *connector,
 						const struct drm_connector_state *state,
 						struct drm_property *property,
-						uint64_t *val)
+						u64 *val)
 {
 	struct drm_device *dev = connector->dev;
 	struct drm_i915_private *dev_priv = to_i915(dev);
@@ -81,7 +82,7 @@
 int intel_digital_connector_atomic_set_property(struct drm_connector *connector,
 						struct drm_connector_state *state,
 						struct drm_property *property,
-						uint64_t val)
+						u64 val)
 {
 	struct drm_device *dev = connector->dev;
 	struct drm_i915_private *dev_priv = to_i915(dev);
@@ -187,6 +188,7 @@
 	crtc_state->fifo_changed = false;
 	crtc_state->wm.need_postvbl_update = false;
 	crtc_state->fb_bits = 0;
+	crtc_state->update_planes = 0;
 
 	return &crtc_state->base;
 }
@@ -206,8 +208,6 @@
 	drm_atomic_helper_crtc_destroy_state(crtc, state);
 }
 
-<<<<<<< HEAD
-=======
 static void intel_atomic_setup_scaler(struct intel_crtc_scaler_state *scaler_state,
 				      int num_scalers_need, struct intel_crtc *intel_crtc,
 				      const char *name, int idx,
@@ -275,7 +275,6 @@
 	scaler_state->scalers[*scaler_id].mode = mode;
 }
 
->>>>>>> 407d19ab
 /**
  * intel_atomic_setup_scalers() - setup scalers for crtc per staged requests
  * @dev_priv: i915 device
@@ -305,7 +304,7 @@
 	struct drm_atomic_state *drm_state = crtc_state->base.state;
 	struct intel_atomic_state *intel_state = to_intel_atomic_state(drm_state);
 	int num_scalers_need;
-	int i, j;
+	int i;
 
 	num_scalers_need = hweight32(scaler_state->scaler_users);
 
@@ -377,59 +376,17 @@
 			idx = plane->base.id;
 
 			/* plane on different crtc cannot be a scaler user of this crtc */
-			if (WARN_ON(intel_plane->pipe != intel_crtc->pipe)) {
+			if (WARN_ON(intel_plane->pipe != intel_crtc->pipe))
 				continue;
-			}
 
 			plane_state = intel_atomic_get_new_plane_state(intel_state,
 								       intel_plane);
 			scaler_id = &plane_state->scaler_id;
 		}
 
-		if (*scaler_id < 0) {
-			/* find a free scaler */
-			for (j = 0; j < intel_crtc->num_scalers; j++) {
-				if (!scaler_state->scalers[j].in_use) {
-					scaler_state->scalers[j].in_use = 1;
-					*scaler_id = j;
-					DRM_DEBUG_KMS("Attached scaler id %u.%u to %s:%d\n",
-						intel_crtc->pipe, *scaler_id, name, idx);
-					break;
-				}
-			}
-		}
-
-		if (WARN_ON(*scaler_id < 0)) {
-			DRM_DEBUG_KMS("Cannot find scaler for %s:%d\n", name, idx);
-			continue;
-		}
-
-		/* set scaler mode */
-		if ((INTEL_GEN(dev_priv) >= 9) &&
-		    plane_state && plane_state->base.fb &&
-		    plane_state->base.fb->format->format ==
-		    DRM_FORMAT_NV12) {
-			if (INTEL_GEN(dev_priv) == 9 &&
-			    !IS_GEMINILAKE(dev_priv) &&
-			    !IS_SKYLAKE(dev_priv))
-				scaler_state->scalers[*scaler_id].mode =
-					SKL_PS_SCALER_MODE_NV12;
-			else
-				scaler_state->scalers[*scaler_id].mode =
-					PS_SCALER_MODE_PLANAR;
-		} else if (num_scalers_need == 1 && intel_crtc->pipe != PIPE_C) {
-			/*
-			 * when only 1 scaler is in use on either pipe A or B,
-			 * scaler 0 operates in high quality (HQ) mode.
-			 * In this case use scaler 0 to take advantage of HQ mode
-			 */
-			*scaler_id = 0;
-			scaler_state->scalers[0].in_use = 1;
-			scaler_state->scalers[0].mode = PS_SCALER_MODE_HQ;
-			scaler_state->scalers[1].in_use = 0;
-		} else {
-			scaler_state->scalers[*scaler_id].mode = PS_SCALER_MODE_DYN;
-		}
+		intel_atomic_setup_scaler(scaler_state, num_scalers_need,
+					  intel_crtc, name, idx,
+					  plane_state, scaler_id);
 	}
 
 	return 0;
