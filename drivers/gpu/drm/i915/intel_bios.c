/*
 * Copyright © 2006 Intel Corporation
 *
 * Permission is hereby granted, free of charge, to any person obtaining a
 * copy of this software and associated documentation files (the "Software"),
 * to deal in the Software without restriction, including without limitation
 * the rights to use, copy, modify, merge, publish, distribute, sublicense,
 * and/or sell copies of the Software, and to permit persons to whom the
 * Software is furnished to do so, subject to the following conditions:
 *
 * The above copyright notice and this permission notice (including the next
 * paragraph) shall be included in all copies or substantial portions of the
 * Software.
 *
 * THE SOFTWARE IS PROVIDED "AS IS", WITHOUT WARRANTY OF ANY KIND, EXPRESS OR
 * IMPLIED, INCLUDING BUT NOT LIMITED TO THE WARRANTIES OF MERCHANTABILITY,
 * FITNESS FOR A PARTICULAR PURPOSE AND NONINFRINGEMENT.  IN NO EVENT SHALL
 * THE AUTHORS OR COPYRIGHT HOLDERS BE LIABLE FOR ANY CLAIM, DAMAGES OR OTHER
 * LIABILITY, WHETHER IN AN ACTION OF CONTRACT, TORT OR OTHERWISE, ARISING FROM,
 * OUT OF OR IN CONNECTION WITH THE SOFTWARE OR THE USE OR OTHER DEALINGS IN THE
 * SOFTWARE.
 *
 * Authors:
 *    Eric Anholt <eric@anholt.net>
 *
 */

#include <drm/drm_dp_helper.h>
#include <drm/drmP.h>
#include <drm/i915_drm.h>
#include "i915_drv.h"

#define _INTEL_BIOS_PRIVATE
#include "intel_vbt_defs.h"

/**
 * DOC: Video BIOS Table (VBT)
 *
 * The Video BIOS Table, or VBT, provides platform and board specific
 * configuration information to the driver that is not discoverable or available
 * through other means. The configuration is mostly related to display
 * hardware. The VBT is available via the ACPI OpRegion or, on older systems, in
 * the PCI ROM.
 *
 * The VBT consists of a VBT Header (defined as &struct vbt_header), a BDB
 * Header (&struct bdb_header), and a number of BIOS Data Blocks (BDB) that
 * contain the actual configuration information. The VBT Header, and thus the
 * VBT, begins with "$VBT" signature. The VBT Header contains the offset of the
 * BDB Header. The data blocks are concatenated after the BDB Header. The data
 * blocks have a 1-byte Block ID, 2-byte Block Size, and Block Size bytes of
 * data. (Block 53, the MIPI Sequence Block is an exception.)
 *
 * The driver parses the VBT during load. The relevant information is stored in
 * driver private data for ease of use, and the actual VBT is not read after
 * that.
 */

#define	SLAVE_ADDR1	0x70
#define	SLAVE_ADDR2	0x72

/* Get BDB block size given a pointer to Block ID. */
static u32 _get_blocksize(const u8 *block_base)
{
	/* The MIPI Sequence Block v3+ has a separate size field. */
	if (*block_base == BDB_MIPI_SEQUENCE && *(block_base + 3) >= 3)
		return *((const u32 *)(block_base + 4));
	else
		return *((const u16 *)(block_base + 1));
}

/* Get BDB block size give a pointer to data after Block ID and Block Size. */
static u32 get_blocksize(const void *block_data)
{
	return _get_blocksize(block_data - 3);
}

static const void *
find_section(const void *_bdb, int section_id)
{
	const struct bdb_header *bdb = _bdb;
	const u8 *base = _bdb;
	int index = 0;
	u32 total, current_size;
	u8 current_id;

	/* skip to first section */
	index += bdb->header_size;
	total = bdb->bdb_size;

	/* walk the sections looking for section_id */
	while (index + 3 < total) {
		current_id = *(base + index);
		current_size = _get_blocksize(base + index);
		index += 3;

		if (index + current_size > total)
			return NULL;

		if (current_id == section_id)
			return base + index;

		index += current_size;
	}

	return NULL;
}

static void
fill_detail_timing_data(struct drm_display_mode *panel_fixed_mode,
			const struct lvds_dvo_timing *dvo_timing)
{
	panel_fixed_mode->hdisplay = (dvo_timing->hactive_hi << 8) |
		dvo_timing->hactive_lo;
	panel_fixed_mode->hsync_start = panel_fixed_mode->hdisplay +
		((dvo_timing->hsync_off_hi << 8) | dvo_timing->hsync_off_lo);
	panel_fixed_mode->hsync_end = panel_fixed_mode->hsync_start +
		((dvo_timing->hsync_pulse_width_hi << 8) |
			dvo_timing->hsync_pulse_width_lo);
	panel_fixed_mode->htotal = panel_fixed_mode->hdisplay +
		((dvo_timing->hblank_hi << 8) | dvo_timing->hblank_lo);

	panel_fixed_mode->vdisplay = (dvo_timing->vactive_hi << 8) |
		dvo_timing->vactive_lo;
	panel_fixed_mode->vsync_start = panel_fixed_mode->vdisplay +
		((dvo_timing->vsync_off_hi << 4) | dvo_timing->vsync_off_lo);
	panel_fixed_mode->vsync_end = panel_fixed_mode->vsync_start +
		((dvo_timing->vsync_pulse_width_hi << 4) |
			dvo_timing->vsync_pulse_width_lo);
	panel_fixed_mode->vtotal = panel_fixed_mode->vdisplay +
		((dvo_timing->vblank_hi << 8) | dvo_timing->vblank_lo);
	panel_fixed_mode->clock = dvo_timing->clock * 10;
	panel_fixed_mode->type = DRM_MODE_TYPE_PREFERRED;

	if (dvo_timing->hsync_positive)
		panel_fixed_mode->flags |= DRM_MODE_FLAG_PHSYNC;
	else
		panel_fixed_mode->flags |= DRM_MODE_FLAG_NHSYNC;

	if (dvo_timing->vsync_positive)
		panel_fixed_mode->flags |= DRM_MODE_FLAG_PVSYNC;
	else
		panel_fixed_mode->flags |= DRM_MODE_FLAG_NVSYNC;

	panel_fixed_mode->width_mm = (dvo_timing->himage_hi << 8) |
		dvo_timing->himage_lo;
	panel_fixed_mode->height_mm = (dvo_timing->vimage_hi << 8) |
		dvo_timing->vimage_lo;

	/* Some VBTs have bogus h/vtotal values */
	if (panel_fixed_mode->hsync_end > panel_fixed_mode->htotal)
		panel_fixed_mode->htotal = panel_fixed_mode->hsync_end + 1;
	if (panel_fixed_mode->vsync_end > panel_fixed_mode->vtotal)
		panel_fixed_mode->vtotal = panel_fixed_mode->vsync_end + 1;

	drm_mode_set_name(panel_fixed_mode);
}

static const struct lvds_dvo_timing *
get_lvds_dvo_timing(const struct bdb_lvds_lfp_data *lvds_lfp_data,
		    const struct bdb_lvds_lfp_data_ptrs *lvds_lfp_data_ptrs,
		    int index)
{
	/*
	 * the size of fp_timing varies on the different platform.
	 * So calculate the DVO timing relative offset in LVDS data
	 * entry to get the DVO timing entry
	 */

	int lfp_data_size =
		lvds_lfp_data_ptrs->ptr[1].dvo_timing_offset -
		lvds_lfp_data_ptrs->ptr[0].dvo_timing_offset;
	int dvo_timing_offset =
		lvds_lfp_data_ptrs->ptr[0].dvo_timing_offset -
		lvds_lfp_data_ptrs->ptr[0].fp_timing_offset;
	char *entry = (char *)lvds_lfp_data->data + lfp_data_size * index;

	return (struct lvds_dvo_timing *)(entry + dvo_timing_offset);
}

/* get lvds_fp_timing entry
 * this function may return NULL if the corresponding entry is invalid
 */
static const struct lvds_fp_timing *
get_lvds_fp_timing(const struct bdb_header *bdb,
		   const struct bdb_lvds_lfp_data *data,
		   const struct bdb_lvds_lfp_data_ptrs *ptrs,
		   int index)
{
	size_t data_ofs = (const u8 *)data - (const u8 *)bdb;
	u16 data_size = ((const u16 *)data)[-1]; /* stored in header */
	size_t ofs;

	if (index >= ARRAY_SIZE(ptrs->ptr))
		return NULL;
	ofs = ptrs->ptr[index].fp_timing_offset;
	if (ofs < data_ofs ||
	    ofs + sizeof(struct lvds_fp_timing) > data_ofs + data_size)
		return NULL;
	return (const struct lvds_fp_timing *)((const u8 *)bdb + ofs);
}

/* Try to find integrated panel data */
static void
parse_lfp_panel_data(struct drm_i915_private *dev_priv,
		     const struct bdb_header *bdb)
{
	const struct bdb_lvds_options *lvds_options;
	const struct bdb_lvds_lfp_data *lvds_lfp_data;
	const struct bdb_lvds_lfp_data_ptrs *lvds_lfp_data_ptrs;
	const struct lvds_dvo_timing *panel_dvo_timing;
	const struct lvds_fp_timing *fp_timing;
	struct drm_display_mode *panel_fixed_mode;
	int panel_type;
	int drrs_mode;
	int ret;

	lvds_options = find_section(bdb, BDB_LVDS_OPTIONS);
	if (!lvds_options)
		return;

	dev_priv->vbt.lvds_dither = lvds_options->pixel_dither;

	ret = intel_opregion_get_panel_type(dev_priv);
	if (ret >= 0) {
		WARN_ON(ret > 0xf);
		panel_type = ret;
		DRM_DEBUG_KMS("Panel type: %d (OpRegion)\n", panel_type);
	} else {
		if (lvds_options->panel_type > 0xf) {
			DRM_DEBUG_KMS("Invalid VBT panel type 0x%x\n",
				      lvds_options->panel_type);
			return;
		}
		panel_type = lvds_options->panel_type;
		DRM_DEBUG_KMS("Panel type: %d (VBT)\n", panel_type);
	}

	dev_priv->vbt.panel_type = panel_type;

	drrs_mode = (lvds_options->dps_panel_type_bits
				>> (panel_type * 2)) & MODE_MASK;
	/*
	 * VBT has static DRRS = 0 and seamless DRRS = 2.
	 * The below piece of code is required to adjust vbt.drrs_type
	 * to match the enum drrs_support_type.
	 */
	switch (drrs_mode) {
	case 0:
		dev_priv->vbt.drrs_type = STATIC_DRRS_SUPPORT;
		DRM_DEBUG_KMS("DRRS supported mode is static\n");
		break;
	case 2:
		dev_priv->vbt.drrs_type = SEAMLESS_DRRS_SUPPORT;
		DRM_DEBUG_KMS("DRRS supported mode is seamless\n");
		break;
	default:
		dev_priv->vbt.drrs_type = DRRS_NOT_SUPPORTED;
		DRM_DEBUG_KMS("DRRS not supported (VBT input)\n");
		break;
	}

	lvds_lfp_data = find_section(bdb, BDB_LVDS_LFP_DATA);
	if (!lvds_lfp_data)
		return;

	lvds_lfp_data_ptrs = find_section(bdb, BDB_LVDS_LFP_DATA_PTRS);
	if (!lvds_lfp_data_ptrs)
		return;

	panel_dvo_timing = get_lvds_dvo_timing(lvds_lfp_data,
					       lvds_lfp_data_ptrs,
					       panel_type);

	panel_fixed_mode = kzalloc(sizeof(*panel_fixed_mode), GFP_KERNEL);
	if (!panel_fixed_mode)
		return;

	fill_detail_timing_data(panel_fixed_mode, panel_dvo_timing);

	dev_priv->vbt.lfp_lvds_vbt_mode = panel_fixed_mode;

	DRM_DEBUG_KMS("Found panel mode in BIOS VBT tables:\n");
	drm_mode_debug_printmodeline(panel_fixed_mode);

	fp_timing = get_lvds_fp_timing(bdb, lvds_lfp_data,
				       lvds_lfp_data_ptrs,
				       panel_type);
	if (fp_timing) {
		/* check the resolution, just to be sure */
		if (fp_timing->x_res == panel_fixed_mode->hdisplay &&
		    fp_timing->y_res == panel_fixed_mode->vdisplay) {
			dev_priv->vbt.bios_lvds_val = fp_timing->lvds_reg_val;
			DRM_DEBUG_KMS("VBT initial LVDS value %x\n",
				      dev_priv->vbt.bios_lvds_val);
		}
	}
}

static void
parse_lfp_backlight(struct drm_i915_private *dev_priv,
		    const struct bdb_header *bdb)
{
	const struct bdb_lfp_backlight_data *backlight_data;
	const struct bdb_lfp_backlight_data_entry *entry;
	int panel_type = dev_priv->vbt.panel_type;

	backlight_data = find_section(bdb, BDB_LVDS_BACKLIGHT);
	if (!backlight_data)
		return;

	if (backlight_data->entry_size != sizeof(backlight_data->data[0])) {
		DRM_DEBUG_KMS("Unsupported backlight data entry size %u\n",
			      backlight_data->entry_size);
		return;
	}

	entry = &backlight_data->data[panel_type];

	dev_priv->vbt.backlight.present = entry->type == BDB_BACKLIGHT_TYPE_PWM;
	if (!dev_priv->vbt.backlight.present) {
		DRM_DEBUG_KMS("PWM backlight not present in VBT (type %u)\n",
			      entry->type);
		return;
	}

	dev_priv->vbt.backlight.type = INTEL_BACKLIGHT_DISPLAY_DDI;
	if (bdb->version >= 191 &&
	    get_blocksize(backlight_data) >= sizeof(*backlight_data)) {
		const struct bdb_lfp_backlight_control_method *method;

		method = &backlight_data->backlight_control[panel_type];
		dev_priv->vbt.backlight.type = method->type;
		dev_priv->vbt.backlight.controller = method->controller;
	}

	dev_priv->vbt.backlight.pwm_freq_hz = entry->pwm_freq_hz;
	dev_priv->vbt.backlight.active_low_pwm = entry->active_low_pwm;
	dev_priv->vbt.backlight.min_brightness = entry->min_brightness;
	DRM_DEBUG_KMS("VBT backlight PWM modulation frequency %u Hz, "
		      "active %s, min brightness %u, level %u, controller %u\n",
		      dev_priv->vbt.backlight.pwm_freq_hz,
		      dev_priv->vbt.backlight.active_low_pwm ? "low" : "high",
		      dev_priv->vbt.backlight.min_brightness,
		      backlight_data->level[panel_type],
		      dev_priv->vbt.backlight.controller);
}

/* Try to find sdvo panel data */
static void
parse_sdvo_panel_data(struct drm_i915_private *dev_priv,
		      const struct bdb_header *bdb)
{
	const struct lvds_dvo_timing *dvo_timing;
	struct drm_display_mode *panel_fixed_mode;
	int index;

	index = i915_modparams.vbt_sdvo_panel_type;
	if (index == -2) {
		DRM_DEBUG_KMS("Ignore SDVO panel mode from BIOS VBT tables.\n");
		return;
	}

	if (index == -1) {
		const struct bdb_sdvo_lvds_options *sdvo_lvds_options;

		sdvo_lvds_options = find_section(bdb, BDB_SDVO_LVDS_OPTIONS);
		if (!sdvo_lvds_options)
			return;

		index = sdvo_lvds_options->panel_type;
	}

	dvo_timing = find_section(bdb, BDB_SDVO_PANEL_DTDS);
	if (!dvo_timing)
		return;

	panel_fixed_mode = kzalloc(sizeof(*panel_fixed_mode), GFP_KERNEL);
	if (!panel_fixed_mode)
		return;

	fill_detail_timing_data(panel_fixed_mode, dvo_timing + index);

	dev_priv->vbt.sdvo_lvds_vbt_mode = panel_fixed_mode;

	DRM_DEBUG_KMS("Found SDVO panel mode in BIOS VBT tables:\n");
	drm_mode_debug_printmodeline(panel_fixed_mode);
}

static int intel_bios_ssc_frequency(struct drm_i915_private *dev_priv,
				    bool alternate)
{
	switch (INTEL_GEN(dev_priv)) {
	case 2:
		return alternate ? 66667 : 48000;
	case 3:
	case 4:
		return alternate ? 100000 : 96000;
	default:
		return alternate ? 100000 : 120000;
	}
}

static void
parse_general_features(struct drm_i915_private *dev_priv,
		       const struct bdb_header *bdb)
{
	const struct bdb_general_features *general;

	general = find_section(bdb, BDB_GENERAL_FEATURES);
	if (!general)
		return;

	dev_priv->vbt.int_tv_support = general->int_tv_support;
	/* int_crt_support can't be trusted on earlier platforms */
	if (bdb->version >= 155 &&
	    (HAS_DDI(dev_priv) || IS_VALLEYVIEW(dev_priv)))
		dev_priv->vbt.int_crt_support = general->int_crt_support;
	dev_priv->vbt.lvds_use_ssc = general->enable_ssc;
	dev_priv->vbt.lvds_ssc_freq =
		intel_bios_ssc_frequency(dev_priv, general->ssc_freq);
	dev_priv->vbt.display_clock_mode = general->display_clock_mode;
	dev_priv->vbt.fdi_rx_polarity_inverted = general->fdi_rx_polarity_inverted;
	DRM_DEBUG_KMS("BDB_GENERAL_FEATURES int_tv_support %d int_crt_support %d lvds_use_ssc %d lvds_ssc_freq %d display_clock_mode %d fdi_rx_polarity_inverted %d\n",
		      dev_priv->vbt.int_tv_support,
		      dev_priv->vbt.int_crt_support,
		      dev_priv->vbt.lvds_use_ssc,
		      dev_priv->vbt.lvds_ssc_freq,
		      dev_priv->vbt.display_clock_mode,
		      dev_priv->vbt.fdi_rx_polarity_inverted);
}

static const struct child_device_config *
child_device_ptr(const struct bdb_general_definitions *defs, int i)
{
	return (const void *) &defs->devices[i * defs->child_dev_size];
}

static void
parse_sdvo_device_mapping(struct drm_i915_private *dev_priv, u8 bdb_version)
{
	struct sdvo_device_mapping *mapping;
	const struct child_device_config *child;
	int i, count = 0;

	/*
	 * Only parse SDVO mappings on gens that could have SDVO. This isn't
	 * accurate and doesn't have to be, as long as it's not too strict.
	 */
	if (!IS_GEN(dev_priv, 3, 7)) {
		DRM_DEBUG_KMS("Skipping SDVO device mapping\n");
		return;
	}

	for (i = 0, count = 0; i < dev_priv->vbt.child_dev_num; i++) {
		child = dev_priv->vbt.child_dev + i;

		if (child->slave_addr != SLAVE_ADDR1 &&
		    child->slave_addr != SLAVE_ADDR2) {
			/*
			 * If the slave address is neither 0x70 nor 0x72,
			 * it is not a SDVO device. Skip it.
			 */
			continue;
		}
		if (child->dvo_port != DEVICE_PORT_DVOB &&
		    child->dvo_port != DEVICE_PORT_DVOC) {
			/* skip the incorrect SDVO port */
			DRM_DEBUG_KMS("Incorrect SDVO port. Skip it\n");
			continue;
		}
		DRM_DEBUG_KMS("the SDVO device with slave addr %2x is found on"
			      " %s port\n",
			      child->slave_addr,
			      (child->dvo_port == DEVICE_PORT_DVOB) ?
			      "SDVOB" : "SDVOC");
		mapping = &dev_priv->vbt.sdvo_mappings[child->dvo_port - 1];
		if (!mapping->initialized) {
			mapping->dvo_port = child->dvo_port;
			mapping->slave_addr = child->slave_addr;
			mapping->dvo_wiring = child->dvo_wiring;
			mapping->ddc_pin = child->ddc_pin;
			mapping->i2c_pin = child->i2c_pin;
			mapping->initialized = 1;
			DRM_DEBUG_KMS("SDVO device: dvo=%x, addr=%x, wiring=%d, ddc_pin=%d, i2c_pin=%d\n",
				      mapping->dvo_port,
				      mapping->slave_addr,
				      mapping->dvo_wiring,
				      mapping->ddc_pin,
				      mapping->i2c_pin);
		} else {
			DRM_DEBUG_KMS("Maybe one SDVO port is shared by "
					 "two SDVO device.\n");
		}
		if (child->slave2_addr) {
			/* Maybe this is a SDVO device with multiple inputs */
			/* And the mapping info is not added */
			DRM_DEBUG_KMS("there exists the slave2_addr. Maybe this"
				" is a SDVO device with multiple inputs.\n");
		}
		count++;
	}

	if (!count) {
		/* No SDVO device info is found */
		DRM_DEBUG_KMS("No SDVO device info is found in VBT\n");
	}
}

static void
parse_driver_features(struct drm_i915_private *dev_priv,
		      const struct bdb_header *bdb)
{
	const struct bdb_driver_features *driver;

	driver = find_section(bdb, BDB_DRIVER_FEATURES);
	if (!driver)
		return;

	if (INTEL_GEN(dev_priv) >= 5) {
		/*
		 * Note that we consider BDB_DRIVER_FEATURE_INT_SDVO_LVDS
		 * to mean "eDP". The VBT spec doesn't agree with that
		 * interpretation, but real world VBTs seem to.
		 */
		if (driver->lvds_config != BDB_DRIVER_FEATURE_INT_LVDS)
			dev_priv->vbt.int_lvds_support = 0;
	} else {
		/*
		 * FIXME it's not clear which BDB version has the LVDS config
		 * bits defined. Revision history in the VBT spec says:
		 * "0.92 | Add two definitions for VBT value of LVDS Active
		 *  Config (00b and 11b values defined) | 06/13/2005"
		 * but does not the specify the BDB version.
		 *
		 * So far version 134 (on i945gm) is the oldest VBT observed
		 * in the wild with the bits correctly populated. Version
		 * 108 (on i85x) does not have the bits correctly populated.
		 */
		if (bdb->version >= 134 &&
		    driver->lvds_config != BDB_DRIVER_FEATURE_INT_LVDS &&
		    driver->lvds_config != BDB_DRIVER_FEATURE_INT_SDVO_LVDS)
			dev_priv->vbt.int_lvds_support = 0;
	}

	DRM_DEBUG_KMS("DRRS State Enabled:%d\n", driver->drrs_enabled);
	/*
	 * If DRRS is not supported, drrs_type has to be set to 0.
	 * This is because, VBT is configured in such a way that
	 * static DRRS is 0 and DRRS not supported is represented by
	 * driver->drrs_enabled=false
	 */
	if (!driver->drrs_enabled)
		dev_priv->vbt.drrs_type = DRRS_NOT_SUPPORTED;
	dev_priv->vbt.psr.enable = driver->psr_enabled;
}

static void
parse_edp(struct drm_i915_private *dev_priv, const struct bdb_header *bdb)
{
	const struct bdb_edp *edp;
	const struct edp_power_seq *edp_pps;
	const struct edp_fast_link_params *edp_link_params;
	int panel_type = dev_priv->vbt.panel_type;

	edp = find_section(bdb, BDB_EDP);
	if (!edp)
		return;

	switch ((edp->color_depth >> (panel_type * 2)) & 3) {
	case EDP_18BPP:
		dev_priv->vbt.edp.bpp = 18;
		break;
	case EDP_24BPP:
		dev_priv->vbt.edp.bpp = 24;
		break;
	case EDP_30BPP:
		dev_priv->vbt.edp.bpp = 30;
		break;
	}

	/* Get the eDP sequencing and link info */
	edp_pps = &edp->power_seqs[panel_type];
	edp_link_params = &edp->fast_link_params[panel_type];

	dev_priv->vbt.edp.pps = *edp_pps;

	switch (edp_link_params->rate) {
	case EDP_RATE_1_62:
		dev_priv->vbt.edp.rate = DP_LINK_BW_1_62;
		break;
	case EDP_RATE_2_7:
		dev_priv->vbt.edp.rate = DP_LINK_BW_2_7;
		break;
	default:
		DRM_DEBUG_KMS("VBT has unknown eDP link rate value %u\n",
			      edp_link_params->rate);
		break;
	}

	switch (edp_link_params->lanes) {
	case EDP_LANE_1:
		dev_priv->vbt.edp.lanes = 1;
		break;
	case EDP_LANE_2:
		dev_priv->vbt.edp.lanes = 2;
		break;
	case EDP_LANE_4:
		dev_priv->vbt.edp.lanes = 4;
		break;
	default:
		DRM_DEBUG_KMS("VBT has unknown eDP lane count value %u\n",
			      edp_link_params->lanes);
		break;
	}

	switch (edp_link_params->preemphasis) {
	case EDP_PREEMPHASIS_NONE:
		dev_priv->vbt.edp.preemphasis = DP_TRAIN_PRE_EMPH_LEVEL_0;
		break;
	case EDP_PREEMPHASIS_3_5dB:
		dev_priv->vbt.edp.preemphasis = DP_TRAIN_PRE_EMPH_LEVEL_1;
		break;
	case EDP_PREEMPHASIS_6dB:
		dev_priv->vbt.edp.preemphasis = DP_TRAIN_PRE_EMPH_LEVEL_2;
		break;
	case EDP_PREEMPHASIS_9_5dB:
		dev_priv->vbt.edp.preemphasis = DP_TRAIN_PRE_EMPH_LEVEL_3;
		break;
	default:
		DRM_DEBUG_KMS("VBT has unknown eDP pre-emphasis value %u\n",
			      edp_link_params->preemphasis);
		break;
	}

	switch (edp_link_params->vswing) {
	case EDP_VSWING_0_4V:
		dev_priv->vbt.edp.vswing = DP_TRAIN_VOLTAGE_SWING_LEVEL_0;
		break;
	case EDP_VSWING_0_6V:
		dev_priv->vbt.edp.vswing = DP_TRAIN_VOLTAGE_SWING_LEVEL_1;
		break;
	case EDP_VSWING_0_8V:
		dev_priv->vbt.edp.vswing = DP_TRAIN_VOLTAGE_SWING_LEVEL_2;
		break;
	case EDP_VSWING_1_2V:
		dev_priv->vbt.edp.vswing = DP_TRAIN_VOLTAGE_SWING_LEVEL_3;
		break;
	default:
		DRM_DEBUG_KMS("VBT has unknown eDP voltage swing value %u\n",
			      edp_link_params->vswing);
		break;
	}

	if (bdb->version >= 173) {
		u8 vswing;

		/* Don't read from VBT if module parameter has valid value*/
		if (i915_modparams.edp_vswing) {
			dev_priv->vbt.edp.low_vswing =
				i915_modparams.edp_vswing == 1;
		} else {
			vswing = (edp->edp_vswing_preemph >> (panel_type * 4)) & 0xF;
			dev_priv->vbt.edp.low_vswing = vswing == 0;
		}
	}
}

static void
parse_psr(struct drm_i915_private *dev_priv, const struct bdb_header *bdb)
{
	const struct bdb_psr *psr;
	const struct psr_table *psr_table;
	int panel_type = dev_priv->vbt.panel_type;

	psr = find_section(bdb, BDB_PSR);
	if (!psr) {
		DRM_DEBUG_KMS("No PSR BDB found.\n");
		return;
	}

	psr_table = &psr->psr_table[panel_type];

	dev_priv->vbt.psr.full_link = psr_table->full_link;
	dev_priv->vbt.psr.require_aux_wakeup = psr_table->require_aux_to_wakeup;

	/* Allowed VBT values goes from 0 to 15 */
	dev_priv->vbt.psr.idle_frames = psr_table->idle_frames < 0 ? 0 :
		psr_table->idle_frames > 15 ? 15 : psr_table->idle_frames;

	switch (psr_table->lines_to_wait) {
	case 0:
		dev_priv->vbt.psr.lines_to_wait = PSR_0_LINES_TO_WAIT;
		break;
	case 1:
		dev_priv->vbt.psr.lines_to_wait = PSR_1_LINE_TO_WAIT;
		break;
	case 2:
		dev_priv->vbt.psr.lines_to_wait = PSR_4_LINES_TO_WAIT;
		break;
	case 3:
		dev_priv->vbt.psr.lines_to_wait = PSR_8_LINES_TO_WAIT;
		break;
	default:
		DRM_DEBUG_KMS("VBT has unknown PSR lines to wait %u\n",
			      psr_table->lines_to_wait);
		break;
	}

	/*
	 * New psr options 0=500us, 1=100us, 2=2500us, 3=0us
	 * Old decimal value is wake up time in multiples of 100 us.
	 */
	if (bdb->version >= 205 &&
	    (IS_GEN9_BC(dev_priv) || IS_GEMINILAKE(dev_priv) ||
	     INTEL_GEN(dev_priv) >= 10)) {
		switch (psr_table->tp1_wakeup_time) {
		case 0:
			dev_priv->vbt.psr.tp1_wakeup_time_us = 500;
			break;
		case 1:
			dev_priv->vbt.psr.tp1_wakeup_time_us = 100;
			break;
		case 3:
			dev_priv->vbt.psr.tp1_wakeup_time_us = 0;
			break;
		default:
			DRM_DEBUG_KMS("VBT tp1 wakeup time value %d is outside range[0-3], defaulting to max value 2500us\n",
					psr_table->tp1_wakeup_time);
			/* fallthrough */
		case 2:
			dev_priv->vbt.psr.tp1_wakeup_time_us = 2500;
			break;
		}

		switch (psr_table->tp2_tp3_wakeup_time) {
		case 0:
			dev_priv->vbt.psr.tp2_tp3_wakeup_time_us = 500;
			break;
		case 1:
			dev_priv->vbt.psr.tp2_tp3_wakeup_time_us = 100;
			break;
		case 3:
			dev_priv->vbt.psr.tp2_tp3_wakeup_time_us = 0;
			break;
		default:
			DRM_DEBUG_KMS("VBT tp2_tp3 wakeup time value %d is outside range[0-3], defaulting to max value 2500us\n",
					psr_table->tp2_tp3_wakeup_time);
			/* fallthrough */
		case 2:
			dev_priv->vbt.psr.tp2_tp3_wakeup_time_us = 2500;
		break;
		}
	} else {
		dev_priv->vbt.psr.tp1_wakeup_time_us = psr_table->tp1_wakeup_time * 100;
		dev_priv->vbt.psr.tp2_tp3_wakeup_time_us = psr_table->tp2_tp3_wakeup_time * 100;
	}

	if (bdb->version >= 226) {
		u32 wakeup_time = psr_table->psr2_tp2_tp3_wakeup_time;

		wakeup_time = (wakeup_time >> (2 * panel_type)) & 0x3;
		switch (wakeup_time) {
		case 0:
			wakeup_time = 500;
			break;
		case 1:
			wakeup_time = 100;
			break;
		case 3:
			wakeup_time = 50;
			break;
		default:
		case 2:
			wakeup_time = 2500;
			break;
		}
		dev_priv->vbt.psr.psr2_tp2_tp3_wakeup_time_us = wakeup_time;
	} else {
		/* Reusing PSR1 wakeup time for PSR2 in older VBTs */
		dev_priv->vbt.psr.psr2_tp2_tp3_wakeup_time_us = dev_priv->vbt.psr.tp2_tp3_wakeup_time_us;
	}
}

static void parse_dsi_backlight_ports(struct drm_i915_private *dev_priv,
				      u16 version, enum port port)
{
	if (!dev_priv->vbt.dsi.config->dual_link || version < 197) {
		dev_priv->vbt.dsi.bl_ports = BIT(port);
		if (dev_priv->vbt.dsi.config->cabc_supported)
			dev_priv->vbt.dsi.cabc_ports = BIT(port);

		return;
	}

	switch (dev_priv->vbt.dsi.config->dl_dcs_backlight_ports) {
	case DL_DCS_PORT_A:
		dev_priv->vbt.dsi.bl_ports = BIT(PORT_A);
		break;
	case DL_DCS_PORT_C:
		dev_priv->vbt.dsi.bl_ports = BIT(PORT_C);
		break;
	default:
	case DL_DCS_PORT_A_AND_C:
		dev_priv->vbt.dsi.bl_ports = BIT(PORT_A) | BIT(PORT_C);
		break;
	}

	if (!dev_priv->vbt.dsi.config->cabc_supported)
		return;

	switch (dev_priv->vbt.dsi.config->dl_dcs_cabc_ports) {
	case DL_DCS_PORT_A:
		dev_priv->vbt.dsi.cabc_ports = BIT(PORT_A);
		break;
	case DL_DCS_PORT_C:
		dev_priv->vbt.dsi.cabc_ports = BIT(PORT_C);
		break;
	default:
	case DL_DCS_PORT_A_AND_C:
		dev_priv->vbt.dsi.cabc_ports =
					BIT(PORT_A) | BIT(PORT_C);
		break;
	}
}

static void
parse_mipi_config(struct drm_i915_private *dev_priv,
		  const struct bdb_header *bdb)
{
	const struct bdb_mipi_config *start;
	const struct mipi_config *config;
	const struct mipi_pps_data *pps;
	int panel_type = dev_priv->vbt.panel_type;
	enum port port;

	/* parse MIPI blocks only if LFP type is MIPI */
	if (!intel_bios_is_dsi_present(dev_priv, &port))
		return;

	/* Initialize this to undefined indicating no generic MIPI support */
	dev_priv->vbt.dsi.panel_id = MIPI_DSI_UNDEFINED_PANEL_ID;

	/* Block #40 is already parsed and panel_fixed_mode is
	 * stored in dev_priv->lfp_lvds_vbt_mode
	 * resuse this when needed
	 */

	/* Parse #52 for panel index used from panel_type already
	 * parsed
	 */
	start = find_section(bdb, BDB_MIPI_CONFIG);
	if (!start) {
		DRM_DEBUG_KMS("No MIPI config BDB found");
		return;
	}

	DRM_DEBUG_DRIVER("Found MIPI Config block, panel index = %d\n",
								panel_type);

	/*
	 * get hold of the correct configuration block and pps data as per
	 * the panel_type as index
	 */
	config = &start->config[panel_type];
	pps = &start->pps[panel_type];

	/* store as of now full data. Trim when we realise all is not needed */
	dev_priv->vbt.dsi.config = kmemdup(config, sizeof(struct mipi_config), GFP_KERNEL);
	if (!dev_priv->vbt.dsi.config)
		return;

	dev_priv->vbt.dsi.pps = kmemdup(pps, sizeof(struct mipi_pps_data), GFP_KERNEL);
	if (!dev_priv->vbt.dsi.pps) {
		kfree(dev_priv->vbt.dsi.config);
		return;
	}

	parse_dsi_backlight_ports(dev_priv, bdb->version, port);

	/* We have mandatory mipi config blocks. Initialize as generic panel */
	dev_priv->vbt.dsi.panel_id = MIPI_DSI_GENERIC_PANEL_ID;
}

/* Find the sequence block and size for the given panel. */
static const u8 *
find_panel_sequence_block(const struct bdb_mipi_sequence *sequence,
			  u16 panel_id, u32 *seq_size)
{
	u32 total = get_blocksize(sequence);
	const u8 *data = &sequence->data[0];
	u8 current_id;
	u32 current_size;
	int header_size = sequence->version >= 3 ? 5 : 3;
	int index = 0;
	int i;

	/* skip new block size */
	if (sequence->version >= 3)
		data += 4;

	for (i = 0; i < MAX_MIPI_CONFIGURATIONS && index < total; i++) {
		if (index + header_size > total) {
			DRM_ERROR("Invalid sequence block (header)\n");
			return NULL;
		}

		current_id = *(data + index);
		if (sequence->version >= 3)
			current_size = *((const u32 *)(data + index + 1));
		else
			current_size = *((const u16 *)(data + index + 1));

		index += header_size;

		if (index + current_size > total) {
			DRM_ERROR("Invalid sequence block\n");
			return NULL;
		}

		if (current_id == panel_id) {
			*seq_size = current_size;
			return data + index;
		}

		index += current_size;
	}

	DRM_ERROR("Sequence block detected but no valid configuration\n");

	return NULL;
}

static int goto_next_sequence(const u8 *data, int index, int total)
{
	u16 len;

	/* Skip Sequence Byte. */
	for (index = index + 1; index < total; index += len) {
		u8 operation_byte = *(data + index);
		index++;

		switch (operation_byte) {
		case MIPI_SEQ_ELEM_END:
			return index;
		case MIPI_SEQ_ELEM_SEND_PKT:
			if (index + 4 > total)
				return 0;

			len = *((const u16 *)(data + index + 2)) + 4;
			break;
		case MIPI_SEQ_ELEM_DELAY:
			len = 4;
			break;
		case MIPI_SEQ_ELEM_GPIO:
			len = 2;
			break;
		case MIPI_SEQ_ELEM_I2C:
			if (index + 7 > total)
				return 0;
			len = *(data + index + 6) + 7;
			break;
		default:
			DRM_ERROR("Unknown operation byte\n");
			return 0;
		}
	}

	return 0;
}

static int goto_next_sequence_v3(const u8 *data, int index, int total)
{
	int seq_end;
	u16 len;
	u32 size_of_sequence;

	/*
	 * Could skip sequence based on Size of Sequence alone, but also do some
	 * checking on the structure.
	 */
	if (total < 5) {
		DRM_ERROR("Too small sequence size\n");
		return 0;
	}

	/* Skip Sequence Byte. */
	index++;

	/*
	 * Size of Sequence. Excludes the Sequence Byte and the size itself,
	 * includes MIPI_SEQ_ELEM_END byte, excludes the final MIPI_SEQ_END
	 * byte.
	 */
	size_of_sequence = *((const u32 *)(data + index));
	index += 4;

	seq_end = index + size_of_sequence;
	if (seq_end > total) {
		DRM_ERROR("Invalid sequence size\n");
		return 0;
	}

	for (; index < total; index += len) {
		u8 operation_byte = *(data + index);
		index++;

		if (operation_byte == MIPI_SEQ_ELEM_END) {
			if (index != seq_end) {
				DRM_ERROR("Invalid element structure\n");
				return 0;
			}
			return index;
		}

		len = *(data + index);
		index++;

		/*
		 * FIXME: Would be nice to check elements like for v1/v2 in
		 * goto_next_sequence() above.
		 */
		switch (operation_byte) {
		case MIPI_SEQ_ELEM_SEND_PKT:
		case MIPI_SEQ_ELEM_DELAY:
		case MIPI_SEQ_ELEM_GPIO:
		case MIPI_SEQ_ELEM_I2C:
		case MIPI_SEQ_ELEM_SPI:
		case MIPI_SEQ_ELEM_PMIC:
			break;
		default:
			DRM_ERROR("Unknown operation byte %u\n",
				  operation_byte);
			break;
		}
	}

	return 0;
}

/*
 * Get len of pre-fixed deassert fragment from a v1 init OTP sequence,
 * skip all delay + gpio operands and stop at the first DSI packet op.
 */
static int get_init_otp_deassert_fragment_len(struct drm_i915_private *dev_priv)
{
	const u8 *data = dev_priv->vbt.dsi.sequence[MIPI_SEQ_INIT_OTP];
	int index, len;

	if (WARN_ON(!data || dev_priv->vbt.dsi.seq_version != 1))
		return 0;

	/* index = 1 to skip sequence byte */
	for (index = 1; data[index] != MIPI_SEQ_ELEM_END; index += len) {
		switch (data[index]) {
		case MIPI_SEQ_ELEM_SEND_PKT:
			return index == 1 ? 0 : index;
		case MIPI_SEQ_ELEM_DELAY:
			len = 5; /* 1 byte for operand + uint32 */
			break;
		case MIPI_SEQ_ELEM_GPIO:
			len = 3; /* 1 byte for op, 1 for gpio_nr, 1 for value */
			break;
		default:
			return 0;
		}
	}

	return 0;
}

/*
 * Some v1 VBT MIPI sequences do the deassert in the init OTP sequence.
 * The deassert must be done before calling intel_dsi_device_ready, so for
 * these devices we split the init OTP sequence into a deassert sequence and
 * the actual init OTP part.
 */
static void fixup_mipi_sequences(struct drm_i915_private *dev_priv)
{
	u8 *init_otp;
	int len;

	/* Limit this to VLV for now. */
	if (!IS_VALLEYVIEW(dev_priv))
		return;

	/* Limit this to v1 vid-mode sequences */
	if (dev_priv->vbt.dsi.config->is_cmd_mode ||
	    dev_priv->vbt.dsi.seq_version != 1)
		return;

	/* Only do this if there are otp and assert seqs and no deassert seq */
	if (!dev_priv->vbt.dsi.sequence[MIPI_SEQ_INIT_OTP] ||
	    !dev_priv->vbt.dsi.sequence[MIPI_SEQ_ASSERT_RESET] ||
	    dev_priv->vbt.dsi.sequence[MIPI_SEQ_DEASSERT_RESET])
		return;

	/* The deassert-sequence ends at the first DSI packet */
	len = get_init_otp_deassert_fragment_len(dev_priv);
	if (!len)
		return;

	DRM_DEBUG_KMS("Using init OTP fragment to deassert reset\n");

	/* Copy the fragment, update seq byte and terminate it */
	init_otp = (u8 *)dev_priv->vbt.dsi.sequence[MIPI_SEQ_INIT_OTP];
	dev_priv->vbt.dsi.deassert_seq = kmemdup(init_otp, len + 1, GFP_KERNEL);
	if (!dev_priv->vbt.dsi.deassert_seq)
		return;
	dev_priv->vbt.dsi.deassert_seq[0] = MIPI_SEQ_DEASSERT_RESET;
	dev_priv->vbt.dsi.deassert_seq[len] = MIPI_SEQ_ELEM_END;
	/* Use the copy for deassert */
	dev_priv->vbt.dsi.sequence[MIPI_SEQ_DEASSERT_RESET] =
		dev_priv->vbt.dsi.deassert_seq;
	/* Replace the last byte of the fragment with init OTP seq byte */
	init_otp[len - 1] = MIPI_SEQ_INIT_OTP;
	/* And make MIPI_MIPI_SEQ_INIT_OTP point to it */
	dev_priv->vbt.dsi.sequence[MIPI_SEQ_INIT_OTP] = init_otp + len - 1;
}

static void
parse_mipi_sequence(struct drm_i915_private *dev_priv,
		    const struct bdb_header *bdb)
{
	int panel_type = dev_priv->vbt.panel_type;
	const struct bdb_mipi_sequence *sequence;
	const u8 *seq_data;
	u32 seq_size;
	u8 *data;
	int index = 0;

	/* Only our generic panel driver uses the sequence block. */
	if (dev_priv->vbt.dsi.panel_id != MIPI_DSI_GENERIC_PANEL_ID)
		return;

	sequence = find_section(bdb, BDB_MIPI_SEQUENCE);
	if (!sequence) {
		DRM_DEBUG_KMS("No MIPI Sequence found, parsing complete\n");
		return;
	}

	/* Fail gracefully for forward incompatible sequence block. */
	if (sequence->version >= 4) {
		DRM_ERROR("Unable to parse MIPI Sequence Block v%u\n",
			  sequence->version);
		return;
	}

	DRM_DEBUG_DRIVER("Found MIPI sequence block v%u\n", sequence->version);

	seq_data = find_panel_sequence_block(sequence, panel_type, &seq_size);
	if (!seq_data)
		return;

	data = kmemdup(seq_data, seq_size, GFP_KERNEL);
	if (!data)
		return;

	/* Parse the sequences, store pointers to each sequence. */
	for (;;) {
		u8 seq_id = *(data + index);
		if (seq_id == MIPI_SEQ_END)
			break;

		if (seq_id >= MIPI_SEQ_MAX) {
			DRM_ERROR("Unknown sequence %u\n", seq_id);
			goto err;
		}

		/* Log about presence of sequences we won't run. */
		if (seq_id == MIPI_SEQ_TEAR_ON || seq_id == MIPI_SEQ_TEAR_OFF)
			DRM_DEBUG_KMS("Unsupported sequence %u\n", seq_id);

		dev_priv->vbt.dsi.sequence[seq_id] = data + index;

		if (sequence->version >= 3)
			index = goto_next_sequence_v3(data, index, seq_size);
		else
			index = goto_next_sequence(data, index, seq_size);
		if (!index) {
			DRM_ERROR("Invalid sequence %u\n", seq_id);
			goto err;
		}
	}

	dev_priv->vbt.dsi.data = data;
	dev_priv->vbt.dsi.size = seq_size;
	dev_priv->vbt.dsi.seq_version = sequence->version;

	fixup_mipi_sequences(dev_priv);

	DRM_DEBUG_DRIVER("MIPI related VBT parsing complete\n");
	return;

err:
	kfree(data);
	memset(dev_priv->vbt.dsi.sequence, 0, sizeof(dev_priv->vbt.dsi.sequence));
}

static u8 translate_iboost(u8 val)
{
	static const u8 mapping[] = { 1, 3, 7 }; /* See VBT spec */

	if (val >= ARRAY_SIZE(mapping)) {
		DRM_DEBUG_KMS("Unsupported I_boost value found in VBT (%d), display may not work properly\n", val);
		return 0;
	}
	return mapping[val];
}

static void sanitize_ddc_pin(struct drm_i915_private *dev_priv,
			     enum port port)
{
	const struct ddi_vbt_port_info *info =
		&dev_priv->vbt.ddi_port_info[port];
	enum port p;

	if (!info->alternate_ddc_pin)
		return;

	for (p = PORT_A; p < I915_MAX_PORTS; p++) {
		struct ddi_vbt_port_info *i = &dev_priv->vbt.ddi_port_info[p];

		if (p == port || !i->present ||
		    info->alternate_ddc_pin != i->alternate_ddc_pin)
			continue;

		DRM_DEBUG_KMS("port %c trying to use the same DDC pin (0x%x) as port %c, "
			      "disabling port %c DVI/HDMI support\n",
			      port_name(p), i->alternate_ddc_pin,
			      port_name(port), port_name(p));

		/*
		 * If we have multiple ports supposedly sharing the
		 * pin, then dvi/hdmi couldn't exist on the shared
		 * port. Otherwise they share the same ddc bin and
		 * system couldn't communicate with them separately.
		 *
		 * Due to parsing the ports in child device order,
		 * a later device will always clobber an earlier one.
		 */
		i->supports_dvi = false;
		i->supports_hdmi = false;
		i->alternate_ddc_pin = 0;
	}
}

static void sanitize_aux_ch(struct drm_i915_private *dev_priv,
			    enum port port)
{
	const struct ddi_vbt_port_info *info =
		&dev_priv->vbt.ddi_port_info[port];
	enum port p;

	if (!info->alternate_aux_channel)
		return;

	for (p = PORT_A; p < I915_MAX_PORTS; p++) {
		struct ddi_vbt_port_info *i = &dev_priv->vbt.ddi_port_info[p];

		if (p == port || !i->present ||
		    info->alternate_aux_channel != i->alternate_aux_channel)
			continue;

		DRM_DEBUG_KMS("port %c trying to use the same AUX CH (0x%x) as port %c, "
			      "disabling port %c DP support\n",
			      port_name(p), i->alternate_aux_channel,
			      port_name(port), port_name(p));

		/*
		 * If we have multiple ports supposedlt sharing the
		 * aux channel, then DP couldn't exist on the shared
		 * port. Otherwise they share the same aux channel
		 * and system couldn't communicate with them separately.
		 *
		 * Due to parsing the ports in child device order,
		 * a later device will always clobber an earlier one.
		 */
		i->supports_dp = false;
		i->alternate_aux_channel = 0;
	}
}

static const u8 cnp_ddc_pin_map[] = {
	[0] = 0, /* N/A */
	[DDC_BUS_DDI_B] = GMBUS_PIN_1_BXT,
	[DDC_BUS_DDI_C] = GMBUS_PIN_2_BXT,
	[DDC_BUS_DDI_D] = GMBUS_PIN_4_CNP, /* sic */
	[DDC_BUS_DDI_F] = GMBUS_PIN_3_BXT, /* sic */
};

static const u8 icp_ddc_pin_map[] = {
	[ICL_DDC_BUS_DDI_A] = GMBUS_PIN_1_BXT,
	[ICL_DDC_BUS_DDI_B] = GMBUS_PIN_2_BXT,
	[ICL_DDC_BUS_PORT_1] = GMBUS_PIN_9_TC1_ICP,
	[ICL_DDC_BUS_PORT_2] = GMBUS_PIN_10_TC2_ICP,
	[ICL_DDC_BUS_PORT_3] = GMBUS_PIN_11_TC3_ICP,
	[ICL_DDC_BUS_PORT_4] = GMBUS_PIN_12_TC4_ICP,
};

static u8 map_ddc_pin(struct drm_i915_private *dev_priv, u8 vbt_pin)
{
	const u8 *ddc_pin_map;
	int n_entries;

	if (HAS_PCH_ICP(dev_priv)) {
		ddc_pin_map = icp_ddc_pin_map;
		n_entries = ARRAY_SIZE(icp_ddc_pin_map);
	} else if (HAS_PCH_CNP(dev_priv)) {
		ddc_pin_map = cnp_ddc_pin_map;
		n_entries = ARRAY_SIZE(cnp_ddc_pin_map);
	} else {
		/* Assuming direct map */
		return vbt_pin;
	}

	if (vbt_pin < n_entries && ddc_pin_map[vbt_pin] != 0)
		return ddc_pin_map[vbt_pin];

	DRM_DEBUG_KMS("Ignoring alternate pin: VBT claims DDC pin %d, which is not valid for this platform\n",
		      vbt_pin);
	return 0;
}

static enum port dvo_port_to_port(u8 dvo_port)
{
	/*
	 * Each DDI port can have more than one value on the "DVO Port" field,
	 * so look for all the possible values for each port.
	 */
	static const int dvo_ports[][3] = {
		[PORT_A] = { DVO_PORT_HDMIA, DVO_PORT_DPA, -1},
		[PORT_B] = { DVO_PORT_HDMIB, DVO_PORT_DPB, -1},
		[PORT_C] = { DVO_PORT_HDMIC, DVO_PORT_DPC, -1},
		[PORT_D] = { DVO_PORT_HDMID, DVO_PORT_DPD, -1},
		[PORT_E] = { DVO_PORT_CRT, DVO_PORT_HDMIE, DVO_PORT_DPE},
		[PORT_F] = { DVO_PORT_HDMIF, DVO_PORT_DPF, -1},
	};
	enum port port;
	int i;

	for (port = PORT_A; port < ARRAY_SIZE(dvo_ports); port++) {
		for (i = 0; i < ARRAY_SIZE(dvo_ports[port]); i++) {
			if (dvo_ports[port][i] == -1)
				break;

			if (dvo_port == dvo_ports[port][i])
				return port;
		}
	}

	return PORT_NONE;
}

static void parse_ddi_port(struct drm_i915_private *dev_priv,
			   const struct child_device_config *child,
			   u8 bdb_version)
{
	struct ddi_vbt_port_info *info;
	bool is_dvi, is_hdmi, is_dp, is_edp, is_crt;
	enum port port;

	port = dvo_port_to_port(child->dvo_port);
	if (port == PORT_NONE)
		return;

	info = &dev_priv->vbt.ddi_port_info[port];

	if (info->present) {
		DRM_DEBUG_KMS("More than one child device for port %c in VBT, using the first.\n",
			      port_name(port));
		return;
	}

	info->present = true;

	is_dvi = child->device_type & DEVICE_TYPE_TMDS_DVI_SIGNALING;
	is_dp = child->device_type & DEVICE_TYPE_DISPLAYPORT_OUTPUT;
	is_crt = child->device_type & DEVICE_TYPE_ANALOG_OUTPUT;
	is_hdmi = is_dvi && (child->device_type & DEVICE_TYPE_NOT_HDMI_OUTPUT) == 0;
	is_edp = is_dp && (child->device_type & DEVICE_TYPE_INTERNAL_CONNECTOR);

	if (port == PORT_A && is_dvi) {
		DRM_DEBUG_KMS("VBT claims port A supports DVI%s, ignoring\n",
			      is_hdmi ? "/HDMI" : "");
		is_dvi = false;
		is_hdmi = false;
	}

	info->supports_dvi = is_dvi;
	info->supports_hdmi = is_hdmi;
	info->supports_dp = is_dp;
	info->supports_edp = is_edp;

	DRM_DEBUG_KMS("Port %c VBT info: DP:%d HDMI:%d DVI:%d EDP:%d CRT:%d\n",
		      port_name(port), is_dp, is_hdmi, is_dvi, is_edp, is_crt);

	if (is_edp && is_dvi)
		DRM_DEBUG_KMS("Internal DP port %c is TMDS compatible\n",
			      port_name(port));
	if (is_crt && port != PORT_E)
		DRM_DEBUG_KMS("Port %c is analog\n", port_name(port));
	if (is_crt && (is_dvi || is_dp))
		DRM_DEBUG_KMS("Analog port %c is also DP or TMDS compatible\n",
			      port_name(port));
	if (is_dvi && (port == PORT_A || port == PORT_E))
		DRM_DEBUG_KMS("Port %c is TMDS compatible\n", port_name(port));
	if (!is_dvi && !is_dp && !is_crt)
		DRM_DEBUG_KMS("Port %c is not DP/TMDS/CRT compatible\n",
			      port_name(port));
	if (is_edp && (port == PORT_B || port == PORT_C || port == PORT_E))
		DRM_DEBUG_KMS("Port %c is internal DP\n", port_name(port));

	if (is_dvi) {
		u8 ddc_pin;

		ddc_pin = map_ddc_pin(dev_priv, child->ddc_pin);
		if (intel_gmbus_is_valid_pin(dev_priv, ddc_pin)) {
			info->alternate_ddc_pin = ddc_pin;
			sanitize_ddc_pin(dev_priv, port);
		} else {
			DRM_DEBUG_KMS("Port %c has invalid DDC pin %d, "
				      "sticking to defaults\n",
				      port_name(port), ddc_pin);
		}
	}

	if (is_dp) {
		info->alternate_aux_channel = child->aux_channel;

		sanitize_aux_ch(dev_priv, port);
	}

	if (bdb_version >= 158) {
		/* The VBT HDMI level shift values match the table we have. */
		u8 hdmi_level_shift = child->hdmi_level_shifter_value;
		DRM_DEBUG_KMS("VBT HDMI level shift for port %c: %d\n",
			      port_name(port),
			      hdmi_level_shift);
		info->hdmi_level_shift = hdmi_level_shift;
	}

	if (bdb_version >= 204) {
		int max_tmds_clock;

		switch (child->hdmi_max_data_rate) {
		default:
			MISSING_CASE(child->hdmi_max_data_rate);
			/* fall through */
		case HDMI_MAX_DATA_RATE_PLATFORM:
			max_tmds_clock = 0;
			break;
		case HDMI_MAX_DATA_RATE_297:
			max_tmds_clock = 297000;
			break;
		case HDMI_MAX_DATA_RATE_165:
			max_tmds_clock = 165000;
			break;
		}

		if (max_tmds_clock)
			DRM_DEBUG_KMS("VBT HDMI max TMDS clock for port %c: %d kHz\n",
				      port_name(port), max_tmds_clock);
		info->max_tmds_clock = max_tmds_clock;
	}

	/* Parse the I_boost config for SKL and above */
	if (bdb_version >= 196 && child->iboost) {
		info->dp_boost_level = translate_iboost(child->dp_iboost_level);
		DRM_DEBUG_KMS("VBT (e)DP boost level for port %c: %d\n",
			      port_name(port), info->dp_boost_level);
		info->hdmi_boost_level = translate_iboost(child->hdmi_iboost_level);
		DRM_DEBUG_KMS("VBT HDMI boost level for port %c: %d\n",
			      port_name(port), info->hdmi_boost_level);
	}

	/* DP max link rate for CNL+ */
	if (bdb_version >= 216) {
		switch (child->dp_max_link_rate) {
		default:
		case VBT_DP_MAX_LINK_RATE_HBR3:
			info->dp_max_link_rate = 810000;
			break;
		case VBT_DP_MAX_LINK_RATE_HBR2:
			info->dp_max_link_rate = 540000;
			break;
		case VBT_DP_MAX_LINK_RATE_HBR:
			info->dp_max_link_rate = 270000;
			break;
		case VBT_DP_MAX_LINK_RATE_LBR:
			info->dp_max_link_rate = 162000;
			break;
		}
		DRM_DEBUG_KMS("VBT DP max link rate for port %c: %d\n",
			      port_name(port), info->dp_max_link_rate);
	}
}

static void parse_ddi_ports(struct drm_i915_private *dev_priv, u8 bdb_version)
{
	const struct child_device_config *child;
	int i;

	if (!HAS_DDI(dev_priv) && !IS_CHERRYVIEW(dev_priv))
		return;

	if (bdb_version < 155)
		return;

	for (i = 0; i < dev_priv->vbt.child_dev_num; i++) {
		child = dev_priv->vbt.child_dev + i;

		parse_ddi_port(dev_priv, child, bdb_version);
	}
}

static void
parse_general_definitions(struct drm_i915_private *dev_priv,
			  const struct bdb_header *bdb)
{
	const struct bdb_general_definitions *defs;
	const struct child_device_config *child;
	int i, child_device_num, count;
	u8 expected_size;
	u16 block_size;
	int bus_pin;

	defs = find_section(bdb, BDB_GENERAL_DEFINITIONS);
	if (!defs) {
		DRM_DEBUG_KMS("No general definition block is found, no devices defined.\n");
		return;
	}

	block_size = get_blocksize(defs);
	if (block_size < sizeof(*defs)) {
		DRM_DEBUG_KMS("General definitions block too small (%u)\n",
			      block_size);
		return;
	}

	bus_pin = defs->crt_ddc_gmbus_pin;
	DRM_DEBUG_KMS("crt_ddc_bus_pin: %d\n", bus_pin);
	if (intel_gmbus_is_valid_pin(dev_priv, bus_pin))
		dev_priv->vbt.crt_ddc_pin = bus_pin;

	if (bdb->version < 106) {
		expected_size = 22;
	} else if (bdb->version < 111) {
		expected_size = 27;
	} else if (bdb->version < 195) {
		expected_size = LEGACY_CHILD_DEVICE_CONFIG_SIZE;
	} else if (bdb->version == 195) {
		expected_size = 37;
	} else if (bdb->version <= 215) {
		expected_size = 38;
	} else if (bdb->version <= 216) {
		expected_size = 39;
	} else {
		expected_size = sizeof(*child);
		BUILD_BUG_ON(sizeof(*child) < 39);
		DRM_DEBUG_DRIVER("Expected child device config size for VBT version %u not known; assuming %u\n",
				 bdb->version, expected_size);
	}

	/* Flag an error for unexpected size, but continue anyway. */
	if (defs->child_dev_size != expected_size)
		DRM_ERROR("Unexpected child device config size %u (expected %u for VBT version %u)\n",
			  defs->child_dev_size, expected_size, bdb->version);

	/* The legacy sized child device config is the minimum we need. */
	if (defs->child_dev_size < LEGACY_CHILD_DEVICE_CONFIG_SIZE) {
		DRM_DEBUG_KMS("Child device config size %u is too small.\n",
			      defs->child_dev_size);
		return;
	}

	/* get the number of child device */
	child_device_num = (block_size - sizeof(*defs)) / defs->child_dev_size;
	count = 0;
	/* get the number of child device that is present */
	for (i = 0; i < child_device_num; i++) {
		child = child_device_ptr(defs, i);
		if (!child->device_type)
			continue;
		count++;
	}
	if (!count) {
		DRM_DEBUG_KMS("no child dev is parsed from VBT\n");
		return;
	}
	dev_priv->vbt.child_dev = kcalloc(count, sizeof(*child), GFP_KERNEL);
	if (!dev_priv->vbt.child_dev) {
		DRM_DEBUG_KMS("No memory space for child device\n");
		return;
	}

	dev_priv->vbt.child_dev_num = count;
	count = 0;
	for (i = 0; i < child_device_num; i++) {
		child = child_device_ptr(defs, i);
		if (!child->device_type)
			continue;

		/*
		 * Copy as much as we know (sizeof) and is available
		 * (child_dev_size) of the child device. Accessing the data must
		 * depend on VBT version.
		 */
		memcpy(dev_priv->vbt.child_dev + count, child,
		       min_t(size_t, defs->child_dev_size, sizeof(*child)));
		count++;
	}
}

/* Common defaults which may be overridden by VBT. */
static void
init_vbt_defaults(struct drm_i915_private *dev_priv)
{
	enum port port;

	dev_priv->vbt.crt_ddc_pin = GMBUS_PIN_VGADDC;

	/* Default to having backlight */
	dev_priv->vbt.backlight.present = true;

	/* LFP panel data */
	dev_priv->vbt.lvds_dither = 1;

	/* SDVO panel data */
	dev_priv->vbt.sdvo_lvds_vbt_mode = NULL;

	/* general features */
	dev_priv->vbt.int_tv_support = 1;
	dev_priv->vbt.int_crt_support = 1;

	/* driver features */
	dev_priv->vbt.int_lvds_support = 1;

	/* Default to using SSC */
	dev_priv->vbt.lvds_use_ssc = 1;
	/*
	 * Core/SandyBridge/IvyBridge use alternative (120MHz) reference
	 * clock for LVDS.
	 */
	dev_priv->vbt.lvds_ssc_freq = intel_bios_ssc_frequency(dev_priv,
			!HAS_PCH_SPLIT(dev_priv));
	DRM_DEBUG_KMS("Set default to SSC at %d kHz\n", dev_priv->vbt.lvds_ssc_freq);

	for (port = PORT_A; port < I915_MAX_PORTS; port++) {
		struct ddi_vbt_port_info *info =
			&dev_priv->vbt.ddi_port_info[port];

		info->hdmi_level_shift = HDMI_LEVEL_SHIFT_UNKNOWN;
	}
}

/* Defaults to initialize only if there is no VBT. */
static void
init_vbt_missing_defaults(struct drm_i915_private *dev_priv)
{
	enum port port;

	for (port = PORT_A; port < I915_MAX_PORTS; port++) {
		struct ddi_vbt_port_info *info =
			&dev_priv->vbt.ddi_port_info[port];

		info->supports_dvi = (port != PORT_A && port != PORT_E);
		info->supports_hdmi = info->supports_dvi;
		info->supports_dp = (port != PORT_E);
	}
}

static const struct bdb_header *get_bdb_header(const struct vbt_header *vbt)
{
	const void *_vbt = vbt;

	return _vbt + vbt->bdb_offset;
}

/**
 * intel_bios_is_valid_vbt - does the given buffer contain a valid VBT
 * @buf:	pointer to a buffer to validate
 * @size:	size of the buffer
 *
 * Returns true on valid VBT.
 */
bool intel_bios_is_valid_vbt(const void *buf, size_t size)
{
	const struct vbt_header *vbt = buf;
	const struct bdb_header *bdb;

	if (!vbt)
		return false;

	if (sizeof(struct vbt_header) > size) {
		DRM_DEBUG_DRIVER("VBT header incomplete\n");
		return false;
	}

	if (memcmp(vbt->signature, "$VBT", 4)) {
		DRM_DEBUG_DRIVER("VBT invalid signature\n");
		return false;
	}

	if (range_overflows_t(size_t,
			      vbt->bdb_offset,
			      sizeof(struct bdb_header),
			      size)) {
		DRM_DEBUG_DRIVER("BDB header incomplete\n");
		return false;
	}

	bdb = get_bdb_header(vbt);
	if (range_overflows_t(size_t, vbt->bdb_offset, bdb->bdb_size, size)) {
		DRM_DEBUG_DRIVER("BDB incomplete\n");
		return false;
	}

	return vbt;
}

static const struct vbt_header *find_vbt(void __iomem *bios, size_t size)
{
	size_t i;

	/* Scour memory looking for the VBT signature. */
	for (i = 0; i + 4 < size; i++) {
		void *vbt;

		if (ioread32(bios + i) != *((const u32 *) "$VBT"))
			continue;

		/*
		 * This is the one place where we explicitly discard the address
		 * space (__iomem) of the BIOS/VBT.
		 */
		vbt = (void __force *) bios + i;
		if (intel_bios_is_valid_vbt(vbt, size - i))
			return vbt;

		break;
	}

	return NULL;
}

/**
 * intel_bios_init - find VBT and initialize settings from the BIOS
 * @dev_priv: i915 device instance
 *
 * Parse and initialize settings from the Video BIOS Tables (VBT). If the VBT
 * was not found in ACPI OpRegion, try to find it in PCI ROM first. Also
 * initialize some defaults if the VBT is not present at all.
 */
void intel_bios_init(struct drm_i915_private *dev_priv)
{
	struct pci_dev *pdev = dev_priv->drm.pdev;
	const struct vbt_header *vbt = dev_priv->opregion.vbt;
	const struct bdb_header *bdb;
	u8 __iomem *bios = NULL;

	if (INTEL_INFO(dev_priv)->num_pipes == 0) {
		DRM_DEBUG_KMS("Skipping VBT init due to disabled display.\n");
		return;
	}

	init_vbt_defaults(dev_priv);

	/* If the OpRegion does not have VBT, look in PCI ROM. */
	if (!vbt) {
		size_t size;

		bios = pci_map_rom(pdev, &size);
		if (!bios)
			goto out;

		vbt = find_vbt(bios, size);
		if (!vbt)
			goto out;

		DRM_DEBUG_KMS("Found valid VBT in PCI ROM\n");
	}

	bdb = get_bdb_header(vbt);

	DRM_DEBUG_KMS("VBT signature \"%.*s\", BDB version %d\n",
		      (int)sizeof(vbt->signature), vbt->signature, bdb->version);

	/* Grab useful general definitions */
	parse_general_features(dev_priv, bdb);
	parse_general_definitions(dev_priv, bdb);
	parse_lfp_panel_data(dev_priv, bdb);
	parse_lfp_backlight(dev_priv, bdb);
	parse_sdvo_panel_data(dev_priv, bdb);
	parse_driver_features(dev_priv, bdb);
	parse_edp(dev_priv, bdb);
	parse_psr(dev_priv, bdb);
	parse_mipi_config(dev_priv, bdb);
	parse_mipi_sequence(dev_priv, bdb);

	/* Further processing on pre-parsed data */
	parse_sdvo_device_mapping(dev_priv, bdb->version);
	parse_ddi_ports(dev_priv, bdb->version);

out:
	if (!vbt) {
		DRM_INFO("Failed to find VBIOS tables (VBT)\n");
		init_vbt_missing_defaults(dev_priv);
	}

	if (bios)
		pci_unmap_rom(pdev, bios);
}

/**
 * intel_bios_cleanup - Free any resources allocated by intel_bios_init()
 * @dev_priv: i915 device instance
 */
void intel_bios_cleanup(struct drm_i915_private *dev_priv)
{
	kfree(dev_priv->vbt.child_dev);
	dev_priv->vbt.child_dev = NULL;
	dev_priv->vbt.child_dev_num = 0;
	kfree(dev_priv->vbt.sdvo_lvds_vbt_mode);
	dev_priv->vbt.sdvo_lvds_vbt_mode = NULL;
	kfree(dev_priv->vbt.lfp_lvds_vbt_mode);
	dev_priv->vbt.lfp_lvds_vbt_mode = NULL;
	kfree(dev_priv->vbt.dsi.data);
	dev_priv->vbt.dsi.data = NULL;
	kfree(dev_priv->vbt.dsi.pps);
	dev_priv->vbt.dsi.pps = NULL;
	kfree(dev_priv->vbt.dsi.config);
	dev_priv->vbt.dsi.config = NULL;
	kfree(dev_priv->vbt.dsi.deassert_seq);
	dev_priv->vbt.dsi.deassert_seq = NULL;
}

/**
 * intel_bios_is_tv_present - is integrated TV present in VBT
 * @dev_priv:	i915 device instance
 *
 * Return true if TV is present. If no child devices were parsed from VBT,
 * assume TV is present.
 */
bool intel_bios_is_tv_present(struct drm_i915_private *dev_priv)
{
	const struct child_device_config *child;
	int i;

	if (!dev_priv->vbt.int_tv_support)
		return false;

	if (!dev_priv->vbt.child_dev_num)
		return true;

	for (i = 0; i < dev_priv->vbt.child_dev_num; i++) {
		child = dev_priv->vbt.child_dev + i;
		/*
		 * If the device type is not TV, continue.
		 */
		switch (child->device_type) {
		case DEVICE_TYPE_INT_TV:
		case DEVICE_TYPE_TV:
		case DEVICE_TYPE_TV_SVIDEO_COMPOSITE:
			break;
		default:
			continue;
		}
		/* Only when the addin_offset is non-zero, it is regarded
		 * as present.
		 */
		if (child->addin_offset)
			return true;
	}

	return false;
}

/**
 * intel_bios_is_lvds_present - is LVDS present in VBT
 * @dev_priv:	i915 device instance
 * @i2c_pin:	i2c pin for LVDS if present
 *
 * Return true if LVDS is present. If no child devices were parsed from VBT,
 * assume LVDS is present.
 */
bool intel_bios_is_lvds_present(struct drm_i915_private *dev_priv, u8 *i2c_pin)
{
	const struct child_device_config *child;
	int i;

	if (!dev_priv->vbt.child_dev_num)
		return true;

	for (i = 0; i < dev_priv->vbt.child_dev_num; i++) {
		child = dev_priv->vbt.child_dev + i;

		/* If the device type is not LFP, continue.
		 * We have to check both the new identifiers as well as the
		 * old for compatibility with some BIOSes.
		 */
		if (child->device_type != DEVICE_TYPE_INT_LFP &&
		    child->device_type != DEVICE_TYPE_LFP)
			continue;

		if (intel_gmbus_is_valid_pin(dev_priv, child->i2c_pin))
			*i2c_pin = child->i2c_pin;

		/* However, we cannot trust the BIOS writers to populate
		 * the VBT correctly.  Since LVDS requires additional
		 * information from AIM blocks, a non-zero addin offset is
		 * a good indicator that the LVDS is actually present.
		 */
		if (child->addin_offset)
			return true;

		/* But even then some BIOS writers perform some black magic
		 * and instantiate the device without reference to any
		 * additional data.  Trust that if the VBT was written into
		 * the OpRegion then they have validated the LVDS's existence.
		 */
		if (dev_priv->opregion.vbt)
			return true;
	}

	return false;
}

/**
 * intel_bios_is_port_present - is the specified digital port present
 * @dev_priv:	i915 device instance
 * @port:	port to check
 *
 * Return true if the device in %port is present.
 */
bool intel_bios_is_port_present(struct drm_i915_private *dev_priv, enum port port)
{
	const struct child_device_config *child;
	static const struct {
		u16 dp, hdmi;
	} port_mapping[] = {
		[PORT_B] = { DVO_PORT_DPB, DVO_PORT_HDMIB, },
		[PORT_C] = { DVO_PORT_DPC, DVO_PORT_HDMIC, },
		[PORT_D] = { DVO_PORT_DPD, DVO_PORT_HDMID, },
		[PORT_E] = { DVO_PORT_DPE, DVO_PORT_HDMIE, },
		[PORT_F] = { DVO_PORT_DPF, DVO_PORT_HDMIF, },
	};
	int i;

	/* FIXME maybe deal with port A as well? */
	if (WARN_ON(port == PORT_A) || port >= ARRAY_SIZE(port_mapping))
		return false;

	if (!dev_priv->vbt.child_dev_num)
		return false;

	for (i = 0; i < dev_priv->vbt.child_dev_num; i++) {
		child = dev_priv->vbt.child_dev + i;

		if ((child->dvo_port == port_mapping[port].dp ||
		     child->dvo_port == port_mapping[port].hdmi) &&
		    (child->device_type & (DEVICE_TYPE_TMDS_DVI_SIGNALING |
					   DEVICE_TYPE_DISPLAYPORT_OUTPUT)))
			return true;
	}

	return false;
}

/**
 * intel_bios_is_port_edp - is the device in given port eDP
 * @dev_priv:	i915 device instance
 * @port:	port to check
 *
 * Return true if the device in %port is eDP.
 */
bool intel_bios_is_port_edp(struct drm_i915_private *dev_priv, enum port port)
{
	const struct child_device_config *child;
	static const short port_mapping[] = {
		[PORT_B] = DVO_PORT_DPB,
		[PORT_C] = DVO_PORT_DPC,
		[PORT_D] = DVO_PORT_DPD,
		[PORT_E] = DVO_PORT_DPE,
		[PORT_F] = DVO_PORT_DPF,
	};
	int i;

	if (HAS_DDI(dev_priv))
		return dev_priv->vbt.ddi_port_info[port].supports_edp;

	if (!dev_priv->vbt.child_dev_num)
		return false;

	for (i = 0; i < dev_priv->vbt.child_dev_num; i++) {
		child = dev_priv->vbt.child_dev + i;

		if (child->dvo_port == port_mapping[port] &&
		    (child->device_type & DEVICE_TYPE_eDP_BITS) ==
		    (DEVICE_TYPE_eDP & DEVICE_TYPE_eDP_BITS))
			return true;
	}

	return false;
}

static bool child_dev_is_dp_dual_mode(const struct child_device_config *child,
				      enum port port)
{
	static const struct {
		u16 dp, hdmi;
	} port_mapping[] = {
		/*
		 * Buggy VBTs may declare DP ports as having
		 * HDMI type dvo_port :( So let's check both.
		 */
		[PORT_B] = { DVO_PORT_DPB, DVO_PORT_HDMIB, },
		[PORT_C] = { DVO_PORT_DPC, DVO_PORT_HDMIC, },
		[PORT_D] = { DVO_PORT_DPD, DVO_PORT_HDMID, },
		[PORT_E] = { DVO_PORT_DPE, DVO_PORT_HDMIE, },
		[PORT_F] = { DVO_PORT_DPF, DVO_PORT_HDMIF, },
	};

	if (port == PORT_A || port >= ARRAY_SIZE(port_mapping))
		return false;

	if ((child->device_type & DEVICE_TYPE_DP_DUAL_MODE_BITS) !=
	    (DEVICE_TYPE_DP_DUAL_MODE & DEVICE_TYPE_DP_DUAL_MODE_BITS))
		return false;

	if (child->dvo_port == port_mapping[port].dp)
		return true;

	/* Only accept a HDMI dvo_port as DP++ if it has an AUX channel */
	if (child->dvo_port == port_mapping[port].hdmi &&
	    child->aux_channel != 0)
		return true;

	return false;
}

bool intel_bios_is_port_dp_dual_mode(struct drm_i915_private *dev_priv,
				     enum port port)
{
	const struct child_device_config *child;
	int i;

	for (i = 0; i < dev_priv->vbt.child_dev_num; i++) {
		child = dev_priv->vbt.child_dev + i;

		if (child_dev_is_dp_dual_mode(child, port))
			return true;
	}

	return false;
}

/**
 * intel_bios_is_dsi_present - is DSI present in VBT
 * @dev_priv:	i915 device instance
 * @port:	port for DSI if present
 *
 * Return true if DSI is present, and return the port in %port.
 */
bool intel_bios_is_dsi_present(struct drm_i915_private *dev_priv,
			       enum port *port)
{
	const struct child_device_config *child;
	u8 dvo_port;
	int i;

	for (i = 0; i < dev_priv->vbt.child_dev_num; i++) {
		child = dev_priv->vbt.child_dev + i;

		if (!(child->device_type & DEVICE_TYPE_MIPI_OUTPUT))
			continue;

		dvo_port = child->dvo_port;

<<<<<<< HEAD
		switch (dvo_port) {
		case DVO_PORT_MIPIA:
		case DVO_PORT_MIPIC:
=======
		if (dvo_port == DVO_PORT_MIPIA ||
		    (dvo_port == DVO_PORT_MIPIB && INTEL_GEN(dev_priv) >= 11) ||
		    (dvo_port == DVO_PORT_MIPIC && INTEL_GEN(dev_priv) < 11)) {
>>>>>>> 407d19ab
			if (port)
				*port = dvo_port - DVO_PORT_MIPIA;
			return true;
		case DVO_PORT_MIPIB:
		case DVO_PORT_MIPID:
			DRM_DEBUG_KMS("VBT has unsupported DSI port %c\n",
				      port_name(dvo_port - DVO_PORT_MIPIA));
			break;
		}
	}

	return false;
}

/**
 * intel_bios_is_port_hpd_inverted - is HPD inverted for %port
 * @dev_priv:	i915 device instance
 * @port:	port to check
 *
 * Return true if HPD should be inverted for %port.
 */
bool
intel_bios_is_port_hpd_inverted(struct drm_i915_private *dev_priv,
				enum port port)
{
	const struct child_device_config *child;
	int i;

	if (WARN_ON_ONCE(!IS_GEN9_LP(dev_priv)))
		return false;

	for (i = 0; i < dev_priv->vbt.child_dev_num; i++) {
		child = dev_priv->vbt.child_dev + i;

		if (!child->hpd_invert)
			continue;

		switch (child->dvo_port) {
		case DVO_PORT_DPA:
		case DVO_PORT_HDMIA:
			if (port == PORT_A)
				return true;
			break;
		case DVO_PORT_DPB:
		case DVO_PORT_HDMIB:
			if (port == PORT_B)
				return true;
			break;
		case DVO_PORT_DPC:
		case DVO_PORT_HDMIC:
			if (port == PORT_C)
				return true;
			break;
		default:
			break;
		}
	}

	return false;
}

/**
 * intel_bios_is_lspcon_present - if LSPCON is attached on %port
 * @dev_priv:	i915 device instance
 * @port:	port to check
 *
 * Return true if LSPCON is present on this port
 */
bool
intel_bios_is_lspcon_present(struct drm_i915_private *dev_priv,
				enum port port)
{
	const struct child_device_config *child;
	int i;

	if (!HAS_LSPCON(dev_priv))
		return false;

	for (i = 0; i < dev_priv->vbt.child_dev_num; i++) {
		child = dev_priv->vbt.child_dev + i;

		if (!child->lspcon)
			continue;

		switch (child->dvo_port) {
		case DVO_PORT_DPA:
		case DVO_PORT_HDMIA:
			if (port == PORT_A)
				return true;
			break;
		case DVO_PORT_DPB:
		case DVO_PORT_HDMIB:
			if (port == PORT_B)
				return true;
			break;
		case DVO_PORT_DPC:
		case DVO_PORT_HDMIC:
			if (port == PORT_C)
				return true;
			break;
		case DVO_PORT_DPD:
		case DVO_PORT_HDMID:
			if (port == PORT_D)
				return true;
			break;
		case DVO_PORT_DPF:
		case DVO_PORT_HDMIF:
			if (port == PORT_F)
				return true;
			break;
		default:
			break;
		}
	}

	return false;
}<|MERGE_RESOLUTION|>--- conflicted
+++ resolved
@@ -26,7 +26,6 @@
  */
 
 #include <drm/drm_dp_helper.h>
-#include <drm/drmP.h>
 #include <drm/i915_drm.h>
 #include "i915_drv.h"
 
@@ -420,6 +419,13 @@
 		intel_bios_ssc_frequency(dev_priv, general->ssc_freq);
 	dev_priv->vbt.display_clock_mode = general->display_clock_mode;
 	dev_priv->vbt.fdi_rx_polarity_inverted = general->fdi_rx_polarity_inverted;
+	if (bdb->version >= 181) {
+		dev_priv->vbt.orientation = general->rotate_180 ?
+			DRM_MODE_PANEL_ORIENTATION_BOTTOM_UP :
+			DRM_MODE_PANEL_ORIENTATION_NORMAL;
+	} else {
+		dev_priv->vbt.orientation = DRM_MODE_PANEL_ORIENTATION_UNKNOWN;
+	}
 	DRM_DEBUG_KMS("BDB_GENERAL_FEATURES int_tv_support %d int_crt_support %d lvds_use_ssc %d lvds_ssc_freq %d display_clock_mode %d fdi_rx_polarity_inverted %d\n",
 		      dev_priv->vbt.int_tv_support,
 		      dev_priv->vbt.int_crt_support,
@@ -446,7 +452,7 @@
 	 * Only parse SDVO mappings on gens that could have SDVO. This isn't
 	 * accurate and doesn't have to be, as long as it's not too strict.
 	 */
-	if (!IS_GEN(dev_priv, 3, 7)) {
+	if (!IS_GEN_RANGE(dev_priv, 3, 7)) {
 		DRM_DEBUG_KMS("Skipping SDVO device mapping\n");
 		return;
 	}
@@ -877,6 +883,30 @@
 
 	parse_dsi_backlight_ports(dev_priv, bdb->version, port);
 
+	/* FIXME is the 90 vs. 270 correct? */
+	switch (config->rotation) {
+	case ENABLE_ROTATION_0:
+		/*
+		 * Most (all?) VBTs claim 0 degrees despite having
+		 * an upside down panel, thus we do not trust this.
+		 */
+		dev_priv->vbt.dsi.orientation =
+			DRM_MODE_PANEL_ORIENTATION_UNKNOWN;
+		break;
+	case ENABLE_ROTATION_90:
+		dev_priv->vbt.dsi.orientation =
+			DRM_MODE_PANEL_ORIENTATION_RIGHT_UP;
+		break;
+	case ENABLE_ROTATION_180:
+		dev_priv->vbt.dsi.orientation =
+			DRM_MODE_PANEL_ORIENTATION_BOTTOM_UP;
+		break;
+	case ENABLE_ROTATION_270:
+		dev_priv->vbt.dsi.orientation =
+			DRM_MODE_PANEL_ORIENTATION_LEFT_UP;
+		break;
+	}
+
 	/* We have mandatory mipi config blocks. Initialize as generic panel */
 	dev_priv->vbt.dsi.panel_id = MIPI_DSI_GENERIC_PANEL_ID;
 }
@@ -1391,8 +1421,15 @@
 	info->supports_dp = is_dp;
 	info->supports_edp = is_edp;
 
-	DRM_DEBUG_KMS("Port %c VBT info: DP:%d HDMI:%d DVI:%d EDP:%d CRT:%d\n",
-		      port_name(port), is_dp, is_hdmi, is_dvi, is_edp, is_crt);
+	if (bdb_version >= 195)
+		info->supports_typec_usb = child->dp_usb_type_c;
+
+	if (bdb_version >= 209)
+		info->supports_tbt = child->tbt;
+
+	DRM_DEBUG_KMS("Port %c VBT info: DP:%d HDMI:%d DVI:%d EDP:%d CRT:%d TCUSB:%d TBT:%d\n",
+		      port_name(port), is_dp, is_hdmi, is_dvi, is_edp, is_crt,
+		      info->supports_typec_usb, info->supports_tbt);
 
 	if (is_edp && is_dvi)
 		DRM_DEBUG_KMS("Internal DP port %c is TMDS compatible\n",
@@ -1663,9 +1700,17 @@
 		struct ddi_vbt_port_info *info =
 			&dev_priv->vbt.ddi_port_info[port];
 
+		/*
+		 * VBT has the TypeC mode (native,TBT/USB) and we don't want
+		 * to detect it.
+		 */
+		if (intel_port_is_tc(dev_priv, port))
+			continue;
+
 		info->supports_dvi = (port != PORT_A && port != PORT_E);
 		info->supports_hdmi = info->supports_dvi;
 		info->supports_dp = (port != PORT_E);
+		info->supports_edp = (port == PORT_A);
 	}
 }
 
@@ -1758,7 +1803,7 @@
 	const struct bdb_header *bdb;
 	u8 __iomem *bios = NULL;
 
-	if (INTEL_INFO(dev_priv)->num_pipes == 0) {
+	if (!HAS_DISPLAY(dev_priv)) {
 		DRM_DEBUG_KMS("Skipping VBT init due to disabled display.\n");
 		return;
 	}
@@ -1946,6 +1991,15 @@
 	};
 	int i;
 
+	if (HAS_DDI(dev_priv)) {
+		const struct ddi_vbt_port_info *port_info =
+			&dev_priv->vbt.ddi_port_info[port];
+
+		return port_info->supports_dp ||
+		       port_info->supports_dvi ||
+		       port_info->supports_hdmi;
+	}
+
 	/* FIXME maybe deal with port A as well? */
 	if (WARN_ON(port == PORT_A) || port >= ARRAY_SIZE(port_mapping))
 		return false;
@@ -2076,23 +2130,17 @@
 
 		dvo_port = child->dvo_port;
 
-<<<<<<< HEAD
-		switch (dvo_port) {
-		case DVO_PORT_MIPIA:
-		case DVO_PORT_MIPIC:
-=======
 		if (dvo_port == DVO_PORT_MIPIA ||
 		    (dvo_port == DVO_PORT_MIPIB && INTEL_GEN(dev_priv) >= 11) ||
 		    (dvo_port == DVO_PORT_MIPIC && INTEL_GEN(dev_priv) < 11)) {
->>>>>>> 407d19ab
 			if (port)
 				*port = dvo_port - DVO_PORT_MIPIA;
 			return true;
-		case DVO_PORT_MIPIB:
-		case DVO_PORT_MIPID:
+		} else if (dvo_port == DVO_PORT_MIPIB ||
+			   dvo_port == DVO_PORT_MIPIC ||
+			   dvo_port == DVO_PORT_MIPID) {
 			DRM_DEBUG_KMS("VBT has unsupported DSI port %c\n",
 				      port_name(dvo_port - DVO_PORT_MIPIA));
-			break;
 		}
 	}
 
@@ -2201,4 +2249,50 @@
 	}
 
 	return false;
+}
+
+enum aux_ch intel_bios_port_aux_ch(struct drm_i915_private *dev_priv,
+				   enum port port)
+{
+	const struct ddi_vbt_port_info *info =
+		&dev_priv->vbt.ddi_port_info[port];
+	enum aux_ch aux_ch;
+
+	if (!info->alternate_aux_channel) {
+		aux_ch = (enum aux_ch)port;
+
+		DRM_DEBUG_KMS("using AUX %c for port %c (platform default)\n",
+			      aux_ch_name(aux_ch), port_name(port));
+		return aux_ch;
+	}
+
+	switch (info->alternate_aux_channel) {
+	case DP_AUX_A:
+		aux_ch = AUX_CH_A;
+		break;
+	case DP_AUX_B:
+		aux_ch = AUX_CH_B;
+		break;
+	case DP_AUX_C:
+		aux_ch = AUX_CH_C;
+		break;
+	case DP_AUX_D:
+		aux_ch = AUX_CH_D;
+		break;
+	case DP_AUX_E:
+		aux_ch = AUX_CH_E;
+		break;
+	case DP_AUX_F:
+		aux_ch = AUX_CH_F;
+		break;
+	default:
+		MISSING_CASE(info->alternate_aux_channel);
+		aux_ch = AUX_CH_A;
+		break;
+	}
+
+	DRM_DEBUG_KMS("using AUX %c for port %c (VBT)\n",
+		      aux_ch_name(aux_ch), port_name(port));
+
+	return aux_ch;
 }