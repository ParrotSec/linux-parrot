--- conflicted
+++ resolved
@@ -27,10 +27,11 @@
 
 #include <drm/drmP.h>
 #include <drm/drm_atomic.h>
+#include <drm/drm_atomic_uapi.h>
 #include <drm/drm_plane_helper.h>
-#include <drm/drm_crtc_helper.h>
 #include <drm/drm_atomic_helper.h>
 #include <drm/drm_writeback.h>
+#include <drm/drm_damage_helper.h>
 #include <linux/dma-fence.h>
 
 #include "drm_crtc_helper_internal.h"
@@ -89,6 +90,17 @@
 
 		crtc_state->planes_changed = true;
 	}
+}
+
+/*
+ * For connectors that support multiple encoders, either the
+ * .atomic_best_encoder() or .best_encoder() operation must be implemented.
+ */
+static struct drm_encoder *
+pick_single_encoder_for_connector(struct drm_connector *connector)
+{
+	WARN_ON(connector->encoder_ids[1]);
+	return drm_encoder_find(connector->dev, NULL, connector->encoder_ids[0]);
 }
 
 static int handle_conflicting_encoders(struct drm_atomic_state *state,
@@ -118,7 +130,7 @@
 		else if (funcs->best_encoder)
 			new_encoder = funcs->best_encoder(connector);
 		else
-			new_encoder = drm_atomic_helper_best_encoder(connector);
+			new_encoder = pick_single_encoder_for_connector(connector);
 
 		if (new_encoder) {
 			if (encoder_mask & drm_encoder_mask(new_encoder)) {
@@ -307,6 +319,33 @@
 		return 0;
 	}
 
+	crtc_state = drm_atomic_get_new_crtc_state(state,
+						   new_connector_state->crtc);
+	/*
+	 * For compatibility with legacy users, we want to make sure that
+	 * we allow DPMS On->Off modesets on unregistered connectors. Modesets
+	 * which would result in anything else must be considered invalid, to
+	 * avoid turning on new displays on dead connectors.
+	 *
+	 * Since the connector can be unregistered at any point during an
+	 * atomic check or commit, this is racy. But that's OK: all we care
+	 * about is ensuring that userspace can't do anything but shut off the
+	 * display on a connector that was destroyed after it's been notified,
+	 * not before.
+	 *
+	 * Additionally, we also want to ignore connector registration when
+	 * we're trying to restore an atomic state during system resume since
+	 * there's a chance the connector may have been destroyed during the
+	 * process, but it's better to ignore that then cause
+	 * drm_atomic_helper_resume() to fail.
+	 */
+	if (!state->duplicated && drm_connector_is_unregistered(connector) &&
+	    crtc_state->active) {
+		DRM_DEBUG_ATOMIC("[CONNECTOR:%d:%s] is not registered\n",
+				 connector->base.id, connector->name);
+		return -EINVAL;
+	}
+
 	funcs = connector->helper_private;
 
 	if (funcs->atomic_best_encoder)
@@ -315,7 +354,7 @@
 	else if (funcs->best_encoder)
 		new_encoder = funcs->best_encoder(connector);
 	else
-		new_encoder = drm_atomic_helper_best_encoder(connector);
+		new_encoder = pick_single_encoder_for_connector(connector);
 
 	if (!new_encoder) {
 		DRM_DEBUG_ATOMIC("No suitable encoder found for [CONNECTOR:%d:%s]\n",
@@ -351,7 +390,6 @@
 
 	set_best_encoder(state, new_connector_state, new_encoder);
 
-	crtc_state = drm_atomic_get_new_crtc_state(state, new_connector_state->crtc);
 	crtc_state->connectors_changed = true;
 
 	DRM_DEBUG_ATOMIC("[CONNECTOR:%d:%s] using [ENCODER:%d:%s] on [CRTC:%d:%s]\n",
@@ -638,6 +676,10 @@
 			if (old_connector_state->link_status !=
 			    new_connector_state->link_status)
 				new_crtc_state->connectors_changed = true;
+
+			if (old_connector_state->max_requested_bpc !=
+			    new_connector_state->max_requested_bpc)
+				new_crtc_state->connectors_changed = true;
 		}
 
 		if (funcs->atomic_check)
@@ -650,7 +692,7 @@
 
 	/*
 	 * After all the routing has been prepared we need to add in any
-	 * connector which is itself unchanged, but who's crtc changes it's
+	 * connector which is itself unchanged, but whose crtc changes its
 	 * configuration. This must be done before calling mode_fixup in case a
 	 * crtc only changed its mode but has the same set of connectors.
 	 */
@@ -827,6 +869,8 @@
 
 		drm_atomic_helper_plane_changed(state, old_plane_state, new_plane_state, plane);
 
+		drm_atomic_helper_check_plane_damage(state, new_plane_state);
+
 		if (!funcs || !funcs->atomic_check)
 			continue;
 
@@ -990,7 +1034,7 @@
 			funcs->atomic_disable(crtc, old_crtc_state);
 		else if (funcs->disable)
 			funcs->disable(crtc);
-		else
+		else if (funcs->dpms)
 			funcs->dpms(crtc, DRM_MODE_DPMS_OFF);
 
 		if (!(dev->irq_enabled && dev->num_crtcs))
@@ -1233,10 +1277,9 @@
 		if (new_crtc_state->enable) {
 			DRM_DEBUG_ATOMIC("enabling [CRTC:%d:%s]\n",
 					 crtc->base.id, crtc->name);
-
 			if (funcs->atomic_enable)
 				funcs->atomic_enable(crtc, old_crtc_state);
-			else
+			else if (funcs->commit)
 				funcs->commit(crtc);
 		}
 	}
@@ -1564,27 +1607,6 @@
 	    old_plane_state->crtc != new_plane_state->crtc)
 		return -EINVAL;
 
-<<<<<<< HEAD
-	/*
-	 * FIXME: Since prepare_fb and cleanup_fb are always called on
-	 * the new_plane_state for async updates we need to block framebuffer
-	 * changes. This prevents use of a fb that's been cleaned up and
-	 * double cleanups from occuring.
-	 */
-	if (old_plane_state->fb != new_plane_state->fb)
-		return -EINVAL;
-
-	/*
-	 * FIXME: Since prepare_fb and cleanup_fb are always called on
-	 * the new_plane_state for async updates we need to block framebuffer
-	 * changes. This prevents use of a fb that's been cleaned up and
-	 * double cleanups from occuring.
-	 */
-	if (old_plane_state->fb != new_plane_state->fb)
-		return -EINVAL;
-
-=======
->>>>>>> 407d19ab
 	funcs = plane->helper_private;
 	if (!funcs->atomic_async_update)
 		return -EINVAL;
@@ -1665,7 +1687,7 @@
  * drm_atomic_helper_setup_commit() and related functions.
  *
  * Committing the actual hardware state is done through the
- * &drm_mode_config_helper_funcs.atomic_commit_tail callback, or it's default
+ * &drm_mode_config_helper_funcs.atomic_commit_tail callback, or its default
  * implementation drm_atomic_helper_commit_tail().
  *
  * RETURNS:
@@ -1888,7 +1910,7 @@
  * functions. drm_atomic_helper_wait_for_dependencies() must be called before
  * actually committing the hardware state, and for nonblocking commits this call
  * must be placed in the async worker. See also drm_atomic_helper_swap_state()
- * and it's stall parameter, for when a driver's commit hooks look at the
+ * and its stall parameter, for when a driver's commit hooks look at the
  * &drm_crtc.state, &drm_plane.state or &drm_connector.state pointer directly.
  *
  * Completion of the hardware commit step must be signalled using
@@ -2217,8 +2239,10 @@
 		spin_unlock(&crtc->commit_lock);
 	}
 
-	if (old_state->fake_commit)
+	if (old_state->fake_commit) {
 		complete_all(&old_state->fake_commit->cleanup_done);
+		WARN_ON(!try_wait_for_completion(&old_state->fake_commit->hw_done));
+	}
 }
 EXPORT_SYMBOL(drm_atomic_helper_commit_cleanup_done);
 
@@ -3027,9 +3051,31 @@
 	return 0;
 }
 
-static int __drm_atomic_helper_disable_all(struct drm_device *dev,
-					   struct drm_modeset_acquire_ctx *ctx,
-					   bool clean_old_fbs)
+/**
+ * drm_atomic_helper_disable_all - disable all currently active outputs
+ * @dev: DRM device
+ * @ctx: lock acquisition context
+ *
+ * Loops through all connectors, finding those that aren't turned off and then
+ * turns them off by setting their DPMS mode to OFF and deactivating the CRTC
+ * that they are connected to.
+ *
+ * This is used for example in suspend/resume to disable all currently active
+ * functions when suspending. If you just want to shut down everything at e.g.
+ * driver unload, look at drm_atomic_helper_shutdown().
+ *
+ * Note that if callers haven't already acquired all modeset locks this might
+ * return -EDEADLK, which must be handled by calling drm_modeset_backoff().
+ *
+ * Returns:
+ * 0 on success or a negative error code on failure.
+ *
+ * See also:
+ * drm_atomic_helper_suspend(), drm_atomic_helper_resume() and
+ * drm_atomic_helper_shutdown().
+ */
+int drm_atomic_helper_disable_all(struct drm_device *dev,
+				  struct drm_modeset_acquire_ctx *ctx)
 {
 	struct drm_atomic_state *state;
 	struct drm_connector_state *conn_state;
@@ -3087,35 +3133,6 @@
 	drm_atomic_state_put(state);
 	return ret;
 }
-
-/**
- * drm_atomic_helper_disable_all - disable all currently active outputs
- * @dev: DRM device
- * @ctx: lock acquisition context
- *
- * Loops through all connectors, finding those that aren't turned off and then
- * turns them off by setting their DPMS mode to OFF and deactivating the CRTC
- * that they are connected to.
- *
- * This is used for example in suspend/resume to disable all currently active
- * functions when suspending. If you just want to shut down everything at e.g.
- * driver unload, look at drm_atomic_helper_shutdown().
- *
- * Note that if callers haven't already acquired all modeset locks this might
- * return -EDEADLK, which must be handled by calling drm_modeset_backoff().
- *
- * Returns:
- * 0 on success or a negative error code on failure.
- *
- * See also:
- * drm_atomic_helper_suspend(), drm_atomic_helper_resume() and
- * drm_atomic_helper_shutdown().
- */
-int drm_atomic_helper_disable_all(struct drm_device *dev,
-				  struct drm_modeset_acquire_ctx *ctx)
-{
-	return __drm_atomic_helper_disable_all(dev, ctx, false);
-}
 EXPORT_SYMBOL(drm_atomic_helper_disable_all);
 
 /**
@@ -3134,25 +3151,103 @@
 	struct drm_modeset_acquire_ctx ctx;
 	int ret;
 
-	drm_modeset_acquire_init(&ctx, 0);
-	while (1) {
-		ret = drm_modeset_lock_all_ctx(dev, &ctx);
-		if (!ret)
-			ret = __drm_atomic_helper_disable_all(dev, &ctx, true);
-
-		if (ret != -EDEADLK)
-			break;
-
-		drm_modeset_backoff(&ctx);
-	}
-
+	DRM_MODESET_LOCK_ALL_BEGIN(dev, ctx, 0, ret);
+
+	ret = drm_atomic_helper_disable_all(dev, &ctx);
 	if (ret)
 		DRM_ERROR("Disabling all crtc's during unload failed with %i\n", ret);
 
-	drm_modeset_drop_locks(&ctx);
-	drm_modeset_acquire_fini(&ctx);
+	DRM_MODESET_LOCK_ALL_END(ctx, ret);
 }
 EXPORT_SYMBOL(drm_atomic_helper_shutdown);
+
+/**
+ * drm_atomic_helper_duplicate_state - duplicate an atomic state object
+ * @dev: DRM device
+ * @ctx: lock acquisition context
+ *
+ * Makes a copy of the current atomic state by looping over all objects and
+ * duplicating their respective states. This is used for example by suspend/
+ * resume support code to save the state prior to suspend such that it can
+ * be restored upon resume.
+ *
+ * Note that this treats atomic state as persistent between save and restore.
+ * Drivers must make sure that this is possible and won't result in confusion
+ * or erroneous behaviour.
+ *
+ * Note that if callers haven't already acquired all modeset locks this might
+ * return -EDEADLK, which must be handled by calling drm_modeset_backoff().
+ *
+ * Returns:
+ * A pointer to the copy of the atomic state object on success or an
+ * ERR_PTR()-encoded error code on failure.
+ *
+ * See also:
+ * drm_atomic_helper_suspend(), drm_atomic_helper_resume()
+ */
+struct drm_atomic_state *
+drm_atomic_helper_duplicate_state(struct drm_device *dev,
+				  struct drm_modeset_acquire_ctx *ctx)
+{
+	struct drm_atomic_state *state;
+	struct drm_connector *conn;
+	struct drm_connector_list_iter conn_iter;
+	struct drm_plane *plane;
+	struct drm_crtc *crtc;
+	int err = 0;
+
+	state = drm_atomic_state_alloc(dev);
+	if (!state)
+		return ERR_PTR(-ENOMEM);
+
+	state->acquire_ctx = ctx;
+	state->duplicated = true;
+
+	drm_for_each_crtc(crtc, dev) {
+		struct drm_crtc_state *crtc_state;
+
+		crtc_state = drm_atomic_get_crtc_state(state, crtc);
+		if (IS_ERR(crtc_state)) {
+			err = PTR_ERR(crtc_state);
+			goto free;
+		}
+	}
+
+	drm_for_each_plane(plane, dev) {
+		struct drm_plane_state *plane_state;
+
+		plane_state = drm_atomic_get_plane_state(state, plane);
+		if (IS_ERR(plane_state)) {
+			err = PTR_ERR(plane_state);
+			goto free;
+		}
+	}
+
+	drm_connector_list_iter_begin(dev, &conn_iter);
+	drm_for_each_connector_iter(conn, &conn_iter) {
+		struct drm_connector_state *conn_state;
+
+		conn_state = drm_atomic_get_connector_state(state, conn);
+		if (IS_ERR(conn_state)) {
+			err = PTR_ERR(conn_state);
+			drm_connector_list_iter_end(&conn_iter);
+			goto free;
+		}
+	}
+	drm_connector_list_iter_end(&conn_iter);
+
+	/* clear the acquire context so that it isn't accidentally reused */
+	state->acquire_ctx = NULL;
+
+free:
+	if (err < 0) {
+		drm_atomic_state_put(state);
+		state = ERR_PTR(err);
+	}
+
+	return state;
+}
+EXPORT_SYMBOL(drm_atomic_helper_duplicate_state);
 
 /**
  * drm_atomic_helper_suspend - subsystem-level suspend helper
@@ -3185,14 +3280,10 @@
 	struct drm_atomic_state *state;
 	int err;
 
-	drm_modeset_acquire_init(&ctx, 0);
-
-retry:
-	err = drm_modeset_lock_all_ctx(dev, &ctx);
-	if (err < 0) {
-		state = ERR_PTR(err);
-		goto unlock;
-	}
+	/* This can never be returned, but it makes the compiler happy */
+	state = ERR_PTR(-EINVAL);
+
+	DRM_MODESET_LOCK_ALL_BEGIN(dev, ctx, 0, err);
 
 	state = drm_atomic_helper_duplicate_state(dev, &ctx);
 	if (IS_ERR(state))
@@ -3206,13 +3297,10 @@
 	}
 
 unlock:
-	if (PTR_ERR(state) == -EDEADLK) {
-		drm_modeset_backoff(&ctx);
-		goto retry;
-	}
-
-	drm_modeset_drop_locks(&ctx);
-	drm_modeset_acquire_fini(&ctx);
+	DRM_MODESET_LOCK_ALL_END(ctx, err);
+	if (err)
+		return ERR_PTR(err);
+
 	return state;
 }
 EXPORT_SYMBOL(drm_atomic_helper_suspend);
@@ -3286,23 +3374,12 @@
 
 	drm_mode_config_reset(dev);
 
-	drm_modeset_acquire_init(&ctx, 0);
-	while (1) {
-		err = drm_modeset_lock_all_ctx(dev, &ctx);
-		if (err)
-			goto out;
-
-		err = drm_atomic_helper_commit_duplicated_state(state, &ctx);
-out:
-		if (err != -EDEADLK)
-			break;
-
-		drm_modeset_backoff(&ctx);
-	}
-
+	DRM_MODESET_LOCK_ALL_BEGIN(dev, ctx, 0, err);
+
+	err = drm_atomic_helper_commit_duplicated_state(state, &ctx);
+
+	DRM_MODESET_LOCK_ALL_END(ctx, err);
 	drm_atomic_state_put(state);
-	drm_modeset_drop_locks(&ctx);
-	drm_modeset_acquire_fini(&ctx);
 
 	return err;
 }
@@ -3443,490 +3520,6 @@
 EXPORT_SYMBOL(drm_atomic_helper_page_flip_target);
 
 /**
- * drm_atomic_helper_best_encoder - Helper for
- * 	&drm_connector_helper_funcs.best_encoder callback
- * @connector: Connector control structure
- *
- * This is a &drm_connector_helper_funcs.best_encoder callback helper for
- * connectors that support exactly 1 encoder, statically determined at driver
- * init time.
- */
-struct drm_encoder *
-drm_atomic_helper_best_encoder(struct drm_connector *connector)
-{
-	WARN_ON(connector->encoder_ids[1]);
-	return drm_encoder_find(connector->dev, NULL, connector->encoder_ids[0]);
-}
-EXPORT_SYMBOL(drm_atomic_helper_best_encoder);
-
-/**
- * DOC: atomic state reset and initialization
- *
- * Both the drm core and the atomic helpers assume that there is always the full
- * and correct atomic software state for all connectors, CRTCs and planes
- * available. Which is a bit a problem on driver load and also after system
- * suspend. One way to solve this is to have a hardware state read-out
- * infrastructure which reconstructs the full software state (e.g. the i915
- * driver).
- *
- * The simpler solution is to just reset the software state to everything off,
- * which is easiest to do by calling drm_mode_config_reset(). To facilitate this
- * the atomic helpers provide default reset implementations for all hooks.
- *
- * On the upside the precise state tracking of atomic simplifies system suspend
- * and resume a lot. For drivers using drm_mode_config_reset() a complete recipe
- * is implemented in drm_atomic_helper_suspend() and drm_atomic_helper_resume().
- * For other drivers the building blocks are split out, see the documentation
- * for these functions.
- */
-
-/**
- * drm_atomic_helper_crtc_reset - default &drm_crtc_funcs.reset hook for CRTCs
- * @crtc: drm CRTC
- *
- * Resets the atomic state for @crtc by freeing the state pointer (which might
- * be NULL, e.g. at driver load time) and allocating a new empty state object.
- */
-void drm_atomic_helper_crtc_reset(struct drm_crtc *crtc)
-{
-	if (crtc->state)
-		__drm_atomic_helper_crtc_destroy_state(crtc->state);
-
-	kfree(crtc->state);
-	crtc->state = kzalloc(sizeof(*crtc->state), GFP_KERNEL);
-
-	if (crtc->state)
-		crtc->state->crtc = crtc;
-}
-EXPORT_SYMBOL(drm_atomic_helper_crtc_reset);
-
-/**
- * __drm_atomic_helper_crtc_duplicate_state - copy atomic CRTC state
- * @crtc: CRTC object
- * @state: atomic CRTC state
- *
- * Copies atomic state from a CRTC's current state and resets inferred values.
- * This is useful for drivers that subclass the CRTC state.
- */
-void __drm_atomic_helper_crtc_duplicate_state(struct drm_crtc *crtc,
-					      struct drm_crtc_state *state)
-{
-	memcpy(state, crtc->state, sizeof(*state));
-
-	if (state->mode_blob)
-		drm_property_blob_get(state->mode_blob);
-	if (state->degamma_lut)
-		drm_property_blob_get(state->degamma_lut);
-	if (state->ctm)
-		drm_property_blob_get(state->ctm);
-	if (state->gamma_lut)
-		drm_property_blob_get(state->gamma_lut);
-	state->mode_changed = false;
-	state->active_changed = false;
-	state->planes_changed = false;
-	state->connectors_changed = false;
-	state->color_mgmt_changed = false;
-	state->zpos_changed = false;
-	state->commit = NULL;
-	state->event = NULL;
-	state->pageflip_flags = 0;
-}
-EXPORT_SYMBOL(__drm_atomic_helper_crtc_duplicate_state);
-
-/**
- * drm_atomic_helper_crtc_duplicate_state - default state duplicate hook
- * @crtc: drm CRTC
- *
- * Default CRTC state duplicate hook for drivers which don't have their own
- * subclassed CRTC state structure.
- */
-struct drm_crtc_state *
-drm_atomic_helper_crtc_duplicate_state(struct drm_crtc *crtc)
-{
-	struct drm_crtc_state *state;
-
-	if (WARN_ON(!crtc->state))
-		return NULL;
-
-	state = kmalloc(sizeof(*state), GFP_KERNEL);
-	if (state)
-		__drm_atomic_helper_crtc_duplicate_state(crtc, state);
-
-	return state;
-}
-EXPORT_SYMBOL(drm_atomic_helper_crtc_duplicate_state);
-
-/**
- * __drm_atomic_helper_crtc_destroy_state - release CRTC state
- * @state: CRTC state object to release
- *
- * Releases all resources stored in the CRTC state without actually freeing
- * the memory of the CRTC state. This is useful for drivers that subclass the
- * CRTC state.
- */
-void __drm_atomic_helper_crtc_destroy_state(struct drm_crtc_state *state)
-{
-	if (state->commit) {
-		/*
-		 * In the event that a non-blocking commit returns
-		 * -ERESTARTSYS before the commit_tail work is queued, we will
-		 * have an extra reference to the commit object. Release it, if
-		 * the event has not been consumed by the worker.
-		 *
-		 * state->event may be freed, so we can't directly look at
-		 * state->event->base.completion.
-		 */
-		if (state->event && state->commit->abort_completion)
-			drm_crtc_commit_put(state->commit);
-
-		kfree(state->commit->event);
-		state->commit->event = NULL;
-
-		drm_crtc_commit_put(state->commit);
-	}
-
-	drm_property_blob_put(state->mode_blob);
-	drm_property_blob_put(state->degamma_lut);
-	drm_property_blob_put(state->ctm);
-	drm_property_blob_put(state->gamma_lut);
-}
-EXPORT_SYMBOL(__drm_atomic_helper_crtc_destroy_state);
-
-/**
- * drm_atomic_helper_crtc_destroy_state - default state destroy hook
- * @crtc: drm CRTC
- * @state: CRTC state object to release
- *
- * Default CRTC state destroy hook for drivers which don't have their own
- * subclassed CRTC state structure.
- */
-void drm_atomic_helper_crtc_destroy_state(struct drm_crtc *crtc,
-					  struct drm_crtc_state *state)
-{
-	__drm_atomic_helper_crtc_destroy_state(state);
-	kfree(state);
-}
-EXPORT_SYMBOL(drm_atomic_helper_crtc_destroy_state);
-
-/**
- * drm_atomic_helper_plane_reset - default &drm_plane_funcs.reset hook for planes
- * @plane: drm plane
- *
- * Resets the atomic state for @plane by freeing the state pointer (which might
- * be NULL, e.g. at driver load time) and allocating a new empty state object.
- */
-void drm_atomic_helper_plane_reset(struct drm_plane *plane)
-{
-	if (plane->state)
-		__drm_atomic_helper_plane_destroy_state(plane->state);
-
-	kfree(plane->state);
-	plane->state = kzalloc(sizeof(*plane->state), GFP_KERNEL);
-
-	if (plane->state) {
-		plane->state->plane = plane;
-		plane->state->rotation = DRM_MODE_ROTATE_0;
-
-		/* Reset the alpha value to fully opaque if it matters */
-		if (plane->alpha_property)
-			plane->state->alpha = plane->alpha_property->values[1];
-	}
-}
-EXPORT_SYMBOL(drm_atomic_helper_plane_reset);
-
-/**
- * __drm_atomic_helper_plane_duplicate_state - copy atomic plane state
- * @plane: plane object
- * @state: atomic plane state
- *
- * Copies atomic state from a plane's current state. This is useful for
- * drivers that subclass the plane state.
- */
-void __drm_atomic_helper_plane_duplicate_state(struct drm_plane *plane,
-					       struct drm_plane_state *state)
-{
-	memcpy(state, plane->state, sizeof(*state));
-
-	if (state->fb)
-		drm_framebuffer_get(state->fb);
-
-	state->fence = NULL;
-	state->commit = NULL;
-}
-EXPORT_SYMBOL(__drm_atomic_helper_plane_duplicate_state);
-
-/**
- * drm_atomic_helper_plane_duplicate_state - default state duplicate hook
- * @plane: drm plane
- *
- * Default plane state duplicate hook for drivers which don't have their own
- * subclassed plane state structure.
- */
-struct drm_plane_state *
-drm_atomic_helper_plane_duplicate_state(struct drm_plane *plane)
-{
-	struct drm_plane_state *state;
-
-	if (WARN_ON(!plane->state))
-		return NULL;
-
-	state = kmalloc(sizeof(*state), GFP_KERNEL);
-	if (state)
-		__drm_atomic_helper_plane_duplicate_state(plane, state);
-
-	return state;
-}
-EXPORT_SYMBOL(drm_atomic_helper_plane_duplicate_state);
-
-/**
- * __drm_atomic_helper_plane_destroy_state - release plane state
- * @state: plane state object to release
- *
- * Releases all resources stored in the plane state without actually freeing
- * the memory of the plane state. This is useful for drivers that subclass the
- * plane state.
- */
-void __drm_atomic_helper_plane_destroy_state(struct drm_plane_state *state)
-{
-	if (state->fb)
-		drm_framebuffer_put(state->fb);
-
-	if (state->fence)
-		dma_fence_put(state->fence);
-
-	if (state->commit)
-		drm_crtc_commit_put(state->commit);
-}
-EXPORT_SYMBOL(__drm_atomic_helper_plane_destroy_state);
-
-/**
- * drm_atomic_helper_plane_destroy_state - default state destroy hook
- * @plane: drm plane
- * @state: plane state object to release
- *
- * Default plane state destroy hook for drivers which don't have their own
- * subclassed plane state structure.
- */
-void drm_atomic_helper_plane_destroy_state(struct drm_plane *plane,
-					   struct drm_plane_state *state)
-{
-	__drm_atomic_helper_plane_destroy_state(state);
-	kfree(state);
-}
-EXPORT_SYMBOL(drm_atomic_helper_plane_destroy_state);
-
-/**
- * __drm_atomic_helper_connector_reset - reset state on connector
- * @connector: drm connector
- * @conn_state: connector state to assign
- *
- * Initializes the newly allocated @conn_state and assigns it to
- * the &drm_conector->state pointer of @connector, usually required when
- * initializing the drivers or when called from the &drm_connector_funcs.reset
- * hook.
- *
- * This is useful for drivers that subclass the connector state.
- */
-void
-__drm_atomic_helper_connector_reset(struct drm_connector *connector,
-				    struct drm_connector_state *conn_state)
-{
-	if (conn_state)
-		conn_state->connector = connector;
-
-	connector->state = conn_state;
-}
-EXPORT_SYMBOL(__drm_atomic_helper_connector_reset);
-
-/**
- * drm_atomic_helper_connector_reset - default &drm_connector_funcs.reset hook for connectors
- * @connector: drm connector
- *
- * Resets the atomic state for @connector by freeing the state pointer (which
- * might be NULL, e.g. at driver load time) and allocating a new empty state
- * object.
- */
-void drm_atomic_helper_connector_reset(struct drm_connector *connector)
-{
-	struct drm_connector_state *conn_state =
-		kzalloc(sizeof(*conn_state), GFP_KERNEL);
-
-	if (connector->state)
-		__drm_atomic_helper_connector_destroy_state(connector->state);
-
-	kfree(connector->state);
-	__drm_atomic_helper_connector_reset(connector, conn_state);
-}
-EXPORT_SYMBOL(drm_atomic_helper_connector_reset);
-
-/**
- * __drm_atomic_helper_connector_duplicate_state - copy atomic connector state
- * @connector: connector object
- * @state: atomic connector state
- *
- * Copies atomic state from a connector's current state. This is useful for
- * drivers that subclass the connector state.
- */
-void
-__drm_atomic_helper_connector_duplicate_state(struct drm_connector *connector,
-					    struct drm_connector_state *state)
-{
-	memcpy(state, connector->state, sizeof(*state));
-	if (state->crtc)
-		drm_connector_get(connector);
-	state->commit = NULL;
-
-	/* Don't copy over a writeback job, they are used only once */
-	state->writeback_job = NULL;
-}
-EXPORT_SYMBOL(__drm_atomic_helper_connector_duplicate_state);
-
-/**
- * drm_atomic_helper_connector_duplicate_state - default state duplicate hook
- * @connector: drm connector
- *
- * Default connector state duplicate hook for drivers which don't have their own
- * subclassed connector state structure.
- */
-struct drm_connector_state *
-drm_atomic_helper_connector_duplicate_state(struct drm_connector *connector)
-{
-	struct drm_connector_state *state;
-
-	if (WARN_ON(!connector->state))
-		return NULL;
-
-	state = kmalloc(sizeof(*state), GFP_KERNEL);
-	if (state)
-		__drm_atomic_helper_connector_duplicate_state(connector, state);
-
-	return state;
-}
-EXPORT_SYMBOL(drm_atomic_helper_connector_duplicate_state);
-
-/**
- * drm_atomic_helper_duplicate_state - duplicate an atomic state object
- * @dev: DRM device
- * @ctx: lock acquisition context
- *
- * Makes a copy of the current atomic state by looping over all objects and
- * duplicating their respective states. This is used for example by suspend/
- * resume support code to save the state prior to suspend such that it can
- * be restored upon resume.
- *
- * Note that this treats atomic state as persistent between save and restore.
- * Drivers must make sure that this is possible and won't result in confusion
- * or erroneous behaviour.
- *
- * Note that if callers haven't already acquired all modeset locks this might
- * return -EDEADLK, which must be handled by calling drm_modeset_backoff().
- *
- * Returns:
- * A pointer to the copy of the atomic state object on success or an
- * ERR_PTR()-encoded error code on failure.
- *
- * See also:
- * drm_atomic_helper_suspend(), drm_atomic_helper_resume()
- */
-struct drm_atomic_state *
-drm_atomic_helper_duplicate_state(struct drm_device *dev,
-				  struct drm_modeset_acquire_ctx *ctx)
-{
-	struct drm_atomic_state *state;
-	struct drm_connector *conn;
-	struct drm_connector_list_iter conn_iter;
-	struct drm_plane *plane;
-	struct drm_crtc *crtc;
-	int err = 0;
-
-	state = drm_atomic_state_alloc(dev);
-	if (!state)
-		return ERR_PTR(-ENOMEM);
-
-	state->acquire_ctx = ctx;
-
-	drm_for_each_crtc(crtc, dev) {
-		struct drm_crtc_state *crtc_state;
-
-		crtc_state = drm_atomic_get_crtc_state(state, crtc);
-		if (IS_ERR(crtc_state)) {
-			err = PTR_ERR(crtc_state);
-			goto free;
-		}
-	}
-
-	drm_for_each_plane(plane, dev) {
-		struct drm_plane_state *plane_state;
-
-		plane_state = drm_atomic_get_plane_state(state, plane);
-		if (IS_ERR(plane_state)) {
-			err = PTR_ERR(plane_state);
-			goto free;
-		}
-	}
-
-	drm_connector_list_iter_begin(dev, &conn_iter);
-	drm_for_each_connector_iter(conn, &conn_iter) {
-		struct drm_connector_state *conn_state;
-
-		conn_state = drm_atomic_get_connector_state(state, conn);
-		if (IS_ERR(conn_state)) {
-			err = PTR_ERR(conn_state);
-			drm_connector_list_iter_end(&conn_iter);
-			goto free;
-		}
-	}
-	drm_connector_list_iter_end(&conn_iter);
-
-	/* clear the acquire context so that it isn't accidentally reused */
-	state->acquire_ctx = NULL;
-
-free:
-	if (err < 0) {
-		drm_atomic_state_put(state);
-		state = ERR_PTR(err);
-	}
-
-	return state;
-}
-EXPORT_SYMBOL(drm_atomic_helper_duplicate_state);
-
-/**
- * __drm_atomic_helper_connector_destroy_state - release connector state
- * @state: connector state object to release
- *
- * Releases all resources stored in the connector state without actually
- * freeing the memory of the connector state. This is useful for drivers that
- * subclass the connector state.
- */
-void
-__drm_atomic_helper_connector_destroy_state(struct drm_connector_state *state)
-{
-	if (state->crtc)
-		drm_connector_put(state->connector);
-
-	if (state->commit)
-		drm_crtc_commit_put(state->commit);
-}
-EXPORT_SYMBOL(__drm_atomic_helper_connector_destroy_state);
-
-/**
- * drm_atomic_helper_connector_destroy_state - default state destroy hook
- * @connector: drm connector
- * @state: connector state object to release
- *
- * Default connector state destroy hook for drivers which don't have their own
- * subclassed connector state structure.
- */
-void drm_atomic_helper_connector_destroy_state(struct drm_connector *connector,
-					  struct drm_connector_state *state)
-{
-	__drm_atomic_helper_connector_destroy_state(state);
-	kfree(state);
-}
-EXPORT_SYMBOL(drm_atomic_helper_connector_destroy_state);
-
-/**
  * drm_atomic_helper_legacy_gamma_set - set the legacy gamma correction table
  * @crtc: CRTC object
  * @red: red correction table
@@ -3994,19 +3587,4 @@
 	drm_property_blob_put(blob);
 	return ret;
 }
-EXPORT_SYMBOL(drm_atomic_helper_legacy_gamma_set);
-
-/**
- * __drm_atomic_helper_private_duplicate_state - copy atomic private state
- * @obj: CRTC object
- * @state: new private object state
- *
- * Copies atomic state from a private objects's current state and resets inferred values.
- * This is useful for drivers that subclass the private state.
- */
-void __drm_atomic_helper_private_obj_duplicate_state(struct drm_private_obj *obj,
-						     struct drm_private_state *state)
-{
-	memcpy(state, obj->state, sizeof(*state));
-}
-EXPORT_SYMBOL(__drm_atomic_helper_private_obj_duplicate_state);+EXPORT_SYMBOL(drm_atomic_helper_legacy_gamma_set);