--- conflicted
+++ resolved
@@ -1,35 +1,34 @@
+// SPDX-License-Identifier: GPL-2.0+
 /*
  * rcar_du_crtc.c  --  R-Car Display Unit CRTCs
  *
  * Copyright (C) 2013-2015 Renesas Electronics Corporation
  *
  * Contact: Laurent Pinchart (laurent.pinchart@ideasonboard.com)
- *
- * This program is free software; you can redistribute it and/or modify
- * it under the terms of the GNU General Public License as published by
- * the Free Software Foundation; either version 2 of the License, or
- * (at your option) any later version.
  */
 
 #include <linux/clk.h>
 #include <linux/mutex.h>
+#include <linux/platform_device.h>
 #include <linux/sys_soc.h>
 
-#include <drm/drmP.h>
 #include <drm/drm_atomic.h>
 #include <drm/drm_atomic_helper.h>
 #include <drm/drm_crtc.h>
-#include <drm/drm_crtc_helper.h>
+#include <drm/drm_device.h>
 #include <drm/drm_fb_cma_helper.h>
 #include <drm/drm_gem_cma_helper.h>
 #include <drm/drm_plane_helper.h>
+#include <drm/drm_vblank.h>
 
 #include "rcar_du_crtc.h"
 #include "rcar_du_drv.h"
+#include "rcar_du_encoder.h"
 #include "rcar_du_kms.h"
 #include "rcar_du_plane.h"
 #include "rcar_du_regs.h"
 #include "rcar_du_vsp.h"
+#include "rcar_lvds.h"
 
 static u32 rcar_du_crtc_read(struct rcar_du_crtc *rcrtc, u32 reg)
 {
@@ -61,50 +60,12 @@
 		      rcar_du_read(rcdu, rcrtc->mmio_offset + reg) | set);
 }
 
-static void rcar_du_crtc_clr_set(struct rcar_du_crtc *rcrtc, u32 reg,
-				 u32 clr, u32 set)
-{
-<<<<<<< HEAD
-	struct rcar_du_device *rcdu = rcrtc->group->dev;
-	u32 value = rcar_du_read(rcdu, rcrtc->mmio_offset + reg);
-
-	rcar_du_write(rcdu, rcrtc->mmio_offset + reg, (value & ~clr) | set);
-}
-
-static int rcar_du_crtc_get(struct rcar_du_crtc *rcrtc)
-{
-	int ret;
-
-	ret = clk_prepare_enable(rcrtc->clock);
-	if (ret < 0)
-		return ret;
-
-	ret = clk_prepare_enable(rcrtc->extclock);
-	if (ret < 0)
-		goto error_clock;
-=======
-	struct rcar_du_device *rcdu = rcrtc->dev;
->>>>>>> 407d19ab
-
-	ret = rcar_du_group_get(rcrtc->group);
-	if (ret < 0)
-		goto error_group;
-
-	return 0;
-
-error_group:
-	clk_disable_unprepare(rcrtc->extclock);
-error_clock:
-	clk_disable_unprepare(rcrtc->clock);
-	return ret;
-}
-
-static void rcar_du_crtc_put(struct rcar_du_crtc *rcrtc)
-{
-	rcar_du_group_put(rcrtc->group);
-
-	clk_disable_unprepare(rcrtc->extclock);
-	clk_disable_unprepare(rcrtc->clock);
+void rcar_du_crtc_dsysr_clr_set(struct rcar_du_crtc *rcrtc, u32 clr, u32 set)
+{
+	struct rcar_du_device *rcdu = rcrtc->dev;
+
+	rcrtc->dsysr = (rcrtc->dsysr & ~clr) | set;
+	rcar_du_write(rcdu, rcrtc->mmio_offset + DSYSR, rcrtc->dsysr);
 }
 
 /* -----------------------------------------------------------------------------
@@ -201,6 +162,47 @@
 		 dpll->output, dpll->fdpll, dpll->n, dpll->m, best_diff);
 }
 
+struct du_clk_params {
+	struct clk *clk;
+	unsigned long rate;
+	unsigned long diff;
+	u32 escr;
+};
+
+static void rcar_du_escr_divider(struct clk *clk, unsigned long target,
+				 u32 escr, struct du_clk_params *params)
+{
+	unsigned long rate;
+	unsigned long diff;
+	u32 div;
+
+	/*
+	 * If the target rate has already been achieved perfectly we can't do
+	 * better.
+	 */
+	if (params->diff == 0)
+		return;
+
+	/*
+	 * Compute the input clock rate and internal divisor values to obtain
+	 * the clock rate closest to the target frequency.
+	 */
+	rate = clk_round_rate(clk, target);
+	div = clamp(DIV_ROUND_CLOSEST(rate, target), 1UL, 64UL) - 1;
+	diff = abs(rate / (div + 1) - target);
+
+	/*
+	 * Store the parameters if the resulting frequency is better than any
+	 * previously calculated value.
+	 */
+	if (diff < params->diff) {
+		params->clk = clk;
+		params->rate = rate;
+		params->diff = diff;
+		params->escr = escr | div;
+	}
+}
+
 static const struct soc_device_attribute rcar_du_r8a7795_es1[] = {
 	{ .soc_id = "r8a7795", .revision = "ES1.*" },
 	{ /* sentinel */ }
@@ -211,102 +213,88 @@
 	const struct drm_display_mode *mode = &rcrtc->crtc.state->adjusted_mode;
 	struct rcar_du_device *rcdu = rcrtc->dev;
 	unsigned long mode_clock = mode->clock * 1000;
-	unsigned long clk;
-	u32 value;
+	u32 dsmr;
 	u32 escr;
-	u32 div;
-
-	/*
-	 * Compute the clock divisor and select the internal or external dot
-	 * clock based on the requested frequency.
-	 */
-	clk = clk_get_rate(rcrtc->clock);
-	div = DIV_ROUND_CLOSEST(clk, mode_clock);
-	div = clamp(div, 1U, 64U) - 1;
-	escr = div | ESCR_DCLKSEL_CLKS;
-
-	if (rcrtc->extclock) {
+
+	if (rcdu->info->dpll_mask & (1 << rcrtc->index)) {
+		unsigned long target = mode_clock;
 		struct dpll_info dpll = { 0 };
 		unsigned long extclk;
-		unsigned long extrate;
-		unsigned long rate;
-		u32 extdiv;
+		u32 dpllcr;
+		u32 div = 0;
+
+		/*
+		 * DU channels that have a display PLL can't use the internal
+		 * system clock, and have no internal clock divider.
+		 */
+
+		/*
+		 * The H3 ES1.x exhibits dot clock duty cycle stability issues.
+		 * We can work around them by configuring the DPLL to twice the
+		 * desired frequency, coupled with a /2 post-divider. Restrict
+		 * the workaround to H3 ES1.x as ES2.0 and all other SoCs have
+		 * no post-divider when a display PLL is present (as shown by
+		 * the workaround breaking HDMI output on M3-W during testing).
+		 */
+		if (soc_device_match(rcar_du_r8a7795_es1)) {
+			target *= 2;
+			div = 1;
+		}
 
 		extclk = clk_get_rate(rcrtc->extclock);
-		if (rcdu->info->dpll_ch & (1 << rcrtc->index)) {
-			unsigned long target = mode_clock;
-
-			/*
-			 * The H3 ES1.x exhibits dot clock duty cycle stability
-			 * issues. We can work around them by configuring the
-			 * DPLL to twice the desired frequency, coupled with a
-			 * /2 post-divider. This isn't needed on other SoCs and
-			 * breaks HDMI output on M3-W for a currently unknown
-			 * reason, so restrict the workaround to H3 ES1.x.
-			 */
-			if (soc_device_match(rcar_du_r8a7795_es1))
-				target *= 2;
-
-			rcar_du_dpll_divider(rcrtc, &dpll, extclk, target);
-			extclk = dpll.output;
-		}
-
-		extdiv = DIV_ROUND_CLOSEST(extclk, mode_clock);
-		extdiv = clamp(extdiv, 1U, 64U) - 1;
-
-		rate = clk / (div + 1);
-		extrate = extclk / (extdiv + 1);
-
-		if (abs((long)extrate - (long)mode_clock) <
-		    abs((long)rate - (long)mode_clock)) {
-
-			if (rcdu->info->dpll_ch & (1 << rcrtc->index)) {
-				u32 dpllcr = DPLLCR_CODE | DPLLCR_CLKE
-					   | DPLLCR_FDPLL(dpll.fdpll)
-					   | DPLLCR_N(dpll.n) | DPLLCR_M(dpll.m)
-					   | DPLLCR_STBY;
-
-				if (rcrtc->index == 1)
-					dpllcr |= DPLLCR_PLCS1
-					       |  DPLLCR_INCS_DOTCLKIN1;
-				else
-					dpllcr |= DPLLCR_PLCS0
-					       |  DPLLCR_INCS_DOTCLKIN0;
-
-				rcar_du_group_write(rcrtc->group, DPLLCR,
-						    dpllcr);
-			}
-
-<<<<<<< HEAD
-			escr = ESCR_DCLKSEL_DCLKIN | extdiv;
-		}
-=======
+		rcar_du_dpll_divider(rcrtc, &dpll, extclk, target);
+
+		dpllcr = DPLLCR_CODE | DPLLCR_CLKE
+		       | DPLLCR_FDPLL(dpll.fdpll)
+		       | DPLLCR_N(dpll.n) | DPLLCR_M(dpll.m)
+		       | DPLLCR_STBY;
+
+		if (rcrtc->index == 1)
+			dpllcr |= DPLLCR_PLCS1
+			       |  DPLLCR_INCS_DOTCLKIN1;
+		else
+			dpllcr |= DPLLCR_PLCS0
+			       |  DPLLCR_INCS_DOTCLKIN0;
+
+		rcar_du_group_write(rcrtc->group, DPLLCR, dpllcr);
+
+		escr = ESCR_DCLKSEL_DCLKIN | div;
+	} else if (rcdu->info->lvds_clk_mask & BIT(rcrtc->index)) {
+		/*
+		 * Use the LVDS PLL output as the dot clock when outputting to
+		 * the LVDS encoder on an SoC that supports this clock routing
+		 * option. We use the clock directly in that case, without any
+		 * additional divider.
+		 */
+		escr = ESCR_DCLKSEL_DCLKIN;
+	} else {
+		struct du_clk_params params = { .diff = (unsigned long)-1 };
+
+		rcar_du_escr_divider(rcrtc->clock, mode_clock,
+				     ESCR_DCLKSEL_CLKS, &params);
+		if (rcrtc->extclock)
+			rcar_du_escr_divider(rcrtc->extclock, mode_clock,
+					     ESCR_DCLKSEL_DCLKIN, &params);
+
 		dev_dbg(rcrtc->dev->dev, "mode clock %lu %s rate %lu\n",
 			mode_clock, params.clk == rcrtc->clock ? "cpg" : "ext",
 			params.rate);
->>>>>>> 407d19ab
-
-		dev_dbg(rcrtc->group->dev->dev,
-			"mode clock %lu extrate %lu rate %lu ESCR 0x%08x\n",
-			mode_clock, extrate, rate, escr);
-	}
-
-<<<<<<< HEAD
-	rcar_du_group_write(rcrtc->group, rcrtc->index % 2 ? ESCR2 : ESCR,
-			    escr);
-	rcar_du_group_write(rcrtc->group, rcrtc->index % 2 ? OTAR2 : OTAR, 0);
-=======
+
+		clk_set_rate(params.clk, params.rate);
+		escr = params.escr;
+	}
+
 	dev_dbg(rcrtc->dev->dev, "%s: ESCR 0x%08x\n", __func__, escr);
 
 	rcar_du_crtc_write(rcrtc, rcrtc->index % 2 ? ESCR13 : ESCR02, escr);
 	rcar_du_crtc_write(rcrtc, rcrtc->index % 2 ? OTAR13 : OTAR02, 0);
->>>>>>> 407d19ab
 
 	/* Signal polarities */
-	value = ((mode->flags & DRM_MODE_FLAG_PVSYNC) ? DSMR_VSL : 0)
-	      | ((mode->flags & DRM_MODE_FLAG_PHSYNC) ? DSMR_HSL : 0)
-	      | DSMR_DIPM_DISP | DSMR_CSPM;
-	rcar_du_crtc_write(rcrtc, DSMR, value);
+	dsmr = ((mode->flags & DRM_MODE_FLAG_PVSYNC) ? DSMR_VSL : 0)
+	     | ((mode->flags & DRM_MODE_FLAG_PHSYNC) ? DSMR_HSL : 0)
+	     | ((mode->flags & DRM_MODE_FLAG_INTERLACE) ? DSMR_ODEV : 0)
+	     | DSMR_DIPM_DISP | DSMR_CSPM;
+	rcar_du_crtc_write(rcrtc, DSMR, dsmr);
 
 	/* Display timings */
 	rcar_du_crtc_write(rcrtc, HDSR, mode->htotal - mode->hsync_start - 19);
@@ -330,26 +318,6 @@
 	rcar_du_crtc_write(rcrtc, DEWR,  mode->hdisplay);
 }
 
-void rcar_du_crtc_route_output(struct drm_crtc *crtc,
-			       enum rcar_du_output output)
-{
-	struct rcar_du_crtc *rcrtc = to_rcar_crtc(crtc);
-	struct rcar_du_device *rcdu = rcrtc->group->dev;
-
-	/*
-	 * Store the route from the CRTC output to the DU output. The DU will be
-	 * configured when starting the CRTC.
-	 */
-	rcrtc->outputs |= BIT(output);
-
-	/*
-	 * Store RGB routing to DPAD0, the hardware will be configured when
-	 * starting the CRTC.
-	 */
-	if (output == RCAR_DU_OUTPUT_DPAD0)
-		rcdu->dpad0_source = rcrtc->index;
-}
-
 static unsigned int plane_zpos(struct rcar_du_plane *plane)
 {
 	return plane->plane.state->normalized_zpos;
@@ -531,6 +499,51 @@
 	drm_crtc_vblank_on(&rcrtc->crtc);
 }
 
+static int rcar_du_crtc_get(struct rcar_du_crtc *rcrtc)
+{
+	int ret;
+
+	/*
+	 * Guard against double-get, as the function is called from both the
+	 * .atomic_enable() and .atomic_begin() handlers.
+	 */
+	if (rcrtc->initialized)
+		return 0;
+
+	ret = clk_prepare_enable(rcrtc->clock);
+	if (ret < 0)
+		return ret;
+
+	ret = clk_prepare_enable(rcrtc->extclock);
+	if (ret < 0)
+		goto error_clock;
+
+	ret = rcar_du_group_get(rcrtc->group);
+	if (ret < 0)
+		goto error_group;
+
+	rcar_du_crtc_setup(rcrtc);
+	rcrtc->initialized = true;
+
+	return 0;
+
+error_group:
+	clk_disable_unprepare(rcrtc->extclock);
+error_clock:
+	clk_disable_unprepare(rcrtc->clock);
+	return ret;
+}
+
+static void rcar_du_crtc_put(struct rcar_du_crtc *rcrtc)
+{
+	rcar_du_group_put(rcrtc->group);
+
+	clk_disable_unprepare(rcrtc->extclock);
+	clk_disable_unprepare(rcrtc->clock);
+
+	rcrtc->initialized = false;
+}
+
 static void rcar_du_crtc_start(struct rcar_du_crtc *rcrtc)
 {
 	bool interlaced;
@@ -541,9 +554,9 @@
 	 * actively driven).
 	 */
 	interlaced = rcrtc->crtc.mode.flags & DRM_MODE_FLAG_INTERLACE;
-	rcar_du_crtc_clr_set(rcrtc, DSYSR, DSYSR_TVM_MASK | DSYSR_SCM_MASK,
-			     (interlaced ? DSYSR_SCM_INT_VIDEO : 0) |
-			     DSYSR_TVM_MASTER);
+	rcar_du_crtc_dsysr_clr_set(rcrtc, DSYSR_TVM_MASK | DSYSR_SCM_MASK,
+				   (interlaced ? DSYSR_SCM_INT_VIDEO : 0) |
+				   DSYSR_TVM_MASTER);
 
 	rcar_du_group_start_stop(rcrtc->group, true);
 }
@@ -609,14 +622,13 @@
 	/*
 	 * Select switch sync mode. This stops display operation and configures
 	 * the HSYNC and VSYNC signals as inputs.
-	 */
-<<<<<<< HEAD
-	rcar_du_crtc_clr_set(rcrtc, DSYSR, DSYSR_TVM_MASK, DSYSR_TVM_SWITCH);
-=======
+	 *
+	 * TODO: Find another way to stop the display for DUs that don't support
+	 * TVM sync.
+	 */
 	if (rcar_du_has(rcrtc->dev, RCAR_DU_FEATURE_TVM_SYNC))
 		rcar_du_crtc_dsysr_clr_set(rcrtc, DSYSR_TVM_MASK,
 					   DSYSR_TVM_SWITCH);
->>>>>>> 407d19ab
 
 	rcar_du_group_start_stop(rcrtc->group, false);
 }
@@ -625,8 +637,6 @@
  * CRTC Functions
  */
 
-<<<<<<< HEAD
-=======
 static int rcar_du_crtc_atomic_check(struct drm_crtc *crtc,
 				     struct drm_crtc_state *state)
 {
@@ -650,27 +660,29 @@
 	return 0;
 }
 
->>>>>>> 407d19ab
 static void rcar_du_crtc_atomic_enable(struct drm_crtc *crtc,
 				       struct drm_crtc_state *old_state)
 {
 	struct rcar_du_crtc *rcrtc = to_rcar_crtc(crtc);
-<<<<<<< HEAD
-=======
 	struct rcar_du_crtc_state *rstate = to_rcar_crtc_state(crtc->state);
 	struct rcar_du_device *rcdu = rcrtc->dev;
 
 	rcar_du_crtc_get(rcrtc);
->>>>>>> 407d19ab
-
-	/*
-	 * If the CRTC has already been setup by the .atomic_begin() handler we
-	 * can skip the setup stage.
-	 */
-	if (!rcrtc->initialized) {
-		rcar_du_crtc_get(rcrtc);
-		rcar_du_crtc_setup(rcrtc);
-		rcrtc->initialized = true;
+
+	/*
+	 * On D3/E3 the dot clock is provided by the LVDS encoder attached to
+	 * the DU channel. We need to enable its clock output explicitly if
+	 * the LVDS output is disabled.
+	 */
+	if (rcdu->info->lvds_clk_mask & BIT(rcrtc->index) &&
+	    rstate->outputs == BIT(RCAR_DU_OUTPUT_DPAD0)) {
+		struct rcar_du_encoder *encoder =
+			rcdu->encoders[RCAR_DU_OUTPUT_LVDS0 + rcrtc->index];
+		const struct drm_display_mode *mode =
+			&crtc->state->adjusted_mode;
+
+		rcar_lvds_clk_enable(encoder->base.bridge,
+				     mode->clock * 1000);
 	}
 
 	rcar_du_crtc_start(rcrtc);
@@ -680,14 +692,23 @@
 					struct drm_crtc_state *old_state)
 {
 	struct rcar_du_crtc *rcrtc = to_rcar_crtc(crtc);
-<<<<<<< HEAD
-=======
 	struct rcar_du_crtc_state *rstate = to_rcar_crtc_state(old_state);
 	struct rcar_du_device *rcdu = rcrtc->dev;
->>>>>>> 407d19ab
 
 	rcar_du_crtc_stop(rcrtc);
 	rcar_du_crtc_put(rcrtc);
+
+	if (rcdu->info->lvds_clk_mask & BIT(rcrtc->index) &&
+	    rstate->outputs == BIT(RCAR_DU_OUTPUT_DPAD0)) {
+		struct rcar_du_encoder *encoder =
+			rcdu->encoders[RCAR_DU_OUTPUT_LVDS0 + rcrtc->index];
+
+		/*
+		 * Disable the LVDS clock output, see
+		 * rcar_du_crtc_atomic_enable().
+		 */
+		rcar_lvds_clk_disable(encoder->base.bridge);
+	}
 
 	spin_lock_irq(&crtc->dev->event_lock);
 	if (crtc->state->event) {
@@ -695,9 +716,6 @@
 		crtc->state->event = NULL;
 	}
 	spin_unlock_irq(&crtc->dev->event_lock);
-
-	rcrtc->initialized = false;
-	rcrtc->outputs = 0;
 }
 
 static void rcar_du_crtc_atomic_begin(struct drm_crtc *crtc,
@@ -709,14 +727,17 @@
 
 	/*
 	 * If a mode set is in progress we can be called with the CRTC disabled.
-	 * We then need to first setup the CRTC in order to configure planes.
-	 * The .atomic_enable() handler will notice and skip the CRTC setup.
-	 */
-	if (!rcrtc->initialized) {
-		rcar_du_crtc_get(rcrtc);
-		rcar_du_crtc_setup(rcrtc);
-		rcrtc->initialized = true;
-	}
+	 * We thus need to first get and setup the CRTC in order to configure
+	 * planes. We must *not* put the CRTC in .atomic_flush(), as it must be
+	 * kept awake until the .atomic_enable() call that will follow. The get
+	 * operation in .atomic_enable() will in that case be a no-op, and the
+	 * CRTC will be put later in .atomic_disable().
+	 *
+	 * If a mode set is not in progress the CRTC is enabled, and the
+	 * following get call will be a no-op. There is thus no need to balance
+	 * it in .atomic_flush() either.
+	 */
+	rcar_du_crtc_get(rcrtc);
 
 	if (rcar_du_has(rcrtc->dev, RCAR_DU_FEATURE_VSP1_SOURCE))
 		rcar_du_vsp_atomic_begin(rcrtc);
@@ -744,8 +765,6 @@
 		rcar_du_vsp_atomic_flush(rcrtc);
 }
 
-<<<<<<< HEAD
-=======
 static enum drm_mode_status
 rcar_du_crtc_mode_valid(struct drm_crtc *crtc,
 			const struct drm_display_mode *mode)
@@ -772,16 +791,15 @@
 	return MODE_OK;
 }
 
->>>>>>> 407d19ab
 static const struct drm_crtc_helper_funcs crtc_helper_funcs = {
+	.atomic_check = rcar_du_crtc_atomic_check,
 	.atomic_begin = rcar_du_crtc_atomic_begin,
 	.atomic_flush = rcar_du_crtc_atomic_flush,
 	.atomic_enable = rcar_du_crtc_atomic_enable,
 	.atomic_disable = rcar_du_crtc_atomic_disable,
+	.mode_valid = rcar_du_crtc_mode_valid,
 };
 
-<<<<<<< HEAD
-=======
 static void rcar_du_crtc_crc_init(struct rcar_du_crtc *rcrtc)
 {
 	struct rcar_du_device *rcdu = rcrtc->dev;
@@ -841,7 +859,6 @@
 	rcrtc->sources_count = 0;
 }
 
->>>>>>> 407d19ab
 static struct drm_crtc_state *
 rcar_du_crtc_atomic_duplicate_state(struct drm_crtc *crtc)
 {
@@ -868,6 +885,15 @@
 	kfree(to_rcar_crtc_state(state));
 }
 
+static void rcar_du_crtc_cleanup(struct drm_crtc *crtc)
+{
+	struct rcar_du_crtc *rcrtc = to_rcar_crtc(crtc);
+
+	rcar_du_crtc_crc_cleanup(rcrtc);
+
+	return drm_crtc_cleanup(crtc);
+}
+
 static void rcar_du_crtc_reset(struct drm_crtc *crtc)
 {
 	struct rcar_du_crtc_state *state;
@@ -907,17 +933,11 @@
 	rcrtc->vblank_enable = false;
 }
 
-static int rcar_du_crtc_set_crc_source(struct drm_crtc *crtc,
-				       const char *source_name,
-				       size_t *values_cnt)
-{
-	struct rcar_du_crtc *rcrtc = to_rcar_crtc(crtc);
-	struct drm_modeset_acquire_ctx ctx;
-	struct drm_crtc_state *crtc_state;
-	struct drm_atomic_state *state;
-	enum vsp1_du_crc_source source;
-	unsigned int index = 0;
-	unsigned int i;
+static int rcar_du_crtc_parse_crc_source(struct rcar_du_crtc *rcrtc,
+					 const char *source_name,
+					 enum vsp1_du_crc_source *source)
+{
+	unsigned int index;
 	int ret;
 
 	/*
@@ -925,33 +945,44 @@
 	 * CRC on an input plane (%u is the plane ID), and "auto" to compute the
 	 * CRC on the composer (VSP) output.
 	 */
+
 	if (!source_name) {
-		source = VSP1_DU_CRC_NONE;
+		*source = VSP1_DU_CRC_NONE;
+		return 0;
 	} else if (!strcmp(source_name, "auto")) {
-		source = VSP1_DU_CRC_OUTPUT;
+		*source = VSP1_DU_CRC_OUTPUT;
+		return 0;
 	} else if (strstarts(source_name, "plane")) {
-		source = VSP1_DU_CRC_PLANE;
+		unsigned int i;
+
+		*source = VSP1_DU_CRC_PLANE;
 
 		ret = kstrtouint(source_name + strlen("plane"), 10, &index);
 		if (ret < 0)
 			return ret;
 
 		for (i = 0; i < rcrtc->vsp->num_planes; ++i) {
-			if (index == rcrtc->vsp->planes[i].plane.base.id) {
-				index = i;
-				break;
-			}
+			if (index == rcrtc->vsp->planes[i].plane.base.id)
+				return i;
 		}
-
-		if (i >= rcrtc->vsp->num_planes)
-			return -EINVAL;
-	} else {
+	}
+
+	return -EINVAL;
+}
+
+static int rcar_du_crtc_verify_crc_source(struct drm_crtc *crtc,
+					  const char *source_name,
+					  size_t *values_cnt)
+{
+	struct rcar_du_crtc *rcrtc = to_rcar_crtc(crtc);
+	enum vsp1_du_crc_source source;
+
+	if (rcar_du_crtc_parse_crc_source(rcrtc, source_name, &source) < 0) {
+		DRM_DEBUG_DRIVER("unknown source %s\n", source_name);
 		return -EINVAL;
 	}
 
 	*values_cnt = 1;
-<<<<<<< HEAD
-=======
 	return 0;
 }
 
@@ -980,7 +1011,6 @@
 		return ret;
 
 	index = ret;
->>>>>>> 407d19ab
 
 	/* Perform an atomic commit to set the CRC source. */
 	drm_modeset_acquire_init(&ctx, 0);
@@ -1019,7 +1049,7 @@
 	drm_modeset_drop_locks(&ctx);
 	drm_modeset_acquire_fini(&ctx);
 
-	return 0;
+	return ret;
 }
 
 static const struct drm_crtc_funcs crtc_funcs_gen2 = {
@@ -1035,7 +1065,7 @@
 
 static const struct drm_crtc_funcs crtc_funcs_gen3 = {
 	.reset = rcar_du_crtc_reset,
-	.destroy = drm_crtc_cleanup,
+	.destroy = rcar_du_crtc_cleanup,
 	.set_config = drm_atomic_helper_set_config,
 	.page_flip = drm_atomic_helper_page_flip,
 	.atomic_duplicate_state = rcar_du_crtc_atomic_duplicate_state,
@@ -1043,6 +1073,8 @@
 	.enable_vblank = rcar_du_crtc_enable_vblank,
 	.disable_vblank = rcar_du_crtc_disable_vblank,
 	.set_crc_source = rcar_du_crtc_set_crc_source,
+	.verify_crc_source = rcar_du_crtc_verify_crc_source,
+	.get_crc_sources = rcar_du_crtc_get_crc_sources,
 };
 
 /* -----------------------------------------------------------------------------
@@ -1128,9 +1160,16 @@
 	clk = devm_clk_get(rcdu->dev, clk_name);
 	if (!IS_ERR(clk)) {
 		rcrtc->extclock = clk;
-	} else if (PTR_ERR(rcrtc->clock) == -EPROBE_DEFER) {
-		dev_info(rcdu->dev, "can't get external clock %u\n", hwindex);
+	} else if (PTR_ERR(clk) == -EPROBE_DEFER) {
 		return -EPROBE_DEFER;
+	} else if (rcdu->info->dpll_mask & BIT(hwindex)) {
+		/*
+		 * DU channels that have a display PLL can't use the internal
+		 * system clock and thus require an external clock.
+		 */
+		ret = PTR_ERR(clk);
+		dev_err(rcdu->dev, "can't get dclkin.%u: %d\n", hwindex, ret);
+		return ret;
 	}
 
 	init_waitqueue_head(&rcrtc->flip_wait);
@@ -1141,6 +1180,7 @@
 	rcrtc->group = rgrp;
 	rcrtc->mmio_offset = mmio_offsets[hwindex];
 	rcrtc->index = hwindex;
+	rcrtc->dsysr = (rcrtc->index % 2 ? 0 : DSYSR_DRES) | DSYSR_TVM_TVSYNC;
 
 	if (rcar_du_has(rcdu, RCAR_DU_FEATURE_VSP1_SOURCE))
 		primary = &rcrtc->vsp->planes[rcrtc->vsp_pipe].plane;
@@ -1182,5 +1222,7 @@
 		return ret;
 	}
 
+	rcar_du_crtc_crc_init(rcrtc);
+
 	return 0;
 }