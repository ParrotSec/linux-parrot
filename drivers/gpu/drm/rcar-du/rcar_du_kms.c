--- conflicted
+++ resolved
@@ -1,24 +1,21 @@
+// SPDX-License-Identifier: GPL-2.0+
 /*
  * rcar_du_kms.c  --  R-Car Display Unit Mode Setting
  *
  * Copyright (C) 2013-2015 Renesas Electronics Corporation
  *
  * Contact: Laurent Pinchart (laurent.pinchart@ideasonboard.com)
- *
- * This program is free software; you can redistribute it and/or modify
- * it under the terms of the GNU General Public License as published by
- * the Free Software Foundation; either version 2 of the License, or
- * (at your option) any later version.
  */
 
-#include <drm/drmP.h>
 #include <drm/drm_atomic.h>
 #include <drm/drm_atomic_helper.h>
 #include <drm/drm_crtc.h>
-#include <drm/drm_crtc_helper.h>
+#include <drm/drm_device.h>
 #include <drm/drm_fb_cma_helper.h>
 #include <drm/drm_gem_cma_helper.h>
 #include <drm/drm_gem_framebuffer_helper.h>
+#include <drm/drm_probe_helper.h>
+#include <drm/drm_vblank.h>
 
 #include <linux/of_graph.h>
 #include <linux/wait.h>
@@ -112,8 +109,6 @@
 	 * associated .pnmr or .edf settings.
 	 */
 	{
-<<<<<<< HEAD
-=======
 		.fourcc = DRM_FORMAT_RGB332,
 		.v4l2 = V4L2_PIX_FMT_RGB332,
 		.bpp = 8,
@@ -154,7 +149,6 @@
 		.bpp = 16,
 		.planes = 1,
 	}, {
->>>>>>> 407d19ab
 		.fourcc = DRM_FORMAT_NV61,
 		.v4l2 = V4L2_PIX_FMT_NV61M,
 		.bpp = 16,
@@ -237,7 +231,6 @@
 	const struct rcar_du_format_info *format;
 	unsigned int max_pitch;
 	unsigned int align;
-	unsigned int bpp;
 	unsigned int i;
 
 	format = rcar_du_format_info(mode_cmd->pixel_format);
@@ -247,20 +240,32 @@
 		return ERR_PTR(-EINVAL);
 	}
 
-	/*
-	 * The pitch and alignment constraints are expressed in pixels on the
-	 * hardware side and in bytes in the DRM API.
-	 */
-	bpp = format->planes == 1 ? format->bpp / 8 : 1;
-	max_pitch =  4096 * bpp;
-
-	if (rcar_du_needs(rcdu, RCAR_DU_QUIRK_ALIGN_128B))
-		align = 128;
-	else
-		align = 16 * bpp;
+	if (rcdu->info->gen < 3) {
+		/*
+		 * On Gen2 the DU limits the pitch to 4095 pixels and requires
+		 * buffers to be aligned to a 16 pixels boundary (or 128 bytes
+		 * on some platforms).
+		 */
+		unsigned int bpp = format->planes == 1 ? format->bpp / 8 : 1;
+
+		max_pitch = 4095 * bpp;
+
+		if (rcar_du_needs(rcdu, RCAR_DU_QUIRK_ALIGN_128B))
+			align = 128;
+		else
+			align = 16 * bpp;
+	} else {
+		/*
+		 * On Gen3 the memory interface is handled by the VSP that
+		 * limits the pitch to 65535 bytes and has no alignment
+		 * constraint.
+		 */
+		max_pitch = 65535;
+		align = 1;
+	}
 
 	if (mode_cmd->pitches[0] & (align - 1) ||
-	    mode_cmd->pitches[0] >= max_pitch) {
+	    mode_cmd->pitches[0] > max_pitch) {
 		dev_dbg(dev->dev, "invalid pitch value %u\n",
 			mode_cmd->pitches[0]);
 		return ERR_PTR(-EINVAL);
@@ -277,13 +282,6 @@
 	return drm_gem_fb_create(dev, file_priv, mode_cmd);
 }
 
-static void rcar_du_output_poll_changed(struct drm_device *dev)
-{
-	struct rcar_du_device *rcdu = dev->dev_private;
-
-	drm_fbdev_cma_hotplug_event(rcdu->fbdev);
-}
-
 /* -----------------------------------------------------------------------------
  * Atomic Check and Update
  */
@@ -307,6 +305,28 @@
 static void rcar_du_atomic_commit_tail(struct drm_atomic_state *old_state)
 {
 	struct drm_device *dev = old_state->dev;
+	struct rcar_du_device *rcdu = dev->dev_private;
+	struct drm_crtc_state *crtc_state;
+	struct drm_crtc *crtc;
+	unsigned int i;
+
+	/*
+	 * Store RGB routing to DPAD0 and DPAD1, the hardware will be configured
+	 * when starting the CRTCs.
+	 */
+	rcdu->dpad1_source = -1;
+
+	for_each_new_crtc_in_state(old_state, crtc, crtc_state, i) {
+		struct rcar_du_crtc_state *rcrtc_state =
+			to_rcar_crtc_state(crtc_state);
+		struct rcar_du_crtc *rcrtc = to_rcar_crtc(crtc);
+
+		if (rcrtc_state->outputs & BIT(RCAR_DU_OUTPUT_DPAD0))
+			rcdu->dpad0_source = rcrtc->index;
+
+		if (rcrtc_state->outputs & BIT(RCAR_DU_OUTPUT_DPAD1))
+			rcdu->dpad1_source = rcrtc->index;
+	}
 
 	/* Apply the atomic update. */
 	drm_atomic_helper_commit_modeset_disables(dev, old_state);
@@ -330,7 +350,6 @@
 
 static const struct drm_mode_config_funcs rcar_du_mode_config_funcs = {
 	.fb_create = rcar_du_fb_create,
-	.output_poll_changed = rcar_du_output_poll_changed,
 	.atomic_check = rcar_du_atomic_check,
 	.atomic_commit = drm_atomic_helper_commit,
 };
@@ -339,17 +358,10 @@
 				     enum rcar_du_output output,
 				     struct of_endpoint *ep)
 {
-	struct device_node *connector = NULL;
-	struct device_node *encoder = NULL;
-	struct device_node *ep_node = NULL;
-	struct device_node *entity_ep_node;
 	struct device_node *entity;
 	int ret;
 
-	/*
-	 * Locate the connected entity and infer its type from the number of
-	 * endpoints.
-	 */
+	/* Locate the connected entity and initialize the encoder. */
 	entity = of_graph_get_remote_port_parent(ep->local_node);
 	if (!entity) {
 		dev_dbg(rcdu->dev, "unconnected endpoint %pOF, skipping\n",
@@ -365,50 +377,13 @@
 		return -ENODEV;
 	}
 
-	entity_ep_node = of_graph_get_remote_endpoint(ep->local_node);
-
-	for_each_endpoint_of_node(entity, ep_node) {
-		if (ep_node == entity_ep_node)
-			continue;
-
-		/*
-		 * We've found one endpoint other than the input, this must
-		 * be an encoder. Locate the connector.
-		 */
-		encoder = entity;
-		connector = of_graph_get_remote_port_parent(ep_node);
-		of_node_put(ep_node);
-
-		if (!connector) {
-			dev_warn(rcdu->dev,
-				 "no connector for encoder %pOF, skipping\n",
-				 encoder);
-			of_node_put(entity_ep_node);
-			of_node_put(encoder);
-			return -ENODEV;
-		}
-
-		break;
-	}
-
-	of_node_put(entity_ep_node);
-
-	if (!encoder) {
-		dev_warn(rcdu->dev,
-			 "no encoder found for endpoint %pOF, skipping\n",
-			 ep->local_node);
-		of_node_put(entity);
-		return -ENODEV;
-	}
-
-	ret = rcar_du_encoder_init(rcdu, output, encoder, connector);
+	ret = rcar_du_encoder_init(rcdu, output, entity);
 	if (ret && ret != -EPROBE_DEFER)
 		dev_warn(rcdu->dev,
 			 "failed to initialize encoder %pOF on output %u (%d), skipping\n",
-			 encoder, output, ret);
-
-	of_node_put(encoder);
-	of_node_put(connector);
+			 entity, output, ret);
+
+	of_node_put(entity);
 
 	return ret;
 }
@@ -567,7 +542,7 @@
 
 	struct drm_device *dev = rcdu->ddev;
 	struct drm_encoder *encoder;
-	struct drm_fbdev_cma *fbdev;
+	unsigned int dpad0_sources;
 	unsigned int num_encoders;
 	unsigned int num_groups;
 	unsigned int swindex;
@@ -605,7 +580,7 @@
 	 * Initialize vertical blanking interrupts handling. Start with vblank
 	 * disabled for all CRTCs.
 	 */
-	ret = drm_vblank_init(dev, (1 << rcdu->num_crtcs) - 1);
+	ret = drm_vblank_init(dev, rcdu->num_crtcs);
 	if (ret < 0)
 		return ret;
 
@@ -690,8 +665,6 @@
 		encoder->possible_clones = (1 << num_encoders) - 1;
 	}
 
-<<<<<<< HEAD
-=======
 	/* Create the writeback connectors. */
 	if (rcdu->info->gen >= 3) {
 		for (i = 0; i < rcdu->num_crtcs; ++i) {
@@ -714,22 +687,9 @@
 	dpad0_sources = rcdu->info->routes[RCAR_DU_OUTPUT_DPAD0].possible_crtcs;
 	rcdu->dpad0_source = ffs(dpad0_sources) - 1;
 
->>>>>>> 407d19ab
 	drm_mode_config_reset(dev);
 
 	drm_kms_helper_poll_init(dev);
-
-	if (dev->mode_config.num_connector) {
-		fbdev = drm_fbdev_cma_init(dev, 32,
-					   dev->mode_config.num_connector);
-		if (IS_ERR(fbdev))
-			return PTR_ERR(fbdev);
-
-		rcdu->fbdev = fbdev;
-	} else {
-		dev_info(rcdu->dev,
-			 "no connector found, disabling fbdev emulation\n");
-	}
 
 	return 0;
 }