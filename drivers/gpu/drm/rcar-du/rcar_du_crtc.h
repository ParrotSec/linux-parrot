/*
 * rcar_du_crtc.h  --  R-Car Display Unit CRTCs
 *
 * Copyright (C) 2013-2015 Renesas Electronics Corporation
 *
 * Contact: Laurent Pinchart (laurent.pinchart@ideasonboard.com)
 *
 * This program is free software; you can redistribute it and/or modify
 * it under the terms of the GNU General Public License as published by
 * the Free Software Foundation; either version 2 of the License, or
 * (at your option) any later version.
 */

#ifndef __RCAR_DU_CRTC_H__
#define __RCAR_DU_CRTC_H__

#include <linux/mutex.h>
#include <linux/spinlock.h>
#include <linux/wait.h>

#include <drm/drmP.h>
#include <drm/drm_crtc.h>
#include <drm/drm_writeback.h>

#include <media/vsp1.h>

struct rcar_du_group;
struct rcar_du_vsp;

/**
 * struct rcar_du_crtc - the CRTC, representing a DU superposition processor
 * @crtc: base DRM CRTC
 * @dev: the DU device
 * @clock: the CRTC functional clock
 * @extclock: external pixel dot clock (optional)
 * @mmio_offset: offset of the CRTC registers in the DU MMIO block
 * @index: CRTC hardware index
 * @initialized: whether the CRTC has been initialized and clocks enabled
 * @vblank_enable: whether vblank events are enabled on this CRTC
 * @event: event to post when the pending page flip completes
 * @flip_wait: wait queue used to signal page flip completion
 * @vblank_lock: protects vblank_wait and vblank_count
 * @vblank_wait: wait queue used to signal vertical blanking
 * @vblank_count: number of vertical blanking interrupts to wait for
 * @outputs: bitmask of the outputs (enum rcar_du_output) driven by this CRTC
 * @group: CRTC group this CRTC belongs to
 * @vsp: VSP feeding video to this CRTC
 * @vsp_pipe: index of the VSP pipeline feeding video to this CRTC
 * @writeback: the writeback connector
 */
struct rcar_du_crtc {
	struct drm_crtc crtc;

	struct rcar_du_device *dev;
	struct clk *clock;
	struct clk *extclock;
	unsigned int mmio_offset;
	unsigned int index;
	bool initialized;

	bool vblank_enable;
	struct drm_pending_vblank_event *event;
	wait_queue_head_t flip_wait;

	spinlock_t vblank_lock;
	wait_queue_head_t vblank_wait;
	unsigned int vblank_count;

	unsigned int outputs;

	struct rcar_du_group *group;
	struct rcar_du_vsp *vsp;
	unsigned int vsp_pipe;
<<<<<<< HEAD
=======

	const char *const *sources;
	unsigned int sources_count;

	struct drm_writeback_connector writeback;
>>>>>>> 407d19ab
};

#define to_rcar_crtc(c)		container_of(c, struct rcar_du_crtc, crtc)
#define wb_to_rcar_crtc(c)	container_of(c, struct rcar_du_crtc, writeback)

/**
 * struct rcar_du_crtc_state - Driver-specific CRTC state
 * @state: base DRM CRTC state
 * @crc: CRC computation configuration
 */
struct rcar_du_crtc_state {
	struct drm_crtc_state state;

	struct vsp1_du_crc_config crc;
};

#define to_rcar_crtc_state(s) container_of(s, struct rcar_du_crtc_state, state)

enum rcar_du_output {
	RCAR_DU_OUTPUT_DPAD0,
	RCAR_DU_OUTPUT_DPAD1,
	RCAR_DU_OUTPUT_LVDS0,
	RCAR_DU_OUTPUT_LVDS1,
	RCAR_DU_OUTPUT_HDMI0,
	RCAR_DU_OUTPUT_HDMI1,
	RCAR_DU_OUTPUT_TCON,
	RCAR_DU_OUTPUT_MAX,
};

int rcar_du_crtc_create(struct rcar_du_group *rgrp, unsigned int swindex,
			unsigned int hwindex);

void rcar_du_crtc_route_output(struct drm_crtc *crtc,
			       enum rcar_du_output output);
void rcar_du_crtc_finish_page_flip(struct rcar_du_crtc *rcrtc);

#endif /* __RCAR_DU_CRTC_H__ */<|MERGE_RESOLUTION|>--- conflicted
+++ resolved
@@ -1,14 +1,10 @@
+/* SPDX-License-Identifier: GPL-2.0+ */
 /*
  * rcar_du_crtc.h  --  R-Car Display Unit CRTCs
  *
  * Copyright (C) 2013-2015 Renesas Electronics Corporation
  *
  * Contact: Laurent Pinchart (laurent.pinchart@ideasonboard.com)
- *
- * This program is free software; you can redistribute it and/or modify
- * it under the terms of the GNU General Public License as published by
- * the Free Software Foundation; either version 2 of the License, or
- * (at your option) any later version.
  */
 
 #ifndef __RCAR_DU_CRTC_H__
@@ -18,7 +14,6 @@
 #include <linux/spinlock.h>
 #include <linux/wait.h>
 
-#include <drm/drmP.h>
 #include <drm/drm_crtc.h>
 #include <drm/drm_writeback.h>
 
@@ -36,13 +31,13 @@
  * @mmio_offset: offset of the CRTC registers in the DU MMIO block
  * @index: CRTC hardware index
  * @initialized: whether the CRTC has been initialized and clocks enabled
+ * @dsysr: cached value of the DSYSR register
  * @vblank_enable: whether vblank events are enabled on this CRTC
  * @event: event to post when the pending page flip completes
  * @flip_wait: wait queue used to signal page flip completion
  * @vblank_lock: protects vblank_wait and vblank_count
  * @vblank_wait: wait queue used to signal vertical blanking
  * @vblank_count: number of vertical blanking interrupts to wait for
- * @outputs: bitmask of the outputs (enum rcar_du_output) driven by this CRTC
  * @group: CRTC group this CRTC belongs to
  * @vsp: VSP feeding video to this CRTC
  * @vsp_pipe: index of the VSP pipeline feeding video to this CRTC
@@ -58,6 +53,8 @@
 	unsigned int index;
 	bool initialized;
 
+	u32 dsysr;
+
 	bool vblank_enable;
 	struct drm_pending_vblank_event *event;
 	wait_queue_head_t flip_wait;
@@ -66,19 +63,14 @@
 	wait_queue_head_t vblank_wait;
 	unsigned int vblank_count;
 
-	unsigned int outputs;
-
 	struct rcar_du_group *group;
 	struct rcar_du_vsp *vsp;
 	unsigned int vsp_pipe;
-<<<<<<< HEAD
-=======
 
 	const char *const *sources;
 	unsigned int sources_count;
 
 	struct drm_writeback_connector writeback;
->>>>>>> 407d19ab
 };
 
 #define to_rcar_crtc(c)		container_of(c, struct rcar_du_crtc, crtc)
@@ -88,11 +80,13 @@
  * struct rcar_du_crtc_state - Driver-specific CRTC state
  * @state: base DRM CRTC state
  * @crc: CRC computation configuration
+ * @outputs: bitmask of the outputs (enum rcar_du_output) driven by this CRTC
  */
 struct rcar_du_crtc_state {
 	struct drm_crtc_state state;
 
 	struct vsp1_du_crc_config crc;
+	unsigned int outputs;
 };
 
 #define to_rcar_crtc_state(s) container_of(s, struct rcar_du_crtc_state, state)
@@ -111,8 +105,8 @@
 int rcar_du_crtc_create(struct rcar_du_group *rgrp, unsigned int swindex,
 			unsigned int hwindex);
 
-void rcar_du_crtc_route_output(struct drm_crtc *crtc,
-			       enum rcar_du_output output);
 void rcar_du_crtc_finish_page_flip(struct rcar_du_crtc *rcrtc);
 
+void rcar_du_crtc_dsysr_clr_set(struct rcar_du_crtc *rcrtc, u32 clr, u32 set);
+
 #endif /* __RCAR_DU_CRTC_H__ */