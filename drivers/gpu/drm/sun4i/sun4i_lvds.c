--- conflicted
+++ resolved
@@ -8,9 +8,9 @@
 
 #include <drm/drmP.h>
 #include <drm/drm_atomic_helper.h>
-#include <drm/drm_crtc_helper.h>
 #include <drm/drm_of.h>
 #include <drm/drm_panel.h>
+#include <drm/drm_probe_helper.h>
 
 #include "sun4i_crtc.h"
 #include "sun4i_tcon.h"
@@ -72,15 +72,9 @@
 
 	DRM_DEBUG_DRIVER("Enabling LVDS output\n");
 
-<<<<<<< HEAD
-	if (!IS_ERR(tcon->panel)) {
-		drm_panel_prepare(tcon->panel);
-		drm_panel_enable(tcon->panel);
-=======
 	if (lvds->panel) {
 		drm_panel_prepare(lvds->panel);
 		drm_panel_enable(lvds->panel);
->>>>>>> 407d19ab
 	}
 }
 
@@ -90,15 +84,9 @@
 
 	DRM_DEBUG_DRIVER("Disabling LVDS output\n");
 
-<<<<<<< HEAD
-	if (!IS_ERR(tcon->panel)) {
-		drm_panel_disable(tcon->panel);
-		drm_panel_unprepare(tcon->panel);
-=======
 	if (lvds->panel) {
 		drm_panel_disable(lvds->panel);
 		drm_panel_unprepare(lvds->panel);
->>>>>>> 407d19ab
 	}
 }
 
