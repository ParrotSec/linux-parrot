// SPDX-License-Identifier: GPL-2.0-or-later
/*
 * Copyright (C) 2017 Icenowy Zheng <icenowy@aosc.io>
 *
 * Based on sun4i_backend.c, which is:
 *   Copyright (C) 2015 Free Electrons
 *   Copyright (C) 2015 NextThing Co
 */

#include <drm/drmP.h>
#include <drm/drm_atomic_helper.h>
#include <drm/drm_crtc.h>
#include <drm/drm_crtc_helper.h>
#include <drm/drm_fb_cma_helper.h>
#include <drm/drm_gem_cma_helper.h>
#include <drm/drm_plane_helper.h>

#include <linux/component.h>
#include <linux/dma-mapping.h>
#include <linux/of_device.h>
#include <linux/of_graph.h>
#include <linux/reset.h>

#include "sun4i_drv.h"
#include "sun8i_mixer.h"
#include "sun8i_ui_layer.h"
#include "sun8i_vi_layer.h"
#include "sunxi_engine.h"

static const struct de2_fmt_info de2_formats[] = {
	{
		.drm_fmt = DRM_FORMAT_ARGB8888,
		.de2_fmt = SUN8I_MIXER_FBFMT_ARGB8888,
		.rgb = true,
		.csc = SUN8I_CSC_MODE_OFF,
	},
	{
		.drm_fmt = DRM_FORMAT_ABGR8888,
		.de2_fmt = SUN8I_MIXER_FBFMT_ABGR8888,
		.rgb = true,
		.csc = SUN8I_CSC_MODE_OFF,
	},
	{
		.drm_fmt = DRM_FORMAT_RGBA8888,
		.de2_fmt = SUN8I_MIXER_FBFMT_RGBA8888,
		.rgb = true,
		.csc = SUN8I_CSC_MODE_OFF,
	},
	{
		.drm_fmt = DRM_FORMAT_BGRA8888,
		.de2_fmt = SUN8I_MIXER_FBFMT_BGRA8888,
		.rgb = true,
		.csc = SUN8I_CSC_MODE_OFF,
	},
	{
		.drm_fmt = DRM_FORMAT_XRGB8888,
		.de2_fmt = SUN8I_MIXER_FBFMT_XRGB8888,
		.rgb = true,
		.csc = SUN8I_CSC_MODE_OFF,
	},
	{
		.drm_fmt = DRM_FORMAT_XBGR8888,
		.de2_fmt = SUN8I_MIXER_FBFMT_XBGR8888,
		.rgb = true,
		.csc = SUN8I_CSC_MODE_OFF,
	},
	{
		.drm_fmt = DRM_FORMAT_RGBX8888,
		.de2_fmt = SUN8I_MIXER_FBFMT_RGBX8888,
		.rgb = true,
		.csc = SUN8I_CSC_MODE_OFF,
	},
	{
		.drm_fmt = DRM_FORMAT_BGRX8888,
		.de2_fmt = SUN8I_MIXER_FBFMT_BGRX8888,
		.rgb = true,
		.csc = SUN8I_CSC_MODE_OFF,
	},
	{
		.drm_fmt = DRM_FORMAT_RGB888,
		.de2_fmt = SUN8I_MIXER_FBFMT_RGB888,
		.rgb = true,
		.csc = SUN8I_CSC_MODE_OFF,
	},
	{
		.drm_fmt = DRM_FORMAT_BGR888,
		.de2_fmt = SUN8I_MIXER_FBFMT_BGR888,
		.rgb = true,
		.csc = SUN8I_CSC_MODE_OFF,
	},
	{
		.drm_fmt = DRM_FORMAT_RGB565,
		.de2_fmt = SUN8I_MIXER_FBFMT_RGB565,
		.rgb = true,
		.csc = SUN8I_CSC_MODE_OFF,
	},
	{
		.drm_fmt = DRM_FORMAT_BGR565,
		.de2_fmt = SUN8I_MIXER_FBFMT_BGR565,
		.rgb = true,
		.csc = SUN8I_CSC_MODE_OFF,
	},
	{
		.drm_fmt = DRM_FORMAT_ARGB4444,
		.de2_fmt = SUN8I_MIXER_FBFMT_ARGB4444,
		.rgb = true,
		.csc = SUN8I_CSC_MODE_OFF,
	},
	{
		.drm_fmt = DRM_FORMAT_ABGR4444,
		.de2_fmt = SUN8I_MIXER_FBFMT_ABGR4444,
		.rgb = true,
		.csc = SUN8I_CSC_MODE_OFF,
	},
	{
		.drm_fmt = DRM_FORMAT_RGBA4444,
		.de2_fmt = SUN8I_MIXER_FBFMT_RGBA4444,
		.rgb = true,
		.csc = SUN8I_CSC_MODE_OFF,
	},
	{
		.drm_fmt = DRM_FORMAT_BGRA4444,
		.de2_fmt = SUN8I_MIXER_FBFMT_BGRA4444,
		.rgb = true,
		.csc = SUN8I_CSC_MODE_OFF,
	},
	{
		.drm_fmt = DRM_FORMAT_ARGB1555,
		.de2_fmt = SUN8I_MIXER_FBFMT_ARGB1555,
		.rgb = true,
		.csc = SUN8I_CSC_MODE_OFF,
	},
	{
		.drm_fmt = DRM_FORMAT_ABGR1555,
		.de2_fmt = SUN8I_MIXER_FBFMT_ABGR1555,
		.rgb = true,
		.csc = SUN8I_CSC_MODE_OFF,
	},
	{
		.drm_fmt = DRM_FORMAT_RGBA5551,
		.de2_fmt = SUN8I_MIXER_FBFMT_RGBA5551,
		.rgb = true,
		.csc = SUN8I_CSC_MODE_OFF,
	},
	{
		.drm_fmt = DRM_FORMAT_BGRA5551,
		.de2_fmt = SUN8I_MIXER_FBFMT_BGRA5551,
		.rgb = true,
		.csc = SUN8I_CSC_MODE_OFF,
	},
	{
		.drm_fmt = DRM_FORMAT_UYVY,
		.de2_fmt = SUN8I_MIXER_FBFMT_UYVY,
		.rgb = false,
		.csc = SUN8I_CSC_MODE_YUV2RGB,
	},
	{
		.drm_fmt = DRM_FORMAT_VYUY,
		.de2_fmt = SUN8I_MIXER_FBFMT_VYUY,
		.rgb = false,
		.csc = SUN8I_CSC_MODE_YUV2RGB,
	},
	{
		.drm_fmt = DRM_FORMAT_YUYV,
		.de2_fmt = SUN8I_MIXER_FBFMT_YUYV,
		.rgb = false,
		.csc = SUN8I_CSC_MODE_YUV2RGB,
	},
	{
		.drm_fmt = DRM_FORMAT_YVYU,
		.de2_fmt = SUN8I_MIXER_FBFMT_YVYU,
		.rgb = false,
		.csc = SUN8I_CSC_MODE_YUV2RGB,
	},
	{
		.drm_fmt = DRM_FORMAT_NV16,
		.de2_fmt = SUN8I_MIXER_FBFMT_NV16,
		.rgb = false,
		.csc = SUN8I_CSC_MODE_YUV2RGB,
	},
	{
		.drm_fmt = DRM_FORMAT_NV61,
		.de2_fmt = SUN8I_MIXER_FBFMT_NV61,
		.rgb = false,
		.csc = SUN8I_CSC_MODE_YUV2RGB,
	},
	{
		.drm_fmt = DRM_FORMAT_NV12,
		.de2_fmt = SUN8I_MIXER_FBFMT_NV12,
		.rgb = false,
		.csc = SUN8I_CSC_MODE_YUV2RGB,
	},
	{
		.drm_fmt = DRM_FORMAT_NV21,
		.de2_fmt = SUN8I_MIXER_FBFMT_NV21,
		.rgb = false,
		.csc = SUN8I_CSC_MODE_YUV2RGB,
	},
	{
		.drm_fmt = DRM_FORMAT_YUV444,
		.de2_fmt = SUN8I_MIXER_FBFMT_RGB888,
		.rgb = true,
		.csc = SUN8I_CSC_MODE_YUV2RGB,
	},
	{
		.drm_fmt = DRM_FORMAT_YUV422,
		.de2_fmt = SUN8I_MIXER_FBFMT_YUV422,
		.rgb = false,
		.csc = SUN8I_CSC_MODE_YUV2RGB,
	},
	{
		.drm_fmt = DRM_FORMAT_YUV420,
		.de2_fmt = SUN8I_MIXER_FBFMT_YUV420,
		.rgb = false,
		.csc = SUN8I_CSC_MODE_YUV2RGB,
	},
	{
		.drm_fmt = DRM_FORMAT_YUV411,
		.de2_fmt = SUN8I_MIXER_FBFMT_YUV411,
		.rgb = false,
		.csc = SUN8I_CSC_MODE_YUV2RGB,
	},
	{
		.drm_fmt = DRM_FORMAT_YVU444,
		.de2_fmt = SUN8I_MIXER_FBFMT_RGB888,
		.rgb = true,
		.csc = SUN8I_CSC_MODE_YVU2RGB,
	},
	{
		.drm_fmt = DRM_FORMAT_YVU422,
		.de2_fmt = SUN8I_MIXER_FBFMT_YUV422,
		.rgb = false,
		.csc = SUN8I_CSC_MODE_YVU2RGB,
	},
	{
		.drm_fmt = DRM_FORMAT_YVU420,
		.de2_fmt = SUN8I_MIXER_FBFMT_YUV420,
		.rgb = false,
		.csc = SUN8I_CSC_MODE_YVU2RGB,
	},
	{
		.drm_fmt = DRM_FORMAT_YVU411,
		.de2_fmt = SUN8I_MIXER_FBFMT_YUV411,
		.rgb = false,
		.csc = SUN8I_CSC_MODE_YVU2RGB,
	},
};

const struct de2_fmt_info *sun8i_mixer_format_info(u32 format)
{
	unsigned int i;

	for (i = 0; i < ARRAY_SIZE(de2_formats); ++i)
		if (de2_formats[i].drm_fmt == format)
			return &de2_formats[i];

	return NULL;
}

static void sun8i_mixer_commit(struct sunxi_engine *engine)
{
	DRM_DEBUG_DRIVER("Committing changes\n");

	regmap_write(engine->regs, SUN8I_MIXER_GLOBAL_DBUFF,
		     SUN8I_MIXER_GLOBAL_DBUFF_ENABLE);
}

static struct drm_plane **sun8i_layers_init(struct drm_device *drm,
					    struct sunxi_engine *engine)
{
	struct drm_plane **planes;
	struct sun8i_mixer *mixer = engine_to_sun8i_mixer(engine);
	int i;

	planes = devm_kcalloc(drm->dev,
			      mixer->cfg->vi_num + mixer->cfg->ui_num + 1,
			      sizeof(*planes), GFP_KERNEL);
	if (!planes)
		return ERR_PTR(-ENOMEM);

	for (i = 0; i < mixer->cfg->vi_num; i++) {
		struct sun8i_vi_layer *layer;

		layer = sun8i_vi_layer_init_one(drm, mixer, i);
		if (IS_ERR(layer)) {
			dev_err(drm->dev,
				"Couldn't initialize overlay plane\n");
			return ERR_CAST(layer);
		};

		planes[i] = &layer->plane;
	};

	for (i = 0; i < mixer->cfg->ui_num; i++) {
		struct sun8i_ui_layer *layer;

		layer = sun8i_ui_layer_init_one(drm, mixer, i);
		if (IS_ERR(layer)) {
			dev_err(drm->dev, "Couldn't initialize %s plane\n",
				i ? "overlay" : "primary");
			return ERR_CAST(layer);
		};

		planes[mixer->cfg->vi_num + i] = &layer->plane;
	};

	return planes;
}

static const struct sunxi_engine_ops sun8i_engine_ops = {
	.commit		= sun8i_mixer_commit,
	.layers_init	= sun8i_layers_init,
};

static struct regmap_config sun8i_mixer_regmap_config = {
	.reg_bits	= 32,
	.val_bits	= 32,
	.reg_stride	= 4,
	.max_register	= 0xbfffc, /* guessed */
};

static int sun8i_mixer_of_get_id(struct device_node *node)
{
	struct device_node *ep, *remote;
	struct of_endpoint of_ep;

	/* Output port is 1, and we want the first endpoint. */
	ep = of_graph_get_endpoint_by_regs(node, 1, -1);
	if (!ep)
		return -EINVAL;

	remote = of_graph_get_remote_endpoint(ep);
	of_node_put(ep);
	if (!remote)
		return -EINVAL;

	of_graph_parse_endpoint(remote, &of_ep);
	of_node_put(remote);
	return of_ep.id;
}

static int sun8i_mixer_bind(struct device *dev, struct device *master,
			      void *data)
{
	struct platform_device *pdev = to_platform_device(dev);
	struct drm_device *drm = data;
	struct sun4i_drv *drv = drm->dev_private;
	struct sun8i_mixer *mixer;
	struct resource *res;
	void __iomem *regs;
	int plane_cnt;
	int i, ret;

	/*
	 * The mixer uses single 32-bit register to store memory
	 * addresses, so that it cannot deal with 64-bit memory
	 * addresses.
	 * Restrict the DMA mask so that the mixer won't be
	 * allocated some memory that is too high.
	 */
	ret = dma_set_mask(dev, DMA_BIT_MASK(32));
	if (ret) {
		dev_err(dev, "Cannot do 32-bit DMA.\n");
		return ret;
	}

	mixer = devm_kzalloc(dev, sizeof(*mixer), GFP_KERNEL);
	if (!mixer)
		return -ENOMEM;
	dev_set_drvdata(dev, mixer);
	mixer->engine.ops = &sun8i_engine_ops;
	mixer->engine.node = dev->of_node;

	/*
	 * While this function can fail, we shouldn't do anything
	 * if this happens. Some early DE2 DT entries don't provide
	 * mixer id but work nevertheless because matching between
	 * TCON and mixer is done by comparing node pointers (old
	 * way) instead comparing ids. If this function fails and
	 * id is needed, it will fail during id matching anyway.
	 */
	mixer->engine.id = sun8i_mixer_of_get_id(dev->of_node);

	mixer->cfg = of_device_get_match_data(dev);
	if (!mixer->cfg)
		return -EINVAL;

	res = platform_get_resource(pdev, IORESOURCE_MEM, 0);
	regs = devm_ioremap_resource(dev, res);
	if (IS_ERR(regs))
		return PTR_ERR(regs);

	mixer->engine.regs = devm_regmap_init_mmio(dev, regs,
						   &sun8i_mixer_regmap_config);
	if (IS_ERR(mixer->engine.regs)) {
		dev_err(dev, "Couldn't create the mixer regmap\n");
		return PTR_ERR(mixer->engine.regs);
	}

	mixer->reset = devm_reset_control_get(dev, NULL);
	if (IS_ERR(mixer->reset)) {
		dev_err(dev, "Couldn't get our reset line\n");
		return PTR_ERR(mixer->reset);
	}

	ret = reset_control_deassert(mixer->reset);
	if (ret) {
		dev_err(dev, "Couldn't deassert our reset line\n");
		return ret;
	}

	mixer->bus_clk = devm_clk_get(dev, "bus");
	if (IS_ERR(mixer->bus_clk)) {
		dev_err(dev, "Couldn't get the mixer bus clock\n");
		ret = PTR_ERR(mixer->bus_clk);
		goto err_assert_reset;
	}
	clk_prepare_enable(mixer->bus_clk);

	mixer->mod_clk = devm_clk_get(dev, "mod");
	if (IS_ERR(mixer->mod_clk)) {
		dev_err(dev, "Couldn't get the mixer module clock\n");
		ret = PTR_ERR(mixer->mod_clk);
		goto err_disable_bus_clk;
	}

	/*
	 * It seems that we need to enforce that rate for whatever
	 * reason for the mixer to be functional. Make sure it's the
	 * case.
	 */
	if (mixer->cfg->mod_rate)
		clk_set_rate(mixer->mod_clk, mixer->cfg->mod_rate);

	clk_prepare_enable(mixer->mod_clk);

	list_add_tail(&mixer->engine.list, &drv->engine_list);

	/* Reset the registers */
	for (i = 0x0; i < 0x20000; i += 4)
		regmap_write(mixer->engine.regs, i, 0);

	/* Enable the mixer */
	regmap_write(mixer->engine.regs, SUN8I_MIXER_GLOBAL_CTL,
		     SUN8I_MIXER_GLOBAL_CTL_RT_EN);

	/* Set background color to black */
	regmap_write(mixer->engine.regs, SUN8I_MIXER_BLEND_BKCOLOR,
		     SUN8I_MIXER_BLEND_COLOR_BLACK);

	/*
	 * Set fill color of bottom plane to black. Generally not needed
	 * except when VI plane is at bottom (zpos = 0) and enabled.
	 */
	regmap_write(mixer->engine.regs, SUN8I_MIXER_BLEND_PIPE_CTL,
		     SUN8I_MIXER_BLEND_PIPE_CTL_FC_EN(0));
	regmap_write(mixer->engine.regs, SUN8I_MIXER_BLEND_ATTR_FCOLOR(0),
		     SUN8I_MIXER_BLEND_COLOR_BLACK);

	plane_cnt = mixer->cfg->vi_num + mixer->cfg->ui_num;
	for (i = 0; i < plane_cnt; i++)
		regmap_write(mixer->engine.regs, SUN8I_MIXER_BLEND_MODE(i),
			     SUN8I_MIXER_BLEND_MODE_DEF);

	regmap_update_bits(mixer->engine.regs, SUN8I_MIXER_BLEND_PIPE_CTL,
			   SUN8I_MIXER_BLEND_PIPE_CTL_EN_MSK, 0);

	return 0;

err_disable_bus_clk:
	clk_disable_unprepare(mixer->bus_clk);
err_assert_reset:
	reset_control_assert(mixer->reset);
	return ret;
}

static void sun8i_mixer_unbind(struct device *dev, struct device *master,
				 void *data)
{
	struct sun8i_mixer *mixer = dev_get_drvdata(dev);

	list_del(&mixer->engine.list);

	clk_disable_unprepare(mixer->mod_clk);
	clk_disable_unprepare(mixer->bus_clk);
	reset_control_assert(mixer->reset);
}

static const struct component_ops sun8i_mixer_ops = {
	.bind	= sun8i_mixer_bind,
	.unbind	= sun8i_mixer_unbind,
};

static int sun8i_mixer_probe(struct platform_device *pdev)
{
	return component_add(&pdev->dev, &sun8i_mixer_ops);
}

static int sun8i_mixer_remove(struct platform_device *pdev)
{
	component_del(&pdev->dev, &sun8i_mixer_ops);

	return 0;
}

static const struct sun8i_mixer_cfg sun8i_a83t_mixer0_cfg = {
	.ccsc		= 0,
	.scaler_mask	= 0xf,
	.scanline_yuv	= 2048,
	.ui_num		= 3,
	.vi_num		= 1,
};

static const struct sun8i_mixer_cfg sun8i_a83t_mixer1_cfg = {
	.ccsc		= 1,
	.scaler_mask	= 0x3,
	.scanline_yuv	= 2048,
	.ui_num		= 1,
	.vi_num		= 1,
};

static const struct sun8i_mixer_cfg sun8i_h3_mixer0_cfg = {
	.ccsc		= 0,
	.mod_rate	= 432000000,
	.scaler_mask	= 0xf,
	.scanline_yuv	= 2048,
	.ui_num		= 3,
	.vi_num		= 1,
};

<<<<<<< HEAD
=======
static const struct sun8i_mixer_cfg sun8i_r40_mixer0_cfg = {
	.ccsc		= 0,
	.mod_rate	= 297000000,
	.scaler_mask	= 0xf,
	.scanline_yuv	= 2048,
	.ui_num		= 3,
	.vi_num		= 1,
};

static const struct sun8i_mixer_cfg sun8i_r40_mixer1_cfg = {
	.ccsc		= 1,
	.mod_rate	= 297000000,
	.scaler_mask	= 0x3,
	.scanline_yuv	= 2048,
	.ui_num		= 1,
	.vi_num		= 1,
};

>>>>>>> 407d19ab
static const struct sun8i_mixer_cfg sun8i_v3s_mixer_cfg = {
	.vi_num = 2,
	.ui_num = 1,
	.scaler_mask = 0x3,
	.scanline_yuv = 2048,
	.ccsc = 0,
	.mod_rate = 150000000,
};

<<<<<<< HEAD
=======
static const struct sun8i_mixer_cfg sun50i_a64_mixer0_cfg = {
	.ccsc		= 0,
	.mod_rate	= 297000000,
	.scaler_mask	= 0xf,
	.scanline_yuv	= 4096,
	.ui_num		= 3,
	.vi_num		= 1,
};

static const struct sun8i_mixer_cfg sun50i_a64_mixer1_cfg = {
	.ccsc		= 1,
	.mod_rate	= 297000000,
	.scaler_mask	= 0x3,
	.scanline_yuv	= 2048,
	.ui_num		= 1,
	.vi_num		= 1,
};

static const struct sun8i_mixer_cfg sun50i_h6_mixer0_cfg = {
	.ccsc		= 0,
	.is_de3		= true,
	.mod_rate	= 600000000,
	.scaler_mask	= 0xf,
	.scanline_yuv	= 4096,
	.ui_num		= 3,
	.vi_num		= 1,
};

>>>>>>> 407d19ab
static const struct of_device_id sun8i_mixer_of_table[] = {
	{
		.compatible = "allwinner,sun8i-a83t-de2-mixer-0",
		.data = &sun8i_a83t_mixer0_cfg,
	},
	{
		.compatible = "allwinner,sun8i-a83t-de2-mixer-1",
		.data = &sun8i_a83t_mixer1_cfg,
	},
	{
		.compatible = "allwinner,sun8i-h3-de2-mixer-0",
		.data = &sun8i_h3_mixer0_cfg,
	},
	{
		.compatible = "allwinner,sun8i-v3s-de2-mixer",
		.data = &sun8i_v3s_mixer_cfg,
	},
	{ }
};
MODULE_DEVICE_TABLE(of, sun8i_mixer_of_table);

static struct platform_driver sun8i_mixer_platform_driver = {
	.probe		= sun8i_mixer_probe,
	.remove		= sun8i_mixer_remove,
	.driver		= {
		.name		= "sun8i-mixer",
		.of_match_table	= sun8i_mixer_of_table,
	},
};
module_platform_driver(sun8i_mixer_platform_driver);

MODULE_AUTHOR("Icenowy Zheng <icenowy@aosc.io>");
MODULE_DESCRIPTION("Allwinner DE2 Mixer driver");
MODULE_LICENSE("GPL");<|MERGE_RESOLUTION|>--- conflicted
+++ resolved
@@ -10,10 +10,10 @@
 #include <drm/drmP.h>
 #include <drm/drm_atomic_helper.h>
 #include <drm/drm_crtc.h>
-#include <drm/drm_crtc_helper.h>
 #include <drm/drm_fb_cma_helper.h>
 #include <drm/drm_gem_cma_helper.h>
 #include <drm/drm_plane_helper.h>
+#include <drm/drm_probe_helper.h>
 
 #include <linux/component.h>
 #include <linux/dma-mapping.h>
@@ -348,6 +348,7 @@
 	struct sun8i_mixer *mixer;
 	struct resource *res;
 	void __iomem *regs;
+	unsigned int base;
 	int plane_cnt;
 	int i, ret;
 
@@ -436,33 +437,60 @@
 
 	list_add_tail(&mixer->engine.list, &drv->engine_list);
 
-	/* Reset the registers */
-	for (i = 0x0; i < 0x20000; i += 4)
-		regmap_write(mixer->engine.regs, i, 0);
+	base = sun8i_blender_base(mixer);
+
+	/* Reset registers and disable unused sub-engines */
+	if (mixer->cfg->is_de3) {
+		for (i = 0; i < DE3_MIXER_UNIT_SIZE; i += 4)
+			regmap_write(mixer->engine.regs, i, 0);
+
+		regmap_write(mixer->engine.regs, SUN50I_MIXER_FCE_EN, 0);
+		regmap_write(mixer->engine.regs, SUN50I_MIXER_PEAK_EN, 0);
+		regmap_write(mixer->engine.regs, SUN50I_MIXER_LCTI_EN, 0);
+		regmap_write(mixer->engine.regs, SUN50I_MIXER_BLS_EN, 0);
+		regmap_write(mixer->engine.regs, SUN50I_MIXER_FCC_EN, 0);
+		regmap_write(mixer->engine.regs, SUN50I_MIXER_DNS_EN, 0);
+		regmap_write(mixer->engine.regs, SUN50I_MIXER_DRC_EN, 0);
+		regmap_write(mixer->engine.regs, SUN50I_MIXER_FMT_EN, 0);
+		regmap_write(mixer->engine.regs, SUN50I_MIXER_CDC0_EN, 0);
+		regmap_write(mixer->engine.regs, SUN50I_MIXER_CDC1_EN, 0);
+	} else {
+		for (i = 0; i < DE2_MIXER_UNIT_SIZE; i += 4)
+			regmap_write(mixer->engine.regs, i, 0);
+
+		regmap_write(mixer->engine.regs, SUN8I_MIXER_FCE_EN, 0);
+		regmap_write(mixer->engine.regs, SUN8I_MIXER_BWS_EN, 0);
+		regmap_write(mixer->engine.regs, SUN8I_MIXER_LTI_EN, 0);
+		regmap_write(mixer->engine.regs, SUN8I_MIXER_PEAK_EN, 0);
+		regmap_write(mixer->engine.regs, SUN8I_MIXER_ASE_EN, 0);
+		regmap_write(mixer->engine.regs, SUN8I_MIXER_FCC_EN, 0);
+		regmap_write(mixer->engine.regs, SUN8I_MIXER_DCSC_EN, 0);
+	}
 
 	/* Enable the mixer */
 	regmap_write(mixer->engine.regs, SUN8I_MIXER_GLOBAL_CTL,
 		     SUN8I_MIXER_GLOBAL_CTL_RT_EN);
 
 	/* Set background color to black */
-	regmap_write(mixer->engine.regs, SUN8I_MIXER_BLEND_BKCOLOR,
+	regmap_write(mixer->engine.regs, SUN8I_MIXER_BLEND_BKCOLOR(base),
 		     SUN8I_MIXER_BLEND_COLOR_BLACK);
 
 	/*
 	 * Set fill color of bottom plane to black. Generally not needed
 	 * except when VI plane is at bottom (zpos = 0) and enabled.
 	 */
-	regmap_write(mixer->engine.regs, SUN8I_MIXER_BLEND_PIPE_CTL,
+	regmap_write(mixer->engine.regs, SUN8I_MIXER_BLEND_PIPE_CTL(base),
 		     SUN8I_MIXER_BLEND_PIPE_CTL_FC_EN(0));
-	regmap_write(mixer->engine.regs, SUN8I_MIXER_BLEND_ATTR_FCOLOR(0),
+	regmap_write(mixer->engine.regs, SUN8I_MIXER_BLEND_ATTR_FCOLOR(base, 0),
 		     SUN8I_MIXER_BLEND_COLOR_BLACK);
 
 	plane_cnt = mixer->cfg->vi_num + mixer->cfg->ui_num;
 	for (i = 0; i < plane_cnt; i++)
-		regmap_write(mixer->engine.regs, SUN8I_MIXER_BLEND_MODE(i),
+		regmap_write(mixer->engine.regs,
+			     SUN8I_MIXER_BLEND_MODE(base, i),
 			     SUN8I_MIXER_BLEND_MODE_DEF);
 
-	regmap_update_bits(mixer->engine.regs, SUN8I_MIXER_BLEND_PIPE_CTL,
+	regmap_update_bits(mixer->engine.regs, SUN8I_MIXER_BLEND_PIPE_CTL(base),
 			   SUN8I_MIXER_BLEND_PIPE_CTL_EN_MSK, 0);
 
 	return 0;
@@ -528,8 +556,6 @@
 	.vi_num		= 1,
 };
 
-<<<<<<< HEAD
-=======
 static const struct sun8i_mixer_cfg sun8i_r40_mixer0_cfg = {
 	.ccsc		= 0,
 	.mod_rate	= 297000000,
@@ -548,7 +574,6 @@
 	.vi_num		= 1,
 };
 
->>>>>>> 407d19ab
 static const struct sun8i_mixer_cfg sun8i_v3s_mixer_cfg = {
 	.vi_num = 2,
 	.ui_num = 1,
@@ -558,8 +583,6 @@
 	.mod_rate = 150000000,
 };
 
-<<<<<<< HEAD
-=======
 static const struct sun8i_mixer_cfg sun50i_a64_mixer0_cfg = {
 	.ccsc		= 0,
 	.mod_rate	= 297000000,
@@ -588,7 +611,6 @@
 	.vi_num		= 1,
 };
 
->>>>>>> 407d19ab
 static const struct of_device_id sun8i_mixer_of_table[] = {
 	{
 		.compatible = "allwinner,sun8i-a83t-de2-mixer-0",
@@ -603,8 +625,28 @@
 		.data = &sun8i_h3_mixer0_cfg,
 	},
 	{
+		.compatible = "allwinner,sun8i-r40-de2-mixer-0",
+		.data = &sun8i_r40_mixer0_cfg,
+	},
+	{
+		.compatible = "allwinner,sun8i-r40-de2-mixer-1",
+		.data = &sun8i_r40_mixer1_cfg,
+	},
+	{
 		.compatible = "allwinner,sun8i-v3s-de2-mixer",
 		.data = &sun8i_v3s_mixer_cfg,
+	},
+	{
+		.compatible = "allwinner,sun50i-a64-de2-mixer-0",
+		.data = &sun50i_a64_mixer0_cfg,
+	},
+	{
+		.compatible = "allwinner,sun50i-a64-de2-mixer-1",
+		.data = &sun50i_a64_mixer1_cfg,
+	},
+	{
+		.compatible = "allwinner,sun50i-h6-de3-mixer-0",
+		.data = &sun50i_h6_mixer0_cfg,
 	},
 	{ }
 };
