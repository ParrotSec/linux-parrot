--- conflicted
+++ resolved
@@ -10,9 +10,9 @@
 
 #include <drm/drmP.h>
 #include <drm/drm_atomic_helper.h>
-#include <drm/drm_crtc_helper.h>
 #include <drm/drm_of.h>
 #include <drm/drm_panel.h>
+#include <drm/drm_probe_helper.h>
 
 #include "sun4i_crtc.h"
 #include "sun4i_tcon.h"
@@ -163,15 +163,9 @@
 
 	DRM_DEBUG_DRIVER("Enabling RGB output\n");
 
-<<<<<<< HEAD
-	if (!IS_ERR(tcon->panel)) {
-		drm_panel_prepare(tcon->panel);
-		drm_panel_enable(tcon->panel);
-=======
 	if (rgb->panel) {
 		drm_panel_prepare(rgb->panel);
 		drm_panel_enable(rgb->panel);
->>>>>>> 407d19ab
 	}
 }
 
@@ -181,15 +175,9 @@
 
 	DRM_DEBUG_DRIVER("Disabling RGB output\n");
 
-<<<<<<< HEAD
-	if (!IS_ERR(tcon->panel)) {
-		drm_panel_disable(tcon->panel);
-		drm_panel_unprepare(tcon->panel);
-=======
 	if (rgb->panel) {
 		drm_panel_disable(rgb->panel);
 		drm_panel_unprepare(rgb->panel);
->>>>>>> 407d19ab
 	}
 }
 
