// SPDX-License-Identifier: GPL-2.0-or-later
/*
 * Copyright (C) 2015 Free Electrons
 * Copyright (C) 2015 NextThing Co
 *
 * Maxime Ripard <maxime.ripard@free-electrons.com>
 */

#include <drm/drmP.h>
#include <drm/drm_atomic_helper.h>
#include <drm/drm_crtc.h>
#include <drm/drm_crtc_helper.h>
#include <drm/drm_encoder.h>
#include <drm/drm_modes.h>
#include <drm/drm_of.h>

#include <uapi/drm/drm_mode.h>

#include <linux/component.h>
#include <linux/ioport.h>
#include <linux/of_address.h>
#include <linux/of_device.h>
#include <linux/of_irq.h>
#include <linux/regmap.h>
#include <linux/reset.h>

#include "sun4i_crtc.h"
#include "sun4i_dotclock.h"
#include "sun4i_drv.h"
#include "sun4i_lvds.h"
#include "sun4i_rgb.h"
#include "sun4i_tcon.h"
#include "sun6i_mipi_dsi.h"
#include "sunxi_engine.h"

static struct drm_connector *sun4i_tcon_get_connector(const struct drm_encoder *encoder)
{
	struct drm_connector *connector;
	struct drm_connector_list_iter iter;

	drm_connector_list_iter_begin(encoder->dev, &iter);
	drm_for_each_connector_iter(connector, &iter)
		if (connector->encoder == encoder) {
			drm_connector_list_iter_end(&iter);
			return connector;
		}
	drm_connector_list_iter_end(&iter);

	return NULL;
}

static int sun4i_tcon_get_pixel_depth(const struct drm_encoder *encoder)
{
	struct drm_connector *connector;
	struct drm_display_info *info;

	connector = sun4i_tcon_get_connector(encoder);
	if (!connector)
		return -EINVAL;

	info = &connector->display_info;
	if (info->num_bus_formats != 1)
		return -EINVAL;

	switch (info->bus_formats[0]) {
	case MEDIA_BUS_FMT_RGB666_1X7X3_SPWG:
		return 18;

	case MEDIA_BUS_FMT_RGB888_1X7X4_JEIDA:
	case MEDIA_BUS_FMT_RGB888_1X7X4_SPWG:
		return 24;
	}

	return -EINVAL;
}

static void sun4i_tcon_channel_set_status(struct sun4i_tcon *tcon, int channel,
					  bool enabled)
{
	struct clk *clk;

	switch (channel) {
	case 0:
		WARN_ON(!tcon->quirks->has_channel_0);
		regmap_update_bits(tcon->regs, SUN4I_TCON0_CTL_REG,
				   SUN4I_TCON0_CTL_TCON_ENABLE,
				   enabled ? SUN4I_TCON0_CTL_TCON_ENABLE : 0);
		clk = tcon->dclk;
		break;
	case 1:
		WARN_ON(!tcon->quirks->has_channel_1);
		regmap_update_bits(tcon->regs, SUN4I_TCON1_CTL_REG,
				   SUN4I_TCON1_CTL_TCON_ENABLE,
				   enabled ? SUN4I_TCON1_CTL_TCON_ENABLE : 0);
		clk = tcon->sclk1;
		break;
	default:
		DRM_WARN("Unknown channel... doing nothing\n");
		return;
	}

	if (enabled) {
		clk_prepare_enable(clk);
		clk_rate_exclusive_get(clk);
	} else {
		clk_rate_exclusive_put(clk);
		clk_disable_unprepare(clk);
	}
}

static void sun4i_tcon_lvds_set_status(struct sun4i_tcon *tcon,
				       const struct drm_encoder *encoder,
				       bool enabled)
{
	if (enabled) {
		u8 val;

		regmap_update_bits(tcon->regs, SUN4I_TCON0_LVDS_IF_REG,
				   SUN4I_TCON0_LVDS_IF_EN,
				   SUN4I_TCON0_LVDS_IF_EN);

		/*
		 * As their name suggest, these values only apply to the A31
		 * and later SoCs. We'll have to rework this when merging
		 * support for the older SoCs.
		 */
		regmap_write(tcon->regs, SUN4I_TCON0_LVDS_ANA0_REG,
			     SUN6I_TCON0_LVDS_ANA0_C(2) |
			     SUN6I_TCON0_LVDS_ANA0_V(3) |
			     SUN6I_TCON0_LVDS_ANA0_PD(2) |
			     SUN6I_TCON0_LVDS_ANA0_EN_LDO);
		udelay(2);

		regmap_update_bits(tcon->regs, SUN4I_TCON0_LVDS_ANA0_REG,
				   SUN6I_TCON0_LVDS_ANA0_EN_MB,
				   SUN6I_TCON0_LVDS_ANA0_EN_MB);
		udelay(2);

		regmap_update_bits(tcon->regs, SUN4I_TCON0_LVDS_ANA0_REG,
				   SUN6I_TCON0_LVDS_ANA0_EN_DRVC,
				   SUN6I_TCON0_LVDS_ANA0_EN_DRVC);

		if (sun4i_tcon_get_pixel_depth(encoder) == 18)
			val = 7;
		else
			val = 0xf;

		regmap_write_bits(tcon->regs, SUN4I_TCON0_LVDS_ANA0_REG,
				  SUN6I_TCON0_LVDS_ANA0_EN_DRVD(0xf),
				  SUN6I_TCON0_LVDS_ANA0_EN_DRVD(val));
	} else {
		regmap_update_bits(tcon->regs, SUN4I_TCON0_LVDS_IF_REG,
				   SUN4I_TCON0_LVDS_IF_EN, 0);
	}
}

void sun4i_tcon_set_status(struct sun4i_tcon *tcon,
			   const struct drm_encoder *encoder,
			   bool enabled)
{
	bool is_lvds = false;
	int channel;

	switch (encoder->encoder_type) {
	case DRM_MODE_ENCODER_LVDS:
		is_lvds = true;
		/* Fallthrough */
	case DRM_MODE_ENCODER_DSI:
	case DRM_MODE_ENCODER_NONE:
		channel = 0;
		break;
	case DRM_MODE_ENCODER_TMDS:
	case DRM_MODE_ENCODER_TVDAC:
		channel = 1;
		break;
	default:
		DRM_DEBUG_DRIVER("Unknown encoder type, doing nothing...\n");
		return;
	}

	if (is_lvds && !enabled)
		sun4i_tcon_lvds_set_status(tcon, encoder, false);

	regmap_update_bits(tcon->regs, SUN4I_TCON_GCTL_REG,
			   SUN4I_TCON_GCTL_TCON_ENABLE,
			   enabled ? SUN4I_TCON_GCTL_TCON_ENABLE : 0);

	if (is_lvds && enabled)
		sun4i_tcon_lvds_set_status(tcon, encoder, true);

	sun4i_tcon_channel_set_status(tcon, channel, enabled);
}

void sun4i_tcon_enable_vblank(struct sun4i_tcon *tcon, bool enable)
{
	u32 mask, val = 0;

	DRM_DEBUG_DRIVER("%sabling VBLANK interrupt\n", enable ? "En" : "Dis");

	mask = SUN4I_TCON_GINT0_VBLANK_ENABLE(0) |
		SUN4I_TCON_GINT0_VBLANK_ENABLE(1) |
		SUN4I_TCON_GINT0_TCON0_TRI_FINISH_ENABLE;

	if (enable)
		val = mask;

	regmap_update_bits(tcon->regs, SUN4I_TCON_GINT0_REG, mask, val);
}
EXPORT_SYMBOL(sun4i_tcon_enable_vblank);

/*
 * This function is a helper for TCON output muxing. The TCON output
 * muxing control register in earlier SoCs (without the TCON TOP block)
 * are located in TCON0. This helper returns a pointer to TCON0's
 * sun4i_tcon structure, or NULL if not found.
 */
static struct sun4i_tcon *sun4i_get_tcon0(struct drm_device *drm)
{
	struct sun4i_drv *drv = drm->dev_private;
	struct sun4i_tcon *tcon;

	list_for_each_entry(tcon, &drv->tcon_list, list)
		if (tcon->id == 0)
			return tcon;

	dev_warn(drm->dev,
		 "TCON0 not found, display output muxing may not work\n");

	return NULL;
}

static void sun4i_tcon_set_mux(struct sun4i_tcon *tcon, int channel,
			       const struct drm_encoder *encoder)
{
	int ret = -ENOTSUPP;

	if (tcon->quirks->set_mux)
		ret = tcon->quirks->set_mux(tcon, encoder);

	DRM_DEBUG_DRIVER("Muxing encoder %s to CRTC %s: %d\n",
			 encoder->name, encoder->crtc->name, ret);
}

static int sun4i_tcon_get_clk_delay(const struct drm_display_mode *mode,
				    int channel)
{
	int delay = mode->vtotal - mode->vdisplay;

	if (mode->flags & DRM_MODE_FLAG_INTERLACE)
		delay /= 2;

	if (channel == 1)
		delay -= 2;

	delay = min(delay, 30);

	DRM_DEBUG_DRIVER("TCON %d clock delay %u\n", channel, delay);

	return delay;
}

static void sun4i_tcon0_mode_set_common(struct sun4i_tcon *tcon,
					const struct drm_display_mode *mode)
{
	/* Configure the dot clock */
	clk_set_rate(tcon->dclk, mode->crtc_clock * 1000);

	/* Set the resolution */
	regmap_write(tcon->regs, SUN4I_TCON0_BASIC0_REG,
		     SUN4I_TCON0_BASIC0_X(mode->crtc_hdisplay) |
		     SUN4I_TCON0_BASIC0_Y(mode->crtc_vdisplay));
}

static void sun4i_tcon0_mode_set_cpu(struct sun4i_tcon *tcon,
				     struct mipi_dsi_device *device,
				     const struct drm_display_mode *mode)
{
	u8 bpp = mipi_dsi_pixel_format_to_bpp(device->format);
	u8 lanes = device->lanes;
	u32 block_space, start_delay;
	u32 tcon_div;

	tcon->dclk_min_div = SUN6I_DSI_TCON_DIV;
	tcon->dclk_max_div = SUN6I_DSI_TCON_DIV;

	sun4i_tcon0_mode_set_common(tcon, mode);

	regmap_update_bits(tcon->regs, SUN4I_TCON0_CTL_REG,
			   SUN4I_TCON0_CTL_IF_MASK,
			   SUN4I_TCON0_CTL_IF_8080);

	regmap_write(tcon->regs, SUN4I_TCON_ECC_FIFO_REG,
		     SUN4I_TCON_ECC_FIFO_EN);

	regmap_write(tcon->regs, SUN4I_TCON0_CPU_IF_REG,
		     SUN4I_TCON0_CPU_IF_MODE_DSI |
		     SUN4I_TCON0_CPU_IF_TRI_FIFO_FLUSH |
		     SUN4I_TCON0_CPU_IF_TRI_FIFO_EN |
		     SUN4I_TCON0_CPU_IF_TRI_EN);

	/*
	 * This looks suspicious, but it works...
	 *
	 * The datasheet says that this should be set higher than 20 *
	 * pixel cycle, but it's not clear what a pixel cycle is.
	 */
	regmap_read(tcon->regs, SUN4I_TCON0_DCLK_REG, &tcon_div);
	tcon_div &= GENMASK(6, 0);
	block_space = mode->htotal * bpp / (tcon_div * lanes);
	block_space -= mode->hdisplay + 40;

	regmap_write(tcon->regs, SUN4I_TCON0_CPU_TRI0_REG,
		     SUN4I_TCON0_CPU_TRI0_BLOCK_SPACE(block_space) |
		     SUN4I_TCON0_CPU_TRI0_BLOCK_SIZE(mode->hdisplay));

	regmap_write(tcon->regs, SUN4I_TCON0_CPU_TRI1_REG,
		     SUN4I_TCON0_CPU_TRI1_BLOCK_NUM(mode->vdisplay));

	start_delay = (mode->crtc_vtotal - mode->crtc_vdisplay - 10 - 1);
	start_delay = start_delay * mode->crtc_htotal * 149;
	start_delay = start_delay / (mode->crtc_clock / 1000) / 8;
	regmap_write(tcon->regs, SUN4I_TCON0_CPU_TRI2_REG,
		     SUN4I_TCON0_CPU_TRI2_TRANS_START_SET(10) |
		     SUN4I_TCON0_CPU_TRI2_START_DELAY(start_delay));

	/*
	 * The Allwinner BSP has a comment that the period should be
	 * the display clock * 15, but uses an hardcoded 3000...
	 */
	regmap_write(tcon->regs, SUN4I_TCON_SAFE_PERIOD_REG,
		     SUN4I_TCON_SAFE_PERIOD_NUM(3000) |
		     SUN4I_TCON_SAFE_PERIOD_MODE(3));

	/* Enable the output on the pins */
	regmap_write(tcon->regs, SUN4I_TCON0_IO_TRI_REG,
		     0xe0000000);
}

static void sun4i_tcon0_mode_set_lvds(struct sun4i_tcon *tcon,
				      const struct drm_encoder *encoder,
				      const struct drm_display_mode *mode)
{
	unsigned int bp;
	u8 clk_delay;
	u32 reg, val = 0;

	WARN_ON(!tcon->quirks->has_channel_0);

	tcon->dclk_min_div = 7;
	tcon->dclk_max_div = 7;
	sun4i_tcon0_mode_set_common(tcon, mode);

	/* Adjust clock delay */
	clk_delay = sun4i_tcon_get_clk_delay(mode, 0);
	regmap_update_bits(tcon->regs, SUN4I_TCON0_CTL_REG,
			   SUN4I_TCON0_CTL_CLK_DELAY_MASK,
			   SUN4I_TCON0_CTL_CLK_DELAY(clk_delay));

	/*
	 * This is called a backporch in the register documentation,
	 * but it really is the back porch + hsync
	 */
	bp = mode->crtc_htotal - mode->crtc_hsync_start;
	DRM_DEBUG_DRIVER("Setting horizontal total %d, backporch %d\n",
			 mode->crtc_htotal, bp);

	/* Set horizontal display timings */
	regmap_write(tcon->regs, SUN4I_TCON0_BASIC1_REG,
		     SUN4I_TCON0_BASIC1_H_TOTAL(mode->htotal) |
		     SUN4I_TCON0_BASIC1_H_BACKPORCH(bp));

	/*
	 * This is called a backporch in the register documentation,
	 * but it really is the back porch + hsync
	 */
	bp = mode->crtc_vtotal - mode->crtc_vsync_start;
	DRM_DEBUG_DRIVER("Setting vertical total %d, backporch %d\n",
			 mode->crtc_vtotal, bp);

	/* Set vertical display timings */
	regmap_write(tcon->regs, SUN4I_TCON0_BASIC2_REG,
		     SUN4I_TCON0_BASIC2_V_TOTAL(mode->crtc_vtotal * 2) |
		     SUN4I_TCON0_BASIC2_V_BACKPORCH(bp));

	reg = SUN4I_TCON0_LVDS_IF_CLK_SEL_TCON0 |
		SUN4I_TCON0_LVDS_IF_DATA_POL_NORMAL |
		SUN4I_TCON0_LVDS_IF_CLK_POL_NORMAL;
	if (sun4i_tcon_get_pixel_depth(encoder) == 24)
		reg |= SUN4I_TCON0_LVDS_IF_BITWIDTH_24BITS;
	else
		reg |= SUN4I_TCON0_LVDS_IF_BITWIDTH_18BITS;

	regmap_write(tcon->regs, SUN4I_TCON0_LVDS_IF_REG, reg);

	/* Setup the polarity of the various signals */
	if (!(mode->flags & DRM_MODE_FLAG_PHSYNC))
		val |= SUN4I_TCON0_IO_POL_HSYNC_POSITIVE;

	if (!(mode->flags & DRM_MODE_FLAG_PVSYNC))
		val |= SUN4I_TCON0_IO_POL_VSYNC_POSITIVE;

	regmap_write(tcon->regs, SUN4I_TCON0_IO_POL_REG, val);

	/* Map output pins to channel 0 */
	regmap_update_bits(tcon->regs, SUN4I_TCON_GCTL_REG,
			   SUN4I_TCON_GCTL_IOMAP_MASK,
			   SUN4I_TCON_GCTL_IOMAP_TCON0);

	/* Enable the output on the pins */
	regmap_write(tcon->regs, SUN4I_TCON0_IO_TRI_REG, 0xe0000000);
}

static void sun4i_tcon0_mode_set_rgb(struct sun4i_tcon *tcon,
				     const struct drm_display_mode *mode)
{
	unsigned int bp, hsync, vsync;
	u8 clk_delay;
	u32 val = 0;

	WARN_ON(!tcon->quirks->has_channel_0);

	tcon->dclk_min_div = 6;
	tcon->dclk_max_div = 127;
	sun4i_tcon0_mode_set_common(tcon, mode);

	/* Adjust clock delay */
	clk_delay = sun4i_tcon_get_clk_delay(mode, 0);
	regmap_update_bits(tcon->regs, SUN4I_TCON0_CTL_REG,
			   SUN4I_TCON0_CTL_CLK_DELAY_MASK,
			   SUN4I_TCON0_CTL_CLK_DELAY(clk_delay));

	/*
	 * This is called a backporch in the register documentation,
	 * but it really is the back porch + hsync
	 */
	bp = mode->crtc_htotal - mode->crtc_hsync_start;
	DRM_DEBUG_DRIVER("Setting horizontal total %d, backporch %d\n",
			 mode->crtc_htotal, bp);

	/* Set horizontal display timings */
	regmap_write(tcon->regs, SUN4I_TCON0_BASIC1_REG,
		     SUN4I_TCON0_BASIC1_H_TOTAL(mode->crtc_htotal) |
		     SUN4I_TCON0_BASIC1_H_BACKPORCH(bp));

	/*
	 * This is called a backporch in the register documentation,
	 * but it really is the back porch + hsync
	 */
	bp = mode->crtc_vtotal - mode->crtc_vsync_start;
	DRM_DEBUG_DRIVER("Setting vertical total %d, backporch %d\n",
			 mode->crtc_vtotal, bp);

	/* Set vertical display timings */
	regmap_write(tcon->regs, SUN4I_TCON0_BASIC2_REG,
		     SUN4I_TCON0_BASIC2_V_TOTAL(mode->crtc_vtotal * 2) |
		     SUN4I_TCON0_BASIC2_V_BACKPORCH(bp));

	/* Set Hsync and Vsync length */
	hsync = mode->crtc_hsync_end - mode->crtc_hsync_start;
	vsync = mode->crtc_vsync_end - mode->crtc_vsync_start;
	DRM_DEBUG_DRIVER("Setting HSYNC %d, VSYNC %d\n", hsync, vsync);
	regmap_write(tcon->regs, SUN4I_TCON0_BASIC3_REG,
		     SUN4I_TCON0_BASIC3_V_SYNC(vsync) |
		     SUN4I_TCON0_BASIC3_H_SYNC(hsync));

	/* Setup the polarity of the various signals */
	if (mode->flags & DRM_MODE_FLAG_PHSYNC)
		val |= SUN4I_TCON0_IO_POL_HSYNC_POSITIVE;

	if (mode->flags & DRM_MODE_FLAG_PVSYNC)
		val |= SUN4I_TCON0_IO_POL_VSYNC_POSITIVE;

<<<<<<< HEAD
=======
	if (display_info.bus_flags & DRM_BUS_FLAG_DE_LOW)
		val |= SUN4I_TCON0_IO_POL_DE_NEGATIVE;

	/*
	 * On A20 and similar SoCs, the only way to achieve Positive Edge
	 * (Rising Edge), is setting dclk clock phase to 2/3(240°).
	 * By default TCON works in Negative Edge(Falling Edge),
	 * this is why phase is set to 0 in that case.
	 * Unfortunately there's no way to logically invert dclk through
	 * IO_POL register.
	 * The only acceptable way to work, triple checked with scope,
	 * is using clock phase set to 0° for Negative Edge and set to 240°
	 * for Positive Edge.
	 * On A33 and similar SoCs there would be a 90° phase option,
	 * but it divides also dclk by 2.
	 * Following code is a way to avoid quirks all around TCON
	 * and DOTCLOCK drivers.
	 */
	if (display_info.bus_flags & DRM_BUS_FLAG_PIXDATA_DRIVE_POSEDGE)
		clk_set_phase(tcon->dclk, 240);

	if (display_info.bus_flags & DRM_BUS_FLAG_PIXDATA_DRIVE_NEGEDGE)
		clk_set_phase(tcon->dclk, 0);

>>>>>>> 407d19ab
	regmap_update_bits(tcon->regs, SUN4I_TCON0_IO_POL_REG,
			   SUN4I_TCON0_IO_POL_HSYNC_POSITIVE | SUN4I_TCON0_IO_POL_VSYNC_POSITIVE,
			   val);

	/* Map output pins to channel 0 */
	regmap_update_bits(tcon->regs, SUN4I_TCON_GCTL_REG,
			   SUN4I_TCON_GCTL_IOMAP_MASK,
			   SUN4I_TCON_GCTL_IOMAP_TCON0);

	/* Enable the output on the pins */
	regmap_write(tcon->regs, SUN4I_TCON0_IO_TRI_REG, 0);
}

static void sun4i_tcon1_mode_set(struct sun4i_tcon *tcon,
				 const struct drm_display_mode *mode)
{
	unsigned int bp, hsync, vsync, vtotal;
	u8 clk_delay;
	u32 val;

	WARN_ON(!tcon->quirks->has_channel_1);

	/* Configure the dot clock */
	clk_set_rate(tcon->sclk1, mode->crtc_clock * 1000);

	/* Adjust clock delay */
	clk_delay = sun4i_tcon_get_clk_delay(mode, 1);
	regmap_update_bits(tcon->regs, SUN4I_TCON1_CTL_REG,
			   SUN4I_TCON1_CTL_CLK_DELAY_MASK,
			   SUN4I_TCON1_CTL_CLK_DELAY(clk_delay));

	/* Set interlaced mode */
	if (mode->flags & DRM_MODE_FLAG_INTERLACE)
		val = SUN4I_TCON1_CTL_INTERLACE_ENABLE;
	else
		val = 0;
	regmap_update_bits(tcon->regs, SUN4I_TCON1_CTL_REG,
			   SUN4I_TCON1_CTL_INTERLACE_ENABLE,
			   val);

	/* Set the input resolution */
	regmap_write(tcon->regs, SUN4I_TCON1_BASIC0_REG,
		     SUN4I_TCON1_BASIC0_X(mode->crtc_hdisplay) |
		     SUN4I_TCON1_BASIC0_Y(mode->crtc_vdisplay));

	/* Set the upscaling resolution */
	regmap_write(tcon->regs, SUN4I_TCON1_BASIC1_REG,
		     SUN4I_TCON1_BASIC1_X(mode->crtc_hdisplay) |
		     SUN4I_TCON1_BASIC1_Y(mode->crtc_vdisplay));

	/* Set the output resolution */
	regmap_write(tcon->regs, SUN4I_TCON1_BASIC2_REG,
		     SUN4I_TCON1_BASIC2_X(mode->crtc_hdisplay) |
		     SUN4I_TCON1_BASIC2_Y(mode->crtc_vdisplay));

	/* Set horizontal display timings */
	bp = mode->crtc_htotal - mode->crtc_hsync_start;
	DRM_DEBUG_DRIVER("Setting horizontal total %d, backporch %d\n",
			 mode->htotal, bp);
	regmap_write(tcon->regs, SUN4I_TCON1_BASIC3_REG,
		     SUN4I_TCON1_BASIC3_H_TOTAL(mode->crtc_htotal) |
		     SUN4I_TCON1_BASIC3_H_BACKPORCH(bp));

	bp = mode->crtc_vtotal - mode->crtc_vsync_start;
	DRM_DEBUG_DRIVER("Setting vertical total %d, backporch %d\n",
			 mode->crtc_vtotal, bp);

	/*
	 * The vertical resolution needs to be doubled in all
	 * cases. We could use crtc_vtotal and always multiply by two,
	 * but that leads to a rounding error in interlace when vtotal
	 * is odd.
	 *
	 * This happens with TV's PAL for example, where vtotal will
	 * be 625, crtc_vtotal 312, and thus crtc_vtotal * 2 will be
	 * 624, which apparently confuses the hardware.
	 *
	 * To work around this, we will always use vtotal, and
	 * multiply by two only if we're not in interlace.
	 */
	vtotal = mode->vtotal;
	if (!(mode->flags & DRM_MODE_FLAG_INTERLACE))
		vtotal = vtotal * 2;

	/* Set vertical display timings */
	regmap_write(tcon->regs, SUN4I_TCON1_BASIC4_REG,
		     SUN4I_TCON1_BASIC4_V_TOTAL(vtotal) |
		     SUN4I_TCON1_BASIC4_V_BACKPORCH(bp));

	/* Set Hsync and Vsync length */
	hsync = mode->crtc_hsync_end - mode->crtc_hsync_start;
	vsync = mode->crtc_vsync_end - mode->crtc_vsync_start;
	DRM_DEBUG_DRIVER("Setting HSYNC %d, VSYNC %d\n", hsync, vsync);
	regmap_write(tcon->regs, SUN4I_TCON1_BASIC5_REG,
		     SUN4I_TCON1_BASIC5_V_SYNC(vsync) |
		     SUN4I_TCON1_BASIC5_H_SYNC(hsync));

	/* Map output pins to channel 1 */
	regmap_update_bits(tcon->regs, SUN4I_TCON_GCTL_REG,
			   SUN4I_TCON_GCTL_IOMAP_MASK,
			   SUN4I_TCON_GCTL_IOMAP_TCON1);
}

void sun4i_tcon_mode_set(struct sun4i_tcon *tcon,
			 const struct drm_encoder *encoder,
			 const struct drm_display_mode *mode)
{
	struct sun6i_dsi *dsi;

	switch (encoder->encoder_type) {
	case DRM_MODE_ENCODER_DSI:
		/*
		 * This is not really elegant, but it's the "cleaner"
		 * way I could think of...
		 */
		dsi = encoder_to_sun6i_dsi(encoder);
		sun4i_tcon0_mode_set_cpu(tcon, dsi->device, mode);
		break;
	case DRM_MODE_ENCODER_LVDS:
		sun4i_tcon0_mode_set_lvds(tcon, encoder, mode);
		break;
	case DRM_MODE_ENCODER_NONE:
		sun4i_tcon0_mode_set_rgb(tcon, mode);
		sun4i_tcon_set_mux(tcon, 0, encoder);
		break;
	case DRM_MODE_ENCODER_TVDAC:
	case DRM_MODE_ENCODER_TMDS:
		sun4i_tcon1_mode_set(tcon, mode);
		sun4i_tcon_set_mux(tcon, 1, encoder);
		break;
	default:
		DRM_DEBUG_DRIVER("Unknown encoder type, doing nothing...\n");
	}
}
EXPORT_SYMBOL(sun4i_tcon_mode_set);

static void sun4i_tcon_finish_page_flip(struct drm_device *dev,
					struct sun4i_crtc *scrtc)
{
	unsigned long flags;

	spin_lock_irqsave(&dev->event_lock, flags);
	if (scrtc->event) {
		drm_crtc_send_vblank_event(&scrtc->crtc, scrtc->event);
		drm_crtc_vblank_put(&scrtc->crtc);
		scrtc->event = NULL;
	}
	spin_unlock_irqrestore(&dev->event_lock, flags);
}

static irqreturn_t sun4i_tcon_handler(int irq, void *private)
{
	struct sun4i_tcon *tcon = private;
	struct drm_device *drm = tcon->drm;
	struct sun4i_crtc *scrtc = tcon->crtc;
	struct sunxi_engine *engine = scrtc->engine;
	unsigned int status;

	regmap_read(tcon->regs, SUN4I_TCON_GINT0_REG, &status);

	if (!(status & (SUN4I_TCON_GINT0_VBLANK_INT(0) |
			SUN4I_TCON_GINT0_VBLANK_INT(1) |
			SUN4I_TCON_GINT0_TCON0_TRI_FINISH_INT)))
		return IRQ_NONE;

	drm_crtc_handle_vblank(&scrtc->crtc);
	sun4i_tcon_finish_page_flip(drm, scrtc);

	/* Acknowledge the interrupt */
	regmap_update_bits(tcon->regs, SUN4I_TCON_GINT0_REG,
			   SUN4I_TCON_GINT0_VBLANK_INT(0) |
			   SUN4I_TCON_GINT0_VBLANK_INT(1) |
			   SUN4I_TCON_GINT0_TCON0_TRI_FINISH_INT,
			   0);

	if (engine->ops->vblank_quirk)
		engine->ops->vblank_quirk(engine);

	return IRQ_HANDLED;
}

static int sun4i_tcon_init_clocks(struct device *dev,
				  struct sun4i_tcon *tcon)
{
	tcon->clk = devm_clk_get(dev, "ahb");
	if (IS_ERR(tcon->clk)) {
		dev_err(dev, "Couldn't get the TCON bus clock\n");
		return PTR_ERR(tcon->clk);
	}
	clk_prepare_enable(tcon->clk);

	if (tcon->quirks->has_channel_0) {
		tcon->sclk0 = devm_clk_get(dev, "tcon-ch0");
		if (IS_ERR(tcon->sclk0)) {
			dev_err(dev, "Couldn't get the TCON channel 0 clock\n");
			return PTR_ERR(tcon->sclk0);
		}
	}
	clk_prepare_enable(tcon->sclk0);

	if (tcon->quirks->has_channel_1) {
		tcon->sclk1 = devm_clk_get(dev, "tcon-ch1");
		if (IS_ERR(tcon->sclk1)) {
			dev_err(dev, "Couldn't get the TCON channel 1 clock\n");
			return PTR_ERR(tcon->sclk1);
		}
	}

	return 0;
}

static void sun4i_tcon_free_clocks(struct sun4i_tcon *tcon)
{
	clk_disable_unprepare(tcon->sclk0);
	clk_disable_unprepare(tcon->clk);
}

static int sun4i_tcon_init_irq(struct device *dev,
			       struct sun4i_tcon *tcon)
{
	struct platform_device *pdev = to_platform_device(dev);
	int irq, ret;

	irq = platform_get_irq(pdev, 0);
	if (irq < 0) {
		dev_err(dev, "Couldn't retrieve the TCON interrupt\n");
		return irq;
	}

	ret = devm_request_irq(dev, irq, sun4i_tcon_handler, 0,
			       dev_name(dev), tcon);
	if (ret) {
		dev_err(dev, "Couldn't request the IRQ\n");
		return ret;
	}

	return 0;
}

static struct regmap_config sun4i_tcon_regmap_config = {
	.reg_bits	= 32,
	.val_bits	= 32,
	.reg_stride	= 4,
	.max_register	= 0x800,
};

static int sun4i_tcon_init_regmap(struct device *dev,
				  struct sun4i_tcon *tcon)
{
	struct platform_device *pdev = to_platform_device(dev);
	struct resource *res;
	void __iomem *regs;

	res = platform_get_resource(pdev, IORESOURCE_MEM, 0);
	regs = devm_ioremap_resource(dev, res);
	if (IS_ERR(regs))
		return PTR_ERR(regs);

	tcon->regs = devm_regmap_init_mmio(dev, regs,
					   &sun4i_tcon_regmap_config);
	if (IS_ERR(tcon->regs)) {
		dev_err(dev, "Couldn't create the TCON regmap\n");
		return PTR_ERR(tcon->regs);
	}

	/* Make sure the TCON is disabled and all IRQs are off */
	regmap_write(tcon->regs, SUN4I_TCON_GCTL_REG, 0);
	regmap_write(tcon->regs, SUN4I_TCON_GINT0_REG, 0);
	regmap_write(tcon->regs, SUN4I_TCON_GINT1_REG, 0);

	/* Disable IO lines and set them to tristate */
	regmap_write(tcon->regs, SUN4I_TCON0_IO_TRI_REG, ~0);
	regmap_write(tcon->regs, SUN4I_TCON1_IO_TRI_REG, ~0);

	return 0;
}

/*
 * On SoCs with the old display pipeline design (Display Engine 1.0),
 * the TCON is always tied to just one backend. Hence we can traverse
 * the of_graph upwards to find the backend our tcon is connected to,
 * and take its ID as our own.
 *
 * We can either identify backends from their compatible strings, which
 * means maintaining a large list of them. Or, since the backend is
 * registered and binded before the TCON, we can just go through the
 * list of registered backends and compare the device node.
 *
 * As the structures now store engines instead of backends, here this
 * function in fact searches the corresponding engine, and the ID is
 * requested via the get_id function of the engine.
 */
static struct sunxi_engine *
sun4i_tcon_find_engine_traverse(struct sun4i_drv *drv,
				struct device_node *node,
				u32 port_id)
{
	struct device_node *port, *ep, *remote;
	struct sunxi_engine *engine = ERR_PTR(-EINVAL);
	u32 reg = 0;

	port = of_graph_get_port_by_id(node, port_id);
	if (!port)
		return ERR_PTR(-EINVAL);

	/*
	 * This only works if there is only one path from the TCON
	 * to any display engine. Otherwise the probe order of the
	 * TCONs and display engines is not guaranteed. They may
	 * either bind to the wrong one, or worse, bind to the same
	 * one if additional checks are not done.
	 *
	 * Bail out if there are multiple input connections.
	 */
	if (of_get_available_child_count(port) != 1)
		goto out_put_port;

	/* Get the first connection without specifying an ID */
	ep = of_get_next_available_child(port, NULL);
	if (!ep)
		goto out_put_port;

	remote = of_graph_get_remote_port_parent(ep);
	if (!remote)
		goto out_put_ep;

	/* does this node match any registered engines? */
	list_for_each_entry(engine, &drv->engine_list, list)
		if (remote == engine->node)
			goto out_put_remote;

	/*
	 * According to device tree binding input ports have even id
	 * number and output ports have odd id. Since component with
	 * more than one input and one output (TCON TOP) exits, correct
	 * remote input id has to be calculated by subtracting 1 from
	 * remote output id. If this for some reason can't be done, 0
	 * is used as input port id.
	 */
	of_node_put(port);
	port = of_graph_get_remote_port(ep);
	if (!of_property_read_u32(port, "reg", &reg) && reg > 0)
		reg -= 1;

	/* keep looking through upstream ports */
	engine = sun4i_tcon_find_engine_traverse(drv, remote, reg);

out_put_remote:
	of_node_put(remote);
out_put_ep:
	of_node_put(ep);
out_put_port:
	of_node_put(port);

	return engine;
}

/*
 * The device tree binding says that the remote endpoint ID of any
 * connection between components, up to and including the TCON, of
 * the display pipeline should be equal to the actual ID of the local
 * component. Thus we can look at any one of the input connections of
 * the TCONs, and use that connection's remote endpoint ID as our own.
 *
 * Since the user of this function already finds the input port,
 * the port is passed in directly without further checks.
 */
static int sun4i_tcon_of_get_id_from_port(struct device_node *port)
{
	struct device_node *ep;
	int ret = -EINVAL;

	/* try finding an upstream endpoint */
	for_each_available_child_of_node(port, ep) {
		struct device_node *remote;
		u32 reg;

		remote = of_graph_get_remote_endpoint(ep);
		if (!remote)
			continue;

		ret = of_property_read_u32(remote, "reg", &reg);
		if (ret)
			continue;

		ret = reg;
	}

	return ret;
}

/*
 * Once we know the TCON's id, we can look through the list of
 * engines to find a matching one. We assume all engines have
 * been probed and added to the list.
 */
static struct sunxi_engine *sun4i_tcon_get_engine_by_id(struct sun4i_drv *drv,
							int id)
{
	struct sunxi_engine *engine;

	list_for_each_entry(engine, &drv->engine_list, list)
		if (engine->id == id)
			return engine;

	return ERR_PTR(-EINVAL);
}

/*
 * On SoCs with the old display pipeline design (Display Engine 1.0),
 * we assumed the TCON was always tied to just one backend. However
 * this proved not to be the case. On the A31, the TCON can select
 * either backend as its source. On the A20 (and likely on the A10),
 * the backend can choose which TCON to output to.
 *
 * The device tree binding says that the remote endpoint ID of any
 * connection between components, up to and including the TCON, of
 * the display pipeline should be equal to the actual ID of the local
 * component. Thus we should be able to look at any one of the input
 * connections of the TCONs, and use that connection's remote endpoint
 * ID as our own.
 *
 * However  the connections between the backend and TCON were assumed
 * to be always singular, and their endpoit IDs were all incorrectly
 * set to 0. This means for these old device trees, we cannot just look
 * up the remote endpoint ID of a TCON input endpoint. TCON1 would be
 * incorrectly identified as TCON0.
 *
 * This function first checks if the TCON node has 2 input endpoints.
 * If so, then the device tree is a corrected version, and it will use
 * sun4i_tcon_of_get_id() and sun4i_tcon_get_engine_by_id() from above
 * to fetch the ID and engine directly. If not, then it is likely an
 * old device trees, where the endpoint IDs were incorrect, but did not
 * have endpoint connections between the backend and TCON across
 * different display pipelines. It will fall back to the old method of
 * traversing the  of_graph to try and find a matching engine by device
 * node.
 *
 * In the case of single display pipeline device trees, either method
 * works.
 */
static struct sunxi_engine *sun4i_tcon_find_engine(struct sun4i_drv *drv,
						   struct device_node *node)
{
	struct device_node *port;
	struct sunxi_engine *engine;

	port = of_graph_get_port_by_id(node, 0);
	if (!port)
		return ERR_PTR(-EINVAL);

	/*
	 * Is this a corrected device tree with cross pipeline
	 * connections between the backend and TCON?
	 */
	if (of_get_child_count(port) > 1) {
		/* Get our ID directly from an upstream endpoint */
		int id = sun4i_tcon_of_get_id_from_port(port);

		/* Get our engine by matching our ID */
		engine = sun4i_tcon_get_engine_by_id(drv, id);

		of_node_put(port);
		return engine;
	}

	/* Fallback to old method by traversing input endpoints */
	of_node_put(port);
	return sun4i_tcon_find_engine_traverse(drv, node, 0);
}

static int sun4i_tcon_bind(struct device *dev, struct device *master,
			   void *data)
{
	struct drm_device *drm = data;
	struct sun4i_drv *drv = drm->dev_private;
	struct sunxi_engine *engine;
	struct device_node *remote;
	struct sun4i_tcon *tcon;
	struct reset_control *edp_rstc;
	bool has_lvds_rst, has_lvds_alt, can_lvds;
	int ret;

	engine = sun4i_tcon_find_engine(drv, dev->of_node);
	if (IS_ERR(engine)) {
		dev_err(dev, "Couldn't find matching engine\n");
		return -EPROBE_DEFER;
	}

	tcon = devm_kzalloc(dev, sizeof(*tcon), GFP_KERNEL);
	if (!tcon)
		return -ENOMEM;
	dev_set_drvdata(dev, tcon);
	tcon->drm = drm;
	tcon->dev = dev;
	tcon->id = engine->id;
	tcon->quirks = of_device_get_match_data(dev);

	tcon->lcd_rst = devm_reset_control_get(dev, "lcd");
	if (IS_ERR(tcon->lcd_rst)) {
		dev_err(dev, "Couldn't get our reset line\n");
		return PTR_ERR(tcon->lcd_rst);
	}

	if (tcon->quirks->needs_edp_reset) {
		edp_rstc = devm_reset_control_get_shared(dev, "edp");
		if (IS_ERR(edp_rstc)) {
			dev_err(dev, "Couldn't get edp reset line\n");
			return PTR_ERR(edp_rstc);
		}

		ret = reset_control_deassert(edp_rstc);
		if (ret) {
			dev_err(dev, "Couldn't deassert edp reset line\n");
			return ret;
		}
	}

	/* Make sure our TCON is reset */
	ret = reset_control_reset(tcon->lcd_rst);
	if (ret) {
		dev_err(dev, "Couldn't deassert our reset line\n");
		return ret;
	}

	if (tcon->quirks->supports_lvds) {
		/*
		 * This can only be made optional since we've had DT
		 * nodes without the LVDS reset properties.
		 *
		 * If the property is missing, just disable LVDS, and
		 * print a warning.
		 */
		tcon->lvds_rst = devm_reset_control_get_optional(dev, "lvds");
		if (IS_ERR(tcon->lvds_rst)) {
			dev_err(dev, "Couldn't get our reset line\n");
			return PTR_ERR(tcon->lvds_rst);
		} else if (tcon->lvds_rst) {
			has_lvds_rst = true;
			reset_control_reset(tcon->lvds_rst);
		} else {
			has_lvds_rst = false;
		}

		/*
		 * This can only be made optional since we've had DT
		 * nodes without the LVDS reset properties.
		 *
		 * If the property is missing, just disable LVDS, and
		 * print a warning.
		 */
		if (tcon->quirks->has_lvds_alt) {
			tcon->lvds_pll = devm_clk_get(dev, "lvds-alt");
			if (IS_ERR(tcon->lvds_pll)) {
				if (PTR_ERR(tcon->lvds_pll) == -ENOENT) {
					has_lvds_alt = false;
				} else {
					dev_err(dev, "Couldn't get the LVDS PLL\n");
					return PTR_ERR(tcon->lvds_pll);
				}
			} else {
				has_lvds_alt = true;
			}
		}

		if (!has_lvds_rst ||
		    (tcon->quirks->has_lvds_alt && !has_lvds_alt)) {
			dev_warn(dev, "Missing LVDS properties, Please upgrade your DT\n");
			dev_warn(dev, "LVDS output disabled\n");
			can_lvds = false;
		} else {
			can_lvds = true;
		}
	} else {
		can_lvds = false;
	}

	ret = sun4i_tcon_init_clocks(dev, tcon);
	if (ret) {
		dev_err(dev, "Couldn't init our TCON clocks\n");
		goto err_assert_reset;
	}

	ret = sun4i_tcon_init_regmap(dev, tcon);
	if (ret) {
		dev_err(dev, "Couldn't init our TCON regmap\n");
		goto err_free_clocks;
	}

	if (tcon->quirks->has_channel_0) {
		ret = sun4i_dclk_create(dev, tcon);
		if (ret) {
			dev_err(dev, "Couldn't create our TCON dot clock\n");
			goto err_free_clocks;
		}
	}

	ret = sun4i_tcon_init_irq(dev, tcon);
	if (ret) {
		dev_err(dev, "Couldn't init our TCON interrupts\n");
		goto err_free_dotclock;
	}

	tcon->crtc = sun4i_crtc_init(drm, engine, tcon);
	if (IS_ERR(tcon->crtc)) {
		dev_err(dev, "Couldn't create our CRTC\n");
		ret = PTR_ERR(tcon->crtc);
		goto err_free_dotclock;
	}

	if (tcon->quirks->has_channel_0) {
		/*
		 * If we have an LVDS panel connected to the TCON, we should
		 * just probe the LVDS connector. Otherwise, just probe RGB as
		 * we used to.
		 */
		remote = of_graph_get_remote_node(dev->of_node, 1, 0);
		if (of_device_is_compatible(remote, "panel-lvds"))
			if (can_lvds)
				ret = sun4i_lvds_init(drm, tcon);
			else
				ret = -EINVAL;
		else
			ret = sun4i_rgb_init(drm, tcon);
		of_node_put(remote);

		if (ret < 0)
			goto err_free_dotclock;
	}

	if (tcon->quirks->needs_de_be_mux) {
		/*
		 * We assume there is no dynamic muxing of backends
		 * and TCONs, so we select the backend with same ID.
		 *
		 * While dynamic selection might be interesting, since
		 * the CRTC is tied to the TCON, while the layers are
		 * tied to the backends, this means, we will need to
		 * switch between groups of layers. There might not be
		 * a way to represent this constraint in DRM.
		 */
		regmap_update_bits(tcon->regs, SUN4I_TCON0_CTL_REG,
				   SUN4I_TCON0_CTL_SRC_SEL_MASK,
				   tcon->id);
		regmap_update_bits(tcon->regs, SUN4I_TCON1_CTL_REG,
				   SUN4I_TCON1_CTL_SRC_SEL_MASK,
				   tcon->id);
	}

	list_add_tail(&tcon->list, &drv->tcon_list);

	return 0;

err_free_dotclock:
	if (tcon->quirks->has_channel_0)
		sun4i_dclk_free(tcon);
err_free_clocks:
	sun4i_tcon_free_clocks(tcon);
err_assert_reset:
	reset_control_assert(tcon->lcd_rst);
	return ret;
}

static void sun4i_tcon_unbind(struct device *dev, struct device *master,
			      void *data)
{
	struct sun4i_tcon *tcon = dev_get_drvdata(dev);

	list_del(&tcon->list);
	if (tcon->quirks->has_channel_0)
		sun4i_dclk_free(tcon);
	sun4i_tcon_free_clocks(tcon);
}

static const struct component_ops sun4i_tcon_ops = {
	.bind	= sun4i_tcon_bind,
	.unbind	= sun4i_tcon_unbind,
};

static int sun4i_tcon_probe(struct platform_device *pdev)
{
	struct device_node *node = pdev->dev.of_node;
	const struct sun4i_tcon_quirks *quirks;
	struct drm_bridge *bridge;
	struct drm_panel *panel;
	int ret;

	quirks = of_device_get_match_data(&pdev->dev);

	/* panels and bridges are present only on TCONs with channel 0 */
	if (quirks->has_channel_0) {
		ret = drm_of_find_panel_or_bridge(node, 1, 0, &panel, &bridge);
		if (ret == -EPROBE_DEFER)
			return ret;
	}

	return component_add(&pdev->dev, &sun4i_tcon_ops);
}

static int sun4i_tcon_remove(struct platform_device *pdev)
{
	component_del(&pdev->dev, &sun4i_tcon_ops);

	return 0;
}

/* platform specific TCON muxing callbacks */
static int sun4i_a10_tcon_set_mux(struct sun4i_tcon *tcon,
				  const struct drm_encoder *encoder)
{
	struct sun4i_tcon *tcon0 = sun4i_get_tcon0(encoder->dev);
	u32 shift;

	if (!tcon0)
		return -EINVAL;

	switch (encoder->encoder_type) {
	case DRM_MODE_ENCODER_TMDS:
		/* HDMI */
		shift = 8;
		break;
	default:
		return -EINVAL;
	}

	regmap_update_bits(tcon0->regs, SUN4I_TCON_MUX_CTRL_REG,
			   0x3 << shift, tcon->id << shift);

	return 0;
}

static int sun5i_a13_tcon_set_mux(struct sun4i_tcon *tcon,
				  const struct drm_encoder *encoder)
{
	u32 val;

	if (encoder->encoder_type == DRM_MODE_ENCODER_TVDAC)
		val = 1;
	else
		val = 0;

	/*
	 * FIXME: Undocumented bits
	 */
	return regmap_write(tcon->regs, SUN4I_TCON_MUX_CTRL_REG, val);
}

static int sun6i_tcon_set_mux(struct sun4i_tcon *tcon,
			      const struct drm_encoder *encoder)
{
	struct sun4i_tcon *tcon0 = sun4i_get_tcon0(encoder->dev);
	u32 shift;

	if (!tcon0)
		return -EINVAL;

	switch (encoder->encoder_type) {
	case DRM_MODE_ENCODER_TMDS:
		/* HDMI */
		shift = 8;
		break;
	default:
		/* TODO A31 has MIPI DSI but A31s does not */
		return -EINVAL;
	}

	regmap_update_bits(tcon0->regs, SUN4I_TCON_MUX_CTRL_REG,
			   0x3 << shift, tcon->id << shift);

	return 0;
}

static const struct sun4i_tcon_quirks sun4i_a10_quirks = {
	.has_channel_0		= true,
	.has_channel_1		= true,
	.set_mux		= sun4i_a10_tcon_set_mux,
};

static const struct sun4i_tcon_quirks sun5i_a13_quirks = {
	.has_channel_0		= true,
	.has_channel_1		= true,
	.set_mux		= sun5i_a13_tcon_set_mux,
};

static const struct sun4i_tcon_quirks sun6i_a31_quirks = {
	.has_channel_0		= true,
	.has_channel_1		= true,
	.has_lvds_alt		= true,
	.needs_de_be_mux	= true,
	.set_mux		= sun6i_tcon_set_mux,
};

static const struct sun4i_tcon_quirks sun6i_a31s_quirks = {
	.has_channel_0		= true,
	.has_channel_1		= true,
	.needs_de_be_mux	= true,
};

static const struct sun4i_tcon_quirks sun7i_a20_quirks = {
	.has_channel_0		= true,
	.has_channel_1		= true,
	/* Same display pipeline structure as A10 */
	.set_mux		= sun4i_a10_tcon_set_mux,
};

static const struct sun4i_tcon_quirks sun8i_a33_quirks = {
	.has_channel_0		= true,
	.has_lvds_alt		= true,
};

static const struct sun4i_tcon_quirks sun8i_a83t_lcd_quirks = {
	.supports_lvds		= true,
	.has_channel_0		= true,
};

static const struct sun4i_tcon_quirks sun8i_a83t_tv_quirks = {
	.has_channel_1		= true,
};

static const struct sun4i_tcon_quirks sun8i_v3s_quirks = {
	.has_channel_0		= true,
};

static const struct sun4i_tcon_quirks sun9i_a80_tcon_lcd_quirks = {
	.has_channel_0	= true,
	.needs_edp_reset = true,
};

static const struct sun4i_tcon_quirks sun9i_a80_tcon_tv_quirks = {
	.has_channel_1	= true,
	.needs_edp_reset = true,
};

/* sun4i_drv uses this list to check if a device node is a TCON */
const struct of_device_id sun4i_tcon_of_table[] = {
	{ .compatible = "allwinner,sun4i-a10-tcon", .data = &sun4i_a10_quirks },
	{ .compatible = "allwinner,sun5i-a13-tcon", .data = &sun5i_a13_quirks },
	{ .compatible = "allwinner,sun6i-a31-tcon", .data = &sun6i_a31_quirks },
	{ .compatible = "allwinner,sun6i-a31s-tcon", .data = &sun6i_a31s_quirks },
	{ .compatible = "allwinner,sun7i-a20-tcon", .data = &sun7i_a20_quirks },
	{ .compatible = "allwinner,sun8i-a33-tcon", .data = &sun8i_a33_quirks },
	{ .compatible = "allwinner,sun8i-a83t-tcon-lcd", .data = &sun8i_a83t_lcd_quirks },
	{ .compatible = "allwinner,sun8i-a83t-tcon-tv", .data = &sun8i_a83t_tv_quirks },
	{ .compatible = "allwinner,sun8i-v3s-tcon", .data = &sun8i_v3s_quirks },
	{ .compatible = "allwinner,sun9i-a80-tcon-lcd", .data = &sun9i_a80_tcon_lcd_quirks },
	{ .compatible = "allwinner,sun9i-a80-tcon-tv", .data = &sun9i_a80_tcon_tv_quirks },
	{ }
};
MODULE_DEVICE_TABLE(of, sun4i_tcon_of_table);
EXPORT_SYMBOL(sun4i_tcon_of_table);

static struct platform_driver sun4i_tcon_platform_driver = {
	.probe		= sun4i_tcon_probe,
	.remove		= sun4i_tcon_remove,
	.driver		= {
		.name		= "sun4i-tcon",
		.of_match_table	= sun4i_tcon_of_table,
	},
};
module_platform_driver(sun4i_tcon_platform_driver);

MODULE_AUTHOR("Maxime Ripard <maxime.ripard@free-electrons.com>");
MODULE_DESCRIPTION("Allwinner A10 Timing Controller Driver");
MODULE_LICENSE("GPL");<|MERGE_RESOLUTION|>--- conflicted
+++ resolved
@@ -8,11 +8,13 @@
 
 #include <drm/drmP.h>
 #include <drm/drm_atomic_helper.h>
+#include <drm/drm_connector.h>
 #include <drm/drm_crtc.h>
-#include <drm/drm_crtc_helper.h>
 #include <drm/drm_encoder.h>
 #include <drm/drm_modes.h>
 #include <drm/drm_of.h>
+#include <drm/drm_panel.h>
+#include <drm/drm_probe_helper.h>
 
 #include <uapi/drm/drm_mode.h>
 
@@ -31,6 +33,7 @@
 #include "sun4i_rgb.h"
 #include "sun4i_tcon.h"
 #include "sun6i_mipi_dsi.h"
+#include "sun8i_tcon_top.h"
 #include "sunxi_engine.h"
 
 static struct drm_connector *sun4i_tcon_get_connector(const struct drm_encoder *encoder)
@@ -271,10 +274,64 @@
 		     SUN4I_TCON0_BASIC0_Y(mode->crtc_vdisplay));
 }
 
+static void sun4i_tcon0_mode_set_dithering(struct sun4i_tcon *tcon,
+					   const struct drm_connector *connector)
+{
+	u32 bus_format = 0;
+	u32 val = 0;
+
+	/* XXX Would this ever happen? */
+	if (!connector)
+		return;
+
+	/*
+	 * FIXME: Undocumented bits
+	 *
+	 * The whole dithering process and these parameters are not
+	 * explained in the vendor documents or BSP kernel code.
+	 */
+	regmap_write(tcon->regs, SUN4I_TCON0_FRM_SEED_PR_REG, 0x11111111);
+	regmap_write(tcon->regs, SUN4I_TCON0_FRM_SEED_PG_REG, 0x11111111);
+	regmap_write(tcon->regs, SUN4I_TCON0_FRM_SEED_PB_REG, 0x11111111);
+	regmap_write(tcon->regs, SUN4I_TCON0_FRM_SEED_LR_REG, 0x11111111);
+	regmap_write(tcon->regs, SUN4I_TCON0_FRM_SEED_LG_REG, 0x11111111);
+	regmap_write(tcon->regs, SUN4I_TCON0_FRM_SEED_LB_REG, 0x11111111);
+	regmap_write(tcon->regs, SUN4I_TCON0_FRM_TBL0_REG, 0x01010000);
+	regmap_write(tcon->regs, SUN4I_TCON0_FRM_TBL1_REG, 0x15151111);
+	regmap_write(tcon->regs, SUN4I_TCON0_FRM_TBL2_REG, 0x57575555);
+	regmap_write(tcon->regs, SUN4I_TCON0_FRM_TBL3_REG, 0x7f7f7777);
+
+	/* Do dithering if panel only supports 6 bits per color */
+	if (connector->display_info.bpc == 6)
+		val |= SUN4I_TCON0_FRM_CTL_EN;
+
+	if (connector->display_info.num_bus_formats == 1)
+		bus_format = connector->display_info.bus_formats[0];
+
+	/* Check the connection format */
+	switch (bus_format) {
+	case MEDIA_BUS_FMT_RGB565_1X16:
+		/* R and B components are only 5 bits deep */
+		val |= SUN4I_TCON0_FRM_CTL_MODE_R;
+		val |= SUN4I_TCON0_FRM_CTL_MODE_B;
+	case MEDIA_BUS_FMT_RGB666_1X18:
+	case MEDIA_BUS_FMT_RGB666_1X7X3_SPWG:
+		/* Fall through: enable dithering */
+		val |= SUN4I_TCON0_FRM_CTL_EN;
+		break;
+	}
+
+	/* Write dithering settings */
+	regmap_write(tcon->regs, SUN4I_TCON_FRM_CTL_REG, val);
+}
+
 static void sun4i_tcon0_mode_set_cpu(struct sun4i_tcon *tcon,
-				     struct mipi_dsi_device *device,
+				     const struct drm_encoder *encoder,
 				     const struct drm_display_mode *mode)
 {
+	/* TODO support normal CPU interface modes */
+	struct sun6i_dsi *dsi = encoder_to_sun6i_dsi(encoder);
+	struct mipi_dsi_device *device = dsi->device;
 	u8 bpp = mipi_dsi_pixel_format_to_bpp(device->format);
 	u8 lanes = device->lanes;
 	u32 block_space, start_delay;
@@ -284,6 +341,9 @@
 	tcon->dclk_max_div = SUN6I_DSI_TCON_DIV;
 
 	sun4i_tcon0_mode_set_common(tcon, mode);
+
+	/* Set dithering if needed */
+	sun4i_tcon0_mode_set_dithering(tcon, sun4i_tcon_get_connector(encoder));
 
 	regmap_update_bits(tcon->regs, SUN4I_TCON0_CTL_REG,
 			   SUN4I_TCON0_CTL_IF_MASK,
@@ -350,6 +410,9 @@
 	tcon->dclk_max_div = 7;
 	sun4i_tcon0_mode_set_common(tcon, mode);
 
+	/* Set dithering if needed */
+	sun4i_tcon0_mode_set_dithering(tcon, sun4i_tcon_get_connector(encoder));
+
 	/* Adjust clock delay */
 	clk_delay = sun4i_tcon_get_clk_delay(mode, 0);
 	regmap_update_bits(tcon->regs, SUN4I_TCON0_CTL_REG,
@@ -411,8 +474,11 @@
 }
 
 static void sun4i_tcon0_mode_set_rgb(struct sun4i_tcon *tcon,
+				     const struct drm_encoder *encoder,
 				     const struct drm_display_mode *mode)
 {
+	struct drm_connector *connector = sun4i_tcon_get_connector(encoder);
+	struct drm_display_info display_info = connector->display_info;
 	unsigned int bp, hsync, vsync;
 	u8 clk_delay;
 	u32 val = 0;
@@ -422,6 +488,9 @@
 	tcon->dclk_min_div = 6;
 	tcon->dclk_max_div = 127;
 	sun4i_tcon0_mode_set_common(tcon, mode);
+
+	/* Set dithering if needed */
+	sun4i_tcon0_mode_set_dithering(tcon, connector);
 
 	/* Adjust clock delay */
 	clk_delay = sun4i_tcon_get_clk_delay(mode, 0);
@@ -470,8 +539,6 @@
 	if (mode->flags & DRM_MODE_FLAG_PVSYNC)
 		val |= SUN4I_TCON0_IO_POL_VSYNC_POSITIVE;
 
-<<<<<<< HEAD
-=======
 	if (display_info.bus_flags & DRM_BUS_FLAG_DE_LOW)
 		val |= SUN4I_TCON0_IO_POL_DE_NEGATIVE;
 
@@ -496,9 +563,10 @@
 	if (display_info.bus_flags & DRM_BUS_FLAG_PIXDATA_DRIVE_NEGEDGE)
 		clk_set_phase(tcon->dclk, 0);
 
->>>>>>> 407d19ab
 	regmap_update_bits(tcon->regs, SUN4I_TCON0_IO_POL_REG,
-			   SUN4I_TCON0_IO_POL_HSYNC_POSITIVE | SUN4I_TCON0_IO_POL_VSYNC_POSITIVE,
+			   SUN4I_TCON0_IO_POL_HSYNC_POSITIVE |
+			   SUN4I_TCON0_IO_POL_VSYNC_POSITIVE |
+			   SUN4I_TCON0_IO_POL_DE_NEGATIVE,
 			   val);
 
 	/* Map output pins to channel 0 */
@@ -604,22 +672,16 @@
 			 const struct drm_encoder *encoder,
 			 const struct drm_display_mode *mode)
 {
-	struct sun6i_dsi *dsi;
-
 	switch (encoder->encoder_type) {
 	case DRM_MODE_ENCODER_DSI:
-		/*
-		 * This is not really elegant, but it's the "cleaner"
-		 * way I could think of...
-		 */
-		dsi = encoder_to_sun6i_dsi(encoder);
-		sun4i_tcon0_mode_set_cpu(tcon, dsi->device, mode);
+		/* DSI is tied to special case of CPU interface */
+		sun4i_tcon0_mode_set_cpu(tcon, encoder, mode);
 		break;
 	case DRM_MODE_ENCODER_LVDS:
 		sun4i_tcon0_mode_set_lvds(tcon, encoder, mode);
 		break;
 	case DRM_MODE_ENCODER_NONE:
-		sun4i_tcon0_mode_set_rgb(tcon, mode);
+		sun4i_tcon0_mode_set_rgb(tcon, encoder, mode);
 		sun4i_tcon_set_mux(tcon, 0, encoder);
 		break;
 	case DRM_MODE_ENCODER_TVDAC:
@@ -903,6 +965,37 @@
 			return engine;
 
 	return ERR_PTR(-EINVAL);
+}
+
+static bool sun4i_tcon_connected_to_tcon_top(struct device_node *node)
+{
+	struct device_node *remote;
+	bool ret = false;
+
+	remote = of_graph_get_remote_node(node, 0, -1);
+	if (remote) {
+		ret = !!(IS_ENABLED(CONFIG_DRM_SUN8I_TCON_TOP) &&
+			 of_match_node(sun8i_tcon_top_of_table, remote));
+		of_node_put(remote);
+	}
+
+	return ret;
+}
+
+static int sun4i_tcon_get_index(struct sun4i_drv *drv)
+{
+	struct list_head *pos;
+	int size = 0;
+
+	/*
+	 * Because TCON is added to the list at the end of the probe
+	 * (after this function is called), index of the current TCON
+	 * will be same as current TCON list size.
+	 */
+	list_for_each(pos, &drv->tcon_list)
+		++size;
+
+	return size;
 }
 
 /*
@@ -953,8 +1046,24 @@
 	 * connections between the backend and TCON?
 	 */
 	if (of_get_child_count(port) > 1) {
-		/* Get our ID directly from an upstream endpoint */
-		int id = sun4i_tcon_of_get_id_from_port(port);
+		int id;
+
+		/*
+		 * When pipeline has the same number of TCONs and engines which
+		 * are represented by frontends/backends (DE1) or mixers (DE2),
+		 * we match them by their respective IDs. However, if pipeline
+		 * contains TCON TOP, chances are that there are either more
+		 * TCONs than engines (R40) or TCONs with non-consecutive ids.
+		 * (H6). In that case it's easier just use TCON index in list
+		 * as an id. That means that on R40, any 2 TCONs can be enabled
+		 * in DT out of 4 (there are 2 mixers). Due to the design of
+		 * TCON TOP, remaining 2 TCONs can't be connected to anything
+		 * anyway.
+		 */
+		if (sun4i_tcon_connected_to_tcon_top(node))
+			id = sun4i_tcon_get_index(drv);
+		else
+			id = sun4i_tcon_of_get_id_from_port(port);
 
 		/* Get our engine by matching our ID */
 		engine = sun4i_tcon_get_engine_by_id(drv, id);
@@ -1269,6 +1378,47 @@
 	return 0;
 }
 
+static int sun8i_r40_tcon_tv_set_mux(struct sun4i_tcon *tcon,
+				     const struct drm_encoder *encoder)
+{
+	struct device_node *port, *remote;
+	struct platform_device *pdev;
+	int id, ret;
+
+	/* find TCON TOP platform device and TCON id */
+
+	port = of_graph_get_port_by_id(tcon->dev->of_node, 0);
+	if (!port)
+		return -EINVAL;
+
+	id = sun4i_tcon_of_get_id_from_port(port);
+	of_node_put(port);
+
+	remote = of_graph_get_remote_node(tcon->dev->of_node, 0, -1);
+	if (!remote)
+		return -EINVAL;
+
+	pdev = of_find_device_by_node(remote);
+	of_node_put(remote);
+	if (!pdev)
+		return -EINVAL;
+
+	if (IS_ENABLED(CONFIG_DRM_SUN8I_TCON_TOP) &&
+	    encoder->encoder_type == DRM_MODE_ENCODER_TMDS) {
+		ret = sun8i_tcon_top_set_hdmi_src(&pdev->dev, id);
+		if (ret)
+			return ret;
+	}
+
+	if (IS_ENABLED(CONFIG_DRM_SUN8I_TCON_TOP)) {
+		ret = sun8i_tcon_top_de_config(&pdev->dev, tcon->id, id);
+		if (ret)
+			return ret;
+	}
+
+	return 0;
+}
+
 static const struct sun4i_tcon_quirks sun4i_a10_quirks = {
 	.has_channel_0		= true,
 	.has_channel_1		= true,
@@ -1316,6 +1466,11 @@
 	.has_channel_1		= true,
 };
 
+static const struct sun4i_tcon_quirks sun8i_r40_tv_quirks = {
+	.has_channel_1		= true,
+	.set_mux		= sun8i_r40_tcon_tv_set_mux,
+};
+
 static const struct sun4i_tcon_quirks sun8i_v3s_quirks = {
 	.has_channel_0		= true,
 };
@@ -1337,9 +1492,11 @@
 	{ .compatible = "allwinner,sun6i-a31-tcon", .data = &sun6i_a31_quirks },
 	{ .compatible = "allwinner,sun6i-a31s-tcon", .data = &sun6i_a31s_quirks },
 	{ .compatible = "allwinner,sun7i-a20-tcon", .data = &sun7i_a20_quirks },
+	{ .compatible = "allwinner,sun8i-a23-tcon", .data = &sun8i_a33_quirks },
 	{ .compatible = "allwinner,sun8i-a33-tcon", .data = &sun8i_a33_quirks },
 	{ .compatible = "allwinner,sun8i-a83t-tcon-lcd", .data = &sun8i_a83t_lcd_quirks },
 	{ .compatible = "allwinner,sun8i-a83t-tcon-tv", .data = &sun8i_a83t_tv_quirks },
+	{ .compatible = "allwinner,sun8i-r40-tcon-tv", .data = &sun8i_r40_tv_quirks },
 	{ .compatible = "allwinner,sun8i-v3s-tcon", .data = &sun8i_v3s_quirks },
 	{ .compatible = "allwinner,sun9i-a80-tcon-lcd", .data = &sun9i_a80_tcon_lcd_quirks },
 	{ .compatible = "allwinner,sun9i-a80-tcon-tv", .data = &sun9i_a80_tcon_tv_quirks },
