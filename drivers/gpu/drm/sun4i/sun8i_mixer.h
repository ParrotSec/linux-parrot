--- conflicted
+++ resolved
@@ -25,24 +25,41 @@
 
 #define SUN8I_MIXER_GLOBAL_DBUFF_ENABLE		BIT(0)
 
-#define SUN8I_MIXER_BLEND_PIPE_CTL		0x1000
-#define SUN8I_MIXER_BLEND_ATTR_FCOLOR(x)	(0x1004 + 0x10 * (x) + 0x0)
-#define SUN8I_MIXER_BLEND_ATTR_INSIZE(x)	(0x1004 + 0x10 * (x) + 0x4)
-#define SUN8I_MIXER_BLEND_ATTR_COORD(x)		(0x1004 + 0x10 * (x) + 0x8)
-#define SUN8I_MIXER_BLEND_ROUTE			0x1080
-#define SUN8I_MIXER_BLEND_PREMULTIPLY		0x1084
-#define SUN8I_MIXER_BLEND_BKCOLOR		0x1088
-#define SUN8I_MIXER_BLEND_OUTSIZE		0x108c
-#define SUN8I_MIXER_BLEND_MODE(x)		(0x1090 + 0x04 * (x))
-#define SUN8I_MIXER_BLEND_CK_CTL		0x10b0
-#define SUN8I_MIXER_BLEND_CK_CFG		0x10b4
-#define SUN8I_MIXER_BLEND_CK_MAX(x)		(0x10c0 + 0x04 * (x))
-#define SUN8I_MIXER_BLEND_CK_MIN(x)		(0x10e0 + 0x04 * (x))
-#define SUN8I_MIXER_BLEND_OUTCTL		0x10fc
+#define DE2_MIXER_UNIT_SIZE			0x6000
+#define DE3_MIXER_UNIT_SIZE			0x3000
+
+#define DE2_BLD_BASE				0x1000
+#define DE2_CH_BASE				0x2000
+#define DE2_CH_SIZE				0x1000
+
+#define DE3_BLD_BASE				0x0800
+#define DE3_CH_BASE				0x1000
+#define DE3_CH_SIZE				0x0800
+
+#define SUN8I_MIXER_BLEND_PIPE_CTL(base)	((base) + 0)
+#define SUN8I_MIXER_BLEND_ATTR_FCOLOR(base, x)	((base) + 0x4 + 0x10 * (x))
+#define SUN8I_MIXER_BLEND_ATTR_INSIZE(base, x)	((base) + 0x8 + 0x10 * (x))
+#define SUN8I_MIXER_BLEND_ATTR_COORD(base, x)	((base) + 0xc + 0x10 * (x))
+#define SUN8I_MIXER_BLEND_ROUTE(base)		((base) + 0x80)
+#define SUN8I_MIXER_BLEND_PREMULTIPLY(base)	((base) + 0x84)
+#define SUN8I_MIXER_BLEND_BKCOLOR(base)		((base) + 0x88)
+#define SUN8I_MIXER_BLEND_OUTSIZE(base)		((base) + 0x8c)
+#define SUN8I_MIXER_BLEND_MODE(base, x)		((base) + 0x90 + 0x04 * (x))
+#define SUN8I_MIXER_BLEND_CK_CTL(base)		((base) + 0xb0)
+#define SUN8I_MIXER_BLEND_CK_CFG(base)		((base) + 0xb4)
+#define SUN8I_MIXER_BLEND_CK_MAX(base, x)	((base) + 0xc0 + 0x04 * (x))
+#define SUN8I_MIXER_BLEND_CK_MIN(base, x)	((base) + 0xe0 + 0x04 * (x))
+#define SUN8I_MIXER_BLEND_OUTCTL(base)		((base) + 0xfc)
+#define SUN50I_MIXER_BLEND_CSC_CTL(base)	((base) + 0x100)
+#define SUN50I_MIXER_BLEND_CSC_COEFF(base, layer, x, y) \
+	((base) + 0x110 + (layer) * 0x30 +  (x) * 0x10 + 4 * (y))
+#define SUN50I_MIXER_BLEND_CSC_CONST(base, layer, i) \
+	((base) + 0x110 + (layer) * 0x30 +  (i) * 0x10 + 0x0c)
 
 #define SUN8I_MIXER_BLEND_PIPE_CTL_EN_MSK	GENMASK(12, 8)
 #define SUN8I_MIXER_BLEND_PIPE_CTL_EN(pipe)	BIT(8 + pipe)
 #define SUN8I_MIXER_BLEND_PIPE_CTL_FC_EN(pipe)	BIT(pipe)
+
 /* colors are always in AARRGGBB format */
 #define SUN8I_MIXER_BLEND_COLOR_BLACK		0xff000000
 /* The following numbers are some still unknown magic numbers */
@@ -52,6 +69,9 @@
 #define SUN8I_MIXER_BLEND_ROUTE_PIPE_SHIFT(n)	((n) << 2)
 
 #define SUN8I_MIXER_BLEND_OUTCTL_INTERLACED	BIT(1)
+
+#define SUN50I_MIXER_BLEND_CSC_CTL_EN(ch)	BIT(ch)
+#define SUN50I_MIXER_BLEND_CSC_CONST_VAL(d, c)	(((d) << 16) | ((c) & 0xffff))
 
 #define SUN8I_MIXER_FBFMT_ARGB8888	0
 #define SUN8I_MIXER_FBFMT_ABGR8888	1
@@ -91,8 +111,8 @@
 #define SUN8I_MIXER_FBFMT_YUV411	14
 
 /*
- * These sub-engines are still unknown now, the EN registers are here only to
- * be used to disable these sub-engines.
+ * Sub-engines listed bellow are unused for now. The EN registers are here only
+ * to be used to disable these sub-engines.
  */
 #define SUN8I_MIXER_FCE_EN			0xa0000
 #define SUN8I_MIXER_BWS_EN			0xa2000
@@ -101,6 +121,17 @@
 #define SUN8I_MIXER_ASE_EN			0xa8000
 #define SUN8I_MIXER_FCC_EN			0xaa000
 #define SUN8I_MIXER_DCSC_EN			0xb0000
+
+#define SUN50I_MIXER_FCE_EN			0x70000
+#define SUN50I_MIXER_PEAK_EN			0x70800
+#define SUN50I_MIXER_LCTI_EN			0x71000
+#define SUN50I_MIXER_BLS_EN			0x71800
+#define SUN50I_MIXER_FCC_EN			0x72000
+#define SUN50I_MIXER_DNS_EN			0x80000
+#define SUN50I_MIXER_DRC_EN			0xa0000
+#define SUN50I_MIXER_FMT_EN			0xa8000
+#define SUN50I_MIXER_CDC0_EN			0xd0000
+#define SUN50I_MIXER_CDC1_EN			0xd8000
 
 struct de2_fmt_info {
 	u32			drm_fmt;
@@ -123,11 +154,8 @@
  *	are invalid.
  * @mod_rate: module clock rate that needs to be set in order to have
  *	a functional block.
-<<<<<<< HEAD
-=======
  * @is_de3: true, if this is next gen display engine 3.0, false otherwise.
  * @scaline_yuv: size of a scanline for VI scaler for YUV formats.
->>>>>>> 407d19ab
  */
 struct sun8i_mixer_cfg {
 	int		vi_num;
@@ -135,11 +163,8 @@
 	int		scaler_mask;
 	int		ccsc;
 	unsigned long	mod_rate;
-<<<<<<< HEAD
-=======
 	unsigned int	is_de3 : 1;
 	unsigned int	scanline_yuv;
->>>>>>> 407d19ab
 };
 
 struct sun8i_mixer {
@@ -159,5 +184,20 @@
 	return container_of(engine, struct sun8i_mixer, engine);
 }
 
+static inline u32
+sun8i_blender_base(struct sun8i_mixer *mixer)
+{
+	return mixer->cfg->is_de3 ? DE3_BLD_BASE : DE2_BLD_BASE;
+}
+
+static inline u32
+sun8i_channel_base(struct sun8i_mixer *mixer, int channel)
+{
+	if (mixer->cfg->is_de3)
+		return DE3_CH_BASE + channel * DE3_CH_SIZE;
+	else
+		return DE2_CH_BASE + channel * DE2_CH_SIZE;
+}
+
 const struct de2_fmt_info *sun8i_mixer_format_info(u32 format);
 #endif /* _SUN8I_MIXER_H_ */