--- conflicted
+++ resolved
@@ -34,8 +34,9 @@
 #include <drm/drmP.h>
 #include <drm/drm_gem.h>
 #include <drm/drm_atomic.h>
-#include <drm/drm_crtc_helper.h>
 #include <drm/drm_encoder.h>
+#include <drm/drm_fb_helper.h>
+#include <drm/drm_probe_helper.h>
 #include <drm/ttm/ttm_bo_api.h>
 #include <drm/ttm/ttm_bo_driver.h>
 #include <drm/ttm/ttm_placement.h>
@@ -46,11 +47,8 @@
 #define DRIVER_DATE "0"
 
 #define DRIVER_MAJOR 0
-#define DRIVER_MINOR 0
-#define DRIVER_PATCHLEVEL 1
-
-/* virtgpu_drm_bus.c */
-int drm_virtio_init(struct drm_driver *driver, struct virtio_device *vdev);
+#define DRIVER_MINOR 1
+#define DRIVER_PATCHLEVEL 0
 
 struct virtio_gpu_object_params {
 	uint32_t format;
@@ -74,12 +72,14 @@
 	uint32_t hw_res_handle;
 
 	struct sg_table *pages;
+	uint32_t mapped;
 	void *vmap;
 	bool dumb;
 	struct ttm_place                placement_code;
 	struct ttm_placement		placement;
 	struct ttm_buffer_object	tbo;
 	struct ttm_bo_kmap_obj		kmap;
+	bool created;
 };
 #define gem_to_virtio_gpu_obj(gobj) \
 	container_of((gobj), struct virtio_gpu_object, gem_base)
@@ -128,8 +128,10 @@
 	struct drm_encoder enc;
 	struct virtio_gpu_display_one info;
 	struct virtio_gpu_update_cursor cursor;
+	struct edid *edid;
 	int cur_x;
 	int cur_y;
+	bool enabled;
 };
 #define drm_crtc_to_virtio_gpu_output(x) \
 	container_of(x, struct virtio_gpu_output, crtc)
@@ -143,18 +145,14 @@
 	int x1, y1, x2, y2; /* dirty rect */
 	spinlock_t dirty_lock;
 	uint32_t hw_res_handle;
+	struct virtio_gpu_fence *fence;
 };
 #define to_virtio_gpu_framebuffer(x) \
 	container_of(x, struct virtio_gpu_framebuffer, base)
 
 struct virtio_gpu_mman {
-	struct ttm_bo_global_ref        bo_global_ref;
-	struct drm_global_reference	mem_global_ref;
-	bool				mem_global_referenced;
 	struct ttm_bo_device		bdev;
 };
-
-struct virtio_gpu_fbdev;
 
 struct virtio_gpu_queue {
 	struct virtqueue *vq;
@@ -186,8 +184,6 @@
 
 	struct virtio_gpu_mman mman;
 
-	/* pointer to fbdev info structure */
-	struct virtio_gpu_fbdev *vgfbdev;
 	struct virtio_gpu_output outputs[VIRTIO_GPU_MAX_SCANOUTS];
 	uint32_t num_scanouts;
 
@@ -196,8 +192,7 @@
 	struct kmem_cache *vbufs;
 	bool vqs_ready;
 
-	struct idr	resource_idr;
-	spinlock_t resource_idr_lock;
+	struct ida	resource_ida;
 
 	wait_queue_head_t resp_wq;
 	/* current display info */
@@ -206,10 +201,10 @@
 
 	struct virtio_gpu_fence_driver fence_drv;
 
-	struct idr	ctx_id_idr;
-	spinlock_t ctx_id_idr_lock;
+	struct ida	ctx_id_ida;
 
 	bool has_virgl_3d;
+	bool has_edid;
 
 	struct work_struct config_changed_work;
 
@@ -230,8 +225,8 @@
 void virtio_gpu_unref_list(struct list_head *head);
 
 /* virtio_kms.c */
-int virtio_gpu_driver_load(struct drm_device *dev, unsigned long flags);
-void virtio_gpu_driver_unload(struct drm_device *dev);
+int virtio_gpu_init(struct drm_device *dev);
+void virtio_gpu_deinit(struct drm_device *dev);
 int virtio_gpu_driver_open(struct drm_device *dev, struct drm_file *file);
 void virtio_gpu_driver_postclose(struct drm_device *dev, struct drm_file *file);
 
@@ -260,36 +255,24 @@
 			      uint32_t handle, uint64_t *offset_p);
 
 /* virtio_fb */
-#define VIRTIO_GPUFB_CONN_LIMIT 1
-int virtio_gpu_fbdev_init(struct virtio_gpu_device *vgdev);
-void virtio_gpu_fbdev_fini(struct virtio_gpu_device *vgdev);
 int virtio_gpu_surface_dirty(struct virtio_gpu_framebuffer *qfb,
 			     struct drm_clip_rect *clips,
 			     unsigned int num_clips);
 /* virtio vg */
 int virtio_gpu_alloc_vbufs(struct virtio_gpu_device *vgdev);
 void virtio_gpu_free_vbufs(struct virtio_gpu_device *vgdev);
-void virtio_gpu_resource_id_get(struct virtio_gpu_device *vgdev,
-			       uint32_t *resid);
-void virtio_gpu_resource_id_put(struct virtio_gpu_device *vgdev, uint32_t id);
 void virtio_gpu_cmd_create_resource(struct virtio_gpu_device *vgdev,
-<<<<<<< HEAD
-				    uint32_t resource_id,
-				    uint32_t format,
-				    uint32_t width,
-				    uint32_t height);
-=======
 				    struct virtio_gpu_object *bo,
 				    struct virtio_gpu_object_params *params,
 				    struct virtio_gpu_fence *fence);
->>>>>>> 407d19ab
 void virtio_gpu_cmd_unref_resource(struct virtio_gpu_device *vgdev,
 				   uint32_t resource_id);
 void virtio_gpu_cmd_transfer_to_host_2d(struct virtio_gpu_device *vgdev,
-					uint32_t resource_id, uint64_t offset,
+					struct virtio_gpu_object *bo,
+					uint64_t offset,
 					__le32 width, __le32 height,
 					__le32 x, __le32 y,
-					struct virtio_gpu_fence **fence);
+					struct virtio_gpu_fence *fence);
 void virtio_gpu_cmd_resource_flush(struct virtio_gpu_device *vgdev,
 				   uint32_t resource_id,
 				   uint32_t x, uint32_t y,
@@ -300,19 +283,19 @@
 				uint32_t x, uint32_t y);
 int virtio_gpu_object_attach(struct virtio_gpu_device *vgdev,
 			     struct virtio_gpu_object *obj,
-			     uint32_t resource_id,
-			     struct virtio_gpu_fence **fence);
+			     struct virtio_gpu_fence *fence);
+void virtio_gpu_object_detach(struct virtio_gpu_device *vgdev,
+			      struct virtio_gpu_object *obj);
 int virtio_gpu_attach_status_page(struct virtio_gpu_device *vgdev);
 int virtio_gpu_detach_status_page(struct virtio_gpu_device *vgdev);
 void virtio_gpu_cursor_ping(struct virtio_gpu_device *vgdev,
 			    struct virtio_gpu_output *output);
 int virtio_gpu_cmd_get_display_info(struct virtio_gpu_device *vgdev);
-void virtio_gpu_cmd_resource_inval_backing(struct virtio_gpu_device *vgdev,
-					   uint32_t resource_id);
 int virtio_gpu_cmd_get_capset_info(struct virtio_gpu_device *vgdev, int idx);
 int virtio_gpu_cmd_get_capset(struct virtio_gpu_device *vgdev,
 			      int idx, int version,
 			      struct virtio_gpu_drv_cap_cache **cache_p);
+int virtio_gpu_cmd_get_edids(struct virtio_gpu_device *vgdev);
 void virtio_gpu_cmd_context_create(struct virtio_gpu_device *vgdev, uint32_t id,
 				   uint32_t nlen, const char *name);
 void virtio_gpu_cmd_context_destroy(struct virtio_gpu_device *vgdev,
@@ -325,27 +308,23 @@
 					    uint32_t resource_id);
 void virtio_gpu_cmd_submit(struct virtio_gpu_device *vgdev,
 			   void *data, uint32_t data_size,
-			   uint32_t ctx_id, struct virtio_gpu_fence **fence);
+			   uint32_t ctx_id, struct virtio_gpu_fence *fence);
 void virtio_gpu_cmd_transfer_from_host_3d(struct virtio_gpu_device *vgdev,
 					  uint32_t resource_id, uint32_t ctx_id,
 					  uint64_t offset, uint32_t level,
 					  struct virtio_gpu_box *box,
-					  struct virtio_gpu_fence **fence);
+					  struct virtio_gpu_fence *fence);
 void virtio_gpu_cmd_transfer_to_host_3d(struct virtio_gpu_device *vgdev,
-					uint32_t resource_id, uint32_t ctx_id,
+					struct virtio_gpu_object *bo,
+					uint32_t ctx_id,
 					uint64_t offset, uint32_t level,
 					struct virtio_gpu_box *box,
-					struct virtio_gpu_fence **fence);
+					struct virtio_gpu_fence *fence);
 void
 virtio_gpu_cmd_resource_create_3d(struct virtio_gpu_device *vgdev,
-<<<<<<< HEAD
-				  struct virtio_gpu_resource_create_3d *rc_3d,
-				  struct virtio_gpu_fence **fence);
-=======
 				  struct virtio_gpu_object *bo,
 				  struct virtio_gpu_object_params *params,
 				  struct virtio_gpu_fence *fence);
->>>>>>> 407d19ab
 void virtio_gpu_ctrl_ack(struct virtqueue *vq);
 void virtio_gpu_cursor_ack(struct virtqueue *vq);
 void virtio_gpu_fence_ack(struct virtqueue *vq);
@@ -358,7 +337,7 @@
 				struct virtio_gpu_framebuffer *vgfb,
 				const struct drm_mode_fb_cmd2 *mode_cmd,
 				struct drm_gem_object *obj);
-int virtio_gpu_modeset_init(struct virtio_gpu_device *vgdev);
+void virtio_gpu_modeset_init(struct virtio_gpu_device *vgdev);
 void virtio_gpu_modeset_fini(struct virtio_gpu_device *vgdev);
 
 /* virtio_gpu_plane.c */
@@ -373,31 +352,22 @@
 int virtio_gpu_mmap(struct file *filp, struct vm_area_struct *vma);
 
 /* virtio_gpu_fence.c */
-<<<<<<< HEAD
-=======
 bool virtio_fence_signaled(struct dma_fence *f);
 struct virtio_gpu_fence *virtio_gpu_fence_alloc(
 	struct virtio_gpu_device *vgdev);
->>>>>>> 407d19ab
 int virtio_gpu_fence_emit(struct virtio_gpu_device *vgdev,
 			  struct virtio_gpu_ctrl_hdr *cmd_hdr,
-			  struct virtio_gpu_fence **fence);
+			  struct virtio_gpu_fence *fence);
 void virtio_gpu_fence_event_process(struct virtio_gpu_device *vdev,
 				    u64 last_seq);
 
 /* virtio_gpu_object */
 int virtio_gpu_object_create(struct virtio_gpu_device *vgdev,
-<<<<<<< HEAD
-			     unsigned long size, bool kernel, bool pinned,
-			     struct virtio_gpu_object **bo_ptr);
-int virtio_gpu_object_kmap(struct virtio_gpu_object *bo, void **ptr);
-=======
 			     struct virtio_gpu_object_params *params,
 			     struct virtio_gpu_object **bo_ptr,
 			     struct virtio_gpu_fence *fence);
 void virtio_gpu_object_kunmap(struct virtio_gpu_object *bo);
 int virtio_gpu_object_kmap(struct virtio_gpu_object *bo);
->>>>>>> 407d19ab
 int virtio_gpu_object_get_sg_table(struct virtio_gpu_device *qdev,
 				   struct virtio_gpu_object *bo);
 void virtio_gpu_object_free_sg_table(struct virtio_gpu_object *bo);
@@ -416,7 +386,7 @@
 static inline struct virtio_gpu_object*
 virtio_gpu_object_ref(struct virtio_gpu_object *bo)
 {
-	ttm_bo_reference(&bo->tbo);
+	ttm_bo_get(&bo->tbo);
 	return bo;
 }
 
@@ -427,9 +397,8 @@
 	if ((*bo) == NULL)
 		return;
 	tbo = &((*bo)->tbo);
-	ttm_bo_unref(&tbo);
-	if (tbo == NULL)
-		*bo = NULL;
+	ttm_bo_put(tbo);
+	*bo = NULL;
 }
 
 static inline u64 virtio_gpu_object_mmap_offset(struct virtio_gpu_object *bo)
