/*
 * Copyright (C) 2015 Red Hat, Inc.
 * All Rights Reserved.
 *
 * Authors:
 *    Dave Airlie
 *    Alon Levy
 *
 * Permission is hereby granted, free of charge, to any person obtaining a
 * copy of this software and associated documentation files (the "Software"),
 * to deal in the Software without restriction, including without limitation
 * the rights to use, copy, modify, merge, publish, distribute, sublicense,
 * and/or sell copies of the Software, and to permit persons to whom the
 * Software is furnished to do so, subject to the following conditions:
 *
 * The above copyright notice and this permission notice shall be included in
 * all copies or substantial portions of the Software.
 *
 * THE SOFTWARE IS PROVIDED "AS IS", WITHOUT WARRANTY OF ANY KIND, EXPRESS OR
 * IMPLIED, INCLUDING BUT NOT LIMITED TO THE WARRANTIES OF MERCHANTABILITY,
 * FITNESS FOR A PARTICULAR PURPOSE AND NONINFRINGEMENT.  IN NO EVENT SHALL
 * THE COPYRIGHT HOLDER(S) OR AUTHOR(S) BE LIABLE FOR ANY CLAIM, DAMAGES OR
 * OTHER LIABILITY, WHETHER IN AN ACTION OF CONTRACT, TORT OR OTHERWISE,
 * ARISING FROM, OUT OF OR IN CONNECTION WITH THE SOFTWARE OR THE USE OR
 * OTHER DEALINGS IN THE SOFTWARE.
 */

#include <drm/drmP.h>
#include <drm/virtgpu_drm.h>
#include <drm/ttm/ttm_execbuf_util.h>

#include "virtgpu_drv.h"

static void convert_to_hw_box(struct virtio_gpu_box *dst,
			      const struct drm_virtgpu_3d_box *src)
{
	dst->x = cpu_to_le32(src->x);
	dst->y = cpu_to_le32(src->y);
	dst->z = cpu_to_le32(src->z);
	dst->w = cpu_to_le32(src->w);
	dst->h = cpu_to_le32(src->h);
	dst->d = cpu_to_le32(src->d);
}

static int virtio_gpu_map_ioctl(struct drm_device *dev, void *data,
				struct drm_file *file_priv)
{
	struct virtio_gpu_device *vgdev = dev->dev_private;
	struct drm_virtgpu_map *virtio_gpu_map = data;

	return virtio_gpu_mode_dumb_mmap(file_priv, vgdev->ddev,
					 virtio_gpu_map->handle,
					 &virtio_gpu_map->offset);
}

int virtio_gpu_object_list_validate(struct ww_acquire_ctx *ticket,
				    struct list_head *head)
{
	struct ttm_operation_ctx ctx = { false, false };
	struct ttm_validate_buffer *buf;
	struct ttm_buffer_object *bo;
	struct virtio_gpu_object *qobj;
	int ret;

	ret = ttm_eu_reserve_buffers(ticket, head, true, NULL);
	if (ret != 0)
		return ret;

	list_for_each_entry(buf, head, head) {
		bo = buf->bo;
		qobj = container_of(bo, struct virtio_gpu_object, tbo);
		ret = ttm_bo_validate(bo, &qobj->placement, &ctx);
		if (ret) {
			ttm_eu_backoff_reservation(ticket, head);
			return ret;
		}
	}
	return 0;
}

void virtio_gpu_unref_list(struct list_head *head)
{
	struct ttm_validate_buffer *buf;
	struct ttm_buffer_object *bo;
	struct virtio_gpu_object *qobj;

	list_for_each_entry(buf, head, head) {
		bo = buf->bo;
		qobj = container_of(bo, struct virtio_gpu_object, tbo);

		drm_gem_object_put_unlocked(&qobj->gem_base);
	}
}

/*
 * Usage of execbuffer:
 * Relocations need to take into account the full VIRTIO_GPUDrawable size.
 * However, the command as passed from user space must *not* contain the initial
 * VIRTIO_GPUReleaseInfo struct (first XXX bytes)
 */
static int virtio_gpu_execbuffer_ioctl(struct drm_device *dev, void *data,
				 struct drm_file *drm_file)
{
	struct drm_virtgpu_execbuffer *exbuf = data;
	struct virtio_gpu_device *vgdev = dev->dev_private;
	struct virtio_gpu_fpriv *vfpriv = drm_file->driver_priv;
	struct drm_gem_object *gobj;
	struct virtio_gpu_fence *fence;
	struct virtio_gpu_object *qobj;
	int ret;
	uint32_t *bo_handles = NULL;
	void __user *user_bo_handles = NULL;
	struct list_head validate_list;
	struct ttm_validate_buffer *buflist = NULL;
	int i;
	struct ww_acquire_ctx ticket;
	void *buf;

	if (vgdev->has_virgl_3d == false)
		return -ENOSYS;

	INIT_LIST_HEAD(&validate_list);
	if (exbuf->num_bo_handles) {

		bo_handles = kvmalloc_array(exbuf->num_bo_handles,
					   sizeof(uint32_t), GFP_KERNEL);
		buflist = kvmalloc_array(exbuf->num_bo_handles,
					   sizeof(struct ttm_validate_buffer),
					   GFP_KERNEL | __GFP_ZERO);
		if (!bo_handles || !buflist) {
			kvfree(bo_handles);
			kvfree(buflist);
			return -ENOMEM;
		}

		user_bo_handles = (void __user *)(uintptr_t)exbuf->bo_handles;
		if (copy_from_user(bo_handles, user_bo_handles,
				   exbuf->num_bo_handles * sizeof(uint32_t))) {
			ret = -EFAULT;
			kvfree(bo_handles);
			kvfree(buflist);
			return ret;
		}

		for (i = 0; i < exbuf->num_bo_handles; i++) {
			gobj = drm_gem_object_lookup(drm_file, bo_handles[i]);
			if (!gobj) {
				kvfree(bo_handles);
				kvfree(buflist);
				return -ENOENT;
			}

			qobj = gem_to_virtio_gpu_obj(gobj);
			buflist[i].bo = &qobj->tbo;

			list_add(&buflist[i].head, &validate_list);
		}
		kvfree(bo_handles);
	}

	ret = virtio_gpu_object_list_validate(&ticket, &validate_list);
	if (ret)
		goto out_free;

	buf = memdup_user((void __user *)(uintptr_t)exbuf->command,
			  exbuf->size);
	if (IS_ERR(buf)) {
		ret = PTR_ERR(buf);
		goto out_unresv;
	}
	virtio_gpu_cmd_submit(vgdev, buf, exbuf->size,
			      vfpriv->ctx_id, &fence);

	ttm_eu_fence_buffer_objects(&ticket, &validate_list, &fence->f);

	/* fence the command bo */
	virtio_gpu_unref_list(&validate_list);
	kvfree(buflist);
	dma_fence_put(&fence->f);
	return 0;

out_unresv:
	ttm_eu_backoff_reservation(&ticket, &validate_list);
out_free:
	virtio_gpu_unref_list(&validate_list);
	kvfree(buflist);
	return ret;
}

static int virtio_gpu_getparam_ioctl(struct drm_device *dev, void *data,
				     struct drm_file *file_priv)
{
	struct virtio_gpu_device *vgdev = dev->dev_private;
	struct drm_virtgpu_getparam *param = data;
	int value;

	switch (param->param) {
	case VIRTGPU_PARAM_3D_FEATURES:
		value = vgdev->has_virgl_3d == true ? 1 : 0;
		break;
	case VIRTGPU_PARAM_CAPSET_QUERY_FIX:
		value = 1;
		break;
	default:
		return -EINVAL;
	}
	if (copy_to_user((void __user *)(unsigned long)param->value,
			 &value, sizeof(int))) {
		return -EFAULT;
	}
	return 0;
}

static int virtio_gpu_resource_create_ioctl(struct drm_device *dev, void *data,
					    struct drm_file *file_priv)
{
	struct virtio_gpu_device *vgdev = dev->dev_private;
	struct drm_virtgpu_resource_create *rc = data;
	struct virtio_gpu_fence *fence;
	int ret;
	uint32_t res_id;
	struct virtio_gpu_object *qobj;
	struct drm_gem_object *obj;
	uint32_t handle = 0;
	struct virtio_gpu_object_params params = { 0 };

	if (vgdev->has_virgl_3d == false) {
		if (rc->depth > 1)
			return -EINVAL;
		if (rc->nr_samples > 1)
			return -EINVAL;
		if (rc->last_level > 1)
			return -EINVAL;
		if (rc->target != 2)
			return -EINVAL;
		if (rc->array_size > 1)
			return -EINVAL;
	}

<<<<<<< HEAD
	INIT_LIST_HEAD(&validate_list);
	memset(&mainbuf, 0, sizeof(struct ttm_validate_buffer));

	virtio_gpu_resource_id_get(vgdev, &res_id);

	size = rc->size;

=======
	params.format = rc->format;
	params.width = rc->width;
	params.height = rc->height;
	params.size = rc->size;
	if (vgdev->has_virgl_3d) {
		params.virgl = true;
		params.target = rc->target;
		params.bind = rc->bind;
		params.depth = rc->depth;
		params.array_size = rc->array_size;
		params.last_level = rc->last_level;
		params.nr_samples = rc->nr_samples;
		params.flags = rc->flags;
	}
>>>>>>> 407d19ab
	/* allocate a single page size object */
	if (params.size == 0)
		params.size = PAGE_SIZE;

<<<<<<< HEAD
	qobj = virtio_gpu_alloc_object(dev, size, false, false);
	if (IS_ERR(qobj)) {
		ret = PTR_ERR(qobj);
		goto fail_id;
	}
	obj = &qobj->gem_base;

	if (!vgdev->has_virgl_3d) {
		virtio_gpu_cmd_create_resource(vgdev, res_id, rc->format,
					       rc->width, rc->height);

		ret = virtio_gpu_object_attach(vgdev, qobj, res_id, NULL);
	} else {
		/* use a gem reference since unref list undoes them */
		drm_gem_object_get(&qobj->gem_base);
		mainbuf.bo = &qobj->tbo;
		list_add(&mainbuf.head, &validate_list);

		ret = virtio_gpu_object_list_validate(&ticket, &validate_list);
		if (ret) {
			DRM_DEBUG("failed to validate\n");
			goto fail_unref;
		}

		rc_3d.resource_id = cpu_to_le32(res_id);
		rc_3d.target = cpu_to_le32(rc->target);
		rc_3d.format = cpu_to_le32(rc->format);
		rc_3d.bind = cpu_to_le32(rc->bind);
		rc_3d.width = cpu_to_le32(rc->width);
		rc_3d.height = cpu_to_le32(rc->height);
		rc_3d.depth = cpu_to_le32(rc->depth);
		rc_3d.array_size = cpu_to_le32(rc->array_size);
		rc_3d.last_level = cpu_to_le32(rc->last_level);
		rc_3d.nr_samples = cpu_to_le32(rc->nr_samples);
		rc_3d.flags = cpu_to_le32(rc->flags);

		virtio_gpu_cmd_resource_create_3d(vgdev, &rc_3d, NULL);
		ret = virtio_gpu_object_attach(vgdev, qobj, res_id, &fence);
		if (ret) {
			ttm_eu_backoff_reservation(&ticket, &validate_list);
			goto fail_unref;
		}
		ttm_eu_fence_buffer_objects(&ticket, &validate_list, &fence->f);
	}

	qobj->hw_res_handle = res_id;

=======
	fence = virtio_gpu_fence_alloc(vgdev);
	if (!fence)
		return -ENOMEM;
	qobj = virtio_gpu_alloc_object(dev, &params, fence);
	dma_fence_put(&fence->f);
	if (IS_ERR(qobj))
		return PTR_ERR(qobj);
	obj = &qobj->gem_base;

>>>>>>> 407d19ab
	ret = drm_gem_handle_create(file_priv, obj, &handle);
	if (ret) {
		drm_gem_object_release(obj);
		return ret;
	}
	drm_gem_object_put_unlocked(obj);

	rc->res_handle = res_id; /* similiar to a VM address */
	rc->bo_handle = handle;
	return 0;
<<<<<<< HEAD
fail_unref:
	if (vgdev->has_virgl_3d) {
		virtio_gpu_unref_list(&validate_list);
		dma_fence_put(&fence->f);
	}
//fail_obj:
//	drm_gem_object_handle_unreference_unlocked(obj);
fail_id:
	virtio_gpu_resource_id_put(vgdev, res_id);
	return ret;
=======
>>>>>>> 407d19ab
}

static int virtio_gpu_resource_info_ioctl(struct drm_device *dev, void *data,
					  struct drm_file *file_priv)
{
	struct drm_virtgpu_resource_info *ri = data;
	struct drm_gem_object *gobj = NULL;
	struct virtio_gpu_object *qobj = NULL;

	gobj = drm_gem_object_lookup(file_priv, ri->bo_handle);
	if (gobj == NULL)
		return -ENOENT;

	qobj = gem_to_virtio_gpu_obj(gobj);

	ri->size = qobj->gem_base.size;
	ri->res_handle = qobj->hw_res_handle;
	drm_gem_object_put_unlocked(gobj);
	return 0;
}

static int virtio_gpu_transfer_from_host_ioctl(struct drm_device *dev,
					       void *data,
					       struct drm_file *file)
{
	struct virtio_gpu_device *vgdev = dev->dev_private;
	struct virtio_gpu_fpriv *vfpriv = file->driver_priv;
	struct drm_virtgpu_3d_transfer_from_host *args = data;
	struct ttm_operation_ctx ctx = { true, false };
	struct drm_gem_object *gobj = NULL;
	struct virtio_gpu_object *qobj = NULL;
	struct virtio_gpu_fence *fence;
	int ret;
	u32 offset = args->offset;
	struct virtio_gpu_box box;

	if (vgdev->has_virgl_3d == false)
		return -ENOSYS;

	gobj = drm_gem_object_lookup(file, args->bo_handle);
	if (gobj == NULL)
		return -ENOENT;

	qobj = gem_to_virtio_gpu_obj(gobj);

	ret = virtio_gpu_object_reserve(qobj, false);
	if (ret)
		goto out;

	ret = ttm_bo_validate(&qobj->tbo, &qobj->placement, &ctx);
	if (unlikely(ret))
		goto out_unres;

	convert_to_hw_box(&box, &args->box);
	virtio_gpu_cmd_transfer_from_host_3d
		(vgdev, qobj->hw_res_handle,
		 vfpriv->ctx_id, offset, args->level,
		 &box, &fence);
	reservation_object_add_excl_fence(qobj->tbo.resv,
					  &fence->f);

	dma_fence_put(&fence->f);
out_unres:
	virtio_gpu_object_unreserve(qobj);
out:
	drm_gem_object_put_unlocked(gobj);
	return ret;
}

static int virtio_gpu_transfer_to_host_ioctl(struct drm_device *dev, void *data,
					     struct drm_file *file)
{
	struct virtio_gpu_device *vgdev = dev->dev_private;
	struct virtio_gpu_fpriv *vfpriv = file->driver_priv;
	struct drm_virtgpu_3d_transfer_to_host *args = data;
	struct ttm_operation_ctx ctx = { true, false };
	struct drm_gem_object *gobj = NULL;
	struct virtio_gpu_object *qobj = NULL;
	struct virtio_gpu_fence *fence;
	struct virtio_gpu_box box;
	int ret;
	u32 offset = args->offset;

	gobj = drm_gem_object_lookup(file, args->bo_handle);
	if (gobj == NULL)
		return -ENOENT;

	qobj = gem_to_virtio_gpu_obj(gobj);

	ret = virtio_gpu_object_reserve(qobj, false);
	if (ret)
		goto out;

	ret = ttm_bo_validate(&qobj->tbo, &qobj->placement, &ctx);
	if (unlikely(ret))
		goto out_unres;

	convert_to_hw_box(&box, &args->box);
	if (!vgdev->has_virgl_3d) {
		virtio_gpu_cmd_transfer_to_host_2d
			(vgdev, qobj->hw_res_handle, offset,
			 box.w, box.h, box.x, box.y, NULL);
	} else {
		virtio_gpu_cmd_transfer_to_host_3d
			(vgdev, qobj->hw_res_handle,
			 vfpriv ? vfpriv->ctx_id : 0, offset,
			 args->level, &box, &fence);
		reservation_object_add_excl_fence(qobj->tbo.resv,
						  &fence->f);
		dma_fence_put(&fence->f);
	}

out_unres:
	virtio_gpu_object_unreserve(qobj);
out:
	drm_gem_object_put_unlocked(gobj);
	return ret;
}

static int virtio_gpu_wait_ioctl(struct drm_device *dev, void *data,
			    struct drm_file *file)
{
	struct drm_virtgpu_3d_wait *args = data;
	struct drm_gem_object *gobj = NULL;
	struct virtio_gpu_object *qobj = NULL;
	int ret;
	bool nowait = false;

	gobj = drm_gem_object_lookup(file, args->handle);
	if (gobj == NULL)
		return -ENOENT;

	qobj = gem_to_virtio_gpu_obj(gobj);

	if (args->flags & VIRTGPU_WAIT_NOWAIT)
		nowait = true;
	ret = virtio_gpu_object_wait(qobj, nowait);

	drm_gem_object_put_unlocked(gobj);
	return ret;
}

static int virtio_gpu_get_caps_ioctl(struct drm_device *dev,
				void *data, struct drm_file *file)
{
	struct virtio_gpu_device *vgdev = dev->dev_private;
	struct drm_virtgpu_get_caps *args = data;
	unsigned size, host_caps_size;
	int i;
	int found_valid = -1;
	int ret;
	struct virtio_gpu_drv_cap_cache *cache_ent;
	void *ptr;

	if (vgdev->num_capsets == 0)
		return -ENOSYS;

	/* don't allow userspace to pass 0 */
	if (args->size == 0)
		return -EINVAL;

	spin_lock(&vgdev->display_info_lock);
	for (i = 0; i < vgdev->num_capsets; i++) {
		if (vgdev->capsets[i].id == args->cap_set_id) {
			if (vgdev->capsets[i].max_version >= args->cap_set_ver) {
				found_valid = i;
				break;
			}
		}
	}

	if (found_valid == -1) {
		spin_unlock(&vgdev->display_info_lock);
		return -EINVAL;
	}

	host_caps_size = vgdev->capsets[found_valid].max_size;
	/* only copy to user the minimum of the host caps size or the guest caps size */
	size = min(args->size, host_caps_size);

	list_for_each_entry(cache_ent, &vgdev->cap_cache, head) {
		if (cache_ent->id == args->cap_set_id &&
		    cache_ent->version == args->cap_set_ver) {
			ptr = cache_ent->caps_cache;
			spin_unlock(&vgdev->display_info_lock);
			goto copy_exit;
		}
	}
	spin_unlock(&vgdev->display_info_lock);

	/* not in cache - need to talk to hw */
	virtio_gpu_cmd_get_capset(vgdev, found_valid, args->cap_set_ver,
				  &cache_ent);

	ret = wait_event_timeout(vgdev->resp_wq,
				 atomic_read(&cache_ent->is_valid), 5 * HZ);
	if (!ret)
		return -EBUSY;

	/* is_valid check must proceed before copy of the cache entry. */
	smp_rmb();

	ptr = cache_ent->caps_cache;

copy_exit:
	if (copy_to_user((void __user *)(unsigned long)args->addr, ptr, size))
		return -EFAULT;

	return 0;
}

struct drm_ioctl_desc virtio_gpu_ioctls[DRM_VIRTIO_NUM_IOCTLS] = {
	DRM_IOCTL_DEF_DRV(VIRTGPU_MAP, virtio_gpu_map_ioctl,
			  DRM_AUTH | DRM_UNLOCKED | DRM_RENDER_ALLOW),

	DRM_IOCTL_DEF_DRV(VIRTGPU_EXECBUFFER, virtio_gpu_execbuffer_ioctl,
			  DRM_AUTH | DRM_UNLOCKED | DRM_RENDER_ALLOW),

	DRM_IOCTL_DEF_DRV(VIRTGPU_GETPARAM, virtio_gpu_getparam_ioctl,
			  DRM_AUTH | DRM_UNLOCKED | DRM_RENDER_ALLOW),

	DRM_IOCTL_DEF_DRV(VIRTGPU_RESOURCE_CREATE,
			  virtio_gpu_resource_create_ioctl,
			  DRM_AUTH | DRM_UNLOCKED | DRM_RENDER_ALLOW),

	DRM_IOCTL_DEF_DRV(VIRTGPU_RESOURCE_INFO, virtio_gpu_resource_info_ioctl,
			  DRM_AUTH | DRM_UNLOCKED | DRM_RENDER_ALLOW),

	/* make transfer async to the main ring? - no sure, can we
	 * thread these in the underlying GL
	 */
	DRM_IOCTL_DEF_DRV(VIRTGPU_TRANSFER_FROM_HOST,
			  virtio_gpu_transfer_from_host_ioctl,
			  DRM_AUTH | DRM_UNLOCKED | DRM_RENDER_ALLOW),
	DRM_IOCTL_DEF_DRV(VIRTGPU_TRANSFER_TO_HOST,
			  virtio_gpu_transfer_to_host_ioctl,
			  DRM_AUTH | DRM_UNLOCKED | DRM_RENDER_ALLOW),

	DRM_IOCTL_DEF_DRV(VIRTGPU_WAIT, virtio_gpu_wait_ioctl,
			  DRM_AUTH | DRM_UNLOCKED | DRM_RENDER_ALLOW),

	DRM_IOCTL_DEF_DRV(VIRTGPU_GET_CAPS, virtio_gpu_get_caps_ioctl,
			  DRM_AUTH | DRM_UNLOCKED | DRM_RENDER_ALLOW),
};<|MERGE_RESOLUTION|>--- conflicted
+++ resolved
@@ -28,6 +28,7 @@
 #include <drm/drmP.h>
 #include <drm/virtgpu_drm.h>
 #include <drm/ttm/ttm_execbuf_util.h>
+#include <linux/sync_file.h>
 
 #include "virtgpu_drv.h"
 
@@ -105,7 +106,7 @@
 	struct virtio_gpu_device *vgdev = dev->dev_private;
 	struct virtio_gpu_fpriv *vfpriv = drm_file->driver_priv;
 	struct drm_gem_object *gobj;
-	struct virtio_gpu_fence *fence;
+	struct virtio_gpu_fence *out_fence;
 	struct virtio_gpu_object *qobj;
 	int ret;
 	uint32_t *bo_handles = NULL;
@@ -114,10 +115,45 @@
 	struct ttm_validate_buffer *buflist = NULL;
 	int i;
 	struct ww_acquire_ctx ticket;
+	struct sync_file *sync_file;
+	int in_fence_fd = exbuf->fence_fd;
+	int out_fence_fd = -1;
 	void *buf;
 
 	if (vgdev->has_virgl_3d == false)
 		return -ENOSYS;
+
+	if ((exbuf->flags & ~VIRTGPU_EXECBUF_FLAGS))
+		return -EINVAL;
+
+	exbuf->fence_fd = -1;
+
+	if (exbuf->flags & VIRTGPU_EXECBUF_FENCE_FD_IN) {
+		struct dma_fence *in_fence;
+
+		in_fence = sync_file_get_fence(in_fence_fd);
+
+		if (!in_fence)
+			return -EINVAL;
+
+		/*
+		 * Wait if the fence is from a foreign context, or if the fence
+		 * array contains any fence from a foreign context.
+		 */
+		ret = 0;
+		if (!dma_fence_match_context(in_fence, vgdev->fence_drv.context))
+			ret = dma_fence_wait(in_fence, true);
+
+		dma_fence_put(in_fence);
+		if (ret)
+			return ret;
+	}
+
+	if (exbuf->flags & VIRTGPU_EXECBUF_FENCE_FD_OUT) {
+		out_fence_fd = get_unused_fd_flags(O_CLOEXEC);
+		if (out_fence_fd < 0)
+			return out_fence_fd;
+	}
 
 	INIT_LIST_HEAD(&validate_list);
 	if (exbuf->num_bo_handles) {
@@ -128,26 +164,22 @@
 					   sizeof(struct ttm_validate_buffer),
 					   GFP_KERNEL | __GFP_ZERO);
 		if (!bo_handles || !buflist) {
-			kvfree(bo_handles);
-			kvfree(buflist);
-			return -ENOMEM;
+			ret = -ENOMEM;
+			goto out_unused_fd;
 		}
 
 		user_bo_handles = (void __user *)(uintptr_t)exbuf->bo_handles;
 		if (copy_from_user(bo_handles, user_bo_handles,
 				   exbuf->num_bo_handles * sizeof(uint32_t))) {
 			ret = -EFAULT;
-			kvfree(bo_handles);
-			kvfree(buflist);
-			return ret;
+			goto out_unused_fd;
 		}
 
 		for (i = 0; i < exbuf->num_bo_handles; i++) {
 			gobj = drm_gem_object_lookup(drm_file, bo_handles[i]);
 			if (!gobj) {
-				kvfree(bo_handles);
-				kvfree(buflist);
-				return -ENOENT;
+				ret = -ENOENT;
+				goto out_unused_fd;
 			}
 
 			qobj = gem_to_virtio_gpu_obj(gobj);
@@ -156,6 +188,7 @@
 			list_add(&buflist[i].head, &validate_list);
 		}
 		kvfree(bo_handles);
+		bo_handles = NULL;
 	}
 
 	ret = virtio_gpu_object_list_validate(&ticket, &validate_list);
@@ -168,22 +201,48 @@
 		ret = PTR_ERR(buf);
 		goto out_unresv;
 	}
+
+	out_fence = virtio_gpu_fence_alloc(vgdev);
+	if(!out_fence) {
+		ret = -ENOMEM;
+		goto out_memdup;
+	}
+
+	if (out_fence_fd >= 0) {
+		sync_file = sync_file_create(&out_fence->f);
+		if (!sync_file) {
+			dma_fence_put(&out_fence->f);
+			ret = -ENOMEM;
+			goto out_memdup;
+		}
+
+		exbuf->fence_fd = out_fence_fd;
+		fd_install(out_fence_fd, sync_file->file);
+	}
+
 	virtio_gpu_cmd_submit(vgdev, buf, exbuf->size,
-			      vfpriv->ctx_id, &fence);
-
-	ttm_eu_fence_buffer_objects(&ticket, &validate_list, &fence->f);
+			      vfpriv->ctx_id, out_fence);
+
+	ttm_eu_fence_buffer_objects(&ticket, &validate_list, &out_fence->f);
 
 	/* fence the command bo */
 	virtio_gpu_unref_list(&validate_list);
 	kvfree(buflist);
-	dma_fence_put(&fence->f);
 	return 0;
 
+out_memdup:
+	kfree(buf);
 out_unresv:
 	ttm_eu_backoff_reservation(&ticket, &validate_list);
 out_free:
 	virtio_gpu_unref_list(&validate_list);
+out_unused_fd:
+	kvfree(bo_handles);
 	kvfree(buflist);
+
+	if (out_fence_fd >= 0)
+		put_unused_fd(out_fence_fd);
+
 	return ret;
 }
 
@@ -218,7 +277,6 @@
 	struct drm_virtgpu_resource_create *rc = data;
 	struct virtio_gpu_fence *fence;
 	int ret;
-	uint32_t res_id;
 	struct virtio_gpu_object *qobj;
 	struct drm_gem_object *obj;
 	uint32_t handle = 0;
@@ -237,15 +295,6 @@
 			return -EINVAL;
 	}
 
-<<<<<<< HEAD
-	INIT_LIST_HEAD(&validate_list);
-	memset(&mainbuf, 0, sizeof(struct ttm_validate_buffer));
-
-	virtio_gpu_resource_id_get(vgdev, &res_id);
-
-	size = rc->size;
-
-=======
 	params.format = rc->format;
 	params.width = rc->width;
 	params.height = rc->height;
@@ -260,60 +309,10 @@
 		params.nr_samples = rc->nr_samples;
 		params.flags = rc->flags;
 	}
->>>>>>> 407d19ab
 	/* allocate a single page size object */
 	if (params.size == 0)
 		params.size = PAGE_SIZE;
 
-<<<<<<< HEAD
-	qobj = virtio_gpu_alloc_object(dev, size, false, false);
-	if (IS_ERR(qobj)) {
-		ret = PTR_ERR(qobj);
-		goto fail_id;
-	}
-	obj = &qobj->gem_base;
-
-	if (!vgdev->has_virgl_3d) {
-		virtio_gpu_cmd_create_resource(vgdev, res_id, rc->format,
-					       rc->width, rc->height);
-
-		ret = virtio_gpu_object_attach(vgdev, qobj, res_id, NULL);
-	} else {
-		/* use a gem reference since unref list undoes them */
-		drm_gem_object_get(&qobj->gem_base);
-		mainbuf.bo = &qobj->tbo;
-		list_add(&mainbuf.head, &validate_list);
-
-		ret = virtio_gpu_object_list_validate(&ticket, &validate_list);
-		if (ret) {
-			DRM_DEBUG("failed to validate\n");
-			goto fail_unref;
-		}
-
-		rc_3d.resource_id = cpu_to_le32(res_id);
-		rc_3d.target = cpu_to_le32(rc->target);
-		rc_3d.format = cpu_to_le32(rc->format);
-		rc_3d.bind = cpu_to_le32(rc->bind);
-		rc_3d.width = cpu_to_le32(rc->width);
-		rc_3d.height = cpu_to_le32(rc->height);
-		rc_3d.depth = cpu_to_le32(rc->depth);
-		rc_3d.array_size = cpu_to_le32(rc->array_size);
-		rc_3d.last_level = cpu_to_le32(rc->last_level);
-		rc_3d.nr_samples = cpu_to_le32(rc->nr_samples);
-		rc_3d.flags = cpu_to_le32(rc->flags);
-
-		virtio_gpu_cmd_resource_create_3d(vgdev, &rc_3d, NULL);
-		ret = virtio_gpu_object_attach(vgdev, qobj, res_id, &fence);
-		if (ret) {
-			ttm_eu_backoff_reservation(&ticket, &validate_list);
-			goto fail_unref;
-		}
-		ttm_eu_fence_buffer_objects(&ticket, &validate_list, &fence->f);
-	}
-
-	qobj->hw_res_handle = res_id;
-
-=======
 	fence = virtio_gpu_fence_alloc(vgdev);
 	if (!fence)
 		return -ENOMEM;
@@ -323,7 +322,6 @@
 		return PTR_ERR(qobj);
 	obj = &qobj->gem_base;
 
->>>>>>> 407d19ab
 	ret = drm_gem_handle_create(file_priv, obj, &handle);
 	if (ret) {
 		drm_gem_object_release(obj);
@@ -331,22 +329,9 @@
 	}
 	drm_gem_object_put_unlocked(obj);
 
-	rc->res_handle = res_id; /* similiar to a VM address */
+	rc->res_handle = qobj->hw_res_handle; /* similiar to a VM address */
 	rc->bo_handle = handle;
 	return 0;
-<<<<<<< HEAD
-fail_unref:
-	if (vgdev->has_virgl_3d) {
-		virtio_gpu_unref_list(&validate_list);
-		dma_fence_put(&fence->f);
-	}
-//fail_obj:
-//	drm_gem_object_handle_unreference_unlocked(obj);
-fail_id:
-	virtio_gpu_resource_id_put(vgdev, res_id);
-	return ret;
-=======
->>>>>>> 407d19ab
 }
 
 static int virtio_gpu_resource_info_ioctl(struct drm_device *dev, void *data,
@@ -401,10 +386,16 @@
 		goto out_unres;
 
 	convert_to_hw_box(&box, &args->box);
+
+	fence = virtio_gpu_fence_alloc(vgdev);
+	if (!fence) {
+		ret = -ENOMEM;
+		goto out_unres;
+	}
 	virtio_gpu_cmd_transfer_from_host_3d
 		(vgdev, qobj->hw_res_handle,
 		 vfpriv->ctx_id, offset, args->level,
-		 &box, &fence);
+		 &box, fence);
 	reservation_object_add_excl_fence(qobj->tbo.resv,
 					  &fence->f);
 
@@ -447,13 +438,18 @@
 	convert_to_hw_box(&box, &args->box);
 	if (!vgdev->has_virgl_3d) {
 		virtio_gpu_cmd_transfer_to_host_2d
-			(vgdev, qobj->hw_res_handle, offset,
+			(vgdev, qobj, offset,
 			 box.w, box.h, box.x, box.y, NULL);
 	} else {
+		fence = virtio_gpu_fence_alloc(vgdev);
+		if (!fence) {
+			ret = -ENOMEM;
+			goto out_unres;
+		}
 		virtio_gpu_cmd_transfer_to_host_3d
-			(vgdev, qobj->hw_res_handle,
+			(vgdev, qobj,
 			 vfpriv ? vfpriv->ctx_id : 0, offset,
-			 args->level, &box, &fence);
+			 args->level, &box, fence);
 		reservation_object_add_excl_fence(qobj->tbo.resv,
 						  &fence->f);
 		dma_fence_put(&fence->f);
