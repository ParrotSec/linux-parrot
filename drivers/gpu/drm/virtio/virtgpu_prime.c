/*
 * Copyright 2014 Canonical
 *
 * Permission is hereby granted, free of charge, to any person obtaining a
 * copy of this software and associated documentation files (the "Software"),
 * to deal in the Software without restriction, including without limitation
 * the rights to use, copy, modify, merge, publish, distribute, sublicense,
 * and/or sell copies of the Software, and to permit persons to whom the
 * Software is furnished to do so, subject to the following conditions:
 *
 * The above copyright notice and this permission notice shall be included in
 * all copies or substantial portions of the Software.
 *
 * THE SOFTWARE IS PROVIDED "AS IS", WITHOUT WARRANTY OF ANY KIND, EXPRESS OR
 * IMPLIED, INCLUDING BUT NOT LIMITED TO THE WARRANTIES OF MERCHANTABILITY,
 * FITNESS FOR A PARTICULAR PURPOSE AND NONINFRINGEMENT.  IN NO EVENT SHALL
 * THE COPYRIGHT HOLDER(S) OR AUTHOR(S) BE LIABLE FOR ANY CLAIM, DAMAGES OR
 * OTHER LIABILITY, WHETHER IN AN ACTION OF CONTRACT, TORT OR OTHERWISE,
 * ARISING FROM, OUT OF OR IN CONNECTION WITH THE SOFTWARE OR THE USE OR
 * OTHER DEALINGS IN THE SOFTWARE.
 *
 * Authors: Andreas Pokorny
 */

#include "virtgpu_drv.h"

/* Empty Implementations as there should not be any other driver for a virtual
 * device that might share buffers with virtgpu
 */

struct sg_table *virtgpu_gem_prime_get_sg_table(struct drm_gem_object *obj)
{
	struct virtio_gpu_object *bo = gem_to_virtio_gpu_obj(obj);

	if (!bo->tbo.ttm->pages || !bo->tbo.ttm->num_pages)
		/* should not happen */
		return ERR_PTR(-EINVAL);

<<<<<<< HEAD
struct sg_table *virtgpu_gem_prime_get_sg_table(struct drm_gem_object *obj)
{
	WARN_ONCE(1, "not implemented");
	return ERR_PTR(-ENODEV);
=======
	return drm_prime_pages_to_sg(bo->tbo.ttm->pages,
				     bo->tbo.ttm->num_pages);
>>>>>>> 407d19ab
}

struct drm_gem_object *virtgpu_gem_prime_import_sg_table(
	struct drm_device *dev, struct dma_buf_attachment *attach,
	struct sg_table *table)
{
	WARN_ONCE(1, "not implemented");
	return ERR_PTR(-ENODEV);
}

void *virtgpu_gem_prime_vmap(struct drm_gem_object *obj)
{
	WARN_ONCE(1, "not implemented");
	return ERR_PTR(-ENODEV);
}

void virtgpu_gem_prime_vunmap(struct drm_gem_object *obj, void *vaddr)
{
	WARN_ONCE(1, "not implemented");
}

int virtgpu_gem_prime_mmap(struct drm_gem_object *obj,
			   struct vm_area_struct *vma)
{
	struct virtio_gpu_object *bo = gem_to_virtio_gpu_obj(obj);

	bo->gem_base.vma_node.vm_node.start = bo->tbo.vma_node.vm_node.start;
	return drm_gem_prime_mmap(obj, vma);
}<|MERGE_RESOLUTION|>--- conflicted
+++ resolved
@@ -36,34 +36,31 @@
 		/* should not happen */
 		return ERR_PTR(-EINVAL);
 
-<<<<<<< HEAD
-struct sg_table *virtgpu_gem_prime_get_sg_table(struct drm_gem_object *obj)
-{
-	WARN_ONCE(1, "not implemented");
-	return ERR_PTR(-ENODEV);
-=======
 	return drm_prime_pages_to_sg(bo->tbo.ttm->pages,
 				     bo->tbo.ttm->num_pages);
->>>>>>> 407d19ab
 }
 
 struct drm_gem_object *virtgpu_gem_prime_import_sg_table(
 	struct drm_device *dev, struct dma_buf_attachment *attach,
 	struct sg_table *table)
 {
-	WARN_ONCE(1, "not implemented");
 	return ERR_PTR(-ENODEV);
 }
 
 void *virtgpu_gem_prime_vmap(struct drm_gem_object *obj)
 {
-	WARN_ONCE(1, "not implemented");
-	return ERR_PTR(-ENODEV);
+	struct virtio_gpu_object *bo = gem_to_virtio_gpu_obj(obj);
+	int ret;
+
+	ret = virtio_gpu_object_kmap(bo);
+	if (ret)
+		return NULL;
+	return bo->vmap;
 }
 
 void virtgpu_gem_prime_vunmap(struct drm_gem_object *obj, void *vaddr)
 {
-	WARN_ONCE(1, "not implemented");
+	virtio_gpu_object_kunmap(gem_to_virtio_gpu_obj(obj));
 }
 
 int virtgpu_gem_prime_mmap(struct drm_gem_object *obj,
