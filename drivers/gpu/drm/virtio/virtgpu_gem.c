--- conflicted
+++ resolved
@@ -87,13 +87,11 @@
 	struct virtio_gpu_object_params params = { 0 };
 	int ret;
 	uint32_t pitch;
-<<<<<<< HEAD
-	uint32_t resid;
-	uint32_t format;
-=======
->>>>>>> 407d19ab
 
-	pitch = args->width * ((args->bpp + 1) / 8);
+	if (args->bpp != 32)
+		return -EINVAL;
+
+	pitch = args->width * 4;
 	args->size = pitch * args->height;
 	args->size = ALIGN(args->size, PAGE_SIZE);
 
@@ -107,21 +105,6 @@
 	if (ret)
 		goto fail;
 
-<<<<<<< HEAD
-	format = virtio_gpu_translate_format(DRM_FORMAT_XRGB8888);
-	virtio_gpu_resource_id_get(vgdev, &resid);
-	virtio_gpu_cmd_create_resource(vgdev, resid, format,
-				       args->width, args->height);
-
-	/* attach the object to the resource */
-	obj = gem_to_virtio_gpu_obj(gobj);
-	ret = virtio_gpu_object_attach(vgdev, obj, resid, NULL);
-	if (ret)
-		goto fail;
-
-	obj->dumb = true;
-=======
->>>>>>> 407d19ab
 	args->pitch = pitch;
 	return ret;
 
