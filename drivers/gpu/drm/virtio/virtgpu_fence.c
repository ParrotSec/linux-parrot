/*
 * Copyright (C) 2015 Red Hat, Inc.
 * All Rights Reserved.
 *
 * Permission is hereby granted, free of charge, to any person obtaining
 * a copy of this software and associated documentation files (the
 * "Software"), to deal in the Software without restriction, including
 * without limitation the rights to use, copy, modify, merge, publish,
 * distribute, sublicense, and/or sell copies of the Software, and to
 * permit persons to whom the Software is furnished to do so, subject to
 * the following conditions:
 *
 * The above copyright notice and this permission notice (including the
 * next paragraph) shall be included in all copies or substantial
 * portions of the Software.
 *
 * THE SOFTWARE IS PROVIDED "AS IS", WITHOUT WARRANTY OF ANY KIND,
 * EXPRESS OR IMPLIED, INCLUDING BUT NOT LIMITED TO THE WARRANTIES OF
 * MERCHANTABILITY, FITNESS FOR A PARTICULAR PURPOSE AND NONINFRINGEMENT.
 * IN NO EVENT SHALL THE COPYRIGHT OWNER(S) AND/OR ITS SUPPLIERS BE
 * LIABLE FOR ANY CLAIM, DAMAGES OR OTHER LIABILITY, WHETHER IN AN ACTION
 * OF CONTRACT, TORT OR OTHERWISE, ARISING FROM, OUT OF OR IN CONNECTION
 * WITH THE SOFTWARE OR THE USE OR OTHER DEALINGS IN THE SOFTWARE.
 */

#include <drm/drmP.h>
#include "virtgpu_drv.h"

static const char *virtio_get_driver_name(struct dma_fence *f)
{
	return "virtio_gpu";
}

static const char *virtio_get_timeline_name(struct dma_fence *f)
{
	return "controlq";
}

bool virtio_fence_signaled(struct dma_fence *f)
{
	struct virtio_gpu_fence *fence = to_virtio_fence(f);

	if (atomic64_read(&fence->drv->last_seq) >= fence->f.seqno)
		return true;
	return false;
}

static void virtio_fence_value_str(struct dma_fence *f, char *str, int size)
{
	snprintf(str, size, "%llu", f->seqno);
}

static void virtio_timeline_value_str(struct dma_fence *f, char *str, int size)
{
	struct virtio_gpu_fence *fence = to_virtio_fence(f);

	snprintf(str, size, "%llu", (u64)atomic64_read(&fence->drv->last_seq));
}

static const struct dma_fence_ops virtio_fence_ops = {
	.get_driver_name     = virtio_get_driver_name,
	.get_timeline_name   = virtio_get_timeline_name,
	.signaled            = virtio_fence_signaled,
	.fence_value_str     = virtio_fence_value_str,
	.timeline_value_str  = virtio_timeline_value_str,
};

<<<<<<< HEAD
=======
struct virtio_gpu_fence *virtio_gpu_fence_alloc(struct virtio_gpu_device *vgdev)
{
	struct virtio_gpu_fence_driver *drv = &vgdev->fence_drv;
	struct virtio_gpu_fence *fence = kzalloc(sizeof(struct virtio_gpu_fence),
							GFP_ATOMIC);
	if (!fence)
		return fence;

	fence->drv = drv;

	/* This only partially initializes the fence because the seqno is
	 * unknown yet.  The fence must not be used outside of the driver
	 * until virtio_gpu_fence_emit is called.
	 */
	dma_fence_init(&fence->f, &virtio_fence_ops, &drv->lock, drv->context, 0);

	return fence;
}

>>>>>>> 407d19ab
int virtio_gpu_fence_emit(struct virtio_gpu_device *vgdev,
			  struct virtio_gpu_ctrl_hdr *cmd_hdr,
			  struct virtio_gpu_fence **fence)
{
	struct virtio_gpu_fence_driver *drv = &vgdev->fence_drv;
	unsigned long irq_flags;

	*fence = kmalloc(sizeof(struct virtio_gpu_fence), GFP_ATOMIC);
	if ((*fence) == NULL)
		return -ENOMEM;

	spin_lock_irqsave(&drv->lock, irq_flags);
<<<<<<< HEAD
	(*fence)->drv = drv;
	(*fence)->seq = ++drv->sync_seq;
	dma_fence_init(&(*fence)->f, &virtio_fence_ops, &drv->lock,
		       drv->context, (*fence)->seq);
	dma_fence_get(&(*fence)->f);
	list_add_tail(&(*fence)->node, &drv->fences);
	spin_unlock_irqrestore(&drv->lock, irq_flags);

	cmd_hdr->flags |= cpu_to_le32(VIRTIO_GPU_FLAG_FENCE);
	cmd_hdr->fence_id = cpu_to_le64((*fence)->seq);
=======
	fence->f.seqno = ++drv->sync_seq;
	dma_fence_get(&fence->f);
	list_add_tail(&fence->node, &drv->fences);
	spin_unlock_irqrestore(&drv->lock, irq_flags);

	cmd_hdr->flags |= cpu_to_le32(VIRTIO_GPU_FLAG_FENCE);
	cmd_hdr->fence_id = cpu_to_le64(fence->f.seqno);
>>>>>>> 407d19ab
	return 0;
}

void virtio_gpu_fence_event_process(struct virtio_gpu_device *vgdev,
				    u64 last_seq)
{
	struct virtio_gpu_fence_driver *drv = &vgdev->fence_drv;
	struct virtio_gpu_fence *fence, *tmp;
	unsigned long irq_flags;

	spin_lock_irqsave(&drv->lock, irq_flags);
	atomic64_set(&vgdev->fence_drv.last_seq, last_seq);
	list_for_each_entry_safe(fence, tmp, &drv->fences, node) {
		if (last_seq < fence->f.seqno)
			continue;
		dma_fence_signal_locked(&fence->f);
		list_del(&fence->node);
		dma_fence_put(&fence->f);
	}
	spin_unlock_irqrestore(&drv->lock, irq_flags);
}<|MERGE_RESOLUTION|>--- conflicted
+++ resolved
@@ -65,8 +65,6 @@
 	.timeline_value_str  = virtio_timeline_value_str,
 };
 
-<<<<<<< HEAD
-=======
 struct virtio_gpu_fence *virtio_gpu_fence_alloc(struct virtio_gpu_device *vgdev)
 {
 	struct virtio_gpu_fence_driver *drv = &vgdev->fence_drv;
@@ -86,31 +84,14 @@
 	return fence;
 }
 
->>>>>>> 407d19ab
 int virtio_gpu_fence_emit(struct virtio_gpu_device *vgdev,
 			  struct virtio_gpu_ctrl_hdr *cmd_hdr,
-			  struct virtio_gpu_fence **fence)
+			  struct virtio_gpu_fence *fence)
 {
 	struct virtio_gpu_fence_driver *drv = &vgdev->fence_drv;
 	unsigned long irq_flags;
 
-	*fence = kmalloc(sizeof(struct virtio_gpu_fence), GFP_ATOMIC);
-	if ((*fence) == NULL)
-		return -ENOMEM;
-
 	spin_lock_irqsave(&drv->lock, irq_flags);
-<<<<<<< HEAD
-	(*fence)->drv = drv;
-	(*fence)->seq = ++drv->sync_seq;
-	dma_fence_init(&(*fence)->f, &virtio_fence_ops, &drv->lock,
-		       drv->context, (*fence)->seq);
-	dma_fence_get(&(*fence)->f);
-	list_add_tail(&(*fence)->node, &drv->fences);
-	spin_unlock_irqrestore(&drv->lock, irq_flags);
-
-	cmd_hdr->flags |= cpu_to_le32(VIRTIO_GPU_FLAG_FENCE);
-	cmd_hdr->fence_id = cpu_to_le64((*fence)->seq);
-=======
 	fence->f.seqno = ++drv->sync_seq;
 	dma_fence_get(&fence->f);
 	list_add_tail(&fence->node, &drv->fences);
@@ -118,7 +99,6 @@
 
 	cmd_hdr->flags |= cpu_to_le32(VIRTIO_GPU_FLAG_FENCE);
 	cmd_hdr->fence_id = cpu_to_le64(fence->f.seqno);
->>>>>>> 407d19ab
 	return 0;
 }
 
