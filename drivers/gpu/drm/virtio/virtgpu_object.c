/*
 * Copyright (C) 2015 Red Hat, Inc.
 * All Rights Reserved.
 *
 * Permission is hereby granted, free of charge, to any person obtaining
 * a copy of this software and associated documentation files (the
 * "Software"), to deal in the Software without restriction, including
 * without limitation the rights to use, copy, modify, merge, publish,
 * distribute, sublicense, and/or sell copies of the Software, and to
 * permit persons to whom the Software is furnished to do so, subject to
 * the following conditions:
 *
 * The above copyright notice and this permission notice (including the
 * next paragraph) shall be included in all copies or substantial
 * portions of the Software.
 *
 * THE SOFTWARE IS PROVIDED "AS IS", WITHOUT WARRANTY OF ANY KIND,
 * EXPRESS OR IMPLIED, INCLUDING BUT NOT LIMITED TO THE WARRANTIES OF
 * MERCHANTABILITY, FITNESS FOR A PARTICULAR PURPOSE AND NONINFRINGEMENT.
 * IN NO EVENT SHALL THE COPYRIGHT OWNER(S) AND/OR ITS SUPPLIERS BE
 * LIABLE FOR ANY CLAIM, DAMAGES OR OTHER LIABILITY, WHETHER IN AN ACTION
 * OF CONTRACT, TORT OR OTHERWISE, ARISING FROM, OUT OF OR IN CONNECTION
 * WITH THE SOFTWARE OR THE USE OR OTHER DEALINGS IN THE SOFTWARE.
 */

#include <drm/ttm/ttm_execbuf_util.h>

#include "virtgpu_drv.h"

static void virtio_gpu_ttm_bo_destroy(struct ttm_buffer_object *tbo)
{
	struct virtio_gpu_object *bo;
	struct virtio_gpu_device *vgdev;

	bo = container_of(tbo, struct virtio_gpu_object, tbo);
	vgdev = (struct virtio_gpu_device *)bo->gem_base.dev->dev_private;

	if (bo->hw_res_handle)
		virtio_gpu_cmd_unref_resource(vgdev, bo->hw_res_handle);
	if (bo->pages)
		virtio_gpu_object_free_sg_table(bo);
	drm_gem_object_release(&bo->gem_base);
	kfree(bo);
}

static void virtio_gpu_init_ttm_placement(struct virtio_gpu_object *vgbo)
{
	u32 c = 1;

	vgbo->placement.placement = &vgbo->placement_code;
	vgbo->placement.busy_placement = &vgbo->placement_code;
	vgbo->placement_code.fpfn = 0;
	vgbo->placement_code.lpfn = 0;
	vgbo->placement_code.flags =
		TTM_PL_MASK_CACHING | TTM_PL_FLAG_TT |
		TTM_PL_FLAG_NO_EVICT;
	vgbo->placement.num_placement = c;
	vgbo->placement.num_busy_placement = c;

}

int virtio_gpu_object_create(struct virtio_gpu_device *vgdev,
			     struct virtio_gpu_object_params *params,
			     struct virtio_gpu_object **bo_ptr,
			     struct virtio_gpu_fence *fence)
{
	struct virtio_gpu_object *bo;
	size_t acc_size;
	int ret;

	*bo_ptr = NULL;

	acc_size = ttm_bo_dma_acc_size(&vgdev->mman.bdev, params->size,
				       sizeof(struct virtio_gpu_object));

	bo = kzalloc(sizeof(struct virtio_gpu_object), GFP_KERNEL);
	if (bo == NULL)
		return -ENOMEM;
<<<<<<< HEAD
	size = roundup(size, PAGE_SIZE);
	ret = drm_gem_object_init(vgdev->ddev, &bo->gem_base, size);
=======
	ret = virtio_gpu_resource_id_get(vgdev, &bo->hw_res_handle);
	if (ret < 0) {
		kfree(bo);
		return ret;
	}
	params->size = roundup(params->size, PAGE_SIZE);
	ret = drm_gem_object_init(vgdev->ddev, &bo->gem_base, params->size);
>>>>>>> 407d19ab
	if (ret != 0) {
		kfree(bo);
		return ret;
	}
	bo->dumb = params->dumb;

	if (params->virgl) {
		virtio_gpu_cmd_resource_create_3d(vgdev, bo, params, fence);
	} else {
		virtio_gpu_cmd_create_resource(vgdev, bo, params, fence);
	}

	virtio_gpu_init_ttm_placement(bo);
	ret = ttm_bo_init(&vgdev->mman.bdev, &bo->tbo, params->size,
			  ttm_bo_type_device, &bo->placement, 0,
			  true, acc_size, NULL, NULL,
			  &virtio_gpu_ttm_bo_destroy);
	/* ttm_bo_init failure will call the destroy */
	if (ret != 0)
		return ret;

	if (fence) {
		struct virtio_gpu_fence_driver *drv = &vgdev->fence_drv;
		struct list_head validate_list;
		struct ttm_validate_buffer mainbuf;
		struct ww_acquire_ctx ticket;
		unsigned long irq_flags;
		bool signaled;

		INIT_LIST_HEAD(&validate_list);
		memset(&mainbuf, 0, sizeof(struct ttm_validate_buffer));

		/* use a gem reference since unref list undoes them */
		drm_gem_object_get(&bo->gem_base);
		mainbuf.bo = &bo->tbo;
		list_add(&mainbuf.head, &validate_list);

		ret = virtio_gpu_object_list_validate(&ticket, &validate_list);
		if (ret == 0) {
			spin_lock_irqsave(&drv->lock, irq_flags);
			signaled = virtio_fence_signaled(&fence->f);
			if (!signaled)
				/* virtio create command still in flight */
				ttm_eu_fence_buffer_objects(&ticket, &validate_list,
							    &fence->f);
			spin_unlock_irqrestore(&drv->lock, irq_flags);
			if (signaled)
				/* virtio create command finished */
				ttm_eu_backoff_reservation(&ticket, &validate_list);
		}
		virtio_gpu_unref_list(&validate_list);
	}

	*bo_ptr = bo;
	return 0;
}

int virtio_gpu_object_kmap(struct virtio_gpu_object *bo, void **ptr)
{
	bool is_iomem;
	int r;

	if (bo->vmap) {
		if (ptr)
			*ptr = bo->vmap;
		return 0;
	}
	r = ttm_bo_kmap(&bo->tbo, 0, bo->tbo.num_pages, &bo->kmap);
	if (r)
		return r;
	bo->vmap = ttm_kmap_obj_virtual(&bo->kmap, &is_iomem);
	if (ptr)
		*ptr = bo->vmap;
	return 0;
}

int virtio_gpu_object_get_sg_table(struct virtio_gpu_device *qdev,
				   struct virtio_gpu_object *bo)
{
	int ret;
	struct page **pages = bo->tbo.ttm->pages;
	int nr_pages = bo->tbo.num_pages;
	struct ttm_operation_ctx ctx = {
		.interruptible = false,
		.no_wait_gpu = false
	};

	/* wtf swapping */
	if (bo->pages)
		return 0;

	if (bo->tbo.ttm->state == tt_unpopulated)
		bo->tbo.ttm->bdev->driver->ttm_tt_populate(bo->tbo.ttm, &ctx);
	bo->pages = kmalloc(sizeof(struct sg_table), GFP_KERNEL);
	if (!bo->pages)
		goto out;

	ret = sg_alloc_table_from_pages(bo->pages, pages, nr_pages, 0,
					nr_pages << PAGE_SHIFT, GFP_KERNEL);
	if (ret)
		goto out;
	return 0;
out:
	kfree(bo->pages);
	bo->pages = NULL;
	return -ENOMEM;
}

void virtio_gpu_object_free_sg_table(struct virtio_gpu_object *bo)
{
	sg_free_table(bo->pages);
	kfree(bo->pages);
	bo->pages = NULL;
}

int virtio_gpu_object_wait(struct virtio_gpu_object *bo, bool no_wait)
{
	int r;

	r = ttm_bo_reserve(&bo->tbo, true, no_wait, NULL);
	if (unlikely(r != 0))
		return r;
	r = ttm_bo_wait(&bo->tbo, true, no_wait);
	ttm_bo_unreserve(&bo->tbo);
	return r;
}
<|MERGE_RESOLUTION|>--- conflicted
+++ resolved
@@ -27,6 +27,36 @@
 
 #include "virtgpu_drv.h"
 
+static int virtio_gpu_resource_id_get(struct virtio_gpu_device *vgdev,
+				       uint32_t *resid)
+{
+#if 0
+	int handle = ida_alloc(&vgdev->resource_ida, GFP_KERNEL);
+
+	if (handle < 0)
+		return handle;
+#else
+	static int handle;
+
+	/*
+	 * FIXME: dirty hack to avoid re-using IDs, virglrenderer
+	 * can't deal with that.  Needs fixing in virglrenderer, also
+	 * should figure a better way to handle that in the guest.
+	 */
+	handle++;
+#endif
+
+	*resid = handle + 1;
+	return 0;
+}
+
+static void virtio_gpu_resource_id_put(struct virtio_gpu_device *vgdev, uint32_t id)
+{
+#if 0
+	ida_free(&vgdev->resource_ida, id - 1);
+#endif
+}
+
 static void virtio_gpu_ttm_bo_destroy(struct ttm_buffer_object *tbo)
 {
 	struct virtio_gpu_object *bo;
@@ -35,11 +65,14 @@
 	bo = container_of(tbo, struct virtio_gpu_object, tbo);
 	vgdev = (struct virtio_gpu_device *)bo->gem_base.dev->dev_private;
 
-	if (bo->hw_res_handle)
+	if (bo->created)
 		virtio_gpu_cmd_unref_resource(vgdev, bo->hw_res_handle);
 	if (bo->pages)
 		virtio_gpu_object_free_sg_table(bo);
+	if (bo->vmap)
+		virtio_gpu_object_kunmap(bo);
 	drm_gem_object_release(&bo->gem_base);
+	virtio_gpu_resource_id_put(vgdev, bo->hw_res_handle);
 	kfree(bo);
 }
 
@@ -76,10 +109,6 @@
 	bo = kzalloc(sizeof(struct virtio_gpu_object), GFP_KERNEL);
 	if (bo == NULL)
 		return -ENOMEM;
-<<<<<<< HEAD
-	size = roundup(size, PAGE_SIZE);
-	ret = drm_gem_object_init(vgdev->ddev, &bo->gem_base, size);
-=======
 	ret = virtio_gpu_resource_id_get(vgdev, &bo->hw_res_handle);
 	if (ret < 0) {
 		kfree(bo);
@@ -87,8 +116,8 @@
 	}
 	params->size = roundup(params->size, PAGE_SIZE);
 	ret = drm_gem_object_init(vgdev->ddev, &bo->gem_base, params->size);
->>>>>>> 407d19ab
 	if (ret != 0) {
+		virtio_gpu_resource_id_put(vgdev, bo->hw_res_handle);
 		kfree(bo);
 		return ret;
 	}
@@ -145,22 +174,23 @@
 	return 0;
 }
 
-int virtio_gpu_object_kmap(struct virtio_gpu_object *bo, void **ptr)
+void virtio_gpu_object_kunmap(struct virtio_gpu_object *bo)
+{
+	bo->vmap = NULL;
+	ttm_bo_kunmap(&bo->kmap);
+}
+
+int virtio_gpu_object_kmap(struct virtio_gpu_object *bo)
 {
 	bool is_iomem;
 	int r;
 
-	if (bo->vmap) {
-		if (ptr)
-			*ptr = bo->vmap;
-		return 0;
-	}
+	WARN_ON(bo->vmap);
+
 	r = ttm_bo_kmap(&bo->tbo, 0, bo->tbo.num_pages, &bo->kmap);
 	if (r)
 		return r;
 	bo->vmap = ttm_kmap_obj_virtual(&bo->kmap, &is_iomem);
-	if (ptr)
-		*ptr = bo->vmap;
 	return 0;
 }
 
