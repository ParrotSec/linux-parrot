// SPDX-License-Identifier: GPL-2.0
/*
 * Copyright (c) 2009-2017, The Linux Foundation. All rights reserved.
 * Copyright (c) 2017-2019, Linaro Ltd.
 */

#include <linux/debugfs.h>
#include <linux/err.h>
#include <linux/module.h>
#include <linux/platform_device.h>
#include <linux/random.h>
#include <linux/slab.h>
#include <linux/soc/qcom/smem.h>
#include <linux/string.h>
#include <linux/sys_soc.h>
#include <linux/types.h>

/*
 * SoC version type with major number in the upper 16 bits and minor
 * number in the lower 16 bits.
 */
#define SOCINFO_MAJOR(ver) (((ver) >> 16) & 0xffff)
#define SOCINFO_MINOR(ver) ((ver) & 0xffff)
#define SOCINFO_VERSION(maj, min)  ((((maj) & 0xffff) << 16)|((min) & 0xffff))

#define SMEM_SOCINFO_BUILD_ID_LENGTH           32
#define SMEM_SOCINFO_CHIP_ID_LENGTH            32

/*
 * SMEM item id, used to acquire handles to respective
 * SMEM region.
 */
#define SMEM_HW_SW_BUILD_ID            137

#ifdef CONFIG_DEBUG_FS
#define SMEM_IMAGE_VERSION_BLOCKS_COUNT        32
#define SMEM_IMAGE_VERSION_SIZE                4096
#define SMEM_IMAGE_VERSION_NAME_SIZE           75
#define SMEM_IMAGE_VERSION_VARIANT_SIZE        20
#define SMEM_IMAGE_VERSION_OEM_SIZE            32

/*
 * SMEM Image table indices
 */
#define SMEM_IMAGE_TABLE_BOOT_INDEX     0
#define SMEM_IMAGE_TABLE_TZ_INDEX       1
#define SMEM_IMAGE_TABLE_RPM_INDEX      3
#define SMEM_IMAGE_TABLE_APPS_INDEX     10
#define SMEM_IMAGE_TABLE_MPSS_INDEX     11
#define SMEM_IMAGE_TABLE_ADSP_INDEX     12
#define SMEM_IMAGE_TABLE_CNSS_INDEX     13
#define SMEM_IMAGE_TABLE_VIDEO_INDEX    14
#define SMEM_IMAGE_VERSION_TABLE       469

/*
 * SMEM Image table names
 */
static const char *const socinfo_image_names[] = {
	[SMEM_IMAGE_TABLE_ADSP_INDEX] = "adsp",
	[SMEM_IMAGE_TABLE_APPS_INDEX] = "apps",
	[SMEM_IMAGE_TABLE_BOOT_INDEX] = "boot",
	[SMEM_IMAGE_TABLE_CNSS_INDEX] = "cnss",
	[SMEM_IMAGE_TABLE_MPSS_INDEX] = "mpss",
	[SMEM_IMAGE_TABLE_RPM_INDEX] = "rpm",
	[SMEM_IMAGE_TABLE_TZ_INDEX] = "tz",
	[SMEM_IMAGE_TABLE_VIDEO_INDEX] = "video",
};

static const char *const pmic_models[] = {
	[0]  = "Unknown PMIC model",
	[9]  = "PM8994",
	[11] = "PM8916",
	[13] = "PM8058",
	[14] = "PM8028",
	[15] = "PM8901",
	[16] = "PM8027",
	[17] = "ISL9519",
	[18] = "PM8921",
	[19] = "PM8018",
	[20] = "PM8015",
	[21] = "PM8014",
	[22] = "PM8821",
	[23] = "PM8038",
	[24] = "PM8922",
	[25] = "PM8917",
};
#endif /* CONFIG_DEBUG_FS */

/* Socinfo SMEM item structure */
struct socinfo {
	__le32 fmt;
	__le32 id;
	__le32 ver;
	char build_id[SMEM_SOCINFO_BUILD_ID_LENGTH];
	/* Version 2 */
	__le32 raw_id;
	__le32 raw_ver;
	/* Version 3 */
	__le32 hw_plat;
	/* Version 4 */
	__le32 plat_ver;
	/* Version 5 */
	__le32 accessory_chip;
	/* Version 6 */
	__le32 hw_plat_subtype;
	/* Version 7 */
	__le32 pmic_model;
	__le32 pmic_die_rev;
	/* Version 8 */
	__le32 pmic_model_1;
	__le32 pmic_die_rev_1;
	__le32 pmic_model_2;
	__le32 pmic_die_rev_2;
	/* Version 9 */
	__le32 foundry_id;
	/* Version 10 */
	__le32 serial_num;
	/* Version 11 */
	__le32 num_pmics;
	__le32 pmic_array_offset;
	/* Version 12 */
	__le32 chip_family;
	__le32 raw_device_family;
	__le32 raw_device_num;
	/* Version 13 */
	__le32 nproduct_id;
	char chip_id[SMEM_SOCINFO_CHIP_ID_LENGTH];
	/* Version 14 */
	__le32 num_clusters;
	__le32 ncluster_array_offset;
	__le32 num_defective_parts;
	__le32 ndefective_parts_array_offset;
	/* Version 15 */
	__le32 nmodem_supported;
};

#ifdef CONFIG_DEBUG_FS
struct socinfo_params {
	u32 raw_device_family;
	u32 hw_plat_subtype;
	u32 accessory_chip;
	u32 raw_device_num;
	u32 chip_family;
	u32 foundry_id;
	u32 plat_ver;
	u32 raw_ver;
	u32 hw_plat;
	u32 fmt;
	u32 nproduct_id;
	u32 num_clusters;
	u32 ncluster_array_offset;
	u32 num_defective_parts;
	u32 ndefective_parts_array_offset;
	u32 nmodem_supported;
};

struct smem_image_version {
	char name[SMEM_IMAGE_VERSION_NAME_SIZE];
	char variant[SMEM_IMAGE_VERSION_VARIANT_SIZE];
	char pad;
	char oem[SMEM_IMAGE_VERSION_OEM_SIZE];
};
#endif /* CONFIG_DEBUG_FS */

struct qcom_socinfo {
	struct soc_device *soc_dev;
	struct soc_device_attribute attr;
#ifdef CONFIG_DEBUG_FS
	struct dentry *dbg_root;
	struct socinfo_params info;
#endif /* CONFIG_DEBUG_FS */
};

struct soc_id {
	unsigned int id;
	const char *name;
};

static const struct soc_id soc_id[] = {
	{ 87, "MSM8960" },
	{ 109, "APQ8064" },
	{ 122, "MSM8660A" },
	{ 123, "MSM8260A" },
	{ 124, "APQ8060A" },
	{ 126, "MSM8974" },
	{ 130, "MPQ8064" },
	{ 138, "MSM8960AB" },
	{ 139, "APQ8060AB" },
	{ 140, "MSM8260AB" },
	{ 141, "MSM8660AB" },
	{ 178, "APQ8084" },
	{ 184, "APQ8074" },
	{ 185, "MSM8274" },
	{ 186, "MSM8674" },
	{ 194, "MSM8974PRO" },
	{ 206, "MSM8916" },
	{ 207, "MSM8994" },
	{ 208, "APQ8074-AA" },
	{ 209, "APQ8074-AB" },
	{ 210, "APQ8074PRO" },
	{ 211, "MSM8274-AA" },
	{ 212, "MSM8274-AB" },
	{ 213, "MSM8274PRO" },
	{ 214, "MSM8674-AA" },
	{ 215, "MSM8674-AB" },
	{ 216, "MSM8674PRO" },
	{ 217, "MSM8974-AA" },
	{ 218, "MSM8974-AB" },
	{ 233, "MSM8936" },
	{ 239, "MSM8939" },
	{ 240, "APQ8036" },
	{ 241, "APQ8039" },
	{ 246, "MSM8996" },
	{ 247, "APQ8016" },
	{ 248, "MSM8216" },
	{ 249, "MSM8116" },
	{ 250, "MSM8616" },
	{ 251, "MSM8992" },
	{ 253, "APQ8094" },
	{ 291, "APQ8096" },
	{ 305, "MSM8996SG" },
	{ 310, "MSM8996AU" },
	{ 311, "APQ8096AU" },
	{ 312, "APQ8096SG" },
	{ 318, "SDM630" },
	{ 321, "SDM845" },
	{ 341, "SDA845" },
	{ 356, "SM8250" },
	{ 402, "IPQ6018" },
	{ 425, "SC7180" },
};

static const char *socinfo_machine(struct device *dev, unsigned int id)
{
	int idx;

	for (idx = 0; idx < ARRAY_SIZE(soc_id); idx++) {
		if (soc_id[idx].id == id)
			return soc_id[idx].name;
	}

	return NULL;
}

#ifdef CONFIG_DEBUG_FS

#define QCOM_OPEN(name, _func)						\
static int qcom_open_##name(struct inode *inode, struct file *file)	\
{									\
	return single_open(file, _func, inode->i_private);		\
}									\
									\
static const struct file_operations qcom_ ##name## _ops = {		\
	.open = qcom_open_##name,					\
	.read = seq_read,						\
	.llseek = seq_lseek,						\
	.release = single_release,					\
}

#define DEBUGFS_ADD(info, name)						\
	debugfs_create_file(__stringify(name), 0400,			\
			    qcom_socinfo->dbg_root,			\
			    info, &qcom_ ##name## _ops)


static int qcom_show_build_id(struct seq_file *seq, void *p)
{
	struct socinfo *socinfo = seq->private;

	seq_printf(seq, "%s\n", socinfo->build_id);

	return 0;
}

static int qcom_show_pmic_model(struct seq_file *seq, void *p)
{
	struct socinfo *socinfo = seq->private;
	int model = SOCINFO_MINOR(le32_to_cpu(socinfo->pmic_model));

	if (model < 0)
		return -EINVAL;

<<<<<<< HEAD
	if (model <= ARRAY_SIZE(pmic_models) && pmic_models[model])
=======
	if (model < ARRAY_SIZE(pmic_models) && pmic_models[model])
>>>>>>> 4e026225
		seq_printf(seq, "%s\n", pmic_models[model]);
	else
		seq_printf(seq, "unknown (%d)\n", model);

	return 0;
}

static int qcom_show_pmic_die_revision(struct seq_file *seq, void *p)
{
	struct socinfo *socinfo = seq->private;

	seq_printf(seq, "%u.%u\n",
		   SOCINFO_MAJOR(le32_to_cpu(socinfo->pmic_die_rev)),
		   SOCINFO_MINOR(le32_to_cpu(socinfo->pmic_die_rev)));

	return 0;
}

static int qcom_show_chip_id(struct seq_file *seq, void *p)
{
	struct socinfo *socinfo = seq->private;

	seq_printf(seq, "%s\n", socinfo->chip_id);

	return 0;
}

QCOM_OPEN(build_id, qcom_show_build_id);
QCOM_OPEN(pmic_model, qcom_show_pmic_model);
QCOM_OPEN(pmic_die_rev, qcom_show_pmic_die_revision);
QCOM_OPEN(chip_id, qcom_show_chip_id);

#define DEFINE_IMAGE_OPS(type)					\
static int show_image_##type(struct seq_file *seq, void *p)		  \
{								  \
	struct smem_image_version *image_version = seq->private;  \
	seq_puts(seq, image_version->type);			  \
	seq_putc(seq, '\n');					  \
	return 0;						  \
}								  \
static int open_image_##type(struct inode *inode, struct file *file)	  \
{									  \
	return single_open(file, show_image_##type, inode->i_private); \
}									  \
									  \
static const struct file_operations qcom_image_##type##_ops = {	  \
	.open = open_image_##type,					  \
	.read = seq_read,						  \
	.llseek = seq_lseek,						  \
	.release = single_release,					  \
}

DEFINE_IMAGE_OPS(name);
DEFINE_IMAGE_OPS(variant);
DEFINE_IMAGE_OPS(oem);

static void socinfo_debugfs_init(struct qcom_socinfo *qcom_socinfo,
				 struct socinfo *info)
{
	struct smem_image_version *versions;
	struct dentry *dentry;
	size_t size;
	int i;

	qcom_socinfo->dbg_root = debugfs_create_dir("qcom_socinfo", NULL);

	qcom_socinfo->info.fmt = __le32_to_cpu(info->fmt);

	debugfs_create_x32("info_fmt", 0400, qcom_socinfo->dbg_root,
			   &qcom_socinfo->info.fmt);

	switch (qcom_socinfo->info.fmt) {
	case SOCINFO_VERSION(0, 15):
		qcom_socinfo->info.nmodem_supported = __le32_to_cpu(info->nmodem_supported);

		debugfs_create_u32("nmodem_supported", 0400, qcom_socinfo->dbg_root,
				   &qcom_socinfo->info.nmodem_supported);
		fallthrough;
	case SOCINFO_VERSION(0, 14):
		qcom_socinfo->info.num_clusters = __le32_to_cpu(info->num_clusters);
		qcom_socinfo->info.ncluster_array_offset = __le32_to_cpu(info->ncluster_array_offset);
		qcom_socinfo->info.num_defective_parts = __le32_to_cpu(info->num_defective_parts);
		qcom_socinfo->info.ndefective_parts_array_offset = __le32_to_cpu(info->ndefective_parts_array_offset);

		debugfs_create_u32("num_clusters", 0400, qcom_socinfo->dbg_root,
				   &qcom_socinfo->info.num_clusters);
		debugfs_create_u32("ncluster_array_offset", 0400, qcom_socinfo->dbg_root,
				   &qcom_socinfo->info.ncluster_array_offset);
		debugfs_create_u32("num_defective_parts", 0400, qcom_socinfo->dbg_root,
				   &qcom_socinfo->info.num_defective_parts);
		debugfs_create_u32("ndefective_parts_array_offset", 0400, qcom_socinfo->dbg_root,
				   &qcom_socinfo->info.ndefective_parts_array_offset);
		fallthrough;
	case SOCINFO_VERSION(0, 13):
		qcom_socinfo->info.nproduct_id = __le32_to_cpu(info->nproduct_id);

		debugfs_create_u32("nproduct_id", 0400, qcom_socinfo->dbg_root,
				   &qcom_socinfo->info.nproduct_id);
		DEBUGFS_ADD(info, chip_id);
		fallthrough;
	case SOCINFO_VERSION(0, 12):
		qcom_socinfo->info.chip_family =
			__le32_to_cpu(info->chip_family);
		qcom_socinfo->info.raw_device_family =
			__le32_to_cpu(info->raw_device_family);
		qcom_socinfo->info.raw_device_num =
			__le32_to_cpu(info->raw_device_num);

		debugfs_create_x32("chip_family", 0400, qcom_socinfo->dbg_root,
				   &qcom_socinfo->info.chip_family);
		debugfs_create_x32("raw_device_family", 0400,
				   qcom_socinfo->dbg_root,
				   &qcom_socinfo->info.raw_device_family);
		debugfs_create_x32("raw_device_number", 0400,
				   qcom_socinfo->dbg_root,
				   &qcom_socinfo->info.raw_device_num);
		fallthrough;
	case SOCINFO_VERSION(0, 11):
	case SOCINFO_VERSION(0, 10):
	case SOCINFO_VERSION(0, 9):
		qcom_socinfo->info.foundry_id = __le32_to_cpu(info->foundry_id);

		debugfs_create_u32("foundry_id", 0400, qcom_socinfo->dbg_root,
				   &qcom_socinfo->info.foundry_id);
		fallthrough;
	case SOCINFO_VERSION(0, 8):
	case SOCINFO_VERSION(0, 7):
		DEBUGFS_ADD(info, pmic_model);
		DEBUGFS_ADD(info, pmic_die_rev);
		fallthrough;
	case SOCINFO_VERSION(0, 6):
		qcom_socinfo->info.hw_plat_subtype =
			__le32_to_cpu(info->hw_plat_subtype);

		debugfs_create_u32("hardware_platform_subtype", 0400,
				   qcom_socinfo->dbg_root,
				   &qcom_socinfo->info.hw_plat_subtype);
		fallthrough;
	case SOCINFO_VERSION(0, 5):
		qcom_socinfo->info.accessory_chip =
			__le32_to_cpu(info->accessory_chip);

		debugfs_create_u32("accessory_chip", 0400,
				   qcom_socinfo->dbg_root,
				   &qcom_socinfo->info.accessory_chip);
		fallthrough;
	case SOCINFO_VERSION(0, 4):
		qcom_socinfo->info.plat_ver = __le32_to_cpu(info->plat_ver);

		debugfs_create_u32("platform_version", 0400,
				   qcom_socinfo->dbg_root,
				   &qcom_socinfo->info.plat_ver);
		fallthrough;
	case SOCINFO_VERSION(0, 3):
		qcom_socinfo->info.hw_plat = __le32_to_cpu(info->hw_plat);

		debugfs_create_u32("hardware_platform", 0400,
				   qcom_socinfo->dbg_root,
				   &qcom_socinfo->info.hw_plat);
		fallthrough;
	case SOCINFO_VERSION(0, 2):
		qcom_socinfo->info.raw_ver  = __le32_to_cpu(info->raw_ver);

		debugfs_create_u32("raw_version", 0400, qcom_socinfo->dbg_root,
				   &qcom_socinfo->info.raw_ver);
		fallthrough;
	case SOCINFO_VERSION(0, 1):
		DEBUGFS_ADD(info, build_id);
		break;
	}

	versions = qcom_smem_get(QCOM_SMEM_HOST_ANY, SMEM_IMAGE_VERSION_TABLE,
				 &size);

	for (i = 0; i < ARRAY_SIZE(socinfo_image_names); i++) {
		if (!socinfo_image_names[i])
			continue;

		dentry = debugfs_create_dir(socinfo_image_names[i],
					    qcom_socinfo->dbg_root);
		debugfs_create_file("name", 0400, dentry, &versions[i],
				    &qcom_image_name_ops);
		debugfs_create_file("variant", 0400, dentry, &versions[i],
				    &qcom_image_variant_ops);
		debugfs_create_file("oem", 0400, dentry, &versions[i],
				    &qcom_image_oem_ops);
	}
}

static void socinfo_debugfs_exit(struct qcom_socinfo *qcom_socinfo)
{
	debugfs_remove_recursive(qcom_socinfo->dbg_root);
}
#else
static void socinfo_debugfs_init(struct qcom_socinfo *qcom_socinfo,
				 struct socinfo *info)
{
}
static void socinfo_debugfs_exit(struct qcom_socinfo *qcom_socinfo) {  }
#endif /* CONFIG_DEBUG_FS */

static int qcom_socinfo_probe(struct platform_device *pdev)
{
	struct qcom_socinfo *qs;
	struct socinfo *info;
	size_t item_size;

	info = qcom_smem_get(QCOM_SMEM_HOST_ANY, SMEM_HW_SW_BUILD_ID,
			      &item_size);
	if (IS_ERR(info)) {
		dev_err(&pdev->dev, "Couldn't find socinfo\n");
		return PTR_ERR(info);
	}

	qs = devm_kzalloc(&pdev->dev, sizeof(*qs), GFP_KERNEL);
	if (!qs)
		return -ENOMEM;

	qs->attr.family = "Snapdragon";
	qs->attr.machine = socinfo_machine(&pdev->dev,
					   le32_to_cpu(info->id));
	qs->attr.soc_id = devm_kasprintf(&pdev->dev, GFP_KERNEL, "%u",
					 le32_to_cpu(info->id));
	qs->attr.revision = devm_kasprintf(&pdev->dev, GFP_KERNEL, "%u.%u",
					   SOCINFO_MAJOR(le32_to_cpu(info->ver)),
					   SOCINFO_MINOR(le32_to_cpu(info->ver)));
	if (offsetof(struct socinfo, serial_num) <= item_size)
		qs->attr.serial_number = devm_kasprintf(&pdev->dev, GFP_KERNEL,
							"%u",
							le32_to_cpu(info->serial_num));

	qs->soc_dev = soc_device_register(&qs->attr);
	if (IS_ERR(qs->soc_dev))
		return PTR_ERR(qs->soc_dev);

	socinfo_debugfs_init(qs, info);

	/* Feed the soc specific unique data into entropy pool */
	add_device_randomness(info, item_size);

	platform_set_drvdata(pdev, qs->soc_dev);

	return 0;
}

static int qcom_socinfo_remove(struct platform_device *pdev)
{
	struct qcom_socinfo *qs = platform_get_drvdata(pdev);

	soc_device_unregister(qs->soc_dev);

	socinfo_debugfs_exit(qs);

	return 0;
}

static struct platform_driver qcom_socinfo_driver = {
	.probe = qcom_socinfo_probe,
	.remove = qcom_socinfo_remove,
	.driver  = {
		.name = "qcom-socinfo",
	},
};

module_platform_driver(qcom_socinfo_driver);

MODULE_DESCRIPTION("Qualcomm SoCinfo driver");
MODULE_LICENSE("GPL v2");
MODULE_ALIAS("platform:qcom-socinfo");<|MERGE_RESOLUTION|>--- conflicted
+++ resolved
@@ -280,11 +280,7 @@
 	if (model < 0)
 		return -EINVAL;
 
-<<<<<<< HEAD
-	if (model <= ARRAY_SIZE(pmic_models) && pmic_models[model])
-=======
 	if (model < ARRAY_SIZE(pmic_models) && pmic_models[model])
->>>>>>> 4e026225
 		seq_printf(seq, "%s\n", pmic_models[model]);
 	else
 		seq_printf(seq, "unknown (%d)\n", model);
