--- conflicted
+++ resolved
@@ -1,7 +1,2 @@
-<<<<<<< HEAD
-obj-y				+= fpi-bus.o
-obj-$(CONFIG_XRX200_PHY_FW)	+= gphy.o
-=======
 # SPDX-License-Identifier: GPL-2.0-only
-obj-y				+= fpi-bus.o
->>>>>>> 407d19ab
+obj-y				+= fpi-bus.o