/*
 * Copyright 2017 Impinj, Inc
 * Author: Andrey Smirnov <andrew.smirnov@gmail.com>
 *
 * Based on the code of analogus driver:
 *
 * Copyright 2015-2017 Pengutronix, Lucas Stach <kernel@pengutronix.de>
 *
 * The code contained herein is licensed under the GNU General Public
 * License. You may obtain a copy of the GNU General Public License
 * Version 2 or later at the following locations:
 *
 * http://www.opensource.org/licenses/gpl-license.html
 * http://www.gnu.org/copyleft/gpl.html
 */

#include <linux/platform_device.h>
#include <linux/pm_domain.h>
#include <linux/regmap.h>
#include <linux/regulator/consumer.h>
#include <dt-bindings/power/imx7-power.h>

#define GPC_LPCR_A7_BSC			0x000

#define GPC_PGC_CPU_MAPPING		0x0ec
#define USB_HSIC_PHY_A7_DOMAIN		BIT(6)
#define USB_OTG2_PHY_A7_DOMAIN		BIT(5)
#define USB_OTG1_PHY_A7_DOMAIN		BIT(4)
#define PCIE_PHY_A7_DOMAIN		BIT(3)
#define MIPI_PHY_A7_DOMAIN		BIT(2)

#define GPC_PU_PGC_SW_PUP_REQ		0x0f8
#define GPC_PU_PGC_SW_PDN_REQ		0x104
#define USB_HSIC_PHY_SW_Pxx_REQ		BIT(4)
#define USB_OTG2_PHY_SW_Pxx_REQ		BIT(3)
#define USB_OTG1_PHY_SW_Pxx_REQ		BIT(2)
#define PCIE_PHY_SW_Pxx_REQ		BIT(1)
#define MIPI_PHY_SW_Pxx_REQ		BIT(0)

#define GPC_M4_PU_PDN_FLG		0x1bc

/*
 * The PGC offset values in Reference Manual
 * (Rev. 1, 01/2018 and the older ones) GPC chapter's
 * GPC_PGC memory map are incorrect, below offset
 * values are from design RTL.
 */
#define PGC_MIPI			16
#define PGC_PCIE			17
#define PGC_USB_HSIC			20
#define GPC_PGC_CTRL(n)			(0x800 + (n) * 0x40)
#define GPC_PGC_SR(n)			(GPC_PGC_CTRL(n) + 0xc)

#define GPC_PGC_CTRL_PCR		BIT(0)

struct imx7_pgc_domain {
	struct generic_pm_domain genpd;
	struct regmap *regmap;
	struct regulator *regulator;

	unsigned int pgc;

	const struct {
		u32 pxx;
		u32 map;
	} bits;

	const int voltage;
	struct device *dev;
};

static int imx7_gpc_pu_pgc_sw_pxx_req(struct generic_pm_domain *genpd,
				      bool on)
{
	struct imx7_pgc_domain *domain = container_of(genpd,
						      struct imx7_pgc_domain,
						      genpd);
	unsigned int offset = on ?
		GPC_PU_PGC_SW_PUP_REQ : GPC_PU_PGC_SW_PDN_REQ;
	const bool enable_power_control = !on;
	const bool has_regulator = !IS_ERR(domain->regulator);
<<<<<<< HEAD
	unsigned long deadline;
	int ret = 0;
=======
	int i, ret = 0;
	u32 pxx_req;
>>>>>>> 407d19ab

	regmap_update_bits(domain->regmap, GPC_PGC_CPU_MAPPING,
			   domain->bits.map, domain->bits.map);

	if (has_regulator && on) {
		ret = regulator_enable(domain->regulator);
		if (ret) {
			dev_err(domain->dev, "failed to enable regulator\n");
			goto unmap;
		}
	}

	if (enable_power_control)
		regmap_update_bits(domain->regmap, GPC_PGC_CTRL(domain->pgc),
				   GPC_PGC_CTRL_PCR, GPC_PGC_CTRL_PCR);

	regmap_update_bits(domain->regmap, offset,
			   domain->bits.pxx, domain->bits.pxx);

	/*
	 * As per "5.5.9.4 Example Code 4" in IMX7DRM.pdf wait
	 * for PUP_REQ/PDN_REQ bit to be cleared
	 */
	ret = regmap_read_poll_timeout(domain->regmap, offset, pxx_req,
				       !(pxx_req & domain->bits.pxx),
				       0, USEC_PER_MSEC);
	if (ret) {
		dev_err(domain->dev, "failed to command PGC\n");
		/*
		 * If we were in a process of enabling a
		 * domain and failed we might as well disable
		 * the regulator we just enabled. And if it
		 * was the opposite situation and we failed to
		 * power down -- keep the regulator on
		 */
		on = !on;
	}

	if (enable_power_control)
		regmap_update_bits(domain->regmap, GPC_PGC_CTRL(domain->pgc),
				   GPC_PGC_CTRL_PCR, 0);

	if (has_regulator && !on) {
		int err;

		err = regulator_disable(domain->regulator);
		if (err)
			dev_err(domain->dev,
				"failed to disable regulator: %d\n", ret);
		/* Preserve earlier error code */
		ret = ret ?: err;
	}
unmap:
	regmap_update_bits(domain->regmap, GPC_PGC_CPU_MAPPING,
			   domain->bits.map, 0);
	return ret;
}

static int imx7_gpc_pu_pgc_sw_pup_req(struct generic_pm_domain *genpd)
{
	return imx7_gpc_pu_pgc_sw_pxx_req(genpd, true);
}

static int imx7_gpc_pu_pgc_sw_pdn_req(struct generic_pm_domain *genpd)
{
	return imx7_gpc_pu_pgc_sw_pxx_req(genpd, false);
}

static const struct imx7_pgc_domain imx7_pgc_domains[] = {
	[IMX7_POWER_DOMAIN_MIPI_PHY] = {
		.genpd = {
			.name      = "mipi-phy",
		},
		.bits  = {
			.pxx = MIPI_PHY_SW_Pxx_REQ,
			.map = MIPI_PHY_A7_DOMAIN,
		},
		.voltage   = 1000000,
		.pgc	   = PGC_MIPI,
	},

	[IMX7_POWER_DOMAIN_PCIE_PHY] = {
		.genpd = {
			.name      = "pcie-phy",
		},
		.bits  = {
			.pxx = PCIE_PHY_SW_Pxx_REQ,
			.map = PCIE_PHY_A7_DOMAIN,
		},
		.voltage   = 1000000,
		.pgc	   = PGC_PCIE,
	},

	[IMX7_POWER_DOMAIN_USB_HSIC_PHY] = {
		.genpd = {
			.name      = "usb-hsic-phy",
		},
		.bits  = {
			.pxx = USB_HSIC_PHY_SW_Pxx_REQ,
			.map = USB_HSIC_PHY_A7_DOMAIN,
		},
		.voltage   = 1200000,
		.pgc	   = PGC_USB_HSIC,
	},
};

static int imx7_pgc_domain_probe(struct platform_device *pdev)
{
	struct imx7_pgc_domain *domain = pdev->dev.platform_data;
	int ret;

	domain->dev = &pdev->dev;

	domain->regulator = devm_regulator_get_optional(domain->dev, "power");
	if (IS_ERR(domain->regulator)) {
		if (PTR_ERR(domain->regulator) != -ENODEV) {
			if (PTR_ERR(domain->regulator) != -EPROBE_DEFER)
				dev_err(domain->dev, "Failed to get domain's regulator\n");
			return PTR_ERR(domain->regulator);
		}
	} else {
		regulator_set_voltage(domain->regulator,
				      domain->voltage, domain->voltage);
	}

	ret = pm_genpd_init(&domain->genpd, NULL, true);
	if (ret) {
		dev_err(domain->dev, "Failed to init power domain\n");
		return ret;
	}

	ret = of_genpd_add_provider_simple(domain->dev->of_node,
					   &domain->genpd);
	if (ret) {
		dev_err(domain->dev, "Failed to add genpd provider\n");
		pm_genpd_remove(&domain->genpd);
	}

	return ret;
}

static int imx7_pgc_domain_remove(struct platform_device *pdev)
{
	struct imx7_pgc_domain *domain = pdev->dev.platform_data;

	of_genpd_del_provider(domain->dev->of_node);
	pm_genpd_remove(&domain->genpd);

	return 0;
}

static const struct platform_device_id imx7_pgc_domain_id[] = {
	{ "imx7-pgc-domain", },
	{ },
};

static struct platform_driver imx7_pgc_domain_driver = {
	.driver = {
		.name = "imx7-pgc",
	},
	.probe    = imx7_pgc_domain_probe,
	.remove   = imx7_pgc_domain_remove,
	.id_table = imx7_pgc_domain_id,
};
builtin_platform_driver(imx7_pgc_domain_driver)

static int imx_gpcv2_probe(struct platform_device *pdev)
{
	static const struct regmap_range yes_ranges[] = {
		regmap_reg_range(GPC_LPCR_A7_BSC,
				 GPC_M4_PU_PDN_FLG),
		regmap_reg_range(GPC_PGC_CTRL(PGC_MIPI),
				 GPC_PGC_SR(PGC_MIPI)),
		regmap_reg_range(GPC_PGC_CTRL(PGC_PCIE),
				 GPC_PGC_SR(PGC_PCIE)),
		regmap_reg_range(GPC_PGC_CTRL(PGC_USB_HSIC),
				 GPC_PGC_SR(PGC_USB_HSIC)),
	};
	static const struct regmap_access_table access_table = {
		.yes_ranges	= yes_ranges,
		.n_yes_ranges	= ARRAY_SIZE(yes_ranges),
	};
	static const struct regmap_config regmap_config = {
		.reg_bits	= 32,
		.val_bits	= 32,
		.reg_stride	= 4,
		.rd_table	= &access_table,
		.wr_table	= &access_table,
		.max_register   = SZ_4K,
	};
	struct device *dev = &pdev->dev;
	struct device_node *pgc_np, *np;
	struct regmap *regmap;
	void __iomem *base;
	int ret;

	pgc_np = of_get_child_by_name(dev->of_node, "pgc");
	if (!pgc_np) {
		dev_err(dev, "No power domains specified in DT\n");
		return -EINVAL;
	}

	base = devm_platform_ioremap_resource(pdev, 0);
	if (IS_ERR(base))
		return PTR_ERR(base);

	regmap = devm_regmap_init_mmio(dev, base, &regmap_config);
	if (IS_ERR(regmap)) {
		ret = PTR_ERR(regmap);
		dev_err(dev, "failed to init regmap (%d)\n", ret);
		return ret;
	}

	for_each_child_of_node(pgc_np, np) {
		struct platform_device *pd_pdev;
		struct imx7_pgc_domain *domain;
		u32 domain_index;

		ret = of_property_read_u32(np, "reg", &domain_index);
		if (ret) {
			dev_err(dev, "Failed to read 'reg' property\n");
			of_node_put(np);
			return ret;
		}

		if (domain_index >= ARRAY_SIZE(imx7_pgc_domains)) {
			dev_warn(dev,
				 "Domain index %d is out of bounds\n",
				 domain_index);
			continue;
		}

		pd_pdev = platform_device_alloc("imx7-pgc-domain",
						domain_index);
		if (!pd_pdev) {
			dev_err(dev, "Failed to allocate platform device\n");
			of_node_put(np);
			return -ENOMEM;
		}

		ret = platform_device_add_data(pd_pdev,
					       &imx7_pgc_domains[domain_index],
					       sizeof(imx7_pgc_domains[domain_index]));
		if (ret) {
			platform_device_put(pd_pdev);
			of_node_put(np);
			return ret;
		}

		domain = pd_pdev->dev.platform_data;
		domain->regmap = regmap;
		domain->genpd.power_on  = imx7_gpc_pu_pgc_sw_pup_req;
		domain->genpd.power_off = imx7_gpc_pu_pgc_sw_pdn_req;

		pd_pdev->dev.parent = dev;
		pd_pdev->dev.of_node = np;

		ret = platform_device_add(pd_pdev);
		if (ret) {
			platform_device_put(pd_pdev);
			of_node_put(np);
			return ret;
		}
	}

	return 0;
}

static const struct of_device_id imx_gpcv2_dt_ids[] = {
	{ .compatible = "fsl,imx7d-gpc" },
	{ }
};

static struct platform_driver imx_gpc_driver = {
	.driver = {
		.name = "imx-gpcv2",
		.of_match_table = imx_gpcv2_dt_ids,
	},
	.probe = imx_gpcv2_probe,
};
builtin_platform_driver(imx_gpc_driver)<|MERGE_RESOLUTION|>--- conflicted
+++ resolved
@@ -1,3 +1,4 @@
+// SPDX-License-Identifier: GPL-2.0+
 /*
  * Copyright 2017 Impinj, Inc
  * Author: Andrey Smirnov <andrew.smirnov@gmail.com>
@@ -5,39 +6,71 @@
  * Based on the code of analogus driver:
  *
  * Copyright 2015-2017 Pengutronix, Lucas Stach <kernel@pengutronix.de>
- *
- * The code contained herein is licensed under the GNU General Public
- * License. You may obtain a copy of the GNU General Public License
- * Version 2 or later at the following locations:
- *
- * http://www.opensource.org/licenses/gpl-license.html
- * http://www.gnu.org/copyleft/gpl.html
  */
 
+#include <linux/clk.h>
+#include <linux/of_device.h>
 #include <linux/platform_device.h>
 #include <linux/pm_domain.h>
 #include <linux/regmap.h>
 #include <linux/regulator/consumer.h>
 #include <dt-bindings/power/imx7-power.h>
-
-#define GPC_LPCR_A7_BSC			0x000
+#include <dt-bindings/power/imx8mq-power.h>
+
+#define GPC_LPCR_A_CORE_BSC			0x000
 
 #define GPC_PGC_CPU_MAPPING		0x0ec
-#define USB_HSIC_PHY_A7_DOMAIN		BIT(6)
-#define USB_OTG2_PHY_A7_DOMAIN		BIT(5)
-#define USB_OTG1_PHY_A7_DOMAIN		BIT(4)
-#define PCIE_PHY_A7_DOMAIN		BIT(3)
-#define MIPI_PHY_A7_DOMAIN		BIT(2)
+
+#define IMX7_USB_HSIC_PHY_A_CORE_DOMAIN		BIT(6)
+#define IMX7_USB_OTG2_PHY_A_CORE_DOMAIN		BIT(5)
+#define IMX7_USB_OTG1_PHY_A_CORE_DOMAIN		BIT(4)
+#define IMX7_PCIE_PHY_A_CORE_DOMAIN		BIT(3)
+#define IMX7_MIPI_PHY_A_CORE_DOMAIN		BIT(2)
+
+#define IMX8M_PCIE2_A53_DOMAIN			BIT(15)
+#define IMX8M_MIPI_CSI2_A53_DOMAIN		BIT(14)
+#define IMX8M_MIPI_CSI1_A53_DOMAIN		BIT(13)
+#define IMX8M_DISP_A53_DOMAIN			BIT(12)
+#define IMX8M_HDMI_A53_DOMAIN			BIT(11)
+#define IMX8M_VPU_A53_DOMAIN			BIT(10)
+#define IMX8M_GPU_A53_DOMAIN			BIT(9)
+#define IMX8M_DDR2_A53_DOMAIN			BIT(8)
+#define IMX8M_DDR1_A53_DOMAIN			BIT(7)
+#define IMX8M_OTG2_A53_DOMAIN			BIT(5)
+#define IMX8M_OTG1_A53_DOMAIN			BIT(4)
+#define IMX8M_PCIE1_A53_DOMAIN			BIT(3)
+#define IMX8M_MIPI_A53_DOMAIN			BIT(2)
 
 #define GPC_PU_PGC_SW_PUP_REQ		0x0f8
 #define GPC_PU_PGC_SW_PDN_REQ		0x104
-#define USB_HSIC_PHY_SW_Pxx_REQ		BIT(4)
-#define USB_OTG2_PHY_SW_Pxx_REQ		BIT(3)
-#define USB_OTG1_PHY_SW_Pxx_REQ		BIT(2)
-#define PCIE_PHY_SW_Pxx_REQ		BIT(1)
-#define MIPI_PHY_SW_Pxx_REQ		BIT(0)
+
+#define IMX7_USB_HSIC_PHY_SW_Pxx_REQ		BIT(4)
+#define IMX7_USB_OTG2_PHY_SW_Pxx_REQ		BIT(3)
+#define IMX7_USB_OTG1_PHY_SW_Pxx_REQ		BIT(2)
+#define IMX7_PCIE_PHY_SW_Pxx_REQ		BIT(1)
+#define IMX7_MIPI_PHY_SW_Pxx_REQ		BIT(0)
+
+#define IMX8M_PCIE2_SW_Pxx_REQ			BIT(13)
+#define IMX8M_MIPI_CSI2_SW_Pxx_REQ		BIT(12)
+#define IMX8M_MIPI_CSI1_SW_Pxx_REQ		BIT(11)
+#define IMX8M_DISP_SW_Pxx_REQ			BIT(10)
+#define IMX8M_HDMI_SW_Pxx_REQ			BIT(9)
+#define IMX8M_VPU_SW_Pxx_REQ			BIT(8)
+#define IMX8M_GPU_SW_Pxx_REQ			BIT(7)
+#define IMX8M_DDR2_SW_Pxx_REQ			BIT(6)
+#define IMX8M_DDR1_SW_Pxx_REQ			BIT(5)
+#define IMX8M_OTG2_SW_Pxx_REQ			BIT(3)
+#define IMX8M_OTG1_SW_Pxx_REQ			BIT(2)
+#define IMX8M_PCIE1_SW_Pxx_REQ			BIT(1)
+#define IMX8M_MIPI_SW_Pxx_REQ			BIT(0)
 
 #define GPC_M4_PU_PDN_FLG		0x1bc
+
+#define GPC_PU_PWRHSK			0x1fc
+
+#define IMX8M_GPU_HSK_PWRDNREQN			BIT(6)
+#define IMX8M_VPU_HSK_PWRDNREQN			BIT(5)
+#define IMX8M_DISP_HSK_PWRDNREQN		BIT(4)
 
 /*
  * The PGC offset values in Reference Manual
@@ -45,47 +78,66 @@
  * GPC_PGC memory map are incorrect, below offset
  * values are from design RTL.
  */
-#define PGC_MIPI			16
-#define PGC_PCIE			17
-#define PGC_USB_HSIC			20
+#define IMX7_PGC_MIPI			16
+#define IMX7_PGC_PCIE			17
+#define IMX7_PGC_USB_HSIC		20
+
+#define IMX8M_PGC_MIPI			16
+#define IMX8M_PGC_PCIE1			17
+#define IMX8M_PGC_OTG1			18
+#define IMX8M_PGC_OTG2			19
+#define IMX8M_PGC_DDR1			21
+#define IMX8M_PGC_GPU			23
+#define IMX8M_PGC_VPU			24
+#define IMX8M_PGC_DISP			26
+#define IMX8M_PGC_MIPI_CSI1		27
+#define IMX8M_PGC_MIPI_CSI2		28
+#define IMX8M_PGC_PCIE2			29
+
 #define GPC_PGC_CTRL(n)			(0x800 + (n) * 0x40)
 #define GPC_PGC_SR(n)			(GPC_PGC_CTRL(n) + 0xc)
 
 #define GPC_PGC_CTRL_PCR		BIT(0)
 
-struct imx7_pgc_domain {
+#define GPC_CLK_MAX		6
+
+struct imx_pgc_domain {
 	struct generic_pm_domain genpd;
 	struct regmap *regmap;
 	struct regulator *regulator;
+	struct clk *clk[GPC_CLK_MAX];
+	int num_clks;
 
 	unsigned int pgc;
 
 	const struct {
 		u32 pxx;
 		u32 map;
+		u32 hsk;
 	} bits;
 
 	const int voltage;
 	struct device *dev;
 };
 
-static int imx7_gpc_pu_pgc_sw_pxx_req(struct generic_pm_domain *genpd,
+struct imx_pgc_domain_data {
+	const struct imx_pgc_domain *domains;
+	size_t domains_num;
+	const struct regmap_access_table *reg_access_table;
+};
+
+static int imx_gpc_pu_pgc_sw_pxx_req(struct generic_pm_domain *genpd,
 				      bool on)
 {
-	struct imx7_pgc_domain *domain = container_of(genpd,
-						      struct imx7_pgc_domain,
+	struct imx_pgc_domain *domain = container_of(genpd,
+						      struct imx_pgc_domain,
 						      genpd);
 	unsigned int offset = on ?
 		GPC_PU_PGC_SW_PUP_REQ : GPC_PU_PGC_SW_PDN_REQ;
 	const bool enable_power_control = !on;
 	const bool has_regulator = !IS_ERR(domain->regulator);
-<<<<<<< HEAD
-	unsigned long deadline;
-	int ret = 0;
-=======
 	int i, ret = 0;
 	u32 pxx_req;
->>>>>>> 407d19ab
 
 	regmap_update_bits(domain->regmap, GPC_PGC_CPU_MAPPING,
 			   domain->bits.map, domain->bits.map);
@@ -98,9 +150,17 @@
 		}
 	}
 
+	/* Enable reset clocks for all devices in the domain */
+	for (i = 0; i < domain->num_clks; i++)
+		clk_prepare_enable(domain->clk[i]);
+
 	if (enable_power_control)
 		regmap_update_bits(domain->regmap, GPC_PGC_CTRL(domain->pgc),
 				   GPC_PGC_CTRL_PCR, GPC_PGC_CTRL_PCR);
+
+	if (domain->bits.hsk)
+		regmap_update_bits(domain->regmap, GPC_PU_PWRHSK,
+				   domain->bits.hsk, on ? domain->bits.hsk : 0);
 
 	regmap_update_bits(domain->regmap, offset,
 			   domain->bits.pxx, domain->bits.pxx);
@@ -128,6 +188,10 @@
 		regmap_update_bits(domain->regmap, GPC_PGC_CTRL(domain->pgc),
 				   GPC_PGC_CTRL_PCR, 0);
 
+	/* Disable reset clocks for all devices in the domain */
+	for (i = 0; i < domain->num_clks; i++)
+		clk_disable_unprepare(domain->clk[i]);
+
 	if (has_regulator && !on) {
 		int err;
 
@@ -144,27 +208,27 @@
 	return ret;
 }
 
-static int imx7_gpc_pu_pgc_sw_pup_req(struct generic_pm_domain *genpd)
-{
-	return imx7_gpc_pu_pgc_sw_pxx_req(genpd, true);
-}
-
-static int imx7_gpc_pu_pgc_sw_pdn_req(struct generic_pm_domain *genpd)
-{
-	return imx7_gpc_pu_pgc_sw_pxx_req(genpd, false);
-}
-
-static const struct imx7_pgc_domain imx7_pgc_domains[] = {
+static int imx_gpc_pu_pgc_sw_pup_req(struct generic_pm_domain *genpd)
+{
+	return imx_gpc_pu_pgc_sw_pxx_req(genpd, true);
+}
+
+static int imx_gpc_pu_pgc_sw_pdn_req(struct generic_pm_domain *genpd)
+{
+	return imx_gpc_pu_pgc_sw_pxx_req(genpd, false);
+}
+
+static const struct imx_pgc_domain imx7_pgc_domains[] = {
 	[IMX7_POWER_DOMAIN_MIPI_PHY] = {
 		.genpd = {
 			.name      = "mipi-phy",
 		},
 		.bits  = {
-			.pxx = MIPI_PHY_SW_Pxx_REQ,
-			.map = MIPI_PHY_A7_DOMAIN,
+			.pxx = IMX7_MIPI_PHY_SW_Pxx_REQ,
+			.map = IMX7_MIPI_PHY_A_CORE_DOMAIN,
 		},
 		.voltage   = 1000000,
-		.pgc	   = PGC_MIPI,
+		.pgc	   = IMX7_PGC_MIPI,
 	},
 
 	[IMX7_POWER_DOMAIN_PCIE_PHY] = {
@@ -172,11 +236,11 @@
 			.name      = "pcie-phy",
 		},
 		.bits  = {
-			.pxx = PCIE_PHY_SW_Pxx_REQ,
-			.map = PCIE_PHY_A7_DOMAIN,
+			.pxx = IMX7_PCIE_PHY_SW_Pxx_REQ,
+			.map = IMX7_PCIE_PHY_A_CORE_DOMAIN,
 		},
 		.voltage   = 1000000,
-		.pgc	   = PGC_PCIE,
+		.pgc	   = IMX7_PGC_PCIE,
 	},
 
 	[IMX7_POWER_DOMAIN_USB_HSIC_PHY] = {
@@ -184,17 +248,238 @@
 			.name      = "usb-hsic-phy",
 		},
 		.bits  = {
-			.pxx = USB_HSIC_PHY_SW_Pxx_REQ,
-			.map = USB_HSIC_PHY_A7_DOMAIN,
+			.pxx = IMX7_USB_HSIC_PHY_SW_Pxx_REQ,
+			.map = IMX7_USB_HSIC_PHY_A_CORE_DOMAIN,
 		},
 		.voltage   = 1200000,
-		.pgc	   = PGC_USB_HSIC,
-	},
-};
-
-static int imx7_pgc_domain_probe(struct platform_device *pdev)
-{
-	struct imx7_pgc_domain *domain = pdev->dev.platform_data;
+		.pgc	   = IMX7_PGC_USB_HSIC,
+	},
+};
+
+static const struct regmap_range imx7_yes_ranges[] = {
+		regmap_reg_range(GPC_LPCR_A_CORE_BSC,
+				 GPC_M4_PU_PDN_FLG),
+		regmap_reg_range(GPC_PGC_CTRL(IMX7_PGC_MIPI),
+				 GPC_PGC_SR(IMX7_PGC_MIPI)),
+		regmap_reg_range(GPC_PGC_CTRL(IMX7_PGC_PCIE),
+				 GPC_PGC_SR(IMX7_PGC_PCIE)),
+		regmap_reg_range(GPC_PGC_CTRL(IMX7_PGC_USB_HSIC),
+				 GPC_PGC_SR(IMX7_PGC_USB_HSIC)),
+};
+
+static const struct regmap_access_table imx7_access_table = {
+	.yes_ranges	= imx7_yes_ranges,
+	.n_yes_ranges	= ARRAY_SIZE(imx7_yes_ranges),
+};
+
+static const struct imx_pgc_domain_data imx7_pgc_domain_data = {
+	.domains = imx7_pgc_domains,
+	.domains_num = ARRAY_SIZE(imx7_pgc_domains),
+	.reg_access_table = &imx7_access_table,
+};
+
+static const struct imx_pgc_domain imx8m_pgc_domains[] = {
+	[IMX8M_POWER_DOMAIN_MIPI] = {
+		.genpd = {
+			.name      = "mipi",
+		},
+		.bits  = {
+			.pxx = IMX8M_MIPI_SW_Pxx_REQ,
+			.map = IMX8M_MIPI_A53_DOMAIN,
+		},
+		.pgc	   = IMX8M_PGC_MIPI,
+	},
+
+	[IMX8M_POWER_DOMAIN_PCIE1] = {
+		.genpd = {
+			.name = "pcie1",
+		},
+		.bits  = {
+			.pxx = IMX8M_PCIE1_SW_Pxx_REQ,
+			.map = IMX8M_PCIE1_A53_DOMAIN,
+		},
+		.pgc   = IMX8M_PGC_PCIE1,
+	},
+
+	[IMX8M_POWER_DOMAIN_USB_OTG1] = {
+		.genpd = {
+			.name = "usb-otg1",
+		},
+		.bits  = {
+			.pxx = IMX8M_OTG1_SW_Pxx_REQ,
+			.map = IMX8M_OTG1_A53_DOMAIN,
+		},
+		.pgc   = IMX8M_PGC_OTG1,
+	},
+
+	[IMX8M_POWER_DOMAIN_USB_OTG2] = {
+		.genpd = {
+			.name = "usb-otg2",
+		},
+		.bits  = {
+			.pxx = IMX8M_OTG2_SW_Pxx_REQ,
+			.map = IMX8M_OTG2_A53_DOMAIN,
+		},
+		.pgc   = IMX8M_PGC_OTG2,
+	},
+
+	[IMX8M_POWER_DOMAIN_DDR1] = {
+		.genpd = {
+			.name = "ddr1",
+		},
+		.bits  = {
+			.pxx = IMX8M_DDR1_SW_Pxx_REQ,
+			.map = IMX8M_DDR2_A53_DOMAIN,
+		},
+		.pgc   = IMX8M_PGC_DDR1,
+	},
+
+	[IMX8M_POWER_DOMAIN_GPU] = {
+		.genpd = {
+			.name = "gpu",
+		},
+		.bits  = {
+			.pxx = IMX8M_GPU_SW_Pxx_REQ,
+			.map = IMX8M_GPU_A53_DOMAIN,
+			.hsk = IMX8M_GPU_HSK_PWRDNREQN,
+		},
+		.pgc   = IMX8M_PGC_GPU,
+	},
+
+	[IMX8M_POWER_DOMAIN_VPU] = {
+		.genpd = {
+			.name = "vpu",
+		},
+		.bits  = {
+			.pxx = IMX8M_VPU_SW_Pxx_REQ,
+			.map = IMX8M_VPU_A53_DOMAIN,
+			.hsk = IMX8M_VPU_HSK_PWRDNREQN,
+		},
+		.pgc   = IMX8M_PGC_VPU,
+	},
+
+	[IMX8M_POWER_DOMAIN_DISP] = {
+		.genpd = {
+			.name = "disp",
+		},
+		.bits  = {
+			.pxx = IMX8M_DISP_SW_Pxx_REQ,
+			.map = IMX8M_DISP_A53_DOMAIN,
+			.hsk = IMX8M_DISP_HSK_PWRDNREQN,
+		},
+		.pgc   = IMX8M_PGC_DISP,
+	},
+
+	[IMX8M_POWER_DOMAIN_MIPI_CSI1] = {
+		.genpd = {
+			.name = "mipi-csi1",
+		},
+		.bits  = {
+			.pxx = IMX8M_MIPI_CSI1_SW_Pxx_REQ,
+			.map = IMX8M_MIPI_CSI1_A53_DOMAIN,
+		},
+		.pgc   = IMX8M_PGC_MIPI_CSI1,
+	},
+
+	[IMX8M_POWER_DOMAIN_MIPI_CSI2] = {
+		.genpd = {
+			.name = "mipi-csi2",
+		},
+		.bits  = {
+			.pxx = IMX8M_MIPI_CSI2_SW_Pxx_REQ,
+			.map = IMX8M_MIPI_CSI2_A53_DOMAIN,
+		},
+		.pgc   = IMX8M_PGC_MIPI_CSI2,
+	},
+
+	[IMX8M_POWER_DOMAIN_PCIE2] = {
+		.genpd = {
+			.name = "pcie2",
+		},
+		.bits  = {
+			.pxx = IMX8M_PCIE2_SW_Pxx_REQ,
+			.map = IMX8M_PCIE2_A53_DOMAIN,
+		},
+		.pgc   = IMX8M_PGC_PCIE2,
+	},
+};
+
+static const struct regmap_range imx8m_yes_ranges[] = {
+		regmap_reg_range(GPC_LPCR_A_CORE_BSC,
+				 GPC_PU_PWRHSK),
+		regmap_reg_range(GPC_PGC_CTRL(IMX8M_PGC_MIPI),
+				 GPC_PGC_SR(IMX8M_PGC_MIPI)),
+		regmap_reg_range(GPC_PGC_CTRL(IMX8M_PGC_PCIE1),
+				 GPC_PGC_SR(IMX8M_PGC_PCIE1)),
+		regmap_reg_range(GPC_PGC_CTRL(IMX8M_PGC_OTG1),
+				 GPC_PGC_SR(IMX8M_PGC_OTG1)),
+		regmap_reg_range(GPC_PGC_CTRL(IMX8M_PGC_OTG2),
+				 GPC_PGC_SR(IMX8M_PGC_OTG2)),
+		regmap_reg_range(GPC_PGC_CTRL(IMX8M_PGC_DDR1),
+				 GPC_PGC_SR(IMX8M_PGC_DDR1)),
+		regmap_reg_range(GPC_PGC_CTRL(IMX8M_PGC_GPU),
+				 GPC_PGC_SR(IMX8M_PGC_GPU)),
+		regmap_reg_range(GPC_PGC_CTRL(IMX8M_PGC_VPU),
+				 GPC_PGC_SR(IMX8M_PGC_VPU)),
+		regmap_reg_range(GPC_PGC_CTRL(IMX8M_PGC_DISP),
+				 GPC_PGC_SR(IMX8M_PGC_DISP)),
+		regmap_reg_range(GPC_PGC_CTRL(IMX8M_PGC_MIPI_CSI1),
+				 GPC_PGC_SR(IMX8M_PGC_MIPI_CSI1)),
+		regmap_reg_range(GPC_PGC_CTRL(IMX8M_PGC_MIPI_CSI2),
+				 GPC_PGC_SR(IMX8M_PGC_MIPI_CSI2)),
+		regmap_reg_range(GPC_PGC_CTRL(IMX8M_PGC_PCIE2),
+				 GPC_PGC_SR(IMX8M_PGC_PCIE2)),
+};
+
+static const struct regmap_access_table imx8m_access_table = {
+	.yes_ranges	= imx8m_yes_ranges,
+	.n_yes_ranges	= ARRAY_SIZE(imx8m_yes_ranges),
+};
+
+static const struct imx_pgc_domain_data imx8m_pgc_domain_data = {
+	.domains = imx8m_pgc_domains,
+	.domains_num = ARRAY_SIZE(imx8m_pgc_domains),
+	.reg_access_table = &imx8m_access_table,
+};
+
+static int imx_pgc_get_clocks(struct imx_pgc_domain *domain)
+{
+	int i, ret;
+
+	for (i = 0; ; i++) {
+		struct clk *clk = of_clk_get(domain->dev->of_node, i);
+		if (IS_ERR(clk))
+			break;
+		if (i >= GPC_CLK_MAX) {
+			dev_err(domain->dev, "more than %d clocks\n",
+				GPC_CLK_MAX);
+			ret = -EINVAL;
+			goto clk_err;
+		}
+		domain->clk[i] = clk;
+	}
+	domain->num_clks = i;
+
+	return 0;
+
+clk_err:
+	while (i--)
+		clk_put(domain->clk[i]);
+
+	return ret;
+}
+
+static void imx_pgc_put_clocks(struct imx_pgc_domain *domain)
+{
+	int i;
+
+	for (i = domain->num_clks - 1; i >= 0; i--)
+		clk_put(domain->clk[i]);
+}
+
+static int imx_pgc_domain_probe(struct platform_device *pdev)
+{
+	struct imx_pgc_domain *domain = pdev->dev.platform_data;
 	int ret;
 
 	domain->dev = &pdev->dev;
@@ -206,14 +491,22 @@
 				dev_err(domain->dev, "Failed to get domain's regulator\n");
 			return PTR_ERR(domain->regulator);
 		}
-	} else {
+	} else if (domain->voltage) {
 		regulator_set_voltage(domain->regulator,
 				      domain->voltage, domain->voltage);
+	}
+
+	ret = imx_pgc_get_clocks(domain);
+	if (ret) {
+		if (ret != -EPROBE_DEFER)
+			dev_err(domain->dev, "Failed to get domain's clocks\n");
+		return ret;
 	}
 
 	ret = pm_genpd_init(&domain->genpd, NULL, true);
 	if (ret) {
 		dev_err(domain->dev, "Failed to init power domain\n");
+		imx_pgc_put_clocks(domain);
 		return ret;
 	}
 
@@ -222,58 +515,49 @@
 	if (ret) {
 		dev_err(domain->dev, "Failed to add genpd provider\n");
 		pm_genpd_remove(&domain->genpd);
+		imx_pgc_put_clocks(domain);
 	}
 
 	return ret;
 }
 
-static int imx7_pgc_domain_remove(struct platform_device *pdev)
-{
-	struct imx7_pgc_domain *domain = pdev->dev.platform_data;
+static int imx_pgc_domain_remove(struct platform_device *pdev)
+{
+	struct imx_pgc_domain *domain = pdev->dev.platform_data;
 
 	of_genpd_del_provider(domain->dev->of_node);
 	pm_genpd_remove(&domain->genpd);
+	imx_pgc_put_clocks(domain);
 
 	return 0;
 }
 
-static const struct platform_device_id imx7_pgc_domain_id[] = {
-	{ "imx7-pgc-domain", },
+static const struct platform_device_id imx_pgc_domain_id[] = {
+	{ "imx-pgc-domain", },
 	{ },
 };
 
-static struct platform_driver imx7_pgc_domain_driver = {
+static struct platform_driver imx_pgc_domain_driver = {
 	.driver = {
-		.name = "imx7-pgc",
-	},
-	.probe    = imx7_pgc_domain_probe,
-	.remove   = imx7_pgc_domain_remove,
-	.id_table = imx7_pgc_domain_id,
-};
-builtin_platform_driver(imx7_pgc_domain_driver)
+		.name = "imx-pgc",
+	},
+	.probe    = imx_pgc_domain_probe,
+	.remove   = imx_pgc_domain_remove,
+	.id_table = imx_pgc_domain_id,
+};
+builtin_platform_driver(imx_pgc_domain_driver)
 
 static int imx_gpcv2_probe(struct platform_device *pdev)
 {
-	static const struct regmap_range yes_ranges[] = {
-		regmap_reg_range(GPC_LPCR_A7_BSC,
-				 GPC_M4_PU_PDN_FLG),
-		regmap_reg_range(GPC_PGC_CTRL(PGC_MIPI),
-				 GPC_PGC_SR(PGC_MIPI)),
-		regmap_reg_range(GPC_PGC_CTRL(PGC_PCIE),
-				 GPC_PGC_SR(PGC_PCIE)),
-		regmap_reg_range(GPC_PGC_CTRL(PGC_USB_HSIC),
-				 GPC_PGC_SR(PGC_USB_HSIC)),
-	};
-	static const struct regmap_access_table access_table = {
-		.yes_ranges	= yes_ranges,
-		.n_yes_ranges	= ARRAY_SIZE(yes_ranges),
-	};
-	static const struct regmap_config regmap_config = {
+	const struct imx_pgc_domain_data *domain_data =
+			of_device_get_match_data(&pdev->dev);
+
+	struct regmap_config regmap_config = {
 		.reg_bits	= 32,
 		.val_bits	= 32,
 		.reg_stride	= 4,
-		.rd_table	= &access_table,
-		.wr_table	= &access_table,
+		.rd_table	= domain_data->reg_access_table,
+		.wr_table	= domain_data->reg_access_table,
 		.max_register   = SZ_4K,
 	};
 	struct device *dev = &pdev->dev;
@@ -301,7 +585,7 @@
 
 	for_each_child_of_node(pgc_np, np) {
 		struct platform_device *pd_pdev;
-		struct imx7_pgc_domain *domain;
+		struct imx_pgc_domain *domain;
 		u32 domain_index;
 
 		ret = of_property_read_u32(np, "reg", &domain_index);
@@ -311,14 +595,14 @@
 			return ret;
 		}
 
-		if (domain_index >= ARRAY_SIZE(imx7_pgc_domains)) {
+		if (domain_index >= domain_data->domains_num) {
 			dev_warn(dev,
 				 "Domain index %d is out of bounds\n",
 				 domain_index);
 			continue;
 		}
 
-		pd_pdev = platform_device_alloc("imx7-pgc-domain",
+		pd_pdev = platform_device_alloc("imx-pgc-domain",
 						domain_index);
 		if (!pd_pdev) {
 			dev_err(dev, "Failed to allocate platform device\n");
@@ -327,8 +611,8 @@
 		}
 
 		ret = platform_device_add_data(pd_pdev,
-					       &imx7_pgc_domains[domain_index],
-					       sizeof(imx7_pgc_domains[domain_index]));
+					       &domain_data->domains[domain_index],
+					       sizeof(domain_data->domains[domain_index]));
 		if (ret) {
 			platform_device_put(pd_pdev);
 			of_node_put(np);
@@ -337,8 +621,8 @@
 
 		domain = pd_pdev->dev.platform_data;
 		domain->regmap = regmap;
-		domain->genpd.power_on  = imx7_gpc_pu_pgc_sw_pup_req;
-		domain->genpd.power_off = imx7_gpc_pu_pgc_sw_pdn_req;
+		domain->genpd.power_on  = imx_gpc_pu_pgc_sw_pup_req;
+		domain->genpd.power_off = imx_gpc_pu_pgc_sw_pdn_req;
 
 		pd_pdev->dev.parent = dev;
 		pd_pdev->dev.of_node = np;
@@ -355,7 +639,8 @@
 }
 
 static const struct of_device_id imx_gpcv2_dt_ids[] = {
-	{ .compatible = "fsl,imx7d-gpc" },
+	{ .compatible = "fsl,imx7d-gpc", .data = &imx7_pgc_domain_data, },
+	{ .compatible = "fsl,imx8mq-gpc", .data = &imx8m_pgc_domain_data, },
 	{ }
 };
 
