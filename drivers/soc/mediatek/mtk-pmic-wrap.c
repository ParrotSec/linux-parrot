--- conflicted
+++ resolved
@@ -68,6 +68,13 @@
 #define PWRAP_SLV_CAP_SECURITY	BIT(2)
 #define HAS_CAP(_c, _x)	(((_c) & (_x)) == (_x))
 
+/* Group of bits used for shown pwrap capability */
+#define PWRAP_CAP_BRIDGE	BIT(0)
+#define PWRAP_CAP_RESET		BIT(1)
+#define PWRAP_CAP_DCM		BIT(2)
+#define PWRAP_CAP_INT1_EN	BIT(3)
+#define PWRAP_CAP_WDT_SRC1	BIT(4)
+
 /* defines for slave device wrapper registers */
 enum dew_regs {
 	PWRAP_DEW_BASE,
@@ -83,6 +90,27 @@
 	PWRAP_DEW_CIPHER_MODE,
 	PWRAP_DEW_CIPHER_SWRST,
 
+	/* MT6323 only regs */
+	PWRAP_DEW_CIPHER_EN,
+	PWRAP_DEW_RDDMY_NO,
+
+	/* MT6358 only regs */
+	PWRAP_SMT_CON1,
+	PWRAP_DRV_CON1,
+	PWRAP_FILTER_CON0,
+	PWRAP_GPIO_PULLEN0_CLR,
+	PWRAP_RG_SPI_CON0,
+	PWRAP_RG_SPI_RECORD0,
+	PWRAP_RG_SPI_CON2,
+	PWRAP_RG_SPI_CON3,
+	PWRAP_RG_SPI_CON4,
+	PWRAP_RG_SPI_CON5,
+	PWRAP_RG_SPI_CON6,
+	PWRAP_RG_SPI_CON7,
+	PWRAP_RG_SPI_CON8,
+	PWRAP_RG_SPI_CON13,
+	PWRAP_SPISLV_KEY,
+
 	/* MT6397 only regs */
 	PWRAP_DEW_EVENT_OUT_EN,
 	PWRAP_DEW_EVENT_SRC_EN,
@@ -92,10 +120,6 @@
 	PWRAP_DEW_EVENT_TEST,
 	PWRAP_DEW_CIPHER_LOAD,
 	PWRAP_DEW_CIPHER_START,
-
-	/* MT6323 only regs */
-	PWRAP_DEW_CIPHER_EN,
-	PWRAP_DEW_RDDMY_NO,
 };
 
 static const u32 mt6323_regs[] = {
@@ -113,6 +137,64 @@
 	[PWRAP_DEW_CIPHER_MODE] =	0x01a0,
 	[PWRAP_DEW_CIPHER_SWRST] =	0x01a2,
 	[PWRAP_DEW_RDDMY_NO] =		0x01a4,
+};
+
+static const u32 mt6351_regs[] = {
+	[PWRAP_DEW_DIO_EN] =		0x02F2,
+	[PWRAP_DEW_READ_TEST] =		0x02F4,
+	[PWRAP_DEW_WRITE_TEST] =	0x02F6,
+	[PWRAP_DEW_CRC_EN] =		0x02FA,
+	[PWRAP_DEW_CRC_VAL] =		0x02FC,
+	[PWRAP_DEW_CIPHER_KEY_SEL] =	0x0300,
+	[PWRAP_DEW_CIPHER_IV_SEL] =	0x0302,
+	[PWRAP_DEW_CIPHER_EN] =		0x0304,
+	[PWRAP_DEW_CIPHER_RDY] =	0x0306,
+	[PWRAP_DEW_CIPHER_MODE] =	0x0308,
+	[PWRAP_DEW_CIPHER_SWRST] =	0x030A,
+	[PWRAP_DEW_RDDMY_NO] =		0x030C,
+};
+
+static const u32 mt6357_regs[] = {
+	[PWRAP_DEW_DIO_EN] =            0x040A,
+	[PWRAP_DEW_READ_TEST] =         0x040C,
+	[PWRAP_DEW_WRITE_TEST] =        0x040E,
+	[PWRAP_DEW_CRC_EN] =            0x0412,
+	[PWRAP_DEW_CRC_VAL] =           0x0414,
+	[PWRAP_DEW_CIPHER_KEY_SEL] =    0x0418,
+	[PWRAP_DEW_CIPHER_IV_SEL] =     0x041A,
+	[PWRAP_DEW_CIPHER_EN] =         0x041C,
+	[PWRAP_DEW_CIPHER_RDY] =        0x041E,
+	[PWRAP_DEW_CIPHER_MODE] =       0x0420,
+	[PWRAP_DEW_CIPHER_SWRST] =      0x0422,
+	[PWRAP_DEW_RDDMY_NO] =          0x0424,
+};
+
+static const u32 mt6358_regs[] = {
+	[PWRAP_SMT_CON1] =		0x0030,
+	[PWRAP_DRV_CON1] =		0x0038,
+	[PWRAP_FILTER_CON0] =		0x0040,
+	[PWRAP_GPIO_PULLEN0_CLR] =	0x0098,
+	[PWRAP_RG_SPI_CON0] =		0x0408,
+	[PWRAP_RG_SPI_RECORD0] =	0x040a,
+	[PWRAP_DEW_DIO_EN] =		0x040c,
+	[PWRAP_DEW_READ_TEST]	=	0x040e,
+	[PWRAP_DEW_WRITE_TEST]	=	0x0410,
+	[PWRAP_DEW_CRC_EN] =		0x0414,
+	[PWRAP_DEW_CIPHER_KEY_SEL] =	0x041a,
+	[PWRAP_DEW_CIPHER_IV_SEL] =	0x041c,
+	[PWRAP_DEW_CIPHER_EN]	=	0x041e,
+	[PWRAP_DEW_CIPHER_RDY] =	0x0420,
+	[PWRAP_DEW_CIPHER_MODE] =	0x0422,
+	[PWRAP_DEW_CIPHER_SWRST] =	0x0424,
+	[PWRAP_RG_SPI_CON2] =		0x0432,
+	[PWRAP_RG_SPI_CON3] =		0x0434,
+	[PWRAP_RG_SPI_CON4] =		0x0436,
+	[PWRAP_RG_SPI_CON5] =		0x0438,
+	[PWRAP_RG_SPI_CON6] =		0x043a,
+	[PWRAP_RG_SPI_CON7] =		0x043c,
+	[PWRAP_RG_SPI_CON8] =		0x043e,
+	[PWRAP_RG_SPI_CON13] =		0x0448,
+	[PWRAP_SPISLV_KEY] =		0x044a,
 };
 
 static const u32 mt6397_regs[] = {
@@ -136,21 +218,6 @@
 	[PWRAP_DEW_CIPHER_RDY] =	0xbc20,
 	[PWRAP_DEW_CIPHER_MODE] =	0xbc22,
 	[PWRAP_DEW_CIPHER_SWRST] =	0xbc24,
-};
-
-static const u32 mt6351_regs[] = {
-	[PWRAP_DEW_DIO_EN] =		0x02F2,
-	[PWRAP_DEW_READ_TEST] =		0x02F4,
-	[PWRAP_DEW_WRITE_TEST] =	0x02F6,
-	[PWRAP_DEW_CRC_EN] =		0x02FA,
-	[PWRAP_DEW_CRC_VAL] =		0x02FC,
-	[PWRAP_DEW_CIPHER_KEY_SEL] =	0x0300,
-	[PWRAP_DEW_CIPHER_IV_SEL] =	0x0302,
-	[PWRAP_DEW_CIPHER_EN] =		0x0304,
-	[PWRAP_DEW_CIPHER_RDY] =	0x0306,
-	[PWRAP_DEW_CIPHER_MODE] =	0x0308,
-	[PWRAP_DEW_CIPHER_SWRST] =	0x030A,
-	[PWRAP_DEW_RDDMY_NO] =		0x030C,
 };
 
 enum pwrap_regs {
@@ -213,6 +280,8 @@
 	PWRAP_CIPHER_SWRST,
 	PWRAP_DCM_EN,
 	PWRAP_DCM_DBC_PRD,
+	PWRAP_EINT_STA0_ADR,
+	PWRAP_EINT_STA1_ADR,
 
 	/* MT2701 only regs */
 	PWRAP_ADC_CMD_ADDR,
@@ -222,8 +291,6 @@
 	PWRAP_ADC_RDATA_ADDR2,
 
 	/* MT7622 only regs */
-	PWRAP_EINT_STA0_ADR,
-	PWRAP_EINT_STA1_ADR,
 	PWRAP_STA,
 	PWRAP_CLR,
 	PWRAP_DVFS_ADR8,
@@ -285,8 +352,6 @@
 	PWRAP_DVFS_WDATA7,
 	PWRAP_SPMINF_STA,
 	PWRAP_CIPHER_EN,
-<<<<<<< HEAD
-=======
 
 	/* MT8183 only regs */
 	PWRAP_SI_SAMPLE_CTRL,
@@ -312,7 +377,6 @@
 	/* MT8516 only regs */
 	PWRAP_OP_TYPE,
 	PWRAP_MSB_FIRST,
->>>>>>> 407d19ab
 };
 
 static int mt2701_regs[] = {
@@ -399,6 +463,38 @@
 	[PWRAP_ADC_RDY_ADDR] =		0x14c,
 	[PWRAP_ADC_RDATA_ADDR1] =	0x150,
 	[PWRAP_ADC_RDATA_ADDR2] =	0x154,
+};
+
+static int mt6765_regs[] = {
+	[PWRAP_MUX_SEL] =		0x0,
+	[PWRAP_WRAP_EN] =		0x4,
+	[PWRAP_DIO_EN] =		0x8,
+	[PWRAP_RDDMY] =			0x20,
+	[PWRAP_CSHEXT_WRITE] =		0x24,
+	[PWRAP_CSHEXT_READ] =		0x28,
+	[PWRAP_CSLEXT_START] =		0x2C,
+	[PWRAP_CSLEXT_END] =		0x30,
+	[PWRAP_STAUPD_PRD] =		0x3C,
+	[PWRAP_HARB_HPRIO] =		0x68,
+	[PWRAP_HIPRIO_ARB_EN] =		0x6C,
+	[PWRAP_MAN_EN] =		0x7C,
+	[PWRAP_MAN_CMD] =		0x80,
+	[PWRAP_WACS0_EN] =		0x8C,
+	[PWRAP_WACS1_EN] =		0x94,
+	[PWRAP_WACS2_EN] =		0x9C,
+	[PWRAP_INIT_DONE2] =		0xA0,
+	[PWRAP_WACS2_CMD] =		0xC20,
+	[PWRAP_WACS2_RDATA] =		0xC24,
+	[PWRAP_WACS2_VLDCLR] =		0xC28,
+	[PWRAP_INT_EN] =		0xB4,
+	[PWRAP_INT_FLG_RAW] =		0xB8,
+	[PWRAP_INT_FLG] =		0xBC,
+	[PWRAP_INT_CLR] =		0xC0,
+	[PWRAP_TIMER_EN] =		0xE8,
+	[PWRAP_WDT_UNIT] =		0xF0,
+	[PWRAP_WDT_SRC_EN] =		0xF4,
+	[PWRAP_DCM_EN] =		0x1DC,
+	[PWRAP_DCM_DBC_PRD] =		0x1E0,
 };
 
 static int mt6797_regs[] = {
@@ -546,6 +642,79 @@
 	[PWRAP_SPI2_CTRL] =		0x244,
 };
 
+static int mt8135_regs[] = {
+	[PWRAP_MUX_SEL] =		0x0,
+	[PWRAP_WRAP_EN] =		0x4,
+	[PWRAP_DIO_EN] =		0x8,
+	[PWRAP_SIDLY] =			0xc,
+	[PWRAP_CSHEXT] =		0x10,
+	[PWRAP_CSHEXT_WRITE] =		0x14,
+	[PWRAP_CSHEXT_READ] =		0x18,
+	[PWRAP_CSLEXT_START] =		0x1c,
+	[PWRAP_CSLEXT_END] =		0x20,
+	[PWRAP_STAUPD_PRD] =		0x24,
+	[PWRAP_STAUPD_GRPEN] =		0x28,
+	[PWRAP_STAUPD_MAN_TRIG] =	0x2c,
+	[PWRAP_STAUPD_STA] =		0x30,
+	[PWRAP_EVENT_IN_EN] =		0x34,
+	[PWRAP_EVENT_DST_EN] =		0x38,
+	[PWRAP_WRAP_STA] =		0x3c,
+	[PWRAP_RRARB_INIT] =		0x40,
+	[PWRAP_RRARB_EN] =		0x44,
+	[PWRAP_RRARB_STA0] =		0x48,
+	[PWRAP_RRARB_STA1] =		0x4c,
+	[PWRAP_HARB_INIT] =		0x50,
+	[PWRAP_HARB_HPRIO] =		0x54,
+	[PWRAP_HIPRIO_ARB_EN] =		0x58,
+	[PWRAP_HARB_STA0] =		0x5c,
+	[PWRAP_HARB_STA1] =		0x60,
+	[PWRAP_MAN_EN] =		0x64,
+	[PWRAP_MAN_CMD] =		0x68,
+	[PWRAP_MAN_RDATA] =		0x6c,
+	[PWRAP_MAN_VLDCLR] =		0x70,
+	[PWRAP_WACS0_EN] =		0x74,
+	[PWRAP_INIT_DONE0] =		0x78,
+	[PWRAP_WACS0_CMD] =		0x7c,
+	[PWRAP_WACS0_RDATA] =		0x80,
+	[PWRAP_WACS0_VLDCLR] =		0x84,
+	[PWRAP_WACS1_EN] =		0x88,
+	[PWRAP_INIT_DONE1] =		0x8c,
+	[PWRAP_WACS1_CMD] =		0x90,
+	[PWRAP_WACS1_RDATA] =		0x94,
+	[PWRAP_WACS1_VLDCLR] =		0x98,
+	[PWRAP_WACS2_EN] =		0x9c,
+	[PWRAP_INIT_DONE2] =		0xa0,
+	[PWRAP_WACS2_CMD] =		0xa4,
+	[PWRAP_WACS2_RDATA] =		0xa8,
+	[PWRAP_WACS2_VLDCLR] =		0xac,
+	[PWRAP_INT_EN] =		0xb0,
+	[PWRAP_INT_FLG_RAW] =		0xb4,
+	[PWRAP_INT_FLG] =		0xb8,
+	[PWRAP_INT_CLR] =		0xbc,
+	[PWRAP_SIG_ADR] =		0xc0,
+	[PWRAP_SIG_MODE] =		0xc4,
+	[PWRAP_SIG_VALUE] =		0xc8,
+	[PWRAP_SIG_ERRVAL] =		0xcc,
+	[PWRAP_CRC_EN] =		0xd0,
+	[PWRAP_EVENT_STA] =		0xd4,
+	[PWRAP_EVENT_STACLR] =		0xd8,
+	[PWRAP_TIMER_EN] =		0xdc,
+	[PWRAP_TIMER_STA] =		0xe0,
+	[PWRAP_WDT_UNIT] =		0xe4,
+	[PWRAP_WDT_SRC_EN] =		0xe8,
+	[PWRAP_WDT_FLG] =		0xec,
+	[PWRAP_DEBUG_INT_SEL] =		0xf0,
+	[PWRAP_CIPHER_KEY_SEL] =	0x134,
+	[PWRAP_CIPHER_IV_SEL] =		0x138,
+	[PWRAP_CIPHER_LOAD] =		0x13c,
+	[PWRAP_CIPHER_START] =		0x140,
+	[PWRAP_CIPHER_RDY] =		0x144,
+	[PWRAP_CIPHER_MODE] =		0x148,
+	[PWRAP_CIPHER_SWRST] =		0x14c,
+	[PWRAP_DCM_EN] =		0x15c,
+	[PWRAP_DCM_DBC_PRD] =		0x160,
+};
+
 static int mt8173_regs[] = {
 	[PWRAP_MUX_SEL] =		0x0,
 	[PWRAP_WRAP_EN] =		0x4,
@@ -628,77 +797,55 @@
 	[PWRAP_DCM_DBC_PRD] =		0x148,
 };
 
-static int mt8135_regs[] = {
-	[PWRAP_MUX_SEL] =		0x0,
-	[PWRAP_WRAP_EN] =		0x4,
-	[PWRAP_DIO_EN] =		0x8,
-	[PWRAP_SIDLY] =			0xc,
-	[PWRAP_CSHEXT] =		0x10,
-	[PWRAP_CSHEXT_WRITE] =		0x14,
-	[PWRAP_CSHEXT_READ] =		0x18,
-	[PWRAP_CSLEXT_START] =		0x1c,
-	[PWRAP_CSLEXT_END] =		0x20,
-	[PWRAP_STAUPD_PRD] =		0x24,
-	[PWRAP_STAUPD_GRPEN] =		0x28,
-	[PWRAP_STAUPD_MAN_TRIG] =	0x2c,
-	[PWRAP_STAUPD_STA] =		0x30,
-	[PWRAP_EVENT_IN_EN] =		0x34,
-	[PWRAP_EVENT_DST_EN] =		0x38,
-	[PWRAP_WRAP_STA] =		0x3c,
-	[PWRAP_RRARB_INIT] =		0x40,
-	[PWRAP_RRARB_EN] =		0x44,
-	[PWRAP_RRARB_STA0] =		0x48,
-	[PWRAP_RRARB_STA1] =		0x4c,
-	[PWRAP_HARB_INIT] =		0x50,
-	[PWRAP_HARB_HPRIO] =		0x54,
-	[PWRAP_HIPRIO_ARB_EN] =		0x58,
-	[PWRAP_HARB_STA0] =		0x5c,
-	[PWRAP_HARB_STA1] =		0x60,
-	[PWRAP_MAN_EN] =		0x64,
-	[PWRAP_MAN_CMD] =		0x68,
-	[PWRAP_MAN_RDATA] =		0x6c,
-	[PWRAP_MAN_VLDCLR] =		0x70,
-	[PWRAP_WACS0_EN] =		0x74,
-	[PWRAP_INIT_DONE0] =		0x78,
-	[PWRAP_WACS0_CMD] =		0x7c,
-	[PWRAP_WACS0_RDATA] =		0x80,
-	[PWRAP_WACS0_VLDCLR] =		0x84,
-	[PWRAP_WACS1_EN] =		0x88,
-	[PWRAP_INIT_DONE1] =		0x8c,
-	[PWRAP_WACS1_CMD] =		0x90,
-	[PWRAP_WACS1_RDATA] =		0x94,
-	[PWRAP_WACS1_VLDCLR] =		0x98,
-	[PWRAP_WACS2_EN] =		0x9c,
-	[PWRAP_INIT_DONE2] =		0xa0,
-	[PWRAP_WACS2_CMD] =		0xa4,
-	[PWRAP_WACS2_RDATA] =		0xa8,
-	[PWRAP_WACS2_VLDCLR] =		0xac,
-	[PWRAP_INT_EN] =		0xb0,
-	[PWRAP_INT_FLG_RAW] =		0xb4,
-	[PWRAP_INT_FLG] =		0xb8,
-	[PWRAP_INT_CLR] =		0xbc,
-	[PWRAP_SIG_ADR] =		0xc0,
-	[PWRAP_SIG_MODE] =		0xc4,
-	[PWRAP_SIG_VALUE] =		0xc8,
-	[PWRAP_SIG_ERRVAL] =		0xcc,
-	[PWRAP_CRC_EN] =		0xd0,
-	[PWRAP_EVENT_STA] =		0xd4,
-	[PWRAP_EVENT_STACLR] =		0xd8,
-	[PWRAP_TIMER_EN] =		0xdc,
-	[PWRAP_TIMER_STA] =		0xe0,
-	[PWRAP_WDT_UNIT] =		0xe4,
-	[PWRAP_WDT_SRC_EN] =		0xe8,
-	[PWRAP_WDT_FLG] =		0xec,
-	[PWRAP_DEBUG_INT_SEL] =		0xf0,
-	[PWRAP_CIPHER_KEY_SEL] =	0x134,
-	[PWRAP_CIPHER_IV_SEL] =		0x138,
-	[PWRAP_CIPHER_LOAD] =		0x13c,
-	[PWRAP_CIPHER_START] =		0x140,
-	[PWRAP_CIPHER_RDY] =		0x144,
-	[PWRAP_CIPHER_MODE] =		0x148,
-	[PWRAP_CIPHER_SWRST] =		0x14c,
-	[PWRAP_DCM_EN] =		0x15c,
-	[PWRAP_DCM_DBC_PRD] =		0x160,
+static int mt8183_regs[] = {
+	[PWRAP_MUX_SEL] =			0x0,
+	[PWRAP_WRAP_EN] =			0x4,
+	[PWRAP_DIO_EN] =			0x8,
+	[PWRAP_SI_SAMPLE_CTRL] =		0xC,
+	[PWRAP_RDDMY] =				0x14,
+	[PWRAP_CSHEXT_WRITE] =			0x18,
+	[PWRAP_CSHEXT_READ] =			0x1C,
+	[PWRAP_CSLEXT_WRITE] =			0x20,
+	[PWRAP_CSLEXT_READ] =			0x24,
+	[PWRAP_EXT_CK_WRITE] =			0x28,
+	[PWRAP_STAUPD_CTRL] =			0x30,
+	[PWRAP_STAUPD_GRPEN] =			0x34,
+	[PWRAP_EINT_STA0_ADR] =			0x38,
+	[PWRAP_HARB_HPRIO] =			0x5C,
+	[PWRAP_HIPRIO_ARB_EN] =			0x60,
+	[PWRAP_MAN_EN] =			0x70,
+	[PWRAP_MAN_CMD] =			0x74,
+	[PWRAP_WACS0_EN] =			0x80,
+	[PWRAP_INIT_DONE0] =			0x84,
+	[PWRAP_WACS1_EN] =			0x88,
+	[PWRAP_INIT_DONE1] =			0x8C,
+	[PWRAP_WACS2_EN] =			0x90,
+	[PWRAP_INIT_DONE2] =			0x94,
+	[PWRAP_WACS_P2P_EN] =			0xA0,
+	[PWRAP_INIT_DONE_P2P] =			0xA4,
+	[PWRAP_WACS_MD32_EN] =			0xA8,
+	[PWRAP_INIT_DONE_MD32] =		0xAC,
+	[PWRAP_INT_EN] =			0xB0,
+	[PWRAP_INT_FLG] =			0xB8,
+	[PWRAP_INT_CLR] =			0xBC,
+	[PWRAP_INT1_EN] =			0xC0,
+	[PWRAP_INT1_FLG] =			0xC8,
+	[PWRAP_INT1_CLR] =			0xCC,
+	[PWRAP_SIG_ADR] =			0xD0,
+	[PWRAP_CRC_EN] =			0xE0,
+	[PWRAP_TIMER_EN] =			0xE4,
+	[PWRAP_WDT_UNIT] =			0xEC,
+	[PWRAP_WDT_SRC_EN] =			0xF0,
+	[PWRAP_WDT_SRC_EN_1] =			0xF4,
+	[PWRAP_INT_GPS_AUXADC_CMD_ADDR] =	0x1DC,
+	[PWRAP_INT_GPS_AUXADC_CMD] =		0x1E0,
+	[PWRAP_INT_GPS_AUXADC_RDATA_ADDR] =	0x1E4,
+	[PWRAP_EXT_GPS_AUXADC_RDATA_ADDR] =	0x1E8,
+	[PWRAP_GPSINF_0_STA] =			0x1EC,
+	[PWRAP_GPSINF_1_STA] =			0x1F0,
+	[PWRAP_WACS2_CMD] =			0xC20,
+	[PWRAP_WACS2_RDATA] =			0xC24,
+	[PWRAP_WACS2_VLDCLR] =			0xC28,
 };
 
 static int mt8516_regs[] = {
@@ -789,21 +936,21 @@
 enum pmic_type {
 	PMIC_MT6323,
 	PMIC_MT6351,
+	PMIC_MT6357,
+	PMIC_MT6358,
 	PMIC_MT6380,
 	PMIC_MT6397,
 };
 
 enum pwrap_type {
 	PWRAP_MT2701,
+	PWRAP_MT6765,
 	PWRAP_MT6797,
 	PWRAP_MT7622,
 	PWRAP_MT8135,
 	PWRAP_MT8173,
-<<<<<<< HEAD
-=======
 	PWRAP_MT8183,
 	PWRAP_MT8516,
->>>>>>> 407d19ab
 };
 
 struct pmic_wrapper;
@@ -841,9 +988,11 @@
 	enum pwrap_type type;
 	u32 arb_en_all;
 	u32 int_en_all;
+	u32 int1_en_all;
 	u32 spi_w;
 	u32 wdt_src;
-	unsigned int has_bridge:1;
+	/* Flags indicating the capability for the target pwrap */
+	u32 caps;
 	int (*init_reg_clock)(struct pmic_wrapper *wrp);
 	int (*init_soc_specific)(struct pmic_wrapper *wrp);
 };
@@ -1206,7 +1355,7 @@
 	ret = pwrap_read(wrp, wrp->slave->dew_regs[PWRAP_DEW_CIPHER_RDY],
 			 &rdata);
 	if (ret)
-		return 0;
+		return false;
 
 	return rdata == 1;
 }
@@ -1227,6 +1376,7 @@
 		pwrap_writel(wrp, 1, PWRAP_CIPHER_START);
 		break;
 	case PWRAP_MT2701:
+	case PWRAP_MT6765:
 	case PWRAP_MT6797:
 	case PWRAP_MT8173:
 	case PWRAP_MT8516:
@@ -1234,6 +1384,8 @@
 		break;
 	case PWRAP_MT7622:
 		pwrap_writel(wrp, 0, PWRAP_CIPHER_EN);
+		break;
+	case PWRAP_MT8183:
 		break;
 	}
 
@@ -1252,6 +1404,7 @@
 		break;
 	case PMIC_MT6323:
 	case PMIC_MT6351:
+	case PMIC_MT6357:
 		pwrap_write(wrp, wrp->slave->dew_regs[PWRAP_DEW_CIPHER_EN],
 			    0x1);
 		break;
@@ -1387,6 +1540,23 @@
 	return 0;
 }
 
+static int pwrap_mt8183_init_soc_specific(struct pmic_wrapper *wrp)
+{
+	pwrap_writel(wrp, 0xf5, PWRAP_STAUPD_GRPEN);
+
+	pwrap_write(wrp, wrp->slave->dew_regs[PWRAP_DEW_CRC_EN], 0x1);
+	pwrap_writel(wrp, 1, PWRAP_CRC_EN);
+	pwrap_writel(wrp, 0x416, PWRAP_SIG_ADR);
+	pwrap_writel(wrp, 0x42e, PWRAP_EINT_STA0_ADR);
+
+	pwrap_writel(wrp, 1, PWRAP_WACS_P2P_EN);
+	pwrap_writel(wrp, 1, PWRAP_WACS_MD32_EN);
+	pwrap_writel(wrp, 1, PWRAP_INIT_DONE_P2P);
+	pwrap_writel(wrp, 1, PWRAP_INIT_DONE_MD32);
+
+	return 0;
+}
+
 static int pwrap_init(struct pmic_wrapper *wrp)
 {
 	int ret;
@@ -1460,7 +1630,7 @@
 	pwrap_writel(wrp, 1, PWRAP_INIT_DONE0);
 	pwrap_writel(wrp, 1, PWRAP_INIT_DONE1);
 
-	if (wrp->master->has_bridge) {
+	if (HAS_CAP(wrp->master->caps, PWRAP_CAP_BRIDGE)) {
 		writel(1, wrp->bridge_base + PWRAP_MT8135_BRIDGE_INIT_DONE3);
 		writel(1, wrp->bridge_base + PWRAP_MT8135_BRIDGE_INIT_DONE4);
 	}
@@ -1474,10 +1644,14 @@
 	struct pmic_wrapper *wrp = dev_id;
 
 	rdata = pwrap_readl(wrp, PWRAP_INT_FLG);
-
 	dev_err(wrp->dev, "unexpected interrupt int=0x%x\n", rdata);
-
 	pwrap_writel(wrp, 0xffffffff, PWRAP_INT_CLR);
+
+	if (HAS_CAP(wrp->master->caps, PWRAP_CAP_INT1_EN)) {
+		rdata = pwrap_readl(wrp, PWRAP_INT1_FLG);
+		dev_err(wrp->dev, "unexpected interrupt int1=0x%x\n", rdata);
+		pwrap_writel(wrp, 0xffffffff, PWRAP_INT1_CLR);
+	}
 
 	return IRQ_HANDLED;
 }
@@ -1510,6 +1684,33 @@
 	.pwrap_write = pwrap_write16,
 };
 
+static const struct pwrap_slv_type pmic_mt6351 = {
+	.dew_regs = mt6351_regs,
+	.type = PMIC_MT6351,
+	.regmap = &pwrap_regmap_config16,
+	.caps = 0,
+	.pwrap_read = pwrap_read16,
+	.pwrap_write = pwrap_write16,
+};
+
+static const struct pwrap_slv_type pmic_mt6357 = {
+	.dew_regs = mt6357_regs,
+	.type = PMIC_MT6357,
+	.regmap = &pwrap_regmap_config16,
+	.caps = 0,
+	.pwrap_read = pwrap_read16,
+	.pwrap_write = pwrap_write16,
+};
+
+static const struct pwrap_slv_type pmic_mt6358 = {
+	.dew_regs = mt6358_regs,
+	.type = PMIC_MT6358,
+	.regmap = &pwrap_regmap_config16,
+	.caps = PWRAP_SLV_CAP_SPI | PWRAP_SLV_CAP_DUALIO,
+	.pwrap_read = pwrap_read16,
+	.pwrap_write = pwrap_write16,
+};
+
 static const struct pwrap_slv_type pmic_mt6380 = {
 	.dew_regs = NULL,
 	.type = PMIC_MT6380,
@@ -1529,19 +1730,19 @@
 	.pwrap_write = pwrap_write16,
 };
 
-static const struct pwrap_slv_type pmic_mt6351 = {
-	.dew_regs = mt6351_regs,
-	.type = PMIC_MT6351,
-	.regmap = &pwrap_regmap_config16,
-	.caps = 0,
-	.pwrap_read = pwrap_read16,
-	.pwrap_write = pwrap_write16,
-};
-
 static const struct of_device_id of_slave_match_tbl[] = {
 	{
 		.compatible = "mediatek,mt6323",
 		.data = &pmic_mt6323,
+	}, {
+		.compatible = "mediatek,mt6351",
+		.data = &pmic_mt6351,
+	}, {
+		.compatible = "mediatek,mt6357",
+		.data = &pmic_mt6357,
+	}, {
+		.compatible = "mediatek,mt6358",
+		.data = &pmic_mt6358,
 	}, {
 		/* The MT6380 PMIC only implements a regulator, so we bind it
 		 * directly instead of using a MFD.
@@ -1552,9 +1753,6 @@
 		.compatible = "mediatek,mt6397",
 		.data = &pmic_mt6397,
 	}, {
-		.compatible = "mediatek,mt6351",
-		.data = &pmic_mt6351,
-	}, {
 		/* sentinel */
 	}
 };
@@ -1565,11 +1763,24 @@
 	.type = PWRAP_MT2701,
 	.arb_en_all = 0x3f,
 	.int_en_all = ~(u32)(BIT(31) | BIT(2)),
+	.int1_en_all = 0,
 	.spi_w = PWRAP_MAN_CMD_SPI_WRITE_NEW,
 	.wdt_src = PWRAP_WDT_SRC_MASK_ALL,
-	.has_bridge = 0,
+	.caps = PWRAP_CAP_RESET | PWRAP_CAP_DCM,
 	.init_reg_clock = pwrap_mt2701_init_reg_clock,
 	.init_soc_specific = pwrap_mt2701_init_soc_specific,
+};
+
+static const struct pmic_wrapper_type pwrap_mt6765 = {
+	.regs = mt6765_regs,
+	.type = PWRAP_MT6765,
+	.arb_en_all = 0x3fd35,
+	.int_en_all = 0xffffffff,
+	.spi_w = PWRAP_MAN_CMD_SPI_WRITE,
+	.wdt_src = PWRAP_WDT_SRC_MASK_ALL,
+	.caps = PWRAP_CAP_RESET | PWRAP_CAP_DCM,
+	.init_reg_clock = pwrap_common_init_reg_clock,
+	.init_soc_specific = NULL,
 };
 
 static const struct pmic_wrapper_type pwrap_mt6797 = {
@@ -1577,9 +1788,10 @@
 	.type = PWRAP_MT6797,
 	.arb_en_all = 0x01fff,
 	.int_en_all = 0xffffffc6,
+	.int1_en_all = 0,
 	.spi_w = PWRAP_MAN_CMD_SPI_WRITE,
 	.wdt_src = PWRAP_WDT_SRC_MASK_ALL,
-	.has_bridge = 0,
+	.caps = PWRAP_CAP_RESET | PWRAP_CAP_DCM,
 	.init_reg_clock = pwrap_common_init_reg_clock,
 	.init_soc_specific = NULL,
 };
@@ -1589,9 +1801,10 @@
 	.type = PWRAP_MT7622,
 	.arb_en_all = 0xff,
 	.int_en_all = ~(u32)BIT(31),
+	.int1_en_all = 0,
 	.spi_w = PWRAP_MAN_CMD_SPI_WRITE,
 	.wdt_src = PWRAP_WDT_SRC_MASK_ALL,
-	.has_bridge = 0,
+	.caps = PWRAP_CAP_RESET | PWRAP_CAP_DCM,
 	.init_reg_clock = pwrap_common_init_reg_clock,
 	.init_soc_specific = pwrap_mt7622_init_soc_specific,
 };
@@ -1601,9 +1814,10 @@
 	.type = PWRAP_MT8135,
 	.arb_en_all = 0x1ff,
 	.int_en_all = ~(u32)(BIT(31) | BIT(1)),
+	.int1_en_all = 0,
 	.spi_w = PWRAP_MAN_CMD_SPI_WRITE,
 	.wdt_src = PWRAP_WDT_SRC_MASK_ALL,
-	.has_bridge = 1,
+	.caps = PWRAP_CAP_BRIDGE | PWRAP_CAP_RESET | PWRAP_CAP_DCM,
 	.init_reg_clock = pwrap_common_init_reg_clock,
 	.init_soc_specific = pwrap_mt8135_init_soc_specific,
 };
@@ -1613,15 +1827,14 @@
 	.type = PWRAP_MT8173,
 	.arb_en_all = 0x3f,
 	.int_en_all = ~(u32)(BIT(31) | BIT(1)),
+	.int1_en_all = 0,
 	.spi_w = PWRAP_MAN_CMD_SPI_WRITE,
 	.wdt_src = PWRAP_WDT_SRC_MASK_NO_STAUPD,
-	.has_bridge = 0,
+	.caps = PWRAP_CAP_RESET | PWRAP_CAP_DCM,
 	.init_reg_clock = pwrap_common_init_reg_clock,
 	.init_soc_specific = pwrap_mt8173_init_soc_specific,
 };
 
-<<<<<<< HEAD
-=======
 static const struct pmic_wrapper_type pwrap_mt8183 = {
 	.regs = mt8183_regs,
 	.type = PWRAP_MT8183,
@@ -1647,11 +1860,13 @@
 	.init_soc_specific = NULL,
 };
 
->>>>>>> 407d19ab
 static const struct of_device_id of_pwrap_match_tbl[] = {
 	{
 		.compatible = "mediatek,mt2701-pwrap",
 		.data = &pwrap_mt2701,
+	}, {
+		.compatible = "mediatek,mt6765-pwrap",
+		.data = &pwrap_mt6765,
 	}, {
 		.compatible = "mediatek,mt6797-pwrap",
 		.data = &pwrap_mt6797,
@@ -1665,15 +1880,12 @@
 		.compatible = "mediatek,mt8173-pwrap",
 		.data = &pwrap_mt8173,
 	}, {
-<<<<<<< HEAD
-=======
 		.compatible = "mediatek,mt8183-pwrap",
 		.data = &pwrap_mt8183,
 	}, {
 		.compatible = "mediatek,mt8516-pwrap",
 		.data = &pwrap_mt8516,
 	}, {
->>>>>>> 407d19ab
 		/* sentinel */
 	}
 };
@@ -1710,14 +1922,16 @@
 	if (IS_ERR(wrp->base))
 		return PTR_ERR(wrp->base);
 
-	wrp->rstc = devm_reset_control_get(wrp->dev, "pwrap");
-	if (IS_ERR(wrp->rstc)) {
-		ret = PTR_ERR(wrp->rstc);
-		dev_dbg(wrp->dev, "cannot get pwrap reset: %d\n", ret);
-		return ret;
-	}
-
-	if (wrp->master->has_bridge) {
+	if (HAS_CAP(wrp->master->caps, PWRAP_CAP_RESET)) {
+		wrp->rstc = devm_reset_control_get(wrp->dev, "pwrap");
+		if (IS_ERR(wrp->rstc)) {
+			ret = PTR_ERR(wrp->rstc);
+			dev_dbg(wrp->dev, "cannot get pwrap reset: %d\n", ret);
+			return ret;
+		}
+	}
+
+	if (HAS_CAP(wrp->master->caps, PWRAP_CAP_BRIDGE)) {
 		res = platform_get_resource_byname(pdev, IORESOURCE_MEM,
 				"pwrap-bridge");
 		wrp->bridge_base = devm_ioremap_resource(wrp->dev, res);
@@ -1757,8 +1971,10 @@
 		goto err_out1;
 
 	/* Enable internal dynamic clock */
-	pwrap_writel(wrp, 1, PWRAP_DCM_EN);
-	pwrap_writel(wrp, 0, PWRAP_DCM_DBC_PRD);
+	if (HAS_CAP(wrp->master->caps, PWRAP_CAP_DCM)) {
+		pwrap_writel(wrp, 1, PWRAP_DCM_EN);
+		pwrap_writel(wrp, 0, PWRAP_DCM_DBC_PRD);
+	}
 
 	/*
 	 * The PMIC could already be initialized by the bootloader.
@@ -1785,8 +2001,17 @@
 	 * so STAUPD of WDT_SRC which should be turned off
 	 */
 	pwrap_writel(wrp, wrp->master->wdt_src, PWRAP_WDT_SRC_EN);
+	if (HAS_CAP(wrp->master->caps, PWRAP_CAP_WDT_SRC1))
+		pwrap_writel(wrp, wrp->master->wdt_src, PWRAP_WDT_SRC_EN_1);
+
 	pwrap_writel(wrp, 0x1, PWRAP_TIMER_EN);
 	pwrap_writel(wrp, wrp->master->int_en_all, PWRAP_INT_EN);
+	/*
+	 * We add INT1 interrupt to handle starvation and request exception
+	 * If we support it, we should enable it here.
+	 */
+	if (HAS_CAP(wrp->master->caps, PWRAP_CAP_INT1_EN))
+		pwrap_writel(wrp, wrp->master->int1_en_all, PWRAP_INT1_EN);
 
 	irq = platform_get_irq(pdev, 0);
 	ret = devm_request_irq(wrp->dev, irq, pwrap_interrupt,
