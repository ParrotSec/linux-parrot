// SPDX-License-Identifier: GPL-2.0+

/*
 * Quirks for I2C-HID devices that do not supply proper descriptors
 *
 * Copyright (c) 2018 Julian Sax <jsbc@gmx.de>
 *
 */

#include <linux/types.h>
#include <linux/dmi.h>
#include <linux/mod_devicetable.h>

#include "i2c-hid.h"


struct i2c_hid_desc_override {
	union {
		struct i2c_hid_desc *i2c_hid_desc;
		uint8_t             *i2c_hid_desc_buffer;
	};
	uint8_t              *hid_report_desc;
	unsigned int          hid_report_desc_size;
	uint8_t              *i2c_name;
};


/*
 * descriptors for the SIPODEV SP1064 touchpad
 *
 * This device does not supply any descriptors and on windows a filter
 * driver operates between the i2c-hid layer and the device and injects
 * these descriptors when the device is prompted. The descriptors were
 * extracted by listening to the i2c-hid traffic that occurs between the
 * windows filter driver and the windows i2c-hid driver.
 */

static const struct i2c_hid_desc_override sipodev_desc = {
	.i2c_hid_desc_buffer = (uint8_t [])
	{0x1e, 0x00,                  /* Length of descriptor                 */
	 0x00, 0x01,                  /* Version of descriptor                */
	 0xdb, 0x01,                  /* Length of report descriptor          */
	 0x21, 0x00,                  /* Location of report descriptor        */
	 0x24, 0x00,                  /* Location of input report             */
	 0x1b, 0x00,                  /* Max input report length              */
	 0x25, 0x00,                  /* Location of output report            */
	 0x11, 0x00,                  /* Max output report length             */
	 0x22, 0x00,                  /* Location of command register         */
	 0x23, 0x00,                  /* Location of data register            */
	 0x11, 0x09,                  /* Vendor ID                            */
	 0x88, 0x52,                  /* Product ID                           */
	 0x06, 0x00,                  /* Version ID                           */
	 0x00, 0x00, 0x00, 0x00       /* Reserved                             */
	},

	.hid_report_desc = (uint8_t [])
	{0x05, 0x01,                  /* Usage Page (Desktop),                */
	 0x09, 0x02,                  /* Usage (Mouse),                       */
	 0xA1, 0x01,                  /* Collection (Application),            */
	 0x85, 0x01,                  /*     Report ID (1),                   */
	 0x09, 0x01,                  /*     Usage (Pointer),                 */
	 0xA1, 0x00,                  /*     Collection (Physical),           */
	 0x05, 0x09,                  /*         Usage Page (Button),         */
	 0x19, 0x01,                  /*         Usage Minimum (01h),         */
	 0x29, 0x02,                  /*         Usage Maximum (02h),         */
	 0x25, 0x01,                  /*         Logical Maximum (1),         */
	 0x75, 0x01,                  /*         Report Size (1),             */
	 0x95, 0x02,                  /*         Report Count (2),            */
	 0x81, 0x02,                  /*         Input (Variable),            */
	 0x95, 0x06,                  /*         Report Count (6),            */
	 0x81, 0x01,                  /*         Input (Constant),            */
	 0x05, 0x01,                  /*         Usage Page (Desktop),        */
	 0x09, 0x30,                  /*         Usage (X),                   */
	 0x09, 0x31,                  /*         Usage (Y),                   */
	 0x15, 0x81,                  /*         Logical Minimum (-127),      */
	 0x25, 0x7F,                  /*         Logical Maximum (127),       */
	 0x75, 0x08,                  /*         Report Size (8),             */
	 0x95, 0x02,                  /*         Report Count (2),            */
	 0x81, 0x06,                  /*         Input (Variable, Relative),  */
	 0xC0,                        /*     End Collection,                  */
	 0xC0,                        /* End Collection,                      */
	 0x05, 0x0D,                  /* Usage Page (Digitizer),              */
	 0x09, 0x05,                  /* Usage (Touchpad),                    */
	 0xA1, 0x01,                  /* Collection (Application),            */
	 0x85, 0x04,                  /*     Report ID (4),                   */
	 0x05, 0x0D,                  /*     Usage Page (Digitizer),          */
	 0x09, 0x22,                  /*     Usage (Finger),                  */
	 0xA1, 0x02,                  /*     Collection (Logical),            */
	 0x15, 0x00,                  /*         Logical Minimum (0),         */
	 0x25, 0x01,                  /*         Logical Maximum (1),         */
	 0x09, 0x47,                  /*         Usage (Touch Valid),         */
	 0x09, 0x42,                  /*         Usage (Tip Switch),          */
	 0x95, 0x02,                  /*         Report Count (2),            */
	 0x75, 0x01,                  /*         Report Size (1),             */
	 0x81, 0x02,                  /*         Input (Variable),            */
	 0x95, 0x01,                  /*         Report Count (1),            */
	 0x75, 0x03,                  /*         Report Size (3),             */
	 0x25, 0x05,                  /*         Logical Maximum (5),         */
	 0x09, 0x51,                  /*         Usage (Contact Identifier),  */
	 0x81, 0x02,                  /*         Input (Variable),            */
	 0x75, 0x01,                  /*         Report Size (1),             */
	 0x95, 0x03,                  /*         Report Count (3),            */
	 0x81, 0x03,                  /*         Input (Constant, Variable),  */
	 0x05, 0x01,                  /*         Usage Page (Desktop),        */
	 0x26, 0x44, 0x0A,            /*         Logical Maximum (2628),      */
	 0x75, 0x10,                  /*         Report Size (16),            */
	 0x55, 0x0E,                  /*         Unit Exponent (14),          */
	 0x65, 0x11,                  /*         Unit (Centimeter),           */
	 0x09, 0x30,                  /*         Usage (X),                   */
	 0x46, 0x1A, 0x04,            /*         Physical Maximum (1050),     */
	 0x95, 0x01,                  /*         Report Count (1),            */
	 0x81, 0x02,                  /*         Input (Variable),            */
	 0x46, 0xBC, 0x02,            /*         Physical Maximum (700),      */
	 0x26, 0x34, 0x05,            /*         Logical Maximum (1332),      */
	 0x09, 0x31,                  /*         Usage (Y),                   */
	 0x81, 0x02,                  /*         Input (Variable),            */
	 0xC0,                        /*     End Collection,                  */
	 0x05, 0x0D,                  /*     Usage Page (Digitizer),          */
	 0x09, 0x22,                  /*     Usage (Finger),                  */
	 0xA1, 0x02,                  /*     Collection (Logical),            */
	 0x25, 0x01,                  /*         Logical Maximum (1),         */
	 0x09, 0x47,                  /*         Usage (Touch Valid),         */
	 0x09, 0x42,                  /*         Usage (Tip Switch),          */
	 0x95, 0x02,                  /*         Report Count (2),            */
	 0x75, 0x01,                  /*         Report Size (1),             */
	 0x81, 0x02,                  /*         Input (Variable),            */
	 0x95, 0x01,                  /*         Report Count (1),            */
	 0x75, 0x03,                  /*         Report Size (3),             */
	 0x25, 0x05,                  /*         Logical Maximum (5),         */
	 0x09, 0x51,                  /*         Usage (Contact Identifier),  */
	 0x81, 0x02,                  /*         Input (Variable),            */
	 0x75, 0x01,                  /*         Report Size (1),             */
	 0x95, 0x03,                  /*         Report Count (3),            */
	 0x81, 0x03,                  /*         Input (Constant, Variable),  */
	 0x05, 0x01,                  /*         Usage Page (Desktop),        */
	 0x26, 0x44, 0x0A,            /*         Logical Maximum (2628),      */
	 0x75, 0x10,                  /*         Report Size (16),            */
	 0x09, 0x30,                  /*         Usage (X),                   */
	 0x46, 0x1A, 0x04,            /*         Physical Maximum (1050),     */
	 0x95, 0x01,                  /*         Report Count (1),            */
	 0x81, 0x02,                  /*         Input (Variable),            */
	 0x46, 0xBC, 0x02,            /*         Physical Maximum (700),      */
	 0x26, 0x34, 0x05,            /*         Logical Maximum (1332),      */
	 0x09, 0x31,                  /*         Usage (Y),                   */
	 0x81, 0x02,                  /*         Input (Variable),            */
	 0xC0,                        /*     End Collection,                  */
	 0x05, 0x0D,                  /*     Usage Page (Digitizer),          */
	 0x09, 0x22,                  /*     Usage (Finger),                  */
	 0xA1, 0x02,                  /*     Collection (Logical),            */
	 0x25, 0x01,                  /*         Logical Maximum (1),         */
	 0x09, 0x47,                  /*         Usage (Touch Valid),         */
	 0x09, 0x42,                  /*         Usage (Tip Switch),          */
	 0x95, 0x02,                  /*         Report Count (2),            */
	 0x75, 0x01,                  /*         Report Size (1),             */
	 0x81, 0x02,                  /*         Input (Variable),            */
	 0x95, 0x01,                  /*         Report Count (1),            */
	 0x75, 0x03,                  /*         Report Size (3),             */
	 0x25, 0x05,                  /*         Logical Maximum (5),         */
	 0x09, 0x51,                  /*         Usage (Contact Identifier),  */
	 0x81, 0x02,                  /*         Input (Variable),            */
	 0x75, 0x01,                  /*         Report Size (1),             */
	 0x95, 0x03,                  /*         Report Count (3),            */
	 0x81, 0x03,                  /*         Input (Constant, Variable),  */
	 0x05, 0x01,                  /*         Usage Page (Desktop),        */
	 0x26, 0x44, 0x0A,            /*         Logical Maximum (2628),      */
	 0x75, 0x10,                  /*         Report Size (16),            */
	 0x09, 0x30,                  /*         Usage (X),                   */
	 0x46, 0x1A, 0x04,            /*         Physical Maximum (1050),     */
	 0x95, 0x01,                  /*         Report Count (1),            */
	 0x81, 0x02,                  /*         Input (Variable),            */
	 0x46, 0xBC, 0x02,            /*         Physical Maximum (700),      */
	 0x26, 0x34, 0x05,            /*         Logical Maximum (1332),      */
	 0x09, 0x31,                  /*         Usage (Y),                   */
	 0x81, 0x02,                  /*         Input (Variable),            */
	 0xC0,                        /*     End Collection,                  */
	 0x05, 0x0D,                  /*     Usage Page (Digitizer),          */
	 0x09, 0x22,                  /*     Usage (Finger),                  */
	 0xA1, 0x02,                  /*     Collection (Logical),            */
	 0x25, 0x01,                  /*         Logical Maximum (1),         */
	 0x09, 0x47,                  /*         Usage (Touch Valid),         */
	 0x09, 0x42,                  /*         Usage (Tip Switch),          */
	 0x95, 0x02,                  /*         Report Count (2),            */
	 0x75, 0x01,                  /*         Report Size (1),             */
	 0x81, 0x02,                  /*         Input (Variable),            */
	 0x95, 0x01,                  /*         Report Count (1),            */
	 0x75, 0x03,                  /*         Report Size (3),             */
	 0x25, 0x05,                  /*         Logical Maximum (5),         */
	 0x09, 0x51,                  /*         Usage (Contact Identifier),  */
	 0x81, 0x02,                  /*         Input (Variable),            */
	 0x75, 0x01,                  /*         Report Size (1),             */
	 0x95, 0x03,                  /*         Report Count (3),            */
	 0x81, 0x03,                  /*         Input (Constant, Variable),  */
	 0x05, 0x01,                  /*         Usage Page (Desktop),        */
	 0x26, 0x44, 0x0A,            /*         Logical Maximum (2628),      */
	 0x75, 0x10,                  /*         Report Size (16),            */
	 0x09, 0x30,                  /*         Usage (X),                   */
	 0x46, 0x1A, 0x04,            /*         Physical Maximum (1050),     */
	 0x95, 0x01,                  /*         Report Count (1),            */
	 0x81, 0x02,                  /*         Input (Variable),            */
	 0x46, 0xBC, 0x02,            /*         Physical Maximum (700),      */
	 0x26, 0x34, 0x05,            /*         Logical Maximum (1332),      */
	 0x09, 0x31,                  /*         Usage (Y),                   */
	 0x81, 0x02,                  /*         Input (Variable),            */
	 0xC0,                        /*     End Collection,                  */
	 0x05, 0x0D,                  /*     Usage Page (Digitizer),          */
	 0x55, 0x0C,                  /*     Unit Exponent (12),              */
	 0x66, 0x01, 0x10,            /*     Unit (Seconds),                  */
	 0x47, 0xFF, 0xFF, 0x00, 0x00,/*     Physical Maximum (65535),        */
	 0x27, 0xFF, 0xFF, 0x00, 0x00,/*     Logical Maximum (65535),         */
	 0x75, 0x10,                  /*     Report Size (16),                */
	 0x95, 0x01,                  /*     Report Count (1),                */
	 0x09, 0x56,                  /*     Usage (Scan Time),               */
	 0x81, 0x02,                  /*     Input (Variable),                */
	 0x09, 0x54,                  /*     Usage (Contact Count),           */
	 0x25, 0x7F,                  /*     Logical Maximum (127),           */
	 0x75, 0x08,                  /*     Report Size (8),                 */
	 0x81, 0x02,                  /*     Input (Variable),                */
	 0x05, 0x09,                  /*     Usage Page (Button),             */
	 0x09, 0x01,                  /*     Usage (01h),                     */
	 0x25, 0x01,                  /*     Logical Maximum (1),             */
	 0x75, 0x01,                  /*     Report Size (1),                 */
	 0x95, 0x01,                  /*     Report Count (1),                */
	 0x81, 0x02,                  /*     Input (Variable),                */
	 0x95, 0x07,                  /*     Report Count (7),                */
	 0x81, 0x03,                  /*     Input (Constant, Variable),      */
	 0x05, 0x0D,                  /*     Usage Page (Digitizer),          */
	 0x85, 0x02,                  /*     Report ID (2),                   */
	 0x09, 0x55,                  /*     Usage (Contact Count Maximum),   */
	 0x09, 0x59,                  /*     Usage (59h),                     */
	 0x75, 0x04,                  /*     Report Size (4),                 */
	 0x95, 0x02,                  /*     Report Count (2),                */
	 0x25, 0x0F,                  /*     Logical Maximum (15),            */
	 0xB1, 0x02,                  /*     Feature (Variable),              */
	 0x05, 0x0D,                  /*     Usage Page (Digitizer),          */
	 0x85, 0x07,                  /*     Report ID (7),                   */
	 0x09, 0x60,                  /*     Usage (60h),                     */
	 0x75, 0x01,                  /*     Report Size (1),                 */
	 0x95, 0x01,                  /*     Report Count (1),                */
	 0x25, 0x01,                  /*     Logical Maximum (1),             */
	 0xB1, 0x02,                  /*     Feature (Variable),              */
	 0x95, 0x07,                  /*     Report Count (7),                */
	 0xB1, 0x03,                  /*     Feature (Constant, Variable),    */
	 0x85, 0x06,                  /*     Report ID (6),                   */
	 0x06, 0x00, 0xFF,            /*     Usage Page (FF00h),              */
	 0x09, 0xC5,                  /*     Usage (C5h),                     */
	 0x26, 0xFF, 0x00,            /*     Logical Maximum (255),           */
	 0x75, 0x08,                  /*     Report Size (8),                 */
	 0x96, 0x00, 0x01,            /*     Report Count (256),              */
	 0xB1, 0x02,                  /*     Feature (Variable),              */
	 0xC0,                        /* End Collection,                      */
	 0x06, 0x00, 0xFF,            /* Usage Page (FF00h),                  */
	 0x09, 0x01,                  /* Usage (01h),                         */
	 0xA1, 0x01,                  /* Collection (Application),            */
	 0x85, 0x0D,                  /*     Report ID (13),                  */
	 0x26, 0xFF, 0x00,            /*     Logical Maximum (255),           */
	 0x19, 0x01,                  /*     Usage Minimum (01h),             */
	 0x29, 0x02,                  /*     Usage Maximum (02h),             */
	 0x75, 0x08,                  /*     Report Size (8),                 */
	 0x95, 0x02,                  /*     Report Count (2),                */
	 0xB1, 0x02,                  /*     Feature (Variable),              */
	 0xC0,                        /* End Collection,                      */
	 0x05, 0x0D,                  /* Usage Page (Digitizer),              */
	 0x09, 0x0E,                  /* Usage (Configuration),               */
	 0xA1, 0x01,                  /* Collection (Application),            */
	 0x85, 0x03,                  /*     Report ID (3),                   */
	 0x09, 0x22,                  /*     Usage (Finger),                  */
	 0xA1, 0x02,                  /*     Collection (Logical),            */
	 0x09, 0x52,                  /*         Usage (Device Mode),         */
	 0x25, 0x0A,                  /*         Logical Maximum (10),        */
	 0x95, 0x01,                  /*         Report Count (1),            */
	 0xB1, 0x02,                  /*         Feature (Variable),          */
	 0xC0,                        /*     End Collection,                  */
	 0x09, 0x22,                  /*     Usage (Finger),                  */
	 0xA1, 0x00,                  /*     Collection (Physical),           */
	 0x85, 0x05,                  /*         Report ID (5),               */
	 0x09, 0x57,                  /*         Usage (57h),                 */
	 0x09, 0x58,                  /*         Usage (58h),                 */
	 0x75, 0x01,                  /*         Report Size (1),             */
	 0x95, 0x02,                  /*         Report Count (2),            */
	 0x25, 0x01,                  /*         Logical Maximum (1),         */
	 0xB1, 0x02,                  /*         Feature (Variable),          */
	 0x95, 0x06,                  /*         Report Count (6),            */
	 0xB1, 0x03,                  /*         Feature (Constant, Variable),*/
	 0xC0,                        /*     End Collection,                  */
	 0xC0                         /* End Collection                       */
	},
	.hid_report_desc_size = 475,
	.i2c_name = "SYNA3602:00"
};


static const struct dmi_system_id i2c_hid_dmi_desc_override_table[] = {
	{
		.ident = "Teclast F6 Pro",
		.matches = {
			DMI_EXACT_MATCH(DMI_SYS_VENDOR, "TECLAST"),
			DMI_EXACT_MATCH(DMI_PRODUCT_NAME, "F6 Pro"),
		},
		.driver_data = (void *)&sipodev_desc
	},
	{
		.ident = "Teclast F7",
		.matches = {
			DMI_EXACT_MATCH(DMI_SYS_VENDOR, "TECLAST"),
			DMI_EXACT_MATCH(DMI_PRODUCT_NAME, "F7"),
		},
		.driver_data = (void *)&sipodev_desc
	},
	{
		.ident = "Trekstor Primebook C13",
		.matches = {
			DMI_EXACT_MATCH(DMI_SYS_VENDOR, "TREKSTOR"),
			DMI_EXACT_MATCH(DMI_PRODUCT_NAME, "Primebook C13"),
		},
		.driver_data = (void *)&sipodev_desc
	},
	{
		.ident = "Trekstor Primebook C11",
		.matches = {
			DMI_EXACT_MATCH(DMI_SYS_VENDOR, "TREKSTOR"),
			DMI_EXACT_MATCH(DMI_PRODUCT_NAME, "Primebook C11"),
		},
		.driver_data = (void *)&sipodev_desc
	},
	{
		.ident = "Direkt-Tek DTLAPY116-2",
		.matches = {
			DMI_EXACT_MATCH(DMI_SYS_VENDOR, "Direkt-Tek"),
			DMI_EXACT_MATCH(DMI_PRODUCT_NAME, "DTLAPY116-2"),
		},
		.driver_data = (void *)&sipodev_desc
	},
	{
		.ident = "Mediacom Flexbook Edge 11",
		.matches = {
			DMI_EXACT_MATCH(DMI_SYS_VENDOR, "MEDIACOM"),
			DMI_EXACT_MATCH(DMI_PRODUCT_NAME, "FlexBook edge11 - M-FBE11"),
		},
		.driver_data = (void *)&sipodev_desc
	},
<<<<<<< HEAD
=======
	{
		.ident = "Odys Winbook 13",
		.matches = {
			DMI_EXACT_MATCH(DMI_SYS_VENDOR, "AXDIA International GmbH"),
			DMI_EXACT_MATCH(DMI_PRODUCT_NAME, "WINBOOK 13"),
		},
		.driver_data = (void *)&sipodev_desc
	},
	{
		.ident = "iBall Aer3",
		.matches = {
			DMI_EXACT_MATCH(DMI_SYS_VENDOR, "iBall"),
			DMI_EXACT_MATCH(DMI_PRODUCT_NAME, "Aer3"),
		},
		.driver_data = (void *)&sipodev_desc
	},
>>>>>>> 407d19ab
	{ }	/* Terminate list */
};


struct i2c_hid_desc *i2c_hid_get_dmi_i2c_hid_desc_override(uint8_t *i2c_name)
{
	struct i2c_hid_desc_override *override;
	const struct dmi_system_id *system_id;

	system_id = dmi_first_match(i2c_hid_dmi_desc_override_table);
	if (!system_id)
		return NULL;

	override = system_id->driver_data;
	if (strcmp(override->i2c_name, i2c_name))
		return NULL;

	return override->i2c_hid_desc;
}

char *i2c_hid_get_dmi_hid_report_desc_override(uint8_t *i2c_name,
					       unsigned int *size)
{
	struct i2c_hid_desc_override *override;
	const struct dmi_system_id *system_id;

	system_id = dmi_first_match(i2c_hid_dmi_desc_override_table);
	if (!system_id)
		return NULL;

	override = system_id->driver_data;
	if (strcmp(override->i2c_name, i2c_name))
		return NULL;

	*size = override->hid_report_desc_size;
	return override->hid_report_desc;
}<|MERGE_RESOLUTION|>--- conflicted
+++ resolved
@@ -331,6 +331,14 @@
 		.driver_data = (void *)&sipodev_desc
 	},
 	{
+		.ident = "Direkt-Tek DTLAPY133-1",
+		.matches = {
+			DMI_EXACT_MATCH(DMI_SYS_VENDOR, "Direkt-Tek"),
+			DMI_EXACT_MATCH(DMI_PRODUCT_NAME, "DTLAPY133-1"),
+		},
+		.driver_data = (void *)&sipodev_desc
+	},
+	{
 		.ident = "Mediacom Flexbook Edge 11",
 		.matches = {
 			DMI_EXACT_MATCH(DMI_SYS_VENDOR, "MEDIACOM"),
@@ -338,8 +346,6 @@
 		},
 		.driver_data = (void *)&sipodev_desc
 	},
-<<<<<<< HEAD
-=======
 	{
 		.ident = "Odys Winbook 13",
 		.matches = {
@@ -356,7 +362,6 @@
 		},
 		.driver_data = (void *)&sipodev_desc
 	},
->>>>>>> 407d19ab
 	{ }	/* Terminate list */
 };
 
