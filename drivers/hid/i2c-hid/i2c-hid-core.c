/*
 * HID over I2C protocol implementation
 *
 * Copyright (c) 2012 Benjamin Tissoires <benjamin.tissoires@gmail.com>
 * Copyright (c) 2012 Ecole Nationale de l'Aviation Civile, France
 * Copyright (c) 2012 Red Hat, Inc
 *
 * This code is partly based on "USB HID support for Linux":
 *
 *  Copyright (c) 1999 Andreas Gal
 *  Copyright (c) 2000-2005 Vojtech Pavlik <vojtech@suse.cz>
 *  Copyright (c) 2005 Michael Haboustak <mike-@cinci.rr.com> for Concept2, Inc
 *  Copyright (c) 2007-2008 Oliver Neukum
 *  Copyright (c) 2006-2010 Jiri Kosina
 *
 * This file is subject to the terms and conditions of the GNU General Public
 * License.  See the file COPYING in the main directory of this archive for
 * more details.
 */

#include <linux/module.h>
#include <linux/i2c.h>
#include <linux/interrupt.h>
#include <linux/input.h>
#include <linux/irq.h>
#include <linux/delay.h>
#include <linux/slab.h>
#include <linux/pm.h>
#include <linux/pm_runtime.h>
#include <linux/device.h>
#include <linux/wait.h>
#include <linux/err.h>
#include <linux/string.h>
#include <linux/list.h>
#include <linux/jiffies.h>
#include <linux/kernel.h>
#include <linux/hid.h>
#include <linux/mutex.h>
#include <linux/acpi.h>
#include <linux/of.h>
#include <linux/regulator/consumer.h>

#include <linux/platform_data/i2c-hid.h>

#include "../hid-ids.h"
#include "i2c-hid.h"

/* quirks to control the device */
#define I2C_HID_QUIRK_SET_PWR_WAKEUP_DEV	BIT(0)
#define I2C_HID_QUIRK_NO_IRQ_AFTER_RESET	BIT(1)
#define I2C_HID_QUIRK_NO_RUNTIME_PM		BIT(2)
#define I2C_HID_QUIRK_DELAY_AFTER_SLEEP		BIT(3)

/* flags */
#define I2C_HID_STARTED		0
#define I2C_HID_RESET_PENDING	1
#define I2C_HID_READ_PENDING	2

#define I2C_HID_PWR_ON		0x00
#define I2C_HID_PWR_SLEEP	0x01

/* debug option */
static bool debug;
module_param(debug, bool, 0444);
MODULE_PARM_DESC(debug, "print a lot of debug information");

#define i2c_hid_dbg(ihid, fmt, arg...)					  \
do {									  \
	if (debug)							  \
		dev_printk(KERN_DEBUG, &(ihid)->client->dev, fmt, ##arg); \
} while (0)

struct i2c_hid_desc {
	__le16 wHIDDescLength;
	__le16 bcdVersion;
	__le16 wReportDescLength;
	__le16 wReportDescRegister;
	__le16 wInputRegister;
	__le16 wMaxInputLength;
	__le16 wOutputRegister;
	__le16 wMaxOutputLength;
	__le16 wCommandRegister;
	__le16 wDataRegister;
	__le16 wVendorID;
	__le16 wProductID;
	__le16 wVersionID;
	__le32 reserved;
} __packed;

struct i2c_hid_cmd {
	unsigned int registerIndex;
	__u8 opcode;
	unsigned int length;
	bool wait;
};

union command {
	u8 data[0];
	struct cmd {
		__le16 reg;
		__u8 reportTypeID;
		__u8 opcode;
	} __packed c;
};

#define I2C_HID_CMD(opcode_) \
	.opcode = opcode_, .length = 4, \
	.registerIndex = offsetof(struct i2c_hid_desc, wCommandRegister)

/* fetch HID descriptor */
static const struct i2c_hid_cmd hid_descr_cmd = { .length = 2 };
/* fetch report descriptors */
static const struct i2c_hid_cmd hid_report_descr_cmd = {
		.registerIndex = offsetof(struct i2c_hid_desc,
			wReportDescRegister),
		.opcode = 0x00,
		.length = 2 };
/* commands */
static const struct i2c_hid_cmd hid_reset_cmd =		{ I2C_HID_CMD(0x01),
							  .wait = true };
static const struct i2c_hid_cmd hid_get_report_cmd =	{ I2C_HID_CMD(0x02) };
static const struct i2c_hid_cmd hid_set_report_cmd =	{ I2C_HID_CMD(0x03) };
static const struct i2c_hid_cmd hid_set_power_cmd =	{ I2C_HID_CMD(0x08) };
static const struct i2c_hid_cmd hid_no_cmd =		{ .length = 0 };

/*
 * These definitions are not used here, but are defined by the spec.
 * Keeping them here for documentation purposes.
 *
 * static const struct i2c_hid_cmd hid_get_idle_cmd = { I2C_HID_CMD(0x04) };
 * static const struct i2c_hid_cmd hid_set_idle_cmd = { I2C_HID_CMD(0x05) };
 * static const struct i2c_hid_cmd hid_get_protocol_cmd = { I2C_HID_CMD(0x06) };
 * static const struct i2c_hid_cmd hid_set_protocol_cmd = { I2C_HID_CMD(0x07) };
 */

/* The main device structure */
struct i2c_hid {
	struct i2c_client	*client;	/* i2c client */
	struct hid_device	*hid;	/* pointer to corresponding HID dev */
	union {
		__u8 hdesc_buffer[sizeof(struct i2c_hid_desc)];
		struct i2c_hid_desc hdesc;	/* the HID Descriptor */
	};
	__le16			wHIDDescRegister; /* location of the i2c
						   * register of the HID
						   * descriptor. */
	unsigned int		bufsize;	/* i2c buffer size */
	u8			*inbuf;		/* Input buffer */
	u8			*rawbuf;	/* Raw Input buffer */
	u8			*cmdbuf;	/* Command buffer */
	u8			*argsbuf;	/* Command arguments buffer */

	unsigned long		flags;		/* device flags */
	unsigned long		quirks;		/* Various quirks */

	wait_queue_head_t	wait;		/* For waiting the interrupt */

	struct i2c_hid_platform_data pdata;

	bool			irq_wake_enabled;
	struct mutex		reset_lock;

	unsigned long		sleep_delay;
};

static const struct i2c_hid_quirks {
	__u16 idVendor;
	__u16 idProduct;
	__u32 quirks;
} i2c_hid_quirks[] = {
	{ USB_VENDOR_ID_WEIDA, USB_DEVICE_ID_WEIDA_8752,
		I2C_HID_QUIRK_SET_PWR_WAKEUP_DEV },
	{ USB_VENDOR_ID_WEIDA, USB_DEVICE_ID_WEIDA_8755,
		I2C_HID_QUIRK_SET_PWR_WAKEUP_DEV },
	{ I2C_VENDOR_ID_HANTICK, I2C_PRODUCT_ID_HANTICK_5288,
		I2C_HID_QUIRK_NO_IRQ_AFTER_RESET |
		I2C_HID_QUIRK_NO_RUNTIME_PM },
	{ I2C_VENDOR_ID_RAYDIUM, I2C_PRODUCT_ID_RAYDIUM_4B33,
		I2C_HID_QUIRK_DELAY_AFTER_SLEEP },
<<<<<<< HEAD
=======
	{ USB_VENDOR_ID_LG, I2C_DEVICE_ID_LG_8001,
		I2C_HID_QUIRK_NO_RUNTIME_PM },
	{ I2C_VENDOR_ID_GOODIX, I2C_DEVICE_ID_GOODIX_01F0,
		I2C_HID_QUIRK_NO_RUNTIME_PM },
	{ USB_VENDOR_ID_ELAN, HID_ANY_ID,
		 I2C_HID_QUIRK_BOGUS_IRQ },
>>>>>>> 407d19ab
	{ 0, 0 }
};

/*
 * i2c_hid_lookup_quirk: return any quirks associated with a I2C HID device
 * @idVendor: the 16-bit vendor ID
 * @idProduct: the 16-bit product ID
 *
 * Returns: a u32 quirks value.
 */
static u32 i2c_hid_lookup_quirk(const u16 idVendor, const u16 idProduct)
{
	u32 quirks = 0;
	int n;

	for (n = 0; i2c_hid_quirks[n].idVendor; n++)
		if (i2c_hid_quirks[n].idVendor == idVendor &&
		    (i2c_hid_quirks[n].idProduct == (__u16)HID_ANY_ID ||
		     i2c_hid_quirks[n].idProduct == idProduct))
			quirks = i2c_hid_quirks[n].quirks;

	return quirks;
}

static int __i2c_hid_command(struct i2c_client *client,
		const struct i2c_hid_cmd *command, u8 reportID,
		u8 reportType, u8 *args, int args_len,
		unsigned char *buf_recv, int data_len)
{
	struct i2c_hid *ihid = i2c_get_clientdata(client);
	union command *cmd = (union command *)ihid->cmdbuf;
	int ret;
	struct i2c_msg msg[2];
	int msg_num = 1;

	int length = command->length;
	bool wait = command->wait;
	unsigned int registerIndex = command->registerIndex;

	/* special case for hid_descr_cmd */
	if (command == &hid_descr_cmd) {
		cmd->c.reg = ihid->wHIDDescRegister;
	} else {
		cmd->data[0] = ihid->hdesc_buffer[registerIndex];
		cmd->data[1] = ihid->hdesc_buffer[registerIndex + 1];
	}

	if (length > 2) {
		cmd->c.opcode = command->opcode;
		cmd->c.reportTypeID = reportID | reportType << 4;
	}

	memcpy(cmd->data + length, args, args_len);
	length += args_len;

	i2c_hid_dbg(ihid, "%s: cmd=%*ph\n", __func__, length, cmd->data);

	msg[0].addr = client->addr;
	msg[0].flags = client->flags & I2C_M_TEN;
	msg[0].len = length;
	msg[0].buf = cmd->data;
	if (data_len > 0) {
		msg[1].addr = client->addr;
		msg[1].flags = client->flags & I2C_M_TEN;
		msg[1].flags |= I2C_M_RD;
		msg[1].len = data_len;
		msg[1].buf = buf_recv;
		msg_num = 2;
		set_bit(I2C_HID_READ_PENDING, &ihid->flags);
	}

	if (wait)
		set_bit(I2C_HID_RESET_PENDING, &ihid->flags);

	ret = i2c_transfer(client->adapter, msg, msg_num);

	if (data_len > 0)
		clear_bit(I2C_HID_READ_PENDING, &ihid->flags);

	if (ret != msg_num)
		return ret < 0 ? ret : -EIO;

	ret = 0;

	if (wait && (ihid->quirks & I2C_HID_QUIRK_NO_IRQ_AFTER_RESET)) {
		msleep(100);
	} else if (wait) {
		i2c_hid_dbg(ihid, "%s: waiting...\n", __func__);
		if (!wait_event_timeout(ihid->wait,
				!test_bit(I2C_HID_RESET_PENDING, &ihid->flags),
				msecs_to_jiffies(5000)))
			ret = -ENODATA;
		i2c_hid_dbg(ihid, "%s: finished.\n", __func__);
	}

	return ret;
}

static int i2c_hid_command(struct i2c_client *client,
		const struct i2c_hid_cmd *command,
		unsigned char *buf_recv, int data_len)
{
	return __i2c_hid_command(client, command, 0, 0, NULL, 0,
				buf_recv, data_len);
}

static int i2c_hid_get_report(struct i2c_client *client, u8 reportType,
		u8 reportID, unsigned char *buf_recv, int data_len)
{
	struct i2c_hid *ihid = i2c_get_clientdata(client);
	u8 args[3];
	int ret;
	int args_len = 0;
	u16 readRegister = le16_to_cpu(ihid->hdesc.wDataRegister);

	i2c_hid_dbg(ihid, "%s\n", __func__);

	if (reportID >= 0x0F) {
		args[args_len++] = reportID;
		reportID = 0x0F;
	}

	args[args_len++] = readRegister & 0xFF;
	args[args_len++] = readRegister >> 8;

	ret = __i2c_hid_command(client, &hid_get_report_cmd, reportID,
		reportType, args, args_len, buf_recv, data_len);
	if (ret) {
		dev_err(&client->dev,
			"failed to retrieve report from device.\n");
		return ret;
	}

	return 0;
}

/**
 * i2c_hid_set_or_send_report: forward an incoming report to the device
 * @client: the i2c_client of the device
 * @reportType: 0x03 for HID_FEATURE_REPORT ; 0x02 for HID_OUTPUT_REPORT
 * @reportID: the report ID
 * @buf: the actual data to transfer, without the report ID
 * @len: size of buf
 * @use_data: true: use SET_REPORT HID command, false: send plain OUTPUT report
 */
static int i2c_hid_set_or_send_report(struct i2c_client *client, u8 reportType,
		u8 reportID, unsigned char *buf, size_t data_len, bool use_data)
{
	struct i2c_hid *ihid = i2c_get_clientdata(client);
	u8 *args = ihid->argsbuf;
	const struct i2c_hid_cmd *hidcmd;
	int ret;
	u16 dataRegister = le16_to_cpu(ihid->hdesc.wDataRegister);
	u16 outputRegister = le16_to_cpu(ihid->hdesc.wOutputRegister);
	u16 maxOutputLength = le16_to_cpu(ihid->hdesc.wMaxOutputLength);
	u16 size;
	int args_len;
	int index = 0;

	i2c_hid_dbg(ihid, "%s\n", __func__);

	if (data_len > ihid->bufsize)
		return -EINVAL;

	size =		2			/* size */ +
			(reportID ? 1 : 0)	/* reportID */ +
			data_len		/* buf */;
	args_len =	(reportID >= 0x0F ? 1 : 0) /* optional third byte */ +
			2			/* dataRegister */ +
			size			/* args */;

	if (!use_data && maxOutputLength == 0)
		return -ENOSYS;

	if (reportID >= 0x0F) {
		args[index++] = reportID;
		reportID = 0x0F;
	}

	/*
	 * use the data register for feature reports or if the device does not
	 * support the output register
	 */
	if (use_data) {
		args[index++] = dataRegister & 0xFF;
		args[index++] = dataRegister >> 8;
		hidcmd = &hid_set_report_cmd;
	} else {
		args[index++] = outputRegister & 0xFF;
		args[index++] = outputRegister >> 8;
		hidcmd = &hid_no_cmd;
	}

	args[index++] = size & 0xFF;
	args[index++] = size >> 8;

	if (reportID)
		args[index++] = reportID;

	memcpy(&args[index], buf, data_len);

	ret = __i2c_hid_command(client, hidcmd, reportID,
		reportType, args, args_len, NULL, 0);
	if (ret) {
		dev_err(&client->dev, "failed to set a report to device.\n");
		return ret;
	}

	return data_len;
}

static int i2c_hid_set_power(struct i2c_client *client, int power_state)
{
	struct i2c_hid *ihid = i2c_get_clientdata(client);
	int ret;
	unsigned long now, delay;

	i2c_hid_dbg(ihid, "%s\n", __func__);

	/*
	 * Some devices require to send a command to wakeup before power on.
	 * The call will get a return value (EREMOTEIO) but device will be
	 * triggered and activated. After that, it goes like a normal device.
	 */
	if (power_state == I2C_HID_PWR_ON &&
	    ihid->quirks & I2C_HID_QUIRK_SET_PWR_WAKEUP_DEV) {
		ret = i2c_hid_command(client, &hid_set_power_cmd, NULL, 0);

		/* Device was already activated */
		if (!ret)
			goto set_pwr_exit;
	}

	if (ihid->quirks & I2C_HID_QUIRK_DELAY_AFTER_SLEEP &&
	    power_state == I2C_HID_PWR_ON) {
		now = jiffies;
		if (time_after(ihid->sleep_delay, now)) {
			delay = jiffies_to_usecs(ihid->sleep_delay - now);
			usleep_range(delay, delay + 1);
		}
	}

	ret = __i2c_hid_command(client, &hid_set_power_cmd, power_state,
		0, NULL, 0, NULL, 0);

	if (ihid->quirks & I2C_HID_QUIRK_DELAY_AFTER_SLEEP &&
	    power_state == I2C_HID_PWR_SLEEP)
		ihid->sleep_delay = jiffies + msecs_to_jiffies(20);

	if (ret)
		dev_err(&client->dev, "failed to change power setting.\n");

set_pwr_exit:
	return ret;
}

static int i2c_hid_hwreset(struct i2c_client *client)
{
	struct i2c_hid *ihid = i2c_get_clientdata(client);
	int ret;

	i2c_hid_dbg(ihid, "%s\n", __func__);

	/*
	 * This prevents sending feature reports while the device is
	 * being reset. Otherwise we may lose the reset complete
	 * interrupt.
	 */
	mutex_lock(&ihid->reset_lock);

	ret = i2c_hid_set_power(client, I2C_HID_PWR_ON);
	if (ret)
		goto out_unlock;

	/*
	 * The HID over I2C specification states that if a DEVICE needs time
	 * after the PWR_ON request, it should utilise CLOCK stretching.
	 * However, it has been observered that the Windows driver provides a
	 * 1ms sleep between the PWR_ON and RESET requests and that some devices
	 * rely on this.
	 */
	usleep_range(1000, 5000);

	i2c_hid_dbg(ihid, "resetting...\n");

	ret = i2c_hid_command(client, &hid_reset_cmd, NULL, 0);
	if (ret) {
		dev_err(&client->dev, "failed to reset device.\n");
		i2c_hid_set_power(client, I2C_HID_PWR_SLEEP);
	}

out_unlock:
	mutex_unlock(&ihid->reset_lock);
	return ret;
}

static void i2c_hid_get_input(struct i2c_hid *ihid)
{
	int ret;
	u32 ret_size;
	int size = le16_to_cpu(ihid->hdesc.wMaxInputLength);

	if (size > ihid->bufsize)
		size = ihid->bufsize;

	ret = i2c_master_recv(ihid->client, ihid->inbuf, size);
	if (ret != size) {
		if (ret < 0)
			return;

		dev_err(&ihid->client->dev, "%s: got %d data instead of %d\n",
			__func__, ret, size);
		return;
	}

	ret_size = ihid->inbuf[0] | ihid->inbuf[1] << 8;

	if (!ret_size) {
		/* host or device initiated RESET completed */
		if (test_and_clear_bit(I2C_HID_RESET_PENDING, &ihid->flags))
			wake_up(&ihid->wait);
		return;
	}

	if ((ret_size > size) || (ret_size < 2)) {
		dev_err(&ihid->client->dev, "%s: incomplete report (%d/%d)\n",
			__func__, size, ret_size);
		return;
	}

	i2c_hid_dbg(ihid, "input: %*ph\n", ret_size, ihid->inbuf);

	if (test_bit(I2C_HID_STARTED, &ihid->flags))
		hid_input_report(ihid->hid, HID_INPUT_REPORT, ihid->inbuf + 2,
				ret_size - 2, 1);

	return;
}

static irqreturn_t i2c_hid_irq(int irq, void *dev_id)
{
	struct i2c_hid *ihid = dev_id;

	if (test_bit(I2C_HID_READ_PENDING, &ihid->flags))
		return IRQ_HANDLED;

	i2c_hid_get_input(ihid);

	return IRQ_HANDLED;
}

static int i2c_hid_get_report_length(struct hid_report *report)
{
	return ((report->size - 1) >> 3) + 1 +
		report->device->report_enum[report->type].numbered + 2;
}

/*
 * Traverse the supplied list of reports and find the longest
 */
static void i2c_hid_find_max_report(struct hid_device *hid, unsigned int type,
		unsigned int *max)
{
	struct hid_report *report;
	unsigned int size;

	/* We should not rely on wMaxInputLength, as some devices may set it to
	 * a wrong length. */
	list_for_each_entry(report, &hid->report_enum[type].report_list, list) {
		size = i2c_hid_get_report_length(report);
		if (*max < size)
			*max = size;
	}
}

static void i2c_hid_free_buffers(struct i2c_hid *ihid)
{
	kfree(ihid->inbuf);
	kfree(ihid->rawbuf);
	kfree(ihid->argsbuf);
	kfree(ihid->cmdbuf);
	ihid->inbuf = NULL;
	ihid->rawbuf = NULL;
	ihid->cmdbuf = NULL;
	ihid->argsbuf = NULL;
	ihid->bufsize = 0;
}

static int i2c_hid_alloc_buffers(struct i2c_hid *ihid, size_t report_size)
{
	/* the worst case is computed from the set_report command with a
	 * reportID > 15 and the maximum report length */
	int args_len = sizeof(__u8) + /* ReportID */
		       sizeof(__u8) + /* optional ReportID byte */
		       sizeof(__u16) + /* data register */
		       sizeof(__u16) + /* size of the report */
		       report_size; /* report */

	ihid->inbuf = kzalloc(report_size, GFP_KERNEL);
	ihid->rawbuf = kzalloc(report_size, GFP_KERNEL);
	ihid->argsbuf = kzalloc(args_len, GFP_KERNEL);
	ihid->cmdbuf = kzalloc(sizeof(union command) + args_len, GFP_KERNEL);

	if (!ihid->inbuf || !ihid->rawbuf || !ihid->argsbuf || !ihid->cmdbuf) {
		i2c_hid_free_buffers(ihid);
		return -ENOMEM;
	}

	ihid->bufsize = report_size;

	return 0;
}

static int i2c_hid_get_raw_report(struct hid_device *hid,
		unsigned char report_number, __u8 *buf, size_t count,
		unsigned char report_type)
{
	struct i2c_client *client = hid->driver_data;
	struct i2c_hid *ihid = i2c_get_clientdata(client);
	size_t ret_count, ask_count;
	int ret;

	if (report_type == HID_OUTPUT_REPORT)
		return -EINVAL;

	/* +2 bytes to include the size of the reply in the query buffer */
	ask_count = min(count + 2, (size_t)ihid->bufsize);

	ret = i2c_hid_get_report(client,
			report_type == HID_FEATURE_REPORT ? 0x03 : 0x01,
			report_number, ihid->rawbuf, ask_count);

	if (ret < 0)
		return ret;

	ret_count = ihid->rawbuf[0] | (ihid->rawbuf[1] << 8);

	if (ret_count <= 2)
		return 0;

	ret_count = min(ret_count, ask_count);

	/* The query buffer contains the size, dropping it in the reply */
	count = min(count, ret_count - 2);
	memcpy(buf, ihid->rawbuf + 2, count);

	return count;
}

static int i2c_hid_output_raw_report(struct hid_device *hid, __u8 *buf,
		size_t count, unsigned char report_type, bool use_data)
{
	struct i2c_client *client = hid->driver_data;
	struct i2c_hid *ihid = i2c_get_clientdata(client);
	int report_id = buf[0];
	int ret;

	if (report_type == HID_INPUT_REPORT)
		return -EINVAL;

	mutex_lock(&ihid->reset_lock);

	if (report_id) {
		buf++;
		count--;
	}

	ret = i2c_hid_set_or_send_report(client,
				report_type == HID_FEATURE_REPORT ? 0x03 : 0x02,
				report_id, buf, count, use_data);

	if (report_id && ret >= 0)
		ret++; /* add report_id to the number of transfered bytes */

	mutex_unlock(&ihid->reset_lock);

	return ret;
}

static int i2c_hid_output_report(struct hid_device *hid, __u8 *buf,
		size_t count)
{
	return i2c_hid_output_raw_report(hid, buf, count, HID_OUTPUT_REPORT,
			false);
}

static int i2c_hid_raw_request(struct hid_device *hid, unsigned char reportnum,
			       __u8 *buf, size_t len, unsigned char rtype,
			       int reqtype)
{
	switch (reqtype) {
	case HID_REQ_GET_REPORT:
		return i2c_hid_get_raw_report(hid, reportnum, buf, len, rtype);
	case HID_REQ_SET_REPORT:
		if (buf[0] != reportnum)
			return -EINVAL;
		return i2c_hid_output_raw_report(hid, buf, len, rtype, true);
	default:
		return -EIO;
	}
}

static int i2c_hid_parse(struct hid_device *hid)
{
	struct i2c_client *client = hid->driver_data;
	struct i2c_hid *ihid = i2c_get_clientdata(client);
	struct i2c_hid_desc *hdesc = &ihid->hdesc;
	unsigned int rsize;
	char *rdesc;
	int ret;
	int tries = 3;
	char *use_override;

	i2c_hid_dbg(ihid, "entering %s\n", __func__);

	rsize = le16_to_cpu(hdesc->wReportDescLength);
	if (!rsize || rsize > HID_MAX_DESCRIPTOR_SIZE) {
		dbg_hid("weird size of report descriptor (%u)\n", rsize);
		return -EINVAL;
	}

	do {
		ret = i2c_hid_hwreset(client);
		if (ret)
			msleep(1000);
	} while (tries-- > 0 && ret);

	if (ret)
		return ret;

	use_override = i2c_hid_get_dmi_hid_report_desc_override(client->name,
								&rsize);

	if (use_override) {
		rdesc = use_override;
		i2c_hid_dbg(ihid, "Using a HID report descriptor override\n");
	} else {
		rdesc = kzalloc(rsize, GFP_KERNEL);

		if (!rdesc) {
			dbg_hid("couldn't allocate rdesc memory\n");
			return -ENOMEM;
		}

		i2c_hid_dbg(ihid, "asking HID report descriptor\n");

		ret = i2c_hid_command(client, &hid_report_descr_cmd,
				      rdesc, rsize);
		if (ret) {
			hid_err(hid, "reading report descriptor failed\n");
			kfree(rdesc);
			return -EIO;
		}
	}

	i2c_hid_dbg(ihid, "Report Descriptor: %*ph\n", rsize, rdesc);

	ret = hid_parse_report(hid, rdesc, rsize);
	if (!use_override)
		kfree(rdesc);

	if (ret) {
		dbg_hid("parsing report descriptor failed\n");
		return ret;
	}

	return 0;
}

static int i2c_hid_start(struct hid_device *hid)
{
	struct i2c_client *client = hid->driver_data;
	struct i2c_hid *ihid = i2c_get_clientdata(client);
	int ret;
	unsigned int bufsize = HID_MIN_BUFFER_SIZE;

	i2c_hid_find_max_report(hid, HID_INPUT_REPORT, &bufsize);
	i2c_hid_find_max_report(hid, HID_OUTPUT_REPORT, &bufsize);
	i2c_hid_find_max_report(hid, HID_FEATURE_REPORT, &bufsize);

	if (bufsize > ihid->bufsize) {
		disable_irq(client->irq);
		i2c_hid_free_buffers(ihid);

		ret = i2c_hid_alloc_buffers(ihid, bufsize);
		enable_irq(client->irq);

		if (ret)
			return ret;
	}

	return 0;
}

static void i2c_hid_stop(struct hid_device *hid)
{
	hid->claimed = 0;
}

static int i2c_hid_open(struct hid_device *hid)
{
	struct i2c_client *client = hid->driver_data;
	struct i2c_hid *ihid = i2c_get_clientdata(client);
	int ret = 0;

	ret = pm_runtime_get_sync(&client->dev);
	if (ret < 0)
		return ret;

	set_bit(I2C_HID_STARTED, &ihid->flags);
	return 0;
}

static void i2c_hid_close(struct hid_device *hid)
{
	struct i2c_client *client = hid->driver_data;
	struct i2c_hid *ihid = i2c_get_clientdata(client);

	clear_bit(I2C_HID_STARTED, &ihid->flags);

	/* Save some power */
	pm_runtime_put(&client->dev);
}

static int i2c_hid_power(struct hid_device *hid, int lvl)
{
	struct i2c_client *client = hid->driver_data;
	struct i2c_hid *ihid = i2c_get_clientdata(client);

	i2c_hid_dbg(ihid, "%s lvl:%d\n", __func__, lvl);

	switch (lvl) {
	case PM_HINT_FULLON:
		pm_runtime_get_sync(&client->dev);
		break;
	case PM_HINT_NORMAL:
		pm_runtime_put(&client->dev);
		break;
	}
	return 0;
}

struct hid_ll_driver i2c_hid_ll_driver = {
	.parse = i2c_hid_parse,
	.start = i2c_hid_start,
	.stop = i2c_hid_stop,
	.open = i2c_hid_open,
	.close = i2c_hid_close,
	.power = i2c_hid_power,
	.output_report = i2c_hid_output_report,
	.raw_request = i2c_hid_raw_request,
};
EXPORT_SYMBOL_GPL(i2c_hid_ll_driver);

static int i2c_hid_init_irq(struct i2c_client *client)
{
	struct i2c_hid *ihid = i2c_get_clientdata(client);
	unsigned long irqflags = 0;
	int ret;

	dev_dbg(&client->dev, "Requesting IRQ: %d\n", client->irq);

	if (!irq_get_trigger_type(client->irq))
		irqflags = IRQF_TRIGGER_LOW;

	ret = request_threaded_irq(client->irq, NULL, i2c_hid_irq,
				   irqflags | IRQF_ONESHOT, client->name, ihid);
	if (ret < 0) {
		dev_warn(&client->dev,
			"Could not register for %s interrupt, irq = %d,"
			" ret = %d\n",
			client->name, client->irq, ret);

		return ret;
	}

	return 0;
}

static int i2c_hid_fetch_hid_descriptor(struct i2c_hid *ihid)
{
	struct i2c_client *client = ihid->client;
	struct i2c_hid_desc *hdesc = &ihid->hdesc;
	unsigned int dsize;
	int ret;

	/* i2c hid fetch using a fixed descriptor size (30 bytes) */
	if (i2c_hid_get_dmi_i2c_hid_desc_override(client->name)) {
		i2c_hid_dbg(ihid, "Using a HID descriptor override\n");
		ihid->hdesc =
			*i2c_hid_get_dmi_i2c_hid_desc_override(client->name);
	} else {
		i2c_hid_dbg(ihid, "Fetching the HID descriptor\n");
		ret = i2c_hid_command(client, &hid_descr_cmd,
				      ihid->hdesc_buffer,
				      sizeof(struct i2c_hid_desc));
		if (ret) {
			dev_err(&client->dev, "hid_descr_cmd failed\n");
			return -ENODEV;
		}
	}

	/* Validate the length of HID descriptor, the 4 first bytes:
	 * bytes 0-1 -> length
	 * bytes 2-3 -> bcdVersion (has to be 1.00) */
	/* check bcdVersion == 1.0 */
	if (le16_to_cpu(hdesc->bcdVersion) != 0x0100) {
		dev_err(&client->dev,
			"unexpected HID descriptor bcdVersion (0x%04hx)\n",
			le16_to_cpu(hdesc->bcdVersion));
		return -ENODEV;
	}

	/* Descriptor length should be 30 bytes as per the specification */
	dsize = le16_to_cpu(hdesc->wHIDDescLength);
	if (dsize != sizeof(struct i2c_hid_desc)) {
		dev_err(&client->dev, "weird size of HID descriptor (%u)\n",
			dsize);
		return -ENODEV;
	}
	i2c_hid_dbg(ihid, "HID Descriptor: %*ph\n", dsize, ihid->hdesc_buffer);
	return 0;
}

#ifdef CONFIG_ACPI
static const struct acpi_device_id i2c_hid_acpi_blacklist[] = {
	/*
	 * The CHPN0001 ACPI device, which is used to describe the Chipone
	 * ICN8505 controller, has a _CID of PNP0C50 but is not HID compatible.
	 */
	{"CHPN0001", 0 },
	{ },
};

static int i2c_hid_acpi_pdata(struct i2c_client *client,
		struct i2c_hid_platform_data *pdata)
{
	static guid_t i2c_hid_guid =
		GUID_INIT(0x3CDFF6F7, 0x4267, 0x4555,
			  0xAD, 0x05, 0xB3, 0x0A, 0x3D, 0x89, 0x38, 0xDE);
	union acpi_object *obj;
	struct acpi_device *adev;
	acpi_handle handle;

	handle = ACPI_HANDLE(&client->dev);
	if (!handle || acpi_bus_get_device(handle, &adev)) {
		dev_err(&client->dev, "Error could not get ACPI device\n");
		return -ENODEV;
	}

	if (acpi_match_device_ids(adev, i2c_hid_acpi_blacklist) == 0)
		return -ENODEV;

	obj = acpi_evaluate_dsm_typed(handle, &i2c_hid_guid, 1, 1, NULL,
				      ACPI_TYPE_INTEGER);
	if (!obj) {
		dev_err(&client->dev, "Error _DSM call to get HID descriptor address failed\n");
		return -ENODEV;
	}

	pdata->hid_descriptor_address = obj->integer.value;
	ACPI_FREE(obj);

	return 0;
}

static void i2c_hid_acpi_fix_up_power(struct device *dev)
{
	struct acpi_device *adev;

	adev = ACPI_COMPANION(dev);
	if (adev)
		acpi_device_fix_up_power(adev);
}

static const struct acpi_device_id i2c_hid_acpi_match[] = {
	{"ACPI0C50", 0 },
	{"PNP0C50", 0 },
	{ },
};
MODULE_DEVICE_TABLE(acpi, i2c_hid_acpi_match);
#else
static inline int i2c_hid_acpi_pdata(struct i2c_client *client,
		struct i2c_hid_platform_data *pdata)
{
	return -ENODEV;
}

static inline void i2c_hid_acpi_fix_up_power(struct device *dev) {}
#endif

#ifdef CONFIG_OF
static int i2c_hid_of_probe(struct i2c_client *client,
		struct i2c_hid_platform_data *pdata)
{
	struct device *dev = &client->dev;
	u32 val;
	int ret;

	ret = of_property_read_u32(dev->of_node, "hid-descr-addr", &val);
	if (ret) {
		dev_err(&client->dev, "HID register address not provided\n");
		return -ENODEV;
	}
	if (val >> 16) {
		dev_err(&client->dev, "Bad HID register address: 0x%08x\n",
			val);
		return -EINVAL;
	}
	pdata->hid_descriptor_address = val;

	return 0;
}

static const struct of_device_id i2c_hid_of_match[] = {
	{ .compatible = "hid-over-i2c" },
	{},
};
MODULE_DEVICE_TABLE(of, i2c_hid_of_match);
#else
static inline int i2c_hid_of_probe(struct i2c_client *client,
		struct i2c_hid_platform_data *pdata)
{
	return -ENODEV;
}
#endif

static void i2c_hid_fwnode_probe(struct i2c_client *client,
				 struct i2c_hid_platform_data *pdata)
{
	u32 val;

	if (!device_property_read_u32(&client->dev, "post-power-on-delay-ms",
				      &val))
		pdata->post_power_delay_ms = val;
}

static int i2c_hid_probe(struct i2c_client *client,
			 const struct i2c_device_id *dev_id)
{
	int ret;
	struct i2c_hid *ihid;
	struct hid_device *hid;
	__u16 hidRegister;
	struct i2c_hid_platform_data *platform_data = client->dev.platform_data;

	dbg_hid("HID probe called for i2c 0x%02x\n", client->addr);

	if (!client->irq) {
		dev_err(&client->dev,
			"HID over i2c has not been provided an Int IRQ\n");
		return -EINVAL;
	}

	if (client->irq < 0) {
		if (client->irq != -EPROBE_DEFER)
			dev_err(&client->dev,
				"HID over i2c doesn't have a valid IRQ\n");
		return client->irq;
	}

	ihid = devm_kzalloc(&client->dev, sizeof(*ihid), GFP_KERNEL);
	if (!ihid)
		return -ENOMEM;

	if (client->dev.of_node) {
		ret = i2c_hid_of_probe(client, &ihid->pdata);
		if (ret)
			return ret;
	} else if (!platform_data) {
		ret = i2c_hid_acpi_pdata(client, &ihid->pdata);
		if (ret)
			return ret;
	} else {
		ihid->pdata = *platform_data;
	}

	/* Parse platform agnostic common properties from ACPI / device tree */
	i2c_hid_fwnode_probe(client, &ihid->pdata);

	ihid->pdata.supplies[0].supply = "vdd";
	ihid->pdata.supplies[1].supply = "vddl";

	ret = devm_regulator_bulk_get(&client->dev,
				      ARRAY_SIZE(ihid->pdata.supplies),
				      ihid->pdata.supplies);
	if (ret)
		return ret;

	ret = regulator_bulk_enable(ARRAY_SIZE(ihid->pdata.supplies),
				    ihid->pdata.supplies);
	if (ret < 0)
		return ret;

	if (ihid->pdata.post_power_delay_ms)
		msleep(ihid->pdata.post_power_delay_ms);

	i2c_set_clientdata(client, ihid);

	ihid->client = client;

	hidRegister = ihid->pdata.hid_descriptor_address;
	ihid->wHIDDescRegister = cpu_to_le16(hidRegister);

	init_waitqueue_head(&ihid->wait);
	mutex_init(&ihid->reset_lock);

	/* we need to allocate the command buffer without knowing the maximum
	 * size of the reports. Let's use HID_MIN_BUFFER_SIZE, then we do the
	 * real computation later. */
	ret = i2c_hid_alloc_buffers(ihid, HID_MIN_BUFFER_SIZE);
	if (ret < 0)
		goto err_regulator;

	i2c_hid_acpi_fix_up_power(&client->dev);

	pm_runtime_get_noresume(&client->dev);
	pm_runtime_set_active(&client->dev);
	pm_runtime_enable(&client->dev);
	device_enable_async_suspend(&client->dev);

	/* Make sure there is something at this address */
	ret = i2c_smbus_read_byte(client);
	if (ret < 0) {
		dev_dbg(&client->dev, "nothing at this address: %d\n", ret);
		ret = -ENXIO;
		goto err_pm;
	}

	ret = i2c_hid_fetch_hid_descriptor(ihid);
	if (ret < 0)
		goto err_pm;

	ret = i2c_hid_init_irq(client);
	if (ret < 0)
		goto err_pm;

	hid = hid_allocate_device();
	if (IS_ERR(hid)) {
		ret = PTR_ERR(hid);
		goto err_irq;
	}

	ihid->hid = hid;

	hid->driver_data = client;
	hid->ll_driver = &i2c_hid_ll_driver;
	hid->dev.parent = &client->dev;
	hid->bus = BUS_I2C;
	hid->version = le16_to_cpu(ihid->hdesc.bcdVersion);
	hid->vendor = le16_to_cpu(ihid->hdesc.wVendorID);
	hid->product = le16_to_cpu(ihid->hdesc.wProductID);

	snprintf(hid->name, sizeof(hid->name), "%s %04hX:%04hX",
		 client->name, hid->vendor, hid->product);
	strlcpy(hid->phys, dev_name(&client->dev), sizeof(hid->phys));

	ihid->quirks = i2c_hid_lookup_quirk(hid->vendor, hid->product);

	ret = hid_add_device(hid);
	if (ret) {
		if (ret != -ENODEV)
			hid_err(client, "can't add hid device: %d\n", ret);
		goto err_mem_free;
	}

	if (!(ihid->quirks & I2C_HID_QUIRK_NO_RUNTIME_PM))
		pm_runtime_put(&client->dev);

	return 0;

err_mem_free:
	hid_destroy_device(hid);

err_irq:
	free_irq(client->irq, ihid);

err_pm:
	pm_runtime_put_noidle(&client->dev);
	pm_runtime_disable(&client->dev);

err_regulator:
	regulator_bulk_disable(ARRAY_SIZE(ihid->pdata.supplies),
			       ihid->pdata.supplies);
	i2c_hid_free_buffers(ihid);
	return ret;
}

static int i2c_hid_remove(struct i2c_client *client)
{
	struct i2c_hid *ihid = i2c_get_clientdata(client);
	struct hid_device *hid;

	if (!(ihid->quirks & I2C_HID_QUIRK_NO_RUNTIME_PM))
		pm_runtime_get_sync(&client->dev);
	pm_runtime_disable(&client->dev);
	pm_runtime_set_suspended(&client->dev);
	pm_runtime_put_noidle(&client->dev);

	hid = ihid->hid;
	hid_destroy_device(hid);

	free_irq(client->irq, ihid);

	if (ihid->bufsize)
		i2c_hid_free_buffers(ihid);

	regulator_bulk_disable(ARRAY_SIZE(ihid->pdata.supplies),
			       ihid->pdata.supplies);

	return 0;
}

static void i2c_hid_shutdown(struct i2c_client *client)
{
	struct i2c_hid *ihid = i2c_get_clientdata(client);

	i2c_hid_set_power(client, I2C_HID_PWR_SLEEP);
	free_irq(client->irq, ihid);
}

#ifdef CONFIG_PM_SLEEP
static int i2c_hid_suspend(struct device *dev)
{
	struct i2c_client *client = to_i2c_client(dev);
	struct i2c_hid *ihid = i2c_get_clientdata(client);
	struct hid_device *hid = ihid->hid;
	int ret;
	int wake_status;

	if (hid->driver && hid->driver->suspend) {
		/*
		 * Wake up the device so that IO issues in
		 * HID driver's suspend code can succeed.
		 */
		ret = pm_runtime_resume(dev);
		if (ret < 0)
			return ret;

		ret = hid->driver->suspend(hid, PMSG_SUSPEND);
		if (ret < 0)
			return ret;
	}

	if (!pm_runtime_suspended(dev)) {
		/* Save some power */
		i2c_hid_set_power(client, I2C_HID_PWR_SLEEP);

		disable_irq(client->irq);
	}

	if (device_may_wakeup(&client->dev)) {
		wake_status = enable_irq_wake(client->irq);
		if (!wake_status)
			ihid->irq_wake_enabled = true;
		else
			hid_warn(hid, "Failed to enable irq wake: %d\n",
				wake_status);
	} else {
		regulator_bulk_disable(ARRAY_SIZE(ihid->pdata.supplies),
				       ihid->pdata.supplies);
	}

	return 0;
}

static int i2c_hid_resume(struct device *dev)
{
	int ret;
	struct i2c_client *client = to_i2c_client(dev);
	struct i2c_hid *ihid = i2c_get_clientdata(client);
	struct hid_device *hid = ihid->hid;
	int wake_status;

	if (!device_may_wakeup(&client->dev)) {
		ret = regulator_bulk_enable(ARRAY_SIZE(ihid->pdata.supplies),
					    ihid->pdata.supplies);
		if (ret)
			hid_warn(hid, "Failed to enable supplies: %d\n", ret);

		if (ihid->pdata.post_power_delay_ms)
			msleep(ihid->pdata.post_power_delay_ms);
	} else if (ihid->irq_wake_enabled) {
		wake_status = disable_irq_wake(client->irq);
		if (!wake_status)
			ihid->irq_wake_enabled = false;
		else
			hid_warn(hid, "Failed to disable irq wake: %d\n",
				wake_status);
	}

	/* We'll resume to full power */
	pm_runtime_disable(dev);
	pm_runtime_set_active(dev);
	pm_runtime_enable(dev);

	enable_irq(client->irq);

	/* Instead of resetting device, simply powers the device on. This
	 * solves "incomplete reports" on Raydium devices 2386:3118 and
	 * 2386:4B33 and fixes various SIS touchscreens no longer sending
	 * data after a suspend/resume.
	 */
	ret = i2c_hid_set_power(client, I2C_HID_PWR_ON);
	if (ret)
		return ret;

	if (hid->driver && hid->driver->reset_resume) {
		ret = hid->driver->reset_resume(hid);
		return ret;
	}

	return 0;
}
#endif

#ifdef CONFIG_PM
static int i2c_hid_runtime_suspend(struct device *dev)
{
	struct i2c_client *client = to_i2c_client(dev);

	i2c_hid_set_power(client, I2C_HID_PWR_SLEEP);
	disable_irq(client->irq);
	return 0;
}

static int i2c_hid_runtime_resume(struct device *dev)
{
	struct i2c_client *client = to_i2c_client(dev);

	enable_irq(client->irq);
	i2c_hid_set_power(client, I2C_HID_PWR_ON);
	return 0;
}
#endif

static const struct dev_pm_ops i2c_hid_pm = {
	SET_SYSTEM_SLEEP_PM_OPS(i2c_hid_suspend, i2c_hid_resume)
	SET_RUNTIME_PM_OPS(i2c_hid_runtime_suspend, i2c_hid_runtime_resume,
			   NULL)
};

static const struct i2c_device_id i2c_hid_id_table[] = {
	{ "hid", 0 },
	{ "hid-over-i2c", 0 },
	{ },
};
MODULE_DEVICE_TABLE(i2c, i2c_hid_id_table);


static struct i2c_driver i2c_hid_driver = {
	.driver = {
		.name	= "i2c_hid",
		.pm	= &i2c_hid_pm,
		.acpi_match_table = ACPI_PTR(i2c_hid_acpi_match),
		.of_match_table = of_match_ptr(i2c_hid_of_match),
	},

	.probe		= i2c_hid_probe,
	.remove		= i2c_hid_remove,
	.shutdown	= i2c_hid_shutdown,
	.id_table	= i2c_hid_id_table,
};

module_i2c_driver(i2c_hid_driver);

MODULE_DESCRIPTION("HID over I2C core driver");
MODULE_AUTHOR("Benjamin Tissoires <benjamin.tissoires@gmail.com>");
MODULE_LICENSE("GPL");<|MERGE_RESOLUTION|>--- conflicted
+++ resolved
@@ -50,6 +50,7 @@
 #define I2C_HID_QUIRK_NO_IRQ_AFTER_RESET	BIT(1)
 #define I2C_HID_QUIRK_NO_RUNTIME_PM		BIT(2)
 #define I2C_HID_QUIRK_DELAY_AFTER_SLEEP		BIT(3)
+#define I2C_HID_QUIRK_BOGUS_IRQ			BIT(4)
 
 /* flags */
 #define I2C_HID_STARTED		0
@@ -177,15 +178,12 @@
 		I2C_HID_QUIRK_NO_RUNTIME_PM },
 	{ I2C_VENDOR_ID_RAYDIUM, I2C_PRODUCT_ID_RAYDIUM_4B33,
 		I2C_HID_QUIRK_DELAY_AFTER_SLEEP },
-<<<<<<< HEAD
-=======
 	{ USB_VENDOR_ID_LG, I2C_DEVICE_ID_LG_8001,
 		I2C_HID_QUIRK_NO_RUNTIME_PM },
 	{ I2C_VENDOR_ID_GOODIX, I2C_DEVICE_ID_GOODIX_01F0,
 		I2C_HID_QUIRK_NO_RUNTIME_PM },
 	{ USB_VENDOR_ID_ELAN, HID_ANY_ID,
 		 I2C_HID_QUIRK_BOGUS_IRQ },
->>>>>>> 407d19ab
 	{ 0, 0 }
 };
 
@@ -507,6 +505,12 @@
 		/* host or device initiated RESET completed */
 		if (test_and_clear_bit(I2C_HID_RESET_PENDING, &ihid->flags))
 			wake_up(&ihid->wait);
+		return;
+	}
+
+	if (ihid->quirks & I2C_HID_QUIRK_BOGUS_IRQ && ret_size == 0xffff) {
+		dev_warn_once(&ihid->client->dev, "%s: IRQ triggered but "
+			      "there's no data\n", __func__);
 		return;
 	}
 
