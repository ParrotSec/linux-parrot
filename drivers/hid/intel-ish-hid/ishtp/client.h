--- conflicted
+++ resolved
@@ -67,6 +67,7 @@
 	/* Client Tx buffers list */
 	unsigned int	tx_ring_size;
 	struct ishtp_cl_tx_ring	tx_list, tx_free_list;
+	int		tx_ring_free_size;
 	spinlock_t	tx_list_spinlock;
 	spinlock_t	tx_free_list_spinlock;
 	size_t	tx_offs;	/* Offset in buffer at head of 'tx_list' */
@@ -108,7 +109,7 @@
 };
 
 /* Client connection managenment internal functions */
-int ishtp_can_client_connect(struct ishtp_device *ishtp_dev, uuid_le *uuid);
+int ishtp_can_client_connect(struct ishtp_device *ishtp_dev, guid_t *uuid);
 int ishtp_fw_cl_by_id(struct ishtp_device *dev, uint8_t client_id);
 void ishtp_cl_send_msg(struct ishtp_device *dev, struct ishtp_cl *cl);
 void recv_ishtp_cl_msg(struct ishtp_device *dev,
@@ -120,6 +121,8 @@
 int ishtp_cl_alloc_tx_ring(struct ishtp_cl *cl);
 void ishtp_cl_free_rx_ring(struct ishtp_cl *cl);
 void ishtp_cl_free_tx_ring(struct ishtp_cl *cl);
+int ishtp_cl_get_tx_free_buffer_size(struct ishtp_cl *cl);
+int ishtp_cl_get_tx_free_rings(struct ishtp_cl *cl);
 
 /* DMA I/F functions */
 void recv_ishtp_cl_msg_dma(struct ishtp_device *dev, void *msg,
@@ -149,20 +152,4 @@
 		(cl1->fw_client_id == cl2->fw_client_id);
 }
 
-<<<<<<< HEAD
-/* exported functions from ISHTP under client management scope */
-struct ishtp_cl	*ishtp_cl_allocate(struct ishtp_device *dev);
-void ishtp_cl_free(struct ishtp_cl *cl);
-int ishtp_cl_link(struct ishtp_cl *cl, int id);
-void ishtp_cl_unlink(struct ishtp_cl *cl);
-int ishtp_cl_disconnect(struct ishtp_cl *cl);
-int ishtp_cl_connect(struct ishtp_cl *cl);
-int ishtp_cl_send(struct ishtp_cl *cl, uint8_t *buf, size_t length);
-int ishtp_cl_flush_queues(struct ishtp_cl *cl);
-
-/* exported functions from ISHTP client buffer management scope */
-int ishtp_cl_io_rb_recycle(struct ishtp_cl_rb *rb);
-
-=======
->>>>>>> 407d19ab
 #endif /* _ISHTP_CLIENT_H_ */