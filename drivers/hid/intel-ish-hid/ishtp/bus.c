--- conflicted
+++ resolved
@@ -111,7 +111,7 @@
  * Return: This returns IPC send message status.
  */
 int ishtp_write_message(struct ishtp_device *dev, struct ishtp_msg_hdr *hdr,
-			unsigned char *buf)
+			void *buf)
 {
 	return ishtp_send_msg(dev, hdr, buf, NULL, NULL);
 }
@@ -125,24 +125,19 @@
  *
  * Return: fw client index or -ENOENT if not found
  */
-int ishtp_fw_cl_by_uuid(struct ishtp_device *dev, const uuid_le *uuid)
-{
-	int i, res = -ENOENT;
+int ishtp_fw_cl_by_uuid(struct ishtp_device *dev, const guid_t *uuid)
+{
+	unsigned int i;
 
 	for (i = 0; i < dev->fw_clients_num; ++i) {
-		if (uuid_le_cmp(*uuid, dev->fw_clients[i].props.protocol_name)
-				== 0) {
-			res = i;
-			break;
-		}
-	}
-	return res;
+		if (guid_equal(uuid, &dev->fw_clients[i].props.protocol_name))
+			return i;
+	}
+	return -ENOENT;
 }
 EXPORT_SYMBOL(ishtp_fw_cl_by_uuid);
 
 /**
-<<<<<<< HEAD
-=======
  * ishtp_fw_cl_get_client() - return client information to client
  * @dev: the ishtp device structure
  * @uuid: uuid of the client to search
@@ -181,7 +176,6 @@
 EXPORT_SYMBOL(ishtp_get_fw_client_id);
 
 /**
->>>>>>> 407d19ab
  * ishtp_fw_cl_by_id() - return index to fw_clients for client_id
  * @dev: the ishtp device structure
  * @client_id: fw client id to search
@@ -430,7 +424,7 @@
  * Return: ishtp_cl_device pointer or NULL on failure
  */
 static struct ishtp_cl_device *ishtp_bus_add_device(struct ishtp_device *dev,
-						    uuid_le uuid, char *name)
+						    guid_t uuid, char *name)
 {
 	struct ishtp_cl_device *device;
 	int status;
@@ -618,8 +612,6 @@
 EXPORT_SYMBOL(ishtp_put_device);
 
 /**
-<<<<<<< HEAD
-=======
  * ishtp_set_drvdata() - set client driver data
  * @cl_device:	client device instance
  * @data:	driver data need to be set
@@ -661,7 +653,6 @@
 EXPORT_SYMBOL(ishtp_dev_to_cl_device);
 
 /**
->>>>>>> 407d19ab
  * ishtp_bus_new_client() - Create a new client
  * @dev:	ISHTP device instance
  *
@@ -675,7 +666,7 @@
 	int	i;
 	char	*dev_name;
 	struct ishtp_cl_device	*cl_device;
-	uuid_le	device_uuid;
+	guid_t	device_uuid;
 
 	/*
 	 * For all reported clients, create an unconnected client and add its
@@ -685,7 +676,7 @@
 	 */
 	i = dev->fw_client_presentation_num - 1;
 	device_uuid = dev->fw_clients[i].props.protocol_name;
-	dev_name = kasprintf(GFP_KERNEL, "{%pUL}", device_uuid.b);
+	dev_name = kasprintf(GFP_KERNEL, "{%pUL}", &device_uuid);
 	if (!dev_name)
 		return	-ENOMEM;
 
