/* SPDX-License-Identifier: GPL-2.0-only */
/*
 * ISHTP bus definitions
 *
 * Copyright (c) 2014-2016, Intel Corporation.
 */
#ifndef _LINUX_ISHTP_CL_BUS_H
#define _LINUX_ISHTP_CL_BUS_H

#include <linux/device.h>
#include <linux/mod_devicetable.h>
#include <linux/intel-ish-client-if.h>

struct ishtp_cl;
struct ishtp_cl_device;
struct ishtp_device;
struct ishtp_msg_hdr;

/**
 * struct ishtp_cl_device - ISHTP device handle
 * @dev:	device pointer
 * @ishtp_dev:	pointer to ishtp device structure to primarily to access
 *		hw device operation callbacks and properties
 * @fw_client:	fw_client pointer to get fw information like protocol name
 *		max message length etc.
 * @device_link: Link to next client in the list on a bus
 * @event_work:	Used to schedule rx event for client
 * @driver_data: Storage driver private data
 * @reference_count:	Used for get/put device
 * @event_cb:	Callback to driver to send events
 *
 * An ishtp_cl_device pointer is returned from ishtp_add_device()
 * and links ISHTP bus clients to their actual host client pointer.
 * Drivers for ISHTP devices will get an ishtp_cl_device pointer
 * when being probed and shall use it for doing bus I/O.
 */
struct ishtp_cl_device {
	struct device		dev;
	struct ishtp_device	*ishtp_dev;
	struct ishtp_fw_client	*fw_client;
	struct list_head	device_link;
	struct work_struct	event_work;
	void			*driver_data;
	int			reference_count;
	void (*event_cb)(struct ishtp_cl_device *device);
};

int	ishtp_bus_new_client(struct ishtp_device *dev);
void	ishtp_remove_all_clients(struct ishtp_device *dev);
int	ishtp_cl_device_bind(struct ishtp_cl *cl);
void	ishtp_cl_bus_rx_event(struct ishtp_cl_device *device);

/* Write a multi-fragment message */
int	ishtp_send_msg(struct ishtp_device *dev,
		       struct ishtp_msg_hdr *hdr, void *msg,
		       void (*ipc_send_compl)(void *),
		       void *ipc_send_compl_prm);

/* Write a single-fragment message */
int	ishtp_write_message(struct ishtp_device *dev,
			    struct ishtp_msg_hdr *hdr,
			    unsigned char *buf);

/* Use DMA to send/receive messages */
int ishtp_use_dma_transfer(void);

/* Exported functions */
void	ishtp_bus_remove_all_clients(struct ishtp_device *ishtp_dev,
				     bool warm_reset);

void	ishtp_recv(struct ishtp_device *dev);
void	ishtp_reset_handler(struct ishtp_device *dev);
void	ishtp_reset_compl_handler(struct ishtp_device *dev);

<<<<<<< HEAD
void	ishtp_put_device(struct ishtp_cl_device *);
void	ishtp_get_device(struct ishtp_cl_device *);

int	__ishtp_cl_driver_register(struct ishtp_cl_driver *driver,
				   struct module *owner);
#define ishtp_cl_driver_register(driver)		\
	__ishtp_cl_driver_register(driver, THIS_MODULE)
void	ishtp_cl_driver_unregister(struct ishtp_cl_driver *driver);

int	ishtp_register_event_cb(struct ishtp_cl_device *device,
				void (*read_cb)(struct ishtp_cl_device *));
int	ishtp_fw_cl_by_uuid(struct ishtp_device *dev, const uuid_le *cuuid);

=======
int	ishtp_fw_cl_by_uuid(struct ishtp_device *dev, const guid_t *cuuid);
>>>>>>> 407d19ab
#endif /* _LINUX_ISHTP_CL_BUS_H */<|MERGE_RESOLUTION|>--- conflicted
+++ resolved
@@ -59,7 +59,7 @@
 /* Write a single-fragment message */
 int	ishtp_write_message(struct ishtp_device *dev,
 			    struct ishtp_msg_hdr *hdr,
-			    unsigned char *buf);
+			    void *buf);
 
 /* Use DMA to send/receive messages */
 int ishtp_use_dma_transfer(void);
@@ -72,21 +72,5 @@
 void	ishtp_reset_handler(struct ishtp_device *dev);
 void	ishtp_reset_compl_handler(struct ishtp_device *dev);
 
-<<<<<<< HEAD
-void	ishtp_put_device(struct ishtp_cl_device *);
-void	ishtp_get_device(struct ishtp_cl_device *);
-
-int	__ishtp_cl_driver_register(struct ishtp_cl_driver *driver,
-				   struct module *owner);
-#define ishtp_cl_driver_register(driver)		\
-	__ishtp_cl_driver_register(driver, THIS_MODULE)
-void	ishtp_cl_driver_unregister(struct ishtp_cl_driver *driver);
-
-int	ishtp_register_event_cb(struct ishtp_cl_device *device,
-				void (*read_cb)(struct ishtp_cl_device *));
-int	ishtp_fw_cl_by_uuid(struct ishtp_device *dev, const uuid_le *cuuid);
-
-=======
 int	ishtp_fw_cl_by_uuid(struct ishtp_device *dev, const guid_t *cuuid);
->>>>>>> 407d19ab
 #endif /* _LINUX_ISHTP_CL_BUS_H */