--- conflicted
+++ resolved
@@ -328,23 +328,14 @@
  */
 static void ish_cl_event_cb(struct ishtp_cl_device *device)
 {
-	struct ishtp_cl	*hid_ishtp_cl = device->driver_data;
+	struct ishtp_cl	*hid_ishtp_cl = ishtp_get_drvdata(device);
 	struct ishtp_cl_rb *rb_in_proc;
 	size_t r_length;
-	unsigned long flags;
 
 	if (!hid_ishtp_cl)
 		return;
 
-	spin_lock_irqsave(&hid_ishtp_cl->in_process_spinlock, flags);
-	while (!list_empty(&hid_ishtp_cl->in_process_list.list)) {
-		rb_in_proc = list_entry(
-			hid_ishtp_cl->in_process_list.list.next,
-			struct ishtp_cl_rb, list);
-		list_del_init(&rb_in_proc->list);
-		spin_unlock_irqrestore(&hid_ishtp_cl->in_process_spinlock,
-			flags);
-
+	while ((rb_in_proc = ishtp_cl_rx_get_rb(hid_ishtp_cl)) != NULL) {
 		if (!rb_in_proc->buffer.data)
 			return;
 
@@ -354,9 +345,7 @@
 		process_recv(hid_ishtp_cl, rb_in_proc->buffer.data, r_length);
 
 		ishtp_cl_io_rb_recycle(rb_in_proc);
-		spin_lock_irqsave(&hid_ishtp_cl->in_process_spinlock, flags);
-	}
-	spin_unlock_irqrestore(&hid_ishtp_cl->in_process_spinlock, flags);
+	}
 }
 
 /**
@@ -645,13 +634,8 @@
 static int hid_ishtp_cl_init(struct ishtp_cl *hid_ishtp_cl, int reset)
 {
 	struct ishtp_device *dev;
-<<<<<<< HEAD
-	unsigned long flags;
-	struct ishtp_cl_data *client_data = hid_ishtp_cl->client_data;
-=======
 	struct ishtp_cl_data *client_data = ishtp_get_client_data(hid_ishtp_cl);
 	struct ishtp_fw_client *fw_client;
->>>>>>> 407d19ab
 	int i;
 	int rv;
 
@@ -673,29 +657,15 @@
 	ishtp_set_tx_ring_size(hid_ishtp_cl, HID_CL_TX_RING_SIZE);
 	ishtp_set_rx_ring_size(hid_ishtp_cl, HID_CL_RX_RING_SIZE);
 
-<<<<<<< HEAD
-	spin_lock_irqsave(&dev->fw_clients_lock, flags);
-	i = ishtp_fw_cl_by_uuid(dev, &hid_ishtp_guid);
-	if (i < 0) {
-		spin_unlock_irqrestore(&dev->fw_clients_lock, flags);
-		dev_err(&client_data->cl_device->dev,
-=======
 	fw_client = ishtp_fw_cl_get_client(dev, &hid_ishtp_guid);
 	if (!fw_client) {
 		dev_err(cl_data_to_dev(client_data),
->>>>>>> 407d19ab
 			"ish client uuid not found\n");
-		return i;
-	}
-<<<<<<< HEAD
-	hid_ishtp_cl->fw_client_id = dev->fw_clients[i].client_id;
-	spin_unlock_irqrestore(&dev->fw_clients_lock, flags);
-	hid_ishtp_cl->state = ISHTP_CL_CONNECTING;
-=======
+		return -ENOENT;
+	}
 	ishtp_cl_set_fw_client_id(hid_ishtp_cl,
 				  ishtp_get_fw_client_id(fw_client));
 	ishtp_set_connection_state(hid_ishtp_cl, ISHTP_CL_CONNECTING);
->>>>>>> 407d19ab
 
 	rv = ishtp_cl_connect(hid_ishtp_cl);
 	if (rv) {
@@ -790,13 +760,8 @@
 	if (!hid_ishtp_cl)
 		return;
 
-<<<<<<< HEAD
-	cl_device->driver_data = hid_ishtp_cl;
-	hid_ishtp_cl->client_data = client_data;
-=======
 	ishtp_set_drvdata(cl_device, hid_ishtp_cl);
 	ishtp_set_client_data(hid_ishtp_cl, client_data);
->>>>>>> 407d19ab
 	client_data->hid_ishtp_cl = hid_ishtp_cl;
 
 	client_data->num_hid_devices = 0;
@@ -833,16 +798,8 @@
 	if (!cl_device)
 		return	-ENODEV;
 
-<<<<<<< HEAD
-	if (uuid_le_cmp(hid_ishtp_guid,
-			cl_device->fw_client->props.protocol_name) != 0)
-		return	-ENODEV;
-
-	client_data = devm_kzalloc(&cl_device->dev, sizeof(*client_data),
-=======
 	client_data = devm_kzalloc(ishtp_device(cl_device),
 				   sizeof(*client_data),
->>>>>>> 407d19ab
 				   GFP_KERNEL);
 	if (!client_data)
 		return -ENOMEM;
@@ -851,13 +808,8 @@
 	if (!hid_ishtp_cl)
 		return -ENOMEM;
 
-<<<<<<< HEAD
-	cl_device->driver_data = hid_ishtp_cl;
-	hid_ishtp_cl->client_data = client_data;
-=======
 	ishtp_set_drvdata(cl_device, hid_ishtp_cl);
 	ishtp_set_client_data(hid_ishtp_cl, client_data);
->>>>>>> 407d19ab
 	client_data->hid_ishtp_cl = hid_ishtp_cl;
 	client_data->cl_device = cl_device;
 
@@ -888,13 +840,8 @@
  */
 static int hid_ishtp_cl_remove(struct ishtp_cl_device *cl_device)
 {
-<<<<<<< HEAD
-	struct ishtp_cl *hid_ishtp_cl = cl_device->driver_data;
-	struct ishtp_cl_data *client_data = hid_ishtp_cl->client_data;
-=======
 	struct ishtp_cl *hid_ishtp_cl = ishtp_get_drvdata(cl_device);
 	struct ishtp_cl_data *client_data = ishtp_get_client_data(hid_ishtp_cl);
->>>>>>> 407d19ab
 
 	hid_ishtp_trace(client_data, "%s hid_ishtp_cl %p\n", __func__,
 			hid_ishtp_cl);
@@ -923,13 +870,8 @@
  */
 static int hid_ishtp_cl_reset(struct ishtp_cl_device *cl_device)
 {
-<<<<<<< HEAD
-	struct ishtp_cl *hid_ishtp_cl = cl_device->driver_data;
-	struct ishtp_cl_data *client_data = hid_ishtp_cl->client_data;
-=======
 	struct ishtp_cl *hid_ishtp_cl = ishtp_get_drvdata(cl_device);
 	struct ishtp_cl_data *client_data = ishtp_get_client_data(hid_ishtp_cl);
->>>>>>> 407d19ab
 
 	hid_ishtp_trace(client_data, "%s hid_ishtp_cl %p\n", __func__,
 			hid_ishtp_cl);
@@ -949,15 +891,9 @@
  */
 static int hid_ishtp_cl_suspend(struct device *device)
 {
-<<<<<<< HEAD
-	struct ishtp_cl_device *cl_device = to_ishtp_cl_device(device);
-	struct ishtp_cl *hid_ishtp_cl = cl_device->driver_data;
-	struct ishtp_cl_data *client_data = hid_ishtp_cl->client_data;
-=======
 	struct ishtp_cl_device *cl_device = ishtp_dev_to_cl_device(device);
 	struct ishtp_cl *hid_ishtp_cl = ishtp_get_drvdata(cl_device);
 	struct ishtp_cl_data *client_data = ishtp_get_client_data(hid_ishtp_cl);
->>>>>>> 407d19ab
 
 	hid_ishtp_trace(client_data, "%s hid_ishtp_cl %p\n", __func__,
 			hid_ishtp_cl);
@@ -976,15 +912,9 @@
  */
 static int hid_ishtp_cl_resume(struct device *device)
 {
-<<<<<<< HEAD
-	struct ishtp_cl_device *cl_device = to_ishtp_cl_device(device);
-	struct ishtp_cl *hid_ishtp_cl = cl_device->driver_data;
-	struct ishtp_cl_data *client_data = hid_ishtp_cl->client_data;
-=======
 	struct ishtp_cl_device *cl_device = ishtp_dev_to_cl_device(device);
 	struct ishtp_cl *hid_ishtp_cl = ishtp_get_drvdata(cl_device);
 	struct ishtp_cl_data *client_data = ishtp_get_client_data(hid_ishtp_cl);
->>>>>>> 407d19ab
 
 	hid_ishtp_trace(client_data, "%s hid_ishtp_cl %p\n", __func__,
 			hid_ishtp_cl);
