// SPDX-License-Identifier: GPL-2.0-only
/*
 *  HIDPP protocol for Logitech Unifying receivers
 *
 *  Copyright (c) 2011 Logitech (c)
 *  Copyright (c) 2012-2013 Google (c)
 *  Copyright (c) 2013-2014 Red Hat Inc.
 */


#define pr_fmt(fmt) KBUILD_MODNAME ": " fmt

#include <linux/device.h>
#include <linux/input.h>
#include <linux/usb.h>
#include <linux/hid.h>
#include <linux/module.h>
#include <linux/slab.h>
#include <linux/sched.h>
#include <linux/kfifo.h>
#include <linux/input/mt.h>
#include <linux/workqueue.h>
#include <linux/atomic.h>
#include <linux/fixp-arith.h>
#include <asm/unaligned.h>
#include "usbhid/usbhid.h"
#include "hid-ids.h"

MODULE_LICENSE("GPL");
MODULE_AUTHOR("Benjamin Tissoires <benjamin.tissoires@gmail.com>");
MODULE_AUTHOR("Nestor Lopez Casado <nlopezcasad@logitech.com>");

static bool disable_raw_mode;
module_param(disable_raw_mode, bool, 0644);
MODULE_PARM_DESC(disable_raw_mode,
	"Disable Raw mode reporting for touchpads and keep firmware gestures.");

static bool disable_tap_to_click;
module_param(disable_tap_to_click, bool, 0644);
MODULE_PARM_DESC(disable_tap_to_click,
	"Disable Tap-To-Click mode reporting for touchpads (only on the K400 currently).");

#define REPORT_ID_HIDPP_SHORT			0x10
#define REPORT_ID_HIDPP_LONG			0x11
#define REPORT_ID_HIDPP_VERY_LONG		0x12

#define HIDPP_REPORT_SHORT_LENGTH		7
#define HIDPP_REPORT_LONG_LENGTH		20
#define HIDPP_REPORT_VERY_LONG_MAX_LENGTH	64

#define HIDPP_SUB_ID_CONSUMER_VENDOR_KEYS	0x03
#define HIDPP_SUB_ID_ROLLER			0x05
#define HIDPP_SUB_ID_MOUSE_EXTRA_BTNS		0x06

#define HIDPP_QUIRK_CLASS_WTP			BIT(0)
#define HIDPP_QUIRK_CLASS_M560			BIT(1)
#define HIDPP_QUIRK_CLASS_K400			BIT(2)
#define HIDPP_QUIRK_CLASS_G920			BIT(3)
#define HIDPP_QUIRK_CLASS_K750			BIT(4)

/* bits 2..20 are reserved for classes */
/* #define HIDPP_QUIRK_CONNECT_EVENTS		BIT(21) disabled */
#define HIDPP_QUIRK_WTP_PHYSICAL_BUTTONS	BIT(22)
#define HIDPP_QUIRK_NO_HIDINPUT			BIT(23)
#define HIDPP_QUIRK_FORCE_OUTPUT_REPORTS	BIT(24)
#define HIDPP_QUIRK_UNIFYING			BIT(25)
<<<<<<< HEAD
=======
#define HIDPP_QUIRK_HI_RES_SCROLL_1P0		BIT(26)
#define HIDPP_QUIRK_HI_RES_SCROLL_X2120		BIT(27)
#define HIDPP_QUIRK_HI_RES_SCROLL_X2121		BIT(28)
#define HIDPP_QUIRK_HIDPP_WHEELS		BIT(29)
#define HIDPP_QUIRK_HIDPP_EXTRA_MOUSE_BTNS	BIT(30)
#define HIDPP_QUIRK_HIDPP_CONSUMER_VENDOR_KEYS	BIT(31)

/* These are just aliases for now */
#define HIDPP_QUIRK_KBD_SCROLL_WHEEL HIDPP_QUIRK_HIDPP_WHEELS
#define HIDPP_QUIRK_KBD_ZOOM_WHEEL   HIDPP_QUIRK_HIDPP_WHEELS

/* Convenience constant to check for any high-res support. */
#define HIDPP_QUIRK_HI_RES_SCROLL	(HIDPP_QUIRK_HI_RES_SCROLL_1P0 | \
					 HIDPP_QUIRK_HI_RES_SCROLL_X2120 | \
					 HIDPP_QUIRK_HI_RES_SCROLL_X2121)
>>>>>>> 407d19ab

#define HIDPP_QUIRK_DELAYED_INIT		HIDPP_QUIRK_NO_HIDINPUT

#define HIDPP_CAPABILITY_HIDPP10_BATTERY	BIT(0)
#define HIDPP_CAPABILITY_HIDPP20_BATTERY	BIT(1)
#define HIDPP_CAPABILITY_BATTERY_MILEAGE	BIT(2)
#define HIDPP_CAPABILITY_BATTERY_LEVEL_STATUS	BIT(3)

/*
 * There are two hidpp protocols in use, the first version hidpp10 is known
 * as register access protocol or RAP, the second version hidpp20 is known as
 * feature access protocol or FAP
 *
 * Most older devices (including the Unifying usb receiver) use the RAP protocol
 * where as most newer devices use the FAP protocol. Both protocols are
 * compatible with the underlying transport, which could be usb, Unifiying, or
 * bluetooth. The message lengths are defined by the hid vendor specific report
 * descriptor for the HIDPP_SHORT report type (total message lenth 7 bytes) and
 * the HIDPP_LONG report type (total message length 20 bytes)
 *
 * The RAP protocol uses both report types, whereas the FAP only uses HIDPP_LONG
 * messages. The Unifying receiver itself responds to RAP messages (device index
 * is 0xFF for the receiver), and all messages (short or long) with a device
 * index between 1 and 6 are passed untouched to the corresponding paired
 * Unifying device.
 *
 * The paired device can be RAP or FAP, it will receive the message untouched
 * from the Unifiying receiver.
 */

struct fap {
	u8 feature_index;
	u8 funcindex_clientid;
	u8 params[HIDPP_REPORT_VERY_LONG_MAX_LENGTH - 4U];
};

struct rap {
	u8 sub_id;
	u8 reg_address;
	u8 params[HIDPP_REPORT_VERY_LONG_MAX_LENGTH - 4U];
};

struct hidpp_report {
	u8 report_id;
	u8 device_index;
	union {
		struct fap fap;
		struct rap rap;
		u8 rawbytes[sizeof(struct fap)];
	};
} __packed;

struct hidpp_battery {
	u8 feature_index;
	u8 solar_feature_index;
	struct power_supply_desc desc;
	struct power_supply *ps;
	char name[64];
	int status;
	int capacity;
	int level;
	bool online;
};

<<<<<<< HEAD
=======
/**
 * struct hidpp_scroll_counter - Utility class for processing high-resolution
 *                             scroll events.
 * @dev: the input device for which events should be reported.
 * @wheel_multiplier: the scalar multiplier to be applied to each wheel event
 * @remainder: counts the number of high-resolution units moved since the last
 *             low-resolution event (REL_WHEEL or REL_HWHEEL) was sent. Should
 *             only be used by class methods.
 * @direction: direction of last movement (1 or -1)
 * @last_time: last event time, used to reset remainder after inactivity
 */
struct hidpp_scroll_counter {
	int wheel_multiplier;
	int remainder;
	int direction;
	unsigned long long last_time;
};

>>>>>>> 407d19ab
struct hidpp_device {
	struct hid_device *hid_dev;
	struct input_dev *input;
	struct mutex send_mutex;
	void *send_receive_buf;
	char *name;		/* will never be NULL and should not be freed */
	wait_queue_head_t wait;
	int very_long_report_length;
	bool answer_available;
	u8 protocol_major;
	u8 protocol_minor;

	void *private_data;

	struct work_struct work;
	struct kfifo delayed_work_fifo;
	atomic_t connected;
	struct input_dev *delayed_input;

	unsigned long quirks;
	unsigned long capabilities;

	struct hidpp_battery battery;
};

/* HID++ 1.0 error codes */
#define HIDPP_ERROR				0x8f
#define HIDPP_ERROR_SUCCESS			0x00
#define HIDPP_ERROR_INVALID_SUBID		0x01
#define HIDPP_ERROR_INVALID_ADRESS		0x02
#define HIDPP_ERROR_INVALID_VALUE		0x03
#define HIDPP_ERROR_CONNECT_FAIL		0x04
#define HIDPP_ERROR_TOO_MANY_DEVICES		0x05
#define HIDPP_ERROR_ALREADY_EXISTS		0x06
#define HIDPP_ERROR_BUSY			0x07
#define HIDPP_ERROR_UNKNOWN_DEVICE		0x08
#define HIDPP_ERROR_RESOURCE_ERROR		0x09
#define HIDPP_ERROR_REQUEST_UNAVAILABLE		0x0a
#define HIDPP_ERROR_INVALID_PARAM_VALUE		0x0b
#define HIDPP_ERROR_WRONG_PIN_CODE		0x0c
/* HID++ 2.0 error codes */
#define HIDPP20_ERROR				0xff

static void hidpp_connect_event(struct hidpp_device *hidpp_dev);

static int __hidpp_send_report(struct hid_device *hdev,
				struct hidpp_report *hidpp_report)
{
	struct hidpp_device *hidpp = hid_get_drvdata(hdev);
	int fields_count, ret;

	switch (hidpp_report->report_id) {
	case REPORT_ID_HIDPP_SHORT:
		fields_count = HIDPP_REPORT_SHORT_LENGTH;
		break;
	case REPORT_ID_HIDPP_LONG:
		fields_count = HIDPP_REPORT_LONG_LENGTH;
		break;
	case REPORT_ID_HIDPP_VERY_LONG:
		fields_count = hidpp->very_long_report_length;
		break;
	default:
		return -ENODEV;
	}

	/*
	 * set the device_index as the receiver, it will be overwritten by
	 * hid_hw_request if needed
	 */
	hidpp_report->device_index = 0xff;

	if (hidpp->quirks & HIDPP_QUIRK_FORCE_OUTPUT_REPORTS) {
		ret = hid_hw_output_report(hdev, (u8 *)hidpp_report, fields_count);
	} else {
		ret = hid_hw_raw_request(hdev, hidpp_report->report_id,
			(u8 *)hidpp_report, fields_count, HID_OUTPUT_REPORT,
			HID_REQ_SET_REPORT);
	}

	return ret == fields_count ? 0 : -1;
}

/**
 * hidpp_send_message_sync() returns 0 in case of success, and something else
 * in case of a failure.
 * - If ' something else' is positive, that means that an error has been raised
 *   by the protocol itself.
 * - If ' something else' is negative, that means that we had a classic error
 *   (-ENOMEM, -EPIPE, etc...)
 */
static int hidpp_send_message_sync(struct hidpp_device *hidpp,
	struct hidpp_report *message,
	struct hidpp_report *response)
{
	int ret;

	mutex_lock(&hidpp->send_mutex);

	hidpp->send_receive_buf = response;
	hidpp->answer_available = false;

	/*
	 * So that we can later validate the answer when it arrives
	 * in hidpp_raw_event
	 */
	*response = *message;

	ret = __hidpp_send_report(hidpp->hid_dev, message);

	if (ret) {
		dbg_hid("__hidpp_send_report returned err: %d\n", ret);
		memset(response, 0, sizeof(struct hidpp_report));
		goto exit;
	}

	if (!wait_event_timeout(hidpp->wait, hidpp->answer_available,
				5*HZ)) {
		dbg_hid("%s:timeout waiting for response\n", __func__);
		memset(response, 0, sizeof(struct hidpp_report));
		ret = -ETIMEDOUT;
	}

	if (response->report_id == REPORT_ID_HIDPP_SHORT &&
	    response->rap.sub_id == HIDPP_ERROR) {
		ret = response->rap.params[1];
		dbg_hid("%s:got hidpp error %02X\n", __func__, ret);
		goto exit;
	}

	if ((response->report_id == REPORT_ID_HIDPP_LONG ||
			response->report_id == REPORT_ID_HIDPP_VERY_LONG) &&
			response->fap.feature_index == HIDPP20_ERROR) {
		ret = response->fap.params[1];
		dbg_hid("%s:got hidpp 2.0 error %02X\n", __func__, ret);
		goto exit;
	}

exit:
	mutex_unlock(&hidpp->send_mutex);
	return ret;

}

static int hidpp_send_fap_command_sync(struct hidpp_device *hidpp,
	u8 feat_index, u8 funcindex_clientid, u8 *params, int param_count,
	struct hidpp_report *response)
{
	struct hidpp_report *message;
	int ret;

	if (param_count > sizeof(message->fap.params))
		return -EINVAL;

	message = kzalloc(sizeof(struct hidpp_report), GFP_KERNEL);
	if (!message)
		return -ENOMEM;

	if (param_count > (HIDPP_REPORT_LONG_LENGTH - 4))
		message->report_id = REPORT_ID_HIDPP_VERY_LONG;
	else
		message->report_id = REPORT_ID_HIDPP_LONG;
	message->fap.feature_index = feat_index;
	message->fap.funcindex_clientid = funcindex_clientid;
	memcpy(&message->fap.params, params, param_count);

	ret = hidpp_send_message_sync(hidpp, message, response);
	kfree(message);
	return ret;
}

static int hidpp_send_rap_command_sync(struct hidpp_device *hidpp_dev,
	u8 report_id, u8 sub_id, u8 reg_address, u8 *params, int param_count,
	struct hidpp_report *response)
{
	struct hidpp_report *message;
	int ret, max_count;

	switch (report_id) {
	case REPORT_ID_HIDPP_SHORT:
		max_count = HIDPP_REPORT_SHORT_LENGTH - 4;
		break;
	case REPORT_ID_HIDPP_LONG:
		max_count = HIDPP_REPORT_LONG_LENGTH - 4;
		break;
	case REPORT_ID_HIDPP_VERY_LONG:
		max_count = hidpp_dev->very_long_report_length - 4;
		break;
	default:
		return -EINVAL;
	}

	if (param_count > max_count)
		return -EINVAL;

	message = kzalloc(sizeof(struct hidpp_report), GFP_KERNEL);
	if (!message)
		return -ENOMEM;
	message->report_id = report_id;
	message->rap.sub_id = sub_id;
	message->rap.reg_address = reg_address;
	memcpy(&message->rap.params, params, param_count);

	ret = hidpp_send_message_sync(hidpp_dev, message, response);
	kfree(message);
	return ret;
}

static void delayed_work_cb(struct work_struct *work)
{
	struct hidpp_device *hidpp = container_of(work, struct hidpp_device,
							work);
	hidpp_connect_event(hidpp);
}

static inline bool hidpp_match_answer(struct hidpp_report *question,
		struct hidpp_report *answer)
{
	return (answer->fap.feature_index == question->fap.feature_index) &&
	   (answer->fap.funcindex_clientid == question->fap.funcindex_clientid);
}

static inline bool hidpp_match_error(struct hidpp_report *question,
		struct hidpp_report *answer)
{
	return ((answer->rap.sub_id == HIDPP_ERROR) ||
	    (answer->fap.feature_index == HIDPP20_ERROR)) &&
	    (answer->fap.funcindex_clientid == question->fap.feature_index) &&
	    (answer->fap.params[0] == question->fap.funcindex_clientid);
}

static inline bool hidpp_report_is_connect_event(struct hidpp_report *report)
{
	return (report->report_id == REPORT_ID_HIDPP_SHORT) &&
		(report->rap.sub_id == 0x41);
}

/**
 * hidpp_prefix_name() prefixes the current given name with "Logitech ".
 */
static void hidpp_prefix_name(char **name, int name_length)
{
#define PREFIX_LENGTH 9 /* "Logitech " */

	int new_length;
	char *new_name;

	if (name_length > PREFIX_LENGTH &&
	    strncmp(*name, "Logitech ", PREFIX_LENGTH) == 0)
		/* The prefix has is already in the name */
		return;

	new_length = PREFIX_LENGTH + name_length;
	new_name = kzalloc(new_length, GFP_KERNEL);
	if (!new_name)
		return;

	snprintf(new_name, new_length, "Logitech %s", *name);

	kfree(*name);

	*name = new_name;
}

<<<<<<< HEAD
=======
/**
 * hidpp_scroll_counter_handle_scroll() - Send high- and low-resolution scroll
 *                                        events given a high-resolution wheel
 *                                        movement.
 * @counter: a hid_scroll_counter struct describing the wheel.
 * @hi_res_value: the movement of the wheel, in the mouse's high-resolution
 *                units.
 *
 * Given a high-resolution movement, this function converts the movement into
 * fractions of 120 and emits high-resolution scroll events for the input
 * device. It also uses the multiplier from &struct hid_scroll_counter to
 * emit low-resolution scroll events when appropriate for
 * backwards-compatibility with userspace input libraries.
 */
static void hidpp_scroll_counter_handle_scroll(struct input_dev *input_dev,
					       struct hidpp_scroll_counter *counter,
					       int hi_res_value)
{
	int low_res_value, remainder, direction;
	unsigned long long now, previous;

	hi_res_value = hi_res_value * 120/counter->wheel_multiplier;
	input_report_rel(input_dev, REL_WHEEL_HI_RES, hi_res_value);

	remainder = counter->remainder;
	direction = hi_res_value > 0 ? 1 : -1;

	now = sched_clock();
	previous = counter->last_time;
	counter->last_time = now;
	/*
	 * Reset the remainder after a period of inactivity or when the
	 * direction changes. This prevents the REL_WHEEL emulation point
	 * from sliding for devices that don't always provide the same
	 * number of movements per detent.
	 */
	if (now - previous > 1000000000 || direction != counter->direction)
		remainder = 0;

	counter->direction = direction;
	remainder += hi_res_value;

	/* Some wheels will rest 7/8ths of a detent from the previous detent
	 * after slow movement, so we want the threshold for low-res events to
	 * be in the middle between two detents (e.g. after 4/8ths) as
	 * opposed to on the detents themselves (8/8ths).
	 */
	if (abs(remainder) >= 60) {
		/* Add (or subtract) 1 because we want to trigger when the wheel
		 * is half-way to the next detent (i.e. scroll 1 detent after a
		 * 1/2 detent movement, 2 detents after a 1 1/2 detent movement,
		 * etc.).
		 */
		low_res_value = remainder / 120;
		if (low_res_value == 0)
			low_res_value = (hi_res_value > 0 ? 1 : -1);
		input_report_rel(input_dev, REL_WHEEL, low_res_value);
		remainder -= low_res_value * 120;
	}
	counter->remainder = remainder;
}

>>>>>>> 407d19ab
/* -------------------------------------------------------------------------- */
/* HIDP++ 1.0 commands                                                        */
/* -------------------------------------------------------------------------- */

#define HIDPP_SET_REGISTER				0x80
#define HIDPP_GET_REGISTER				0x81
#define HIDPP_SET_LONG_REGISTER				0x82
#define HIDPP_GET_LONG_REGISTER				0x83

<<<<<<< HEAD
#define HIDPP_REG_GENERAL				0x00

static int hidpp10_enable_battery_reporting(struct hidpp_device *hidpp_dev)
=======
/**
 * hidpp10_set_register - Modify a HID++ 1.0 register.
 * @hidpp_dev: the device to set the register on.
 * @register_address: the address of the register to modify.
 * @byte: the byte of the register to modify. Should be less than 3.
 * @mask: mask of the bits to modify
 * @value: new values for the bits in mask
 * Return: 0 if successful, otherwise a negative error code.
 */
static int hidpp10_set_register(struct hidpp_device *hidpp_dev,
	u8 register_address, u8 byte, u8 mask, u8 value)
>>>>>>> 407d19ab
{
	struct hidpp_report response;
	int ret;
	u8 params[3] = { 0 };

	ret = hidpp_send_rap_command_sync(hidpp_dev,
					REPORT_ID_HIDPP_SHORT,
					HIDPP_GET_REGISTER,
					HIDPP_REG_GENERAL,
					NULL, 0, &response);
	if (ret)
		return ret;

	memcpy(params, response.rap.params, 3);

<<<<<<< HEAD
	/* Set the battery bit */
	params[0] |= BIT(4);

	return hidpp_send_rap_command_sync(hidpp_dev,
					REPORT_ID_HIDPP_SHORT,
					HIDPP_SET_REGISTER,
					HIDPP_REG_GENERAL,
					params, 3, &response);
=======
	params[byte] &= ~mask;
	params[byte] |= value & mask;

	return hidpp_send_rap_command_sync(hidpp_dev,
					   REPORT_ID_HIDPP_SHORT,
					   HIDPP_SET_REGISTER,
					   register_address,
					   params, 3, &response);
}

#define HIDPP_REG_ENABLE_REPORTS			0x00
#define HIDPP_ENABLE_CONSUMER_REPORT			BIT(0)
#define HIDPP_ENABLE_WHEEL_REPORT			BIT(2)
#define HIDPP_ENABLE_MOUSE_EXTRA_BTN_REPORT		BIT(3)
#define HIDPP_ENABLE_BAT_REPORT				BIT(4)
#define HIDPP_ENABLE_HWHEEL_REPORT			BIT(5)

static int hidpp10_enable_battery_reporting(struct hidpp_device *hidpp_dev)
{
	return hidpp10_set_register(hidpp_dev, HIDPP_REG_ENABLE_REPORTS, 0,
			  HIDPP_ENABLE_BAT_REPORT, HIDPP_ENABLE_BAT_REPORT);
}

#define HIDPP_REG_FEATURES				0x01
#define HIDPP_ENABLE_SPECIAL_BUTTON_FUNC		BIT(1)
#define HIDPP_ENABLE_FAST_SCROLL			BIT(6)

/* On HID++ 1.0 devices, high-res scroll was called "scrolling acceleration". */
static int hidpp10_enable_scrolling_acceleration(struct hidpp_device *hidpp_dev)
{
	return hidpp10_set_register(hidpp_dev, HIDPP_REG_FEATURES, 0,
			  HIDPP_ENABLE_FAST_SCROLL, HIDPP_ENABLE_FAST_SCROLL);
>>>>>>> 407d19ab
}

#define HIDPP_REG_BATTERY_STATUS			0x07

static int hidpp10_battery_status_map_level(u8 param)
{
	int level;

	switch (param) {
	case 1 ... 2:
		level = POWER_SUPPLY_CAPACITY_LEVEL_CRITICAL;
		break;
	case 3 ... 4:
		level = POWER_SUPPLY_CAPACITY_LEVEL_LOW;
		break;
	case 5 ... 6:
		level = POWER_SUPPLY_CAPACITY_LEVEL_NORMAL;
		break;
	case 7:
		level = POWER_SUPPLY_CAPACITY_LEVEL_HIGH;
		break;
	default:
		level = POWER_SUPPLY_CAPACITY_LEVEL_UNKNOWN;
	}

	return level;
}

static int hidpp10_battery_status_map_status(u8 param)
{
	int status;

	switch (param) {
	case 0x00:
		/* discharging (in use) */
		status = POWER_SUPPLY_STATUS_DISCHARGING;
		break;
	case 0x21: /* (standard) charging */
	case 0x24: /* fast charging */
	case 0x25: /* slow charging */
		status = POWER_SUPPLY_STATUS_CHARGING;
		break;
	case 0x26: /* topping charge */
	case 0x22: /* charge complete */
		status = POWER_SUPPLY_STATUS_FULL;
		break;
	case 0x20: /* unknown */
		status = POWER_SUPPLY_STATUS_UNKNOWN;
		break;
	/*
	 * 0x01...0x1F = reserved (not charging)
	 * 0x23 = charging error
	 * 0x27..0xff = reserved
	 */
	default:
		status = POWER_SUPPLY_STATUS_NOT_CHARGING;
		break;
	}

	return status;
}

static int hidpp10_query_battery_status(struct hidpp_device *hidpp)
{
	struct hidpp_report response;
	int ret, status;

	ret = hidpp_send_rap_command_sync(hidpp,
					REPORT_ID_HIDPP_SHORT,
					HIDPP_GET_REGISTER,
					HIDPP_REG_BATTERY_STATUS,
					NULL, 0, &response);
	if (ret)
		return ret;

	hidpp->battery.level =
		hidpp10_battery_status_map_level(response.rap.params[0]);
	status = hidpp10_battery_status_map_status(response.rap.params[1]);
	hidpp->battery.status = status;
	/* the capacity is only available when discharging or full */
	hidpp->battery.online = status == POWER_SUPPLY_STATUS_DISCHARGING ||
				status == POWER_SUPPLY_STATUS_FULL;

	return 0;
}

#define HIDPP_REG_BATTERY_MILEAGE			0x0D

static int hidpp10_battery_mileage_map_status(u8 param)
{
	int status;

	switch (param >> 6) {
	case 0x00:
		/* discharging (in use) */
		status = POWER_SUPPLY_STATUS_DISCHARGING;
		break;
	case 0x01: /* charging */
		status = POWER_SUPPLY_STATUS_CHARGING;
		break;
	case 0x02: /* charge complete */
		status = POWER_SUPPLY_STATUS_FULL;
		break;
	/*
	 * 0x03 = charging error
	 */
	default:
		status = POWER_SUPPLY_STATUS_NOT_CHARGING;
		break;
	}

	return status;
}

static int hidpp10_query_battery_mileage(struct hidpp_device *hidpp)
{
	struct hidpp_report response;
	int ret, status;

	ret = hidpp_send_rap_command_sync(hidpp,
					REPORT_ID_HIDPP_SHORT,
					HIDPP_GET_REGISTER,
					HIDPP_REG_BATTERY_MILEAGE,
					NULL, 0, &response);
	if (ret)
		return ret;

	hidpp->battery.capacity = response.rap.params[0];
	status = hidpp10_battery_mileage_map_status(response.rap.params[2]);
	hidpp->battery.status = status;
	/* the capacity is only available when discharging or full */
	hidpp->battery.online = status == POWER_SUPPLY_STATUS_DISCHARGING ||
				status == POWER_SUPPLY_STATUS_FULL;

	return 0;
}

static int hidpp10_battery_event(struct hidpp_device *hidpp, u8 *data, int size)
{
	struct hidpp_report *report = (struct hidpp_report *)data;
	int status, capacity, level;
	bool changed;

	if (report->report_id != REPORT_ID_HIDPP_SHORT)
		return 0;

	switch (report->rap.sub_id) {
	case HIDPP_REG_BATTERY_STATUS:
		capacity = hidpp->battery.capacity;
		level = hidpp10_battery_status_map_level(report->rawbytes[1]);
		status = hidpp10_battery_status_map_status(report->rawbytes[2]);
		break;
	case HIDPP_REG_BATTERY_MILEAGE:
		capacity = report->rap.params[0];
		level = hidpp->battery.level;
		status = hidpp10_battery_mileage_map_status(report->rawbytes[3]);
		break;
	default:
		return 0;
	}

	changed = capacity != hidpp->battery.capacity ||
		  level != hidpp->battery.level ||
		  status != hidpp->battery.status;

	/* the capacity is only available when discharging or full */
	hidpp->battery.online = status == POWER_SUPPLY_STATUS_DISCHARGING ||
				status == POWER_SUPPLY_STATUS_FULL;

	if (changed) {
		hidpp->battery.level = level;
		hidpp->battery.status = status;
		if (hidpp->battery.ps)
			power_supply_changed(hidpp->battery.ps);
	}

	return 0;
}

#define HIDPP_REG_PAIRING_INFORMATION			0xB5
#define HIDPP_EXTENDED_PAIRING				0x30
#define HIDPP_DEVICE_NAME				0x40

static char *hidpp_unifying_get_name(struct hidpp_device *hidpp_dev)
{
	struct hidpp_report response;
	int ret;
	u8 params[1] = { HIDPP_DEVICE_NAME };
	char *name;
	int len;

	ret = hidpp_send_rap_command_sync(hidpp_dev,
					REPORT_ID_HIDPP_SHORT,
					HIDPP_GET_LONG_REGISTER,
					HIDPP_REG_PAIRING_INFORMATION,
					params, 1, &response);
	if (ret)
		return NULL;

	len = response.rap.params[1];

	if (2 + len > sizeof(response.rap.params))
		return NULL;

	if (len < 4) /* logitech devices are usually at least Xddd */
		return NULL;

	name = kzalloc(len + 1, GFP_KERNEL);
	if (!name)
		return NULL;

	memcpy(name, &response.rap.params[2], len);

	/* include the terminating '\0' */
	hidpp_prefix_name(&name, len + 1);

	return name;
}

static int hidpp_unifying_get_serial(struct hidpp_device *hidpp, u32 *serial)
{
	struct hidpp_report response;
	int ret;
	u8 params[1] = { HIDPP_EXTENDED_PAIRING };

	ret = hidpp_send_rap_command_sync(hidpp,
					REPORT_ID_HIDPP_SHORT,
					HIDPP_GET_LONG_REGISTER,
					HIDPP_REG_PAIRING_INFORMATION,
					params, 1, &response);
	if (ret)
		return ret;

	/*
	 * We don't care about LE or BE, we will output it as a string
	 * with %4phD, so we need to keep the order.
	 */
	*serial = *((u32 *)&response.rap.params[1]);
	return 0;
}

static int hidpp_unifying_init(struct hidpp_device *hidpp)
{
	struct hid_device *hdev = hidpp->hid_dev;
	const char *name;
	u32 serial;
	int ret;

	ret = hidpp_unifying_get_serial(hidpp, &serial);
	if (ret)
		return ret;

	snprintf(hdev->uniq, sizeof(hdev->uniq), "%04x-%4phD",
		 hdev->product, &serial);
	dbg_hid("HID++ Unifying: Got serial: %s\n", hdev->uniq);

	name = hidpp_unifying_get_name(hidpp);
	if (!name)
		return -EIO;

	snprintf(hdev->name, sizeof(hdev->name), "%s", name);
	dbg_hid("HID++ Unifying: Got name: %s\n", name);

	kfree(name);
	return 0;
}

/* -------------------------------------------------------------------------- */
/* 0x0000: Root                                                               */
/* -------------------------------------------------------------------------- */

#define HIDPP_PAGE_ROOT					0x0000
#define HIDPP_PAGE_ROOT_IDX				0x00

#define CMD_ROOT_GET_FEATURE				0x01
#define CMD_ROOT_GET_PROTOCOL_VERSION			0x11

static int hidpp_root_get_feature(struct hidpp_device *hidpp, u16 feature,
	u8 *feature_index, u8 *feature_type)
{
	struct hidpp_report response;
	int ret;
	u8 params[2] = { feature >> 8, feature & 0x00FF };

	ret = hidpp_send_fap_command_sync(hidpp,
			HIDPP_PAGE_ROOT_IDX,
			CMD_ROOT_GET_FEATURE,
			params, 2, &response);
	if (ret)
		return ret;

	if (response.fap.params[0] == 0)
		return -ENOENT;

	*feature_index = response.fap.params[0];
	*feature_type = response.fap.params[1];

	return ret;
}

static int hidpp_root_get_protocol_version(struct hidpp_device *hidpp)
{
	const u8 ping_byte = 0x5a;
	u8 ping_data[3] = { 0, 0, ping_byte };
	struct hidpp_report response;
	int ret;

	ret = hidpp_send_rap_command_sync(hidpp,
			REPORT_ID_HIDPP_SHORT,
			HIDPP_PAGE_ROOT_IDX,
			CMD_ROOT_GET_PROTOCOL_VERSION,
			ping_data, sizeof(ping_data), &response);

	if (ret == HIDPP_ERROR_INVALID_SUBID) {
		hidpp->protocol_major = 1;
		hidpp->protocol_minor = 0;
		goto print_version;
	}

	/* the device might not be connected */
	if (ret == HIDPP_ERROR_RESOURCE_ERROR)
		return -EIO;

	if (ret > 0) {
		hid_err(hidpp->hid_dev, "%s: received protocol error 0x%02x\n",
			__func__, ret);
		return -EPROTO;
	}
	if (ret)
		return ret;

	if (response.rap.params[2] != ping_byte) {
		hid_err(hidpp->hid_dev, "%s: ping mismatch 0x%02x != 0x%02x\n",
			__func__, response.rap.params[2], ping_byte);
		return -EPROTO;
	}

	hidpp->protocol_major = response.rap.params[0];
	hidpp->protocol_minor = response.rap.params[1];

print_version:
	hid_info(hidpp->hid_dev, "HID++ %u.%u device connected.\n",
		 hidpp->protocol_major, hidpp->protocol_minor);
	return 0;
}

/* -------------------------------------------------------------------------- */
/* 0x0005: GetDeviceNameType                                                  */
/* -------------------------------------------------------------------------- */

#define HIDPP_PAGE_GET_DEVICE_NAME_TYPE			0x0005

#define CMD_GET_DEVICE_NAME_TYPE_GET_COUNT		0x01
#define CMD_GET_DEVICE_NAME_TYPE_GET_DEVICE_NAME	0x11
#define CMD_GET_DEVICE_NAME_TYPE_GET_TYPE		0x21

static int hidpp_devicenametype_get_count(struct hidpp_device *hidpp,
	u8 feature_index, u8 *nameLength)
{
	struct hidpp_report response;
	int ret;

	ret = hidpp_send_fap_command_sync(hidpp, feature_index,
		CMD_GET_DEVICE_NAME_TYPE_GET_COUNT, NULL, 0, &response);

	if (ret > 0) {
		hid_err(hidpp->hid_dev, "%s: received protocol error 0x%02x\n",
			__func__, ret);
		return -EPROTO;
	}
	if (ret)
		return ret;

	*nameLength = response.fap.params[0];

	return ret;
}

static int hidpp_devicenametype_get_device_name(struct hidpp_device *hidpp,
	u8 feature_index, u8 char_index, char *device_name, int len_buf)
{
	struct hidpp_report response;
	int ret, i;
	int count;

	ret = hidpp_send_fap_command_sync(hidpp, feature_index,
		CMD_GET_DEVICE_NAME_TYPE_GET_DEVICE_NAME, &char_index, 1,
		&response);

	if (ret > 0) {
		hid_err(hidpp->hid_dev, "%s: received protocol error 0x%02x\n",
			__func__, ret);
		return -EPROTO;
	}
	if (ret)
		return ret;

	switch (response.report_id) {
	case REPORT_ID_HIDPP_VERY_LONG:
		count = hidpp->very_long_report_length - 4;
		break;
	case REPORT_ID_HIDPP_LONG:
		count = HIDPP_REPORT_LONG_LENGTH - 4;
		break;
	case REPORT_ID_HIDPP_SHORT:
		count = HIDPP_REPORT_SHORT_LENGTH - 4;
		break;
	default:
		return -EPROTO;
	}

	if (len_buf < count)
		count = len_buf;

	for (i = 0; i < count; i++)
		device_name[i] = response.fap.params[i];

	return count;
}

static char *hidpp_get_device_name(struct hidpp_device *hidpp)
{
	u8 feature_type;
	u8 feature_index;
	u8 __name_length;
	char *name;
	unsigned index = 0;
	int ret;

	ret = hidpp_root_get_feature(hidpp, HIDPP_PAGE_GET_DEVICE_NAME_TYPE,
		&feature_index, &feature_type);
	if (ret)
		return NULL;

	ret = hidpp_devicenametype_get_count(hidpp, feature_index,
		&__name_length);
	if (ret)
		return NULL;

	name = kzalloc(__name_length + 1, GFP_KERNEL);
	if (!name)
		return NULL;

	while (index < __name_length) {
		ret = hidpp_devicenametype_get_device_name(hidpp,
			feature_index, index, name + index,
			__name_length - index);
		if (ret <= 0) {
			kfree(name);
			return NULL;
		}
		index += ret;
	}

	/* include the terminating '\0' */
	hidpp_prefix_name(&name, __name_length + 1);

	return name;
}

/* -------------------------------------------------------------------------- */
/* 0x1000: Battery level status                                               */
/* -------------------------------------------------------------------------- */

#define HIDPP_PAGE_BATTERY_LEVEL_STATUS				0x1000

#define CMD_BATTERY_LEVEL_STATUS_GET_BATTERY_LEVEL_STATUS	0x00
#define CMD_BATTERY_LEVEL_STATUS_GET_BATTERY_CAPABILITY		0x10

#define EVENT_BATTERY_LEVEL_STATUS_BROADCAST			0x00

#define FLAG_BATTERY_LEVEL_DISABLE_OSD				BIT(0)
#define FLAG_BATTERY_LEVEL_MILEAGE				BIT(1)
#define FLAG_BATTERY_LEVEL_RECHARGEABLE				BIT(2)

static int hidpp_map_battery_level(int capacity)
{
	if (capacity < 11)
		return POWER_SUPPLY_CAPACITY_LEVEL_CRITICAL;
	/*
	 * The spec says this should be < 31 but some devices report 30
	 * with brand new batteries and Windows reports 30 as "Good".
	 */
	else if (capacity < 30)
		return POWER_SUPPLY_CAPACITY_LEVEL_LOW;
	else if (capacity < 81)
		return POWER_SUPPLY_CAPACITY_LEVEL_NORMAL;
	return POWER_SUPPLY_CAPACITY_LEVEL_FULL;
}

static int hidpp20_batterylevel_map_status_capacity(u8 data[3], int *capacity,
						    int *next_capacity,
						    int *level)
{
	int status;

	*capacity = data[0];
	*next_capacity = data[1];
	*level = POWER_SUPPLY_CAPACITY_LEVEL_UNKNOWN;

	/* When discharging, we can rely on the device reported capacity.
	 * For all other states the device reports 0 (unknown).
	 */
	switch (data[2]) {
		case 0: /* discharging (in use) */
			status = POWER_SUPPLY_STATUS_DISCHARGING;
			*level = hidpp_map_battery_level(*capacity);
			break;
		case 1: /* recharging */
			status = POWER_SUPPLY_STATUS_CHARGING;
			break;
		case 2: /* charge in final stage */
			status = POWER_SUPPLY_STATUS_CHARGING;
			break;
		case 3: /* charge complete */
			status = POWER_SUPPLY_STATUS_FULL;
			*level = POWER_SUPPLY_CAPACITY_LEVEL_FULL;
			*capacity = 100;
			break;
		case 4: /* recharging below optimal speed */
			status = POWER_SUPPLY_STATUS_CHARGING;
			break;
		/* 5 = invalid battery type
		   6 = thermal error
		   7 = other charging error */
		default:
			status = POWER_SUPPLY_STATUS_NOT_CHARGING;
			break;
	}

	return status;
}

static int hidpp20_batterylevel_get_battery_capacity(struct hidpp_device *hidpp,
						     u8 feature_index,
						     int *status,
						     int *capacity,
						     int *next_capacity,
						     int *level)
{
	struct hidpp_report response;
	int ret;
	u8 *params = (u8 *)response.fap.params;

	ret = hidpp_send_fap_command_sync(hidpp, feature_index,
					  CMD_BATTERY_LEVEL_STATUS_GET_BATTERY_LEVEL_STATUS,
					  NULL, 0, &response);
	if (ret > 0) {
		hid_err(hidpp->hid_dev, "%s: received protocol error 0x%02x\n",
			__func__, ret);
		return -EPROTO;
	}
	if (ret)
		return ret;

	*status = hidpp20_batterylevel_map_status_capacity(params, capacity,
							   next_capacity,
							   level);

	return 0;
}

static int hidpp20_batterylevel_get_battery_info(struct hidpp_device *hidpp,
						  u8 feature_index)
{
	struct hidpp_report response;
	int ret;
	u8 *params = (u8 *)response.fap.params;
	unsigned int level_count, flags;

	ret = hidpp_send_fap_command_sync(hidpp, feature_index,
					  CMD_BATTERY_LEVEL_STATUS_GET_BATTERY_CAPABILITY,
					  NULL, 0, &response);
	if (ret > 0) {
		hid_err(hidpp->hid_dev, "%s: received protocol error 0x%02x\n",
			__func__, ret);
		return -EPROTO;
	}
	if (ret)
		return ret;

	level_count = params[0];
	flags = params[1];

	if (level_count < 10 || !(flags & FLAG_BATTERY_LEVEL_MILEAGE))
		hidpp->capabilities |= HIDPP_CAPABILITY_BATTERY_LEVEL_STATUS;
	else
		hidpp->capabilities |= HIDPP_CAPABILITY_BATTERY_MILEAGE;

	return 0;
}

static int hidpp20_query_battery_info(struct hidpp_device *hidpp)
{
	u8 feature_type;
	int ret;
	int status, capacity, next_capacity, level;

	if (hidpp->battery.feature_index == 0xff) {
		ret = hidpp_root_get_feature(hidpp,
					     HIDPP_PAGE_BATTERY_LEVEL_STATUS,
					     &hidpp->battery.feature_index,
					     &feature_type);
		if (ret)
			return ret;
	}

	ret = hidpp20_batterylevel_get_battery_capacity(hidpp,
						hidpp->battery.feature_index,
						&status, &capacity,
						&next_capacity, &level);
	if (ret)
		return ret;

	ret = hidpp20_batterylevel_get_battery_info(hidpp,
						hidpp->battery.feature_index);
	if (ret)
		return ret;

	hidpp->battery.status = status;
	hidpp->battery.capacity = capacity;
	hidpp->battery.level = level;
	/* the capacity is only available when discharging or full */
	hidpp->battery.online = status == POWER_SUPPLY_STATUS_DISCHARGING ||
				status == POWER_SUPPLY_STATUS_FULL;

	return 0;
}

static int hidpp20_battery_event(struct hidpp_device *hidpp,
				 u8 *data, int size)
{
	struct hidpp_report *report = (struct hidpp_report *)data;
	int status, capacity, next_capacity, level;
	bool changed;

	if (report->fap.feature_index != hidpp->battery.feature_index ||
	    report->fap.funcindex_clientid != EVENT_BATTERY_LEVEL_STATUS_BROADCAST)
		return 0;

	status = hidpp20_batterylevel_map_status_capacity(report->fap.params,
							  &capacity,
							  &next_capacity,
							  &level);

	/* the capacity is only available when discharging or full */
	hidpp->battery.online = status == POWER_SUPPLY_STATUS_DISCHARGING ||
				status == POWER_SUPPLY_STATUS_FULL;

	changed = capacity != hidpp->battery.capacity ||
		  level != hidpp->battery.level ||
		  status != hidpp->battery.status;

	if (changed) {
		hidpp->battery.level = level;
		hidpp->battery.capacity = capacity;
		hidpp->battery.status = status;
		if (hidpp->battery.ps)
			power_supply_changed(hidpp->battery.ps);
	}

	return 0;
}

static enum power_supply_property hidpp_battery_props[] = {
	POWER_SUPPLY_PROP_ONLINE,
	POWER_SUPPLY_PROP_STATUS,
	POWER_SUPPLY_PROP_SCOPE,
	POWER_SUPPLY_PROP_MODEL_NAME,
	POWER_SUPPLY_PROP_MANUFACTURER,
	POWER_SUPPLY_PROP_SERIAL_NUMBER,
	0, /* placeholder for POWER_SUPPLY_PROP_CAPACITY, */
	0, /* placeholder for POWER_SUPPLY_PROP_CAPACITY_LEVEL, */
};

static int hidpp_battery_get_property(struct power_supply *psy,
				      enum power_supply_property psp,
				      union power_supply_propval *val)
{
	struct hidpp_device *hidpp = power_supply_get_drvdata(psy);
	int ret = 0;

	switch(psp) {
		case POWER_SUPPLY_PROP_STATUS:
			val->intval = hidpp->battery.status;
			break;
		case POWER_SUPPLY_PROP_CAPACITY:
			val->intval = hidpp->battery.capacity;
			break;
		case POWER_SUPPLY_PROP_CAPACITY_LEVEL:
			val->intval = hidpp->battery.level;
			break;
		case POWER_SUPPLY_PROP_SCOPE:
			val->intval = POWER_SUPPLY_SCOPE_DEVICE;
			break;
		case POWER_SUPPLY_PROP_ONLINE:
			val->intval = hidpp->battery.online;
			break;
		case POWER_SUPPLY_PROP_MODEL_NAME:
			if (!strncmp(hidpp->name, "Logitech ", 9))
				val->strval = hidpp->name + 9;
			else
				val->strval = hidpp->name;
			break;
		case POWER_SUPPLY_PROP_MANUFACTURER:
			val->strval = "Logitech";
			break;
		case POWER_SUPPLY_PROP_SERIAL_NUMBER:
			val->strval = hidpp->hid_dev->uniq;
			break;
		default:
			ret = -EINVAL;
			break;
	}

	return ret;
}

/* -------------------------------------------------------------------------- */
/* 0x4301: Solar Keyboard                                                     */
/* -------------------------------------------------------------------------- */

#define HIDPP_PAGE_SOLAR_KEYBOARD			0x4301

#define CMD_SOLAR_SET_LIGHT_MEASURE			0x00

#define EVENT_SOLAR_BATTERY_BROADCAST			0x00
#define EVENT_SOLAR_BATTERY_LIGHT_MEASURE		0x10
#define EVENT_SOLAR_CHECK_LIGHT_BUTTON			0x20

static int hidpp_solar_request_battery_event(struct hidpp_device *hidpp)
{
	struct hidpp_report response;
	u8 params[2] = { 1, 1 };
	u8 feature_type;
	int ret;

	if (hidpp->battery.feature_index == 0xff) {
		ret = hidpp_root_get_feature(hidpp,
					     HIDPP_PAGE_SOLAR_KEYBOARD,
					     &hidpp->battery.solar_feature_index,
					     &feature_type);
		if (ret)
			return ret;
	}

	ret = hidpp_send_fap_command_sync(hidpp,
					  hidpp->battery.solar_feature_index,
					  CMD_SOLAR_SET_LIGHT_MEASURE,
					  params, 2, &response);
	if (ret > 0) {
		hid_err(hidpp->hid_dev, "%s: received protocol error 0x%02x\n",
			__func__, ret);
		return -EPROTO;
	}
	if (ret)
		return ret;

	hidpp->capabilities |= HIDPP_CAPABILITY_BATTERY_MILEAGE;

	return 0;
}

static int hidpp_solar_battery_event(struct hidpp_device *hidpp,
				     u8 *data, int size)
{
	struct hidpp_report *report = (struct hidpp_report *)data;
	int capacity, lux, status;
	u8 function;

	function = report->fap.funcindex_clientid;


	if (report->fap.feature_index != hidpp->battery.solar_feature_index ||
	    !(function == EVENT_SOLAR_BATTERY_BROADCAST ||
	      function == EVENT_SOLAR_BATTERY_LIGHT_MEASURE ||
	      function == EVENT_SOLAR_CHECK_LIGHT_BUTTON))
		return 0;

	capacity = report->fap.params[0];

	switch (function) {
	case EVENT_SOLAR_BATTERY_LIGHT_MEASURE:
		lux = (report->fap.params[1] << 8) | report->fap.params[2];
		if (lux > 200)
			status = POWER_SUPPLY_STATUS_CHARGING;
		else
			status = POWER_SUPPLY_STATUS_DISCHARGING;
		break;
	case EVENT_SOLAR_CHECK_LIGHT_BUTTON:
	default:
		if (capacity < hidpp->battery.capacity)
			status = POWER_SUPPLY_STATUS_DISCHARGING;
		else
			status = POWER_SUPPLY_STATUS_CHARGING;

	}

	if (capacity == 100)
		status = POWER_SUPPLY_STATUS_FULL;

	hidpp->battery.online = true;
	if (capacity != hidpp->battery.capacity ||
	    status != hidpp->battery.status) {
		hidpp->battery.capacity = capacity;
		hidpp->battery.status = status;
		if (hidpp->battery.ps)
			power_supply_changed(hidpp->battery.ps);
	}

	return 0;
}

/* -------------------------------------------------------------------------- */
/* 0x6010: Touchpad FW items                                                  */
/* -------------------------------------------------------------------------- */

#define HIDPP_PAGE_TOUCHPAD_FW_ITEMS			0x6010

#define CMD_TOUCHPAD_FW_ITEMS_SET			0x10

struct hidpp_touchpad_fw_items {
	uint8_t presence;
	uint8_t desired_state;
	uint8_t state;
	uint8_t persistent;
};

/**
 * send a set state command to the device by reading the current items->state
 * field. items is then filled with the current state.
 */
static int hidpp_touchpad_fw_items_set(struct hidpp_device *hidpp,
				       u8 feature_index,
				       struct hidpp_touchpad_fw_items *items)
{
	struct hidpp_report response;
	int ret;
	u8 *params = (u8 *)response.fap.params;

	ret = hidpp_send_fap_command_sync(hidpp, feature_index,
		CMD_TOUCHPAD_FW_ITEMS_SET, &items->state, 1, &response);

	if (ret > 0) {
		hid_err(hidpp->hid_dev, "%s: received protocol error 0x%02x\n",
			__func__, ret);
		return -EPROTO;
	}
	if (ret)
		return ret;

	items->presence = params[0];
	items->desired_state = params[1];
	items->state = params[2];
	items->persistent = params[3];

	return 0;
}

/* -------------------------------------------------------------------------- */
/* 0x6100: TouchPadRawXY                                                      */
/* -------------------------------------------------------------------------- */

#define HIDPP_PAGE_TOUCHPAD_RAW_XY			0x6100

#define CMD_TOUCHPAD_GET_RAW_INFO			0x01
#define CMD_TOUCHPAD_SET_RAW_REPORT_STATE		0x21

#define EVENT_TOUCHPAD_RAW_XY				0x00

#define TOUCHPAD_RAW_XY_ORIGIN_LOWER_LEFT		0x01
#define TOUCHPAD_RAW_XY_ORIGIN_UPPER_LEFT		0x03

struct hidpp_touchpad_raw_info {
	u16 x_size;
	u16 y_size;
	u8 z_range;
	u8 area_range;
	u8 timestamp_unit;
	u8 maxcontacts;
	u8 origin;
	u16 res;
};

struct hidpp_touchpad_raw_xy_finger {
	u8 contact_type;
	u8 contact_status;
	u16 x;
	u16 y;
	u8 z;
	u8 area;
	u8 finger_id;
};

struct hidpp_touchpad_raw_xy {
	u16 timestamp;
	struct hidpp_touchpad_raw_xy_finger fingers[2];
	u8 spurious_flag;
	u8 end_of_frame;
	u8 finger_count;
	u8 button;
};

static int hidpp_touchpad_get_raw_info(struct hidpp_device *hidpp,
	u8 feature_index, struct hidpp_touchpad_raw_info *raw_info)
{
	struct hidpp_report response;
	int ret;
	u8 *params = (u8 *)response.fap.params;

	ret = hidpp_send_fap_command_sync(hidpp, feature_index,
		CMD_TOUCHPAD_GET_RAW_INFO, NULL, 0, &response);

	if (ret > 0) {
		hid_err(hidpp->hid_dev, "%s: received protocol error 0x%02x\n",
			__func__, ret);
		return -EPROTO;
	}
	if (ret)
		return ret;

	raw_info->x_size = get_unaligned_be16(&params[0]);
	raw_info->y_size = get_unaligned_be16(&params[2]);
	raw_info->z_range = params[4];
	raw_info->area_range = params[5];
	raw_info->maxcontacts = params[7];
	raw_info->origin = params[8];
	/* res is given in unit per inch */
	raw_info->res = get_unaligned_be16(&params[13]) * 2 / 51;

	return ret;
}

static int hidpp_touchpad_set_raw_report_state(struct hidpp_device *hidpp_dev,
		u8 feature_index, bool send_raw_reports,
		bool sensor_enhanced_settings)
{
	struct hidpp_report response;

	/*
	 * Params:
	 *   bit 0 - enable raw
	 *   bit 1 - 16bit Z, no area
	 *   bit 2 - enhanced sensitivity
	 *   bit 3 - width, height (4 bits each) instead of area
	 *   bit 4 - send raw + gestures (degrades smoothness)
	 *   remaining bits - reserved
	 */
	u8 params = send_raw_reports | (sensor_enhanced_settings << 2);

	return hidpp_send_fap_command_sync(hidpp_dev, feature_index,
		CMD_TOUCHPAD_SET_RAW_REPORT_STATE, &params, 1, &response);
}

static void hidpp_touchpad_touch_event(u8 *data,
	struct hidpp_touchpad_raw_xy_finger *finger)
{
	u8 x_m = data[0] << 2;
	u8 y_m = data[2] << 2;

	finger->x = x_m << 6 | data[1];
	finger->y = y_m << 6 | data[3];

	finger->contact_type = data[0] >> 6;
	finger->contact_status = data[2] >> 6;

	finger->z = data[4];
	finger->area = data[5];
	finger->finger_id = data[6] >> 4;
}

static void hidpp_touchpad_raw_xy_event(struct hidpp_device *hidpp_dev,
		u8 *data, struct hidpp_touchpad_raw_xy *raw_xy)
{
	memset(raw_xy, 0, sizeof(struct hidpp_touchpad_raw_xy));
	raw_xy->end_of_frame = data[8] & 0x01;
	raw_xy->spurious_flag = (data[8] >> 1) & 0x01;
	raw_xy->finger_count = data[15] & 0x0f;
	raw_xy->button = (data[8] >> 2) & 0x01;

	if (raw_xy->finger_count) {
		hidpp_touchpad_touch_event(&data[2], &raw_xy->fingers[0]);
		hidpp_touchpad_touch_event(&data[9], &raw_xy->fingers[1]);
	}
}

/* -------------------------------------------------------------------------- */
/* 0x8123: Force feedback support                                             */
/* -------------------------------------------------------------------------- */

#define HIDPP_FF_GET_INFO		0x01
#define HIDPP_FF_RESET_ALL		0x11
#define HIDPP_FF_DOWNLOAD_EFFECT	0x21
#define HIDPP_FF_SET_EFFECT_STATE	0x31
#define HIDPP_FF_DESTROY_EFFECT		0x41
#define HIDPP_FF_GET_APERTURE		0x51
#define HIDPP_FF_SET_APERTURE		0x61
#define HIDPP_FF_GET_GLOBAL_GAINS	0x71
#define HIDPP_FF_SET_GLOBAL_GAINS	0x81

#define HIDPP_FF_EFFECT_STATE_GET	0x00
#define HIDPP_FF_EFFECT_STATE_STOP	0x01
#define HIDPP_FF_EFFECT_STATE_PLAY	0x02
#define HIDPP_FF_EFFECT_STATE_PAUSE	0x03

#define HIDPP_FF_EFFECT_CONSTANT	0x00
#define HIDPP_FF_EFFECT_PERIODIC_SINE		0x01
#define HIDPP_FF_EFFECT_PERIODIC_SQUARE		0x02
#define HIDPP_FF_EFFECT_PERIODIC_TRIANGLE	0x03
#define HIDPP_FF_EFFECT_PERIODIC_SAWTOOTHUP	0x04
#define HIDPP_FF_EFFECT_PERIODIC_SAWTOOTHDOWN	0x05
#define HIDPP_FF_EFFECT_SPRING		0x06
#define HIDPP_FF_EFFECT_DAMPER		0x07
#define HIDPP_FF_EFFECT_FRICTION	0x08
#define HIDPP_FF_EFFECT_INERTIA		0x09
#define HIDPP_FF_EFFECT_RAMP		0x0A

#define HIDPP_FF_EFFECT_AUTOSTART	0x80

#define HIDPP_FF_EFFECTID_NONE		-1
#define HIDPP_FF_EFFECTID_AUTOCENTER	-2

#define HIDPP_FF_MAX_PARAMS	20
#define HIDPP_FF_RESERVED_SLOTS	1

struct hidpp_ff_private_data {
	struct hidpp_device *hidpp;
	u8 feature_index;
	u8 version;
	u16 gain;
	s16 range;
	u8 slot_autocenter;
	u8 num_effects;
	int *effect_ids;
	struct workqueue_struct *wq;
	atomic_t workqueue_size;
};

struct hidpp_ff_work_data {
	struct work_struct work;
	struct hidpp_ff_private_data *data;
	int effect_id;
	u8 command;
	u8 params[HIDPP_FF_MAX_PARAMS];
	u8 size;
};

static const signed short hiddpp_ff_effects[] = {
	FF_CONSTANT,
	FF_PERIODIC,
	FF_SINE,
	FF_SQUARE,
	FF_SAW_UP,
	FF_SAW_DOWN,
	FF_TRIANGLE,
	FF_SPRING,
	FF_DAMPER,
	FF_AUTOCENTER,
	FF_GAIN,
	-1
};

static const signed short hiddpp_ff_effects_v2[] = {
	FF_RAMP,
	FF_FRICTION,
	FF_INERTIA,
	-1
};

static const u8 HIDPP_FF_CONDITION_CMDS[] = {
	HIDPP_FF_EFFECT_SPRING,
	HIDPP_FF_EFFECT_FRICTION,
	HIDPP_FF_EFFECT_DAMPER,
	HIDPP_FF_EFFECT_INERTIA
};

static const char *HIDPP_FF_CONDITION_NAMES[] = {
	"spring",
	"friction",
	"damper",
	"inertia"
};


static u8 hidpp_ff_find_effect(struct hidpp_ff_private_data *data, int effect_id)
{
	int i;

	for (i = 0; i < data->num_effects; i++)
		if (data->effect_ids[i] == effect_id)
			return i+1;

	return 0;
}

static void hidpp_ff_work_handler(struct work_struct *w)
{
	struct hidpp_ff_work_data *wd = container_of(w, struct hidpp_ff_work_data, work);
	struct hidpp_ff_private_data *data = wd->data;
	struct hidpp_report response;
	u8 slot;
	int ret;

	/* add slot number if needed */
	switch (wd->effect_id) {
	case HIDPP_FF_EFFECTID_AUTOCENTER:
		wd->params[0] = data->slot_autocenter;
		break;
	case HIDPP_FF_EFFECTID_NONE:
		/* leave slot as zero */
		break;
	default:
		/* find current slot for effect */
		wd->params[0] = hidpp_ff_find_effect(data, wd->effect_id);
		break;
	}

	/* send command and wait for reply */
	ret = hidpp_send_fap_command_sync(data->hidpp, data->feature_index,
		wd->command, wd->params, wd->size, &response);

	if (ret) {
		hid_err(data->hidpp->hid_dev, "Failed to send command to device!\n");
		goto out;
	}

	/* parse return data */
	switch (wd->command) {
	case HIDPP_FF_DOWNLOAD_EFFECT:
		slot = response.fap.params[0];
		if (slot > 0 && slot <= data->num_effects) {
			if (wd->effect_id >= 0)
				/* regular effect uploaded */
				data->effect_ids[slot-1] = wd->effect_id;
			else if (wd->effect_id >= HIDPP_FF_EFFECTID_AUTOCENTER)
				/* autocenter spring uploaded */
				data->slot_autocenter = slot;
		}
		break;
	case HIDPP_FF_DESTROY_EFFECT:
		if (wd->effect_id >= 0)
			/* regular effect destroyed */
			data->effect_ids[wd->params[0]-1] = -1;
		else if (wd->effect_id >= HIDPP_FF_EFFECTID_AUTOCENTER)
			/* autocenter spring destoyed */
			data->slot_autocenter = 0;
		break;
	case HIDPP_FF_SET_GLOBAL_GAINS:
		data->gain = (wd->params[0] << 8) + wd->params[1];
		break;
	case HIDPP_FF_SET_APERTURE:
		data->range = (wd->params[0] << 8) + wd->params[1];
		break;
	default:
		/* no action needed */
		break;
	}

out:
	atomic_dec(&data->workqueue_size);
	kfree(wd);
}

static int hidpp_ff_queue_work(struct hidpp_ff_private_data *data, int effect_id, u8 command, u8 *params, u8 size)
{
	struct hidpp_ff_work_data *wd = kzalloc(sizeof(*wd), GFP_KERNEL);
	int s;

	if (!wd)
		return -ENOMEM;

	INIT_WORK(&wd->work, hidpp_ff_work_handler);

	wd->data = data;
	wd->effect_id = effect_id;
	wd->command = command;
	wd->size = size;
	memcpy(wd->params, params, size);

	atomic_inc(&data->workqueue_size);
	queue_work(data->wq, &wd->work);

	/* warn about excessive queue size */
	s = atomic_read(&data->workqueue_size);
	if (s >= 20 && s % 20 == 0)
		hid_warn(data->hidpp->hid_dev, "Force feedback command queue contains %d commands, causing substantial delays!", s);

	return 0;
}

static int hidpp_ff_upload_effect(struct input_dev *dev, struct ff_effect *effect, struct ff_effect *old)
{
	struct hidpp_ff_private_data *data = dev->ff->private;
	u8 params[20];
	u8 size;
	int force;

	/* set common parameters */
	params[2] = effect->replay.length >> 8;
	params[3] = effect->replay.length & 255;
	params[4] = effect->replay.delay >> 8;
	params[5] = effect->replay.delay & 255;

	switch (effect->type) {
	case FF_CONSTANT:
		force = (effect->u.constant.level * fixp_sin16((effect->direction * 360) >> 16)) >> 15;
		params[1] = HIDPP_FF_EFFECT_CONSTANT;
		params[6] = force >> 8;
		params[7] = force & 255;
		params[8] = effect->u.constant.envelope.attack_level >> 7;
		params[9] = effect->u.constant.envelope.attack_length >> 8;
		params[10] = effect->u.constant.envelope.attack_length & 255;
		params[11] = effect->u.constant.envelope.fade_level >> 7;
		params[12] = effect->u.constant.envelope.fade_length >> 8;
		params[13] = effect->u.constant.envelope.fade_length & 255;
		size = 14;
		dbg_hid("Uploading constant force level=%d in dir %d = %d\n",
				effect->u.constant.level,
				effect->direction, force);
		dbg_hid("          envelope attack=(%d, %d ms) fade=(%d, %d ms)\n",
				effect->u.constant.envelope.attack_level,
				effect->u.constant.envelope.attack_length,
				effect->u.constant.envelope.fade_level,
				effect->u.constant.envelope.fade_length);
		break;
	case FF_PERIODIC:
	{
		switch (effect->u.periodic.waveform) {
		case FF_SINE:
			params[1] = HIDPP_FF_EFFECT_PERIODIC_SINE;
			break;
		case FF_SQUARE:
			params[1] = HIDPP_FF_EFFECT_PERIODIC_SQUARE;
			break;
		case FF_SAW_UP:
			params[1] = HIDPP_FF_EFFECT_PERIODIC_SAWTOOTHUP;
			break;
		case FF_SAW_DOWN:
			params[1] = HIDPP_FF_EFFECT_PERIODIC_SAWTOOTHDOWN;
			break;
		case FF_TRIANGLE:
			params[1] = HIDPP_FF_EFFECT_PERIODIC_TRIANGLE;
			break;
		default:
			hid_err(data->hidpp->hid_dev, "Unexpected periodic waveform type %i!\n", effect->u.periodic.waveform);
			return -EINVAL;
		}
		force = (effect->u.periodic.magnitude * fixp_sin16((effect->direction * 360) >> 16)) >> 15;
		params[6] = effect->u.periodic.magnitude >> 8;
		params[7] = effect->u.periodic.magnitude & 255;
		params[8] = effect->u.periodic.offset >> 8;
		params[9] = effect->u.periodic.offset & 255;
		params[10] = effect->u.periodic.period >> 8;
		params[11] = effect->u.periodic.period & 255;
		params[12] = effect->u.periodic.phase >> 8;
		params[13] = effect->u.periodic.phase & 255;
		params[14] = effect->u.periodic.envelope.attack_level >> 7;
		params[15] = effect->u.periodic.envelope.attack_length >> 8;
		params[16] = effect->u.periodic.envelope.attack_length & 255;
		params[17] = effect->u.periodic.envelope.fade_level >> 7;
		params[18] = effect->u.periodic.envelope.fade_length >> 8;
		params[19] = effect->u.periodic.envelope.fade_length & 255;
		size = 20;
		dbg_hid("Uploading periodic force mag=%d/dir=%d, offset=%d, period=%d ms, phase=%d\n",
				effect->u.periodic.magnitude, effect->direction,
				effect->u.periodic.offset,
				effect->u.periodic.period,
				effect->u.periodic.phase);
		dbg_hid("          envelope attack=(%d, %d ms) fade=(%d, %d ms)\n",
				effect->u.periodic.envelope.attack_level,
				effect->u.periodic.envelope.attack_length,
				effect->u.periodic.envelope.fade_level,
				effect->u.periodic.envelope.fade_length);
		break;
	}
	case FF_RAMP:
		params[1] = HIDPP_FF_EFFECT_RAMP;
		force = (effect->u.ramp.start_level * fixp_sin16((effect->direction * 360) >> 16)) >> 15;
		params[6] = force >> 8;
		params[7] = force & 255;
		force = (effect->u.ramp.end_level * fixp_sin16((effect->direction * 360) >> 16)) >> 15;
		params[8] = force >> 8;
		params[9] = force & 255;
		params[10] = effect->u.ramp.envelope.attack_level >> 7;
		params[11] = effect->u.ramp.envelope.attack_length >> 8;
		params[12] = effect->u.ramp.envelope.attack_length & 255;
		params[13] = effect->u.ramp.envelope.fade_level >> 7;
		params[14] = effect->u.ramp.envelope.fade_length >> 8;
		params[15] = effect->u.ramp.envelope.fade_length & 255;
		size = 16;
		dbg_hid("Uploading ramp force level=%d -> %d in dir %d = %d\n",
				effect->u.ramp.start_level,
				effect->u.ramp.end_level,
				effect->direction, force);
		dbg_hid("          envelope attack=(%d, %d ms) fade=(%d, %d ms)\n",
				effect->u.ramp.envelope.attack_level,
				effect->u.ramp.envelope.attack_length,
				effect->u.ramp.envelope.fade_level,
				effect->u.ramp.envelope.fade_length);
		break;
	case FF_FRICTION:
	case FF_INERTIA:
	case FF_SPRING:
	case FF_DAMPER:
		params[1] = HIDPP_FF_CONDITION_CMDS[effect->type - FF_SPRING];
		params[6] = effect->u.condition[0].left_saturation >> 9;
		params[7] = (effect->u.condition[0].left_saturation >> 1) & 255;
		params[8] = effect->u.condition[0].left_coeff >> 8;
		params[9] = effect->u.condition[0].left_coeff & 255;
		params[10] = effect->u.condition[0].deadband >> 9;
		params[11] = (effect->u.condition[0].deadband >> 1) & 255;
		params[12] = effect->u.condition[0].center >> 8;
		params[13] = effect->u.condition[0].center & 255;
		params[14] = effect->u.condition[0].right_coeff >> 8;
		params[15] = effect->u.condition[0].right_coeff & 255;
		params[16] = effect->u.condition[0].right_saturation >> 9;
		params[17] = (effect->u.condition[0].right_saturation >> 1) & 255;
		size = 18;
		dbg_hid("Uploading %s force left coeff=%d, left sat=%d, right coeff=%d, right sat=%d\n",
				HIDPP_FF_CONDITION_NAMES[effect->type - FF_SPRING],
				effect->u.condition[0].left_coeff,
				effect->u.condition[0].left_saturation,
				effect->u.condition[0].right_coeff,
				effect->u.condition[0].right_saturation);
		dbg_hid("          deadband=%d, center=%d\n",
				effect->u.condition[0].deadband,
				effect->u.condition[0].center);
		break;
	default:
		hid_err(data->hidpp->hid_dev, "Unexpected force type %i!\n", effect->type);
		return -EINVAL;
	}

	return hidpp_ff_queue_work(data, effect->id, HIDPP_FF_DOWNLOAD_EFFECT, params, size);
}

static int hidpp_ff_playback(struct input_dev *dev, int effect_id, int value)
{
	struct hidpp_ff_private_data *data = dev->ff->private;
	u8 params[2];

	params[1] = value ? HIDPP_FF_EFFECT_STATE_PLAY : HIDPP_FF_EFFECT_STATE_STOP;

	dbg_hid("St%sing playback of effect %d.\n", value?"art":"opp", effect_id);

	return hidpp_ff_queue_work(data, effect_id, HIDPP_FF_SET_EFFECT_STATE, params, ARRAY_SIZE(params));
}

static int hidpp_ff_erase_effect(struct input_dev *dev, int effect_id)
{
	struct hidpp_ff_private_data *data = dev->ff->private;
	u8 slot = 0;

	dbg_hid("Erasing effect %d.\n", effect_id);

	return hidpp_ff_queue_work(data, effect_id, HIDPP_FF_DESTROY_EFFECT, &slot, 1);
}

static void hidpp_ff_set_autocenter(struct input_dev *dev, u16 magnitude)
{
	struct hidpp_ff_private_data *data = dev->ff->private;
	u8 params[18];

	dbg_hid("Setting autocenter to %d.\n", magnitude);

	/* start a standard spring effect */
	params[1] = HIDPP_FF_EFFECT_SPRING | HIDPP_FF_EFFECT_AUTOSTART;
	/* zero delay and duration */
	params[2] = params[3] = params[4] = params[5] = 0;
	/* set coeff to 25% of saturation */
	params[8] = params[14] = magnitude >> 11;
	params[9] = params[15] = (magnitude >> 3) & 255;
	params[6] = params[16] = magnitude >> 9;
	params[7] = params[17] = (magnitude >> 1) & 255;
	/* zero deadband and center */
	params[10] = params[11] = params[12] = params[13] = 0;

	hidpp_ff_queue_work(data, HIDPP_FF_EFFECTID_AUTOCENTER, HIDPP_FF_DOWNLOAD_EFFECT, params, ARRAY_SIZE(params));
}

static void hidpp_ff_set_gain(struct input_dev *dev, u16 gain)
{
	struct hidpp_ff_private_data *data = dev->ff->private;
	u8 params[4];

	dbg_hid("Setting gain to %d.\n", gain);

	params[0] = gain >> 8;
	params[1] = gain & 255;
	params[2] = 0; /* no boost */
	params[3] = 0;

	hidpp_ff_queue_work(data, HIDPP_FF_EFFECTID_NONE, HIDPP_FF_SET_GLOBAL_GAINS, params, ARRAY_SIZE(params));
}

static ssize_t hidpp_ff_range_show(struct device *dev, struct device_attribute *attr, char *buf)
{
	struct hid_device *hid = to_hid_device(dev);
	struct hid_input *hidinput = list_entry(hid->inputs.next, struct hid_input, list);
	struct input_dev *idev = hidinput->input;
	struct hidpp_ff_private_data *data = idev->ff->private;

	return scnprintf(buf, PAGE_SIZE, "%u\n", data->range);
}

static ssize_t hidpp_ff_range_store(struct device *dev, struct device_attribute *attr, const char *buf, size_t count)
{
	struct hid_device *hid = to_hid_device(dev);
	struct hid_input *hidinput = list_entry(hid->inputs.next, struct hid_input, list);
	struct input_dev *idev = hidinput->input;
	struct hidpp_ff_private_data *data = idev->ff->private;
	u8 params[2];
	int range = simple_strtoul(buf, NULL, 10);

	range = clamp(range, 180, 900);

	params[0] = range >> 8;
	params[1] = range & 0x00FF;

	hidpp_ff_queue_work(data, -1, HIDPP_FF_SET_APERTURE, params, ARRAY_SIZE(params));

	return count;
}

static DEVICE_ATTR(range, S_IRUSR | S_IWUSR | S_IRGRP | S_IWGRP | S_IROTH, hidpp_ff_range_show, hidpp_ff_range_store);

static void hidpp_ff_destroy(struct ff_device *ff)
{
	struct hidpp_ff_private_data *data = ff->private;

	kfree(data->effect_ids);
}

static int hidpp_ff_init(struct hidpp_device *hidpp, u8 feature_index)
{
	struct hid_device *hid = hidpp->hid_dev;
	struct hid_input *hidinput = list_entry(hid->inputs.next, struct hid_input, list);
	struct input_dev *dev = hidinput->input;
	const struct usb_device_descriptor *udesc = &(hid_to_usb_dev(hid)->descriptor);
	const u16 bcdDevice = le16_to_cpu(udesc->bcdDevice);
	struct ff_device *ff;
	struct hidpp_report response;
	struct hidpp_ff_private_data *data;
	int error, j, num_slots;
	u8 version;

	if (!dev) {
		hid_err(hid, "Struct input_dev not set!\n");
		return -EINVAL;
	}

	/* Get firmware release */
	version = bcdDevice & 255;

	/* Set supported force feedback capabilities */
	for (j = 0; hiddpp_ff_effects[j] >= 0; j++)
		set_bit(hiddpp_ff_effects[j], dev->ffbit);
	if (version > 1)
		for (j = 0; hiddpp_ff_effects_v2[j] >= 0; j++)
			set_bit(hiddpp_ff_effects_v2[j], dev->ffbit);

	/* Read number of slots available in device */
	error = hidpp_send_fap_command_sync(hidpp, feature_index,
		HIDPP_FF_GET_INFO, NULL, 0, &response);
	if (error) {
		if (error < 0)
			return error;
		hid_err(hidpp->hid_dev, "%s: received protocol error 0x%02x\n",
			__func__, error);
		return -EPROTO;
	}

	num_slots = response.fap.params[0] - HIDPP_FF_RESERVED_SLOTS;

	error = input_ff_create(dev, num_slots);

	if (error) {
		hid_err(dev, "Failed to create FF device!\n");
		return error;
	}

	data = kzalloc(sizeof(*data), GFP_KERNEL);
	if (!data)
		return -ENOMEM;
	data->effect_ids = kcalloc(num_slots, sizeof(int), GFP_KERNEL);
	if (!data->effect_ids) {
		kfree(data);
		return -ENOMEM;
	}
	data->hidpp = hidpp;
	data->feature_index = feature_index;
	data->version = version;
	data->slot_autocenter = 0;
	data->num_effects = num_slots;
	for (j = 0; j < num_slots; j++)
		data->effect_ids[j] = -1;

	ff = dev->ff;
	ff->private = data;

	ff->upload = hidpp_ff_upload_effect;
	ff->erase = hidpp_ff_erase_effect;
	ff->playback = hidpp_ff_playback;
	ff->set_gain = hidpp_ff_set_gain;
	ff->set_autocenter = hidpp_ff_set_autocenter;
	ff->destroy = hidpp_ff_destroy;


	/* reset all forces */
	error = hidpp_send_fap_command_sync(hidpp, feature_index,
		HIDPP_FF_RESET_ALL, NULL, 0, &response);

	/* Read current Range */
	error = hidpp_send_fap_command_sync(hidpp, feature_index,
		HIDPP_FF_GET_APERTURE, NULL, 0, &response);
	if (error)
		hid_warn(hidpp->hid_dev, "Failed to read range from device!\n");
	data->range = error ? 900 : get_unaligned_be16(&response.fap.params[0]);

	/* Create sysfs interface */
	error = device_create_file(&(hidpp->hid_dev->dev), &dev_attr_range);
	if (error)
		hid_warn(hidpp->hid_dev, "Unable to create sysfs interface for \"range\", errno %d!\n", error);

	/* Read the current gain values */
	error = hidpp_send_fap_command_sync(hidpp, feature_index,
		HIDPP_FF_GET_GLOBAL_GAINS, NULL, 0, &response);
	if (error)
		hid_warn(hidpp->hid_dev, "Failed to read gain values from device!\n");
	data->gain = error ? 0xffff : get_unaligned_be16(&response.fap.params[0]);
	/* ignore boost value at response.fap.params[2] */

	/* init the hardware command queue */
	data->wq = create_singlethread_workqueue("hidpp-ff-sendqueue");
	atomic_set(&data->workqueue_size, 0);

	/* initialize with zero autocenter to get wheel in usable state */
	hidpp_ff_set_autocenter(dev, 0);

	hid_info(hid, "Force feedback support loaded (firmware release %d).\n",
		 version);

	return 0;
}

static int hidpp_ff_deinit(struct hid_device *hid)
{
	struct hid_input *hidinput = list_entry(hid->inputs.next, struct hid_input, list);
	struct input_dev *dev = hidinput->input;
	struct hidpp_ff_private_data *data;

	if (!dev) {
		hid_err(hid, "Struct input_dev not found!\n");
		return -EINVAL;
	}

	hid_info(hid, "Unloading HID++ force feedback.\n");
	data = dev->ff->private;
	if (!data) {
		hid_err(hid, "Private data not found!\n");
		return -EINVAL;
	}

	destroy_workqueue(data->wq);
	device_remove_file(&hid->dev, &dev_attr_range);

	return 0;
}


/* ************************************************************************** */
/*                                                                            */
/* Device Support                                                             */
/*                                                                            */
/* ************************************************************************** */

/* -------------------------------------------------------------------------- */
/* Touchpad HID++ devices                                                     */
/* -------------------------------------------------------------------------- */

#define WTP_MANUAL_RESOLUTION				39

struct wtp_data {
	u16 x_size, y_size;
	u8 finger_count;
	u8 mt_feature_index;
	u8 button_feature_index;
	u8 maxcontacts;
	bool flip_y;
	unsigned int resolution;
};

static int wtp_input_mapping(struct hid_device *hdev, struct hid_input *hi,
		struct hid_field *field, struct hid_usage *usage,
		unsigned long **bit, int *max)
{
	return -1;
}

static void wtp_populate_input(struct hidpp_device *hidpp,
			       struct input_dev *input_dev)
{
	struct wtp_data *wd = hidpp->private_data;

	__set_bit(EV_ABS, input_dev->evbit);
	__set_bit(EV_KEY, input_dev->evbit);
	__clear_bit(EV_REL, input_dev->evbit);
	__clear_bit(EV_LED, input_dev->evbit);

	input_set_abs_params(input_dev, ABS_MT_POSITION_X, 0, wd->x_size, 0, 0);
	input_abs_set_res(input_dev, ABS_MT_POSITION_X, wd->resolution);
	input_set_abs_params(input_dev, ABS_MT_POSITION_Y, 0, wd->y_size, 0, 0);
	input_abs_set_res(input_dev, ABS_MT_POSITION_Y, wd->resolution);

	/* Max pressure is not given by the devices, pick one */
	input_set_abs_params(input_dev, ABS_MT_PRESSURE, 0, 50, 0, 0);

	input_set_capability(input_dev, EV_KEY, BTN_LEFT);

	if (hidpp->quirks & HIDPP_QUIRK_WTP_PHYSICAL_BUTTONS)
		input_set_capability(input_dev, EV_KEY, BTN_RIGHT);
	else
		__set_bit(INPUT_PROP_BUTTONPAD, input_dev->propbit);

	input_mt_init_slots(input_dev, wd->maxcontacts, INPUT_MT_POINTER |
		INPUT_MT_DROP_UNUSED);
}

static void wtp_touch_event(struct hidpp_device *hidpp,
	struct hidpp_touchpad_raw_xy_finger *touch_report)
{
	struct wtp_data *wd = hidpp->private_data;
	int slot;

	if (!touch_report->finger_id || touch_report->contact_type)
		/* no actual data */
		return;

	slot = input_mt_get_slot_by_key(hidpp->input, touch_report->finger_id);

	input_mt_slot(hidpp->input, slot);
	input_mt_report_slot_state(hidpp->input, MT_TOOL_FINGER,
					touch_report->contact_status);
	if (touch_report->contact_status) {
		input_event(hidpp->input, EV_ABS, ABS_MT_POSITION_X,
				touch_report->x);
		input_event(hidpp->input, EV_ABS, ABS_MT_POSITION_Y,
				wd->flip_y ? wd->y_size - touch_report->y :
					     touch_report->y);
		input_event(hidpp->input, EV_ABS, ABS_MT_PRESSURE,
				touch_report->area);
	}
}

static void wtp_send_raw_xy_event(struct hidpp_device *hidpp,
		struct hidpp_touchpad_raw_xy *raw)
{
	int i;

	for (i = 0; i < 2; i++)
		wtp_touch_event(hidpp, &(raw->fingers[i]));

	if (raw->end_of_frame &&
	    !(hidpp->quirks & HIDPP_QUIRK_WTP_PHYSICAL_BUTTONS))
		input_event(hidpp->input, EV_KEY, BTN_LEFT, raw->button);

	if (raw->end_of_frame || raw->finger_count <= 2) {
		input_mt_sync_frame(hidpp->input);
		input_sync(hidpp->input);
	}
}

static int wtp_mouse_raw_xy_event(struct hidpp_device *hidpp, u8 *data)
{
	struct wtp_data *wd = hidpp->private_data;
	u8 c1_area = ((data[7] & 0xf) * (data[7] & 0xf) +
		      (data[7] >> 4) * (data[7] >> 4)) / 2;
	u8 c2_area = ((data[13] & 0xf) * (data[13] & 0xf) +
		      (data[13] >> 4) * (data[13] >> 4)) / 2;
	struct hidpp_touchpad_raw_xy raw = {
		.timestamp = data[1],
		.fingers = {
			{
				.contact_type = 0,
				.contact_status = !!data[7],
				.x = get_unaligned_le16(&data[3]),
				.y = get_unaligned_le16(&data[5]),
				.z = c1_area,
				.area = c1_area,
				.finger_id = data[2],
			}, {
				.contact_type = 0,
				.contact_status = !!data[13],
				.x = get_unaligned_le16(&data[9]),
				.y = get_unaligned_le16(&data[11]),
				.z = c2_area,
				.area = c2_area,
				.finger_id = data[8],
			}
		},
		.finger_count = wd->maxcontacts,
		.spurious_flag = 0,
		.end_of_frame = (data[0] >> 7) == 0,
		.button = data[0] & 0x01,
	};

	wtp_send_raw_xy_event(hidpp, &raw);

	return 1;
}

static int wtp_raw_event(struct hid_device *hdev, u8 *data, int size)
{
	struct hidpp_device *hidpp = hid_get_drvdata(hdev);
	struct wtp_data *wd = hidpp->private_data;
	struct hidpp_report *report = (struct hidpp_report *)data;
	struct hidpp_touchpad_raw_xy raw;

	if (!wd || !hidpp->input)
		return 1;

	switch (data[0]) {
	case 0x02:
		if (size < 2) {
			hid_err(hdev, "Received HID report of bad size (%d)",
				size);
			return 1;
		}
		if (hidpp->quirks & HIDPP_QUIRK_WTP_PHYSICAL_BUTTONS) {
			input_event(hidpp->input, EV_KEY, BTN_LEFT,
					!!(data[1] & 0x01));
			input_event(hidpp->input, EV_KEY, BTN_RIGHT,
					!!(data[1] & 0x02));
			input_sync(hidpp->input);
			return 0;
		} else {
			if (size < 21)
				return 1;
			return wtp_mouse_raw_xy_event(hidpp, &data[7]);
		}
	case REPORT_ID_HIDPP_LONG:
		/* size is already checked in hidpp_raw_event. */
		if ((report->fap.feature_index != wd->mt_feature_index) ||
		    (report->fap.funcindex_clientid != EVENT_TOUCHPAD_RAW_XY))
			return 1;
		hidpp_touchpad_raw_xy_event(hidpp, data + 4, &raw);

		wtp_send_raw_xy_event(hidpp, &raw);
		return 0;
	}

	return 0;
}

static int wtp_get_config(struct hidpp_device *hidpp)
{
	struct wtp_data *wd = hidpp->private_data;
	struct hidpp_touchpad_raw_info raw_info = {0};
	u8 feature_type;
	int ret;

	ret = hidpp_root_get_feature(hidpp, HIDPP_PAGE_TOUCHPAD_RAW_XY,
		&wd->mt_feature_index, &feature_type);
	if (ret)
		/* means that the device is not powered up */
		return ret;

	ret = hidpp_touchpad_get_raw_info(hidpp, wd->mt_feature_index,
		&raw_info);
	if (ret)
		return ret;

	wd->x_size = raw_info.x_size;
	wd->y_size = raw_info.y_size;
	wd->maxcontacts = raw_info.maxcontacts;
	wd->flip_y = raw_info.origin == TOUCHPAD_RAW_XY_ORIGIN_LOWER_LEFT;
	wd->resolution = raw_info.res;
	if (!wd->resolution)
		wd->resolution = WTP_MANUAL_RESOLUTION;

	return 0;
}

static int wtp_allocate(struct hid_device *hdev, const struct hid_device_id *id)
{
	struct hidpp_device *hidpp = hid_get_drvdata(hdev);
	struct wtp_data *wd;

	wd = devm_kzalloc(&hdev->dev, sizeof(struct wtp_data),
			GFP_KERNEL);
	if (!wd)
		return -ENOMEM;

	hidpp->private_data = wd;

	return 0;
};

static int wtp_connect(struct hid_device *hdev, bool connected)
{
	struct hidpp_device *hidpp = hid_get_drvdata(hdev);
	struct wtp_data *wd = hidpp->private_data;
	int ret;

	if (!wd->x_size) {
		ret = wtp_get_config(hidpp);
		if (ret) {
			hid_err(hdev, "Can not get wtp config: %d\n", ret);
			return ret;
		}
	}

	return hidpp_touchpad_set_raw_report_state(hidpp, wd->mt_feature_index,
			true, true);
}

/* ------------------------------------------------------------------------- */
/* Logitech M560 devices                                                     */
/* ------------------------------------------------------------------------- */

/*
 * Logitech M560 protocol overview
 *
 * The Logitech M560 mouse, is designed for windows 8. When the middle and/or
 * the sides buttons are pressed, it sends some keyboard keys events
 * instead of buttons ones.
 * To complicate things further, the middle button keys sequence
 * is different from the odd press and the even press.
 *
 * forward button -> Super_R
 * backward button -> Super_L+'d' (press only)
 * middle button -> 1st time: Alt_L+SuperL+XF86TouchpadOff (press only)
 *                  2nd time: left-click (press only)
 * NB: press-only means that when the button is pressed, the
 * KeyPress/ButtonPress and KeyRelease/ButtonRelease events are generated
 * together sequentially; instead when the button is released, no event is
 * generated !
 *
 * With the command
 *	10<xx>0a 3500af03 (where <xx> is the mouse id),
 * the mouse reacts differently:
 * - it never sends a keyboard key event
 * - for the three mouse button it sends:
 *	middle button               press   11<xx>0a 3500af00...
 *	side 1 button (forward)     press   11<xx>0a 3500b000...
 *	side 2 button (backward)    press   11<xx>0a 3500ae00...
 *	middle/side1/side2 button   release 11<xx>0a 35000000...
 */

static const u8 m560_config_parameter[] = {0x00, 0xaf, 0x03};

/* how buttons are mapped in the report */
#define M560_MOUSE_BTN_LEFT		0x01
#define M560_MOUSE_BTN_RIGHT		0x02
#define M560_MOUSE_BTN_WHEEL_LEFT	0x08
#define M560_MOUSE_BTN_WHEEL_RIGHT	0x10

#define M560_SUB_ID			0x0a
#define M560_BUTTON_MODE_REGISTER	0x35

static int m560_send_config_command(struct hid_device *hdev, bool connected)
{
	struct hidpp_report response;
	struct hidpp_device *hidpp_dev;

	hidpp_dev = hid_get_drvdata(hdev);

	return hidpp_send_rap_command_sync(
		hidpp_dev,
		REPORT_ID_HIDPP_SHORT,
		M560_SUB_ID,
		M560_BUTTON_MODE_REGISTER,
		(u8 *)m560_config_parameter,
		sizeof(m560_config_parameter),
		&response
	);
}

static int m560_raw_event(struct hid_device *hdev, u8 *data, int size)
{
	struct hidpp_device *hidpp = hid_get_drvdata(hdev);

	/* sanity check */
	if (!hidpp->input) {
		hid_err(hdev, "error in parameter\n");
		return -EINVAL;
	}

	if (size < 7) {
		hid_err(hdev, "error in report\n");
		return 0;
	}

	if (data[0] == REPORT_ID_HIDPP_LONG &&
	    data[2] == M560_SUB_ID && data[6] == 0x00) {
		/*
		 * m560 mouse report for middle, forward and backward button
		 *
		 * data[0] = 0x11
		 * data[1] = device-id
		 * data[2] = 0x0a
		 * data[5] = 0xaf -> middle
		 *	     0xb0 -> forward
		 *	     0xae -> backward
		 *	     0x00 -> release all
		 * data[6] = 0x00
		 */

		switch (data[5]) {
		case 0xaf:
			input_report_key(hidpp->input, BTN_MIDDLE, 1);
			break;
		case 0xb0:
			input_report_key(hidpp->input, BTN_FORWARD, 1);
			break;
		case 0xae:
			input_report_key(hidpp->input, BTN_BACK, 1);
			break;
		case 0x00:
			input_report_key(hidpp->input, BTN_BACK, 0);
			input_report_key(hidpp->input, BTN_FORWARD, 0);
			input_report_key(hidpp->input, BTN_MIDDLE, 0);
			break;
		default:
			hid_err(hdev, "error in report\n");
			return 0;
		}
		input_sync(hidpp->input);

	} else if (data[0] == 0x02) {
		/*
		 * Logitech M560 mouse report
		 *
		 * data[0] = type (0x02)
		 * data[1..2] = buttons
		 * data[3..5] = xy
		 * data[6] = wheel
		 */

		int v;

		input_report_key(hidpp->input, BTN_LEFT,
			!!(data[1] & M560_MOUSE_BTN_LEFT));
		input_report_key(hidpp->input, BTN_RIGHT,
			!!(data[1] & M560_MOUSE_BTN_RIGHT));

<<<<<<< HEAD
		if (data[1] & M560_MOUSE_BTN_WHEEL_LEFT)
			input_report_rel(mydata->input, REL_HWHEEL, -1);
		else if (data[1] & M560_MOUSE_BTN_WHEEL_RIGHT)
			input_report_rel(mydata->input, REL_HWHEEL, 1);
=======
		if (data[1] & M560_MOUSE_BTN_WHEEL_LEFT) {
			input_report_rel(hidpp->input, REL_HWHEEL, -1);
			input_report_rel(hidpp->input, REL_HWHEEL_HI_RES,
					 -120);
		} else if (data[1] & M560_MOUSE_BTN_WHEEL_RIGHT) {
			input_report_rel(hidpp->input, REL_HWHEEL, 1);
			input_report_rel(hidpp->input, REL_HWHEEL_HI_RES,
					 120);
		}
>>>>>>> 407d19ab

		v = hid_snto32(hid_field_extract(hdev, data+3, 0, 12), 12);
		input_report_rel(hidpp->input, REL_X, v);

		v = hid_snto32(hid_field_extract(hdev, data+3, 12, 12), 12);
		input_report_rel(hidpp->input, REL_Y, v);

		v = hid_snto32(data[6], 8);
<<<<<<< HEAD
		input_report_rel(mydata->input, REL_WHEEL, v);
=======
		if (v != 0)
			hidpp_scroll_counter_handle_scroll(hidpp->input,
					&hidpp->vertical_wheel_counter, v);
>>>>>>> 407d19ab

		input_sync(hidpp->input);
	}

	return 1;
}

static void m560_populate_input(struct hidpp_device *hidpp,
				struct input_dev *input_dev)
{
	__set_bit(EV_KEY, input_dev->evbit);
	__set_bit(BTN_MIDDLE, input_dev->keybit);
	__set_bit(BTN_RIGHT, input_dev->keybit);
	__set_bit(BTN_LEFT, input_dev->keybit);
	__set_bit(BTN_BACK, input_dev->keybit);
	__set_bit(BTN_FORWARD, input_dev->keybit);

<<<<<<< HEAD
	__set_bit(EV_REL, mydata->input->evbit);
	__set_bit(REL_X, mydata->input->relbit);
	__set_bit(REL_Y, mydata->input->relbit);
	__set_bit(REL_WHEEL, mydata->input->relbit);
	__set_bit(REL_HWHEEL, mydata->input->relbit);
=======
	__set_bit(EV_REL, input_dev->evbit);
	__set_bit(REL_X, input_dev->relbit);
	__set_bit(REL_Y, input_dev->relbit);
	__set_bit(REL_WHEEL, input_dev->relbit);
	__set_bit(REL_HWHEEL, input_dev->relbit);
	__set_bit(REL_WHEEL_HI_RES, input_dev->relbit);
	__set_bit(REL_HWHEEL_HI_RES, input_dev->relbit);
>>>>>>> 407d19ab
}

static int m560_input_mapping(struct hid_device *hdev, struct hid_input *hi,
		struct hid_field *field, struct hid_usage *usage,
		unsigned long **bit, int *max)
{
	return -1;
}

/* ------------------------------------------------------------------------- */
/* Logitech K400 devices                                                     */
/* ------------------------------------------------------------------------- */

/*
 * The Logitech K400 keyboard has an embedded touchpad which is seen
 * as a mouse from the OS point of view. There is a hardware shortcut to disable
 * tap-to-click but the setting is not remembered accross reset, annoying some
 * users.
 *
 * We can toggle this feature from the host by using the feature 0x6010:
 * Touchpad FW items
 */

struct k400_private_data {
	u8 feature_index;
};

static int k400_disable_tap_to_click(struct hidpp_device *hidpp)
{
	struct k400_private_data *k400 = hidpp->private_data;
	struct hidpp_touchpad_fw_items items = {};
	int ret;
	u8 feature_type;

	if (!k400->feature_index) {
		ret = hidpp_root_get_feature(hidpp,
			HIDPP_PAGE_TOUCHPAD_FW_ITEMS,
			&k400->feature_index, &feature_type);
		if (ret)
			/* means that the device is not powered up */
			return ret;
	}

	ret = hidpp_touchpad_fw_items_set(hidpp, k400->feature_index, &items);
	if (ret)
		return ret;

	return 0;
}

static int k400_allocate(struct hid_device *hdev)
{
	struct hidpp_device *hidpp = hid_get_drvdata(hdev);
	struct k400_private_data *k400;

	k400 = devm_kzalloc(&hdev->dev, sizeof(struct k400_private_data),
			    GFP_KERNEL);
	if (!k400)
		return -ENOMEM;

	hidpp->private_data = k400;

	return 0;
};

static int k400_connect(struct hid_device *hdev, bool connected)
{
	struct hidpp_device *hidpp = hid_get_drvdata(hdev);

	if (!disable_tap_to_click)
		return 0;

	return k400_disable_tap_to_click(hidpp);
}

/* ------------------------------------------------------------------------- */
/* Logitech G920 Driving Force Racing Wheel for Xbox One                     */
/* ------------------------------------------------------------------------- */

#define HIDPP_PAGE_G920_FORCE_FEEDBACK			0x8123

static int g920_get_config(struct hidpp_device *hidpp)
{
	u8 feature_type;
	u8 feature_index;
	int ret;

	/* Find feature and store for later use */
	ret = hidpp_root_get_feature(hidpp, HIDPP_PAGE_G920_FORCE_FEEDBACK,
		&feature_index, &feature_type);
	if (ret)
		return ret;

	ret = hidpp_ff_init(hidpp, feature_index);
	if (ret)
		hid_warn(hidpp->hid_dev, "Unable to initialize force feedback support, errno %d\n",
				ret);

	return 0;
}

/* -------------------------------------------------------------------------- */
<<<<<<< HEAD
=======
/* HID++1.0 devices which use HID++ reports for their wheels                  */
/* -------------------------------------------------------------------------- */
static int hidpp10_wheel_connect(struct hidpp_device *hidpp)
{
	return hidpp10_set_register(hidpp, HIDPP_REG_ENABLE_REPORTS, 0,
			HIDPP_ENABLE_WHEEL_REPORT | HIDPP_ENABLE_HWHEEL_REPORT,
			HIDPP_ENABLE_WHEEL_REPORT | HIDPP_ENABLE_HWHEEL_REPORT);
}

static int hidpp10_wheel_raw_event(struct hidpp_device *hidpp,
				   u8 *data, int size)
{
	s8 value, hvalue;

	if (!hidpp->input)
		return -EINVAL;

	if (size < 7)
		return 0;

	if (data[0] != REPORT_ID_HIDPP_SHORT || data[2] != HIDPP_SUB_ID_ROLLER)
		return 0;

	value = data[3];
	hvalue = data[4];

	input_report_rel(hidpp->input, REL_WHEEL, value);
	input_report_rel(hidpp->input, REL_WHEEL_HI_RES, value * 120);
	input_report_rel(hidpp->input, REL_HWHEEL, hvalue);
	input_report_rel(hidpp->input, REL_HWHEEL_HI_RES, hvalue * 120);
	input_sync(hidpp->input);

	return 1;
}

static void hidpp10_wheel_populate_input(struct hidpp_device *hidpp,
					 struct input_dev *input_dev)
{
	__set_bit(EV_REL, input_dev->evbit);
	__set_bit(REL_WHEEL, input_dev->relbit);
	__set_bit(REL_WHEEL_HI_RES, input_dev->relbit);
	__set_bit(REL_HWHEEL, input_dev->relbit);
	__set_bit(REL_HWHEEL_HI_RES, input_dev->relbit);
}

/* -------------------------------------------------------------------------- */
/* HID++1.0 mice which use HID++ reports for extra mouse buttons              */
/* -------------------------------------------------------------------------- */
static int hidpp10_extra_mouse_buttons_connect(struct hidpp_device *hidpp)
{
	return hidpp10_set_register(hidpp, HIDPP_REG_ENABLE_REPORTS, 0,
				    HIDPP_ENABLE_MOUSE_EXTRA_BTN_REPORT,
				    HIDPP_ENABLE_MOUSE_EXTRA_BTN_REPORT);
}

static int hidpp10_extra_mouse_buttons_raw_event(struct hidpp_device *hidpp,
				    u8 *data, int size)
{
	int i;

	if (!hidpp->input)
		return -EINVAL;

	if (size < 7)
		return 0;

	if (data[0] != REPORT_ID_HIDPP_SHORT ||
	    data[2] != HIDPP_SUB_ID_MOUSE_EXTRA_BTNS)
		return 0;

	/*
	 * Buttons are either delivered through the regular mouse report *or*
	 * through the extra buttons report. At least for button 6 how it is
	 * delivered differs per receiver firmware version. Even receivers with
	 * the same usb-id show different behavior, so we handle both cases.
	 */
	for (i = 0; i < 8; i++)
		input_report_key(hidpp->input, BTN_MOUSE + i,
				 (data[3] & (1 << i)));

	/* Some mice report events on button 9+, use BTN_MISC */
	for (i = 0; i < 8; i++)
		input_report_key(hidpp->input, BTN_MISC + i,
				 (data[4] & (1 << i)));

	input_sync(hidpp->input);
	return 1;
}

static void hidpp10_extra_mouse_buttons_populate_input(
			struct hidpp_device *hidpp, struct input_dev *input_dev)
{
	/* BTN_MOUSE - BTN_MOUSE+7 are set already by the descriptor */
	__set_bit(BTN_0, input_dev->keybit);
	__set_bit(BTN_1, input_dev->keybit);
	__set_bit(BTN_2, input_dev->keybit);
	__set_bit(BTN_3, input_dev->keybit);
	__set_bit(BTN_4, input_dev->keybit);
	__set_bit(BTN_5, input_dev->keybit);
	__set_bit(BTN_6, input_dev->keybit);
	__set_bit(BTN_7, input_dev->keybit);
}

/* -------------------------------------------------------------------------- */
/* HID++1.0 kbds which only report 0x10xx consumer usages through sub-id 0x03 */
/* -------------------------------------------------------------------------- */

/* Find the consumer-page input report desc and change Maximums to 0x107f */
static u8 *hidpp10_consumer_keys_report_fixup(struct hidpp_device *hidpp,
					      u8 *_rdesc, unsigned int *rsize)
{
	/* Note 0 terminated so we can use strnstr to search for this. */
	const char consumer_rdesc_start[] = {
		0x05, 0x0C,	/* USAGE_PAGE (Consumer Devices)       */
		0x09, 0x01,	/* USAGE (Consumer Control)            */
		0xA1, 0x01,	/* COLLECTION (Application)            */
		0x85, 0x03,	/* REPORT_ID = 3                       */
		0x75, 0x10,	/* REPORT_SIZE (16)                    */
		0x95, 0x02,	/* REPORT_COUNT (2)                    */
		0x15, 0x01,	/* LOGICAL_MIN (1)                     */
		0x26, 0x00	/* LOGICAL_MAX (...                    */
	};
	char *consumer_rdesc, *rdesc = (char *)_rdesc;
	unsigned int size;

	consumer_rdesc = strnstr(rdesc, consumer_rdesc_start, *rsize);
	size = *rsize - (consumer_rdesc - rdesc);
	if (consumer_rdesc && size >= 25) {
		consumer_rdesc[15] = 0x7f;
		consumer_rdesc[16] = 0x10;
		consumer_rdesc[20] = 0x7f;
		consumer_rdesc[21] = 0x10;
	}
	return _rdesc;
}

static int hidpp10_consumer_keys_connect(struct hidpp_device *hidpp)
{
	return hidpp10_set_register(hidpp, HIDPP_REG_ENABLE_REPORTS, 0,
				    HIDPP_ENABLE_CONSUMER_REPORT,
				    HIDPP_ENABLE_CONSUMER_REPORT);
}

static int hidpp10_consumer_keys_raw_event(struct hidpp_device *hidpp,
					   u8 *data, int size)
{
	u8 consumer_report[5];

	if (size < 7)
		return 0;

	if (data[0] != REPORT_ID_HIDPP_SHORT ||
	    data[2] != HIDPP_SUB_ID_CONSUMER_VENDOR_KEYS)
		return 0;

	/*
	 * Build a normal consumer report (3) out of the data, this detour
	 * is necessary to get some keyboards to report their 0x10xx usages.
	 */
	consumer_report[0] = 0x03;
	memcpy(&consumer_report[1], &data[3], 4);
	/* We are called from atomic context */
	hid_report_raw_event(hidpp->hid_dev, HID_INPUT_REPORT,
			     consumer_report, 5, 1);

	return 1;
}

/* -------------------------------------------------------------------------- */
/* High-resolution scroll wheels                                              */
/* -------------------------------------------------------------------------- */

static int hi_res_scroll_enable(struct hidpp_device *hidpp)
{
	int ret;
	u8 multiplier = 1;

	if (hidpp->quirks & HIDPP_QUIRK_HI_RES_SCROLL_X2121) {
		ret = hidpp_hrw_set_wheel_mode(hidpp, false, true, false);
		if (ret == 0)
			ret = hidpp_hrw_get_wheel_capability(hidpp, &multiplier);
	} else if (hidpp->quirks & HIDPP_QUIRK_HI_RES_SCROLL_X2120) {
		ret = hidpp_hrs_set_highres_scrolling_mode(hidpp, true,
							   &multiplier);
	} else /* if (hidpp->quirks & HIDPP_QUIRK_HI_RES_SCROLL_1P0) */ {
		ret = hidpp10_enable_scrolling_acceleration(hidpp);
		multiplier = 8;
	}
	if (ret)
		return ret;

	if (multiplier == 0)
		multiplier = 1;

	hidpp->vertical_wheel_counter.wheel_multiplier = multiplier;
	hid_info(hidpp->hid_dev, "multiplier = %d\n", multiplier);
	return 0;
}

/* -------------------------------------------------------------------------- */
>>>>>>> 407d19ab
/* Generic HID++ devices                                                      */
/* -------------------------------------------------------------------------- */

static u8 *hidpp_report_fixup(struct hid_device *hdev, u8 *rdesc,
			      unsigned int *rsize)
{
	struct hidpp_device *hidpp = hid_get_drvdata(hdev);

	if (!hidpp)
		return rdesc;

	/* For 27 MHz keyboards the quirk gets set after hid_parse. */
	if (hdev->group == HID_GROUP_LOGITECH_27MHZ_DEVICE ||
	    (hidpp->quirks & HIDPP_QUIRK_HIDPP_CONSUMER_VENDOR_KEYS))
		rdesc = hidpp10_consumer_keys_report_fixup(hidpp, rdesc, rsize);

	return rdesc;
}

static int hidpp_input_mapping(struct hid_device *hdev, struct hid_input *hi,
		struct hid_field *field, struct hid_usage *usage,
		unsigned long **bit, int *max)
{
	struct hidpp_device *hidpp = hid_get_drvdata(hdev);

	if (!hidpp)
		return 0;

	if (hidpp->quirks & HIDPP_QUIRK_CLASS_WTP)
		return wtp_input_mapping(hdev, hi, field, usage, bit, max);
	else if (hidpp->quirks & HIDPP_QUIRK_CLASS_M560 &&
			field->application != HID_GD_MOUSE)
		return m560_input_mapping(hdev, hi, field, usage, bit, max);

	return 0;
}

static int hidpp_input_mapped(struct hid_device *hdev, struct hid_input *hi,
		struct hid_field *field, struct hid_usage *usage,
		unsigned long **bit, int *max)
{
	struct hidpp_device *hidpp = hid_get_drvdata(hdev);

	if (!hidpp)
		return 0;

	/* Ensure that Logitech G920 is not given a default fuzz/flat value */
	if (hidpp->quirks & HIDPP_QUIRK_CLASS_G920) {
		if (usage->type == EV_ABS && (usage->code == ABS_X ||
				usage->code == ABS_Y || usage->code == ABS_Z ||
				usage->code == ABS_RZ)) {
			field->application = HID_GD_MULTIAXIS;
		}
	}

	return 0;
}


static void hidpp_populate_input(struct hidpp_device *hidpp,
				 struct input_dev *input)
{
	hidpp->input = input;

	if (hidpp->quirks & HIDPP_QUIRK_CLASS_WTP)
		wtp_populate_input(hidpp, input);
	else if (hidpp->quirks & HIDPP_QUIRK_CLASS_M560)
<<<<<<< HEAD
		m560_populate_input(hidpp, input, origin_is_hid_core);
=======
		m560_populate_input(hidpp, input);

	if (hidpp->quirks & HIDPP_QUIRK_HIDPP_WHEELS)
		hidpp10_wheel_populate_input(hidpp, input);

	if (hidpp->quirks & HIDPP_QUIRK_HIDPP_EXTRA_MOUSE_BTNS)
		hidpp10_extra_mouse_buttons_populate_input(hidpp, input);
>>>>>>> 407d19ab
}

static int hidpp_input_configured(struct hid_device *hdev,
				struct hid_input *hidinput)
{
	struct hidpp_device *hidpp = hid_get_drvdata(hdev);
	struct input_dev *input = hidinput->input;

	if (!hidpp)
		return 0;

	hidpp_populate_input(hidpp, input);

	return 0;
}

static int hidpp_raw_hidpp_event(struct hidpp_device *hidpp, u8 *data,
		int size)
{
	struct hidpp_report *question = hidpp->send_receive_buf;
	struct hidpp_report *answer = hidpp->send_receive_buf;
	struct hidpp_report *report = (struct hidpp_report *)data;
	int ret;

	/*
	 * If the mutex is locked then we have a pending answer from a
	 * previously sent command.
	 */
	if (unlikely(mutex_is_locked(&hidpp->send_mutex))) {
		/*
		 * Check for a correct hidpp20 answer or the corresponding
		 * error
		 */
		if (hidpp_match_answer(question, report) ||
				hidpp_match_error(question, report)) {
			*answer = *report;
			hidpp->answer_available = true;
			wake_up(&hidpp->wait);
			/*
			 * This was an answer to a command that this driver sent
			 * We return 1 to hid-core to avoid forwarding the
			 * command upstream as it has been treated by the driver
			 */

			return 1;
		}
	}

	if (unlikely(hidpp_report_is_connect_event(report))) {
		atomic_set(&hidpp->connected,
				!(report->rap.params[0] & (1 << 6)));
		if (schedule_work(&hidpp->work) == 0)
			dbg_hid("%s: connect event already queued\n", __func__);
		return 1;
	}

	if (hidpp->capabilities & HIDPP_CAPABILITY_HIDPP20_BATTERY) {
		ret = hidpp20_battery_event(hidpp, data, size);
		if (ret != 0)
			return ret;
		ret = hidpp_solar_battery_event(hidpp, data, size);
		if (ret != 0)
			return ret;
	}

	if (hidpp->capabilities & HIDPP_CAPABILITY_HIDPP10_BATTERY) {
		ret = hidpp10_battery_event(hidpp, data, size);
		if (ret != 0)
			return ret;
	}

	if (hidpp->quirks & HIDPP_QUIRK_HIDPP_WHEELS) {
		ret = hidpp10_wheel_raw_event(hidpp, data, size);
		if (ret != 0)
			return ret;
	}

	if (hidpp->quirks & HIDPP_QUIRK_HIDPP_EXTRA_MOUSE_BTNS) {
		ret = hidpp10_extra_mouse_buttons_raw_event(hidpp, data, size);
		if (ret != 0)
			return ret;
	}

	if (hidpp->quirks & HIDPP_QUIRK_HIDPP_CONSUMER_VENDOR_KEYS) {
		ret = hidpp10_consumer_keys_raw_event(hidpp, data, size);
		if (ret != 0)
			return ret;
	}

	return 0;
}

static int hidpp_raw_event(struct hid_device *hdev, struct hid_report *report,
		u8 *data, int size)
{
	struct hidpp_device *hidpp = hid_get_drvdata(hdev);
	int ret = 0;

	if (!hidpp)
		return 0;

	/* Generic HID++ processing. */
	switch (data[0]) {
	case REPORT_ID_HIDPP_VERY_LONG:
		if (size != hidpp->very_long_report_length) {
			hid_err(hdev, "received hid++ report of bad size (%d)",
				size);
			return 1;
		}
		ret = hidpp_raw_hidpp_event(hidpp, data, size);
		break;
	case REPORT_ID_HIDPP_LONG:
		if (size != HIDPP_REPORT_LONG_LENGTH) {
			hid_err(hdev, "received hid++ report of bad size (%d)",
				size);
			return 1;
		}
		ret = hidpp_raw_hidpp_event(hidpp, data, size);
		break;
	case REPORT_ID_HIDPP_SHORT:
		if (size != HIDPP_REPORT_SHORT_LENGTH) {
			hid_err(hdev, "received hid++ report of bad size (%d)",
				size);
			return 1;
		}
		ret = hidpp_raw_hidpp_event(hidpp, data, size);
		break;
	}

	/* If no report is available for further processing, skip calling
	 * raw_event of subclasses. */
	if (ret != 0)
		return ret;

	if (hidpp->quirks & HIDPP_QUIRK_CLASS_WTP)
		return wtp_raw_event(hdev, data, size);
	else if (hidpp->quirks & HIDPP_QUIRK_CLASS_M560)
		return m560_raw_event(hdev, data, size);

	return 0;
}

<<<<<<< HEAD
=======
static int hidpp_event(struct hid_device *hdev, struct hid_field *field,
	struct hid_usage *usage, __s32 value)
{
	/* This function will only be called for scroll events, due to the
	 * restriction imposed in hidpp_usages.
	 */
	struct hidpp_device *hidpp = hid_get_drvdata(hdev);
	struct hidpp_scroll_counter *counter;

	if (!hidpp)
		return 0;

	counter = &hidpp->vertical_wheel_counter;
	/* A scroll event may occur before the multiplier has been retrieved or
	 * the input device set, or high-res scroll enabling may fail. In such
	 * cases we must return early (falling back to default behaviour) to
	 * avoid a crash in hidpp_scroll_counter_handle_scroll.
	 */
	if (!(hidpp->quirks & HIDPP_QUIRK_HI_RES_SCROLL) || value == 0
	    || hidpp->input == NULL || counter->wheel_multiplier == 0)
		return 0;

	hidpp_scroll_counter_handle_scroll(hidpp->input, counter, value);
	return 1;
}

>>>>>>> 407d19ab
static int hidpp_initialize_battery(struct hidpp_device *hidpp)
{
	static atomic_t battery_no = ATOMIC_INIT(0);
	struct power_supply_config cfg = { .drv_data = hidpp };
	struct power_supply_desc *desc = &hidpp->battery.desc;
	enum power_supply_property *battery_props;
	struct hidpp_battery *battery;
	unsigned int num_battery_props;
	unsigned long n;
	int ret;

	if (hidpp->battery.ps)
		return 0;

	hidpp->battery.feature_index = 0xff;
	hidpp->battery.solar_feature_index = 0xff;

	if (hidpp->protocol_major >= 2) {
		if (hidpp->quirks & HIDPP_QUIRK_CLASS_K750)
			ret = hidpp_solar_request_battery_event(hidpp);
		else
			ret = hidpp20_query_battery_info(hidpp);

		if (ret)
			return ret;
		hidpp->capabilities |= HIDPP_CAPABILITY_HIDPP20_BATTERY;
	} else {
		ret = hidpp10_query_battery_status(hidpp);
		if (ret) {
			ret = hidpp10_query_battery_mileage(hidpp);
			if (ret)
				return -ENOENT;
			hidpp->capabilities |= HIDPP_CAPABILITY_BATTERY_MILEAGE;
		} else {
			hidpp->capabilities |= HIDPP_CAPABILITY_BATTERY_LEVEL_STATUS;
		}
		hidpp->capabilities |= HIDPP_CAPABILITY_HIDPP10_BATTERY;
	}

	battery_props = devm_kmemdup(&hidpp->hid_dev->dev,
				     hidpp_battery_props,
				     sizeof(hidpp_battery_props),
				     GFP_KERNEL);
	if (!battery_props)
		return -ENOMEM;

	num_battery_props = ARRAY_SIZE(hidpp_battery_props) - 2;

	if (hidpp->capabilities & HIDPP_CAPABILITY_BATTERY_MILEAGE)
		battery_props[num_battery_props++] =
				POWER_SUPPLY_PROP_CAPACITY;

	if (hidpp->capabilities & HIDPP_CAPABILITY_BATTERY_LEVEL_STATUS)
		battery_props[num_battery_props++] =
				POWER_SUPPLY_PROP_CAPACITY_LEVEL;

	battery = &hidpp->battery;

	n = atomic_inc_return(&battery_no) - 1;
	desc->properties = battery_props;
	desc->num_properties = num_battery_props;
	desc->get_property = hidpp_battery_get_property;
	sprintf(battery->name, "hidpp_battery_%ld", n);
	desc->name = battery->name;
	desc->type = POWER_SUPPLY_TYPE_BATTERY;
	desc->use_for_apm = 0;

	battery->ps = devm_power_supply_register(&hidpp->hid_dev->dev,
						 &battery->desc,
						 &cfg);
	if (IS_ERR(battery->ps))
		return PTR_ERR(battery->ps);

	power_supply_powers(battery->ps, &hidpp->hid_dev->dev);

	return ret;
}

static void hidpp_overwrite_name(struct hid_device *hdev)
{
	struct hidpp_device *hidpp = hid_get_drvdata(hdev);
	char *name;

	if (hidpp->protocol_major < 2)
		return;

	name = hidpp_get_device_name(hidpp);

	if (!name) {
		hid_err(hdev, "unable to retrieve the name of the device");
	} else {
		dbg_hid("HID++: Got name: %s\n", name);
		snprintf(hdev->name, sizeof(hdev->name), "%s", name);
	}

	kfree(name);
}

static int hidpp_input_open(struct input_dev *dev)
{
	struct hid_device *hid = input_get_drvdata(dev);

	return hid_hw_open(hid);
}

static void hidpp_input_close(struct input_dev *dev)
{
	struct hid_device *hid = input_get_drvdata(dev);

	hid_hw_close(hid);
}

static struct input_dev *hidpp_allocate_input(struct hid_device *hdev)
{
	struct input_dev *input_dev = devm_input_allocate_device(&hdev->dev);
	struct hidpp_device *hidpp = hid_get_drvdata(hdev);

	if (!input_dev)
		return NULL;

	input_set_drvdata(input_dev, hdev);
	input_dev->open = hidpp_input_open;
	input_dev->close = hidpp_input_close;

	input_dev->name = hidpp->name;
	input_dev->phys = hdev->phys;
	input_dev->uniq = hdev->uniq;
	input_dev->id.bustype = hdev->bus;
	input_dev->id.vendor  = hdev->vendor;
	input_dev->id.product = hdev->product;
	input_dev->id.version = hdev->version;
	input_dev->dev.parent = &hdev->dev;

	return input_dev;
}

static void hidpp_connect_event(struct hidpp_device *hidpp)
{
	struct hid_device *hdev = hidpp->hid_dev;
	int ret = 0;
	bool connected = atomic_read(&hidpp->connected);
	struct input_dev *input;
	char *name, *devm_name;

	if (!connected) {
		if (hidpp->battery.ps) {
			hidpp->battery.online = false;
			hidpp->battery.status = POWER_SUPPLY_STATUS_UNKNOWN;
			hidpp->battery.level = POWER_SUPPLY_CAPACITY_LEVEL_UNKNOWN;
			power_supply_changed(hidpp->battery.ps);
		}
		return;
	}

	if (hidpp->quirks & HIDPP_QUIRK_CLASS_WTP) {
		ret = wtp_connect(hdev, connected);
		if (ret)
			return;
	} else if (hidpp->quirks & HIDPP_QUIRK_CLASS_M560) {
		ret = m560_send_config_command(hdev, connected);
		if (ret)
			return;
	} else if (hidpp->quirks & HIDPP_QUIRK_CLASS_K400) {
		ret = k400_connect(hdev, connected);
		if (ret)
			return;
	}

	if (hidpp->quirks & HIDPP_QUIRK_HIDPP_WHEELS) {
		ret = hidpp10_wheel_connect(hidpp);
		if (ret)
			return;
	}

	if (hidpp->quirks & HIDPP_QUIRK_HIDPP_EXTRA_MOUSE_BTNS) {
		ret = hidpp10_extra_mouse_buttons_connect(hidpp);
		if (ret)
			return;
	}

	if (hidpp->quirks & HIDPP_QUIRK_HIDPP_CONSUMER_VENDOR_KEYS) {
		ret = hidpp10_consumer_keys_connect(hidpp);
		if (ret)
			return;
	}

	/* the device is already connected, we can ask for its name and
	 * protocol */
	if (!hidpp->protocol_major) {
		ret = hidpp_root_get_protocol_version(hidpp);
		if (ret) {
			hid_err(hdev, "Can not get the protocol version.\n");
			return;
		}
	}

	if (hidpp->name == hdev->name && hidpp->protocol_major >= 2) {
		name = hidpp_get_device_name(hidpp);
		if (name) {
			devm_name = devm_kasprintf(&hdev->dev, GFP_KERNEL,
						   "%s", name);
			kfree(name);
			if (!devm_name)
				return;

			hidpp->name = devm_name;
		}
	}

	hidpp_initialize_battery(hidpp);

	/* forward current battery state */
	if (hidpp->capabilities & HIDPP_CAPABILITY_HIDPP10_BATTERY) {
		hidpp10_enable_battery_reporting(hidpp);
		if (hidpp->capabilities & HIDPP_CAPABILITY_BATTERY_MILEAGE)
			hidpp10_query_battery_mileage(hidpp);
		else
			hidpp10_query_battery_status(hidpp);
	} else if (hidpp->capabilities & HIDPP_CAPABILITY_HIDPP20_BATTERY) {
		hidpp20_query_battery_info(hidpp);
	}
	if (hidpp->battery.ps)
		power_supply_changed(hidpp->battery.ps);

	if (!(hidpp->quirks & HIDPP_QUIRK_NO_HIDINPUT) || hidpp->delayed_input)
		/* if the input nodes are already created, we can stop now */
		return;

	input = hidpp_allocate_input(hdev);
	if (!input) {
		hid_err(hdev, "cannot allocate new input device: %d\n", ret);
		return;
	}

	hidpp_populate_input(hidpp, input);

	ret = input_register_device(input);
	if (ret)
		input_free_device(input);

	hidpp->delayed_input = input;
}

static DEVICE_ATTR(builtin_power_supply, 0000, NULL, NULL);

static struct attribute *sysfs_attrs[] = {
	&dev_attr_builtin_power_supply.attr,
	NULL
};

static const struct attribute_group ps_attribute_group = {
	.attrs = sysfs_attrs
};

static int hidpp_get_report_length(struct hid_device *hdev, int id)
{
	struct hid_report_enum *re;
	struct hid_report *report;

	re = &(hdev->report_enum[HID_OUTPUT_REPORT]);
	report = re->report_id_hash[id];
	if (!report)
		return 0;

	return report->field[0]->report_count + 1;
}

static bool hidpp_validate_report(struct hid_device *hdev, int id,
				  int expected_length, bool optional)
{
	int report_length;

	if (id >= HID_MAX_IDS || id < 0) {
		hid_err(hdev, "invalid HID report id %u\n", id);
		return false;
	}

	report_length = hidpp_get_report_length(hdev, id);
	if (!report_length)
		return optional;

	if (report_length < expected_length) {
		hid_warn(hdev, "not enough values in hidpp report %d\n", id);
		return false;
	}

	return true;
}

static bool hidpp_validate_device(struct hid_device *hdev)
{
	return hidpp_validate_report(hdev, REPORT_ID_HIDPP_SHORT,
				     HIDPP_REPORT_SHORT_LENGTH, false) &&
	       hidpp_validate_report(hdev, REPORT_ID_HIDPP_LONG,
				     HIDPP_REPORT_LONG_LENGTH, true);
}

static bool hidpp_application_equals(struct hid_device *hdev,
				     unsigned int application)
{
	struct list_head *report_list;
	struct hid_report *report;

	report_list = &hdev->report_enum[HID_INPUT_REPORT].report_list;
	report = list_first_entry_or_null(report_list, struct hid_report, list);
	return report && report->application == application;
}

static int hidpp_probe(struct hid_device *hdev, const struct hid_device_id *id)
{
	struct hidpp_device *hidpp;
	int ret;
	bool connected;
	unsigned int connect_mask = HID_CONNECT_DEFAULT;

	/* report_fixup needs drvdata to be set before we call hid_parse */
	hidpp = devm_kzalloc(&hdev->dev, sizeof(*hidpp), GFP_KERNEL);
	if (!hidpp)
		return -ENOMEM;

	hidpp->hid_dev = hdev;
	hidpp->name = hdev->name;
	hidpp->quirks = id->driver_data;
	hid_set_drvdata(hdev, hidpp);

	ret = hid_parse(hdev);
	if (ret) {
		hid_err(hdev, "%s:parse failed\n", __func__);
		return ret;
	}

	/*
	 * Make sure the device is HID++ capable, otherwise treat as generic HID
	 */
	if (!hidpp_validate_device(hdev)) {
		hid_set_drvdata(hdev, NULL);
		devm_kfree(&hdev->dev, hidpp);
		return hid_hw_start(hdev, HID_CONNECT_DEFAULT);
	}

	hidpp->very_long_report_length =
		hidpp_get_report_length(hdev, REPORT_ID_HIDPP_VERY_LONG);
	if (hidpp->very_long_report_length > HIDPP_REPORT_VERY_LONG_MAX_LENGTH)
		hidpp->very_long_report_length = HIDPP_REPORT_VERY_LONG_MAX_LENGTH;

	if (id->group == HID_GROUP_LOGITECH_DJ_DEVICE)
		hidpp->quirks |= HIDPP_QUIRK_UNIFYING;

	if (id->group == HID_GROUP_LOGITECH_27MHZ_DEVICE &&
	    hidpp_application_equals(hdev, HID_GD_MOUSE))
		hidpp->quirks |= HIDPP_QUIRK_HIDPP_WHEELS |
				 HIDPP_QUIRK_HIDPP_EXTRA_MOUSE_BTNS;

	if (id->group == HID_GROUP_LOGITECH_27MHZ_DEVICE &&
	    hidpp_application_equals(hdev, HID_GD_KEYBOARD))
		hidpp->quirks |= HIDPP_QUIRK_HIDPP_CONSUMER_VENDOR_KEYS;

	if (disable_raw_mode) {
		hidpp->quirks &= ~HIDPP_QUIRK_CLASS_WTP;
		hidpp->quirks &= ~HIDPP_QUIRK_NO_HIDINPUT;
	}

	if (hidpp->quirks & HIDPP_QUIRK_CLASS_WTP) {
		ret = wtp_allocate(hdev, id);
		if (ret)
			return ret;
	} else if (hidpp->quirks & HIDPP_QUIRK_CLASS_K400) {
		ret = k400_allocate(hdev);
		if (ret)
			return ret;
	}

	INIT_WORK(&hidpp->work, delayed_work_cb);
	mutex_init(&hidpp->send_mutex);
	init_waitqueue_head(&hidpp->wait);

	/* indicates we are handling the battery properties in the kernel */
	ret = sysfs_create_group(&hdev->dev.kobj, &ps_attribute_group);
	if (ret)
		hid_warn(hdev, "Cannot allocate sysfs group for %s\n",
			 hdev->name);

	/*
	 * Plain USB connections need to actually call start and open
	 * on the transport driver to allow incoming data.
	 */
	ret = hid_hw_start(hdev, 0);
	if (ret) {
		hid_err(hdev, "hw start failed\n");
		goto hid_hw_start_fail;
	}

	ret = hid_hw_open(hdev);
	if (ret < 0) {
		dev_err(&hdev->dev, "%s:hid_hw_open returned error:%d\n",
			__func__, ret);
		hid_hw_stop(hdev);
		goto hid_hw_open_fail;
	}

	/* Allow incoming packets */
	hid_device_io_start(hdev);

	if (hidpp->quirks & HIDPP_QUIRK_UNIFYING)
		hidpp_unifying_init(hidpp);

	connected = hidpp_root_get_protocol_version(hidpp) == 0;
	atomic_set(&hidpp->connected, connected);
	if (!(hidpp->quirks & HIDPP_QUIRK_UNIFYING)) {
		if (!connected) {
			ret = -ENODEV;
			hid_err(hdev, "Device not connected");
			goto hid_hw_init_fail;
		}

		hidpp_overwrite_name(hdev);
	}

	if (connected && (hidpp->quirks & HIDPP_QUIRK_CLASS_WTP)) {
		ret = wtp_get_config(hidpp);
		if (ret)
			goto hid_hw_init_fail;
	} else if (connected && (hidpp->quirks & HIDPP_QUIRK_CLASS_G920)) {
		ret = g920_get_config(hidpp);
		if (ret)
			goto hid_hw_init_fail;
	}

	hidpp_connect_event(hidpp);

	/* Reset the HID node state */
	hid_device_io_stop(hdev);
	hid_hw_close(hdev);
	hid_hw_stop(hdev);

	if (hidpp->quirks & HIDPP_QUIRK_NO_HIDINPUT)
		connect_mask &= ~HID_CONNECT_HIDINPUT;

	/* Now export the actual inputs and hidraw nodes to the world */
	ret = hid_hw_start(hdev, connect_mask);
	if (ret) {
		hid_err(hdev, "%s:hid_hw_start returned error\n", __func__);
		goto hid_hw_start_fail;
	}

	return ret;

hid_hw_init_fail:
	hid_hw_close(hdev);
hid_hw_open_fail:
	hid_hw_stop(hdev);
hid_hw_start_fail:
	sysfs_remove_group(&hdev->dev.kobj, &ps_attribute_group);
	cancel_work_sync(&hidpp->work);
	mutex_destroy(&hidpp->send_mutex);
	return ret;
}

static void hidpp_remove(struct hid_device *hdev)
{
	struct hidpp_device *hidpp = hid_get_drvdata(hdev);

	if (!hidpp)
		return hid_hw_stop(hdev);

	sysfs_remove_group(&hdev->dev.kobj, &ps_attribute_group);

	if (hidpp->quirks & HIDPP_QUIRK_CLASS_G920)
		hidpp_ff_deinit(hdev);

	hid_hw_stop(hdev);
	cancel_work_sync(&hidpp->work);
	mutex_destroy(&hidpp->send_mutex);
}

<<<<<<< HEAD
=======
#define LDJ_DEVICE(product) \
	HID_DEVICE(BUS_USB, HID_GROUP_LOGITECH_DJ_DEVICE, \
		   USB_VENDOR_ID_LOGITECH, (product))

#define L27MHZ_DEVICE(product) \
	HID_DEVICE(BUS_USB, HID_GROUP_LOGITECH_27MHZ_DEVICE, \
		   USB_VENDOR_ID_LOGITECH, (product))

>>>>>>> 407d19ab
static const struct hid_device_id hidpp_devices[] = {
	{ /* wireless touchpad */
	  HID_DEVICE(BUS_USB, HID_GROUP_LOGITECH_DJ_DEVICE,
		USB_VENDOR_ID_LOGITECH, 0x4011),
	  .driver_data = HIDPP_QUIRK_CLASS_WTP | HIDPP_QUIRK_DELAYED_INIT |
			 HIDPP_QUIRK_WTP_PHYSICAL_BUTTONS },
	{ /* wireless touchpad T650 */
	  HID_DEVICE(BUS_USB, HID_GROUP_LOGITECH_DJ_DEVICE,
		USB_VENDOR_ID_LOGITECH, 0x4101),
	  .driver_data = HIDPP_QUIRK_CLASS_WTP | HIDPP_QUIRK_DELAYED_INIT },
	{ /* wireless touchpad T651 */
	  HID_BLUETOOTH_DEVICE(USB_VENDOR_ID_LOGITECH,
		USB_DEVICE_ID_LOGITECH_T651),
	  .driver_data = HIDPP_QUIRK_CLASS_WTP },
	{ /* Mouse logitech M560 */
	  HID_DEVICE(BUS_USB, HID_GROUP_LOGITECH_DJ_DEVICE,
		USB_VENDOR_ID_LOGITECH, 0x402d),
	  .driver_data = HIDPP_QUIRK_DELAYED_INIT | HIDPP_QUIRK_CLASS_M560 },
	{ /* Keyboard logitech K400 */
	  HID_DEVICE(BUS_USB, HID_GROUP_LOGITECH_DJ_DEVICE,
		USB_VENDOR_ID_LOGITECH, 0x4024),
	  .driver_data = HIDPP_QUIRK_CLASS_K400 },
	{ /* Solar Keyboard Logitech K750 */
	  HID_DEVICE(BUS_USB, HID_GROUP_LOGITECH_DJ_DEVICE,
		USB_VENDOR_ID_LOGITECH, 0x4002),
	  .driver_data = HIDPP_QUIRK_CLASS_K750 },
	{ /* Keyboard MX5000 (Bluetooth-receiver in HID proxy mode) */
	  LDJ_DEVICE(0xb305),
	  .driver_data = HIDPP_QUIRK_HIDPP_CONSUMER_VENDOR_KEYS },
	{ /* Keyboard MX5500 (Bluetooth-receiver in HID proxy mode) */
	  LDJ_DEVICE(0xb30b),
	  .driver_data = HIDPP_QUIRK_HIDPP_CONSUMER_VENDOR_KEYS },

	{ HID_DEVICE(BUS_USB, HID_GROUP_LOGITECH_DJ_DEVICE,
		USB_VENDOR_ID_LOGITECH, HID_ANY_ID)},

	{ /* Keyboard LX501 (Y-RR53) */
	  L27MHZ_DEVICE(0x0049),
	  .driver_data = HIDPP_QUIRK_KBD_ZOOM_WHEEL },
	{ /* Keyboard MX3000 (Y-RAM74) */
	  L27MHZ_DEVICE(0x0057),
	  .driver_data = HIDPP_QUIRK_KBD_SCROLL_WHEEL },
	{ /* Keyboard MX3200 (Y-RAV80) */
	  L27MHZ_DEVICE(0x005c),
	  .driver_data = HIDPP_QUIRK_KBD_ZOOM_WHEEL },
	{ /* S510 Media Remote */
	  L27MHZ_DEVICE(0x00fe),
	  .driver_data = HIDPP_QUIRK_KBD_SCROLL_WHEEL },

	{ L27MHZ_DEVICE(HID_ANY_ID) },

	{ /* Logitech G403 Gaming Mouse over USB */
	  HID_USB_DEVICE(USB_VENDOR_ID_LOGITECH, 0xC082) },
	{ /* Logitech G700 Gaming Mouse over USB */
	  HID_USB_DEVICE(USB_VENDOR_ID_LOGITECH, 0xC06B) },
	{ /* Logitech G900 Gaming Mouse over USB */
	  HID_USB_DEVICE(USB_VENDOR_ID_LOGITECH, 0xC081) },
	{ /* Logitech G920 Wheel over USB */
	  HID_USB_DEVICE(USB_VENDOR_ID_LOGITECH, USB_DEVICE_ID_LOGITECH_G920_WHEEL),
		.driver_data = HIDPP_QUIRK_CLASS_G920 | HIDPP_QUIRK_FORCE_OUTPUT_REPORTS},

	{ /* MX5000 keyboard over Bluetooth */
	  HID_BLUETOOTH_DEVICE(USB_VENDOR_ID_LOGITECH, 0xb305),
	  .driver_data = HIDPP_QUIRK_HIDPP_CONSUMER_VENDOR_KEYS },
	{ /* MX5500 keyboard over Bluetooth */
	  HID_BLUETOOTH_DEVICE(USB_VENDOR_ID_LOGITECH, 0xb30b),
	  .driver_data = HIDPP_QUIRK_HIDPP_CONSUMER_VENDOR_KEYS },
	{}
};

MODULE_DEVICE_TABLE(hid, hidpp_devices);

static struct hid_driver hidpp_driver = {
	.name = "logitech-hidpp-device",
	.id_table = hidpp_devices,
	.report_fixup = hidpp_report_fixup,
	.probe = hidpp_probe,
	.remove = hidpp_remove,
	.raw_event = hidpp_raw_event,
	.input_configured = hidpp_input_configured,
	.input_mapping = hidpp_input_mapping,
	.input_mapped = hidpp_input_mapped,
};

module_hid_driver(hidpp_driver);<|MERGE_RESOLUTION|>--- conflicted
+++ resolved
@@ -17,6 +17,7 @@
 #include <linux/module.h>
 #include <linux/slab.h>
 #include <linux/sched.h>
+#include <linux/sched/clock.h>
 #include <linux/kfifo.h>
 #include <linux/input/mt.h>
 #include <linux/workqueue.h>
@@ -64,8 +65,6 @@
 #define HIDPP_QUIRK_NO_HIDINPUT			BIT(23)
 #define HIDPP_QUIRK_FORCE_OUTPUT_REPORTS	BIT(24)
 #define HIDPP_QUIRK_UNIFYING			BIT(25)
-<<<<<<< HEAD
-=======
 #define HIDPP_QUIRK_HI_RES_SCROLL_1P0		BIT(26)
 #define HIDPP_QUIRK_HI_RES_SCROLL_X2120		BIT(27)
 #define HIDPP_QUIRK_HI_RES_SCROLL_X2121		BIT(28)
@@ -81,7 +80,6 @@
 #define HIDPP_QUIRK_HI_RES_SCROLL	(HIDPP_QUIRK_HI_RES_SCROLL_1P0 | \
 					 HIDPP_QUIRK_HI_RES_SCROLL_X2120 | \
 					 HIDPP_QUIRK_HI_RES_SCROLL_X2121)
->>>>>>> 407d19ab
 
 #define HIDPP_QUIRK_DELAYED_INIT		HIDPP_QUIRK_NO_HIDINPUT
 
@@ -146,8 +144,6 @@
 	bool online;
 };
 
-<<<<<<< HEAD
-=======
 /**
  * struct hidpp_scroll_counter - Utility class for processing high-resolution
  *                             scroll events.
@@ -166,7 +162,6 @@
 	unsigned long long last_time;
 };
 
->>>>>>> 407d19ab
 struct hidpp_device {
 	struct hid_device *hid_dev;
 	struct input_dev *input;
@@ -190,6 +185,7 @@
 	unsigned long capabilities;
 
 	struct hidpp_battery battery;
+	struct hidpp_scroll_counter vertical_wheel_counter;
 };
 
 /* HID++ 1.0 error codes */
@@ -430,8 +426,6 @@
 	*name = new_name;
 }
 
-<<<<<<< HEAD
-=======
 /**
  * hidpp_scroll_counter_handle_scroll() - Send high- and low-resolution scroll
  *                                        events given a high-resolution wheel
@@ -494,7 +488,6 @@
 	counter->remainder = remainder;
 }
 
->>>>>>> 407d19ab
 /* -------------------------------------------------------------------------- */
 /* HIDP++ 1.0 commands                                                        */
 /* -------------------------------------------------------------------------- */
@@ -504,11 +497,6 @@
 #define HIDPP_SET_LONG_REGISTER				0x82
 #define HIDPP_GET_LONG_REGISTER				0x83
 
-<<<<<<< HEAD
-#define HIDPP_REG_GENERAL				0x00
-
-static int hidpp10_enable_battery_reporting(struct hidpp_device *hidpp_dev)
-=======
 /**
  * hidpp10_set_register - Modify a HID++ 1.0 register.
  * @hidpp_dev: the device to set the register on.
@@ -520,32 +508,21 @@
  */
 static int hidpp10_set_register(struct hidpp_device *hidpp_dev,
 	u8 register_address, u8 byte, u8 mask, u8 value)
->>>>>>> 407d19ab
 {
 	struct hidpp_report response;
 	int ret;
 	u8 params[3] = { 0 };
 
 	ret = hidpp_send_rap_command_sync(hidpp_dev,
-					REPORT_ID_HIDPP_SHORT,
-					HIDPP_GET_REGISTER,
-					HIDPP_REG_GENERAL,
-					NULL, 0, &response);
+					  REPORT_ID_HIDPP_SHORT,
+					  HIDPP_GET_REGISTER,
+					  register_address,
+					  NULL, 0, &response);
 	if (ret)
 		return ret;
 
 	memcpy(params, response.rap.params, 3);
 
-<<<<<<< HEAD
-	/* Set the battery bit */
-	params[0] |= BIT(4);
-
-	return hidpp_send_rap_command_sync(hidpp_dev,
-					REPORT_ID_HIDPP_SHORT,
-					HIDPP_SET_REGISTER,
-					HIDPP_REG_GENERAL,
-					params, 3, &response);
-=======
 	params[byte] &= ~mask;
 	params[byte] |= value & mask;
 
@@ -578,7 +555,6 @@
 {
 	return hidpp10_set_register(hidpp_dev, HIDPP_REG_FEATURES, 0,
 			  HIDPP_ENABLE_FAST_SCROLL, HIDPP_ENABLE_FAST_SCROLL);
->>>>>>> 407d19ab
 }
 
 #define HIDPP_REG_BATTERY_STATUS			0x07
@@ -1298,6 +1274,99 @@
 }
 
 /* -------------------------------------------------------------------------- */
+/* 0x2120: Hi-resolution scrolling                                            */
+/* -------------------------------------------------------------------------- */
+
+#define HIDPP_PAGE_HI_RESOLUTION_SCROLLING			0x2120
+
+#define CMD_HI_RESOLUTION_SCROLLING_SET_HIGHRES_SCROLLING_MODE	0x10
+
+static int hidpp_hrs_set_highres_scrolling_mode(struct hidpp_device *hidpp,
+	bool enabled, u8 *multiplier)
+{
+	u8 feature_index;
+	u8 feature_type;
+	int ret;
+	u8 params[1];
+	struct hidpp_report response;
+
+	ret = hidpp_root_get_feature(hidpp,
+				     HIDPP_PAGE_HI_RESOLUTION_SCROLLING,
+				     &feature_index,
+				     &feature_type);
+	if (ret)
+		return ret;
+
+	params[0] = enabled ? BIT(0) : 0;
+	ret = hidpp_send_fap_command_sync(hidpp, feature_index,
+					  CMD_HI_RESOLUTION_SCROLLING_SET_HIGHRES_SCROLLING_MODE,
+					  params, sizeof(params), &response);
+	if (ret)
+		return ret;
+	*multiplier = response.fap.params[1];
+	return 0;
+}
+
+/* -------------------------------------------------------------------------- */
+/* 0x2121: HiRes Wheel                                                        */
+/* -------------------------------------------------------------------------- */
+
+#define HIDPP_PAGE_HIRES_WHEEL		0x2121
+
+#define CMD_HIRES_WHEEL_GET_WHEEL_CAPABILITY	0x00
+#define CMD_HIRES_WHEEL_SET_WHEEL_MODE		0x20
+
+static int hidpp_hrw_get_wheel_capability(struct hidpp_device *hidpp,
+	u8 *multiplier)
+{
+	u8 feature_index;
+	u8 feature_type;
+	int ret;
+	struct hidpp_report response;
+
+	ret = hidpp_root_get_feature(hidpp, HIDPP_PAGE_HIRES_WHEEL,
+				     &feature_index, &feature_type);
+	if (ret)
+		goto return_default;
+
+	ret = hidpp_send_fap_command_sync(hidpp, feature_index,
+					  CMD_HIRES_WHEEL_GET_WHEEL_CAPABILITY,
+					  NULL, 0, &response);
+	if (ret)
+		goto return_default;
+
+	*multiplier = response.fap.params[0];
+	return 0;
+return_default:
+	hid_warn(hidpp->hid_dev,
+		 "Couldn't get wheel multiplier (error %d)\n", ret);
+	return ret;
+}
+
+static int hidpp_hrw_set_wheel_mode(struct hidpp_device *hidpp, bool invert,
+	bool high_resolution, bool use_hidpp)
+{
+	u8 feature_index;
+	u8 feature_type;
+	int ret;
+	u8 params[1];
+	struct hidpp_report response;
+
+	ret = hidpp_root_get_feature(hidpp, HIDPP_PAGE_HIRES_WHEEL,
+				     &feature_index, &feature_type);
+	if (ret)
+		return ret;
+
+	params[0] = (invert          ? BIT(2) : 0) |
+		    (high_resolution ? BIT(1) : 0) |
+		    (use_hidpp       ? BIT(0) : 0);
+
+	return hidpp_send_fap_command_sync(hidpp, feature_index,
+					   CMD_HIRES_WHEEL_SET_WHEEL_MODE,
+					   params, sizeof(params), &response);
+}
+
+/* -------------------------------------------------------------------------- */
 /* 0x4301: Solar Keyboard                                                     */
 /* -------------------------------------------------------------------------- */
 
@@ -1626,7 +1695,7 @@
 	u8 size;
 };
 
-static const signed short hiddpp_ff_effects[] = {
+static const signed short hidpp_ff_effects[] = {
 	FF_CONSTANT,
 	FF_PERIODIC,
 	FF_SINE,
@@ -1641,7 +1710,7 @@
 	-1
 };
 
-static const signed short hiddpp_ff_effects_v2[] = {
+static const signed short hidpp_ff_effects_v2[] = {
 	FF_RAMP,
 	FF_FRICTION,
 	FF_INERTIA,
@@ -2034,11 +2103,11 @@
 	version = bcdDevice & 255;
 
 	/* Set supported force feedback capabilities */
-	for (j = 0; hiddpp_ff_effects[j] >= 0; j++)
-		set_bit(hiddpp_ff_effects[j], dev->ffbit);
+	for (j = 0; hidpp_ff_effects[j] >= 0; j++)
+		set_bit(hidpp_ff_effects[j], dev->ffbit);
 	if (version > 1)
-		for (j = 0; hiddpp_ff_effects_v2[j] >= 0; j++)
-			set_bit(hiddpp_ff_effects_v2[j], dev->ffbit);
+		for (j = 0; hidpp_ff_effects_v2[j] >= 0; j++)
+			set_bit(hidpp_ff_effects_v2[j], dev->ffbit);
 
 	/* Read number of slots available in device */
 	error = hidpp_send_fap_command_sync(hidpp, feature_index,
@@ -2068,6 +2137,13 @@
 		kfree(data);
 		return -ENOMEM;
 	}
+	data->wq = create_singlethread_workqueue("hidpp-ff-sendqueue");
+	if (!data->wq) {
+		kfree(data->effect_ids);
+		kfree(data);
+		return -ENOMEM;
+	}
+
 	data->hidpp = hidpp;
 	data->feature_index = feature_index;
 	data->version = version;
@@ -2112,7 +2188,6 @@
 	/* ignore boost value at response.fap.params[2] */
 
 	/* init the hardware command queue */
-	data->wq = create_singlethread_workqueue("hidpp-ff-sendqueue");
 	atomic_set(&data->workqueue_size, 0);
 
 	/* initialize with zero autocenter to get wheel in usable state */
@@ -2525,12 +2600,6 @@
 		input_report_key(hidpp->input, BTN_RIGHT,
 			!!(data[1] & M560_MOUSE_BTN_RIGHT));
 
-<<<<<<< HEAD
-		if (data[1] & M560_MOUSE_BTN_WHEEL_LEFT)
-			input_report_rel(mydata->input, REL_HWHEEL, -1);
-		else if (data[1] & M560_MOUSE_BTN_WHEEL_RIGHT)
-			input_report_rel(mydata->input, REL_HWHEEL, 1);
-=======
 		if (data[1] & M560_MOUSE_BTN_WHEEL_LEFT) {
 			input_report_rel(hidpp->input, REL_HWHEEL, -1);
 			input_report_rel(hidpp->input, REL_HWHEEL_HI_RES,
@@ -2540,7 +2609,6 @@
 			input_report_rel(hidpp->input, REL_HWHEEL_HI_RES,
 					 120);
 		}
->>>>>>> 407d19ab
 
 		v = hid_snto32(hid_field_extract(hdev, data+3, 0, 12), 12);
 		input_report_rel(hidpp->input, REL_X, v);
@@ -2549,13 +2617,9 @@
 		input_report_rel(hidpp->input, REL_Y, v);
 
 		v = hid_snto32(data[6], 8);
-<<<<<<< HEAD
-		input_report_rel(mydata->input, REL_WHEEL, v);
-=======
 		if (v != 0)
 			hidpp_scroll_counter_handle_scroll(hidpp->input,
 					&hidpp->vertical_wheel_counter, v);
->>>>>>> 407d19ab
 
 		input_sync(hidpp->input);
 	}
@@ -2573,13 +2637,6 @@
 	__set_bit(BTN_BACK, input_dev->keybit);
 	__set_bit(BTN_FORWARD, input_dev->keybit);
 
-<<<<<<< HEAD
-	__set_bit(EV_REL, mydata->input->evbit);
-	__set_bit(REL_X, mydata->input->relbit);
-	__set_bit(REL_Y, mydata->input->relbit);
-	__set_bit(REL_WHEEL, mydata->input->relbit);
-	__set_bit(REL_HWHEEL, mydata->input->relbit);
-=======
 	__set_bit(EV_REL, input_dev->evbit);
 	__set_bit(REL_X, input_dev->relbit);
 	__set_bit(REL_Y, input_dev->relbit);
@@ -2587,7 +2644,6 @@
 	__set_bit(REL_HWHEEL, input_dev->relbit);
 	__set_bit(REL_WHEEL_HI_RES, input_dev->relbit);
 	__set_bit(REL_HWHEEL_HI_RES, input_dev->relbit);
->>>>>>> 407d19ab
 }
 
 static int m560_input_mapping(struct hid_device *hdev, struct hid_input *hi,
@@ -2690,8 +2746,6 @@
 }
 
 /* -------------------------------------------------------------------------- */
-<<<<<<< HEAD
-=======
 /* HID++1.0 devices which use HID++ reports for their wheels                  */
 /* -------------------------------------------------------------------------- */
 static int hidpp10_wheel_connect(struct hidpp_device *hidpp)
@@ -2892,7 +2946,6 @@
 }
 
 /* -------------------------------------------------------------------------- */
->>>>>>> 407d19ab
 /* Generic HID++ devices                                                      */
 /* -------------------------------------------------------------------------- */
 
@@ -2960,9 +3013,6 @@
 	if (hidpp->quirks & HIDPP_QUIRK_CLASS_WTP)
 		wtp_populate_input(hidpp, input);
 	else if (hidpp->quirks & HIDPP_QUIRK_CLASS_M560)
-<<<<<<< HEAD
-		m560_populate_input(hidpp, input, origin_is_hid_core);
-=======
 		m560_populate_input(hidpp, input);
 
 	if (hidpp->quirks & HIDPP_QUIRK_HIDPP_WHEELS)
@@ -2970,7 +3020,6 @@
 
 	if (hidpp->quirks & HIDPP_QUIRK_HIDPP_EXTRA_MOUSE_BTNS)
 		hidpp10_extra_mouse_buttons_populate_input(hidpp, input);
->>>>>>> 407d19ab
 }
 
 static int hidpp_input_configured(struct hid_device *hdev,
@@ -3113,8 +3162,6 @@
 	return 0;
 }
 
-<<<<<<< HEAD
-=======
 static int hidpp_event(struct hid_device *hdev, struct hid_field *field,
 	struct hid_usage *usage, __s32 value)
 {
@@ -3141,7 +3188,6 @@
 	return 1;
 }
 
->>>>>>> 407d19ab
 static int hidpp_initialize_battery(struct hidpp_device *hidpp)
 {
 	static atomic_t battery_no = ATOMIC_INIT(0);
@@ -3366,6 +3412,9 @@
 	if (hidpp->battery.ps)
 		power_supply_changed(hidpp->battery.ps);
 
+	if (hidpp->quirks & HIDPP_QUIRK_HI_RES_SCROLL)
+		hi_res_scroll_enable(hidpp);
+
 	if (!(hidpp->quirks & HIDPP_QUIRK_NO_HIDINPUT) || hidpp->delayed_input)
 		/* if the input nodes are already created, we can stop now */
 		return;
@@ -3617,8 +3666,6 @@
 	mutex_destroy(&hidpp->send_mutex);
 }
 
-<<<<<<< HEAD
-=======
 #define LDJ_DEVICE(product) \
 	HID_DEVICE(BUS_USB, HID_GROUP_LOGITECH_DJ_DEVICE, \
 		   USB_VENDOR_ID_LOGITECH, (product))
@@ -3627,32 +3674,56 @@
 	HID_DEVICE(BUS_USB, HID_GROUP_LOGITECH_27MHZ_DEVICE, \
 		   USB_VENDOR_ID_LOGITECH, (product))
 
->>>>>>> 407d19ab
 static const struct hid_device_id hidpp_devices[] = {
 	{ /* wireless touchpad */
-	  HID_DEVICE(BUS_USB, HID_GROUP_LOGITECH_DJ_DEVICE,
-		USB_VENDOR_ID_LOGITECH, 0x4011),
+	  LDJ_DEVICE(0x4011),
 	  .driver_data = HIDPP_QUIRK_CLASS_WTP | HIDPP_QUIRK_DELAYED_INIT |
 			 HIDPP_QUIRK_WTP_PHYSICAL_BUTTONS },
 	{ /* wireless touchpad T650 */
-	  HID_DEVICE(BUS_USB, HID_GROUP_LOGITECH_DJ_DEVICE,
-		USB_VENDOR_ID_LOGITECH, 0x4101),
+	  LDJ_DEVICE(0x4101),
 	  .driver_data = HIDPP_QUIRK_CLASS_WTP | HIDPP_QUIRK_DELAYED_INIT },
 	{ /* wireless touchpad T651 */
 	  HID_BLUETOOTH_DEVICE(USB_VENDOR_ID_LOGITECH,
 		USB_DEVICE_ID_LOGITECH_T651),
 	  .driver_data = HIDPP_QUIRK_CLASS_WTP },
+	{ /* Mouse Logitech Anywhere MX */
+	  LDJ_DEVICE(0x1017), .driver_data = HIDPP_QUIRK_HI_RES_SCROLL_1P0 },
+	{ /* Mouse Logitech Cube */
+	  LDJ_DEVICE(0x4010), .driver_data = HIDPP_QUIRK_HI_RES_SCROLL_X2120 },
+	{ /* Mouse Logitech M335 */
+	  LDJ_DEVICE(0x4050), .driver_data = HIDPP_QUIRK_HI_RES_SCROLL_X2121 },
+	{ /* Mouse Logitech M515 */
+	  LDJ_DEVICE(0x4007), .driver_data = HIDPP_QUIRK_HI_RES_SCROLL_X2120 },
 	{ /* Mouse logitech M560 */
-	  HID_DEVICE(BUS_USB, HID_GROUP_LOGITECH_DJ_DEVICE,
-		USB_VENDOR_ID_LOGITECH, 0x402d),
-	  .driver_data = HIDPP_QUIRK_DELAYED_INIT | HIDPP_QUIRK_CLASS_M560 },
+	  LDJ_DEVICE(0x402d),
+	  .driver_data = HIDPP_QUIRK_DELAYED_INIT | HIDPP_QUIRK_CLASS_M560
+		| HIDPP_QUIRK_HI_RES_SCROLL_X2120 },
+	{ /* Mouse Logitech M705 (firmware RQM17) */
+	  LDJ_DEVICE(0x101b), .driver_data = HIDPP_QUIRK_HI_RES_SCROLL_1P0 },
+	{ /* Mouse Logitech M705 (firmware RQM67) */
+	  LDJ_DEVICE(0x406d), .driver_data = HIDPP_QUIRK_HI_RES_SCROLL_X2121 },
+	{ /* Mouse Logitech M720 */
+	  LDJ_DEVICE(0x405e), .driver_data = HIDPP_QUIRK_HI_RES_SCROLL_X2121 },
+	{ /* Mouse Logitech MX Anywhere 2 */
+	  LDJ_DEVICE(0x404a), .driver_data = HIDPP_QUIRK_HI_RES_SCROLL_X2121 },
+	{ LDJ_DEVICE(0xb013), .driver_data = HIDPP_QUIRK_HI_RES_SCROLL_X2121 },
+	{ LDJ_DEVICE(0xb018), .driver_data = HIDPP_QUIRK_HI_RES_SCROLL_X2121 },
+	{ LDJ_DEVICE(0xb01f), .driver_data = HIDPP_QUIRK_HI_RES_SCROLL_X2121 },
+	{ /* Mouse Logitech MX Anywhere 2S */
+	  LDJ_DEVICE(0x406a), .driver_data = HIDPP_QUIRK_HI_RES_SCROLL_X2121 },
+	{ /* Mouse Logitech MX Master */
+	  LDJ_DEVICE(0x4041), .driver_data = HIDPP_QUIRK_HI_RES_SCROLL_X2121 },
+	{ LDJ_DEVICE(0x4060), .driver_data = HIDPP_QUIRK_HI_RES_SCROLL_X2121 },
+	{ LDJ_DEVICE(0x4071), .driver_data = HIDPP_QUIRK_HI_RES_SCROLL_X2121 },
+	{ /* Mouse Logitech MX Master 2S */
+	  LDJ_DEVICE(0x4069), .driver_data = HIDPP_QUIRK_HI_RES_SCROLL_X2121 },
+	{ /* Mouse Logitech Performance MX */
+	  LDJ_DEVICE(0x101a), .driver_data = HIDPP_QUIRK_HI_RES_SCROLL_1P0 },
 	{ /* Keyboard logitech K400 */
-	  HID_DEVICE(BUS_USB, HID_GROUP_LOGITECH_DJ_DEVICE,
-		USB_VENDOR_ID_LOGITECH, 0x4024),
+	  LDJ_DEVICE(0x4024),
 	  .driver_data = HIDPP_QUIRK_CLASS_K400 },
 	{ /* Solar Keyboard Logitech K750 */
-	  HID_DEVICE(BUS_USB, HID_GROUP_LOGITECH_DJ_DEVICE,
-		USB_VENDOR_ID_LOGITECH, 0x4002),
+	  LDJ_DEVICE(0x4002),
 	  .driver_data = HIDPP_QUIRK_CLASS_K750 },
 	{ /* Keyboard MX5000 (Bluetooth-receiver in HID proxy mode) */
 	  LDJ_DEVICE(0xb305),
@@ -3661,8 +3732,7 @@
 	  LDJ_DEVICE(0xb30b),
 	  .driver_data = HIDPP_QUIRK_HIDPP_CONSUMER_VENDOR_KEYS },
 
-	{ HID_DEVICE(BUS_USB, HID_GROUP_LOGITECH_DJ_DEVICE,
-		USB_VENDOR_ID_LOGITECH, HID_ANY_ID)},
+	{ LDJ_DEVICE(HID_ANY_ID) },
 
 	{ /* Keyboard LX501 (Y-RR53) */
 	  L27MHZ_DEVICE(0x0049),
@@ -3700,6 +3770,11 @@
 
 MODULE_DEVICE_TABLE(hid, hidpp_devices);
 
+static const struct hid_usage_id hidpp_usages[] = {
+	{ HID_GD_WHEEL, EV_REL, REL_WHEEL_HI_RES },
+	{ HID_ANY_ID - 1, HID_ANY_ID - 1, HID_ANY_ID - 1}
+};
+
 static struct hid_driver hidpp_driver = {
 	.name = "logitech-hidpp-device",
 	.id_table = hidpp_devices,
@@ -3707,6 +3782,8 @@
 	.probe = hidpp_probe,
 	.remove = hidpp_remove,
 	.raw_event = hidpp_raw_event,
+	.usage_table = hidpp_usages,
+	.event = hidpp_event,
 	.input_configured = hidpp_input_configured,
 	.input_mapping = hidpp_input_mapping,
 	.input_mapped = hidpp_input_mapped,
