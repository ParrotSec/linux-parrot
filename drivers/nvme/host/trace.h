/*
 * NVM Express device driver tracepoints
 * Copyright (c) 2018 Johannes Thumshirn, SUSE Linux GmbH
 *
 * This program is free software; you can redistribute it and/or modify it
 * under the terms and conditions of the GNU General Public License,
 * version 2, as published by the Free Software Foundation.
 *
 * This program is distributed in the hope it will be useful, but WITHOUT
 * ANY WARRANTY; without even the implied warranty of MERCHANTABILITY or
 * FITNESS FOR A PARTICULAR PURPOSE.  See the GNU General Public License for
 * more details.
 */

#undef TRACE_SYSTEM
#define TRACE_SYSTEM nvme

#if !defined(_TRACE_NVME_H) || defined(TRACE_HEADER_MULTI_READ)
#define _TRACE_NVME_H

#include <linux/nvme.h>
#include <linux/tracepoint.h>
#include <linux/trace_seq.h>

#include "nvme.h"

#define nvme_admin_opcode_name(opcode)	{ opcode, #opcode }
#define show_admin_opcode_name(val)					\
	__print_symbolic(val,						\
		nvme_admin_opcode_name(nvme_admin_delete_sq),		\
		nvme_admin_opcode_name(nvme_admin_create_sq),		\
		nvme_admin_opcode_name(nvme_admin_get_log_page),	\
		nvme_admin_opcode_name(nvme_admin_delete_cq),		\
		nvme_admin_opcode_name(nvme_admin_create_cq),		\
		nvme_admin_opcode_name(nvme_admin_identify),		\
		nvme_admin_opcode_name(nvme_admin_abort_cmd),		\
		nvme_admin_opcode_name(nvme_admin_set_features),	\
		nvme_admin_opcode_name(nvme_admin_get_features),	\
		nvme_admin_opcode_name(nvme_admin_async_event),		\
		nvme_admin_opcode_name(nvme_admin_ns_mgmt),		\
		nvme_admin_opcode_name(nvme_admin_activate_fw),		\
		nvme_admin_opcode_name(nvme_admin_download_fw),		\
		nvme_admin_opcode_name(nvme_admin_ns_attach),		\
		nvme_admin_opcode_name(nvme_admin_keep_alive),		\
		nvme_admin_opcode_name(nvme_admin_directive_send),	\
		nvme_admin_opcode_name(nvme_admin_directive_recv),	\
		nvme_admin_opcode_name(nvme_admin_dbbuf),		\
		nvme_admin_opcode_name(nvme_admin_format_nvm),		\
		nvme_admin_opcode_name(nvme_admin_security_send),	\
		nvme_admin_opcode_name(nvme_admin_security_recv),	\
		nvme_admin_opcode_name(nvme_admin_sanitize_nvm))

#define nvme_opcode_name(opcode)	{ opcode, #opcode }
#define show_nvm_opcode_name(val)				\
	__print_symbolic(val,					\
		nvme_opcode_name(nvme_cmd_flush),		\
		nvme_opcode_name(nvme_cmd_write),		\
		nvme_opcode_name(nvme_cmd_read),		\
		nvme_opcode_name(nvme_cmd_write_uncor),		\
		nvme_opcode_name(nvme_cmd_compare),		\
		nvme_opcode_name(nvme_cmd_write_zeroes),	\
		nvme_opcode_name(nvme_cmd_dsm),			\
		nvme_opcode_name(nvme_cmd_resv_register),	\
		nvme_opcode_name(nvme_cmd_resv_report),		\
		nvme_opcode_name(nvme_cmd_resv_acquire),	\
		nvme_opcode_name(nvme_cmd_resv_release))

#define show_opcode_name(qid, opcode)					\
	(qid ? show_nvm_opcode_name(opcode) : show_admin_opcode_name(opcode))

const char *nvme_trace_parse_admin_cmd(struct trace_seq *p, u8 opcode,
		u8 *cdw10);
const char *nvme_trace_parse_nvm_cmd(struct trace_seq *p, u8 opcode,
		u8 *cdw10);

#define parse_nvme_cmd(qid, opcode, cdw10) 			\
	(qid ?							\
	 nvme_trace_parse_nvm_cmd(p, opcode, cdw10) : 		\
	 nvme_trace_parse_admin_cmd(p, opcode, cdw10))

const char *nvme_trace_disk_name(struct trace_seq *p, char *name);
#define __print_disk_name(name)				\
	nvme_trace_disk_name(p, name)

#ifndef TRACE_HEADER_MULTI_READ
static inline void __assign_disk_name(char *name, struct gendisk *disk)
{
	if (disk)
		memcpy(name, disk->disk_name, DISK_NAME_LEN);
	else
		memset(name, 0, DISK_NAME_LEN);
}
#endif

TRACE_EVENT(nvme_setup_cmd,
	    TP_PROTO(struct request *req, struct nvme_command *cmd),
	    TP_ARGS(req, cmd),
	    TP_STRUCT__entry(
		__array(char, disk, DISK_NAME_LEN)
		__field(int, ctrl_id)
		__field(int, qid)
		__field(u8, opcode)
		__field(u8, flags)
		__field(u16, cid)
		__field(u32, nsid)
		__field(u64, metadata)
		__array(u8, cdw10, 24)
	    ),
	    TP_fast_assign(
		__entry->ctrl_id = nvme_req(req)->ctrl->instance;
		__entry->qid = nvme_req_qid(req);
		__entry->opcode = cmd->common.opcode;
		__entry->flags = cmd->common.flags;
		__entry->cid = cmd->common.command_id;
		__entry->nsid = le32_to_cpu(cmd->common.nsid);
		__entry->metadata = le64_to_cpu(cmd->common.metadata);
		__assign_disk_name(__entry->disk, req->rq_disk);
		memcpy(__entry->cdw10, cmd->common.cdw10,
		       sizeof(__entry->cdw10));
	    ),
	    TP_printk("nvme%d: %sqid=%d, cmdid=%u, nsid=%u, flags=0x%x, meta=0x%llx, cmd=(%s %s)",
		      __entry->ctrl_id, __print_disk_name(__entry->disk),
		      __entry->qid, __entry->cid, __entry->nsid,
		      __entry->flags, __entry->metadata,
		      show_opcode_name(__entry->qid, __entry->opcode),
		      parse_nvme_cmd(__entry->qid, __entry->opcode, __entry->cdw10))
);

TRACE_EVENT(nvme_complete_rq,
	    TP_PROTO(struct request *req),
	    TP_ARGS(req),
	    TP_STRUCT__entry(
		__array(char, disk, DISK_NAME_LEN)
		__field(int, ctrl_id)
		__field(int, qid)
		__field(int, cid)
		__field(u64, result)
		__field(u8, retries)
		__field(u8, flags)
		__field(u16, status)
	    ),
	    TP_fast_assign(
		__entry->ctrl_id = nvme_req(req)->ctrl->instance;
		__entry->qid = nvme_req_qid(req);
		__entry->cid = req->tag;
		__entry->result = le64_to_cpu(nvme_req(req)->result.u64);
		__entry->retries = nvme_req(req)->retries;
		__entry->flags = nvme_req(req)->flags;
		__entry->status = nvme_req(req)->status;
		__assign_disk_name(__entry->disk, req->rq_disk);
	    ),
	    TP_printk("nvme%d: %sqid=%d, cmdid=%u, res=%llu, retries=%u, flags=0x%x, status=%u",
		      __entry->ctrl_id, __print_disk_name(__entry->disk),
		      __entry->qid, __entry->cid, __entry->result,
		      __entry->retries, __entry->flags, __entry->status)

);

<<<<<<< HEAD
=======
#define aer_name(aer) { aer, #aer }

TRACE_EVENT(nvme_async_event,
	TP_PROTO(struct nvme_ctrl *ctrl, u32 result),
	TP_ARGS(ctrl, result),
	TP_STRUCT__entry(
		__field(int, ctrl_id)
		__field(u32, result)
	),
	TP_fast_assign(
		__entry->ctrl_id = ctrl->instance;
		__entry->result = result;
	),
	TP_printk("nvme%d: NVME_AEN=%#08x [%s]",
		__entry->ctrl_id, __entry->result,
		__print_symbolic(__entry->result,
		aer_name(NVME_AER_NOTICE_NS_CHANGED),
		aer_name(NVME_AER_NOTICE_ANA),
		aer_name(NVME_AER_NOTICE_FW_ACT_STARTING),
		aer_name(NVME_AER_NOTICE_DISC_CHANGED),
		aer_name(NVME_AER_ERROR),
		aer_name(NVME_AER_SMART),
		aer_name(NVME_AER_CSS),
		aer_name(NVME_AER_VS))
	)
);

#undef aer_name

TRACE_EVENT(nvme_sq,
	TP_PROTO(struct request *req, __le16 sq_head, int sq_tail),
	TP_ARGS(req, sq_head, sq_tail),
	TP_STRUCT__entry(
		__field(int, ctrl_id)
		__array(char, disk, DISK_NAME_LEN)
		__field(int, qid)
		__field(u16, sq_head)
		__field(u16, sq_tail)
	),
	TP_fast_assign(
		__entry->ctrl_id = nvme_req(req)->ctrl->instance;
		__assign_disk_name(__entry->disk, req->rq_disk);
		__entry->qid = nvme_req_qid(req);
		__entry->sq_head = le16_to_cpu(sq_head);
		__entry->sq_tail = sq_tail;
	),
	TP_printk("nvme%d: %sqid=%d, head=%u, tail=%u",
		__entry->ctrl_id, __print_disk_name(__entry->disk),
		__entry->qid, __entry->sq_head, __entry->sq_tail
	)
);

>>>>>>> 407d19ab
#endif /* _TRACE_NVME_H */

#undef TRACE_INCLUDE_PATH
#define TRACE_INCLUDE_PATH .
#undef TRACE_INCLUDE_FILE
#define TRACE_INCLUDE_FILE trace

/* This part must be outside protection */
#include <trace/define_trace.h><|MERGE_RESOLUTION|>--- conflicted
+++ resolved
@@ -1,15 +1,7 @@
+/* SPDX-License-Identifier: GPL-2.0 */
 /*
  * NVM Express device driver tracepoints
  * Copyright (c) 2018 Johannes Thumshirn, SUSE Linux GmbH
- *
- * This program is free software; you can redistribute it and/or modify it
- * under the terms and conditions of the GNU General Public License,
- * version 2, as published by the Free Software Foundation.
- *
- * This program is distributed in the hope it will be useful, but WITHOUT
- * ANY WARRANTY; without even the implied warranty of MERCHANTABILITY or
- * FITNESS FOR A PARTICULAR PURPOSE.  See the GNU General Public License for
- * more details.
  */
 
 #undef TRACE_SYSTEM
@@ -115,8 +107,8 @@
 		__entry->nsid = le32_to_cpu(cmd->common.nsid);
 		__entry->metadata = le64_to_cpu(cmd->common.metadata);
 		__assign_disk_name(__entry->disk, req->rq_disk);
-		memcpy(__entry->cdw10, cmd->common.cdw10,
-		       sizeof(__entry->cdw10));
+		memcpy(__entry->cdw10, &cmd->common.cdw10,
+			sizeof(__entry->cdw10));
 	    ),
 	    TP_printk("nvme%d: %sqid=%d, cmdid=%u, nsid=%u, flags=0x%x, meta=0x%llx, cmd=(%s %s)",
 		      __entry->ctrl_id, __print_disk_name(__entry->disk),
@@ -156,8 +148,6 @@
 
 );
 
-<<<<<<< HEAD
-=======
 #define aer_name(aer) { aer, #aer }
 
 TRACE_EVENT(nvme_async_event,
@@ -210,7 +200,6 @@
 	)
 );
 
->>>>>>> 407d19ab
 #endif /* _TRACE_NVME_H */
 
 #undef TRACE_INCLUDE_PATH
