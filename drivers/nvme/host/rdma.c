--- conflicted
+++ resolved
@@ -1,15 +1,7 @@
+// SPDX-License-Identifier: GPL-2.0
 /*
  * NVMe over Fabrics RDMA host code.
  * Copyright (c) 2015-2016 HGST, a Western Digital Company.
- *
- * This program is free software; you can redistribute it and/or modify it
- * under the terms and conditions of the GNU General Public License,
- * version 2, as published by the Free Software Foundation.
- *
- * This program is distributed in the hope it will be useful, but WITHOUT
- * ANY WARRANTY; without even the implied warranty of MERCHANTABILITY or
- * FITNESS FOR A PARTICULAR PURPOSE.  See the GNU General Public License for
- * more details.
  */
 #define pr_fmt(fmt) KBUILD_MODNAME ": " fmt
 #include <linux/module.h>
@@ -119,6 +111,7 @@
 
 	struct nvme_ctrl	ctrl;
 	bool			use_inline_data;
+	u32			io_queues[HCTX_MAX_TYPES];
 };
 
 static inline struct nvme_rdma_ctrl *to_rdma_ctrl(struct nvme_ctrl *ctrl)
@@ -162,6 +155,13 @@
 	return queue - queue->ctrl->queues;
 }
 
+static bool nvme_rdma_poll_queue(struct nvme_rdma_queue *queue)
+{
+	return nvme_rdma_queue_idx(queue) >
+		queue->ctrl->io_queues[HCTX_TYPE_DEFAULT] +
+		queue->ctrl->io_queues[HCTX_TYPE_READ];
+}
+
 static inline size_t nvme_rdma_inline_data_size(struct nvme_rdma_queue *queue)
 {
 	return queue->cmnd_capsule_len - sizeof(struct nvme_command);
@@ -239,8 +239,15 @@
 
 static int nvme_rdma_wait_for_cm(struct nvme_rdma_queue *queue)
 {
-	wait_for_completion_interruptible_timeout(&queue->cm_done,
+	int ret;
+
+	ret = wait_for_completion_interruptible_timeout(&queue->cm_done,
 			msecs_to_jiffies(NVME_RDMA_CONNECT_TIMEOUT_MS) + 1);
+	if (ret < 0)
+		return ret;
+	if (ret == 0)
+		return -ETIMEDOUT;
+	WARN_ON_ONCE(queue->cm_error > 0);
 	return queue->cm_error;
 }
 
@@ -429,6 +436,7 @@
 	const int send_wr_factor = 3;			/* MR, SEND, INV */
 	const int cq_factor = send_wr_factor + 1;	/* + RECV */
 	int comp_vector, idx = nvme_rdma_queue_idx(queue);
+	enum ib_poll_context poll_ctx;
 	int ret;
 
 	queue->device = nvme_rdma_find_get_device(queue->cm_id);
@@ -445,10 +453,16 @@
 	 */
 	comp_vector = idx == 0 ? idx : idx - 1;
 
+	/* Polling queues need direct cq polling context */
+	if (nvme_rdma_poll_queue(queue))
+		poll_ctx = IB_POLL_DIRECT;
+	else
+		poll_ctx = IB_POLL_SOFTIRQ;
+
 	/* +1 for ib_stop_cq */
 	queue->ib_cq = ib_alloc_cq(ibdev, queue,
 				cq_factor * queue->queue_size + 1,
-				comp_vector, IB_POLL_SOFTIRQ);
+				comp_vector, poll_ctx);
 	if (IS_ERR(queue->ib_cq)) {
 		ret = PTR_ERR(queue->ib_cq);
 		goto out_put_dev;
@@ -584,15 +598,17 @@
 
 static int nvme_rdma_start_queue(struct nvme_rdma_ctrl *ctrl, int idx)
 {
+	struct nvme_rdma_queue *queue = &ctrl->queues[idx];
+	bool poll = nvme_rdma_poll_queue(queue);
 	int ret;
 
 	if (idx)
-		ret = nvmf_connect_io_queue(&ctrl->ctrl, idx);
+		ret = nvmf_connect_io_queue(&ctrl->ctrl, idx, poll);
 	else
 		ret = nvmf_connect_admin_queue(&ctrl->ctrl);
 
 	if (!ret)
-		set_bit(NVME_RDMA_Q_LIVE, &ctrl->queues[idx].flags);
+		set_bit(NVME_RDMA_Q_LIVE, &queue->flags);
 	else
 		dev_info(ctrl->ctrl.device,
 			"failed to connect queue: %d ret=%d\n", idx, ret);
@@ -625,24 +641,12 @@
 	unsigned int nr_read_queues, nr_poll_queues;
 	int i, ret;
 
-<<<<<<< HEAD
-	nr_io_queues = min(opts->nr_io_queues, num_online_cpus());
-
-	/*
-	 * we map queues according to the device irq vectors for
-	 * optimal locality so we don't need more queues than
-	 * completion vectors.
-	 */
-	nr_io_queues = min_t(unsigned int, nr_io_queues,
-				ibdev->num_comp_vectors);
-=======
 	nr_read_queues = min_t(unsigned int, ibdev->num_comp_vectors,
 				min(opts->nr_io_queues, num_online_cpus()));
 	nr_default_queues =  min_t(unsigned int, ibdev->num_comp_vectors,
 				min(opts->nr_write_queues, num_online_cpus()));
 	nr_poll_queues = min(opts->nr_poll_queues, num_online_cpus());
 	nr_io_queues = nr_read_queues + nr_default_queues + nr_poll_queues;
->>>>>>> 407d19ab
 
 	ret = nvme_set_queue_count(&ctrl->ctrl, &nr_io_queues);
 	if (ret)
@@ -712,7 +716,7 @@
 		set->ops = &nvme_rdma_admin_mq_ops;
 		set->queue_depth = NVME_AQ_MQ_TAG_DEPTH;
 		set->reserved_tags = 2; /* connect + keep-alive */
-		set->numa_node = NUMA_NO_NODE;
+		set->numa_node = nctrl->numa_node;
 		set->cmd_size = sizeof(struct nvme_rdma_request) +
 			SG_CHUNK_SIZE * sizeof(struct scatterlist);
 		set->driver_data = ctrl;
@@ -725,13 +729,14 @@
 		set->ops = &nvme_rdma_mq_ops;
 		set->queue_depth = nctrl->sqsize + 1;
 		set->reserved_tags = 1; /* fabric connect */
-		set->numa_node = NUMA_NO_NODE;
+		set->numa_node = nctrl->numa_node;
 		set->flags = BLK_MQ_F_SHOULD_MERGE;
 		set->cmd_size = sizeof(struct nvme_rdma_request) +
 			SG_CHUNK_SIZE * sizeof(struct scatterlist);
 		set->driver_data = ctrl;
 		set->nr_hw_queues = nctrl->queue_count - 1;
 		set->timeout = NVME_IO_TIMEOUT;
+		set->nr_maps = nctrl->opts->nr_poll_queues ? HCTX_MAX_TYPES : 2;
 	}
 
 	ret = blk_mq_alloc_tag_set(set);
@@ -766,6 +771,7 @@
 		return error;
 
 	ctrl->device = ctrl->queues[0].device;
+	ctrl->ctrl.numa_node = dev_to_node(ctrl->device->dev->dma_device);
 
 	ctrl->max_fr_pages = nvme_rdma_get_max_fr_pages(ctrl->device->dev);
 
@@ -917,14 +923,6 @@
 	}
 }
 
-static void nvme_rdma_stop_ctrl(struct nvme_ctrl *nctrl)
-{
-	struct nvme_rdma_ctrl *ctrl = to_rdma_ctrl(nctrl);
-
-	cancel_work_sync(&ctrl->err_work);
-	cancel_delayed_work_sync(&ctrl->reconnect_work);
-}
-
 static void nvme_rdma_free_ctrl(struct nvme_ctrl *nctrl)
 {
 	struct nvme_rdma_ctrl *ctrl = to_rdma_ctrl(nctrl);
@@ -1133,7 +1131,7 @@
 	struct nvme_rdma_device *dev = queue->device;
 	struct ib_device *ibdev = dev->dev;
 
-	if (!blk_rq_payload_bytes(rq))
+	if (!blk_rq_nr_phys_segments(rq))
 		return;
 
 	if (req->mr) {
@@ -1256,7 +1254,7 @@
 
 	c->common.flags |= NVME_CMD_SGL_METABUF;
 
-	if (!blk_rq_payload_bytes(rq))
+	if (!blk_rq_nr_phys_segments(rq))
 		return nvme_rdma_set_sg_null(c);
 
 	req->sg_table.sgl = req->first_sgl;
@@ -1421,12 +1419,11 @@
 	WARN_ON_ONCE(ret);
 }
 
-static int nvme_rdma_process_nvme_rsp(struct nvme_rdma_queue *queue,
-		struct nvme_completion *cqe, struct ib_wc *wc, int tag)
+static void nvme_rdma_process_nvme_rsp(struct nvme_rdma_queue *queue,
+		struct nvme_completion *cqe, struct ib_wc *wc)
 {
 	struct request *rq;
 	struct nvme_rdma_request *req;
-	int ret = 0;
 
 	rq = blk_mq_tag_to_rq(nvme_rdma_tagset(queue), cqe->command_id);
 	if (!rq) {
@@ -1434,7 +1431,7 @@
 			"tag 0x%x on QP %#x not found\n",
 			cqe->command_id, queue->qp->qp_num);
 		nvme_rdma_error_recovery(queue->ctrl);
-		return ret;
+		return;
 	}
 	req = blk_mq_rq_to_pdu(rq);
 
@@ -1449,6 +1446,8 @@
 			nvme_rdma_error_recovery(queue->ctrl);
 		}
 	} else if (req->mr) {
+		int ret;
+
 		ret = nvme_rdma_inv_rkey(queue, req);
 		if (unlikely(ret < 0)) {
 			dev_err(queue->ctrl->ctrl.device,
@@ -1457,19 +1456,14 @@
 			nvme_rdma_error_recovery(queue->ctrl);
 		}
 		/* the local invalidation completion will end the request */
-		return 0;
-	}
-
-	if (refcount_dec_and_test(&req->ref)) {
-		if (rq->tag == tag)
-			ret = 1;
+		return;
+	}
+
+	if (refcount_dec_and_test(&req->ref))
 		nvme_end_request(rq, req->status, req->result);
-	}
-
-	return ret;
-}
-
-static int __nvme_rdma_recv_done(struct ib_cq *cq, struct ib_wc *wc, int tag)
+}
+
+static void nvme_rdma_recv_done(struct ib_cq *cq, struct ib_wc *wc)
 {
 	struct nvme_rdma_qe *qe =
 		container_of(wc->wr_cqe, struct nvme_rdma_qe, cqe);
@@ -1477,11 +1471,10 @@
 	struct ib_device *ibdev = queue->device->dev;
 	struct nvme_completion *cqe = qe->data;
 	const size_t len = sizeof(struct nvme_completion);
-	int ret = 0;
 
 	if (unlikely(wc->status != IB_WC_SUCCESS)) {
 		nvme_rdma_wr_error(cq, wc, "RECV");
-		return 0;
+		return;
 	}
 
 	ib_dma_sync_single_for_cpu(ibdev, qe->dma, len, DMA_FROM_DEVICE);
@@ -1496,16 +1489,10 @@
 		nvme_complete_async_event(&queue->ctrl->ctrl, cqe->status,
 				&cqe->result);
 	else
-		ret = nvme_rdma_process_nvme_rsp(queue, cqe, wc, tag);
+		nvme_rdma_process_nvme_rsp(queue, cqe, wc);
 	ib_dma_sync_single_for_device(ibdev, qe->dma, len, DMA_FROM_DEVICE);
 
 	nvme_rdma_post_recv(queue, qe);
-	return ret;
-}
-
-static void nvme_rdma_recv_done(struct ib_cq *cq, struct ib_wc *wc)
-{
-	__nvme_rdma_recv_done(cq, wc, -1);
 }
 
 static int nvme_rdma_conn_established(struct nvme_rdma_queue *queue)
@@ -1783,25 +1770,11 @@
 	return ret;
 }
 
-static int nvme_rdma_poll(struct blk_mq_hw_ctx *hctx, unsigned int tag)
+static int nvme_rdma_poll(struct blk_mq_hw_ctx *hctx)
 {
 	struct nvme_rdma_queue *queue = hctx->driver_data;
-	struct ib_cq *cq = queue->ib_cq;
-	struct ib_wc wc;
-	int found = 0;
-
-	while (ib_poll_cq(cq, 1, &wc) > 0) {
-		struct ib_cqe *cqe = wc.wr_cqe;
-
-		if (cqe) {
-			if (cqe->done == nvme_rdma_recv_done)
-				found |= __nvme_rdma_recv_done(cq, &wc, tag);
-			else
-				cqe->done(cq, &wc);
-		}
-	}
-
-	return found;
+
+	return ib_process_cq_direct(queue->ib_cq, -1);
 }
 
 static void nvme_rdma_complete_rq(struct request *rq)
@@ -1821,9 +1794,6 @@
 	struct nvme_rdma_ctrl *ctrl = set->driver_data;
 	struct nvmf_ctrl_options *opts = ctrl->ctrl.opts;
 
-<<<<<<< HEAD
-	return blk_mq_rdma_map_queues(set, ctrl->device->dev, 0);
-=======
 	if (opts->nr_write_queues && ctrl->io_queues[HCTX_TYPE_READ]) {
 		/* separate read/write queues */
 		set->map[HCTX_TYPE_DEFAULT].nr_queues =
@@ -1864,7 +1834,6 @@
 		ctrl->io_queues[HCTX_TYPE_POLL]);
 
 	return 0;
->>>>>>> 407d19ab
 }
 
 static const struct blk_mq_ops nvme_rdma_mq_ops = {
@@ -1873,9 +1842,9 @@
 	.init_request	= nvme_rdma_init_request,
 	.exit_request	= nvme_rdma_exit_request,
 	.init_hctx	= nvme_rdma_init_hctx,
-	.poll		= nvme_rdma_poll,
 	.timeout	= nvme_rdma_timeout,
 	.map_queues	= nvme_rdma_map_queues,
+	.poll		= nvme_rdma_poll,
 };
 
 static const struct blk_mq_ops nvme_rdma_admin_mq_ops = {
@@ -1889,6 +1858,9 @@
 
 static void nvme_rdma_shutdown_ctrl(struct nvme_rdma_ctrl *ctrl, bool shutdown)
 {
+	cancel_work_sync(&ctrl->err_work);
+	cancel_delayed_work_sync(&ctrl->reconnect_work);
+
 	nvme_rdma_teardown_io_queues(ctrl, shutdown);
 	if (shutdown)
 		nvme_shutdown_ctrl(&ctrl->ctrl);
@@ -1937,56 +1909,7 @@
 	.submit_async_event	= nvme_rdma_submit_async_event,
 	.delete_ctrl		= nvme_rdma_delete_ctrl,
 	.get_address		= nvmf_get_address,
-	.stop_ctrl		= nvme_rdma_stop_ctrl,
 };
-
-static inline bool
-__nvme_rdma_options_match(struct nvme_rdma_ctrl *ctrl,
-	struct nvmf_ctrl_options *opts)
-{
-	char *stdport = __stringify(NVME_RDMA_IP_PORT);
-
-
-	if (!nvmf_ctlr_matches_baseopts(&ctrl->ctrl, opts) ||
-	    strcmp(opts->traddr, ctrl->ctrl.opts->traddr))
-		return false;
-
-	if (opts->mask & NVMF_OPT_TRSVCID &&
-	    ctrl->ctrl.opts->mask & NVMF_OPT_TRSVCID) {
-		if (strcmp(opts->trsvcid, ctrl->ctrl.opts->trsvcid))
-			return false;
-	} else if (opts->mask & NVMF_OPT_TRSVCID) {
-		if (strcmp(opts->trsvcid, stdport))
-			return false;
-	} else if (ctrl->ctrl.opts->mask & NVMF_OPT_TRSVCID) {
-		if (strcmp(stdport, ctrl->ctrl.opts->trsvcid))
-			return false;
-	}
-	/* else, it's a match as both have stdport. Fall to next checks */
-
-	/*
-	 * checking the local address is rough. In most cases, one
-	 * is not specified and the host port is selected by the stack.
-	 *
-	 * Assume no match if:
-	 *  local address is specified and address is not the same
-	 *  local address is not specified but remote is, or vice versa
-	 *    (admin using specific host_traddr when it matters).
-	 */
-	if (opts->mask & NVMF_OPT_HOST_TRADDR &&
-	    ctrl->ctrl.opts->mask & NVMF_OPT_HOST_TRADDR) {
-		if (strcmp(opts->host_traddr, ctrl->ctrl.opts->host_traddr))
-			return false;
-	} else if (opts->mask & NVMF_OPT_HOST_TRADDR ||
-		   ctrl->ctrl.opts->mask & NVMF_OPT_HOST_TRADDR)
-		return false;
-	/*
-	 * if neither controller had an host port specified, assume it's
-	 * a match as everything else matched.
-	 */
-
-	return true;
-}
 
 /*
  * Fails a connection request if it matches an existing controller
@@ -2008,7 +1931,7 @@
 
 	mutex_lock(&nvme_rdma_ctrl_mutex);
 	list_for_each_entry(ctrl, &nvme_rdma_ctrl_list, list) {
-		found = __nvme_rdma_options_match(ctrl, opts);
+		found = nvmf_ip_options_match(&ctrl->ctrl, opts);
 		if (found)
 			break;
 	}
@@ -2023,7 +1946,6 @@
 	struct nvme_rdma_ctrl *ctrl;
 	int ret;
 	bool changed;
-	char *port;
 
 	ctrl = kzalloc(sizeof(*ctrl), GFP_KERNEL);
 	if (!ctrl)
@@ -2031,15 +1953,21 @@
 	ctrl->ctrl.opts = opts;
 	INIT_LIST_HEAD(&ctrl->list);
 
-	if (opts->mask & NVMF_OPT_TRSVCID)
-		port = opts->trsvcid;
-	else
-		port = __stringify(NVME_RDMA_IP_PORT);
+	if (!(opts->mask & NVMF_OPT_TRSVCID)) {
+		opts->trsvcid =
+			kstrdup(__stringify(NVME_RDMA_IP_PORT), GFP_KERNEL);
+		if (!opts->trsvcid) {
+			ret = -ENOMEM;
+			goto out_free_ctrl;
+		}
+		opts->mask |= NVMF_OPT_TRSVCID;
+	}
 
 	ret = inet_pton_with_scope(&init_net, AF_UNSPEC,
-			opts->traddr, port, &ctrl->addr);
+			opts->traddr, opts->trsvcid, &ctrl->addr);
 	if (ret) {
-		pr_err("malformed address passed: %s:%s\n", opts->traddr, port);
+		pr_err("malformed address passed: %s:%s\n",
+			opts->traddr, opts->trsvcid);
 		goto out_free_ctrl;
 	}
 
@@ -2063,7 +1991,8 @@
 	INIT_WORK(&ctrl->err_work, nvme_rdma_error_recovery_work);
 	INIT_WORK(&ctrl->ctrl.reset_work, nvme_rdma_reset_ctrl_work);
 
-	ctrl->ctrl.queue_count = opts->nr_io_queues + 1; /* +1 for admin queue */
+	ctrl->ctrl.queue_count = opts->nr_io_queues + opts->nr_write_queues +
+				opts->nr_poll_queues + 1;
 	ctrl->ctrl.sqsize = opts->queue_size - 1;
 	ctrl->ctrl.kato = opts->kato;
 
@@ -2114,7 +2043,8 @@
 	.module		= THIS_MODULE,
 	.required_opts	= NVMF_OPT_TRADDR,
 	.allowed_opts	= NVMF_OPT_TRSVCID | NVMF_OPT_RECONNECT_DELAY |
-			  NVMF_OPT_HOST_TRADDR | NVMF_OPT_CTRL_LOSS_TMO,
+			  NVMF_OPT_HOST_TRADDR | NVMF_OPT_CTRL_LOSS_TMO |
+			  NVMF_OPT_NR_WRITE_QUEUES | NVMF_OPT_NR_POLL_QUEUES,
 	.create_ctrl	= nvme_rdma_create_ctrl,
 };
 
