/*
 * Copyright (c) 2016 Avago Technologies.  All rights reserved.
 *
 * This program is free software; you can redistribute it and/or modify
 * it under the terms of version 2 of the GNU General Public License as
 * published by the Free Software Foundation.
 *
 * This program is distributed in the hope that it will be useful.
 * ALL EXPRESS OR IMPLIED CONDITIONS, REPRESENTATIONS AND WARRANTIES,
 * INCLUDING ANY IMPLIED WARRANTY OF MERCHANTABILITY, FITNESS FOR A
 * PARTICULAR PURPOSE, OR NON-INFRINGEMENT, ARE DISCLAIMED, EXCEPT TO
 * THE EXTENT THAT SUCH DISCLAIMERS ARE HELD TO BE LEGALLY INVALID.
 * See the GNU General Public License for more details, a copy of which
 * can be found in the file COPYING included with this package
 *
 */
#define pr_fmt(fmt) KBUILD_MODNAME ": " fmt
#include <linux/module.h>
#include <linux/parser.h>
#include <uapi/scsi/fc/fc_fs.h>
#include <uapi/scsi/fc/fc_els.h>
#include <linux/delay.h>

#include "nvme.h"
#include "fabrics.h"
#include <linux/nvme-fc-driver.h>
#include <linux/nvme-fc.h>
#include <scsi/scsi_transport_fc.h>

/* *************************** Data Structures/Defines ****************** */


enum nvme_fc_queue_flags {
	NVME_FC_Q_CONNECTED = 0,
	NVME_FC_Q_LIVE,
};

#define NVME_FC_DEFAULT_DEV_LOSS_TMO	60	/* seconds */

struct nvme_fc_queue {
	struct nvme_fc_ctrl	*ctrl;
	struct device		*dev;
	struct blk_mq_hw_ctx	*hctx;
	void			*lldd_handle;
	size_t			cmnd_capsule_len;
	u32			qnum;
	u32			rqcnt;
	u32			seqno;

	u64			connection_id;
	atomic_t		csn;

	unsigned long		flags;
} __aligned(sizeof(u64));	/* alignment for other things alloc'd with */

enum nvme_fcop_flags {
	FCOP_FLAGS_TERMIO	= (1 << 0),
	FCOP_FLAGS_AEN		= (1 << 1),
};

struct nvmefc_ls_req_op {
	struct nvmefc_ls_req	ls_req;

	struct nvme_fc_rport	*rport;
	struct nvme_fc_queue	*queue;
	struct request		*rq;
	u32			flags;

	int			ls_error;
	struct completion	ls_done;
	struct list_head	lsreq_list;	/* rport->ls_req_list */
	bool			req_queued;
};

enum nvme_fcpop_state {
	FCPOP_STATE_UNINIT	= 0,
	FCPOP_STATE_IDLE	= 1,
	FCPOP_STATE_ACTIVE	= 2,
	FCPOP_STATE_ABORTED	= 3,
	FCPOP_STATE_COMPLETE	= 4,
};

struct nvme_fc_fcp_op {
	struct nvme_request	nreq;		/*
						 * nvme/host/core.c
						 * requires this to be
						 * the 1st element in the
						 * private structure
						 * associated with the
						 * request.
						 */
	struct nvmefc_fcp_req	fcp_req;

	struct nvme_fc_ctrl	*ctrl;
	struct nvme_fc_queue	*queue;
	struct request		*rq;

	atomic_t		state;
	u32			flags;
	u32			rqno;
	u32			nents;

	struct nvme_fc_cmd_iu	cmd_iu;
	struct nvme_fc_ersp_iu	rsp_iu;
};

struct nvme_fc_lport {
	struct nvme_fc_local_port	localport;

	struct ida			endp_cnt;
	struct list_head		port_list;	/* nvme_fc_port_list */
	struct list_head		endp_list;
	struct device			*dev;	/* physical device for dma */
	struct nvme_fc_port_template	*ops;
	struct kref			ref;
	atomic_t                        act_rport_cnt;
} __aligned(sizeof(u64));	/* alignment for other things alloc'd with */

struct nvme_fc_rport {
	struct nvme_fc_remote_port	remoteport;

	struct list_head		endp_list; /* for lport->endp_list */
	struct list_head		ctrl_list;
	struct list_head		ls_req_list;
	struct device			*dev;	/* physical device for dma */
	struct nvme_fc_lport		*lport;
	spinlock_t			lock;
	struct kref			ref;
	atomic_t                        act_ctrl_cnt;
	unsigned long			dev_loss_end;
} __aligned(sizeof(u64));	/* alignment for other things alloc'd with */

enum nvme_fcctrl_flags {
	FCCTRL_TERMIO		= (1 << 0),
};

struct nvme_fc_ctrl {
	spinlock_t		lock;
	struct nvme_fc_queue	*queues;
	struct device		*dev;
	struct nvme_fc_lport	*lport;
	struct nvme_fc_rport	*rport;
	u32			cnum;

	bool			ioq_live;
	bool			assoc_active;
	atomic_t		err_work_active;
	u64			association_id;

	struct list_head	ctrl_list;	/* rport->ctrl_list */

	struct blk_mq_tag_set	admin_tag_set;
	struct blk_mq_tag_set	tag_set;

	struct delayed_work	connect_work;
	struct work_struct	err_work;

	struct kref		ref;
	u32			flags;
	u32			iocnt;
	wait_queue_head_t	ioabort_wait;

	struct nvme_fc_fcp_op	aen_ops[NVME_NR_AEN_COMMANDS];

	struct nvme_ctrl	ctrl;
};

static inline struct nvme_fc_ctrl *
to_fc_ctrl(struct nvme_ctrl *ctrl)
{
	return container_of(ctrl, struct nvme_fc_ctrl, ctrl);
}

static inline struct nvme_fc_lport *
localport_to_lport(struct nvme_fc_local_port *portptr)
{
	return container_of(portptr, struct nvme_fc_lport, localport);
}

static inline struct nvme_fc_rport *
remoteport_to_rport(struct nvme_fc_remote_port *portptr)
{
	return container_of(portptr, struct nvme_fc_rport, remoteport);
}

static inline struct nvmefc_ls_req_op *
ls_req_to_lsop(struct nvmefc_ls_req *lsreq)
{
	return container_of(lsreq, struct nvmefc_ls_req_op, ls_req);
}

static inline struct nvme_fc_fcp_op *
fcp_req_to_fcp_op(struct nvmefc_fcp_req *fcpreq)
{
	return container_of(fcpreq, struct nvme_fc_fcp_op, fcp_req);
}



/* *************************** Globals **************************** */


static DEFINE_SPINLOCK(nvme_fc_lock);

static LIST_HEAD(nvme_fc_lport_list);
static DEFINE_IDA(nvme_fc_local_port_cnt);
static DEFINE_IDA(nvme_fc_ctrl_cnt);

static struct workqueue_struct *nvme_fc_wq;

/*
 * These items are short-term. They will eventually be moved into
 * a generic FC class. See comments in module init.
 */
static struct class *fc_class;
static struct device *fc_udev_device;


/* *********************** FC-NVME Port Management ************************ */

static void __nvme_fc_delete_hw_queue(struct nvme_fc_ctrl *,
			struct nvme_fc_queue *, unsigned int);

static void
nvme_fc_free_lport(struct kref *ref)
{
	struct nvme_fc_lport *lport =
		container_of(ref, struct nvme_fc_lport, ref);
	unsigned long flags;

	WARN_ON(lport->localport.port_state != FC_OBJSTATE_DELETED);
	WARN_ON(!list_empty(&lport->endp_list));

	/* remove from transport list */
	spin_lock_irqsave(&nvme_fc_lock, flags);
	list_del(&lport->port_list);
	spin_unlock_irqrestore(&nvme_fc_lock, flags);

	ida_simple_remove(&nvme_fc_local_port_cnt, lport->localport.port_num);
	ida_destroy(&lport->endp_cnt);

	put_device(lport->dev);

	kfree(lport);
}

static void
nvme_fc_lport_put(struct nvme_fc_lport *lport)
{
	kref_put(&lport->ref, nvme_fc_free_lport);
}

static int
nvme_fc_lport_get(struct nvme_fc_lport *lport)
{
	return kref_get_unless_zero(&lport->ref);
}


static struct nvme_fc_lport *
nvme_fc_attach_to_unreg_lport(struct nvme_fc_port_info *pinfo,
			struct nvme_fc_port_template *ops,
			struct device *dev)
{
	struct nvme_fc_lport *lport;
	unsigned long flags;

	spin_lock_irqsave(&nvme_fc_lock, flags);

	list_for_each_entry(lport, &nvme_fc_lport_list, port_list) {
		if (lport->localport.node_name != pinfo->node_name ||
		    lport->localport.port_name != pinfo->port_name)
			continue;

		if (lport->dev != dev) {
			lport = ERR_PTR(-EXDEV);
			goto out_done;
		}

		if (lport->localport.port_state != FC_OBJSTATE_DELETED) {
			lport = ERR_PTR(-EEXIST);
			goto out_done;
		}

		if (!nvme_fc_lport_get(lport)) {
			/*
			 * fails if ref cnt already 0. If so,
			 * act as if lport already deleted
			 */
			lport = NULL;
			goto out_done;
		}

		/* resume the lport */

		lport->ops = ops;
		lport->localport.port_role = pinfo->port_role;
		lport->localport.port_id = pinfo->port_id;
		lport->localport.port_state = FC_OBJSTATE_ONLINE;

		spin_unlock_irqrestore(&nvme_fc_lock, flags);

		return lport;
	}

	lport = NULL;

out_done:
	spin_unlock_irqrestore(&nvme_fc_lock, flags);

	return lport;
}

/**
 * nvme_fc_register_localport - transport entry point called by an
 *                              LLDD to register the existence of a NVME
 *                              host FC port.
 * @pinfo:     pointer to information about the port to be registered
 * @template:  LLDD entrypoints and operational parameters for the port
 * @dev:       physical hardware device node port corresponds to. Will be
 *             used for DMA mappings
 * @lport_p:   pointer to a local port pointer. Upon success, the routine
 *             will allocate a nvme_fc_local_port structure and place its
 *             address in the local port pointer. Upon failure, local port
 *             pointer will be set to 0.
 *
 * Returns:
 * a completion status. Must be 0 upon success; a negative errno
 * (ex: -ENXIO) upon failure.
 */
int
nvme_fc_register_localport(struct nvme_fc_port_info *pinfo,
			struct nvme_fc_port_template *template,
			struct device *dev,
			struct nvme_fc_local_port **portptr)
{
	struct nvme_fc_lport *newrec;
	unsigned long flags;
	int ret, idx;

	if (!template->localport_delete || !template->remoteport_delete ||
	    !template->ls_req || !template->fcp_io ||
	    !template->ls_abort || !template->fcp_abort ||
	    !template->max_hw_queues || !template->max_sgl_segments ||
	    !template->max_dif_sgl_segments || !template->dma_boundary) {
		ret = -EINVAL;
		goto out_reghost_failed;
	}

	/*
	 * look to see if there is already a localport that had been
	 * deregistered and in the process of waiting for all the
	 * references to fully be removed.  If the references haven't
	 * expired, we can simply re-enable the localport. Remoteports
	 * and controller reconnections should resume naturally.
	 */
	newrec = nvme_fc_attach_to_unreg_lport(pinfo, template, dev);

	/* found an lport, but something about its state is bad */
	if (IS_ERR(newrec)) {
		ret = PTR_ERR(newrec);
		goto out_reghost_failed;

	/* found existing lport, which was resumed */
	} else if (newrec) {
		*portptr = &newrec->localport;
		return 0;
	}

	/* nothing found - allocate a new localport struct */

	newrec = kmalloc((sizeof(*newrec) + template->local_priv_sz),
			 GFP_KERNEL);
	if (!newrec) {
		ret = -ENOMEM;
		goto out_reghost_failed;
	}

	idx = ida_simple_get(&nvme_fc_local_port_cnt, 0, 0, GFP_KERNEL);
	if (idx < 0) {
		ret = -ENOSPC;
		goto out_fail_kfree;
	}

	if (!get_device(dev) && dev) {
		ret = -ENODEV;
		goto out_ida_put;
	}

	INIT_LIST_HEAD(&newrec->port_list);
	INIT_LIST_HEAD(&newrec->endp_list);
	kref_init(&newrec->ref);
	atomic_set(&newrec->act_rport_cnt, 0);
	newrec->ops = template;
	newrec->dev = dev;
	ida_init(&newrec->endp_cnt);
	newrec->localport.private = &newrec[1];
	newrec->localport.node_name = pinfo->node_name;
	newrec->localport.port_name = pinfo->port_name;
	newrec->localport.port_role = pinfo->port_role;
	newrec->localport.port_id = pinfo->port_id;
	newrec->localport.port_state = FC_OBJSTATE_ONLINE;
	newrec->localport.port_num = idx;

	spin_lock_irqsave(&nvme_fc_lock, flags);
	list_add_tail(&newrec->port_list, &nvme_fc_lport_list);
	spin_unlock_irqrestore(&nvme_fc_lock, flags);

	if (dev)
		dma_set_seg_boundary(dev, template->dma_boundary);

	*portptr = &newrec->localport;
	return 0;

out_ida_put:
	ida_simple_remove(&nvme_fc_local_port_cnt, idx);
out_fail_kfree:
	kfree(newrec);
out_reghost_failed:
	*portptr = NULL;

	return ret;
}
EXPORT_SYMBOL_GPL(nvme_fc_register_localport);

/**
 * nvme_fc_unregister_localport - transport entry point called by an
 *                              LLDD to deregister/remove a previously
 *                              registered a NVME host FC port.
 * @localport: pointer to the (registered) local port that is to be
 *             deregistered.
 *
 * Returns:
 * a completion status. Must be 0 upon success; a negative errno
 * (ex: -ENXIO) upon failure.
 */
int
nvme_fc_unregister_localport(struct nvme_fc_local_port *portptr)
{
	struct nvme_fc_lport *lport = localport_to_lport(portptr);
	unsigned long flags;

	if (!portptr)
		return -EINVAL;

	spin_lock_irqsave(&nvme_fc_lock, flags);

	if (portptr->port_state != FC_OBJSTATE_ONLINE) {
		spin_unlock_irqrestore(&nvme_fc_lock, flags);
		return -EINVAL;
	}
	portptr->port_state = FC_OBJSTATE_DELETED;

	spin_unlock_irqrestore(&nvme_fc_lock, flags);

	if (atomic_read(&lport->act_rport_cnt) == 0)
		lport->ops->localport_delete(&lport->localport);

	nvme_fc_lport_put(lport);

	return 0;
}
EXPORT_SYMBOL_GPL(nvme_fc_unregister_localport);

/*
 * TRADDR strings, per FC-NVME are fixed format:
 *   "nn-0x<16hexdigits>:pn-0x<16hexdigits>" - 43 characters
 * udev event will only differ by prefix of what field is
 * being specified:
 *    "NVMEFC_HOST_TRADDR=" or "NVMEFC_TRADDR=" - 19 max characters
 *  19 + 43 + null_fudge = 64 characters
 */
#define FCNVME_TRADDR_LENGTH		64

static void
nvme_fc_signal_discovery_scan(struct nvme_fc_lport *lport,
		struct nvme_fc_rport *rport)
{
	char hostaddr[FCNVME_TRADDR_LENGTH];	/* NVMEFC_HOST_TRADDR=...*/
	char tgtaddr[FCNVME_TRADDR_LENGTH];	/* NVMEFC_TRADDR=...*/
	char *envp[4] = { "FC_EVENT=nvmediscovery", hostaddr, tgtaddr, NULL };

	if (!(rport->remoteport.port_role & FC_PORT_ROLE_NVME_DISCOVERY))
		return;

	snprintf(hostaddr, sizeof(hostaddr),
		"NVMEFC_HOST_TRADDR=nn-0x%016llx:pn-0x%016llx",
		lport->localport.node_name, lport->localport.port_name);
	snprintf(tgtaddr, sizeof(tgtaddr),
		"NVMEFC_TRADDR=nn-0x%016llx:pn-0x%016llx",
		rport->remoteport.node_name, rport->remoteport.port_name);
	kobject_uevent_env(&fc_udev_device->kobj, KOBJ_CHANGE, envp);
}

static void
nvme_fc_free_rport(struct kref *ref)
{
	struct nvme_fc_rport *rport =
		container_of(ref, struct nvme_fc_rport, ref);
	struct nvme_fc_lport *lport =
			localport_to_lport(rport->remoteport.localport);
	unsigned long flags;

	WARN_ON(rport->remoteport.port_state != FC_OBJSTATE_DELETED);
	WARN_ON(!list_empty(&rport->ctrl_list));

	/* remove from lport list */
	spin_lock_irqsave(&nvme_fc_lock, flags);
	list_del(&rport->endp_list);
	spin_unlock_irqrestore(&nvme_fc_lock, flags);

	ida_simple_remove(&lport->endp_cnt, rport->remoteport.port_num);

	kfree(rport);

	nvme_fc_lport_put(lport);
}

static void
nvme_fc_rport_put(struct nvme_fc_rport *rport)
{
	kref_put(&rport->ref, nvme_fc_free_rport);
}

static int
nvme_fc_rport_get(struct nvme_fc_rport *rport)
{
	return kref_get_unless_zero(&rport->ref);
}

static void
nvme_fc_resume_controller(struct nvme_fc_ctrl *ctrl)
{
	switch (ctrl->ctrl.state) {
	case NVME_CTRL_NEW:
	case NVME_CTRL_CONNECTING:
		/*
		 * As all reconnects were suppressed, schedule a
		 * connect.
		 */
		dev_info(ctrl->ctrl.device,
			"NVME-FC{%d}: connectivity re-established. "
			"Attempting reconnect\n", ctrl->cnum);

		queue_delayed_work(nvme_wq, &ctrl->connect_work, 0);
		break;

	case NVME_CTRL_RESETTING:
		/*
		 * Controller is already in the process of terminating the
		 * association. No need to do anything further. The reconnect
		 * step will naturally occur after the reset completes.
		 */
		break;

	default:
		/* no action to take - let it delete */
		break;
	}
}

static struct nvme_fc_rport *
nvme_fc_attach_to_suspended_rport(struct nvme_fc_lport *lport,
				struct nvme_fc_port_info *pinfo)
{
	struct nvme_fc_rport *rport;
	struct nvme_fc_ctrl *ctrl;
	unsigned long flags;

	spin_lock_irqsave(&nvme_fc_lock, flags);

	list_for_each_entry(rport, &lport->endp_list, endp_list) {
		if (rport->remoteport.node_name != pinfo->node_name ||
		    rport->remoteport.port_name != pinfo->port_name)
			continue;

		if (!nvme_fc_rport_get(rport)) {
			rport = ERR_PTR(-ENOLCK);
			goto out_done;
		}

		spin_unlock_irqrestore(&nvme_fc_lock, flags);

		spin_lock_irqsave(&rport->lock, flags);

		/* has it been unregistered */
		if (rport->remoteport.port_state != FC_OBJSTATE_DELETED) {
			/* means lldd called us twice */
			spin_unlock_irqrestore(&rport->lock, flags);
			nvme_fc_rport_put(rport);
			return ERR_PTR(-ESTALE);
		}

		rport->remoteport.port_role = pinfo->port_role;
		rport->remoteport.port_id = pinfo->port_id;
		rport->remoteport.port_state = FC_OBJSTATE_ONLINE;
		rport->dev_loss_end = 0;

		/*
		 * kick off a reconnect attempt on all associations to the
		 * remote port. A successful reconnects will resume i/o.
		 */
		list_for_each_entry(ctrl, &rport->ctrl_list, ctrl_list)
			nvme_fc_resume_controller(ctrl);

		spin_unlock_irqrestore(&rport->lock, flags);

		return rport;
	}

	rport = NULL;

out_done:
	spin_unlock_irqrestore(&nvme_fc_lock, flags);

	return rport;
}

static inline void
__nvme_fc_set_dev_loss_tmo(struct nvme_fc_rport *rport,
			struct nvme_fc_port_info *pinfo)
{
	if (pinfo->dev_loss_tmo)
		rport->remoteport.dev_loss_tmo = pinfo->dev_loss_tmo;
	else
		rport->remoteport.dev_loss_tmo = NVME_FC_DEFAULT_DEV_LOSS_TMO;
}

/**
 * nvme_fc_register_remoteport - transport entry point called by an
 *                              LLDD to register the existence of a NVME
 *                              subsystem FC port on its fabric.
 * @localport: pointer to the (registered) local port that the remote
 *             subsystem port is connected to.
 * @pinfo:     pointer to information about the port to be registered
 * @rport_p:   pointer to a remote port pointer. Upon success, the routine
 *             will allocate a nvme_fc_remote_port structure and place its
 *             address in the remote port pointer. Upon failure, remote port
 *             pointer will be set to 0.
 *
 * Returns:
 * a completion status. Must be 0 upon success; a negative errno
 * (ex: -ENXIO) upon failure.
 */
int
nvme_fc_register_remoteport(struct nvme_fc_local_port *localport,
				struct nvme_fc_port_info *pinfo,
				struct nvme_fc_remote_port **portptr)
{
	struct nvme_fc_lport *lport = localport_to_lport(localport);
	struct nvme_fc_rport *newrec;
	unsigned long flags;
	int ret, idx;

	if (!nvme_fc_lport_get(lport)) {
		ret = -ESHUTDOWN;
		goto out_reghost_failed;
	}

	/*
	 * look to see if there is already a remoteport that is waiting
	 * for a reconnect (within dev_loss_tmo) with the same WWN's.
	 * If so, transition to it and reconnect.
	 */
	newrec = nvme_fc_attach_to_suspended_rport(lport, pinfo);

	/* found an rport, but something about its state is bad */
	if (IS_ERR(newrec)) {
		ret = PTR_ERR(newrec);
		goto out_lport_put;

	/* found existing rport, which was resumed */
	} else if (newrec) {
		nvme_fc_lport_put(lport);
		__nvme_fc_set_dev_loss_tmo(newrec, pinfo);
		nvme_fc_signal_discovery_scan(lport, newrec);
		*portptr = &newrec->remoteport;
		return 0;
	}

	/* nothing found - allocate a new remoteport struct */

	newrec = kmalloc((sizeof(*newrec) + lport->ops->remote_priv_sz),
			 GFP_KERNEL);
	if (!newrec) {
		ret = -ENOMEM;
		goto out_lport_put;
	}

	idx = ida_simple_get(&lport->endp_cnt, 0, 0, GFP_KERNEL);
	if (idx < 0) {
		ret = -ENOSPC;
		goto out_kfree_rport;
	}

	INIT_LIST_HEAD(&newrec->endp_list);
	INIT_LIST_HEAD(&newrec->ctrl_list);
	INIT_LIST_HEAD(&newrec->ls_req_list);
	kref_init(&newrec->ref);
	atomic_set(&newrec->act_ctrl_cnt, 0);
	spin_lock_init(&newrec->lock);
	newrec->remoteport.localport = &lport->localport;
	newrec->dev = lport->dev;
	newrec->lport = lport;
	newrec->remoteport.private = &newrec[1];
	newrec->remoteport.port_role = pinfo->port_role;
	newrec->remoteport.node_name = pinfo->node_name;
	newrec->remoteport.port_name = pinfo->port_name;
	newrec->remoteport.port_id = pinfo->port_id;
	newrec->remoteport.port_state = FC_OBJSTATE_ONLINE;
	newrec->remoteport.port_num = idx;
	__nvme_fc_set_dev_loss_tmo(newrec, pinfo);

	spin_lock_irqsave(&nvme_fc_lock, flags);
	list_add_tail(&newrec->endp_list, &lport->endp_list);
	spin_unlock_irqrestore(&nvme_fc_lock, flags);

	nvme_fc_signal_discovery_scan(lport, newrec);

	*portptr = &newrec->remoteport;
	return 0;

out_kfree_rport:
	kfree(newrec);
out_lport_put:
	nvme_fc_lport_put(lport);
out_reghost_failed:
	*portptr = NULL;
	return ret;
}
EXPORT_SYMBOL_GPL(nvme_fc_register_remoteport);

static int
nvme_fc_abort_lsops(struct nvme_fc_rport *rport)
{
	struct nvmefc_ls_req_op *lsop;
	unsigned long flags;

restart:
	spin_lock_irqsave(&rport->lock, flags);

	list_for_each_entry(lsop, &rport->ls_req_list, lsreq_list) {
		if (!(lsop->flags & FCOP_FLAGS_TERMIO)) {
			lsop->flags |= FCOP_FLAGS_TERMIO;
			spin_unlock_irqrestore(&rport->lock, flags);
			rport->lport->ops->ls_abort(&rport->lport->localport,
						&rport->remoteport,
						&lsop->ls_req);
			goto restart;
		}
	}
	spin_unlock_irqrestore(&rport->lock, flags);

	return 0;
}

static void
nvme_fc_ctrl_connectivity_loss(struct nvme_fc_ctrl *ctrl)
{
	dev_info(ctrl->ctrl.device,
		"NVME-FC{%d}: controller connectivity lost. Awaiting "
		"Reconnect", ctrl->cnum);

	switch (ctrl->ctrl.state) {
	case NVME_CTRL_NEW:
	case NVME_CTRL_LIVE:
		/*
		 * Schedule a controller reset. The reset will terminate the
		 * association and schedule the reconnect timer.  Reconnects
		 * will be attempted until either the ctlr_loss_tmo
		 * (max_retries * connect_delay) expires or the remoteport's
		 * dev_loss_tmo expires.
		 */
		if (nvme_reset_ctrl(&ctrl->ctrl)) {
			dev_warn(ctrl->ctrl.device,
				"NVME-FC{%d}: Couldn't schedule reset.\n",
				ctrl->cnum);
			nvme_delete_ctrl(&ctrl->ctrl);
		}
		break;

	case NVME_CTRL_CONNECTING:
		/*
		 * The association has already been terminated and the
		 * controller is attempting reconnects.  No need to do anything
		 * futher.  Reconnects will be attempted until either the
		 * ctlr_loss_tmo (max_retries * connect_delay) expires or the
		 * remoteport's dev_loss_tmo expires.
		 */
		break;

	case NVME_CTRL_RESETTING:
		/*
		 * Controller is already in the process of terminating the
		 * association.  No need to do anything further. The reconnect
		 * step will kick in naturally after the association is
		 * terminated.
		 */
		break;

	case NVME_CTRL_DELETING:
	default:
		/* no action to take - let it delete */
		break;
	}
}

/**
 * nvme_fc_unregister_remoteport - transport entry point called by an
 *                              LLDD to deregister/remove a previously
 *                              registered a NVME subsystem FC port.
 * @remoteport: pointer to the (registered) remote port that is to be
 *              deregistered.
 *
 * Returns:
 * a completion status. Must be 0 upon success; a negative errno
 * (ex: -ENXIO) upon failure.
 */
int
nvme_fc_unregister_remoteport(struct nvme_fc_remote_port *portptr)
{
	struct nvme_fc_rport *rport = remoteport_to_rport(portptr);
	struct nvme_fc_ctrl *ctrl;
	unsigned long flags;

	if (!portptr)
		return -EINVAL;

	spin_lock_irqsave(&rport->lock, flags);

	if (portptr->port_state != FC_OBJSTATE_ONLINE) {
		spin_unlock_irqrestore(&rport->lock, flags);
		return -EINVAL;
	}
	portptr->port_state = FC_OBJSTATE_DELETED;

	rport->dev_loss_end = jiffies + (portptr->dev_loss_tmo * HZ);

	list_for_each_entry(ctrl, &rport->ctrl_list, ctrl_list) {
		/* if dev_loss_tmo==0, dev loss is immediate */
		if (!portptr->dev_loss_tmo) {
			dev_warn(ctrl->ctrl.device,
				"NVME-FC{%d}: controller connectivity lost.\n",
				ctrl->cnum);
			nvme_delete_ctrl(&ctrl->ctrl);
		} else
			nvme_fc_ctrl_connectivity_loss(ctrl);
	}

	spin_unlock_irqrestore(&rport->lock, flags);

	nvme_fc_abort_lsops(rport);

	if (atomic_read(&rport->act_ctrl_cnt) == 0)
		rport->lport->ops->remoteport_delete(portptr);

	/*
	 * release the reference, which will allow, if all controllers
	 * go away, which should only occur after dev_loss_tmo occurs,
	 * for the rport to be torn down.
	 */
	nvme_fc_rport_put(rport);

	return 0;
}
EXPORT_SYMBOL_GPL(nvme_fc_unregister_remoteport);

/**
 * nvme_fc_rescan_remoteport - transport entry point called by an
 *                              LLDD to request a nvme device rescan.
 * @remoteport: pointer to the (registered) remote port that is to be
 *              rescanned.
 *
 * Returns: N/A
 */
void
nvme_fc_rescan_remoteport(struct nvme_fc_remote_port *remoteport)
{
	struct nvme_fc_rport *rport = remoteport_to_rport(remoteport);

	nvme_fc_signal_discovery_scan(rport->lport, rport);
}
EXPORT_SYMBOL_GPL(nvme_fc_rescan_remoteport);

int
nvme_fc_set_remoteport_devloss(struct nvme_fc_remote_port *portptr,
			u32 dev_loss_tmo)
{
	struct nvme_fc_rport *rport = remoteport_to_rport(portptr);
	unsigned long flags;

	spin_lock_irqsave(&rport->lock, flags);

	if (portptr->port_state != FC_OBJSTATE_ONLINE) {
		spin_unlock_irqrestore(&rport->lock, flags);
		return -EINVAL;
	}

	/* a dev_loss_tmo of 0 (immediate) is allowed to be set */
	rport->remoteport.dev_loss_tmo = dev_loss_tmo;

	spin_unlock_irqrestore(&rport->lock, flags);

	return 0;
}
EXPORT_SYMBOL_GPL(nvme_fc_set_remoteport_devloss);


/* *********************** FC-NVME DMA Handling **************************** */

/*
 * The fcloop device passes in a NULL device pointer. Real LLD's will
 * pass in a valid device pointer. If NULL is passed to the dma mapping
 * routines, depending on the platform, it may or may not succeed, and
 * may crash.
 *
 * As such:
 * Wrapper all the dma routines and check the dev pointer.
 *
 * If simple mappings (return just a dma address, we'll noop them,
 * returning a dma address of 0.
 *
 * On more complex mappings (dma_map_sg), a pseudo routine fills
 * in the scatter list, setting all dma addresses to 0.
 */

static inline dma_addr_t
fc_dma_map_single(struct device *dev, void *ptr, size_t size,
		enum dma_data_direction dir)
{
	return dev ? dma_map_single(dev, ptr, size, dir) : (dma_addr_t)0L;
}

static inline int
fc_dma_mapping_error(struct device *dev, dma_addr_t dma_addr)
{
	return dev ? dma_mapping_error(dev, dma_addr) : 0;
}

static inline void
fc_dma_unmap_single(struct device *dev, dma_addr_t addr, size_t size,
	enum dma_data_direction dir)
{
	if (dev)
		dma_unmap_single(dev, addr, size, dir);
}

static inline void
fc_dma_sync_single_for_cpu(struct device *dev, dma_addr_t addr, size_t size,
		enum dma_data_direction dir)
{
	if (dev)
		dma_sync_single_for_cpu(dev, addr, size, dir);
}

static inline void
fc_dma_sync_single_for_device(struct device *dev, dma_addr_t addr, size_t size,
		enum dma_data_direction dir)
{
	if (dev)
		dma_sync_single_for_device(dev, addr, size, dir);
}

/* pseudo dma_map_sg call */
static int
fc_map_sg(struct scatterlist *sg, int nents)
{
	struct scatterlist *s;
	int i;

	WARN_ON(nents == 0 || sg[0].length == 0);

	for_each_sg(sg, s, nents, i) {
		s->dma_address = 0L;
#ifdef CONFIG_NEED_SG_DMA_LENGTH
		s->dma_length = s->length;
#endif
	}
	return nents;
}

static inline int
fc_dma_map_sg(struct device *dev, struct scatterlist *sg, int nents,
		enum dma_data_direction dir)
{
	return dev ? dma_map_sg(dev, sg, nents, dir) : fc_map_sg(sg, nents);
}

static inline void
fc_dma_unmap_sg(struct device *dev, struct scatterlist *sg, int nents,
		enum dma_data_direction dir)
{
	if (dev)
		dma_unmap_sg(dev, sg, nents, dir);
}

/* *********************** FC-NVME LS Handling **************************** */

static void nvme_fc_ctrl_put(struct nvme_fc_ctrl *);
static int nvme_fc_ctrl_get(struct nvme_fc_ctrl *);


static void
__nvme_fc_finish_ls_req(struct nvmefc_ls_req_op *lsop)
{
	struct nvme_fc_rport *rport = lsop->rport;
	struct nvmefc_ls_req *lsreq = &lsop->ls_req;
	unsigned long flags;

	spin_lock_irqsave(&rport->lock, flags);

	if (!lsop->req_queued) {
		spin_unlock_irqrestore(&rport->lock, flags);
		return;
	}

	list_del(&lsop->lsreq_list);

	lsop->req_queued = false;

	spin_unlock_irqrestore(&rport->lock, flags);

	fc_dma_unmap_single(rport->dev, lsreq->rqstdma,
				  (lsreq->rqstlen + lsreq->rsplen),
				  DMA_BIDIRECTIONAL);

	nvme_fc_rport_put(rport);
}

static int
__nvme_fc_send_ls_req(struct nvme_fc_rport *rport,
		struct nvmefc_ls_req_op *lsop,
		void (*done)(struct nvmefc_ls_req *req, int status))
{
	struct nvmefc_ls_req *lsreq = &lsop->ls_req;
	unsigned long flags;
	int ret = 0;

	if (rport->remoteport.port_state != FC_OBJSTATE_ONLINE)
		return -ECONNREFUSED;

	if (!nvme_fc_rport_get(rport))
		return -ESHUTDOWN;

	lsreq->done = done;
	lsop->rport = rport;
	lsop->req_queued = false;
	INIT_LIST_HEAD(&lsop->lsreq_list);
	init_completion(&lsop->ls_done);

	lsreq->rqstdma = fc_dma_map_single(rport->dev, lsreq->rqstaddr,
				  lsreq->rqstlen + lsreq->rsplen,
				  DMA_BIDIRECTIONAL);
	if (fc_dma_mapping_error(rport->dev, lsreq->rqstdma)) {
		ret = -EFAULT;
		goto out_putrport;
	}
	lsreq->rspdma = lsreq->rqstdma + lsreq->rqstlen;

	spin_lock_irqsave(&rport->lock, flags);

	list_add_tail(&lsop->lsreq_list, &rport->ls_req_list);

	lsop->req_queued = true;

	spin_unlock_irqrestore(&rport->lock, flags);

	ret = rport->lport->ops->ls_req(&rport->lport->localport,
					&rport->remoteport, lsreq);
	if (ret)
		goto out_unlink;

	return 0;

out_unlink:
	lsop->ls_error = ret;
	spin_lock_irqsave(&rport->lock, flags);
	lsop->req_queued = false;
	list_del(&lsop->lsreq_list);
	spin_unlock_irqrestore(&rport->lock, flags);
	fc_dma_unmap_single(rport->dev, lsreq->rqstdma,
				  (lsreq->rqstlen + lsreq->rsplen),
				  DMA_BIDIRECTIONAL);
out_putrport:
	nvme_fc_rport_put(rport);

	return ret;
}

static void
nvme_fc_send_ls_req_done(struct nvmefc_ls_req *lsreq, int status)
{
	struct nvmefc_ls_req_op *lsop = ls_req_to_lsop(lsreq);

	lsop->ls_error = status;
	complete(&lsop->ls_done);
}

static int
nvme_fc_send_ls_req(struct nvme_fc_rport *rport, struct nvmefc_ls_req_op *lsop)
{
	struct nvmefc_ls_req *lsreq = &lsop->ls_req;
	struct fcnvme_ls_rjt *rjt = lsreq->rspaddr;
	int ret;

	ret = __nvme_fc_send_ls_req(rport, lsop, nvme_fc_send_ls_req_done);

	if (!ret) {
		/*
		 * No timeout/not interruptible as we need the struct
		 * to exist until the lldd calls us back. Thus mandate
		 * wait until driver calls back. lldd responsible for
		 * the timeout action
		 */
		wait_for_completion(&lsop->ls_done);

		__nvme_fc_finish_ls_req(lsop);

		ret = lsop->ls_error;
	}

	if (ret)
		return ret;

	/* ACC or RJT payload ? */
	if (rjt->w0.ls_cmd == FCNVME_LS_RJT)
		return -ENXIO;

	return 0;
}

static int
nvme_fc_send_ls_req_async(struct nvme_fc_rport *rport,
		struct nvmefc_ls_req_op *lsop,
		void (*done)(struct nvmefc_ls_req *req, int status))
{
	/* don't wait for completion */

	return __nvme_fc_send_ls_req(rport, lsop, done);
}

/* Validation Error indexes into the string table below */
enum {
	VERR_NO_ERROR		= 0,
	VERR_LSACC		= 1,
	VERR_LSDESC_RQST	= 2,
	VERR_LSDESC_RQST_LEN	= 3,
	VERR_ASSOC_ID		= 4,
	VERR_ASSOC_ID_LEN	= 5,
	VERR_CONN_ID		= 6,
	VERR_CONN_ID_LEN	= 7,
	VERR_CR_ASSOC		= 8,
	VERR_CR_ASSOC_ACC_LEN	= 9,
	VERR_CR_CONN		= 10,
	VERR_CR_CONN_ACC_LEN	= 11,
	VERR_DISCONN		= 12,
	VERR_DISCONN_ACC_LEN	= 13,
};

static char *validation_errors[] = {
	"OK",
	"Not LS_ACC",
	"Not LSDESC_RQST",
	"Bad LSDESC_RQST Length",
	"Not Association ID",
	"Bad Association ID Length",
	"Not Connection ID",
	"Bad Connection ID Length",
	"Not CR_ASSOC Rqst",
	"Bad CR_ASSOC ACC Length",
	"Not CR_CONN Rqst",
	"Bad CR_CONN ACC Length",
	"Not Disconnect Rqst",
	"Bad Disconnect ACC Length",
};

static int
nvme_fc_connect_admin_queue(struct nvme_fc_ctrl *ctrl,
	struct nvme_fc_queue *queue, u16 qsize, u16 ersp_ratio)
{
	struct nvmefc_ls_req_op *lsop;
	struct nvmefc_ls_req *lsreq;
	struct fcnvme_ls_cr_assoc_rqst *assoc_rqst;
	struct fcnvme_ls_cr_assoc_acc *assoc_acc;
	int ret, fcret = 0;

	lsop = kzalloc((sizeof(*lsop) +
			 ctrl->lport->ops->lsrqst_priv_sz +
			 sizeof(*assoc_rqst) + sizeof(*assoc_acc)), GFP_KERNEL);
	if (!lsop) {
		ret = -ENOMEM;
		goto out_no_memory;
	}
	lsreq = &lsop->ls_req;

	lsreq->private = (void *)&lsop[1];
	assoc_rqst = (struct fcnvme_ls_cr_assoc_rqst *)
			(lsreq->private + ctrl->lport->ops->lsrqst_priv_sz);
	assoc_acc = (struct fcnvme_ls_cr_assoc_acc *)&assoc_rqst[1];

	assoc_rqst->w0.ls_cmd = FCNVME_LS_CREATE_ASSOCIATION;
	assoc_rqst->desc_list_len =
			cpu_to_be32(sizeof(struct fcnvme_lsdesc_cr_assoc_cmd));

	assoc_rqst->assoc_cmd.desc_tag =
			cpu_to_be32(FCNVME_LSDESC_CREATE_ASSOC_CMD);
	assoc_rqst->assoc_cmd.desc_len =
			fcnvme_lsdesc_len(
				sizeof(struct fcnvme_lsdesc_cr_assoc_cmd));

	assoc_rqst->assoc_cmd.ersp_ratio = cpu_to_be16(ersp_ratio);
	assoc_rqst->assoc_cmd.sqsize = cpu_to_be16(qsize - 1);
	/* Linux supports only Dynamic controllers */
	assoc_rqst->assoc_cmd.cntlid = cpu_to_be16(0xffff);
	uuid_copy(&assoc_rqst->assoc_cmd.hostid, &ctrl->ctrl.opts->host->id);
	strncpy(assoc_rqst->assoc_cmd.hostnqn, ctrl->ctrl.opts->host->nqn,
		min(FCNVME_ASSOC_HOSTNQN_LEN, NVMF_NQN_SIZE));
	strncpy(assoc_rqst->assoc_cmd.subnqn, ctrl->ctrl.opts->subsysnqn,
		min(FCNVME_ASSOC_SUBNQN_LEN, NVMF_NQN_SIZE));

	lsop->queue = queue;
	lsreq->rqstaddr = assoc_rqst;
	lsreq->rqstlen = sizeof(*assoc_rqst);
	lsreq->rspaddr = assoc_acc;
	lsreq->rsplen = sizeof(*assoc_acc);
	lsreq->timeout = NVME_FC_CONNECT_TIMEOUT_SEC;

	ret = nvme_fc_send_ls_req(ctrl->rport, lsop);
	if (ret)
		goto out_free_buffer;

	/* process connect LS completion */

	/* validate the ACC response */
	if (assoc_acc->hdr.w0.ls_cmd != FCNVME_LS_ACC)
		fcret = VERR_LSACC;
	else if (assoc_acc->hdr.desc_list_len !=
			fcnvme_lsdesc_len(
				sizeof(struct fcnvme_ls_cr_assoc_acc)))
		fcret = VERR_CR_ASSOC_ACC_LEN;
	else if (assoc_acc->hdr.rqst.desc_tag !=
			cpu_to_be32(FCNVME_LSDESC_RQST))
		fcret = VERR_LSDESC_RQST;
	else if (assoc_acc->hdr.rqst.desc_len !=
			fcnvme_lsdesc_len(sizeof(struct fcnvme_lsdesc_rqst)))
		fcret = VERR_LSDESC_RQST_LEN;
	else if (assoc_acc->hdr.rqst.w0.ls_cmd != FCNVME_LS_CREATE_ASSOCIATION)
		fcret = VERR_CR_ASSOC;
	else if (assoc_acc->associd.desc_tag !=
			cpu_to_be32(FCNVME_LSDESC_ASSOC_ID))
		fcret = VERR_ASSOC_ID;
	else if (assoc_acc->associd.desc_len !=
			fcnvme_lsdesc_len(
				sizeof(struct fcnvme_lsdesc_assoc_id)))
		fcret = VERR_ASSOC_ID_LEN;
	else if (assoc_acc->connectid.desc_tag !=
			cpu_to_be32(FCNVME_LSDESC_CONN_ID))
		fcret = VERR_CONN_ID;
	else if (assoc_acc->connectid.desc_len !=
			fcnvme_lsdesc_len(sizeof(struct fcnvme_lsdesc_conn_id)))
		fcret = VERR_CONN_ID_LEN;

	if (fcret) {
		ret = -EBADF;
		dev_err(ctrl->dev,
			"q %d connect failed: %s\n",
			queue->qnum, validation_errors[fcret]);
	} else {
		ctrl->association_id =
			be64_to_cpu(assoc_acc->associd.association_id);
		queue->connection_id =
			be64_to_cpu(assoc_acc->connectid.connection_id);
		set_bit(NVME_FC_Q_CONNECTED, &queue->flags);
	}

out_free_buffer:
	kfree(lsop);
out_no_memory:
	if (ret)
		dev_err(ctrl->dev,
			"queue %d connect admin queue failed (%d).\n",
			queue->qnum, ret);
	return ret;
}

static int
nvme_fc_connect_queue(struct nvme_fc_ctrl *ctrl, struct nvme_fc_queue *queue,
			u16 qsize, u16 ersp_ratio)
{
	struct nvmefc_ls_req_op *lsop;
	struct nvmefc_ls_req *lsreq;
	struct fcnvme_ls_cr_conn_rqst *conn_rqst;
	struct fcnvme_ls_cr_conn_acc *conn_acc;
	int ret, fcret = 0;

	lsop = kzalloc((sizeof(*lsop) +
			 ctrl->lport->ops->lsrqst_priv_sz +
			 sizeof(*conn_rqst) + sizeof(*conn_acc)), GFP_KERNEL);
	if (!lsop) {
		ret = -ENOMEM;
		goto out_no_memory;
	}
	lsreq = &lsop->ls_req;

	lsreq->private = (void *)&lsop[1];
	conn_rqst = (struct fcnvme_ls_cr_conn_rqst *)
			(lsreq->private + ctrl->lport->ops->lsrqst_priv_sz);
	conn_acc = (struct fcnvme_ls_cr_conn_acc *)&conn_rqst[1];

	conn_rqst->w0.ls_cmd = FCNVME_LS_CREATE_CONNECTION;
	conn_rqst->desc_list_len = cpu_to_be32(
				sizeof(struct fcnvme_lsdesc_assoc_id) +
				sizeof(struct fcnvme_lsdesc_cr_conn_cmd));

	conn_rqst->associd.desc_tag = cpu_to_be32(FCNVME_LSDESC_ASSOC_ID);
	conn_rqst->associd.desc_len =
			fcnvme_lsdesc_len(
				sizeof(struct fcnvme_lsdesc_assoc_id));
	conn_rqst->associd.association_id = cpu_to_be64(ctrl->association_id);
	conn_rqst->connect_cmd.desc_tag =
			cpu_to_be32(FCNVME_LSDESC_CREATE_CONN_CMD);
	conn_rqst->connect_cmd.desc_len =
			fcnvme_lsdesc_len(
				sizeof(struct fcnvme_lsdesc_cr_conn_cmd));
	conn_rqst->connect_cmd.ersp_ratio = cpu_to_be16(ersp_ratio);
	conn_rqst->connect_cmd.qid  = cpu_to_be16(queue->qnum);
	conn_rqst->connect_cmd.sqsize = cpu_to_be16(qsize - 1);

	lsop->queue = queue;
	lsreq->rqstaddr = conn_rqst;
	lsreq->rqstlen = sizeof(*conn_rqst);
	lsreq->rspaddr = conn_acc;
	lsreq->rsplen = sizeof(*conn_acc);
	lsreq->timeout = NVME_FC_CONNECT_TIMEOUT_SEC;

	ret = nvme_fc_send_ls_req(ctrl->rport, lsop);
	if (ret)
		goto out_free_buffer;

	/* process connect LS completion */

	/* validate the ACC response */
	if (conn_acc->hdr.w0.ls_cmd != FCNVME_LS_ACC)
		fcret = VERR_LSACC;
	else if (conn_acc->hdr.desc_list_len !=
			fcnvme_lsdesc_len(sizeof(struct fcnvme_ls_cr_conn_acc)))
		fcret = VERR_CR_CONN_ACC_LEN;
	else if (conn_acc->hdr.rqst.desc_tag != cpu_to_be32(FCNVME_LSDESC_RQST))
		fcret = VERR_LSDESC_RQST;
	else if (conn_acc->hdr.rqst.desc_len !=
			fcnvme_lsdesc_len(sizeof(struct fcnvme_lsdesc_rqst)))
		fcret = VERR_LSDESC_RQST_LEN;
	else if (conn_acc->hdr.rqst.w0.ls_cmd != FCNVME_LS_CREATE_CONNECTION)
		fcret = VERR_CR_CONN;
	else if (conn_acc->connectid.desc_tag !=
			cpu_to_be32(FCNVME_LSDESC_CONN_ID))
		fcret = VERR_CONN_ID;
	else if (conn_acc->connectid.desc_len !=
			fcnvme_lsdesc_len(sizeof(struct fcnvme_lsdesc_conn_id)))
		fcret = VERR_CONN_ID_LEN;

	if (fcret) {
		ret = -EBADF;
		dev_err(ctrl->dev,
			"q %d connect failed: %s\n",
			queue->qnum, validation_errors[fcret]);
	} else {
		queue->connection_id =
			be64_to_cpu(conn_acc->connectid.connection_id);
		set_bit(NVME_FC_Q_CONNECTED, &queue->flags);
	}

out_free_buffer:
	kfree(lsop);
out_no_memory:
	if (ret)
		dev_err(ctrl->dev,
			"queue %d connect command failed (%d).\n",
			queue->qnum, ret);
	return ret;
}

static void
nvme_fc_disconnect_assoc_done(struct nvmefc_ls_req *lsreq, int status)
{
	struct nvmefc_ls_req_op *lsop = ls_req_to_lsop(lsreq);

	__nvme_fc_finish_ls_req(lsop);

	/* fc-nvme iniator doesn't care about success or failure of cmd */

	kfree(lsop);
}

/*
 * This routine sends a FC-NVME LS to disconnect (aka terminate)
 * the FC-NVME Association.  Terminating the association also
 * terminates the FC-NVME connections (per queue, both admin and io
 * queues) that are part of the association. E.g. things are torn
 * down, and the related FC-NVME Association ID and Connection IDs
 * become invalid.
 *
 * The behavior of the fc-nvme initiator is such that it's
 * understanding of the association and connections will implicitly
 * be torn down. The action is implicit as it may be due to a loss of
 * connectivity with the fc-nvme target, so you may never get a
 * response even if you tried.  As such, the action of this routine
 * is to asynchronously send the LS, ignore any results of the LS, and
 * continue on with terminating the association. If the fc-nvme target
 * is present and receives the LS, it too can tear down.
 */
static void
nvme_fc_xmt_disconnect_assoc(struct nvme_fc_ctrl *ctrl)
{
	struct fcnvme_ls_disconnect_rqst *discon_rqst;
	struct fcnvme_ls_disconnect_acc *discon_acc;
	struct nvmefc_ls_req_op *lsop;
	struct nvmefc_ls_req *lsreq;
	int ret;

	lsop = kzalloc((sizeof(*lsop) +
			 ctrl->lport->ops->lsrqst_priv_sz +
			 sizeof(*discon_rqst) + sizeof(*discon_acc)),
			GFP_KERNEL);
	if (!lsop)
		/* couldn't sent it... too bad */
		return;

	lsreq = &lsop->ls_req;

	lsreq->private = (void *)&lsop[1];
	discon_rqst = (struct fcnvme_ls_disconnect_rqst *)
			(lsreq->private + ctrl->lport->ops->lsrqst_priv_sz);
	discon_acc = (struct fcnvme_ls_disconnect_acc *)&discon_rqst[1];

	discon_rqst->w0.ls_cmd = FCNVME_LS_DISCONNECT;
	discon_rqst->desc_list_len = cpu_to_be32(
				sizeof(struct fcnvme_lsdesc_assoc_id) +
				sizeof(struct fcnvme_lsdesc_disconn_cmd));

	discon_rqst->associd.desc_tag = cpu_to_be32(FCNVME_LSDESC_ASSOC_ID);
	discon_rqst->associd.desc_len =
			fcnvme_lsdesc_len(
				sizeof(struct fcnvme_lsdesc_assoc_id));

	discon_rqst->associd.association_id = cpu_to_be64(ctrl->association_id);

	discon_rqst->discon_cmd.desc_tag = cpu_to_be32(
						FCNVME_LSDESC_DISCONN_CMD);
	discon_rqst->discon_cmd.desc_len =
			fcnvme_lsdesc_len(
				sizeof(struct fcnvme_lsdesc_disconn_cmd));
	discon_rqst->discon_cmd.scope = FCNVME_DISCONN_ASSOCIATION;
	discon_rqst->discon_cmd.id = cpu_to_be64(ctrl->association_id);

	lsreq->rqstaddr = discon_rqst;
	lsreq->rqstlen = sizeof(*discon_rqst);
	lsreq->rspaddr = discon_acc;
	lsreq->rsplen = sizeof(*discon_acc);
	lsreq->timeout = NVME_FC_CONNECT_TIMEOUT_SEC;

	ret = nvme_fc_send_ls_req_async(ctrl->rport, lsop,
				nvme_fc_disconnect_assoc_done);
	if (ret)
		kfree(lsop);

	/* only meaningful part to terminating the association */
	ctrl->association_id = 0;
}


/* *********************** NVME Ctrl Routines **************************** */

static void nvme_fc_error_recovery(struct nvme_fc_ctrl *ctrl, char *errmsg);

static void
__nvme_fc_exit_request(struct nvme_fc_ctrl *ctrl,
		struct nvme_fc_fcp_op *op)
{
	fc_dma_unmap_single(ctrl->lport->dev, op->fcp_req.rspdma,
				sizeof(op->rsp_iu), DMA_FROM_DEVICE);
	fc_dma_unmap_single(ctrl->lport->dev, op->fcp_req.cmddma,
				sizeof(op->cmd_iu), DMA_TO_DEVICE);

	atomic_set(&op->state, FCPOP_STATE_UNINIT);
}

static void
nvme_fc_exit_request(struct blk_mq_tag_set *set, struct request *rq,
		unsigned int hctx_idx)
{
	struct nvme_fc_fcp_op *op = blk_mq_rq_to_pdu(rq);

	return __nvme_fc_exit_request(set->driver_data, op);
}

static int
__nvme_fc_abort_op(struct nvme_fc_ctrl *ctrl, struct nvme_fc_fcp_op *op)
{
	unsigned long flags;
	int opstate;

	spin_lock_irqsave(&ctrl->lock, flags);
	opstate = atomic_xchg(&op->state, FCPOP_STATE_ABORTED);
	if (opstate != FCPOP_STATE_ACTIVE)
		atomic_set(&op->state, opstate);
	else if (ctrl->flags & FCCTRL_TERMIO)
		ctrl->iocnt++;
	spin_unlock_irqrestore(&ctrl->lock, flags);

	if (opstate != FCPOP_STATE_ACTIVE)
		return -ECANCELED;

	ctrl->lport->ops->fcp_abort(&ctrl->lport->localport,
					&ctrl->rport->remoteport,
					op->queue->lldd_handle,
					&op->fcp_req);

	return 0;
}

static void
nvme_fc_abort_aen_ops(struct nvme_fc_ctrl *ctrl)
{
	struct nvme_fc_fcp_op *aen_op = ctrl->aen_ops;
	int i;

	/* ensure we've initialized the ops once */
	if (!(aen_op->flags & FCOP_FLAGS_AEN))
		return;

	for (i = 0; i < NVME_NR_AEN_COMMANDS; i++, aen_op++)
		__nvme_fc_abort_op(ctrl, aen_op);
}

static inline void
__nvme_fc_fcpop_chk_teardowns(struct nvme_fc_ctrl *ctrl,
		struct nvme_fc_fcp_op *op, int opstate)
{
	unsigned long flags;

	if (opstate == FCPOP_STATE_ABORTED) {
		spin_lock_irqsave(&ctrl->lock, flags);
		if (ctrl->flags & FCCTRL_TERMIO) {
			if (!--ctrl->iocnt)
				wake_up(&ctrl->ioabort_wait);
		}
		spin_unlock_irqrestore(&ctrl->lock, flags);
	}
}

static void
nvme_fc_fcpio_done(struct nvmefc_fcp_req *req)
{
	struct nvme_fc_fcp_op *op = fcp_req_to_fcp_op(req);
	struct request *rq = op->rq;
	struct nvmefc_fcp_req *freq = &op->fcp_req;
	struct nvme_fc_ctrl *ctrl = op->ctrl;
	struct nvme_fc_queue *queue = op->queue;
	struct nvme_completion *cqe = &op->rsp_iu.cqe;
	struct nvme_command *sqe = &op->cmd_iu.sqe;
	__le16 status = cpu_to_le16(NVME_SC_SUCCESS << 1);
	union nvme_result result;
	bool terminate_assoc = true;
	int opstate;

	/*
	 * WARNING:
	 * The current linux implementation of a nvme controller
	 * allocates a single tag set for all io queues and sizes
	 * the io queues to fully hold all possible tags. Thus, the
	 * implementation does not reference or care about the sqhd
	 * value as it never needs to use the sqhd/sqtail pointers
	 * for submission pacing.
	 *
	 * This affects the FC-NVME implementation in two ways:
	 * 1) As the value doesn't matter, we don't need to waste
	 *    cycles extracting it from ERSPs and stamping it in the
	 *    cases where the transport fabricates CQEs on successful
	 *    completions.
	 * 2) The FC-NVME implementation requires that delivery of
	 *    ERSP completions are to go back to the nvme layer in order
	 *    relative to the rsn, such that the sqhd value will always
	 *    be "in order" for the nvme layer. As the nvme layer in
	 *    linux doesn't care about sqhd, there's no need to return
	 *    them in order.
	 *
	 * Additionally:
	 * As the core nvme layer in linux currently does not look at
	 * every field in the cqe - in cases where the FC transport must
	 * fabricate a CQE, the following fields will not be set as they
	 * are not referenced:
	 *      cqe.sqid,  cqe.sqhd,  cqe.command_id
	 *
	 * Failure or error of an individual i/o, in a transport
	 * detected fashion unrelated to the nvme completion status,
	 * potentially cause the initiator and target sides to get out
	 * of sync on SQ head/tail (aka outstanding io count allowed).
	 * Per FC-NVME spec, failure of an individual command requires
	 * the connection to be terminated, which in turn requires the
	 * association to be terminated.
	 */

	opstate = atomic_xchg(&op->state, FCPOP_STATE_COMPLETE);

	fc_dma_sync_single_for_cpu(ctrl->lport->dev, op->fcp_req.rspdma,
				sizeof(op->rsp_iu), DMA_FROM_DEVICE);

	if (opstate == FCPOP_STATE_ABORTED)
		status = cpu_to_le16(NVME_SC_ABORT_REQ << 1);
	else if (freq->status)
		status = cpu_to_le16(NVME_SC_INTERNAL << 1);

	/*
	 * For the linux implementation, if we have an unsuccesful
	 * status, they blk-mq layer can typically be called with the
	 * non-zero status and the content of the cqe isn't important.
	 */
	if (status)
		goto done;

	/*
	 * command completed successfully relative to the wire
	 * protocol. However, validate anything received and
	 * extract the status and result from the cqe (create it
	 * where necessary).
	 */

	switch (freq->rcv_rsplen) {

	case 0:
	case NVME_FC_SIZEOF_ZEROS_RSP:
		/*
		 * No response payload or 12 bytes of payload (which
		 * should all be zeros) are considered successful and
		 * no payload in the CQE by the transport.
		 */
		if (freq->transferred_length !=
			be32_to_cpu(op->cmd_iu.data_len)) {
			status = cpu_to_le16(NVME_SC_INTERNAL << 1);
			goto done;
		}
		result.u64 = 0;
		break;

	case sizeof(struct nvme_fc_ersp_iu):
		/*
		 * The ERSP IU contains a full completion with CQE.
		 * Validate ERSP IU and look at cqe.
		 */
		if (unlikely(be16_to_cpu(op->rsp_iu.iu_len) !=
					(freq->rcv_rsplen / 4) ||
			     be32_to_cpu(op->rsp_iu.xfrd_len) !=
					freq->transferred_length ||
			     op->rsp_iu.status_code ||
			     sqe->common.command_id != cqe->command_id)) {
			status = cpu_to_le16(NVME_SC_INTERNAL << 1);
			goto done;
		}
		result = cqe->result;
		status = cqe->status;
		break;

	default:
		status = cpu_to_le16(NVME_SC_INTERNAL << 1);
		goto done;
	}

	terminate_assoc = false;

done:
	if (op->flags & FCOP_FLAGS_AEN) {
		nvme_complete_async_event(&queue->ctrl->ctrl, status, &result);
		__nvme_fc_fcpop_chk_teardowns(ctrl, op, opstate);
		atomic_set(&op->state, FCPOP_STATE_IDLE);
		op->flags = FCOP_FLAGS_AEN;	/* clear other flags */
		nvme_fc_ctrl_put(ctrl);
		goto check_error;
	}

	__nvme_fc_fcpop_chk_teardowns(ctrl, op, opstate);
	nvme_end_request(rq, status, result);

check_error:
	if (terminate_assoc)
		nvme_fc_error_recovery(ctrl, "transport detected io error");
}

static int
__nvme_fc_init_request(struct nvme_fc_ctrl *ctrl,
		struct nvme_fc_queue *queue, struct nvme_fc_fcp_op *op,
		struct request *rq, u32 rqno)
{
	struct nvme_fc_cmd_iu *cmdiu = &op->cmd_iu;
	int ret = 0;

	memset(op, 0, sizeof(*op));
	op->fcp_req.cmdaddr = &op->cmd_iu;
	op->fcp_req.cmdlen = sizeof(op->cmd_iu);
	op->fcp_req.rspaddr = &op->rsp_iu;
	op->fcp_req.rsplen = sizeof(op->rsp_iu);
	op->fcp_req.done = nvme_fc_fcpio_done;
	op->fcp_req.first_sgl = (struct scatterlist *)&op[1];
	op->fcp_req.private = &op->fcp_req.first_sgl[SG_CHUNK_SIZE];
	op->ctrl = ctrl;
	op->queue = queue;
	op->rq = rq;
	op->rqno = rqno;

	cmdiu->scsi_id = NVME_CMD_SCSI_ID;
	cmdiu->fc_id = NVME_CMD_FC_ID;
	cmdiu->iu_len = cpu_to_be16(sizeof(*cmdiu) / sizeof(u32));

	op->fcp_req.cmddma = fc_dma_map_single(ctrl->lport->dev,
				&op->cmd_iu, sizeof(op->cmd_iu), DMA_TO_DEVICE);
	if (fc_dma_mapping_error(ctrl->lport->dev, op->fcp_req.cmddma)) {
		dev_err(ctrl->dev,
			"FCP Op failed - cmdiu dma mapping failed.\n");
		ret = EFAULT;
		goto out_on_error;
	}

	op->fcp_req.rspdma = fc_dma_map_single(ctrl->lport->dev,
				&op->rsp_iu, sizeof(op->rsp_iu),
				DMA_FROM_DEVICE);
	if (fc_dma_mapping_error(ctrl->lport->dev, op->fcp_req.rspdma)) {
		dev_err(ctrl->dev,
			"FCP Op failed - rspiu dma mapping failed.\n");
		ret = EFAULT;
	}

	atomic_set(&op->state, FCPOP_STATE_IDLE);
out_on_error:
	return ret;
}

static int
nvme_fc_init_request(struct blk_mq_tag_set *set, struct request *rq,
		unsigned int hctx_idx, unsigned int numa_node)
{
	struct nvme_fc_ctrl *ctrl = set->driver_data;
	struct nvme_fc_fcp_op *op = blk_mq_rq_to_pdu(rq);
	int queue_idx = (set == &ctrl->tag_set) ? hctx_idx + 1 : 0;
	struct nvme_fc_queue *queue = &ctrl->queues[queue_idx];

	nvme_req(rq)->ctrl = &ctrl->ctrl;
	return __nvme_fc_init_request(ctrl, queue, op, rq, queue->rqcnt++);
}

static int
nvme_fc_init_aen_ops(struct nvme_fc_ctrl *ctrl)
{
	struct nvme_fc_fcp_op *aen_op;
	struct nvme_fc_cmd_iu *cmdiu;
	struct nvme_command *sqe;
	void *private;
	int i, ret;

	aen_op = ctrl->aen_ops;
	for (i = 0; i < NVME_NR_AEN_COMMANDS; i++, aen_op++) {
		private = kzalloc(ctrl->lport->ops->fcprqst_priv_sz,
						GFP_KERNEL);
		if (!private)
			return -ENOMEM;

		cmdiu = &aen_op->cmd_iu;
		sqe = &cmdiu->sqe;
		ret = __nvme_fc_init_request(ctrl, &ctrl->queues[0],
				aen_op, (struct request *)NULL,
				(NVME_AQ_BLK_MQ_DEPTH + i));
		if (ret) {
			kfree(private);
			return ret;
		}

		aen_op->flags = FCOP_FLAGS_AEN;
		aen_op->fcp_req.first_sgl = NULL; /* no sg list */
		aen_op->fcp_req.private = private;

		memset(sqe, 0, sizeof(*sqe));
		sqe->common.opcode = nvme_admin_async_event;
		/* Note: core layer may overwrite the sqe.command_id value */
		sqe->common.command_id = NVME_AQ_BLK_MQ_DEPTH + i;
	}
	return 0;
}

static void
nvme_fc_term_aen_ops(struct nvme_fc_ctrl *ctrl)
{
	struct nvme_fc_fcp_op *aen_op;
	int i;

	aen_op = ctrl->aen_ops;
	for (i = 0; i < NVME_NR_AEN_COMMANDS; i++, aen_op++) {
		if (!aen_op->fcp_req.private)
			continue;

		__nvme_fc_exit_request(ctrl, aen_op);

		kfree(aen_op->fcp_req.private);
		aen_op->fcp_req.private = NULL;
	}
}

static inline void
__nvme_fc_init_hctx(struct blk_mq_hw_ctx *hctx, struct nvme_fc_ctrl *ctrl,
		unsigned int qidx)
{
	struct nvme_fc_queue *queue = &ctrl->queues[qidx];

	hctx->driver_data = queue;
	queue->hctx = hctx;
}

static int
nvme_fc_init_hctx(struct blk_mq_hw_ctx *hctx, void *data,
		unsigned int hctx_idx)
{
	struct nvme_fc_ctrl *ctrl = data;

	__nvme_fc_init_hctx(hctx, ctrl, hctx_idx + 1);

	return 0;
}

static int
nvme_fc_init_admin_hctx(struct blk_mq_hw_ctx *hctx, void *data,
		unsigned int hctx_idx)
{
	struct nvme_fc_ctrl *ctrl = data;

	__nvme_fc_init_hctx(hctx, ctrl, hctx_idx);

	return 0;
}

static void
nvme_fc_init_queue(struct nvme_fc_ctrl *ctrl, int idx)
{
	struct nvme_fc_queue *queue;

	queue = &ctrl->queues[idx];
	memset(queue, 0, sizeof(*queue));
	queue->ctrl = ctrl;
	queue->qnum = idx;
	atomic_set(&queue->csn, 1);
	queue->dev = ctrl->dev;

	if (idx > 0)
		queue->cmnd_capsule_len = ctrl->ctrl.ioccsz * 16;
	else
		queue->cmnd_capsule_len = sizeof(struct nvme_command);

	/*
	 * Considered whether we should allocate buffers for all SQEs
	 * and CQEs and dma map them - mapping their respective entries
	 * into the request structures (kernel vm addr and dma address)
	 * thus the driver could use the buffers/mappings directly.
	 * It only makes sense if the LLDD would use them for its
	 * messaging api. It's very unlikely most adapter api's would use
	 * a native NVME sqe/cqe. More reasonable if FC-NVME IU payload
	 * structures were used instead.
	 */
}

/*
 * This routine terminates a queue at the transport level.
 * The transport has already ensured that all outstanding ios on
 * the queue have been terminated.
 * The transport will send a Disconnect LS request to terminate
 * the queue's connection. Termination of the admin queue will also
 * terminate the association at the target.
 */
static void
nvme_fc_free_queue(struct nvme_fc_queue *queue)
{
	if (!test_and_clear_bit(NVME_FC_Q_CONNECTED, &queue->flags))
		return;

	clear_bit(NVME_FC_Q_LIVE, &queue->flags);
	/*
	 * Current implementation never disconnects a single queue.
	 * It always terminates a whole association. So there is never
	 * a disconnect(queue) LS sent to the target.
	 */

	queue->connection_id = 0;
	atomic_set(&queue->csn, 1);
}

static void
__nvme_fc_delete_hw_queue(struct nvme_fc_ctrl *ctrl,
	struct nvme_fc_queue *queue, unsigned int qidx)
{
	if (ctrl->lport->ops->delete_queue)
		ctrl->lport->ops->delete_queue(&ctrl->lport->localport, qidx,
				queue->lldd_handle);
	queue->lldd_handle = NULL;
}

static void
nvme_fc_free_io_queues(struct nvme_fc_ctrl *ctrl)
{
	int i;

	for (i = 1; i < ctrl->ctrl.queue_count; i++)
		nvme_fc_free_queue(&ctrl->queues[i]);
}

static int
__nvme_fc_create_hw_queue(struct nvme_fc_ctrl *ctrl,
	struct nvme_fc_queue *queue, unsigned int qidx, u16 qsize)
{
	int ret = 0;

	queue->lldd_handle = NULL;
	if (ctrl->lport->ops->create_queue)
		ret = ctrl->lport->ops->create_queue(&ctrl->lport->localport,
				qidx, qsize, &queue->lldd_handle);

	return ret;
}

static void
nvme_fc_delete_hw_io_queues(struct nvme_fc_ctrl *ctrl)
{
	struct nvme_fc_queue *queue = &ctrl->queues[ctrl->ctrl.queue_count - 1];
	int i;

	for (i = ctrl->ctrl.queue_count - 1; i >= 1; i--, queue--)
		__nvme_fc_delete_hw_queue(ctrl, queue, i);
}

static int
nvme_fc_create_hw_io_queues(struct nvme_fc_ctrl *ctrl, u16 qsize)
{
	struct nvme_fc_queue *queue = &ctrl->queues[1];
	int i, ret;

	for (i = 1; i < ctrl->ctrl.queue_count; i++, queue++) {
		ret = __nvme_fc_create_hw_queue(ctrl, queue, i, qsize);
		if (ret)
			goto delete_queues;
	}

	return 0;

delete_queues:
	for (; i >= 0; i--)
		__nvme_fc_delete_hw_queue(ctrl, &ctrl->queues[i], i);
	return ret;
}

static int
nvme_fc_connect_io_queues(struct nvme_fc_ctrl *ctrl, u16 qsize)
{
	int i, ret = 0;

	for (i = 1; i < ctrl->ctrl.queue_count; i++) {
		ret = nvme_fc_connect_queue(ctrl, &ctrl->queues[i], qsize,
					(qsize / 5));
		if (ret)
			break;
		ret = nvmf_connect_io_queue(&ctrl->ctrl, i);
		if (ret)
			break;

		set_bit(NVME_FC_Q_LIVE, &ctrl->queues[i].flags);
	}

	return ret;
}

static void
nvme_fc_init_io_queues(struct nvme_fc_ctrl *ctrl)
{
	int i;

	for (i = 1; i < ctrl->ctrl.queue_count; i++)
		nvme_fc_init_queue(ctrl, i);
}

static void
nvme_fc_ctrl_free(struct kref *ref)
{
	struct nvme_fc_ctrl *ctrl =
		container_of(ref, struct nvme_fc_ctrl, ref);
	unsigned long flags;

	if (ctrl->ctrl.tagset) {
		blk_cleanup_queue(ctrl->ctrl.connect_q);
		blk_mq_free_tag_set(&ctrl->tag_set);
	}

	/* remove from rport list */
	spin_lock_irqsave(&ctrl->rport->lock, flags);
	list_del(&ctrl->ctrl_list);
	spin_unlock_irqrestore(&ctrl->rport->lock, flags);

	blk_mq_unquiesce_queue(ctrl->ctrl.admin_q);
	blk_cleanup_queue(ctrl->ctrl.admin_q);
	blk_mq_free_tag_set(&ctrl->admin_tag_set);

	kfree(ctrl->queues);

	put_device(ctrl->dev);
	nvme_fc_rport_put(ctrl->rport);

	ida_simple_remove(&nvme_fc_ctrl_cnt, ctrl->cnum);
	if (ctrl->ctrl.opts)
		nvmf_free_options(ctrl->ctrl.opts);
	kfree(ctrl);
}

static void
nvme_fc_ctrl_put(struct nvme_fc_ctrl *ctrl)
{
	kref_put(&ctrl->ref, nvme_fc_ctrl_free);
}

static int
nvme_fc_ctrl_get(struct nvme_fc_ctrl *ctrl)
{
	return kref_get_unless_zero(&ctrl->ref);
}

/*
 * All accesses from nvme core layer done - can now free the
 * controller. Called after last nvme_put_ctrl() call
 */
static void
nvme_fc_nvme_ctrl_freed(struct nvme_ctrl *nctrl)
{
	struct nvme_fc_ctrl *ctrl = to_fc_ctrl(nctrl);

	WARN_ON(nctrl != &ctrl->ctrl);

	nvme_fc_ctrl_put(ctrl);
}

static void
nvme_fc_error_recovery(struct nvme_fc_ctrl *ctrl, char *errmsg)
{
	int active;

	/*
	 * if an error (io timeout, etc) while (re)connecting,
	 * it's an error on creating the new association.
	 * Start the error recovery thread if it hasn't already
	 * been started. It is expected there could be multiple
	 * ios hitting this path before things are cleaned up.
	 */
	if (ctrl->ctrl.state == NVME_CTRL_CONNECTING) {
		active = atomic_xchg(&ctrl->err_work_active, 1);
		if (!active && !queue_work(nvme_fc_wq, &ctrl->err_work)) {
			atomic_set(&ctrl->err_work_active, 0);
			WARN_ON(1);
		}
		return;
	}

	/* Otherwise, only proceed if in LIVE state - e.g. on first error */
	if (ctrl->ctrl.state != NVME_CTRL_LIVE)
		return;

	dev_warn(ctrl->ctrl.device,
		"NVME-FC{%d}: transport association error detected: %s\n",
		ctrl->cnum, errmsg);
	dev_warn(ctrl->ctrl.device,
		"NVME-FC{%d}: resetting controller\n", ctrl->cnum);

	nvme_reset_ctrl(&ctrl->ctrl);
}

static enum blk_eh_timer_return
nvme_fc_timeout(struct request *rq, bool reserved)
{
	struct nvme_fc_fcp_op *op = blk_mq_rq_to_pdu(rq);
	struct nvme_fc_ctrl *ctrl = op->ctrl;

	/*
	 * we can't individually ABTS an io without affecting the queue,
	 * thus killing the queue, and thus the association.
	 * So resolve by performing a controller reset, which will stop
	 * the host/io stack, terminate the association on the link,
	 * and recreate an association on the link.
	 */
	nvme_fc_error_recovery(ctrl, "io timeout error");

	/*
	 * the io abort has been initiated. Have the reset timer
	 * restarted and the abort completion will complete the io
	 * shortly. Avoids a synchronous wait while the abort finishes.
	 */
	return BLK_EH_RESET_TIMER;
}

static int
nvme_fc_map_data(struct nvme_fc_ctrl *ctrl, struct request *rq,
		struct nvme_fc_fcp_op *op)
{
	struct nvmefc_fcp_req *freq = &op->fcp_req;
	enum dma_data_direction dir;
	int ret;

	freq->sg_cnt = 0;

	if (!blk_rq_payload_bytes(rq))
		return 0;

	freq->sg_table.sgl = freq->first_sgl;
	ret = sg_alloc_table_chained(&freq->sg_table,
			blk_rq_nr_phys_segments(rq), freq->sg_table.sgl);
	if (ret)
		return -ENOMEM;

	op->nents = blk_rq_map_sg(rq->q, rq, freq->sg_table.sgl);
	WARN_ON(op->nents > blk_rq_nr_phys_segments(rq));
	dir = (rq_data_dir(rq) == WRITE) ? DMA_TO_DEVICE : DMA_FROM_DEVICE;
	freq->sg_cnt = fc_dma_map_sg(ctrl->lport->dev, freq->sg_table.sgl,
				op->nents, dir);
	if (unlikely(freq->sg_cnt <= 0)) {
		sg_free_table_chained(&freq->sg_table, true);
		freq->sg_cnt = 0;
		return -EFAULT;
	}

	/*
	 * TODO: blk_integrity_rq(rq)  for DIF
	 */
	return 0;
}

static void
nvme_fc_unmap_data(struct nvme_fc_ctrl *ctrl, struct request *rq,
		struct nvme_fc_fcp_op *op)
{
	struct nvmefc_fcp_req *freq = &op->fcp_req;

	if (!freq->sg_cnt)
		return;

	fc_dma_unmap_sg(ctrl->lport->dev, freq->sg_table.sgl, op->nents,
				((rq_data_dir(rq) == WRITE) ?
					DMA_TO_DEVICE : DMA_FROM_DEVICE));

	nvme_cleanup_cmd(rq);

	sg_free_table_chained(&freq->sg_table, true);

	freq->sg_cnt = 0;
}

/*
 * In FC, the queue is a logical thing. At transport connect, the target
 * creates its "queue" and returns a handle that is to be given to the
 * target whenever it posts something to the corresponding SQ.  When an
 * SQE is sent on a SQ, FC effectively considers the SQE, or rather the
 * command contained within the SQE, an io, and assigns a FC exchange
 * to it. The SQE and the associated SQ handle are sent in the initial
 * CMD IU sents on the exchange. All transfers relative to the io occur
 * as part of the exchange.  The CQE is the last thing for the io,
 * which is transferred (explicitly or implicitly) with the RSP IU
 * sent on the exchange. After the CQE is received, the FC exchange is
 * terminaed and the Exchange may be used on a different io.
 *
 * The transport to LLDD api has the transport making a request for a
 * new fcp io request to the LLDD. The LLDD then allocates a FC exchange
 * resource and transfers the command. The LLDD will then process all
 * steps to complete the io. Upon completion, the transport done routine
 * is called.
 *
 * So - while the operation is outstanding to the LLDD, there is a link
 * level FC exchange resource that is also outstanding. This must be
 * considered in all cleanup operations.
 */
static blk_status_t
nvme_fc_start_fcp_op(struct nvme_fc_ctrl *ctrl, struct nvme_fc_queue *queue,
	struct nvme_fc_fcp_op *op, u32 data_len,
	enum nvmefc_fcp_datadir	io_dir)
{
	struct nvme_fc_cmd_iu *cmdiu = &op->cmd_iu;
	struct nvme_command *sqe = &cmdiu->sqe;
	u32 csn;
	int ret, opstate;

	/*
	 * before attempting to send the io, check to see if we believe
	 * the target device is present
	 */
	if (ctrl->rport->remoteport.port_state != FC_OBJSTATE_ONLINE)
		return BLK_STS_RESOURCE;

	if (!nvme_fc_ctrl_get(ctrl))
		return BLK_STS_IOERR;

	/* format the FC-NVME CMD IU and fcp_req */
	cmdiu->connection_id = cpu_to_be64(queue->connection_id);
	csn = atomic_inc_return(&queue->csn);
	cmdiu->csn = cpu_to_be32(csn);
	cmdiu->data_len = cpu_to_be32(data_len);
	switch (io_dir) {
	case NVMEFC_FCP_WRITE:
		cmdiu->flags = FCNVME_CMD_FLAGS_WRITE;
		break;
	case NVMEFC_FCP_READ:
		cmdiu->flags = FCNVME_CMD_FLAGS_READ;
		break;
	case NVMEFC_FCP_NODATA:
		cmdiu->flags = 0;
		break;
	}
	op->fcp_req.payload_length = data_len;
	op->fcp_req.io_dir = io_dir;
	op->fcp_req.transferred_length = 0;
	op->fcp_req.rcv_rsplen = 0;
	op->fcp_req.status = NVME_SC_SUCCESS;
	op->fcp_req.sqid = cpu_to_le16(queue->qnum);

	/*
	 * validate per fabric rules, set fields mandated by fabric spec
	 * as well as those by FC-NVME spec.
	 */
	WARN_ON_ONCE(sqe->common.metadata);
	sqe->common.flags |= NVME_CMD_SGL_METABUF;

	/*
	 * format SQE DPTR field per FC-NVME rules:
	 *    type=0x5     Transport SGL Data Block Descriptor
	 *    subtype=0xA  Transport-specific value
	 *    address=0
	 *    length=length of the data series
	 */
	sqe->rw.dptr.sgl.type = (NVME_TRANSPORT_SGL_DATA_DESC << 4) |
					NVME_SGL_FMT_TRANSPORT_A;
	sqe->rw.dptr.sgl.length = cpu_to_le32(data_len);
	sqe->rw.dptr.sgl.addr = 0;

	if (!(op->flags & FCOP_FLAGS_AEN)) {
		ret = nvme_fc_map_data(ctrl, op->rq, op);
		if (ret < 0) {
			nvme_cleanup_cmd(op->rq);
			nvme_fc_ctrl_put(ctrl);
			if (ret == -ENOMEM || ret == -EAGAIN)
				return BLK_STS_RESOURCE;
			return BLK_STS_IOERR;
		}
	}

	fc_dma_sync_single_for_device(ctrl->lport->dev, op->fcp_req.cmddma,
				  sizeof(op->cmd_iu), DMA_TO_DEVICE);

	atomic_set(&op->state, FCPOP_STATE_ACTIVE);

	if (!(op->flags & FCOP_FLAGS_AEN))
		blk_mq_start_request(op->rq);

	ret = ctrl->lport->ops->fcp_io(&ctrl->lport->localport,
					&ctrl->rport->remoteport,
					queue->lldd_handle, &op->fcp_req);

	if (ret) {
		opstate = atomic_xchg(&op->state, FCPOP_STATE_COMPLETE);
		__nvme_fc_fcpop_chk_teardowns(ctrl, op, opstate);

		if (!(op->flags & FCOP_FLAGS_AEN))
			nvme_fc_unmap_data(ctrl, op->rq, op);

		nvme_fc_ctrl_put(ctrl);

		if (ctrl->rport->remoteport.port_state == FC_OBJSTATE_ONLINE &&
				ret != -EBUSY)
			return BLK_STS_IOERR;

		return BLK_STS_RESOURCE;
	}

	return BLK_STS_OK;
}

static blk_status_t
nvme_fc_queue_rq(struct blk_mq_hw_ctx *hctx,
			const struct blk_mq_queue_data *bd)
{
	struct nvme_ns *ns = hctx->queue->queuedata;
	struct nvme_fc_queue *queue = hctx->driver_data;
	struct nvme_fc_ctrl *ctrl = queue->ctrl;
	struct request *rq = bd->rq;
	struct nvme_fc_fcp_op *op = blk_mq_rq_to_pdu(rq);
	struct nvme_fc_cmd_iu *cmdiu = &op->cmd_iu;
	struct nvme_command *sqe = &cmdiu->sqe;
	enum nvmefc_fcp_datadir	io_dir;
	bool queue_ready = test_bit(NVME_FC_Q_LIVE, &queue->flags);
	u32 data_len;
	blk_status_t ret;

	if (ctrl->rport->remoteport.port_state != FC_OBJSTATE_ONLINE ||
	    !nvmf_check_ready(&queue->ctrl->ctrl, rq, queue_ready))
		return nvmf_fail_nonready_command(&queue->ctrl->ctrl, rq);

	ret = nvme_setup_cmd(ns, rq, sqe);
	if (ret)
		return ret;

	data_len = blk_rq_payload_bytes(rq);
	if (data_len)
		io_dir = ((rq_data_dir(rq) == WRITE) ?
					NVMEFC_FCP_WRITE : NVMEFC_FCP_READ);
	else
		io_dir = NVMEFC_FCP_NODATA;

	return nvme_fc_start_fcp_op(ctrl, queue, op, data_len, io_dir);
}

static struct blk_mq_tags *
nvme_fc_tagset(struct nvme_fc_queue *queue)
{
	if (queue->qnum == 0)
		return queue->ctrl->admin_tag_set.tags[queue->qnum];

	return queue->ctrl->tag_set.tags[queue->qnum - 1];
}

static int
nvme_fc_poll(struct blk_mq_hw_ctx *hctx, unsigned int tag)

{
	struct nvme_fc_queue *queue = hctx->driver_data;
	struct nvme_fc_ctrl *ctrl = queue->ctrl;
	struct request *req;
	struct nvme_fc_fcp_op *op;

	req = blk_mq_tag_to_rq(nvme_fc_tagset(queue), tag);
	if (!req)
		return 0;

	op = blk_mq_rq_to_pdu(req);

	if ((atomic_read(&op->state) == FCPOP_STATE_ACTIVE) &&
		 (ctrl->lport->ops->poll_queue))
		ctrl->lport->ops->poll_queue(&ctrl->lport->localport,
						 queue->lldd_handle);

	return ((atomic_read(&op->state) != FCPOP_STATE_ACTIVE));
}

static void
nvme_fc_submit_async_event(struct nvme_ctrl *arg)
{
	struct nvme_fc_ctrl *ctrl = to_fc_ctrl(arg);
	struct nvme_fc_fcp_op *aen_op;
	unsigned long flags;
	bool terminating = false;
	blk_status_t ret;

	spin_lock_irqsave(&ctrl->lock, flags);
	if (ctrl->flags & FCCTRL_TERMIO)
		terminating = true;
	spin_unlock_irqrestore(&ctrl->lock, flags);

	if (terminating)
		return;

	aen_op = &ctrl->aen_ops[0];

	ret = nvme_fc_start_fcp_op(ctrl, aen_op->queue, aen_op, 0,
					NVMEFC_FCP_NODATA);
	if (ret)
		dev_err(ctrl->ctrl.device,
			"failed async event work\n");
}

static void
nvme_fc_complete_rq(struct request *rq)
{
	struct nvme_fc_fcp_op *op = blk_mq_rq_to_pdu(rq);
	struct nvme_fc_ctrl *ctrl = op->ctrl;

	atomic_set(&op->state, FCPOP_STATE_IDLE);

	nvme_fc_unmap_data(ctrl, rq, op);
	nvme_complete_rq(rq);
	nvme_fc_ctrl_put(ctrl);
}

/*
 * This routine is used by the transport when it needs to find active
 * io on a queue that is to be terminated. The transport uses
 * blk_mq_tagset_busy_itr() to find the busy requests, which then invoke
 * this routine to kill them on a 1 by 1 basis.
 *
 * As FC allocates FC exchange for each io, the transport must contact
 * the LLDD to terminate the exchange, thus releasing the FC exchange.
 * After terminating the exchange the LLDD will call the transport's
 * normal io done path for the request, but it will have an aborted
 * status. The done path will return the io request back to the block
 * layer with an error status.
 */
static void
nvme_fc_terminate_exchange(struct request *req, void *data, bool reserved)
{
	struct nvme_ctrl *nctrl = data;
	struct nvme_fc_ctrl *ctrl = to_fc_ctrl(nctrl);
	struct nvme_fc_fcp_op *op = blk_mq_rq_to_pdu(req);

	__nvme_fc_abort_op(ctrl, op);
}


static const struct blk_mq_ops nvme_fc_mq_ops = {
	.queue_rq	= nvme_fc_queue_rq,
	.complete	= nvme_fc_complete_rq,
	.init_request	= nvme_fc_init_request,
	.exit_request	= nvme_fc_exit_request,
	.init_hctx	= nvme_fc_init_hctx,
	.poll		= nvme_fc_poll,
	.timeout	= nvme_fc_timeout,
};

static int
nvme_fc_create_io_queues(struct nvme_fc_ctrl *ctrl)
{
	struct nvmf_ctrl_options *opts = ctrl->ctrl.opts;
	unsigned int nr_io_queues;
	int ret;

	nr_io_queues = min(min(opts->nr_io_queues, num_online_cpus()),
				ctrl->lport->ops->max_hw_queues);
	ret = nvme_set_queue_count(&ctrl->ctrl, &nr_io_queues);
	if (ret) {
		dev_info(ctrl->ctrl.device,
			"set_queue_count failed: %d\n", ret);
		return ret;
	}

	ctrl->ctrl.queue_count = nr_io_queues + 1;
	if (!nr_io_queues)
		return 0;

	nvme_fc_init_io_queues(ctrl);

	memset(&ctrl->tag_set, 0, sizeof(ctrl->tag_set));
	ctrl->tag_set.ops = &nvme_fc_mq_ops;
	ctrl->tag_set.queue_depth = ctrl->ctrl.opts->queue_size;
	ctrl->tag_set.reserved_tags = 1; /* fabric connect */
	ctrl->tag_set.numa_node = NUMA_NO_NODE;
	ctrl->tag_set.flags = BLK_MQ_F_SHOULD_MERGE;
	ctrl->tag_set.cmd_size = sizeof(struct nvme_fc_fcp_op) +
					(SG_CHUNK_SIZE *
						sizeof(struct scatterlist)) +
					ctrl->lport->ops->fcprqst_priv_sz;
	ctrl->tag_set.driver_data = ctrl;
	ctrl->tag_set.nr_hw_queues = ctrl->ctrl.queue_count - 1;
	ctrl->tag_set.timeout = NVME_IO_TIMEOUT;

	ret = blk_mq_alloc_tag_set(&ctrl->tag_set);
	if (ret)
		return ret;

	ctrl->ctrl.tagset = &ctrl->tag_set;

	ctrl->ctrl.connect_q = blk_mq_init_queue(&ctrl->tag_set);
	if (IS_ERR(ctrl->ctrl.connect_q)) {
		ret = PTR_ERR(ctrl->ctrl.connect_q);
		goto out_free_tag_set;
	}

	ret = nvme_fc_create_hw_io_queues(ctrl, ctrl->ctrl.sqsize + 1);
	if (ret)
		goto out_cleanup_blk_queue;

	ret = nvme_fc_connect_io_queues(ctrl, ctrl->ctrl.sqsize + 1);
	if (ret)
		goto out_delete_hw_queues;

	ctrl->ioq_live = true;

	return 0;

out_delete_hw_queues:
	nvme_fc_delete_hw_io_queues(ctrl);
out_cleanup_blk_queue:
	blk_cleanup_queue(ctrl->ctrl.connect_q);
out_free_tag_set:
	blk_mq_free_tag_set(&ctrl->tag_set);
	nvme_fc_free_io_queues(ctrl);

	/* force put free routine to ignore io queues */
	ctrl->ctrl.tagset = NULL;

	return ret;
}

static int
nvme_fc_recreate_io_queues(struct nvme_fc_ctrl *ctrl)
{
	struct nvmf_ctrl_options *opts = ctrl->ctrl.opts;
	unsigned int nr_io_queues;
	int ret;

	nr_io_queues = min(min(opts->nr_io_queues, num_online_cpus()),
				ctrl->lport->ops->max_hw_queues);
	ret = nvme_set_queue_count(&ctrl->ctrl, &nr_io_queues);
	if (ret) {
		dev_info(ctrl->ctrl.device,
			"set_queue_count failed: %d\n", ret);
		return ret;
	}

	ctrl->ctrl.queue_count = nr_io_queues + 1;
	/* check for io queues existing */
	if (ctrl->ctrl.queue_count == 1)
		return 0;

	ret = nvme_fc_create_hw_io_queues(ctrl, ctrl->ctrl.sqsize + 1);
	if (ret)
		goto out_free_io_queues;

	ret = nvme_fc_connect_io_queues(ctrl, ctrl->ctrl.sqsize + 1);
	if (ret)
		goto out_delete_hw_queues;

	blk_mq_update_nr_hw_queues(&ctrl->tag_set, nr_io_queues);

	return 0;

out_delete_hw_queues:
	nvme_fc_delete_hw_io_queues(ctrl);
out_free_io_queues:
	nvme_fc_free_io_queues(ctrl);
	return ret;
}

static void
nvme_fc_rport_active_on_lport(struct nvme_fc_rport *rport)
{
	struct nvme_fc_lport *lport = rport->lport;

	atomic_inc(&lport->act_rport_cnt);
}

static void
nvme_fc_rport_inactive_on_lport(struct nvme_fc_rport *rport)
{
	struct nvme_fc_lport *lport = rport->lport;
	u32 cnt;

	cnt = atomic_dec_return(&lport->act_rport_cnt);
	if (cnt == 0 && lport->localport.port_state == FC_OBJSTATE_DELETED)
		lport->ops->localport_delete(&lport->localport);
}

static int
nvme_fc_ctlr_active_on_rport(struct nvme_fc_ctrl *ctrl)
{
	struct nvme_fc_rport *rport = ctrl->rport;
	u32 cnt;

	if (ctrl->assoc_active)
		return 1;

	ctrl->assoc_active = true;
	cnt = atomic_inc_return(&rport->act_ctrl_cnt);
	if (cnt == 1)
		nvme_fc_rport_active_on_lport(rport);

	return 0;
}

static int
nvme_fc_ctlr_inactive_on_rport(struct nvme_fc_ctrl *ctrl)
{
	struct nvme_fc_rport *rport = ctrl->rport;
	struct nvme_fc_lport *lport = rport->lport;
	u32 cnt;

	/* ctrl->assoc_active=false will be set independently */

	cnt = atomic_dec_return(&rport->act_ctrl_cnt);
	if (cnt == 0) {
		if (rport->remoteport.port_state == FC_OBJSTATE_DELETED)
			lport->ops->remoteport_delete(&rport->remoteport);
		nvme_fc_rport_inactive_on_lport(rport);
	}

	return 0;
}

/*
 * This routine restarts the controller on the host side, and
 * on the link side, recreates the controller association.
 */
static int
nvme_fc_create_association(struct nvme_fc_ctrl *ctrl)
{
	struct nvmf_ctrl_options *opts = ctrl->ctrl.opts;
	int ret;
	bool changed;

	++ctrl->ctrl.nr_reconnects;

	if (ctrl->rport->remoteport.port_state != FC_OBJSTATE_ONLINE)
		return -ENODEV;

	if (nvme_fc_ctlr_active_on_rport(ctrl))
		return -ENOTUNIQ;

	/*
	 * Create the admin queue
	 */

	ret = __nvme_fc_create_hw_queue(ctrl, &ctrl->queues[0], 0,
				NVME_AQ_DEPTH);
	if (ret)
		goto out_free_queue;

	ret = nvme_fc_connect_admin_queue(ctrl, &ctrl->queues[0],
				NVME_AQ_DEPTH, (NVME_AQ_DEPTH / 4));
	if (ret)
		goto out_delete_hw_queue;

	blk_mq_unquiesce_queue(ctrl->ctrl.admin_q);

	ret = nvmf_connect_admin_queue(&ctrl->ctrl);
	if (ret)
		goto out_disconnect_admin_queue;

	set_bit(NVME_FC_Q_LIVE, &ctrl->queues[0].flags);

	/*
	 * Check controller capabilities
	 *
	 * todo:- add code to check if ctrl attributes changed from
	 * prior connection values
	 */

	ret = nvmf_reg_read64(&ctrl->ctrl, NVME_REG_CAP, &ctrl->ctrl.cap);
	if (ret) {
		dev_err(ctrl->ctrl.device,
			"prop_get NVME_REG_CAP failed\n");
		goto out_disconnect_admin_queue;
	}

	ctrl->ctrl.sqsize =
		min_t(int, NVME_CAP_MQES(ctrl->ctrl.cap), ctrl->ctrl.sqsize);

	ret = nvme_enable_ctrl(&ctrl->ctrl, ctrl->ctrl.cap);
	if (ret)
		goto out_disconnect_admin_queue;

	ctrl->ctrl.max_hw_sectors =
		(ctrl->lport->ops->max_sgl_segments - 1) << (PAGE_SHIFT - 9);

	ret = nvme_init_identify(&ctrl->ctrl);
	if (ret)
		goto out_disconnect_admin_queue;

	/* sanity checks */

	/* FC-NVME does not have other data in the capsule */
	if (ctrl->ctrl.icdoff) {
		dev_err(ctrl->ctrl.device, "icdoff %d is not supported!\n",
				ctrl->ctrl.icdoff);
		goto out_disconnect_admin_queue;
	}

	/* FC-NVME supports normal SGL Data Block Descriptors */

	if (opts->queue_size > ctrl->ctrl.maxcmd) {
		/* warn if maxcmd is lower than queue_size */
		dev_warn(ctrl->ctrl.device,
			"queue_size %zu > ctrl maxcmd %u, reducing "
			"to queue_size\n",
			opts->queue_size, ctrl->ctrl.maxcmd);
		opts->queue_size = ctrl->ctrl.maxcmd;
	}

	if (opts->queue_size > ctrl->ctrl.sqsize + 1) {
		/* warn if sqsize is lower than queue_size */
		dev_warn(ctrl->ctrl.device,
			"queue_size %zu > ctrl sqsize %u, clamping down\n",
			opts->queue_size, ctrl->ctrl.sqsize + 1);
		opts->queue_size = ctrl->ctrl.sqsize + 1;
	}

	ret = nvme_fc_init_aen_ops(ctrl);
	if (ret)
		goto out_term_aen_ops;

	/*
	 * Create the io queues
	 */

	if (ctrl->ctrl.queue_count > 1) {
		if (!ctrl->ioq_live)
			ret = nvme_fc_create_io_queues(ctrl);
		else
			ret = nvme_fc_recreate_io_queues(ctrl);
		if (ret)
			goto out_term_aen_ops;
	}

	changed = nvme_change_ctrl_state(&ctrl->ctrl, NVME_CTRL_LIVE);

	ctrl->ctrl.nr_reconnects = 0;

	if (changed)
		nvme_start_ctrl(&ctrl->ctrl);

	return 0;	/* Success */

out_term_aen_ops:
	nvme_fc_term_aen_ops(ctrl);
out_disconnect_admin_queue:
	/* send a Disconnect(association) LS to fc-nvme target */
	nvme_fc_xmt_disconnect_assoc(ctrl);
out_delete_hw_queue:
	__nvme_fc_delete_hw_queue(ctrl, &ctrl->queues[0], 0);
out_free_queue:
	nvme_fc_free_queue(&ctrl->queues[0]);
	ctrl->assoc_active = false;
	nvme_fc_ctlr_inactive_on_rport(ctrl);

	return ret;
}

/*
 * This routine stops operation of the controller on the host side.
 * On the host os stack side: Admin and IO queues are stopped,
 *   outstanding ios on them terminated via FC ABTS.
 * On the link side: the association is terminated.
 */
static void
nvme_fc_delete_association(struct nvme_fc_ctrl *ctrl)
{
	unsigned long flags;

	if (!ctrl->assoc_active)
		return;
	ctrl->assoc_active = false;

	spin_lock_irqsave(&ctrl->lock, flags);
	ctrl->flags |= FCCTRL_TERMIO;
	ctrl->iocnt = 0;
	spin_unlock_irqrestore(&ctrl->lock, flags);

	/*
	 * If io queues are present, stop them and terminate all outstanding
	 * ios on them. As FC allocates FC exchange for each io, the
	 * transport must contact the LLDD to terminate the exchange,
	 * thus releasing the FC exchange. We use blk_mq_tagset_busy_itr()
	 * to tell us what io's are busy and invoke a transport routine
	 * to kill them with the LLDD.  After terminating the exchange
	 * the LLDD will call the transport's normal io done path, but it
	 * will have an aborted status. The done path will return the
	 * io requests back to the block layer as part of normal completions
	 * (but with error status).
	 */
	if (ctrl->ctrl.queue_count > 1) {
		nvme_stop_queues(&ctrl->ctrl);
		blk_mq_tagset_busy_iter(&ctrl->tag_set,
				nvme_fc_terminate_exchange, &ctrl->ctrl);
	}

	/*
	 * Other transports, which don't have link-level contexts bound
	 * to sqe's, would try to gracefully shutdown the controller by
	 * writing the registers for shutdown and polling (call
	 * nvme_shutdown_ctrl()). Given a bunch of i/o was potentially
	 * just aborted and we will wait on those contexts, and given
	 * there was no indication of how live the controlelr is on the
	 * link, don't send more io to create more contexts for the
	 * shutdown. Let the controller fail via keepalive failure if
	 * its still present.
	 */

	/*
	 * clean up the admin queue. Same thing as above.
	 * use blk_mq_tagset_busy_itr() and the transport routine to
	 * terminate the exchanges.
	 */
	blk_mq_quiesce_queue(ctrl->ctrl.admin_q);
	blk_mq_tagset_busy_iter(&ctrl->admin_tag_set,
				nvme_fc_terminate_exchange, &ctrl->ctrl);

	/* kill the aens as they are a separate path */
	nvme_fc_abort_aen_ops(ctrl);

	/* wait for all io that had to be aborted */
	spin_lock_irq(&ctrl->lock);
	wait_event_lock_irq(ctrl->ioabort_wait, ctrl->iocnt == 0, ctrl->lock);
	ctrl->flags &= ~FCCTRL_TERMIO;
	spin_unlock_irq(&ctrl->lock);

	nvme_fc_term_aen_ops(ctrl);

	/*
	 * send a Disconnect(association) LS to fc-nvme target
	 * Note: could have been sent at top of process, but
	 * cleaner on link traffic if after the aborts complete.
	 * Note: if association doesn't exist, association_id will be 0
	 */
	if (ctrl->association_id)
		nvme_fc_xmt_disconnect_assoc(ctrl);

	if (ctrl->ctrl.tagset) {
		nvme_fc_delete_hw_io_queues(ctrl);
		nvme_fc_free_io_queues(ctrl);
	}

	__nvme_fc_delete_hw_queue(ctrl, &ctrl->queues[0], 0);
	nvme_fc_free_queue(&ctrl->queues[0]);

	/* re-enable the admin_q so anything new can fast fail */
	blk_mq_unquiesce_queue(ctrl->ctrl.admin_q);

	/* resume the io queues so that things will fast fail */
	nvme_start_queues(&ctrl->ctrl);

	nvme_fc_ctlr_inactive_on_rport(ctrl);
}

static void
nvme_fc_delete_ctrl(struct nvme_ctrl *nctrl)
{
	struct nvme_fc_ctrl *ctrl = to_fc_ctrl(nctrl);

	cancel_work_sync(&ctrl->err_work);
	cancel_delayed_work_sync(&ctrl->connect_work);
	/*
	 * kill the association on the link side.  this will block
	 * waiting for io to terminate
	 */
	nvme_fc_delete_association(ctrl);
}

static void
nvme_fc_reconnect_or_delete(struct nvme_fc_ctrl *ctrl, int status)
{
	struct nvme_fc_rport *rport = ctrl->rport;
	struct nvme_fc_remote_port *portptr = &rport->remoteport;
	unsigned long recon_delay = ctrl->ctrl.opts->reconnect_delay * HZ;
	bool recon = true;

	if (ctrl->ctrl.state != NVME_CTRL_CONNECTING)
		return;

	if (portptr->port_state == FC_OBJSTATE_ONLINE)
		dev_info(ctrl->ctrl.device,
			"NVME-FC{%d}: reset: Reconnect attempt failed (%d)\n",
			ctrl->cnum, status);
	else if (time_after_eq(jiffies, rport->dev_loss_end))
		recon = false;

	if (recon && nvmf_should_reconnect(&ctrl->ctrl)) {
		if (portptr->port_state == FC_OBJSTATE_ONLINE)
			dev_info(ctrl->ctrl.device,
				"NVME-FC{%d}: Reconnect attempt in %ld "
				"seconds\n",
				ctrl->cnum, recon_delay / HZ);
		else if (time_after(jiffies + recon_delay, rport->dev_loss_end))
			recon_delay = rport->dev_loss_end - jiffies;

		queue_delayed_work(nvme_wq, &ctrl->connect_work, recon_delay);
	} else {
		if (portptr->port_state == FC_OBJSTATE_ONLINE)
			dev_warn(ctrl->ctrl.device,
				"NVME-FC{%d}: Max reconnect attempts (%d) "
				"reached.\n",
				ctrl->cnum, ctrl->ctrl.nr_reconnects);
		else
			dev_warn(ctrl->ctrl.device,
				"NVME-FC{%d}: dev_loss_tmo (%d) expired "
				"while waiting for remoteport connectivity.\n",
				ctrl->cnum, portptr->dev_loss_tmo);
		WARN_ON(nvme_delete_ctrl(&ctrl->ctrl));
	}
}

static void
__nvme_fc_terminate_io(struct nvme_fc_ctrl *ctrl)
{
	nvme_stop_keep_alive(&ctrl->ctrl);

	/* will block will waiting for io to terminate */
	nvme_fc_delete_association(ctrl);

	if (ctrl->ctrl.state != NVME_CTRL_CONNECTING &&
	    !nvme_change_ctrl_state(&ctrl->ctrl, NVME_CTRL_CONNECTING))
		dev_err(ctrl->ctrl.device,
			"NVME-FC{%d}: error_recovery: Couldn't change state "
			"to CONNECTING\n", ctrl->cnum);
}

static void
nvme_fc_reset_ctrl_work(struct work_struct *work)
{
	struct nvme_fc_ctrl *ctrl =
		container_of(work, struct nvme_fc_ctrl, ctrl.reset_work);
	int ret;

	__nvme_fc_terminate_io(ctrl);

	nvme_stop_ctrl(&ctrl->ctrl);

	if (ctrl->rport->remoteport.port_state == FC_OBJSTATE_ONLINE)
		ret = nvme_fc_create_association(ctrl);
	else
		ret = -ENOTCONN;

	if (ret)
		nvme_fc_reconnect_or_delete(ctrl, ret);
	else
		dev_info(ctrl->ctrl.device,
			"NVME-FC{%d}: controller reset complete\n",
			ctrl->cnum);
}

static void
nvme_fc_connect_err_work(struct work_struct *work)
{
	struct nvme_fc_ctrl *ctrl =
			container_of(work, struct nvme_fc_ctrl, err_work);

	__nvme_fc_terminate_io(ctrl);

	atomic_set(&ctrl->err_work_active, 0);

	/*
	 * Rescheduling the connection after recovering
	 * from the io error is left to the reconnect work
	 * item, which is what should have stalled waiting on
	 * the io that had the error that scheduled this work.
	 */
}

static const struct nvme_ctrl_ops nvme_fc_ctrl_ops = {
	.name			= "fc",
	.module			= THIS_MODULE,
	.flags			= NVME_F_FABRICS,
	.reg_read32		= nvmf_reg_read32,
	.reg_read64		= nvmf_reg_read64,
	.reg_write32		= nvmf_reg_write32,
	.free_ctrl		= nvme_fc_nvme_ctrl_freed,
	.submit_async_event	= nvme_fc_submit_async_event,
	.delete_ctrl		= nvme_fc_delete_ctrl,
	.get_address		= nvmf_get_address,
};

static void
nvme_fc_connect_ctrl_work(struct work_struct *work)
{
	int ret;

	struct nvme_fc_ctrl *ctrl =
			container_of(to_delayed_work(work),
				struct nvme_fc_ctrl, connect_work);

	ret = nvme_fc_create_association(ctrl);
	if (ret)
		nvme_fc_reconnect_or_delete(ctrl, ret);
	else
		dev_info(ctrl->ctrl.device,
			"NVME-FC{%d}: controller connect complete\n",
			ctrl->cnum);
}


static const struct blk_mq_ops nvme_fc_admin_mq_ops = {
	.queue_rq	= nvme_fc_queue_rq,
	.complete	= nvme_fc_complete_rq,
	.init_request	= nvme_fc_init_request,
	.exit_request	= nvme_fc_exit_request,
	.init_hctx	= nvme_fc_init_admin_hctx,
	.timeout	= nvme_fc_timeout,
};


/*
 * Fails a controller request if it matches an existing controller
 * (association) with the same tuple:
 * <Host NQN, Host ID, local FC port, remote FC port, SUBSYS NQN>
 *
 * The ports don't need to be compared as they are intrinsically
 * already matched by the port pointers supplied.
 */
static bool
nvme_fc_existing_controller(struct nvme_fc_rport *rport,
		struct nvmf_ctrl_options *opts)
{
	struct nvme_fc_ctrl *ctrl;
	unsigned long flags;
	bool found = false;

	spin_lock_irqsave(&rport->lock, flags);
	list_for_each_entry(ctrl, &rport->ctrl_list, ctrl_list) {
		found = nvmf_ctlr_matches_baseopts(&ctrl->ctrl, opts);
		if (found)
			break;
	}
	spin_unlock_irqrestore(&rport->lock, flags);

	return found;
}

static struct nvme_ctrl *
nvme_fc_init_ctrl(struct device *dev, struct nvmf_ctrl_options *opts,
	struct nvme_fc_lport *lport, struct nvme_fc_rport *rport)
{
	struct nvme_fc_ctrl *ctrl;
	unsigned long flags;
	int ret, idx;

	if (!(rport->remoteport.port_role &
	    (FC_PORT_ROLE_NVME_DISCOVERY | FC_PORT_ROLE_NVME_TARGET))) {
		ret = -EBADR;
		goto out_fail;
	}

	if (!opts->duplicate_connect &&
	    nvme_fc_existing_controller(rport, opts)) {
		ret = -EALREADY;
		goto out_fail;
	}

	ctrl = kzalloc(sizeof(*ctrl), GFP_KERNEL);
	if (!ctrl) {
		ret = -ENOMEM;
		goto out_fail;
	}

	idx = ida_simple_get(&nvme_fc_ctrl_cnt, 0, 0, GFP_KERNEL);
	if (idx < 0) {
		ret = -ENOSPC;
		goto out_free_ctrl;
	}

	ctrl->ctrl.opts = opts;
	ctrl->ctrl.nr_reconnects = 0;
	INIT_LIST_HEAD(&ctrl->ctrl_list);
	ctrl->lport = lport;
	ctrl->rport = rport;
	ctrl->dev = lport->dev;
	ctrl->cnum = idx;
	ctrl->ioq_live = false;
	ctrl->assoc_active = false;
	atomic_set(&ctrl->err_work_active, 0);
	init_waitqueue_head(&ctrl->ioabort_wait);

	get_device(ctrl->dev);
	kref_init(&ctrl->ref);

	INIT_WORK(&ctrl->ctrl.reset_work, nvme_fc_reset_ctrl_work);
	INIT_DELAYED_WORK(&ctrl->connect_work, nvme_fc_connect_ctrl_work);
	INIT_WORK(&ctrl->err_work, nvme_fc_connect_err_work);
	spin_lock_init(&ctrl->lock);

	/* io queue count */
	ctrl->ctrl.queue_count = min_t(unsigned int,
				opts->nr_io_queues,
				lport->ops->max_hw_queues);
	ctrl->ctrl.queue_count++;	/* +1 for admin queue */

	ctrl->ctrl.sqsize = opts->queue_size - 1;
	ctrl->ctrl.kato = opts->kato;
	ctrl->ctrl.cntlid = 0xffff;

	ret = -ENOMEM;
	ctrl->queues = kcalloc(ctrl->ctrl.queue_count,
				sizeof(struct nvme_fc_queue), GFP_KERNEL);
	if (!ctrl->queues)
		goto out_free_ida;

	nvme_fc_init_queue(ctrl, 0);

	memset(&ctrl->admin_tag_set, 0, sizeof(ctrl->admin_tag_set));
	ctrl->admin_tag_set.ops = &nvme_fc_admin_mq_ops;
	ctrl->admin_tag_set.queue_depth = NVME_AQ_MQ_TAG_DEPTH;
	ctrl->admin_tag_set.reserved_tags = 2; /* fabric connect + Keep-Alive */
	ctrl->admin_tag_set.numa_node = NUMA_NO_NODE;
	ctrl->admin_tag_set.cmd_size = sizeof(struct nvme_fc_fcp_op) +
					(SG_CHUNK_SIZE *
						sizeof(struct scatterlist)) +
					ctrl->lport->ops->fcprqst_priv_sz;
	ctrl->admin_tag_set.driver_data = ctrl;
	ctrl->admin_tag_set.nr_hw_queues = 1;
	ctrl->admin_tag_set.timeout = ADMIN_TIMEOUT;
	ctrl->admin_tag_set.flags = BLK_MQ_F_NO_SCHED;

	ret = blk_mq_alloc_tag_set(&ctrl->admin_tag_set);
	if (ret)
		goto out_free_queues;
	ctrl->ctrl.admin_tagset = &ctrl->admin_tag_set;

	ctrl->ctrl.admin_q = blk_mq_init_queue(&ctrl->admin_tag_set);
	if (IS_ERR(ctrl->ctrl.admin_q)) {
		ret = PTR_ERR(ctrl->ctrl.admin_q);
		goto out_free_admin_tag_set;
	}

	/*
	 * Would have been nice to init io queues tag set as well.
	 * However, we require interaction from the controller
	 * for max io queue count before we can do so.
	 * Defer this to the connect path.
	 */

	ret = nvme_init_ctrl(&ctrl->ctrl, dev, &nvme_fc_ctrl_ops, 0);
	if (ret)
		goto out_cleanup_admin_q;

	/* at this point, teardown path changes to ref counting on nvme ctrl */

	spin_lock_irqsave(&rport->lock, flags);
	list_add_tail(&ctrl->ctrl_list, &rport->ctrl_list);
	spin_unlock_irqrestore(&rport->lock, flags);

	if (!nvme_change_ctrl_state(&ctrl->ctrl, NVME_CTRL_RESETTING) ||
	    !nvme_change_ctrl_state(&ctrl->ctrl, NVME_CTRL_CONNECTING)) {
		dev_err(ctrl->ctrl.device,
			"NVME-FC{%d}: failed to init ctrl state\n", ctrl->cnum);
		goto fail_ctrl;
	}

	nvme_get_ctrl(&ctrl->ctrl);

	if (!queue_delayed_work(nvme_wq, &ctrl->connect_work, 0)) {
		nvme_put_ctrl(&ctrl->ctrl);
		dev_err(ctrl->ctrl.device,
			"NVME-FC{%d}: failed to schedule initial connect\n",
			ctrl->cnum);
		goto fail_ctrl;
	}

	flush_delayed_work(&ctrl->connect_work);

	dev_info(ctrl->ctrl.device,
		"NVME-FC{%d}: new ctrl: NQN \"%s\"\n",
		ctrl->cnum, ctrl->ctrl.opts->subsysnqn);

	return &ctrl->ctrl;

fail_ctrl:
	nvme_change_ctrl_state(&ctrl->ctrl, NVME_CTRL_DELETING);
	cancel_work_sync(&ctrl->ctrl.reset_work);
	cancel_work_sync(&ctrl->err_work);
	cancel_delayed_work_sync(&ctrl->connect_work);

	ctrl->ctrl.opts = NULL;

	/* initiate nvme ctrl ref counting teardown */
	nvme_uninit_ctrl(&ctrl->ctrl);

	/* Remove core ctrl ref. */
	nvme_put_ctrl(&ctrl->ctrl);

	/* as we're past the point where we transition to the ref
	 * counting teardown path, if we return a bad pointer here,
	 * the calling routine, thinking it's prior to the
	 * transition, will do an rport put. Since the teardown
	 * path also does a rport put, we do an extra get here to
	 * so proper order/teardown happens.
	 */
	nvme_fc_rport_get(rport);

	return ERR_PTR(-EIO);

out_cleanup_admin_q:
	blk_cleanup_queue(ctrl->ctrl.admin_q);
out_free_admin_tag_set:
	blk_mq_free_tag_set(&ctrl->admin_tag_set);
out_free_queues:
	kfree(ctrl->queues);
out_free_ida:
	put_device(ctrl->dev);
	ida_simple_remove(&nvme_fc_ctrl_cnt, ctrl->cnum);
out_free_ctrl:
	kfree(ctrl);
out_fail:
	/* exit via here doesn't follow ctlr ref points */
	return ERR_PTR(ret);
}


struct nvmet_fc_traddr {
	u64	nn;
	u64	pn;
};

static int
__nvme_fc_parse_u64(substring_t *sstr, u64 *val)
{
	u64 token64;

	if (match_u64(sstr, &token64))
		return -EINVAL;
	*val = token64;

	return 0;
}

/*
 * This routine validates and extracts the WWN's from the TRADDR string.
 * As kernel parsers need the 0x to determine number base, universally
 * build string to parse with 0x prefix before parsing name strings.
 */
static int
nvme_fc_parse_traddr(struct nvmet_fc_traddr *traddr, char *buf, size_t blen)
{
	char name[2 + NVME_FC_TRADDR_HEXNAMELEN + 1];
	substring_t wwn = { name, &name[sizeof(name)-1] };
	int nnoffset, pnoffset;

	/* validate it string one of the 2 allowed formats */
	if (strnlen(buf, blen) == NVME_FC_TRADDR_MAXLENGTH &&
			!strncmp(buf, "nn-0x", NVME_FC_TRADDR_OXNNLEN) &&
			!strncmp(&buf[NVME_FC_TRADDR_MAX_PN_OFFSET],
				"pn-0x", NVME_FC_TRADDR_OXNNLEN)) {
		nnoffset = NVME_FC_TRADDR_OXNNLEN;
		pnoffset = NVME_FC_TRADDR_MAX_PN_OFFSET +
						NVME_FC_TRADDR_OXNNLEN;
	} else if ((strnlen(buf, blen) == NVME_FC_TRADDR_MINLENGTH &&
			!strncmp(buf, "nn-", NVME_FC_TRADDR_NNLEN) &&
			!strncmp(&buf[NVME_FC_TRADDR_MIN_PN_OFFSET],
				"pn-", NVME_FC_TRADDR_NNLEN))) {
		nnoffset = NVME_FC_TRADDR_NNLEN;
		pnoffset = NVME_FC_TRADDR_MIN_PN_OFFSET + NVME_FC_TRADDR_NNLEN;
	} else
		goto out_einval;

	name[0] = '0';
	name[1] = 'x';
	name[2 + NVME_FC_TRADDR_HEXNAMELEN] = 0;

	memcpy(&name[2], &buf[nnoffset], NVME_FC_TRADDR_HEXNAMELEN);
	if (__nvme_fc_parse_u64(&wwn, &traddr->nn))
		goto out_einval;

	memcpy(&name[2], &buf[pnoffset], NVME_FC_TRADDR_HEXNAMELEN);
	if (__nvme_fc_parse_u64(&wwn, &traddr->pn))
		goto out_einval;

	return 0;

out_einval:
	pr_warn("%s: bad traddr string\n", __func__);
	return -EINVAL;
}

static struct nvme_ctrl *
nvme_fc_create_ctrl(struct device *dev, struct nvmf_ctrl_options *opts)
{
	struct nvme_fc_lport *lport;
	struct nvme_fc_rport *rport;
	struct nvme_ctrl *ctrl;
	struct nvmet_fc_traddr laddr = { 0L, 0L };
	struct nvmet_fc_traddr raddr = { 0L, 0L };
	unsigned long flags;
	int ret;

	ret = nvme_fc_parse_traddr(&raddr, opts->traddr, NVMF_TRADDR_SIZE);
	if (ret || !raddr.nn || !raddr.pn)
		return ERR_PTR(-EINVAL);

	ret = nvme_fc_parse_traddr(&laddr, opts->host_traddr, NVMF_TRADDR_SIZE);
	if (ret || !laddr.nn || !laddr.pn)
		return ERR_PTR(-EINVAL);

	/* find the host and remote ports to connect together */
	spin_lock_irqsave(&nvme_fc_lock, flags);
	list_for_each_entry(lport, &nvme_fc_lport_list, port_list) {
		if (lport->localport.node_name != laddr.nn ||
		    lport->localport.port_name != laddr.pn)
			continue;

		list_for_each_entry(rport, &lport->endp_list, endp_list) {
			if (rport->remoteport.node_name != raddr.nn ||
			    rport->remoteport.port_name != raddr.pn)
				continue;

			/* if fail to get reference fall through. Will error */
			if (!nvme_fc_rport_get(rport))
				break;

			spin_unlock_irqrestore(&nvme_fc_lock, flags);

			ctrl = nvme_fc_init_ctrl(dev, opts, lport, rport);
			if (IS_ERR(ctrl))
				nvme_fc_rport_put(rport);
			return ctrl;
		}
	}
	spin_unlock_irqrestore(&nvme_fc_lock, flags);

	pr_warn("%s: %s - %s combination not found\n",
		__func__, opts->traddr, opts->host_traddr);
	return ERR_PTR(-ENOENT);
}


static struct nvmf_transport_ops nvme_fc_transport = {
	.name		= "fc",
	.module		= THIS_MODULE,
	.required_opts	= NVMF_OPT_TRADDR | NVMF_OPT_HOST_TRADDR,
	.allowed_opts	= NVMF_OPT_RECONNECT_DELAY | NVMF_OPT_CTRL_LOSS_TMO,
	.create_ctrl	= nvme_fc_create_ctrl,
};

static int __init nvme_fc_init_module(void)
{
	int ret;

	nvme_fc_wq = alloc_workqueue("nvme_fc_wq", WQ_MEM_RECLAIM, 0);
	if (!nvme_fc_wq)
		return -ENOMEM;

	/*
	 * NOTE:
	 * It is expected that in the future the kernel will combine
	 * the FC-isms that are currently under scsi and now being
	 * added to by NVME into a new standalone FC class. The SCSI
	 * and NVME protocols and their devices would be under this
	 * new FC class.
	 *
	 * As we need something to post FC-specific udev events to,
	 * specifically for nvme probe events, start by creating the
	 * new device class.  When the new standalone FC class is
	 * put in place, this code will move to a more generic
	 * location for the class.
	 */
	fc_class = class_create(THIS_MODULE, "fc");
	if (IS_ERR(fc_class)) {
		pr_err("couldn't register class fc\n");
<<<<<<< HEAD
		return PTR_ERR(fc_class);
=======
		goto out_destroy_wq;
>>>>>>> 407d19ab
	}

	/*
	 * Create a device for the FC-centric udev events
	 */
	fc_udev_device = device_create(fc_class, NULL, MKDEV(0, 0), NULL,
				"fc_udev_device");
	if (IS_ERR(fc_udev_device)) {
		pr_err("couldn't create fc_udev device!\n");
		ret = PTR_ERR(fc_udev_device);
		goto out_destroy_class;
	}

	ret = nvmf_register_transport(&nvme_fc_transport);
	if (ret)
		goto out_destroy_device;

	return 0;

out_destroy_device:
	device_destroy(fc_class, MKDEV(0, 0));
out_destroy_class:
<<<<<<< HEAD
	class_destroy(fc_class);
=======
	class_unregister(&fc_class);
out_destroy_wq:
	destroy_workqueue(nvme_fc_wq);

>>>>>>> 407d19ab
	return ret;
}

static void __exit nvme_fc_exit_module(void)
{
	/* sanity check - all lports should be removed */
	if (!list_empty(&nvme_fc_lport_list))
		pr_warn("%s: localport list not empty\n", __func__);

	nvmf_unregister_transport(&nvme_fc_transport);

	ida_destroy(&nvme_fc_local_port_cnt);
	ida_destroy(&nvme_fc_ctrl_cnt);

<<<<<<< HEAD
	device_destroy(fc_class, MKDEV(0, 0));
	class_destroy(fc_class);
=======
	device_destroy(&fc_class, MKDEV(0, 0));
	class_unregister(&fc_class);
	destroy_workqueue(nvme_fc_wq);
>>>>>>> 407d19ab
}

module_init(nvme_fc_init_module);
module_exit(nvme_fc_exit_module);

MODULE_LICENSE("GPL v2");<|MERGE_RESOLUTION|>--- conflicted
+++ resolved
@@ -1,18 +1,6 @@
+// SPDX-License-Identifier: GPL-2.0
 /*
  * Copyright (c) 2016 Avago Technologies.  All rights reserved.
- *
- * This program is free software; you can redistribute it and/or modify
- * it under the terms of version 2 of the GNU General Public License as
- * published by the Free Software Foundation.
- *
- * This program is distributed in the hope that it will be useful.
- * ALL EXPRESS OR IMPLIED CONDITIONS, REPRESENTATIONS AND WARRANTIES,
- * INCLUDING ANY IMPLIED WARRANTY OF MERCHANTABILITY, FITNESS FOR A
- * PARTICULAR PURPOSE, OR NON-INFRINGEMENT, ARE DISCLAIMED, EXCEPT TO
- * THE EXTENT THAT SUCH DISCLAIMERS ARE HELD TO BE LEGALLY INVALID.
- * See the GNU General Public License for more details, a copy of which
- * can be found in the file COPYING included with this package
- *
  */
 #define pr_fmt(fmt) KBUILD_MODNAME ": " fmt
 #include <linux/module.h>
@@ -20,6 +8,7 @@
 #include <uapi/scsi/fc/fc_fs.h>
 #include <uapi/scsi/fc/fc_els.h>
 #include <linux/delay.h>
+#include <linux/overflow.h>
 
 #include "nvme.h"
 #include "fabrics.h"
@@ -104,6 +93,12 @@
 	struct nvme_fc_ersp_iu	rsp_iu;
 };
 
+struct nvme_fcp_op_w_sgl {
+	struct nvme_fc_fcp_op	op;
+	struct scatterlist	sgl[SG_CHUNK_SIZE];
+	uint8_t			priv[0];
+};
+
 struct nvme_fc_lport {
 	struct nvme_fc_local_port	localport;
 
@@ -122,6 +117,7 @@
 	struct list_head		endp_list; /* for lport->endp_list */
 	struct list_head		ctrl_list;
 	struct list_head		ls_req_list;
+	struct list_head		disc_list;
 	struct device			*dev;	/* physical device for dma */
 	struct nvme_fc_lport		*lport;
 	spinlock_t			lock;
@@ -212,7 +208,6 @@
  * These items are short-term. They will eventually be moved into
  * a generic FC class. See comments in module init.
  */
-static struct class *fc_class;
 static struct device *fc_udev_device;
 
 
@@ -319,7 +314,7 @@
  * @template:  LLDD entrypoints and operational parameters for the port
  * @dev:       physical hardware device node port corresponds to. Will be
  *             used for DMA mappings
- * @lport_p:   pointer to a local port pointer. Upon success, the routine
+ * @portptr:   pointer to a local port pointer. Upon success, the routine
  *             will allocate a nvme_fc_local_port structure and place its
  *             address in the local port pointer. Upon failure, local port
  *             pointer will be set to 0.
@@ -427,8 +422,7 @@
  * nvme_fc_unregister_localport - transport entry point called by an
  *                              LLDD to deregister/remove a previously
  *                              registered a NVME host FC port.
- * @localport: pointer to the (registered) local port that is to be
- *             deregistered.
+ * @portptr: pointer to the (registered) local port that is to be deregistered.
  *
  * Returns:
  * a completion status. Must be 0 upon success; a negative errno
@@ -509,6 +503,7 @@
 	list_del(&rport->endp_list);
 	spin_unlock_irqrestore(&nvme_fc_lock, flags);
 
+	WARN_ON(!list_empty(&rport->disc_list));
 	ida_simple_remove(&lport->endp_cnt, rport->remoteport.port_num);
 
 	kfree(rport);
@@ -633,7 +628,7 @@
  * @localport: pointer to the (registered) local port that the remote
  *             subsystem port is connected to.
  * @pinfo:     pointer to information about the port to be registered
- * @rport_p:   pointer to a remote port pointer. Upon success, the routine
+ * @portptr:   pointer to a remote port pointer. Upon success, the routine
  *             will allocate a nvme_fc_remote_port structure and place its
  *             address in the remote port pointer. Upon failure, remote port
  *             pointer will be set to 0.
@@ -696,6 +691,7 @@
 	INIT_LIST_HEAD(&newrec->endp_list);
 	INIT_LIST_HEAD(&newrec->ctrl_list);
 	INIT_LIST_HEAD(&newrec->ls_req_list);
+	INIT_LIST_HEAD(&newrec->disc_list);
 	kref_init(&newrec->ref);
 	atomic_set(&newrec->act_ctrl_cnt, 0);
 	spin_lock_init(&newrec->lock);
@@ -809,8 +805,8 @@
  * nvme_fc_unregister_remoteport - transport entry point called by an
  *                              LLDD to deregister/remove a previously
  *                              registered a NVME subsystem FC port.
- * @remoteport: pointer to the (registered) remote port that is to be
- *              deregistered.
+ * @portptr: pointer to the (registered) remote port that is to be
+ *           deregistered.
  *
  * Returns:
  * a completion status. Must be 0 upon success; a negative errno
@@ -1387,7 +1383,7 @@
 
 	__nvme_fc_finish_ls_req(lsop);
 
-	/* fc-nvme iniator doesn't care about success or failure of cmd */
+	/* fc-nvme initiator doesn't care about success or failure of cmd */
 
 	kfree(lsop);
 }
@@ -1691,6 +1687,8 @@
 		struct nvme_fc_queue *queue, struct nvme_fc_fcp_op *op,
 		struct request *rq, u32 rqno)
 {
+	struct nvme_fcp_op_w_sgl *op_w_sgl =
+		container_of(op, typeof(*op_w_sgl), op);
 	struct nvme_fc_cmd_iu *cmdiu = &op->cmd_iu;
 	int ret = 0;
 
@@ -1700,8 +1698,6 @@
 	op->fcp_req.rspaddr = &op->rsp_iu;
 	op->fcp_req.rsplen = sizeof(op->rsp_iu);
 	op->fcp_req.done = nvme_fc_fcpio_done;
-	op->fcp_req.first_sgl = (struct scatterlist *)&op[1];
-	op->fcp_req.private = &op->fcp_req.first_sgl[SG_CHUNK_SIZE];
 	op->ctrl = ctrl;
 	op->queue = queue;
 	op->rq = rq;
@@ -1739,12 +1735,18 @@
 		unsigned int hctx_idx, unsigned int numa_node)
 {
 	struct nvme_fc_ctrl *ctrl = set->driver_data;
-	struct nvme_fc_fcp_op *op = blk_mq_rq_to_pdu(rq);
+	struct nvme_fcp_op_w_sgl *op = blk_mq_rq_to_pdu(rq);
 	int queue_idx = (set == &ctrl->tag_set) ? hctx_idx + 1 : 0;
 	struct nvme_fc_queue *queue = &ctrl->queues[queue_idx];
-
+	int res;
+
+	res = __nvme_fc_init_request(ctrl, queue, &op->op, rq, queue->rqcnt++);
+	if (res)
+		return res;
+	op->op.fcp_req.first_sgl = &op->sgl[0];
+	op->op.fcp_req.private = &op->priv[0];
 	nvme_req(rq)->ctrl = &ctrl->ctrl;
-	return __nvme_fc_init_request(ctrl, queue, op, rq, queue->rqcnt++);
+	return res;
 }
 
 static int
@@ -1774,7 +1776,6 @@
 		}
 
 		aen_op->flags = FCOP_FLAGS_AEN;
-		aen_op->fcp_req.first_sgl = NULL; /* no sg list */
 		aen_op->fcp_req.private = private;
 
 		memset(sqe, 0, sizeof(*sqe));
@@ -1844,7 +1845,7 @@
 	memset(queue, 0, sizeof(*queue));
 	queue->ctrl = ctrl;
 	queue->qnum = idx;
-	atomic_set(&queue->csn, 1);
+	atomic_set(&queue->csn, 0);
 	queue->dev = ctrl->dev;
 
 	if (idx > 0)
@@ -1886,7 +1887,7 @@
 	 */
 
 	queue->connection_id = 0;
-	atomic_set(&queue->csn, 1);
+	atomic_set(&queue->csn, 0);
 }
 
 static void
@@ -1962,7 +1963,7 @@
 					(qsize / 5));
 		if (ret)
 			break;
-		ret = nvmf_connect_io_queue(&ctrl->ctrl, i);
+		ret = nvmf_connect_io_queue(&ctrl->ctrl, i, false);
 		if (ret)
 			break;
 
@@ -2106,7 +2107,7 @@
 
 	freq->sg_cnt = 0;
 
-	if (!blk_rq_payload_bytes(rq))
+	if (!blk_rq_nr_phys_segments(rq))
 		return 0;
 
 	freq->sg_table.sgl = freq->first_sgl;
@@ -2182,7 +2183,6 @@
 {
 	struct nvme_fc_cmd_iu *cmdiu = &op->cmd_iu;
 	struct nvme_command *sqe = &cmdiu->sqe;
-	u32 csn;
 	int ret, opstate;
 
 	/*
@@ -2197,8 +2197,6 @@
 
 	/* format the FC-NVME CMD IU and fcp_req */
 	cmdiu->connection_id = cpu_to_be64(queue->connection_id);
-	csn = atomic_inc_return(&queue->csn);
-	cmdiu->csn = cpu_to_be32(csn);
 	cmdiu->data_len = cpu_to_be32(data_len);
 	switch (io_dir) {
 	case NVMEFC_FCP_WRITE:
@@ -2256,11 +2254,24 @@
 	if (!(op->flags & FCOP_FLAGS_AEN))
 		blk_mq_start_request(op->rq);
 
+	cmdiu->csn = cpu_to_be32(atomic_inc_return(&queue->csn));
 	ret = ctrl->lport->ops->fcp_io(&ctrl->lport->localport,
 					&ctrl->rport->remoteport,
 					queue->lldd_handle, &op->fcp_req);
 
 	if (ret) {
+		/*
+		 * If the lld fails to send the command is there an issue with
+		 * the csn value?  If the command that fails is the Connect,
+		 * no - as the connection won't be live.  If it is a command
+		 * post-connect, it's possible a gap in csn may be created.
+		 * Does this matter?  As Linux initiators don't send fused
+		 * commands, no.  The gap would exist, but as there's nothing
+		 * that depends on csn order to be delivered on the target
+		 * side, it shouldn't hurt.  It would be difficult for a
+		 * target to even detect the csn gap as it has no idea when the
+		 * cmd with the csn was supposed to arrive.
+		 */
 		opstate = atomic_xchg(&op->state, FCPOP_STATE_COMPLETE);
 		__nvme_fc_fcpop_chk_teardowns(ctrl, op, opstate);
 
@@ -2303,46 +2314,25 @@
 	if (ret)
 		return ret;
 
-	data_len = blk_rq_payload_bytes(rq);
-	if (data_len)
+	/*
+	 * nvme core doesn't quite treat the rq opaquely. Commands such
+	 * as WRITE ZEROES will return a non-zero rq payload_bytes yet
+	 * there is no actual payload to be transferred.
+	 * To get it right, key data transmission on there being 1 or
+	 * more physical segments in the sg list. If there is no
+	 * physical segments, there is no payload.
+	 */
+	if (blk_rq_nr_phys_segments(rq)) {
+		data_len = blk_rq_payload_bytes(rq);
 		io_dir = ((rq_data_dir(rq) == WRITE) ?
 					NVMEFC_FCP_WRITE : NVMEFC_FCP_READ);
-	else
+	} else {
+		data_len = 0;
 		io_dir = NVMEFC_FCP_NODATA;
+	}
+
 
 	return nvme_fc_start_fcp_op(ctrl, queue, op, data_len, io_dir);
-}
-
-static struct blk_mq_tags *
-nvme_fc_tagset(struct nvme_fc_queue *queue)
-{
-	if (queue->qnum == 0)
-		return queue->ctrl->admin_tag_set.tags[queue->qnum];
-
-	return queue->ctrl->tag_set.tags[queue->qnum - 1];
-}
-
-static int
-nvme_fc_poll(struct blk_mq_hw_ctx *hctx, unsigned int tag)
-
-{
-	struct nvme_fc_queue *queue = hctx->driver_data;
-	struct nvme_fc_ctrl *ctrl = queue->ctrl;
-	struct request *req;
-	struct nvme_fc_fcp_op *op;
-
-	req = blk_mq_tag_to_rq(nvme_fc_tagset(queue), tag);
-	if (!req)
-		return 0;
-
-	op = blk_mq_rq_to_pdu(req);
-
-	if ((atomic_read(&op->state) == FCPOP_STATE_ACTIVE) &&
-		 (ctrl->lport->ops->poll_queue))
-		ctrl->lport->ops->poll_queue(&ctrl->lport->localport,
-						 queue->lldd_handle);
-
-	return ((atomic_read(&op->state) != FCPOP_STATE_ACTIVE));
 }
 
 static void
@@ -2397,7 +2387,7 @@
  * status. The done path will return the io request back to the block
  * layer with an error status.
  */
-static void
+static bool
 nvme_fc_terminate_exchange(struct request *req, void *data, bool reserved)
 {
 	struct nvme_ctrl *nctrl = data;
@@ -2405,6 +2395,7 @@
 	struct nvme_fc_fcp_op *op = blk_mq_rq_to_pdu(req);
 
 	__nvme_fc_abort_op(ctrl, op);
+	return true;
 }
 
 
@@ -2414,7 +2405,6 @@
 	.init_request	= nvme_fc_init_request,
 	.exit_request	= nvme_fc_exit_request,
 	.init_hctx	= nvme_fc_init_hctx,
-	.poll		= nvme_fc_poll,
 	.timeout	= nvme_fc_timeout,
 };
 
@@ -2444,12 +2434,11 @@
 	ctrl->tag_set.ops = &nvme_fc_mq_ops;
 	ctrl->tag_set.queue_depth = ctrl->ctrl.opts->queue_size;
 	ctrl->tag_set.reserved_tags = 1; /* fabric connect */
-	ctrl->tag_set.numa_node = NUMA_NO_NODE;
+	ctrl->tag_set.numa_node = ctrl->ctrl.numa_node;
 	ctrl->tag_set.flags = BLK_MQ_F_SHOULD_MERGE;
-	ctrl->tag_set.cmd_size = sizeof(struct nvme_fc_fcp_op) +
-					(SG_CHUNK_SIZE *
-						sizeof(struct scatterlist)) +
-					ctrl->lport->ops->fcprqst_priv_sz;
+	ctrl->tag_set.cmd_size =
+		struct_size((struct nvme_fcp_op_w_sgl *)NULL, priv,
+			    ctrl->lport->ops->fcprqst_priv_sz);
 	ctrl->tag_set.driver_data = ctrl;
 	ctrl->tag_set.nr_hw_queues = ctrl->ctrl.queue_count - 1;
 	ctrl->tag_set.timeout = NVME_IO_TIMEOUT;
@@ -2496,6 +2485,7 @@
 nvme_fc_recreate_io_queues(struct nvme_fc_ctrl *ctrl)
 {
 	struct nvmf_ctrl_options *opts = ctrl->ctrl.opts;
+	u32 prior_ioq_cnt = ctrl->ctrl.queue_count - 1;
 	unsigned int nr_io_queues;
 	int ret;
 
@@ -2508,6 +2498,13 @@
 		return ret;
 	}
 
+	if (!nr_io_queues && prior_ioq_cnt) {
+		dev_info(ctrl->ctrl.device,
+			"Fail Reconnect: At least 1 io queue "
+			"required (was %d)\n", prior_ioq_cnt);
+		return -ENOSPC;
+	}
+
 	ctrl->ctrl.queue_count = nr_io_queues + 1;
 	/* check for io queues existing */
 	if (ctrl->ctrl.queue_count == 1)
@@ -2521,6 +2518,10 @@
 	if (ret)
 		goto out_delete_hw_queues;
 
+	if (prior_ioq_cnt != nr_io_queues)
+		dev_info(ctrl->ctrl.device,
+			"reconnect: revising io queue count from %d to %d\n",
+			prior_ioq_cnt, nr_io_queues);
 	blk_mq_update_nr_hw_queues(&ctrl->tag_set, nr_io_queues);
 
 	return 0;
@@ -3038,6 +3039,10 @@
 
 	ctrl->ctrl.opts = opts;
 	ctrl->ctrl.nr_reconnects = 0;
+	if (lport->dev)
+		ctrl->ctrl.numa_node = dev_to_node(lport->dev);
+	else
+		ctrl->ctrl.numa_node = NUMA_NO_NODE;
 	INIT_LIST_HEAD(&ctrl->ctrl_list);
 	ctrl->lport = lport;
 	ctrl->rport = rport;
@@ -3078,11 +3083,10 @@
 	ctrl->admin_tag_set.ops = &nvme_fc_admin_mq_ops;
 	ctrl->admin_tag_set.queue_depth = NVME_AQ_MQ_TAG_DEPTH;
 	ctrl->admin_tag_set.reserved_tags = 2; /* fabric connect + Keep-Alive */
-	ctrl->admin_tag_set.numa_node = NUMA_NO_NODE;
-	ctrl->admin_tag_set.cmd_size = sizeof(struct nvme_fc_fcp_op) +
-					(SG_CHUNK_SIZE *
-						sizeof(struct scatterlist)) +
-					ctrl->lport->ops->fcprqst_priv_sz;
+	ctrl->admin_tag_set.numa_node = ctrl->ctrl.numa_node;
+	ctrl->admin_tag_set.cmd_size =
+		struct_size((struct nvme_fcp_op_w_sgl *)NULL, priv,
+			    ctrl->lport->ops->fcprqst_priv_sz);
 	ctrl->admin_tag_set.driver_data = ctrl;
 	ctrl->admin_tag_set.nr_hw_queues = 1;
 	ctrl->admin_tag_set.timeout = ADMIN_TIMEOUT;
@@ -3212,7 +3216,7 @@
 	substring_t wwn = { name, &name[sizeof(name)-1] };
 	int nnoffset, pnoffset;
 
-	/* validate it string one of the 2 allowed formats */
+	/* validate if string is one of the 2 allowed formats */
 	if (strnlen(buf, blen) == NVME_FC_TRADDR_MAXLENGTH &&
 			!strncmp(buf, "nn-0x", NVME_FC_TRADDR_OXNNLEN) &&
 			!strncmp(&buf[NVME_FC_TRADDR_MAX_PN_OFFSET],
@@ -3307,6 +3311,90 @@
 	.create_ctrl	= nvme_fc_create_ctrl,
 };
 
+/* Arbitrary successive failures max. With lots of subsystems could be high */
+#define DISCOVERY_MAX_FAIL	20
+
+static ssize_t nvme_fc_nvme_discovery_store(struct device *dev,
+		struct device_attribute *attr, const char *buf, size_t count)
+{
+	unsigned long flags;
+	LIST_HEAD(local_disc_list);
+	struct nvme_fc_lport *lport;
+	struct nvme_fc_rport *rport;
+	int failcnt = 0;
+
+	spin_lock_irqsave(&nvme_fc_lock, flags);
+restart:
+	list_for_each_entry(lport, &nvme_fc_lport_list, port_list) {
+		list_for_each_entry(rport, &lport->endp_list, endp_list) {
+			if (!nvme_fc_lport_get(lport))
+				continue;
+			if (!nvme_fc_rport_get(rport)) {
+				/*
+				 * This is a temporary condition. Upon restart
+				 * this rport will be gone from the list.
+				 *
+				 * Revert the lport put and retry.  Anything
+				 * added to the list already will be skipped (as
+				 * they are no longer list_empty).  Loops should
+				 * resume at rports that were not yet seen.
+				 */
+				nvme_fc_lport_put(lport);
+
+				if (failcnt++ < DISCOVERY_MAX_FAIL)
+					goto restart;
+
+				pr_err("nvme_discovery: too many reference "
+				       "failures\n");
+				goto process_local_list;
+			}
+			if (list_empty(&rport->disc_list))
+				list_add_tail(&rport->disc_list,
+					      &local_disc_list);
+		}
+	}
+
+process_local_list:
+	while (!list_empty(&local_disc_list)) {
+		rport = list_first_entry(&local_disc_list,
+					 struct nvme_fc_rport, disc_list);
+		list_del_init(&rport->disc_list);
+		spin_unlock_irqrestore(&nvme_fc_lock, flags);
+
+		lport = rport->lport;
+		/* signal discovery. Won't hurt if it repeats */
+		nvme_fc_signal_discovery_scan(lport, rport);
+		nvme_fc_rport_put(rport);
+		nvme_fc_lport_put(lport);
+
+		spin_lock_irqsave(&nvme_fc_lock, flags);
+	}
+	spin_unlock_irqrestore(&nvme_fc_lock, flags);
+
+	return count;
+}
+static DEVICE_ATTR(nvme_discovery, 0200, NULL, nvme_fc_nvme_discovery_store);
+
+static struct attribute *nvme_fc_attrs[] = {
+	&dev_attr_nvme_discovery.attr,
+	NULL
+};
+
+static struct attribute_group nvme_fc_attr_group = {
+	.attrs = nvme_fc_attrs,
+};
+
+static const struct attribute_group *nvme_fc_attr_groups[] = {
+	&nvme_fc_attr_group,
+	NULL
+};
+
+static struct class fc_class = {
+	.name = "fc",
+	.dev_groups = nvme_fc_attr_groups,
+	.owner = THIS_MODULE,
+};
+
 static int __init nvme_fc_init_module(void)
 {
 	int ret;
@@ -3329,20 +3417,16 @@
 	 * put in place, this code will move to a more generic
 	 * location for the class.
 	 */
-	fc_class = class_create(THIS_MODULE, "fc");
-	if (IS_ERR(fc_class)) {
+	ret = class_register(&fc_class);
+	if (ret) {
 		pr_err("couldn't register class fc\n");
-<<<<<<< HEAD
-		return PTR_ERR(fc_class);
-=======
 		goto out_destroy_wq;
->>>>>>> 407d19ab
 	}
 
 	/*
 	 * Create a device for the FC-centric udev events
 	 */
-	fc_udev_device = device_create(fc_class, NULL, MKDEV(0, 0), NULL,
+	fc_udev_device = device_create(&fc_class, NULL, MKDEV(0, 0), NULL,
 				"fc_udev_device");
 	if (IS_ERR(fc_udev_device)) {
 		pr_err("couldn't create fc_udev device!\n");
@@ -3357,16 +3441,12 @@
 	return 0;
 
 out_destroy_device:
-	device_destroy(fc_class, MKDEV(0, 0));
+	device_destroy(&fc_class, MKDEV(0, 0));
 out_destroy_class:
-<<<<<<< HEAD
-	class_destroy(fc_class);
-=======
 	class_unregister(&fc_class);
 out_destroy_wq:
 	destroy_workqueue(nvme_fc_wq);
 
->>>>>>> 407d19ab
 	return ret;
 }
 
@@ -3381,14 +3461,9 @@
 	ida_destroy(&nvme_fc_local_port_cnt);
 	ida_destroy(&nvme_fc_ctrl_cnt);
 
-<<<<<<< HEAD
-	device_destroy(fc_class, MKDEV(0, 0));
-	class_destroy(fc_class);
-=======
 	device_destroy(&fc_class, MKDEV(0, 0));
 	class_unregister(&fc_class);
 	destroy_workqueue(nvme_fc_wq);
->>>>>>> 407d19ab
 }
 
 module_init(nvme_fc_init_module);
