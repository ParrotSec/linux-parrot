--- conflicted
+++ resolved
@@ -1553,11 +1553,6 @@
 	if (ret)
 		goto out_destroy_sq;
 
-<<<<<<< HEAD
-	queue_work_on(queue_cpu(queue), nvmet_tcp_wq, &queue->io_work);
-
-=======
->>>>>>> 4e026225
 	return 0;
 out_destroy_sq:
 	mutex_lock(&nvmet_tcp_queue_mutex);
