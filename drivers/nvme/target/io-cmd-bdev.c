/*
 * NVMe I/O command implementation.
 * Copyright (c) 2015-2016 HGST, a Western Digital Company.
 *
 * This program is free software; you can redistribute it and/or modify it
 * under the terms and conditions of the GNU General Public License,
 * version 2, as published by the Free Software Foundation.
 *
 * This program is distributed in the hope it will be useful, but WITHOUT
 * ANY WARRANTY; without even the implied warranty of MERCHANTABILITY or
 * FITNESS FOR A PARTICULAR PURPOSE.  See the GNU General Public License for
 * more details.
 */
#define pr_fmt(fmt) KBUILD_MODNAME ": " fmt
#include <linux/blkdev.h>
#include <linux/module.h>
#include "nvmet.h"

int nvmet_bdev_ns_enable(struct nvmet_ns *ns)
{
	int ret;

	ns->bdev = blkdev_get_by_path(ns->device_path,
			FMODE_READ | FMODE_WRITE, NULL);
	if (IS_ERR(ns->bdev)) {
		ret = PTR_ERR(ns->bdev);
		if (ret != -ENOTBLK) {
			pr_err("failed to open block device %s: (%ld)\n",
					ns->device_path, PTR_ERR(ns->bdev));
		}
		ns->bdev = NULL;
		return ret;
	}
	ns->size = i_size_read(ns->bdev->bd_inode);
	ns->blksize_shift = blksize_bits(bdev_logical_block_size(ns->bdev));
	return 0;
}

void nvmet_bdev_ns_disable(struct nvmet_ns *ns)
{
	if (ns->bdev) {
		blkdev_put(ns->bdev, FMODE_WRITE | FMODE_READ);
		ns->bdev = NULL;
	}
}

static void nvmet_bio_done(struct bio *bio)
{
	struct nvmet_req *req = bio->bi_private;

	nvmet_req_complete(req,
		bio->bi_status ? NVME_SC_INTERNAL | NVME_SC_DNR : 0);

	if (bio != &req->b.inline_bio)
		bio_put(bio);
}

static void nvmet_bdev_execute_rw(struct nvmet_req *req)
{
	int sg_cnt = req->sg_cnt;
	struct bio *bio = &req->b.inline_bio;
	struct scatterlist *sg;
	sector_t sector;
	blk_qc_t cookie;
	int op, op_flags = 0, i;

	if (!req->sg_cnt) {
		nvmet_req_complete(req, 0);
		return;
	}

	if (req->cmd->rw.opcode == nvme_cmd_write) {
		op = REQ_OP_WRITE;
		op_flags = REQ_SYNC | REQ_IDLE;
		if (req->cmd->rw.control & cpu_to_le16(NVME_RW_FUA))
			op_flags |= REQ_FUA;
	} else {
		op = REQ_OP_READ;
	}

	sector = le64_to_cpu(req->cmd->rw.slba);
	sector <<= (req->ns->blksize_shift - 9);

	bio_init(bio, req->inline_bvec, ARRAY_SIZE(req->inline_bvec));
	bio_set_dev(bio, req->ns->bdev);
	bio->bi_iter.bi_sector = sector;
	bio->bi_private = req;
	bio->bi_end_io = nvmet_bio_done;
	bio_set_op_attrs(bio, op, op_flags);

	for_each_sg(req->sg, sg, req->sg_cnt, i) {
		while (bio_add_page(bio, sg_page(sg), sg->length, sg->offset)
				!= sg->length) {
			struct bio *prev = bio;

			bio = bio_alloc(GFP_KERNEL, min(sg_cnt, BIO_MAX_PAGES));
			bio_set_dev(bio, req->ns->bdev);
			bio->bi_iter.bi_sector = sector;
			bio_set_op_attrs(bio, op, op_flags);

			bio_chain(bio, prev);
			submit_bio(prev);
		}

		sector += sg->length >> 9;
		sg_cnt--;
	}

	cookie = submit_bio(bio);

	blk_poll(bdev_get_queue(req->ns->bdev), cookie);
}

static void nvmet_bdev_execute_flush(struct nvmet_req *req)
{
	struct bio *bio = &req->b.inline_bio;

	bio_init(bio, req->inline_bvec, ARRAY_SIZE(req->inline_bvec));
	bio_set_dev(bio, req->ns->bdev);
	bio->bi_private = req;
	bio->bi_end_io = nvmet_bio_done;
	bio->bi_opf = REQ_OP_WRITE | REQ_PREFLUSH;

	submit_bio(bio);
}

u16 nvmet_bdev_flush(struct nvmet_req *req)
{
	if (blkdev_issue_flush(req->ns->bdev, GFP_KERNEL, NULL))
		return NVME_SC_INTERNAL | NVME_SC_DNR;
	return 0;
}

static u16 nvmet_bdev_discard_range(struct nvmet_ns *ns,
		struct nvme_dsm_range *range, struct bio **bio)
{
	int ret;

	ret = __blkdev_issue_discard(ns->bdev,
			le64_to_cpu(range->slba) << (ns->blksize_shift - 9),
			le32_to_cpu(range->nlb) << (ns->blksize_shift - 9),
			GFP_KERNEL, 0, bio);
<<<<<<< HEAD
	if (ret && ret != -EOPNOTSUPP)
		return NVME_SC_INTERNAL | NVME_SC_DNR;
	return 0;
=======
	if (ret && ret != -EOPNOTSUPP) {
		req->error_slba = le64_to_cpu(range->slba);
		return errno_to_nvme_status(req, ret);
	}
	return NVME_SC_SUCCESS;
>>>>>>> 407d19ab
}

static void nvmet_bdev_execute_discard(struct nvmet_req *req)
{
	struct nvme_dsm_range range;
	struct bio *bio = NULL;
	int i;
	u16 status;

	for (i = 0; i <= le32_to_cpu(req->cmd->dsm.nr); i++) {
		status = nvmet_copy_from_sgl(req, i * sizeof(range), &range,
				sizeof(range));
		if (status)
			break;

		status = nvmet_bdev_discard_range(req->ns, &range, &bio);
		if (status)
			break;
	}

	if (bio) {
		bio->bi_private = req;
		bio->bi_end_io = nvmet_bio_done;
		if (status) {
			bio->bi_status = BLK_STS_IOERR;
			bio_endio(bio);
		} else {
			submit_bio(bio);
		}
	} else {
		nvmet_req_complete(req, status);
	}
}

static void nvmet_bdev_execute_dsm(struct nvmet_req *req)
{
	switch (le32_to_cpu(req->cmd->dsm.attributes)) {
	case NVME_DSMGMT_AD:
		nvmet_bdev_execute_discard(req);
		return;
	case NVME_DSMGMT_IDR:
	case NVME_DSMGMT_IDW:
	default:
		/* Not supported yet */
		nvmet_req_complete(req, 0);
		return;
	}
}

static void nvmet_bdev_execute_write_zeroes(struct nvmet_req *req)
{
	struct nvme_write_zeroes_cmd *write_zeroes = &req->cmd->write_zeroes;
	struct bio *bio = NULL;
	sector_t sector;
	sector_t nr_sector;

	sector = le64_to_cpu(write_zeroes->slba) <<
		(req->ns->blksize_shift - 9);
	nr_sector = (((sector_t)le16_to_cpu(write_zeroes->length) + 1) <<
		(req->ns->blksize_shift - 9));

<<<<<<< HEAD
	if (__blkdev_issue_zeroout(req->ns->bdev, sector, nr_sector,
				GFP_KERNEL, &bio, 0))
		status = NVME_SC_INTERNAL | NVME_SC_DNR;

=======
	ret = __blkdev_issue_zeroout(req->ns->bdev, sector, nr_sector,
			GFP_KERNEL, &bio, 0);
>>>>>>> 407d19ab
	if (bio) {
		bio->bi_private = req;
		bio->bi_end_io = nvmet_bio_done;
		submit_bio(bio);
	} else {
		nvmet_req_complete(req, errno_to_nvme_status(req, ret));
	}
}

u16 nvmet_bdev_parse_io_cmd(struct nvmet_req *req)
{
	struct nvme_command *cmd = req->cmd;

	switch (cmd->common.opcode) {
	case nvme_cmd_read:
	case nvme_cmd_write:
		req->execute = nvmet_bdev_execute_rw;
		req->data_len = nvmet_rw_len(req);
		return 0;
	case nvme_cmd_flush:
		req->execute = nvmet_bdev_execute_flush;
		req->data_len = 0;
		return 0;
	case nvme_cmd_dsm:
		req->execute = nvmet_bdev_execute_dsm;
		req->data_len = (le32_to_cpu(cmd->dsm.nr) + 1) *
			sizeof(struct nvme_dsm_range);
		return 0;
	case nvme_cmd_write_zeroes:
		req->execute = nvmet_bdev_execute_write_zeroes;
		req->data_len = 0;
		return 0;
	default:
		pr_err("unhandled cmd %d on qid %d\n", cmd->common.opcode,
		       req->sq->qid);
		return NVME_SC_INVALID_OPCODE | NVME_SC_DNR;
	}
}<|MERGE_RESOLUTION|>--- conflicted
+++ resolved
@@ -1,15 +1,7 @@
+// SPDX-License-Identifier: GPL-2.0
 /*
  * NVMe I/O command implementation.
  * Copyright (c) 2015-2016 HGST, a Western Digital Company.
- *
- * This program is free software; you can redistribute it and/or modify it
- * under the terms and conditions of the GNU General Public License,
- * version 2, as published by the Free Software Foundation.
- *
- * This program is distributed in the hope it will be useful, but WITHOUT
- * ANY WARRANTY; without even the implied warranty of MERCHANTABILITY or
- * FITNESS FOR A PARTICULAR PURPOSE.  See the GNU General Public License for
- * more details.
  */
 #define pr_fmt(fmt) KBUILD_MODNAME ": " fmt
 #include <linux/blkdev.h>
@@ -44,13 +36,69 @@
 	}
 }
 
+static u16 blk_to_nvme_status(struct nvmet_req *req, blk_status_t blk_sts)
+{
+	u16 status = NVME_SC_SUCCESS;
+
+	if (likely(blk_sts == BLK_STS_OK))
+		return status;
+	/*
+	 * Right now there exists M : 1 mapping between block layer error
+	 * to the NVMe status code (see nvme_error_status()). For consistency,
+	 * when we reverse map we use most appropriate NVMe Status code from
+	 * the group of the NVMe staus codes used in the nvme_error_status().
+	 */
+	switch (blk_sts) {
+	case BLK_STS_NOSPC:
+		status = NVME_SC_CAP_EXCEEDED | NVME_SC_DNR;
+		req->error_loc = offsetof(struct nvme_rw_command, length);
+		break;
+	case BLK_STS_TARGET:
+		status = NVME_SC_LBA_RANGE | NVME_SC_DNR;
+		req->error_loc = offsetof(struct nvme_rw_command, slba);
+		break;
+	case BLK_STS_NOTSUPP:
+		req->error_loc = offsetof(struct nvme_common_command, opcode);
+		switch (req->cmd->common.opcode) {
+		case nvme_cmd_dsm:
+		case nvme_cmd_write_zeroes:
+			status = NVME_SC_ONCS_NOT_SUPPORTED | NVME_SC_DNR;
+			break;
+		default:
+			status = NVME_SC_INVALID_OPCODE | NVME_SC_DNR;
+		}
+		break;
+	case BLK_STS_MEDIUM:
+		status = NVME_SC_ACCESS_DENIED;
+		req->error_loc = offsetof(struct nvme_rw_command, nsid);
+		break;
+	case BLK_STS_IOERR:
+		/* fallthru */
+	default:
+		status = NVME_SC_INTERNAL | NVME_SC_DNR;
+		req->error_loc = offsetof(struct nvme_common_command, opcode);
+	}
+
+	switch (req->cmd->common.opcode) {
+	case nvme_cmd_read:
+	case nvme_cmd_write:
+		req->error_slba = le64_to_cpu(req->cmd->rw.slba);
+		break;
+	case nvme_cmd_write_zeroes:
+		req->error_slba =
+			le64_to_cpu(req->cmd->write_zeroes.slba);
+		break;
+	default:
+		req->error_slba = 0;
+	}
+	return status;
+}
+
 static void nvmet_bio_done(struct bio *bio)
 {
 	struct nvmet_req *req = bio->bi_private;
 
-	nvmet_req_complete(req,
-		bio->bi_status ? NVME_SC_INTERNAL | NVME_SC_DNR : 0);
-
+	nvmet_req_complete(req, blk_to_nvme_status(req, bio->bi_status));
 	if (bio != &req->b.inline_bio)
 		bio_put(bio);
 }
@@ -58,10 +106,9 @@
 static void nvmet_bdev_execute_rw(struct nvmet_req *req)
 {
 	int sg_cnt = req->sg_cnt;
-	struct bio *bio = &req->b.inline_bio;
+	struct bio *bio;
 	struct scatterlist *sg;
 	sector_t sector;
-	blk_qc_t cookie;
 	int op, op_flags = 0, i;
 
 	if (!req->sg_cnt) {
@@ -78,10 +125,18 @@
 		op = REQ_OP_READ;
 	}
 
+	if (is_pci_p2pdma_page(sg_page(req->sg)))
+		op_flags |= REQ_NOMERGE;
+
 	sector = le64_to_cpu(req->cmd->rw.slba);
 	sector <<= (req->ns->blksize_shift - 9);
 
-	bio_init(bio, req->inline_bvec, ARRAY_SIZE(req->inline_bvec));
+	if (req->data_len <= NVMET_MAX_INLINE_DATA_LEN) {
+		bio = &req->b.inline_bio;
+		bio_init(bio, req->inline_bvec, ARRAY_SIZE(req->inline_bvec));
+	} else {
+		bio = bio_alloc(GFP_KERNEL, min(sg_cnt, BIO_MAX_PAGES));
+	}
 	bio_set_dev(bio, req->ns->bdev);
 	bio->bi_iter.bi_sector = sector;
 	bio->bi_private = req;
@@ -106,9 +161,7 @@
 		sg_cnt--;
 	}
 
-	cookie = submit_bio(bio);
-
-	blk_poll(bdev_get_queue(req->ns->bdev), cookie);
+	submit_bio(bio);
 }
 
 static void nvmet_bdev_execute_flush(struct nvmet_req *req)
@@ -131,26 +184,21 @@
 	return 0;
 }
 
-static u16 nvmet_bdev_discard_range(struct nvmet_ns *ns,
+static u16 nvmet_bdev_discard_range(struct nvmet_req *req,
 		struct nvme_dsm_range *range, struct bio **bio)
 {
+	struct nvmet_ns *ns = req->ns;
 	int ret;
 
 	ret = __blkdev_issue_discard(ns->bdev,
 			le64_to_cpu(range->slba) << (ns->blksize_shift - 9),
 			le32_to_cpu(range->nlb) << (ns->blksize_shift - 9),
 			GFP_KERNEL, 0, bio);
-<<<<<<< HEAD
-	if (ret && ret != -EOPNOTSUPP)
-		return NVME_SC_INTERNAL | NVME_SC_DNR;
-	return 0;
-=======
 	if (ret && ret != -EOPNOTSUPP) {
 		req->error_slba = le64_to_cpu(range->slba);
 		return errno_to_nvme_status(req, ret);
 	}
 	return NVME_SC_SUCCESS;
->>>>>>> 407d19ab
 }
 
 static void nvmet_bdev_execute_discard(struct nvmet_req *req)
@@ -166,7 +214,7 @@
 		if (status)
 			break;
 
-		status = nvmet_bdev_discard_range(req->ns, &range, &bio);
+		status = nvmet_bdev_discard_range(req, &range, &bio);
 		if (status)
 			break;
 	}
@@ -206,21 +254,15 @@
 	struct bio *bio = NULL;
 	sector_t sector;
 	sector_t nr_sector;
+	int ret;
 
 	sector = le64_to_cpu(write_zeroes->slba) <<
 		(req->ns->blksize_shift - 9);
 	nr_sector = (((sector_t)le16_to_cpu(write_zeroes->length) + 1) <<
 		(req->ns->blksize_shift - 9));
 
-<<<<<<< HEAD
-	if (__blkdev_issue_zeroout(req->ns->bdev, sector, nr_sector,
-				GFP_KERNEL, &bio, 0))
-		status = NVME_SC_INTERNAL | NVME_SC_DNR;
-
-=======
 	ret = __blkdev_issue_zeroout(req->ns->bdev, sector, nr_sector,
 			GFP_KERNEL, &bio, 0);
->>>>>>> 407d19ab
 	if (bio) {
 		bio->bi_private = req;
 		bio->bi_end_io = nvmet_bio_done;
@@ -256,6 +298,7 @@
 	default:
 		pr_err("unhandled cmd %d on qid %d\n", cmd->common.opcode,
 		       req->sq->qid);
+		req->error_loc = offsetof(struct nvme_common_command, opcode);
 		return NVME_SC_INVALID_OPCODE | NVME_SC_DNR;
 	}
 }