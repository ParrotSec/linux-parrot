/*
 * Copyright (c) 2016 Avago Technologies.  All rights reserved.
 *
 * This program is free software; you can redistribute it and/or modify
 * it under the terms of version 2 of the GNU General Public License as
 * published by the Free Software Foundation.
 *
 * This program is distributed in the hope that it will be useful.
 * ALL EXPRESS OR IMPLIED CONDITIONS, REPRESENTATIONS AND WARRANTIES,
 * INCLUDING ANY IMPLIED WARRANTY OF MERCHANTABILITY, FITNESS FOR A
 * PARTICULAR PURPOSE, OR NON-INFRINGEMENT, ARE DISCLAIMED, EXCEPT TO
 * THE EXTENT THAT SUCH DISCLAIMERS ARE HELD TO BE LEGALLY INVALID.
 * See the GNU General Public License for more details, a copy of which
 * can be found in the file COPYING included with this package
 *
 */
#define pr_fmt(fmt) KBUILD_MODNAME ": " fmt
#include <linux/module.h>
#include <linux/slab.h>
#include <linux/blk-mq.h>
#include <linux/parser.h>
#include <linux/random.h>
#include <uapi/scsi/fc/fc_fs.h>
#include <uapi/scsi/fc/fc_els.h>

#include "nvmet.h"
#include <linux/nvme-fc-driver.h>
#include <linux/nvme-fc.h>


/* *************************** Data Structures/Defines ****************** */


#define NVMET_LS_CTX_COUNT		256

/* for this implementation, assume small single frame rqst/rsp */
#define NVME_FC_MAX_LS_BUFFER_SIZE		2048

struct nvmet_fc_tgtport;
struct nvmet_fc_tgt_assoc;

struct nvmet_fc_ls_iod {
	struct nvmefc_tgt_ls_req	*lsreq;
	struct nvmefc_tgt_fcp_req	*fcpreq;	/* only if RS */

	struct list_head		ls_list;	/* tgtport->ls_list */

	struct nvmet_fc_tgtport		*tgtport;
	struct nvmet_fc_tgt_assoc	*assoc;

	u8				*rqstbuf;
	u8				*rspbuf;
	u16				rqstdatalen;
	dma_addr_t			rspdma;

	struct scatterlist		sg[2];

	struct work_struct		work;
} __aligned(sizeof(unsigned long long));

/* desired maximum for a single sequence - if sg list allows it */
#define NVMET_FC_MAX_SEQ_LENGTH		(256 * 1024)

enum nvmet_fcp_datadir {
	NVMET_FCP_NODATA,
	NVMET_FCP_WRITE,
	NVMET_FCP_READ,
	NVMET_FCP_ABORTED,
};

struct nvmet_fc_fcp_iod {
	struct nvmefc_tgt_fcp_req	*fcpreq;

	struct nvme_fc_cmd_iu		cmdiubuf;
	struct nvme_fc_ersp_iu		rspiubuf;
	dma_addr_t			rspdma;
	struct scatterlist		*next_sg;
	struct scatterlist		*data_sg;
	int				data_sg_cnt;
	u32				offset;
	enum nvmet_fcp_datadir		io_dir;
	bool				active;
	bool				abort;
	bool				aborted;
	bool				writedataactive;
	spinlock_t			flock;

	struct nvmet_req		req;
	struct work_struct		work;
	struct work_struct		done_work;
	struct work_struct		defer_work;

	struct nvmet_fc_tgtport		*tgtport;
	struct nvmet_fc_tgt_queue	*queue;

	struct list_head		fcp_list;	/* tgtport->fcp_list */
};

struct nvmet_fc_tgtport {

	struct nvmet_fc_target_port	fc_target_port;

	struct list_head		tgt_list; /* nvmet_fc_target_list */
	struct device			*dev;	/* dev for dma mapping */
	struct nvmet_fc_target_template	*ops;

	struct nvmet_fc_ls_iod		*iod;
	spinlock_t			lock;
	struct list_head		ls_list;
	struct list_head		ls_busylist;
	struct list_head		assoc_list;
	struct ida			assoc_cnt;
	struct nvmet_port		*port;
	struct kref			ref;
	u32				max_sg_cnt;
};

struct nvmet_fc_defer_fcp_req {
	struct list_head		req_list;
	struct nvmefc_tgt_fcp_req	*fcp_req;
};

struct nvmet_fc_tgt_queue {
	bool				ninetypercent;
	u16				qid;
	u16				sqsize;
	u16				ersp_ratio;
	__le16				sqhd;
	int				cpu;
	atomic_t			connected;
	atomic_t			sqtail;
	atomic_t			zrspcnt;
	atomic_t			rsn;
	spinlock_t			qlock;
	struct nvmet_port		*port;
	struct nvmet_cq			nvme_cq;
	struct nvmet_sq			nvme_sq;
	struct nvmet_fc_tgt_assoc	*assoc;
	struct list_head		fod_list;
	struct list_head		pending_cmd_list;
	struct list_head		avail_defer_list;
	struct workqueue_struct		*work_q;
	struct kref			ref;
	struct nvmet_fc_fcp_iod		fod[];		/* array of fcp_iods */
} __aligned(sizeof(unsigned long long));

struct nvmet_fc_tgt_assoc {
	u64				association_id;
	u32				a_id;
	struct nvmet_fc_tgtport		*tgtport;
	struct list_head		a_list;
	struct nvmet_fc_tgt_queue	*queues[NVMET_NR_QUEUES + 1];
	struct kref			ref;
	struct work_struct		del_work;
};


static inline int
nvmet_fc_iodnum(struct nvmet_fc_ls_iod *iodptr)
{
	return (iodptr - iodptr->tgtport->iod);
}

static inline int
nvmet_fc_fodnum(struct nvmet_fc_fcp_iod *fodptr)
{
	return (fodptr - fodptr->queue->fod);
}


/*
 * Association and Connection IDs:
 *
 * Association ID will have random number in upper 6 bytes and zero
 *   in lower 2 bytes
 *
 * Connection IDs will be Association ID with QID or'd in lower 2 bytes
 *
 * note: Association ID = Connection ID for queue 0
 */
#define BYTES_FOR_QID			sizeof(u16)
#define BYTES_FOR_QID_SHIFT		(BYTES_FOR_QID * 8)
#define NVMET_FC_QUEUEID_MASK		((u64)((1 << BYTES_FOR_QID_SHIFT) - 1))

static inline u64
nvmet_fc_makeconnid(struct nvmet_fc_tgt_assoc *assoc, u16 qid)
{
	return (assoc->association_id | qid);
}

static inline u64
nvmet_fc_getassociationid(u64 connectionid)
{
	return connectionid & ~NVMET_FC_QUEUEID_MASK;
}

static inline u16
nvmet_fc_getqueueid(u64 connectionid)
{
	return (u16)(connectionid & NVMET_FC_QUEUEID_MASK);
}

static inline struct nvmet_fc_tgtport *
targetport_to_tgtport(struct nvmet_fc_target_port *targetport)
{
	return container_of(targetport, struct nvmet_fc_tgtport,
				 fc_target_port);
}

static inline struct nvmet_fc_fcp_iod *
nvmet_req_to_fod(struct nvmet_req *nvme_req)
{
	return container_of(nvme_req, struct nvmet_fc_fcp_iod, req);
}


/* *************************** Globals **************************** */


static DEFINE_SPINLOCK(nvmet_fc_tgtlock);

static LIST_HEAD(nvmet_fc_target_list);
static DEFINE_IDA(nvmet_fc_tgtport_cnt);


static void nvmet_fc_handle_ls_rqst_work(struct work_struct *work);
static void nvmet_fc_handle_fcp_rqst_work(struct work_struct *work);
static void nvmet_fc_fcp_rqst_op_done_work(struct work_struct *work);
static void nvmet_fc_fcp_rqst_op_defer_work(struct work_struct *work);
static void nvmet_fc_tgt_a_put(struct nvmet_fc_tgt_assoc *assoc);
static int nvmet_fc_tgt_a_get(struct nvmet_fc_tgt_assoc *assoc);
static void nvmet_fc_tgt_q_put(struct nvmet_fc_tgt_queue *queue);
static int nvmet_fc_tgt_q_get(struct nvmet_fc_tgt_queue *queue);
static void nvmet_fc_tgtport_put(struct nvmet_fc_tgtport *tgtport);
static int nvmet_fc_tgtport_get(struct nvmet_fc_tgtport *tgtport);
static void nvmet_fc_handle_fcp_rqst(struct nvmet_fc_tgtport *tgtport,
					struct nvmet_fc_fcp_iod *fod);
static void nvmet_fc_delete_target_assoc(struct nvmet_fc_tgt_assoc *assoc);


/* *********************** FC-NVME DMA Handling **************************** */

/*
 * The fcloop device passes in a NULL device pointer. Real LLD's will
 * pass in a valid device pointer. If NULL is passed to the dma mapping
 * routines, depending on the platform, it may or may not succeed, and
 * may crash.
 *
 * As such:
 * Wrapper all the dma routines and check the dev pointer.
 *
 * If simple mappings (return just a dma address, we'll noop them,
 * returning a dma address of 0.
 *
 * On more complex mappings (dma_map_sg), a pseudo routine fills
 * in the scatter list, setting all dma addresses to 0.
 */

static inline dma_addr_t
fc_dma_map_single(struct device *dev, void *ptr, size_t size,
		enum dma_data_direction dir)
{
	return dev ? dma_map_single(dev, ptr, size, dir) : (dma_addr_t)0L;
}

static inline int
fc_dma_mapping_error(struct device *dev, dma_addr_t dma_addr)
{
	return dev ? dma_mapping_error(dev, dma_addr) : 0;
}

static inline void
fc_dma_unmap_single(struct device *dev, dma_addr_t addr, size_t size,
	enum dma_data_direction dir)
{
	if (dev)
		dma_unmap_single(dev, addr, size, dir);
}

static inline void
fc_dma_sync_single_for_cpu(struct device *dev, dma_addr_t addr, size_t size,
		enum dma_data_direction dir)
{
	if (dev)
		dma_sync_single_for_cpu(dev, addr, size, dir);
}

static inline void
fc_dma_sync_single_for_device(struct device *dev, dma_addr_t addr, size_t size,
		enum dma_data_direction dir)
{
	if (dev)
		dma_sync_single_for_device(dev, addr, size, dir);
}

/* pseudo dma_map_sg call */
static int
fc_map_sg(struct scatterlist *sg, int nents)
{
	struct scatterlist *s;
	int i;

	WARN_ON(nents == 0 || sg[0].length == 0);

	for_each_sg(sg, s, nents, i) {
		s->dma_address = 0L;
#ifdef CONFIG_NEED_SG_DMA_LENGTH
		s->dma_length = s->length;
#endif
	}
	return nents;
}

static inline int
fc_dma_map_sg(struct device *dev, struct scatterlist *sg, int nents,
		enum dma_data_direction dir)
{
	return dev ? dma_map_sg(dev, sg, nents, dir) : fc_map_sg(sg, nents);
}

static inline void
fc_dma_unmap_sg(struct device *dev, struct scatterlist *sg, int nents,
		enum dma_data_direction dir)
{
	if (dev)
		dma_unmap_sg(dev, sg, nents, dir);
}


/* *********************** FC-NVME Port Management ************************ */


static int
nvmet_fc_alloc_ls_iodlist(struct nvmet_fc_tgtport *tgtport)
{
	struct nvmet_fc_ls_iod *iod;
	int i;

	iod = kcalloc(NVMET_LS_CTX_COUNT, sizeof(struct nvmet_fc_ls_iod),
			GFP_KERNEL);
	if (!iod)
		return -ENOMEM;

	tgtport->iod = iod;

	for (i = 0; i < NVMET_LS_CTX_COUNT; iod++, i++) {
		INIT_WORK(&iod->work, nvmet_fc_handle_ls_rqst_work);
		iod->tgtport = tgtport;
		list_add_tail(&iod->ls_list, &tgtport->ls_list);

		iod->rqstbuf = kcalloc(2, NVME_FC_MAX_LS_BUFFER_SIZE,
			GFP_KERNEL);
		if (!iod->rqstbuf)
			goto out_fail;

		iod->rspbuf = iod->rqstbuf + NVME_FC_MAX_LS_BUFFER_SIZE;

		iod->rspdma = fc_dma_map_single(tgtport->dev, iod->rspbuf,
						NVME_FC_MAX_LS_BUFFER_SIZE,
						DMA_TO_DEVICE);
		if (fc_dma_mapping_error(tgtport->dev, iod->rspdma))
			goto out_fail;
	}

	return 0;

out_fail:
	kfree(iod->rqstbuf);
	list_del(&iod->ls_list);
	for (iod--, i--; i >= 0; iod--, i--) {
		fc_dma_unmap_single(tgtport->dev, iod->rspdma,
				NVME_FC_MAX_LS_BUFFER_SIZE, DMA_TO_DEVICE);
		kfree(iod->rqstbuf);
		list_del(&iod->ls_list);
	}

	kfree(iod);

	return -EFAULT;
}

static void
nvmet_fc_free_ls_iodlist(struct nvmet_fc_tgtport *tgtport)
{
	struct nvmet_fc_ls_iod *iod = tgtport->iod;
	int i;

	for (i = 0; i < NVMET_LS_CTX_COUNT; iod++, i++) {
		fc_dma_unmap_single(tgtport->dev,
				iod->rspdma, NVME_FC_MAX_LS_BUFFER_SIZE,
				DMA_TO_DEVICE);
		kfree(iod->rqstbuf);
		list_del(&iod->ls_list);
	}
	kfree(tgtport->iod);
}

static struct nvmet_fc_ls_iod *
nvmet_fc_alloc_ls_iod(struct nvmet_fc_tgtport *tgtport)
{
	struct nvmet_fc_ls_iod *iod;
	unsigned long flags;

	spin_lock_irqsave(&tgtport->lock, flags);
	iod = list_first_entry_or_null(&tgtport->ls_list,
					struct nvmet_fc_ls_iod, ls_list);
	if (iod)
		list_move_tail(&iod->ls_list, &tgtport->ls_busylist);
	spin_unlock_irqrestore(&tgtport->lock, flags);
	return iod;
}


static void
nvmet_fc_free_ls_iod(struct nvmet_fc_tgtport *tgtport,
			struct nvmet_fc_ls_iod *iod)
{
	unsigned long flags;

	spin_lock_irqsave(&tgtport->lock, flags);
	list_move(&iod->ls_list, &tgtport->ls_list);
	spin_unlock_irqrestore(&tgtport->lock, flags);
}

static void
nvmet_fc_prep_fcp_iodlist(struct nvmet_fc_tgtport *tgtport,
				struct nvmet_fc_tgt_queue *queue)
{
	struct nvmet_fc_fcp_iod *fod = queue->fod;
	int i;

	for (i = 0; i < queue->sqsize; fod++, i++) {
		INIT_WORK(&fod->work, nvmet_fc_handle_fcp_rqst_work);
		INIT_WORK(&fod->done_work, nvmet_fc_fcp_rqst_op_done_work);
		INIT_WORK(&fod->defer_work, nvmet_fc_fcp_rqst_op_defer_work);
		fod->tgtport = tgtport;
		fod->queue = queue;
		fod->active = false;
		fod->abort = false;
		fod->aborted = false;
		fod->fcpreq = NULL;
		list_add_tail(&fod->fcp_list, &queue->fod_list);
		spin_lock_init(&fod->flock);

		fod->rspdma = fc_dma_map_single(tgtport->dev, &fod->rspiubuf,
					sizeof(fod->rspiubuf), DMA_TO_DEVICE);
		if (fc_dma_mapping_error(tgtport->dev, fod->rspdma)) {
			list_del(&fod->fcp_list);
			for (fod--, i--; i >= 0; fod--, i--) {
				fc_dma_unmap_single(tgtport->dev, fod->rspdma,
						sizeof(fod->rspiubuf),
						DMA_TO_DEVICE);
				fod->rspdma = 0L;
				list_del(&fod->fcp_list);
			}

			return;
		}
	}
}

static void
nvmet_fc_destroy_fcp_iodlist(struct nvmet_fc_tgtport *tgtport,
				struct nvmet_fc_tgt_queue *queue)
{
	struct nvmet_fc_fcp_iod *fod = queue->fod;
	int i;

	for (i = 0; i < queue->sqsize; fod++, i++) {
		if (fod->rspdma)
			fc_dma_unmap_single(tgtport->dev, fod->rspdma,
				sizeof(fod->rspiubuf), DMA_TO_DEVICE);
	}
}

static struct nvmet_fc_fcp_iod *
nvmet_fc_alloc_fcp_iod(struct nvmet_fc_tgt_queue *queue)
{
	struct nvmet_fc_fcp_iod *fod;

	lockdep_assert_held(&queue->qlock);

	fod = list_first_entry_or_null(&queue->fod_list,
					struct nvmet_fc_fcp_iod, fcp_list);
	if (fod) {
		list_del(&fod->fcp_list);
		fod->active = true;
		/*
		 * no queue reference is taken, as it was taken by the
		 * queue lookup just prior to the allocation. The iod
		 * will "inherit" that reference.
		 */
	}
	return fod;
}


static void
nvmet_fc_queue_fcp_req(struct nvmet_fc_tgtport *tgtport,
		       struct nvmet_fc_tgt_queue *queue,
		       struct nvmefc_tgt_fcp_req *fcpreq)
{
	struct nvmet_fc_fcp_iod *fod = fcpreq->nvmet_fc_private;

	/*
	 * put all admin cmds on hw queue id 0. All io commands go to
	 * the respective hw queue based on a modulo basis
	 */
	fcpreq->hwqid = queue->qid ?
			((queue->qid - 1) % tgtport->ops->max_hw_queues) : 0;

	if (tgtport->ops->target_features & NVMET_FCTGTFEAT_CMD_IN_ISR)
		queue_work_on(queue->cpu, queue->work_q, &fod->work);
	else
		nvmet_fc_handle_fcp_rqst(tgtport, fod);
}

static void
nvmet_fc_fcp_rqst_op_defer_work(struct work_struct *work)
{
	struct nvmet_fc_fcp_iod *fod =
		container_of(work, struct nvmet_fc_fcp_iod, defer_work);

	/* Submit deferred IO for processing */
	nvmet_fc_queue_fcp_req(fod->tgtport, fod->queue, fod->fcpreq);

}

static void
nvmet_fc_free_fcp_iod(struct nvmet_fc_tgt_queue *queue,
			struct nvmet_fc_fcp_iod *fod)
{
	struct nvmefc_tgt_fcp_req *fcpreq = fod->fcpreq;
	struct nvmet_fc_tgtport *tgtport = fod->tgtport;
	struct nvmet_fc_defer_fcp_req *deferfcp;
	unsigned long flags;

	fc_dma_sync_single_for_cpu(tgtport->dev, fod->rspdma,
				sizeof(fod->rspiubuf), DMA_TO_DEVICE);

	fcpreq->nvmet_fc_private = NULL;

	fod->active = false;
	fod->abort = false;
	fod->aborted = false;
	fod->writedataactive = false;
	fod->fcpreq = NULL;

	tgtport->ops->fcp_req_release(&tgtport->fc_target_port, fcpreq);

	/* release the queue lookup reference on the completed IO */
	nvmet_fc_tgt_q_put(queue);

	spin_lock_irqsave(&queue->qlock, flags);
	deferfcp = list_first_entry_or_null(&queue->pending_cmd_list,
				struct nvmet_fc_defer_fcp_req, req_list);
	if (!deferfcp) {
		list_add_tail(&fod->fcp_list, &fod->queue->fod_list);
		spin_unlock_irqrestore(&queue->qlock, flags);
		return;
	}

	/* Re-use the fod for the next pending cmd that was deferred */
	list_del(&deferfcp->req_list);

	fcpreq = deferfcp->fcp_req;

	/* deferfcp can be reused for another IO at a later date */
	list_add_tail(&deferfcp->req_list, &queue->avail_defer_list);

	spin_unlock_irqrestore(&queue->qlock, flags);

	/* Save NVME CMD IO in fod */
	memcpy(&fod->cmdiubuf, fcpreq->rspaddr, fcpreq->rsplen);

	/* Setup new fcpreq to be processed */
	fcpreq->rspaddr = NULL;
	fcpreq->rsplen  = 0;
	fcpreq->nvmet_fc_private = fod;
	fod->fcpreq = fcpreq;
	fod->active = true;

	/* inform LLDD IO is now being processed */
	tgtport->ops->defer_rcv(&tgtport->fc_target_port, fcpreq);

	/*
	 * Leave the queue lookup get reference taken when
	 * fod was originally allocated.
	 */

	queue_work(queue->work_q, &fod->defer_work);
}

static int
nvmet_fc_queue_to_cpu(struct nvmet_fc_tgtport *tgtport, int qid)
{
	int cpu, idx, cnt;

	if (tgtport->ops->max_hw_queues == 1)
		return WORK_CPU_UNBOUND;

	/* Simple cpu selection based on qid modulo active cpu count */
	idx = !qid ? 0 : (qid - 1) % num_active_cpus();

	/* find the n'th active cpu */
	for (cpu = 0, cnt = 0; ; ) {
		if (cpu_active(cpu)) {
			if (cnt == idx)
				break;
			cnt++;
		}
		cpu = (cpu + 1) % num_possible_cpus();
	}

	return cpu;
}

static struct nvmet_fc_tgt_queue *
nvmet_fc_alloc_target_queue(struct nvmet_fc_tgt_assoc *assoc,
			u16 qid, u16 sqsize)
{
	struct nvmet_fc_tgt_queue *queue;
	unsigned long flags;
	int ret;

	if (qid > NVMET_NR_QUEUES)
		return NULL;

	queue = kzalloc(struct_size(queue, fod, sqsize), GFP_KERNEL);
	if (!queue)
		return NULL;

	if (!nvmet_fc_tgt_a_get(assoc))
		goto out_free_queue;

	queue->work_q = alloc_workqueue("ntfc%d.%d.%d", 0, 0,
				assoc->tgtport->fc_target_port.port_num,
				assoc->a_id, qid);
	if (!queue->work_q)
		goto out_a_put;

	queue->qid = qid;
	queue->sqsize = sqsize;
	queue->assoc = assoc;
	queue->port = assoc->tgtport->port;
	queue->cpu = nvmet_fc_queue_to_cpu(assoc->tgtport, qid);
	INIT_LIST_HEAD(&queue->fod_list);
	INIT_LIST_HEAD(&queue->avail_defer_list);
	INIT_LIST_HEAD(&queue->pending_cmd_list);
	atomic_set(&queue->connected, 0);
	atomic_set(&queue->sqtail, 0);
	atomic_set(&queue->rsn, 1);
	atomic_set(&queue->zrspcnt, 0);
	spin_lock_init(&queue->qlock);
	kref_init(&queue->ref);

	nvmet_fc_prep_fcp_iodlist(assoc->tgtport, queue);

	ret = nvmet_sq_init(&queue->nvme_sq);
	if (ret)
		goto out_fail_iodlist;

	WARN_ON(assoc->queues[qid]);
	spin_lock_irqsave(&assoc->tgtport->lock, flags);
	assoc->queues[qid] = queue;
	spin_unlock_irqrestore(&assoc->tgtport->lock, flags);

	return queue;

out_fail_iodlist:
	nvmet_fc_destroy_fcp_iodlist(assoc->tgtport, queue);
	destroy_workqueue(queue->work_q);
out_a_put:
	nvmet_fc_tgt_a_put(assoc);
out_free_queue:
	kfree(queue);
	return NULL;
}


static void
nvmet_fc_tgt_queue_free(struct kref *ref)
{
	struct nvmet_fc_tgt_queue *queue =
		container_of(ref, struct nvmet_fc_tgt_queue, ref);
	unsigned long flags;

	spin_lock_irqsave(&queue->assoc->tgtport->lock, flags);
	queue->assoc->queues[queue->qid] = NULL;
	spin_unlock_irqrestore(&queue->assoc->tgtport->lock, flags);

	nvmet_fc_destroy_fcp_iodlist(queue->assoc->tgtport, queue);

	nvmet_fc_tgt_a_put(queue->assoc);

	destroy_workqueue(queue->work_q);

	kfree(queue);
}

static void
nvmet_fc_tgt_q_put(struct nvmet_fc_tgt_queue *queue)
{
	kref_put(&queue->ref, nvmet_fc_tgt_queue_free);
}

static int
nvmet_fc_tgt_q_get(struct nvmet_fc_tgt_queue *queue)
{
	return kref_get_unless_zero(&queue->ref);
}


static void
nvmet_fc_delete_target_queue(struct nvmet_fc_tgt_queue *queue)
{
	struct nvmet_fc_tgtport *tgtport = queue->assoc->tgtport;
	struct nvmet_fc_fcp_iod *fod = queue->fod;
	struct nvmet_fc_defer_fcp_req *deferfcp, *tempptr;
	unsigned long flags;
	int i, writedataactive;
	bool disconnect;

	disconnect = atomic_xchg(&queue->connected, 0);

	spin_lock_irqsave(&queue->qlock, flags);
	/* about outstanding io's */
	for (i = 0; i < queue->sqsize; fod++, i++) {
		if (fod->active) {
			spin_lock(&fod->flock);
			fod->abort = true;
			writedataactive = fod->writedataactive;
			spin_unlock(&fod->flock);
			/*
			 * only call lldd abort routine if waiting for
			 * writedata. other outstanding ops should finish
			 * on their own.
			 */
			if (writedataactive) {
				spin_lock(&fod->flock);
				fod->aborted = true;
				spin_unlock(&fod->flock);
				tgtport->ops->fcp_abort(
					&tgtport->fc_target_port, fod->fcpreq);
			}
		}
	}

	/* Cleanup defer'ed IOs in queue */
	list_for_each_entry_safe(deferfcp, tempptr, &queue->avail_defer_list,
				req_list) {
		list_del(&deferfcp->req_list);
		kfree(deferfcp);
	}

	for (;;) {
		deferfcp = list_first_entry_or_null(&queue->pending_cmd_list,
				struct nvmet_fc_defer_fcp_req, req_list);
		if (!deferfcp)
			break;

		list_del(&deferfcp->req_list);
		spin_unlock_irqrestore(&queue->qlock, flags);

		tgtport->ops->defer_rcv(&tgtport->fc_target_port,
				deferfcp->fcp_req);

		tgtport->ops->fcp_abort(&tgtport->fc_target_port,
				deferfcp->fcp_req);

		tgtport->ops->fcp_req_release(&tgtport->fc_target_port,
				deferfcp->fcp_req);

		/* release the queue lookup reference */
		nvmet_fc_tgt_q_put(queue);

		kfree(deferfcp);

		spin_lock_irqsave(&queue->qlock, flags);
	}
	spin_unlock_irqrestore(&queue->qlock, flags);

	flush_workqueue(queue->work_q);

	if (disconnect)
		nvmet_sq_destroy(&queue->nvme_sq);

	nvmet_fc_tgt_q_put(queue);
}

static struct nvmet_fc_tgt_queue *
nvmet_fc_find_target_queue(struct nvmet_fc_tgtport *tgtport,
				u64 connection_id)
{
	struct nvmet_fc_tgt_assoc *assoc;
	struct nvmet_fc_tgt_queue *queue;
	u64 association_id = nvmet_fc_getassociationid(connection_id);
	u16 qid = nvmet_fc_getqueueid(connection_id);
	unsigned long flags;

	if (qid > NVMET_NR_QUEUES)
		return NULL;

	spin_lock_irqsave(&tgtport->lock, flags);
	list_for_each_entry(assoc, &tgtport->assoc_list, a_list) {
		if (association_id == assoc->association_id) {
			queue = assoc->queues[qid];
			if (queue &&
			    (!atomic_read(&queue->connected) ||
			     !nvmet_fc_tgt_q_get(queue)))
				queue = NULL;
			spin_unlock_irqrestore(&tgtport->lock, flags);
			return queue;
		}
	}
	spin_unlock_irqrestore(&tgtport->lock, flags);
	return NULL;
}

static void
nvmet_fc_delete_assoc(struct work_struct *work)
{
	struct nvmet_fc_tgt_assoc *assoc =
		container_of(work, struct nvmet_fc_tgt_assoc, del_work);

	nvmet_fc_delete_target_assoc(assoc);
	nvmet_fc_tgt_a_put(assoc);
}

static struct nvmet_fc_tgt_assoc *
nvmet_fc_alloc_target_assoc(struct nvmet_fc_tgtport *tgtport)
{
	struct nvmet_fc_tgt_assoc *assoc, *tmpassoc;
	unsigned long flags;
	u64 ran;
	int idx;
	bool needrandom = true;

	assoc = kzalloc(sizeof(*assoc), GFP_KERNEL);
	if (!assoc)
		return NULL;

	idx = ida_simple_get(&tgtport->assoc_cnt, 0, 0, GFP_KERNEL);
	if (idx < 0)
		goto out_free_assoc;

	if (!nvmet_fc_tgtport_get(tgtport))
		goto out_ida_put;

	assoc->tgtport = tgtport;
	assoc->a_id = idx;
	INIT_LIST_HEAD(&assoc->a_list);
	kref_init(&assoc->ref);
	INIT_WORK(&assoc->del_work, nvmet_fc_delete_assoc);

	while (needrandom) {
		get_random_bytes(&ran, sizeof(ran) - BYTES_FOR_QID);
		ran = ran << BYTES_FOR_QID_SHIFT;

		spin_lock_irqsave(&tgtport->lock, flags);
		needrandom = false;
		list_for_each_entry(tmpassoc, &tgtport->assoc_list, a_list)
			if (ran == tmpassoc->association_id) {
				needrandom = true;
				break;
			}
		if (!needrandom) {
			assoc->association_id = ran;
			list_add_tail(&assoc->a_list, &tgtport->assoc_list);
		}
		spin_unlock_irqrestore(&tgtport->lock, flags);
	}

	return assoc;

out_ida_put:
	ida_simple_remove(&tgtport->assoc_cnt, idx);
out_free_assoc:
	kfree(assoc);
	return NULL;
}

static void
nvmet_fc_target_assoc_free(struct kref *ref)
{
	struct nvmet_fc_tgt_assoc *assoc =
		container_of(ref, struct nvmet_fc_tgt_assoc, ref);
	struct nvmet_fc_tgtport *tgtport = assoc->tgtport;
	unsigned long flags;

	spin_lock_irqsave(&tgtport->lock, flags);
	list_del(&assoc->a_list);
	spin_unlock_irqrestore(&tgtport->lock, flags);
	ida_simple_remove(&tgtport->assoc_cnt, assoc->a_id);
	kfree(assoc);
	nvmet_fc_tgtport_put(tgtport);
}

static void
nvmet_fc_tgt_a_put(struct nvmet_fc_tgt_assoc *assoc)
{
	kref_put(&assoc->ref, nvmet_fc_target_assoc_free);
}

static int
nvmet_fc_tgt_a_get(struct nvmet_fc_tgt_assoc *assoc)
{
	return kref_get_unless_zero(&assoc->ref);
}

static void
nvmet_fc_delete_target_assoc(struct nvmet_fc_tgt_assoc *assoc)
{
	struct nvmet_fc_tgtport *tgtport = assoc->tgtport;
	struct nvmet_fc_tgt_queue *queue;
	unsigned long flags;
	int i;

	spin_lock_irqsave(&tgtport->lock, flags);
	for (i = NVMET_NR_QUEUES; i >= 0; i--) {
		queue = assoc->queues[i];
		if (queue) {
			if (!nvmet_fc_tgt_q_get(queue))
				continue;
			spin_unlock_irqrestore(&tgtport->lock, flags);
			nvmet_fc_delete_target_queue(queue);
			nvmet_fc_tgt_q_put(queue);
			spin_lock_irqsave(&tgtport->lock, flags);
		}
	}
	spin_unlock_irqrestore(&tgtport->lock, flags);

	nvmet_fc_tgt_a_put(assoc);
}

static struct nvmet_fc_tgt_assoc *
nvmet_fc_find_target_assoc(struct nvmet_fc_tgtport *tgtport,
				u64 association_id)
{
	struct nvmet_fc_tgt_assoc *assoc;
	struct nvmet_fc_tgt_assoc *ret = NULL;
	unsigned long flags;

	spin_lock_irqsave(&tgtport->lock, flags);
	list_for_each_entry(assoc, &tgtport->assoc_list, a_list) {
		if (association_id == assoc->association_id) {
			ret = assoc;
			nvmet_fc_tgt_a_get(assoc);
			break;
		}
	}
	spin_unlock_irqrestore(&tgtport->lock, flags);

	return ret;
}


/**
 * nvme_fc_register_targetport - transport entry point called by an
 *                              LLDD to register the existence of a local
 *                              NVME subystem FC port.
 * @pinfo:     pointer to information about the port to be registered
 * @template:  LLDD entrypoints and operational parameters for the port
 * @dev:       physical hardware device node port corresponds to. Will be
 *             used for DMA mappings
 * @portptr:   pointer to a local port pointer. Upon success, the routine
 *             will allocate a nvme_fc_local_port structure and place its
 *             address in the local port pointer. Upon failure, local port
 *             pointer will be set to NULL.
 *
 * Returns:
 * a completion status. Must be 0 upon success; a negative errno
 * (ex: -ENXIO) upon failure.
 */
int
nvmet_fc_register_targetport(struct nvmet_fc_port_info *pinfo,
			struct nvmet_fc_target_template *template,
			struct device *dev,
			struct nvmet_fc_target_port **portptr)
{
	struct nvmet_fc_tgtport *newrec;
	unsigned long flags;
	int ret, idx;

	if (!template->xmt_ls_rsp || !template->fcp_op ||
	    !template->fcp_abort ||
	    !template->fcp_req_release || !template->targetport_delete ||
	    !template->max_hw_queues || !template->max_sgl_segments ||
	    !template->max_dif_sgl_segments || !template->dma_boundary) {
		ret = -EINVAL;
		goto out_regtgt_failed;
	}

	newrec = kzalloc((sizeof(*newrec) + template->target_priv_sz),
			 GFP_KERNEL);
	if (!newrec) {
		ret = -ENOMEM;
		goto out_regtgt_failed;
	}

	idx = ida_simple_get(&nvmet_fc_tgtport_cnt, 0, 0, GFP_KERNEL);
	if (idx < 0) {
		ret = -ENOSPC;
		goto out_fail_kfree;
	}

	if (!get_device(dev) && dev) {
		ret = -ENODEV;
		goto out_ida_put;
	}

	newrec->fc_target_port.node_name = pinfo->node_name;
	newrec->fc_target_port.port_name = pinfo->port_name;
	newrec->fc_target_port.private = &newrec[1];
	newrec->fc_target_port.port_id = pinfo->port_id;
	newrec->fc_target_port.port_num = idx;
	INIT_LIST_HEAD(&newrec->tgt_list);
	newrec->dev = dev;
	newrec->ops = template;
	spin_lock_init(&newrec->lock);
	INIT_LIST_HEAD(&newrec->ls_list);
	INIT_LIST_HEAD(&newrec->ls_busylist);
	INIT_LIST_HEAD(&newrec->assoc_list);
	kref_init(&newrec->ref);
	ida_init(&newrec->assoc_cnt);
	newrec->max_sg_cnt = template->max_sgl_segments;

	ret = nvmet_fc_alloc_ls_iodlist(newrec);
	if (ret) {
		ret = -ENOMEM;
		goto out_free_newrec;
	}

	spin_lock_irqsave(&nvmet_fc_tgtlock, flags);
	list_add_tail(&newrec->tgt_list, &nvmet_fc_target_list);
	spin_unlock_irqrestore(&nvmet_fc_tgtlock, flags);

	*portptr = &newrec->fc_target_port;
	return 0;

out_free_newrec:
	put_device(dev);
out_ida_put:
	ida_simple_remove(&nvmet_fc_tgtport_cnt, idx);
out_fail_kfree:
	kfree(newrec);
out_regtgt_failed:
	*portptr = NULL;
	return ret;
}
EXPORT_SYMBOL_GPL(nvmet_fc_register_targetport);


static void
nvmet_fc_free_tgtport(struct kref *ref)
{
	struct nvmet_fc_tgtport *tgtport =
		container_of(ref, struct nvmet_fc_tgtport, ref);
	struct device *dev = tgtport->dev;
	unsigned long flags;

	spin_lock_irqsave(&nvmet_fc_tgtlock, flags);
	list_del(&tgtport->tgt_list);
	spin_unlock_irqrestore(&nvmet_fc_tgtlock, flags);

	nvmet_fc_free_ls_iodlist(tgtport);

	/* let the LLDD know we've finished tearing it down */
	tgtport->ops->targetport_delete(&tgtport->fc_target_port);

	ida_simple_remove(&nvmet_fc_tgtport_cnt,
			tgtport->fc_target_port.port_num);

	ida_destroy(&tgtport->assoc_cnt);

	kfree(tgtport);

	put_device(dev);
}

static void
nvmet_fc_tgtport_put(struct nvmet_fc_tgtport *tgtport)
{
	kref_put(&tgtport->ref, nvmet_fc_free_tgtport);
}

static int
nvmet_fc_tgtport_get(struct nvmet_fc_tgtport *tgtport)
{
	return kref_get_unless_zero(&tgtport->ref);
}

static void
__nvmet_fc_free_assocs(struct nvmet_fc_tgtport *tgtport)
{
	struct nvmet_fc_tgt_assoc *assoc, *next;
	unsigned long flags;

	spin_lock_irqsave(&tgtport->lock, flags);
	list_for_each_entry_safe(assoc, next,
				&tgtport->assoc_list, a_list) {
		if (!nvmet_fc_tgt_a_get(assoc))
			continue;
		spin_unlock_irqrestore(&tgtport->lock, flags);
		nvmet_fc_delete_target_assoc(assoc);
		nvmet_fc_tgt_a_put(assoc);
		spin_lock_irqsave(&tgtport->lock, flags);
	}
	spin_unlock_irqrestore(&tgtport->lock, flags);
}

/*
 * nvmet layer has called to terminate an association
 */
static void
nvmet_fc_delete_ctrl(struct nvmet_ctrl *ctrl)
{
	struct nvmet_fc_tgtport *tgtport, *next;
	struct nvmet_fc_tgt_assoc *assoc;
	struct nvmet_fc_tgt_queue *queue;
	unsigned long flags;
	bool found_ctrl = false;

	/* this is a bit ugly, but don't want to make locks layered */
	spin_lock_irqsave(&nvmet_fc_tgtlock, flags);
	list_for_each_entry_safe(tgtport, next, &nvmet_fc_target_list,
			tgt_list) {
		if (!nvmet_fc_tgtport_get(tgtport))
			continue;
		spin_unlock_irqrestore(&nvmet_fc_tgtlock, flags);

		spin_lock_irqsave(&tgtport->lock, flags);
		list_for_each_entry(assoc, &tgtport->assoc_list, a_list) {
			queue = assoc->queues[0];
			if (queue && queue->nvme_sq.ctrl == ctrl) {
				if (nvmet_fc_tgt_a_get(assoc))
					found_ctrl = true;
				break;
			}
		}
		spin_unlock_irqrestore(&tgtport->lock, flags);

		nvmet_fc_tgtport_put(tgtport);

		if (found_ctrl) {
			schedule_work(&assoc->del_work);
			return;
		}

		spin_lock_irqsave(&nvmet_fc_tgtlock, flags);
	}
	spin_unlock_irqrestore(&nvmet_fc_tgtlock, flags);
}

/**
 * nvme_fc_unregister_targetport - transport entry point called by an
 *                              LLDD to deregister/remove a previously
 *                              registered a local NVME subsystem FC port.
 * @tgtport: pointer to the (registered) target port that is to be
 *           deregistered.
 *
 * Returns:
 * a completion status. Must be 0 upon success; a negative errno
 * (ex: -ENXIO) upon failure.
 */
int
nvmet_fc_unregister_targetport(struct nvmet_fc_target_port *target_port)
{
	struct nvmet_fc_tgtport *tgtport = targetport_to_tgtport(target_port);

	/* terminate any outstanding associations */
	__nvmet_fc_free_assocs(tgtport);

	nvmet_fc_tgtport_put(tgtport);

	return 0;
}
EXPORT_SYMBOL_GPL(nvmet_fc_unregister_targetport);


/* *********************** FC-NVME LS Handling **************************** */


static void
nvmet_fc_format_rsp_hdr(void *buf, u8 ls_cmd, __be32 desc_len, u8 rqst_ls_cmd)
{
	struct fcnvme_ls_acc_hdr *acc = buf;

	acc->w0.ls_cmd = ls_cmd;
	acc->desc_list_len = desc_len;
	acc->rqst.desc_tag = cpu_to_be32(FCNVME_LSDESC_RQST);
	acc->rqst.desc_len =
			fcnvme_lsdesc_len(sizeof(struct fcnvme_lsdesc_rqst));
	acc->rqst.w0.ls_cmd = rqst_ls_cmd;
}

static int
nvmet_fc_format_rjt(void *buf, u16 buflen, u8 ls_cmd,
			u8 reason, u8 explanation, u8 vendor)
{
	struct fcnvme_ls_rjt *rjt = buf;

	nvmet_fc_format_rsp_hdr(buf, FCNVME_LSDESC_RQST,
			fcnvme_lsdesc_len(sizeof(struct fcnvme_ls_rjt)),
			ls_cmd);
	rjt->rjt.desc_tag = cpu_to_be32(FCNVME_LSDESC_RJT);
	rjt->rjt.desc_len = fcnvme_lsdesc_len(sizeof(struct fcnvme_lsdesc_rjt));
	rjt->rjt.reason_code = reason;
	rjt->rjt.reason_explanation = explanation;
	rjt->rjt.vendor = vendor;

	return sizeof(struct fcnvme_ls_rjt);
}

/* Validation Error indexes into the string table below */
enum {
	VERR_NO_ERROR		= 0,
	VERR_CR_ASSOC_LEN	= 1,
	VERR_CR_ASSOC_RQST_LEN	= 2,
	VERR_CR_ASSOC_CMD	= 3,
	VERR_CR_ASSOC_CMD_LEN	= 4,
	VERR_ERSP_RATIO		= 5,
	VERR_ASSOC_ALLOC_FAIL	= 6,
	VERR_QUEUE_ALLOC_FAIL	= 7,
	VERR_CR_CONN_LEN	= 8,
	VERR_CR_CONN_RQST_LEN	= 9,
	VERR_ASSOC_ID		= 10,
	VERR_ASSOC_ID_LEN	= 11,
	VERR_NO_ASSOC		= 12,
	VERR_CONN_ID		= 13,
	VERR_CONN_ID_LEN	= 14,
	VERR_NO_CONN		= 15,
	VERR_CR_CONN_CMD	= 16,
	VERR_CR_CONN_CMD_LEN	= 17,
	VERR_DISCONN_LEN	= 18,
	VERR_DISCONN_RQST_LEN	= 19,
	VERR_DISCONN_CMD	= 20,
	VERR_DISCONN_CMD_LEN	= 21,
	VERR_DISCONN_SCOPE	= 22,
	VERR_RS_LEN		= 23,
	VERR_RS_RQST_LEN	= 24,
	VERR_RS_CMD		= 25,
	VERR_RS_CMD_LEN		= 26,
	VERR_RS_RCTL		= 27,
	VERR_RS_RO		= 28,
};

static char *validation_errors[] = {
	"OK",
	"Bad CR_ASSOC Length",
	"Bad CR_ASSOC Rqst Length",
	"Not CR_ASSOC Cmd",
	"Bad CR_ASSOC Cmd Length",
	"Bad Ersp Ratio",
	"Association Allocation Failed",
	"Queue Allocation Failed",
	"Bad CR_CONN Length",
	"Bad CR_CONN Rqst Length",
	"Not Association ID",
	"Bad Association ID Length",
	"No Association",
	"Not Connection ID",
	"Bad Connection ID Length",
	"No Connection",
	"Not CR_CONN Cmd",
	"Bad CR_CONN Cmd Length",
	"Bad DISCONN Length",
	"Bad DISCONN Rqst Length",
	"Not DISCONN Cmd",
	"Bad DISCONN Cmd Length",
	"Bad Disconnect Scope",
	"Bad RS Length",
	"Bad RS Rqst Length",
	"Not RS Cmd",
	"Bad RS Cmd Length",
	"Bad RS R_CTL",
	"Bad RS Relative Offset",
};

static void
nvmet_fc_ls_create_association(struct nvmet_fc_tgtport *tgtport,
			struct nvmet_fc_ls_iod *iod)
{
	struct fcnvme_ls_cr_assoc_rqst *rqst =
				(struct fcnvme_ls_cr_assoc_rqst *)iod->rqstbuf;
	struct fcnvme_ls_cr_assoc_acc *acc =
				(struct fcnvme_ls_cr_assoc_acc *)iod->rspbuf;
	struct nvmet_fc_tgt_queue *queue;
	int ret = 0;

	memset(acc, 0, sizeof(*acc));

	/*
	 * FC-NVME spec changes. There are initiators sending different
	 * lengths as padding sizes for Create Association Cmd descriptor
	 * was incorrect.
	 * Accept anything of "minimum" length. Assume format per 1.15
	 * spec (with HOSTID reduced to 16 bytes), ignore how long the
	 * trailing pad length is.
	 */
	if (iod->rqstdatalen < FCNVME_LSDESC_CRA_RQST_MINLEN)
		ret = VERR_CR_ASSOC_LEN;
	else if (be32_to_cpu(rqst->desc_list_len) <
			FCNVME_LSDESC_CRA_RQST_MIN_LISTLEN)
		ret = VERR_CR_ASSOC_RQST_LEN;
	else if (rqst->assoc_cmd.desc_tag !=
			cpu_to_be32(FCNVME_LSDESC_CREATE_ASSOC_CMD))
		ret = VERR_CR_ASSOC_CMD;
	else if (be32_to_cpu(rqst->assoc_cmd.desc_len) <
			FCNVME_LSDESC_CRA_CMD_DESC_MIN_DESCLEN)
		ret = VERR_CR_ASSOC_CMD_LEN;
	else if (!rqst->assoc_cmd.ersp_ratio ||
		 (be16_to_cpu(rqst->assoc_cmd.ersp_ratio) >=
				be16_to_cpu(rqst->assoc_cmd.sqsize)))
		ret = VERR_ERSP_RATIO;

	else {
		/* new association w/ admin queue */
		iod->assoc = nvmet_fc_alloc_target_assoc(tgtport);
		if (!iod->assoc)
			ret = VERR_ASSOC_ALLOC_FAIL;
		else {
			queue = nvmet_fc_alloc_target_queue(iod->assoc, 0,
					be16_to_cpu(rqst->assoc_cmd.sqsize));
			if (!queue)
				ret = VERR_QUEUE_ALLOC_FAIL;
		}
	}

	if (ret) {
		dev_err(tgtport->dev,
			"Create Association LS failed: %s\n",
			validation_errors[ret]);
		iod->lsreq->rsplen = nvmet_fc_format_rjt(acc,
				NVME_FC_MAX_LS_BUFFER_SIZE, rqst->w0.ls_cmd,
				FCNVME_RJT_RC_LOGIC,
				FCNVME_RJT_EXP_NONE, 0);
		return;
	}

	queue->ersp_ratio = be16_to_cpu(rqst->assoc_cmd.ersp_ratio);
	atomic_set(&queue->connected, 1);
	queue->sqhd = 0;	/* best place to init value */

	/* format a response */

	iod->lsreq->rsplen = sizeof(*acc);

	nvmet_fc_format_rsp_hdr(acc, FCNVME_LS_ACC,
			fcnvme_lsdesc_len(
				sizeof(struct fcnvme_ls_cr_assoc_acc)),
			FCNVME_LS_CREATE_ASSOCIATION);
	acc->associd.desc_tag = cpu_to_be32(FCNVME_LSDESC_ASSOC_ID);
	acc->associd.desc_len =
			fcnvme_lsdesc_len(
				sizeof(struct fcnvme_lsdesc_assoc_id));
	acc->associd.association_id =
			cpu_to_be64(nvmet_fc_makeconnid(iod->assoc, 0));
	acc->connectid.desc_tag = cpu_to_be32(FCNVME_LSDESC_CONN_ID);
	acc->connectid.desc_len =
			fcnvme_lsdesc_len(
				sizeof(struct fcnvme_lsdesc_conn_id));
	acc->connectid.connection_id = acc->associd.association_id;
}

static void
nvmet_fc_ls_create_connection(struct nvmet_fc_tgtport *tgtport,
			struct nvmet_fc_ls_iod *iod)
{
	struct fcnvme_ls_cr_conn_rqst *rqst =
				(struct fcnvme_ls_cr_conn_rqst *)iod->rqstbuf;
	struct fcnvme_ls_cr_conn_acc *acc =
				(struct fcnvme_ls_cr_conn_acc *)iod->rspbuf;
	struct nvmet_fc_tgt_queue *queue;
	int ret = 0;

	memset(acc, 0, sizeof(*acc));

	if (iod->rqstdatalen < sizeof(struct fcnvme_ls_cr_conn_rqst))
		ret = VERR_CR_CONN_LEN;
	else if (rqst->desc_list_len !=
			fcnvme_lsdesc_len(
				sizeof(struct fcnvme_ls_cr_conn_rqst)))
		ret = VERR_CR_CONN_RQST_LEN;
	else if (rqst->associd.desc_tag != cpu_to_be32(FCNVME_LSDESC_ASSOC_ID))
		ret = VERR_ASSOC_ID;
	else if (rqst->associd.desc_len !=
			fcnvme_lsdesc_len(
				sizeof(struct fcnvme_lsdesc_assoc_id)))
		ret = VERR_ASSOC_ID_LEN;
	else if (rqst->connect_cmd.desc_tag !=
			cpu_to_be32(FCNVME_LSDESC_CREATE_CONN_CMD))
		ret = VERR_CR_CONN_CMD;
	else if (rqst->connect_cmd.desc_len !=
			fcnvme_lsdesc_len(
				sizeof(struct fcnvme_lsdesc_cr_conn_cmd)))
		ret = VERR_CR_CONN_CMD_LEN;
	else if (!rqst->connect_cmd.ersp_ratio ||
		 (be16_to_cpu(rqst->connect_cmd.ersp_ratio) >=
				be16_to_cpu(rqst->connect_cmd.sqsize)))
		ret = VERR_ERSP_RATIO;

	else {
		/* new io queue */
		iod->assoc = nvmet_fc_find_target_assoc(tgtport,
				be64_to_cpu(rqst->associd.association_id));
		if (!iod->assoc)
			ret = VERR_NO_ASSOC;
		else {
			queue = nvmet_fc_alloc_target_queue(iod->assoc,
					be16_to_cpu(rqst->connect_cmd.qid),
					be16_to_cpu(rqst->connect_cmd.sqsize));
			if (!queue)
				ret = VERR_QUEUE_ALLOC_FAIL;

			/* release get taken in nvmet_fc_find_target_assoc */
			nvmet_fc_tgt_a_put(iod->assoc);
		}
	}

	if (ret) {
		dev_err(tgtport->dev,
			"Create Connection LS failed: %s\n",
			validation_errors[ret]);
		iod->lsreq->rsplen = nvmet_fc_format_rjt(acc,
				NVME_FC_MAX_LS_BUFFER_SIZE, rqst->w0.ls_cmd,
				(ret == VERR_NO_ASSOC) ?
					FCNVME_RJT_RC_INV_ASSOC :
					FCNVME_RJT_RC_LOGIC,
				FCNVME_RJT_EXP_NONE, 0);
		return;
	}

	queue->ersp_ratio = be16_to_cpu(rqst->connect_cmd.ersp_ratio);
	atomic_set(&queue->connected, 1);
	queue->sqhd = 0;	/* best place to init value */

	/* format a response */

	iod->lsreq->rsplen = sizeof(*acc);

	nvmet_fc_format_rsp_hdr(acc, FCNVME_LS_ACC,
			fcnvme_lsdesc_len(sizeof(struct fcnvme_ls_cr_conn_acc)),
			FCNVME_LS_CREATE_CONNECTION);
	acc->connectid.desc_tag = cpu_to_be32(FCNVME_LSDESC_CONN_ID);
	acc->connectid.desc_len =
			fcnvme_lsdesc_len(
				sizeof(struct fcnvme_lsdesc_conn_id));
	acc->connectid.connection_id =
			cpu_to_be64(nvmet_fc_makeconnid(iod->assoc,
				be16_to_cpu(rqst->connect_cmd.qid)));
}

static void
nvmet_fc_ls_disconnect(struct nvmet_fc_tgtport *tgtport,
			struct nvmet_fc_ls_iod *iod)
{
	struct fcnvme_ls_disconnect_rqst *rqst =
			(struct fcnvme_ls_disconnect_rqst *)iod->rqstbuf;
	struct fcnvme_ls_disconnect_acc *acc =
			(struct fcnvme_ls_disconnect_acc *)iod->rspbuf;
	struct nvmet_fc_tgt_queue *queue = NULL;
	struct nvmet_fc_tgt_assoc *assoc;
	int ret = 0;
	bool del_assoc = false;

	memset(acc, 0, sizeof(*acc));

	if (iod->rqstdatalen < sizeof(struct fcnvme_ls_disconnect_rqst))
		ret = VERR_DISCONN_LEN;
	else if (rqst->desc_list_len !=
			fcnvme_lsdesc_len(
				sizeof(struct fcnvme_ls_disconnect_rqst)))
		ret = VERR_DISCONN_RQST_LEN;
	else if (rqst->associd.desc_tag != cpu_to_be32(FCNVME_LSDESC_ASSOC_ID))
		ret = VERR_ASSOC_ID;
	else if (rqst->associd.desc_len !=
			fcnvme_lsdesc_len(
				sizeof(struct fcnvme_lsdesc_assoc_id)))
		ret = VERR_ASSOC_ID_LEN;
	else if (rqst->discon_cmd.desc_tag !=
			cpu_to_be32(FCNVME_LSDESC_DISCONN_CMD))
		ret = VERR_DISCONN_CMD;
	else if (rqst->discon_cmd.desc_len !=
			fcnvme_lsdesc_len(
				sizeof(struct fcnvme_lsdesc_disconn_cmd)))
		ret = VERR_DISCONN_CMD_LEN;
	else if ((rqst->discon_cmd.scope != FCNVME_DISCONN_ASSOCIATION) &&
			(rqst->discon_cmd.scope != FCNVME_DISCONN_CONNECTION))
		ret = VERR_DISCONN_SCOPE;
	else {
		/* match an active association */
		assoc = nvmet_fc_find_target_assoc(tgtport,
				be64_to_cpu(rqst->associd.association_id));
		iod->assoc = assoc;
		if (assoc) {
			if (rqst->discon_cmd.scope ==
					FCNVME_DISCONN_CONNECTION) {
				queue = nvmet_fc_find_target_queue(tgtport,
						be64_to_cpu(
							rqst->discon_cmd.id));
				if (!queue) {
					nvmet_fc_tgt_a_put(assoc);
					ret = VERR_NO_CONN;
				}
			}
		} else
			ret = VERR_NO_ASSOC;
	}

	if (ret) {
		dev_err(tgtport->dev,
			"Disconnect LS failed: %s\n",
			validation_errors[ret]);
		iod->lsreq->rsplen = nvmet_fc_format_rjt(acc,
				NVME_FC_MAX_LS_BUFFER_SIZE, rqst->w0.ls_cmd,
				(ret == VERR_NO_ASSOC) ?
					FCNVME_RJT_RC_INV_ASSOC :
					(ret == VERR_NO_CONN) ?
						FCNVME_RJT_RC_INV_CONN :
						FCNVME_RJT_RC_LOGIC,
				FCNVME_RJT_EXP_NONE, 0);
		return;
	}

	/* format a response */

	iod->lsreq->rsplen = sizeof(*acc);

	nvmet_fc_format_rsp_hdr(acc, FCNVME_LS_ACC,
			fcnvme_lsdesc_len(
				sizeof(struct fcnvme_ls_disconnect_acc)),
			FCNVME_LS_DISCONNECT);


	/* are we to delete a Connection ID (queue) */
	if (queue) {
		int qid = queue->qid;

		nvmet_fc_delete_target_queue(queue);

		/* release the get taken by find_target_queue */
		nvmet_fc_tgt_q_put(queue);

		/* tear association down if io queue terminated */
		if (!qid)
			del_assoc = true;
	}

	/* release get taken in nvmet_fc_find_target_assoc */
	nvmet_fc_tgt_a_put(iod->assoc);

	if (del_assoc)
		nvmet_fc_delete_target_assoc(iod->assoc);
}


/* *********************** NVME Ctrl Routines **************************** */


static void nvmet_fc_fcp_nvme_cmd_done(struct nvmet_req *nvme_req);

static const struct nvmet_fabrics_ops nvmet_fc_tgt_fcp_ops;

static void
nvmet_fc_xmt_ls_rsp_done(struct nvmefc_tgt_ls_req *lsreq)
{
	struct nvmet_fc_ls_iod *iod = lsreq->nvmet_fc_private;
	struct nvmet_fc_tgtport *tgtport = iod->tgtport;

	fc_dma_sync_single_for_cpu(tgtport->dev, iod->rspdma,
				NVME_FC_MAX_LS_BUFFER_SIZE, DMA_TO_DEVICE);
	nvmet_fc_free_ls_iod(tgtport, iod);
	nvmet_fc_tgtport_put(tgtport);
}

static void
nvmet_fc_xmt_ls_rsp(struct nvmet_fc_tgtport *tgtport,
				struct nvmet_fc_ls_iod *iod)
{
	int ret;

	fc_dma_sync_single_for_device(tgtport->dev, iod->rspdma,
				  NVME_FC_MAX_LS_BUFFER_SIZE, DMA_TO_DEVICE);

	ret = tgtport->ops->xmt_ls_rsp(&tgtport->fc_target_port, iod->lsreq);
	if (ret)
		nvmet_fc_xmt_ls_rsp_done(iod->lsreq);
}

/*
 * Actual processing routine for received FC-NVME LS Requests from the LLD
 */
static void
nvmet_fc_handle_ls_rqst(struct nvmet_fc_tgtport *tgtport,
			struct nvmet_fc_ls_iod *iod)
{
	struct fcnvme_ls_rqst_w0 *w0 =
			(struct fcnvme_ls_rqst_w0 *)iod->rqstbuf;

	iod->lsreq->nvmet_fc_private = iod;
	iod->lsreq->rspbuf = iod->rspbuf;
	iod->lsreq->rspdma = iod->rspdma;
	iod->lsreq->done = nvmet_fc_xmt_ls_rsp_done;
	/* Be preventative. handlers will later set to valid length */
	iod->lsreq->rsplen = 0;

	iod->assoc = NULL;

	/*
	 * handlers:
	 *   parse request input, execute the request, and format the
	 *   LS response
	 */
	switch (w0->ls_cmd) {
	case FCNVME_LS_CREATE_ASSOCIATION:
		/* Creates Association and initial Admin Queue/Connection */
		nvmet_fc_ls_create_association(tgtport, iod);
		break;
	case FCNVME_LS_CREATE_CONNECTION:
		/* Creates an IO Queue/Connection */
		nvmet_fc_ls_create_connection(tgtport, iod);
		break;
	case FCNVME_LS_DISCONNECT:
		/* Terminate a Queue/Connection or the Association */
		nvmet_fc_ls_disconnect(tgtport, iod);
		break;
	default:
		iod->lsreq->rsplen = nvmet_fc_format_rjt(iod->rspbuf,
				NVME_FC_MAX_LS_BUFFER_SIZE, w0->ls_cmd,
				FCNVME_RJT_RC_INVAL, FCNVME_RJT_EXP_NONE, 0);
	}

	nvmet_fc_xmt_ls_rsp(tgtport, iod);
}

/*
 * Actual processing routine for received FC-NVME LS Requests from the LLD
 */
static void
nvmet_fc_handle_ls_rqst_work(struct work_struct *work)
{
	struct nvmet_fc_ls_iod *iod =
		container_of(work, struct nvmet_fc_ls_iod, work);
	struct nvmet_fc_tgtport *tgtport = iod->tgtport;

	nvmet_fc_handle_ls_rqst(tgtport, iod);
}


/**
 * nvmet_fc_rcv_ls_req - transport entry point called by an LLDD
 *                       upon the reception of a NVME LS request.
 *
 * The nvmet-fc layer will copy payload to an internal structure for
 * processing.  As such, upon completion of the routine, the LLDD may
 * immediately free/reuse the LS request buffer passed in the call.
 *
 * If this routine returns error, the LLDD should abort the exchange.
 *
 * @tgtport:    pointer to the (registered) target port the LS was
 *              received on.
 * @lsreq:      pointer to a lsreq request structure to be used to reference
 *              the exchange corresponding to the LS.
 * @lsreqbuf:   pointer to the buffer containing the LS Request
 * @lsreqbuf_len: length, in bytes, of the received LS request
 */
int
nvmet_fc_rcv_ls_req(struct nvmet_fc_target_port *target_port,
			struct nvmefc_tgt_ls_req *lsreq,
			void *lsreqbuf, u32 lsreqbuf_len)
{
	struct nvmet_fc_tgtport *tgtport = targetport_to_tgtport(target_port);
	struct nvmet_fc_ls_iod *iod;

	if (lsreqbuf_len > NVME_FC_MAX_LS_BUFFER_SIZE)
		return -E2BIG;

	if (!nvmet_fc_tgtport_get(tgtport))
		return -ESHUTDOWN;

	iod = nvmet_fc_alloc_ls_iod(tgtport);
	if (!iod) {
		nvmet_fc_tgtport_put(tgtport);
		return -ENOENT;
	}

	iod->lsreq = lsreq;
	iod->fcpreq = NULL;
	memcpy(iod->rqstbuf, lsreqbuf, lsreqbuf_len);
	iod->rqstdatalen = lsreqbuf_len;

	schedule_work(&iod->work);

	return 0;
}
EXPORT_SYMBOL_GPL(nvmet_fc_rcv_ls_req);


/*
 * **********************
 * Start of FCP handling
 * **********************
 */

static int
nvmet_fc_alloc_tgt_pgs(struct nvmet_fc_fcp_iod *fod)
{
	struct scatterlist *sg;
	unsigned int nent;

	sg = sgl_alloc(fod->req.transfer_len, GFP_KERNEL, &nent);
	if (!sg)
		goto out;

	fod->data_sg = sg;
	fod->data_sg_cnt = nent;
	fod->data_sg_cnt = fc_dma_map_sg(fod->tgtport->dev, sg, nent,
				((fod->io_dir == NVMET_FCP_WRITE) ?
					DMA_FROM_DEVICE : DMA_TO_DEVICE));
				/* note: write from initiator perspective */
	fod->next_sg = fod->data_sg;

	return 0;

out:
	return NVME_SC_INTERNAL;
}

static void
nvmet_fc_free_tgt_pgs(struct nvmet_fc_fcp_iod *fod)
{
	if (!fod->data_sg || !fod->data_sg_cnt)
		return;

	fc_dma_unmap_sg(fod->tgtport->dev, fod->data_sg, fod->data_sg_cnt,
				((fod->io_dir == NVMET_FCP_WRITE) ?
					DMA_FROM_DEVICE : DMA_TO_DEVICE));
	sgl_free(fod->data_sg);
	fod->data_sg = NULL;
	fod->data_sg_cnt = 0;
}


static bool
queue_90percent_full(struct nvmet_fc_tgt_queue *q, u32 sqhd)
{
	u32 sqtail, used;

	/* egad, this is ugly. And sqtail is just a best guess */
	sqtail = atomic_read(&q->sqtail) % q->sqsize;

	used = (sqtail < sqhd) ? (sqtail + q->sqsize - sqhd) : (sqtail - sqhd);
	return ((used * 10) >= (((u32)(q->sqsize - 1) * 9)));
}

/*
 * Prep RSP payload.
 * May be a NVMET_FCOP_RSP or NVMET_FCOP_READDATA_RSP op
 */
static void
nvmet_fc_prep_fcp_rsp(struct nvmet_fc_tgtport *tgtport,
				struct nvmet_fc_fcp_iod *fod)
{
	struct nvme_fc_ersp_iu *ersp = &fod->rspiubuf;
	struct nvme_common_command *sqe = &fod->cmdiubuf.sqe.common;
	struct nvme_completion *cqe = &ersp->cqe;
	u32 *cqewd = (u32 *)cqe;
	bool send_ersp = false;
	u32 rsn, rspcnt, xfr_length;

	if (fod->fcpreq->op == NVMET_FCOP_READDATA_RSP)
		xfr_length = fod->req.transfer_len;
	else
		xfr_length = fod->offset;

	/*
	 * check to see if we can send a 0's rsp.
	 *   Note: to send a 0's response, the NVME-FC host transport will
	 *   recreate the CQE. The host transport knows: sq id, SQHD (last
	 *   seen in an ersp), and command_id. Thus it will create a
	 *   zero-filled CQE with those known fields filled in. Transport
	 *   must send an ersp for any condition where the cqe won't match
	 *   this.
	 *
	 * Here are the FC-NVME mandated cases where we must send an ersp:
	 *  every N responses, where N=ersp_ratio
	 *  force fabric commands to send ersp's (not in FC-NVME but good
	 *    practice)
	 *  normal cmds: any time status is non-zero, or status is zero
	 *     but words 0 or 1 are non-zero.
	 *  the SQ is 90% or more full
	 *  the cmd is a fused command
	 *  transferred data length not equal to cmd iu length
	 */
	rspcnt = atomic_inc_return(&fod->queue->zrspcnt);
	if (!(rspcnt % fod->queue->ersp_ratio) ||
	    sqe->opcode == nvme_fabrics_command ||
	    xfr_length != fod->req.transfer_len ||
	    (le16_to_cpu(cqe->status) & 0xFFFE) || cqewd[0] || cqewd[1] ||
	    (sqe->flags & (NVME_CMD_FUSE_FIRST | NVME_CMD_FUSE_SECOND)) ||
	    queue_90percent_full(fod->queue, le16_to_cpu(cqe->sq_head)))
		send_ersp = true;

	/* re-set the fields */
	fod->fcpreq->rspaddr = ersp;
	fod->fcpreq->rspdma = fod->rspdma;

	if (!send_ersp) {
		memset(ersp, 0, NVME_FC_SIZEOF_ZEROS_RSP);
		fod->fcpreq->rsplen = NVME_FC_SIZEOF_ZEROS_RSP;
	} else {
		ersp->iu_len = cpu_to_be16(sizeof(*ersp)/sizeof(u32));
		rsn = atomic_inc_return(&fod->queue->rsn);
		ersp->rsn = cpu_to_be32(rsn);
		ersp->xfrd_len = cpu_to_be32(xfr_length);
		fod->fcpreq->rsplen = sizeof(*ersp);
	}

	fc_dma_sync_single_for_device(tgtport->dev, fod->rspdma,
				  sizeof(fod->rspiubuf), DMA_TO_DEVICE);
}

static void nvmet_fc_xmt_fcp_op_done(struct nvmefc_tgt_fcp_req *fcpreq);

static void
nvmet_fc_abort_op(struct nvmet_fc_tgtport *tgtport,
				struct nvmet_fc_fcp_iod *fod)
{
	struct nvmefc_tgt_fcp_req *fcpreq = fod->fcpreq;

	/* data no longer needed */
	nvmet_fc_free_tgt_pgs(fod);

	/*
	 * if an ABTS was received or we issued the fcp_abort early
	 * don't call abort routine again.
	 */
	/* no need to take lock - lock was taken earlier to get here */
	if (!fod->aborted)
		tgtport->ops->fcp_abort(&tgtport->fc_target_port, fcpreq);

	nvmet_fc_free_fcp_iod(fod->queue, fod);
}

static void
nvmet_fc_xmt_fcp_rsp(struct nvmet_fc_tgtport *tgtport,
				struct nvmet_fc_fcp_iod *fod)
{
	int ret;

	fod->fcpreq->op = NVMET_FCOP_RSP;
	fod->fcpreq->timeout = 0;

	nvmet_fc_prep_fcp_rsp(tgtport, fod);

	ret = tgtport->ops->fcp_op(&tgtport->fc_target_port, fod->fcpreq);
	if (ret)
		nvmet_fc_abort_op(tgtport, fod);
}

static void
nvmet_fc_transfer_fcp_data(struct nvmet_fc_tgtport *tgtport,
				struct nvmet_fc_fcp_iod *fod, u8 op)
{
	struct nvmefc_tgt_fcp_req *fcpreq = fod->fcpreq;
	struct scatterlist *sg = fod->next_sg;
	unsigned long flags;
	u32 remaininglen = fod->req.transfer_len - fod->offset;
	u32 tlen = 0;
	int ret;

	fcpreq->op = op;
	fcpreq->offset = fod->offset;
	fcpreq->timeout = NVME_FC_TGTOP_TIMEOUT_SEC;

	/*
	 * for next sequence:
	 *  break at a sg element boundary
	 *  attempt to keep sequence length capped at
	 *    NVMET_FC_MAX_SEQ_LENGTH but allow sequence to
	 *    be longer if a single sg element is larger
	 *    than that amount. This is done to avoid creating
	 *    a new sg list to use for the tgtport api.
	 */
	fcpreq->sg = sg;
	fcpreq->sg_cnt = 0;
	while (tlen < remaininglen &&
	       fcpreq->sg_cnt < tgtport->max_sg_cnt &&
	       tlen + sg_dma_len(sg) < NVMET_FC_MAX_SEQ_LENGTH) {
		fcpreq->sg_cnt++;
		tlen += sg_dma_len(sg);
		sg = sg_next(sg);
	}
	if (tlen < remaininglen && fcpreq->sg_cnt == 0) {
		fcpreq->sg_cnt++;
		tlen += min_t(u32, sg_dma_len(sg), remaininglen);
		sg = sg_next(sg);
	}
	if (tlen < remaininglen)
		fod->next_sg = sg;
	else
		fod->next_sg = NULL;

	fcpreq->transfer_length = tlen;
	fcpreq->transferred_length = 0;
	fcpreq->fcp_error = 0;
	fcpreq->rsplen = 0;

	/*
	 * If the last READDATA request: check if LLDD supports
	 * combined xfr with response.
	 */
	if ((op == NVMET_FCOP_READDATA) &&
	    ((fod->offset + fcpreq->transfer_length) == fod->req.transfer_len) &&
	    (tgtport->ops->target_features & NVMET_FCTGTFEAT_READDATA_RSP)) {
		fcpreq->op = NVMET_FCOP_READDATA_RSP;
		nvmet_fc_prep_fcp_rsp(tgtport, fod);
	}

	ret = tgtport->ops->fcp_op(&tgtport->fc_target_port, fod->fcpreq);
	if (ret) {
		/*
		 * should be ok to set w/o lock as its in the thread of
		 * execution (not an async timer routine) and doesn't
		 * contend with any clearing action
		 */
		fod->abort = true;

		if (op == NVMET_FCOP_WRITEDATA) {
			spin_lock_irqsave(&fod->flock, flags);
			fod->writedataactive = false;
			spin_unlock_irqrestore(&fod->flock, flags);
			nvmet_req_complete(&fod->req, NVME_SC_INTERNAL);
		} else /* NVMET_FCOP_READDATA or NVMET_FCOP_READDATA_RSP */ {
			fcpreq->fcp_error = ret;
			fcpreq->transferred_length = 0;
			nvmet_fc_xmt_fcp_op_done(fod->fcpreq);
		}
	}
}

static inline bool
__nvmet_fc_fod_op_abort(struct nvmet_fc_fcp_iod *fod, bool abort)
{
	struct nvmefc_tgt_fcp_req *fcpreq = fod->fcpreq;
	struct nvmet_fc_tgtport *tgtport = fod->tgtport;

	/* if in the middle of an io and we need to tear down */
	if (abort) {
		if (fcpreq->op == NVMET_FCOP_WRITEDATA) {
			nvmet_req_complete(&fod->req, NVME_SC_INTERNAL);
			return true;
		}

		nvmet_fc_abort_op(tgtport, fod);
		return true;
	}

	return false;
}

/*
 * actual done handler for FCP operations when completed by the lldd
 */
static void
nvmet_fc_fod_op_done(struct nvmet_fc_fcp_iod *fod)
{
	struct nvmefc_tgt_fcp_req *fcpreq = fod->fcpreq;
	struct nvmet_fc_tgtport *tgtport = fod->tgtport;
	unsigned long flags;
	bool abort;

	spin_lock_irqsave(&fod->flock, flags);
	abort = fod->abort;
	fod->writedataactive = false;
	spin_unlock_irqrestore(&fod->flock, flags);

	switch (fcpreq->op) {

	case NVMET_FCOP_WRITEDATA:
		if (__nvmet_fc_fod_op_abort(fod, abort))
			return;
		if (fcpreq->fcp_error ||
		    fcpreq->transferred_length != fcpreq->transfer_length) {
			spin_lock(&fod->flock);
			fod->abort = true;
			spin_unlock(&fod->flock);

			nvmet_req_complete(&fod->req, NVME_SC_INTERNAL);
			return;
		}

		fod->offset += fcpreq->transferred_length;
		if (fod->offset != fod->req.transfer_len) {
			spin_lock_irqsave(&fod->flock, flags);
			fod->writedataactive = true;
			spin_unlock_irqrestore(&fod->flock, flags);

			/* transfer the next chunk */
			nvmet_fc_transfer_fcp_data(tgtport, fod,
						NVMET_FCOP_WRITEDATA);
			return;
		}

		/* data transfer complete, resume with nvmet layer */
		nvmet_req_execute(&fod->req);
		break;

	case NVMET_FCOP_READDATA:
	case NVMET_FCOP_READDATA_RSP:
		if (__nvmet_fc_fod_op_abort(fod, abort))
			return;
		if (fcpreq->fcp_error ||
		    fcpreq->transferred_length != fcpreq->transfer_length) {
			nvmet_fc_abort_op(tgtport, fod);
			return;
		}

		/* success */

		if (fcpreq->op == NVMET_FCOP_READDATA_RSP) {
			/* data no longer needed */
			nvmet_fc_free_tgt_pgs(fod);
			nvmet_fc_free_fcp_iod(fod->queue, fod);
			return;
		}

		fod->offset += fcpreq->transferred_length;
		if (fod->offset != fod->req.transfer_len) {
			/* transfer the next chunk */
			nvmet_fc_transfer_fcp_data(tgtport, fod,
						NVMET_FCOP_READDATA);
			return;
		}

		/* data transfer complete, send response */

		/* data no longer needed */
		nvmet_fc_free_tgt_pgs(fod);

		nvmet_fc_xmt_fcp_rsp(tgtport, fod);

		break;

	case NVMET_FCOP_RSP:
		if (__nvmet_fc_fod_op_abort(fod, abort))
			return;
		nvmet_fc_free_fcp_iod(fod->queue, fod);
		break;

	default:
		break;
	}
}

static void
nvmet_fc_fcp_rqst_op_done_work(struct work_struct *work)
{
	struct nvmet_fc_fcp_iod *fod =
		container_of(work, struct nvmet_fc_fcp_iod, done_work);

	nvmet_fc_fod_op_done(fod);
}

static void
nvmet_fc_xmt_fcp_op_done(struct nvmefc_tgt_fcp_req *fcpreq)
{
	struct nvmet_fc_fcp_iod *fod = fcpreq->nvmet_fc_private;
	struct nvmet_fc_tgt_queue *queue = fod->queue;

	if (fod->tgtport->ops->target_features & NVMET_FCTGTFEAT_OPDONE_IN_ISR)
		/* context switch so completion is not in ISR context */
		queue_work_on(queue->cpu, queue->work_q, &fod->done_work);
	else
		nvmet_fc_fod_op_done(fod);
}

/*
 * actual completion handler after execution by the nvmet layer
 */
static void
__nvmet_fc_fcp_nvme_cmd_done(struct nvmet_fc_tgtport *tgtport,
			struct nvmet_fc_fcp_iod *fod, int status)
{
	struct nvme_common_command *sqe = &fod->cmdiubuf.sqe.common;
	struct nvme_completion *cqe = &fod->rspiubuf.cqe;
	unsigned long flags;
	bool abort;

	spin_lock_irqsave(&fod->flock, flags);
	abort = fod->abort;
	spin_unlock_irqrestore(&fod->flock, flags);

	/* if we have a CQE, snoop the last sq_head value */
	if (!status)
		fod->queue->sqhd = cqe->sq_head;

	if (abort) {
		nvmet_fc_abort_op(tgtport, fod);
		return;
	}

	/* if an error handling the cmd post initial parsing */
	if (status) {
		/* fudge up a failed CQE status for our transport error */
		memset(cqe, 0, sizeof(*cqe));
		cqe->sq_head = fod->queue->sqhd;	/* echo last cqe sqhd */
		cqe->sq_id = cpu_to_le16(fod->queue->qid);
		cqe->command_id = sqe->command_id;
		cqe->status = cpu_to_le16(status);
	} else {

		/*
		 * try to push the data even if the SQE status is non-zero.
		 * There may be a status where data still was intended to
		 * be moved
		 */
		if ((fod->io_dir == NVMET_FCP_READ) && (fod->data_sg_cnt)) {
			/* push the data over before sending rsp */
			nvmet_fc_transfer_fcp_data(tgtport, fod,
						NVMET_FCOP_READDATA);
			return;
		}

		/* writes & no data - fall thru */
	}

	/* data no longer needed */
	nvmet_fc_free_tgt_pgs(fod);

	nvmet_fc_xmt_fcp_rsp(tgtport, fod);
}


static void
nvmet_fc_fcp_nvme_cmd_done(struct nvmet_req *nvme_req)
{
	struct nvmet_fc_fcp_iod *fod = nvmet_req_to_fod(nvme_req);
	struct nvmet_fc_tgtport *tgtport = fod->tgtport;

	__nvmet_fc_fcp_nvme_cmd_done(tgtport, fod, 0);
}


/*
 * Actual processing routine for received FC-NVME LS Requests from the LLD
 */
static void
nvmet_fc_handle_fcp_rqst(struct nvmet_fc_tgtport *tgtport,
			struct nvmet_fc_fcp_iod *fod)
{
	struct nvme_fc_cmd_iu *cmdiu = &fod->cmdiubuf;
	u32 xfrlen = be32_to_cpu(cmdiu->data_len);
	int ret;

	/*
	 * Fused commands are currently not supported in the linux
	 * implementation.
	 *
	 * As such, the implementation of the FC transport does not
	 * look at the fused commands and order delivery to the upper
	 * layer until we have both based on csn.
	 */

	fod->fcpreq->done = nvmet_fc_xmt_fcp_op_done;

	if (cmdiu->flags & FCNVME_CMD_FLAGS_WRITE) {
		fod->io_dir = NVMET_FCP_WRITE;
		if (!nvme_is_write(&cmdiu->sqe))
			goto transport_error;
	} else if (cmdiu->flags & FCNVME_CMD_FLAGS_READ) {
		fod->io_dir = NVMET_FCP_READ;
		if (nvme_is_write(&cmdiu->sqe))
			goto transport_error;
	} else {
		fod->io_dir = NVMET_FCP_NODATA;
		if (xfrlen)
			goto transport_error;
	}

	fod->req.cmd = &fod->cmdiubuf.sqe;
<<<<<<< HEAD
	fod->req.rsp = &fod->rspiubuf.cqe;
	fod->req.port = fod->queue->port;
=======
	fod->req.cqe = &fod->rspiubuf.cqe;
	fod->req.port = tgtport->pe->port;
>>>>>>> 407d19ab

	/* clear any response payload */
	memset(&fod->rspiubuf, 0, sizeof(fod->rspiubuf));

	fod->data_sg = NULL;
	fod->data_sg_cnt = 0;

	ret = nvmet_req_init(&fod->req,
				&fod->queue->nvme_cq,
				&fod->queue->nvme_sq,
				&nvmet_fc_tgt_fcp_ops);
	if (!ret) {
		/* bad SQE content or invalid ctrl state */
		/* nvmet layer has already called op done to send rsp. */
		return;
	}

	fod->req.transfer_len = xfrlen;

	/* keep a running counter of tail position */
	atomic_inc(&fod->queue->sqtail);

	if (fod->req.transfer_len) {
		ret = nvmet_fc_alloc_tgt_pgs(fod);
		if (ret) {
			nvmet_req_complete(&fod->req, ret);
			return;
		}
	}
	fod->req.sg = fod->data_sg;
	fod->req.sg_cnt = fod->data_sg_cnt;
	fod->offset = 0;

	if (fod->io_dir == NVMET_FCP_WRITE) {
		/* pull the data over before invoking nvmet layer */
		nvmet_fc_transfer_fcp_data(tgtport, fod, NVMET_FCOP_WRITEDATA);
		return;
	}

	/*
	 * Reads or no data:
	 *
	 * can invoke the nvmet_layer now. If read data, cmd completion will
	 * push the data
	 */
	nvmet_req_execute(&fod->req);
	return;

transport_error:
	nvmet_fc_abort_op(tgtport, fod);
}

/*
 * Actual processing routine for received FC-NVME LS Requests from the LLD
 */
static void
nvmet_fc_handle_fcp_rqst_work(struct work_struct *work)
{
	struct nvmet_fc_fcp_iod *fod =
		container_of(work, struct nvmet_fc_fcp_iod, work);
	struct nvmet_fc_tgtport *tgtport = fod->tgtport;

	nvmet_fc_handle_fcp_rqst(tgtport, fod);
}

/**
 * nvmet_fc_rcv_fcp_req - transport entry point called by an LLDD
 *                       upon the reception of a NVME FCP CMD IU.
 *
 * Pass a FC-NVME FCP CMD IU received from the FC link to the nvmet-fc
 * layer for processing.
 *
 * The nvmet_fc layer allocates a local job structure (struct
 * nvmet_fc_fcp_iod) from the queue for the io and copies the
 * CMD IU buffer to the job structure. As such, on a successful
 * completion (returns 0), the LLDD may immediately free/reuse
 * the CMD IU buffer passed in the call.
 *
 * However, in some circumstances, due to the packetized nature of FC
 * and the api of the FC LLDD which may issue a hw command to send the
 * response, but the LLDD may not get the hw completion for that command
 * and upcall the nvmet_fc layer before a new command may be
 * asynchronously received - its possible for a command to be received
 * before the LLDD and nvmet_fc have recycled the job structure. It gives
 * the appearance of more commands received than fits in the sq.
 * To alleviate this scenario, a temporary queue is maintained in the
 * transport for pending LLDD requests waiting for a queue job structure.
 * In these "overrun" cases, a temporary queue element is allocated
 * the LLDD request and CMD iu buffer information remembered, and the
 * routine returns a -EOVERFLOW status. Subsequently, when a queue job
 * structure is freed, it is immediately reallocated for anything on the
 * pending request list. The LLDDs defer_rcv() callback is called,
 * informing the LLDD that it may reuse the CMD IU buffer, and the io
 * is then started normally with the transport.
 *
 * The LLDD, when receiving an -EOVERFLOW completion status, is to treat
 * the completion as successful but must not reuse the CMD IU buffer
 * until the LLDD's defer_rcv() callback has been called for the
 * corresponding struct nvmefc_tgt_fcp_req pointer.
 *
 * If there is any other condition in which an error occurs, the
 * transport will return a non-zero status indicating the error.
 * In all cases other than -EOVERFLOW, the transport has not accepted the
 * request and the LLDD should abort the exchange.
 *
 * @target_port: pointer to the (registered) target port the FCP CMD IU
 *              was received on.
 * @fcpreq:     pointer to a fcpreq request structure to be used to reference
 *              the exchange corresponding to the FCP Exchange.
 * @cmdiubuf:   pointer to the buffer containing the FCP CMD IU
 * @cmdiubuf_len: length, in bytes, of the received FCP CMD IU
 */
int
nvmet_fc_rcv_fcp_req(struct nvmet_fc_target_port *target_port,
			struct nvmefc_tgt_fcp_req *fcpreq,
			void *cmdiubuf, u32 cmdiubuf_len)
{
	struct nvmet_fc_tgtport *tgtport = targetport_to_tgtport(target_port);
	struct nvme_fc_cmd_iu *cmdiu = cmdiubuf;
	struct nvmet_fc_tgt_queue *queue;
	struct nvmet_fc_fcp_iod *fod;
	struct nvmet_fc_defer_fcp_req *deferfcp;
	unsigned long flags;

	/* validate iu, so the connection id can be used to find the queue */
	if ((cmdiubuf_len != sizeof(*cmdiu)) ||
			(cmdiu->scsi_id != NVME_CMD_SCSI_ID) ||
			(cmdiu->fc_id != NVME_CMD_FC_ID) ||
			(be16_to_cpu(cmdiu->iu_len) != (sizeof(*cmdiu)/4)))
		return -EIO;

	queue = nvmet_fc_find_target_queue(tgtport,
				be64_to_cpu(cmdiu->connection_id));
	if (!queue)
		return -ENOTCONN;

	/*
	 * note: reference taken by find_target_queue
	 * After successful fod allocation, the fod will inherit the
	 * ownership of that reference and will remove the reference
	 * when the fod is freed.
	 */

	spin_lock_irqsave(&queue->qlock, flags);

	fod = nvmet_fc_alloc_fcp_iod(queue);
	if (fod) {
		spin_unlock_irqrestore(&queue->qlock, flags);

		fcpreq->nvmet_fc_private = fod;
		fod->fcpreq = fcpreq;

		memcpy(&fod->cmdiubuf, cmdiubuf, cmdiubuf_len);

		nvmet_fc_queue_fcp_req(tgtport, queue, fcpreq);

		return 0;
	}

	if (!tgtport->ops->defer_rcv) {
		spin_unlock_irqrestore(&queue->qlock, flags);
		/* release the queue lookup reference */
		nvmet_fc_tgt_q_put(queue);
		return -ENOENT;
	}

	deferfcp = list_first_entry_or_null(&queue->avail_defer_list,
			struct nvmet_fc_defer_fcp_req, req_list);
	if (deferfcp) {
		/* Just re-use one that was previously allocated */
		list_del(&deferfcp->req_list);
	} else {
		spin_unlock_irqrestore(&queue->qlock, flags);

		/* Now we need to dynamically allocate one */
		deferfcp = kmalloc(sizeof(*deferfcp), GFP_KERNEL);
		if (!deferfcp) {
			/* release the queue lookup reference */
			nvmet_fc_tgt_q_put(queue);
			return -ENOMEM;
		}
		spin_lock_irqsave(&queue->qlock, flags);
	}

	/* For now, use rspaddr / rsplen to save payload information */
	fcpreq->rspaddr = cmdiubuf;
	fcpreq->rsplen  = cmdiubuf_len;
	deferfcp->fcp_req = fcpreq;

	/* defer processing till a fod becomes available */
	list_add_tail(&deferfcp->req_list, &queue->pending_cmd_list);

	/* NOTE: the queue lookup reference is still valid */

	spin_unlock_irqrestore(&queue->qlock, flags);

	return -EOVERFLOW;
}
EXPORT_SYMBOL_GPL(nvmet_fc_rcv_fcp_req);

/**
 * nvmet_fc_rcv_fcp_abort - transport entry point called by an LLDD
 *                       upon the reception of an ABTS for a FCP command
 *
 * Notify the transport that an ABTS has been received for a FCP command
 * that had been given to the transport via nvmet_fc_rcv_fcp_req(). The
 * LLDD believes the command is still being worked on
 * (template_ops->fcp_req_release() has not been called).
 *
 * The transport will wait for any outstanding work (an op to the LLDD,
 * which the lldd should complete with error due to the ABTS; or the
 * completion from the nvmet layer of the nvme command), then will
 * stop processing and call the nvmet_fc_rcv_fcp_req() callback to
 * return the i/o context to the LLDD.  The LLDD may send the BA_ACC
 * to the ABTS either after return from this function (assuming any
 * outstanding op work has been terminated) or upon the callback being
 * called.
 *
 * @target_port: pointer to the (registered) target port the FCP CMD IU
 *              was received on.
 * @fcpreq:     pointer to the fcpreq request structure that corresponds
 *              to the exchange that received the ABTS.
 */
void
nvmet_fc_rcv_fcp_abort(struct nvmet_fc_target_port *target_port,
			struct nvmefc_tgt_fcp_req *fcpreq)
{
	struct nvmet_fc_fcp_iod *fod = fcpreq->nvmet_fc_private;
	struct nvmet_fc_tgt_queue *queue;
	unsigned long flags;

	if (!fod || fod->fcpreq != fcpreq)
		/* job appears to have already completed, ignore abort */
		return;

	queue = fod->queue;

	spin_lock_irqsave(&queue->qlock, flags);
	if (fod->active) {
		/*
		 * mark as abort. The abort handler, invoked upon completion
		 * of any work, will detect the aborted status and do the
		 * callback.
		 */
		spin_lock(&fod->flock);
		fod->abort = true;
		fod->aborted = true;
		spin_unlock(&fod->flock);
	}
	spin_unlock_irqrestore(&queue->qlock, flags);
}
EXPORT_SYMBOL_GPL(nvmet_fc_rcv_fcp_abort);


struct nvmet_fc_traddr {
	u64	nn;
	u64	pn;
};

static int
__nvme_fc_parse_u64(substring_t *sstr, u64 *val)
{
	u64 token64;

	if (match_u64(sstr, &token64))
		return -EINVAL;
	*val = token64;

	return 0;
}

/*
 * This routine validates and extracts the WWN's from the TRADDR string.
 * As kernel parsers need the 0x to determine number base, universally
 * build string to parse with 0x prefix before parsing name strings.
 */
static int
nvme_fc_parse_traddr(struct nvmet_fc_traddr *traddr, char *buf, size_t blen)
{
	char name[2 + NVME_FC_TRADDR_HEXNAMELEN + 1];
	substring_t wwn = { name, &name[sizeof(name)-1] };
	int nnoffset, pnoffset;

	/* validate it string one of the 2 allowed formats */
	if (strnlen(buf, blen) == NVME_FC_TRADDR_MAXLENGTH &&
			!strncmp(buf, "nn-0x", NVME_FC_TRADDR_OXNNLEN) &&
			!strncmp(&buf[NVME_FC_TRADDR_MAX_PN_OFFSET],
				"pn-0x", NVME_FC_TRADDR_OXNNLEN)) {
		nnoffset = NVME_FC_TRADDR_OXNNLEN;
		pnoffset = NVME_FC_TRADDR_MAX_PN_OFFSET +
						NVME_FC_TRADDR_OXNNLEN;
	} else if ((strnlen(buf, blen) == NVME_FC_TRADDR_MINLENGTH &&
			!strncmp(buf, "nn-", NVME_FC_TRADDR_NNLEN) &&
			!strncmp(&buf[NVME_FC_TRADDR_MIN_PN_OFFSET],
				"pn-", NVME_FC_TRADDR_NNLEN))) {
		nnoffset = NVME_FC_TRADDR_NNLEN;
		pnoffset = NVME_FC_TRADDR_MIN_PN_OFFSET + NVME_FC_TRADDR_NNLEN;
	} else
		goto out_einval;

	name[0] = '0';
	name[1] = 'x';
	name[2 + NVME_FC_TRADDR_HEXNAMELEN] = 0;

	memcpy(&name[2], &buf[nnoffset], NVME_FC_TRADDR_HEXNAMELEN);
	if (__nvme_fc_parse_u64(&wwn, &traddr->nn))
		goto out_einval;

	memcpy(&name[2], &buf[pnoffset], NVME_FC_TRADDR_HEXNAMELEN);
	if (__nvme_fc_parse_u64(&wwn, &traddr->pn))
		goto out_einval;

	return 0;

out_einval:
	pr_warn("%s: bad traddr string\n", __func__);
	return -EINVAL;
}

static int
nvmet_fc_add_port(struct nvmet_port *port)
{
	struct nvmet_fc_tgtport *tgtport;
	struct nvmet_fc_traddr traddr = { 0L, 0L };
	unsigned long flags;
	int ret;

	/* validate the address info */
	if ((port->disc_addr.trtype != NVMF_TRTYPE_FC) ||
	    (port->disc_addr.adrfam != NVMF_ADDR_FAMILY_FC))
		return -EINVAL;

	/* map the traddr address info to a target port */

	ret = nvme_fc_parse_traddr(&traddr, port->disc_addr.traddr,
			sizeof(port->disc_addr.traddr));
	if (ret)
		return ret;

	ret = -ENXIO;
	spin_lock_irqsave(&nvmet_fc_tgtlock, flags);
	list_for_each_entry(tgtport, &nvmet_fc_target_list, tgt_list) {
		if ((tgtport->fc_target_port.node_name == traddr.nn) &&
		    (tgtport->fc_target_port.port_name == traddr.pn)) {
			tgtport->port = port;
			ret = 0;
			break;
		}
	}
	spin_unlock_irqrestore(&nvmet_fc_tgtlock, flags);
	return ret;
}

static void
nvmet_fc_remove_port(struct nvmet_port *port)
{
	/* nothing to do */
}

static const struct nvmet_fabrics_ops nvmet_fc_tgt_fcp_ops = {
	.owner			= THIS_MODULE,
	.type			= NVMF_TRTYPE_FC,
	.msdbd			= 1,
	.add_port		= nvmet_fc_add_port,
	.remove_port		= nvmet_fc_remove_port,
	.queue_response		= nvmet_fc_fcp_nvme_cmd_done,
	.delete_ctrl		= nvmet_fc_delete_ctrl,
};

static int __init nvmet_fc_init_module(void)
{
	return nvmet_register_transport(&nvmet_fc_tgt_fcp_ops);
}

static void __exit nvmet_fc_exit_module(void)
{
	/* sanity check - all lports should be removed */
	if (!list_empty(&nvmet_fc_target_list))
		pr_warn("%s: targetport list not empty\n", __func__);

	nvmet_unregister_transport(&nvmet_fc_tgt_fcp_ops);

	ida_destroy(&nvmet_fc_tgtport_cnt);
}

module_init(nvmet_fc_init_module);
module_exit(nvmet_fc_exit_module);

MODULE_LICENSE("GPL v2");<|MERGE_RESOLUTION|>--- conflicted
+++ resolved
@@ -1,18 +1,6 @@
+// SPDX-License-Identifier: GPL-2.0
 /*
  * Copyright (c) 2016 Avago Technologies.  All rights reserved.
- *
- * This program is free software; you can redistribute it and/or modify
- * it under the terms of version 2 of the GNU General Public License as
- * published by the Free Software Foundation.
- *
- * This program is distributed in the hope that it will be useful.
- * ALL EXPRESS OR IMPLIED CONDITIONS, REPRESENTATIONS AND WARRANTIES,
- * INCLUDING ANY IMPLIED WARRANTY OF MERCHANTABILITY, FITNESS FOR A
- * PARTICULAR PURPOSE, OR NON-INFRINGEMENT, ARE DISCLAIMED, EXCEPT TO
- * THE EXTENT THAT SUCH DISCLAIMERS ARE HELD TO BE LEGALLY INVALID.
- * See the GNU General Public License for more details, a copy of which
- * can be found in the file COPYING included with this package
- *
  */
 #define pr_fmt(fmt) KBUILD_MODNAME ": " fmt
 #include <linux/module.h>
@@ -86,8 +74,6 @@
 	spinlock_t			flock;
 
 	struct nvmet_req		req;
-	struct work_struct		work;
-	struct work_struct		done_work;
 	struct work_struct		defer_work;
 
 	struct nvmet_fc_tgtport		*tgtport;
@@ -110,9 +96,17 @@
 	struct list_head		ls_busylist;
 	struct list_head		assoc_list;
 	struct ida			assoc_cnt;
-	struct nvmet_port		*port;
+	struct nvmet_fc_port_entry	*pe;
 	struct kref			ref;
 	u32				max_sg_cnt;
+};
+
+struct nvmet_fc_port_entry {
+	struct nvmet_fc_tgtport		*tgtport;
+	struct nvmet_port		*port;
+	u64				node_name;
+	u64				port_name;
+	struct list_head		pe_list;
 };
 
 struct nvmet_fc_defer_fcp_req {
@@ -126,13 +120,11 @@
 	u16				sqsize;
 	u16				ersp_ratio;
 	__le16				sqhd;
-	int				cpu;
 	atomic_t			connected;
 	atomic_t			sqtail;
 	atomic_t			zrspcnt;
 	atomic_t			rsn;
 	spinlock_t			qlock;
-	struct nvmet_port		*port;
 	struct nvmet_cq			nvme_cq;
 	struct nvmet_sq			nvme_sq;
 	struct nvmet_fc_tgt_assoc	*assoc;
@@ -221,11 +213,10 @@
 
 static LIST_HEAD(nvmet_fc_target_list);
 static DEFINE_IDA(nvmet_fc_tgtport_cnt);
+static LIST_HEAD(nvmet_fc_portentry_list);
 
 
 static void nvmet_fc_handle_ls_rqst_work(struct work_struct *work);
-static void nvmet_fc_handle_fcp_rqst_work(struct work_struct *work);
-static void nvmet_fc_fcp_rqst_op_done_work(struct work_struct *work);
 static void nvmet_fc_fcp_rqst_op_defer_work(struct work_struct *work);
 static void nvmet_fc_tgt_a_put(struct nvmet_fc_tgt_assoc *assoc);
 static int nvmet_fc_tgt_a_get(struct nvmet_fc_tgt_assoc *assoc);
@@ -430,8 +421,6 @@
 	int i;
 
 	for (i = 0; i < queue->sqsize; fod++, i++) {
-		INIT_WORK(&fod->work, nvmet_fc_handle_fcp_rqst_work);
-		INIT_WORK(&fod->done_work, nvmet_fc_fcp_rqst_op_done_work);
 		INIT_WORK(&fod->defer_work, nvmet_fc_fcp_rqst_op_defer_work);
 		fod->tgtport = tgtport;
 		fod->queue = queue;
@@ -509,10 +498,7 @@
 	fcpreq->hwqid = queue->qid ?
 			((queue->qid - 1) % tgtport->ops->max_hw_queues) : 0;
 
-	if (tgtport->ops->target_features & NVMET_FCTGTFEAT_CMD_IN_ISR)
-		queue_work_on(queue->cpu, queue->work_q, &fod->work);
-	else
-		nvmet_fc_handle_fcp_rqst(tgtport, fod);
+	nvmet_fc_handle_fcp_rqst(tgtport, fod);
 }
 
 static void
@@ -591,30 +577,6 @@
 	queue_work(queue->work_q, &fod->defer_work);
 }
 
-static int
-nvmet_fc_queue_to_cpu(struct nvmet_fc_tgtport *tgtport, int qid)
-{
-	int cpu, idx, cnt;
-
-	if (tgtport->ops->max_hw_queues == 1)
-		return WORK_CPU_UNBOUND;
-
-	/* Simple cpu selection based on qid modulo active cpu count */
-	idx = !qid ? 0 : (qid - 1) % num_active_cpus();
-
-	/* find the n'th active cpu */
-	for (cpu = 0, cnt = 0; ; ) {
-		if (cpu_active(cpu)) {
-			if (cnt == idx)
-				break;
-			cnt++;
-		}
-		cpu = (cpu + 1) % num_possible_cpus();
-	}
-
-	return cpu;
-}
-
 static struct nvmet_fc_tgt_queue *
 nvmet_fc_alloc_target_queue(struct nvmet_fc_tgt_assoc *assoc,
 			u16 qid, u16 sqsize)
@@ -642,8 +604,6 @@
 	queue->qid = qid;
 	queue->sqsize = sqsize;
 	queue->assoc = assoc;
-	queue->port = assoc->tgtport->port;
-	queue->cpu = nvmet_fc_queue_to_cpu(assoc->tgtport, qid);
 	INIT_LIST_HEAD(&queue->fod_list);
 	INIT_LIST_HEAD(&queue->avail_defer_list);
 	INIT_LIST_HEAD(&queue->pending_cmd_list);
@@ -954,6 +914,83 @@
 	return ret;
 }
 
+static void
+nvmet_fc_portentry_bind(struct nvmet_fc_tgtport *tgtport,
+			struct nvmet_fc_port_entry *pe,
+			struct nvmet_port *port)
+{
+	lockdep_assert_held(&nvmet_fc_tgtlock);
+
+	pe->tgtport = tgtport;
+	tgtport->pe = pe;
+
+	pe->port = port;
+	port->priv = pe;
+
+	pe->node_name = tgtport->fc_target_port.node_name;
+	pe->port_name = tgtport->fc_target_port.port_name;
+	INIT_LIST_HEAD(&pe->pe_list);
+
+	list_add_tail(&pe->pe_list, &nvmet_fc_portentry_list);
+}
+
+static void
+nvmet_fc_portentry_unbind(struct nvmet_fc_port_entry *pe)
+{
+	unsigned long flags;
+
+	spin_lock_irqsave(&nvmet_fc_tgtlock, flags);
+	if (pe->tgtport)
+		pe->tgtport->pe = NULL;
+	list_del(&pe->pe_list);
+	spin_unlock_irqrestore(&nvmet_fc_tgtlock, flags);
+}
+
+/*
+ * called when a targetport deregisters. Breaks the relationship
+ * with the nvmet port, but leaves the port_entry in place so that
+ * re-registration can resume operation.
+ */
+static void
+nvmet_fc_portentry_unbind_tgt(struct nvmet_fc_tgtport *tgtport)
+{
+	struct nvmet_fc_port_entry *pe;
+	unsigned long flags;
+
+	spin_lock_irqsave(&nvmet_fc_tgtlock, flags);
+	pe = tgtport->pe;
+	if (pe)
+		pe->tgtport = NULL;
+	tgtport->pe = NULL;
+	spin_unlock_irqrestore(&nvmet_fc_tgtlock, flags);
+}
+
+/*
+ * called when a new targetport is registered. Looks in the
+ * existing nvmet port_entries to see if the nvmet layer is
+ * configured for the targetport's wwn's. (the targetport existed,
+ * nvmet configured, the lldd unregistered the tgtport, and is now
+ * reregistering the same targetport).  If so, set the nvmet port
+ * port entry on the targetport.
+ */
+static void
+nvmet_fc_portentry_rebind_tgt(struct nvmet_fc_tgtport *tgtport)
+{
+	struct nvmet_fc_port_entry *pe;
+	unsigned long flags;
+
+	spin_lock_irqsave(&nvmet_fc_tgtlock, flags);
+	list_for_each_entry(pe, &nvmet_fc_portentry_list, pe_list) {
+		if (tgtport->fc_target_port.node_name == pe->node_name &&
+		    tgtport->fc_target_port.port_name == pe->port_name) {
+			WARN_ON(pe->tgtport);
+			tgtport->pe = pe;
+			pe->tgtport = tgtport;
+			break;
+		}
+	}
+	spin_unlock_irqrestore(&nvmet_fc_tgtlock, flags);
+}
 
 /**
  * nvme_fc_register_targetport - transport entry point called by an
@@ -1031,6 +1068,8 @@
 		goto out_free_newrec;
 	}
 
+	nvmet_fc_portentry_rebind_tgt(newrec);
+
 	spin_lock_irqsave(&nvmet_fc_tgtlock, flags);
 	list_add_tail(&newrec->tgt_list, &nvmet_fc_target_list);
 	spin_unlock_irqrestore(&nvmet_fc_tgtlock, flags);
@@ -1101,10 +1140,8 @@
 				&tgtport->assoc_list, a_list) {
 		if (!nvmet_fc_tgt_a_get(assoc))
 			continue;
-		spin_unlock_irqrestore(&tgtport->lock, flags);
-		nvmet_fc_delete_target_assoc(assoc);
-		nvmet_fc_tgt_a_put(assoc);
-		spin_lock_irqsave(&tgtport->lock, flags);
+		if (!schedule_work(&assoc->del_work))
+			nvmet_fc_tgt_a_put(assoc);
 	}
 	spin_unlock_irqrestore(&tgtport->lock, flags);
 }
@@ -1143,7 +1180,8 @@
 		nvmet_fc_tgtport_put(tgtport);
 
 		if (found_ctrl) {
-			schedule_work(&assoc->del_work);
+			if (!schedule_work(&assoc->del_work))
+				nvmet_fc_tgt_a_put(assoc);
 			return;
 		}
 
@@ -1156,8 +1194,8 @@
  * nvme_fc_unregister_targetport - transport entry point called by an
  *                              LLDD to deregister/remove a previously
  *                              registered a local NVME subsystem FC port.
- * @tgtport: pointer to the (registered) target port that is to be
- *           deregistered.
+ * @target_port: pointer to the (registered) target port that is to be
+ *               deregistered.
  *
  * Returns:
  * a completion status. Must be 0 upon success; a negative errno
@@ -1167,6 +1205,8 @@
 nvmet_fc_unregister_targetport(struct nvmet_fc_target_port *target_port)
 {
 	struct nvmet_fc_tgtport *tgtport = targetport_to_tgtport(target_port);
+
+	nvmet_fc_portentry_unbind_tgt(tgtport);
 
 	/* terminate any outstanding associations */
 	__nvmet_fc_free_assocs(tgtport);
@@ -1459,10 +1499,8 @@
 			(struct fcnvme_ls_disconnect_rqst *)iod->rqstbuf;
 	struct fcnvme_ls_disconnect_acc *acc =
 			(struct fcnvme_ls_disconnect_acc *)iod->rspbuf;
-	struct nvmet_fc_tgt_queue *queue = NULL;
 	struct nvmet_fc_tgt_assoc *assoc;
 	int ret = 0;
-	bool del_assoc = false;
 
 	memset(acc, 0, sizeof(*acc));
 
@@ -1493,18 +1531,7 @@
 		assoc = nvmet_fc_find_target_assoc(tgtport,
 				be64_to_cpu(rqst->associd.association_id));
 		iod->assoc = assoc;
-		if (assoc) {
-			if (rqst->discon_cmd.scope ==
-					FCNVME_DISCONN_CONNECTION) {
-				queue = nvmet_fc_find_target_queue(tgtport,
-						be64_to_cpu(
-							rqst->discon_cmd.id));
-				if (!queue) {
-					nvmet_fc_tgt_a_put(assoc);
-					ret = VERR_NO_CONN;
-				}
-			}
-		} else
+		if (!assoc)
 			ret = VERR_NO_ASSOC;
 	}
 
@@ -1532,26 +1559,10 @@
 				sizeof(struct fcnvme_ls_disconnect_acc)),
 			FCNVME_LS_DISCONNECT);
 
-
-	/* are we to delete a Connection ID (queue) */
-	if (queue) {
-		int qid = queue->qid;
-
-		nvmet_fc_delete_target_queue(queue);
-
-		/* release the get taken by find_target_queue */
-		nvmet_fc_tgt_q_put(queue);
-
-		/* tear association down if io queue terminated */
-		if (!qid)
-			del_assoc = true;
-	}
-
 	/* release get taken in nvmet_fc_find_target_assoc */
 	nvmet_fc_tgt_a_put(iod->assoc);
 
-	if (del_assoc)
-		nvmet_fc_delete_target_assoc(iod->assoc);
+	nvmet_fc_delete_target_assoc(iod->assoc);
 }
 
 
@@ -1658,7 +1669,7 @@
  *
  * If this routine returns error, the LLDD should abort the exchange.
  *
- * @tgtport:    pointer to the (registered) target port the LS was
+ * @target_port: pointer to the (registered) target port the LS was
  *              received on.
  * @lsreq:      pointer to a lsreq request structure to be used to reference
  *              the exchange corresponding to the LS.
@@ -2055,25 +2066,11 @@
 }
 
 static void
-nvmet_fc_fcp_rqst_op_done_work(struct work_struct *work)
-{
-	struct nvmet_fc_fcp_iod *fod =
-		container_of(work, struct nvmet_fc_fcp_iod, done_work);
+nvmet_fc_xmt_fcp_op_done(struct nvmefc_tgt_fcp_req *fcpreq)
+{
+	struct nvmet_fc_fcp_iod *fod = fcpreq->nvmet_fc_private;
 
 	nvmet_fc_fod_op_done(fod);
-}
-
-static void
-nvmet_fc_xmt_fcp_op_done(struct nvmefc_tgt_fcp_req *fcpreq)
-{
-	struct nvmet_fc_fcp_iod *fod = fcpreq->nvmet_fc_private;
-	struct nvmet_fc_tgt_queue *queue = fod->queue;
-
-	if (fod->tgtport->ops->target_features & NVMET_FCTGTFEAT_OPDONE_IN_ISR)
-		/* context switch so completion is not in ISR context */
-		queue_work_on(queue->cpu, queue->work_q, &fod->done_work);
-	else
-		nvmet_fc_fod_op_done(fod);
 }
 
 /*
@@ -2144,7 +2141,7 @@
 
 
 /*
- * Actual processing routine for received FC-NVME LS Requests from the LLD
+ * Actual processing routine for received FC-NVME I/O Requests from the LLD
  */
 static void
 nvmet_fc_handle_fcp_rqst(struct nvmet_fc_tgtport *tgtport,
@@ -2153,6 +2150,13 @@
 	struct nvme_fc_cmd_iu *cmdiu = &fod->cmdiubuf;
 	u32 xfrlen = be32_to_cpu(cmdiu->data_len);
 	int ret;
+
+	/*
+	 * if there is no nvmet mapping to the targetport there
+	 * shouldn't be requests. just terminate them.
+	 */
+	if (!tgtport->pe)
+		goto transport_error;
 
 	/*
 	 * Fused commands are currently not supported in the linux
@@ -2180,13 +2184,8 @@
 	}
 
 	fod->req.cmd = &fod->cmdiubuf.sqe;
-<<<<<<< HEAD
-	fod->req.rsp = &fod->rspiubuf.cqe;
-	fod->req.port = fod->queue->port;
-=======
 	fod->req.cqe = &fod->rspiubuf.cqe;
 	fod->req.port = tgtport->pe->port;
->>>>>>> 407d19ab
 
 	/* clear any response payload */
 	memset(&fod->rspiubuf, 0, sizeof(fod->rspiubuf));
@@ -2237,19 +2236,6 @@
 
 transport_error:
 	nvmet_fc_abort_op(tgtport, fod);
-}
-
-/*
- * Actual processing routine for received FC-NVME LS Requests from the LLD
- */
-static void
-nvmet_fc_handle_fcp_rqst_work(struct work_struct *work)
-{
-	struct nvmet_fc_fcp_iod *fod =
-		container_of(work, struct nvmet_fc_fcp_iod, work);
-	struct nvmet_fc_tgtport *tgtport = fod->tgtport;
-
-	nvmet_fc_handle_fcp_rqst(tgtport, fod);
 }
 
 /**
@@ -2470,7 +2456,7 @@
 	substring_t wwn = { name, &name[sizeof(name)-1] };
 	int nnoffset, pnoffset;
 
-	/* validate it string one of the 2 allowed formats */
+	/* validate if string is one of the 2 allowed formats */
 	if (strnlen(buf, blen) == NVME_FC_TRADDR_MAXLENGTH &&
 			!strncmp(buf, "nn-0x", NVME_FC_TRADDR_OXNNLEN) &&
 			!strncmp(&buf[NVME_FC_TRADDR_MAX_PN_OFFSET],
@@ -2510,6 +2496,7 @@
 nvmet_fc_add_port(struct nvmet_port *port)
 {
 	struct nvmet_fc_tgtport *tgtport;
+	struct nvmet_fc_port_entry *pe;
 	struct nvmet_fc_traddr traddr = { 0L, 0L };
 	unsigned long flags;
 	int ret;
@@ -2525,25 +2512,41 @@
 			sizeof(port->disc_addr.traddr));
 	if (ret)
 		return ret;
+
+	pe = kzalloc(sizeof(*pe), GFP_KERNEL);
+	if (!pe)
+		return -ENOMEM;
 
 	ret = -ENXIO;
 	spin_lock_irqsave(&nvmet_fc_tgtlock, flags);
 	list_for_each_entry(tgtport, &nvmet_fc_target_list, tgt_list) {
 		if ((tgtport->fc_target_port.node_name == traddr.nn) &&
 		    (tgtport->fc_target_port.port_name == traddr.pn)) {
-			tgtport->port = port;
-			ret = 0;
+			/* a FC port can only be 1 nvmet port id */
+			if (!tgtport->pe) {
+				nvmet_fc_portentry_bind(tgtport, pe, port);
+				ret = 0;
+			} else
+				ret = -EALREADY;
 			break;
 		}
 	}
 	spin_unlock_irqrestore(&nvmet_fc_tgtlock, flags);
+
+	if (ret)
+		kfree(pe);
+
 	return ret;
 }
 
 static void
 nvmet_fc_remove_port(struct nvmet_port *port)
 {
-	/* nothing to do */
+	struct nvmet_fc_port_entry *pe = port->priv;
+
+	nvmet_fc_portentry_unbind(pe);
+
+	kfree(pe);
 }
 
 static const struct nvmet_fabrics_ops nvmet_fc_tgt_fcp_ops = {
