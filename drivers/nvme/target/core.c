--- conflicted
+++ resolved
@@ -157,23 +157,12 @@
 
 static void nvmet_async_events_free(struct nvmet_ctrl *ctrl)
 {
-<<<<<<< HEAD
-	struct nvmet_req *req;
-
-	mutex_lock(&ctrl->lock);
-	while (ctrl->nr_async_event_cmds) {
-		req = ctrl->async_event_cmds[--ctrl->nr_async_event_cmds];
-		mutex_unlock(&ctrl->lock);
-		nvmet_req_complete(req, NVME_SC_INTERNAL | NVME_SC_DNR);
-		mutex_lock(&ctrl->lock);
-=======
 	struct nvmet_async_event *aen, *tmp;
 
 	mutex_lock(&ctrl->lock);
 	list_for_each_entry_safe(aen, tmp, &ctrl->async_events, entry) {
 		list_del(&aen->entry);
 		kfree(aen);
->>>>>>> 675a03b4
 	}
 	mutex_unlock(&ctrl->lock);
 }
@@ -773,15 +762,8 @@
 	 * If this is the admin queue, complete all AERs so that our
 	 * queue doesn't have outstanding requests on it.
 	 */
-<<<<<<< HEAD
-	if (ctrl && ctrl->sqs && ctrl->sqs[0] == sq) {
-		nvmet_async_events_process(ctrl, status);
-		nvmet_async_events_free(ctrl);
-	}
-=======
 	if (ctrl && ctrl->sqs && ctrl->sqs[0] == sq)
 		nvmet_async_events_process(ctrl, status);
->>>>>>> 675a03b4
 	percpu_ref_kill_and_confirm(&sq->ref, nvmet_confirm_sq);
 	wait_for_completion(&sq->confirm_done);
 	wait_for_completion(&sq->free_done);
