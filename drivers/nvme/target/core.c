--- conflicted
+++ resolved
@@ -1,25 +1,14 @@
+// SPDX-License-Identifier: GPL-2.0
 /*
  * Common code for the NVMe target.
  * Copyright (c) 2015-2016 HGST, a Western Digital Company.
- *
- * This program is free software; you can redistribute it and/or modify it
- * under the terms and conditions of the GNU General Public License,
- * version 2, as published by the Free Software Foundation.
- *
- * This program is distributed in the hope it will be useful, but WITHOUT
- * ANY WARRANTY; without even the implied warranty of MERCHANTABILITY or
- * FITNESS FOR A PARTICULAR PURPOSE.  See the GNU General Public License for
- * more details.
  */
 #define pr_fmt(fmt) KBUILD_MODNAME ": " fmt
 #include <linux/module.h>
 #include <linux/random.h>
 #include <linux/rculist.h>
-<<<<<<< HEAD
-=======
 #include <linux/pci-p2pdma.h>
 #include <linux/scatterlist.h>
->>>>>>> 407d19ab
 
 #include "nvmet.h"
 
@@ -49,28 +38,72 @@
 u64 nvmet_ana_chgcnt;
 DECLARE_RWSEM(nvmet_ana_sem);
 
+inline u16 errno_to_nvme_status(struct nvmet_req *req, int errno)
+{
+	u16 status;
+
+	switch (errno) {
+	case -ENOSPC:
+		req->error_loc = offsetof(struct nvme_rw_command, length);
+		status = NVME_SC_CAP_EXCEEDED | NVME_SC_DNR;
+		break;
+	case -EREMOTEIO:
+		req->error_loc = offsetof(struct nvme_rw_command, slba);
+		status = NVME_SC_LBA_RANGE | NVME_SC_DNR;
+		break;
+	case -EOPNOTSUPP:
+		req->error_loc = offsetof(struct nvme_common_command, opcode);
+		switch (req->cmd->common.opcode) {
+		case nvme_cmd_dsm:
+		case nvme_cmd_write_zeroes:
+			status = NVME_SC_ONCS_NOT_SUPPORTED | NVME_SC_DNR;
+			break;
+		default:
+			status = NVME_SC_INVALID_OPCODE | NVME_SC_DNR;
+		}
+		break;
+	case -ENODATA:
+		req->error_loc = offsetof(struct nvme_rw_command, nsid);
+		status = NVME_SC_ACCESS_DENIED;
+		break;
+	case -EIO:
+		/* FALLTHRU */
+	default:
+		req->error_loc = offsetof(struct nvme_common_command, opcode);
+		status = NVME_SC_INTERNAL | NVME_SC_DNR;
+	}
+
+	return status;
+}
+
 static struct nvmet_subsys *nvmet_find_get_subsys(struct nvmet_port *port,
 		const char *subsysnqn);
 
 u16 nvmet_copy_to_sgl(struct nvmet_req *req, off_t off, const void *buf,
 		size_t len)
 {
-	if (sg_pcopy_from_buffer(req->sg, req->sg_cnt, buf, len, off) != len)
+	if (sg_pcopy_from_buffer(req->sg, req->sg_cnt, buf, len, off) != len) {
+		req->error_loc = offsetof(struct nvme_common_command, dptr);
 		return NVME_SC_SGL_INVALID_DATA | NVME_SC_DNR;
+	}
 	return 0;
 }
 
 u16 nvmet_copy_from_sgl(struct nvmet_req *req, off_t off, void *buf, size_t len)
 {
-	if (sg_pcopy_to_buffer(req->sg, req->sg_cnt, buf, len, off) != len)
+	if (sg_pcopy_to_buffer(req->sg, req->sg_cnt, buf, len, off) != len) {
+		req->error_loc = offsetof(struct nvme_common_command, dptr);
 		return NVME_SC_SGL_INVALID_DATA | NVME_SC_DNR;
+	}
 	return 0;
 }
 
 u16 nvmet_zero_sgl(struct nvmet_req *req, off_t off, size_t len)
 {
-	if (sg_zero_buffer(req->sg, req->sg_cnt, len, off) != len)
+	if (sg_zero_buffer(req->sg, req->sg_cnt, len, off) != len) {
+		req->error_loc = offsetof(struct nvme_common_command, dptr);
 		return NVME_SC_SGL_INVALID_DATA | NVME_SC_DNR;
+	}
 	return 0;
 }
 
@@ -134,7 +167,7 @@
 	}
 }
 
-static void nvmet_add_async_event(struct nvmet_ctrl *ctrl, u8 event_type,
+void nvmet_add_async_event(struct nvmet_ctrl *ctrl, u8 event_type,
 		u8 event_info, u8 log_page)
 {
 	struct nvmet_async_event *aen;
@@ -152,13 +185,6 @@
 	mutex_unlock(&ctrl->lock);
 
 	schedule_work(&ctrl->async_event_work);
-}
-
-static bool nvmet_aen_disabled(struct nvmet_ctrl *ctrl, u32 aen)
-{
-	if (!(READ_ONCE(ctrl->aen_enabled) & aen))
-		return true;
-	return test_and_set_bit(aen, &ctrl->aen_masked);
 }
 
 static void nvmet_add_to_changed_ns_log(struct nvmet_ctrl *ctrl, __le32 nsid)
@@ -193,7 +219,7 @@
 
 	list_for_each_entry(ctrl, &subsys->ctrls, subsys_entry) {
 		nvmet_add_to_changed_ns_log(ctrl, cpu_to_le32(nsid));
-		if (nvmet_aen_disabled(ctrl, NVME_AEN_CFG_NS_ATTR))
+		if (nvmet_aen_bit_disabled(ctrl, NVME_AEN_BIT_NS_ATTR))
 			continue;
 		nvmet_add_async_event(ctrl, NVME_AER_TYPE_NOTICE,
 				NVME_AER_NOTICE_NS_CHANGED,
@@ -210,7 +236,7 @@
 	list_for_each_entry(ctrl, &subsys->ctrls, subsys_entry) {
 		if (port && ctrl->port != port)
 			continue;
-		if (nvmet_aen_disabled(ctrl, NVME_AEN_CFG_ANA_CHANGE))
+		if (nvmet_aen_bit_disabled(ctrl, NVME_AEN_BIT_ANA_CHANGE))
 			continue;
 		nvmet_add_async_event(ctrl, NVME_AER_TYPE_NOTICE,
 				NVME_AER_NOTICE_ANA, NVME_LOG_ANA);
@@ -305,6 +331,15 @@
 {
 	struct nvmet_ctrl *ctrl = container_of(to_delayed_work(work),
 			struct nvmet_ctrl, ka_work);
+	bool cmd_seen = ctrl->cmd_seen;
+
+	ctrl->cmd_seen = false;
+	if (cmd_seen) {
+		pr_debug("ctrl %d reschedule traffic based keep-alive timer\n",
+			ctrl->cntlid);
+		schedule_delayed_work(&ctrl->ka_work, ctrl->kato * HZ);
+		return;
+	}
 
 	pr_err("ctrl %d keep-alive timer (%d seconds) expired!\n",
 		ctrl->cntlid, ctrl->kato);
@@ -372,9 +407,93 @@
 	nvmet_file_ns_disable(ns);
 }
 
+static int nvmet_p2pmem_ns_enable(struct nvmet_ns *ns)
+{
+	int ret;
+	struct pci_dev *p2p_dev;
+
+	if (!ns->use_p2pmem)
+		return 0;
+
+	if (!ns->bdev) {
+		pr_err("peer-to-peer DMA is not supported by non-block device namespaces\n");
+		return -EINVAL;
+	}
+
+	if (!blk_queue_pci_p2pdma(ns->bdev->bd_queue)) {
+		pr_err("peer-to-peer DMA is not supported by the driver of %s\n",
+		       ns->device_path);
+		return -EINVAL;
+	}
+
+	if (ns->p2p_dev) {
+		ret = pci_p2pdma_distance(ns->p2p_dev, nvmet_ns_dev(ns), true);
+		if (ret < 0)
+			return -EINVAL;
+	} else {
+		/*
+		 * Right now we just check that there is p2pmem available so
+		 * we can report an error to the user right away if there
+		 * is not. We'll find the actual device to use once we
+		 * setup the controller when the port's device is available.
+		 */
+
+		p2p_dev = pci_p2pmem_find(nvmet_ns_dev(ns));
+		if (!p2p_dev) {
+			pr_err("no peer-to-peer memory is available for %s\n",
+			       ns->device_path);
+			return -EINVAL;
+		}
+
+		pci_dev_put(p2p_dev);
+	}
+
+	return 0;
+}
+
+/*
+ * Note: ctrl->subsys->lock should be held when calling this function
+ */
+static void nvmet_p2pmem_ns_add_p2p(struct nvmet_ctrl *ctrl,
+				    struct nvmet_ns *ns)
+{
+	struct device *clients[2];
+	struct pci_dev *p2p_dev;
+	int ret;
+
+	if (!ctrl->p2p_client || !ns->use_p2pmem)
+		return;
+
+	if (ns->p2p_dev) {
+		ret = pci_p2pdma_distance(ns->p2p_dev, ctrl->p2p_client, true);
+		if (ret < 0)
+			return;
+
+		p2p_dev = pci_dev_get(ns->p2p_dev);
+	} else {
+		clients[0] = ctrl->p2p_client;
+		clients[1] = nvmet_ns_dev(ns);
+
+		p2p_dev = pci_p2pmem_find_many(clients, ARRAY_SIZE(clients));
+		if (!p2p_dev) {
+			pr_err("no peer-to-peer memory is available that's supported by %s and %s\n",
+			       dev_name(ctrl->p2p_client), ns->device_path);
+			return;
+		}
+	}
+
+	ret = radix_tree_insert(&ctrl->p2p_ns_map, ns->nsid, p2p_dev);
+	if (ret < 0)
+		pci_dev_put(p2p_dev);
+
+	pr_info("using p2pmem on %s for nsid %d\n", pci_name(p2p_dev),
+		ns->nsid);
+}
+
 int nvmet_ns_enable(struct nvmet_ns *ns)
 {
 	struct nvmet_subsys *subsys = ns->subsys;
+	struct nvmet_ctrl *ctrl;
 	int ret;
 
 	mutex_lock(&subsys->lock);
@@ -391,6 +510,13 @@
 		ret = nvmet_file_ns_enable(ns);
 	if (ret)
 		goto out_unlock;
+
+	ret = nvmet_p2pmem_ns_enable(ns);
+	if (ret)
+		goto out_dev_disable;
+
+	list_for_each_entry(ctrl, &subsys->ctrls, subsys_entry)
+		nvmet_p2pmem_ns_add_p2p(ctrl, ns);
 
 	ret = percpu_ref_init(&ns->ref, nvmet_destroy_namespace,
 				0, GFP_KERNEL);
@@ -426,6 +552,9 @@
 	mutex_unlock(&subsys->lock);
 	return ret;
 out_dev_put:
+	list_for_each_entry(ctrl, &subsys->ctrls, subsys_entry)
+		pci_dev_put(radix_tree_delete(&ctrl->p2p_ns_map, ns->nsid));
+out_dev_disable:
 	nvmet_ns_dev_disable(ns);
 	goto out_unlock;
 }
@@ -433,6 +562,7 @@
 void nvmet_ns_disable(struct nvmet_ns *ns)
 {
 	struct nvmet_subsys *subsys = ns->subsys;
+	struct nvmet_ctrl *ctrl;
 
 	mutex_lock(&subsys->lock);
 	if (!ns->enabled)
@@ -442,6 +572,10 @@
 	list_del_rcu(&ns->dev_link);
 	if (ns->nsid == subsys->max_nsid)
 		subsys->max_nsid = nvmet_max_nsid(subsys);
+
+	list_for_each_entry(ctrl, &subsys->ctrls, subsys_entry)
+		pci_dev_put(radix_tree_delete(&ctrl->p2p_ns_map, ns->nsid));
+
 	mutex_unlock(&subsys->lock);
 
 	/*
@@ -458,6 +592,7 @@
 	percpu_ref_exit(&ns->ref);
 
 	mutex_lock(&subsys->lock);
+
 	subsys->nr_namespaces--;
 	nvmet_ns_changed(subsys, ns->nsid);
 	nvmet_ns_dev_disable(ns);
@@ -502,27 +637,17 @@
 	return ns;
 }
 
-static void __nvmet_req_complete(struct nvmet_req *req, u16 status)
-{
-	u32 old_sqhd, new_sqhd;
-	u16 sqhd;
-
-	if (status)
-		nvmet_set_status(req, status);
-
+static void nvmet_update_sq_head(struct nvmet_req *req)
+{
 	if (req->sq->size) {
+		u32 old_sqhd, new_sqhd;
+
 		do {
 			old_sqhd = req->sq->sqhd;
 			new_sqhd = (old_sqhd + 1) % req->sq->size;
 		} while (cmpxchg(&req->sq->sqhd, old_sqhd, new_sqhd) !=
 					old_sqhd);
 	}
-<<<<<<< HEAD
-	sqhd = req->sq->sqhd & 0x0000FFFF;
-	req->rsp->sq_head = cpu_to_le16(sqhd);
-	req->rsp->sq_id = cpu_to_le16(req->sq->qid);
-	req->rsp->command_id = req->cmd->common.command_id;
-=======
 	req->cqe->sq_head = cpu_to_le16(req->sq->sqhd & 0x0000FFFF);
 }
 
@@ -561,8 +686,9 @@
 		nvmet_update_sq_head(req);
 	req->cqe->sq_id = cpu_to_le16(req->sq->qid);
 	req->cqe->command_id = req->cmd->common.command_id;
->>>>>>> 407d19ab
-
+
+	if (unlikely(status))
+		nvmet_set_error(req, status);
 	if (req->ns)
 		nvmet_put_namespace(req->ns);
 	req->ops->queue_response(req);
@@ -683,14 +809,20 @@
 		return ret;
 
 	req->ns = nvmet_find_namespace(req->sq->ctrl, cmd->rw.nsid);
-	if (unlikely(!req->ns))
+	if (unlikely(!req->ns)) {
+		req->error_loc = offsetof(struct nvme_common_command, nsid);
 		return NVME_SC_INVALID_NS | NVME_SC_DNR;
+	}
 	ret = nvmet_check_ana_state(req->port, req->ns);
-	if (unlikely(ret))
+	if (unlikely(ret)) {
+		req->error_loc = offsetof(struct nvme_common_command, nsid);
 		return ret;
+	}
 	ret = nvmet_io_cmd_check_access(req);
-	if (unlikely(ret))
+	if (unlikely(ret)) {
+		req->error_loc = offsetof(struct nvme_common_command, nsid);
 		return ret;
+	}
 
 	if (req->ns->file)
 		return nvmet_file_parse_io_cmd(req);
@@ -710,16 +842,15 @@
 	req->sg = NULL;
 	req->sg_cnt = 0;
 	req->transfer_len = 0;
-<<<<<<< HEAD
-	req->rsp->status = 0;
-=======
 	req->cqe->status = 0;
 	req->cqe->sq_head = 0;
->>>>>>> 407d19ab
 	req->ns = NULL;
+	req->error_loc = NVMET_NO_ERROR_LOC;
+	req->error_slba = 0;
 
 	/* no support for fused commands yet */
 	if (unlikely(flags & (NVME_CMD_FUSE_FIRST | NVME_CMD_FUSE_SECOND))) {
+		req->error_loc = offsetof(struct nvme_common_command, flags);
 		status = NVME_SC_INVALID_FIELD | NVME_SC_DNR;
 		goto fail;
 	}
@@ -730,6 +861,7 @@
 	 * byte aligned.
 	 */
 	if (unlikely((flags & NVME_CMD_SGL_ALL) != NVME_CMD_SGL_METABUF)) {
+		req->error_loc = offsetof(struct nvme_common_command, flags);
 		status = NVME_SC_INVALID_FIELD | NVME_SC_DNR;
 		goto fail;
 	}
@@ -754,6 +886,9 @@
 		goto fail;
 	}
 
+	if (sq->ctrl)
+		sq->ctrl->cmd_seen = true;
+
 	return true;
 
 fail:
@@ -772,12 +907,58 @@
 
 void nvmet_req_execute(struct nvmet_req *req)
 {
-	if (unlikely(req->data_len != req->transfer_len))
+	if (unlikely(req->data_len != req->transfer_len)) {
+		req->error_loc = offsetof(struct nvme_common_command, dptr);
 		nvmet_req_complete(req, NVME_SC_SGL_INVALID_DATA | NVME_SC_DNR);
+	} else
+		req->execute(req);
+}
+EXPORT_SYMBOL_GPL(nvmet_req_execute);
+
+int nvmet_req_alloc_sgl(struct nvmet_req *req)
+{
+	struct pci_dev *p2p_dev = NULL;
+
+	if (IS_ENABLED(CONFIG_PCI_P2PDMA)) {
+		if (req->sq->ctrl && req->ns)
+			p2p_dev = radix_tree_lookup(&req->sq->ctrl->p2p_ns_map,
+						    req->ns->nsid);
+
+		req->p2p_dev = NULL;
+		if (req->sq->qid && p2p_dev) {
+			req->sg = pci_p2pmem_alloc_sgl(p2p_dev, &req->sg_cnt,
+						       req->transfer_len);
+			if (req->sg) {
+				req->p2p_dev = p2p_dev;
+				return 0;
+			}
+		}
+
+		/*
+		 * If no P2P memory was available we fallback to using
+		 * regular memory
+		 */
+	}
+
+	req->sg = sgl_alloc(req->transfer_len, GFP_KERNEL, &req->sg_cnt);
+	if (!req->sg)
+		return -ENOMEM;
+
+	return 0;
+}
+EXPORT_SYMBOL_GPL(nvmet_req_alloc_sgl);
+
+void nvmet_req_free_sgl(struct nvmet_req *req)
+{
+	if (req->p2p_dev)
+		pci_p2pmem_free_sgl(req->p2p_dev, req->sg);
 	else
-		req->execute(req);
-}
-EXPORT_SYMBOL_GPL(nvmet_req_execute);
+		sgl_free(req->sg);
+
+	req->sg = NULL;
+	req->sg_cnt = 0;
+}
+EXPORT_SYMBOL_GPL(nvmet_req_free_sgl);
 
 static inline bool nvmet_cc_en(u32 cc)
 {
@@ -935,12 +1116,16 @@
 	return 0;
 }
 
-static bool __nvmet_host_allowed(struct nvmet_subsys *subsys,
-		const char *hostnqn)
+bool nvmet_host_allowed(struct nvmet_subsys *subsys, const char *hostnqn)
 {
 	struct nvmet_host_link *p;
 
+	lockdep_assert_held(&nvmet_config_sem);
+
 	if (subsys->allow_any_host)
+		return true;
+
+	if (subsys->type == NVME_NQN_DISC) /* allow all access to disc subsys */
 		return true;
 
 	list_for_each_entry(p, &subsys->hosts, entry) {
@@ -951,28 +1136,44 @@
 	return false;
 }
 
-static bool nvmet_host_discovery_allowed(struct nvmet_req *req,
-		const char *hostnqn)
-{
-	struct nvmet_subsys_link *s;
-
-	list_for_each_entry(s, &req->port->subsystems, entry) {
-		if (__nvmet_host_allowed(s->subsys, hostnqn))
-			return true;
-	}
-
-	return false;
-}
-
-bool nvmet_host_allowed(struct nvmet_req *req, struct nvmet_subsys *subsys,
-		const char *hostnqn)
-{
-	lockdep_assert_held(&nvmet_config_sem);
-
-	if (subsys->type == NVME_NQN_DISC)
-		return nvmet_host_discovery_allowed(req, hostnqn);
-	else
-		return __nvmet_host_allowed(subsys, hostnqn);
+/*
+ * Note: ctrl->subsys->lock should be held when calling this function
+ */
+static void nvmet_setup_p2p_ns_map(struct nvmet_ctrl *ctrl,
+		struct nvmet_req *req)
+{
+	struct nvmet_ns *ns;
+
+	if (!req->p2p_client)
+		return;
+
+	ctrl->p2p_client = get_device(req->p2p_client);
+
+	list_for_each_entry_rcu(ns, &ctrl->subsys->namespaces, dev_link)
+		nvmet_p2pmem_ns_add_p2p(ctrl, ns);
+}
+
+/*
+ * Note: ctrl->subsys->lock should be held when calling this function
+ */
+static void nvmet_release_p2p_ns_map(struct nvmet_ctrl *ctrl)
+{
+	struct radix_tree_iter iter;
+	void __rcu **slot;
+
+	radix_tree_for_each_slot(slot, &ctrl->p2p_ns_map, &iter, 0)
+		pci_dev_put(radix_tree_deref_slot(slot));
+
+	put_device(ctrl->p2p_client);
+}
+
+static void nvmet_fatal_error_handler(struct work_struct *work)
+{
+	struct nvmet_ctrl *ctrl =
+			container_of(work, struct nvmet_ctrl, fatal_err_work);
+
+	pr_err("ctrl %d fatal error occurred!\n", ctrl->cntlid);
+	ctrl->ops->delete_ctrl(ctrl);
 }
 
 u16 nvmet_alloc_ctrl(const char *subsysnqn, const char *hostnqn,
@@ -994,7 +1195,7 @@
 
 	status = NVME_SC_CONNECT_INVALID_PARAM | NVME_SC_DNR;
 	down_read(&nvmet_config_sem);
-	if (!nvmet_host_allowed(req, subsys, hostnqn)) {
+	if (!nvmet_host_allowed(subsys, hostnqn)) {
 		pr_info("connect by host %s for subsystem %s not allowed\n",
 			hostnqn, subsysnqn);
 		req->cqe->result.u32 = IPO_IATTR_CONNECT_DATA(hostnqn);
@@ -1016,6 +1217,8 @@
 
 	INIT_WORK(&ctrl->async_event_work, nvmet_async_event_work);
 	INIT_LIST_HEAD(&ctrl->async_events);
+	INIT_RADIX_TREE(&ctrl->p2p_ns_map, GFP_KERNEL);
+	INIT_WORK(&ctrl->fatal_err_work, nvmet_fatal_error_handler);
 
 	memcpy(ctrl->subsysnqn, subsysnqn, NVMF_NQN_SIZE);
 	memcpy(ctrl->hostnqn, hostnqn, NVMF_NQN_SIZE);
@@ -1051,42 +1254,30 @@
 	ctrl->cntlid = ret;
 
 	ctrl->ops = req->ops;
-	if (ctrl->subsys->type == NVME_NQN_DISC) {
-		/* Don't accept keep-alive timeout for discovery controllers */
-		if (kato) {
-			status = NVME_SC_INVALID_FIELD | NVME_SC_DNR;
-			goto out_remove_ida;
-		}
-
-		/*
-		 * Discovery controllers use some arbitrary high value in order
-		 * to cleanup stale discovery sessions
-		 *
-		 * From the latest base diff RC:
-		 * "The Keep Alive command is not supported by
-		 * Discovery controllers. A transport may specify a
-		 * fixed Discovery controller activity timeout value
-		 * (e.g., 2 minutes).  If no commands are received
-		 * by a Discovery controller within that time
-		 * period, the controller may perform the
-		 * actions for Keep Alive Timer expiration".
-		 */
-		ctrl->kato = NVMET_DISC_KATO;
-	} else {
-		/* keep-alive timeout in seconds */
-		ctrl->kato = DIV_ROUND_UP(kato, 1000);
-	}
+
+	/*
+	 * Discovery controllers may use some arbitrary high value
+	 * in order to cleanup stale discovery sessions
+	 */
+	if ((ctrl->subsys->type == NVME_NQN_DISC) && !kato)
+		kato = NVMET_DISC_KATO_MS;
+
+	/* keep-alive timeout in seconds */
+	ctrl->kato = DIV_ROUND_UP(kato, 1000);
+
+	ctrl->err_counter = 0;
+	spin_lock_init(&ctrl->error_lock);
+
 	nvmet_start_keep_alive_timer(ctrl);
 
 	mutex_lock(&subsys->lock);
 	list_add_tail(&ctrl->subsys_entry, &subsys->ctrls);
+	nvmet_setup_p2p_ns_map(ctrl, req);
 	mutex_unlock(&subsys->lock);
 
 	*ctrlp = ctrl;
 	return 0;
 
-out_remove_ida:
-	ida_simple_remove(&cntlid_ida, ctrl->cntlid);
 out_free_sqs:
 	kfree(ctrl->sqs);
 out_free_cqs:
@@ -1107,6 +1298,7 @@
 	struct nvmet_subsys *subsys = ctrl->subsys;
 
 	mutex_lock(&subsys->lock);
+	nvmet_release_p2p_ns_map(ctrl);
 	list_del(&ctrl->subsys_entry);
 	mutex_unlock(&subsys->lock);
 
@@ -1130,21 +1322,11 @@
 	kref_put(&ctrl->ref, nvmet_ctrl_free);
 }
 
-static void nvmet_fatal_error_handler(struct work_struct *work)
-{
-	struct nvmet_ctrl *ctrl =
-			container_of(work, struct nvmet_ctrl, fatal_err_work);
-
-	pr_err("ctrl %d fatal error occurred!\n", ctrl->cntlid);
-	ctrl->ops->delete_ctrl(ctrl);
-}
-
 void nvmet_ctrl_fatal_error(struct nvmet_ctrl *ctrl)
 {
 	mutex_lock(&ctrl->lock);
 	if (!(ctrl->csts & NVME_CSTS_CFS)) {
 		ctrl->csts |= NVME_CSTS_CFS;
-		INIT_WORK(&ctrl->fatal_err_work, nvmet_fatal_error_handler);
 		schedule_work(&ctrl->fatal_err_work);
 	}
 	mutex_unlock(&ctrl->lock);
@@ -1159,8 +1341,7 @@
 	if (!port)
 		return NULL;
 
-	if (!strncmp(NVME_DISC_SUBSYS_NAME, subsysnqn,
-			NVMF_NQN_SIZE)) {
+	if (!strcmp(NVME_DISC_SUBSYS_NAME, subsysnqn)) {
 		if (!kref_get_unless_zero(&nvmet_disc_subsys->ref))
 			return NULL;
 		return nvmet_disc_subsys;
