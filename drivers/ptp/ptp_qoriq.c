--- conflicted
+++ resolved
@@ -9,7 +9,6 @@
 
 #include <linux/device.h>
 #include <linux/hrtimer.h>
-#include <linux/interrupt.h>
 #include <linux/kernel.h>
 #include <linux/module.h>
 #include <linux/of.h>
@@ -24,152 +23,188 @@
  * Register access functions
  */
 
-/* Caller must hold qoriq_ptp->lock. */
-static u64 tmr_cnt_read(struct qoriq_ptp *qoriq_ptp)
-{
-	struct qoriq_ptp_registers *regs = &qoriq_ptp->regs;
+/* Caller must hold ptp_qoriq->lock. */
+static u64 tmr_cnt_read(struct ptp_qoriq *ptp_qoriq)
+{
+	struct ptp_qoriq_registers *regs = &ptp_qoriq->regs;
 	u64 ns;
 	u32 lo, hi;
 
-	lo = qoriq_read(&regs->ctrl_regs->tmr_cnt_l);
-	hi = qoriq_read(&regs->ctrl_regs->tmr_cnt_h);
+	lo = ptp_qoriq->read(&regs->ctrl_regs->tmr_cnt_l);
+	hi = ptp_qoriq->read(&regs->ctrl_regs->tmr_cnt_h);
 	ns = ((u64) hi) << 32;
 	ns |= lo;
 	return ns;
 }
 
-/* Caller must hold qoriq_ptp->lock. */
-static void tmr_cnt_write(struct qoriq_ptp *qoriq_ptp, u64 ns)
-{
-	struct qoriq_ptp_registers *regs = &qoriq_ptp->regs;
+/* Caller must hold ptp_qoriq->lock. */
+static void tmr_cnt_write(struct ptp_qoriq *ptp_qoriq, u64 ns)
+{
+	struct ptp_qoriq_registers *regs = &ptp_qoriq->regs;
 	u32 hi = ns >> 32;
 	u32 lo = ns & 0xffffffff;
 
-	qoriq_write(&regs->ctrl_regs->tmr_cnt_l, lo);
-	qoriq_write(&regs->ctrl_regs->tmr_cnt_h, hi);
-}
-
-/* Caller must hold qoriq_ptp->lock. */
-static void set_alarm(struct qoriq_ptp *qoriq_ptp)
-{
-	struct qoriq_ptp_registers *regs = &qoriq_ptp->regs;
+	ptp_qoriq->write(&regs->ctrl_regs->tmr_cnt_l, lo);
+	ptp_qoriq->write(&regs->ctrl_regs->tmr_cnt_h, hi);
+}
+
+/* Caller must hold ptp_qoriq->lock. */
+static void set_alarm(struct ptp_qoriq *ptp_qoriq)
+{
+	struct ptp_qoriq_registers *regs = &ptp_qoriq->regs;
 	u64 ns;
 	u32 lo, hi;
 
-	ns = tmr_cnt_read(qoriq_ptp) + 1500000000ULL;
+	ns = tmr_cnt_read(ptp_qoriq) + 1500000000ULL;
 	ns = div_u64(ns, 1000000000UL) * 1000000000ULL;
-	ns -= qoriq_ptp->tclk_period;
+	ns -= ptp_qoriq->tclk_period;
 	hi = ns >> 32;
 	lo = ns & 0xffffffff;
-	qoriq_write(&regs->alarm_regs->tmr_alarm1_l, lo);
-	qoriq_write(&regs->alarm_regs->tmr_alarm1_h, hi);
-}
-
-/* Caller must hold qoriq_ptp->lock. */
-static void set_fipers(struct qoriq_ptp *qoriq_ptp)
-{
-	struct qoriq_ptp_registers *regs = &qoriq_ptp->regs;
-
-	set_alarm(qoriq_ptp);
-	qoriq_write(&regs->fiper_regs->tmr_fiper1, qoriq_ptp->tmr_fiper1);
-	qoriq_write(&regs->fiper_regs->tmr_fiper2, qoriq_ptp->tmr_fiper2);
+	ptp_qoriq->write(&regs->alarm_regs->tmr_alarm1_l, lo);
+	ptp_qoriq->write(&regs->alarm_regs->tmr_alarm1_h, hi);
+}
+
+/* Caller must hold ptp_qoriq->lock. */
+static void set_fipers(struct ptp_qoriq *ptp_qoriq)
+{
+	struct ptp_qoriq_registers *regs = &ptp_qoriq->regs;
+
+	set_alarm(ptp_qoriq);
+	ptp_qoriq->write(&regs->fiper_regs->tmr_fiper1, ptp_qoriq->tmr_fiper1);
+	ptp_qoriq->write(&regs->fiper_regs->tmr_fiper2, ptp_qoriq->tmr_fiper2);
+}
+
+static int extts_clean_up(struct ptp_qoriq *ptp_qoriq, int index,
+			  bool update_event)
+{
+	struct ptp_qoriq_registers *regs = &ptp_qoriq->regs;
+	struct ptp_clock_event event;
+	void __iomem *reg_etts_l;
+	void __iomem *reg_etts_h;
+	u32 valid, stat, lo, hi;
+
+	switch (index) {
+	case 0:
+		valid = ETS1_VLD;
+		reg_etts_l = &regs->etts_regs->tmr_etts1_l;
+		reg_etts_h = &regs->etts_regs->tmr_etts1_h;
+		break;
+	case 1:
+		valid = ETS2_VLD;
+		reg_etts_l = &regs->etts_regs->tmr_etts2_l;
+		reg_etts_h = &regs->etts_regs->tmr_etts2_h;
+		break;
+	default:
+		return -EINVAL;
+	}
+
+	event.type = PTP_CLOCK_EXTTS;
+	event.index = index;
+
+	do {
+		lo = ptp_qoriq->read(reg_etts_l);
+		hi = ptp_qoriq->read(reg_etts_h);
+
+		if (update_event) {
+			event.timestamp = ((u64) hi) << 32;
+			event.timestamp |= lo;
+			ptp_clock_event(ptp_qoriq->clock, &event);
+		}
+
+		stat = ptp_qoriq->read(&regs->ctrl_regs->tmr_stat);
+	} while (ptp_qoriq->extts_fifo_support && (stat & valid));
+
+	return 0;
 }
 
 /*
  * Interrupt service routine
  */
 
-static irqreturn_t isr(int irq, void *priv)
-{
-	struct qoriq_ptp *qoriq_ptp = priv;
-	struct qoriq_ptp_registers *regs = &qoriq_ptp->regs;
+irqreturn_t ptp_qoriq_isr(int irq, void *priv)
+{
+	struct ptp_qoriq *ptp_qoriq = priv;
+	struct ptp_qoriq_registers *regs = &ptp_qoriq->regs;
 	struct ptp_clock_event event;
 	u64 ns;
-	u32 ack = 0, lo, hi, mask, val;
-
-	val = qoriq_read(&regs->ctrl_regs->tmr_tevent);
-
-	if (val & ETS1) {
+	u32 ack = 0, lo, hi, mask, val, irqs;
+
+	spin_lock(&ptp_qoriq->lock);
+
+	val = ptp_qoriq->read(&regs->ctrl_regs->tmr_tevent);
+	mask = ptp_qoriq->read(&regs->ctrl_regs->tmr_temask);
+
+	spin_unlock(&ptp_qoriq->lock);
+
+	irqs = val & mask;
+
+	if (irqs & ETS1) {
 		ack |= ETS1;
-		hi = qoriq_read(&regs->etts_regs->tmr_etts1_h);
-		lo = qoriq_read(&regs->etts_regs->tmr_etts1_l);
-		event.type = PTP_CLOCK_EXTTS;
-		event.index = 0;
-		event.timestamp = ((u64) hi) << 32;
-		event.timestamp |= lo;
-		ptp_clock_event(qoriq_ptp->clock, &event);
-	}
-
-	if (val & ETS2) {
+		extts_clean_up(ptp_qoriq, 0, true);
+	}
+
+	if (irqs & ETS2) {
 		ack |= ETS2;
-		hi = qoriq_read(&regs->etts_regs->tmr_etts2_h);
-		lo = qoriq_read(&regs->etts_regs->tmr_etts2_l);
-		event.type = PTP_CLOCK_EXTTS;
-		event.index = 1;
-		event.timestamp = ((u64) hi) << 32;
-		event.timestamp |= lo;
-		ptp_clock_event(qoriq_ptp->clock, &event);
-	}
-
-	if (val & ALM2) {
+		extts_clean_up(ptp_qoriq, 1, true);
+	}
+
+	if (irqs & ALM2) {
 		ack |= ALM2;
-		if (qoriq_ptp->alarm_value) {
+		if (ptp_qoriq->alarm_value) {
 			event.type = PTP_CLOCK_ALARM;
 			event.index = 0;
-			event.timestamp = qoriq_ptp->alarm_value;
-			ptp_clock_event(qoriq_ptp->clock, &event);
+			event.timestamp = ptp_qoriq->alarm_value;
+			ptp_clock_event(ptp_qoriq->clock, &event);
 		}
-		if (qoriq_ptp->alarm_interval) {
-			ns = qoriq_ptp->alarm_value + qoriq_ptp->alarm_interval;
+		if (ptp_qoriq->alarm_interval) {
+			ns = ptp_qoriq->alarm_value + ptp_qoriq->alarm_interval;
 			hi = ns >> 32;
 			lo = ns & 0xffffffff;
-			spin_lock(&qoriq_ptp->lock);
-			qoriq_write(&regs->alarm_regs->tmr_alarm2_l, lo);
-			qoriq_write(&regs->alarm_regs->tmr_alarm2_h, hi);
-			spin_unlock(&qoriq_ptp->lock);
-			qoriq_ptp->alarm_value = ns;
+			ptp_qoriq->write(&regs->alarm_regs->tmr_alarm2_l, lo);
+			ptp_qoriq->write(&regs->alarm_regs->tmr_alarm2_h, hi);
+			ptp_qoriq->alarm_value = ns;
 		} else {
-			qoriq_write(&regs->ctrl_regs->tmr_tevent, ALM2);
-			spin_lock(&qoriq_ptp->lock);
-			mask = qoriq_read(&regs->ctrl_regs->tmr_temask);
+			spin_lock(&ptp_qoriq->lock);
+			mask = ptp_qoriq->read(&regs->ctrl_regs->tmr_temask);
 			mask &= ~ALM2EN;
-			qoriq_write(&regs->ctrl_regs->tmr_temask, mask);
-			spin_unlock(&qoriq_ptp->lock);
-			qoriq_ptp->alarm_value = 0;
-			qoriq_ptp->alarm_interval = 0;
+			ptp_qoriq->write(&regs->ctrl_regs->tmr_temask, mask);
+			spin_unlock(&ptp_qoriq->lock);
+			ptp_qoriq->alarm_value = 0;
+			ptp_qoriq->alarm_interval = 0;
 		}
 	}
 
-	if (val & PP1) {
+	if (irqs & PP1) {
 		ack |= PP1;
 		event.type = PTP_CLOCK_PPS;
-		ptp_clock_event(qoriq_ptp->clock, &event);
+		ptp_clock_event(ptp_qoriq->clock, &event);
 	}
 
 	if (ack) {
-		qoriq_write(&regs->ctrl_regs->tmr_tevent, ack);
+		ptp_qoriq->write(&regs->ctrl_regs->tmr_tevent, ack);
 		return IRQ_HANDLED;
 	} else
 		return IRQ_NONE;
 }
+EXPORT_SYMBOL_GPL(ptp_qoriq_isr);
 
 /*
  * PTP clock operations
  */
 
-static int ptp_qoriq_adjfine(struct ptp_clock_info *ptp, long scaled_ppm)
+int ptp_qoriq_adjfine(struct ptp_clock_info *ptp, long scaled_ppm)
 {
 	u64 adj, diff;
 	u32 tmr_add;
 	int neg_adj = 0;
-	struct qoriq_ptp *qoriq_ptp = container_of(ptp, struct qoriq_ptp, caps);
-	struct qoriq_ptp_registers *regs = &qoriq_ptp->regs;
+	struct ptp_qoriq *ptp_qoriq = container_of(ptp, struct ptp_qoriq, caps);
+	struct ptp_qoriq_registers *regs = &ptp_qoriq->regs;
 
 	if (scaled_ppm < 0) {
 		neg_adj = 1;
 		scaled_ppm = -scaled_ppm;
 	}
-	tmr_add = qoriq_ptp->tmr_add;
+	tmr_add = ptp_qoriq->tmr_add;
 	adj = tmr_add;
 
 	/* calculate diff as adj*(scaled_ppm/65536)/1000000
@@ -181,73 +216,76 @@
 
 	tmr_add = neg_adj ? tmr_add - diff : tmr_add + diff;
 
-	qoriq_write(&regs->ctrl_regs->tmr_add, tmr_add);
-
-	return 0;
-}
-
-static int ptp_qoriq_adjtime(struct ptp_clock_info *ptp, s64 delta)
+	ptp_qoriq->write(&regs->ctrl_regs->tmr_add, tmr_add);
+
+	return 0;
+}
+EXPORT_SYMBOL_GPL(ptp_qoriq_adjfine);
+
+int ptp_qoriq_adjtime(struct ptp_clock_info *ptp, s64 delta)
 {
 	s64 now;
 	unsigned long flags;
-	struct qoriq_ptp *qoriq_ptp = container_of(ptp, struct qoriq_ptp, caps);
-
-	spin_lock_irqsave(&qoriq_ptp->lock, flags);
-
-	now = tmr_cnt_read(qoriq_ptp);
+	struct ptp_qoriq *ptp_qoriq = container_of(ptp, struct ptp_qoriq, caps);
+
+	spin_lock_irqsave(&ptp_qoriq->lock, flags);
+
+	now = tmr_cnt_read(ptp_qoriq);
 	now += delta;
-	tmr_cnt_write(qoriq_ptp, now);
-	set_fipers(qoriq_ptp);
-
-	spin_unlock_irqrestore(&qoriq_ptp->lock, flags);
-
-	return 0;
-}
-
-static int ptp_qoriq_gettime(struct ptp_clock_info *ptp,
-			       struct timespec64 *ts)
+	tmr_cnt_write(ptp_qoriq, now);
+	set_fipers(ptp_qoriq);
+
+	spin_unlock_irqrestore(&ptp_qoriq->lock, flags);
+
+	return 0;
+}
+EXPORT_SYMBOL_GPL(ptp_qoriq_adjtime);
+
+int ptp_qoriq_gettime(struct ptp_clock_info *ptp, struct timespec64 *ts)
 {
 	u64 ns;
 	unsigned long flags;
-	struct qoriq_ptp *qoriq_ptp = container_of(ptp, struct qoriq_ptp, caps);
-
-	spin_lock_irqsave(&qoriq_ptp->lock, flags);
-
-	ns = tmr_cnt_read(qoriq_ptp);
-
-	spin_unlock_irqrestore(&qoriq_ptp->lock, flags);
+	struct ptp_qoriq *ptp_qoriq = container_of(ptp, struct ptp_qoriq, caps);
+
+	spin_lock_irqsave(&ptp_qoriq->lock, flags);
+
+	ns = tmr_cnt_read(ptp_qoriq);
+
+	spin_unlock_irqrestore(&ptp_qoriq->lock, flags);
 
 	*ts = ns_to_timespec64(ns);
 
 	return 0;
 }
-
-static int ptp_qoriq_settime(struct ptp_clock_info *ptp,
-			       const struct timespec64 *ts)
+EXPORT_SYMBOL_GPL(ptp_qoriq_gettime);
+
+int ptp_qoriq_settime(struct ptp_clock_info *ptp,
+		      const struct timespec64 *ts)
 {
 	u64 ns;
 	unsigned long flags;
-	struct qoriq_ptp *qoriq_ptp = container_of(ptp, struct qoriq_ptp, caps);
+	struct ptp_qoriq *ptp_qoriq = container_of(ptp, struct ptp_qoriq, caps);
 
 	ns = timespec64_to_ns(ts);
 
-	spin_lock_irqsave(&qoriq_ptp->lock, flags);
-
-	tmr_cnt_write(qoriq_ptp, ns);
-	set_fipers(qoriq_ptp);
-
-	spin_unlock_irqrestore(&qoriq_ptp->lock, flags);
-
-	return 0;
-}
-
-static int ptp_qoriq_enable(struct ptp_clock_info *ptp,
-			      struct ptp_clock_request *rq, int on)
-{
-	struct qoriq_ptp *qoriq_ptp = container_of(ptp, struct qoriq_ptp, caps);
-	struct qoriq_ptp_registers *regs = &qoriq_ptp->regs;
+	spin_lock_irqsave(&ptp_qoriq->lock, flags);
+
+	tmr_cnt_write(ptp_qoriq, ns);
+	set_fipers(ptp_qoriq);
+
+	spin_unlock_irqrestore(&ptp_qoriq->lock, flags);
+
+	return 0;
+}
+EXPORT_SYMBOL_GPL(ptp_qoriq_settime);
+
+int ptp_qoriq_enable(struct ptp_clock_info *ptp,
+		     struct ptp_clock_request *rq, int on)
+{
+	struct ptp_qoriq *ptp_qoriq = container_of(ptp, struct ptp_qoriq, caps);
+	struct ptp_qoriq_registers *regs = &ptp_qoriq->regs;
 	unsigned long flags;
-	u32 bit, mask;
+	u32 bit, mask = 0;
 
 	switch (rq->type) {
 	case PTP_CLK_REQ_EXTTS:
@@ -261,33 +299,34 @@
 		default:
 			return -EINVAL;
 		}
-		spin_lock_irqsave(&qoriq_ptp->lock, flags);
-		mask = qoriq_read(&regs->ctrl_regs->tmr_temask);
+
 		if (on)
-			mask |= bit;
-		else
-			mask &= ~bit;
-		qoriq_write(&regs->ctrl_regs->tmr_temask, mask);
-		spin_unlock_irqrestore(&qoriq_ptp->lock, flags);
-		return 0;
-
+			extts_clean_up(ptp_qoriq, rq->extts.index, false);
+
+		break;
 	case PTP_CLK_REQ_PPS:
-		spin_lock_irqsave(&qoriq_ptp->lock, flags);
-		mask = qoriq_read(&regs->ctrl_regs->tmr_temask);
-		if (on)
-			mask |= PP1EN;
-		else
-			mask &= ~PP1EN;
-		qoriq_write(&regs->ctrl_regs->tmr_temask, mask);
-		spin_unlock_irqrestore(&qoriq_ptp->lock, flags);
-		return 0;
-
+		bit = PP1EN;
+		break;
 	default:
-		break;
-	}
-
-	return -EOPNOTSUPP;
-}
+		return -EOPNOTSUPP;
+	}
+
+	spin_lock_irqsave(&ptp_qoriq->lock, flags);
+
+	mask = ptp_qoriq->read(&regs->ctrl_regs->tmr_temask);
+	if (on) {
+		mask |= bit;
+		ptp_qoriq->write(&regs->ctrl_regs->tmr_tevent, bit);
+	} else {
+		mask &= ~bit;
+	}
+
+	ptp_qoriq->write(&regs->ctrl_regs->tmr_temask, mask);
+
+	spin_unlock_irqrestore(&ptp_qoriq->lock, flags);
+	return 0;
+}
+EXPORT_SYMBOL_GPL(ptp_qoriq_enable);
 
 static const struct ptp_clock_info ptp_qoriq_caps = {
 	.owner		= THIS_MODULE,
@@ -306,7 +345,7 @@
 };
 
 /**
- * qoriq_ptp_nominal_freq - calculate nominal frequency according to
+ * ptp_qoriq_nominal_freq - calculate nominal frequency according to
  *			    reference clock frequency
  *
  * @clk_src: reference clock frequency
@@ -317,7 +356,7 @@
  *
  * Return the nominal frequency
  */
-static u32 qoriq_ptp_nominal_freq(u32 clk_src)
+static u32 ptp_qoriq_nominal_freq(u32 clk_src)
 {
 	u32 remainder = 0;
 
@@ -337,9 +376,9 @@
 }
 
 /**
- * qoriq_ptp_auto_config - calculate a set of default configurations
+ * ptp_qoriq_auto_config - calculate a set of default configurations
  *
- * @qoriq_ptp: pointer to qoriq_ptp
+ * @ptp_qoriq: pointer to ptp_qoriq
  * @node: pointer to device_node
  *
  * If below dts properties are not provided, this function will be
@@ -353,7 +392,7 @@
  *
  * Return 0 if success
  */
-static int qoriq_ptp_auto_config(struct qoriq_ptp *qoriq_ptp,
+static int ptp_qoriq_auto_config(struct ptp_qoriq *ptp_qoriq,
 				 struct device_node *node)
 {
 	struct clk *clk;
@@ -363,7 +402,7 @@
 	u32 remainder = 0;
 	u32 clk_src = 0;
 
-	qoriq_ptp->cksel = DEFAULT_CKSEL;
+	ptp_qoriq->cksel = DEFAULT_CKSEL;
 
 	clk = of_clk_get(node, 0);
 	if (!IS_ERR(clk)) {
@@ -376,12 +415,12 @@
 		return -EINVAL;
 	}
 
-	nominal_freq = qoriq_ptp_nominal_freq(clk_src);
+	nominal_freq = ptp_qoriq_nominal_freq(clk_src);
 	if (!nominal_freq)
 		return -EINVAL;
 
-	qoriq_ptp->tclk_period = 1000000000UL / nominal_freq;
-	qoriq_ptp->tmr_prsc = DEFAULT_TMR_PRSC;
+	ptp_qoriq->tclk_period = 1000000000UL / nominal_freq;
+	ptp_qoriq->tmr_prsc = DEFAULT_TMR_PRSC;
 
 	/* Calculate initial frequency compensation value for TMR_ADD register.
 	 * freq_comp = ceil(2^32 / freq_ratio)
@@ -392,172 +431,196 @@
 	if (remainder)
 		freq_comp++;
 
-	qoriq_ptp->tmr_add = freq_comp;
-	qoriq_ptp->tmr_fiper1 = DEFAULT_FIPER1_PERIOD - qoriq_ptp->tclk_period;
-	qoriq_ptp->tmr_fiper2 = DEFAULT_FIPER2_PERIOD - qoriq_ptp->tclk_period;
+	ptp_qoriq->tmr_add = freq_comp;
+	ptp_qoriq->tmr_fiper1 = DEFAULT_FIPER1_PERIOD - ptp_qoriq->tclk_period;
+	ptp_qoriq->tmr_fiper2 = DEFAULT_FIPER2_PERIOD - ptp_qoriq->tclk_period;
 
 	/* max_adj = 1000000000 * (freq_ratio - 1.0) - 1
 	 * freq_ratio = reference_clock_freq / nominal_freq
 	 */
 	max_adj = 1000000000ULL * (clk_src - nominal_freq);
 	max_adj = div_u64(max_adj, nominal_freq) - 1;
-	qoriq_ptp->caps.max_adj = max_adj;
-
-	return 0;
-}
-
-static int qoriq_ptp_probe(struct platform_device *dev)
-{
-	struct device_node *node = dev->dev.of_node;
-	struct qoriq_ptp *qoriq_ptp;
-	struct qoriq_ptp_registers *regs;
+	ptp_qoriq->caps.max_adj = max_adj;
+
+	return 0;
+}
+
+int ptp_qoriq_init(struct ptp_qoriq *ptp_qoriq, void __iomem *base,
+		   const struct ptp_clock_info *caps)
+{
+	struct device_node *node = ptp_qoriq->dev->of_node;
+	struct ptp_qoriq_registers *regs;
 	struct timespec64 now;
-	int err = -ENOMEM;
+	unsigned long flags;
 	u32 tmr_ctrl;
-	unsigned long flags;
-	void __iomem *base;
-
-	qoriq_ptp = kzalloc(sizeof(*qoriq_ptp), GFP_KERNEL);
-	if (!qoriq_ptp)
-		goto no_memory;
-
-<<<<<<< HEAD
-	err = -EINVAL;
-=======
+
 	if (!node)
 		return -ENODEV;
 
 	ptp_qoriq->base = base;
 	ptp_qoriq->caps = *caps;
->>>>>>> 407d19ab
-
-	qoriq_ptp->caps = ptp_qoriq_caps;
-
-	if (of_property_read_u32(node, "fsl,cksel", &qoriq_ptp->cksel))
-		qoriq_ptp->cksel = DEFAULT_CKSEL;
+
+	if (of_property_read_u32(node, "fsl,cksel", &ptp_qoriq->cksel))
+		ptp_qoriq->cksel = DEFAULT_CKSEL;
+
+	if (of_property_read_bool(node, "fsl,extts-fifo"))
+		ptp_qoriq->extts_fifo_support = true;
+	else
+		ptp_qoriq->extts_fifo_support = false;
 
 	if (of_property_read_u32(node,
-				 "fsl,tclk-period", &qoriq_ptp->tclk_period) ||
+				 "fsl,tclk-period", &ptp_qoriq->tclk_period) ||
 	    of_property_read_u32(node,
-				 "fsl,tmr-prsc", &qoriq_ptp->tmr_prsc) ||
+				 "fsl,tmr-prsc", &ptp_qoriq->tmr_prsc) ||
 	    of_property_read_u32(node,
-				 "fsl,tmr-add", &qoriq_ptp->tmr_add) ||
+				 "fsl,tmr-add", &ptp_qoriq->tmr_add) ||
 	    of_property_read_u32(node,
-				 "fsl,tmr-fiper1", &qoriq_ptp->tmr_fiper1) ||
+				 "fsl,tmr-fiper1", &ptp_qoriq->tmr_fiper1) ||
 	    of_property_read_u32(node,
-				 "fsl,tmr-fiper2", &qoriq_ptp->tmr_fiper2) ||
+				 "fsl,tmr-fiper2", &ptp_qoriq->tmr_fiper2) ||
 	    of_property_read_u32(node,
-				 "fsl,max-adj", &qoriq_ptp->caps.max_adj)) {
+				 "fsl,max-adj", &ptp_qoriq->caps.max_adj)) {
 		pr_warn("device tree node missing required elements, try automatic configuration\n");
 
-		if (qoriq_ptp_auto_config(qoriq_ptp, node))
-			goto no_config;
-	}
+		if (ptp_qoriq_auto_config(ptp_qoriq, node))
+			return -ENODEV;
+	}
+
+	if (of_property_read_bool(node, "little-endian")) {
+		ptp_qoriq->read = qoriq_read_le;
+		ptp_qoriq->write = qoriq_write_le;
+	} else {
+		ptp_qoriq->read = qoriq_read_be;
+		ptp_qoriq->write = qoriq_write_be;
+	}
+
+	/* The eTSEC uses differnt memory map with DPAA/ENETC */
+	if (of_device_is_compatible(node, "fsl,etsec-ptp")) {
+		ptp_qoriq->regs.ctrl_regs = base + ETSEC_CTRL_REGS_OFFSET;
+		ptp_qoriq->regs.alarm_regs = base + ETSEC_ALARM_REGS_OFFSET;
+		ptp_qoriq->regs.fiper_regs = base + ETSEC_FIPER_REGS_OFFSET;
+		ptp_qoriq->regs.etts_regs = base + ETSEC_ETTS_REGS_OFFSET;
+	} else {
+		ptp_qoriq->regs.ctrl_regs = base + CTRL_REGS_OFFSET;
+		ptp_qoriq->regs.alarm_regs = base + ALARM_REGS_OFFSET;
+		ptp_qoriq->regs.fiper_regs = base + FIPER_REGS_OFFSET;
+		ptp_qoriq->regs.etts_regs = base + ETTS_REGS_OFFSET;
+	}
+
+	ktime_get_real_ts64(&now);
+	ptp_qoriq_settime(&ptp_qoriq->caps, &now);
+
+	tmr_ctrl =
+	  (ptp_qoriq->tclk_period & TCLK_PERIOD_MASK) << TCLK_PERIOD_SHIFT |
+	  (ptp_qoriq->cksel & CKSEL_MASK) << CKSEL_SHIFT;
+
+	spin_lock_init(&ptp_qoriq->lock);
+	spin_lock_irqsave(&ptp_qoriq->lock, flags);
+
+	regs = &ptp_qoriq->regs;
+	ptp_qoriq->write(&regs->ctrl_regs->tmr_ctrl, tmr_ctrl);
+	ptp_qoriq->write(&regs->ctrl_regs->tmr_add, ptp_qoriq->tmr_add);
+	ptp_qoriq->write(&regs->ctrl_regs->tmr_prsc, ptp_qoriq->tmr_prsc);
+	ptp_qoriq->write(&regs->fiper_regs->tmr_fiper1, ptp_qoriq->tmr_fiper1);
+	ptp_qoriq->write(&regs->fiper_regs->tmr_fiper2, ptp_qoriq->tmr_fiper2);
+	set_alarm(ptp_qoriq);
+	ptp_qoriq->write(&regs->ctrl_regs->tmr_ctrl,
+			 tmr_ctrl|FIPERST|RTPE|TE|FRD);
+
+	spin_unlock_irqrestore(&ptp_qoriq->lock, flags);
+
+	ptp_qoriq->clock = ptp_clock_register(&ptp_qoriq->caps, ptp_qoriq->dev);
+	if (IS_ERR(ptp_qoriq->clock))
+		return PTR_ERR(ptp_qoriq->clock);
+
+	ptp_qoriq->phc_index = ptp_clock_index(ptp_qoriq->clock);
+	ptp_qoriq_create_debugfs(ptp_qoriq);
+	return 0;
+}
+EXPORT_SYMBOL_GPL(ptp_qoriq_init);
+
+void ptp_qoriq_free(struct ptp_qoriq *ptp_qoriq)
+{
+	struct ptp_qoriq_registers *regs = &ptp_qoriq->regs;
+
+	ptp_qoriq->write(&regs->ctrl_regs->tmr_temask, 0);
+	ptp_qoriq->write(&regs->ctrl_regs->tmr_ctrl,   0);
+
+	ptp_qoriq_remove_debugfs(ptp_qoriq);
+	ptp_clock_unregister(ptp_qoriq->clock);
+	iounmap(ptp_qoriq->base);
+	free_irq(ptp_qoriq->irq, ptp_qoriq);
+}
+EXPORT_SYMBOL_GPL(ptp_qoriq_free);
+
+static int ptp_qoriq_probe(struct platform_device *dev)
+{
+	struct ptp_qoriq *ptp_qoriq;
+	int err = -ENOMEM;
+	void __iomem *base;
+
+	ptp_qoriq = kzalloc(sizeof(*ptp_qoriq), GFP_KERNEL);
+	if (!ptp_qoriq)
+		goto no_memory;
+
+	ptp_qoriq->dev = &dev->dev;
 
 	err = -ENODEV;
 
-	qoriq_ptp->irq = platform_get_irq(dev, 0);
-
-	if (qoriq_ptp->irq < 0) {
+	ptp_qoriq->irq = platform_get_irq(dev, 0);
+	if (ptp_qoriq->irq < 0) {
 		pr_err("irq not in device tree\n");
 		goto no_node;
 	}
-	if (request_irq(qoriq_ptp->irq, isr, IRQF_SHARED, DRIVER, qoriq_ptp)) {
+	if (request_irq(ptp_qoriq->irq, ptp_qoriq_isr, IRQF_SHARED,
+			DRIVER, ptp_qoriq)) {
 		pr_err("request_irq failed\n");
 		goto no_node;
 	}
 
-	qoriq_ptp->rsrc = platform_get_resource(dev, IORESOURCE_MEM, 0);
-	if (!qoriq_ptp->rsrc) {
+	ptp_qoriq->rsrc = platform_get_resource(dev, IORESOURCE_MEM, 0);
+	if (!ptp_qoriq->rsrc) {
 		pr_err("no resource\n");
 		goto no_resource;
 	}
-	if (request_resource(&iomem_resource, qoriq_ptp->rsrc)) {
+	if (request_resource(&iomem_resource, ptp_qoriq->rsrc)) {
 		pr_err("resource busy\n");
 		goto no_resource;
 	}
 
-	spin_lock_init(&qoriq_ptp->lock);
-
-	base = ioremap(qoriq_ptp->rsrc->start,
-		       resource_size(qoriq_ptp->rsrc));
+	base = ioremap(ptp_qoriq->rsrc->start,
+		       resource_size(ptp_qoriq->rsrc));
 	if (!base) {
 		pr_err("ioremap ptp registers failed\n");
 		goto no_ioremap;
 	}
 
-	qoriq_ptp->base = base;
-
-	if (of_device_is_compatible(node, "fsl,fman-ptp-timer")) {
-		qoriq_ptp->regs.ctrl_regs = base + FMAN_CTRL_REGS_OFFSET;
-		qoriq_ptp->regs.alarm_regs = base + FMAN_ALARM_REGS_OFFSET;
-		qoriq_ptp->regs.fiper_regs = base + FMAN_FIPER_REGS_OFFSET;
-		qoriq_ptp->regs.etts_regs = base + FMAN_ETTS_REGS_OFFSET;
-	} else {
-		qoriq_ptp->regs.ctrl_regs = base + CTRL_REGS_OFFSET;
-		qoriq_ptp->regs.alarm_regs = base + ALARM_REGS_OFFSET;
-		qoriq_ptp->regs.fiper_regs = base + FIPER_REGS_OFFSET;
-		qoriq_ptp->regs.etts_regs = base + ETTS_REGS_OFFSET;
-	}
-
-	ktime_get_real_ts64(&now);
-	ptp_qoriq_settime(&qoriq_ptp->caps, &now);
-
-	tmr_ctrl =
-	  (qoriq_ptp->tclk_period & TCLK_PERIOD_MASK) << TCLK_PERIOD_SHIFT |
-	  (qoriq_ptp->cksel & CKSEL_MASK) << CKSEL_SHIFT;
-
-	spin_lock_irqsave(&qoriq_ptp->lock, flags);
-
-	regs = &qoriq_ptp->regs;
-	qoriq_write(&regs->ctrl_regs->tmr_ctrl,   tmr_ctrl);
-	qoriq_write(&regs->ctrl_regs->tmr_add,    qoriq_ptp->tmr_add);
-	qoriq_write(&regs->ctrl_regs->tmr_prsc,   qoriq_ptp->tmr_prsc);
-	qoriq_write(&regs->fiper_regs->tmr_fiper1, qoriq_ptp->tmr_fiper1);
-	qoriq_write(&regs->fiper_regs->tmr_fiper2, qoriq_ptp->tmr_fiper2);
-	set_alarm(qoriq_ptp);
-	qoriq_write(&regs->ctrl_regs->tmr_ctrl,   tmr_ctrl|FIPERST|RTPE|TE|FRD);
-
-	spin_unlock_irqrestore(&qoriq_ptp->lock, flags);
-
-	qoriq_ptp->clock = ptp_clock_register(&qoriq_ptp->caps, &dev->dev);
-	if (IS_ERR(qoriq_ptp->clock)) {
-		err = PTR_ERR(qoriq_ptp->clock);
+	err = ptp_qoriq_init(ptp_qoriq, base, &ptp_qoriq_caps);
+	if (err)
 		goto no_clock;
-	}
-	qoriq_ptp->phc_index = ptp_clock_index(qoriq_ptp->clock);
-
-	platform_set_drvdata(dev, qoriq_ptp);
-
+
+	platform_set_drvdata(dev, ptp_qoriq);
 	return 0;
 
 no_clock:
-	iounmap(qoriq_ptp->base);
+	iounmap(ptp_qoriq->base);
 no_ioremap:
-	release_resource(qoriq_ptp->rsrc);
+	release_resource(ptp_qoriq->rsrc);
 no_resource:
-	free_irq(qoriq_ptp->irq, qoriq_ptp);
-no_config:
+	free_irq(ptp_qoriq->irq, ptp_qoriq);
 no_node:
-	kfree(qoriq_ptp);
+	kfree(ptp_qoriq);
 no_memory:
 	return err;
 }
 
-static int qoriq_ptp_remove(struct platform_device *dev)
-{
-	struct qoriq_ptp *qoriq_ptp = platform_get_drvdata(dev);
-	struct qoriq_ptp_registers *regs = &qoriq_ptp->regs;
-
-	qoriq_write(&regs->ctrl_regs->tmr_temask, 0);
-	qoriq_write(&regs->ctrl_regs->tmr_ctrl,   0);
-
-	ptp_clock_unregister(qoriq_ptp->clock);
-	iounmap(qoriq_ptp->base);
-	release_resource(qoriq_ptp->rsrc);
-	free_irq(qoriq_ptp->irq, qoriq_ptp);
-	kfree(qoriq_ptp);
-
+static int ptp_qoriq_remove(struct platform_device *dev)
+{
+	struct ptp_qoriq *ptp_qoriq = platform_get_drvdata(dev);
+
+	ptp_qoriq_free(ptp_qoriq);
+	release_resource(ptp_qoriq->rsrc);
+	kfree(ptp_qoriq);
 	return 0;
 }
 
@@ -568,16 +631,16 @@
 };
 MODULE_DEVICE_TABLE(of, match_table);
 
-static struct platform_driver qoriq_ptp_driver = {
+static struct platform_driver ptp_qoriq_driver = {
 	.driver = {
 		.name		= "ptp_qoriq",
 		.of_match_table	= match_table,
 	},
-	.probe       = qoriq_ptp_probe,
-	.remove      = qoriq_ptp_remove,
+	.probe       = ptp_qoriq_probe,
+	.remove      = ptp_qoriq_remove,
 };
 
-module_platform_driver(qoriq_ptp_driver);
+module_platform_driver(ptp_qoriq_driver);
 
 MODULE_AUTHOR("Richard Cochran <richardcochran@gmail.com>");
 MODULE_DESCRIPTION("PTP clock for Freescale QorIQ 1588 timer");
