// SPDX-License-Identifier: GPL-2.0-only
/*
 *  Sony MemoryStick Pro storage support
 *
 *  Copyright (C) 2007 Alex Dubov <oakad@yahoo.com>
 *
 * Special thanks to Carlos Corbacho for providing various MemoryStick cards
 * that made this driver possible.
 */

#include <linux/blkdev.h>
#include <linux/idr.h>
#include <linux/hdreg.h>
#include <linux/kthread.h>
#include <linux/delay.h>
#include <linux/slab.h>
#include <linux/mutex.h>
#include <linux/memstick.h>
#include <linux/module.h>

#define DRIVER_NAME "mspro_block"

static int major;
module_param(major, int, 0644);

#define MSPRO_BLOCK_MAX_SEGS  32
#define MSPRO_BLOCK_MAX_PAGES ((2 << 16) - 1)

#define MSPRO_BLOCK_SIGNATURE        0xa5c3
#define MSPRO_BLOCK_MAX_ATTRIBUTES   41

#define MSPRO_BLOCK_PART_SHIFT 3

enum {
	MSPRO_BLOCK_ID_SYSINFO         = 0x10,
	MSPRO_BLOCK_ID_MODELNAME       = 0x15,
	MSPRO_BLOCK_ID_MBR             = 0x20,
	MSPRO_BLOCK_ID_PBR16           = 0x21,
	MSPRO_BLOCK_ID_PBR32           = 0x22,
	MSPRO_BLOCK_ID_SPECFILEVALUES1 = 0x25,
	MSPRO_BLOCK_ID_SPECFILEVALUES2 = 0x26,
	MSPRO_BLOCK_ID_DEVINFO         = 0x30
};

struct mspro_sys_attr {
	size_t                  size;
	void                    *data;
	unsigned char           id;
	char                    name[32];
	struct device_attribute dev_attr;
};

struct mspro_attr_entry {
	__be32 address;
	__be32 size;
	unsigned char id;
	unsigned char reserved[3];
} __attribute__((packed));

struct mspro_attribute {
	__be16 signature;
	unsigned short          version;
	unsigned char           count;
	unsigned char           reserved[11];
	struct mspro_attr_entry entries[];
} __attribute__((packed));

struct mspro_sys_info {
	unsigned char  class;
	unsigned char  reserved0;
	__be16 block_size;
	__be16 block_count;
	__be16 user_block_count;
	__be16 page_size;
	unsigned char  reserved1[2];
	unsigned char  assembly_date[8];
	__be32 serial_number;
	unsigned char  assembly_maker_code;
	unsigned char  assembly_model_code[3];
	__be16 memory_maker_code;
	__be16 memory_model_code;
	unsigned char  reserved2[4];
	unsigned char  vcc;
	unsigned char  vpp;
	__be16 controller_number;
	__be16 controller_function;
	__be16 start_sector;
	__be16 unit_size;
	unsigned char  ms_sub_class;
	unsigned char  reserved3[4];
	unsigned char  interface_type;
	__be16 controller_code;
	unsigned char  format_type;
	unsigned char  reserved4;
	unsigned char  device_type;
	unsigned char  reserved5[7];
	unsigned char  mspro_id[16];
	unsigned char  reserved6[16];
} __attribute__((packed));

struct mspro_mbr {
	unsigned char boot_partition;
	unsigned char start_head;
	unsigned char start_sector;
	unsigned char start_cylinder;
	unsigned char partition_type;
	unsigned char end_head;
	unsigned char end_sector;
	unsigned char end_cylinder;
	unsigned int  start_sectors;
	unsigned int  sectors_per_partition;
} __attribute__((packed));

struct mspro_specfile {
	char           name[8];
	char           ext[3];
	unsigned char  attr;
	unsigned char  reserved[10];
	unsigned short time;
	unsigned short date;
	unsigned short cluster;
	unsigned int   size;
} __attribute__((packed));

struct mspro_devinfo {
	__be16 cylinders;
	__be16 heads;
	__be16 bytes_per_track;
	__be16 bytes_per_sector;
	__be16 sectors_per_track;
	unsigned char  reserved[6];
} __attribute__((packed));

struct mspro_block_data {
	struct memstick_dev   *card;
	unsigned int          usage_count;
	unsigned int          caps;
	struct gendisk        *disk;
	struct request_queue  *queue;
	struct request        *block_req;
	spinlock_t            q_lock;

	unsigned short        page_size;
	unsigned short        cylinders;
	unsigned short        heads;
	unsigned short        sectors_per_track;

	unsigned char         system;
	unsigned char         read_only:1,
			      eject:1,
			      has_request:1,
			      data_dir:1,
			      active:1;
	unsigned char         transfer_cmd;

	int                   (*mrq_handler)(struct memstick_dev *card,
					     struct memstick_request **mrq);


	/* Default request setup function for data access method preferred by
	 * this host instance.
	 */
	void                  (*setup_transfer)(struct memstick_dev *card,
						u64 offset, size_t length);

	struct attribute_group attr_group;

	struct scatterlist    req_sg[MSPRO_BLOCK_MAX_SEGS];
	unsigned int          seg_count;
	unsigned int          current_seg;
	unsigned int          current_page;
};

static DEFINE_IDR(mspro_block_disk_idr);
static DEFINE_MUTEX(mspro_block_disk_lock);

static int mspro_block_complete_req(struct memstick_dev *card, int error);

/*** Block device ***/

static int mspro_block_bd_open(struct block_device *bdev, fmode_t mode)
{
	struct gendisk *disk = bdev->bd_disk;
	struct mspro_block_data *msb = disk->private_data;
	int rc = -ENXIO;

	mutex_lock(&mspro_block_disk_lock);

	if (msb && msb->card) {
		msb->usage_count++;
		if ((mode & FMODE_WRITE) && msb->read_only)
			rc = -EROFS;
		else
			rc = 0;
	}

	mutex_unlock(&mspro_block_disk_lock);

	return rc;
}


static void mspro_block_disk_release(struct gendisk *disk)
{
	struct mspro_block_data *msb = disk->private_data;
	int disk_id = MINOR(disk_devt(disk)) >> MSPRO_BLOCK_PART_SHIFT;

	mutex_lock(&mspro_block_disk_lock);

	if (msb) {
		if (msb->usage_count)
			msb->usage_count--;

		if (!msb->usage_count) {
			kfree(msb);
			disk->private_data = NULL;
			idr_remove(&mspro_block_disk_idr, disk_id);
			put_disk(disk);
		}
	}

	mutex_unlock(&mspro_block_disk_lock);
}

static void mspro_block_bd_release(struct gendisk *disk, fmode_t mode)
{
	mspro_block_disk_release(disk);
}

static int mspro_block_bd_getgeo(struct block_device *bdev,
				 struct hd_geometry *geo)
{
	struct mspro_block_data *msb = bdev->bd_disk->private_data;

	geo->heads = msb->heads;
	geo->sectors = msb->sectors_per_track;
	geo->cylinders = msb->cylinders;

	return 0;
}

static const struct block_device_operations ms_block_bdops = {
	.open    = mspro_block_bd_open,
	.release = mspro_block_bd_release,
	.getgeo  = mspro_block_bd_getgeo,
	.owner   = THIS_MODULE
};

/*** Information ***/

static struct mspro_sys_attr *mspro_from_sysfs_attr(struct attribute *attr)
{
	struct device_attribute *dev_attr
		= container_of(attr, struct device_attribute, attr);
	return container_of(dev_attr, struct mspro_sys_attr, dev_attr);
}

static const char *mspro_block_attr_name(unsigned char tag)
{
	switch (tag) {
	case MSPRO_BLOCK_ID_SYSINFO:
		return "attr_sysinfo";
	case MSPRO_BLOCK_ID_MODELNAME:
		return "attr_modelname";
	case MSPRO_BLOCK_ID_MBR:
		return "attr_mbr";
	case MSPRO_BLOCK_ID_PBR16:
		return "attr_pbr16";
	case MSPRO_BLOCK_ID_PBR32:
		return "attr_pbr32";
	case MSPRO_BLOCK_ID_SPECFILEVALUES1:
		return "attr_specfilevalues1";
	case MSPRO_BLOCK_ID_SPECFILEVALUES2:
		return "attr_specfilevalues2";
	case MSPRO_BLOCK_ID_DEVINFO:
		return "attr_devinfo";
	default:
		return NULL;
	};
}

typedef ssize_t (*sysfs_show_t)(struct device *dev,
				struct device_attribute *attr,
				char *buffer);

static ssize_t mspro_block_attr_show_default(struct device *dev,
					     struct device_attribute *attr,
					     char *buffer)
{
	struct mspro_sys_attr *s_attr = container_of(attr,
						     struct mspro_sys_attr,
						     dev_attr);

	ssize_t cnt, rc = 0;

	for (cnt = 0; cnt < s_attr->size; cnt++) {
		if (cnt && !(cnt % 16)) {
			if (PAGE_SIZE - rc)
				buffer[rc++] = '\n';
		}

		rc += scnprintf(buffer + rc, PAGE_SIZE - rc, "%02x ",
				((unsigned char *)s_attr->data)[cnt]);
	}
	return rc;
}

static ssize_t mspro_block_attr_show_sysinfo(struct device *dev,
					     struct device_attribute *attr,
					     char *buffer)
{
	struct mspro_sys_attr *x_attr = container_of(attr,
						     struct mspro_sys_attr,
						     dev_attr);
	struct mspro_sys_info *x_sys = x_attr->data;
	ssize_t rc = 0;
	int date_tz = 0, date_tz_f = 0;

	if (x_sys->assembly_date[0] > 0x80U) {
		date_tz = (~x_sys->assembly_date[0]) + 1;
		date_tz_f = date_tz & 3;
		date_tz >>= 2;
		date_tz = -date_tz;
		date_tz_f *= 15;
	} else if (x_sys->assembly_date[0] < 0x80U) {
		date_tz = x_sys->assembly_date[0];
		date_tz_f = date_tz & 3;
		date_tz >>= 2;
		date_tz_f *= 15;
	}

	rc += scnprintf(buffer + rc, PAGE_SIZE - rc, "class: %x\n",
			x_sys->class);
	rc += scnprintf(buffer + rc, PAGE_SIZE - rc, "block size: %x\n",
			be16_to_cpu(x_sys->block_size));
	rc += scnprintf(buffer + rc, PAGE_SIZE - rc, "block count: %x\n",
			be16_to_cpu(x_sys->block_count));
	rc += scnprintf(buffer + rc, PAGE_SIZE - rc, "user block count: %x\n",
			be16_to_cpu(x_sys->user_block_count));
	rc += scnprintf(buffer + rc, PAGE_SIZE - rc, "page size: %x\n",
			be16_to_cpu(x_sys->page_size));
	rc += scnprintf(buffer + rc, PAGE_SIZE - rc, "assembly date: "
			"GMT%+d:%d %04u-%02u-%02u %02u:%02u:%02u\n",
			date_tz, date_tz_f,
			be16_to_cpup((__be16 *)&x_sys->assembly_date[1]),
			x_sys->assembly_date[3], x_sys->assembly_date[4],
			x_sys->assembly_date[5], x_sys->assembly_date[6],
			x_sys->assembly_date[7]);
	rc += scnprintf(buffer + rc, PAGE_SIZE - rc, "serial number: %x\n",
			be32_to_cpu(x_sys->serial_number));
	rc += scnprintf(buffer + rc, PAGE_SIZE - rc,
			"assembly maker code: %x\n",
			x_sys->assembly_maker_code);
	rc += scnprintf(buffer + rc, PAGE_SIZE - rc, "assembly model code: "
			"%02x%02x%02x\n", x_sys->assembly_model_code[0],
			x_sys->assembly_model_code[1],
			x_sys->assembly_model_code[2]);
	rc += scnprintf(buffer + rc, PAGE_SIZE - rc, "memory maker code: %x\n",
			be16_to_cpu(x_sys->memory_maker_code));
	rc += scnprintf(buffer + rc, PAGE_SIZE - rc, "memory model code: %x\n",
			be16_to_cpu(x_sys->memory_model_code));
	rc += scnprintf(buffer + rc, PAGE_SIZE - rc, "vcc: %x\n",
			x_sys->vcc);
	rc += scnprintf(buffer + rc, PAGE_SIZE - rc, "vpp: %x\n",
			x_sys->vpp);
	rc += scnprintf(buffer + rc, PAGE_SIZE - rc, "controller number: %x\n",
			be16_to_cpu(x_sys->controller_number));
	rc += scnprintf(buffer + rc, PAGE_SIZE - rc,
			"controller function: %x\n",
			be16_to_cpu(x_sys->controller_function));
	rc += scnprintf(buffer + rc, PAGE_SIZE - rc, "start sector: %x\n",
			be16_to_cpu(x_sys->start_sector));
	rc += scnprintf(buffer + rc, PAGE_SIZE - rc, "unit size: %x\n",
			be16_to_cpu(x_sys->unit_size));
	rc += scnprintf(buffer + rc, PAGE_SIZE - rc, "sub class: %x\n",
			x_sys->ms_sub_class);
	rc += scnprintf(buffer + rc, PAGE_SIZE - rc, "interface type: %x\n",
			x_sys->interface_type);
	rc += scnprintf(buffer + rc, PAGE_SIZE - rc, "controller code: %x\n",
			be16_to_cpu(x_sys->controller_code));
	rc += scnprintf(buffer + rc, PAGE_SIZE - rc, "format type: %x\n",
			x_sys->format_type);
	rc += scnprintf(buffer + rc, PAGE_SIZE - rc, "device type: %x\n",
			x_sys->device_type);
	rc += scnprintf(buffer + rc, PAGE_SIZE - rc, "mspro id: %s\n",
			x_sys->mspro_id);
	return rc;
}

static ssize_t mspro_block_attr_show_modelname(struct device *dev,
					       struct device_attribute *attr,
					       char *buffer)
{
	struct mspro_sys_attr *s_attr = container_of(attr,
						     struct mspro_sys_attr,
						     dev_attr);

	return scnprintf(buffer, PAGE_SIZE, "%s", (char *)s_attr->data);
}

static ssize_t mspro_block_attr_show_mbr(struct device *dev,
					 struct device_attribute *attr,
					 char *buffer)
{
	struct mspro_sys_attr *x_attr = container_of(attr,
						     struct mspro_sys_attr,
						     dev_attr);
	struct mspro_mbr *x_mbr = x_attr->data;
	ssize_t rc = 0;

	rc += scnprintf(buffer + rc, PAGE_SIZE - rc, "boot partition: %x\n",
			x_mbr->boot_partition);
	rc += scnprintf(buffer + rc, PAGE_SIZE - rc, "start head: %x\n",
			x_mbr->start_head);
	rc += scnprintf(buffer + rc, PAGE_SIZE - rc, "start sector: %x\n",
			x_mbr->start_sector);
	rc += scnprintf(buffer + rc, PAGE_SIZE - rc, "start cylinder: %x\n",
			x_mbr->start_cylinder);
	rc += scnprintf(buffer + rc, PAGE_SIZE - rc, "partition type: %x\n",
			x_mbr->partition_type);
	rc += scnprintf(buffer + rc, PAGE_SIZE - rc, "end head: %x\n",
			x_mbr->end_head);
	rc += scnprintf(buffer + rc, PAGE_SIZE - rc, "end sector: %x\n",
			x_mbr->end_sector);
	rc += scnprintf(buffer + rc, PAGE_SIZE - rc, "end cylinder: %x\n",
			x_mbr->end_cylinder);
	rc += scnprintf(buffer + rc, PAGE_SIZE - rc, "start sectors: %x\n",
			x_mbr->start_sectors);
	rc += scnprintf(buffer + rc, PAGE_SIZE - rc,
			"sectors per partition: %x\n",
			x_mbr->sectors_per_partition);
	return rc;
}

static ssize_t mspro_block_attr_show_specfile(struct device *dev,
					      struct device_attribute *attr,
					      char *buffer)
{
	struct mspro_sys_attr *x_attr = container_of(attr,
						     struct mspro_sys_attr,
						     dev_attr);
	struct mspro_specfile *x_spfile = x_attr->data;
	char name[9], ext[4];
	ssize_t rc = 0;

	memcpy(name, x_spfile->name, 8);
	name[8] = 0;
	memcpy(ext, x_spfile->ext, 3);
	ext[3] = 0;

	rc += scnprintf(buffer + rc, PAGE_SIZE - rc, "name: %s\n", name);
	rc += scnprintf(buffer + rc, PAGE_SIZE - rc, "ext: %s\n", ext);
	rc += scnprintf(buffer + rc, PAGE_SIZE - rc, "attribute: %x\n",
			x_spfile->attr);
	rc += scnprintf(buffer + rc, PAGE_SIZE - rc, "time: %d:%d:%d\n",
			x_spfile->time >> 11,
			(x_spfile->time >> 5) & 0x3f,
			(x_spfile->time & 0x1f) * 2);
	rc += scnprintf(buffer + rc, PAGE_SIZE - rc, "date: %d-%d-%d\n",
			(x_spfile->date >> 9) + 1980,
			(x_spfile->date >> 5) & 0xf,
			x_spfile->date & 0x1f);
	rc += scnprintf(buffer + rc, PAGE_SIZE - rc, "start cluster: %x\n",
			x_spfile->cluster);
	rc += scnprintf(buffer + rc, PAGE_SIZE - rc, "size: %x\n",
			x_spfile->size);
	return rc;
}

static ssize_t mspro_block_attr_show_devinfo(struct device *dev,
					     struct device_attribute *attr,
					     char *buffer)
{
	struct mspro_sys_attr *x_attr = container_of(attr,
						     struct mspro_sys_attr,
						     dev_attr);
	struct mspro_devinfo *x_devinfo = x_attr->data;
	ssize_t rc = 0;

	rc += scnprintf(buffer + rc, PAGE_SIZE - rc, "cylinders: %x\n",
			be16_to_cpu(x_devinfo->cylinders));
	rc += scnprintf(buffer + rc, PAGE_SIZE - rc, "heads: %x\n",
			be16_to_cpu(x_devinfo->heads));
	rc += scnprintf(buffer + rc, PAGE_SIZE - rc, "bytes per track: %x\n",
			be16_to_cpu(x_devinfo->bytes_per_track));
	rc += scnprintf(buffer + rc, PAGE_SIZE - rc, "bytes per sector: %x\n",
			be16_to_cpu(x_devinfo->bytes_per_sector));
	rc += scnprintf(buffer + rc, PAGE_SIZE - rc, "sectors per track: %x\n",
			be16_to_cpu(x_devinfo->sectors_per_track));
	return rc;
}

static sysfs_show_t mspro_block_attr_show(unsigned char tag)
{
	switch (tag) {
	case MSPRO_BLOCK_ID_SYSINFO:
		return mspro_block_attr_show_sysinfo;
	case MSPRO_BLOCK_ID_MODELNAME:
		return mspro_block_attr_show_modelname;
	case MSPRO_BLOCK_ID_MBR:
		return mspro_block_attr_show_mbr;
	case MSPRO_BLOCK_ID_SPECFILEVALUES1:
	case MSPRO_BLOCK_ID_SPECFILEVALUES2:
		return mspro_block_attr_show_specfile;
	case MSPRO_BLOCK_ID_DEVINFO:
		return mspro_block_attr_show_devinfo;
	default:
		return mspro_block_attr_show_default;
	}
}

/*** Protocol handlers ***/

/*
 * Functions prefixed with "h_" are protocol callbacks. They can be called from
 * interrupt context. Return value of 0 means that request processing is still
 * ongoing, while special error value of -EAGAIN means that current request is
 * finished (and request processor should come back some time later).
 */

static int h_mspro_block_req_init(struct memstick_dev *card,
				  struct memstick_request **mrq)
{
	struct mspro_block_data *msb = memstick_get_drvdata(card);

	*mrq = &card->current_mrq;
	card->next_request = msb->mrq_handler;
	return 0;
}

static int h_mspro_block_default(struct memstick_dev *card,
				 struct memstick_request **mrq)
{
	return mspro_block_complete_req(card, (*mrq)->error);
}

static int h_mspro_block_default_bad(struct memstick_dev *card,
				     struct memstick_request **mrq)
{
	return -ENXIO;
}

static int h_mspro_block_get_ro(struct memstick_dev *card,
				struct memstick_request **mrq)
{
	struct mspro_block_data *msb = memstick_get_drvdata(card);

	if (!(*mrq)->error) {
		if ((*mrq)->data[offsetof(struct ms_status_register, status0)]
		    & MEMSTICK_STATUS0_WP)
			msb->read_only = 1;
		else
			msb->read_only = 0;
	}

	return mspro_block_complete_req(card, (*mrq)->error);
}

static int h_mspro_block_wait_for_ced(struct memstick_dev *card,
				      struct memstick_request **mrq)
{
	dev_dbg(&card->dev, "wait for ced: value %x\n", (*mrq)->data[0]);

	if (!(*mrq)->error) {
		if ((*mrq)->data[0] & (MEMSTICK_INT_CMDNAK | MEMSTICK_INT_ERR))
			(*mrq)->error = -EFAULT;
		else if (!((*mrq)->data[0] & MEMSTICK_INT_CED))
			return 0;
	}

	return mspro_block_complete_req(card, (*mrq)->error);
}

static int h_mspro_block_transfer_data(struct memstick_dev *card,
				       struct memstick_request **mrq)
{
	struct mspro_block_data *msb = memstick_get_drvdata(card);
	unsigned char t_val = 0;
	struct scatterlist t_sg = { 0 };
	size_t t_offset;

	if ((*mrq)->error)
		return mspro_block_complete_req(card, (*mrq)->error);

	switch ((*mrq)->tpc) {
	case MS_TPC_WRITE_REG:
		memstick_init_req(*mrq, MS_TPC_SET_CMD, &msb->transfer_cmd, 1);
		(*mrq)->need_card_int = 1;
		return 0;
	case MS_TPC_SET_CMD:
		t_val = (*mrq)->int_reg;
		memstick_init_req(*mrq, MS_TPC_GET_INT, NULL, 1);
		if (msb->caps & MEMSTICK_CAP_AUTO_GET_INT)
			goto has_int_reg;
		return 0;
	case MS_TPC_GET_INT:
		t_val = (*mrq)->data[0];
has_int_reg:
		if (t_val & (MEMSTICK_INT_CMDNAK | MEMSTICK_INT_ERR)) {
			t_val = MSPRO_CMD_STOP;
			memstick_init_req(*mrq, MS_TPC_SET_CMD, &t_val, 1);
			card->next_request = h_mspro_block_default;
			return 0;
		}

		if (msb->current_page
		    == (msb->req_sg[msb->current_seg].length
			/ msb->page_size)) {
			msb->current_page = 0;
			msb->current_seg++;

			if (msb->current_seg == msb->seg_count) {
				if (t_val & MEMSTICK_INT_CED) {
					return mspro_block_complete_req(card,
									0);
				} else {
					card->next_request
						= h_mspro_block_wait_for_ced;
					memstick_init_req(*mrq, MS_TPC_GET_INT,
							  NULL, 1);
					return 0;
				}
			}
		}

		if (!(t_val & MEMSTICK_INT_BREQ)) {
			memstick_init_req(*mrq, MS_TPC_GET_INT, NULL, 1);
			return 0;
		}

		t_offset = msb->req_sg[msb->current_seg].offset;
		t_offset += msb->current_page * msb->page_size;

		sg_set_page(&t_sg,
			    nth_page(sg_page(&(msb->req_sg[msb->current_seg])),
				     t_offset >> PAGE_SHIFT),
			    msb->page_size, offset_in_page(t_offset));

		memstick_init_req_sg(*mrq, msb->data_dir == READ
					   ? MS_TPC_READ_LONG_DATA
					   : MS_TPC_WRITE_LONG_DATA,
				     &t_sg);
		(*mrq)->need_card_int = 1;
		return 0;
	case MS_TPC_READ_LONG_DATA:
	case MS_TPC_WRITE_LONG_DATA:
		msb->current_page++;
		if (msb->caps & MEMSTICK_CAP_AUTO_GET_INT) {
			t_val = (*mrq)->int_reg;
			goto has_int_reg;
		} else {
			memstick_init_req(*mrq, MS_TPC_GET_INT, NULL, 1);
			return 0;
		}

	default:
		BUG();
	}
}

/*** Transfer setup functions for different access methods. ***/

/** Setup data transfer request for SET_CMD TPC with arguments in card
 *  registers.
 *
 *  @card    Current media instance
 *  @offset  Target data offset in bytes
 *  @length  Required transfer length in bytes.
 */
static void h_mspro_block_setup_cmd(struct memstick_dev *card, u64 offset,
				    size_t length)
{
	struct mspro_block_data *msb = memstick_get_drvdata(card);
	struct mspro_param_register param = {
		.system = msb->system,
		.data_count = cpu_to_be16((uint16_t)(length / msb->page_size)),
		/* ISO C90 warning precludes direct initialization for now. */
		.data_address = 0,
		.tpc_param = 0
	};

	do_div(offset, msb->page_size);
	param.data_address = cpu_to_be32((uint32_t)offset);

	card->next_request = h_mspro_block_req_init;
	msb->mrq_handler = h_mspro_block_transfer_data;
	memstick_init_req(&card->current_mrq, MS_TPC_WRITE_REG,
			  &param, sizeof(param));
}

/*** Data transfer ***/

<<<<<<< HEAD
static int mspro_block_issue_req(struct memstick_dev *card, int chunk)
=======
static int mspro_block_issue_req(struct memstick_dev *card)
>>>>>>> 407d19ab
{
	struct mspro_block_data *msb = memstick_get_drvdata(card);
	u64 t_off;
	unsigned int count;

<<<<<<< HEAD
try_again:
	while (chunk) {
=======
	while (true) {
>>>>>>> 407d19ab
		msb->current_page = 0;
		msb->current_seg = 0;
		msb->seg_count = blk_rq_map_sg(msb->block_req->q,
					       msb->block_req,
					       msb->req_sg);

		if (!msb->seg_count) {
<<<<<<< HEAD
			chunk = __blk_end_request_cur(msb->block_req,
					BLK_STS_RESOURCE);
			continue;
=======
			unsigned int bytes = blk_rq_cur_bytes(msb->block_req);
			bool chunk;

			chunk = blk_update_request(msb->block_req,
							BLK_STS_RESOURCE,
							bytes);
			if (chunk)
				continue;
			__blk_mq_end_request(msb->block_req,
						BLK_STS_RESOURCE);
			msb->block_req = NULL;
			return -EAGAIN;
>>>>>>> 407d19ab
		}

		t_off = blk_rq_pos(msb->block_req);
		t_off <<= 9;
		count = blk_rq_bytes(msb->block_req);

		msb->setup_transfer(card, t_off, count);

		msb->data_dir = rq_data_dir(msb->block_req);
		msb->transfer_cmd = msb->data_dir == READ
				    ? MSPRO_CMD_READ_DATA
				    : MSPRO_CMD_WRITE_DATA;

		memstick_new_req(card->host);
		return 0;
	}
<<<<<<< HEAD

	dev_dbg(&card->dev, "blk_fetch\n");
	msb->block_req = blk_fetch_request(msb->queue);
	if (!msb->block_req) {
		dev_dbg(&card->dev, "issue end\n");
		return -EAGAIN;
	}

	dev_dbg(&card->dev, "trying again\n");
	chunk = 1;
	goto try_again;
=======
>>>>>>> 407d19ab
}

static int mspro_block_complete_req(struct memstick_dev *card, int error)
{
	struct mspro_block_data *msb = memstick_get_drvdata(card);
	int chunk, cnt;
	unsigned int t_len = 0;
	unsigned long flags;

	spin_lock_irqsave(&msb->q_lock, flags);
	dev_dbg(&card->dev, "complete %d, %d\n", msb->has_request ? 1 : 0,
		error);

	if (msb->has_request) {
		/* Nothing to do - not really an error */
		if (error == -EAGAIN)
			error = 0;

		if (error || (card->current_mrq.tpc == MSPRO_CMD_STOP)) {
			if (msb->data_dir == READ) {
				for (cnt = 0; cnt < msb->current_seg; cnt++) {
					t_len += msb->req_sg[cnt].length
						 / msb->page_size;

					if (msb->current_page)
						t_len += msb->current_page - 1;

					t_len *= msb->page_size;
				}
			}
		} else
			t_len = blk_rq_bytes(msb->block_req);

		dev_dbg(&card->dev, "transferred %x (%d)\n", t_len, error);

		if (error && !t_len)
			t_len = blk_rq_cur_bytes(msb->block_req);

		chunk = __blk_end_request(msb->block_req,
				errno_to_blk_status(error), t_len);
<<<<<<< HEAD

		error = mspro_block_issue_req(card, chunk);

		if (!error)
			goto out;
		else
			msb->has_request = 0;
=======
		if (chunk) {
			error = mspro_block_issue_req(card);
			if (!error)
				goto out;
		} else {
			__blk_mq_end_request(msb->block_req,
						errno_to_blk_status(error));
			msb->block_req = NULL;
		}
>>>>>>> 407d19ab
	} else {
		if (!error)
			error = -EAGAIN;
	}

	card->next_request = h_mspro_block_default_bad;
	complete_all(&card->mrq_complete);
out:
	spin_unlock_irqrestore(&msb->q_lock, flags);
	return error;
}

static void mspro_block_stop(struct memstick_dev *card)
{
	struct mspro_block_data *msb = memstick_get_drvdata(card);
	int rc = 0;
	unsigned long flags;

	while (1) {
		spin_lock_irqsave(&msb->q_lock, flags);
		if (!msb->has_request) {
			blk_stop_queue(msb->queue);
			rc = 1;
		}
		spin_unlock_irqrestore(&msb->q_lock, flags);

		if (rc)
			break;

		wait_for_completion(&card->mrq_complete);
	}
}

static void mspro_block_start(struct memstick_dev *card)
{
	struct mspro_block_data *msb = memstick_get_drvdata(card);
	unsigned long flags;

	spin_lock_irqsave(&msb->q_lock, flags);
	blk_start_queue(msb->queue);
	spin_unlock_irqrestore(&msb->q_lock, flags);
}

static void mspro_block_submit_req(struct request_queue *q)
{
	struct memstick_dev *card = q->queuedata;
	struct mspro_block_data *msb = memstick_get_drvdata(card);
	struct request *req = NULL;

	if (msb->has_request)
		return;

	if (msb->eject) {
		while ((req = blk_fetch_request(q)) != NULL)
			__blk_end_request_all(req, BLK_STS_IOERR);

<<<<<<< HEAD
		return;
	}
=======
	msb->block_req = bd->rq;
	blk_mq_start_request(bd->rq);

	if (mspro_block_issue_req(card))
		msb->block_req = NULL;
>>>>>>> 407d19ab

	msb->has_request = 1;
	if (mspro_block_issue_req(card, 0))
		msb->has_request = 0;
}

/*** Initialization ***/

static int mspro_block_wait_for_ced(struct memstick_dev *card)
{
	struct mspro_block_data *msb = memstick_get_drvdata(card);

	card->next_request = h_mspro_block_req_init;
	msb->mrq_handler = h_mspro_block_wait_for_ced;
	memstick_init_req(&card->current_mrq, MS_TPC_GET_INT, NULL, 1);
	memstick_new_req(card->host);
	wait_for_completion(&card->mrq_complete);
	return card->current_mrq.error;
}

static int mspro_block_set_interface(struct memstick_dev *card,
				     unsigned char sys_reg)
{
	struct memstick_host *host = card->host;
	struct mspro_block_data *msb = memstick_get_drvdata(card);
	struct mspro_param_register param = {
		.system = sys_reg,
		.data_count = 0,
		.data_address = 0,
		.tpc_param = 0
	};

	card->next_request = h_mspro_block_req_init;
	msb->mrq_handler = h_mspro_block_default;
	memstick_init_req(&card->current_mrq, MS_TPC_WRITE_REG, &param,
			  sizeof(param));
	memstick_new_req(host);
	wait_for_completion(&card->mrq_complete);
	return card->current_mrq.error;
}

static int mspro_block_switch_interface(struct memstick_dev *card)
{
	struct memstick_host *host = card->host;
	struct mspro_block_data *msb = memstick_get_drvdata(card);
	int rc = 0;

try_again:
	if (msb->caps & MEMSTICK_CAP_PAR4)
		rc = mspro_block_set_interface(card, MEMSTICK_SYS_PAR4);
	else
		return 0;

	if (rc) {
		printk(KERN_WARNING
		       "%s: could not switch to 4-bit mode, error %d\n",
		       dev_name(&card->dev), rc);
		return 0;
	}

	msb->system = MEMSTICK_SYS_PAR4;
	host->set_param(host, MEMSTICK_INTERFACE, MEMSTICK_PAR4);
	printk(KERN_INFO "%s: switching to 4-bit parallel mode\n",
	       dev_name(&card->dev));

	if (msb->caps & MEMSTICK_CAP_PAR8) {
		rc = mspro_block_set_interface(card, MEMSTICK_SYS_PAR8);

		if (!rc) {
			msb->system = MEMSTICK_SYS_PAR8;
			host->set_param(host, MEMSTICK_INTERFACE,
					MEMSTICK_PAR8);
			printk(KERN_INFO
			       "%s: switching to 8-bit parallel mode\n",
			       dev_name(&card->dev));
		} else
			printk(KERN_WARNING
			       "%s: could not switch to 8-bit mode, error %d\n",
			       dev_name(&card->dev), rc);
	}

	card->next_request = h_mspro_block_req_init;
	msb->mrq_handler = h_mspro_block_default;
	memstick_init_req(&card->current_mrq, MS_TPC_GET_INT, NULL, 1);
	memstick_new_req(card->host);
	wait_for_completion(&card->mrq_complete);
	rc = card->current_mrq.error;

	if (rc) {
		printk(KERN_WARNING
		       "%s: interface error, trying to fall back to serial\n",
		       dev_name(&card->dev));
		msb->system = MEMSTICK_SYS_SERIAL;
		host->set_param(host, MEMSTICK_POWER, MEMSTICK_POWER_OFF);
		msleep(10);
		host->set_param(host, MEMSTICK_POWER, MEMSTICK_POWER_ON);
		host->set_param(host, MEMSTICK_INTERFACE, MEMSTICK_SERIAL);

		rc = memstick_set_rw_addr(card);
		if (!rc)
			rc = mspro_block_set_interface(card, msb->system);

		if (!rc) {
			msleep(150);
			rc = mspro_block_wait_for_ced(card);
			if (rc)
				return rc;

			if (msb->caps & MEMSTICK_CAP_PAR8) {
				msb->caps &= ~MEMSTICK_CAP_PAR8;
				goto try_again;
			}
		}
	}
	return rc;
}

/* Memory allocated for attributes by this function should be freed by
 * mspro_block_data_clear, no matter if the initialization process succeeded
 * or failed.
 */
static int mspro_block_read_attributes(struct memstick_dev *card)
{
	struct mspro_block_data *msb = memstick_get_drvdata(card);
	struct mspro_attribute *attr = NULL;
	struct mspro_sys_attr *s_attr = NULL;
	unsigned char *buffer = NULL;
	int cnt, rc, attr_count;
	/* While normally physical device offsets, represented here by
	 * attr_offset and attr_len will be of large numeric types, we can be
	 * sure, that attributes are close enough to the beginning of the
	 * device, to save ourselves some trouble.
	 */
	unsigned int addr, attr_offset = 0, attr_len = msb->page_size;

	attr = kmalloc(msb->page_size, GFP_KERNEL);
	if (!attr)
		return -ENOMEM;

	sg_init_one(&msb->req_sg[0], attr, msb->page_size);
	msb->seg_count = 1;
	msb->current_seg = 0;
	msb->current_page = 0;
	msb->data_dir = READ;
	msb->transfer_cmd = MSPRO_CMD_READ_ATRB;

	msb->setup_transfer(card, attr_offset, attr_len);

	memstick_new_req(card->host);
	wait_for_completion(&card->mrq_complete);
	if (card->current_mrq.error) {
		rc = card->current_mrq.error;
		goto out_free_attr;
	}

	if (be16_to_cpu(attr->signature) != MSPRO_BLOCK_SIGNATURE) {
		printk(KERN_ERR "%s: unrecognized device signature %x\n",
		       dev_name(&card->dev), be16_to_cpu(attr->signature));
		rc = -ENODEV;
		goto out_free_attr;
	}

	if (attr->count > MSPRO_BLOCK_MAX_ATTRIBUTES) {
		printk(KERN_WARNING "%s: way too many attribute entries\n",
		       dev_name(&card->dev));
		attr_count = MSPRO_BLOCK_MAX_ATTRIBUTES;
	} else
		attr_count = attr->count;

	msb->attr_group.attrs = kcalloc(attr_count + 1,
					sizeof(*msb->attr_group.attrs),
					GFP_KERNEL);
	if (!msb->attr_group.attrs) {
		rc = -ENOMEM;
		goto out_free_attr;
	}
	msb->attr_group.name = "media_attributes";

	buffer = kmemdup(attr, attr_len, GFP_KERNEL);
	if (!buffer) {
		rc = -ENOMEM;
		goto out_free_attr;
	}

	for (cnt = 0; cnt < attr_count; ++cnt) {
		s_attr = kzalloc(sizeof(struct mspro_sys_attr), GFP_KERNEL);
		if (!s_attr) {
			rc = -ENOMEM;
			goto out_free_buffer;
		}

		msb->attr_group.attrs[cnt] = &s_attr->dev_attr.attr;
		addr = be32_to_cpu(attr->entries[cnt].address);
		s_attr->size = be32_to_cpu(attr->entries[cnt].size);
		dev_dbg(&card->dev, "adding attribute %d: id %x, address %x, "
			"size %zx\n", cnt, attr->entries[cnt].id, addr,
			s_attr->size);
		s_attr->id = attr->entries[cnt].id;
		if (mspro_block_attr_name(s_attr->id))
			snprintf(s_attr->name, sizeof(s_attr->name), "%s",
				 mspro_block_attr_name(attr->entries[cnt].id));
		else
			snprintf(s_attr->name, sizeof(s_attr->name),
				 "attr_x%02x", attr->entries[cnt].id);

		sysfs_attr_init(&s_attr->dev_attr.attr);
		s_attr->dev_attr.attr.name = s_attr->name;
		s_attr->dev_attr.attr.mode = S_IRUGO;
		s_attr->dev_attr.show = mspro_block_attr_show(s_attr->id);

		if (!s_attr->size)
			continue;

		s_attr->data = kmalloc(s_attr->size, GFP_KERNEL);
		if (!s_attr->data) {
			rc = -ENOMEM;
			goto out_free_buffer;
		}

		if (((addr / msb->page_size) == (attr_offset / msb->page_size))
		    && (((addr + s_attr->size - 1) / msb->page_size)
			== (attr_offset / msb->page_size))) {
			memcpy(s_attr->data, buffer + addr % msb->page_size,
			       s_attr->size);
			continue;
		}

		attr_offset = (addr / msb->page_size) * msb->page_size;

		if ((attr_offset + attr_len) < (addr + s_attr->size)) {
			kfree(buffer);
			attr_len = (((addr + s_attr->size) / msb->page_size)
				    + 1 ) * msb->page_size - attr_offset;
			buffer = kmalloc(attr_len, GFP_KERNEL);
			if (!buffer) {
				rc = -ENOMEM;
				goto out_free_attr;
			}
		}

		sg_init_one(&msb->req_sg[0], buffer, attr_len);
		msb->seg_count = 1;
		msb->current_seg = 0;
		msb->current_page = 0;
		msb->data_dir = READ;
		msb->transfer_cmd = MSPRO_CMD_READ_ATRB;

		dev_dbg(&card->dev, "reading attribute range %x, %x\n",
			attr_offset, attr_len);

		msb->setup_transfer(card, attr_offset, attr_len);
		memstick_new_req(card->host);
		wait_for_completion(&card->mrq_complete);
		if (card->current_mrq.error) {
			rc = card->current_mrq.error;
			goto out_free_buffer;
		}

		memcpy(s_attr->data, buffer + addr % msb->page_size,
		       s_attr->size);
	}

	rc = 0;
out_free_buffer:
	kfree(buffer);
out_free_attr:
	kfree(attr);
	return rc;
}

static int mspro_block_init_card(struct memstick_dev *card)
{
	struct mspro_block_data *msb = memstick_get_drvdata(card);
	struct memstick_host *host = card->host;
	int rc = 0;

	msb->system = MEMSTICK_SYS_SERIAL;
	msb->setup_transfer = h_mspro_block_setup_cmd;

	card->reg_addr.r_offset = offsetof(struct mspro_register, status);
	card->reg_addr.r_length = sizeof(struct ms_status_register);
	card->reg_addr.w_offset = offsetof(struct mspro_register, param);
	card->reg_addr.w_length = sizeof(struct mspro_param_register);

	if (memstick_set_rw_addr(card))
		return -EIO;

	msb->caps = host->caps;

	msleep(150);
	rc = mspro_block_wait_for_ced(card);
	if (rc)
		return rc;

	rc = mspro_block_switch_interface(card);
	if (rc)
		return rc;

	dev_dbg(&card->dev, "card activated\n");
	if (msb->system != MEMSTICK_SYS_SERIAL)
		msb->caps |= MEMSTICK_CAP_AUTO_GET_INT;

	card->next_request = h_mspro_block_req_init;
	msb->mrq_handler = h_mspro_block_get_ro;
	memstick_init_req(&card->current_mrq, MS_TPC_READ_REG, NULL,
			  sizeof(struct ms_status_register));
	memstick_new_req(card->host);
	wait_for_completion(&card->mrq_complete);
	if (card->current_mrq.error)
		return card->current_mrq.error;

	dev_dbg(&card->dev, "card r/w status %d\n", msb->read_only ? 0 : 1);

	msb->page_size = 512;
	rc = mspro_block_read_attributes(card);
	if (rc)
		return rc;

	dev_dbg(&card->dev, "attributes loaded\n");
	return 0;

}

static int mspro_block_init_disk(struct memstick_dev *card)
{
	struct mspro_block_data *msb = memstick_get_drvdata(card);
	struct mspro_devinfo *dev_info = NULL;
	struct mspro_sys_info *sys_info = NULL;
	struct mspro_sys_attr *s_attr = NULL;
	int rc, disk_id;
	unsigned long capacity;

	for (rc = 0; msb->attr_group.attrs[rc]; ++rc) {
		s_attr = mspro_from_sysfs_attr(msb->attr_group.attrs[rc]);

		if (s_attr->id == MSPRO_BLOCK_ID_DEVINFO)
			dev_info = s_attr->data;
		else if (s_attr->id == MSPRO_BLOCK_ID_SYSINFO)
			sys_info = s_attr->data;
	}

	if (!dev_info || !sys_info)
		return -ENODEV;

	msb->cylinders = be16_to_cpu(dev_info->cylinders);
	msb->heads = be16_to_cpu(dev_info->heads);
	msb->sectors_per_track = be16_to_cpu(dev_info->sectors_per_track);

	msb->page_size = be16_to_cpu(sys_info->unit_size);

	mutex_lock(&mspro_block_disk_lock);
	disk_id = idr_alloc(&mspro_block_disk_idr, card, 0, 256, GFP_KERNEL);
	mutex_unlock(&mspro_block_disk_lock);
	if (disk_id < 0)
		return disk_id;

	msb->disk = alloc_disk(1 << MSPRO_BLOCK_PART_SHIFT);
	if (!msb->disk) {
		rc = -ENOMEM;
		goto out_release_id;
	}

	msb->queue = blk_init_queue(mspro_block_submit_req, &msb->q_lock);
	if (!msb->queue) {
		rc = -ENOMEM;
		goto out_put_disk;
	}

	msb->queue->queuedata = card;

	blk_queue_max_hw_sectors(msb->queue, MSPRO_BLOCK_MAX_PAGES);
	blk_queue_max_segments(msb->queue, MSPRO_BLOCK_MAX_SEGS);
	blk_queue_max_segment_size(msb->queue,
				   MSPRO_BLOCK_MAX_PAGES * msb->page_size);

	msb->disk->major = major;
	msb->disk->first_minor = disk_id << MSPRO_BLOCK_PART_SHIFT;
	msb->disk->fops = &ms_block_bdops;
	msb->usage_count = 1;
	msb->disk->private_data = msb;
	msb->disk->queue = msb->queue;

	sprintf(msb->disk->disk_name, "mspblk%d", disk_id);

	blk_queue_logical_block_size(msb->queue, msb->page_size);

	capacity = be16_to_cpu(sys_info->user_block_count);
	capacity *= be16_to_cpu(sys_info->block_size);
	capacity *= msb->page_size >> 9;
	set_capacity(msb->disk, capacity);
	dev_dbg(&card->dev, "capacity set %ld\n", capacity);

	device_add_disk(&card->dev, msb->disk);
	msb->active = 1;
	return 0;

out_put_disk:
	put_disk(msb->disk);
out_release_id:
	mutex_lock(&mspro_block_disk_lock);
	idr_remove(&mspro_block_disk_idr, disk_id);
	mutex_unlock(&mspro_block_disk_lock);
	return rc;
}

static void mspro_block_data_clear(struct mspro_block_data *msb)
{
	int cnt;
	struct mspro_sys_attr *s_attr;

	if (msb->attr_group.attrs) {
		for (cnt = 0; msb->attr_group.attrs[cnt]; ++cnt) {
			s_attr = mspro_from_sysfs_attr(msb->attr_group
							   .attrs[cnt]);
			kfree(s_attr->data);
			kfree(s_attr);
		}
		kfree(msb->attr_group.attrs);
	}

	msb->card = NULL;
}

static int mspro_block_check_card(struct memstick_dev *card)
{
	struct mspro_block_data *msb = memstick_get_drvdata(card);

	return (msb->active == 1);
}

static int mspro_block_probe(struct memstick_dev *card)
{
	struct mspro_block_data *msb;
	int rc = 0;

	msb = kzalloc(sizeof(struct mspro_block_data), GFP_KERNEL);
	if (!msb)
		return -ENOMEM;
	memstick_set_drvdata(card, msb);
	msb->card = card;
	spin_lock_init(&msb->q_lock);

	rc = mspro_block_init_card(card);

	if (rc)
		goto out_free;

	rc = sysfs_create_group(&card->dev.kobj, &msb->attr_group);
	if (rc)
		goto out_free;

	rc = mspro_block_init_disk(card);
	if (!rc) {
		card->check = mspro_block_check_card;
		card->stop = mspro_block_stop;
		card->start = mspro_block_start;
		return 0;
	}

	sysfs_remove_group(&card->dev.kobj, &msb->attr_group);
out_free:
	memstick_set_drvdata(card, NULL);
	mspro_block_data_clear(msb);
	kfree(msb);
	return rc;
}

static void mspro_block_remove(struct memstick_dev *card)
{
	struct mspro_block_data *msb = memstick_get_drvdata(card);
	unsigned long flags;

	spin_lock_irqsave(&msb->q_lock, flags);
	msb->eject = 1;
	blk_start_queue(msb->queue);
	spin_unlock_irqrestore(&msb->q_lock, flags);

	del_gendisk(msb->disk);
	dev_dbg(&card->dev, "mspro block remove\n");

	blk_cleanup_queue(msb->queue);
	msb->queue = NULL;

	sysfs_remove_group(&card->dev.kobj, &msb->attr_group);

	mutex_lock(&mspro_block_disk_lock);
	mspro_block_data_clear(msb);
	mutex_unlock(&mspro_block_disk_lock);

	mspro_block_disk_release(msb->disk);
	memstick_set_drvdata(card, NULL);
}

#ifdef CONFIG_PM

static int mspro_block_suspend(struct memstick_dev *card, pm_message_t state)
{
	struct mspro_block_data *msb = memstick_get_drvdata(card);
	unsigned long flags;

	spin_lock_irqsave(&msb->q_lock, flags);
	blk_stop_queue(msb->queue);
	msb->active = 0;
	spin_unlock_irqrestore(&msb->q_lock, flags);

	return 0;
}

static int mspro_block_resume(struct memstick_dev *card)
{
	struct mspro_block_data *msb = memstick_get_drvdata(card);
	unsigned long flags;
	int rc = 0;

#ifdef CONFIG_MEMSTICK_UNSAFE_RESUME

	struct mspro_block_data *new_msb;
	struct memstick_host *host = card->host;
	struct mspro_sys_attr *s_attr, *r_attr;
	unsigned char cnt;

	mutex_lock(&host->lock);
	new_msb = kzalloc(sizeof(struct mspro_block_data), GFP_KERNEL);
	if (!new_msb) {
		rc = -ENOMEM;
		goto out_unlock;
	}

	new_msb->card = card;
	memstick_set_drvdata(card, new_msb);
	if (mspro_block_init_card(card))
		goto out_free;

	for (cnt = 0; new_msb->attr_group.attrs[cnt]
		      && msb->attr_group.attrs[cnt]; ++cnt) {
		s_attr = mspro_from_sysfs_attr(new_msb->attr_group.attrs[cnt]);
		r_attr = mspro_from_sysfs_attr(msb->attr_group.attrs[cnt]);

		if (s_attr->id == MSPRO_BLOCK_ID_SYSINFO
		    && r_attr->id == s_attr->id) {
			if (memcmp(s_attr->data, r_attr->data, s_attr->size))
				break;

			msb->active = 1;
			break;
		}
	}

out_free:
	memstick_set_drvdata(card, msb);
	mspro_block_data_clear(new_msb);
	kfree(new_msb);
out_unlock:
	mutex_unlock(&host->lock);

#endif /* CONFIG_MEMSTICK_UNSAFE_RESUME */

	spin_lock_irqsave(&msb->q_lock, flags);
	blk_start_queue(msb->queue);
	spin_unlock_irqrestore(&msb->q_lock, flags);
	return rc;
}

#else

#define mspro_block_suspend NULL
#define mspro_block_resume NULL

#endif /* CONFIG_PM */

static struct memstick_device_id mspro_block_id_tbl[] = {
	{MEMSTICK_MATCH_ALL, MEMSTICK_TYPE_PRO, MEMSTICK_CATEGORY_STORAGE_DUO,
	 MEMSTICK_CLASS_DUO},
	{}
};


static struct memstick_driver mspro_block_driver = {
	.driver = {
		.name  = DRIVER_NAME,
		.owner = THIS_MODULE
	},
	.id_table = mspro_block_id_tbl,
	.probe    = mspro_block_probe,
	.remove   = mspro_block_remove,
	.suspend  = mspro_block_suspend,
	.resume   = mspro_block_resume
};

static int __init mspro_block_init(void)
{
	int rc = -ENOMEM;

	rc = register_blkdev(major, DRIVER_NAME);
	if (rc < 0) {
		printk(KERN_ERR DRIVER_NAME ": failed to register "
		       "major %d, error %d\n", major, rc);
		return rc;
	}
	if (!major)
		major = rc;

	rc = memstick_register_driver(&mspro_block_driver);
	if (rc)
		unregister_blkdev(major, DRIVER_NAME);
	return rc;
}

static void __exit mspro_block_exit(void)
{
	memstick_unregister_driver(&mspro_block_driver);
	unregister_blkdev(major, DRIVER_NAME);
	idr_destroy(&mspro_block_disk_idr);
}

module_init(mspro_block_init);
module_exit(mspro_block_exit);

MODULE_LICENSE("GPL");
MODULE_AUTHOR("Alex Dubov");
MODULE_DESCRIPTION("Sony MemoryStickPro block device driver");
MODULE_DEVICE_TABLE(memstick, mspro_block_id_tbl);<|MERGE_RESOLUTION|>--- conflicted
+++ resolved
@@ -8,7 +8,7 @@
  * that made this driver possible.
  */
 
-#include <linux/blkdev.h>
+#include <linux/blk-mq.h>
 #include <linux/idr.h>
 #include <linux/hdreg.h>
 #include <linux/kthread.h>
@@ -138,6 +138,7 @@
 	struct gendisk        *disk;
 	struct request_queue  *queue;
 	struct request        *block_req;
+	struct blk_mq_tag_set tag_set;
 	spinlock_t            q_lock;
 
 	unsigned short        page_size;
@@ -148,7 +149,6 @@
 	unsigned char         system;
 	unsigned char         read_only:1,
 			      eject:1,
-			      has_request:1,
 			      data_dir:1,
 			      active:1;
 	unsigned char         transfer_cmd;
@@ -690,22 +690,13 @@
 
 /*** Data transfer ***/
 
-<<<<<<< HEAD
-static int mspro_block_issue_req(struct memstick_dev *card, int chunk)
-=======
 static int mspro_block_issue_req(struct memstick_dev *card)
->>>>>>> 407d19ab
 {
 	struct mspro_block_data *msb = memstick_get_drvdata(card);
 	u64 t_off;
 	unsigned int count;
 
-<<<<<<< HEAD
-try_again:
-	while (chunk) {
-=======
 	while (true) {
->>>>>>> 407d19ab
 		msb->current_page = 0;
 		msb->current_seg = 0;
 		msb->seg_count = blk_rq_map_sg(msb->block_req->q,
@@ -713,11 +704,6 @@
 					       msb->req_sg);
 
 		if (!msb->seg_count) {
-<<<<<<< HEAD
-			chunk = __blk_end_request_cur(msb->block_req,
-					BLK_STS_RESOURCE);
-			continue;
-=======
 			unsigned int bytes = blk_rq_cur_bytes(msb->block_req);
 			bool chunk;
 
@@ -730,7 +716,6 @@
 						BLK_STS_RESOURCE);
 			msb->block_req = NULL;
 			return -EAGAIN;
->>>>>>> 407d19ab
 		}
 
 		t_off = blk_rq_pos(msb->block_req);
@@ -747,34 +732,21 @@
 		memstick_new_req(card->host);
 		return 0;
 	}
-<<<<<<< HEAD
-
-	dev_dbg(&card->dev, "blk_fetch\n");
-	msb->block_req = blk_fetch_request(msb->queue);
-	if (!msb->block_req) {
-		dev_dbg(&card->dev, "issue end\n");
-		return -EAGAIN;
-	}
-
-	dev_dbg(&card->dev, "trying again\n");
-	chunk = 1;
-	goto try_again;
-=======
->>>>>>> 407d19ab
 }
 
 static int mspro_block_complete_req(struct memstick_dev *card, int error)
 {
 	struct mspro_block_data *msb = memstick_get_drvdata(card);
-	int chunk, cnt;
+	int cnt;
+	bool chunk;
 	unsigned int t_len = 0;
 	unsigned long flags;
 
 	spin_lock_irqsave(&msb->q_lock, flags);
-	dev_dbg(&card->dev, "complete %d, %d\n", msb->has_request ? 1 : 0,
+	dev_dbg(&card->dev, "complete %d, %d\n", msb->block_req ? 1 : 0,
 		error);
 
-	if (msb->has_request) {
+	if (msb->block_req) {
 		/* Nothing to do - not really an error */
 		if (error == -EAGAIN)
 			error = 0;
@@ -799,17 +771,8 @@
 		if (error && !t_len)
 			t_len = blk_rq_cur_bytes(msb->block_req);
 
-		chunk = __blk_end_request(msb->block_req,
+		chunk = blk_update_request(msb->block_req,
 				errno_to_blk_status(error), t_len);
-<<<<<<< HEAD
-
-		error = mspro_block_issue_req(card, chunk);
-
-		if (!error)
-			goto out;
-		else
-			msb->has_request = 0;
-=======
 		if (chunk) {
 			error = mspro_block_issue_req(card);
 			if (!error)
@@ -819,7 +782,6 @@
 						errno_to_blk_status(error));
 			msb->block_req = NULL;
 		}
->>>>>>> 407d19ab
 	} else {
 		if (!error)
 			error = -EAGAIN;
@@ -840,8 +802,8 @@
 
 	while (1) {
 		spin_lock_irqsave(&msb->q_lock, flags);
-		if (!msb->has_request) {
-			blk_stop_queue(msb->queue);
+		if (!msb->block_req) {
+			blk_mq_stop_hw_queues(msb->queue);
 			rc = 1;
 		}
 		spin_unlock_irqrestore(&msb->q_lock, flags);
@@ -856,40 +818,37 @@
 static void mspro_block_start(struct memstick_dev *card)
 {
 	struct mspro_block_data *msb = memstick_get_drvdata(card);
-	unsigned long flags;
-
-	spin_lock_irqsave(&msb->q_lock, flags);
-	blk_start_queue(msb->queue);
-	spin_unlock_irqrestore(&msb->q_lock, flags);
-}
-
-static void mspro_block_submit_req(struct request_queue *q)
-{
-	struct memstick_dev *card = q->queuedata;
-	struct mspro_block_data *msb = memstick_get_drvdata(card);
-	struct request *req = NULL;
-
-	if (msb->has_request)
-		return;
+
+	blk_mq_start_hw_queues(msb->queue);
+}
+
+static blk_status_t mspro_queue_rq(struct blk_mq_hw_ctx *hctx,
+				   const struct blk_mq_queue_data *bd)
+{
+	struct memstick_dev *card = hctx->queue->queuedata;
+	struct mspro_block_data *msb = memstick_get_drvdata(card);
+
+	spin_lock_irq(&msb->q_lock);
+
+	if (msb->block_req) {
+		spin_unlock_irq(&msb->q_lock);
+		return BLK_STS_DEV_RESOURCE;
+	}
 
 	if (msb->eject) {
-		while ((req = blk_fetch_request(q)) != NULL)
-			__blk_end_request_all(req, BLK_STS_IOERR);
-
-<<<<<<< HEAD
-		return;
-	}
-=======
+		spin_unlock_irq(&msb->q_lock);
+		blk_mq_start_request(bd->rq);
+		return BLK_STS_IOERR;
+	}
+
 	msb->block_req = bd->rq;
 	blk_mq_start_request(bd->rq);
 
 	if (mspro_block_issue_req(card))
 		msb->block_req = NULL;
->>>>>>> 407d19ab
-
-	msb->has_request = 1;
-	if (mspro_block_issue_req(card, 0))
-		msb->has_request = 0;
+
+	spin_unlock_irq(&msb->q_lock);
+	return BLK_STS_OK;
 }
 
 /*** Initialization ***/
@@ -1209,6 +1168,10 @@
 
 }
 
+static const struct blk_mq_ops mspro_mq_ops = {
+	.queue_rq	= mspro_queue_rq,
+};
+
 static int mspro_block_init_disk(struct memstick_dev *card)
 {
 	struct mspro_block_data *msb = memstick_get_drvdata(card);
@@ -1248,9 +1211,11 @@
 		goto out_release_id;
 	}
 
-	msb->queue = blk_init_queue(mspro_block_submit_req, &msb->q_lock);
-	if (!msb->queue) {
-		rc = -ENOMEM;
+	msb->queue = blk_mq_init_sq_queue(&msb->tag_set, &mspro_mq_ops, 2,
+						BLK_MQ_F_SHOULD_MERGE);
+	if (IS_ERR(msb->queue)) {
+		rc = PTR_ERR(msb->queue);
+		msb->queue = NULL;
 		goto out_put_disk;
 	}
 
@@ -1278,7 +1243,7 @@
 	set_capacity(msb->disk, capacity);
 	dev_dbg(&card->dev, "capacity set %ld\n", capacity);
 
-	device_add_disk(&card->dev, msb->disk);
+	device_add_disk(&card->dev, msb->disk, NULL);
 	msb->active = 1;
 	return 0;
 
@@ -1360,13 +1325,14 @@
 
 	spin_lock_irqsave(&msb->q_lock, flags);
 	msb->eject = 1;
-	blk_start_queue(msb->queue);
 	spin_unlock_irqrestore(&msb->q_lock, flags);
+	blk_mq_start_hw_queues(msb->queue);
 
 	del_gendisk(msb->disk);
 	dev_dbg(&card->dev, "mspro block remove\n");
 
 	blk_cleanup_queue(msb->queue);
+	blk_mq_free_tag_set(&msb->tag_set);
 	msb->queue = NULL;
 
 	sysfs_remove_group(&card->dev.kobj, &msb->attr_group);
@@ -1386,8 +1352,9 @@
 	struct mspro_block_data *msb = memstick_get_drvdata(card);
 	unsigned long flags;
 
+	blk_mq_stop_hw_queues(msb->queue);
+
 	spin_lock_irqsave(&msb->q_lock, flags);
-	blk_stop_queue(msb->queue);
 	msb->active = 0;
 	spin_unlock_irqrestore(&msb->q_lock, flags);
 
@@ -1397,7 +1364,6 @@
 static int mspro_block_resume(struct memstick_dev *card)
 {
 	struct mspro_block_data *msb = memstick_get_drvdata(card);
-	unsigned long flags;
 	int rc = 0;
 
 #ifdef CONFIG_MEMSTICK_UNSAFE_RESUME
@@ -1443,9 +1409,7 @@
 
 #endif /* CONFIG_MEMSTICK_UNSAFE_RESUME */
 
-	spin_lock_irqsave(&msb->q_lock, flags);
-	blk_start_queue(msb->queue);
-	spin_unlock_irqrestore(&msb->q_lock, flags);
+	blk_mq_start_hw_queues(msb->queue);
 	return rc;
 }
 
