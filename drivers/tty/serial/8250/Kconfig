# SPDX-License-Identifier: GPL-2.0
#
# The 8250/16550 serial drivers.  You shouldn't be in this list unless
# you somehow have an implicit or explicit dependency on SERIAL_8250.
#

config SERIAL_8250
	tristate "8250/16550 and compatible serial support"
	depends on !S390
	select SERIAL_CORE
	select SERIAL_MCTRL_GPIO if GPIOLIB
	---help---
	  This selects whether you want to include the driver for the standard
	  serial ports.  The standard answer is Y.  People who might say N
	  here are those that are setting up dedicated Ethernet WWW/FTP
	  servers, or users that have one of the various bus mice instead of a
	  serial mouse and don't intend to use their machine's standard serial
	  port for anything.  (Note that the Cyclades multi serial port driver
	  does not need this driver built in for it to work.)

	  To compile this driver as a module, choose M here: the
	  module will be called 8250.
	  [WARNING: Do not compile this driver as a module if you are using
	  non-standard serial ports, since the configuration information will
	  be lost when the driver is unloaded.  This limitation may be lifted
	  in the future.]

	  BTW1: If you have a mouseman serial mouse which is not recognized by
	  the X window system, try running gpm first.

	  BTW2: If you intend to use a software modem (also called Winmodem)
	  under Linux, forget it.  These modems are crippled and require
	  proprietary drivers which are only available under Windows.

	  Most people will say Y or M here, so that they can use serial mice,
	  modems and similar devices connecting to the standard serial ports.

config SERIAL_8250_DEPRECATED_OPTIONS
	bool "Support 8250_core.* kernel options (DEPRECATED)"
	depends on SERIAL_8250
	default y
	---help---
	  In 3.7 we renamed 8250 to 8250_core by mistake, so now we have to
	  accept kernel parameters in both forms like 8250_core.nr_uarts=4 and
	  8250.nr_uarts=4. We now renamed the module back to 8250, but if
	  anybody noticed in 3.7 and changed their userspace we still have to
	  keep the 8250_core.* options around until they revert the changes
	  they already did.

	  If 8250 is built as a module, this adds 8250_core alias instead. 

	  If you did not notice yet and/or you have userspace from pre-3.7, it
	  is safe (and recommended) to say N here.

config SERIAL_8250_PNP
	bool "8250/16550 PNP device support" if EXPERT
	depends on SERIAL_8250 && PNP
	default y
	---help---
	  This builds standard PNP serial support. You may be able to
	  disable this feature if you only need legacy serial support.

config SERIAL_8250_16550A_VARIANTS
	bool "Support for variants of the 16550A serial port"
	depends on SERIAL_8250
<<<<<<< HEAD
=======
	default !X86
>>>>>>> 675a03b4
	help
	  The 8250 driver can probe for many variants of the venerable 16550A
	  serial port. Doing so takes additional time at boot.

	  On modern systems, especially those using serial only for a simple
	  console, you can say N here.

config SERIAL_8250_FINTEK
	bool "Support for Fintek F81216A LPC to 4 UART RS485 API"
	depends on SERIAL_8250
	---help---
	  Selecting this option will add support for the RS485 capabilities
	  of the Fintek F81216A LPC to 4 UART.

	  If this option is not selected the device will be configured as a
	  standard 16550A serial port.

	  If unsure, say N.

config SERIAL_8250_CONSOLE
	bool "Console on 8250/16550 and compatible serial port"
	depends on SERIAL_8250=y
	select SERIAL_CORE_CONSOLE
	select SERIAL_EARLYCON
	---help---
	  If you say Y here, it will be possible to use a serial port as the
	  system console (the system console is the device which receives all
	  kernel messages and warnings and which allows logins in single user
	  mode). This could be useful if some terminal or printer is connected
	  to that serial port.

	  Even if you say Y here, the currently visible virtual console
	  (/dev/tty0) will still be used as the system console by default, but
	  you can alter that using a kernel command line option such as
	  "console=ttyS1". (Try "man bootparam" or see the documentation of
	  your boot loader (grub or lilo or loadlin) about how to pass options
	  to the kernel at boot time.)

	  If you don't have a VGA card installed and you say Y here, the
	  kernel will automatically use the first serial line, /dev/ttyS0, as
	  system console.

	  You can set that using a kernel command line option such as
	  "console=uart8250,io,0x3f8,9600n8"
	  "console=uart8250,mmio,0xff5e0000,115200n8".
	  and it will switch to normal serial console when the corresponding
	  port is ready.
	  "earlycon=uart8250,io,0x3f8,9600n8"
	  "earlycon=uart8250,mmio,0xff5e0000,115200n8".
	  it will not only setup early console.

	  If unsure, say N.

config SERIAL_8250_GSC
	tristate
	depends on SERIAL_8250 && GSC
	default SERIAL_8250

config SERIAL_8250_DMA
	bool "DMA support for 16550 compatible UART controllers" if EXPERT
	depends on SERIAL_8250 && DMADEVICES=y
	default SERIAL_8250
	help
	  This builds DMA support that can be used with 8250/16650
	  compatible UART controllers that support DMA signaling.

config SERIAL_8250_PCI
	tristate "8250/16550 PCI device support"
	depends on SERIAL_8250 && PCI
	default SERIAL_8250
	help
	  This builds standard PCI serial support. You may be able to
	  disable this feature if you only need legacy serial support.
	  Saves about 9K.
	  Note that serial ports on NetMos 9835 Multi-I/O cards are handled
	  by the parport_serial driver, enabled with CONFIG_PARPORT_SERIAL.

config SERIAL_8250_EXAR
	tristate "8250/16550 Exar/Commtech PCI/PCIe device support"
	depends on SERIAL_8250_PCI
	default SERIAL_8250
	help
	  This builds support for XR17C1xx, XR17V3xx and some Commtech
	  422x PCIe serial cards that are not covered by the more generic
	  SERIAL_8250_PCI option.

config SERIAL_8250_HP300
	tristate
	depends on SERIAL_8250 && HP300
	default SERIAL_8250

config SERIAL_8250_CS
	tristate "8250/16550 PCMCIA device support"
	depends on PCMCIA && SERIAL_8250
	---help---
	  Say Y here to enable support for 16-bit PCMCIA serial devices,
	  including serial port cards, modems, and the modem functions of
	  multi-function Ethernet/modem cards. (PCMCIA- or PC-cards are
	  credit-card size devices often used with laptops.)

	  To compile this driver as a module, choose M here: the
	  module will be called serial_cs.

	  If unsure, say N.

config SERIAL_8250_MEN_MCB
	tristate "MEN MCB UART device support"
	depends on MCB && SERIAL_8250
	help
	  This enables support for FPGA based UARTs found on many MEN
	  boards. This driver enables support for the 16z025, 16z057
	  and 16z125 UARTs.

	  To compile this driver as a module, chose M here: the
	  module will be called 8250_men_mcb.


config SERIAL_8250_NR_UARTS
	int "Maximum number of 8250/16550 serial ports"
	depends on SERIAL_8250
	default "4"
	help
	  Set this to the number of serial ports you want the driver
	  to support.  This includes any ports discovered via ACPI or
	  PCI enumeration and any ports that may be added at run-time
	  via hot-plug, or any ISA multi-port serial cards.

config SERIAL_8250_RUNTIME_UARTS
	int "Number of 8250/16550 serial ports to register at runtime"
	depends on SERIAL_8250
	range 0 SERIAL_8250_NR_UARTS
	default "4"
	help
	  Set this to the maximum number of serial ports you want
	  the kernel to register at boot time.  This can be overridden
	  with the module parameter "nr_uarts", or boot-time parameter
	  8250.nr_uarts

config SERIAL_8250_EXTENDED
	bool "Extended 8250/16550 serial driver options"
	depends on SERIAL_8250
	help
	  If you wish to use any non-standard features of the standard "dumb"
	  driver, say Y here. This includes HUB6 support, shared serial
	  interrupts, special multiport support, support for more than the
	  four COM 1/2/3/4 boards, etc.

	  Note that the answer to this question won't directly affect the
	  kernel: saying N will just cause the configurator to skip all
	  the questions about serial driver options. If unsure, say N.

config SERIAL_8250_MANY_PORTS
	bool "Support more than 4 legacy serial ports"
	depends on SERIAL_8250_EXTENDED && !IA64
	help
	  Say Y here if you have dumb serial boards other than the four
	  standard COM 1/2/3/4 ports. This may happen if you have an AST
	  FourPort, Accent Async, Boca (read the Boca mini-HOWTO, available
	  from <http://www.tldp.org/docs.html#howto>), or other custom
	  serial port hardware which acts similar to standard serial port
	  hardware. If you only use the standard COM 1/2/3/4 ports, you can
	  say N here to save some memory. You can also say Y if you have an
	  "intelligent" multiport card such as Cyclades, Digiboards, etc.

#
# Multi-port serial cards
#

config SERIAL_8250_FOURPORT
	tristate "Support Fourport cards"
	depends on SERIAL_8250 != n && ISA && SERIAL_8250_MANY_PORTS
	help
	  Say Y here if you have an AST FourPort serial board.

	  To compile this driver as a module, choose M here: the module
	  will be called 8250_fourport.

config SERIAL_8250_ACCENT
	tristate "Support Accent cards"
	depends on SERIAL_8250 != n && ISA && SERIAL_8250_MANY_PORTS
	help
	  Say Y here if you have an Accent Async serial board.

	  To compile this driver as a module, choose M here: the module
	  will be called 8250_accent.

config SERIAL_8250_ASPEED_VUART
	tristate "Aspeed Virtual UART"
	depends on SERIAL_8250
	depends on OF
	depends on REGMAP && MFD_SYSCON
	help
	  If you want to use the virtual UART (VUART) device on Aspeed
	  BMC platforms, enable this option. This enables the 16550A-
	  compatible device on the local LPC bus, giving a UART device
	  with no physical RS232 connections.

config SERIAL_8250_BOCA
	tristate "Support Boca cards"
	depends on SERIAL_8250 != n && ISA && SERIAL_8250_MANY_PORTS
	help
	  Say Y here if you have a Boca serial board.  Please read the Boca
	  mini-HOWTO, available from <http://www.tldp.org/docs.html#howto>

	  To compile this driver as a module, choose M here: the module
	  will be called 8250_boca.

config SERIAL_8250_EXAR_ST16C554
	tristate "Support Exar ST16C554/554D Quad UART"
	depends on SERIAL_8250 != n && ISA && SERIAL_8250_MANY_PORTS
	help
	  The Uplogix Envoy TU301 uses this Exar Quad UART.  If you are
	  tinkering with your Envoy TU301, or have a machine with this UART,
	  say Y here.

	  To compile this driver as a module, choose M here: the module
	  will be called 8250_exar_st16c554.

config SERIAL_8250_HUB6
	tristate "Support Hub6 cards"
	depends on SERIAL_8250 != n && ISA && SERIAL_8250_MANY_PORTS
	help
	  Say Y here if you have a HUB6 serial board.

	  To compile this driver as a module, choose M here: the module
	  will be called 8250_hub6.

#
# Misc. options/drivers.
#

config SERIAL_8250_SHARE_IRQ
	bool "Support for sharing serial interrupts"
	depends on SERIAL_8250_EXTENDED
	help
	  Some serial boards have hardware support which allows multiple dumb
	  serial ports on the same board to share a single IRQ. To enable
	  support for this in the serial driver, say Y here.

config SERIAL_8250_DETECT_IRQ
	bool "Autodetect IRQ on standard ports (unsafe)"
	depends on SERIAL_8250_EXTENDED
	help
	  Say Y here if you want the kernel to try to guess which IRQ
	  to use for your serial port.

	  This is considered unsafe; it is far better to configure the IRQ in
	  a boot script using the setserial command.

	  If unsure, say N.

config SERIAL_8250_RSA
	bool "Support RSA serial ports"
	depends on SERIAL_8250_EXTENDED
	help
	  Say Y here if you have a IODATA RSA-DV II/S ISA card and
	  would like to use its >115kbps speeds.
	  You will need to provide module parameter "probe_rsa", or boot-time
	  parameter 8250.probe_rsa with I/O addresses of this card then.

	  If you don't have such card, or if unsure, say N.

config SERIAL_8250_DWLIB
	bool

config SERIAL_8250_ACORN
	tristate "Acorn expansion card serial port support"
	depends on ARCH_ACORN && SERIAL_8250
	help
	  If you have an Atomwide Serial card or Serial Port card for an Acorn
	  system, say Y to this option.  The driver can handle 1, 2, or 3 port
	  cards.  If unsure, say N.

config SERIAL_8250_BCM2835AUX
	tristate "BCM2835 auxiliar mini UART support"
	depends on ARCH_BCM2835 || COMPILE_TEST
	depends on SERIAL_8250 && SERIAL_8250_SHARE_IRQ
	help
	  Support for the BCM2835 auxiliar mini UART.

	  Features and limitations of the UART are
	    Registers are similar to 16650 registers,
	      set bits in the control registers that are unsupported
	      are ignored and read back as 0
	    7/8 bit operation with 1 start and 1 stop bit
	    8 symbols deep fifo for rx and tx
	    SW controlled RTS and SW readable CTS
	    Clock rate derived from system clock
	    Uses 8 times oversampling (compared to 16 times for 16650)
	    Missing break detection (but break generation)
	    Missing framing error detection
	    Missing parity bit
	    Missing receive time-out interrupt
	    Missing DCD, DSR, DTR and RI signals

	  If unsure, say N.

config SERIAL_8250_FSL
	bool
	depends on SERIAL_8250_CONSOLE
	default PPC || ARM || ARM64

config SERIAL_8250_DW
	tristate "Support for Synopsys DesignWare 8250 quirks"
	depends on SERIAL_8250
	select SERIAL_8250_DWLIB
	help
	  Selecting this option will enable handling of the extra features
	  present in the Synopsys DesignWare APB UART.

config SERIAL_8250_EM
	tristate "Support for Emma Mobile integrated serial port"
	depends on SERIAL_8250 && ARM && HAVE_CLK
	help
	  Selecting this option will add support for the integrated serial
	  port hardware found on the Emma Mobile line of processors.
	  If unsure, say N.

config SERIAL_8250_IOC3
	tristate "SGI IOC3 8250 UART support"
	depends on SGI_MFD_IOC3 && SERIAL_8250
	select SERIAL_8250_EXTENDED
	select SERIAL_8250_SHARE_IRQ
	help
	  Enable this if you have a SGI Origin or Octane machine. This module
	  provides basic serial support by directly driving the UART chip
	  behind the IOC3 device on those systems.  Maximum baud speed is
	  38400bps using this driver.

config SERIAL_8250_RT288X
	bool "Ralink RT288x/RT305x/RT3662/RT3883 serial port support"
	depends on SERIAL_8250
	default y if MIPS_ALCHEMY || SOC_RT288X || SOC_RT305X || SOC_RT3883 || SOC_MT7620
	help
	  Selecting this option will add support for the alternate register
	  layout used by Ralink RT288x/RT305x, Alchemy Au1xxx, and some others.
	  If unsure, say N.

config SERIAL_8250_OMAP
	tristate "Support for OMAP internal UART (8250 based driver)"
	depends on SERIAL_8250 && (ARCH_OMAP2PLUS || ARCH_K3)
	help
	  If you have a machine based on an Texas Instruments OMAP CPU you
	  can enable its onboard serial ports by enabling this option.

	  This driver uses ttyS instead of ttyO.

config SERIAL_8250_OMAP_TTYO_FIXUP
	bool "Replace ttyO with ttyS"
	depends on SERIAL_8250_OMAP=y && SERIAL_8250_CONSOLE
	default y
	help
	  This option replaces the "console=ttyO" argument with the matching
	  ttyS argument if the user did not specified it on the command line.
	  This ensures that the user can see the kernel output during boot
	  which he wouldn't see otherwise. The getty has still to be configured
	  for ttyS instead of ttyO regardless of this option.
	  This option is intended for people who "automatically" enable this
	  driver without knowing that this driver requires a different console=
	  argument. If you read this, please keep this option disabled and
	  instead update your kernel command line. If you prepare a kernel for a
	  distribution or other kind of larger user base then you probably want
	  to keep this option enabled. Otherwise people might complain about a
	  not booting kernel because the serial console remains silent in case
	  they forgot to update the command line.

config SERIAL_8250_LPC18XX
	tristate "NXP LPC18xx/43xx serial port support"
	depends on SERIAL_8250 && OF && (ARCH_LPC18XX || COMPILE_TEST)
	default ARCH_LPC18XX
	help
	  If you have a LPC18xx/43xx based board and want to use the
	  serial port, say Y to this option. If unsure, say Y.

config SERIAL_8250_MT6577
	tristate "Mediatek serial port support"
	depends on SERIAL_8250 && ARCH_MEDIATEK
	help
	  If you have a Mediatek based board and want to use the
	  serial port, say Y to this option. If unsure, say N.

config SERIAL_8250_UNIPHIER
	tristate "Support for UniPhier on-chip UART"
	depends on SERIAL_8250
	depends on ARCH_UNIPHIER || COMPILE_TEST
	help
	  If you have a UniPhier based board and want to use the on-chip
	  serial ports, say Y to this option. If unsure, say N.

config SERIAL_8250_INGENIC
	tristate "Support for Ingenic SoC serial ports"
	depends on SERIAL_8250
	depends on OF_FLATTREE
	depends on MIPS || COMPILE_TEST
	help
	  If you have a system using an Ingenic SoC and wish to make use of
	  its UARTs, say Y to this option. If unsure, say N.

config SERIAL_8250_LPSS
	tristate "Support for serial ports on Intel LPSS platforms"
	default SERIAL_8250
	depends on SERIAL_8250 && PCI
	depends on X86 || COMPILE_TEST
	select SERIAL_8250_DWLIB
	select DW_DMAC_CORE if SERIAL_8250_DMA
	select DW_DMAC_PCI if (SERIAL_8250_DMA && X86_INTEL_LPSS)
	select RATIONAL
	help
	  Selecting this option will enable handling of the extra features
	  present on the UART found on various Intel platforms such as:
	    - Intel Baytrail SoC
	    - Intel Braswell SoC
	    - Intel Quark X1000 SoC

config SERIAL_8250_MID
	tristate "Support for serial ports on Intel MID platforms"
	default SERIAL_8250
	depends on SERIAL_8250 && PCI
	depends on X86 || COMPILE_TEST
	select HSU_DMA if SERIAL_8250_DMA
	select HSU_DMA_PCI if (HSU_DMA && X86_INTEL_MID)
	select RATIONAL
	help
	  Selecting this option will enable handling of the extra features
	  present on the UART found on Intel Medfield SOC and various other
	  Intel platforms.

config SERIAL_8250_PXA
	tristate "PXA serial port support"
	depends on SERIAL_8250
	depends on ARCH_PXA || ARCH_MMP
	help
	  If you have a machine based on an Intel XScale PXA2xx CPU you can
	  enable its onboard serial ports by enabling this option. The option is
	  applicable to both devicetree and legacy boards, and early console is
	  part of its support.

config SERIAL_8250_TEGRA
	tristate "8250 support for Tegra serial ports"
	default SERIAL_8250
	depends on SERIAL_8250
	depends on ARCH_TEGRA || COMPILE_TEST
	help
	  Select this option if you have machine with an NVIDIA Tegra SoC and
	  wish to enable 8250 serial driver for the Tegra serial interfaces.

config SERIAL_OF_PLATFORM
	tristate "Devicetree based probing for 8250 ports"
	depends on SERIAL_8250 && OF
	help
	  This option is used for all 8250 compatible serial ports that
	  are probed through devicetree, including Open Firmware based
	  PowerPC systems and embedded systems on architectures using the
	  flattened device tree format.<|MERGE_RESOLUTION|>--- conflicted
+++ resolved
@@ -63,10 +63,7 @@
 config SERIAL_8250_16550A_VARIANTS
 	bool "Support for variants of the 16550A serial port"
 	depends on SERIAL_8250
-<<<<<<< HEAD
-=======
 	default !X86
->>>>>>> 675a03b4
 	help
 	  The 8250 driver can probe for many variants of the venerable 16550A
 	  serial port. Doing so takes additional time at boot.
