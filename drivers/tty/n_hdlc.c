// SPDX-License-Identifier: GPL-1.0+
/* generic HDLC line discipline for Linux
 *
 * Written by Paul Fulghum paulkf@microgate.com
 * for Microgate Corporation
 *
 * Microgate and SyncLink are registered trademarks of Microgate Corporation
 *
 * Adapted from ppp.c, written by Michael Callahan <callahan@maths.ox.ac.uk>,
 *	Al Longyear <longyear@netcom.com>,
 *	Paul Mackerras <Paul.Mackerras@cs.anu.edu.au>
 *
 * Original release 01/11/99
 *
 * This module implements the tty line discipline N_HDLC for use with
 * tty device drivers that support bit-synchronous HDLC communications.
 *
 * All HDLC data is frame oriented which means:
 *
 * 1. tty write calls represent one complete transmit frame of data
 *    The device driver should accept the complete frame or none of
 *    the frame (busy) in the write method. Each write call should have
 *    a byte count in the range of 2-65535 bytes (2 is min HDLC frame
 *    with 1 addr byte and 1 ctrl byte). The max byte count of 65535
 *    should include any crc bytes required. For example, when using
 *    CCITT CRC32, 4 crc bytes are required, so the maximum size frame
 *    the application may transmit is limited to 65531 bytes. For CCITT
 *    CRC16, the maximum application frame size would be 65533.
 *
 *
 * 2. receive callbacks from the device driver represents
 *    one received frame. The device driver should bypass
 *    the tty flip buffer and call the line discipline receive
 *    callback directly to avoid fragmenting or concatenating
 *    multiple frames into a single receive callback.
 *
 *    The HDLC line discipline queues the receive frames in separate
 *    buffers so complete receive frames can be returned by the
 *    tty read calls.
 *
 * 3. tty read calls returns an entire frame of data or nothing.
 *
 * 4. all send and receive data is considered raw. No processing
 *    or translation is performed by the line discipline, regardless
 *    of the tty flags
 *
 * 5. When line discipline is queried for the amount of receive
 *    data available (FIOC), 0 is returned if no data available,
 *    otherwise the count of the next available frame is returned.
 *    (instead of the sum of all received frame counts).
 *
 * These conventions allow the standard tty programming interface
 * to be used for synchronous HDLC applications when used with
 * this line discipline (or another line discipline that is frame
 * oriented such as N_PPP).
 *
 * The SyncLink driver (synclink.c) implements both asynchronous
 * (using standard line discipline N_TTY) and synchronous HDLC
 * (using N_HDLC) communications, with the latter using the above
 * conventions.
 *
 * This implementation is very basic and does not maintain
 * any statistics. The main point is to enforce the raw data
 * and frame orientation of HDLC communications.
 *
 * THIS SOFTWARE IS PROVIDED ``AS IS'' AND ANY EXPRESS OR IMPLIED
 * WARRANTIES, INCLUDING, BUT NOT LIMITED TO, THE IMPLIED WARRANTIES
 * OF MERCHANTABILITY AND FITNESS FOR A PARTICULAR PURPOSE ARE
 * DISCLAIMED.  IN NO EVENT SHALL THE AUTHOR BE LIABLE FOR ANY DIRECT,
 * INDIRECT, INCIDENTAL, SPECIAL, EXEMPLARY, OR CONSEQUENTIAL DAMAGES
 * (INCLUDING, BUT NOT LIMITED TO, PROCUREMENT OF SUBSTITUTE GOODS OR
 * SERVICES; LOSS OF USE, DATA, OR PROFITS; OR BUSINESS INTERRUPTION)
 * HOWEVER CAUSED AND ON ANY THEORY OF LIABILITY, WHETHER IN CONTRACT,
 * STRICT LIABILITY, OR TORT (INCLUDING NEGLIGENCE OR OTHERWISE)
 * ARISING IN ANY WAY OUT OF THE USE OF THIS SOFTWARE, EVEN IF ADVISED
 * OF THE POSSIBILITY OF SUCH DAMAGE.
 */

#define HDLC_MAGIC 0x239e

#include <linux/module.h>
#include <linux/init.h>
#include <linux/kernel.h>
#include <linux/sched.h>
#include <linux/types.h>
#include <linux/fcntl.h>
#include <linux/interrupt.h>
#include <linux/ptrace.h>

#include <linux/poll.h>
#include <linux/in.h>
#include <linux/ioctl.h>
#include <linux/slab.h>
#include <linux/tty.h>
#include <linux/errno.h>
#include <linux/string.h>	/* used in new tty drivers */
#include <linux/signal.h>	/* used in new tty drivers */
#include <linux/if.h>
#include <linux/bitops.h>

#include <asm/termios.h>
#include <linux/uaccess.h>

/*
 * Buffers for individual HDLC frames
 */
#define MAX_HDLC_FRAME_SIZE 65535
#define DEFAULT_RX_BUF_COUNT 10
#define MAX_RX_BUF_COUNT 60
#define DEFAULT_TX_BUF_COUNT 3

struct n_hdlc_buf {
	struct list_head  list_item;
	int		  count;
	char		  buf[];
};

struct n_hdlc_buf_list {
	struct list_head  list;
	int		  count;
	spinlock_t	  spinlock;
};

/**
 * struct n_hdlc - per device instance data structure
 * @magic: magic value for structure
 * @tbusy: reentrancy flag for tx wakeup code
 * @woke_up: tx wakeup needs to be run again as it was called while @tbusy
 * @tx_buf_list: list of pending transmit frame buffers
 * @rx_buf_list: list of received frame buffers
 * @tx_free_buf_list: list unused transmit frame buffers
 * @rx_free_buf_list: list unused received frame buffers
 */
struct n_hdlc {
	int			magic;
	bool			tbusy;
	bool			woke_up;
	struct n_hdlc_buf_list	tx_buf_list;
	struct n_hdlc_buf_list	rx_buf_list;
	struct n_hdlc_buf_list	tx_free_buf_list;
	struct n_hdlc_buf_list	rx_free_buf_list;
};

/*
 * HDLC buffer list manipulation functions
 */
static void n_hdlc_buf_return(struct n_hdlc_buf_list *buf_list,
						struct n_hdlc_buf *buf);
static void n_hdlc_buf_put(struct n_hdlc_buf_list *list,
			   struct n_hdlc_buf *buf);
static struct n_hdlc_buf *n_hdlc_buf_get(struct n_hdlc_buf_list *list);

/* Local functions */

static struct n_hdlc *n_hdlc_alloc(void);

/* max frame size for memory allocations */
static int maxframe = 4096;

static void flush_rx_queue(struct tty_struct *tty)
{
	struct n_hdlc *n_hdlc = tty->disc_data;
	struct n_hdlc_buf *buf;

	while ((buf = n_hdlc_buf_get(&n_hdlc->rx_buf_list)))
		n_hdlc_buf_put(&n_hdlc->rx_free_buf_list, buf);
}

static void flush_tx_queue(struct tty_struct *tty)
{
	struct n_hdlc *n_hdlc = tty->disc_data;
	struct n_hdlc_buf *buf;

	while ((buf = n_hdlc_buf_get(&n_hdlc->tx_buf_list)))
		n_hdlc_buf_put(&n_hdlc->tx_free_buf_list, buf);
}

static void n_hdlc_free_buf_list(struct n_hdlc_buf_list *list)
{
	struct n_hdlc_buf *buf;

	do {
		buf = n_hdlc_buf_get(list);
		kfree(buf);
	} while (buf);
}

/**
 * n_hdlc_tty_close - line discipline close
 * @tty: pointer to tty info structure
 *
 * Called when the line discipline is changed to something
 * else, the tty is closed, or the tty detects a hangup.
 */
static void n_hdlc_tty_close(struct tty_struct *tty)
{
	struct n_hdlc *n_hdlc = tty->disc_data;

	if (n_hdlc->magic != HDLC_MAGIC) {
		pr_warn("n_hdlc: trying to close unopened tty!\n");
		return;
	}
#if defined(TTY_NO_WRITE_SPLIT)
	clear_bit(TTY_NO_WRITE_SPLIT, &tty->flags);
#endif
	tty->disc_data = NULL;

	/* Ensure that the n_hdlcd process is not hanging on select()/poll() */
	wake_up_interruptible(&tty->read_wait);
	wake_up_interruptible(&tty->write_wait);

	n_hdlc_free_buf_list(&n_hdlc->rx_free_buf_list);
	n_hdlc_free_buf_list(&n_hdlc->tx_free_buf_list);
	n_hdlc_free_buf_list(&n_hdlc->rx_buf_list);
	n_hdlc_free_buf_list(&n_hdlc->tx_buf_list);
	kfree(n_hdlc);
}	/* end of n_hdlc_tty_close() */

/**
 * n_hdlc_tty_open - called when line discipline changed to n_hdlc
 * @tty: pointer to tty info structure
 *
 * Returns 0 if success, otherwise error code
 */
static int n_hdlc_tty_open(struct tty_struct *tty)
{
	struct n_hdlc *n_hdlc = tty->disc_data;

	pr_debug("%s() called (device=%s)\n", __func__, tty->name);

	/* There should not be an existing table for this slot. */
	if (n_hdlc) {
		pr_err("%s: tty already associated!\n", __func__);
		return -EEXIST;
	}

	n_hdlc = n_hdlc_alloc();
	if (!n_hdlc) {
		pr_err("%s: n_hdlc_alloc failed\n", __func__);
		return -ENFILE;
	}

	tty->disc_data = n_hdlc;
	tty->receive_room = 65536;

	/* change tty_io write() to not split large writes into 8K chunks */
	set_bit(TTY_NO_WRITE_SPLIT, &tty->flags);

	/* flush receive data from driver */
	tty_driver_flush_buffer(tty);

	return 0;

}	/* end of n_tty_hdlc_open() */

/**
 * n_hdlc_send_frames - send frames on pending send buffer list
 * @n_hdlc: pointer to ldisc instance data
 * @tty: pointer to tty instance data
 *
 * Send frames on pending send buffer list until the driver does not accept a
 * frame (busy) this function is called after adding a frame to the send buffer
 * list and by the tty wakeup callback.
 */
static void n_hdlc_send_frames(struct n_hdlc *n_hdlc, struct tty_struct *tty)
{
	register int actual;
	unsigned long flags;
	struct n_hdlc_buf *tbuf;

check_again:

	spin_lock_irqsave(&n_hdlc->tx_buf_list.spinlock, flags);
	if (n_hdlc->tbusy) {
		n_hdlc->woke_up = true;
		spin_unlock_irqrestore(&n_hdlc->tx_buf_list.spinlock, flags);
		return;
	}
	n_hdlc->tbusy = true;
	n_hdlc->woke_up = false;
	spin_unlock_irqrestore(&n_hdlc->tx_buf_list.spinlock, flags);

	tbuf = n_hdlc_buf_get(&n_hdlc->tx_buf_list);
	while (tbuf) {
		pr_debug("sending frame %p, count=%d\n", tbuf, tbuf->count);

		/* Send the next block of data to device */
		set_bit(TTY_DO_WRITE_WAKEUP, &tty->flags);
		actual = tty->ops->write(tty, tbuf->buf, tbuf->count);

		/* rollback was possible and has been done */
		if (actual == -ERESTARTSYS) {
			n_hdlc_buf_return(&n_hdlc->tx_buf_list, tbuf);
			break;
		}
		/* if transmit error, throw frame away by */
		/* pretending it was accepted by driver */
		if (actual < 0)
			actual = tbuf->count;

		if (actual == tbuf->count) {
			pr_debug("frame %p completed\n", tbuf);

			/* free current transmit buffer */
			n_hdlc_buf_put(&n_hdlc->tx_free_buf_list, tbuf);

			/* wait up sleeping writers */
			wake_up_interruptible(&tty->write_wait);

			/* get next pending transmit buffer */
			tbuf = n_hdlc_buf_get(&n_hdlc->tx_buf_list);
		} else {
			pr_debug("frame %p pending\n", tbuf);

			/*
			 * the buffer was not accepted by driver,
			 * return it back into tx queue
			 */
			n_hdlc_buf_return(&n_hdlc->tx_buf_list, tbuf);
			break;
		}
	}

	if (!tbuf)
		clear_bit(TTY_DO_WRITE_WAKEUP, &tty->flags);

	/* Clear the re-entry flag */
	spin_lock_irqsave(&n_hdlc->tx_buf_list.spinlock, flags);
	n_hdlc->tbusy = false;
	spin_unlock_irqrestore(&n_hdlc->tx_buf_list.spinlock, flags);

	if (n_hdlc->woke_up)
		goto check_again;
}	/* end of n_hdlc_send_frames() */

/**
 * n_hdlc_tty_wakeup - Callback for transmit wakeup
 * @tty: pointer to associated tty instance data
 *
 * Called when low level device driver can accept more send data.
 */
static void n_hdlc_tty_wakeup(struct tty_struct *tty)
{
	struct n_hdlc *n_hdlc = tty->disc_data;

	n_hdlc_send_frames(n_hdlc, tty);
}	/* end of n_hdlc_tty_wakeup() */

/**
 * n_hdlc_tty_receive - Called by tty driver when receive data is available
 * @tty: pointer to tty instance data
 * @data: pointer to received data
 * @flags: pointer to flags for data
 * @count: count of received data in bytes
 *
 * Called by tty low level driver when receive data is available. Data is
 * interpreted as one HDLC frame.
 */
static void n_hdlc_tty_receive(struct tty_struct *tty, const __u8 *data,
			       char *flags, int count)
{
	register struct n_hdlc *n_hdlc = tty->disc_data;
	register struct n_hdlc_buf *buf;

	pr_debug("%s() called count=%d\n", __func__, count);

	/* verify line is using HDLC discipline */
	if (n_hdlc->magic != HDLC_MAGIC) {
		pr_err("line not using HDLC discipline\n");
		return;
	}

	if (count > maxframe) {
		pr_debug("rx count>maxframesize, data discarded\n");
		return;
	}

	/* get a free HDLC buffer */
	buf = n_hdlc_buf_get(&n_hdlc->rx_free_buf_list);
	if (!buf) {
		/*
		 * no buffers in free list, attempt to allocate another rx
		 * buffer unless the maximum count has been reached
		 */
		if (n_hdlc->rx_buf_list.count < MAX_RX_BUF_COUNT)
			buf = kmalloc(struct_size(buf, buf, maxframe),
				      GFP_ATOMIC);
	}

	if (!buf) {
		pr_debug("no more rx buffers, data discarded\n");
		return;
	}

	/* copy received data to HDLC buffer */
	memcpy(buf->buf, data, count);
	buf->count = count;

	/* add HDLC buffer to list of received frames */
	n_hdlc_buf_put(&n_hdlc->rx_buf_list, buf);

	/* wake up any blocked reads and perform async signalling */
	wake_up_interruptible(&tty->read_wait);
	if (tty->fasync != NULL)
		kill_fasync(&tty->fasync, SIGIO, POLL_IN);

}	/* end of n_hdlc_tty_receive() */

/**
 * n_hdlc_tty_read - Called to retrieve one frame of data (if available)
 * @tty: pointer to tty instance data
 * @file: pointer to open file object
 * @buf: pointer to returned data buffer
 * @nr: size of returned data buffer
 *
 * Returns the number of bytes returned or error code.
 */
static ssize_t n_hdlc_tty_read(struct tty_struct *tty, struct file *file,
			   __u8 *kbuf, size_t nr,
			   void **cookie, unsigned long offset)
{
	struct n_hdlc *n_hdlc = tty->disc_data;
	int ret = 0;
	struct n_hdlc_buf *rbuf;
	DECLARE_WAITQUEUE(wait, current);

<<<<<<< HEAD
=======
	/* Is this a repeated call for an rbuf we already found earlier? */
	rbuf = *cookie;
	if (rbuf)
		goto have_rbuf;

>>>>>>> 4e026225
	add_wait_queue(&tty->read_wait, &wait);

	for (;;) {
		if (test_bit(TTY_OTHER_CLOSED, &tty->flags)) {
			ret = -EIO;
			break;
		}
		if (tty_hung_up_p(file))
			break;

		set_current_state(TASK_INTERRUPTIBLE);

		rbuf = n_hdlc_buf_get(&n_hdlc->rx_buf_list);
		if (rbuf)
			break;

		/* no data */
		if (tty_io_nonblock(tty, file)) {
			ret = -EAGAIN;
			break;
		}

		schedule();

		if (signal_pending(current)) {
			ret = -EINTR;
			break;
		}
	}

	remove_wait_queue(&tty->read_wait, &wait);
	__set_current_state(TASK_RUNNING);

	if (!rbuf)
		return ret;
	*cookie = rbuf;

have_rbuf:
	/* Have we used it up entirely? */
	if (offset >= rbuf->count)
		goto done_with_rbuf;

	/* More data to go, but can't copy any more? EOVERFLOW */
	ret = -EOVERFLOW;
	if (!nr)
		goto done_with_rbuf;

	/* Copy as much data as possible */
	ret = rbuf->count - offset;
	if (ret > nr)
		ret = nr;
	memcpy(kbuf, rbuf->buf+offset, ret);
	offset += ret;

	/* If we still have data left, we leave the rbuf in the cookie */
	if (offset < rbuf->count)
		return ret;

done_with_rbuf:
	*cookie = NULL;

	if (n_hdlc->rx_free_buf_list.count > DEFAULT_RX_BUF_COUNT)
		kfree(rbuf);
	else
		n_hdlc_buf_put(&n_hdlc->rx_free_buf_list, rbuf);

	return ret;

}	/* end of n_hdlc_tty_read() */

/**
 * n_hdlc_tty_write - write a single frame of data to device
 * @tty: pointer to associated tty device instance data
 * @file: pointer to file object data
 * @data: pointer to transmit data (one frame)
 * @count: size of transmit frame in bytes
 *
 * Returns the number of bytes written (or error code).
 */
static ssize_t n_hdlc_tty_write(struct tty_struct *tty, struct file *file,
			    const unsigned char *data, size_t count)
{
	struct n_hdlc *n_hdlc = tty->disc_data;
	int error = 0;
	DECLARE_WAITQUEUE(wait, current);
	struct n_hdlc_buf *tbuf;

	pr_debug("%s() called count=%zd\n", __func__, count);

	if (n_hdlc->magic != HDLC_MAGIC)
		return -EIO;

	/* verify frame size */
	if (count > maxframe) {
		pr_debug("%s: truncating user packet from %zu to %d\n",
				__func__, count, maxframe);
		count = maxframe;
	}

	add_wait_queue(&tty->write_wait, &wait);

	for (;;) {
		set_current_state(TASK_INTERRUPTIBLE);

		tbuf = n_hdlc_buf_get(&n_hdlc->tx_free_buf_list);
		if (tbuf)
			break;

		if (tty_io_nonblock(tty, file)) {
			error = -EAGAIN;
			break;
		}
		schedule();

		if (signal_pending(current)) {
			error = -EINTR;
			break;
		}
	}

	__set_current_state(TASK_RUNNING);
	remove_wait_queue(&tty->write_wait, &wait);

	if (!error) {
		/* Retrieve the user's buffer */
		memcpy(tbuf->buf, data, count);

		/* Send the data */
		tbuf->count = error = count;
		n_hdlc_buf_put(&n_hdlc->tx_buf_list, tbuf);
		n_hdlc_send_frames(n_hdlc, tty);
	}

	return error;

}	/* end of n_hdlc_tty_write() */

/**
 * n_hdlc_tty_ioctl - process IOCTL system call for the tty device.
 * @tty: pointer to tty instance data
 * @file: pointer to open file object for device
 * @cmd: IOCTL command code
 * @arg: argument for IOCTL call (cmd dependent)
 *
 * Returns command dependent result.
 */
static int n_hdlc_tty_ioctl(struct tty_struct *tty, struct file *file,
			    unsigned int cmd, unsigned long arg)
{
	struct n_hdlc *n_hdlc = tty->disc_data;
	int error = 0;
	int count;
	unsigned long flags;
	struct n_hdlc_buf *buf = NULL;

	pr_debug("%s() called %d\n", __func__, cmd);

	/* Verify the status of the device */
	if (n_hdlc->magic != HDLC_MAGIC)
		return -EBADF;

	switch (cmd) {
	case FIONREAD:
		/* report count of read data available */
		/* in next available frame (if any) */
		spin_lock_irqsave(&n_hdlc->rx_buf_list.spinlock, flags);
		buf = list_first_entry_or_null(&n_hdlc->rx_buf_list.list,
						struct n_hdlc_buf, list_item);
		if (buf)
			count = buf->count;
		else
			count = 0;
		spin_unlock_irqrestore(&n_hdlc->rx_buf_list.spinlock, flags);
		error = put_user(count, (int __user *)arg);
		break;

	case TIOCOUTQ:
		/* get the pending tx byte count in the driver */
		count = tty_chars_in_buffer(tty);
		/* add size of next output frame in queue */
		spin_lock_irqsave(&n_hdlc->tx_buf_list.spinlock, flags);
		buf = list_first_entry_or_null(&n_hdlc->tx_buf_list.list,
						struct n_hdlc_buf, list_item);
		if (buf)
			count += buf->count;
		spin_unlock_irqrestore(&n_hdlc->tx_buf_list.spinlock, flags);
		error = put_user(count, (int __user *)arg);
		break;

	case TCFLSH:
		switch (arg) {
		case TCIOFLUSH:
		case TCOFLUSH:
			flush_tx_queue(tty);
		}
		fallthrough;	/* to default */

	default:
		error = n_tty_ioctl_helper(tty, file, cmd, arg);
		break;
	}
	return error;

}	/* end of n_hdlc_tty_ioctl() */

/**
 * n_hdlc_tty_poll - TTY callback for poll system call
 * @tty: pointer to tty instance data
 * @filp: pointer to open file object for device
 * @wait: wait queue for operations
 *
 * Determine which operations (read/write) will not block and return info
 * to caller.
 * Returns a bit mask containing info on which ops will not block.
 */
static __poll_t n_hdlc_tty_poll(struct tty_struct *tty, struct file *filp,
				    poll_table *wait)
{
	struct n_hdlc *n_hdlc = tty->disc_data;
	__poll_t mask = 0;

	if (n_hdlc->magic != HDLC_MAGIC)
		return 0;

	/*
	 * queue the current process into any wait queue that may awaken in the
	 * future (read and write)
	 */
	poll_wait(filp, &tty->read_wait, wait);
	poll_wait(filp, &tty->write_wait, wait);

	/* set bits for operations that won't block */
	if (!list_empty(&n_hdlc->rx_buf_list.list))
		mask |= EPOLLIN | EPOLLRDNORM;	/* readable */
	if (test_bit(TTY_OTHER_CLOSED, &tty->flags))
		mask |= EPOLLHUP;
	if (tty_hung_up_p(filp))
		mask |= EPOLLHUP;
	if (!tty_is_writelocked(tty) &&
			!list_empty(&n_hdlc->tx_free_buf_list.list))
		mask |= EPOLLOUT | EPOLLWRNORM;	/* writable */

	return mask;
}	/* end of n_hdlc_tty_poll() */

static void n_hdlc_alloc_buf(struct n_hdlc_buf_list *list, unsigned int count,
		const char *name)
{
	struct n_hdlc_buf *buf;
	unsigned int i;

	for (i = 0; i < count; i++) {
		buf = kmalloc(struct_size(buf, buf, maxframe), GFP_KERNEL);
		if (!buf) {
			pr_debug("%s(), kmalloc() failed for %s buffer %u\n",
					__func__, name, i);
			return;
		}
		n_hdlc_buf_put(list, buf);
	}
}

/**
 * n_hdlc_alloc - allocate an n_hdlc instance data structure
 *
 * Returns a pointer to newly created structure if success, otherwise %NULL
 */
static struct n_hdlc *n_hdlc_alloc(void)
{
	struct n_hdlc *n_hdlc = kzalloc(sizeof(*n_hdlc), GFP_KERNEL);

	if (!n_hdlc)
		return NULL;

	spin_lock_init(&n_hdlc->rx_free_buf_list.spinlock);
	spin_lock_init(&n_hdlc->tx_free_buf_list.spinlock);
	spin_lock_init(&n_hdlc->rx_buf_list.spinlock);
	spin_lock_init(&n_hdlc->tx_buf_list.spinlock);

	INIT_LIST_HEAD(&n_hdlc->rx_free_buf_list.list);
	INIT_LIST_HEAD(&n_hdlc->tx_free_buf_list.list);
	INIT_LIST_HEAD(&n_hdlc->rx_buf_list.list);
	INIT_LIST_HEAD(&n_hdlc->tx_buf_list.list);

	n_hdlc_alloc_buf(&n_hdlc->rx_free_buf_list, DEFAULT_RX_BUF_COUNT, "rx");
	n_hdlc_alloc_buf(&n_hdlc->tx_free_buf_list, DEFAULT_TX_BUF_COUNT, "tx");

	/* Initialize the control block */
	n_hdlc->magic  = HDLC_MAGIC;

	return n_hdlc;

}	/* end of n_hdlc_alloc() */

/**
 * n_hdlc_buf_return - put the HDLC buffer after the head of the specified list
 * @buf_list: pointer to the buffer list
 * @buf: pointer to the buffer
 */
static void n_hdlc_buf_return(struct n_hdlc_buf_list *buf_list,
						struct n_hdlc_buf *buf)
{
	unsigned long flags;

	spin_lock_irqsave(&buf_list->spinlock, flags);

	list_add(&buf->list_item, &buf_list->list);
	buf_list->count++;

	spin_unlock_irqrestore(&buf_list->spinlock, flags);
}

/**
 * n_hdlc_buf_put - add specified HDLC buffer to tail of specified list
 * @buf_list: pointer to buffer list
 * @buf: pointer to buffer
 */
static void n_hdlc_buf_put(struct n_hdlc_buf_list *buf_list,
			   struct n_hdlc_buf *buf)
{
	unsigned long flags;

	spin_lock_irqsave(&buf_list->spinlock, flags);

	list_add_tail(&buf->list_item, &buf_list->list);
	buf_list->count++;

	spin_unlock_irqrestore(&buf_list->spinlock, flags);
}	/* end of n_hdlc_buf_put() */

/**
 * n_hdlc_buf_get - remove and return an HDLC buffer from list
 * @buf_list: pointer to HDLC buffer list
 *
 * Remove and return an HDLC buffer from the head of the specified HDLC buffer
 * list.
 * Returns a pointer to HDLC buffer if available, otherwise %NULL.
 */
static struct n_hdlc_buf *n_hdlc_buf_get(struct n_hdlc_buf_list *buf_list)
{
	unsigned long flags;
	struct n_hdlc_buf *buf;

	spin_lock_irqsave(&buf_list->spinlock, flags);

	buf = list_first_entry_or_null(&buf_list->list,
						struct n_hdlc_buf, list_item);
	if (buf) {
		list_del(&buf->list_item);
		buf_list->count--;
	}

	spin_unlock_irqrestore(&buf_list->spinlock, flags);
	return buf;
}	/* end of n_hdlc_buf_get() */

static struct tty_ldisc_ops n_hdlc_ldisc = {
	.owner		= THIS_MODULE,
	.magic		= TTY_LDISC_MAGIC,
	.name		= "hdlc",
	.open		= n_hdlc_tty_open,
	.close		= n_hdlc_tty_close,
	.read		= n_hdlc_tty_read,
	.write		= n_hdlc_tty_write,
	.ioctl		= n_hdlc_tty_ioctl,
	.poll		= n_hdlc_tty_poll,
	.receive_buf	= n_hdlc_tty_receive,
	.write_wakeup	= n_hdlc_tty_wakeup,
	.flush_buffer   = flush_rx_queue,
};

static int __init n_hdlc_init(void)
{
	int status;

	/* range check maxframe arg */
	maxframe = clamp(maxframe, 4096, MAX_HDLC_FRAME_SIZE);

	status = tty_register_ldisc(N_HDLC, &n_hdlc_ldisc);
	if (!status)
		pr_info("N_HDLC line discipline registered with maxframe=%d\n",
				maxframe);
	else
		pr_err("N_HDLC: error registering line discipline: %d\n",
				status);

	return status;

}	/* end of init_module() */

static void __exit n_hdlc_exit(void)
{
	/* Release tty registration of line discipline */
	int status = tty_unregister_ldisc(N_HDLC);

	if (status)
		pr_err("N_HDLC: can't unregister line discipline (err = %d)\n",
				status);
	else
		pr_info("N_HDLC: line discipline unregistered\n");
}

module_init(n_hdlc_init);
module_exit(n_hdlc_exit);

MODULE_LICENSE("GPL");
MODULE_AUTHOR("Paul Fulghum paulkf@microgate.com");
module_param(maxframe, int, 0);
MODULE_ALIAS_LDISC(N_HDLC);<|MERGE_RESOLUTION|>--- conflicted
+++ resolved
@@ -424,14 +424,11 @@
 	struct n_hdlc_buf *rbuf;
 	DECLARE_WAITQUEUE(wait, current);
 
-<<<<<<< HEAD
-=======
 	/* Is this a repeated call for an rbuf we already found earlier? */
 	rbuf = *cookie;
 	if (rbuf)
 		goto have_rbuf;
 
->>>>>>> 4e026225
 	add_wait_queue(&tty->read_wait, &wait);
 
 	for (;;) {
