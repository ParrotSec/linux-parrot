// SPDX-License-Identifier: GPL-2.0-only
/*
 * Copyright © 2009 - Maxim Levitsky
 * SmartMedia/xD translation layer
 */

#include <linux/kernel.h>
#include <linux/module.h>
#include <linux/random.h>
#include <linux/hdreg.h>
#include <linux/kthread.h>
#include <linux/freezer.h>
#include <linux/sysfs.h>
#include <linux/bitops.h>
#include <linux/slab.h>
#include <linux/mtd/nand_ecc.h>
#include "nand/raw/sm_common.h"
#include "sm_ftl.h"



static struct workqueue_struct *cache_flush_workqueue;

static int cache_timeout = 1000;
module_param(cache_timeout, int, S_IRUGO);
MODULE_PARM_DESC(cache_timeout,
	"Timeout (in ms) for cache flush (1000 ms default");

static int debug;
module_param(debug, int, S_IRUGO | S_IWUSR);
MODULE_PARM_DESC(debug, "Debug level (0-2)");


/* ------------------- sysfs attributes ---------------------------------- */
struct sm_sysfs_attribute {
	struct device_attribute dev_attr;
	char *data;
	int len;
};

static ssize_t sm_attr_show(struct device *dev, struct device_attribute *attr,
		     char *buf)
{
	struct sm_sysfs_attribute *sm_attr =
		container_of(attr, struct sm_sysfs_attribute, dev_attr);

	strncpy(buf, sm_attr->data, sm_attr->len);
	return sm_attr->len;
}


#define NUM_ATTRIBUTES 1
#define SM_CIS_VENDOR_OFFSET 0x59
static struct attribute_group *sm_create_sysfs_attributes(struct sm_ftl *ftl)
{
	struct attribute_group *attr_group;
	struct attribute **attributes;
	struct sm_sysfs_attribute *vendor_attribute;
	char *vendor;

	vendor = kstrndup(ftl->cis_buffer + SM_CIS_VENDOR_OFFSET,
			  SM_SMALL_PAGE - SM_CIS_VENDOR_OFFSET, GFP_KERNEL);
	if (!vendor)
		goto error1;

	/* Initialize sysfs attributes */
	vendor_attribute =
		kzalloc(sizeof(struct sm_sysfs_attribute), GFP_KERNEL);
	if (!vendor_attribute)
		goto error2;

	sysfs_attr_init(&vendor_attribute->dev_attr.attr);

	vendor_attribute->data = vendor;
	vendor_attribute->len = strlen(vendor);
	vendor_attribute->dev_attr.attr.name = "vendor";
	vendor_attribute->dev_attr.attr.mode = S_IRUGO;
	vendor_attribute->dev_attr.show = sm_attr_show;


	/* Create array of pointers to the attributes */
	attributes = kcalloc(NUM_ATTRIBUTES + 1, sizeof(struct attribute *),
								GFP_KERNEL);
	if (!attributes)
		goto error3;
	attributes[0] = &vendor_attribute->dev_attr.attr;

	/* Finally create the attribute group */
	attr_group = kzalloc(sizeof(struct attribute_group), GFP_KERNEL);
	if (!attr_group)
		goto error4;
	attr_group->attrs = attributes;
	return attr_group;
error4:
	kfree(attributes);
error3:
	kfree(vendor_attribute);
error2:
	kfree(vendor);
error1:
	return NULL;
}

static void sm_delete_sysfs_attributes(struct sm_ftl *ftl)
{
	struct attribute **attributes = ftl->disk_attributes->attrs;
	int i;

	for (i = 0; attributes[i] ; i++) {

		struct device_attribute *dev_attr = container_of(attributes[i],
			struct device_attribute, attr);

		struct sm_sysfs_attribute *sm_attr =
			container_of(dev_attr,
				struct sm_sysfs_attribute, dev_attr);

		kfree(sm_attr->data);
		kfree(sm_attr);
	}

	kfree(ftl->disk_attributes->attrs);
	kfree(ftl->disk_attributes);
}


/* ----------------------- oob helpers -------------------------------------- */

static int sm_get_lba(uint8_t *lba)
{
	/* check fixed bits */
	if ((lba[0] & 0xF8) != 0x10)
		return -2;

	/* check parity - endianness doesn't matter */
	if (hweight16(*(uint16_t *)lba) & 1)
		return -2;

	return (lba[1] >> 1) | ((lba[0] & 0x07) << 7);
}


/*
 * Read LBA associated with block
 * returns -1, if block is erased
 * returns -2 if error happens
 */
static int sm_read_lba(struct sm_oob *oob)
{
	static const uint32_t erased_pattern[4] = {
		0xFFFFFFFF, 0xFFFFFFFF, 0xFFFFFFFF, 0xFFFFFFFF };

	uint16_t lba_test;
	int lba;

	/* First test for erased block */
	if (!memcmp(oob, erased_pattern, SM_OOB_SIZE))
		return -1;

	/* Now check is both copies of the LBA differ too much */
	lba_test = *(uint16_t *)oob->lba_copy1 ^ *(uint16_t*)oob->lba_copy2;
	if (lba_test && !is_power_of_2(lba_test))
		return -2;

	/* And read it */
	lba = sm_get_lba(oob->lba_copy1);

	if (lba == -2)
		lba = sm_get_lba(oob->lba_copy2);

	return lba;
}

static void sm_write_lba(struct sm_oob *oob, uint16_t lba)
{
	uint8_t tmp[2];

	WARN_ON(lba >= 1000);

	tmp[0] = 0x10 | ((lba >> 7) & 0x07);
	tmp[1] = (lba << 1) & 0xFF;

	if (hweight16(*(uint16_t *)tmp) & 0x01)
		tmp[1] |= 1;

	oob->lba_copy1[0] = oob->lba_copy2[0] = tmp[0];
	oob->lba_copy1[1] = oob->lba_copy2[1] = tmp[1];
}


/* Make offset from parts */
static loff_t sm_mkoffset(struct sm_ftl *ftl, int zone, int block, int boffset)
{
	WARN_ON(boffset & (SM_SECTOR_SIZE - 1));
	WARN_ON(zone < 0 || zone >= ftl->zone_count);
	WARN_ON(block >= ftl->zone_size);
	WARN_ON(boffset >= ftl->block_size);

	if (block == -1)
		return -1;

	return (zone * SM_MAX_ZONE_SIZE + block) * ftl->block_size + boffset;
}

/* Breaks offset into parts */
static void sm_break_offset(struct sm_ftl *ftl, loff_t loffset,
			    int *zone, int *block, int *boffset)
{
	u64 offset = loffset;
	*boffset = do_div(offset, ftl->block_size);
	*block = do_div(offset, ftl->max_lba);
	*zone = offset >= ftl->zone_count ? -1 : offset;
}

/* ---------------------- low level IO ------------------------------------- */

static int sm_correct_sector(uint8_t *buffer, struct sm_oob *oob)
{
	uint8_t ecc[3];

<<<<<<< HEAD
	__nand_calculate_ecc(buffer, SM_SMALL_PAGE, ecc);
	if (__nand_correct_data(buffer, ecc, oob->ecc1, SM_SMALL_PAGE) < 0)
=======
	__nand_calculate_ecc(buffer, SM_SMALL_PAGE, ecc,
			     IS_ENABLED(CONFIG_MTD_NAND_ECC_SW_HAMMING_SMC));
	if (__nand_correct_data(buffer, ecc, oob->ecc1, SM_SMALL_PAGE,
				IS_ENABLED(CONFIG_MTD_NAND_ECC_SW_HAMMING_SMC)) < 0)
>>>>>>> 407d19ab
		return -EIO;

	buffer += SM_SMALL_PAGE;

<<<<<<< HEAD
	__nand_calculate_ecc(buffer, SM_SMALL_PAGE, ecc);
	if (__nand_correct_data(buffer, ecc, oob->ecc2, SM_SMALL_PAGE) < 0)
=======
	__nand_calculate_ecc(buffer, SM_SMALL_PAGE, ecc,
			     IS_ENABLED(CONFIG_MTD_NAND_ECC_SW_HAMMING_SMC));
	if (__nand_correct_data(buffer, ecc, oob->ecc2, SM_SMALL_PAGE,
				IS_ENABLED(CONFIG_MTD_NAND_ECC_SW_HAMMING_SMC)) < 0)
>>>>>>> 407d19ab
		return -EIO;
	return 0;
}

/* Reads a sector + oob*/
static int sm_read_sector(struct sm_ftl *ftl,
			  int zone, int block, int boffset,
			  uint8_t *buffer, struct sm_oob *oob)
{
	struct mtd_info *mtd = ftl->trans->mtd;
	struct mtd_oob_ops ops;
	struct sm_oob tmp_oob;
	int ret = -EIO;
	int try = 0;

	/* FTL can contain -1 entries that are by default filled with bits */
	if (block == -1) {
		memset(buffer, 0xFF, SM_SECTOR_SIZE);
		return 0;
	}

	/* User might not need the oob, but we do for data verification */
	if (!oob)
		oob = &tmp_oob;

	ops.mode = ftl->smallpagenand ? MTD_OPS_RAW : MTD_OPS_PLACE_OOB;
	ops.ooboffs = 0;
	ops.ooblen = SM_OOB_SIZE;
	ops.oobbuf = (void *)oob;
	ops.len = SM_SECTOR_SIZE;
	ops.datbuf = buffer;

again:
	if (try++) {
		/* Avoid infinite recursion on CIS reads, sm_recheck_media
			won't help anyway */
		if (zone == 0 && block == ftl->cis_block && boffset ==
			ftl->cis_boffset)
			return ret;

		/* Test if media is stable */
		if (try == 3 || sm_recheck_media(ftl))
			return ret;
	}

	/* Unfortunately, oob read will _always_ succeed,
		despite card removal..... */
	ret = mtd_read_oob(mtd, sm_mkoffset(ftl, zone, block, boffset), &ops);

	/* Test for unknown errors */
	if (ret != 0 && !mtd_is_bitflip_or_eccerr(ret)) {
		dbg("read of block %d at zone %d, failed due to error (%d)",
			block, zone, ret);
		goto again;
	}

	/* Do a basic test on the oob, to guard against returned garbage */
	if (oob->reserved != 0xFFFFFFFF && !is_power_of_2(~oob->reserved))
		goto again;

	/* This should never happen, unless there is a bug in the mtd driver */
	WARN_ON(ops.oobretlen != SM_OOB_SIZE);
	WARN_ON(buffer && ops.retlen != SM_SECTOR_SIZE);

	if (!buffer)
		return 0;

	/* Test if sector marked as bad */
	if (!sm_sector_valid(oob)) {
		dbg("read of block %d at zone %d, failed because it is marked"
			" as bad" , block, zone);
		goto again;
	}

	/* Test ECC*/
	if (mtd_is_eccerr(ret) ||
		(ftl->smallpagenand && sm_correct_sector(buffer, oob))) {

		dbg("read of block %d at zone %d, failed due to ECC error",
			block, zone);
		goto again;
	}

	return 0;
}

/* Writes a sector to media */
static int sm_write_sector(struct sm_ftl *ftl,
			   int zone, int block, int boffset,
			   uint8_t *buffer, struct sm_oob *oob)
{
	struct mtd_oob_ops ops;
	struct mtd_info *mtd = ftl->trans->mtd;
	int ret;

	BUG_ON(ftl->readonly);

	if (zone == 0 && (block == ftl->cis_block || block == 0)) {
		dbg("attempted to write the CIS!");
		return -EIO;
	}

	if (ftl->unstable)
		return -EIO;

	ops.mode = ftl->smallpagenand ? MTD_OPS_RAW : MTD_OPS_PLACE_OOB;
	ops.len = SM_SECTOR_SIZE;
	ops.datbuf = buffer;
	ops.ooboffs = 0;
	ops.ooblen = SM_OOB_SIZE;
	ops.oobbuf = (void *)oob;

	ret = mtd_write_oob(mtd, sm_mkoffset(ftl, zone, block, boffset), &ops);

	/* Now we assume that hardware will catch write bitflip errors */

	if (ret) {
		dbg("write to block %d at zone %d, failed with error %d",
			block, zone, ret);

		sm_recheck_media(ftl);
		return ret;
	}

	/* This should never happen, unless there is a bug in the driver */
	WARN_ON(ops.oobretlen != SM_OOB_SIZE);
	WARN_ON(buffer && ops.retlen != SM_SECTOR_SIZE);

	return 0;
}

/* ------------------------ block IO ------------------------------------- */

/* Write a block using data and lba, and invalid sector bitmap */
static int sm_write_block(struct sm_ftl *ftl, uint8_t *buf,
			  int zone, int block, int lba,
			  unsigned long invalid_bitmap)
{
	struct sm_oob oob;
	int boffset;
	int retry = 0;

	/* Initialize the oob with requested values */
	memset(&oob, 0xFF, SM_OOB_SIZE);
	sm_write_lba(&oob, lba);
restart:
	if (ftl->unstable)
		return -EIO;

	for (boffset = 0; boffset < ftl->block_size;
				boffset += SM_SECTOR_SIZE) {

		oob.data_status = 0xFF;

		if (test_bit(boffset / SM_SECTOR_SIZE, &invalid_bitmap)) {

			sm_printk("sector %d of block at LBA %d of zone %d"
				" couldn't be read, marking it as invalid",
				boffset / SM_SECTOR_SIZE, lba, zone);

			oob.data_status = 0;
		}

		if (ftl->smallpagenand) {
<<<<<<< HEAD
			__nand_calculate_ecc(buf + boffset,
						SM_SMALL_PAGE, oob.ecc1);

			__nand_calculate_ecc(buf + boffset + SM_SMALL_PAGE,
						SM_SMALL_PAGE, oob.ecc2);
=======
			__nand_calculate_ecc(buf + boffset, SM_SMALL_PAGE,
					oob.ecc1,
					IS_ENABLED(CONFIG_MTD_NAND_ECC_SW_HAMMING_SMC));

			__nand_calculate_ecc(buf + boffset + SM_SMALL_PAGE,
					SM_SMALL_PAGE, oob.ecc2,
					IS_ENABLED(CONFIG_MTD_NAND_ECC_SW_HAMMING_SMC));
>>>>>>> 407d19ab
		}
		if (!sm_write_sector(ftl, zone, block, boffset,
							buf + boffset, &oob))
			continue;

		if (!retry) {

			/* If write fails. try to erase the block */
			/* This is safe, because we never write in blocks
				that contain valuable data.
			This is intended to repair block that are marked
			as erased, but that isn't fully erased*/

			if (sm_erase_block(ftl, zone, block, 0))
				return -EIO;

			retry = 1;
			goto restart;
		} else {
			sm_mark_block_bad(ftl, zone, block);
			return -EIO;
		}
	}
	return 0;
}


/* Mark whole block at offset 'offs' as bad. */
static void sm_mark_block_bad(struct sm_ftl *ftl, int zone, int block)
{
	struct sm_oob oob;
	int boffset;

	memset(&oob, 0xFF, SM_OOB_SIZE);
	oob.block_status = 0xF0;

	if (ftl->unstable)
		return;

	if (sm_recheck_media(ftl))
		return;

	sm_printk("marking block %d of zone %d as bad", block, zone);

	/* We aren't checking the return value, because we don't care */
	/* This also fails on fake xD cards, but I guess these won't expose
		any bad blocks till fail completely */
	for (boffset = 0; boffset < ftl->block_size; boffset += SM_SECTOR_SIZE)
		sm_write_sector(ftl, zone, block, boffset, NULL, &oob);
}

/*
 * Erase a block within a zone
 * If erase succeeds, it updates free block fifo, otherwise marks block as bad
 */
static int sm_erase_block(struct sm_ftl *ftl, int zone_num, uint16_t block,
			  int put_free)
{
	struct ftl_zone *zone = &ftl->zones[zone_num];
	struct mtd_info *mtd = ftl->trans->mtd;
	struct erase_info erase;

	erase.addr = sm_mkoffset(ftl, zone_num, block, 0);
	erase.len = ftl->block_size;

	if (ftl->unstable)
		return -EIO;

	BUG_ON(ftl->readonly);

	if (zone_num == 0 && (block == ftl->cis_block || block == 0)) {
		sm_printk("attempted to erase the CIS!");
		return -EIO;
	}

	if (mtd_erase(mtd, &erase)) {
		sm_printk("erase of block %d in zone %d failed",
							block, zone_num);
		goto error;
	}

	if (put_free)
		kfifo_in(&zone->free_sectors,
			(const unsigned char *)&block, sizeof(block));

	return 0;
error:
	sm_mark_block_bad(ftl, zone_num, block);
	return -EIO;
}

/* Thoroughly test that block is valid. */
static int sm_check_block(struct sm_ftl *ftl, int zone, int block)
{
	int boffset;
	struct sm_oob oob;
	int lbas[] = { -3, 0, 0, 0 };
	int i = 0;
	int test_lba;


	/* First just check that block doesn't look fishy */
	/* Only blocks that are valid or are sliced in two parts, are
		accepted */
	for (boffset = 0; boffset < ftl->block_size;
					boffset += SM_SECTOR_SIZE) {

		/* This shouldn't happen anyway */
		if (sm_read_sector(ftl, zone, block, boffset, NULL, &oob))
			return -2;

		test_lba = sm_read_lba(&oob);

		if (lbas[i] != test_lba)
			lbas[++i] = test_lba;

		/* If we found three different LBAs, something is fishy */
		if (i == 3)
			return -EIO;
	}

	/* If the block is sliced (partially erased usually) erase it */
	if (i == 2) {
		sm_erase_block(ftl, zone, block, 1);
		return 1;
	}

	return 0;
}

/* ----------------- media scanning --------------------------------- */
static const struct chs_entry chs_table[] = {
	{ 1,    125,  4,  4  },
	{ 2,    125,  4,  8  },
	{ 4,    250,  4,  8  },
	{ 8,    250,  4,  16 },
	{ 16,   500,  4,  16 },
	{ 32,   500,  8,  16 },
	{ 64,   500,  8,  32 },
	{ 128,  500,  16, 32 },
	{ 256,  1000, 16, 32 },
	{ 512,  1015, 32, 63 },
	{ 1024, 985,  33, 63 },
	{ 2048, 985,  33, 63 },
	{ 0 },
};


static const uint8_t cis_signature[] = {
	0x01, 0x03, 0xD9, 0x01, 0xFF, 0x18, 0x02, 0xDF, 0x01, 0x20
};
/* Find out media parameters.
 * This ideally has to be based on nand id, but for now device size is enough */
static int sm_get_media_info(struct sm_ftl *ftl, struct mtd_info *mtd)
{
	int i;
	int size_in_megs = mtd->size / (1024 * 1024);

	ftl->readonly = mtd->type == MTD_ROM;

	/* Manual settings for very old devices */
	ftl->zone_count = 1;
	ftl->smallpagenand = 0;

	switch (size_in_megs) {
	case 1:
		/* 1 MiB flash/rom SmartMedia card (256 byte pages)*/
		ftl->zone_size = 256;
		ftl->max_lba = 250;
		ftl->block_size = 8 * SM_SECTOR_SIZE;
		ftl->smallpagenand = 1;

		break;
	case 2:
		/* 2 MiB flash SmartMedia (256 byte pages)*/
		if (mtd->writesize == SM_SMALL_PAGE) {
			ftl->zone_size = 512;
			ftl->max_lba = 500;
			ftl->block_size = 8 * SM_SECTOR_SIZE;
			ftl->smallpagenand = 1;
		/* 2 MiB rom SmartMedia */
		} else {

			if (!ftl->readonly)
				return -ENODEV;

			ftl->zone_size = 256;
			ftl->max_lba = 250;
			ftl->block_size = 16 * SM_SECTOR_SIZE;
		}
		break;
	case 4:
		/* 4 MiB flash/rom SmartMedia device */
		ftl->zone_size = 512;
		ftl->max_lba = 500;
		ftl->block_size = 16 * SM_SECTOR_SIZE;
		break;
	case 8:
		/* 8 MiB flash/rom SmartMedia device */
		ftl->zone_size = 1024;
		ftl->max_lba = 1000;
		ftl->block_size = 16 * SM_SECTOR_SIZE;
	}

	/* Minimum xD size is 16MiB. Also, all xD cards have standard zone
	   sizes. SmartMedia cards exist up to 128 MiB and have same layout*/
	if (size_in_megs >= 16) {
		ftl->zone_count = size_in_megs / 16;
		ftl->zone_size = 1024;
		ftl->max_lba = 1000;
		ftl->block_size = 32 * SM_SECTOR_SIZE;
	}

	/* Test for proper write,erase and oob sizes */
	if (mtd->erasesize > ftl->block_size)
		return -ENODEV;

	if (mtd->writesize > SM_SECTOR_SIZE)
		return -ENODEV;

	if (ftl->smallpagenand && mtd->oobsize < SM_SMALL_OOB_SIZE)
		return -ENODEV;

	if (!ftl->smallpagenand && mtd->oobsize < SM_OOB_SIZE)
		return -ENODEV;

	/* We use OOB */
	if (!mtd_has_oob(mtd))
		return -ENODEV;

	/* Find geometry information */
	for (i = 0 ; i < ARRAY_SIZE(chs_table) ; i++) {
		if (chs_table[i].size == size_in_megs) {
			ftl->cylinders = chs_table[i].cyl;
			ftl->heads = chs_table[i].head;
			ftl->sectors = chs_table[i].sec;
			return 0;
		}
	}

	sm_printk("media has unknown size : %dMiB", size_in_megs);
	ftl->cylinders = 985;
	ftl->heads =  33;
	ftl->sectors = 63;
	return 0;
}

/* Validate the CIS */
static int sm_read_cis(struct sm_ftl *ftl)
{
	struct sm_oob oob;

	if (sm_read_sector(ftl,
		0, ftl->cis_block, ftl->cis_boffset, ftl->cis_buffer, &oob))
			return -EIO;

	if (!sm_sector_valid(&oob) || !sm_block_valid(&oob))
		return -EIO;

	if (!memcmp(ftl->cis_buffer + ftl->cis_page_offset,
			cis_signature, sizeof(cis_signature))) {
		return 0;
	}

	return -EIO;
}

/* Scan the media for the CIS */
static int sm_find_cis(struct sm_ftl *ftl)
{
	struct sm_oob oob;
	int block, boffset;
	int block_found = 0;
	int cis_found = 0;

	/* Search for first valid block */
	for (block = 0 ; block < ftl->zone_size - ftl->max_lba ; block++) {

		if (sm_read_sector(ftl, 0, block, 0, NULL, &oob))
			continue;

		if (!sm_block_valid(&oob))
			continue;
		block_found = 1;
		break;
	}

	if (!block_found)
		return -EIO;

	/* Search for first valid sector in this block */
	for (boffset = 0 ; boffset < ftl->block_size;
						boffset += SM_SECTOR_SIZE) {

		if (sm_read_sector(ftl, 0, block, boffset, NULL, &oob))
			continue;

		if (!sm_sector_valid(&oob))
			continue;
		break;
	}

	if (boffset == ftl->block_size)
		return -EIO;

	ftl->cis_block = block;
	ftl->cis_boffset = boffset;
	ftl->cis_page_offset = 0;

	cis_found = !sm_read_cis(ftl);

	if (!cis_found) {
		ftl->cis_page_offset = SM_SMALL_PAGE;
		cis_found = !sm_read_cis(ftl);
	}

	if (cis_found) {
		dbg("CIS block found at offset %x",
			block * ftl->block_size +
				boffset + ftl->cis_page_offset);
		return 0;
	}
	return -EIO;
}

/* Basic test to determine if underlying mtd device if functional */
static int sm_recheck_media(struct sm_ftl *ftl)
{
	if (sm_read_cis(ftl)) {

		if (!ftl->unstable) {
			sm_printk("media unstable, not allowing writes");
			ftl->unstable = 1;
		}
		return -EIO;
	}
	return 0;
}

/* Initialize a FTL zone */
static int sm_init_zone(struct sm_ftl *ftl, int zone_num)
{
	struct ftl_zone *zone = &ftl->zones[zone_num];
	struct sm_oob oob;
	uint16_t block;
	int lba;
	int i = 0;
	int len;

	dbg("initializing zone %d", zone_num);

	/* Allocate memory for FTL table */
	zone->lba_to_phys_table = kmalloc_array(ftl->max_lba, 2, GFP_KERNEL);

	if (!zone->lba_to_phys_table)
		return -ENOMEM;
	memset(zone->lba_to_phys_table, -1, ftl->max_lba * 2);


	/* Allocate memory for free sectors FIFO */
	if (kfifo_alloc(&zone->free_sectors, ftl->zone_size * 2, GFP_KERNEL)) {
		kfree(zone->lba_to_phys_table);
		return -ENOMEM;
	}

	/* Now scan the zone */
	for (block = 0 ; block < ftl->zone_size ; block++) {

		/* Skip blocks till the CIS (including) */
		if (zone_num == 0 && block <= ftl->cis_block)
			continue;

		/* Read the oob of first sector */
		if (sm_read_sector(ftl, zone_num, block, 0, NULL, &oob))
			return -EIO;

		/* Test to see if block is erased. It is enough to test
			first sector, because erase happens in one shot */
		if (sm_block_erased(&oob)) {
			kfifo_in(&zone->free_sectors,
				(unsigned char *)&block, 2);
			continue;
		}

		/* If block is marked as bad, skip it */
		/* This assumes we can trust first sector*/
		/* However the way the block valid status is defined, ensures
			very low probability of failure here */
		if (!sm_block_valid(&oob)) {
			dbg("PH %04d <-> <marked bad>", block);
			continue;
		}


		lba = sm_read_lba(&oob);

		/* Invalid LBA means that block is damaged. */
		/* We can try to erase it, or mark it as bad, but
			lets leave that to recovery application */
		if (lba == -2 || lba >= ftl->max_lba) {
			dbg("PH %04d <-> LBA %04d(bad)", block, lba);
			continue;
		}


		/* If there is no collision,
			just put the sector in the FTL table */
		if (zone->lba_to_phys_table[lba] < 0) {
			dbg_verbose("PH %04d <-> LBA %04d", block, lba);
			zone->lba_to_phys_table[lba] = block;
			continue;
		}

		sm_printk("collision"
			" of LBA %d between blocks %d and %d in zone %d",
			lba, zone->lba_to_phys_table[lba], block, zone_num);

		/* Test that this block is valid*/
		if (sm_check_block(ftl, zone_num, block))
			continue;

		/* Test now the old block */
		if (sm_check_block(ftl, zone_num,
					zone->lba_to_phys_table[lba])) {
			zone->lba_to_phys_table[lba] = block;
			continue;
		}

		/* If both blocks are valid and share same LBA, it means that
			they hold different versions of same data. It not
			known which is more recent, thus just erase one of them
		*/
		sm_printk("both blocks are valid, erasing the later");
		sm_erase_block(ftl, zone_num, block, 1);
	}

	dbg("zone initialized");
	zone->initialized = 1;

	/* No free sectors, means that the zone is heavily damaged, write won't
		work, but it can still can be (partially) read */
	if (!kfifo_len(&zone->free_sectors)) {
		sm_printk("no free blocks in zone %d", zone_num);
		return 0;
	}

	/* Randomize first block we write to */
	get_random_bytes(&i, 2);
	i %= (kfifo_len(&zone->free_sectors) / 2);

	while (i--) {
		len = kfifo_out(&zone->free_sectors,
					(unsigned char *)&block, 2);
		WARN_ON(len != 2);
		kfifo_in(&zone->free_sectors, (const unsigned char *)&block, 2);
	}
	return 0;
}

/* Get and automatically initialize an FTL mapping for one zone */
static struct ftl_zone *sm_get_zone(struct sm_ftl *ftl, int zone_num)
{
	struct ftl_zone *zone;
	int error;

	BUG_ON(zone_num >= ftl->zone_count);
	zone = &ftl->zones[zone_num];

	if (!zone->initialized) {
		error = sm_init_zone(ftl, zone_num);

		if (error)
			return ERR_PTR(error);
	}
	return zone;
}


/* ----------------- cache handling ------------------------------------------*/

/* Initialize the one block cache */
static void sm_cache_init(struct sm_ftl *ftl)
{
	ftl->cache_data_invalid_bitmap = 0xFFFFFFFF;
	ftl->cache_clean = 1;
	ftl->cache_zone = -1;
	ftl->cache_block = -1;
	/*memset(ftl->cache_data, 0xAA, ftl->block_size);*/
}

/* Put sector in one block cache */
static void sm_cache_put(struct sm_ftl *ftl, char *buffer, int boffset)
{
	memcpy(ftl->cache_data + boffset, buffer, SM_SECTOR_SIZE);
	clear_bit(boffset / SM_SECTOR_SIZE, &ftl->cache_data_invalid_bitmap);
	ftl->cache_clean = 0;
}

/* Read a sector from the cache */
static int sm_cache_get(struct sm_ftl *ftl, char *buffer, int boffset)
{
	if (test_bit(boffset / SM_SECTOR_SIZE,
		&ftl->cache_data_invalid_bitmap))
			return -1;

	memcpy(buffer, ftl->cache_data + boffset, SM_SECTOR_SIZE);
	return 0;
}

/* Write the cache to hardware */
static int sm_cache_flush(struct sm_ftl *ftl)
{
	struct ftl_zone *zone;

	int sector_num;
	uint16_t write_sector;
	int zone_num = ftl->cache_zone;
	int block_num;

	if (ftl->cache_clean)
		return 0;

	if (ftl->unstable)
		return -EIO;

	BUG_ON(zone_num < 0);
	zone = &ftl->zones[zone_num];
	block_num = zone->lba_to_phys_table[ftl->cache_block];


	/* Try to read all unread areas of the cache block*/
	for_each_set_bit(sector_num, &ftl->cache_data_invalid_bitmap,
		ftl->block_size / SM_SECTOR_SIZE) {

		if (!sm_read_sector(ftl,
			zone_num, block_num, sector_num * SM_SECTOR_SIZE,
			ftl->cache_data + sector_num * SM_SECTOR_SIZE, NULL))
				clear_bit(sector_num,
					&ftl->cache_data_invalid_bitmap);
	}
restart:

	if (ftl->unstable)
		return -EIO;

	/* If there are no spare blocks, */
	/* we could still continue by erasing/writing the current block,
		but for such worn out media it doesn't worth the trouble,
			and the dangers */
	if (kfifo_out(&zone->free_sectors,
				(unsigned char *)&write_sector, 2) != 2) {
		dbg("no free sectors for write!");
		return -EIO;
	}


	if (sm_write_block(ftl, ftl->cache_data, zone_num, write_sector,
		ftl->cache_block, ftl->cache_data_invalid_bitmap))
			goto restart;

	/* Update the FTL table */
	zone->lba_to_phys_table[ftl->cache_block] = write_sector;

	/* Write succesfull, so erase and free the old block */
	if (block_num > 0)
		sm_erase_block(ftl, zone_num, block_num, 1);

	sm_cache_init(ftl);
	return 0;
}


/* flush timer, runs a second after last write */
static void sm_cache_flush_timer(struct timer_list *t)
{
	struct sm_ftl *ftl = from_timer(ftl, t, timer);
	queue_work(cache_flush_workqueue, &ftl->flush_work);
}

/* cache flush work, kicked by timer */
static void sm_cache_flush_work(struct work_struct *work)
{
	struct sm_ftl *ftl = container_of(work, struct sm_ftl, flush_work);
	mutex_lock(&ftl->mutex);
	sm_cache_flush(ftl);
	mutex_unlock(&ftl->mutex);
	return;
}

/* ---------------- outside interface -------------------------------------- */

/* outside interface: read a sector */
static int sm_read(struct mtd_blktrans_dev *dev,
		   unsigned long sect_no, char *buf)
{
	struct sm_ftl *ftl = dev->priv;
	struct ftl_zone *zone;
	int error = 0, in_cache = 0;
	int zone_num, block, boffset;

	sm_break_offset(ftl, sect_no << 9, &zone_num, &block, &boffset);
	mutex_lock(&ftl->mutex);


	zone = sm_get_zone(ftl, zone_num);
	if (IS_ERR(zone)) {
		error = PTR_ERR(zone);
		goto unlock;
	}

	/* Have to look at cache first */
	if (ftl->cache_zone == zone_num && ftl->cache_block == block) {
		in_cache = 1;
		if (!sm_cache_get(ftl, buf, boffset))
			goto unlock;
	}

	/* Translate the block and return if doesn't exist in the table */
	block = zone->lba_to_phys_table[block];

	if (block == -1) {
		memset(buf, 0xFF, SM_SECTOR_SIZE);
		goto unlock;
	}

	if (sm_read_sector(ftl, zone_num, block, boffset, buf, NULL)) {
		error = -EIO;
		goto unlock;
	}

	if (in_cache)
		sm_cache_put(ftl, buf, boffset);
unlock:
	mutex_unlock(&ftl->mutex);
	return error;
}

/* outside interface: write a sector */
static int sm_write(struct mtd_blktrans_dev *dev,
				unsigned long sec_no, char *buf)
{
	struct sm_ftl *ftl = dev->priv;
	struct ftl_zone *zone;
	int error = 0, zone_num, block, boffset;

	BUG_ON(ftl->readonly);
	sm_break_offset(ftl, sec_no << 9, &zone_num, &block, &boffset);

	/* No need in flush thread running now */
	del_timer(&ftl->timer);
	mutex_lock(&ftl->mutex);

	zone = sm_get_zone(ftl, zone_num);
	if (IS_ERR(zone)) {
		error = PTR_ERR(zone);
		goto unlock;
	}

	/* If entry is not in cache, flush it */
	if (ftl->cache_block != block || ftl->cache_zone != zone_num) {

		error = sm_cache_flush(ftl);
		if (error)
			goto unlock;

		ftl->cache_block = block;
		ftl->cache_zone = zone_num;
	}

	sm_cache_put(ftl, buf, boffset);
unlock:
	mod_timer(&ftl->timer, jiffies + msecs_to_jiffies(cache_timeout));
	mutex_unlock(&ftl->mutex);
	return error;
}

/* outside interface: flush everything */
static int sm_flush(struct mtd_blktrans_dev *dev)
{
	struct sm_ftl *ftl = dev->priv;
	int retval;

	mutex_lock(&ftl->mutex);
	retval =  sm_cache_flush(ftl);
	mutex_unlock(&ftl->mutex);
	return retval;
}

/* outside interface: device is released */
static void sm_release(struct mtd_blktrans_dev *dev)
{
	struct sm_ftl *ftl = dev->priv;

	mutex_lock(&ftl->mutex);
	del_timer_sync(&ftl->timer);
	cancel_work_sync(&ftl->flush_work);
	sm_cache_flush(ftl);
	mutex_unlock(&ftl->mutex);
}

/* outside interface: get geometry */
static int sm_getgeo(struct mtd_blktrans_dev *dev, struct hd_geometry *geo)
{
	struct sm_ftl *ftl = dev->priv;
	geo->heads = ftl->heads;
	geo->sectors = ftl->sectors;
	geo->cylinders = ftl->cylinders;
	return 0;
}

/* external interface: main initialization function */
static void sm_add_mtd(struct mtd_blktrans_ops *tr, struct mtd_info *mtd)
{
	struct mtd_blktrans_dev *trans;
	struct sm_ftl *ftl;

	/* Allocate & initialize our private structure */
	ftl = kzalloc(sizeof(struct sm_ftl), GFP_KERNEL);
	if (!ftl)
		goto error1;


	mutex_init(&ftl->mutex);
	timer_setup(&ftl->timer, sm_cache_flush_timer, 0);
	INIT_WORK(&ftl->flush_work, sm_cache_flush_work);

	/* Read media information */
	if (sm_get_media_info(ftl, mtd)) {
		dbg("found unsupported mtd device, aborting");
		goto error2;
	}


	/* Allocate temporary CIS buffer for read retry support */
	ftl->cis_buffer = kzalloc(SM_SECTOR_SIZE, GFP_KERNEL);
	if (!ftl->cis_buffer)
		goto error2;

	/* Allocate zone array, it will be initialized on demand */
	ftl->zones = kcalloc(ftl->zone_count, sizeof(struct ftl_zone),
								GFP_KERNEL);
	if (!ftl->zones)
		goto error3;

	/* Allocate the cache*/
	ftl->cache_data = kzalloc(ftl->block_size, GFP_KERNEL);

	if (!ftl->cache_data)
		goto error4;

	sm_cache_init(ftl);


	/* Allocate upper layer structure and initialize it */
	trans = kzalloc(sizeof(struct mtd_blktrans_dev), GFP_KERNEL);
	if (!trans)
		goto error5;

	ftl->trans = trans;
	trans->priv = ftl;

	trans->tr = tr;
	trans->mtd = mtd;
	trans->devnum = -1;
	trans->size = (ftl->block_size * ftl->max_lba * ftl->zone_count) >> 9;
	trans->readonly = ftl->readonly;

	if (sm_find_cis(ftl)) {
		dbg("CIS not found on mtd device, aborting");
		goto error6;
	}

	ftl->disk_attributes = sm_create_sysfs_attributes(ftl);
	if (!ftl->disk_attributes)
		goto error6;
	trans->disk_attributes = ftl->disk_attributes;

	sm_printk("Found %d MiB xD/SmartMedia FTL on mtd%d",
		(int)(mtd->size / (1024 * 1024)), mtd->index);

	dbg("FTL layout:");
	dbg("%d zone(s), each consists of %d blocks (+%d spares)",
		ftl->zone_count, ftl->max_lba,
		ftl->zone_size - ftl->max_lba);
	dbg("each block consists of %d bytes",
		ftl->block_size);


	/* Register device*/
	if (add_mtd_blktrans_dev(trans)) {
		dbg("error in mtdblktrans layer");
		goto error6;
	}
	return;
error6:
	kfree(trans);
error5:
	kfree(ftl->cache_data);
error4:
	kfree(ftl->zones);
error3:
	kfree(ftl->cis_buffer);
error2:
	kfree(ftl);
error1:
	return;
}

/* main interface: device {surprise,} removal */
static void sm_remove_dev(struct mtd_blktrans_dev *dev)
{
	struct sm_ftl *ftl = dev->priv;
	int i;

	del_mtd_blktrans_dev(dev);
	ftl->trans = NULL;

	for (i = 0 ; i < ftl->zone_count; i++) {

		if (!ftl->zones[i].initialized)
			continue;

		kfree(ftl->zones[i].lba_to_phys_table);
		kfifo_free(&ftl->zones[i].free_sectors);
	}

	sm_delete_sysfs_attributes(ftl);
	kfree(ftl->cis_buffer);
	kfree(ftl->zones);
	kfree(ftl->cache_data);
	kfree(ftl);
}

static struct mtd_blktrans_ops sm_ftl_ops = {
	.name		= "smblk",
	.major		= 0,
	.part_bits	= SM_FTL_PARTN_BITS,
	.blksize	= SM_SECTOR_SIZE,
	.getgeo		= sm_getgeo,

	.add_mtd	= sm_add_mtd,
	.remove_dev	= sm_remove_dev,

	.readsect	= sm_read,
	.writesect	= sm_write,

	.flush		= sm_flush,
	.release	= sm_release,

	.owner		= THIS_MODULE,
};

static __init int sm_module_init(void)
{
	int error = 0;

	cache_flush_workqueue = create_freezable_workqueue("smflush");
	if (!cache_flush_workqueue)
		return -ENOMEM;

	error = register_mtd_blktrans(&sm_ftl_ops);
	if (error)
		destroy_workqueue(cache_flush_workqueue);
	return error;

}

static void __exit sm_module_exit(void)
{
	destroy_workqueue(cache_flush_workqueue);
	deregister_mtd_blktrans(&sm_ftl_ops);
}

module_init(sm_module_init);
module_exit(sm_module_exit);

MODULE_LICENSE("GPL");
MODULE_AUTHOR("Maxim Levitsky <maximlevitsky@gmail.com>");
MODULE_DESCRIPTION("Smartmedia/xD mtd translation layer");<|MERGE_RESOLUTION|>--- conflicted
+++ resolved
@@ -218,28 +218,18 @@
 {
 	uint8_t ecc[3];
 
-<<<<<<< HEAD
-	__nand_calculate_ecc(buffer, SM_SMALL_PAGE, ecc);
-	if (__nand_correct_data(buffer, ecc, oob->ecc1, SM_SMALL_PAGE) < 0)
-=======
 	__nand_calculate_ecc(buffer, SM_SMALL_PAGE, ecc,
 			     IS_ENABLED(CONFIG_MTD_NAND_ECC_SW_HAMMING_SMC));
 	if (__nand_correct_data(buffer, ecc, oob->ecc1, SM_SMALL_PAGE,
 				IS_ENABLED(CONFIG_MTD_NAND_ECC_SW_HAMMING_SMC)) < 0)
->>>>>>> 407d19ab
 		return -EIO;
 
 	buffer += SM_SMALL_PAGE;
 
-<<<<<<< HEAD
-	__nand_calculate_ecc(buffer, SM_SMALL_PAGE, ecc);
-	if (__nand_correct_data(buffer, ecc, oob->ecc2, SM_SMALL_PAGE) < 0)
-=======
 	__nand_calculate_ecc(buffer, SM_SMALL_PAGE, ecc,
 			     IS_ENABLED(CONFIG_MTD_NAND_ECC_SW_HAMMING_SMC));
 	if (__nand_correct_data(buffer, ecc, oob->ecc2, SM_SMALL_PAGE,
 				IS_ENABLED(CONFIG_MTD_NAND_ECC_SW_HAMMING_SMC)) < 0)
->>>>>>> 407d19ab
 		return -EIO;
 	return 0;
 }
@@ -404,13 +394,6 @@
 		}
 
 		if (ftl->smallpagenand) {
-<<<<<<< HEAD
-			__nand_calculate_ecc(buf + boffset,
-						SM_SMALL_PAGE, oob.ecc1);
-
-			__nand_calculate_ecc(buf + boffset + SM_SMALL_PAGE,
-						SM_SMALL_PAGE, oob.ecc2);
-=======
 			__nand_calculate_ecc(buf + boffset, SM_SMALL_PAGE,
 					oob.ecc1,
 					IS_ENABLED(CONFIG_MTD_NAND_ECC_SW_HAMMING_SMC));
@@ -418,7 +401,6 @@
 			__nand_calculate_ecc(buf + boffset + SM_SMALL_PAGE,
 					SM_SMALL_PAGE, oob.ecc2,
 					IS_ENABLED(CONFIG_MTD_NAND_ECC_SW_HAMMING_SMC));
->>>>>>> 407d19ab
 		}
 		if (!sm_write_sector(ftl, zone, block, boffset,
 							buf + boffset, &oob))
