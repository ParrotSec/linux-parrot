/*
 * NAND Flash Controller Device Driver
 * Copyright © 2009-2010, Intel Corporation and its suppliers.
 *
<<<<<<< HEAD
 * This program is free software; you can redistribute it and/or modify it
 * under the terms and conditions of the GNU General Public License,
 * version 2, as published by the Free Software Foundation.
 *
 * This program is distributed in the hope it will be useful, but WITHOUT
 * ANY WARRANTY; without even the implied warranty of MERCHANTABILITY or
 * FITNESS FOR A PARTICULAR PURPOSE.  See the GNU General Public License for
 * more details.
=======
 * Copyright (c) 2017-2019 Socionext Inc.
 *   Reworked by Masahiro Yamada <yamada.masahiro@socionext.com>
>>>>>>> 407d19ab
 */

#include <linux/bitfield.h>
#include <linux/completion.h>
#include <linux/dma-mapping.h>
#include <linux/interrupt.h>
#include <linux/io.h>
#include <linux/module.h>
#include <linux/mtd/mtd.h>
#include <linux/mtd/rawnand.h>
#include <linux/slab.h>
#include <linux/spinlock.h>

#include "denali.h"

MODULE_LICENSE("GPL");

#define DENALI_NAND_NAME    "denali-nand"
#define DENALI_DEFAULT_OOB_SKIP_BYTES	8

/* for Indexed Addressing */
#define DENALI_INDEXED_CTRL	0x00
#define DENALI_INDEXED_DATA	0x10

#define DENALI_MAP00		(0 << 26)	/* direct access to buffer */
#define DENALI_MAP01		(1 << 26)	/* read/write pages in PIO */
#define DENALI_MAP10		(2 << 26)	/* high-level control plane */
#define DENALI_MAP11		(3 << 26)	/* direct controller access */

/* MAP11 access cycle type */
#define DENALI_MAP11_CMD	((DENALI_MAP11) | 0)	/* command cycle */
#define DENALI_MAP11_ADDR	((DENALI_MAP11) | 1)	/* address cycle */
#define DENALI_MAP11_DATA	((DENALI_MAP11) | 2)	/* data cycle */

/* MAP10 commands */
#define DENALI_ERASE		0x01

#define DENALI_BANK(denali)	((denali)->active_bank << 24)

#define DENALI_INVALID_BANK	-1

static struct denali_chip *to_denali_chip(struct nand_chip *chip)
{
	return container_of(chip, struct denali_chip, chip);
}

static struct denali_controller *to_denali_controller(struct nand_chip *chip)
{
	return container_of(chip->controller, struct denali_controller,
			    controller);
}

/*
 * Direct Addressing - the slave address forms the control information (command
 * type, bank, block, and page address).  The slave data is the actual data to
 * be transferred.  This mode requires 28 bits of address region allocated.
 */
static u32 denali_direct_read(struct denali_controller *denali, u32 addr)
{
	return ioread32(denali->host + addr);
}

static void denali_direct_write(struct denali_controller *denali, u32 addr,
				u32 data)
{
	iowrite32(data, denali->host + addr);
}

/*
 * Indexed Addressing - address translation module intervenes in passing the
 * control information.  This mode reduces the required address range.  The
 * control information and transferred data are latched by the registers in
 * the translation module.
 */
static u32 denali_indexed_read(struct denali_controller *denali, u32 addr)
{
	iowrite32(addr, denali->host + DENALI_INDEXED_CTRL);
	return ioread32(denali->host + DENALI_INDEXED_DATA);
}

static void denali_indexed_write(struct denali_controller *denali, u32 addr,
				 u32 data)
{
	iowrite32(addr, denali->host + DENALI_INDEXED_CTRL);
	iowrite32(data, denali->host + DENALI_INDEXED_DATA);
}

static void denali_enable_irq(struct denali_controller *denali)
{
	int i;

	for (i = 0; i < denali->nbanks; i++)
		iowrite32(U32_MAX, denali->reg + INTR_EN(i));
	iowrite32(GLOBAL_INT_EN_FLAG, denali->reg + GLOBAL_INT_ENABLE);
}

static void denali_disable_irq(struct denali_controller *denali)
{
	int i;

	for (i = 0; i < denali->nbanks; i++)
		iowrite32(0, denali->reg + INTR_EN(i));
	iowrite32(0, denali->reg + GLOBAL_INT_ENABLE);
}

static void denali_clear_irq(struct denali_controller *denali,
			     int bank, u32 irq_status)
{
	/* write one to clear bits */
	iowrite32(irq_status, denali->reg + INTR_STATUS(bank));
}

static void denali_clear_irq_all(struct denali_controller *denali)
{
	int i;

	for (i = 0; i < denali->nbanks; i++)
		denali_clear_irq(denali, i, U32_MAX);
}

static irqreturn_t denali_isr(int irq, void *dev_id)
{
	struct denali_controller *denali = dev_id;
	irqreturn_t ret = IRQ_NONE;
	u32 irq_status;
	int i;

	spin_lock(&denali->irq_lock);

	for (i = 0; i < denali->nbanks; i++) {
		irq_status = ioread32(denali->reg + INTR_STATUS(i));
		if (irq_status)
			ret = IRQ_HANDLED;

		denali_clear_irq(denali, i, irq_status);

		if (i != denali->active_bank)
			continue;

		denali->irq_status |= irq_status;

		if (denali->irq_status & denali->irq_mask)
			complete(&denali->complete);
	}

	spin_unlock(&denali->irq_lock);

	return ret;
}

static void denali_reset_irq(struct denali_controller *denali)
{
	unsigned long flags;

	spin_lock_irqsave(&denali->irq_lock, flags);
	denali->irq_status = 0;
	denali->irq_mask = 0;
	spin_unlock_irqrestore(&denali->irq_lock, flags);
}

static u32 denali_wait_for_irq(struct denali_controller *denali, u32 irq_mask)
{
	unsigned long time_left, flags;
	u32 irq_status;

	spin_lock_irqsave(&denali->irq_lock, flags);

	irq_status = denali->irq_status;

	if (irq_mask & irq_status) {
		/* return immediately if the IRQ has already happened. */
		spin_unlock_irqrestore(&denali->irq_lock, flags);
		return irq_status;
	}

	denali->irq_mask = irq_mask;
	reinit_completion(&denali->complete);
	spin_unlock_irqrestore(&denali->irq_lock, flags);

	time_left = wait_for_completion_timeout(&denali->complete,
						msecs_to_jiffies(1000));
	if (!time_left) {
		dev_err(denali->dev, "timeout while waiting for irq 0x%x\n",
			irq_mask);
		return 0;
	}

	return denali->irq_status;
}

<<<<<<< HEAD
static uint32_t denali_check_irq(struct denali_nand_info *denali)
{
	unsigned long flags;
	uint32_t irq_status;

	spin_lock_irqsave(&denali->irq_lock, flags);
	irq_status = denali->irq_status;
	spin_unlock_irqrestore(&denali->irq_lock, flags);

	return irq_status;
}

static void denali_read_buf(struct mtd_info *mtd, uint8_t *buf, int len)
{
	struct denali_nand_info *denali = mtd_to_denali(mtd);
	u32 addr = DENALI_MAP11_DATA | DENALI_BANK(denali);
	int i;
=======
static void denali_select_target(struct nand_chip *chip, int cs)
{
	struct denali_controller *denali = to_denali_controller(chip);
	struct denali_chip_sel *sel = &to_denali_chip(chip)->sels[cs];
	struct mtd_info *mtd = nand_to_mtd(chip);
>>>>>>> 407d19ab

	denali->active_bank = sel->bank;

	iowrite32(1 << (chip->phys_erase_shift - chip->page_shift),
		  denali->reg + PAGES_PER_BLOCK);
	iowrite32(chip->options & NAND_BUSWIDTH_16 ? 1 : 0,
		  denali->reg + DEVICE_WIDTH);
	iowrite32(mtd->writesize, denali->reg + DEVICE_MAIN_AREA_SIZE);
	iowrite32(mtd->oobsize, denali->reg + DEVICE_SPARE_AREA_SIZE);
	iowrite32(chip->options & NAND_ROW_ADDR_3 ?
		  0 : TWO_ROW_ADDR_CYCLES__FLAG,
		  denali->reg + TWO_ROW_ADDR_CYCLES);
	iowrite32(FIELD_PREP(ECC_CORRECTION__ERASE_THRESHOLD, 1) |
		  FIELD_PREP(ECC_CORRECTION__VALUE, chip->ecc.strength),
		  denali->reg + ECC_CORRECTION);
	iowrite32(chip->ecc.size, denali->reg + CFG_DATA_BLOCK_SIZE);
	iowrite32(chip->ecc.size, denali->reg + CFG_LAST_DATA_BLOCK_SIZE);
	iowrite32(chip->ecc.steps, denali->reg + CFG_NUM_DATA_BLOCKS);

	if (chip->options & NAND_KEEP_TIMINGS)
		return;

	/* update timing registers unless NAND_KEEP_TIMINGS is set */
	iowrite32(sel->hwhr2_and_we_2_re, denali->reg + TWHR2_AND_WE_2_RE);
	iowrite32(sel->tcwaw_and_addr_2_data,
		  denali->reg + TCWAW_AND_ADDR_2_DATA);
	iowrite32(sel->re_2_we, denali->reg + RE_2_WE);
	iowrite32(sel->acc_clks, denali->reg + ACC_CLKS);
	iowrite32(sel->rdwr_en_lo_cnt, denali->reg + RDWR_EN_LO_CNT);
	iowrite32(sel->rdwr_en_hi_cnt, denali->reg + RDWR_EN_HI_CNT);
	iowrite32(sel->cs_setup_cnt, denali->reg + CS_SETUP_CNT);
	iowrite32(sel->re_2_re, denali->reg + RE_2_RE);
}

<<<<<<< HEAD
static void denali_write_buf(struct mtd_info *mtd, const uint8_t *buf, int len)
{
	struct denali_nand_info *denali = mtd_to_denali(mtd);
	u32 addr = DENALI_MAP11_DATA | DENALI_BANK(denali);
	int i;

	for (i = 0; i < len; i++)
		denali->host_write(denali, addr, buf[i]);
}

static void denali_read_buf16(struct mtd_info *mtd, uint8_t *buf, int len)
{
	struct denali_nand_info *denali = mtd_to_denali(mtd);
	u32 addr = DENALI_MAP11_DATA | DENALI_BANK(denali);
	uint16_t *buf16 = (uint16_t *)buf;
	int i;
=======
static int denali_change_column(struct nand_chip *chip, unsigned int offset,
				void *buf, unsigned int len, bool write)
{
	if (write)
		return nand_change_write_column_op(chip, offset, buf, len,
						   false);
	else
		return nand_change_read_column_op(chip, offset, buf, len,
						  false);
}

static int denali_payload_xfer(struct nand_chip *chip, void *buf, bool write)
{
	struct denali_controller *denali = to_denali_controller(chip);
	struct mtd_info *mtd = nand_to_mtd(chip);
	struct nand_ecc_ctrl *ecc = &chip->ecc;
	int writesize = mtd->writesize;
	int oob_skip = denali->oob_skip_bytes;
	int ret, i, pos, len;

	for (i = 0; i < ecc->steps; i++) {
		pos = i * (ecc->size + ecc->bytes);
		len = ecc->size;

		if (pos >= writesize) {
			pos += oob_skip;
		} else if (pos + len > writesize) {
			/* This chunk overwraps the BBM area. Must be split */
			ret = denali_change_column(chip, pos, buf,
						   writesize - pos, write);
			if (ret)
				return ret;

			buf += writesize - pos;
			len -= writesize - pos;
			pos = writesize + oob_skip;
		}

		ret = denali_change_column(chip, pos, buf, len, write);
		if (ret)
			return ret;
>>>>>>> 407d19ab

		buf += len;
	}

	return 0;
}

<<<<<<< HEAD
static void denali_write_buf16(struct mtd_info *mtd, const uint8_t *buf,
			       int len)
{
	struct denali_nand_info *denali = mtd_to_denali(mtd);
	u32 addr = DENALI_MAP11_DATA | DENALI_BANK(denali);
	const uint16_t *buf16 = (const uint16_t *)buf;
	int i;
=======
static int denali_oob_xfer(struct nand_chip *chip, void *buf, bool write)
{
	struct denali_controller *denali = to_denali_controller(chip);
	struct mtd_info *mtd = nand_to_mtd(chip);
	struct nand_ecc_ctrl *ecc = &chip->ecc;
	int writesize = mtd->writesize;
	int oobsize = mtd->oobsize;
	int oob_skip = denali->oob_skip_bytes;
	int ret, i, pos, len;
>>>>>>> 407d19ab

	/* BBM at the beginning of the OOB area */
	ret = denali_change_column(chip, writesize, buf, oob_skip, write);
	if (ret)
		return ret;

	buf += oob_skip;

	for (i = 0; i < ecc->steps; i++) {
		pos = ecc->size + i * (ecc->size + ecc->bytes);

		if (i == ecc->steps - 1)
			/* The last chunk includes OOB free */
			len = writesize + oobsize - pos - oob_skip;
		else
			len = ecc->bytes;

		if (pos >= writesize) {
			pos += oob_skip;
		} else if (pos + len > writesize) {
			/* This chunk overwraps the BBM area. Must be split */
			ret = denali_change_column(chip, pos, buf,
						   writesize - pos, write);
			if (ret)
				return ret;

			buf += writesize - pos;
			len -= writesize - pos;
			pos = writesize + oob_skip;
		}

		ret = denali_change_column(chip, pos, buf, len, write);
		if (ret)
			return ret;

		buf += len;
	}

	return 0;
}

<<<<<<< HEAD
static uint8_t denali_read_byte(struct mtd_info *mtd)
=======
static int denali_read_raw(struct nand_chip *chip, void *buf, void *oob_buf,
			   int page)
>>>>>>> 407d19ab
{
	int ret;

	if (!buf && !oob_buf)
		return -EINVAL;

<<<<<<< HEAD
	denali_read_buf(mtd, &byte, 1);
=======
	ret = nand_read_page_op(chip, page, 0, NULL, 0);
	if (ret)
		return ret;
>>>>>>> 407d19ab

	if (buf) {
		ret = denali_payload_xfer(chip, buf, false);
		if (ret)
			return ret;
	}

	if (oob_buf) {
		ret = denali_oob_xfer(chip, oob_buf, false);
		if (ret)
			return ret;
	}

	return 0;
}

<<<<<<< HEAD
static void denali_write_byte(struct mtd_info *mtd, uint8_t byte)
{
	denali_write_buf(mtd, &byte, 1);
}

static uint16_t denali_read_word(struct mtd_info *mtd)
{
	uint16_t word;

	denali_read_buf16(mtd, (uint8_t *)&word, 2);

	return word;
}

static void denali_cmd_ctrl(struct mtd_info *mtd, int dat, unsigned int ctrl)
{
	struct denali_nand_info *denali = mtd_to_denali(mtd);
	uint32_t type;
=======
static int denali_write_raw(struct nand_chip *chip, const void *buf,
			    const void *oob_buf, int page)
{
	int ret;

	if (!buf && !oob_buf)
		return -EINVAL;

	ret = nand_prog_page_begin_op(chip, page, 0, NULL, 0);
	if (ret)
		return ret;

	if (buf) {
		ret = denali_payload_xfer(chip, (void *)buf, true);
		if (ret)
			return ret;
	}

	if (oob_buf) {
		ret = denali_oob_xfer(chip, (void *)oob_buf, true);
		if (ret)
			return ret;
	}

	return nand_prog_page_end_op(chip);
}

static int denali_read_page_raw(struct nand_chip *chip, u8 *buf,
				int oob_required, int page)
{
	return denali_read_raw(chip, buf, oob_required ? chip->oob_poi : NULL,
			       page);
}
>>>>>>> 407d19ab

static int denali_write_page_raw(struct nand_chip *chip, const u8 *buf,
				 int oob_required, int page)
{
	return denali_write_raw(chip, buf, oob_required ? chip->oob_poi : NULL,
				page);
}

<<<<<<< HEAD
	/*
	 * Some commands are followed by chip->dev_ready or chip->waitfunc.
	 * irq_status must be cleared here to catch the R/B# interrupt later.
	 */
	if (ctrl & NAND_CTRL_CHANGE)
		denali_reset_irq(denali);
=======
static int denali_read_oob(struct nand_chip *chip, int page)
{
	return denali_read_raw(chip, NULL, chip->oob_poi, page);
}
>>>>>>> 407d19ab

static int denali_write_oob(struct nand_chip *chip, int page)
{
	return denali_write_raw(chip, NULL, chip->oob_poi, page);
}

<<<<<<< HEAD
static int denali_dev_ready(struct mtd_info *mtd)
{
	struct denali_nand_info *denali = mtd_to_denali(mtd);

	return !!(denali_check_irq(denali) & INTR__INT_ACT);
}

static int denali_check_erased_page(struct mtd_info *mtd,
				    struct nand_chip *chip, uint8_t *buf,
=======
static int denali_check_erased_page(struct nand_chip *chip, u8 *buf,
>>>>>>> 407d19ab
				    unsigned long uncor_ecc_flags,
				    unsigned int max_bitflips)
{
	struct denali_controller *denali = to_denali_controller(chip);
	struct mtd_ecc_stats *ecc_stats = &nand_to_mtd(chip)->ecc_stats;
	struct nand_ecc_ctrl *ecc = &chip->ecc;
	u8 *ecc_code = chip->oob_poi + denali->oob_skip_bytes;
	int i, stat;

	for (i = 0; i < ecc->steps; i++) {
		if (!(uncor_ecc_flags & BIT(i)))
			continue;

		stat = nand_check_erased_ecc_chunk(buf, ecc->size, ecc_code,
						   ecc->bytes, NULL, 0,
						   ecc->strength);
		if (stat < 0) {
			ecc_stats->failed++;
		} else {
			ecc_stats->corrected += stat;
			max_bitflips = max_t(unsigned int, max_bitflips, stat);
		}

		buf += ecc->size;
		ecc_code += ecc->bytes;
	}

	return max_bitflips;
}

static int denali_hw_ecc_fixup(struct nand_chip *chip,
			       unsigned long *uncor_ecc_flags)
{
	struct denali_controller *denali = to_denali_controller(chip);
	struct mtd_ecc_stats *ecc_stats = &nand_to_mtd(chip)->ecc_stats;
	int bank = denali->active_bank;
	u32 ecc_cor;
	unsigned int max_bitflips;

	ecc_cor = ioread32(denali->reg + ECC_COR_INFO(bank));
	ecc_cor >>= ECC_COR_INFO__SHIFT(bank);

	if (ecc_cor & ECC_COR_INFO__UNCOR_ERR) {
		/*
		 * This flag is set when uncorrectable error occurs at least in
		 * one ECC sector.  We can not know "how many sectors", or
		 * "which sector(s)".  We need erase-page check for all sectors.
		 */
		*uncor_ecc_flags = GENMASK(chip->ecc.steps - 1, 0);
		return 0;
	}

	max_bitflips = FIELD_GET(ECC_COR_INFO__MAX_ERRORS, ecc_cor);

	/*
	 * The register holds the maximum of per-sector corrected bitflips.
	 * This is suitable for the return value of the ->read_page() callback.
	 * Unfortunately, we can not know the total number of corrected bits in
	 * the page.  Increase the stats by max_bitflips. (compromised solution)
	 */
	ecc_stats->corrected += max_bitflips;

	return max_bitflips;
}

static int denali_sw_ecc_fixup(struct nand_chip *chip,
			       unsigned long *uncor_ecc_flags, u8 *buf)
{
	struct denali_controller *denali = to_denali_controller(chip);
	struct mtd_ecc_stats *ecc_stats = &nand_to_mtd(chip)->ecc_stats;
	unsigned int ecc_size = chip->ecc.size;
	unsigned int bitflips = 0;
	unsigned int max_bitflips = 0;
	u32 err_addr, err_cor_info;
	unsigned int err_byte, err_sector, err_device;
	u8 err_cor_value;
	unsigned int prev_sector = 0;
	u32 irq_status;

	denali_reset_irq(denali);

	do {
		err_addr = ioread32(denali->reg + ECC_ERROR_ADDRESS);
		err_sector = FIELD_GET(ECC_ERROR_ADDRESS__SECTOR, err_addr);
		err_byte = FIELD_GET(ECC_ERROR_ADDRESS__OFFSET, err_addr);

		err_cor_info = ioread32(denali->reg + ERR_CORRECTION_INFO);
		err_cor_value = FIELD_GET(ERR_CORRECTION_INFO__BYTE,
					  err_cor_info);
		err_device = FIELD_GET(ERR_CORRECTION_INFO__DEVICE,
				       err_cor_info);

		/* reset the bitflip counter when crossing ECC sector */
		if (err_sector != prev_sector)
			bitflips = 0;

		if (err_cor_info & ERR_CORRECTION_INFO__UNCOR) {
			/*
			 * Check later if this is a real ECC error, or
			 * an erased sector.
			 */
			*uncor_ecc_flags |= BIT(err_sector);
		} else if (err_byte < ecc_size) {
			/*
			 * If err_byte is larger than ecc_size, means error
			 * happened in OOB, so we ignore it. It's no need for
			 * us to correct it err_device is represented the NAND
			 * error bits are happened in if there are more than
			 * one NAND connected.
			 */
			int offset;
			unsigned int flips_in_byte;

			offset = (err_sector * ecc_size + err_byte) *
					denali->devs_per_cs + err_device;

			/* correct the ECC error */
			flips_in_byte = hweight8(buf[offset] ^ err_cor_value);
			buf[offset] ^= err_cor_value;
			ecc_stats->corrected += flips_in_byte;
			bitflips += flips_in_byte;

			max_bitflips = max(max_bitflips, bitflips);
		}

		prev_sector = err_sector;
	} while (!(err_cor_info & ERR_CORRECTION_INFO__LAST_ERR));

	/*
	 * Once handle all ECC errors, controller will trigger an
	 * ECC_TRANSACTION_DONE interrupt.
	 */
	irq_status = denali_wait_for_irq(denali, INTR__ECC_TRANSACTION_DONE);
	if (!(irq_status & INTR__ECC_TRANSACTION_DONE))
		return -EIO;

	return max_bitflips;
}

static void denali_setup_dma64(struct denali_controller *denali,
			       dma_addr_t dma_addr, int page, bool write)
{
	u32 mode;
	const int page_count = 1;

	mode = DENALI_MAP10 | DENALI_BANK(denali) | page;

	/* DMA is a three step process */

	/*
	 * 1. setup transfer type, interrupt when complete,
	 *    burst len = 64 bytes, the number of pages
	 */
	denali->host_write(denali, mode,
			   0x01002000 | (64 << 16) |
			   (write ? BIT(8) : 0) | page_count);

	/* 2. set memory low address */
	denali->host_write(denali, mode, lower_32_bits(dma_addr));

	/* 3. set memory high address */
	denali->host_write(denali, mode, upper_32_bits(dma_addr));
}

static void denali_setup_dma32(struct denali_controller *denali,
			       dma_addr_t dma_addr, int page, bool write)
{
	u32 mode;
	const int page_count = 1;

	mode = DENALI_MAP10 | DENALI_BANK(denali);

	/* DMA is a four step process */

	/* 1. setup transfer type and # of pages */
	denali->host_write(denali, mode | page,
			   0x2000 | (write ? BIT(8) : 0) | page_count);

	/* 2. set memory high address bits 23:8 */
	denali->host_write(denali, mode | ((dma_addr >> 16) << 8), 0x2200);

	/* 3. set memory low address bits 23:8 */
	denali->host_write(denali, mode | ((dma_addr & 0xffff) << 8), 0x2300);

	/* 4. interrupt when complete, burst len = 64 bytes */
	denali->host_write(denali, mode | 0x14000, 0x2400);
}

<<<<<<< HEAD
static int denali_pio_read(struct denali_nand_info *denali, void *buf,
			   size_t size, int page, int raw)
=======
static int denali_pio_read(struct denali_controller *denali, u32 *buf,
			   size_t size, int page)
>>>>>>> 407d19ab
{
	u32 addr = DENALI_MAP01 | DENALI_BANK(denali) | page;
	u32 irq_status, ecc_err_mask;
	int i;

	if (denali->caps & DENALI_CAP_HW_ECC_FIXUP)
		ecc_err_mask = INTR__ECC_UNCOR_ERR;
	else
		ecc_err_mask = INTR__ECC_ERR;

	denali_reset_irq(denali);

	for (i = 0; i < size / 4; i++)
		buf[i] = denali->host_read(denali, addr);

	irq_status = denali_wait_for_irq(denali, INTR__PAGE_XFER_INC);
	if (!(irq_status & INTR__PAGE_XFER_INC))
		return -EIO;

	if (irq_status & INTR__ERASED_PAGE)
		memset(buf, 0xff, size);

	return irq_status & ecc_err_mask ? -EBADMSG : 0;
}

<<<<<<< HEAD
static int denali_pio_write(struct denali_nand_info *denali,
			    const void *buf, size_t size, int page, int raw)
=======
static int denali_pio_write(struct denali_controller *denali, const u32 *buf,
			    size_t size, int page)
>>>>>>> 407d19ab
{
	u32 addr = DENALI_MAP01 | DENALI_BANK(denali) | page;
	u32 irq_status;
	int i;

	denali_reset_irq(denali);

	for (i = 0; i < size / 4; i++)
		denali->host_write(denali, addr, buf[i]);

	irq_status = denali_wait_for_irq(denali,
					 INTR__PROGRAM_COMP |
					 INTR__PROGRAM_FAIL);
	if (!(irq_status & INTR__PROGRAM_COMP))
		return -EIO;

	return 0;
}

<<<<<<< HEAD
static int denali_pio_xfer(struct denali_nand_info *denali, void *buf,
			   size_t size, int page, int raw, int write)
=======
static int denali_pio_xfer(struct denali_controller *denali, void *buf,
			   size_t size, int page, bool write)
>>>>>>> 407d19ab
{
	if (write)
		return denali_pio_write(denali, buf, size, page, raw);
	else
		return denali_pio_read(denali, buf, size, page, raw);
}

<<<<<<< HEAD
static int denali_dma_xfer(struct denali_nand_info *denali, void *buf,
			   size_t size, int page, int raw, int write)
=======
static int denali_dma_xfer(struct denali_controller *denali, void *buf,
			   size_t size, int page, bool write)
>>>>>>> 407d19ab
{
	dma_addr_t dma_addr;
	u32 irq_mask, irq_status, ecc_err_mask;
	enum dma_data_direction dir = write ? DMA_TO_DEVICE : DMA_FROM_DEVICE;
	int ret = 0;

	dma_addr = dma_map_single(denali->dev, buf, size, dir);
	if (dma_mapping_error(denali->dev, dma_addr)) {
		dev_dbg(denali->dev, "Failed to DMA-map buffer. Trying PIO.\n");
		return denali_pio_xfer(denali, buf, size, page, raw, write);
	}

	if (write) {
		/*
		 * INTR__PROGRAM_COMP is never asserted for the DMA transfer.
		 * We can use INTR__DMA_CMD_COMP instead.  This flag is asserted
		 * when the page program is completed.
		 */
		irq_mask = INTR__DMA_CMD_COMP | INTR__PROGRAM_FAIL;
		ecc_err_mask = 0;
	} else if (denali->caps & DENALI_CAP_HW_ECC_FIXUP) {
		irq_mask = INTR__DMA_CMD_COMP;
		ecc_err_mask = INTR__ECC_UNCOR_ERR;
	} else {
		irq_mask = INTR__DMA_CMD_COMP;
		ecc_err_mask = INTR__ECC_ERR;
	}

	iowrite32(DMA_ENABLE__FLAG, denali->reg + DMA_ENABLE);
	/*
	 * The ->setup_dma() hook kicks DMA by using the data/command
	 * interface, which belongs to a different AXI port from the
	 * register interface.  Read back the register to avoid a race.
	 */
	ioread32(denali->reg + DMA_ENABLE);

	denali_reset_irq(denali);
	denali->setup_dma(denali, dma_addr, page, write);

	irq_status = denali_wait_for_irq(denali, irq_mask);
	if (!(irq_status & INTR__DMA_CMD_COMP))
		ret = -EIO;
	else if (irq_status & ecc_err_mask)
		ret = -EBADMSG;

	iowrite32(0, denali->reg + DMA_ENABLE);

	dma_unmap_single(denali->dev, dma_addr, size, dir);

	if (irq_status & INTR__ERASED_PAGE)
		memset(buf, 0xff, size);

	return ret;
}

static int denali_page_xfer(struct nand_chip *chip, void *buf, size_t size,
			    int page, bool write)
{
	struct denali_controller *denali = to_denali_controller(chip);

	denali_select_target(chip, chip->cur_cs);

	if (denali->dma_avail)
		return denali_dma_xfer(denali, buf, size, page, raw, write);
	else
		return denali_pio_xfer(denali, buf, size, page, raw, write);
}

<<<<<<< HEAD
static void denali_oob_xfer(struct mtd_info *mtd, struct nand_chip *chip,
			    int page, int write)
{
	struct denali_nand_info *denali = mtd_to_denali(mtd);
	int writesize = mtd->writesize;
	int oobsize = mtd->oobsize;
	uint8_t *bufpoi = chip->oob_poi;
	int ecc_steps = chip->ecc.steps;
	int ecc_size = chip->ecc.size;
	int ecc_bytes = chip->ecc.bytes;
	int oob_skip = denali->oob_skip_bytes;
	size_t size = writesize + oobsize;
	int i, pos, len;

	/* BBM at the beginning of the OOB area */
	if (write)
		nand_prog_page_begin_op(chip, page, writesize, bufpoi,
					oob_skip);
	else
		nand_read_page_op(chip, page, writesize, bufpoi, oob_skip);
	bufpoi += oob_skip;

	/* OOB ECC */
	for (i = 0; i < ecc_steps; i++) {
		pos = ecc_size + i * (ecc_size + ecc_bytes);
		len = ecc_bytes;

		if (pos >= writesize)
			pos += oob_skip;
		else if (pos + len > writesize)
			len = writesize - pos;

		if (write)
			nand_change_write_column_op(chip, pos, bufpoi, len,
						    false);
		else
			nand_change_read_column_op(chip, pos, bufpoi, len,
						   false);
		bufpoi += len;
		if (len < ecc_bytes) {
			len = ecc_bytes - len;
			if (write)
				nand_change_write_column_op(chip, writesize +
							    oob_skip, bufpoi,
							    len, false);
			else
				nand_change_read_column_op(chip, writesize +
							   oob_skip, bufpoi,
							   len, false);
			bufpoi += len;
		}
	}

	/* OOB free */
	len = oobsize - (bufpoi - chip->oob_poi);
	if (write)
		nand_change_write_column_op(chip, size - len, bufpoi, len,
					    false);
	else
		nand_change_read_column_op(chip, size - len, bufpoi, len,
					   false);
}

static int denali_read_page_raw(struct mtd_info *mtd, struct nand_chip *chip,
				uint8_t *buf, int oob_required, int page)
{
	struct denali_nand_info *denali = mtd_to_denali(mtd);
	int writesize = mtd->writesize;
	int oobsize = mtd->oobsize;
	int ecc_steps = chip->ecc.steps;
	int ecc_size = chip->ecc.size;
	int ecc_bytes = chip->ecc.bytes;
	void *tmp_buf = denali->buf;
	int oob_skip = denali->oob_skip_bytes;
	size_t size = writesize + oobsize;
	int ret, i, pos, len;

	ret = denali_data_xfer(denali, tmp_buf, size, page, 1, 0);
	if (ret)
		return ret;

	/* Arrange the buffer for syndrome payload/ecc layout */
	if (buf) {
		for (i = 0; i < ecc_steps; i++) {
			pos = i * (ecc_size + ecc_bytes);
			len = ecc_size;

			if (pos >= writesize)
				pos += oob_skip;
			else if (pos + len > writesize)
				len = writesize - pos;

			memcpy(buf, tmp_buf + pos, len);
			buf += len;
			if (len < ecc_size) {
				len = ecc_size - len;
				memcpy(buf, tmp_buf + writesize + oob_skip,
				       len);
				buf += len;
			}
		}
	}

	if (oob_required) {
		uint8_t *oob = chip->oob_poi;

		/* BBM at the beginning of the OOB area */
		memcpy(oob, tmp_buf + writesize, oob_skip);
		oob += oob_skip;

		/* OOB ECC */
		for (i = 0; i < ecc_steps; i++) {
			pos = ecc_size + i * (ecc_size + ecc_bytes);
			len = ecc_bytes;

			if (pos >= writesize)
				pos += oob_skip;
			else if (pos + len > writesize)
				len = writesize - pos;

			memcpy(oob, tmp_buf + pos, len);
			oob += len;
			if (len < ecc_bytes) {
				len = ecc_bytes - len;
				memcpy(oob, tmp_buf + writesize + oob_skip,
				       len);
				oob += len;
			}
		}

		/* OOB free */
		len = oobsize - (oob - chip->oob_poi);
		memcpy(oob, tmp_buf + size - len, len);
	}

	return 0;
}

static int denali_read_oob(struct mtd_info *mtd, struct nand_chip *chip,
			   int page)
{
	denali_oob_xfer(mtd, chip, page, 0);

	return 0;
}

static int denali_write_oob(struct mtd_info *mtd, struct nand_chip *chip,
			    int page)
{
	struct denali_nand_info *denali = mtd_to_denali(mtd);

	denali_reset_irq(denali);

	denali_oob_xfer(mtd, chip, page, 1);

	return nand_prog_page_end_op(chip);
}

static int denali_read_page(struct mtd_info *mtd, struct nand_chip *chip,
			    uint8_t *buf, int oob_required, int page)
{
	struct denali_nand_info *denali = mtd_to_denali(mtd);
=======
static int denali_read_page(struct nand_chip *chip, u8 *buf,
			    int oob_required, int page)
{
	struct denali_controller *denali = to_denali_controller(chip);
	struct mtd_info *mtd = nand_to_mtd(chip);
>>>>>>> 407d19ab
	unsigned long uncor_ecc_flags = 0;
	int stat = 0;
	int ret;

	ret = denali_page_xfer(chip, buf, mtd->writesize, page, false);
	if (ret && ret != -EBADMSG)
		return ret;

	if (denali->caps & DENALI_CAP_HW_ECC_FIXUP)
		stat = denali_hw_ecc_fixup(chip, &uncor_ecc_flags);
	else if (ret == -EBADMSG)
		stat = denali_sw_ecc_fixup(chip, &uncor_ecc_flags, buf);

	if (stat < 0)
		return stat;

	if (uncor_ecc_flags) {
		ret = denali_read_oob(mtd, chip, page);
		if (ret)
			return ret;

		stat = denali_check_erased_page(chip, buf,
						uncor_ecc_flags, stat);
	}

	return stat;
}

<<<<<<< HEAD
static int denali_write_page_raw(struct mtd_info *mtd, struct nand_chip *chip,
				 const uint8_t *buf, int oob_required, int page)
{
	struct denali_nand_info *denali = mtd_to_denali(mtd);
	int writesize = mtd->writesize;
	int oobsize = mtd->oobsize;
	int ecc_steps = chip->ecc.steps;
	int ecc_size = chip->ecc.size;
	int ecc_bytes = chip->ecc.bytes;
	void *tmp_buf = denali->buf;
	int oob_skip = denali->oob_skip_bytes;
	size_t size = writesize + oobsize;
	int i, pos, len;

	/*
	 * Fill the buffer with 0xff first except the full page transfer.
	 * This simplifies the logic.
	 */
	if (!buf || !oob_required)
		memset(tmp_buf, 0xff, size);

	/* Arrange the buffer for syndrome payload/ecc layout */
	if (buf) {
		for (i = 0; i < ecc_steps; i++) {
			pos = i * (ecc_size + ecc_bytes);
			len = ecc_size;

			if (pos >= writesize)
				pos += oob_skip;
			else if (pos + len > writesize)
				len = writesize - pos;

			memcpy(tmp_buf + pos, buf, len);
			buf += len;
			if (len < ecc_size) {
				len = ecc_size - len;
				memcpy(tmp_buf + writesize + oob_skip, buf,
				       len);
				buf += len;
			}
		}
	}

	if (oob_required) {
		const uint8_t *oob = chip->oob_poi;

		/* BBM at the beginning of the OOB area */
		memcpy(tmp_buf + writesize, oob, oob_skip);
		oob += oob_skip;

		/* OOB ECC */
		for (i = 0; i < ecc_steps; i++) {
			pos = ecc_size + i * (ecc_size + ecc_bytes);
			len = ecc_bytes;

			if (pos >= writesize)
				pos += oob_skip;
			else if (pos + len > writesize)
				len = writesize - pos;

			memcpy(tmp_buf + pos, oob, len);
			oob += len;
			if (len < ecc_bytes) {
				len = ecc_bytes - len;
				memcpy(tmp_buf + writesize + oob_skip, oob,
				       len);
				oob += len;
			}
		}

		/* OOB free */
		len = oobsize - (oob - chip->oob_poi);
		memcpy(tmp_buf + size - len, oob, len);
	}

	return denali_data_xfer(denali, tmp_buf, size, page, 1, 1);
}

static int denali_write_page(struct mtd_info *mtd, struct nand_chip *chip,
			     const uint8_t *buf, int oob_required, int page)
{
	struct denali_nand_info *denali = mtd_to_denali(mtd);

	return denali_data_xfer(denali, (void *)buf, mtd->writesize,
				page, 0, 1);
}

static void denali_select_chip(struct mtd_info *mtd, int chip)
{
	struct denali_nand_info *denali = mtd_to_denali(mtd);

	denali->active_bank = chip;
}

static int denali_waitfunc(struct mtd_info *mtd, struct nand_chip *chip)
{
	struct denali_nand_info *denali = mtd_to_denali(mtd);
	uint32_t irq_status;

	/* R/B# pin transitioned from low to high? */
	irq_status = denali_wait_for_irq(denali, INTR__INT_ACT);

	return irq_status & INTR__INT_ACT ? 0 : NAND_STATUS_FAIL;
=======
static int denali_write_page(struct nand_chip *chip, const u8 *buf,
			     int oob_required, int page)
{
	struct mtd_info *mtd = nand_to_mtd(chip);

	return denali_page_xfer(chip, (void *)buf, mtd->writesize, page, true);
>>>>>>> 407d19ab
}

static int denali_erase(struct mtd_info *mtd, int page)
{
	struct denali_nand_info *denali = mtd_to_denali(mtd);
	uint32_t irq_status;

	denali_reset_irq(denali);

	denali->host_write(denali, DENALI_MAP10 | DENALI_BANK(denali) | page,
			   DENALI_ERASE);

	/* wait for erase to complete or failure to occur */
	irq_status = denali_wait_for_irq(denali,
					 INTR__ERASE_COMP | INTR__ERASE_FAIL);

	return irq_status & INTR__ERASE_COMP ? 0 : -EIO;
}

static int denali_setup_data_interface(struct mtd_info *mtd, int chipnr,
				       const struct nand_data_interface *conf)
{
<<<<<<< HEAD
	struct denali_nand_info *denali = mtd_to_denali(mtd);
=======
	struct denali_controller *denali = to_denali_controller(chip);
	struct denali_chip_sel *sel;
>>>>>>> 407d19ab
	const struct nand_sdr_timings *timings;
	unsigned long t_x, mult_x;
	int acc_clks, re_2_we, re_2_re, we_2_re, addr_2_data;
	int rdwr_en_lo, rdwr_en_hi, rdwr_en_lo_hi, cs_setup;
	int addr_2_data_mask;
	u32 tmp;

	timings = nand_get_sdr_timings(conf);
	if (IS_ERR(timings))
		return PTR_ERR(timings);

	/* clk_x period in picoseconds */
	t_x = DIV_ROUND_DOWN_ULL(1000000000000ULL, denali->clk_x_rate);
	if (!t_x)
		return -EINVAL;

	/*
	 * The bus interface clock, clk_x, is phase aligned with the core clock.
	 * The clk_x is an integral multiple N of the core clk.  The value N is
	 * configured at IP delivery time, and its available value is 4, 5, 6.
	 */
	mult_x = DIV_ROUND_CLOSEST_ULL(denali->clk_x_rate, denali->clk_rate);
	if (mult_x < 4 || mult_x > 6)
		return -EINVAL;

	if (chipnr == NAND_DATA_IFACE_CHECK_ONLY)
		return 0;

	sel = &to_denali_chip(chip)->sels[chipnr];

	/* tREA -> ACC_CLKS */
	acc_clks = DIV_ROUND_UP(timings->tREA_max, t_x);
	acc_clks = min_t(int, acc_clks, ACC_CLKS__VALUE);

	tmp = ioread32(denali->reg + ACC_CLKS);
	tmp &= ~ACC_CLKS__VALUE;
	tmp |= FIELD_PREP(ACC_CLKS__VALUE, acc_clks);
	sel->acc_clks = tmp;

	/* tRWH -> RE_2_WE */
	re_2_we = DIV_ROUND_UP(timings->tRHW_min, t_x);
	re_2_we = min_t(int, re_2_we, RE_2_WE__VALUE);

	tmp = ioread32(denali->reg + RE_2_WE);
	tmp &= ~RE_2_WE__VALUE;
	tmp |= FIELD_PREP(RE_2_WE__VALUE, re_2_we);
	sel->re_2_we = tmp;

	/* tRHZ -> RE_2_RE */
	re_2_re = DIV_ROUND_UP(timings->tRHZ_max, t_x);
	re_2_re = min_t(int, re_2_re, RE_2_RE__VALUE);

	tmp = ioread32(denali->reg + RE_2_RE);
	tmp &= ~RE_2_RE__VALUE;
	tmp |= FIELD_PREP(RE_2_RE__VALUE, re_2_re);
	sel->re_2_re = tmp;

	/*
	 * tCCS, tWHR -> WE_2_RE
	 *
	 * With WE_2_RE properly set, the Denali controller automatically takes
	 * care of the delay; the driver need not set NAND_WAIT_TCCS.
	 */
	we_2_re = DIV_ROUND_UP(max(timings->tCCS_min, timings->tWHR_min), t_x);
	we_2_re = min_t(int, we_2_re, TWHR2_AND_WE_2_RE__WE_2_RE);

	tmp = ioread32(denali->reg + TWHR2_AND_WE_2_RE);
	tmp &= ~TWHR2_AND_WE_2_RE__WE_2_RE;
	tmp |= FIELD_PREP(TWHR2_AND_WE_2_RE__WE_2_RE, we_2_re);
	sel->hwhr2_and_we_2_re = tmp;

	/* tADL -> ADDR_2_DATA */

	/* for older versions, ADDR_2_DATA is only 6 bit wide */
	addr_2_data_mask = TCWAW_AND_ADDR_2_DATA__ADDR_2_DATA;
	if (denali->revision < 0x0501)
		addr_2_data_mask >>= 1;

	addr_2_data = DIV_ROUND_UP(timings->tADL_min, t_x);
	addr_2_data = min_t(int, addr_2_data, addr_2_data_mask);

	tmp = ioread32(denali->reg + TCWAW_AND_ADDR_2_DATA);
	tmp &= ~TCWAW_AND_ADDR_2_DATA__ADDR_2_DATA;
	tmp |= FIELD_PREP(TCWAW_AND_ADDR_2_DATA__ADDR_2_DATA, addr_2_data);
	sel->tcwaw_and_addr_2_data = tmp;

	/* tREH, tWH -> RDWR_EN_HI_CNT */
	rdwr_en_hi = DIV_ROUND_UP(max(timings->tREH_min, timings->tWH_min),
				  t_x);
	rdwr_en_hi = min_t(int, rdwr_en_hi, RDWR_EN_HI_CNT__VALUE);

	tmp = ioread32(denali->reg + RDWR_EN_HI_CNT);
	tmp &= ~RDWR_EN_HI_CNT__VALUE;
	tmp |= FIELD_PREP(RDWR_EN_HI_CNT__VALUE, rdwr_en_hi);
	sel->rdwr_en_hi_cnt = tmp;

	/* tRP, tWP -> RDWR_EN_LO_CNT */
	rdwr_en_lo = DIV_ROUND_UP(max(timings->tRP_min, timings->tWP_min), t_x);
	rdwr_en_lo_hi = DIV_ROUND_UP(max(timings->tRC_min, timings->tWC_min),
				     t_x);
	rdwr_en_lo_hi = max_t(int, rdwr_en_lo_hi, mult_x);
	rdwr_en_lo = max(rdwr_en_lo, rdwr_en_lo_hi - rdwr_en_hi);
	rdwr_en_lo = min_t(int, rdwr_en_lo, RDWR_EN_LO_CNT__VALUE);

	tmp = ioread32(denali->reg + RDWR_EN_LO_CNT);
	tmp &= ~RDWR_EN_LO_CNT__VALUE;
	tmp |= FIELD_PREP(RDWR_EN_LO_CNT__VALUE, rdwr_en_lo);
	sel->rdwr_en_lo_cnt = tmp;

	/* tCS, tCEA -> CS_SETUP_CNT */
	cs_setup = max3((int)DIV_ROUND_UP(timings->tCS_min, t_x) - rdwr_en_lo,
			(int)DIV_ROUND_UP(timings->tCEA_max, t_x) - acc_clks,
			0);
	cs_setup = min_t(int, cs_setup, CS_SETUP_CNT__VALUE);

	tmp = ioread32(denali->reg + CS_SETUP_CNT);
	tmp &= ~CS_SETUP_CNT__VALUE;
	tmp |= FIELD_PREP(CS_SETUP_CNT__VALUE, cs_setup);
	sel->cs_setup_cnt = tmp;

	return 0;
}

<<<<<<< HEAD
static void denali_reset_banks(struct denali_nand_info *denali)
{
	u32 irq_status;
	int i;

	for (i = 0; i < denali->max_banks; i++) {
		denali->active_bank = i;

		denali_reset_irq(denali);

		iowrite32(DEVICE_RESET__BANK(i),
			  denali->reg + DEVICE_RESET);

		irq_status = denali_wait_for_irq(denali,
			INTR__RST_COMP | INTR__INT_ACT | INTR__TIME_OUT);
		if (!(irq_status & INTR__INT_ACT))
			break;
	}

	dev_dbg(denali->dev, "%d chips connected\n", i);
	denali->max_banks = i;
}

static void denali_hw_init(struct denali_nand_info *denali)
{
	/*
	 * The REVISION register may not be reliable.  Platforms are allowed to
	 * override it.
	 */
	if (!denali->revision)
		denali->revision = swab16(ioread32(denali->reg + REVISION));

	/*
	 * Set how many bytes should be skipped before writing data in OOB.
	 * If a non-zero value has already been set (by firmware or something),
	 * just use it.  Otherwise, set the driver default.
	 */
	denali->oob_skip_bytes = ioread32(denali->reg + SPARE_AREA_SKIP_BYTES);
	if (!denali->oob_skip_bytes) {
		denali->oob_skip_bytes = DENALI_DEFAULT_OOB_SKIP_BYTES;
		iowrite32(denali->oob_skip_bytes,
			  denali->reg + SPARE_AREA_SKIP_BYTES);
	}

	denali_detect_max_banks(denali);
	iowrite32(0x0F, denali->reg + RB_PIN_ENABLED);
	iowrite32(CHIP_EN_DONT_CARE__FLAG, denali->reg + CHIP_ENABLE_DONT_CARE);

	iowrite32(0xffff, denali->reg + SPARE_AREA_MARKER);
}

=======
>>>>>>> 407d19ab
int denali_calc_ecc_bytes(int step_size, int strength)
{
	/* BCH code.  Denali requires ecc.bytes to be multiple of 2 */
	return DIV_ROUND_UP(strength * fls(step_size * 8), 16) * 2;
}
EXPORT_SYMBOL(denali_calc_ecc_bytes);

static int denali_ooblayout_ecc(struct mtd_info *mtd, int section,
				struct mtd_oob_region *oobregion)
{
	struct nand_chip *chip = mtd_to_nand(mtd);
	struct denali_controller *denali = to_denali_controller(chip);

	if (section > 0)
		return -ERANGE;

	oobregion->offset = denali->oob_skip_bytes;
	oobregion->length = chip->ecc.total;

	return 0;
}

static int denali_ooblayout_free(struct mtd_info *mtd, int section,
				 struct mtd_oob_region *oobregion)
{
	struct nand_chip *chip = mtd_to_nand(mtd);
	struct denali_controller *denali = to_denali_controller(chip);

	if (section > 0)
		return -ERANGE;

	oobregion->offset = chip->ecc.total + denali->oob_skip_bytes;
	oobregion->length = mtd->oobsize - oobregion->offset;

	return 0;
}

static const struct mtd_ooblayout_ops denali_ooblayout_ops = {
	.ecc = denali_ooblayout_ecc,
	.free = denali_ooblayout_free,
};

static int denali_multidev_fixup(struct nand_chip *chip)
{
	struct denali_controller *denali = to_denali_controller(chip);
	struct mtd_info *mtd = nand_to_mtd(chip);
	struct nand_memory_organization *memorg;

	memorg = nanddev_get_memorg(&chip->base);

	/*
	 * Support for multi device:
	 * When the IP configuration is x16 capable and two x8 chips are
	 * connected in parallel, DEVICES_CONNECTED should be set to 2.
	 * In this case, the core framework knows nothing about this fact,
	 * so we should tell it the _logical_ pagesize and anything necessary.
	 */
	denali->devs_per_cs = ioread32(denali->reg + DEVICES_CONNECTED);

	/*
	 * On some SoCs, DEVICES_CONNECTED is not auto-detected.
	 * For those, DEVICES_CONNECTED is left to 0.  Set 1 if it is the case.
	 */
	if (denali->devs_per_cs == 0) {
		denali->devs_per_cs = 1;
		iowrite32(1, denali->reg + DEVICES_CONNECTED);
	}

	if (denali->devs_per_cs == 1)
		return 0;

	if (denali->devs_per_cs != 2) {
		dev_err(denali->dev, "unsupported number of devices %d\n",
			denali->devs_per_cs);
		return -EINVAL;
	}

	/* 2 chips in parallel */
	memorg->pagesize <<= 1;
	memorg->oobsize <<= 1;
	mtd->size <<= 1;
	mtd->erasesize <<= 1;
	mtd->writesize <<= 1;
	mtd->oobsize <<= 1;
	chip->page_shift += 1;
	chip->phys_erase_shift += 1;
	chip->bbt_erase_shift += 1;
	chip->chip_shift += 1;
	chip->pagemask <<= 1;
	chip->ecc.size <<= 1;
	chip->ecc.bytes <<= 1;
	chip->ecc.strength <<= 1;
	denali->oob_skip_bytes <<= 1;

	return 0;
}

static int denali_attach_chip(struct nand_chip *chip)
{
	struct denali_controller *denali = to_denali_controller(chip);
	struct mtd_info *mtd = nand_to_mtd(chip);
	int ret;

	ret = nand_ecc_choose_conf(chip, denali->ecc_caps,
				   mtd->oobsize - denali->oob_skip_bytes);
	if (ret) {
		dev_err(denali->dev, "Failed to setup ECC settings.\n");
		return ret;
	}

	dev_dbg(denali->dev,
		"chosen ECC settings: step=%d, strength=%d, bytes=%d\n",
		chip->ecc.size, chip->ecc.strength, chip->ecc.bytes);

	ret = denali_multidev_fixup(chip);
	if (ret)
		return ret;

	return 0;
}

static void denali_exec_in8(struct denali_controller *denali, u32 type,
			    u8 *buf, unsigned int len)
{
	int i;

<<<<<<< HEAD
	if (chip->options & NAND_BUSWIDTH_16) {
		chip->read_buf = denali_read_buf16;
		chip->write_buf = denali_write_buf16;
	} else {
		chip->read_buf = denali_read_buf;
		chip->write_buf = denali_write_buf;
	}
	chip->ecc.read_page = denali_read_page;
	chip->ecc.read_page_raw = denali_read_page_raw;
	chip->ecc.write_page = denali_write_page;
	chip->ecc.write_page_raw = denali_write_page_raw;
	chip->ecc.read_oob = denali_read_oob;
	chip->ecc.write_oob = denali_write_oob;
	chip->erase = denali_erase;
=======
	for (i = 0; i < len; i++)
		buf[i] = denali->host_read(denali, type | DENALI_BANK(denali));
}

static void denali_exec_in16(struct denali_controller *denali, u32 type,
			     u8 *buf, unsigned int len)
{
	u32 data;
	int i;

	for (i = 0; i < len; i += 2) {
		data = denali->host_read(denali, type | DENALI_BANK(denali));
		/* bit 31:24 and 15:8 are used for DDR */
		buf[i] = data;
		buf[i + 1] = data >> 16;
	}
}
>>>>>>> 407d19ab

static void denali_exec_in(struct denali_controller *denali, u32 type,
			   u8 *buf, unsigned int len, bool width16)
{
	if (width16)
		denali_exec_in16(denali, type, buf, len);
	else
		denali_exec_in8(denali, type, buf, len);
}

static void denali_exec_out8(struct denali_controller *denali, u32 type,
			     const u8 *buf, unsigned int len)
{
	int i;

	for (i = 0; i < len; i++)
		denali->host_write(denali, type | DENALI_BANK(denali), buf[i]);
}

static void denali_exec_out16(struct denali_controller *denali, u32 type,
			      const u8 *buf, unsigned int len)
{
	int i;

	for (i = 0; i < len; i += 2)
		denali->host_write(denali, type | DENALI_BANK(denali),
				   buf[i + 1] << 16 | buf[i]);
}

static void denali_exec_out(struct denali_controller *denali, u32 type,
			    const u8 *buf, unsigned int len, bool width16)
{
	if (width16)
		denali_exec_out16(denali, type, buf, len);
	else
		denali_exec_out8(denali, type, buf, len);
}

static int denali_exec_waitrdy(struct denali_controller *denali)
{
	u32 irq_stat;

	/* R/B# pin transitioned from low to high? */
	irq_stat = denali_wait_for_irq(denali, INTR__INT_ACT);

	/* Just in case nand_operation has multiple NAND_OP_WAITRDY_INSTR. */
	denali_reset_irq(denali);

	return irq_stat & INTR__INT_ACT ? 0 : -EIO;
}

static int denali_exec_instr(struct nand_chip *chip,
			     const struct nand_op_instr *instr)
{
	struct denali_controller *denali = to_denali_controller(chip);

	switch (instr->type) {
	case NAND_OP_CMD_INSTR:
		denali_exec_out8(denali, DENALI_MAP11_CMD,
				 &instr->ctx.cmd.opcode, 1);
		return 0;
	case NAND_OP_ADDR_INSTR:
		denali_exec_out8(denali, DENALI_MAP11_ADDR,
				 instr->ctx.addr.addrs,
				 instr->ctx.addr.naddrs);
		return 0;
	case NAND_OP_DATA_IN_INSTR:
		denali_exec_in(denali, DENALI_MAP11_DATA,
			       instr->ctx.data.buf.in,
			       instr->ctx.data.len,
			       !instr->ctx.data.force_8bit &&
			       chip->options & NAND_BUSWIDTH_16);
		return 0;
	case NAND_OP_DATA_OUT_INSTR:
		denali_exec_out(denali, DENALI_MAP11_DATA,
				instr->ctx.data.buf.out,
				instr->ctx.data.len,
				!instr->ctx.data.force_8bit &&
				chip->options & NAND_BUSWIDTH_16);
		return 0;
	case NAND_OP_WAITRDY_INSTR:
		return denali_exec_waitrdy(denali);
	default:
		WARN_ONCE(1, "unsupported NAND instruction type: %d\n",
			  instr->type);

		return -EINVAL;
	}
}

static int denali_exec_op(struct nand_chip *chip,
			  const struct nand_operation *op, bool check_only)
{
	int i, ret;

	if (check_only)
		return 0;

	denali_select_target(chip, op->cs);

	/*
	 * Some commands contain NAND_OP_WAITRDY_INSTR.
	 * irq must be cleared here to catch the R/B# interrupt there.
	 */
	denali_reset_irq(to_denali_controller(chip));

	for (i = 0; i < op->ninstrs; i++) {
		ret = denali_exec_instr(chip, &op->instrs[i]);
		if (ret)
			return ret;
	}

	return 0;
}

static const struct nand_controller_ops denali_controller_ops = {
	.attach_chip = denali_attach_chip,
<<<<<<< HEAD
	.detach_chip = denali_detach_chip,
=======
	.exec_op = denali_exec_op,
	.setup_data_interface = denali_setup_data_interface,
>>>>>>> 407d19ab
};

int denali_chip_init(struct denali_controller *denali,
		     struct denali_chip *dchip)
{
	struct nand_chip *chip = &dchip->chip;
	struct mtd_info *mtd = nand_to_mtd(chip);
	struct denali_chip *dchip2;
	int i, j, ret;

	chip->controller = &denali->controller;

	/* sanity checks for bank numbers */
	for (i = 0; i < dchip->nsels; i++) {
		unsigned int bank = dchip->sels[i].bank;

		if (bank >= denali->nbanks) {
			dev_err(denali->dev, "unsupported bank %d\n", bank);
			return -EINVAL;
		}

		for (j = 0; j < i; j++) {
			if (bank == dchip->sels[j].bank) {
				dev_err(denali->dev,
					"bank %d is assigned twice in the same chip\n",
					bank);
				return -EINVAL;
			}
		}

<<<<<<< HEAD
	denali_enable_irq(denali);
	denali_reset_banks(denali);
	if (!denali->max_banks) {
		/* Error out earlier if no chip is found for some reasons. */
		ret = -ENODEV;
		goto disable_irq;
=======
		list_for_each_entry(dchip2, &denali->chips, node) {
			for (j = 0; j < dchip2->nsels; j++) {
				if (bank == dchip2->sels[j].bank) {
					dev_err(denali->dev,
						"bank %d is already used\n",
						bank);
					return -EINVAL;
				}
			}
		}
>>>>>>> 407d19ab
	}

	mtd->dev.parent = denali->dev;

	/*
	 * Fallback to the default name if DT did not give "label" property.
	 * Use "label" property if multiple chips are connected.
	 */
	if (!mtd->name && list_empty(&denali->chips))
		mtd->name = "denali-nand";

<<<<<<< HEAD
	chip->select_chip = denali_select_chip;
	chip->read_byte = denali_read_byte;
	chip->write_byte = denali_write_byte;
	chip->read_word = denali_read_word;
	chip->cmd_ctrl = denali_cmd_ctrl;
	chip->dev_ready = denali_dev_ready;
	chip->waitfunc = denali_waitfunc;

	if (features & FEATURES__INDEX_ADDR) {
		denali->host_read = denali_indexed_read;
		denali->host_write = denali_indexed_write;
	} else {
		denali->host_read = denali_direct_read;
		denali->host_write = denali_direct_write;
=======
	if (denali->dma_avail) {
		chip->options |= NAND_USE_BOUNCE_BUFFER;
		chip->buf_align = 16;
>>>>>>> 407d19ab
	}

	/* clk rate info is needed for setup_data_interface */
	if (denali->clk_rate && denali->clk_x_rate)
		chip->setup_data_interface = denali_setup_data_interface;

<<<<<<< HEAD
	chip->dummy_controller.ops = &denali_controller_ops;
	ret = nand_scan(mtd, denali->max_banks);
=======
	chip->bbt_options |= NAND_BBT_USE_FLASH;
	chip->bbt_options |= NAND_BBT_NO_OOB;
	chip->options |= NAND_NO_SUBPAGE_WRITE;
	chip->ecc.mode = NAND_ECC_HW_SYNDROME;
	chip->ecc.read_page = denali_read_page;
	chip->ecc.write_page = denali_write_page;
	chip->ecc.read_page_raw = denali_read_page_raw;
	chip->ecc.write_page_raw = denali_write_page_raw;
	chip->ecc.read_oob = denali_read_oob;
	chip->ecc.write_oob = denali_write_oob;

	mtd_set_ooblayout(mtd, &denali_ooblayout_ops);

	ret = nand_scan(chip, dchip->nsels);
>>>>>>> 407d19ab
	if (ret)
		return ret;

	ret = mtd_device_register(mtd, NULL, 0);
	if (ret) {
		dev_err(denali->dev, "Failed to register MTD: %d\n", ret);
		goto cleanup_nand;
	}

	list_add_tail(&dchip->node, &denali->chips);

	return 0;

cleanup_nand:
	nand_cleanup(chip);

	return ret;
}
EXPORT_SYMBOL_GPL(denali_chip_init);

int denali_init(struct denali_controller *denali)
{
	u32 features = ioread32(denali->reg + FEATURES);
	int ret;

	nand_controller_init(&denali->controller);
	denali->controller.ops = &denali_controller_ops;
	init_completion(&denali->complete);
	spin_lock_init(&denali->irq_lock);
	INIT_LIST_HEAD(&denali->chips);
	denali->active_bank = DENALI_INVALID_BANK;

	/*
	 * The REVISION register may not be reliable. Platforms are allowed to
	 * override it.
	 */
	if (!denali->revision)
		denali->revision = swab16(ioread32(denali->reg + REVISION));

	denali->nbanks = 1 << FIELD_GET(FEATURES__N_BANKS, features);

	/* the encoding changed from rev 5.0 to 5.1 */
	if (denali->revision < 0x0501)
		denali->nbanks <<= 1;

	if (features & FEATURES__DMA)
		denali->dma_avail = true;

	if (denali->dma_avail) {
		int dma_bit = denali->caps & DENALI_CAP_DMA_64BIT ? 64 : 32;

		ret = dma_set_mask(denali->dev, DMA_BIT_MASK(dma_bit));
		if (ret) {
			dev_info(denali->dev,
				 "Failed to set DMA mask. Disabling DMA.\n");
			denali->dma_avail = false;
		}
	}

	if (denali->dma_avail) {
		if (denali->caps & DENALI_CAP_DMA_64BIT)
			denali->setup_dma = denali_setup_dma64;
		else
			denali->setup_dma = denali_setup_dma32;
	}

	if (features & FEATURES__INDEX_ADDR) {
		denali->host_read = denali_indexed_read;
		denali->host_write = denali_indexed_write;
	} else {
		denali->host_read = denali_direct_read;
		denali->host_write = denali_direct_write;
	}

	/*
	 * Set how many bytes should be skipped before writing data in OOB.
	 * If a non-zero value has already been set (by firmware or something),
	 * just use it. Otherwise, set the driver's default.
	 */
	denali->oob_skip_bytes = ioread32(denali->reg + SPARE_AREA_SKIP_BYTES);
	if (!denali->oob_skip_bytes) {
		denali->oob_skip_bytes = DENALI_DEFAULT_OOB_SKIP_BYTES;
		iowrite32(denali->oob_skip_bytes,
			  denali->reg + SPARE_AREA_SKIP_BYTES);
	}

	iowrite32(0, denali->reg + TRANSFER_SPARE_REG);
	iowrite32(GENMASK(denali->nbanks - 1, 0), denali->reg + RB_PIN_ENABLED);
	iowrite32(CHIP_EN_DONT_CARE__FLAG, denali->reg + CHIP_ENABLE_DONT_CARE);
	iowrite32(ECC_ENABLE__FLAG, denali->reg + ECC_ENABLE);
	iowrite32(0xffff, denali->reg + SPARE_AREA_MARKER);

	denali_clear_irq_all(denali);

	ret = devm_request_irq(denali->dev, denali->irq, denali_isr,
			       IRQF_SHARED, DENALI_NAND_NAME, denali);
	if (ret) {
		dev_err(denali->dev, "Unable to request IRQ\n");
		return ret;
	}

	denali_enable_irq(denali);

	return 0;
}
EXPORT_SYMBOL(denali_init);

void denali_remove(struct denali_controller *denali)
{
<<<<<<< HEAD
	struct mtd_info *mtd = nand_to_mtd(&denali->nand);

	nand_release(mtd);
=======
	struct denali_chip *dchip;

	list_for_each_entry(dchip, &denali->chips, node)
		nand_release(&dchip->chip);

>>>>>>> 407d19ab
	denali_disable_irq(denali);
}
EXPORT_SYMBOL(denali_remove);<|MERGE_RESOLUTION|>--- conflicted
+++ resolved
@@ -1,20 +1,10 @@
+// SPDX-License-Identifier: GPL-2.0
 /*
  * NAND Flash Controller Device Driver
  * Copyright © 2009-2010, Intel Corporation and its suppliers.
  *
-<<<<<<< HEAD
- * This program is free software; you can redistribute it and/or modify it
- * under the terms and conditions of the GNU General Public License,
- * version 2, as published by the Free Software Foundation.
- *
- * This program is distributed in the hope it will be useful, but WITHOUT
- * ANY WARRANTY; without even the implied warranty of MERCHANTABILITY or
- * FITNESS FOR A PARTICULAR PURPOSE.  See the GNU General Public License for
- * more details.
-=======
  * Copyright (c) 2017-2019 Socionext Inc.
  *   Reworked by Masahiro Yamada <yamada.masahiro@socionext.com>
->>>>>>> 407d19ab
  */
 
 #include <linux/bitfield.h>
@@ -30,8 +20,6 @@
 
 #include "denali.h"
 
-MODULE_LICENSE("GPL");
-
 #define DENALI_NAND_NAME    "denali-nand"
 #define DENALI_DEFAULT_OOB_SKIP_BYTES	8
 
@@ -48,9 +36,6 @@
 #define DENALI_MAP11_CMD	((DENALI_MAP11) | 0)	/* command cycle */
 #define DENALI_MAP11_ADDR	((DENALI_MAP11) | 1)	/* address cycle */
 #define DENALI_MAP11_DATA	((DENALI_MAP11) | 2)	/* data cycle */
-
-/* MAP10 commands */
-#define DENALI_ERASE		0x01
 
 #define DENALI_BANK(denali)	((denali)->active_bank << 24)
 
@@ -205,31 +190,11 @@
 	return denali->irq_status;
 }
 
-<<<<<<< HEAD
-static uint32_t denali_check_irq(struct denali_nand_info *denali)
-{
-	unsigned long flags;
-	uint32_t irq_status;
-
-	spin_lock_irqsave(&denali->irq_lock, flags);
-	irq_status = denali->irq_status;
-	spin_unlock_irqrestore(&denali->irq_lock, flags);
-
-	return irq_status;
-}
-
-static void denali_read_buf(struct mtd_info *mtd, uint8_t *buf, int len)
-{
-	struct denali_nand_info *denali = mtd_to_denali(mtd);
-	u32 addr = DENALI_MAP11_DATA | DENALI_BANK(denali);
-	int i;
-=======
 static void denali_select_target(struct nand_chip *chip, int cs)
 {
 	struct denali_controller *denali = to_denali_controller(chip);
 	struct denali_chip_sel *sel = &to_denali_chip(chip)->sels[cs];
 	struct mtd_info *mtd = nand_to_mtd(chip);
->>>>>>> 407d19ab
 
 	denali->active_bank = sel->bank;
 
@@ -264,24 +229,6 @@
 	iowrite32(sel->re_2_re, denali->reg + RE_2_RE);
 }
 
-<<<<<<< HEAD
-static void denali_write_buf(struct mtd_info *mtd, const uint8_t *buf, int len)
-{
-	struct denali_nand_info *denali = mtd_to_denali(mtd);
-	u32 addr = DENALI_MAP11_DATA | DENALI_BANK(denali);
-	int i;
-
-	for (i = 0; i < len; i++)
-		denali->host_write(denali, addr, buf[i]);
-}
-
-static void denali_read_buf16(struct mtd_info *mtd, uint8_t *buf, int len)
-{
-	struct denali_nand_info *denali = mtd_to_denali(mtd);
-	u32 addr = DENALI_MAP11_DATA | DENALI_BANK(denali);
-	uint16_t *buf16 = (uint16_t *)buf;
-	int i;
-=======
 static int denali_change_column(struct nand_chip *chip, unsigned int offset,
 				void *buf, unsigned int len, bool write)
 {
@@ -323,7 +270,6 @@
 		ret = denali_change_column(chip, pos, buf, len, write);
 		if (ret)
 			return ret;
->>>>>>> 407d19ab
 
 		buf += len;
 	}
@@ -331,15 +277,6 @@
 	return 0;
 }
 
-<<<<<<< HEAD
-static void denali_write_buf16(struct mtd_info *mtd, const uint8_t *buf,
-			       int len)
-{
-	struct denali_nand_info *denali = mtd_to_denali(mtd);
-	u32 addr = DENALI_MAP11_DATA | DENALI_BANK(denali);
-	const uint16_t *buf16 = (const uint16_t *)buf;
-	int i;
-=======
 static int denali_oob_xfer(struct nand_chip *chip, void *buf, bool write)
 {
 	struct denali_controller *denali = to_denali_controller(chip);
@@ -349,7 +286,6 @@
 	int oobsize = mtd->oobsize;
 	int oob_skip = denali->oob_skip_bytes;
 	int ret, i, pos, len;
->>>>>>> 407d19ab
 
 	/* BBM at the beginning of the OOB area */
 	ret = denali_change_column(chip, writesize, buf, oob_skip, write);
@@ -391,25 +327,17 @@
 	return 0;
 }
 
-<<<<<<< HEAD
-static uint8_t denali_read_byte(struct mtd_info *mtd)
-=======
 static int denali_read_raw(struct nand_chip *chip, void *buf, void *oob_buf,
 			   int page)
->>>>>>> 407d19ab
 {
 	int ret;
 
 	if (!buf && !oob_buf)
 		return -EINVAL;
 
-<<<<<<< HEAD
-	denali_read_buf(mtd, &byte, 1);
-=======
 	ret = nand_read_page_op(chip, page, 0, NULL, 0);
 	if (ret)
 		return ret;
->>>>>>> 407d19ab
 
 	if (buf) {
 		ret = denali_payload_xfer(chip, buf, false);
@@ -426,26 +354,6 @@
 	return 0;
 }
 
-<<<<<<< HEAD
-static void denali_write_byte(struct mtd_info *mtd, uint8_t byte)
-{
-	denali_write_buf(mtd, &byte, 1);
-}
-
-static uint16_t denali_read_word(struct mtd_info *mtd)
-{
-	uint16_t word;
-
-	denali_read_buf16(mtd, (uint8_t *)&word, 2);
-
-	return word;
-}
-
-static void denali_cmd_ctrl(struct mtd_info *mtd, int dat, unsigned int ctrl)
-{
-	struct denali_nand_info *denali = mtd_to_denali(mtd);
-	uint32_t type;
-=======
 static int denali_write_raw(struct nand_chip *chip, const void *buf,
 			    const void *oob_buf, int page)
 {
@@ -479,7 +387,6 @@
 	return denali_read_raw(chip, buf, oob_required ? chip->oob_poi : NULL,
 			       page);
 }
->>>>>>> 407d19ab
 
 static int denali_write_page_raw(struct nand_chip *chip, const u8 *buf,
 				 int oob_required, int page)
@@ -488,38 +395,17 @@
 				page);
 }
 
-<<<<<<< HEAD
-	/*
-	 * Some commands are followed by chip->dev_ready or chip->waitfunc.
-	 * irq_status must be cleared here to catch the R/B# interrupt later.
-	 */
-	if (ctrl & NAND_CTRL_CHANGE)
-		denali_reset_irq(denali);
-=======
 static int denali_read_oob(struct nand_chip *chip, int page)
 {
 	return denali_read_raw(chip, NULL, chip->oob_poi, page);
 }
->>>>>>> 407d19ab
 
 static int denali_write_oob(struct nand_chip *chip, int page)
 {
 	return denali_write_raw(chip, NULL, chip->oob_poi, page);
 }
 
-<<<<<<< HEAD
-static int denali_dev_ready(struct mtd_info *mtd)
-{
-	struct denali_nand_info *denali = mtd_to_denali(mtd);
-
-	return !!(denali_check_irq(denali) & INTR__INT_ACT);
-}
-
-static int denali_check_erased_page(struct mtd_info *mtd,
-				    struct nand_chip *chip, uint8_t *buf,
-=======
 static int denali_check_erased_page(struct nand_chip *chip, u8 *buf,
->>>>>>> 407d19ab
 				    unsigned long uncor_ecc_flags,
 				    unsigned int max_bitflips)
 {
@@ -708,13 +594,8 @@
 	denali->host_write(denali, mode | 0x14000, 0x2400);
 }
 
-<<<<<<< HEAD
-static int denali_pio_read(struct denali_nand_info *denali, void *buf,
-			   size_t size, int page, int raw)
-=======
 static int denali_pio_read(struct denali_controller *denali, u32 *buf,
 			   size_t size, int page)
->>>>>>> 407d19ab
 {
 	u32 addr = DENALI_MAP01 | DENALI_BANK(denali) | page;
 	u32 irq_status, ecc_err_mask;
@@ -740,13 +621,8 @@
 	return irq_status & ecc_err_mask ? -EBADMSG : 0;
 }
 
-<<<<<<< HEAD
-static int denali_pio_write(struct denali_nand_info *denali,
-			    const void *buf, size_t size, int page, int raw)
-=======
 static int denali_pio_write(struct denali_controller *denali, const u32 *buf,
 			    size_t size, int page)
->>>>>>> 407d19ab
 {
 	u32 addr = DENALI_MAP01 | DENALI_BANK(denali) | page;
 	u32 irq_status;
@@ -766,27 +642,17 @@
 	return 0;
 }
 
-<<<<<<< HEAD
-static int denali_pio_xfer(struct denali_nand_info *denali, void *buf,
-			   size_t size, int page, int raw, int write)
-=======
 static int denali_pio_xfer(struct denali_controller *denali, void *buf,
 			   size_t size, int page, bool write)
->>>>>>> 407d19ab
 {
 	if (write)
-		return denali_pio_write(denali, buf, size, page, raw);
+		return denali_pio_write(denali, buf, size, page);
 	else
-		return denali_pio_read(denali, buf, size, page, raw);
-}
-
-<<<<<<< HEAD
-static int denali_dma_xfer(struct denali_nand_info *denali, void *buf,
-			   size_t size, int page, int raw, int write)
-=======
+		return denali_pio_read(denali, buf, size, page);
+}
+
 static int denali_dma_xfer(struct denali_controller *denali, void *buf,
 			   size_t size, int page, bool write)
->>>>>>> 407d19ab
 {
 	dma_addr_t dma_addr;
 	u32 irq_mask, irq_status, ecc_err_mask;
@@ -796,7 +662,7 @@
 	dma_addr = dma_map_single(denali->dev, buf, size, dir);
 	if (dma_mapping_error(denali->dev, dma_addr)) {
 		dev_dbg(denali->dev, "Failed to DMA-map buffer. Trying PIO.\n");
-		return denali_pio_xfer(denali, buf, size, page, raw, write);
+		return denali_pio_xfer(denali, buf, size, page, write);
 	}
 
 	if (write) {
@@ -850,181 +716,16 @@
 	denali_select_target(chip, chip->cur_cs);
 
 	if (denali->dma_avail)
-		return denali_dma_xfer(denali, buf, size, page, raw, write);
+		return denali_dma_xfer(denali, buf, size, page, write);
 	else
-		return denali_pio_xfer(denali, buf, size, page, raw, write);
-}
-
-<<<<<<< HEAD
-static void denali_oob_xfer(struct mtd_info *mtd, struct nand_chip *chip,
-			    int page, int write)
-{
-	struct denali_nand_info *denali = mtd_to_denali(mtd);
-	int writesize = mtd->writesize;
-	int oobsize = mtd->oobsize;
-	uint8_t *bufpoi = chip->oob_poi;
-	int ecc_steps = chip->ecc.steps;
-	int ecc_size = chip->ecc.size;
-	int ecc_bytes = chip->ecc.bytes;
-	int oob_skip = denali->oob_skip_bytes;
-	size_t size = writesize + oobsize;
-	int i, pos, len;
-
-	/* BBM at the beginning of the OOB area */
-	if (write)
-		nand_prog_page_begin_op(chip, page, writesize, bufpoi,
-					oob_skip);
-	else
-		nand_read_page_op(chip, page, writesize, bufpoi, oob_skip);
-	bufpoi += oob_skip;
-
-	/* OOB ECC */
-	for (i = 0; i < ecc_steps; i++) {
-		pos = ecc_size + i * (ecc_size + ecc_bytes);
-		len = ecc_bytes;
-
-		if (pos >= writesize)
-			pos += oob_skip;
-		else if (pos + len > writesize)
-			len = writesize - pos;
-
-		if (write)
-			nand_change_write_column_op(chip, pos, bufpoi, len,
-						    false);
-		else
-			nand_change_read_column_op(chip, pos, bufpoi, len,
-						   false);
-		bufpoi += len;
-		if (len < ecc_bytes) {
-			len = ecc_bytes - len;
-			if (write)
-				nand_change_write_column_op(chip, writesize +
-							    oob_skip, bufpoi,
-							    len, false);
-			else
-				nand_change_read_column_op(chip, writesize +
-							   oob_skip, bufpoi,
-							   len, false);
-			bufpoi += len;
-		}
-	}
-
-	/* OOB free */
-	len = oobsize - (bufpoi - chip->oob_poi);
-	if (write)
-		nand_change_write_column_op(chip, size - len, bufpoi, len,
-					    false);
-	else
-		nand_change_read_column_op(chip, size - len, bufpoi, len,
-					   false);
-}
-
-static int denali_read_page_raw(struct mtd_info *mtd, struct nand_chip *chip,
-				uint8_t *buf, int oob_required, int page)
-{
-	struct denali_nand_info *denali = mtd_to_denali(mtd);
-	int writesize = mtd->writesize;
-	int oobsize = mtd->oobsize;
-	int ecc_steps = chip->ecc.steps;
-	int ecc_size = chip->ecc.size;
-	int ecc_bytes = chip->ecc.bytes;
-	void *tmp_buf = denali->buf;
-	int oob_skip = denali->oob_skip_bytes;
-	size_t size = writesize + oobsize;
-	int ret, i, pos, len;
-
-	ret = denali_data_xfer(denali, tmp_buf, size, page, 1, 0);
-	if (ret)
-		return ret;
-
-	/* Arrange the buffer for syndrome payload/ecc layout */
-	if (buf) {
-		for (i = 0; i < ecc_steps; i++) {
-			pos = i * (ecc_size + ecc_bytes);
-			len = ecc_size;
-
-			if (pos >= writesize)
-				pos += oob_skip;
-			else if (pos + len > writesize)
-				len = writesize - pos;
-
-			memcpy(buf, tmp_buf + pos, len);
-			buf += len;
-			if (len < ecc_size) {
-				len = ecc_size - len;
-				memcpy(buf, tmp_buf + writesize + oob_skip,
-				       len);
-				buf += len;
-			}
-		}
-	}
-
-	if (oob_required) {
-		uint8_t *oob = chip->oob_poi;
-
-		/* BBM at the beginning of the OOB area */
-		memcpy(oob, tmp_buf + writesize, oob_skip);
-		oob += oob_skip;
-
-		/* OOB ECC */
-		for (i = 0; i < ecc_steps; i++) {
-			pos = ecc_size + i * (ecc_size + ecc_bytes);
-			len = ecc_bytes;
-
-			if (pos >= writesize)
-				pos += oob_skip;
-			else if (pos + len > writesize)
-				len = writesize - pos;
-
-			memcpy(oob, tmp_buf + pos, len);
-			oob += len;
-			if (len < ecc_bytes) {
-				len = ecc_bytes - len;
-				memcpy(oob, tmp_buf + writesize + oob_skip,
-				       len);
-				oob += len;
-			}
-		}
-
-		/* OOB free */
-		len = oobsize - (oob - chip->oob_poi);
-		memcpy(oob, tmp_buf + size - len, len);
-	}
-
-	return 0;
-}
-
-static int denali_read_oob(struct mtd_info *mtd, struct nand_chip *chip,
-			   int page)
-{
-	denali_oob_xfer(mtd, chip, page, 0);
-
-	return 0;
-}
-
-static int denali_write_oob(struct mtd_info *mtd, struct nand_chip *chip,
-			    int page)
-{
-	struct denali_nand_info *denali = mtd_to_denali(mtd);
-
-	denali_reset_irq(denali);
-
-	denali_oob_xfer(mtd, chip, page, 1);
-
-	return nand_prog_page_end_op(chip);
-}
-
-static int denali_read_page(struct mtd_info *mtd, struct nand_chip *chip,
-			    uint8_t *buf, int oob_required, int page)
-{
-	struct denali_nand_info *denali = mtd_to_denali(mtd);
-=======
+		return denali_pio_xfer(denali, buf, size, page, write);
+}
+
 static int denali_read_page(struct nand_chip *chip, u8 *buf,
 			    int oob_required, int page)
 {
 	struct denali_controller *denali = to_denali_controller(chip);
 	struct mtd_info *mtd = nand_to_mtd(chip);
->>>>>>> 407d19ab
 	unsigned long uncor_ecc_flags = 0;
 	int stat = 0;
 	int ret;
@@ -1042,7 +743,7 @@
 		return stat;
 
 	if (uncor_ecc_flags) {
-		ret = denali_read_oob(mtd, chip, page);
+		ret = denali_read_oob(chip, page);
 		if (ret)
 			return ret;
 
@@ -1053,146 +754,19 @@
 	return stat;
 }
 
-<<<<<<< HEAD
-static int denali_write_page_raw(struct mtd_info *mtd, struct nand_chip *chip,
-				 const uint8_t *buf, int oob_required, int page)
-{
-	struct denali_nand_info *denali = mtd_to_denali(mtd);
-	int writesize = mtd->writesize;
-	int oobsize = mtd->oobsize;
-	int ecc_steps = chip->ecc.steps;
-	int ecc_size = chip->ecc.size;
-	int ecc_bytes = chip->ecc.bytes;
-	void *tmp_buf = denali->buf;
-	int oob_skip = denali->oob_skip_bytes;
-	size_t size = writesize + oobsize;
-	int i, pos, len;
-
-	/*
-	 * Fill the buffer with 0xff first except the full page transfer.
-	 * This simplifies the logic.
-	 */
-	if (!buf || !oob_required)
-		memset(tmp_buf, 0xff, size);
-
-	/* Arrange the buffer for syndrome payload/ecc layout */
-	if (buf) {
-		for (i = 0; i < ecc_steps; i++) {
-			pos = i * (ecc_size + ecc_bytes);
-			len = ecc_size;
-
-			if (pos >= writesize)
-				pos += oob_skip;
-			else if (pos + len > writesize)
-				len = writesize - pos;
-
-			memcpy(tmp_buf + pos, buf, len);
-			buf += len;
-			if (len < ecc_size) {
-				len = ecc_size - len;
-				memcpy(tmp_buf + writesize + oob_skip, buf,
-				       len);
-				buf += len;
-			}
-		}
-	}
-
-	if (oob_required) {
-		const uint8_t *oob = chip->oob_poi;
-
-		/* BBM at the beginning of the OOB area */
-		memcpy(tmp_buf + writesize, oob, oob_skip);
-		oob += oob_skip;
-
-		/* OOB ECC */
-		for (i = 0; i < ecc_steps; i++) {
-			pos = ecc_size + i * (ecc_size + ecc_bytes);
-			len = ecc_bytes;
-
-			if (pos >= writesize)
-				pos += oob_skip;
-			else if (pos + len > writesize)
-				len = writesize - pos;
-
-			memcpy(tmp_buf + pos, oob, len);
-			oob += len;
-			if (len < ecc_bytes) {
-				len = ecc_bytes - len;
-				memcpy(tmp_buf + writesize + oob_skip, oob,
-				       len);
-				oob += len;
-			}
-		}
-
-		/* OOB free */
-		len = oobsize - (oob - chip->oob_poi);
-		memcpy(tmp_buf + size - len, oob, len);
-	}
-
-	return denali_data_xfer(denali, tmp_buf, size, page, 1, 1);
-}
-
-static int denali_write_page(struct mtd_info *mtd, struct nand_chip *chip,
-			     const uint8_t *buf, int oob_required, int page)
-{
-	struct denali_nand_info *denali = mtd_to_denali(mtd);
-
-	return denali_data_xfer(denali, (void *)buf, mtd->writesize,
-				page, 0, 1);
-}
-
-static void denali_select_chip(struct mtd_info *mtd, int chip)
-{
-	struct denali_nand_info *denali = mtd_to_denali(mtd);
-
-	denali->active_bank = chip;
-}
-
-static int denali_waitfunc(struct mtd_info *mtd, struct nand_chip *chip)
-{
-	struct denali_nand_info *denali = mtd_to_denali(mtd);
-	uint32_t irq_status;
-
-	/* R/B# pin transitioned from low to high? */
-	irq_status = denali_wait_for_irq(denali, INTR__INT_ACT);
-
-	return irq_status & INTR__INT_ACT ? 0 : NAND_STATUS_FAIL;
-=======
 static int denali_write_page(struct nand_chip *chip, const u8 *buf,
 			     int oob_required, int page)
 {
 	struct mtd_info *mtd = nand_to_mtd(chip);
 
 	return denali_page_xfer(chip, (void *)buf, mtd->writesize, page, true);
->>>>>>> 407d19ab
-}
-
-static int denali_erase(struct mtd_info *mtd, int page)
-{
-	struct denali_nand_info *denali = mtd_to_denali(mtd);
-	uint32_t irq_status;
-
-	denali_reset_irq(denali);
-
-	denali->host_write(denali, DENALI_MAP10 | DENALI_BANK(denali) | page,
-			   DENALI_ERASE);
-
-	/* wait for erase to complete or failure to occur */
-	irq_status = denali_wait_for_irq(denali,
-					 INTR__ERASE_COMP | INTR__ERASE_FAIL);
-
-	return irq_status & INTR__ERASE_COMP ? 0 : -EIO;
-}
-
-static int denali_setup_data_interface(struct mtd_info *mtd, int chipnr,
+}
+
+static int denali_setup_data_interface(struct nand_chip *chip, int chipnr,
 				       const struct nand_data_interface *conf)
 {
-<<<<<<< HEAD
-	struct denali_nand_info *denali = mtd_to_denali(mtd);
-=======
 	struct denali_controller *denali = to_denali_controller(chip);
 	struct denali_chip_sel *sel;
->>>>>>> 407d19ab
 	const struct nand_sdr_timings *timings;
 	unsigned long t_x, mult_x;
 	int acc_clks, re_2_we, re_2_re, we_2_re, addr_2_data;
@@ -1316,60 +890,6 @@
 	return 0;
 }
 
-<<<<<<< HEAD
-static void denali_reset_banks(struct denali_nand_info *denali)
-{
-	u32 irq_status;
-	int i;
-
-	for (i = 0; i < denali->max_banks; i++) {
-		denali->active_bank = i;
-
-		denali_reset_irq(denali);
-
-		iowrite32(DEVICE_RESET__BANK(i),
-			  denali->reg + DEVICE_RESET);
-
-		irq_status = denali_wait_for_irq(denali,
-			INTR__RST_COMP | INTR__INT_ACT | INTR__TIME_OUT);
-		if (!(irq_status & INTR__INT_ACT))
-			break;
-	}
-
-	dev_dbg(denali->dev, "%d chips connected\n", i);
-	denali->max_banks = i;
-}
-
-static void denali_hw_init(struct denali_nand_info *denali)
-{
-	/*
-	 * The REVISION register may not be reliable.  Platforms are allowed to
-	 * override it.
-	 */
-	if (!denali->revision)
-		denali->revision = swab16(ioread32(denali->reg + REVISION));
-
-	/*
-	 * Set how many bytes should be skipped before writing data in OOB.
-	 * If a non-zero value has already been set (by firmware or something),
-	 * just use it.  Otherwise, set the driver default.
-	 */
-	denali->oob_skip_bytes = ioread32(denali->reg + SPARE_AREA_SKIP_BYTES);
-	if (!denali->oob_skip_bytes) {
-		denali->oob_skip_bytes = DENALI_DEFAULT_OOB_SKIP_BYTES;
-		iowrite32(denali->oob_skip_bytes,
-			  denali->reg + SPARE_AREA_SKIP_BYTES);
-	}
-
-	denali_detect_max_banks(denali);
-	iowrite32(0x0F, denali->reg + RB_PIN_ENABLED);
-	iowrite32(CHIP_EN_DONT_CARE__FLAG, denali->reg + CHIP_ENABLE_DONT_CARE);
-
-	iowrite32(0xffff, denali->reg + SPARE_AREA_MARKER);
-}
-
-=======
->>>>>>> 407d19ab
 int denali_calc_ecc_bytes(int step_size, int strength)
 {
 	/* BCH code.  Denali requires ecc.bytes to be multiple of 2 */
@@ -1496,22 +1016,6 @@
 {
 	int i;
 
-<<<<<<< HEAD
-	if (chip->options & NAND_BUSWIDTH_16) {
-		chip->read_buf = denali_read_buf16;
-		chip->write_buf = denali_write_buf16;
-	} else {
-		chip->read_buf = denali_read_buf;
-		chip->write_buf = denali_write_buf;
-	}
-	chip->ecc.read_page = denali_read_page;
-	chip->ecc.read_page_raw = denali_read_page_raw;
-	chip->ecc.write_page = denali_write_page;
-	chip->ecc.write_page_raw = denali_write_page_raw;
-	chip->ecc.read_oob = denali_read_oob;
-	chip->ecc.write_oob = denali_write_oob;
-	chip->erase = denali_erase;
-=======
 	for (i = 0; i < len; i++)
 		buf[i] = denali->host_read(denali, type | DENALI_BANK(denali));
 }
@@ -1529,7 +1033,6 @@
 		buf[i + 1] = data >> 16;
 	}
 }
->>>>>>> 407d19ab
 
 static void denali_exec_in(struct denali_controller *denali, u32 type,
 			   u8 *buf, unsigned int len, bool width16)
@@ -1647,12 +1150,8 @@
 
 static const struct nand_controller_ops denali_controller_ops = {
 	.attach_chip = denali_attach_chip,
-<<<<<<< HEAD
-	.detach_chip = denali_detach_chip,
-=======
 	.exec_op = denali_exec_op,
 	.setup_data_interface = denali_setup_data_interface,
->>>>>>> 407d19ab
 };
 
 int denali_chip_init(struct denali_controller *denali,
@@ -1683,14 +1182,6 @@
 			}
 		}
 
-<<<<<<< HEAD
-	denali_enable_irq(denali);
-	denali_reset_banks(denali);
-	if (!denali->max_banks) {
-		/* Error out earlier if no chip is found for some reasons. */
-		ret = -ENODEV;
-		goto disable_irq;
-=======
 		list_for_each_entry(dchip2, &denali->chips, node) {
 			for (j = 0; j < dchip2->nsels; j++) {
 				if (bank == dchip2->sels[j].bank) {
@@ -1701,7 +1192,6 @@
 				}
 			}
 		}
->>>>>>> 407d19ab
 	}
 
 	mtd->dev.parent = denali->dev;
@@ -1713,36 +1203,15 @@
 	if (!mtd->name && list_empty(&denali->chips))
 		mtd->name = "denali-nand";
 
-<<<<<<< HEAD
-	chip->select_chip = denali_select_chip;
-	chip->read_byte = denali_read_byte;
-	chip->write_byte = denali_write_byte;
-	chip->read_word = denali_read_word;
-	chip->cmd_ctrl = denali_cmd_ctrl;
-	chip->dev_ready = denali_dev_ready;
-	chip->waitfunc = denali_waitfunc;
-
-	if (features & FEATURES__INDEX_ADDR) {
-		denali->host_read = denali_indexed_read;
-		denali->host_write = denali_indexed_write;
-	} else {
-		denali->host_read = denali_direct_read;
-		denali->host_write = denali_direct_write;
-=======
 	if (denali->dma_avail) {
 		chip->options |= NAND_USE_BOUNCE_BUFFER;
 		chip->buf_align = 16;
->>>>>>> 407d19ab
 	}
 
 	/* clk rate info is needed for setup_data_interface */
-	if (denali->clk_rate && denali->clk_x_rate)
-		chip->setup_data_interface = denali_setup_data_interface;
-
-<<<<<<< HEAD
-	chip->dummy_controller.ops = &denali_controller_ops;
-	ret = nand_scan(mtd, denali->max_banks);
-=======
+	if (!denali->clk_rate || !denali->clk_x_rate)
+		chip->options |= NAND_KEEP_TIMINGS;
+
 	chip->bbt_options |= NAND_BBT_USE_FLASH;
 	chip->bbt_options |= NAND_BBT_NO_OOB;
 	chip->options |= NAND_NO_SUBPAGE_WRITE;
@@ -1757,7 +1226,6 @@
 	mtd_set_ooblayout(mtd, &denali_ooblayout_ops);
 
 	ret = nand_scan(chip, dchip->nsels);
->>>>>>> 407d19ab
 	if (ret)
 		return ret;
 
@@ -1867,17 +1335,15 @@
 
 void denali_remove(struct denali_controller *denali)
 {
-<<<<<<< HEAD
-	struct mtd_info *mtd = nand_to_mtd(&denali->nand);
-
-	nand_release(mtd);
-=======
 	struct denali_chip *dchip;
 
 	list_for_each_entry(dchip, &denali->chips, node)
 		nand_release(&dchip->chip);
 
->>>>>>> 407d19ab
 	denali_disable_irq(denali);
 }
-EXPORT_SYMBOL(denali_remove);+EXPORT_SYMBOL(denali_remove);
+
+MODULE_DESCRIPTION("Driver core for Denali NAND controller");
+MODULE_AUTHOR("Intel Corporation and its suppliers");
+MODULE_LICENSE("GPL v2");