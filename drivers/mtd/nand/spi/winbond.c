--- conflicted
+++ resolved
@@ -84,8 +84,6 @@
 		     0,
 		     SPINAND_ECCINFO(&w25m02gv_ooblayout, NULL),
 		     SPINAND_SELECT_TARGET(w25m02gv_select_target)),
-<<<<<<< HEAD
-=======
 	SPINAND_INFO("W25N01GV", 0xAA,
 		     NAND_MEMORG(1, 2048, 64, 64, 1024, 20, 1, 1, 1),
 		     NAND_ECCREQ(1, 512),
@@ -94,7 +92,6 @@
 					      &update_cache_variants),
 		     0,
 		     SPINAND_ECCINFO(&w25m02gv_ooblayout, NULL)),
->>>>>>> 407d19ab
 };
 
 /**
