--- conflicted
+++ resolved
@@ -760,19 +760,11 @@
 		return NULL;
 
 	range->flags = parser->bus->get_flags(parser->range);
-<<<<<<< HEAD
 
 	/* A extra cell for resource flags */
 	if (parser->bus->has_flags)
 		busflag_na = 1;
 
-=======
-
-	/* A extra cell for resource flags */
-	if (parser->bus->has_flags)
-		busflag_na = 1;
-
->>>>>>> 4e026225
 	range->bus_addr = of_read_number(parser->range + busflag_na, na - busflag_na);
 
 	if (parser->dma)
@@ -1000,7 +992,6 @@
 	of_dma_range_parser_init(&parser, node);
 	for_each_of_range(&parser, &range)
 		num_ranges++;
-<<<<<<< HEAD
 
 	r = kcalloc(num_ranges + 1, sizeof(*r), GFP_KERNEL);
 	if (!r) {
@@ -1008,15 +999,6 @@
 		goto out;
 	}
 
-=======
-
-	r = kcalloc(num_ranges + 1, sizeof(*r), GFP_KERNEL);
-	if (!r) {
-		ret = -ENOMEM;
-		goto out;
-	}
-
->>>>>>> 4e026225
 	/*
 	 * Record all info in the generic DMA ranges array for struct device.
 	 */
@@ -1039,8 +1021,6 @@
 out:
 	of_node_put(node);
 	return ret;
-<<<<<<< HEAD
-=======
 }
 #endif /* CONFIG_HAS_DMA */
 
@@ -1084,9 +1064,7 @@
 	}
 
 	return max_cpu_addr;
->>>>>>> 4e026225
-}
-#endif /* CONFIG_HAS_DMA */
+}
 
 /**
  * of_dma_is_coherent - Check if device is coherent
