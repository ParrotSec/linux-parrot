--- conflicted
+++ resolved
@@ -477,12 +477,7 @@
 }
 EXPORT_SYMBOL(sdw_bwrite_no_pm_unlocked);
 
-<<<<<<< HEAD
-static int
-sdw_read_no_pm(struct sdw_slave *slave, u32 addr)
-=======
 int sdw_read_no_pm(struct sdw_slave *slave, u32 addr)
->>>>>>> 4e026225
 {
 	u8 buf;
 	int ret;
@@ -1228,11 +1223,7 @@
 	}
 	scale_index++;
 
-<<<<<<< HEAD
-	ret = sdw_write(slave, SDW_SCP_BUS_CLOCK_BASE, base);
-=======
 	ret = sdw_write_no_pm(slave, SDW_SCP_BUS_CLOCK_BASE, base);
->>>>>>> 4e026225
 	if (ret < 0) {
 		dev_err(&slave->dev,
 			"SDW_SCP_BUS_CLOCK_BASE write failed:%d\n", ret);
@@ -1240,21 +1231,13 @@
 	}
 
 	/* initialize scale for both banks */
-<<<<<<< HEAD
-	ret = sdw_write(slave, SDW_SCP_BUSCLOCK_SCALE_B0, scale_index);
-=======
 	ret = sdw_write_no_pm(slave, SDW_SCP_BUSCLOCK_SCALE_B0, scale_index);
->>>>>>> 4e026225
 	if (ret < 0) {
 		dev_err(&slave->dev,
 			"SDW_SCP_BUSCLOCK_SCALE_B0 write failed:%d\n", ret);
 		return ret;
 	}
-<<<<<<< HEAD
-	ret = sdw_write(slave, SDW_SCP_BUSCLOCK_SCALE_B1, scale_index);
-=======
 	ret = sdw_write_no_pm(slave, SDW_SCP_BUSCLOCK_SCALE_B1, scale_index);
->>>>>>> 4e026225
 	if (ret < 0)
 		dev_err(&slave->dev,
 			"SDW_SCP_BUSCLOCK_SCALE_B1 write failed:%d\n", ret);
