// SPDX-License-Identifier: (GPL-2.0 OR BSD-3-Clause)
// Copyright(c) 2015-18 Intel Corporation.

/*
 *  stream.c - SoundWire Bus stream operations.
 */

#include <linux/delay.h>
#include <linux/device.h>
#include <linux/init.h>
#include <linux/module.h>
#include <linux/mod_devicetable.h>
#include <linux/slab.h>
#include <linux/soundwire/sdw_registers.h>
#include <linux/soundwire/sdw.h>
#include "bus.h"

/*
 * Array of supported rows and columns as per MIPI SoundWire Specification 1.1
 *
 * The rows are arranged as per the array index value programmed
 * in register. The index 15 has dummy value 0 in order to fill hole.
 */
int rows[SDW_FRAME_ROWS] = {48, 50, 60, 64, 75, 80, 125, 147,
			96, 100, 120, 128, 150, 160, 250, 0,
			192, 200, 240, 256, 72, 144, 90, 180};

int cols[SDW_FRAME_COLS] = {2, 4, 6, 8, 10, 12, 14, 16};

static int sdw_find_col_index(int col)
{
	int i;

	for (i = 0; i < SDW_FRAME_COLS; i++) {
		if (cols[i] == col)
			return i;
	}

	pr_warn("Requested column not found, selecting lowest column no: 2\n");
	return 0;
}

static int sdw_find_row_index(int row)
{
	int i;

	for (i = 0; i < SDW_FRAME_ROWS; i++) {
		if (rows[i] == row)
			return i;
	}

	pr_warn("Requested row not found, selecting lowest row no: 48\n");
	return 0;
}

static int _sdw_program_slave_port_params(struct sdw_bus *bus,
					  struct sdw_slave *slave,
					  struct sdw_transport_params *t_params,
					  enum sdw_dpn_type type)
{
	u32 addr1, addr2, addr3, addr4;
	int ret;
	u16 wbuf;

	if (bus->params.next_bank) {
		addr1 = SDW_DPN_OFFSETCTRL2_B1(t_params->port_num);
		addr2 = SDW_DPN_BLOCKCTRL3_B1(t_params->port_num);
		addr3 = SDW_DPN_SAMPLECTRL2_B1(t_params->port_num);
		addr4 = SDW_DPN_HCTRL_B1(t_params->port_num);
	} else {
		addr1 = SDW_DPN_OFFSETCTRL2_B0(t_params->port_num);
		addr2 = SDW_DPN_BLOCKCTRL3_B0(t_params->port_num);
		addr3 = SDW_DPN_SAMPLECTRL2_B0(t_params->port_num);
		addr4 = SDW_DPN_HCTRL_B0(t_params->port_num);
	}

	/* Program DPN_OffsetCtrl2 registers */
	ret = sdw_write(slave, addr1, t_params->offset2);
	if (ret < 0) {
		dev_err(bus->dev, "DPN_OffsetCtrl2 register write failed\n");
		return ret;
	}

	/* Program DPN_BlockCtrl3 register */
	ret = sdw_write(slave, addr2, t_params->blk_pkg_mode);
	if (ret < 0) {
		dev_err(bus->dev, "DPN_BlockCtrl3 register write failed\n");
		return ret;
	}

	/*
	 * Data ports are FULL, SIMPLE and REDUCED. This function handles
	 * FULL and REDUCED only and beyond this point only FULL is
	 * handled, so bail out if we are not FULL data port type
	 */
	if (type != SDW_DPN_FULL)
		return ret;

	/* Program DPN_SampleCtrl2 register */
	wbuf = (t_params->sample_interval - 1);
	wbuf &= SDW_DPN_SAMPLECTRL_HIGH;
	wbuf >>= SDW_REG_SHIFT(SDW_DPN_SAMPLECTRL_HIGH);

	ret = sdw_write(slave, addr3, wbuf);
	if (ret < 0) {
		dev_err(bus->dev, "DPN_SampleCtrl2 register write failed\n");
		return ret;
	}

	/* Program DPN_HCtrl register */
	wbuf = t_params->hstart;
	wbuf <<= SDW_REG_SHIFT(SDW_DPN_HCTRL_HSTART);
	wbuf |= t_params->hstop;

	ret = sdw_write(slave, addr4, wbuf);
	if (ret < 0)
		dev_err(bus->dev, "DPN_HCtrl register write failed\n");

	return ret;
}

static int sdw_program_slave_port_params(struct sdw_bus *bus,
					 struct sdw_slave_runtime *s_rt,
					 struct sdw_port_runtime *p_rt)
{
	struct sdw_transport_params *t_params = &p_rt->transport_params;
	struct sdw_port_params *p_params = &p_rt->port_params;
	struct sdw_slave_prop *slave_prop = &s_rt->slave->prop;
	u32 addr1, addr2, addr3, addr4, addr5, addr6;
	struct sdw_dpn_prop *dpn_prop;
	int ret;
	u8 wbuf;

	dpn_prop = sdw_get_slave_dpn_prop(s_rt->slave,
					  s_rt->direction,
					  t_params->port_num);
	if (!dpn_prop)
		return -EINVAL;

	addr1 = SDW_DPN_PORTCTRL(t_params->port_num);
	addr2 = SDW_DPN_BLOCKCTRL1(t_params->port_num);

	if (bus->params.next_bank) {
		addr3 = SDW_DPN_SAMPLECTRL1_B1(t_params->port_num);
		addr4 = SDW_DPN_OFFSETCTRL1_B1(t_params->port_num);
		addr5 = SDW_DPN_BLOCKCTRL2_B1(t_params->port_num);
		addr6 = SDW_DPN_LANECTRL_B1(t_params->port_num);

	} else {
		addr3 = SDW_DPN_SAMPLECTRL1_B0(t_params->port_num);
		addr4 = SDW_DPN_OFFSETCTRL1_B0(t_params->port_num);
		addr5 = SDW_DPN_BLOCKCTRL2_B0(t_params->port_num);
		addr6 = SDW_DPN_LANECTRL_B0(t_params->port_num);
	}

	/* Program DPN_PortCtrl register */
	wbuf = p_params->data_mode << SDW_REG_SHIFT(SDW_DPN_PORTCTRL_DATAMODE);
	wbuf |= p_params->flow_mode;

	ret = sdw_update(s_rt->slave, addr1, 0xF, wbuf);
	if (ret < 0) {
		dev_err(&s_rt->slave->dev,
			"DPN_PortCtrl register write failed for port %d\n",
			t_params->port_num);
		return ret;
	}

	/* Program DPN_BlockCtrl1 register */
	ret = sdw_write(s_rt->slave, addr2, (p_params->bps - 1));
	if (ret < 0) {
		dev_err(&s_rt->slave->dev,
			"DPN_BlockCtrl1 register write failed for port %d\n",
			t_params->port_num);
		return ret;
	}

	/* Program DPN_SampleCtrl1 register */
	wbuf = (t_params->sample_interval - 1) & SDW_DPN_SAMPLECTRL_LOW;
	ret = sdw_write(s_rt->slave, addr3, wbuf);
	if (ret < 0) {
		dev_err(&s_rt->slave->dev,
			"DPN_SampleCtrl1 register write failed for port %d\n",
			t_params->port_num);
		return ret;
	}

	/* Program DPN_OffsetCtrl1 registers */
	ret = sdw_write(s_rt->slave, addr4, t_params->offset1);
	if (ret < 0) {
		dev_err(&s_rt->slave->dev,
			"DPN_OffsetCtrl1 register write failed for port %d\n",
			t_params->port_num);
		return ret;
	}

	/* Program DPN_BlockCtrl2 register*/
	if (t_params->blk_grp_ctrl_valid) {
		ret = sdw_write(s_rt->slave, addr5, t_params->blk_grp_ctrl);
		if (ret < 0) {
			dev_err(&s_rt->slave->dev,
				"DPN_BlockCtrl2 reg write failed for port %d\n",
				t_params->port_num);
			return ret;
		}
	}

	/* program DPN_LaneCtrl register */
	if (slave_prop->lane_control_support) {
		ret = sdw_write(s_rt->slave, addr6, t_params->lane_ctrl);
		if (ret < 0) {
			dev_err(&s_rt->slave->dev,
				"DPN_LaneCtrl register write failed for port %d\n",
				t_params->port_num);
			return ret;
		}
	}

	if (dpn_prop->type != SDW_DPN_SIMPLE) {
		ret = _sdw_program_slave_port_params(bus, s_rt->slave,
						     t_params, dpn_prop->type);
		if (ret < 0)
			dev_err(&s_rt->slave->dev,
				"Transport reg write failed for port: %d\n",
				t_params->port_num);
	}

	return ret;
}

static int sdw_program_master_port_params(struct sdw_bus *bus,
					  struct sdw_port_runtime *p_rt)
{
	int ret;

	/*
	 * we need to set transport and port parameters for the port.
	 * Transport parameters refers to the sample interval, offsets and
	 * hstart/stop etc of the data. Port parameters refers to word
	 * length, flow mode etc of the port
	 */
	ret = bus->port_ops->dpn_set_port_transport_params(bus,
					&p_rt->transport_params,
					bus->params.next_bank);
	if (ret < 0)
		return ret;

	return bus->port_ops->dpn_set_port_params(bus,
						  &p_rt->port_params,
						  bus->params.next_bank);
}

/**
 * sdw_program_port_params() - Programs transport parameters of Master(s)
 * and Slave(s)
 *
 * @m_rt: Master stream runtime
 */
static int sdw_program_port_params(struct sdw_master_runtime *m_rt)
{
	struct sdw_slave_runtime *s_rt = NULL;
	struct sdw_bus *bus = m_rt->bus;
	struct sdw_port_runtime *p_rt;
	int ret = 0;

	/* Program transport & port parameters for Slave(s) */
	list_for_each_entry(s_rt, &m_rt->slave_rt_list, m_rt_node) {
		list_for_each_entry(p_rt, &s_rt->port_list, port_node) {
			ret = sdw_program_slave_port_params(bus, s_rt, p_rt);
			if (ret < 0)
				return ret;
		}
	}

	/* Program transport & port parameters for Master(s) */
	list_for_each_entry(p_rt, &m_rt->port_list, port_node) {
		ret = sdw_program_master_port_params(bus, p_rt);
		if (ret < 0)
			return ret;
	}

	return 0;
}

/**
 * sdw_enable_disable_slave_ports: Enable/disable slave data port
 *
 * @bus: bus instance
 * @s_rt: slave runtime
 * @p_rt: port runtime
 * @en: enable or disable operation
 *
 * This function only sets the enable/disable bits in the relevant bank, the
 * actual enable/disable is done with a bank switch
 */
static int sdw_enable_disable_slave_ports(struct sdw_bus *bus,
					  struct sdw_slave_runtime *s_rt,
					  struct sdw_port_runtime *p_rt,
					  bool en)
{
	struct sdw_transport_params *t_params = &p_rt->transport_params;
	u32 addr;
	int ret;

	if (bus->params.next_bank)
		addr = SDW_DPN_CHANNELEN_B1(p_rt->num);
	else
		addr = SDW_DPN_CHANNELEN_B0(p_rt->num);

	/*
	 * Since bus doesn't support sharing a port across two streams,
	 * it is safe to reset this register
	 */
	if (en)
		ret = sdw_update(s_rt->slave, addr, 0xFF, p_rt->ch_mask);
	else
		ret = sdw_update(s_rt->slave, addr, 0xFF, 0x0);

	if (ret < 0)
		dev_err(&s_rt->slave->dev,
			"Slave chn_en reg write failed:%d port:%d\n",
			ret, t_params->port_num);

	return ret;
}

static int sdw_enable_disable_master_ports(struct sdw_master_runtime *m_rt,
					   struct sdw_port_runtime *p_rt,
					   bool en)
{
	struct sdw_transport_params *t_params = &p_rt->transport_params;
	struct sdw_bus *bus = m_rt->bus;
	struct sdw_enable_ch enable_ch;
	int ret;

	enable_ch.port_num = p_rt->num;
	enable_ch.ch_mask = p_rt->ch_mask;
	enable_ch.enable = en;

	/* Perform Master port channel(s) enable/disable */
	if (bus->port_ops->dpn_port_enable_ch) {
		ret = bus->port_ops->dpn_port_enable_ch(bus,
							&enable_ch,
							bus->params.next_bank);
		if (ret < 0) {
			dev_err(bus->dev,
				"Master chn_en write failed:%d port:%d\n",
				ret, t_params->port_num);
			return ret;
		}
	} else {
		dev_err(bus->dev,
			"dpn_port_enable_ch not supported, %s failed\n",
			en ? "enable" : "disable");
		return -EINVAL;
	}

	return 0;
}

/**
 * sdw_enable_disable_ports() - Enable/disable port(s) for Master and
 * Slave(s)
 *
 * @m_rt: Master stream runtime
 * @en: mode (enable/disable)
 */
static int sdw_enable_disable_ports(struct sdw_master_runtime *m_rt, bool en)
{
	struct sdw_port_runtime *s_port, *m_port;
	struct sdw_slave_runtime *s_rt = NULL;
	int ret = 0;

	/* Enable/Disable Slave port(s) */
	list_for_each_entry(s_rt, &m_rt->slave_rt_list, m_rt_node) {
		list_for_each_entry(s_port, &s_rt->port_list, port_node) {
			ret = sdw_enable_disable_slave_ports(m_rt->bus, s_rt,
							     s_port, en);
			if (ret < 0)
				return ret;
		}
	}

	/* Enable/Disable Master port(s) */
	list_for_each_entry(m_port, &m_rt->port_list, port_node) {
		ret = sdw_enable_disable_master_ports(m_rt, m_port, en);
		if (ret < 0)
			return ret;
	}

	return 0;
}

static int sdw_do_port_prep(struct sdw_slave_runtime *s_rt,
			    struct sdw_prepare_ch prep_ch,
			    enum sdw_port_prep_ops cmd)
{
	const struct sdw_slave_ops *ops = s_rt->slave->ops;
	int ret;

	if (ops->port_prep) {
		ret = ops->port_prep(s_rt->slave, &prep_ch, cmd);
		if (ret < 0) {
			dev_err(&s_rt->slave->dev,
				"Slave Port Prep cmd %d failed: %d\n",
				cmd, ret);
			return ret;
		}
	}

	return 0;
}

static int sdw_prep_deprep_slave_ports(struct sdw_bus *bus,
				       struct sdw_slave_runtime *s_rt,
				       struct sdw_port_runtime *p_rt,
				       bool prep)
{
	struct completion *port_ready = NULL;
	struct sdw_dpn_prop *dpn_prop;
	struct sdw_prepare_ch prep_ch;
	unsigned int time_left;
	bool intr = false;
	int ret = 0, val;
	u32 addr;

	prep_ch.num = p_rt->num;
	prep_ch.ch_mask = p_rt->ch_mask;

	dpn_prop = sdw_get_slave_dpn_prop(s_rt->slave,
					  s_rt->direction,
					  prep_ch.num);
	if (!dpn_prop) {
		dev_err(bus->dev,
			"Slave Port:%d properties not found\n", prep_ch.num);
		return -EINVAL;
	}

	prep_ch.prepare = prep;

	prep_ch.bank = bus->params.next_bank;

	if (dpn_prop->device_interrupts || !dpn_prop->simple_ch_prep_sm)
		intr = true;

	/*
	 * Enable interrupt before Port prepare.
	 * For Port de-prepare, it is assumed that port
	 * was prepared earlier
	 */
	if (prep && intr) {
		ret = sdw_configure_dpn_intr(s_rt->slave, p_rt->num, prep,
					     dpn_prop->device_interrupts);
		if (ret < 0)
			return ret;
	}

	/* Inform slave about the impending port prepare */
	sdw_do_port_prep(s_rt, prep_ch, SDW_OPS_PORT_PRE_PREP);

	/* Prepare Slave port implementing CP_SM */
	if (!dpn_prop->simple_ch_prep_sm) {
		addr = SDW_DPN_PREPARECTRL(p_rt->num);

		if (prep)
			ret = sdw_update(s_rt->slave, addr,
					 0xFF, p_rt->ch_mask);
		else
			ret = sdw_update(s_rt->slave, addr, 0xFF, 0x0);

		if (ret < 0) {
			dev_err(&s_rt->slave->dev,
				"Slave prep_ctrl reg write failed\n");
			return ret;
		}

		/* Wait for completion on port ready */
		port_ready = &s_rt->slave->port_ready[prep_ch.num];
		time_left = wait_for_completion_timeout(port_ready,
				msecs_to_jiffies(dpn_prop->ch_prep_timeout));

		val = sdw_read(s_rt->slave, SDW_DPN_PREPARESTATUS(p_rt->num));
		val &= p_rt->ch_mask;
		if (!time_left || val) {
			dev_err(&s_rt->slave->dev,
				"Chn prep failed for port:%d\n", prep_ch.num);
			return -ETIMEDOUT;
		}
	}

	/* Inform slaves about ports prepared */
	sdw_do_port_prep(s_rt, prep_ch, SDW_OPS_PORT_POST_PREP);

	/* Disable interrupt after Port de-prepare */
	if (!prep && intr)
		ret = sdw_configure_dpn_intr(s_rt->slave, p_rt->num, prep,
					     dpn_prop->device_interrupts);

	return ret;
}

static int sdw_prep_deprep_master_ports(struct sdw_master_runtime *m_rt,
					struct sdw_port_runtime *p_rt,
					bool prep)
{
	struct sdw_transport_params *t_params = &p_rt->transport_params;
	struct sdw_bus *bus = m_rt->bus;
	const struct sdw_master_port_ops *ops = bus->port_ops;
	struct sdw_prepare_ch prep_ch;
	int ret = 0;

	prep_ch.num = p_rt->num;
	prep_ch.ch_mask = p_rt->ch_mask;
	prep_ch.prepare = prep; /* Prepare/De-prepare */
	prep_ch.bank = bus->params.next_bank;

	/* Pre-prepare/Pre-deprepare port(s) */
	if (ops->dpn_port_prep) {
		ret = ops->dpn_port_prep(bus, &prep_ch);
		if (ret < 0) {
			dev_err(bus->dev, "Port prepare failed for port:%d\n",
				t_params->port_num);
			return ret;
		}
	}

	return ret;
}

/**
 * sdw_prep_deprep_ports() - Prepare/De-prepare port(s) for Master(s) and
 * Slave(s)
 *
 * @m_rt: Master runtime handle
 * @prep: Prepare or De-prepare
 */
static int sdw_prep_deprep_ports(struct sdw_master_runtime *m_rt, bool prep)
{
	struct sdw_slave_runtime *s_rt = NULL;
	struct sdw_port_runtime *p_rt;
	int ret = 0;

	/* Prepare/De-prepare Slave port(s) */
	list_for_each_entry(s_rt, &m_rt->slave_rt_list, m_rt_node) {
		list_for_each_entry(p_rt, &s_rt->port_list, port_node) {
			ret = sdw_prep_deprep_slave_ports(m_rt->bus, s_rt,
							  p_rt, prep);
			if (ret < 0)
				return ret;
		}
	}

	/* Prepare/De-prepare Master port(s) */
	list_for_each_entry(p_rt, &m_rt->port_list, port_node) {
		ret = sdw_prep_deprep_master_ports(m_rt, p_rt, prep);
		if (ret < 0)
			return ret;
	}

	return ret;
}

/**
 * sdw_notify_config() - Notify bus configuration
 *
 * @m_rt: Master runtime handle
 *
 * This function notifies the Master(s) and Slave(s) of the
 * new bus configuration.
 */
static int sdw_notify_config(struct sdw_master_runtime *m_rt)
{
	struct sdw_slave_runtime *s_rt;
	struct sdw_bus *bus = m_rt->bus;
	struct sdw_slave *slave;
	int ret = 0;

	if (bus->ops->set_bus_conf) {
		ret = bus->ops->set_bus_conf(bus, &bus->params);
		if (ret < 0)
			return ret;
	}

	list_for_each_entry(s_rt, &m_rt->slave_rt_list, m_rt_node) {
		slave = s_rt->slave;

		if (slave->ops->bus_config) {
			ret = slave->ops->bus_config(slave, &bus->params);
			if (ret < 0)
				dev_err(bus->dev, "Notify Slave: %d failed\n",
					slave->dev_num);
			return ret;
		}
	}

	return ret;
}

/**
 * sdw_program_params() - Program transport and port parameters for Master(s)
 * and Slave(s)
 *
 * @bus: SDW bus instance
 */
static int sdw_program_params(struct sdw_bus *bus)
{
	struct sdw_master_runtime *m_rt = NULL;
	int ret = 0;

	list_for_each_entry(m_rt, &bus->m_rt_list, bus_node) {
		ret = sdw_program_port_params(m_rt);
		if (ret < 0) {
			dev_err(bus->dev,
				"Program transport params failed: %d\n", ret);
			return ret;
		}

		ret = sdw_notify_config(m_rt);
		if (ret < 0) {
			dev_err(bus->dev,
				"Notify bus config failed: %d\n", ret);
			return ret;
		}

		/* Enable port(s) on alternate bank for all active streams */
		if (m_rt->stream->state != SDW_STREAM_ENABLED)
			continue;

		ret = sdw_enable_disable_ports(m_rt, true);
		if (ret < 0) {
			dev_err(bus->dev, "Enable channel failed: %d\n", ret);
			return ret;
		}
	}

	return ret;
}

static int sdw_bank_switch(struct sdw_bus *bus)
{
	int col_index, row_index;
	struct sdw_msg *wr_msg;
	u8 *wbuf = NULL;
	int ret = 0;
	u16 addr;

	wr_msg = kzalloc(sizeof(*wr_msg), GFP_KERNEL);
	if (!wr_msg)
		return -ENOMEM;

	wbuf = kzalloc(sizeof(*wbuf), GFP_KERNEL);
	if (!wbuf) {
		ret = -ENOMEM;
		goto error_1;
	}

	/* Get row and column index to program register */
	col_index = sdw_find_col_index(bus->params.col);
	row_index = sdw_find_row_index(bus->params.row);
	wbuf[0] = col_index | (row_index << 3);

	if (bus->params.next_bank)
		addr = SDW_SCP_FRAMECTRL_B1;
	else
		addr = SDW_SCP_FRAMECTRL_B0;

	sdw_fill_msg(wr_msg, NULL, addr, 1, SDW_BROADCAST_DEV_NUM,
		     SDW_MSG_FLAG_WRITE, wbuf);
	wr_msg->ssp_sync = true;

	ret = sdw_transfer(bus, wr_msg);
	if (ret < 0) {
		dev_err(bus->dev, "Slave frame_ctrl reg write failed\n");
		goto error;
	}

	kfree(wr_msg);
	kfree(wbuf);
	bus->defer_msg.msg = NULL;
	bus->params.curr_bank = !bus->params.curr_bank;
	bus->params.next_bank = !bus->params.next_bank;

	return 0;

error:
	kfree(wbuf);
error_1:
	kfree(wr_msg);
	return ret;
}

<<<<<<< HEAD
=======
/**
 * sdw_ml_sync_bank_switch: Multilink register bank switch
 *
 * @bus: SDW bus instance
 *
 * Caller function should free the buffers on error
 */
static int sdw_ml_sync_bank_switch(struct sdw_bus *bus)
{
	unsigned long time_left;

	if (!bus->multi_link)
		return 0;

	/* Wait for completion of transfer */
	time_left = wait_for_completion_timeout(&bus->defer_msg.complete,
						bus->bank_switch_timeout);

	if (!time_left) {
		dev_err(bus->dev, "Controller Timed out on bank switch\n");
		return -ETIMEDOUT;
	}

	bus->params.curr_bank = !bus->params.curr_bank;
	bus->params.next_bank = !bus->params.next_bank;

	if (bus->defer_msg.msg) {
		kfree(bus->defer_msg.msg->buf);
		kfree(bus->defer_msg.msg);
	}

	return 0;
}

>>>>>>> 407d19ab
static int do_bank_switch(struct sdw_stream_runtime *stream)
{
	struct sdw_master_runtime *m_rt = stream->m_rt;
	const struct sdw_master_ops *ops;
	struct sdw_bus *bus = m_rt->bus;
	int ret = 0;

<<<<<<< HEAD
	ops = bus->ops;
=======
	list_for_each_entry(m_rt, &stream->master_list, stream_node) {
		bus = m_rt->bus;
		ops = bus->ops;

		if (bus->multi_link) {
			multi_link = true;
			mutex_lock(&bus->msg_lock);
		}

		/* Pre-bank switch */
		if (ops->pre_bank_switch) {
			ret = ops->pre_bank_switch(bus);
			if (ret < 0) {
				dev_err(bus->dev,
					"Pre bank switch op failed: %d\n", ret);
				goto msg_unlock;
			}
		}
>>>>>>> 407d19ab

	/* Pre-bank switch */
	if (ops->pre_bank_switch) {
		ret = ops->pre_bank_switch(bus);
		if (ret < 0) {
<<<<<<< HEAD
			dev_err(bus->dev, "Pre bank switch op failed: %d", ret);
			return ret;
		}
	}

	/* Bank switch */
	ret = sdw_bank_switch(bus);
	if (ret < 0) {
		dev_err(bus->dev, "Bank switch failed: %d", ret);
		return ret;
	}
=======
			dev_err(bus->dev, "Bank switch failed: %d\n", ret);
			goto error;
		}
	}

	/*
	 * For multi link cases, it is expected that the bank switch is
	 * triggered by the post_bank_switch for the first Master in the list
	 * and for the other Masters the post_bank_switch() should return doing
	 * nothing.
	 */
	list_for_each_entry(m_rt, &stream->master_list, stream_node) {
		bus = m_rt->bus;
		ops = bus->ops;

		/* Post-bank switch */
		if (ops->post_bank_switch) {
			ret = ops->post_bank_switch(bus);
			if (ret < 0) {
				dev_err(bus->dev,
					"Post bank switch op failed: %d\n",
					ret);
				goto error;
			}
		} else if (bus->multi_link && stream->m_rt_count > 1) {
			dev_err(bus->dev,
				"Post bank switch ops not implemented\n");
			goto error;
		}

		/* Set the bank switch timeout to default, if not set */
		if (!bus->bank_switch_timeout)
			bus->bank_switch_timeout = DEFAULT_BANK_SWITCH_TIMEOUT;
>>>>>>> 407d19ab

	/* Post-bank switch */
	if (ops->post_bank_switch) {
		ret = ops->post_bank_switch(bus);
		if (ret < 0) {
			dev_err(bus->dev,
<<<<<<< HEAD
					"Post bank switch op failed: %d", ret);
=======
				"multi link bank switch failed: %d\n", ret);
			goto error;
		}

		if (bus->multi_link)
			mutex_unlock(&bus->msg_lock);
	}

	return ret;

error:
	list_for_each_entry(m_rt, &stream->master_list, stream_node) {
		bus = m_rt->bus;

		kfree(bus->defer_msg.msg->buf);
		kfree(bus->defer_msg.msg);
	}

msg_unlock:

	if (multi_link) {
		list_for_each_entry(m_rt, &stream->master_list, stream_node) {
			bus = m_rt->bus;
			if (mutex_is_locked(&bus->msg_lock))
				mutex_unlock(&bus->msg_lock);
>>>>>>> 407d19ab
		}
	}

	return ret;
}

/**
 * sdw_release_stream() - Free the assigned stream runtime
 *
 * @stream: SoundWire stream runtime
 *
 * sdw_release_stream should be called only once per stream
 */
void sdw_release_stream(struct sdw_stream_runtime *stream)
{
	kfree(stream);
}
EXPORT_SYMBOL(sdw_release_stream);

/**
 * sdw_alloc_stream() - Allocate and return stream runtime
 *
 * @stream_name: SoundWire stream name
 *
 * Allocates a SoundWire stream runtime instance.
 * sdw_alloc_stream should be called only once per stream. Typically
 * invoked from ALSA/ASoC machine/platform driver.
 */
struct sdw_stream_runtime *sdw_alloc_stream(char *stream_name)
{
	struct sdw_stream_runtime *stream;

	stream = kzalloc(sizeof(*stream), GFP_KERNEL);
	if (!stream)
		return NULL;

	stream->name = stream_name;
	stream->state = SDW_STREAM_ALLOCATED;

	return stream;
}
EXPORT_SYMBOL(sdw_alloc_stream);

<<<<<<< HEAD
=======
static struct sdw_master_runtime
*sdw_find_master_rt(struct sdw_bus *bus,
		    struct sdw_stream_runtime *stream)
{
	struct sdw_master_runtime *m_rt = NULL;

	/* Retrieve Bus handle if already available */
	list_for_each_entry(m_rt, &stream->master_list, stream_node) {
		if (m_rt->bus == bus)
			return m_rt;
	}

	return NULL;
}

>>>>>>> 407d19ab
/**
 * sdw_alloc_master_rt() - Allocates and initialize Master runtime handle
 *
 * @bus: SDW bus instance
 * @stream_config: Stream configuration
 * @stream: Stream runtime handle.
 *
 * This function is to be called with bus_lock held.
 */
static struct sdw_master_runtime
*sdw_alloc_master_rt(struct sdw_bus *bus,
		     struct sdw_stream_config *stream_config,
		     struct sdw_stream_runtime *stream)
{
	struct sdw_master_runtime *m_rt;

	m_rt = stream->m_rt;

	/*
	 * check if Master is already allocated (as a result of Slave adding
	 * it first), if so skip allocation and go to configure
	 */
	if (m_rt)
		goto stream_config;

	m_rt = kzalloc(sizeof(*m_rt), GFP_KERNEL);
	if (!m_rt)
		return NULL;

	/* Initialization of Master runtime handle */
	INIT_LIST_HEAD(&m_rt->port_list);
	INIT_LIST_HEAD(&m_rt->slave_rt_list);
	stream->m_rt = m_rt;

	list_add_tail(&m_rt->bus_node, &bus->m_rt_list);

stream_config:
	m_rt->ch_count = stream_config->ch_count;
	m_rt->bus = bus;
	m_rt->stream = stream;
	m_rt->direction = stream_config->direction;

	return m_rt;
}

/**
 * sdw_alloc_slave_rt() - Allocate and initialize Slave runtime handle.
 *
 * @slave: Slave handle
 * @stream_config: Stream configuration
 * @stream: Stream runtime handle
 *
 * This function is to be called with bus_lock held.
 */
static struct sdw_slave_runtime
*sdw_alloc_slave_rt(struct sdw_slave *slave,
		    struct sdw_stream_config *stream_config,
		    struct sdw_stream_runtime *stream)
{
	struct sdw_slave_runtime *s_rt = NULL;

	s_rt = kzalloc(sizeof(*s_rt), GFP_KERNEL);
	if (!s_rt)
		return NULL;

	INIT_LIST_HEAD(&s_rt->port_list);
	s_rt->ch_count = stream_config->ch_count;
	s_rt->direction = stream_config->direction;
	s_rt->slave = slave;

	return s_rt;
}

static void sdw_master_port_release(struct sdw_bus *bus,
				    struct sdw_master_runtime *m_rt)
{
	struct sdw_port_runtime *p_rt, *_p_rt;

	list_for_each_entry_safe(p_rt, _p_rt, &m_rt->port_list, port_node) {
		list_del(&p_rt->port_node);
		kfree(p_rt);
	}
}

static void sdw_slave_port_release(struct sdw_bus *bus,
				   struct sdw_slave *slave,
				   struct sdw_stream_runtime *stream)
{
	struct sdw_port_runtime *p_rt, *_p_rt;
	struct sdw_master_runtime *m_rt = stream->m_rt;
	struct sdw_slave_runtime *s_rt;

<<<<<<< HEAD
	list_for_each_entry(s_rt, &m_rt->slave_rt_list, m_rt_node) {
		if (s_rt->slave != slave)
			continue;

		list_for_each_entry_safe(p_rt, _p_rt,
				&s_rt->port_list, port_node) {
			list_del(&p_rt->port_node);
			kfree(p_rt);
=======
	list_for_each_entry(m_rt, &stream->master_list, stream_node) {
		list_for_each_entry(s_rt, &m_rt->slave_rt_list, m_rt_node) {
			if (s_rt->slave != slave)
				continue;

			list_for_each_entry_safe(p_rt, _p_rt,
						 &s_rt->port_list, port_node) {
				list_del(&p_rt->port_node);
				kfree(p_rt);
			}
>>>>>>> 407d19ab
		}
	}
}

/**
 * sdw_release_slave_stream() - Free Slave(s) runtime handle
 *
 * @slave: Slave handle.
 * @stream: Stream runtime handle.
 *
 * This function is to be called with bus_lock held.
 */
static void sdw_release_slave_stream(struct sdw_slave *slave,
				     struct sdw_stream_runtime *stream)
{
	struct sdw_slave_runtime *s_rt, *_s_rt;
	struct sdw_master_runtime *m_rt = stream->m_rt;

<<<<<<< HEAD
	/* Retrieve Slave runtime handle */
	list_for_each_entry_safe(s_rt, _s_rt,
			&m_rt->slave_rt_list, m_rt_node) {

		if (s_rt->slave == slave) {
			list_del(&s_rt->m_rt_node);
			kfree(s_rt);
			return;
=======
	list_for_each_entry(m_rt, &stream->master_list, stream_node) {
		/* Retrieve Slave runtime handle */
		list_for_each_entry_safe(s_rt, _s_rt,
					 &m_rt->slave_rt_list, m_rt_node) {
			if (s_rt->slave == slave) {
				list_del(&s_rt->m_rt_node);
				kfree(s_rt);
				return;
			}
>>>>>>> 407d19ab
		}
	}
}

/**
 * sdw_release_master_stream() - Free Master runtime handle
 *
 * @stream: Stream runtime handle.
 *
 * This function is to be called with bus_lock held
 * It frees the Master runtime handle and associated Slave(s) runtime
 * handle. If this is called first then sdw_release_slave_stream() will have
 * no effect as Slave(s) runtime handle would already be freed up.
 */
<<<<<<< HEAD
static void sdw_release_master_stream(struct sdw_stream_runtime *stream)
=======
static void sdw_release_master_stream(struct sdw_master_runtime *m_rt,
				      struct sdw_stream_runtime *stream)
>>>>>>> 407d19ab
{
	struct sdw_master_runtime *m_rt = stream->m_rt;
	struct sdw_slave_runtime *s_rt, *_s_rt;

	list_for_each_entry_safe(s_rt, _s_rt, &m_rt->slave_rt_list, m_rt_node) {
		sdw_slave_port_release(s_rt->slave->bus, s_rt->slave, stream);
		sdw_release_slave_stream(s_rt->slave, stream);
	}

	list_del(&m_rt->bus_node);
}

/**
 * sdw_stream_remove_master() - Remove master from sdw_stream
 *
 * @bus: SDW Bus instance
 * @stream: SoundWire stream
 *
 * This removes and frees port_rt and master_rt from a stream
 */
int sdw_stream_remove_master(struct sdw_bus *bus,
			     struct sdw_stream_runtime *stream)
{
	mutex_lock(&bus->bus_lock);

<<<<<<< HEAD
	sdw_release_master_stream(stream);
	sdw_master_port_release(bus, stream->m_rt);
	stream->state = SDW_STREAM_RELEASED;
	kfree(stream->m_rt);
	stream->m_rt = NULL;
=======
	list_for_each_entry_safe(m_rt, _m_rt,
				 &stream->master_list, stream_node) {
		if (m_rt->bus != bus)
			continue;

		sdw_master_port_release(bus, m_rt);
		sdw_release_master_stream(m_rt, stream);
		stream->m_rt_count--;
	}

	if (list_empty(&stream->master_list))
		stream->state = SDW_STREAM_RELEASED;
>>>>>>> 407d19ab

	mutex_unlock(&bus->bus_lock);

	return 0;
}
EXPORT_SYMBOL(sdw_stream_remove_master);

/**
 * sdw_stream_remove_slave() - Remove slave from sdw_stream
 *
 * @slave: SDW Slave instance
 * @stream: SoundWire stream
 *
 * This removes and frees port_rt and slave_rt from a stream
 */
int sdw_stream_remove_slave(struct sdw_slave *slave,
			    struct sdw_stream_runtime *stream)
{
	mutex_lock(&slave->bus->bus_lock);

	sdw_slave_port_release(slave->bus, slave, stream);
	sdw_release_slave_stream(slave, stream);

	mutex_unlock(&slave->bus->bus_lock);

	return 0;
}
EXPORT_SYMBOL(sdw_stream_remove_slave);

/**
 * sdw_config_stream() - Configure the allocated stream
 *
 * @dev: SDW device
 * @stream: SoundWire stream
 * @stream_config: Stream configuration for audio stream
 * @is_slave: is API called from Slave or Master
 *
 * This function is to be called with bus_lock held.
 */
static int sdw_config_stream(struct device *dev,
			     struct sdw_stream_runtime *stream,
			     struct sdw_stream_config *stream_config,
			     bool is_slave)
{
	/*
	 * Update the stream rate, channel and bps based on data
	 * source. For more than one data source (multilink),
	 * match the rate, bps, stream type and increment number of channels.
	 *
	 * If rate/bps is zero, it means the values are not set, so skip
	 * comparison and allow the value to be set and stored in stream
	 */
	if (stream->params.rate &&
	    stream->params.rate != stream_config->frame_rate) {
		dev_err(dev, "rate not matching, stream:%s\n", stream->name);
		return -EINVAL;
	}

	if (stream->params.bps &&
	    stream->params.bps != stream_config->bps) {
		dev_err(dev, "bps not matching, stream:%s\n", stream->name);
		return -EINVAL;
	}

	stream->type = stream_config->type;
	stream->params.rate = stream_config->frame_rate;
	stream->params.bps = stream_config->bps;

	/* TODO: Update this check during Device-device support */
	if (is_slave)
		stream->params.ch_count += stream_config->ch_count;

	return 0;
}

static int sdw_is_valid_port_range(struct device *dev,
				   struct sdw_port_runtime *p_rt)
{
	if (!SDW_VALID_PORT_RANGE(p_rt->num)) {
		dev_err(dev,
			"SoundWire: Invalid port number :%d\n", p_rt->num);
		return -EINVAL;
	}

	return 0;
}

static struct sdw_port_runtime
*sdw_port_alloc(struct device *dev,
		struct sdw_port_config *port_config,
		int port_index)
{
	struct sdw_port_runtime *p_rt;

	p_rt = kzalloc(sizeof(*p_rt), GFP_KERNEL);
	if (!p_rt)
		return NULL;

	p_rt->ch_mask = port_config[port_index].ch_mask;
	p_rt->num = port_config[port_index].num;

	return p_rt;
}

static int sdw_master_port_config(struct sdw_bus *bus,
				  struct sdw_master_runtime *m_rt,
				  struct sdw_port_config *port_config,
				  unsigned int num_ports)
{
	struct sdw_port_runtime *p_rt;
	int i;

	/* Iterate for number of ports to perform initialization */
	for (i = 0; i < num_ports; i++) {
		p_rt = sdw_port_alloc(bus->dev, port_config, i);
		if (!p_rt)
			return -ENOMEM;

		/*
		 * TODO: Check port capabilities for requested
		 * configuration (audio mode support)
		 */

		list_add_tail(&p_rt->port_node, &m_rt->port_list);
	}

	return 0;
}

static int sdw_slave_port_config(struct sdw_slave *slave,
				 struct sdw_slave_runtime *s_rt,
				 struct sdw_port_config *port_config,
				 unsigned int num_config)
{
	struct sdw_port_runtime *p_rt;
	int i, ret;

	/* Iterate for number of ports to perform initialization */
	for (i = 0; i < num_config; i++) {
		p_rt = sdw_port_alloc(&slave->dev, port_config, i);
		if (!p_rt)
			return -ENOMEM;

		/*
		 * TODO: Check valid port range as defined by DisCo/
		 * slave
		 */
		ret = sdw_is_valid_port_range(&slave->dev, p_rt);
		if (ret < 0) {
			kfree(p_rt);
			return ret;
		}

		/*
		 * TODO: Check port capabilities for requested
		 * configuration (audio mode support)
		 */

		list_add_tail(&p_rt->port_node, &s_rt->port_list);
	}

	return 0;
}

/**
 * sdw_stream_add_master() - Allocate and add master runtime to a stream
 *
 * @bus: SDW Bus instance
 * @stream_config: Stream configuration for audio stream
 * @port_config: Port configuration for audio stream
 * @num_ports: Number of ports
 * @stream: SoundWire stream
 */
int sdw_stream_add_master(struct sdw_bus *bus,
			  struct sdw_stream_config *stream_config,
			  struct sdw_port_config *port_config,
			  unsigned int num_ports,
			  struct sdw_stream_runtime *stream)
{
	struct sdw_master_runtime *m_rt = NULL;
	int ret;

	mutex_lock(&bus->bus_lock);

<<<<<<< HEAD
=======
	/*
	 * For multi link streams, add the second master only if
	 * the bus supports it.
	 * Check if bus->multi_link is set
	 */
	if (!bus->multi_link && stream->m_rt_count > 0) {
		dev_err(bus->dev,
			"Multilink not supported, link %d\n", bus->link_id);
		ret = -EINVAL;
		goto unlock;
	}

>>>>>>> 407d19ab
	m_rt = sdw_alloc_master_rt(bus, stream_config, stream);
	if (!m_rt) {
		dev_err(bus->dev,
			"Master runtime config failed for stream:%s\n",
			stream->name);
		ret = -ENOMEM;
		goto unlock;
	}

	ret = sdw_config_stream(bus->dev, stream, stream_config, false);
	if (ret)
		goto stream_error;

	ret = sdw_master_port_config(bus, m_rt, port_config, num_ports);
	if (ret)
		goto stream_error;

	goto unlock;

stream_error:
	sdw_release_master_stream(stream);
unlock:
	mutex_unlock(&bus->bus_lock);
	return ret;
}
EXPORT_SYMBOL(sdw_stream_add_master);

/**
 * sdw_stream_add_slave() - Allocate and add master/slave runtime to a stream
 *
 * @slave: SDW Slave instance
 * @stream_config: Stream configuration for audio stream
 * @stream: SoundWire stream
 * @port_config: Port configuration for audio stream
 * @num_ports: Number of ports
 *
 * It is expected that Slave is added before adding Master
 * to the Stream.
 *
 */
int sdw_stream_add_slave(struct sdw_slave *slave,
			 struct sdw_stream_config *stream_config,
			 struct sdw_port_config *port_config,
			 unsigned int num_ports,
			 struct sdw_stream_runtime *stream)
{
	struct sdw_slave_runtime *s_rt;
	struct sdw_master_runtime *m_rt;
	int ret;

	mutex_lock(&slave->bus->bus_lock);

	/*
	 * If this API is invoked by Slave first then m_rt is not valid.
	 * So, allocate m_rt and add Slave to it.
	 */
	m_rt = sdw_alloc_master_rt(slave->bus, stream_config, stream);
	if (!m_rt) {
		dev_err(&slave->dev,
			"alloc master runtime failed for stream:%s\n",
			stream->name);
		ret = -ENOMEM;
		goto error;
	}

	s_rt = sdw_alloc_slave_rt(slave, stream_config, stream);
	if (!s_rt) {
		dev_err(&slave->dev,
			"Slave runtime config failed for stream:%s\n",
			stream->name);
		ret = -ENOMEM;
		goto stream_error;
	}

	ret = sdw_config_stream(&slave->dev, stream, stream_config, true);
	if (ret)
		goto stream_error;

	list_add_tail(&s_rt->m_rt_node, &m_rt->slave_rt_list);

	ret = sdw_slave_port_config(slave, s_rt, port_config, num_ports);
	if (ret)
		goto stream_error;

	/*
	 * Change stream state to CONFIGURED on first Slave add.
	 * Bus is not aware of number of Slave(s) in a stream at this
	 * point so cannot depend on all Slave(s) to be added in order to
	 * change stream state to CONFIGURED.
	 */
	stream->state = SDW_STREAM_CONFIGURED;
	goto error;

stream_error:
	/*
	 * we hit error so cleanup the stream, release all Slave(s) and
	 * Master runtime
	 */
	sdw_release_master_stream(stream);
error:
	mutex_unlock(&slave->bus->bus_lock);
	return ret;
}
EXPORT_SYMBOL(sdw_stream_add_slave);

/**
 * sdw_get_slave_dpn_prop() - Get Slave port capabilities
 *
 * @slave: Slave handle
 * @direction: Data direction.
 * @port_num: Port number
 */
struct sdw_dpn_prop *sdw_get_slave_dpn_prop(struct sdw_slave *slave,
					    enum sdw_data_direction direction,
					    unsigned int port_num)
{
	struct sdw_dpn_prop *dpn_prop;
	u8 num_ports;
	int i;

	if (direction == SDW_DATA_DIR_TX) {
		num_ports = hweight32(slave->prop.source_ports);
		dpn_prop = slave->prop.src_dpn_prop;
	} else {
		num_ports = hweight32(slave->prop.sink_ports);
		dpn_prop = slave->prop.sink_dpn_prop;
	}

	for (i = 0; i < num_ports; i++) {
		if (dpn_prop[i].num == port_num)
			return &dpn_prop[i];
	}

	return NULL;
}

static int _sdw_prepare_stream(struct sdw_stream_runtime *stream)
{
	struct sdw_master_runtime *m_rt = stream->m_rt;
	struct sdw_bus *bus = m_rt->bus;
	struct sdw_master_prop *prop = NULL;
	struct sdw_bus_params params;
	int ret;

	prop = &bus->prop;
	memcpy(&params, &bus->params, sizeof(params));

<<<<<<< HEAD
	/* TODO: Support Asynchronous mode */
	if ((prop->max_freq % stream->params.rate) != 0) {
		dev_err(bus->dev, "Async mode not supported");
		return -EINVAL;
	}

	/* Increment cumulative bus bandwidth */
	/* TODO: Update this during Device-Device support */
	bus->params.bandwidth += m_rt->stream->params.rate *
		m_rt->ch_count * m_rt->stream->params.bps;

	/* Program params */
	ret = sdw_program_params(bus);
	if (ret < 0) {
		dev_err(bus->dev, "Program params failed: %d", ret);
		goto restore_params;
=======
		/* TODO: Support Asynchronous mode */
		if ((prop->max_freq % stream->params.rate) != 0) {
			dev_err(bus->dev, "Async mode not supported\n");
			return -EINVAL;
		}

		/* Increment cumulative bus bandwidth */
		/* TODO: Update this during Device-Device support */
		bus->params.bandwidth += m_rt->stream->params.rate *
			m_rt->ch_count * m_rt->stream->params.bps;

		/* Program params */
		ret = sdw_program_params(bus);
		if (ret < 0) {
			dev_err(bus->dev, "Program params failed: %d\n", ret);
			goto restore_params;
		}
>>>>>>> 407d19ab
	}

	ret = do_bank_switch(stream);
	if (ret < 0) {
		dev_err(bus->dev, "Bank switch failed: %d\n", ret);
		goto restore_params;
	}

<<<<<<< HEAD
	/* Prepare port(s) on the new clock configuration */
	ret = sdw_prep_deprep_ports(m_rt, true);
	if (ret < 0) {
		dev_err(bus->dev, "Prepare port(s) failed ret = %d",
				ret);
		return ret;
=======
	list_for_each_entry(m_rt, &stream->master_list, stream_node) {
		bus = m_rt->bus;

		/* Prepare port(s) on the new clock configuration */
		ret = sdw_prep_deprep_ports(m_rt, true);
		if (ret < 0) {
			dev_err(bus->dev, "Prepare port(s) failed ret = %d\n",
				ret);
			return ret;
		}
>>>>>>> 407d19ab
	}

	stream->state = SDW_STREAM_PREPARED;

	return ret;

restore_params:
	memcpy(&bus->params, &params, sizeof(params));
	return ret;
}

/**
 * sdw_prepare_stream() - Prepare SoundWire stream
 *
 * @stream: Soundwire stream
 *
 * Documentation/driver-api/soundwire/stream.rst explains this API in detail
 */
int sdw_prepare_stream(struct sdw_stream_runtime *stream)
{
	int ret = 0;

	if (!stream) {
		pr_err("SoundWire: Handle not found for stream\n");
		return -EINVAL;
	}

	mutex_lock(&stream->m_rt->bus->bus_lock);

	ret = _sdw_prepare_stream(stream);
	if (ret < 0)
		pr_err("Prepare for stream:%s failed: %d\n", stream->name, ret);

	mutex_unlock(&stream->m_rt->bus->bus_lock);
	return ret;
}
EXPORT_SYMBOL(sdw_prepare_stream);

static int _sdw_enable_stream(struct sdw_stream_runtime *stream)
{
	struct sdw_master_runtime *m_rt = stream->m_rt;
	struct sdw_bus *bus = m_rt->bus;
	int ret;

<<<<<<< HEAD
	/* Program params */
	ret = sdw_program_params(bus);
	if (ret < 0) {
		dev_err(bus->dev, "Program params failed: %d", ret);
		return ret;
	}

	/* Enable port(s) */
	ret = sdw_enable_disable_ports(m_rt, true);
	if (ret < 0) {
		dev_err(bus->dev, "Enable port(s) failed ret: %d", ret);
		return ret;
=======
	/* Enable Master(s) and Slave(s) port(s) associated with stream */
	list_for_each_entry(m_rt, &stream->master_list, stream_node) {
		bus = m_rt->bus;

		/* Program params */
		ret = sdw_program_params(bus);
		if (ret < 0) {
			dev_err(bus->dev, "Program params failed: %d\n", ret);
			return ret;
		}

		/* Enable port(s) */
		ret = sdw_enable_disable_ports(m_rt, true);
		if (ret < 0) {
			dev_err(bus->dev,
				"Enable port(s) failed ret: %d\n", ret);
			return ret;
		}
>>>>>>> 407d19ab
	}

	ret = do_bank_switch(stream);
	if (ret < 0) {
		dev_err(bus->dev, "Bank switch failed: %d\n", ret);
		return ret;
	}

	stream->state = SDW_STREAM_ENABLED;
	return 0;
}

/**
 * sdw_enable_stream() - Enable SoundWire stream
 *
 * @stream: Soundwire stream
 *
 * Documentation/driver-api/soundwire/stream.rst explains this API in detail
 */
int sdw_enable_stream(struct sdw_stream_runtime *stream)
{
	int ret = 0;

	if (!stream) {
		pr_err("SoundWire: Handle not found for stream\n");
		return -EINVAL;
	}

	mutex_lock(&stream->m_rt->bus->bus_lock);

	ret = _sdw_enable_stream(stream);
	if (ret < 0)
		pr_err("Enable for stream:%s failed: %d\n", stream->name, ret);

	mutex_unlock(&stream->m_rt->bus->bus_lock);
	return ret;
}
EXPORT_SYMBOL(sdw_enable_stream);

static int _sdw_disable_stream(struct sdw_stream_runtime *stream)
{
	struct sdw_master_runtime *m_rt = stream->m_rt;
	struct sdw_bus *bus = m_rt->bus;
	int ret;

<<<<<<< HEAD
	/* Disable port(s) */
	ret = sdw_enable_disable_ports(m_rt, false);
	if (ret < 0) {
		dev_err(bus->dev, "Disable port(s) failed: %d", ret);
		return ret;
=======
	list_for_each_entry(m_rt, &stream->master_list, stream_node) {
		bus = m_rt->bus;
		/* Disable port(s) */
		ret = sdw_enable_disable_ports(m_rt, false);
		if (ret < 0) {
			dev_err(bus->dev, "Disable port(s) failed: %d\n", ret);
			return ret;
		}
>>>>>>> 407d19ab
	}

	stream->state = SDW_STREAM_DISABLED;

<<<<<<< HEAD
	/* Program params */
	ret = sdw_program_params(bus);
	if (ret < 0) {
		dev_err(bus->dev, "Program params failed: %d", ret);
		return ret;
=======
	list_for_each_entry(m_rt, &stream->master_list, stream_node) {
		bus = m_rt->bus;
		/* Program params */
		ret = sdw_program_params(bus);
		if (ret < 0) {
			dev_err(bus->dev, "Program params failed: %d\n", ret);
			return ret;
		}
>>>>>>> 407d19ab
	}

	return do_bank_switch(stream);
}

/**
 * sdw_disable_stream() - Disable SoundWire stream
 *
 * @stream: Soundwire stream
 *
 * Documentation/driver-api/soundwire/stream.rst explains this API in detail
 */
int sdw_disable_stream(struct sdw_stream_runtime *stream)
{
	int ret = 0;

	if (!stream) {
		pr_err("SoundWire: Handle not found for stream\n");
		return -EINVAL;
	}

	mutex_lock(&stream->m_rt->bus->bus_lock);

	ret = _sdw_disable_stream(stream);
	if (ret < 0)
		pr_err("Disable for stream:%s failed: %d\n", stream->name, ret);

	mutex_unlock(&stream->m_rt->bus->bus_lock);
	return ret;
}
EXPORT_SYMBOL(sdw_disable_stream);

static int _sdw_deprepare_stream(struct sdw_stream_runtime *stream)
{
	struct sdw_master_runtime *m_rt = stream->m_rt;
	struct sdw_bus *bus = m_rt->bus;
	int ret = 0;

<<<<<<< HEAD
	/* De-prepare port(s) */
	ret = sdw_prep_deprep_ports(m_rt, false);
	if (ret < 0) {
		dev_err(bus->dev, "De-prepare port(s) failed: %d", ret);
		return ret;
	}
=======
	list_for_each_entry(m_rt, &stream->master_list, stream_node) {
		bus = m_rt->bus;
		/* De-prepare port(s) */
		ret = sdw_prep_deprep_ports(m_rt, false);
		if (ret < 0) {
			dev_err(bus->dev,
				"De-prepare port(s) failed: %d\n", ret);
			return ret;
		}
>>>>>>> 407d19ab

	stream->state = SDW_STREAM_DEPREPARED;

<<<<<<< HEAD
	/* TODO: Update this during Device-Device support */
	bus->params.bandwidth -= m_rt->stream->params.rate *
		m_rt->ch_count * m_rt->stream->params.bps;

	/* Program params */
	ret = sdw_program_params(bus);
	if (ret < 0) {
		dev_err(bus->dev, "Program params failed: %d", ret);
		return ret;
=======
		/* Program params */
		ret = sdw_program_params(bus);
		if (ret < 0) {
			dev_err(bus->dev, "Program params failed: %d\n", ret);
			return ret;
		}
>>>>>>> 407d19ab
	}

	return do_bank_switch(stream);
}

/**
 * sdw_deprepare_stream() - Deprepare SoundWire stream
 *
 * @stream: Soundwire stream
 *
 * Documentation/driver-api/soundwire/stream.rst explains this API in detail
 */
int sdw_deprepare_stream(struct sdw_stream_runtime *stream)
{
	int ret = 0;

	if (!stream) {
		pr_err("SoundWire: Handle not found for stream\n");
		return -EINVAL;
	}

	mutex_lock(&stream->m_rt->bus->bus_lock);

	ret = _sdw_deprepare_stream(stream);
	if (ret < 0)
		pr_err("De-prepare for stream:%d failed: %d\n", ret, ret);

	mutex_unlock(&stream->m_rt->bus->bus_lock);
	return ret;
}
EXPORT_SYMBOL(sdw_deprepare_stream);<|MERGE_RESOLUTION|>--- conflicted
+++ resolved
@@ -635,9 +635,10 @@
 	return ret;
 }
 
-static int sdw_bank_switch(struct sdw_bus *bus)
+static int sdw_bank_switch(struct sdw_bus *bus, int m_rt_count)
 {
 	int col_index, row_index;
+	bool multi_link;
 	struct sdw_msg *wr_msg;
 	u8 *wbuf = NULL;
 	int ret = 0;
@@ -647,6 +648,8 @@
 	if (!wr_msg)
 		return -ENOMEM;
 
+	bus->defer_msg.msg = wr_msg;
+
 	wbuf = kzalloc(sizeof(*wbuf), GFP_KERNEL);
 	if (!wbuf) {
 		ret = -ENOMEM;
@@ -667,17 +670,29 @@
 		     SDW_MSG_FLAG_WRITE, wbuf);
 	wr_msg->ssp_sync = true;
 
-	ret = sdw_transfer(bus, wr_msg);
+	/*
+	 * Set the multi_link flag only when both the hardware supports
+	 * and there is a stream handled by multiple masters
+	 */
+	multi_link = bus->multi_link && (m_rt_count > 1);
+
+	if (multi_link)
+		ret = sdw_transfer_defer(bus, wr_msg, &bus->defer_msg);
+	else
+		ret = sdw_transfer(bus, wr_msg);
+
 	if (ret < 0) {
 		dev_err(bus->dev, "Slave frame_ctrl reg write failed\n");
 		goto error;
 	}
 
-	kfree(wr_msg);
-	kfree(wbuf);
-	bus->defer_msg.msg = NULL;
-	bus->params.curr_bank = !bus->params.curr_bank;
-	bus->params.next_bank = !bus->params.next_bank;
+	if (!multi_link) {
+		kfree(wr_msg);
+		kfree(wbuf);
+		bus->defer_msg.msg = NULL;
+		bus->params.curr_bank = !bus->params.curr_bank;
+		bus->params.next_bank = !bus->params.next_bank;
+	}
 
 	return 0;
 
@@ -688,8 +703,6 @@
 	return ret;
 }
 
-<<<<<<< HEAD
-=======
 /**
  * sdw_ml_sync_bank_switch: Multilink register bank switch
  *
@@ -724,17 +737,14 @@
 	return 0;
 }
 
->>>>>>> 407d19ab
 static int do_bank_switch(struct sdw_stream_runtime *stream)
 {
-	struct sdw_master_runtime *m_rt = stream->m_rt;
+	struct sdw_master_runtime *m_rt = NULL;
 	const struct sdw_master_ops *ops;
-	struct sdw_bus *bus = m_rt->bus;
+	struct sdw_bus *bus = NULL;
+	bool multi_link = false;
 	int ret = 0;
 
-<<<<<<< HEAD
-	ops = bus->ops;
-=======
 	list_for_each_entry(m_rt, &stream->master_list, stream_node) {
 		bus = m_rt->bus;
 		ops = bus->ops;
@@ -753,25 +763,15 @@
 				goto msg_unlock;
 			}
 		}
->>>>>>> 407d19ab
-
-	/* Pre-bank switch */
-	if (ops->pre_bank_switch) {
-		ret = ops->pre_bank_switch(bus);
-		if (ret < 0) {
-<<<<<<< HEAD
-			dev_err(bus->dev, "Pre bank switch op failed: %d", ret);
-			return ret;
-		}
-	}
-
-	/* Bank switch */
-	ret = sdw_bank_switch(bus);
-	if (ret < 0) {
-		dev_err(bus->dev, "Bank switch failed: %d", ret);
-		return ret;
-	}
-=======
+
+		/*
+		 * Perform Bank switch operation.
+		 * For multi link cases, the actual bank switch is
+		 * synchronized across all Masters and happens later as a
+		 * part of post_bank_switch ops.
+		 */
+		ret = sdw_bank_switch(bus, stream->m_rt_count);
+		if (ret < 0) {
 			dev_err(bus->dev, "Bank switch failed: %d\n", ret);
 			goto error;
 		}
@@ -805,16 +805,11 @@
 		/* Set the bank switch timeout to default, if not set */
 		if (!bus->bank_switch_timeout)
 			bus->bank_switch_timeout = DEFAULT_BANK_SWITCH_TIMEOUT;
->>>>>>> 407d19ab
-
-	/* Post-bank switch */
-	if (ops->post_bank_switch) {
-		ret = ops->post_bank_switch(bus);
+
+		/* Check if bank switch was successful */
+		ret = sdw_ml_sync_bank_switch(bus);
 		if (ret < 0) {
 			dev_err(bus->dev,
-<<<<<<< HEAD
-					"Post bank switch op failed: %d", ret);
-=======
 				"multi link bank switch failed: %d\n", ret);
 			goto error;
 		}
@@ -840,7 +835,6 @@
 			bus = m_rt->bus;
 			if (mutex_is_locked(&bus->msg_lock))
 				mutex_unlock(&bus->msg_lock);
->>>>>>> 407d19ab
 		}
 	}
 
@@ -878,14 +872,14 @@
 		return NULL;
 
 	stream->name = stream_name;
+	INIT_LIST_HEAD(&stream->master_list);
 	stream->state = SDW_STREAM_ALLOCATED;
+	stream->m_rt_count = 0;
 
 	return stream;
 }
 EXPORT_SYMBOL(sdw_alloc_stream);
 
-<<<<<<< HEAD
-=======
 static struct sdw_master_runtime
 *sdw_find_master_rt(struct sdw_bus *bus,
 		    struct sdw_stream_runtime *stream)
@@ -901,7 +895,6 @@
 	return NULL;
 }
 
->>>>>>> 407d19ab
 /**
  * sdw_alloc_master_rt() - Allocates and initialize Master runtime handle
  *
@@ -918,12 +911,11 @@
 {
 	struct sdw_master_runtime *m_rt;
 
-	m_rt = stream->m_rt;
-
 	/*
 	 * check if Master is already allocated (as a result of Slave adding
 	 * it first), if so skip allocation and go to configure
 	 */
+	m_rt = sdw_find_master_rt(bus, stream);
 	if (m_rt)
 		goto stream_config;
 
@@ -934,7 +926,7 @@
 	/* Initialization of Master runtime handle */
 	INIT_LIST_HEAD(&m_rt->port_list);
 	INIT_LIST_HEAD(&m_rt->slave_rt_list);
-	stream->m_rt = m_rt;
+	list_add_tail(&m_rt->stream_node, &stream->master_list);
 
 	list_add_tail(&m_rt->bus_node, &bus->m_rt_list);
 
@@ -991,19 +983,9 @@
 				   struct sdw_stream_runtime *stream)
 {
 	struct sdw_port_runtime *p_rt, *_p_rt;
-	struct sdw_master_runtime *m_rt = stream->m_rt;
+	struct sdw_master_runtime *m_rt;
 	struct sdw_slave_runtime *s_rt;
 
-<<<<<<< HEAD
-	list_for_each_entry(s_rt, &m_rt->slave_rt_list, m_rt_node) {
-		if (s_rt->slave != slave)
-			continue;
-
-		list_for_each_entry_safe(p_rt, _p_rt,
-				&s_rt->port_list, port_node) {
-			list_del(&p_rt->port_node);
-			kfree(p_rt);
-=======
 	list_for_each_entry(m_rt, &stream->master_list, stream_node) {
 		list_for_each_entry(s_rt, &m_rt->slave_rt_list, m_rt_node) {
 			if (s_rt->slave != slave)
@@ -1014,7 +996,6 @@
 				list_del(&p_rt->port_node);
 				kfree(p_rt);
 			}
->>>>>>> 407d19ab
 		}
 	}
 }
@@ -1031,18 +1012,8 @@
 				     struct sdw_stream_runtime *stream)
 {
 	struct sdw_slave_runtime *s_rt, *_s_rt;
-	struct sdw_master_runtime *m_rt = stream->m_rt;
-
-<<<<<<< HEAD
-	/* Retrieve Slave runtime handle */
-	list_for_each_entry_safe(s_rt, _s_rt,
-			&m_rt->slave_rt_list, m_rt_node) {
-
-		if (s_rt->slave == slave) {
-			list_del(&s_rt->m_rt_node);
-			kfree(s_rt);
-			return;
-=======
+	struct sdw_master_runtime *m_rt;
+
 	list_for_each_entry(m_rt, &stream->master_list, stream_node) {
 		/* Retrieve Slave runtime handle */
 		list_for_each_entry_safe(s_rt, _s_rt,
@@ -1052,7 +1023,6 @@
 				kfree(s_rt);
 				return;
 			}
->>>>>>> 407d19ab
 		}
 	}
 }
@@ -1060,6 +1030,7 @@
 /**
  * sdw_release_master_stream() - Free Master runtime handle
  *
+ * @m_rt: Master runtime node
  * @stream: Stream runtime handle.
  *
  * This function is to be called with bus_lock held
@@ -1067,14 +1038,9 @@
  * handle. If this is called first then sdw_release_slave_stream() will have
  * no effect as Slave(s) runtime handle would already be freed up.
  */
-<<<<<<< HEAD
-static void sdw_release_master_stream(struct sdw_stream_runtime *stream)
-=======
 static void sdw_release_master_stream(struct sdw_master_runtime *m_rt,
 				      struct sdw_stream_runtime *stream)
->>>>>>> 407d19ab
-{
-	struct sdw_master_runtime *m_rt = stream->m_rt;
+{
 	struct sdw_slave_runtime *s_rt, *_s_rt;
 
 	list_for_each_entry_safe(s_rt, _s_rt, &m_rt->slave_rt_list, m_rt_node) {
@@ -1082,7 +1048,9 @@
 		sdw_release_slave_stream(s_rt->slave, stream);
 	}
 
+	list_del(&m_rt->stream_node);
 	list_del(&m_rt->bus_node);
+	kfree(m_rt);
 }
 
 /**
@@ -1096,15 +1064,10 @@
 int sdw_stream_remove_master(struct sdw_bus *bus,
 			     struct sdw_stream_runtime *stream)
 {
+	struct sdw_master_runtime *m_rt, *_m_rt;
+
 	mutex_lock(&bus->bus_lock);
 
-<<<<<<< HEAD
-	sdw_release_master_stream(stream);
-	sdw_master_port_release(bus, stream->m_rt);
-	stream->state = SDW_STREAM_RELEASED;
-	kfree(stream->m_rt);
-	stream->m_rt = NULL;
-=======
 	list_for_each_entry_safe(m_rt, _m_rt,
 				 &stream->master_list, stream_node) {
 		if (m_rt->bus != bus)
@@ -1117,7 +1080,6 @@
 
 	if (list_empty(&stream->master_list))
 		stream->state = SDW_STREAM_RELEASED;
->>>>>>> 407d19ab
 
 	mutex_unlock(&bus->bus_lock);
 
@@ -1302,8 +1264,6 @@
 
 	mutex_lock(&bus->bus_lock);
 
-<<<<<<< HEAD
-=======
 	/*
 	 * For multi link streams, add the second master only if
 	 * the bus supports it.
@@ -1316,7 +1276,6 @@
 		goto unlock;
 	}
 
->>>>>>> 407d19ab
 	m_rt = sdw_alloc_master_rt(bus, stream_config, stream);
 	if (!m_rt) {
 		dev_err(bus->dev,
@@ -1334,10 +1293,12 @@
 	if (ret)
 		goto stream_error;
 
+	stream->m_rt_count++;
+
 	goto unlock;
 
 stream_error:
-	sdw_release_master_stream(stream);
+	sdw_release_master_stream(m_rt, stream);
 unlock:
 	mutex_unlock(&bus->bus_lock);
 	return ret;
@@ -1415,7 +1376,7 @@
 	 * we hit error so cleanup the stream, release all Slave(s) and
 	 * Master runtime
 	 */
-	sdw_release_master_stream(stream);
+	sdw_release_master_stream(m_rt, stream);
 error:
 	mutex_unlock(&slave->bus->bus_lock);
 	return ret;
@@ -1453,35 +1414,64 @@
 	return NULL;
 }
 
+/**
+ * sdw_acquire_bus_lock: Acquire bus lock for all Master runtime(s)
+ *
+ * @stream: SoundWire stream
+ *
+ * Acquire bus_lock for each of the master runtime(m_rt) part of this
+ * stream to reconfigure the bus.
+ * NOTE: This function is called from SoundWire stream ops and is
+ * expected that a global lock is held before acquiring bus_lock.
+ */
+static void sdw_acquire_bus_lock(struct sdw_stream_runtime *stream)
+{
+	struct sdw_master_runtime *m_rt = NULL;
+	struct sdw_bus *bus = NULL;
+
+	/* Iterate for all Master(s) in Master list */
+	list_for_each_entry(m_rt, &stream->master_list, stream_node) {
+		bus = m_rt->bus;
+
+		mutex_lock(&bus->bus_lock);
+	}
+}
+
+/**
+ * sdw_release_bus_lock: Release bus lock for all Master runtime(s)
+ *
+ * @stream: SoundWire stream
+ *
+ * Release the previously held bus_lock after reconfiguring the bus.
+ * NOTE: This function is called from SoundWire stream ops and is
+ * expected that a global lock is held before releasing bus_lock.
+ */
+static void sdw_release_bus_lock(struct sdw_stream_runtime *stream)
+{
+	struct sdw_master_runtime *m_rt = NULL;
+	struct sdw_bus *bus = NULL;
+
+	/* Iterate for all Master(s) in Master list */
+	list_for_each_entry_reverse(m_rt, &stream->master_list, stream_node) {
+		bus = m_rt->bus;
+		mutex_unlock(&bus->bus_lock);
+	}
+}
+
 static int _sdw_prepare_stream(struct sdw_stream_runtime *stream)
 {
-	struct sdw_master_runtime *m_rt = stream->m_rt;
-	struct sdw_bus *bus = m_rt->bus;
+	struct sdw_master_runtime *m_rt = NULL;
+	struct sdw_bus *bus = NULL;
 	struct sdw_master_prop *prop = NULL;
 	struct sdw_bus_params params;
 	int ret;
 
-	prop = &bus->prop;
-	memcpy(&params, &bus->params, sizeof(params));
-
-<<<<<<< HEAD
-	/* TODO: Support Asynchronous mode */
-	if ((prop->max_freq % stream->params.rate) != 0) {
-		dev_err(bus->dev, "Async mode not supported");
-		return -EINVAL;
-	}
-
-	/* Increment cumulative bus bandwidth */
-	/* TODO: Update this during Device-Device support */
-	bus->params.bandwidth += m_rt->stream->params.rate *
-		m_rt->ch_count * m_rt->stream->params.bps;
-
-	/* Program params */
-	ret = sdw_program_params(bus);
-	if (ret < 0) {
-		dev_err(bus->dev, "Program params failed: %d", ret);
-		goto restore_params;
-=======
+	/* Prepare  Master(s) and Slave(s) port(s) associated with stream */
+	list_for_each_entry(m_rt, &stream->master_list, stream_node) {
+		bus = m_rt->bus;
+		prop = &bus->prop;
+		memcpy(&params, &bus->params, sizeof(params));
+
 		/* TODO: Support Asynchronous mode */
 		if ((prop->max_freq % stream->params.rate) != 0) {
 			dev_err(bus->dev, "Async mode not supported\n");
@@ -1499,7 +1489,6 @@
 			dev_err(bus->dev, "Program params failed: %d\n", ret);
 			goto restore_params;
 		}
->>>>>>> 407d19ab
 	}
 
 	ret = do_bank_switch(stream);
@@ -1508,14 +1497,6 @@
 		goto restore_params;
 	}
 
-<<<<<<< HEAD
-	/* Prepare port(s) on the new clock configuration */
-	ret = sdw_prep_deprep_ports(m_rt, true);
-	if (ret < 0) {
-		dev_err(bus->dev, "Prepare port(s) failed ret = %d",
-				ret);
-		return ret;
-=======
 	list_for_each_entry(m_rt, &stream->master_list, stream_node) {
 		bus = m_rt->bus;
 
@@ -1526,7 +1507,6 @@
 				ret);
 			return ret;
 		}
->>>>>>> 407d19ab
 	}
 
 	stream->state = SDW_STREAM_PREPARED;
@@ -1554,37 +1534,23 @@
 		return -EINVAL;
 	}
 
-	mutex_lock(&stream->m_rt->bus->bus_lock);
+	sdw_acquire_bus_lock(stream);
 
 	ret = _sdw_prepare_stream(stream);
 	if (ret < 0)
 		pr_err("Prepare for stream:%s failed: %d\n", stream->name, ret);
 
-	mutex_unlock(&stream->m_rt->bus->bus_lock);
+	sdw_release_bus_lock(stream);
 	return ret;
 }
 EXPORT_SYMBOL(sdw_prepare_stream);
 
 static int _sdw_enable_stream(struct sdw_stream_runtime *stream)
 {
-	struct sdw_master_runtime *m_rt = stream->m_rt;
-	struct sdw_bus *bus = m_rt->bus;
+	struct sdw_master_runtime *m_rt = NULL;
+	struct sdw_bus *bus = NULL;
 	int ret;
 
-<<<<<<< HEAD
-	/* Program params */
-	ret = sdw_program_params(bus);
-	if (ret < 0) {
-		dev_err(bus->dev, "Program params failed: %d", ret);
-		return ret;
-	}
-
-	/* Enable port(s) */
-	ret = sdw_enable_disable_ports(m_rt, true);
-	if (ret < 0) {
-		dev_err(bus->dev, "Enable port(s) failed ret: %d", ret);
-		return ret;
-=======
 	/* Enable Master(s) and Slave(s) port(s) associated with stream */
 	list_for_each_entry(m_rt, &stream->master_list, stream_node) {
 		bus = m_rt->bus;
@@ -1603,7 +1569,6 @@
 				"Enable port(s) failed ret: %d\n", ret);
 			return ret;
 		}
->>>>>>> 407d19ab
 	}
 
 	ret = do_bank_switch(stream);
@@ -1632,30 +1597,23 @@
 		return -EINVAL;
 	}
 
-	mutex_lock(&stream->m_rt->bus->bus_lock);
+	sdw_acquire_bus_lock(stream);
 
 	ret = _sdw_enable_stream(stream);
 	if (ret < 0)
 		pr_err("Enable for stream:%s failed: %d\n", stream->name, ret);
 
-	mutex_unlock(&stream->m_rt->bus->bus_lock);
+	sdw_release_bus_lock(stream);
 	return ret;
 }
 EXPORT_SYMBOL(sdw_enable_stream);
 
 static int _sdw_disable_stream(struct sdw_stream_runtime *stream)
 {
-	struct sdw_master_runtime *m_rt = stream->m_rt;
-	struct sdw_bus *bus = m_rt->bus;
+	struct sdw_master_runtime *m_rt = NULL;
+	struct sdw_bus *bus = NULL;
 	int ret;
 
-<<<<<<< HEAD
-	/* Disable port(s) */
-	ret = sdw_enable_disable_ports(m_rt, false);
-	if (ret < 0) {
-		dev_err(bus->dev, "Disable port(s) failed: %d", ret);
-		return ret;
-=======
 	list_for_each_entry(m_rt, &stream->master_list, stream_node) {
 		bus = m_rt->bus;
 		/* Disable port(s) */
@@ -1664,18 +1622,9 @@
 			dev_err(bus->dev, "Disable port(s) failed: %d\n", ret);
 			return ret;
 		}
->>>>>>> 407d19ab
-	}
-
+	}
 	stream->state = SDW_STREAM_DISABLED;
 
-<<<<<<< HEAD
-	/* Program params */
-	ret = sdw_program_params(bus);
-	if (ret < 0) {
-		dev_err(bus->dev, "Program params failed: %d", ret);
-		return ret;
-=======
 	list_for_each_entry(m_rt, &stream->master_list, stream_node) {
 		bus = m_rt->bus;
 		/* Program params */
@@ -1684,7 +1633,6 @@
 			dev_err(bus->dev, "Program params failed: %d\n", ret);
 			return ret;
 		}
->>>>>>> 407d19ab
 	}
 
 	return do_bank_switch(stream);
@@ -1706,31 +1654,23 @@
 		return -EINVAL;
 	}
 
-	mutex_lock(&stream->m_rt->bus->bus_lock);
+	sdw_acquire_bus_lock(stream);
 
 	ret = _sdw_disable_stream(stream);
 	if (ret < 0)
 		pr_err("Disable for stream:%s failed: %d\n", stream->name, ret);
 
-	mutex_unlock(&stream->m_rt->bus->bus_lock);
+	sdw_release_bus_lock(stream);
 	return ret;
 }
 EXPORT_SYMBOL(sdw_disable_stream);
 
 static int _sdw_deprepare_stream(struct sdw_stream_runtime *stream)
 {
-	struct sdw_master_runtime *m_rt = stream->m_rt;
-	struct sdw_bus *bus = m_rt->bus;
+	struct sdw_master_runtime *m_rt = NULL;
+	struct sdw_bus *bus = NULL;
 	int ret = 0;
 
-<<<<<<< HEAD
-	/* De-prepare port(s) */
-	ret = sdw_prep_deprep_ports(m_rt, false);
-	if (ret < 0) {
-		dev_err(bus->dev, "De-prepare port(s) failed: %d", ret);
-		return ret;
-	}
-=======
 	list_for_each_entry(m_rt, &stream->master_list, stream_node) {
 		bus = m_rt->bus;
 		/* De-prepare port(s) */
@@ -1740,30 +1680,20 @@
 				"De-prepare port(s) failed: %d\n", ret);
 			return ret;
 		}
->>>>>>> 407d19ab
-
-	stream->state = SDW_STREAM_DEPREPARED;
-
-<<<<<<< HEAD
-	/* TODO: Update this during Device-Device support */
-	bus->params.bandwidth -= m_rt->stream->params.rate *
-		m_rt->ch_count * m_rt->stream->params.bps;
-
-	/* Program params */
-	ret = sdw_program_params(bus);
-	if (ret < 0) {
-		dev_err(bus->dev, "Program params failed: %d", ret);
-		return ret;
-=======
+
+		/* TODO: Update this during Device-Device support */
+		bus->params.bandwidth -= m_rt->stream->params.rate *
+			m_rt->ch_count * m_rt->stream->params.bps;
+
 		/* Program params */
 		ret = sdw_program_params(bus);
 		if (ret < 0) {
 			dev_err(bus->dev, "Program params failed: %d\n", ret);
 			return ret;
 		}
->>>>>>> 407d19ab
-	}
-
+	}
+
+	stream->state = SDW_STREAM_DEPREPARED;
 	return do_bank_switch(stream);
 }
 
@@ -1783,13 +1713,12 @@
 		return -EINVAL;
 	}
 
-	mutex_lock(&stream->m_rt->bus->bus_lock);
-
+	sdw_acquire_bus_lock(stream);
 	ret = _sdw_deprepare_stream(stream);
 	if (ret < 0)
 		pr_err("De-prepare for stream:%d failed: %d\n", ret, ret);
 
-	mutex_unlock(&stream->m_rt->bus->bus_lock);
+	sdw_release_bus_lock(stream);
 	return ret;
 }
 EXPORT_SYMBOL(sdw_deprepare_stream);