// SPDX-License-Identifier: (GPL-2.0 OR BSD-3-Clause)
// Copyright(c) 2015-17 Intel Corporation.

/*
 * SDW Intel Init Routines
 *
 * Initializes and creates SDW devices based on ACPI and Hardware values
 */

#include <linux/acpi.h>
#include <linux/export.h>
#include <linux/interrupt.h>
#include <linux/io.h>
#include <linux/module.h>
#include <linux/platform_device.h>
#include <linux/pm_runtime.h>
#include <linux/soundwire/sdw_intel.h>
#include "cadence_master.h"
#include "intel.h"

#define SDW_LINK_TYPE		4 /* from Intel ACPI documentation */
#define SDW_MAX_LINKS		4
#define SDW_SHIM_LCAP		0x0
#define SDW_SHIM_BASE		0x2C000
#define SDW_ALH_BASE		0x2C800
#define SDW_LINK_BASE		0x30000
#define SDW_LINK_SIZE		0x10000

static int ctrl_link_mask;
module_param_named(sdw_link_mask, ctrl_link_mask, int, 0444);
MODULE_PARM_DESC(sdw_link_mask, "Intel link mask (one bit per link)");

static bool is_link_enabled(struct fwnode_handle *fw_node, int i)
{
	struct fwnode_handle *link;
	char name[32];
	u32 quirk_mask = 0;

	/* Find master handle */
	snprintf(name, sizeof(name),
		 "mipi-sdw-link-%d-subproperties", i);

	link = fwnode_get_named_child_node(fw_node, name);
	if (!link)
		return false;

	fwnode_property_read_u32(link,
				 "intel-quirk-mask",
				 &quirk_mask);

	if (quirk_mask & SDW_INTEL_QUIRK_MASK_BUS_DISABLE)
		return false;

	return true;
}

static int sdw_intel_cleanup(struct sdw_intel_ctx *ctx)
{
	struct sdw_intel_link_res *link = ctx->links;
	u32 link_mask;
	int i;

	if (!link)
		return 0;

	link_mask = ctx->link_mask;

	for (i = 0; i < ctx->count; i++, link++) {
		if (!(link_mask & BIT(i)))
			continue;

		if (link->pdev) {
			pm_runtime_disable(&link->pdev->dev);
			platform_device_unregister(link->pdev);
		}

		if (!link->clock_stop_quirks)
			pm_runtime_put_noidle(link->dev);
	}

	return 0;
}

static int
sdw_intel_scan_controller(struct sdw_intel_acpi_info *info)
{
	struct acpi_device *adev;
	int ret, i;
	u8 count;

	if (acpi_bus_get_device(info->handle, &adev))
		return -EINVAL;

	/* Found controller, find links supported */
	count = 0;
	ret = fwnode_property_read_u8_array(acpi_fwnode_handle(adev),
					    "mipi-sdw-master-count", &count, 1);

	/*
	 * In theory we could check the number of links supported in
	 * hardware, but in that step we cannot assume SoundWire IP is
	 * powered.
	 *
	 * In addition, if the BIOS doesn't even provide this
	 * 'master-count' property then all the inits based on link
	 * masks will fail as well.
	 *
	 * We will check the hardware capabilities in the startup() step
	 */

	if (ret) {
		dev_err(&adev->dev,
			"Failed to read mipi-sdw-master-count: %d\n", ret);
		return -EINVAL;
	}

	/* Check count is within bounds */
	if (count > SDW_MAX_LINKS) {
		dev_err(&adev->dev, "Link count %d exceeds max %d\n",
			count, SDW_MAX_LINKS);
		return -EINVAL;
	}

	if (!count) {
		dev_warn(&adev->dev, "No SoundWire links detected\n");
		return -EINVAL;
	}
	dev_dbg(&adev->dev, "ACPI reports %d SDW Link devices\n", count);

	info->count = count;
	info->link_mask = 0;
<<<<<<< HEAD

	for (i = 0; i < count; i++) {
		if (ctrl_link_mask && !(ctrl_link_mask & BIT(i))) {
			dev_dbg(&adev->dev,
				"Link %d masked, will not be enabled\n", i);
			continue;
		}

		if (!is_link_enabled(acpi_fwnode_handle(adev), i)) {
			dev_dbg(&adev->dev,
				"Link %d not selected in firmware\n", i);
			continue;
		}

		info->link_mask |= BIT(i);
	}

	return 0;
}

#define HDA_DSP_REG_ADSPIC2             (0x10)
#define HDA_DSP_REG_ADSPIS2             (0x14)
#define HDA_DSP_REG_ADSPIC2_SNDW        BIT(5)

/**
 * sdw_intel_enable_irq() - enable/disable Intel SoundWire IRQ
 * @mmio_base: The mmio base of the control register
 * @enable: true if enable
 */
void sdw_intel_enable_irq(void __iomem *mmio_base, bool enable)
{
	u32 val;

	val = readl(mmio_base + HDA_DSP_REG_ADSPIC2);

	if (enable)
		val |= HDA_DSP_REG_ADSPIC2_SNDW;
	else
		val &= ~HDA_DSP_REG_ADSPIC2_SNDW;

	writel(val, mmio_base + HDA_DSP_REG_ADSPIC2);
}
EXPORT_SYMBOL_NS(sdw_intel_enable_irq, SOUNDWIRE_INTEL_INIT);

irqreturn_t sdw_intel_thread(int irq, void *dev_id)
{
	struct sdw_intel_ctx *ctx = dev_id;
	struct sdw_intel_link_res *link;

	list_for_each_entry(link, &ctx->link_list, list)
		sdw_cdns_irq(irq, link->cdns);

	sdw_intel_enable_irq(ctx->mmio_base, true);
	return IRQ_HANDLED;
}
EXPORT_SYMBOL_NS(sdw_intel_thread, SOUNDWIRE_INTEL_INIT);

static struct sdw_intel_ctx
*sdw_intel_probe_controller(struct sdw_intel_res *res)
{
	struct platform_device_info pdevinfo;
	struct platform_device *pdev;
	struct sdw_intel_link_res *link;
	struct sdw_intel_ctx *ctx;
	struct acpi_device *adev;
	struct sdw_slave *slave;
	struct list_head *node;
	struct sdw_bus *bus;
	u32 link_mask;
	int num_slaves = 0;
	int count;
	int i;

	if (!res)
		return NULL;

	if (acpi_bus_get_device(res->handle, &adev))
		return NULL;

	if (!res->count)
		return NULL;

=======

	for (i = 0; i < count; i++) {
		if (ctrl_link_mask && !(ctrl_link_mask & BIT(i))) {
			dev_dbg(&adev->dev,
				"Link %d masked, will not be enabled\n", i);
			continue;
		}

		if (!is_link_enabled(acpi_fwnode_handle(adev), i)) {
			dev_dbg(&adev->dev,
				"Link %d not selected in firmware\n", i);
			continue;
		}

		info->link_mask |= BIT(i);
	}

	return 0;
}

#define HDA_DSP_REG_ADSPIC2             (0x10)
#define HDA_DSP_REG_ADSPIS2             (0x14)
#define HDA_DSP_REG_ADSPIC2_SNDW        BIT(5)

/**
 * sdw_intel_enable_irq() - enable/disable Intel SoundWire IRQ
 * @mmio_base: The mmio base of the control register
 * @enable: true if enable
 */
void sdw_intel_enable_irq(void __iomem *mmio_base, bool enable)
{
	u32 val;

	val = readl(mmio_base + HDA_DSP_REG_ADSPIC2);

	if (enable)
		val |= HDA_DSP_REG_ADSPIC2_SNDW;
	else
		val &= ~HDA_DSP_REG_ADSPIC2_SNDW;

	writel(val, mmio_base + HDA_DSP_REG_ADSPIC2);
}
EXPORT_SYMBOL_NS(sdw_intel_enable_irq, SOUNDWIRE_INTEL_INIT);

irqreturn_t sdw_intel_thread(int irq, void *dev_id)
{
	struct sdw_intel_ctx *ctx = dev_id;
	struct sdw_intel_link_res *link;

	list_for_each_entry(link, &ctx->link_list, list)
		sdw_cdns_irq(irq, link->cdns);

	sdw_intel_enable_irq(ctx->mmio_base, true);
	return IRQ_HANDLED;
}
EXPORT_SYMBOL_NS(sdw_intel_thread, SOUNDWIRE_INTEL_INIT);

static struct sdw_intel_ctx
*sdw_intel_probe_controller(struct sdw_intel_res *res)
{
	struct platform_device_info pdevinfo;
	struct platform_device *pdev;
	struct sdw_intel_link_res *link;
	struct sdw_intel_ctx *ctx;
	struct acpi_device *adev;
	struct sdw_slave *slave;
	struct list_head *node;
	struct sdw_bus *bus;
	u32 link_mask;
	int num_slaves = 0;
	int count;
	int i;

	if (!res)
		return NULL;

	if (acpi_bus_get_device(res->handle, &adev))
		return NULL;

	if (!res->count)
		return NULL;

>>>>>>> 4e026225
	count = res->count;
	dev_dbg(&adev->dev, "Creating %d SDW Link devices\n", count);

	ctx = devm_kzalloc(&adev->dev, sizeof(*ctx), GFP_KERNEL);
	if (!ctx)
		return NULL;

	ctx->count = count;
	ctx->links = devm_kcalloc(&adev->dev, ctx->count,
				  sizeof(*ctx->links), GFP_KERNEL);
	if (!ctx->links)
		return NULL;

	ctx->count = count;
	ctx->mmio_base = res->mmio_base;
	ctx->link_mask = res->link_mask;
	ctx->handle = res->handle;
	mutex_init(&ctx->shim_lock);

	link = ctx->links;
	link_mask = ctx->link_mask;

	INIT_LIST_HEAD(&ctx->link_list);

	/* Create SDW Master devices */
	for (i = 0; i < count; i++, link++) {
		if (!(link_mask & BIT(i))) {
			dev_dbg(&adev->dev,
				"Link %d masked, will not be enabled\n", i);
			continue;
		}

		link->mmio_base = res->mmio_base;
		link->registers = res->mmio_base + SDW_LINK_BASE
			+ (SDW_LINK_SIZE * i);
		link->shim = res->mmio_base + SDW_SHIM_BASE;
		link->alh = res->mmio_base + SDW_ALH_BASE;

		link->ops = res->ops;
		link->dev = res->dev;

		link->clock_stop_quirks = res->clock_stop_quirks;
		link->shim_lock = &ctx->shim_lock;
		link->shim_mask = &ctx->shim_mask;
		link->link_mask = link_mask;

		memset(&pdevinfo, 0, sizeof(pdevinfo));

		pdevinfo.parent = res->parent;
		pdevinfo.name = "intel-sdw";
		pdevinfo.id = i;
		pdevinfo.fwnode = acpi_fwnode_handle(adev);
		pdevinfo.data = link;
		pdevinfo.size_data = sizeof(*link);

		pdev = platform_device_register_full(&pdevinfo);
		if (IS_ERR(pdev)) {
			dev_err(&adev->dev,
				"platform device creation failed: %ld\n",
				PTR_ERR(pdev));
			goto err;
		}
		link->pdev = pdev;
		link->cdns = platform_get_drvdata(pdev);

		list_add_tail(&link->list, &ctx->link_list);
		bus = &link->cdns->bus;
		/* Calculate number of slaves */
		list_for_each(node, &bus->slaves)
			num_slaves++;
	}

	ctx->ids = devm_kcalloc(&adev->dev, num_slaves,
				sizeof(*ctx->ids), GFP_KERNEL);
	if (!ctx->ids)
		goto err;

	ctx->num_slaves = num_slaves;
	i = 0;
	list_for_each_entry(link, &ctx->link_list, list) {
		bus = &link->cdns->bus;
		list_for_each_entry(slave, &bus->slaves, node) {
			ctx->ids[i].id = slave->id;
			ctx->ids[i].link_id = bus->link_id;
			i++;
		}
	}

	return ctx;

err:
	ctx->count = i;
	sdw_intel_cleanup(ctx);
	return NULL;
}

static int
sdw_intel_startup_controller(struct sdw_intel_ctx *ctx)
{
	struct acpi_device *adev;
	struct sdw_intel_link_res *link;
	u32 caps;
	u32 link_mask;
	int i;

	if (acpi_bus_get_device(ctx->handle, &adev))
		return -EINVAL;

	/* Check SNDWLCAP.LCOUNT */
	caps = ioread32(ctx->mmio_base + SDW_SHIM_BASE + SDW_SHIM_LCAP);
	caps &= GENMASK(2, 0);

	/* Check HW supported vs property value */
	if (caps < ctx->count) {
		dev_err(&adev->dev,
			"BIOS master count is larger than hardware capabilities\n");
		return -EINVAL;
	}

	if (!ctx->links)
		return -EINVAL;

	link = ctx->links;
	link_mask = ctx->link_mask;

	/* Startup SDW Master devices */
	for (i = 0; i < ctx->count; i++, link++) {
		if (!(link_mask & BIT(i)))
			continue;

		intel_master_startup(link->pdev);

		if (!link->clock_stop_quirks) {
			/*
			 * we need to prevent the parent PCI device
			 * from entering pm_runtime suspend, so that
			 * power rails to the SoundWire IP are not
			 * turned off.
			 */
			pm_runtime_get_noresume(link->dev);
		}
	}

	return 0;
}

static acpi_status sdw_intel_acpi_cb(acpi_handle handle, u32 level,
				     void *cdata, void **return_value)
{
	struct sdw_intel_acpi_info *info = cdata;
	struct acpi_device *adev;
	acpi_status status;
	u64 adr;

	status = acpi_evaluate_integer(handle, METHOD_NAME__ADR, NULL, &adr);
	if (ACPI_FAILURE(status))
		return AE_OK; /* keep going */

	if (acpi_bus_get_device(handle, &adev)) {
		pr_err("%s: Couldn't find ACPI handle\n", __func__);
		return AE_NOT_FOUND;
	}

	info->handle = handle;

	/*
	 * On some Intel platforms, multiple children of the HDAS
	 * device can be found, but only one of them is the SoundWire
	 * controller. The SNDW device is always exposed with
	 * Name(_ADR, 0x40000000), with bits 31..28 representing the
	 * SoundWire link so filter accordingly
	 */
	if (FIELD_GET(GENMASK(31, 28), adr) != SDW_LINK_TYPE)
		return AE_OK; /* keep going */

	/* device found, stop namespace walk */
	return AE_CTRL_TERMINATE;
}

/**
 * sdw_intel_acpi_scan() - SoundWire Intel init routine
 * @parent_handle: ACPI parent handle
 * @info: description of what firmware/DSDT tables expose
 *
 * This scans the namespace and queries firmware to figure out which
 * links to enable. A follow-up use of sdw_intel_probe() and
 * sdw_intel_startup() is required for creation of devices and bus
 * startup
 */
int sdw_intel_acpi_scan(acpi_handle *parent_handle,
			struct sdw_intel_acpi_info *info)
{
	acpi_status status;

	info->handle = NULL;
	status = acpi_walk_namespace(ACPI_TYPE_DEVICE,
				     parent_handle, 1,
				     sdw_intel_acpi_cb,
				     NULL, info, NULL);
<<<<<<< HEAD
	if (ACPI_FAILURE(status))
=======
	if (ACPI_FAILURE(status) || info->handle == NULL)
>>>>>>> 4e026225
		return -ENODEV;

	return sdw_intel_scan_controller(info);
}
EXPORT_SYMBOL_NS(sdw_intel_acpi_scan, SOUNDWIRE_INTEL_INIT);

/**
 * sdw_intel_probe() - SoundWire Intel probe routine
 * @res: resource data
 *
 * This registers a platform device for each Master handled by the controller,
 * and SoundWire Master and Slave devices will be created by the platform
 * device probe. All the information necessary is stored in the context, and
 * the res argument pointer can be freed after this step.
 * This function will be called after sdw_intel_acpi_scan() by SOF probe.
 */
struct sdw_intel_ctx
*sdw_intel_probe(struct sdw_intel_res *res)
{
	return sdw_intel_probe_controller(res);
}
EXPORT_SYMBOL_NS(sdw_intel_probe, SOUNDWIRE_INTEL_INIT);

/**
 * sdw_intel_startup() - SoundWire Intel startup
 * @ctx: SoundWire context allocated in the probe
 *
 * Startup Intel SoundWire controller. This function will be called after
 * Intel Audio DSP is powered up.
 */
int sdw_intel_startup(struct sdw_intel_ctx *ctx)
{
	return sdw_intel_startup_controller(ctx);
}
EXPORT_SYMBOL_NS(sdw_intel_startup, SOUNDWIRE_INTEL_INIT);
/**
 * sdw_intel_exit() - SoundWire Intel exit
 * @ctx: SoundWire context allocated in the probe
 *
 * Delete the controller instances created and cleanup
 */
void sdw_intel_exit(struct sdw_intel_ctx *ctx)
{
	sdw_intel_cleanup(ctx);
}
EXPORT_SYMBOL_NS(sdw_intel_exit, SOUNDWIRE_INTEL_INIT);

void sdw_intel_process_wakeen_event(struct sdw_intel_ctx *ctx)
{
	struct sdw_intel_link_res *link;
	u32 link_mask;
	int i;

	if (!ctx->links)
		return;

	link = ctx->links;
	link_mask = ctx->link_mask;

	/* Startup SDW Master devices */
	for (i = 0; i < ctx->count; i++, link++) {
		if (!(link_mask & BIT(i)))
			continue;

		intel_master_process_wakeen_event(link->pdev);
	}
}
EXPORT_SYMBOL_NS(sdw_intel_process_wakeen_event, SOUNDWIRE_INTEL_INIT);

MODULE_LICENSE("Dual BSD/GPL");
MODULE_DESCRIPTION("Intel Soundwire Init Library");<|MERGE_RESOLUTION|>--- conflicted
+++ resolved
@@ -129,7 +129,6 @@
 
 	info->count = count;
 	info->link_mask = 0;
-<<<<<<< HEAD
 
 	for (i = 0; i < count; i++) {
 		if (ctrl_link_mask && !(ctrl_link_mask & BIT(i))) {
@@ -212,90 +211,6 @@
 	if (!res->count)
 		return NULL;
 
-=======
-
-	for (i = 0; i < count; i++) {
-		if (ctrl_link_mask && !(ctrl_link_mask & BIT(i))) {
-			dev_dbg(&adev->dev,
-				"Link %d masked, will not be enabled\n", i);
-			continue;
-		}
-
-		if (!is_link_enabled(acpi_fwnode_handle(adev), i)) {
-			dev_dbg(&adev->dev,
-				"Link %d not selected in firmware\n", i);
-			continue;
-		}
-
-		info->link_mask |= BIT(i);
-	}
-
-	return 0;
-}
-
-#define HDA_DSP_REG_ADSPIC2             (0x10)
-#define HDA_DSP_REG_ADSPIS2             (0x14)
-#define HDA_DSP_REG_ADSPIC2_SNDW        BIT(5)
-
-/**
- * sdw_intel_enable_irq() - enable/disable Intel SoundWire IRQ
- * @mmio_base: The mmio base of the control register
- * @enable: true if enable
- */
-void sdw_intel_enable_irq(void __iomem *mmio_base, bool enable)
-{
-	u32 val;
-
-	val = readl(mmio_base + HDA_DSP_REG_ADSPIC2);
-
-	if (enable)
-		val |= HDA_DSP_REG_ADSPIC2_SNDW;
-	else
-		val &= ~HDA_DSP_REG_ADSPIC2_SNDW;
-
-	writel(val, mmio_base + HDA_DSP_REG_ADSPIC2);
-}
-EXPORT_SYMBOL_NS(sdw_intel_enable_irq, SOUNDWIRE_INTEL_INIT);
-
-irqreturn_t sdw_intel_thread(int irq, void *dev_id)
-{
-	struct sdw_intel_ctx *ctx = dev_id;
-	struct sdw_intel_link_res *link;
-
-	list_for_each_entry(link, &ctx->link_list, list)
-		sdw_cdns_irq(irq, link->cdns);
-
-	sdw_intel_enable_irq(ctx->mmio_base, true);
-	return IRQ_HANDLED;
-}
-EXPORT_SYMBOL_NS(sdw_intel_thread, SOUNDWIRE_INTEL_INIT);
-
-static struct sdw_intel_ctx
-*sdw_intel_probe_controller(struct sdw_intel_res *res)
-{
-	struct platform_device_info pdevinfo;
-	struct platform_device *pdev;
-	struct sdw_intel_link_res *link;
-	struct sdw_intel_ctx *ctx;
-	struct acpi_device *adev;
-	struct sdw_slave *slave;
-	struct list_head *node;
-	struct sdw_bus *bus;
-	u32 link_mask;
-	int num_slaves = 0;
-	int count;
-	int i;
-
-	if (!res)
-		return NULL;
-
-	if (acpi_bus_get_device(res->handle, &adev))
-		return NULL;
-
-	if (!res->count)
-		return NULL;
-
->>>>>>> 4e026225
 	count = res->count;
 	dev_dbg(&adev->dev, "Creating %d SDW Link devices\n", count);
 
@@ -495,11 +410,7 @@
 				     parent_handle, 1,
 				     sdw_intel_acpi_cb,
 				     NULL, info, NULL);
-<<<<<<< HEAD
-	if (ACPI_FAILURE(status))
-=======
 	if (ACPI_FAILURE(status) || info->handle == NULL)
->>>>>>> 4e026225
 		return -ENODEV;
 
 	return sdw_intel_scan_controller(info);
