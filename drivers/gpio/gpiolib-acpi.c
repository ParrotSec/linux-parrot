--- conflicted
+++ resolved
@@ -1,17 +1,13 @@
+// SPDX-License-Identifier: GPL-2.0
 /*
  * ACPI helpers for GPIO API
  *
  * Copyright (C) 2012, Intel Corporation
  * Authors: Mathias Nyman <mathias.nyman@linux.intel.com>
  *          Mika Westerberg <mika.westerberg@linux.intel.com>
- *
- * This program is free software; you can redistribute it and/or modify
- * it under the terms of the GNU General Public License version 2 as
- * published by the Free Software Foundation.
  */
 
 #include <linux/errno.h>
-#include <linux/gpio.h>
 #include <linux/gpio/consumer.h>
 #include <linux/gpio/driver.h>
 #include <linux/gpio/machine.h>
@@ -33,13 +29,8 @@
  * @irq:	  Linux IRQ number for the event, for request_irq() / free_irq()
  * @irqflags:	  flags to pass to request_irq() when requesting the IRQ
  * @irq_is_wake:  If the ACPI flags indicate the IRQ is a wakeup source
-<<<<<<< HEAD
- * @is_requested: True if request_irq has been done
- * @desc:	  gpio_desc for the GPIO pin for this event
-=======
  * @irq_requested:True if request_irq() has been done
  * @desc:	  struct gpio_desc for the GPIO pin for this event
->>>>>>> 407d19ab
  */
 struct acpi_gpio_event {
 	struct list_head node;
@@ -226,7 +217,7 @@
 	if (!handler)
 		return AE_OK;
 
-	desc = gpiochip_request_own_desc(chip, pin, "ACPI:Event");
+	desc = gpiochip_request_own_desc(chip, pin, "ACPI:Event", 0);
 	if (IS_ERR(desc)) {
 		dev_err(chip->parent, "Failed to request GPIO\n");
 		return AE_ERROR;
@@ -366,8 +357,6 @@
 	mutex_unlock(&acpi_gpio_deferred_req_irqs_lock);
 
 	list_for_each_entry_safe_reverse(event, ep, &acpi_gpio->events, node) {
-		struct gpio_desc *desc;
-
 		if (event->irq_requested) {
 			if (event->irq_is_wake)
 				disable_irq_wake(event->irq);
@@ -375,11 +364,8 @@
 			free_irq(event->irq, event);
 		}
 
-		desc = event->desc;
-		if (WARN_ON(IS_ERR(desc)))
-			continue;
 		gpiochip_unlock_as_irq(chip, event->pin);
-		gpiochip_free_own_desc(desc);
+		gpiochip_free_own_desc(event->desc);
 		list_del(&event->node);
 		kfree(event);
 	}
@@ -491,6 +477,9 @@
 static int
 __acpi_gpio_update_gpiod_flags(enum gpiod_flags *flags, enum gpiod_flags update)
 {
+	const enum gpiod_flags mask =
+		GPIOD_FLAGS_BIT_DIR_SET | GPIOD_FLAGS_BIT_DIR_OUT |
+		GPIOD_FLAGS_BIT_DIR_VAL;
 	int ret = 0;
 
 	/*
@@ -511,7 +500,7 @@
 		if (((*flags & GPIOD_FLAGS_BIT_DIR_SET) && (diff & GPIOD_FLAGS_BIT_DIR_OUT)) ||
 		    ((*flags & GPIOD_FLAGS_BIT_DIR_OUT) && (diff & GPIOD_FLAGS_BIT_DIR_VAL)))
 			ret = -EINVAL;
-		*flags = update;
+		*flags = (*flags & ~mask) | (update & mask);
 	}
 	return ret;
 }
@@ -572,22 +561,25 @@
 	if (ares->type != ACPI_RESOURCE_TYPE_GPIO)
 		return 1;
 
-	if (lookup->n++ == lookup->index && !lookup->desc) {
+	if (!lookup->desc) {
 		const struct acpi_resource_gpio *agpio = &ares->data.gpio;
-		int pin_index = lookup->pin_index;
-
+		bool gpioint = agpio->connection_type == ACPI_RESOURCE_GPIO_TYPE_INT;
+		int pin_index;
+
+		if (lookup->info.quirks & ACPI_GPIO_QUIRK_ONLY_GPIOIO && gpioint)
+			lookup->index++;
+
+		if (lookup->n++ != lookup->index)
+			return 1;
+
+		pin_index = lookup->pin_index;
 		if (pin_index >= agpio->pin_table_length)
 			return 1;
 
 		lookup->desc = acpi_get_gpiod(agpio->resource_source.string_ptr,
 					      agpio->pin_table[pin_index]);
-<<<<<<< HEAD
-		lookup->info.gpioint =
-			agpio->connection_type == ACPI_RESOURCE_GPIO_TYPE_INT;
-=======
 		lookup->info.pin_config = agpio->pin_config;
 		lookup->info.gpioint = gpioint;
->>>>>>> 407d19ab
 
 		/*
 		 * Polarity and triggering are only specified for GpioInt
@@ -941,7 +933,7 @@
 		 * event but only if the access here is ACPI_READ. In that
 		 * case we "borrow" the event GPIO instead.
 		 */
-		if (!found && agpio->sharable == ACPI_SHARED &&
+		if (!found && agpio->shareable == ACPI_SHARED &&
 		     function == ACPI_READ) {
 			struct acpi_gpio_event *event;
 
@@ -957,19 +949,11 @@
 		if (!found) {
 			enum gpiod_flags flags = acpi_gpio_to_gpiod_flags(agpio);
 			const char *label = "ACPI:OpRegion";
-			int err;
-
-			desc = gpiochip_request_own_desc(chip, pin, label);
+
+			desc = gpiochip_request_own_desc(chip, pin, label,
+							 flags);
 			if (IS_ERR(desc)) {
 				status = AE_ERROR;
-				mutex_unlock(&achip->conn_lock);
-				goto out;
-			}
-
-			err = gpiod_configure_flags(desc, label, 0, flags);
-			if (err < 0) {
-				status = AE_NOT_CONFIGURED;
-				gpiochip_free_own_desc(desc);
 				mutex_unlock(&achip->conn_lock);
 				goto out;
 			}
@@ -1275,7 +1259,7 @@
 bool acpi_can_fallback_to_crs(struct acpi_device *adev, const char *con_id)
 {
 	/* Never allow fallback if the device has properties */
-	if (adev->data.properties || adev->driver_gpios)
+	if (acpi_dev_has_props(adev) || adev->driver_gpios)
 		return false;
 
 	return con_id == NULL;
