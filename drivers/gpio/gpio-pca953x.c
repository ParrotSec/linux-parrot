--- conflicted
+++ resolved
@@ -112,10 +112,6 @@
 #ifdef CONFIG_GPIO_PCA953X_IRQ
 
 #include <linux/dmi.h>
-<<<<<<< HEAD
-#include <linux/gpio.h>
-#include <linux/list.h>
-=======
 
 static const struct acpi_gpio_params pca953x_irq_gpios = { 0, 0, true };
 
@@ -139,7 +135,6 @@
 	dev_info(dev, "ACPI interrupt quirk (IRQ %d)\n", ret);
 	return ret;
 }
->>>>>>> 4e026225
 
 static const struct dmi_system_id pca953x_dmi_acpi_irq_info[] = {
 	{
@@ -158,62 +153,6 @@
 	},
 	{}
 };
-<<<<<<< HEAD
-
-#ifdef CONFIG_ACPI
-static int pca953x_acpi_get_pin(struct acpi_resource *ares, void *data)
-{
-	struct acpi_resource_gpio *agpio;
-	int *pin = data;
-
-	if (acpi_gpio_get_irq_resource(ares, &agpio))
-		*pin = agpio->pin_table[0];
-	return 1;
-}
-
-static int pca953x_acpi_find_pin(struct device *dev)
-{
-	struct acpi_device *adev = ACPI_COMPANION(dev);
-	int pin = -ENOENT, ret;
-	LIST_HEAD(r);
-
-	ret = acpi_dev_get_resources(adev, &r, pca953x_acpi_get_pin, &pin);
-	acpi_dev_free_resource_list(&r);
-	if (ret < 0)
-		return ret;
-
-	return pin;
-}
-#else
-static inline int pca953x_acpi_find_pin(struct device *dev) { return -ENXIO; }
-#endif
-
-static int pca953x_acpi_get_irq(struct device *dev)
-{
-	int pin, ret;
-
-	pin = pca953x_acpi_find_pin(dev);
-	if (pin < 0)
-		return pin;
-
-	dev_info(dev, "Applying ACPI interrupt quirk (GPIO %d)\n", pin);
-
-	if (!gpio_is_valid(pin))
-		return -EINVAL;
-
-	ret = gpio_request(pin, "pca953x interrupt");
-	if (ret)
-		return ret;
-
-	ret = gpio_to_irq(pin);
-
-	/* When pin is used as an IRQ, no need to keep it requested */
-	gpio_free(pin);
-
-	return ret;
-}
-=======
->>>>>>> 4e026225
 #endif
 
 static const struct acpi_device_id pca953x_acpi_ids[] = {
@@ -847,7 +786,6 @@
 	DECLARE_BITMAP(pending, MAX_LINE);
 	int level;
 	bool ret;
-<<<<<<< HEAD
 
 	bitmap_zero(pending, MAX_LINE);
 
@@ -871,31 +809,6 @@
 		}
 	}
 
-=======
-
-	bitmap_zero(pending, MAX_LINE);
-
-	mutex_lock(&chip->i2c_lock);
-	ret = pca953x_irq_pending(chip, pending);
-	mutex_unlock(&chip->i2c_lock);
-
-	if (ret) {
-		ret = 0;
-
-		for_each_set_bit(level, pending, gc->ngpio) {
-			int nested_irq = irq_find_mapping(gc->irq.domain, level);
-
-			if (unlikely(nested_irq <= 0)) {
-				dev_warn_ratelimited(gc->parent, "unmapped interrupt %d\n", level);
-				continue;
-			}
-
-			handle_nested_irq(nested_irq);
-			ret = 1;
-		}
-	}
-
->>>>>>> 4e026225
 	return IRQ_RETVAL(ret);
 }
 
