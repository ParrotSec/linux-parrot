--- conflicted
+++ resolved
@@ -17,6 +17,7 @@
 #include <linux/module.h>
 #include <linux/of_platform.h>
 #include <linux/platform_data/pca953x.h>
+#include <linux/regmap.h>
 #include <linux/regulator/consumer.h>
 #include <linux/slab.h>
 
@@ -27,6 +28,8 @@
 #define PCA953X_INVERT		0x02
 #define PCA953X_DIRECTION	0x03
 
+#define REG_ADDR_MASK		0x3f
+#define REG_ADDR_EXT		0x40
 #define REG_ADDR_AI		0x80
 
 #define PCA957X_IN		0x00
@@ -55,11 +58,11 @@
 #define PCA_GPIO_MASK		0x00FF
 
 #define PCAL_GPIO_MASK		0x1f
-#define PCAL_PINCTRL_MASK	0xe0
+#define PCAL_PINCTRL_MASK	0x60
 
 #define PCA_INT			0x0100
 #define PCA_PCAL		0x0200
-#define PCA_LATCH_INT (PCA_PCAL | PCA_INT)
+#define PCA_LATCH_INT		(PCA_PCAL | PCA_INT)
 #define PCA953X_TYPE		0x1000
 #define PCA957X_TYPE		0x2000
 #define PCA_TYPE_MASK		0xF000
@@ -83,8 +86,9 @@
 	{ "pca9575", 16 | PCA957X_TYPE | PCA_INT, },
 	{ "pca9698", 40 | PCA953X_TYPE, },
 
-	{ "pcal6524", 24 | PCA953X_TYPE | PCA_INT | PCA_PCAL, },
-	{ "pcal9555a", 16 | PCA953X_TYPE | PCA_INT | PCA_PCAL, },
+	{ "pcal6416", 16 | PCA953X_TYPE | PCA_LATCH_INT, },
+	{ "pcal6524", 24 | PCA953X_TYPE | PCA_LATCH_INT, },
+	{ "pcal9555a", 16 | PCA953X_TYPE | PCA_LATCH_INT, },
 
 	{ "max7310", 8  | PCA953X_TYPE, },
 	{ "max7312", 16 | PCA953X_TYPE | PCA_INT, },
@@ -103,7 +107,7 @@
 MODULE_DEVICE_TABLE(i2c, pca953x_id);
 
 static const struct acpi_device_id pca953x_acpi_ids[] = {
-	{ "INT3491", 16 | PCA953X_TYPE | PCA_INT | PCA_PCAL, },
+	{ "INT3491", 16 | PCA953X_TYPE | PCA_LATCH_INT, },
 	{ }
 };
 MODULE_DEVICE_TABLE(acpi, pca953x_acpi_ids);
@@ -117,25 +121,27 @@
 	int direction;
 	int output;
 	int input;
+	int invert;
 };
 
 static const struct pca953x_reg_config pca953x_regs = {
 	.direction = PCA953X_DIRECTION,
 	.output = PCA953X_OUTPUT,
 	.input = PCA953X_INPUT,
+	.invert = PCA953X_INVERT,
 };
 
 static const struct pca953x_reg_config pca957x_regs = {
 	.direction = PCA957X_CFG,
 	.output = PCA957X_OUT,
 	.input = PCA957X_IN,
+	.invert = PCA957X_INVRT,
 };
 
 struct pca953x_chip {
 	unsigned gpio_start;
-	u8 reg_output[MAX_BANK];
-	u8 reg_direction[MAX_BANK];
 	struct mutex i2c_lock;
+	struct regmap *regmap;
 
 #ifdef CONFIG_GPIO_PCA953X_IRQ
 	struct mutex irq_lock;
@@ -143,6 +149,7 @@
 	u8 irq_stat[MAX_BANK];
 	u8 irq_trig_raise[MAX_BANK];
 	u8 irq_trig_fall[MAX_BANK];
+	struct irq_chip irq_chip;
 #endif
 	atomic_t wakeup_path;
 
@@ -153,94 +160,184 @@
 	struct regulator *regulator;
 
 	const struct pca953x_reg_config *regs;
-
-	int (*write_regs)(struct pca953x_chip *, int, u8 *);
-	int (*read_regs)(struct pca953x_chip *, int, u8 *);
 };
 
-static int pca953x_read_single(struct pca953x_chip *chip, int reg, u32 *val,
-				int off)
-{
-	int ret;
-	int bank_shift = fls((chip->gpio_chip.ngpio - 1) / BANK_SZ);
-	int offset = off / BANK_SZ;
-
-	ret = i2c_smbus_read_byte_data(chip->client,
-				(reg << bank_shift) + offset);
-	*val = ret;
-
-	if (ret < 0) {
-		dev_err(&chip->client->dev, "failed reading register\n");
-		return ret;
-	}
-
-	return 0;
-}
-
-static int pca953x_write_single(struct pca953x_chip *chip, int reg, u32 val,
-				int off)
-{
-	int ret;
-	int bank_shift = fls((chip->gpio_chip.ngpio - 1) / BANK_SZ);
-	int offset = off / BANK_SZ;
-
-	ret = i2c_smbus_write_byte_data(chip->client,
-					(reg << bank_shift) + offset, val);
-
-	if (ret < 0) {
-		dev_err(&chip->client->dev, "failed writing register\n");
-		return ret;
-	}
-
-	return 0;
-}
-
-static int pca953x_write_regs_8(struct pca953x_chip *chip, int reg, u8 *val)
-{
-	return i2c_smbus_write_byte_data(chip->client, reg, *val);
-}
-
-static int pca953x_write_regs_16(struct pca953x_chip *chip, int reg, u8 *val)
-{
-	u16 word = get_unaligned((u16 *)val);
-
-	return i2c_smbus_write_word_data(chip->client, reg << 1, word);
-}
-
-static int pca957x_write_regs_16(struct pca953x_chip *chip, int reg, u8 *val)
-{
-	int ret;
-
-	ret = i2c_smbus_write_byte_data(chip->client, reg << 1, val[0]);
-	if (ret < 0)
-		return ret;
-
-<<<<<<< HEAD
-	return i2c_smbus_write_byte_data(chip->client, (reg << 1) + 1, val[1]);
-}
-=======
+static int pca953x_bank_shift(struct pca953x_chip *chip)
+{
+	return fls((chip->gpio_chip.ngpio - 1) / BANK_SZ);
+}
+
+#define PCA953x_BANK_INPUT	BIT(0)
+#define PCA953x_BANK_OUTPUT	BIT(1)
+#define PCA953x_BANK_POLARITY	BIT(2)
+#define PCA953x_BANK_CONFIG	BIT(3)
+
+#define PCA957x_BANK_INPUT	BIT(0)
+#define PCA957x_BANK_POLARITY	BIT(1)
+#define PCA957x_BANK_BUSHOLD	BIT(2)
+#define PCA957x_BANK_CONFIG	BIT(4)
+#define PCA957x_BANK_OUTPUT	BIT(5)
+
+#define PCAL9xxx_BANK_IN_LATCH	BIT(8 + 2)
+#define PCAL9xxx_BANK_PULL_EN	BIT(8 + 3)
+#define PCAL9xxx_BANK_PULL_SEL	BIT(8 + 4)
+#define PCAL9xxx_BANK_IRQ_MASK	BIT(8 + 5)
+#define PCAL9xxx_BANK_IRQ_STAT	BIT(8 + 6)
+
+/*
+ * We care about the following registers:
+ * - Standard set, below 0x40, each port can be replicated up to 8 times
+ *   - PCA953x standard
+ *     Input port			0x00 + 0 * bank_size	R
+ *     Output port			0x00 + 1 * bank_size	RW
+ *     Polarity Inversion port		0x00 + 2 * bank_size	RW
+ *     Configuration port		0x00 + 3 * bank_size	RW
+ *   - PCA957x with mixed up registers
+ *     Input port			0x00 + 0 * bank_size	R
+ *     Polarity Inversion port		0x00 + 1 * bank_size	RW
+ *     Bus hold port			0x00 + 2 * bank_size	RW
+ *     Configuration port		0x00 + 4 * bank_size	RW
+ *     Output port			0x00 + 5 * bank_size	RW
+ *
+ * - Extended set, above 0x40, often chip specific.
+ *   - PCAL6524/PCAL9555A with custom PCAL IRQ handling:
+ *     Input latch register		0x40 + 2 * bank_size	RW
+ *     Pull-up/pull-down enable reg	0x40 + 3 * bank_size    RW
+ *     Pull-up/pull-down select reg	0x40 + 4 * bank_size    RW
+ *     Interrupt mask register		0x40 + 5 * bank_size	RW
+ *     Interrupt status register	0x40 + 6 * bank_size	R
+ *
+ * - Registers with bit 0x80 set, the AI bit
+ *   The bit is cleared and the registers fall into one of the
+ *   categories above.
+ */
+
+static bool pca953x_check_register(struct pca953x_chip *chip, unsigned int reg,
+				   u32 checkbank)
+{
+	int bank_shift = pca953x_bank_shift(chip);
+	int bank = (reg & REG_ADDR_MASK) >> bank_shift;
+	int offset = reg & (BIT(bank_shift) - 1);
+
+	/* Special PCAL extended register check. */
+	if (reg & REG_ADDR_EXT) {
+		if (!(chip->driver_data & PCA_PCAL))
+			return false;
+		bank += 8;
+	}
+
+	/* Register is not in the matching bank. */
+	if (!(BIT(bank) & checkbank))
+		return false;
+
+	/* Register is not within allowed range of bank. */
+	if (offset >= NBANK(chip))
+		return false;
+
+	return true;
+}
+
+static bool pca953x_readable_register(struct device *dev, unsigned int reg)
+{
+	struct pca953x_chip *chip = dev_get_drvdata(dev);
+	u32 bank;
+
+	if (PCA_CHIP_TYPE(chip->driver_data) == PCA953X_TYPE) {
+		bank = PCA953x_BANK_INPUT | PCA953x_BANK_OUTPUT |
+		       PCA953x_BANK_POLARITY | PCA953x_BANK_CONFIG;
+	} else {
+		bank = PCA957x_BANK_INPUT | PCA957x_BANK_OUTPUT |
+		       PCA957x_BANK_POLARITY | PCA957x_BANK_CONFIG |
+		       PCA957x_BANK_BUSHOLD;
+	}
+
+	if (chip->driver_data & PCA_PCAL) {
+		bank |= PCAL9xxx_BANK_IN_LATCH | PCAL9xxx_BANK_PULL_EN |
+			PCAL9xxx_BANK_PULL_SEL | PCAL9xxx_BANK_IRQ_MASK |
+			PCAL9xxx_BANK_IRQ_STAT;
+	}
+
+	return pca953x_check_register(chip, reg, bank);
+}
+
+static bool pca953x_writeable_register(struct device *dev, unsigned int reg)
+{
+	struct pca953x_chip *chip = dev_get_drvdata(dev);
+	u32 bank;
+
+	if (PCA_CHIP_TYPE(chip->driver_data) == PCA953X_TYPE) {
+		bank = PCA953x_BANK_OUTPUT | PCA953x_BANK_POLARITY |
+			PCA953x_BANK_CONFIG;
+	} else {
+		bank = PCA957x_BANK_OUTPUT | PCA957x_BANK_POLARITY |
+			PCA957x_BANK_CONFIG | PCA957x_BANK_BUSHOLD;
+	}
+
+	if (chip->driver_data & PCA_PCAL)
+		bank |= PCAL9xxx_BANK_IN_LATCH | PCAL9xxx_BANK_PULL_EN |
+			PCAL9xxx_BANK_PULL_SEL | PCAL9xxx_BANK_IRQ_MASK;
+
+	return pca953x_check_register(chip, reg, bank);
+}
+
+static bool pca953x_volatile_register(struct device *dev, unsigned int reg)
+{
+	struct pca953x_chip *chip = dev_get_drvdata(dev);
+	u32 bank;
+
+	if (PCA_CHIP_TYPE(chip->driver_data) == PCA953X_TYPE)
+		bank = PCA953x_BANK_INPUT;
+	else
+		bank = PCA957x_BANK_INPUT;
+
+	if (chip->driver_data & PCA_PCAL)
+		bank |= PCAL9xxx_BANK_IRQ_STAT;
+
+	return pca953x_check_register(chip, reg, bank);
+}
+
+static const struct regmap_config pca953x_i2c_regmap = {
+	.reg_bits = 8,
+	.val_bits = 8,
+
+	.readable_reg = pca953x_readable_register,
+	.writeable_reg = pca953x_writeable_register,
+	.volatile_reg = pca953x_volatile_register,
+
 	.cache_type = REGCACHE_RBTREE,
 	/* REVISIT: should be 0x7f but some 24 bit chips use REG_ADDR_AI */
 	.max_register = 0xff,
 };
->>>>>>> 407d19ab
-
-static int pca953x_write_regs_24(struct pca953x_chip *chip, int reg, u8 *val)
-{
-	int bank_shift = fls((chip->gpio_chip.ngpio - 1) / BANK_SZ);
+
+static u8 pca953x_recalc_addr(struct pca953x_chip *chip, int reg, int off,
+			      bool write, bool addrinc)
+{
+	int bank_shift = pca953x_bank_shift(chip);
 	int addr = (reg & PCAL_GPIO_MASK) << bank_shift;
 	int pinctrl = (reg & PCAL_PINCTRL_MASK) << 1;
-
-	return i2c_smbus_write_i2c_block_data(chip->client,
-					      pinctrl | addr | REG_ADDR_AI,
-					      NBANK(chip), val);
+	u8 regaddr = pinctrl | addr | (off / BANK_SZ);
+
+	/* Single byte read doesn't need AI bit set. */
+	if (!addrinc)
+		return regaddr;
+
+	/* Chips with 24 and more GPIOs always support Auto Increment */
+	if (write && NBANK(chip) > 2)
+		regaddr |= REG_ADDR_AI;
+
+	/* PCA9575 needs address-increment on multi-byte writes */
+	if (PCA_CHIP_TYPE(chip->driver_data) == PCA957X_TYPE)
+		regaddr |= REG_ADDR_AI;
+
+	return regaddr;
 }
 
 static int pca953x_write_regs(struct pca953x_chip *chip, int reg, u8 *val)
 {
-	int ret = 0;
-
-	ret = chip->write_regs(chip, reg, val);
+	u8 regaddr = pca953x_recalc_addr(chip, reg, 0, true, true);
+	int ret;
+
+	ret = regmap_bulk_write(chip->regmap, regaddr, val, NBANK(chip));
 	if (ret < 0) {
 		dev_err(&chip->client->dev, "failed writing register\n");
 		return ret;
@@ -249,42 +346,12 @@
 	return 0;
 }
 
-static int pca953x_read_regs_8(struct pca953x_chip *chip, int reg, u8 *val)
-{
-	int ret;
-
-	ret = i2c_smbus_read_byte_data(chip->client, reg);
-	*val = ret;
-
-	return ret;
-}
-
-static int pca953x_read_regs_16(struct pca953x_chip *chip, int reg, u8 *val)
-{
-	int ret;
-
-	ret = i2c_smbus_read_word_data(chip->client, reg << 1);
-	put_unaligned(ret, (u16 *)val);
-
-	return ret;
-}
-
-static int pca953x_read_regs_24(struct pca953x_chip *chip, int reg, u8 *val)
-{
-	int bank_shift = fls((chip->gpio_chip.ngpio - 1) / BANK_SZ);
-	int addr = (reg & PCAL_GPIO_MASK) << bank_shift;
-	int pinctrl = (reg & PCAL_PINCTRL_MASK) << 1;
-
-	return i2c_smbus_read_i2c_block_data(chip->client,
-					     pinctrl | addr | REG_ADDR_AI,
-					     NBANK(chip), val);
-}
-
 static int pca953x_read_regs(struct pca953x_chip *chip, int reg, u8 *val)
 {
-	int ret;
-
-	ret = chip->read_regs(chip, reg, val);
+	u8 regaddr = pca953x_recalc_addr(chip, reg, 0, false, true);
+	int ret;
+
+	ret = regmap_bulk_read(chip->regmap, regaddr, val, NBANK(chip));
 	if (ret < 0) {
 		dev_err(&chip->client->dev, "failed reading register\n");
 		return ret;
@@ -296,64 +363,52 @@
 static int pca953x_gpio_direction_input(struct gpio_chip *gc, unsigned off)
 {
 	struct pca953x_chip *chip = gpiochip_get_data(gc);
-	u8 reg_val;
+	u8 dirreg = pca953x_recalc_addr(chip, chip->regs->direction, off,
+					true, false);
+	u8 bit = BIT(off % BANK_SZ);
 	int ret;
 
 	mutex_lock(&chip->i2c_lock);
-	reg_val = chip->reg_direction[off / BANK_SZ] | (1u << (off % BANK_SZ));
-
-	ret = pca953x_write_single(chip, chip->regs->direction, reg_val, off);
+	ret = regmap_write_bits(chip->regmap, dirreg, bit, bit);
+	mutex_unlock(&chip->i2c_lock);
+	return ret;
+}
+
+static int pca953x_gpio_direction_output(struct gpio_chip *gc,
+		unsigned off, int val)
+{
+	struct pca953x_chip *chip = gpiochip_get_data(gc);
+	u8 dirreg = pca953x_recalc_addr(chip, chip->regs->direction, off,
+					true, false);
+	u8 outreg = pca953x_recalc_addr(chip, chip->regs->output, off,
+					true, false);
+	u8 bit = BIT(off % BANK_SZ);
+	int ret;
+
+	mutex_lock(&chip->i2c_lock);
+	/* set output level */
+	ret = regmap_write_bits(chip->regmap, outreg, bit, val ? bit : 0);
 	if (ret)
 		goto exit;
 
-	chip->reg_direction[off / BANK_SZ] = reg_val;
+	/* then direction */
+	ret = regmap_write_bits(chip->regmap, dirreg, bit, 0);
 exit:
 	mutex_unlock(&chip->i2c_lock);
 	return ret;
 }
 
-static int pca953x_gpio_direction_output(struct gpio_chip *gc,
-		unsigned off, int val)
-{
-	struct pca953x_chip *chip = gpiochip_get_data(gc);
-	u8 reg_val;
+static int pca953x_gpio_get_value(struct gpio_chip *gc, unsigned off)
+{
+	struct pca953x_chip *chip = gpiochip_get_data(gc);
+	u8 inreg = pca953x_recalc_addr(chip, chip->regs->input, off,
+				       true, false);
+	u8 bit = BIT(off % BANK_SZ);
+	u32 reg_val;
 	int ret;
 
 	mutex_lock(&chip->i2c_lock);
-	/* set output level */
-	if (val)
-		reg_val = chip->reg_output[off / BANK_SZ]
-			| (1u << (off % BANK_SZ));
-	else
-		reg_val = chip->reg_output[off / BANK_SZ]
-			& ~(1u << (off % BANK_SZ));
-
-	ret = pca953x_write_single(chip, chip->regs->output, reg_val, off);
-	if (ret)
-		goto exit;
-
-	chip->reg_output[off / BANK_SZ] = reg_val;
-
-	/* then direction */
-	reg_val = chip->reg_direction[off / BANK_SZ] & ~(1u << (off % BANK_SZ));
-	ret = pca953x_write_single(chip, chip->regs->direction, reg_val, off);
-	if (ret)
-		goto exit;
-
-	chip->reg_direction[off / BANK_SZ] = reg_val;
-exit:
-	mutex_unlock(&chip->i2c_lock);
-	return ret;
-}
-
-static int pca953x_gpio_get_value(struct gpio_chip *gc, unsigned off)
-{
-	struct pca953x_chip *chip = gpiochip_get_data(gc);
-	u32 reg_val;
-	int ret;
-
-	mutex_lock(&chip->i2c_lock);
-	ret = pca953x_read_single(chip, chip->regs->input, &reg_val, off);
+	ret = regmap_read(chip->regmap, inreg, &reg_val);
 	mutex_unlock(&chip->i2c_lock);
 	if (ret < 0) {
 		/* NOTE:  diagnostic already emitted; that's all we should
@@ -363,45 +418,37 @@
 		return 0;
 	}
 
-	return (reg_val & (1u << (off % BANK_SZ))) ? 1 : 0;
+	return !!(reg_val & bit);
 }
 
 static void pca953x_gpio_set_value(struct gpio_chip *gc, unsigned off, int val)
 {
 	struct pca953x_chip *chip = gpiochip_get_data(gc);
-	u8 reg_val;
-	int ret;
+	u8 outreg = pca953x_recalc_addr(chip, chip->regs->output, off,
+					true, false);
+	u8 bit = BIT(off % BANK_SZ);
 
 	mutex_lock(&chip->i2c_lock);
-	if (val)
-		reg_val = chip->reg_output[off / BANK_SZ]
-			| (1u << (off % BANK_SZ));
-	else
-		reg_val = chip->reg_output[off / BANK_SZ]
-			& ~(1u << (off % BANK_SZ));
-
-	ret = pca953x_write_single(chip, chip->regs->output, reg_val, off);
-	if (ret)
-		goto exit;
-
-	chip->reg_output[off / BANK_SZ] = reg_val;
-exit:
+	regmap_write_bits(chip->regmap, outreg, bit, val ? bit : 0);
 	mutex_unlock(&chip->i2c_lock);
 }
 
 static int pca953x_gpio_get_direction(struct gpio_chip *gc, unsigned off)
 {
 	struct pca953x_chip *chip = gpiochip_get_data(gc);
+	u8 dirreg = pca953x_recalc_addr(chip, chip->regs->direction, off,
+					true, false);
+	u8 bit = BIT(off % BANK_SZ);
 	u32 reg_val;
 	int ret;
 
 	mutex_lock(&chip->i2c_lock);
-	ret = pca953x_read_single(chip, chip->regs->direction, &reg_val, off);
+	ret = regmap_read(chip->regmap, dirreg, &reg_val);
 	mutex_unlock(&chip->i2c_lock);
 	if (ret < 0)
 		return ret;
 
-	return !!(reg_val & (1u << (off % BANK_SZ)));
+	return !!(reg_val & bit);
 }
 
 static void pca953x_gpio_set_multiple(struct gpio_chip *gc,
@@ -409,14 +456,15 @@
 {
 	struct pca953x_chip *chip = gpiochip_get_data(gc);
 	unsigned int bank_mask, bank_val;
-	int bank_shift, bank;
+	int bank;
 	u8 reg_val[MAX_BANK];
 	int ret;
 
-	bank_shift = fls((chip->gpio_chip.ngpio - 1) / BANK_SZ);
-
 	mutex_lock(&chip->i2c_lock);
-	memcpy(reg_val, chip->reg_output, NBANK(chip));
+	ret = pca953x_read_regs(chip, chip->regs->output, reg_val);
+	if (ret)
+		goto exit;
+
 	for (bank = 0; bank < NBANK(chip); bank++) {
 		bank_mask = mask[bank / sizeof(*mask)] >>
 			   ((bank % sizeof(*mask)) * 8);
@@ -428,15 +476,64 @@
 		}
 	}
 
-	ret = i2c_smbus_write_i2c_block_data(chip->client,
-					     chip->regs->output << bank_shift,
-					     NBANK(chip), reg_val);
+	pca953x_write_regs(chip, chip->regs->output, reg_val);
+exit:
+	mutex_unlock(&chip->i2c_lock);
+}
+
+static int pca953x_gpio_set_pull_up_down(struct pca953x_chip *chip,
+					 unsigned int offset,
+					 unsigned long config)
+{
+	u8 pull_en_reg = pca953x_recalc_addr(chip, PCAL953X_PULL_EN, offset,
+					     true, false);
+	u8 pull_sel_reg = pca953x_recalc_addr(chip, PCAL953X_PULL_SEL, offset,
+					      true, false);
+	u8 bit = BIT(offset % BANK_SZ);
+	int ret;
+
+	/*
+	 * pull-up/pull-down configuration requires PCAL extended
+	 * registers
+	 */
+	if (!(chip->driver_data & PCA_PCAL))
+		return -ENOTSUPP;
+
+	mutex_lock(&chip->i2c_lock);
+
+	/* Disable pull-up/pull-down */
+	ret = regmap_write_bits(chip->regmap, pull_en_reg, bit, 0);
 	if (ret)
 		goto exit;
 
-	memcpy(chip->reg_output, reg_val, NBANK(chip));
+	/* Configure pull-up/pull-down */
+	if (config == PIN_CONFIG_BIAS_PULL_UP)
+		ret = regmap_write_bits(chip->regmap, pull_sel_reg, bit, bit);
+	else if (config == PIN_CONFIG_BIAS_PULL_DOWN)
+		ret = regmap_write_bits(chip->regmap, pull_sel_reg, bit, 0);
+	if (ret)
+		goto exit;
+
+	/* Enable pull-up/pull-down */
+	ret = regmap_write_bits(chip->regmap, pull_en_reg, bit, bit);
+
 exit:
 	mutex_unlock(&chip->i2c_lock);
+	return ret;
+}
+
+static int pca953x_gpio_set_config(struct gpio_chip *gc, unsigned int offset,
+				   unsigned long config)
+{
+	struct pca953x_chip *chip = gpiochip_get_data(gc);
+
+	switch (config) {
+	case PIN_CONFIG_BIAS_PULL_UP:
+	case PIN_CONFIG_BIAS_PULL_DOWN:
+		return pca953x_gpio_set_pull_up_down(chip, offset, config);
+	default:
+		return -ENOTSUPP;
+	}
 }
 
 static void pca953x_setup_gpio(struct pca953x_chip *chip, int gpios)
@@ -451,11 +548,12 @@
 	gc->set = pca953x_gpio_set_value;
 	gc->get_direction = pca953x_gpio_get_direction;
 	gc->set_multiple = pca953x_gpio_set_multiple;
+	gc->set_config = pca953x_gpio_set_config;
 	gc->can_sleep = true;
 
 	gc->base = chip->gpio_start;
 	gc->ngpio = gpios;
-	gc->label = chip->client->name;
+	gc->label = dev_name(&chip->client->dev);
 	gc->parent = &chip->client->dev;
 	gc->owner = THIS_MODULE;
 	gc->names = chip->names;
@@ -478,8 +576,6 @@
 	chip->irq_mask[d->hwirq / BANK_SZ] |= 1 << (d->hwirq % BANK_SZ);
 }
 
-<<<<<<< HEAD
-=======
 static int pca953x_irq_set_wake(struct irq_data *d, unsigned int on)
 {
 	struct gpio_chip *gc = irq_data_get_irq_chip_data(d);
@@ -493,7 +589,6 @@
 	return irq_set_irq_wake(chip->client->irq, on);
 }
 
->>>>>>> 407d19ab
 static void pca953x_irq_bus_lock(struct irq_data *d)
 {
 	struct gpio_chip *gc = irq_data_get_irq_chip_data(d);
@@ -509,6 +604,10 @@
 	u8 new_irqs;
 	int level, i;
 	u8 invert_irq_mask[MAX_BANK];
+	int reg_direction[MAX_BANK];
+
+	regmap_bulk_read(chip->regmap, chip->regs->direction, reg_direction,
+			 NBANK(chip));
 
 	if (chip->driver_data & PCA_PCAL) {
 		/* Enable latch on interrupt-enabled inputs */
@@ -524,7 +623,7 @@
 	/* Look for any newly setup interrupt */
 	for (i = 0; i < NBANK(chip); i++) {
 		new_irqs = chip->irq_trig_fall[i] | chip->irq_trig_raise[i];
-		new_irqs &= ~chip->reg_direction[i];
+		new_irqs &= reg_direction[i];
 
 		while (new_irqs) {
 			level = __ffs(new_irqs);
@@ -573,16 +672,6 @@
 	chip->irq_trig_fall[d->hwirq / BANK_SZ] &= ~mask;
 }
 
-static struct irq_chip pca953x_irq_chip = {
-	.name			= "pca953x",
-	.irq_mask		= pca953x_irq_mask,
-	.irq_unmask		= pca953x_irq_unmask,
-	.irq_bus_lock		= pca953x_irq_bus_lock,
-	.irq_bus_sync_unlock	= pca953x_irq_bus_sync_unlock,
-	.irq_set_type		= pca953x_irq_set_type,
-	.irq_shutdown		= pca953x_irq_shutdown,
-};
-
 static bool pca953x_irq_pending(struct pca953x_chip *chip, u8 *pending)
 {
 	u8 cur_stat[MAX_BANK];
@@ -590,6 +679,7 @@
 	bool pending_seen = false;
 	bool trigger_seen = false;
 	u8 trigger[MAX_BANK];
+	int reg_direction[MAX_BANK];
 	int ret, i;
 
 	if (chip->driver_data & PCA_PCAL) {
@@ -620,8 +710,10 @@
 		return false;
 
 	/* Remove output pins from the equation */
+	regmap_bulk_read(chip->regmap, chip->regs->direction, reg_direction,
+			 NBANK(chip));
 	for (i = 0; i < NBANK(chip); i++)
-		cur_stat[i] &= chip->reg_direction[i];
+		cur_stat[i] &= reg_direction[i];
 
 	memcpy(old_stat, chip->irq_stat, NBANK(chip));
 
@@ -675,52 +767,64 @@
 			     int irq_base)
 {
 	struct i2c_client *client = chip->client;
+	struct irq_chip *irq_chip = &chip->irq_chip;
+	int reg_direction[MAX_BANK];
 	int ret, i;
 
-	if (client->irq && irq_base != -1
-			&& (chip->driver_data & PCA_INT)) {
-		ret = pca953x_read_regs(chip,
-					chip->regs->input, chip->irq_stat);
-		if (ret)
-			return ret;
-
-		/*
-		 * There is no way to know which GPIO line generated the
-		 * interrupt.  We have to rely on the previous read for
-		 * this purpose.
-		 */
-		for (i = 0; i < NBANK(chip); i++)
-			chip->irq_stat[i] &= chip->reg_direction[i];
-		mutex_init(&chip->irq_lock);
-
-		ret = devm_request_threaded_irq(&client->dev,
-					client->irq,
-					   NULL,
-					   pca953x_irq_handler,
-					   IRQF_TRIGGER_LOW | IRQF_ONESHOT |
-						   IRQF_SHARED,
-					   dev_name(&client->dev), chip);
-		if (ret) {
-			dev_err(&client->dev, "failed to request irq %d\n",
-				client->irq);
-			return ret;
-		}
-
-		ret =  gpiochip_irqchip_add_nested(&chip->gpio_chip,
-						   &pca953x_irq_chip,
-						   irq_base,
-						   handle_simple_irq,
-						   IRQ_TYPE_NONE);
-		if (ret) {
-			dev_err(&client->dev,
-				"could not connect irqchip to gpiochip\n");
-			return ret;
-		}
-
-		gpiochip_set_nested_irqchip(&chip->gpio_chip,
-					    &pca953x_irq_chip,
-					    client->irq);
-	}
+	if (!client->irq)
+		return 0;
+
+	if (irq_base == -1)
+		return 0;
+
+	if (!(chip->driver_data & PCA_INT))
+		return 0;
+
+	ret = pca953x_read_regs(chip, chip->regs->input, chip->irq_stat);
+	if (ret)
+		return ret;
+
+	/*
+	 * There is no way to know which GPIO line generated the
+	 * interrupt.  We have to rely on the previous read for
+	 * this purpose.
+	 */
+	regmap_bulk_read(chip->regmap, chip->regs->direction, reg_direction,
+			 NBANK(chip));
+	for (i = 0; i < NBANK(chip); i++)
+		chip->irq_stat[i] &= reg_direction[i];
+	mutex_init(&chip->irq_lock);
+
+	ret = devm_request_threaded_irq(&client->dev, client->irq,
+					NULL, pca953x_irq_handler,
+					IRQF_TRIGGER_LOW | IRQF_ONESHOT |
+					IRQF_SHARED,
+					dev_name(&client->dev), chip);
+	if (ret) {
+		dev_err(&client->dev, "failed to request irq %d\n",
+			client->irq);
+		return ret;
+	}
+
+	irq_chip->name = dev_name(&chip->client->dev);
+	irq_chip->irq_mask = pca953x_irq_mask;
+	irq_chip->irq_unmask = pca953x_irq_unmask;
+	irq_chip->irq_set_wake = pca953x_irq_set_wake;
+	irq_chip->irq_bus_lock = pca953x_irq_bus_lock;
+	irq_chip->irq_bus_sync_unlock = pca953x_irq_bus_sync_unlock;
+	irq_chip->irq_set_type = pca953x_irq_set_type;
+	irq_chip->irq_shutdown = pca953x_irq_shutdown;
+
+	ret =  gpiochip_irqchip_add_nested(&chip->gpio_chip, irq_chip,
+					   irq_base, handle_simple_irq,
+					   IRQ_TYPE_NONE);
+	if (ret) {
+		dev_err(&client->dev,
+			"could not connect irqchip to gpiochip\n");
+		return ret;
+	}
+
+	gpiochip_set_nested_irqchip(&chip->gpio_chip, irq_chip, client->irq);
 
 	return 0;
 }
@@ -738,20 +842,19 @@
 }
 #endif
 
-static int device_pca953x_init(struct pca953x_chip *chip, u32 invert)
+static int device_pca95xx_init(struct pca953x_chip *chip, u32 invert)
 {
 	int ret;
 	u8 val[MAX_BANK];
 
-	chip->regs = &pca953x_regs;
-
-	ret = pca953x_read_regs(chip, chip->regs->output, chip->reg_output);
-	if (ret)
+	ret = regcache_sync_region(chip->regmap, chip->regs->output,
+				   chip->regs->output + NBANK(chip));
+	if (ret != 0)
 		goto out;
 
-	ret = pca953x_read_regs(chip, chip->regs->direction,
-				chip->reg_direction);
-	if (ret)
+	ret = regcache_sync_region(chip->regmap, chip->regs->direction,
+				   chip->regs->direction + NBANK(chip));
+	if (ret != 0)
 		goto out;
 
 	/* set platform specific polarity inversion */
@@ -760,7 +863,7 @@
 	else
 		memset(val, 0, NBANK(chip));
 
-	ret = pca953x_write_regs(chip, PCA953X_INVERT, val);
+	ret = pca953x_write_regs(chip, chip->regs->invert, val);
 out:
 	return ret;
 }
@@ -770,22 +873,7 @@
 	int ret;
 	u8 val[MAX_BANK];
 
-	chip->regs = &pca957x_regs;
-
-	ret = pca953x_read_regs(chip, chip->regs->output, chip->reg_output);
-	if (ret)
-		goto out;
-	ret = pca953x_read_regs(chip, chip->regs->direction,
-				chip->reg_direction);
-	if (ret)
-		goto out;
-
-	/* set platform specific polarity inversion */
-	if (invert)
-		memset(val, 0xFF, NBANK(chip));
-	else
-		memset(val, 0, NBANK(chip));
-	ret = pca953x_write_regs(chip, PCA957X_INVRT, val);
+	ret = device_pca95xx_init(chip, invert);
 	if (ret)
 		goto out;
 
@@ -875,6 +963,16 @@
 			chip->driver_data = acpi_id->driver_data;
 		}
 	}
+
+	i2c_set_clientdata(client, chip);
+
+	chip->regmap = devm_regmap_init_i2c(client, &pca953x_i2c_regmap);
+	if (IS_ERR(chip->regmap)) {
+		ret = PTR_ERR(chip->regmap);
+		goto err_exit;
+	}
+
+	regcache_mark_dirty(chip->regmap);
 
 	mutex_init(&chip->i2c_lock);
 	/*
@@ -901,24 +999,13 @@
 	 */
 	pca953x_setup_gpio(chip, chip->driver_data & PCA_GPIO_MASK);
 
-	if (chip->gpio_chip.ngpio <= 8) {
-		chip->write_regs = pca953x_write_regs_8;
-		chip->read_regs = pca953x_read_regs_8;
-	} else if (chip->gpio_chip.ngpio >= 24) {
-		chip->write_regs = pca953x_write_regs_24;
-		chip->read_regs = pca953x_read_regs_24;
+	if (PCA_CHIP_TYPE(chip->driver_data) == PCA953X_TYPE) {
+		chip->regs = &pca953x_regs;
+		ret = device_pca95xx_init(chip, invert);
 	} else {
-		if (PCA_CHIP_TYPE(chip->driver_data) == PCA953X_TYPE)
-			chip->write_regs = pca953x_write_regs_16;
-		else
-			chip->write_regs = pca957x_write_regs_16;
-		chip->read_regs = pca953x_read_regs_16;
-	}
-
-	if (PCA_CHIP_TYPE(chip->driver_data) == PCA953X_TYPE)
-		ret = device_pca953x_init(chip, invert);
-	else
+		chip->regs = &pca957x_regs;
 		ret = device_pca957x_init(chip, invert);
+	}
 	if (ret)
 		goto err_exit;
 
@@ -937,7 +1024,6 @@
 			dev_warn(&client->dev, "setup failed, %d\n", ret);
 	}
 
-	i2c_set_clientdata(client, chip);
 	return 0;
 
 err_exit:
@@ -966,8 +1052,6 @@
 	return ret;
 }
 
-<<<<<<< HEAD
-=======
 #ifdef CONFIG_PM_SLEEP
 static int pca953x_regcache_sync(struct device *dev)
 {
@@ -1058,7 +1142,6 @@
 }
 #endif
 
->>>>>>> 407d19ab
 /* convenience to stop overlong match-table lines */
 #define OF_953X(__nrgpio, __int) (void *)(__nrgpio | PCA953X_TYPE | __int)
 #define OF_957X(__nrgpio, __int) (void *)(__nrgpio | PCA957X_TYPE | __int)
@@ -1105,9 +1188,12 @@
 
 MODULE_DEVICE_TABLE(of, pca953x_dt_ids);
 
+static SIMPLE_DEV_PM_OPS(pca953x_pm_ops, pca953x_suspend, pca953x_resume);
+
 static struct i2c_driver pca953x_driver = {
 	.driver = {
 		.name	= "pca953x",
+		.pm	= &pca953x_pm_ops,
 		.of_match_table = pca953x_dt_ids,
 		.acpi_match_table = ACPI_PTR(pca953x_acpi_ids),
 	},
