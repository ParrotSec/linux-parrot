// SPDX-License-Identifier: GPL-2.0-or-later
/*
 * Driver for pcf857x, pca857x, and pca967x I2C GPIO expanders
 *
 * Copyright (C) 2007 David Brownell
 */

#include <linux/gpio/driver.h>
#include <linux/i2c.h>
#include <linux/platform_data/pcf857x.h>
#include <linux/interrupt.h>
#include <linux/irq.h>
#include <linux/irqdomain.h>
#include <linux/kernel.h>
#include <linux/module.h>
#include <linux/of.h>
#include <linux/of_device.h>
#include <linux/slab.h>
#include <linux/spinlock.h>


static const struct i2c_device_id pcf857x_id[] = {
	{ "pcf8574", 8 },
	{ "pcf8574a", 8 },
	{ "pca8574", 8 },
	{ "pca9670", 8 },
	{ "pca9672", 8 },
	{ "pca9674", 8 },
	{ "pcf8575", 16 },
	{ "pca8575", 16 },
	{ "pca9671", 16 },
	{ "pca9673", 16 },
	{ "pca9675", 16 },
	{ "max7328", 8 },
	{ "max7329", 8 },
	{ }
};
MODULE_DEVICE_TABLE(i2c, pcf857x_id);

#ifdef CONFIG_OF
static const struct of_device_id pcf857x_of_table[] = {
	{ .compatible = "nxp,pcf8574" },
	{ .compatible = "nxp,pcf8574a" },
	{ .compatible = "nxp,pca8574" },
	{ .compatible = "nxp,pca9670" },
	{ .compatible = "nxp,pca9672" },
	{ .compatible = "nxp,pca9674" },
	{ .compatible = "nxp,pcf8575" },
	{ .compatible = "nxp,pca8575" },
	{ .compatible = "nxp,pca9671" },
	{ .compatible = "nxp,pca9673" },
	{ .compatible = "nxp,pca9675" },
	{ .compatible = "maxim,max7328" },
	{ .compatible = "maxim,max7329" },
	{ }
};
MODULE_DEVICE_TABLE(of, pcf857x_of_table);
#endif

/*
 * The pcf857x, pca857x, and pca967x chips only expose one read and one
 * write register.  Writing a "one" bit (to match the reset state) lets
 * that pin be used as an input; it's not an open-drain model, but acts
 * a bit like one.  This is described as "quasi-bidirectional"; read the
 * chip documentation for details.
 *
 * Many other I2C GPIO expander chips (like the pca953x models) have
 * more complex register models and more conventional circuitry using
 * push/pull drivers.  They often use the same 0x20..0x27 addresses as
 * pcf857x parts, making the "legacy" I2C driver model problematic.
 */
struct pcf857x {
	struct gpio_chip	chip;
	struct irq_chip		irqchip;
	struct i2c_client	*client;
	struct mutex		lock;		/* protect 'out' */
	unsigned		out;		/* software latch */
	unsigned		status;		/* current status */
	unsigned		irq_enabled;	/* enabled irqs */

	int (*write)(struct i2c_client *client, unsigned data);
	int (*read)(struct i2c_client *client);
};

/*-------------------------------------------------------------------------*/

/* Talk to 8-bit I/O expander */

static int i2c_write_le8(struct i2c_client *client, unsigned data)
{
	return i2c_smbus_write_byte(client, data);
}

static int i2c_read_le8(struct i2c_client *client)
{
	return (int)i2c_smbus_read_byte(client);
}

/* Talk to 16-bit I/O expander */

static int i2c_write_le16(struct i2c_client *client, unsigned word)
{
	u8 buf[2] = { word & 0xff, word >> 8, };
	int status;

	status = i2c_master_send(client, buf, 2);
	return (status < 0) ? status : 0;
}

static int i2c_read_le16(struct i2c_client *client)
{
	u8 buf[2];
	int status;

	status = i2c_master_recv(client, buf, 2);
	if (status < 0)
		return status;
	return (buf[1] << 8) | buf[0];
}

/*-------------------------------------------------------------------------*/

static int pcf857x_input(struct gpio_chip *chip, unsigned offset)
{
	struct pcf857x	*gpio = gpiochip_get_data(chip);
	int		status;

	mutex_lock(&gpio->lock);
	gpio->out |= (1 << offset);
	status = gpio->write(gpio->client, gpio->out);
	mutex_unlock(&gpio->lock);

	return status;
}

static int pcf857x_get(struct gpio_chip *chip, unsigned offset)
{
	struct pcf857x	*gpio = gpiochip_get_data(chip);
	int		value;

	value = gpio->read(gpio->client);
	return (value < 0) ? value : !!(value & (1 << offset));
}

static int pcf857x_output(struct gpio_chip *chip, unsigned offset, int value)
{
	struct pcf857x	*gpio = gpiochip_get_data(chip);
	unsigned	bit = 1 << offset;
	int		status;

	mutex_lock(&gpio->lock);
	if (value)
		gpio->out |= bit;
	else
		gpio->out &= ~bit;
	status = gpio->write(gpio->client, gpio->out);
	mutex_unlock(&gpio->lock);

	return status;
}

static void pcf857x_set(struct gpio_chip *chip, unsigned offset, int value)
{
	pcf857x_output(chip, offset, value);
}

/*-------------------------------------------------------------------------*/

static irqreturn_t pcf857x_irq(int irq, void *data)
{
	struct pcf857x  *gpio = data;
	unsigned long change, i, status;

	status = gpio->read(gpio->client);

	/*
	 * call the interrupt handler iff gpio is used as
	 * interrupt source, just to avoid bad irqs
	 */
	mutex_lock(&gpio->lock);
	change = (gpio->status ^ status) & gpio->irq_enabled;
	gpio->status = status;
	mutex_unlock(&gpio->lock);

	for_each_set_bit(i, &change, gpio->chip.ngpio)
		handle_nested_irq(irq_find_mapping(gpio->chip.irq.domain, i));

	return IRQ_HANDLED;
}

/*
 * NOP functions
 */
static void noop(struct irq_data *data) { }

static int pcf857x_irq_set_wake(struct irq_data *data, unsigned int on)
{
	struct pcf857x *gpio = irq_data_get_irq_chip_data(data);

	return irq_set_irq_wake(gpio->client->irq, on);
}

static void pcf857x_irq_enable(struct irq_data *data)
{
	struct pcf857x *gpio = irq_data_get_irq_chip_data(data);

	gpio->irq_enabled |= (1 << data->hwirq);
}

static void pcf857x_irq_disable(struct irq_data *data)
{
	struct pcf857x *gpio = irq_data_get_irq_chip_data(data);

	gpio->irq_enabled &= ~(1 << data->hwirq);
}

static void pcf857x_irq_bus_lock(struct irq_data *data)
{
	struct pcf857x *gpio = irq_data_get_irq_chip_data(data);

	mutex_lock(&gpio->lock);
}

static void pcf857x_irq_bus_sync_unlock(struct irq_data *data)
{
	struct pcf857x *gpio = irq_data_get_irq_chip_data(data);

	mutex_unlock(&gpio->lock);
}

/*-------------------------------------------------------------------------*/

static int pcf857x_probe(struct i2c_client *client,
			 const struct i2c_device_id *id)
{
	struct pcf857x_platform_data	*pdata = dev_get_platdata(&client->dev);
	struct device_node		*np = client->dev.of_node;
	struct pcf857x			*gpio;
	unsigned int			n_latch = 0;
	int				status;

	if (IS_ENABLED(CONFIG_OF) && np)
		of_property_read_u32(np, "lines-initial-states", &n_latch);
	else if (pdata)
		n_latch = pdata->n_latch;
	else
		dev_dbg(&client->dev, "no platform data\n");

	/* Allocate, initialize, and register this gpio_chip. */
	gpio = devm_kzalloc(&client->dev, sizeof(*gpio), GFP_KERNEL);
	if (!gpio)
		return -ENOMEM;

	mutex_init(&gpio->lock);

	gpio->chip.base			= pdata ? pdata->gpio_base : -1;
	gpio->chip.can_sleep		= true;
	gpio->chip.parent		= &client->dev;
	gpio->chip.owner		= THIS_MODULE;
	gpio->chip.get			= pcf857x_get;
	gpio->chip.set			= pcf857x_set;
	gpio->chip.direction_input	= pcf857x_input;
	gpio->chip.direction_output	= pcf857x_output;
	gpio->chip.ngpio		= id->driver_data;

	/* NOTE:  the OnSemi jlc1562b is also largely compatible with
	 * these parts, notably for output.  It has a low-resolution
	 * DAC instead of pin change IRQs; and its inputs can be the
	 * result of comparators.
	 */

	/* 8574 addresses are 0x20..0x27; 8574a uses 0x38..0x3f;
	 * 9670, 9672, 9764, and 9764a use quite a variety.
	 *
	 * NOTE: we don't distinguish here between *4 and *4a parts.
	 */
	if (gpio->chip.ngpio == 8) {
		gpio->write	= i2c_write_le8;
		gpio->read	= i2c_read_le8;

		if (!i2c_check_functionality(client->adapter,
				I2C_FUNC_SMBUS_BYTE))
			status = -EIO;

		/* fail if there's no chip present */
		else
			status = i2c_smbus_read_byte(client);

	/* '75/'75c addresses are 0x20..0x27, just like the '74;
	 * the '75c doesn't have a current source pulling high.
	 * 9671, 9673, and 9765 use quite a variety of addresses.
	 *
	 * NOTE: we don't distinguish here between '75 and '75c parts.
	 */
	} else if (gpio->chip.ngpio == 16) {
		gpio->write	= i2c_write_le16;
		gpio->read	= i2c_read_le16;

		if (!i2c_check_functionality(client->adapter, I2C_FUNC_I2C))
			status = -EIO;

		/* fail if there's no chip present */
		else
			status = i2c_read_le16(client);

	} else {
		dev_dbg(&client->dev, "unsupported number of gpios\n");
		status = -EINVAL;
	}

	if (status < 0)
		goto fail;

	gpio->chip.label = client->name;

	gpio->client = client;
	i2c_set_clientdata(client, gpio);

	/* NOTE:  these chips have strange "quasi-bidirectional" I/O pins.
	 * We can't actually know whether a pin is configured (a) as output
	 * and driving the signal low, or (b) as input and reporting a low
	 * value ... without knowing the last value written since the chip
	 * came out of reset (if any).  We can't read the latched output.
	 *
	 * In short, the only reliable solution for setting up pin direction
	 * is to do it explicitly.  The setup() method can do that, but it
	 * may cause transient glitching since it can't know the last value
	 * written (some pins may need to be driven low).
	 *
	 * Using n_latch avoids that trouble.  When left initialized to zero,
	 * our software copy of the "latch" then matches the chip's all-ones
	 * reset state.  Otherwise it flags pins to be driven low.
	 */
	gpio->out = ~n_latch;
<<<<<<< HEAD
	gpio->status = gpio->out;
=======
	gpio->status = gpio->read(gpio->client);
>>>>>>> 4e026225

	/* Enable irqchip if we have an interrupt */
	if (client->irq) {
		struct gpio_irq_chip *girq;

		gpio->irqchip.name = "pcf857x";
		gpio->irqchip.irq_enable = pcf857x_irq_enable;
		gpio->irqchip.irq_disable = pcf857x_irq_disable;
		gpio->irqchip.irq_ack = noop;
		gpio->irqchip.irq_mask = noop;
		gpio->irqchip.irq_unmask = noop;
		gpio->irqchip.irq_set_wake = pcf857x_irq_set_wake;
		gpio->irqchip.irq_bus_lock = pcf857x_irq_bus_lock;
		gpio->irqchip.irq_bus_sync_unlock = pcf857x_irq_bus_sync_unlock;

		status = devm_request_threaded_irq(&client->dev, client->irq,
					NULL, pcf857x_irq, IRQF_ONESHOT |
					IRQF_TRIGGER_FALLING | IRQF_SHARED,
					dev_name(&client->dev), gpio);
		if (status)
			goto fail;

		girq = &gpio->chip.irq;
		girq->chip = &gpio->irqchip;
		/* This will let us handle the parent IRQ in the driver */
		girq->parent_handler = NULL;
		girq->num_parents = 0;
		girq->parents = NULL;
		girq->default_type = IRQ_TYPE_NONE;
		girq->handler = handle_level_irq;
		girq->threaded = true;
	}

	status = devm_gpiochip_add_data(&client->dev, &gpio->chip, gpio);
	if (status < 0)
		goto fail;

	/* Let platform code set up the GPIOs and their users.
	 * Now is the first time anyone could use them.
	 */
	if (pdata && pdata->setup) {
		status = pdata->setup(client,
				gpio->chip.base, gpio->chip.ngpio,
				pdata->context);
		if (status < 0)
			dev_warn(&client->dev, "setup --> %d\n", status);
	}

	dev_info(&client->dev, "probed\n");

	return 0;

fail:
	dev_dbg(&client->dev, "probe error %d for '%s'\n", status,
		client->name);

	return status;
}

static int pcf857x_remove(struct i2c_client *client)
{
	struct pcf857x_platform_data	*pdata = dev_get_platdata(&client->dev);
	struct pcf857x			*gpio = i2c_get_clientdata(client);
	int				status = 0;

	if (pdata && pdata->teardown) {
		status = pdata->teardown(client,
				gpio->chip.base, gpio->chip.ngpio,
				pdata->context);
		if (status < 0) {
			dev_err(&client->dev, "%s --> %d\n",
					"teardown", status);
			return status;
		}
	}

	return status;
}

static void pcf857x_shutdown(struct i2c_client *client)
{
	struct pcf857x *gpio = i2c_get_clientdata(client);

	/* Drive all the I/O lines high */
	gpio->write(gpio->client, BIT(gpio->chip.ngpio) - 1);
}

static struct i2c_driver pcf857x_driver = {
	.driver = {
		.name	= "pcf857x",
		.of_match_table = of_match_ptr(pcf857x_of_table),
	},
	.probe	= pcf857x_probe,
	.remove	= pcf857x_remove,
	.shutdown = pcf857x_shutdown,
	.id_table = pcf857x_id,
};

static int __init pcf857x_init(void)
{
	return i2c_add_driver(&pcf857x_driver);
}
/* register after i2c postcore initcall and before
 * subsys initcalls that may rely on these GPIOs
 */
subsys_initcall(pcf857x_init);

static void __exit pcf857x_exit(void)
{
	i2c_del_driver(&pcf857x_driver);
}
module_exit(pcf857x_exit);

MODULE_LICENSE("GPL");
MODULE_AUTHOR("David Brownell");<|MERGE_RESOLUTION|>--- conflicted
+++ resolved
@@ -332,11 +332,7 @@
 	 * reset state.  Otherwise it flags pins to be driven low.
 	 */
 	gpio->out = ~n_latch;
-<<<<<<< HEAD
-	gpio->status = gpio->out;
-=======
 	gpio->status = gpio->read(gpio->client);
->>>>>>> 4e026225
 
 	/* Enable irqchip if we have an interrupt */
 	if (client->irq) {
