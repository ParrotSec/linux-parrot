/*
 * OF helpers for the GPIO API
 *
 * Copyright (c) 2007-2008  MontaVista Software, Inc.
 *
 * Author: Anton Vorontsov <avorontsov@ru.mvista.com>
 *
 * This program is free software; you can redistribute it and/or modify
 * it under the terms of the GNU General Public License as published by
 * the Free Software Foundation; either version 2 of the License, or
 * (at your option) any later version.
 */

#include <linux/device.h>
#include <linux/err.h>
#include <linux/errno.h>
#include <linux/module.h>
#include <linux/io.h>
#include <linux/gpio/consumer.h>
#include <linux/of.h>
#include <linux/of_address.h>
#include <linux/of_gpio.h>
#include <linux/pinctrl/pinctrl.h>
#include <linux/slab.h>
#include <linux/gpio/machine.h>

#include "gpiolib.h"

static int of_gpiochip_match_node_and_xlate(struct gpio_chip *chip, void *data)
{
	struct of_phandle_args *gpiospec = data;

	return chip->gpiodev->dev.of_node == gpiospec->np &&
				chip->of_xlate &&
				chip->of_xlate(chip, gpiospec, NULL) >= 0;
}

static struct gpio_chip *of_find_gpiochip_by_xlate(
					struct of_phandle_args *gpiospec)
{
	return gpiochip_find(gpiospec, of_gpiochip_match_node_and_xlate);
}

static struct gpio_desc *of_xlate_and_get_gpiod_flags(struct gpio_chip *chip,
					struct of_phandle_args *gpiospec,
					enum of_gpio_flags *flags)
{
	int ret;

	if (chip->of_gpio_n_cells != gpiospec->args_count)
		return ERR_PTR(-EINVAL);

	ret = chip->of_xlate(chip, gpiospec, flags);
	if (ret < 0)
		return ERR_PTR(ret);

	return gpiochip_get_desc(chip, ret);
}

static void of_gpio_flags_quirks(struct device_node *np,
				 enum of_gpio_flags *flags)
{
	/*
	 * Some GPIO fixed regulator quirks.
	 * Note that active low is the default.
	 */
	if (IS_ENABLED(CONFIG_REGULATOR) &&
	    (of_device_is_compatible(np, "regulator-fixed") ||
	     of_device_is_compatible(np, "reg-fixed-voltage") ||
<<<<<<< HEAD
	     of_device_is_compatible(np, "regulator-gpio"))) {
=======
	     (!(strcmp(propname, "enable-gpio") &&
		strcmp(propname, "enable-gpios")) &&
	      of_device_is_compatible(np, "regulator-gpio")))) {
>>>>>>> 407d19ab
		/*
		 * The regulator GPIO handles are specified such that the
		 * presence or absence of "enable-active-high" solely controls
		 * the polarity of the GPIO line. Any phandle flags must
		 * be actively ignored.
		 */
		if (*flags & OF_GPIO_ACTIVE_LOW) {
			pr_warn("%s GPIO handle specifies active low - ignored\n",
				of_node_full_name(np));
			*flags &= ~OF_GPIO_ACTIVE_LOW;
		}
		if (!of_property_read_bool(np, "enable-active-high"))
			*flags |= OF_GPIO_ACTIVE_LOW;
	}
	/*
	 * Legacy open drain handling for fixed voltage regulators.
	 */
	if (IS_ENABLED(CONFIG_REGULATOR) &&
	    of_device_is_compatible(np, "reg-fixed-voltage") &&
	    of_property_read_bool(np, "gpio-open-drain")) {
		*flags |= (OF_GPIO_SINGLE_ENDED | OF_GPIO_OPEN_DRAIN);
		pr_info("%s uses legacy open drain flag - update the DTS if you can\n",
			of_node_full_name(np));
	}
<<<<<<< HEAD
=======

	/*
	 * Legacy handling of SPI active high chip select. If we have a
	 * property named "cs-gpios" we need to inspect the child node
	 * to determine if the flags should have inverted semantics.
	 */
	if (IS_ENABLED(CONFIG_SPI_MASTER) && !strcmp(propname, "cs-gpios") &&
	    of_property_read_bool(np, "cs-gpios")) {
		struct device_node *child;
		u32 cs;
		int ret;

		for_each_child_of_node(np, child) {
			ret = of_property_read_u32(child, "reg", &cs);
			if (ret)
				continue;
			if (cs == index) {
				/*
				 * SPI children have active low chip selects
				 * by default. This can be specified negatively
				 * by just omitting "spi-cs-high" in the
				 * device node, or actively by tagging on
				 * GPIO_ACTIVE_LOW as flag in the device
				 * tree. If the line is simultaneously
				 * tagged as active low in the device tree
				 * and has the "spi-cs-high" set, we get a
				 * conflict and the "spi-cs-high" flag will
				 * take precedence.
				 */
				if (of_property_read_bool(child, "spi-cs-high")) {
					if (*flags & OF_GPIO_ACTIVE_LOW) {
						pr_warn("%s GPIO handle specifies active low - ignored\n",
							of_node_full_name(child));
						*flags &= ~OF_GPIO_ACTIVE_LOW;
					}
				} else {
					if (!(*flags & OF_GPIO_ACTIVE_LOW))
						pr_info("%s enforce active low on chipselect handle\n",
							of_node_full_name(child));
					*flags |= OF_GPIO_ACTIVE_LOW;
				}
				of_node_put(child);
				break;
			}
		}
	}
>>>>>>> 407d19ab
}

/**
 * of_get_named_gpiod_flags() - Get a GPIO descriptor and flags for GPIO API
 * @np:		device node to get GPIO from
 * @propname:	property name containing gpio specifier(s)
 * @index:	index of the GPIO
 * @flags:	a flags pointer to fill in
 *
 * Returns GPIO descriptor to use with Linux GPIO API, or one of the errno
 * value on the error condition. If @flags is not NULL the function also fills
 * in flags for the GPIO.
 */
struct gpio_desc *of_get_named_gpiod_flags(struct device_node *np,
		     const char *propname, int index, enum of_gpio_flags *flags)
{
	struct of_phandle_args gpiospec;
	struct gpio_chip *chip;
	struct gpio_desc *desc;
	int ret;

	ret = of_parse_phandle_with_args_map(np, propname, "gpio", index,
					     &gpiospec);
	if (ret) {
		pr_debug("%s: can't parse '%s' property of node '%pOF[%d]'\n",
			__func__, propname, np, index);
		return ERR_PTR(ret);
	}

	chip = of_find_gpiochip_by_xlate(&gpiospec);
	if (!chip) {
		desc = ERR_PTR(-EPROBE_DEFER);
		goto out;
	}

	desc = of_xlate_and_get_gpiod_flags(chip, &gpiospec, flags);
	if (IS_ERR(desc))
		goto out;

	if (flags)
		of_gpio_flags_quirks(np, flags);

	pr_debug("%s: parsed '%s' property of node '%pOF[%d]' - status (%d)\n",
		 __func__, propname, np, index,
		 PTR_ERR_OR_ZERO(desc));

out:
	of_node_put(gpiospec.np);

	return desc;
}

int of_get_named_gpio_flags(struct device_node *np, const char *list_name,
			    int index, enum of_gpio_flags *flags)
{
	struct gpio_desc *desc;

	desc = of_get_named_gpiod_flags(np, list_name, index, flags);

	if (IS_ERR(desc))
		return PTR_ERR(desc);
	else
		return desc_to_gpio(desc);
}
EXPORT_SYMBOL(of_get_named_gpio_flags);

/*
 * The SPI GPIO bindings happened before we managed to establish that GPIO
 * properties should be named "foo-gpios" so we have this special kludge for
 * them.
 */
static struct gpio_desc *of_find_spi_gpio(struct device *dev, const char *con_id,
					  enum of_gpio_flags *of_flags)
{
	char prop_name[32]; /* 32 is max size of property name */
	struct device_node *np = dev->of_node;
	struct gpio_desc *desc;

	/*
	 * Hopefully the compiler stubs the rest of the function if this
	 * is false.
	 */
	if (!IS_ENABLED(CONFIG_SPI_MASTER))
		return ERR_PTR(-ENOENT);

	/* Allow this specifically for "spi-gpio" devices */
	if (!of_device_is_compatible(np, "spi-gpio") || !con_id)
		return ERR_PTR(-ENOENT);

	/* Will be "gpio-sck", "gpio-mosi" or "gpio-miso" */
	snprintf(prop_name, sizeof(prop_name), "%s-%s", "gpio", con_id);

	desc = of_get_named_gpiod_flags(np, prop_name, 0, of_flags);
	return desc;
}

/*
 * Some regulator bindings happened before we managed to establish that GPIO
 * properties should be named "foo-gpios" so we have this special kludge for
 * them.
 */
static struct gpio_desc *of_find_regulator_gpio(struct device *dev, const char *con_id,
						enum of_gpio_flags *of_flags)
{
	/* These are the connection IDs we accept as legacy GPIO phandles */
	const char *whitelist[] = {
		"wlf,ldoena", /* Arizona */
		"wlf,ldo1ena", /* WM8994 */
		"wlf,ldo2ena", /* WM8994 */
	};
	struct device_node *np = dev->of_node;
	struct gpio_desc *desc;
	int i;

	if (!IS_ENABLED(CONFIG_REGULATOR))
		return ERR_PTR(-ENOENT);

	if (!con_id)
		return ERR_PTR(-ENOENT);

	i = match_string(whitelist, ARRAY_SIZE(whitelist), con_id);
	if (i < 0)
		return ERR_PTR(-ENOENT);

	desc = of_get_named_gpiod_flags(np, con_id, 0, of_flags);
	return desc;
}

struct gpio_desc *of_find_gpio(struct device *dev, const char *con_id,
			       unsigned int idx, unsigned long *flags)
{
	char prop_name[32]; /* 32 is max size of property name */
	enum of_gpio_flags of_flags;
	struct gpio_desc *desc;
	unsigned int i;

	/* Try GPIO property "foo-gpios" and "foo-gpio" */
	for (i = 0; i < ARRAY_SIZE(gpio_suffixes); i++) {
		if (con_id)
			snprintf(prop_name, sizeof(prop_name), "%s-%s", con_id,
				 gpio_suffixes[i]);
		else
			snprintf(prop_name, sizeof(prop_name), "%s",
				 gpio_suffixes[i]);

		desc = of_get_named_gpiod_flags(dev->of_node, prop_name, idx,
						&of_flags);
		/*
		 * -EPROBE_DEFER in our case means that we found a
		 * valid GPIO property, but no controller has been
		 * registered so far.
		 *
		 * This means we don't need to look any further for
		 * alternate name conventions, and we should really
		 * preserve the return code for our user to be able to
		 * retry probing later.
		 */
		if (IS_ERR(desc) && PTR_ERR(desc) == -EPROBE_DEFER)
			return desc;

		if (!IS_ERR(desc) || (PTR_ERR(desc) != -ENOENT))
			break;
	}

	/* Special handling for SPI GPIOs if used */
	if (IS_ERR(desc))
		desc = of_find_spi_gpio(dev, con_id, &of_flags);

	/* Special handling for regulator GPIOs if used */
	if (IS_ERR(desc) && PTR_ERR(desc) != -EPROBE_DEFER)
		desc = of_find_regulator_gpio(dev, con_id, &of_flags);

	if (IS_ERR(desc))
		return desc;

	if (of_flags & OF_GPIO_ACTIVE_LOW)
		*flags |= GPIO_ACTIVE_LOW;

	if (of_flags & OF_GPIO_SINGLE_ENDED) {
		if (of_flags & OF_GPIO_OPEN_DRAIN)
			*flags |= GPIO_OPEN_DRAIN;
		else
			*flags |= GPIO_OPEN_SOURCE;
	}

	if (of_flags & OF_GPIO_TRANSITORY)
		*flags |= GPIO_TRANSITORY;

	return desc;
}

/**
 * of_parse_own_gpio() - Get a GPIO hog descriptor, names and flags for GPIO API
 * @np:		device node to get GPIO from
 * @chip:	GPIO chip whose hog is parsed
 * @idx:	Index of the GPIO to parse
 * @name:	GPIO line name
 * @lflags:	bitmask of gpio_lookup_flags GPIO_* values - returned from
 *		of_find_gpio() or of_parse_own_gpio()
 * @dflags:	gpiod_flags - optional GPIO initialization flags
 *
 * Returns GPIO descriptor to use with Linux GPIO API, or one of the errno
 * value on the error condition.
 */
static struct gpio_desc *of_parse_own_gpio(struct device_node *np,
					   struct gpio_chip *chip,
					   unsigned int idx, const char **name,
					   unsigned long *lflags,
					   enum gpiod_flags *dflags)
{
	struct device_node *chip_np;
	enum of_gpio_flags xlate_flags;
	struct of_phandle_args gpiospec;
	struct gpio_desc *desc;
	unsigned int i;
	u32 tmp;
	int ret;

	chip_np = chip->of_node;
	if (!chip_np)
		return ERR_PTR(-EINVAL);

	xlate_flags = 0;
	*lflags = GPIO_LOOKUP_FLAGS_DEFAULT;
	*dflags = 0;

	ret = of_property_read_u32(chip_np, "#gpio-cells", &tmp);
	if (ret)
		return ERR_PTR(ret);

	gpiospec.np = chip_np;
	gpiospec.args_count = tmp;

	for (i = 0; i < tmp; i++) {
		ret = of_property_read_u32_index(np, "gpios", idx * tmp + i,
						 &gpiospec.args[i]);
		if (ret)
			return ERR_PTR(ret);
	}

	desc = of_xlate_and_get_gpiod_flags(chip, &gpiospec, &xlate_flags);
	if (IS_ERR(desc))
		return desc;

	if (xlate_flags & OF_GPIO_ACTIVE_LOW)
		*lflags |= GPIO_ACTIVE_LOW;
	if (xlate_flags & OF_GPIO_TRANSITORY)
		*lflags |= GPIO_TRANSITORY;

	if (of_property_read_bool(np, "input"))
		*dflags |= GPIOD_IN;
	else if (of_property_read_bool(np, "output-low"))
		*dflags |= GPIOD_OUT_LOW;
	else if (of_property_read_bool(np, "output-high"))
		*dflags |= GPIOD_OUT_HIGH;
	else {
		pr_warn("GPIO line %d (%s): no hogging state specified, bailing out\n",
			desc_to_gpio(desc), np->name);
		return ERR_PTR(-EINVAL);
	}

	if (name && of_property_read_string(np, "line-name", name))
		*name = np->name;

	return desc;
}

/**
 * of_gpiochip_scan_gpios - Scan gpio-controller for gpio definitions
 * @chip:	gpio chip to act on
 *
 * This is only used by of_gpiochip_add to request/set GPIO initial
 * configuration.
 * It returns error if it fails otherwise 0 on success.
 */
static int of_gpiochip_scan_gpios(struct gpio_chip *chip)
{
	struct gpio_desc *desc = NULL;
	struct device_node *np;
	const char *name;
	unsigned long lflags;
	enum gpiod_flags dflags;
	unsigned int i;
	int ret;

	for_each_available_child_of_node(chip->of_node, np) {
		if (!of_property_read_bool(np, "gpio-hog"))
			continue;

		for (i = 0;; i++) {
			desc = of_parse_own_gpio(np, chip, i, &name, &lflags,
						 &dflags);
			if (IS_ERR(desc))
				break;

			ret = gpiod_hog(desc, name, lflags, dflags);
			if (ret < 0) {
				of_node_put(np);
				return ret;
			}
		}
	}

	return 0;
}

/**
 * of_gpio_simple_xlate - translate gpiospec to the GPIO number and flags
 * @gc:		pointer to the gpio_chip structure
 * @gpiospec:	GPIO specifier as found in the device tree
 * @flags:	a flags pointer to fill in
 *
 * This is simple translation function, suitable for the most 1:1 mapped
 * GPIO chips. This function performs only one sanity check: whether GPIO
 * is less than ngpios (that is specified in the gpio_chip).
 */
int of_gpio_simple_xlate(struct gpio_chip *gc,
			 const struct of_phandle_args *gpiospec, u32 *flags)
{
	/*
	 * We're discouraging gpio_cells < 2, since that way you'll have to
	 * write your own xlate function (that will have to retrieve the GPIO
	 * number and the flags from a single gpio cell -- this is possible,
	 * but not recommended).
	 */
	if (gc->of_gpio_n_cells < 2) {
		WARN_ON(1);
		return -EINVAL;
	}

	if (WARN_ON(gpiospec->args_count < gc->of_gpio_n_cells))
		return -EINVAL;

	if (gpiospec->args[0] >= gc->ngpio)
		return -EINVAL;

	if (flags)
		*flags = gpiospec->args[1];

	return gpiospec->args[0];
}
EXPORT_SYMBOL(of_gpio_simple_xlate);

/**
 * of_mm_gpiochip_add_data - Add memory mapped GPIO chip (bank)
 * @np:		device node of the GPIO chip
 * @mm_gc:	pointer to the of_mm_gpio_chip allocated structure
 * @data:	driver data to store in the struct gpio_chip
 *
 * To use this function you should allocate and fill mm_gc with:
 *
 * 1) In the gpio_chip structure:
 *    - all the callbacks
 *    - of_gpio_n_cells
 *    - of_xlate callback (optional)
 *
 * 3) In the of_mm_gpio_chip structure:
 *    - save_regs callback (optional)
 *
 * If succeeded, this function will map bank's memory and will
 * do all necessary work for you. Then you'll able to use .regs
 * to manage GPIOs from the callbacks.
 */
int of_mm_gpiochip_add_data(struct device_node *np,
			    struct of_mm_gpio_chip *mm_gc,
			    void *data)
{
	int ret = -ENOMEM;
	struct gpio_chip *gc = &mm_gc->gc;

	gc->label = kasprintf(GFP_KERNEL, "%pOF", np);
	if (!gc->label)
		goto err0;

	mm_gc->regs = of_iomap(np, 0);
	if (!mm_gc->regs)
		goto err1;

	gc->base = -1;

	if (mm_gc->save_regs)
		mm_gc->save_regs(mm_gc);

	mm_gc->gc.of_node = np;

	ret = gpiochip_add_data(gc, data);
	if (ret)
		goto err2;

	return 0;
err2:
	iounmap(mm_gc->regs);
err1:
	kfree(gc->label);
err0:
	pr_err("%pOF: GPIO chip registration failed with status %d\n", np, ret);
	return ret;
}
EXPORT_SYMBOL(of_mm_gpiochip_add_data);

/**
 * of_mm_gpiochip_remove - Remove memory mapped GPIO chip (bank)
 * @mm_gc:	pointer to the of_mm_gpio_chip allocated structure
 */
void of_mm_gpiochip_remove(struct of_mm_gpio_chip *mm_gc)
{
	struct gpio_chip *gc = &mm_gc->gc;

	if (!mm_gc)
		return;

	gpiochip_remove(gc);
	iounmap(mm_gc->regs);
	kfree(gc->label);
}
EXPORT_SYMBOL(of_mm_gpiochip_remove);

static void of_gpiochip_init_valid_mask(struct gpio_chip *chip)
{
	int len, i;
	u32 start, count;
	struct device_node *np = chip->of_node;

	len = of_property_count_u32_elems(np,  "gpio-reserved-ranges");
	if (len < 0 || len % 2 != 0)
		return;

	for (i = 0; i < len; i += 2) {
		of_property_read_u32_index(np, "gpio-reserved-ranges",
					   i, &start);
		of_property_read_u32_index(np, "gpio-reserved-ranges",
					   i + 1, &count);
		if (start >= chip->ngpio || start + count >= chip->ngpio)
			continue;

		bitmap_clear(chip->valid_mask, start, count);
	}
};

#ifdef CONFIG_PINCTRL
static int of_gpiochip_add_pin_range(struct gpio_chip *chip)
{
	struct device_node *np = chip->of_node;
	struct of_phandle_args pinspec;
	struct pinctrl_dev *pctldev;
	int index = 0, ret;
	const char *name;
	static const char group_names_propname[] = "gpio-ranges-group-names";
	struct property *group_names;

	if (!np)
		return 0;

	group_names = of_find_property(np, group_names_propname, NULL);

	for (;; index++) {
		ret = of_parse_phandle_with_fixed_args(np, "gpio-ranges", 3,
				index, &pinspec);
		if (ret)
			break;

		pctldev = of_pinctrl_get(pinspec.np);
		of_node_put(pinspec.np);
		if (!pctldev)
			return -EPROBE_DEFER;

		if (pinspec.args[2]) {
			if (group_names) {
				of_property_read_string_index(np,
						group_names_propname,
						index, &name);
				if (strlen(name)) {
					pr_err("%pOF: Group name of numeric GPIO ranges must be the empty string.\n",
						np);
					break;
				}
			}
			/* npins != 0: linear range */
			ret = gpiochip_add_pin_range(chip,
					pinctrl_dev_get_devname(pctldev),
					pinspec.args[0],
					pinspec.args[1],
					pinspec.args[2]);
			if (ret)
				return ret;
		} else {
			/* npins == 0: special range */
			if (pinspec.args[1]) {
				pr_err("%pOF: Illegal gpio-range format.\n",
					np);
				break;
			}

			if (!group_names) {
				pr_err("%pOF: GPIO group range requested but no %s property.\n",
					np, group_names_propname);
				break;
			}

			ret = of_property_read_string_index(np,
						group_names_propname,
						index, &name);
			if (ret)
				break;

			if (!strlen(name)) {
				pr_err("%pOF: Group name of GPIO group range cannot be the empty string.\n",
				np);
				break;
			}

			ret = gpiochip_add_pingroup_range(chip, pctldev,
						pinspec.args[0], name);
			if (ret)
				return ret;
		}
	}

	return 0;
}

#else
static int of_gpiochip_add_pin_range(struct gpio_chip *chip) { return 0; }
#endif

int of_gpiochip_add(struct gpio_chip *chip)
{
	int status;

	if (!chip->of_node)
		return 0;

	if (!chip->of_xlate) {
		chip->of_gpio_n_cells = 2;
		chip->of_xlate = of_gpio_simple_xlate;
	}

	if (chip->of_gpio_n_cells > MAX_PHANDLE_ARGS)
		return -EINVAL;

	of_gpiochip_init_valid_mask(chip);

	status = of_gpiochip_add_pin_range(chip);
	if (status)
		return status;

	/* If the chip defines names itself, these take precedence */
	if (!chip->names)
		devprop_gpiochip_set_names(chip,
					   of_fwnode_handle(chip->of_node));

	of_node_get(chip->of_node);

	return of_gpiochip_scan_gpios(chip);
}

void of_gpiochip_remove(struct gpio_chip *chip)
{
	gpiochip_remove_pin_ranges(chip);
	of_node_put(chip->of_node);
}<|MERGE_RESOLUTION|>--- conflicted
+++ resolved
@@ -1,14 +1,10 @@
+// SPDX-License-Identifier: GPL-2.0+
 /*
  * OF helpers for the GPIO API
  *
  * Copyright (c) 2007-2008  MontaVista Software, Inc.
  *
  * Author: Anton Vorontsov <avorontsov@ru.mvista.com>
- *
- * This program is free software; you can redistribute it and/or modify
- * it under the terms of the GNU General Public License as published by
- * the Free Software Foundation; either version 2 of the License, or
- * (at your option) any later version.
  */
 
 #include <linux/device.h>
@@ -58,8 +54,31 @@
 }
 
 static void of_gpio_flags_quirks(struct device_node *np,
-				 enum of_gpio_flags *flags)
-{
+				 const char *propname,
+				 enum of_gpio_flags *flags,
+				 int index)
+{
+	/*
+	 * Handle MMC "cd-inverted" and "wp-inverted" semantics.
+	 */
+	if (IS_ENABLED(CONFIG_MMC)) {
+		/*
+		 * Active low is the default according to the
+		 * SDHCI specification and the device tree
+		 * bindings. However the code in the current
+		 * kernel was written such that the phandle
+		 * flags were always respected, and "cd-inverted"
+		 * would invert the flag from the device phandle.
+		 */
+		if (!strcmp(propname, "cd-gpios")) {
+			if (of_property_read_bool(np, "cd-inverted"))
+				*flags ^= OF_GPIO_ACTIVE_LOW;
+		}
+		if (!strcmp(propname, "wp-gpios")) {
+			if (of_property_read_bool(np, "wp-inverted"))
+				*flags ^= OF_GPIO_ACTIVE_LOW;
+		}
+	}
 	/*
 	 * Some GPIO fixed regulator quirks.
 	 * Note that active low is the default.
@@ -67,13 +86,9 @@
 	if (IS_ENABLED(CONFIG_REGULATOR) &&
 	    (of_device_is_compatible(np, "regulator-fixed") ||
 	     of_device_is_compatible(np, "reg-fixed-voltage") ||
-<<<<<<< HEAD
-	     of_device_is_compatible(np, "regulator-gpio"))) {
-=======
 	     (!(strcmp(propname, "enable-gpio") &&
 		strcmp(propname, "enable-gpios")) &&
 	      of_device_is_compatible(np, "regulator-gpio")))) {
->>>>>>> 407d19ab
 		/*
 		 * The regulator GPIO handles are specified such that the
 		 * presence or absence of "enable-active-high" solely controls
@@ -98,8 +113,6 @@
 		pr_info("%s uses legacy open drain flag - update the DTS if you can\n",
 			of_node_full_name(np));
 	}
-<<<<<<< HEAD
-=======
 
 	/*
 	 * Legacy handling of SPI active high chip select. If we have a
@@ -146,7 +159,6 @@
 			}
 		}
 	}
->>>>>>> 407d19ab
 }
 
 /**
@@ -187,7 +199,7 @@
 		goto out;
 
 	if (flags)
-		of_gpio_flags_quirks(np, flags);
+		of_gpio_flags_quirks(np, propname, flags, index);
 
 	pr_debug("%s: parsed '%s' property of node '%pOF[%d]' - status (%d)\n",
 		 __func__, propname, np, index,
@@ -335,6 +347,11 @@
 	if (of_flags & OF_GPIO_TRANSITORY)
 		*flags |= GPIO_TRANSITORY;
 
+	if (of_flags & OF_GPIO_PULL_UP)
+		*flags |= GPIO_PULL_UP;
+	if (of_flags & OF_GPIO_PULL_DOWN)
+		*flags |= GPIO_PULL_DOWN;
+
 	return desc;
 }
 
@@ -403,8 +420,8 @@
 	else if (of_property_read_bool(np, "output-high"))
 		*dflags |= GPIOD_OUT_HIGH;
 	else {
-		pr_warn("GPIO line %d (%s): no hogging state specified, bailing out\n",
-			desc_to_gpio(desc), np->name);
+		pr_warn("GPIO line %d (%pOFn): no hogging state specified, bailing out\n",
+			desc_to_gpio(desc), np);
 		return ERR_PTR(-EINVAL);
 	}
 
@@ -700,7 +717,13 @@
 
 	of_node_get(chip->of_node);
 
-	return of_gpiochip_scan_gpios(chip);
+	status = of_gpiochip_scan_gpios(chip);
+	if (status) {
+		of_node_put(chip->of_node);
+		gpiochip_remove_pin_ranges(chip);
+	}
+
+	return status;
 }
 
 void of_gpiochip_remove(struct gpio_chip *chip)
