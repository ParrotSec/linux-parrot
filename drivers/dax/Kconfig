--- conflicted
+++ resolved
@@ -30,9 +30,6 @@
 	  driver consumes memory ranges allocated and exported by the
 	  libnvdimm sub-system.
 
-<<<<<<< HEAD
-	  Say Y if unsure
-=======
 	  Say M if unsure
 
 config DEV_DAX_KMEM
@@ -59,6 +56,5 @@
 	  Older versions of the libdaxctl library expect to find all
 	  device-dax instances under /sys/class/dax. If libdaxctl in
 	  your distribution is older than v58 say M, otherwise say N.
->>>>>>> 407d19ab
 
 endif