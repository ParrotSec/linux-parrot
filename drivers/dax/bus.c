// SPDX-License-Identifier: GPL-2.0
/* Copyright(c) 2017-2018 Intel Corporation. All rights reserved. */
#include <linux/memremap.h>
#include <linux/device.h>
#include <linux/mutex.h>
#include <linux/list.h>
#include <linux/slab.h>
#include <linux/dax.h>
#include <linux/io.h>
#include "dax-private.h"
#include "bus.h"

static struct class *dax_class;

static DEFINE_MUTEX(dax_bus_lock);

#define DAX_NAME_LEN 30
struct dax_id {
	struct list_head list;
	char dev_name[DAX_NAME_LEN];
};

static int dax_bus_uevent(struct device *dev, struct kobj_uevent_env *env)
{
	/*
	 * We only ever expect to handle device-dax instances, i.e. the
	 * @type argument to MODULE_ALIAS_DAX_DEVICE() is always zero
	 */
	return add_uevent_var(env, "MODALIAS=" DAX_DEVICE_MODALIAS_FMT, 0);
}

static struct dax_device_driver *to_dax_drv(struct device_driver *drv)
{
	return container_of(drv, struct dax_device_driver, drv);
}

static struct dax_id *__dax_match_id(struct dax_device_driver *dax_drv,
		const char *dev_name)
{
	struct dax_id *dax_id;

	lockdep_assert_held(&dax_bus_lock);

	list_for_each_entry(dax_id, &dax_drv->ids, list)
		if (sysfs_streq(dax_id->dev_name, dev_name))
			return dax_id;
	return NULL;
}

static int dax_match_id(struct dax_device_driver *dax_drv, struct device *dev)
{
	int match;

	mutex_lock(&dax_bus_lock);
	match = !!__dax_match_id(dax_drv, dev_name(dev));
	mutex_unlock(&dax_bus_lock);

	return match;
}

enum id_action {
	ID_REMOVE,
	ID_ADD,
};

static ssize_t do_id_store(struct device_driver *drv, const char *buf,
		size_t count, enum id_action action)
{
	struct dax_device_driver *dax_drv = to_dax_drv(drv);
	unsigned int region_id, id;
	char devname[DAX_NAME_LEN];
	struct dax_id *dax_id;
	ssize_t rc = count;
	int fields;

	fields = sscanf(buf, "dax%d.%d", &region_id, &id);
	if (fields != 2)
		return -EINVAL;
	sprintf(devname, "dax%d.%d", region_id, id);
	if (!sysfs_streq(buf, devname))
		return -EINVAL;

	mutex_lock(&dax_bus_lock);
	dax_id = __dax_match_id(dax_drv, buf);
	if (!dax_id) {
		if (action == ID_ADD) {
			dax_id = kzalloc(sizeof(*dax_id), GFP_KERNEL);
			if (dax_id) {
				strncpy(dax_id->dev_name, buf, DAX_NAME_LEN);
				list_add(&dax_id->list, &dax_drv->ids);
			} else
				rc = -ENOMEM;
		} else
			/* nothing to remove */;
	} else if (action == ID_REMOVE) {
		list_del(&dax_id->list);
		kfree(dax_id);
	} else
		/* dax_id already added */;
	mutex_unlock(&dax_bus_lock);

	if (rc < 0)
		return rc;
	if (action == ID_ADD)
		rc = driver_attach(drv);
	if (rc)
		return rc;
	return count;
}

static ssize_t new_id_store(struct device_driver *drv, const char *buf,
		size_t count)
{
	return do_id_store(drv, buf, count, ID_ADD);
}
static DRIVER_ATTR_WO(new_id);

static ssize_t remove_id_store(struct device_driver *drv, const char *buf,
		size_t count)
{
	return do_id_store(drv, buf, count, ID_REMOVE);
}
static DRIVER_ATTR_WO(remove_id);

static struct attribute *dax_drv_attrs[] = {
	&driver_attr_new_id.attr,
	&driver_attr_remove_id.attr,
	NULL,
};
ATTRIBUTE_GROUPS(dax_drv);

static int dax_bus_match(struct device *dev, struct device_driver *drv);

static bool is_static(struct dax_region *dax_region)
{
	return (dax_region->res.flags & IORESOURCE_DAX_STATIC) != 0;
}

static u64 dev_dax_size(struct dev_dax *dev_dax)
{
	u64 size = 0;
	int i;

	device_lock_assert(&dev_dax->dev);

	for (i = 0; i < dev_dax->nr_range; i++)
		size += range_len(&dev_dax->ranges[i].range);

	return size;
}

static int dax_bus_probe(struct device *dev)
{
	struct dax_device_driver *dax_drv = to_dax_drv(dev->driver);
	struct dev_dax *dev_dax = to_dev_dax(dev);
	struct dax_region *dax_region = dev_dax->region;
	int rc;

	if (dev_dax_size(dev_dax) == 0 || dev_dax->id < 0)
		return -ENXIO;

	rc = dax_drv->probe(dev_dax);

	if (rc || is_static(dax_region))
		return rc;

	/*
	 * Track new seed creation only after successful probe of the
	 * previous seed.
	 */
	if (dax_region->seed == dev)
		dax_region->seed = NULL;

	return 0;
}

static int dax_bus_remove(struct device *dev)
{
	struct dax_device_driver *dax_drv = to_dax_drv(dev->driver);
	struct dev_dax *dev_dax = to_dev_dax(dev);

	return dax_drv->remove(dev_dax);
}

static struct bus_type dax_bus_type = {
	.name = "dax",
	.uevent = dax_bus_uevent,
	.match = dax_bus_match,
	.probe = dax_bus_probe,
	.remove = dax_bus_remove,
	.drv_groups = dax_drv_groups,
};

static int dax_bus_match(struct device *dev, struct device_driver *drv)
{
	struct dax_device_driver *dax_drv = to_dax_drv(drv);

	/*
	 * All but the 'device-dax' driver, which has 'match_always'
	 * set, requires an exact id match.
	 */
	if (dax_drv->match_always)
		return 1;

	return dax_match_id(dax_drv, dev);
}

/*
 * Rely on the fact that drvdata is set before the attributes are
 * registered, and that the attributes are unregistered before drvdata
 * is cleared to assume that drvdata is always valid.
 */
static ssize_t id_show(struct device *dev,
		struct device_attribute *attr, char *buf)
{
	struct dax_region *dax_region = dev_get_drvdata(dev);

	return sprintf(buf, "%d\n", dax_region->id);
}
static DEVICE_ATTR_RO(id);

static ssize_t region_size_show(struct device *dev,
		struct device_attribute *attr, char *buf)
{
	struct dax_region *dax_region = dev_get_drvdata(dev);

	return sprintf(buf, "%llu\n", (unsigned long long)
			resource_size(&dax_region->res));
}
static struct device_attribute dev_attr_region_size = __ATTR(size, 0444,
		region_size_show, NULL);

static ssize_t region_align_show(struct device *dev,
		struct device_attribute *attr, char *buf)
{
	struct dax_region *dax_region = dev_get_drvdata(dev);

	return sprintf(buf, "%u\n", dax_region->align);
}
static struct device_attribute dev_attr_region_align =
		__ATTR(align, 0400, region_align_show, NULL);

#define for_each_dax_region_resource(dax_region, res) \
	for (res = (dax_region)->res.child; res; res = res->sibling)

static unsigned long long dax_region_avail_size(struct dax_region *dax_region)
{
	resource_size_t size = resource_size(&dax_region->res);
	struct resource *res;

	device_lock_assert(dax_region->dev);

	for_each_dax_region_resource(dax_region, res)
		size -= resource_size(res);
	return size;
}

static ssize_t available_size_show(struct device *dev,
		struct device_attribute *attr, char *buf)
{
	struct dax_region *dax_region = dev_get_drvdata(dev);
	unsigned long long size;

	device_lock(dev);
	size = dax_region_avail_size(dax_region);
	device_unlock(dev);

	return sprintf(buf, "%llu\n", size);
}
static DEVICE_ATTR_RO(available_size);

static ssize_t seed_show(struct device *dev,
		struct device_attribute *attr, char *buf)
{
	struct dax_region *dax_region = dev_get_drvdata(dev);
	struct device *seed;
	ssize_t rc;

	if (is_static(dax_region))
		return -EINVAL;

	device_lock(dev);
	seed = dax_region->seed;
	rc = sprintf(buf, "%s\n", seed ? dev_name(seed) : "");
	device_unlock(dev);

	return rc;
}
static DEVICE_ATTR_RO(seed);

static ssize_t create_show(struct device *dev,
		struct device_attribute *attr, char *buf)
{
	struct dax_region *dax_region = dev_get_drvdata(dev);
	struct device *youngest;
	ssize_t rc;

	if (is_static(dax_region))
		return -EINVAL;

	device_lock(dev);
	youngest = dax_region->youngest;
	rc = sprintf(buf, "%s\n", youngest ? dev_name(youngest) : "");
	device_unlock(dev);

	return rc;
}

static ssize_t create_store(struct device *dev, struct device_attribute *attr,
		const char *buf, size_t len)
{
	struct dax_region *dax_region = dev_get_drvdata(dev);
	unsigned long long avail;
	ssize_t rc;
	int val;

	if (is_static(dax_region))
		return -EINVAL;

	rc = kstrtoint(buf, 0, &val);
	if (rc)
		return rc;
	if (val != 1)
		return -EINVAL;

	device_lock(dev);
	avail = dax_region_avail_size(dax_region);
	if (avail == 0)
		rc = -ENOSPC;
	else {
		struct dev_dax_data data = {
			.dax_region = dax_region,
			.size = 0,
			.id = -1,
		};
		struct dev_dax *dev_dax = devm_create_dev_dax(&data);

		if (IS_ERR(dev_dax))
			rc = PTR_ERR(dev_dax);
		else {
			/*
			 * In support of crafting multiple new devices
			 * simultaneously multiple seeds can be created,
			 * but only the first one that has not been
			 * successfully bound is tracked as the region
			 * seed.
			 */
			if (!dax_region->seed)
				dax_region->seed = &dev_dax->dev;
			dax_region->youngest = &dev_dax->dev;
			rc = len;
		}
	}
	device_unlock(dev);

	return rc;
}
static DEVICE_ATTR_RW(create);

void kill_dev_dax(struct dev_dax *dev_dax)
{
	struct dax_device *dax_dev = dev_dax->dax_dev;
	struct inode *inode = dax_inode(dax_dev);

	kill_dax(dax_dev);
	unmap_mapping_range(inode->i_mapping, 0, 0, 1);
}
EXPORT_SYMBOL_GPL(kill_dev_dax);

static void trim_dev_dax_range(struct dev_dax *dev_dax)
{
	int i = dev_dax->nr_range - 1;
	struct range *range = &dev_dax->ranges[i].range;
	struct dax_region *dax_region = dev_dax->region;

	device_lock_assert(dax_region->dev);
	dev_dbg(&dev_dax->dev, "delete range[%d]: %#llx:%#llx\n", i,
		(unsigned long long)range->start,
		(unsigned long long)range->end);

	__release_region(&dax_region->res, range->start, range_len(range));
	if (--dev_dax->nr_range == 0) {
		kfree(dev_dax->ranges);
		dev_dax->ranges = NULL;
	}
}

static void free_dev_dax_ranges(struct dev_dax *dev_dax)
{
	while (dev_dax->nr_range)
		trim_dev_dax_range(dev_dax);
}

static void unregister_dev_dax(void *dev)
{
	struct dev_dax *dev_dax = to_dev_dax(dev);

	dev_dbg(dev, "%s\n", __func__);

	kill_dev_dax(dev_dax);
	free_dev_dax_ranges(dev_dax);
	device_del(dev);
	put_device(dev);
}

/* a return value >= 0 indicates this invocation invalidated the id */
static int __free_dev_dax_id(struct dev_dax *dev_dax)
{
	struct dax_region *dax_region = dev_dax->region;
	struct device *dev = &dev_dax->dev;
	int rc = dev_dax->id;

	device_lock_assert(dev);

	if (is_static(dax_region) || dev_dax->id < 0)
		return -1;
	ida_free(&dax_region->ida, dev_dax->id);
	dev_dax->id = -1;
	return rc;
}

static int free_dev_dax_id(struct dev_dax *dev_dax)
{
	struct device *dev = &dev_dax->dev;
	int rc;

	device_lock(dev);
	rc = __free_dev_dax_id(dev_dax);
	device_unlock(dev);
	return rc;
}

static ssize_t delete_store(struct device *dev, struct device_attribute *attr,
		const char *buf, size_t len)
{
	struct dax_region *dax_region = dev_get_drvdata(dev);
	struct dev_dax *dev_dax;
	struct device *victim;
	bool do_del = false;
	int rc;

	if (is_static(dax_region))
		return -EINVAL;

	victim = device_find_child_by_name(dax_region->dev, buf);
	if (!victim)
		return -ENXIO;

	device_lock(dev);
	device_lock(victim);
	dev_dax = to_dev_dax(victim);
	if (victim->driver || dev_dax_size(dev_dax))
		rc = -EBUSY;
	else {
		/*
		 * Invalidate the device so it does not become active
		 * again, but always preserve device-id-0 so that
		 * /sys/bus/dax/ is guaranteed to be populated while any
		 * dax_region is registered.
		 */
		if (dev_dax->id > 0) {
			do_del = __free_dev_dax_id(dev_dax) >= 0;
			rc = len;
			if (dax_region->seed == victim)
				dax_region->seed = NULL;
			if (dax_region->youngest == victim)
				dax_region->youngest = NULL;
		} else
			rc = -EBUSY;
	}
	device_unlock(victim);

	/* won the race to invalidate the device, clean it up */
	if (do_del)
		devm_release_action(dev, unregister_dev_dax, victim);
	device_unlock(dev);
	put_device(victim);

	return rc;
}
static DEVICE_ATTR_WO(delete);

static umode_t dax_region_visible(struct kobject *kobj, struct attribute *a,
		int n)
{
	struct device *dev = container_of(kobj, struct device, kobj);
	struct dax_region *dax_region = dev_get_drvdata(dev);

	if (is_static(dax_region))
		if (a == &dev_attr_available_size.attr
				|| a == &dev_attr_create.attr
				|| a == &dev_attr_seed.attr
				|| a == &dev_attr_delete.attr)
			return 0;
	return a->mode;
}

static struct attribute *dax_region_attributes[] = {
	&dev_attr_available_size.attr,
	&dev_attr_region_size.attr,
	&dev_attr_region_align.attr,
	&dev_attr_create.attr,
	&dev_attr_seed.attr,
	&dev_attr_delete.attr,
	&dev_attr_id.attr,
	NULL,
};

static const struct attribute_group dax_region_attribute_group = {
	.name = "dax_region",
	.attrs = dax_region_attributes,
	.is_visible = dax_region_visible,
};

static const struct attribute_group *dax_region_attribute_groups[] = {
	&dax_region_attribute_group,
	NULL,
};

static void dax_region_free(struct kref *kref)
{
	struct dax_region *dax_region;

	dax_region = container_of(kref, struct dax_region, kref);
	kfree(dax_region);
}

void dax_region_put(struct dax_region *dax_region)
{
	kref_put(&dax_region->kref, dax_region_free);
}
EXPORT_SYMBOL_GPL(dax_region_put);

static void dax_region_unregister(void *region)
{
	struct dax_region *dax_region = region;

	sysfs_remove_groups(&dax_region->dev->kobj,
			dax_region_attribute_groups);
	dax_region_put(dax_region);
}

struct dax_region *alloc_dax_region(struct device *parent, int region_id,
		struct range *range, int target_node, unsigned int align,
		unsigned long flags)
{
	struct dax_region *dax_region;

	/*
	 * The DAX core assumes that it can store its private data in
	 * parent->driver_data. This WARN is a reminder / safeguard for
	 * developers of device-dax drivers.
	 */
	if (dev_get_drvdata(parent)) {
		dev_WARN(parent, "dax core failed to setup private data\n");
		return NULL;
	}

	if (!IS_ALIGNED(range->start, align)
			|| !IS_ALIGNED(range_len(range), align))
		return NULL;

	dax_region = kzalloc(sizeof(*dax_region), GFP_KERNEL);
	if (!dax_region)
		return NULL;

	dev_set_drvdata(parent, dax_region);
	kref_init(&dax_region->kref);
	dax_region->id = region_id;
	dax_region->align = align;
	dax_region->dev = parent;
	dax_region->target_node = target_node;
	ida_init(&dax_region->ida);
	dax_region->res = (struct resource) {
		.start = range->start,
		.end = range->end,
		.flags = IORESOURCE_MEM | flags,
	};

	if (sysfs_create_groups(&parent->kobj, dax_region_attribute_groups)) {
		kfree(dax_region);
		return NULL;
	}

	kref_get(&dax_region->kref);
	if (devm_add_action_or_reset(parent, dax_region_unregister, dax_region))
		return NULL;
	return dax_region;
}
EXPORT_SYMBOL_GPL(alloc_dax_region);

static void dax_mapping_release(struct device *dev)
{
	struct dax_mapping *mapping = to_dax_mapping(dev);
	struct dev_dax *dev_dax = to_dev_dax(dev->parent);

	ida_free(&dev_dax->ida, mapping->id);
	kfree(mapping);
}

static void unregister_dax_mapping(void *data)
{
	struct device *dev = data;
	struct dax_mapping *mapping = to_dax_mapping(dev);
	struct dev_dax *dev_dax = to_dev_dax(dev->parent);
	struct dax_region *dax_region = dev_dax->region;

	dev_dbg(dev, "%s\n", __func__);

	device_lock_assert(dax_region->dev);

	dev_dax->ranges[mapping->range_id].mapping = NULL;
	mapping->range_id = -1;

	device_del(dev);
	put_device(dev);
}

static struct dev_dax_range *get_dax_range(struct device *dev)
{
	struct dax_mapping *mapping = to_dax_mapping(dev);
	struct dev_dax *dev_dax = to_dev_dax(dev->parent);
	struct dax_region *dax_region = dev_dax->region;

	device_lock(dax_region->dev);
	if (mapping->range_id < 0) {
		device_unlock(dax_region->dev);
		return NULL;
	}

	return &dev_dax->ranges[mapping->range_id];
}

static void put_dax_range(struct dev_dax_range *dax_range)
{
	struct dax_mapping *mapping = dax_range->mapping;
	struct dev_dax *dev_dax = to_dev_dax(mapping->dev.parent);
	struct dax_region *dax_region = dev_dax->region;

	device_unlock(dax_region->dev);
}

static ssize_t start_show(struct device *dev,
		struct device_attribute *attr, char *buf)
{
	struct dev_dax_range *dax_range;
	ssize_t rc;

	dax_range = get_dax_range(dev);
	if (!dax_range)
		return -ENXIO;
	rc = sprintf(buf, "%#llx\n", dax_range->range.start);
	put_dax_range(dax_range);

	return rc;
}
static DEVICE_ATTR(start, 0400, start_show, NULL);

static ssize_t end_show(struct device *dev,
		struct device_attribute *attr, char *buf)
{
	struct dev_dax_range *dax_range;
	ssize_t rc;

	dax_range = get_dax_range(dev);
	if (!dax_range)
		return -ENXIO;
	rc = sprintf(buf, "%#llx\n", dax_range->range.end);
	put_dax_range(dax_range);

	return rc;
}
static DEVICE_ATTR(end, 0400, end_show, NULL);

static ssize_t pgoff_show(struct device *dev,
		struct device_attribute *attr, char *buf)
{
	struct dev_dax_range *dax_range;
	ssize_t rc;

	dax_range = get_dax_range(dev);
	if (!dax_range)
		return -ENXIO;
	rc = sprintf(buf, "%#lx\n", dax_range->pgoff);
	put_dax_range(dax_range);

	return rc;
}
static DEVICE_ATTR(page_offset, 0400, pgoff_show, NULL);

static struct attribute *dax_mapping_attributes[] = {
	&dev_attr_start.attr,
	&dev_attr_end.attr,
	&dev_attr_page_offset.attr,
	NULL,
};

static const struct attribute_group dax_mapping_attribute_group = {
	.attrs = dax_mapping_attributes,
};

static const struct attribute_group *dax_mapping_attribute_groups[] = {
	&dax_mapping_attribute_group,
	NULL,
};

static struct device_type dax_mapping_type = {
	.release = dax_mapping_release,
	.groups = dax_mapping_attribute_groups,
};

static int devm_register_dax_mapping(struct dev_dax *dev_dax, int range_id)
{
	struct dax_region *dax_region = dev_dax->region;
	struct dax_mapping *mapping;
	struct device *dev;
	int rc;

	device_lock_assert(dax_region->dev);

	if (dev_WARN_ONCE(&dev_dax->dev, !dax_region->dev->driver,
				"region disabled\n"))
		return -ENXIO;

	mapping = kzalloc(sizeof(*mapping), GFP_KERNEL);
	if (!mapping)
		return -ENOMEM;
	mapping->range_id = range_id;
	mapping->id = ida_alloc(&dev_dax->ida, GFP_KERNEL);
	if (mapping->id < 0) {
		kfree(mapping);
		return -ENOMEM;
	}
	dev_dax->ranges[range_id].mapping = mapping;
	dev = &mapping->dev;
	device_initialize(dev);
	dev->parent = &dev_dax->dev;
	dev->type = &dax_mapping_type;
	dev_set_name(dev, "mapping%d", mapping->id);
	rc = device_add(dev);
	if (rc) {
		put_device(dev);
		return rc;
	}

	rc = devm_add_action_or_reset(dax_region->dev, unregister_dax_mapping,
			dev);
	if (rc)
		return rc;
	return 0;
}

static int alloc_dev_dax_range(struct dev_dax *dev_dax, u64 start,
		resource_size_t size)
{
	struct dax_region *dax_region = dev_dax->region;
	struct resource *res = &dax_region->res;
	struct device *dev = &dev_dax->dev;
	struct dev_dax_range *ranges;
	unsigned long pgoff = 0;
	struct resource *alloc;
	int i, rc;

	device_lock_assert(dax_region->dev);

	/* handle the seed alloc special case */
	if (!size) {
		if (dev_WARN_ONCE(dev, dev_dax->nr_range,
					"0-size allocation must be first\n"))
			return -EBUSY;
		/* nr_range == 0 is elsewhere special cased as 0-size device */
		return 0;
	}

	ranges = krealloc(dev_dax->ranges, sizeof(*ranges)
			* (dev_dax->nr_range + 1), GFP_KERNEL);
	if (!ranges)
		return -ENOMEM;

	alloc = __request_region(res, start, size, dev_name(dev), 0);
	if (!alloc) {
		/*
		 * If this was an empty set of ranges nothing else
		 * will release @ranges, so do it now.
		 */
		if (!dev_dax->nr_range) {
			kfree(ranges);
			ranges = NULL;
		}
		dev_dax->ranges = ranges;
		return -ENOMEM;
	}

	for (i = 0; i < dev_dax->nr_range; i++)
		pgoff += PHYS_PFN(range_len(&ranges[i].range));
	dev_dax->ranges = ranges;
	ranges[dev_dax->nr_range++] = (struct dev_dax_range) {
		.pgoff = pgoff,
		.range = {
			.start = alloc->start,
			.end = alloc->end,
		},
	};

	dev_dbg(dev, "alloc range[%d]: %pa:%pa\n", dev_dax->nr_range - 1,
			&alloc->start, &alloc->end);
	/*
	 * A dev_dax instance must be registered before mapping device
	 * children can be added. Defer to devm_create_dev_dax() to add
	 * the initial mapping device.
	 */
	if (!device_is_registered(&dev_dax->dev))
		return 0;

	rc = devm_register_dax_mapping(dev_dax, dev_dax->nr_range - 1);
	if (rc)
		trim_dev_dax_range(dev_dax);

	return rc;
}

static int adjust_dev_dax_range(struct dev_dax *dev_dax, struct resource *res, resource_size_t size)
{
	int last_range = dev_dax->nr_range - 1;
	struct dev_dax_range *dax_range = &dev_dax->ranges[last_range];
	struct dax_region *dax_region = dev_dax->region;
	bool is_shrink = resource_size(res) > size;
	struct range *range = &dax_range->range;
	struct device *dev = &dev_dax->dev;
	int rc;

	device_lock_assert(dax_region->dev);

	if (dev_WARN_ONCE(dev, !size, "deletion is handled by dev_dax_shrink\n"))
		return -EINVAL;

	rc = adjust_resource(res, range->start, size);
	if (rc)
		return rc;

	*range = (struct range) {
		.start = range->start,
		.end = range->start + size - 1,
	};

	dev_dbg(dev, "%s range[%d]: %#llx:%#llx\n", is_shrink ? "shrink" : "extend",
			last_range, (unsigned long long) range->start,
			(unsigned long long) range->end);

	return 0;
}

static ssize_t size_show(struct device *dev,
		struct device_attribute *attr, char *buf)
{
	struct dev_dax *dev_dax = to_dev_dax(dev);
	unsigned long long size;

	device_lock(dev);
	size = dev_dax_size(dev_dax);
	device_unlock(dev);

	return sprintf(buf, "%llu\n", size);
}

static bool alloc_is_aligned(struct dev_dax *dev_dax, resource_size_t size)
{
	/*
	 * The minimum mapping granularity for a device instance is a
	 * single subsection, unless the arch says otherwise.
	 */
	return IS_ALIGNED(size, max_t(unsigned long, dev_dax->align, memremap_compat_align()));
}

static int dev_dax_shrink(struct dev_dax *dev_dax, resource_size_t size)
{
	resource_size_t to_shrink = dev_dax_size(dev_dax) - size;
	struct dax_region *dax_region = dev_dax->region;
	struct device *dev = &dev_dax->dev;
	int i;

	for (i = dev_dax->nr_range - 1; i >= 0; i--) {
		struct range *range = &dev_dax->ranges[i].range;
		struct dax_mapping *mapping = dev_dax->ranges[i].mapping;
		struct resource *adjust = NULL, *res;
		resource_size_t shrink;

		shrink = min_t(u64, to_shrink, range_len(range));
		if (shrink >= range_len(range)) {
			devm_release_action(dax_region->dev,
					unregister_dax_mapping, &mapping->dev);
			trim_dev_dax_range(dev_dax);
			to_shrink -= shrink;
			if (!to_shrink)
				break;
			continue;
		}

		for_each_dax_region_resource(dax_region, res)
			if (strcmp(res->name, dev_name(dev)) == 0
					&& res->start == range->start) {
				adjust = res;
				break;
			}

		if (dev_WARN_ONCE(dev, !adjust || i != dev_dax->nr_range - 1,
					"failed to find matching resource\n"))
			return -ENXIO;
		return adjust_dev_dax_range(dev_dax, adjust, range_len(range)
				- shrink);
	}
	return 0;
}

/*
 * Only allow adjustments that preserve the relative pgoff of existing
 * allocations. I.e. the dev_dax->ranges array is ordered by increasing pgoff.
 */
static bool adjust_ok(struct dev_dax *dev_dax, struct resource *res)
{
	struct dev_dax_range *last;
	int i;

	if (dev_dax->nr_range == 0)
		return false;
	if (strcmp(res->name, dev_name(&dev_dax->dev)) != 0)
		return false;
	last = &dev_dax->ranges[dev_dax->nr_range - 1];
	if (last->range.start != res->start || last->range.end != res->end)
		return false;
	for (i = 0; i < dev_dax->nr_range - 1; i++) {
		struct dev_dax_range *dax_range = &dev_dax->ranges[i];

		if (dax_range->pgoff > last->pgoff)
			return false;
	}

	return true;
}

static ssize_t dev_dax_resize(struct dax_region *dax_region,
		struct dev_dax *dev_dax, resource_size_t size)
{
	resource_size_t avail = dax_region_avail_size(dax_region), to_alloc;
	resource_size_t dev_size = dev_dax_size(dev_dax);
	struct resource *region_res = &dax_region->res;
	struct device *dev = &dev_dax->dev;
	struct resource *res, *first;
	resource_size_t alloc = 0;
	int rc;

	if (dev->driver)
		return -EBUSY;
	if (size == dev_size)
		return 0;
	if (size > dev_size && size - dev_size > avail)
		return -ENOSPC;
	if (size < dev_size)
		return dev_dax_shrink(dev_dax, size);

	to_alloc = size - dev_size;
	if (dev_WARN_ONCE(dev, !alloc_is_aligned(dev_dax, to_alloc),
			"resize of %pa misaligned\n", &to_alloc))
		return -ENXIO;

	/*
	 * Expand the device into the unused portion of the region. This
	 * may involve adjusting the end of an existing resource, or
	 * allocating a new resource.
	 */
retry:
	first = region_res->child;
	if (!first)
		return alloc_dev_dax_range(dev_dax, dax_region->res.start, to_alloc);

	rc = -ENOSPC;
	for (res = first; res; res = res->sibling) {
		struct resource *next = res->sibling;

		/* space at the beginning of the region */
		if (res == first && res->start > dax_region->res.start) {
			alloc = min(res->start - dax_region->res.start, to_alloc);
			rc = alloc_dev_dax_range(dev_dax, dax_region->res.start, alloc);
			break;
		}

		alloc = 0;
		/* space between allocations */
		if (next && next->start > res->end + 1)
			alloc = min(next->start - (res->end + 1), to_alloc);

		/* space at the end of the region */
		if (!alloc && !next && res->end < region_res->end)
			alloc = min(region_res->end - res->end, to_alloc);

		if (!alloc)
			continue;

		if (adjust_ok(dev_dax, res)) {
			rc = adjust_dev_dax_range(dev_dax, res, resource_size(res) + alloc);
			break;
		}
		rc = alloc_dev_dax_range(dev_dax, res->end + 1, alloc);
		break;
	}
	if (rc)
		return rc;
	to_alloc -= alloc;
	if (to_alloc)
		goto retry;
	return 0;
}

static ssize_t size_store(struct device *dev, struct device_attribute *attr,
		const char *buf, size_t len)
{
	ssize_t rc;
	unsigned long long val;
	struct dev_dax *dev_dax = to_dev_dax(dev);
	struct dax_region *dax_region = dev_dax->region;

	rc = kstrtoull(buf, 0, &val);
	if (rc)
		return rc;

	if (!alloc_is_aligned(dev_dax, val)) {
		dev_dbg(dev, "%s: size: %lld misaligned\n", __func__, val);
		return -EINVAL;
	}

	device_lock(dax_region->dev);
	if (!dax_region->dev->driver) {
		device_unlock(dax_region->dev);
		return -ENXIO;
	}
	device_lock(dev);
	rc = dev_dax_resize(dax_region, dev_dax, val);
	device_unlock(dev);
	device_unlock(dax_region->dev);

	return rc == 0 ? len : rc;
}
static DEVICE_ATTR_RW(size);

static ssize_t range_parse(const char *opt, size_t len, struct range *range)
{
	unsigned long long addr = 0;
	char *start, *end, *str;
<<<<<<< HEAD
	ssize_t rc = EINVAL;
=======
	ssize_t rc = -EINVAL;
>>>>>>> 4e026225

	str = kstrdup(opt, GFP_KERNEL);
	if (!str)
		return rc;

	end = str;
	start = strsep(&end, "-");
	if (!start || !end)
		goto err;

	rc = kstrtoull(start, 16, &addr);
	if (rc)
		goto err;
	range->start = addr;

	rc = kstrtoull(end, 16, &addr);
	if (rc)
		goto err;
	range->end = addr;

err:
	kfree(str);
	return rc;
}

static ssize_t mapping_store(struct device *dev, struct device_attribute *attr,
		const char *buf, size_t len)
{
	struct dev_dax *dev_dax = to_dev_dax(dev);
	struct dax_region *dax_region = dev_dax->region;
	size_t to_alloc;
	struct range r;
	ssize_t rc;

	rc = range_parse(buf, len, &r);
	if (rc)
		return rc;

	rc = -ENXIO;
	device_lock(dax_region->dev);
	if (!dax_region->dev->driver) {
		device_unlock(dax_region->dev);
		return rc;
	}
	device_lock(dev);

	to_alloc = range_len(&r);
	if (alloc_is_aligned(dev_dax, to_alloc))
		rc = alloc_dev_dax_range(dev_dax, r.start, to_alloc);
	device_unlock(dev);
	device_unlock(dax_region->dev);

	return rc == 0 ? len : rc;
}
static DEVICE_ATTR_WO(mapping);

static ssize_t align_show(struct device *dev,
		struct device_attribute *attr, char *buf)
{
	struct dev_dax *dev_dax = to_dev_dax(dev);

	return sprintf(buf, "%d\n", dev_dax->align);
}

static ssize_t dev_dax_validate_align(struct dev_dax *dev_dax)
{
	resource_size_t dev_size = dev_dax_size(dev_dax);
	struct device *dev = &dev_dax->dev;
	int i;

	if (dev_size > 0 && !alloc_is_aligned(dev_dax, dev_size)) {
		dev_dbg(dev, "%s: align %u invalid for size %pa\n",
			__func__, dev_dax->align, &dev_size);
		return -EINVAL;
	}

	for (i = 0; i < dev_dax->nr_range; i++) {
		size_t len = range_len(&dev_dax->ranges[i].range);

		if (!alloc_is_aligned(dev_dax, len)) {
			dev_dbg(dev, "%s: align %u invalid for range %d\n",
				__func__, dev_dax->align, i);
			return -EINVAL;
		}
	}

	return 0;
}

static ssize_t align_store(struct device *dev, struct device_attribute *attr,
		const char *buf, size_t len)
{
	struct dev_dax *dev_dax = to_dev_dax(dev);
	struct dax_region *dax_region = dev_dax->region;
	unsigned long val, align_save;
	ssize_t rc;

	rc = kstrtoul(buf, 0, &val);
	if (rc)
		return -ENXIO;

	if (!dax_align_valid(val))
		return -EINVAL;

	device_lock(dax_region->dev);
	if (!dax_region->dev->driver) {
		device_unlock(dax_region->dev);
		return -ENXIO;
	}

	device_lock(dev);
	if (dev->driver) {
		rc = -EBUSY;
		goto out_unlock;
	}

	align_save = dev_dax->align;
	dev_dax->align = val;
	rc = dev_dax_validate_align(dev_dax);
	if (rc)
		dev_dax->align = align_save;
out_unlock:
	device_unlock(dev);
	device_unlock(dax_region->dev);
	return rc == 0 ? len : rc;
}
static DEVICE_ATTR_RW(align);

static int dev_dax_target_node(struct dev_dax *dev_dax)
{
	struct dax_region *dax_region = dev_dax->region;

	return dax_region->target_node;
}

static ssize_t target_node_show(struct device *dev,
		struct device_attribute *attr, char *buf)
{
	struct dev_dax *dev_dax = to_dev_dax(dev);

	return sprintf(buf, "%d\n", dev_dax_target_node(dev_dax));
}
static DEVICE_ATTR_RO(target_node);

static ssize_t resource_show(struct device *dev,
		struct device_attribute *attr, char *buf)
{
	struct dev_dax *dev_dax = to_dev_dax(dev);
	struct dax_region *dax_region = dev_dax->region;
	unsigned long long start;

	if (dev_dax->nr_range < 1)
		start = dax_region->res.start;
	else
		start = dev_dax->ranges[0].range.start;

	return sprintf(buf, "%#llx\n", start);
}
static DEVICE_ATTR(resource, 0400, resource_show, NULL);

static ssize_t modalias_show(struct device *dev, struct device_attribute *attr,
		char *buf)
{
	/*
	 * We only ever expect to handle device-dax instances, i.e. the
	 * @type argument to MODULE_ALIAS_DAX_DEVICE() is always zero
	 */
	return sprintf(buf, DAX_DEVICE_MODALIAS_FMT "\n", 0);
}
static DEVICE_ATTR_RO(modalias);

static ssize_t numa_node_show(struct device *dev,
		struct device_attribute *attr, char *buf)
{
	return sprintf(buf, "%d\n", dev_to_node(dev));
}
static DEVICE_ATTR_RO(numa_node);

static umode_t dev_dax_visible(struct kobject *kobj, struct attribute *a, int n)
{
	struct device *dev = container_of(kobj, struct device, kobj);
	struct dev_dax *dev_dax = to_dev_dax(dev);
	struct dax_region *dax_region = dev_dax->region;

	if (a == &dev_attr_target_node.attr && dev_dax_target_node(dev_dax) < 0)
		return 0;
	if (a == &dev_attr_numa_node.attr && !IS_ENABLED(CONFIG_NUMA))
		return 0;
	if (a == &dev_attr_mapping.attr && is_static(dax_region))
		return 0;
	if ((a == &dev_attr_align.attr ||
	     a == &dev_attr_size.attr) && is_static(dax_region))
		return 0444;
	return a->mode;
}

static struct attribute *dev_dax_attributes[] = {
	&dev_attr_modalias.attr,
	&dev_attr_size.attr,
	&dev_attr_mapping.attr,
	&dev_attr_target_node.attr,
	&dev_attr_align.attr,
	&dev_attr_resource.attr,
	&dev_attr_numa_node.attr,
	NULL,
};

static const struct attribute_group dev_dax_attribute_group = {
	.attrs = dev_dax_attributes,
	.is_visible = dev_dax_visible,
};

static const struct attribute_group *dax_attribute_groups[] = {
	&dev_dax_attribute_group,
	NULL,
};

static void dev_dax_release(struct device *dev)
{
	struct dev_dax *dev_dax = to_dev_dax(dev);
	struct dax_region *dax_region = dev_dax->region;
	struct dax_device *dax_dev = dev_dax->dax_dev;

	put_dax(dax_dev);
	free_dev_dax_id(dev_dax);
	dax_region_put(dax_region);
	kfree(dev_dax->pgmap);
	kfree(dev_dax);
}

static const struct device_type dev_dax_type = {
	.release = dev_dax_release,
	.groups = dax_attribute_groups,
};

struct dev_dax *devm_create_dev_dax(struct dev_dax_data *data)
{
	struct dax_region *dax_region = data->dax_region;
	struct device *parent = dax_region->dev;
	struct dax_device *dax_dev;
	struct dev_dax *dev_dax;
	struct inode *inode;
	struct device *dev;
	int rc;

	dev_dax = kzalloc(sizeof(*dev_dax), GFP_KERNEL);
	if (!dev_dax)
		return ERR_PTR(-ENOMEM);

	if (is_static(dax_region)) {
		if (dev_WARN_ONCE(parent, data->id < 0,
				"dynamic id specified to static region\n")) {
			rc = -EINVAL;
			goto err_id;
		}

		dev_dax->id = data->id;
	} else {
		if (dev_WARN_ONCE(parent, data->id >= 0,
				"static id specified to dynamic region\n")) {
			rc = -EINVAL;
			goto err_id;
		}

		rc = ida_alloc(&dax_region->ida, GFP_KERNEL);
		if (rc < 0)
			goto err_id;
		dev_dax->id = rc;
	}

	dev_dax->region = dax_region;
	dev = &dev_dax->dev;
	device_initialize(dev);
	dev_set_name(dev, "dax%d.%d", dax_region->id, dev_dax->id);

	rc = alloc_dev_dax_range(dev_dax, dax_region->res.start, data->size);
	if (rc)
		goto err_range;

	if (data->pgmap) {
		dev_WARN_ONCE(parent, !is_static(dax_region),
			"custom dev_pagemap requires a static dax_region\n");

		dev_dax->pgmap = kmemdup(data->pgmap,
				sizeof(struct dev_pagemap), GFP_KERNEL);
		if (!dev_dax->pgmap) {
			rc = -ENOMEM;
			goto err_pgmap;
		}
	}

	/*
	 * No 'host' or dax_operations since there is no access to this
	 * device outside of mmap of the resulting character device.
	 */
	dax_dev = alloc_dax(dev_dax, NULL, NULL, DAXDEV_F_SYNC);
	if (IS_ERR(dax_dev)) {
		rc = PTR_ERR(dax_dev);
		goto err_alloc_dax;
	}

	/* a device_dax instance is dead while the driver is not attached */
	kill_dax(dax_dev);

	dev_dax->dax_dev = dax_dev;
	dev_dax->target_node = dax_region->target_node;
	dev_dax->align = dax_region->align;
	ida_init(&dev_dax->ida);
	kref_get(&dax_region->kref);

	inode = dax_inode(dax_dev);
	dev->devt = inode->i_rdev;
	if (data->subsys == DEV_DAX_BUS)
		dev->bus = &dax_bus_type;
	else
		dev->class = dax_class;
	dev->parent = parent;
	dev->type = &dev_dax_type;

	rc = device_add(dev);
	if (rc) {
		kill_dev_dax(dev_dax);
		put_device(dev);
		return ERR_PTR(rc);
	}

	rc = devm_add_action_or_reset(dax_region->dev, unregister_dev_dax, dev);
	if (rc)
		return ERR_PTR(rc);

	/* register mapping device for the initial allocation range */
	if (dev_dax->nr_range && range_len(&dev_dax->ranges[0].range)) {
		rc = devm_register_dax_mapping(dev_dax, 0);
		if (rc)
			return ERR_PTR(rc);
	}

	return dev_dax;

err_alloc_dax:
	kfree(dev_dax->pgmap);
err_pgmap:
	free_dev_dax_ranges(dev_dax);
err_range:
	free_dev_dax_id(dev_dax);
err_id:
	kfree(dev_dax);

	return ERR_PTR(rc);
}
EXPORT_SYMBOL_GPL(devm_create_dev_dax);

static int match_always_count;

int __dax_driver_register(struct dax_device_driver *dax_drv,
		struct module *module, const char *mod_name)
{
	struct device_driver *drv = &dax_drv->drv;
	int rc = 0;

	INIT_LIST_HEAD(&dax_drv->ids);
	drv->owner = module;
	drv->name = mod_name;
	drv->mod_name = mod_name;
	drv->bus = &dax_bus_type;

	/* there can only be one default driver */
	mutex_lock(&dax_bus_lock);
	match_always_count += dax_drv->match_always;
	if (match_always_count > 1) {
		match_always_count--;
		WARN_ON(1);
		rc = -EINVAL;
	}
	mutex_unlock(&dax_bus_lock);
	if (rc)
		return rc;
	return driver_register(drv);
}
EXPORT_SYMBOL_GPL(__dax_driver_register);

void dax_driver_unregister(struct dax_device_driver *dax_drv)
{
	struct device_driver *drv = &dax_drv->drv;
	struct dax_id *dax_id, *_id;

	mutex_lock(&dax_bus_lock);
	match_always_count -= dax_drv->match_always;
	list_for_each_entry_safe(dax_id, _id, &dax_drv->ids, list) {
		list_del(&dax_id->list);
		kfree(dax_id);
	}
	mutex_unlock(&dax_bus_lock);
	driver_unregister(drv);
}
EXPORT_SYMBOL_GPL(dax_driver_unregister);

int __init dax_bus_init(void)
{
	int rc;

	if (IS_ENABLED(CONFIG_DEV_DAX_PMEM_COMPAT)) {
		dax_class = class_create(THIS_MODULE, "dax");
		if (IS_ERR(dax_class))
			return PTR_ERR(dax_class);
	}

	rc = bus_register(&dax_bus_type);
	if (rc)
		class_destroy(dax_class);
	return rc;
}

void __exit dax_bus_exit(void)
{
	bus_unregister(&dax_bus_type);
	class_destroy(dax_class);
}<|MERGE_RESOLUTION|>--- conflicted
+++ resolved
@@ -1046,11 +1046,7 @@
 {
 	unsigned long long addr = 0;
 	char *start, *end, *str;
-<<<<<<< HEAD
-	ssize_t rc = EINVAL;
-=======
 	ssize_t rc = -EINVAL;
->>>>>>> 4e026225
 
 	str = kstrdup(opt, GFP_KERNEL);
 	if (!str)
