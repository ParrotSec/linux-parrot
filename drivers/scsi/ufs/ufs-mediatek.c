// SPDX-License-Identifier: GPL-2.0
/*
 * Copyright (C) 2019 MediaTek Inc.
 * Authors:
 *	Stanley Chu <stanley.chu@mediatek.com>
 *	Peter Wang <peter.wang@mediatek.com>
 */

#include <linux/arm-smccc.h>
#include <linux/bitfield.h>
#include <linux/of.h>
#include <linux/of_address.h>
#include <linux/of_device.h>
#include <linux/phy/phy.h>
#include <linux/platform_device.h>
#include <linux/regulator/consumer.h>
#include <linux/reset.h>
#include <linux/soc/mediatek/mtk_sip_svc.h>

#include "ufshcd.h"
#include "ufshcd-crypto.h"
#include "ufshcd-pltfrm.h"
#include "ufs_quirks.h"
#include "unipro.h"
#include "ufs-mediatek.h"

#define ufs_mtk_smc(cmd, val, res) \
	arm_smccc_smc(MTK_SIP_UFS_CONTROL, \
		      cmd, val, 0, 0, 0, 0, 0, &(res))

#define ufs_mtk_crypto_ctrl(res, enable) \
	ufs_mtk_smc(UFS_MTK_SIP_CRYPTO_CTRL, enable, res)

#define ufs_mtk_ref_clk_notify(on, res) \
	ufs_mtk_smc(UFS_MTK_SIP_REF_CLK_NOTIFICATION, on, res)

#define ufs_mtk_device_reset_ctrl(high, res) \
	ufs_mtk_smc(UFS_MTK_SIP_DEVICE_RESET, high, res)

static struct ufs_dev_fix ufs_mtk_dev_fixups[] = {
	UFS_FIX(UFS_VENDOR_MICRON, UFS_ANY_MODEL,
		UFS_DEVICE_QUIRK_DELAY_AFTER_LPM),
	UFS_FIX(UFS_VENDOR_SKHYNIX, "H9HQ21AFAMZDAR",
		UFS_DEVICE_QUIRK_SUPPORT_EXTENDED_FEATURES),
	END_FIX
};

static const struct ufs_mtk_host_cfg ufs_mtk_mt8192_cfg = {
	.caps = UFS_MTK_CAP_BOOST_CRYPT_ENGINE,
};

static const struct of_device_id ufs_mtk_of_match[] = {
	{
		.compatible = "mediatek,mt8183-ufshci",
	},
	{
		.compatible = "mediatek,mt8192-ufshci",
		.data = &ufs_mtk_mt8192_cfg
	},
	{},
};

static bool ufs_mtk_is_boost_crypt_enabled(struct ufs_hba *hba)
{
	struct ufs_mtk_host *host = ufshcd_get_variant(hba);

	return (host->caps & UFS_MTK_CAP_BOOST_CRYPT_ENGINE);
}

static void ufs_mtk_cfg_unipro_cg(struct ufs_hba *hba, bool enable)
{
	u32 tmp;

	if (enable) {
		ufshcd_dme_get(hba,
			       UIC_ARG_MIB(VS_SAVEPOWERCONTROL), &tmp);
		tmp = tmp |
		      (1 << RX_SYMBOL_CLK_GATE_EN) |
		      (1 << SYS_CLK_GATE_EN) |
		      (1 << TX_CLK_GATE_EN);
		ufshcd_dme_set(hba,
			       UIC_ARG_MIB(VS_SAVEPOWERCONTROL), tmp);

		ufshcd_dme_get(hba,
			       UIC_ARG_MIB(VS_DEBUGCLOCKENABLE), &tmp);
		tmp = tmp & ~(1 << TX_SYMBOL_CLK_REQ_FORCE);
		ufshcd_dme_set(hba,
			       UIC_ARG_MIB(VS_DEBUGCLOCKENABLE), tmp);
	} else {
		ufshcd_dme_get(hba,
			       UIC_ARG_MIB(VS_SAVEPOWERCONTROL), &tmp);
		tmp = tmp & ~((1 << RX_SYMBOL_CLK_GATE_EN) |
			      (1 << SYS_CLK_GATE_EN) |
			      (1 << TX_CLK_GATE_EN));
		ufshcd_dme_set(hba,
			       UIC_ARG_MIB(VS_SAVEPOWERCONTROL), tmp);

		ufshcd_dme_get(hba,
			       UIC_ARG_MIB(VS_DEBUGCLOCKENABLE), &tmp);
		tmp = tmp | (1 << TX_SYMBOL_CLK_REQ_FORCE);
		ufshcd_dme_set(hba,
			       UIC_ARG_MIB(VS_DEBUGCLOCKENABLE), tmp);
	}
}

static void ufs_mtk_crypto_enable(struct ufs_hba *hba)
{
	struct arm_smccc_res res;

	ufs_mtk_crypto_ctrl(res, 1);
	if (res.a0) {
		dev_info(hba->dev, "%s: crypto enable failed, err: %lu\n",
			 __func__, res.a0);
		hba->caps &= ~UFSHCD_CAP_CRYPTO;
	}
}

static void ufs_mtk_host_reset(struct ufs_hba *hba)
{
	struct ufs_mtk_host *host = ufshcd_get_variant(hba);

	reset_control_assert(host->hci_reset);
	reset_control_assert(host->crypto_reset);
	reset_control_assert(host->unipro_reset);

	usleep_range(100, 110);

	reset_control_deassert(host->unipro_reset);
	reset_control_deassert(host->crypto_reset);
	reset_control_deassert(host->hci_reset);
}

static void ufs_mtk_init_reset_control(struct ufs_hba *hba,
				       struct reset_control **rc,
				       char *str)
{
	*rc = devm_reset_control_get(hba->dev, str);
	if (IS_ERR(*rc)) {
		dev_info(hba->dev, "Failed to get reset control %s: %ld\n",
			 str, PTR_ERR(*rc));
		*rc = NULL;
	}
}

static void ufs_mtk_init_reset(struct ufs_hba *hba)
{
	struct ufs_mtk_host *host = ufshcd_get_variant(hba);

	ufs_mtk_init_reset_control(hba, &host->hci_reset,
				   "hci_rst");
	ufs_mtk_init_reset_control(hba, &host->unipro_reset,
				   "unipro_rst");
	ufs_mtk_init_reset_control(hba, &host->crypto_reset,
				   "crypto_rst");
}

static int ufs_mtk_hce_enable_notify(struct ufs_hba *hba,
				     enum ufs_notify_change_status status)
{
	struct ufs_mtk_host *host = ufshcd_get_variant(hba);

	if (status == PRE_CHANGE) {
		if (host->unipro_lpm) {
			hba->vps->hba_enable_delay_us = 0;
		} else {
			hba->vps->hba_enable_delay_us = 600;
			ufs_mtk_host_reset(hba);
		}

		if (hba->caps & UFSHCD_CAP_CRYPTO)
			ufs_mtk_crypto_enable(hba);
	}

	return 0;
}

static int ufs_mtk_bind_mphy(struct ufs_hba *hba)
{
	struct ufs_mtk_host *host = ufshcd_get_variant(hba);
	struct device *dev = hba->dev;
	struct device_node *np = dev->of_node;
	int err = 0;

	host->mphy = devm_of_phy_get_by_index(dev, np, 0);

	if (host->mphy == ERR_PTR(-EPROBE_DEFER)) {
		/*
		 * UFS driver might be probed before the phy driver does.
		 * In that case we would like to return EPROBE_DEFER code.
		 */
		err = -EPROBE_DEFER;
		dev_info(dev,
			 "%s: required phy hasn't probed yet. err = %d\n",
			__func__, err);
	} else if (IS_ERR(host->mphy)) {
		err = PTR_ERR(host->mphy);
		if (err != -ENODEV) {
			dev_info(dev, "%s: PHY get failed %d\n", __func__,
				 err);
		}
	}

	if (err)
		host->mphy = NULL;
	/*
	 * Allow unbound mphy because not every platform needs specific
	 * mphy control.
	 */
	if (err == -ENODEV)
		err = 0;

	return err;
}

static int ufs_mtk_setup_ref_clk(struct ufs_hba *hba, bool on)
{
	struct ufs_mtk_host *host = ufshcd_get_variant(hba);
	struct arm_smccc_res res;
	ktime_t timeout, time_checked;
	u32 value;

	if (host->ref_clk_enabled == on)
		return 0;

	if (on) {
		ufs_mtk_ref_clk_notify(on, res);
		ufshcd_delay_us(host->ref_clk_ungating_wait_us, 10);
		ufshcd_writel(hba, REFCLK_REQUEST, REG_UFS_REFCLK_CTRL);
	} else {
		ufshcd_writel(hba, REFCLK_RELEASE, REG_UFS_REFCLK_CTRL);
	}

	/* Wait for ack */
	timeout = ktime_add_us(ktime_get(), REFCLK_REQ_TIMEOUT_US);
	do {
		time_checked = ktime_get();
		value = ufshcd_readl(hba, REG_UFS_REFCLK_CTRL);

		/* Wait until ack bit equals to req bit */
		if (((value & REFCLK_ACK) >> 1) == (value & REFCLK_REQUEST))
			goto out;

		usleep_range(100, 200);
	} while (ktime_before(time_checked, timeout));

	dev_err(hba->dev, "missing ack of refclk req, reg: 0x%x\n", value);

	ufs_mtk_ref_clk_notify(host->ref_clk_enabled, res);

	return -ETIMEDOUT;

out:
	host->ref_clk_enabled = on;
	if (!on) {
		ufshcd_delay_us(host->ref_clk_gating_wait_us, 10);
		ufs_mtk_ref_clk_notify(on, res);
	}

	return 0;
}

static void ufs_mtk_setup_ref_clk_wait_us(struct ufs_hba *hba,
					  u16 gating_us, u16 ungating_us)
{
	struct ufs_mtk_host *host = ufshcd_get_variant(hba);

	if (hba->dev_info.clk_gating_wait_us) {
		host->ref_clk_gating_wait_us =
			hba->dev_info.clk_gating_wait_us;
	} else {
		host->ref_clk_gating_wait_us = gating_us;
	}

	host->ref_clk_ungating_wait_us = ungating_us;
}

static int ufs_mtk_wait_link_state(struct ufs_hba *hba, u32 state,
				   unsigned long max_wait_ms)
{
	ktime_t timeout, time_checked;
	u32 val;

	timeout = ktime_add_ms(ktime_get(), max_wait_ms);
	do {
		time_checked = ktime_get();
		ufshcd_writel(hba, 0x20, REG_UFS_DEBUG_SEL);
		val = ufshcd_readl(hba, REG_UFS_PROBE);
		val = val >> 28;

		if (val == state)
			return 0;

		/* Sleep for max. 200us */
		usleep_range(100, 200);
	} while (ktime_before(time_checked, timeout));

	if (val == state)
		return 0;

	return -ETIMEDOUT;
}

static void ufs_mtk_mphy_power_on(struct ufs_hba *hba, bool on)
{
	struct ufs_mtk_host *host = ufshcd_get_variant(hba);
	struct phy *mphy = host->mphy;

	if (!mphy)
		return;

	if (on && !host->mphy_powered_on)
		phy_power_on(mphy);
	else if (!on && host->mphy_powered_on)
		phy_power_off(mphy);
	else
		return;
	host->mphy_powered_on = on;
}

static int ufs_mtk_get_host_clk(struct device *dev, const char *name,
				struct clk **clk_out)
{
	struct clk *clk;
	int err = 0;

	clk = devm_clk_get(dev, name);
	if (IS_ERR(clk))
		err = PTR_ERR(clk);
	else
		*clk_out = clk;

	return err;
}

static void ufs_mtk_boost_crypt(struct ufs_hba *hba, bool boost)
{
	struct ufs_mtk_host *host = ufshcd_get_variant(hba);
	struct ufs_mtk_crypt_cfg *cfg;
	struct regulator *reg;
	int volt, ret;

	if (!ufs_mtk_is_boost_crypt_enabled(hba))
		return;

	cfg = host->crypt;
	volt = cfg->vcore_volt;
	reg = cfg->reg_vcore;

	ret = clk_prepare_enable(cfg->clk_crypt_mux);
	if (ret) {
		dev_info(hba->dev, "clk_prepare_enable(): %d\n",
			 ret);
		return;
	}

	if (boost) {
		ret = regulator_set_voltage(reg, volt, INT_MAX);
		if (ret) {
			dev_info(hba->dev,
				 "failed to set vcore to %d\n", volt);
			goto out;
		}

		ret = clk_set_parent(cfg->clk_crypt_mux,
				     cfg->clk_crypt_perf);
		if (ret) {
			dev_info(hba->dev,
				 "failed to set clk_crypt_perf\n");
			regulator_set_voltage(reg, 0, INT_MAX);
			goto out;
		}
	} else {
		ret = clk_set_parent(cfg->clk_crypt_mux,
				     cfg->clk_crypt_lp);
		if (ret) {
			dev_info(hba->dev,
				 "failed to set clk_crypt_lp\n");
			goto out;
		}

		ret = regulator_set_voltage(reg, 0, INT_MAX);
		if (ret) {
			dev_info(hba->dev,
				 "failed to set vcore to MIN\n");
		}
	}
out:
	clk_disable_unprepare(cfg->clk_crypt_mux);
}

static int ufs_mtk_init_host_clk(struct ufs_hba *hba, const char *name,
				 struct clk **clk)
{
	int ret;

	ret = ufs_mtk_get_host_clk(hba->dev, name, clk);
	if (ret) {
		dev_info(hba->dev, "%s: failed to get %s: %d", __func__,
			 name, ret);
	}

	return ret;
}

static void ufs_mtk_init_host_caps(struct ufs_hba *hba)
{
	struct ufs_mtk_host *host = ufshcd_get_variant(hba);
	struct ufs_mtk_crypt_cfg *cfg;
	struct device *dev = hba->dev;
	struct regulator *reg;
	u32 volt;

	host->caps = host->cfg->caps;

	if (!ufs_mtk_is_boost_crypt_enabled(hba))
		return;

	host->crypt = devm_kzalloc(dev, sizeof(*(host->crypt)),
				   GFP_KERNEL);
	if (!host->crypt)
		goto disable_caps;

	reg = devm_regulator_get_optional(dev, "dvfsrc-vcore");
	if (IS_ERR(reg)) {
		dev_info(dev, "failed to get dvfsrc-vcore: %ld",
			 PTR_ERR(reg));
		goto disable_caps;
	}

	if (of_property_read_u32(dev->of_node, "boost-crypt-vcore-min",
				 &volt)) {
		dev_info(dev, "failed to get boost-crypt-vcore-min");
		goto disable_caps;
	}

	cfg = host->crypt;
	if (ufs_mtk_init_host_clk(hba, "crypt_mux",
				  &cfg->clk_crypt_mux))
		goto disable_caps;

	if (ufs_mtk_init_host_clk(hba, "crypt_lp",
				  &cfg->clk_crypt_lp))
		goto disable_caps;

	if (ufs_mtk_init_host_clk(hba, "crypt_perf",
				  &cfg->clk_crypt_perf))
		goto disable_caps;

	cfg->reg_vcore = reg;
	cfg->vcore_volt = volt;
	dev_info(dev, "caps: boost-crypt");
	return;

disable_caps:
	host->caps &= ~UFS_MTK_CAP_BOOST_CRYPT_ENGINE;
}

/**
 * ufs_mtk_setup_clocks - enables/disable clocks
 * @hba: host controller instance
 * @on: If true, enable clocks else disable them.
 * @status: PRE_CHANGE or POST_CHANGE notify
 *
 * Returns 0 on success, non-zero on failure.
 */
static int ufs_mtk_setup_clocks(struct ufs_hba *hba, bool on,
				enum ufs_notify_change_status status)
{
	struct ufs_mtk_host *host = ufshcd_get_variant(hba);
	int ret = 0;
	bool clk_pwr_off = false;

	/*
	 * In case ufs_mtk_init() is not yet done, simply ignore.
	 * This ufs_mtk_setup_clocks() shall be called from
	 * ufs_mtk_init() after init is done.
	 */
	if (!host)
		return 0;

	if (!on && status == PRE_CHANGE) {
		if (ufshcd_is_link_off(hba)) {
			clk_pwr_off = true;
		} else if (ufshcd_is_link_hibern8(hba) ||
			 (!ufshcd_can_hibern8_during_gating(hba) &&
			 ufshcd_is_auto_hibern8_enabled(hba))) {
			/*
			 * Gate ref-clk and poweroff mphy if link state is in
			 * OFF or Hibern8 by either Auto-Hibern8 or
			 * ufshcd_link_state_transition().
			 */
			ret = ufs_mtk_wait_link_state(hba,
						      VS_LINK_HIBERN8,
						      15);
			if (!ret)
				clk_pwr_off = true;
		}

		if (clk_pwr_off) {
			ufs_mtk_boost_crypt(hba, on);
			ufs_mtk_setup_ref_clk(hba, on);
			ufs_mtk_mphy_power_on(hba, on);
		}
	} else if (on && status == POST_CHANGE) {
		ufs_mtk_mphy_power_on(hba, on);
		ufs_mtk_setup_ref_clk(hba, on);
		ufs_mtk_boost_crypt(hba, on);
	}

	return ret;
}

/**
 * ufs_mtk_init - find other essential mmio bases
 * @hba: host controller instance
 *
 * Binds PHY with controller and powers up PHY enabling clocks
 * and regulators.
 *
 * Returns -EPROBE_DEFER if binding fails, returns negative error
 * on phy power up failure and returns zero on success.
 */
static int ufs_mtk_init(struct ufs_hba *hba)
{
	const struct of_device_id *id;
	struct device *dev = hba->dev;
	struct ufs_mtk_host *host;
	int err = 0;

	host = devm_kzalloc(dev, sizeof(*host), GFP_KERNEL);
	if (!host) {
		err = -ENOMEM;
		dev_info(dev, "%s: no memory for mtk ufs host\n", __func__);
		goto out;
	}

	host->hba = hba;
	ufshcd_set_variant(hba, host);

	/* Get host capability and platform data */
	id = of_match_device(ufs_mtk_of_match, dev);
	if (!id) {
		err = -EINVAL;
		goto out;
	}

	if (id->data) {
		host->cfg = (struct ufs_mtk_host_cfg *)id->data;
		ufs_mtk_init_host_caps(hba);
	}

	err = ufs_mtk_bind_mphy(hba);
	if (err)
		goto out_variant_clear;

	ufs_mtk_init_reset(hba);

	/* Enable runtime autosuspend */
	hba->caps |= UFSHCD_CAP_RPM_AUTOSUSPEND;

	/* Enable clock-gating */
	hba->caps |= UFSHCD_CAP_CLK_GATING;

	/* Enable inline encryption */
	hba->caps |= UFSHCD_CAP_CRYPTO;

	/* Enable WriteBooster */
	hba->caps |= UFSHCD_CAP_WB_EN;
<<<<<<< HEAD
=======
	hba->quirks |= UFSHCI_QUIRK_SKIP_MANUAL_WB_FLUSH_CTRL;
>>>>>>> 4e026225
	hba->vps->wb_flush_threshold = UFS_WB_BUF_REMAIN_PERCENT(80);

	/*
	 * ufshcd_vops_init() is invoked after
	 * ufshcd_setup_clock(true) in ufshcd_hba_init() thus
	 * phy clock setup is skipped.
	 *
	 * Enable phy clocks specifically here.
	 */
	ufs_mtk_setup_clocks(hba, true, POST_CHANGE);

	goto out;

out_variant_clear:
	ufshcd_set_variant(hba, NULL);
out:
	return err;
}

static int ufs_mtk_pre_pwr_change(struct ufs_hba *hba,
				  struct ufs_pa_layer_attr *dev_max_params,
				  struct ufs_pa_layer_attr *dev_req_params)
{
	struct ufs_dev_params host_cap;
	int ret;

	host_cap.tx_lanes = UFS_MTK_LIMIT_NUM_LANES_TX;
	host_cap.rx_lanes = UFS_MTK_LIMIT_NUM_LANES_RX;
	host_cap.hs_rx_gear = UFS_MTK_LIMIT_HSGEAR_RX;
	host_cap.hs_tx_gear = UFS_MTK_LIMIT_HSGEAR_TX;
	host_cap.pwm_rx_gear = UFS_MTK_LIMIT_PWMGEAR_RX;
	host_cap.pwm_tx_gear = UFS_MTK_LIMIT_PWMGEAR_TX;
	host_cap.rx_pwr_pwm = UFS_MTK_LIMIT_RX_PWR_PWM;
	host_cap.tx_pwr_pwm = UFS_MTK_LIMIT_TX_PWR_PWM;
	host_cap.rx_pwr_hs = UFS_MTK_LIMIT_RX_PWR_HS;
	host_cap.tx_pwr_hs = UFS_MTK_LIMIT_TX_PWR_HS;
	host_cap.hs_rate = UFS_MTK_LIMIT_HS_RATE;
	host_cap.desired_working_mode =
				UFS_MTK_LIMIT_DESIRED_MODE;

	ret = ufshcd_get_pwr_dev_param(&host_cap,
				       dev_max_params,
				       dev_req_params);
	if (ret) {
		pr_info("%s: failed to determine capabilities\n",
			__func__);
	}

	return ret;
}

static int ufs_mtk_pwr_change_notify(struct ufs_hba *hba,
				     enum ufs_notify_change_status stage,
				     struct ufs_pa_layer_attr *dev_max_params,
				     struct ufs_pa_layer_attr *dev_req_params)
{
	int ret = 0;

	switch (stage) {
	case PRE_CHANGE:
		ret = ufs_mtk_pre_pwr_change(hba, dev_max_params,
					     dev_req_params);
		break;
	case POST_CHANGE:
		break;
	default:
		ret = -EINVAL;
		break;
	}

	return ret;
}

static int ufs_mtk_unipro_set_pm(struct ufs_hba *hba, bool lpm)
{
	int ret;
	struct ufs_mtk_host *host = ufshcd_get_variant(hba);

	ret = ufshcd_dme_set(hba,
			     UIC_ARG_MIB_SEL(VS_UNIPROPOWERDOWNCONTROL, 0),
			     lpm);
	if (!ret || !lpm) {
		/*
		 * Forcibly set as non-LPM mode if UIC commands is failed
		 * to use default hba_enable_delay_us value for re-enabling
		 * the host.
		 */
		host->unipro_lpm = lpm;
	}

	return ret;
}

static int ufs_mtk_pre_link(struct ufs_hba *hba)
{
	int ret;
	u32 tmp;

	ret = ufs_mtk_unipro_set_pm(hba, false);
	if (ret)
		return ret;

	/*
	 * Setting PA_Local_TX_LCC_Enable to 0 before link startup
	 * to make sure that both host and device TX LCC are disabled
	 * once link startup is completed.
	 */
	ret = ufshcd_disable_host_tx_lcc(hba);
	if (ret)
		return ret;

	/* disable deep stall */
	ret = ufshcd_dme_get(hba, UIC_ARG_MIB(VS_SAVEPOWERCONTROL), &tmp);
	if (ret)
		return ret;

	tmp &= ~(1 << 6);

	ret = ufshcd_dme_set(hba, UIC_ARG_MIB(VS_SAVEPOWERCONTROL), tmp);

	return ret;
}

static void ufs_mtk_setup_clk_gating(struct ufs_hba *hba)
{
	unsigned long flags;
	u32 ah_ms;

	if (ufshcd_is_clkgating_allowed(hba)) {
		if (ufshcd_is_auto_hibern8_supported(hba) && hba->ahit)
			ah_ms = FIELD_GET(UFSHCI_AHIBERN8_TIMER_MASK,
					  hba->ahit);
		else
			ah_ms = 10;
		spin_lock_irqsave(hba->host->host_lock, flags);
		hba->clk_gating.delay_ms = ah_ms + 5;
		spin_unlock_irqrestore(hba->host->host_lock, flags);
	}
}

static int ufs_mtk_post_link(struct ufs_hba *hba)
{
	/* enable unipro clock gating feature */
	ufs_mtk_cfg_unipro_cg(hba, true);

	/* configure auto-hibern8 timer to 10ms */
	if (ufshcd_is_auto_hibern8_supported(hba)) {
		ufshcd_auto_hibern8_update(hba,
			FIELD_PREP(UFSHCI_AHIBERN8_TIMER_MASK, 10) |
			FIELD_PREP(UFSHCI_AHIBERN8_SCALE_MASK, 3));
	}

	ufs_mtk_setup_clk_gating(hba);

	return 0;
}

static int ufs_mtk_link_startup_notify(struct ufs_hba *hba,
				       enum ufs_notify_change_status stage)
{
	int ret = 0;

	switch (stage) {
	case PRE_CHANGE:
		ret = ufs_mtk_pre_link(hba);
		break;
	case POST_CHANGE:
		ret = ufs_mtk_post_link(hba);
		break;
	default:
		ret = -EINVAL;
		break;
	}

	return ret;
}

static int ufs_mtk_device_reset(struct ufs_hba *hba)
{
	struct arm_smccc_res res;

	ufs_mtk_device_reset_ctrl(0, res);

	/*
	 * The reset signal is active low. UFS devices shall detect
	 * more than or equal to 1us of positive or negative RST_n
	 * pulse width.
	 *
	 * To be on safe side, keep the reset low for at least 10us.
	 */
	usleep_range(10, 15);

	ufs_mtk_device_reset_ctrl(1, res);

	/* Some devices may need time to respond to rst_n */
	usleep_range(10000, 15000);

	dev_info(hba->dev, "device reset done\n");

	return 0;
}

static int ufs_mtk_link_set_hpm(struct ufs_hba *hba)
{
	int err;

	err = ufshcd_hba_enable(hba);
	if (err)
		return err;

	err = ufs_mtk_unipro_set_pm(hba, false);
	if (err)
		return err;

	err = ufshcd_uic_hibern8_exit(hba);
	if (!err)
		ufshcd_set_link_active(hba);
	else
		return err;

	err = ufshcd_make_hba_operational(hba);
	if (err)
		return err;

	return 0;
}

static int ufs_mtk_link_set_lpm(struct ufs_hba *hba)
{
	int err;

	err = ufs_mtk_unipro_set_pm(hba, true);
	if (err) {
		/* Resume UniPro state for following error recovery */
		ufs_mtk_unipro_set_pm(hba, false);
		return err;
	}

	return 0;
}

static void ufs_mtk_vreg_set_lpm(struct ufs_hba *hba, bool lpm)
{
	if (!hba->vreg_info.vccq2 || !hba->vreg_info.vcc)
		return;

	if (lpm & !hba->vreg_info.vcc->enabled)
		regulator_set_mode(hba->vreg_info.vccq2->reg,
				   REGULATOR_MODE_IDLE);
	else if (!lpm)
		regulator_set_mode(hba->vreg_info.vccq2->reg,
				   REGULATOR_MODE_NORMAL);
}

static int ufs_mtk_suspend(struct ufs_hba *hba, enum ufs_pm_op pm_op)
{
	int err;

	if (ufshcd_is_link_hibern8(hba)) {
		err = ufs_mtk_link_set_lpm(hba);
		if (err) {
			/*
			 * Set link as off state enforcedly to trigger
			 * ufshcd_host_reset_and_restore() in ufshcd_suspend()
			 * for completed host reset.
			 */
			ufshcd_set_link_off(hba);
			return -EAGAIN;
		}
		/*
		 * Make sure no error will be returned to prevent
		 * ufshcd_suspend() re-enabling regulators while vreg is still
		 * in low-power mode.
		 */
		ufs_mtk_vreg_set_lpm(hba, true);
	}

	return 0;
}

static int ufs_mtk_resume(struct ufs_hba *hba, enum ufs_pm_op pm_op)
{
	int err;

	if (ufshcd_is_link_hibern8(hba)) {
		ufs_mtk_vreg_set_lpm(hba, false);
		err = ufs_mtk_link_set_hpm(hba);
		if (err) {
			err = ufshcd_link_recovery(hba);
			return err;
		}
	}

	return 0;
}

static void ufs_mtk_dbg_register_dump(struct ufs_hba *hba)
{
	ufshcd_dump_regs(hba, REG_UFS_REFCLK_CTRL, 0x4, "Ref-Clk Ctrl ");

	ufshcd_dump_regs(hba, REG_UFS_EXTREG, 0x4, "Ext Reg ");

	ufshcd_dump_regs(hba, REG_UFS_MPHYCTRL,
			 REG_UFS_REJECT_MON - REG_UFS_MPHYCTRL + 4,
			 "MPHY Ctrl ");

	/* Direct debugging information to REG_MTK_PROBE */
	ufshcd_writel(hba, 0x20, REG_UFS_DEBUG_SEL);
	ufshcd_dump_regs(hba, REG_UFS_PROBE, 0x4, "Debug Probe ");
}

static int ufs_mtk_apply_dev_quirks(struct ufs_hba *hba)
{
	struct ufs_dev_info *dev_info = &hba->dev_info;
	u16 mid = dev_info->wmanufacturerid;

	if (mid == UFS_VENDOR_SAMSUNG)
		ufshcd_dme_set(hba, UIC_ARG_MIB(PA_TACTIVATE), 6);

	/*
	 * Decide waiting time before gating reference clock and
	 * after ungating reference clock according to vendors'
	 * requirements.
	 */
	if (mid == UFS_VENDOR_SAMSUNG)
		ufs_mtk_setup_ref_clk_wait_us(hba, 1, 1);
	else if (mid == UFS_VENDOR_SKHYNIX)
		ufs_mtk_setup_ref_clk_wait_us(hba, 30, 30);
	else if (mid == UFS_VENDOR_TOSHIBA)
		ufs_mtk_setup_ref_clk_wait_us(hba, 100, 32);

	return 0;
}

static void ufs_mtk_fixup_dev_quirks(struct ufs_hba *hba)
{
	ufshcd_fixup_dev_quirks(hba, ufs_mtk_dev_fixups);
}

/*
 * struct ufs_hba_mtk_vops - UFS MTK specific variant operations
 *
 * The variant operations configure the necessary controller and PHY
 * handshake during initialization.
 */
static const struct ufs_hba_variant_ops ufs_hba_mtk_vops = {
	.name                = "mediatek.ufshci",
	.init                = ufs_mtk_init,
	.setup_clocks        = ufs_mtk_setup_clocks,
	.hce_enable_notify   = ufs_mtk_hce_enable_notify,
	.link_startup_notify = ufs_mtk_link_startup_notify,
	.pwr_change_notify   = ufs_mtk_pwr_change_notify,
	.apply_dev_quirks    = ufs_mtk_apply_dev_quirks,
	.fixup_dev_quirks    = ufs_mtk_fixup_dev_quirks,
	.suspend             = ufs_mtk_suspend,
	.resume              = ufs_mtk_resume,
	.dbg_register_dump   = ufs_mtk_dbg_register_dump,
	.device_reset        = ufs_mtk_device_reset,
};

/**
 * ufs_mtk_probe - probe routine of the driver
 * @pdev: pointer to Platform device handle
 *
 * Return zero for success and non-zero for failure
 */
static int ufs_mtk_probe(struct platform_device *pdev)
{
	int err;
	struct device *dev = &pdev->dev;

	/* perform generic probe */
	err = ufshcd_pltfrm_init(pdev, &ufs_hba_mtk_vops);
	if (err)
		dev_info(dev, "probe failed %d\n", err);

	return err;
}

/**
 * ufs_mtk_remove - set driver_data of the device to NULL
 * @pdev: pointer to platform device handle
 *
 * Always return 0
 */
static int ufs_mtk_remove(struct platform_device *pdev)
{
	struct ufs_hba *hba =  platform_get_drvdata(pdev);

	pm_runtime_get_sync(&(pdev)->dev);
	ufshcd_remove(hba);
	return 0;
}

static const struct dev_pm_ops ufs_mtk_pm_ops = {
	.suspend         = ufshcd_pltfrm_suspend,
	.resume          = ufshcd_pltfrm_resume,
	.runtime_suspend = ufshcd_pltfrm_runtime_suspend,
	.runtime_resume  = ufshcd_pltfrm_runtime_resume,
	.runtime_idle    = ufshcd_pltfrm_runtime_idle,
};

static struct platform_driver ufs_mtk_pltform = {
	.probe      = ufs_mtk_probe,
	.remove     = ufs_mtk_remove,
	.shutdown   = ufshcd_pltfrm_shutdown,
	.driver = {
		.name   = "ufshcd-mtk",
		.pm     = &ufs_mtk_pm_ops,
		.of_match_table = ufs_mtk_of_match,
	},
};

MODULE_AUTHOR("Stanley Chu <stanley.chu@mediatek.com>");
MODULE_AUTHOR("Peter Wang <peter.wang@mediatek.com>");
MODULE_DESCRIPTION("MediaTek UFS Host Driver");
MODULE_LICENSE("GPL v2");

module_platform_driver(ufs_mtk_pltform);<|MERGE_RESOLUTION|>--- conflicted
+++ resolved
@@ -566,10 +566,7 @@
 
 	/* Enable WriteBooster */
 	hba->caps |= UFSHCD_CAP_WB_EN;
-<<<<<<< HEAD
-=======
 	hba->quirks |= UFSHCI_QUIRK_SKIP_MANUAL_WB_FLUSH_CTRL;
->>>>>>> 4e026225
 	hba->vps->wb_flush_threshold = UFS_WB_BUF_REMAIN_PERCENT(80);
 
 	/*
