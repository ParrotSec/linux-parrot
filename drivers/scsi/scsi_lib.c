--- conflicted
+++ resolved
@@ -166,8 +166,6 @@
 static void __scsi_queue_insert(struct scsi_cmnd *cmd, int reason, bool unbusy)
 {
 	struct scsi_device *device = cmd->device;
-	struct request_queue *q = device->request_queue;
-	unsigned long flags;
 
 	SCSI_LOG_MLQUEUE(1, scmd_printk(KERN_INFO, cmd,
 		"Inserting command %p into mlqueue\n", cmd));
@@ -188,31 +186,8 @@
 	 * before blk_cleanup_queue() finishes.
 	 */
 	cmd->result = 0;
-<<<<<<< HEAD
-	if (q->mq_ops) {
-		/*
-		 * Before a SCSI command is dispatched,
-		 * get_device(&sdev->sdev_gendev) is called and the host,
-		 * target and device busy counters are increased. Since
-		 * requeuing a request causes these actions to be repeated and
-		 * since scsi_device_unbusy() has already been called,
-		 * put_device(&device->sdev_gendev) must still be called. Call
-		 * put_device() after blk_mq_requeue_request() to avoid that
-		 * removal of the SCSI device can start before requeueing has
-		 * happened.
-		 */
-		blk_mq_requeue_request(cmd->request, true);
-		put_device(&device->sdev_gendev);
-		return;
-	}
-	spin_lock_irqsave(q->queue_lock, flags);
-	blk_requeue_request(q, cmd->request);
-	kblockd_schedule_work(&device->requeue_work);
-	spin_unlock_irqrestore(q->queue_lock, flags);
-=======
 
 	blk_mq_requeue_request(cmd->request, true);
->>>>>>> 407d19ab
 }
 
 /*
@@ -327,7 +302,6 @@
  */
 static void scsi_init_cmd_errh(struct scsi_cmnd *cmd)
 {
-	cmd->serial_number = 0;
 	scsi_set_resid(cmd, 0);
 	memset(cmd->sense_buffer, 0, SCSI_SENSE_BUFFERSIZE);
 	if (cmd->cmd_len == 0)
@@ -373,10 +347,7 @@
 
 static void scsi_kick_queue(struct request_queue *q)
 {
-	if (q->mq_ops)
-		blk_mq_run_hw_queues(q, false);
-	else
-		blk_run_queue(q);
+	blk_mq_run_hw_queues(q, false);
 }
 
 /*
@@ -537,10 +508,7 @@
 	if (!list_empty(&sdev->host->starved_list))
 		scsi_starved_list_run(sdev->host);
 
-	if (q->mq_ops)
-		blk_mq_run_hw_queues(q, false);
-	else
-		blk_run_queue(q);
+	blk_mq_run_hw_queues(q, false);
 }
 
 void scsi_requeue_run_queue(struct work_struct *work)
@@ -553,42 +521,6 @@
 	scsi_run_queue(q);
 }
 
-/*
- * Function:	scsi_requeue_command()
- *
- * Purpose:	Handle post-processing of completed commands.
- *
- * Arguments:	q	- queue to operate on
- *		cmd	- command that may need to be requeued.
- *
- * Returns:	Nothing
- *
- * Notes:	After command completion, there may be blocks left
- *		over which weren't finished by the previous command
- *		this can be for a number of reasons - the main one is
- *		I/O errors in the middle of the request, in which case
- *		we need to request the blocks that come after the bad
- *		sector.
- * Notes:	Upon return, cmd is a stale pointer.
- */
-static void scsi_requeue_command(struct request_queue *q, struct scsi_cmnd *cmd)
-{
-	struct scsi_device *sdev = cmd->device;
-	struct request *req = cmd->request;
-	unsigned long flags;
-
-	spin_lock_irqsave(q->queue_lock, flags);
-	blk_unprep_request(req);
-	req->special = NULL;
-	scsi_put_command(cmd);
-	blk_requeue_request(q, req);
-	spin_unlock_irqrestore(q->queue_lock, flags);
-
-	scsi_run_queue(q);
-
-	put_device(&sdev->sdev_gendev);
-}
-
 void scsi_run_host_queues(struct Scsi_Host *shost)
 {
 	struct scsi_device *sdev;
@@ -609,15 +541,8 @@
 
 static void scsi_mq_free_sgtables(struct scsi_cmnd *cmd)
 {
-	struct scsi_data_buffer *sdb;
-
 	if (cmd->sdb.table.nents)
 		sg_free_table_chained(&cmd->sdb.table, true);
-	if (cmd->request->next_rq) {
-		sdb = cmd->request->next_rq->special;
-		if (sdb)
-			sg_free_table_chained(&sdb->table, true);
-	}
 	if (scsi_prot_sg_count(cmd))
 		sg_free_table_chained(&cmd->prot_sdb->table, true);
 }
@@ -629,45 +554,9 @@
 	scsi_del_cmd_from_list(cmd);
 }
 
-/*
- * Function:    scsi_release_buffers()
- *
- * Purpose:     Free resources allocate for a scsi_command.
- *
- * Arguments:   cmd	- command that we are bailing.
- *
- * Lock status: Assumed that no lock is held upon entry.
- *
- * Returns:     Nothing
- *
- * Notes:       In the event that an upper level driver rejects a
- *		command, we must release resources allocated during
- *		the __init_io() function.  Primarily this would involve
- *		the scatter-gather table.
- */
-static void scsi_release_buffers(struct scsi_cmnd *cmd)
-{
-	if (cmd->sdb.table.nents)
-		sg_free_table_chained(&cmd->sdb.table, false);
-
-	memset(&cmd->sdb, 0, sizeof(cmd->sdb));
-
-	if (scsi_prot_sg_count(cmd))
-		sg_free_table_chained(&cmd->prot_sdb->table, false);
-}
-
-static void scsi_release_bidi_buffers(struct scsi_cmnd *cmd)
-{
-	struct scsi_data_buffer *bidi_sdb = cmd->request->next_rq->special;
-
-	sg_free_table_chained(&bidi_sdb->table, false);
-	kmem_cache_free(scsi_sdb_cache, bidi_sdb);
-	cmd->request->next_rq->special = NULL;
-}
-
 /* Returns false when no more bytes to process, true if there are more */
 static bool scsi_end_request(struct request *req, blk_status_t error,
-		unsigned int bytes, unsigned int bidi_bytes)
+		unsigned int bytes)
 {
 	struct scsi_cmnd *cmd = blk_mq_rq_to_pdu(req);
 	struct scsi_device *sdev = cmd->device;
@@ -676,65 +565,46 @@
 	if (blk_update_request(req, error, bytes))
 		return true;
 
-	/* Bidi request must be completed as a whole */
-	if (unlikely(bidi_bytes) &&
-	    blk_update_request(req->next_rq, error, bidi_bytes))
-		return true;
-
 	if (blk_queue_add_random(q))
 		add_disk_randomness(req->rq_disk);
 
 	if (!blk_rq_is_scsi(req)) {
 		WARN_ON_ONCE(!(cmd->flags & SCMD_INITIALIZED));
 		cmd->flags &= ~SCMD_INITIALIZED;
-		destroy_rcu_head(&cmd->rcu);
-	}
-
-	if (req->mq_ctx) {
-		/*
-		 * In the MQ case the command gets freed by __blk_mq_end_request,
-		 * so we have to do all cleanup that depends on it earlier.
-		 *
-		 * We also can't kick the queues from irq context, so we
-		 * will have to defer it to a workqueue.
-		 */
-		scsi_mq_uninit_cmd(cmd);
-
-		/*
-		 * queue is still alive, so grab the ref for preventing it
-		 * from being cleaned up during running queue.
-		 */
-		percpu_ref_get(&q->q_usage_counter);
-
-		__blk_mq_end_request(req, error);
-
-		if (scsi_target(sdev)->single_lun ||
-		    !list_empty(&sdev->host->starved_list))
-			kblockd_schedule_work(&sdev->requeue_work);
-		else
-			blk_mq_run_hw_queues(q, true);
-
-		percpu_ref_put(&q->q_usage_counter);
-	} else {
-		unsigned long flags;
-
-		if (bidi_bytes)
-			scsi_release_bidi_buffers(cmd);
-		scsi_release_buffers(cmd);
-		scsi_put_command(cmd);
-
-		spin_lock_irqsave(q->queue_lock, flags);
-		blk_finish_request(req, error);
-		spin_unlock_irqrestore(q->queue_lock, flags);
-
-		scsi_run_queue(q);
-	}
-
-<<<<<<< HEAD
-	put_device(&sdev->sdev_gendev);
-=======
+	}
+
+	/*
+	 * Calling rcu_barrier() is not necessary here because the
+	 * SCSI error handler guarantees that the function called by
+	 * call_rcu() has been called before scsi_end_request() is
+	 * called.
+	 */
+	destroy_rcu_head(&cmd->rcu);
+
+	/*
+	 * In the MQ case the command gets freed by __blk_mq_end_request,
+	 * so we have to do all cleanup that depends on it earlier.
+	 *
+	 * We also can't kick the queues from irq context, so we
+	 * will have to defer it to a workqueue.
+	 */
+	scsi_mq_uninit_cmd(cmd);
+
+	/*
+	 * queue is still alive, so grab the ref for preventing it
+	 * from being cleaned up during running queue.
+	 */
+	percpu_ref_get(&q->q_usage_counter);
+
+	__blk_mq_end_request(req, error);
+
+	if (scsi_target(sdev)->single_lun ||
+	    !list_empty(&sdev->host->starved_list))
+		kblockd_schedule_work(&sdev->requeue_work);
+	else
+		blk_mq_run_hw_queues(q, true);
+
 	percpu_ref_put(&q->q_usage_counter);
->>>>>>> 407d19ab
 	return false;
 }
 
@@ -782,13 +652,7 @@
 				      struct request_queue *q)
 {
 	/* A new command will be prepared and issued. */
-	if (q->mq_ops) {
-		scsi_mq_requeue_cmd(cmd);
-	} else {
-		/* Unprep request and put it back at head of the queue. */
-		scsi_release_buffers(cmd);
-		scsi_requeue_command(q, cmd);
-	}
+	scsi_mq_requeue_cmd(cmd);
 }
 
 /* Helper for scsi_io_completion() when special action required. */
@@ -932,7 +796,7 @@
 				scsi_print_command(cmd);
 			}
 		}
-		if (!scsi_end_request(req, blk_stat, blk_rq_err_bytes(req), 0))
+		if (!scsi_end_request(req, blk_stat, blk_rq_err_bytes(req)))
 			return;
 		/*FALLTHRU*/
 	case ACTION_REPREP:
@@ -1066,30 +930,6 @@
 		 * scsi_result_to_blk_status may have reset the host_byte
 		 */
 		scsi_req(req)->result = cmd->result;
-		scsi_req(req)->resid_len = scsi_get_resid(cmd);
-
-		if (unlikely(scsi_bidi_cmnd(cmd))) {
-			/*
-			 * Bidi commands Must be complete as a whole,
-			 * both sides at once.
-			 */
-			scsi_req(req->next_rq)->resid_len = scsi_in(cmd)->resid;
-			if (scsi_end_request(req, BLK_STS_OK, blk_rq_bytes(req),
-					blk_rq_bytes(req->next_rq)))
-				WARN_ONCE(true,
-					  "Bidi command with remaining bytes");
-			return;
-		}
-	}
-
-	/* no bidi support yet, other than in pass-through */
-	if (unlikely(blk_bidi_rq(req))) {
-		WARN_ONCE(true, "Only support bidi command in passthrough");
-		scmd_printk(KERN_ERR, cmd, "Killing bidi command\n");
-		if (scsi_end_request(req, BLK_STS_IOERR, blk_rq_bytes(req),
-				     blk_rq_bytes(req->next_rq)))
-			WARN_ONCE(true, "Bidi command with remaining bytes");
-		return;
 	}
 
 	/*
@@ -1106,13 +946,13 @@
 	 * to retry code. Fast path should return in this block.
 	 */
 	if (likely(blk_rq_bytes(req) > 0 || blk_stat == BLK_STS_OK)) {
-		if (likely(!scsi_end_request(req, blk_stat, good_bytes, 0)))
+		if (likely(!scsi_end_request(req, blk_stat, good_bytes)))
 			return; /* no bytes remaining */
 	}
 
 	/* Kill remainder if no retries. */
 	if (unlikely(blk_stat && scsi_noretry_cmd(cmd))) {
-		if (scsi_end_request(req, blk_stat, blk_rq_bytes(req), 0))
+		if (scsi_end_request(req, blk_stat, blk_rq_bytes(req)))
 			WARN_ONCE(true,
 			    "Bytes remaining after failed, no-retry command");
 		return;
@@ -1128,7 +968,8 @@
 		scsi_io_completion_action(cmd, result);
 }
 
-static int scsi_init_sgtable(struct request *req, struct scsi_data_buffer *sdb)
+static blk_status_t scsi_init_sgtable(struct request *req,
+		struct scsi_data_buffer *sdb)
 {
 	int count;
 
@@ -1137,7 +978,7 @@
 	 */
 	if (unlikely(sg_alloc_table_chained(&sdb->table,
 			blk_rq_nr_phys_segments(req), sdb->table.sgl)))
-		return BLKPREP_DEFER;
+		return BLK_STS_RESOURCE;
 
 	/* 
 	 * Next, walk the list, and fill in the addresses and sizes of
@@ -1147,7 +988,7 @@
 	BUG_ON(count > sdb->table.nents);
 	sdb->table.nents = count;
 	sdb->length = blk_rq_payload_bytes(req);
-	return BLKPREP_OK;
+	return BLK_STS_OK;
 }
 
 /*
@@ -1157,84 +998,57 @@
  *
  * Arguments:   cmd   - Command descriptor we wish to initialize
  *
- * Returns:     0 on success
- *		BLKPREP_DEFER if the failure is retryable
- *		BLKPREP_KILL if the failure is fatal
- */
-int scsi_init_io(struct scsi_cmnd *cmd)
-{
-	struct scsi_device *sdev = cmd->device;
+ * Returns:     BLK_STS_OK on success
+ *		BLK_STS_RESOURCE if the failure is retryable
+ *		BLK_STS_IOERR if the failure is fatal
+ */
+blk_status_t scsi_init_io(struct scsi_cmnd *cmd)
+{
 	struct request *rq = cmd->request;
-	bool is_mq = (rq->mq_ctx != NULL);
-	int error = BLKPREP_KILL;
+	blk_status_t ret;
 
 	if (WARN_ON_ONCE(!blk_rq_nr_phys_segments(rq)))
-		goto err_exit;
-
-	error = scsi_init_sgtable(rq, &cmd->sdb);
-	if (error)
-		goto err_exit;
-
-	if (blk_bidi_rq(rq)) {
-		if (!rq->q->mq_ops) {
-			struct scsi_data_buffer *bidi_sdb =
-				kmem_cache_zalloc(scsi_sdb_cache, GFP_ATOMIC);
-			if (!bidi_sdb) {
-				error = BLKPREP_DEFER;
-				goto err_exit;
-			}
-
-			rq->next_rq->special = bidi_sdb;
-		}
-
-		error = scsi_init_sgtable(rq->next_rq, rq->next_rq->special);
-		if (error)
-			goto err_exit;
-	}
+		return BLK_STS_IOERR;
+
+	ret = scsi_init_sgtable(rq, &cmd->sdb);
+	if (ret)
+		return ret;
 
 	if (blk_integrity_rq(rq)) {
 		struct scsi_data_buffer *prot_sdb = cmd->prot_sdb;
 		int ivecs, count;
 
-		if (prot_sdb == NULL) {
+		if (WARN_ON_ONCE(!prot_sdb)) {
 			/*
 			 * This can happen if someone (e.g. multipath)
 			 * queues a command to a device on an adapter
 			 * that does not support DIX.
 			 */
-			WARN_ON_ONCE(1);
-			error = BLKPREP_KILL;
-			goto err_exit;
+			ret = BLK_STS_IOERR;
+			goto out_free_sgtables;
 		}
 
 		ivecs = blk_rq_count_integrity_sg(rq->q, rq->bio);
 
 		if (sg_alloc_table_chained(&prot_sdb->table, ivecs,
 				prot_sdb->table.sgl)) {
-			error = BLKPREP_DEFER;
-			goto err_exit;
+			ret = BLK_STS_RESOURCE;
+			goto out_free_sgtables;
 		}
 
 		count = blk_rq_map_integrity_sg(rq->q, rq->bio,
 						prot_sdb->table.sgl);
-		BUG_ON(unlikely(count > ivecs));
-		BUG_ON(unlikely(count > queue_max_integrity_segments(rq->q)));
+		BUG_ON(count > ivecs);
+		BUG_ON(count > queue_max_integrity_segments(rq->q));
 
 		cmd->prot_sdb = prot_sdb;
 		cmd->prot_sdb->table.nents = count;
 	}
 
-	return BLKPREP_OK;
-err_exit:
-	if (is_mq) {
-		scsi_mq_free_sgtables(cmd);
-	} else {
-		scsi_release_buffers(cmd);
-		cmd->request->special = NULL;
-		scsi_put_command(cmd);
-		put_device(&sdev->sdev_gendev);
-	}
-	return error;
+	return BLK_STS_OK;
+out_free_sgtables:
+	scsi_mq_free_sgtables(cmd);
+	return ret;
 }
 EXPORT_SYMBOL(scsi_init_io);
 
@@ -1320,7 +1134,8 @@
 	scsi_add_cmd_to_list(cmd);
 }
 
-static int scsi_setup_scsi_cmnd(struct scsi_device *sdev, struct request *req)
+static blk_status_t scsi_setup_scsi_cmnd(struct scsi_device *sdev,
+		struct request *req)
 {
 	struct scsi_cmnd *cmd = blk_mq_rq_to_pdu(req);
 
@@ -1331,8 +1146,8 @@
 	 * submit a request without an attached bio.
 	 */
 	if (req->bio) {
-		int ret = scsi_init_io(cmd);
-		if (unlikely(ret))
+		blk_status_t ret = scsi_init_io(cmd);
+		if (unlikely(ret != BLK_STS_OK))
 			return ret;
 	} else {
 		BUG_ON(blk_rq_bytes(req));
@@ -1344,20 +1159,21 @@
 	cmd->cmnd = scsi_req(req)->cmd;
 	cmd->transfersize = blk_rq_bytes(req);
 	cmd->allowed = scsi_req(req)->retries;
-	return BLKPREP_OK;
+	return BLK_STS_OK;
 }
 
 /*
  * Setup a normal block command.  These are simple request from filesystems
  * that still need to be translated to SCSI CDBs from the ULD.
  */
-static int scsi_setup_fs_cmnd(struct scsi_device *sdev, struct request *req)
+static blk_status_t scsi_setup_fs_cmnd(struct scsi_device *sdev,
+		struct request *req)
 {
 	struct scsi_cmnd *cmd = blk_mq_rq_to_pdu(req);
 
 	if (unlikely(sdev->handler && sdev->handler->prep_fn)) {
-		int ret = sdev->handler->prep_fn(sdev, req);
-		if (ret != BLKPREP_OK)
+		blk_status_t ret = sdev->handler->prep_fn(sdev, req);
+		if (ret != BLK_STS_OK)
 			return ret;
 	}
 
@@ -1366,7 +1182,8 @@
 	return scsi_cmd_to_driver(cmd)->init_command(cmd);
 }
 
-static int scsi_setup_cmnd(struct scsi_device *sdev, struct request *req)
+static blk_status_t scsi_setup_cmnd(struct scsi_device *sdev,
+		struct request *req)
 {
 	struct scsi_cmnd *cmd = blk_mq_rq_to_pdu(req);
 
@@ -1383,129 +1200,48 @@
 		return scsi_setup_fs_cmnd(sdev, req);
 }
 
-static int
+static blk_status_t
 scsi_prep_state_check(struct scsi_device *sdev, struct request *req)
 {
-	int ret = BLKPREP_OK;
-
-	/*
-	 * If the device is not in running state we will reject some
-	 * or all commands.
-	 */
-	if (unlikely(sdev->sdev_state != SDEV_RUNNING)) {
-		switch (sdev->sdev_state) {
-		case SDEV_OFFLINE:
-		case SDEV_TRANSPORT_OFFLINE:
-			/*
-			 * If the device is offline we refuse to process any
-			 * commands.  The device must be brought online
-			 * before trying any recovery commands.
-			 */
-			sdev_printk(KERN_ERR, sdev,
-				    "rejecting I/O to offline device\n");
-			ret = BLKPREP_KILL;
-			break;
-		case SDEV_DEL:
-			/*
-			 * If the device is fully deleted, we refuse to
-			 * process any commands as well.
-			 */
-			sdev_printk(KERN_ERR, sdev,
-				    "rejecting I/O to dead device\n");
-			ret = BLKPREP_KILL;
-			break;
-		case SDEV_BLOCK:
-		case SDEV_CREATED_BLOCK:
-			ret = BLKPREP_DEFER;
-			break;
-		case SDEV_QUIESCE:
-			/*
-			 * If the devices is blocked we defer normal commands.
-			 */
-			if (req && !(req->rq_flags & RQF_PREEMPT))
-				ret = BLKPREP_DEFER;
-			break;
-		default:
-			/*
-			 * For any other not fully online state we only allow
-			 * special commands.  In particular any user initiated
-			 * command is not allowed.
-			 */
-			if (req && !(req->rq_flags & RQF_PREEMPT))
-				ret = BLKPREP_KILL;
-			break;
-		}
-	}
-	return ret;
-}
-
-static int
-scsi_prep_return(struct request_queue *q, struct request *req, int ret)
-{
-	struct scsi_device *sdev = q->queuedata;
-
-	switch (ret) {
-	case BLKPREP_KILL:
-	case BLKPREP_INVALID:
-		scsi_req(req)->result = DID_NO_CONNECT << 16;
-		/* release the command and kill it */
-		if (req->special) {
-			struct scsi_cmnd *cmd = req->special;
-			scsi_release_buffers(cmd);
-			scsi_put_command(cmd);
-			put_device(&sdev->sdev_gendev);
-			req->special = NULL;
-		}
-		break;
-	case BLKPREP_DEFER:
+	switch (sdev->sdev_state) {
+	case SDEV_OFFLINE:
+	case SDEV_TRANSPORT_OFFLINE:
 		/*
-		 * If we defer, the blk_peek_request() returns NULL, but the
-		 * queue must be restarted, so we schedule a callback to happen
-		 * shortly.
+		 * If the device is offline we refuse to process any
+		 * commands.  The device must be brought online
+		 * before trying any recovery commands.
 		 */
-		if (atomic_read(&sdev->device_busy) == 0)
-			blk_delay_queue(q, SCSI_QUEUE_DELAY);
-		break;
+		sdev_printk(KERN_ERR, sdev,
+			    "rejecting I/O to offline device\n");
+		return BLK_STS_IOERR;
+	case SDEV_DEL:
+		/*
+		 * If the device is fully deleted, we refuse to
+		 * process any commands as well.
+		 */
+		sdev_printk(KERN_ERR, sdev,
+			    "rejecting I/O to dead device\n");
+		return BLK_STS_IOERR;
+	case SDEV_BLOCK:
+	case SDEV_CREATED_BLOCK:
+		return BLK_STS_RESOURCE;
+	case SDEV_QUIESCE:
+		/*
+		 * If the devices is blocked we defer normal commands.
+		 */
+		if (req && !(req->rq_flags & RQF_PREEMPT))
+			return BLK_STS_RESOURCE;
+		return BLK_STS_OK;
 	default:
-		req->rq_flags |= RQF_DONTPREP;
-	}
-
-	return ret;
-}
-
-static int scsi_prep_fn(struct request_queue *q, struct request *req)
-{
-	struct scsi_device *sdev = q->queuedata;
-	struct scsi_cmnd *cmd = blk_mq_rq_to_pdu(req);
-	int ret;
-
-	ret = scsi_prep_state_check(sdev, req);
-	if (ret != BLKPREP_OK)
-		goto out;
-
-	if (!req->special) {
-		/* Bail if we can't get a reference to the device */
-		if (unlikely(!get_device(&sdev->sdev_gendev))) {
-			ret = BLKPREP_DEFER;
-			goto out;
-		}
-
-		scsi_init_command(sdev, cmd);
-		req->special = cmd;
-	}
-
-	cmd->tag = req->tag;
-	cmd->request = req;
-	cmd->prot_op = SCSI_PROT_NORMAL;
-
-	ret = scsi_setup_cmnd(sdev, req);
-out:
-	return scsi_prep_return(q, req, ret);
-}
-
-static void scsi_unprep_fn(struct request_queue *q, struct request *req)
-{
-	scsi_uninit_cmd(blk_mq_rq_to_pdu(req));
+		/*
+		 * For any other not fully online state we only allow
+		 * special commands.  In particular any user initiated
+		 * command is not allowed.
+		 */
+		if (req && !(req->rq_flags & RQF_PREEMPT))
+			return BLK_STS_IOERR;
+		return BLK_STS_OK;
+	}
 }
 
 /*
@@ -1527,14 +1263,8 @@
 		/*
 		 * unblock after device_blocked iterates to zero
 		 */
-		if (atomic_dec_return(&sdev->device_blocked) > 0) {
-			/*
-			 * For the MQ case we take care of this in the caller.
-			 */
-			if (!q->mq_ops)
-				blk_delay_queue(q, SCSI_QUEUE_DELAY);
+		if (atomic_dec_return(&sdev->device_blocked) > 0)
 			goto out_dec;
-		}
 		SCSI_LOG_MLQUEUE(3, sdev_printk(KERN_INFO, sdev,
 				   "unblocking device at zero depth\n"));
 	}
@@ -1669,13 +1399,13 @@
  * needs to return 'not busy'. Otherwise, request stacking drivers
  * may hold requests forever.
  */
-static int scsi_lld_busy(struct request_queue *q)
+static bool scsi_mq_lld_busy(struct request_queue *q)
 {
 	struct scsi_device *sdev = q->queuedata;
 	struct Scsi_Host *shost;
 
 	if (blk_queue_dying(q))
-		return 0;
+		return false;
 
 	shost = sdev->host;
 
@@ -1686,43 +1416,9 @@
 	 * in SCSI layer.
 	 */
 	if (scsi_host_in_recovery(shost) || scsi_device_is_busy(sdev))
-		return 1;
-
-	return 0;
-}
-
-/*
- * Kill a request for a dead device
- */
-static void scsi_kill_request(struct request *req, struct request_queue *q)
-{
-	struct scsi_cmnd *cmd = blk_mq_rq_to_pdu(req);
-	struct scsi_device *sdev;
-	struct scsi_target *starget;
-	struct Scsi_Host *shost;
-
-	blk_start_request(req);
-
-	scmd_printk(KERN_INFO, cmd, "killing request\n");
-
-	sdev = cmd->device;
-	starget = scsi_target(sdev);
-	shost = sdev->host;
-	scsi_init_cmd_errh(cmd);
-	cmd->result = DID_NO_CONNECT << 16;
-	atomic_inc(&cmd->device->iorequest_cnt);
-
-	/*
-	 * SCSI request completion path will do scsi_device_unbusy(),
-	 * bump busy counts.  To bump the counters, we need to dance
-	 * with the locks as normal issue path does.
-	 */
-	atomic_inc(&sdev->device_busy);
-	atomic_inc(&shost->host_busy);
-	if (starget->can_queue > 0)
-		atomic_inc(&starget->target_busy);
-
-	blk_complete_request(req);
+		return true;
+
+	return false;
 }
 
 static void scsi_softirq_done(struct request *rq)
@@ -1845,170 +1541,6 @@
 	return 0;
 }
 
-/**
- * scsi_done - Invoke completion on finished SCSI command.
- * @cmd: The SCSI Command for which a low-level device driver (LLDD) gives
- * ownership back to SCSI Core -- i.e. the LLDD has finished with it.
- *
- * Description: This function is the mid-level's (SCSI Core) interrupt routine,
- * which regains ownership of the SCSI command (de facto) from a LLDD, and
- * calls blk_complete_request() for further processing.
- *
- * This function is interrupt context safe.
- */
-static void scsi_done(struct scsi_cmnd *cmd)
-{
-	trace_scsi_dispatch_cmd_done(cmd);
-	blk_complete_request(cmd->request);
-}
-
-/*
- * Function:    scsi_request_fn()
- *
- * Purpose:     Main strategy routine for SCSI.
- *
- * Arguments:   q       - Pointer to actual queue.
- *
- * Returns:     Nothing
- *
- * Lock status: request queue lock assumed to be held when called.
- *
- * Note: See sd_zbc.c sd_zbc_write_lock_zone() for write order
- * protection for ZBC disks.
- */
-static void scsi_request_fn(struct request_queue *q)
-	__releases(q->queue_lock)
-	__acquires(q->queue_lock)
-{
-	struct scsi_device *sdev = q->queuedata;
-	struct Scsi_Host *shost;
-	struct scsi_cmnd *cmd;
-	struct request *req;
-
-	/*
-	 * To start with, we keep looping until the queue is empty, or until
-	 * the host is no longer able to accept any more requests.
-	 */
-	shost = sdev->host;
-	for (;;) {
-		int rtn;
-		/*
-		 * get next queueable request.  We do this early to make sure
-		 * that the request is fully prepared even if we cannot
-		 * accept it.
-		 */
-		req = blk_peek_request(q);
-		if (!req)
-			break;
-
-		if (unlikely(!scsi_device_online(sdev))) {
-			sdev_printk(KERN_ERR, sdev,
-				    "rejecting I/O to offline device\n");
-			scsi_kill_request(req, q);
-			continue;
-		}
-
-		if (!scsi_dev_queue_ready(q, sdev))
-			break;
-
-		/*
-		 * Remove the request from the request list.
-		 */
-		if (!(blk_queue_tagged(q) && !blk_queue_start_tag(q, req)))
-			blk_start_request(req);
-
-		spin_unlock_irq(q->queue_lock);
-		cmd = blk_mq_rq_to_pdu(req);
-		if (cmd != req->special) {
-			printk(KERN_CRIT "impossible request in %s.\n"
-					 "please mail a stack trace to "
-					 "linux-scsi@vger.kernel.org\n",
-					 __func__);
-			blk_dump_rq_flags(req, "foo");
-			BUG();
-		}
-
-		/*
-		 * We hit this when the driver is using a host wide
-		 * tag map. For device level tag maps the queue_depth check
-		 * in the device ready fn would prevent us from trying
-		 * to allocate a tag. Since the map is a shared host resource
-		 * we add the dev to the starved list so it eventually gets
-		 * a run when a tag is freed.
-		 */
-		if (blk_queue_tagged(q) && !(req->rq_flags & RQF_QUEUED)) {
-			spin_lock_irq(shost->host_lock);
-			if (list_empty(&sdev->starved_entry))
-				list_add_tail(&sdev->starved_entry,
-					      &shost->starved_list);
-			spin_unlock_irq(shost->host_lock);
-			goto not_ready;
-		}
-
-		if (!scsi_target_queue_ready(shost, sdev))
-			goto not_ready;
-
-		if (!scsi_host_queue_ready(q, shost, sdev))
-			goto host_not_ready;
-	
-		if (sdev->simple_tags)
-			cmd->flags |= SCMD_TAGGED;
-		else
-			cmd->flags &= ~SCMD_TAGGED;
-
-		/*
-		 * Finally, initialize any error handling parameters, and set up
-		 * the timers for timeouts.
-		 */
-		scsi_init_cmd_errh(cmd);
-
-		/*
-		 * Dispatch the command to the low-level driver.
-		 */
-		cmd->scsi_done = scsi_done;
-		rtn = scsi_dispatch_cmd(cmd);
-		if (rtn) {
-			scsi_queue_insert(cmd, rtn);
-			spin_lock_irq(q->queue_lock);
-			goto out_delay;
-		}
-		spin_lock_irq(q->queue_lock);
-	}
-
-	return;
-
- host_not_ready:
-	if (scsi_target(sdev)->can_queue > 0)
-		atomic_dec(&scsi_target(sdev)->target_busy);
- not_ready:
-	/*
-	 * lock q, handle tag, requeue req, and decrement device_busy. We
-	 * must return with queue_lock held.
-	 *
-	 * Decrementing device_busy without checking it is OK, as all such
-	 * cases (host limits or settings) should run the queue at some
-	 * later time.
-	 */
-	spin_lock_irq(q->queue_lock);
-	blk_requeue_request(q, req);
-	atomic_dec(&sdev->device_busy);
-out_delay:
-	if (!atomic_read(&sdev->device_busy) && !scsi_device_blocked(sdev))
-		blk_delay_queue(q, SCSI_QUEUE_DELAY);
-}
-
-static inline blk_status_t prep_to_mq(int ret)
-{
-	switch (ret) {
-	case BLKPREP_OK:
-		return BLK_STS_OK;
-	case BLKPREP_DEFER:
-		return BLK_STS_RESOURCE;
-	default:
-		return BLK_STS_IOERR;
-	}
-}
-
 /* Size in bytes of the sg-list stored in the scsi-mq command-private data. */
 static unsigned int scsi_mq_sgl_size(struct Scsi_Host *shost)
 {
@@ -2016,7 +1548,7 @@
 		sizeof(struct scatterlist);
 }
 
-static int scsi_mq_prep_fn(struct request *req)
+static blk_status_t scsi_mq_prep_fn(struct request *req)
 {
 	struct scsi_cmnd *cmd = blk_mq_rq_to_pdu(req);
 	struct scsi_device *sdev = req->q->queuedata;
@@ -2025,10 +1557,7 @@
 
 	scsi_init_command(sdev, cmd);
 
-	req->special = cmd;
-
 	cmd->request = req;
-
 	cmd->tag = req->tag;
 	cmd->prot_op = SCSI_PROT_NORMAL;
 
@@ -2042,17 +1571,6 @@
 			(struct scatterlist *)(cmd->prot_sdb + 1);
 	}
 
-	if (blk_bidi_rq(req)) {
-		struct request *next_rq = req->next_rq;
-		struct scsi_data_buffer *bidi_sdb = blk_mq_rq_to_pdu(next_rq);
-
-		memset(bidi_sdb, 0, sizeof(struct scsi_data_buffer));
-		bidi_sdb->table.sgl =
-			(struct scatterlist *)(bidi_sdb + 1);
-
-		next_rq->special = bidi_sdb;
-	}
-
 	blk_mq_start_request(req);
 
 	return scsi_setup_cmnd(sdev, req);
@@ -2060,8 +1578,18 @@
 
 static void scsi_mq_done(struct scsi_cmnd *cmd)
 {
+	if (unlikely(test_and_set_bit(SCMD_STATE_COMPLETE, &cmd->state)))
+		return;
 	trace_scsi_dispatch_cmd_done(cmd);
-	blk_mq_complete_request(cmd->request);
+
+	/*
+	 * If the block layer didn't complete the request due to a timeout
+	 * injection, scsi must clear its internal completed state so that the
+	 * timeout handler will see it needs to escalate its own error
+	 * recovery.
+	 */
+	if (unlikely(!blk_mq_complete_request(cmd->request)))
+		clear_bit(SCMD_STATE_COMPLETE, &cmd->state);
 }
 
 static void scsi_mq_put_budget(struct blk_mq_hw_ctx *hctx)
@@ -2096,9 +1624,15 @@
 	blk_status_t ret;
 	int reason;
 
-	ret = prep_to_mq(scsi_prep_state_check(sdev, req));
-	if (ret != BLK_STS_OK)
-		goto out_put_budget;
+	/*
+	 * If the device is not in running state we will reject some or all
+	 * commands.
+	 */
+	if (unlikely(sdev->sdev_state != SDEV_RUNNING)) {
+		ret = scsi_prep_state_check(sdev, req);
+		if (ret != BLK_STS_OK)
+			goto out_put_budget;
+	}
 
 	ret = BLK_STS_RESOURCE;
 	if (!scsi_target_queue_ready(shost, sdev))
@@ -2107,11 +1641,12 @@
 		goto out_dec_target_busy;
 
 	if (!(req->rq_flags & RQF_DONTPREP)) {
-		ret = prep_to_mq(scsi_mq_prep_fn(req));
+		ret = scsi_mq_prep_fn(req);
 		if (ret != BLK_STS_OK)
 			goto out_dec_host_busy;
 		req->rq_flags |= RQF_DONTPREP;
 	} else {
+		clear_bit(SCMD_STATE_COMPLETE, &cmd->state);
 		blk_mq_start_request(req);
 	}
 
@@ -2212,11 +1747,7 @@
 
 	if (shost->hostt->map_queues)
 		return shost->hostt->map_queues(shost);
-<<<<<<< HEAD
-	return blk_mq_map_queues(set);
-=======
 	return blk_mq_map_queues(&set->map[HCTX_TYPE_DEFAULT]);
->>>>>>> 407d19ab
 }
 
 void __scsi_init_queue(struct Scsi_Host *shost, struct request_queue *q)
@@ -2243,10 +1774,8 @@
 	blk_queue_segment_boundary(q, shost->dma_boundary);
 	dma_set_seg_boundary(dev, shost->dma_boundary);
 
-	blk_queue_max_segment_size(q, dma_get_max_seg_size(dev));
-
-	if (!shost->use_clustering)
-		q->limits.cluster = 0;
+	blk_queue_max_segment_size(q, shost->max_segment_size);
+	dma_set_max_seg_size(dev, shost->max_segment_size);
 
 	/*
 	 * Set a reasonable default alignment:  The larger of 32-byte (dword),
@@ -2258,77 +1787,6 @@
 	blk_queue_dma_alignment(q, max(4, dma_get_cache_alignment()) - 1);
 }
 EXPORT_SYMBOL_GPL(__scsi_init_queue);
-
-static int scsi_old_init_rq(struct request_queue *q, struct request *rq,
-			    gfp_t gfp)
-{
-	struct Scsi_Host *shost = q->rq_alloc_data;
-	const bool unchecked_isa_dma = shost->unchecked_isa_dma;
-	struct scsi_cmnd *cmd = blk_mq_rq_to_pdu(rq);
-
-	memset(cmd, 0, sizeof(*cmd));
-
-	if (unchecked_isa_dma)
-		cmd->flags |= SCMD_UNCHECKED_ISA_DMA;
-	cmd->sense_buffer = scsi_alloc_sense_buffer(unchecked_isa_dma, gfp,
-						    NUMA_NO_NODE);
-	if (!cmd->sense_buffer)
-		goto fail;
-	cmd->req.sense = cmd->sense_buffer;
-
-	if (scsi_host_get_prot(shost) >= SHOST_DIX_TYPE0_PROTECTION) {
-		cmd->prot_sdb = kmem_cache_zalloc(scsi_sdb_cache, gfp);
-		if (!cmd->prot_sdb)
-			goto fail_free_sense;
-	}
-
-	return 0;
-
-fail_free_sense:
-	scsi_free_sense_buffer(unchecked_isa_dma, cmd->sense_buffer);
-fail:
-	return -ENOMEM;
-}
-
-static void scsi_old_exit_rq(struct request_queue *q, struct request *rq)
-{
-	struct scsi_cmnd *cmd = blk_mq_rq_to_pdu(rq);
-
-	if (cmd->prot_sdb)
-		kmem_cache_free(scsi_sdb_cache, cmd->prot_sdb);
-	scsi_free_sense_buffer(cmd->flags & SCMD_UNCHECKED_ISA_DMA,
-			       cmd->sense_buffer);
-}
-
-struct request_queue *scsi_old_alloc_queue(struct scsi_device *sdev)
-{
-	struct Scsi_Host *shost = sdev->host;
-	struct request_queue *q;
-
-	q = blk_alloc_queue_node(GFP_KERNEL, NUMA_NO_NODE, NULL);
-	if (!q)
-		return NULL;
-	q->cmd_size = sizeof(struct scsi_cmnd) + shost->hostt->cmd_size;
-	q->rq_alloc_data = shost;
-	q->request_fn = scsi_request_fn;
-	q->init_rq_fn = scsi_old_init_rq;
-	q->exit_rq_fn = scsi_old_exit_rq;
-	q->initialize_rq_fn = scsi_initialize_rq;
-
-	if (blk_init_allocated_queue(q) < 0) {
-		blk_cleanup_queue(q);
-		return NULL;
-	}
-
-	__scsi_init_queue(shost, q);
-	blk_queue_flag_set(QUEUE_FLAG_SCSI_PASSTHROUGH, q);
-	blk_queue_prep_rq(q, scsi_prep_fn);
-	blk_queue_unprep_rq(q, scsi_unprep_fn);
-	blk_queue_softirq_done(q, scsi_softirq_done);
-	blk_queue_rq_timed_out(q, scsi_times_out);
-	blk_queue_lld_busy(q, scsi_lld_busy);
-	return q;
-}
 
 static const struct blk_mq_ops scsi_mq_ops = {
 	.get_budget	= scsi_mq_get_budget,
@@ -2342,6 +1800,7 @@
 	.init_request	= scsi_mq_init_request,
 	.exit_request	= scsi_mq_exit_request,
 	.initialize_rq_fn = scsi_initialize_rq,
+	.busy		= scsi_mq_lld_busy,
 	.map_queues	= scsi_map_queues,
 };
 
@@ -2372,7 +1831,7 @@
 	shost->tag_set.queue_depth = shost->can_queue;
 	shost->tag_set.cmd_size = cmd_size;
 	shost->tag_set.numa_node = NUMA_NO_NODE;
-	shost->tag_set.flags = BLK_MQ_F_SHOULD_MERGE | BLK_MQ_F_SG_MERGE;
+	shost->tag_set.flags = BLK_MQ_F_SHOULD_MERGE;
 	shost->tag_set.flags |=
 		BLK_ALLOC_POLICY_TO_MQ_FLAG(shost->hostt->tag_alloc_policy);
 	shost->tag_set.driver_data = shost;
@@ -2396,10 +1855,7 @@
 {
 	struct scsi_device *sdev = NULL;
 
-	if (q->mq_ops) {
-		if (q->mq_ops == &scsi_mq_ops)
-			sdev = q->queuedata;
-	} else if (q->request_fn == scsi_request_fn)
+	if (q->mq_ops == &scsi_mq_ops)
 		sdev = q->queuedata;
 	if (!sdev || !get_device(&sdev->sdev_gendev))
 		sdev = NULL;
@@ -2769,6 +2225,7 @@
 		switch (oldstate) {
 		case SDEV_RUNNING:
 		case SDEV_CREATED_BLOCK:
+		case SDEV_OFFLINE:
 			break;
 		default:
 			goto illegal;
@@ -3002,39 +2459,6 @@
 EXPORT_SYMBOL_GPL(sdev_evt_send_simple);
 
 /**
- * scsi_request_fn_active() - number of kernel threads inside scsi_request_fn()
- * @sdev: SCSI device to count the number of scsi_request_fn() callers for.
- */
-static int scsi_request_fn_active(struct scsi_device *sdev)
-{
-	struct request_queue *q = sdev->request_queue;
-	int request_fn_active;
-
-	WARN_ON_ONCE(sdev->host->use_blk_mq);
-
-	spin_lock_irq(q->queue_lock);
-	request_fn_active = q->request_fn_active;
-	spin_unlock_irq(q->queue_lock);
-
-	return request_fn_active;
-}
-
-/**
- * scsi_wait_for_queuecommand() - wait for ongoing queuecommand() calls
- * @sdev: SCSI device pointer.
- *
- * Wait until the ongoing shost->hostt->queuecommand() calls that are
- * invoked from scsi_request_fn() have finished.
- */
-static void scsi_wait_for_queuecommand(struct scsi_device *sdev)
-{
-	WARN_ON_ONCE(sdev->host->use_blk_mq);
-
-	while (scsi_request_fn_active(sdev))
-		msleep(20);
-}
-
-/**
  *	scsi_device_quiesce - Block user issued commands.
  *	@sdev:	scsi device to quiesce.
  *
@@ -3062,11 +2486,14 @@
 	 */
 	WARN_ON_ONCE(sdev->quiesced_by && sdev->quiesced_by != current);
 
-	blk_set_preempt_only(q);
+	if (sdev->quiesced_by == current)
+		return 0;
+
+	blk_set_pm_only(q);
 
 	blk_mq_freeze_queue(q);
 	/*
-	 * Ensure that the effect of blk_set_preempt_only() will be visible
+	 * Ensure that the effect of blk_set_pm_only() will be visible
 	 * for percpu_ref_tryget() callers that occur after the queue
 	 * unfreeze even if the queue was already frozen before this function
 	 * was called. See also https://lwn.net/Articles/573497/.
@@ -3079,7 +2506,7 @@
 	if (err == 0)
 		sdev->quiesced_by = current;
 	else
-		blk_clear_preempt_only(q);
+		blk_clear_pm_only(q);
 	mutex_unlock(&sdev->state_mutex);
 
 	return err;
@@ -3102,8 +2529,10 @@
 	 * device deleted during suspend)
 	 */
 	mutex_lock(&sdev->state_mutex);
-	sdev->quiesced_by = NULL;
-	blk_clear_preempt_only(sdev->request_queue);
+	if (sdev->quiesced_by) {
+		sdev->quiesced_by = NULL;
+		blk_clear_pm_only(sdev->request_queue);
+	}
 	if (sdev->sdev_state == SDEV_QUIESCE)
 		scsi_device_set_state(sdev, SDEV_RUNNING);
 	mutex_unlock(&sdev->state_mutex);
@@ -3153,7 +2582,6 @@
 int scsi_internal_device_block_nowait(struct scsi_device *sdev)
 {
 	struct request_queue *q = sdev->request_queue;
-	unsigned long flags;
 	int err = 0;
 
 	err = scsi_device_set_state(sdev, SDEV_BLOCK);
@@ -3169,14 +2597,7 @@
 	 * block layer from calling the midlayer with this device's
 	 * request queue. 
 	 */
-	if (q->mq_ops) {
-		blk_mq_quiesce_queue_nowait(q);
-	} else {
-		spin_lock_irqsave(q->queue_lock, flags);
-		blk_stop_queue(q);
-		spin_unlock_irqrestore(q->queue_lock, flags);
-	}
-
+	blk_mq_quiesce_queue_nowait(q);
 	return 0;
 }
 EXPORT_SYMBOL_GPL(scsi_internal_device_block_nowait);
@@ -3207,12 +2628,8 @@
 
 	mutex_lock(&sdev->state_mutex);
 	err = scsi_internal_device_block_nowait(sdev);
-	if (err == 0) {
-		if (q->mq_ops)
-			blk_mq_quiesce_queue(q);
-		else
-			scsi_wait_for_queuecommand(sdev);
-	}
+	if (err == 0)
+		blk_mq_quiesce_queue(q);
 	mutex_unlock(&sdev->state_mutex);
 
 	return err;
@@ -3221,15 +2638,8 @@
 void scsi_start_queue(struct scsi_device *sdev)
 {
 	struct request_queue *q = sdev->request_queue;
-	unsigned long flags;
-
-	if (q->mq_ops) {
-		blk_mq_unquiesce_queue(q);
-	} else {
-		spin_lock_irqsave(q->queue_lock, flags);
-		blk_start_queue(q);
-		spin_unlock_irqrestore(q->queue_lock, flags);
-	}
+
+	blk_mq_unquiesce_queue(q);
 }
 
 /**
