--- conflicted
+++ resolved
@@ -4306,14 +4306,11 @@
 			result = COMPLETE_CMD;
 		}
 
-<<<<<<< HEAD
-=======
 		scsi_io_req = (struct MPI2_RAID_SCSI_IO_REQUEST *)
 				cmd_fusion->io_request;
 		if (scsi_io_req->Function == MPI2_FUNCTION_SCSI_TASK_MGMT)
 			result = RETURN_CMD;
 
->>>>>>> 675a03b4
 		switch (result) {
 		case REFIRE_CMD:
 			megasas_fire_cmd_fusion(instance, req_desc);
