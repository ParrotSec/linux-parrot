// SPDX-License-Identifier: GPL-2.0-or-later
/*
 * Copyright (c) 2015 Linaro Ltd.
 * Copyright (c) 2015 Hisilicon Limited.
 */

#include "hisi_sas.h"
#define DRV_NAME "hisi_sas_v1_hw"

/* global registers need init*/
#define DLVRY_QUEUE_ENABLE		0x0
#define IOST_BASE_ADDR_LO		0x8
#define IOST_BASE_ADDR_HI		0xc
#define ITCT_BASE_ADDR_LO		0x10
#define ITCT_BASE_ADDR_HI		0x14
#define BROKEN_MSG_ADDR_LO		0x18
#define BROKEN_MSG_ADDR_HI		0x1c
#define PHY_CONTEXT			0x20
#define PHY_STATE			0x24
#define PHY_PORT_NUM_MA			0x28
#define PORT_STATE			0x2c
#define PHY_CONN_RATE			0x30
#define HGC_TRANS_TASK_CNT_LIMIT	0x38
#define AXI_AHB_CLK_CFG			0x3c
#define HGC_SAS_TXFAIL_RETRY_CTRL	0x84
#define HGC_GET_ITV_TIME		0x90
#define DEVICE_MSG_WORK_MODE		0x94
#define I_T_NEXUS_LOSS_TIME		0xa0
#define BUS_INACTIVE_LIMIT_TIME		0xa8
#define REJECT_TO_OPEN_LIMIT_TIME	0xac
#define CFG_AGING_TIME			0xbc
#define CFG_AGING_TIME_ITCT_REL_OFF	0
#define CFG_AGING_TIME_ITCT_REL_MSK	(0x1 << CFG_AGING_TIME_ITCT_REL_OFF)
#define HGC_DFX_CFG2			0xc0
#define FIS_LIST_BADDR_L		0xc4
#define CFG_1US_TIMER_TRSH		0xcc
#define CFG_SAS_CONFIG			0xd4
#define HGC_IOST_ECC_ADDR		0x140
#define HGC_IOST_ECC_ADDR_BAD_OFF	16
#define HGC_IOST_ECC_ADDR_BAD_MSK	(0x3ff << HGC_IOST_ECC_ADDR_BAD_OFF)
#define HGC_DQ_ECC_ADDR			0x144
#define HGC_DQ_ECC_ADDR_BAD_OFF		16
#define HGC_DQ_ECC_ADDR_BAD_MSK		(0xfff << HGC_DQ_ECC_ADDR_BAD_OFF)
#define HGC_INVLD_DQE_INFO		0x148
#define HGC_INVLD_DQE_INFO_DQ_OFF	0
#define HGC_INVLD_DQE_INFO_DQ_MSK	(0xffff << HGC_INVLD_DQE_INFO_DQ_OFF)
#define HGC_INVLD_DQE_INFO_TYPE_OFF	16
#define HGC_INVLD_DQE_INFO_TYPE_MSK	(0x1 << HGC_INVLD_DQE_INFO_TYPE_OFF)
#define HGC_INVLD_DQE_INFO_FORCE_OFF	17
#define HGC_INVLD_DQE_INFO_FORCE_MSK	(0x1 << HGC_INVLD_DQE_INFO_FORCE_OFF)
#define HGC_INVLD_DQE_INFO_PHY_OFF	18
#define HGC_INVLD_DQE_INFO_PHY_MSK	(0x1 << HGC_INVLD_DQE_INFO_PHY_OFF)
#define HGC_INVLD_DQE_INFO_ABORT_OFF	19
#define HGC_INVLD_DQE_INFO_ABORT_MSK	(0x1 << HGC_INVLD_DQE_INFO_ABORT_OFF)
#define HGC_INVLD_DQE_INFO_IPTT_OF_OFF	20
#define HGC_INVLD_DQE_INFO_IPTT_OF_MSK	(0x1 << HGC_INVLD_DQE_INFO_IPTT_OF_OFF)
#define HGC_INVLD_DQE_INFO_SSP_ERR_OFF	21
#define HGC_INVLD_DQE_INFO_SSP_ERR_MSK	(0x1 << HGC_INVLD_DQE_INFO_SSP_ERR_OFF)
#define HGC_INVLD_DQE_INFO_OFL_OFF	22
#define HGC_INVLD_DQE_INFO_OFL_MSK	(0x1 << HGC_INVLD_DQE_INFO_OFL_OFF)
#define HGC_ITCT_ECC_ADDR		0x150
#define HGC_ITCT_ECC_ADDR_BAD_OFF	16
#define HGC_ITCT_ECC_ADDR_BAD_MSK	(0x3ff << HGC_ITCT_ECC_ADDR_BAD_OFF)
#define HGC_AXI_FIFO_ERR_INFO		0x154
#define INT_COAL_EN			0x1bc
#define OQ_INT_COAL_TIME		0x1c0
#define OQ_INT_COAL_CNT			0x1c4
#define ENT_INT_COAL_TIME		0x1c8
#define ENT_INT_COAL_CNT		0x1cc
#define OQ_INT_SRC			0x1d0
#define OQ_INT_SRC_MSK			0x1d4
#define ENT_INT_SRC1			0x1d8
#define ENT_INT_SRC2			0x1dc
#define ENT_INT_SRC2_DQ_CFG_ERR_OFF	25
#define ENT_INT_SRC2_DQ_CFG_ERR_MSK	(0x1 << ENT_INT_SRC2_DQ_CFG_ERR_OFF)
#define ENT_INT_SRC2_CQ_CFG_ERR_OFF	27
#define ENT_INT_SRC2_CQ_CFG_ERR_MSK	(0x1 << ENT_INT_SRC2_CQ_CFG_ERR_OFF)
#define ENT_INT_SRC2_AXI_WRONG_INT_OFF	28
#define ENT_INT_SRC2_AXI_WRONG_INT_MSK	(0x1 << ENT_INT_SRC2_AXI_WRONG_INT_OFF)
#define ENT_INT_SRC2_AXI_OVERLF_INT_OFF	29
#define ENT_INT_SRC2_AXI_OVERLF_INT_MSK	(0x1 << ENT_INT_SRC2_AXI_OVERLF_INT_OFF)
#define ENT_INT_SRC_MSK1		0x1e0
#define ENT_INT_SRC_MSK2		0x1e4
#define SAS_ECC_INTR			0x1e8
#define SAS_ECC_INTR_DQ_ECC1B_OFF	0
#define SAS_ECC_INTR_DQ_ECC1B_MSK	(0x1 << SAS_ECC_INTR_DQ_ECC1B_OFF)
#define SAS_ECC_INTR_DQ_ECCBAD_OFF	1
#define SAS_ECC_INTR_DQ_ECCBAD_MSK	(0x1 << SAS_ECC_INTR_DQ_ECCBAD_OFF)
#define SAS_ECC_INTR_IOST_ECC1B_OFF	2
#define SAS_ECC_INTR_IOST_ECC1B_MSK	(0x1 << SAS_ECC_INTR_IOST_ECC1B_OFF)
#define SAS_ECC_INTR_IOST_ECCBAD_OFF	3
#define SAS_ECC_INTR_IOST_ECCBAD_MSK	(0x1 << SAS_ECC_INTR_IOST_ECCBAD_OFF)
#define SAS_ECC_INTR_ITCT_ECC1B_OFF	4
#define SAS_ECC_INTR_ITCT_ECC1B_MSK	(0x1 << SAS_ECC_INTR_ITCT_ECC1B_OFF)
#define SAS_ECC_INTR_ITCT_ECCBAD_OFF	5
#define SAS_ECC_INTR_ITCT_ECCBAD_MSK	(0x1 << SAS_ECC_INTR_ITCT_ECCBAD_OFF)
#define SAS_ECC_INTR_MSK		0x1ec
#define HGC_ERR_STAT_EN			0x238
#define DLVRY_Q_0_BASE_ADDR_LO		0x260
#define DLVRY_Q_0_BASE_ADDR_HI		0x264
#define DLVRY_Q_0_DEPTH			0x268
#define DLVRY_Q_0_WR_PTR		0x26c
#define DLVRY_Q_0_RD_PTR		0x270
#define COMPL_Q_0_BASE_ADDR_LO		0x4e0
#define COMPL_Q_0_BASE_ADDR_HI		0x4e4
#define COMPL_Q_0_DEPTH			0x4e8
#define COMPL_Q_0_WR_PTR		0x4ec
#define COMPL_Q_0_RD_PTR		0x4f0
#define HGC_ECC_ERR			0x7d0

/* phy registers need init */
#define PORT_BASE			(0x800)

#define PHY_CFG				(PORT_BASE + 0x0)
#define PHY_CFG_ENA_OFF			0
#define PHY_CFG_ENA_MSK			(0x1 << PHY_CFG_ENA_OFF)
#define PHY_CFG_DC_OPT_OFF		2
#define PHY_CFG_DC_OPT_MSK		(0x1 << PHY_CFG_DC_OPT_OFF)
#define PROG_PHY_LINK_RATE		(PORT_BASE + 0xc)
#define PROG_PHY_LINK_RATE_MAX_OFF	0
#define PROG_PHY_LINK_RATE_MAX_MSK	(0xf << PROG_PHY_LINK_RATE_MAX_OFF)
#define PROG_PHY_LINK_RATE_MIN_OFF	4
#define PROG_PHY_LINK_RATE_MIN_MSK	(0xf << PROG_PHY_LINK_RATE_MIN_OFF)
#define PROG_PHY_LINK_RATE_OOB_OFF	8
#define PROG_PHY_LINK_RATE_OOB_MSK	(0xf << PROG_PHY_LINK_RATE_OOB_OFF)
#define PHY_CTRL			(PORT_BASE + 0x14)
#define PHY_CTRL_RESET_OFF		0
#define PHY_CTRL_RESET_MSK		(0x1 << PHY_CTRL_RESET_OFF)
#define PHY_RATE_NEGO			(PORT_BASE + 0x30)
#define PHY_PCN				(PORT_BASE + 0x44)
#define SL_TOUT_CFG			(PORT_BASE + 0x8c)
#define SL_CONTROL			(PORT_BASE + 0x94)
#define SL_CONTROL_NOTIFY_EN_OFF	0
#define SL_CONTROL_NOTIFY_EN_MSK	(0x1 << SL_CONTROL_NOTIFY_EN_OFF)
#define TX_ID_DWORD0			(PORT_BASE + 0x9c)
#define TX_ID_DWORD1			(PORT_BASE + 0xa0)
#define TX_ID_DWORD2			(PORT_BASE + 0xa4)
#define TX_ID_DWORD3			(PORT_BASE + 0xa8)
#define TX_ID_DWORD4			(PORT_BASE + 0xaC)
#define TX_ID_DWORD5			(PORT_BASE + 0xb0)
#define TX_ID_DWORD6			(PORT_BASE + 0xb4)
#define RX_IDAF_DWORD0			(PORT_BASE + 0xc4)
#define RX_IDAF_DWORD1			(PORT_BASE + 0xc8)
#define RX_IDAF_DWORD2			(PORT_BASE + 0xcc)
#define RX_IDAF_DWORD3			(PORT_BASE + 0xd0)
#define RX_IDAF_DWORD4			(PORT_BASE + 0xd4)
#define RX_IDAF_DWORD5			(PORT_BASE + 0xd8)
#define RX_IDAF_DWORD6			(PORT_BASE + 0xdc)
#define RXOP_CHECK_CFG_H		(PORT_BASE + 0xfc)
#define DONE_RECEIVED_TIME		(PORT_BASE + 0x12c)
#define CON_CFG_DRIVER			(PORT_BASE + 0x130)
#define PHY_CONFIG2			(PORT_BASE + 0x1a8)
#define PHY_CONFIG2_FORCE_TXDEEMPH_OFF	3
#define PHY_CONFIG2_FORCE_TXDEEMPH_MSK	(0x1 << PHY_CONFIG2_FORCE_TXDEEMPH_OFF)
#define PHY_CONFIG2_TX_TRAIN_COMP_OFF	24
#define PHY_CONFIG2_TX_TRAIN_COMP_MSK	(0x1 << PHY_CONFIG2_TX_TRAIN_COMP_OFF)
#define CHL_INT0			(PORT_BASE + 0x1b0)
#define CHL_INT0_PHYCTRL_NOTRDY_OFF	0
#define CHL_INT0_PHYCTRL_NOTRDY_MSK	(0x1 << CHL_INT0_PHYCTRL_NOTRDY_OFF)
#define CHL_INT0_SN_FAIL_NGR_OFF	2
#define CHL_INT0_SN_FAIL_NGR_MSK	(0x1 << CHL_INT0_SN_FAIL_NGR_OFF)
#define CHL_INT0_DWS_LOST_OFF		4
#define CHL_INT0_DWS_LOST_MSK		(0x1 << CHL_INT0_DWS_LOST_OFF)
#define CHL_INT0_SL_IDAF_FAIL_OFF	10
#define CHL_INT0_SL_IDAF_FAIL_MSK	(0x1 << CHL_INT0_SL_IDAF_FAIL_OFF)
#define CHL_INT0_ID_TIMEOUT_OFF		11
#define CHL_INT0_ID_TIMEOUT_MSK		(0x1 << CHL_INT0_ID_TIMEOUT_OFF)
#define CHL_INT0_SL_OPAF_FAIL_OFF	12
#define CHL_INT0_SL_OPAF_FAIL_MSK	(0x1 << CHL_INT0_SL_OPAF_FAIL_OFF)
#define CHL_INT0_SL_PS_FAIL_OFF		21
#define CHL_INT0_SL_PS_FAIL_MSK		(0x1 << CHL_INT0_SL_PS_FAIL_OFF)
#define CHL_INT1			(PORT_BASE + 0x1b4)
#define CHL_INT2			(PORT_BASE + 0x1b8)
#define CHL_INT2_SL_RX_BC_ACK_OFF	2
#define CHL_INT2_SL_RX_BC_ACK_MSK	(0x1 << CHL_INT2_SL_RX_BC_ACK_OFF)
#define CHL_INT2_SL_PHY_ENA_OFF		6
#define CHL_INT2_SL_PHY_ENA_MSK		(0x1 << CHL_INT2_SL_PHY_ENA_OFF)
#define CHL_INT0_MSK			(PORT_BASE + 0x1bc)
#define CHL_INT0_MSK_PHYCTRL_NOTRDY_OFF	0
#define CHL_INT0_MSK_PHYCTRL_NOTRDY_MSK	(0x1 << CHL_INT0_MSK_PHYCTRL_NOTRDY_OFF)
#define CHL_INT1_MSK			(PORT_BASE + 0x1c0)
#define CHL_INT2_MSK			(PORT_BASE + 0x1c4)
#define CHL_INT_COAL_EN			(PORT_BASE + 0x1d0)
#define DMA_TX_STATUS			(PORT_BASE + 0x2d0)
#define DMA_TX_STATUS_BUSY_OFF		0
#define DMA_TX_STATUS_BUSY_MSK		(0x1 << DMA_TX_STATUS_BUSY_OFF)
#define DMA_RX_STATUS			(PORT_BASE + 0x2e8)
#define DMA_RX_STATUS_BUSY_OFF		0
#define DMA_RX_STATUS_BUSY_MSK		(0x1 << DMA_RX_STATUS_BUSY_OFF)

#define AXI_CFG				0x5100
#define RESET_VALUE			0x7ffff

/* HW dma structures */
/* Delivery queue header */
/* dw0 */
#define CMD_HDR_RESP_REPORT_OFF		5
#define CMD_HDR_RESP_REPORT_MSK		0x20
#define CMD_HDR_TLR_CTRL_OFF		6
#define CMD_HDR_TLR_CTRL_MSK		0xc0
#define CMD_HDR_PORT_OFF		17
#define CMD_HDR_PORT_MSK		0xe0000
#define CMD_HDR_PRIORITY_OFF		27
#define CMD_HDR_PRIORITY_MSK		0x8000000
#define CMD_HDR_MODE_OFF		28
#define CMD_HDR_MODE_MSK		0x10000000
#define CMD_HDR_CMD_OFF			29
#define CMD_HDR_CMD_MSK			0xe0000000
/* dw1 */
#define CMD_HDR_VERIFY_DTL_OFF		10
#define CMD_HDR_VERIFY_DTL_MSK		0x400
#define CMD_HDR_SSP_FRAME_TYPE_OFF	13
#define CMD_HDR_SSP_FRAME_TYPE_MSK	0xe000
#define CMD_HDR_DEVICE_ID_OFF		16
#define CMD_HDR_DEVICE_ID_MSK		0xffff0000
/* dw2 */
#define CMD_HDR_CFL_OFF			0
#define CMD_HDR_CFL_MSK			0x1ff
#define CMD_HDR_MRFL_OFF		15
#define CMD_HDR_MRFL_MSK		0xff8000
#define CMD_HDR_FIRST_BURST_OFF		25
#define CMD_HDR_FIRST_BURST_MSK		0x2000000
/* dw3 */
#define CMD_HDR_IPTT_OFF		0
#define CMD_HDR_IPTT_MSK		0xffff
/* dw6 */
#define CMD_HDR_DATA_SGL_LEN_OFF	16
#define CMD_HDR_DATA_SGL_LEN_MSK	0xffff0000

/* Completion header */
#define CMPLT_HDR_IPTT_OFF		0
#define CMPLT_HDR_IPTT_MSK		(0xffff << CMPLT_HDR_IPTT_OFF)
#define CMPLT_HDR_CMD_CMPLT_OFF		17
#define CMPLT_HDR_CMD_CMPLT_MSK		(0x1 << CMPLT_HDR_CMD_CMPLT_OFF)
#define CMPLT_HDR_ERR_RCRD_XFRD_OFF	18
#define CMPLT_HDR_ERR_RCRD_XFRD_MSK	(0x1 << CMPLT_HDR_ERR_RCRD_XFRD_OFF)
#define CMPLT_HDR_RSPNS_XFRD_OFF	19
#define CMPLT_HDR_RSPNS_XFRD_MSK	(0x1 << CMPLT_HDR_RSPNS_XFRD_OFF)
#define CMPLT_HDR_IO_CFG_ERR_OFF	27
#define CMPLT_HDR_IO_CFG_ERR_MSK	(0x1 << CMPLT_HDR_IO_CFG_ERR_OFF)

/* ITCT header */
/* qw0 */
#define ITCT_HDR_DEV_TYPE_OFF		0
#define ITCT_HDR_DEV_TYPE_MSK		(0x3ULL << ITCT_HDR_DEV_TYPE_OFF)
#define ITCT_HDR_VALID_OFF		2
#define ITCT_HDR_VALID_MSK		(0x1ULL << ITCT_HDR_VALID_OFF)
#define ITCT_HDR_AWT_CONTROL_OFF	4
#define ITCT_HDR_AWT_CONTROL_MSK	(0x1ULL << ITCT_HDR_AWT_CONTROL_OFF)
#define ITCT_HDR_MAX_CONN_RATE_OFF	5
#define ITCT_HDR_MAX_CONN_RATE_MSK	(0xfULL << ITCT_HDR_MAX_CONN_RATE_OFF)
#define ITCT_HDR_VALID_LINK_NUM_OFF	9
#define ITCT_HDR_VALID_LINK_NUM_MSK	(0xfULL << ITCT_HDR_VALID_LINK_NUM_OFF)
#define ITCT_HDR_PORT_ID_OFF		13
#define ITCT_HDR_PORT_ID_MSK		(0x7ULL << ITCT_HDR_PORT_ID_OFF)
#define ITCT_HDR_SMP_TIMEOUT_OFF	16
#define ITCT_HDR_SMP_TIMEOUT_MSK	(0xffffULL << ITCT_HDR_SMP_TIMEOUT_OFF)
/* qw1 */
#define ITCT_HDR_MAX_SAS_ADDR_OFF	0
#define ITCT_HDR_MAX_SAS_ADDR_MSK	(0xffffffffffffffff << \
					ITCT_HDR_MAX_SAS_ADDR_OFF)
/* qw2 */
#define ITCT_HDR_IT_NEXUS_LOSS_TL_OFF	0
#define ITCT_HDR_IT_NEXUS_LOSS_TL_MSK	(0xffffULL << \
					ITCT_HDR_IT_NEXUS_LOSS_TL_OFF)
#define ITCT_HDR_BUS_INACTIVE_TL_OFF	16
#define ITCT_HDR_BUS_INACTIVE_TL_MSK	(0xffffULL << \
					ITCT_HDR_BUS_INACTIVE_TL_OFF)
#define ITCT_HDR_MAX_CONN_TL_OFF	32
#define ITCT_HDR_MAX_CONN_TL_MSK	(0xffffULL << \
					ITCT_HDR_MAX_CONN_TL_OFF)
#define ITCT_HDR_REJ_OPEN_TL_OFF	48
#define ITCT_HDR_REJ_OPEN_TL_MSK	(0xffffULL << \
					ITCT_HDR_REJ_OPEN_TL_OFF)

/* Err record header */
#define ERR_HDR_DMA_TX_ERR_TYPE_OFF	0
#define ERR_HDR_DMA_TX_ERR_TYPE_MSK	(0xffff << ERR_HDR_DMA_TX_ERR_TYPE_OFF)
#define ERR_HDR_DMA_RX_ERR_TYPE_OFF	16
#define ERR_HDR_DMA_RX_ERR_TYPE_MSK	(0xffff << ERR_HDR_DMA_RX_ERR_TYPE_OFF)

struct hisi_sas_complete_v1_hdr {
	__le32 data;
};

struct hisi_sas_err_record_v1 {
	/* dw0 */
	__le32 dma_err_type;

	/* dw1 */
	__le32 trans_tx_fail_type;

	/* dw2 */
	__le32 trans_rx_fail_type;

	/* dw3 */
	u32 rsvd;
};

enum {
	HISI_SAS_PHY_BCAST_ACK = 0,
	HISI_SAS_PHY_SL_PHY_ENABLED,
	HISI_SAS_PHY_INT_ABNORMAL,
	HISI_SAS_PHY_INT_NR
};

enum {
	DMA_TX_ERR_BASE = 0x0,
	DMA_RX_ERR_BASE = 0x100,
	TRANS_TX_FAIL_BASE = 0x200,
	TRANS_RX_FAIL_BASE = 0x300,

	/* dma tx */
	DMA_TX_DIF_CRC_ERR = DMA_TX_ERR_BASE, /* 0x0 */
	DMA_TX_DIF_APP_ERR, /* 0x1 */
	DMA_TX_DIF_RPP_ERR, /* 0x2 */
	DMA_TX_AXI_BUS_ERR, /* 0x3 */
	DMA_TX_DATA_SGL_OVERFLOW_ERR, /* 0x4 */
	DMA_TX_DIF_SGL_OVERFLOW_ERR, /* 0x5 */
	DMA_TX_UNEXP_XFER_RDY_ERR, /* 0x6 */
	DMA_TX_XFER_RDY_OFFSET_ERR, /* 0x7 */
	DMA_TX_DATA_UNDERFLOW_ERR, /* 0x8 */
	DMA_TX_XFER_RDY_LENGTH_OVERFLOW_ERR, /* 0x9 */

	/* dma rx */
	DMA_RX_BUFFER_ECC_ERR = DMA_RX_ERR_BASE, /* 0x100 */
	DMA_RX_DIF_CRC_ERR, /* 0x101 */
	DMA_RX_DIF_APP_ERR, /* 0x102 */
	DMA_RX_DIF_RPP_ERR, /* 0x103 */
	DMA_RX_RESP_BUFFER_OVERFLOW_ERR, /* 0x104 */
	DMA_RX_AXI_BUS_ERR, /* 0x105 */
	DMA_RX_DATA_SGL_OVERFLOW_ERR, /* 0x106 */
	DMA_RX_DIF_SGL_OVERFLOW_ERR, /* 0x107 */
	DMA_RX_DATA_OFFSET_ERR, /* 0x108 */
	DMA_RX_UNEXP_RX_DATA_ERR, /* 0x109 */
	DMA_RX_DATA_OVERFLOW_ERR, /* 0x10a */
	DMA_RX_DATA_UNDERFLOW_ERR, /* 0x10b */
	DMA_RX_UNEXP_RETRANS_RESP_ERR, /* 0x10c */

	/* trans tx */
	TRANS_TX_RSVD0_ERR = TRANS_TX_FAIL_BASE, /* 0x200 */
	TRANS_TX_PHY_NOT_ENABLE_ERR, /* 0x201 */
	TRANS_TX_OPEN_REJCT_WRONG_DEST_ERR, /* 0x202 */
	TRANS_TX_OPEN_REJCT_ZONE_VIOLATION_ERR, /* 0x203 */
	TRANS_TX_OPEN_REJCT_BY_OTHER_ERR, /* 0x204 */
	TRANS_TX_RSVD1_ERR, /* 0x205 */
	TRANS_TX_OPEN_REJCT_AIP_TIMEOUT_ERR, /* 0x206 */
	TRANS_TX_OPEN_REJCT_STP_BUSY_ERR, /* 0x207 */
	TRANS_TX_OPEN_REJCT_PROTOCOL_NOT_SUPPORT_ERR, /* 0x208 */
	TRANS_TX_OPEN_REJCT_RATE_NOT_SUPPORT_ERR, /* 0x209 */
	TRANS_TX_OPEN_REJCT_BAD_DEST_ERR, /* 0x20a */
	TRANS_TX_OPEN_BREAK_RECEIVE_ERR, /* 0x20b */
	TRANS_TX_LOW_PHY_POWER_ERR, /* 0x20c */
	TRANS_TX_OPEN_REJCT_PATHWAY_BLOCKED_ERR, /* 0x20d */
	TRANS_TX_OPEN_TIMEOUT_ERR, /* 0x20e */
	TRANS_TX_OPEN_REJCT_NO_DEST_ERR, /* 0x20f */
	TRANS_TX_OPEN_RETRY_ERR, /* 0x210 */
	TRANS_TX_RSVD2_ERR, /* 0x211 */
	TRANS_TX_BREAK_TIMEOUT_ERR, /* 0x212 */
	TRANS_TX_BREAK_REQUEST_ERR, /* 0x213 */
	TRANS_TX_BREAK_RECEIVE_ERR, /* 0x214 */
	TRANS_TX_CLOSE_TIMEOUT_ERR, /* 0x215 */
	TRANS_TX_CLOSE_NORMAL_ERR, /* 0x216 */
	TRANS_TX_CLOSE_PHYRESET_ERR, /* 0x217 */
	TRANS_TX_WITH_CLOSE_DWS_TIMEOUT_ERR, /* 0x218 */
	TRANS_TX_WITH_CLOSE_COMINIT_ERR, /* 0x219 */
	TRANS_TX_NAK_RECEIVE_ERR, /* 0x21a */
	TRANS_TX_ACK_NAK_TIMEOUT_ERR, /* 0x21b */
	TRANS_TX_CREDIT_TIMEOUT_ERR, /* 0x21c */
	TRANS_TX_IPTT_CONFLICT_ERR, /* 0x21d */
	TRANS_TX_TXFRM_TYPE_ERR, /* 0x21e */
	TRANS_TX_TXSMP_LENGTH_ERR, /* 0x21f */

	/* trans rx */
	TRANS_RX_FRAME_CRC_ERR = TRANS_RX_FAIL_BASE, /* 0x300 */
	TRANS_RX_FRAME_DONE_ERR, /* 0x301 */
	TRANS_RX_FRAME_ERRPRM_ERR, /* 0x302 */
	TRANS_RX_FRAME_NO_CREDIT_ERR, /* 0x303 */
	TRANS_RX_RSVD0_ERR, /* 0x304 */
	TRANS_RX_FRAME_OVERRUN_ERR, /* 0x305 */
	TRANS_RX_FRAME_NO_EOF_ERR, /* 0x306 */
	TRANS_RX_LINK_BUF_OVERRUN_ERR, /* 0x307 */
	TRANS_RX_BREAK_TIMEOUT_ERR, /* 0x308 */
	TRANS_RX_BREAK_REQUEST_ERR, /* 0x309 */
	TRANS_RX_BREAK_RECEIVE_ERR, /* 0x30a */
	TRANS_RX_CLOSE_TIMEOUT_ERR, /* 0x30b */
	TRANS_RX_CLOSE_NORMAL_ERR, /* 0x30c */
	TRANS_RX_CLOSE_PHYRESET_ERR, /* 0x30d */
	TRANS_RX_WITH_CLOSE_DWS_TIMEOUT_ERR, /* 0x30e */
	TRANS_RX_WITH_CLOSE_COMINIT_ERR, /* 0x30f */
	TRANS_RX_DATA_LENGTH0_ERR, /* 0x310 */
	TRANS_RX_BAD_HASH_ERR, /* 0x311 */
	TRANS_RX_XRDY_ZERO_ERR, /* 0x312 */
	TRANS_RX_SSP_FRAME_LEN_ERR, /* 0x313 */
	TRANS_RX_TRANS_RX_RSVD1_ERR, /* 0x314 */
	TRANS_RX_NO_BALANCE_ERR, /* 0x315 */
	TRANS_RX_TRANS_RX_RSVD2_ERR, /* 0x316 */
	TRANS_RX_TRANS_RX_RSVD3_ERR, /* 0x317 */
	TRANS_RX_BAD_FRAME_TYPE_ERR, /* 0x318 */
	TRANS_RX_SMP_FRAME_LEN_ERR, /* 0x319 */
	TRANS_RX_SMP_RESP_TIMEOUT_ERR, /* 0x31a */
};

#define HISI_SAS_COMMAND_ENTRIES_V1_HW 8192

#define HISI_SAS_PHY_MAX_INT_NR (HISI_SAS_PHY_INT_NR * HISI_SAS_MAX_PHYS)
#define HISI_SAS_CQ_MAX_INT_NR (HISI_SAS_MAX_QUEUES)
#define HISI_SAS_FATAL_INT_NR (2)

#define HISI_SAS_MAX_INT_NR \
	(HISI_SAS_PHY_MAX_INT_NR + HISI_SAS_CQ_MAX_INT_NR +\
	HISI_SAS_FATAL_INT_NR)

static u32 hisi_sas_read32(struct hisi_hba *hisi_hba, u32 off)
{
	void __iomem *regs = hisi_hba->regs + off;

	return readl(regs);
}

static u32 hisi_sas_read32_relaxed(struct hisi_hba *hisi_hba, u32 off)
{
	void __iomem *regs = hisi_hba->regs + off;

	return readl_relaxed(regs);
}

static void hisi_sas_write32(struct hisi_hba *hisi_hba,
				    u32 off, u32 val)
{
	void __iomem *regs = hisi_hba->regs + off;

	writel(val, regs);
}

static void hisi_sas_phy_write32(struct hisi_hba *hisi_hba,
					int phy_no, u32 off, u32 val)
{
	void __iomem *regs = hisi_hba->regs + (0x400 * phy_no) + off;

	writel(val, regs);
}

static u32 hisi_sas_phy_read32(struct hisi_hba *hisi_hba,
				      int phy_no, u32 off)
{
	void __iomem *regs = hisi_hba->regs + (0x400 * phy_no) + off;

	return readl(regs);
}

static void config_phy_opt_mode_v1_hw(struct hisi_hba *hisi_hba, int phy_no)
{
	u32 cfg = hisi_sas_phy_read32(hisi_hba, phy_no, PHY_CFG);

	cfg &= ~PHY_CFG_DC_OPT_MSK;
	cfg |= 1 << PHY_CFG_DC_OPT_OFF;
	hisi_sas_phy_write32(hisi_hba, phy_no, PHY_CFG, cfg);
}

static void config_tx_tfe_autoneg_v1_hw(struct hisi_hba *hisi_hba, int phy_no)
{
	u32 cfg = hisi_sas_phy_read32(hisi_hba, phy_no, PHY_CONFIG2);

	cfg &= ~PHY_CONFIG2_FORCE_TXDEEMPH_MSK;
	hisi_sas_phy_write32(hisi_hba, phy_no, PHY_CONFIG2, cfg);
}

static void config_id_frame_v1_hw(struct hisi_hba *hisi_hba, int phy_no)
{
	struct sas_identify_frame identify_frame;
	u32 *identify_buffer;

	memset(&identify_frame, 0, sizeof(identify_frame));
	identify_frame.dev_type = SAS_END_DEVICE;
	identify_frame.frame_type = 0;
	identify_frame._un1 = 1;
	identify_frame.initiator_bits = SAS_PROTOCOL_ALL;
	identify_frame.target_bits = SAS_PROTOCOL_NONE;
	memcpy(&identify_frame._un4_11[0], hisi_hba->sas_addr, SAS_ADDR_SIZE);
	memcpy(&identify_frame.sas_addr[0], hisi_hba->sas_addr,	SAS_ADDR_SIZE);
	identify_frame.phy_id = phy_no;
	identify_buffer = (u32 *)(&identify_frame);

	hisi_sas_phy_write32(hisi_hba, phy_no, TX_ID_DWORD0,
			__swab32(identify_buffer[0]));
	hisi_sas_phy_write32(hisi_hba, phy_no, TX_ID_DWORD1,
			__swab32(identify_buffer[1]));
	hisi_sas_phy_write32(hisi_hba, phy_no, TX_ID_DWORD2,
			__swab32(identify_buffer[2]));
	hisi_sas_phy_write32(hisi_hba, phy_no, TX_ID_DWORD3,
			__swab32(identify_buffer[3]));
	hisi_sas_phy_write32(hisi_hba, phy_no, TX_ID_DWORD4,
			__swab32(identify_buffer[4]));
	hisi_sas_phy_write32(hisi_hba, phy_no, TX_ID_DWORD5,
			__swab32(identify_buffer[5]));
}

static void setup_itct_v1_hw(struct hisi_hba *hisi_hba,
			     struct hisi_sas_device *sas_dev)
{
	struct domain_device *device = sas_dev->sas_device;
	struct device *dev = hisi_hba->dev;
	u64 qw0, device_id = sas_dev->device_id;
	struct hisi_sas_itct *itct = &hisi_hba->itct[device_id];
	struct asd_sas_port *sas_port = device->port;
	struct hisi_sas_port *port = to_hisi_sas_port(sas_port);

	memset(itct, 0, sizeof(*itct));

	/* qw0 */
	qw0 = 0;
	switch (sas_dev->dev_type) {
	case SAS_END_DEVICE:
	case SAS_EDGE_EXPANDER_DEVICE:
	case SAS_FANOUT_EXPANDER_DEVICE:
		qw0 = HISI_SAS_DEV_TYPE_SSP << ITCT_HDR_DEV_TYPE_OFF;
		break;
	default:
		dev_warn(dev, "setup itct: unsupported dev type (%d)\n",
			 sas_dev->dev_type);
	}

	qw0 |= ((1 << ITCT_HDR_VALID_OFF) |
		(1 << ITCT_HDR_AWT_CONTROL_OFF) |
		(device->max_linkrate << ITCT_HDR_MAX_CONN_RATE_OFF) |
		(1 << ITCT_HDR_VALID_LINK_NUM_OFF) |
		(port->id << ITCT_HDR_PORT_ID_OFF));
	itct->qw0 = cpu_to_le64(qw0);

	/* qw1 */
	memcpy(&itct->sas_addr, device->sas_addr, SAS_ADDR_SIZE);
	itct->sas_addr = __swab64(itct->sas_addr);

	/* qw2 */
	itct->qw2 = cpu_to_le64((500ULL << ITCT_HDR_IT_NEXUS_LOSS_TL_OFF) |
				(0xff00ULL << ITCT_HDR_BUS_INACTIVE_TL_OFF) |
				(0xff00ULL << ITCT_HDR_MAX_CONN_TL_OFF) |
				(0xff00ULL << ITCT_HDR_REJ_OPEN_TL_OFF));
}

static void clear_itct_v1_hw(struct hisi_hba *hisi_hba,
			      struct hisi_sas_device *sas_dev)
{
	u64 dev_id = sas_dev->device_id;
	struct hisi_sas_itct *itct = &hisi_hba->itct[dev_id];
	u64 qw0;
	u32 reg_val = hisi_sas_read32(hisi_hba, CFG_AGING_TIME);

	reg_val |= CFG_AGING_TIME_ITCT_REL_MSK;
	hisi_sas_write32(hisi_hba, CFG_AGING_TIME, reg_val);

	/* free itct */
	udelay(1);
	reg_val = hisi_sas_read32(hisi_hba, CFG_AGING_TIME);
	reg_val &= ~CFG_AGING_TIME_ITCT_REL_MSK;
	hisi_sas_write32(hisi_hba, CFG_AGING_TIME, reg_val);

	qw0 = cpu_to_le64(itct->qw0);
	qw0 &= ~ITCT_HDR_VALID_MSK;
	itct->qw0 = cpu_to_le64(qw0);
}

static int reset_hw_v1_hw(struct hisi_hba *hisi_hba)
{
	int i;
	unsigned long end_time;
	u32 val;
	struct device *dev = hisi_hba->dev;

	for (i = 0; i < hisi_hba->n_phy; i++) {
		u32 phy_ctrl = hisi_sas_phy_read32(hisi_hba, i, PHY_CTRL);

		phy_ctrl |= PHY_CTRL_RESET_MSK;
		hisi_sas_phy_write32(hisi_hba, i, PHY_CTRL, phy_ctrl);
	}
	msleep(1); /* It is safe to wait for 50us */

	/* Ensure DMA tx & rx idle */
	for (i = 0; i < hisi_hba->n_phy; i++) {
		u32 dma_tx_status, dma_rx_status;

		end_time = jiffies + msecs_to_jiffies(1000);

		while (1) {
			dma_tx_status = hisi_sas_phy_read32(hisi_hba, i,
							    DMA_TX_STATUS);
			dma_rx_status = hisi_sas_phy_read32(hisi_hba, i,
							    DMA_RX_STATUS);

			if (!(dma_tx_status & DMA_TX_STATUS_BUSY_MSK) &&
				!(dma_rx_status & DMA_RX_STATUS_BUSY_MSK))
				break;

			msleep(20);
			if (time_after(jiffies, end_time))
				return -EIO;
		}
	}

	/* Ensure axi bus idle */
	end_time = jiffies + msecs_to_jiffies(1000);
	while (1) {
		u32 axi_status =
			hisi_sas_read32(hisi_hba, AXI_CFG);

		if (axi_status == 0)
			break;

		msleep(20);
		if (time_after(jiffies, end_time))
			return -EIO;
	}

	if (ACPI_HANDLE(dev)) {
		acpi_status s;

		s = acpi_evaluate_object(ACPI_HANDLE(dev), "_RST", NULL, NULL);
		if (ACPI_FAILURE(s)) {
			dev_err(dev, "Reset failed\n");
			return -EIO;
		}
	} else if (hisi_hba->ctrl) {
		/* Apply reset and disable clock */
		/* clk disable reg is offset by +4 bytes from clk enable reg */
		regmap_write(hisi_hba->ctrl, hisi_hba->ctrl_reset_reg,
			     RESET_VALUE);
		regmap_write(hisi_hba->ctrl, hisi_hba->ctrl_clock_ena_reg + 4,
			     RESET_VALUE);
		msleep(1);
		regmap_read(hisi_hba->ctrl, hisi_hba->ctrl_reset_sts_reg, &val);
		if (RESET_VALUE != (val & RESET_VALUE)) {
			dev_err(dev, "Reset failed\n");
			return -EIO;
		}

		/* De-reset and enable clock */
		/* deassert rst reg is offset by +4 bytes from assert reg */
		regmap_write(hisi_hba->ctrl, hisi_hba->ctrl_reset_reg + 4,
			     RESET_VALUE);
		regmap_write(hisi_hba->ctrl, hisi_hba->ctrl_clock_ena_reg,
			     RESET_VALUE);
		msleep(1);
		regmap_read(hisi_hba->ctrl, hisi_hba->ctrl_reset_sts_reg, &val);
		if (val & RESET_VALUE) {
			dev_err(dev, "De-reset failed\n");
			return -EIO;
		}
	} else {
		dev_warn(dev, "no reset method\n");
		return -EINVAL;
	}

	return 0;
}

static void init_reg_v1_hw(struct hisi_hba *hisi_hba)
{
	int i;

	/* Global registers init*/
	hisi_sas_write32(hisi_hba, DLVRY_QUEUE_ENABLE,
			 (u32)((1ULL << hisi_hba->queue_count) - 1));
	hisi_sas_write32(hisi_hba, HGC_TRANS_TASK_CNT_LIMIT, 0x11);
	hisi_sas_write32(hisi_hba, DEVICE_MSG_WORK_MODE, 0x1);
	hisi_sas_write32(hisi_hba, HGC_SAS_TXFAIL_RETRY_CTRL, 0x1ff);
	hisi_sas_write32(hisi_hba, HGC_ERR_STAT_EN, 0x401);
	hisi_sas_write32(hisi_hba, CFG_1US_TIMER_TRSH, 0x64);
	hisi_sas_write32(hisi_hba, HGC_GET_ITV_TIME, 0x1);
	hisi_sas_write32(hisi_hba, I_T_NEXUS_LOSS_TIME, 0x64);
	hisi_sas_write32(hisi_hba, BUS_INACTIVE_LIMIT_TIME, 0x2710);
	hisi_sas_write32(hisi_hba, REJECT_TO_OPEN_LIMIT_TIME, 0x1);
	hisi_sas_write32(hisi_hba, CFG_AGING_TIME, 0x7a12);
	hisi_sas_write32(hisi_hba, HGC_DFX_CFG2, 0x9c40);
	hisi_sas_write32(hisi_hba, FIS_LIST_BADDR_L, 0x2);
	hisi_sas_write32(hisi_hba, INT_COAL_EN, 0xc);
	hisi_sas_write32(hisi_hba, OQ_INT_COAL_TIME, 0x186a0);
	hisi_sas_write32(hisi_hba, OQ_INT_COAL_CNT, 1);
	hisi_sas_write32(hisi_hba, ENT_INT_COAL_TIME, 0x1);
	hisi_sas_write32(hisi_hba, ENT_INT_COAL_CNT, 0x1);
	hisi_sas_write32(hisi_hba, OQ_INT_SRC, 0xffffffff);
	hisi_sas_write32(hisi_hba, OQ_INT_SRC_MSK, 0);
	hisi_sas_write32(hisi_hba, ENT_INT_SRC1, 0xffffffff);
	hisi_sas_write32(hisi_hba, ENT_INT_SRC_MSK1, 0);
	hisi_sas_write32(hisi_hba, ENT_INT_SRC2, 0xffffffff);
	hisi_sas_write32(hisi_hba, ENT_INT_SRC_MSK2, 0);
	hisi_sas_write32(hisi_hba, SAS_ECC_INTR_MSK, 0);
	hisi_sas_write32(hisi_hba, AXI_AHB_CLK_CFG, 0x2);
	hisi_sas_write32(hisi_hba, CFG_SAS_CONFIG, 0x22000000);

	for (i = 0; i < hisi_hba->n_phy; i++) {
		hisi_sas_phy_write32(hisi_hba, i, PROG_PHY_LINK_RATE, 0x88a);
		hisi_sas_phy_write32(hisi_hba, i, PHY_CONFIG2, 0x7c080);
		hisi_sas_phy_write32(hisi_hba, i, PHY_RATE_NEGO, 0x415ee00);
		hisi_sas_phy_write32(hisi_hba, i, PHY_PCN, 0x80a80000);
		hisi_sas_phy_write32(hisi_hba, i, SL_TOUT_CFG, 0x7d7d7d7d);
		hisi_sas_phy_write32(hisi_hba, i, DONE_RECEIVED_TIME, 0x0);
		hisi_sas_phy_write32(hisi_hba, i, RXOP_CHECK_CFG_H, 0x1000);
		hisi_sas_phy_write32(hisi_hba, i, DONE_RECEIVED_TIME, 0);
		hisi_sas_phy_write32(hisi_hba, i, CON_CFG_DRIVER, 0x13f0a);
		hisi_sas_phy_write32(hisi_hba, i, CHL_INT_COAL_EN, 3);
		hisi_sas_phy_write32(hisi_hba, i, DONE_RECEIVED_TIME, 8);
	}

	for (i = 0; i < hisi_hba->queue_count; i++) {
		/* Delivery queue */
		hisi_sas_write32(hisi_hba,
				 DLVRY_Q_0_BASE_ADDR_HI + (i * 0x14),
				 upper_32_bits(hisi_hba->cmd_hdr_dma[i]));

		hisi_sas_write32(hisi_hba,
				 DLVRY_Q_0_BASE_ADDR_LO + (i * 0x14),
				 lower_32_bits(hisi_hba->cmd_hdr_dma[i]));

		hisi_sas_write32(hisi_hba,
				 DLVRY_Q_0_DEPTH + (i * 0x14),
				 HISI_SAS_QUEUE_SLOTS);

		/* Completion queue */
		hisi_sas_write32(hisi_hba,
				 COMPL_Q_0_BASE_ADDR_HI + (i * 0x14),
				 upper_32_bits(hisi_hba->complete_hdr_dma[i]));

		hisi_sas_write32(hisi_hba,
				 COMPL_Q_0_BASE_ADDR_LO + (i * 0x14),
				 lower_32_bits(hisi_hba->complete_hdr_dma[i]));

		hisi_sas_write32(hisi_hba, COMPL_Q_0_DEPTH + (i * 0x14),
				 HISI_SAS_QUEUE_SLOTS);
	}

	/* itct */
	hisi_sas_write32(hisi_hba, ITCT_BASE_ADDR_LO,
			 lower_32_bits(hisi_hba->itct_dma));

	hisi_sas_write32(hisi_hba, ITCT_BASE_ADDR_HI,
			 upper_32_bits(hisi_hba->itct_dma));

	/* iost */
	hisi_sas_write32(hisi_hba, IOST_BASE_ADDR_LO,
			 lower_32_bits(hisi_hba->iost_dma));

	hisi_sas_write32(hisi_hba, IOST_BASE_ADDR_HI,
			 upper_32_bits(hisi_hba->iost_dma));

	/* breakpoint */
	hisi_sas_write32(hisi_hba, BROKEN_MSG_ADDR_LO,
			 lower_32_bits(hisi_hba->breakpoint_dma));

	hisi_sas_write32(hisi_hba, BROKEN_MSG_ADDR_HI,
			 upper_32_bits(hisi_hba->breakpoint_dma));
}

static int hw_init_v1_hw(struct hisi_hba *hisi_hba)
{
	struct device *dev = hisi_hba->dev;
	int rc;

	rc = reset_hw_v1_hw(hisi_hba);
	if (rc) {
		dev_err(dev, "hisi_sas_reset_hw failed, rc=%d", rc);
		return rc;
	}

	msleep(100);
	init_reg_v1_hw(hisi_hba);

	return 0;
}

static void enable_phy_v1_hw(struct hisi_hba *hisi_hba, int phy_no)
{
	u32 cfg = hisi_sas_phy_read32(hisi_hba, phy_no, PHY_CFG);

	cfg |= PHY_CFG_ENA_MSK;
	hisi_sas_phy_write32(hisi_hba, phy_no, PHY_CFG, cfg);
}

static void disable_phy_v1_hw(struct hisi_hba *hisi_hba, int phy_no)
{
	u32 cfg = hisi_sas_phy_read32(hisi_hba, phy_no, PHY_CFG);

	cfg &= ~PHY_CFG_ENA_MSK;
	hisi_sas_phy_write32(hisi_hba, phy_no, PHY_CFG, cfg);
}

static void start_phy_v1_hw(struct hisi_hba *hisi_hba, int phy_no)
{
	config_id_frame_v1_hw(hisi_hba, phy_no);
	config_phy_opt_mode_v1_hw(hisi_hba, phy_no);
	config_tx_tfe_autoneg_v1_hw(hisi_hba, phy_no);
	enable_phy_v1_hw(hisi_hba, phy_no);
}

static void phy_hard_reset_v1_hw(struct hisi_hba *hisi_hba, int phy_no)
{
	hisi_sas_phy_enable(hisi_hba, phy_no, 0);
	msleep(100);
	hisi_sas_phy_enable(hisi_hba, phy_no, 1);
}

static void start_phys_v1_hw(struct timer_list *t)
{
	struct hisi_hba *hisi_hba = from_timer(hisi_hba, t, timer);
	int i;

	for (i = 0; i < hisi_hba->n_phy; i++) {
		hisi_sas_phy_write32(hisi_hba, i, CHL_INT2_MSK, 0x12a);
		hisi_sas_phy_enable(hisi_hba, i, 1);
	}
}

static void phys_init_v1_hw(struct hisi_hba *hisi_hba)
{
	int i;
	struct timer_list *timer = &hisi_hba->timer;

	for (i = 0; i < hisi_hba->n_phy; i++) {
		hisi_sas_phy_write32(hisi_hba, i, CHL_INT2_MSK, 0x6a);
		hisi_sas_phy_read32(hisi_hba, i, CHL_INT2_MSK);
	}

	timer_setup(timer, start_phys_v1_hw, 0);
	mod_timer(timer, jiffies + HZ);
}

static void sl_notify_v1_hw(struct hisi_hba *hisi_hba, int phy_no)
{
	u32 sl_control;

	sl_control = hisi_sas_phy_read32(hisi_hba, phy_no, SL_CONTROL);
	sl_control |= SL_CONTROL_NOTIFY_EN_MSK;
	hisi_sas_phy_write32(hisi_hba, phy_no, SL_CONTROL, sl_control);
	msleep(1);
	sl_control = hisi_sas_phy_read32(hisi_hba, phy_no, SL_CONTROL);
	sl_control &= ~SL_CONTROL_NOTIFY_EN_MSK;
	hisi_sas_phy_write32(hisi_hba, phy_no, SL_CONTROL, sl_control);
}

static enum sas_linkrate phy_get_max_linkrate_v1_hw(void)
{
	return SAS_LINK_RATE_6_0_GBPS;
}

static void phy_set_linkrate_v1_hw(struct hisi_hba *hisi_hba, int phy_no,
		struct sas_phy_linkrates *r)
{
	enum sas_linkrate max = r->maximum_linkrate;
	u32 prog_phy_link_rate = 0x800;

	prog_phy_link_rate |= hisi_sas_get_prog_phy_linkrate_mask(max);
	hisi_sas_phy_write32(hisi_hba, phy_no, PROG_PHY_LINK_RATE,
			     prog_phy_link_rate);
}

static int get_wideport_bitmap_v1_hw(struct hisi_hba *hisi_hba, int port_id)
{
	int i, bitmap = 0;
	u32 phy_port_num_ma = hisi_sas_read32(hisi_hba, PHY_PORT_NUM_MA);

	for (i = 0; i < hisi_hba->n_phy; i++)
		if (((phy_port_num_ma >> (i * 4)) & 0xf) == port_id)
			bitmap |= 1 << i;

	return bitmap;
}

/*
 * The callpath to this function and upto writing the write
 * queue pointer should be safe from interruption.
 */
static int
get_free_slot_v1_hw(struct hisi_hba *hisi_hba, struct hisi_sas_dq *dq)
{
	struct device *dev = hisi_hba->dev;
	int queue = dq->id;
	u32 r, w;

	w = dq->wr_point;
	r = hisi_sas_read32_relaxed(hisi_hba,
				DLVRY_Q_0_RD_PTR + (queue * 0x14));
	if (r == (w+1) % HISI_SAS_QUEUE_SLOTS) {
		dev_warn(dev, "could not find free slot\n");
		return -EAGAIN;
	}

	dq->wr_point = (dq->wr_point + 1) % HISI_SAS_QUEUE_SLOTS;

	return w;
}

/* DQ lock must be taken here */
static void start_delivery_v1_hw(struct hisi_sas_dq *dq)
{
	struct hisi_hba *hisi_hba = dq->hisi_hba;
	struct hisi_sas_slot *s, *s1, *s2 = NULL;
	int dlvry_queue = dq->id;
	int wp;

	list_for_each_entry_safe(s, s1, &dq->list, delivery) {
		if (!s->ready)
			break;
		s2 = s;
		list_del(&s->delivery);
	}

	if (!s2)
		return;

	/*
	 * Ensure that memories for slots built on other CPUs is observed.
	 */
	smp_rmb();
	wp = (s2->dlvry_queue_slot + 1) % HISI_SAS_QUEUE_SLOTS;

	hisi_sas_write32(hisi_hba, DLVRY_Q_0_WR_PTR + (dlvry_queue * 0x14), wp);
}

static void prep_prd_sge_v1_hw(struct hisi_hba *hisi_hba,
			      struct hisi_sas_slot *slot,
			      struct hisi_sas_cmd_hdr *hdr,
			      struct scatterlist *scatter,
			      int n_elem)
{
	struct hisi_sas_sge_page *sge_page = hisi_sas_sge_addr_mem(slot);
	struct scatterlist *sg;
	int i;

	for_each_sg(scatter, sg, n_elem, i) {
		struct hisi_sas_sge *entry = &sge_page->sge[i];

		entry->addr = cpu_to_le64(sg_dma_address(sg));
		entry->page_ctrl_0 = entry->page_ctrl_1 = 0;
		entry->data_len = cpu_to_le32(sg_dma_len(sg));
		entry->data_off = 0;
	}

	hdr->prd_table_addr = cpu_to_le64(hisi_sas_sge_addr_dma(slot));

	hdr->sg_len = cpu_to_le32(n_elem << CMD_HDR_DATA_SGL_LEN_OFF);
}

static void prep_smp_v1_hw(struct hisi_hba *hisi_hba,
			  struct hisi_sas_slot *slot)
{
	struct sas_task *task = slot->task;
	struct hisi_sas_cmd_hdr *hdr = slot->cmd_hdr;
	struct domain_device *device = task->dev;
	struct hisi_sas_port *port = slot->port;
	struct scatterlist *sg_req;
	struct hisi_sas_device *sas_dev = device->lldd_dev;
	dma_addr_t req_dma_addr;
	unsigned int req_len;

	/* req */
	sg_req = &task->smp_task.smp_req;
	req_len = sg_dma_len(sg_req);
	req_dma_addr = sg_dma_address(sg_req);

	/* create header */
	/* dw0 */
	hdr->dw0 = cpu_to_le32((port->id << CMD_HDR_PORT_OFF) |
			       (1 << CMD_HDR_PRIORITY_OFF) | /* high pri */
			       (1 << CMD_HDR_MODE_OFF) | /* ini mode */
			       (2 << CMD_HDR_CMD_OFF)); /* smp */

	/* map itct entry */
	hdr->dw1 = cpu_to_le32(sas_dev->device_id << CMD_HDR_DEVICE_ID_OFF);

	/* dw2 */
	hdr->dw2 = cpu_to_le32((((req_len-4)/4) << CMD_HDR_CFL_OFF) |
			       (HISI_SAS_MAX_SMP_RESP_SZ/4 <<
			       CMD_HDR_MRFL_OFF));

	hdr->transfer_tags = cpu_to_le32(slot->idx << CMD_HDR_IPTT_OFF);

	hdr->cmd_table_addr = cpu_to_le64(req_dma_addr);
	hdr->sts_buffer_addr = cpu_to_le64(hisi_sas_status_buf_addr_dma(slot));
}

static void prep_ssp_v1_hw(struct hisi_hba *hisi_hba,
			  struct hisi_sas_slot *slot)
{
	struct sas_task *task = slot->task;
	struct hisi_sas_cmd_hdr *hdr = slot->cmd_hdr;
	struct domain_device *device = task->dev;
	struct hisi_sas_device *sas_dev = device->lldd_dev;
	struct hisi_sas_port *port = slot->port;
	struct sas_ssp_task *ssp_task = &task->ssp_task;
	struct scsi_cmnd *scsi_cmnd = ssp_task->cmd;
	struct hisi_sas_tmf_task *tmf = slot->tmf;
	int has_data = 0, priority = !!tmf;
	u8 *buf_cmd, fburst = 0;
	u32 dw1, dw2;

	/* create header */
	hdr->dw0 = cpu_to_le32((1 << CMD_HDR_RESP_REPORT_OFF) |
			       (0x2 << CMD_HDR_TLR_CTRL_OFF) |
			       (port->id << CMD_HDR_PORT_OFF) |
			       (priority << CMD_HDR_PRIORITY_OFF) |
			       (1 << CMD_HDR_MODE_OFF) | /* ini mode */
			       (1 << CMD_HDR_CMD_OFF)); /* ssp */

	dw1 = 1 << CMD_HDR_VERIFY_DTL_OFF;

	if (tmf) {
		dw1 |= 3 << CMD_HDR_SSP_FRAME_TYPE_OFF;
	} else {
		switch (scsi_cmnd->sc_data_direction) {
		case DMA_TO_DEVICE:
			dw1 |= 2 << CMD_HDR_SSP_FRAME_TYPE_OFF;
			has_data = 1;
			break;
		case DMA_FROM_DEVICE:
			dw1 |= 1 << CMD_HDR_SSP_FRAME_TYPE_OFF;
			has_data = 1;
			break;
		default:
			dw1 |= 0 << CMD_HDR_SSP_FRAME_TYPE_OFF;
		}
	}

	/* map itct entry */
	dw1 |= sas_dev->device_id << CMD_HDR_DEVICE_ID_OFF;
	hdr->dw1 = cpu_to_le32(dw1);

	if (tmf) {
		dw2 = ((sizeof(struct ssp_tmf_iu) +
			sizeof(struct ssp_frame_hdr)+3)/4) <<
			CMD_HDR_CFL_OFF;
	} else {
		dw2 = ((sizeof(struct ssp_command_iu) +
			sizeof(struct ssp_frame_hdr)+3)/4) <<
			CMD_HDR_CFL_OFF;
	}

	dw2 |= (HISI_SAS_MAX_SSP_RESP_SZ/4) << CMD_HDR_MRFL_OFF;

	hdr->transfer_tags = cpu_to_le32(slot->idx << CMD_HDR_IPTT_OFF);

	if (has_data)
		prep_prd_sge_v1_hw(hisi_hba, slot, hdr, task->scatter,
					slot->n_elem);

	hdr->data_transfer_len = cpu_to_le32(task->total_xfer_len);
	hdr->cmd_table_addr = cpu_to_le64(hisi_sas_cmd_hdr_addr_dma(slot));
	hdr->sts_buffer_addr = cpu_to_le64(hisi_sas_status_buf_addr_dma(slot));

	buf_cmd = hisi_sas_cmd_hdr_addr_mem(slot) +
		sizeof(struct ssp_frame_hdr);
	if (task->ssp_task.enable_first_burst) {
		fburst = (1 << 7);
		dw2 |= 1 << CMD_HDR_FIRST_BURST_OFF;
	}
	hdr->dw2 = cpu_to_le32(dw2);

	memcpy(buf_cmd, &task->ssp_task.LUN, 8);
	if (!tmf) {
		buf_cmd[9] = fburst | task->ssp_task.task_attr |
				(task->ssp_task.task_prio << 3);
		memcpy(buf_cmd + 12, task->ssp_task.cmd->cmnd,
				task->ssp_task.cmd->cmd_len);
	} else {
		buf_cmd[10] = tmf->tmf;
		switch (tmf->tmf) {
		case TMF_ABORT_TASK:
		case TMF_QUERY_TASK:
			buf_cmd[12] =
				(tmf->tag_of_task_to_be_managed >> 8) & 0xff;
			buf_cmd[13] =
				tmf->tag_of_task_to_be_managed & 0xff;
			break;
		default:
			break;
		}
	}
}

/* by default, task resp is complete */
static void slot_err_v1_hw(struct hisi_hba *hisi_hba,
			   struct sas_task *task,
			   struct hisi_sas_slot *slot)
{
	struct task_status_struct *ts = &task->task_status;
	struct hisi_sas_err_record_v1 *err_record =
			hisi_sas_status_buf_addr_mem(slot);
	struct device *dev = hisi_hba->dev;

	switch (task->task_proto) {
	case SAS_PROTOCOL_SSP:
	{
		int error = -1;
		u32 dma_err_type = cpu_to_le32(err_record->dma_err_type);
		u32 dma_tx_err_type = ((dma_err_type &
					ERR_HDR_DMA_TX_ERR_TYPE_MSK)) >>
					ERR_HDR_DMA_TX_ERR_TYPE_OFF;
		u32 dma_rx_err_type = ((dma_err_type &
					ERR_HDR_DMA_RX_ERR_TYPE_MSK)) >>
					ERR_HDR_DMA_RX_ERR_TYPE_OFF;
		u32 trans_tx_fail_type =
				cpu_to_le32(err_record->trans_tx_fail_type);
		u32 trans_rx_fail_type =
				cpu_to_le32(err_record->trans_rx_fail_type);

		if (dma_tx_err_type) {
			/* dma tx err */
			error = ffs(dma_tx_err_type)
				- 1 + DMA_TX_ERR_BASE;
		} else if (dma_rx_err_type) {
			/* dma rx err */
			error = ffs(dma_rx_err_type)
				- 1 + DMA_RX_ERR_BASE;
		} else if (trans_tx_fail_type) {
			/* trans tx err */
			error = ffs(trans_tx_fail_type)
				- 1 + TRANS_TX_FAIL_BASE;
		} else if (trans_rx_fail_type) {
			/* trans rx err */
			error = ffs(trans_rx_fail_type)
				- 1 + TRANS_RX_FAIL_BASE;
		}

		switch (error) {
		case DMA_TX_DATA_UNDERFLOW_ERR:
		case DMA_RX_DATA_UNDERFLOW_ERR:
		{
			ts->residual = 0;
			ts->stat = SAS_DATA_UNDERRUN;
			break;
		}
		case DMA_TX_DATA_SGL_OVERFLOW_ERR:
		case DMA_TX_DIF_SGL_OVERFLOW_ERR:
		case DMA_TX_XFER_RDY_LENGTH_OVERFLOW_ERR:
		case DMA_RX_DATA_OVERFLOW_ERR:
		case TRANS_RX_FRAME_OVERRUN_ERR:
		case TRANS_RX_LINK_BUF_OVERRUN_ERR:
		{
			ts->stat = SAS_DATA_OVERRUN;
			ts->residual = 0;
			break;
		}
		case TRANS_TX_PHY_NOT_ENABLE_ERR:
		{
			ts->stat = SAS_PHY_DOWN;
			break;
		}
		case TRANS_TX_OPEN_REJCT_WRONG_DEST_ERR:
		case TRANS_TX_OPEN_REJCT_ZONE_VIOLATION_ERR:
		case TRANS_TX_OPEN_REJCT_BY_OTHER_ERR:
		case TRANS_TX_OPEN_REJCT_AIP_TIMEOUT_ERR:
		case TRANS_TX_OPEN_REJCT_STP_BUSY_ERR:
		case TRANS_TX_OPEN_REJCT_PROTOCOL_NOT_SUPPORT_ERR:
		case TRANS_TX_OPEN_REJCT_RATE_NOT_SUPPORT_ERR:
		case TRANS_TX_OPEN_REJCT_BAD_DEST_ERR:
		case TRANS_TX_OPEN_BREAK_RECEIVE_ERR:
		case TRANS_TX_OPEN_REJCT_PATHWAY_BLOCKED_ERR:
		case TRANS_TX_OPEN_REJCT_NO_DEST_ERR:
		case TRANS_TX_OPEN_RETRY_ERR:
		{
			ts->stat = SAS_OPEN_REJECT;
			ts->open_rej_reason = SAS_OREJ_UNKNOWN;
			break;
		}
		case TRANS_TX_OPEN_TIMEOUT_ERR:
		{
			ts->stat = SAS_OPEN_TO;
			break;
		}
		case TRANS_TX_NAK_RECEIVE_ERR:
		case TRANS_TX_ACK_NAK_TIMEOUT_ERR:
		{
			ts->stat = SAS_NAK_R_ERR;
			break;
		}
		case TRANS_TX_CREDIT_TIMEOUT_ERR:
		case TRANS_TX_CLOSE_NORMAL_ERR:
		{
			/* This will request a retry */
			ts->stat = SAS_QUEUE_FULL;
			slot->abort = 1;
			break;
		}
		default:
		{
			ts->stat = SAM_STAT_CHECK_CONDITION;
			break;
		}
		}
	}
		break;
	case SAS_PROTOCOL_SMP:
		ts->stat = SAM_STAT_CHECK_CONDITION;
		break;

	case SAS_PROTOCOL_SATA:
	case SAS_PROTOCOL_STP:
	case SAS_PROTOCOL_SATA | SAS_PROTOCOL_STP:
	{
		dev_err(dev, "slot err: SATA/STP not supported");
	}
		break;
	default:
		break;
	}

}

static int slot_complete_v1_hw(struct hisi_hba *hisi_hba,
			       struct hisi_sas_slot *slot)
{
	struct sas_task *task = slot->task;
	struct hisi_sas_device *sas_dev;
	struct device *dev = hisi_hba->dev;
	struct task_status_struct *ts;
	struct domain_device *device;
	enum exec_status sts;
	struct hisi_sas_complete_v1_hdr *complete_queue =
			hisi_hba->complete_hdr[slot->cmplt_queue];
	struct hisi_sas_complete_v1_hdr *complete_hdr;
	unsigned long flags;
	u32 cmplt_hdr_data;

	complete_hdr = &complete_queue[slot->cmplt_queue_slot];
	cmplt_hdr_data = le32_to_cpu(complete_hdr->data);

	if (unlikely(!task || !task->lldd_task || !task->dev))
		return -EINVAL;

	ts = &task->task_status;
	device = task->dev;
	sas_dev = device->lldd_dev;

	spin_lock_irqsave(&task->task_state_lock, flags);
	task->task_state_flags &=
		~(SAS_TASK_STATE_PENDING | SAS_TASK_AT_INITIATOR);
	task->task_state_flags |= SAS_TASK_STATE_DONE;
	spin_unlock_irqrestore(&task->task_state_lock, flags);

	memset(ts, 0, sizeof(*ts));
	ts->resp = SAS_TASK_COMPLETE;

	if (unlikely(!sas_dev)) {
		dev_dbg(dev, "slot complete: port has no device\n");
		ts->stat = SAS_PHY_DOWN;
		goto out;
	}

	if (cmplt_hdr_data & CMPLT_HDR_IO_CFG_ERR_MSK) {
		u32 info_reg = hisi_sas_read32(hisi_hba, HGC_INVLD_DQE_INFO);

		if (info_reg & HGC_INVLD_DQE_INFO_DQ_MSK)
			dev_err(dev, "slot complete: [%d:%d] has dq IPTT err",
				slot->cmplt_queue, slot->cmplt_queue_slot);

		if (info_reg & HGC_INVLD_DQE_INFO_TYPE_MSK)
			dev_err(dev, "slot complete: [%d:%d] has dq type err",
				slot->cmplt_queue, slot->cmplt_queue_slot);

		if (info_reg & HGC_INVLD_DQE_INFO_FORCE_MSK)
			dev_err(dev, "slot complete: [%d:%d] has dq force phy err",
				slot->cmplt_queue, slot->cmplt_queue_slot);

		if (info_reg & HGC_INVLD_DQE_INFO_PHY_MSK)
			dev_err(dev, "slot complete: [%d:%d] has dq phy id err",
				slot->cmplt_queue, slot->cmplt_queue_slot);

		if (info_reg & HGC_INVLD_DQE_INFO_ABORT_MSK)
			dev_err(dev, "slot complete: [%d:%d] has dq abort flag err",
				slot->cmplt_queue, slot->cmplt_queue_slot);

		if (info_reg & HGC_INVLD_DQE_INFO_IPTT_OF_MSK)
			dev_err(dev, "slot complete: [%d:%d] has dq IPTT or ICT err",
				slot->cmplt_queue, slot->cmplt_queue_slot);

		if (info_reg & HGC_INVLD_DQE_INFO_SSP_ERR_MSK)
			dev_err(dev, "slot complete: [%d:%d] has dq SSP frame type err",
				slot->cmplt_queue, slot->cmplt_queue_slot);

		if (info_reg & HGC_INVLD_DQE_INFO_OFL_MSK)
			dev_err(dev, "slot complete: [%d:%d] has dq order frame len err",
				slot->cmplt_queue, slot->cmplt_queue_slot);

		ts->stat = SAS_OPEN_REJECT;
		ts->open_rej_reason = SAS_OREJ_UNKNOWN;
		goto out;
	}

	if (cmplt_hdr_data & CMPLT_HDR_ERR_RCRD_XFRD_MSK &&
		!(cmplt_hdr_data & CMPLT_HDR_RSPNS_XFRD_MSK)) {

		slot_err_v1_hw(hisi_hba, task, slot);
		if (unlikely(slot->abort))
			return ts->stat;
		goto out;
	}

	switch (task->task_proto) {
	case SAS_PROTOCOL_SSP:
	{
		struct hisi_sas_status_buffer *status_buffer =
				hisi_sas_status_buf_addr_mem(slot);
		struct ssp_response_iu *iu = (struct ssp_response_iu *)
				&status_buffer->iu[0];

		sas_ssp_task_response(dev, task, iu);
		break;
	}
	case SAS_PROTOCOL_SMP:
	{
		void *to;
		struct scatterlist *sg_resp = &task->smp_task.smp_resp;

		ts->stat = SAM_STAT_GOOD;
		to = kmap_atomic(sg_page(sg_resp));

		dma_unmap_sg(dev, &task->smp_task.smp_resp, 1,
			     DMA_FROM_DEVICE);
		dma_unmap_sg(dev, &task->smp_task.smp_req, 1,
			     DMA_TO_DEVICE);
		memcpy(to + sg_resp->offset,
		       hisi_sas_status_buf_addr_mem(slot) +
		       sizeof(struct hisi_sas_err_record),
		       sg_dma_len(sg_resp));
		kunmap_atomic(to);
		break;
	}
	case SAS_PROTOCOL_SATA:
	case SAS_PROTOCOL_STP:
	case SAS_PROTOCOL_SATA | SAS_PROTOCOL_STP:
		dev_err(dev, "slot complete: SATA/STP not supported");
		break;

	default:
		ts->stat = SAM_STAT_CHECK_CONDITION;
		break;
	}

	if (!slot->port->port_attached) {
		dev_err(dev, "slot complete: port %d has removed\n",
			slot->port->sas_port.id);
		ts->stat = SAS_PHY_DOWN;
	}

out:
	hisi_sas_slot_task_free(hisi_hba, task, slot);
	sts = ts->stat;

	if (task->task_done)
		task->task_done(task);

	return sts;
}

/* Interrupts */
static irqreturn_t int_phyup_v1_hw(int irq_no, void *p)
{
	struct hisi_sas_phy *phy = p;
	struct hisi_hba *hisi_hba = phy->hisi_hba;
	struct device *dev = hisi_hba->dev;
	struct asd_sas_phy *sas_phy = &phy->sas_phy;
	int i, phy_no = sas_phy->id;
	u32 irq_value, context, port_id, link_rate;
	u32 *frame_rcvd = (u32 *)sas_phy->frame_rcvd;
	struct sas_identify_frame *id = (struct sas_identify_frame *)frame_rcvd;
	irqreturn_t res = IRQ_HANDLED;
	unsigned long flags;

	irq_value = hisi_sas_phy_read32(hisi_hba, phy_no, CHL_INT2);
	if (!(irq_value & CHL_INT2_SL_PHY_ENA_MSK)) {
		dev_dbg(dev, "phyup: irq_value = %x not set enable bit\n",
			irq_value);
		res = IRQ_NONE;
		goto end;
	}

	context = hisi_sas_read32(hisi_hba, PHY_CONTEXT);
	if (context & 1 << phy_no) {
		dev_err(dev, "phyup: phy%d SATA attached equipment\n",
			phy_no);
		goto end;
	}

	port_id = (hisi_sas_read32(hisi_hba, PHY_PORT_NUM_MA) >> (4 * phy_no))
		  & 0xf;
	if (port_id == 0xf) {
		dev_err(dev, "phyup: phy%d invalid portid\n", phy_no);
		res = IRQ_NONE;
		goto end;
	}

	for (i = 0; i < 6; i++) {
		u32 idaf = hisi_sas_phy_read32(hisi_hba, phy_no,
					RX_IDAF_DWORD0 + (i * 4));
		frame_rcvd[i] = __swab32(idaf);
	}

	/* Get the linkrate */
	link_rate = hisi_sas_read32(hisi_hba, PHY_CONN_RATE);
	link_rate = (link_rate >> (phy_no * 4)) & 0xf;
	sas_phy->linkrate = link_rate;
	sas_phy->oob_mode = SAS_OOB_MODE;
	memcpy(sas_phy->attached_sas_addr,
		&id->sas_addr, SAS_ADDR_SIZE);
	dev_info(dev, "phyup: phy%d link_rate=%d\n",
		 phy_no, link_rate);
	phy->port_id = port_id;
	phy->phy_type &= ~(PORT_TYPE_SAS | PORT_TYPE_SATA);
	phy->phy_type |= PORT_TYPE_SAS;
	phy->phy_attached = 1;
	phy->identify.device_type = id->dev_type;
	phy->frame_rcvd_size =	sizeof(struct sas_identify_frame);
	if (phy->identify.device_type == SAS_END_DEVICE)
		phy->identify.target_port_protocols =
			SAS_PROTOCOL_SSP;
	else if (phy->identify.device_type != SAS_PHY_UNUSED)
		phy->identify.target_port_protocols =
			SAS_PROTOCOL_SMP;
	hisi_sas_notify_phy_event(phy, HISI_PHYE_PHY_UP);

	spin_lock_irqsave(&phy->lock, flags);
	if (phy->reset_completion) {
		phy->in_reset = 0;
		complete(phy->reset_completion);
	}
	spin_unlock_irqrestore(&phy->lock, flags);

end:
	hisi_sas_phy_write32(hisi_hba, phy_no, CHL_INT2,
			     CHL_INT2_SL_PHY_ENA_MSK);

	if (irq_value & CHL_INT2_SL_PHY_ENA_MSK) {
		u32 chl_int0 = hisi_sas_phy_read32(hisi_hba, phy_no, CHL_INT0);

		chl_int0 &= ~CHL_INT0_PHYCTRL_NOTRDY_MSK;
		hisi_sas_phy_write32(hisi_hba, phy_no, CHL_INT0, chl_int0);
		hisi_sas_phy_write32(hisi_hba, phy_no, CHL_INT0_MSK, 0x3ce3ee);
	}

	return res;
}

static irqreturn_t int_bcast_v1_hw(int irq, void *p)
{
	struct hisi_sas_phy *phy = p;
	struct hisi_hba *hisi_hba = phy->hisi_hba;
	struct asd_sas_phy *sas_phy = &phy->sas_phy;
	struct sas_ha_struct *sha = &hisi_hba->sha;
	struct device *dev = hisi_hba->dev;
	int phy_no = sas_phy->id;
	u32 irq_value;
	irqreturn_t res = IRQ_HANDLED;

	irq_value = hisi_sas_phy_read32(hisi_hba, phy_no, CHL_INT2);

	if (!(irq_value & CHL_INT2_SL_RX_BC_ACK_MSK)) {
		dev_err(dev, "bcast: irq_value = %x not set enable bit",
			irq_value);
		res = IRQ_NONE;
		goto end;
	}

	if (!test_bit(HISI_SAS_RESET_BIT, &hisi_hba->flags))
		sha->notify_port_event(sas_phy, PORTE_BROADCAST_RCVD);

end:
	hisi_sas_phy_write32(hisi_hba, phy_no, CHL_INT2,
			     CHL_INT2_SL_RX_BC_ACK_MSK);

	return res;
}

static irqreturn_t int_abnormal_v1_hw(int irq, void *p)
{
	struct hisi_sas_phy *phy = p;
	struct hisi_hba *hisi_hba = phy->hisi_hba;
	struct device *dev = hisi_hba->dev;
	struct asd_sas_phy *sas_phy = &phy->sas_phy;
	u32 irq_value, irq_mask_old;
	int phy_no = sas_phy->id;

	/* mask_int0 */
	irq_mask_old = hisi_sas_phy_read32(hisi_hba, phy_no, CHL_INT0_MSK);
	hisi_sas_phy_write32(hisi_hba, phy_no, CHL_INT0_MSK, 0x3fffff);

	/* read int0 */
	irq_value = hisi_sas_phy_read32(hisi_hba, phy_no, CHL_INT0);

	if (irq_value & CHL_INT0_PHYCTRL_NOTRDY_MSK) {
		u32 phy_state = hisi_sas_read32(hisi_hba, PHY_STATE);

		hisi_sas_phy_down(hisi_hba, phy_no,
				  (phy_state & 1 << phy_no) ? 1 : 0);
	}

	if (irq_value & CHL_INT0_ID_TIMEOUT_MSK)
		dev_dbg(dev, "abnormal: ID_TIMEOUT phy%d identify timeout\n",
			phy_no);

	if (irq_value & CHL_INT0_DWS_LOST_MSK)
		dev_dbg(dev, "abnormal: DWS_LOST phy%d dws lost\n", phy_no);

	if (irq_value & CHL_INT0_SN_FAIL_NGR_MSK)
		dev_dbg(dev, "abnormal: SN_FAIL_NGR phy%d sn fail ngr\n",
			phy_no);

	if (irq_value & CHL_INT0_SL_IDAF_FAIL_MSK ||
		irq_value & CHL_INT0_SL_OPAF_FAIL_MSK)
		dev_dbg(dev, "abnormal: SL_ID/OPAF_FAIL phy%d check adr frm err\n",
			phy_no);

	if (irq_value & CHL_INT0_SL_PS_FAIL_OFF)
		dev_dbg(dev, "abnormal: SL_PS_FAIL phy%d fail\n", phy_no);

	/* write to zero */
	hisi_sas_phy_write32(hisi_hba, phy_no, CHL_INT0, irq_value);

	if (irq_value & CHL_INT0_PHYCTRL_NOTRDY_MSK)
		hisi_sas_phy_write32(hisi_hba, phy_no, CHL_INT0_MSK,
				0x3fffff & ~CHL_INT0_MSK_PHYCTRL_NOTRDY_MSK);
	else
		hisi_sas_phy_write32(hisi_hba, phy_no, CHL_INT0_MSK,
				irq_mask_old);

	return IRQ_HANDLED;
}

static irqreturn_t cq_interrupt_v1_hw(int irq, void *p)
{
	struct hisi_sas_cq *cq = p;
	struct hisi_hba *hisi_hba = cq->hisi_hba;
	struct hisi_sas_slot *slot;
	int queue = cq->id;
	struct hisi_sas_complete_v1_hdr *complete_queue =
			(struct hisi_sas_complete_v1_hdr *)
			hisi_hba->complete_hdr[queue];
	u32 irq_value, rd_point = cq->rd_point, wr_point;

	spin_lock(&hisi_hba->lock);
	irq_value = hisi_sas_read32(hisi_hba, OQ_INT_SRC);

	hisi_sas_write32(hisi_hba, OQ_INT_SRC, 1 << queue);
	wr_point = hisi_sas_read32(hisi_hba,
			COMPL_Q_0_WR_PTR + (0x14 * queue));

	while (rd_point != wr_point) {
		struct hisi_sas_complete_v1_hdr *complete_hdr;
		int idx;
		u32 cmplt_hdr_data;

		complete_hdr = &complete_queue[rd_point];
		cmplt_hdr_data = cpu_to_le32(complete_hdr->data);
		idx = (cmplt_hdr_data & CMPLT_HDR_IPTT_MSK) >>
		      CMPLT_HDR_IPTT_OFF;
		slot = &hisi_hba->slot_info[idx];

		/* The completion queue and queue slot index are not
		 * necessarily the same as the delivery queue and
		 * queue slot index.
		 */
		slot->cmplt_queue_slot = rd_point;
		slot->cmplt_queue = queue;
		slot_complete_v1_hw(hisi_hba, slot);

		if (++rd_point >= HISI_SAS_QUEUE_SLOTS)
			rd_point = 0;
	}

	/* update rd_point */
	cq->rd_point = rd_point;
	hisi_sas_write32(hisi_hba, COMPL_Q_0_RD_PTR + (0x14 * queue), rd_point);
	spin_unlock(&hisi_hba->lock);

	return IRQ_HANDLED;
}

static irqreturn_t fatal_ecc_int_v1_hw(int irq, void *p)
{
	struct hisi_hba *hisi_hba = p;
	struct device *dev = hisi_hba->dev;
	u32 ecc_int = hisi_sas_read32(hisi_hba, SAS_ECC_INTR);

	if (ecc_int & SAS_ECC_INTR_DQ_ECC1B_MSK) {
		u32 ecc_err = hisi_sas_read32(hisi_hba, HGC_ECC_ERR);

		panic("%s: Fatal DQ 1b ECC interrupt (0x%x)\n",
		      dev_name(dev), ecc_err);
	}

	if (ecc_int & SAS_ECC_INTR_DQ_ECCBAD_MSK) {
		u32 addr = (hisi_sas_read32(hisi_hba, HGC_DQ_ECC_ADDR) &
				HGC_DQ_ECC_ADDR_BAD_MSK) >>
				HGC_DQ_ECC_ADDR_BAD_OFF;

		panic("%s: Fatal DQ RAM ECC interrupt @ 0x%08x\n",
		      dev_name(dev), addr);
	}

	if (ecc_int & SAS_ECC_INTR_IOST_ECC1B_MSK) {
		u32 ecc_err = hisi_sas_read32(hisi_hba, HGC_ECC_ERR);

		panic("%s: Fatal IOST 1b ECC interrupt (0x%x)\n",
		      dev_name(dev), ecc_err);
	}

	if (ecc_int & SAS_ECC_INTR_IOST_ECCBAD_MSK) {
		u32 addr = (hisi_sas_read32(hisi_hba, HGC_IOST_ECC_ADDR) &
				HGC_IOST_ECC_ADDR_BAD_MSK) >>
				HGC_IOST_ECC_ADDR_BAD_OFF;

		panic("%s: Fatal IOST RAM ECC interrupt @ 0x%08x\n",
		      dev_name(dev), addr);
	}

	if (ecc_int & SAS_ECC_INTR_ITCT_ECCBAD_MSK) {
		u32 addr = (hisi_sas_read32(hisi_hba, HGC_ITCT_ECC_ADDR) &
				HGC_ITCT_ECC_ADDR_BAD_MSK) >>
				HGC_ITCT_ECC_ADDR_BAD_OFF;

		panic("%s: Fatal TCT RAM ECC interrupt @ 0x%08x\n",
		      dev_name(dev), addr);
	}

	if (ecc_int & SAS_ECC_INTR_ITCT_ECC1B_MSK) {
		u32 ecc_err = hisi_sas_read32(hisi_hba, HGC_ECC_ERR);

		panic("%s: Fatal ITCT 1b ECC interrupt (0x%x)\n",
		      dev_name(dev), ecc_err);
	}

	hisi_sas_write32(hisi_hba, SAS_ECC_INTR, ecc_int | 0x3f);

	return IRQ_HANDLED;
}

static irqreturn_t fatal_axi_int_v1_hw(int irq, void *p)
{
	struct hisi_hba *hisi_hba = p;
	struct device *dev = hisi_hba->dev;
	u32 axi_int = hisi_sas_read32(hisi_hba, ENT_INT_SRC2);
	u32 axi_info = hisi_sas_read32(hisi_hba, HGC_AXI_FIFO_ERR_INFO);

	if (axi_int & ENT_INT_SRC2_DQ_CFG_ERR_MSK)
		panic("%s: Fatal DQ_CFG_ERR interrupt (0x%x)\n",
		      dev_name(dev), axi_info);

	if (axi_int & ENT_INT_SRC2_CQ_CFG_ERR_MSK)
		panic("%s: Fatal CQ_CFG_ERR interrupt (0x%x)\n",
		      dev_name(dev), axi_info);

	if (axi_int & ENT_INT_SRC2_AXI_WRONG_INT_MSK)
		panic("%s: Fatal AXI_WRONG_INT interrupt (0x%x)\n",
		      dev_name(dev), axi_info);

	if (axi_int & ENT_INT_SRC2_AXI_OVERLF_INT_MSK)
		panic("%s: Fatal AXI_OVERLF_INT incorrect interrupt (0x%x)\n",
		      dev_name(dev), axi_info);

	hisi_sas_write32(hisi_hba, ENT_INT_SRC2, axi_int | 0x30000000);

	return IRQ_HANDLED;
}

static irq_handler_t phy_interrupts[HISI_SAS_PHY_INT_NR] = {
	int_bcast_v1_hw,
	int_phyup_v1_hw,
	int_abnormal_v1_hw
};

static irq_handler_t fatal_interrupts[HISI_SAS_MAX_QUEUES] = {
	fatal_ecc_int_v1_hw,
	fatal_axi_int_v1_hw
};

static int interrupt_init_v1_hw(struct hisi_hba *hisi_hba)
{
	struct platform_device *pdev = hisi_hba->platform_dev;
	struct device *dev = &pdev->dev;
	int i, j, irq, rc, idx;

	for (i = 0; i < hisi_hba->n_phy; i++) {
		struct hisi_sas_phy *phy = &hisi_hba->phy[i];

		idx = i * HISI_SAS_PHY_INT_NR;
		for (j = 0; j < HISI_SAS_PHY_INT_NR; j++, idx++) {
			irq = platform_get_irq(pdev, idx);
			if (!irq) {
				dev_err(dev, "irq init: fail map phy interrupt %d\n",
					idx);
				return -ENOENT;
			}

			rc = devm_request_irq(dev, irq, phy_interrupts[j], 0,
					      DRV_NAME " phy", phy);
			if (rc) {
				dev_err(dev, "irq init: could not request phy interrupt %d, rc=%d\n",
					irq, rc);
				return -ENOENT;
			}
		}
	}

	idx = hisi_hba->n_phy * HISI_SAS_PHY_INT_NR;
	for (i = 0; i < hisi_hba->queue_count; i++, idx++) {
		irq = platform_get_irq(pdev, idx);
		if (!irq) {
			dev_err(dev, "irq init: could not map cq interrupt %d\n",
				idx);
			return -ENOENT;
		}

		rc = devm_request_irq(dev, irq, cq_interrupt_v1_hw, 0,
				      DRV_NAME " cq", &hisi_hba->cq[i]);
		if (rc) {
			dev_err(dev, "irq init: could not request cq interrupt %d, rc=%d\n",
				irq, rc);
			return -ENOENT;
		}
	}

	idx = (hisi_hba->n_phy * HISI_SAS_PHY_INT_NR) + hisi_hba->queue_count;
	for (i = 0; i < HISI_SAS_FATAL_INT_NR; i++, idx++) {
		irq = platform_get_irq(pdev, idx);
		if (!irq) {
			dev_err(dev, "irq init: could not map fatal interrupt %d\n",
				idx);
			return -ENOENT;
		}

		rc = devm_request_irq(dev, irq, fatal_interrupts[i], 0,
				      DRV_NAME " fatal", hisi_hba);
		if (rc) {
			dev_err(dev, "irq init: could not request fatal interrupt %d, rc=%d\n",
				irq, rc);
			return -ENOENT;
		}
	}

	return 0;
}

static int interrupt_openall_v1_hw(struct hisi_hba *hisi_hba)
{
	int i;
	u32 val;

	for (i = 0; i < hisi_hba->n_phy; i++) {
		/* Clear interrupt status */
		val = hisi_sas_phy_read32(hisi_hba, i, CHL_INT0);
		hisi_sas_phy_write32(hisi_hba, i, CHL_INT0, val);
		val = hisi_sas_phy_read32(hisi_hba, i, CHL_INT1);
		hisi_sas_phy_write32(hisi_hba, i, CHL_INT1, val);
		val = hisi_sas_phy_read32(hisi_hba, i, CHL_INT2);
		hisi_sas_phy_write32(hisi_hba, i, CHL_INT2, val);

		/* Unmask interrupt */
		hisi_sas_phy_write32(hisi_hba, i, CHL_INT0_MSK, 0x3ce3ee);
		hisi_sas_phy_write32(hisi_hba, i, CHL_INT1_MSK, 0x17fff);
		hisi_sas_phy_write32(hisi_hba, i, CHL_INT2_MSK, 0x8000012a);

		/* bypass chip bug mask abnormal intr */
		hisi_sas_phy_write32(hisi_hba, i, CHL_INT0_MSK,
				0x3fffff & ~CHL_INT0_MSK_PHYCTRL_NOTRDY_MSK);
	}

	return 0;
}

static int hisi_sas_v1_init(struct hisi_hba *hisi_hba)
{
	int rc;

	rc = hw_init_v1_hw(hisi_hba);
	if (rc)
		return rc;

	rc = interrupt_init_v1_hw(hisi_hba);
	if (rc)
		return rc;

	rc = interrupt_openall_v1_hw(hisi_hba);
	if (rc)
		return rc;

	return 0;
}

static struct scsi_host_template sht_v1_hw = {
	.name			= DRV_NAME,
	.module			= THIS_MODULE,
	.queuecommand		= sas_queuecommand,
	.target_alloc		= sas_target_alloc,
	.slave_configure	= hisi_sas_slave_configure,
	.scan_finished		= hisi_sas_scan_finished,
	.scan_start		= hisi_sas_scan_start,
	.change_queue_depth	= sas_change_queue_depth,
	.bios_param		= sas_bios_param,
	.can_queue		= 1,
	.this_id		= -1,
	.sg_tablesize		= SG_ALL,
	.max_sectors		= SCSI_DEFAULT_MAX_SECTORS,
	.use_clustering		= ENABLE_CLUSTERING,
	.eh_device_reset_handler = sas_eh_device_reset_handler,
	.eh_target_reset_handler = sas_eh_target_reset_handler,
	.target_destroy		= sas_target_destroy,
	.ioctl			= sas_ioctl,
<<<<<<< HEAD
	.shost_attrs		= host_attrs,
=======
	.shost_attrs		= host_attrs_v1_hw,
	.host_reset             = hisi_sas_host_reset,
>>>>>>> 407d19ab
};

static const struct hisi_sas_hw hisi_sas_v1_hw = {
	.hw_init = hisi_sas_v1_init,
	.setup_itct = setup_itct_v1_hw,
	.sl_notify = sl_notify_v1_hw,
	.clear_itct = clear_itct_v1_hw,
	.prep_smp = prep_smp_v1_hw,
	.prep_ssp = prep_ssp_v1_hw,
	.get_free_slot = get_free_slot_v1_hw,
	.start_delivery = start_delivery_v1_hw,
	.slot_complete = slot_complete_v1_hw,
	.phys_init = phys_init_v1_hw,
	.phy_start = start_phy_v1_hw,
	.phy_disable = disable_phy_v1_hw,
	.phy_hard_reset = phy_hard_reset_v1_hw,
	.phy_set_linkrate = phy_set_linkrate_v1_hw,
	.phy_get_max_linkrate = phy_get_max_linkrate_v1_hw,
	.get_wideport_bitmap = get_wideport_bitmap_v1_hw,
	.max_command_entries = HISI_SAS_COMMAND_ENTRIES_V1_HW,
	.complete_hdr_size = sizeof(struct hisi_sas_complete_v1_hdr),
	.sht = &sht_v1_hw,
};

static int hisi_sas_v1_probe(struct platform_device *pdev)
{
	return hisi_sas_probe(pdev, &hisi_sas_v1_hw);
}

static int hisi_sas_v1_remove(struct platform_device *pdev)
{
	return hisi_sas_remove(pdev);
}

static const struct of_device_id sas_v1_of_match[] = {
	{ .compatible = "hisilicon,hip05-sas-v1",},
	{},
};
MODULE_DEVICE_TABLE(of, sas_v1_of_match);

static const struct acpi_device_id sas_v1_acpi_match[] = {
	{ "HISI0161", 0 },
	{ }
};

MODULE_DEVICE_TABLE(acpi, sas_v1_acpi_match);

static struct platform_driver hisi_sas_v1_driver = {
	.probe = hisi_sas_v1_probe,
	.remove = hisi_sas_v1_remove,
	.driver = {
		.name = DRV_NAME,
		.of_match_table = sas_v1_of_match,
		.acpi_match_table = ACPI_PTR(sas_v1_acpi_match),
	},
};

module_platform_driver(hisi_sas_v1_driver);

MODULE_LICENSE("GPL");
MODULE_AUTHOR("John Garry <john.garry@huawei.com>");
MODULE_DESCRIPTION("HISILICON SAS controller v1 hw driver");
MODULE_ALIAS("platform:" DRV_NAME);<|MERGE_RESOLUTION|>--- conflicted
+++ resolved
@@ -505,6 +505,7 @@
 	struct hisi_sas_itct *itct = &hisi_hba->itct[device_id];
 	struct asd_sas_port *sas_port = device->port;
 	struct hisi_sas_port *port = to_hisi_sas_port(sas_port);
+	u64 sas_addr;
 
 	memset(itct, 0, sizeof(*itct));
 
@@ -529,8 +530,8 @@
 	itct->qw0 = cpu_to_le64(qw0);
 
 	/* qw1 */
-	memcpy(&itct->sas_addr, device->sas_addr, SAS_ADDR_SIZE);
-	itct->sas_addr = __swab64(itct->sas_addr);
+	memcpy(&sas_addr, device->sas_addr, SAS_ADDR_SIZE);
+	itct->sas_addr = cpu_to_le64(__swab64(sas_addr));
 
 	/* qw2 */
 	itct->qw2 = cpu_to_le64((500ULL << ITCT_HDR_IT_NEXUS_LOSS_TL_OFF) |
@@ -556,7 +557,7 @@
 	reg_val &= ~CFG_AGING_TIME_ITCT_REL_MSK;
 	hisi_sas_write32(hisi_hba, CFG_AGING_TIME, reg_val);
 
-	qw0 = cpu_to_le64(itct->qw0);
+	qw0 = le64_to_cpu(itct->qw0);
 	qw0 &= ~ITCT_HDR_VALID_MSK;
 	itct->qw0 = cpu_to_le64(qw0);
 }
@@ -824,7 +825,7 @@
 	mod_timer(timer, jiffies + HZ);
 }
 
-static void sl_notify_v1_hw(struct hisi_hba *hisi_hba, int phy_no)
+static void sl_notify_ssp_v1_hw(struct hisi_hba *hisi_hba, int phy_no)
 {
 	u32 sl_control;
 
@@ -1090,7 +1091,7 @@
 	case SAS_PROTOCOL_SSP:
 	{
 		int error = -1;
-		u32 dma_err_type = cpu_to_le32(err_record->dma_err_type);
+		u32 dma_err_type = le32_to_cpu(err_record->dma_err_type);
 		u32 dma_tx_err_type = ((dma_err_type &
 					ERR_HDR_DMA_TX_ERR_TYPE_MSK)) >>
 					ERR_HDR_DMA_TX_ERR_TYPE_OFF;
@@ -1098,9 +1099,9 @@
 					ERR_HDR_DMA_RX_ERR_TYPE_MSK)) >>
 					ERR_HDR_DMA_RX_ERR_TYPE_OFF;
 		u32 trans_tx_fail_type =
-				cpu_to_le32(err_record->trans_tx_fail_type);
+				le32_to_cpu(err_record->trans_tx_fail_type);
 		u32 trans_rx_fail_type =
-				cpu_to_le32(err_record->trans_rx_fail_type);
+				le32_to_cpu(err_record->trans_rx_fail_type);
 
 		if (dma_tx_err_type) {
 			/* dma tx err */
@@ -1548,7 +1549,7 @@
 		u32 cmplt_hdr_data;
 
 		complete_hdr = &complete_queue[rd_point];
-		cmplt_hdr_data = cpu_to_le32(complete_hdr->data);
+		cmplt_hdr_data = le32_to_cpu(complete_hdr->data);
 		idx = (cmplt_hdr_data & CMPLT_HDR_IPTT_MSK) >>
 		      CMPLT_HDR_IPTT_OFF;
 		slot = &hisi_hba->slot_info[idx];
@@ -1735,6 +1736,8 @@
 		}
 	}
 
+	hisi_hba->cq_nvecs = hisi_hba->queue_count;
+
 	return 0;
 }
 
@@ -1783,6 +1786,11 @@
 
 	return 0;
 }
+
+static struct device_attribute *host_attrs_v1_hw[] = {
+	&dev_attr_phy_event_threshold,
+	NULL
+};
 
 static struct scsi_host_template sht_v1_hw = {
 	.name			= DRV_NAME,
@@ -1794,27 +1802,21 @@
 	.scan_start		= hisi_sas_scan_start,
 	.change_queue_depth	= sas_change_queue_depth,
 	.bios_param		= sas_bios_param,
-	.can_queue		= 1,
 	.this_id		= -1,
-	.sg_tablesize		= SG_ALL,
+	.sg_tablesize		= HISI_SAS_SGE_PAGE_CNT,
 	.max_sectors		= SCSI_DEFAULT_MAX_SECTORS,
-	.use_clustering		= ENABLE_CLUSTERING,
 	.eh_device_reset_handler = sas_eh_device_reset_handler,
 	.eh_target_reset_handler = sas_eh_target_reset_handler,
 	.target_destroy		= sas_target_destroy,
 	.ioctl			= sas_ioctl,
-<<<<<<< HEAD
-	.shost_attrs		= host_attrs,
-=======
 	.shost_attrs		= host_attrs_v1_hw,
 	.host_reset             = hisi_sas_host_reset,
->>>>>>> 407d19ab
 };
 
 static const struct hisi_sas_hw hisi_sas_v1_hw = {
 	.hw_init = hisi_sas_v1_init,
 	.setup_itct = setup_itct_v1_hw,
-	.sl_notify = sl_notify_v1_hw,
+	.sl_notify_ssp = sl_notify_ssp_v1_hw,
 	.clear_itct = clear_itct_v1_hw,
 	.prep_smp = prep_smp_v1_hw,
 	.prep_ssp = prep_ssp_v1_hw,
