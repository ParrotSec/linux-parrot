// SPDX-License-Identifier: GPL-2.0-or-later
/*
 * Copyright (c) 2016 Linaro Ltd.
 * Copyright (c) 2016 Hisilicon Limited.
 */

#include "hisi_sas.h"
#define DRV_NAME "hisi_sas_v2_hw"

/* global registers need init*/
#define DLVRY_QUEUE_ENABLE		0x0
#define IOST_BASE_ADDR_LO		0x8
#define IOST_BASE_ADDR_HI		0xc
#define ITCT_BASE_ADDR_LO		0x10
#define ITCT_BASE_ADDR_HI		0x14
#define IO_BROKEN_MSG_ADDR_LO		0x18
#define IO_BROKEN_MSG_ADDR_HI		0x1c
#define PHY_CONTEXT			0x20
#define PHY_STATE			0x24
#define PHY_PORT_NUM_MA			0x28
#define PORT_STATE			0x2c
#define PORT_STATE_PHY8_PORT_NUM_OFF	16
#define PORT_STATE_PHY8_PORT_NUM_MSK	(0xf << PORT_STATE_PHY8_PORT_NUM_OFF)
#define PORT_STATE_PHY8_CONN_RATE_OFF	20
#define PORT_STATE_PHY8_CONN_RATE_MSK	(0xf << PORT_STATE_PHY8_CONN_RATE_OFF)
#define PHY_CONN_RATE			0x30
#define HGC_TRANS_TASK_CNT_LIMIT	0x38
#define AXI_AHB_CLK_CFG			0x3c
#define ITCT_CLR			0x44
#define ITCT_CLR_EN_OFF			16
#define ITCT_CLR_EN_MSK			(0x1 << ITCT_CLR_EN_OFF)
#define ITCT_DEV_OFF			0
#define ITCT_DEV_MSK			(0x7ff << ITCT_DEV_OFF)
#define AXI_USER1			0x48
#define AXI_USER2			0x4c
#define IO_SATA_BROKEN_MSG_ADDR_LO	0x58
#define IO_SATA_BROKEN_MSG_ADDR_HI	0x5c
#define SATA_INITI_D2H_STORE_ADDR_LO	0x60
#define SATA_INITI_D2H_STORE_ADDR_HI	0x64
#define HGC_SAS_TX_OPEN_FAIL_RETRY_CTRL	0x84
#define HGC_SAS_TXFAIL_RETRY_CTRL	0x88
#define HGC_GET_ITV_TIME		0x90
#define DEVICE_MSG_WORK_MODE		0x94
#define OPENA_WT_CONTI_TIME		0x9c
#define I_T_NEXUS_LOSS_TIME		0xa0
#define MAX_CON_TIME_LIMIT_TIME		0xa4
#define BUS_INACTIVE_LIMIT_TIME		0xa8
#define REJECT_TO_OPEN_LIMIT_TIME	0xac
#define CFG_AGING_TIME			0xbc
#define HGC_DFX_CFG2			0xc0
#define HGC_IOMB_PROC1_STATUS	0x104
#define CFG_1US_TIMER_TRSH		0xcc
#define HGC_LM_DFX_STATUS2		0x128
#define HGC_LM_DFX_STATUS2_IOSTLIST_OFF		0
#define HGC_LM_DFX_STATUS2_IOSTLIST_MSK	(0xfff << \
					 HGC_LM_DFX_STATUS2_IOSTLIST_OFF)
#define HGC_LM_DFX_STATUS2_ITCTLIST_OFF		12
#define HGC_LM_DFX_STATUS2_ITCTLIST_MSK	(0x7ff << \
					 HGC_LM_DFX_STATUS2_ITCTLIST_OFF)
#define HGC_CQE_ECC_ADDR		0x13c
#define HGC_CQE_ECC_1B_ADDR_OFF	0
#define HGC_CQE_ECC_1B_ADDR_MSK	(0x3f << HGC_CQE_ECC_1B_ADDR_OFF)
#define HGC_CQE_ECC_MB_ADDR_OFF	8
#define HGC_CQE_ECC_MB_ADDR_MSK (0x3f << HGC_CQE_ECC_MB_ADDR_OFF)
#define HGC_IOST_ECC_ADDR		0x140
#define HGC_IOST_ECC_1B_ADDR_OFF	0
#define HGC_IOST_ECC_1B_ADDR_MSK	(0x3ff << HGC_IOST_ECC_1B_ADDR_OFF)
#define HGC_IOST_ECC_MB_ADDR_OFF	16
#define HGC_IOST_ECC_MB_ADDR_MSK	(0x3ff << HGC_IOST_ECC_MB_ADDR_OFF)
#define HGC_DQE_ECC_ADDR		0x144
#define HGC_DQE_ECC_1B_ADDR_OFF	0
#define HGC_DQE_ECC_1B_ADDR_MSK	(0xfff << HGC_DQE_ECC_1B_ADDR_OFF)
#define HGC_DQE_ECC_MB_ADDR_OFF	16
#define HGC_DQE_ECC_MB_ADDR_MSK (0xfff << HGC_DQE_ECC_MB_ADDR_OFF)
#define HGC_INVLD_DQE_INFO		0x148
#define HGC_INVLD_DQE_INFO_FB_CH0_OFF	9
#define HGC_INVLD_DQE_INFO_FB_CH0_MSK	(0x1 << HGC_INVLD_DQE_INFO_FB_CH0_OFF)
#define HGC_INVLD_DQE_INFO_FB_CH3_OFF	18
#define HGC_ITCT_ECC_ADDR		0x150
#define HGC_ITCT_ECC_1B_ADDR_OFF		0
#define HGC_ITCT_ECC_1B_ADDR_MSK		(0x3ff << \
						 HGC_ITCT_ECC_1B_ADDR_OFF)
#define HGC_ITCT_ECC_MB_ADDR_OFF		16
#define HGC_ITCT_ECC_MB_ADDR_MSK		(0x3ff << \
						 HGC_ITCT_ECC_MB_ADDR_OFF)
#define HGC_AXI_FIFO_ERR_INFO	0x154
#define AXI_ERR_INFO_OFF		0
#define AXI_ERR_INFO_MSK		(0xff << AXI_ERR_INFO_OFF)
#define FIFO_ERR_INFO_OFF		8
#define FIFO_ERR_INFO_MSK		(0xff << FIFO_ERR_INFO_OFF)
#define INT_COAL_EN			0x19c
#define OQ_INT_COAL_TIME		0x1a0
#define OQ_INT_COAL_CNT			0x1a4
#define ENT_INT_COAL_TIME		0x1a8
#define ENT_INT_COAL_CNT		0x1ac
#define OQ_INT_SRC			0x1b0
#define OQ_INT_SRC_MSK			0x1b4
#define ENT_INT_SRC1			0x1b8
#define ENT_INT_SRC1_D2H_FIS_CH0_OFF	0
#define ENT_INT_SRC1_D2H_FIS_CH0_MSK	(0x1 << ENT_INT_SRC1_D2H_FIS_CH0_OFF)
#define ENT_INT_SRC1_D2H_FIS_CH1_OFF	8
#define ENT_INT_SRC1_D2H_FIS_CH1_MSK	(0x1 << ENT_INT_SRC1_D2H_FIS_CH1_OFF)
#define ENT_INT_SRC2			0x1bc
#define ENT_INT_SRC3			0x1c0
#define ENT_INT_SRC3_WP_DEPTH_OFF		8
#define ENT_INT_SRC3_IPTT_SLOT_NOMATCH_OFF	9
#define ENT_INT_SRC3_RP_DEPTH_OFF		10
#define ENT_INT_SRC3_AXI_OFF			11
#define ENT_INT_SRC3_FIFO_OFF			12
#define ENT_INT_SRC3_LM_OFF				14
#define ENT_INT_SRC3_ITC_INT_OFF	15
#define ENT_INT_SRC3_ITC_INT_MSK	(0x1 << ENT_INT_SRC3_ITC_INT_OFF)
#define ENT_INT_SRC3_ABT_OFF		16
#define ENT_INT_SRC_MSK1		0x1c4
#define ENT_INT_SRC_MSK2		0x1c8
#define ENT_INT_SRC_MSK3		0x1cc
#define ENT_INT_SRC_MSK3_ENT95_MSK_OFF	31
#define ENT_INT_SRC_MSK3_ENT95_MSK_MSK	(0x1 << ENT_INT_SRC_MSK3_ENT95_MSK_OFF)
#define SAS_ECC_INTR			0x1e8
#define SAS_ECC_INTR_DQE_ECC_1B_OFF		0
#define SAS_ECC_INTR_DQE_ECC_MB_OFF		1
#define SAS_ECC_INTR_IOST_ECC_1B_OFF	2
#define SAS_ECC_INTR_IOST_ECC_MB_OFF	3
#define SAS_ECC_INTR_ITCT_ECC_MB_OFF	4
#define SAS_ECC_INTR_ITCT_ECC_1B_OFF	5
#define SAS_ECC_INTR_IOSTLIST_ECC_MB_OFF	6
#define SAS_ECC_INTR_IOSTLIST_ECC_1B_OFF	7
#define SAS_ECC_INTR_ITCTLIST_ECC_1B_OFF	8
#define SAS_ECC_INTR_ITCTLIST_ECC_MB_OFF	9
#define SAS_ECC_INTR_CQE_ECC_1B_OFF		10
#define SAS_ECC_INTR_CQE_ECC_MB_OFF		11
#define SAS_ECC_INTR_NCQ_MEM0_ECC_MB_OFF	12
#define SAS_ECC_INTR_NCQ_MEM0_ECC_1B_OFF	13
#define SAS_ECC_INTR_NCQ_MEM1_ECC_MB_OFF	14
#define SAS_ECC_INTR_NCQ_MEM1_ECC_1B_OFF	15
#define SAS_ECC_INTR_NCQ_MEM2_ECC_MB_OFF	16
#define SAS_ECC_INTR_NCQ_MEM2_ECC_1B_OFF	17
#define SAS_ECC_INTR_NCQ_MEM3_ECC_MB_OFF	18
#define SAS_ECC_INTR_NCQ_MEM3_ECC_1B_OFF	19
#define SAS_ECC_INTR_MSK		0x1ec
#define HGC_ERR_STAT_EN			0x238
#define CQE_SEND_CNT			0x248
#define DLVRY_Q_0_BASE_ADDR_LO		0x260
#define DLVRY_Q_0_BASE_ADDR_HI		0x264
#define DLVRY_Q_0_DEPTH			0x268
#define DLVRY_Q_0_WR_PTR		0x26c
#define DLVRY_Q_0_RD_PTR		0x270
#define HYPER_STREAM_ID_EN_CFG		0xc80
#define OQ0_INT_SRC_MSK			0xc90
#define COMPL_Q_0_BASE_ADDR_LO		0x4e0
#define COMPL_Q_0_BASE_ADDR_HI		0x4e4
#define COMPL_Q_0_DEPTH			0x4e8
#define COMPL_Q_0_WR_PTR		0x4ec
#define COMPL_Q_0_RD_PTR		0x4f0
#define HGC_RXM_DFX_STATUS14	0xae8
#define HGC_RXM_DFX_STATUS14_MEM0_OFF		0
#define HGC_RXM_DFX_STATUS14_MEM0_MSK		(0x1ff << \
						 HGC_RXM_DFX_STATUS14_MEM0_OFF)
#define HGC_RXM_DFX_STATUS14_MEM1_OFF		9
#define HGC_RXM_DFX_STATUS14_MEM1_MSK		(0x1ff << \
						 HGC_RXM_DFX_STATUS14_MEM1_OFF)
#define HGC_RXM_DFX_STATUS14_MEM2_OFF		18
#define HGC_RXM_DFX_STATUS14_MEM2_MSK		(0x1ff << \
						 HGC_RXM_DFX_STATUS14_MEM2_OFF)
#define HGC_RXM_DFX_STATUS15	0xaec
#define HGC_RXM_DFX_STATUS15_MEM3_OFF		0
#define HGC_RXM_DFX_STATUS15_MEM3_MSK		(0x1ff << \
						 HGC_RXM_DFX_STATUS15_MEM3_OFF)
/* phy registers need init */
#define PORT_BASE			(0x2000)

#define PHY_CFG				(PORT_BASE + 0x0)
#define HARD_PHY_LINKRATE		(PORT_BASE + 0x4)
#define PHY_CFG_ENA_OFF			0
#define PHY_CFG_ENA_MSK			(0x1 << PHY_CFG_ENA_OFF)
#define PHY_CFG_DC_OPT_OFF		2
#define PHY_CFG_DC_OPT_MSK		(0x1 << PHY_CFG_DC_OPT_OFF)
#define PROG_PHY_LINK_RATE		(PORT_BASE + 0x8)
#define PROG_PHY_LINK_RATE_MAX_OFF	0
#define PROG_PHY_LINK_RATE_MAX_MSK	(0xff << PROG_PHY_LINK_RATE_MAX_OFF)
#define PHY_CTRL			(PORT_BASE + 0x14)
#define PHY_CTRL_RESET_OFF		0
#define PHY_CTRL_RESET_MSK		(0x1 << PHY_CTRL_RESET_OFF)
#define SAS_PHY_CTRL			(PORT_BASE + 0x20)
#define SL_CFG				(PORT_BASE + 0x84)
#define PHY_PCN				(PORT_BASE + 0x44)
#define SL_TOUT_CFG			(PORT_BASE + 0x8c)
#define SL_CONTROL			(PORT_BASE + 0x94)
#define SL_CONTROL_NOTIFY_EN_OFF	0
#define SL_CONTROL_NOTIFY_EN_MSK	(0x1 << SL_CONTROL_NOTIFY_EN_OFF)
#define SL_CONTROL_CTA_OFF		17
#define SL_CONTROL_CTA_MSK		(0x1 << SL_CONTROL_CTA_OFF)
#define RX_PRIMS_STATUS			(PORT_BASE + 0x98)
#define RX_BCAST_CHG_OFF		1
#define RX_BCAST_CHG_MSK		(0x1 << RX_BCAST_CHG_OFF)
#define TX_ID_DWORD0			(PORT_BASE + 0x9c)
#define TX_ID_DWORD1			(PORT_BASE + 0xa0)
#define TX_ID_DWORD2			(PORT_BASE + 0xa4)
#define TX_ID_DWORD3			(PORT_BASE + 0xa8)
#define TX_ID_DWORD4			(PORT_BASE + 0xaC)
#define TX_ID_DWORD5			(PORT_BASE + 0xb0)
#define TX_ID_DWORD6			(PORT_BASE + 0xb4)
#define TXID_AUTO			(PORT_BASE + 0xb8)
#define TXID_AUTO_CT3_OFF		1
#define TXID_AUTO_CT3_MSK		(0x1 << TXID_AUTO_CT3_OFF)
#define TXID_AUTO_CTB_OFF		11
#define TXID_AUTO_CTB_MSK		(0x1 << TXID_AUTO_CTB_OFF)
#define TX_HARDRST_OFF			2
#define TX_HARDRST_MSK			(0x1 << TX_HARDRST_OFF)
#define RX_IDAF_DWORD0			(PORT_BASE + 0xc4)
#define RX_IDAF_DWORD1			(PORT_BASE + 0xc8)
#define RX_IDAF_DWORD2			(PORT_BASE + 0xcc)
#define RX_IDAF_DWORD3			(PORT_BASE + 0xd0)
#define RX_IDAF_DWORD4			(PORT_BASE + 0xd4)
#define RX_IDAF_DWORD5			(PORT_BASE + 0xd8)
#define RX_IDAF_DWORD6			(PORT_BASE + 0xdc)
#define RXOP_CHECK_CFG_H		(PORT_BASE + 0xfc)
#define CON_CONTROL			(PORT_BASE + 0x118)
#define CON_CONTROL_CFG_OPEN_ACC_STP_OFF	0
#define CON_CONTROL_CFG_OPEN_ACC_STP_MSK	\
		(0x01 << CON_CONTROL_CFG_OPEN_ACC_STP_OFF)
#define DONE_RECEIVED_TIME		(PORT_BASE + 0x11c)
#define CHL_INT0			(PORT_BASE + 0x1b4)
#define CHL_INT0_HOTPLUG_TOUT_OFF	0
#define CHL_INT0_HOTPLUG_TOUT_MSK	(0x1 << CHL_INT0_HOTPLUG_TOUT_OFF)
#define CHL_INT0_SL_RX_BCST_ACK_OFF	1
#define CHL_INT0_SL_RX_BCST_ACK_MSK	(0x1 << CHL_INT0_SL_RX_BCST_ACK_OFF)
#define CHL_INT0_SL_PHY_ENABLE_OFF	2
#define CHL_INT0_SL_PHY_ENABLE_MSK	(0x1 << CHL_INT0_SL_PHY_ENABLE_OFF)
#define CHL_INT0_NOT_RDY_OFF		4
#define CHL_INT0_NOT_RDY_MSK		(0x1 << CHL_INT0_NOT_RDY_OFF)
#define CHL_INT0_PHY_RDY_OFF		5
#define CHL_INT0_PHY_RDY_MSK		(0x1 << CHL_INT0_PHY_RDY_OFF)
#define CHL_INT1			(PORT_BASE + 0x1b8)
#define CHL_INT1_DMAC_TX_ECC_ERR_OFF	15
#define CHL_INT1_DMAC_TX_ECC_ERR_MSK	(0x1 << CHL_INT1_DMAC_TX_ECC_ERR_OFF)
#define CHL_INT1_DMAC_RX_ECC_ERR_OFF	17
#define CHL_INT1_DMAC_RX_ECC_ERR_MSK	(0x1 << CHL_INT1_DMAC_RX_ECC_ERR_OFF)
#define CHL_INT1_DMAC_TX_AXI_WR_ERR_OFF	19
#define CHL_INT1_DMAC_TX_AXI_RD_ERR_OFF	20
#define CHL_INT1_DMAC_RX_AXI_WR_ERR_OFF	21
#define CHL_INT1_DMAC_RX_AXI_RD_ERR_OFF	22
#define CHL_INT2			(PORT_BASE + 0x1bc)
#define CHL_INT2_SL_IDAF_TOUT_CONF_OFF	0
#define CHL_INT0_MSK			(PORT_BASE + 0x1c0)
#define CHL_INT1_MSK			(PORT_BASE + 0x1c4)
#define CHL_INT2_MSK			(PORT_BASE + 0x1c8)
#define CHL_INT_COAL_EN			(PORT_BASE + 0x1d0)
#define DMA_TX_DFX0				(PORT_BASE + 0x200)
#define DMA_TX_DFX1				(PORT_BASE + 0x204)
#define DMA_TX_DFX1_IPTT_OFF		0
#define DMA_TX_DFX1_IPTT_MSK		(0xffff << DMA_TX_DFX1_IPTT_OFF)
#define DMA_TX_FIFO_DFX0		(PORT_BASE + 0x240)
#define PORT_DFX0				(PORT_BASE + 0x258)
#define LINK_DFX2					(PORT_BASE + 0X264)
#define LINK_DFX2_RCVR_HOLD_STS_OFF	9
#define LINK_DFX2_RCVR_HOLD_STS_MSK	(0x1 << LINK_DFX2_RCVR_HOLD_STS_OFF)
#define LINK_DFX2_SEND_HOLD_STS_OFF	10
#define LINK_DFX2_SEND_HOLD_STS_MSK	(0x1 << LINK_DFX2_SEND_HOLD_STS_OFF)
#define SAS_ERR_CNT4_REG		(PORT_BASE + 0x290)
#define SAS_ERR_CNT6_REG		(PORT_BASE + 0x298)
#define PHY_CTRL_RDY_MSK		(PORT_BASE + 0x2b0)
#define PHYCTRL_NOT_RDY_MSK		(PORT_BASE + 0x2b4)
#define PHYCTRL_DWS_RESET_MSK		(PORT_BASE + 0x2b8)
#define PHYCTRL_PHY_ENA_MSK		(PORT_BASE + 0x2bc)
#define SL_RX_BCAST_CHK_MSK		(PORT_BASE + 0x2c0)
#define PHYCTRL_OOB_RESTART_MSK		(PORT_BASE + 0x2c4)
#define DMA_TX_STATUS			(PORT_BASE + 0x2d0)
#define DMA_TX_STATUS_BUSY_OFF		0
#define DMA_TX_STATUS_BUSY_MSK		(0x1 << DMA_TX_STATUS_BUSY_OFF)
#define DMA_RX_STATUS			(PORT_BASE + 0x2e8)
#define DMA_RX_STATUS_BUSY_OFF		0
#define DMA_RX_STATUS_BUSY_MSK		(0x1 << DMA_RX_STATUS_BUSY_OFF)

#define AXI_CFG				(0x5100)
#define AM_CFG_MAX_TRANS		(0x5010)
#define AM_CFG_SINGLE_PORT_MAX_TRANS	(0x5014)

#define AXI_MASTER_CFG_BASE		(0x5000)
#define AM_CTRL_GLOBAL			(0x0)
#define AM_CURR_TRANS_RETURN	(0x150)

/* HW dma structures */
/* Delivery queue header */
/* dw0 */
#define CMD_HDR_ABORT_FLAG_OFF		0
#define CMD_HDR_ABORT_FLAG_MSK		(0x3 << CMD_HDR_ABORT_FLAG_OFF)
#define CMD_HDR_ABORT_DEVICE_TYPE_OFF	2
#define CMD_HDR_ABORT_DEVICE_TYPE_MSK	(0x1 << CMD_HDR_ABORT_DEVICE_TYPE_OFF)
#define CMD_HDR_RESP_REPORT_OFF		5
#define CMD_HDR_RESP_REPORT_MSK		(0x1 << CMD_HDR_RESP_REPORT_OFF)
#define CMD_HDR_TLR_CTRL_OFF		6
#define CMD_HDR_TLR_CTRL_MSK		(0x3 << CMD_HDR_TLR_CTRL_OFF)
#define CMD_HDR_PHY_ID_OFF		8
#define CMD_HDR_PHY_ID_MSK		(0x1ff << CMD_HDR_PHY_ID_OFF)
#define CMD_HDR_FORCE_PHY_OFF		17
#define CMD_HDR_FORCE_PHY_MSK		(0x1 << CMD_HDR_FORCE_PHY_OFF)
#define CMD_HDR_PORT_OFF		18
#define CMD_HDR_PORT_MSK		(0xf << CMD_HDR_PORT_OFF)
#define CMD_HDR_PRIORITY_OFF		27
#define CMD_HDR_PRIORITY_MSK		(0x1 << CMD_HDR_PRIORITY_OFF)
#define CMD_HDR_CMD_OFF			29
#define CMD_HDR_CMD_MSK			(0x7 << CMD_HDR_CMD_OFF)
/* dw1 */
#define CMD_HDR_DIR_OFF			5
#define CMD_HDR_DIR_MSK			(0x3 << CMD_HDR_DIR_OFF)
#define CMD_HDR_RESET_OFF		7
#define CMD_HDR_RESET_MSK		(0x1 << CMD_HDR_RESET_OFF)
#define CMD_HDR_VDTL_OFF		10
#define CMD_HDR_VDTL_MSK		(0x1 << CMD_HDR_VDTL_OFF)
#define CMD_HDR_FRAME_TYPE_OFF		11
#define CMD_HDR_FRAME_TYPE_MSK		(0x1f << CMD_HDR_FRAME_TYPE_OFF)
#define CMD_HDR_DEV_ID_OFF		16
#define CMD_HDR_DEV_ID_MSK		(0xffff << CMD_HDR_DEV_ID_OFF)
/* dw2 */
#define CMD_HDR_CFL_OFF			0
#define CMD_HDR_CFL_MSK			(0x1ff << CMD_HDR_CFL_OFF)
#define CMD_HDR_NCQ_TAG_OFF		10
#define CMD_HDR_NCQ_TAG_MSK		(0x1f << CMD_HDR_NCQ_TAG_OFF)
#define CMD_HDR_MRFL_OFF		15
#define CMD_HDR_MRFL_MSK		(0x1ff << CMD_HDR_MRFL_OFF)
#define CMD_HDR_SG_MOD_OFF		24
#define CMD_HDR_SG_MOD_MSK		(0x3 << CMD_HDR_SG_MOD_OFF)
#define CMD_HDR_FIRST_BURST_OFF		26
#define CMD_HDR_FIRST_BURST_MSK		(0x1 << CMD_HDR_SG_MOD_OFF)
/* dw3 */
#define CMD_HDR_IPTT_OFF		0
#define CMD_HDR_IPTT_MSK		(0xffff << CMD_HDR_IPTT_OFF)
/* dw6 */
#define CMD_HDR_DIF_SGL_LEN_OFF		0
#define CMD_HDR_DIF_SGL_LEN_MSK		(0xffff << CMD_HDR_DIF_SGL_LEN_OFF)
#define CMD_HDR_DATA_SGL_LEN_OFF	16
#define CMD_HDR_DATA_SGL_LEN_MSK	(0xffff << CMD_HDR_DATA_SGL_LEN_OFF)
#define CMD_HDR_ABORT_IPTT_OFF		16
#define CMD_HDR_ABORT_IPTT_MSK		(0xffff << CMD_HDR_ABORT_IPTT_OFF)

/* Completion header */
/* dw0 */
#define CMPLT_HDR_ERR_PHASE_OFF	2
#define CMPLT_HDR_ERR_PHASE_MSK	(0xff << CMPLT_HDR_ERR_PHASE_OFF)
#define CMPLT_HDR_RSPNS_XFRD_OFF	10
#define CMPLT_HDR_RSPNS_XFRD_MSK	(0x1 << CMPLT_HDR_RSPNS_XFRD_OFF)
#define CMPLT_HDR_ERX_OFF		12
#define CMPLT_HDR_ERX_MSK		(0x1 << CMPLT_HDR_ERX_OFF)
#define CMPLT_HDR_ABORT_STAT_OFF	13
#define CMPLT_HDR_ABORT_STAT_MSK	(0x7 << CMPLT_HDR_ABORT_STAT_OFF)
/* abort_stat */
#define STAT_IO_NOT_VALID		0x1
#define STAT_IO_NO_DEVICE		0x2
#define STAT_IO_COMPLETE		0x3
#define STAT_IO_ABORTED			0x4
/* dw1 */
#define CMPLT_HDR_IPTT_OFF		0
#define CMPLT_HDR_IPTT_MSK		(0xffff << CMPLT_HDR_IPTT_OFF)
#define CMPLT_HDR_DEV_ID_OFF		16
#define CMPLT_HDR_DEV_ID_MSK		(0xffff << CMPLT_HDR_DEV_ID_OFF)

/* ITCT header */
/* qw0 */
#define ITCT_HDR_DEV_TYPE_OFF		0
#define ITCT_HDR_DEV_TYPE_MSK		(0x3 << ITCT_HDR_DEV_TYPE_OFF)
#define ITCT_HDR_VALID_OFF		2
#define ITCT_HDR_VALID_MSK		(0x1 << ITCT_HDR_VALID_OFF)
#define ITCT_HDR_MCR_OFF		5
#define ITCT_HDR_MCR_MSK		(0xf << ITCT_HDR_MCR_OFF)
#define ITCT_HDR_VLN_OFF		9
#define ITCT_HDR_VLN_MSK		(0xf << ITCT_HDR_VLN_OFF)
#define ITCT_HDR_SMP_TIMEOUT_OFF	16
#define ITCT_HDR_SMP_TIMEOUT_8US	1
#define ITCT_HDR_SMP_TIMEOUT		(ITCT_HDR_SMP_TIMEOUT_8US * \
					 250) /* 2ms */
#define ITCT_HDR_AWT_CONTINUE_OFF	25
#define ITCT_HDR_PORT_ID_OFF		28
#define ITCT_HDR_PORT_ID_MSK		(0xf << ITCT_HDR_PORT_ID_OFF)
/* qw2 */
#define ITCT_HDR_INLT_OFF		0
#define ITCT_HDR_INLT_MSK		(0xffffULL << ITCT_HDR_INLT_OFF)
#define ITCT_HDR_BITLT_OFF		16
#define ITCT_HDR_BITLT_MSK		(0xffffULL << ITCT_HDR_BITLT_OFF)
#define ITCT_HDR_MCTLT_OFF		32
#define ITCT_HDR_MCTLT_MSK		(0xffffULL << ITCT_HDR_MCTLT_OFF)
#define ITCT_HDR_RTOLT_OFF		48
#define ITCT_HDR_RTOLT_MSK		(0xffffULL << ITCT_HDR_RTOLT_OFF)

#define HISI_SAS_FATAL_INT_NR	2

struct hisi_sas_complete_v2_hdr {
	__le32 dw0;
	__le32 dw1;
	__le32 act;
	__le32 dw3;
};

struct hisi_sas_err_record_v2 {
	/* dw0 */
	__le32 trans_tx_fail_type;

	/* dw1 */
	__le32 trans_rx_fail_type;

	/* dw2 */
	__le16 dma_tx_err_type;
	__le16 sipc_rx_err_type;

	/* dw3 */
	__le32 dma_rx_err_type;
};

struct signal_attenuation_s {
	u32 de_emphasis;
	u32 preshoot;
	u32 boost;
};

struct sig_atten_lu_s {
	const struct signal_attenuation_s *att;
	u32 sas_phy_ctrl;
};

static const struct hisi_sas_hw_error one_bit_ecc_errors[] = {
	{
		.irq_msk = BIT(SAS_ECC_INTR_DQE_ECC_1B_OFF),
		.msk = HGC_DQE_ECC_1B_ADDR_MSK,
		.shift = HGC_DQE_ECC_1B_ADDR_OFF,
		.msg = "hgc_dqe_acc1b_intr found: Ram address is 0x%08X\n",
		.reg = HGC_DQE_ECC_ADDR,
	},
	{
		.irq_msk = BIT(SAS_ECC_INTR_IOST_ECC_1B_OFF),
		.msk = HGC_IOST_ECC_1B_ADDR_MSK,
		.shift = HGC_IOST_ECC_1B_ADDR_OFF,
		.msg = "hgc_iost_acc1b_intr found: Ram address is 0x%08X\n",
		.reg = HGC_IOST_ECC_ADDR,
	},
	{
		.irq_msk = BIT(SAS_ECC_INTR_ITCT_ECC_1B_OFF),
		.msk = HGC_ITCT_ECC_1B_ADDR_MSK,
		.shift = HGC_ITCT_ECC_1B_ADDR_OFF,
		.msg = "hgc_itct_acc1b_intr found: am address is 0x%08X\n",
		.reg = HGC_ITCT_ECC_ADDR,
	},
	{
		.irq_msk = BIT(SAS_ECC_INTR_IOSTLIST_ECC_1B_OFF),
		.msk = HGC_LM_DFX_STATUS2_IOSTLIST_MSK,
		.shift = HGC_LM_DFX_STATUS2_IOSTLIST_OFF,
		.msg = "hgc_iostl_acc1b_intr found: memory address is 0x%08X\n",
		.reg = HGC_LM_DFX_STATUS2,
	},
	{
		.irq_msk = BIT(SAS_ECC_INTR_ITCTLIST_ECC_1B_OFF),
		.msk = HGC_LM_DFX_STATUS2_ITCTLIST_MSK,
		.shift = HGC_LM_DFX_STATUS2_ITCTLIST_OFF,
		.msg = "hgc_itctl_acc1b_intr found: memory address is 0x%08X\n",
		.reg = HGC_LM_DFX_STATUS2,
	},
	{
		.irq_msk = BIT(SAS_ECC_INTR_CQE_ECC_1B_OFF),
		.msk = HGC_CQE_ECC_1B_ADDR_MSK,
		.shift = HGC_CQE_ECC_1B_ADDR_OFF,
		.msg = "hgc_cqe_acc1b_intr found: Ram address is 0x%08X\n",
		.reg = HGC_CQE_ECC_ADDR,
	},
	{
		.irq_msk = BIT(SAS_ECC_INTR_NCQ_MEM0_ECC_1B_OFF),
		.msk = HGC_RXM_DFX_STATUS14_MEM0_MSK,
		.shift = HGC_RXM_DFX_STATUS14_MEM0_OFF,
		.msg = "rxm_mem0_acc1b_intr found: memory address is 0x%08X\n",
		.reg = HGC_RXM_DFX_STATUS14,
	},
	{
		.irq_msk = BIT(SAS_ECC_INTR_NCQ_MEM1_ECC_1B_OFF),
		.msk = HGC_RXM_DFX_STATUS14_MEM1_MSK,
		.shift = HGC_RXM_DFX_STATUS14_MEM1_OFF,
		.msg = "rxm_mem1_acc1b_intr found: memory address is 0x%08X\n",
		.reg = HGC_RXM_DFX_STATUS14,
	},
	{
		.irq_msk = BIT(SAS_ECC_INTR_NCQ_MEM2_ECC_1B_OFF),
		.msk = HGC_RXM_DFX_STATUS14_MEM2_MSK,
		.shift = HGC_RXM_DFX_STATUS14_MEM2_OFF,
		.msg = "rxm_mem2_acc1b_intr found: memory address is 0x%08X\n",
		.reg = HGC_RXM_DFX_STATUS14,
	},
	{
		.irq_msk = BIT(SAS_ECC_INTR_NCQ_MEM3_ECC_1B_OFF),
		.msk = HGC_RXM_DFX_STATUS15_MEM3_MSK,
		.shift = HGC_RXM_DFX_STATUS15_MEM3_OFF,
		.msg = "rxm_mem3_acc1b_intr found: memory address is 0x%08X\n",
		.reg = HGC_RXM_DFX_STATUS15,
	},
};

static const struct hisi_sas_hw_error multi_bit_ecc_errors[] = {
	{
		.irq_msk = BIT(SAS_ECC_INTR_DQE_ECC_MB_OFF),
		.msk = HGC_DQE_ECC_MB_ADDR_MSK,
		.shift = HGC_DQE_ECC_MB_ADDR_OFF,
		.msg = "hgc_dqe_accbad_intr (0x%x) found: Ram address is 0x%08X\n",
		.reg = HGC_DQE_ECC_ADDR,
	},
	{
		.irq_msk = BIT(SAS_ECC_INTR_IOST_ECC_MB_OFF),
		.msk = HGC_IOST_ECC_MB_ADDR_MSK,
		.shift = HGC_IOST_ECC_MB_ADDR_OFF,
		.msg = "hgc_iost_accbad_intr (0x%x) found: Ram address is 0x%08X\n",
		.reg = HGC_IOST_ECC_ADDR,
	},
	{
		.irq_msk = BIT(SAS_ECC_INTR_ITCT_ECC_MB_OFF),
		.msk = HGC_ITCT_ECC_MB_ADDR_MSK,
		.shift = HGC_ITCT_ECC_MB_ADDR_OFF,
		.msg = "hgc_itct_accbad_intr (0x%x) found: Ram address is 0x%08X\n",
		.reg = HGC_ITCT_ECC_ADDR,
	},
	{
		.irq_msk = BIT(SAS_ECC_INTR_IOSTLIST_ECC_MB_OFF),
		.msk = HGC_LM_DFX_STATUS2_IOSTLIST_MSK,
		.shift = HGC_LM_DFX_STATUS2_IOSTLIST_OFF,
		.msg = "hgc_iostl_accbad_intr (0x%x) found: memory address is 0x%08X\n",
		.reg = HGC_LM_DFX_STATUS2,
	},
	{
		.irq_msk = BIT(SAS_ECC_INTR_ITCTLIST_ECC_MB_OFF),
		.msk = HGC_LM_DFX_STATUS2_ITCTLIST_MSK,
		.shift = HGC_LM_DFX_STATUS2_ITCTLIST_OFF,
		.msg = "hgc_itctl_accbad_intr (0x%x) found: memory address is 0x%08X\n",
		.reg = HGC_LM_DFX_STATUS2,
	},
	{
		.irq_msk = BIT(SAS_ECC_INTR_CQE_ECC_MB_OFF),
		.msk = HGC_CQE_ECC_MB_ADDR_MSK,
		.shift = HGC_CQE_ECC_MB_ADDR_OFF,
		.msg = "hgc_cqe_accbad_intr (0x%x) found: Ram address is 0x%08X\n",
		.reg = HGC_CQE_ECC_ADDR,
	},
	{
		.irq_msk = BIT(SAS_ECC_INTR_NCQ_MEM0_ECC_MB_OFF),
		.msk = HGC_RXM_DFX_STATUS14_MEM0_MSK,
		.shift = HGC_RXM_DFX_STATUS14_MEM0_OFF,
		.msg = "rxm_mem0_accbad_intr (0x%x) found: memory address is 0x%08X\n",
		.reg = HGC_RXM_DFX_STATUS14,
	},
	{
		.irq_msk = BIT(SAS_ECC_INTR_NCQ_MEM1_ECC_MB_OFF),
		.msk = HGC_RXM_DFX_STATUS14_MEM1_MSK,
		.shift = HGC_RXM_DFX_STATUS14_MEM1_OFF,
		.msg = "rxm_mem1_accbad_intr (0x%x) found: memory address is 0x%08X\n",
		.reg = HGC_RXM_DFX_STATUS14,
	},
	{
		.irq_msk = BIT(SAS_ECC_INTR_NCQ_MEM2_ECC_MB_OFF),
		.msk = HGC_RXM_DFX_STATUS14_MEM2_MSK,
		.shift = HGC_RXM_DFX_STATUS14_MEM2_OFF,
		.msg = "rxm_mem2_accbad_intr (0x%x) found: memory address is 0x%08X\n",
		.reg = HGC_RXM_DFX_STATUS14,
	},
	{
		.irq_msk = BIT(SAS_ECC_INTR_NCQ_MEM3_ECC_MB_OFF),
		.msk = HGC_RXM_DFX_STATUS15_MEM3_MSK,
		.shift = HGC_RXM_DFX_STATUS15_MEM3_OFF,
		.msg = "rxm_mem3_accbad_intr (0x%x) found: memory address is 0x%08X\n",
		.reg = HGC_RXM_DFX_STATUS15,
	},
};

enum {
	HISI_SAS_PHY_PHY_UPDOWN,
	HISI_SAS_PHY_CHNL_INT,
	HISI_SAS_PHY_INT_NR
};

enum {
	TRANS_TX_FAIL_BASE = 0x0, /* dw0 */
	TRANS_RX_FAIL_BASE = 0x20, /* dw1 */
	DMA_TX_ERR_BASE = 0x40, /* dw2 bit 15-0 */
	SIPC_RX_ERR_BASE = 0x50, /* dw2 bit 31-16*/
	DMA_RX_ERR_BASE = 0x60, /* dw3 */

	/* trans tx*/
	TRANS_TX_OPEN_FAIL_WITH_IT_NEXUS_LOSS = TRANS_TX_FAIL_BASE, /* 0x0 */
	TRANS_TX_ERR_PHY_NOT_ENABLE, /* 0x1 */
	TRANS_TX_OPEN_CNX_ERR_WRONG_DESTINATION, /* 0x2 */
	TRANS_TX_OPEN_CNX_ERR_ZONE_VIOLATION, /* 0x3 */
	TRANS_TX_OPEN_CNX_ERR_BY_OTHER, /* 0x4 */
	RESERVED0, /* 0x5 */
	TRANS_TX_OPEN_CNX_ERR_AIP_TIMEOUT, /* 0x6 */
	TRANS_TX_OPEN_CNX_ERR_STP_RESOURCES_BUSY, /* 0x7 */
	TRANS_TX_OPEN_CNX_ERR_PROTOCOL_NOT_SUPPORTED, /* 0x8 */
	TRANS_TX_OPEN_CNX_ERR_CONNECTION_RATE_NOT_SUPPORTED, /* 0x9 */
	TRANS_TX_OPEN_CNX_ERR_BAD_DESTINATION, /* 0xa */
	TRANS_TX_OPEN_CNX_ERR_BREAK_RCVD, /* 0xb */
	TRANS_TX_OPEN_CNX_ERR_LOW_PHY_POWER, /* 0xc */
	TRANS_TX_OPEN_CNX_ERR_PATHWAY_BLOCKED, /* 0xd */
	TRANS_TX_OPEN_CNX_ERR_OPEN_TIMEOUT, /* 0xe */
	TRANS_TX_OPEN_CNX_ERR_NO_DESTINATION, /* 0xf */
	TRANS_TX_OPEN_RETRY_ERR_THRESHOLD_REACHED, /* 0x10 */
	TRANS_TX_ERR_FRAME_TXED, /* 0x11 */
	TRANS_TX_ERR_WITH_BREAK_TIMEOUT, /* 0x12 */
	TRANS_TX_ERR_WITH_BREAK_REQUEST, /* 0x13 */
	TRANS_TX_ERR_WITH_BREAK_RECEVIED, /* 0x14 */
	TRANS_TX_ERR_WITH_CLOSE_TIMEOUT, /* 0x15 */
	TRANS_TX_ERR_WITH_CLOSE_NORMAL, /* 0x16 for ssp*/
	TRANS_TX_ERR_WITH_CLOSE_PHYDISALE, /* 0x17 */
	TRANS_TX_ERR_WITH_CLOSE_DWS_TIMEOUT, /* 0x18 */
	TRANS_TX_ERR_WITH_CLOSE_COMINIT, /* 0x19 */
	TRANS_TX_ERR_WITH_NAK_RECEVIED, /* 0x1a for ssp*/
	TRANS_TX_ERR_WITH_ACK_NAK_TIMEOUT, /* 0x1b for ssp*/
	/*IO_TX_ERR_WITH_R_ERR_RECEVIED, [> 0x1b for sata/stp<] */
	TRANS_TX_ERR_WITH_CREDIT_TIMEOUT, /* 0x1c for ssp */
	/*IO_RX_ERR_WITH_SATA_DEVICE_LOST 0x1c for sata/stp */
	TRANS_TX_ERR_WITH_IPTT_CONFLICT, /* 0x1d for ssp/smp */
	TRANS_TX_ERR_WITH_OPEN_BY_DES_OR_OTHERS, /* 0x1e */
	/*IO_TX_ERR_WITH_SYNC_RXD, [> 0x1e <] for sata/stp */
	TRANS_TX_ERR_WITH_WAIT_RECV_TIMEOUT, /* 0x1f for sata/stp */

	/* trans rx */
	TRANS_RX_ERR_WITH_RXFRAME_CRC_ERR = TRANS_RX_FAIL_BASE, /* 0x20 */
	TRANS_RX_ERR_WITH_RXFIS_8B10B_DISP_ERR, /* 0x21 for sata/stp */
	TRANS_RX_ERR_WITH_RXFRAME_HAVE_ERRPRM, /* 0x22 for ssp/smp */
	/*IO_ERR_WITH_RXFIS_8B10B_CODE_ERR, [> 0x22 <] for sata/stp */
	TRANS_RX_ERR_WITH_RXFIS_DECODE_ERROR, /* 0x23 for sata/stp */
	TRANS_RX_ERR_WITH_RXFIS_CRC_ERR, /* 0x24 for sata/stp */
	TRANS_RX_ERR_WITH_RXFRAME_LENGTH_OVERRUN, /* 0x25 for smp */
	/*IO_ERR_WITH_RXFIS_TX SYNCP, [> 0x25 <] for sata/stp */
	TRANS_RX_ERR_WITH_RXFIS_RX_SYNCP, /* 0x26 for sata/stp*/
	TRANS_RX_ERR_WITH_LINK_BUF_OVERRUN, /* 0x27 */
	TRANS_RX_ERR_WITH_BREAK_TIMEOUT, /* 0x28 */
	TRANS_RX_ERR_WITH_BREAK_REQUEST, /* 0x29 */
	TRANS_RX_ERR_WITH_BREAK_RECEVIED, /* 0x2a */
	RESERVED1, /* 0x2b */
	TRANS_RX_ERR_WITH_CLOSE_NORMAL, /* 0x2c */
	TRANS_RX_ERR_WITH_CLOSE_PHY_DISABLE, /* 0x2d */
	TRANS_RX_ERR_WITH_CLOSE_DWS_TIMEOUT, /* 0x2e */
	TRANS_RX_ERR_WITH_CLOSE_COMINIT, /* 0x2f */
	TRANS_RX_ERR_WITH_DATA_LEN0, /* 0x30 for ssp/smp */
	TRANS_RX_ERR_WITH_BAD_HASH, /* 0x31 for ssp */
	/*IO_RX_ERR_WITH_FIS_TOO_SHORT, [> 0x31 <] for sata/stp */
	TRANS_RX_XRDY_WLEN_ZERO_ERR, /* 0x32 for ssp*/
	/*IO_RX_ERR_WITH_FIS_TOO_LONG, [> 0x32 <] for sata/stp */
	TRANS_RX_SSP_FRM_LEN_ERR, /* 0x33 for ssp */
	/*IO_RX_ERR_WITH_SATA_DEVICE_LOST, [> 0x33 <] for sata */
	RESERVED2, /* 0x34 */
	RESERVED3, /* 0x35 */
	RESERVED4, /* 0x36 */
	RESERVED5, /* 0x37 */
	TRANS_RX_ERR_WITH_BAD_FRM_TYPE, /* 0x38 */
	TRANS_RX_SMP_FRM_LEN_ERR, /* 0x39 */
	TRANS_RX_SMP_RESP_TIMEOUT_ERR, /* 0x3a */
	RESERVED6, /* 0x3b */
	RESERVED7, /* 0x3c */
	RESERVED8, /* 0x3d */
	RESERVED9, /* 0x3e */
	TRANS_RX_R_ERR, /* 0x3f */

	/* dma tx */
	DMA_TX_DIF_CRC_ERR = DMA_TX_ERR_BASE, /* 0x40 */
	DMA_TX_DIF_APP_ERR, /* 0x41 */
	DMA_TX_DIF_RPP_ERR, /* 0x42 */
	DMA_TX_DATA_SGL_OVERFLOW, /* 0x43 */
	DMA_TX_DIF_SGL_OVERFLOW, /* 0x44 */
	DMA_TX_UNEXP_XFER_ERR, /* 0x45 */
	DMA_TX_UNEXP_RETRANS_ERR, /* 0x46 */
	DMA_TX_XFER_LEN_OVERFLOW, /* 0x47 */
	DMA_TX_XFER_OFFSET_ERR, /* 0x48 */
	DMA_TX_RAM_ECC_ERR, /* 0x49 */
	DMA_TX_DIF_LEN_ALIGN_ERR, /* 0x4a */
	DMA_TX_MAX_ERR_CODE,

	/* sipc rx */
	SIPC_RX_FIS_STATUS_ERR_BIT_VLD = SIPC_RX_ERR_BASE, /* 0x50 */
	SIPC_RX_PIO_WRSETUP_STATUS_DRQ_ERR, /* 0x51 */
	SIPC_RX_FIS_STATUS_BSY_BIT_ERR, /* 0x52 */
	SIPC_RX_WRSETUP_LEN_ODD_ERR, /* 0x53 */
	SIPC_RX_WRSETUP_LEN_ZERO_ERR, /* 0x54 */
	SIPC_RX_WRDATA_LEN_NOT_MATCH_ERR, /* 0x55 */
	SIPC_RX_NCQ_WRSETUP_OFFSET_ERR, /* 0x56 */
	SIPC_RX_NCQ_WRSETUP_AUTO_ACTIVE_ERR, /* 0x57 */
	SIPC_RX_SATA_UNEXP_FIS_ERR, /* 0x58 */
	SIPC_RX_WRSETUP_ESTATUS_ERR, /* 0x59 */
	SIPC_RX_DATA_UNDERFLOW_ERR, /* 0x5a */
	SIPC_RX_MAX_ERR_CODE,

	/* dma rx */
	DMA_RX_DIF_CRC_ERR = DMA_RX_ERR_BASE, /* 0x60 */
	DMA_RX_DIF_APP_ERR, /* 0x61 */
	DMA_RX_DIF_RPP_ERR, /* 0x62 */
	DMA_RX_DATA_SGL_OVERFLOW, /* 0x63 */
	DMA_RX_DIF_SGL_OVERFLOW, /* 0x64 */
	DMA_RX_DATA_LEN_OVERFLOW, /* 0x65 */
	DMA_RX_DATA_LEN_UNDERFLOW, /* 0x66 */
	DMA_RX_DATA_OFFSET_ERR, /* 0x67 */
	RESERVED10, /* 0x68 */
	DMA_RX_SATA_FRAME_TYPE_ERR, /* 0x69 */
	DMA_RX_RESP_BUF_OVERFLOW, /* 0x6a */
	DMA_RX_UNEXP_RETRANS_RESP_ERR, /* 0x6b */
	DMA_RX_UNEXP_NORM_RESP_ERR, /* 0x6c */
	DMA_RX_UNEXP_RDFRAME_ERR, /* 0x6d */
	DMA_RX_PIO_DATA_LEN_ERR, /* 0x6e */
	DMA_RX_RDSETUP_STATUS_ERR, /* 0x6f */
	DMA_RX_RDSETUP_STATUS_DRQ_ERR, /* 0x70 */
	DMA_RX_RDSETUP_STATUS_BSY_ERR, /* 0x71 */
	DMA_RX_RDSETUP_LEN_ODD_ERR, /* 0x72 */
	DMA_RX_RDSETUP_LEN_ZERO_ERR, /* 0x73 */
	DMA_RX_RDSETUP_LEN_OVER_ERR, /* 0x74 */
	DMA_RX_RDSETUP_OFFSET_ERR, /* 0x75 */
	DMA_RX_RDSETUP_ACTIVE_ERR, /* 0x76 */
	DMA_RX_RDSETUP_ESTATUS_ERR, /* 0x77 */
	DMA_RX_RAM_ECC_ERR, /* 0x78 */
	DMA_RX_UNKNOWN_FRM_ERR, /* 0x79 */
	DMA_RX_MAX_ERR_CODE,
};

#define HISI_SAS_COMMAND_ENTRIES_V2_HW 4096
#define HISI_MAX_SATA_SUPPORT_V2_HW	(HISI_SAS_COMMAND_ENTRIES_V2_HW/64 - 1)

#define DIR_NO_DATA 0
#define DIR_TO_INI 1
#define DIR_TO_DEVICE 2
#define DIR_RESERVED 3

#define ERR_ON_TX_PHASE(err_phase) (err_phase == 0x2 || \
		err_phase == 0x4 || err_phase == 0x8 ||\
		err_phase == 0x6 || err_phase == 0xa)
#define ERR_ON_RX_PHASE(err_phase) (err_phase == 0x10 || \
		err_phase == 0x20 || err_phase == 0x40)

static void link_timeout_disable_link(struct timer_list *t);

static u32 hisi_sas_read32(struct hisi_hba *hisi_hba, u32 off)
{
	void __iomem *regs = hisi_hba->regs + off;

	return readl(regs);
}

static u32 hisi_sas_read32_relaxed(struct hisi_hba *hisi_hba, u32 off)
{
	void __iomem *regs = hisi_hba->regs + off;

	return readl_relaxed(regs);
}

static void hisi_sas_write32(struct hisi_hba *hisi_hba, u32 off, u32 val)
{
	void __iomem *regs = hisi_hba->regs + off;

	writel(val, regs);
}

static void hisi_sas_phy_write32(struct hisi_hba *hisi_hba, int phy_no,
				 u32 off, u32 val)
{
	void __iomem *regs = hisi_hba->regs + (0x400 * phy_no) + off;

	writel(val, regs);
}

static u32 hisi_sas_phy_read32(struct hisi_hba *hisi_hba,
				      int phy_no, u32 off)
{
	void __iomem *regs = hisi_hba->regs + (0x400 * phy_no) + off;

	return readl(regs);
}

/* This function needs to be protected from pre-emption. */
static int
slot_index_alloc_quirk_v2_hw(struct hisi_hba *hisi_hba, int *slot_idx,
			     struct domain_device *device)
{
	int sata_dev = dev_is_sata(device);
	void *bitmap = hisi_hba->slot_index_tags;
	struct hisi_sas_device *sas_dev = device->lldd_dev;
	int sata_idx = sas_dev->sata_idx;
	int start, end;

	if (!sata_dev) {
		/*
		 * STP link SoC bug workaround: index starts from 1.
		 * additionally, we can only allocate odd IPTT(1~4095)
		 * for SAS/SMP device.
		 */
		start = 1;
		end = hisi_hba->slot_index_count;
	} else {
		if (sata_idx >= HISI_MAX_SATA_SUPPORT_V2_HW)
			return -EINVAL;

		/*
		 * For SATA device: allocate even IPTT in this interval
		 * [64*(sata_idx+1), 64*(sata_idx+2)], then each SATA device
		 * own 32 IPTTs. IPTT 0 shall not be used duing to STP link
		 * SoC bug workaround. So we ignore the first 32 even IPTTs.
		 */
		start = 64 * (sata_idx + 1);
		end = 64 * (sata_idx + 2);
	}

	while (1) {
		start = find_next_zero_bit(bitmap,
					hisi_hba->slot_index_count, start);
		if (start >= end)
			return -SAS_QUEUE_FULL;
		/*
		  * SAS IPTT bit0 should be 1, and SATA IPTT bit0 should be 0.
		  */
		if (sata_dev ^ (start & 1))
			break;
		start++;
	}

	set_bit(start, bitmap);
	*slot_idx = start;
	return 0;
}

static bool sata_index_alloc_v2_hw(struct hisi_hba *hisi_hba, int *idx)
{
	unsigned int index;
	struct device *dev = hisi_hba->dev;
	void *bitmap = hisi_hba->sata_dev_bitmap;

	index = find_first_zero_bit(bitmap, HISI_MAX_SATA_SUPPORT_V2_HW);
	if (index >= HISI_MAX_SATA_SUPPORT_V2_HW) {
		dev_warn(dev, "alloc sata index failed, index=%d\n", index);
		return false;
	}

	set_bit(index, bitmap);
	*idx = index;
	return true;
}


static struct
hisi_sas_device *alloc_dev_quirk_v2_hw(struct domain_device *device)
{
	struct hisi_hba *hisi_hba = device->port->ha->lldd_ha;
	struct hisi_sas_device *sas_dev = NULL;
	int i, sata_dev = dev_is_sata(device);
	int sata_idx = -1;
	unsigned long flags;

	spin_lock_irqsave(&hisi_hba->lock, flags);

	if (sata_dev)
		if (!sata_index_alloc_v2_hw(hisi_hba, &sata_idx))
			goto out;

	for (i = 0; i < HISI_SAS_MAX_DEVICES; i++) {
		/*
		 * SATA device id bit0 should be 0
		 */
		if (sata_dev && (i & 1))
			continue;
		if (hisi_hba->devices[i].dev_type == SAS_PHY_UNUSED) {
			int queue = i % hisi_hba->queue_count;
			struct hisi_sas_dq *dq = &hisi_hba->dq[queue];

			hisi_hba->devices[i].device_id = i;
			sas_dev = &hisi_hba->devices[i];
			sas_dev->dev_status = HISI_SAS_DEV_NORMAL;
			sas_dev->dev_type = device->dev_type;
			sas_dev->hisi_hba = hisi_hba;
			sas_dev->sas_device = device;
			sas_dev->sata_idx = sata_idx;
			sas_dev->dq = dq;
			INIT_LIST_HEAD(&hisi_hba->devices[i].list);
			break;
		}
	}

out:
	spin_unlock_irqrestore(&hisi_hba->lock, flags);

	return sas_dev;
}

static void config_phy_opt_mode_v2_hw(struct hisi_hba *hisi_hba, int phy_no)
{
	u32 cfg = hisi_sas_phy_read32(hisi_hba, phy_no, PHY_CFG);

	cfg &= ~PHY_CFG_DC_OPT_MSK;
	cfg |= 1 << PHY_CFG_DC_OPT_OFF;
	hisi_sas_phy_write32(hisi_hba, phy_no, PHY_CFG, cfg);
}

static void config_id_frame_v2_hw(struct hisi_hba *hisi_hba, int phy_no)
{
	struct sas_identify_frame identify_frame;
	u32 *identify_buffer;

	memset(&identify_frame, 0, sizeof(identify_frame));
	identify_frame.dev_type = SAS_END_DEVICE;
	identify_frame.frame_type = 0;
	identify_frame._un1 = 1;
	identify_frame.initiator_bits = SAS_PROTOCOL_ALL;
	identify_frame.target_bits = SAS_PROTOCOL_NONE;
	memcpy(&identify_frame._un4_11[0], hisi_hba->sas_addr, SAS_ADDR_SIZE);
	memcpy(&identify_frame.sas_addr[0], hisi_hba->sas_addr,	SAS_ADDR_SIZE);
	identify_frame.phy_id = phy_no;
	identify_buffer = (u32 *)(&identify_frame);

	hisi_sas_phy_write32(hisi_hba, phy_no, TX_ID_DWORD0,
			__swab32(identify_buffer[0]));
	hisi_sas_phy_write32(hisi_hba, phy_no, TX_ID_DWORD1,
			__swab32(identify_buffer[1]));
	hisi_sas_phy_write32(hisi_hba, phy_no, TX_ID_DWORD2,
			__swab32(identify_buffer[2]));
	hisi_sas_phy_write32(hisi_hba, phy_no, TX_ID_DWORD3,
			__swab32(identify_buffer[3]));
	hisi_sas_phy_write32(hisi_hba, phy_no, TX_ID_DWORD4,
			__swab32(identify_buffer[4]));
	hisi_sas_phy_write32(hisi_hba, phy_no, TX_ID_DWORD5,
			__swab32(identify_buffer[5]));
}

static void setup_itct_v2_hw(struct hisi_hba *hisi_hba,
			     struct hisi_sas_device *sas_dev)
{
	struct domain_device *device = sas_dev->sas_device;
	struct device *dev = hisi_hba->dev;
	u64 qw0, device_id = sas_dev->device_id;
	struct hisi_sas_itct *itct = &hisi_hba->itct[device_id];
	struct domain_device *parent_dev = device->parent;
	struct asd_sas_port *sas_port = device->port;
	struct hisi_sas_port *port = to_hisi_sas_port(sas_port);

	memset(itct, 0, sizeof(*itct));

	/* qw0 */
	qw0 = 0;
	switch (sas_dev->dev_type) {
	case SAS_END_DEVICE:
	case SAS_EDGE_EXPANDER_DEVICE:
	case SAS_FANOUT_EXPANDER_DEVICE:
		qw0 = HISI_SAS_DEV_TYPE_SSP << ITCT_HDR_DEV_TYPE_OFF;
		break;
	case SAS_SATA_DEV:
	case SAS_SATA_PENDING:
		if (parent_dev && DEV_IS_EXPANDER(parent_dev->dev_type))
			qw0 = HISI_SAS_DEV_TYPE_STP << ITCT_HDR_DEV_TYPE_OFF;
		else
			qw0 = HISI_SAS_DEV_TYPE_SATA << ITCT_HDR_DEV_TYPE_OFF;
		break;
	default:
		dev_warn(dev, "setup itct: unsupported dev type (%d)\n",
			 sas_dev->dev_type);
	}

	qw0 |= ((1 << ITCT_HDR_VALID_OFF) |
		(device->linkrate << ITCT_HDR_MCR_OFF) |
		(1 << ITCT_HDR_VLN_OFF) |
		(ITCT_HDR_SMP_TIMEOUT << ITCT_HDR_SMP_TIMEOUT_OFF) |
		(1 << ITCT_HDR_AWT_CONTINUE_OFF) |
		(port->id << ITCT_HDR_PORT_ID_OFF));
	itct->qw0 = cpu_to_le64(qw0);

	/* qw1 */
	memcpy(&itct->sas_addr, device->sas_addr, SAS_ADDR_SIZE);
	itct->sas_addr = __swab64(itct->sas_addr);

	/* qw2 */
	if (!dev_is_sata(device))
		itct->qw2 = cpu_to_le64((5000ULL << ITCT_HDR_INLT_OFF) |
					(0x1ULL << ITCT_HDR_BITLT_OFF) |
					(0x32ULL << ITCT_HDR_MCTLT_OFF) |
					(0x1ULL << ITCT_HDR_RTOLT_OFF));
}

static void clear_itct_v2_hw(struct hisi_hba *hisi_hba,
			      struct hisi_sas_device *sas_dev)
{
	DECLARE_COMPLETION_ONSTACK(completion);
	u64 dev_id = sas_dev->device_id;
	struct hisi_sas_itct *itct = &hisi_hba->itct[dev_id];
	u32 reg_val = hisi_sas_read32(hisi_hba, ENT_INT_SRC3);
	int i;

	sas_dev->completion = &completion;

	/* clear the itct interrupt state */
	if (ENT_INT_SRC3_ITC_INT_MSK & reg_val)
		hisi_sas_write32(hisi_hba, ENT_INT_SRC3,
				 ENT_INT_SRC3_ITC_INT_MSK);

	for (i = 0; i < 2; i++) {
		reg_val = ITCT_CLR_EN_MSK | (dev_id & ITCT_DEV_MSK);
		hisi_sas_write32(hisi_hba, ITCT_CLR, reg_val);
		wait_for_completion(sas_dev->completion);

		memset(itct, 0, sizeof(struct hisi_sas_itct));
	}
}

static void free_device_v2_hw(struct hisi_sas_device *sas_dev)
{
	struct hisi_hba *hisi_hba = sas_dev->hisi_hba;

	/* SoC bug workaround */
	if (dev_is_sata(sas_dev->sas_device))
		clear_bit(sas_dev->sata_idx, hisi_hba->sata_dev_bitmap);
}

static int reset_hw_v2_hw(struct hisi_hba *hisi_hba)
{
	int i, reset_val;
	u32 val;
	unsigned long end_time;
	struct device *dev = hisi_hba->dev;

	/* The mask needs to be set depending on the number of phys */
	if (hisi_hba->n_phy == 9)
		reset_val = 0x1fffff;
	else
		reset_val = 0x7ffff;

	hisi_sas_write32(hisi_hba, DLVRY_QUEUE_ENABLE, 0);

	/* Disable all of the PHYs */
	for (i = 0; i < hisi_hba->n_phy; i++) {
		u32 phy_cfg = hisi_sas_phy_read32(hisi_hba, i, PHY_CFG);

		phy_cfg &= ~PHY_CTRL_RESET_MSK;
		hisi_sas_phy_write32(hisi_hba, i, PHY_CFG, phy_cfg);
	}
	udelay(50);

	/* Ensure DMA tx & rx idle */
	for (i = 0; i < hisi_hba->n_phy; i++) {
		u32 dma_tx_status, dma_rx_status;

		end_time = jiffies + msecs_to_jiffies(1000);

		while (1) {
			dma_tx_status = hisi_sas_phy_read32(hisi_hba, i,
							    DMA_TX_STATUS);
			dma_rx_status = hisi_sas_phy_read32(hisi_hba, i,
							    DMA_RX_STATUS);

			if (!(dma_tx_status & DMA_TX_STATUS_BUSY_MSK) &&
				!(dma_rx_status & DMA_RX_STATUS_BUSY_MSK))
				break;

			msleep(20);
			if (time_after(jiffies, end_time))
				return -EIO;
		}
	}

	/* Ensure axi bus idle */
	end_time = jiffies + msecs_to_jiffies(1000);
	while (1) {
		u32 axi_status =
			hisi_sas_read32(hisi_hba, AXI_CFG);

		if (axi_status == 0)
			break;

		msleep(20);
		if (time_after(jiffies, end_time))
			return -EIO;
	}

	if (ACPI_HANDLE(dev)) {
		acpi_status s;

		s = acpi_evaluate_object(ACPI_HANDLE(dev), "_RST", NULL, NULL);
		if (ACPI_FAILURE(s)) {
			dev_err(dev, "Reset failed\n");
			return -EIO;
		}
	} else if (hisi_hba->ctrl) {
		/* reset and disable clock*/
		regmap_write(hisi_hba->ctrl, hisi_hba->ctrl_reset_reg,
				reset_val);
		regmap_write(hisi_hba->ctrl, hisi_hba->ctrl_clock_ena_reg + 4,
				reset_val);
		msleep(1);
		regmap_read(hisi_hba->ctrl, hisi_hba->ctrl_reset_sts_reg, &val);
		if (reset_val != (val & reset_val)) {
			dev_err(dev, "SAS reset fail.\n");
			return -EIO;
		}

		/* De-reset and enable clock*/
		regmap_write(hisi_hba->ctrl, hisi_hba->ctrl_reset_reg + 4,
				reset_val);
		regmap_write(hisi_hba->ctrl, hisi_hba->ctrl_clock_ena_reg,
				reset_val);
		msleep(1);
		regmap_read(hisi_hba->ctrl, hisi_hba->ctrl_reset_sts_reg,
				&val);
		if (val & reset_val) {
			dev_err(dev, "SAS de-reset fail.\n");
			return -EIO;
		}
	} else {
		dev_err(dev, "no reset method\n");
		return -EINVAL;
	}

	return 0;
}

/* This function needs to be called after resetting SAS controller. */
static void phys_reject_stp_links_v2_hw(struct hisi_hba *hisi_hba)
{
	u32 cfg;
	int phy_no;

	hisi_hba->reject_stp_links_msk = (1 << hisi_hba->n_phy) - 1;
	for (phy_no = 0; phy_no < hisi_hba->n_phy; phy_no++) {
		cfg = hisi_sas_phy_read32(hisi_hba, phy_no, CON_CONTROL);
		if (!(cfg & CON_CONTROL_CFG_OPEN_ACC_STP_MSK))
			continue;

		cfg &= ~CON_CONTROL_CFG_OPEN_ACC_STP_MSK;
		hisi_sas_phy_write32(hisi_hba, phy_no, CON_CONTROL, cfg);
	}
}

static void phys_try_accept_stp_links_v2_hw(struct hisi_hba *hisi_hba)
{
	int phy_no;
	u32 dma_tx_dfx1;

	for (phy_no = 0; phy_no < hisi_hba->n_phy; phy_no++) {
		if (!(hisi_hba->reject_stp_links_msk & BIT(phy_no)))
			continue;

		dma_tx_dfx1 = hisi_sas_phy_read32(hisi_hba, phy_no,
						DMA_TX_DFX1);
		if (dma_tx_dfx1 & DMA_TX_DFX1_IPTT_MSK) {
			u32 cfg = hisi_sas_phy_read32(hisi_hba,
				phy_no, CON_CONTROL);

			cfg |= CON_CONTROL_CFG_OPEN_ACC_STP_MSK;
			hisi_sas_phy_write32(hisi_hba, phy_no,
				CON_CONTROL, cfg);
			clear_bit(phy_no, &hisi_hba->reject_stp_links_msk);
		}
	}
}

static const struct signal_attenuation_s x6000 = {9200, 0, 10476};
static const struct sig_atten_lu_s sig_atten_lu[] = {
	{ &x6000, 0x3016a68 },
};

static void init_reg_v2_hw(struct hisi_hba *hisi_hba)
{
	struct device *dev = hisi_hba->dev;
	u32 sas_phy_ctrl = 0x30b9908;
	u32 signal[3];
	int i;

	/* Global registers init */

	/* Deal with am-max-transmissions quirk */
	if (device_property_present(dev, "hip06-sas-v2-quirk-amt")) {
		hisi_sas_write32(hisi_hba, AM_CFG_MAX_TRANS, 0x2020);
		hisi_sas_write32(hisi_hba, AM_CFG_SINGLE_PORT_MAX_TRANS,
				 0x2020);
	} /* Else, use defaults -> do nothing */

	hisi_sas_write32(hisi_hba, DLVRY_QUEUE_ENABLE,
			 (u32)((1ULL << hisi_hba->queue_count) - 1));
	hisi_sas_write32(hisi_hba, AXI_USER1, 0xc0000000);
	hisi_sas_write32(hisi_hba, AXI_USER2, 0x10000);
	hisi_sas_write32(hisi_hba, HGC_SAS_TXFAIL_RETRY_CTRL, 0x0);
	hisi_sas_write32(hisi_hba, HGC_SAS_TX_OPEN_FAIL_RETRY_CTRL, 0x7FF);
	hisi_sas_write32(hisi_hba, OPENA_WT_CONTI_TIME, 0x1);
	hisi_sas_write32(hisi_hba, I_T_NEXUS_LOSS_TIME, 0x1F4);
	hisi_sas_write32(hisi_hba, MAX_CON_TIME_LIMIT_TIME, 0x32);
	hisi_sas_write32(hisi_hba, BUS_INACTIVE_LIMIT_TIME, 0x1);
	hisi_sas_write32(hisi_hba, CFG_AGING_TIME, 0x1);
	hisi_sas_write32(hisi_hba, HGC_ERR_STAT_EN, 0x1);
	hisi_sas_write32(hisi_hba, HGC_GET_ITV_TIME, 0x1);
	hisi_sas_write32(hisi_hba, INT_COAL_EN, 0xc);
	hisi_sas_write32(hisi_hba, OQ_INT_COAL_TIME, 0x60);
	hisi_sas_write32(hisi_hba, OQ_INT_COAL_CNT, 0x3);
	hisi_sas_write32(hisi_hba, ENT_INT_COAL_TIME, 0x1);
	hisi_sas_write32(hisi_hba, ENT_INT_COAL_CNT, 0x1);
	hisi_sas_write32(hisi_hba, OQ_INT_SRC, 0x0);
	hisi_sas_write32(hisi_hba, ENT_INT_SRC1, 0xffffffff);
	hisi_sas_write32(hisi_hba, ENT_INT_SRC2, 0xffffffff);
	hisi_sas_write32(hisi_hba, ENT_INT_SRC3, 0xffffffff);
	hisi_sas_write32(hisi_hba, ENT_INT_SRC_MSK1, 0x7efefefe);
	hisi_sas_write32(hisi_hba, ENT_INT_SRC_MSK2, 0x7efefefe);
	hisi_sas_write32(hisi_hba, ENT_INT_SRC_MSK3, 0x7ffe20fe);
	hisi_sas_write32(hisi_hba, SAS_ECC_INTR_MSK, 0xfff00c30);
	for (i = 0; i < hisi_hba->queue_count; i++)
		hisi_sas_write32(hisi_hba, OQ0_INT_SRC_MSK+0x4*i, 0);

	hisi_sas_write32(hisi_hba, AXI_AHB_CLK_CFG, 1);
	hisi_sas_write32(hisi_hba, HYPER_STREAM_ID_EN_CFG, 1);

	/* Get sas_phy_ctrl value to deal with TX FFE issue. */
	if (!device_property_read_u32_array(dev, "hisilicon,signal-attenuation",
					    signal, ARRAY_SIZE(signal))) {
		for (i = 0; i < ARRAY_SIZE(sig_atten_lu); i++) {
			const struct sig_atten_lu_s *lookup = &sig_atten_lu[i];
			const struct signal_attenuation_s *att = lookup->att;

			if ((signal[0] == att->de_emphasis) &&
			    (signal[1] == att->preshoot) &&
			    (signal[2] == att->boost)) {
				sas_phy_ctrl = lookup->sas_phy_ctrl;
				break;
			}
		}

		if (i == ARRAY_SIZE(sig_atten_lu))
			dev_warn(dev, "unknown signal attenuation values, using default PHY ctrl config\n");
	}

	for (i = 0; i < hisi_hba->n_phy; i++) {
		struct hisi_sas_phy *phy = &hisi_hba->phy[i];
		struct asd_sas_phy *sas_phy = &phy->sas_phy;
		u32 prog_phy_link_rate = 0x800;

		if (!sas_phy->phy || (sas_phy->phy->maximum_linkrate <
				SAS_LINK_RATE_1_5_GBPS)) {
			prog_phy_link_rate = 0x855;
		} else {
			enum sas_linkrate max = sas_phy->phy->maximum_linkrate;

			prog_phy_link_rate =
				hisi_sas_get_prog_phy_linkrate_mask(max) |
				0x800;
		}
		hisi_sas_phy_write32(hisi_hba, i, PROG_PHY_LINK_RATE,
			prog_phy_link_rate);
		hisi_sas_phy_write32(hisi_hba, i, SAS_PHY_CTRL, sas_phy_ctrl);
		hisi_sas_phy_write32(hisi_hba, i, SL_TOUT_CFG, 0x7d7d7d7d);
		hisi_sas_phy_write32(hisi_hba, i, SL_CONTROL, 0x0);
		hisi_sas_phy_write32(hisi_hba, i, TXID_AUTO, 0x2);
		hisi_sas_phy_write32(hisi_hba, i, DONE_RECEIVED_TIME, 0x8);
		hisi_sas_phy_write32(hisi_hba, i, CHL_INT0, 0xffffffff);
		hisi_sas_phy_write32(hisi_hba, i, CHL_INT1, 0xffffffff);
		hisi_sas_phy_write32(hisi_hba, i, CHL_INT2, 0xfff87fff);
		hisi_sas_phy_write32(hisi_hba, i, RXOP_CHECK_CFG_H, 0x1000);
		hisi_sas_phy_write32(hisi_hba, i, CHL_INT1_MSK, 0xff857fff);
		hisi_sas_phy_write32(hisi_hba, i, CHL_INT2_MSK, 0x8ffffbfe);
		hisi_sas_phy_write32(hisi_hba, i, SL_CFG, 0x13f801fc);
		hisi_sas_phy_write32(hisi_hba, i, PHY_CTRL_RDY_MSK, 0x0);
		hisi_sas_phy_write32(hisi_hba, i, PHYCTRL_NOT_RDY_MSK, 0x0);
		hisi_sas_phy_write32(hisi_hba, i, PHYCTRL_DWS_RESET_MSK, 0x0);
		hisi_sas_phy_write32(hisi_hba, i, PHYCTRL_PHY_ENA_MSK, 0x0);
		hisi_sas_phy_write32(hisi_hba, i, SL_RX_BCAST_CHK_MSK, 0x0);
		hisi_sas_phy_write32(hisi_hba, i, CHL_INT_COAL_EN, 0x0);
		hisi_sas_phy_write32(hisi_hba, i, PHYCTRL_OOB_RESTART_MSK, 0x0);
		if (hisi_hba->refclk_frequency_mhz == 66)
			hisi_sas_phy_write32(hisi_hba, i, PHY_CTRL, 0x199B694);
		/* else, do nothing -> leave it how you found it */
	}

	for (i = 0; i < hisi_hba->queue_count; i++) {
		/* Delivery queue */
		hisi_sas_write32(hisi_hba,
				 DLVRY_Q_0_BASE_ADDR_HI + (i * 0x14),
				 upper_32_bits(hisi_hba->cmd_hdr_dma[i]));

		hisi_sas_write32(hisi_hba, DLVRY_Q_0_BASE_ADDR_LO + (i * 0x14),
				 lower_32_bits(hisi_hba->cmd_hdr_dma[i]));

		hisi_sas_write32(hisi_hba, DLVRY_Q_0_DEPTH + (i * 0x14),
				 HISI_SAS_QUEUE_SLOTS);

		/* Completion queue */
		hisi_sas_write32(hisi_hba, COMPL_Q_0_BASE_ADDR_HI + (i * 0x14),
				 upper_32_bits(hisi_hba->complete_hdr_dma[i]));

		hisi_sas_write32(hisi_hba, COMPL_Q_0_BASE_ADDR_LO + (i * 0x14),
				 lower_32_bits(hisi_hba->complete_hdr_dma[i]));

		hisi_sas_write32(hisi_hba, COMPL_Q_0_DEPTH + (i * 0x14),
				 HISI_SAS_QUEUE_SLOTS);
	}

	/* itct */
	hisi_sas_write32(hisi_hba, ITCT_BASE_ADDR_LO,
			 lower_32_bits(hisi_hba->itct_dma));

	hisi_sas_write32(hisi_hba, ITCT_BASE_ADDR_HI,
			 upper_32_bits(hisi_hba->itct_dma));

	/* iost */
	hisi_sas_write32(hisi_hba, IOST_BASE_ADDR_LO,
			 lower_32_bits(hisi_hba->iost_dma));

	hisi_sas_write32(hisi_hba, IOST_BASE_ADDR_HI,
			 upper_32_bits(hisi_hba->iost_dma));

	/* breakpoint */
	hisi_sas_write32(hisi_hba, IO_BROKEN_MSG_ADDR_LO,
			 lower_32_bits(hisi_hba->breakpoint_dma));

	hisi_sas_write32(hisi_hba, IO_BROKEN_MSG_ADDR_HI,
			 upper_32_bits(hisi_hba->breakpoint_dma));

	/* SATA broken msg */
	hisi_sas_write32(hisi_hba, IO_SATA_BROKEN_MSG_ADDR_LO,
			 lower_32_bits(hisi_hba->sata_breakpoint_dma));

	hisi_sas_write32(hisi_hba, IO_SATA_BROKEN_MSG_ADDR_HI,
			 upper_32_bits(hisi_hba->sata_breakpoint_dma));

	/* SATA initial fis */
	hisi_sas_write32(hisi_hba, SATA_INITI_D2H_STORE_ADDR_LO,
			 lower_32_bits(hisi_hba->initial_fis_dma));

	hisi_sas_write32(hisi_hba, SATA_INITI_D2H_STORE_ADDR_HI,
			 upper_32_bits(hisi_hba->initial_fis_dma));
}

static void link_timeout_enable_link(struct timer_list *t)
{
	struct hisi_hba *hisi_hba = from_timer(hisi_hba, t, timer);
	int i, reg_val;

	for (i = 0; i < hisi_hba->n_phy; i++) {
		if (hisi_hba->reject_stp_links_msk & BIT(i))
			continue;

		reg_val = hisi_sas_phy_read32(hisi_hba, i, CON_CONTROL);
		if (!(reg_val & BIT(0))) {
			hisi_sas_phy_write32(hisi_hba, i,
					CON_CONTROL, 0x7);
			break;
		}
	}

	hisi_hba->timer.function = link_timeout_disable_link;
	mod_timer(&hisi_hba->timer, jiffies + msecs_to_jiffies(900));
}

static void link_timeout_disable_link(struct timer_list *t)
{
	struct hisi_hba *hisi_hba = from_timer(hisi_hba, t, timer);
	int i, reg_val;

	reg_val = hisi_sas_read32(hisi_hba, PHY_STATE);
	for (i = 0; i < hisi_hba->n_phy && reg_val; i++) {
		if (hisi_hba->reject_stp_links_msk & BIT(i))
			continue;

		if (reg_val & BIT(i)) {
			hisi_sas_phy_write32(hisi_hba, i,
					CON_CONTROL, 0x6);
			break;
		}
	}

	hisi_hba->timer.function = link_timeout_enable_link;
	mod_timer(&hisi_hba->timer, jiffies + msecs_to_jiffies(100));
}

static void set_link_timer_quirk(struct hisi_hba *hisi_hba)
{
	hisi_hba->timer.function = link_timeout_disable_link;
	hisi_hba->timer.expires = jiffies + msecs_to_jiffies(1000);
	add_timer(&hisi_hba->timer);
}

static int hw_init_v2_hw(struct hisi_hba *hisi_hba)
{
	struct device *dev = hisi_hba->dev;
	int rc;

	rc = reset_hw_v2_hw(hisi_hba);
	if (rc) {
		dev_err(dev, "hisi_sas_reset_hw failed, rc=%d", rc);
		return rc;
	}

	msleep(100);
	init_reg_v2_hw(hisi_hba);

	return 0;
}

static void enable_phy_v2_hw(struct hisi_hba *hisi_hba, int phy_no)
{
	u32 cfg = hisi_sas_phy_read32(hisi_hba, phy_no, PHY_CFG);

	cfg |= PHY_CFG_ENA_MSK;
	hisi_sas_phy_write32(hisi_hba, phy_no, PHY_CFG, cfg);
}

static bool is_sata_phy_v2_hw(struct hisi_hba *hisi_hba, int phy_no)
{
	u32 context;

	context = hisi_sas_read32(hisi_hba, PHY_CONTEXT);
	if (context & (1 << phy_no))
		return true;

	return false;
}

static bool tx_fifo_is_empty_v2_hw(struct hisi_hba *hisi_hba, int phy_no)
{
	u32 dfx_val;

	dfx_val = hisi_sas_phy_read32(hisi_hba, phy_no, DMA_TX_DFX1);

	if (dfx_val & BIT(16))
		return false;

	return true;
}

static bool axi_bus_is_idle_v2_hw(struct hisi_hba *hisi_hba, int phy_no)
{
	int i, max_loop = 1000;
	struct device *dev = hisi_hba->dev;
	u32 status, axi_status, dfx_val, dfx_tx_val;

	for (i = 0; i < max_loop; i++) {
		status = hisi_sas_read32_relaxed(hisi_hba,
			AXI_MASTER_CFG_BASE + AM_CURR_TRANS_RETURN);

		axi_status = hisi_sas_read32(hisi_hba, AXI_CFG);
		dfx_val = hisi_sas_phy_read32(hisi_hba, phy_no, DMA_TX_DFX1);
		dfx_tx_val = hisi_sas_phy_read32(hisi_hba,
			phy_no, DMA_TX_FIFO_DFX0);

		if ((status == 0x3) && (axi_status == 0x0) &&
		    (dfx_val & BIT(20)) && (dfx_tx_val & BIT(10)))
			return true;
		udelay(10);
	}
	dev_err(dev, "bus is not idle phy%d, axi150:0x%x axi100:0x%x port204:0x%x port240:0x%x\n",
			phy_no, status, axi_status,
			dfx_val, dfx_tx_val);
	return false;
}

static bool wait_io_done_v2_hw(struct hisi_hba *hisi_hba, int phy_no)
{
	int i, max_loop = 1000;
	struct device *dev = hisi_hba->dev;
	u32 status, tx_dfx0;

	for (i = 0; i < max_loop; i++) {
		status = hisi_sas_phy_read32(hisi_hba, phy_no, LINK_DFX2);
		status = (status & 0x3fc0) >> 6;

		if (status != 0x1)
			return true;

		tx_dfx0 = hisi_sas_phy_read32(hisi_hba, phy_no, DMA_TX_DFX0);
		if ((tx_dfx0 & 0x1ff) == 0x2)
			return true;
		udelay(10);
	}
	dev_err(dev, "IO not done phy%d, port264:0x%x port200:0x%x\n",
			phy_no, status, tx_dfx0);
	return false;
}

static bool allowed_disable_phy_v2_hw(struct hisi_hba *hisi_hba, int phy_no)
{
	if (tx_fifo_is_empty_v2_hw(hisi_hba, phy_no))
		return true;

	if (!axi_bus_is_idle_v2_hw(hisi_hba, phy_no))
		return false;

	if (!wait_io_done_v2_hw(hisi_hba, phy_no))
		return false;

	return true;
}


static void disable_phy_v2_hw(struct hisi_hba *hisi_hba, int phy_no)
{
	u32 cfg, axi_val, dfx0_val, txid_auto;
	struct device *dev = hisi_hba->dev;

	/* Close axi bus. */
	axi_val = hisi_sas_read32(hisi_hba, AXI_MASTER_CFG_BASE +
				AM_CTRL_GLOBAL);
	axi_val |= 0x1;
	hisi_sas_write32(hisi_hba, AXI_MASTER_CFG_BASE +
		AM_CTRL_GLOBAL, axi_val);

	if (is_sata_phy_v2_hw(hisi_hba, phy_no)) {
		if (allowed_disable_phy_v2_hw(hisi_hba, phy_no))
			goto do_disable;

		/* Reset host controller. */
		queue_work(hisi_hba->wq, &hisi_hba->rst_work);
		return;
	}

	dfx0_val = hisi_sas_phy_read32(hisi_hba, phy_no, PORT_DFX0);
	dfx0_val = (dfx0_val & 0x1fc0) >> 6;
	if (dfx0_val != 0x4)
		goto do_disable;

	if (!tx_fifo_is_empty_v2_hw(hisi_hba, phy_no)) {
		dev_warn(dev, "phy%d, wait tx fifo need send break\n",
			phy_no);
		txid_auto = hisi_sas_phy_read32(hisi_hba, phy_no,
					TXID_AUTO);
		txid_auto |= TXID_AUTO_CTB_MSK;
		hisi_sas_phy_write32(hisi_hba, phy_no, TXID_AUTO,
					txid_auto);
	}

do_disable:
	cfg = hisi_sas_phy_read32(hisi_hba, phy_no, PHY_CFG);
	cfg &= ~PHY_CFG_ENA_MSK;
	hisi_sas_phy_write32(hisi_hba, phy_no, PHY_CFG, cfg);

	/* Open axi bus. */
	axi_val &= ~0x1;
	hisi_sas_write32(hisi_hba, AXI_MASTER_CFG_BASE +
		AM_CTRL_GLOBAL, axi_val);
}

static void start_phy_v2_hw(struct hisi_hba *hisi_hba, int phy_no)
{
	config_id_frame_v2_hw(hisi_hba, phy_no);
	config_phy_opt_mode_v2_hw(hisi_hba, phy_no);
	enable_phy_v2_hw(hisi_hba, phy_no);
}

static void phy_hard_reset_v2_hw(struct hisi_hba *hisi_hba, int phy_no)
{
	struct hisi_sas_phy *phy = &hisi_hba->phy[phy_no];
	u32 txid_auto;

	hisi_sas_phy_enable(hisi_hba, phy_no, 0);
	if (phy->identify.device_type == SAS_END_DEVICE) {
		txid_auto = hisi_sas_phy_read32(hisi_hba, phy_no, TXID_AUTO);
		hisi_sas_phy_write32(hisi_hba, phy_no, TXID_AUTO,
					txid_auto | TX_HARDRST_MSK);
	}
	msleep(100);
	hisi_sas_phy_enable(hisi_hba, phy_no, 1);
}

static void phy_get_events_v2_hw(struct hisi_hba *hisi_hba, int phy_no)
{
	struct hisi_sas_phy *phy = &hisi_hba->phy[phy_no];
	struct asd_sas_phy *sas_phy = &phy->sas_phy;
	struct sas_phy *sphy = sas_phy->phy;
	u32 err4_reg_val, err6_reg_val;

	/* loss dword syn, phy reset problem */
	err4_reg_val = hisi_sas_phy_read32(hisi_hba, phy_no, SAS_ERR_CNT4_REG);

	/* disparity err, invalid dword */
	err6_reg_val = hisi_sas_phy_read32(hisi_hba, phy_no, SAS_ERR_CNT6_REG);

	sphy->loss_of_dword_sync_count += (err4_reg_val >> 16) & 0xFFFF;
	sphy->phy_reset_problem_count += err4_reg_val & 0xFFFF;
	sphy->invalid_dword_count += (err6_reg_val & 0xFF0000) >> 16;
	sphy->running_disparity_error_count += err6_reg_val & 0xFF;
}

static void phys_init_v2_hw(struct hisi_hba *hisi_hba)
{
	int i;

	for (i = 0; i < hisi_hba->n_phy; i++) {
		struct hisi_sas_phy *phy = &hisi_hba->phy[i];
		struct asd_sas_phy *sas_phy = &phy->sas_phy;

		if (!sas_phy->phy->enabled)
			continue;

		hisi_sas_phy_enable(hisi_hba, i, 1);
	}
}

static void sl_notify_v2_hw(struct hisi_hba *hisi_hba, int phy_no)
{
	u32 sl_control;

	sl_control = hisi_sas_phy_read32(hisi_hba, phy_no, SL_CONTROL);
	sl_control |= SL_CONTROL_NOTIFY_EN_MSK;
	hisi_sas_phy_write32(hisi_hba, phy_no, SL_CONTROL, sl_control);
	msleep(1);
	sl_control = hisi_sas_phy_read32(hisi_hba, phy_no, SL_CONTROL);
	sl_control &= ~SL_CONTROL_NOTIFY_EN_MSK;
	hisi_sas_phy_write32(hisi_hba, phy_no, SL_CONTROL, sl_control);
}

static enum sas_linkrate phy_get_max_linkrate_v2_hw(void)
{
	return SAS_LINK_RATE_12_0_GBPS;
}

static void phy_set_linkrate_v2_hw(struct hisi_hba *hisi_hba, int phy_no,
		struct sas_phy_linkrates *r)
{
	enum sas_linkrate max = r->maximum_linkrate;
	u32 prog_phy_link_rate = 0x800;

	prog_phy_link_rate |= hisi_sas_get_prog_phy_linkrate_mask(max);
	hisi_sas_phy_write32(hisi_hba, phy_no, PROG_PHY_LINK_RATE,
			     prog_phy_link_rate);
}

static int get_wideport_bitmap_v2_hw(struct hisi_hba *hisi_hba, int port_id)
{
	int i, bitmap = 0;
	u32 phy_port_num_ma = hisi_sas_read32(hisi_hba, PHY_PORT_NUM_MA);
	u32 phy_state = hisi_sas_read32(hisi_hba, PHY_STATE);

	for (i = 0; i < (hisi_hba->n_phy < 9 ? hisi_hba->n_phy : 8); i++)
		if (phy_state & 1 << i)
			if (((phy_port_num_ma >> (i * 4)) & 0xf) == port_id)
				bitmap |= 1 << i;

	if (hisi_hba->n_phy == 9) {
		u32 port_state = hisi_sas_read32(hisi_hba, PORT_STATE);

		if (phy_state & 1 << 8)
			if (((port_state & PORT_STATE_PHY8_PORT_NUM_MSK) >>
			     PORT_STATE_PHY8_PORT_NUM_OFF) == port_id)
				bitmap |= 1 << 9;
	}

	return bitmap;
}

/*
 * The callpath to this function and upto writing the write
 * queue pointer should be safe from interruption.
 */
static int
get_free_slot_v2_hw(struct hisi_hba *hisi_hba, struct hisi_sas_dq *dq)
{
	struct device *dev = hisi_hba->dev;
	int queue = dq->id;
	u32 r, w;

	w = dq->wr_point;
	r = hisi_sas_read32_relaxed(hisi_hba,
				DLVRY_Q_0_RD_PTR + (queue * 0x14));
	if (r == (w+1) % HISI_SAS_QUEUE_SLOTS) {
		dev_warn(dev, "full queue=%d r=%d w=%d\n",
				queue, r, w);
		return -EAGAIN;
	}

	dq->wr_point = (dq->wr_point + 1) % HISI_SAS_QUEUE_SLOTS;

	return w;
}

/* DQ lock must be taken here */
static void start_delivery_v2_hw(struct hisi_sas_dq *dq)
{
	struct hisi_hba *hisi_hba = dq->hisi_hba;
	struct hisi_sas_slot *s, *s1, *s2 = NULL;
	int dlvry_queue = dq->id;
	int wp;

	list_for_each_entry_safe(s, s1, &dq->list, delivery) {
		if (!s->ready)
			break;
		s2 = s;
		list_del(&s->delivery);
	}

	if (!s2)
		return;

	/*
	 * Ensure that memories for slots built on other CPUs is observed.
	 */
	smp_rmb();
	wp = (s2->dlvry_queue_slot + 1) % HISI_SAS_QUEUE_SLOTS;

	hisi_sas_write32(hisi_hba, DLVRY_Q_0_WR_PTR + (dlvry_queue * 0x14), wp);
}

static void prep_prd_sge_v2_hw(struct hisi_hba *hisi_hba,
			      struct hisi_sas_slot *slot,
			      struct hisi_sas_cmd_hdr *hdr,
			      struct scatterlist *scatter,
			      int n_elem)
{
	struct hisi_sas_sge_page *sge_page = hisi_sas_sge_addr_mem(slot);
	struct scatterlist *sg;
	int i;

	for_each_sg(scatter, sg, n_elem, i) {
		struct hisi_sas_sge *entry = &sge_page->sge[i];

		entry->addr = cpu_to_le64(sg_dma_address(sg));
		entry->page_ctrl_0 = entry->page_ctrl_1 = 0;
		entry->data_len = cpu_to_le32(sg_dma_len(sg));
		entry->data_off = 0;
	}

	hdr->prd_table_addr = cpu_to_le64(hisi_sas_sge_addr_dma(slot));

	hdr->sg_len = cpu_to_le32(n_elem << CMD_HDR_DATA_SGL_LEN_OFF);
}

static void prep_smp_v2_hw(struct hisi_hba *hisi_hba,
			  struct hisi_sas_slot *slot)
{
	struct sas_task *task = slot->task;
	struct hisi_sas_cmd_hdr *hdr = slot->cmd_hdr;
	struct domain_device *device = task->dev;
	struct hisi_sas_port *port = slot->port;
	struct scatterlist *sg_req;
	struct hisi_sas_device *sas_dev = device->lldd_dev;
	dma_addr_t req_dma_addr;
	unsigned int req_len;

	/* req */
	sg_req = &task->smp_task.smp_req;
	req_dma_addr = sg_dma_address(sg_req);
	req_len = sg_dma_len(&task->smp_task.smp_req);

	/* create header */
	/* dw0 */
	hdr->dw0 = cpu_to_le32((port->id << CMD_HDR_PORT_OFF) |
			       (1 << CMD_HDR_PRIORITY_OFF) | /* high pri */
			       (2 << CMD_HDR_CMD_OFF)); /* smp */

	/* map itct entry */
	hdr->dw1 = cpu_to_le32((sas_dev->device_id << CMD_HDR_DEV_ID_OFF) |
			       (1 << CMD_HDR_FRAME_TYPE_OFF) |
			       (DIR_NO_DATA << CMD_HDR_DIR_OFF));

	/* dw2 */
	hdr->dw2 = cpu_to_le32((((req_len - 4) / 4) << CMD_HDR_CFL_OFF) |
			       (HISI_SAS_MAX_SMP_RESP_SZ / 4 <<
			       CMD_HDR_MRFL_OFF));

	hdr->transfer_tags = cpu_to_le32(slot->idx << CMD_HDR_IPTT_OFF);

	hdr->cmd_table_addr = cpu_to_le64(req_dma_addr);
	hdr->sts_buffer_addr = cpu_to_le64(hisi_sas_status_buf_addr_dma(slot));
}

static void prep_ssp_v2_hw(struct hisi_hba *hisi_hba,
			  struct hisi_sas_slot *slot)
{
	struct sas_task *task = slot->task;
	struct hisi_sas_cmd_hdr *hdr = slot->cmd_hdr;
	struct domain_device *device = task->dev;
	struct hisi_sas_device *sas_dev = device->lldd_dev;
	struct hisi_sas_port *port = slot->port;
	struct sas_ssp_task *ssp_task = &task->ssp_task;
	struct scsi_cmnd *scsi_cmnd = ssp_task->cmd;
	struct hisi_sas_tmf_task *tmf = slot->tmf;
	int has_data = 0, priority = !!tmf;
	u8 *buf_cmd;
	u32 dw1 = 0, dw2 = 0;

	hdr->dw0 = cpu_to_le32((1 << CMD_HDR_RESP_REPORT_OFF) |
			       (2 << CMD_HDR_TLR_CTRL_OFF) |
			       (port->id << CMD_HDR_PORT_OFF) |
			       (priority << CMD_HDR_PRIORITY_OFF) |
			       (1 << CMD_HDR_CMD_OFF)); /* ssp */

	dw1 = 1 << CMD_HDR_VDTL_OFF;
	if (tmf) {
		dw1 |= 2 << CMD_HDR_FRAME_TYPE_OFF;
		dw1 |= DIR_NO_DATA << CMD_HDR_DIR_OFF;
	} else {
		dw1 |= 1 << CMD_HDR_FRAME_TYPE_OFF;
		switch (scsi_cmnd->sc_data_direction) {
		case DMA_TO_DEVICE:
			has_data = 1;
			dw1 |= DIR_TO_DEVICE << CMD_HDR_DIR_OFF;
			break;
		case DMA_FROM_DEVICE:
			has_data = 1;
			dw1 |= DIR_TO_INI << CMD_HDR_DIR_OFF;
			break;
		default:
			dw1 &= ~CMD_HDR_DIR_MSK;
		}
	}

	/* map itct entry */
	dw1 |= sas_dev->device_id << CMD_HDR_DEV_ID_OFF;
	hdr->dw1 = cpu_to_le32(dw1);

	dw2 = (((sizeof(struct ssp_command_iu) + sizeof(struct ssp_frame_hdr)
	      + 3) / 4) << CMD_HDR_CFL_OFF) |
	      ((HISI_SAS_MAX_SSP_RESP_SZ / 4) << CMD_HDR_MRFL_OFF) |
	      (2 << CMD_HDR_SG_MOD_OFF);
	hdr->dw2 = cpu_to_le32(dw2);

	hdr->transfer_tags = cpu_to_le32(slot->idx);

	if (has_data)
		prep_prd_sge_v2_hw(hisi_hba, slot, hdr, task->scatter,
					slot->n_elem);

	hdr->data_transfer_len = cpu_to_le32(task->total_xfer_len);
	hdr->cmd_table_addr = cpu_to_le64(hisi_sas_cmd_hdr_addr_dma(slot));
	hdr->sts_buffer_addr = cpu_to_le64(hisi_sas_status_buf_addr_dma(slot));

	buf_cmd = hisi_sas_cmd_hdr_addr_mem(slot) +
		sizeof(struct ssp_frame_hdr);

	memcpy(buf_cmd, &task->ssp_task.LUN, 8);
	if (!tmf) {
		buf_cmd[9] = task->ssp_task.task_attr |
				(task->ssp_task.task_prio << 3);
		memcpy(buf_cmd + 12, task->ssp_task.cmd->cmnd,
				task->ssp_task.cmd->cmd_len);
	} else {
		buf_cmd[10] = tmf->tmf;
		switch (tmf->tmf) {
		case TMF_ABORT_TASK:
		case TMF_QUERY_TASK:
			buf_cmd[12] =
				(tmf->tag_of_task_to_be_managed >> 8) & 0xff;
			buf_cmd[13] =
				tmf->tag_of_task_to_be_managed & 0xff;
			break;
		default:
			break;
		}
	}
}

#define TRANS_TX_ERR	0
#define TRANS_RX_ERR	1
#define DMA_TX_ERR		2
#define SIPC_RX_ERR		3
#define DMA_RX_ERR		4

#define DMA_TX_ERR_OFF	0
#define DMA_TX_ERR_MSK	(0xffff << DMA_TX_ERR_OFF)
#define SIPC_RX_ERR_OFF	16
#define SIPC_RX_ERR_MSK (0xffff << SIPC_RX_ERR_OFF)

static int parse_trans_tx_err_code_v2_hw(u32 err_msk)
{
	static const u8 trans_tx_err_code_prio[] = {
		TRANS_TX_OPEN_FAIL_WITH_IT_NEXUS_LOSS,
		TRANS_TX_ERR_PHY_NOT_ENABLE,
		TRANS_TX_OPEN_CNX_ERR_WRONG_DESTINATION,
		TRANS_TX_OPEN_CNX_ERR_ZONE_VIOLATION,
		TRANS_TX_OPEN_CNX_ERR_BY_OTHER,
		RESERVED0,
		TRANS_TX_OPEN_CNX_ERR_AIP_TIMEOUT,
		TRANS_TX_OPEN_CNX_ERR_STP_RESOURCES_BUSY,
		TRANS_TX_OPEN_CNX_ERR_PROTOCOL_NOT_SUPPORTED,
		TRANS_TX_OPEN_CNX_ERR_CONNECTION_RATE_NOT_SUPPORTED,
		TRANS_TX_OPEN_CNX_ERR_BAD_DESTINATION,
		TRANS_TX_OPEN_CNX_ERR_BREAK_RCVD,
		TRANS_TX_OPEN_CNX_ERR_LOW_PHY_POWER,
		TRANS_TX_OPEN_CNX_ERR_PATHWAY_BLOCKED,
		TRANS_TX_OPEN_CNX_ERR_OPEN_TIMEOUT,
		TRANS_TX_OPEN_CNX_ERR_NO_DESTINATION,
		TRANS_TX_OPEN_RETRY_ERR_THRESHOLD_REACHED,
		TRANS_TX_ERR_WITH_CLOSE_PHYDISALE,
		TRANS_TX_ERR_WITH_CLOSE_DWS_TIMEOUT,
		TRANS_TX_ERR_WITH_CLOSE_COMINIT,
		TRANS_TX_ERR_WITH_BREAK_TIMEOUT,
		TRANS_TX_ERR_WITH_BREAK_REQUEST,
		TRANS_TX_ERR_WITH_BREAK_RECEVIED,
		TRANS_TX_ERR_WITH_CLOSE_TIMEOUT,
		TRANS_TX_ERR_WITH_CLOSE_NORMAL,
		TRANS_TX_ERR_WITH_NAK_RECEVIED,
		TRANS_TX_ERR_WITH_ACK_NAK_TIMEOUT,
		TRANS_TX_ERR_WITH_CREDIT_TIMEOUT,
		TRANS_TX_ERR_WITH_IPTT_CONFLICT,
		TRANS_TX_ERR_WITH_OPEN_BY_DES_OR_OTHERS,
		TRANS_TX_ERR_WITH_WAIT_RECV_TIMEOUT,
	};
	int index, i;

	for (i = 0; i < ARRAY_SIZE(trans_tx_err_code_prio); i++) {
		index = trans_tx_err_code_prio[i] - TRANS_TX_FAIL_BASE;
		if (err_msk & (1 << index))
			return trans_tx_err_code_prio[i];
	}
	return -1;
}

static int parse_trans_rx_err_code_v2_hw(u32 err_msk)
{
	static const u8 trans_rx_err_code_prio[] = {
		TRANS_RX_ERR_WITH_RXFRAME_CRC_ERR,
		TRANS_RX_ERR_WITH_RXFIS_8B10B_DISP_ERR,
		TRANS_RX_ERR_WITH_RXFRAME_HAVE_ERRPRM,
		TRANS_RX_ERR_WITH_RXFIS_DECODE_ERROR,
		TRANS_RX_ERR_WITH_RXFIS_CRC_ERR,
		TRANS_RX_ERR_WITH_RXFRAME_LENGTH_OVERRUN,
		TRANS_RX_ERR_WITH_RXFIS_RX_SYNCP,
		TRANS_RX_ERR_WITH_LINK_BUF_OVERRUN,
		TRANS_RX_ERR_WITH_CLOSE_PHY_DISABLE,
		TRANS_RX_ERR_WITH_CLOSE_DWS_TIMEOUT,
		TRANS_RX_ERR_WITH_CLOSE_COMINIT,
		TRANS_RX_ERR_WITH_BREAK_TIMEOUT,
		TRANS_RX_ERR_WITH_BREAK_REQUEST,
		TRANS_RX_ERR_WITH_BREAK_RECEVIED,
		RESERVED1,
		TRANS_RX_ERR_WITH_CLOSE_NORMAL,
		TRANS_RX_ERR_WITH_DATA_LEN0,
		TRANS_RX_ERR_WITH_BAD_HASH,
		TRANS_RX_XRDY_WLEN_ZERO_ERR,
		TRANS_RX_SSP_FRM_LEN_ERR,
		RESERVED2,
		RESERVED3,
		RESERVED4,
		RESERVED5,
		TRANS_RX_ERR_WITH_BAD_FRM_TYPE,
		TRANS_RX_SMP_FRM_LEN_ERR,
		TRANS_RX_SMP_RESP_TIMEOUT_ERR,
		RESERVED6,
		RESERVED7,
		RESERVED8,
		RESERVED9,
		TRANS_RX_R_ERR,
	};
	int index, i;

	for (i = 0; i < ARRAY_SIZE(trans_rx_err_code_prio); i++) {
		index = trans_rx_err_code_prio[i] - TRANS_RX_FAIL_BASE;
		if (err_msk & (1 << index))
			return trans_rx_err_code_prio[i];
	}
	return -1;
}

static int parse_dma_tx_err_code_v2_hw(u32 err_msk)
{
	static const u8 dma_tx_err_code_prio[] = {
		DMA_TX_UNEXP_XFER_ERR,
		DMA_TX_UNEXP_RETRANS_ERR,
		DMA_TX_XFER_LEN_OVERFLOW,
		DMA_TX_XFER_OFFSET_ERR,
		DMA_TX_RAM_ECC_ERR,
		DMA_TX_DIF_LEN_ALIGN_ERR,
		DMA_TX_DIF_CRC_ERR,
		DMA_TX_DIF_APP_ERR,
		DMA_TX_DIF_RPP_ERR,
		DMA_TX_DATA_SGL_OVERFLOW,
		DMA_TX_DIF_SGL_OVERFLOW,
	};
	int index, i;

	for (i = 0; i < ARRAY_SIZE(dma_tx_err_code_prio); i++) {
		index = dma_tx_err_code_prio[i] - DMA_TX_ERR_BASE;
		err_msk = err_msk & DMA_TX_ERR_MSK;
		if (err_msk & (1 << index))
			return dma_tx_err_code_prio[i];
	}
	return -1;
}

static int parse_sipc_rx_err_code_v2_hw(u32 err_msk)
{
	static const u8 sipc_rx_err_code_prio[] = {
		SIPC_RX_FIS_STATUS_ERR_BIT_VLD,
		SIPC_RX_PIO_WRSETUP_STATUS_DRQ_ERR,
		SIPC_RX_FIS_STATUS_BSY_BIT_ERR,
		SIPC_RX_WRSETUP_LEN_ODD_ERR,
		SIPC_RX_WRSETUP_LEN_ZERO_ERR,
		SIPC_RX_WRDATA_LEN_NOT_MATCH_ERR,
		SIPC_RX_NCQ_WRSETUP_OFFSET_ERR,
		SIPC_RX_NCQ_WRSETUP_AUTO_ACTIVE_ERR,
		SIPC_RX_SATA_UNEXP_FIS_ERR,
		SIPC_RX_WRSETUP_ESTATUS_ERR,
		SIPC_RX_DATA_UNDERFLOW_ERR,
	};
	int index, i;

	for (i = 0; i < ARRAY_SIZE(sipc_rx_err_code_prio); i++) {
		index = sipc_rx_err_code_prio[i] - SIPC_RX_ERR_BASE;
		err_msk = err_msk & SIPC_RX_ERR_MSK;
		if (err_msk & (1 << (index + 0x10)))
			return sipc_rx_err_code_prio[i];
	}
	return -1;
}

static int parse_dma_rx_err_code_v2_hw(u32 err_msk)
{
	static const u8 dma_rx_err_code_prio[] = {
		DMA_RX_UNKNOWN_FRM_ERR,
		DMA_RX_DATA_LEN_OVERFLOW,
		DMA_RX_DATA_LEN_UNDERFLOW,
		DMA_RX_DATA_OFFSET_ERR,
		RESERVED10,
		DMA_RX_SATA_FRAME_TYPE_ERR,
		DMA_RX_RESP_BUF_OVERFLOW,
		DMA_RX_UNEXP_RETRANS_RESP_ERR,
		DMA_RX_UNEXP_NORM_RESP_ERR,
		DMA_RX_UNEXP_RDFRAME_ERR,
		DMA_RX_PIO_DATA_LEN_ERR,
		DMA_RX_RDSETUP_STATUS_ERR,
		DMA_RX_RDSETUP_STATUS_DRQ_ERR,
		DMA_RX_RDSETUP_STATUS_BSY_ERR,
		DMA_RX_RDSETUP_LEN_ODD_ERR,
		DMA_RX_RDSETUP_LEN_ZERO_ERR,
		DMA_RX_RDSETUP_LEN_OVER_ERR,
		DMA_RX_RDSETUP_OFFSET_ERR,
		DMA_RX_RDSETUP_ACTIVE_ERR,
		DMA_RX_RDSETUP_ESTATUS_ERR,
		DMA_RX_RAM_ECC_ERR,
		DMA_RX_DIF_CRC_ERR,
		DMA_RX_DIF_APP_ERR,
		DMA_RX_DIF_RPP_ERR,
		DMA_RX_DATA_SGL_OVERFLOW,
		DMA_RX_DIF_SGL_OVERFLOW,
	};
	int index, i;

	for (i = 0; i < ARRAY_SIZE(dma_rx_err_code_prio); i++) {
		index = dma_rx_err_code_prio[i] - DMA_RX_ERR_BASE;
		if (err_msk & (1 << index))
			return dma_rx_err_code_prio[i];
	}
	return -1;
}

/* by default, task resp is complete */
static void slot_err_v2_hw(struct hisi_hba *hisi_hba,
			   struct sas_task *task,
			   struct hisi_sas_slot *slot,
			   int err_phase)
{
	struct task_status_struct *ts = &task->task_status;
	struct hisi_sas_err_record_v2 *err_record =
			hisi_sas_status_buf_addr_mem(slot);
	u32 trans_tx_fail_type = cpu_to_le32(err_record->trans_tx_fail_type);
	u32 trans_rx_fail_type = cpu_to_le32(err_record->trans_rx_fail_type);
	u16 dma_tx_err_type = cpu_to_le16(err_record->dma_tx_err_type);
	u16 sipc_rx_err_type = cpu_to_le16(err_record->sipc_rx_err_type);
	u32 dma_rx_err_type = cpu_to_le32(err_record->dma_rx_err_type);
	int error = -1;

	if (err_phase == 1) {
		/* error in TX phase, the priority of error is: DW2 > DW0 */
		error = parse_dma_tx_err_code_v2_hw(dma_tx_err_type);
		if (error == -1)
			error = parse_trans_tx_err_code_v2_hw(
					trans_tx_fail_type);
	} else if (err_phase == 2) {
		/* error in RX phase, the priority is: DW1 > DW3 > DW2 */
		error = parse_trans_rx_err_code_v2_hw(
					trans_rx_fail_type);
		if (error == -1) {
			error = parse_dma_rx_err_code_v2_hw(
					dma_rx_err_type);
			if (error == -1)
				error = parse_sipc_rx_err_code_v2_hw(
						sipc_rx_err_type);
		}
	}

	switch (task->task_proto) {
	case SAS_PROTOCOL_SSP:
	{
		switch (error) {
		case TRANS_TX_OPEN_CNX_ERR_NO_DESTINATION:
		{
			ts->stat = SAS_OPEN_REJECT;
			ts->open_rej_reason = SAS_OREJ_NO_DEST;
			break;
		}
		case TRANS_TX_OPEN_CNX_ERR_PROTOCOL_NOT_SUPPORTED:
		{
			ts->stat = SAS_OPEN_REJECT;
			ts->open_rej_reason = SAS_OREJ_EPROTO;
			break;
		}
		case TRANS_TX_OPEN_CNX_ERR_CONNECTION_RATE_NOT_SUPPORTED:
		{
			ts->stat = SAS_OPEN_REJECT;
			ts->open_rej_reason = SAS_OREJ_CONN_RATE;
			break;
		}
		case TRANS_TX_OPEN_CNX_ERR_BAD_DESTINATION:
		{
			ts->stat = SAS_OPEN_REJECT;
			ts->open_rej_reason = SAS_OREJ_BAD_DEST;
			break;
		}
		case TRANS_TX_OPEN_CNX_ERR_WRONG_DESTINATION:
		{
			ts->stat = SAS_OPEN_REJECT;
			ts->open_rej_reason = SAS_OREJ_WRONG_DEST;
			break;
		}
		case DMA_RX_UNEXP_NORM_RESP_ERR:
		case TRANS_TX_OPEN_CNX_ERR_ZONE_VIOLATION:
		case DMA_RX_RESP_BUF_OVERFLOW:
		{
			ts->stat = SAS_OPEN_REJECT;
			ts->open_rej_reason = SAS_OREJ_UNKNOWN;
			break;
		}
		case TRANS_TX_OPEN_CNX_ERR_LOW_PHY_POWER:
		{
			/* not sure */
			ts->stat = SAS_DEV_NO_RESPONSE;
			break;
		}
		case DMA_RX_DATA_LEN_OVERFLOW:
		{
			ts->stat = SAS_DATA_OVERRUN;
			ts->residual = 0;
			break;
		}
		case DMA_RX_DATA_LEN_UNDERFLOW:
		{
			ts->residual = trans_tx_fail_type;
			ts->stat = SAS_DATA_UNDERRUN;
			break;
		}
		case TRANS_TX_OPEN_FAIL_WITH_IT_NEXUS_LOSS:
		case TRANS_TX_ERR_PHY_NOT_ENABLE:
		case TRANS_TX_OPEN_CNX_ERR_BY_OTHER:
		case TRANS_TX_OPEN_CNX_ERR_AIP_TIMEOUT:
		case TRANS_TX_OPEN_CNX_ERR_BREAK_RCVD:
		case TRANS_TX_OPEN_CNX_ERR_PATHWAY_BLOCKED:
		case TRANS_TX_OPEN_CNX_ERR_OPEN_TIMEOUT:
		case TRANS_TX_OPEN_RETRY_ERR_THRESHOLD_REACHED:
		case TRANS_TX_ERR_WITH_BREAK_TIMEOUT:
		case TRANS_TX_ERR_WITH_BREAK_REQUEST:
		case TRANS_TX_ERR_WITH_BREAK_RECEVIED:
		case TRANS_TX_ERR_WITH_CLOSE_TIMEOUT:
		case TRANS_TX_ERR_WITH_CLOSE_NORMAL:
		case TRANS_TX_ERR_WITH_CLOSE_PHYDISALE:
		case TRANS_TX_ERR_WITH_CLOSE_DWS_TIMEOUT:
		case TRANS_TX_ERR_WITH_CLOSE_COMINIT:
		case TRANS_TX_ERR_WITH_NAK_RECEVIED:
		case TRANS_TX_ERR_WITH_ACK_NAK_TIMEOUT:
		case TRANS_TX_ERR_WITH_CREDIT_TIMEOUT:
		case TRANS_TX_ERR_WITH_IPTT_CONFLICT:
		case TRANS_RX_ERR_WITH_RXFRAME_CRC_ERR:
		case TRANS_RX_ERR_WITH_RXFIS_8B10B_DISP_ERR:
		case TRANS_RX_ERR_WITH_RXFRAME_HAVE_ERRPRM:
		case TRANS_RX_ERR_WITH_LINK_BUF_OVERRUN:
		case TRANS_RX_ERR_WITH_BREAK_TIMEOUT:
		case TRANS_RX_ERR_WITH_BREAK_REQUEST:
		case TRANS_RX_ERR_WITH_BREAK_RECEVIED:
		case TRANS_RX_ERR_WITH_CLOSE_NORMAL:
		case TRANS_RX_ERR_WITH_CLOSE_DWS_TIMEOUT:
		case TRANS_RX_ERR_WITH_CLOSE_COMINIT:
		case TRANS_TX_ERR_FRAME_TXED:
		case TRANS_RX_ERR_WITH_CLOSE_PHY_DISABLE:
		case TRANS_RX_ERR_WITH_DATA_LEN0:
		case TRANS_RX_ERR_WITH_BAD_HASH:
		case TRANS_RX_XRDY_WLEN_ZERO_ERR:
		case TRANS_RX_SSP_FRM_LEN_ERR:
		case TRANS_RX_ERR_WITH_BAD_FRM_TYPE:
		case DMA_TX_DATA_SGL_OVERFLOW:
		case DMA_TX_UNEXP_XFER_ERR:
		case DMA_TX_UNEXP_RETRANS_ERR:
		case DMA_TX_XFER_LEN_OVERFLOW:
		case DMA_TX_XFER_OFFSET_ERR:
		case SIPC_RX_DATA_UNDERFLOW_ERR:
		case DMA_RX_DATA_SGL_OVERFLOW:
		case DMA_RX_DATA_OFFSET_ERR:
		case DMA_RX_RDSETUP_LEN_ODD_ERR:
		case DMA_RX_RDSETUP_LEN_ZERO_ERR:
		case DMA_RX_RDSETUP_LEN_OVER_ERR:
		case DMA_RX_SATA_FRAME_TYPE_ERR:
		case DMA_RX_UNKNOWN_FRM_ERR:
		{
			/* This will request a retry */
			ts->stat = SAS_QUEUE_FULL;
			slot->abort = 1;
			break;
		}
		default:
			break;
		}
	}
		break;
	case SAS_PROTOCOL_SMP:
		ts->stat = SAM_STAT_CHECK_CONDITION;
		break;

	case SAS_PROTOCOL_SATA:
	case SAS_PROTOCOL_STP:
	case SAS_PROTOCOL_SATA | SAS_PROTOCOL_STP:
	{
		switch (error) {
		case TRANS_TX_OPEN_CNX_ERR_NO_DESTINATION:
		{
			ts->stat = SAS_OPEN_REJECT;
			ts->open_rej_reason = SAS_OREJ_NO_DEST;
			break;
		}
		case TRANS_TX_OPEN_CNX_ERR_LOW_PHY_POWER:
		{
			ts->resp = SAS_TASK_UNDELIVERED;
			ts->stat = SAS_DEV_NO_RESPONSE;
			break;
		}
		case TRANS_TX_OPEN_CNX_ERR_PROTOCOL_NOT_SUPPORTED:
		{
			ts->stat = SAS_OPEN_REJECT;
			ts->open_rej_reason = SAS_OREJ_EPROTO;
			break;
		}
		case TRANS_TX_OPEN_CNX_ERR_CONNECTION_RATE_NOT_SUPPORTED:
		{
			ts->stat = SAS_OPEN_REJECT;
			ts->open_rej_reason = SAS_OREJ_CONN_RATE;
			break;
		}
		case TRANS_TX_OPEN_CNX_ERR_BAD_DESTINATION:
		{
			ts->stat = SAS_OPEN_REJECT;
			ts->open_rej_reason = SAS_OREJ_CONN_RATE;
			break;
		}
		case TRANS_TX_OPEN_CNX_ERR_WRONG_DESTINATION:
		{
			ts->stat = SAS_OPEN_REJECT;
			ts->open_rej_reason = SAS_OREJ_WRONG_DEST;
			break;
		}
		case DMA_RX_RESP_BUF_OVERFLOW:
		case DMA_RX_UNEXP_NORM_RESP_ERR:
		case TRANS_TX_OPEN_CNX_ERR_ZONE_VIOLATION:
		{
			ts->stat = SAS_OPEN_REJECT;
			ts->open_rej_reason = SAS_OREJ_UNKNOWN;
			break;
		}
		case DMA_RX_DATA_LEN_OVERFLOW:
		{
			ts->stat = SAS_DATA_OVERRUN;
			ts->residual = 0;
			break;
		}
		case DMA_RX_DATA_LEN_UNDERFLOW:
		{
			ts->residual = trans_tx_fail_type;
			ts->stat = SAS_DATA_UNDERRUN;
			break;
		}
		case TRANS_TX_OPEN_FAIL_WITH_IT_NEXUS_LOSS:
		case TRANS_TX_ERR_PHY_NOT_ENABLE:
		case TRANS_TX_OPEN_CNX_ERR_BY_OTHER:
		case TRANS_TX_OPEN_CNX_ERR_AIP_TIMEOUT:
		case TRANS_TX_OPEN_CNX_ERR_BREAK_RCVD:
		case TRANS_TX_OPEN_CNX_ERR_PATHWAY_BLOCKED:
		case TRANS_TX_OPEN_CNX_ERR_OPEN_TIMEOUT:
		case TRANS_TX_OPEN_RETRY_ERR_THRESHOLD_REACHED:
		case TRANS_TX_ERR_WITH_BREAK_TIMEOUT:
		case TRANS_TX_ERR_WITH_BREAK_REQUEST:
		case TRANS_TX_ERR_WITH_BREAK_RECEVIED:
		case TRANS_TX_ERR_WITH_CLOSE_TIMEOUT:
		case TRANS_TX_ERR_WITH_CLOSE_NORMAL:
		case TRANS_TX_ERR_WITH_CLOSE_PHYDISALE:
		case TRANS_TX_ERR_WITH_CLOSE_DWS_TIMEOUT:
		case TRANS_TX_ERR_WITH_CLOSE_COMINIT:
		case TRANS_TX_ERR_WITH_ACK_NAK_TIMEOUT:
		case TRANS_TX_ERR_WITH_CREDIT_TIMEOUT:
		case TRANS_TX_ERR_WITH_OPEN_BY_DES_OR_OTHERS:
		case TRANS_TX_ERR_WITH_WAIT_RECV_TIMEOUT:
		case TRANS_RX_ERR_WITH_RXFRAME_HAVE_ERRPRM:
		case TRANS_RX_ERR_WITH_RXFIS_8B10B_DISP_ERR:
		case TRANS_RX_ERR_WITH_RXFIS_DECODE_ERROR:
		case TRANS_RX_ERR_WITH_RXFIS_CRC_ERR:
		case TRANS_RX_ERR_WITH_RXFRAME_LENGTH_OVERRUN:
		case TRANS_RX_ERR_WITH_RXFIS_RX_SYNCP:
		case TRANS_RX_ERR_WITH_LINK_BUF_OVERRUN:
		case TRANS_RX_ERR_WITH_BREAK_TIMEOUT:
		case TRANS_RX_ERR_WITH_BREAK_REQUEST:
		case TRANS_RX_ERR_WITH_BREAK_RECEVIED:
		case TRANS_RX_ERR_WITH_CLOSE_NORMAL:
		case TRANS_RX_ERR_WITH_CLOSE_PHY_DISABLE:
		case TRANS_RX_ERR_WITH_CLOSE_DWS_TIMEOUT:
		case TRANS_RX_ERR_WITH_CLOSE_COMINIT:
		case TRANS_RX_ERR_WITH_DATA_LEN0:
		case TRANS_RX_ERR_WITH_BAD_HASH:
		case TRANS_RX_XRDY_WLEN_ZERO_ERR:
		case TRANS_RX_ERR_WITH_BAD_FRM_TYPE:
		case DMA_TX_DATA_SGL_OVERFLOW:
		case DMA_TX_UNEXP_XFER_ERR:
		case DMA_TX_UNEXP_RETRANS_ERR:
		case DMA_TX_XFER_LEN_OVERFLOW:
		case DMA_TX_XFER_OFFSET_ERR:
		case SIPC_RX_FIS_STATUS_ERR_BIT_VLD:
		case SIPC_RX_PIO_WRSETUP_STATUS_DRQ_ERR:
		case SIPC_RX_FIS_STATUS_BSY_BIT_ERR:
		case SIPC_RX_WRSETUP_LEN_ODD_ERR:
		case SIPC_RX_WRSETUP_LEN_ZERO_ERR:
		case SIPC_RX_WRDATA_LEN_NOT_MATCH_ERR:
		case SIPC_RX_SATA_UNEXP_FIS_ERR:
		case DMA_RX_DATA_SGL_OVERFLOW:
		case DMA_RX_DATA_OFFSET_ERR:
		case DMA_RX_SATA_FRAME_TYPE_ERR:
		case DMA_RX_UNEXP_RDFRAME_ERR:
		case DMA_RX_PIO_DATA_LEN_ERR:
		case DMA_RX_RDSETUP_STATUS_ERR:
		case DMA_RX_RDSETUP_STATUS_DRQ_ERR:
		case DMA_RX_RDSETUP_STATUS_BSY_ERR:
		case DMA_RX_RDSETUP_LEN_ODD_ERR:
		case DMA_RX_RDSETUP_LEN_ZERO_ERR:
		case DMA_RX_RDSETUP_LEN_OVER_ERR:
		case DMA_RX_RDSETUP_OFFSET_ERR:
		case DMA_RX_RDSETUP_ACTIVE_ERR:
		case DMA_RX_RDSETUP_ESTATUS_ERR:
		case DMA_RX_UNKNOWN_FRM_ERR:
		case TRANS_RX_SSP_FRM_LEN_ERR:
		case TRANS_TX_OPEN_CNX_ERR_STP_RESOURCES_BUSY:
		{
			slot->abort = 1;
			ts->stat = SAS_PHY_DOWN;
			break;
		}
		default:
		{
			ts->stat = SAS_PROTO_RESPONSE;
			break;
		}
		}
		hisi_sas_sata_done(task, slot);
	}
		break;
	default:
		break;
	}
}

static int
slot_complete_v2_hw(struct hisi_hba *hisi_hba, struct hisi_sas_slot *slot)
{
	struct sas_task *task = slot->task;
	struct hisi_sas_device *sas_dev;
	struct device *dev = hisi_hba->dev;
	struct task_status_struct *ts;
	struct domain_device *device;
	struct sas_ha_struct *ha;
	enum exec_status sts;
	struct hisi_sas_complete_v2_hdr *complete_queue =
			hisi_hba->complete_hdr[slot->cmplt_queue];
	struct hisi_sas_complete_v2_hdr *complete_hdr =
			&complete_queue[slot->cmplt_queue_slot];
	unsigned long flags;
	bool is_internal = slot->is_internal;

	if (unlikely(!task || !task->lldd_task || !task->dev))
		return -EINVAL;

	ts = &task->task_status;
	device = task->dev;
	ha = device->port->ha;
	sas_dev = device->lldd_dev;

	spin_lock_irqsave(&task->task_state_lock, flags);
	task->task_state_flags &=
		~(SAS_TASK_STATE_PENDING | SAS_TASK_AT_INITIATOR);
	spin_unlock_irqrestore(&task->task_state_lock, flags);

	memset(ts, 0, sizeof(*ts));
	ts->resp = SAS_TASK_COMPLETE;

	if (unlikely(!sas_dev)) {
		dev_dbg(dev, "slot complete: port has no device\n");
		ts->stat = SAS_PHY_DOWN;
		goto out;
	}

	/* Use SAS+TMF status codes */
	switch ((complete_hdr->dw0 & CMPLT_HDR_ABORT_STAT_MSK)
			>> CMPLT_HDR_ABORT_STAT_OFF) {
	case STAT_IO_ABORTED:
		/* this io has been aborted by abort command */
		ts->stat = SAS_ABORTED_TASK;
		goto out;
	case STAT_IO_COMPLETE:
		/* internal abort command complete */
		ts->stat = TMF_RESP_FUNC_SUCC;
		del_timer(&slot->internal_abort_timer);
		goto out;
	case STAT_IO_NO_DEVICE:
		ts->stat = TMF_RESP_FUNC_COMPLETE;
		del_timer(&slot->internal_abort_timer);
		goto out;
	case STAT_IO_NOT_VALID:
		/* abort single io, controller don't find
		 * the io need to abort
		 */
		ts->stat = TMF_RESP_FUNC_FAILED;
		del_timer(&slot->internal_abort_timer);
		goto out;
	default:
		break;
	}

	if ((complete_hdr->dw0 & CMPLT_HDR_ERX_MSK) &&
		(!(complete_hdr->dw0 & CMPLT_HDR_RSPNS_XFRD_MSK))) {
		u32 err_phase = (complete_hdr->dw0 & CMPLT_HDR_ERR_PHASE_MSK)
				>> CMPLT_HDR_ERR_PHASE_OFF;
		u32 *error_info = hisi_sas_status_buf_addr_mem(slot);

		/* Analyse error happens on which phase TX or RX */
		if (ERR_ON_TX_PHASE(err_phase))
			slot_err_v2_hw(hisi_hba, task, slot, 1);
		else if (ERR_ON_RX_PHASE(err_phase))
			slot_err_v2_hw(hisi_hba, task, slot, 2);

		if (ts->stat != SAS_DATA_UNDERRUN)
			dev_info(dev, "erroneous completion iptt=%d task=%p dev id=%d CQ hdr: 0x%x 0x%x 0x%x 0x%x Error info: 0x%x 0x%x 0x%x 0x%x\n",
				 slot->idx, task, sas_dev->device_id,
				 complete_hdr->dw0, complete_hdr->dw1,
				 complete_hdr->act, complete_hdr->dw3,
				 error_info[0], error_info[1],
				 error_info[2], error_info[3]);

		if (unlikely(slot->abort))
			return ts->stat;
		goto out;
	}

	switch (task->task_proto) {
	case SAS_PROTOCOL_SSP:
	{
		struct hisi_sas_status_buffer *status_buffer =
				hisi_sas_status_buf_addr_mem(slot);
		struct ssp_response_iu *iu = (struct ssp_response_iu *)
				&status_buffer->iu[0];

		sas_ssp_task_response(dev, task, iu);
		break;
	}
	case SAS_PROTOCOL_SMP:
	{
		struct scatterlist *sg_resp = &task->smp_task.smp_resp;
		void *to;

		ts->stat = SAM_STAT_GOOD;
		to = kmap_atomic(sg_page(sg_resp));

		dma_unmap_sg(dev, &task->smp_task.smp_resp, 1,
			     DMA_FROM_DEVICE);
		dma_unmap_sg(dev, &task->smp_task.smp_req, 1,
			     DMA_TO_DEVICE);
		memcpy(to + sg_resp->offset,
		       hisi_sas_status_buf_addr_mem(slot) +
		       sizeof(struct hisi_sas_err_record),
		       sg_dma_len(sg_resp));
		kunmap_atomic(to);
		break;
	}
	case SAS_PROTOCOL_SATA:
	case SAS_PROTOCOL_STP:
	case SAS_PROTOCOL_SATA | SAS_PROTOCOL_STP:
	{
		ts->stat = SAM_STAT_GOOD;
		hisi_sas_sata_done(task, slot);
		break;
	}
	default:
		ts->stat = SAM_STAT_CHECK_CONDITION;
		break;
	}

	if (!slot->port->port_attached) {
		dev_warn(dev, "slot complete: port %d has removed\n",
			slot->port->sas_port.id);
		ts->stat = SAS_PHY_DOWN;
	}

out:
	hisi_sas_slot_task_free(hisi_hba, task, slot);
	sts = ts->stat;
	spin_lock_irqsave(&task->task_state_lock, flags);
	if (task->task_state_flags & SAS_TASK_STATE_ABORTED) {
		spin_unlock_irqrestore(&task->task_state_lock, flags);
		dev_info(dev, "slot complete: task(%p) aborted\n", task);
		return SAS_ABORTED_TASK;
	}
	task->task_state_flags |= SAS_TASK_STATE_DONE;
	spin_unlock_irqrestore(&task->task_state_lock, flags);

	if (!is_internal && (task->task_proto != SAS_PROTOCOL_SMP)) {
		spin_lock_irqsave(&device->done_lock, flags);
		if (test_bit(SAS_HA_FROZEN, &ha->state)) {
			spin_unlock_irqrestore(&device->done_lock, flags);
			dev_info(dev, "slot complete: task(%p) ignored\n",
				 task);
			return sts;
		}
		spin_unlock_irqrestore(&device->done_lock, flags);
	}

	if (task->task_done)
		task->task_done(task);

	return sts;
}

static void prep_ata_v2_hw(struct hisi_hba *hisi_hba,
			  struct hisi_sas_slot *slot)
{
	struct sas_task *task = slot->task;
	struct domain_device *device = task->dev;
	struct domain_device *parent_dev = device->parent;
	struct hisi_sas_device *sas_dev = device->lldd_dev;
	struct hisi_sas_cmd_hdr *hdr = slot->cmd_hdr;
	struct asd_sas_port *sas_port = device->port;
	struct hisi_sas_port *port = to_hisi_sas_port(sas_port);
	struct hisi_sas_tmf_task *tmf = slot->tmf;
	u8 *buf_cmd;
	int has_data = 0, hdr_tag = 0;
	u32 dw1 = 0, dw2 = 0;

	/* create header */
	/* dw0 */
	hdr->dw0 = cpu_to_le32(port->id << CMD_HDR_PORT_OFF);
	if (parent_dev && DEV_IS_EXPANDER(parent_dev->dev_type))
		hdr->dw0 |= cpu_to_le32(3 << CMD_HDR_CMD_OFF);
	else
		hdr->dw0 |= cpu_to_le32(4 << CMD_HDR_CMD_OFF);

	if (tmf && tmf->force_phy) {
		hdr->dw0 |= CMD_HDR_FORCE_PHY_MSK;
		hdr->dw0 |= cpu_to_le32((1 << tmf->phy_id)
				<< CMD_HDR_PHY_ID_OFF);
	}

	/* dw1 */
	switch (task->data_dir) {
	case DMA_TO_DEVICE:
		has_data = 1;
		dw1 |= DIR_TO_DEVICE << CMD_HDR_DIR_OFF;
		break;
	case DMA_FROM_DEVICE:
		has_data = 1;
		dw1 |= DIR_TO_INI << CMD_HDR_DIR_OFF;
		break;
	default:
		dw1 &= ~CMD_HDR_DIR_MSK;
	}

	if ((task->ata_task.fis.command == ATA_CMD_DEV_RESET) &&
			(task->ata_task.fis.control & ATA_SRST))
		dw1 |= 1 << CMD_HDR_RESET_OFF;

	dw1 |= (hisi_sas_get_ata_protocol(
		&task->ata_task.fis, task->data_dir))
		<< CMD_HDR_FRAME_TYPE_OFF;
	dw1 |= sas_dev->device_id << CMD_HDR_DEV_ID_OFF;
	hdr->dw1 = cpu_to_le32(dw1);

	/* dw2 */
	if (task->ata_task.use_ncq && hisi_sas_get_ncq_tag(task, &hdr_tag)) {
		task->ata_task.fis.sector_count |= (u8) (hdr_tag << 3);
		dw2 |= hdr_tag << CMD_HDR_NCQ_TAG_OFF;
	}

	dw2 |= (HISI_SAS_MAX_STP_RESP_SZ / 4) << CMD_HDR_CFL_OFF |
			2 << CMD_HDR_SG_MOD_OFF;
	hdr->dw2 = cpu_to_le32(dw2);

	/* dw3 */
	hdr->transfer_tags = cpu_to_le32(slot->idx);

	if (has_data)
		prep_prd_sge_v2_hw(hisi_hba, slot, hdr, task->scatter,
					slot->n_elem);

	hdr->data_transfer_len = cpu_to_le32(task->total_xfer_len);
	hdr->cmd_table_addr = cpu_to_le64(hisi_sas_cmd_hdr_addr_dma(slot));
	hdr->sts_buffer_addr = cpu_to_le64(hisi_sas_status_buf_addr_dma(slot));

	buf_cmd = hisi_sas_cmd_hdr_addr_mem(slot);

	if (likely(!task->ata_task.device_control_reg_update))
		task->ata_task.fis.flags |= 0x80; /* C=1: update ATA cmd reg */
	/* fill in command FIS */
	memcpy(buf_cmd, &task->ata_task.fis, sizeof(struct host_to_dev_fis));
}

static void hisi_sas_internal_abort_quirk_timeout(struct timer_list *t)
{
	struct hisi_sas_slot *slot = from_timer(slot, t, internal_abort_timer);
	struct hisi_sas_port *port = slot->port;
	struct asd_sas_port *asd_sas_port;
	struct asd_sas_phy *sas_phy;

	if (!port)
		return;

	asd_sas_port = &port->sas_port;

	/* Kick the hardware - send break command */
	list_for_each_entry(sas_phy, &asd_sas_port->phy_list, port_phy_el) {
		struct hisi_sas_phy *phy = sas_phy->lldd_phy;
		struct hisi_hba *hisi_hba = phy->hisi_hba;
		int phy_no = sas_phy->id;
		u32 link_dfx2;

		link_dfx2 = hisi_sas_phy_read32(hisi_hba, phy_no, LINK_DFX2);
		if ((link_dfx2 == LINK_DFX2_RCVR_HOLD_STS_MSK) ||
		    (link_dfx2 & LINK_DFX2_SEND_HOLD_STS_MSK)) {
			u32 txid_auto;

			txid_auto = hisi_sas_phy_read32(hisi_hba, phy_no,
							TXID_AUTO);
			txid_auto |= TXID_AUTO_CTB_MSK;
			hisi_sas_phy_write32(hisi_hba, phy_no, TXID_AUTO,
					     txid_auto);
			return;
		}
	}
}

static void prep_abort_v2_hw(struct hisi_hba *hisi_hba,
		struct hisi_sas_slot *slot,
		int device_id, int abort_flag, int tag_to_abort)
{
	struct sas_task *task = slot->task;
	struct domain_device *dev = task->dev;
	struct hisi_sas_cmd_hdr *hdr = slot->cmd_hdr;
	struct hisi_sas_port *port = slot->port;
	struct timer_list *timer = &slot->internal_abort_timer;

	/* setup the quirk timer */
	timer_setup(timer, hisi_sas_internal_abort_quirk_timeout, 0);
	/* Set the timeout to 10ms less than internal abort timeout */
	mod_timer(timer, jiffies + msecs_to_jiffies(100));

	/* dw0 */
	hdr->dw0 = cpu_to_le32((5 << CMD_HDR_CMD_OFF) | /*abort*/
			       (port->id << CMD_HDR_PORT_OFF) |
			       (dev_is_sata(dev) <<
				CMD_HDR_ABORT_DEVICE_TYPE_OFF) |
			       (abort_flag << CMD_HDR_ABORT_FLAG_OFF));

	/* dw1 */
	hdr->dw1 = cpu_to_le32(device_id << CMD_HDR_DEV_ID_OFF);

	/* dw7 */
	hdr->dw7 = cpu_to_le32(tag_to_abort << CMD_HDR_ABORT_IPTT_OFF);
	hdr->transfer_tags = cpu_to_le32(slot->idx);
}

static int phy_up_v2_hw(int phy_no, struct hisi_hba *hisi_hba)
{
	int i, res = IRQ_HANDLED;
	u32 port_id, link_rate;
	struct hisi_sas_phy *phy = &hisi_hba->phy[phy_no];
	struct asd_sas_phy *sas_phy = &phy->sas_phy;
	struct device *dev = hisi_hba->dev;
	u32 *frame_rcvd = (u32 *)sas_phy->frame_rcvd;
	struct sas_identify_frame *id = (struct sas_identify_frame *)frame_rcvd;
	unsigned long flags;

	hisi_sas_phy_write32(hisi_hba, phy_no, PHYCTRL_PHY_ENA_MSK, 1);

	if (is_sata_phy_v2_hw(hisi_hba, phy_no))
		goto end;

	if (phy_no == 8) {
		u32 port_state = hisi_sas_read32(hisi_hba, PORT_STATE);

		port_id = (port_state & PORT_STATE_PHY8_PORT_NUM_MSK) >>
			  PORT_STATE_PHY8_PORT_NUM_OFF;
		link_rate = (port_state & PORT_STATE_PHY8_CONN_RATE_MSK) >>
			    PORT_STATE_PHY8_CONN_RATE_OFF;
	} else {
		port_id = hisi_sas_read32(hisi_hba, PHY_PORT_NUM_MA);
		port_id = (port_id >> (4 * phy_no)) & 0xf;
		link_rate = hisi_sas_read32(hisi_hba, PHY_CONN_RATE);
		link_rate = (link_rate >> (phy_no * 4)) & 0xf;
	}

	if (port_id == 0xf) {
		dev_err(dev, "phyup: phy%d invalid portid\n", phy_no);
		res = IRQ_NONE;
		goto end;
	}

	for (i = 0; i < 6; i++) {
		u32 idaf = hisi_sas_phy_read32(hisi_hba, phy_no,
					       RX_IDAF_DWORD0 + (i * 4));
		frame_rcvd[i] = __swab32(idaf);
	}

	sas_phy->linkrate = link_rate;
	sas_phy->oob_mode = SAS_OOB_MODE;
	memcpy(sas_phy->attached_sas_addr, &id->sas_addr, SAS_ADDR_SIZE);
	dev_info(dev, "phyup: phy%d link_rate=%d\n", phy_no, link_rate);
	phy->port_id = port_id;
	phy->phy_type &= ~(PORT_TYPE_SAS | PORT_TYPE_SATA);
	phy->phy_type |= PORT_TYPE_SAS;
	phy->phy_attached = 1;
	phy->identify.device_type = id->dev_type;
	phy->frame_rcvd_size =	sizeof(struct sas_identify_frame);
	if (phy->identify.device_type == SAS_END_DEVICE)
		phy->identify.target_port_protocols =
			SAS_PROTOCOL_SSP;
	else if (phy->identify.device_type != SAS_PHY_UNUSED) {
		phy->identify.target_port_protocols =
			SAS_PROTOCOL_SMP;
		if (!timer_pending(&hisi_hba->timer))
			set_link_timer_quirk(hisi_hba);
	}
	hisi_sas_notify_phy_event(phy, HISI_PHYE_PHY_UP);
	spin_lock_irqsave(&phy->lock, flags);
	if (phy->reset_completion) {
		phy->in_reset = 0;
		complete(phy->reset_completion);
	}
	spin_unlock_irqrestore(&phy->lock, flags);

end:
	hisi_sas_phy_write32(hisi_hba, phy_no, CHL_INT0,
			     CHL_INT0_SL_PHY_ENABLE_MSK);
	hisi_sas_phy_write32(hisi_hba, phy_no, PHYCTRL_PHY_ENA_MSK, 0);

	return res;
}

static bool check_any_wideports_v2_hw(struct hisi_hba *hisi_hba)
{
	u32 port_state;

	port_state = hisi_sas_read32(hisi_hba, PORT_STATE);
	if (port_state & 0x1ff)
		return true;

	return false;
}

static int phy_down_v2_hw(int phy_no, struct hisi_hba *hisi_hba)
{
	u32 phy_state, sl_ctrl, txid_auto;
	struct hisi_sas_phy *phy = &hisi_hba->phy[phy_no];
	struct hisi_sas_port *port = phy->port;
	struct device *dev = hisi_hba->dev;

	hisi_sas_phy_write32(hisi_hba, phy_no, PHYCTRL_NOT_RDY_MSK, 1);

	phy_state = hisi_sas_read32(hisi_hba, PHY_STATE);
	dev_info(dev, "phydown: phy%d phy_state=0x%x\n", phy_no, phy_state);
	hisi_sas_phy_down(hisi_hba, phy_no, (phy_state & 1 << phy_no) ? 1 : 0);

	sl_ctrl = hisi_sas_phy_read32(hisi_hba, phy_no, SL_CONTROL);
	hisi_sas_phy_write32(hisi_hba, phy_no, SL_CONTROL,
			     sl_ctrl & ~SL_CONTROL_CTA_MSK);
	if (port && !get_wideport_bitmap_v2_hw(hisi_hba, port->id))
		if (!check_any_wideports_v2_hw(hisi_hba) &&
				timer_pending(&hisi_hba->timer))
			del_timer(&hisi_hba->timer);

	txid_auto = hisi_sas_phy_read32(hisi_hba, phy_no, TXID_AUTO);
	hisi_sas_phy_write32(hisi_hba, phy_no, TXID_AUTO,
			     txid_auto | TXID_AUTO_CT3_MSK);

	hisi_sas_phy_write32(hisi_hba, phy_no, CHL_INT0, CHL_INT0_NOT_RDY_MSK);
	hisi_sas_phy_write32(hisi_hba, phy_no, PHYCTRL_NOT_RDY_MSK, 0);

	return IRQ_HANDLED;
}

static irqreturn_t int_phy_updown_v2_hw(int irq_no, void *p)
{
	struct hisi_hba *hisi_hba = p;
	u32 irq_msk;
	int phy_no = 0;
	irqreturn_t res = IRQ_NONE;

	irq_msk = (hisi_sas_read32(hisi_hba, HGC_INVLD_DQE_INFO)
		   >> HGC_INVLD_DQE_INFO_FB_CH0_OFF) & 0x1ff;
	while (irq_msk) {
		if (irq_msk  & 1) {
			u32 reg_value = hisi_sas_phy_read32(hisi_hba, phy_no,
					    CHL_INT0);

			switch (reg_value & (CHL_INT0_NOT_RDY_MSK |
					CHL_INT0_SL_PHY_ENABLE_MSK)) {

			case CHL_INT0_SL_PHY_ENABLE_MSK:
				/* phy up */
				if (phy_up_v2_hw(phy_no, hisi_hba) ==
				    IRQ_HANDLED)
					res = IRQ_HANDLED;
				break;

			case CHL_INT0_NOT_RDY_MSK:
				/* phy down */
				if (phy_down_v2_hw(phy_no, hisi_hba) ==
				    IRQ_HANDLED)
					res = IRQ_HANDLED;
				break;

			case (CHL_INT0_NOT_RDY_MSK |
					CHL_INT0_SL_PHY_ENABLE_MSK):
				reg_value = hisi_sas_read32(hisi_hba,
						PHY_STATE);
				if (reg_value & BIT(phy_no)) {
					/* phy up */
					if (phy_up_v2_hw(phy_no, hisi_hba) ==
					    IRQ_HANDLED)
						res = IRQ_HANDLED;
				} else {
					/* phy down */
					if (phy_down_v2_hw(phy_no, hisi_hba) ==
					    IRQ_HANDLED)
						res = IRQ_HANDLED;
				}
				break;

			default:
				break;
			}

		}
		irq_msk >>= 1;
		phy_no++;
	}

	return res;
}

static void phy_bcast_v2_hw(int phy_no, struct hisi_hba *hisi_hba)
{
	struct hisi_sas_phy *phy = &hisi_hba->phy[phy_no];
	struct asd_sas_phy *sas_phy = &phy->sas_phy;
	struct sas_ha_struct *sas_ha = &hisi_hba->sha;
	u32 bcast_status;

	hisi_sas_phy_write32(hisi_hba, phy_no, SL_RX_BCAST_CHK_MSK, 1);
	bcast_status = hisi_sas_phy_read32(hisi_hba, phy_no, RX_PRIMS_STATUS);
	if ((bcast_status & RX_BCAST_CHG_MSK) &&
	    !test_bit(HISI_SAS_RESET_BIT, &hisi_hba->flags))
		sas_ha->notify_port_event(sas_phy, PORTE_BROADCAST_RCVD);
	hisi_sas_phy_write32(hisi_hba, phy_no, CHL_INT0,
			     CHL_INT0_SL_RX_BCST_ACK_MSK);
	hisi_sas_phy_write32(hisi_hba, phy_no, SL_RX_BCAST_CHK_MSK, 0);
}

static const struct hisi_sas_hw_error port_ecc_axi_error[] = {
	{
		.irq_msk = BIT(CHL_INT1_DMAC_TX_ECC_ERR_OFF),
		.msg = "dmac_tx_ecc_bad_err",
	},
	{
		.irq_msk = BIT(CHL_INT1_DMAC_RX_ECC_ERR_OFF),
		.msg = "dmac_rx_ecc_bad_err",
	},
	{
		.irq_msk = BIT(CHL_INT1_DMAC_TX_AXI_WR_ERR_OFF),
		.msg = "dma_tx_axi_wr_err",
	},
	{
		.irq_msk = BIT(CHL_INT1_DMAC_TX_AXI_RD_ERR_OFF),
		.msg = "dma_tx_axi_rd_err",
	},
	{
		.irq_msk = BIT(CHL_INT1_DMAC_RX_AXI_WR_ERR_OFF),
		.msg = "dma_rx_axi_wr_err",
	},
	{
		.irq_msk = BIT(CHL_INT1_DMAC_RX_AXI_RD_ERR_OFF),
		.msg = "dma_rx_axi_rd_err",
	},
};

static irqreturn_t int_chnl_int_v2_hw(int irq_no, void *p)
{
	struct hisi_hba *hisi_hba = p;
	struct device *dev = hisi_hba->dev;
	u32 ent_msk, ent_tmp, irq_msk;
	int phy_no = 0;

	ent_msk = hisi_sas_read32(hisi_hba, ENT_INT_SRC_MSK3);
	ent_tmp = ent_msk;
	ent_msk |= ENT_INT_SRC_MSK3_ENT95_MSK_MSK;
	hisi_sas_write32(hisi_hba, ENT_INT_SRC_MSK3, ent_msk);

	irq_msk = (hisi_sas_read32(hisi_hba, HGC_INVLD_DQE_INFO) >>
			HGC_INVLD_DQE_INFO_FB_CH3_OFF) & 0x1ff;

	while (irq_msk) {
		u32 irq_value0 = hisi_sas_phy_read32(hisi_hba, phy_no,
						     CHL_INT0);
		u32 irq_value1 = hisi_sas_phy_read32(hisi_hba, phy_no,
						     CHL_INT1);
		u32 irq_value2 = hisi_sas_phy_read32(hisi_hba, phy_no,
						     CHL_INT2);

		if ((irq_msk & (1 << phy_no)) && irq_value1) {
			int i;

			for (i = 0; i < ARRAY_SIZE(port_ecc_axi_error); i++) {
				const struct hisi_sas_hw_error *error =
						&port_ecc_axi_error[i];

				if (!(irq_value1 & error->irq_msk))
					continue;

				dev_warn(dev, "%s error (phy%d 0x%x) found!\n",
					error->msg, phy_no, irq_value1);
				queue_work(hisi_hba->wq, &hisi_hba->rst_work);
			}

			hisi_sas_phy_write32(hisi_hba, phy_no,
					     CHL_INT1, irq_value1);
		}

		if ((irq_msk & (1 << phy_no)) && irq_value2) {
			struct hisi_sas_phy *phy = &hisi_hba->phy[phy_no];

			if (irq_value2 & BIT(CHL_INT2_SL_IDAF_TOUT_CONF_OFF)) {
				dev_warn(dev, "phy%d identify timeout\n",
					 phy_no);
				hisi_sas_notify_phy_event(phy,
						HISI_PHYE_LINK_RESET);
			}

			hisi_sas_phy_write32(hisi_hba, phy_no,
						 CHL_INT2, irq_value2);
		}

		if ((irq_msk & (1 << phy_no)) && irq_value0) {
			if (irq_value0 & CHL_INT0_SL_RX_BCST_ACK_MSK)
				phy_bcast_v2_hw(phy_no, hisi_hba);

			hisi_sas_phy_write32(hisi_hba, phy_no,
					CHL_INT0, irq_value0
					& (~CHL_INT0_HOTPLUG_TOUT_MSK)
					& (~CHL_INT0_SL_PHY_ENABLE_MSK)
					& (~CHL_INT0_NOT_RDY_MSK));
		}
		irq_msk &= ~(1 << phy_no);
		phy_no++;
	}

	hisi_sas_write32(hisi_hba, ENT_INT_SRC_MSK3, ent_tmp);

	return IRQ_HANDLED;
}

static void
one_bit_ecc_error_process_v2_hw(struct hisi_hba *hisi_hba, u32 irq_value)
{
	struct device *dev = hisi_hba->dev;
	const struct hisi_sas_hw_error *ecc_error;
	u32 val;
	int i;

	for (i = 0; i < ARRAY_SIZE(one_bit_ecc_errors); i++) {
		ecc_error = &one_bit_ecc_errors[i];
		if (irq_value & ecc_error->irq_msk) {
			val = hisi_sas_read32(hisi_hba, ecc_error->reg);
			val &= ecc_error->msk;
			val >>= ecc_error->shift;
			dev_warn(dev, ecc_error->msg, val);
		}
	}
}

static void multi_bit_ecc_error_process_v2_hw(struct hisi_hba *hisi_hba,
		u32 irq_value)
{
	struct device *dev = hisi_hba->dev;
	const struct hisi_sas_hw_error *ecc_error;
	u32 val;
	int i;

	for (i = 0; i < ARRAY_SIZE(multi_bit_ecc_errors); i++) {
		ecc_error = &multi_bit_ecc_errors[i];
		if (irq_value & ecc_error->irq_msk) {
			val = hisi_sas_read32(hisi_hba, ecc_error->reg);
			val &= ecc_error->msk;
			val >>= ecc_error->shift;
			dev_err(dev, ecc_error->msg, irq_value, val);
			queue_work(hisi_hba->wq, &hisi_hba->rst_work);
		}
	}

	return;
}

static irqreturn_t fatal_ecc_int_v2_hw(int irq_no, void *p)
{
	struct hisi_hba *hisi_hba = p;
	u32 irq_value, irq_msk;

	irq_msk = hisi_sas_read32(hisi_hba, SAS_ECC_INTR_MSK);
	hisi_sas_write32(hisi_hba, SAS_ECC_INTR_MSK, irq_msk | 0xffffffff);

	irq_value = hisi_sas_read32(hisi_hba, SAS_ECC_INTR);
	if (irq_value) {
		one_bit_ecc_error_process_v2_hw(hisi_hba, irq_value);
		multi_bit_ecc_error_process_v2_hw(hisi_hba, irq_value);
	}

	hisi_sas_write32(hisi_hba, SAS_ECC_INTR, irq_value);
	hisi_sas_write32(hisi_hba, SAS_ECC_INTR_MSK, irq_msk);

	return IRQ_HANDLED;
}

static const struct hisi_sas_hw_error axi_error[] = {
	{ .msk = BIT(0), .msg = "IOST_AXI_W_ERR" },
	{ .msk = BIT(1), .msg = "IOST_AXI_R_ERR" },
	{ .msk = BIT(2), .msg = "ITCT_AXI_W_ERR" },
	{ .msk = BIT(3), .msg = "ITCT_AXI_R_ERR" },
	{ .msk = BIT(4), .msg = "SATA_AXI_W_ERR" },
	{ .msk = BIT(5), .msg = "SATA_AXI_R_ERR" },
	{ .msk = BIT(6), .msg = "DQE_AXI_R_ERR" },
	{ .msk = BIT(7), .msg = "CQE_AXI_W_ERR" },
	{}
};

static const struct hisi_sas_hw_error fifo_error[] = {
	{ .msk = BIT(8),  .msg = "CQE_WINFO_FIFO" },
	{ .msk = BIT(9),  .msg = "CQE_MSG_FIFIO" },
	{ .msk = BIT(10), .msg = "GETDQE_FIFO" },
	{ .msk = BIT(11), .msg = "CMDP_FIFO" },
	{ .msk = BIT(12), .msg = "AWTCTRL_FIFO" },
	{}
};

static const struct hisi_sas_hw_error fatal_axi_errors[] = {
	{
		.irq_msk = BIT(ENT_INT_SRC3_WP_DEPTH_OFF),
		.msg = "write pointer and depth",
	},
	{
		.irq_msk = BIT(ENT_INT_SRC3_IPTT_SLOT_NOMATCH_OFF),
		.msg = "iptt no match slot",
	},
	{
		.irq_msk = BIT(ENT_INT_SRC3_RP_DEPTH_OFF),
		.msg = "read pointer and depth",
	},
	{
		.irq_msk = BIT(ENT_INT_SRC3_AXI_OFF),
		.reg = HGC_AXI_FIFO_ERR_INFO,
		.sub = axi_error,
	},
	{
		.irq_msk = BIT(ENT_INT_SRC3_FIFO_OFF),
		.reg = HGC_AXI_FIFO_ERR_INFO,
		.sub = fifo_error,
	},
	{
		.irq_msk = BIT(ENT_INT_SRC3_LM_OFF),
		.msg = "LM add/fetch list",
	},
	{
		.irq_msk = BIT(ENT_INT_SRC3_ABT_OFF),
		.msg = "SAS_HGC_ABT fetch LM list",
	},
};

static irqreturn_t fatal_axi_int_v2_hw(int irq_no, void *p)
{
	struct hisi_hba *hisi_hba = p;
	u32 irq_value, irq_msk, err_value;
	struct device *dev = hisi_hba->dev;
	const struct hisi_sas_hw_error *axi_error;
	int i;

	irq_msk = hisi_sas_read32(hisi_hba, ENT_INT_SRC_MSK3);
	hisi_sas_write32(hisi_hba, ENT_INT_SRC_MSK3, irq_msk | 0xfffffffe);

	irq_value = hisi_sas_read32(hisi_hba, ENT_INT_SRC3);

	for (i = 0; i < ARRAY_SIZE(fatal_axi_errors); i++) {
		axi_error = &fatal_axi_errors[i];
		if (!(irq_value & axi_error->irq_msk))
			continue;

		hisi_sas_write32(hisi_hba, ENT_INT_SRC3,
				 1 << axi_error->shift);
		if (axi_error->sub) {
			const struct hisi_sas_hw_error *sub = axi_error->sub;

			err_value = hisi_sas_read32(hisi_hba, axi_error->reg);
			for (; sub->msk || sub->msg; sub++) {
				if (!(err_value & sub->msk))
					continue;
				dev_err(dev, "%s (0x%x) found!\n",
					sub->msg, irq_value);
				queue_work(hisi_hba->wq, &hisi_hba->rst_work);
			}
		} else {
			dev_err(dev, "%s (0x%x) found!\n",
				axi_error->msg, irq_value);
			queue_work(hisi_hba->wq, &hisi_hba->rst_work);
		}
	}

	if (irq_value & BIT(ENT_INT_SRC3_ITC_INT_OFF)) {
		u32 reg_val = hisi_sas_read32(hisi_hba, ITCT_CLR);
		u32 dev_id = reg_val & ITCT_DEV_MSK;
		struct hisi_sas_device *sas_dev = &hisi_hba->devices[dev_id];

		hisi_sas_write32(hisi_hba, ITCT_CLR, 0);
		dev_dbg(dev, "clear ITCT ok\n");
		complete(sas_dev->completion);
	}

	hisi_sas_write32(hisi_hba, ENT_INT_SRC3, irq_value);
	hisi_sas_write32(hisi_hba, ENT_INT_SRC_MSK3, irq_msk);

	return IRQ_HANDLED;
}

static void cq_tasklet_v2_hw(unsigned long val)
{
	struct hisi_sas_cq *cq = (struct hisi_sas_cq *)val;
	struct hisi_hba *hisi_hba = cq->hisi_hba;
	struct hisi_sas_slot *slot;
	struct hisi_sas_itct *itct;
	struct hisi_sas_complete_v2_hdr *complete_queue;
	u32 rd_point = cq->rd_point, wr_point, dev_id;
	int queue = cq->id;

	if (unlikely(hisi_hba->reject_stp_links_msk))
		phys_try_accept_stp_links_v2_hw(hisi_hba);

	complete_queue = hisi_hba->complete_hdr[queue];

	wr_point = hisi_sas_read32(hisi_hba, COMPL_Q_0_WR_PTR +
				   (0x14 * queue));

	while (rd_point != wr_point) {
		struct hisi_sas_complete_v2_hdr *complete_hdr;
		int iptt;

		complete_hdr = &complete_queue[rd_point];

		/* Check for NCQ completion */
		if (complete_hdr->act) {
			u32 act_tmp = complete_hdr->act;
			int ncq_tag_count = ffs(act_tmp);

			dev_id = (complete_hdr->dw1 & CMPLT_HDR_DEV_ID_MSK) >>
				 CMPLT_HDR_DEV_ID_OFF;
			itct = &hisi_hba->itct[dev_id];

			/* The NCQ tags are held in the itct header */
			while (ncq_tag_count) {
				__le64 *ncq_tag = &itct->qw4_15[0];

				ncq_tag_count -= 1;
				iptt = (ncq_tag[ncq_tag_count / 5]
					>> (ncq_tag_count % 5) * 12) & 0xfff;

				slot = &hisi_hba->slot_info[iptt];
				slot->cmplt_queue_slot = rd_point;
				slot->cmplt_queue = queue;
				slot_complete_v2_hw(hisi_hba, slot);

				act_tmp &= ~(1 << ncq_tag_count);
				ncq_tag_count = ffs(act_tmp);
			}
		} else {
			iptt = (complete_hdr->dw1) & CMPLT_HDR_IPTT_MSK;
			slot = &hisi_hba->slot_info[iptt];
			slot->cmplt_queue_slot = rd_point;
			slot->cmplt_queue = queue;
			slot_complete_v2_hw(hisi_hba, slot);
		}

		if (++rd_point >= HISI_SAS_QUEUE_SLOTS)
			rd_point = 0;
	}

	/* update rd_point */
	cq->rd_point = rd_point;
	hisi_sas_write32(hisi_hba, COMPL_Q_0_RD_PTR + (0x14 * queue), rd_point);
}

static irqreturn_t cq_interrupt_v2_hw(int irq_no, void *p)
{
	struct hisi_sas_cq *cq = p;
	struct hisi_hba *hisi_hba = cq->hisi_hba;
	int queue = cq->id;

	hisi_sas_write32(hisi_hba, OQ_INT_SRC, 1 << queue);

	tasklet_schedule(&cq->tasklet);

	return IRQ_HANDLED;
}

static irqreturn_t sata_int_v2_hw(int irq_no, void *p)
{
	struct hisi_sas_phy *phy = p;
	struct hisi_hba *hisi_hba = phy->hisi_hba;
	struct asd_sas_phy *sas_phy = &phy->sas_phy;
	struct device *dev = hisi_hba->dev;
	struct	hisi_sas_initial_fis *initial_fis;
	struct dev_to_host_fis *fis;
	u32 ent_tmp, ent_msk, ent_int, port_id, link_rate, hard_phy_linkrate;
	irqreturn_t res = IRQ_HANDLED;
	u8 attached_sas_addr[SAS_ADDR_SIZE] = {0};
	unsigned long flags;
	int phy_no, offset;

	phy_no = sas_phy->id;
	initial_fis = &hisi_hba->initial_fis[phy_no];
	fis = &initial_fis->fis;

	offset = 4 * (phy_no / 4);
	ent_msk = hisi_sas_read32(hisi_hba, ENT_INT_SRC_MSK1 + offset);
	hisi_sas_write32(hisi_hba, ENT_INT_SRC_MSK1 + offset,
			 ent_msk | 1 << ((phy_no % 4) * 8));

	ent_int = hisi_sas_read32(hisi_hba, ENT_INT_SRC1 + offset);
	ent_tmp = ent_int & (1 << (ENT_INT_SRC1_D2H_FIS_CH1_OFF *
			     (phy_no % 4)));
	ent_int >>= ENT_INT_SRC1_D2H_FIS_CH1_OFF * (phy_no % 4);
	if ((ent_int & ENT_INT_SRC1_D2H_FIS_CH0_MSK) == 0) {
		dev_warn(dev, "sata int: phy%d did not receive FIS\n", phy_no);
		res = IRQ_NONE;
		goto end;
	}

	/* check ERR bit of Status Register */
	if (fis->status & ATA_ERR) {
		dev_warn(dev, "sata int: phy%d FIS status: 0x%x\n", phy_no,
			 fis->status);
		hisi_sas_notify_phy_event(phy, HISI_PHYE_LINK_RESET);
		res = IRQ_NONE;
		goto end;
	}

	if (unlikely(phy_no == 8)) {
		u32 port_state = hisi_sas_read32(hisi_hba, PORT_STATE);

		port_id = (port_state & PORT_STATE_PHY8_PORT_NUM_MSK) >>
			  PORT_STATE_PHY8_PORT_NUM_OFF;
		link_rate = (port_state & PORT_STATE_PHY8_CONN_RATE_MSK) >>
			    PORT_STATE_PHY8_CONN_RATE_OFF;
	} else {
		port_id = hisi_sas_read32(hisi_hba, PHY_PORT_NUM_MA);
		port_id = (port_id >> (4 * phy_no)) & 0xf;
		link_rate = hisi_sas_read32(hisi_hba, PHY_CONN_RATE);
		link_rate = (link_rate >> (phy_no * 4)) & 0xf;
	}

	if (port_id == 0xf) {
		dev_err(dev, "sata int: phy%d invalid portid\n", phy_no);
		res = IRQ_NONE;
		goto end;
	}

	sas_phy->linkrate = link_rate;
	hard_phy_linkrate = hisi_sas_phy_read32(hisi_hba, phy_no,
						HARD_PHY_LINKRATE);
	phy->maximum_linkrate = hard_phy_linkrate & 0xf;
	phy->minimum_linkrate = (hard_phy_linkrate >> 4) & 0xf;

	sas_phy->oob_mode = SATA_OOB_MODE;
	/* Make up some unique SAS address */
	attached_sas_addr[0] = 0x50;
	attached_sas_addr[6] = hisi_hba->shost->host_no;
	attached_sas_addr[7] = phy_no;
	memcpy(sas_phy->attached_sas_addr, attached_sas_addr, SAS_ADDR_SIZE);
	memcpy(sas_phy->frame_rcvd, fis, sizeof(struct dev_to_host_fis));
	dev_info(dev, "sata int phyup: phy%d link_rate=%d\n", phy_no, link_rate);
	phy->phy_type &= ~(PORT_TYPE_SAS | PORT_TYPE_SATA);
	phy->port_id = port_id;
	phy->phy_type |= PORT_TYPE_SATA;
	phy->phy_attached = 1;
	phy->identify.device_type = SAS_SATA_DEV;
	phy->frame_rcvd_size = sizeof(struct dev_to_host_fis);
	phy->identify.target_port_protocols = SAS_PROTOCOL_SATA;
	hisi_sas_notify_phy_event(phy, HISI_PHYE_PHY_UP);

	spin_lock_irqsave(&phy->lock, flags);
	if (phy->reset_completion) {
		phy->in_reset = 0;
		complete(phy->reset_completion);
	}
	spin_unlock_irqrestore(&phy->lock, flags);
end:
	hisi_sas_write32(hisi_hba, ENT_INT_SRC1 + offset, ent_tmp);
	hisi_sas_write32(hisi_hba, ENT_INT_SRC_MSK1 + offset, ent_msk);

	return res;
}

static irq_handler_t phy_interrupts[HISI_SAS_PHY_INT_NR] = {
	int_phy_updown_v2_hw,
	int_chnl_int_v2_hw,
};

static irq_handler_t fatal_interrupts[HISI_SAS_FATAL_INT_NR] = {
	fatal_ecc_int_v2_hw,
	fatal_axi_int_v2_hw
};

/**
 * There is a limitation in the hip06 chipset that we need
 * to map in all mbigen interrupts, even if they are not used.
 */
static int interrupt_init_v2_hw(struct hisi_hba *hisi_hba)
{
	struct platform_device *pdev = hisi_hba->platform_dev;
	struct device *dev = &pdev->dev;
	int irq, rc, irq_map[128];
	int i, phy_no, fatal_no, queue_no, k;

	for (i = 0; i < 128; i++)
		irq_map[i] = platform_get_irq(pdev, i);

	for (i = 0; i < HISI_SAS_PHY_INT_NR; i++) {
		irq = irq_map[i + 1]; /* Phy up/down is irq1 */
		rc = devm_request_irq(dev, irq, phy_interrupts[i], 0,
				      DRV_NAME " phy", hisi_hba);
		if (rc) {
			dev_err(dev, "irq init: could not request phy interrupt %d, rc=%d\n",
				irq, rc);
			rc = -ENOENT;
			goto free_phy_int_irqs;
		}
	}

	for (phy_no = 0; phy_no < hisi_hba->n_phy; phy_no++) {
		struct hisi_sas_phy *phy = &hisi_hba->phy[phy_no];

		irq = irq_map[phy_no + 72];
		rc = devm_request_irq(dev, irq, sata_int_v2_hw, 0,
				      DRV_NAME " sata", phy);
		if (rc) {
			dev_err(dev, "irq init: could not request sata interrupt %d, rc=%d\n",
				irq, rc);
			rc = -ENOENT;
			goto free_sata_int_irqs;
		}
	}

	for (fatal_no = 0; fatal_no < HISI_SAS_FATAL_INT_NR; fatal_no++) {
		irq = irq_map[fatal_no + 81];
		rc = devm_request_irq(dev, irq, fatal_interrupts[fatal_no], 0,
				      DRV_NAME " fatal", hisi_hba);
		if (rc) {
			dev_err(dev, "irq init: could not request fatal interrupt %d, rc=%d\n",
				irq, rc);
			rc = -ENOENT;
			goto free_fatal_int_irqs;
		}
	}

	for (queue_no = 0; queue_no < hisi_hba->queue_count; queue_no++) {
		struct hisi_sas_cq *cq = &hisi_hba->cq[queue_no];
		struct tasklet_struct *t = &cq->tasklet;

		irq = irq_map[queue_no + 96];
		rc = devm_request_irq(dev, irq, cq_interrupt_v2_hw, 0,
				      DRV_NAME " cq", cq);
		if (rc) {
			dev_err(dev, "irq init: could not request cq interrupt %d, rc=%d\n",
				irq, rc);
			rc = -ENOENT;
			goto free_cq_int_irqs;
		}
		tasklet_init(t, cq_tasklet_v2_hw, (unsigned long)cq);
	}

	return 0;

free_cq_int_irqs:
	for (k = 0; k < queue_no; k++) {
		struct hisi_sas_cq *cq = &hisi_hba->cq[k];

		free_irq(irq_map[k + 96], cq);
		tasklet_kill(&cq->tasklet);
	}
free_fatal_int_irqs:
	for (k = 0; k < fatal_no; k++)
		free_irq(irq_map[k + 81], hisi_hba);
free_sata_int_irqs:
	for (k = 0; k < phy_no; k++) {
		struct hisi_sas_phy *phy = &hisi_hba->phy[k];

		free_irq(irq_map[k + 72], phy);
	}
free_phy_int_irqs:
	for (k = 0; k < i; k++)
		free_irq(irq_map[k + 1], hisi_hba);
	return rc;
}

static int hisi_sas_v2_init(struct hisi_hba *hisi_hba)
{
	int rc;

	memset(hisi_hba->sata_dev_bitmap, 0, sizeof(hisi_hba->sata_dev_bitmap));

	rc = hw_init_v2_hw(hisi_hba);
	if (rc)
		return rc;

	rc = interrupt_init_v2_hw(hisi_hba);
	if (rc)
		return rc;

	return 0;
}

static void interrupt_disable_v2_hw(struct hisi_hba *hisi_hba)
{
	struct platform_device *pdev = hisi_hba->platform_dev;
	int i;

	for (i = 0; i < hisi_hba->queue_count; i++)
		hisi_sas_write32(hisi_hba, OQ0_INT_SRC_MSK + 0x4 * i, 0x1);

	hisi_sas_write32(hisi_hba, ENT_INT_SRC_MSK1, 0xffffffff);
	hisi_sas_write32(hisi_hba, ENT_INT_SRC_MSK2, 0xffffffff);
	hisi_sas_write32(hisi_hba, ENT_INT_SRC_MSK3, 0xffffffff);
	hisi_sas_write32(hisi_hba, SAS_ECC_INTR_MSK, 0xffffffff);

	for (i = 0; i < hisi_hba->n_phy; i++) {
		hisi_sas_phy_write32(hisi_hba, i, CHL_INT1_MSK, 0xffffffff);
		hisi_sas_phy_write32(hisi_hba, i, CHL_INT2_MSK, 0xffffffff);
	}

	for (i = 0; i < 128; i++)
		synchronize_irq(platform_get_irq(pdev, i));
}


static u32 get_phys_state_v2_hw(struct hisi_hba *hisi_hba)
{
	return hisi_sas_read32(hisi_hba, PHY_STATE);
}

static int soft_reset_v2_hw(struct hisi_hba *hisi_hba)
{
	struct device *dev = hisi_hba->dev;
	int rc, cnt;

	interrupt_disable_v2_hw(hisi_hba);
	hisi_sas_write32(hisi_hba, DLVRY_QUEUE_ENABLE, 0x0);
	hisi_sas_kill_tasklets(hisi_hba);

	hisi_sas_stop_phys(hisi_hba);

	mdelay(10);

	hisi_sas_write32(hisi_hba, AXI_MASTER_CFG_BASE + AM_CTRL_GLOBAL, 0x1);

	/* wait until bus idle */
	cnt = 0;
	while (1) {
		u32 status = hisi_sas_read32_relaxed(hisi_hba,
				AXI_MASTER_CFG_BASE + AM_CURR_TRANS_RETURN);

		if (status == 0x3)
			break;

		udelay(10);
		if (cnt++ > 10) {
			dev_err(dev, "wait axi bus state to idle timeout!\n");
			return -1;
		}
	}

	hisi_sas_init_mem(hisi_hba);

	rc = hw_init_v2_hw(hisi_hba);
	if (rc)
		return rc;

	phys_reject_stp_links_v2_hw(hisi_hba);

	return 0;
}

static int write_gpio_v2_hw(struct hisi_hba *hisi_hba, u8 reg_type,
			u8 reg_index, u8 reg_count, u8 *write_data)
{
	struct device *dev = hisi_hba->dev;
	int phy_no, count;

	if (!hisi_hba->sgpio_regs)
		return -EOPNOTSUPP;

	switch (reg_type) {
	case SAS_GPIO_REG_TX:
		count = reg_count * 4;
		count = min(count, hisi_hba->n_phy);

		for (phy_no = 0; phy_no < count; phy_no++) {
			/*
			 * GPIO_TX[n] register has the highest numbered drive
			 * of the four in the first byte and the lowest
			 * numbered drive in the fourth byte.
			 * See SFF-8485 Rev. 0.7 Table 24.
			 */
			void __iomem  *reg_addr = hisi_hba->sgpio_regs +
					reg_index * 4 + phy_no;
			int data_idx = phy_no + 3 - (phy_no % 4) * 2;

			writeb(write_data[data_idx], reg_addr);
		}

		break;
	default:
		dev_err(dev, "write gpio: unsupported or bad reg type %d\n",
			reg_type);
		return -EINVAL;
	}

	return 0;
}

static void wait_cmds_complete_timeout_v2_hw(struct hisi_hba *hisi_hba,
					     int delay_ms, int timeout_ms)
{
	struct device *dev = hisi_hba->dev;
	int entries, entries_old = 0, time;

	for (time = 0; time < timeout_ms; time += delay_ms) {
		entries = hisi_sas_read32(hisi_hba, CQE_SEND_CNT);
		if (entries == entries_old)
			break;

		entries_old = entries;
		msleep(delay_ms);
	}

	dev_dbg(dev, "wait commands complete %dms\n", time);
}

static struct scsi_host_template sht_v2_hw = {
	.name			= DRV_NAME,
	.module			= THIS_MODULE,
	.queuecommand		= sas_queuecommand,
	.target_alloc		= sas_target_alloc,
	.slave_configure	= hisi_sas_slave_configure,
	.scan_finished		= hisi_sas_scan_finished,
	.scan_start		= hisi_sas_scan_start,
	.change_queue_depth	= sas_change_queue_depth,
	.bios_param		= sas_bios_param,
	.can_queue		= 1,
	.this_id		= -1,
	.sg_tablesize		= SG_ALL,
	.max_sectors		= SCSI_DEFAULT_MAX_SECTORS,
	.use_clustering		= ENABLE_CLUSTERING,
	.eh_device_reset_handler = sas_eh_device_reset_handler,
	.eh_target_reset_handler = sas_eh_target_reset_handler,
	.target_destroy		= sas_target_destroy,
	.ioctl			= sas_ioctl,
<<<<<<< HEAD
	.shost_attrs		= host_attrs,
=======
	.shost_attrs		= host_attrs_v2_hw,
	.host_reset		= hisi_sas_host_reset,
>>>>>>> 407d19ab
};

static const struct hisi_sas_hw hisi_sas_v2_hw = {
	.hw_init = hisi_sas_v2_init,
	.setup_itct = setup_itct_v2_hw,
	.slot_index_alloc = slot_index_alloc_quirk_v2_hw,
	.alloc_dev = alloc_dev_quirk_v2_hw,
	.sl_notify = sl_notify_v2_hw,
	.get_wideport_bitmap = get_wideport_bitmap_v2_hw,
	.clear_itct = clear_itct_v2_hw,
	.free_device = free_device_v2_hw,
	.prep_smp = prep_smp_v2_hw,
	.prep_ssp = prep_ssp_v2_hw,
	.prep_stp = prep_ata_v2_hw,
	.prep_abort = prep_abort_v2_hw,
	.get_free_slot = get_free_slot_v2_hw,
	.start_delivery = start_delivery_v2_hw,
	.slot_complete = slot_complete_v2_hw,
	.phys_init = phys_init_v2_hw,
	.phy_start = start_phy_v2_hw,
	.phy_disable = disable_phy_v2_hw,
	.phy_hard_reset = phy_hard_reset_v2_hw,
	.get_events = phy_get_events_v2_hw,
	.phy_set_linkrate = phy_set_linkrate_v2_hw,
	.phy_get_max_linkrate = phy_get_max_linkrate_v2_hw,
	.max_command_entries = HISI_SAS_COMMAND_ENTRIES_V2_HW,
	.complete_hdr_size = sizeof(struct hisi_sas_complete_v2_hdr),
	.soft_reset = soft_reset_v2_hw,
	.get_phys_state = get_phys_state_v2_hw,
	.write_gpio = write_gpio_v2_hw,
	.wait_cmds_complete_timeout = wait_cmds_complete_timeout_v2_hw,
	.sht = &sht_v2_hw,
};

static int hisi_sas_v2_probe(struct platform_device *pdev)
{
	/*
	 * Check if we should defer the probe before we probe the
	 * upper layer, as it's hard to defer later on.
	 */
	int ret = platform_get_irq(pdev, 0);

	if (ret < 0) {
		if (ret != -EPROBE_DEFER)
			dev_err(&pdev->dev, "cannot obtain irq\n");
		return ret;
	}

	return hisi_sas_probe(pdev, &hisi_sas_v2_hw);
}

static int hisi_sas_v2_remove(struct platform_device *pdev)
{
	struct sas_ha_struct *sha = platform_get_drvdata(pdev);
	struct hisi_hba *hisi_hba = sha->lldd_ha;

	hisi_sas_kill_tasklets(hisi_hba);

	return hisi_sas_remove(pdev);
}

static const struct of_device_id sas_v2_of_match[] = {
	{ .compatible = "hisilicon,hip06-sas-v2",},
	{ .compatible = "hisilicon,hip07-sas-v2",},
	{},
};
MODULE_DEVICE_TABLE(of, sas_v2_of_match);

static const struct acpi_device_id sas_v2_acpi_match[] = {
	{ "HISI0162", 0 },
	{ }
};

MODULE_DEVICE_TABLE(acpi, sas_v2_acpi_match);

static struct platform_driver hisi_sas_v2_driver = {
	.probe = hisi_sas_v2_probe,
	.remove = hisi_sas_v2_remove,
	.driver = {
		.name = DRV_NAME,
		.of_match_table = sas_v2_of_match,
		.acpi_match_table = ACPI_PTR(sas_v2_acpi_match),
	},
};

module_platform_driver(hisi_sas_v2_driver);

MODULE_LICENSE("GPL");
MODULE_AUTHOR("John Garry <john.garry@huawei.com>");
MODULE_DESCRIPTION("HISILICON SAS controller v2 hw driver");
MODULE_ALIAS("platform:" DRV_NAME);<|MERGE_RESOLUTION|>--- conflicted
+++ resolved
@@ -765,7 +765,7 @@
 
 /* This function needs to be protected from pre-emption. */
 static int
-slot_index_alloc_quirk_v2_hw(struct hisi_hba *hisi_hba, int *slot_idx,
+slot_index_alloc_quirk_v2_hw(struct hisi_hba *hisi_hba,
 			     struct domain_device *device)
 {
 	int sata_dev = dev_is_sata(device);
@@ -773,6 +773,7 @@
 	struct hisi_sas_device *sas_dev = device->lldd_dev;
 	int sata_idx = sas_dev->sata_idx;
 	int start, end;
+	unsigned long flags;
 
 	if (!sata_dev) {
 		/*
@@ -796,11 +797,14 @@
 		end = 64 * (sata_idx + 2);
 	}
 
+	spin_lock_irqsave(&hisi_hba->lock, flags);
 	while (1) {
 		start = find_next_zero_bit(bitmap,
 					hisi_hba->slot_index_count, start);
-		if (start >= end)
+		if (start >= end) {
+			spin_unlock_irqrestore(&hisi_hba->lock, flags);
 			return -SAS_QUEUE_FULL;
+		}
 		/*
 		  * SAS IPTT bit0 should be 1, and SATA IPTT bit0 should be 0.
 		  */
@@ -810,8 +814,8 @@
 	}
 
 	set_bit(start, bitmap);
-	*slot_idx = start;
-	return 0;
+	spin_unlock_irqrestore(&hisi_hba->lock, flags);
+	return start;
 }
 
 static bool sata_index_alloc_v2_hw(struct hisi_hba *hisi_hba, int *idx)
@@ -859,12 +863,13 @@
 
 			hisi_hba->devices[i].device_id = i;
 			sas_dev = &hisi_hba->devices[i];
-			sas_dev->dev_status = HISI_SAS_DEV_NORMAL;
+			sas_dev->dev_status = HISI_SAS_DEV_INIT;
 			sas_dev->dev_type = device->dev_type;
 			sas_dev->hisi_hba = hisi_hba;
 			sas_dev->sas_device = device;
 			sas_dev->sata_idx = sata_idx;
 			sas_dev->dq = dq;
+			spin_lock_init(&sas_dev->lock);
 			INIT_LIST_HEAD(&hisi_hba->devices[i].list);
 			break;
 		}
@@ -925,6 +930,7 @@
 	struct domain_device *parent_dev = device->parent;
 	struct asd_sas_port *sas_port = device->port;
 	struct hisi_sas_port *port = to_hisi_sas_port(sas_port);
+	u64 sas_addr;
 
 	memset(itct, 0, sizeof(*itct));
 
@@ -957,8 +963,8 @@
 	itct->qw0 = cpu_to_le64(qw0);
 
 	/* qw1 */
-	memcpy(&itct->sas_addr, device->sas_addr, SAS_ADDR_SIZE);
-	itct->sas_addr = __swab64(itct->sas_addr);
+	memcpy(&sas_addr, device->sas_addr, SAS_ADDR_SIZE);
+	itct->sas_addr = cpu_to_le64(__swab64(sas_addr));
 
 	/* qw2 */
 	if (!dev_is_sata(device))
@@ -1579,7 +1585,7 @@
 	}
 }
 
-static void sl_notify_v2_hw(struct hisi_hba *hisi_hba, int phy_no)
+static void sl_notify_ssp_v2_hw(struct hisi_hba *hisi_hba, int phy_no)
 {
 	u32 sl_control;
 
@@ -2035,11 +2041,11 @@
 	struct task_status_struct *ts = &task->task_status;
 	struct hisi_sas_err_record_v2 *err_record =
 			hisi_sas_status_buf_addr_mem(slot);
-	u32 trans_tx_fail_type = cpu_to_le32(err_record->trans_tx_fail_type);
-	u32 trans_rx_fail_type = cpu_to_le32(err_record->trans_rx_fail_type);
-	u16 dma_tx_err_type = cpu_to_le16(err_record->dma_tx_err_type);
-	u16 sipc_rx_err_type = cpu_to_le16(err_record->sipc_rx_err_type);
-	u32 dma_rx_err_type = cpu_to_le32(err_record->dma_rx_err_type);
+	u32 trans_tx_fail_type = le32_to_cpu(err_record->trans_tx_fail_type);
+	u32 trans_rx_fail_type = le32_to_cpu(err_record->trans_rx_fail_type);
+	u16 dma_tx_err_type = le16_to_cpu(err_record->dma_tx_err_type);
+	u16 sipc_rx_err_type = le16_to_cpu(err_record->sipc_rx_err_type);
+	u32 dma_rx_err_type = le32_to_cpu(err_record->dma_rx_err_type);
 	int error = -1;
 
 	if (err_phase == 1) {
@@ -2050,8 +2056,7 @@
 					trans_tx_fail_type);
 	} else if (err_phase == 2) {
 		/* error in RX phase, the priority is: DW1 > DW3 > DW2 */
-		error = parse_trans_rx_err_code_v2_hw(
-					trans_rx_fail_type);
+		error = parse_trans_rx_err_code_v2_hw(trans_rx_fail_type);
 		if (error == -1) {
 			error = parse_dma_rx_err_code_v2_hw(
 					dma_rx_err_type);
@@ -2349,6 +2354,7 @@
 			&complete_queue[slot->cmplt_queue_slot];
 	unsigned long flags;
 	bool is_internal = slot->is_internal;
+	u32 dw0;
 
 	if (unlikely(!task || !task->lldd_task || !task->dev))
 		return -EINVAL;
@@ -2373,8 +2379,9 @@
 	}
 
 	/* Use SAS+TMF status codes */
-	switch ((complete_hdr->dw0 & CMPLT_HDR_ABORT_STAT_MSK)
-			>> CMPLT_HDR_ABORT_STAT_OFF) {
+	dw0 = le32_to_cpu(complete_hdr->dw0);
+	switch ((dw0 & CMPLT_HDR_ABORT_STAT_MSK) >>
+		CMPLT_HDR_ABORT_STAT_OFF) {
 	case STAT_IO_ABORTED:
 		/* this io has been aborted by abort command */
 		ts->stat = SAS_ABORTED_TASK;
@@ -2399,9 +2406,8 @@
 		break;
 	}
 
-	if ((complete_hdr->dw0 & CMPLT_HDR_ERX_MSK) &&
-		(!(complete_hdr->dw0 & CMPLT_HDR_RSPNS_XFRD_MSK))) {
-		u32 err_phase = (complete_hdr->dw0 & CMPLT_HDR_ERR_PHASE_MSK)
+	if ((dw0 & CMPLT_HDR_ERX_MSK) && (!(dw0 & CMPLT_HDR_RSPNS_XFRD_MSK))) {
+		u32 err_phase = (dw0 & CMPLT_HDR_ERR_PHASE_MSK)
 				>> CMPLT_HDR_ERR_PHASE_OFF;
 		u32 *error_info = hisi_sas_status_buf_addr_mem(slot);
 
@@ -2474,7 +2480,6 @@
 	}
 
 out:
-	hisi_sas_slot_task_free(hisi_hba, task, slot);
 	sts = ts->stat;
 	spin_lock_irqsave(&task->task_state_lock, flags);
 	if (task->task_state_flags & SAS_TASK_STATE_ABORTED) {
@@ -2484,6 +2489,7 @@
 	}
 	task->task_state_flags |= SAS_TASK_STATE_DONE;
 	spin_unlock_irqrestore(&task->task_state_lock, flags);
+	hisi_sas_slot_task_free(hisi_hba, task, slot);
 
 	if (!is_internal && (task->task_proto != SAS_PROTOCOL_SMP)) {
 		spin_lock_irqsave(&device->done_lock, flags);
@@ -2515,21 +2521,22 @@
 	struct hisi_sas_tmf_task *tmf = slot->tmf;
 	u8 *buf_cmd;
 	int has_data = 0, hdr_tag = 0;
-	u32 dw1 = 0, dw2 = 0;
+	u32 dw0, dw1 = 0, dw2 = 0;
 
 	/* create header */
 	/* dw0 */
-	hdr->dw0 = cpu_to_le32(port->id << CMD_HDR_PORT_OFF);
+	dw0 = port->id << CMD_HDR_PORT_OFF;
 	if (parent_dev && DEV_IS_EXPANDER(parent_dev->dev_type))
-		hdr->dw0 |= cpu_to_le32(3 << CMD_HDR_CMD_OFF);
+		dw0 |= 3 << CMD_HDR_CMD_OFF;
 	else
-		hdr->dw0 |= cpu_to_le32(4 << CMD_HDR_CMD_OFF);
+		dw0 |= 4 << CMD_HDR_CMD_OFF;
 
 	if (tmf && tmf->force_phy) {
-		hdr->dw0 |= CMD_HDR_FORCE_PHY_MSK;
-		hdr->dw0 |= cpu_to_le32((1 << tmf->phy_id)
-				<< CMD_HDR_PHY_ID_OFF);
-	}
+		dw0 |= CMD_HDR_FORCE_PHY_MSK;
+		dw0 |= (1 << tmf->phy_id) << CMD_HDR_PHY_ID_OFF;
+	}
+
+	hdr->dw0 = cpu_to_le32(dw0);
 
 	/* dw1 */
 	switch (task->data_dir) {
@@ -2663,6 +2670,8 @@
 
 	if (is_sata_phy_v2_hw(hisi_hba, phy_no))
 		goto end;
+
+	del_timer(&phy->timer);
 
 	if (phy_no == 8) {
 		u32 port_state = hisi_sas_read32(hisi_hba, PORT_STATE);
@@ -2743,6 +2752,7 @@
 	struct hisi_sas_port *port = phy->port;
 	struct device *dev = hisi_hba->dev;
 
+	del_timer(&phy->timer);
 	hisi_sas_phy_write32(hisi_hba, phy_no, PHYCTRL_NOT_RDY_MSK, 1);
 
 	phy_state = hisi_sas_read32(hisi_hba, PHY_STATE);
@@ -2931,6 +2941,9 @@
 			if (irq_value0 & CHL_INT0_SL_RX_BCST_ACK_MSK)
 				phy_bcast_v2_hw(phy_no, hisi_hba);
 
+			if (irq_value0 & CHL_INT0_PHY_RDY_MSK)
+				hisi_sas_phy_oob_ready(hisi_hba, phy_no);
+
 			hisi_sas_phy_write32(hisi_hba, phy_no,
 					CHL_INT0, irq_value0
 					& (~CHL_INT0_HOTPLUG_TOUT_MSK)
@@ -3141,20 +3154,24 @@
 
 		/* Check for NCQ completion */
 		if (complete_hdr->act) {
-			u32 act_tmp = complete_hdr->act;
+			u32 act_tmp = le32_to_cpu(complete_hdr->act);
 			int ncq_tag_count = ffs(act_tmp);
-
-			dev_id = (complete_hdr->dw1 & CMPLT_HDR_DEV_ID_MSK) >>
+			u32 dw1 = le32_to_cpu(complete_hdr->dw1);
+
+			dev_id = (dw1 & CMPLT_HDR_DEV_ID_MSK) >>
 				 CMPLT_HDR_DEV_ID_OFF;
 			itct = &hisi_hba->itct[dev_id];
 
 			/* The NCQ tags are held in the itct header */
 			while (ncq_tag_count) {
-				__le64 *ncq_tag = &itct->qw4_15[0];
-
-				ncq_tag_count -= 1;
-				iptt = (ncq_tag[ncq_tag_count / 5]
-					>> (ncq_tag_count % 5) * 12) & 0xfff;
+				__le64 *_ncq_tag = &itct->qw4_15[0], __ncq_tag;
+				u64 ncq_tag;
+
+				ncq_tag_count--;
+				__ncq_tag = _ncq_tag[ncq_tag_count / 5];
+				ncq_tag = le64_to_cpu(__ncq_tag);
+				iptt = (ncq_tag >> (ncq_tag_count % 5) * 12) &
+				       0xfff;
 
 				slot = &hisi_hba->slot_info[iptt];
 				slot->cmplt_queue_slot = rd_point;
@@ -3165,7 +3182,9 @@
 				ncq_tag_count = ffs(act_tmp);
 			}
 		} else {
-			iptt = (complete_hdr->dw1) & CMPLT_HDR_IPTT_MSK;
+			u32 dw1 = le32_to_cpu(complete_hdr->dw1);
+
+			iptt = dw1 & CMPLT_HDR_IPTT_MSK;
 			slot = &hisi_hba->slot_info[iptt];
 			slot->cmplt_queue_slot = rd_point;
 			slot->cmplt_queue = queue;
@@ -3207,6 +3226,8 @@
 	u8 attached_sas_addr[SAS_ADDR_SIZE] = {0};
 	unsigned long flags;
 	int phy_no, offset;
+
+	del_timer(&phy->timer);
 
 	phy_no = sas_phy->id;
 	initial_fis = &hisi_hba->initial_fis[phy_no];
@@ -3370,6 +3391,8 @@
 		tasklet_init(t, cq_tasklet_v2_hw, (unsigned long)cq);
 	}
 
+	hisi_hba->cq_nvecs = hisi_hba->queue_count;
+
 	return 0;
 
 free_cq_int_irqs:
@@ -3519,8 +3542,8 @@
 	return 0;
 }
 
-static void wait_cmds_complete_timeout_v2_hw(struct hisi_hba *hisi_hba,
-					     int delay_ms, int timeout_ms)
+static int wait_cmds_complete_timeout_v2_hw(struct hisi_hba *hisi_hba,
+					    int delay_ms, int timeout_ms)
 {
 	struct device *dev = hisi_hba->dev;
 	int entries, entries_old = 0, time;
@@ -3534,8 +3557,18 @@
 		msleep(delay_ms);
 	}
 
+	if (time >= timeout_ms)
+		return -ETIMEDOUT;
+
 	dev_dbg(dev, "wait commands complete %dms\n", time);
-}
+
+	return 0;
+}
+
+static struct device_attribute *host_attrs_v2_hw[] = {
+	&dev_attr_phy_event_threshold,
+	NULL
+};
 
 static struct scsi_host_template sht_v2_hw = {
 	.name			= DRV_NAME,
@@ -3547,21 +3580,15 @@
 	.scan_start		= hisi_sas_scan_start,
 	.change_queue_depth	= sas_change_queue_depth,
 	.bios_param		= sas_bios_param,
-	.can_queue		= 1,
 	.this_id		= -1,
-	.sg_tablesize		= SG_ALL,
+	.sg_tablesize		= HISI_SAS_SGE_PAGE_CNT,
 	.max_sectors		= SCSI_DEFAULT_MAX_SECTORS,
-	.use_clustering		= ENABLE_CLUSTERING,
 	.eh_device_reset_handler = sas_eh_device_reset_handler,
 	.eh_target_reset_handler = sas_eh_target_reset_handler,
 	.target_destroy		= sas_target_destroy,
 	.ioctl			= sas_ioctl,
-<<<<<<< HEAD
-	.shost_attrs		= host_attrs,
-=======
 	.shost_attrs		= host_attrs_v2_hw,
 	.host_reset		= hisi_sas_host_reset,
->>>>>>> 407d19ab
 };
 
 static const struct hisi_sas_hw hisi_sas_v2_hw = {
@@ -3569,7 +3596,7 @@
 	.setup_itct = setup_itct_v2_hw,
 	.slot_index_alloc = slot_index_alloc_quirk_v2_hw,
 	.alloc_dev = alloc_dev_quirk_v2_hw,
-	.sl_notify = sl_notify_v2_hw,
+	.sl_notify_ssp = sl_notify_ssp_v2_hw,
 	.get_wideport_bitmap = get_wideport_bitmap_v2_hw,
 	.clear_itct = clear_itct_v2_hw,
 	.free_device = free_device_v2_hw,
