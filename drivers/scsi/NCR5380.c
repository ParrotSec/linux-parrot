--- conflicted
+++ resolved
@@ -131,6 +131,7 @@
 
 static int do_abort(struct Scsi_Host *);
 static void do_reset(struct Scsi_Host *);
+static void bus_reset_cleanup(struct Scsi_Host *);
 
 /**
  * initialize_SCp - init the scsi pointer field
@@ -512,15 +513,14 @@
 
 	if (hostdata->sensing == cmd) {
 		/* Autosense processing ends here */
-		if ((cmd->result & 0xff) != SAM_STAT_GOOD) {
+		if (status_byte(cmd->result) != GOOD) {
 			scsi_eh_restore_cmnd(cmd, &hostdata->ses);
-			set_host_byte(cmd, DID_ERROR);
-		} else
+		} else {
 			scsi_eh_restore_cmnd(cmd, &hostdata->ses);
+			set_driver_byte(cmd, DRIVER_SENSE);
+		}
 		hostdata->sensing = NULL;
 	}
-
-	hostdata->busy[scmd_id(cmd)] &= ~(1 << cmd->device->lun);
 
 	cmd->scsi_done(cmd);
 }
@@ -885,7 +885,14 @@
 			/* Probably Bus Reset */
 			NCR5380_read(RESET_PARITY_INTERRUPT_REG);
 
-			dsprintk(NDEBUG_INTR, instance, "unknown interrupt\n");
+			if (sr & SR_RST) {
+				/* Certainly Bus Reset */
+				shost_printk(KERN_WARNING, instance,
+					     "bus reset interrupt\n");
+				bus_reset_cleanup(instance);
+			} else {
+				dsprintk(NDEBUG_INTR, instance, "unknown interrupt\n");
+			}
 #ifdef SUN3_SCSI_VME
 			dregs->csr |= CSR_DMA_ENABLE;
 #endif
@@ -903,20 +910,16 @@
 	return IRQ_RETVAL(handled);
 }
 
-/*
- * Function : int NCR5380_select(struct Scsi_Host *instance,
- * struct scsi_cmnd *cmd)
- *
- * Purpose : establishes I_T_L or I_T_L_Q nexus for new or existing command,
- * including ARBITRATION, SELECTION, and initial message out for
- * IDENTIFY and queue messages.
- *
- * Inputs : instance - instantiation of the 5380 driver on which this
- * target lives, cmd - SCSI command to execute.
- *
- * Returns cmd if selection failed but should be retried,
- * NULL if selection failed and should not be retried, or
- * NULL if selection succeeded (hostdata->connected == cmd).
+/**
+ * NCR5380_select - attempt arbitration and selection for a given command
+ * @instance: the Scsi_Host instance
+ * @cmd: the scsi_cmnd to execute
+ *
+ * This routine establishes an I_T_L nexus for a SCSI command. This involves
+ * ARBITRATION, SELECTION and MESSAGE OUT phases and an IDENTIFY message.
+ *
+ * Returns true if the operation should be retried.
+ * Returns false if it should not be retried.
  *
  * Side effects :
  * If bus busy, arbitration failed, etc, NCR5380_select() will exit
@@ -924,16 +927,15 @@
  * SELECT_ENABLE will be set appropriately, the NCR5380
  * will cease to drive any SCSI bus signals.
  *
- * If successful : I_T_L or I_T_L_Q nexus will be established,
- * instance->connected will be set to cmd.
+ * If successful : the I_T_L nexus will be established, and
+ * hostdata->connected will be set to cmd.
  * SELECT interrupt will be disabled.
  *
  * If failed (no target) : cmd->scsi_done() will be called, and the
  * cmd->result host byte set to DID_BAD_TARGET.
  */
 
-static struct scsi_cmnd *NCR5380_select(struct Scsi_Host *instance,
-                                        struct scsi_cmnd *cmd)
+static bool NCR5380_select(struct Scsi_Host *instance, struct scsi_cmnd *cmd)
 	__releases(&hostdata->lock) __acquires(&hostdata->lock)
 {
 	struct NCR5380_hostdata *hostdata = shost_priv(instance);
@@ -941,6 +943,9 @@
 	unsigned char *data;
 	int len;
 	int err;
+	bool ret = true;
+	bool can_disconnect = instance->irq != NO_IRQ &&
+			      cmd->cmnd[0] != REQUEST_SENSE;
 
 	NCR5380_dprint(NDEBUG_ARBITRATION, instance);
 	dsprintk(NDEBUG_ARBITRATION, instance, "starting arbitration, id = %d\n",
@@ -949,7 +954,7 @@
 	/*
 	 * Arbitration and selection phases are slow and involve dropping the
 	 * lock, so we have to watch out for EH. An exception handler may
-	 * change 'selecting' to NULL. This function will then return NULL
+	 * change 'selecting' to NULL. This function will then return false
 	 * so that the caller will forget about 'cmd'. (During information
 	 * transfer phases, EH may change 'connected' to NULL.)
 	 */
@@ -985,7 +990,7 @@
 	if (!hostdata->selecting) {
 		/* Command was aborted */
 		NCR5380_write(MODE_REG, MR_BASE);
-		goto out;
+		return false;
 	}
 	if (err < 0) {
 		NCR5380_write(MODE_REG, MR_BASE);
@@ -1034,7 +1039,7 @@
 	if (!hostdata->selecting) {
 		NCR5380_write(MODE_REG, MR_BASE);
 		NCR5380_write(INITIATOR_COMMAND_REG, ICR_BASE);
-		goto out;
+		return false;
 	}
 
 	dsprintk(NDEBUG_ARBITRATION, instance, "won arbitration\n");
@@ -1114,18 +1119,16 @@
 	if (err < 0) {
 		spin_lock_irq(&hostdata->lock);
 		NCR5380_write(INITIATOR_COMMAND_REG, ICR_BASE);
-<<<<<<< HEAD
-		NCR5380_write(SELECT_ENABLE_REG, hostdata->id_mask);
-=======
-
->>>>>>> 407d19ab
+
 		/* Can't touch cmd if it has been reclaimed by the scsi ML */
-		if (hostdata->selecting) {
-			cmd->result = DID_BAD_TARGET << 16;
-			complete_cmd(instance, cmd);
-			dsprintk(NDEBUG_SELECTION, instance, "target did not respond within 250ms\n");
-			cmd = NULL;
-		}
+		if (!hostdata->selecting)
+			return false;
+
+		cmd->result = DID_BAD_TARGET << 16;
+		complete_cmd(instance, cmd);
+		dsprintk(NDEBUG_SELECTION, instance,
+			"target did not respond within 250ms\n");
+		ret = false;
 		goto out;
 	}
 
@@ -1157,12 +1160,12 @@
 	}
 	if (!hostdata->selecting) {
 		do_abort(instance);
-		goto out;
+		return false;
 	}
 
 	dsprintk(NDEBUG_SELECTION, instance, "target %d selected, going into MESSAGE OUT phase.\n",
 	         scmd_id(cmd));
-	tmp[0] = IDENTIFY(((instance->irq == NO_IRQ) ? 0 : 1), cmd->device->lun);
+	tmp[0] = IDENTIFY(can_disconnect, cmd->device->lun);
 
 	len = 1;
 	data = tmp;
@@ -1173,7 +1176,7 @@
 		cmd->result = DID_ERROR << 16;
 		complete_cmd(instance, cmd);
 		dsprintk(NDEBUG_SELECTION, instance, "IDENTIFY message transfer failed\n");
-		cmd = NULL;
+		ret = false;
 		goto out;
 	}
 
@@ -1188,13 +1191,13 @@
 
 	initialize_SCp(cmd);
 
-	cmd = NULL;
+	ret = false;
 
 out:
 	if (!hostdata->selecting)
-		return NULL;
+		return false;
 	hostdata->selecting = NULL;
-	return cmd;
+	return ret;
 }
 
 /*
@@ -1713,6 +1716,7 @@
 				cmd->result = DID_ERROR << 16;
 				complete_cmd(instance, cmd);
 				hostdata->connected = NULL;
+				hostdata->busy[scmd_id(cmd)] &= ~(1 << cmd->device->lun);
 				return;
 #endif
 			case PHASE_DATAIN:
@@ -1793,6 +1797,7 @@
 					         cmd, scmd_id(cmd), cmd->device->lun);
 
 					hostdata->connected = NULL;
+					hostdata->busy[scmd_id(cmd)] &= ~(1 << cmd->device->lun);
 
 					cmd->result &= ~0xffff;
 					cmd->result |= cmd->SCp.Status;
@@ -1946,6 +1951,7 @@
 				NCR5380_transfer_pio(instance, &phase, &len, &data);
 				if (msgout == ABORT) {
 					hostdata->connected = NULL;
+					hostdata->busy[scmd_id(cmd)] &= ~(1 << cmd->device->lun);
 					cmd->result = DID_ERROR << 16;
 					complete_cmd(instance, cmd);
 					maybe_release_dma_irq(instance);
@@ -2008,8 +2014,11 @@
 	NCR5380_write(MODE_REG, MR_BASE);
 
 	target_mask = NCR5380_read(CURRENT_SCSI_DATA_REG) & ~(hostdata->id_mask);
-
-	dsprintk(NDEBUG_RESELECTION, instance, "reselect\n");
+	if (!target_mask || target_mask & (target_mask - 1)) {
+		shost_printk(KERN_WARNING, instance,
+			     "reselect: bad target_mask 0x%02x\n", target_mask);
+		return;
+	}
 
 	/*
 	 * At this point, we have detected that our SCSI ID is on the bus,
@@ -2023,6 +2032,7 @@
 	NCR5380_write(INITIATOR_COMMAND_REG, ICR_BASE | ICR_ASSERT_BSY);
 	if (NCR5380_poll_politely(hostdata,
 	                          STATUS_REG, SR_SEL, 0, 2 * HZ) < 0) {
+		shost_printk(KERN_ERR, instance, "reselect: !SEL timeout\n");
 		NCR5380_write(INITIATOR_COMMAND_REG, ICR_BASE);
 		return;
 	}
@@ -2034,6 +2044,10 @@
 
 	if (NCR5380_poll_politely(hostdata,
 	                          STATUS_REG, SR_REQ, SR_REQ, 2 * HZ) < 0) {
+		if ((NCR5380_read(STATUS_REG) & (SR_BSY | SR_SEL)) == 0)
+			/* BUS FREE phase */
+			return;
+		shost_printk(KERN_ERR, instance, "reselect: REQ timeout\n");
 		do_abort(instance);
 		return;
 	}
@@ -2095,13 +2109,16 @@
 		dsprintk(NDEBUG_RESELECTION | NDEBUG_QUEUES, instance,
 		         "reselect: removed %p from disconnected queue\n", tmp);
 	} else {
+		int target = ffs(target_mask) - 1;
+
 		shost_printk(KERN_ERR, instance, "target bitmask 0x%02x lun %d not in disconnected queue.\n",
 		             target_mask, lun);
 		/*
 		 * Since we have an established nexus that we can't do anything
 		 * with, we must abort it.
 		 */
-		do_abort(instance);
+		if (do_abort(instance) == 0)
+			hostdata->busy[target] &= ~(1 << lun);
 		return;
 	}
 
@@ -2266,15 +2283,16 @@
 	if (list_del_cmd(&hostdata->autosense, cmd)) {
 		dsprintk(NDEBUG_ABORT, instance,
 		         "abort: removed %p from sense queue\n", cmd);
-		set_host_byte(cmd, DID_ERROR);
 		complete_cmd(instance, cmd);
 	}
 
 out:
 	if (result == FAILED)
 		dsprintk(NDEBUG_ABORT, instance, "abort: failed to abort %p\n", cmd);
-	else
+	else {
+		hostdata->busy[scmd_id(cmd)] &= ~(1 << cmd->device->lun);
 		dsprintk(NDEBUG_ABORT, instance, "abort: successfully aborted %p\n", cmd);
+	}
 
 	queue_work(hostdata->work_q, &hostdata->main_task);
 	maybe_release_dma_irq(instance);
@@ -2284,30 +2302,11 @@
 }
 
 
-/**
- * NCR5380_host_reset - reset the SCSI host
- * @cmd: SCSI command undergoing EH
- *
- * Returns SUCCESS
- */
-
-static int NCR5380_host_reset(struct scsi_cmnd *cmd)
-{
-	struct Scsi_Host *instance = cmd->device->host;
+static void bus_reset_cleanup(struct Scsi_Host *instance)
+{
 	struct NCR5380_hostdata *hostdata = shost_priv(instance);
 	int i;
-	unsigned long flags;
 	struct NCR5380_cmd *ncmd;
-
-	spin_lock_irqsave(&hostdata->lock, flags);
-
-#if (NDEBUG & NDEBUG_ANY)
-	scmd_printk(KERN_INFO, cmd, __func__);
-#endif
-	NCR5380_dprint(NDEBUG_ANY, instance);
-	NCR5380_dprint_phase(NDEBUG_ANY, instance);
-
-	do_reset(instance);
 
 	/* reset NCR registers */
 	NCR5380_write(MODE_REG, MR_BASE);
@@ -2320,11 +2319,6 @@
 	 * commands!
 	 */
 
-	if (list_del_cmd(&hostdata->unissued, cmd)) {
-		cmd->result = DID_RESET << 16;
-		cmd->scsi_done(cmd);
-	}
-
 	if (hostdata->selecting) {
 		hostdata->selecting->result = DID_RESET << 16;
 		complete_cmd(instance, hostdata->selecting);
@@ -2342,7 +2336,6 @@
 	list_for_each_entry(ncmd, &hostdata->autosense, list) {
 		struct scsi_cmnd *cmd = NCR5380_to_scmd(ncmd);
 
-		set_host_byte(cmd, DID_RESET);
 		cmd->scsi_done(cmd);
 	}
 	INIT_LIST_HEAD(&hostdata->autosense);
@@ -2359,6 +2352,41 @@
 
 	queue_work(hostdata->work_q, &hostdata->main_task);
 	maybe_release_dma_irq(instance);
+}
+
+/**
+ * NCR5380_host_reset - reset the SCSI host
+ * @cmd: SCSI command undergoing EH
+ *
+ * Returns SUCCESS
+ */
+
+static int NCR5380_host_reset(struct scsi_cmnd *cmd)
+{
+	struct Scsi_Host *instance = cmd->device->host;
+	struct NCR5380_hostdata *hostdata = shost_priv(instance);
+	unsigned long flags;
+	struct NCR5380_cmd *ncmd;
+
+	spin_lock_irqsave(&hostdata->lock, flags);
+
+#if (NDEBUG & NDEBUG_ANY)
+	shost_printk(KERN_INFO, instance, __func__);
+#endif
+	NCR5380_dprint(NDEBUG_ANY, instance);
+	NCR5380_dprint_phase(NDEBUG_ANY, instance);
+
+	list_for_each_entry(ncmd, &hostdata->unissued, list) {
+		struct scsi_cmnd *scmd = NCR5380_to_scmd(ncmd);
+
+		scmd->result = DID_RESET << 16;
+		scmd->scsi_done(scmd);
+	}
+	INIT_LIST_HEAD(&hostdata->unissued);
+
+	do_reset(instance);
+	bus_reset_cleanup(instance);
+
 	spin_unlock_irqrestore(&hostdata->lock, flags);
 
 	return SUCCESS;
