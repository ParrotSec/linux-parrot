/*******************************************************************
 * This file is part of the Emulex Linux Device Driver for         *
 * Fibre Channel Host Bus Adapters.                                *
 * Copyright (C) 2017-2018 Broadcom. All Rights Reserved. The term *
 * “Broadcom” refers to Broadcom Inc. and/or its subsidiaries.     *
 * Copyright (C) 2004-2016 Emulex.  All rights reserved.           *
 * EMULEX and SLI are trademarks of Emulex.                        *
 * www.broadcom.com                                                *
 * Portions Copyright (C) 2004-2005 Christoph Hellwig              *
 *                                                                 *
 * This program is free software; you can redistribute it and/or   *
 * modify it under the terms of version 2 of the GNU General       *
 * Public License as published by the Free Software Foundation.    *
 * This program is distributed in the hope that it will be useful. *
 * ALL EXPRESS OR IMPLIED CONDITIONS, REPRESENTATIONS AND          *
 * WARRANTIES, INCLUDING ANY IMPLIED WARRANTY OF MERCHANTABILITY,  *
 * FITNESS FOR A PARTICULAR PURPOSE, OR NON-INFRINGEMENT, ARE      *
 * DISCLAIMED, EXCEPT TO THE EXTENT THAT SUCH DISCLAIMERS ARE HELD *
 * TO BE LEGALLY INVALID.  See the GNU General Public License for  *
 * more details, a copy of which can be found in the file COPYING  *
 * included with this package.                                     *
 *******************************************************************/

#include <linux/blkdev.h>
#include <linux/pci.h>
#include <linux/slab.h>
#include <linux/interrupt.h>

#include <scsi/scsi.h>
#include <scsi/scsi_device.h>
#include <scsi/scsi_host.h>
#include <scsi/scsi_transport_fc.h>
#include <scsi/fc/fc_fs.h>

#include <linux/nvme-fc-driver.h>

#include "lpfc_hw4.h"
#include "lpfc_hw.h"
#include "lpfc_sli.h"
#include "lpfc_sli4.h"
#include "lpfc_nl.h"
#include "lpfc_disc.h"
#include "lpfc.h"
#include "lpfc_scsi.h"
#include "lpfc_nvme.h"
#include "lpfc_logmsg.h"
#include "lpfc_crtn.h"
#include "lpfc_vport.h"
#include "lpfc_debugfs.h"


/* Called to verify a rcv'ed ADISC was intended for us. */
static int
lpfc_check_adisc(struct lpfc_vport *vport, struct lpfc_nodelist *ndlp,
		 struct lpfc_name *nn, struct lpfc_name *pn)
{
	/* First, we MUST have a RPI registered */
	if (!(ndlp->nlp_flag & NLP_RPI_REGISTERED))
		return 0;

	/* Compare the ADISC rsp WWNN / WWPN matches our internal node
	 * table entry for that node.
	 */
	if (memcmp(nn, &ndlp->nlp_nodename, sizeof (struct lpfc_name)))
		return 0;

	if (memcmp(pn, &ndlp->nlp_portname, sizeof (struct lpfc_name)))
		return 0;

	/* we match, return success */
	return 1;
}

int
lpfc_check_sparm(struct lpfc_vport *vport, struct lpfc_nodelist *ndlp,
		 struct serv_parm *sp, uint32_t class, int flogi)
{
	volatile struct serv_parm *hsp = &vport->fc_sparam;
	uint16_t hsp_value, ssp_value = 0;

	/*
	 * The receive data field size and buffer-to-buffer receive data field
	 * size entries are 16 bits but are represented as two 8-bit fields in
	 * the driver data structure to account for rsvd bits and other control
	 * bits.  Reconstruct and compare the fields as a 16-bit values before
	 * correcting the byte values.
	 */
	if (sp->cls1.classValid) {
		if (!flogi) {
			hsp_value = ((hsp->cls1.rcvDataSizeMsb << 8) |
				     hsp->cls1.rcvDataSizeLsb);
			ssp_value = ((sp->cls1.rcvDataSizeMsb << 8) |
				     sp->cls1.rcvDataSizeLsb);
			if (!ssp_value)
				goto bad_service_param;
			if (ssp_value > hsp_value) {
				sp->cls1.rcvDataSizeLsb =
					hsp->cls1.rcvDataSizeLsb;
				sp->cls1.rcvDataSizeMsb =
					hsp->cls1.rcvDataSizeMsb;
			}
		}
	} else if (class == CLASS1)
		goto bad_service_param;
	if (sp->cls2.classValid) {
		if (!flogi) {
			hsp_value = ((hsp->cls2.rcvDataSizeMsb << 8) |
				     hsp->cls2.rcvDataSizeLsb);
			ssp_value = ((sp->cls2.rcvDataSizeMsb << 8) |
				     sp->cls2.rcvDataSizeLsb);
			if (!ssp_value)
				goto bad_service_param;
			if (ssp_value > hsp_value) {
				sp->cls2.rcvDataSizeLsb =
					hsp->cls2.rcvDataSizeLsb;
				sp->cls2.rcvDataSizeMsb =
					hsp->cls2.rcvDataSizeMsb;
			}
		}
	} else if (class == CLASS2)
		goto bad_service_param;
	if (sp->cls3.classValid) {
		if (!flogi) {
			hsp_value = ((hsp->cls3.rcvDataSizeMsb << 8) |
				     hsp->cls3.rcvDataSizeLsb);
			ssp_value = ((sp->cls3.rcvDataSizeMsb << 8) |
				     sp->cls3.rcvDataSizeLsb);
			if (!ssp_value)
				goto bad_service_param;
			if (ssp_value > hsp_value) {
				sp->cls3.rcvDataSizeLsb =
					hsp->cls3.rcvDataSizeLsb;
				sp->cls3.rcvDataSizeMsb =
					hsp->cls3.rcvDataSizeMsb;
			}
		}
	} else if (class == CLASS3)
		goto bad_service_param;

	/*
	 * Preserve the upper four bits of the MSB from the PLOGI response.
	 * These bits contain the Buffer-to-Buffer State Change Number
	 * from the target and need to be passed to the FW.
	 */
	hsp_value = (hsp->cmn.bbRcvSizeMsb << 8) | hsp->cmn.bbRcvSizeLsb;
	ssp_value = (sp->cmn.bbRcvSizeMsb << 8) | sp->cmn.bbRcvSizeLsb;
	if (ssp_value > hsp_value) {
		sp->cmn.bbRcvSizeLsb = hsp->cmn.bbRcvSizeLsb;
		sp->cmn.bbRcvSizeMsb = (sp->cmn.bbRcvSizeMsb & 0xF0) |
				       (hsp->cmn.bbRcvSizeMsb & 0x0F);
	}

	memcpy(&ndlp->nlp_nodename, &sp->nodeName, sizeof (struct lpfc_name));
	memcpy(&ndlp->nlp_portname, &sp->portName, sizeof (struct lpfc_name));
	return 1;
bad_service_param:
	lpfc_printf_vlog(vport, KERN_ERR, LOG_DISCOVERY,
			 "0207 Device %x "
			 "(%02x:%02x:%02x:%02x:%02x:%02x:%02x:%02x) sent "
			 "invalid service parameters.  Ignoring device.\n",
			 ndlp->nlp_DID,
			 sp->nodeName.u.wwn[0], sp->nodeName.u.wwn[1],
			 sp->nodeName.u.wwn[2], sp->nodeName.u.wwn[3],
			 sp->nodeName.u.wwn[4], sp->nodeName.u.wwn[5],
			 sp->nodeName.u.wwn[6], sp->nodeName.u.wwn[7]);
	return 0;
}

static void *
lpfc_check_elscmpl_iocb(struct lpfc_hba *phba, struct lpfc_iocbq *cmdiocb,
			struct lpfc_iocbq *rspiocb)
{
	struct lpfc_dmabuf *pcmd, *prsp;
	uint32_t *lp;
	void     *ptr = NULL;
	IOCB_t   *irsp;

	irsp = &rspiocb->iocb;
	pcmd = (struct lpfc_dmabuf *) cmdiocb->context2;

	/* For lpfc_els_abort, context2 could be zero'ed to delay
	 * freeing associated memory till after ABTS completes.
	 */
	if (pcmd) {
		prsp =  list_get_first(&pcmd->list, struct lpfc_dmabuf,
				       list);
		if (prsp) {
			lp = (uint32_t *) prsp->virt;
			ptr = (void *)((uint8_t *)lp + sizeof(uint32_t));
		}
	} else {
		/* Force ulpStatus error since we are returning NULL ptr */
		if (!(irsp->ulpStatus)) {
			irsp->ulpStatus = IOSTAT_LOCAL_REJECT;
			irsp->un.ulpWord[4] = IOERR_SLI_ABORTED;
		}
		ptr = NULL;
	}
	return ptr;
}



/*
 * Free resources / clean up outstanding I/Os
 * associated with a LPFC_NODELIST entry. This
 * routine effectively results in a "software abort".
 */
void
lpfc_els_abort(struct lpfc_hba *phba, struct lpfc_nodelist *ndlp)
{
	LIST_HEAD(abort_list);
	struct lpfc_sli_ring *pring;
	struct lpfc_iocbq *iocb, *next_iocb;

	pring = lpfc_phba_elsring(phba);

	/* In case of error recovery path, we might have a NULL pring here */
	if (unlikely(!pring))
		return;

	/* Abort outstanding I/O on NPort <nlp_DID> */
	lpfc_printf_vlog(ndlp->vport, KERN_INFO, LOG_DISCOVERY,
			 "2819 Abort outstanding I/O on NPort x%x "
			 "Data: x%x x%x x%x\n",
			 ndlp->nlp_DID, ndlp->nlp_flag, ndlp->nlp_state,
			 ndlp->nlp_rpi);
	/* Clean up all fabric IOs first.*/
	lpfc_fabric_abort_nport(ndlp);

	/*
	 * Lock the ELS ring txcmplq for SLI3/SLI4 and build a local list
	 * of all ELS IOs that need an ABTS.  The IOs need to stay on the
	 * txcmplq so that the abort operation completes them successfully.
	 */
	spin_lock_irq(&phba->hbalock);
	if (phba->sli_rev == LPFC_SLI_REV4)
		spin_lock(&pring->ring_lock);
	list_for_each_entry_safe(iocb, next_iocb, &pring->txcmplq, list) {
	/* Add to abort_list on on NDLP match. */
		if (lpfc_check_sli_ndlp(phba, pring, iocb, ndlp))
			list_add_tail(&iocb->dlist, &abort_list);
	}
	if (phba->sli_rev == LPFC_SLI_REV4)
		spin_unlock(&pring->ring_lock);
	spin_unlock_irq(&phba->hbalock);

	/* Abort the targeted IOs and remove them from the abort list. */
	list_for_each_entry_safe(iocb, next_iocb, &abort_list, dlist) {
			spin_lock_irq(&phba->hbalock);
			list_del_init(&iocb->dlist);
			lpfc_sli_issue_abort_iotag(phba, pring, iocb);
			spin_unlock_irq(&phba->hbalock);
	}

	INIT_LIST_HEAD(&abort_list);

	/* Now process the txq */
	spin_lock_irq(&phba->hbalock);
	if (phba->sli_rev == LPFC_SLI_REV4)
		spin_lock(&pring->ring_lock);

	list_for_each_entry_safe(iocb, next_iocb, &pring->txq, list) {
		/* Check to see if iocb matches the nport we are looking for */
		if (lpfc_check_sli_ndlp(phba, pring, iocb, ndlp)) {
			list_del_init(&iocb->list);
			list_add_tail(&iocb->list, &abort_list);
		}
	}

	if (phba->sli_rev == LPFC_SLI_REV4)
		spin_unlock(&pring->ring_lock);
	spin_unlock_irq(&phba->hbalock);

	/* Cancel all the IOCBs from the completions list */
	lpfc_sli_cancel_iocbs(phba, &abort_list,
			      IOSTAT_LOCAL_REJECT, IOERR_SLI_ABORTED);

	lpfc_cancel_retry_delay_tmo(phba->pport, ndlp);
}

static int
lpfc_rcv_plogi(struct lpfc_vport *vport, struct lpfc_nodelist *ndlp,
	       struct lpfc_iocbq *cmdiocb)
{
	struct Scsi_Host   *shost = lpfc_shost_from_vport(vport);
	struct lpfc_hba    *phba = vport->phba;
	struct lpfc_dmabuf *pcmd;
	uint64_t nlp_portwwn = 0;
	uint32_t *lp;
	IOCB_t *icmd;
	struct serv_parm *sp;
	uint32_t ed_tov;
	LPFC_MBOXQ_t *mbox;
	struct ls_rjt stat;
	uint32_t vid, flag;
	int rc;

	memset(&stat, 0, sizeof (struct ls_rjt));
	pcmd = (struct lpfc_dmabuf *) cmdiocb->context2;
	lp = (uint32_t *) pcmd->virt;
	sp = (struct serv_parm *) ((uint8_t *) lp + sizeof (uint32_t));
	if (wwn_to_u64(sp->portName.u.wwn) == 0) {
		lpfc_printf_vlog(vport, KERN_ERR, LOG_ELS,
				 "0140 PLOGI Reject: invalid nname\n");
		stat.un.b.lsRjtRsnCode = LSRJT_UNABLE_TPC;
		stat.un.b.lsRjtRsnCodeExp = LSEXP_INVALID_PNAME;
		lpfc_els_rsp_reject(vport, stat.un.lsRjtError, cmdiocb, ndlp,
			NULL);
		return 0;
	}
	if (wwn_to_u64(sp->nodeName.u.wwn) == 0) {
		lpfc_printf_vlog(vport, KERN_ERR, LOG_ELS,
				 "0141 PLOGI Reject: invalid pname\n");
		stat.un.b.lsRjtRsnCode = LSRJT_UNABLE_TPC;
		stat.un.b.lsRjtRsnCodeExp = LSEXP_INVALID_NNAME;
		lpfc_els_rsp_reject(vport, stat.un.lsRjtError, cmdiocb, ndlp,
			NULL);
		return 0;
	}

	nlp_portwwn = wwn_to_u64(ndlp->nlp_portname.u.wwn);
	if ((lpfc_check_sparm(vport, ndlp, sp, CLASS3, 0) == 0)) {
		/* Reject this request because invalid parameters */
		stat.un.b.lsRjtRsnCode = LSRJT_UNABLE_TPC;
		stat.un.b.lsRjtRsnCodeExp = LSEXP_SPARM_OPTIONS;
		lpfc_els_rsp_reject(vport, stat.un.lsRjtError, cmdiocb, ndlp,
			NULL);
		return 0;
	}
	icmd = &cmdiocb->iocb;

	/* PLOGI chkparm OK */
	lpfc_printf_vlog(vport, KERN_INFO, LOG_ELS,
			 "0114 PLOGI chkparm OK Data: x%x x%x x%x "
			 "x%x x%x x%x\n",
			 ndlp->nlp_DID, ndlp->nlp_state, ndlp->nlp_flag,
			 ndlp->nlp_rpi, vport->port_state,
			 vport->fc_flag);

	if (vport->cfg_fcp_class == 2 && sp->cls2.classValid)
		ndlp->nlp_fcp_info |= CLASS2;
	else
		ndlp->nlp_fcp_info |= CLASS3;

	ndlp->nlp_class_sup = 0;
	if (sp->cls1.classValid)
		ndlp->nlp_class_sup |= FC_COS_CLASS1;
	if (sp->cls2.classValid)
		ndlp->nlp_class_sup |= FC_COS_CLASS2;
	if (sp->cls3.classValid)
		ndlp->nlp_class_sup |= FC_COS_CLASS3;
	if (sp->cls4.classValid)
		ndlp->nlp_class_sup |= FC_COS_CLASS4;
	ndlp->nlp_maxframe =
		((sp->cmn.bbRcvSizeMsb & 0x0F) << 8) | sp->cmn.bbRcvSizeLsb;

	/* if already logged in, do implicit logout */
	switch (ndlp->nlp_state) {
	case  NLP_STE_NPR_NODE:
		if (!(ndlp->nlp_flag & NLP_NPR_ADISC))
			break;
		/* fall through */
	case  NLP_STE_REG_LOGIN_ISSUE:
	case  NLP_STE_PRLI_ISSUE:
	case  NLP_STE_UNMAPPED_NODE:
	case  NLP_STE_MAPPED_NODE:
		/* For initiators, lpfc_plogi_confirm_nport skips fabric did.
		 * For target mode, execute implicit logo.
		 * Fabric nodes go into NPR.
		 */
		if (!(ndlp->nlp_type & NLP_FABRIC) &&
		    !(phba->nvmet_support)) {
			lpfc_els_rsp_acc(vport, ELS_CMD_PLOGI, cmdiocb,
					 ndlp, NULL);
			return 1;
		}
		if (nlp_portwwn != 0 &&
		    nlp_portwwn != wwn_to_u64(sp->portName.u.wwn))
			lpfc_printf_vlog(vport, KERN_ERR, LOG_ELS,
					 "0143 PLOGI recv'd from DID: x%x "
					 "WWPN changed: old %llx new %llx\n",
					 ndlp->nlp_DID,
					 (unsigned long long)nlp_portwwn,
					 (unsigned long long)
					 wwn_to_u64(sp->portName.u.wwn));

		ndlp->nlp_prev_state = ndlp->nlp_state;
		/* rport needs to be unregistered first */
		lpfc_nlp_set_state(vport, ndlp, NLP_STE_NPR_NODE);
		break;
	}

	ndlp->nlp_type &= ~(NLP_FCP_TARGET | NLP_FCP_INITIATOR);
	ndlp->nlp_type &= ~(NLP_NVME_TARGET | NLP_NVME_INITIATOR);
	ndlp->nlp_fcp_info &= ~NLP_FCP_2_DEVICE;
	ndlp->nlp_flag &= ~NLP_FIRSTBURST;

	/* Check for Nport to NPort pt2pt protocol */
	if ((vport->fc_flag & FC_PT2PT) &&
	    !(vport->fc_flag & FC_PT2PT_PLOGI)) {
		/* rcv'ed PLOGI decides what our NPortId will be */
		vport->fc_myDID = icmd->un.rcvels.parmRo;

		ed_tov = be32_to_cpu(sp->cmn.e_d_tov);
		if (sp->cmn.edtovResolution) {
			/* E_D_TOV ticks are in nanoseconds */
			ed_tov = (phba->fc_edtov + 999999) / 1000000;
		}

		/*
		 * For pt-to-pt, use the larger EDTOV
		 * RATOV = 2 * EDTOV
		 */
		if (ed_tov > phba->fc_edtov)
			phba->fc_edtov = ed_tov;
		phba->fc_ratov = (2 * phba->fc_edtov) / 1000;

		memcpy(&phba->fc_fabparam, sp, sizeof(struct serv_parm));

		/* Issue config_link / reg_vfi to account for updated TOV's */

		if (phba->sli_rev == LPFC_SLI_REV4)
			lpfc_issue_reg_vfi(vport);
		else {
			mbox = mempool_alloc(phba->mbox_mem_pool, GFP_KERNEL);
			if (mbox == NULL)
				goto out;
			lpfc_config_link(phba, mbox);
			mbox->mbox_cmpl = lpfc_sli_def_mbox_cmpl;
			mbox->vport = vport;
			rc = lpfc_sli_issue_mbox(phba, mbox, MBX_NOWAIT);
			if (rc == MBX_NOT_FINISHED) {
				mempool_free(mbox, phba->mbox_mem_pool);
				goto out;
			}
		}

		lpfc_can_disctmo(vport);
	}

	ndlp->nlp_flag &= ~NLP_SUPPRESS_RSP;
	if ((phba->sli.sli_flag & LPFC_SLI_SUPPRESS_RSP) &&
	    sp->cmn.valid_vendor_ver_level) {
		vid = be32_to_cpu(sp->un.vv.vid);
		flag = be32_to_cpu(sp->un.vv.flags);
		if ((vid == LPFC_VV_EMLX_ID) && (flag & LPFC_VV_SUPPRESS_RSP))
			ndlp->nlp_flag |= NLP_SUPPRESS_RSP;
	}

	mbox = mempool_alloc(phba->mbox_mem_pool, GFP_KERNEL);
	if (!mbox)
		goto out;

	/* Registering an existing RPI behaves differently for SLI3 vs SLI4 */
	if (phba->sli_rev == LPFC_SLI_REV4)
		lpfc_unreg_rpi(vport, ndlp);

	rc = lpfc_reg_rpi(phba, vport->vpi, icmd->un.rcvels.remoteID,
			    (uint8_t *) sp, mbox, ndlp->nlp_rpi);
	if (rc) {
		mempool_free(mbox, phba->mbox_mem_pool);
		goto out;
	}

	/* ACC PLOGI rsp command needs to execute first,
	 * queue this mbox command to be processed later.
	 */
	mbox->mbox_cmpl = lpfc_mbx_cmpl_reg_login;
	/*
	 * mbox->context2 = lpfc_nlp_get(ndlp) deferred until mailbox
	 * command issued in lpfc_cmpl_els_acc().
	 */
	mbox->vport = vport;
	spin_lock_irq(shost->host_lock);
	ndlp->nlp_flag |= (NLP_ACC_REGLOGIN | NLP_RCV_PLOGI);
	spin_unlock_irq(shost->host_lock);

	/*
	 * If there is an outstanding PLOGI issued, abort it before
	 * sending ACC rsp for received PLOGI. If pending plogi
	 * is not canceled here, the plogi will be rejected by
	 * remote port and will be retried. On a configuration with
	 * single discovery thread, this will cause a huge delay in
	 * discovery. Also this will cause multiple state machines
	 * running in parallel for this node.
	 */
	if (ndlp->nlp_state == NLP_STE_PLOGI_ISSUE) {
		/* software abort outstanding PLOGI */
		lpfc_els_abort(phba, ndlp);
	}

	if ((vport->port_type == LPFC_NPIV_PORT &&
	     vport->cfg_restrict_login)) {

		/* In order to preserve RPIs, we want to cleanup
		 * the default RPI the firmware created to rcv
		 * this ELS request. The only way to do this is
		 * to register, then unregister the RPI.
		 */
		spin_lock_irq(shost->host_lock);
		ndlp->nlp_flag |= NLP_RM_DFLT_RPI;
		spin_unlock_irq(shost->host_lock);
		stat.un.b.lsRjtRsnCode = LSRJT_INVALID_CMD;
		stat.un.b.lsRjtRsnCodeExp = LSEXP_NOTHING_MORE;
		rc = lpfc_els_rsp_reject(vport, stat.un.lsRjtError, cmdiocb,
			ndlp, mbox);
		if (rc)
			mempool_free(mbox, phba->mbox_mem_pool);
		return 1;
	}
	rc = lpfc_els_rsp_acc(vport, ELS_CMD_PLOGI, cmdiocb, ndlp, mbox);
	if (rc)
		mempool_free(mbox, phba->mbox_mem_pool);
	return 1;
out:
	stat.un.b.lsRjtRsnCode = LSRJT_UNABLE_TPC;
	stat.un.b.lsRjtRsnCodeExp = LSEXP_OUT_OF_RESOURCE;
	lpfc_els_rsp_reject(vport, stat.un.lsRjtError, cmdiocb, ndlp, NULL);
	return 0;
}

/**
 * lpfc_mbx_cmpl_resume_rpi - Resume RPI completion routine
 * @phba: pointer to lpfc hba data structure.
 * @mboxq: pointer to mailbox object
 *
 * This routine is invoked to issue a completion to a rcv'ed
 * ADISC or PDISC after the paused RPI has been resumed.
 **/
static void
lpfc_mbx_cmpl_resume_rpi(struct lpfc_hba *phba, LPFC_MBOXQ_t *mboxq)
{
	struct lpfc_vport *vport;
	struct lpfc_iocbq *elsiocb;
	struct lpfc_nodelist *ndlp;
	uint32_t cmd;

	elsiocb = (struct lpfc_iocbq *)mboxq->context1;
	ndlp = (struct lpfc_nodelist *) mboxq->context2;
	vport = mboxq->vport;
	cmd = elsiocb->drvrTimeout;

	if (cmd == ELS_CMD_ADISC) {
		lpfc_els_rsp_adisc_acc(vport, elsiocb, ndlp);
	} else {
		lpfc_els_rsp_acc(vport, ELS_CMD_PLOGI, elsiocb,
			ndlp, NULL);
	}
	kfree(elsiocb);
	mempool_free(mboxq, phba->mbox_mem_pool);
}

static int
lpfc_rcv_padisc(struct lpfc_vport *vport, struct lpfc_nodelist *ndlp,
		struct lpfc_iocbq *cmdiocb)
{
	struct Scsi_Host   *shost = lpfc_shost_from_vport(vport);
	struct lpfc_iocbq  *elsiocb;
	struct lpfc_dmabuf *pcmd;
	struct serv_parm   *sp;
	struct lpfc_name   *pnn, *ppn;
	struct ls_rjt stat;
	ADISC *ap;
	IOCB_t *icmd;
	uint32_t *lp;
	uint32_t cmd;

	pcmd = (struct lpfc_dmabuf *) cmdiocb->context2;
	lp = (uint32_t *) pcmd->virt;

	cmd = *lp++;
	if (cmd == ELS_CMD_ADISC) {
		ap = (ADISC *) lp;
		pnn = (struct lpfc_name *) & ap->nodeName;
		ppn = (struct lpfc_name *) & ap->portName;
	} else {
		sp = (struct serv_parm *) lp;
		pnn = (struct lpfc_name *) & sp->nodeName;
		ppn = (struct lpfc_name *) & sp->portName;
	}

	icmd = &cmdiocb->iocb;
	if (icmd->ulpStatus == 0 && lpfc_check_adisc(vport, ndlp, pnn, ppn)) {

		/*
		 * As soon as  we send ACC, the remote NPort can
		 * start sending us data. Thus, for SLI4 we must
		 * resume the RPI before the ACC goes out.
		 */
		if (vport->phba->sli_rev == LPFC_SLI_REV4) {
			elsiocb = kmalloc(sizeof(struct lpfc_iocbq),
				GFP_KERNEL);
			if (elsiocb) {

				/* Save info from cmd IOCB used in rsp */
				memcpy((uint8_t *)elsiocb, (uint8_t *)cmdiocb,
					sizeof(struct lpfc_iocbq));

				/* Save the ELS cmd */
				elsiocb->drvrTimeout = cmd;

				lpfc_sli4_resume_rpi(ndlp,
					lpfc_mbx_cmpl_resume_rpi, elsiocb);
				goto out;
			}
		}

		if (cmd == ELS_CMD_ADISC) {
			lpfc_els_rsp_adisc_acc(vport, cmdiocb, ndlp);
		} else {
			lpfc_els_rsp_acc(vport, ELS_CMD_PLOGI, cmdiocb,
				ndlp, NULL);
		}
out:
		/* If we are authenticated, move to the proper state */
		if (ndlp->nlp_type & NLP_FCP_TARGET)
			lpfc_nlp_set_state(vport, ndlp, NLP_STE_MAPPED_NODE);
		else
			lpfc_nlp_set_state(vport, ndlp, NLP_STE_UNMAPPED_NODE);

		return 1;
	}
	/* Reject this request because invalid parameters */
	stat.un.b.lsRjtRsvd0 = 0;
	stat.un.b.lsRjtRsnCode = LSRJT_UNABLE_TPC;
	stat.un.b.lsRjtRsnCodeExp = LSEXP_SPARM_OPTIONS;
	stat.un.b.vendorUnique = 0;
	lpfc_els_rsp_reject(vport, stat.un.lsRjtError, cmdiocb, ndlp, NULL);

	/* 1 sec timeout */
	mod_timer(&ndlp->nlp_delayfunc, jiffies + msecs_to_jiffies(1000));

	spin_lock_irq(shost->host_lock);
	ndlp->nlp_flag |= NLP_DELAY_TMO;
	spin_unlock_irq(shost->host_lock);
	ndlp->nlp_last_elscmd = ELS_CMD_PLOGI;
	ndlp->nlp_prev_state = ndlp->nlp_state;
	lpfc_nlp_set_state(vport, ndlp, NLP_STE_NPR_NODE);
	return 0;
}

static int
lpfc_rcv_logo(struct lpfc_vport *vport, struct lpfc_nodelist *ndlp,
	      struct lpfc_iocbq *cmdiocb, uint32_t els_cmd)
{
	struct Scsi_Host *shost = lpfc_shost_from_vport(vport);
	struct lpfc_hba    *phba = vport->phba;
	struct lpfc_vport **vports;
	int i, active_vlink_present = 0 ;

	/* Put ndlp in NPR state with 1 sec timeout for plogi, ACC logo */
	/* Only call LOGO ACC for first LOGO, this avoids sending unnecessary
	 * PLOGIs during LOGO storms from a device.
	 */
	spin_lock_irq(shost->host_lock);
	ndlp->nlp_flag |= NLP_LOGO_ACC;
	spin_unlock_irq(shost->host_lock);
	if (els_cmd == ELS_CMD_PRLO)
		lpfc_els_rsp_acc(vport, ELS_CMD_PRLO, cmdiocb, ndlp, NULL);
	else
		lpfc_els_rsp_acc(vport, ELS_CMD_ACC, cmdiocb, ndlp, NULL);
	if (ndlp->nlp_DID == Fabric_DID) {
		if (vport->port_state <= LPFC_FDISC)
			goto out;
		lpfc_linkdown_port(vport);
		spin_lock_irq(shost->host_lock);
		vport->fc_flag |= FC_VPORT_LOGO_RCVD;
		spin_unlock_irq(shost->host_lock);
		vports = lpfc_create_vport_work_array(phba);
		if (vports) {
			for (i = 0; i <= phba->max_vports && vports[i] != NULL;
					i++) {
				if ((!(vports[i]->fc_flag &
					FC_VPORT_LOGO_RCVD)) &&
					(vports[i]->port_state > LPFC_FDISC)) {
					active_vlink_present = 1;
					break;
				}
			}
			lpfc_destroy_vport_work_array(phba, vports);
		}

		/*
		 * Don't re-instantiate if vport is marked for deletion.
		 * If we are here first then vport_delete is going to wait
		 * for discovery to complete.
		 */
		if (!(vport->load_flag & FC_UNLOADING) &&
					active_vlink_present) {
			/*
			 * If there are other active VLinks present,
			 * re-instantiate the Vlink using FDISC.
			 */
			mod_timer(&ndlp->nlp_delayfunc,
				  jiffies + msecs_to_jiffies(1000));
			spin_lock_irq(shost->host_lock);
			ndlp->nlp_flag |= NLP_DELAY_TMO;
			spin_unlock_irq(shost->host_lock);
			ndlp->nlp_last_elscmd = ELS_CMD_FDISC;
			vport->port_state = LPFC_FDISC;
		} else {
			spin_lock_irq(shost->host_lock);
			phba->pport->fc_flag &= ~FC_LOGO_RCVD_DID_CHNG;
			spin_unlock_irq(shost->host_lock);
			lpfc_retry_pport_discovery(phba);
		}
	} else if ((!(ndlp->nlp_type & NLP_FABRIC) &&
		((ndlp->nlp_type & NLP_FCP_TARGET) ||
		!(ndlp->nlp_type & NLP_FCP_INITIATOR))) ||
		(ndlp->nlp_state == NLP_STE_ADISC_ISSUE)) {
		/* Only try to re-login if this is NOT a Fabric Node */
		mod_timer(&ndlp->nlp_delayfunc,
			  jiffies + msecs_to_jiffies(1000 * 1));
		spin_lock_irq(shost->host_lock);
		ndlp->nlp_flag |= NLP_DELAY_TMO;
		spin_unlock_irq(shost->host_lock);

		ndlp->nlp_last_elscmd = ELS_CMD_PLOGI;
	}
out:
	ndlp->nlp_prev_state = ndlp->nlp_state;
	lpfc_nlp_set_state(vport, ndlp, NLP_STE_NPR_NODE);

	spin_lock_irq(shost->host_lock);
	ndlp->nlp_flag &= ~NLP_NPR_ADISC;
	spin_unlock_irq(shost->host_lock);
	/* The driver has to wait until the ACC completes before it continues
	 * processing the LOGO.  The action will resume in
	 * lpfc_cmpl_els_logo_acc routine. Since part of processing includes an
	 * unreg_login, the driver waits so the ACC does not get aborted.
	 */
	return 0;
}

static uint32_t
lpfc_rcv_prli_support_check(struct lpfc_vport *vport,
			    struct lpfc_nodelist *ndlp,
			    struct lpfc_iocbq *cmdiocb)
{
	struct ls_rjt stat;
	uint32_t *payload;
	uint32_t cmd;

	payload = ((struct lpfc_dmabuf *)cmdiocb->context2)->virt;
	cmd = *payload;
	if (vport->phba->nvmet_support) {
		/* Must be a NVME PRLI */
		if (cmd ==  ELS_CMD_PRLI)
			goto out;
	} else {
		/* Initiator mode. */
		if (!vport->nvmei_support && (cmd == ELS_CMD_NVMEPRLI))
			goto out;
	}
	return 1;
out:
	lpfc_printf_vlog(vport, KERN_WARNING, LOG_NVME_DISC,
			 "6115 Rcv PRLI (%x) check failed: ndlp rpi %d "
			 "state x%x flags x%x\n",
			 cmd, ndlp->nlp_rpi, ndlp->nlp_state,
			 ndlp->nlp_flag);
	memset(&stat, 0, sizeof(struct ls_rjt));
	stat.un.b.lsRjtRsnCode = LSRJT_CMD_UNSUPPORTED;
	stat.un.b.lsRjtRsnCodeExp = LSEXP_REQ_UNSUPPORTED;
	lpfc_els_rsp_reject(vport, stat.un.lsRjtError, cmdiocb,
			    ndlp, NULL);
	return 0;
}

static void
lpfc_rcv_prli(struct lpfc_vport *vport, struct lpfc_nodelist *ndlp,
	      struct lpfc_iocbq *cmdiocb)
{
	struct lpfc_hba  *phba = vport->phba;
	struct lpfc_dmabuf *pcmd;
	uint32_t *lp;
	PRLI *npr;
	struct fc_rport *rport = ndlp->rport;
	u32 roles;

	pcmd = (struct lpfc_dmabuf *) cmdiocb->context2;
	lp = (uint32_t *) pcmd->virt;
	npr = (PRLI *) ((uint8_t *) lp + sizeof (uint32_t));

	if ((npr->prliType == PRLI_FCP_TYPE) ||
	    (npr->prliType == PRLI_NVME_TYPE)) {
		if (npr->initiatorFunc) {
			if (npr->prliType == PRLI_FCP_TYPE)
				ndlp->nlp_type |= NLP_FCP_INITIATOR;
			if (npr->prliType == PRLI_NVME_TYPE)
				ndlp->nlp_type |= NLP_NVME_INITIATOR;
		}
		if (npr->targetFunc) {
			if (npr->prliType == PRLI_FCP_TYPE)
				ndlp->nlp_type |= NLP_FCP_TARGET;
			if (npr->prliType == PRLI_NVME_TYPE)
				ndlp->nlp_type |= NLP_NVME_TARGET;
			if (npr->writeXferRdyDis)
				ndlp->nlp_flag |= NLP_FIRSTBURST;
		}
		if (npr->Retry)
			ndlp->nlp_fcp_info |= NLP_FCP_2_DEVICE;

		/* If this driver is in nvme target mode, set the ndlp's fc4
		 * type to NVME provided the PRLI response claims NVME FC4
		 * type.  Target mode does not issue gft_id so doesn't get
		 * the fc4 type set until now.
		 */
		if (phba->nvmet_support && (npr->prliType == PRLI_NVME_TYPE)) {
			ndlp->nlp_fc4_type |= NLP_FC4_NVME;
			lpfc_nlp_set_state(vport, ndlp, NLP_STE_UNMAPPED_NODE);
		}
		if (npr->prliType == PRLI_FCP_TYPE)
			ndlp->nlp_fc4_type |= NLP_FC4_FCP;
	}
	if (rport) {
		/* We need to update the rport role values */
		roles = FC_RPORT_ROLE_UNKNOWN;
		if (ndlp->nlp_type & NLP_FCP_INITIATOR)
			roles |= FC_RPORT_ROLE_FCP_INITIATOR;
		if (ndlp->nlp_type & NLP_FCP_TARGET)
			roles |= FC_RPORT_ROLE_FCP_TARGET;

		lpfc_debugfs_disc_trc(vport, LPFC_DISC_TRC_RPORT,
			"rport rolechg:   role:x%x did:x%x flg:x%x",
			roles, ndlp->nlp_DID, ndlp->nlp_flag);

		if (phba->cfg_enable_fc4_type != LPFC_ENABLE_NVME)
			fc_remote_port_rolechg(rport, roles);
	}
}

static uint32_t
lpfc_disc_set_adisc(struct lpfc_vport *vport, struct lpfc_nodelist *ndlp)
{
	struct Scsi_Host *shost = lpfc_shost_from_vport(vport);

	if (!(ndlp->nlp_flag & NLP_RPI_REGISTERED)) {
		spin_lock_irq(shost->host_lock);
		ndlp->nlp_flag &= ~NLP_NPR_ADISC;
		spin_unlock_irq(shost->host_lock);
		return 0;
	}

	if (!(vport->fc_flag & FC_PT2PT)) {
		/* Check config parameter use-adisc or FCP-2 */
		if ((vport->cfg_use_adisc && (vport->fc_flag & FC_RSCN_MODE)) ||
		    ((ndlp->nlp_fcp_info & NLP_FCP_2_DEVICE) &&
		     (ndlp->nlp_type & NLP_FCP_TARGET))) {
			spin_lock_irq(shost->host_lock);
			ndlp->nlp_flag |= NLP_NPR_ADISC;
			spin_unlock_irq(shost->host_lock);
			return 1;
		}
	}

	spin_lock_irq(shost->host_lock);
	ndlp->nlp_flag &= ~NLP_NPR_ADISC;
	spin_unlock_irq(shost->host_lock);
	lpfc_unreg_rpi(vport, ndlp);
	return 0;
}

/**
 * lpfc_release_rpi - Release a RPI by issuing unreg_login mailbox cmd.
 * @phba : Pointer to lpfc_hba structure.
 * @vport: Pointer to lpfc_vport structure.
 * @rpi  : rpi to be release.
 *
 * This function will send a unreg_login mailbox command to the firmware
 * to release a rpi.
 **/
<<<<<<< HEAD
void
lpfc_release_rpi(struct lpfc_hba *phba,
		struct lpfc_vport *vport,
		uint16_t rpi)
=======
static void
lpfc_release_rpi(struct lpfc_hba *phba, struct lpfc_vport *vport,
		 struct lpfc_nodelist *ndlp, uint16_t rpi)
>>>>>>> 407d19ab
{
	LPFC_MBOXQ_t *pmb;
	int rc;

	pmb = (LPFC_MBOXQ_t *) mempool_alloc(phba->mbox_mem_pool,
			GFP_KERNEL);
	if (!pmb)
		lpfc_printf_vlog(vport, KERN_ERR, LOG_MBOX,
			"2796 mailbox memory allocation failed \n");
	else {
		lpfc_unreg_login(phba, vport->vpi, rpi, pmb);
		pmb->mbox_cmpl = lpfc_sli_def_mbox_cmpl;
		rc = lpfc_sli_issue_mbox(phba, pmb, MBX_NOWAIT);
		if (rc == MBX_NOT_FINISHED)
			mempool_free(pmb, phba->mbox_mem_pool);
	}
}

static uint32_t
lpfc_disc_illegal(struct lpfc_vport *vport, struct lpfc_nodelist *ndlp,
		  void *arg, uint32_t evt)
{
	struct lpfc_hba *phba;
	LPFC_MBOXQ_t *pmb = (LPFC_MBOXQ_t *) arg;
	uint16_t rpi;

	phba = vport->phba;
	/* Release the RPI if reglogin completing */
	if (!(phba->pport->load_flag & FC_UNLOADING) &&
		(evt == NLP_EVT_CMPL_REG_LOGIN) &&
		(!pmb->u.mb.mbxStatus)) {
		rpi = pmb->u.mb.un.varWords[0];
		lpfc_release_rpi(phba, vport, rpi);
	}
	lpfc_printf_vlog(vport, KERN_ERR, LOG_DISCOVERY,
			 "0271 Illegal State Transition: node x%x "
			 "event x%x, state x%x Data: x%x x%x\n",
			 ndlp->nlp_DID, evt, ndlp->nlp_state, ndlp->nlp_rpi,
			 ndlp->nlp_flag);
	return ndlp->nlp_state;
}

static uint32_t
lpfc_cmpl_plogi_illegal(struct lpfc_vport *vport, struct lpfc_nodelist *ndlp,
		  void *arg, uint32_t evt)
{
	/* This transition is only legal if we previously
	 * rcv'ed a PLOGI. Since we don't want 2 discovery threads
	 * working on the same NPortID, do nothing for this thread
	 * to stop it.
	 */
	if (!(ndlp->nlp_flag & NLP_RCV_PLOGI)) {
		lpfc_printf_vlog(vport, KERN_ERR, LOG_DISCOVERY,
			 "0272 Illegal State Transition: node x%x "
			 "event x%x, state x%x Data: x%x x%x\n",
			 ndlp->nlp_DID, evt, ndlp->nlp_state, ndlp->nlp_rpi,
			 ndlp->nlp_flag);
	}
	return ndlp->nlp_state;
}

/* Start of Discovery State Machine routines */

static uint32_t
lpfc_rcv_plogi_unused_node(struct lpfc_vport *vport, struct lpfc_nodelist *ndlp,
			   void *arg, uint32_t evt)
{
	struct lpfc_iocbq *cmdiocb;

	cmdiocb = (struct lpfc_iocbq *) arg;

	if (lpfc_rcv_plogi(vport, ndlp, cmdiocb)) {
		return ndlp->nlp_state;
	}
	return NLP_STE_FREED_NODE;
}

static uint32_t
lpfc_rcv_els_unused_node(struct lpfc_vport *vport, struct lpfc_nodelist *ndlp,
			 void *arg, uint32_t evt)
{
	lpfc_issue_els_logo(vport, ndlp, 0);
	return ndlp->nlp_state;
}

static uint32_t
lpfc_rcv_logo_unused_node(struct lpfc_vport *vport, struct lpfc_nodelist *ndlp,
			  void *arg, uint32_t evt)
{
	struct Scsi_Host  *shost = lpfc_shost_from_vport(vport);
	struct lpfc_iocbq *cmdiocb = (struct lpfc_iocbq *) arg;

	spin_lock_irq(shost->host_lock);
	ndlp->nlp_flag |= NLP_LOGO_ACC;
	spin_unlock_irq(shost->host_lock);
	lpfc_els_rsp_acc(vport, ELS_CMD_ACC, cmdiocb, ndlp, NULL);

	return ndlp->nlp_state;
}

static uint32_t
lpfc_cmpl_logo_unused_node(struct lpfc_vport *vport, struct lpfc_nodelist *ndlp,
			   void *arg, uint32_t evt)
{
	return NLP_STE_FREED_NODE;
}

static uint32_t
lpfc_device_rm_unused_node(struct lpfc_vport *vport, struct lpfc_nodelist *ndlp,
			   void *arg, uint32_t evt)
{
	return NLP_STE_FREED_NODE;
}

static uint32_t
lpfc_device_recov_unused_node(struct lpfc_vport *vport,
			struct lpfc_nodelist *ndlp,
			   void *arg, uint32_t evt)
{
	return ndlp->nlp_state;
}

static uint32_t
lpfc_rcv_plogi_plogi_issue(struct lpfc_vport *vport, struct lpfc_nodelist *ndlp,
			   void *arg, uint32_t evt)
{
	struct Scsi_Host   *shost = lpfc_shost_from_vport(vport);
	struct lpfc_hba   *phba = vport->phba;
	struct lpfc_iocbq *cmdiocb = arg;
	struct lpfc_dmabuf *pcmd = (struct lpfc_dmabuf *) cmdiocb->context2;
	uint32_t *lp = (uint32_t *) pcmd->virt;
	struct serv_parm *sp = (struct serv_parm *) (lp + 1);
	struct ls_rjt stat;
	int port_cmp;

	memset(&stat, 0, sizeof (struct ls_rjt));

	/* For a PLOGI, we only accept if our portname is less
	 * than the remote portname.
	 */
	phba->fc_stat.elsLogiCol++;
	port_cmp = memcmp(&vport->fc_portname, &sp->portName,
			  sizeof(struct lpfc_name));

	if (port_cmp >= 0) {
		/* Reject this request because the remote node will accept
		   ours */
		stat.un.b.lsRjtRsnCode = LSRJT_UNABLE_TPC;
		stat.un.b.lsRjtRsnCodeExp = LSEXP_CMD_IN_PROGRESS;
		lpfc_els_rsp_reject(vport, stat.un.lsRjtError, cmdiocb, ndlp,
			NULL);
	} else {
		if (lpfc_rcv_plogi(vport, ndlp, cmdiocb) &&
		    (ndlp->nlp_flag & NLP_NPR_2B_DISC) &&
		    (vport->num_disc_nodes)) {
			spin_lock_irq(shost->host_lock);
			ndlp->nlp_flag &= ~NLP_NPR_2B_DISC;
			spin_unlock_irq(shost->host_lock);
			/* Check if there are more PLOGIs to be sent */
			lpfc_more_plogi(vport);
			if (vport->num_disc_nodes == 0) {
				spin_lock_irq(shost->host_lock);
				vport->fc_flag &= ~FC_NDISC_ACTIVE;
				spin_unlock_irq(shost->host_lock);
				lpfc_can_disctmo(vport);
				lpfc_end_rscn(vport);
			}
		}
	} /* If our portname was less */

	return ndlp->nlp_state;
}

static uint32_t
lpfc_rcv_prli_plogi_issue(struct lpfc_vport *vport, struct lpfc_nodelist *ndlp,
			  void *arg, uint32_t evt)
{
	struct lpfc_iocbq *cmdiocb = (struct lpfc_iocbq *) arg;
	struct ls_rjt     stat;

	memset(&stat, 0, sizeof (struct ls_rjt));
	stat.un.b.lsRjtRsnCode = LSRJT_LOGICAL_BSY;
	stat.un.b.lsRjtRsnCodeExp = LSEXP_NOTHING_MORE;
	lpfc_els_rsp_reject(vport, stat.un.lsRjtError, cmdiocb, ndlp, NULL);
	return ndlp->nlp_state;
}

static uint32_t
lpfc_rcv_logo_plogi_issue(struct lpfc_vport *vport, struct lpfc_nodelist *ndlp,
			  void *arg, uint32_t evt)
{
	struct lpfc_iocbq *cmdiocb = (struct lpfc_iocbq *) arg;

	/* Retrieve RPI from LOGO IOCB. RPI is used for CMD_ABORT_XRI_CN */
	if (vport->phba->sli_rev == LPFC_SLI_REV3)
		ndlp->nlp_rpi = cmdiocb->iocb.ulpIoTag;
				/* software abort outstanding PLOGI */
	lpfc_els_abort(vport->phba, ndlp);

	lpfc_rcv_logo(vport, ndlp, cmdiocb, ELS_CMD_LOGO);
	return ndlp->nlp_state;
}

static uint32_t
lpfc_rcv_els_plogi_issue(struct lpfc_vport *vport, struct lpfc_nodelist *ndlp,
			 void *arg, uint32_t evt)
{
	struct Scsi_Host  *shost = lpfc_shost_from_vport(vport);
	struct lpfc_hba   *phba = vport->phba;
	struct lpfc_iocbq *cmdiocb = (struct lpfc_iocbq *) arg;

	/* software abort outstanding PLOGI */
	lpfc_els_abort(phba, ndlp);

	if (evt == NLP_EVT_RCV_LOGO) {
		lpfc_els_rsp_acc(vport, ELS_CMD_ACC, cmdiocb, ndlp, NULL);
	} else {
		lpfc_issue_els_logo(vport, ndlp, 0);
	}

	/* Put ndlp in npr state set plogi timer for 1 sec */
	mod_timer(&ndlp->nlp_delayfunc, jiffies + msecs_to_jiffies(1000 * 1));
	spin_lock_irq(shost->host_lock);
	ndlp->nlp_flag |= NLP_DELAY_TMO;
	spin_unlock_irq(shost->host_lock);
	ndlp->nlp_last_elscmd = ELS_CMD_PLOGI;
	ndlp->nlp_prev_state = NLP_STE_PLOGI_ISSUE;
	lpfc_nlp_set_state(vport, ndlp, NLP_STE_NPR_NODE);

	return ndlp->nlp_state;
}

static uint32_t
lpfc_cmpl_plogi_plogi_issue(struct lpfc_vport *vport,
			    struct lpfc_nodelist *ndlp,
			    void *arg,
			    uint32_t evt)
{
	struct lpfc_hba    *phba = vport->phba;
	struct Scsi_Host *shost = lpfc_shost_from_vport(vport);
	struct lpfc_iocbq  *cmdiocb, *rspiocb;
	struct lpfc_dmabuf *pcmd, *prsp, *mp;
	uint32_t *lp;
	uint32_t vid, flag;
	IOCB_t *irsp;
	struct serv_parm *sp;
	uint32_t ed_tov;
	LPFC_MBOXQ_t *mbox;
	int rc;

	cmdiocb = (struct lpfc_iocbq *) arg;
	rspiocb = cmdiocb->context_un.rsp_iocb;

	if (ndlp->nlp_flag & NLP_ACC_REGLOGIN) {
		/* Recovery from PLOGI collision logic */
		return ndlp->nlp_state;
	}

	irsp = &rspiocb->iocb;

	if (irsp->ulpStatus)
		goto out;

	pcmd = (struct lpfc_dmabuf *) cmdiocb->context2;

	prsp = list_get_first(&pcmd->list, struct lpfc_dmabuf, list);
	if (!prsp)
		goto out;

	lp = (uint32_t *) prsp->virt;
	sp = (struct serv_parm *) ((uint8_t *) lp + sizeof (uint32_t));

	/* Some switches have FDMI servers returning 0 for WWN */
	if ((ndlp->nlp_DID != FDMI_DID) &&
		(wwn_to_u64(sp->portName.u.wwn) == 0 ||
		wwn_to_u64(sp->nodeName.u.wwn) == 0)) {
		lpfc_printf_vlog(vport, KERN_ERR, LOG_ELS,
				 "0142 PLOGI RSP: Invalid WWN.\n");
		goto out;
	}
	if (!lpfc_check_sparm(vport, ndlp, sp, CLASS3, 0))
		goto out;
	/* PLOGI chkparm OK */
	lpfc_printf_vlog(vport, KERN_INFO, LOG_ELS,
			 "0121 PLOGI chkparm OK Data: x%x x%x x%x x%x\n",
			 ndlp->nlp_DID, ndlp->nlp_state,
			 ndlp->nlp_flag, ndlp->nlp_rpi);
	if (vport->cfg_fcp_class == 2 && (sp->cls2.classValid))
		ndlp->nlp_fcp_info |= CLASS2;
	else
		ndlp->nlp_fcp_info |= CLASS3;

	ndlp->nlp_class_sup = 0;
	if (sp->cls1.classValid)
		ndlp->nlp_class_sup |= FC_COS_CLASS1;
	if (sp->cls2.classValid)
		ndlp->nlp_class_sup |= FC_COS_CLASS2;
	if (sp->cls3.classValid)
		ndlp->nlp_class_sup |= FC_COS_CLASS3;
	if (sp->cls4.classValid)
		ndlp->nlp_class_sup |= FC_COS_CLASS4;
	ndlp->nlp_maxframe =
		((sp->cmn.bbRcvSizeMsb & 0x0F) << 8) | sp->cmn.bbRcvSizeLsb;

	if ((vport->fc_flag & FC_PT2PT) &&
	    (vport->fc_flag & FC_PT2PT_PLOGI)) {
		ed_tov = be32_to_cpu(sp->cmn.e_d_tov);
		if (sp->cmn.edtovResolution) {
			/* E_D_TOV ticks are in nanoseconds */
			ed_tov = (phba->fc_edtov + 999999) / 1000000;
		}

		ndlp->nlp_flag &= ~NLP_SUPPRESS_RSP;
		if ((phba->sli.sli_flag & LPFC_SLI_SUPPRESS_RSP) &&
		    sp->cmn.valid_vendor_ver_level) {
			vid = be32_to_cpu(sp->un.vv.vid);
			flag = be32_to_cpu(sp->un.vv.flags);
			if ((vid == LPFC_VV_EMLX_ID) &&
			    (flag & LPFC_VV_SUPPRESS_RSP))
				ndlp->nlp_flag |= NLP_SUPPRESS_RSP;
		}

		/*
		 * Use the larger EDTOV
		 * RATOV = 2 * EDTOV for pt-to-pt
		 */
		if (ed_tov > phba->fc_edtov)
			phba->fc_edtov = ed_tov;
		phba->fc_ratov = (2 * phba->fc_edtov) / 1000;

		memcpy(&phba->fc_fabparam, sp, sizeof(struct serv_parm));

		/* Issue config_link / reg_vfi to account for updated TOV's */
		if (phba->sli_rev == LPFC_SLI_REV4) {
			lpfc_issue_reg_vfi(vport);
		} else {
			mbox = mempool_alloc(phba->mbox_mem_pool, GFP_KERNEL);
			if (!mbox) {
				lpfc_printf_vlog(vport, KERN_ERR, LOG_ELS,
						 "0133 PLOGI: no memory "
						 "for config_link "
						 "Data: x%x x%x x%x x%x\n",
						 ndlp->nlp_DID, ndlp->nlp_state,
						 ndlp->nlp_flag, ndlp->nlp_rpi);
				goto out;
			}

			lpfc_config_link(phba, mbox);

			mbox->mbox_cmpl = lpfc_sli_def_mbox_cmpl;
			mbox->vport = vport;
			rc = lpfc_sli_issue_mbox(phba, mbox, MBX_NOWAIT);
			if (rc == MBX_NOT_FINISHED) {
				mempool_free(mbox, phba->mbox_mem_pool);
				goto out;
			}
		}
	}

	lpfc_unreg_rpi(vport, ndlp);

	mbox = mempool_alloc(phba->mbox_mem_pool, GFP_KERNEL);
	if (!mbox) {
		lpfc_printf_vlog(vport, KERN_ERR, LOG_ELS,
				 "0018 PLOGI: no memory for reg_login "
				 "Data: x%x x%x x%x x%x\n",
				 ndlp->nlp_DID, ndlp->nlp_state,
				 ndlp->nlp_flag, ndlp->nlp_rpi);
		goto out;
	}

	if (lpfc_reg_rpi(phba, vport->vpi, irsp->un.elsreq64.remoteID,
			 (uint8_t *) sp, mbox, ndlp->nlp_rpi) == 0) {
		switch (ndlp->nlp_DID) {
		case NameServer_DID:
			mbox->mbox_cmpl = lpfc_mbx_cmpl_ns_reg_login;
			break;
		case FDMI_DID:
			mbox->mbox_cmpl = lpfc_mbx_cmpl_fdmi_reg_login;
			break;
		default:
			ndlp->nlp_flag |= NLP_REG_LOGIN_SEND;
			mbox->mbox_cmpl = lpfc_mbx_cmpl_reg_login;
		}
		mbox->context2 = lpfc_nlp_get(ndlp);
		mbox->vport = vport;
		if (lpfc_sli_issue_mbox(phba, mbox, MBX_NOWAIT)
		    != MBX_NOT_FINISHED) {
			lpfc_nlp_set_state(vport, ndlp,
					   NLP_STE_REG_LOGIN_ISSUE);
			return ndlp->nlp_state;
		}
		if (ndlp->nlp_flag & NLP_REG_LOGIN_SEND)
			ndlp->nlp_flag &= ~NLP_REG_LOGIN_SEND;
		/* decrement node reference count to the failed mbox
		 * command
		 */
		lpfc_nlp_put(ndlp);
		mp = (struct lpfc_dmabuf *) mbox->context1;
		lpfc_mbuf_free(phba, mp->virt, mp->phys);
		kfree(mp);
		mempool_free(mbox, phba->mbox_mem_pool);

		lpfc_printf_vlog(vport, KERN_ERR, LOG_ELS,
				 "0134 PLOGI: cannot issue reg_login "
				 "Data: x%x x%x x%x x%x\n",
				 ndlp->nlp_DID, ndlp->nlp_state,
				 ndlp->nlp_flag, ndlp->nlp_rpi);
	} else {
		mempool_free(mbox, phba->mbox_mem_pool);

		lpfc_printf_vlog(vport, KERN_ERR, LOG_ELS,
				 "0135 PLOGI: cannot format reg_login "
				 "Data: x%x x%x x%x x%x\n",
				 ndlp->nlp_DID, ndlp->nlp_state,
				 ndlp->nlp_flag, ndlp->nlp_rpi);
	}


out:
	if (ndlp->nlp_DID == NameServer_DID) {
		lpfc_vport_set_state(vport, FC_VPORT_FAILED);
		lpfc_printf_vlog(vport, KERN_ERR, LOG_ELS,
				 "0261 Cannot Register NameServer login\n");
	}

	/*
	** In case the node reference counter does not go to zero, ensure that
	** the stale state for the node is not processed.
	*/

	ndlp->nlp_prev_state = ndlp->nlp_state;
	lpfc_nlp_set_state(vport, ndlp, NLP_STE_NPR_NODE);
	spin_lock_irq(shost->host_lock);
	ndlp->nlp_flag |= NLP_DEFER_RM;
	spin_unlock_irq(shost->host_lock);
	return NLP_STE_FREED_NODE;
}

static uint32_t
lpfc_cmpl_logo_plogi_issue(struct lpfc_vport *vport, struct lpfc_nodelist *ndlp,
			   void *arg, uint32_t evt)
{
	return ndlp->nlp_state;
}

static uint32_t
lpfc_cmpl_reglogin_plogi_issue(struct lpfc_vport *vport,
	struct lpfc_nodelist *ndlp, void *arg, uint32_t evt)
{
	struct lpfc_hba *phba;
	LPFC_MBOXQ_t *pmb = (LPFC_MBOXQ_t *) arg;
	MAILBOX_t *mb = &pmb->u.mb;
	uint16_t rpi;

	phba = vport->phba;
	/* Release the RPI */
	if (!(phba->pport->load_flag & FC_UNLOADING) &&
		!mb->mbxStatus) {
		rpi = pmb->u.mb.un.varWords[0];
		lpfc_release_rpi(phba, vport, rpi);
	}
	return ndlp->nlp_state;
}

static uint32_t
lpfc_device_rm_plogi_issue(struct lpfc_vport *vport, struct lpfc_nodelist *ndlp,
			   void *arg, uint32_t evt)
{
	struct Scsi_Host *shost = lpfc_shost_from_vport(vport);

	if (ndlp->nlp_flag & NLP_NPR_2B_DISC) {
		spin_lock_irq(shost->host_lock);
		ndlp->nlp_flag |= NLP_NODEV_REMOVE;
		spin_unlock_irq(shost->host_lock);
		return ndlp->nlp_state;
	} else {
		/* software abort outstanding PLOGI */
		lpfc_els_abort(vport->phba, ndlp);

		lpfc_drop_node(vport, ndlp);
		return NLP_STE_FREED_NODE;
	}
}

static uint32_t
lpfc_device_recov_plogi_issue(struct lpfc_vport *vport,
			      struct lpfc_nodelist *ndlp,
			      void *arg,
			      uint32_t evt)
{
	struct Scsi_Host *shost = lpfc_shost_from_vport(vport);
	struct lpfc_hba  *phba = vport->phba;

	/* Don't do anything that will mess up processing of the
	 * previous RSCN.
	 */
	if (vport->fc_flag & FC_RSCN_DEFERRED)
		return ndlp->nlp_state;

	/* software abort outstanding PLOGI */
	lpfc_els_abort(phba, ndlp);

	ndlp->nlp_prev_state = NLP_STE_PLOGI_ISSUE;
	lpfc_nlp_set_state(vport, ndlp, NLP_STE_NPR_NODE);
	spin_lock_irq(shost->host_lock);
	ndlp->nlp_flag &= ~(NLP_NODEV_REMOVE | NLP_NPR_2B_DISC);
	spin_unlock_irq(shost->host_lock);

	return ndlp->nlp_state;
}

static uint32_t
lpfc_rcv_plogi_adisc_issue(struct lpfc_vport *vport, struct lpfc_nodelist *ndlp,
			   void *arg, uint32_t evt)
{
	struct Scsi_Host   *shost = lpfc_shost_from_vport(vport);
	struct lpfc_hba   *phba = vport->phba;
	struct lpfc_iocbq *cmdiocb;

	/* software abort outstanding ADISC */
	lpfc_els_abort(phba, ndlp);

	cmdiocb = (struct lpfc_iocbq *) arg;

	if (lpfc_rcv_plogi(vport, ndlp, cmdiocb)) {
		if (ndlp->nlp_flag & NLP_NPR_2B_DISC) {
			spin_lock_irq(shost->host_lock);
			ndlp->nlp_flag &= ~NLP_NPR_2B_DISC;
			spin_unlock_irq(shost->host_lock);
			if (vport->num_disc_nodes)
				lpfc_more_adisc(vport);
		}
		return ndlp->nlp_state;
	}
	ndlp->nlp_prev_state = NLP_STE_ADISC_ISSUE;
	lpfc_issue_els_plogi(vport, ndlp->nlp_DID, 0);
	lpfc_nlp_set_state(vport, ndlp, NLP_STE_PLOGI_ISSUE);

	return ndlp->nlp_state;
}

static uint32_t
lpfc_rcv_prli_adisc_issue(struct lpfc_vport *vport, struct lpfc_nodelist *ndlp,
			  void *arg, uint32_t evt)
{
	struct lpfc_iocbq *cmdiocb = (struct lpfc_iocbq *) arg;

	if (lpfc_rcv_prli_support_check(vport, ndlp, cmdiocb))
		lpfc_els_rsp_prli_acc(vport, cmdiocb, ndlp);
	return ndlp->nlp_state;
}

static uint32_t
lpfc_rcv_logo_adisc_issue(struct lpfc_vport *vport, struct lpfc_nodelist *ndlp,
			  void *arg, uint32_t evt)
{
	struct lpfc_hba *phba = vport->phba;
	struct lpfc_iocbq *cmdiocb;

	cmdiocb = (struct lpfc_iocbq *) arg;

	/* software abort outstanding ADISC */
	lpfc_els_abort(phba, ndlp);

	lpfc_rcv_logo(vport, ndlp, cmdiocb, ELS_CMD_LOGO);
	return ndlp->nlp_state;
}

static uint32_t
lpfc_rcv_padisc_adisc_issue(struct lpfc_vport *vport,
			    struct lpfc_nodelist *ndlp,
			    void *arg, uint32_t evt)
{
	struct lpfc_iocbq *cmdiocb;

	cmdiocb = (struct lpfc_iocbq *) arg;

	lpfc_rcv_padisc(vport, ndlp, cmdiocb);
	return ndlp->nlp_state;
}

static uint32_t
lpfc_rcv_prlo_adisc_issue(struct lpfc_vport *vport, struct lpfc_nodelist *ndlp,
			  void *arg, uint32_t evt)
{
	struct lpfc_iocbq *cmdiocb;

	cmdiocb = (struct lpfc_iocbq *) arg;

	/* Treat like rcv logo */
	lpfc_rcv_logo(vport, ndlp, cmdiocb, ELS_CMD_PRLO);
	return ndlp->nlp_state;
}

static uint32_t
lpfc_cmpl_adisc_adisc_issue(struct lpfc_vport *vport,
			    struct lpfc_nodelist *ndlp,
			    void *arg, uint32_t evt)
{
	struct Scsi_Host  *shost = lpfc_shost_from_vport(vport);
	struct lpfc_hba   *phba = vport->phba;
	struct lpfc_iocbq *cmdiocb, *rspiocb;
	IOCB_t *irsp;
	ADISC *ap;
	int rc;

	cmdiocb = (struct lpfc_iocbq *) arg;
	rspiocb = cmdiocb->context_un.rsp_iocb;

	ap = (ADISC *)lpfc_check_elscmpl_iocb(phba, cmdiocb, rspiocb);
	irsp = &rspiocb->iocb;

	if ((irsp->ulpStatus) ||
	    (!lpfc_check_adisc(vport, ndlp, &ap->nodeName, &ap->portName))) {
		/* 1 sec timeout */
		mod_timer(&ndlp->nlp_delayfunc,
			  jiffies + msecs_to_jiffies(1000));
		spin_lock_irq(shost->host_lock);
		ndlp->nlp_flag |= NLP_DELAY_TMO;
		spin_unlock_irq(shost->host_lock);
		ndlp->nlp_last_elscmd = ELS_CMD_PLOGI;

		memset(&ndlp->nlp_nodename, 0, sizeof(struct lpfc_name));
		memset(&ndlp->nlp_portname, 0, sizeof(struct lpfc_name));

		ndlp->nlp_prev_state = NLP_STE_ADISC_ISSUE;
		lpfc_nlp_set_state(vport, ndlp, NLP_STE_NPR_NODE);
		lpfc_unreg_rpi(vport, ndlp);
		return ndlp->nlp_state;
	}

	if (phba->sli_rev == LPFC_SLI_REV4) {
		rc = lpfc_sli4_resume_rpi(ndlp, NULL, NULL);
		if (rc) {
			/* Stay in state and retry. */
			ndlp->nlp_prev_state = NLP_STE_ADISC_ISSUE;
			return ndlp->nlp_state;
		}
	}

	if (ndlp->nlp_type & NLP_FCP_TARGET) {
		ndlp->nlp_prev_state = NLP_STE_ADISC_ISSUE;
		lpfc_nlp_set_state(vport, ndlp, NLP_STE_MAPPED_NODE);
	} else {
		ndlp->nlp_prev_state = NLP_STE_ADISC_ISSUE;
		lpfc_nlp_set_state(vport, ndlp, NLP_STE_UNMAPPED_NODE);
	}

	return ndlp->nlp_state;
}

static uint32_t
lpfc_device_rm_adisc_issue(struct lpfc_vport *vport, struct lpfc_nodelist *ndlp,
			   void *arg, uint32_t evt)
{
	struct Scsi_Host *shost = lpfc_shost_from_vport(vport);

	if (ndlp->nlp_flag & NLP_NPR_2B_DISC) {
		spin_lock_irq(shost->host_lock);
		ndlp->nlp_flag |= NLP_NODEV_REMOVE;
		spin_unlock_irq(shost->host_lock);
		return ndlp->nlp_state;
	} else {
		/* software abort outstanding ADISC */
		lpfc_els_abort(vport->phba, ndlp);

		lpfc_drop_node(vport, ndlp);
		return NLP_STE_FREED_NODE;
	}
}

static uint32_t
lpfc_device_recov_adisc_issue(struct lpfc_vport *vport,
			      struct lpfc_nodelist *ndlp,
			      void *arg,
			      uint32_t evt)
{
	struct Scsi_Host *shost = lpfc_shost_from_vport(vport);
	struct lpfc_hba  *phba = vport->phba;

	/* Don't do anything that will mess up processing of the
	 * previous RSCN.
	 */
	if (vport->fc_flag & FC_RSCN_DEFERRED)
		return ndlp->nlp_state;

	/* software abort outstanding ADISC */
	lpfc_els_abort(phba, ndlp);

	ndlp->nlp_prev_state = NLP_STE_ADISC_ISSUE;
	lpfc_nlp_set_state(vport, ndlp, NLP_STE_NPR_NODE);
	spin_lock_irq(shost->host_lock);
	ndlp->nlp_flag &= ~(NLP_NODEV_REMOVE | NLP_NPR_2B_DISC);
	spin_unlock_irq(shost->host_lock);
	lpfc_disc_set_adisc(vport, ndlp);
	return ndlp->nlp_state;
}

static uint32_t
lpfc_rcv_plogi_reglogin_issue(struct lpfc_vport *vport,
			      struct lpfc_nodelist *ndlp,
			      void *arg,
			      uint32_t evt)
{
	struct lpfc_iocbq *cmdiocb = (struct lpfc_iocbq *) arg;

	lpfc_rcv_plogi(vport, ndlp, cmdiocb);
	return ndlp->nlp_state;
}

static uint32_t
lpfc_rcv_prli_reglogin_issue(struct lpfc_vport *vport,
			     struct lpfc_nodelist *ndlp,
			     void *arg,
			     uint32_t evt)
{
	struct lpfc_iocbq *cmdiocb = (struct lpfc_iocbq *) arg;
	struct ls_rjt     stat;

	if (!lpfc_rcv_prli_support_check(vport, ndlp, cmdiocb)) {
		return ndlp->nlp_state;
	}
	if (vport->phba->nvmet_support) {
		/* NVME Target mode.  Handle and respond to the PRLI and
		 * transition to UNMAPPED provided the RPI has completed
		 * registration.
		 */
		if (ndlp->nlp_flag & NLP_RPI_REGISTERED) {
			lpfc_rcv_prli(vport, ndlp, cmdiocb);
			lpfc_els_rsp_prli_acc(vport, cmdiocb, ndlp);
		} else {
			/* RPI registration has not completed. Reject the PRLI
			 * to prevent an illegal state transition when the
			 * rpi registration does complete.
			 */
			memset(&stat, 0, sizeof(struct ls_rjt));
			stat.un.b.lsRjtRsnCode = LSRJT_LOGICAL_BSY;
			stat.un.b.lsRjtRsnCodeExp = LSEXP_NOTHING_MORE;
			lpfc_els_rsp_reject(vport, stat.un.lsRjtError, cmdiocb,
					    ndlp, NULL);
			return ndlp->nlp_state;
		}
	} else {
		/* Initiator mode. */
		lpfc_els_rsp_prli_acc(vport, cmdiocb, ndlp);
	}
	return ndlp->nlp_state;
}

static uint32_t
lpfc_rcv_logo_reglogin_issue(struct lpfc_vport *vport,
			     struct lpfc_nodelist *ndlp,
			     void *arg,
			     uint32_t evt)
{
	struct lpfc_hba   *phba = vport->phba;
	struct lpfc_iocbq *cmdiocb = (struct lpfc_iocbq *) arg;
	LPFC_MBOXQ_t	  *mb;
	LPFC_MBOXQ_t	  *nextmb;
	struct lpfc_dmabuf *mp;

	cmdiocb = (struct lpfc_iocbq *) arg;

	/* cleanup any ndlp on mbox q waiting for reglogin cmpl */
	if ((mb = phba->sli.mbox_active)) {
		if ((mb->u.mb.mbxCommand == MBX_REG_LOGIN64) &&
		   (ndlp == (struct lpfc_nodelist *) mb->context2)) {
			ndlp->nlp_flag &= ~NLP_REG_LOGIN_SEND;
			lpfc_nlp_put(ndlp);
			mb->context2 = NULL;
			mb->mbox_cmpl = lpfc_sli_def_mbox_cmpl;
		}
	}

	spin_lock_irq(&phba->hbalock);
	list_for_each_entry_safe(mb, nextmb, &phba->sli.mboxq, list) {
		if ((mb->u.mb.mbxCommand == MBX_REG_LOGIN64) &&
		   (ndlp == (struct lpfc_nodelist *) mb->context2)) {
			mp = (struct lpfc_dmabuf *) (mb->context1);
			if (mp) {
				__lpfc_mbuf_free(phba, mp->virt, mp->phys);
				kfree(mp);
			}
			ndlp->nlp_flag &= ~NLP_REG_LOGIN_SEND;
			lpfc_nlp_put(ndlp);
			list_del(&mb->list);
			phba->sli.mboxq_cnt--;
			mempool_free(mb, phba->mbox_mem_pool);
		}
	}
	spin_unlock_irq(&phba->hbalock);

	lpfc_rcv_logo(vport, ndlp, cmdiocb, ELS_CMD_LOGO);
	return ndlp->nlp_state;
}

static uint32_t
lpfc_rcv_padisc_reglogin_issue(struct lpfc_vport *vport,
			       struct lpfc_nodelist *ndlp,
			       void *arg,
			       uint32_t evt)
{
	struct lpfc_iocbq *cmdiocb = (struct lpfc_iocbq *) arg;

	lpfc_rcv_padisc(vport, ndlp, cmdiocb);
	return ndlp->nlp_state;
}

static uint32_t
lpfc_rcv_prlo_reglogin_issue(struct lpfc_vport *vport,
			     struct lpfc_nodelist *ndlp,
			     void *arg,
			     uint32_t evt)
{
	struct lpfc_iocbq *cmdiocb;

	cmdiocb = (struct lpfc_iocbq *) arg;
	lpfc_els_rsp_acc(vport, ELS_CMD_PRLO, cmdiocb, ndlp, NULL);
	return ndlp->nlp_state;
}

static uint32_t
lpfc_cmpl_reglogin_reglogin_issue(struct lpfc_vport *vport,
				  struct lpfc_nodelist *ndlp,
				  void *arg,
				  uint32_t evt)
{
	struct Scsi_Host *shost = lpfc_shost_from_vport(vport);
	struct lpfc_hba *phba = vport->phba;
	LPFC_MBOXQ_t *pmb = (LPFC_MBOXQ_t *) arg;
	MAILBOX_t *mb = &pmb->u.mb;
	uint32_t did  = mb->un.varWords[1];

	if (mb->mbxStatus) {
		/* RegLogin failed */
		lpfc_printf_vlog(vport, KERN_ERR, LOG_DISCOVERY,
				"0246 RegLogin failed Data: x%x x%x x%x x%x "
				 "x%x\n",
				 did, mb->mbxStatus, vport->port_state,
				 mb->un.varRegLogin.vpi,
				 mb->un.varRegLogin.rpi);
		/*
		 * If RegLogin failed due to lack of HBA resources do not
		 * retry discovery.
		 */
		if (mb->mbxStatus == MBXERR_RPI_FULL) {
			ndlp->nlp_prev_state = NLP_STE_REG_LOGIN_ISSUE;
			lpfc_nlp_set_state(vport, ndlp, NLP_STE_NPR_NODE);
			return ndlp->nlp_state;
		}

		/* Put ndlp in npr state set plogi timer for 1 sec */
		mod_timer(&ndlp->nlp_delayfunc,
			  jiffies + msecs_to_jiffies(1000 * 1));
		spin_lock_irq(shost->host_lock);
		ndlp->nlp_flag |= NLP_DELAY_TMO;
		spin_unlock_irq(shost->host_lock);
		ndlp->nlp_last_elscmd = ELS_CMD_PLOGI;

		lpfc_issue_els_logo(vport, ndlp, 0);
		ndlp->nlp_prev_state = NLP_STE_REG_LOGIN_ISSUE;
		lpfc_nlp_set_state(vport, ndlp, NLP_STE_NPR_NODE);
		return ndlp->nlp_state;
	}

	/* SLI4 ports have preallocated logical rpis. */
	if (phba->sli_rev < LPFC_SLI_REV4)
		ndlp->nlp_rpi = mb->un.varWords[0];

	ndlp->nlp_flag |= NLP_RPI_REGISTERED;

	/* Only if we are not a fabric nport do we issue PRLI */
	lpfc_printf_vlog(vport, KERN_INFO, LOG_DISCOVERY,
			 "3066 RegLogin Complete on x%x x%x x%x\n",
			 did, ndlp->nlp_type, ndlp->nlp_fc4_type);
	if (!(ndlp->nlp_type & NLP_FABRIC) &&
	    (phba->nvmet_support == 0)) {
		/* The driver supports FCP and NVME concurrently.  If the
		 * ndlp's nlp_fc4_type is still zero, the driver doesn't
		 * know what PRLI to send yet.  Figure that out now and
		 * call PRLI depending on the outcome.
		 */
		if (vport->fc_flag & FC_PT2PT) {
			/* If we are pt2pt, there is no Fabric to determine
			 * the FC4 type of the remote nport. So if NVME
			 * is configured try it.
			 */
			ndlp->nlp_fc4_type |= NLP_FC4_FCP;
			if ((phba->cfg_enable_fc4_type == LPFC_ENABLE_BOTH) ||
			     (phba->cfg_enable_fc4_type == LPFC_ENABLE_NVME)) {
				ndlp->nlp_fc4_type |= NLP_FC4_NVME;
				/* We need to update the localport also */
				lpfc_nvme_update_localport(vport);
			}

		} else if (phba->fc_topology == LPFC_TOPOLOGY_LOOP) {
			ndlp->nlp_fc4_type |= NLP_FC4_FCP;

		} else if (ndlp->nlp_fc4_type == 0) {
<<<<<<< HEAD
			rc = lpfc_ns_cmd(vport, SLI_CTNS_GFT_ID,
					 0, ndlp->nlp_DID);
			return ndlp->nlp_state;
=======
			/* If we are only configured for FCP, the driver
			 * should just issue PRLI for FCP. Otherwise issue
			 * GFT_ID to determine if remote port supports NVME.
			 */
			if (vport->cfg_enable_fc4_type != LPFC_ENABLE_FCP) {
				lpfc_ns_cmd(vport, SLI_CTNS_GFT_ID, 0,
					    ndlp->nlp_DID);
				return ndlp->nlp_state;
			}
			ndlp->nlp_fc4_type = NLP_FC4_FCP;
>>>>>>> 407d19ab
		}

		ndlp->nlp_prev_state = NLP_STE_REG_LOGIN_ISSUE;
		lpfc_nlp_set_state(vport, ndlp, NLP_STE_PRLI_ISSUE);
		lpfc_issue_els_prli(vport, ndlp, 0);
	} else {
		if ((vport->fc_flag & FC_PT2PT) && phba->nvmet_support)
			phba->targetport->port_id = vport->fc_myDID;

		/* Only Fabric ports should transition. NVME target
		 * must complete PRLI.
		 */
		if (ndlp->nlp_type & NLP_FABRIC) {
			ndlp->nlp_prev_state = NLP_STE_REG_LOGIN_ISSUE;
			lpfc_nlp_set_state(vport, ndlp, NLP_STE_UNMAPPED_NODE);
		}
	}
	return ndlp->nlp_state;
}

static uint32_t
lpfc_device_rm_reglogin_issue(struct lpfc_vport *vport,
			      struct lpfc_nodelist *ndlp,
			      void *arg,
			      uint32_t evt)
{
	struct Scsi_Host *shost = lpfc_shost_from_vport(vport);

	if (ndlp->nlp_flag & NLP_NPR_2B_DISC) {
		spin_lock_irq(shost->host_lock);
		ndlp->nlp_flag |= NLP_NODEV_REMOVE;
		spin_unlock_irq(shost->host_lock);
		return ndlp->nlp_state;
	} else {
		lpfc_drop_node(vport, ndlp);
		return NLP_STE_FREED_NODE;
	}
}

static uint32_t
lpfc_device_recov_reglogin_issue(struct lpfc_vport *vport,
				 struct lpfc_nodelist *ndlp,
				 void *arg,
				 uint32_t evt)
{
	struct Scsi_Host *shost = lpfc_shost_from_vport(vport);

	/* Don't do anything that will mess up processing of the
	 * previous RSCN.
	 */
	if (vport->fc_flag & FC_RSCN_DEFERRED)
		return ndlp->nlp_state;

	ndlp->nlp_prev_state = NLP_STE_REG_LOGIN_ISSUE;
	lpfc_nlp_set_state(vport, ndlp, NLP_STE_NPR_NODE);
	spin_lock_irq(shost->host_lock);

	/* If we are a target we won't immediately transition into PRLI,
	 * so if REG_LOGIN already completed we don't need to ignore it.
	 */
	if (!(ndlp->nlp_flag & NLP_RPI_REGISTERED) ||
	    !vport->phba->nvmet_support)
		ndlp->nlp_flag |= NLP_IGNR_REG_CMPL;

	ndlp->nlp_flag &= ~(NLP_NODEV_REMOVE | NLP_NPR_2B_DISC);
	spin_unlock_irq(shost->host_lock);
	lpfc_disc_set_adisc(vport, ndlp);
	return ndlp->nlp_state;
}

static uint32_t
lpfc_rcv_plogi_prli_issue(struct lpfc_vport *vport, struct lpfc_nodelist *ndlp,
			  void *arg, uint32_t evt)
{
	struct lpfc_iocbq *cmdiocb;

	cmdiocb = (struct lpfc_iocbq *) arg;

	lpfc_rcv_plogi(vport, ndlp, cmdiocb);
	return ndlp->nlp_state;
}

static uint32_t
lpfc_rcv_prli_prli_issue(struct lpfc_vport *vport, struct lpfc_nodelist *ndlp,
			 void *arg, uint32_t evt)
{
	struct lpfc_iocbq *cmdiocb = (struct lpfc_iocbq *) arg;

	if (!lpfc_rcv_prli_support_check(vport, ndlp, cmdiocb))
		return ndlp->nlp_state;
	lpfc_els_rsp_prli_acc(vport, cmdiocb, ndlp);
	return ndlp->nlp_state;
}

static uint32_t
lpfc_rcv_logo_prli_issue(struct lpfc_vport *vport, struct lpfc_nodelist *ndlp,
			 void *arg, uint32_t evt)
{
	struct lpfc_iocbq *cmdiocb = (struct lpfc_iocbq *) arg;

	/* Software abort outstanding PRLI before sending acc */
	lpfc_els_abort(vport->phba, ndlp);

	lpfc_rcv_logo(vport, ndlp, cmdiocb, ELS_CMD_LOGO);
	return ndlp->nlp_state;
}

static uint32_t
lpfc_rcv_padisc_prli_issue(struct lpfc_vport *vport, struct lpfc_nodelist *ndlp,
			   void *arg, uint32_t evt)
{
	struct lpfc_iocbq *cmdiocb = (struct lpfc_iocbq *) arg;

	lpfc_rcv_padisc(vport, ndlp, cmdiocb);
	return ndlp->nlp_state;
}

/* This routine is envoked when we rcv a PRLO request from a nport
 * we are logged into.  We should send back a PRLO rsp setting the
 * appropriate bits.
 * NEXT STATE = PRLI_ISSUE
 */
static uint32_t
lpfc_rcv_prlo_prli_issue(struct lpfc_vport *vport, struct lpfc_nodelist *ndlp,
			 void *arg, uint32_t evt)
{
	struct lpfc_iocbq *cmdiocb = (struct lpfc_iocbq *) arg;

	lpfc_els_rsp_acc(vport, ELS_CMD_PRLO, cmdiocb, ndlp, NULL);
	return ndlp->nlp_state;
}

static uint32_t
lpfc_cmpl_prli_prli_issue(struct lpfc_vport *vport, struct lpfc_nodelist *ndlp,
			  void *arg, uint32_t evt)
{
	struct Scsi_Host *shost = lpfc_shost_from_vport(vport);
	struct lpfc_iocbq *cmdiocb, *rspiocb;
	struct lpfc_hba   *phba = vport->phba;
	IOCB_t *irsp;
	PRLI *npr;
	struct lpfc_nvme_prli *nvpr;
	void *temp_ptr;

	cmdiocb = (struct lpfc_iocbq *) arg;
	rspiocb = cmdiocb->context_un.rsp_iocb;

	/* A solicited PRLI is either FCP or NVME.  The PRLI cmd/rsp
	 * format is different so NULL the two PRLI types so that the
	 * driver correctly gets the correct context.
	 */
	npr = NULL;
	nvpr = NULL;
	temp_ptr = lpfc_check_elscmpl_iocb(phba, cmdiocb, rspiocb);
	if (cmdiocb->iocb_flag & LPFC_PRLI_FCP_REQ)
		npr = (PRLI *) temp_ptr;
	else if (cmdiocb->iocb_flag & LPFC_PRLI_NVME_REQ)
		nvpr = (struct lpfc_nvme_prli *) temp_ptr;

	irsp = &rspiocb->iocb;
	if (irsp->ulpStatus) {
		if ((vport->port_type == LPFC_NPIV_PORT) &&
		    vport->cfg_restrict_login) {
			goto out;
		}

		/* Adjust the nlp_type accordingly if the PRLI failed */
		if (npr)
			ndlp->nlp_fc4_type &= ~NLP_FC4_FCP;
		if (nvpr)
			ndlp->nlp_fc4_type &= ~NLP_FC4_NVME;

		/* We can't set the DSM state till BOTH PRLIs complete */
		goto out_err;
	}

	if (npr && (npr->acceptRspCode == PRLI_REQ_EXECUTED) &&
	    (npr->prliType == PRLI_FCP_TYPE)) {
		lpfc_printf_vlog(vport, KERN_INFO, LOG_NVME_DISC,
				 "6028 FCP NPR PRLI Cmpl Init %d Target %d\n",
				 npr->initiatorFunc,
				 npr->targetFunc);
		if (npr->initiatorFunc)
			ndlp->nlp_type |= NLP_FCP_INITIATOR;
		if (npr->targetFunc) {
			ndlp->nlp_type |= NLP_FCP_TARGET;
			if (npr->writeXferRdyDis)
				ndlp->nlp_flag |= NLP_FIRSTBURST;
		}
		if (npr->Retry)
			ndlp->nlp_fcp_info |= NLP_FCP_2_DEVICE;

	} else if (nvpr &&
		   (bf_get_be32(prli_acc_rsp_code, nvpr) ==
		    PRLI_REQ_EXECUTED) &&
		   (bf_get_be32(prli_type_code, nvpr) ==
		    PRLI_NVME_TYPE)) {

		/* Complete setting up the remote ndlp personality. */
		if (bf_get_be32(prli_init, nvpr))
			ndlp->nlp_type |= NLP_NVME_INITIATOR;

		/* Target driver cannot solicit NVME FB. */
		if (bf_get_be32(prli_tgt, nvpr)) {
			/* Complete the nvme target roles.  The transport
			 * needs to know if the rport is capable of
			 * discovery in addition to its role.
			 */
			ndlp->nlp_type |= NLP_NVME_TARGET;
			if (bf_get_be32(prli_disc, nvpr))
				ndlp->nlp_type |= NLP_NVME_DISCOVERY;

			/*
			 * If prli_fba is set, the Target supports FirstBurst.
			 * If prli_fb_sz is 0, the FirstBurst size is unlimited,
			 * otherwise it defines the actual size supported by
			 * the NVME Target.
			 */
			if ((bf_get_be32(prli_fba, nvpr) == 1) &&
			    (phba->cfg_nvme_enable_fb) &&
			    (!phba->nvmet_support)) {
				/* Both sides support FB. The target's first
				 * burst size is a 512 byte encoded value.
				 */
				ndlp->nlp_flag |= NLP_FIRSTBURST;
				ndlp->nvme_fb_size = bf_get_be32(prli_fb_sz,
								 nvpr);

				/* Expressed in units of 512 bytes */
				if (ndlp->nvme_fb_size)
					ndlp->nvme_fb_size <<=
						LPFC_NVME_FB_SHIFT;
				else
					ndlp->nvme_fb_size = LPFC_NVME_MAX_FB;
			}
		}

		lpfc_printf_vlog(vport, KERN_INFO, LOG_NVME_DISC,
				 "6029 NVME PRLI Cmpl w1 x%08x "
				 "w4 x%08x w5 x%08x flag x%x, "
				 "fcp_info x%x nlp_type x%x\n",
				 be32_to_cpu(nvpr->word1),
				 be32_to_cpu(nvpr->word4),
				 be32_to_cpu(nvpr->word5),
				 ndlp->nlp_flag, ndlp->nlp_fcp_info,
				 ndlp->nlp_type);
	}
	if (!(ndlp->nlp_type & NLP_FCP_TARGET) &&
	    (vport->port_type == LPFC_NPIV_PORT) &&
	     vport->cfg_restrict_login) {
out:
		spin_lock_irq(shost->host_lock);
		ndlp->nlp_flag |= NLP_TARGET_REMOVE;
		spin_unlock_irq(shost->host_lock);
		lpfc_issue_els_logo(vport, ndlp, 0);

		ndlp->nlp_prev_state = NLP_STE_PRLI_ISSUE;
		lpfc_nlp_set_state(vport, ndlp, NLP_STE_NPR_NODE);
		return ndlp->nlp_state;
	}

out_err:
	/* The ndlp state cannot move to MAPPED or UNMAPPED before all PRLIs
	 * are complete.
	 */
	if (ndlp->fc4_prli_sent == 0) {
		ndlp->nlp_prev_state = NLP_STE_PRLI_ISSUE;
		if (ndlp->nlp_type & (NLP_FCP_TARGET | NLP_NVME_TARGET))
			lpfc_nlp_set_state(vport, ndlp, NLP_STE_MAPPED_NODE);
		else if (ndlp->nlp_type &
			 (NLP_FCP_INITIATOR | NLP_NVME_INITIATOR))
			lpfc_nlp_set_state(vport, ndlp, NLP_STE_UNMAPPED_NODE);
	} else
		lpfc_printf_vlog(vport,
				 KERN_INFO, LOG_ELS,
				 "3067 PRLI's still outstanding "
				 "on x%06x - count %d, Pend Node Mode "
				 "transition...\n",
				 ndlp->nlp_DID, ndlp->fc4_prli_sent);

	return ndlp->nlp_state;
}

/*! lpfc_device_rm_prli_issue
 *
 * \pre
 * \post
 * \param   phba
 * \param   ndlp
 * \param   arg
 * \param   evt
 * \return  uint32_t
 *
 * \b Description:
 *    This routine is envoked when we a request to remove a nport we are in the
 *    process of PRLIing. We should software abort outstanding prli, unreg
 *    login, send a logout. We will change node state to UNUSED_NODE, put it
 *    on plogi list so it can be freed when LOGO completes.
 *
 */

static uint32_t
lpfc_device_rm_prli_issue(struct lpfc_vport *vport, struct lpfc_nodelist *ndlp,
			  void *arg, uint32_t evt)
{
	struct Scsi_Host *shost = lpfc_shost_from_vport(vport);

	if (ndlp->nlp_flag & NLP_NPR_2B_DISC) {
		spin_lock_irq(shost->host_lock);
		ndlp->nlp_flag |= NLP_NODEV_REMOVE;
		spin_unlock_irq(shost->host_lock);
		return ndlp->nlp_state;
	} else {
		/* software abort outstanding PLOGI */
		lpfc_els_abort(vport->phba, ndlp);

		lpfc_drop_node(vport, ndlp);
		return NLP_STE_FREED_NODE;
	}
}


/*! lpfc_device_recov_prli_issue
 *
 * \pre
 * \post
 * \param   phba
 * \param   ndlp
 * \param   arg
 * \param   evt
 * \return  uint32_t
 *
 * \b Description:
 *    The routine is envoked when the state of a device is unknown, like
 *    during a link down. We should remove the nodelist entry from the
 *    unmapped list, issue a UNREG_LOGIN, do a software abort of the
 *    outstanding PRLI command, then free the node entry.
 */
static uint32_t
lpfc_device_recov_prli_issue(struct lpfc_vport *vport,
			     struct lpfc_nodelist *ndlp,
			     void *arg,
			     uint32_t evt)
{
	struct Scsi_Host *shost = lpfc_shost_from_vport(vport);
	struct lpfc_hba  *phba = vport->phba;

	/* Don't do anything that will mess up processing of the
	 * previous RSCN.
	 */
	if (vport->fc_flag & FC_RSCN_DEFERRED)
		return ndlp->nlp_state;

	/* software abort outstanding PRLI */
	lpfc_els_abort(phba, ndlp);

	ndlp->nlp_prev_state = NLP_STE_PRLI_ISSUE;
	lpfc_nlp_set_state(vport, ndlp, NLP_STE_NPR_NODE);
	spin_lock_irq(shost->host_lock);
	ndlp->nlp_flag &= ~(NLP_NODEV_REMOVE | NLP_NPR_2B_DISC);
	spin_unlock_irq(shost->host_lock);
	lpfc_disc_set_adisc(vport, ndlp);
	return ndlp->nlp_state;
}

static uint32_t
lpfc_rcv_plogi_logo_issue(struct lpfc_vport *vport, struct lpfc_nodelist *ndlp,
			  void *arg, uint32_t evt)
{
	struct lpfc_iocbq *cmdiocb = (struct lpfc_iocbq *)arg;
	struct ls_rjt     stat;

	memset(&stat, 0, sizeof(struct ls_rjt));
	stat.un.b.lsRjtRsnCode = LSRJT_UNABLE_TPC;
	stat.un.b.lsRjtRsnCodeExp = LSEXP_NOTHING_MORE;
	lpfc_els_rsp_reject(vport, stat.un.lsRjtError, cmdiocb, ndlp, NULL);
	return ndlp->nlp_state;
}

static uint32_t
lpfc_rcv_prli_logo_issue(struct lpfc_vport *vport, struct lpfc_nodelist *ndlp,
			 void *arg, uint32_t evt)
{
	struct lpfc_iocbq *cmdiocb = (struct lpfc_iocbq *)arg;
	struct ls_rjt     stat;

	memset(&stat, 0, sizeof(struct ls_rjt));
	stat.un.b.lsRjtRsnCode = LSRJT_UNABLE_TPC;
	stat.un.b.lsRjtRsnCodeExp = LSEXP_NOTHING_MORE;
	lpfc_els_rsp_reject(vport, stat.un.lsRjtError, cmdiocb, ndlp, NULL);
	return ndlp->nlp_state;
}

static uint32_t
lpfc_rcv_logo_logo_issue(struct lpfc_vport *vport, struct lpfc_nodelist *ndlp,
			 void *arg, uint32_t evt)
{
	struct Scsi_Host  *shost = lpfc_shost_from_vport(vport);
	struct lpfc_iocbq *cmdiocb = (struct lpfc_iocbq *)arg;

	spin_lock_irq(shost->host_lock);
	ndlp->nlp_flag |= NLP_LOGO_ACC;
	spin_unlock_irq(shost->host_lock);
	lpfc_els_rsp_acc(vport, ELS_CMD_ACC, cmdiocb, ndlp, NULL);
	return ndlp->nlp_state;
}

static uint32_t
lpfc_rcv_padisc_logo_issue(struct lpfc_vport *vport, struct lpfc_nodelist *ndlp,
			   void *arg, uint32_t evt)
{
	struct lpfc_iocbq *cmdiocb = (struct lpfc_iocbq *)arg;
	struct ls_rjt     stat;

	memset(&stat, 0, sizeof(struct ls_rjt));
	stat.un.b.lsRjtRsnCode = LSRJT_UNABLE_TPC;
	stat.un.b.lsRjtRsnCodeExp = LSEXP_NOTHING_MORE;
	lpfc_els_rsp_reject(vport, stat.un.lsRjtError, cmdiocb, ndlp, NULL);
	return ndlp->nlp_state;
}

static uint32_t
lpfc_rcv_prlo_logo_issue(struct lpfc_vport *vport, struct lpfc_nodelist *ndlp,
			 void *arg, uint32_t evt)
{
	struct lpfc_iocbq *cmdiocb = (struct lpfc_iocbq *)arg;
	struct ls_rjt     stat;

	memset(&stat, 0, sizeof(struct ls_rjt));
	stat.un.b.lsRjtRsnCode = LSRJT_UNABLE_TPC;
	stat.un.b.lsRjtRsnCodeExp = LSEXP_NOTHING_MORE;
	lpfc_els_rsp_reject(vport, stat.un.lsRjtError, cmdiocb, ndlp, NULL);
	return ndlp->nlp_state;
}

static uint32_t
lpfc_cmpl_logo_logo_issue(struct lpfc_vport *vport, struct lpfc_nodelist *ndlp,
			  void *arg, uint32_t evt)
{
	struct Scsi_Host *shost = lpfc_shost_from_vport(vport);

	ndlp->nlp_prev_state = NLP_STE_LOGO_ISSUE;
	lpfc_nlp_set_state(vport, ndlp, NLP_STE_NPR_NODE);
	spin_lock_irq(shost->host_lock);
	ndlp->nlp_flag &= ~(NLP_NODEV_REMOVE | NLP_NPR_2B_DISC);
	spin_unlock_irq(shost->host_lock);
	lpfc_disc_set_adisc(vport, ndlp);
	return ndlp->nlp_state;
}

static uint32_t
lpfc_device_rm_logo_issue(struct lpfc_vport *vport, struct lpfc_nodelist *ndlp,
			  void *arg, uint32_t evt)
{
	/*
	 * DevLoss has timed out and is calling for Device Remove.
	 * In this case, abort the LOGO and cleanup the ndlp
	 */

	lpfc_unreg_rpi(vport, ndlp);
	/* software abort outstanding PLOGI */
	lpfc_els_abort(vport->phba, ndlp);
	lpfc_drop_node(vport, ndlp);
	return NLP_STE_FREED_NODE;
}

static uint32_t
lpfc_device_recov_logo_issue(struct lpfc_vport *vport,
			     struct lpfc_nodelist *ndlp,
			     void *arg, uint32_t evt)
{
	/*
	 * Device Recovery events have no meaning for a node with a LOGO
	 * outstanding.  The LOGO has to complete first and handle the
	 * node from that point.
	 */
	return ndlp->nlp_state;
}

static uint32_t
lpfc_rcv_plogi_unmap_node(struct lpfc_vport *vport, struct lpfc_nodelist *ndlp,
			  void *arg, uint32_t evt)
{
	struct lpfc_iocbq *cmdiocb = (struct lpfc_iocbq *) arg;

	lpfc_rcv_plogi(vport, ndlp, cmdiocb);
	return ndlp->nlp_state;
}

static uint32_t
lpfc_rcv_prli_unmap_node(struct lpfc_vport *vport, struct lpfc_nodelist *ndlp,
			 void *arg, uint32_t evt)
{
	struct lpfc_iocbq *cmdiocb = (struct lpfc_iocbq *) arg;

	if (!lpfc_rcv_prli_support_check(vport, ndlp, cmdiocb))
		return ndlp->nlp_state;

	lpfc_rcv_prli(vport, ndlp, cmdiocb);
	lpfc_els_rsp_prli_acc(vport, cmdiocb, ndlp);
	return ndlp->nlp_state;
}

static uint32_t
lpfc_rcv_logo_unmap_node(struct lpfc_vport *vport, struct lpfc_nodelist *ndlp,
			 void *arg, uint32_t evt)
{
	struct lpfc_iocbq *cmdiocb = (struct lpfc_iocbq *) arg;

	lpfc_rcv_logo(vport, ndlp, cmdiocb, ELS_CMD_LOGO);
	return ndlp->nlp_state;
}

static uint32_t
lpfc_rcv_padisc_unmap_node(struct lpfc_vport *vport, struct lpfc_nodelist *ndlp,
			   void *arg, uint32_t evt)
{
	struct lpfc_iocbq *cmdiocb = (struct lpfc_iocbq *) arg;

	lpfc_rcv_padisc(vport, ndlp, cmdiocb);
	return ndlp->nlp_state;
}

static uint32_t
lpfc_rcv_prlo_unmap_node(struct lpfc_vport *vport, struct lpfc_nodelist *ndlp,
			 void *arg, uint32_t evt)
{
	struct lpfc_iocbq *cmdiocb = (struct lpfc_iocbq *) arg;

	lpfc_els_rsp_acc(vport, ELS_CMD_PRLO, cmdiocb, ndlp, NULL);
	return ndlp->nlp_state;
}

static uint32_t
lpfc_device_recov_unmap_node(struct lpfc_vport *vport,
			     struct lpfc_nodelist *ndlp,
			     void *arg,
			     uint32_t evt)
{
	struct Scsi_Host *shost = lpfc_shost_from_vport(vport);

	ndlp->nlp_prev_state = NLP_STE_UNMAPPED_NODE;
	lpfc_nlp_set_state(vport, ndlp, NLP_STE_NPR_NODE);
	spin_lock_irq(shost->host_lock);
	ndlp->nlp_flag &= ~(NLP_NODEV_REMOVE | NLP_NPR_2B_DISC);
	spin_unlock_irq(shost->host_lock);
	lpfc_disc_set_adisc(vport, ndlp);

	return ndlp->nlp_state;
}

static uint32_t
lpfc_rcv_plogi_mapped_node(struct lpfc_vport *vport, struct lpfc_nodelist *ndlp,
			   void *arg, uint32_t evt)
{
	struct lpfc_iocbq *cmdiocb = (struct lpfc_iocbq *) arg;

	lpfc_rcv_plogi(vport, ndlp, cmdiocb);
	return ndlp->nlp_state;
}

static uint32_t
lpfc_rcv_prli_mapped_node(struct lpfc_vport *vport, struct lpfc_nodelist *ndlp,
			  void *arg, uint32_t evt)
{
	struct lpfc_iocbq *cmdiocb = (struct lpfc_iocbq *) arg;

	if (!lpfc_rcv_prli_support_check(vport, ndlp, cmdiocb))
		return ndlp->nlp_state;
	lpfc_els_rsp_prli_acc(vport, cmdiocb, ndlp);
	return ndlp->nlp_state;
}

static uint32_t
lpfc_rcv_logo_mapped_node(struct lpfc_vport *vport, struct lpfc_nodelist *ndlp,
			  void *arg, uint32_t evt)
{
	struct lpfc_iocbq *cmdiocb = (struct lpfc_iocbq *) arg;

	lpfc_rcv_logo(vport, ndlp, cmdiocb, ELS_CMD_LOGO);
	return ndlp->nlp_state;
}

static uint32_t
lpfc_rcv_padisc_mapped_node(struct lpfc_vport *vport,
			    struct lpfc_nodelist *ndlp,
			    void *arg, uint32_t evt)
{
	struct lpfc_iocbq *cmdiocb = (struct lpfc_iocbq *) arg;

	lpfc_rcv_padisc(vport, ndlp, cmdiocb);
	return ndlp->nlp_state;
}

static uint32_t
lpfc_rcv_prlo_mapped_node(struct lpfc_vport *vport, struct lpfc_nodelist *ndlp,
			  void *arg, uint32_t evt)
{
	struct lpfc_hba  *phba = vport->phba;
	struct lpfc_iocbq *cmdiocb = (struct lpfc_iocbq *) arg;

	/* flush the target */
	lpfc_sli_abort_iocb(vport, &phba->sli.sli3_ring[LPFC_FCP_RING],
			    ndlp->nlp_sid, 0, LPFC_CTX_TGT);

	/* Treat like rcv logo */
	lpfc_rcv_logo(vport, ndlp, cmdiocb, ELS_CMD_PRLO);
	return ndlp->nlp_state;
}

static uint32_t
lpfc_device_recov_mapped_node(struct lpfc_vport *vport,
			      struct lpfc_nodelist *ndlp,
			      void *arg,
			      uint32_t evt)
{
	struct Scsi_Host *shost = lpfc_shost_from_vport(vport);

	ndlp->nlp_prev_state = NLP_STE_MAPPED_NODE;
	lpfc_nlp_set_state(vport, ndlp, NLP_STE_NPR_NODE);
	spin_lock_irq(shost->host_lock);
	ndlp->nlp_flag &= ~(NLP_NODEV_REMOVE | NLP_NPR_2B_DISC);
	spin_unlock_irq(shost->host_lock);
	lpfc_disc_set_adisc(vport, ndlp);
	return ndlp->nlp_state;
}

static uint32_t
lpfc_rcv_plogi_npr_node(struct lpfc_vport *vport, struct lpfc_nodelist *ndlp,
			void *arg, uint32_t evt)
{
	struct Scsi_Host *shost = lpfc_shost_from_vport(vport);
	struct lpfc_iocbq *cmdiocb  = (struct lpfc_iocbq *) arg;

	/* Ignore PLOGI if we have an outstanding LOGO */
	if (ndlp->nlp_flag & (NLP_LOGO_SND | NLP_LOGO_ACC))
		return ndlp->nlp_state;
	if (lpfc_rcv_plogi(vport, ndlp, cmdiocb)) {
		lpfc_cancel_retry_delay_tmo(vport, ndlp);
		spin_lock_irq(shost->host_lock);
		ndlp->nlp_flag &= ~(NLP_NPR_ADISC | NLP_NPR_2B_DISC);
		spin_unlock_irq(shost->host_lock);
	} else if (!(ndlp->nlp_flag & NLP_NPR_2B_DISC)) {
		/* send PLOGI immediately, move to PLOGI issue state */
		if (!(ndlp->nlp_flag & NLP_DELAY_TMO)) {
			ndlp->nlp_prev_state = NLP_STE_NPR_NODE;
			lpfc_nlp_set_state(vport, ndlp, NLP_STE_PLOGI_ISSUE);
			lpfc_issue_els_plogi(vport, ndlp->nlp_DID, 0);
		}
	}
	return ndlp->nlp_state;
}

static uint32_t
lpfc_rcv_prli_npr_node(struct lpfc_vport *vport, struct lpfc_nodelist *ndlp,
		       void *arg, uint32_t evt)
{
	struct Scsi_Host  *shost = lpfc_shost_from_vport(vport);
	struct lpfc_iocbq *cmdiocb = (struct lpfc_iocbq *) arg;
	struct ls_rjt     stat;

	memset(&stat, 0, sizeof (struct ls_rjt));
	stat.un.b.lsRjtRsnCode = LSRJT_UNABLE_TPC;
	stat.un.b.lsRjtRsnCodeExp = LSEXP_NOTHING_MORE;
	lpfc_els_rsp_reject(vport, stat.un.lsRjtError, cmdiocb, ndlp, NULL);

	if (!(ndlp->nlp_flag & NLP_DELAY_TMO)) {
		if (ndlp->nlp_flag & NLP_NPR_ADISC) {
			spin_lock_irq(shost->host_lock);
			ndlp->nlp_flag &= ~NLP_NPR_ADISC;
			ndlp->nlp_prev_state = NLP_STE_NPR_NODE;
			spin_unlock_irq(shost->host_lock);
			lpfc_nlp_set_state(vport, ndlp, NLP_STE_ADISC_ISSUE);
			lpfc_issue_els_adisc(vport, ndlp, 0);
		} else {
			ndlp->nlp_prev_state = NLP_STE_NPR_NODE;
			lpfc_nlp_set_state(vport, ndlp, NLP_STE_PLOGI_ISSUE);
			lpfc_issue_els_plogi(vport, ndlp->nlp_DID, 0);
		}
	}
	return ndlp->nlp_state;
}

static uint32_t
lpfc_rcv_logo_npr_node(struct lpfc_vport *vport,  struct lpfc_nodelist *ndlp,
		       void *arg, uint32_t evt)
{
	struct lpfc_iocbq *cmdiocb = (struct lpfc_iocbq *) arg;

	lpfc_rcv_logo(vport, ndlp, cmdiocb, ELS_CMD_LOGO);
	return ndlp->nlp_state;
}

static uint32_t
lpfc_rcv_padisc_npr_node(struct lpfc_vport *vport, struct lpfc_nodelist *ndlp,
			 void *arg, uint32_t evt)
{
	struct lpfc_iocbq *cmdiocb = (struct lpfc_iocbq *) arg;

	lpfc_rcv_padisc(vport, ndlp, cmdiocb);
	/*
	 * Do not start discovery if discovery is about to start
	 * or discovery in progress for this node. Starting discovery
	 * here will affect the counting of discovery threads.
	 */
	if (!(ndlp->nlp_flag & NLP_DELAY_TMO) &&
	    !(ndlp->nlp_flag & NLP_NPR_2B_DISC)) {
		if (ndlp->nlp_flag & NLP_NPR_ADISC) {
			ndlp->nlp_flag &= ~NLP_NPR_ADISC;
			ndlp->nlp_prev_state = NLP_STE_NPR_NODE;
			lpfc_nlp_set_state(vport, ndlp, NLP_STE_ADISC_ISSUE);
			lpfc_issue_els_adisc(vport, ndlp, 0);
		} else {
			ndlp->nlp_prev_state = NLP_STE_NPR_NODE;
			lpfc_nlp_set_state(vport, ndlp, NLP_STE_PLOGI_ISSUE);
			lpfc_issue_els_plogi(vport, ndlp->nlp_DID, 0);
		}
	}
	return ndlp->nlp_state;
}

static uint32_t
lpfc_rcv_prlo_npr_node(struct lpfc_vport *vport, struct lpfc_nodelist *ndlp,
		       void *arg, uint32_t evt)
{
	struct Scsi_Host *shost = lpfc_shost_from_vport(vport);
	struct lpfc_iocbq *cmdiocb = (struct lpfc_iocbq *) arg;

	spin_lock_irq(shost->host_lock);
	ndlp->nlp_flag |= NLP_LOGO_ACC;
	spin_unlock_irq(shost->host_lock);

	lpfc_els_rsp_acc(vport, ELS_CMD_ACC, cmdiocb, ndlp, NULL);

	if ((ndlp->nlp_flag & NLP_DELAY_TMO) == 0) {
		mod_timer(&ndlp->nlp_delayfunc,
			  jiffies + msecs_to_jiffies(1000 * 1));
		spin_lock_irq(shost->host_lock);
		ndlp->nlp_flag |= NLP_DELAY_TMO;
		ndlp->nlp_flag &= ~NLP_NPR_ADISC;
		spin_unlock_irq(shost->host_lock);
		ndlp->nlp_last_elscmd = ELS_CMD_PLOGI;
	} else {
		spin_lock_irq(shost->host_lock);
		ndlp->nlp_flag &= ~NLP_NPR_ADISC;
		spin_unlock_irq(shost->host_lock);
	}
	return ndlp->nlp_state;
}

static uint32_t
lpfc_cmpl_plogi_npr_node(struct lpfc_vport *vport, struct lpfc_nodelist *ndlp,
			 void *arg, uint32_t evt)
{
	struct lpfc_iocbq *cmdiocb, *rspiocb;
	IOCB_t *irsp;
	struct Scsi_Host *shost = lpfc_shost_from_vport(vport);

	cmdiocb = (struct lpfc_iocbq *) arg;
	rspiocb = cmdiocb->context_un.rsp_iocb;

	irsp = &rspiocb->iocb;
	if (irsp->ulpStatus) {
		spin_lock_irq(shost->host_lock);
		ndlp->nlp_flag |= NLP_DEFER_RM;
		spin_unlock_irq(shost->host_lock);
		return NLP_STE_FREED_NODE;
	}
	return ndlp->nlp_state;
}

static uint32_t
lpfc_cmpl_prli_npr_node(struct lpfc_vport *vport, struct lpfc_nodelist *ndlp,
			void *arg, uint32_t evt)
{
	struct lpfc_iocbq *cmdiocb, *rspiocb;
	IOCB_t *irsp;

	cmdiocb = (struct lpfc_iocbq *) arg;
	rspiocb = cmdiocb->context_un.rsp_iocb;

	irsp = &rspiocb->iocb;
	if (irsp->ulpStatus && (ndlp->nlp_flag & NLP_NODEV_REMOVE)) {
		lpfc_drop_node(vport, ndlp);
		return NLP_STE_FREED_NODE;
	}
	return ndlp->nlp_state;
}

static uint32_t
lpfc_cmpl_logo_npr_node(struct lpfc_vport *vport, struct lpfc_nodelist *ndlp,
			void *arg, uint32_t evt)
{
	struct Scsi_Host *shost = lpfc_shost_from_vport(vport);

	/* For the fabric port just clear the fc flags. */
	if (ndlp->nlp_DID == Fabric_DID) {
		spin_lock_irq(shost->host_lock);
		vport->fc_flag &= ~(FC_FABRIC | FC_PUBLIC_LOOP);
		spin_unlock_irq(shost->host_lock);
	}
	lpfc_unreg_rpi(vport, ndlp);
	return ndlp->nlp_state;
}

static uint32_t
lpfc_cmpl_adisc_npr_node(struct lpfc_vport *vport, struct lpfc_nodelist *ndlp,
			 void *arg, uint32_t evt)
{
	struct lpfc_iocbq *cmdiocb, *rspiocb;
	IOCB_t *irsp;

	cmdiocb = (struct lpfc_iocbq *) arg;
	rspiocb = cmdiocb->context_un.rsp_iocb;

	irsp = &rspiocb->iocb;
	if (irsp->ulpStatus && (ndlp->nlp_flag & NLP_NODEV_REMOVE)) {
		lpfc_drop_node(vport, ndlp);
		return NLP_STE_FREED_NODE;
	}
	return ndlp->nlp_state;
}

static uint32_t
lpfc_cmpl_reglogin_npr_node(struct lpfc_vport *vport,
			    struct lpfc_nodelist *ndlp,
			    void *arg, uint32_t evt)
{
	LPFC_MBOXQ_t *pmb = (LPFC_MBOXQ_t *) arg;
	MAILBOX_t    *mb = &pmb->u.mb;

	if (!mb->mbxStatus) {
		/* SLI4 ports have preallocated logical rpis. */
		if (vport->phba->sli_rev < LPFC_SLI_REV4)
			ndlp->nlp_rpi = mb->un.varWords[0];
		ndlp->nlp_flag |= NLP_RPI_REGISTERED;
		if (ndlp->nlp_flag & NLP_LOGO_ACC) {
			lpfc_unreg_rpi(vport, ndlp);
		}
	} else {
		if (ndlp->nlp_flag & NLP_NODEV_REMOVE) {
			lpfc_drop_node(vport, ndlp);
			return NLP_STE_FREED_NODE;
		}
	}
	return ndlp->nlp_state;
}

static uint32_t
lpfc_device_rm_npr_node(struct lpfc_vport *vport, struct lpfc_nodelist *ndlp,
			void *arg, uint32_t evt)
{
	struct Scsi_Host *shost = lpfc_shost_from_vport(vport);

	if (ndlp->nlp_flag & NLP_NPR_2B_DISC) {
		spin_lock_irq(shost->host_lock);
		ndlp->nlp_flag |= NLP_NODEV_REMOVE;
		spin_unlock_irq(shost->host_lock);
		return ndlp->nlp_state;
	}
	lpfc_drop_node(vport, ndlp);
	return NLP_STE_FREED_NODE;
}

static uint32_t
lpfc_device_recov_npr_node(struct lpfc_vport *vport, struct lpfc_nodelist *ndlp,
			   void *arg, uint32_t evt)
{
	struct Scsi_Host *shost = lpfc_shost_from_vport(vport);

	/* Don't do anything that will mess up processing of the
	 * previous RSCN.
	 */
	if (vport->fc_flag & FC_RSCN_DEFERRED)
		return ndlp->nlp_state;

	lpfc_cancel_retry_delay_tmo(vport, ndlp);
	spin_lock_irq(shost->host_lock);
	ndlp->nlp_flag &= ~(NLP_NODEV_REMOVE | NLP_NPR_2B_DISC);
	spin_unlock_irq(shost->host_lock);
	return ndlp->nlp_state;
}


/* This next section defines the NPort Discovery State Machine */

/* There are 4 different double linked lists nodelist entries can reside on.
 * The plogi list and adisc list are used when Link Up discovery or RSCN
 * processing is needed. Each list holds the nodes that we will send PLOGI
 * or ADISC on. These lists will keep track of what nodes will be effected
 * by an RSCN, or a Link Up (Typically, all nodes are effected on Link Up).
 * The unmapped_list will contain all nodes that we have successfully logged
 * into at the Fibre Channel level. The mapped_list will contain all nodes
 * that are mapped FCP targets.
 */
/*
 * The bind list is a list of undiscovered (potentially non-existent) nodes
 * that we have saved binding information on. This information is used when
 * nodes transition from the unmapped to the mapped list.
 */
/* For UNUSED_NODE state, the node has just been allocated .
 * For PLOGI_ISSUE and REG_LOGIN_ISSUE, the node is on
 * the PLOGI list. For REG_LOGIN_COMPL, the node is taken off the PLOGI list
 * and put on the unmapped list. For ADISC processing, the node is taken off
 * the ADISC list and placed on either the mapped or unmapped list (depending
 * on its previous state). Once on the unmapped list, a PRLI is issued and the
 * state changed to PRLI_ISSUE. When the PRLI completion occurs, the state is
 * changed to UNMAPPED_NODE. If the completion indicates a mapped
 * node, the node is taken off the unmapped list. The binding list is checked
 * for a valid binding, or a binding is automatically assigned. If binding
 * assignment is unsuccessful, the node is left on the unmapped list. If
 * binding assignment is successful, the associated binding list entry (if
 * any) is removed, and the node is placed on the mapped list.
 */
/*
 * For a Link Down, all nodes on the ADISC, PLOGI, unmapped or mapped
 * lists will receive a DEVICE_RECOVERY event. If the linkdown or devloss timers
 * expire, all effected nodes will receive a DEVICE_RM event.
 */
/*
 * For a Link Up or RSCN, all nodes will move from the mapped / unmapped lists
 * to either the ADISC or PLOGI list.  After a Nameserver query or ALPA loopmap
 * check, additional nodes may be added or removed (via DEVICE_RM) to / from
 * the PLOGI or ADISC lists. Once the PLOGI and ADISC lists are populated,
 * we will first process the ADISC list.  32 entries are processed initially and
 * ADISC is initited for each one.  Completions / Events for each node are
 * funnelled thru the state machine.  As each node finishes ADISC processing, it
 * starts ADISC for any nodes waiting for ADISC processing. If no nodes are
 * waiting, and the ADISC list count is identically 0, then we are done. For
 * Link Up discovery, since all nodes on the PLOGI list are UNREG_LOGIN'ed, we
 * can issue a CLEAR_LA and reenable Link Events. Next we will process the PLOGI
 * list.  32 entries are processed initially and PLOGI is initited for each one.
 * Completions / Events for each node are funnelled thru the state machine.  As
 * each node finishes PLOGI processing, it starts PLOGI for any nodes waiting
 * for PLOGI processing. If no nodes are waiting, and the PLOGI list count is
 * indentically 0, then we are done. We have now completed discovery / RSCN
 * handling. Upon completion, ALL nodes should be on either the mapped or
 * unmapped lists.
 */

static uint32_t (*lpfc_disc_action[NLP_STE_MAX_STATE * NLP_EVT_MAX_EVENT])
     (struct lpfc_vport *, struct lpfc_nodelist *, void *, uint32_t) = {
	/* Action routine                  Event       Current State  */
	lpfc_rcv_plogi_unused_node,	/* RCV_PLOGI   UNUSED_NODE    */
	lpfc_rcv_els_unused_node,	/* RCV_PRLI        */
	lpfc_rcv_logo_unused_node,	/* RCV_LOGO        */
	lpfc_rcv_els_unused_node,	/* RCV_ADISC       */
	lpfc_rcv_els_unused_node,	/* RCV_PDISC       */
	lpfc_rcv_els_unused_node,	/* RCV_PRLO        */
	lpfc_disc_illegal,		/* CMPL_PLOGI      */
	lpfc_disc_illegal,		/* CMPL_PRLI       */
	lpfc_cmpl_logo_unused_node,	/* CMPL_LOGO       */
	lpfc_disc_illegal,		/* CMPL_ADISC      */
	lpfc_disc_illegal,		/* CMPL_REG_LOGIN  */
	lpfc_device_rm_unused_node,	/* DEVICE_RM       */
	lpfc_device_recov_unused_node,	/* DEVICE_RECOVERY */

	lpfc_rcv_plogi_plogi_issue,	/* RCV_PLOGI   PLOGI_ISSUE    */
	lpfc_rcv_prli_plogi_issue,	/* RCV_PRLI        */
	lpfc_rcv_logo_plogi_issue,	/* RCV_LOGO        */
	lpfc_rcv_els_plogi_issue,	/* RCV_ADISC       */
	lpfc_rcv_els_plogi_issue,	/* RCV_PDISC       */
	lpfc_rcv_els_plogi_issue,	/* RCV_PRLO        */
	lpfc_cmpl_plogi_plogi_issue,	/* CMPL_PLOGI      */
	lpfc_disc_illegal,		/* CMPL_PRLI       */
	lpfc_cmpl_logo_plogi_issue,	/* CMPL_LOGO       */
	lpfc_disc_illegal,		/* CMPL_ADISC      */
	lpfc_cmpl_reglogin_plogi_issue,/* CMPL_REG_LOGIN  */
	lpfc_device_rm_plogi_issue,	/* DEVICE_RM       */
	lpfc_device_recov_plogi_issue,	/* DEVICE_RECOVERY */

	lpfc_rcv_plogi_adisc_issue,	/* RCV_PLOGI   ADISC_ISSUE    */
	lpfc_rcv_prli_adisc_issue,	/* RCV_PRLI        */
	lpfc_rcv_logo_adisc_issue,	/* RCV_LOGO        */
	lpfc_rcv_padisc_adisc_issue,	/* RCV_ADISC       */
	lpfc_rcv_padisc_adisc_issue,	/* RCV_PDISC       */
	lpfc_rcv_prlo_adisc_issue,	/* RCV_PRLO        */
	lpfc_disc_illegal,		/* CMPL_PLOGI      */
	lpfc_disc_illegal,		/* CMPL_PRLI       */
	lpfc_disc_illegal,		/* CMPL_LOGO       */
	lpfc_cmpl_adisc_adisc_issue,	/* CMPL_ADISC      */
	lpfc_disc_illegal,		/* CMPL_REG_LOGIN  */
	lpfc_device_rm_adisc_issue,	/* DEVICE_RM       */
	lpfc_device_recov_adisc_issue,	/* DEVICE_RECOVERY */

	lpfc_rcv_plogi_reglogin_issue,	/* RCV_PLOGI  REG_LOGIN_ISSUE */
	lpfc_rcv_prli_reglogin_issue,	/* RCV_PLOGI       */
	lpfc_rcv_logo_reglogin_issue,	/* RCV_LOGO        */
	lpfc_rcv_padisc_reglogin_issue,	/* RCV_ADISC       */
	lpfc_rcv_padisc_reglogin_issue,	/* RCV_PDISC       */
	lpfc_rcv_prlo_reglogin_issue,	/* RCV_PRLO        */
	lpfc_cmpl_plogi_illegal,	/* CMPL_PLOGI      */
	lpfc_disc_illegal,		/* CMPL_PRLI       */
	lpfc_disc_illegal,		/* CMPL_LOGO       */
	lpfc_disc_illegal,		/* CMPL_ADISC      */
	lpfc_cmpl_reglogin_reglogin_issue,/* CMPL_REG_LOGIN  */
	lpfc_device_rm_reglogin_issue,	/* DEVICE_RM       */
	lpfc_device_recov_reglogin_issue,/* DEVICE_RECOVERY */

	lpfc_rcv_plogi_prli_issue,	/* RCV_PLOGI   PRLI_ISSUE     */
	lpfc_rcv_prli_prli_issue,	/* RCV_PRLI        */
	lpfc_rcv_logo_prli_issue,	/* RCV_LOGO        */
	lpfc_rcv_padisc_prli_issue,	/* RCV_ADISC       */
	lpfc_rcv_padisc_prli_issue,	/* RCV_PDISC       */
	lpfc_rcv_prlo_prli_issue,	/* RCV_PRLO        */
	lpfc_cmpl_plogi_illegal,	/* CMPL_PLOGI      */
	lpfc_cmpl_prli_prli_issue,	/* CMPL_PRLI       */
	lpfc_disc_illegal,		/* CMPL_LOGO       */
	lpfc_disc_illegal,		/* CMPL_ADISC      */
	lpfc_disc_illegal,		/* CMPL_REG_LOGIN  */
	lpfc_device_rm_prli_issue,	/* DEVICE_RM       */
	lpfc_device_recov_prli_issue,	/* DEVICE_RECOVERY */

	lpfc_rcv_plogi_logo_issue,	/* RCV_PLOGI   LOGO_ISSUE     */
	lpfc_rcv_prli_logo_issue,	/* RCV_PRLI        */
	lpfc_rcv_logo_logo_issue,	/* RCV_LOGO        */
	lpfc_rcv_padisc_logo_issue,	/* RCV_ADISC       */
	lpfc_rcv_padisc_logo_issue,	/* RCV_PDISC       */
	lpfc_rcv_prlo_logo_issue,	/* RCV_PRLO        */
	lpfc_cmpl_plogi_illegal,	/* CMPL_PLOGI      */
	lpfc_disc_illegal,		/* CMPL_PRLI       */
	lpfc_cmpl_logo_logo_issue,	/* CMPL_LOGO       */
	lpfc_disc_illegal,		/* CMPL_ADISC      */
	lpfc_disc_illegal,		/* CMPL_REG_LOGIN  */
	lpfc_device_rm_logo_issue,	/* DEVICE_RM       */
	lpfc_device_recov_logo_issue,	/* DEVICE_RECOVERY */

	lpfc_rcv_plogi_unmap_node,	/* RCV_PLOGI   UNMAPPED_NODE  */
	lpfc_rcv_prli_unmap_node,	/* RCV_PRLI        */
	lpfc_rcv_logo_unmap_node,	/* RCV_LOGO        */
	lpfc_rcv_padisc_unmap_node,	/* RCV_ADISC       */
	lpfc_rcv_padisc_unmap_node,	/* RCV_PDISC       */
	lpfc_rcv_prlo_unmap_node,	/* RCV_PRLO        */
	lpfc_disc_illegal,		/* CMPL_PLOGI      */
	lpfc_disc_illegal,		/* CMPL_PRLI       */
	lpfc_disc_illegal,		/* CMPL_LOGO       */
	lpfc_disc_illegal,		/* CMPL_ADISC      */
	lpfc_disc_illegal,		/* CMPL_REG_LOGIN  */
	lpfc_disc_illegal,		/* DEVICE_RM       */
	lpfc_device_recov_unmap_node,	/* DEVICE_RECOVERY */

	lpfc_rcv_plogi_mapped_node,	/* RCV_PLOGI   MAPPED_NODE    */
	lpfc_rcv_prli_mapped_node,	/* RCV_PRLI        */
	lpfc_rcv_logo_mapped_node,	/* RCV_LOGO        */
	lpfc_rcv_padisc_mapped_node,	/* RCV_ADISC       */
	lpfc_rcv_padisc_mapped_node,	/* RCV_PDISC       */
	lpfc_rcv_prlo_mapped_node,	/* RCV_PRLO        */
	lpfc_disc_illegal,		/* CMPL_PLOGI      */
	lpfc_disc_illegal,		/* CMPL_PRLI       */
	lpfc_disc_illegal,		/* CMPL_LOGO       */
	lpfc_disc_illegal,		/* CMPL_ADISC      */
	lpfc_disc_illegal,		/* CMPL_REG_LOGIN  */
	lpfc_disc_illegal,		/* DEVICE_RM       */
	lpfc_device_recov_mapped_node,	/* DEVICE_RECOVERY */

	lpfc_rcv_plogi_npr_node,        /* RCV_PLOGI   NPR_NODE    */
	lpfc_rcv_prli_npr_node,         /* RCV_PRLI        */
	lpfc_rcv_logo_npr_node,         /* RCV_LOGO        */
	lpfc_rcv_padisc_npr_node,       /* RCV_ADISC       */
	lpfc_rcv_padisc_npr_node,       /* RCV_PDISC       */
	lpfc_rcv_prlo_npr_node,         /* RCV_PRLO        */
	lpfc_cmpl_plogi_npr_node,	/* CMPL_PLOGI      */
	lpfc_cmpl_prli_npr_node,	/* CMPL_PRLI       */
	lpfc_cmpl_logo_npr_node,        /* CMPL_LOGO       */
	lpfc_cmpl_adisc_npr_node,       /* CMPL_ADISC      */
	lpfc_cmpl_reglogin_npr_node,    /* CMPL_REG_LOGIN  */
	lpfc_device_rm_npr_node,        /* DEVICE_RM       */
	lpfc_device_recov_npr_node,     /* DEVICE_RECOVERY */
};

int
lpfc_disc_state_machine(struct lpfc_vport *vport, struct lpfc_nodelist *ndlp,
			void *arg, uint32_t evt)
{
	uint32_t cur_state, rc;
	uint32_t(*func) (struct lpfc_vport *, struct lpfc_nodelist *, void *,
			 uint32_t);
	uint32_t got_ndlp = 0;

	if (lpfc_nlp_get(ndlp))
		got_ndlp = 1;

	cur_state = ndlp->nlp_state;

	/* DSM in event <evt> on NPort <nlp_DID> in state <cur_state> */
	lpfc_printf_vlog(vport, KERN_INFO, LOG_DISCOVERY,
			 "0211 DSM in event x%x on NPort x%x in "
			 "state %d Data: x%x\n",
			 evt, ndlp->nlp_DID, cur_state, ndlp->nlp_flag);

	lpfc_debugfs_disc_trc(vport, LPFC_DISC_TRC_DSM,
		 "DSM in:          evt:%d ste:%d did:x%x",
		evt, cur_state, ndlp->nlp_DID);

	func = lpfc_disc_action[(cur_state * NLP_EVT_MAX_EVENT) + evt];
	rc = (func) (vport, ndlp, arg, evt);

	/* DSM out state <rc> on NPort <nlp_DID> */
	if (got_ndlp) {
		lpfc_printf_vlog(vport, KERN_INFO, LOG_DISCOVERY,
			 "0212 DSM out state %d on NPort x%x Data: x%x\n",
			 rc, ndlp->nlp_DID, ndlp->nlp_flag);

		lpfc_debugfs_disc_trc(vport, LPFC_DISC_TRC_DSM,
			"DSM out:         ste:%d did:x%x flg:x%x",
			rc, ndlp->nlp_DID, ndlp->nlp_flag);
		/* Decrement the ndlp reference count held for this function */
		lpfc_nlp_put(ndlp);
	} else {
		lpfc_printf_vlog(vport, KERN_INFO, LOG_DISCOVERY,
			"0213 DSM out state %d on NPort free\n", rc);

		lpfc_debugfs_disc_trc(vport, LPFC_DISC_TRC_DSM,
			"DSM out:         ste:%d did:x%x flg:x%x",
			rc, 0, 0);
	}

	return rc;
}<|MERGE_RESOLUTION|>--- conflicted
+++ resolved
@@ -1,7 +1,7 @@
 /*******************************************************************
  * This file is part of the Emulex Linux Device Driver for         *
  * Fibre Channel Host Bus Adapters.                                *
- * Copyright (C) 2017-2018 Broadcom. All Rights Reserved. The term *
+ * Copyright (C) 2017-2019 Broadcom. All Rights Reserved. The term *
  * “Broadcom” refers to Broadcom Inc. and/or its subsidiaries.     *
  * Copyright (C) 2004-2016 Emulex.  All rights reserved.           *
  * EMULEX and SLI are trademarks of Emulex.                        *
@@ -468,7 +468,7 @@
 	 */
 	mbox->mbox_cmpl = lpfc_mbx_cmpl_reg_login;
 	/*
-	 * mbox->context2 = lpfc_nlp_get(ndlp) deferred until mailbox
+	 * mbox->ctx_ndlp = lpfc_nlp_get(ndlp) deferred until mailbox
 	 * command issued in lpfc_cmpl_els_acc().
 	 */
 	mbox->vport = vport;
@@ -536,8 +536,8 @@
 	struct lpfc_nodelist *ndlp;
 	uint32_t cmd;
 
-	elsiocb = (struct lpfc_iocbq *)mboxq->context1;
-	ndlp = (struct lpfc_nodelist *) mboxq->context2;
+	elsiocb = (struct lpfc_iocbq *)mboxq->ctx_buf;
+	ndlp = (struct lpfc_nodelist *)mboxq->ctx_ndlp;
 	vport = mboxq->vport;
 	cmd = elsiocb->drvrTimeout;
 
@@ -826,7 +826,7 @@
 			"rport rolechg:   role:x%x did:x%x flg:x%x",
 			roles, ndlp->nlp_DID, ndlp->nlp_flag);
 
-		if (phba->cfg_enable_fc4_type != LPFC_ENABLE_NVME)
+		if (vport->cfg_enable_fc4_type != LPFC_ENABLE_NVME)
 			fc_remote_port_rolechg(rport, roles);
 	}
 }
@@ -871,19 +871,26 @@
  * This function will send a unreg_login mailbox command to the firmware
  * to release a rpi.
  **/
-<<<<<<< HEAD
-void
-lpfc_release_rpi(struct lpfc_hba *phba,
-		struct lpfc_vport *vport,
-		uint16_t rpi)
-=======
 static void
 lpfc_release_rpi(struct lpfc_hba *phba, struct lpfc_vport *vport,
 		 struct lpfc_nodelist *ndlp, uint16_t rpi)
->>>>>>> 407d19ab
 {
 	LPFC_MBOXQ_t *pmb;
 	int rc;
+
+	/* If there is already an UNREG in progress for this ndlp,
+	 * no need to queue up another one.
+	 */
+	if (ndlp->nlp_flag & NLP_UNREG_INP) {
+		lpfc_printf_vlog(vport, KERN_INFO, LOG_DISCOVERY,
+				 "1435 release_rpi SKIP UNREG x%x on "
+				 "NPort x%x deferred x%x  flg x%x "
+				 "Data: %p\n",
+				 ndlp->nlp_rpi, ndlp->nlp_DID,
+				 ndlp->nlp_defer_did,
+				 ndlp->nlp_flag, ndlp);
+		return;
+	}
 
 	pmb = (LPFC_MBOXQ_t *) mempool_alloc(phba->mbox_mem_pool,
 			GFP_KERNEL);
@@ -893,6 +900,18 @@
 	else {
 		lpfc_unreg_login(phba, vport->vpi, rpi, pmb);
 		pmb->mbox_cmpl = lpfc_sli_def_mbox_cmpl;
+		pmb->vport = vport;
+		pmb->ctx_ndlp = ndlp;
+
+		if (((ndlp->nlp_DID & Fabric_DID_MASK) != Fabric_DID_MASK) &&
+		    (!(vport->fc_flag & FC_OFFLINE_MODE)))
+			ndlp->nlp_flag |= NLP_UNREG_INP;
+
+		lpfc_printf_vlog(vport, KERN_INFO, LOG_DISCOVERY,
+				 "1437 release_rpi UNREG x%x "
+				 "on NPort x%x flg x%x\n",
+				 ndlp->nlp_rpi, ndlp->nlp_DID, ndlp->nlp_flag);
+
 		rc = lpfc_sli_issue_mbox(phba, pmb, MBX_NOWAIT);
 		if (rc == MBX_NOT_FINISHED)
 			mempool_free(pmb, phba->mbox_mem_pool);
@@ -913,7 +932,7 @@
 		(evt == NLP_EVT_CMPL_REG_LOGIN) &&
 		(!pmb->u.mb.mbxStatus)) {
 		rpi = pmb->u.mb.un.varWords[0];
-		lpfc_release_rpi(phba, vport, rpi);
+		lpfc_release_rpi(phba, vport, ndlp, rpi);
 	}
 	lpfc_printf_vlog(vport, KERN_ERR, LOG_DISCOVERY,
 			 "0271 Illegal State Transition: node x%x "
@@ -1265,7 +1284,7 @@
 			ndlp->nlp_flag |= NLP_REG_LOGIN_SEND;
 			mbox->mbox_cmpl = lpfc_mbx_cmpl_reg_login;
 		}
-		mbox->context2 = lpfc_nlp_get(ndlp);
+		mbox->ctx_ndlp = lpfc_nlp_get(ndlp);
 		mbox->vport = vport;
 		if (lpfc_sli_issue_mbox(phba, mbox, MBX_NOWAIT)
 		    != MBX_NOT_FINISHED) {
@@ -1279,7 +1298,7 @@
 		 * command
 		 */
 		lpfc_nlp_put(ndlp);
-		mp = (struct lpfc_dmabuf *) mbox->context1;
+		mp = (struct lpfc_dmabuf *)mbox->ctx_buf;
 		lpfc_mbuf_free(phba, mp->virt, mp->phys);
 		kfree(mp);
 		mempool_free(mbox, phba->mbox_mem_pool);
@@ -1341,7 +1360,7 @@
 	if (!(phba->pport->load_flag & FC_UNLOADING) &&
 		!mb->mbxStatus) {
 		rpi = pmb->u.mb.un.varWords[0];
-		lpfc_release_rpi(phba, vport, rpi);
+		lpfc_release_rpi(phba, vport, ndlp, rpi);
 	}
 	return ndlp->nlp_state;
 }
@@ -1648,10 +1667,10 @@
 	/* cleanup any ndlp on mbox q waiting for reglogin cmpl */
 	if ((mb = phba->sli.mbox_active)) {
 		if ((mb->u.mb.mbxCommand == MBX_REG_LOGIN64) &&
-		   (ndlp == (struct lpfc_nodelist *) mb->context2)) {
+		   (ndlp == (struct lpfc_nodelist *)mb->ctx_ndlp)) {
 			ndlp->nlp_flag &= ~NLP_REG_LOGIN_SEND;
 			lpfc_nlp_put(ndlp);
-			mb->context2 = NULL;
+			mb->ctx_ndlp = NULL;
 			mb->mbox_cmpl = lpfc_sli_def_mbox_cmpl;
 		}
 	}
@@ -1659,8 +1678,8 @@
 	spin_lock_irq(&phba->hbalock);
 	list_for_each_entry_safe(mb, nextmb, &phba->sli.mboxq, list) {
 		if ((mb->u.mb.mbxCommand == MBX_REG_LOGIN64) &&
-		   (ndlp == (struct lpfc_nodelist *) mb->context2)) {
-			mp = (struct lpfc_dmabuf *) (mb->context1);
+		   (ndlp == (struct lpfc_nodelist *)mb->ctx_ndlp)) {
+			mp = (struct lpfc_dmabuf *)(mb->ctx_buf);
 			if (mp) {
 				__lpfc_mbuf_free(phba, mp->virt, mp->phys);
 				kfree(mp);
@@ -1770,8 +1789,8 @@
 			 * is configured try it.
 			 */
 			ndlp->nlp_fc4_type |= NLP_FC4_FCP;
-			if ((phba->cfg_enable_fc4_type == LPFC_ENABLE_BOTH) ||
-			     (phba->cfg_enable_fc4_type == LPFC_ENABLE_NVME)) {
+			if ((vport->cfg_enable_fc4_type == LPFC_ENABLE_BOTH) ||
+			    (vport->cfg_enable_fc4_type == LPFC_ENABLE_NVME)) {
 				ndlp->nlp_fc4_type |= NLP_FC4_NVME;
 				/* We need to update the localport also */
 				lpfc_nvme_update_localport(vport);
@@ -1781,11 +1800,6 @@
 			ndlp->nlp_fc4_type |= NLP_FC4_FCP;
 
 		} else if (ndlp->nlp_fc4_type == 0) {
-<<<<<<< HEAD
-			rc = lpfc_ns_cmd(vport, SLI_CTNS_GFT_ID,
-					 0, ndlp->nlp_DID);
-			return ndlp->nlp_state;
-=======
 			/* If we are only configured for FCP, the driver
 			 * should just issue PRLI for FCP. Otherwise issue
 			 * GFT_ID to determine if remote port supports NVME.
@@ -1796,7 +1810,6 @@
 				return ndlp->nlp_state;
 			}
 			ndlp->nlp_fc4_type = NLP_FC4_FCP;
->>>>>>> 407d19ab
 		}
 
 		ndlp->nlp_prev_state = NLP_STE_REG_LOGIN_ISSUE;
@@ -2342,6 +2355,7 @@
 	lpfc_nlp_set_state(vport, ndlp, NLP_STE_NPR_NODE);
 	spin_lock_irq(shost->host_lock);
 	ndlp->nlp_flag &= ~(NLP_NODEV_REMOVE | NLP_NPR_2B_DISC);
+	ndlp->nlp_fc4_type &= ~(NLP_FC4_FCP | NLP_FC4_NVME);
 	spin_unlock_irq(shost->host_lock);
 	lpfc_disc_set_adisc(vport, ndlp);
 
@@ -2419,6 +2433,7 @@
 	lpfc_nlp_set_state(vport, ndlp, NLP_STE_NPR_NODE);
 	spin_lock_irq(shost->host_lock);
 	ndlp->nlp_flag &= ~(NLP_NODEV_REMOVE | NLP_NPR_2B_DISC);
+	ndlp->nlp_fc4_type &= ~(NLP_FC4_FCP | NLP_FC4_NVME);
 	spin_unlock_irq(shost->host_lock);
 	lpfc_disc_set_adisc(vport, ndlp);
 	return ndlp->nlp_state;
@@ -2676,6 +2691,7 @@
 	lpfc_cancel_retry_delay_tmo(vport, ndlp);
 	spin_lock_irq(shost->host_lock);
 	ndlp->nlp_flag &= ~(NLP_NODEV_REMOVE | NLP_NPR_2B_DISC);
+	ndlp->nlp_fc4_type &= ~(NLP_FC4_FCP | NLP_FC4_NVME);
 	spin_unlock_irq(shost->host_lock);
 	return ndlp->nlp_state;
 }
@@ -2884,8 +2900,9 @@
 	/* DSM in event <evt> on NPort <nlp_DID> in state <cur_state> */
 	lpfc_printf_vlog(vport, KERN_INFO, LOG_DISCOVERY,
 			 "0211 DSM in event x%x on NPort x%x in "
-			 "state %d Data: x%x\n",
-			 evt, ndlp->nlp_DID, cur_state, ndlp->nlp_flag);
+			 "state %d rpi x%x Data: x%x x%x\n",
+			 evt, ndlp->nlp_DID, cur_state, ndlp->nlp_rpi,
+			 ndlp->nlp_flag, ndlp->nlp_fc4_type);
 
 	lpfc_debugfs_disc_trc(vport, LPFC_DISC_TRC_DSM,
 		 "DSM in:          evt:%d ste:%d did:x%x",
@@ -2897,8 +2914,9 @@
 	/* DSM out state <rc> on NPort <nlp_DID> */
 	if (got_ndlp) {
 		lpfc_printf_vlog(vport, KERN_INFO, LOG_DISCOVERY,
-			 "0212 DSM out state %d on NPort x%x Data: x%x\n",
-			 rc, ndlp->nlp_DID, ndlp->nlp_flag);
+			 "0212 DSM out state %d on NPort x%x "
+			 "rpi x%x Data: x%x\n",
+			 rc, ndlp->nlp_DID, ndlp->nlp_rpi, ndlp->nlp_flag);
 
 		lpfc_debugfs_disc_trc(vport, LPFC_DISC_TRC_DSM,
 			"DSM out:         ste:%d did:x%x flg:x%x",
