/*******************************************************************
 * This file is part of the Emulex Linux Device Driver for         *
 * Fibre Channel Host Bus Adapters.                                *
 * Copyright (C) 2017-2020 Broadcom. All Rights Reserved. The term *
 * “Broadcom” refers to Broadcom Inc. and/or its subsidiaries.     *
 * Copyright (C) 2004-2016 Emulex.  All rights reserved.           *
 * EMULEX and SLI are trademarks of Emulex.                        *
 * www.broadcom.com                                                *
 * Portions Copyright (C) 2004-2005 Christoph Hellwig              *
 *                                                                 *
 * This program is free software; you can redistribute it and/or   *
 * modify it under the terms of version 2 of the GNU General       *
 * Public License as published by the Free Software Foundation.    *
 * This program is distributed in the hope that it will be useful. *
 * ALL EXPRESS OR IMPLIED CONDITIONS, REPRESENTATIONS AND          *
 * WARRANTIES, INCLUDING ANY IMPLIED WARRANTY OF MERCHANTABILITY,  *
 * FITNESS FOR A PARTICULAR PURPOSE, OR NON-INFRINGEMENT, ARE      *
 * DISCLAIMED, EXCEPT TO THE EXTENT THAT SUCH DISCLAIMERS ARE HELD *
 * TO BE LEGALLY INVALID.  See the GNU General Public License for  *
 * more details, a copy of which can be found in the file COPYING  *
 * included with this package.                                     *
 *******************************************************************/

#include <scsi/scsi_host.h>
#include <linux/ktime.h>
#include <linux/workqueue.h>

#if defined(CONFIG_DEBUG_FS) && !defined(CONFIG_SCSI_LPFC_DEBUG_FS)
#define CONFIG_SCSI_LPFC_DEBUG_FS
#endif

struct lpfc_sli2_slim;

#define ELX_MODEL_NAME_SIZE	80

#define LPFC_PCI_DEV_LP		0x1
#define LPFC_PCI_DEV_OC		0x2

#define LPFC_SLI_REV2		2
#define LPFC_SLI_REV3		3
#define LPFC_SLI_REV4		4

#define LPFC_MAX_TARGET		4096	/* max number of targets supported */
#define LPFC_MAX_DISC_THREADS	64	/* max outstanding discovery els
					   requests */
#define LPFC_MAX_NS_RETRY	3	/* Number of retry attempts to contact
					   the NameServer  before giving up. */
#define LPFC_CMD_PER_LUN	3	/* max outstanding cmds per lun */
#define LPFC_DEFAULT_SG_SEG_CNT 64	/* sg element count per scsi cmnd */
#define LPFC_DEFAULT_MENLO_SG_SEG_CNT 128	/* sg element count per scsi
		cmnd for menlo needs nearly twice as for firmware
		downloads using bsg */

#define LPFC_DEFAULT_XPSGL_SIZE	256
#define LPFC_MAX_SG_TABLESIZE	0xffff
#define LPFC_MIN_SG_SLI4_BUF_SZ	0x800	/* based on LPFC_DEFAULT_SG_SEG_CNT */
#define LPFC_MAX_BG_SLI4_SEG_CNT_DIF 128 /* sg element count for BlockGuard */
#define LPFC_MAX_SG_SEG_CNT_DIF 512	/* sg element count per scsi cmnd  */
#define LPFC_MAX_SG_SEG_CNT	4096	/* sg element count per scsi cmnd */
#define LPFC_MIN_SG_SEG_CNT	32	/* sg element count per scsi cmnd */
#define LPFC_MAX_SGL_SEG_CNT	512	/* SGL element count per scsi cmnd */
#define LPFC_MAX_BPL_SEG_CNT	4096	/* BPL element count per scsi cmnd */
#define LPFC_MAX_NVME_SEG_CNT	256	/* max SGL element cnt per NVME cmnd */

#define LPFC_MAX_SGE_SIZE       0x80000000 /* Maximum data allowed in a SGE */
#define LPFC_IOCB_LIST_CNT	2250	/* list of IOCBs for fast-path usage. */
#define LPFC_Q_RAMP_UP_INTERVAL 120     /* lun q_depth ramp up interval */
#define LPFC_VNAME_LEN		100	/* vport symbolic name length */
#define LPFC_TGTQ_RAMPUP_PCENT	5	/* Target queue rampup in percentage */
#define LPFC_MIN_TGT_QDEPTH	10
#define LPFC_MAX_TGT_QDEPTH	0xFFFF

#define  LPFC_MAX_BUCKET_COUNT 20	/* Maximum no. of buckets for stat data
					   collection. */
/*
 * Following time intervals are used of adjusting SCSI device
 * queue depths when there are driver resource error or Firmware
 * resource error.
 */
/* 1 Second */
#define QUEUE_RAMP_DOWN_INTERVAL	(msecs_to_jiffies(1000 * 1))

/* Number of exchanges reserved for discovery to complete */
#define LPFC_DISC_IOCB_BUFF_COUNT 20

#define LPFC_HB_MBOX_INTERVAL   5	/* Heart beat interval in seconds. */
#define LPFC_HB_MBOX_TIMEOUT    30	/* Heart beat timeout  in seconds. */

/* Error Attention event polling interval */
#define LPFC_ERATT_POLL_INTERVAL	5 /* EATT poll interval in seconds */

/* Define macros for 64 bit support */
#define putPaddrLow(addr)    ((uint32_t) (0xffffffff & (u64)(addr)))
#define putPaddrHigh(addr)   ((uint32_t) (0xffffffff & (((u64)(addr))>>32)))
#define getPaddr(high, low)  ((dma_addr_t)( \
			     (( (u64)(high)<<16 ) << 16)|( (u64)(low))))
/* Provide maximum configuration definitions. */
#define LPFC_DRVR_TIMEOUT	16	/* driver iocb timeout value in sec */
#define FC_MAX_ADPTMSG		64

#define MAX_HBAEVT	32
#define MAX_HBAS_NO_RESET 16

/* Number of MSI-X vectors the driver uses */
#define LPFC_MSIX_VECTORS	2

/* lpfc wait event data ready flag */
#define LPFC_DATA_READY		0	/* bit 0 */

/* queue dump line buffer size */
#define LPFC_LBUF_SZ		128

/* mailbox system shutdown options */
#define LPFC_MBX_NO_WAIT	0
#define LPFC_MBX_WAIT		1

enum lpfc_polling_flags {
	ENABLE_FCP_RING_POLLING = 0x1,
	DISABLE_FCP_RING_INT    = 0x2
};

struct perf_prof {
	uint16_t cmd_cpu[40];
	uint16_t rsp_cpu[40];
	uint16_t qh_cpu[40];
	uint16_t wqidx[40];
};

/*
 * Provide for FC4 TYPE x28 - NVME.  The
 * bit mask for FCP and NVME is 0x8 identically
 * because they are 32 bit positions distance.
 */
#define LPFC_FC4_TYPE_BITMASK	0x00000100

/* Provide DMA memory definitions the driver uses per port instance. */
struct lpfc_dmabuf {
	struct list_head list;
	void *virt;		/* virtual address ptr */
	dma_addr_t phys;	/* mapped address */
	uint32_t   buffer_tag;	/* used for tagged queue ring */
};

struct lpfc_nvmet_ctxbuf {
	struct list_head list;
	struct lpfc_nvmet_rcv_ctx *context;
	struct lpfc_iocbq *iocbq;
	struct lpfc_sglq *sglq;
	struct work_struct defer_work;
};

struct lpfc_dma_pool {
	struct lpfc_dmabuf   *elements;
	uint32_t    max_count;
	uint32_t    current_count;
};

struct hbq_dmabuf {
	struct lpfc_dmabuf hbuf;
	struct lpfc_dmabuf dbuf;
	uint16_t total_size;
	uint16_t bytes_recv;
	uint32_t tag;
	struct lpfc_cq_event cq_event;
	unsigned long time_stamp;
	void *context;
};

struct rqb_dmabuf {
	struct lpfc_dmabuf hbuf;
	struct lpfc_dmabuf dbuf;
	uint16_t total_size;
	uint16_t bytes_recv;
	uint16_t idx;
	struct lpfc_queue *hrq;	  /* ptr to associated Header RQ */
	struct lpfc_queue *drq;	  /* ptr to associated Data RQ */
};

/* Priority bit.  Set value to exceed low water mark in lpfc_mem. */
#define MEM_PRI		0x100


/****************************************************************************/
/*      Device VPD save area                                                */
/****************************************************************************/
typedef struct lpfc_vpd {
	uint32_t status;	/* vpd status value */
	uint32_t length;	/* number of bytes actually returned */
	struct {
		uint32_t rsvd1;	/* Revision numbers */
		uint32_t biuRev;
		uint32_t smRev;
		uint32_t smFwRev;
		uint32_t endecRev;
		uint16_t rBit;
		uint8_t fcphHigh;
		uint8_t fcphLow;
		uint8_t feaLevelHigh;
		uint8_t feaLevelLow;
		uint32_t postKernRev;
		uint32_t opFwRev;
		uint8_t opFwName[16];
		uint32_t sli1FwRev;
		uint8_t sli1FwName[16];
		uint32_t sli2FwRev;
		uint8_t sli2FwName[16];
	} rev;
	struct {
#ifdef __BIG_ENDIAN_BITFIELD
		uint32_t rsvd3  :20;  /* Reserved                             */
		uint32_t rsvd2	: 3;  /* Reserved                             */
		uint32_t cbg	: 1;  /* Configure BlockGuard                 */
		uint32_t cmv	: 1;  /* Configure Max VPIs                   */
		uint32_t ccrp   : 1;  /* Config Command Ring Polling          */
		uint32_t csah   : 1;  /* Configure Synchronous Abort Handling */
		uint32_t chbs   : 1;  /* Cofigure Host Backing store          */
		uint32_t cinb   : 1;  /* Enable Interrupt Notification Block  */
		uint32_t cerbm	: 1;  /* Configure Enhanced Receive Buf Mgmt  */
		uint32_t cmx	: 1;  /* Configure Max XRIs                   */
		uint32_t cmr	: 1;  /* Configure Max RPIs                   */
#else	/*  __LITTLE_ENDIAN */
		uint32_t cmr	: 1;  /* Configure Max RPIs                   */
		uint32_t cmx	: 1;  /* Configure Max XRIs                   */
		uint32_t cerbm	: 1;  /* Configure Enhanced Receive Buf Mgmt  */
		uint32_t cinb   : 1;  /* Enable Interrupt Notification Block  */
		uint32_t chbs   : 1;  /* Cofigure Host Backing store          */
		uint32_t csah   : 1;  /* Configure Synchronous Abort Handling */
		uint32_t ccrp   : 1;  /* Config Command Ring Polling          */
		uint32_t cmv	: 1;  /* Configure Max VPIs                   */
		uint32_t cbg	: 1;  /* Configure BlockGuard                 */
		uint32_t rsvd2	: 3;  /* Reserved                             */
		uint32_t rsvd3  :20;  /* Reserved                             */
#endif
	} sli3Feat;
} lpfc_vpd_t;


/*
 * lpfc stat counters
 */
struct lpfc_stats {
	/* Statistics for ELS commands */
	uint32_t elsLogiCol;
	uint32_t elsRetryExceeded;
	uint32_t elsXmitRetry;
	uint32_t elsDelayRetry;
	uint32_t elsRcvDrop;
	uint32_t elsRcvFrame;
	uint32_t elsRcvRSCN;
	uint32_t elsRcvRNID;
	uint32_t elsRcvFARP;
	uint32_t elsRcvFARPR;
	uint32_t elsRcvFLOGI;
	uint32_t elsRcvPLOGI;
	uint32_t elsRcvADISC;
	uint32_t elsRcvPDISC;
	uint32_t elsRcvFAN;
	uint32_t elsRcvLOGO;
	uint32_t elsRcvPRLO;
	uint32_t elsRcvPRLI;
	uint32_t elsRcvLIRR;
	uint32_t elsRcvRLS;
	uint32_t elsRcvRPL;
	uint32_t elsRcvRRQ;
	uint32_t elsRcvRTV;
	uint32_t elsRcvECHO;
	uint32_t elsRcvLCB;
	uint32_t elsRcvRDP;
	uint32_t elsXmitFLOGI;
	uint32_t elsXmitFDISC;
	uint32_t elsXmitPLOGI;
	uint32_t elsXmitPRLI;
	uint32_t elsXmitADISC;
	uint32_t elsXmitLOGO;
	uint32_t elsXmitSCR;
	uint32_t elsXmitRSCN;
	uint32_t elsXmitRNID;
	uint32_t elsXmitFARP;
	uint32_t elsXmitFARPR;
	uint32_t elsXmitACC;
	uint32_t elsXmitLSRJT;

	uint32_t frameRcvBcast;
	uint32_t frameRcvMulti;
	uint32_t strayXmitCmpl;
	uint32_t frameXmitDelay;
	uint32_t xriCmdCmpl;
	uint32_t xriStatErr;
	uint32_t LinkUp;
	uint32_t LinkDown;
	uint32_t LinkMultiEvent;
	uint32_t NoRcvBuf;
	uint32_t fcpCmd;
	uint32_t fcpCmpl;
	uint32_t fcpRspErr;
	uint32_t fcpRemoteStop;
	uint32_t fcpPortRjt;
	uint32_t fcpPortBusy;
	uint32_t fcpError;
	uint32_t fcpLocalErr;
};

struct lpfc_hba;


enum discovery_state {
	LPFC_VPORT_UNKNOWN     =  0,    /* vport state is unknown */
	LPFC_VPORT_FAILED      =  1,    /* vport has failed */
	LPFC_LOCAL_CFG_LINK    =  6,    /* local NPORT Id configured */
	LPFC_FLOGI             =  7,    /* FLOGI sent to Fabric */
	LPFC_FDISC             =  8,    /* FDISC sent for vport */
	LPFC_FABRIC_CFG_LINK   =  9,    /* Fabric assigned NPORT Id
				         * configured */
	LPFC_NS_REG            =  10,   /* Register with NameServer */
	LPFC_NS_QRY            =  11,   /* Query NameServer for NPort ID list */
	LPFC_BUILD_DISC_LIST   =  12,   /* Build ADISC and PLOGI lists for
				         * device authentication / discovery */
	LPFC_DISC_AUTH         =  13,   /* Processing ADISC list */
	LPFC_VPORT_READY       =  32,
};

enum hba_state {
	LPFC_LINK_UNKNOWN    =   0,   /* HBA state is unknown */
	LPFC_WARM_START      =   1,   /* HBA state after selective reset */
	LPFC_INIT_START      =   2,   /* Initial state after board reset */
	LPFC_INIT_MBX_CMDS   =   3,   /* Initialize HBA with mbox commands */
	LPFC_LINK_DOWN       =   4,   /* HBA initialized, link is down */
	LPFC_LINK_UP         =   5,   /* Link is up  - issue READ_LA */
	LPFC_CLEAR_LA        =   6,   /* authentication cmplt - issue
				       * CLEAR_LA */
	LPFC_HBA_READY       =  32,
	LPFC_HBA_ERROR       =  -1
};

struct lpfc_trunk_link_state {
	enum hba_state state;
	uint8_t fault;
};

struct lpfc_trunk_link  {
	struct lpfc_trunk_link_state link0,
				     link1,
				     link2,
				     link3;
};

struct lpfc_vport {
	struct lpfc_hba *phba;
	struct list_head listentry;
	uint8_t port_type;
#define LPFC_PHYSICAL_PORT 1
#define LPFC_NPIV_PORT  2
#define LPFC_FABRIC_PORT 3
	enum discovery_state port_state;

	uint16_t vpi;
	uint16_t vfi;
	uint8_t vpi_state;
#define LPFC_VPI_REGISTERED	0x1

	uint32_t fc_flag;	/* FC flags */
/* Several of these flags are HBA centric and should be moved to
 * phba->link_flag (e.g. FC_PTP, FC_PUBLIC_LOOP)
 */
#define FC_PT2PT                0x1	 /* pt2pt with no fabric */
#define FC_PT2PT_PLOGI          0x2	 /* pt2pt initiate PLOGI */
#define FC_DISC_TMO             0x4	 /* Discovery timer running */
#define FC_PUBLIC_LOOP          0x8	 /* Public loop */
#define FC_LBIT                 0x10	 /* LOGIN bit in loopinit set */
#define FC_RSCN_MODE            0x20	 /* RSCN cmd rcv'ed */
#define FC_NLP_MORE             0x40	 /* More node to process in node tbl */
#define FC_OFFLINE_MODE         0x80	 /* Interface is offline for diag */
#define FC_FABRIC               0x100	 /* We are fabric attached */
#define FC_VPORT_LOGO_RCVD      0x200    /* LOGO received on vport */
#define FC_RSCN_DISCOVERY       0x400	 /* Auth all devices after RSCN */
#define FC_LOGO_RCVD_DID_CHNG   0x800    /* FDISC on phys port detect DID chng*/
#define FC_SCSI_SCAN_TMO        0x4000	 /* scsi scan timer running */
#define FC_ABORT_DISCOVERY      0x8000	 /* we want to abort discovery */
#define FC_NDISC_ACTIVE         0x10000	 /* NPort discovery active */
#define FC_BYPASSED_MODE        0x20000	 /* NPort is in bypassed mode */
#define FC_VPORT_NEEDS_REG_VPI	0x80000  /* Needs to have its vpi registered */
#define FC_RSCN_DEFERRED	0x100000 /* A deferred RSCN being processed */
#define FC_VPORT_NEEDS_INIT_VPI 0x200000 /* Need to INIT_VPI before FDISC */
#define FC_VPORT_CVL_RCVD	0x400000 /* VLink failed due to CVL	 */
#define FC_VFI_REGISTERED	0x800000 /* VFI is registered */
#define FC_FDISC_COMPLETED	0x1000000/* FDISC completed */
#define FC_DISC_DELAYED		0x2000000/* Delay NPort discovery */

	uint32_t ct_flags;
#define FC_CT_RFF_ID		0x1	 /* RFF_ID accepted by switch */
#define FC_CT_RNN_ID		0x2	 /* RNN_ID accepted by switch */
#define FC_CT_RSNN_NN		0x4	 /* RSNN_NN accepted by switch */
#define FC_CT_RSPN_ID		0x8	 /* RSPN_ID accepted by switch */
#define FC_CT_RFT_ID		0x10	 /* RFT_ID accepted by switch */

	struct list_head fc_nodes;

	/* Keep counters for the number of entries in each list. */
	uint16_t fc_plogi_cnt;
	uint16_t fc_adisc_cnt;
	uint16_t fc_reglogin_cnt;
	uint16_t fc_prli_cnt;
	uint16_t fc_unmap_cnt;
	uint16_t fc_map_cnt;
	uint16_t fc_npr_cnt;
	uint16_t fc_unused_cnt;
	struct serv_parm fc_sparam;	/* buffer for our service parameters */

	uint32_t fc_myDID;	/* fibre channel S_ID */
	uint32_t fc_prevDID;	/* previous fibre channel S_ID */
	struct lpfc_name fabric_portname;
	struct lpfc_name fabric_nodename;

	int32_t stopped;   /* HBA has not been restarted since last ERATT */
	uint8_t fc_linkspeed;	/* Link speed after last READ_LA */

	uint32_t num_disc_nodes;	/* in addition to hba_state */
	uint32_t gidft_inp;		/* cnt of outstanding GID_FTs */

	uint32_t fc_nlp_cnt;	/* outstanding NODELIST requests */
	uint32_t fc_rscn_id_cnt;	/* count of RSCNs payloads in list */
	uint32_t fc_rscn_flush;		/* flag use of fc_rscn_id_list */
	struct lpfc_dmabuf *fc_rscn_id_list[FC_MAX_HOLD_RSCN];
	struct lpfc_name fc_nodename;	/* fc nodename */
	struct lpfc_name fc_portname;	/* fc portname */

	struct lpfc_work_evt disc_timeout_evt;

	struct timer_list fc_disctmo;	/* Discovery rescue timer */
	uint8_t fc_ns_retry;	/* retries for fabric nameserver */
	uint32_t fc_prli_sent;	/* cntr for outstanding PRLIs */

	spinlock_t work_port_lock;
	uint32_t work_port_events; /* Timeout to be handled  */
#define WORKER_DISC_TMO                0x1	/* vport: Discovery timeout */
#define WORKER_ELS_TMO                 0x2	/* vport: ELS timeout */
#define WORKER_DELAYED_DISC_TMO        0x8	/* vport: delayed discovery */

#define WORKER_MBOX_TMO                0x100	/* hba: MBOX timeout */
#define WORKER_HB_TMO                  0x200	/* hba: Heart beat timeout */
#define WORKER_FABRIC_BLOCK_TMO        0x400	/* hba: fabric block timeout */
#define WORKER_RAMP_DOWN_QUEUE         0x800	/* hba: Decrease Q depth */
#define WORKER_RAMP_UP_QUEUE           0x1000	/* hba: Increase Q depth */
#define WORKER_SERVICE_TXQ             0x2000	/* hba: IOCBs on the txq */

	struct timer_list els_tmofunc;
	struct timer_list delayed_disc_tmo;

	int unreg_vpi_cmpl;

	uint8_t load_flag;
#define FC_LOADING		0x1	/* HBA in process of loading drvr */
#define FC_UNLOADING		0x2	/* HBA in process of unloading drvr */
#define FC_ALLOW_FDMI		0x4	/* port is ready for FDMI requests */
	/* Vport Config Parameters */
	uint32_t cfg_scan_down;
	uint32_t cfg_lun_queue_depth;
	uint32_t cfg_nodev_tmo;
	uint32_t cfg_devloss_tmo;
	uint32_t cfg_restrict_login;
	uint32_t cfg_peer_port_login;
	uint32_t cfg_fcp_class;
	uint32_t cfg_use_adisc;
	uint32_t cfg_discovery_threads;
	uint32_t cfg_log_verbose;
	uint32_t cfg_enable_fc4_type;
	uint32_t cfg_max_luns;
	uint32_t cfg_enable_da_id;
	uint32_t cfg_max_scsicmpl_time;
	uint32_t cfg_tgt_queue_depth;
	uint32_t cfg_first_burst_size;
	uint32_t dev_loss_tmo_changed;

	struct fc_vport *fc_vport;

#ifdef CONFIG_SCSI_LPFC_DEBUG_FS
	struct dentry *debug_disc_trc;
	struct dentry *debug_nodelist;
	struct dentry *debug_nvmestat;
	struct dentry *debug_scsistat;
<<<<<<< HEAD
	struct dentry *debug_nvmektime;
=======
	struct dentry *debug_ioktime;
>>>>>>> 675a03b4
	struct dentry *debug_hdwqstat;
	struct dentry *vport_debugfs_root;
	struct lpfc_debugfs_trc *disc_trc;
	atomic_t disc_trc_cnt;
#endif
	uint8_t stat_data_enabled;
	uint8_t stat_data_blocked;
	struct list_head rcv_buffer_list;
	unsigned long rcv_buffer_time_stamp;
	uint32_t vport_flag;
#define STATIC_VPORT	1
#define FAWWPN_SET	2
#define FAWWPN_PARAM_CHG	4

	uint16_t fdmi_num_disc;
	uint32_t fdmi_hba_mask;
	uint32_t fdmi_port_mask;

	/* There is a single nvme instance per vport. */
	struct nvme_fc_local_port *localport;
	uint8_t  nvmei_support; /* driver supports NVME Initiator */
	uint32_t last_fcp_wqidx;
	uint32_t rcv_flogi_cnt; /* How many unsol FLOGIs ACK'd. */
};

struct hbq_s {
	uint16_t entry_count;	  /* Current number of HBQ slots */
	uint16_t buffer_count;	  /* Current number of buffers posted */
	uint32_t next_hbqPutIdx;  /* Index to next HBQ slot to use */
	uint32_t hbqPutIdx;	  /* HBQ slot to use */
	uint32_t local_hbqGetIdx; /* Local copy of Get index from Port */
	void    *hbq_virt;	  /* Virtual ptr to this hbq */
	struct list_head hbq_buffer_list;  /* buffers assigned to this HBQ */
				  /* Callback for HBQ buffer allocation */
	struct hbq_dmabuf *(*hbq_alloc_buffer) (struct lpfc_hba *);
				  /* Callback for HBQ buffer free */
	void               (*hbq_free_buffer) (struct lpfc_hba *,
					       struct hbq_dmabuf *);
};

/* this matches the position in the lpfc_hbq_defs array */
#define LPFC_ELS_HBQ	0
#define LPFC_MAX_HBQS	1

enum hba_temp_state {
	HBA_NORMAL_TEMP,
	HBA_OVER_TEMP
};

enum intr_type_t {
	NONE = 0,
	INTx,
	MSI,
	MSIX,
};

#define LPFC_CT_CTX_MAX		64
struct unsol_rcv_ct_ctx {
	uint32_t ctxt_id;
	uint32_t SID;
	uint32_t valid;
#define UNSOL_INVALID		0
#define UNSOL_VALID		1
	uint16_t oxid;
	uint16_t rxid;
};

#define LPFC_USER_LINK_SPEED_AUTO	0	/* auto select (default)*/
#define LPFC_USER_LINK_SPEED_1G		1	/* 1 Gigabaud */
#define LPFC_USER_LINK_SPEED_2G		2	/* 2 Gigabaud */
#define LPFC_USER_LINK_SPEED_4G		4	/* 4 Gigabaud */
#define LPFC_USER_LINK_SPEED_8G		8	/* 8 Gigabaud */
#define LPFC_USER_LINK_SPEED_10G	10	/* 10 Gigabaud */
#define LPFC_USER_LINK_SPEED_16G	16	/* 16 Gigabaud */
#define LPFC_USER_LINK_SPEED_32G	32	/* 32 Gigabaud */
#define LPFC_USER_LINK_SPEED_64G	64	/* 64 Gigabaud */
#define LPFC_USER_LINK_SPEED_MAX	LPFC_USER_LINK_SPEED_64G

#define LPFC_LINK_SPEED_STRING "0, 1, 2, 4, 8, 10, 16, 32, 64"

enum nemb_type {
	nemb_mse = 1,
	nemb_hbd
};

enum mbox_type {
	mbox_rd = 1,
	mbox_wr
};

enum dma_type {
	dma_mbox = 1,
	dma_ebuf
};

enum sta_type {
	sta_pre_addr = 1,
	sta_pos_addr
};

struct lpfc_mbox_ext_buf_ctx {
	uint32_t state;
#define LPFC_BSG_MBOX_IDLE		0
#define LPFC_BSG_MBOX_HOST              1
#define LPFC_BSG_MBOX_PORT		2
#define LPFC_BSG_MBOX_DONE		3
#define LPFC_BSG_MBOX_ABTS		4
	enum nemb_type nembType;
	enum mbox_type mboxType;
	uint32_t numBuf;
	uint32_t mbxTag;
	uint32_t seqNum;
	struct lpfc_dmabuf *mbx_dmabuf;
	struct list_head ext_dmabuf_list;
};

struct lpfc_epd_pool {
	/* Expedite pool */
	struct list_head list;
	u32 count;
	spinlock_t lock;	/* lock for expedite pool */
};

enum ras_state {
	INACTIVE,
	REG_INPROGRESS,
	ACTIVE
};

struct lpfc_ras_fwlog {
	uint8_t *fwlog_buff;
	uint32_t fw_buffcount; /* Buffer size posted to FW */
#define LPFC_RAS_BUFF_ENTERIES  16      /* Each entry can hold max of 64k */
#define LPFC_RAS_MAX_ENTRY_SIZE (64 * 1024)
#define LPFC_RAS_MIN_BUFF_POST_SIZE (256 * 1024)
#define LPFC_RAS_MAX_BUFF_POST_SIZE (1024 * 1024)
	uint32_t fw_loglevel; /* Log level set */
	struct lpfc_dmabuf lwpd;
	struct list_head fwlog_buff_list;

	/* RAS support status on adapter */
	bool ras_hwsupport; /* RAS Support available on HW or not */
	bool ras_enabled;   /* Ras Enabled for the function */
#define LPFC_RAS_DISABLE_LOGGING 0x00
#define LPFC_RAS_ENABLE_LOGGING 0x01
	enum ras_state state;    /* RAS logging running state */
};

struct lpfc_hba {
	/* SCSI interface function jump table entries */
	struct lpfc_io_buf * (*lpfc_get_scsi_buf)
		(struct lpfc_hba *phba, struct lpfc_nodelist *ndlp,
		struct scsi_cmnd *cmnd);
	int (*lpfc_scsi_prep_dma_buf)
		(struct lpfc_hba *, struct lpfc_io_buf *);
	void (*lpfc_scsi_unprep_dma_buf)
		(struct lpfc_hba *, struct lpfc_io_buf *);
	void (*lpfc_release_scsi_buf)
		(struct lpfc_hba *, struct lpfc_io_buf *);
	void (*lpfc_rampdown_queue_depth)
		(struct lpfc_hba *);
	void (*lpfc_scsi_prep_cmnd)
		(struct lpfc_vport *, struct lpfc_io_buf *,
		 struct lpfc_nodelist *);

	/* IOCB interface function jump table entries */
	int (*__lpfc_sli_issue_iocb)
		(struct lpfc_hba *, uint32_t,
		 struct lpfc_iocbq *, uint32_t);
	void (*__lpfc_sli_release_iocbq)(struct lpfc_hba *,
			 struct lpfc_iocbq *);
	int (*lpfc_hba_down_post)(struct lpfc_hba *phba);
	IOCB_t * (*lpfc_get_iocb_from_iocbq)
		(struct lpfc_iocbq *);
	void (*lpfc_scsi_cmd_iocb_cmpl)
		(struct lpfc_hba *, struct lpfc_iocbq *, struct lpfc_iocbq *);

	/* MBOX interface function jump table entries */
	int (*lpfc_sli_issue_mbox)
		(struct lpfc_hba *, LPFC_MBOXQ_t *, uint32_t);

	/* Slow-path IOCB process function jump table entries */
	void (*lpfc_sli_handle_slow_ring_event)
		(struct lpfc_hba *phba, struct lpfc_sli_ring *pring,
		 uint32_t mask);

	/* INIT device interface function jump table entries */
	int (*lpfc_sli_hbq_to_firmware)
		(struct lpfc_hba *, uint32_t, struct hbq_dmabuf *);
	int (*lpfc_sli_brdrestart)
		(struct lpfc_hba *);
	int (*lpfc_sli_brdready)
		(struct lpfc_hba *, uint32_t);
	void (*lpfc_handle_eratt)
		(struct lpfc_hba *);
	void (*lpfc_stop_port)
		(struct lpfc_hba *);
	int (*lpfc_hba_init_link)
		(struct lpfc_hba *, uint32_t);
	int (*lpfc_hba_down_link)
		(struct lpfc_hba *, uint32_t);
	int (*lpfc_selective_reset)
		(struct lpfc_hba *);

	int (*lpfc_bg_scsi_prep_dma_buf)
		(struct lpfc_hba *, struct lpfc_io_buf *);
	/* Add new entries here */

	/* expedite pool */
	struct lpfc_epd_pool epd_pool;

	/* SLI4 specific HBA data structure */
	struct lpfc_sli4_hba sli4_hba;

	struct workqueue_struct *wq;
	struct delayed_work     eq_delay_work;

	struct lpfc_sli sli;
	uint8_t pci_dev_grp;	/* lpfc PCI dev group: 0x0, 0x1, 0x2,... */
	uint32_t sli_rev;		/* SLI2, SLI3, or SLI4 */
	uint32_t sli3_options;		/* Mask of enabled SLI3 options */
#define LPFC_SLI3_HBQ_ENABLED		0x01
#define LPFC_SLI3_NPIV_ENABLED		0x02
#define LPFC_SLI3_VPORT_TEARDOWN	0x04
#define LPFC_SLI3_CRP_ENABLED		0x08
#define LPFC_SLI3_BG_ENABLED		0x20
#define LPFC_SLI3_DSS_ENABLED		0x40
#define LPFC_SLI4_PERFH_ENABLED		0x80
#define LPFC_SLI4_PHWQ_ENABLED		0x100
	uint32_t iocb_cmd_size;
	uint32_t iocb_rsp_size;

	struct lpfc_trunk_link  trunk_link;
	enum hba_state link_state;
	uint32_t link_flag;	/* link state flags */
#define LS_LOOPBACK_MODE      0x1	/* NPort is in Loopback mode */
					/* This flag is set while issuing */
					/* INIT_LINK mailbox command */
#define LS_NPIV_FAB_SUPPORTED 0x2	/* Fabric supports NPIV */
#define LS_IGNORE_ERATT       0x4	/* intr handler should ignore ERATT */
#define LS_MDS_LINK_DOWN      0x8	/* MDS Diagnostics Link Down */
#define LS_MDS_LOOPBACK      0x10	/* MDS Diagnostics Link Up (Loopback) */

	uint32_t hba_flag;	/* hba generic flags */
#define HBA_ERATT_HANDLED	0x1 /* This flag is set when eratt handled */
#define DEFER_ERATT		0x2 /* Deferred error attention in progress */
#define HBA_FCOE_MODE		0x4 /* HBA function in FCoE Mode */
#define HBA_SP_QUEUE_EVT	0x8 /* Slow-path qevt posted to worker thread*/
#define HBA_POST_RECEIVE_BUFFER 0x10 /* Rcv buffers need to be posted */
#define HBA_PERSISTENT_TOPO	0x20 /* Persistent topology support in hba */
#define ELS_XRI_ABORT_EVENT	0x40
#define ASYNC_EVENT		0x80
#define LINK_DISABLED		0x100 /* Link disabled by user */
#define FCF_TS_INPROG           0x200 /* FCF table scan in progress */
#define FCF_RR_INPROG           0x400 /* FCF roundrobin flogi in progress */
#define HBA_FIP_SUPPORT		0x800 /* FIP support in HBA */
#define HBA_AER_ENABLED		0x1000 /* AER enabled with HBA */
#define HBA_DEVLOSS_TMO         0x2000 /* HBA in devloss timeout */
#define HBA_RRQ_ACTIVE		0x4000 /* process the rrq active list */
#define HBA_IOQ_FLUSH		0x8000 /* FCP/NVME I/O queues being flushed */
#define HBA_FW_DUMP_OP		0x10000 /* Skips fn reset before FW dump */
#define HBA_RECOVERABLE_UE	0x20000 /* Firmware supports recoverable UE */
#define HBA_FORCED_LINK_SPEED	0x40000 /*
					 * Firmware supports Forced Link Speed
					 * capability
					 */
#define HBA_FLOGI_ISSUED	0x100000 /* FLOGI was issued */
#define HBA_DEFER_FLOGI		0x800000 /* Defer FLOGI till read_sparm cmpl */

	uint32_t fcp_ring_in_use; /* When polling test if intr-hndlr active*/
	struct lpfc_dmabuf slim2p;

	MAILBOX_t *mbox;
	uint32_t *mbox_ext;
	struct lpfc_mbox_ext_buf_ctx mbox_ext_buf_ctx;
	uint32_t ha_copy;
	struct _PCB *pcb;
	struct _IOCB *IOCBs;

	struct lpfc_dmabuf hbqslimp;

	uint16_t pci_cfg_value;

	uint8_t fc_linkspeed;	/* Link speed after last READ_LA */

	uint32_t fc_eventTag;	/* event tag for link attention */
	uint32_t link_events;

	/* These fields used to be binfo */
	uint32_t fc_pref_DID;	/* preferred D_ID */
	uint8_t  fc_pref_ALPA;	/* preferred AL_PA */
	uint32_t fc_edtovResol; /* E_D_TOV timer resolution */
	uint32_t fc_edtov;	/* E_D_TOV timer value */
	uint32_t fc_arbtov;	/* ARB_TOV timer value */
	uint32_t fc_ratov;	/* R_A_TOV timer value */
	uint32_t fc_rttov;	/* R_T_TOV timer value */
	uint32_t fc_altov;	/* AL_TOV timer value */
	uint32_t fc_crtov;	/* C_R_TOV timer value */

	struct serv_parm fc_fabparam;	/* fabric service parameters buffer */
	uint8_t alpa_map[128];	/* AL_PA map from READ_LA */

	uint32_t lmt;

	uint32_t fc_topology;	/* link topology, from LINK INIT */
	uint32_t fc_topology_changed;	/* link topology, from LINK INIT */

	struct lpfc_stats fc_stat;

	struct lpfc_nodelist fc_fcpnodev; /* nodelist entry for no device */
	uint32_t nport_event_cnt;	/* timestamp for nlplist entry */

	uint8_t  wwnn[8];
	uint8_t  wwpn[8];
	uint32_t RandomData[7];
	uint8_t  fcp_embed_io;
	uint8_t  nvme_support;	/* Firmware supports NVME */
	uint8_t  nvmet_support;	/* driver supports NVMET */
#define LPFC_NVMET_MAX_PORTS	32
	uint8_t  mds_diags_support;
	uint8_t  bbcredit_support;
	uint8_t  enab_exp_wqcq_pages;
	u8	 nsler; /* Firmware supports FC-NVMe-2 SLER */

	/* HBA Config Parameters */
	uint32_t cfg_ack0;
	uint32_t cfg_xri_rebalancing;
	uint32_t cfg_xpsgl;
	uint32_t cfg_enable_npiv;
	uint32_t cfg_enable_rrq;
	uint32_t cfg_topology;
	uint32_t cfg_link_speed;
#define LPFC_FCF_FOV 1		/* Fast fcf failover */
#define LPFC_FCF_PRIORITY 2	/* Priority fcf failover */
	uint32_t cfg_fcf_failover_policy;
	uint32_t cfg_fcp_io_sched;
	uint32_t cfg_ns_query;
	uint32_t cfg_fcp2_no_tgt_reset;
	uint32_t cfg_cr_delay;
	uint32_t cfg_cr_count;
	uint32_t cfg_multi_ring_support;
	uint32_t cfg_multi_ring_rctl;
	uint32_t cfg_multi_ring_type;
	uint32_t cfg_poll;
	uint32_t cfg_poll_tmo;
	uint32_t cfg_task_mgmt_tmo;
	uint32_t cfg_use_msi;
	uint32_t cfg_auto_imax;
	uint32_t cfg_fcp_imax;
	uint32_t cfg_force_rscn;
	uint32_t cfg_cq_poll_threshold;
	uint32_t cfg_cq_max_proc_limit;
	uint32_t cfg_fcp_cpu_map;
	uint32_t cfg_fcp_mq_threshold;
	uint32_t cfg_hdw_queue;
	uint32_t cfg_irq_chann;
	uint32_t cfg_irq_numa;
	uint32_t cfg_suppress_rsp;
	uint32_t cfg_nvme_oas;
	uint32_t cfg_nvme_embed_cmd;
	uint32_t cfg_nvmet_mrq_post;
	uint32_t cfg_nvmet_mrq;
	uint32_t cfg_enable_nvmet;
	uint32_t cfg_nvme_enable_fb;
	uint32_t cfg_nvmet_fb_size;
	uint32_t cfg_total_seg_cnt;
	uint32_t cfg_sg_seg_cnt;
	uint32_t cfg_nvme_seg_cnt;
	uint32_t cfg_scsi_seg_cnt;
	uint32_t cfg_sg_dma_buf_size;
	uint64_t cfg_soft_wwnn;
	uint64_t cfg_soft_wwpn;
	uint32_t cfg_hba_queue_depth;
	uint32_t cfg_enable_hba_reset;
	uint32_t cfg_enable_hba_heartbeat;
	uint32_t cfg_fof;
	uint32_t cfg_EnableXLane;
	uint8_t cfg_oas_tgt_wwpn[8];
	uint8_t cfg_oas_vpt_wwpn[8];
	uint32_t cfg_oas_lun_state;
#define OAS_LUN_ENABLE	1
#define OAS_LUN_DISABLE	0
	uint32_t cfg_oas_lun_status;
#define OAS_LUN_STATUS_EXISTS	0x01
	uint32_t cfg_oas_flags;
#define OAS_FIND_ANY_VPORT	0x01
#define OAS_FIND_ANY_TARGET	0x02
#define OAS_LUN_VALID	0x04
	uint32_t cfg_oas_priority;
	uint32_t cfg_XLanePriority;
	uint32_t cfg_enable_bg;
	uint32_t cfg_prot_mask;
	uint32_t cfg_prot_guard;
	uint32_t cfg_hostmem_hgp;
	uint32_t cfg_log_verbose;
	uint32_t cfg_enable_fc4_type;
	uint32_t cfg_aer_support;
	uint32_t cfg_sriov_nr_virtfn;
	uint32_t cfg_request_firmware_upgrade;
	uint32_t cfg_suppress_link_up;
	uint32_t cfg_rrq_xri_bitmap_sz;
	uint32_t cfg_delay_discovery;
	uint32_t cfg_sli_mode;
#define LPFC_INITIALIZE_LINK              0	/* do normal init_link mbox */
#define LPFC_DELAY_INIT_LINK              1	/* layered driver hold off */
#define LPFC_DELAY_INIT_LINK_INDEFINITELY 2	/* wait, manual intervention */
	uint32_t cfg_fdmi_on;
#define LPFC_FDMI_NO_SUPPORT	0	/* FDMI not supported */
#define LPFC_FDMI_SUPPORT	1	/* FDMI supported? */
	uint32_t cfg_enable_SmartSAN;
	uint32_t cfg_enable_mds_diags;
	uint32_t cfg_ras_fwlog_level;
	uint32_t cfg_ras_fwlog_buffsize;
	uint32_t cfg_ras_fwlog_func;
	uint32_t cfg_enable_bbcr;	/* Enable BB Credit Recovery */
	uint32_t cfg_enable_dpp;	/* Enable Direct Packet Push */
#define LPFC_ENABLE_FCP  1
#define LPFC_ENABLE_NVME 2
#define LPFC_ENABLE_BOTH 3
	uint32_t cfg_enable_pbde;
	struct nvmet_fc_target_port *targetport;
	lpfc_vpd_t vpd;		/* vital product data */

	struct pci_dev *pcidev;
	struct list_head      work_list;
	uint32_t              work_ha;      /* Host Attention Bits for WT */
	uint32_t              work_ha_mask; /* HA Bits owned by WT        */
	uint32_t              work_hs;      /* HS stored in case of ERRAT */
	uint32_t              work_status[2]; /* Extra status from SLIM */

	wait_queue_head_t    work_waitq;
	struct task_struct   *worker_thread;
	unsigned long data_flags;
	uint32_t border_sge_num;

	uint32_t hbq_in_use;		/* HBQs in use flag */
	uint32_t hbq_count;	        /* Count of configured HBQs */
	struct hbq_s hbqs[LPFC_MAX_HBQS]; /* local copy of hbq indicies  */

	atomic_t fcp_qidx;         /* next FCP WQ (RR Policy) */
	atomic_t nvme_qidx;        /* next NVME WQ (RR Policy) */

	phys_addr_t pci_bar0_map;     /* Physical address for PCI BAR0 */
	phys_addr_t pci_bar1_map;     /* Physical address for PCI BAR1 */
	phys_addr_t pci_bar2_map;     /* Physical address for PCI BAR2 */
	void __iomem *slim_memmap_p;	/* Kernel memory mapped address for
					   PCI BAR0 */
	void __iomem *ctrl_regs_memmap_p;/* Kernel memory mapped address for
					    PCI BAR2 */

	void __iomem *pci_bar0_memmap_p; /* Kernel memory mapped address for
					    PCI BAR0 with dual-ULP support */
	void __iomem *pci_bar2_memmap_p; /* Kernel memory mapped address for
					    PCI BAR2 with dual-ULP support */
	void __iomem *pci_bar4_memmap_p; /* Kernel memory mapped address for
					    PCI BAR4 with dual-ULP support */
#define PCI_64BIT_BAR0	0
#define PCI_64BIT_BAR2	2
#define PCI_64BIT_BAR4	4
	void __iomem *MBslimaddr;	/* virtual address for mbox cmds */
	void __iomem *HAregaddr;	/* virtual address for host attn reg */
	void __iomem *CAregaddr;	/* virtual address for chip attn reg */
	void __iomem *HSregaddr;	/* virtual address for host status
					   reg */
	void __iomem *HCregaddr;	/* virtual address for host ctl reg */

	struct lpfc_hgp __iomem *host_gp; /* Host side get/put pointers */
	struct lpfc_pgp   *port_gp;
	uint32_t __iomem  *hbq_put;     /* Address in SLIM to HBQ put ptrs */
	uint32_t          *hbq_get;     /* Host mem address of HBQ get ptrs */

	int brd_no;			/* FC board number */
	char SerialNumber[32];		/* adapter Serial Number */
	char OptionROMVersion[32];	/* adapter BIOS / Fcode version */
	char BIOSVersion[16];		/* Boot BIOS version */
	char ModelDesc[256];		/* Model Description */
	char ModelName[80];		/* Model Name */
	char ProgramType[256];		/* Program Type */
	char Port[20];			/* Port No */
	uint8_t vpd_flag;               /* VPD data flag */

#define VPD_MODEL_DESC      0x1         /* valid vpd model description */
#define VPD_MODEL_NAME      0x2         /* valid vpd model name */
#define VPD_PROGRAM_TYPE    0x4         /* valid vpd program type */
#define VPD_PORT            0x8         /* valid vpd port data */
#define VPD_MASK            0xf         /* mask for any vpd data */

	uint8_t soft_wwn_enable;

	struct timer_list fcp_poll_timer;
	struct timer_list eratt_poll;
	uint32_t eratt_poll_interval;

	uint64_t bg_guard_err_cnt;
	uint64_t bg_apptag_err_cnt;
	uint64_t bg_reftag_err_cnt;

	/* fastpath list. */
	spinlock_t scsi_buf_list_get_lock;  /* SCSI buf alloc list lock */
	spinlock_t scsi_buf_list_put_lock;  /* SCSI buf free list lock */
	struct list_head lpfc_scsi_buf_list_get;
	struct list_head lpfc_scsi_buf_list_put;
	uint32_t total_scsi_bufs;
	struct list_head lpfc_iocb_list;
	uint32_t total_iocbq_bufs;
	struct list_head active_rrq_list;
	spinlock_t hbalock;

	/* dma_mem_pools */
	struct dma_pool *lpfc_sg_dma_buf_pool;
	struct dma_pool *lpfc_mbuf_pool;
	struct dma_pool *lpfc_hrb_pool;	/* header receive buffer pool */
	struct dma_pool *lpfc_drb_pool; /* data receive buffer pool */
	struct dma_pool *lpfc_nvmet_drb_pool; /* data receive buffer pool */
	struct dma_pool *lpfc_hbq_pool;	/* SLI3 hbq buffer pool */
	struct dma_pool *lpfc_cmd_rsp_buf_pool;
	struct lpfc_dma_pool lpfc_mbuf_safety_pool;

	mempool_t *mbox_mem_pool;
	mempool_t *nlp_mem_pool;
	mempool_t *rrq_pool;
	mempool_t *active_rrq_pool;

	struct fc_host_statistics link_stats;
	enum intr_type_t intr_type;
	uint32_t intr_mode;
#define LPFC_INTR_ERROR	0xFFFFFFFF
	struct list_head port_list;
	spinlock_t port_list_lock;	/* lock for port_list mutations */
	struct lpfc_vport *pport;	/* physical lpfc_vport pointer */
	uint16_t max_vpi;		/* Maximum virtual nports */
#define LPFC_MAX_VPI	0xFF		/* Max number VPI supported 0 - 0xff */
#define LPFC_MAX_VPORTS	0x100		/* Max vports per port, with pport */
	uint16_t max_vports;            /*
					 * For IOV HBAs max_vpi can change
					 * after a reset. max_vports is max
					 * number of vports present. This can
					 * be greater than max_vpi.
					 */
	uint16_t vpi_base;
	uint16_t vfi_base;
	unsigned long *vpi_bmask;	/* vpi allocation table */
	uint16_t *vpi_ids;
	uint16_t vpi_count;
	struct list_head lpfc_vpi_blk_list;

	/* Data structure used by fabric iocb scheduler */
	struct list_head fabric_iocb_list;
	atomic_t fabric_iocb_count;
	struct timer_list fabric_block_timer;
	unsigned long bit_flags;
#define	FABRIC_COMANDS_BLOCKED	0
	atomic_t num_rsrc_err;
	atomic_t num_cmd_success;
	unsigned long last_rsrc_error_time;
	unsigned long last_ramp_down_time;
#ifdef CONFIG_SCSI_LPFC_DEBUG_FS
	struct dentry *hba_debugfs_root;
	atomic_t debugfs_vport_count;
	struct dentry *debug_multixri_pools;
	struct dentry *debug_hbqinfo;
	struct dentry *debug_dumpHostSlim;
	struct dentry *debug_dumpHBASlim;
	struct dentry *debug_InjErrLBA;  /* LBA to inject errors at */
	struct dentry *debug_InjErrNPortID;  /* NPortID to inject errors at */
	struct dentry *debug_InjErrWWPN;  /* WWPN to inject errors at */
	struct dentry *debug_writeGuard; /* inject write guard_tag errors */
	struct dentry *debug_writeApp;   /* inject write app_tag errors */
	struct dentry *debug_writeRef;   /* inject write ref_tag errors */
	struct dentry *debug_readGuard;  /* inject read guard_tag errors */
	struct dentry *debug_readApp;    /* inject read app_tag errors */
	struct dentry *debug_readRef;    /* inject read ref_tag errors */

	struct dentry *debug_nvmeio_trc;
	struct lpfc_debugfs_nvmeio_trc *nvmeio_trc;
	struct dentry *debug_hdwqinfo;
#ifdef LPFC_HDWQ_LOCK_STAT
	struct dentry *debug_lockstat;
#endif
	struct dentry *debug_ras_log;
	atomic_t nvmeio_trc_cnt;
	uint32_t nvmeio_trc_size;
	uint32_t nvmeio_trc_output_idx;

	/* T10 DIF error injection */
	uint32_t lpfc_injerr_wgrd_cnt;
	uint32_t lpfc_injerr_wapp_cnt;
	uint32_t lpfc_injerr_wref_cnt;
	uint32_t lpfc_injerr_rgrd_cnt;
	uint32_t lpfc_injerr_rapp_cnt;
	uint32_t lpfc_injerr_rref_cnt;
	uint32_t lpfc_injerr_nportid;
	struct lpfc_name lpfc_injerr_wwpn;
	sector_t lpfc_injerr_lba;
#define LPFC_INJERR_LBA_OFF	(sector_t)(-1)

	struct dentry *debug_slow_ring_trc;
	struct lpfc_debugfs_trc *slow_ring_trc;
	atomic_t slow_ring_trc_cnt;
	/* iDiag debugfs sub-directory */
	struct dentry *idiag_root;
	struct dentry *idiag_pci_cfg;
	struct dentry *idiag_bar_acc;
	struct dentry *idiag_que_info;
	struct dentry *idiag_que_acc;
	struct dentry *idiag_drb_acc;
	struct dentry *idiag_ctl_acc;
	struct dentry *idiag_mbx_acc;
	struct dentry *idiag_ext_acc;
	uint8_t lpfc_idiag_last_eq;
#endif
	uint16_t nvmeio_trc_on;

	/* Used for deferred freeing of ELS data buffers */
	struct list_head elsbuf;
	int elsbuf_cnt;
	int elsbuf_prev_cnt;

	uint8_t temp_sensor_support;
	/* Fields used for heart beat. */
	unsigned long last_completion_time;
	unsigned long skipped_hb;
	struct timer_list hb_tmofunc;
	uint8_t hb_outstanding;
	struct timer_list rrq_tmr;
	enum hba_temp_state over_temp_state;
	/* ndlp reference management */
	spinlock_t ndlp_lock;
	/*
	 * Following bit will be set for all buffer tags which are not
	 * associated with any HBQ.
	 */
#define QUE_BUFTAG_BIT  (1<<31)
	uint32_t buffer_tag_count;
	int wait_4_mlo_maint_flg;
	wait_queue_head_t wait_4_mlo_m_q;
	/* data structure used for latency data collection */
#define LPFC_NO_BUCKET	   0
#define LPFC_LINEAR_BUCKET 1
#define LPFC_POWER2_BUCKET 2
	uint8_t  bucket_type;
	uint32_t bucket_base;
	uint32_t bucket_step;

/* Maximum number of events that can be outstanding at any time*/
#define LPFC_MAX_EVT_COUNT 512
	atomic_t fast_event_count;
	uint32_t fcoe_eventtag;
	uint32_t fcoe_eventtag_at_fcf_scan;
	uint32_t fcoe_cvl_eventtag;
	uint32_t fcoe_cvl_eventtag_attn;
	struct lpfc_fcf fcf;
	uint8_t fc_map[3];
	uint8_t valid_vlan;
	uint16_t vlan_id;
	struct list_head fcf_conn_rec_list;

	bool defer_flogi_acc_flag;
	uint16_t defer_flogi_acc_rx_id;
	uint16_t defer_flogi_acc_ox_id;

	spinlock_t ct_ev_lock; /* synchronize access to ct_ev_waiters */
	struct list_head ct_ev_waiters;
	struct unsol_rcv_ct_ctx ct_ctx[LPFC_CT_CTX_MAX];
	uint32_t ctx_idx;

	/* RAS Support */
	struct lpfc_ras_fwlog ras_fwlog;

	uint8_t menlo_flag;	/* menlo generic flags */
#define HBA_MENLO_SUPPORT	0x1 /* HBA supports menlo commands */
	uint32_t iocb_cnt;
	uint32_t iocb_max;
	atomic_t sdev_cnt;
	spinlock_t devicelock;	/* lock for luns list */
	mempool_t *device_data_mem_pool;
	struct list_head luns;
#define LPFC_TRANSGRESSION_HIGH_TEMPERATURE	0x0080
#define LPFC_TRANSGRESSION_LOW_TEMPERATURE	0x0040
#define LPFC_TRANSGRESSION_HIGH_VOLTAGE		0x0020
#define LPFC_TRANSGRESSION_LOW_VOLTAGE		0x0010
#define LPFC_TRANSGRESSION_HIGH_TXBIAS		0x0008
#define LPFC_TRANSGRESSION_LOW_TXBIAS		0x0004
#define LPFC_TRANSGRESSION_HIGH_TXPOWER		0x0002
#define LPFC_TRANSGRESSION_LOW_TXPOWER		0x0001
#define LPFC_TRANSGRESSION_HIGH_RXPOWER		0x8000
#define LPFC_TRANSGRESSION_LOW_RXPOWER		0x4000
	uint16_t sfp_alarm;
	uint16_t sfp_warning;

#ifdef CONFIG_SCSI_LPFC_DEBUG_FS
	uint16_t hdwqstat_on;
#define LPFC_CHECK_OFF		0
#define LPFC_CHECK_NVME_IO	1
#define LPFC_CHECK_NVMET_IO	2
#define LPFC_CHECK_SCSI_IO	4
	uint16_t ktime_on;
	uint64_t ktime_data_samples;
	uint64_t ktime_status_samples;
	uint64_t ktime_last_cmd;
	uint64_t ktime_seg1_total;
	uint64_t ktime_seg1_min;
	uint64_t ktime_seg1_max;
	uint64_t ktime_seg2_total;
	uint64_t ktime_seg2_min;
	uint64_t ktime_seg2_max;
	uint64_t ktime_seg3_total;
	uint64_t ktime_seg3_min;
	uint64_t ktime_seg3_max;
	uint64_t ktime_seg4_total;
	uint64_t ktime_seg4_min;
	uint64_t ktime_seg4_max;
	uint64_t ktime_seg5_total;
	uint64_t ktime_seg5_min;
	uint64_t ktime_seg5_max;
	uint64_t ktime_seg6_total;
	uint64_t ktime_seg6_min;
	uint64_t ktime_seg6_max;
	uint64_t ktime_seg7_total;
	uint64_t ktime_seg7_min;
	uint64_t ktime_seg7_max;
	uint64_t ktime_seg8_total;
	uint64_t ktime_seg8_min;
	uint64_t ktime_seg8_max;
	uint64_t ktime_seg9_total;
	uint64_t ktime_seg9_min;
	uint64_t ktime_seg9_max;
	uint64_t ktime_seg10_total;
	uint64_t ktime_seg10_min;
	uint64_t ktime_seg10_max;
#endif

	struct hlist_node cpuhp;	/* used for cpuhp per hba callback */
	struct timer_list cpuhp_poll_timer;
	struct list_head poll_list;	/* slowpath eq polling list */
#define LPFC_POLL_HB	1		/* slowpath heartbeat */
#define LPFC_POLL_FASTPATH	0	/* called from fastpath */
#define LPFC_POLL_SLOWPATH	1	/* called from slowpath */

	char os_host_name[MAXHOSTNAMELEN];
<<<<<<< HEAD
=======

	/* SCSI host template information - for physical port */
	struct scsi_host_template port_template;
	/* SCSI host template information - for all vports */
	struct scsi_host_template vport_template;
>>>>>>> 675a03b4
};

static inline struct Scsi_Host *
lpfc_shost_from_vport(struct lpfc_vport *vport)
{
	return container_of((void *) vport, struct Scsi_Host, hostdata[0]);
}

static inline void
lpfc_set_loopback_flag(struct lpfc_hba *phba)
{
	if (phba->cfg_topology == FLAGS_LOCAL_LB)
		phba->link_flag |= LS_LOOPBACK_MODE;
	else
		phba->link_flag &= ~LS_LOOPBACK_MODE;
}

static inline int
lpfc_is_link_up(struct lpfc_hba *phba)
{
	return  phba->link_state == LPFC_LINK_UP ||
		phba->link_state == LPFC_CLEAR_LA ||
		phba->link_state == LPFC_HBA_READY;
}

static inline void
lpfc_worker_wake_up(struct lpfc_hba *phba)
{
	/* Set the lpfc data pending flag */
	set_bit(LPFC_DATA_READY, &phba->data_flags);

	/* Wake up worker thread */
	wake_up(&phba->work_waitq);
	return;
}

static inline int
lpfc_readl(void __iomem *addr, uint32_t *data)
{
	uint32_t temp;
	temp = readl(addr);
	if (temp == 0xffffffff)
		return -EIO;
	*data = temp;
	return 0;
}

static inline int
lpfc_sli_read_hs(struct lpfc_hba *phba)
{
	/*
	 * There was a link/board error. Read the status register to retrieve
	 * the error event and process it.
	 */
	phba->sli.slistat.err_attn_event++;

	/* Save status info and check for unplug error */
	if (lpfc_readl(phba->HSregaddr, &phba->work_hs) ||
		lpfc_readl(phba->MBslimaddr + 0xa8, &phba->work_status[0]) ||
		lpfc_readl(phba->MBslimaddr + 0xac, &phba->work_status[1])) {
		return -EIO;
	}

	/* Clear chip Host Attention error bit */
	writel(HA_ERATT, phba->HAregaddr);
	readl(phba->HAregaddr); /* flush */
	phba->pport->stopped = 1;

	return 0;
}

static inline struct lpfc_sli_ring *
lpfc_phba_elsring(struct lpfc_hba *phba)
{
	/* Return NULL if sli_rev has become invalid due to bad fw */
	if (phba->sli_rev != LPFC_SLI_REV4  &&
	    phba->sli_rev != LPFC_SLI_REV3  &&
	    phba->sli_rev != LPFC_SLI_REV2)
		return NULL;

	if (phba->sli_rev == LPFC_SLI_REV4) {
		if (phba->sli4_hba.els_wq)
			return phba->sli4_hba.els_wq->pring;
		else
			return NULL;
	}
	return &phba->sli.sli3_ring[LPFC_ELS_RING];
}

/**
 * lpfc_next_online_numa_cpu - Finds next online CPU on NUMA node
 * @numa_mask: Pointer to phba's numa_mask member.
 * @start: starting cpu index
 *
 * Note: If no valid cpu found, then nr_cpu_ids is returned.
 *
 **/
static inline unsigned int
lpfc_next_online_numa_cpu(const struct cpumask *numa_mask, unsigned int start)
{
	unsigned int cpu_it;

	for_each_cpu_wrap(cpu_it, numa_mask, start) {
		if (cpu_online(cpu_it))
			break;
	}

	return cpu_it;
}
/**
 * lpfc_sli4_mod_hba_eq_delay - update EQ delay
 * @phba: Pointer to HBA context object.
 * @q: The Event Queue to update.
 * @delay: The delay value (in us) to be written.
 *
 **/
static inline void
lpfc_sli4_mod_hba_eq_delay(struct lpfc_hba *phba, struct lpfc_queue *eq,
			   u32 delay)
{
	struct lpfc_register reg_data;

	reg_data.word0 = 0;
	bf_set(lpfc_sliport_eqdelay_id, &reg_data, eq->queue_id);
	bf_set(lpfc_sliport_eqdelay_delay, &reg_data, delay);
	writel(reg_data.word0, phba->sli4_hba.u.if_type2.EQDregaddr);
	eq->q_mode = delay;
}


/*
 * Macro that declares tables and a routine to perform enum type to
 * ascii string lookup.
 *
 * Defines a <key,value> table for an enum. Uses xxx_INIT defines for
 * the enum to populate the table.  Macro defines a routine (named
 * by caller) that will search all elements of the table for the key
 * and return the name string if found or "Unrecognized" if not found.
 */
#define DECLARE_ENUM2STR_LOOKUP(routine, enum_name, enum_init)		\
static struct {								\
	enum enum_name		value;					\
	char			*name;					\
} fc_##enum_name##_e2str_names[] = enum_init;				\
static const char *routine(enum enum_name table_key)			\
{									\
	int i;								\
	char *name = "Unrecognized";					\
									\
	for (i = 0; i < ARRAY_SIZE(fc_##enum_name##_e2str_names); i++) {\
		if (fc_##enum_name##_e2str_names[i].value == table_key) {\
			name = fc_##enum_name##_e2str_names[i].name;	\
			break;						\
		}							\
	}								\
	return name;							\
}<|MERGE_RESOLUTION|>--- conflicted
+++ resolved
@@ -478,11 +478,7 @@
 	struct dentry *debug_nodelist;
 	struct dentry *debug_nvmestat;
 	struct dentry *debug_scsistat;
-<<<<<<< HEAD
-	struct dentry *debug_nvmektime;
-=======
 	struct dentry *debug_ioktime;
->>>>>>> 675a03b4
 	struct dentry *debug_hdwqstat;
 	struct dentry *vport_debugfs_root;
 	struct lpfc_debugfs_trc *disc_trc;
@@ -1223,14 +1219,11 @@
 #define LPFC_POLL_SLOWPATH	1	/* called from slowpath */
 
 	char os_host_name[MAXHOSTNAMELEN];
-<<<<<<< HEAD
-=======
 
 	/* SCSI host template information - for physical port */
 	struct scsi_host_template port_template;
 	/* SCSI host template information - for all vports */
 	struct scsi_host_template vport_template;
->>>>>>> 675a03b4
 };
 
 static inline struct Scsi_Host *
