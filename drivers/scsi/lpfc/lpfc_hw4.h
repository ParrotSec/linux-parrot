--- conflicted
+++ resolved
@@ -1,7 +1,7 @@
 /*******************************************************************
  * This file is part of the Emulex Linux Device Driver for         *
  * Fibre Channel Host Bus Adapters.                                *
- * Copyright (C) 2017-2018 Broadcom. All Rights Reserved. The term *
+ * Copyright (C) 2017-2019 Broadcom. All Rights Reserved. The term *
  * “Broadcom” refers to Broadcom Inc. and/or its subsidiaries.  *
  * Copyright (C) 2009-2016 Emulex.  All rights reserved.           *
  * EMULEX and SLI are trademarks of Emulex.                        *
@@ -186,6 +186,7 @@
 #define LPFC_CTL_PDEV_CTL_FRL_ALL	0x00
 #define LPFC_CTL_PDEV_CTL_FRL_FC_FCOE	0x10
 #define LPFC_CTL_PDEV_CTL_FRL_NIC	0x20
+#define LPFC_CTL_PDEV_CTL_DDL_RAS	0x1000000
 
 #define LPFC_FW_DUMP_REQUEST    (LPFC_CTL_PDEV_CTL_DD | LPFC_CTL_PDEV_CTL_FRST)
 
@@ -193,8 +194,12 @@
 #define LPFC_ACT_INTR_CNT	4
 
 /* Algrithmns for scheduling FCP commands to WQs */
-#define	LPFC_FCP_SCHED_ROUND_ROBIN	0
+#define	LPFC_FCP_SCHED_BY_HDWQ		0
 #define	LPFC_FCP_SCHED_BY_CPU		1
+
+/* Algrithmns for NameServer Query after RSCN */
+#define LPFC_NS_QUERY_GID_FT	0
+#define LPFC_NS_QUERY_GID_PT	1
 
 /* Delay Multiplier constant */
 #define LPFC_DMULT_CONST       651042
@@ -203,12 +208,18 @@
 /* Configuration of Interrupts / sec for entire HBA port */
 #define LPFC_MIN_IMAX          5000
 #define LPFC_MAX_IMAX          5000000
-#define LPFC_DEF_IMAX          150000
+#define LPFC_DEF_IMAX          0
+
+#define LPFC_IMAX_THRESHOLD    1000
+#define LPFC_MAX_AUTO_EQ_DELAY 120
+#define LPFC_EQ_DELAY_STEP     15
+#define LPFC_EQD_ISR_TRIGGER   20000
+/* 1s intervals */
+#define LPFC_EQ_DELAY_MSECS    1000
 
 #define LPFC_MIN_CPU_MAP       0
-#define LPFC_MAX_CPU_MAP       2
+#define LPFC_MAX_CPU_MAP       1
 #define LPFC_HBA_CPU_MAP       1
-#define LPFC_DRIVER_CPU_MAP    2  /* Default */
 
 /* PORT_CAPABILITIES constants. */
 #define LPFC_MAX_SUPPORTED_PAGES	8
@@ -964,6 +975,7 @@
 /* Subsystem Definitions */
 #define LPFC_MBOX_SUBSYSTEM_NA		0x0
 #define LPFC_MBOX_SUBSYSTEM_COMMON	0x1
+#define LPFC_MBOX_SUBSYSTEM_LOWLEVEL	0xB
 #define LPFC_MBOX_SUBSYSTEM_FCOE	0xC
 
 /* Device Specific Definitions */
@@ -1029,6 +1041,10 @@
 #define LPFC_MBOX_OPCODE_FCOE_SET_FCLINK_SETTINGS	0x21
 #define LPFC_MBOX_OPCODE_FCOE_LINK_DIAG_STATE		0x22
 #define LPFC_MBOX_OPCODE_FCOE_LINK_DIAG_LOOPBACK	0x23
+#define LPFC_MBOX_OPCODE_FCOE_FC_SET_TRUNK_MODE		0x42
+
+/* Low level Opcodes */
+#define LPFC_MBOX_OPCODE_SET_DIAG_LOG_OPTION		0x37
 
 /* Mailbox command structures */
 struct eq_context {
@@ -1161,6 +1177,45 @@
 	struct mbox_header header;
 	uint32_t context[2];
 };
+
+
+
+struct lpfc_mbx_set_ras_fwlog {
+	struct mbox_header header;
+	union {
+		struct {
+			uint32_t word4;
+#define lpfc_fwlog_enable_SHIFT		0
+#define lpfc_fwlog_enable_MASK		0x00000001
+#define lpfc_fwlog_enable_WORD		word4
+#define lpfc_fwlog_loglvl_SHIFT		8
+#define lpfc_fwlog_loglvl_MASK		0x0000000F
+#define lpfc_fwlog_loglvl_WORD		word4
+#define lpfc_fwlog_ra_SHIFT		15
+#define lpfc_fwlog_ra_WORD		0x00000008
+#define lpfc_fwlog_buffcnt_SHIFT	16
+#define lpfc_fwlog_buffcnt_MASK		0x000000FF
+#define lpfc_fwlog_buffcnt_WORD		word4
+#define lpfc_fwlog_buffsz_SHIFT		24
+#define lpfc_fwlog_buffsz_MASK		0x000000FF
+#define lpfc_fwlog_buffsz_WORD		word4
+			uint32_t word5;
+#define lpfc_fwlog_acqe_SHIFT		0
+#define lpfc_fwlog_acqe_MASK		0x0000FFFF
+#define lpfc_fwlog_acqe_WORD		word5
+#define lpfc_fwlog_cqid_SHIFT		16
+#define lpfc_fwlog_cqid_MASK		0x0000FFFF
+#define lpfc_fwlog_cqid_WORD		word5
+#define LPFC_MAX_FWLOG_PAGE	16
+			struct dma_address lwpd;
+			struct dma_address buff_fwlog[LPFC_MAX_FWLOG_PAGE];
+		} request;
+		struct {
+			uint32_t word0;
+		} response;
+	} u;
+};
+
 
 struct cq_context {
 	uint32_t word0;
@@ -2734,6 +2789,9 @@
 #define lpfc_mbx_rd_conf_lnk_ldv_SHIFT		8
 #define lpfc_mbx_rd_conf_lnk_ldv_MASK		0x00000001
 #define lpfc_mbx_rd_conf_lnk_ldv_WORD		word2
+#define lpfc_mbx_rd_conf_trunk_SHIFT		12
+#define lpfc_mbx_rd_conf_trunk_MASK		0x0000000F
+#define lpfc_mbx_rd_conf_trunk_WORD		word2
 #define lpfc_mbx_rd_conf_topology_SHIFT		24
 #define lpfc_mbx_rd_conf_topology_MASK		0x000000FF
 #define lpfc_mbx_rd_conf_topology_WORD		word2
@@ -3469,6 +3527,15 @@
 	uint8_t  data[LPFC_HOST_OS_DRIVER_VERSION_SIZE];
 };
 
+struct lpfc_mbx_set_trunk_mode {
+	struct mbox_header header;
+	uint32_t word0;
+#define lpfc_mbx_set_trunk_mode_WORD      word0
+#define lpfc_mbx_set_trunk_mode_SHIFT     0
+#define lpfc_mbx_set_trunk_mode_MASK      0xFF
+	uint32_t word1;
+	uint32_t word2;
+};
 
 struct lpfc_mbx_get_sli4_parameters {
 	struct mbox_header header;
@@ -3790,6 +3857,9 @@
 #define lpfc_wr_object_eof_SHIFT		31
 #define lpfc_wr_object_eof_MASK			0x00000001
 #define lpfc_wr_object_eof_WORD			word4
+#define lpfc_wr_object_eas_SHIFT		29
+#define lpfc_wr_object_eas_MASK			0x00000001
+#define lpfc_wr_object_eas_WORD			word4
 #define lpfc_wr_object_write_length_SHIFT	0
 #define lpfc_wr_object_write_length_MASK	0x00FFFFFF
 #define lpfc_wr_object_write_length_WORD	word4
@@ -3800,6 +3870,15 @@
 		} request;
 		struct {
 			uint32_t actual_write_length;
+			uint32_t word5;
+#define lpfc_wr_object_change_status_SHIFT	0
+#define lpfc_wr_object_change_status_MASK	0x000000FF
+#define lpfc_wr_object_change_status_WORD	word5
+#define LPFC_CHANGE_STATUS_NO_RESET_NEEDED	0x00
+#define LPFC_CHANGE_STATUS_PHYS_DEV_RESET	0x01
+#define LPFC_CHANGE_STATUS_FW_RESET		0x02
+#define LPFC_CHANGE_STATUS_PORT_MIGRATION	0x04
+#define LPFC_CHANGE_STATUS_PCI_RESET		0x05
 		} response;
 	} u;
 };
@@ -3868,7 +3947,9 @@
 		struct lpfc_mbx_set_feature  set_feature;
 		struct lpfc_mbx_memory_dump_type3 mem_dump_type3;
 		struct lpfc_mbx_set_host_data set_host_data;
+		struct lpfc_mbx_set_trunk_mode set_trunk_mode;
 		struct lpfc_mbx_nop nop;
+		struct lpfc_mbx_set_ras_fwlog ras_fwlog;
 	} un;
 };
 
@@ -4003,11 +4084,8 @@
 	uint32_t trailer;
 };
 
-<<<<<<< HEAD
-=======
 extern const char *const trunk_errmsg[];
 
->>>>>>> 407d19ab
 struct lpfc_acqe_fc_la {
 	uint32_t word0;
 #define lpfc_acqe_fc_la_speed_SHIFT		24
@@ -4041,6 +4119,7 @@
 #define LPFC_FC_LA_TYPE_MDS_LINK_DOWN	0x4
 #define LPFC_FC_LA_TYPE_MDS_LOOPBACK	0x5
 #define LPFC_FC_LA_TYPE_UNEXP_WWPN	0x6
+#define LPFC_FC_LA_TYPE_TRUNKING_EVENT  0x7
 #define lpfc_acqe_fc_la_port_type_SHIFT		6
 #define lpfc_acqe_fc_la_port_type_MASK		0x00000003
 #define lpfc_acqe_fc_la_port_type_WORD		word0
@@ -4049,6 +4128,32 @@
 #define lpfc_acqe_fc_la_port_number_SHIFT	0
 #define lpfc_acqe_fc_la_port_number_MASK	0x0000003F
 #define lpfc_acqe_fc_la_port_number_WORD	word0
+
+/* Attention Type is 0x07 (Trunking Event) word0 */
+#define lpfc_acqe_fc_la_trunk_link_status_port0_SHIFT	16
+#define lpfc_acqe_fc_la_trunk_link_status_port0_MASK	0x0000001
+#define lpfc_acqe_fc_la_trunk_link_status_port0_WORD	word0
+#define lpfc_acqe_fc_la_trunk_link_status_port1_SHIFT	17
+#define lpfc_acqe_fc_la_trunk_link_status_port1_MASK	0x0000001
+#define lpfc_acqe_fc_la_trunk_link_status_port1_WORD	word0
+#define lpfc_acqe_fc_la_trunk_link_status_port2_SHIFT	18
+#define lpfc_acqe_fc_la_trunk_link_status_port2_MASK	0x0000001
+#define lpfc_acqe_fc_la_trunk_link_status_port2_WORD	word0
+#define lpfc_acqe_fc_la_trunk_link_status_port3_SHIFT	19
+#define lpfc_acqe_fc_la_trunk_link_status_port3_MASK	0x0000001
+#define lpfc_acqe_fc_la_trunk_link_status_port3_WORD	word0
+#define lpfc_acqe_fc_la_trunk_config_port0_SHIFT	20
+#define lpfc_acqe_fc_la_trunk_config_port0_MASK		0x0000001
+#define lpfc_acqe_fc_la_trunk_config_port0_WORD		word0
+#define lpfc_acqe_fc_la_trunk_config_port1_SHIFT	21
+#define lpfc_acqe_fc_la_trunk_config_port1_MASK		0x0000001
+#define lpfc_acqe_fc_la_trunk_config_port1_WORD		word0
+#define lpfc_acqe_fc_la_trunk_config_port2_SHIFT	22
+#define lpfc_acqe_fc_la_trunk_config_port2_MASK		0x0000001
+#define lpfc_acqe_fc_la_trunk_config_port2_WORD		word0
+#define lpfc_acqe_fc_la_trunk_config_port3_SHIFT	23
+#define lpfc_acqe_fc_la_trunk_config_port3_MASK		0x0000001
+#define lpfc_acqe_fc_la_trunk_config_port3_WORD		word0
 	uint32_t word1;
 #define lpfc_acqe_fc_la_llink_spd_SHIFT		16
 #define lpfc_acqe_fc_la_llink_spd_MASK		0x0000FFFF
@@ -4056,6 +4161,12 @@
 #define lpfc_acqe_fc_la_fault_SHIFT		0
 #define lpfc_acqe_fc_la_fault_MASK		0x000000FF
 #define lpfc_acqe_fc_la_fault_WORD		word1
+#define lpfc_acqe_fc_la_trunk_fault_SHIFT		0
+#define lpfc_acqe_fc_la_trunk_fault_MASK		0x0000000F
+#define lpfc_acqe_fc_la_trunk_fault_WORD		word1
+#define lpfc_acqe_fc_la_trunk_linkmask_SHIFT		4
+#define lpfc_acqe_fc_la_trunk_linkmask_MASK		0x000000F
+#define lpfc_acqe_fc_la_trunk_linkmask_WORD		word1
 #define LPFC_FC_LA_FAULT_NONE		0x0
 #define LPFC_FC_LA_FAULT_LOCAL		0x1
 #define LPFC_FC_LA_FAULT_REMOTE		0x2
