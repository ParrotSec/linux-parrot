/*******************************************************************
 * This file is part of the Emulex Linux Device Driver for         *
 * Fibre Channel Host Bus Adapters.                                *
 * Copyright (C) 2017-2018 Broadcom. All Rights Reserved. The term *
 * “Broadcom” refers to Broadcom Inc. and/or its subsidiaries.     *
 * Copyright (C) 2004-2016 Emulex.  All rights reserved.           *
 * EMULEX and SLI are trademarks of Emulex.                        *
 * www.broadcom.com                                                *
 *                                                                 *
 * This program is free software; you can redistribute it and/or   *
 * modify it under the terms of version 2 of the GNU General       *
 * Public License as published by the Free Software Foundation.    *
 * This program is distributed in the hope that it will be useful. *
 * ALL EXPRESS OR IMPLIED CONDITIONS, REPRESENTATIONS AND          *
 * WARRANTIES, INCLUDING ANY IMPLIED WARRANTY OF MERCHANTABILITY,  *
 * FITNESS FOR A PARTICULAR PURPOSE, OR NON-INFRINGEMENT, ARE      *
 * DISCLAIMED, EXCEPT TO THE EXTENT THAT SUCH DISCLAIMERS ARE HELD *
 * TO BE LEGALLY INVALID.  See the GNU General Public License for  *
 * more details, a copy of which can be found in the file COPYING  *
 * included with this package.                                     *
 *******************************************************************/

/*
 * Fibre Channel SCSI LAN Device Driver CT support: FC Generic Services FC-GS
 */

#include <linux/blkdev.h>
#include <linux/pci.h>
#include <linux/interrupt.h>
#include <linux/slab.h>
#include <linux/utsname.h>

#include <scsi/scsi.h>
#include <scsi/scsi_device.h>
#include <scsi/scsi_host.h>
#include <scsi/scsi_transport_fc.h>
#include <scsi/fc/fc_fs.h>

#include "lpfc_hw4.h"
#include "lpfc_hw.h"
#include "lpfc_sli.h"
#include "lpfc_sli4.h"
#include "lpfc_nl.h"
#include "lpfc_disc.h"
#include "lpfc.h"
#include "lpfc_scsi.h"
#include "lpfc_nvme.h"
#include "lpfc_logmsg.h"
#include "lpfc_crtn.h"
#include "lpfc_version.h"
#include "lpfc_vport.h"
#include "lpfc_debugfs.h"

/* FDMI Port Speed definitions - FC-GS-7 */
#define HBA_PORTSPEED_1GFC		0x00000001	/* 1G FC */
#define HBA_PORTSPEED_2GFC		0x00000002	/* 2G FC */
#define HBA_PORTSPEED_4GFC		0x00000008	/* 4G FC */
#define HBA_PORTSPEED_10GFC		0x00000004	/* 10G FC */
#define HBA_PORTSPEED_8GFC		0x00000010	/* 8G FC */
#define HBA_PORTSPEED_16GFC		0x00000020	/* 16G FC */
#define HBA_PORTSPEED_32GFC		0x00000040	/* 32G FC */
#define HBA_PORTSPEED_20GFC		0x00000080	/* 20G FC */
#define HBA_PORTSPEED_40GFC		0x00000100	/* 40G FC */
#define HBA_PORTSPEED_128GFC		0x00000200	/* 128G FC */
#define HBA_PORTSPEED_64GFC		0x00000400	/* 64G FC */
#define HBA_PORTSPEED_256GFC		0x00000800	/* 256G FC */
#define HBA_PORTSPEED_UNKNOWN		0x00008000	/* Unknown */
#define HBA_PORTSPEED_10GE		0x00010000	/* 10G E */
#define HBA_PORTSPEED_40GE		0x00020000	/* 40G E */
#define HBA_PORTSPEED_100GE		0x00040000	/* 100G E */
#define HBA_PORTSPEED_25GE		0x00080000	/* 25G E */
#define HBA_PORTSPEED_50GE		0x00100000	/* 50G E */
#define HBA_PORTSPEED_400GE		0x00200000	/* 400G E */

#define FOURBYTES	4


static char *lpfc_release_version = LPFC_DRIVER_VERSION;

static void
lpfc_ct_ignore_hbq_buffer(struct lpfc_hba *phba, struct lpfc_iocbq *piocbq,
			  struct lpfc_dmabuf *mp, uint32_t size)
{
	if (!mp) {
		lpfc_printf_log(phba, KERN_INFO, LOG_ELS,
				"0146 Ignoring unsolicited CT No HBQ "
				"status = x%x\n",
				piocbq->iocb.ulpStatus);
	}
	lpfc_printf_log(phba, KERN_INFO, LOG_ELS,
			"0145 Ignoring unsolicted CT HBQ Size:%d "
			"status = x%x\n",
			size, piocbq->iocb.ulpStatus);
}

static void
lpfc_ct_unsol_buffer(struct lpfc_hba *phba, struct lpfc_iocbq *piocbq,
		     struct lpfc_dmabuf *mp, uint32_t size)
{
	lpfc_ct_ignore_hbq_buffer(phba, piocbq, mp, size);
}

void
lpfc_ct_unsol_event(struct lpfc_hba *phba, struct lpfc_sli_ring *pring,
		    struct lpfc_iocbq *piocbq)
{
	struct lpfc_dmabuf *mp = NULL;
	IOCB_t *icmd = &piocbq->iocb;
	int i;
	struct lpfc_iocbq *iocbq;
	dma_addr_t paddr;
	uint32_t size;
	struct list_head head;
	struct lpfc_dmabuf *bdeBuf;

	if (lpfc_bsg_ct_unsol_event(phba, pring, piocbq) == 0)
		return;

	if (unlikely(icmd->ulpStatus == IOSTAT_NEED_BUFFER)) {
		lpfc_sli_hbqbuf_add_hbqs(phba, LPFC_ELS_HBQ);
	} else if ((icmd->ulpStatus == IOSTAT_LOCAL_REJECT) &&
		   ((icmd->un.ulpWord[4] & IOERR_PARAM_MASK) ==
		   IOERR_RCV_BUFFER_WAITING)) {
		/* Not enough posted buffers; Try posting more buffers */
		phba->fc_stat.NoRcvBuf++;
		if (!(phba->sli3_options & LPFC_SLI3_HBQ_ENABLED))
			lpfc_post_buffer(phba, pring, 2);
		return;
	}

	/* If there are no BDEs associated with this IOCB,
	 * there is nothing to do.
	 */
	if (icmd->ulpBdeCount == 0)
		return;

	if (phba->sli3_options & LPFC_SLI3_HBQ_ENABLED) {
		INIT_LIST_HEAD(&head);
		list_add_tail(&head, &piocbq->list);
		list_for_each_entry(iocbq, &head, list) {
			icmd = &iocbq->iocb;
			if (icmd->ulpBdeCount == 0)
				continue;
			bdeBuf = iocbq->context2;
			iocbq->context2 = NULL;
			size  = icmd->un.cont64[0].tus.f.bdeSize;
			lpfc_ct_unsol_buffer(phba, piocbq, bdeBuf, size);
			lpfc_in_buf_free(phba, bdeBuf);
			if (icmd->ulpBdeCount == 2) {
				bdeBuf = iocbq->context3;
				iocbq->context3 = NULL;
				size  = icmd->unsli3.rcvsli3.bde2.tus.f.bdeSize;
				lpfc_ct_unsol_buffer(phba, piocbq, bdeBuf,
						     size);
				lpfc_in_buf_free(phba, bdeBuf);
			}
		}
		list_del(&head);
	} else {
		INIT_LIST_HEAD(&head);
		list_add_tail(&head, &piocbq->list);
		list_for_each_entry(iocbq, &head, list) {
			icmd = &iocbq->iocb;
			if (icmd->ulpBdeCount == 0)
				lpfc_ct_unsol_buffer(phba, iocbq, NULL, 0);
			for (i = 0; i < icmd->ulpBdeCount; i++) {
				paddr = getPaddr(icmd->un.cont64[i].addrHigh,
						 icmd->un.cont64[i].addrLow);
				mp = lpfc_sli_ringpostbuf_get(phba, pring,
							      paddr);
				size = icmd->un.cont64[i].tus.f.bdeSize;
				lpfc_ct_unsol_buffer(phba, iocbq, mp, size);
				lpfc_in_buf_free(phba, mp);
			}
			lpfc_post_buffer(phba, pring, i);
		}
		list_del(&head);
	}
}

/**
 * lpfc_ct_handle_unsol_abort - ct upper level protocol abort handler
 * @phba: Pointer to HBA context object.
 * @dmabuf: pointer to a dmabuf that describes the FC sequence
 *
 * This function serves as the upper level protocol abort handler for CT
 * protocol.
 *
 * Return 1 if abort has been handled, 0 otherwise.
 **/
int
lpfc_ct_handle_unsol_abort(struct lpfc_hba *phba, struct hbq_dmabuf *dmabuf)
{
	int handled;

	/* CT upper level goes through BSG */
	handled = lpfc_bsg_ct_unsol_abort(phba, dmabuf);

	return handled;
}

static void
lpfc_free_ct_rsp(struct lpfc_hba *phba, struct lpfc_dmabuf *mlist)
{
	struct lpfc_dmabuf *mlast, *next_mlast;

	list_for_each_entry_safe(mlast, next_mlast, &mlist->list, list) {
		lpfc_mbuf_free(phba, mlast->virt, mlast->phys);
		list_del(&mlast->list);
		kfree(mlast);
	}
	lpfc_mbuf_free(phba, mlist->virt, mlist->phys);
	kfree(mlist);
	return;
}

static struct lpfc_dmabuf *
lpfc_alloc_ct_rsp(struct lpfc_hba *phba, int cmdcode, struct ulp_bde64 *bpl,
		  uint32_t size, int *entries)
{
	struct lpfc_dmabuf *mlist = NULL;
	struct lpfc_dmabuf *mp;
	int cnt, i = 0;

	/* We get chunks of FCELSSIZE */
	cnt = size > FCELSSIZE ? FCELSSIZE: size;

	while (size) {
		/* Allocate buffer for rsp payload */
		mp = kmalloc(sizeof(struct lpfc_dmabuf), GFP_KERNEL);
		if (!mp) {
			if (mlist)
				lpfc_free_ct_rsp(phba, mlist);
			return NULL;
		}

		INIT_LIST_HEAD(&mp->list);

		if (cmdcode == be16_to_cpu(SLI_CTNS_GID_FT) ||
		    cmdcode == be16_to_cpu(SLI_CTNS_GFF_ID))
			mp->virt = lpfc_mbuf_alloc(phba, MEM_PRI, &(mp->phys));
		else
			mp->virt = lpfc_mbuf_alloc(phba, 0, &(mp->phys));

		if (!mp->virt) {
			kfree(mp);
			if (mlist)
				lpfc_free_ct_rsp(phba, mlist);
			return NULL;
		}

		/* Queue it to a linked list */
		if (!mlist)
			mlist = mp;
		else
			list_add_tail(&mp->list, &mlist->list);

		bpl->tus.f.bdeFlags = BUFF_TYPE_BDE_64I;
		/* build buffer ptr list for IOCB */
		bpl->addrLow = le32_to_cpu(putPaddrLow(mp->phys) );
		bpl->addrHigh = le32_to_cpu(putPaddrHigh(mp->phys) );
		bpl->tus.f.bdeSize = (uint16_t) cnt;
		bpl->tus.w = le32_to_cpu(bpl->tus.w);
		bpl++;

		i++;
		size -= cnt;
	}

	*entries = i;
	return mlist;
}

int
lpfc_ct_free_iocb(struct lpfc_hba *phba, struct lpfc_iocbq *ctiocb)
{
	struct lpfc_dmabuf *buf_ptr;

	if (ctiocb->context_un.ndlp) {
		lpfc_nlp_put(ctiocb->context_un.ndlp);
		ctiocb->context_un.ndlp = NULL;
	}
	if (ctiocb->context1) {
		buf_ptr = (struct lpfc_dmabuf *) ctiocb->context1;
		lpfc_mbuf_free(phba, buf_ptr->virt, buf_ptr->phys);
		kfree(buf_ptr);
		ctiocb->context1 = NULL;
	}
	if (ctiocb->context2) {
		lpfc_free_ct_rsp(phba, (struct lpfc_dmabuf *) ctiocb->context2);
		ctiocb->context2 = NULL;
	}

	if (ctiocb->context3) {
		buf_ptr = (struct lpfc_dmabuf *) ctiocb->context3;
		lpfc_mbuf_free(phba, buf_ptr->virt, buf_ptr->phys);
		kfree(buf_ptr);
		ctiocb->context3 = NULL;
	}
	lpfc_sli_release_iocbq(phba, ctiocb);
	return 0;
}

/**
 * lpfc_gen_req - Build and issue a GEN_REQUEST command  to the SLI Layer
 * @vport: pointer to a host virtual N_Port data structure.
 * @bmp: Pointer to BPL for SLI command
 * @inp: Pointer to data buffer for response data.
 * @outp: Pointer to data buffer that hold the CT command.
 * @cmpl: completion routine to call when command completes
 * @ndlp: Destination NPort nodelist entry
 *
 * This function as the final part for issuing a CT command.
 */
static int
lpfc_gen_req(struct lpfc_vport *vport, struct lpfc_dmabuf *bmp,
	     struct lpfc_dmabuf *inp, struct lpfc_dmabuf *outp,
	     void (*cmpl) (struct lpfc_hba *, struct lpfc_iocbq *,
		     struct lpfc_iocbq *),
	     struct lpfc_nodelist *ndlp, uint32_t usr_flg, uint32_t num_entry,
	     uint32_t tmo, uint8_t retry)
{
	struct lpfc_hba  *phba = vport->phba;
	IOCB_t *icmd;
	struct lpfc_iocbq *geniocb;
	int rc;

	/* Allocate buffer for  command iocb */
	geniocb = lpfc_sli_get_iocbq(phba);

	if (geniocb == NULL)
		return 1;

	icmd = &geniocb->iocb;
	icmd->un.genreq64.bdl.ulpIoTag32 = 0;
	icmd->un.genreq64.bdl.addrHigh = putPaddrHigh(bmp->phys);
	icmd->un.genreq64.bdl.addrLow = putPaddrLow(bmp->phys);
	icmd->un.genreq64.bdl.bdeFlags = BUFF_TYPE_BLP_64;
	icmd->un.genreq64.bdl.bdeSize = (num_entry * sizeof(struct ulp_bde64));

	if (usr_flg)
		geniocb->context3 = NULL;
	else
		geniocb->context3 = (uint8_t *) bmp;

	/* Save for completion so we can release these resources */
	geniocb->context1 = (uint8_t *) inp;
	geniocb->context2 = (uint8_t *) outp;
	geniocb->context_un.ndlp = lpfc_nlp_get(ndlp);

	/* Fill in payload, bp points to frame payload */
	icmd->ulpCommand = CMD_GEN_REQUEST64_CR;

	/* Fill in rest of iocb */
	icmd->un.genreq64.w5.hcsw.Fctl = (SI | LA);
	icmd->un.genreq64.w5.hcsw.Dfctl = 0;
	icmd->un.genreq64.w5.hcsw.Rctl = FC_RCTL_DD_UNSOL_CTL;
	icmd->un.genreq64.w5.hcsw.Type = FC_TYPE_CT;

	if (!tmo) {
		 /* FC spec states we need 3 * ratov for CT requests */
		tmo = (3 * phba->fc_ratov);
	}
	icmd->ulpTimeout = tmo;
	icmd->ulpBdeCount = 1;
	icmd->ulpLe = 1;
	icmd->ulpClass = CLASS3;
	icmd->ulpContext = ndlp->nlp_rpi;
	if (phba->sli_rev == LPFC_SLI_REV4)
		icmd->ulpContext = phba->sli4_hba.rpi_ids[ndlp->nlp_rpi];

	if (phba->sli3_options & LPFC_SLI3_NPIV_ENABLED) {
		/* For GEN_REQUEST64_CR, use the RPI */
		icmd->ulpCt_h = 0;
		icmd->ulpCt_l = 0;
	}

	/* Issue GEN REQ IOCB for NPORT <did> */
	lpfc_printf_vlog(vport, KERN_INFO, LOG_ELS,
			 "0119 Issue GEN REQ IOCB to NPORT x%x "
			 "Data: x%x x%x\n",
			 ndlp->nlp_DID, icmd->ulpIoTag,
			 vport->port_state);
	geniocb->iocb_cmpl = cmpl;
	geniocb->drvrTimeout = icmd->ulpTimeout + LPFC_DRVR_TIMEOUT;
	geniocb->vport = vport;
	geniocb->retry = retry;
	rc = lpfc_sli_issue_iocb(phba, LPFC_ELS_RING, geniocb, 0);

	if (rc == IOCB_ERROR) {
		lpfc_sli_release_iocbq(phba, geniocb);
		return 1;
	}

	return 0;
}

/**
 * lpfc_ct_cmd - Build and issue a CT command
 * @vport: pointer to a host virtual N_Port data structure.
 * @inmp: Pointer to data buffer for response data.
 * @bmp: Pointer to BPL for SLI command
 * @ndlp: Destination NPort nodelist entry
 * @cmpl: completion routine to call when command completes
 *
 * This function is called for issuing a CT command.
 */
static int
lpfc_ct_cmd(struct lpfc_vport *vport, struct lpfc_dmabuf *inmp,
	    struct lpfc_dmabuf *bmp, struct lpfc_nodelist *ndlp,
	    void (*cmpl) (struct lpfc_hba *, struct lpfc_iocbq *,
			  struct lpfc_iocbq *),
	    uint32_t rsp_size, uint8_t retry)
{
	struct lpfc_hba  *phba = vport->phba;
	struct ulp_bde64 *bpl = (struct ulp_bde64 *) bmp->virt;
	struct lpfc_dmabuf *outmp;
	int cnt = 0, status;
	int cmdcode = ((struct lpfc_sli_ct_request *) inmp->virt)->
		CommandResponse.bits.CmdRsp;

	bpl++;			/* Skip past ct request */

	/* Put buffer(s) for ct rsp in bpl */
	outmp = lpfc_alloc_ct_rsp(phba, cmdcode, bpl, rsp_size, &cnt);
	if (!outmp)
		return -ENOMEM;
	/*
	 * Form the CT IOCB.  The total number of BDEs in this IOCB
	 * is the single command plus response count from
	 * lpfc_alloc_ct_rsp.
	 */
	cnt += 1;
	status = lpfc_gen_req(vport, bmp, inmp, outmp, cmpl, ndlp, 0,
			      cnt, 0, retry);
	if (status) {
		lpfc_free_ct_rsp(phba, outmp);
		return -ENOMEM;
	}
	return 0;
}

struct lpfc_vport *
lpfc_find_vport_by_did(struct lpfc_hba *phba, uint32_t did) {
	struct lpfc_vport *vport_curr;
	unsigned long flags;

	spin_lock_irqsave(&phba->hbalock, flags);
	list_for_each_entry(vport_curr, &phba->port_list, listentry) {
		if ((vport_curr->fc_myDID) && (vport_curr->fc_myDID == did)) {
			spin_unlock_irqrestore(&phba->hbalock, flags);
			return vport_curr;
		}
	}
	spin_unlock_irqrestore(&phba->hbalock, flags);
	return NULL;
}

static void
lpfc_prep_node_fc4type(struct lpfc_vport *vport, uint32_t Did, uint8_t fc4_type)
{
	struct lpfc_nodelist *ndlp;

	if ((vport->port_type != LPFC_NPIV_PORT) ||
	    !(vport->ct_flags & FC_CT_RFF_ID) || !vport->cfg_restrict_login) {

		ndlp = lpfc_setup_disc_node(vport, Did);

		if (ndlp && NLP_CHK_NODE_ACT(ndlp)) {
			lpfc_debugfs_disc_trc(vport, LPFC_DISC_TRC_CT,
				"Parse GID_FTrsp: did:x%x flg:x%x x%x",
				Did, ndlp->nlp_flag, vport->fc_flag);

			/* Don't assume the rport is always the previous
			 * FC4 type.
			 */
			ndlp->nlp_fc4_type &= ~(NLP_FC4_FCP | NLP_FC4_NVME);

			/* By default, the driver expects to support FCP FC4 */
			if (fc4_type == FC_TYPE_FCP)
				ndlp->nlp_fc4_type |= NLP_FC4_FCP;

			if (fc4_type == FC_TYPE_NVME)
				ndlp->nlp_fc4_type |= NLP_FC4_NVME;

			lpfc_printf_vlog(vport, KERN_INFO, LOG_DISCOVERY,
					 "0238 Process x%06x NameServer Rsp "
					 "Data: x%x x%x x%x x%x\n", Did,
					 ndlp->nlp_flag, ndlp->nlp_fc4_type,
					 vport->fc_flag,
					 vport->fc_rscn_id_cnt);
		} else {
			lpfc_debugfs_disc_trc(vport, LPFC_DISC_TRC_CT,
				"Skip1 GID_FTrsp: did:x%x flg:x%x cnt:%d",
				Did, vport->fc_flag, vport->fc_rscn_id_cnt);

			lpfc_printf_vlog(vport, KERN_INFO, LOG_DISCOVERY,
					 "0239 Skip x%06x NameServer Rsp "
					 "Data: x%x x%x\n", Did,
					 vport->fc_flag,
					 vport->fc_rscn_id_cnt);
		}
	} else {
		if (!(vport->fc_flag & FC_RSCN_MODE) ||
		    lpfc_rscn_payload_check(vport, Did)) {
			lpfc_debugfs_disc_trc(vport, LPFC_DISC_TRC_CT,
				"Query GID_FTrsp: did:x%x flg:x%x cnt:%d",
				Did, vport->fc_flag, vport->fc_rscn_id_cnt);

			/*
			 * This NPortID was previously a FCP/NVMe target,
			 * Don't even bother to send GFF_ID.
			 */
			ndlp = lpfc_findnode_did(vport, Did);
			if (ndlp && NLP_CHK_NODE_ACT(ndlp) &&
			    (ndlp->nlp_type &
			    (NLP_FCP_TARGET | NLP_NVME_TARGET))) {
				if (fc4_type == FC_TYPE_FCP)
					ndlp->nlp_fc4_type |= NLP_FC4_FCP;
				if (fc4_type == FC_TYPE_NVME)
					ndlp->nlp_fc4_type |= NLP_FC4_NVME;
				lpfc_setup_disc_node(vport, Did);
			} else if (lpfc_ns_cmd(vport, SLI_CTNS_GFF_ID,
				   0, Did) == 0)
				vport->num_disc_nodes++;
			else
				lpfc_setup_disc_node(vport, Did);
		} else {
			lpfc_debugfs_disc_trc(vport, LPFC_DISC_TRC_CT,
				"Skip2 GID_FTrsp: did:x%x flg:x%x cnt:%d",
				Did, vport->fc_flag, vport->fc_rscn_id_cnt);

			lpfc_printf_vlog(vport, KERN_INFO, LOG_DISCOVERY,
					 "0245 Skip x%06x NameServer Rsp "
					 "Data: x%x x%x\n", Did,
					 vport->fc_flag,
					 vport->fc_rscn_id_cnt);
		}
	}
}

static void
lpfc_ns_rsp_audit_did(struct lpfc_vport *vport, uint32_t Did, uint8_t fc4_type)
{
	struct lpfc_hba *phba = vport->phba;
	struct lpfc_nodelist *ndlp = NULL;
	struct Scsi_Host *shost = lpfc_shost_from_vport(vport);

	/*
	 * To conserve rpi's, filter out addresses for other
	 * vports on the same physical HBAs.
	 */
	if (Did != vport->fc_myDID &&
	    (!lpfc_find_vport_by_did(phba, Did) ||
	     vport->cfg_peer_port_login)) {
		if (!phba->nvmet_support) {
			/* FCPI/NVMEI path. Process Did */
			lpfc_prep_node_fc4type(vport, Did, fc4_type);
			return;
		}
		/* NVMET path.  NVMET only cares about NVMEI nodes. */
		list_for_each_entry(ndlp, &vport->fc_nodes, nlp_listp) {
			if (ndlp->nlp_type != NLP_NVME_INITIATOR ||
			    ndlp->nlp_state != NLP_STE_UNMAPPED_NODE)
				continue;
			spin_lock_irq(shost->host_lock);
			if (ndlp->nlp_DID == Did)
				ndlp->nlp_flag &= ~NLP_NVMET_RECOV;
			else
				ndlp->nlp_flag |= NLP_NVMET_RECOV;
			spin_unlock_irq(shost->host_lock);
		}
	}
}

static int
lpfc_ns_rsp(struct lpfc_vport *vport, struct lpfc_dmabuf *mp, uint8_t fc4_type,
	    uint32_t Size)
{
	struct lpfc_sli_ct_request *Response =
		(struct lpfc_sli_ct_request *) mp->virt;
	struct lpfc_dmabuf *mlast, *next_mp;
	uint32_t *ctptr = (uint32_t *) & Response->un.gid.PortType;
	uint32_t Did, CTentry;
	int Cnt;
	struct list_head head;
	struct Scsi_Host *shost = lpfc_shost_from_vport(vport);
	struct lpfc_nodelist *ndlp = NULL;

	lpfc_set_disctmo(vport);
	vport->num_disc_nodes = 0;
	vport->fc_ns_retry = 0;


	list_add_tail(&head, &mp->list);
	list_for_each_entry_safe(mp, next_mp, &head, list) {
		mlast = mp;

		Cnt = Size  > FCELSSIZE ? FCELSSIZE : Size;

		Size -= Cnt;

		if (!ctptr) {
			ctptr = (uint32_t *) mlast->virt;
		} else
			Cnt -= 16;	/* subtract length of CT header */

		/* Loop through entire NameServer list of DIDs */
		while (Cnt >= sizeof(uint32_t)) {
			/* Get next DID from NameServer List */
			CTentry = *ctptr++;
			Did = ((be32_to_cpu(CTentry)) & Mask_DID);
			lpfc_ns_rsp_audit_did(vport, Did, fc4_type);
			if (CTentry & (cpu_to_be32(SLI_CT_LAST_ENTRY)))
				goto nsout1;

			Cnt -= sizeof(uint32_t);
		}
		ctptr = NULL;

	}

	/* All GID_FT entries processed.  If the driver is running in
	 * in target mode, put impacted nodes into recovery and drop
	 * the RPI to flush outstanding IO.
	 */
	if (vport->phba->nvmet_support) {
		list_for_each_entry(ndlp, &vport->fc_nodes, nlp_listp) {
			if (!(ndlp->nlp_flag & NLP_NVMET_RECOV))
				continue;
			lpfc_disc_state_machine(vport, ndlp, NULL,
						NLP_EVT_DEVICE_RECOVERY);
			spin_lock_irq(shost->host_lock);
			ndlp->nlp_flag &= ~NLP_NVMET_RECOV;
			spin_unlock_irq(shost->host_lock);
		}
	}

nsout1:
	list_del(&head);
	return 0;
}

static void
lpfc_cmpl_ct_cmd_gid_ft(struct lpfc_hba *phba, struct lpfc_iocbq *cmdiocb,
			struct lpfc_iocbq *rspiocb)
{
	struct lpfc_vport *vport = cmdiocb->vport;
	struct Scsi_Host *shost = lpfc_shost_from_vport(vport);
	IOCB_t *irsp;
	struct lpfc_dmabuf *outp;
	struct lpfc_dmabuf *inp;
	struct lpfc_sli_ct_request *CTrsp;
	struct lpfc_sli_ct_request *CTreq;
	struct lpfc_nodelist *ndlp;
	int rc, type;

	/* First save ndlp, before we overwrite it */
	ndlp = cmdiocb->context_un.ndlp;

	/* we pass cmdiocb to state machine which needs rspiocb as well */
	cmdiocb->context_un.rsp_iocb = rspiocb;
	inp = (struct lpfc_dmabuf *) cmdiocb->context1;
	outp = (struct lpfc_dmabuf *) cmdiocb->context2;
	irsp = &rspiocb->iocb;

	lpfc_debugfs_disc_trc(vport, LPFC_DISC_TRC_CT,
		 "GID_FT cmpl:     status:x%x/x%x rtry:%d",
		irsp->ulpStatus, irsp->un.ulpWord[4], vport->fc_ns_retry);

	/* Don't bother processing response if vport is being torn down. */
	if (vport->load_flag & FC_UNLOADING) {
		if (vport->fc_flag & FC_RSCN_MODE)
			lpfc_els_flush_rscn(vport);
		goto out;
	}

	if (lpfc_els_chk_latt(vport)) {
		lpfc_printf_vlog(vport, KERN_INFO, LOG_DISCOVERY,
				 "0216 Link event during NS query\n");
		if (vport->fc_flag & FC_RSCN_MODE)
			lpfc_els_flush_rscn(vport);
		lpfc_vport_set_state(vport, FC_VPORT_FAILED);
		goto out;
	}
	if (lpfc_error_lost_link(irsp)) {
		lpfc_printf_vlog(vport, KERN_INFO, LOG_DISCOVERY,
				 "0226 NS query failed due to link event\n");
		if (vport->fc_flag & FC_RSCN_MODE)
			lpfc_els_flush_rscn(vport);
		goto out;
	}

	spin_lock_irq(shost->host_lock);
	if (vport->fc_flag & FC_RSCN_DEFERRED) {
		vport->fc_flag &= ~FC_RSCN_DEFERRED;
		spin_unlock_irq(shost->host_lock);

		/* This is a GID_FT completing so the gidft_inp counter was
		 * incremented before the GID_FT was issued to the wire.
		 */
		vport->gidft_inp--;

		/*
		 * Skip processing the NS response
		 * Re-issue the NS cmd
		 */
		lpfc_printf_vlog(vport, KERN_INFO, LOG_ELS,
				 "0151 Process Deferred RSCN Data: x%x x%x\n",
				 vport->fc_flag, vport->fc_rscn_id_cnt);
		lpfc_els_handle_rscn(vport);

		goto out;
	}
	spin_unlock_irq(shost->host_lock);

	if (irsp->ulpStatus) {
		/* Check for retry */
		if (vport->fc_ns_retry < LPFC_MAX_NS_RETRY) {
			if (irsp->ulpStatus != IOSTAT_LOCAL_REJECT ||
			    (irsp->un.ulpWord[4] & IOERR_PARAM_MASK) !=
			    IOERR_NO_RESOURCES)
				vport->fc_ns_retry++;

			type = lpfc_get_gidft_type(vport, cmdiocb);
			if (type == 0)
				goto out;

			/* CT command is being retried */
			vport->gidft_inp--;
			rc = lpfc_ns_cmd(vport, SLI_CTNS_GID_FT,
					 vport->fc_ns_retry, type);
			if (rc == 0)
				goto out;
		}
		if (vport->fc_flag & FC_RSCN_MODE)
			lpfc_els_flush_rscn(vport);
		lpfc_vport_set_state(vport, FC_VPORT_FAILED);
		lpfc_printf_vlog(vport, KERN_ERR, LOG_ELS,
				 "0257 GID_FT Query error: 0x%x 0x%x\n",
				 irsp->ulpStatus, vport->fc_ns_retry);
	} else {
		/* Good status, continue checking */
		CTreq = (struct lpfc_sli_ct_request *) inp->virt;
		CTrsp = (struct lpfc_sli_ct_request *) outp->virt;
		if (CTrsp->CommandResponse.bits.CmdRsp ==
		    cpu_to_be16(SLI_CT_RESPONSE_FS_ACC)) {
			lpfc_printf_vlog(vport, KERN_INFO, LOG_DISCOVERY,
					 "0208 NameServer Rsp Data: x%x x%x\n",
					 vport->fc_flag,
					 CTreq->un.gid.Fc4Type);

			lpfc_ns_rsp(vport,
				    outp,
				    CTreq->un.gid.Fc4Type,
				    (uint32_t) (irsp->un.genreq64.bdl.bdeSize));
		} else if (CTrsp->CommandResponse.bits.CmdRsp ==
			   be16_to_cpu(SLI_CT_RESPONSE_FS_RJT)) {
			/* NameServer Rsp Error */
			if ((CTrsp->ReasonCode == SLI_CT_UNABLE_TO_PERFORM_REQ)
			    && (CTrsp->Explanation == SLI_CT_NO_FC4_TYPES)) {
				lpfc_printf_vlog(vport, KERN_INFO,
					LOG_DISCOVERY,
					"0269 No NameServer Entries "
					"Data: x%x x%x x%x x%x\n",
					CTrsp->CommandResponse.bits.CmdRsp,
					(uint32_t) CTrsp->ReasonCode,
					(uint32_t) CTrsp->Explanation,
					vport->fc_flag);

				lpfc_debugfs_disc_trc(vport, LPFC_DISC_TRC_CT,
				"GID_FT no entry  cmd:x%x rsn:x%x exp:x%x",
				(uint32_t)CTrsp->CommandResponse.bits.CmdRsp,
				(uint32_t) CTrsp->ReasonCode,
				(uint32_t) CTrsp->Explanation);
			} else {
				lpfc_printf_vlog(vport, KERN_INFO,
					LOG_DISCOVERY,
					"0240 NameServer Rsp Error "
					"Data: x%x x%x x%x x%x\n",
					CTrsp->CommandResponse.bits.CmdRsp,
					(uint32_t) CTrsp->ReasonCode,
					(uint32_t) CTrsp->Explanation,
					vport->fc_flag);

				lpfc_debugfs_disc_trc(vport, LPFC_DISC_TRC_CT,
				"GID_FT rsp err1  cmd:x%x rsn:x%x exp:x%x",
				(uint32_t)CTrsp->CommandResponse.bits.CmdRsp,
				(uint32_t) CTrsp->ReasonCode,
				(uint32_t) CTrsp->Explanation);
			}


		} else {
			/* NameServer Rsp Error */
			lpfc_printf_vlog(vport, KERN_ERR, LOG_DISCOVERY,
					"0241 NameServer Rsp Error "
					"Data: x%x x%x x%x x%x\n",
					CTrsp->CommandResponse.bits.CmdRsp,
					(uint32_t) CTrsp->ReasonCode,
					(uint32_t) CTrsp->Explanation,
					vport->fc_flag);

			lpfc_debugfs_disc_trc(vport, LPFC_DISC_TRC_CT,
				"GID_FT rsp err2  cmd:x%x rsn:x%x exp:x%x",
				(uint32_t)CTrsp->CommandResponse.bits.CmdRsp,
				(uint32_t) CTrsp->ReasonCode,
				(uint32_t) CTrsp->Explanation);
		}
		vport->gidft_inp--;
	}
	/* Link up / RSCN discovery */
	if ((vport->num_disc_nodes == 0) &&
	    (vport->gidft_inp == 0)) {
		/*
		 * The driver has cycled through all Nports in the RSCN payload.
		 * Complete the handling by cleaning up and marking the
		 * current driver state.
		 */
		if (vport->port_state >= LPFC_DISC_AUTH) {
			if (vport->fc_flag & FC_RSCN_MODE) {
				lpfc_els_flush_rscn(vport);
				spin_lock_irq(shost->host_lock);
				vport->fc_flag |= FC_RSCN_MODE; /* RSCN still */
				spin_unlock_irq(shost->host_lock);
			}
			else
				lpfc_els_flush_rscn(vport);
		}

		lpfc_disc_start(vport);
	}
out:
	cmdiocb->context_un.ndlp = ndlp; /* Now restore ndlp for free */
	lpfc_ct_free_iocb(phba, cmdiocb);
	return;
}

static void
<<<<<<< HEAD
=======
lpfc_cmpl_ct_cmd_gid_pt(struct lpfc_hba *phba, struct lpfc_iocbq *cmdiocb,
			struct lpfc_iocbq *rspiocb)
{
	struct lpfc_vport *vport = cmdiocb->vport;
	struct Scsi_Host *shost = lpfc_shost_from_vport(vport);
	IOCB_t *irsp;
	struct lpfc_dmabuf *outp;
	struct lpfc_dmabuf *inp;
	struct lpfc_sli_ct_request *CTrsp;
	struct lpfc_sli_ct_request *CTreq;
	struct lpfc_nodelist *ndlp;
	int rc;

	/* First save ndlp, before we overwrite it */
	ndlp = cmdiocb->context_un.ndlp;

	/* we pass cmdiocb to state machine which needs rspiocb as well */
	cmdiocb->context_un.rsp_iocb = rspiocb;
	inp = (struct lpfc_dmabuf *)cmdiocb->context1;
	outp = (struct lpfc_dmabuf *)cmdiocb->context2;
	irsp = &rspiocb->iocb;

	lpfc_debugfs_disc_trc(vport, LPFC_DISC_TRC_CT,
			      "GID_PT cmpl:     status:x%x/x%x rtry:%d",
			      irsp->ulpStatus, irsp->un.ulpWord[4],
			      vport->fc_ns_retry);

	/* Don't bother processing response if vport is being torn down. */
	if (vport->load_flag & FC_UNLOADING) {
		if (vport->fc_flag & FC_RSCN_MODE)
			lpfc_els_flush_rscn(vport);
		goto out;
	}

	if (lpfc_els_chk_latt(vport)) {
		lpfc_printf_vlog(vport, KERN_INFO, LOG_DISCOVERY,
				 "4108 Link event during NS query\n");
		if (vport->fc_flag & FC_RSCN_MODE)
			lpfc_els_flush_rscn(vport);
		lpfc_vport_set_state(vport, FC_VPORT_FAILED);
		goto out;
	}
	if (lpfc_error_lost_link(irsp)) {
		lpfc_printf_vlog(vport, KERN_INFO, LOG_DISCOVERY,
				 "4166 NS query failed due to link event\n");
		if (vport->fc_flag & FC_RSCN_MODE)
			lpfc_els_flush_rscn(vport);
		goto out;
	}

	spin_lock_irq(shost->host_lock);
	if (vport->fc_flag & FC_RSCN_DEFERRED) {
		vport->fc_flag &= ~FC_RSCN_DEFERRED;
		spin_unlock_irq(shost->host_lock);

		/* This is a GID_PT completing so the gidft_inp counter was
		 * incremented before the GID_PT was issued to the wire.
		 */
		vport->gidft_inp--;

		/*
		 * Skip processing the NS response
		 * Re-issue the NS cmd
		 */
		lpfc_printf_vlog(vport, KERN_INFO, LOG_ELS,
				 "4167 Process Deferred RSCN Data: x%x x%x\n",
				 vport->fc_flag, vport->fc_rscn_id_cnt);
		lpfc_els_handle_rscn(vport);

		goto out;
	}
	spin_unlock_irq(shost->host_lock);

	if (irsp->ulpStatus) {
		/* Check for retry */
		if (vport->fc_ns_retry < LPFC_MAX_NS_RETRY) {
			if (irsp->ulpStatus != IOSTAT_LOCAL_REJECT ||
			    (irsp->un.ulpWord[4] & IOERR_PARAM_MASK) !=
			    IOERR_NO_RESOURCES)
				vport->fc_ns_retry++;

			/* CT command is being retried */
			vport->gidft_inp--;
			rc = lpfc_ns_cmd(vport, SLI_CTNS_GID_PT,
					 vport->fc_ns_retry, GID_PT_N_PORT);
			if (rc == 0)
				goto out;
		}
		if (vport->fc_flag & FC_RSCN_MODE)
			lpfc_els_flush_rscn(vport);
		lpfc_vport_set_state(vport, FC_VPORT_FAILED);
		lpfc_printf_vlog(vport, KERN_ERR, LOG_ELS,
				 "4103 GID_FT Query error: 0x%x 0x%x\n",
				 irsp->ulpStatus, vport->fc_ns_retry);
	} else {
		/* Good status, continue checking */
		CTreq = (struct lpfc_sli_ct_request *)inp->virt;
		CTrsp = (struct lpfc_sli_ct_request *)outp->virt;
		if (CTrsp->CommandResponse.bits.CmdRsp ==
		    cpu_to_be16(SLI_CT_RESPONSE_FS_ACC)) {
			lpfc_printf_vlog(vport, KERN_INFO, LOG_DISCOVERY,
					 "4105 NameServer Rsp Data: x%x x%x\n",
					 vport->fc_flag,
					 CTreq->un.gid.Fc4Type);

			lpfc_ns_rsp(vport,
				    outp,
				    CTreq->un.gid.Fc4Type,
				    (uint32_t)(irsp->un.genreq64.bdl.bdeSize));
		} else if (CTrsp->CommandResponse.bits.CmdRsp ==
			   be16_to_cpu(SLI_CT_RESPONSE_FS_RJT)) {
			/* NameServer Rsp Error */
			if ((CTrsp->ReasonCode == SLI_CT_UNABLE_TO_PERFORM_REQ)
			    && (CTrsp->Explanation == SLI_CT_NO_FC4_TYPES)) {
				lpfc_printf_vlog(
					vport, KERN_INFO, LOG_DISCOVERY,
					"4106 No NameServer Entries "
					"Data: x%x x%x x%x x%x\n",
					CTrsp->CommandResponse.bits.CmdRsp,
					(uint32_t)CTrsp->ReasonCode,
					(uint32_t)CTrsp->Explanation,
					vport->fc_flag);

				lpfc_debugfs_disc_trc(
				vport, LPFC_DISC_TRC_CT,
				"GID_PT no entry  cmd:x%x rsn:x%x exp:x%x",
				(uint32_t)CTrsp->CommandResponse.bits.CmdRsp,
				(uint32_t)CTrsp->ReasonCode,
				(uint32_t)CTrsp->Explanation);
			} else {
				lpfc_printf_vlog(
					vport, KERN_INFO, LOG_DISCOVERY,
					"4107 NameServer Rsp Error "
					"Data: x%x x%x x%x x%x\n",
					CTrsp->CommandResponse.bits.CmdRsp,
					(uint32_t)CTrsp->ReasonCode,
					(uint32_t)CTrsp->Explanation,
					vport->fc_flag);

				lpfc_debugfs_disc_trc(
				vport, LPFC_DISC_TRC_CT,
				"GID_PT rsp err1  cmd:x%x rsn:x%x exp:x%x",
				(uint32_t)CTrsp->CommandResponse.bits.CmdRsp,
				(uint32_t)CTrsp->ReasonCode,
				(uint32_t)CTrsp->Explanation);
			}
		} else {
			/* NameServer Rsp Error */
			lpfc_printf_vlog(vport, KERN_ERR, LOG_DISCOVERY,
					 "4109 NameServer Rsp Error "
					 "Data: x%x x%x x%x x%x\n",
					 CTrsp->CommandResponse.bits.CmdRsp,
					 (uint32_t)CTrsp->ReasonCode,
					 (uint32_t)CTrsp->Explanation,
					 vport->fc_flag);

			lpfc_debugfs_disc_trc(
				vport, LPFC_DISC_TRC_CT,
				"GID_PT rsp err2  cmd:x%x rsn:x%x exp:x%x",
				(uint32_t)CTrsp->CommandResponse.bits.CmdRsp,
				(uint32_t)CTrsp->ReasonCode,
				(uint32_t)CTrsp->Explanation);
		}
		vport->gidft_inp--;
	}
	/* Link up / RSCN discovery */
	if ((vport->num_disc_nodes == 0) &&
	    (vport->gidft_inp == 0)) {
		/*
		 * The driver has cycled through all Nports in the RSCN payload.
		 * Complete the handling by cleaning up and marking the
		 * current driver state.
		 */
		if (vport->port_state >= LPFC_DISC_AUTH) {
			if (vport->fc_flag & FC_RSCN_MODE) {
				lpfc_els_flush_rscn(vport);
				spin_lock_irq(shost->host_lock);
				vport->fc_flag |= FC_RSCN_MODE; /* RSCN still */
				spin_unlock_irq(shost->host_lock);
			} else {
				lpfc_els_flush_rscn(vport);
			}
		}

		lpfc_disc_start(vport);
	}
out:
	cmdiocb->context_un.ndlp = ndlp; /* Now restore ndlp for free */
	lpfc_ct_free_iocb(phba, cmdiocb);
}

static void
>>>>>>> 407d19ab
lpfc_cmpl_ct_cmd_gff_id(struct lpfc_hba *phba, struct lpfc_iocbq *cmdiocb,
			struct lpfc_iocbq *rspiocb)
{
	struct lpfc_vport *vport = cmdiocb->vport;
	struct Scsi_Host *shost = lpfc_shost_from_vport(vport);
	IOCB_t *irsp = &rspiocb->iocb;
	struct lpfc_dmabuf *inp = (struct lpfc_dmabuf *) cmdiocb->context1;
	struct lpfc_dmabuf *outp = (struct lpfc_dmabuf *) cmdiocb->context2;
	struct lpfc_sli_ct_request *CTrsp;
	int did, rc, retry;
	uint8_t fbits;
	struct lpfc_nodelist *ndlp;

	did = ((struct lpfc_sli_ct_request *) inp->virt)->un.gff.PortId;
	did = be32_to_cpu(did);

	lpfc_debugfs_disc_trc(vport, LPFC_DISC_TRC_CT,
		"GFF_ID cmpl:     status:x%x/x%x did:x%x",
		irsp->ulpStatus, irsp->un.ulpWord[4], did);

	if (irsp->ulpStatus == IOSTAT_SUCCESS) {
		/* Good status, continue checking */
		CTrsp = (struct lpfc_sli_ct_request *) outp->virt;
		fbits = CTrsp->un.gff_acc.fbits[FCP_TYPE_FEATURE_OFFSET];

		if (CTrsp->CommandResponse.bits.CmdRsp ==
		    be16_to_cpu(SLI_CT_RESPONSE_FS_ACC)) {
			if ((fbits & FC4_FEATURE_INIT) &&
			    !(fbits & FC4_FEATURE_TARGET)) {
				lpfc_printf_vlog(vport, KERN_INFO,
						 LOG_DISCOVERY,
						 "0270 Skip x%x GFF "
						 "NameServer Rsp Data: (init) "
						 "x%x x%x\n", did, fbits,
						 vport->fc_rscn_id_cnt);
				goto out;
			}
		}
	}
	else {
		/* Check for retry */
		if (cmdiocb->retry < LPFC_MAX_NS_RETRY) {
			retry = 1;
			if (irsp->ulpStatus == IOSTAT_LOCAL_REJECT) {
				switch ((irsp->un.ulpWord[4] &
					IOERR_PARAM_MASK)) {

				case IOERR_NO_RESOURCES:
					/* We don't increment the retry
					 * count for this case.
					 */
					break;
				case IOERR_LINK_DOWN:
				case IOERR_SLI_ABORTED:
				case IOERR_SLI_DOWN:
					retry = 0;
					break;
				default:
					cmdiocb->retry++;
				}
			}
			else
				cmdiocb->retry++;

			if (retry) {
				/* CT command is being retried */
				rc = lpfc_ns_cmd(vport, SLI_CTNS_GFF_ID,
					 cmdiocb->retry, did);
				if (rc == 0) {
					/* success */
					lpfc_ct_free_iocb(phba, cmdiocb);
					return;
				}
			}
		}
		lpfc_printf_vlog(vport, KERN_ERR, LOG_DISCOVERY,
				 "0267 NameServer GFF Rsp "
				 "x%x Error (%d %d) Data: x%x x%x\n",
				 did, irsp->ulpStatus, irsp->un.ulpWord[4],
				 vport->fc_flag, vport->fc_rscn_id_cnt);
	}

	/* This is a target port, unregistered port, or the GFF_ID failed */
	ndlp = lpfc_setup_disc_node(vport, did);
	if (ndlp && NLP_CHK_NODE_ACT(ndlp)) {
		lpfc_printf_vlog(vport, KERN_INFO, LOG_DISCOVERY,
				 "0242 Process x%x GFF "
				 "NameServer Rsp Data: x%x x%x x%x\n",
				 did, ndlp->nlp_flag, vport->fc_flag,
				 vport->fc_rscn_id_cnt);
	} else {
		lpfc_printf_vlog(vport, KERN_INFO, LOG_DISCOVERY,
				 "0243 Skip x%x GFF "
				 "NameServer Rsp Data: x%x x%x\n", did,
				 vport->fc_flag, vport->fc_rscn_id_cnt);
	}
out:
	/* Link up / RSCN discovery */
	if (vport->num_disc_nodes)
		vport->num_disc_nodes--;
	if (vport->num_disc_nodes == 0) {
		/*
		 * The driver has cycled through all Nports in the RSCN payload.
		 * Complete the handling by cleaning up and marking the
		 * current driver state.
		 */
		if (vport->port_state >= LPFC_DISC_AUTH) {
			if (vport->fc_flag & FC_RSCN_MODE) {
				lpfc_els_flush_rscn(vport);
				spin_lock_irq(shost->host_lock);
				vport->fc_flag |= FC_RSCN_MODE; /* RSCN still */
				spin_unlock_irq(shost->host_lock);
			}
			else
				lpfc_els_flush_rscn(vport);
		}
		lpfc_disc_start(vport);
	}
	lpfc_ct_free_iocb(phba, cmdiocb);
	return;
}

static void
lpfc_cmpl_ct_cmd_gft_id(struct lpfc_hba *phba, struct lpfc_iocbq *cmdiocb,
				struct lpfc_iocbq *rspiocb)
{
	struct lpfc_vport *vport = cmdiocb->vport;
	IOCB_t *irsp = &rspiocb->iocb;
	struct lpfc_dmabuf *inp = (struct lpfc_dmabuf *)cmdiocb->context1;
	struct lpfc_dmabuf *outp = (struct lpfc_dmabuf *)cmdiocb->context2;
	struct lpfc_sli_ct_request *CTrsp;
	int did;
	struct lpfc_nodelist *ndlp;
	uint32_t fc4_data_0, fc4_data_1;

	did = ((struct lpfc_sli_ct_request *)inp->virt)->un.gft.PortId;
	did = be32_to_cpu(did);

	lpfc_debugfs_disc_trc(vport, LPFC_DISC_TRC_CT,
			      "GFT_ID cmpl: status:x%x/x%x did:x%x",
			      irsp->ulpStatus, irsp->un.ulpWord[4], did);

	if (irsp->ulpStatus == IOSTAT_SUCCESS) {
		/* Good status, continue checking */
		CTrsp = (struct lpfc_sli_ct_request *)outp->virt;
		fc4_data_0 = be32_to_cpu(CTrsp->un.gft_acc.fc4_types[0]);
		fc4_data_1 = be32_to_cpu(CTrsp->un.gft_acc.fc4_types[1]);
		lpfc_printf_vlog(vport, KERN_INFO, LOG_DISCOVERY,
				 "3062 DID x%06x GFT Wd0 x%08x Wd1 x%08x\n",
				 did, fc4_data_0, fc4_data_1);

		ndlp = lpfc_findnode_did(vport, did);
		if (ndlp) {
			/* The bitmask value for FCP and NVME FCP types is
			 * the same because they are 32 bits distant from
			 * each other in word0 and word0.
			 */
			if (fc4_data_0 & LPFC_FC4_TYPE_BITMASK)
				ndlp->nlp_fc4_type |= NLP_FC4_FCP;
			if (fc4_data_1 &  LPFC_FC4_TYPE_BITMASK)
				ndlp->nlp_fc4_type |= NLP_FC4_NVME;
			lpfc_printf_vlog(vport, KERN_INFO, LOG_DISCOVERY,
					 "3064 Setting ndlp %p, DID x%06x with "
					 "FC4 x%08x, Data: x%08x x%08x\n",
					 ndlp, did, ndlp->nlp_fc4_type,
					 FC_TYPE_FCP, FC_TYPE_NVME);
			ndlp->nlp_prev_state = NLP_STE_REG_LOGIN_ISSUE;

			lpfc_nlp_set_state(vport, ndlp, NLP_STE_PRLI_ISSUE);
			lpfc_issue_els_prli(vport, ndlp, 0);
		}
	} else
		lpfc_printf_vlog(vport, KERN_ERR, LOG_DISCOVERY,
				 "3065 GFT_ID failed x%08x\n", irsp->ulpStatus);

	lpfc_ct_free_iocb(phba, cmdiocb);
}

static void
lpfc_cmpl_ct(struct lpfc_hba *phba, struct lpfc_iocbq *cmdiocb,
	     struct lpfc_iocbq *rspiocb)
{
	struct lpfc_vport *vport = cmdiocb->vport;
	struct lpfc_dmabuf *inp;
	struct lpfc_dmabuf *outp;
	IOCB_t *irsp;
	struct lpfc_sli_ct_request *CTrsp;
	struct lpfc_nodelist *ndlp;
	int cmdcode, rc;
	uint8_t retry;
	uint32_t latt;

	/* First save ndlp, before we overwrite it */
	ndlp = cmdiocb->context_un.ndlp;

	/* we pass cmdiocb to state machine which needs rspiocb as well */
	cmdiocb->context_un.rsp_iocb = rspiocb;

	inp = (struct lpfc_dmabuf *) cmdiocb->context1;
	outp = (struct lpfc_dmabuf *) cmdiocb->context2;
	irsp = &rspiocb->iocb;

	cmdcode = be16_to_cpu(((struct lpfc_sli_ct_request *) inp->virt)->
					CommandResponse.bits.CmdRsp);
	CTrsp = (struct lpfc_sli_ct_request *) outp->virt;

	latt = lpfc_els_chk_latt(vport);

	/* RFT request completes status <ulpStatus> CmdRsp <CmdRsp> */
	lpfc_printf_vlog(vport, KERN_INFO, LOG_DISCOVERY,
			 "0209 CT Request completes, latt %d, "
			 "ulpStatus x%x CmdRsp x%x, Context x%x, Tag x%x\n",
			 latt, irsp->ulpStatus,
			 CTrsp->CommandResponse.bits.CmdRsp,
			 cmdiocb->iocb.ulpContext, cmdiocb->iocb.ulpIoTag);

	lpfc_debugfs_disc_trc(vport, LPFC_DISC_TRC_CT,
		"CT cmd cmpl:     status:x%x/x%x cmd:x%x",
		irsp->ulpStatus, irsp->un.ulpWord[4], cmdcode);

	if (irsp->ulpStatus) {
		lpfc_printf_vlog(vport, KERN_ERR, LOG_DISCOVERY,
				 "0268 NS cmd x%x Error (x%x x%x)\n",
				 cmdcode, irsp->ulpStatus, irsp->un.ulpWord[4]);

		if ((irsp->ulpStatus == IOSTAT_LOCAL_REJECT) &&
			(((irsp->un.ulpWord[4] & IOERR_PARAM_MASK) ==
			  IOERR_SLI_DOWN) ||
			 ((irsp->un.ulpWord[4] & IOERR_PARAM_MASK) ==
			  IOERR_SLI_ABORTED)))
			goto out;

		retry = cmdiocb->retry;
		if (retry >= LPFC_MAX_NS_RETRY)
			goto out;

		retry++;
		lpfc_printf_vlog(vport, KERN_INFO, LOG_DISCOVERY,
				 "0250 Retrying NS cmd %x\n", cmdcode);
		rc = lpfc_ns_cmd(vport, cmdcode, retry, 0);
		if (rc == 0)
			goto out;
	}

out:
	cmdiocb->context_un.ndlp = ndlp; /* Now restore ndlp for free */
	lpfc_ct_free_iocb(phba, cmdiocb);
	return;
}

static void
lpfc_cmpl_ct_cmd_rft_id(struct lpfc_hba *phba, struct lpfc_iocbq *cmdiocb,
			struct lpfc_iocbq *rspiocb)
{
	IOCB_t *irsp = &rspiocb->iocb;
	struct lpfc_vport *vport = cmdiocb->vport;

	if (irsp->ulpStatus == IOSTAT_SUCCESS) {
		struct lpfc_dmabuf *outp;
		struct lpfc_sli_ct_request *CTrsp;

		outp = (struct lpfc_dmabuf *) cmdiocb->context2;
		CTrsp = (struct lpfc_sli_ct_request *) outp->virt;
		if (CTrsp->CommandResponse.bits.CmdRsp ==
		    be16_to_cpu(SLI_CT_RESPONSE_FS_ACC))
			vport->ct_flags |= FC_CT_RFT_ID;
	}
	lpfc_cmpl_ct(phba, cmdiocb, rspiocb);
	return;
}

static void
lpfc_cmpl_ct_cmd_rnn_id(struct lpfc_hba *phba, struct lpfc_iocbq *cmdiocb,
			struct lpfc_iocbq *rspiocb)
{
	IOCB_t *irsp = &rspiocb->iocb;
	struct lpfc_vport *vport = cmdiocb->vport;

	if (irsp->ulpStatus == IOSTAT_SUCCESS) {
		struct lpfc_dmabuf *outp;
		struct lpfc_sli_ct_request *CTrsp;

		outp = (struct lpfc_dmabuf *) cmdiocb->context2;
		CTrsp = (struct lpfc_sli_ct_request *) outp->virt;
		if (CTrsp->CommandResponse.bits.CmdRsp ==
		    be16_to_cpu(SLI_CT_RESPONSE_FS_ACC))
			vport->ct_flags |= FC_CT_RNN_ID;
	}
	lpfc_cmpl_ct(phba, cmdiocb, rspiocb);
	return;
}

static void
lpfc_cmpl_ct_cmd_rspn_id(struct lpfc_hba *phba, struct lpfc_iocbq *cmdiocb,
			 struct lpfc_iocbq *rspiocb)
{
	IOCB_t *irsp = &rspiocb->iocb;
	struct lpfc_vport *vport = cmdiocb->vport;

	if (irsp->ulpStatus == IOSTAT_SUCCESS) {
		struct lpfc_dmabuf *outp;
		struct lpfc_sli_ct_request *CTrsp;

		outp = (struct lpfc_dmabuf *) cmdiocb->context2;
		CTrsp = (struct lpfc_sli_ct_request *) outp->virt;
		if (CTrsp->CommandResponse.bits.CmdRsp ==
		    be16_to_cpu(SLI_CT_RESPONSE_FS_ACC))
			vport->ct_flags |= FC_CT_RSPN_ID;
	}
	lpfc_cmpl_ct(phba, cmdiocb, rspiocb);
	return;
}

static void
lpfc_cmpl_ct_cmd_rsnn_nn(struct lpfc_hba *phba, struct lpfc_iocbq *cmdiocb,
			 struct lpfc_iocbq *rspiocb)
{
	IOCB_t *irsp = &rspiocb->iocb;
	struct lpfc_vport *vport = cmdiocb->vport;

	if (irsp->ulpStatus == IOSTAT_SUCCESS) {
		struct lpfc_dmabuf *outp;
		struct lpfc_sli_ct_request *CTrsp;

		outp = (struct lpfc_dmabuf *) cmdiocb->context2;
		CTrsp = (struct lpfc_sli_ct_request *) outp->virt;
		if (CTrsp->CommandResponse.bits.CmdRsp ==
		    be16_to_cpu(SLI_CT_RESPONSE_FS_ACC))
			vport->ct_flags |= FC_CT_RSNN_NN;
	}
	lpfc_cmpl_ct(phba, cmdiocb, rspiocb);
	return;
}

static void
lpfc_cmpl_ct_cmd_da_id(struct lpfc_hba *phba, struct lpfc_iocbq *cmdiocb,
 struct lpfc_iocbq *rspiocb)
{
	struct lpfc_vport *vport = cmdiocb->vport;

	/* even if it fails we will act as though it succeeded. */
	vport->ct_flags = 0;
	lpfc_cmpl_ct(phba, cmdiocb, rspiocb);
	return;
}

static void
lpfc_cmpl_ct_cmd_rff_id(struct lpfc_hba *phba, struct lpfc_iocbq *cmdiocb,
			struct lpfc_iocbq *rspiocb)
{
	IOCB_t *irsp = &rspiocb->iocb;
	struct lpfc_vport *vport = cmdiocb->vport;

	if (irsp->ulpStatus == IOSTAT_SUCCESS) {
		struct lpfc_dmabuf *outp;
		struct lpfc_sli_ct_request *CTrsp;

		outp = (struct lpfc_dmabuf *) cmdiocb->context2;
		CTrsp = (struct lpfc_sli_ct_request *) outp->virt;
		if (CTrsp->CommandResponse.bits.CmdRsp ==
		    be16_to_cpu(SLI_CT_RESPONSE_FS_ACC))
			vport->ct_flags |= FC_CT_RFF_ID;
	}
	lpfc_cmpl_ct(phba, cmdiocb, rspiocb);
	return;
}

/*
 * Although the symbolic port name is thought to be an integer
 * as of January 18, 2016, leave it as a string until more of
 * the record state becomes defined.
 */
int
lpfc_vport_symbolic_port_name(struct lpfc_vport *vport, char *symbol,
	size_t size)
{
	int n;

	/*
	 * Use the lpfc board number as the Symbolic Port
	 * Name object.  NPIV is not in play so this integer
	 * value is sufficient and unique per FC-ID.
	 */
	n = snprintf(symbol, size, "%d", vport->phba->brd_no);
	return n;
}


int
lpfc_vport_symbolic_node_name(struct lpfc_vport *vport, char *symbol,
	size_t size)
{
	char fwrev[FW_REV_STR_SIZE];
	int n;

	lpfc_decode_firmware_rev(vport->phba, fwrev, 0);

	n = snprintf(symbol, size, "Emulex %s", vport->phba->ModelName);
	if (size < n)
		return n;

	n += snprintf(symbol + n, size - n, " FV%s", fwrev);
	if (size < n)
		return n;

	n += snprintf(symbol + n, size - n, " DV%s.",
		      lpfc_release_version);
	if (size < n)
		return n;

	n += snprintf(symbol + n, size - n, " HN:%s.",
		      init_utsname()->nodename);
	if (size < n)
		return n;

	/* Note :- OS name is "Linux" */
<<<<<<< HEAD
	n += snprintf(symbol + n, size - n, " OS:%s\n",
=======
	n += scnprintf(symbol + n, size - n, " OS:%s",
>>>>>>> 407d19ab
		      init_utsname()->sysname);
	return n;
}

static uint32_t
lpfc_find_map_node(struct lpfc_vport *vport)
{
	struct lpfc_nodelist *ndlp, *next_ndlp;
	struct Scsi_Host  *shost;
	uint32_t cnt = 0;

	shost = lpfc_shost_from_vport(vport);
	spin_lock_irq(shost->host_lock);
	list_for_each_entry_safe(ndlp, next_ndlp, &vport->fc_nodes, nlp_listp) {
		if (ndlp->nlp_type & NLP_FABRIC)
			continue;
		if ((ndlp->nlp_state == NLP_STE_MAPPED_NODE) ||
		    (ndlp->nlp_state == NLP_STE_UNMAPPED_NODE))
			cnt++;
	}
	spin_unlock_irq(shost->host_lock);
	return cnt;
}

/*
 * This routine will return the FC4 Type associated with the CT
 * GID_FT command.
 */
int
lpfc_get_gidft_type(struct lpfc_vport *vport, struct lpfc_iocbq *cmdiocb)
{
	struct lpfc_sli_ct_request *CtReq;
	struct lpfc_dmabuf *mp;
	uint32_t type;

	mp = cmdiocb->context1;
	if (mp == NULL)
		return 0;
	CtReq = (struct lpfc_sli_ct_request *)mp->virt;
	type = (uint32_t)CtReq->un.gid.Fc4Type;
	if ((type != SLI_CTPT_FCP) && (type != SLI_CTPT_NVME))
		return 0;
	return type;
}

/*
 * lpfc_ns_cmd
 * Description:
 *    Issue Cmd to NameServer
 *       SLI_CTNS_GID_FT
 *       LI_CTNS_RFT_ID
 */
int
lpfc_ns_cmd(struct lpfc_vport *vport, int cmdcode,
	    uint8_t retry, uint32_t context)
{
	struct lpfc_nodelist * ndlp;
	struct lpfc_hba *phba = vport->phba;
	struct lpfc_dmabuf *mp, *bmp;
	struct lpfc_sli_ct_request *CtReq;
	struct ulp_bde64 *bpl;
	void (*cmpl) (struct lpfc_hba *, struct lpfc_iocbq *,
		      struct lpfc_iocbq *) = NULL;
	uint32_t rsp_size = 1024;
	size_t   size;
	int rc = 0;

	ndlp = lpfc_findnode_did(vport, NameServer_DID);
	if (!ndlp || !NLP_CHK_NODE_ACT(ndlp)
	    || ndlp->nlp_state != NLP_STE_UNMAPPED_NODE) {
		rc=1;
		goto ns_cmd_exit;
	}

	/* fill in BDEs for command */
	/* Allocate buffer for command payload */
	mp = kmalloc(sizeof(struct lpfc_dmabuf), GFP_KERNEL);
	if (!mp) {
		rc=2;
		goto ns_cmd_exit;
	}

	INIT_LIST_HEAD(&mp->list);
	mp->virt = lpfc_mbuf_alloc(phba, MEM_PRI, &(mp->phys));
	if (!mp->virt) {
		rc=3;
		goto ns_cmd_free_mp;
	}

	/* Allocate buffer for Buffer ptr list */
	bmp = kmalloc(sizeof(struct lpfc_dmabuf), GFP_KERNEL);
	if (!bmp) {
		rc=4;
		goto ns_cmd_free_mpvirt;
	}

	INIT_LIST_HEAD(&bmp->list);
	bmp->virt = lpfc_mbuf_alloc(phba, MEM_PRI, &(bmp->phys));
	if (!bmp->virt) {
		rc=5;
		goto ns_cmd_free_bmp;
	}

	/* NameServer Req */
	lpfc_printf_vlog(vport, KERN_INFO ,LOG_DISCOVERY,
			 "0236 NameServer Req Data: x%x x%x x%x x%x\n",
			 cmdcode, vport->fc_flag, vport->fc_rscn_id_cnt,
			 context);

	bpl = (struct ulp_bde64 *) bmp->virt;
	memset(bpl, 0, sizeof(struct ulp_bde64));
	bpl->addrHigh = le32_to_cpu(putPaddrHigh(mp->phys) );
	bpl->addrLow = le32_to_cpu(putPaddrLow(mp->phys) );
	bpl->tus.f.bdeFlags = 0;
	if (cmdcode == SLI_CTNS_GID_FT)
		bpl->tus.f.bdeSize = GID_REQUEST_SZ;
	else if (cmdcode == SLI_CTNS_GFF_ID)
		bpl->tus.f.bdeSize = GFF_REQUEST_SZ;
	else if (cmdcode == SLI_CTNS_GFT_ID)
		bpl->tus.f.bdeSize = GFT_REQUEST_SZ;
	else if (cmdcode == SLI_CTNS_RFT_ID)
		bpl->tus.f.bdeSize = RFT_REQUEST_SZ;
	else if (cmdcode == SLI_CTNS_RNN_ID)
		bpl->tus.f.bdeSize = RNN_REQUEST_SZ;
	else if (cmdcode == SLI_CTNS_RSPN_ID)
		bpl->tus.f.bdeSize = RSPN_REQUEST_SZ;
	else if (cmdcode == SLI_CTNS_RSNN_NN)
		bpl->tus.f.bdeSize = RSNN_REQUEST_SZ;
	else if (cmdcode == SLI_CTNS_DA_ID)
		bpl->tus.f.bdeSize = DA_ID_REQUEST_SZ;
	else if (cmdcode == SLI_CTNS_RFF_ID)
		bpl->tus.f.bdeSize = RFF_REQUEST_SZ;
	else
		bpl->tus.f.bdeSize = 0;
	bpl->tus.w = le32_to_cpu(bpl->tus.w);

	CtReq = (struct lpfc_sli_ct_request *) mp->virt;
	memset(CtReq, 0, sizeof(struct lpfc_sli_ct_request));
	CtReq->RevisionId.bits.Revision = SLI_CT_REVISION;
	CtReq->RevisionId.bits.InId = 0;
	CtReq->FsType = SLI_CT_DIRECTORY_SERVICE;
	CtReq->FsSubType = SLI_CT_DIRECTORY_NAME_SERVER;
	CtReq->CommandResponse.bits.Size = 0;
	switch (cmdcode) {
	case SLI_CTNS_GID_FT:
		CtReq->CommandResponse.bits.CmdRsp =
		    cpu_to_be16(SLI_CTNS_GID_FT);
		CtReq->un.gid.Fc4Type = context;

		if (vport->port_state < LPFC_NS_QRY)
			vport->port_state = LPFC_NS_QRY;
		lpfc_set_disctmo(vport);
		cmpl = lpfc_cmpl_ct_cmd_gid_ft;
		rsp_size = FC_MAX_NS_RSP;
		break;

	case SLI_CTNS_GFF_ID:
		CtReq->CommandResponse.bits.CmdRsp =
			cpu_to_be16(SLI_CTNS_GFF_ID);
		CtReq->un.gff.PortId = cpu_to_be32(context);
		cmpl = lpfc_cmpl_ct_cmd_gff_id;
		break;

	case SLI_CTNS_GFT_ID:
		CtReq->CommandResponse.bits.CmdRsp =
			cpu_to_be16(SLI_CTNS_GFT_ID);
		CtReq->un.gft.PortId = cpu_to_be32(context);
		cmpl = lpfc_cmpl_ct_cmd_gft_id;
		break;

	case SLI_CTNS_RFT_ID:
		vport->ct_flags &= ~FC_CT_RFT_ID;
		CtReq->CommandResponse.bits.CmdRsp =
		    cpu_to_be16(SLI_CTNS_RFT_ID);
		CtReq->un.rft.PortId = cpu_to_be32(vport->fc_myDID);

		/* Register FC4 FCP type if enabled.  */
		if ((phba->cfg_enable_fc4_type == LPFC_ENABLE_BOTH) ||
		    (phba->cfg_enable_fc4_type == LPFC_ENABLE_FCP))
			CtReq->un.rft.fcpReg = 1;

		/* Register NVME type if enabled.  Defined LE and swapped.
		 * rsvd[0] is used as word1 because of the hard-coded
		 * word0 usage in the ct_request data structure.
		 */
		if ((phba->cfg_enable_fc4_type == LPFC_ENABLE_BOTH) ||
		    (phba->cfg_enable_fc4_type == LPFC_ENABLE_NVME))
			CtReq->un.rft.rsvd[0] = cpu_to_be32(0x00000100);

		cmpl = lpfc_cmpl_ct_cmd_rft_id;
		break;

	case SLI_CTNS_RNN_ID:
		vport->ct_flags &= ~FC_CT_RNN_ID;
		CtReq->CommandResponse.bits.CmdRsp =
		    cpu_to_be16(SLI_CTNS_RNN_ID);
		CtReq->un.rnn.PortId = cpu_to_be32(vport->fc_myDID);
		memcpy(CtReq->un.rnn.wwnn,  &vport->fc_nodename,
		       sizeof(struct lpfc_name));
		cmpl = lpfc_cmpl_ct_cmd_rnn_id;
		break;

	case SLI_CTNS_RSPN_ID:
		vport->ct_flags &= ~FC_CT_RSPN_ID;
		CtReq->CommandResponse.bits.CmdRsp =
		    cpu_to_be16(SLI_CTNS_RSPN_ID);
		CtReq->un.rspn.PortId = cpu_to_be32(vport->fc_myDID);
		size = sizeof(CtReq->un.rspn.symbname);
		CtReq->un.rspn.len =
			lpfc_vport_symbolic_port_name(vport,
			CtReq->un.rspn.symbname, size);
		cmpl = lpfc_cmpl_ct_cmd_rspn_id;
		break;
	case SLI_CTNS_RSNN_NN:
		vport->ct_flags &= ~FC_CT_RSNN_NN;
		CtReq->CommandResponse.bits.CmdRsp =
		    cpu_to_be16(SLI_CTNS_RSNN_NN);
		memcpy(CtReq->un.rsnn.wwnn, &vport->fc_nodename,
		       sizeof(struct lpfc_name));
		size = sizeof(CtReq->un.rsnn.symbname);
		CtReq->un.rsnn.len =
			lpfc_vport_symbolic_node_name(vport,
			CtReq->un.rsnn.symbname, size);
		cmpl = lpfc_cmpl_ct_cmd_rsnn_nn;
		break;
	case SLI_CTNS_DA_ID:
		/* Implement DA_ID Nameserver request */
		CtReq->CommandResponse.bits.CmdRsp =
			cpu_to_be16(SLI_CTNS_DA_ID);
		CtReq->un.da_id.port_id = cpu_to_be32(vport->fc_myDID);
		cmpl = lpfc_cmpl_ct_cmd_da_id;
		break;
	case SLI_CTNS_RFF_ID:
		vport->ct_flags &= ~FC_CT_RFF_ID;
		CtReq->CommandResponse.bits.CmdRsp =
		    cpu_to_be16(SLI_CTNS_RFF_ID);
		CtReq->un.rff.PortId = cpu_to_be32(vport->fc_myDID);
		CtReq->un.rff.fbits = FC4_FEATURE_INIT;

		/* The driver always supports FC_TYPE_FCP.  However, the
		 * caller can specify NVME (type x28) as well.  But only
		 * these that FC4 type is supported.
		 */
		if (((phba->cfg_enable_fc4_type == LPFC_ENABLE_BOTH) ||
		     (phba->cfg_enable_fc4_type == LPFC_ENABLE_NVME)) &&
		    (context == FC_TYPE_NVME)) {
			if ((vport == phba->pport) && phba->nvmet_support) {
				CtReq->un.rff.fbits = (FC4_FEATURE_TARGET |
					FC4_FEATURE_NVME_DISC);
				lpfc_nvmet_update_targetport(phba);
			} else {
				lpfc_nvme_update_localport(vport);
			}
			CtReq->un.rff.type_code = context;

		} else if (((phba->cfg_enable_fc4_type == LPFC_ENABLE_BOTH) ||
			    (phba->cfg_enable_fc4_type == LPFC_ENABLE_FCP)) &&
			   (context == FC_TYPE_FCP))
			CtReq->un.rff.type_code = context;

		else
			goto ns_cmd_free_bmpvirt;

		cmpl = lpfc_cmpl_ct_cmd_rff_id;
		break;
	}
	/* The lpfc_ct_cmd/lpfc_get_req shall increment ndlp reference count
	 * to hold ndlp reference for the corresponding callback function.
	 */
	if (!lpfc_ct_cmd(vport, mp, bmp, ndlp, cmpl, rsp_size, retry)) {
		/* On success, The cmpl function will free the buffers */
		lpfc_debugfs_disc_trc(vport, LPFC_DISC_TRC_CT,
			"Issue CT cmd:    cmd:x%x did:x%x",
			cmdcode, ndlp->nlp_DID, 0);
		return 0;
	}
	rc=6;

	/* Decrement ndlp reference count to release ndlp reference held
	 * for the failed command's callback function.
	 */
	lpfc_nlp_put(ndlp);

ns_cmd_free_bmpvirt:
	lpfc_mbuf_free(phba, bmp->virt, bmp->phys);
ns_cmd_free_bmp:
	kfree(bmp);
ns_cmd_free_mpvirt:
	lpfc_mbuf_free(phba, mp->virt, mp->phys);
ns_cmd_free_mp:
	kfree(mp);
ns_cmd_exit:
	lpfc_printf_vlog(vport, KERN_ERR, LOG_DISCOVERY,
			 "0266 Issue NameServer Req x%x err %d Data: x%x x%x\n",
			 cmdcode, rc, vport->fc_flag, vport->fc_rscn_id_cnt);
	return 1;
}

/**
 * lpfc_cmpl_ct_disc_fdmi - Handle a discovery FDMI completion
 * @phba: Pointer to HBA context object.
 * @cmdiocb: Pointer to the command IOCBQ.
 * @rspiocb: Pointer to the response IOCBQ.
 *
 * This function to handle the completion of a driver initiated FDMI
 * CT command issued during discovery.
 */
static void
lpfc_cmpl_ct_disc_fdmi(struct lpfc_hba *phba, struct lpfc_iocbq *cmdiocb,
		       struct lpfc_iocbq *rspiocb)
{
	struct lpfc_vport *vport = cmdiocb->vport;
	struct lpfc_dmabuf *inp = cmdiocb->context1;
	struct lpfc_dmabuf *outp = cmdiocb->context2;
	struct lpfc_sli_ct_request *CTcmd = inp->virt;
	struct lpfc_sli_ct_request *CTrsp = outp->virt;
	uint16_t fdmi_cmd = CTcmd->CommandResponse.bits.CmdRsp;
	uint16_t fdmi_rsp = CTrsp->CommandResponse.bits.CmdRsp;
	IOCB_t *irsp = &rspiocb->iocb;
	struct lpfc_nodelist *ndlp;
	uint32_t latt, cmd, err;

	latt = lpfc_els_chk_latt(vport);
	lpfc_debugfs_disc_trc(vport, LPFC_DISC_TRC_CT,
		"FDMI cmpl:       status:x%x/x%x latt:%d",
		irsp->ulpStatus, irsp->un.ulpWord[4], latt);

	if (latt || irsp->ulpStatus) {

		/* Look for a retryable error */
		if (irsp->ulpStatus == IOSTAT_LOCAL_REJECT) {
			switch ((irsp->un.ulpWord[4] & IOERR_PARAM_MASK)) {
			case IOERR_SLI_ABORTED:
			case IOERR_ABORT_IN_PROGRESS:
			case IOERR_SEQUENCE_TIMEOUT:
			case IOERR_ILLEGAL_FRAME:
			case IOERR_NO_RESOURCES:
			case IOERR_ILLEGAL_COMMAND:
				cmdiocb->retry++;
				if (cmdiocb->retry >= LPFC_FDMI_MAX_RETRY)
					break;

				/* Retry the same FDMI command */
				err = lpfc_sli_issue_iocb(phba, LPFC_ELS_RING,
							  cmdiocb, 0);
				if (err == IOCB_ERROR)
					break;
				return;
			default:
				break;
			}
		}

		lpfc_printf_vlog(vport, KERN_INFO, LOG_DISCOVERY,
				 "0229 FDMI cmd %04x failed, latt = %d "
				 "ulpStatus: x%x, rid x%x\n",
				 be16_to_cpu(fdmi_cmd), latt, irsp->ulpStatus,
				 irsp->un.ulpWord[4]);
	}
	lpfc_ct_free_iocb(phba, cmdiocb);

	ndlp = lpfc_findnode_did(vport, FDMI_DID);
	if (!ndlp || !NLP_CHK_NODE_ACT(ndlp))
		return;

	/* Check for a CT LS_RJT response */
	cmd =  be16_to_cpu(fdmi_cmd);
	if (fdmi_rsp == cpu_to_be16(SLI_CT_RESPONSE_FS_RJT)) {
		/* FDMI rsp failed */
		lpfc_printf_vlog(vport, KERN_INFO, LOG_DISCOVERY,
				 "0220 FDMI cmd failed FS_RJT Data: x%x", cmd);

		/* Should we fallback to FDMI-2 / FDMI-1 ? */
		switch (cmd) {
		case SLI_MGMT_RHBA:
			if (vport->fdmi_hba_mask == LPFC_FDMI2_HBA_ATTR) {
				/* Fallback to FDMI-1 */
				vport->fdmi_hba_mask = LPFC_FDMI1_HBA_ATTR;
				vport->fdmi_port_mask = LPFC_FDMI1_PORT_ATTR;
				/* Start over */
				lpfc_fdmi_cmd(vport, ndlp, SLI_MGMT_DHBA, 0);
			}
			return;

		case SLI_MGMT_RPRT:
			if (vport->fdmi_port_mask == LPFC_FDMI2_PORT_ATTR) {
				/* Fallback to FDMI-1 */
				vport->fdmi_port_mask = LPFC_FDMI1_PORT_ATTR;
				/* Start over */
				lpfc_fdmi_cmd(vport, ndlp, cmd, 0);
			}
			if (vport->fdmi_port_mask == LPFC_FDMI2_SMART_ATTR) {
				vport->fdmi_port_mask = LPFC_FDMI2_PORT_ATTR;
				/* Retry the same command */
				lpfc_fdmi_cmd(vport, ndlp, cmd, 0);
			}
			return;

		case SLI_MGMT_RPA:
			if (vport->fdmi_port_mask == LPFC_FDMI2_PORT_ATTR) {
				/* Fallback to FDMI-1 */
				vport->fdmi_hba_mask = LPFC_FDMI1_HBA_ATTR;
				vport->fdmi_port_mask = LPFC_FDMI1_PORT_ATTR;
				/* Start over */
				lpfc_fdmi_cmd(vport, ndlp, SLI_MGMT_DHBA, 0);
			}
			if (vport->fdmi_port_mask == LPFC_FDMI2_SMART_ATTR) {
				vport->fdmi_port_mask = LPFC_FDMI2_PORT_ATTR;
				/* Retry the same command */
				lpfc_fdmi_cmd(vport, ndlp, cmd, 0);
			}
			return;
		}
	}

	/*
	 * On success, need to cycle thru FDMI registration for discovery
	 * DHBA -> DPRT -> RHBA -> RPA  (physical port)
	 * DPRT -> RPRT (vports)
	 */
	switch (cmd) {
	case SLI_MGMT_RHBA:
		lpfc_fdmi_cmd(vport, ndlp, SLI_MGMT_RPA, 0);
		break;

	case SLI_MGMT_DHBA:
		lpfc_fdmi_cmd(vport, ndlp, SLI_MGMT_DPRT, 0);
		break;

	case SLI_MGMT_DPRT:
		if (vport->port_type == LPFC_PHYSICAL_PORT)
			lpfc_fdmi_cmd(vport, ndlp, SLI_MGMT_RHBA, 0);
		else
			lpfc_fdmi_cmd(vport, ndlp, SLI_MGMT_RPRT, 0);
		break;
	}
	return;
}


/**
 * lpfc_fdmi_num_disc_check - Check how many mapped NPorts we are connected to
 * @vport: pointer to a host virtual N_Port data structure.
 *
 * Called from hbeat timeout routine to check if the number of discovered
 * ports has changed. If so, re-register thar port Attribute.
 */
void
lpfc_fdmi_num_disc_check(struct lpfc_vport *vport)
{
	struct lpfc_hba *phba = vport->phba;
	struct lpfc_nodelist *ndlp;
	uint16_t cnt;

	if (!lpfc_is_link_up(phba))
		return;

	/* Must be connected to a Fabric */
	if (!(vport->fc_flag & FC_FABRIC))
		return;

	if (!(vport->fdmi_port_mask & LPFC_FDMI_PORT_ATTR_num_disc))
		return;

	cnt = lpfc_find_map_node(vport);
	if (cnt == vport->fdmi_num_disc)
		return;

	ndlp = lpfc_findnode_did(vport, FDMI_DID);
	if (!ndlp || !NLP_CHK_NODE_ACT(ndlp))
		return;

	if (vport->port_type == LPFC_PHYSICAL_PORT) {
		lpfc_fdmi_cmd(vport, ndlp, SLI_MGMT_RPA,
			      LPFC_FDMI_PORT_ATTR_num_disc);
	} else {
		lpfc_fdmi_cmd(vport, ndlp, SLI_MGMT_RPRT,
			      LPFC_FDMI_PORT_ATTR_num_disc);
	}
}

/* Routines for all individual HBA attributes */
static int
lpfc_fdmi_hba_attr_wwnn(struct lpfc_vport *vport, struct lpfc_fdmi_attr_def *ad)
{
	struct lpfc_fdmi_attr_entry *ae;
	uint32_t size;

	ae = (struct lpfc_fdmi_attr_entry *)&ad->AttrValue;
	memset(ae, 0, sizeof(struct lpfc_name));

	memcpy(&ae->un.AttrWWN, &vport->fc_sparam.nodeName,
	       sizeof(struct lpfc_name));
	size = FOURBYTES + sizeof(struct lpfc_name);
	ad->AttrLen = cpu_to_be16(size);
	ad->AttrType = cpu_to_be16(RHBA_NODENAME);
	return size;
}
static int
lpfc_fdmi_hba_attr_manufacturer(struct lpfc_vport *vport,
				struct lpfc_fdmi_attr_def *ad)
{
	struct lpfc_fdmi_attr_entry *ae;
	uint32_t len, size;

	ae = (struct lpfc_fdmi_attr_entry *)&ad->AttrValue;
	memset(ae, 0, 256);

	/* This string MUST be consistent with other FC platforms
	 * supported by Broadcom.
	 */
	strncpy(ae->un.AttrString,
		"Emulex Corporation",
		       sizeof(ae->un.AttrString));
	len = strnlen(ae->un.AttrString,
			  sizeof(ae->un.AttrString));
	len += (len & 3) ? (4 - (len & 3)) : 4;
	size = FOURBYTES + len;
	ad->AttrLen = cpu_to_be16(size);
	ad->AttrType = cpu_to_be16(RHBA_MANUFACTURER);
	return size;
}

static int
lpfc_fdmi_hba_attr_sn(struct lpfc_vport *vport, struct lpfc_fdmi_attr_def *ad)
{
	struct lpfc_hba *phba = vport->phba;
	struct lpfc_fdmi_attr_entry *ae;
	uint32_t len, size;

	ae = (struct lpfc_fdmi_attr_entry *)&ad->AttrValue;
	memset(ae, 0, 256);

	strncpy(ae->un.AttrString, phba->SerialNumber,
		sizeof(ae->un.AttrString));
	len = strnlen(ae->un.AttrString,
			  sizeof(ae->un.AttrString));
	len += (len & 3) ? (4 - (len & 3)) : 4;
	size = FOURBYTES + len;
	ad->AttrLen = cpu_to_be16(size);
	ad->AttrType = cpu_to_be16(RHBA_SERIAL_NUMBER);
	return size;
}

static int
lpfc_fdmi_hba_attr_model(struct lpfc_vport *vport,
			 struct lpfc_fdmi_attr_def *ad)
{
	struct lpfc_hba *phba = vport->phba;
	struct lpfc_fdmi_attr_entry *ae;
	uint32_t len, size;

	ae = (struct lpfc_fdmi_attr_entry *)&ad->AttrValue;
	memset(ae, 0, 256);

	strncpy(ae->un.AttrString, phba->ModelName,
		sizeof(ae->un.AttrString));
	len = strnlen(ae->un.AttrString, sizeof(ae->un.AttrString));
	len += (len & 3) ? (4 - (len & 3)) : 4;
	size = FOURBYTES + len;
	ad->AttrLen = cpu_to_be16(size);
	ad->AttrType = cpu_to_be16(RHBA_MODEL);
	return size;
}

static int
lpfc_fdmi_hba_attr_description(struct lpfc_vport *vport,
			       struct lpfc_fdmi_attr_def *ad)
{
	struct lpfc_hba *phba = vport->phba;
	struct lpfc_fdmi_attr_entry *ae;
	uint32_t len, size;

	ae = (struct lpfc_fdmi_attr_entry *)&ad->AttrValue;
	memset(ae, 0, 256);

	strncpy(ae->un.AttrString, phba->ModelDesc,
		sizeof(ae->un.AttrString));
	len = strnlen(ae->un.AttrString,
				  sizeof(ae->un.AttrString));
	len += (len & 3) ? (4 - (len & 3)) : 4;
	size = FOURBYTES + len;
	ad->AttrLen = cpu_to_be16(size);
	ad->AttrType = cpu_to_be16(RHBA_MODEL_DESCRIPTION);
	return size;
}

static int
lpfc_fdmi_hba_attr_hdw_ver(struct lpfc_vport *vport,
			   struct lpfc_fdmi_attr_def *ad)
{
	struct lpfc_hba *phba = vport->phba;
	lpfc_vpd_t *vp = &phba->vpd;
	struct lpfc_fdmi_attr_entry *ae;
	uint32_t i, j, incr, size;

	ae = (struct lpfc_fdmi_attr_entry *)&ad->AttrValue;
	memset(ae, 0, 256);

	/* Convert JEDEC ID to ascii for hardware version */
	incr = vp->rev.biuRev;
	for (i = 0; i < 8; i++) {
		j = (incr & 0xf);
		if (j <= 9)
			ae->un.AttrString[7 - i] =
			    (char)((uint8_t) 0x30 +
				   (uint8_t) j);
		else
			ae->un.AttrString[7 - i] =
			    (char)((uint8_t) 0x61 +
				   (uint8_t) (j - 10));
		incr = (incr >> 4);
	}
	size = FOURBYTES + 8;
	ad->AttrLen = cpu_to_be16(size);
	ad->AttrType = cpu_to_be16(RHBA_HARDWARE_VERSION);
	return size;
}

static int
lpfc_fdmi_hba_attr_drvr_ver(struct lpfc_vport *vport,
			    struct lpfc_fdmi_attr_def *ad)
{
	struct lpfc_fdmi_attr_entry *ae;
	uint32_t len, size;

	ae = (struct lpfc_fdmi_attr_entry *)&ad->AttrValue;
	memset(ae, 0, 256);

	strncpy(ae->un.AttrString, lpfc_release_version,
		sizeof(ae->un.AttrString));
	len = strnlen(ae->un.AttrString,
			  sizeof(ae->un.AttrString));
	len += (len & 3) ? (4 - (len & 3)) : 4;
	size = FOURBYTES + len;
	ad->AttrLen = cpu_to_be16(size);
	ad->AttrType = cpu_to_be16(RHBA_DRIVER_VERSION);
	return size;
}

static int
lpfc_fdmi_hba_attr_rom_ver(struct lpfc_vport *vport,
			   struct lpfc_fdmi_attr_def *ad)
{
	struct lpfc_hba *phba = vport->phba;
	struct lpfc_fdmi_attr_entry *ae;
	uint32_t len, size;

	ae = (struct lpfc_fdmi_attr_entry *)&ad->AttrValue;
	memset(ae, 0, 256);

	if (phba->sli_rev == LPFC_SLI_REV4)
		lpfc_decode_firmware_rev(phba, ae->un.AttrString, 1);
	else
		strncpy(ae->un.AttrString, phba->OptionROMVersion,
			sizeof(ae->un.AttrString));
	len = strnlen(ae->un.AttrString,
			  sizeof(ae->un.AttrString));
	len += (len & 3) ? (4 - (len & 3)) : 4;
	size = FOURBYTES + len;
	ad->AttrLen = cpu_to_be16(size);
	ad->AttrType = cpu_to_be16(RHBA_OPTION_ROM_VERSION);
	return size;
}

static int
lpfc_fdmi_hba_attr_fmw_ver(struct lpfc_vport *vport,
			   struct lpfc_fdmi_attr_def *ad)
{
	struct lpfc_hba *phba = vport->phba;
	struct lpfc_fdmi_attr_entry *ae;
	uint32_t len, size;

	ae = (struct lpfc_fdmi_attr_entry *)&ad->AttrValue;
	memset(ae, 0, 256);

	lpfc_decode_firmware_rev(phba, ae->un.AttrString, 1);
	len = strnlen(ae->un.AttrString,
			  sizeof(ae->un.AttrString));
	len += (len & 3) ? (4 - (len & 3)) : 4;
	size = FOURBYTES + len;
	ad->AttrLen = cpu_to_be16(size);
	ad->AttrType = cpu_to_be16(RHBA_FIRMWARE_VERSION);
	return size;
}

static int
lpfc_fdmi_hba_attr_os_ver(struct lpfc_vport *vport,
			  struct lpfc_fdmi_attr_def *ad)
{
	struct lpfc_fdmi_attr_entry *ae;
	uint32_t len, size;

	ae = (struct lpfc_fdmi_attr_entry *)&ad->AttrValue;
	memset(ae, 0, 256);

	snprintf(ae->un.AttrString, sizeof(ae->un.AttrString), "%s %s %s",
		 init_utsname()->sysname,
		 init_utsname()->release,
		 init_utsname()->version);

	len = strnlen(ae->un.AttrString, sizeof(ae->un.AttrString));
	len += (len & 3) ? (4 - (len & 3)) : 4;
	size = FOURBYTES + len;
	ad->AttrLen = cpu_to_be16(size);
	ad->AttrType = cpu_to_be16(RHBA_OS_NAME_VERSION);
	return size;
}

static int
lpfc_fdmi_hba_attr_ct_len(struct lpfc_vport *vport,
			  struct lpfc_fdmi_attr_def *ad)
{
	struct lpfc_fdmi_attr_entry *ae;
	uint32_t size;

	ae = (struct lpfc_fdmi_attr_entry *)&ad->AttrValue;

	ae->un.AttrInt =  cpu_to_be32(LPFC_MAX_CT_SIZE);
	size = FOURBYTES + sizeof(uint32_t);
	ad->AttrLen = cpu_to_be16(size);
	ad->AttrType = cpu_to_be16(RHBA_MAX_CT_PAYLOAD_LEN);
	return size;
}

static int
lpfc_fdmi_hba_attr_symbolic_name(struct lpfc_vport *vport,
				 struct lpfc_fdmi_attr_def *ad)
{
	struct lpfc_fdmi_attr_entry *ae;
	uint32_t len, size;

	ae = (struct lpfc_fdmi_attr_entry *)&ad->AttrValue;
	memset(ae, 0, 256);

	len = lpfc_vport_symbolic_node_name(vport,
				ae->un.AttrString, 256);
	len += (len & 3) ? (4 - (len & 3)) : 4;
	size = FOURBYTES + len;
	ad->AttrLen = cpu_to_be16(size);
	ad->AttrType = cpu_to_be16(RHBA_SYM_NODENAME);
	return size;
}

static int
lpfc_fdmi_hba_attr_vendor_info(struct lpfc_vport *vport,
			       struct lpfc_fdmi_attr_def *ad)
{
	struct lpfc_fdmi_attr_entry *ae;
	uint32_t size;

	ae = (struct lpfc_fdmi_attr_entry *)&ad->AttrValue;

	/* Nothing is defined for this currently */
	ae->un.AttrInt =  cpu_to_be32(0);
	size = FOURBYTES + sizeof(uint32_t);
	ad->AttrLen = cpu_to_be16(size);
	ad->AttrType = cpu_to_be16(RHBA_VENDOR_INFO);
	return size;
}

static int
lpfc_fdmi_hba_attr_num_ports(struct lpfc_vport *vport,
			     struct lpfc_fdmi_attr_def *ad)
{
	struct lpfc_fdmi_attr_entry *ae;
	uint32_t size;

	ae = (struct lpfc_fdmi_attr_entry *)&ad->AttrValue;

	/* Each driver instance corresponds to a single port */
	ae->un.AttrInt =  cpu_to_be32(1);
	size = FOURBYTES + sizeof(uint32_t);
	ad->AttrLen = cpu_to_be16(size);
	ad->AttrType = cpu_to_be16(RHBA_NUM_PORTS);
	return size;
}

static int
lpfc_fdmi_hba_attr_fabric_wwnn(struct lpfc_vport *vport,
			       struct lpfc_fdmi_attr_def *ad)
{
	struct lpfc_fdmi_attr_entry *ae;
	uint32_t size;

	ae = (struct lpfc_fdmi_attr_entry *)&ad->AttrValue;
	memset(ae, 0, sizeof(struct lpfc_name));

	memcpy(&ae->un.AttrWWN, &vport->fabric_nodename,
	       sizeof(struct lpfc_name));
	size = FOURBYTES + sizeof(struct lpfc_name);
	ad->AttrLen = cpu_to_be16(size);
	ad->AttrType = cpu_to_be16(RHBA_FABRIC_WWNN);
	return size;
}

static int
lpfc_fdmi_hba_attr_bios_ver(struct lpfc_vport *vport,
			    struct lpfc_fdmi_attr_def *ad)
{
	struct lpfc_hba *phba = vport->phba;
	struct lpfc_fdmi_attr_entry *ae;
	uint32_t len, size;

	ae = (struct lpfc_fdmi_attr_entry *)&ad->AttrValue;
	memset(ae, 0, 256);

	strlcat(ae->un.AttrString, phba->BIOSVersion,
		sizeof(ae->un.AttrString));
	len = strnlen(ae->un.AttrString,
			  sizeof(ae->un.AttrString));
	len += (len & 3) ? (4 - (len & 3)) : 4;
	size = FOURBYTES + len;
	ad->AttrLen = cpu_to_be16(size);
	ad->AttrType = cpu_to_be16(RHBA_BIOS_VERSION);
	return size;
}

static int
lpfc_fdmi_hba_attr_bios_state(struct lpfc_vport *vport,
			      struct lpfc_fdmi_attr_def *ad)
{
	struct lpfc_fdmi_attr_entry *ae;
	uint32_t size;

	ae = (struct lpfc_fdmi_attr_entry *)&ad->AttrValue;

	/* Driver doesn't have access to this information */
	ae->un.AttrInt =  cpu_to_be32(0);
	size = FOURBYTES + sizeof(uint32_t);
	ad->AttrLen = cpu_to_be16(size);
	ad->AttrType = cpu_to_be16(RHBA_BIOS_STATE);
	return size;
}

static int
lpfc_fdmi_hba_attr_vendor_id(struct lpfc_vport *vport,
			     struct lpfc_fdmi_attr_def *ad)
{
	struct lpfc_fdmi_attr_entry *ae;
	uint32_t len, size;

	ae = (struct lpfc_fdmi_attr_entry *)&ad->AttrValue;
	memset(ae, 0, 256);

	strncpy(ae->un.AttrString, "EMULEX",
		sizeof(ae->un.AttrString));
	len = strnlen(ae->un.AttrString,
			  sizeof(ae->un.AttrString));
	len += (len & 3) ? (4 - (len & 3)) : 4;
	size = FOURBYTES + len;
	ad->AttrLen = cpu_to_be16(size);
	ad->AttrType = cpu_to_be16(RHBA_VENDOR_ID);
	return size;
}

/* Routines for all individual PORT attributes */
static int
lpfc_fdmi_port_attr_fc4type(struct lpfc_vport *vport,
			    struct lpfc_fdmi_attr_def *ad)
{
	struct lpfc_fdmi_attr_entry *ae;
	uint32_t size;

	ae = (struct lpfc_fdmi_attr_entry *)&ad->AttrValue;
	memset(ae, 0, 32);

	ae->un.AttrTypes[3] = 0x02; /* Type 0x1 - ELS */
	ae->un.AttrTypes[2] = 0x01; /* Type 0x8 - FCP */
	if (vport->nvmei_support || vport->phba->nvmet_support)
		ae->un.AttrTypes[6] = 0x01; /* Type 0x28 - NVME */
	ae->un.AttrTypes[7] = 0x01; /* Type 0x20 - CT */
	size = FOURBYTES + 32;
	ad->AttrLen = cpu_to_be16(size);
	ad->AttrType = cpu_to_be16(RPRT_SUPPORTED_FC4_TYPES);
	return size;
}

static int
lpfc_fdmi_port_attr_support_speed(struct lpfc_vport *vport,
				  struct lpfc_fdmi_attr_def *ad)
{
	struct lpfc_hba   *phba = vport->phba;
	struct lpfc_fdmi_attr_entry *ae;
	uint32_t size;

	ae = (struct lpfc_fdmi_attr_entry *)&ad->AttrValue;

	ae->un.AttrInt = 0;
	if (!(phba->hba_flag & HBA_FCOE_MODE)) {
		if (phba->lmt & LMT_64Gb)
			ae->un.AttrInt |= HBA_PORTSPEED_64GFC;
		if (phba->lmt & LMT_32Gb)
			ae->un.AttrInt |= HBA_PORTSPEED_32GFC;
		if (phba->lmt & LMT_16Gb)
			ae->un.AttrInt |= HBA_PORTSPEED_16GFC;
		if (phba->lmt & LMT_10Gb)
			ae->un.AttrInt |= HBA_PORTSPEED_10GFC;
		if (phba->lmt & LMT_8Gb)
			ae->un.AttrInt |= HBA_PORTSPEED_8GFC;
		if (phba->lmt & LMT_4Gb)
			ae->un.AttrInt |= HBA_PORTSPEED_4GFC;
		if (phba->lmt & LMT_2Gb)
			ae->un.AttrInt |= HBA_PORTSPEED_2GFC;
		if (phba->lmt & LMT_1Gb)
			ae->un.AttrInt |= HBA_PORTSPEED_1GFC;
	} else {
		/* FCoE links support only one speed */
		switch (phba->fc_linkspeed) {
		case LPFC_ASYNC_LINK_SPEED_10GBPS:
			ae->un.AttrInt = HBA_PORTSPEED_10GE;
			break;
		case LPFC_ASYNC_LINK_SPEED_25GBPS:
			ae->un.AttrInt = HBA_PORTSPEED_25GE;
			break;
		case LPFC_ASYNC_LINK_SPEED_40GBPS:
			ae->un.AttrInt = HBA_PORTSPEED_40GE;
			break;
		case LPFC_ASYNC_LINK_SPEED_100GBPS:
			ae->un.AttrInt = HBA_PORTSPEED_100GE;
			break;
		}
	}
	ae->un.AttrInt = cpu_to_be32(ae->un.AttrInt);
	size = FOURBYTES + sizeof(uint32_t);
	ad->AttrLen = cpu_to_be16(size);
	ad->AttrType = cpu_to_be16(RPRT_SUPPORTED_SPEED);
	return size;
}

static int
lpfc_fdmi_port_attr_speed(struct lpfc_vport *vport,
			  struct lpfc_fdmi_attr_def *ad)
{
	struct lpfc_hba   *phba = vport->phba;
	struct lpfc_fdmi_attr_entry *ae;
	uint32_t size;

	ae = (struct lpfc_fdmi_attr_entry *)&ad->AttrValue;

	if (!(phba->hba_flag & HBA_FCOE_MODE)) {
		switch (phba->fc_linkspeed) {
		case LPFC_LINK_SPEED_1GHZ:
			ae->un.AttrInt = HBA_PORTSPEED_1GFC;
			break;
		case LPFC_LINK_SPEED_2GHZ:
			ae->un.AttrInt = HBA_PORTSPEED_2GFC;
			break;
		case LPFC_LINK_SPEED_4GHZ:
			ae->un.AttrInt = HBA_PORTSPEED_4GFC;
			break;
		case LPFC_LINK_SPEED_8GHZ:
			ae->un.AttrInt = HBA_PORTSPEED_8GFC;
			break;
		case LPFC_LINK_SPEED_10GHZ:
			ae->un.AttrInt = HBA_PORTSPEED_10GFC;
			break;
		case LPFC_LINK_SPEED_16GHZ:
			ae->un.AttrInt = HBA_PORTSPEED_16GFC;
			break;
		case LPFC_LINK_SPEED_32GHZ:
			ae->un.AttrInt = HBA_PORTSPEED_32GFC;
			break;
		case LPFC_LINK_SPEED_64GHZ:
			ae->un.AttrInt = HBA_PORTSPEED_64GFC;
			break;
		default:
			ae->un.AttrInt = HBA_PORTSPEED_UNKNOWN;
			break;
		}
	} else {
		switch (phba->fc_linkspeed) {
		case LPFC_ASYNC_LINK_SPEED_10GBPS:
			ae->un.AttrInt = HBA_PORTSPEED_10GE;
			break;
		case LPFC_ASYNC_LINK_SPEED_25GBPS:
			ae->un.AttrInt = HBA_PORTSPEED_25GE;
			break;
		case LPFC_ASYNC_LINK_SPEED_40GBPS:
			ae->un.AttrInt = HBA_PORTSPEED_40GE;
			break;
		case LPFC_ASYNC_LINK_SPEED_100GBPS:
			ae->un.AttrInt = HBA_PORTSPEED_100GE;
			break;
		default:
			ae->un.AttrInt = HBA_PORTSPEED_UNKNOWN;
			break;
		}
	}

	ae->un.AttrInt = cpu_to_be32(ae->un.AttrInt);
	size = FOURBYTES + sizeof(uint32_t);
	ad->AttrLen = cpu_to_be16(size);
	ad->AttrType = cpu_to_be16(RPRT_PORT_SPEED);
	return size;
}

static int
lpfc_fdmi_port_attr_max_frame(struct lpfc_vport *vport,
			      struct lpfc_fdmi_attr_def *ad)
{
	struct serv_parm *hsp;
	struct lpfc_fdmi_attr_entry *ae;
	uint32_t size;

	ae = (struct lpfc_fdmi_attr_entry *)&ad->AttrValue;

	hsp = (struct serv_parm *)&vport->fc_sparam;
	ae->un.AttrInt = (((uint32_t) hsp->cmn.bbRcvSizeMsb) << 8) |
			  (uint32_t) hsp->cmn.bbRcvSizeLsb;
	ae->un.AttrInt = cpu_to_be32(ae->un.AttrInt);
	size = FOURBYTES + sizeof(uint32_t);
	ad->AttrLen = cpu_to_be16(size);
	ad->AttrType = cpu_to_be16(RPRT_MAX_FRAME_SIZE);
	return size;
}

static int
lpfc_fdmi_port_attr_os_devname(struct lpfc_vport *vport,
			       struct lpfc_fdmi_attr_def *ad)
{
	struct Scsi_Host *shost = lpfc_shost_from_vport(vport);
	struct lpfc_fdmi_attr_entry *ae;
	uint32_t len, size;

	ae = (struct lpfc_fdmi_attr_entry *)&ad->AttrValue;
	memset(ae, 0, 256);

	snprintf(ae->un.AttrString, sizeof(ae->un.AttrString),
		 "/sys/class/scsi_host/host%d", shost->host_no);
	len = strnlen((char *)ae->un.AttrString,
			  sizeof(ae->un.AttrString));
	len += (len & 3) ? (4 - (len & 3)) : 4;
	size = FOURBYTES + len;
	ad->AttrLen = cpu_to_be16(size);
	ad->AttrType = cpu_to_be16(RPRT_OS_DEVICE_NAME);
	return size;
}

static int
lpfc_fdmi_port_attr_host_name(struct lpfc_vport *vport,
			      struct lpfc_fdmi_attr_def *ad)
{
	struct lpfc_fdmi_attr_entry *ae;
	uint32_t len, size;

	ae = (struct lpfc_fdmi_attr_entry *)&ad->AttrValue;
	memset(ae, 0, 256);

	snprintf(ae->un.AttrString, sizeof(ae->un.AttrString), "%s",
		 init_utsname()->nodename);

	len = strnlen(ae->un.AttrString, sizeof(ae->un.AttrString));
	len += (len & 3) ? (4 - (len & 3)) : 4;
	size = FOURBYTES + len;
	ad->AttrLen = cpu_to_be16(size);
	ad->AttrType = cpu_to_be16(RPRT_HOST_NAME);
	return size;
}

static int
lpfc_fdmi_port_attr_wwnn(struct lpfc_vport *vport,
			 struct lpfc_fdmi_attr_def *ad)
{
	struct lpfc_fdmi_attr_entry *ae;
	uint32_t size;

	ae = (struct lpfc_fdmi_attr_entry *)&ad->AttrValue;
	memset(ae, 0,  sizeof(struct lpfc_name));

	memcpy(&ae->un.AttrWWN, &vport->fc_sparam.nodeName,
	       sizeof(struct lpfc_name));
	size = FOURBYTES + sizeof(struct lpfc_name);
	ad->AttrLen = cpu_to_be16(size);
	ad->AttrType = cpu_to_be16(RPRT_NODENAME);
	return size;
}

static int
lpfc_fdmi_port_attr_wwpn(struct lpfc_vport *vport,
			 struct lpfc_fdmi_attr_def *ad)
{
	struct lpfc_fdmi_attr_entry *ae;
	uint32_t size;

	ae = (struct lpfc_fdmi_attr_entry *)&ad->AttrValue;
	memset(ae, 0,  sizeof(struct lpfc_name));

	memcpy(&ae->un.AttrWWN, &vport->fc_sparam.portName,
	       sizeof(struct lpfc_name));
	size = FOURBYTES + sizeof(struct lpfc_name);
	ad->AttrLen = cpu_to_be16(size);
	ad->AttrType = cpu_to_be16(RPRT_PORTNAME);
	return size;
}

static int
lpfc_fdmi_port_attr_symbolic_name(struct lpfc_vport *vport,
				  struct lpfc_fdmi_attr_def *ad)
{
	struct lpfc_fdmi_attr_entry *ae;
	uint32_t len, size;

	ae = (struct lpfc_fdmi_attr_entry *)&ad->AttrValue;
	memset(ae, 0, 256);

	len = lpfc_vport_symbolic_port_name(vport, ae->un.AttrString, 256);
	len += (len & 3) ? (4 - (len & 3)) : 4;
	size = FOURBYTES + len;
	ad->AttrLen = cpu_to_be16(size);
	ad->AttrType = cpu_to_be16(RPRT_SYM_PORTNAME);
	return size;
}

static int
lpfc_fdmi_port_attr_port_type(struct lpfc_vport *vport,
			      struct lpfc_fdmi_attr_def *ad)
{
	struct lpfc_hba *phba = vport->phba;
	struct lpfc_fdmi_attr_entry *ae;
	uint32_t size;

	ae = (struct lpfc_fdmi_attr_entry *)&ad->AttrValue;
	if (phba->fc_topology == LPFC_TOPOLOGY_LOOP)
		ae->un.AttrInt =  cpu_to_be32(LPFC_FDMI_PORTTYPE_NLPORT);
	else
		ae->un.AttrInt =  cpu_to_be32(LPFC_FDMI_PORTTYPE_NPORT);
	size = FOURBYTES + sizeof(uint32_t);
	ad->AttrLen = cpu_to_be16(size);
	ad->AttrType = cpu_to_be16(RPRT_PORT_TYPE);
	return size;
}

static int
lpfc_fdmi_port_attr_class(struct lpfc_vport *vport,
			  struct lpfc_fdmi_attr_def *ad)
{
	struct lpfc_fdmi_attr_entry *ae;
	uint32_t size;

	ae = (struct lpfc_fdmi_attr_entry *)&ad->AttrValue;
	ae->un.AttrInt = cpu_to_be32(FC_COS_CLASS2 | FC_COS_CLASS3);
	size = FOURBYTES + sizeof(uint32_t);
	ad->AttrLen = cpu_to_be16(size);
	ad->AttrType = cpu_to_be16(RPRT_SUPPORTED_CLASS);
	return size;
}

static int
lpfc_fdmi_port_attr_fabric_wwpn(struct lpfc_vport *vport,
				struct lpfc_fdmi_attr_def *ad)
{
	struct lpfc_fdmi_attr_entry *ae;
	uint32_t size;

	ae = (struct lpfc_fdmi_attr_entry *)&ad->AttrValue;
	memset(ae, 0,  sizeof(struct lpfc_name));

	memcpy(&ae->un.AttrWWN, &vport->fabric_portname,
	       sizeof(struct lpfc_name));
	size = FOURBYTES + sizeof(struct lpfc_name);
	ad->AttrLen = cpu_to_be16(size);
	ad->AttrType = cpu_to_be16(RPRT_FABRICNAME);
	return size;
}

static int
lpfc_fdmi_port_attr_active_fc4type(struct lpfc_vport *vport,
				   struct lpfc_fdmi_attr_def *ad)
{
	struct lpfc_fdmi_attr_entry *ae;
	uint32_t size;

	ae = (struct lpfc_fdmi_attr_entry *)&ad->AttrValue;
	memset(ae, 0, 32);

	ae->un.AttrTypes[3] = 0x02; /* Type 0x1 - ELS */
	ae->un.AttrTypes[2] = 0x01; /* Type 0x8 - FCP */
	if (vport->phba->cfg_enable_fc4_type & LPFC_ENABLE_NVME)
		ae->un.AttrTypes[6] = 0x1; /* Type 0x28 - NVME */
	ae->un.AttrTypes[7] = 0x01; /* Type 0x20 - CT */
	size = FOURBYTES + 32;
	ad->AttrLen = cpu_to_be16(size);
	ad->AttrType = cpu_to_be16(RPRT_ACTIVE_FC4_TYPES);
	return size;
}

static int
lpfc_fdmi_port_attr_port_state(struct lpfc_vport *vport,
			       struct lpfc_fdmi_attr_def *ad)
{
	struct lpfc_fdmi_attr_entry *ae;
	uint32_t size;

	ae = (struct lpfc_fdmi_attr_entry *)&ad->AttrValue;
	/* Link Up - operational */
	ae->un.AttrInt =  cpu_to_be32(LPFC_FDMI_PORTSTATE_ONLINE);
	size = FOURBYTES + sizeof(uint32_t);
	ad->AttrLen = cpu_to_be16(size);
	ad->AttrType = cpu_to_be16(RPRT_PORT_STATE);
	return size;
}

static int
lpfc_fdmi_port_attr_num_disc(struct lpfc_vport *vport,
			     struct lpfc_fdmi_attr_def *ad)
{
	struct lpfc_fdmi_attr_entry *ae;
	uint32_t size;

	ae = (struct lpfc_fdmi_attr_entry *)&ad->AttrValue;
	vport->fdmi_num_disc = lpfc_find_map_node(vport);
	ae->un.AttrInt = cpu_to_be32(vport->fdmi_num_disc);
	size = FOURBYTES + sizeof(uint32_t);
	ad->AttrLen = cpu_to_be16(size);
	ad->AttrType = cpu_to_be16(RPRT_DISC_PORT);
	return size;
}

static int
lpfc_fdmi_port_attr_nportid(struct lpfc_vport *vport,
			    struct lpfc_fdmi_attr_def *ad)
{
	struct lpfc_fdmi_attr_entry *ae;
	uint32_t size;

	ae = (struct lpfc_fdmi_attr_entry *)&ad->AttrValue;
	ae->un.AttrInt =  cpu_to_be32(vport->fc_myDID);
	size = FOURBYTES + sizeof(uint32_t);
	ad->AttrLen = cpu_to_be16(size);
	ad->AttrType = cpu_to_be16(RPRT_PORT_ID);
	return size;
}

static int
lpfc_fdmi_smart_attr_service(struct lpfc_vport *vport,
			     struct lpfc_fdmi_attr_def *ad)
{
	struct lpfc_fdmi_attr_entry *ae;
	uint32_t len, size;

	ae = (struct lpfc_fdmi_attr_entry *)&ad->AttrValue;
	memset(ae, 0, 256);

	strncpy(ae->un.AttrString, "Smart SAN Initiator",
		sizeof(ae->un.AttrString));
	len = strnlen(ae->un.AttrString,
			  sizeof(ae->un.AttrString));
	len += (len & 3) ? (4 - (len & 3)) : 4;
	size = FOURBYTES + len;
	ad->AttrLen = cpu_to_be16(size);
	ad->AttrType = cpu_to_be16(RPRT_SMART_SERVICE);
	return size;
}

static int
lpfc_fdmi_smart_attr_guid(struct lpfc_vport *vport,
			  struct lpfc_fdmi_attr_def *ad)
{
	struct lpfc_fdmi_attr_entry *ae;
	uint32_t size;

	ae = (struct lpfc_fdmi_attr_entry *)&ad->AttrValue;
	memset(ae, 0, 256);

	memcpy(&ae->un.AttrString, &vport->fc_sparam.nodeName,
	       sizeof(struct lpfc_name));
	memcpy((((uint8_t *)&ae->un.AttrString) +
		sizeof(struct lpfc_name)),
		&vport->fc_sparam.portName, sizeof(struct lpfc_name));
	size = FOURBYTES + (2 * sizeof(struct lpfc_name));
	ad->AttrLen =  cpu_to_be16(size);
	ad->AttrType = cpu_to_be16(RPRT_SMART_GUID);
	return size;
}

static int
lpfc_fdmi_smart_attr_version(struct lpfc_vport *vport,
			     struct lpfc_fdmi_attr_def *ad)
{
	struct lpfc_fdmi_attr_entry *ae;
	uint32_t len, size;

	ae = (struct lpfc_fdmi_attr_entry *)&ad->AttrValue;
	memset(ae, 0, 256);

	strncpy(ae->un.AttrString, "Smart SAN Version 2.0",
		sizeof(ae->un.AttrString));
	len = strnlen(ae->un.AttrString,
			  sizeof(ae->un.AttrString));
	len += (len & 3) ? (4 - (len & 3)) : 4;
	size = FOURBYTES + len;
	ad->AttrLen =  cpu_to_be16(size);
	ad->AttrType = cpu_to_be16(RPRT_SMART_VERSION);
	return size;
}

static int
lpfc_fdmi_smart_attr_model(struct lpfc_vport *vport,
			   struct lpfc_fdmi_attr_def *ad)
{
	struct lpfc_hba *phba = vport->phba;
	struct lpfc_fdmi_attr_entry *ae;
	uint32_t len, size;

	ae = (struct lpfc_fdmi_attr_entry *)&ad->AttrValue;
	memset(ae, 0, 256);

	strncpy(ae->un.AttrString, phba->ModelName,
		sizeof(ae->un.AttrString));
	len = strnlen(ae->un.AttrString, sizeof(ae->un.AttrString));
	len += (len & 3) ? (4 - (len & 3)) : 4;
	size = FOURBYTES + len;
	ad->AttrLen = cpu_to_be16(size);
	ad->AttrType = cpu_to_be16(RPRT_SMART_MODEL);
	return size;
}

static int
lpfc_fdmi_smart_attr_port_info(struct lpfc_vport *vport,
			       struct lpfc_fdmi_attr_def *ad)
{
	struct lpfc_fdmi_attr_entry *ae;
	uint32_t size;

	ae = (struct lpfc_fdmi_attr_entry *)&ad->AttrValue;

	/* SRIOV (type 3) is not supported */
	if (vport->vpi)
		ae->un.AttrInt =  cpu_to_be32(2);  /* NPIV */
	else
		ae->un.AttrInt =  cpu_to_be32(1);  /* Physical */
	size = FOURBYTES + sizeof(uint32_t);
	ad->AttrLen = cpu_to_be16(size);
	ad->AttrType = cpu_to_be16(RPRT_SMART_PORT_INFO);
	return size;
}

static int
lpfc_fdmi_smart_attr_qos(struct lpfc_vport *vport,
			 struct lpfc_fdmi_attr_def *ad)
{
	struct lpfc_fdmi_attr_entry *ae;
	uint32_t size;

	ae = (struct lpfc_fdmi_attr_entry *)&ad->AttrValue;
	ae->un.AttrInt =  cpu_to_be32(0);
	size = FOURBYTES + sizeof(uint32_t);
	ad->AttrLen = cpu_to_be16(size);
	ad->AttrType = cpu_to_be16(RPRT_SMART_QOS);
	return size;
}

static int
lpfc_fdmi_smart_attr_security(struct lpfc_vport *vport,
			      struct lpfc_fdmi_attr_def *ad)
{
	struct lpfc_fdmi_attr_entry *ae;
	uint32_t size;

	ae = (struct lpfc_fdmi_attr_entry *)&ad->AttrValue;
	ae->un.AttrInt =  cpu_to_be32(1);
	size = FOURBYTES + sizeof(uint32_t);
	ad->AttrLen = cpu_to_be16(size);
	ad->AttrType = cpu_to_be16(RPRT_SMART_SECURITY);
	return size;
}

/* RHBA attribute jump table */
int (*lpfc_fdmi_hba_action[])
	(struct lpfc_vport *vport, struct lpfc_fdmi_attr_def *ad) = {
	/* Action routine                 Mask bit     Attribute type */
	lpfc_fdmi_hba_attr_wwnn,	  /* bit0     RHBA_NODENAME           */
	lpfc_fdmi_hba_attr_manufacturer,  /* bit1     RHBA_MANUFACTURER       */
	lpfc_fdmi_hba_attr_sn,		  /* bit2     RHBA_SERIAL_NUMBER      */
	lpfc_fdmi_hba_attr_model,	  /* bit3     RHBA_MODEL              */
	lpfc_fdmi_hba_attr_description,	  /* bit4     RHBA_MODEL_DESCRIPTION  */
	lpfc_fdmi_hba_attr_hdw_ver,	  /* bit5     RHBA_HARDWARE_VERSION   */
	lpfc_fdmi_hba_attr_drvr_ver,	  /* bit6     RHBA_DRIVER_VERSION     */
	lpfc_fdmi_hba_attr_rom_ver,	  /* bit7     RHBA_OPTION_ROM_VERSION */
	lpfc_fdmi_hba_attr_fmw_ver,	  /* bit8     RHBA_FIRMWARE_VERSION   */
	lpfc_fdmi_hba_attr_os_ver,	  /* bit9     RHBA_OS_NAME_VERSION    */
	lpfc_fdmi_hba_attr_ct_len,	  /* bit10    RHBA_MAX_CT_PAYLOAD_LEN */
	lpfc_fdmi_hba_attr_symbolic_name, /* bit11    RHBA_SYM_NODENAME       */
	lpfc_fdmi_hba_attr_vendor_info,	  /* bit12    RHBA_VENDOR_INFO        */
	lpfc_fdmi_hba_attr_num_ports,	  /* bit13    RHBA_NUM_PORTS          */
	lpfc_fdmi_hba_attr_fabric_wwnn,	  /* bit14    RHBA_FABRIC_WWNN        */
	lpfc_fdmi_hba_attr_bios_ver,	  /* bit15    RHBA_BIOS_VERSION       */
	lpfc_fdmi_hba_attr_bios_state,	  /* bit16    RHBA_BIOS_STATE         */
	lpfc_fdmi_hba_attr_vendor_id,	  /* bit17    RHBA_VENDOR_ID          */
};

/* RPA / RPRT attribute jump table */
int (*lpfc_fdmi_port_action[])
	(struct lpfc_vport *vport, struct lpfc_fdmi_attr_def *ad) = {
	/* Action routine                   Mask bit   Attribute type */
	lpfc_fdmi_port_attr_fc4type,        /* bit0   RPRT_SUPPORT_FC4_TYPES  */
	lpfc_fdmi_port_attr_support_speed,  /* bit1   RPRT_SUPPORTED_SPEED    */
	lpfc_fdmi_port_attr_speed,          /* bit2   RPRT_PORT_SPEED         */
	lpfc_fdmi_port_attr_max_frame,      /* bit3   RPRT_MAX_FRAME_SIZE     */
	lpfc_fdmi_port_attr_os_devname,     /* bit4   RPRT_OS_DEVICE_NAME     */
	lpfc_fdmi_port_attr_host_name,      /* bit5   RPRT_HOST_NAME          */
	lpfc_fdmi_port_attr_wwnn,           /* bit6   RPRT_NODENAME           */
	lpfc_fdmi_port_attr_wwpn,           /* bit7   RPRT_PORTNAME           */
	lpfc_fdmi_port_attr_symbolic_name,  /* bit8   RPRT_SYM_PORTNAME       */
	lpfc_fdmi_port_attr_port_type,      /* bit9   RPRT_PORT_TYPE          */
	lpfc_fdmi_port_attr_class,          /* bit10  RPRT_SUPPORTED_CLASS    */
	lpfc_fdmi_port_attr_fabric_wwpn,    /* bit11  RPRT_FABRICNAME         */
	lpfc_fdmi_port_attr_active_fc4type, /* bit12  RPRT_ACTIVE_FC4_TYPES   */
	lpfc_fdmi_port_attr_port_state,     /* bit13  RPRT_PORT_STATE         */
	lpfc_fdmi_port_attr_num_disc,       /* bit14  RPRT_DISC_PORT          */
	lpfc_fdmi_port_attr_nportid,        /* bit15  RPRT_PORT_ID            */
	lpfc_fdmi_smart_attr_service,       /* bit16  RPRT_SMART_SERVICE      */
	lpfc_fdmi_smart_attr_guid,          /* bit17  RPRT_SMART_GUID         */
	lpfc_fdmi_smart_attr_version,       /* bit18  RPRT_SMART_VERSION      */
	lpfc_fdmi_smart_attr_model,         /* bit19  RPRT_SMART_MODEL        */
	lpfc_fdmi_smart_attr_port_info,     /* bit20  RPRT_SMART_PORT_INFO    */
	lpfc_fdmi_smart_attr_qos,           /* bit21  RPRT_SMART_QOS          */
	lpfc_fdmi_smart_attr_security,      /* bit22  RPRT_SMART_SECURITY     */
};

/**
 * lpfc_fdmi_cmd - Build and send a FDMI cmd to the specified NPort
 * @vport: pointer to a host virtual N_Port data structure.
 * @ndlp: ndlp to send FDMI cmd to (if NULL use FDMI_DID)
 * cmdcode: FDMI command to send
 * mask: Mask of HBA or PORT Attributes to send
 *
 * Builds and sends a FDMI command using the CT subsystem.
 */
int
lpfc_fdmi_cmd(struct lpfc_vport *vport, struct lpfc_nodelist *ndlp,
	      int cmdcode, uint32_t new_mask)
{
	struct lpfc_hba *phba = vport->phba;
	struct lpfc_dmabuf *mp, *bmp;
	struct lpfc_sli_ct_request *CtReq;
	struct ulp_bde64 *bpl;
	uint32_t bit_pos;
	uint32_t size;
	uint32_t rsp_size;
	uint32_t mask;
	struct lpfc_fdmi_reg_hba *rh;
	struct lpfc_fdmi_port_entry *pe;
	struct lpfc_fdmi_reg_portattr *pab = NULL;
	struct lpfc_fdmi_attr_block *ab = NULL;
	int  (*func)(struct lpfc_vport *vport, struct lpfc_fdmi_attr_def *ad);
	void (*cmpl)(struct lpfc_hba *, struct lpfc_iocbq *,
		     struct lpfc_iocbq *);

	if (!ndlp || !NLP_CHK_NODE_ACT(ndlp))
		return 0;

	cmpl = lpfc_cmpl_ct_disc_fdmi; /* called from discovery */

	/* fill in BDEs for command */
	/* Allocate buffer for command payload */
	mp = kmalloc(sizeof(struct lpfc_dmabuf), GFP_KERNEL);
	if (!mp)
		goto fdmi_cmd_exit;

	mp->virt = lpfc_mbuf_alloc(phba, 0, &(mp->phys));
	if (!mp->virt)
		goto fdmi_cmd_free_mp;

	/* Allocate buffer for Buffer ptr list */
	bmp = kmalloc(sizeof(struct lpfc_dmabuf), GFP_KERNEL);
	if (!bmp)
		goto fdmi_cmd_free_mpvirt;

	bmp->virt = lpfc_mbuf_alloc(phba, 0, &(bmp->phys));
	if (!bmp->virt)
		goto fdmi_cmd_free_bmp;

	INIT_LIST_HEAD(&mp->list);
	INIT_LIST_HEAD(&bmp->list);

	/* FDMI request */
	lpfc_printf_vlog(vport, KERN_INFO, LOG_DISCOVERY,
			 "0218 FDMI Request Data: x%x x%x x%x\n",
			 vport->fc_flag, vport->port_state, cmdcode);
	CtReq = (struct lpfc_sli_ct_request *)mp->virt;

	/* First populate the CT_IU preamble */
	memset(CtReq, 0, sizeof(struct lpfc_sli_ct_request));
	CtReq->RevisionId.bits.Revision = SLI_CT_REVISION;
	CtReq->RevisionId.bits.InId = 0;

	CtReq->FsType = SLI_CT_MANAGEMENT_SERVICE;
	CtReq->FsSubType = SLI_CT_FDMI_Subtypes;

	CtReq->CommandResponse.bits.CmdRsp = cpu_to_be16(cmdcode);
	rsp_size = LPFC_BPL_SIZE;
	size = 0;

	/* Next fill in the specific FDMI cmd information */
	switch (cmdcode) {
	case SLI_MGMT_RHAT:
	case SLI_MGMT_RHBA:
		rh = (struct lpfc_fdmi_reg_hba *)&CtReq->un.PortID;
		/* HBA Identifier */
		memcpy(&rh->hi.PortName, &phba->pport->fc_sparam.portName,
		       sizeof(struct lpfc_name));

		if (cmdcode == SLI_MGMT_RHBA) {
			/* Registered Port List */
			/* One entry (port) per adapter */
			rh->rpl.EntryCnt = cpu_to_be32(1);
			memcpy(&rh->rpl.pe, &phba->pport->fc_sparam.portName,
			       sizeof(struct lpfc_name));

			/* point to the HBA attribute block */
			size = 2 * sizeof(struct lpfc_name) +
				FOURBYTES;
		} else {
			size = sizeof(struct lpfc_name);
		}
		ab = (struct lpfc_fdmi_attr_block *)((uint8_t *)rh + size);
		ab->EntryCnt = 0;
		size += FOURBYTES;
		bit_pos = 0;
		if (new_mask)
			mask = new_mask;
		else
			mask = vport->fdmi_hba_mask;

		/* Mask will dictate what attributes to build in the request */
		while (mask) {
			if (mask & 0x1) {
				func = lpfc_fdmi_hba_action[bit_pos];
				size += func(vport,
					     (struct lpfc_fdmi_attr_def *)
					     ((uint8_t *)rh + size));
				ab->EntryCnt++;
				if ((size + 256) >
				    (LPFC_BPL_SIZE - LPFC_CT_PREAMBLE))
					goto hba_out;
			}
			mask = mask >> 1;
			bit_pos++;
		}
hba_out:
		ab->EntryCnt = cpu_to_be32(ab->EntryCnt);
		/* Total size */
		size = GID_REQUEST_SZ - 4 + size;
		break;

	case SLI_MGMT_RPRT:
	case SLI_MGMT_RPA:
		pab = (struct lpfc_fdmi_reg_portattr *)&CtReq->un.PortID;
		if (cmdcode == SLI_MGMT_RPRT) {
			rh = (struct lpfc_fdmi_reg_hba *)pab;
			/* HBA Identifier */
			memcpy(&rh->hi.PortName,
			       &phba->pport->fc_sparam.portName,
			       sizeof(struct lpfc_name));
			pab = (struct lpfc_fdmi_reg_portattr *)
				((uint8_t *)pab +  sizeof(struct lpfc_name));
		}

		memcpy((uint8_t *)&pab->PortName,
		       (uint8_t *)&vport->fc_sparam.portName,
		       sizeof(struct lpfc_name));
		size += sizeof(struct lpfc_name) + FOURBYTES;
		pab->ab.EntryCnt = 0;
		bit_pos = 0;
		if (new_mask)
			mask = new_mask;
		else
			mask = vport->fdmi_port_mask;

		/* Mask will dictate what attributes to build in the request */
		while (mask) {
			if (mask & 0x1) {
				func = lpfc_fdmi_port_action[bit_pos];
				size += func(vport,
					     (struct lpfc_fdmi_attr_def *)
					     ((uint8_t *)pab + size));
				pab->ab.EntryCnt++;
				if ((size + 256) >
				    (LPFC_BPL_SIZE - LPFC_CT_PREAMBLE))
					goto port_out;
			}
			mask = mask >> 1;
			bit_pos++;
		}
port_out:
		pab->ab.EntryCnt = cpu_to_be32(pab->ab.EntryCnt);
		/* Total size */
		if (cmdcode == SLI_MGMT_RPRT)
			size += sizeof(struct lpfc_name);
		size = GID_REQUEST_SZ - 4 + size;
		break;

	case SLI_MGMT_GHAT:
	case SLI_MGMT_GRPL:
		rsp_size = FC_MAX_NS_RSP;
		/* fall through */
	case SLI_MGMT_DHBA:
	case SLI_MGMT_DHAT:
		pe = (struct lpfc_fdmi_port_entry *)&CtReq->un.PortID;
		memcpy((uint8_t *)&pe->PortName,
		       (uint8_t *)&vport->fc_sparam.portName,
		       sizeof(struct lpfc_name));
		size = GID_REQUEST_SZ - 4 + sizeof(struct lpfc_name);
		break;

	case SLI_MGMT_GPAT:
	case SLI_MGMT_GPAS:
		rsp_size = FC_MAX_NS_RSP;
		/* fall through */
	case SLI_MGMT_DPRT:
	case SLI_MGMT_DPA:
		pe = (struct lpfc_fdmi_port_entry *)&CtReq->un.PortID;
		memcpy((uint8_t *)&pe->PortName,
		       (uint8_t *)&vport->fc_sparam.portName,
		       sizeof(struct lpfc_name));
		size = GID_REQUEST_SZ - 4 + sizeof(struct lpfc_name);
		break;
	case SLI_MGMT_GRHL:
		size = GID_REQUEST_SZ - 4;
		break;
	default:
		lpfc_printf_vlog(vport, KERN_WARNING, LOG_DISCOVERY,
				 "0298 FDMI cmdcode x%x not supported\n",
				 cmdcode);
		goto fdmi_cmd_free_bmpvirt;
	}
	CtReq->CommandResponse.bits.Size = cpu_to_be16(rsp_size);

	bpl = (struct ulp_bde64 *)bmp->virt;
	bpl->addrHigh = le32_to_cpu(putPaddrHigh(mp->phys));
	bpl->addrLow = le32_to_cpu(putPaddrLow(mp->phys));
	bpl->tus.f.bdeFlags = 0;
	bpl->tus.f.bdeSize = size;

	/*
	 * The lpfc_ct_cmd/lpfc_get_req shall increment ndlp reference count
	 * to hold ndlp reference for the corresponding callback function.
	 */
	if (!lpfc_ct_cmd(vport, mp, bmp, ndlp, cmpl, rsp_size, 0))
		return 0;

	/*
	 * Decrement ndlp reference count to release ndlp reference held
	 * for the failed command's callback function.
	 */
	lpfc_nlp_put(ndlp);

fdmi_cmd_free_bmpvirt:
	lpfc_mbuf_free(phba, bmp->virt, bmp->phys);
fdmi_cmd_free_bmp:
	kfree(bmp);
fdmi_cmd_free_mpvirt:
	lpfc_mbuf_free(phba, mp->virt, mp->phys);
fdmi_cmd_free_mp:
	kfree(mp);
fdmi_cmd_exit:
	/* Issue FDMI request failed */
	lpfc_printf_vlog(vport, KERN_INFO, LOG_DISCOVERY,
			 "0244 Issue FDMI request failed Data: x%x\n",
			 cmdcode);
	return 1;
}

/**
 * lpfc_delayed_disc_tmo - Timeout handler for delayed discovery timer.
 * @ptr - Context object of the timer.
 *
 * This function set the WORKER_DELAYED_DISC_TMO flag and wake up
 * the worker thread.
 **/
void
lpfc_delayed_disc_tmo(struct timer_list *t)
{
	struct lpfc_vport *vport = from_timer(vport, t, delayed_disc_tmo);
	struct lpfc_hba   *phba = vport->phba;
	uint32_t tmo_posted;
	unsigned long iflag;

	spin_lock_irqsave(&vport->work_port_lock, iflag);
	tmo_posted = vport->work_port_events & WORKER_DELAYED_DISC_TMO;
	if (!tmo_posted)
		vport->work_port_events |= WORKER_DELAYED_DISC_TMO;
	spin_unlock_irqrestore(&vport->work_port_lock, iflag);

	if (!tmo_posted)
		lpfc_worker_wake_up(phba);
	return;
}

/**
 * lpfc_delayed_disc_timeout_handler - Function called by worker thread to
 *      handle delayed discovery.
 * @vport: pointer to a host virtual N_Port data structure.
 *
 * This function start nport discovery of the vport.
 **/
void
lpfc_delayed_disc_timeout_handler(struct lpfc_vport *vport)
{
	struct Scsi_Host *shost = lpfc_shost_from_vport(vport);

	spin_lock_irq(shost->host_lock);
	if (!(vport->fc_flag & FC_DISC_DELAYED)) {
		spin_unlock_irq(shost->host_lock);
		return;
	}
	vport->fc_flag &= ~FC_DISC_DELAYED;
	spin_unlock_irq(shost->host_lock);

	lpfc_do_scr_ns_plogi(vport->phba, vport);
}

void
lpfc_decode_firmware_rev(struct lpfc_hba *phba, char *fwrevision, int flag)
{
	struct lpfc_sli *psli = &phba->sli;
	lpfc_vpd_t *vp = &phba->vpd;
	uint32_t b1, b2, b3, b4, i, rev;
	char c;
	uint32_t *ptr, str[4];
	uint8_t *fwname;

	if (phba->sli_rev == LPFC_SLI_REV4)
		snprintf(fwrevision, FW_REV_STR_SIZE, "%s", vp->rev.opFwName);
	else if (vp->rev.rBit) {
		if (psli->sli_flag & LPFC_SLI_ACTIVE)
			rev = vp->rev.sli2FwRev;
		else
			rev = vp->rev.sli1FwRev;

		b1 = (rev & 0x0000f000) >> 12;
		b2 = (rev & 0x00000f00) >> 8;
		b3 = (rev & 0x000000c0) >> 6;
		b4 = (rev & 0x00000030) >> 4;

		switch (b4) {
		case 0:
			c = 'N';
			break;
		case 1:
			c = 'A';
			break;
		case 2:
			c = 'B';
			break;
		case 3:
			c = 'X';
			break;
		default:
			c = 0;
			break;
		}
		b4 = (rev & 0x0000000f);

		if (psli->sli_flag & LPFC_SLI_ACTIVE)
			fwname = vp->rev.sli2FwName;
		else
			fwname = vp->rev.sli1FwName;

		for (i = 0; i < 16; i++)
			if (fwname[i] == 0x20)
				fwname[i] = 0;

		ptr = (uint32_t*)fwname;

		for (i = 0; i < 3; i++)
			str[i] = be32_to_cpu(*ptr++);

		if (c == 0) {
			if (flag)
				sprintf(fwrevision, "%d.%d%d (%s)",
					b1, b2, b3, (char *)str);
			else
				sprintf(fwrevision, "%d.%d%d", b1,
					b2, b3);
		} else {
			if (flag)
				sprintf(fwrevision, "%d.%d%d%c%d (%s)",
					b1, b2, b3, c,
					b4, (char *)str);
			else
				sprintf(fwrevision, "%d.%d%d%c%d",
					b1, b2, b3, c, b4);
		}
	} else {
		rev = vp->rev.smFwRev;

		b1 = (rev & 0xff000000) >> 24;
		b2 = (rev & 0x00f00000) >> 20;
		b3 = (rev & 0x000f0000) >> 16;
		c  = (rev & 0x0000ff00) >> 8;
		b4 = (rev & 0x000000ff);

		sprintf(fwrevision, "%d.%d%d%c%d", b1, b2, b3, c, b4);
	}
	return;
}<|MERGE_RESOLUTION|>--- conflicted
+++ resolved
@@ -1,7 +1,7 @@
 /*******************************************************************
  * This file is part of the Emulex Linux Device Driver for         *
  * Fibre Channel Host Bus Adapters.                                *
- * Copyright (C) 2017-2018 Broadcom. All Rights Reserved. The term *
+ * Copyright (C) 2017-2019 Broadcom. All Rights Reserved. The term *
  * “Broadcom” refers to Broadcom Inc. and/or its subsidiaries.     *
  * Copyright (C) 2004-2016 Emulex.  All rights reserved.           *
  * EMULEX and SLI are trademarks of Emulex.                        *
@@ -445,14 +445,14 @@
 	struct lpfc_vport *vport_curr;
 	unsigned long flags;
 
-	spin_lock_irqsave(&phba->hbalock, flags);
+	spin_lock_irqsave(&phba->port_list_lock, flags);
 	list_for_each_entry(vport_curr, &phba->port_list, listentry) {
 		if ((vport_curr->fc_myDID) && (vport_curr->fc_myDID == did)) {
-			spin_unlock_irqrestore(&phba->hbalock, flags);
+			spin_unlock_irqrestore(&phba->port_list_lock, flags);
 			return vport_curr;
 		}
 	}
-	spin_unlock_irqrestore(&phba->hbalock, flags);
+	spin_unlock_irqrestore(&phba->port_list_lock, flags);
 	return NULL;
 }
 
@@ -470,11 +470,6 @@
 			lpfc_debugfs_disc_trc(vport, LPFC_DISC_TRC_CT,
 				"Parse GID_FTrsp: did:x%x flg:x%x x%x",
 				Did, ndlp->nlp_flag, vport->fc_flag);
-
-			/* Don't assume the rport is always the previous
-			 * FC4 type.
-			 */
-			ndlp->nlp_fc4_type &= ~(NLP_FC4_FCP | NLP_FC4_NVME);
 
 			/* By default, the driver expects to support FCP FC4 */
 			if (fc4_type == FC_TYPE_FCP)
@@ -545,7 +540,17 @@
 	struct lpfc_hba *phba = vport->phba;
 	struct lpfc_nodelist *ndlp = NULL;
 	struct Scsi_Host *shost = lpfc_shost_from_vport(vport);
-
+	char *str;
+
+	if (phba->cfg_ns_query == LPFC_NS_QUERY_GID_FT)
+		str = "GID_FT";
+	else
+		str = "GID_PT";
+	lpfc_printf_vlog(vport, KERN_INFO, LOG_DISCOVERY,
+			 "6430 Process %s rsp for %08x type %x %s %s\n",
+			 str, Did, fc4_type,
+			 (fc4_type == FC_TYPE_FCP) ?  "FCP" : " ",
+			 (fc4_type == FC_TYPE_NVME) ?  "NVME" : " ");
 	/*
 	 * To conserve rpi's, filter out addresses for other
 	 * vports on the same physical HBAs.
@@ -837,8 +842,6 @@
 }
 
 static void
-<<<<<<< HEAD
-=======
 lpfc_cmpl_ct_cmd_gid_pt(struct lpfc_hba *phba, struct lpfc_iocbq *cmdiocb,
 			struct lpfc_iocbq *rspiocb)
 {
@@ -1031,7 +1034,6 @@
 }
 
 static void
->>>>>>> 407d19ab
 lpfc_cmpl_ct_cmd_gff_id(struct lpfc_hba *phba, struct lpfc_iocbq *cmdiocb,
 			struct lpfc_iocbq *rspiocb)
 {
@@ -1056,6 +1058,13 @@
 		/* Good status, continue checking */
 		CTrsp = (struct lpfc_sli_ct_request *) outp->virt;
 		fbits = CTrsp->un.gff_acc.fbits[FCP_TYPE_FEATURE_OFFSET];
+
+		lpfc_printf_vlog(vport, KERN_INFO, LOG_DISCOVERY,
+				 "6431 Process GFF_ID rsp for %08x "
+				 "fbits %02x %s %s\n",
+				 did, fbits,
+				 (fbits & FC4_FEATURE_INIT) ? "Initiator" : " ",
+				 (fbits & FC4_FEATURE_TARGET) ? "Target" : " ");
 
 		if (CTrsp->CommandResponse.bits.CmdRsp ==
 		    be16_to_cpu(SLI_CT_RESPONSE_FS_ACC)) {
@@ -1179,9 +1188,15 @@
 		CTrsp = (struct lpfc_sli_ct_request *)outp->virt;
 		fc4_data_0 = be32_to_cpu(CTrsp->un.gft_acc.fc4_types[0]);
 		fc4_data_1 = be32_to_cpu(CTrsp->un.gft_acc.fc4_types[1]);
+
 		lpfc_printf_vlog(vport, KERN_INFO, LOG_DISCOVERY,
-				 "3062 DID x%06x GFT Wd0 x%08x Wd1 x%08x\n",
-				 did, fc4_data_0, fc4_data_1);
+				 "6432 Process GFT_ID rsp for %08x "
+				 "Data %08x %08x %s %s\n",
+				 did, fc4_data_0, fc4_data_1,
+				 (fc4_data_0 & LPFC_FC4_TYPE_BITMASK) ?
+				  "FCP" : " ",
+				 (fc4_data_1 & LPFC_FC4_TYPE_BITMASK) ?
+				  "NVME" : " ");
 
 		ndlp = lpfc_findnode_did(vport, did);
 		if (ndlp) {
@@ -1415,7 +1430,7 @@
 	 * Name object.  NPIV is not in play so this integer
 	 * value is sufficient and unique per FC-ID.
 	 */
-	n = snprintf(symbol, size, "%d", vport->phba->brd_no);
+	n = scnprintf(symbol, size, "%d", vport->phba->brd_no);
 	return n;
 }
 
@@ -1429,30 +1444,26 @@
 
 	lpfc_decode_firmware_rev(vport->phba, fwrev, 0);
 
-	n = snprintf(symbol, size, "Emulex %s", vport->phba->ModelName);
+	n = scnprintf(symbol, size, "Emulex %s", vport->phba->ModelName);
 	if (size < n)
 		return n;
 
-	n += snprintf(symbol + n, size - n, " FV%s", fwrev);
+	n += scnprintf(symbol + n, size - n, " FV%s", fwrev);
 	if (size < n)
 		return n;
 
-	n += snprintf(symbol + n, size - n, " DV%s.",
+	n += scnprintf(symbol + n, size - n, " DV%s.",
 		      lpfc_release_version);
 	if (size < n)
 		return n;
 
-	n += snprintf(symbol + n, size - n, " HN:%s.",
+	n += scnprintf(symbol + n, size - n, " HN:%s.",
 		      init_utsname()->nodename);
 	if (size < n)
 		return n;
 
 	/* Note :- OS name is "Linux" */
-<<<<<<< HEAD
-	n += snprintf(symbol + n, size - n, " OS:%s\n",
-=======
 	n += scnprintf(symbol + n, size - n, " OS:%s",
->>>>>>> 407d19ab
 		      init_utsname()->sysname);
 	return n;
 }
@@ -1516,6 +1527,7 @@
 	struct ulp_bde64 *bpl;
 	void (*cmpl) (struct lpfc_hba *, struct lpfc_iocbq *,
 		      struct lpfc_iocbq *) = NULL;
+	uint32_t *ptr;
 	uint32_t rsp_size = 1024;
 	size_t   size;
 	int rc = 0;
@@ -1568,6 +1580,8 @@
 	bpl->addrLow = le32_to_cpu(putPaddrLow(mp->phys) );
 	bpl->tus.f.bdeFlags = 0;
 	if (cmdcode == SLI_CTNS_GID_FT)
+		bpl->tus.f.bdeSize = GID_REQUEST_SZ;
+	else if (cmdcode == SLI_CTNS_GID_PT)
 		bpl->tus.f.bdeSize = GID_REQUEST_SZ;
 	else if (cmdcode == SLI_CTNS_GFF_ID)
 		bpl->tus.f.bdeSize = GFF_REQUEST_SZ;
@@ -1609,6 +1623,18 @@
 		rsp_size = FC_MAX_NS_RSP;
 		break;
 
+	case SLI_CTNS_GID_PT:
+		CtReq->CommandResponse.bits.CmdRsp =
+		    cpu_to_be16(SLI_CTNS_GID_PT);
+		CtReq->un.gid.PortType = context;
+
+		if (vport->port_state < LPFC_NS_QRY)
+			vport->port_state = LPFC_NS_QRY;
+		lpfc_set_disctmo(vport);
+		cmpl = lpfc_cmpl_ct_cmd_gid_pt;
+		rsp_size = FC_MAX_NS_RSP;
+		break;
+
 	case SLI_CTNS_GFF_ID:
 		CtReq->CommandResponse.bits.CmdRsp =
 			cpu_to_be16(SLI_CTNS_GFF_ID);
@@ -1630,18 +1656,28 @@
 		CtReq->un.rft.PortId = cpu_to_be32(vport->fc_myDID);
 
 		/* Register FC4 FCP type if enabled.  */
-		if ((phba->cfg_enable_fc4_type == LPFC_ENABLE_BOTH) ||
-		    (phba->cfg_enable_fc4_type == LPFC_ENABLE_FCP))
+		if (vport->cfg_enable_fc4_type == LPFC_ENABLE_BOTH ||
+		    vport->cfg_enable_fc4_type == LPFC_ENABLE_FCP)
 			CtReq->un.rft.fcpReg = 1;
 
 		/* Register NVME type if enabled.  Defined LE and swapped.
 		 * rsvd[0] is used as word1 because of the hard-coded
 		 * word0 usage in the ct_request data structure.
 		 */
-		if ((phba->cfg_enable_fc4_type == LPFC_ENABLE_BOTH) ||
-		    (phba->cfg_enable_fc4_type == LPFC_ENABLE_NVME))
-			CtReq->un.rft.rsvd[0] = cpu_to_be32(0x00000100);
-
+		if (vport->cfg_enable_fc4_type == LPFC_ENABLE_BOTH ||
+		    vport->cfg_enable_fc4_type == LPFC_ENABLE_NVME)
+			CtReq->un.rft.rsvd[0] =
+				cpu_to_be32(LPFC_FC4_TYPE_BITMASK);
+
+		ptr = (uint32_t *)CtReq;
+		lpfc_printf_vlog(vport, KERN_INFO, LOG_DISCOVERY,
+				 "6433 Issue RFT (%s %s): %08x %08x %08x %08x "
+				 "%08x %08x %08x %08x\n",
+				 CtReq->un.rft.fcpReg ? "FCP" : " ",
+				 CtReq->un.rft.rsvd[0] ? "NVME" : " ",
+				 *ptr, *(ptr + 1), *(ptr + 2), *(ptr + 3),
+				 *(ptr + 4), *(ptr + 5),
+				 *(ptr + 6), *(ptr + 7));
 		cmpl = lpfc_cmpl_ct_cmd_rft_id;
 		break;
 
@@ -1696,8 +1732,8 @@
 		 * caller can specify NVME (type x28) as well.  But only
 		 * these that FC4 type is supported.
 		 */
-		if (((phba->cfg_enable_fc4_type == LPFC_ENABLE_BOTH) ||
-		     (phba->cfg_enable_fc4_type == LPFC_ENABLE_NVME)) &&
+		if (((vport->cfg_enable_fc4_type == LPFC_ENABLE_BOTH) ||
+		     (vport->cfg_enable_fc4_type == LPFC_ENABLE_NVME)) &&
 		    (context == FC_TYPE_NVME)) {
 			if ((vport == phba->pport) && phba->nvmet_support) {
 				CtReq->un.rff.fbits = (FC4_FEATURE_TARGET |
@@ -1708,14 +1744,22 @@
 			}
 			CtReq->un.rff.type_code = context;
 
-		} else if (((phba->cfg_enable_fc4_type == LPFC_ENABLE_BOTH) ||
-			    (phba->cfg_enable_fc4_type == LPFC_ENABLE_FCP)) &&
+		} else if (((vport->cfg_enable_fc4_type == LPFC_ENABLE_BOTH) ||
+			    (vport->cfg_enable_fc4_type == LPFC_ENABLE_FCP)) &&
 			   (context == FC_TYPE_FCP))
 			CtReq->un.rff.type_code = context;
 
 		else
 			goto ns_cmd_free_bmpvirt;
 
+		ptr = (uint32_t *)CtReq;
+		lpfc_printf_vlog(vport, KERN_INFO, LOG_DISCOVERY,
+				 "6434 Issue RFF (%s): %08x %08x %08x %08x "
+				 "%08x %08x %08x %08x\n",
+				 (context == FC_TYPE_NVME) ? "NVME" : "FCP",
+				 *ptr, *(ptr + 1), *(ptr + 2), *(ptr + 3),
+				 *(ptr + 4), *(ptr + 5),
+				 *(ptr + 6), *(ptr + 7));
 		cmpl = lpfc_cmpl_ct_cmd_rff_id;
 		break;
 	}
@@ -2343,6 +2387,8 @@
 
 	ae->un.AttrInt = 0;
 	if (!(phba->hba_flag & HBA_FCOE_MODE)) {
+		if (phba->lmt & LMT_128Gb)
+			ae->un.AttrInt |= HBA_PORTSPEED_128GFC;
 		if (phba->lmt & LMT_64Gb)
 			ae->un.AttrInt |= HBA_PORTSPEED_64GFC;
 		if (phba->lmt & LMT_32Gb)
@@ -2419,6 +2465,9 @@
 		case LPFC_LINK_SPEED_64GHZ:
 			ae->un.AttrInt = HBA_PORTSPEED_64GFC;
 			break;
+		case LPFC_LINK_SPEED_128GHZ:
+			ae->un.AttrInt = HBA_PORTSPEED_128GFC;
+			break;
 		default:
 			ae->un.AttrInt = HBA_PORTSPEED_UNKNOWN;
 			break;
