--- conflicted
+++ resolved
@@ -714,12 +714,9 @@
 		return -ENODEV;
 	}
 
-<<<<<<< HEAD
-=======
 	if (!vport->phba->sli4_hba.nvmels_wq)
 		return -ENOMEM;
 
->>>>>>> 4e026225
 	/*
 	 * there are two dma buf in the request, actually there is one and
 	 * the second one is just the start address + cmd size.
