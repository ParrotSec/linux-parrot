/*******************************************************************
 * This file is part of the Emulex Linux Device Driver for         *
 * Fibre Channel Host Bus Adapters.                                *
 * Copyright (C) 2017-2018 Broadcom. All Rights Reserved. The term *
 * “Broadcom” refers to Broadcom Inc. and/or its subsidiaries.  *
 * Copyright (C) 2004-2016 Emulex.  All rights reserved.           *
 * EMULEX and SLI are trademarks of Emulex.                        *
 * www.broadcom.com                                                *
 * Portions Copyright (C) 2004-2005 Christoph Hellwig              *
 *                                                                 *
 * This program is free software; you can redistribute it and/or   *
 * modify it under the terms of version 2 of the GNU General       *
 * Public License as published by the Free Software Foundation.    *
 * This program is distributed in the hope that it will be useful. *
 * ALL EXPRESS OR IMPLIED CONDITIONS, REPRESENTATIONS AND          *
 * WARRANTIES, INCLUDING ANY IMPLIED WARRANTY OF MERCHANTABILITY,  *
 * FITNESS FOR A PARTICULAR PURPOSE, OR NON-INFRINGEMENT, ARE      *
 * DISCLAIMED, EXCEPT TO THE EXTENT THAT SUCH DISCLAIMERS ARE HELD *
 * TO BE LEGALLY INVALID.  See the GNU General Public License for  *
 * more details, a copy of which can be found in the file COPYING  *
 * included with this package.                                     *
 ********************************************************************/
#include <linux/pci.h>
#include <linux/slab.h>
#include <linux/interrupt.h>
#include <linux/delay.h>
#include <asm/unaligned.h>
#include <linux/crc-t10dif.h>
#include <net/checksum.h>

#include <scsi/scsi.h>
#include <scsi/scsi_device.h>
#include <scsi/scsi_eh.h>
#include <scsi/scsi_host.h>
#include <scsi/scsi_tcq.h>
#include <scsi/scsi_transport_fc.h>
#include <scsi/fc/fc_fs.h>

#include <linux/nvme.h>
#include <linux/nvme-fc-driver.h>
#include <linux/nvme-fc.h>
#include "lpfc_version.h"
#include "lpfc_hw4.h"
#include "lpfc_hw.h"
#include "lpfc_sli.h"
#include "lpfc_sli4.h"
#include "lpfc_nl.h"
#include "lpfc_disc.h"
#include "lpfc.h"
#include "lpfc_nvme.h"
#include "lpfc_scsi.h"
#include "lpfc_logmsg.h"
#include "lpfc_crtn.h"
#include "lpfc_vport.h"
#include "lpfc_debugfs.h"

/* NVME initiator-based functions */

static struct lpfc_nvme_buf *
lpfc_get_nvme_buf(struct lpfc_hba *phba, struct lpfc_nodelist *ndlp,
		  int expedite);

static void
lpfc_release_nvme_buf(struct lpfc_hba *, struct lpfc_nvme_buf *);

static struct nvme_fc_port_template lpfc_nvme_template;

static union lpfc_wqe128 lpfc_iread_cmd_template;
static union lpfc_wqe128 lpfc_iwrite_cmd_template;
static union lpfc_wqe128 lpfc_icmnd_cmd_template;

/* Setup WQE templates for NVME IOs */
void
lpfc_nvme_cmd_template(void)
{
	union lpfc_wqe128 *wqe;

	/* IREAD template */
	wqe = &lpfc_iread_cmd_template;
	memset(wqe, 0, sizeof(union lpfc_wqe128));

	/* Word 0, 1, 2 - BDE is variable */

	/* Word 3 - cmd_buff_len, payload_offset_len is zero */

	/* Word 4 - total_xfer_len is variable */

	/* Word 5 - is zero */

	/* Word 6 - ctxt_tag, xri_tag is variable */

	/* Word 7 */
	bf_set(wqe_cmnd, &wqe->fcp_iread.wqe_com, CMD_FCP_IREAD64_WQE);
	bf_set(wqe_pu, &wqe->fcp_iread.wqe_com, PARM_READ_CHECK);
	bf_set(wqe_class, &wqe->fcp_iread.wqe_com, CLASS3);
	bf_set(wqe_ct, &wqe->fcp_iread.wqe_com, SLI4_CT_RPI);

	/* Word 8 - abort_tag is variable */

	/* Word 9  - reqtag is variable */

	/* Word 10 - dbde, wqes is variable */
	bf_set(wqe_qosd, &wqe->fcp_iread.wqe_com, 0);
	bf_set(wqe_nvme, &wqe->fcp_iread.wqe_com, 1);
	bf_set(wqe_iod, &wqe->fcp_iread.wqe_com, LPFC_WQE_IOD_READ);
	bf_set(wqe_lenloc, &wqe->fcp_iread.wqe_com, LPFC_WQE_LENLOC_WORD4);
	bf_set(wqe_dbde, &wqe->fcp_iread.wqe_com, 0);
	bf_set(wqe_wqes, &wqe->fcp_iread.wqe_com, 1);

	/* Word 11 - pbde is variable */
	bf_set(wqe_cmd_type, &wqe->fcp_iread.wqe_com, NVME_READ_CMD);
	bf_set(wqe_cqid, &wqe->fcp_iread.wqe_com, LPFC_WQE_CQ_ID_DEFAULT);
	bf_set(wqe_pbde, &wqe->fcp_iread.wqe_com, 1);

	/* Word 12 - is zero */

	/* Word 13, 14, 15 - PBDE is variable */

	/* IWRITE template */
	wqe = &lpfc_iwrite_cmd_template;
	memset(wqe, 0, sizeof(union lpfc_wqe128));

	/* Word 0, 1, 2 - BDE is variable */

	/* Word 3 - cmd_buff_len, payload_offset_len is zero */

	/* Word 4 - total_xfer_len is variable */

	/* Word 5 - initial_xfer_len is variable */

	/* Word 6 - ctxt_tag, xri_tag is variable */

	/* Word 7 */
	bf_set(wqe_cmnd, &wqe->fcp_iwrite.wqe_com, CMD_FCP_IWRITE64_WQE);
	bf_set(wqe_pu, &wqe->fcp_iwrite.wqe_com, PARM_READ_CHECK);
	bf_set(wqe_class, &wqe->fcp_iwrite.wqe_com, CLASS3);
	bf_set(wqe_ct, &wqe->fcp_iwrite.wqe_com, SLI4_CT_RPI);

	/* Word 8 - abort_tag is variable */

	/* Word 9  - reqtag is variable */

	/* Word 10 - dbde, wqes is variable */
	bf_set(wqe_qosd, &wqe->fcp_iwrite.wqe_com, 0);
	bf_set(wqe_nvme, &wqe->fcp_iwrite.wqe_com, 1);
	bf_set(wqe_iod, &wqe->fcp_iwrite.wqe_com, LPFC_WQE_IOD_WRITE);
	bf_set(wqe_lenloc, &wqe->fcp_iwrite.wqe_com, LPFC_WQE_LENLOC_WORD4);
	bf_set(wqe_dbde, &wqe->fcp_iwrite.wqe_com, 0);
	bf_set(wqe_wqes, &wqe->fcp_iwrite.wqe_com, 1);

	/* Word 11 - pbde is variable */
	bf_set(wqe_cmd_type, &wqe->fcp_iwrite.wqe_com, NVME_WRITE_CMD);
	bf_set(wqe_cqid, &wqe->fcp_iwrite.wqe_com, LPFC_WQE_CQ_ID_DEFAULT);
	bf_set(wqe_pbde, &wqe->fcp_iwrite.wqe_com, 1);

	/* Word 12 - is zero */

	/* Word 13, 14, 15 - PBDE is variable */

	/* ICMND template */
	wqe = &lpfc_icmnd_cmd_template;
	memset(wqe, 0, sizeof(union lpfc_wqe128));

	/* Word 0, 1, 2 - BDE is variable */

	/* Word 3 - payload_offset_len is variable */

	/* Word 4, 5 - is zero */

	/* Word 6 - ctxt_tag, xri_tag is variable */

	/* Word 7 */
	bf_set(wqe_cmnd, &wqe->fcp_icmd.wqe_com, CMD_FCP_ICMND64_WQE);
	bf_set(wqe_pu, &wqe->fcp_icmd.wqe_com, 0);
	bf_set(wqe_class, &wqe->fcp_icmd.wqe_com, CLASS3);
	bf_set(wqe_ct, &wqe->fcp_icmd.wqe_com, SLI4_CT_RPI);

	/* Word 8 - abort_tag is variable */

	/* Word 9  - reqtag is variable */

	/* Word 10 - dbde, wqes is variable */
	bf_set(wqe_qosd, &wqe->fcp_icmd.wqe_com, 1);
	bf_set(wqe_nvme, &wqe->fcp_icmd.wqe_com, 1);
	bf_set(wqe_iod, &wqe->fcp_icmd.wqe_com, LPFC_WQE_IOD_NONE);
	bf_set(wqe_lenloc, &wqe->fcp_icmd.wqe_com, LPFC_WQE_LENLOC_NONE);
	bf_set(wqe_dbde, &wqe->fcp_icmd.wqe_com, 0);
	bf_set(wqe_wqes, &wqe->fcp_icmd.wqe_com, 1);

	/* Word 11 */
	bf_set(wqe_cmd_type, &wqe->fcp_icmd.wqe_com, FCP_COMMAND);
	bf_set(wqe_cqid, &wqe->fcp_icmd.wqe_com, LPFC_WQE_CQ_ID_DEFAULT);
	bf_set(wqe_pbde, &wqe->fcp_icmd.wqe_com, 0);

	/* Word 12, 13, 14, 15 - is zero */
}

/**
 * lpfc_nvme_create_queue -
 * @lpfc_pnvme: Pointer to the driver's nvme instance data
 * @qidx: An cpu index used to affinitize IO queues and MSIX vectors.
 * @handle: An opaque driver handle used in follow-up calls.
 *
 * Driver registers this routine to preallocate and initialize any
 * internal data structures to bind the @qidx to its internal IO queues.
 * A hardware queue maps (qidx) to a specific driver MSI-X vector/EQ/CQ/WQ.
 *
 * Return value :
 *   0 - Success
 *   -EINVAL - Unsupported input value.
 *   -ENOMEM - Could not alloc necessary memory
 **/
static int
lpfc_nvme_create_queue(struct nvme_fc_local_port *pnvme_lport,
		       unsigned int qidx, u16 qsize,
		       void **handle)
{
	struct lpfc_nvme_lport *lport;
	struct lpfc_vport *vport;
	struct lpfc_nvme_qhandle *qhandle;
	char *str;

	if (!pnvme_lport->private)
		return -ENOMEM;

	lport = (struct lpfc_nvme_lport *)pnvme_lport->private;
	vport = lport->vport;
	qhandle = kzalloc(sizeof(struct lpfc_nvme_qhandle), GFP_KERNEL);
	if (qhandle == NULL)
		return -ENOMEM;

	qhandle->cpu_id = raw_smp_processor_id();
	qhandle->qidx = qidx;
	/*
	 * NVME qidx == 0 is the admin queue, so both admin queue
	 * and first IO queue will use MSI-X vector and associated
	 * EQ/CQ/WQ at index 0. After that they are sequentially assigned.
	 */
	if (qidx) {
		str = "IO ";  /* IO queue */
		qhandle->index = ((qidx - 1) %
			vport->phba->cfg_nvme_io_channel);
	} else {
		str = "ADM";  /* Admin queue */
		qhandle->index = qidx;
	}

	lpfc_printf_vlog(vport, KERN_INFO, LOG_NVME,
			 "6073 Binding %s HdwQueue %d  (cpu %d) to "
			 "io_channel %d qhandle %p\n", str,
			 qidx, qhandle->cpu_id, qhandle->index, qhandle);
	*handle = (void *)qhandle;
	return 0;
}

/**
 * lpfc_nvme_delete_queue -
 * @lpfc_pnvme: Pointer to the driver's nvme instance data
 * @qidx: An cpu index used to affinitize IO queues and MSIX vectors.
 * @handle: An opaque driver handle from lpfc_nvme_create_queue
 *
 * Driver registers this routine to free
 * any internal data structures to bind the @qidx to its internal
 * IO queues.
 *
 * Return value :
 *   0 - Success
 *   TODO:  What are the failure codes.
 **/
static void
lpfc_nvme_delete_queue(struct nvme_fc_local_port *pnvme_lport,
		       unsigned int qidx,
		       void *handle)
{
	struct lpfc_nvme_lport *lport;
	struct lpfc_vport *vport;

	if (!pnvme_lport->private)
		return;

	lport = (struct lpfc_nvme_lport *)pnvme_lport->private;
	vport = lport->vport;

	lpfc_printf_vlog(vport, KERN_INFO, LOG_NVME,
			"6001 ENTER.  lpfc_pnvme %p, qidx x%xi qhandle %p\n",
			lport, qidx, handle);
	kfree(handle);
}

static void
lpfc_nvme_localport_delete(struct nvme_fc_local_port *localport)
{
	struct lpfc_nvme_lport *lport = localport->private;

	lpfc_printf_vlog(lport->vport, KERN_INFO, LOG_NVME,
			 "6173 localport %p delete complete\n",
			 lport);

	/* release any threads waiting for the unreg to complete */
	if (lport->vport->localport)
		complete(lport->lport_unreg_cmp);
}

/* lpfc_nvme_remoteport_delete
 *
 * @remoteport: Pointer to an nvme transport remoteport instance.
 *
 * This is a template downcall.  NVME transport calls this function
 * when it has completed the unregistration of a previously
 * registered remoteport.
 *
 * Return value :
 * None
 */
static void
lpfc_nvme_remoteport_delete(struct nvme_fc_remote_port *remoteport)
{
	struct lpfc_nvme_rport *rport = remoteport->private;
	struct lpfc_vport *vport;
	struct lpfc_nodelist *ndlp;

	ndlp = rport->ndlp;
	if (!ndlp)
		goto rport_err;

	vport = ndlp->vport;
	if (!vport)
		goto rport_err;

	/* Remove this rport from the lport's list - memory is owned by the
	 * transport. Remove the ndlp reference for the NVME transport before
	 * calling state machine to remove the node.
	 */
	lpfc_printf_vlog(vport, KERN_INFO, LOG_NVME_DISC,
			"6146 remoteport delete of remoteport %p\n",
			remoteport);
	spin_lock_irq(&vport->phba->hbalock);

	/* The register rebind might have occurred before the delete
	 * downcall.  Guard against this race.
	 */
	if (ndlp->upcall_flags & NLP_WAIT_FOR_UNREG) {
		ndlp->nrport = NULL;
		ndlp->upcall_flags &= ~NLP_WAIT_FOR_UNREG;
	}
	spin_unlock_irq(&vport->phba->hbalock);

	/* Remove original register reference. The host transport
	 * won't reference this rport/remoteport any further.
	 */
	lpfc_nlp_put(ndlp);

 rport_err:
	return;
}

static void
lpfc_nvme_cmpl_gen_req(struct lpfc_hba *phba, struct lpfc_iocbq *cmdwqe,
		       struct lpfc_wcqe_complete *wcqe)
{
	struct lpfc_vport *vport = cmdwqe->vport;
	struct lpfc_nvme_lport *lport;
	uint32_t status;
	struct nvmefc_ls_req *pnvme_lsreq;
	struct lpfc_dmabuf *buf_ptr;
	struct lpfc_nodelist *ndlp;

	pnvme_lsreq = (struct nvmefc_ls_req *)cmdwqe->context2;
	status = bf_get(lpfc_wcqe_c_status, wcqe) & LPFC_IOCB_STATUS_MASK;

	if (vport->localport) {
		lport = (struct lpfc_nvme_lport *)vport->localport->private;
		if (lport) {
			atomic_inc(&lport->fc4NvmeLsCmpls);
			if (status) {
				if (bf_get(lpfc_wcqe_c_xb, wcqe))
					atomic_inc(&lport->cmpl_ls_xb);
				atomic_inc(&lport->cmpl_ls_err);
			}
		}
	}

	ndlp = (struct lpfc_nodelist *)cmdwqe->context1;
	lpfc_printf_vlog(vport, KERN_INFO, LOG_NVME_DISC,
			 "6047 nvme cmpl Enter "
			 "Data %p DID %x Xri: %x status %x reason x%x cmd:%p "
			 "lsreg:%p bmp:%p ndlp:%p\n",
			 pnvme_lsreq, ndlp ? ndlp->nlp_DID : 0,
			 cmdwqe->sli4_xritag, status,
			 (wcqe->parameter & 0xffff),
			 cmdwqe, pnvme_lsreq, cmdwqe->context3, ndlp);

	lpfc_nvmeio_data(phba, "NVME LS  CMPL: xri x%x stat x%x parm x%x\n",
			 cmdwqe->sli4_xritag, status, wcqe->parameter);

	if (cmdwqe->context3) {
		buf_ptr = (struct lpfc_dmabuf *)cmdwqe->context3;
		lpfc_mbuf_free(phba, buf_ptr->virt, buf_ptr->phys);
		kfree(buf_ptr);
		cmdwqe->context3 = NULL;
	}
	if (pnvme_lsreq->done)
		pnvme_lsreq->done(pnvme_lsreq, status);
	else
		lpfc_printf_vlog(vport, KERN_ERR, LOG_NVME_DISC,
				 "6046 nvme cmpl without done call back? "
				 "Data %p DID %x Xri: %x status %x\n",
				pnvme_lsreq, ndlp ? ndlp->nlp_DID : 0,
				cmdwqe->sli4_xritag, status);
	if (ndlp) {
		lpfc_nlp_put(ndlp);
		cmdwqe->context1 = NULL;
	}
	lpfc_sli_release_iocbq(phba, cmdwqe);
}

static int
lpfc_nvme_gen_req(struct lpfc_vport *vport, struct lpfc_dmabuf *bmp,
		  struct lpfc_dmabuf *inp,
		  struct nvmefc_ls_req *pnvme_lsreq,
		  void (*cmpl)(struct lpfc_hba *, struct lpfc_iocbq *,
			       struct lpfc_wcqe_complete *),
		  struct lpfc_nodelist *ndlp, uint32_t num_entry,
		  uint32_t tmo, uint8_t retry)
{
	struct lpfc_hba *phba = vport->phba;
	union lpfc_wqe128 *wqe;
	struct lpfc_iocbq *genwqe;
	struct ulp_bde64 *bpl;
	struct ulp_bde64 bde;
	int i, rc, xmit_len, first_len;

	/* Allocate buffer for  command WQE */
	genwqe = lpfc_sli_get_iocbq(phba);
	if (genwqe == NULL)
		return 1;

	wqe = &genwqe->wqe;
	memset(wqe, 0, sizeof(union lpfc_wqe));

	genwqe->context3 = (uint8_t *)bmp;
	genwqe->iocb_flag |= LPFC_IO_NVME_LS;

	/* Save for completion so we can release these resources */
	genwqe->context1 = lpfc_nlp_get(ndlp);
	genwqe->context2 = (uint8_t *)pnvme_lsreq;
	/* Fill in payload, bp points to frame payload */

	if (!tmo)
		/* FC spec states we need 3 * ratov for CT requests */
		tmo = (3 * phba->fc_ratov);

	/* For this command calculate the xmit length of the request bde. */
	xmit_len = 0;
	first_len = 0;
	bpl = (struct ulp_bde64 *)bmp->virt;
	for (i = 0; i < num_entry; i++) {
		bde.tus.w = bpl[i].tus.w;
		if (bde.tus.f.bdeFlags != BUFF_TYPE_BDE_64)
			break;
		xmit_len += bde.tus.f.bdeSize;
		if (i == 0)
			first_len = xmit_len;
	}

	genwqe->rsvd2 = num_entry;
	genwqe->hba_wqidx = 0;

	/* Words 0 - 2 */
	wqe->generic.bde.tus.f.bdeFlags = BUFF_TYPE_BDE_64;
	wqe->generic.bde.tus.f.bdeSize = first_len;
	wqe->generic.bde.addrLow = bpl[0].addrLow;
	wqe->generic.bde.addrHigh = bpl[0].addrHigh;

	/* Word 3 */
	wqe->gen_req.request_payload_len = first_len;

	/* Word 4 */

	/* Word 5 */
	bf_set(wqe_dfctl, &wqe->gen_req.wge_ctl, 0);
	bf_set(wqe_si, &wqe->gen_req.wge_ctl, 1);
	bf_set(wqe_la, &wqe->gen_req.wge_ctl, 1);
	bf_set(wqe_rctl, &wqe->gen_req.wge_ctl, FC_RCTL_ELS4_REQ);
	bf_set(wqe_type, &wqe->gen_req.wge_ctl, FC_TYPE_NVME);

	/* Word 6 */
	bf_set(wqe_ctxt_tag, &wqe->gen_req.wqe_com,
	       phba->sli4_hba.rpi_ids[ndlp->nlp_rpi]);
	bf_set(wqe_xri_tag, &wqe->gen_req.wqe_com, genwqe->sli4_xritag);

	/* Word 7 */
	bf_set(wqe_tmo, &wqe->gen_req.wqe_com, (vport->phba->fc_ratov-1));
	bf_set(wqe_class, &wqe->gen_req.wqe_com, CLASS3);
	bf_set(wqe_cmnd, &wqe->gen_req.wqe_com, CMD_GEN_REQUEST64_WQE);
	bf_set(wqe_ct, &wqe->gen_req.wqe_com, SLI4_CT_RPI);

	/* Word 8 */
	wqe->gen_req.wqe_com.abort_tag = genwqe->iotag;

	/* Word 9 */
	bf_set(wqe_reqtag, &wqe->gen_req.wqe_com, genwqe->iotag);

	/* Word 10 */
	bf_set(wqe_dbde, &wqe->gen_req.wqe_com, 1);
	bf_set(wqe_iod, &wqe->gen_req.wqe_com, LPFC_WQE_IOD_READ);
	bf_set(wqe_qosd, &wqe->gen_req.wqe_com, 1);
	bf_set(wqe_lenloc, &wqe->gen_req.wqe_com, LPFC_WQE_LENLOC_NONE);
	bf_set(wqe_ebde_cnt, &wqe->gen_req.wqe_com, 0);

	/* Word 11 */
	bf_set(wqe_cqid, &wqe->gen_req.wqe_com, LPFC_WQE_CQ_ID_DEFAULT);
	bf_set(wqe_cmd_type, &wqe->gen_req.wqe_com, OTHER_COMMAND);


	/* Issue GEN REQ WQE for NPORT <did> */
	lpfc_printf_vlog(vport, KERN_INFO, LOG_ELS,
			 "6050 Issue GEN REQ WQE to NPORT x%x "
			 "Data: x%x x%x wq:%p lsreq:%p bmp:%p xmit:%d 1st:%d\n",
			 ndlp->nlp_DID, genwqe->iotag,
			 vport->port_state,
			genwqe, pnvme_lsreq, bmp, xmit_len, first_len);
	genwqe->wqe_cmpl = cmpl;
	genwqe->iocb_cmpl = NULL;
	genwqe->drvrTimeout = tmo + LPFC_DRVR_TIMEOUT;
	genwqe->vport = vport;
	genwqe->retry = retry;

	lpfc_nvmeio_data(phba, "NVME LS  XMIT: xri x%x iotag x%x to x%06x\n",
			 genwqe->sli4_xritag, genwqe->iotag, ndlp->nlp_DID);

	rc = lpfc_sli4_issue_wqe(phba, LPFC_ELS_RING, genwqe);
	if (rc) {
		lpfc_printf_vlog(vport, KERN_ERR, LOG_ELS,
				 "6045 Issue GEN REQ WQE to NPORT x%x "
				 "Data: x%x x%x\n",
				 ndlp->nlp_DID, genwqe->iotag,
				 vport->port_state);
		lpfc_sli_release_iocbq(phba, genwqe);
		return 1;
	}
	return 0;
}

/**
 * lpfc_nvme_ls_req - Issue an Link Service request
 * @lpfc_pnvme: Pointer to the driver's nvme instance data
 * @lpfc_nvme_lport: Pointer to the driver's local port data
 * @lpfc_nvme_rport: Pointer to the rport getting the @lpfc_nvme_ereq
 *
 * Driver registers this routine to handle any link service request
 * from the nvme_fc transport to a remote nvme-aware port.
 *
 * Return value :
 *   0 - Success
 *   TODO: What are the failure codes.
 **/
static int
lpfc_nvme_ls_req(struct nvme_fc_local_port *pnvme_lport,
		 struct nvme_fc_remote_port *pnvme_rport,
		 struct nvmefc_ls_req *pnvme_lsreq)
{
	int ret = 0;
	struct lpfc_nvme_lport *lport;
	struct lpfc_nvme_rport *rport;
	struct lpfc_vport *vport;
	struct lpfc_nodelist *ndlp;
	struct ulp_bde64 *bpl;
	struct lpfc_dmabuf *bmp;
	uint16_t ntype, nstate;

	/* there are two dma buf in the request, actually there is one and
	 * the second one is just the start address + cmd size.
	 * Before calling lpfc_nvme_gen_req these buffers need to be wrapped
	 * in a lpfc_dmabuf struct. When freeing we just free the wrapper
	 * because the nvem layer owns the data bufs.
	 * We do not have to break these packets open, we don't care what is in
	 * them. And we do not have to look at the resonse data, we only care
	 * that we got a response. All of the caring is going to happen in the
	 * nvme-fc layer.
	 */

	lport = (struct lpfc_nvme_lport *)pnvme_lport->private;
	rport = (struct lpfc_nvme_rport *)pnvme_rport->private;
	if (unlikely(!lport) || unlikely(!rport))
		return -EINVAL;

	vport = lport->vport;

	if (vport->load_flag & FC_UNLOADING)
		return -ENODEV;

	/* Need the ndlp.  It is stored in the driver's rport. */
	ndlp = rport->ndlp;
	if (!ndlp || !NLP_CHK_NODE_ACT(ndlp)) {
		lpfc_printf_vlog(vport, KERN_ERR, LOG_NODE | LOG_NVME_IOERR,
				 "6051 Remoteport %p, rport has invalid ndlp. "
				 "Failing LS Req\n", pnvme_rport);
		return -ENODEV;
	}

	/* The remote node has to be a mapped nvme target or an
	 * unmapped nvme initiator or it's an error.
	 */
	ntype = ndlp->nlp_type;
	nstate = ndlp->nlp_state;
	if ((ntype & NLP_NVME_TARGET && nstate != NLP_STE_MAPPED_NODE) ||
	    (ntype & NLP_NVME_INITIATOR && nstate != NLP_STE_UNMAPPED_NODE)) {
		lpfc_printf_vlog(vport, KERN_ERR, LOG_NODE | LOG_NVME_IOERR,
				 "6088 DID x%06x not ready for "
				 "IO. State x%x, Type x%x\n",
				 pnvme_rport->port_id,
				 ndlp->nlp_state, ndlp->nlp_type);
		return -ENODEV;
	}
	bmp = kmalloc(sizeof(struct lpfc_dmabuf), GFP_KERNEL);
	if (!bmp) {

		lpfc_printf_vlog(vport, KERN_ERR, LOG_NVME_DISC,
				 "6044 Could not find node for DID %x\n",
				 pnvme_rport->port_id);
		return 2;
	}
	INIT_LIST_HEAD(&bmp->list);
	bmp->virt = lpfc_mbuf_alloc(vport->phba, MEM_PRI, &(bmp->phys));
	if (!bmp->virt) {
		lpfc_printf_vlog(vport, KERN_ERR, LOG_NVME_DISC,
				 "6042 Could not find node for DID %x\n",
				 pnvme_rport->port_id);
		kfree(bmp);
		return 3;
	}
	bpl = (struct ulp_bde64 *)bmp->virt;
	bpl->addrHigh = le32_to_cpu(putPaddrHigh(pnvme_lsreq->rqstdma));
	bpl->addrLow = le32_to_cpu(putPaddrLow(pnvme_lsreq->rqstdma));
	bpl->tus.f.bdeFlags = 0;
	bpl->tus.f.bdeSize = pnvme_lsreq->rqstlen;
	bpl->tus.w = le32_to_cpu(bpl->tus.w);
	bpl++;

	bpl->addrHigh = le32_to_cpu(putPaddrHigh(pnvme_lsreq->rspdma));
	bpl->addrLow = le32_to_cpu(putPaddrLow(pnvme_lsreq->rspdma));
	bpl->tus.f.bdeFlags = BUFF_TYPE_BDE_64I;
	bpl->tus.f.bdeSize = pnvme_lsreq->rsplen;
	bpl->tus.w = le32_to_cpu(bpl->tus.w);

	/* Expand print to include key fields. */
	lpfc_printf_vlog(vport, KERN_INFO, LOG_NVME_DISC,
			 "6149 Issue LS Req to DID 0x%06x lport %p, rport %p "
			 "lsreq%p rqstlen:%d rsplen:%d %pad %pad\n",
			 ndlp->nlp_DID,
			 pnvme_lport, pnvme_rport,
			 pnvme_lsreq, pnvme_lsreq->rqstlen,
			 pnvme_lsreq->rsplen, &pnvme_lsreq->rqstdma,
			 &pnvme_lsreq->rspdma);

	atomic_inc(&lport->fc4NvmeLsRequests);

	/* Hardcode the wait to 30 seconds.  Connections are failing otherwise.
	 * This code allows it all to work.
	 */
	ret = lpfc_nvme_gen_req(vport, bmp, pnvme_lsreq->rqstaddr,
				pnvme_lsreq, lpfc_nvme_cmpl_gen_req,
				ndlp, 2, 30, 0);
	if (ret != WQE_SUCCESS) {
		atomic_inc(&lport->xmt_ls_err);
		lpfc_printf_vlog(vport, KERN_ERR, LOG_NVME_DISC,
				 "6052 EXIT. issue ls wqe failed lport %p, "
				 "rport %p lsreq%p Status %x DID %x\n",
				 pnvme_lport, pnvme_rport, pnvme_lsreq,
				 ret, ndlp->nlp_DID);
		lpfc_mbuf_free(vport->phba, bmp->virt, bmp->phys);
		kfree(bmp);
		return ret;
	}

	/* Stub in routine and return 0 for now. */
	return ret;
}

/**
 * lpfc_nvme_ls_abort - Issue an Link Service request
 * @lpfc_pnvme: Pointer to the driver's nvme instance data
 * @lpfc_nvme_lport: Pointer to the driver's local port data
 * @lpfc_nvme_rport: Pointer to the rport getting the @lpfc_nvme_ereq
 *
 * Driver registers this routine to handle any link service request
 * from the nvme_fc transport to a remote nvme-aware port.
 *
 * Return value :
 *   0 - Success
 *   TODO: What are the failure codes.
 **/
static void
lpfc_nvme_ls_abort(struct nvme_fc_local_port *pnvme_lport,
		   struct nvme_fc_remote_port *pnvme_rport,
		   struct nvmefc_ls_req *pnvme_lsreq)
{
	struct lpfc_nvme_lport *lport;
	struct lpfc_vport *vport;
	struct lpfc_hba *phba;
	struct lpfc_nodelist *ndlp;
	LIST_HEAD(abort_list);
	struct lpfc_sli_ring *pring;
	struct lpfc_iocbq *wqe, *next_wqe;

	lport = (struct lpfc_nvme_lport *)pnvme_lport->private;
	if (unlikely(!lport))
		return;
	vport = lport->vport;
	phba = vport->phba;

	if (vport->load_flag & FC_UNLOADING)
		return;

	ndlp = lpfc_findnode_did(vport, pnvme_rport->port_id);
	if (!ndlp) {
		lpfc_printf_vlog(vport, KERN_ERR, LOG_NVME_ABTS,
				 "6049 Could not find node for DID %x\n",
				 pnvme_rport->port_id);
		return;
	}

	/* Expand print to include key fields. */
	lpfc_printf_vlog(vport, KERN_INFO, LOG_NVME_ABTS,
			 "6040 ENTER.  lport %p, rport %p lsreq %p rqstlen:%d "
			 "rsplen:%d %pad %pad\n",
			 pnvme_lport, pnvme_rport,
			 pnvme_lsreq, pnvme_lsreq->rqstlen,
			 pnvme_lsreq->rsplen, &pnvme_lsreq->rqstdma,
			 &pnvme_lsreq->rspdma);

	/*
	 * Lock the ELS ring txcmplq and build a local list of all ELS IOs
	 * that need an ABTS.  The IOs need to stay on the txcmplq so that
	 * the abort operation completes them successfully.
	 */
	pring = phba->sli4_hba.nvmels_wq->pring;
	spin_lock_irq(&phba->hbalock);
	spin_lock(&pring->ring_lock);
	list_for_each_entry_safe(wqe, next_wqe, &pring->txcmplq, list) {
		/* Add to abort_list on on NDLP match. */
		if (lpfc_check_sli_ndlp(phba, pring, wqe, ndlp)) {
			wqe->iocb_flag |= LPFC_DRIVER_ABORTED;
			list_add_tail(&wqe->dlist, &abort_list);
		}
	}
	spin_unlock(&pring->ring_lock);
	spin_unlock_irq(&phba->hbalock);

	/* Abort the targeted IOs and remove them from the abort list. */
	list_for_each_entry_safe(wqe, next_wqe, &abort_list, dlist) {
		atomic_inc(&lport->xmt_ls_abort);
		spin_lock_irq(&phba->hbalock);
		list_del_init(&wqe->dlist);
		lpfc_sli_issue_abort_iotag(phba, pring, wqe);
		spin_unlock_irq(&phba->hbalock);
	}
}

/* Fix up the existing sgls for NVME IO. */
static inline void
lpfc_nvme_adj_fcp_sgls(struct lpfc_vport *vport,
		       struct lpfc_nvme_buf *lpfc_ncmd,
		       struct nvmefc_fcp_req *nCmd)
{
	struct lpfc_hba  *phba = vport->phba;
	struct sli4_sge *sgl;
	union lpfc_wqe128 *wqe;
	uint32_t *wptr, *dptr;

	/*
	 * Get a local pointer to the built-in wqe and correct
	 * the cmd size to match NVME's 96 bytes and fix
	 * the dma address.
	 */

	wqe = &lpfc_ncmd->cur_iocbq.wqe;

	/*
	 * Adjust the FCP_CMD and FCP_RSP DMA data and sge_len to
	 * match NVME.  NVME sends 96 bytes. Also, use the
	 * nvme commands command and response dma addresses
	 * rather than the virtual memory to ease the restore
	 * operation.
	 */
	sgl = lpfc_ncmd->nvme_sgl;
	sgl->sge_len = cpu_to_le32(nCmd->cmdlen);
	if (phba->cfg_nvme_embed_cmd) {
		sgl->addr_hi = 0;
		sgl->addr_lo = 0;

		/* Word 0-2 - NVME CMND IU (embedded payload) */
		wqe->generic.bde.tus.f.bdeFlags = BUFF_TYPE_BDE_IMMED;
		wqe->generic.bde.tus.f.bdeSize = 56;
		wqe->generic.bde.addrHigh = 0;
		wqe->generic.bde.addrLow =  64;  /* Word 16 */

		/* Word 10  - dbde is 0, wqes is 1 in template */

		/*
		 * Embed the payload in the last half of the WQE
		 * WQE words 16-30 get the NVME CMD IU payload
		 *
		 * WQE words 16-19 get payload Words 1-4
		 * WQE words 20-21 get payload Words 6-7
		 * WQE words 22-29 get payload Words 16-23
		 */
		wptr = &wqe->words[16];  /* WQE ptr */
		dptr = (uint32_t *)nCmd->cmdaddr;  /* payload ptr */
		dptr++;			/* Skip Word 0 in payload */

		*wptr++ = *dptr++;	/* Word 1 */
		*wptr++ = *dptr++;	/* Word 2 */
		*wptr++ = *dptr++;	/* Word 3 */
		*wptr++ = *dptr++;	/* Word 4 */
		dptr++;			/* Skip Word 5 in payload */
		*wptr++ = *dptr++;	/* Word 6 */
		*wptr++ = *dptr++;	/* Word 7 */
		dptr += 8;		/* Skip Words 8-15 in payload */
		*wptr++ = *dptr++;	/* Word 16 */
		*wptr++ = *dptr++;	/* Word 17 */
		*wptr++ = *dptr++;	/* Word 18 */
		*wptr++ = *dptr++;	/* Word 19 */
		*wptr++ = *dptr++;	/* Word 20 */
		*wptr++ = *dptr++;	/* Word 21 */
		*wptr++ = *dptr++;	/* Word 22 */
		*wptr   = *dptr;	/* Word 23 */
	} else {
		sgl->addr_hi = cpu_to_le32(putPaddrHigh(nCmd->cmddma));
		sgl->addr_lo = cpu_to_le32(putPaddrLow(nCmd->cmddma));

		/* Word 0-2 - NVME CMND IU Inline BDE */
		wqe->generic.bde.tus.f.bdeFlags =  BUFF_TYPE_BDE_64;
		wqe->generic.bde.tus.f.bdeSize = nCmd->cmdlen;
		wqe->generic.bde.addrHigh = sgl->addr_hi;
		wqe->generic.bde.addrLow =  sgl->addr_lo;

		/* Word 10 */
		bf_set(wqe_dbde, &wqe->generic.wqe_com, 1);
		bf_set(wqe_wqes, &wqe->generic.wqe_com, 0);
	}

	sgl++;

	/* Setup the physical region for the FCP RSP */
	sgl->addr_hi = cpu_to_le32(putPaddrHigh(nCmd->rspdma));
	sgl->addr_lo = cpu_to_le32(putPaddrLow(nCmd->rspdma));
	sgl->word2 = le32_to_cpu(sgl->word2);
	if (nCmd->sg_cnt)
		bf_set(lpfc_sli4_sge_last, sgl, 0);
	else
		bf_set(lpfc_sli4_sge_last, sgl, 1);
	sgl->word2 = cpu_to_le32(sgl->word2);
	sgl->sge_len = cpu_to_le32(nCmd->rsplen);
}

#ifdef CONFIG_SCSI_LPFC_DEBUG_FS
static void
lpfc_nvme_ktime(struct lpfc_hba *phba,
		struct lpfc_nvme_buf *lpfc_ncmd)
{
	uint64_t seg1, seg2, seg3, seg4;
	uint64_t segsum;

	if (!lpfc_ncmd->ts_last_cmd ||
	    !lpfc_ncmd->ts_cmd_start ||
	    !lpfc_ncmd->ts_cmd_wqput ||
	    !lpfc_ncmd->ts_isr_cmpl ||
	    !lpfc_ncmd->ts_data_nvme)
		return;

	if (lpfc_ncmd->ts_data_nvme < lpfc_ncmd->ts_cmd_start)
		return;
	if (lpfc_ncmd->ts_cmd_start < lpfc_ncmd->ts_last_cmd)
		return;
	if (lpfc_ncmd->ts_cmd_wqput < lpfc_ncmd->ts_cmd_start)
		return;
	if (lpfc_ncmd->ts_isr_cmpl < lpfc_ncmd->ts_cmd_wqput)
		return;
	if (lpfc_ncmd->ts_data_nvme < lpfc_ncmd->ts_isr_cmpl)
		return;
	/*
	 * Segment 1 - Time from Last FCP command cmpl is handed
	 * off to NVME Layer to start of next command.
	 * Segment 2 - Time from Driver receives a IO cmd start
	 * from NVME Layer to WQ put is done on IO cmd.
	 * Segment 3 - Time from Driver WQ put is done on IO cmd
	 * to MSI-X ISR for IO cmpl.
	 * Segment 4 - Time from MSI-X ISR for IO cmpl to when
	 * cmpl is handled off to the NVME Layer.
	 */
	seg1 = lpfc_ncmd->ts_cmd_start - lpfc_ncmd->ts_last_cmd;
	if (seg1 > 5000000)  /* 5 ms - for sequential IOs only */
		seg1 = 0;

	/* Calculate times relative to start of IO */
	seg2 = (lpfc_ncmd->ts_cmd_wqput - lpfc_ncmd->ts_cmd_start);
	segsum = seg2;
	seg3 = lpfc_ncmd->ts_isr_cmpl - lpfc_ncmd->ts_cmd_start;
	if (segsum > seg3)
		return;
	seg3 -= segsum;
	segsum += seg3;

	seg4 = lpfc_ncmd->ts_data_nvme - lpfc_ncmd->ts_cmd_start;
	if (segsum > seg4)
		return;
	seg4 -= segsum;

	phba->ktime_data_samples++;
	phba->ktime_seg1_total += seg1;
	if (seg1 < phba->ktime_seg1_min)
		phba->ktime_seg1_min = seg1;
	else if (seg1 > phba->ktime_seg1_max)
		phba->ktime_seg1_max = seg1;
	phba->ktime_seg2_total += seg2;
	if (seg2 < phba->ktime_seg2_min)
		phba->ktime_seg2_min = seg2;
	else if (seg2 > phba->ktime_seg2_max)
		phba->ktime_seg2_max = seg2;
	phba->ktime_seg3_total += seg3;
	if (seg3 < phba->ktime_seg3_min)
		phba->ktime_seg3_min = seg3;
	else if (seg3 > phba->ktime_seg3_max)
		phba->ktime_seg3_max = seg3;
	phba->ktime_seg4_total += seg4;
	if (seg4 < phba->ktime_seg4_min)
		phba->ktime_seg4_min = seg4;
	else if (seg4 > phba->ktime_seg4_max)
		phba->ktime_seg4_max = seg4;

	lpfc_ncmd->ts_last_cmd = 0;
	lpfc_ncmd->ts_cmd_start = 0;
	lpfc_ncmd->ts_cmd_wqput  = 0;
	lpfc_ncmd->ts_isr_cmpl = 0;
	lpfc_ncmd->ts_data_nvme = 0;
}
#endif

/**
 * lpfc_nvme_io_cmd_wqe_cmpl - Complete an NVME-over-FCP IO
 * @lpfc_pnvme: Pointer to the driver's nvme instance data
 * @lpfc_nvme_lport: Pointer to the driver's local port data
 * @lpfc_nvme_rport: Pointer to the rport getting the @lpfc_nvme_ereq
 *
 * Driver registers this routine as it io request handler.  This
 * routine issues an fcp WQE with data from the @lpfc_nvme_fcpreq
 * data structure to the rport indicated in @lpfc_nvme_rport.
 *
 * Return value :
 *   0 - Success
 *   TODO: What are the failure codes.
 **/
static void
lpfc_nvme_io_cmd_wqe_cmpl(struct lpfc_hba *phba, struct lpfc_iocbq *pwqeIn,
			  struct lpfc_wcqe_complete *wcqe)
{
	struct lpfc_nvme_buf *lpfc_ncmd =
		(struct lpfc_nvme_buf *)pwqeIn->context1;
	struct lpfc_vport *vport = pwqeIn->vport;
	struct nvmefc_fcp_req *nCmd;
	struct nvme_fc_ersp_iu *ep;
	struct nvme_fc_cmd_iu *cp;
	struct lpfc_nvme_rport *rport;
	struct lpfc_nodelist *ndlp;
	struct lpfc_nvme_fcpreq_priv *freqpriv;
	struct lpfc_nvme_lport *lport;
	struct lpfc_nvme_ctrl_stat *cstat;
	unsigned long flags;
	uint32_t code, status, idx;
	uint16_t cid, sqhd, data;
	uint32_t *ptr;

	/* Sanity check on return of outstanding command */
	if (!lpfc_ncmd || !lpfc_ncmd->nvmeCmd || !lpfc_ncmd->nrport) {
		if (!lpfc_ncmd) {
			lpfc_printf_vlog(vport, KERN_ERR,
					 LOG_NODE | LOG_NVME_IOERR,
					 "6071 Null lpfc_ncmd pointer. No "
					 "release, skip completion\n");
			return;
		}

		lpfc_printf_vlog(vport, KERN_ERR, LOG_NODE | LOG_NVME_IOERR,
				 "6066 Missing cmpl ptrs: lpfc_ncmd %p, "
				 "nvmeCmd %p nrport %p\n",
				 lpfc_ncmd, lpfc_ncmd->nvmeCmd,
				 lpfc_ncmd->nrport);

		/* Release the lpfc_ncmd regardless of the missing elements. */
		lpfc_release_nvme_buf(phba, lpfc_ncmd);
		return;
	}
	nCmd = lpfc_ncmd->nvmeCmd;
	rport = lpfc_ncmd->nrport;
	status = bf_get(lpfc_wcqe_c_status, wcqe);

	if (vport->localport) {
		lport = (struct lpfc_nvme_lport *)vport->localport->private;
		if (lport) {
			idx = lpfc_ncmd->cur_iocbq.hba_wqidx;
			cstat = &lport->cstat[idx];
			atomic_inc(&cstat->fc4NvmeIoCmpls);
			if (status) {
				if (bf_get(lpfc_wcqe_c_xb, wcqe))
					atomic_inc(&lport->cmpl_fcp_xb);
				atomic_inc(&lport->cmpl_fcp_err);
			}
		}
	}

	lpfc_nvmeio_data(phba, "NVME FCP CMPL: xri x%x stat x%x parm x%x\n",
			 lpfc_ncmd->cur_iocbq.sli4_xritag,
			 status, wcqe->parameter);
	/*
	 * Catch race where our node has transitioned, but the
	 * transport is still transitioning.
	 */
	ndlp = rport->ndlp;
	if (!ndlp || !NLP_CHK_NODE_ACT(ndlp)) {
		lpfc_printf_vlog(vport, KERN_ERR, LOG_NODE | LOG_NVME_IOERR,
				 "6061 rport %p,  DID x%06x node not ready.\n",
				 rport, rport->remoteport->port_id);

		ndlp = lpfc_findnode_did(vport, rport->remoteport->port_id);
		if (!ndlp) {
			lpfc_printf_vlog(vport, KERN_ERR, LOG_NVME_IOERR,
					 "6062 Ignoring NVME cmpl.  No ndlp\n");
			goto out_err;
		}
	}

	code = bf_get(lpfc_wcqe_c_code, wcqe);
	if (code == CQE_CODE_NVME_ERSP) {
		/* For this type of CQE, we need to rebuild the rsp */
		ep = (struct nvme_fc_ersp_iu *)nCmd->rspaddr;

		/*
		 * Get Command Id from cmd to plug into response. This
		 * code is not needed in the next NVME Transport drop.
		 */
		cp = (struct nvme_fc_cmd_iu *)nCmd->cmdaddr;
		cid = cp->sqe.common.command_id;

		/*
		 * RSN is in CQE word 2
		 * SQHD is in CQE Word 3 bits 15:0
		 * Cmd Specific info is in CQE Word 1
		 * and in CQE Word 0 bits 15:0
		 */
		sqhd = bf_get(lpfc_wcqe_c_sqhead, wcqe);

		/* Now lets build the NVME ERSP IU */
		ep->iu_len = cpu_to_be16(8);
		ep->rsn = wcqe->parameter;
		ep->xfrd_len = cpu_to_be32(nCmd->payload_length);
		ep->rsvd12 = 0;
		ptr = (uint32_t *)&ep->cqe.result.u64;
		*ptr++ = wcqe->total_data_placed;
		data = bf_get(lpfc_wcqe_c_ersp0, wcqe);
		*ptr = (uint32_t)data;
		ep->cqe.sq_head = sqhd;
		ep->cqe.sq_id =  nCmd->sqid;
		ep->cqe.command_id = cid;
		ep->cqe.status = 0;

		lpfc_ncmd->status = IOSTAT_SUCCESS;
		lpfc_ncmd->result = 0;
		nCmd->rcv_rsplen = LPFC_NVME_ERSP_LEN;
		nCmd->transferred_length = nCmd->payload_length;
	} else {
		lpfc_ncmd->status = (status & LPFC_IOCB_STATUS_MASK);
		lpfc_ncmd->result = (wcqe->parameter & IOERR_PARAM_MASK);

		/* For NVME, the only failure path that results in an
		 * IO error is when the adapter rejects it.  All other
		 * conditions are a success case and resolved by the
		 * transport.
		 * IOSTAT_FCP_RSP_ERROR means:
		 * 1. Length of data received doesn't match total
		 *    transfer length in WQE
		 * 2. If the RSP payload does NOT match these cases:
		 *    a. RSP length 12/24 bytes and all zeros
		 *    b. NVME ERSP
		 */
		switch (lpfc_ncmd->status) {
		case IOSTAT_SUCCESS:
			nCmd->transferred_length = wcqe->total_data_placed;
			nCmd->rcv_rsplen = 0;
			nCmd->status = 0;
			break;
		case IOSTAT_FCP_RSP_ERROR:
			nCmd->transferred_length = wcqe->total_data_placed;
			nCmd->rcv_rsplen = wcqe->parameter;
			nCmd->status = 0;
			/* Sanity check */
			if (nCmd->rcv_rsplen == LPFC_NVME_ERSP_LEN)
				break;
			lpfc_printf_vlog(vport, KERN_ERR, LOG_NVME_IOERR,
					 "6081 NVME Completion Protocol Error: "
					 "xri %x status x%x result x%x "
					 "placed x%x\n",
					 lpfc_ncmd->cur_iocbq.sli4_xritag,
					 lpfc_ncmd->status, lpfc_ncmd->result,
					 wcqe->total_data_placed);
			break;
		case IOSTAT_LOCAL_REJECT:
			/* Let fall through to set command final state. */
			if (lpfc_ncmd->result == IOERR_ABORT_REQUESTED)
				lpfc_printf_vlog(vport, KERN_INFO,
					 LOG_NVME_IOERR,
					 "6032 Delay Aborted cmd %p "
					 "nvme cmd %p, xri x%x, "
					 "xb %d\n",
					 lpfc_ncmd, nCmd,
					 lpfc_ncmd->cur_iocbq.sli4_xritag,
					 bf_get(lpfc_wcqe_c_xb, wcqe));
			/* fall through */
		default:
out_err:
			lpfc_printf_vlog(vport, KERN_INFO, LOG_NVME_IOERR,
					 "6072 NVME Completion Error: xri %x "
					 "status x%x result x%x [x%x] "
					 "placed x%x\n",
					 lpfc_ncmd->cur_iocbq.sli4_xritag,
					 lpfc_ncmd->status, lpfc_ncmd->result,
					 wcqe->parameter,
					 wcqe->total_data_placed);
			nCmd->transferred_length = 0;
			nCmd->rcv_rsplen = 0;
			nCmd->status = NVME_SC_INTERNAL;
		}
	}

	/* pick up SLI4 exhange busy condition */
	if (bf_get(lpfc_wcqe_c_xb, wcqe))
		lpfc_ncmd->flags |= LPFC_SBUF_XBUSY;
	else
		lpfc_ncmd->flags &= ~LPFC_SBUF_XBUSY;

	/* Update stats and complete the IO.  There is
	 * no need for dma unprep because the nvme_transport
	 * owns the dma address.
	 */
#ifdef CONFIG_SCSI_LPFC_DEBUG_FS
	if (lpfc_ncmd->ts_cmd_start) {
		lpfc_ncmd->ts_isr_cmpl = pwqeIn->isr_timestamp;
		lpfc_ncmd->ts_data_nvme = ktime_get_ns();
		phba->ktime_last_cmd = lpfc_ncmd->ts_data_nvme;
		lpfc_nvme_ktime(phba, lpfc_ncmd);
	}
	if (phba->cpucheck_on & LPFC_CHECK_NVME_IO) {
<<<<<<< HEAD
		if (lpfc_ncmd->cpu != smp_processor_id())
			lpfc_printf_vlog(vport, KERN_ERR, LOG_NVME_IOERR,
					 "6701 CPU Check cmpl: "
					 "cpu %d expect %d\n",
					 smp_processor_id(), lpfc_ncmd->cpu);
		if (lpfc_ncmd->cpu < LPFC_CHECK_CPU_CNT)
			phba->cpucheck_cmpl_io[lpfc_ncmd->cpu]++;
=======
		uint32_t cpu;
		idx = lpfc_ncmd->cur_iocbq.hba_wqidx;
		cpu = raw_smp_processor_id();
		if (cpu < LPFC_CHECK_CPU_CNT) {
			if (lpfc_ncmd->cpu != cpu)
				lpfc_printf_vlog(vport,
						 KERN_INFO, LOG_NVME_IOERR,
						 "6701 CPU Check cmpl: "
						 "cpu %d expect %d\n",
						 cpu, lpfc_ncmd->cpu);
			phba->sli4_hba.hdwq[idx].cpucheck_cmpl_io[cpu]++;
		}
>>>>>>> 407d19ab
	}
#endif

	/* NVME targets need completion held off until the abort exchange
	 * completes unless the NVME Rport is getting unregistered.
	 */

	if (!(lpfc_ncmd->flags & LPFC_SBUF_XBUSY)) {
		freqpriv = nCmd->private;
		freqpriv->nvme_buf = NULL;
		nCmd->done(nCmd);
		lpfc_ncmd->nvmeCmd = NULL;
	}

	spin_lock_irqsave(&phba->hbalock, flags);
	lpfc_ncmd->nrport = NULL;
	spin_unlock_irqrestore(&phba->hbalock, flags);

	/* Call release with XB=1 to queue the IO into the abort list. */
	lpfc_release_nvme_buf(phba, lpfc_ncmd);
}


/**
 * lpfc_nvme_prep_io_cmd - Issue an NVME-over-FCP IO
 * @lpfc_pnvme: Pointer to the driver's nvme instance data
 * @lpfc_nvme_lport: Pointer to the driver's local port data
 * @lpfc_nvme_rport: Pointer to the rport getting the @lpfc_nvme_ereq
 * @lpfc_nvme_fcreq: IO request from nvme fc to driver.
 * @hw_queue_handle: Driver-returned handle in lpfc_nvme_create_queue
 *
 * Driver registers this routine as it io request handler.  This
 * routine issues an fcp WQE with data from the @lpfc_nvme_fcpreq
 * data structure to the rport indicated in @lpfc_nvme_rport.
 *
 * Return value :
 *   0 - Success
 *   TODO: What are the failure codes.
 **/
static int
lpfc_nvme_prep_io_cmd(struct lpfc_vport *vport,
		      struct lpfc_nvme_buf *lpfc_ncmd,
		      struct lpfc_nodelist *pnode,
		      struct lpfc_nvme_ctrl_stat *cstat)
{
	struct lpfc_hba *phba = vport->phba;
	struct nvmefc_fcp_req *nCmd = lpfc_ncmd->nvmeCmd;
	struct lpfc_iocbq *pwqeq = &(lpfc_ncmd->cur_iocbq);
	union lpfc_wqe128 *wqe = &pwqeq->wqe;
	uint32_t req_len;

	if (!pnode || !NLP_CHK_NODE_ACT(pnode))
		return -EINVAL;

	/*
	 * There are three possibilities here - use scatter-gather segment, use
	 * the single mapping, or neither.
	 */
	if (nCmd->sg_cnt) {
		if (nCmd->io_dir == NVMEFC_FCP_WRITE) {
			/* From the iwrite template, initialize words 7 - 11 */
			memcpy(&wqe->words[7],
			       &lpfc_iwrite_cmd_template.words[7],
			       sizeof(uint32_t) * 5);

			/* Word 4 */
			wqe->fcp_iwrite.total_xfer_len = nCmd->payload_length;

			/* Word 5 */
			if ((phba->cfg_nvme_enable_fb) &&
			    (pnode->nlp_flag & NLP_FIRSTBURST)) {
				req_len = lpfc_ncmd->nvmeCmd->payload_length;
				if (req_len < pnode->nvme_fb_size)
					wqe->fcp_iwrite.initial_xfer_len =
						req_len;
				else
					wqe->fcp_iwrite.initial_xfer_len =
						pnode->nvme_fb_size;
			} else {
				wqe->fcp_iwrite.initial_xfer_len = 0;
			}
			atomic_inc(&cstat->fc4NvmeOutputRequests);
		} else {
			/* From the iread template, initialize words 7 - 11 */
			memcpy(&wqe->words[7],
			       &lpfc_iread_cmd_template.words[7],
			       sizeof(uint32_t) * 5);

			/* Word 4 */
			wqe->fcp_iread.total_xfer_len = nCmd->payload_length;

			/* Word 5 */
			wqe->fcp_iread.rsrvd5 = 0;

			atomic_inc(&cstat->fc4NvmeInputRequests);
		}
	} else {
		/* From the icmnd template, initialize words 4 - 11 */
		memcpy(&wqe->words[4], &lpfc_icmnd_cmd_template.words[4],
		       sizeof(uint32_t) * 8);
		atomic_inc(&cstat->fc4NvmeControlRequests);
	}
	/*
	 * Finish initializing those WQE fields that are independent
	 * of the nvme_cmnd request_buffer
	 */

	/* Word 3 */
	bf_set(payload_offset_len, &wqe->fcp_icmd,
	       (nCmd->rsplen + nCmd->cmdlen));

	/* Word 6 */
	bf_set(wqe_ctxt_tag, &wqe->generic.wqe_com,
	       phba->sli4_hba.rpi_ids[pnode->nlp_rpi]);
	bf_set(wqe_xri_tag, &wqe->generic.wqe_com, pwqeq->sli4_xritag);

	/* Word 8 */
	wqe->generic.wqe_com.abort_tag = pwqeq->iotag;

	/* Word 9 */
	bf_set(wqe_reqtag, &wqe->generic.wqe_com, pwqeq->iotag);

	/* Words 13 14 15 are for PBDE support */

	pwqeq->vport = vport;
	return 0;
}


/**
 * lpfc_nvme_prep_io_dma - Issue an NVME-over-FCP IO
 * @lpfc_pnvme: Pointer to the driver's nvme instance data
 * @lpfc_nvme_lport: Pointer to the driver's local port data
 * @lpfc_nvme_rport: Pointer to the rport getting the @lpfc_nvme_ereq
 * @lpfc_nvme_fcreq: IO request from nvme fc to driver.
 * @hw_queue_handle: Driver-returned handle in lpfc_nvme_create_queue
 *
 * Driver registers this routine as it io request handler.  This
 * routine issues an fcp WQE with data from the @lpfc_nvme_fcpreq
 * data structure to the rport indicated in @lpfc_nvme_rport.
 *
 * Return value :
 *   0 - Success
 *   TODO: What are the failure codes.
 **/
static int
lpfc_nvme_prep_io_dma(struct lpfc_vport *vport,
		      struct lpfc_nvme_buf *lpfc_ncmd)
{
	struct lpfc_hba *phba = vport->phba;
	struct nvmefc_fcp_req *nCmd = lpfc_ncmd->nvmeCmd;
	union lpfc_wqe128 *wqe = &lpfc_ncmd->cur_iocbq.wqe;
	struct sli4_sge *sgl = lpfc_ncmd->nvme_sgl;
	struct scatterlist *data_sg;
	struct sli4_sge *first_data_sgl;
	struct ulp_bde64 *bde;
	dma_addr_t physaddr;
	uint32_t num_bde = 0;
	uint32_t dma_len;
	uint32_t dma_offset = 0;
	int nseg, i;

	/* Fix up the command and response DMA stuff. */
	lpfc_nvme_adj_fcp_sgls(vport, lpfc_ncmd, nCmd);

	/*
	 * There are three possibilities here - use scatter-gather segment, use
	 * the single mapping, or neither.
	 */
	if (nCmd->sg_cnt) {
		/*
		 * Jump over the cmd and rsp SGEs.  The fix routine
		 * has already adjusted for this.
		 */
		sgl += 2;

		first_data_sgl = sgl;
		lpfc_ncmd->seg_cnt = nCmd->sg_cnt;
		if (lpfc_ncmd->seg_cnt > lpfc_nvme_template.max_sgl_segments) {
			lpfc_printf_log(phba, KERN_ERR, LOG_NVME_IOERR,
					"6058 Too many sg segments from "
					"NVME Transport.  Max %d, "
					"nvmeIO sg_cnt %d\n",
					phba->cfg_nvme_seg_cnt + 1,
					lpfc_ncmd->seg_cnt);
			lpfc_ncmd->seg_cnt = 0;
			return 1;
		}

		/*
		 * The driver established a maximum scatter-gather segment count
		 * during probe that limits the number of sg elements in any
		 * single nvme command.  Just run through the seg_cnt and format
		 * the sge's.
		 */
		nseg = nCmd->sg_cnt;
		data_sg = nCmd->first_sgl;
		for (i = 0; i < nseg; i++) {
			if (data_sg == NULL) {
				lpfc_printf_log(phba, KERN_ERR, LOG_NVME_IOERR,
						"6059 dptr err %d, nseg %d\n",
						i, nseg);
				lpfc_ncmd->seg_cnt = 0;
				return 1;
			}
			physaddr = data_sg->dma_address;
			dma_len = data_sg->length;
			sgl->addr_lo = cpu_to_le32(putPaddrLow(physaddr));
			sgl->addr_hi = cpu_to_le32(putPaddrHigh(physaddr));
			sgl->word2 = le32_to_cpu(sgl->word2);
			if ((num_bde + 1) == nseg)
				bf_set(lpfc_sli4_sge_last, sgl, 1);
			else
				bf_set(lpfc_sli4_sge_last, sgl, 0);
			bf_set(lpfc_sli4_sge_offset, sgl, dma_offset);
			bf_set(lpfc_sli4_sge_type, sgl, LPFC_SGE_TYPE_DATA);
			sgl->word2 = cpu_to_le32(sgl->word2);
			sgl->sge_len = cpu_to_le32(dma_len);

			dma_offset += dma_len;
			data_sg = sg_next(data_sg);
			sgl++;
		}
		if (phba->cfg_enable_pbde) {
			/* Use PBDE support for first SGL only, offset == 0 */
			/* Words 13-15 */
			bde = (struct ulp_bde64 *)
				&wqe->words[13];
			bde->addrLow = first_data_sgl->addr_lo;
			bde->addrHigh = first_data_sgl->addr_hi;
			bde->tus.f.bdeSize =
				le32_to_cpu(first_data_sgl->sge_len);
			bde->tus.f.bdeFlags = BUFF_TYPE_BDE_64;
			bde->tus.w = cpu_to_le32(bde->tus.w);
			/* wqe_pbde is 1 in template */
		} else {
			memset(&wqe->words[13], 0, (sizeof(uint32_t) * 3));
			bf_set(wqe_pbde, &wqe->generic.wqe_com, 0);
		}

	} else {
		/* For this clause to be valid, the payload_length
		 * and sg_cnt must zero.
		 */
		if (nCmd->payload_length != 0) {
			lpfc_printf_log(phba, KERN_ERR, LOG_NVME_IOERR,
					"6063 NVME DMA Prep Err: sg_cnt %d "
					"payload_length x%x\n",
					nCmd->sg_cnt, nCmd->payload_length);
			return 1;
		}
	}
	return 0;
}

/**
 * lpfc_nvme_fcp_io_submit - Issue an NVME-over-FCP IO
 * @lpfc_pnvme: Pointer to the driver's nvme instance data
 * @lpfc_nvme_lport: Pointer to the driver's local port data
 * @lpfc_nvme_rport: Pointer to the rport getting the @lpfc_nvme_ereq
 * @lpfc_nvme_fcreq: IO request from nvme fc to driver.
 * @hw_queue_handle: Driver-returned handle in lpfc_nvme_create_queue
 *
 * Driver registers this routine as it io request handler.  This
 * routine issues an fcp WQE with data from the @lpfc_nvme_fcpreq
 * data structure to the rport
 indicated in @lpfc_nvme_rport.
 *
 * Return value :
 *   0 - Success
 *   TODO: What are the failure codes.
 **/
static int
lpfc_nvme_fcp_io_submit(struct nvme_fc_local_port *pnvme_lport,
			struct nvme_fc_remote_port *pnvme_rport,
			void *hw_queue_handle,
			struct nvmefc_fcp_req *pnvme_fcreq)
{
	int ret = 0;
	int expedite = 0;
	int idx;
	struct lpfc_nvme_lport *lport;
	struct lpfc_nvme_ctrl_stat *cstat;
	struct lpfc_vport *vport;
	struct lpfc_hba *phba;
	struct lpfc_nodelist *ndlp;
	struct lpfc_nvme_buf *lpfc_ncmd;
	struct lpfc_nvme_rport *rport;
	struct lpfc_nvme_qhandle *lpfc_queue_info;
	struct lpfc_nvme_fcpreq_priv *freqpriv;
	struct nvme_common_command *sqe;
#ifdef CONFIG_SCSI_LPFC_DEBUG_FS
	uint64_t start = 0;
#endif

	/* Validate pointers. LLDD fault handling with transport does
	 * have timing races.
	 */
	lport = (struct lpfc_nvme_lport *)pnvme_lport->private;
	if (unlikely(!lport)) {
		ret = -EINVAL;
		goto out_fail;
	}

	vport = lport->vport;

	if (unlikely(!hw_queue_handle)) {
		lpfc_printf_vlog(vport, KERN_INFO, LOG_NVME_IOERR,
				 "6117 Fail IO, NULL hw_queue_handle\n");
		atomic_inc(&lport->xmt_fcp_err);
		ret = -EBUSY;
		goto out_fail;
	}

	phba = vport->phba;

	if (vport->load_flag & FC_UNLOADING) {
		ret = -ENODEV;
		goto out_fail;
	}

	if (vport->load_flag & FC_UNLOADING) {
		lpfc_printf_vlog(vport, KERN_INFO, LOG_NVME_IOERR,
				 "6124 Fail IO, Driver unload\n");
		atomic_inc(&lport->xmt_fcp_err);
		ret = -ENODEV;
		goto out_fail;
	}

	freqpriv = pnvme_fcreq->private;
	if (unlikely(!freqpriv)) {
		lpfc_printf_vlog(vport, KERN_INFO, LOG_NVME_IOERR,
				 "6158 Fail IO, NULL request data\n");
		atomic_inc(&lport->xmt_fcp_err);
		ret = -EINVAL;
		goto out_fail;
	}

#ifdef CONFIG_SCSI_LPFC_DEBUG_FS
	if (phba->ktime_on)
		start = ktime_get_ns();
#endif
	rport = (struct lpfc_nvme_rport *)pnvme_rport->private;
	lpfc_queue_info = (struct lpfc_nvme_qhandle *)hw_queue_handle;

	/*
	 * Catch race where our node has transitioned, but the
	 * transport is still transitioning.
	 */
	ndlp = rport->ndlp;
	if (!ndlp || !NLP_CHK_NODE_ACT(ndlp)) {
		lpfc_printf_vlog(vport, KERN_INFO, LOG_NODE | LOG_NVME_IOERR,
				 "6053 Fail IO, ndlp not ready: rport %p "
				  "ndlp %p, DID x%06x\n",
				 rport, ndlp, pnvme_rport->port_id);
		atomic_inc(&lport->xmt_fcp_err);
		ret = -EBUSY;
		goto out_fail;
	}

	/* The remote node has to be a mapped target or it's an error. */
	if ((ndlp->nlp_type & NLP_NVME_TARGET) &&
	    (ndlp->nlp_state != NLP_STE_MAPPED_NODE)) {
		lpfc_printf_vlog(vport, KERN_INFO, LOG_NODE | LOG_NVME_IOERR,
				 "6036 Fail IO, DID x%06x not ready for "
				 "IO. State x%x, Type x%x Flg x%x\n",
				 pnvme_rport->port_id,
				 ndlp->nlp_state, ndlp->nlp_type,
				 ndlp->upcall_flags);
		atomic_inc(&lport->xmt_fcp_bad_ndlp);
		ret = -EBUSY;
		goto out_fail;

	}

	/* Currently only NVME Keep alive commands should be expedited
	 * if the driver runs out of a resource. These should only be
	 * issued on the admin queue, qidx 0
	 */
	if (!lpfc_queue_info->qidx && !pnvme_fcreq->sg_cnt) {
		sqe = &((struct nvme_fc_cmd_iu *)
			pnvme_fcreq->cmdaddr)->sqe.common;
		if (sqe->opcode == nvme_admin_keep_alive)
			expedite = 1;
	}

	/* The node is shared with FCP IO, make sure the IO pending count does
	 * not exceed the programmed depth.
	 */
	if (lpfc_ndlp_check_qdepth(phba, ndlp)) {
		if ((atomic_read(&ndlp->cmd_pending) >= ndlp->cmd_qdepth) &&
		    !expedite) {
			lpfc_printf_vlog(vport, KERN_INFO, LOG_NVME_IOERR,
					 "6174 Fail IO, ndlp qdepth exceeded: "
					 "idx %d DID %x pend %d qdepth %d\n",
					 lpfc_queue_info->index, ndlp->nlp_DID,
					 atomic_read(&ndlp->cmd_pending),
					 ndlp->cmd_qdepth);
			atomic_inc(&lport->xmt_fcp_qdepth);
			ret = -EBUSY;
			goto out_fail;
		}
	}

<<<<<<< HEAD
	lpfc_ncmd = lpfc_get_nvme_buf(phba, ndlp, expedite);
=======
	/* Lookup Hardware Queue index based on fcp_io_sched module parameter */
	if (phba->cfg_fcp_io_sched == LPFC_FCP_SCHED_BY_HDWQ) {
		idx = lpfc_queue_info->index;
	} else {
		cpu = raw_smp_processor_id();
		idx = phba->sli4_hba.cpu_map[cpu].hdwq;
	}

	lpfc_ncmd = lpfc_get_nvme_buf(phba, ndlp, idx, expedite);
>>>>>>> 407d19ab
	if (lpfc_ncmd == NULL) {
		atomic_inc(&lport->xmt_fcp_noxri);
		lpfc_printf_vlog(vport, KERN_INFO, LOG_NVME_IOERR,
				 "6065 Fail IO, driver buffer pool is empty: "
				 "idx %d DID %x\n",
				 lpfc_queue_info->index, ndlp->nlp_DID);
		ret = -EBUSY;
		goto out_fail;
	}
#ifdef CONFIG_SCSI_LPFC_DEBUG_FS
	if (start) {
		lpfc_ncmd->ts_cmd_start = start;
		lpfc_ncmd->ts_last_cmd = phba->ktime_last_cmd;
	} else {
		lpfc_ncmd->ts_cmd_start = 0;
	}
#endif

	/*
	 * Store the data needed by the driver to issue, abort, and complete
	 * an IO.
	 * Do not let the IO hang out forever.  There is no midlayer issuing
	 * an abort so inform the FW of the maximum IO pending time.
	 */
	freqpriv->nvme_buf = lpfc_ncmd;
	lpfc_ncmd->nvmeCmd = pnvme_fcreq;
	lpfc_ncmd->nrport = rport;
	lpfc_ncmd->ndlp = ndlp;
	lpfc_ncmd->start_time = jiffies;

	/*
	 * Issue the IO on the WQ indicated by index in the hw_queue_handle.
	 * This identfier was create in our hardware queue create callback
	 * routine. The driver now is dependent on the IO queue steering from
	 * the transport.  We are trusting the upper NVME layers know which
	 * index to use and that they have affinitized a CPU to this hardware
	 * queue. A hardware queue maps to a driver MSI-X vector/EQ/CQ/WQ.
	 */
	idx = lpfc_queue_info->index;
	lpfc_ncmd->cur_iocbq.hba_wqidx = idx;
	cstat = &lport->cstat[idx];

	lpfc_nvme_prep_io_cmd(vport, lpfc_ncmd, ndlp, cstat);
	ret = lpfc_nvme_prep_io_dma(vport, lpfc_ncmd);
	if (ret) {
		lpfc_printf_vlog(vport, KERN_INFO, LOG_NVME_IOERR,
				 "6175 Fail IO, Prep DMA: "
				 "idx %d DID %x\n",
				 lpfc_queue_info->index, ndlp->nlp_DID);
		atomic_inc(&lport->xmt_fcp_err);
		ret = -ENOMEM;
		goto out_free_nvme_buf;
	}

	lpfc_nvmeio_data(phba, "NVME FCP XMIT: xri x%x idx %d to %06x\n",
			 lpfc_ncmd->cur_iocbq.sli4_xritag,
			 lpfc_queue_info->index, ndlp->nlp_DID);

	ret = lpfc_sli4_issue_wqe(phba, LPFC_FCP_RING, &lpfc_ncmd->cur_iocbq);
	if (ret) {
		atomic_inc(&lport->xmt_fcp_wqerr);
		lpfc_printf_vlog(vport, KERN_INFO, LOG_NVME_IOERR,
				 "6113 Fail IO, Could not issue WQE err %x "
				 "sid: x%x did: x%x oxid: x%x\n",
				 ret, vport->fc_myDID, ndlp->nlp_DID,
				 lpfc_ncmd->cur_iocbq.sli4_xritag);
		goto out_free_nvme_buf;
	}

#ifdef CONFIG_SCSI_LPFC_DEBUG_FS
	if (lpfc_ncmd->ts_cmd_start)
		lpfc_ncmd->ts_cmd_wqput = ktime_get_ns();

	if (phba->cpucheck_on & LPFC_CHECK_NVME_IO) {
<<<<<<< HEAD
		lpfc_ncmd->cpu = smp_processor_id();
		if (lpfc_ncmd->cpu != lpfc_queue_info->index) {
			/* Check for admin queue */
			if (lpfc_queue_info->qidx) {
=======
		cpu = raw_smp_processor_id();
		if (cpu < LPFC_CHECK_CPU_CNT) {
			lpfc_ncmd->cpu = cpu;
			if (idx != cpu)
>>>>>>> 407d19ab
				lpfc_printf_vlog(vport,
						 KERN_ERR, LOG_NVME_IOERR,
						"6702 CPU Check cmd: "
						"cpu %d wq %d\n",
						lpfc_ncmd->cpu,
						lpfc_queue_info->index);
			}
			lpfc_ncmd->cpu = lpfc_queue_info->index;
		}
		if (lpfc_ncmd->cpu < LPFC_CHECK_CPU_CNT)
			phba->cpucheck_xmt_io[lpfc_ncmd->cpu]++;
	}
#endif
	return 0;

 out_free_nvme_buf:
	if (lpfc_ncmd->nvmeCmd->sg_cnt) {
		if (lpfc_ncmd->nvmeCmd->io_dir == NVMEFC_FCP_WRITE)
			atomic_dec(&cstat->fc4NvmeOutputRequests);
		else
			atomic_dec(&cstat->fc4NvmeInputRequests);
	} else
		atomic_dec(&cstat->fc4NvmeControlRequests);
	lpfc_release_nvme_buf(phba, lpfc_ncmd);
 out_fail:
	return ret;
}

/**
 * lpfc_nvme_abort_fcreq_cmpl - Complete an NVME FCP abort request.
 * @phba: Pointer to HBA context object
 * @cmdiocb: Pointer to command iocb object.
 * @rspiocb: Pointer to response iocb object.
 *
 * This is the callback function for any NVME FCP IO that was aborted.
 *
 * Return value:
 *   None
 **/
void
lpfc_nvme_abort_fcreq_cmpl(struct lpfc_hba *phba, struct lpfc_iocbq *cmdiocb,
			   struct lpfc_wcqe_complete *abts_cmpl)
{
	lpfc_printf_log(phba, KERN_INFO, LOG_NVME,
			"6145 ABORT_XRI_CN completing on rpi x%x "
			"original iotag x%x, abort cmd iotag x%x "
			"req_tag x%x, status x%x, hwstatus x%x\n",
			cmdiocb->iocb.un.acxri.abortContextTag,
			cmdiocb->iocb.un.acxri.abortIoTag,
			cmdiocb->iotag,
			bf_get(lpfc_wcqe_c_request_tag, abts_cmpl),
			bf_get(lpfc_wcqe_c_status, abts_cmpl),
			bf_get(lpfc_wcqe_c_hw_status, abts_cmpl));
	lpfc_sli_release_iocbq(phba, cmdiocb);
}

/**
 * lpfc_nvme_fcp_abort - Issue an NVME-over-FCP ABTS
 * @lpfc_pnvme: Pointer to the driver's nvme instance data
 * @lpfc_nvme_lport: Pointer to the driver's local port data
 * @lpfc_nvme_rport: Pointer to the rport getting the @lpfc_nvme_ereq
 * @lpfc_nvme_fcreq: IO request from nvme fc to driver.
 * @hw_queue_handle: Driver-returned handle in lpfc_nvme_create_queue
 *
 * Driver registers this routine as its nvme request io abort handler.  This
 * routine issues an fcp Abort WQE with data from the @lpfc_nvme_fcpreq
 * data structure to the rport indicated in @lpfc_nvme_rport.  This routine
 * is executed asynchronously - one the target is validated as "MAPPED" and
 * ready for IO, the driver issues the abort request and returns.
 *
 * Return value:
 *   None
 **/
static void
lpfc_nvme_fcp_abort(struct nvme_fc_local_port *pnvme_lport,
		    struct nvme_fc_remote_port *pnvme_rport,
		    void *hw_queue_handle,
		    struct nvmefc_fcp_req *pnvme_fcreq)
{
	struct lpfc_nvme_lport *lport;
	struct lpfc_vport *vport;
	struct lpfc_hba *phba;
	struct lpfc_nvme_buf *lpfc_nbuf;
	struct lpfc_iocbq *abts_buf;
	struct lpfc_iocbq *nvmereq_wqe;
	struct lpfc_nvme_fcpreq_priv *freqpriv;
	union lpfc_wqe128 *abts_wqe;
	unsigned long flags;
	int ret_val;

	/* Validate pointers. LLDD fault handling with transport does
	 * have timing races.
	 */
	lport = (struct lpfc_nvme_lport *)pnvme_lport->private;
	if (unlikely(!lport))
		return;

	vport = lport->vport;

	if (unlikely(!hw_queue_handle)) {
		lpfc_printf_vlog(vport, KERN_INFO, LOG_NVME_ABTS,
				 "6129 Fail Abort, HW Queue Handle NULL.\n");
		return;
	}

	phba = vport->phba;
	freqpriv = pnvme_fcreq->private;

	if (unlikely(!freqpriv))
		return;
	if (vport->load_flag & FC_UNLOADING)
		return;

	/* Announce entry to new IO submit field. */
	lpfc_printf_vlog(vport, KERN_INFO, LOG_NVME_ABTS,
			 "6002 Abort Request to rport DID x%06x "
			 "for nvme_fc_req %p\n",
			 pnvme_rport->port_id,
			 pnvme_fcreq);

	/* If the hba is getting reset, this flag is set.  It is
	 * cleared when the reset is complete and rings reestablished.
	 */
	spin_lock_irqsave(&phba->hbalock, flags);
	/* driver queued commands are in process of being flushed */
	if (phba->hba_flag & HBA_NVME_IOQ_FLUSH) {
		spin_unlock_irqrestore(&phba->hbalock, flags);
		lpfc_printf_vlog(vport, KERN_ERR, LOG_NVME_ABTS,
				 "6139 Driver in reset cleanup - flushing "
				 "NVME Req now.  hba_flag x%x\n",
				 phba->hba_flag);
		return;
	}

	lpfc_nbuf = freqpriv->nvme_buf;
	if (!lpfc_nbuf) {
		spin_unlock_irqrestore(&phba->hbalock, flags);
		lpfc_printf_vlog(vport, KERN_ERR, LOG_NVME_ABTS,
				 "6140 NVME IO req has no matching lpfc nvme "
				 "io buffer.  Skipping abort req.\n");
		return;
	} else if (!lpfc_nbuf->nvmeCmd) {
		spin_unlock_irqrestore(&phba->hbalock, flags);
		lpfc_printf_vlog(vport, KERN_ERR, LOG_NVME_ABTS,
				 "6141 lpfc NVME IO req has no nvme_fcreq "
				 "io buffer.  Skipping abort req.\n");
		return;
	}
	nvmereq_wqe = &lpfc_nbuf->cur_iocbq;

	/*
	 * The lpfc_nbuf and the mapped nvme_fcreq in the driver's
	 * state must match the nvme_fcreq passed by the nvme
	 * transport.  If they don't match, it is likely the driver
	 * has already completed the NVME IO and the nvme transport
	 * has not seen it yet.
	 */
	if (lpfc_nbuf->nvmeCmd != pnvme_fcreq) {
		spin_unlock_irqrestore(&phba->hbalock, flags);
		lpfc_printf_vlog(vport, KERN_ERR, LOG_NVME_ABTS,
				 "6143 NVME req mismatch: "
				 "lpfc_nbuf %p nvmeCmd %p, "
				 "pnvme_fcreq %p.  Skipping Abort xri x%x\n",
				 lpfc_nbuf, lpfc_nbuf->nvmeCmd,
				 pnvme_fcreq, nvmereq_wqe->sli4_xritag);
		return;
	}

	/* Don't abort IOs no longer on the pending queue. */
	if (!(nvmereq_wqe->iocb_flag & LPFC_IO_ON_TXCMPLQ)) {
		spin_unlock_irqrestore(&phba->hbalock, flags);
		lpfc_printf_vlog(vport, KERN_ERR, LOG_NVME_ABTS,
				 "6142 NVME IO req %p not queued - skipping "
				 "abort req xri x%x\n",
				 pnvme_fcreq, nvmereq_wqe->sli4_xritag);
		return;
	}

	atomic_inc(&lport->xmt_fcp_abort);
	lpfc_nvmeio_data(phba, "NVME FCP ABORT: xri x%x idx %d to %06x\n",
			 nvmereq_wqe->sli4_xritag,
			 nvmereq_wqe->hba_wqidx, pnvme_rport->port_id);

	/* Outstanding abort is in progress */
	if (nvmereq_wqe->iocb_flag & LPFC_DRIVER_ABORTED) {
		spin_unlock_irqrestore(&phba->hbalock, flags);
		lpfc_printf_vlog(vport, KERN_ERR, LOG_NVME_ABTS,
				 "6144 Outstanding NVME I/O Abort Request "
				 "still pending on nvme_fcreq %p, "
				 "lpfc_ncmd %p xri x%x\n",
				 pnvme_fcreq, lpfc_nbuf,
				 nvmereq_wqe->sli4_xritag);
		return;
	}

	abts_buf = __lpfc_sli_get_iocbq(phba);
	if (!abts_buf) {
		spin_unlock_irqrestore(&phba->hbalock, flags);
		lpfc_printf_vlog(vport, KERN_ERR, LOG_NVME_ABTS,
				 "6136 No available abort wqes. Skipping "
				 "Abts req for nvme_fcreq %p xri x%x\n",
				 pnvme_fcreq, nvmereq_wqe->sli4_xritag);
		return;
	}

	/* Ready - mark outstanding as aborted by driver. */
	nvmereq_wqe->iocb_flag |= LPFC_DRIVER_ABORTED;

	/* Complete prepping the abort wqe and issue to the FW. */
	abts_wqe = &abts_buf->wqe;

	/* WQEs are reused.  Clear stale data and set key fields to
	 * zero like ia, iaab, iaar, xri_tag, and ctxt_tag.
	 */
	memset(abts_wqe, 0, sizeof(union lpfc_wqe));
	bf_set(abort_cmd_criteria, &abts_wqe->abort_cmd, T_XRI_TAG);

	/* word 7 */
	bf_set(wqe_ct, &abts_wqe->abort_cmd.wqe_com, 0);
	bf_set(wqe_cmnd, &abts_wqe->abort_cmd.wqe_com, CMD_ABORT_XRI_CX);
	bf_set(wqe_class, &abts_wqe->abort_cmd.wqe_com,
	       nvmereq_wqe->iocb.ulpClass);

	/* word 8 - tell the FW to abort the IO associated with this
	 * outstanding exchange ID.
	 */
	abts_wqe->abort_cmd.wqe_com.abort_tag = nvmereq_wqe->sli4_xritag;

	/* word 9 - this is the iotag for the abts_wqe completion. */
	bf_set(wqe_reqtag, &abts_wqe->abort_cmd.wqe_com,
	       abts_buf->iotag);

	/* word 10 */
	bf_set(wqe_wqid, &abts_wqe->abort_cmd.wqe_com, nvmereq_wqe->hba_wqidx);
	bf_set(wqe_qosd, &abts_wqe->abort_cmd.wqe_com, 1);
	bf_set(wqe_lenloc, &abts_wqe->abort_cmd.wqe_com, LPFC_WQE_LENLOC_NONE);

	/* word 11 */
	bf_set(wqe_cmd_type, &abts_wqe->abort_cmd.wqe_com, OTHER_COMMAND);
	bf_set(wqe_wqec, &abts_wqe->abort_cmd.wqe_com, 1);
	bf_set(wqe_cqid, &abts_wqe->abort_cmd.wqe_com, LPFC_WQE_CQ_ID_DEFAULT);

	/* ABTS WQE must go to the same WQ as the WQE to be aborted */
	abts_buf->iocb_flag |= LPFC_IO_NVME;
	abts_buf->hba_wqidx = nvmereq_wqe->hba_wqidx;
	abts_buf->vport = vport;
	abts_buf->wqe_cmpl = lpfc_nvme_abort_fcreq_cmpl;
	ret_val = lpfc_sli4_issue_wqe(phba, LPFC_FCP_RING, abts_buf);
	spin_unlock_irqrestore(&phba->hbalock, flags);
	if (ret_val) {
		lpfc_printf_vlog(vport, KERN_ERR, LOG_NVME_ABTS,
				 "6137 Failed abts issue_wqe with status x%x "
				 "for nvme_fcreq %p.\n",
				 ret_val, pnvme_fcreq);
		lpfc_sli_release_iocbq(phba, abts_buf);
		return;
	}

	lpfc_printf_vlog(vport, KERN_INFO, LOG_NVME_ABTS,
			 "6138 Transport Abort NVME Request Issued for "
			 "ox_id x%x on reqtag x%x\n",
			 nvmereq_wqe->sli4_xritag,
			 abts_buf->iotag);
}

/* Declare and initialization an instance of the FC NVME template. */
static struct nvme_fc_port_template lpfc_nvme_template = {
	/* initiator-based functions */
	.localport_delete  = lpfc_nvme_localport_delete,
	.remoteport_delete = lpfc_nvme_remoteport_delete,
	.create_queue = lpfc_nvme_create_queue,
	.delete_queue = lpfc_nvme_delete_queue,
	.ls_req       = lpfc_nvme_ls_req,
	.fcp_io       = lpfc_nvme_fcp_io_submit,
	.ls_abort     = lpfc_nvme_ls_abort,
	.fcp_abort    = lpfc_nvme_fcp_abort,

	.max_hw_queues = 1,
	.max_sgl_segments = LPFC_NVME_DEFAULT_SEGS,
	.max_dif_sgl_segments = LPFC_NVME_DEFAULT_SEGS,
	.dma_boundary = 0xFFFFFFFF,

	/* Sizes of additional private data for data structures.
	 * No use for the last two sizes at this time.
	 */
	.local_priv_sz = sizeof(struct lpfc_nvme_lport),
	.remote_priv_sz = sizeof(struct lpfc_nvme_rport),
	.lsrqst_priv_sz = 0,
	.fcprqst_priv_sz = sizeof(struct lpfc_nvme_fcpreq_priv),
};

/**
 * lpfc_sli4_post_nvme_sgl_block - post a block of nvme sgl list to firmware
 * @phba: pointer to lpfc hba data structure.
 * @nblist: pointer to nvme buffer list.
 * @count: number of scsi buffers on the list.
 *
 * This routine is invoked to post a block of @count scsi sgl pages from a
 * SCSI buffer list @nblist to the HBA using non-embedded mailbox command.
 * No Lock is held.
 *
 **/
static int
lpfc_sli4_post_nvme_sgl_block(struct lpfc_hba *phba,
			      struct list_head *nblist,
			      int count)
{
	struct lpfc_nvme_buf *lpfc_ncmd;
	struct lpfc_mbx_post_uembed_sgl_page1 *sgl;
	struct sgl_page_pairs *sgl_pg_pairs;
	void *viraddr;
	LPFC_MBOXQ_t *mbox;
	uint32_t reqlen, alloclen, pg_pairs;
	uint32_t mbox_tmo;
	uint16_t xritag_start = 0;
	int rc = 0;
	uint32_t shdr_status, shdr_add_status;
	dma_addr_t pdma_phys_bpl1;
	union lpfc_sli4_cfg_shdr *shdr;

	/* Calculate the requested length of the dma memory */
	reqlen = count * sizeof(struct sgl_page_pairs) +
		 sizeof(union lpfc_sli4_cfg_shdr) + sizeof(uint32_t);
	if (reqlen > SLI4_PAGE_SIZE) {
		lpfc_printf_log(phba, KERN_WARNING, LOG_INIT,
				"6118 Block sgl registration required DMA "
				"size (%d) great than a page\n", reqlen);
		return -ENOMEM;
	}
	mbox = mempool_alloc(phba->mbox_mem_pool, GFP_KERNEL);
	if (!mbox) {
		lpfc_printf_log(phba, KERN_ERR, LOG_INIT,
				"6119 Failed to allocate mbox cmd memory\n");
		return -ENOMEM;
	}

	/* Allocate DMA memory and set up the non-embedded mailbox command */
	alloclen = lpfc_sli4_config(phba, mbox, LPFC_MBOX_SUBSYSTEM_FCOE,
				LPFC_MBOX_OPCODE_FCOE_POST_SGL_PAGES, reqlen,
				LPFC_SLI4_MBX_NEMBED);

	if (alloclen < reqlen) {
		lpfc_printf_log(phba, KERN_ERR, LOG_INIT,
				"6120 Allocated DMA memory size (%d) is "
				"less than the requested DMA memory "
				"size (%d)\n", alloclen, reqlen);
		lpfc_sli4_mbox_cmd_free(phba, mbox);
		return -ENOMEM;
	}

	/* Get the first SGE entry from the non-embedded DMA memory */
	viraddr = mbox->sge_array->addr[0];

	/* Set up the SGL pages in the non-embedded DMA pages */
	sgl = (struct lpfc_mbx_post_uembed_sgl_page1 *)viraddr;
	sgl_pg_pairs = &sgl->sgl_pg_pairs;

	pg_pairs = 0;
	list_for_each_entry(lpfc_ncmd, nblist, list) {
		/* Set up the sge entry */
		sgl_pg_pairs->sgl_pg0_addr_lo =
			cpu_to_le32(putPaddrLow(lpfc_ncmd->dma_phys_sgl));
		sgl_pg_pairs->sgl_pg0_addr_hi =
			cpu_to_le32(putPaddrHigh(lpfc_ncmd->dma_phys_sgl));
		if (phba->cfg_sg_dma_buf_size > SGL_PAGE_SIZE)
			pdma_phys_bpl1 = lpfc_ncmd->dma_phys_sgl +
						SGL_PAGE_SIZE;
		else
			pdma_phys_bpl1 = 0;
		sgl_pg_pairs->sgl_pg1_addr_lo =
			cpu_to_le32(putPaddrLow(pdma_phys_bpl1));
		sgl_pg_pairs->sgl_pg1_addr_hi =
			cpu_to_le32(putPaddrHigh(pdma_phys_bpl1));
		/* Keep the first xritag on the list */
		if (pg_pairs == 0)
			xritag_start = lpfc_ncmd->cur_iocbq.sli4_xritag;
		sgl_pg_pairs++;
		pg_pairs++;
	}
	bf_set(lpfc_post_sgl_pages_xri, sgl, xritag_start);
	bf_set(lpfc_post_sgl_pages_xricnt, sgl, pg_pairs);
	/* Perform endian conversion if necessary */
	sgl->word0 = cpu_to_le32(sgl->word0);

	if (!phba->sli4_hba.intr_enable)
		rc = lpfc_sli_issue_mbox(phba, mbox, MBX_POLL);
	else {
		mbox_tmo = lpfc_mbox_tmo_val(phba, mbox);
		rc = lpfc_sli_issue_mbox_wait(phba, mbox, mbox_tmo);
	}
	shdr = (union lpfc_sli4_cfg_shdr *)&sgl->cfg_shdr;
	shdr_status = bf_get(lpfc_mbox_hdr_status, &shdr->response);
	shdr_add_status = bf_get(lpfc_mbox_hdr_add_status, &shdr->response);
	if (rc != MBX_TIMEOUT)
		lpfc_sli4_mbox_cmd_free(phba, mbox);
	if (shdr_status || shdr_add_status || rc) {
		lpfc_printf_log(phba, KERN_ERR, LOG_SLI,
				"6125 POST_SGL_BLOCK mailbox command failed "
				"status x%x add_status x%x mbx status x%x\n",
				shdr_status, shdr_add_status, rc);
		rc = -ENXIO;
	}
	return rc;
}

/**
 * lpfc_post_nvme_sgl_list - Post blocks of nvme buffer sgls from a list
 * @phba: pointer to lpfc hba data structure.
 * @post_nblist: pointer to the nvme buffer list.
 *
 * This routine walks a list of nvme buffers that was passed in. It attempts
 * to construct blocks of nvme buffer sgls which contains contiguous xris and
 * uses the non-embedded SGL block post mailbox commands to post to the port.
 * For single NVME buffer sgl with non-contiguous xri, if any, it shall use
 * embedded SGL post mailbox command for posting. The @post_nblist passed in
 * must be local list, thus no lock is needed when manipulate the list.
 *
 * Returns: 0 = failure, non-zero number of successfully posted buffers.
 **/
static int
lpfc_post_nvme_sgl_list(struct lpfc_hba *phba,
			     struct list_head *post_nblist, int sb_count)
{
	struct lpfc_nvme_buf *lpfc_ncmd, *lpfc_ncmd_next;
	int status, sgl_size;
	int post_cnt = 0, block_cnt = 0, num_posting = 0, num_posted = 0;
	dma_addr_t pdma_phys_sgl1;
	int last_xritag = NO_XRI;
	int cur_xritag;
	LIST_HEAD(prep_nblist);
	LIST_HEAD(blck_nblist);
	LIST_HEAD(nvme_nblist);

	/* sanity check */
	if (sb_count <= 0)
		return -EINVAL;

	sgl_size = phba->cfg_sg_dma_buf_size;

	list_for_each_entry_safe(lpfc_ncmd, lpfc_ncmd_next, post_nblist, list) {
		list_del_init(&lpfc_ncmd->list);
		block_cnt++;
		if ((last_xritag != NO_XRI) &&
		    (lpfc_ncmd->cur_iocbq.sli4_xritag != last_xritag + 1)) {
			/* a hole in xri block, form a sgl posting block */
			list_splice_init(&prep_nblist, &blck_nblist);
			post_cnt = block_cnt - 1;
			/* prepare list for next posting block */
			list_add_tail(&lpfc_ncmd->list, &prep_nblist);
			block_cnt = 1;
		} else {
			/* prepare list for next posting block */
			list_add_tail(&lpfc_ncmd->list, &prep_nblist);
			/* enough sgls for non-embed sgl mbox command */
			if (block_cnt == LPFC_NEMBED_MBOX_SGL_CNT) {
				list_splice_init(&prep_nblist, &blck_nblist);
				post_cnt = block_cnt;
				block_cnt = 0;
			}
		}
		num_posting++;
		last_xritag = lpfc_ncmd->cur_iocbq.sli4_xritag;

		/* end of repost sgl list condition for NVME buffers */
		if (num_posting == sb_count) {
			if (post_cnt == 0) {
				/* last sgl posting block */
				list_splice_init(&prep_nblist, &blck_nblist);
				post_cnt = block_cnt;
			} else if (block_cnt == 1) {
				/* last single sgl with non-contiguous xri */
				if (sgl_size > SGL_PAGE_SIZE)
					pdma_phys_sgl1 =
						lpfc_ncmd->dma_phys_sgl +
						SGL_PAGE_SIZE;
				else
					pdma_phys_sgl1 = 0;
				cur_xritag = lpfc_ncmd->cur_iocbq.sli4_xritag;
				status = lpfc_sli4_post_sgl(phba,
						lpfc_ncmd->dma_phys_sgl,
						pdma_phys_sgl1, cur_xritag);
				if (status) {
					/* failure, put on abort nvme list */
					lpfc_ncmd->flags |= LPFC_SBUF_XBUSY;
				} else {
					/* success, put on NVME buffer list */
					lpfc_ncmd->flags &= ~LPFC_SBUF_XBUSY;
					lpfc_ncmd->status = IOSTAT_SUCCESS;
					num_posted++;
				}
				/* success, put on NVME buffer sgl list */
				list_add_tail(&lpfc_ncmd->list, &nvme_nblist);
			}
		}

		/* continue until a nembed page worth of sgls */
		if (post_cnt == 0)
			continue;

		/* post block of NVME buffer list sgls */
		status = lpfc_sli4_post_nvme_sgl_block(phba, &blck_nblist,
						       post_cnt);

		/* don't reset xirtag due to hole in xri block */
		if (block_cnt == 0)
			last_xritag = NO_XRI;

		/* reset NVME buffer post count for next round of posting */
		post_cnt = 0;

		/* put posted NVME buffer-sgl posted on NVME buffer sgl list */
		while (!list_empty(&blck_nblist)) {
			list_remove_head(&blck_nblist, lpfc_ncmd,
					 struct lpfc_nvme_buf, list);
			if (status) {
				/* failure, put on abort nvme list */
				lpfc_ncmd->flags |= LPFC_SBUF_XBUSY;
			} else {
				/* success, put on NVME buffer list */
				lpfc_ncmd->flags &= ~LPFC_SBUF_XBUSY;
				lpfc_ncmd->status = IOSTAT_SUCCESS;
				num_posted++;
			}
			list_add_tail(&lpfc_ncmd->list, &nvme_nblist);
		}
	}
	/* Push NVME buffers with sgl posted to the available list */
	while (!list_empty(&nvme_nblist)) {
		list_remove_head(&nvme_nblist, lpfc_ncmd,
				 struct lpfc_nvme_buf, list);
		lpfc_release_nvme_buf(phba, lpfc_ncmd);
	}
	return num_posted;
}

/**
 * lpfc_repost_nvme_sgl_list - Repost all the allocated nvme buffer sgls
 * @phba: pointer to lpfc hba data structure.
 *
 * This routine walks the list of nvme buffers that have been allocated and
 * repost them to the port by using SGL block post. This is needed after a
 * pci_function_reset/warm_start or start. The lpfc_hba_down_post_s4 routine
 * is responsible for moving all nvme buffers on the lpfc_abts_nvme_sgl_list
 * to the lpfc_nvme_buf_list. If the repost fails, reject all nvme buffers.
 *
 * Returns: 0 = success, non-zero failure.
 **/
int
lpfc_repost_nvme_sgl_list(struct lpfc_hba *phba)
{
	LIST_HEAD(post_nblist);
	int num_posted, rc = 0;

	/* get all NVME buffers need to repost to a local list */
	spin_lock_irq(&phba->nvme_buf_list_get_lock);
	spin_lock(&phba->nvme_buf_list_put_lock);
	list_splice_init(&phba->lpfc_nvme_buf_list_get, &post_nblist);
	list_splice(&phba->lpfc_nvme_buf_list_put, &post_nblist);
	phba->get_nvme_bufs = 0;
	phba->put_nvme_bufs = 0;
	spin_unlock(&phba->nvme_buf_list_put_lock);
	spin_unlock_irq(&phba->nvme_buf_list_get_lock);

	/* post the list of nvme buffer sgls to port if available */
	if (!list_empty(&post_nblist)) {
		num_posted = lpfc_post_nvme_sgl_list(phba, &post_nblist,
						phba->sli4_hba.nvme_xri_cnt);
		/* failed to post any nvme buffer, return error */
		if (num_posted == 0)
			rc = -EIO;
	}
	return rc;
}

/**
 * lpfc_new_nvme_buf - Scsi buffer allocator for HBA with SLI4 IF spec
 * @vport: The virtual port for which this call being executed.
 * @num_to_allocate: The requested number of buffers to allocate.
 *
 * This routine allocates nvme buffers for device with SLI-4 interface spec,
 * the nvme buffer contains all the necessary information needed to initiate
 * a NVME I/O. After allocating up to @num_to_allocate NVME buffers and put
 * them on a list, it post them to the port by using SGL block post.
 *
 * Return codes:
 *   int - number of nvme buffers that were allocated and posted.
 *   0 = failure, less than num_to_alloc is a partial failure.
 **/
static int
lpfc_new_nvme_buf(struct lpfc_vport *vport, int num_to_alloc)
{
	struct lpfc_hba *phba = vport->phba;
	struct lpfc_nvme_buf *lpfc_ncmd;
	struct lpfc_iocbq *pwqeq;
	union lpfc_wqe128 *wqe;
	struct sli4_sge *sgl;
	dma_addr_t pdma_phys_sgl;
	uint16_t iotag, lxri = 0;
	int bcnt, num_posted, sgl_size;
	LIST_HEAD(prep_nblist);
	LIST_HEAD(post_nblist);
	LIST_HEAD(nvme_nblist);

	sgl_size = phba->cfg_sg_dma_buf_size;

	for (bcnt = 0; bcnt < num_to_alloc; bcnt++) {
		lpfc_ncmd = kzalloc(sizeof(struct lpfc_nvme_buf), GFP_KERNEL);
		if (!lpfc_ncmd)
			break;
		/*
		 * Get memory from the pci pool to map the virt space to
		 * pci bus space for an I/O. The DMA buffer includes the
		 * number of SGE's necessary to support the sg_tablesize.
		 */
		lpfc_ncmd->data = dma_pool_zalloc(phba->lpfc_sg_dma_buf_pool,
						  GFP_KERNEL,
						  &lpfc_ncmd->dma_handle);
		if (!lpfc_ncmd->data) {
			kfree(lpfc_ncmd);
			break;
		}

		lxri = lpfc_sli4_next_xritag(phba);
		if (lxri == NO_XRI) {
			dma_pool_free(phba->lpfc_sg_dma_buf_pool,
				      lpfc_ncmd->data, lpfc_ncmd->dma_handle);
			kfree(lpfc_ncmd);
			break;
		}
		pwqeq = &(lpfc_ncmd->cur_iocbq);
		wqe = &pwqeq->wqe;

		/* Allocate iotag for lpfc_ncmd->cur_iocbq. */
		iotag = lpfc_sli_next_iotag(phba, pwqeq);
		if (iotag == 0) {
			dma_pool_free(phba->lpfc_sg_dma_buf_pool,
				      lpfc_ncmd->data, lpfc_ncmd->dma_handle);
			kfree(lpfc_ncmd);
			lpfc_printf_log(phba, KERN_ERR, LOG_NVME_IOERR,
					"6121 Failed to allocated IOTAG for"
					" XRI:0x%x\n", lxri);
			lpfc_sli4_free_xri(phba, lxri);
			break;
		}
		pwqeq->sli4_lxritag = lxri;
		pwqeq->sli4_xritag = phba->sli4_hba.xri_ids[lxri];
		pwqeq->iocb_flag |= LPFC_IO_NVME;
		pwqeq->context1 = lpfc_ncmd;
		pwqeq->wqe_cmpl = lpfc_nvme_io_cmd_wqe_cmpl;

		/* Initialize local short-hand pointers. */
		lpfc_ncmd->nvme_sgl = lpfc_ncmd->data;
		sgl = lpfc_ncmd->nvme_sgl;
		pdma_phys_sgl = lpfc_ncmd->dma_handle;
		lpfc_ncmd->dma_phys_sgl = pdma_phys_sgl;

		/* Rsp SGE will be filled in when we rcv an IO
		 * from the NVME Layer to be sent.
		 * The cmd is going to be embedded so we need a SKIP SGE.
		 */
		bf_set(lpfc_sli4_sge_type, sgl, LPFC_SGE_TYPE_SKIP);
		bf_set(lpfc_sli4_sge_last, sgl, 0);
		sgl->word2 = cpu_to_le32(sgl->word2);
		/* Fill in word 3 / sgl_len during cmd submission */

		lpfc_ncmd->cur_iocbq.context1 = lpfc_ncmd;

		/* Initialize WQE */
		memset(wqe, 0, sizeof(union lpfc_wqe));

		/* add the nvme buffer to a post list */
		list_add_tail(&lpfc_ncmd->list, &post_nblist);
		spin_lock_irq(&phba->nvme_buf_list_get_lock);
		phba->sli4_hba.nvme_xri_cnt++;
		spin_unlock_irq(&phba->nvme_buf_list_get_lock);
	}
	lpfc_printf_log(phba, KERN_INFO, LOG_NVME,
			"6114 Allocate %d out of %d requested new NVME "
			"buffers\n", bcnt, num_to_alloc);

	/* post the list of nvme buffer sgls to port if available */
	if (!list_empty(&post_nblist))
		num_posted = lpfc_post_nvme_sgl_list(phba,
						     &post_nblist, bcnt);
	else
		num_posted = 0;

	return num_posted;
}

static inline struct lpfc_nvme_buf *
lpfc_nvme_buf(struct lpfc_hba *phba)
{
	struct lpfc_nvme_buf *lpfc_ncmd, *lpfc_ncmd_next;

	list_for_each_entry_safe(lpfc_ncmd, lpfc_ncmd_next,
				 &phba->lpfc_nvme_buf_list_get, list) {
		list_del_init(&lpfc_ncmd->list);
		phba->get_nvme_bufs--;
		return lpfc_ncmd;
	}
	return NULL;
}

/**
 * lpfc_get_nvme_buf - Get a nvme buffer from lpfc_nvme_buf_list of the HBA
 * @phba: The HBA for which this call is being executed.
 *
 * This routine removes a nvme buffer from head of @phba lpfc_nvme_buf_list list
 * and returns to caller.
 *
 * Return codes:
 *   NULL - Error
 *   Pointer to lpfc_nvme_buf - Success
 **/
static struct lpfc_nvme_buf *
lpfc_get_nvme_buf(struct lpfc_hba *phba, struct lpfc_nodelist *ndlp,
		  int expedite)
{
	struct lpfc_nvme_buf *lpfc_ncmd = NULL;
	unsigned long iflag = 0;

	spin_lock_irqsave(&phba->nvme_buf_list_get_lock, iflag);
	if (phba->get_nvme_bufs > LPFC_NVME_EXPEDITE_XRICNT || expedite)
		lpfc_ncmd = lpfc_nvme_buf(phba);
	if (!lpfc_ncmd) {
		spin_lock(&phba->nvme_buf_list_put_lock);
		list_splice(&phba->lpfc_nvme_buf_list_put,
			    &phba->lpfc_nvme_buf_list_get);
		phba->get_nvme_bufs += phba->put_nvme_bufs;
		INIT_LIST_HEAD(&phba->lpfc_nvme_buf_list_put);
		phba->put_nvme_bufs = 0;
		spin_unlock(&phba->nvme_buf_list_put_lock);
		if (phba->get_nvme_bufs > LPFC_NVME_EXPEDITE_XRICNT || expedite)
			lpfc_ncmd = lpfc_nvme_buf(phba);
	}
	spin_unlock_irqrestore(&phba->nvme_buf_list_get_lock, iflag);

	if (lpfc_ndlp_check_qdepth(phba, ndlp) && lpfc_ncmd) {
		atomic_inc(&ndlp->cmd_pending);
		lpfc_ncmd->flags |= LPFC_BUMP_QDEPTH;
	}
	return  lpfc_ncmd;
}

/**
 * lpfc_release_nvme_buf: Return a nvme buffer back to hba nvme buf list.
 * @phba: The Hba for which this call is being executed.
 * @lpfc_ncmd: The nvme buffer which is being released.
 *
 * This routine releases @lpfc_ncmd nvme buffer by adding it to tail of @phba
 * lpfc_nvme_buf_list list. For SLI4 XRI's are tied to the nvme buffer
 * and cannot be reused for at least RA_TOV amount of time if it was
 * aborted.
 **/
static void
lpfc_release_nvme_buf(struct lpfc_hba *phba, struct lpfc_nvme_buf *lpfc_ncmd)
{
	unsigned long iflag = 0;

	if ((lpfc_ncmd->flags & LPFC_BUMP_QDEPTH) && lpfc_ncmd->ndlp)
		atomic_dec(&lpfc_ncmd->ndlp->cmd_pending);

	lpfc_ncmd->nonsg_phys = 0;
	lpfc_ncmd->ndlp = NULL;
	lpfc_ncmd->flags &= ~LPFC_BUMP_QDEPTH;

	if (lpfc_ncmd->flags & LPFC_SBUF_XBUSY) {
		lpfc_printf_log(phba, KERN_INFO, LOG_NVME_ABTS,
				"6310 XB release deferred for "
				"ox_id x%x on reqtag x%x\n",
				lpfc_ncmd->cur_iocbq.sli4_xritag,
				lpfc_ncmd->cur_iocbq.iotag);

		spin_lock_irqsave(&phba->sli4_hba.abts_nvme_buf_list_lock,
					iflag);
		list_add_tail(&lpfc_ncmd->list,
			&phba->sli4_hba.lpfc_abts_nvme_buf_list);
		spin_unlock_irqrestore(&phba->sli4_hba.abts_nvme_buf_list_lock,
					iflag);
	} else {
		lpfc_ncmd->nvmeCmd = NULL;
		lpfc_ncmd->cur_iocbq.iocb_flag = LPFC_IO_NVME;
		spin_lock_irqsave(&phba->nvme_buf_list_put_lock, iflag);
		list_add_tail(&lpfc_ncmd->list, &phba->lpfc_nvme_buf_list_put);
		phba->put_nvme_bufs++;
		spin_unlock_irqrestore(&phba->nvme_buf_list_put_lock, iflag);
	}
}

/**
 * lpfc_nvme_create_localport - Create/Bind an nvme localport instance.
 * @pvport - the lpfc_vport instance requesting a localport.
 *
 * This routine is invoked to create an nvme localport instance to bind
 * to the nvme_fc_transport.  It is called once during driver load
 * like lpfc_create_shost after all other services are initialized.
 * It requires a vport, vpi, and wwns at call time.  Other localport
 * parameters are modified as the driver's FCID and the Fabric WWN
 * are established.
 *
 * Return codes
 *      0 - successful
 *      -ENOMEM - no heap memory available
 *      other values - from nvme registration upcall
 **/
int
lpfc_nvme_create_localport(struct lpfc_vport *vport)
{
	int ret = 0;
	struct lpfc_hba  *phba = vport->phba;
	struct nvme_fc_port_info nfcp_info;
	struct nvme_fc_local_port *localport;
	struct lpfc_nvme_lport *lport;
	struct lpfc_nvme_ctrl_stat *cstat;
	int len, i;

	/* Initialize this localport instance.  The vport wwn usage ensures
	 * that NPIV is accounted for.
	 */
	memset(&nfcp_info, 0, sizeof(struct nvme_fc_port_info));
	nfcp_info.port_role = FC_PORT_ROLE_NVME_INITIATOR;
	nfcp_info.node_name = wwn_to_u64(vport->fc_nodename.u.wwn);
	nfcp_info.port_name = wwn_to_u64(vport->fc_portname.u.wwn);

	/* Limit to LPFC_MAX_NVME_SEG_CNT.
	 * For now need + 1 to get around NVME transport logic.
	 */
	if (phba->cfg_sg_seg_cnt > LPFC_MAX_NVME_SEG_CNT) {
		lpfc_printf_vlog(vport, KERN_INFO, LOG_NVME | LOG_INIT,
				 "6300 Reducing sg segment cnt to %d\n",
				 LPFC_MAX_NVME_SEG_CNT);
		phba->cfg_nvme_seg_cnt = LPFC_MAX_NVME_SEG_CNT;
	} else {
		phba->cfg_nvme_seg_cnt = phba->cfg_sg_seg_cnt;
	}
	lpfc_nvme_template.max_sgl_segments = phba->cfg_nvme_seg_cnt + 1;
	lpfc_nvme_template.max_hw_queues = phba->cfg_nvme_io_channel;

	cstat = kmalloc((sizeof(struct lpfc_nvme_ctrl_stat) *
			phba->cfg_nvme_io_channel), GFP_KERNEL);
	if (!cstat)
		return -ENOMEM;

	if (!IS_ENABLED(CONFIG_NVME_FC))
		return ret;

	/* localport is allocated from the stack, but the registration
	 * call allocates heap memory as well as the private area.
	 */

	ret = nvme_fc_register_localport(&nfcp_info, &lpfc_nvme_template,
					 &vport->phba->pcidev->dev, &localport);
	if (!ret) {
		lpfc_printf_vlog(vport, KERN_INFO, LOG_NVME | LOG_NVME_DISC,
				 "6005 Successfully registered local "
				 "NVME port num %d, localP %p, private %p, "
				 "sg_seg %d\n",
				 localport->port_num, localport,
				 localport->private,
				 lpfc_nvme_template.max_sgl_segments);

		/* Private is our lport size declared in the template. */
		lport = (struct lpfc_nvme_lport *)localport->private;
		vport->localport = localport;
		lport->vport = vport;
		lport->cstat = cstat;
		vport->nvmei_support = 1;

		atomic_set(&lport->xmt_fcp_noxri, 0);
		atomic_set(&lport->xmt_fcp_bad_ndlp, 0);
		atomic_set(&lport->xmt_fcp_qdepth, 0);
		atomic_set(&lport->xmt_fcp_err, 0);
		atomic_set(&lport->xmt_fcp_wqerr, 0);
		atomic_set(&lport->xmt_fcp_abort, 0);
		atomic_set(&lport->xmt_ls_abort, 0);
		atomic_set(&lport->xmt_ls_err, 0);
		atomic_set(&lport->cmpl_fcp_xb, 0);
		atomic_set(&lport->cmpl_fcp_err, 0);
		atomic_set(&lport->cmpl_ls_xb, 0);
		atomic_set(&lport->cmpl_ls_err, 0);
		atomic_set(&lport->fc4NvmeLsRequests, 0);
		atomic_set(&lport->fc4NvmeLsCmpls, 0);

		for (i = 0; i < phba->cfg_nvme_io_channel; i++) {
			cstat = &lport->cstat[i];
			atomic_set(&cstat->fc4NvmeInputRequests, 0);
			atomic_set(&cstat->fc4NvmeOutputRequests, 0);
			atomic_set(&cstat->fc4NvmeControlRequests, 0);
			atomic_set(&cstat->fc4NvmeIoCmpls, 0);
		}

		/* Don't post more new bufs if repost already recovered
		 * the nvme sgls.
		 */
		if (phba->sli4_hba.nvme_xri_cnt == 0) {
			len  = lpfc_new_nvme_buf(vport,
						 phba->sli4_hba.nvme_xri_max);
			vport->phba->total_nvme_bufs += len;
		}
	} else {
		kfree(cstat);
	}

	return ret;
}

#if (IS_ENABLED(CONFIG_NVME_FC))
/* lpfc_nvme_lport_unreg_wait - Wait for the host to complete an lport unreg.
 *
 * The driver has to wait for the host nvme transport to callback
 * indicating the localport has successfully unregistered all
 * resources.  Since this is an uninterruptible wait, loop every ten
 * seconds and print a message indicating no progress.
 *
 * An uninterruptible wait is used because of the risk of transport-to-
 * driver state mismatch.
 */
static void
lpfc_nvme_lport_unreg_wait(struct lpfc_vport *vport,
			   struct lpfc_nvme_lport *lport,
			   struct completion *lport_unreg_cmp)
{
	u32 wait_tmo;
	int ret;

	/* Host transport has to clean up and confirm requiring an indefinite
	 * wait. Print a message if a 10 second wait expires and renew the
	 * wait. This is unexpected.
	 */
	wait_tmo = msecs_to_jiffies(LPFC_NVME_WAIT_TMO * 1000);
	while (true) {
		ret = wait_for_completion_timeout(lport_unreg_cmp, wait_tmo);
		if (unlikely(!ret)) {
			lpfc_printf_vlog(vport, KERN_ERR, LOG_NVME_IOERR,
					 "6176 Lport %p Localport %p wait "
					 "timed out. Renewing.\n",
					 lport, vport->localport);
			continue;
		}
		break;
	}
	lpfc_printf_vlog(vport, KERN_INFO, LOG_NVME_IOERR,
			 "6177 Lport %p Localport %p Complete Success\n",
			 lport, vport->localport);
}
#endif

/**
 * lpfc_nvme_destroy_localport - Destroy lpfc_nvme bound to nvme transport.
 * @pnvme: pointer to lpfc nvme data structure.
 *
 * This routine is invoked to destroy all lports bound to the phba.
 * The lport memory was allocated by the nvme fc transport and is
 * released there.  This routine ensures all rports bound to the
 * lport have been disconnected.
 *
 **/
void
lpfc_nvme_destroy_localport(struct lpfc_vport *vport)
{
#if (IS_ENABLED(CONFIG_NVME_FC))
	struct nvme_fc_local_port *localport;
	struct lpfc_nvme_lport *lport;
	struct lpfc_nvme_ctrl_stat *cstat;
	int ret;
	DECLARE_COMPLETION_ONSTACK(lport_unreg_cmp);

	if (vport->nvmei_support == 0)
		return;

	localport = vport->localport;
	lport = (struct lpfc_nvme_lport *)localport->private;
	cstat = lport->cstat;

	lpfc_printf_vlog(vport, KERN_INFO, LOG_NVME,
			 "6011 Destroying NVME localport %p\n",
			 localport);

	/* lport's rport list is clear.  Unregister
	 * lport and release resources.
	 */
	lport->lport_unreg_cmp = &lport_unreg_cmp;
	ret = nvme_fc_unregister_localport(localport);

	/* Wait for completion.  This either blocks
	 * indefinitely or succeeds
	 */
	lpfc_nvme_lport_unreg_wait(vport, lport, &lport_unreg_cmp);
	vport->localport = NULL;
	kfree(cstat);

	/* Regardless of the unregister upcall response, clear
	 * nvmei_support.  All rports are unregistered and the
	 * driver will clean up.
	 */
	vport->nvmei_support = 0;
	if (ret == 0) {
		lpfc_printf_vlog(vport,
				 KERN_INFO, LOG_NVME_DISC,
				 "6009 Unregistered lport Success\n");
	} else {
		lpfc_printf_vlog(vport,
				 KERN_INFO, LOG_NVME_DISC,
				 "6010 Unregistered lport "
				 "Failed, status x%x\n",
				 ret);
	}
#endif
}

void
lpfc_nvme_update_localport(struct lpfc_vport *vport)
{
#if (IS_ENABLED(CONFIG_NVME_FC))
	struct nvme_fc_local_port *localport;
	struct lpfc_nvme_lport *lport;

	localport = vport->localport;
	if (!localport) {
		lpfc_printf_vlog(vport, KERN_WARNING, LOG_NVME,
				 "6710 Update NVME fail. No localport\n");
		return;
	}
	lport = (struct lpfc_nvme_lport *)localport->private;
	if (!lport) {
		lpfc_printf_vlog(vport, KERN_WARNING, LOG_NVME,
				 "6171 Update NVME fail. localP %p, No lport\n",
				 localport);
		return;
	}
	lpfc_printf_vlog(vport, KERN_INFO, LOG_NVME,
			 "6012 Update NVME lport %p did x%x\n",
			 localport, vport->fc_myDID);

	localport->port_id = vport->fc_myDID;
	if (localport->port_id == 0)
		localport->port_role = FC_PORT_ROLE_NVME_DISCOVERY;
	else
		localport->port_role = FC_PORT_ROLE_NVME_INITIATOR;

	lpfc_printf_vlog(vport, KERN_INFO, LOG_NVME_DISC,
			 "6030 bound lport %p to DID x%06x\n",
			 lport, localport->port_id);
#endif
}

int
lpfc_nvme_register_port(struct lpfc_vport *vport, struct lpfc_nodelist *ndlp)
{
#if (IS_ENABLED(CONFIG_NVME_FC))
	int ret = 0;
	struct nvme_fc_local_port *localport;
	struct lpfc_nvme_lport *lport;
	struct lpfc_nvme_rport *rport;
	struct lpfc_nvme_rport *oldrport;
	struct nvme_fc_remote_port *remote_port;
	struct nvme_fc_port_info rpinfo;
	struct lpfc_nodelist *prev_ndlp = NULL;

	lpfc_printf_vlog(ndlp->vport, KERN_INFO, LOG_NVME_DISC,
			 "6006 Register NVME PORT. DID x%06x nlptype x%x\n",
			 ndlp->nlp_DID, ndlp->nlp_type);

	localport = vport->localport;
	if (!localport)
		return 0;

	lport = (struct lpfc_nvme_lport *)localport->private;

	/* NVME rports are not preserved across devloss.
	 * Just register this instance.  Note, rpinfo->dev_loss_tmo
	 * is left 0 to indicate accept transport defaults.  The
	 * driver communicates port role capabilities consistent
	 * with the PRLI response data.
	 */
	memset(&rpinfo, 0, sizeof(struct nvme_fc_port_info));
	rpinfo.port_id = ndlp->nlp_DID;
	if (ndlp->nlp_type & NLP_NVME_TARGET)
		rpinfo.port_role |= FC_PORT_ROLE_NVME_TARGET;
	if (ndlp->nlp_type & NLP_NVME_INITIATOR)
		rpinfo.port_role |= FC_PORT_ROLE_NVME_INITIATOR;

	if (ndlp->nlp_type & NLP_NVME_DISCOVERY)
		rpinfo.port_role |= FC_PORT_ROLE_NVME_DISCOVERY;

	rpinfo.port_name = wwn_to_u64(ndlp->nlp_portname.u.wwn);
	rpinfo.node_name = wwn_to_u64(ndlp->nlp_nodename.u.wwn);

	spin_lock_irq(&vport->phba->hbalock);
	oldrport = lpfc_ndlp_get_nrport(ndlp);
	spin_unlock_irq(&vport->phba->hbalock);
	if (!oldrport)
		lpfc_nlp_get(ndlp);

	ret = nvme_fc_register_remoteport(localport, &rpinfo, &remote_port);
	if (!ret) {
		/* If the ndlp already has an nrport, this is just
		 * a resume of the existing rport.  Else this is a
		 * new rport.
		 */
		/* Guard against an unregister/reregister
		 * race that leaves the WAIT flag set.
		 */
		spin_lock_irq(&vport->phba->hbalock);
		ndlp->upcall_flags &= ~NLP_WAIT_FOR_UNREG;
		spin_unlock_irq(&vport->phba->hbalock);
		rport = remote_port->private;
		if (oldrport) {
			/* New remoteport record does not guarantee valid
			 * host private memory area.
			 */
			prev_ndlp = oldrport->ndlp;
			if (oldrport == remote_port->private) {
				/* Same remoteport - ndlp should match.
				 * Just reuse.
				 */
				lpfc_printf_vlog(ndlp->vport, KERN_INFO,
						 LOG_NVME_DISC,
						 "6014 Rebinding lport to "
						 "remoteport %p wwpn 0x%llx, "
						 "Data: x%x x%x %p %p x%x x%06x\n",
						 remote_port,
						 remote_port->port_name,
						 remote_port->port_id,
						 remote_port->port_role,
						 prev_ndlp,
						 ndlp,
						 ndlp->nlp_type,
						 ndlp->nlp_DID);
				return 0;
			}

			/* Sever the ndlp<->rport association
			 * before dropping the ndlp ref from
			 * register.
			 */
			spin_lock_irq(&vport->phba->hbalock);
			ndlp->nrport = NULL;
			ndlp->upcall_flags &= ~NLP_WAIT_FOR_UNREG;
			spin_unlock_irq(&vport->phba->hbalock);
			rport->ndlp = NULL;
			rport->remoteport = NULL;

			/* Reference only removed if previous NDLP is no longer
			 * active. It might be just a swap and removing the
			 * reference would cause a premature cleanup.
			 */
			if (prev_ndlp && prev_ndlp != ndlp) {
				if ((!NLP_CHK_NODE_ACT(prev_ndlp)) ||
				    (!prev_ndlp->nrport))
					lpfc_nlp_put(prev_ndlp);
			}
		}

		/* Clean bind the rport to the ndlp. */
		rport->remoteport = remote_port;
		rport->lport = lport;
		rport->ndlp = ndlp;
		spin_lock_irq(&vport->phba->hbalock);
		ndlp->nrport = rport;
		spin_unlock_irq(&vport->phba->hbalock);
		lpfc_printf_vlog(vport, KERN_INFO,
				 LOG_NVME_DISC | LOG_NODE,
				 "6022 Binding new rport to "
				 "lport %p Remoteport %p rport %p WWNN 0x%llx, "
				 "Rport WWPN 0x%llx DID "
				 "x%06x Role x%x, ndlp %p prev_ndlp %p\n",
				 lport, remote_port, rport,
				 rpinfo.node_name, rpinfo.port_name,
				 rpinfo.port_id, rpinfo.port_role,
				 ndlp, prev_ndlp);
	} else {
		lpfc_printf_vlog(vport, KERN_ERR,
				 LOG_NVME_DISC | LOG_NODE,
				 "6031 RemotePort Registration failed "
				 "err: %d, DID x%06x\n",
				 ret, ndlp->nlp_DID);
	}

	return ret;
#else
	return 0;
#endif
}

/* lpfc_nvme_unregister_port - unbind the DID and port_role from this rport.
 *
 * There is no notion of Devloss or rport recovery from the current
 * nvme_transport perspective.  Loss of an rport just means IO cannot
 * be sent and recovery is completely up to the initator.
 * For now, the driver just unbinds the DID and port_role so that
 * no further IO can be issued.  Changes are planned for later.
 *
 * Notes - the ndlp reference count is not decremented here since
 * since there is no nvme_transport api for devloss.  Node ref count
 * is only adjusted in driver unload.
 */
void
lpfc_nvme_unregister_port(struct lpfc_vport *vport, struct lpfc_nodelist *ndlp)
{
#if (IS_ENABLED(CONFIG_NVME_FC))
	int ret;
	struct nvme_fc_local_port *localport;
	struct lpfc_nvme_lport *lport;
	struct lpfc_nvme_rport *rport;
	struct nvme_fc_remote_port *remoteport = NULL;

	localport = vport->localport;

	/* This is fundamental error.  The localport is always
	 * available until driver unload.  Just exit.
	 */
	if (!localport)
		return;

	lport = (struct lpfc_nvme_lport *)localport->private;
	if (!lport)
		goto input_err;

	spin_lock_irq(&vport->phba->hbalock);
	rport = lpfc_ndlp_get_nrport(ndlp);
	if (rport)
		remoteport = rport->remoteport;
	spin_unlock_irq(&vport->phba->hbalock);
	if (!remoteport)
		goto input_err;

	lpfc_printf_vlog(vport, KERN_INFO, LOG_NVME_DISC,
			 "6033 Unreg nvme remoteport %p, portname x%llx, "
			 "port_id x%06x, portstate x%x port type x%x\n",
			 remoteport, remoteport->port_name,
			 remoteport->port_id, remoteport->port_state,
			 ndlp->nlp_type);

	/* Sanity check ndlp type.  Only call for NVME ports. Don't
	 * clear any rport state until the transport calls back.
	 */

	if (ndlp->nlp_type & NLP_NVME_TARGET) {
		/* No concern about the role change on the nvme remoteport.
		 * The transport will update it.
		 */
		ndlp->upcall_flags |= NLP_WAIT_FOR_UNREG;

		/* Don't let the host nvme transport keep sending keep-alives
		 * on this remoteport. Vport is unloading, no recovery. The
		 * return values is ignored.  The upcall is a courtesy to the
		 * transport.
		 */
		if (vport->load_flag & FC_UNLOADING)
			(void)nvme_fc_set_remoteport_devloss(remoteport, 0);

		ret = nvme_fc_unregister_remoteport(remoteport);
		if (ret != 0) {
			lpfc_nlp_put(ndlp);
			lpfc_printf_vlog(vport, KERN_ERR, LOG_NVME_DISC,
					 "6167 NVME unregister failed %d "
					 "port_state x%x\n",
					 ret, remoteport->port_state);
		}
	}
	return;

 input_err:
#endif
	lpfc_printf_vlog(vport, KERN_ERR, LOG_NVME_DISC,
			 "6168 State error: lport %p, rport%p FCID x%06x\n",
			 vport->localport, ndlp->rport, ndlp->nlp_DID);
}

/**
 * lpfc_sli4_nvme_xri_aborted - Fast-path process of NVME xri abort
 * @phba: pointer to lpfc hba data structure.
 * @axri: pointer to the fcp xri abort wcqe structure.
 *
 * This routine is invoked by the worker thread to process a SLI4 fast-path
 * NVME aborted xri.  Aborted NVME IO commands are completed to the transport
 * here.
 **/
void
lpfc_sli4_nvme_xri_aborted(struct lpfc_hba *phba,
			   struct sli4_wcqe_xri_aborted *axri)
{
	uint16_t xri = bf_get(lpfc_wcqe_xa_xri, axri);
	struct lpfc_nvme_buf *lpfc_ncmd, *next_lpfc_ncmd;
	struct nvmefc_fcp_req *nvme_cmd = NULL;
	struct lpfc_nodelist *ndlp;
	unsigned long iflag = 0;

	if (!(phba->cfg_enable_fc4_type & LPFC_ENABLE_NVME))
		return;
	spin_lock_irqsave(&phba->hbalock, iflag);
	spin_lock(&phba->sli4_hba.abts_nvme_buf_list_lock);
	list_for_each_entry_safe(lpfc_ncmd, next_lpfc_ncmd,
				 &phba->sli4_hba.lpfc_abts_nvme_buf_list,
				 list) {
		if (lpfc_ncmd->cur_iocbq.sli4_xritag == xri) {
			list_del_init(&lpfc_ncmd->list);
			lpfc_ncmd->flags &= ~LPFC_SBUF_XBUSY;
			lpfc_ncmd->status = IOSTAT_SUCCESS;
			spin_unlock(
				&phba->sli4_hba.abts_nvme_buf_list_lock);

			spin_unlock_irqrestore(&phba->hbalock, iflag);
			ndlp = lpfc_ncmd->ndlp;
			if (ndlp)
				lpfc_sli4_abts_err_handler(phba, ndlp, axri);

			lpfc_printf_log(phba, KERN_INFO, LOG_NVME_ABTS,
					"6311 nvme_cmd %p xri x%x tag x%x "
					"abort complete and xri released\n",
					lpfc_ncmd->nvmeCmd, xri,
					lpfc_ncmd->cur_iocbq.iotag);

			/* Aborted NVME commands are required to not complete
			 * before the abort exchange command fully completes.
			 * Once completed, it is available via the put list.
			 */
			if (lpfc_ncmd->nvmeCmd) {
				nvme_cmd = lpfc_ncmd->nvmeCmd;
				nvme_cmd->done(nvme_cmd);
				lpfc_ncmd->nvmeCmd = NULL;
			}
			lpfc_release_nvme_buf(phba, lpfc_ncmd);
			return;
		}
	}
	spin_unlock(&phba->sli4_hba.abts_nvme_buf_list_lock);
	spin_unlock_irqrestore(&phba->hbalock, iflag);

	lpfc_printf_log(phba, KERN_INFO, LOG_NVME_ABTS,
			"6312 XRI Aborted xri x%x not found\n", xri);

}

/**
 * lpfc_nvme_wait_for_io_drain - Wait for all NVME wqes to complete
 * @phba: Pointer to HBA context object.
 *
 * This function flushes all wqes in the nvme rings and frees all resources
 * in the txcmplq. This function does not issue abort wqes for the IO
 * commands in txcmplq, they will just be returned with
 * IOERR_SLI_DOWN. This function is invoked with EEH when device's PCI
 * slot has been permanently disabled.
 **/
void
lpfc_nvme_wait_for_io_drain(struct lpfc_hba *phba)
{
	struct lpfc_sli_ring  *pring;
	u32 i, wait_cnt = 0;

	if (phba->sli_rev < LPFC_SLI_REV4 || !phba->sli4_hba.nvme_wq)
		return;

	/* Cycle through all NVME rings and make sure all outstanding
	 * WQEs have been removed from the txcmplqs.
	 */
	for (i = 0; i < phba->cfg_nvme_io_channel; i++) {
		pring = phba->sli4_hba.nvme_wq[i]->pring;

		if (!pring)
			continue;

		/* Retrieve everything on the txcmplq */
		while (!list_empty(&pring->txcmplq)) {
			msleep(LPFC_XRI_EXCH_BUSY_WAIT_T1);
			wait_cnt++;

			/* The sleep is 10mS.  Every ten seconds,
			 * dump a message.  Something is wrong.
			 */
			if ((wait_cnt % 1000) == 0) {
				lpfc_printf_log(phba, KERN_ERR, LOG_NVME_IOERR,
						"6178 NVME IO not empty, "
						"cnt %d\n", wait_cnt);
			}
		}
	}
}<|MERGE_RESOLUTION|>--- conflicted
+++ resolved
@@ -1,7 +1,7 @@
 /*******************************************************************
  * This file is part of the Emulex Linux Device Driver for         *
  * Fibre Channel Host Bus Adapters.                                *
- * Copyright (C) 2017-2018 Broadcom. All Rights Reserved. The term *
+ * Copyright (C) 2017-2019 Broadcom. All Rights Reserved. The term *
  * “Broadcom” refers to Broadcom Inc. and/or its subsidiaries.  *
  * Copyright (C) 2004-2016 Emulex.  All rights reserved.           *
  * EMULEX and SLI are trademarks of Emulex.                        *
@@ -56,12 +56,12 @@
 
 /* NVME initiator-based functions */
 
-static struct lpfc_nvme_buf *
+static struct lpfc_io_buf *
 lpfc_get_nvme_buf(struct lpfc_hba *phba, struct lpfc_nodelist *ndlp,
-		  int expedite);
+		  int idx, int expedite);
 
 static void
-lpfc_release_nvme_buf(struct lpfc_hba *, struct lpfc_nvme_buf *);
+lpfc_release_nvme_buf(struct lpfc_hba *, struct lpfc_io_buf *);
 
 static struct nvme_fc_port_template lpfc_nvme_template;
 
@@ -239,7 +239,7 @@
 	if (qidx) {
 		str = "IO ";  /* IO queue */
 		qhandle->index = ((qidx - 1) %
-			vport->phba->cfg_nvme_io_channel);
+			lpfc_nvme_template.max_hw_queues);
 	} else {
 		str = "ADM";  /* Admin queue */
 		qhandle->index = qidx;
@@ -247,7 +247,7 @@
 
 	lpfc_printf_vlog(vport, KERN_INFO, LOG_NVME,
 			 "6073 Binding %s HdwQueue %d  (cpu %d) to "
-			 "io_channel %d qhandle %p\n", str,
+			 "hdw_queue %d qhandle %p\n", str,
 			 qidx, qhandle->cpu_id, qhandle->index, qhandle);
 	*handle = (void *)qhandle;
 	return 0;
@@ -282,7 +282,7 @@
 	vport = lport->vport;
 
 	lpfc_printf_vlog(vport, KERN_INFO, LOG_NVME,
-			"6001 ENTER.  lpfc_pnvme %p, qidx x%xi qhandle %p\n",
+			"6001 ENTER.  lpfc_pnvme %p, qidx x%x qhandle %p\n",
 			lport, qidx, handle);
 	kfree(handle);
 }
@@ -529,7 +529,7 @@
 	lpfc_nvmeio_data(phba, "NVME LS  XMIT: xri x%x iotag x%x to x%06x\n",
 			 genwqe->sli4_xritag, genwqe->iotag, ndlp->nlp_DID);
 
-	rc = lpfc_sli4_issue_wqe(phba, LPFC_ELS_RING, genwqe);
+	rc = lpfc_sli4_issue_wqe(phba, &phba->sli4_hba.hdwq[0], genwqe);
 	if (rc) {
 		lpfc_printf_vlog(vport, KERN_ERR, LOG_ELS,
 				 "6045 Issue GEN REQ WQE to NPORT x%x "
@@ -761,7 +761,7 @@
 /* Fix up the existing sgls for NVME IO. */
 static inline void
 lpfc_nvme_adj_fcp_sgls(struct lpfc_vport *vport,
-		       struct lpfc_nvme_buf *lpfc_ncmd,
+		       struct lpfc_io_buf *lpfc_ncmd,
 		       struct nvmefc_fcp_req *nCmd)
 {
 	struct lpfc_hba  *phba = vport->phba;
@@ -784,7 +784,7 @@
 	 * rather than the virtual memory to ease the restore
 	 * operation.
 	 */
-	sgl = lpfc_ncmd->nvme_sgl;
+	sgl = lpfc_ncmd->dma_sgl;
 	sgl->sge_len = cpu_to_le32(nCmd->cmdlen);
 	if (phba->cfg_nvme_embed_cmd) {
 		sgl->addr_hi = 0;
@@ -858,7 +858,7 @@
 #ifdef CONFIG_SCSI_LPFC_DEBUG_FS
 static void
 lpfc_nvme_ktime(struct lpfc_hba *phba,
-		struct lpfc_nvme_buf *lpfc_ncmd)
+		struct lpfc_io_buf *lpfc_ncmd)
 {
 	uint64_t seg1, seg2, seg3, seg4;
 	uint64_t segsum;
@@ -956,57 +956,54 @@
 lpfc_nvme_io_cmd_wqe_cmpl(struct lpfc_hba *phba, struct lpfc_iocbq *pwqeIn,
 			  struct lpfc_wcqe_complete *wcqe)
 {
-	struct lpfc_nvme_buf *lpfc_ncmd =
-		(struct lpfc_nvme_buf *)pwqeIn->context1;
+	struct lpfc_io_buf *lpfc_ncmd =
+		(struct lpfc_io_buf *)pwqeIn->context1;
 	struct lpfc_vport *vport = pwqeIn->vport;
 	struct nvmefc_fcp_req *nCmd;
 	struct nvme_fc_ersp_iu *ep;
 	struct nvme_fc_cmd_iu *cp;
-	struct lpfc_nvme_rport *rport;
 	struct lpfc_nodelist *ndlp;
 	struct lpfc_nvme_fcpreq_priv *freqpriv;
 	struct lpfc_nvme_lport *lport;
-	struct lpfc_nvme_ctrl_stat *cstat;
-	unsigned long flags;
 	uint32_t code, status, idx;
 	uint16_t cid, sqhd, data;
 	uint32_t *ptr;
 
 	/* Sanity check on return of outstanding command */
-	if (!lpfc_ncmd || !lpfc_ncmd->nvmeCmd || !lpfc_ncmd->nrport) {
-		if (!lpfc_ncmd) {
-			lpfc_printf_vlog(vport, KERN_ERR,
-					 LOG_NODE | LOG_NVME_IOERR,
-					 "6071 Null lpfc_ncmd pointer. No "
-					 "release, skip completion\n");
-			return;
-		}
-
+	if (!lpfc_ncmd) {
+		lpfc_printf_vlog(vport, KERN_ERR,
+				 LOG_NODE | LOG_NVME_IOERR,
+				 "6071 Null lpfc_ncmd pointer. No "
+				 "release, skip completion\n");
+		return;
+	}
+
+	/* Guard against abort handler being called at same time */
+	spin_lock(&lpfc_ncmd->buf_lock);
+
+	if (!lpfc_ncmd->nvmeCmd) {
+		spin_unlock(&lpfc_ncmd->buf_lock);
 		lpfc_printf_vlog(vport, KERN_ERR, LOG_NODE | LOG_NVME_IOERR,
 				 "6066 Missing cmpl ptrs: lpfc_ncmd %p, "
-				 "nvmeCmd %p nrport %p\n",
-				 lpfc_ncmd, lpfc_ncmd->nvmeCmd,
-				 lpfc_ncmd->nrport);
+				 "nvmeCmd %p\n",
+				 lpfc_ncmd, lpfc_ncmd->nvmeCmd);
 
 		/* Release the lpfc_ncmd regardless of the missing elements. */
 		lpfc_release_nvme_buf(phba, lpfc_ncmd);
 		return;
 	}
 	nCmd = lpfc_ncmd->nvmeCmd;
-	rport = lpfc_ncmd->nrport;
 	status = bf_get(lpfc_wcqe_c_status, wcqe);
+
+	idx = lpfc_ncmd->cur_iocbq.hba_wqidx;
+	phba->sli4_hba.hdwq[idx].nvme_cstat.io_cmpls++;
 
 	if (vport->localport) {
 		lport = (struct lpfc_nvme_lport *)vport->localport->private;
-		if (lport) {
-			idx = lpfc_ncmd->cur_iocbq.hba_wqidx;
-			cstat = &lport->cstat[idx];
-			atomic_inc(&cstat->fc4NvmeIoCmpls);
-			if (status) {
-				if (bf_get(lpfc_wcqe_c_xb, wcqe))
-					atomic_inc(&lport->cmpl_fcp_xb);
-				atomic_inc(&lport->cmpl_fcp_err);
-			}
+		if (lport && status) {
+			if (bf_get(lpfc_wcqe_c_xb, wcqe))
+				atomic_inc(&lport->cmpl_fcp_xb);
+			atomic_inc(&lport->cmpl_fcp_err);
 		}
 	}
 
@@ -1017,18 +1014,11 @@
 	 * Catch race where our node has transitioned, but the
 	 * transport is still transitioning.
 	 */
-	ndlp = rport->ndlp;
+	ndlp = lpfc_ncmd->ndlp;
 	if (!ndlp || !NLP_CHK_NODE_ACT(ndlp)) {
-		lpfc_printf_vlog(vport, KERN_ERR, LOG_NODE | LOG_NVME_IOERR,
-				 "6061 rport %p,  DID x%06x node not ready.\n",
-				 rport, rport->remoteport->port_id);
-
-		ndlp = lpfc_findnode_did(vport, rport->remoteport->port_id);
-		if (!ndlp) {
-			lpfc_printf_vlog(vport, KERN_ERR, LOG_NVME_IOERR,
-					 "6062 Ignoring NVME cmpl.  No ndlp\n");
-			goto out_err;
-		}
+		lpfc_printf_vlog(vport, KERN_ERR, LOG_NVME_IOERR,
+				 "6062 Ignoring NVME cmpl.  No ndlp\n");
+		goto out_err;
 	}
 
 	code = bf_get(lpfc_wcqe_c_code, wcqe);
@@ -1151,15 +1141,6 @@
 		lpfc_nvme_ktime(phba, lpfc_ncmd);
 	}
 	if (phba->cpucheck_on & LPFC_CHECK_NVME_IO) {
-<<<<<<< HEAD
-		if (lpfc_ncmd->cpu != smp_processor_id())
-			lpfc_printf_vlog(vport, KERN_ERR, LOG_NVME_IOERR,
-					 "6701 CPU Check cmpl: "
-					 "cpu %d expect %d\n",
-					 smp_processor_id(), lpfc_ncmd->cpu);
-		if (lpfc_ncmd->cpu < LPFC_CHECK_CPU_CNT)
-			phba->cpucheck_cmpl_io[lpfc_ncmd->cpu]++;
-=======
 		uint32_t cpu;
 		idx = lpfc_ncmd->cur_iocbq.hba_wqidx;
 		cpu = raw_smp_processor_id();
@@ -1172,7 +1153,6 @@
 						 cpu, lpfc_ncmd->cpu);
 			phba->sli4_hba.hdwq[idx].cpucheck_cmpl_io[cpu]++;
 		}
->>>>>>> 407d19ab
 	}
 #endif
 
@@ -1183,13 +1163,11 @@
 	if (!(lpfc_ncmd->flags & LPFC_SBUF_XBUSY)) {
 		freqpriv = nCmd->private;
 		freqpriv->nvme_buf = NULL;
+		lpfc_ncmd->nvmeCmd = NULL;
+		spin_unlock(&lpfc_ncmd->buf_lock);
 		nCmd->done(nCmd);
-		lpfc_ncmd->nvmeCmd = NULL;
-	}
-
-	spin_lock_irqsave(&phba->hbalock, flags);
-	lpfc_ncmd->nrport = NULL;
-	spin_unlock_irqrestore(&phba->hbalock, flags);
+	} else
+		spin_unlock(&lpfc_ncmd->buf_lock);
 
 	/* Call release with XB=1 to queue the IO into the abort list. */
 	lpfc_release_nvme_buf(phba, lpfc_ncmd);
@@ -1214,9 +1192,9 @@
  **/
 static int
 lpfc_nvme_prep_io_cmd(struct lpfc_vport *vport,
-		      struct lpfc_nvme_buf *lpfc_ncmd,
+		      struct lpfc_io_buf *lpfc_ncmd,
 		      struct lpfc_nodelist *pnode,
-		      struct lpfc_nvme_ctrl_stat *cstat)
+		      struct lpfc_fc4_ctrl_stat *cstat)
 {
 	struct lpfc_hba *phba = vport->phba;
 	struct nvmefc_fcp_req *nCmd = lpfc_ncmd->nvmeCmd;
@@ -1224,7 +1202,7 @@
 	union lpfc_wqe128 *wqe = &pwqeq->wqe;
 	uint32_t req_len;
 
-	if (!pnode || !NLP_CHK_NODE_ACT(pnode))
+	if (!NLP_CHK_NODE_ACT(pnode))
 		return -EINVAL;
 
 	/*
@@ -1254,7 +1232,7 @@
 			} else {
 				wqe->fcp_iwrite.initial_xfer_len = 0;
 			}
-			atomic_inc(&cstat->fc4NvmeOutputRequests);
+			cstat->output_requests++;
 		} else {
 			/* From the iread template, initialize words 7 - 11 */
 			memcpy(&wqe->words[7],
@@ -1267,13 +1245,13 @@
 			/* Word 5 */
 			wqe->fcp_iread.rsrvd5 = 0;
 
-			atomic_inc(&cstat->fc4NvmeInputRequests);
+			cstat->input_requests++;
 		}
 	} else {
 		/* From the icmnd template, initialize words 4 - 11 */
 		memcpy(&wqe->words[4], &lpfc_icmnd_cmd_template.words[4],
 		       sizeof(uint32_t) * 8);
-		atomic_inc(&cstat->fc4NvmeControlRequests);
+		cstat->control_requests++;
 	}
 	/*
 	 * Finish initializing those WQE fields that are independent
@@ -1320,12 +1298,12 @@
  **/
 static int
 lpfc_nvme_prep_io_dma(struct lpfc_vport *vport,
-		      struct lpfc_nvme_buf *lpfc_ncmd)
+		      struct lpfc_io_buf *lpfc_ncmd)
 {
 	struct lpfc_hba *phba = vport->phba;
 	struct nvmefc_fcp_req *nCmd = lpfc_ncmd->nvmeCmd;
 	union lpfc_wqe128 *wqe = &lpfc_ncmd->cur_iocbq.wqe;
-	struct sli4_sge *sgl = lpfc_ncmd->nvme_sgl;
+	struct sli4_sge *sgl = lpfc_ncmd->dma_sgl;
 	struct scatterlist *data_sg;
 	struct sli4_sge *first_data_sgl;
 	struct ulp_bde64 *bde;
@@ -1414,6 +1392,8 @@
 		}
 
 	} else {
+		lpfc_ncmd->seg_cnt = 0;
+
 		/* For this clause to be valid, the payload_length
 		 * and sg_cnt must zero.
 		 */
@@ -1453,13 +1433,13 @@
 {
 	int ret = 0;
 	int expedite = 0;
-	int idx;
+	int idx, cpu;
 	struct lpfc_nvme_lport *lport;
-	struct lpfc_nvme_ctrl_stat *cstat;
+	struct lpfc_fc4_ctrl_stat *cstat;
 	struct lpfc_vport *vport;
 	struct lpfc_hba *phba;
 	struct lpfc_nodelist *ndlp;
-	struct lpfc_nvme_buf *lpfc_ncmd;
+	struct lpfc_io_buf *lpfc_ncmd;
 	struct lpfc_nvme_rport *rport;
 	struct lpfc_nvme_qhandle *lpfc_queue_info;
 	struct lpfc_nvme_fcpreq_priv *freqpriv;
@@ -1577,9 +1557,6 @@
 		}
 	}
 
-<<<<<<< HEAD
-	lpfc_ncmd = lpfc_get_nvme_buf(phba, ndlp, expedite);
-=======
 	/* Lookup Hardware Queue index based on fcp_io_sched module parameter */
 	if (phba->cfg_fcp_io_sched == LPFC_FCP_SCHED_BY_HDWQ) {
 		idx = lpfc_queue_info->index;
@@ -1589,7 +1566,6 @@
 	}
 
 	lpfc_ncmd = lpfc_get_nvme_buf(phba, ndlp, idx, expedite);
->>>>>>> 407d19ab
 	if (lpfc_ncmd == NULL) {
 		atomic_inc(&lport->xmt_fcp_noxri);
 		lpfc_printf_vlog(vport, KERN_INFO, LOG_NVME_IOERR,
@@ -1616,9 +1592,8 @@
 	 */
 	freqpriv->nvme_buf = lpfc_ncmd;
 	lpfc_ncmd->nvmeCmd = pnvme_fcreq;
-	lpfc_ncmd->nrport = rport;
 	lpfc_ncmd->ndlp = ndlp;
-	lpfc_ncmd->start_time = jiffies;
+	lpfc_ncmd->qidx = lpfc_queue_info->qidx;
 
 	/*
 	 * Issue the IO on the WQ indicated by index in the hw_queue_handle.
@@ -1628,9 +1603,8 @@
 	 * index to use and that they have affinitized a CPU to this hardware
 	 * queue. A hardware queue maps to a driver MSI-X vector/EQ/CQ/WQ.
 	 */
-	idx = lpfc_queue_info->index;
 	lpfc_ncmd->cur_iocbq.hba_wqidx = idx;
-	cstat = &lport->cstat[idx];
+	cstat = &phba->sli4_hba.hdwq[idx].nvme_cstat;
 
 	lpfc_nvme_prep_io_cmd(vport, lpfc_ncmd, ndlp, cstat);
 	ret = lpfc_nvme_prep_io_dma(vport, lpfc_ncmd);
@@ -1648,7 +1622,7 @@
 			 lpfc_ncmd->cur_iocbq.sli4_xritag,
 			 lpfc_queue_info->index, ndlp->nlp_DID);
 
-	ret = lpfc_sli4_issue_wqe(phba, LPFC_FCP_RING, &lpfc_ncmd->cur_iocbq);
+	ret = lpfc_sli4_issue_wqe(phba, lpfc_ncmd->hdwq, &lpfc_ncmd->cur_iocbq);
 	if (ret) {
 		atomic_inc(&lport->xmt_fcp_wqerr);
 		lpfc_printf_vlog(vport, KERN_INFO, LOG_NVME_IOERR,
@@ -1659,33 +1633,26 @@
 		goto out_free_nvme_buf;
 	}
 
+	if (phba->cfg_xri_rebalancing)
+		lpfc_keep_pvt_pool_above_lowwm(phba, lpfc_ncmd->hdwq_no);
+
 #ifdef CONFIG_SCSI_LPFC_DEBUG_FS
 	if (lpfc_ncmd->ts_cmd_start)
 		lpfc_ncmd->ts_cmd_wqput = ktime_get_ns();
 
 	if (phba->cpucheck_on & LPFC_CHECK_NVME_IO) {
-<<<<<<< HEAD
-		lpfc_ncmd->cpu = smp_processor_id();
-		if (lpfc_ncmd->cpu != lpfc_queue_info->index) {
-			/* Check for admin queue */
-			if (lpfc_queue_info->qidx) {
-=======
 		cpu = raw_smp_processor_id();
 		if (cpu < LPFC_CHECK_CPU_CNT) {
 			lpfc_ncmd->cpu = cpu;
 			if (idx != cpu)
->>>>>>> 407d19ab
 				lpfc_printf_vlog(vport,
-						 KERN_ERR, LOG_NVME_IOERR,
+						 KERN_INFO, LOG_NVME_IOERR,
 						"6702 CPU Check cmd: "
 						"cpu %d wq %d\n",
 						lpfc_ncmd->cpu,
 						lpfc_queue_info->index);
-			}
-			lpfc_ncmd->cpu = lpfc_queue_info->index;
+			phba->sli4_hba.hdwq[idx].cpucheck_xmt_io[cpu]++;
 		}
-		if (lpfc_ncmd->cpu < LPFC_CHECK_CPU_CNT)
-			phba->cpucheck_xmt_io[lpfc_ncmd->cpu]++;
 	}
 #endif
 	return 0;
@@ -1693,11 +1660,11 @@
  out_free_nvme_buf:
 	if (lpfc_ncmd->nvmeCmd->sg_cnt) {
 		if (lpfc_ncmd->nvmeCmd->io_dir == NVMEFC_FCP_WRITE)
-			atomic_dec(&cstat->fc4NvmeOutputRequests);
+			cstat->output_requests--;
 		else
-			atomic_dec(&cstat->fc4NvmeInputRequests);
+			cstat->input_requests--;
 	} else
-		atomic_dec(&cstat->fc4NvmeControlRequests);
+		cstat->control_requests--;
 	lpfc_release_nvme_buf(phba, lpfc_ncmd);
  out_fail:
 	return ret;
@@ -1757,7 +1724,7 @@
 	struct lpfc_nvme_lport *lport;
 	struct lpfc_vport *vport;
 	struct lpfc_hba *phba;
-	struct lpfc_nvme_buf *lpfc_nbuf;
+	struct lpfc_io_buf *lpfc_nbuf;
 	struct lpfc_iocbq *abts_buf;
 	struct lpfc_iocbq *nvmereq_wqe;
 	struct lpfc_nvme_fcpreq_priv *freqpriv;
@@ -1825,6 +1792,9 @@
 	}
 	nvmereq_wqe = &lpfc_nbuf->cur_iocbq;
 
+	/* Guard against IO completion being called at same time */
+	spin_lock(&lpfc_nbuf->buf_lock);
+
 	/*
 	 * The lpfc_nbuf and the mapped nvme_fcreq in the driver's
 	 * state must match the nvme_fcreq passed by the nvme
@@ -1833,24 +1803,22 @@
 	 * has not seen it yet.
 	 */
 	if (lpfc_nbuf->nvmeCmd != pnvme_fcreq) {
-		spin_unlock_irqrestore(&phba->hbalock, flags);
 		lpfc_printf_vlog(vport, KERN_ERR, LOG_NVME_ABTS,
 				 "6143 NVME req mismatch: "
 				 "lpfc_nbuf %p nvmeCmd %p, "
 				 "pnvme_fcreq %p.  Skipping Abort xri x%x\n",
 				 lpfc_nbuf, lpfc_nbuf->nvmeCmd,
 				 pnvme_fcreq, nvmereq_wqe->sli4_xritag);
-		return;
+		goto out_unlock;
 	}
 
 	/* Don't abort IOs no longer on the pending queue. */
 	if (!(nvmereq_wqe->iocb_flag & LPFC_IO_ON_TXCMPLQ)) {
-		spin_unlock_irqrestore(&phba->hbalock, flags);
 		lpfc_printf_vlog(vport, KERN_ERR, LOG_NVME_ABTS,
 				 "6142 NVME IO req %p not queued - skipping "
 				 "abort req xri x%x\n",
 				 pnvme_fcreq, nvmereq_wqe->sli4_xritag);
-		return;
+		goto out_unlock;
 	}
 
 	atomic_inc(&lport->xmt_fcp_abort);
@@ -1860,24 +1828,22 @@
 
 	/* Outstanding abort is in progress */
 	if (nvmereq_wqe->iocb_flag & LPFC_DRIVER_ABORTED) {
-		spin_unlock_irqrestore(&phba->hbalock, flags);
 		lpfc_printf_vlog(vport, KERN_ERR, LOG_NVME_ABTS,
 				 "6144 Outstanding NVME I/O Abort Request "
 				 "still pending on nvme_fcreq %p, "
 				 "lpfc_ncmd %p xri x%x\n",
 				 pnvme_fcreq, lpfc_nbuf,
 				 nvmereq_wqe->sli4_xritag);
-		return;
+		goto out_unlock;
 	}
 
 	abts_buf = __lpfc_sli_get_iocbq(phba);
 	if (!abts_buf) {
-		spin_unlock_irqrestore(&phba->hbalock, flags);
 		lpfc_printf_vlog(vport, KERN_ERR, LOG_NVME_ABTS,
 				 "6136 No available abort wqes. Skipping "
 				 "Abts req for nvme_fcreq %p xri x%x\n",
 				 pnvme_fcreq, nvmereq_wqe->sli4_xritag);
-		return;
+		goto out_unlock;
 	}
 
 	/* Ready - mark outstanding as aborted by driver. */
@@ -1893,7 +1859,6 @@
 	bf_set(abort_cmd_criteria, &abts_wqe->abort_cmd, T_XRI_TAG);
 
 	/* word 7 */
-	bf_set(wqe_ct, &abts_wqe->abort_cmd.wqe_com, 0);
 	bf_set(wqe_cmnd, &abts_wqe->abort_cmd.wqe_com, CMD_ABORT_XRI_CX);
 	bf_set(wqe_class, &abts_wqe->abort_cmd.wqe_com,
 	       nvmereq_wqe->iocb.ulpClass);
@@ -1908,7 +1873,6 @@
 	       abts_buf->iotag);
 
 	/* word 10 */
-	bf_set(wqe_wqid, &abts_wqe->abort_cmd.wqe_com, nvmereq_wqe->hba_wqidx);
 	bf_set(wqe_qosd, &abts_wqe->abort_cmd.wqe_com, 1);
 	bf_set(wqe_lenloc, &abts_wqe->abort_cmd.wqe_com, LPFC_WQE_LENLOC_NONE);
 
@@ -1922,7 +1886,8 @@
 	abts_buf->hba_wqidx = nvmereq_wqe->hba_wqidx;
 	abts_buf->vport = vport;
 	abts_buf->wqe_cmpl = lpfc_nvme_abort_fcreq_cmpl;
-	ret_val = lpfc_sli4_issue_wqe(phba, LPFC_FCP_RING, abts_buf);
+	ret_val = lpfc_sli4_issue_wqe(phba, lpfc_nbuf->hdwq, abts_buf);
+	spin_unlock(&lpfc_nbuf->buf_lock);
 	spin_unlock_irqrestore(&phba->hbalock, flags);
 	if (ret_val) {
 		lpfc_printf_vlog(vport, KERN_ERR, LOG_NVME_ABTS,
@@ -1938,6 +1903,12 @@
 			 "ox_id x%x on reqtag x%x\n",
 			 nvmereq_wqe->sli4_xritag,
 			 abts_buf->iotag);
+	return;
+
+out_unlock:
+	spin_unlock(&lpfc_nbuf->buf_lock);
+	spin_unlock_irqrestore(&phba->hbalock, flags);
+	return;
 }
 
 /* Declare and initialization an instance of the FC NVME template. */
@@ -1967,456 +1938,63 @@
 };
 
 /**
- * lpfc_sli4_post_nvme_sgl_block - post a block of nvme sgl list to firmware
- * @phba: pointer to lpfc hba data structure.
- * @nblist: pointer to nvme buffer list.
- * @count: number of scsi buffers on the list.
- *
- * This routine is invoked to post a block of @count scsi sgl pages from a
- * SCSI buffer list @nblist to the HBA using non-embedded mailbox command.
- * No Lock is held.
- *
+ * lpfc_get_nvme_buf - Get a nvme buffer from io_buf_list of the HBA
+ * @phba: The HBA for which this call is being executed.
+ *
+ * This routine removes a nvme buffer from head of @hdwq io_buf_list
+ * and returns to caller.
+ *
+ * Return codes:
+ *   NULL - Error
+ *   Pointer to lpfc_nvme_buf - Success
  **/
-static int
-lpfc_sli4_post_nvme_sgl_block(struct lpfc_hba *phba,
-			      struct list_head *nblist,
-			      int count)
+static struct lpfc_io_buf *
+lpfc_get_nvme_buf(struct lpfc_hba *phba, struct lpfc_nodelist *ndlp,
+		  int idx, int expedite)
 {
-	struct lpfc_nvme_buf *lpfc_ncmd;
-	struct lpfc_mbx_post_uembed_sgl_page1 *sgl;
-	struct sgl_page_pairs *sgl_pg_pairs;
-	void *viraddr;
-	LPFC_MBOXQ_t *mbox;
-	uint32_t reqlen, alloclen, pg_pairs;
-	uint32_t mbox_tmo;
-	uint16_t xritag_start = 0;
-	int rc = 0;
-	uint32_t shdr_status, shdr_add_status;
-	dma_addr_t pdma_phys_bpl1;
-	union lpfc_sli4_cfg_shdr *shdr;
-
-	/* Calculate the requested length of the dma memory */
-	reqlen = count * sizeof(struct sgl_page_pairs) +
-		 sizeof(union lpfc_sli4_cfg_shdr) + sizeof(uint32_t);
-	if (reqlen > SLI4_PAGE_SIZE) {
-		lpfc_printf_log(phba, KERN_WARNING, LOG_INIT,
-				"6118 Block sgl registration required DMA "
-				"size (%d) great than a page\n", reqlen);
-		return -ENOMEM;
-	}
-	mbox = mempool_alloc(phba->mbox_mem_pool, GFP_KERNEL);
-	if (!mbox) {
-		lpfc_printf_log(phba, KERN_ERR, LOG_INIT,
-				"6119 Failed to allocate mbox cmd memory\n");
-		return -ENOMEM;
-	}
-
-	/* Allocate DMA memory and set up the non-embedded mailbox command */
-	alloclen = lpfc_sli4_config(phba, mbox, LPFC_MBOX_SUBSYSTEM_FCOE,
-				LPFC_MBOX_OPCODE_FCOE_POST_SGL_PAGES, reqlen,
-				LPFC_SLI4_MBX_NEMBED);
-
-	if (alloclen < reqlen) {
-		lpfc_printf_log(phba, KERN_ERR, LOG_INIT,
-				"6120 Allocated DMA memory size (%d) is "
-				"less than the requested DMA memory "
-				"size (%d)\n", alloclen, reqlen);
-		lpfc_sli4_mbox_cmd_free(phba, mbox);
-		return -ENOMEM;
-	}
-
-	/* Get the first SGE entry from the non-embedded DMA memory */
-	viraddr = mbox->sge_array->addr[0];
-
-	/* Set up the SGL pages in the non-embedded DMA pages */
-	sgl = (struct lpfc_mbx_post_uembed_sgl_page1 *)viraddr;
-	sgl_pg_pairs = &sgl->sgl_pg_pairs;
-
-	pg_pairs = 0;
-	list_for_each_entry(lpfc_ncmd, nblist, list) {
-		/* Set up the sge entry */
-		sgl_pg_pairs->sgl_pg0_addr_lo =
-			cpu_to_le32(putPaddrLow(lpfc_ncmd->dma_phys_sgl));
-		sgl_pg_pairs->sgl_pg0_addr_hi =
-			cpu_to_le32(putPaddrHigh(lpfc_ncmd->dma_phys_sgl));
-		if (phba->cfg_sg_dma_buf_size > SGL_PAGE_SIZE)
-			pdma_phys_bpl1 = lpfc_ncmd->dma_phys_sgl +
-						SGL_PAGE_SIZE;
-		else
-			pdma_phys_bpl1 = 0;
-		sgl_pg_pairs->sgl_pg1_addr_lo =
-			cpu_to_le32(putPaddrLow(pdma_phys_bpl1));
-		sgl_pg_pairs->sgl_pg1_addr_hi =
-			cpu_to_le32(putPaddrHigh(pdma_phys_bpl1));
-		/* Keep the first xritag on the list */
-		if (pg_pairs == 0)
-			xritag_start = lpfc_ncmd->cur_iocbq.sli4_xritag;
-		sgl_pg_pairs++;
-		pg_pairs++;
-	}
-	bf_set(lpfc_post_sgl_pages_xri, sgl, xritag_start);
-	bf_set(lpfc_post_sgl_pages_xricnt, sgl, pg_pairs);
-	/* Perform endian conversion if necessary */
-	sgl->word0 = cpu_to_le32(sgl->word0);
-
-	if (!phba->sli4_hba.intr_enable)
-		rc = lpfc_sli_issue_mbox(phba, mbox, MBX_POLL);
-	else {
-		mbox_tmo = lpfc_mbox_tmo_val(phba, mbox);
-		rc = lpfc_sli_issue_mbox_wait(phba, mbox, mbox_tmo);
-	}
-	shdr = (union lpfc_sli4_cfg_shdr *)&sgl->cfg_shdr;
-	shdr_status = bf_get(lpfc_mbox_hdr_status, &shdr->response);
-	shdr_add_status = bf_get(lpfc_mbox_hdr_add_status, &shdr->response);
-	if (rc != MBX_TIMEOUT)
-		lpfc_sli4_mbox_cmd_free(phba, mbox);
-	if (shdr_status || shdr_add_status || rc) {
-		lpfc_printf_log(phba, KERN_ERR, LOG_SLI,
-				"6125 POST_SGL_BLOCK mailbox command failed "
-				"status x%x add_status x%x mbx status x%x\n",
-				shdr_status, shdr_add_status, rc);
-		rc = -ENXIO;
-	}
-	return rc;
-}
-
-/**
- * lpfc_post_nvme_sgl_list - Post blocks of nvme buffer sgls from a list
- * @phba: pointer to lpfc hba data structure.
- * @post_nblist: pointer to the nvme buffer list.
- *
- * This routine walks a list of nvme buffers that was passed in. It attempts
- * to construct blocks of nvme buffer sgls which contains contiguous xris and
- * uses the non-embedded SGL block post mailbox commands to post to the port.
- * For single NVME buffer sgl with non-contiguous xri, if any, it shall use
- * embedded SGL post mailbox command for posting. The @post_nblist passed in
- * must be local list, thus no lock is needed when manipulate the list.
- *
- * Returns: 0 = failure, non-zero number of successfully posted buffers.
- **/
-static int
-lpfc_post_nvme_sgl_list(struct lpfc_hba *phba,
-			     struct list_head *post_nblist, int sb_count)
-{
-	struct lpfc_nvme_buf *lpfc_ncmd, *lpfc_ncmd_next;
-	int status, sgl_size;
-	int post_cnt = 0, block_cnt = 0, num_posting = 0, num_posted = 0;
-	dma_addr_t pdma_phys_sgl1;
-	int last_xritag = NO_XRI;
-	int cur_xritag;
-	LIST_HEAD(prep_nblist);
-	LIST_HEAD(blck_nblist);
-	LIST_HEAD(nvme_nblist);
-
-	/* sanity check */
-	if (sb_count <= 0)
-		return -EINVAL;
-
-	sgl_size = phba->cfg_sg_dma_buf_size;
-
-	list_for_each_entry_safe(lpfc_ncmd, lpfc_ncmd_next, post_nblist, list) {
-		list_del_init(&lpfc_ncmd->list);
-		block_cnt++;
-		if ((last_xritag != NO_XRI) &&
-		    (lpfc_ncmd->cur_iocbq.sli4_xritag != last_xritag + 1)) {
-			/* a hole in xri block, form a sgl posting block */
-			list_splice_init(&prep_nblist, &blck_nblist);
-			post_cnt = block_cnt - 1;
-			/* prepare list for next posting block */
-			list_add_tail(&lpfc_ncmd->list, &prep_nblist);
-			block_cnt = 1;
-		} else {
-			/* prepare list for next posting block */
-			list_add_tail(&lpfc_ncmd->list, &prep_nblist);
-			/* enough sgls for non-embed sgl mbox command */
-			if (block_cnt == LPFC_NEMBED_MBOX_SGL_CNT) {
-				list_splice_init(&prep_nblist, &blck_nblist);
-				post_cnt = block_cnt;
-				block_cnt = 0;
-			}
-		}
-		num_posting++;
-		last_xritag = lpfc_ncmd->cur_iocbq.sli4_xritag;
-
-		/* end of repost sgl list condition for NVME buffers */
-		if (num_posting == sb_count) {
-			if (post_cnt == 0) {
-				/* last sgl posting block */
-				list_splice_init(&prep_nblist, &blck_nblist);
-				post_cnt = block_cnt;
-			} else if (block_cnt == 1) {
-				/* last single sgl with non-contiguous xri */
-				if (sgl_size > SGL_PAGE_SIZE)
-					pdma_phys_sgl1 =
-						lpfc_ncmd->dma_phys_sgl +
-						SGL_PAGE_SIZE;
-				else
-					pdma_phys_sgl1 = 0;
-				cur_xritag = lpfc_ncmd->cur_iocbq.sli4_xritag;
-				status = lpfc_sli4_post_sgl(phba,
-						lpfc_ncmd->dma_phys_sgl,
-						pdma_phys_sgl1, cur_xritag);
-				if (status) {
-					/* failure, put on abort nvme list */
-					lpfc_ncmd->flags |= LPFC_SBUF_XBUSY;
-				} else {
-					/* success, put on NVME buffer list */
-					lpfc_ncmd->flags &= ~LPFC_SBUF_XBUSY;
-					lpfc_ncmd->status = IOSTAT_SUCCESS;
-					num_posted++;
-				}
-				/* success, put on NVME buffer sgl list */
-				list_add_tail(&lpfc_ncmd->list, &nvme_nblist);
-			}
-		}
-
-		/* continue until a nembed page worth of sgls */
-		if (post_cnt == 0)
-			continue;
-
-		/* post block of NVME buffer list sgls */
-		status = lpfc_sli4_post_nvme_sgl_block(phba, &blck_nblist,
-						       post_cnt);
-
-		/* don't reset xirtag due to hole in xri block */
-		if (block_cnt == 0)
-			last_xritag = NO_XRI;
-
-		/* reset NVME buffer post count for next round of posting */
-		post_cnt = 0;
-
-		/* put posted NVME buffer-sgl posted on NVME buffer sgl list */
-		while (!list_empty(&blck_nblist)) {
-			list_remove_head(&blck_nblist, lpfc_ncmd,
-					 struct lpfc_nvme_buf, list);
-			if (status) {
-				/* failure, put on abort nvme list */
-				lpfc_ncmd->flags |= LPFC_SBUF_XBUSY;
-			} else {
-				/* success, put on NVME buffer list */
-				lpfc_ncmd->flags &= ~LPFC_SBUF_XBUSY;
-				lpfc_ncmd->status = IOSTAT_SUCCESS;
-				num_posted++;
-			}
-			list_add_tail(&lpfc_ncmd->list, &nvme_nblist);
-		}
-	}
-	/* Push NVME buffers with sgl posted to the available list */
-	while (!list_empty(&nvme_nblist)) {
-		list_remove_head(&nvme_nblist, lpfc_ncmd,
-				 struct lpfc_nvme_buf, list);
-		lpfc_release_nvme_buf(phba, lpfc_ncmd);
-	}
-	return num_posted;
-}
-
-/**
- * lpfc_repost_nvme_sgl_list - Repost all the allocated nvme buffer sgls
- * @phba: pointer to lpfc hba data structure.
- *
- * This routine walks the list of nvme buffers that have been allocated and
- * repost them to the port by using SGL block post. This is needed after a
- * pci_function_reset/warm_start or start. The lpfc_hba_down_post_s4 routine
- * is responsible for moving all nvme buffers on the lpfc_abts_nvme_sgl_list
- * to the lpfc_nvme_buf_list. If the repost fails, reject all nvme buffers.
- *
- * Returns: 0 = success, non-zero failure.
- **/
-int
-lpfc_repost_nvme_sgl_list(struct lpfc_hba *phba)
-{
-	LIST_HEAD(post_nblist);
-	int num_posted, rc = 0;
-
-	/* get all NVME buffers need to repost to a local list */
-	spin_lock_irq(&phba->nvme_buf_list_get_lock);
-	spin_lock(&phba->nvme_buf_list_put_lock);
-	list_splice_init(&phba->lpfc_nvme_buf_list_get, &post_nblist);
-	list_splice(&phba->lpfc_nvme_buf_list_put, &post_nblist);
-	phba->get_nvme_bufs = 0;
-	phba->put_nvme_bufs = 0;
-	spin_unlock(&phba->nvme_buf_list_put_lock);
-	spin_unlock_irq(&phba->nvme_buf_list_get_lock);
-
-	/* post the list of nvme buffer sgls to port if available */
-	if (!list_empty(&post_nblist)) {
-		num_posted = lpfc_post_nvme_sgl_list(phba, &post_nblist,
-						phba->sli4_hba.nvme_xri_cnt);
-		/* failed to post any nvme buffer, return error */
-		if (num_posted == 0)
-			rc = -EIO;
-	}
-	return rc;
-}
-
-/**
- * lpfc_new_nvme_buf - Scsi buffer allocator for HBA with SLI4 IF spec
- * @vport: The virtual port for which this call being executed.
- * @num_to_allocate: The requested number of buffers to allocate.
- *
- * This routine allocates nvme buffers for device with SLI-4 interface spec,
- * the nvme buffer contains all the necessary information needed to initiate
- * a NVME I/O. After allocating up to @num_to_allocate NVME buffers and put
- * them on a list, it post them to the port by using SGL block post.
- *
- * Return codes:
- *   int - number of nvme buffers that were allocated and posted.
- *   0 = failure, less than num_to_alloc is a partial failure.
- **/
-static int
-lpfc_new_nvme_buf(struct lpfc_vport *vport, int num_to_alloc)
-{
-	struct lpfc_hba *phba = vport->phba;
-	struct lpfc_nvme_buf *lpfc_ncmd;
+	struct lpfc_io_buf *lpfc_ncmd;
+	struct lpfc_sli4_hdw_queue *qp;
+	struct sli4_sge *sgl;
 	struct lpfc_iocbq *pwqeq;
 	union lpfc_wqe128 *wqe;
-	struct sli4_sge *sgl;
-	dma_addr_t pdma_phys_sgl;
-	uint16_t iotag, lxri = 0;
-	int bcnt, num_posted, sgl_size;
-	LIST_HEAD(prep_nblist);
-	LIST_HEAD(post_nblist);
-	LIST_HEAD(nvme_nblist);
-
-	sgl_size = phba->cfg_sg_dma_buf_size;
-
-	for (bcnt = 0; bcnt < num_to_alloc; bcnt++) {
-		lpfc_ncmd = kzalloc(sizeof(struct lpfc_nvme_buf), GFP_KERNEL);
-		if (!lpfc_ncmd)
-			break;
-		/*
-		 * Get memory from the pci pool to map the virt space to
-		 * pci bus space for an I/O. The DMA buffer includes the
-		 * number of SGE's necessary to support the sg_tablesize.
-		 */
-		lpfc_ncmd->data = dma_pool_zalloc(phba->lpfc_sg_dma_buf_pool,
-						  GFP_KERNEL,
-						  &lpfc_ncmd->dma_handle);
-		if (!lpfc_ncmd->data) {
-			kfree(lpfc_ncmd);
-			break;
-		}
-
-		lxri = lpfc_sli4_next_xritag(phba);
-		if (lxri == NO_XRI) {
-			dma_pool_free(phba->lpfc_sg_dma_buf_pool,
-				      lpfc_ncmd->data, lpfc_ncmd->dma_handle);
-			kfree(lpfc_ncmd);
-			break;
-		}
+
+	lpfc_ncmd = lpfc_get_io_buf(phba, NULL, idx, expedite);
+
+	if (lpfc_ncmd) {
 		pwqeq = &(lpfc_ncmd->cur_iocbq);
 		wqe = &pwqeq->wqe;
 
-		/* Allocate iotag for lpfc_ncmd->cur_iocbq. */
-		iotag = lpfc_sli_next_iotag(phba, pwqeq);
-		if (iotag == 0) {
-			dma_pool_free(phba->lpfc_sg_dma_buf_pool,
-				      lpfc_ncmd->data, lpfc_ncmd->dma_handle);
-			kfree(lpfc_ncmd);
-			lpfc_printf_log(phba, KERN_ERR, LOG_NVME_IOERR,
-					"6121 Failed to allocated IOTAG for"
-					" XRI:0x%x\n", lxri);
-			lpfc_sli4_free_xri(phba, lxri);
-			break;
-		}
-		pwqeq->sli4_lxritag = lxri;
-		pwqeq->sli4_xritag = phba->sli4_hba.xri_ids[lxri];
-		pwqeq->iocb_flag |= LPFC_IO_NVME;
-		pwqeq->context1 = lpfc_ncmd;
+		/* Setup key fields in buffer that may have been changed
+		 * if other protocols used this buffer.
+		 */
+		pwqeq->iocb_flag = LPFC_IO_NVME;
 		pwqeq->wqe_cmpl = lpfc_nvme_io_cmd_wqe_cmpl;
-
-		/* Initialize local short-hand pointers. */
-		lpfc_ncmd->nvme_sgl = lpfc_ncmd->data;
-		sgl = lpfc_ncmd->nvme_sgl;
-		pdma_phys_sgl = lpfc_ncmd->dma_handle;
-		lpfc_ncmd->dma_phys_sgl = pdma_phys_sgl;
+		lpfc_ncmd->start_time = jiffies;
+		lpfc_ncmd->flags = 0;
 
 		/* Rsp SGE will be filled in when we rcv an IO
 		 * from the NVME Layer to be sent.
 		 * The cmd is going to be embedded so we need a SKIP SGE.
 		 */
+		sgl = lpfc_ncmd->dma_sgl;
 		bf_set(lpfc_sli4_sge_type, sgl, LPFC_SGE_TYPE_SKIP);
 		bf_set(lpfc_sli4_sge_last, sgl, 0);
 		sgl->word2 = cpu_to_le32(sgl->word2);
 		/* Fill in word 3 / sgl_len during cmd submission */
 
-		lpfc_ncmd->cur_iocbq.context1 = lpfc_ncmd;
-
 		/* Initialize WQE */
 		memset(wqe, 0, sizeof(union lpfc_wqe));
 
-		/* add the nvme buffer to a post list */
-		list_add_tail(&lpfc_ncmd->list, &post_nblist);
-		spin_lock_irq(&phba->nvme_buf_list_get_lock);
-		phba->sli4_hba.nvme_xri_cnt++;
-		spin_unlock_irq(&phba->nvme_buf_list_get_lock);
-	}
-	lpfc_printf_log(phba, KERN_INFO, LOG_NVME,
-			"6114 Allocate %d out of %d requested new NVME "
-			"buffers\n", bcnt, num_to_alloc);
-
-	/* post the list of nvme buffer sgls to port if available */
-	if (!list_empty(&post_nblist))
-		num_posted = lpfc_post_nvme_sgl_list(phba,
-						     &post_nblist, bcnt);
-	else
-		num_posted = 0;
-
-	return num_posted;
-}
-
-static inline struct lpfc_nvme_buf *
-lpfc_nvme_buf(struct lpfc_hba *phba)
-{
-	struct lpfc_nvme_buf *lpfc_ncmd, *lpfc_ncmd_next;
-
-	list_for_each_entry_safe(lpfc_ncmd, lpfc_ncmd_next,
-				 &phba->lpfc_nvme_buf_list_get, list) {
-		list_del_init(&lpfc_ncmd->list);
-		phba->get_nvme_bufs--;
-		return lpfc_ncmd;
-	}
-	return NULL;
-}
-
-/**
- * lpfc_get_nvme_buf - Get a nvme buffer from lpfc_nvme_buf_list of the HBA
- * @phba: The HBA for which this call is being executed.
- *
- * This routine removes a nvme buffer from head of @phba lpfc_nvme_buf_list list
- * and returns to caller.
- *
- * Return codes:
- *   NULL - Error
- *   Pointer to lpfc_nvme_buf - Success
- **/
-static struct lpfc_nvme_buf *
-lpfc_get_nvme_buf(struct lpfc_hba *phba, struct lpfc_nodelist *ndlp,
-		  int expedite)
-{
-	struct lpfc_nvme_buf *lpfc_ncmd = NULL;
-	unsigned long iflag = 0;
-
-	spin_lock_irqsave(&phba->nvme_buf_list_get_lock, iflag);
-	if (phba->get_nvme_bufs > LPFC_NVME_EXPEDITE_XRICNT || expedite)
-		lpfc_ncmd = lpfc_nvme_buf(phba);
-	if (!lpfc_ncmd) {
-		spin_lock(&phba->nvme_buf_list_put_lock);
-		list_splice(&phba->lpfc_nvme_buf_list_put,
-			    &phba->lpfc_nvme_buf_list_get);
-		phba->get_nvme_bufs += phba->put_nvme_bufs;
-		INIT_LIST_HEAD(&phba->lpfc_nvme_buf_list_put);
-		phba->put_nvme_bufs = 0;
-		spin_unlock(&phba->nvme_buf_list_put_lock);
-		if (phba->get_nvme_bufs > LPFC_NVME_EXPEDITE_XRICNT || expedite)
-			lpfc_ncmd = lpfc_nvme_buf(phba);
-	}
-	spin_unlock_irqrestore(&phba->nvme_buf_list_get_lock, iflag);
-
-	if (lpfc_ndlp_check_qdepth(phba, ndlp) && lpfc_ncmd) {
-		atomic_inc(&ndlp->cmd_pending);
-		lpfc_ncmd->flags |= LPFC_BUMP_QDEPTH;
-	}
+		if (lpfc_ndlp_check_qdepth(phba, ndlp)) {
+			atomic_inc(&ndlp->cmd_pending);
+			lpfc_ncmd->flags |= LPFC_SBUF_BUMP_QDEPTH;
+		}
+
+	} else {
+		qp = &phba->sli4_hba.hdwq[idx];
+		qp->empty_io_bufs++;
+	}
+
 	return  lpfc_ncmd;
 }
 
@@ -2426,22 +2004,23 @@
  * @lpfc_ncmd: The nvme buffer which is being released.
  *
  * This routine releases @lpfc_ncmd nvme buffer by adding it to tail of @phba
- * lpfc_nvme_buf_list list. For SLI4 XRI's are tied to the nvme buffer
+ * lpfc_io_buf_list list. For SLI4 XRI's are tied to the nvme buffer
  * and cannot be reused for at least RA_TOV amount of time if it was
  * aborted.
  **/
 static void
-lpfc_release_nvme_buf(struct lpfc_hba *phba, struct lpfc_nvme_buf *lpfc_ncmd)
+lpfc_release_nvme_buf(struct lpfc_hba *phba, struct lpfc_io_buf *lpfc_ncmd)
 {
+	struct lpfc_sli4_hdw_queue *qp;
 	unsigned long iflag = 0;
 
-	if ((lpfc_ncmd->flags & LPFC_BUMP_QDEPTH) && lpfc_ncmd->ndlp)
+	if ((lpfc_ncmd->flags & LPFC_SBUF_BUMP_QDEPTH) && lpfc_ncmd->ndlp)
 		atomic_dec(&lpfc_ncmd->ndlp->cmd_pending);
 
-	lpfc_ncmd->nonsg_phys = 0;
 	lpfc_ncmd->ndlp = NULL;
-	lpfc_ncmd->flags &= ~LPFC_BUMP_QDEPTH;
-
+	lpfc_ncmd->flags &= ~LPFC_SBUF_BUMP_QDEPTH;
+
+	qp = lpfc_ncmd->hdwq;
 	if (lpfc_ncmd->flags & LPFC_SBUF_XBUSY) {
 		lpfc_printf_log(phba, KERN_INFO, LOG_NVME_ABTS,
 				"6310 XB release deferred for "
@@ -2449,20 +2028,13 @@
 				lpfc_ncmd->cur_iocbq.sli4_xritag,
 				lpfc_ncmd->cur_iocbq.iotag);
 
-		spin_lock_irqsave(&phba->sli4_hba.abts_nvme_buf_list_lock,
-					iflag);
+		spin_lock_irqsave(&qp->abts_nvme_buf_list_lock, iflag);
 		list_add_tail(&lpfc_ncmd->list,
-			&phba->sli4_hba.lpfc_abts_nvme_buf_list);
-		spin_unlock_irqrestore(&phba->sli4_hba.abts_nvme_buf_list_lock,
-					iflag);
-	} else {
-		lpfc_ncmd->nvmeCmd = NULL;
-		lpfc_ncmd->cur_iocbq.iocb_flag = LPFC_IO_NVME;
-		spin_lock_irqsave(&phba->nvme_buf_list_put_lock, iflag);
-		list_add_tail(&lpfc_ncmd->list, &phba->lpfc_nvme_buf_list_put);
-		phba->put_nvme_bufs++;
-		spin_unlock_irqrestore(&phba->nvme_buf_list_put_lock, iflag);
-	}
+			&qp->lpfc_abts_nvme_buf_list);
+		qp->abts_nvme_io_bufs++;
+		spin_unlock_irqrestore(&qp->abts_nvme_buf_list_lock, iflag);
+	} else
+		lpfc_release_io_buf(phba, (struct lpfc_io_buf *)lpfc_ncmd, qp);
 }
 
 /**
@@ -2489,8 +2061,6 @@
 	struct nvme_fc_port_info nfcp_info;
 	struct nvme_fc_local_port *localport;
 	struct lpfc_nvme_lport *lport;
-	struct lpfc_nvme_ctrl_stat *cstat;
-	int len, i;
 
 	/* Initialize this localport instance.  The vport wwn usage ensures
 	 * that NPIV is accounted for.
@@ -2500,24 +2070,18 @@
 	nfcp_info.node_name = wwn_to_u64(vport->fc_nodename.u.wwn);
 	nfcp_info.port_name = wwn_to_u64(vport->fc_portname.u.wwn);
 
-	/* Limit to LPFC_MAX_NVME_SEG_CNT.
-	 * For now need + 1 to get around NVME transport logic.
-	 */
-	if (phba->cfg_sg_seg_cnt > LPFC_MAX_NVME_SEG_CNT) {
-		lpfc_printf_vlog(vport, KERN_INFO, LOG_NVME | LOG_INIT,
-				 "6300 Reducing sg segment cnt to %d\n",
-				 LPFC_MAX_NVME_SEG_CNT);
-		phba->cfg_nvme_seg_cnt = LPFC_MAX_NVME_SEG_CNT;
-	} else {
-		phba->cfg_nvme_seg_cnt = phba->cfg_sg_seg_cnt;
-	}
+	/* We need to tell the transport layer + 1 because it takes page
+	 * alignment into account. When space for the SGL is allocated we
+	 * allocate + 3, one for cmd, one for rsp and one for this alignment
+	 */
 	lpfc_nvme_template.max_sgl_segments = phba->cfg_nvme_seg_cnt + 1;
-	lpfc_nvme_template.max_hw_queues = phba->cfg_nvme_io_channel;
-
-	cstat = kmalloc((sizeof(struct lpfc_nvme_ctrl_stat) *
-			phba->cfg_nvme_io_channel), GFP_KERNEL);
-	if (!cstat)
-		return -ENOMEM;
+
+	/* Advertise how many hw queues we support based on fcp_io_sched */
+	if (phba->cfg_fcp_io_sched == LPFC_FCP_SCHED_BY_HDWQ)
+		lpfc_nvme_template.max_hw_queues = phba->cfg_hdw_queue;
+	else
+		lpfc_nvme_template.max_hw_queues =
+			phba->sli4_hba.num_present_cpu;
 
 	if (!IS_ENABLED(CONFIG_NVME_FC))
 		return ret;
@@ -2541,7 +2105,6 @@
 		lport = (struct lpfc_nvme_lport *)localport->private;
 		vport->localport = localport;
 		lport->vport = vport;
-		lport->cstat = cstat;
 		vport->nvmei_support = 1;
 
 		atomic_set(&lport->xmt_fcp_noxri, 0);
@@ -2558,25 +2121,6 @@
 		atomic_set(&lport->cmpl_ls_err, 0);
 		atomic_set(&lport->fc4NvmeLsRequests, 0);
 		atomic_set(&lport->fc4NvmeLsCmpls, 0);
-
-		for (i = 0; i < phba->cfg_nvme_io_channel; i++) {
-			cstat = &lport->cstat[i];
-			atomic_set(&cstat->fc4NvmeInputRequests, 0);
-			atomic_set(&cstat->fc4NvmeOutputRequests, 0);
-			atomic_set(&cstat->fc4NvmeControlRequests, 0);
-			atomic_set(&cstat->fc4NvmeIoCmpls, 0);
-		}
-
-		/* Don't post more new bufs if repost already recovered
-		 * the nvme sgls.
-		 */
-		if (phba->sli4_hba.nvme_xri_cnt == 0) {
-			len  = lpfc_new_nvme_buf(vport,
-						 phba->sli4_hba.nvme_xri_max);
-			vport->phba->total_nvme_bufs += len;
-		}
-	} else {
-		kfree(cstat);
 	}
 
 	return ret;
@@ -2639,7 +2183,6 @@
 #if (IS_ENABLED(CONFIG_NVME_FC))
 	struct nvme_fc_local_port *localport;
 	struct lpfc_nvme_lport *lport;
-	struct lpfc_nvme_ctrl_stat *cstat;
 	int ret;
 	DECLARE_COMPLETION_ONSTACK(lport_unreg_cmp);
 
@@ -2648,7 +2191,6 @@
 
 	localport = vport->localport;
 	lport = (struct lpfc_nvme_lport *)localport->private;
-	cstat = lport->cstat;
 
 	lpfc_printf_vlog(vport, KERN_INFO, LOG_NVME,
 			 "6011 Destroying NVME localport %p\n",
@@ -2665,7 +2207,6 @@
 	 */
 	lpfc_nvme_lport_unreg_wait(vport, lport, &lport_unreg_cmp);
 	vport->localport = NULL;
-	kfree(cstat);
 
 	/* Regardless of the unregister upcall response, clear
 	 * nvmei_support.  All rports are unregistered and the
@@ -2957,27 +2498,28 @@
  **/
 void
 lpfc_sli4_nvme_xri_aborted(struct lpfc_hba *phba,
-			   struct sli4_wcqe_xri_aborted *axri)
+			   struct sli4_wcqe_xri_aborted *axri, int idx)
 {
 	uint16_t xri = bf_get(lpfc_wcqe_xa_xri, axri);
-	struct lpfc_nvme_buf *lpfc_ncmd, *next_lpfc_ncmd;
+	struct lpfc_io_buf *lpfc_ncmd, *next_lpfc_ncmd;
 	struct nvmefc_fcp_req *nvme_cmd = NULL;
 	struct lpfc_nodelist *ndlp;
+	struct lpfc_sli4_hdw_queue *qp;
 	unsigned long iflag = 0;
 
 	if (!(phba->cfg_enable_fc4_type & LPFC_ENABLE_NVME))
 		return;
+	qp = &phba->sli4_hba.hdwq[idx];
 	spin_lock_irqsave(&phba->hbalock, iflag);
-	spin_lock(&phba->sli4_hba.abts_nvme_buf_list_lock);
+	spin_lock(&qp->abts_nvme_buf_list_lock);
 	list_for_each_entry_safe(lpfc_ncmd, next_lpfc_ncmd,
-				 &phba->sli4_hba.lpfc_abts_nvme_buf_list,
-				 list) {
+				 &qp->lpfc_abts_nvme_buf_list, list) {
 		if (lpfc_ncmd->cur_iocbq.sli4_xritag == xri) {
 			list_del_init(&lpfc_ncmd->list);
+			qp->abts_nvme_io_bufs--;
 			lpfc_ncmd->flags &= ~LPFC_SBUF_XBUSY;
 			lpfc_ncmd->status = IOSTAT_SUCCESS;
-			spin_unlock(
-				&phba->sli4_hba.abts_nvme_buf_list_lock);
+			spin_unlock(&qp->abts_nvme_buf_list_lock);
 
 			spin_unlock_irqrestore(&phba->hbalock, iflag);
 			ndlp = lpfc_ncmd->ndlp;
@@ -3003,7 +2545,7 @@
 			return;
 		}
 	}
-	spin_unlock(&phba->sli4_hba.abts_nvme_buf_list_lock);
+	spin_unlock(&qp->abts_nvme_buf_list_lock);
 	spin_unlock_irqrestore(&phba->hbalock, iflag);
 
 	lpfc_printf_log(phba, KERN_INFO, LOG_NVME_ABTS,
@@ -3027,14 +2569,16 @@
 	struct lpfc_sli_ring  *pring;
 	u32 i, wait_cnt = 0;
 
-	if (phba->sli_rev < LPFC_SLI_REV4 || !phba->sli4_hba.nvme_wq)
+	if (phba->sli_rev < LPFC_SLI_REV4 || !phba->sli4_hba.hdwq)
 		return;
 
 	/* Cycle through all NVME rings and make sure all outstanding
 	 * WQEs have been removed from the txcmplqs.
 	 */
-	for (i = 0; i < phba->cfg_nvme_io_channel; i++) {
-		pring = phba->sli4_hba.nvme_wq[i]->pring;
+	for (i = 0; i < phba->cfg_hdw_queue; i++) {
+		if (!phba->sli4_hba.hdwq[i].nvme_wq)
+			continue;
+		pring = phba->sli4_hba.hdwq[i].nvme_wq->pring;
 
 		if (!pring)
 			continue;
