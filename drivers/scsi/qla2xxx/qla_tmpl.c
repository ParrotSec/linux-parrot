/*
 * QLogic Fibre Channel HBA Driver
 * Copyright (c)  2003-2014 QLogic Corporation
 *
 * See LICENSE.qla2xxx for copyright and licensing details.
 */
#include "qla_def.h"
#include "qla_tmpl.h"

#define ISPREG(vha)	(&(vha)->hw->iobase->isp24)
#define IOBAR(reg)	offsetof(typeof(*(reg)), iobase_addr)
#define IOBASE(vha)	IOBAR(ISPREG(vha))

static inline void
qla27xx_insert16(uint16_t value, void *buf, ulong *len)
{
	if (buf) {
		buf += *len;
		*(__le16 *)buf = cpu_to_le16(value);
	}
	*len += sizeof(value);
}

static inline void
qla27xx_insert32(uint32_t value, void *buf, ulong *len)
{
	if (buf) {
		buf += *len;
		*(__le32 *)buf = cpu_to_le32(value);
	}
	*len += sizeof(value);
}

static inline void
qla27xx_insertbuf(void *mem, ulong size, void *buf, ulong *len)
{
	if (buf && mem && size) {
		buf += *len;
		memcpy(buf, mem, size);
	}
	*len += size;
}

static inline void
qla27xx_read8(void __iomem *window, void *buf, ulong *len)
{
	uint8_t value = ~0;

	if (buf) {
		value = RD_REG_BYTE(window);
	}
	qla27xx_insert32(value, buf, len);
}

static inline void
qla27xx_read16(void __iomem *window, void *buf, ulong *len)
{
	uint16_t value = ~0;

	if (buf) {
		value = RD_REG_WORD(window);
	}
	qla27xx_insert32(value, buf, len);
}

static inline void
qla27xx_read32(void __iomem *window, void *buf, ulong *len)
{
	uint32_t value = ~0;

	if (buf) {
		value = RD_REG_DWORD(window);
	}
	qla27xx_insert32(value, buf, len);
}

static inline void (*qla27xx_read_vector(uint width))(void __iomem*, void *, ulong *)
{
	return
	    (width == 1) ? qla27xx_read8 :
	    (width == 2) ? qla27xx_read16 :
			   qla27xx_read32;
}

static inline void
qla27xx_read_reg(__iomem struct device_reg_24xx *reg,
	uint offset, void *buf, ulong *len)
{
	void __iomem *window = (void __iomem *)reg + offset;

	qla27xx_read32(window, buf, len);
}

static inline void
qla27xx_write_reg(__iomem struct device_reg_24xx *reg,
	uint offset, uint32_t data, void *buf)
{
	if (buf) {
		void __iomem *window = (void __iomem *)reg + offset;

		WRT_REG_DWORD(window, data);
	}
}

static inline void
qla27xx_read_window(__iomem struct device_reg_24xx *reg,
	uint32_t addr, uint offset, uint count, uint width, void *buf,
	ulong *len)
{
	void __iomem *window = (void __iomem *)reg + offset;
	void (*readn)(void __iomem*, void *, ulong *) = qla27xx_read_vector(width);

	qla27xx_write_reg(reg, IOBAR(reg), addr, buf);
	while (count--) {
		qla27xx_insert32(addr, buf, len);
		readn(window, buf, len);
		window += width;
		addr++;
	}
}

static inline void
qla27xx_skip_entry(struct qla27xx_fwdt_entry *ent, void *buf)
{
	if (buf)
		ent->hdr.driver_flags |= DRIVER_FLAG_SKIP_ENTRY;
}

<<<<<<< HEAD
static int
=======
static inline struct qla27xx_fwdt_entry *
qla27xx_next_entry(struct qla27xx_fwdt_entry *ent)
{
	return (void *)ent + le32_to_cpu(ent->hdr.size);
}

static struct qla27xx_fwdt_entry *
>>>>>>> 407d19ab
qla27xx_fwdt_entry_t0(struct scsi_qla_host *vha,
	struct qla27xx_fwdt_entry *ent, void *buf, ulong *len)
{
	ql_dbg(ql_dbg_misc, vha, 0xd100,
	    "%s: nop [%lx]\n", __func__, *len);
	qla27xx_skip_entry(ent, buf);

	return false;
}

static int
qla27xx_fwdt_entry_t255(struct scsi_qla_host *vha,
	struct qla27xx_fwdt_entry *ent, void *buf, ulong *len)
{
	ql_dbg(ql_dbg_misc, vha, 0xd1ff,
	    "%s: end [%lx]\n", __func__, *len);
	qla27xx_skip_entry(ent, buf);

	/* terminate */
	return true;
}

static int
qla27xx_fwdt_entry_t256(struct scsi_qla_host *vha,
	struct qla27xx_fwdt_entry *ent, void *buf, ulong *len)
{
	ulong addr = le32_to_cpu(ent->t256.base_addr);
	uint offset = ent->t256.pci_offset;
	ulong count = le16_to_cpu(ent->t256.reg_count);
	uint width = ent->t256.reg_width;

	ql_dbg(ql_dbg_misc, vha, 0xd200,
	    "%s: rdio t1 [%lx]\n", __func__, *len);
	qla27xx_read_window(ISPREG(vha), addr, offset, count, width, buf, len);

	return false;
}

static int
qla27xx_fwdt_entry_t257(struct scsi_qla_host *vha,
	struct qla27xx_fwdt_entry *ent, void *buf, ulong *len)
{
	ulong addr = le32_to_cpu(ent->t257.base_addr);
	uint offset = ent->t257.pci_offset;
	ulong data = le32_to_cpu(ent->t257.write_data);

	ql_dbg(ql_dbg_misc, vha, 0xd201,
	    "%s: wrio t1 [%lx]\n", __func__, *len);
	qla27xx_write_reg(ISPREG(vha), IOBASE(vha), addr, buf);
	qla27xx_write_reg(ISPREG(vha), offset, data, buf);

	return false;
}

static int
qla27xx_fwdt_entry_t258(struct scsi_qla_host *vha,
	struct qla27xx_fwdt_entry *ent, void *buf, ulong *len)
{
	uint banksel = ent->t258.banksel_offset;
	ulong bank = le32_to_cpu(ent->t258.bank);
	ulong addr = le32_to_cpu(ent->t258.base_addr);
	uint offset = ent->t258.pci_offset;
	uint count = le16_to_cpu(ent->t258.reg_count);
	uint width = ent->t258.reg_width;

	ql_dbg(ql_dbg_misc, vha, 0xd202,
	    "%s: rdio t2 [%lx]\n", __func__, *len);
	qla27xx_write_reg(ISPREG(vha), banksel, bank, buf);
	qla27xx_read_window(ISPREG(vha), addr, offset, count, width, buf, len);

	return false;
}

static int
qla27xx_fwdt_entry_t259(struct scsi_qla_host *vha,
	struct qla27xx_fwdt_entry *ent, void *buf, ulong *len)
{
	ulong addr = le32_to_cpu(ent->t259.base_addr);
	uint banksel = ent->t259.banksel_offset;
	ulong bank = le32_to_cpu(ent->t259.bank);
	uint offset = ent->t259.pci_offset;
	ulong data = le32_to_cpu(ent->t259.write_data);

	ql_dbg(ql_dbg_misc, vha, 0xd203,
	    "%s: wrio t2 [%lx]\n", __func__, *len);
	qla27xx_write_reg(ISPREG(vha), IOBASE(vha), addr, buf);
	qla27xx_write_reg(ISPREG(vha), banksel, bank, buf);
	qla27xx_write_reg(ISPREG(vha), offset, data, buf);

	return false;
}

static int
qla27xx_fwdt_entry_t260(struct scsi_qla_host *vha,
	struct qla27xx_fwdt_entry *ent, void *buf, ulong *len)
{
	uint offset = ent->t260.pci_offset;

	ql_dbg(ql_dbg_misc, vha, 0xd204,
	    "%s: rdpci [%lx]\n", __func__, *len);
	qla27xx_insert32(offset, buf, len);
	qla27xx_read_reg(ISPREG(vha), offset, buf, len);

	return false;
}

static int
qla27xx_fwdt_entry_t261(struct scsi_qla_host *vha,
	struct qla27xx_fwdt_entry *ent, void *buf, ulong *len)
{
	uint offset = ent->t261.pci_offset;
	ulong data = le32_to_cpu(ent->t261.write_data);

	ql_dbg(ql_dbg_misc, vha, 0xd205,
	    "%s: wrpci [%lx]\n", __func__, *len);
	qla27xx_write_reg(ISPREG(vha), offset, data, buf);

	return false;
}

static int
qla27xx_fwdt_entry_t262(struct scsi_qla_host *vha,
	struct qla27xx_fwdt_entry *ent, void *buf, ulong *len)
{
	uint area = ent->t262.ram_area;
	ulong start = le32_to_cpu(ent->t262.start_addr);
	ulong end = le32_to_cpu(ent->t262.end_addr);
	ulong dwords;

	ql_dbg(ql_dbg_misc, vha, 0xd206,
	    "%s: rdram(%x) [%lx]\n", __func__, ent->t262.ram_area, *len);

	if (area == T262_RAM_AREA_CRITICAL_RAM) {
		;
	} else if (area == T262_RAM_AREA_EXTERNAL_RAM) {
		end = vha->hw->fw_memory_size;
		if (buf)
			ent->t262.end_addr = cpu_to_le32(end);
	} else if (area == T262_RAM_AREA_SHARED_RAM) {
		start = vha->hw->fw_shared_ram_start;
		end = vha->hw->fw_shared_ram_end;
		if (buf) {
			ent->t262.start_addr = cpu_to_le32(start);
			ent->t262.end_addr = cpu_to_le32(end);
		}
	} else if (area == T262_RAM_AREA_DDR_RAM) {
		start = vha->hw->fw_ddr_ram_start;
		end = vha->hw->fw_ddr_ram_end;
		if (buf) {
			ent->t262.start_addr = cpu_to_le32(start);
			ent->t262.end_addr = cpu_to_le32(end);
		}
<<<<<<< HEAD
=======
	} else if (area == T262_RAM_AREA_MISC) {
		if (buf) {
			ent->t262.start_addr = cpu_to_le32(start);
			ent->t262.end_addr = cpu_to_le32(end);
		}
>>>>>>> 407d19ab
	} else {
		ql_dbg(ql_dbg_misc, vha, 0xd022,
		    "%s: unknown area %x\n", __func__, area);
		qla27xx_skip_entry(ent, buf);
		goto done;
	}

	if (end < start || start == 0 || end == 0) {
		ql_dbg(ql_dbg_misc, vha, 0xd023,
		    "%s: unusable range (start=%lx end=%lx)\n",
		    __func__, start, end);
		qla27xx_skip_entry(ent, buf);
		goto done;
	}

	dwords = end - start + 1;
	if (buf) {
		buf += *len;
		qla24xx_dump_ram(vha->hw, start, buf, dwords, &buf);
	}
	*len += dwords * sizeof(uint32_t);
done:
	return false;
}

static int
qla27xx_fwdt_entry_t263(struct scsi_qla_host *vha,
	struct qla27xx_fwdt_entry *ent, void *buf, ulong *len)
{
	uint type = ent->t263.queue_type;
	uint count = 0;
	uint i;
	uint length;

	ql_dbg(ql_dbg_misc + ql_dbg_verbose, vha, 0xd207,
	    "%s: getq(%x) [%lx]\n", __func__, type, *len);
	if (type == T263_QUEUE_TYPE_REQ) {
		for (i = 0; i < vha->hw->max_req_queues; i++) {
			struct req_que *req = vha->hw->req_q_map[i];

			if (req || !buf) {
				length = req ?
				    req->length : REQUEST_ENTRY_CNT_24XX;
				qla27xx_insert16(i, buf, len);
				qla27xx_insert16(length, buf, len);
				qla27xx_insertbuf(req ? req->ring : NULL,
				    length * sizeof(*req->ring), buf, len);
				count++;
			}
		}
	} else if (type == T263_QUEUE_TYPE_RSP) {
		for (i = 0; i < vha->hw->max_rsp_queues; i++) {
			struct rsp_que *rsp = vha->hw->rsp_q_map[i];

			if (rsp || !buf) {
				length = rsp ?
				    rsp->length : RESPONSE_ENTRY_CNT_MQ;
				qla27xx_insert16(i, buf, len);
				qla27xx_insert16(length, buf, len);
				qla27xx_insertbuf(rsp ? rsp->ring : NULL,
				    length * sizeof(*rsp->ring), buf, len);
				count++;
			}
		}
	} else if (QLA_TGT_MODE_ENABLED() &&
	    ent->t263.queue_type == T263_QUEUE_TYPE_ATIO) {
		struct qla_hw_data *ha = vha->hw;
		struct atio *atr = ha->tgt.atio_ring;

		if (atr || !buf) {
			length = ha->tgt.atio_q_length;
			qla27xx_insert16(0, buf, len);
			qla27xx_insert16(length, buf, len);
			qla27xx_insertbuf(atr, length * sizeof(*atr), buf, len);
			count++;
		}
	} else {
		ql_dbg(ql_dbg_misc, vha, 0xd026,
		    "%s: unknown queue %x\n", __func__, type);
		qla27xx_skip_entry(ent, buf);
	}

	if (buf) {
		if (count)
			ent->t263.num_queues = count;
		else
			qla27xx_skip_entry(ent, buf);
	}

	return false;
}

static int
qla27xx_fwdt_entry_t264(struct scsi_qla_host *vha,
	struct qla27xx_fwdt_entry *ent, void *buf, ulong *len)
{
	ql_dbg(ql_dbg_misc, vha, 0xd208,
	    "%s: getfce [%lx]\n", __func__, *len);
	if (vha->hw->fce) {
		if (buf) {
			ent->t264.fce_trace_size = FCE_SIZE;
			ent->t264.write_pointer = vha->hw->fce_wr;
			ent->t264.base_pointer = vha->hw->fce_dma;
			ent->t264.fce_enable_mb0 = vha->hw->fce_mb[0];
			ent->t264.fce_enable_mb2 = vha->hw->fce_mb[2];
			ent->t264.fce_enable_mb3 = vha->hw->fce_mb[3];
			ent->t264.fce_enable_mb4 = vha->hw->fce_mb[4];
			ent->t264.fce_enable_mb5 = vha->hw->fce_mb[5];
			ent->t264.fce_enable_mb6 = vha->hw->fce_mb[6];
		}
		qla27xx_insertbuf(vha->hw->fce, FCE_SIZE, buf, len);
	} else {
		ql_dbg(ql_dbg_misc, vha, 0xd027,
		    "%s: missing fce\n", __func__);
		qla27xx_skip_entry(ent, buf);
	}

	return false;
}

static int
qla27xx_fwdt_entry_t265(struct scsi_qla_host *vha,
	struct qla27xx_fwdt_entry *ent, void *buf, ulong *len)
{
	ql_dbg(ql_dbg_misc + ql_dbg_verbose, vha, 0xd209,
	    "%s: pause risc [%lx]\n", __func__, *len);
	if (buf)
		qla24xx_pause_risc(ISPREG(vha), vha->hw);

	return false;
}

static int
qla27xx_fwdt_entry_t266(struct scsi_qla_host *vha,
	struct qla27xx_fwdt_entry *ent, void *buf, ulong *len)
{
	ql_dbg(ql_dbg_misc, vha, 0xd20a,
	    "%s: reset risc [%lx]\n", __func__, *len);
	if (buf)
		qla24xx_soft_reset(vha->hw);

	return false;
}

static int
qla27xx_fwdt_entry_t267(struct scsi_qla_host *vha,
	struct qla27xx_fwdt_entry *ent, void *buf, ulong *len)
{
	uint offset = ent->t267.pci_offset;
	ulong data = le32_to_cpu(ent->t267.data);

	ql_dbg(ql_dbg_misc, vha, 0xd20b,
	    "%s: dis intr [%lx]\n", __func__, *len);
	qla27xx_write_reg(ISPREG(vha), offset, data, buf);

	return false;
}

static int
qla27xx_fwdt_entry_t268(struct scsi_qla_host *vha,
	struct qla27xx_fwdt_entry *ent, void *buf, ulong *len)
{
	ql_dbg(ql_dbg_misc, vha, 0xd20c,
	    "%s: gethb(%x) [%lx]\n", __func__, ent->t268.buf_type, *len);
	switch (ent->t268.buf_type) {
	case T268_BUF_TYPE_EXTD_TRACE:
		if (vha->hw->eft) {
			if (buf) {
				ent->t268.buf_size = EFT_SIZE;
				ent->t268.start_addr = vha->hw->eft_dma;
			}
			qla27xx_insertbuf(vha->hw->eft, EFT_SIZE, buf, len);
		} else {
			ql_dbg(ql_dbg_misc, vha, 0xd028,
			    "%s: missing eft\n", __func__);
			qla27xx_skip_entry(ent, buf);
		}
		break;
	case T268_BUF_TYPE_EXCH_BUFOFF:
		if (vha->hw->exchoffld_buf) {
			if (buf) {
				ent->t268.buf_size = vha->hw->exchoffld_size;
				ent->t268.start_addr =
					vha->hw->exchoffld_buf_dma;
			}
			qla27xx_insertbuf(vha->hw->exchoffld_buf,
			    vha->hw->exchoffld_size, buf, len);
		} else {
			ql_dbg(ql_dbg_misc, vha, 0xd028,
			    "%s: missing exch offld\n", __func__);
			qla27xx_skip_entry(ent, buf);
		}
		break;
	case T268_BUF_TYPE_EXTD_LOGIN:
		if (vha->hw->exlogin_buf) {
			if (buf) {
				ent->t268.buf_size = vha->hw->exlogin_size;
				ent->t268.start_addr =
					vha->hw->exlogin_buf_dma;
			}
			qla27xx_insertbuf(vha->hw->exlogin_buf,
			    vha->hw->exlogin_size, buf, len);
		} else {
			ql_dbg(ql_dbg_misc, vha, 0xd028,
			    "%s: missing ext login\n", __func__);
			qla27xx_skip_entry(ent, buf);
		}
		break;

	case T268_BUF_TYPE_REQ_MIRROR:
	case T268_BUF_TYPE_RSP_MIRROR:
		/*
		 * Mirror pointers are not implemented in the
		 * driver, instead shadow pointers are used by
		 * the drier. Skip these entries.
		 */
		qla27xx_skip_entry(ent, buf);
		break;
	default:
		ql_dbg(ql_dbg_async, vha, 0xd02b,
		    "%s: unknown buffer %x\n", __func__, ent->t268.buf_type);
		qla27xx_skip_entry(ent, buf);
		break;
	}

	return false;
}

static int
qla27xx_fwdt_entry_t269(struct scsi_qla_host *vha,
	struct qla27xx_fwdt_entry *ent, void *buf, ulong *len)
{
	ql_dbg(ql_dbg_misc, vha, 0xd20d,
	    "%s: scratch [%lx]\n", __func__, *len);
	qla27xx_insert32(0xaaaaaaaa, buf, len);
	qla27xx_insert32(0xbbbbbbbb, buf, len);
	qla27xx_insert32(0xcccccccc, buf, len);
	qla27xx_insert32(0xdddddddd, buf, len);
	qla27xx_insert32(*len + sizeof(uint32_t), buf, len);
	if (buf)
		ent->t269.scratch_size = 5 * sizeof(uint32_t);

	return false;
}

static int
qla27xx_fwdt_entry_t270(struct scsi_qla_host *vha,
	struct qla27xx_fwdt_entry *ent, void *buf, ulong *len)
{
	ulong addr = le32_to_cpu(ent->t270.addr);
	ulong dwords = le32_to_cpu(ent->t270.count);

	ql_dbg(ql_dbg_misc, vha, 0xd20e,
	    "%s: rdremreg [%lx]\n", __func__, *len);
	qla27xx_write_reg(ISPREG(vha), IOBASE_ADDR, 0x40, buf);
	while (dwords--) {
		qla27xx_write_reg(ISPREG(vha), 0xc0, addr|0x80000000, buf);
		qla27xx_insert32(addr, buf, len);
		qla27xx_read_reg(ISPREG(vha), 0xc4, buf, len);
		addr += sizeof(uint32_t);
	}

	return false;
}

static int
qla27xx_fwdt_entry_t271(struct scsi_qla_host *vha,
	struct qla27xx_fwdt_entry *ent, void *buf, ulong *len)
{
	ulong addr = le32_to_cpu(ent->t271.addr);
	ulong data = le32_to_cpu(ent->t271.data);

	ql_dbg(ql_dbg_misc, vha, 0xd20f,
	    "%s: wrremreg [%lx]\n", __func__, *len);
	qla27xx_write_reg(ISPREG(vha), IOBASE(vha), 0x40, buf);
	qla27xx_write_reg(ISPREG(vha), 0xc4, data, buf);
	qla27xx_write_reg(ISPREG(vha), 0xc0, addr, buf);

	return false;
}

static int
qla27xx_fwdt_entry_t272(struct scsi_qla_host *vha,
	struct qla27xx_fwdt_entry *ent, void *buf, ulong *len)
{
	ulong dwords = le32_to_cpu(ent->t272.count);
	ulong start = le32_to_cpu(ent->t272.addr);

	ql_dbg(ql_dbg_misc, vha, 0xd210,
	    "%s: rdremram [%lx]\n", __func__, *len);
	if (buf) {
		ql_dbg(ql_dbg_misc, vha, 0xd02c,
		    "%s: @%lx -> (%lx dwords)\n", __func__, start, dwords);
		buf += *len;
		qla27xx_dump_mpi_ram(vha->hw, start, buf, dwords, &buf);
	}
	*len += dwords * sizeof(uint32_t);

	return false;
}

static int
qla27xx_fwdt_entry_t273(struct scsi_qla_host *vha,
	struct qla27xx_fwdt_entry *ent, void *buf, ulong *len)
{
	ulong dwords = le32_to_cpu(ent->t273.count);
	ulong addr = le32_to_cpu(ent->t273.addr);
	uint32_t value;

	ql_dbg(ql_dbg_misc, vha, 0xd211,
	    "%s: pcicfg [%lx]\n", __func__, *len);
	while (dwords--) {
		value = ~0;
		if (pci_read_config_dword(vha->hw->pdev, addr, &value))
			ql_dbg(ql_dbg_misc, vha, 0xd02d,
			    "%s: failed pcicfg read at %lx\n", __func__, addr);
		qla27xx_insert32(addr, buf, len);
		qla27xx_insert32(value, buf, len);
		addr += sizeof(uint32_t);
	}

	return false;
}

static int
qla27xx_fwdt_entry_t274(struct scsi_qla_host *vha,
	struct qla27xx_fwdt_entry *ent, void *buf, ulong *len)
{
	ulong type = ent->t274.queue_type;
	uint count = 0;
	uint i;

	ql_dbg(ql_dbg_misc + ql_dbg_verbose, vha, 0xd212,
	    "%s: getqsh(%lx) [%lx]\n", __func__, type, *len);
	if (type == T274_QUEUE_TYPE_REQ_SHAD) {
		for (i = 0; i < vha->hw->max_req_queues; i++) {
			struct req_que *req = vha->hw->req_q_map[i];

			if (req || !buf) {
				qla27xx_insert16(i, buf, len);
				qla27xx_insert16(1, buf, len);
				qla27xx_insert32(req && req->out_ptr ?
				    *req->out_ptr : 0, buf, len);
				count++;
			}
		}
	} else if (type == T274_QUEUE_TYPE_RSP_SHAD) {
		for (i = 0; i < vha->hw->max_rsp_queues; i++) {
			struct rsp_que *rsp = vha->hw->rsp_q_map[i];

			if (rsp || !buf) {
				qla27xx_insert16(i, buf, len);
				qla27xx_insert16(1, buf, len);
				qla27xx_insert32(rsp && rsp->in_ptr ?
				    *rsp->in_ptr : 0, buf, len);
				count++;
			}
		}
	} else if (QLA_TGT_MODE_ENABLED() &&
	    ent->t274.queue_type == T274_QUEUE_TYPE_ATIO_SHAD) {
		struct qla_hw_data *ha = vha->hw;
		struct atio *atr = ha->tgt.atio_ring_ptr;

		if (atr || !buf) {
			qla27xx_insert16(0, buf, len);
			qla27xx_insert16(1, buf, len);
			qla27xx_insert32(ha->tgt.atio_q_in ?
			    readl(ha->tgt.atio_q_in) : 0, buf, len);
			count++;
		}
	} else {
		ql_dbg(ql_dbg_misc, vha, 0xd02f,
		    "%s: unknown queue %lx\n", __func__, type);
		qla27xx_skip_entry(ent, buf);
	}

	if (buf) {
		if (count)
			ent->t274.num_queues = count;
		else
			qla27xx_skip_entry(ent, buf);
	}

	return false;
}

static int
qla27xx_fwdt_entry_t275(struct scsi_qla_host *vha,
	struct qla27xx_fwdt_entry *ent, void *buf, ulong *len)
{
	ulong offset = offsetof(typeof(*ent), t275.buffer);
	ulong length = le32_to_cpu(ent->t275.length);
	ulong size = le32_to_cpu(ent->hdr.size);
	void *buffer = ent->t275.buffer;

	ql_dbg(ql_dbg_misc + ql_dbg_verbose, vha, 0xd213,
	    "%s: buffer(%lx) [%lx]\n", __func__, length, *len);
	if (!length) {
		ql_dbg(ql_dbg_misc, vha, 0xd020,
		    "%s: buffer zero length\n", __func__);
		qla27xx_skip_entry(ent, buf);
		goto done;
	}
<<<<<<< HEAD
	if (offset + ent->t275.length > ent->hdr.entry_size) {
=======
	if (offset + length > size) {
		length = size - offset;
>>>>>>> 407d19ab
		ql_dbg(ql_dbg_misc, vha, 0xd030,
		    "%s: buffer overflow, truncate [%lx]\n", __func__, length);
		ent->t275.length = cpu_to_le32(length);
	}

	qla27xx_insertbuf(buffer, length, buf, len);
done:
	return false;
}

<<<<<<< HEAD
static int
=======
static struct qla27xx_fwdt_entry *
qla27xx_fwdt_entry_t276(struct scsi_qla_host *vha,
    struct qla27xx_fwdt_entry *ent, void *buf, ulong *len)
{
	ql_dbg(ql_dbg_misc + ql_dbg_verbose, vha, 0xd214,
	    "%s: cond [%lx]\n", __func__, *len);

	if (buf) {
		ulong cond1 = le32_to_cpu(ent->t276.cond1);
		ulong cond2 = le32_to_cpu(ent->t276.cond2);
		uint type = vha->hw->pdev->device >> 4 & 0xf;
		uint func = vha->hw->port_no & 0x3;

		if (type != cond1 || func != cond2) {
			struct qla27xx_fwdt_template *tmp = buf;

			tmp->count--;
			ent = qla27xx_next_entry(ent);
			qla27xx_skip_entry(ent, buf);
		}
	}

	return qla27xx_next_entry(ent);
}

static struct qla27xx_fwdt_entry *
qla27xx_fwdt_entry_t277(struct scsi_qla_host *vha,
    struct qla27xx_fwdt_entry *ent, void *buf, ulong *len)
{
	ulong cmd_addr = le32_to_cpu(ent->t277.cmd_addr);
	ulong wr_cmd_data = le32_to_cpu(ent->t277.wr_cmd_data);
	ulong data_addr = le32_to_cpu(ent->t277.data_addr);

	ql_dbg(ql_dbg_misc + ql_dbg_verbose, vha, 0xd215,
	    "%s: rdpep [%lx]\n", __func__, *len);
	qla27xx_insert32(wr_cmd_data, buf, len);
	qla27xx_write_reg(ISPREG(vha), cmd_addr, wr_cmd_data, buf);
	qla27xx_read_reg(ISPREG(vha), data_addr, buf, len);

	return qla27xx_next_entry(ent);
}

static struct qla27xx_fwdt_entry *
qla27xx_fwdt_entry_t278(struct scsi_qla_host *vha,
    struct qla27xx_fwdt_entry *ent, void *buf, ulong *len)
{
	ulong cmd_addr = le32_to_cpu(ent->t278.cmd_addr);
	ulong wr_cmd_data = le32_to_cpu(ent->t278.wr_cmd_data);
	ulong data_addr = le32_to_cpu(ent->t278.data_addr);
	ulong wr_data = le32_to_cpu(ent->t278.wr_data);

	ql_dbg(ql_dbg_misc + ql_dbg_verbose, vha, 0xd216,
	    "%s: wrpep [%lx]\n", __func__, *len);
	qla27xx_write_reg(ISPREG(vha), data_addr, wr_data, buf);
	qla27xx_write_reg(ISPREG(vha), cmd_addr, wr_cmd_data, buf);

	return qla27xx_next_entry(ent);
}

static struct qla27xx_fwdt_entry *
>>>>>>> 407d19ab
qla27xx_fwdt_entry_other(struct scsi_qla_host *vha,
	struct qla27xx_fwdt_entry *ent, void *buf, ulong *len)
{
	ulong type = le32_to_cpu(ent->hdr.type);

	ql_dbg(ql_dbg_misc, vha, 0xd2ff,
<<<<<<< HEAD
	    "%s: type %x [%lx]\n", __func__, ent->hdr.entry_type, *len);
=======
	    "%s: other %lx [%lx]\n", __func__, type, *len);
>>>>>>> 407d19ab
	qla27xx_skip_entry(ent, buf);

	return false;
}

struct qla27xx_fwdt_entry_call {
	uint type;
	int (*call)(
	    struct scsi_qla_host *,
	    struct qla27xx_fwdt_entry *,
	    void *,
	    ulong *);
};

static struct qla27xx_fwdt_entry_call ql27xx_fwdt_entry_call_list[] = {
	{ ENTRY_TYPE_NOP		, qla27xx_fwdt_entry_t0    } ,
	{ ENTRY_TYPE_TMP_END		, qla27xx_fwdt_entry_t255  } ,
	{ ENTRY_TYPE_RD_IOB_T1		, qla27xx_fwdt_entry_t256  } ,
	{ ENTRY_TYPE_WR_IOB_T1		, qla27xx_fwdt_entry_t257  } ,
	{ ENTRY_TYPE_RD_IOB_T2		, qla27xx_fwdt_entry_t258  } ,
	{ ENTRY_TYPE_WR_IOB_T2		, qla27xx_fwdt_entry_t259  } ,
	{ ENTRY_TYPE_RD_PCI		, qla27xx_fwdt_entry_t260  } ,
	{ ENTRY_TYPE_WR_PCI		, qla27xx_fwdt_entry_t261  } ,
	{ ENTRY_TYPE_RD_RAM		, qla27xx_fwdt_entry_t262  } ,
	{ ENTRY_TYPE_GET_QUEUE		, qla27xx_fwdt_entry_t263  } ,
	{ ENTRY_TYPE_GET_FCE		, qla27xx_fwdt_entry_t264  } ,
	{ ENTRY_TYPE_PSE_RISC		, qla27xx_fwdt_entry_t265  } ,
	{ ENTRY_TYPE_RST_RISC		, qla27xx_fwdt_entry_t266  } ,
	{ ENTRY_TYPE_DIS_INTR		, qla27xx_fwdt_entry_t267  } ,
	{ ENTRY_TYPE_GET_HBUF		, qla27xx_fwdt_entry_t268  } ,
	{ ENTRY_TYPE_SCRATCH		, qla27xx_fwdt_entry_t269  } ,
	{ ENTRY_TYPE_RDREMREG		, qla27xx_fwdt_entry_t270  } ,
	{ ENTRY_TYPE_WRREMREG		, qla27xx_fwdt_entry_t271  } ,
	{ ENTRY_TYPE_RDREMRAM		, qla27xx_fwdt_entry_t272  } ,
	{ ENTRY_TYPE_PCICFG		, qla27xx_fwdt_entry_t273  } ,
	{ ENTRY_TYPE_GET_SHADOW		, qla27xx_fwdt_entry_t274  } ,
	{ ENTRY_TYPE_WRITE_BUF		, qla27xx_fwdt_entry_t275  } ,
	{ -1				, qla27xx_fwdt_entry_other }
};

static inline int (*qla27xx_find_entry(uint type))
	(struct scsi_qla_host *, struct qla27xx_fwdt_entry *, void *, ulong *)
{
	struct qla27xx_fwdt_entry_call *list = ql27xx_fwdt_entry_call_list;

	while (list->type < type)
		list++;

	if (list->type == type)
		return list->call;
	return qla27xx_fwdt_entry_other;
}

static inline void *
qla27xx_next_entry(void *p)
{
	struct qla27xx_fwdt_entry *ent = p;

	return p + ent->hdr.entry_size;
}

static void
qla27xx_walk_template(struct scsi_qla_host *vha,
	struct qla27xx_fwdt_template *tmp, void *buf, ulong *len)
{
	struct qla27xx_fwdt_entry *ent = (void *)tmp +
	    le32_to_cpu(tmp->entry_offset);
	ulong type;

	tmp->count = le32_to_cpu(tmp->entry_count);
	ql_dbg(ql_dbg_misc, vha, 0xd01a,
<<<<<<< HEAD
	    "%s: entry count %lx\n", __func__, count);
	while (count--) {
		if (buf && *len >= vha->hw->fw_dump_len)
=======
	    "%s: entry count %u\n", __func__, tmp->count);
	while (ent && tmp->count--) {
		type = le32_to_cpu(ent->hdr.type);
		ent = qla27xx_find_entry(type)(vha, ent, buf, len);
		if (!ent)
>>>>>>> 407d19ab
			break;
		if (qla27xx_find_entry(ent->hdr.entry_type)(vha, ent, buf, len))
			break;
		ent = qla27xx_next_entry(ent);
	}

	if (tmp->count)
		ql_dbg(ql_dbg_misc, vha, 0xd018,
		    "%s: entry count residual=+%u\n", __func__, tmp->count);

	if (ent->hdr.entry_type != ENTRY_TYPE_TMP_END)
		ql_dbg(ql_dbg_misc, vha, 0xd019,
		    "%s: missing end entry\n", __func__);
}

static void
qla27xx_time_stamp(struct qla27xx_fwdt_template *tmp)
{
	tmp->capture_timestamp = jiffies;
}

static void
qla27xx_driver_info(struct qla27xx_fwdt_template *tmp)
{
	uint8_t v[] = { 0, 0, 0, 0, 0, 0 };

	sscanf(qla2x00_version_str, "%hhu.%hhu.%hhu.%hhu.%hhu.%hhu",
	    v+0, v+1, v+2, v+3, v+4, v+5);

	tmp->driver_info[0] = v[3] << 24 | v[2] << 16 | v[1] << 8 | v[0];
	tmp->driver_info[1] = v[5] << 8 | v[4];
	tmp->driver_info[2] = 0x12345678;
}

static void
qla27xx_firmware_info(struct scsi_qla_host *vha,
    struct qla27xx_fwdt_template *tmp)
{
	tmp->firmware_version[0] = vha->hw->fw_major_version;
	tmp->firmware_version[1] = vha->hw->fw_minor_version;
	tmp->firmware_version[2] = vha->hw->fw_subminor_version;
	tmp->firmware_version[3] =
	    vha->hw->fw_attributes_h << 16 | vha->hw->fw_attributes;
	tmp->firmware_version[4] =
	    vha->hw->fw_attributes_ext[1] << 16 | vha->hw->fw_attributes_ext[0];
}

static void
ql27xx_edit_template(struct scsi_qla_host *vha,
	struct qla27xx_fwdt_template *tmp)
{
	qla27xx_time_stamp(tmp);
	qla27xx_driver_info(tmp);
	qla27xx_firmware_info(vha, tmp);
}

static inline uint32_t
qla27xx_template_checksum(void *p, ulong size)
{
	__le32 *buf = p;
	uint64_t sum = 0;

	size /= sizeof(*buf);

	for ( ; size--; buf++)
		sum += le32_to_cpu(*buf);

	sum = (sum & 0xffffffff) + (sum >> 32);

	return ~sum;
}

static inline int
qla27xx_verify_template_checksum(struct qla27xx_fwdt_template *tmp)
{
	return qla27xx_template_checksum(tmp, tmp->template_size) == 0;
}

static inline int
qla27xx_verify_template_header(struct qla27xx_fwdt_template *tmp)
{
	return le32_to_cpu(tmp->template_type) == TEMPLATE_TYPE_FWDUMP;
}

static ulong
qla27xx_execute_fwdt_template(struct scsi_qla_host *vha,
    struct qla27xx_fwdt_template *tmp, void *buf)
{
	ulong len = 0;

	if (qla27xx_fwdt_template_valid(tmp)) {
		len = tmp->template_size;
		tmp = memcpy(buf, tmp, len);
		ql27xx_edit_template(vha, tmp);
		qla27xx_walk_template(vha, tmp, buf, &len);
	}

	return len;
}

ulong
qla27xx_fwdt_calculate_dump_size(struct scsi_qla_host *vha, void *p)
{
	struct qla27xx_fwdt_template *tmp = p;
	ulong len = 0;

	if (qla27xx_fwdt_template_valid(tmp)) {
		len = tmp->template_size;
		qla27xx_walk_template(vha, tmp, NULL, &len);
	}

	return len;
}

ulong
qla27xx_fwdt_template_size(void *p)
{
	struct qla27xx_fwdt_template *tmp = p;

	return tmp->template_size;
}

int
qla27xx_fwdt_template_valid(void *p)
{
	struct qla27xx_fwdt_template *tmp = p;

	if (!qla27xx_verify_template_header(tmp)) {
		ql_log(ql_log_warn, NULL, 0xd01c,
		    "%s: template type %x\n", __func__,
		    le32_to_cpu(tmp->template_type));
		return false;
	}

	if (!qla27xx_verify_template_checksum(tmp)) {
		ql_log(ql_log_warn, NULL, 0xd01d,
		    "%s: failed template checksum\n", __func__);
		return false;
	}

	return true;
}

void
qla27xx_fwdump(scsi_qla_host_t *vha, int hardware_locked)
{
	ulong flags = 0;

#ifndef __CHECKER__
	if (!hardware_locked)
		spin_lock_irqsave(&vha->hw->hardware_lock, flags);
#endif

	if (!vha->hw->fw_dump) {
		ql_log(ql_log_warn, vha, 0xd01e, "-> fwdump no buffer\n");
	} else if (vha->hw->fw_dumped) {
		ql_log(ql_log_warn, vha, 0xd01f,
		    "-> Firmware already dumped (%p) -- ignoring request\n",
		    vha->hw->fw_dump);
	} else {
		struct fwdt *fwdt = vha->hw->fwdt;
		uint j;
		ulong len;
		void *buf = vha->hw->fw_dump;

		for (j = 0; j < 2; j++, fwdt++, buf += len) {
			ql_log(ql_log_warn, vha, 0xd011,
			    "-> fwdt%u running...\n", j);
			if (!fwdt->template) {
				ql_log(ql_log_warn, vha, 0xd012,
				    "-> fwdt%u no template\n", j);
				break;
			}
			len = qla27xx_execute_fwdt_template(vha,
			    fwdt->template, buf);
			if (len != fwdt->dump_size) {
				ql_log(ql_log_warn, vha, 0xd013,
				    "-> fwdt%u fwdump residual=%+ld\n",
				    j, fwdt->dump_size - len);
			}
		}
		vha->hw->fw_dump_len = buf - (void *)vha->hw->fw_dump;
		vha->hw->fw_dumped = 1;

		ql_log(ql_log_warn, vha, 0xd015,
		    "-> Firmware dump saved to buffer (%lu/%p) <%lx>\n",
		    vha->host_no, vha->hw->fw_dump, vha->hw->fw_dump_cap_flags);
		qla2x00_post_uevent_work(vha, QLA_UEVENT_CODE_FW_DUMP);
	}

#ifndef __CHECKER__
	if (!hardware_locked)
		spin_unlock_irqrestore(&vha->hw->hardware_lock, flags);
#endif
}<|MERGE_RESOLUTION|>--- conflicted
+++ resolved
@@ -126,9 +126,6 @@
 		ent->hdr.driver_flags |= DRIVER_FLAG_SKIP_ENTRY;
 }
 
-<<<<<<< HEAD
-static int
-=======
 static inline struct qla27xx_fwdt_entry *
 qla27xx_next_entry(struct qla27xx_fwdt_entry *ent)
 {
@@ -136,7 +133,6 @@
 }
 
 static struct qla27xx_fwdt_entry *
->>>>>>> 407d19ab
 qla27xx_fwdt_entry_t0(struct scsi_qla_host *vha,
 	struct qla27xx_fwdt_entry *ent, void *buf, ulong *len)
 {
@@ -144,10 +140,10 @@
 	    "%s: nop [%lx]\n", __func__, *len);
 	qla27xx_skip_entry(ent, buf);
 
-	return false;
-}
-
-static int
+	return qla27xx_next_entry(ent);
+}
+
+static struct qla27xx_fwdt_entry *
 qla27xx_fwdt_entry_t255(struct scsi_qla_host *vha,
 	struct qla27xx_fwdt_entry *ent, void *buf, ulong *len)
 {
@@ -156,10 +152,10 @@
 	qla27xx_skip_entry(ent, buf);
 
 	/* terminate */
-	return true;
-}
-
-static int
+	return NULL;
+}
+
+static struct qla27xx_fwdt_entry *
 qla27xx_fwdt_entry_t256(struct scsi_qla_host *vha,
 	struct qla27xx_fwdt_entry *ent, void *buf, ulong *len)
 {
@@ -172,10 +168,10 @@
 	    "%s: rdio t1 [%lx]\n", __func__, *len);
 	qla27xx_read_window(ISPREG(vha), addr, offset, count, width, buf, len);
 
-	return false;
-}
-
-static int
+	return qla27xx_next_entry(ent);
+}
+
+static struct qla27xx_fwdt_entry *
 qla27xx_fwdt_entry_t257(struct scsi_qla_host *vha,
 	struct qla27xx_fwdt_entry *ent, void *buf, ulong *len)
 {
@@ -188,10 +184,10 @@
 	qla27xx_write_reg(ISPREG(vha), IOBASE(vha), addr, buf);
 	qla27xx_write_reg(ISPREG(vha), offset, data, buf);
 
-	return false;
-}
-
-static int
+	return qla27xx_next_entry(ent);
+}
+
+static struct qla27xx_fwdt_entry *
 qla27xx_fwdt_entry_t258(struct scsi_qla_host *vha,
 	struct qla27xx_fwdt_entry *ent, void *buf, ulong *len)
 {
@@ -207,10 +203,10 @@
 	qla27xx_write_reg(ISPREG(vha), banksel, bank, buf);
 	qla27xx_read_window(ISPREG(vha), addr, offset, count, width, buf, len);
 
-	return false;
-}
-
-static int
+	return qla27xx_next_entry(ent);
+}
+
+static struct qla27xx_fwdt_entry *
 qla27xx_fwdt_entry_t259(struct scsi_qla_host *vha,
 	struct qla27xx_fwdt_entry *ent, void *buf, ulong *len)
 {
@@ -226,10 +222,10 @@
 	qla27xx_write_reg(ISPREG(vha), banksel, bank, buf);
 	qla27xx_write_reg(ISPREG(vha), offset, data, buf);
 
-	return false;
-}
-
-static int
+	return qla27xx_next_entry(ent);
+}
+
+static struct qla27xx_fwdt_entry *
 qla27xx_fwdt_entry_t260(struct scsi_qla_host *vha,
 	struct qla27xx_fwdt_entry *ent, void *buf, ulong *len)
 {
@@ -240,10 +236,10 @@
 	qla27xx_insert32(offset, buf, len);
 	qla27xx_read_reg(ISPREG(vha), offset, buf, len);
 
-	return false;
-}
-
-static int
+	return qla27xx_next_entry(ent);
+}
+
+static struct qla27xx_fwdt_entry *
 qla27xx_fwdt_entry_t261(struct scsi_qla_host *vha,
 	struct qla27xx_fwdt_entry *ent, void *buf, ulong *len)
 {
@@ -254,10 +250,10 @@
 	    "%s: wrpci [%lx]\n", __func__, *len);
 	qla27xx_write_reg(ISPREG(vha), offset, data, buf);
 
-	return false;
-}
-
-static int
+	return qla27xx_next_entry(ent);
+}
+
+static struct qla27xx_fwdt_entry *
 qla27xx_fwdt_entry_t262(struct scsi_qla_host *vha,
 	struct qla27xx_fwdt_entry *ent, void *buf, ulong *len)
 {
@@ -289,14 +285,11 @@
 			ent->t262.start_addr = cpu_to_le32(start);
 			ent->t262.end_addr = cpu_to_le32(end);
 		}
-<<<<<<< HEAD
-=======
 	} else if (area == T262_RAM_AREA_MISC) {
 		if (buf) {
 			ent->t262.start_addr = cpu_to_le32(start);
 			ent->t262.end_addr = cpu_to_le32(end);
 		}
->>>>>>> 407d19ab
 	} else {
 		ql_dbg(ql_dbg_misc, vha, 0xd022,
 		    "%s: unknown area %x\n", __func__, area);
@@ -319,10 +312,10 @@
 	}
 	*len += dwords * sizeof(uint32_t);
 done:
-	return false;
-}
-
-static int
+	return qla27xx_next_entry(ent);
+}
+
+static struct qla27xx_fwdt_entry *
 qla27xx_fwdt_entry_t263(struct scsi_qla_host *vha,
 	struct qla27xx_fwdt_entry *ent, void *buf, ulong *len)
 {
@@ -386,10 +379,10 @@
 			qla27xx_skip_entry(ent, buf);
 	}
 
-	return false;
-}
-
-static int
+	return qla27xx_next_entry(ent);
+}
+
+static struct qla27xx_fwdt_entry *
 qla27xx_fwdt_entry_t264(struct scsi_qla_host *vha,
 	struct qla27xx_fwdt_entry *ent, void *buf, ulong *len)
 {
@@ -414,10 +407,10 @@
 		qla27xx_skip_entry(ent, buf);
 	}
 
-	return false;
-}
-
-static int
+	return qla27xx_next_entry(ent);
+}
+
+static struct qla27xx_fwdt_entry *
 qla27xx_fwdt_entry_t265(struct scsi_qla_host *vha,
 	struct qla27xx_fwdt_entry *ent, void *buf, ulong *len)
 {
@@ -426,10 +419,10 @@
 	if (buf)
 		qla24xx_pause_risc(ISPREG(vha), vha->hw);
 
-	return false;
-}
-
-static int
+	return qla27xx_next_entry(ent);
+}
+
+static struct qla27xx_fwdt_entry *
 qla27xx_fwdt_entry_t266(struct scsi_qla_host *vha,
 	struct qla27xx_fwdt_entry *ent, void *buf, ulong *len)
 {
@@ -438,10 +431,10 @@
 	if (buf)
 		qla24xx_soft_reset(vha->hw);
 
-	return false;
-}
-
-static int
+	return qla27xx_next_entry(ent);
+}
+
+static struct qla27xx_fwdt_entry *
 qla27xx_fwdt_entry_t267(struct scsi_qla_host *vha,
 	struct qla27xx_fwdt_entry *ent, void *buf, ulong *len)
 {
@@ -452,10 +445,10 @@
 	    "%s: dis intr [%lx]\n", __func__, *len);
 	qla27xx_write_reg(ISPREG(vha), offset, data, buf);
 
-	return false;
-}
-
-static int
+	return qla27xx_next_entry(ent);
+}
+
+static struct qla27xx_fwdt_entry *
 qla27xx_fwdt_entry_t268(struct scsi_qla_host *vha,
 	struct qla27xx_fwdt_entry *ent, void *buf, ulong *len)
 {
@@ -522,10 +515,10 @@
 		break;
 	}
 
-	return false;
-}
-
-static int
+	return qla27xx_next_entry(ent);
+}
+
+static struct qla27xx_fwdt_entry *
 qla27xx_fwdt_entry_t269(struct scsi_qla_host *vha,
 	struct qla27xx_fwdt_entry *ent, void *buf, ulong *len)
 {
@@ -539,10 +532,10 @@
 	if (buf)
 		ent->t269.scratch_size = 5 * sizeof(uint32_t);
 
-	return false;
-}
-
-static int
+	return qla27xx_next_entry(ent);
+}
+
+static struct qla27xx_fwdt_entry *
 qla27xx_fwdt_entry_t270(struct scsi_qla_host *vha,
 	struct qla27xx_fwdt_entry *ent, void *buf, ulong *len)
 {
@@ -559,10 +552,10 @@
 		addr += sizeof(uint32_t);
 	}
 
-	return false;
-}
-
-static int
+	return qla27xx_next_entry(ent);
+}
+
+static struct qla27xx_fwdt_entry *
 qla27xx_fwdt_entry_t271(struct scsi_qla_host *vha,
 	struct qla27xx_fwdt_entry *ent, void *buf, ulong *len)
 {
@@ -575,10 +568,10 @@
 	qla27xx_write_reg(ISPREG(vha), 0xc4, data, buf);
 	qla27xx_write_reg(ISPREG(vha), 0xc0, addr, buf);
 
-	return false;
-}
-
-static int
+	return qla27xx_next_entry(ent);
+}
+
+static struct qla27xx_fwdt_entry *
 qla27xx_fwdt_entry_t272(struct scsi_qla_host *vha,
 	struct qla27xx_fwdt_entry *ent, void *buf, ulong *len)
 {
@@ -595,10 +588,10 @@
 	}
 	*len += dwords * sizeof(uint32_t);
 
-	return false;
-}
-
-static int
+	return qla27xx_next_entry(ent);
+}
+
+static struct qla27xx_fwdt_entry *
 qla27xx_fwdt_entry_t273(struct scsi_qla_host *vha,
 	struct qla27xx_fwdt_entry *ent, void *buf, ulong *len)
 {
@@ -618,10 +611,10 @@
 		addr += sizeof(uint32_t);
 	}
 
-	return false;
-}
-
-static int
+	return qla27xx_next_entry(ent);
+}
+
+static struct qla27xx_fwdt_entry *
 qla27xx_fwdt_entry_t274(struct scsi_qla_host *vha,
 	struct qla27xx_fwdt_entry *ent, void *buf, ulong *len)
 {
@@ -680,10 +673,10 @@
 			qla27xx_skip_entry(ent, buf);
 	}
 
-	return false;
-}
-
-static int
+	return qla27xx_next_entry(ent);
+}
+
+static struct qla27xx_fwdt_entry *
 qla27xx_fwdt_entry_t275(struct scsi_qla_host *vha,
 	struct qla27xx_fwdt_entry *ent, void *buf, ulong *len)
 {
@@ -700,12 +693,8 @@
 		qla27xx_skip_entry(ent, buf);
 		goto done;
 	}
-<<<<<<< HEAD
-	if (offset + ent->t275.length > ent->hdr.entry_size) {
-=======
 	if (offset + length > size) {
 		length = size - offset;
->>>>>>> 407d19ab
 		ql_dbg(ql_dbg_misc, vha, 0xd030,
 		    "%s: buffer overflow, truncate [%lx]\n", __func__, length);
 		ent->t275.length = cpu_to_le32(length);
@@ -713,12 +702,9 @@
 
 	qla27xx_insertbuf(buffer, length, buf, len);
 done:
-	return false;
-}
-
-<<<<<<< HEAD
-static int
-=======
+	return qla27xx_next_entry(ent);
+}
+
 static struct qla27xx_fwdt_entry *
 qla27xx_fwdt_entry_t276(struct scsi_qla_host *vha,
     struct qla27xx_fwdt_entry *ent, void *buf, ulong *len)
@@ -779,62 +765,54 @@
 }
 
 static struct qla27xx_fwdt_entry *
->>>>>>> 407d19ab
 qla27xx_fwdt_entry_other(struct scsi_qla_host *vha,
 	struct qla27xx_fwdt_entry *ent, void *buf, ulong *len)
 {
 	ulong type = le32_to_cpu(ent->hdr.type);
 
 	ql_dbg(ql_dbg_misc, vha, 0xd2ff,
-<<<<<<< HEAD
-	    "%s: type %x [%lx]\n", __func__, ent->hdr.entry_type, *len);
-=======
 	    "%s: other %lx [%lx]\n", __func__, type, *len);
->>>>>>> 407d19ab
 	qla27xx_skip_entry(ent, buf);
 
-	return false;
-}
-
-struct qla27xx_fwdt_entry_call {
+	return qla27xx_next_entry(ent);
+}
+
+static struct {
 	uint type;
-	int (*call)(
-	    struct scsi_qla_host *,
-	    struct qla27xx_fwdt_entry *,
-	    void *,
-	    ulong *);
+	typeof(qla27xx_fwdt_entry_other)(*call);
+} qla27xx_fwdt_entry_call[] = {
+	{ ENTRY_TYPE_NOP,		qla27xx_fwdt_entry_t0    },
+	{ ENTRY_TYPE_TMP_END,		qla27xx_fwdt_entry_t255  },
+	{ ENTRY_TYPE_RD_IOB_T1,		qla27xx_fwdt_entry_t256  },
+	{ ENTRY_TYPE_WR_IOB_T1,		qla27xx_fwdt_entry_t257  },
+	{ ENTRY_TYPE_RD_IOB_T2,		qla27xx_fwdt_entry_t258  },
+	{ ENTRY_TYPE_WR_IOB_T2,		qla27xx_fwdt_entry_t259  },
+	{ ENTRY_TYPE_RD_PCI,		qla27xx_fwdt_entry_t260  },
+	{ ENTRY_TYPE_WR_PCI,		qla27xx_fwdt_entry_t261  },
+	{ ENTRY_TYPE_RD_RAM,		qla27xx_fwdt_entry_t262  },
+	{ ENTRY_TYPE_GET_QUEUE,		qla27xx_fwdt_entry_t263  },
+	{ ENTRY_TYPE_GET_FCE,		qla27xx_fwdt_entry_t264  },
+	{ ENTRY_TYPE_PSE_RISC,		qla27xx_fwdt_entry_t265  },
+	{ ENTRY_TYPE_RST_RISC,		qla27xx_fwdt_entry_t266  },
+	{ ENTRY_TYPE_DIS_INTR,		qla27xx_fwdt_entry_t267  },
+	{ ENTRY_TYPE_GET_HBUF,		qla27xx_fwdt_entry_t268  },
+	{ ENTRY_TYPE_SCRATCH,		qla27xx_fwdt_entry_t269  },
+	{ ENTRY_TYPE_RDREMREG,		qla27xx_fwdt_entry_t270  },
+	{ ENTRY_TYPE_WRREMREG,		qla27xx_fwdt_entry_t271  },
+	{ ENTRY_TYPE_RDREMRAM,		qla27xx_fwdt_entry_t272  },
+	{ ENTRY_TYPE_PCICFG,		qla27xx_fwdt_entry_t273  },
+	{ ENTRY_TYPE_GET_SHADOW,	qla27xx_fwdt_entry_t274  },
+	{ ENTRY_TYPE_WRITE_BUF,		qla27xx_fwdt_entry_t275  },
+	{ ENTRY_TYPE_CONDITIONAL,	qla27xx_fwdt_entry_t276  },
+	{ ENTRY_TYPE_RDPEPREG,		qla27xx_fwdt_entry_t277  },
+	{ ENTRY_TYPE_WRPEPREG,		qla27xx_fwdt_entry_t278  },
+	{ -1,				qla27xx_fwdt_entry_other }
 };
 
-static struct qla27xx_fwdt_entry_call ql27xx_fwdt_entry_call_list[] = {
-	{ ENTRY_TYPE_NOP		, qla27xx_fwdt_entry_t0    } ,
-	{ ENTRY_TYPE_TMP_END		, qla27xx_fwdt_entry_t255  } ,
-	{ ENTRY_TYPE_RD_IOB_T1		, qla27xx_fwdt_entry_t256  } ,
-	{ ENTRY_TYPE_WR_IOB_T1		, qla27xx_fwdt_entry_t257  } ,
-	{ ENTRY_TYPE_RD_IOB_T2		, qla27xx_fwdt_entry_t258  } ,
-	{ ENTRY_TYPE_WR_IOB_T2		, qla27xx_fwdt_entry_t259  } ,
-	{ ENTRY_TYPE_RD_PCI		, qla27xx_fwdt_entry_t260  } ,
-	{ ENTRY_TYPE_WR_PCI		, qla27xx_fwdt_entry_t261  } ,
-	{ ENTRY_TYPE_RD_RAM		, qla27xx_fwdt_entry_t262  } ,
-	{ ENTRY_TYPE_GET_QUEUE		, qla27xx_fwdt_entry_t263  } ,
-	{ ENTRY_TYPE_GET_FCE		, qla27xx_fwdt_entry_t264  } ,
-	{ ENTRY_TYPE_PSE_RISC		, qla27xx_fwdt_entry_t265  } ,
-	{ ENTRY_TYPE_RST_RISC		, qla27xx_fwdt_entry_t266  } ,
-	{ ENTRY_TYPE_DIS_INTR		, qla27xx_fwdt_entry_t267  } ,
-	{ ENTRY_TYPE_GET_HBUF		, qla27xx_fwdt_entry_t268  } ,
-	{ ENTRY_TYPE_SCRATCH		, qla27xx_fwdt_entry_t269  } ,
-	{ ENTRY_TYPE_RDREMREG		, qla27xx_fwdt_entry_t270  } ,
-	{ ENTRY_TYPE_WRREMREG		, qla27xx_fwdt_entry_t271  } ,
-	{ ENTRY_TYPE_RDREMRAM		, qla27xx_fwdt_entry_t272  } ,
-	{ ENTRY_TYPE_PCICFG		, qla27xx_fwdt_entry_t273  } ,
-	{ ENTRY_TYPE_GET_SHADOW		, qla27xx_fwdt_entry_t274  } ,
-	{ ENTRY_TYPE_WRITE_BUF		, qla27xx_fwdt_entry_t275  } ,
-	{ -1				, qla27xx_fwdt_entry_other }
-};
-
-static inline int (*qla27xx_find_entry(uint type))
-	(struct scsi_qla_host *, struct qla27xx_fwdt_entry *, void *, ulong *)
-{
-	struct qla27xx_fwdt_entry_call *list = ql27xx_fwdt_entry_call_list;
+static inline
+typeof(qla27xx_fwdt_entry_call->call)(qla27xx_find_entry(uint type))
+{
+	typeof(*qla27xx_fwdt_entry_call) *list = qla27xx_fwdt_entry_call;
 
 	while (list->type < type)
 		list++;
@@ -844,14 +822,6 @@
 	return qla27xx_fwdt_entry_other;
 }
 
-static inline void *
-qla27xx_next_entry(void *p)
-{
-	struct qla27xx_fwdt_entry *ent = p;
-
-	return p + ent->hdr.entry_size;
-}
-
 static void
 qla27xx_walk_template(struct scsi_qla_host *vha,
 	struct qla27xx_fwdt_template *tmp, void *buf, ulong *len)
@@ -862,28 +832,19 @@
 
 	tmp->count = le32_to_cpu(tmp->entry_count);
 	ql_dbg(ql_dbg_misc, vha, 0xd01a,
-<<<<<<< HEAD
-	    "%s: entry count %lx\n", __func__, count);
-	while (count--) {
-		if (buf && *len >= vha->hw->fw_dump_len)
-=======
 	    "%s: entry count %u\n", __func__, tmp->count);
 	while (ent && tmp->count--) {
 		type = le32_to_cpu(ent->hdr.type);
 		ent = qla27xx_find_entry(type)(vha, ent, buf, len);
 		if (!ent)
->>>>>>> 407d19ab
 			break;
-		if (qla27xx_find_entry(ent->hdr.entry_type)(vha, ent, buf, len))
-			break;
-		ent = qla27xx_next_entry(ent);
 	}
 
 	if (tmp->count)
 		ql_dbg(ql_dbg_misc, vha, 0xd018,
 		    "%s: entry count residual=+%u\n", __func__, tmp->count);
 
-	if (ent->hdr.entry_type != ENTRY_TYPE_TMP_END)
+	if (ent)
 		ql_dbg(ql_dbg_misc, vha, 0xd019,
 		    "%s: missing end entry\n", __func__);
 }
