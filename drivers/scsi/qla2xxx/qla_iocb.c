--- conflicted
+++ resolved
@@ -329,7 +329,7 @@
 
 	/* Send marker if required */
 	if (vha->marker_needed != 0) {
-		if (qla2x00_marker(vha, req, rsp, 0, 0, MK_SYNC_ALL) !=
+		if (qla2x00_marker(vha, ha->base_qpair, 0, 0, MK_SYNC_ALL) !=
 		    QLA_SUCCESS) {
 			return (QLA_FUNCTION_FAILED);
 		}
@@ -483,8 +483,7 @@
 /**
  * qla2x00_marker() - Send a marker IOCB to the firmware.
  * @vha: HA context
- * @req: request queue
- * @rsp: response queue
+ * @qpair: queue pair pointer
  * @loop_id: loop ID
  * @lun: LUN
  * @type: marker modifier
@@ -494,18 +493,16 @@
  * Returns non-zero if a failure occurred, else zero.
  */
 static int
-__qla2x00_marker(struct scsi_qla_host *vha, struct req_que *req,
-			struct rsp_que *rsp, uint16_t loop_id,
-			uint64_t lun, uint8_t type)
+__qla2x00_marker(struct scsi_qla_host *vha, struct qla_qpair *qpair,
+    uint16_t loop_id, uint64_t lun, uint8_t type)
 {
 	mrk_entry_t *mrk;
 	struct mrk_entry_24xx *mrk24 = NULL;
-
+	struct req_que *req = qpair->req;
 	struct qla_hw_data *ha = vha->hw;
 	scsi_qla_host_t *base_vha = pci_get_drvdata(ha->pdev);
 
-	req = ha->req_q_map[0];
-	mrk = (mrk_entry_t *)qla2x00_alloc_iocbs(vha, NULL);
+	mrk = (mrk_entry_t *)__qla2x00_alloc_iocbs(qpair, NULL);
 	if (mrk == NULL) {
 		ql_log(ql_log_warn, base_vha, 0x3026,
 		    "Failed to allocate Marker IOCB.\n");
@@ -536,16 +533,15 @@
 }
 
 int
-qla2x00_marker(struct scsi_qla_host *vha, struct req_que *req,
-		struct rsp_que *rsp, uint16_t loop_id, uint64_t lun,
-		uint8_t type)
+qla2x00_marker(struct scsi_qla_host *vha, struct qla_qpair *qpair,
+    uint16_t loop_id, uint64_t lun, uint8_t type)
 {
 	int ret;
 	unsigned long flags = 0;
 
-	spin_lock_irqsave(&vha->hw->hardware_lock, flags);
-	ret = __qla2x00_marker(vha, req, rsp, loop_id, lun, type);
-	spin_unlock_irqrestore(&vha->hw->hardware_lock, flags);
+	spin_lock_irqsave(qpair->qp_lock_ptr, flags);
+	ret = __qla2x00_marker(vha, qpair, loop_id, lun, type);
+	spin_unlock_irqrestore(qpair->qp_lock_ptr, flags);
 
 	return (ret);
 }
@@ -560,11 +556,11 @@
 int qla2x00_issue_marker(scsi_qla_host_t *vha, int ha_locked)
 {
 	if (ha_locked) {
-		if (__qla2x00_marker(vha, vha->req, vha->req->rsp, 0, 0,
+		if (__qla2x00_marker(vha, vha->hw->base_qpair, 0, 0,
 					MK_SYNC_ALL) != QLA_SUCCESS)
 			return QLA_FUNCTION_FAILED;
 	} else {
-		if (qla2x00_marker(vha, vha->req, vha->req->rsp, 0, 0,
+		if (qla2x00_marker(vha, vha->hw->base_qpair, 0, 0,
 					MK_SYNC_ALL) != QLA_SUCCESS)
 			return QLA_FUNCTION_FAILED;
 	}
@@ -1074,91 +1070,163 @@
 
 int
 qla24xx_walk_and_build_prot_sglist(struct qla_hw_data *ha, srb_t *sp,
-<<<<<<< HEAD
-	uint32_t *dsd, uint16_t tot_dsds, struct qla_tc_param *tc)
-=======
 	struct dsd64 *cur_dsd, uint16_t tot_dsds, struct qla_tgt_cmd *tc)
->>>>>>> 407d19ab
-{
-	void *next_dsd;
-	uint8_t avail_dsds = 0;
-	uint32_t dsd_list_len;
-	struct dsd_dma *dsd_ptr;
+{
+	struct dsd_dma *dsd_ptr = NULL, *dif_dsd, *nxt_dsd;
 	struct scatterlist *sg, *sgl;
-	int	i;
-	struct scsi_cmnd *cmd;
-	uint32_t *cur_dsd = dsd;
-	uint16_t used_dsds = tot_dsds;
+	struct crc_context *difctx = NULL;
 	struct scsi_qla_host *vha;
+	uint dsd_list_len;
+	uint avail_dsds = 0;
+	uint used_dsds = tot_dsds;
+	bool dif_local_dma_alloc = false;
+	bool direction_to_device = false;
+	int i;
 
 	if (sp) {
-<<<<<<< HEAD
-		cmd = GET_CMD_SP(sp);
-=======
 		struct scsi_cmnd *cmd = GET_CMD_SP(sp);
 
->>>>>>> 407d19ab
 		sgl = scsi_prot_sglist(cmd);
 		vha = sp->vha;
+		difctx = sp->u.scmd.ctx;
+		direction_to_device = cmd->sc_data_direction == DMA_TO_DEVICE;
+		ql_dbg(ql_dbg_tgt + ql_dbg_verbose, vha, 0xe021,
+		  "%s: scsi_cmnd: %p, crc_ctx: %p, sp: %p\n",
+			__func__, cmd, difctx, sp);
 	} else if (tc) {
 		vha = tc->vha;
 		sgl = tc->prot_sg;
+		difctx = tc->ctx;
+		direction_to_device = tc->dma_data_direction == DMA_TO_DEVICE;
 	} else {
 		BUG();
 		return 1;
 	}
 
-	ql_dbg(ql_dbg_tgt, vha, 0xe021,
-		"%s: enter\n", __func__);
-
-	for_each_sg(sgl, sg, tot_dsds, i) {
-		dma_addr_t	sle_dma;
-
-		/* Allocate additional continuation packets? */
-		if (avail_dsds == 0) {
-			avail_dsds = (used_dsds > QLA_DSDS_PER_IOCB) ?
-						QLA_DSDS_PER_IOCB : used_dsds;
-			dsd_list_len = (avail_dsds + 1) * 12;
-			used_dsds -= avail_dsds;
-
-<<<<<<< HEAD
-			/* allocate tracking DS */
-			dsd_ptr = kzalloc(sizeof(struct dsd_dma), GFP_ATOMIC);
-			if (!dsd_ptr)
-				return 1;
-
-			/* allocate new list */
-			dsd_ptr->dsd_addr = next_dsd =
-			    dma_pool_alloc(ha->dl_dma_pool, GFP_ATOMIC,
-				&dsd_ptr->dsd_list_dma);
-
-			if (!next_dsd) {
-				/*
-				 * Need to cleanup only this dsd_ptr, rest
-				 * will be done by sp_free_dma()
-				 */
-				kfree(dsd_ptr);
-				return 1;
+	ql_dbg(ql_dbg_tgt + ql_dbg_verbose, vha, 0xe021,
+	    "%s: enter (write=%u)\n", __func__, direction_to_device);
+
+	/* if initiator doing write or target doing read */
+	if (direction_to_device) {
+		for_each_sg(sgl, sg, tot_dsds, i) {
+			u64 sle_phys = sg_phys(sg);
+
+			/* If SGE addr + len flips bits in upper 32-bits */
+			if (MSD(sle_phys + sg->length) ^ MSD(sle_phys)) {
+				ql_dbg(ql_dbg_tgt + ql_dbg_verbose, vha, 0xe022,
+				    "%s: page boundary crossing (phys=%llx len=%x)\n",
+				    __func__, sle_phys, sg->length);
+
+				if (difctx) {
+					ha->dif_bundle_crossed_pages++;
+					dif_local_dma_alloc = true;
+				} else {
+					ql_dbg(ql_dbg_tgt + ql_dbg_verbose,
+					    vha, 0xe022,
+					    "%s: difctx pointer is NULL\n",
+					    __func__);
+				}
+				break;
 			}
-
-			if (sp) {
-				list_add_tail(&dsd_ptr->list,
-				    &((struct crc_context *)
-					    sp->u.scmd.ctx)->dsd_list);
-
-				sp->flags |= SRB_CRC_CTX_DSD_VALID;
-			} else {
-				list_add_tail(&dsd_ptr->list,
-				    &(tc->ctx->dsd_list));
-				*tc->ctx_dsd_alloced = 1;
+		}
+		ha->dif_bundle_writes++;
+	} else {
+		ha->dif_bundle_reads++;
+	}
+
+	if (ql2xdifbundlinginternalbuffers)
+		dif_local_dma_alloc = direction_to_device;
+
+	if (dif_local_dma_alloc) {
+		u32 track_difbundl_buf = 0;
+		u32 ldma_sg_len = 0;
+		u8 ldma_needed = 1;
+
+		difctx->no_dif_bundl = 0;
+		difctx->dif_bundl_len = 0;
+
+		/* Track DSD buffers */
+		INIT_LIST_HEAD(&difctx->ldif_dsd_list);
+		/* Track local DMA buffers */
+		INIT_LIST_HEAD(&difctx->ldif_dma_hndl_list);
+
+		for_each_sg(sgl, sg, tot_dsds, i) {
+			u32 sglen = sg_dma_len(sg);
+
+			ql_dbg(ql_dbg_tgt + ql_dbg_verbose, vha, 0xe023,
+			    "%s: sg[%x] (phys=%llx sglen=%x) ldma_sg_len: %x dif_bundl_len: %x ldma_needed: %x\n",
+			    __func__, i, (u64)sg_phys(sg), sglen, ldma_sg_len,
+			    difctx->dif_bundl_len, ldma_needed);
+
+			while (sglen) {
+				u32 xfrlen = 0;
+
+				if (ldma_needed) {
+					/*
+					 * Allocate list item to store
+					 * the DMA buffers
+					 */
+					dsd_ptr = kzalloc(sizeof(*dsd_ptr),
+					    GFP_ATOMIC);
+					if (!dsd_ptr) {
+						ql_dbg(ql_dbg_tgt, vha, 0xe024,
+						    "%s: failed alloc dsd_ptr\n",
+						    __func__);
+						return 1;
+					}
+					ha->dif_bundle_kallocs++;
+
+					/* allocate dma buffer */
+					dsd_ptr->dsd_addr = dma_pool_alloc
+						(ha->dif_bundl_pool, GFP_ATOMIC,
+						 &dsd_ptr->dsd_list_dma);
+					if (!dsd_ptr->dsd_addr) {
+						ql_dbg(ql_dbg_tgt, vha, 0xe024,
+						    "%s: failed alloc ->dsd_ptr\n",
+						    __func__);
+						/*
+						 * need to cleanup only this
+						 * dsd_ptr rest will be done
+						 * by sp_free_dma()
+						 */
+						kfree(dsd_ptr);
+						ha->dif_bundle_kallocs--;
+						return 1;
+					}
+					ha->dif_bundle_dma_allocs++;
+					ldma_needed = 0;
+					difctx->no_dif_bundl++;
+					list_add_tail(&dsd_ptr->list,
+					    &difctx->ldif_dma_hndl_list);
+				}
+
+				/* xfrlen is min of dma pool size and sglen */
+				xfrlen = (sglen >
+				   (DIF_BUNDLING_DMA_POOL_SIZE - ldma_sg_len)) ?
+				    DIF_BUNDLING_DMA_POOL_SIZE - ldma_sg_len :
+				    sglen;
+
+				/* replace with local allocated dma buffer */
+				sg_pcopy_to_buffer(sgl, sg_nents(sgl),
+				    dsd_ptr->dsd_addr + ldma_sg_len, xfrlen,
+				    difctx->dif_bundl_len);
+				difctx->dif_bundl_len += xfrlen;
+				sglen -= xfrlen;
+				ldma_sg_len += xfrlen;
+				if (ldma_sg_len == DIF_BUNDLING_DMA_POOL_SIZE ||
+				    sg_is_last(sg)) {
+					ldma_needed = 1;
+					ldma_sg_len = 0;
+				}
 			}
-
-			/* add new list to cmd iocb or last list */
-			*cur_dsd++ = cpu_to_le32(LSD(dsd_ptr->dsd_list_dma));
-			*cur_dsd++ = cpu_to_le32(MSD(dsd_ptr->dsd_list_dma));
-			*cur_dsd++ = dsd_list_len;
-			cur_dsd = (uint32_t *)next_dsd;
-=======
+		}
+
+		track_difbundl_buf = used_dsds = difctx->no_dif_bundl;
+		ql_dbg(ql_dbg_tgt + ql_dbg_verbose, vha, 0xe025,
+		    "dif_bundl_len=%x, no_dif_bundl=%x track_difbundl_buf: %x\n",
+		    difctx->dif_bundl_len, difctx->no_dif_bundl,
+		    track_difbundl_buf);
+
 		if (sp)
 			sp->flags |= SRB_DIF_BUNDL_DMA_VALID;
 		else
@@ -1288,15 +1356,7 @@
 			}
 			append_dsd64(&cur_dsd, sg);
 			avail_dsds--;
->>>>>>> 407d19ab
-		}
-		sle_dma = sg_dma_address(sg);
-
-		*cur_dsd++ = cpu_to_le32(LSD(sle_dma));
-		*cur_dsd++ = cpu_to_le32(MSD(sle_dma));
-		*cur_dsd++ = cpu_to_le32(sg_dma_len(sg));
-
-		avail_dsds--;
+		}
 	}
 	/* Null termination */
 	cur_dsd->address = 0;
@@ -1304,7 +1364,6 @@
 	cur_dsd++;
 	return 0;
 }
-
 /**
  * qla24xx_build_scsi_crc_2_iocbs() - Build IOCB command utilizing Command
  *							Type 6 IOCB types.
@@ -1312,8 +1371,8 @@
  * @sp: SRB command to process
  * @cmd_pkt: Command type 3 IOCB
  * @tot_dsds: Total number of segments to transfer
- * @tot_prot_dsds:
- * @fw_prot_opts:
+ * @tot_prot_dsds: Total number of segments with protection information
+ * @fw_prot_opts: Protection options to be passed to firmware
  */
 static inline int
 qla24xx_build_scsi_crc_2_iocbs(srb_t *sp, struct cmd_type_crc_2 *cmd_pkt,
@@ -1531,21 +1590,19 @@
 	uint16_t	req_cnt;
 	uint16_t	tot_dsds;
 	struct req_que *req = NULL;
-	struct rsp_que *rsp = NULL;
 	struct scsi_cmnd *cmd = GET_CMD_SP(sp);
 	struct scsi_qla_host *vha = sp->vha;
 	struct qla_hw_data *ha = vha->hw;
 
 	/* Setup device pointers. */
 	req = vha->req;
-	rsp = req->rsp;
 
 	/* So we know we haven't pci_map'ed anything yet */
 	tot_dsds = 0;
 
 	/* Send marker if required */
 	if (vha->marker_needed != 0) {
-		if (qla2x00_marker(vha, req, rsp, 0, 0, MK_SYNC_ALL) !=
+		if (qla2x00_marker(vha, ha->base_qpair, 0, 0, MK_SYNC_ALL) !=
 		    QLA_SUCCESS)
 			return QLA_FUNCTION_FAILED;
 		vha->marker_needed = 0;
@@ -1698,7 +1755,7 @@
 
 	/* Send marker if required */
 	if (vha->marker_needed != 0) {
-		if (qla2x00_marker(vha, req, rsp, 0, 0, MK_SYNC_ALL) !=
+		if (qla2x00_marker(vha, ha->base_qpair, 0, 0, MK_SYNC_ALL) !=
 		    QLA_SUCCESS)
 			return QLA_FUNCTION_FAILED;
 		vha->marker_needed = 0;
@@ -1869,7 +1926,6 @@
 	uint16_t	req_cnt;
 	uint16_t	tot_dsds;
 	struct req_que *req = NULL;
-	struct rsp_que *rsp = NULL;
 	struct scsi_cmnd *cmd = GET_CMD_SP(sp);
 	struct scsi_qla_host *vha = sp->fcport->vha;
 	struct qla_hw_data *ha = vha->hw;
@@ -1879,7 +1935,6 @@
 	spin_lock_irqsave(&qpair->qp_lock, flags);
 
 	/* Setup qpair pointers */
-	rsp = qpair->rsp;
 	req = qpair->req;
 
 	/* So we know we haven't pci_map'ed anything yet */
@@ -1887,7 +1942,7 @@
 
 	/* Send marker if required */
 	if (vha->marker_needed != 0) {
-		if (__qla2x00_marker(vha, req, rsp, 0, 0, MK_SYNC_ALL) !=
+		if (__qla2x00_marker(vha, qpair, 0, 0, MK_SYNC_ALL) !=
 		    QLA_SUCCESS) {
 			spin_unlock_irqrestore(&qpair->qp_lock, flags);
 			return QLA_FUNCTION_FAILED;
@@ -2055,7 +2110,7 @@
 
 	/* Send marker if required */
 	if (vha->marker_needed != 0) {
-		if (__qla2x00_marker(vha, req, rsp, 0, 0, MK_SYNC_ALL) !=
+		if (__qla2x00_marker(vha, qpair, 0, 0, MK_SYNC_ALL) !=
 		    QLA_SUCCESS) {
 			spin_unlock_irqrestore(&qpair->qp_lock, flags);
 			return QLA_FUNCTION_FAILED;
@@ -2324,8 +2379,11 @@
 
 	logio->entry_type = LOGINOUT_PORT_IOCB_TYPE;
 	logio->control_flags = cpu_to_le16(LCF_COMMAND_PRLI);
-	if (lio->u.logio.flags & SRB_LOGIN_NVME_PRLI)
+	if (lio->u.logio.flags & SRB_LOGIN_NVME_PRLI) {
 		logio->control_flags |= LCF_NVME_PRLI;
+		if (sp->vha->flags.nvme_first_burst)
+			logio->io_parameter[0] = NVME_PRLI_SP_FIRST_BURST;
+	}
 
 	logio->nport_handle = cpu_to_le16(sp->fcport->loop_id);
 	logio->port_id[0] = sp->fcport->d_id.b.al_pa;
@@ -2386,8 +2444,7 @@
 	logio->entry_type = LOGINOUT_PORT_IOCB_TYPE;
 	logio->control_flags =
 	    cpu_to_le16(LCF_COMMAND_LOGO|LCF_IMPL_LOGO);
-	if (!sp->fcport->se_sess ||
-	    !sp->fcport->keep_nport_handle)
+	if (!sp->fcport->keep_nport_handle)
 		logio->control_flags |= cpu_to_le16(LCF_FREE_NPORT);
 	logio->nport_handle = cpu_to_le16(sp->fcport->loop_id);
 	logio->port_id[0] = sp->fcport->d_id.b.al_pa;
@@ -2760,7 +2817,6 @@
 	struct qla_hw_data *ha = vha->hw;
 	int rval = QLA_SUCCESS;
 	void	*ptr, *resp_ptr;
-	dma_addr_t ptr_dma;
 
 	/* Alloc SRB structure */
 	sp = qla2x00_get_sp(vha, fcport, GFP_KERNEL);
@@ -2792,7 +2848,6 @@
 	ptr = elsio->u.els_plogi.els_plogi_pyld =
 	    dma_alloc_coherent(&ha->pdev->dev, DMA_POOL_SIZE,
 		&elsio->u.els_plogi.els_plogi_pyld_dma, GFP_KERNEL);
-	ptr_dma = elsio->u.els_plogi.els_plogi_pyld_dma;
 
 	if (!elsio->u.els_plogi.els_plogi_pyld) {
 		rval = QLA_FUNCTION_FAILED;
@@ -3088,8 +3143,8 @@
 
 	/* Send marker if required */
 	if (vha->marker_needed != 0) {
-		if (qla2x00_marker(vha, req,
-			rsp, 0, 0, MK_SYNC_ALL) != QLA_SUCCESS) {
+		if (qla2x00_marker(vha, ha->base_qpair,
+			0, 0, MK_SYNC_ALL) != QLA_SUCCESS) {
 			ql_log(ql_log_warn, vha, 0x300c,
 			    "qla2x00_marker failed for cmd=%p.\n", cmd);
 			return QLA_FUNCTION_FAILED;
@@ -3390,19 +3445,21 @@
 {
 	struct srb_iocb *aio = &sp->u.iocb_cmd;
 	scsi_qla_host_t *vha = sp->vha;
-	struct req_que *req = vha->req;
+	struct req_que *req = sp->qpair->req;
 
 	memset(abt_iocb, 0, sizeof(struct abort_entry_24xx));
 	abt_iocb->entry_type = ABORT_IOCB_TYPE;
 	abt_iocb->entry_count = 1;
 	abt_iocb->handle = cpu_to_le32(MAKE_HANDLE(req->id, sp->handle));
-	abt_iocb->nport_handle = cpu_to_le16(sp->fcport->loop_id);
+	if (sp->fcport) {
+		abt_iocb->nport_handle = cpu_to_le16(sp->fcport->loop_id);
+		abt_iocb->port_id[0] = sp->fcport->d_id.b.al_pa;
+		abt_iocb->port_id[1] = sp->fcport->d_id.b.area;
+		abt_iocb->port_id[2] = sp->fcport->d_id.b.domain;
+	}
 	abt_iocb->handle_to_abort =
 	    cpu_to_le32(MAKE_HANDLE(aio->u.abt.req_que_no,
 				    aio->u.abt.cmd_hndl));
-	abt_iocb->port_id[0] = sp->fcport->d_id.b.al_pa;
-	abt_iocb->port_id[1] = sp->fcport->d_id.b.area;
-	abt_iocb->port_id[2] = sp->fcport->d_id.b.domain;
 	abt_iocb->vp_index = vha->vp_idx;
 	abt_iocb->req_que_no = cpu_to_le16(aio->u.abt.req_que_no);
 	/* Send the command to the firmware */
@@ -3526,22 +3583,22 @@
 int
 qla2x00_start_sp(srb_t *sp)
 {
-	int rval;
+	int rval = QLA_SUCCESS;
 	scsi_qla_host_t *vha = sp->vha;
 	struct qla_hw_data *ha = vha->hw;
+	struct qla_qpair *qp = sp->qpair;
 	void *pkt;
 	unsigned long flags;
 
-	rval = QLA_FUNCTION_FAILED;
-	spin_lock_irqsave(&ha->hardware_lock, flags);
-	pkt = qla2x00_alloc_iocbs(vha, sp);
+	spin_lock_irqsave(qp->qp_lock_ptr, flags);
+	pkt = __qla2x00_alloc_iocbs(sp->qpair, sp);
 	if (!pkt) {
+		rval = EAGAIN;
 		ql_log(ql_log_warn, vha, 0x700c,
 		    "qla2x00_alloc_iocbs failed.\n");
 		goto done;
 	}
 
-	rval = QLA_SUCCESS;
 	switch (sp->type) {
 	case SRB_LOGIN_CMD:
 		IS_FWI2_CAPABLE(ha) ?
@@ -3612,9 +3669,9 @@
 	}
 
 	wmb();
-	qla2x00_start_iocbs(vha, ha->req_q_map[0]);
+	qla2x00_start_iocbs(vha, qp->req);
 done:
-	spin_unlock_irqrestore(&ha->hardware_lock, flags);
+	spin_unlock_irqrestore(qp->qp_lock_ptr, flags);
 	return rval;
 }
 
@@ -3728,8 +3785,8 @@
 
 	/* Send marker if required */
 	if (vha->marker_needed != 0) {
-		if (qla2x00_marker(vha, req,
-			rsp, 0, 0, MK_SYNC_ALL) != QLA_SUCCESS)
+		if (qla2x00_marker(vha, ha->base_qpair,
+			0, 0, MK_SYNC_ALL) != QLA_SUCCESS)
 			return EXT_STATUS_MAILBOX;
 		vha->marker_needed = 0;
 	}
