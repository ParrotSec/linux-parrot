/*
 * QLogic Fibre Channel HBA Driver
 * Copyright (c)  2003-2014 QLogic Corporation
 *
 * See LICENSE.qla2xxx for copyright and licensing details.
 */
#include "qla_def.h"
#include "qla_target.h"

#include <linux/kthread.h>
#include <linux/vmalloc.h>
#include <linux/slab.h>
#include <linux/delay.h>

static int qla24xx_vport_disable(struct fc_vport *, bool);

/* SYSFS attributes --------------------------------------------------------- */

static ssize_t
qla2x00_sysfs_read_fw_dump(struct file *filp, struct kobject *kobj,
			   struct bin_attribute *bin_attr,
			   char *buf, loff_t off, size_t count)
{
	struct scsi_qla_host *vha = shost_priv(dev_to_shost(container_of(kobj,
	    struct device, kobj)));
	struct qla_hw_data *ha = vha->hw;
	int rval = 0;

	if (!(ha->fw_dump_reading || ha->mctp_dump_reading))
		return 0;

	mutex_lock(&ha->optrom_mutex);
	if (IS_P3P_TYPE(ha)) {
		if (off < ha->md_template_size) {
			rval = memory_read_from_buffer(buf, count,
			    &off, ha->md_tmplt_hdr, ha->md_template_size);
		} else {
			off -= ha->md_template_size;
			rval = memory_read_from_buffer(buf, count,
			    &off, ha->md_dump, ha->md_dump_size);
		}
	} else if (ha->mctp_dumped && ha->mctp_dump_reading) {
		rval = memory_read_from_buffer(buf, count, &off, ha->mctp_dump,
		    MCTP_DUMP_SIZE);
	} else if (ha->fw_dump_reading) {
		rval = memory_read_from_buffer(buf, count, &off, ha->fw_dump,
					ha->fw_dump_len);
	} else {
		rval = 0;
	}
	mutex_unlock(&ha->optrom_mutex);
	return rval;
}

static ssize_t
qla2x00_sysfs_write_fw_dump(struct file *filp, struct kobject *kobj,
			    struct bin_attribute *bin_attr,
			    char *buf, loff_t off, size_t count)
{
	struct scsi_qla_host *vha = shost_priv(dev_to_shost(container_of(kobj,
	    struct device, kobj)));
	struct qla_hw_data *ha = vha->hw;
	int reading;

	if (off != 0)
		return (0);

	reading = simple_strtol(buf, NULL, 10);
	switch (reading) {
	case 0:
		if (!ha->fw_dump_reading)
			break;

		ql_log(ql_log_info, vha, 0x705d,
		    "Firmware dump cleared on (%ld).\n", vha->host_no);

		if (IS_P3P_TYPE(ha)) {
			qla82xx_md_free(vha);
			qla82xx_md_prep(vha);
		}
		ha->fw_dump_reading = 0;
		ha->fw_dumped = 0;
		break;
	case 1:
		if (ha->fw_dumped && !ha->fw_dump_reading) {
			ha->fw_dump_reading = 1;

			ql_log(ql_log_info, vha, 0x705e,
			    "Raw firmware dump ready for read on (%ld).\n",
			    vha->host_no);
		}
		break;
	case 2:
		qla2x00_alloc_fw_dump(vha);
		break;
	case 3:
		if (IS_QLA82XX(ha)) {
			qla82xx_idc_lock(ha);
			qla82xx_set_reset_owner(vha);
			qla82xx_idc_unlock(ha);
		} else if (IS_QLA8044(ha)) {
			qla8044_idc_lock(ha);
			qla82xx_set_reset_owner(vha);
			qla8044_idc_unlock(ha);
		} else
			qla2x00_system_error(vha);
		break;
	case 4:
		if (IS_P3P_TYPE(ha)) {
			if (ha->md_tmplt_hdr)
				ql_dbg(ql_dbg_user, vha, 0x705b,
				    "MiniDump supported with this firmware.\n");
			else
				ql_dbg(ql_dbg_user, vha, 0x709d,
				    "MiniDump not supported with this firmware.\n");
		}
		break;
	case 5:
		if (IS_P3P_TYPE(ha))
			set_bit(ISP_ABORT_NEEDED, &vha->dpc_flags);
		break;
	case 6:
		if (!ha->mctp_dump_reading)
			break;
		ql_log(ql_log_info, vha, 0x70c1,
		    "MCTP dump cleared on (%ld).\n", vha->host_no);
		ha->mctp_dump_reading = 0;
		ha->mctp_dumped = 0;
		break;
	case 7:
		if (ha->mctp_dumped && !ha->mctp_dump_reading) {
			ha->mctp_dump_reading = 1;
			ql_log(ql_log_info, vha, 0x70c2,
			    "Raw mctp dump ready for read on (%ld).\n",
			    vha->host_no);
		}
		break;
	}
	return count;
}

static struct bin_attribute sysfs_fw_dump_attr = {
	.attr = {
		.name = "fw_dump",
		.mode = S_IRUSR | S_IWUSR,
	},
	.size = 0,
	.read = qla2x00_sysfs_read_fw_dump,
	.write = qla2x00_sysfs_write_fw_dump,
};

static ssize_t
qla2x00_sysfs_read_nvram(struct file *filp, struct kobject *kobj,
			 struct bin_attribute *bin_attr,
			 char *buf, loff_t off, size_t count)
{
	struct scsi_qla_host *vha = shost_priv(dev_to_shost(container_of(kobj,
	    struct device, kobj)));
	struct qla_hw_data *ha = vha->hw;
	uint32_t faddr;
	struct active_regions active_regions = { };

	if (!capable(CAP_SYS_ADMIN))
		return 0;

<<<<<<< HEAD
	if (IS_NOCACHE_VPD_TYPE(ha))
		ha->isp_ops->read_optrom(vha, ha->nvram, ha->flt_region_nvram << 2,
		    ha->nvram_size);
=======
	mutex_lock(&ha->optrom_mutex);
	if (qla2x00_chip_is_down(vha)) {
		mutex_unlock(&ha->optrom_mutex);
		return -EAGAIN;
	}

	if (!IS_NOCACHE_VPD_TYPE(ha)) {
		mutex_unlock(&ha->optrom_mutex);
		goto skip;
	}

	faddr = ha->flt_region_nvram;
	if (IS_QLA28XX(ha)) {
		if (active_regions.aux.vpd_nvram == QLA27XX_SECONDARY_IMAGE)
			faddr = ha->flt_region_nvram_sec;
	}
	ha->isp_ops->read_optrom(vha, ha->nvram, faddr << 2, ha->nvram_size);

	mutex_unlock(&ha->optrom_mutex);

skip:
>>>>>>> 407d19ab
	return memory_read_from_buffer(buf, count, &off, ha->nvram,
					ha->nvram_size);
}

static ssize_t
qla2x00_sysfs_write_nvram(struct file *filp, struct kobject *kobj,
			  struct bin_attribute *bin_attr,
			  char *buf, loff_t off, size_t count)
{
	struct scsi_qla_host *vha = shost_priv(dev_to_shost(container_of(kobj,
	    struct device, kobj)));
	struct qla_hw_data *ha = vha->hw;
	uint16_t	cnt;

	if (!capable(CAP_SYS_ADMIN) || off != 0 || count != ha->nvram_size ||
	    !ha->isp_ops->write_nvram)
		return -EINVAL;

	/* Checksum NVRAM. */
	if (IS_FWI2_CAPABLE(ha)) {
		uint32_t *iter;
		uint32_t chksum;

		iter = (uint32_t *)buf;
		chksum = 0;
		for (cnt = 0; cnt < ((count >> 2) - 1); cnt++, iter++)
			chksum += le32_to_cpu(*iter);
		chksum = ~chksum + 1;
		*iter = cpu_to_le32(chksum);
	} else {
		uint8_t *iter;
		uint8_t chksum;

		iter = (uint8_t *)buf;
		chksum = 0;
		for (cnt = 0; cnt < count - 1; cnt++)
			chksum += *iter++;
		chksum = ~chksum + 1;
		*iter = chksum;
	}

	if (qla2x00_wait_for_hba_online(vha) != QLA_SUCCESS) {
		ql_log(ql_log_warn, vha, 0x705f,
		    "HBA not online, failing NVRAM update.\n");
		return -EAGAIN;
	}

	/* Write NVRAM. */
<<<<<<< HEAD
	ha->isp_ops->write_nvram(vha, (uint8_t *)buf, ha->nvram_base, count);
	ha->isp_ops->read_nvram(vha, (uint8_t *)ha->nvram, ha->nvram_base,
	    count);
=======
	ha->isp_ops->write_nvram(vha, buf, ha->nvram_base, count);
	ha->isp_ops->read_nvram(vha, ha->nvram, ha->nvram_base,
	    count);
	mutex_unlock(&ha->optrom_mutex);
>>>>>>> 407d19ab

	ql_dbg(ql_dbg_user, vha, 0x7060,
	    "Setting ISP_ABORT_NEEDED\n");
	/* NVRAM settings take effect immediately. */
	set_bit(ISP_ABORT_NEEDED, &vha->dpc_flags);
	qla2xxx_wake_dpc(vha);
	qla2x00_wait_for_chip_reset(vha);

	return count;
}

static struct bin_attribute sysfs_nvram_attr = {
	.attr = {
		.name = "nvram",
		.mode = S_IRUSR | S_IWUSR,
	},
	.size = 512,
	.read = qla2x00_sysfs_read_nvram,
	.write = qla2x00_sysfs_write_nvram,
};

static ssize_t
qla2x00_sysfs_read_optrom(struct file *filp, struct kobject *kobj,
			  struct bin_attribute *bin_attr,
			  char *buf, loff_t off, size_t count)
{
	struct scsi_qla_host *vha = shost_priv(dev_to_shost(container_of(kobj,
	    struct device, kobj)));
	struct qla_hw_data *ha = vha->hw;
	ssize_t rval = 0;

	mutex_lock(&ha->optrom_mutex);

	if (ha->optrom_state != QLA_SREADING)
		goto out;

	rval = memory_read_from_buffer(buf, count, &off, ha->optrom_buffer,
	    ha->optrom_region_size);

out:
	mutex_unlock(&ha->optrom_mutex);

	return rval;
}

static ssize_t
qla2x00_sysfs_write_optrom(struct file *filp, struct kobject *kobj,
			   struct bin_attribute *bin_attr,
			   char *buf, loff_t off, size_t count)
{
	struct scsi_qla_host *vha = shost_priv(dev_to_shost(container_of(kobj,
	    struct device, kobj)));
	struct qla_hw_data *ha = vha->hw;

	mutex_lock(&ha->optrom_mutex);

	if (ha->optrom_state != QLA_SWRITING) {
		mutex_unlock(&ha->optrom_mutex);
		return -EINVAL;
	}
	if (off > ha->optrom_region_size) {
		mutex_unlock(&ha->optrom_mutex);
		return -ERANGE;
	}
	if (off + count > ha->optrom_region_size)
		count = ha->optrom_region_size - off;

	memcpy(&ha->optrom_buffer[off], buf, count);
	mutex_unlock(&ha->optrom_mutex);

	return count;
}

static struct bin_attribute sysfs_optrom_attr = {
	.attr = {
		.name = "optrom",
		.mode = S_IRUSR | S_IWUSR,
	},
	.size = 0,
	.read = qla2x00_sysfs_read_optrom,
	.write = qla2x00_sysfs_write_optrom,
};

static ssize_t
qla2x00_sysfs_write_optrom_ctl(struct file *filp, struct kobject *kobj,
			       struct bin_attribute *bin_attr,
			       char *buf, loff_t off, size_t count)
{
	struct scsi_qla_host *vha = shost_priv(dev_to_shost(container_of(kobj,
	    struct device, kobj)));
	struct qla_hw_data *ha = vha->hw;
	uint32_t start = 0;
	uint32_t size = ha->optrom_size;
	int val, valid;
	ssize_t rval = count;

	if (off)
		return -EINVAL;

	if (unlikely(pci_channel_offline(ha->pdev)))
		return -EAGAIN;

	if (sscanf(buf, "%d:%x:%x", &val, &start, &size) < 1)
		return -EINVAL;
	if (start > ha->optrom_size)
		return -EINVAL;
	if (size > ha->optrom_size - start)
		size = ha->optrom_size - start;

	mutex_lock(&ha->optrom_mutex);
	switch (val) {
	case 0:
		if (ha->optrom_state != QLA_SREADING &&
		    ha->optrom_state != QLA_SWRITING) {
			rval =  -EINVAL;
			goto out;
		}
		ha->optrom_state = QLA_SWAITING;

		ql_dbg(ql_dbg_user, vha, 0x7061,
		    "Freeing flash region allocation -- 0x%x bytes.\n",
		    ha->optrom_region_size);

		vfree(ha->optrom_buffer);
		ha->optrom_buffer = NULL;
		break;
	case 1:
		if (ha->optrom_state != QLA_SWAITING) {
			rval = -EINVAL;
			goto out;
		}

		ha->optrom_region_start = start;
		ha->optrom_region_size = start + size;

		ha->optrom_state = QLA_SREADING;
		ha->optrom_buffer = vmalloc(ha->optrom_region_size);
		if (ha->optrom_buffer == NULL) {
			ql_log(ql_log_warn, vha, 0x7062,
			    "Unable to allocate memory for optrom retrieval "
			    "(%x).\n", ha->optrom_region_size);

			ha->optrom_state = QLA_SWAITING;
			rval = -ENOMEM;
			goto out;
		}

		if (qla2x00_wait_for_hba_online(vha) != QLA_SUCCESS) {
			ql_log(ql_log_warn, vha, 0x7063,
			    "HBA not online, failing NVRAM update.\n");
			rval = -EAGAIN;
			goto out;
		}

		ql_dbg(ql_dbg_user, vha, 0x7064,
		    "Reading flash region -- 0x%x/0x%x.\n",
		    ha->optrom_region_start, ha->optrom_region_size);

		memset(ha->optrom_buffer, 0, ha->optrom_region_size);
		ha->isp_ops->read_optrom(vha, ha->optrom_buffer,
		    ha->optrom_region_start, ha->optrom_region_size);
		break;
	case 2:
		if (ha->optrom_state != QLA_SWAITING) {
			rval = -EINVAL;
			goto out;
		}

		/*
		 * We need to be more restrictive on which FLASH regions are
		 * allowed to be updated via user-space.  Regions accessible
		 * via this method include:
		 *
		 * ISP21xx/ISP22xx/ISP23xx type boards:
		 *
		 * 	0x000000 -> 0x020000 -- Boot code.
		 *
		 * ISP2322/ISP24xx type boards:
		 *
		 * 	0x000000 -> 0x07ffff -- Boot code.
		 * 	0x080000 -> 0x0fffff -- Firmware.
		 *
		 * ISP25xx type boards:
		 *
		 * 	0x000000 -> 0x07ffff -- Boot code.
		 * 	0x080000 -> 0x0fffff -- Firmware.
		 * 	0x120000 -> 0x12ffff -- VPD and HBA parameters.
		 *
		 * > ISP25xx type boards:
		 *
		 *      None -- should go through BSG.
		 */
		valid = 0;
		if (ha->optrom_size == OPTROM_SIZE_2300 && start == 0)
			valid = 1;
		else if (start == (ha->flt_region_boot * 4) ||
		    start == (ha->flt_region_fw * 4))
			valid = 1;
		else if (IS_QLA24XX_TYPE(ha) || IS_QLA25XX(ha))
			valid = 1;
		if (!valid) {
			ql_log(ql_log_warn, vha, 0x7065,
			    "Invalid start region 0x%x/0x%x.\n", start, size);
			rval = -EINVAL;
			goto out;
		}

		ha->optrom_region_start = start;
		ha->optrom_region_size = start + size;

		ha->optrom_state = QLA_SWRITING;
		ha->optrom_buffer = vmalloc(ha->optrom_region_size);
		if (ha->optrom_buffer == NULL) {
			ql_log(ql_log_warn, vha, 0x7066,
			    "Unable to allocate memory for optrom update "
			    "(%x)\n", ha->optrom_region_size);

			ha->optrom_state = QLA_SWAITING;
			rval = -ENOMEM;
			goto out;
		}

		ql_dbg(ql_dbg_user, vha, 0x7067,
		    "Staging flash region write -- 0x%x/0x%x.\n",
		    ha->optrom_region_start, ha->optrom_region_size);

		memset(ha->optrom_buffer, 0, ha->optrom_region_size);
		break;
	case 3:
		if (ha->optrom_state != QLA_SWRITING) {
			rval = -EINVAL;
			goto out;
		}

		if (qla2x00_wait_for_hba_online(vha) != QLA_SUCCESS) {
			ql_log(ql_log_warn, vha, 0x7068,
			    "HBA not online, failing flash update.\n");
			rval = -EAGAIN;
			goto out;
		}

		ql_dbg(ql_dbg_user, vha, 0x7069,
		    "Writing flash region -- 0x%x/0x%x.\n",
		    ha->optrom_region_start, ha->optrom_region_size);

		ha->isp_ops->write_optrom(vha, ha->optrom_buffer,
		    ha->optrom_region_start, ha->optrom_region_size);
		break;
	default:
		rval = -EINVAL;
	}

out:
	mutex_unlock(&ha->optrom_mutex);
	return rval;
}

static struct bin_attribute sysfs_optrom_ctl_attr = {
	.attr = {
		.name = "optrom_ctl",
		.mode = S_IWUSR,
	},
	.size = 0,
	.write = qla2x00_sysfs_write_optrom_ctl,
};

static ssize_t
qla2x00_sysfs_read_vpd(struct file *filp, struct kobject *kobj,
		       struct bin_attribute *bin_attr,
		       char *buf, loff_t off, size_t count)
{
	struct scsi_qla_host *vha = shost_priv(dev_to_shost(container_of(kobj,
	    struct device, kobj)));
	struct qla_hw_data *ha = vha->hw;
	uint32_t faddr;
	struct active_regions active_regions = { };

	if (unlikely(pci_channel_offline(ha->pdev)))
		return -EAGAIN;

	if (!capable(CAP_SYS_ADMIN))
		return -EINVAL;

	if (IS_NOCACHE_VPD_TYPE(ha))
		goto skip;

	faddr = ha->flt_region_vpd << 2;

	if (IS_QLA28XX(ha)) {
		qla28xx_get_aux_images(vha, &active_regions);
		if (active_regions.aux.vpd_nvram == QLA27XX_SECONDARY_IMAGE)
			faddr = ha->flt_region_vpd_sec << 2;

<<<<<<< HEAD
		ha->isp_ops->read_optrom(vha, ha->vpd, faddr,
		    ha->vpd_size);
=======
		ql_dbg(ql_dbg_init, vha, 0x7070,
		    "Loading %s nvram image.\n",
		    active_regions.aux.vpd_nvram == QLA27XX_PRIMARY_IMAGE ?
		    "primary" : "secondary");
	}

	mutex_lock(&ha->optrom_mutex);
	if (qla2x00_chip_is_down(vha)) {
		mutex_unlock(&ha->optrom_mutex);
		return -EAGAIN;
>>>>>>> 407d19ab
	}

	ha->isp_ops->read_optrom(vha, ha->vpd, faddr, ha->vpd_size);
	mutex_unlock(&ha->optrom_mutex);

	ha->isp_ops->read_optrom(vha, ha->vpd, faddr, ha->vpd_size);
skip:
	return memory_read_from_buffer(buf, count, &off, ha->vpd, ha->vpd_size);
}

static ssize_t
qla2x00_sysfs_write_vpd(struct file *filp, struct kobject *kobj,
			struct bin_attribute *bin_attr,
			char *buf, loff_t off, size_t count)
{
	struct scsi_qla_host *vha = shost_priv(dev_to_shost(container_of(kobj,
	    struct device, kobj)));
	struct qla_hw_data *ha = vha->hw;
	uint8_t *tmp_data;

	if (unlikely(pci_channel_offline(ha->pdev)))
		return 0;

	if (qla2x00_chip_is_down(vha))
		return 0;

	if (!capable(CAP_SYS_ADMIN) || off != 0 || count != ha->vpd_size ||
	    !ha->isp_ops->write_nvram)
		return 0;

	if (qla2x00_wait_for_hba_online(vha) != QLA_SUCCESS) {
		ql_log(ql_log_warn, vha, 0x706a,
		    "HBA not online, failing VPD update.\n");
		return -EAGAIN;
	}

	/* Write NVRAM. */
	ha->isp_ops->write_nvram(vha, buf, ha->vpd_base, count);
	ha->isp_ops->read_nvram(vha, ha->vpd, ha->vpd_base, count);

	/* Update flash version information for 4Gb & above. */
	if (!IS_FWI2_CAPABLE(ha))
		return -EINVAL;

	tmp_data = vmalloc(256);
	if (!tmp_data) {
		ql_log(ql_log_warn, vha, 0x706b,
		    "Unable to allocate memory for VPD information update.\n");
		return -ENOMEM;
	}
	ha->isp_ops->get_flash_version(vha, tmp_data);
	vfree(tmp_data);

	return count;
}

static struct bin_attribute sysfs_vpd_attr = {
	.attr = {
		.name = "vpd",
		.mode = S_IRUSR | S_IWUSR,
	},
	.size = 0,
	.read = qla2x00_sysfs_read_vpd,
	.write = qla2x00_sysfs_write_vpd,
};

static ssize_t
qla2x00_sysfs_read_sfp(struct file *filp, struct kobject *kobj,
		       struct bin_attribute *bin_attr,
		       char *buf, loff_t off, size_t count)
{
	struct scsi_qla_host *vha = shost_priv(dev_to_shost(container_of(kobj,
	    struct device, kobj)));
	int rval;

	if (!capable(CAP_SYS_ADMIN) || off != 0 || count < SFP_DEV_SIZE)
		return 0;

	if (qla2x00_chip_is_down(vha))
		return 0;

	rval = qla2x00_read_sfp_dev(vha, buf, count);
	if (rval)
		return -EIO;

	return count;
}

static struct bin_attribute sysfs_sfp_attr = {
	.attr = {
		.name = "sfp",
		.mode = S_IRUSR | S_IWUSR,
	},
	.size = SFP_DEV_SIZE,
	.read = qla2x00_sysfs_read_sfp,
};

static ssize_t
qla2x00_sysfs_write_reset(struct file *filp, struct kobject *kobj,
			struct bin_attribute *bin_attr,
			char *buf, loff_t off, size_t count)
{
	struct scsi_qla_host *vha = shost_priv(dev_to_shost(container_of(kobj,
	    struct device, kobj)));
	struct qla_hw_data *ha = vha->hw;
	struct scsi_qla_host *base_vha = pci_get_drvdata(ha->pdev);
	int type;
	uint32_t idc_control;
	uint8_t *tmp_data = NULL;

	if (off != 0)
		return -EINVAL;

	type = simple_strtol(buf, NULL, 10);
	switch (type) {
	case 0x2025c:
		ql_log(ql_log_info, vha, 0x706e,
		    "Issuing ISP reset.\n");

		scsi_block_requests(vha->host);
		if (IS_QLA82XX(ha)) {
			ha->flags.isp82xx_no_md_cap = 1;
			qla82xx_idc_lock(ha);
			qla82xx_set_reset_owner(vha);
			qla82xx_idc_unlock(ha);
		} else if (IS_QLA8044(ha)) {
			qla8044_idc_lock(ha);
			idc_control = qla8044_rd_reg(ha,
			    QLA8044_IDC_DRV_CTRL);
			qla8044_wr_reg(ha, QLA8044_IDC_DRV_CTRL,
			    (idc_control | GRACEFUL_RESET_BIT1));
			qla82xx_set_reset_owner(vha);
			qla8044_idc_unlock(ha);
		} else {
			set_bit(ISP_ABORT_NEEDED, &vha->dpc_flags);
			qla2xxx_wake_dpc(vha);
		}
		qla2x00_wait_for_chip_reset(vha);
		scsi_unblock_requests(vha->host);
		break;
	case 0x2025d:
		if (!IS_QLA81XX(ha) && !IS_QLA83XX(ha))
			return -EPERM;

		ql_log(ql_log_info, vha, 0x706f,
		    "Issuing MPI reset.\n");

		if (IS_QLA83XX(ha) || IS_QLA27XX(ha) || IS_QLA28XX(ha)) {
			uint32_t idc_control;

			qla83xx_idc_lock(vha, 0);
			__qla83xx_get_idc_control(vha, &idc_control);
			idc_control |= QLA83XX_IDC_GRACEFUL_RESET;
			__qla83xx_set_idc_control(vha, idc_control);
			qla83xx_wr_reg(vha, QLA83XX_IDC_DEV_STATE,
			    QLA8XXX_DEV_NEED_RESET);
			qla83xx_idc_audit(vha, IDC_AUDIT_TIMESTAMP);
			qla83xx_idc_unlock(vha, 0);
			break;
		} else {
			/* Make sure FC side is not in reset */
			qla2x00_wait_for_hba_online(vha);

			/* Issue MPI reset */
			scsi_block_requests(vha->host);
			if (qla81xx_restart_mpi_firmware(vha) != QLA_SUCCESS)
				ql_log(ql_log_warn, vha, 0x7070,
				    "MPI reset failed.\n");
			scsi_unblock_requests(vha->host);
			break;
		}
	case 0x2025e:
		if (!IS_P3P_TYPE(ha) || vha != base_vha) {
			ql_log(ql_log_info, vha, 0x7071,
			    "FCoE ctx reset not supported.\n");
			return -EPERM;
		}

		ql_log(ql_log_info, vha, 0x7072,
		    "Issuing FCoE ctx reset.\n");
		set_bit(FCOE_CTX_RESET_NEEDED, &vha->dpc_flags);
		qla2xxx_wake_dpc(vha);
		qla2x00_wait_for_fcoe_ctx_reset(vha);
		break;
	case 0x2025f:
		if (!IS_QLA8031(ha))
			return -EPERM;
		ql_log(ql_log_info, vha, 0x70bc,
		    "Disabling Reset by IDC control\n");
		qla83xx_idc_lock(vha, 0);
		__qla83xx_get_idc_control(vha, &idc_control);
		idc_control |= QLA83XX_IDC_RESET_DISABLED;
		__qla83xx_set_idc_control(vha, idc_control);
		qla83xx_idc_unlock(vha, 0);
		break;
	case 0x20260:
		if (!IS_QLA8031(ha))
			return -EPERM;
		ql_log(ql_log_info, vha, 0x70bd,
		    "Enabling Reset by IDC control\n");
		qla83xx_idc_lock(vha, 0);
		__qla83xx_get_idc_control(vha, &idc_control);
		idc_control &= ~QLA83XX_IDC_RESET_DISABLED;
		__qla83xx_set_idc_control(vha, idc_control);
		qla83xx_idc_unlock(vha, 0);
		break;
	case 0x20261:
		ql_dbg(ql_dbg_user, vha, 0x70e0,
		    "Updating cache versions without reset ");

		tmp_data = vmalloc(256);
		if (!tmp_data) {
			ql_log(ql_log_warn, vha, 0x70e1,
			    "Unable to allocate memory for VPD information update.\n");
			return -ENOMEM;
		}
		ha->isp_ops->get_flash_version(vha, tmp_data);
		vfree(tmp_data);
		break;
	}
	return count;
}

static struct bin_attribute sysfs_reset_attr = {
	.attr = {
		.name = "reset",
		.mode = S_IWUSR,
	},
	.size = 0,
	.write = qla2x00_sysfs_write_reset,
};

static ssize_t
qla2x00_issue_logo(struct file *filp, struct kobject *kobj,
			struct bin_attribute *bin_attr,
			char *buf, loff_t off, size_t count)
{
	struct scsi_qla_host *vha = shost_priv(dev_to_shost(container_of(kobj,
	    struct device, kobj)));
	int type;
	port_id_t did;

	if (!capable(CAP_SYS_ADMIN))
		return 0;

	if (unlikely(pci_channel_offline(vha->hw->pdev)))
		return 0;

	if (qla2x00_chip_is_down(vha))
		return 0;

	type = simple_strtol(buf, NULL, 10);

	did.b.domain = (type & 0x00ff0000) >> 16;
	did.b.area = (type & 0x0000ff00) >> 8;
	did.b.al_pa = (type & 0x000000ff);

	ql_log(ql_log_info, vha, 0xd04d, "portid=%02x%02x%02x done\n",
	    did.b.domain, did.b.area, did.b.al_pa);

	ql_log(ql_log_info, vha, 0x70e4, "%s: %d\n", __func__, type);

	qla24xx_els_dcmd_iocb(vha, ELS_DCMD_LOGO, did);
	return count;
}

static struct bin_attribute sysfs_issue_logo_attr = {
	.attr = {
		.name = "issue_logo",
		.mode = S_IWUSR,
	},
	.size = 0,
	.write = qla2x00_issue_logo,
};

static ssize_t
qla2x00_sysfs_read_xgmac_stats(struct file *filp, struct kobject *kobj,
		       struct bin_attribute *bin_attr,
		       char *buf, loff_t off, size_t count)
{
	struct scsi_qla_host *vha = shost_priv(dev_to_shost(container_of(kobj,
	    struct device, kobj)));
	struct qla_hw_data *ha = vha->hw;
	int rval;
	uint16_t actual_size;

	if (!capable(CAP_SYS_ADMIN) || off != 0 || count > XGMAC_DATA_SIZE)
		return 0;

	if (unlikely(pci_channel_offline(ha->pdev)))
		return 0;

	if (qla2x00_chip_is_down(vha))
		return 0;

	if (ha->xgmac_data)
		goto do_read;

	ha->xgmac_data = dma_alloc_coherent(&ha->pdev->dev, XGMAC_DATA_SIZE,
	    &ha->xgmac_data_dma, GFP_KERNEL);
	if (!ha->xgmac_data) {
		ql_log(ql_log_warn, vha, 0x7076,
		    "Unable to allocate memory for XGMAC read-data.\n");
		return 0;
	}

do_read:
	actual_size = 0;
	memset(ha->xgmac_data, 0, XGMAC_DATA_SIZE);

	rval = qla2x00_get_xgmac_stats(vha, ha->xgmac_data_dma,
	    XGMAC_DATA_SIZE, &actual_size);
	if (rval != QLA_SUCCESS) {
		ql_log(ql_log_warn, vha, 0x7077,
		    "Unable to read XGMAC data (%x).\n", rval);
		count = 0;
	}

	count = actual_size > count ? count : actual_size;
	memcpy(buf, ha->xgmac_data, count);

	return count;
}

static struct bin_attribute sysfs_xgmac_stats_attr = {
	.attr = {
		.name = "xgmac_stats",
		.mode = S_IRUSR,
	},
	.size = 0,
	.read = qla2x00_sysfs_read_xgmac_stats,
};

static ssize_t
qla2x00_sysfs_read_dcbx_tlv(struct file *filp, struct kobject *kobj,
		       struct bin_attribute *bin_attr,
		       char *buf, loff_t off, size_t count)
{
	struct scsi_qla_host *vha = shost_priv(dev_to_shost(container_of(kobj,
	    struct device, kobj)));
	struct qla_hw_data *ha = vha->hw;
	int rval;

	if (!capable(CAP_SYS_ADMIN) || off != 0 || count > DCBX_TLV_DATA_SIZE)
		return 0;

	if (ha->dcbx_tlv)
		goto do_read;

	if (qla2x00_chip_is_down(vha))
		return 0;

	ha->dcbx_tlv = dma_alloc_coherent(&ha->pdev->dev, DCBX_TLV_DATA_SIZE,
	    &ha->dcbx_tlv_dma, GFP_KERNEL);
	if (!ha->dcbx_tlv) {
		ql_log(ql_log_warn, vha, 0x7078,
		    "Unable to allocate memory for DCBX TLV read-data.\n");
		return -ENOMEM;
	}

do_read:
	memset(ha->dcbx_tlv, 0, DCBX_TLV_DATA_SIZE);

	rval = qla2x00_get_dcbx_params(vha, ha->dcbx_tlv_dma,
	    DCBX_TLV_DATA_SIZE);
	if (rval != QLA_SUCCESS) {
		ql_log(ql_log_warn, vha, 0x7079,
		    "Unable to read DCBX TLV (%x).\n", rval);
		return -EIO;
	}

	memcpy(buf, ha->dcbx_tlv, count);

	return count;
}

static struct bin_attribute sysfs_dcbx_tlv_attr = {
	.attr = {
		.name = "dcbx_tlv",
		.mode = S_IRUSR,
	},
	.size = 0,
	.read = qla2x00_sysfs_read_dcbx_tlv,
};

static struct sysfs_entry {
	char *name;
	struct bin_attribute *attr;
	int type;
} bin_file_entries[] = {
	{ "fw_dump", &sysfs_fw_dump_attr, },
	{ "nvram", &sysfs_nvram_attr, },
	{ "optrom", &sysfs_optrom_attr, },
	{ "optrom_ctl", &sysfs_optrom_ctl_attr, },
	{ "vpd", &sysfs_vpd_attr, 1 },
	{ "sfp", &sysfs_sfp_attr, 1 },
	{ "reset", &sysfs_reset_attr, },
	{ "issue_logo", &sysfs_issue_logo_attr, },
	{ "xgmac_stats", &sysfs_xgmac_stats_attr, 3 },
	{ "dcbx_tlv", &sysfs_dcbx_tlv_attr, 3 },
	{ NULL },
};

void
qla2x00_alloc_sysfs_attr(scsi_qla_host_t *vha)
{
	struct Scsi_Host *host = vha->host;
	struct sysfs_entry *iter;
	int ret;

	for (iter = bin_file_entries; iter->name; iter++) {
		if (iter->type && !IS_FWI2_CAPABLE(vha->hw))
			continue;
		if (iter->type == 2 && !IS_QLA25XX(vha->hw))
			continue;
		if (iter->type == 3 && !(IS_CNA_CAPABLE(vha->hw)))
			continue;

		ret = sysfs_create_bin_file(&host->shost_gendev.kobj,
		    iter->attr);
		if (ret)
			ql_log(ql_log_warn, vha, 0x00f3,
			    "Unable to create sysfs %s binary attribute (%d).\n",
			    iter->name, ret);
		else
			ql_dbg(ql_dbg_init, vha, 0x00f4,
			    "Successfully created sysfs %s binary attribute.\n",
			    iter->name);
	}
}

void
qla2x00_free_sysfs_attr(scsi_qla_host_t *vha, bool stop_beacon)
{
	struct Scsi_Host *host = vha->host;
	struct sysfs_entry *iter;
	struct qla_hw_data *ha = vha->hw;

	for (iter = bin_file_entries; iter->name; iter++) {
		if (iter->type && !IS_FWI2_CAPABLE(ha))
			continue;
		if (iter->type == 2 && !IS_QLA25XX(ha))
			continue;
		if (iter->type == 3 && !(IS_CNA_CAPABLE(ha)))
			continue;
		if (iter->type == 0x27 &&
		    (!IS_QLA27XX(ha) || !IS_QLA28XX(ha)))
			continue;

		sysfs_remove_bin_file(&host->shost_gendev.kobj,
		    iter->attr);
	}

	if (stop_beacon && ha->beacon_blink_led == 1)
		ha->isp_ops->beacon_off(vha);
}

/* Scsi_Host attributes. */

static ssize_t
qla2x00_drvr_version_show(struct device *dev,
			  struct device_attribute *attr, char *buf)
{
	return scnprintf(buf, PAGE_SIZE, "%s\n", qla2x00_version_str);
}

static ssize_t
qla2x00_fw_version_show(struct device *dev,
			struct device_attribute *attr, char *buf)
{
	scsi_qla_host_t *vha = shost_priv(class_to_shost(dev));
	struct qla_hw_data *ha = vha->hw;
	char fw_str[128];

	return scnprintf(buf, PAGE_SIZE, "%s\n",
	    ha->isp_ops->fw_version_str(vha, fw_str, sizeof(fw_str)));
}

static ssize_t
qla2x00_serial_num_show(struct device *dev, struct device_attribute *attr,
			char *buf)
{
	scsi_qla_host_t *vha = shost_priv(class_to_shost(dev));
	struct qla_hw_data *ha = vha->hw;
	uint32_t sn;

	if (IS_QLAFX00(vha->hw)) {
		return scnprintf(buf, PAGE_SIZE, "%s\n",
		    vha->hw->mr.serial_num);
	} else if (IS_FWI2_CAPABLE(ha)) {
		qla2xxx_get_vpd_field(vha, "SN", buf, PAGE_SIZE - 1);
		return strlen(strcat(buf, "\n"));
	}

	sn = ((ha->serial0 & 0x1f) << 16) | (ha->serial2 << 8) | ha->serial1;
	return scnprintf(buf, PAGE_SIZE, "%c%05d\n", 'A' + sn / 100000,
	    sn % 100000);
}

static ssize_t
qla2x00_isp_name_show(struct device *dev, struct device_attribute *attr,
		      char *buf)
{
	scsi_qla_host_t *vha = shost_priv(class_to_shost(dev));

	return scnprintf(buf, PAGE_SIZE, "ISP%04X\n", vha->hw->pdev->device);
}

static ssize_t
qla2x00_isp_id_show(struct device *dev, struct device_attribute *attr,
		    char *buf)
{
	scsi_qla_host_t *vha = shost_priv(class_to_shost(dev));
	struct qla_hw_data *ha = vha->hw;

	if (IS_QLAFX00(vha->hw))
		return scnprintf(buf, PAGE_SIZE, "%s\n",
		    vha->hw->mr.hw_version);

	return scnprintf(buf, PAGE_SIZE, "%04x %04x %04x %04x\n",
	    ha->product_id[0], ha->product_id[1], ha->product_id[2],
	    ha->product_id[3]);
}

static ssize_t
qla2x00_model_name_show(struct device *dev, struct device_attribute *attr,
			char *buf)
{
	scsi_qla_host_t *vha = shost_priv(class_to_shost(dev));

	return scnprintf(buf, PAGE_SIZE, "%s\n", vha->hw->model_number);
}

static ssize_t
qla2x00_model_desc_show(struct device *dev, struct device_attribute *attr,
			char *buf)
{
	scsi_qla_host_t *vha = shost_priv(class_to_shost(dev));

	return scnprintf(buf, PAGE_SIZE, "%s\n", vha->hw->model_desc);
}

static ssize_t
qla2x00_pci_info_show(struct device *dev, struct device_attribute *attr,
		      char *buf)
{
	scsi_qla_host_t *vha = shost_priv(class_to_shost(dev));
	char pci_info[30];

	return scnprintf(buf, PAGE_SIZE, "%s\n",
	    vha->hw->isp_ops->pci_info_str(vha, pci_info));
}

static ssize_t
qla2x00_link_state_show(struct device *dev, struct device_attribute *attr,
			char *buf)
{
	scsi_qla_host_t *vha = shost_priv(class_to_shost(dev));
	struct qla_hw_data *ha = vha->hw;
	int len = 0;

	if (atomic_read(&vha->loop_state) == LOOP_DOWN ||
	    atomic_read(&vha->loop_state) == LOOP_DEAD ||
	    vha->device_flags & DFLG_NO_CABLE)
		len = scnprintf(buf, PAGE_SIZE, "Link Down\n");
	else if (atomic_read(&vha->loop_state) != LOOP_READY ||
	    qla2x00_chip_is_down(vha))
		len = scnprintf(buf, PAGE_SIZE, "Unknown Link State\n");
	else {
		len = scnprintf(buf, PAGE_SIZE, "Link Up - ");

		switch (ha->current_topology) {
		case ISP_CFG_NL:
			len += scnprintf(buf + len, PAGE_SIZE-len, "Loop\n");
			break;
		case ISP_CFG_FL:
			len += scnprintf(buf + len, PAGE_SIZE-len, "FL_Port\n");
			break;
		case ISP_CFG_N:
			len += scnprintf(buf + len, PAGE_SIZE-len,
			    "N_Port to N_Port\n");
			break;
		case ISP_CFG_F:
			len += scnprintf(buf + len, PAGE_SIZE-len, "F_Port\n");
			break;
		default:
			len += scnprintf(buf + len, PAGE_SIZE-len, "Loop\n");
			break;
		}
	}
	return len;
}

static ssize_t
qla2x00_zio_show(struct device *dev, struct device_attribute *attr,
		 char *buf)
{
	scsi_qla_host_t *vha = shost_priv(class_to_shost(dev));
	int len = 0;

	switch (vha->hw->zio_mode) {
	case QLA_ZIO_MODE_6:
		len += scnprintf(buf + len, PAGE_SIZE-len, "Mode 6\n");
		break;
	case QLA_ZIO_DISABLED:
		len += scnprintf(buf + len, PAGE_SIZE-len, "Disabled\n");
		break;
	}
	return len;
}

static ssize_t
qla2x00_zio_store(struct device *dev, struct device_attribute *attr,
		  const char *buf, size_t count)
{
	scsi_qla_host_t *vha = shost_priv(class_to_shost(dev));
	struct qla_hw_data *ha = vha->hw;
	int val = 0;
	uint16_t zio_mode;

	if (!IS_ZIO_SUPPORTED(ha))
		return -ENOTSUPP;

	if (sscanf(buf, "%d", &val) != 1)
		return -EINVAL;

	if (val)
		zio_mode = QLA_ZIO_MODE_6;
	else
		zio_mode = QLA_ZIO_DISABLED;

	/* Update per-hba values and queue a reset. */
	if (zio_mode != QLA_ZIO_DISABLED || ha->zio_mode != QLA_ZIO_DISABLED) {
		ha->zio_mode = zio_mode;
		set_bit(ISP_ABORT_NEEDED, &vha->dpc_flags);
	}
	return strlen(buf);
}

static ssize_t
qla2x00_zio_timer_show(struct device *dev, struct device_attribute *attr,
		       char *buf)
{
	scsi_qla_host_t *vha = shost_priv(class_to_shost(dev));

	return scnprintf(buf, PAGE_SIZE, "%d us\n", vha->hw->zio_timer * 100);
}

static ssize_t
qla2x00_zio_timer_store(struct device *dev, struct device_attribute *attr,
			const char *buf, size_t count)
{
	scsi_qla_host_t *vha = shost_priv(class_to_shost(dev));
	int val = 0;
	uint16_t zio_timer;

	if (sscanf(buf, "%d", &val) != 1)
		return -EINVAL;
	if (val > 25500 || val < 100)
		return -ERANGE;

	zio_timer = (uint16_t)(val / 100);
	vha->hw->zio_timer = zio_timer;

	return strlen(buf);
}

static ssize_t
qla2x00_beacon_show(struct device *dev, struct device_attribute *attr,
		    char *buf)
{
	scsi_qla_host_t *vha = shost_priv(class_to_shost(dev));
	int len = 0;

	if (vha->hw->beacon_blink_led)
		len += scnprintf(buf + len, PAGE_SIZE-len, "Enabled\n");
	else
		len += scnprintf(buf + len, PAGE_SIZE-len, "Disabled\n");
	return len;
}

static ssize_t
qla2x00_beacon_store(struct device *dev, struct device_attribute *attr,
		     const char *buf, size_t count)
{
	scsi_qla_host_t *vha = shost_priv(class_to_shost(dev));
	struct qla_hw_data *ha = vha->hw;
	int val = 0;
	int rval;

	if (IS_QLA2100(ha) || IS_QLA2200(ha))
		return -EPERM;

	if (qla2x00_chip_is_down(vha)) {
		ql_log(ql_log_warn, vha, 0x707a,
		    "Abort ISP active -- ignoring beacon request.\n");
		return -EBUSY;
	}

	if (sscanf(buf, "%d", &val) != 1)
		return -EINVAL;

	if (val)
		rval = ha->isp_ops->beacon_on(vha);
	else
		rval = ha->isp_ops->beacon_off(vha);

	if (rval != QLA_SUCCESS)
		count = 0;

	return count;
}

static ssize_t
qla2x00_optrom_bios_version_show(struct device *dev,
				 struct device_attribute *attr, char *buf)
{
	scsi_qla_host_t *vha = shost_priv(class_to_shost(dev));
	struct qla_hw_data *ha = vha->hw;

	return scnprintf(buf, PAGE_SIZE, "%d.%02d\n", ha->bios_revision[1],
	    ha->bios_revision[0]);
}

static ssize_t
qla2x00_optrom_efi_version_show(struct device *dev,
				struct device_attribute *attr, char *buf)
{
	scsi_qla_host_t *vha = shost_priv(class_to_shost(dev));
	struct qla_hw_data *ha = vha->hw;

	return scnprintf(buf, PAGE_SIZE, "%d.%02d\n", ha->efi_revision[1],
	    ha->efi_revision[0]);
}

static ssize_t
qla2x00_optrom_fcode_version_show(struct device *dev,
				  struct device_attribute *attr, char *buf)
{
	scsi_qla_host_t *vha = shost_priv(class_to_shost(dev));
	struct qla_hw_data *ha = vha->hw;

	return scnprintf(buf, PAGE_SIZE, "%d.%02d\n", ha->fcode_revision[1],
	    ha->fcode_revision[0]);
}

static ssize_t
qla2x00_optrom_fw_version_show(struct device *dev,
			       struct device_attribute *attr, char *buf)
{
	scsi_qla_host_t *vha = shost_priv(class_to_shost(dev));
	struct qla_hw_data *ha = vha->hw;

	return scnprintf(buf, PAGE_SIZE, "%d.%02d.%02d %d\n",
	    ha->fw_revision[0], ha->fw_revision[1], ha->fw_revision[2],
	    ha->fw_revision[3]);
}

static ssize_t
qla2x00_optrom_gold_fw_version_show(struct device *dev,
    struct device_attribute *attr, char *buf)
{
	scsi_qla_host_t *vha = shost_priv(class_to_shost(dev));
	struct qla_hw_data *ha = vha->hw;

	if (!IS_QLA81XX(ha) && !IS_QLA83XX(ha) &&
	    !IS_QLA27XX(ha) && !IS_QLA28XX(ha))
		return scnprintf(buf, PAGE_SIZE, "\n");

	return scnprintf(buf, PAGE_SIZE, "%d.%02d.%02d (%d)\n",
	    ha->gold_fw_version[0], ha->gold_fw_version[1],
	    ha->gold_fw_version[2], ha->gold_fw_version[3]);
}

static ssize_t
qla2x00_total_isp_aborts_show(struct device *dev,
			      struct device_attribute *attr, char *buf)
{
	scsi_qla_host_t *vha = shost_priv(class_to_shost(dev));

	return scnprintf(buf, PAGE_SIZE, "%d\n",
	    vha->qla_stats.total_isp_aborts);
}

static ssize_t
qla24xx_84xx_fw_version_show(struct device *dev,
	struct device_attribute *attr, char *buf)
{
	int rval = QLA_SUCCESS;
	uint16_t status[2] = { 0 };
	scsi_qla_host_t *vha = shost_priv(class_to_shost(dev));
	struct qla_hw_data *ha = vha->hw;

	if (!IS_QLA84XX(ha))
		return scnprintf(buf, PAGE_SIZE, "\n");

	if (!ha->cs84xx->op_fw_version) {
		rval = qla84xx_verify_chip(vha, status);

		if (!rval && !status[0])
			return scnprintf(buf, PAGE_SIZE, "%u\n",
			    (uint32_t)ha->cs84xx->op_fw_version);
	}

	return scnprintf(buf, PAGE_SIZE, "\n");
}

static ssize_t
qla2x00_serdes_version_show(struct device *dev, struct device_attribute *attr,
    char *buf)
{
	scsi_qla_host_t *vha = shost_priv(class_to_shost(dev));
	struct qla_hw_data *ha = vha->hw;

	if (!IS_QLA27XX(ha) && !IS_QLA28XX(ha))
		return scnprintf(buf, PAGE_SIZE, "\n");

	return scnprintf(buf, PAGE_SIZE, "%d.%02d.%02d\n",
	    ha->serdes_version[0], ha->serdes_version[1],
	    ha->serdes_version[2]);
}

static ssize_t
qla2x00_mpi_version_show(struct device *dev, struct device_attribute *attr,
    char *buf)
{
	scsi_qla_host_t *vha = shost_priv(class_to_shost(dev));
	struct qla_hw_data *ha = vha->hw;

	if (!IS_QLA81XX(ha) && !IS_QLA8031(ha) && !IS_QLA8044(ha) &&
	    !IS_QLA27XX(ha) && !IS_QLA28XX(ha))
		return scnprintf(buf, PAGE_SIZE, "\n");

	return scnprintf(buf, PAGE_SIZE, "%d.%02d.%02d (%x)\n",
	    ha->mpi_version[0], ha->mpi_version[1], ha->mpi_version[2],
	    ha->mpi_capabilities);
}

static ssize_t
qla2x00_phy_version_show(struct device *dev, struct device_attribute *attr,
    char *buf)
{
	scsi_qla_host_t *vha = shost_priv(class_to_shost(dev));
	struct qla_hw_data *ha = vha->hw;

	if (!IS_QLA81XX(ha) && !IS_QLA8031(ha))
		return scnprintf(buf, PAGE_SIZE, "\n");

	return scnprintf(buf, PAGE_SIZE, "%d.%02d.%02d\n",
	    ha->phy_version[0], ha->phy_version[1], ha->phy_version[2]);
}

static ssize_t
qla2x00_flash_block_size_show(struct device *dev,
			      struct device_attribute *attr, char *buf)
{
	scsi_qla_host_t *vha = shost_priv(class_to_shost(dev));
	struct qla_hw_data *ha = vha->hw;

	return scnprintf(buf, PAGE_SIZE, "0x%x\n", ha->fdt_block_size);
}

static ssize_t
qla2x00_vlan_id_show(struct device *dev, struct device_attribute *attr,
    char *buf)
{
	scsi_qla_host_t *vha = shost_priv(class_to_shost(dev));

	if (!IS_CNA_CAPABLE(vha->hw))
		return scnprintf(buf, PAGE_SIZE, "\n");

	return scnprintf(buf, PAGE_SIZE, "%d\n", vha->fcoe_vlan_id);
}

static ssize_t
qla2x00_vn_port_mac_address_show(struct device *dev,
    struct device_attribute *attr, char *buf)
{
	scsi_qla_host_t *vha = shost_priv(class_to_shost(dev));

	if (!IS_CNA_CAPABLE(vha->hw))
		return scnprintf(buf, PAGE_SIZE, "\n");

	return scnprintf(buf, PAGE_SIZE, "%pMR\n", vha->fcoe_vn_port_mac);
}

static ssize_t
qla2x00_fabric_param_show(struct device *dev, struct device_attribute *attr,
    char *buf)
{
	scsi_qla_host_t *vha = shost_priv(class_to_shost(dev));

	return scnprintf(buf, PAGE_SIZE, "%d\n", vha->hw->switch_cap);
}

static ssize_t
qla2x00_thermal_temp_show(struct device *dev,
	struct device_attribute *attr, char *buf)
{
	scsi_qla_host_t *vha = shost_priv(class_to_shost(dev));
	uint16_t temp = 0;

	if (qla2x00_chip_is_down(vha)) {
		ql_log(ql_log_warn, vha, 0x70dc, "ISP reset active.\n");
		goto done;
	}

	if (vha->hw->flags.eeh_busy) {
		ql_log(ql_log_warn, vha, 0x70dd, "PCI EEH busy.\n");
		goto done;
	}

	if (qla2x00_get_thermal_temp(vha, &temp) == QLA_SUCCESS)
		return scnprintf(buf, PAGE_SIZE, "%d\n", temp);

done:
	return scnprintf(buf, PAGE_SIZE, "\n");
}

static ssize_t
qla2x00_fw_state_show(struct device *dev, struct device_attribute *attr,
    char *buf)
{
	scsi_qla_host_t *vha = shost_priv(class_to_shost(dev));
	int rval = QLA_FUNCTION_FAILED;
	uint16_t state[6];
	uint32_t pstate;

	if (IS_QLAFX00(vha->hw)) {
		pstate = qlafx00_fw_state_show(dev, attr, buf);
		return scnprintf(buf, PAGE_SIZE, "0x%x\n", pstate);
	}

	if (qla2x00_chip_is_down(vha))
		ql_log(ql_log_warn, vha, 0x707c,
		    "ISP reset active.\n");
	else if (!vha->hw->flags.eeh_busy)
		rval = qla2x00_get_firmware_state(vha, state);
	if (rval != QLA_SUCCESS)
		memset(state, -1, sizeof(state));

	return scnprintf(buf, PAGE_SIZE, "0x%x 0x%x 0x%x 0x%x 0x%x 0x%x\n",
	    state[0], state[1], state[2], state[3], state[4], state[5]);
}

static ssize_t
qla2x00_diag_requests_show(struct device *dev,
	struct device_attribute *attr, char *buf)
{
	scsi_qla_host_t *vha = shost_priv(class_to_shost(dev));

	if (!IS_BIDI_CAPABLE(vha->hw))
		return scnprintf(buf, PAGE_SIZE, "\n");

	return scnprintf(buf, PAGE_SIZE, "%llu\n", vha->bidi_stats.io_count);
}

static ssize_t
qla2x00_diag_megabytes_show(struct device *dev,
	struct device_attribute *attr, char *buf)
{
	scsi_qla_host_t *vha = shost_priv(class_to_shost(dev));

	if (!IS_BIDI_CAPABLE(vha->hw))
		return scnprintf(buf, PAGE_SIZE, "\n");

	return scnprintf(buf, PAGE_SIZE, "%llu\n",
	    vha->bidi_stats.transfer_bytes >> 20);
}

static ssize_t
qla2x00_fw_dump_size_show(struct device *dev, struct device_attribute *attr,
	char *buf)
{
	scsi_qla_host_t *vha = shost_priv(class_to_shost(dev));
	struct qla_hw_data *ha = vha->hw;
	uint32_t size;

	if (!ha->fw_dumped)
		size = 0;
	else if (IS_P3P_TYPE(ha))
		size = ha->md_template_size + ha->md_dump_size;
	else
		size = ha->fw_dump_len;

	return scnprintf(buf, PAGE_SIZE, "%d\n", size);
}

static ssize_t
qla2x00_allow_cna_fw_dump_show(struct device *dev,
	struct device_attribute *attr, char *buf)
{
	scsi_qla_host_t *vha = shost_priv(class_to_shost(dev));

	if (!IS_P3P_TYPE(vha->hw))
		return scnprintf(buf, PAGE_SIZE, "\n");
	else
		return scnprintf(buf, PAGE_SIZE, "%s\n",
		    vha->hw->allow_cna_fw_dump ? "true" : "false");
}

static ssize_t
qla2x00_allow_cna_fw_dump_store(struct device *dev,
	struct device_attribute *attr, const char *buf, size_t count)
{
	scsi_qla_host_t *vha = shost_priv(class_to_shost(dev));
	int val = 0;

	if (!IS_P3P_TYPE(vha->hw))
		return -EINVAL;

	if (sscanf(buf, "%d", &val) != 1)
		return -EINVAL;

	vha->hw->allow_cna_fw_dump = val != 0;

	return strlen(buf);
}

static ssize_t
qla2x00_pep_version_show(struct device *dev, struct device_attribute *attr,
	char *buf)
{
	scsi_qla_host_t *vha = shost_priv(class_to_shost(dev));
	struct qla_hw_data *ha = vha->hw;

	if (!IS_QLA27XX(ha) && !IS_QLA28XX(ha))
		return scnprintf(buf, PAGE_SIZE, "\n");

	return scnprintf(buf, PAGE_SIZE, "%d.%02d.%02d\n",
	    ha->pep_version[0], ha->pep_version[1], ha->pep_version[2]);
}

static ssize_t
qla2x00_min_supported_speed_show(struct device *dev,
    struct device_attribute *attr, char *buf)
{
	scsi_qla_host_t *vha = shost_priv(class_to_shost(dev));
	struct qla_hw_data *ha = vha->hw;

	if (!IS_QLA27XX(ha) && !IS_QLA28XX(ha))
		return scnprintf(buf, PAGE_SIZE, "\n");

	return scnprintf(buf, PAGE_SIZE, "%s\n",
	    ha->min_supported_speed == 6 ? "64Gps" :
	    ha->min_supported_speed == 5 ? "32Gps" :
	    ha->min_supported_speed == 4 ? "16Gps" :
	    ha->min_supported_speed == 3 ? "8Gps" :
	    ha->min_supported_speed == 2 ? "4Gps" :
	    ha->min_supported_speed != 0 ? "unknown" : "");
}

static ssize_t
qla2x00_max_supported_speed_show(struct device *dev,
    struct device_attribute *attr, char *buf)
{
	scsi_qla_host_t *vha = shost_priv(class_to_shost(dev));
	struct qla_hw_data *ha = vha->hw;

	if (!IS_QLA27XX(ha) && !IS_QLA28XX(ha))
		return scnprintf(buf, PAGE_SIZE, "\n");

	return scnprintf(buf, PAGE_SIZE, "%s\n",
	    ha->max_supported_speed  == 2 ? "64Gps" :
	    ha->max_supported_speed  == 1 ? "32Gps" :
	    ha->max_supported_speed  == 0 ? "16Gps" : "unknown");
}

<<<<<<< HEAD
static DEVICE_ATTR(driver_version, S_IRUGO, qla2x00_drvr_version_show, NULL);
=======
static ssize_t
qla2x00_port_speed_store(struct device *dev, struct device_attribute *attr,
    const char *buf, size_t count)
{
	struct scsi_qla_host *vha = shost_priv(dev_to_shost(dev));
	ulong type, speed;
	int oldspeed, rval;
	int mode = QLA_SET_DATA_RATE_LR;
	struct qla_hw_data *ha = vha->hw;

	if (!IS_QLA27XX(ha) && !IS_QLA28XX(ha)) {
		ql_log(ql_log_warn, vha, 0x70d8,
		    "Speed setting not supported \n");
		return -EINVAL;
	}

	rval = kstrtol(buf, 10, &type);
	if (rval)
		return rval;
	speed = type;
	if (type == 40 || type == 80 || type == 160 ||
	    type == 320) {
		ql_dbg(ql_dbg_user, vha, 0x70d9,
		    "Setting will be affected after a loss of sync\n");
		type = type/10;
		mode = QLA_SET_DATA_RATE_NOLR;
	}

	oldspeed = ha->set_data_rate;

	switch (type) {
	case 0:
		ha->set_data_rate = PORT_SPEED_AUTO;
		break;
	case 4:
		ha->set_data_rate = PORT_SPEED_4GB;
		break;
	case 8:
		ha->set_data_rate = PORT_SPEED_8GB;
		break;
	case 16:
		ha->set_data_rate = PORT_SPEED_16GB;
		break;
	case 32:
		ha->set_data_rate = PORT_SPEED_32GB;
		break;
	default:
		ql_log(ql_log_warn, vha, 0x1199,
		    "Unrecognized speed setting:%lx. Setting Autoneg\n",
		    speed);
		ha->set_data_rate = PORT_SPEED_AUTO;
	}

	if (qla2x00_chip_is_down(vha) || (oldspeed == ha->set_data_rate))
		return -EINVAL;

	ql_log(ql_log_info, vha, 0x70da,
	    "Setting speed to %lx Gbps \n", type);

	rval = qla2x00_set_data_rate(vha, mode);
	if (rval != QLA_SUCCESS)
		return -EIO;

	return strlen(buf);
}

static ssize_t
qla2x00_port_speed_show(struct device *dev, struct device_attribute *attr,
    char *buf)
{
	struct scsi_qla_host *vha = shost_priv(dev_to_shost(dev));
	struct qla_hw_data *ha = vha->hw;
	ssize_t rval;
	char *spd[7] = {"0", "0", "0", "4", "8", "16", "32"};

	rval = qla2x00_get_data_rate(vha);
	if (rval != QLA_SUCCESS) {
		ql_log(ql_log_warn, vha, 0x70db,
		    "Unable to get port speed rval:%zd\n", rval);
		return -EINVAL;
	}

	ql_log(ql_log_info, vha, 0x70d6,
	    "port speed:%d\n", ha->link_data_rate);

	return scnprintf(buf, PAGE_SIZE, "%s\n", spd[ha->link_data_rate]);
}

/* ----- */

static ssize_t
qlini_mode_show(struct device *dev, struct device_attribute *attr, char *buf)
{
	scsi_qla_host_t *vha = shost_priv(class_to_shost(dev));
	int len = 0;

	len += scnprintf(buf + len, PAGE_SIZE-len,
	    "Supported options: enabled | disabled | dual | exclusive\n");

	/* --- */
	len += scnprintf(buf + len, PAGE_SIZE-len, "Current selection: ");

	switch (vha->qlini_mode) {
	case QLA2XXX_INI_MODE_EXCLUSIVE:
		len += scnprintf(buf + len, PAGE_SIZE-len,
		    QLA2XXX_INI_MODE_STR_EXCLUSIVE);
		break;
	case QLA2XXX_INI_MODE_DISABLED:
		len += scnprintf(buf + len, PAGE_SIZE-len,
		    QLA2XXX_INI_MODE_STR_DISABLED);
		break;
	case QLA2XXX_INI_MODE_ENABLED:
		len += scnprintf(buf + len, PAGE_SIZE-len,
		    QLA2XXX_INI_MODE_STR_ENABLED);
		break;
	case QLA2XXX_INI_MODE_DUAL:
		len += scnprintf(buf + len, PAGE_SIZE-len,
		    QLA2XXX_INI_MODE_STR_DUAL);
		break;
	}
	len += scnprintf(buf + len, PAGE_SIZE-len, "\n");

	return len;
}

static char *mode_to_str[] = {
	"exclusive",
	"disabled",
	"enabled",
	"dual",
};

#define NEED_EXCH_OFFLOAD(_exchg) ((_exchg) > FW_DEF_EXCHANGES_CNT)
static int qla_set_ini_mode(scsi_qla_host_t *vha, int op)
{
	int rc = 0;
	enum {
		NO_ACTION,
		MODE_CHANGE_ACCEPT,
		MODE_CHANGE_NO_ACTION,
		TARGET_STILL_ACTIVE,
	};
	int action = NO_ACTION;
	int set_mode = 0;
	u8  eo_toggle = 0;	/* exchange offload flipped */

	switch (vha->qlini_mode) {
	case QLA2XXX_INI_MODE_DISABLED:
		switch (op) {
		case QLA2XXX_INI_MODE_DISABLED:
			if (qla_tgt_mode_enabled(vha)) {
				if (NEED_EXCH_OFFLOAD(vha->u_ql2xexchoffld) !=
				    vha->hw->flags.exchoffld_enabled)
					eo_toggle = 1;
				if (((vha->ql2xexchoffld !=
				    vha->u_ql2xexchoffld) &&
				    NEED_EXCH_OFFLOAD(vha->u_ql2xexchoffld)) ||
				    eo_toggle) {
					/*
					 * The number of exchange to be offload
					 * was tweaked or offload option was
					 * flipped
					 */
					action = MODE_CHANGE_ACCEPT;
				} else {
					action = MODE_CHANGE_NO_ACTION;
				}
			} else {
				action = MODE_CHANGE_NO_ACTION;
			}
			break;
		case QLA2XXX_INI_MODE_EXCLUSIVE:
			if (qla_tgt_mode_enabled(vha)) {
				if (NEED_EXCH_OFFLOAD(vha->u_ql2xexchoffld) !=
				    vha->hw->flags.exchoffld_enabled)
					eo_toggle = 1;
				if (((vha->ql2xexchoffld !=
				    vha->u_ql2xexchoffld) &&
				    NEED_EXCH_OFFLOAD(vha->u_ql2xexchoffld)) ||
				    eo_toggle) {
					/*
					 * The number of exchange to be offload
					 * was tweaked or offload option was
					 * flipped
					 */
					action = MODE_CHANGE_ACCEPT;
				} else {
					action = MODE_CHANGE_NO_ACTION;
				}
			} else {
				action = MODE_CHANGE_ACCEPT;
			}
			break;
		case QLA2XXX_INI_MODE_DUAL:
			action = MODE_CHANGE_ACCEPT;
			/* active_mode is target only, reset it to dual */
			if (qla_tgt_mode_enabled(vha)) {
				set_mode = 1;
				action = MODE_CHANGE_ACCEPT;
			} else {
				action = MODE_CHANGE_NO_ACTION;
			}
			break;

		case QLA2XXX_INI_MODE_ENABLED:
			if (qla_tgt_mode_enabled(vha))
				action = TARGET_STILL_ACTIVE;
			else {
				action = MODE_CHANGE_ACCEPT;
				set_mode = 1;
			}
			break;
		}
		break;

	case QLA2XXX_INI_MODE_EXCLUSIVE:
		switch (op) {
		case QLA2XXX_INI_MODE_EXCLUSIVE:
			if (qla_tgt_mode_enabled(vha)) {
				if (NEED_EXCH_OFFLOAD(vha->u_ql2xexchoffld) !=
				    vha->hw->flags.exchoffld_enabled)
					eo_toggle = 1;
				if (((vha->ql2xexchoffld !=
				    vha->u_ql2xexchoffld) &&
				    NEED_EXCH_OFFLOAD(vha->u_ql2xexchoffld)) ||
				    eo_toggle)
					/*
					 * The number of exchange to be offload
					 * was tweaked or offload option was
					 * flipped
					 */
					action = MODE_CHANGE_ACCEPT;
				else
					action = NO_ACTION;
			} else
				action = NO_ACTION;

			break;

		case QLA2XXX_INI_MODE_DISABLED:
			if (qla_tgt_mode_enabled(vha)) {
				if (NEED_EXCH_OFFLOAD(vha->u_ql2xexchoffld) !=
				    vha->hw->flags.exchoffld_enabled)
					eo_toggle = 1;
				if (((vha->ql2xexchoffld !=
				      vha->u_ql2xexchoffld) &&
				    NEED_EXCH_OFFLOAD(vha->u_ql2xexchoffld)) ||
				    eo_toggle)
					action = MODE_CHANGE_ACCEPT;
				else
					action = MODE_CHANGE_NO_ACTION;
			} else
				action = MODE_CHANGE_NO_ACTION;
			break;

		case QLA2XXX_INI_MODE_DUAL: /* exclusive -> dual */
			if (qla_tgt_mode_enabled(vha)) {
				action = MODE_CHANGE_ACCEPT;
				set_mode = 1;
			} else
				action = MODE_CHANGE_ACCEPT;
			break;

		case QLA2XXX_INI_MODE_ENABLED:
			if (qla_tgt_mode_enabled(vha))
				action = TARGET_STILL_ACTIVE;
			else {
				if (vha->hw->flags.fw_started)
					action = MODE_CHANGE_NO_ACTION;
				else
					action = MODE_CHANGE_ACCEPT;
			}
			break;
		}
		break;

	case QLA2XXX_INI_MODE_ENABLED:
		switch (op) {
		case QLA2XXX_INI_MODE_ENABLED:
			if (NEED_EXCH_OFFLOAD(vha->u_ql2xiniexchg) !=
			    vha->hw->flags.exchoffld_enabled)
				eo_toggle = 1;
			if (((vha->ql2xiniexchg != vha->u_ql2xiniexchg) &&
				NEED_EXCH_OFFLOAD(vha->u_ql2xiniexchg)) ||
			    eo_toggle)
				action = MODE_CHANGE_ACCEPT;
			else
				action = NO_ACTION;
			break;
		case QLA2XXX_INI_MODE_DUAL:
		case QLA2XXX_INI_MODE_DISABLED:
			action = MODE_CHANGE_ACCEPT;
			break;
		default:
			action = MODE_CHANGE_NO_ACTION;
			break;
		}
		break;

	case QLA2XXX_INI_MODE_DUAL:
		switch (op) {
		case QLA2XXX_INI_MODE_DUAL:
			if (qla_tgt_mode_enabled(vha) ||
			    qla_dual_mode_enabled(vha)) {
				if (NEED_EXCH_OFFLOAD(vha->u_ql2xexchoffld +
					vha->u_ql2xiniexchg) !=
				    vha->hw->flags.exchoffld_enabled)
					eo_toggle = 1;

				if ((((vha->ql2xexchoffld +
				       vha->ql2xiniexchg) !=
				    (vha->u_ql2xiniexchg +
				     vha->u_ql2xexchoffld)) &&
				    NEED_EXCH_OFFLOAD(vha->u_ql2xiniexchg +
					vha->u_ql2xexchoffld)) || eo_toggle)
					action = MODE_CHANGE_ACCEPT;
				else
					action = NO_ACTION;
			} else {
				if (NEED_EXCH_OFFLOAD(vha->u_ql2xexchoffld +
					vha->u_ql2xiniexchg) !=
				    vha->hw->flags.exchoffld_enabled)
					eo_toggle = 1;

				if ((((vha->ql2xexchoffld + vha->ql2xiniexchg)
				    != (vha->u_ql2xiniexchg +
					vha->u_ql2xexchoffld)) &&
				    NEED_EXCH_OFFLOAD(vha->u_ql2xiniexchg +
					vha->u_ql2xexchoffld)) || eo_toggle)
					action = MODE_CHANGE_NO_ACTION;
				else
					action = NO_ACTION;
			}
			break;

		case QLA2XXX_INI_MODE_DISABLED:
			if (qla_tgt_mode_enabled(vha) ||
			    qla_dual_mode_enabled(vha)) {
				/* turning off initiator mode */
				set_mode = 1;
				action = MODE_CHANGE_ACCEPT;
			} else {
				action = MODE_CHANGE_NO_ACTION;
			}
			break;

		case QLA2XXX_INI_MODE_EXCLUSIVE:
			if (qla_tgt_mode_enabled(vha) ||
			    qla_dual_mode_enabled(vha)) {
				set_mode = 1;
				action = MODE_CHANGE_ACCEPT;
			} else {
				action = MODE_CHANGE_ACCEPT;
			}
			break;

		case QLA2XXX_INI_MODE_ENABLED:
			if (qla_tgt_mode_enabled(vha) ||
			    qla_dual_mode_enabled(vha)) {
				action = TARGET_STILL_ACTIVE;
			} else {
				action = MODE_CHANGE_ACCEPT;
			}
		}
		break;
	}

	switch (action) {
	case MODE_CHANGE_ACCEPT:
		ql_log(ql_log_warn, vha, 0xffff,
		    "Mode change accepted. From %s to %s, Tgt exchg %d|%d. ini exchg %d|%d\n",
		    mode_to_str[vha->qlini_mode], mode_to_str[op],
		    vha->ql2xexchoffld, vha->u_ql2xexchoffld,
		    vha->ql2xiniexchg, vha->u_ql2xiniexchg);

		vha->qlini_mode = op;
		vha->ql2xexchoffld = vha->u_ql2xexchoffld;
		vha->ql2xiniexchg = vha->u_ql2xiniexchg;
		if (set_mode)
			qlt_set_mode(vha);
		vha->flags.online = 1;
		set_bit(ISP_ABORT_NEEDED, &vha->dpc_flags);
		break;

	case MODE_CHANGE_NO_ACTION:
		ql_log(ql_log_warn, vha, 0xffff,
		    "Mode is set. No action taken. From %s to %s, Tgt exchg %d|%d. ini exchg %d|%d\n",
		    mode_to_str[vha->qlini_mode], mode_to_str[op],
		    vha->ql2xexchoffld, vha->u_ql2xexchoffld,
		    vha->ql2xiniexchg, vha->u_ql2xiniexchg);
		vha->qlini_mode = op;
		vha->ql2xexchoffld = vha->u_ql2xexchoffld;
		vha->ql2xiniexchg = vha->u_ql2xiniexchg;
		break;

	case TARGET_STILL_ACTIVE:
		ql_log(ql_log_warn, vha, 0xffff,
		    "Target Mode is active. Unable to change Mode.\n");
		break;

	case NO_ACTION:
	default:
		ql_log(ql_log_warn, vha, 0xffff,
		    "Mode unchange. No action taken. %d|%d pct %d|%d.\n",
		    vha->qlini_mode, op,
		    vha->ql2xexchoffld, vha->u_ql2xexchoffld);
		break;
	}

	return rc;
}

static ssize_t
qlini_mode_store(struct device *dev, struct device_attribute *attr,
    const char *buf, size_t count)
{
	scsi_qla_host_t *vha = shost_priv(class_to_shost(dev));
	int ini;

	if (!buf)
		return -EINVAL;

	if (strncasecmp(QLA2XXX_INI_MODE_STR_EXCLUSIVE, buf,
		strlen(QLA2XXX_INI_MODE_STR_EXCLUSIVE)) == 0)
		ini = QLA2XXX_INI_MODE_EXCLUSIVE;
	else if (strncasecmp(QLA2XXX_INI_MODE_STR_DISABLED, buf,
		strlen(QLA2XXX_INI_MODE_STR_DISABLED)) == 0)
		ini = QLA2XXX_INI_MODE_DISABLED;
	else if (strncasecmp(QLA2XXX_INI_MODE_STR_ENABLED, buf,
		  strlen(QLA2XXX_INI_MODE_STR_ENABLED)) == 0)
		ini = QLA2XXX_INI_MODE_ENABLED;
	else if (strncasecmp(QLA2XXX_INI_MODE_STR_DUAL, buf,
		strlen(QLA2XXX_INI_MODE_STR_DUAL)) == 0)
		ini = QLA2XXX_INI_MODE_DUAL;
	else
		return -EINVAL;

	qla_set_ini_mode(vha, ini);
	return strlen(buf);
}

static ssize_t
ql2xexchoffld_show(struct device *dev, struct device_attribute *attr,
    char *buf)
{
	scsi_qla_host_t *vha = shost_priv(class_to_shost(dev));
	int len = 0;

	len += scnprintf(buf + len, PAGE_SIZE-len,
		"target exchange: new %d : current: %d\n\n",
		vha->u_ql2xexchoffld, vha->ql2xexchoffld);

	len += scnprintf(buf + len, PAGE_SIZE-len,
	    "Please (re)set operating mode via \"/sys/class/scsi_host/host%ld/qlini_mode\" to load new setting.\n",
	    vha->host_no);

	return len;
}

static ssize_t
ql2xexchoffld_store(struct device *dev, struct device_attribute *attr,
    const char *buf, size_t count)
{
	scsi_qla_host_t *vha = shost_priv(class_to_shost(dev));
	int val = 0;

	if (sscanf(buf, "%d", &val) != 1)
		return -EINVAL;

	if (val > FW_MAX_EXCHANGES_CNT)
		val = FW_MAX_EXCHANGES_CNT;
	else if (val < 0)
		val = 0;

	vha->u_ql2xexchoffld = val;
	return strlen(buf);
}

static ssize_t
ql2xiniexchg_show(struct device *dev, struct device_attribute *attr,
    char *buf)
{
	scsi_qla_host_t *vha = shost_priv(class_to_shost(dev));
	int len = 0;

	len += scnprintf(buf + len, PAGE_SIZE-len,
		"target exchange: new %d : current: %d\n\n",
		vha->u_ql2xiniexchg, vha->ql2xiniexchg);

	len += scnprintf(buf + len, PAGE_SIZE-len,
	    "Please (re)set operating mode via \"/sys/class/scsi_host/host%ld/qlini_mode\" to load new setting.\n",
	    vha->host_no);

	return len;
}

static ssize_t
ql2xiniexchg_store(struct device *dev, struct device_attribute *attr,
    const char *buf, size_t count)
{
	scsi_qla_host_t *vha = shost_priv(class_to_shost(dev));
	int val = 0;

	if (sscanf(buf, "%d", &val) != 1)
		return -EINVAL;

	if (val > FW_MAX_EXCHANGES_CNT)
		val = FW_MAX_EXCHANGES_CNT;
	else if (val < 0)
		val = 0;

	vha->u_ql2xiniexchg = val;
	return strlen(buf);
}

static ssize_t
qla2x00_dif_bundle_statistics_show(struct device *dev,
    struct device_attribute *attr, char *buf)
{
	scsi_qla_host_t *vha = shost_priv(class_to_shost(dev));
	struct qla_hw_data *ha = vha->hw;

	return scnprintf(buf, PAGE_SIZE,
	    "cross=%llu read=%llu write=%llu kalloc=%llu dma_alloc=%llu unusable=%u\n",
	    ha->dif_bundle_crossed_pages, ha->dif_bundle_reads,
	    ha->dif_bundle_writes, ha->dif_bundle_kallocs,
	    ha->dif_bundle_dma_allocs, ha->pool.unusable.count);
}

static ssize_t
qla2x00_fw_attr_show(struct device *dev,
    struct device_attribute *attr, char *buf)
{
	scsi_qla_host_t *vha = shost_priv(class_to_shost(dev));
	struct qla_hw_data *ha = vha->hw;

	if (!IS_QLA27XX(ha) && !IS_QLA28XX(ha))
		return scnprintf(buf, PAGE_SIZE, "\n");

	return scnprintf(buf, PAGE_SIZE, "%llx\n",
	    (uint64_t)ha->fw_attributes_ext[1] << 48 |
	    (uint64_t)ha->fw_attributes_ext[0] << 32 |
	    (uint64_t)ha->fw_attributes_h << 16 |
	    (uint64_t)ha->fw_attributes);
}

static ssize_t
qla2x00_port_no_show(struct device *dev, struct device_attribute *attr,
    char *buf)
{
	scsi_qla_host_t *vha = shost_priv(class_to_shost(dev));

	return scnprintf(buf, PAGE_SIZE, "%u\n", vha->hw->port_no);
}

static DEVICE_ATTR(driver_version, S_IRUGO, qla2x00_driver_version_show, NULL);
>>>>>>> 407d19ab
static DEVICE_ATTR(fw_version, S_IRUGO, qla2x00_fw_version_show, NULL);
static DEVICE_ATTR(serial_num, S_IRUGO, qla2x00_serial_num_show, NULL);
static DEVICE_ATTR(isp_name, S_IRUGO, qla2x00_isp_name_show, NULL);
static DEVICE_ATTR(isp_id, S_IRUGO, qla2x00_isp_id_show, NULL);
static DEVICE_ATTR(model_name, S_IRUGO, qla2x00_model_name_show, NULL);
static DEVICE_ATTR(model_desc, S_IRUGO, qla2x00_model_desc_show, NULL);
static DEVICE_ATTR(pci_info, S_IRUGO, qla2x00_pci_info_show, NULL);
static DEVICE_ATTR(link_state, S_IRUGO, qla2x00_link_state_show, NULL);
static DEVICE_ATTR(zio, S_IRUGO | S_IWUSR, qla2x00_zio_show, qla2x00_zio_store);
static DEVICE_ATTR(zio_timer, S_IRUGO | S_IWUSR, qla2x00_zio_timer_show,
		   qla2x00_zio_timer_store);
static DEVICE_ATTR(beacon, S_IRUGO | S_IWUSR, qla2x00_beacon_show,
		   qla2x00_beacon_store);
static DEVICE_ATTR(optrom_bios_version, S_IRUGO,
		   qla2x00_optrom_bios_version_show, NULL);
static DEVICE_ATTR(optrom_efi_version, S_IRUGO,
		   qla2x00_optrom_efi_version_show, NULL);
static DEVICE_ATTR(optrom_fcode_version, S_IRUGO,
		   qla2x00_optrom_fcode_version_show, NULL);
static DEVICE_ATTR(optrom_fw_version, S_IRUGO, qla2x00_optrom_fw_version_show,
		   NULL);
static DEVICE_ATTR(optrom_gold_fw_version, S_IRUGO,
    qla2x00_optrom_gold_fw_version_show, NULL);
static DEVICE_ATTR(84xx_fw_version, S_IRUGO, qla24xx_84xx_fw_version_show,
		   NULL);
static DEVICE_ATTR(total_isp_aborts, S_IRUGO, qla2x00_total_isp_aborts_show,
		   NULL);
static DEVICE_ATTR(serdes_version, 0444, qla2x00_serdes_version_show, NULL);
static DEVICE_ATTR(mpi_version, S_IRUGO, qla2x00_mpi_version_show, NULL);
static DEVICE_ATTR(phy_version, S_IRUGO, qla2x00_phy_version_show, NULL);
static DEVICE_ATTR(flash_block_size, S_IRUGO, qla2x00_flash_block_size_show,
		   NULL);
static DEVICE_ATTR(vlan_id, S_IRUGO, qla2x00_vlan_id_show, NULL);
static DEVICE_ATTR(vn_port_mac_address, S_IRUGO,
		   qla2x00_vn_port_mac_address_show, NULL);
static DEVICE_ATTR(fabric_param, S_IRUGO, qla2x00_fabric_param_show, NULL);
static DEVICE_ATTR(fw_state, S_IRUGO, qla2x00_fw_state_show, NULL);
static DEVICE_ATTR(thermal_temp, S_IRUGO, qla2x00_thermal_temp_show, NULL);
static DEVICE_ATTR(diag_requests, S_IRUGO, qla2x00_diag_requests_show, NULL);
static DEVICE_ATTR(diag_megabytes, S_IRUGO, qla2x00_diag_megabytes_show, NULL);
static DEVICE_ATTR(fw_dump_size, S_IRUGO, qla2x00_fw_dump_size_show, NULL);
static DEVICE_ATTR(allow_cna_fw_dump, S_IRUGO | S_IWUSR,
		   qla2x00_allow_cna_fw_dump_show,
		   qla2x00_allow_cna_fw_dump_store);
static DEVICE_ATTR(pep_version, S_IRUGO, qla2x00_pep_version_show, NULL);
<<<<<<< HEAD
static DEVICE_ATTR(min_link_speed, S_IRUGO, qla2x00_min_link_speed_show, NULL);
static DEVICE_ATTR(max_speed_sup, S_IRUGO, qla2x00_max_speed_sup_show, NULL);
=======
static DEVICE_ATTR(min_supported_speed, 0444,
		   qla2x00_min_supported_speed_show, NULL);
static DEVICE_ATTR(max_supported_speed, 0444,
		   qla2x00_max_supported_speed_show, NULL);
static DEVICE_ATTR(zio_threshold, 0644,
    qla_zio_threshold_show,
    qla_zio_threshold_store);
static DEVICE_ATTR_RW(qlini_mode);
static DEVICE_ATTR_RW(ql2xexchoffld);
static DEVICE_ATTR_RW(ql2xiniexchg);
static DEVICE_ATTR(dif_bundle_statistics, 0444,
    qla2x00_dif_bundle_statistics_show, NULL);
static DEVICE_ATTR(port_speed, 0644, qla2x00_port_speed_show,
    qla2x00_port_speed_store);
static DEVICE_ATTR(port_no, 0444, qla2x00_port_no_show, NULL);
static DEVICE_ATTR(fw_attr, 0444, qla2x00_fw_attr_show, NULL);

>>>>>>> 407d19ab

struct device_attribute *qla2x00_host_attrs[] = {
	&dev_attr_driver_version,
	&dev_attr_fw_version,
	&dev_attr_serial_num,
	&dev_attr_isp_name,
	&dev_attr_isp_id,
	&dev_attr_model_name,
	&dev_attr_model_desc,
	&dev_attr_pci_info,
	&dev_attr_link_state,
	&dev_attr_zio,
	&dev_attr_zio_timer,
	&dev_attr_beacon,
	&dev_attr_optrom_bios_version,
	&dev_attr_optrom_efi_version,
	&dev_attr_optrom_fcode_version,
	&dev_attr_optrom_fw_version,
	&dev_attr_84xx_fw_version,
	&dev_attr_total_isp_aborts,
	&dev_attr_serdes_version,
	&dev_attr_mpi_version,
	&dev_attr_phy_version,
	&dev_attr_flash_block_size,
	&dev_attr_vlan_id,
	&dev_attr_vn_port_mac_address,
	&dev_attr_fabric_param,
	&dev_attr_fw_state,
	&dev_attr_optrom_gold_fw_version,
	&dev_attr_thermal_temp,
	&dev_attr_diag_requests,
	&dev_attr_diag_megabytes,
	&dev_attr_fw_dump_size,
	&dev_attr_allow_cna_fw_dump,
	&dev_attr_pep_version,
<<<<<<< HEAD
	&dev_attr_min_link_speed,
	&dev_attr_max_speed_sup,
=======
	&dev_attr_min_supported_speed,
	&dev_attr_max_supported_speed,
	&dev_attr_zio_threshold,
	&dev_attr_dif_bundle_statistics,
	&dev_attr_port_speed,
	&dev_attr_port_no,
	&dev_attr_fw_attr,
	NULL, /* reserve for qlini_mode */
	NULL, /* reserve for ql2xiniexchg */
	NULL, /* reserve for ql2xexchoffld */
>>>>>>> 407d19ab
	NULL,
};

/* Host attributes. */

static void
qla2x00_get_host_port_id(struct Scsi_Host *shost)
{
	scsi_qla_host_t *vha = shost_priv(shost);

	fc_host_port_id(shost) = vha->d_id.b.domain << 16 |
	    vha->d_id.b.area << 8 | vha->d_id.b.al_pa;
}

static void
qla2x00_get_host_speed(struct Scsi_Host *shost)
{
	scsi_qla_host_t *vha = shost_priv(shost);
	u32 speed;

	if (IS_QLAFX00(vha->hw)) {
		qlafx00_get_host_speed(shost);
		return;
	}

	switch (vha->hw->link_data_rate) {
	case PORT_SPEED_1GB:
		speed = FC_PORTSPEED_1GBIT;
		break;
	case PORT_SPEED_2GB:
		speed = FC_PORTSPEED_2GBIT;
		break;
	case PORT_SPEED_4GB:
		speed = FC_PORTSPEED_4GBIT;
		break;
	case PORT_SPEED_8GB:
		speed = FC_PORTSPEED_8GBIT;
		break;
	case PORT_SPEED_10GB:
		speed = FC_PORTSPEED_10GBIT;
		break;
	case PORT_SPEED_16GB:
		speed = FC_PORTSPEED_16GBIT;
		break;
	case PORT_SPEED_32GB:
		speed = FC_PORTSPEED_32GBIT;
		break;
	case PORT_SPEED_64GB:
		speed = FC_PORTSPEED_64GBIT;
		break;
	default:
		speed = FC_PORTSPEED_UNKNOWN;
		break;
	}

	fc_host_speed(shost) = speed;
}

static void
qla2x00_get_host_port_type(struct Scsi_Host *shost)
{
	scsi_qla_host_t *vha = shost_priv(shost);
	uint32_t port_type;

	if (vha->vp_idx) {
		fc_host_port_type(shost) = FC_PORTTYPE_NPIV;
		return;
	}
	switch (vha->hw->current_topology) {
	case ISP_CFG_NL:
		port_type = FC_PORTTYPE_LPORT;
		break;
	case ISP_CFG_FL:
		port_type = FC_PORTTYPE_NLPORT;
		break;
	case ISP_CFG_N:
		port_type = FC_PORTTYPE_PTP;
		break;
	case ISP_CFG_F:
		port_type = FC_PORTTYPE_NPORT;
		break;
	default:
		port_type = FC_PORTTYPE_UNKNOWN;
		break;
	}

	fc_host_port_type(shost) = port_type;
}

static void
qla2x00_get_starget_node_name(struct scsi_target *starget)
{
	struct Scsi_Host *host = dev_to_shost(starget->dev.parent);
	scsi_qla_host_t *vha = shost_priv(host);
	fc_port_t *fcport;
	u64 node_name = 0;

	list_for_each_entry(fcport, &vha->vp_fcports, list) {
		if (fcport->rport &&
		    starget->id == fcport->rport->scsi_target_id) {
			node_name = wwn_to_u64(fcport->node_name);
			break;
		}
	}

	fc_starget_node_name(starget) = node_name;
}

static void
qla2x00_get_starget_port_name(struct scsi_target *starget)
{
	struct Scsi_Host *host = dev_to_shost(starget->dev.parent);
	scsi_qla_host_t *vha = shost_priv(host);
	fc_port_t *fcport;
	u64 port_name = 0;

	list_for_each_entry(fcport, &vha->vp_fcports, list) {
		if (fcport->rport &&
		    starget->id == fcport->rport->scsi_target_id) {
			port_name = wwn_to_u64(fcport->port_name);
			break;
		}
	}

	fc_starget_port_name(starget) = port_name;
}

static void
qla2x00_get_starget_port_id(struct scsi_target *starget)
{
	struct Scsi_Host *host = dev_to_shost(starget->dev.parent);
	scsi_qla_host_t *vha = shost_priv(host);
	fc_port_t *fcport;
	uint32_t port_id = ~0U;

	list_for_each_entry(fcport, &vha->vp_fcports, list) {
		if (fcport->rport &&
		    starget->id == fcport->rport->scsi_target_id) {
			port_id = fcport->d_id.b.domain << 16 |
			    fcport->d_id.b.area << 8 | fcport->d_id.b.al_pa;
			break;
		}
	}

	fc_starget_port_id(starget) = port_id;
}

static inline void
qla2x00_set_rport_loss_tmo(struct fc_rport *rport, uint32_t timeout)
{
	rport->dev_loss_tmo = timeout ? timeout : 1;
}

static void
qla2x00_dev_loss_tmo_callbk(struct fc_rport *rport)
{
	struct Scsi_Host *host = rport_to_shost(rport);
	fc_port_t *fcport = *(fc_port_t **)rport->dd_data;
	unsigned long flags;

	if (!fcport)
		return;

	/* Now that the rport has been deleted, set the fcport state to
	   FCS_DEVICE_DEAD */
	qla2x00_set_fcport_state(fcport, FCS_DEVICE_DEAD);

	/*
	 * Transport has effectively 'deleted' the rport, clear
	 * all local references.
	 */
	spin_lock_irqsave(host->host_lock, flags);
	fcport->rport = fcport->drport = NULL;
	*((fc_port_t **)rport->dd_data) = NULL;
	spin_unlock_irqrestore(host->host_lock, flags);

	if (test_bit(ABORT_ISP_ACTIVE, &fcport->vha->dpc_flags))
		return;

	if (unlikely(pci_channel_offline(fcport->vha->hw->pdev))) {
		qla2x00_abort_all_cmds(fcport->vha, DID_NO_CONNECT << 16);
		return;
	}
}

static void
qla2x00_terminate_rport_io(struct fc_rport *rport)
{
	fc_port_t *fcport = *(fc_port_t **)rport->dd_data;

	if (!fcport)
		return;

	if (test_bit(UNLOADING, &fcport->vha->dpc_flags))
		return;

	if (test_bit(ABORT_ISP_ACTIVE, &fcport->vha->dpc_flags))
		return;

	if (unlikely(pci_channel_offline(fcport->vha->hw->pdev))) {
		qla2x00_abort_all_cmds(fcport->vha, DID_NO_CONNECT << 16);
		return;
	}
	/*
	 * At this point all fcport's software-states are cleared.  Perform any
	 * final cleanup of firmware resources (PCBs and XCBs).
	 */
	if (fcport->loop_id != FC_NO_LOOP_ID) {
		if (IS_FWI2_CAPABLE(fcport->vha->hw))
			fcport->vha->hw->isp_ops->fabric_logout(fcport->vha,
			    fcport->loop_id, fcport->d_id.b.domain,
			    fcport->d_id.b.area, fcport->d_id.b.al_pa);
		else
			qla2x00_port_logout(fcport->vha, fcport);
	}
}

static int
qla2x00_issue_lip(struct Scsi_Host *shost)
{
	scsi_qla_host_t *vha = shost_priv(shost);

	if (IS_QLAFX00(vha->hw))
		return 0;

	qla2x00_loop_reset(vha);
	return 0;
}

static struct fc_host_statistics *
qla2x00_get_fc_host_stats(struct Scsi_Host *shost)
{
	scsi_qla_host_t *vha = shost_priv(shost);
	struct qla_hw_data *ha = vha->hw;
	struct scsi_qla_host *base_vha = pci_get_drvdata(ha->pdev);
	int rval;
	struct link_statistics *stats;
	dma_addr_t stats_dma;
	struct fc_host_statistics *p = &vha->fc_host_stat;

	memset(p, -1, sizeof(*p));

	if (IS_QLAFX00(vha->hw))
		goto done;

	if (test_bit(UNLOADING, &vha->dpc_flags))
		goto done;

	if (unlikely(pci_channel_offline(ha->pdev)))
		goto done;

	if (qla2x00_chip_is_down(vha))
		goto done;

	stats = dma_zalloc_coherent(&ha->pdev->dev, sizeof(*stats),
				    &stats_dma, GFP_KERNEL);
	if (!stats) {
		ql_log(ql_log_warn, vha, 0x707d,
		    "Failed to allocate memory for stats.\n");
		goto done;
	}

	rval = QLA_FUNCTION_FAILED;
	if (IS_FWI2_CAPABLE(ha)) {
		rval = qla24xx_get_isp_stats(base_vha, stats, stats_dma, 0);
	} else if (atomic_read(&base_vha->loop_state) == LOOP_READY &&
	    !ha->dpc_active) {
		/* Must be in a 'READY' state for statistics retrieval. */
		rval = qla2x00_get_link_status(base_vha, base_vha->loop_id,
						stats, stats_dma);
	}

	if (rval != QLA_SUCCESS)
		goto done_free;

	p->link_failure_count = stats->link_fail_cnt;
	p->loss_of_sync_count = stats->loss_sync_cnt;
	p->loss_of_signal_count = stats->loss_sig_cnt;
	p->prim_seq_protocol_err_count = stats->prim_seq_err_cnt;
	p->invalid_tx_word_count = stats->inval_xmit_word_cnt;
	p->invalid_crc_count = stats->inval_crc_cnt;
	if (IS_FWI2_CAPABLE(ha)) {
		p->lip_count = stats->lip_cnt;
		p->tx_frames = stats->tx_frames;
		p->rx_frames = stats->rx_frames;
		p->dumped_frames = stats->discarded_frames;
		p->nos_count = stats->nos_rcvd;
		p->error_frames =
			stats->dropped_frames + stats->discarded_frames;
		p->rx_words = vha->qla_stats.input_bytes;
		p->tx_words = vha->qla_stats.output_bytes;
	}
	p->fcp_control_requests = vha->qla_stats.control_requests;
	p->fcp_input_requests = vha->qla_stats.input_requests;
	p->fcp_output_requests = vha->qla_stats.output_requests;
	p->fcp_input_megabytes = vha->qla_stats.input_bytes >> 20;
	p->fcp_output_megabytes = vha->qla_stats.output_bytes >> 20;
	p->seconds_since_last_reset =
		get_jiffies_64() - vha->qla_stats.jiffies_at_last_reset;
	do_div(p->seconds_since_last_reset, HZ);

done_free:
	dma_free_coherent(&ha->pdev->dev, sizeof(struct link_statistics),
	    stats, stats_dma);
done:
	return p;
}

static void
qla2x00_reset_host_stats(struct Scsi_Host *shost)
{
	scsi_qla_host_t *vha = shost_priv(shost);
	struct qla_hw_data *ha = vha->hw;
	struct scsi_qla_host *base_vha = pci_get_drvdata(ha->pdev);
	struct link_statistics *stats;
	dma_addr_t stats_dma;

	memset(&vha->qla_stats, 0, sizeof(vha->qla_stats));
	memset(&vha->fc_host_stat, 0, sizeof(vha->fc_host_stat));

	vha->qla_stats.jiffies_at_last_reset = get_jiffies_64();

	if (IS_FWI2_CAPABLE(ha)) {
		stats = dma_alloc_coherent(&ha->pdev->dev,
		    sizeof(*stats), &stats_dma, GFP_KERNEL);
		if (!stats) {
			ql_log(ql_log_warn, vha, 0x70d7,
			    "Failed to allocate memory for stats.\n");
			return;
		}

		/* reset firmware statistics */
		qla24xx_get_isp_stats(base_vha, stats, stats_dma, BIT_0);

		dma_free_coherent(&ha->pdev->dev, sizeof(*stats),
		    stats, stats_dma);
	}
}

static void
qla2x00_get_host_symbolic_name(struct Scsi_Host *shost)
{
	scsi_qla_host_t *vha = shost_priv(shost);

	qla2x00_get_sym_node_name(vha, fc_host_symbolic_name(shost),
	    sizeof(fc_host_symbolic_name(shost)));
}

static void
qla2x00_set_host_system_hostname(struct Scsi_Host *shost)
{
	scsi_qla_host_t *vha = shost_priv(shost);

	set_bit(REGISTER_FDMI_NEEDED, &vha->dpc_flags);
}

static void
qla2x00_get_host_fabric_name(struct Scsi_Host *shost)
{
	scsi_qla_host_t *vha = shost_priv(shost);
	static const uint8_t node_name[WWN_SIZE] = {
		0xFF, 0xFF, 0xFF, 0xFF, 0xFF, 0xFF, 0xFF, 0xFF
	};
	u64 fabric_name = wwn_to_u64(node_name);

	if (vha->device_flags & SWITCH_FOUND)
		fabric_name = wwn_to_u64(vha->fabric_node_name);

	fc_host_fabric_name(shost) = fabric_name;
}

static void
qla2x00_get_host_port_state(struct Scsi_Host *shost)
{
	scsi_qla_host_t *vha = shost_priv(shost);
	struct scsi_qla_host *base_vha = pci_get_drvdata(vha->hw->pdev);

	if (!base_vha->flags.online) {
		fc_host_port_state(shost) = FC_PORTSTATE_OFFLINE;
		return;
	}

	switch (atomic_read(&base_vha->loop_state)) {
	case LOOP_UPDATE:
		fc_host_port_state(shost) = FC_PORTSTATE_DIAGNOSTICS;
		break;
	case LOOP_DOWN:
		if (test_bit(LOOP_RESYNC_NEEDED, &base_vha->dpc_flags))
			fc_host_port_state(shost) = FC_PORTSTATE_DIAGNOSTICS;
		else
			fc_host_port_state(shost) = FC_PORTSTATE_LINKDOWN;
		break;
	case LOOP_DEAD:
		fc_host_port_state(shost) = FC_PORTSTATE_LINKDOWN;
		break;
	case LOOP_READY:
		fc_host_port_state(shost) = FC_PORTSTATE_ONLINE;
		break;
	default:
		fc_host_port_state(shost) = FC_PORTSTATE_UNKNOWN;
		break;
	}
}

static int
qla24xx_vport_create(struct fc_vport *fc_vport, bool disable)
{
	int	ret = 0;
	uint8_t	qos = 0;
	scsi_qla_host_t *base_vha = shost_priv(fc_vport->shost);
	scsi_qla_host_t *vha = NULL;
	struct qla_hw_data *ha = base_vha->hw;
	int	cnt;
	struct req_que *req = ha->req_q_map[0];
	struct qla_qpair *qpair;

	ret = qla24xx_vport_create_req_sanity_check(fc_vport);
	if (ret) {
		ql_log(ql_log_warn, vha, 0x707e,
		    "Vport sanity check failed, status %x\n", ret);
		return (ret);
	}

	vha = qla24xx_create_vhost(fc_vport);
	if (vha == NULL) {
		ql_log(ql_log_warn, vha, 0x707f, "Vport create host failed.\n");
		return FC_VPORT_FAILED;
	}
	if (disable) {
		atomic_set(&vha->vp_state, VP_OFFLINE);
		fc_vport_set_state(fc_vport, FC_VPORT_DISABLED);
	} else
		atomic_set(&vha->vp_state, VP_FAILED);

	/* ready to create vport */
	ql_log(ql_log_info, vha, 0x7080,
	    "VP entry id %d assigned.\n", vha->vp_idx);

	/* initialized vport states */
	atomic_set(&vha->loop_state, LOOP_DOWN);
	vha->vp_err_state = VP_ERR_PORTDWN;
	vha->vp_prev_err_state = VP_ERR_UNKWN;
	/* Check if physical ha port is Up */
	if (atomic_read(&base_vha->loop_state) == LOOP_DOWN ||
	    atomic_read(&base_vha->loop_state) == LOOP_DEAD) {
		/* Don't retry or attempt login of this virtual port */
		ql_dbg(ql_dbg_user, vha, 0x7081,
		    "Vport loop state is not UP.\n");
		atomic_set(&vha->loop_state, LOOP_DEAD);
		if (!disable)
			fc_vport_set_state(fc_vport, FC_VPORT_LINKDOWN);
	}

	if (IS_T10_PI_CAPABLE(ha) && ql2xenabledif) {
		if (ha->fw_attributes & BIT_4) {
			int prot = 0, guard;

			vha->flags.difdix_supported = 1;
			ql_dbg(ql_dbg_user, vha, 0x7082,
			    "Registered for DIF/DIX type 1 and 3 protection.\n");
			if (ql2xenabledif == 1)
				prot = SHOST_DIX_TYPE0_PROTECTION;
			scsi_host_set_prot(vha->host,
			    prot | SHOST_DIF_TYPE1_PROTECTION
			    | SHOST_DIF_TYPE2_PROTECTION
			    | SHOST_DIF_TYPE3_PROTECTION
			    | SHOST_DIX_TYPE1_PROTECTION
			    | SHOST_DIX_TYPE2_PROTECTION
			    | SHOST_DIX_TYPE3_PROTECTION);

			guard = SHOST_DIX_GUARD_CRC;

			if (IS_PI_IPGUARD_CAPABLE(ha) &&
			    (ql2xenabledif > 1 || IS_PI_DIFB_DIX0_CAPABLE(ha)))
				guard |= SHOST_DIX_GUARD_IP;

			scsi_host_set_guard(vha->host, guard);
		} else
			vha->flags.difdix_supported = 0;
	}

	if (scsi_add_host_with_dma(vha->host, &fc_vport->dev,
				   &ha->pdev->dev)) {
		ql_dbg(ql_dbg_user, vha, 0x7083,
		    "scsi_add_host failure for VP[%d].\n", vha->vp_idx);
		goto vport_create_failed_2;
	}

	/* initialize attributes */
	fc_host_dev_loss_tmo(vha->host) = ha->port_down_retry_count;
	fc_host_node_name(vha->host) = wwn_to_u64(vha->node_name);
	fc_host_port_name(vha->host) = wwn_to_u64(vha->port_name);
	fc_host_supported_classes(vha->host) =
		fc_host_supported_classes(base_vha->host);
	fc_host_supported_speeds(vha->host) =
		fc_host_supported_speeds(base_vha->host);

	qlt_vport_create(vha, ha);
	qla24xx_vport_disable(fc_vport, disable);

	if (!ql2xmqsupport || !ha->npiv_info)
		goto vport_queue;

	/* Create a request queue in QoS mode for the vport */
	for (cnt = 0; cnt < ha->nvram_npiv_size; cnt++) {
		if (memcmp(ha->npiv_info[cnt].port_name, vha->port_name, 8) == 0
			&& memcmp(ha->npiv_info[cnt].node_name, vha->node_name,
					8) == 0) {
			qos = ha->npiv_info[cnt].q_qos;
			break;
		}
	}

	if (qos) {
		qpair = qla2xxx_create_qpair(vha, qos, vha->vp_idx, true);
		if (!qpair)
			ql_log(ql_log_warn, vha, 0x7084,
			    "Can't create qpair for VP[%d]\n",
			    vha->vp_idx);
		else {
			ql_dbg(ql_dbg_multiq, vha, 0xc001,
			    "Queue pair: %d Qos: %d) created for VP[%d]\n",
			    qpair->id, qos, vha->vp_idx);
			ql_dbg(ql_dbg_user, vha, 0x7085,
			    "Queue Pair: %d Qos: %d) created for VP[%d]\n",
			    qpair->id, qos, vha->vp_idx);
			req = qpair->req;
			vha->qpair = qpair;
		}
	}

vport_queue:
	vha->req = req;
	return 0;

vport_create_failed_2:
	qla24xx_disable_vp(vha);
	qla24xx_deallocate_vp_id(vha);
	scsi_host_put(vha->host);
	return FC_VPORT_FAILED;
}

static int
qla24xx_vport_delete(struct fc_vport *fc_vport)
{
	scsi_qla_host_t *vha = fc_vport->dd_data;
	struct qla_hw_data *ha = vha->hw;
	uint16_t id = vha->vp_idx;

	while (test_bit(LOOP_RESYNC_ACTIVE, &vha->dpc_flags) ||
	    test_bit(FCPORT_UPDATE_NEEDED, &vha->dpc_flags))
		msleep(1000);

	qla24xx_disable_vp(vha);
	qla2x00_wait_for_sess_deletion(vha);

	vha->flags.delete_progress = 1;

	qlt_remove_target(ha, vha);

	fc_remove_host(vha->host);

	scsi_remove_host(vha->host);

	/* Allow timer to run to drain queued items, when removing vp */
	qla24xx_deallocate_vp_id(vha);

	if (vha->timer_active) {
		qla2x00_vp_stop_timer(vha);
		ql_dbg(ql_dbg_user, vha, 0x7086,
		    "Timer for the VP[%d] has stopped\n", vha->vp_idx);
	}

	qla2x00_free_fcports(vha);

	mutex_lock(&ha->vport_lock);
	ha->cur_vport_count--;
	clear_bit(vha->vp_idx, ha->vp_idx_map);
	mutex_unlock(&ha->vport_lock);

	dma_free_coherent(&ha->pdev->dev, vha->gnl.size, vha->gnl.l,
	    vha->gnl.ldma);

	vfree(vha->scan.l);

	if (vha->qpair && vha->qpair->vp_idx == vha->vp_idx) {
		if (qla2xxx_delete_qpair(vha, vha->qpair) != QLA_SUCCESS)
			ql_log(ql_log_warn, vha, 0x7087,
			    "Queue Pair delete failed.\n");
	}

	ql_log(ql_log_info, vha, 0x7088, "VP[%d] deleted.\n", id);
	scsi_host_put(vha->host);
	return 0;
}

static int
qla24xx_vport_disable(struct fc_vport *fc_vport, bool disable)
{
	scsi_qla_host_t *vha = fc_vport->dd_data;

	if (disable)
		qla24xx_disable_vp(vha);
	else
		qla24xx_enable_vp(vha);

	return 0;
}

struct fc_function_template qla2xxx_transport_functions = {

	.show_host_node_name = 1,
	.show_host_port_name = 1,
	.show_host_supported_classes = 1,
	.show_host_supported_speeds = 1,

	.get_host_port_id = qla2x00_get_host_port_id,
	.show_host_port_id = 1,
	.get_host_speed = qla2x00_get_host_speed,
	.show_host_speed = 1,
	.get_host_port_type = qla2x00_get_host_port_type,
	.show_host_port_type = 1,
	.get_host_symbolic_name = qla2x00_get_host_symbolic_name,
	.show_host_symbolic_name = 1,
	.set_host_system_hostname = qla2x00_set_host_system_hostname,
	.show_host_system_hostname = 1,
	.get_host_fabric_name = qla2x00_get_host_fabric_name,
	.show_host_fabric_name = 1,
	.get_host_port_state = qla2x00_get_host_port_state,
	.show_host_port_state = 1,

	.dd_fcrport_size = sizeof(struct fc_port *),
	.show_rport_supported_classes = 1,

	.get_starget_node_name = qla2x00_get_starget_node_name,
	.show_starget_node_name = 1,
	.get_starget_port_name = qla2x00_get_starget_port_name,
	.show_starget_port_name = 1,
	.get_starget_port_id  = qla2x00_get_starget_port_id,
	.show_starget_port_id = 1,

	.set_rport_dev_loss_tmo = qla2x00_set_rport_loss_tmo,
	.show_rport_dev_loss_tmo = 1,

	.issue_fc_host_lip = qla2x00_issue_lip,
	.dev_loss_tmo_callbk = qla2x00_dev_loss_tmo_callbk,
	.terminate_rport_io = qla2x00_terminate_rport_io,
	.get_fc_host_stats = qla2x00_get_fc_host_stats,
	.reset_fc_host_stats = qla2x00_reset_host_stats,

	.vport_create = qla24xx_vport_create,
	.vport_disable = qla24xx_vport_disable,
	.vport_delete = qla24xx_vport_delete,
	.bsg_request = qla24xx_bsg_request,
	.bsg_timeout = qla24xx_bsg_timeout,
};

struct fc_function_template qla2xxx_transport_vport_functions = {

	.show_host_node_name = 1,
	.show_host_port_name = 1,
	.show_host_supported_classes = 1,

	.get_host_port_id = qla2x00_get_host_port_id,
	.show_host_port_id = 1,
	.get_host_speed = qla2x00_get_host_speed,
	.show_host_speed = 1,
	.get_host_port_type = qla2x00_get_host_port_type,
	.show_host_port_type = 1,
	.get_host_symbolic_name = qla2x00_get_host_symbolic_name,
	.show_host_symbolic_name = 1,
	.set_host_system_hostname = qla2x00_set_host_system_hostname,
	.show_host_system_hostname = 1,
	.get_host_fabric_name = qla2x00_get_host_fabric_name,
	.show_host_fabric_name = 1,
	.get_host_port_state = qla2x00_get_host_port_state,
	.show_host_port_state = 1,

	.dd_fcrport_size = sizeof(struct fc_port *),
	.show_rport_supported_classes = 1,

	.get_starget_node_name = qla2x00_get_starget_node_name,
	.show_starget_node_name = 1,
	.get_starget_port_name = qla2x00_get_starget_port_name,
	.show_starget_port_name = 1,
	.get_starget_port_id  = qla2x00_get_starget_port_id,
	.show_starget_port_id = 1,

	.set_rport_dev_loss_tmo = qla2x00_set_rport_loss_tmo,
	.show_rport_dev_loss_tmo = 1,

	.issue_fc_host_lip = qla2x00_issue_lip,
	.dev_loss_tmo_callbk = qla2x00_dev_loss_tmo_callbk,
	.terminate_rport_io = qla2x00_terminate_rport_io,
	.get_fc_host_stats = qla2x00_get_fc_host_stats,
	.reset_fc_host_stats = qla2x00_reset_host_stats,

	.bsg_request = qla24xx_bsg_request,
	.bsg_timeout = qla24xx_bsg_timeout,
};

void
qla2x00_init_host_attr(scsi_qla_host_t *vha)
{
	struct qla_hw_data *ha = vha->hw;
	u32 speeds = FC_PORTSPEED_UNKNOWN;

	fc_host_dev_loss_tmo(vha->host) = ha->port_down_retry_count;
	fc_host_node_name(vha->host) = wwn_to_u64(vha->node_name);
	fc_host_port_name(vha->host) = wwn_to_u64(vha->port_name);
	fc_host_supported_classes(vha->host) = ha->base_qpair->enable_class_2 ?
			(FC_COS_CLASS2|FC_COS_CLASS3) : FC_COS_CLASS3;
	fc_host_max_npiv_vports(vha->host) = ha->max_npiv_vports;
	fc_host_npiv_vports_inuse(vha->host) = ha->cur_vport_count;

	if (IS_CNA_CAPABLE(ha))
		speeds = FC_PORTSPEED_10GBIT;
	else if (IS_QLA28XX(ha) || IS_QLA27XX(ha)) {
		if (ha->max_supported_speed == 2) {
			if (ha->min_supported_speed <= 6)
				speeds |= FC_PORTSPEED_64GBIT;
		}
		if (ha->max_supported_speed == 2 ||
		    ha->max_supported_speed == 1) {
			if (ha->min_supported_speed <= 5)
				speeds |= FC_PORTSPEED_32GBIT;
		}
		if (ha->max_supported_speed == 2 ||
		    ha->max_supported_speed == 1 ||
		    ha->max_supported_speed == 0) {
			if (ha->min_supported_speed <= 4)
				speeds |= FC_PORTSPEED_16GBIT;
		}
		if (ha->max_supported_speed == 1 ||
		    ha->max_supported_speed == 0) {
			if (ha->min_supported_speed <= 3)
				speeds |= FC_PORTSPEED_8GBIT;
		}
		if (ha->max_supported_speed == 0) {
			if (ha->min_supported_speed <= 2)
				speeds |= FC_PORTSPEED_4GBIT;
		}
	} else if (IS_QLA2031(ha))
		speeds = FC_PORTSPEED_16GBIT|FC_PORTSPEED_8GBIT|
			FC_PORTSPEED_4GBIT;
	else if (IS_QLA25XX(ha) || IS_QLAFX00(ha))
		speeds = FC_PORTSPEED_8GBIT|FC_PORTSPEED_4GBIT|
			FC_PORTSPEED_2GBIT|FC_PORTSPEED_1GBIT;
	else if (IS_QLA24XX_TYPE(ha))
		speeds = FC_PORTSPEED_4GBIT|FC_PORTSPEED_2GBIT|
			FC_PORTSPEED_1GBIT;
	else if (IS_QLA23XX(ha))
		speeds = FC_PORTSPEED_2GBIT|FC_PORTSPEED_1GBIT;
	else
		speeds = FC_PORTSPEED_1GBIT;

	fc_host_supported_speeds(vha->host) = speeds;
}<|MERGE_RESOLUTION|>--- conflicted
+++ resolved
@@ -163,11 +163,6 @@
 	if (!capable(CAP_SYS_ADMIN))
 		return 0;
 
-<<<<<<< HEAD
-	if (IS_NOCACHE_VPD_TYPE(ha))
-		ha->isp_ops->read_optrom(vha, ha->nvram, ha->flt_region_nvram << 2,
-		    ha->nvram_size);
-=======
 	mutex_lock(&ha->optrom_mutex);
 	if (qla2x00_chip_is_down(vha)) {
 		mutex_unlock(&ha->optrom_mutex);
@@ -189,7 +184,6 @@
 	mutex_unlock(&ha->optrom_mutex);
 
 skip:
->>>>>>> 407d19ab
 	return memory_read_from_buffer(buf, count, &off, ha->nvram,
 					ha->nvram_size);
 }
@@ -237,17 +231,17 @@
 		return -EAGAIN;
 	}
 
+	mutex_lock(&ha->optrom_mutex);
+	if (qla2x00_chip_is_down(vha)) {
+		mutex_unlock(&ha->optrom_mutex);
+		return -EAGAIN;
+	}
+
 	/* Write NVRAM. */
-<<<<<<< HEAD
-	ha->isp_ops->write_nvram(vha, (uint8_t *)buf, ha->nvram_base, count);
-	ha->isp_ops->read_nvram(vha, (uint8_t *)ha->nvram, ha->nvram_base,
-	    count);
-=======
 	ha->isp_ops->write_nvram(vha, buf, ha->nvram_base, count);
 	ha->isp_ops->read_nvram(vha, ha->nvram, ha->nvram_base,
 	    count);
 	mutex_unlock(&ha->optrom_mutex);
->>>>>>> 407d19ab
 
 	ql_dbg(ql_dbg_user, vha, 0x7060,
 	    "Setting ISP_ABORT_NEEDED\n");
@@ -358,6 +352,10 @@
 		size = ha->optrom_size - start;
 
 	mutex_lock(&ha->optrom_mutex);
+	if (qla2x00_chip_is_down(vha)) {
+		mutex_unlock(&ha->optrom_mutex);
+		return -EAGAIN;
+	}
 	switch (val) {
 	case 0:
 		if (ha->optrom_state != QLA_SREADING &&
@@ -381,7 +379,7 @@
 		}
 
 		ha->optrom_region_start = start;
-		ha->optrom_region_size = start + size;
+		ha->optrom_region_size = size;
 
 		ha->optrom_state = QLA_SREADING;
 		ha->optrom_buffer = vmalloc(ha->optrom_region_size);
@@ -456,7 +454,7 @@
 		}
 
 		ha->optrom_region_start = start;
-		ha->optrom_region_size = start + size;
+		ha->optrom_region_size = size;
 
 		ha->optrom_state = QLA_SWRITING;
 		ha->optrom_buffer = vmalloc(ha->optrom_region_size);
@@ -541,10 +539,6 @@
 		if (active_regions.aux.vpd_nvram == QLA27XX_SECONDARY_IMAGE)
 			faddr = ha->flt_region_vpd_sec << 2;
 
-<<<<<<< HEAD
-		ha->isp_ops->read_optrom(vha, ha->vpd, faddr,
-		    ha->vpd_size);
-=======
 		ql_dbg(ql_dbg_init, vha, 0x7070,
 		    "Loading %s nvram image.\n",
 		    active_regions.aux.vpd_nvram == QLA27XX_PRIMARY_IMAGE ?
@@ -555,7 +549,6 @@
 	if (qla2x00_chip_is_down(vha)) {
 		mutex_unlock(&ha->optrom_mutex);
 		return -EAGAIN;
->>>>>>> 407d19ab
 	}
 
 	ha->isp_ops->read_optrom(vha, ha->vpd, faddr, ha->vpd_size);
@@ -592,22 +585,33 @@
 		return -EAGAIN;
 	}
 
+	mutex_lock(&ha->optrom_mutex);
+	if (qla2x00_chip_is_down(vha)) {
+		mutex_unlock(&ha->optrom_mutex);
+		return -EAGAIN;
+	}
+
 	/* Write NVRAM. */
 	ha->isp_ops->write_nvram(vha, buf, ha->vpd_base, count);
 	ha->isp_ops->read_nvram(vha, ha->vpd, ha->vpd_base, count);
 
 	/* Update flash version information for 4Gb & above. */
-	if (!IS_FWI2_CAPABLE(ha))
+	if (!IS_FWI2_CAPABLE(ha)) {
+		mutex_unlock(&ha->optrom_mutex);
 		return -EINVAL;
+	}
 
 	tmp_data = vmalloc(256);
 	if (!tmp_data) {
+		mutex_unlock(&ha->optrom_mutex);
 		ql_log(ql_log_warn, vha, 0x706b,
 		    "Unable to allocate memory for VPD information update.\n");
 		return -ENOMEM;
 	}
 	ha->isp_ops->get_flash_version(vha, tmp_data);
 	vfree(tmp_data);
+
+	mutex_unlock(&ha->optrom_mutex);
 
 	return count;
 }
@@ -634,10 +638,15 @@
 	if (!capable(CAP_SYS_ADMIN) || off != 0 || count < SFP_DEV_SIZE)
 		return 0;
 
-	if (qla2x00_chip_is_down(vha))
+	mutex_lock(&vha->hw->optrom_mutex);
+	if (qla2x00_chip_is_down(vha)) {
+		mutex_unlock(&vha->hw->optrom_mutex);
 		return 0;
+	}
 
 	rval = qla2x00_read_sfp_dev(vha, buf, count);
+	mutex_unlock(&vha->hw->optrom_mutex);
+
 	if (rval)
 		return -EIO;
 
@@ -847,9 +856,11 @@
 
 	if (unlikely(pci_channel_offline(ha->pdev)))
 		return 0;
-
-	if (qla2x00_chip_is_down(vha))
+	mutex_lock(&vha->hw->optrom_mutex);
+	if (qla2x00_chip_is_down(vha)) {
+		mutex_unlock(&vha->hw->optrom_mutex);
 		return 0;
+	}
 
 	if (ha->xgmac_data)
 		goto do_read;
@@ -857,6 +868,7 @@
 	ha->xgmac_data = dma_alloc_coherent(&ha->pdev->dev, XGMAC_DATA_SIZE,
 	    &ha->xgmac_data_dma, GFP_KERNEL);
 	if (!ha->xgmac_data) {
+		mutex_unlock(&vha->hw->optrom_mutex);
 		ql_log(ql_log_warn, vha, 0x7076,
 		    "Unable to allocate memory for XGMAC read-data.\n");
 		return 0;
@@ -868,6 +880,8 @@
 
 	rval = qla2x00_get_xgmac_stats(vha, ha->xgmac_data_dma,
 	    XGMAC_DATA_SIZE, &actual_size);
+
+	mutex_unlock(&vha->hw->optrom_mutex);
 	if (rval != QLA_SUCCESS) {
 		ql_log(ql_log_warn, vha, 0x7077,
 		    "Unable to read XGMAC data (%x).\n", rval);
@@ -904,13 +918,16 @@
 
 	if (ha->dcbx_tlv)
 		goto do_read;
-
-	if (qla2x00_chip_is_down(vha))
+	mutex_lock(&vha->hw->optrom_mutex);
+	if (qla2x00_chip_is_down(vha)) {
+		mutex_unlock(&vha->hw->optrom_mutex);
 		return 0;
+	}
 
 	ha->dcbx_tlv = dma_alloc_coherent(&ha->pdev->dev, DCBX_TLV_DATA_SIZE,
 	    &ha->dcbx_tlv_dma, GFP_KERNEL);
 	if (!ha->dcbx_tlv) {
+		mutex_unlock(&vha->hw->optrom_mutex);
 		ql_log(ql_log_warn, vha, 0x7078,
 		    "Unable to allocate memory for DCBX TLV read-data.\n");
 		return -ENOMEM;
@@ -921,6 +938,9 @@
 
 	rval = qla2x00_get_dcbx_params(vha, ha->dcbx_tlv_dma,
 	    DCBX_TLV_DATA_SIZE);
+
+	mutex_unlock(&vha->hw->optrom_mutex);
+
 	if (rval != QLA_SUCCESS) {
 		ql_log(ql_log_warn, vha, 0x7079,
 		    "Unable to read DCBX TLV (%x).\n", rval);
@@ -1016,7 +1036,7 @@
 /* Scsi_Host attributes. */
 
 static ssize_t
-qla2x00_drvr_version_show(struct device *dev,
+qla2x00_driver_version_show(struct device *dev,
 			  struct device_attribute *attr, char *buf)
 {
 	return scnprintf(buf, PAGE_SIZE, "%s\n", qla2x00_version_str);
@@ -1224,6 +1244,34 @@
 }
 
 static ssize_t
+qla_zio_threshold_show(struct device *dev, struct device_attribute *attr,
+		       char *buf)
+{
+	scsi_qla_host_t *vha = shost_priv(class_to_shost(dev));
+
+	return scnprintf(buf, PAGE_SIZE, "%d exchanges\n",
+	    vha->hw->last_zio_threshold);
+}
+
+static ssize_t
+qla_zio_threshold_store(struct device *dev, struct device_attribute *attr,
+    const char *buf, size_t count)
+{
+	scsi_qla_host_t *vha = shost_priv(class_to_shost(dev));
+	int val = 0;
+
+	if (vha->hw->zio_mode != QLA_ZIO_MODE_6)
+		return -EINVAL;
+	if (sscanf(buf, "%d", &val) != 1)
+		return -EINVAL;
+	if (val < 0 || val > 256)
+		return -ERANGE;
+
+	atomic_set(&vha->hw->zio_threshold, val);
+	return strlen(buf);
+}
+
+static ssize_t
 qla2x00_beacon_show(struct device *dev, struct device_attribute *attr,
 		    char *buf)
 {
@@ -1249,14 +1297,16 @@
 	if (IS_QLA2100(ha) || IS_QLA2200(ha))
 		return -EPERM;
 
+	if (sscanf(buf, "%d", &val) != 1)
+		return -EINVAL;
+
+	mutex_lock(&vha->hw->optrom_mutex);
 	if (qla2x00_chip_is_down(vha)) {
+		mutex_unlock(&vha->hw->optrom_mutex);
 		ql_log(ql_log_warn, vha, 0x707a,
 		    "Abort ISP active -- ignoring beacon request.\n");
 		return -EBUSY;
 	}
-
-	if (sscanf(buf, "%d", &val) != 1)
-		return -EINVAL;
 
 	if (val)
 		rval = ha->isp_ops->beacon_on(vha);
@@ -1266,6 +1316,8 @@
 	if (rval != QLA_SUCCESS)
 		count = 0;
 
+	mutex_unlock(&vha->hw->optrom_mutex);
+
 	return count;
 }
 
@@ -1457,18 +1509,24 @@
 {
 	scsi_qla_host_t *vha = shost_priv(class_to_shost(dev));
 	uint16_t temp = 0;
-
+	int rc;
+
+	mutex_lock(&vha->hw->optrom_mutex);
 	if (qla2x00_chip_is_down(vha)) {
+		mutex_unlock(&vha->hw->optrom_mutex);
 		ql_log(ql_log_warn, vha, 0x70dc, "ISP reset active.\n");
 		goto done;
 	}
 
 	if (vha->hw->flags.eeh_busy) {
+		mutex_unlock(&vha->hw->optrom_mutex);
 		ql_log(ql_log_warn, vha, 0x70dd, "PCI EEH busy.\n");
 		goto done;
 	}
 
-	if (qla2x00_get_thermal_temp(vha, &temp) == QLA_SUCCESS)
+	rc = qla2x00_get_thermal_temp(vha, &temp);
+	mutex_unlock(&vha->hw->optrom_mutex);
+	if (rc == QLA_SUCCESS)
 		return scnprintf(buf, PAGE_SIZE, "%d\n", temp);
 
 done:
@@ -1489,13 +1547,24 @@
 		return scnprintf(buf, PAGE_SIZE, "0x%x\n", pstate);
 	}
 
-	if (qla2x00_chip_is_down(vha))
+	mutex_lock(&vha->hw->optrom_mutex);
+	if (qla2x00_chip_is_down(vha)) {
+		mutex_unlock(&vha->hw->optrom_mutex);
 		ql_log(ql_log_warn, vha, 0x707c,
 		    "ISP reset active.\n");
-	else if (!vha->hw->flags.eeh_busy)
+		goto out;
+	} else if (vha->hw->flags.eeh_busy) {
+		mutex_unlock(&vha->hw->optrom_mutex);
+		goto out;
+	}
+
+	rval = qla2x00_get_firmware_state(vha, state);
+	mutex_unlock(&vha->hw->optrom_mutex);
+out:
+	if (rval != QLA_SUCCESS) {
+		memset(state, -1, sizeof(state));
 		rval = qla2x00_get_firmware_state(vha, state);
-	if (rval != QLA_SUCCESS)
-		memset(state, -1, sizeof(state));
+	}
 
 	return scnprintf(buf, PAGE_SIZE, "0x%x 0x%x 0x%x 0x%x 0x%x 0x%x\n",
 	    state[0], state[1], state[2], state[3], state[4], state[5]);
@@ -1624,9 +1693,6 @@
 	    ha->max_supported_speed  == 0 ? "16Gps" : "unknown");
 }
 
-<<<<<<< HEAD
-static DEVICE_ATTR(driver_version, S_IRUGO, qla2x00_drvr_version_show, NULL);
-=======
 static ssize_t
 qla2x00_port_speed_store(struct device *dev, struct device_attribute *attr,
     const char *buf, size_t count)
@@ -2183,7 +2249,6 @@
 }
 
 static DEVICE_ATTR(driver_version, S_IRUGO, qla2x00_driver_version_show, NULL);
->>>>>>> 407d19ab
 static DEVICE_ATTR(fw_version, S_IRUGO, qla2x00_fw_version_show, NULL);
 static DEVICE_ATTR(serial_num, S_IRUGO, qla2x00_serial_num_show, NULL);
 static DEVICE_ATTR(isp_name, S_IRUGO, qla2x00_isp_name_show, NULL);
@@ -2229,10 +2294,6 @@
 		   qla2x00_allow_cna_fw_dump_show,
 		   qla2x00_allow_cna_fw_dump_store);
 static DEVICE_ATTR(pep_version, S_IRUGO, qla2x00_pep_version_show, NULL);
-<<<<<<< HEAD
-static DEVICE_ATTR(min_link_speed, S_IRUGO, qla2x00_min_link_speed_show, NULL);
-static DEVICE_ATTR(max_speed_sup, S_IRUGO, qla2x00_max_speed_sup_show, NULL);
-=======
 static DEVICE_ATTR(min_supported_speed, 0444,
 		   qla2x00_min_supported_speed_show, NULL);
 static DEVICE_ATTR(max_supported_speed, 0444,
@@ -2250,7 +2311,6 @@
 static DEVICE_ATTR(port_no, 0444, qla2x00_port_no_show, NULL);
 static DEVICE_ATTR(fw_attr, 0444, qla2x00_fw_attr_show, NULL);
 
->>>>>>> 407d19ab
 
 struct device_attribute *qla2x00_host_attrs[] = {
 	&dev_attr_driver_version,
@@ -2286,10 +2346,6 @@
 	&dev_attr_fw_dump_size,
 	&dev_attr_allow_cna_fw_dump,
 	&dev_attr_pep_version,
-<<<<<<< HEAD
-	&dev_attr_min_link_speed,
-	&dev_attr_max_speed_sup,
-=======
 	&dev_attr_min_supported_speed,
 	&dev_attr_max_supported_speed,
 	&dev_attr_zio_threshold,
@@ -2300,9 +2356,23 @@
 	NULL, /* reserve for qlini_mode */
 	NULL, /* reserve for ql2xiniexchg */
 	NULL, /* reserve for ql2xexchoffld */
->>>>>>> 407d19ab
 	NULL,
 };
+
+void qla_insert_tgt_attrs(void)
+{
+	struct device_attribute **attr;
+
+	/* advance to empty slot */
+	for (attr = &qla2x00_host_attrs[0]; *attr; ++attr)
+		continue;
+
+	*attr = &dev_attr_qlini_mode;
+	attr++;
+	*attr = &dev_attr_ql2xiniexchg;
+	attr++;
+	*attr = &dev_attr_ql2xexchoffld;
+}
 
 /* Host attributes. */
 
@@ -2555,8 +2625,8 @@
 	if (qla2x00_chip_is_down(vha))
 		goto done;
 
-	stats = dma_zalloc_coherent(&ha->pdev->dev, sizeof(*stats),
-				    &stats_dma, GFP_KERNEL);
+	stats = dma_alloc_coherent(&ha->pdev->dev, sizeof(*stats), &stats_dma,
+				   GFP_KERNEL);
 	if (!stats) {
 		ql_log(ql_log_warn, vha, 0x707d,
 		    "Failed to allocate memory for stats.\n");
@@ -2854,6 +2924,8 @@
 	    test_bit(FCPORT_UPDATE_NEEDED, &vha->dpc_flags))
 		msleep(1000);
 
+	qla_nvme_delete(vha);
+
 	qla24xx_disable_vp(vha);
 	qla2x00_wait_for_sess_deletion(vha);
 
