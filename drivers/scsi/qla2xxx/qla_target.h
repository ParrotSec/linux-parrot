/* SPDX-License-Identifier: GPL-2.0-or-later */
/*
 *  Copyright (C) 2004 - 2010 Vladislav Bolkhovitin <vst@vlnb.net>
 *  Copyright (C) 2004 - 2005 Leonid Stoljar
 *  Copyright (C) 2006 Nathaniel Clark <nate@misrule.us>
 *  Copyright (C) 2007 - 2010 ID7 Ltd.
 *
 *  Forward port and refactoring to modern qla2xxx and target/configfs
 *
 *  Copyright (C) 2010-2011 Nicholas A. Bellinger <nab@kernel.org>
 *
 *  Additional file for the target driver support.
 */
/*
 * This is the global def file that is useful for including from the
 * target portion.
 */

#ifndef __QLA_TARGET_H
#define __QLA_TARGET_H

#include "qla_def.h"
#include "qla_dsd.h"

/*
 * Must be changed on any change in any initiator visible interfaces or
 * data in the target add-on
 */
#define QLA2XXX_TARGET_MAGIC	269

/*
 * Must be changed on any change in any target visible interfaces or
 * data in the initiator
 */
#define QLA2XXX_INITIATOR_MAGIC   57222

#define QLA2XXX_INI_MODE_STR_EXCLUSIVE	"exclusive"
#define QLA2XXX_INI_MODE_STR_DISABLED	"disabled"
#define QLA2XXX_INI_MODE_STR_ENABLED	"enabled"
#define QLA2XXX_INI_MODE_STR_DUAL		"dual"

#define QLA2XXX_INI_MODE_EXCLUSIVE	0
#define QLA2XXX_INI_MODE_DISABLED	1
#define QLA2XXX_INI_MODE_ENABLED	2
#define QLA2XXX_INI_MODE_DUAL	3

#define QLA2XXX_COMMAND_COUNT_INIT	250
#define QLA2XXX_IMMED_NOTIFY_COUNT_INIT 250

/*
 * Used to mark which completion handles (for RIO Status's) are for CTIO's
 * vs. regular (non-target) info. This is checked for in
 * qla2x00_process_response_queue() to see if a handle coming back in a
 * multi-complete should come to the tgt driver or be handled there by qla2xxx
 */
#define CTIO_COMPLETION_HANDLE_MARK	BIT_29
#if (CTIO_COMPLETION_HANDLE_MARK <= DEFAULT_OUTSTANDING_COMMANDS)
#error "CTIO_COMPLETION_HANDLE_MARK not larger than "
	"DEFAULT_OUTSTANDING_COMMANDS"
#endif
#define HANDLE_IS_CTIO_COMP(h) (h & CTIO_COMPLETION_HANDLE_MARK)

/* Used to mark CTIO as intermediate */
#define CTIO_INTERMEDIATE_HANDLE_MARK	BIT_30
#define QLA_TGT_NULL_HANDLE	0

#define QLA_TGT_HANDLE_MASK  0xF0000000
#define QLA_QPID_HANDLE_MASK 0x00FF0000 /* qpair id mask */
#define QLA_CMD_HANDLE_MASK  0x0000FFFF
#define QLA_TGT_SKIP_HANDLE	(0xFFFFFFFF & ~QLA_TGT_HANDLE_MASK)

#define QLA_QPID_HANDLE_SHIFT 16
#define GET_QID(_h) ((_h & QLA_QPID_HANDLE_MASK) >> QLA_QPID_HANDLE_SHIFT)


#ifndef OF_SS_MODE_0
/*
 * ISP target entries - Flags bit definitions.
 */
#define OF_SS_MODE_0        0
#define OF_SS_MODE_1        1
#define OF_SS_MODE_2        2
#define OF_SS_MODE_3        3

#define OF_EXPL_CONF        BIT_5       /* Explicit Confirmation Requested */
#define OF_DATA_IN          BIT_6       /* Data in to initiator */
					/*  (data from target to initiator) */
#define OF_DATA_OUT         BIT_7       /* Data out from initiator */
					/*  (data from initiator to target) */
#define OF_NO_DATA          (BIT_7 | BIT_6)
#define OF_INC_RC           BIT_8       /* Increment command resource count */
#define OF_FAST_POST        BIT_9       /* Enable mailbox fast posting. */
#define OF_CONF_REQ         BIT_13      /* Confirmation Requested */
#define OF_TERM_EXCH        BIT_14      /* Terminate exchange */
#define OF_SSTS             BIT_15      /* Send SCSI status */
#endif

#ifndef QLA_TGT_DATASEGS_PER_CMD32
#define QLA_TGT_DATASEGS_PER_CMD32	3
#define QLA_TGT_DATASEGS_PER_CONT32	7
#define QLA_TGT_MAX_SG32(ql) \
	(((ql) > 0) ? (QLA_TGT_DATASEGS_PER_CMD32 + \
		QLA_TGT_DATASEGS_PER_CONT32*((ql) - 1)) : 0)

#define QLA_TGT_DATASEGS_PER_CMD64	2
#define QLA_TGT_DATASEGS_PER_CONT64	5
#define QLA_TGT_MAX_SG64(ql) \
	(((ql) > 0) ? (QLA_TGT_DATASEGS_PER_CMD64 + \
		QLA_TGT_DATASEGS_PER_CONT64*((ql) - 1)) : 0)
#endif

#ifndef QLA_TGT_DATASEGS_PER_CMD_24XX
#define QLA_TGT_DATASEGS_PER_CMD_24XX	1
#define QLA_TGT_DATASEGS_PER_CONT_24XX	5
#define QLA_TGT_MAX_SG_24XX(ql) \
	(min(1270, ((ql) > 0) ? (QLA_TGT_DATASEGS_PER_CMD_24XX + \
		QLA_TGT_DATASEGS_PER_CONT_24XX*((ql) - 1)) : 0))
#endif
#endif

#define GET_TARGET_ID(ha, iocb) ((HAS_EXTENDED_IDS(ha))			\
			 ? le16_to_cpu((iocb)->u.isp2x.target.extended)	\
			 : (uint16_t)(iocb)->u.isp2x.target.id.standard)

#ifndef NOTIFY_ACK_TYPE
#define NOTIFY_ACK_TYPE 0x0E	  /* Notify acknowledge entry. */
/*
 * ISP queue -	notify acknowledge entry structure definition.
 *		This is sent to the ISP from the target driver.
 */
struct nack_to_isp {
	uint8_t	 entry_type;		    /* Entry type. */
	uint8_t	 entry_count;		    /* Entry count. */
	uint8_t	 sys_define;		    /* System defined. */
	uint8_t	 entry_status;		    /* Entry Status. */
	union {
		struct {
			uint32_t sys_define_2; /* System defined. */
			target_id_t target;
			uint8_t	 target_id;
			uint8_t	 reserved_1;
			uint16_t flags;
			uint16_t resp_code;
			uint16_t status;
			uint16_t task_flags;
			uint16_t seq_id;
			uint16_t srr_rx_id;
			uint32_t srr_rel_offs;
			uint16_t srr_ui;
			uint16_t srr_flags;
			uint16_t srr_reject_code;
			uint8_t  srr_reject_vendor_uniq;
			uint8_t  srr_reject_code_expl;
			uint8_t  reserved_2[24];
		} isp2x;
		struct {
			uint32_t handle;
			uint16_t nport_handle;
			uint16_t reserved_1;
			uint16_t flags;
			uint16_t srr_rx_id;
			uint16_t status;
			uint8_t  status_subcode;
			uint8_t  fw_handle;
			uint32_t exchange_address;
			uint32_t srr_rel_offs;
			uint16_t srr_ui;
			uint16_t srr_flags;
			uint8_t  reserved_4[19];
			uint8_t  vp_index;
			uint8_t  srr_reject_vendor_uniq;
			uint8_t  srr_reject_code_expl;
			uint8_t  srr_reject_code;
			uint8_t  reserved_5[5];
		} isp24;
	} u;
	uint8_t  reserved[2];
	uint16_t ox_id;
} __packed;
#define NOTIFY_ACK_FLAGS_TERMINATE	BIT_3
#define NOTIFY_ACK_SRR_FLAGS_ACCEPT	0
#define NOTIFY_ACK_SRR_FLAGS_REJECT	1

#define NOTIFY_ACK_SRR_REJECT_REASON_UNABLE_TO_PERFORM	0x9

#define NOTIFY_ACK_SRR_FLAGS_REJECT_EXPL_NO_EXPL		0
#define NOTIFY_ACK_SRR_FLAGS_REJECT_EXPL_UNABLE_TO_SUPPLY_DATA	0x2a

#define NOTIFY_ACK_SUCCESS      0x01
#endif

#ifndef ACCEPT_TGT_IO_TYPE
#define ACCEPT_TGT_IO_TYPE 0x16 /* Accept target I/O entry. */
#endif

#ifndef CONTINUE_TGT_IO_TYPE
#define CONTINUE_TGT_IO_TYPE 0x17
/*
 * ISP queue -	Continue Target I/O (CTIO) entry for status mode 0 structure.
 *		This structure is sent to the ISP 2xxx from target driver.
 */
struct ctio_to_2xxx {
	uint8_t	 entry_type;		/* Entry type. */
	uint8_t	 entry_count;		/* Entry count. */
	uint8_t	 sys_define;		/* System defined. */
	uint8_t	 entry_status;		/* Entry Status. */
	uint32_t handle;		/* System defined handle */
	target_id_t target;
	uint16_t rx_id;
	uint16_t flags;
	uint16_t status;
	uint16_t timeout;		/* 0 = 30 seconds, 0xFFFF = disable */
	uint16_t dseg_count;		/* Data segment count. */
	uint32_t relative_offset;
	uint32_t residual;
	uint16_t reserved_1[3];
	uint16_t scsi_status;
	uint32_t transfer_length;
	struct dsd32 dsd[3];
} __packed;
#define ATIO_PATH_INVALID       0x07
#define ATIO_CANT_PROV_CAP      0x16
#define ATIO_CDB_VALID          0x3D

#define ATIO_EXEC_READ          BIT_1
#define ATIO_EXEC_WRITE         BIT_0
#endif

#ifndef CTIO_A64_TYPE
#define CTIO_A64_TYPE 0x1F
#define CTIO_SUCCESS			0x01
#define CTIO_ABORTED			0x02
#define CTIO_INVALID_RX_ID		0x08
#define CTIO_TIMEOUT			0x0B
#define CTIO_DIF_ERROR			0x0C     /* DIF error detected  */
#define CTIO_LIP_RESET			0x0E
#define CTIO_TARGET_RESET		0x17
#define CTIO_PORT_UNAVAILABLE		0x28
#define CTIO_PORT_LOGGED_OUT		0x29
#define CTIO_PORT_CONF_CHANGED		0x2A
#define CTIO_SRR_RECEIVED		0x45
#endif

#ifndef CTIO_RET_TYPE
#define CTIO_RET_TYPE	0x17		/* CTIO return entry */
#define ATIO_TYPE7 0x06 /* Accept target I/O entry for 24xx */

struct fcp_hdr {
	uint8_t  r_ctl;
	uint8_t  d_id[3];
	uint8_t  cs_ctl;
	uint8_t  s_id[3];
	uint8_t  type;
	uint8_t  f_ctl[3];
	uint8_t  seq_id;
	uint8_t  df_ctl;
	uint16_t seq_cnt;
	__be16   ox_id;
	uint16_t rx_id;
	uint32_t parameter;
} __packed;

struct fcp_hdr_le {
	uint8_t  d_id[3];
	uint8_t  r_ctl;
	uint8_t  s_id[3];
	uint8_t  cs_ctl;
	uint8_t  f_ctl[3];
	uint8_t  type;
	uint16_t seq_cnt;
	uint8_t  df_ctl;
	uint8_t  seq_id;
	uint16_t rx_id;
	uint16_t ox_id;
	uint32_t parameter;
} __packed;

#define F_CTL_EXCH_CONTEXT_RESP	BIT_23
#define F_CTL_SEQ_CONTEXT_RESIP	BIT_22
#define F_CTL_LAST_SEQ		BIT_20
#define F_CTL_END_SEQ		BIT_19
#define F_CTL_SEQ_INITIATIVE	BIT_16

#define R_CTL_BASIC_LINK_SERV	0x80
#define R_CTL_B_ACC		0x4
#define R_CTL_B_RJT		0x5

struct atio7_fcp_cmnd {
	uint64_t lun;
	uint8_t  cmnd_ref;
	uint8_t  task_attr:3;
	uint8_t  reserved:5;
	uint8_t  task_mgmt_flags;
#define FCP_CMND_TASK_MGMT_CLEAR_ACA		6
#define FCP_CMND_TASK_MGMT_TARGET_RESET		5
#define FCP_CMND_TASK_MGMT_LU_RESET		4
#define FCP_CMND_TASK_MGMT_CLEAR_TASK_SET	2
#define FCP_CMND_TASK_MGMT_ABORT_TASK_SET	1
	uint8_t  wrdata:1;
	uint8_t  rddata:1;
	uint8_t  add_cdb_len:6;
	uint8_t  cdb[16];
	/*
	 * add_cdb is optional and can absent from struct atio7_fcp_cmnd. Size 4
	 * only to make sizeof(struct atio7_fcp_cmnd) be as expected by
	 * BUILD_BUG_ON in qlt_init().
	 */
	uint8_t  add_cdb[4];
	/* uint32_t data_length; */
} __packed;

/*
 * ISP queue -	Accept Target I/O (ATIO) type entry IOCB structure.
 *		This is sent from the ISP to the target driver.
 */
struct atio_from_isp {
	union {
		struct {
			uint16_t entry_hdr;
			uint8_t  sys_define;   /* System defined. */
			uint8_t  entry_status; /* Entry Status.   */
			uint32_t sys_define_2; /* System defined. */
			target_id_t target;
			uint16_t rx_id;
			uint16_t flags;
			uint16_t status;
			uint8_t  command_ref;
			uint8_t  task_codes;
			uint8_t  task_flags;
			uint8_t  execution_codes;
			uint8_t  cdb[MAX_CMDSZ];
			uint32_t data_length;
			uint16_t lun;
			uint8_t  initiator_port_name[WWN_SIZE]; /* on qla23xx */
			uint16_t reserved_32[6];
			uint16_t ox_id;
		} isp2x;
		struct {
			uint16_t entry_hdr;
			uint8_t  fcp_cmnd_len_low;
			uint8_t  fcp_cmnd_len_high:4;
			uint8_t  attr:4;
			uint32_t exchange_addr;
#define ATIO_EXCHANGE_ADDRESS_UNKNOWN	0xFFFFFFFF
			struct fcp_hdr fcp_hdr;
			struct atio7_fcp_cmnd fcp_cmnd;
		} isp24;
		struct {
			uint8_t  entry_type;	/* Entry type. */
			uint8_t  entry_count;	/* Entry count. */
			__le16	 attr_n_length;
#define FCP_CMD_LENGTH_MASK 0x0fff
#define FCP_CMD_LENGTH_MIN  0x38
			uint8_t  data[56];
			uint32_t signature;
#define ATIO_PROCESSED 0xDEADDEAD		/* Signature */
		} raw;
	} u;
} __packed;

static inline int fcpcmd_is_corrupted(struct atio *atio)
{
	if (atio->entry_type == ATIO_TYPE7 &&
	    ((le16_to_cpu(atio->attr_n_length) & FCP_CMD_LENGTH_MASK) <
	     FCP_CMD_LENGTH_MIN))
		return 1;
	else
		return 0;
}

/* adjust corrupted atio so we won't trip over the same entry again. */
static inline void adjust_corrupted_atio(struct atio_from_isp *atio)
{
	atio->u.raw.attr_n_length = cpu_to_le16(FCP_CMD_LENGTH_MIN);
	atio->u.isp24.fcp_cmnd.add_cdb_len = 0;
}

static inline int get_datalen_for_atio(struct atio_from_isp *atio)
{
	int len = atio->u.isp24.fcp_cmnd.add_cdb_len;

	return (be32_to_cpu(get_unaligned((uint32_t *)
	    &atio->u.isp24.fcp_cmnd.add_cdb[len * 4])));
}

#define CTIO_TYPE7 0x12 /* Continue target I/O entry (for 24xx) */

/*
 * ISP queue -	Continue Target I/O (ATIO) type 7 entry (for 24xx) structure.
 *		This structure is sent to the ISP 24xx from the target driver.
 */

struct ctio7_to_24xx {
	uint8_t	 entry_type;		    /* Entry type. */
	uint8_t	 entry_count;		    /* Entry count. */
	uint8_t	 sys_define;		    /* System defined. */
	uint8_t	 entry_status;		    /* Entry Status. */
	uint32_t handle;		    /* System defined handle */
	uint16_t nport_handle;
#define CTIO7_NHANDLE_UNRECOGNIZED	0xFFFF
	uint16_t timeout;
	uint16_t dseg_count;		    /* Data segment count. */
	uint8_t  vp_index;
	uint8_t  add_flags;
	uint8_t  initiator_id[3];
	uint8_t  reserved;
	uint32_t exchange_addr;
	union {
		struct {
			uint16_t reserved1;
			__le16 flags;
			uint32_t residual;
			__le16 ox_id;
			uint16_t scsi_status;
			uint32_t relative_offset;
			uint32_t reserved2;
			uint32_t transfer_length;
			uint32_t reserved3;
			struct dsd64 dsd;
		} status0;
		struct {
			uint16_t sense_length;
			__le16 flags;
			uint32_t residual;
			__le16 ox_id;
			uint16_t scsi_status;
			uint16_t response_len;
			uint16_t reserved;
			uint8_t sense_data[24];
		} status1;
	} u;
} __packed;

/*
 * ISP queue - CTIO type 7 from ISP 24xx to target driver
 * returned entry structure.
 */
struct ctio7_from_24xx {
	uint8_t	 entry_type;		    /* Entry type. */
	uint8_t	 entry_count;		    /* Entry count. */
	uint8_t	 sys_define;		    /* System defined. */
	uint8_t	 entry_status;		    /* Entry Status. */
	uint32_t handle;		    /* System defined handle */
	uint16_t status;
	uint16_t timeout;
	uint16_t dseg_count;		    /* Data segment count. */
	uint8_t  vp_index;
	uint8_t  reserved1[5];
	uint32_t exchange_address;
	uint16_t reserved2;
	uint16_t flags;
	uint32_t residual;
	uint16_t ox_id;
	uint16_t reserved3;
	uint32_t relative_offset;
	uint8_t  reserved4[24];
} __packed;

/* CTIO7 flags values */
#define CTIO7_FLAGS_SEND_STATUS		BIT_15
#define CTIO7_FLAGS_TERMINATE		BIT_14
#define CTIO7_FLAGS_CONFORM_REQ		BIT_13
#define CTIO7_FLAGS_DONT_RET_CTIO	BIT_8
#define CTIO7_FLAGS_STATUS_MODE_0	0
#define CTIO7_FLAGS_STATUS_MODE_1	BIT_6
#define CTIO7_FLAGS_STATUS_MODE_2	BIT_7
#define CTIO7_FLAGS_EXPLICIT_CONFORM	BIT_5
#define CTIO7_FLAGS_CONFIRM_SATISF	BIT_4
#define CTIO7_FLAGS_DSD_PTR		BIT_2
#define CTIO7_FLAGS_DATA_IN		BIT_1 /* data to initiator */
#define CTIO7_FLAGS_DATA_OUT		BIT_0 /* data from initiator */

#define ELS_PLOGI			0x3
#define ELS_FLOGI			0x4
#define ELS_LOGO			0x5
#define ELS_PRLI			0x20
#define ELS_PRLO			0x21
#define ELS_TPRLO			0x24
#define ELS_PDISC			0x50
#define ELS_ADISC			0x52

/*
 *CTIO Type CRC_2 IOCB
 */
struct ctio_crc2_to_fw {
	uint8_t entry_type;		/* Entry type. */
#define CTIO_CRC2 0x7A
	uint8_t entry_count;		/* Entry count. */
	uint8_t sys_define;		/* System defined. */
	uint8_t entry_status;		/* Entry Status. */

	uint32_t handle;		/* System handle. */
	uint16_t nport_handle;		/* N_PORT handle. */
	__le16 timeout;		/* Command timeout. */

	uint16_t dseg_count;		/* Data segment count. */
	uint8_t  vp_index;
	uint8_t  add_flags;		/* additional flags */
#define CTIO_CRC2_AF_DIF_DSD_ENA BIT_3

	uint8_t  initiator_id[3];	/* initiator ID */
	uint8_t  reserved1;
	uint32_t exchange_addr;		/* rcv exchange address */
	uint16_t reserved2;
	__le16 flags;			/* refer to CTIO7 flags values */
	uint32_t residual;
	__le16 ox_id;
	uint16_t scsi_status;
	__le32 relative_offset;
	uint32_t reserved5;
	__le32 transfer_length;		/* total fc transfer length */
	uint32_t reserved6;
	__le64	 crc_context_address __packed; /* Data segment address. */
	uint16_t crc_context_len;	/* Data segment length. */
	uint16_t reserved_1;		/* MUST be set to 0. */
};

/* CTIO Type CRC_x Status IOCB */
struct ctio_crc_from_fw {
	uint8_t entry_type;		/* Entry type. */
	uint8_t entry_count;		/* Entry count. */
	uint8_t sys_define;		/* System defined. */
	uint8_t entry_status;		/* Entry Status. */

	uint32_t handle;		/* System handle. */
	uint16_t status;
	uint16_t timeout;		/* Command timeout. */
	uint16_t dseg_count;		/* Data segment count. */
	uint32_t reserved1;
	uint16_t state_flags;
#define CTIO_CRC_SF_DIF_CHOPPED BIT_4

	uint32_t exchange_address;	/* rcv exchange address */
	uint16_t reserved2;
	uint16_t flags;
	uint32_t resid_xfer_length;
	uint16_t ox_id;
	uint8_t  reserved3[12];
	uint16_t runt_guard;		/* reported runt blk guard */
	uint8_t  actual_dif[8];
	uint8_t  expected_dif[8];
} __packed;

/*
 * ISP queue - ABTS received/response entries structure definition for 24xx.
 */
#define ABTS_RECV_24XX		0x54 /* ABTS received (for 24xx) */
#define ABTS_RESP_24XX		0x55 /* ABTS responce (for 24xx) */

/*
 * ISP queue -	ABTS received IOCB entry structure definition for 24xx.
 *		The ABTS BLS received from the wire is sent to the
 *		target driver by the ISP 24xx.
 *		The IOCB is placed on the response queue.
 */
struct abts_recv_from_24xx {
	uint8_t	 entry_type;		    /* Entry type. */
	uint8_t	 entry_count;		    /* Entry count. */
	uint8_t	 sys_define;		    /* System defined. */
	uint8_t	 entry_status;		    /* Entry Status. */
	uint8_t  reserved_1[6];
	uint16_t nport_handle;
	uint8_t  reserved_2[2];
	uint8_t  vp_index;
	uint8_t  reserved_3:4;
	uint8_t  sof_type:4;
	uint32_t exchange_address;
	struct fcp_hdr_le fcp_hdr_le;
	uint8_t  reserved_4[16];
	uint32_t exchange_addr_to_abort;
} __packed;

#define ABTS_PARAM_ABORT_SEQ		BIT_0

struct ba_acc_le {
	uint16_t reserved;
	uint8_t  seq_id_last;
	uint8_t  seq_id_valid;
#define SEQ_ID_VALID	0x80
#define SEQ_ID_INVALID	0x00
	uint16_t rx_id;
	uint16_t ox_id;
	uint16_t high_seq_cnt;
	uint16_t low_seq_cnt;
} __packed;

struct ba_rjt_le {
	uint8_t vendor_uniq;
	uint8_t reason_expl;
	uint8_t reason_code;
#define BA_RJT_REASON_CODE_INVALID_COMMAND	0x1
#define BA_RJT_REASON_CODE_UNABLE_TO_PERFORM	0x9
	uint8_t reserved;
} __packed;

/*
 * ISP queue -	ABTS Response IOCB entry structure definition for 24xx.
 *		The ABTS response to the ABTS received is sent by the
 *		target driver to the ISP 24xx.
 *		The IOCB is placed on the request queue.
 */
struct abts_resp_to_24xx {
	uint8_t	 entry_type;		    /* Entry type. */
	uint8_t	 entry_count;		    /* Entry count. */
	uint8_t	 sys_define;		    /* System defined. */
	uint8_t	 entry_status;		    /* Entry Status. */
	uint32_t handle;
	uint16_t reserved_1;
	uint16_t nport_handle;
	uint16_t control_flags;
#define ABTS_CONTR_FLG_TERM_EXCHG	BIT_0
	uint8_t  vp_index;
	uint8_t  reserved_3:4;
	uint8_t  sof_type:4;
	uint32_t exchange_address;
	struct fcp_hdr_le fcp_hdr_le;
	union {
		struct ba_acc_le ba_acct;
		struct ba_rjt_le ba_rjt;
	} __packed payload;
	uint32_t reserved_4;
	uint32_t exchange_addr_to_abort;
} __packed;

/*
 * ISP queue -	ABTS Response IOCB from ISP24xx Firmware entry structure.
 *		The ABTS response with completion status to the ABTS response
 *		(sent by the target driver to the ISP 24xx) is sent by the
 *		ISP24xx firmware to the target driver.
 *		The IOCB is placed on the response queue.
 */
struct abts_resp_from_24xx_fw {
	uint8_t	 entry_type;		    /* Entry type. */
	uint8_t	 entry_count;		    /* Entry count. */
	uint8_t	 sys_define;		    /* System defined. */
	uint8_t	 entry_status;		    /* Entry Status. */
	uint32_t handle;
	uint16_t compl_status;
#define ABTS_RESP_COMPL_SUCCESS		0
#define ABTS_RESP_COMPL_SUBCODE_ERROR	0x31
	uint16_t nport_handle;
	uint16_t reserved_1;
	uint8_t  reserved_2;
	uint8_t  reserved_3:4;
	uint8_t  sof_type:4;
	uint32_t exchange_address;
	struct fcp_hdr_le fcp_hdr_le;
	uint8_t reserved_4[8];
	uint32_t error_subcode1;
#define ABTS_RESP_SUBCODE_ERR_ABORTED_EXCH_NOT_TERM	0x1E
	uint32_t error_subcode2;
	uint32_t exchange_addr_to_abort;
} __packed;

/********************************************************************\
 * Type Definitions used by initiator & target halves
\********************************************************************/

struct qla_tgt_mgmt_cmd;
struct fc_port;
struct qla_tgt_cmd;

/*
 * This structure provides a template of function calls that the
 * target driver (from within qla_target.c) can issue to the
 * target module (tcm_qla2xxx).
 */
struct qla_tgt_func_tmpl {
	struct qla_tgt_cmd *(*find_cmd_by_tag)(struct fc_port *, uint64_t);
	int (*handle_cmd)(struct scsi_qla_host *, struct qla_tgt_cmd *,
			unsigned char *, uint32_t, int, int, int);
	void (*handle_data)(struct qla_tgt_cmd *);
	int (*handle_tmr)(struct qla_tgt_mgmt_cmd *, u64, uint16_t,
			uint32_t);
	void (*free_cmd)(struct qla_tgt_cmd *);
	void (*free_mcmd)(struct qla_tgt_mgmt_cmd *);
	void (*free_session)(struct fc_port *);

	int (*check_initiator_node_acl)(struct scsi_qla_host *, unsigned char *,
					struct fc_port *);
	void (*update_sess)(struct fc_port *, port_id_t, uint16_t, bool);
	struct fc_port *(*find_sess_by_loop_id)(struct scsi_qla_host *,
						const uint16_t);
	struct fc_port *(*find_sess_by_s_id)(struct scsi_qla_host *,
						const uint8_t *);
	void (*clear_nacl_from_fcport_map)(struct fc_port *);
	void (*put_sess)(struct fc_port *);
	void (*shutdown_sess)(struct fc_port *);
	int (*get_dif_tags)(struct qla_tgt_cmd *cmd, uint16_t *pfw_prot_opts);
	int (*chk_dif_tags)(uint32_t tag);
	void (*add_target)(struct scsi_qla_host *);
	void (*remove_target)(struct scsi_qla_host *);
};

int qla2x00_wait_for_hba_online(struct scsi_qla_host *);

#include <target/target_core_base.h>

#define QLA_TGT_TIMEOUT			10	/* in seconds */

#define QLA_TGT_MAX_HW_PENDING_TIME	60 /* in seconds */

/* Immediate notify status constants */
#define IMM_NTFY_LIP_RESET          0x000E
#define IMM_NTFY_LIP_LINK_REINIT    0x000F
#define IMM_NTFY_IOCB_OVERFLOW      0x0016
#define IMM_NTFY_ABORT_TASK         0x0020
#define IMM_NTFY_PORT_LOGOUT        0x0029
#define IMM_NTFY_PORT_CONFIG        0x002A
#define IMM_NTFY_GLBL_TPRLO         0x002D
#define IMM_NTFY_GLBL_LOGO          0x002E
#define IMM_NTFY_RESOURCE           0x0034
#define IMM_NTFY_MSG_RX             0x0036
#define IMM_NTFY_SRR                0x0045
#define IMM_NTFY_ELS                0x0046

/* Immediate notify task flags */
#define IMM_NTFY_TASK_MGMT_SHIFT    8

#define QLA_TGT_CLEAR_ACA               0x40
#define QLA_TGT_TARGET_RESET            0x20
#define QLA_TGT_LUN_RESET               0x10
#define QLA_TGT_CLEAR_TS                0x04
#define QLA_TGT_ABORT_TS                0x02
#define QLA_TGT_ABORT_ALL_SESS          0xFFFF
#define QLA_TGT_ABORT_ALL               0xFFFE
#define QLA_TGT_NEXUS_LOSS_SESS         0xFFFD
#define QLA_TGT_NEXUS_LOSS              0xFFFC
#define QLA_TGT_ABTS			0xFFFB
#define QLA_TGT_2G_ABORT_TASK		0xFFFA

/* Notify Acknowledge flags */
#define NOTIFY_ACK_RES_COUNT        BIT_8
#define NOTIFY_ACK_CLEAR_LIP_RESET  BIT_5
#define NOTIFY_ACK_TM_RESP_CODE_VALID BIT_4

/* Command's states */
#define QLA_TGT_STATE_NEW		0 /* New command + target processing */
#define QLA_TGT_STATE_NEED_DATA		1 /* target needs data to continue */
#define QLA_TGT_STATE_DATA_IN		2 /* Data arrived + target processing */
#define QLA_TGT_STATE_PROCESSED		3 /* target done processing */

/* ATIO task_codes field */
#define ATIO_SIMPLE_QUEUE           0
#define ATIO_HEAD_OF_QUEUE          1
#define ATIO_ORDERED_QUEUE          2
#define ATIO_ACA_QUEUE              4
#define ATIO_UNTAGGED               5

/* TM failed response codes, see FCP (9.4.11 FCP_RSP_INFO) */
#define	FC_TM_SUCCESS               0
#define	FC_TM_BAD_FCP_DATA          1
#define	FC_TM_BAD_CMD               2
#define	FC_TM_FCP_DATA_MISMATCH     3
#define	FC_TM_REJECT                4
#define FC_TM_FAILED                5

#if (BITS_PER_LONG > 32) || defined(CONFIG_HIGHMEM64G)
#define pci_dma_lo32(a) (a & 0xffffffff)
#define pci_dma_hi32(a) ((((a) >> 16)>>16) & 0xffffffff)
#else
#define pci_dma_lo32(a) (a & 0xffffffff)
#define pci_dma_hi32(a) 0
#endif

#define QLA_TGT_SENSE_VALID(sense)  ((sense != NULL) && \
				(((const uint8_t *)(sense))[0] & 0x70) == 0x70)

struct qla_port_24xx_data {
	uint8_t port_name[WWN_SIZE];
	uint16_t loop_id;
	uint16_t reserved;
};

struct qla_qpair_hint {
	struct list_head hint_elem;
	struct qla_qpair *qpair;
	u16 cpuid;
	uint8_t cmd_cnt;
};

struct qla_tgt {
	struct scsi_qla_host *vha;
	struct qla_hw_data *ha;
	struct btree_head64 lun_qpair_map;
	struct qla_qpair_hint *qphints;
	/*
	 * To sync between IRQ handlers and qlt_target_release(). Needed,
	 * because req_pkt() can drop/reaquire HW lock inside. Protected by
	 * HW lock.
	 */
	int atio_irq_cmd_count;

	int sg_tablesize;

	/* Target's flags, serialized by pha->hardware_lock */
	unsigned int link_reinit_iocb_pending:1;

	/*
	 * Protected by tgt_mutex AND hardware_lock for writing and tgt_mutex
	 * OR hardware_lock for reading.
	 */
	int tgt_stop; /* the target mode driver is being stopped */
	int tgt_stopped; /* the target mode driver has been stopped */

	/* Count of sessions refering qla_tgt. Protected by hardware_lock. */
	int sess_count;

	/* Protected by hardware_lock */
	struct list_head del_sess_list;

	spinlock_t sess_work_lock;
	struct list_head sess_works_list;
	struct work_struct sess_work;

	struct imm_ntfy_from_isp link_reinit_iocb;
	wait_queue_head_t waitQ;
	int notify_ack_expected;
	int abts_resp_expected;
	int modify_lun_expected;
	atomic_t tgt_global_resets_count;
	struct list_head tgt_list_entry;
};

struct qla_tgt_sess_op {
	struct scsi_qla_host *vha;
	uint32_t chip_reset;
	struct atio_from_isp atio;
	struct work_struct work;
	struct list_head cmd_list;
	bool aborted;
	struct rsp_que *rsp;
};

enum trace_flags {
	TRC_NEW_CMD = BIT_0,
	TRC_DO_WORK = BIT_1,
	TRC_DO_WORK_ERR = BIT_2,
	TRC_XFR_RDY = BIT_3,
	TRC_XMIT_DATA = BIT_4,
	TRC_XMIT_STATUS = BIT_5,
	TRC_SRR_RSP =  BIT_6,
	TRC_SRR_XRDY = BIT_7,
	TRC_SRR_TERM = BIT_8,
	TRC_SRR_CTIO = BIT_9,
	TRC_FLUSH = BIT_10,
	TRC_CTIO_ERR = BIT_11,
	TRC_CTIO_DONE = BIT_12,
	TRC_CTIO_ABORTED =  BIT_13,
	TRC_CTIO_STRANGE = BIT_14,
	TRC_CMD_DONE = BIT_15,
	TRC_CMD_CHK_STOP = BIT_16,
	TRC_CMD_FREE = BIT_17,
	TRC_DATA_IN = BIT_18,
	TRC_ABORT = BIT_19,
	TRC_DIF_ERR = BIT_20,
};

struct qla_tgt_cmd {
	/*
	 * Do not move cmd_type field. it needs to line up with srb->cmd_type
	 */
	uint8_t cmd_type;
	uint8_t pad[7];
	struct se_cmd se_cmd;
	struct fc_port *sess;
	struct qla_qpair *qpair;
	uint32_t reset_count;
	int state;
	struct work_struct work;
	/* Sense buffer that will be mapped into outgoing status */
	unsigned char sense_buffer[TRANSPORT_SENSE_BUFFER];

	spinlock_t cmd_lock;
	/* to save extra sess dereferences */
	unsigned int conf_compl_supported:1;
	unsigned int sg_mapped:1;
	unsigned int free_sg:1;
	unsigned int write_data_transferred:1;
	unsigned int q_full:1;
	unsigned int term_exchg:1;
	unsigned int cmd_sent_to_fw:1;
	unsigned int cmd_in_wq:1;
<<<<<<< HEAD
	unsigned int aborted:1;
	unsigned int data_work:1;
	unsigned int data_work_free:1;
=======

	/*
	 * This variable may be set from outside the LIO and I/O completion
	 * callback functions. Do not declare this member variable as a
	 * bitfield to avoid a read-modify-write operation when this variable
	 * is set.
	 */
	unsigned int aborted;
>>>>>>> 407d19ab

	struct scatterlist *sg;	/* cmd data buffer SG vector */
	int sg_cnt;		/* SG segments count */
	int bufflen;		/* cmd buffer length */
	int offset;
	u64 unpacked_lun;
	enum dma_data_direction dma_data_direction;

	uint16_t vp_idx;
	uint16_t loop_id;	/* to save extra sess dereferences */
	struct qla_tgt *tgt;	/* to save extra sess dereferences */
	struct scsi_qla_host *vha;
	struct list_head cmd_list;

	struct atio_from_isp atio;

	uint8_t ctx_dsd_alloced;

	/* T10-DIF */
#define DIF_ERR_NONE 0
#define DIF_ERR_GRD 1
#define DIF_ERR_REF 2
#define DIF_ERR_APP 3
	int8_t dif_err_code;
	struct scatterlist *prot_sg;
	uint32_t prot_sg_cnt;
	uint32_t blk_sz, num_blks;
	uint8_t scsi_status, sense_key, asc, ascq;

	struct crc_context *ctx;
	uint8_t		*cdb;
	uint64_t	lba;
	uint16_t	a_guard, e_guard, a_app_tag, e_app_tag;
	uint32_t	a_ref_tag, e_ref_tag;

	uint64_t jiffies_at_alloc;
	uint64_t jiffies_at_free;

	enum trace_flags trc_flags;
};

struct qla_tgt_sess_work_param {
	struct list_head sess_works_list_entry;

#define QLA_TGT_SESS_WORK_ABORT	1
#define QLA_TGT_SESS_WORK_TM	2
	int type;

	union {
		struct abts_recv_from_24xx abts;
		struct imm_ntfy_from_isp tm_iocb;
		struct atio_from_isp tm_iocb2;
	};
};

struct qla_tgt_mgmt_cmd {
	uint16_t tmr_func;
	uint8_t fc_tm_rsp;
	struct fc_port *sess;
	struct qla_qpair *qpair;
	struct scsi_qla_host *vha;
	struct se_cmd se_cmd;
	struct work_struct free_work;
	unsigned int flags;
	uint32_t reset_count;
#define QLA24XX_MGMT_SEND_NACK	1
	struct work_struct work;
	uint64_t unpacked_lun;
	union {
		struct atio_from_isp atio;
		struct imm_ntfy_from_isp imm_ntfy;
		struct abts_recv_from_24xx abts;
	} __packed orig_iocb;
};

struct qla_tgt_prm {
	struct qla_tgt_cmd *cmd;
	struct qla_tgt *tgt;
	void *pkt;
	struct scatterlist *sg;	/* cmd data buffer SG vector */
	unsigned char *sense_buffer;
	int seg_cnt;
	int req_cnt;
	uint16_t rq_result;
	int sense_buffer_len;
	int residual;
	int add_status_pkt;
	/* dif */
	struct scatterlist *prot_sg;
	uint16_t prot_seg_cnt;
	uint16_t tot_dsds;
};

/* Check for Switch reserved address */
#define IS_SW_RESV_ADDR(_s_id) \
	((_s_id.b.domain == 0xff) && ((_s_id.b.area & 0xf0) == 0xf0))

#define QLA_TGT_XMIT_DATA		1
#define QLA_TGT_XMIT_STATUS		2
#define QLA_TGT_XMIT_ALL		(QLA_TGT_XMIT_STATUS|QLA_TGT_XMIT_DATA)


extern struct qla_tgt_data qla_target;

/*
 * Function prototypes for qla_target.c logic used by qla2xxx LLD code.
 */
extern int qlt_add_target(struct qla_hw_data *, struct scsi_qla_host *);
extern int qlt_remove_target(struct qla_hw_data *, struct scsi_qla_host *);
extern int qlt_lport_register(void *, u64, u64, u64,
			int (*callback)(struct scsi_qla_host *, void *, u64, u64));
extern void qlt_lport_deregister(struct scsi_qla_host *);
extern void qlt_unreg_sess(struct fc_port *);
extern void qlt_fc_port_added(struct scsi_qla_host *, fc_port_t *);
extern void qlt_fc_port_deleted(struct scsi_qla_host *, fc_port_t *, int);
extern int __init qlt_init(void);
extern void qlt_exit(void);
extern void qlt_update_vp_map(struct scsi_qla_host *, int);
extern void qlt_free_session_done(struct work_struct *);
/*
 * This macro is used during early initializations when host->active_mode
 * is not set. Right now, ha value is ignored.
 */
#define QLA_TGT_MODE_ENABLED() (ql2x_ini_mode != QLA2XXX_INI_MODE_ENABLED)

extern int ql2x_ini_mode;

static inline bool qla_tgt_mode_enabled(struct scsi_qla_host *ha)
{
	return ha->host->active_mode == MODE_TARGET;
}

static inline bool qla_ini_mode_enabled(struct scsi_qla_host *ha)
{
	return ha->host->active_mode == MODE_INITIATOR;
}

static inline bool qla_dual_mode_enabled(struct scsi_qla_host *ha)
{
	return (ha->host->active_mode == MODE_DUAL);
}

static inline uint32_t sid_to_key(const uint8_t *s_id)
{
	uint32_t key;

	key = (((unsigned long)s_id[0] << 16) |
	       ((unsigned long)s_id[1] << 8) |
	       (unsigned long)s_id[2]);
	return key;
}

static inline void sid_to_portid(const uint8_t *s_id, port_id_t *p)
{
	memset(p, 0, sizeof(*p));
	p->b.domain = s_id[0];
	p->b.area = s_id[1];
	p->b.al_pa = s_id[2];
}

/*
 * Exported symbols from qla_target.c LLD logic used by qla2xxx code..
 */
extern void qlt_response_pkt_all_vps(struct scsi_qla_host *, struct rsp_que *,
	response_t *);
extern int qlt_rdy_to_xfer(struct qla_tgt_cmd *);
extern int qlt_xmit_response(struct qla_tgt_cmd *, int, uint8_t);
extern int qlt_abort_cmd(struct qla_tgt_cmd *);
extern void qlt_xmit_tm_rsp(struct qla_tgt_mgmt_cmd *);
extern void qlt_free_mcmd(struct qla_tgt_mgmt_cmd *);
extern void qlt_free_cmd(struct qla_tgt_cmd *cmd);
extern void qlt_async_event(uint16_t, struct scsi_qla_host *, uint16_t *);
extern void qlt_enable_vha(struct scsi_qla_host *);
extern void qlt_vport_create(struct scsi_qla_host *, struct qla_hw_data *);
extern u8 qlt_rff_id(struct scsi_qla_host *);
extern void qlt_init_atio_q_entries(struct scsi_qla_host *);
extern void qlt_24xx_process_atio_queue(struct scsi_qla_host *, uint8_t);
extern void qlt_24xx_config_rings(struct scsi_qla_host *);
extern void qlt_24xx_config_nvram_stage1(struct scsi_qla_host *,
	struct nvram_24xx *);
extern void qlt_24xx_config_nvram_stage2(struct scsi_qla_host *,
	struct init_cb_24xx *);
extern void qlt_81xx_config_nvram_stage2(struct scsi_qla_host *,
	struct init_cb_81xx *);
extern void qlt_81xx_config_nvram_stage1(struct scsi_qla_host *,
	struct nvram_81xx *);
extern int qlt_24xx_process_response_error(struct scsi_qla_host *,
	struct sts_entry_24xx *);
extern void qlt_modify_vp_config(struct scsi_qla_host *,
	struct vp_config_entry_24xx *);
extern void qlt_probe_one_stage1(struct scsi_qla_host *, struct qla_hw_data *);
extern int qlt_mem_alloc(struct qla_hw_data *);
extern void qlt_mem_free(struct qla_hw_data *);
extern int qlt_stop_phase1(struct qla_tgt *);
extern void qlt_stop_phase2(struct qla_tgt *);
extern irqreturn_t qla83xx_msix_atio_q(int, void *);
extern void qlt_83xx_iospace_config(struct qla_hw_data *);
extern int qlt_free_qfull_cmds(struct qla_qpair *);
extern void qlt_logo_completion_handler(fc_port_t *, int);
extern void qlt_do_generation_tick(struct scsi_qla_host *, int *);

void qlt_send_resp_ctio(struct qla_qpair *, struct qla_tgt_cmd *, uint8_t,
    uint8_t, uint8_t, uint8_t);

#endif /* __QLA_TARGET_H */<|MERGE_RESOLUTION|>--- conflicted
+++ resolved
@@ -755,14 +755,6 @@
 #define	FC_TM_REJECT                4
 #define FC_TM_FAILED                5
 
-#if (BITS_PER_LONG > 32) || defined(CONFIG_HIGHMEM64G)
-#define pci_dma_lo32(a) (a & 0xffffffff)
-#define pci_dma_hi32(a) ((((a) >> 16)>>16) & 0xffffffff)
-#else
-#define pci_dma_lo32(a) (a & 0xffffffff)
-#define pci_dma_hi32(a) 0
-#endif
-
 #define QLA_TGT_SENSE_VALID(sense)  ((sense != NULL) && \
 				(((const uint8_t *)(sense))[0] & 0x70) == 0x70)
 
@@ -881,11 +873,6 @@
 	unsigned int term_exchg:1;
 	unsigned int cmd_sent_to_fw:1;
 	unsigned int cmd_in_wq:1;
-<<<<<<< HEAD
-	unsigned int aborted:1;
-	unsigned int data_work:1;
-	unsigned int data_work_free:1;
-=======
 
 	/*
 	 * This variable may be set from outside the LIO and I/O completion
@@ -894,7 +881,6 @@
 	 * is set.
 	 */
 	unsigned int aborted;
->>>>>>> 407d19ab
 
 	struct scatterlist *sg;	/* cmd data buffer SG vector */
 	int sg_cnt;		/* SG segments count */
@@ -903,6 +889,7 @@
 	u64 unpacked_lun;
 	enum dma_data_direction dma_data_direction;
 
+	uint16_t ctio_flags;
 	uint16_t vp_idx;
 	uint16_t loop_id;	/* to save extra sess dereferences */
 	struct qla_tgt *tgt;	/* to save extra sess dereferences */
@@ -929,6 +916,8 @@
 	uint64_t	lba;
 	uint16_t	a_guard, e_guard, a_app_tag, e_app_tag;
 	uint32_t	a_ref_tag, e_ref_tag;
+#define DIF_BUNDL_DMA_VALID 1
+	uint16_t prot_flags;
 
 	uint64_t jiffies_at_alloc;
 	uint64_t jiffies_at_free;
@@ -951,16 +940,20 @@
 };
 
 struct qla_tgt_mgmt_cmd {
+	uint8_t cmd_type;
+	uint8_t pad[3];
 	uint16_t tmr_func;
 	uint8_t fc_tm_rsp;
+	uint8_t abort_io_attr;
 	struct fc_port *sess;
 	struct qla_qpair *qpair;
 	struct scsi_qla_host *vha;
 	struct se_cmd se_cmd;
 	struct work_struct free_work;
 	unsigned int flags;
+#define QLA24XX_MGMT_SEND_NACK	BIT_0
+#define QLA24XX_MGMT_ABORT_IO_ATTR_VALID BIT_1
 	uint32_t reset_count;
-#define QLA24XX_MGMT_SEND_NACK	1
 	struct work_struct work;
 	uint64_t unpacked_lun;
 	union {
