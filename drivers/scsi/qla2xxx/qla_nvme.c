--- conflicted
+++ resolved
@@ -184,8 +184,6 @@
 	struct qla_hw_data *ha = fcport->vha->hw;
 	int rval;
 
-<<<<<<< HEAD
-=======
 	ql_dbg(ql_dbg_io, fcport->vha, 0xffff,
 	       "%s called for sp=%p, hndl=%x on fcport=%p deleted=%d\n",
 	       __func__, sp, sp->handle, fcport, fcport->deleted);
@@ -204,7 +202,6 @@
 	if (WARN_ON_ONCE(atomic_read(&sp->ref_count) == 0))
 		return;
 
->>>>>>> 407d19ab
 	rval = ha->isp_ops->abort_command(sp);
 
 	ql_dbg(ql_dbg_io, fcport->vha, 0x212b,
@@ -292,17 +289,6 @@
 	schedule_work(&priv->abort_work);
 }
 
-static void qla_nvme_poll(struct nvme_fc_local_port *lport, void *hw_queue_handle)
-{
-	struct qla_qpair *qpair = hw_queue_handle;
-	unsigned long flags;
-	struct scsi_qla_host *vha = lport->private;
-
-	spin_lock_irqsave(&qpair->qp_lock, flags);
-	qla24xx_process_response_queue(vha, qpair->rsp);
-	spin_unlock_irqrestore(&qpair->qp_lock, flags);
-}
-
 static inline int qla2x00_start_nvme_mq(srb_t *sp)
 {
 	unsigned long   flags;
@@ -390,17 +376,24 @@
 
 	/* No data transfer how do we check buffer len == 0?? */
 	if (fd->io_dir == NVMEFC_FCP_READ) {
-		cmd_pkt->control_flags =
-		    cpu_to_le16(CF_READ_DATA | CF_NVME_ENABLE);
+		cmd_pkt->control_flags = CF_READ_DATA;
 		vha->qla_stats.input_bytes += fd->payload_length;
 		vha->qla_stats.input_requests++;
 	} else if (fd->io_dir == NVMEFC_FCP_WRITE) {
-		cmd_pkt->control_flags =
-		    cpu_to_le16(CF_WRITE_DATA | CF_NVME_ENABLE);
+		cmd_pkt->control_flags = CF_WRITE_DATA;
+		if ((vha->flags.nvme_first_burst) &&
+		    (sp->fcport->nvme_prli_service_param &
+			NVME_PRLI_SP_FIRST_BURST)) {
+			if ((fd->payload_length <=
+			    sp->fcport->nvme_first_burst_size) ||
+				(sp->fcport->nvme_first_burst_size == 0))
+				cmd_pkt->control_flags |=
+				    CF_NVME_FIRST_BURST_ENABLE;
+		}
 		vha->qla_stats.output_bytes += fd->payload_length;
 		vha->qla_stats.output_requests++;
 	} else if (fd->io_dir == 0) {
-		cmd_pkt->control_flags = cpu_to_le16(CF_NVME_ENABLE);
+		cmd_pkt->control_flags = 0;
 	}
 
 	/* Set NPORT-ID */
@@ -489,21 +482,10 @@
 	int rval = -ENODEV;
 	srb_t *sp;
 	struct qla_qpair *qpair = hw_queue_handle;
-	struct nvme_private *priv;
+	struct nvme_private *priv = fd->private;
 	struct qla_nvme_rport *qla_rport = rport->private;
 
-	if (!fd || !qpair) {
-		ql_log(ql_log_warn, NULL, 0x2134,
-		    "NO NVMe request or Queue Handle\n");
-		return rval;
-	}
-
-	priv = fd->private;
 	fcport = qla_rport->fcport;
-	if (!fcport) {
-		ql_log(ql_log_warn, NULL, 0x210e, "No fcport ptr\n");
-		return rval;
-	}
 
 	vha = fcport->vha;
 
@@ -521,7 +503,7 @@
 		return -EBUSY;
 
 	/* Alloc SRB structure */
-	sp = qla2xxx_get_qpair_sp(qpair, fcport, GFP_ATOMIC);
+	sp = qla2xxx_get_qpair_sp(vha, qpair, fcport, GFP_ATOMIC);
 	if (!sp)
 		return -EBUSY;
 
@@ -532,6 +514,7 @@
 	sp->name = "nvme_cmd";
 	sp->done = qla_nvme_sp_done;
 	sp->qpair = qpair;
+	sp->vha = vha;
 	nvme = &sp->u.iocb_cmd;
 	nvme->u.nvme.desc = fd;
 
@@ -579,7 +562,7 @@
 		schedule_work(&fcport->free_work);
 	}
 
-	fcport->nvme_flag &= ~(NVME_FLAG_REGISTERED | NVME_FLAG_DELETING);
+	fcport->nvme_flag &= ~NVME_FLAG_DELETING;
 	ql_log(ql_log_info, fcport->vha, 0x2110,
 	    "remoteport_delete of %p completed.\n", fcport);
 }
@@ -593,7 +576,6 @@
 	.ls_abort	= qla_nvme_ls_abort,
 	.fcp_io		= qla_nvme_post_cmd,
 	.fcp_abort	= qla_nvme_fcp_abort,
-	.poll_queue	= qla_nvme_poll,
 	.max_hw_queues  = 8,
 	.max_sgl_segments = 1024,
 	.max_dif_sgl_segments = 64,
@@ -621,9 +603,14 @@
 		if (qla_rport->fcport == fcport) {
 			ql_log(ql_log_info, fcport->vha, 0x2113,
 			    "%s: fcport=%p\n", __func__, fcport);
+			nvme_fc_set_remoteport_devloss
+				(fcport->nvme_remote_port, 0);
 			init_completion(&fcport->nvme_del_done);
-			nvme_fc_unregister_remoteport(
-			    fcport->nvme_remote_port);
+			if (nvme_fc_unregister_remoteport
+			    (fcport->nvme_remote_port))
+				ql_log(ql_log_info, fcport->vha, 0x2114,
+				    "%s: Failed to unregister nvme_remote_port\n",
+				    __func__);
 			wait_for_completion(&fcport->nvme_del_done);
 			break;
 		}
@@ -632,22 +619,10 @@
 
 void qla_nvme_delete(struct scsi_qla_host *vha)
 {
-	struct qla_nvme_rport *qla_rport, *trport;
-	fc_port_t *fcport;
 	int nv_ret;
 
 	if (!IS_ENABLED(CONFIG_NVME_FC))
 		return;
-
-	list_for_each_entry_safe(qla_rport, trport,
-	    &vha->nvme_rport_list, list) {
-		fcport = qla_rport->fcport;
-
-		ql_log(ql_log_info, fcport->vha, 0x2114, "%s: fcport=%p\n",
-		    __func__, fcport);
-
-		nvme_fc_set_remoteport_devloss(fcport->nvme_remote_port, 0);
-	}
 
 	if (vha->nvme_local_port) {
 		init_completion(&vha->nvme_del_done);
