--- conflicted
+++ resolved
@@ -55,6 +55,7 @@
 #include "mpi/mpi2_tool.h"
 #include "mpi/mpi2_sas.h"
 #include "mpi/mpi2_pci.h"
+#include "mpi/mpi2_image.h"
 
 #include <scsi/scsi.h>
 #include <scsi/scsi_cmnd.h>
@@ -75,13 +76,8 @@
 #define MPT3SAS_DRIVER_NAME		"mpt3sas"
 #define MPT3SAS_AUTHOR "Avago Technologies <MPT-FusionLinux.pdl@avagotech.com>"
 #define MPT3SAS_DESCRIPTION	"LSI MPT Fusion SAS 3.0 Device Driver"
-<<<<<<< HEAD
-#define MPT3SAS_DRIVER_VERSION		"26.100.00.00"
-#define MPT3SAS_MAJOR_VERSION		26
-=======
 #define MPT3SAS_DRIVER_VERSION		"28.100.00.00"
 #define MPT3SAS_MAJOR_VERSION		28
->>>>>>> 407d19ab
 #define MPT3SAS_MINOR_VERSION		100
 #define MPT3SAS_BUILD_VERSION		0
 #define MPT3SAS_RELEASE_VERSION	00
@@ -145,6 +141,9 @@
 #define DEFAULT_NUM_FWCHAIN_ELEMTS	8
 
 #define FW_IMG_HDR_READ_TIMEOUT	15
+
+#define IOC_OPERATIONAL_WAIT_COUNT	10
+
 /*
  * NVMe defines
  */
@@ -164,7 +163,14 @@
 /*
  * logging format
  */
-#define MPT3SAS_FMT			"%s: "
+#define ioc_err(ioc, fmt, ...)						\
+	pr_err("%s: " fmt, (ioc)->name, ##__VA_ARGS__)
+#define ioc_notice(ioc, fmt, ...)					\
+	pr_notice("%s: " fmt, (ioc)->name, ##__VA_ARGS__)
+#define ioc_warn(ioc, fmt, ...)						\
+	pr_warn("%s: " fmt, (ioc)->name, ##__VA_ARGS__)
+#define ioc_info(ioc, fmt, ...)						\
+	pr_info("%s: " fmt, (ioc)->name, ##__VA_ARGS__)
 
 /*
  *  WarpDrive Specific Log codes
@@ -187,6 +193,9 @@
 
 #define SAS2_PCI_DEVICE_B0_REVISION	(0x01)
 #define SAS3_PCI_DEVICE_C0_REVISION	(0x02)
+
+/* Atlas PCIe Switch Management Port */
+#define MPI26_ATLAS_PCIe_SWITCH_DEVID	(0x00B2)
 
 /*
  * Intel HBA branding
@@ -914,6 +923,7 @@
 typedef void (*PUT_SMID_IO_FP_HIP) (struct MPT3SAS_ADAPTER *ioc, u16 smid,
 	u16 funcdep);
 typedef void (*PUT_SMID_DEFAULT) (struct MPT3SAS_ADAPTER *ioc, u16 smid);
+typedef u32 (*BASE_READ_REG) (const volatile void __iomem *addr);
 
 /* IOC Facts and Port Facts converted from little endian to cpu */
 union mpi3_version_union {
@@ -1402,6 +1412,7 @@
 	u8		hide_drives;
 	spinlock_t	diag_trigger_lock;
 	u8		diag_trigger_active;
+	BASE_READ_REG	base_readl;
 	struct SL_WH_MASTER_TRIGGER_T diag_trigger_master;
 	struct SL_WH_EVENT_TRIGGERS_T diag_trigger_event;
 	struct SL_WH_SCSI_TRIGGERS_T diag_trigger_scsi;
@@ -1409,6 +1420,7 @@
 	void		*device_remove_in_progress;
 	u16		device_remove_in_progress_sz;
 	u8		is_gen35_ioc;
+	u8		is_aero_ioc;
 	PUT_SMID_IO_FP_HIP put_smid_scsi_io;
 
 };
@@ -1501,6 +1513,7 @@
 
 u8 mpt3sas_base_check_cmd_timeout(struct MPT3SAS_ADAPTER *ioc,
 	u8 status, void *mpi_request, int sz);
+int mpt3sas_wait_for_ioc(struct MPT3SAS_ADAPTER *ioc, int wait_count);
 
 /* scsih shared API */
 struct scsi_cmnd *mpt3sas_scsih_scsi_lookup_get(struct MPT3SAS_ADAPTER *ioc,
