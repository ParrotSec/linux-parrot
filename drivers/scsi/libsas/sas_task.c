<<<<<<< HEAD
=======
// SPDX-License-Identifier: GPL-2.0-only

#include "sas_internal.h"

>>>>>>> 407d19ab
#include <linux/kernel.h>
#include <linux/export.h>
#include <scsi/sas.h>
#include <scsi/libsas.h>

/* fill task_status_struct based on SSP response frame */
void sas_ssp_task_response(struct device *dev, struct sas_task *task,
			   struct ssp_response_iu *iu)
{
	struct task_status_struct *tstat = &task->task_status;

	tstat->resp = SAS_TASK_COMPLETE;

	if (iu->datapres == 0)
		tstat->stat = iu->status;
	else if (iu->datapres == 1)
		tstat->stat = iu->resp_data[3];
	else if (iu->datapres == 2) {
		tstat->stat = SAM_STAT_CHECK_CONDITION;
		tstat->buf_valid_size =
			min_t(int, SAS_STATUS_BUF_SIZE,
			      be32_to_cpu(iu->sense_data_len));
		memcpy(tstat->buf, iu->sense_data, tstat->buf_valid_size);

		if (iu->status != SAM_STAT_CHECK_CONDITION)
			dev_printk(KERN_WARNING, dev,
				   "dev %llx sent sense data, but "
				   "stat(%x) is not CHECK CONDITION\n",
				   SAS_ADDR(task->dev->sas_addr),
				   iu->status);
	}
	else
		/* when datapres contains corrupt/unknown value... */
		tstat->stat = SAM_STAT_CHECK_CONDITION;
}
EXPORT_SYMBOL_GPL(sas_ssp_task_response);
<|MERGE_RESOLUTION|>--- conflicted
+++ resolved
@@ -1,10 +1,7 @@
-<<<<<<< HEAD
-=======
 // SPDX-License-Identifier: GPL-2.0-only
 
 #include "sas_internal.h"
 
->>>>>>> 407d19ab
 #include <linux/kernel.h>
 #include <linux/export.h>
 #include <scsi/sas.h>
@@ -30,11 +27,8 @@
 		memcpy(tstat->buf, iu->sense_data, tstat->buf_valid_size);
 
 		if (iu->status != SAM_STAT_CHECK_CONDITION)
-			dev_printk(KERN_WARNING, dev,
-				   "dev %llx sent sense data, but "
-				   "stat(%x) is not CHECK CONDITION\n",
-				   SAS_ADDR(task->dev->sas_addr),
-				   iu->status);
+			dev_warn(dev, "dev %llx sent sense data, but stat(%x) is not CHECK CONDITION\n",
+				 SAS_ADDR(task->dev->sas_addr), iu->status);
 	}
 	else
 		/* when datapres contains corrupt/unknown value... */
