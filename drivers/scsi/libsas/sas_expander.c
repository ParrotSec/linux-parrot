/*
 * Serial Attached SCSI (SAS) Expander discovery and configuration
 *
 * Copyright (C) 2005 Adaptec, Inc.  All rights reserved.
 * Copyright (C) 2005 Luben Tuikov <luben_tuikov@adaptec.com>
 *
 * This file is licensed under GPLv2.
 *
 * This program is free software; you can redistribute it and/or
 * modify it under the terms of the GNU General Public License as
 * published by the Free Software Foundation; either version 2 of the
 * License, or (at your option) any later version.
 *
 * This program is distributed in the hope that it will be useful, but
 * WITHOUT ANY WARRANTY; without even the implied warranty of
 * MERCHANTABILITY or FITNESS FOR A PARTICULAR PURPOSE.  See the GNU
 * General Public License for more details.
 *
 * You should have received a copy of the GNU General Public License
 * along with this program; if not, write to the Free Software
 * Foundation, Inc., 51 Franklin St, Fifth Floor, Boston, MA  02110-1301  USA
 *
 */

#include <linux/scatterlist.h>
#include <linux/blkdev.h>
#include <linux/slab.h>

#include "sas_internal.h"

#include <scsi/sas_ata.h>
#include <scsi/scsi_transport.h>
#include <scsi/scsi_transport_sas.h>
#include "../scsi_sas_internal.h"

static int sas_discover_expander(struct domain_device *dev);
static int sas_configure_routing(struct domain_device *dev, u8 *sas_addr);
static int sas_configure_phy(struct domain_device *dev, int phy_id,
			     u8 *sas_addr, int include);
static int sas_disable_routing(struct domain_device *dev,  u8 *sas_addr);

/* ---------- SMP task management ---------- */

static void smp_task_timedout(struct timer_list *t)
{
	struct sas_task_slow *slow = from_timer(slow, t, timer);
	struct sas_task *task = slow->task;
	unsigned long flags;

	spin_lock_irqsave(&task->task_state_lock, flags);
	if (!(task->task_state_flags & SAS_TASK_STATE_DONE))
		task->task_state_flags |= SAS_TASK_STATE_ABORTED;
	spin_unlock_irqrestore(&task->task_state_lock, flags);

	complete(&task->slow_task->completion);
}

static void smp_task_done(struct sas_task *task)
{
	if (!del_timer(&task->slow_task->timer))
		return;
	complete(&task->slow_task->completion);
}

/* Give it some long enough timeout. In seconds. */
#define SMP_TIMEOUT 10

static int smp_execute_task_sg(struct domain_device *dev,
		struct scatterlist *req, struct scatterlist *resp)
{
	int res, retry;
	struct sas_task *task = NULL;
	struct sas_internal *i =
		to_sas_internal(dev->port->ha->core.shost->transportt);

	mutex_lock(&dev->ex_dev.cmd_mutex);
	for (retry = 0; retry < 3; retry++) {
		if (test_bit(SAS_DEV_GONE, &dev->state)) {
			res = -ECOMM;
			break;
		}

		task = sas_alloc_slow_task(GFP_KERNEL);
		if (!task) {
			res = -ENOMEM;
			break;
		}
		task->dev = dev;
		task->task_proto = dev->tproto;
		task->smp_task.smp_req = *req;
		task->smp_task.smp_resp = *resp;

		task->task_done = smp_task_done;

		task->slow_task->timer.function = smp_task_timedout;
		task->slow_task->timer.expires = jiffies + SMP_TIMEOUT*HZ;
		add_timer(&task->slow_task->timer);

		res = i->dft->lldd_execute_task(task, GFP_KERNEL);

		if (res) {
			del_timer(&task->slow_task->timer);
			SAS_DPRINTK("executing SMP task failed:%d\n", res);
			break;
		}

		wait_for_completion(&task->slow_task->completion);
		res = -ECOMM;
		if ((task->task_state_flags & SAS_TASK_STATE_ABORTED)) {
			SAS_DPRINTK("smp task timed out or aborted\n");
			i->dft->lldd_abort_task(task);
			if (!(task->task_state_flags & SAS_TASK_STATE_DONE)) {
				SAS_DPRINTK("SMP task aborted and not done\n");
				break;
			}
		}
		if (task->task_status.resp == SAS_TASK_COMPLETE &&
		    task->task_status.stat == SAM_STAT_GOOD) {
			res = 0;
			break;
		}
		if (task->task_status.resp == SAS_TASK_COMPLETE &&
		    task->task_status.stat == SAS_DATA_UNDERRUN) {
			/* no error, but return the number of bytes of
			 * underrun */
			res = task->task_status.residual;
			break;
		}
		if (task->task_status.resp == SAS_TASK_COMPLETE &&
		    task->task_status.stat == SAS_DATA_OVERRUN) {
			res = -EMSGSIZE;
			break;
		}
		if (task->task_status.resp == SAS_TASK_UNDELIVERED &&
		    task->task_status.stat == SAS_DEVICE_UNKNOWN)
			break;
		else {
			SAS_DPRINTK("%s: task to dev %016llx response: 0x%x "
				    "status 0x%x\n", __func__,
				    SAS_ADDR(dev->sas_addr),
				    task->task_status.resp,
				    task->task_status.stat);
			sas_free_task(task);
			task = NULL;
		}
	}
	mutex_unlock(&dev->ex_dev.cmd_mutex);

	BUG_ON(retry == 3 && task != NULL);
	sas_free_task(task);
	return res;
}

static int smp_execute_task(struct domain_device *dev, void *req, int req_size,
			    void *resp, int resp_size)
{
	struct scatterlist req_sg;
	struct scatterlist resp_sg;

	sg_init_one(&req_sg, req, req_size);
	sg_init_one(&resp_sg, resp, resp_size);
	return smp_execute_task_sg(dev, &req_sg, &resp_sg);
}

/* ---------- Allocations ---------- */

static inline void *alloc_smp_req(int size)
{
	u8 *p = kzalloc(size, GFP_KERNEL);
	if (p)
		p[0] = SMP_REQUEST;
	return p;
}

static inline void *alloc_smp_resp(int size)
{
	return kzalloc(size, GFP_KERNEL);
}

static char sas_route_char(struct domain_device *dev, struct ex_phy *phy)
{
	switch (phy->routing_attr) {
	case TABLE_ROUTING:
		if (dev->ex_dev.t2t_supp)
			return 'U';
		else
			return 'T';
	case DIRECT_ROUTING:
		return 'D';
	case SUBTRACTIVE_ROUTING:
		return 'S';
	default:
		return '?';
	}
}

static enum sas_device_type to_dev_type(struct discover_resp *dr)
{
	/* This is detecting a failure to transmit initial dev to host
	 * FIS as described in section J.5 of sas-2 r16
	 */
	if (dr->attached_dev_type == SAS_PHY_UNUSED && dr->attached_sata_dev &&
	    dr->linkrate >= SAS_LINK_RATE_1_5_GBPS)
		return SAS_SATA_PENDING;
	else
		return dr->attached_dev_type;
}

static void sas_set_ex_phy(struct domain_device *dev, int phy_id, void *rsp)
{
	enum sas_device_type dev_type;
	enum sas_linkrate linkrate;
	u8 sas_addr[SAS_ADDR_SIZE];
	struct smp_resp *resp = rsp;
	struct discover_resp *dr = &resp->disc;
	struct sas_ha_struct *ha = dev->port->ha;
	struct expander_device *ex = &dev->ex_dev;
	struct ex_phy *phy = &ex->ex_phy[phy_id];
	struct sas_rphy *rphy = dev->rphy;
	bool new_phy = !phy->phy;
	char *type;

	if (new_phy) {
		if (WARN_ON_ONCE(test_bit(SAS_HA_ATA_EH_ACTIVE, &ha->state)))
			return;
		phy->phy = sas_phy_alloc(&rphy->dev, phy_id);

		/* FIXME: error_handling */
		BUG_ON(!phy->phy);
	}

	switch (resp->result) {
	case SMP_RESP_PHY_VACANT:
		phy->phy_state = PHY_VACANT;
		break;
	default:
		phy->phy_state = PHY_NOT_PRESENT;
		break;
	case SMP_RESP_FUNC_ACC:
		phy->phy_state = PHY_EMPTY; /* do not know yet */
		break;
	}

	/* check if anything important changed to squelch debug */
	dev_type = phy->attached_dev_type;
	linkrate  = phy->linkrate;
	memcpy(sas_addr, phy->attached_sas_addr, SAS_ADDR_SIZE);

	/* Handle vacant phy - rest of dr data is not valid so skip it */
	if (phy->phy_state == PHY_VACANT) {
		memset(phy->attached_sas_addr, 0, SAS_ADDR_SIZE);
		phy->attached_dev_type = SAS_PHY_UNUSED;
		if (!test_bit(SAS_HA_ATA_EH_ACTIVE, &ha->state)) {
			phy->phy_id = phy_id;
			goto skip;
		} else
			goto out;
	}

	phy->attached_dev_type = to_dev_type(dr);
	if (test_bit(SAS_HA_ATA_EH_ACTIVE, &ha->state))
		goto out;
	phy->phy_id = phy_id;
	phy->linkrate = dr->linkrate;
	phy->attached_sata_host = dr->attached_sata_host;
	phy->attached_sata_dev  = dr->attached_sata_dev;
	phy->attached_sata_ps   = dr->attached_sata_ps;
	phy->attached_iproto = dr->iproto << 1;
	phy->attached_tproto = dr->tproto << 1;
	/* help some expanders that fail to zero sas_address in the 'no
	 * device' case
	 */
	if (phy->attached_dev_type == SAS_PHY_UNUSED ||
	    phy->linkrate < SAS_LINK_RATE_1_5_GBPS)
		memset(phy->attached_sas_addr, 0, SAS_ADDR_SIZE);
	else
		memcpy(phy->attached_sas_addr, dr->attached_sas_addr, SAS_ADDR_SIZE);
	phy->attached_phy_id = dr->attached_phy_id;
	phy->phy_change_count = dr->change_count;
	phy->routing_attr = dr->routing_attr;
	phy->virtual = dr->virtual;
	phy->last_da_index = -1;

	phy->phy->identify.sas_address = SAS_ADDR(phy->attached_sas_addr);
	phy->phy->identify.device_type = dr->attached_dev_type;
	phy->phy->identify.initiator_port_protocols = phy->attached_iproto;
	phy->phy->identify.target_port_protocols = phy->attached_tproto;
	if (!phy->attached_tproto && dr->attached_sata_dev)
		phy->phy->identify.target_port_protocols = SAS_PROTOCOL_SATA;
	phy->phy->identify.phy_identifier = phy_id;
	phy->phy->minimum_linkrate_hw = dr->hmin_linkrate;
	phy->phy->maximum_linkrate_hw = dr->hmax_linkrate;
	phy->phy->minimum_linkrate = dr->pmin_linkrate;
	phy->phy->maximum_linkrate = dr->pmax_linkrate;
	phy->phy->negotiated_linkrate = phy->linkrate;
	phy->phy->enabled = (phy->linkrate != SAS_PHY_DISABLED);

 skip:
	if (new_phy)
		if (sas_phy_add(phy->phy)) {
			sas_phy_free(phy->phy);
			return;
		}

 out:
	switch (phy->attached_dev_type) {
	case SAS_SATA_PENDING:
		type = "stp pending";
		break;
	case SAS_PHY_UNUSED:
		type = "no device";
		break;
	case SAS_END_DEVICE:
		if (phy->attached_iproto) {
			if (phy->attached_tproto)
				type = "host+target";
			else
				type = "host";
		} else {
			if (dr->attached_sata_dev)
				type = "stp";
			else
				type = "ssp";
		}
		break;
	case SAS_EDGE_EXPANDER_DEVICE:
	case SAS_FANOUT_EXPANDER_DEVICE:
		type = "smp";
		break;
	default:
		type = "unknown";
	}

	/* this routine is polled by libata error recovery so filter
	 * unimportant messages
	 */
	if (new_phy || phy->attached_dev_type != dev_type ||
	    phy->linkrate != linkrate ||
	    SAS_ADDR(phy->attached_sas_addr) != SAS_ADDR(sas_addr))
		/* pass */;
	else
		return;

	/* if the attached device type changed and ata_eh is active,
	 * make sure we run revalidation when eh completes (see:
	 * sas_enable_revalidation)
	 */
	if (test_bit(SAS_HA_ATA_EH_ACTIVE, &ha->state))
		set_bit(DISCE_REVALIDATE_DOMAIN, &dev->port->disc.pending);

	SAS_DPRINTK("%sex %016llx phy%02d:%c:%X attached: %016llx (%s)\n",
		    test_bit(SAS_HA_ATA_EH_ACTIVE, &ha->state) ? "ata: " : "",
		    SAS_ADDR(dev->sas_addr), phy->phy_id,
		    sas_route_char(dev, phy), phy->linkrate,
		    SAS_ADDR(phy->attached_sas_addr), type);
}

/* check if we have an existing attached ata device on this expander phy */
struct domain_device *sas_ex_to_ata(struct domain_device *ex_dev, int phy_id)
{
	struct ex_phy *ex_phy = &ex_dev->ex_dev.ex_phy[phy_id];
	struct domain_device *dev;
	struct sas_rphy *rphy;

	if (!ex_phy->port)
		return NULL;

	rphy = ex_phy->port->rphy;
	if (!rphy)
		return NULL;

	dev = sas_find_dev_by_rphy(rphy);

	if (dev && dev_is_sata(dev))
		return dev;

	return NULL;
}

#define DISCOVER_REQ_SIZE  16
#define DISCOVER_RESP_SIZE 56

static int sas_ex_phy_discover_helper(struct domain_device *dev, u8 *disc_req,
				      u8 *disc_resp, int single)
{
	struct discover_resp *dr;
	int res;

	disc_req[9] = single;

	res = smp_execute_task(dev, disc_req, DISCOVER_REQ_SIZE,
			       disc_resp, DISCOVER_RESP_SIZE);
	if (res)
		return res;
	dr = &((struct smp_resp *)disc_resp)->disc;
	if (memcmp(dev->sas_addr, dr->attached_sas_addr, SAS_ADDR_SIZE) == 0) {
		sas_printk("Found loopback topology, just ignore it!\n");
		return 0;
	}
	sas_set_ex_phy(dev, single, disc_resp);
	return 0;
}

int sas_ex_phy_discover(struct domain_device *dev, int single)
{
	struct expander_device *ex = &dev->ex_dev;
	int  res = 0;
	u8   *disc_req;
	u8   *disc_resp;

	disc_req = alloc_smp_req(DISCOVER_REQ_SIZE);
	if (!disc_req)
		return -ENOMEM;

	disc_resp = alloc_smp_resp(DISCOVER_RESP_SIZE);
	if (!disc_resp) {
		kfree(disc_req);
		return -ENOMEM;
	}

	disc_req[1] = SMP_DISCOVER;

	if (0 <= single && single < ex->num_phys) {
		res = sas_ex_phy_discover_helper(dev, disc_req, disc_resp, single);
	} else {
		int i;

		for (i = 0; i < ex->num_phys; i++) {
			res = sas_ex_phy_discover_helper(dev, disc_req,
							 disc_resp, i);
			if (res)
				goto out_err;
		}
	}
out_err:
	kfree(disc_resp);
	kfree(disc_req);
	return res;
}

static int sas_expander_discover(struct domain_device *dev)
{
	struct expander_device *ex = &dev->ex_dev;
	int res = -ENOMEM;

	ex->ex_phy = kcalloc(ex->num_phys, sizeof(*ex->ex_phy), GFP_KERNEL);
	if (!ex->ex_phy)
		return -ENOMEM;

	res = sas_ex_phy_discover(dev, -1);
	if (res)
		goto out_err;

	return 0;
 out_err:
	kfree(ex->ex_phy);
	ex->ex_phy = NULL;
	return res;
}

#define MAX_EXPANDER_PHYS 128

static void ex_assign_report_general(struct domain_device *dev,
					    struct smp_resp *resp)
{
	struct report_general_resp *rg = &resp->rg;

	dev->ex_dev.ex_change_count = be16_to_cpu(rg->change_count);
	dev->ex_dev.max_route_indexes = be16_to_cpu(rg->route_indexes);
	dev->ex_dev.num_phys = min(rg->num_phys, (u8)MAX_EXPANDER_PHYS);
	dev->ex_dev.t2t_supp = rg->t2t_supp;
	dev->ex_dev.conf_route_table = rg->conf_route_table;
	dev->ex_dev.configuring = rg->configuring;
	memcpy(dev->ex_dev.enclosure_logical_id, rg->enclosure_logical_id, 8);
}

#define RG_REQ_SIZE   8
#define RG_RESP_SIZE 32

static int sas_ex_general(struct domain_device *dev)
{
	u8 *rg_req;
	struct smp_resp *rg_resp;
	int res;
	int i;

	rg_req = alloc_smp_req(RG_REQ_SIZE);
	if (!rg_req)
		return -ENOMEM;

	rg_resp = alloc_smp_resp(RG_RESP_SIZE);
	if (!rg_resp) {
		kfree(rg_req);
		return -ENOMEM;
	}

	rg_req[1] = SMP_REPORT_GENERAL;

	for (i = 0; i < 5; i++) {
		res = smp_execute_task(dev, rg_req, RG_REQ_SIZE, rg_resp,
				       RG_RESP_SIZE);

		if (res) {
			SAS_DPRINTK("RG to ex %016llx failed:0x%x\n",
				    SAS_ADDR(dev->sas_addr), res);
			goto out;
		} else if (rg_resp->result != SMP_RESP_FUNC_ACC) {
			SAS_DPRINTK("RG:ex %016llx returned SMP result:0x%x\n",
				    SAS_ADDR(dev->sas_addr), rg_resp->result);
			res = rg_resp->result;
			goto out;
		}

		ex_assign_report_general(dev, rg_resp);

		if (dev->ex_dev.configuring) {
			SAS_DPRINTK("RG: ex %llx self-configuring...\n",
				    SAS_ADDR(dev->sas_addr));
			schedule_timeout_interruptible(5*HZ);
		} else
			break;
	}
out:
	kfree(rg_req);
	kfree(rg_resp);
	return res;
}

static void ex_assign_manuf_info(struct domain_device *dev, void
					*_mi_resp)
{
	u8 *mi_resp = _mi_resp;
	struct sas_rphy *rphy = dev->rphy;
	struct sas_expander_device *edev = rphy_to_expander_device(rphy);

	memcpy(edev->vendor_id, mi_resp + 12, SAS_EXPANDER_VENDOR_ID_LEN);
	memcpy(edev->product_id, mi_resp + 20, SAS_EXPANDER_PRODUCT_ID_LEN);
	memcpy(edev->product_rev, mi_resp + 36,
	       SAS_EXPANDER_PRODUCT_REV_LEN);

	if (mi_resp[8] & 1) {
		memcpy(edev->component_vendor_id, mi_resp + 40,
		       SAS_EXPANDER_COMPONENT_VENDOR_ID_LEN);
		edev->component_id = mi_resp[48] << 8 | mi_resp[49];
		edev->component_revision_id = mi_resp[50];
	}
}

#define MI_REQ_SIZE   8
#define MI_RESP_SIZE 64

static int sas_ex_manuf_info(struct domain_device *dev)
{
	u8 *mi_req;
	u8 *mi_resp;
	int res;

	mi_req = alloc_smp_req(MI_REQ_SIZE);
	if (!mi_req)
		return -ENOMEM;

	mi_resp = alloc_smp_resp(MI_RESP_SIZE);
	if (!mi_resp) {
		kfree(mi_req);
		return -ENOMEM;
	}

	mi_req[1] = SMP_REPORT_MANUF_INFO;

	res = smp_execute_task(dev, mi_req, MI_REQ_SIZE, mi_resp,MI_RESP_SIZE);
	if (res) {
		SAS_DPRINTK("MI: ex %016llx failed:0x%x\n",
			    SAS_ADDR(dev->sas_addr), res);
		goto out;
	} else if (mi_resp[2] != SMP_RESP_FUNC_ACC) {
		SAS_DPRINTK("MI ex %016llx returned SMP result:0x%x\n",
			    SAS_ADDR(dev->sas_addr), mi_resp[2]);
		goto out;
	}

	ex_assign_manuf_info(dev, mi_resp);
out:
	kfree(mi_req);
	kfree(mi_resp);
	return res;
}

#define PC_REQ_SIZE  44
#define PC_RESP_SIZE 8

int sas_smp_phy_control(struct domain_device *dev, int phy_id,
			enum phy_func phy_func,
			struct sas_phy_linkrates *rates)
{
	u8 *pc_req;
	u8 *pc_resp;
	int res;

	pc_req = alloc_smp_req(PC_REQ_SIZE);
	if (!pc_req)
		return -ENOMEM;

	pc_resp = alloc_smp_resp(PC_RESP_SIZE);
	if (!pc_resp) {
		kfree(pc_req);
		return -ENOMEM;
	}

	pc_req[1] = SMP_PHY_CONTROL;
	pc_req[9] = phy_id;
	pc_req[10]= phy_func;
	if (rates) {
		pc_req[32] = rates->minimum_linkrate << 4;
		pc_req[33] = rates->maximum_linkrate << 4;
	}

	res = smp_execute_task(dev, pc_req, PC_REQ_SIZE, pc_resp,PC_RESP_SIZE);

	kfree(pc_resp);
	kfree(pc_req);
	return res;
}

static void sas_ex_disable_phy(struct domain_device *dev, int phy_id)
{
	struct expander_device *ex = &dev->ex_dev;
	struct ex_phy *phy = &ex->ex_phy[phy_id];

	sas_smp_phy_control(dev, phy_id, PHY_FUNC_DISABLE, NULL);
	phy->linkrate = SAS_PHY_DISABLED;
}

static void sas_ex_disable_port(struct domain_device *dev, u8 *sas_addr)
{
	struct expander_device *ex = &dev->ex_dev;
	int i;

	for (i = 0; i < ex->num_phys; i++) {
		struct ex_phy *phy = &ex->ex_phy[i];

		if (phy->phy_state == PHY_VACANT ||
		    phy->phy_state == PHY_NOT_PRESENT)
			continue;

		if (SAS_ADDR(phy->attached_sas_addr) == SAS_ADDR(sas_addr))
			sas_ex_disable_phy(dev, i);
	}
}

static int sas_dev_present_in_domain(struct asd_sas_port *port,
					    u8 *sas_addr)
{
	struct domain_device *dev;

	if (SAS_ADDR(port->sas_addr) == SAS_ADDR(sas_addr))
		return 1;
	list_for_each_entry(dev, &port->dev_list, dev_list_node) {
		if (SAS_ADDR(dev->sas_addr) == SAS_ADDR(sas_addr))
			return 1;
	}
	return 0;
}

#define RPEL_REQ_SIZE	16
#define RPEL_RESP_SIZE	32
int sas_smp_get_phy_events(struct sas_phy *phy)
{
	int res;
	u8 *req;
	u8 *resp;
	struct sas_rphy *rphy = dev_to_rphy(phy->dev.parent);
	struct domain_device *dev = sas_find_dev_by_rphy(rphy);

	req = alloc_smp_req(RPEL_REQ_SIZE);
	if (!req)
		return -ENOMEM;

	resp = alloc_smp_resp(RPEL_RESP_SIZE);
	if (!resp) {
		kfree(req);
		return -ENOMEM;
	}

	req[1] = SMP_REPORT_PHY_ERR_LOG;
	req[9] = phy->number;

	res = smp_execute_task(dev, req, RPEL_REQ_SIZE,
			            resp, RPEL_RESP_SIZE);

	if (res)
		goto out;

	phy->invalid_dword_count = scsi_to_u32(&resp[12]);
	phy->running_disparity_error_count = scsi_to_u32(&resp[16]);
	phy->loss_of_dword_sync_count = scsi_to_u32(&resp[20]);
	phy->phy_reset_problem_count = scsi_to_u32(&resp[24]);

 out:
	kfree(req);
	kfree(resp);
	return res;

}

#ifdef CONFIG_SCSI_SAS_ATA

#define RPS_REQ_SIZE  16
#define RPS_RESP_SIZE 60

int sas_get_report_phy_sata(struct domain_device *dev, int phy_id,
			    struct smp_resp *rps_resp)
{
	int res;
	u8 *rps_req = alloc_smp_req(RPS_REQ_SIZE);
	u8 *resp = (u8 *)rps_resp;

	if (!rps_req)
		return -ENOMEM;

	rps_req[1] = SMP_REPORT_PHY_SATA;
	rps_req[9] = phy_id;

	res = smp_execute_task(dev, rps_req, RPS_REQ_SIZE,
			            rps_resp, RPS_RESP_SIZE);

	/* 0x34 is the FIS type for the D2H fis.  There's a potential
	 * standards cockup here.  sas-2 explicitly specifies the FIS
	 * should be encoded so that FIS type is in resp[24].
	 * However, some expanders endian reverse this.  Undo the
	 * reversal here */
	if (!res && resp[27] == 0x34 && resp[24] != 0x34) {
		int i;

		for (i = 0; i < 5; i++) {
			int j = 24 + (i*4);
			u8 a, b;
			a = resp[j + 0];
			b = resp[j + 1];
			resp[j + 0] = resp[j + 3];
			resp[j + 1] = resp[j + 2];
			resp[j + 2] = b;
			resp[j + 3] = a;
		}
	}

	kfree(rps_req);
	return res;
}
#endif

static void sas_ex_get_linkrate(struct domain_device *parent,
				       struct domain_device *child,
				       struct ex_phy *parent_phy)
{
	struct expander_device *parent_ex = &parent->ex_dev;
	struct sas_port *port;
	int i;

	child->pathways = 0;

	port = parent_phy->port;

	for (i = 0; i < parent_ex->num_phys; i++) {
		struct ex_phy *phy = &parent_ex->ex_phy[i];

		if (phy->phy_state == PHY_VACANT ||
		    phy->phy_state == PHY_NOT_PRESENT)
			continue;

		if (SAS_ADDR(phy->attached_sas_addr) ==
		    SAS_ADDR(child->sas_addr)) {

			child->min_linkrate = min(parent->min_linkrate,
						  phy->linkrate);
			child->max_linkrate = max(parent->max_linkrate,
						  phy->linkrate);
			child->pathways++;
			sas_port_add_phy(port, phy->phy);
		}
	}
	child->linkrate = min(parent_phy->linkrate, child->max_linkrate);
	child->pathways = min(child->pathways, parent->pathways);
}

static struct domain_device *sas_ex_discover_end_dev(
	struct domain_device *parent, int phy_id)
{
	struct expander_device *parent_ex = &parent->ex_dev;
	struct ex_phy *phy = &parent_ex->ex_phy[phy_id];
	struct domain_device *child = NULL;
	struct sas_rphy *rphy;
	int res;

	if (phy->attached_sata_host || phy->attached_sata_ps)
		return NULL;

	child = sas_alloc_device();
	if (!child)
		return NULL;

	kref_get(&parent->kref);
	child->parent = parent;
	child->port   = parent->port;
	child->iproto = phy->attached_iproto;
	memcpy(child->sas_addr, phy->attached_sas_addr, SAS_ADDR_SIZE);
	sas_hash_addr(child->hashed_sas_addr, child->sas_addr);
	if (!phy->port) {
		phy->port = sas_port_alloc(&parent->rphy->dev, phy_id);
		if (unlikely(!phy->port))
			goto out_err;
		if (unlikely(sas_port_add(phy->port) != 0)) {
			sas_port_free(phy->port);
			goto out_err;
		}
	}
	sas_ex_get_linkrate(parent, child, phy);
	sas_device_set_phy(child, phy->port);

#ifdef CONFIG_SCSI_SAS_ATA
	if ((phy->attached_tproto & SAS_PROTOCOL_STP) || phy->attached_sata_dev) {
<<<<<<< HEAD
=======
		if (child->linkrate > parent->min_linkrate) {
			struct sas_phy *cphy = child->phy;
			enum sas_linkrate min_prate = cphy->minimum_linkrate,
				parent_min_lrate = parent->min_linkrate,
				min_linkrate = (min_prate > parent_min_lrate) ?
					       parent_min_lrate : 0;
			struct sas_phy_linkrates rates = {
				.maximum_linkrate = parent->min_linkrate,
				.minimum_linkrate = min_linkrate,
			};
			int ret;

			pr_notice("ex %016llx phy%02d SATA device linkrate > min pathway connection rate, attempting to lower device linkrate\n",
				   SAS_ADDR(child->sas_addr), phy_id);
			ret = sas_smp_phy_control(parent, phy_id,
						  PHY_FUNC_LINK_RESET, &rates);
			if (ret) {
				pr_err("ex %016llx phy%02d SATA device could not set linkrate (%d)\n",
				       SAS_ADDR(child->sas_addr), phy_id, ret);
				goto out_free;
			}
			pr_notice("ex %016llx phy%02d SATA device set linkrate successfully\n",
				  SAS_ADDR(child->sas_addr), phy_id);
			child->linkrate = child->min_linkrate;
		}
>>>>>>> 407d19ab
		res = sas_get_ata_info(child, phy);
		if (res)
			goto out_free;

		sas_init_dev(child);
		res = sas_ata_init(child);
		if (res)
			goto out_free;
		rphy = sas_end_device_alloc(phy->port);
		if (!rphy)
			goto out_free;
		rphy->identify.phy_identifier = phy_id;

		child->rphy = rphy;
		get_device(&rphy->dev);

		list_add_tail(&child->disco_list_node, &parent->port->disco_list);

		res = sas_discover_sata(child);
		if (res) {
<<<<<<< HEAD
			SAS_DPRINTK("sas_discover_sata() for device %16llx at "
				    "%016llx:0x%x returned 0x%x\n",
				    SAS_ADDR(child->sas_addr),
				    SAS_ADDR(parent->sas_addr), phy_id, res);
=======
			pr_notice("sas_discover_sata() for device %16llx at %016llx:%02d returned 0x%x\n",
				  SAS_ADDR(child->sas_addr),
				  SAS_ADDR(parent->sas_addr), phy_id, res);
>>>>>>> 407d19ab
			goto out_list_del;
		}
	} else
#endif
	  if (phy->attached_tproto & SAS_PROTOCOL_SSP) {
		child->dev_type = SAS_END_DEVICE;
		rphy = sas_end_device_alloc(phy->port);
		/* FIXME: error handling */
		if (unlikely(!rphy))
			goto out_free;
		child->tproto = phy->attached_tproto;
		sas_init_dev(child);

		child->rphy = rphy;
		get_device(&rphy->dev);
		rphy->identify.phy_identifier = phy_id;
		sas_fill_in_rphy(child, rphy);

		list_add_tail(&child->disco_list_node, &parent->port->disco_list);

		res = sas_discover_end_dev(child);
		if (res) {
<<<<<<< HEAD
			SAS_DPRINTK("sas_discover_end_dev() for device %16llx "
				    "at %016llx:0x%x returned 0x%x\n",
				    SAS_ADDR(child->sas_addr),
				    SAS_ADDR(parent->sas_addr), phy_id, res);
=======
			pr_notice("sas_discover_end_dev() for device %16llx at %016llx:%02d returned 0x%x\n",
				  SAS_ADDR(child->sas_addr),
				  SAS_ADDR(parent->sas_addr), phy_id, res);
>>>>>>> 407d19ab
			goto out_list_del;
		}
	} else {
		SAS_DPRINTK("target proto 0x%x at %016llx:0x%x not handled\n",
			    phy->attached_tproto, SAS_ADDR(parent->sas_addr),
			    phy_id);
		goto out_free;
	}

	list_add_tail(&child->siblings, &parent_ex->children);
	return child;

 out_list_del:
	sas_rphy_free(child->rphy);
	list_del(&child->disco_list_node);
	spin_lock_irq(&parent->port->dev_list_lock);
	list_del(&child->dev_list_node);
	spin_unlock_irq(&parent->port->dev_list_lock);
 out_free:
	sas_port_delete(phy->port);
 out_err:
	phy->port = NULL;
	sas_put_device(child);
	return NULL;
}

/* See if this phy is part of a wide port */
static bool sas_ex_join_wide_port(struct domain_device *parent, int phy_id)
{
	struct ex_phy *phy = &parent->ex_dev.ex_phy[phy_id];
	int i;

	for (i = 0; i < parent->ex_dev.num_phys; i++) {
		struct ex_phy *ephy = &parent->ex_dev.ex_phy[i];

		if (ephy == phy)
			continue;

		if (!memcmp(phy->attached_sas_addr, ephy->attached_sas_addr,
			    SAS_ADDR_SIZE) && ephy->port) {
			sas_port_add_phy(ephy->port, phy->phy);
			phy->port = ephy->port;
			phy->phy_state = PHY_DEVICE_DISCOVERED;
			return true;
		}
	}

	return false;
}

static struct domain_device *sas_ex_discover_expander(
	struct domain_device *parent, int phy_id)
{
	struct sas_expander_device *parent_ex = rphy_to_expander_device(parent->rphy);
	struct ex_phy *phy = &parent->ex_dev.ex_phy[phy_id];
	struct domain_device *child = NULL;
	struct sas_rphy *rphy;
	struct sas_expander_device *edev;
	struct asd_sas_port *port;
	int res;

	if (phy->routing_attr == DIRECT_ROUTING) {
<<<<<<< HEAD
		SAS_DPRINTK("ex %016llx:0x%x:D <--> ex %016llx:0x%x is not "
			    "allowed\n",
			    SAS_ADDR(parent->sas_addr), phy_id,
			    SAS_ADDR(phy->attached_sas_addr),
			    phy->attached_phy_id);
=======
		pr_warn("ex %016llx:%02d:D <--> ex %016llx:0x%x is not allowed\n",
			SAS_ADDR(parent->sas_addr), phy_id,
			SAS_ADDR(phy->attached_sas_addr),
			phy->attached_phy_id);
>>>>>>> 407d19ab
		return NULL;
	}
	child = sas_alloc_device();
	if (!child)
		return NULL;

	phy->port = sas_port_alloc(&parent->rphy->dev, phy_id);
	/* FIXME: better error handling */
	BUG_ON(sas_port_add(phy->port) != 0);


	switch (phy->attached_dev_type) {
	case SAS_EDGE_EXPANDER_DEVICE:
		rphy = sas_expander_alloc(phy->port,
					  SAS_EDGE_EXPANDER_DEVICE);
		break;
	case SAS_FANOUT_EXPANDER_DEVICE:
		rphy = sas_expander_alloc(phy->port,
					  SAS_FANOUT_EXPANDER_DEVICE);
		break;
	default:
		rphy = NULL;	/* shut gcc up */
		BUG();
	}
	port = parent->port;
	child->rphy = rphy;
	get_device(&rphy->dev);
	edev = rphy_to_expander_device(rphy);
	child->dev_type = phy->attached_dev_type;
	kref_get(&parent->kref);
	child->parent = parent;
	child->port = port;
	child->iproto = phy->attached_iproto;
	child->tproto = phy->attached_tproto;
	memcpy(child->sas_addr, phy->attached_sas_addr, SAS_ADDR_SIZE);
	sas_hash_addr(child->hashed_sas_addr, child->sas_addr);
	sas_ex_get_linkrate(parent, child, phy);
	edev->level = parent_ex->level + 1;
	parent->port->disc.max_level = max(parent->port->disc.max_level,
					   edev->level);
	sas_init_dev(child);
	sas_fill_in_rphy(child, rphy);
	sas_rphy_add(rphy);

	spin_lock_irq(&parent->port->dev_list_lock);
	list_add_tail(&child->dev_list_node, &parent->port->dev_list);
	spin_unlock_irq(&parent->port->dev_list_lock);

	res = sas_discover_expander(child);
	if (res) {
		sas_rphy_delete(rphy);
		spin_lock_irq(&parent->port->dev_list_lock);
		list_del(&child->dev_list_node);
		spin_unlock_irq(&parent->port->dev_list_lock);
		sas_put_device(child);
		sas_port_delete(phy->port);
		phy->port = NULL;
		return NULL;
	}
	list_add_tail(&child->siblings, &parent->ex_dev.children);
	return child;
}

static int sas_ex_discover_dev(struct domain_device *dev, int phy_id)
{
	struct expander_device *ex = &dev->ex_dev;
	struct ex_phy *ex_phy = &ex->ex_phy[phy_id];
	struct domain_device *child = NULL;
	int res = 0;

	/* Phy state */
	if (ex_phy->linkrate == SAS_SATA_SPINUP_HOLD) {
		if (!sas_smp_phy_control(dev, phy_id, PHY_FUNC_LINK_RESET, NULL))
			res = sas_ex_phy_discover(dev, phy_id);
		if (res)
			return res;
	}

	/* Parent and domain coherency */
	if (!dev->parent && (SAS_ADDR(ex_phy->attached_sas_addr) ==
			     SAS_ADDR(dev->port->sas_addr))) {
		sas_add_parent_port(dev, phy_id);
		return 0;
	}
	if (dev->parent && (SAS_ADDR(ex_phy->attached_sas_addr) ==
			    SAS_ADDR(dev->parent->sas_addr))) {
		sas_add_parent_port(dev, phy_id);
		if (ex_phy->routing_attr == TABLE_ROUTING)
			sas_configure_phy(dev, phy_id, dev->port->sas_addr, 1);
		return 0;
	}

	if (sas_dev_present_in_domain(dev->port, ex_phy->attached_sas_addr))
		sas_ex_disable_port(dev, ex_phy->attached_sas_addr);

	if (ex_phy->attached_dev_type == SAS_PHY_UNUSED) {
		if (ex_phy->routing_attr == DIRECT_ROUTING) {
			memset(ex_phy->attached_sas_addr, 0, SAS_ADDR_SIZE);
			sas_configure_routing(dev, ex_phy->attached_sas_addr);
		}
		return 0;
	} else if (ex_phy->linkrate == SAS_LINK_RATE_UNKNOWN)
		return 0;

	if (ex_phy->attached_dev_type != SAS_END_DEVICE &&
	    ex_phy->attached_dev_type != SAS_FANOUT_EXPANDER_DEVICE &&
	    ex_phy->attached_dev_type != SAS_EDGE_EXPANDER_DEVICE &&
	    ex_phy->attached_dev_type != SAS_SATA_PENDING) {
<<<<<<< HEAD
		SAS_DPRINTK("unknown device type(0x%x) attached to ex %016llx "
			    "phy 0x%x\n", ex_phy->attached_dev_type,
			    SAS_ADDR(dev->sas_addr),
			    phy_id);
=======
		pr_warn("unknown device type(0x%x) attached to ex %016llx phy%02d\n",
			ex_phy->attached_dev_type,
			SAS_ADDR(dev->sas_addr),
			phy_id);
>>>>>>> 407d19ab
		return 0;
	}

	res = sas_configure_routing(dev, ex_phy->attached_sas_addr);
	if (res) {
		SAS_DPRINTK("configure routing for dev %016llx "
			    "reported 0x%x. Forgotten\n",
			    SAS_ADDR(ex_phy->attached_sas_addr), res);
		sas_disable_routing(dev, ex_phy->attached_sas_addr);
		return res;
	}

	if (sas_ex_join_wide_port(dev, phy_id)) {
<<<<<<< HEAD
		SAS_DPRINTK("Attaching ex phy%d to wide port %016llx\n",
			    phy_id, SAS_ADDR(ex_phy->attached_sas_addr));
=======
		pr_debug("Attaching ex phy%02d to wide port %016llx\n",
			 phy_id, SAS_ADDR(ex_phy->attached_sas_addr));
>>>>>>> 407d19ab
		return res;
	}

	switch (ex_phy->attached_dev_type) {
	case SAS_END_DEVICE:
	case SAS_SATA_PENDING:
		child = sas_ex_discover_end_dev(dev, phy_id);
		break;
	case SAS_FANOUT_EXPANDER_DEVICE:
		if (SAS_ADDR(dev->port->disc.fanout_sas_addr)) {
<<<<<<< HEAD
			SAS_DPRINTK("second fanout expander %016llx phy 0x%x "
				    "attached to ex %016llx phy 0x%x\n",
				    SAS_ADDR(ex_phy->attached_sas_addr),
				    ex_phy->attached_phy_id,
				    SAS_ADDR(dev->sas_addr),
				    phy_id);
=======
			pr_debug("second fanout expander %016llx phy%02d attached to ex %016llx phy%02d\n",
				 SAS_ADDR(ex_phy->attached_sas_addr),
				 ex_phy->attached_phy_id,
				 SAS_ADDR(dev->sas_addr),
				 phy_id);
>>>>>>> 407d19ab
			sas_ex_disable_phy(dev, phy_id);
			break;
		} else
			memcpy(dev->port->disc.fanout_sas_addr,
			       ex_phy->attached_sas_addr, SAS_ADDR_SIZE);
		/* fallthrough */
	case SAS_EDGE_EXPANDER_DEVICE:
		child = sas_ex_discover_expander(dev, phy_id);
		break;
	default:
		break;
	}

	if (child) {
		int i;

		for (i = 0; i < ex->num_phys; i++) {
			if (ex->ex_phy[i].phy_state == PHY_VACANT ||
			    ex->ex_phy[i].phy_state == PHY_NOT_PRESENT)
				continue;
			/*
			 * Due to races, the phy might not get added to the
			 * wide port, so we add the phy to the wide port here.
			 */
			if (SAS_ADDR(ex->ex_phy[i].attached_sas_addr) ==
			    SAS_ADDR(child->sas_addr)) {
				ex->ex_phy[i].phy_state= PHY_DEVICE_DISCOVERED;
				if (sas_ex_join_wide_port(dev, i))
<<<<<<< HEAD
					SAS_DPRINTK("Attaching ex phy%d to wide port %016llx\n",
						    i, SAS_ADDR(ex->ex_phy[i].attached_sas_addr));

=======
					pr_debug("Attaching ex phy%02d to wide port %016llx\n",
						 i, SAS_ADDR(ex->ex_phy[i].attached_sas_addr));
>>>>>>> 407d19ab
			}
		}
	}

	return res;
}

static int sas_find_sub_addr(struct domain_device *dev, u8 *sub_addr)
{
	struct expander_device *ex = &dev->ex_dev;
	int i;

	for (i = 0; i < ex->num_phys; i++) {
		struct ex_phy *phy = &ex->ex_phy[i];

		if (phy->phy_state == PHY_VACANT ||
		    phy->phy_state == PHY_NOT_PRESENT)
			continue;

		if ((phy->attached_dev_type == SAS_EDGE_EXPANDER_DEVICE ||
		     phy->attached_dev_type == SAS_FANOUT_EXPANDER_DEVICE) &&
		    phy->routing_attr == SUBTRACTIVE_ROUTING) {

			memcpy(sub_addr, phy->attached_sas_addr, SAS_ADDR_SIZE);

			return 1;
		}
	}
	return 0;
}

static int sas_check_level_subtractive_boundary(struct domain_device *dev)
{
	struct expander_device *ex = &dev->ex_dev;
	struct domain_device *child;
	u8 sub_addr[SAS_ADDR_SIZE] = {0, };

	list_for_each_entry(child, &ex->children, siblings) {
		if (child->dev_type != SAS_EDGE_EXPANDER_DEVICE &&
		    child->dev_type != SAS_FANOUT_EXPANDER_DEVICE)
			continue;
		if (sub_addr[0] == 0) {
			sas_find_sub_addr(child, sub_addr);
			continue;
		} else {
			u8 s2[SAS_ADDR_SIZE];

			if (sas_find_sub_addr(child, s2) &&
			    (SAS_ADDR(sub_addr) != SAS_ADDR(s2))) {

				SAS_DPRINTK("ex %016llx->%016llx-?->%016llx "
					    "diverges from subtractive "
					    "boundary %016llx\n",
					    SAS_ADDR(dev->sas_addr),
					    SAS_ADDR(child->sas_addr),
					    SAS_ADDR(s2),
					    SAS_ADDR(sub_addr));

				sas_ex_disable_port(child, s2);
			}
		}
	}
	return 0;
}
/**
 * sas_ex_discover_devices - discover devices attached to this expander
 * @dev: pointer to the expander domain device
 * @single: if you want to do a single phy, else set to -1;
 *
 * Configure this expander for use with its devices and register the
 * devices of this expander.
 */
static int sas_ex_discover_devices(struct domain_device *dev, int single)
{
	struct expander_device *ex = &dev->ex_dev;
	int i = 0, end = ex->num_phys;
	int res = 0;

	if (0 <= single && single < end) {
		i = single;
		end = i+1;
	}

	for ( ; i < end; i++) {
		struct ex_phy *ex_phy = &ex->ex_phy[i];

		if (ex_phy->phy_state == PHY_VACANT ||
		    ex_phy->phy_state == PHY_NOT_PRESENT ||
		    ex_phy->phy_state == PHY_DEVICE_DISCOVERED)
			continue;

		switch (ex_phy->linkrate) {
		case SAS_PHY_DISABLED:
		case SAS_PHY_RESET_PROBLEM:
		case SAS_SATA_PORT_SELECTOR:
			continue;
		default:
			res = sas_ex_discover_dev(dev, i);
			if (res)
				break;
			continue;
		}
	}

	if (!res)
		sas_check_level_subtractive_boundary(dev);

	return res;
}

static int sas_check_ex_subtractive_boundary(struct domain_device *dev)
{
	struct expander_device *ex = &dev->ex_dev;
	int i;
	u8  *sub_sas_addr = NULL;

	if (dev->dev_type != SAS_EDGE_EXPANDER_DEVICE)
		return 0;

	for (i = 0; i < ex->num_phys; i++) {
		struct ex_phy *phy = &ex->ex_phy[i];

		if (phy->phy_state == PHY_VACANT ||
		    phy->phy_state == PHY_NOT_PRESENT)
			continue;

		if ((phy->attached_dev_type == SAS_FANOUT_EXPANDER_DEVICE ||
		     phy->attached_dev_type == SAS_EDGE_EXPANDER_DEVICE) &&
		    phy->routing_attr == SUBTRACTIVE_ROUTING) {

			if (!sub_sas_addr)
				sub_sas_addr = &phy->attached_sas_addr[0];
			else if (SAS_ADDR(sub_sas_addr) !=
				 SAS_ADDR(phy->attached_sas_addr)) {

<<<<<<< HEAD
				SAS_DPRINTK("ex %016llx phy 0x%x "
					    "diverges(%016llx) on subtractive "
					    "boundary(%016llx). Disabled\n",
					    SAS_ADDR(dev->sas_addr), i,
					    SAS_ADDR(phy->attached_sas_addr),
					    SAS_ADDR(sub_sas_addr));
=======
				pr_notice("ex %016llx phy%02d diverges(%016llx) on subtractive boundary(%016llx). Disabled\n",
					  SAS_ADDR(dev->sas_addr), i,
					  SAS_ADDR(phy->attached_sas_addr),
					  SAS_ADDR(sub_sas_addr));
>>>>>>> 407d19ab
				sas_ex_disable_phy(dev, i);
			}
		}
	}
	return 0;
}

static void sas_print_parent_topology_bug(struct domain_device *child,
						 struct ex_phy *parent_phy,
						 struct ex_phy *child_phy)
{
	static const char *ex_type[] = {
		[SAS_EDGE_EXPANDER_DEVICE] = "edge",
		[SAS_FANOUT_EXPANDER_DEVICE] = "fanout",
	};
	struct domain_device *parent = child->parent;

<<<<<<< HEAD
	sas_printk("%s ex %016llx phy 0x%x <--> %s ex %016llx "
		   "phy 0x%x has %c:%c routing link!\n",
=======
	pr_notice("%s ex %016llx phy%02d <--> %s ex %016llx phy%02d has %c:%c routing link!\n",
		  ex_type[parent->dev_type],
		  SAS_ADDR(parent->sas_addr),
		  parent_phy->phy_id,
>>>>>>> 407d19ab

		   ex_type[parent->dev_type],
		   SAS_ADDR(parent->sas_addr),
		   parent_phy->phy_id,

		   ex_type[child->dev_type],
		   SAS_ADDR(child->sas_addr),
		   child_phy->phy_id,

		   sas_route_char(parent, parent_phy),
		   sas_route_char(child, child_phy));
}

static int sas_check_eeds(struct domain_device *child,
				 struct ex_phy *parent_phy,
				 struct ex_phy *child_phy)
{
	int res = 0;
	struct domain_device *parent = child->parent;

	if (SAS_ADDR(parent->port->disc.fanout_sas_addr) != 0) {
		res = -ENODEV;
<<<<<<< HEAD
		SAS_DPRINTK("edge ex %016llx phy S:0x%x <--> edge ex %016llx "
			    "phy S:0x%x, while there is a fanout ex %016llx\n",
			    SAS_ADDR(parent->sas_addr),
			    parent_phy->phy_id,
			    SAS_ADDR(child->sas_addr),
			    child_phy->phy_id,
			    SAS_ADDR(parent->port->disc.fanout_sas_addr));
=======
		pr_warn("edge ex %016llx phy S:%02d <--> edge ex %016llx phy S:%02d, while there is a fanout ex %016llx\n",
			SAS_ADDR(parent->sas_addr),
			parent_phy->phy_id,
			SAS_ADDR(child->sas_addr),
			child_phy->phy_id,
			SAS_ADDR(parent->port->disc.fanout_sas_addr));
>>>>>>> 407d19ab
	} else if (SAS_ADDR(parent->port->disc.eeds_a) == 0) {
		memcpy(parent->port->disc.eeds_a, parent->sas_addr,
		       SAS_ADDR_SIZE);
		memcpy(parent->port->disc.eeds_b, child->sas_addr,
		       SAS_ADDR_SIZE);
	} else if (((SAS_ADDR(parent->port->disc.eeds_a) ==
		    SAS_ADDR(parent->sas_addr)) ||
		   (SAS_ADDR(parent->port->disc.eeds_a) ==
		    SAS_ADDR(child->sas_addr)))
		   &&
		   ((SAS_ADDR(parent->port->disc.eeds_b) ==
		     SAS_ADDR(parent->sas_addr)) ||
		    (SAS_ADDR(parent->port->disc.eeds_b) ==
		     SAS_ADDR(child->sas_addr))))
		;
	else {
		res = -ENODEV;
<<<<<<< HEAD
		SAS_DPRINTK("edge ex %016llx phy 0x%x <--> edge ex %016llx "
			    "phy 0x%x link forms a third EEDS!\n",
			    SAS_ADDR(parent->sas_addr),
			    parent_phy->phy_id,
			    SAS_ADDR(child->sas_addr),
			    child_phy->phy_id);
=======
		pr_warn("edge ex %016llx phy%02d <--> edge ex %016llx phy%02d link forms a third EEDS!\n",
			SAS_ADDR(parent->sas_addr),
			parent_phy->phy_id,
			SAS_ADDR(child->sas_addr),
			child_phy->phy_id);
>>>>>>> 407d19ab
	}

	return res;
}

/* Here we spill over 80 columns.  It is intentional.
 */
static int sas_check_parent_topology(struct domain_device *child)
{
	struct expander_device *child_ex = &child->ex_dev;
	struct expander_device *parent_ex;
	int i;
	int res = 0;

	if (!child->parent)
		return 0;

	if (child->parent->dev_type != SAS_EDGE_EXPANDER_DEVICE &&
	    child->parent->dev_type != SAS_FANOUT_EXPANDER_DEVICE)
		return 0;

	parent_ex = &child->parent->ex_dev;

	for (i = 0; i < parent_ex->num_phys; i++) {
		struct ex_phy *parent_phy = &parent_ex->ex_phy[i];
		struct ex_phy *child_phy;

		if (parent_phy->phy_state == PHY_VACANT ||
		    parent_phy->phy_state == PHY_NOT_PRESENT)
			continue;

		if (SAS_ADDR(parent_phy->attached_sas_addr) != SAS_ADDR(child->sas_addr))
			continue;

		child_phy = &child_ex->ex_phy[parent_phy->attached_phy_id];

		switch (child->parent->dev_type) {
		case SAS_EDGE_EXPANDER_DEVICE:
			if (child->dev_type == SAS_FANOUT_EXPANDER_DEVICE) {
				if (parent_phy->routing_attr != SUBTRACTIVE_ROUTING ||
				    child_phy->routing_attr != TABLE_ROUTING) {
					sas_print_parent_topology_bug(child, parent_phy, child_phy);
					res = -ENODEV;
				}
			} else if (parent_phy->routing_attr == SUBTRACTIVE_ROUTING) {
				if (child_phy->routing_attr == SUBTRACTIVE_ROUTING) {
					res = sas_check_eeds(child, parent_phy, child_phy);
				} else if (child_phy->routing_attr != TABLE_ROUTING) {
					sas_print_parent_topology_bug(child, parent_phy, child_phy);
					res = -ENODEV;
				}
			} else if (parent_phy->routing_attr == TABLE_ROUTING) {
				if (child_phy->routing_attr == SUBTRACTIVE_ROUTING ||
				    (child_phy->routing_attr == TABLE_ROUTING &&
				     child_ex->t2t_supp && parent_ex->t2t_supp)) {
					/* All good */;
				} else {
					sas_print_parent_topology_bug(child, parent_phy, child_phy);
					res = -ENODEV;
				}
			}
			break;
		case SAS_FANOUT_EXPANDER_DEVICE:
			if (parent_phy->routing_attr != TABLE_ROUTING ||
			    child_phy->routing_attr != SUBTRACTIVE_ROUTING) {
				sas_print_parent_topology_bug(child, parent_phy, child_phy);
				res = -ENODEV;
			}
			break;
		default:
			break;
		}
	}

	return res;
}

#define RRI_REQ_SIZE  16
#define RRI_RESP_SIZE 44

static int sas_configure_present(struct domain_device *dev, int phy_id,
				 u8 *sas_addr, int *index, int *present)
{
	int i, res = 0;
	struct expander_device *ex = &dev->ex_dev;
	struct ex_phy *phy = &ex->ex_phy[phy_id];
	u8 *rri_req;
	u8 *rri_resp;

	*present = 0;
	*index = 0;

	rri_req = alloc_smp_req(RRI_REQ_SIZE);
	if (!rri_req)
		return -ENOMEM;

	rri_resp = alloc_smp_resp(RRI_RESP_SIZE);
	if (!rri_resp) {
		kfree(rri_req);
		return -ENOMEM;
	}

	rri_req[1] = SMP_REPORT_ROUTE_INFO;
	rri_req[9] = phy_id;

	for (i = 0; i < ex->max_route_indexes ; i++) {
		*(__be16 *)(rri_req+6) = cpu_to_be16(i);
		res = smp_execute_task(dev, rri_req, RRI_REQ_SIZE, rri_resp,
				       RRI_RESP_SIZE);
		if (res)
			goto out;
		res = rri_resp[2];
		if (res == SMP_RESP_NO_INDEX) {
<<<<<<< HEAD
			SAS_DPRINTK("overflow of indexes: dev %016llx "
				    "phy 0x%x index 0x%x\n",
				    SAS_ADDR(dev->sas_addr), phy_id, i);
			goto out;
		} else if (res != SMP_RESP_FUNC_ACC) {
			SAS_DPRINTK("%s: dev %016llx phy 0x%x index 0x%x "
				    "result 0x%x\n", __func__,
				    SAS_ADDR(dev->sas_addr), phy_id, i, res);
=======
			pr_warn("overflow of indexes: dev %016llx phy%02d index 0x%x\n",
				SAS_ADDR(dev->sas_addr), phy_id, i);
			goto out;
		} else if (res != SMP_RESP_FUNC_ACC) {
			pr_notice("%s: dev %016llx phy%02d index 0x%x result 0x%x\n",
				  __func__, SAS_ADDR(dev->sas_addr), phy_id,
				  i, res);
>>>>>>> 407d19ab
			goto out;
		}
		if (SAS_ADDR(sas_addr) != 0) {
			if (SAS_ADDR(rri_resp+16) == SAS_ADDR(sas_addr)) {
				*index = i;
				if ((rri_resp[12] & 0x80) == 0x80)
					*present = 0;
				else
					*present = 1;
				goto out;
			} else if (SAS_ADDR(rri_resp+16) == 0) {
				*index = i;
				*present = 0;
				goto out;
			}
		} else if (SAS_ADDR(rri_resp+16) == 0 &&
			   phy->last_da_index < i) {
			phy->last_da_index = i;
			*index = i;
			*present = 0;
			goto out;
		}
	}
	res = -1;
out:
	kfree(rri_req);
	kfree(rri_resp);
	return res;
}

#define CRI_REQ_SIZE  44
#define CRI_RESP_SIZE  8

static int sas_configure_set(struct domain_device *dev, int phy_id,
			     u8 *sas_addr, int index, int include)
{
	int res;
	u8 *cri_req;
	u8 *cri_resp;

	cri_req = alloc_smp_req(CRI_REQ_SIZE);
	if (!cri_req)
		return -ENOMEM;

	cri_resp = alloc_smp_resp(CRI_RESP_SIZE);
	if (!cri_resp) {
		kfree(cri_req);
		return -ENOMEM;
	}

	cri_req[1] = SMP_CONF_ROUTE_INFO;
	*(__be16 *)(cri_req+6) = cpu_to_be16(index);
	cri_req[9] = phy_id;
	if (SAS_ADDR(sas_addr) == 0 || !include)
		cri_req[12] |= 0x80;
	memcpy(cri_req+16, sas_addr, SAS_ADDR_SIZE);

	res = smp_execute_task(dev, cri_req, CRI_REQ_SIZE, cri_resp,
			       CRI_RESP_SIZE);
	if (res)
		goto out;
	res = cri_resp[2];
	if (res == SMP_RESP_NO_INDEX) {
<<<<<<< HEAD
		SAS_DPRINTK("overflow of indexes: dev %016llx phy 0x%x "
			    "index 0x%x\n",
			    SAS_ADDR(dev->sas_addr), phy_id, index);
=======
		pr_warn("overflow of indexes: dev %016llx phy%02d index 0x%x\n",
			SAS_ADDR(dev->sas_addr), phy_id, index);
>>>>>>> 407d19ab
	}
out:
	kfree(cri_req);
	kfree(cri_resp);
	return res;
}

static int sas_configure_phy(struct domain_device *dev, int phy_id,
				    u8 *sas_addr, int include)
{
	int index;
	int present;
	int res;

	res = sas_configure_present(dev, phy_id, sas_addr, &index, &present);
	if (res)
		return res;
	if (include ^ present)
		return sas_configure_set(dev, phy_id, sas_addr, index,include);

	return res;
}

/**
 * sas_configure_parent - configure routing table of parent
 * @parent: parent expander
 * @child: child expander
 * @sas_addr: SAS port identifier of device directly attached to child
 * @include: whether or not to include @child in the expander routing table
 */
static int sas_configure_parent(struct domain_device *parent,
				struct domain_device *child,
				u8 *sas_addr, int include)
{
	struct expander_device *ex_parent = &parent->ex_dev;
	int res = 0;
	int i;

	if (parent->parent) {
		res = sas_configure_parent(parent->parent, parent, sas_addr,
					   include);
		if (res)
			return res;
	}

	if (ex_parent->conf_route_table == 0) {
		SAS_DPRINTK("ex %016llx has self-configuring routing table\n",
			    SAS_ADDR(parent->sas_addr));
		return 0;
	}

	for (i = 0; i < ex_parent->num_phys; i++) {
		struct ex_phy *phy = &ex_parent->ex_phy[i];

		if ((phy->routing_attr == TABLE_ROUTING) &&
		    (SAS_ADDR(phy->attached_sas_addr) ==
		     SAS_ADDR(child->sas_addr))) {
			res = sas_configure_phy(parent, i, sas_addr, include);
			if (res)
				return res;
		}
	}

	return res;
}

/**
 * sas_configure_routing - configure routing
 * @dev: expander device
 * @sas_addr: port identifier of device directly attached to the expander device
 */
static int sas_configure_routing(struct domain_device *dev, u8 *sas_addr)
{
	if (dev->parent)
		return sas_configure_parent(dev->parent, dev, sas_addr, 1);
	return 0;
}

static int sas_disable_routing(struct domain_device *dev,  u8 *sas_addr)
{
	if (dev->parent)
		return sas_configure_parent(dev->parent, dev, sas_addr, 0);
	return 0;
}

/**
 * sas_discover_expander - expander discovery
 * @dev: pointer to expander domain device
 *
 * See comment in sas_discover_sata().
 */
static int sas_discover_expander(struct domain_device *dev)
{
	int res;

	res = sas_notify_lldd_dev_found(dev);
	if (res)
		return res;

	res = sas_ex_general(dev);
	if (res)
		goto out_err;
	res = sas_ex_manuf_info(dev);
	if (res)
		goto out_err;

	res = sas_expander_discover(dev);
	if (res) {
		SAS_DPRINTK("expander %016llx discovery failed(0x%x)\n",
			    SAS_ADDR(dev->sas_addr), res);
		goto out_err;
	}

	sas_check_ex_subtractive_boundary(dev);
	res = sas_check_parent_topology(dev);
	if (res)
		goto out_err;
	return 0;
out_err:
	sas_notify_lldd_dev_gone(dev);
	return res;
}

static int sas_ex_level_discovery(struct asd_sas_port *port, const int level)
{
	int res = 0;
	struct domain_device *dev;

	list_for_each_entry(dev, &port->dev_list, dev_list_node) {
		if (dev->dev_type == SAS_EDGE_EXPANDER_DEVICE ||
		    dev->dev_type == SAS_FANOUT_EXPANDER_DEVICE) {
			struct sas_expander_device *ex =
				rphy_to_expander_device(dev->rphy);

			if (level == ex->level)
				res = sas_ex_discover_devices(dev, -1);
			else if (level > 0)
				res = sas_ex_discover_devices(port->port_dev, -1);

		}
	}

	return res;
}

static int sas_ex_bfs_disc(struct asd_sas_port *port)
{
	int res;
	int level;

	do {
		level = port->disc.max_level;
		res = sas_ex_level_discovery(port, level);
		mb();
	} while (level < port->disc.max_level);

	return res;
}

int sas_discover_root_expander(struct domain_device *dev)
{
	int res;
	struct sas_expander_device *ex = rphy_to_expander_device(dev->rphy);

	res = sas_rphy_add(dev->rphy);
	if (res)
		goto out_err;

	ex->level = dev->port->disc.max_level; /* 0 */
	res = sas_discover_expander(dev);
	if (res)
		goto out_err2;

	sas_ex_bfs_disc(dev->port);

	return res;

out_err2:
	sas_rphy_remove(dev->rphy);
out_err:
	return res;
}

/* ---------- Domain revalidation ---------- */

static int sas_get_phy_discover(struct domain_device *dev,
				int phy_id, struct smp_resp *disc_resp)
{
	int res;
	u8 *disc_req;

	disc_req = alloc_smp_req(DISCOVER_REQ_SIZE);
	if (!disc_req)
		return -ENOMEM;

	disc_req[1] = SMP_DISCOVER;
	disc_req[9] = phy_id;

	res = smp_execute_task(dev, disc_req, DISCOVER_REQ_SIZE,
			       disc_resp, DISCOVER_RESP_SIZE);
	if (res)
		goto out;
	else if (disc_resp->result != SMP_RESP_FUNC_ACC) {
		res = disc_resp->result;
		goto out;
	}
out:
	kfree(disc_req);
	return res;
}

static int sas_get_phy_change_count(struct domain_device *dev,
				    int phy_id, int *pcc)
{
	int res;
	struct smp_resp *disc_resp;

	disc_resp = alloc_smp_resp(DISCOVER_RESP_SIZE);
	if (!disc_resp)
		return -ENOMEM;

	res = sas_get_phy_discover(dev, phy_id, disc_resp);
	if (!res)
		*pcc = disc_resp->disc.change_count;

	kfree(disc_resp);
	return res;
}

static int sas_get_phy_attached_dev(struct domain_device *dev, int phy_id,
				    u8 *sas_addr, enum sas_device_type *type)
{
	int res;
	struct smp_resp *disc_resp;
	struct discover_resp *dr;

	disc_resp = alloc_smp_resp(DISCOVER_RESP_SIZE);
	if (!disc_resp)
		return -ENOMEM;
	dr = &disc_resp->disc;

	res = sas_get_phy_discover(dev, phy_id, disc_resp);
	if (res == 0) {
		memcpy(sas_addr, disc_resp->disc.attached_sas_addr,
		       SAS_ADDR_SIZE);
		*type = to_dev_type(dr);
		if (*type == 0)
			memset(sas_addr, 0, SAS_ADDR_SIZE);
	}
	kfree(disc_resp);
	return res;
}

static int sas_find_bcast_phy(struct domain_device *dev, int *phy_id,
			      int from_phy, bool update)
{
	struct expander_device *ex = &dev->ex_dev;
	int res = 0;
	int i;

	for (i = from_phy; i < ex->num_phys; i++) {
		int phy_change_count = 0;

		res = sas_get_phy_change_count(dev, i, &phy_change_count);
		switch (res) {
		case SMP_RESP_PHY_VACANT:
		case SMP_RESP_NO_PHY:
			continue;
		case SMP_RESP_FUNC_ACC:
			break;
		default:
			return res;
		}

		if (phy_change_count != ex->ex_phy[i].phy_change_count) {
			if (update)
				ex->ex_phy[i].phy_change_count =
					phy_change_count;
			*phy_id = i;
			return 0;
		}
	}
	return 0;
}

static int sas_get_ex_change_count(struct domain_device *dev, int *ecc)
{
	int res;
	u8  *rg_req;
	struct smp_resp  *rg_resp;

	rg_req = alloc_smp_req(RG_REQ_SIZE);
	if (!rg_req)
		return -ENOMEM;

	rg_resp = alloc_smp_resp(RG_RESP_SIZE);
	if (!rg_resp) {
		kfree(rg_req);
		return -ENOMEM;
	}

	rg_req[1] = SMP_REPORT_GENERAL;

	res = smp_execute_task(dev, rg_req, RG_REQ_SIZE, rg_resp,
			       RG_RESP_SIZE);
	if (res)
		goto out;
	if (rg_resp->result != SMP_RESP_FUNC_ACC) {
		res = rg_resp->result;
		goto out;
	}

	*ecc = be16_to_cpu(rg_resp->rg.change_count);
out:
	kfree(rg_resp);
	kfree(rg_req);
	return res;
}
/**
 * sas_find_bcast_dev -  find the device issue BROADCAST(CHANGE).
 * @dev:domain device to be detect.
 * @src_dev: the device which originated BROADCAST(CHANGE).
 *
 * Add self-configuration expander support. Suppose two expander cascading,
 * when the first level expander is self-configuring, hotplug the disks in
 * second level expander, BROADCAST(CHANGE) will not only be originated
 * in the second level expander, but also be originated in the first level
 * expander (see SAS protocol SAS 2r-14, 7.11 for detail), it is to say,
 * expander changed count in two level expanders will all increment at least
 * once, but the phy which chang count has changed is the source device which
 * we concerned.
 */

static int sas_find_bcast_dev(struct domain_device *dev,
			      struct domain_device **src_dev)
{
	struct expander_device *ex = &dev->ex_dev;
	int ex_change_count = -1;
	int phy_id = -1;
	int res;
	struct domain_device *ch;

	res = sas_get_ex_change_count(dev, &ex_change_count);
	if (res)
		goto out;
	if (ex_change_count != -1 && ex_change_count != ex->ex_change_count) {
		/* Just detect if this expander phys phy change count changed,
		* in order to determine if this expander originate BROADCAST,
		* and do not update phy change count field in our structure.
		*/
		res = sas_find_bcast_phy(dev, &phy_id, 0, false);
		if (phy_id != -1) {
			*src_dev = dev;
			ex->ex_change_count = ex_change_count;
<<<<<<< HEAD
			SAS_DPRINTK("Expander phy change count has changed\n");
			return res;
		} else
			SAS_DPRINTK("Expander phys DID NOT change\n");
=======
			pr_info("ex %016llx phy%02d change count has changed\n",
				SAS_ADDR(dev->sas_addr), phy_id);
			return res;
		} else
			pr_info("ex %016llx phys DID NOT change\n",
				SAS_ADDR(dev->sas_addr));
>>>>>>> 407d19ab
	}
	list_for_each_entry(ch, &ex->children, siblings) {
		if (ch->dev_type == SAS_EDGE_EXPANDER_DEVICE || ch->dev_type == SAS_FANOUT_EXPANDER_DEVICE) {
			res = sas_find_bcast_dev(ch, src_dev);
			if (*src_dev)
				return res;
		}
	}
out:
	return res;
}

static void sas_unregister_ex_tree(struct asd_sas_port *port, struct domain_device *dev)
{
	struct expander_device *ex = &dev->ex_dev;
	struct domain_device *child, *n;

	list_for_each_entry_safe(child, n, &ex->children, siblings) {
		set_bit(SAS_DEV_GONE, &child->state);
		if (child->dev_type == SAS_EDGE_EXPANDER_DEVICE ||
		    child->dev_type == SAS_FANOUT_EXPANDER_DEVICE)
			sas_unregister_ex_tree(port, child);
		else
			sas_unregister_dev(port, child);
	}
	sas_unregister_dev(port, dev);
}

static void sas_unregister_devs_sas_addr(struct domain_device *parent,
					 int phy_id, bool last)
{
	struct expander_device *ex_dev = &parent->ex_dev;
	struct ex_phy *phy = &ex_dev->ex_phy[phy_id];
	struct domain_device *child, *n, *found = NULL;
	if (last) {
		list_for_each_entry_safe(child, n,
			&ex_dev->children, siblings) {
			if (SAS_ADDR(child->sas_addr) ==
			    SAS_ADDR(phy->attached_sas_addr)) {
				set_bit(SAS_DEV_GONE, &child->state);
				if (child->dev_type == SAS_EDGE_EXPANDER_DEVICE ||
				    child->dev_type == SAS_FANOUT_EXPANDER_DEVICE)
					sas_unregister_ex_tree(parent->port, child);
				else
					sas_unregister_dev(parent->port, child);
				found = child;
				break;
			}
		}
		sas_disable_routing(parent, phy->attached_sas_addr);
	}
	memset(phy->attached_sas_addr, 0, SAS_ADDR_SIZE);
	if (phy->port) {
		sas_port_delete_phy(phy->port, phy->phy);
		sas_device_set_phy(found, phy->port);
		if (phy->port->num_phys == 0)
			list_add_tail(&phy->port->del_list,
				&parent->port->sas_port_del_list);
		phy->port = NULL;
	}
}

static int sas_discover_bfs_by_root_level(struct domain_device *root,
					  const int level)
{
	struct expander_device *ex_root = &root->ex_dev;
	struct domain_device *child;
	int res = 0;

	list_for_each_entry(child, &ex_root->children, siblings) {
		if (child->dev_type == SAS_EDGE_EXPANDER_DEVICE ||
		    child->dev_type == SAS_FANOUT_EXPANDER_DEVICE) {
			struct sas_expander_device *ex =
				rphy_to_expander_device(child->rphy);

			if (level > ex->level)
				res = sas_discover_bfs_by_root_level(child,
								     level);
			else if (level == ex->level)
				res = sas_ex_discover_devices(child, -1);
		}
	}
	return res;
}

static int sas_discover_bfs_by_root(struct domain_device *dev)
{
	int res;
	struct sas_expander_device *ex = rphy_to_expander_device(dev->rphy);
	int level = ex->level+1;

	res = sas_ex_discover_devices(dev, -1);
	if (res)
		goto out;
	do {
		res = sas_discover_bfs_by_root_level(dev, level);
		mb();
		level += 1;
	} while (level <= dev->port->disc.max_level);
out:
	return res;
}

static int sas_discover_new(struct domain_device *dev, int phy_id)
{
	struct ex_phy *ex_phy = &dev->ex_dev.ex_phy[phy_id];
	struct domain_device *child;
	int res;

<<<<<<< HEAD
	SAS_DPRINTK("ex %016llx phy%d new device attached\n",
		    SAS_ADDR(dev->sas_addr), phy_id);
=======
	pr_debug("ex %016llx phy%02d new device attached\n",
		 SAS_ADDR(dev->sas_addr), phy_id);
>>>>>>> 407d19ab
	res = sas_ex_phy_discover(dev, phy_id);
	if (res)
		return res;

	if (sas_ex_join_wide_port(dev, phy_id))
		return 0;

	res = sas_ex_discover_devices(dev, phy_id);
	if (res)
		return res;
	list_for_each_entry(child, &dev->ex_dev.children, siblings) {
		if (SAS_ADDR(child->sas_addr) ==
		    SAS_ADDR(ex_phy->attached_sas_addr)) {
			if (child->dev_type == SAS_EDGE_EXPANDER_DEVICE ||
			    child->dev_type == SAS_FANOUT_EXPANDER_DEVICE)
				res = sas_discover_bfs_by_root(child);
			break;
		}
	}
	return res;
}

static bool dev_type_flutter(enum sas_device_type new, enum sas_device_type old)
{
	if (old == new)
		return true;

	/* treat device directed resets as flutter, if we went
	 * SAS_END_DEVICE to SAS_SATA_PENDING the link needs recovery
	 */
	if ((old == SAS_SATA_PENDING && new == SAS_END_DEVICE) ||
	    (old == SAS_END_DEVICE && new == SAS_SATA_PENDING))
		return true;

	return false;
}

static int sas_rediscover_dev(struct domain_device *dev, int phy_id,
			      bool last, int sibling)
{
	struct expander_device *ex = &dev->ex_dev;
	struct ex_phy *phy = &ex->ex_phy[phy_id];
	enum sas_device_type type = SAS_PHY_UNUSED;
	u8 sas_addr[SAS_ADDR_SIZE];
	char msg[80] = "";
	int res;

	if (!last)
		sprintf(msg, ", part of a wide port with phy%02d", sibling);

	pr_debug("ex %016llx rediscovering phy%02d%s\n",
		 SAS_ADDR(dev->sas_addr), phy_id, msg);

	memset(sas_addr, 0, SAS_ADDR_SIZE);
	res = sas_get_phy_attached_dev(dev, phy_id, sas_addr, &type);
	switch (res) {
	case SMP_RESP_NO_PHY:
		phy->phy_state = PHY_NOT_PRESENT;
		sas_unregister_devs_sas_addr(dev, phy_id, last);
		return res;
	case SMP_RESP_PHY_VACANT:
		phy->phy_state = PHY_VACANT;
		sas_unregister_devs_sas_addr(dev, phy_id, last);
		return res;
	case SMP_RESP_FUNC_ACC:
		break;
	case -ECOMM:
		break;
	default:
		return res;
	}

	if ((SAS_ADDR(sas_addr) == 0) || (res == -ECOMM)) {
		phy->phy_state = PHY_EMPTY;
		sas_unregister_devs_sas_addr(dev, phy_id, last);
		/*
		 * Even though the PHY is empty, for convenience we discover
		 * the PHY to update the PHY info, like negotiated linkrate.
		 */
		sas_ex_phy_discover(dev, phy_id);
		return res;
	} else if (SAS_ADDR(sas_addr) == SAS_ADDR(phy->attached_sas_addr) &&
		   dev_type_flutter(type, phy->attached_dev_type)) {
		struct domain_device *ata_dev = sas_ex_to_ata(dev, phy_id);
		char *action = "";

		sas_ex_phy_discover(dev, phy_id);

		if (ata_dev && phy->attached_dev_type == SAS_SATA_PENDING)
			action = ", needs recovery";
<<<<<<< HEAD
		SAS_DPRINTK("ex %016llx phy 0x%x broadcast flutter%s\n",
			    SAS_ADDR(dev->sas_addr), phy_id, action);
		return res;
	}

	/* delete the old link */
	if (SAS_ADDR(phy->attached_sas_addr) &&
	    SAS_ADDR(sas_addr) != SAS_ADDR(phy->attached_sas_addr)) {
		SAS_DPRINTK("ex %016llx phy 0x%x replace %016llx\n",
			    SAS_ADDR(dev->sas_addr), phy_id,
			    SAS_ADDR(phy->attached_sas_addr));
		sas_unregister_devs_sas_addr(dev, phy_id, last);
	}
=======
		pr_debug("ex %016llx phy%02d broadcast flutter%s\n",
			 SAS_ADDR(dev->sas_addr), phy_id, action);
		return res;
	}

	/* we always have to delete the old device when we went here */
	pr_info("ex %016llx phy%02d replace %016llx\n",
		SAS_ADDR(dev->sas_addr), phy_id,
		SAS_ADDR(phy->attached_sas_addr));
	sas_unregister_devs_sas_addr(dev, phy_id, last);
>>>>>>> 407d19ab

	return sas_discover_new(dev, phy_id);
}

/**
 * sas_rediscover - revalidate the domain.
 * @dev:domain device to be detect.
 * @phy_id: the phy id will be detected.
 *
 * NOTE: this process _must_ quit (return) as soon as any connection
 * errors are encountered.  Connection recovery is done elsewhere.
 * Discover process only interrogates devices in order to discover the
 * domain.For plugging out, we un-register the device only when it is
 * the last phy in the port, for other phys in this port, we just delete it
 * from the port.For inserting, we do discovery when it is the
 * first phy,for other phys in this port, we add it to the port to
 * forming the wide-port.
 */
static int sas_rediscover(struct domain_device *dev, const int phy_id)
{
	struct expander_device *ex = &dev->ex_dev;
	struct ex_phy *changed_phy = &ex->ex_phy[phy_id];
	int res = 0;
	int i;
	bool last = true;	/* is this the last phy of the port */

<<<<<<< HEAD
	SAS_DPRINTK("ex %016llx phy%d originated BROADCAST(CHANGE)\n",
		    SAS_ADDR(dev->sas_addr), phy_id);
=======
	pr_debug("ex %016llx phy%02d originated BROADCAST(CHANGE)\n",
		 SAS_ADDR(dev->sas_addr), phy_id);
>>>>>>> 407d19ab

	if (SAS_ADDR(changed_phy->attached_sas_addr) != 0) {
		for (i = 0; i < ex->num_phys; i++) {
			struct ex_phy *phy = &ex->ex_phy[i];

			if (i == phy_id)
				continue;
			if (SAS_ADDR(phy->attached_sas_addr) ==
			    SAS_ADDR(changed_phy->attached_sas_addr)) {
<<<<<<< HEAD
				SAS_DPRINTK("phy%d part of wide port with "
					    "phy%d\n", phy_id, i);
=======
>>>>>>> 407d19ab
				last = false;
				break;
			}
		}
		res = sas_rediscover_dev(dev, phy_id, last, i);
	} else
		res = sas_discover_new(dev, phy_id);
	return res;
}

/**
 * sas_ex_revalidate_domain - revalidate the domain
 * @port_dev: port domain device.
 *
 * NOTE: this process _must_ quit (return) as soon as any connection
 * errors are encountered.  Connection recovery is done elsewhere.
 * Discover process only interrogates devices in order to discover the
 * domain.
 */
int sas_ex_revalidate_domain(struct domain_device *port_dev)
{
	int res;
	struct domain_device *dev = NULL;

	res = sas_find_bcast_dev(port_dev, &dev);
	if (res == 0 && dev) {
		struct expander_device *ex = &dev->ex_dev;
		int i = 0, phy_id;

		do {
			phy_id = -1;
			res = sas_find_bcast_phy(dev, &phy_id, i, true);
			if (phy_id == -1)
				break;
			res = sas_rediscover(dev, phy_id);
			i = phy_id + 1;
		} while (i < ex->num_phys);
	}
	return res;
}

void sas_smp_handler(struct bsg_job *job, struct Scsi_Host *shost,
		struct sas_rphy *rphy)
{
	struct domain_device *dev;
	unsigned int rcvlen = 0;
	int ret = -EINVAL;

	/* no rphy means no smp target support (ie aic94xx host) */
	if (!rphy)
		return sas_smp_host_handler(job, shost);

	switch (rphy->identify.device_type) {
	case SAS_EDGE_EXPANDER_DEVICE:
	case SAS_FANOUT_EXPANDER_DEVICE:
		break;
	default:
		printk("%s: can we send a smp request to a device?\n",
		       __func__);
		goto out;
	}

	dev = sas_find_dev_by_rphy(rphy);
	if (!dev) {
		printk("%s: fail to find a domain_device?\n", __func__);
		goto out;
	}

	/* do we need to support multiple segments? */
	if (job->request_payload.sg_cnt > 1 ||
	    job->reply_payload.sg_cnt > 1) {
		printk("%s: multiple segments req %u, rsp %u\n",
		       __func__, job->request_payload.payload_len,
		       job->reply_payload.payload_len);
		goto out;
	}

	ret = smp_execute_task_sg(dev, job->request_payload.sg_list,
			job->reply_payload.sg_list);
	if (ret >= 0) {
		/* bsg_job_done() requires the length received  */
		rcvlen = job->reply_payload.payload_len - ret;
		ret = 0;
	}

out:
	bsg_job_done(job, ret, rcvlen);
}<|MERGE_RESOLUTION|>--- conflicted
+++ resolved
@@ -25,6 +25,7 @@
 #include <linux/scatterlist.h>
 #include <linux/blkdev.h>
 #include <linux/slab.h>
+#include <asm/unaligned.h>
 
 #include "sas_internal.h"
 
@@ -48,17 +49,16 @@
 	unsigned long flags;
 
 	spin_lock_irqsave(&task->task_state_lock, flags);
-	if (!(task->task_state_flags & SAS_TASK_STATE_DONE))
+	if (!(task->task_state_flags & SAS_TASK_STATE_DONE)) {
 		task->task_state_flags |= SAS_TASK_STATE_ABORTED;
+		complete(&task->slow_task->completion);
+	}
 	spin_unlock_irqrestore(&task->task_state_lock, flags);
-
-	complete(&task->slow_task->completion);
 }
 
 static void smp_task_done(struct sas_task *task)
 {
-	if (!del_timer(&task->slow_task->timer))
-		return;
+	del_timer(&task->slow_task->timer);
 	complete(&task->slow_task->completion);
 }
 
@@ -100,17 +100,17 @@
 
 		if (res) {
 			del_timer(&task->slow_task->timer);
-			SAS_DPRINTK("executing SMP task failed:%d\n", res);
+			pr_notice("executing SMP task failed:%d\n", res);
 			break;
 		}
 
 		wait_for_completion(&task->slow_task->completion);
 		res = -ECOMM;
 		if ((task->task_state_flags & SAS_TASK_STATE_ABORTED)) {
-			SAS_DPRINTK("smp task timed out or aborted\n");
+			pr_notice("smp task timed out or aborted\n");
 			i->dft->lldd_abort_task(task);
 			if (!(task->task_state_flags & SAS_TASK_STATE_DONE)) {
-				SAS_DPRINTK("SMP task aborted and not done\n");
+				pr_notice("SMP task aborted and not done\n");
 				break;
 			}
 		}
@@ -135,11 +135,11 @@
 		    task->task_status.stat == SAS_DEVICE_UNKNOWN)
 			break;
 		else {
-			SAS_DPRINTK("%s: task to dev %016llx response: 0x%x "
-				    "status 0x%x\n", __func__,
-				    SAS_ADDR(dev->sas_addr),
-				    task->task_status.resp,
-				    task->task_status.stat);
+			pr_notice("%s: task to dev %016llx response: 0x%x status 0x%x\n",
+				  __func__,
+				  SAS_ADDR(dev->sas_addr),
+				  task->task_status.resp,
+				  task->task_status.stat);
 			sas_free_task(task);
 			task = NULL;
 		}
@@ -348,11 +348,11 @@
 	if (test_bit(SAS_HA_ATA_EH_ACTIVE, &ha->state))
 		set_bit(DISCE_REVALIDATE_DOMAIN, &dev->port->disc.pending);
 
-	SAS_DPRINTK("%sex %016llx phy%02d:%c:%X attached: %016llx (%s)\n",
-		    test_bit(SAS_HA_ATA_EH_ACTIVE, &ha->state) ? "ata: " : "",
-		    SAS_ADDR(dev->sas_addr), phy->phy_id,
-		    sas_route_char(dev, phy), phy->linkrate,
-		    SAS_ADDR(phy->attached_sas_addr), type);
+	pr_debug("%sex %016llx phy%02d:%c:%X attached: %016llx (%s)\n",
+		 test_bit(SAS_HA_ATA_EH_ACTIVE, &ha->state) ? "ata: " : "",
+		 SAS_ADDR(dev->sas_addr), phy->phy_id,
+		 sas_route_char(dev, phy), phy->linkrate,
+		 SAS_ADDR(phy->attached_sas_addr), type);
 }
 
 /* check if we have an existing attached ata device on this expander phy */
@@ -394,7 +394,7 @@
 		return res;
 	dr = &((struct smp_resp *)disc_resp)->disc;
 	if (memcmp(dev->sas_addr, dr->attached_sas_addr, SAS_ADDR_SIZE) == 0) {
-		sas_printk("Found loopback topology, just ignore it!\n");
+		pr_notice("Found loopback topology, just ignore it!\n");
 		return 0;
 	}
 	sas_set_ex_phy(dev, single, disc_resp);
@@ -501,12 +501,12 @@
 				       RG_RESP_SIZE);
 
 		if (res) {
-			SAS_DPRINTK("RG to ex %016llx failed:0x%x\n",
-				    SAS_ADDR(dev->sas_addr), res);
+			pr_notice("RG to ex %016llx failed:0x%x\n",
+				  SAS_ADDR(dev->sas_addr), res);
 			goto out;
 		} else if (rg_resp->result != SMP_RESP_FUNC_ACC) {
-			SAS_DPRINTK("RG:ex %016llx returned SMP result:0x%x\n",
-				    SAS_ADDR(dev->sas_addr), rg_resp->result);
+			pr_debug("RG:ex %016llx returned SMP result:0x%x\n",
+				 SAS_ADDR(dev->sas_addr), rg_resp->result);
 			res = rg_resp->result;
 			goto out;
 		}
@@ -514,8 +514,8 @@
 		ex_assign_report_general(dev, rg_resp);
 
 		if (dev->ex_dev.configuring) {
-			SAS_DPRINTK("RG: ex %llx self-configuring...\n",
-				    SAS_ADDR(dev->sas_addr));
+			pr_debug("RG: ex %llx self-configuring...\n",
+				 SAS_ADDR(dev->sas_addr));
 			schedule_timeout_interruptible(5*HZ);
 		} else
 			break;
@@ -569,12 +569,12 @@
 
 	res = smp_execute_task(dev, mi_req, MI_REQ_SIZE, mi_resp,MI_RESP_SIZE);
 	if (res) {
-		SAS_DPRINTK("MI: ex %016llx failed:0x%x\n",
-			    SAS_ADDR(dev->sas_addr), res);
+		pr_notice("MI: ex %016llx failed:0x%x\n",
+			  SAS_ADDR(dev->sas_addr), res);
 		goto out;
 	} else if (mi_resp[2] != SMP_RESP_FUNC_ACC) {
-		SAS_DPRINTK("MI ex %016llx returned SMP result:0x%x\n",
-			    SAS_ADDR(dev->sas_addr), mi_resp[2]);
+		pr_debug("MI ex %016llx returned SMP result:0x%x\n",
+			 SAS_ADDR(dev->sas_addr), mi_resp[2]);
 		goto out;
 	}
 
@@ -615,7 +615,14 @@
 	}
 
 	res = smp_execute_task(dev, pc_req, PC_REQ_SIZE, pc_resp,PC_RESP_SIZE);
-
+	if (res) {
+		pr_err("ex %016llx phy%02d PHY control failed: %d\n",
+		       SAS_ADDR(dev->sas_addr), phy_id, res);
+	} else if (pc_resp[2] != SMP_RESP_FUNC_ACC) {
+		pr_err("ex %016llx phy%02d PHY control failed: function result 0x%x\n",
+		       SAS_ADDR(dev->sas_addr), phy_id, pc_resp[2]);
+		res = pc_resp[2];
+	}
 	kfree(pc_resp);
 	kfree(pc_req);
 	return res;
@@ -690,10 +697,10 @@
 	if (res)
 		goto out;
 
-	phy->invalid_dword_count = scsi_to_u32(&resp[12]);
-	phy->running_disparity_error_count = scsi_to_u32(&resp[16]);
-	phy->loss_of_dword_sync_count = scsi_to_u32(&resp[20]);
-	phy->phy_reset_problem_count = scsi_to_u32(&resp[24]);
+	phy->invalid_dword_count = get_unaligned_be32(&resp[12]);
+	phy->running_disparity_error_count = get_unaligned_be32(&resp[16]);
+	phy->loss_of_dword_sync_count = get_unaligned_be32(&resp[20]);
+	phy->phy_reset_problem_count = get_unaligned_be32(&resp[24]);
 
  out:
 	kfree(req);
@@ -818,8 +825,6 @@
 
 #ifdef CONFIG_SCSI_SAS_ATA
 	if ((phy->attached_tproto & SAS_PROTOCOL_STP) || phy->attached_sata_dev) {
-<<<<<<< HEAD
-=======
 		if (child->linkrate > parent->min_linkrate) {
 			struct sas_phy *cphy = child->phy;
 			enum sas_linkrate min_prate = cphy->minimum_linkrate,
@@ -845,7 +850,6 @@
 				  SAS_ADDR(child->sas_addr), phy_id);
 			child->linkrate = child->min_linkrate;
 		}
->>>>>>> 407d19ab
 		res = sas_get_ata_info(child, phy);
 		if (res)
 			goto out_free;
@@ -866,16 +870,9 @@
 
 		res = sas_discover_sata(child);
 		if (res) {
-<<<<<<< HEAD
-			SAS_DPRINTK("sas_discover_sata() for device %16llx at "
-				    "%016llx:0x%x returned 0x%x\n",
-				    SAS_ADDR(child->sas_addr),
-				    SAS_ADDR(parent->sas_addr), phy_id, res);
-=======
 			pr_notice("sas_discover_sata() for device %16llx at %016llx:%02d returned 0x%x\n",
 				  SAS_ADDR(child->sas_addr),
 				  SAS_ADDR(parent->sas_addr), phy_id, res);
->>>>>>> 407d19ab
 			goto out_list_del;
 		}
 	} else
@@ -898,22 +895,15 @@
 
 		res = sas_discover_end_dev(child);
 		if (res) {
-<<<<<<< HEAD
-			SAS_DPRINTK("sas_discover_end_dev() for device %16llx "
-				    "at %016llx:0x%x returned 0x%x\n",
-				    SAS_ADDR(child->sas_addr),
-				    SAS_ADDR(parent->sas_addr), phy_id, res);
-=======
 			pr_notice("sas_discover_end_dev() for device %16llx at %016llx:%02d returned 0x%x\n",
 				  SAS_ADDR(child->sas_addr),
 				  SAS_ADDR(parent->sas_addr), phy_id, res);
->>>>>>> 407d19ab
 			goto out_list_del;
 		}
 	} else {
-		SAS_DPRINTK("target proto 0x%x at %016llx:0x%x not handled\n",
-			    phy->attached_tproto, SAS_ADDR(parent->sas_addr),
-			    phy_id);
+		pr_notice("target proto 0x%x at %016llx:0x%x not handled\n",
+			  phy->attached_tproto, SAS_ADDR(parent->sas_addr),
+			  phy_id);
 		goto out_free;
 	}
 
@@ -970,18 +960,10 @@
 	int res;
 
 	if (phy->routing_attr == DIRECT_ROUTING) {
-<<<<<<< HEAD
-		SAS_DPRINTK("ex %016llx:0x%x:D <--> ex %016llx:0x%x is not "
-			    "allowed\n",
-			    SAS_ADDR(parent->sas_addr), phy_id,
-			    SAS_ADDR(phy->attached_sas_addr),
-			    phy->attached_phy_id);
-=======
 		pr_warn("ex %016llx:%02d:D <--> ex %016llx:0x%x is not allowed\n",
 			SAS_ADDR(parent->sas_addr), phy_id,
 			SAS_ADDR(phy->attached_sas_addr),
 			phy->attached_phy_id);
->>>>>>> 407d19ab
 		return NULL;
 	}
 	child = sas_alloc_device();
@@ -1090,37 +1072,24 @@
 	    ex_phy->attached_dev_type != SAS_FANOUT_EXPANDER_DEVICE &&
 	    ex_phy->attached_dev_type != SAS_EDGE_EXPANDER_DEVICE &&
 	    ex_phy->attached_dev_type != SAS_SATA_PENDING) {
-<<<<<<< HEAD
-		SAS_DPRINTK("unknown device type(0x%x) attached to ex %016llx "
-			    "phy 0x%x\n", ex_phy->attached_dev_type,
-			    SAS_ADDR(dev->sas_addr),
-			    phy_id);
-=======
 		pr_warn("unknown device type(0x%x) attached to ex %016llx phy%02d\n",
 			ex_phy->attached_dev_type,
 			SAS_ADDR(dev->sas_addr),
 			phy_id);
->>>>>>> 407d19ab
 		return 0;
 	}
 
 	res = sas_configure_routing(dev, ex_phy->attached_sas_addr);
 	if (res) {
-		SAS_DPRINTK("configure routing for dev %016llx "
-			    "reported 0x%x. Forgotten\n",
-			    SAS_ADDR(ex_phy->attached_sas_addr), res);
+		pr_notice("configure routing for dev %016llx reported 0x%x. Forgotten\n",
+			  SAS_ADDR(ex_phy->attached_sas_addr), res);
 		sas_disable_routing(dev, ex_phy->attached_sas_addr);
 		return res;
 	}
 
 	if (sas_ex_join_wide_port(dev, phy_id)) {
-<<<<<<< HEAD
-		SAS_DPRINTK("Attaching ex phy%d to wide port %016llx\n",
-			    phy_id, SAS_ADDR(ex_phy->attached_sas_addr));
-=======
 		pr_debug("Attaching ex phy%02d to wide port %016llx\n",
 			 phy_id, SAS_ADDR(ex_phy->attached_sas_addr));
->>>>>>> 407d19ab
 		return res;
 	}
 
@@ -1131,20 +1100,11 @@
 		break;
 	case SAS_FANOUT_EXPANDER_DEVICE:
 		if (SAS_ADDR(dev->port->disc.fanout_sas_addr)) {
-<<<<<<< HEAD
-			SAS_DPRINTK("second fanout expander %016llx phy 0x%x "
-				    "attached to ex %016llx phy 0x%x\n",
-				    SAS_ADDR(ex_phy->attached_sas_addr),
-				    ex_phy->attached_phy_id,
-				    SAS_ADDR(dev->sas_addr),
-				    phy_id);
-=======
 			pr_debug("second fanout expander %016llx phy%02d attached to ex %016llx phy%02d\n",
 				 SAS_ADDR(ex_phy->attached_sas_addr),
 				 ex_phy->attached_phy_id,
 				 SAS_ADDR(dev->sas_addr),
 				 phy_id);
->>>>>>> 407d19ab
 			sas_ex_disable_phy(dev, phy_id);
 			break;
 		} else
@@ -1173,14 +1133,8 @@
 			    SAS_ADDR(child->sas_addr)) {
 				ex->ex_phy[i].phy_state= PHY_DEVICE_DISCOVERED;
 				if (sas_ex_join_wide_port(dev, i))
-<<<<<<< HEAD
-					SAS_DPRINTK("Attaching ex phy%d to wide port %016llx\n",
-						    i, SAS_ADDR(ex->ex_phy[i].attached_sas_addr));
-
-=======
 					pr_debug("Attaching ex phy%02d to wide port %016llx\n",
 						 i, SAS_ADDR(ex->ex_phy[i].attached_sas_addr));
->>>>>>> 407d19ab
 			}
 		}
 	}
@@ -1231,13 +1185,11 @@
 			if (sas_find_sub_addr(child, s2) &&
 			    (SAS_ADDR(sub_addr) != SAS_ADDR(s2))) {
 
-				SAS_DPRINTK("ex %016llx->%016llx-?->%016llx "
-					    "diverges from subtractive "
-					    "boundary %016llx\n",
-					    SAS_ADDR(dev->sas_addr),
-					    SAS_ADDR(child->sas_addr),
-					    SAS_ADDR(s2),
-					    SAS_ADDR(sub_addr));
+				pr_notice("ex %016llx->%016llx-?->%016llx diverges from subtractive boundary %016llx\n",
+					  SAS_ADDR(dev->sas_addr),
+					  SAS_ADDR(child->sas_addr),
+					  SAS_ADDR(s2),
+					  SAS_ADDR(sub_addr));
 
 				sas_ex_disable_port(child, s2);
 			}
@@ -1316,19 +1268,10 @@
 			else if (SAS_ADDR(sub_sas_addr) !=
 				 SAS_ADDR(phy->attached_sas_addr)) {
 
-<<<<<<< HEAD
-				SAS_DPRINTK("ex %016llx phy 0x%x "
-					    "diverges(%016llx) on subtractive "
-					    "boundary(%016llx). Disabled\n",
-					    SAS_ADDR(dev->sas_addr), i,
-					    SAS_ADDR(phy->attached_sas_addr),
-					    SAS_ADDR(sub_sas_addr));
-=======
 				pr_notice("ex %016llx phy%02d diverges(%016llx) on subtractive boundary(%016llx). Disabled\n",
 					  SAS_ADDR(dev->sas_addr), i,
 					  SAS_ADDR(phy->attached_sas_addr),
 					  SAS_ADDR(sub_sas_addr));
->>>>>>> 407d19ab
 				sas_ex_disable_phy(dev, i);
 			}
 		}
@@ -1346,26 +1289,17 @@
 	};
 	struct domain_device *parent = child->parent;
 
-<<<<<<< HEAD
-	sas_printk("%s ex %016llx phy 0x%x <--> %s ex %016llx "
-		   "phy 0x%x has %c:%c routing link!\n",
-=======
 	pr_notice("%s ex %016llx phy%02d <--> %s ex %016llx phy%02d has %c:%c routing link!\n",
 		  ex_type[parent->dev_type],
 		  SAS_ADDR(parent->sas_addr),
 		  parent_phy->phy_id,
->>>>>>> 407d19ab
-
-		   ex_type[parent->dev_type],
-		   SAS_ADDR(parent->sas_addr),
-		   parent_phy->phy_id,
-
-		   ex_type[child->dev_type],
-		   SAS_ADDR(child->sas_addr),
-		   child_phy->phy_id,
-
-		   sas_route_char(parent, parent_phy),
-		   sas_route_char(child, child_phy));
+
+		  ex_type[child->dev_type],
+		  SAS_ADDR(child->sas_addr),
+		  child_phy->phy_id,
+
+		  sas_route_char(parent, parent_phy),
+		  sas_route_char(child, child_phy));
 }
 
 static int sas_check_eeds(struct domain_device *child,
@@ -1377,22 +1311,12 @@
 
 	if (SAS_ADDR(parent->port->disc.fanout_sas_addr) != 0) {
 		res = -ENODEV;
-<<<<<<< HEAD
-		SAS_DPRINTK("edge ex %016llx phy S:0x%x <--> edge ex %016llx "
-			    "phy S:0x%x, while there is a fanout ex %016llx\n",
-			    SAS_ADDR(parent->sas_addr),
-			    parent_phy->phy_id,
-			    SAS_ADDR(child->sas_addr),
-			    child_phy->phy_id,
-			    SAS_ADDR(parent->port->disc.fanout_sas_addr));
-=======
 		pr_warn("edge ex %016llx phy S:%02d <--> edge ex %016llx phy S:%02d, while there is a fanout ex %016llx\n",
 			SAS_ADDR(parent->sas_addr),
 			parent_phy->phy_id,
 			SAS_ADDR(child->sas_addr),
 			child_phy->phy_id,
 			SAS_ADDR(parent->port->disc.fanout_sas_addr));
->>>>>>> 407d19ab
 	} else if (SAS_ADDR(parent->port->disc.eeds_a) == 0) {
 		memcpy(parent->port->disc.eeds_a, parent->sas_addr,
 		       SAS_ADDR_SIZE);
@@ -1410,20 +1334,11 @@
 		;
 	else {
 		res = -ENODEV;
-<<<<<<< HEAD
-		SAS_DPRINTK("edge ex %016llx phy 0x%x <--> edge ex %016llx "
-			    "phy 0x%x link forms a third EEDS!\n",
-			    SAS_ADDR(parent->sas_addr),
-			    parent_phy->phy_id,
-			    SAS_ADDR(child->sas_addr),
-			    child_phy->phy_id);
-=======
 		pr_warn("edge ex %016llx phy%02d <--> edge ex %016llx phy%02d link forms a third EEDS!\n",
 			SAS_ADDR(parent->sas_addr),
 			parent_phy->phy_id,
 			SAS_ADDR(child->sas_addr),
 			child_phy->phy_id);
->>>>>>> 407d19ab
 	}
 
 	return res;
@@ -1537,16 +1452,6 @@
 			goto out;
 		res = rri_resp[2];
 		if (res == SMP_RESP_NO_INDEX) {
-<<<<<<< HEAD
-			SAS_DPRINTK("overflow of indexes: dev %016llx "
-				    "phy 0x%x index 0x%x\n",
-				    SAS_ADDR(dev->sas_addr), phy_id, i);
-			goto out;
-		} else if (res != SMP_RESP_FUNC_ACC) {
-			SAS_DPRINTK("%s: dev %016llx phy 0x%x index 0x%x "
-				    "result 0x%x\n", __func__,
-				    SAS_ADDR(dev->sas_addr), phy_id, i, res);
-=======
 			pr_warn("overflow of indexes: dev %016llx phy%02d index 0x%x\n",
 				SAS_ADDR(dev->sas_addr), phy_id, i);
 			goto out;
@@ -1554,7 +1459,6 @@
 			pr_notice("%s: dev %016llx phy%02d index 0x%x result 0x%x\n",
 				  __func__, SAS_ADDR(dev->sas_addr), phy_id,
 				  i, res);
->>>>>>> 407d19ab
 			goto out;
 		}
 		if (SAS_ADDR(sas_addr) != 0) {
@@ -1618,14 +1522,8 @@
 		goto out;
 	res = cri_resp[2];
 	if (res == SMP_RESP_NO_INDEX) {
-<<<<<<< HEAD
-		SAS_DPRINTK("overflow of indexes: dev %016llx phy 0x%x "
-			    "index 0x%x\n",
-			    SAS_ADDR(dev->sas_addr), phy_id, index);
-=======
 		pr_warn("overflow of indexes: dev %016llx phy%02d index 0x%x\n",
 			SAS_ADDR(dev->sas_addr), phy_id, index);
->>>>>>> 407d19ab
 	}
 out:
 	kfree(cri_req);
@@ -1672,8 +1570,8 @@
 	}
 
 	if (ex_parent->conf_route_table == 0) {
-		SAS_DPRINTK("ex %016llx has self-configuring routing table\n",
-			    SAS_ADDR(parent->sas_addr));
+		pr_debug("ex %016llx has self-configuring routing table\n",
+			 SAS_ADDR(parent->sas_addr));
 		return 0;
 	}
 
@@ -1734,8 +1632,8 @@
 
 	res = sas_expander_discover(dev);
 	if (res) {
-		SAS_DPRINTK("expander %016llx discovery failed(0x%x)\n",
-			    SAS_ADDR(dev->sas_addr), res);
+		pr_warn("expander %016llx discovery failed(0x%x)\n",
+			SAS_ADDR(dev->sas_addr), res);
 		goto out_err;
 	}
 
@@ -1980,19 +1878,12 @@
 		if (phy_id != -1) {
 			*src_dev = dev;
 			ex->ex_change_count = ex_change_count;
-<<<<<<< HEAD
-			SAS_DPRINTK("Expander phy change count has changed\n");
-			return res;
-		} else
-			SAS_DPRINTK("Expander phys DID NOT change\n");
-=======
 			pr_info("ex %016llx phy%02d change count has changed\n",
 				SAS_ADDR(dev->sas_addr), phy_id);
 			return res;
 		} else
 			pr_info("ex %016llx phys DID NOT change\n",
 				SAS_ADDR(dev->sas_addr));
->>>>>>> 407d19ab
 	}
 	list_for_each_entry(ch, &ex->children, siblings) {
 		if (ch->dev_type == SAS_EDGE_EXPANDER_DEVICE || ch->dev_type == SAS_FANOUT_EXPANDER_DEVICE) {
@@ -2102,13 +1993,8 @@
 	struct domain_device *child;
 	int res;
 
-<<<<<<< HEAD
-	SAS_DPRINTK("ex %016llx phy%d new device attached\n",
-		    SAS_ADDR(dev->sas_addr), phy_id);
-=======
 	pr_debug("ex %016llx phy%02d new device attached\n",
 		 SAS_ADDR(dev->sas_addr), phy_id);
->>>>>>> 407d19ab
 	res = sas_ex_phy_discover(dev, phy_id);
 	if (res)
 		return res;
@@ -2199,21 +2085,6 @@
 
 		if (ata_dev && phy->attached_dev_type == SAS_SATA_PENDING)
 			action = ", needs recovery";
-<<<<<<< HEAD
-		SAS_DPRINTK("ex %016llx phy 0x%x broadcast flutter%s\n",
-			    SAS_ADDR(dev->sas_addr), phy_id, action);
-		return res;
-	}
-
-	/* delete the old link */
-	if (SAS_ADDR(phy->attached_sas_addr) &&
-	    SAS_ADDR(sas_addr) != SAS_ADDR(phy->attached_sas_addr)) {
-		SAS_DPRINTK("ex %016llx phy 0x%x replace %016llx\n",
-			    SAS_ADDR(dev->sas_addr), phy_id,
-			    SAS_ADDR(phy->attached_sas_addr));
-		sas_unregister_devs_sas_addr(dev, phy_id, last);
-	}
-=======
 		pr_debug("ex %016llx phy%02d broadcast flutter%s\n",
 			 SAS_ADDR(dev->sas_addr), phy_id, action);
 		return res;
@@ -2224,7 +2095,6 @@
 		SAS_ADDR(dev->sas_addr), phy_id,
 		SAS_ADDR(phy->attached_sas_addr));
 	sas_unregister_devs_sas_addr(dev, phy_id, last);
->>>>>>> 407d19ab
 
 	return sas_discover_new(dev, phy_id);
 }
@@ -2251,13 +2121,8 @@
 	int i;
 	bool last = true;	/* is this the last phy of the port */
 
-<<<<<<< HEAD
-	SAS_DPRINTK("ex %016llx phy%d originated BROADCAST(CHANGE)\n",
-		    SAS_ADDR(dev->sas_addr), phy_id);
-=======
 	pr_debug("ex %016llx phy%02d originated BROADCAST(CHANGE)\n",
 		 SAS_ADDR(dev->sas_addr), phy_id);
->>>>>>> 407d19ab
 
 	if (SAS_ADDR(changed_phy->attached_sas_addr) != 0) {
 		for (i = 0; i < ex->num_phys; i++) {
@@ -2267,11 +2132,6 @@
 				continue;
 			if (SAS_ADDR(phy->attached_sas_addr) ==
 			    SAS_ADDR(changed_phy->attached_sas_addr)) {
-<<<<<<< HEAD
-				SAS_DPRINTK("phy%d part of wide port with "
-					    "phy%d\n", phy_id, i);
-=======
->>>>>>> 407d19ab
 				last = false;
 				break;
 			}
@@ -2329,23 +2189,23 @@
 	case SAS_FANOUT_EXPANDER_DEVICE:
 		break;
 	default:
-		printk("%s: can we send a smp request to a device?\n",
+		pr_err("%s: can we send a smp request to a device?\n",
 		       __func__);
 		goto out;
 	}
 
 	dev = sas_find_dev_by_rphy(rphy);
 	if (!dev) {
-		printk("%s: fail to find a domain_device?\n", __func__);
+		pr_err("%s: fail to find a domain_device?\n", __func__);
 		goto out;
 	}
 
 	/* do we need to support multiple segments? */
 	if (job->request_payload.sg_cnt > 1 ||
 	    job->reply_payload.sg_cnt > 1) {
-		printk("%s: multiple segments req %u, rsp %u\n",
-		       __func__, job->request_payload.payload_len,
-		       job->reply_payload.payload_len);
+		pr_info("%s: multiple segments req %u, rsp %u\n",
+			__func__, job->request_payload.payload_len,
+			job->reply_payload.payload_len);
 		goto out;
 	}
 
