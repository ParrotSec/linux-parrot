--- conflicted
+++ resolved
@@ -61,8 +61,8 @@
 
 		case SAS_OPEN_TO:
 		case SAS_OPEN_REJECT:
-			SAS_DPRINTK("%s: Saw error %d.  What to do?\n",
-				    __func__, ts->stat);
+			pr_warn("%s: Saw error %d.  What to do?\n",
+				__func__, ts->stat);
 			return AC_ERR_OTHER;
 
 		case SAM_STAT_CHECK_CONDITION:
@@ -137,8 +137,7 @@
 	} else {
 		ac = sas_to_ata_err(stat);
 		if (ac) {
-			SAS_DPRINTK("%s: SAS error %x\n", __func__,
-				    stat->stat);
+			pr_warn("%s: SAS error %x\n", __func__, stat->stat);
 			/* We saw a SAS error. Send a vague error. */
 			if (!link->sactive) {
 				qc->err_mask = ac;
@@ -223,7 +222,7 @@
 
 	ret = i->dft->lldd_execute_task(task, GFP_ATOMIC);
 	if (ret) {
-		SAS_DPRINTK("lldd_execute_task returned: %d\n", ret);
+		pr_debug("lldd_execute_task returned: %d\n", ret);
 
 		if (qc->scsicmd)
 			ASSIGN_SAS_TASK(qc->scsicmd, NULL);
@@ -268,15 +267,9 @@
 		res = sas_get_report_phy_sata(dev->parent, phy->phy_id,
 					      &dev->sata_dev.rps_resp);
 		if (res) {
-<<<<<<< HEAD
-			SAS_DPRINTK("report phy sata to %016llx:0x%x returned "
-				    "0x%x\n", SAS_ADDR(dev->parent->sas_addr),
-				    phy->phy_id, res);
-=======
 			pr_debug("report phy sata to %016llx:%02d returned 0x%x\n",
 				 SAS_ADDR(dev->parent->sas_addr),
 				 phy->phy_id, res);
->>>>>>> 407d19ab
 			return res;
 		}
 		memcpy(dev->frame_rcvd, &dev->sata_dev.rps_resp.rps.fis,
@@ -367,7 +360,7 @@
 	vaf.fmt = fmt;
 	vaf.va = &args;
 
-	r = printk("%ssas: ata%u: %s: %pV",
+	r = printk("%s" SAS_FMT "ata%u: %s: %pV",
 		   level, ap->print_id, dev_name(dev), &vaf);
 
 	va_end(args);
@@ -423,8 +416,7 @@
 	if (task->task_state_flags & SAS_TASK_STATE_ABORTED ||
 	    task->task_state_flags & SAS_TASK_STATE_DONE) {
 		spin_unlock_irqrestore(&task->task_state_lock, flags);
-		SAS_DPRINTK("%s: Task %p already finished.\n", __func__,
-			    task);
+		pr_debug("%s: Task %p already finished.\n", __func__, task);
 		goto out;
 	}
 	task->task_state_flags |= SAS_TASK_STATE_ABORTED;
@@ -444,7 +436,7 @@
 	 * aborted ata tasks, otherwise we (likely) leak the sas task
 	 * here
 	 */
-	SAS_DPRINTK("%s: Task %p leaked.\n", __func__, task);
+	pr_warn("%s: Task %p leaked.\n", __func__, task);
 
 	if (!(task->task_state_flags & SAS_TASK_STATE_DONE))
 		task->task_state_flags &= ~SAS_TASK_STATE_ABORTED;
@@ -550,7 +542,7 @@
 
 	ata_host = kzalloc(sizeof(*ata_host), GFP_KERNEL);
 	if (!ata_host)	{
-		SAS_DPRINTK("ata host alloc failed.\n");
+		pr_err("ata host alloc failed.\n");
 		return -ENOMEM;
 	}
 
@@ -558,7 +550,7 @@
 
 	ap = ata_sas_port_alloc(ata_host, &sata_port_info, shost);
 	if (!ap) {
-		SAS_DPRINTK("ata_sas_port_alloc failed.\n");
+		pr_err("ata_sas_port_alloc failed.\n");
 		rc = -ENODEV;
 		goto free_host;
 	}
@@ -593,12 +585,7 @@
 
 	/* Bounce SCSI-initiated commands to the SCSI EH */
 	if (qc->scsicmd) {
-		struct request_queue *q = qc->scsicmd->device->request_queue;
-		unsigned long flags;
-
-		spin_lock_irqsave(q->queue_lock, flags);
 		blk_abort_request(qc->scsicmd->request);
-		spin_unlock_irqrestore(q->queue_lock, flags);
 		return;
 	}
 
@@ -646,7 +633,7 @@
 		/* if libata could not bring the link up, don't surface
 		 * the device
 		 */
-		if (ata_dev_disabled(sas_to_ata_dev(dev)))
+		if (!ata_dev_enabled(sas_to_ata_dev(dev)))
 			sas_fail_probe(dev, __func__, -ENODEV);
 	}
 
