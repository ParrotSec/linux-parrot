// SPDX-License-Identifier: GPL-2.0-only
/*
 *
 * Copyright (c) 2009, Microsoft Corporation.
 *
 * Authors:
 *   Haiyang Zhang <haiyangz@microsoft.com>
 *   Hank Janssen  <hjanssen@microsoft.com>
 *   K. Y. Srinivasan <kys@microsoft.com>
 */
#define pr_fmt(fmt) KBUILD_MODNAME ": " fmt

#include <linux/kernel.h>
#include <linux/mm.h>
#include <linux/hyperv.h>
#include <linux/uio.h>
#include <linux/vmalloc.h>
#include <linux/slab.h>
#include <linux/prefetch.h>

#include "hyperv_vmbus.h"

#define VMBUS_PKT_TRAILER	8

/*
 * When we write to the ring buffer, check if the host needs to
 * be signaled. Here is the details of this protocol:
 *
 *	1. The host guarantees that while it is draining the
 *	   ring buffer, it will set the interrupt_mask to
 *	   indicate it does not need to be interrupted when
 *	   new data is placed.
 *
 *	2. The host guarantees that it will completely drain
 *	   the ring buffer before exiting the read loop. Further,
 *	   once the ring buffer is empty, it will clear the
 *	   interrupt_mask and re-check to see if new data has
 *	   arrived.
 *
 * KYS: Oct. 30, 2016:
 * It looks like Windows hosts have logic to deal with DOS attacks that
 * can be triggered if it receives interrupts when it is not expecting
 * the interrupt. The host expects interrupts only when the ring
 * transitions from empty to non-empty (or full to non full on the guest
 * to host ring).
 * So, base the signaling decision solely on the ring state until the
 * host logic is fixed.
 */

static void hv_signal_on_write(u32 old_write, struct vmbus_channel *channel)
{
	struct hv_ring_buffer_info *rbi = &channel->outbound;

	virt_mb();
	if (READ_ONCE(rbi->ring_buffer->interrupt_mask))
		return;

	/* check interrupt_mask before read_index */
	virt_rmb();
	/*
	 * This is the only case we need to signal when the
	 * ring transitions from being empty to non-empty.
	 */
	if (old_write == READ_ONCE(rbi->ring_buffer->read_index))
		vmbus_setevent(channel);
}

/* Get the next write location for the specified ring buffer. */
static inline u32
hv_get_next_write_location(struct hv_ring_buffer_info *ring_info)
{
	u32 next = ring_info->ring_buffer->write_index;

	return next;
}

/* Set the next write location for the specified ring buffer. */
static inline void
hv_set_next_write_location(struct hv_ring_buffer_info *ring_info,
		     u32 next_write_location)
{
	ring_info->ring_buffer->write_index = next_write_location;
}

/* Set the next read location for the specified ring buffer. */
static inline void
hv_set_next_read_location(struct hv_ring_buffer_info *ring_info,
		    u32 next_read_location)
{
	ring_info->ring_buffer->read_index = next_read_location;
	ring_info->priv_read_index = next_read_location;
}

/* Get the size of the ring buffer. */
static inline u32
hv_get_ring_buffersize(const struct hv_ring_buffer_info *ring_info)
{
	return ring_info->ring_datasize;
}

/* Get the read and write indices as u64 of the specified ring buffer. */
static inline u64
hv_get_ring_bufferindices(struct hv_ring_buffer_info *ring_info)
{
	return (u64)ring_info->ring_buffer->write_index << 32;
}

/*
 * Helper routine to copy from source to ring buffer.
 * Assume there is enough room. Handles wrap-around in dest case only!!
 */
static u32 hv_copyto_ringbuffer(
	struct hv_ring_buffer_info	*ring_info,
	u32				start_write_offset,
	const void			*src,
	u32				srclen)
{
	void *ring_buffer = hv_get_ring_buffer(ring_info);
	u32 ring_buffer_size = hv_get_ring_buffersize(ring_info);

	memcpy(ring_buffer + start_write_offset, src, srclen);

	start_write_offset += srclen;
	if (start_write_offset >= ring_buffer_size)
		start_write_offset -= ring_buffer_size;

	return start_write_offset;
}

/*
 *
 * hv_get_ringbuffer_availbytes()
 *
 * Get number of bytes available to read and to write to
 * for the specified ring buffer
 */
static void
hv_get_ringbuffer_availbytes(const struct hv_ring_buffer_info *rbi,
			     u32 *read, u32 *write)
{
	u32 read_loc, write_loc, dsize;

	/* Capture the read/write indices before they changed */
	read_loc = READ_ONCE(rbi->ring_buffer->read_index);
	write_loc = READ_ONCE(rbi->ring_buffer->write_index);
	dsize = rbi->ring_datasize;

	*write = write_loc >= read_loc ? dsize - (write_loc - read_loc) :
		read_loc - write_loc;
	*read = dsize - *write;
}

/* Get various debug metrics for the specified ring buffer. */
int hv_ringbuffer_get_debuginfo(struct hv_ring_buffer_info *ring_info,
				struct hv_ring_buffer_debug_info *debug_info)
{
	u32 bytes_avail_towrite;
	u32 bytes_avail_toread;

	mutex_lock(&ring_info->ring_buffer_mutex);

	if (!ring_info->ring_buffer) {
		mutex_unlock(&ring_info->ring_buffer_mutex);
		return -EINVAL;
	}

	hv_get_ringbuffer_availbytes(ring_info,
				     &bytes_avail_toread,
				     &bytes_avail_towrite);
	debug_info->bytes_avail_toread = bytes_avail_toread;
	debug_info->bytes_avail_towrite = bytes_avail_towrite;
	debug_info->current_read_index = ring_info->ring_buffer->read_index;
	debug_info->current_write_index = ring_info->ring_buffer->write_index;
	debug_info->current_interrupt_mask
		= ring_info->ring_buffer->interrupt_mask;
	mutex_unlock(&ring_info->ring_buffer_mutex);

	return 0;
}
EXPORT_SYMBOL_GPL(hv_ringbuffer_get_debuginfo);

/* Initialize a channel's ring buffer info mutex locks */
void hv_ringbuffer_pre_init(struct vmbus_channel *channel)
{
	mutex_init(&channel->inbound.ring_buffer_mutex);
	mutex_init(&channel->outbound.ring_buffer_mutex);
}

/* Initialize the ring buffer. */
int hv_ringbuffer_init(struct hv_ring_buffer_info *ring_info,
		       struct page *pages, u32 page_cnt)
{
	int i;
	struct page **pages_wraparound;

	BUILD_BUG_ON((sizeof(struct hv_ring_buffer) != PAGE_SIZE));

	/*
	 * First page holds struct hv_ring_buffer, do wraparound mapping for
	 * the rest.
	 */
	pages_wraparound = kcalloc(page_cnt * 2 - 1, sizeof(struct page *),
				   GFP_KERNEL);
	if (!pages_wraparound)
		return -ENOMEM;

	pages_wraparound[0] = pages;
	for (i = 0; i < 2 * (page_cnt - 1); i++)
		pages_wraparound[i + 1] = &pages[i % (page_cnt - 1) + 1];

	ring_info->ring_buffer = (struct hv_ring_buffer *)
		vmap(pages_wraparound, page_cnt * 2 - 1, VM_MAP, PAGE_KERNEL);

	kfree(pages_wraparound);


	if (!ring_info->ring_buffer)
		return -ENOMEM;

	ring_info->ring_buffer->read_index =
		ring_info->ring_buffer->write_index = 0;

	/* Set the feature bit for enabling flow control. */
	ring_info->ring_buffer->feature_bits.value = 1;

	ring_info->ring_size = page_cnt << PAGE_SHIFT;
	ring_info->ring_size_div10_reciprocal =
		reciprocal_value(ring_info->ring_size / 10);
	ring_info->ring_datasize = ring_info->ring_size -
		sizeof(struct hv_ring_buffer);
	ring_info->priv_read_index = 0;

	spin_lock_init(&ring_info->ring_lock);

	return 0;
}

/* Cleanup the ring buffer. */
void hv_ringbuffer_cleanup(struct hv_ring_buffer_info *ring_info)
{
	mutex_lock(&ring_info->ring_buffer_mutex);
	vunmap(ring_info->ring_buffer);
<<<<<<< HEAD
=======
	ring_info->ring_buffer = NULL;
	mutex_unlock(&ring_info->ring_buffer_mutex);
>>>>>>> 407d19ab
}

/* Write to the ring buffer. */
int hv_ringbuffer_write(struct vmbus_channel *channel,
			const struct kvec *kv_list, u32 kv_count)
{
	int i;
	u32 bytes_avail_towrite;
	u32 totalbytes_towrite = sizeof(u64);
	u32 next_write_location;
	u32 old_write;
	u64 prev_indices;
	unsigned long flags;
	struct hv_ring_buffer_info *outring_info = &channel->outbound;

	if (channel->rescind)
		return -ENODEV;

	for (i = 0; i < kv_count; i++)
		totalbytes_towrite += kv_list[i].iov_len;

	spin_lock_irqsave(&outring_info->ring_lock, flags);

	bytes_avail_towrite = hv_get_bytes_to_write(outring_info);

	/*
	 * If there is only room for the packet, assume it is full.
	 * Otherwise, the next time around, we think the ring buffer
	 * is empty since the read index == write index.
	 */
	if (bytes_avail_towrite <= totalbytes_towrite) {
		spin_unlock_irqrestore(&outring_info->ring_lock, flags);
		return -EAGAIN;
	}

	/* Write to the ring buffer */
	next_write_location = hv_get_next_write_location(outring_info);

	old_write = next_write_location;

	for (i = 0; i < kv_count; i++) {
		next_write_location = hv_copyto_ringbuffer(outring_info,
						     next_write_location,
						     kv_list[i].iov_base,
						     kv_list[i].iov_len);
	}

	/* Set previous packet start */
	prev_indices = hv_get_ring_bufferindices(outring_info);

	next_write_location = hv_copyto_ringbuffer(outring_info,
					     next_write_location,
					     &prev_indices,
					     sizeof(u64));

	/* Issue a full memory barrier before updating the write index */
	virt_mb();

	/* Now, update the write location */
	hv_set_next_write_location(outring_info, next_write_location);


	spin_unlock_irqrestore(&outring_info->ring_lock, flags);

	hv_signal_on_write(old_write, channel);

	if (channel->rescind)
		return -ENODEV;

	return 0;
}

int hv_ringbuffer_read(struct vmbus_channel *channel,
		       void *buffer, u32 buflen, u32 *buffer_actual_len,
		       u64 *requestid, bool raw)
{
	struct vmpacket_descriptor *desc;
	u32 packetlen, offset;

	if (unlikely(buflen == 0))
		return -EINVAL;

	*buffer_actual_len = 0;
	*requestid = 0;

	/* Make sure there is something to read */
	desc = hv_pkt_iter_first(channel);
	if (desc == NULL) {
		/*
		 * No error is set when there is even no header, drivers are
		 * supposed to analyze buffer_actual_len.
		 */
		return 0;
	}

	offset = raw ? 0 : (desc->offset8 << 3);
	packetlen = (desc->len8 << 3) - offset;
	*buffer_actual_len = packetlen;
	*requestid = desc->trans_id;

	if (unlikely(packetlen > buflen))
		return -ENOBUFS;

	/* since ring is double mapped, only one copy is necessary */
	memcpy(buffer, (const char *)desc + offset, packetlen);

	/* Advance ring index to next packet descriptor */
	__hv_pkt_iter_next(channel, desc);

	/* Notify host of update */
	hv_pkt_iter_close(channel);

	return 0;
}

/*
 * Determine number of bytes available in ring buffer after
 * the current iterator (priv_read_index) location.
 *
 * This is similar to hv_get_bytes_to_read but with private
 * read index instead.
 */
static u32 hv_pkt_iter_avail(const struct hv_ring_buffer_info *rbi)
{
	u32 priv_read_loc = rbi->priv_read_index;
	u32 write_loc = READ_ONCE(rbi->ring_buffer->write_index);

	if (write_loc >= priv_read_loc)
		return write_loc - priv_read_loc;
	else
		return (rbi->ring_datasize - priv_read_loc) + write_loc;
}

/*
 * Get first vmbus packet from ring buffer after read_index
 *
 * If ring buffer is empty, returns NULL and no other action needed.
 */
struct vmpacket_descriptor *hv_pkt_iter_first(struct vmbus_channel *channel)
{
	struct hv_ring_buffer_info *rbi = &channel->inbound;
	struct vmpacket_descriptor *desc;

	if (hv_pkt_iter_avail(rbi) < sizeof(struct vmpacket_descriptor))
		return NULL;

	desc = hv_get_ring_buffer(rbi) + rbi->priv_read_index;
	if (desc)
		prefetch((char *)desc + (desc->len8 << 3));

	return desc;
}
EXPORT_SYMBOL_GPL(hv_pkt_iter_first);

/*
 * Get next vmbus packet from ring buffer.
 *
 * Advances the current location (priv_read_index) and checks for more
 * data. If the end of the ring buffer is reached, then return NULL.
 */
struct vmpacket_descriptor *
__hv_pkt_iter_next(struct vmbus_channel *channel,
		   const struct vmpacket_descriptor *desc)
{
	struct hv_ring_buffer_info *rbi = &channel->inbound;
	u32 packetlen = desc->len8 << 3;
	u32 dsize = rbi->ring_datasize;

	/* bump offset to next potential packet */
	rbi->priv_read_index += packetlen + VMBUS_PKT_TRAILER;
	if (rbi->priv_read_index >= dsize)
		rbi->priv_read_index -= dsize;

	/* more data? */
	return hv_pkt_iter_first(channel);
}
EXPORT_SYMBOL_GPL(__hv_pkt_iter_next);

/* How many bytes were read in this iterator cycle */
static u32 hv_pkt_iter_bytes_read(const struct hv_ring_buffer_info *rbi,
					u32 start_read_index)
{
	if (rbi->priv_read_index >= start_read_index)
		return rbi->priv_read_index - start_read_index;
	else
		return rbi->ring_datasize - start_read_index +
			rbi->priv_read_index;
}

/*
 * Update host ring buffer after iterating over packets. If the host has
 * stopped queuing new entries because it found the ring buffer full, and
 * sufficient space is being freed up, signal the host. But be careful to
 * only signal the host when necessary, both for performance reasons and
 * because Hyper-V protects itself by throttling guests that signal
 * inappropriately.
 *
 * Determining when to signal is tricky. There are three key data inputs
 * that must be handled in this order to avoid race conditions:
 *
 * 1. Update the read_index
 * 2. Read the pending_send_sz
 * 3. Read the current write_index
 *
 * The interrupt_mask is not used to determine when to signal. The
 * interrupt_mask is used only on the guest->host ring buffer when
 * sending requests to the host. The host does not use it on the host->
 * guest ring buffer to indicate whether it should be signaled.
 */
void hv_pkt_iter_close(struct vmbus_channel *channel)
{
	struct hv_ring_buffer_info *rbi = &channel->inbound;
	u32 curr_write_sz, pending_sz, bytes_read, start_read_index;

	/*
	 * Make sure all reads are done before we update the read index since
	 * the writer may start writing to the read area once the read index
	 * is updated.
	 */
	virt_rmb();
	start_read_index = rbi->ring_buffer->read_index;
	rbi->ring_buffer->read_index = rbi->priv_read_index;

	/*
	 * Older versions of Hyper-V (before WS2102 and Win8) do not
	 * implement pending_send_sz and simply poll if the host->guest
	 * ring buffer is full.  No signaling is needed or expected.
	 */
	if (!rbi->ring_buffer->feature_bits.feat_pending_send_sz)
		return;

	/*
	 * Issue a full memory barrier before making the signaling decision.
	 * If reading pending_send_sz were to be reordered and happen
	 * before we commit the new read_index, a race could occur.  If the
	 * host were to set the pending_send_sz after we have sampled
	 * pending_send_sz, and the ring buffer blocks before we commit the
	 * read index, we could miss sending the interrupt. Issue a full
	 * memory barrier to address this.
	 */
	virt_mb();

	/*
	 * If the pending_send_sz is zero, then the ring buffer is not
	 * blocked and there is no need to signal.  This is far by the
	 * most common case, so exit quickly for best performance.
	 */
	pending_sz = READ_ONCE(rbi->ring_buffer->pending_send_sz);
	if (!pending_sz)
		return;

	/*
	 * Ensure the read of write_index in hv_get_bytes_to_write()
	 * happens after the read of pending_send_sz.
	 */
	virt_rmb();
	curr_write_sz = hv_get_bytes_to_write(rbi);
	bytes_read = hv_pkt_iter_bytes_read(rbi, start_read_index);

	/*
	 * We want to signal the host only if we're transitioning
	 * from a "not enough free space" state to a "enough free
	 * space" state.  For example, it's possible that this function
	 * could run and free up enough space to signal the host, and then
	 * run again and free up additional space before the host has a
	 * chance to clear the pending_send_sz.  The 2nd invocation would
	 * be a null transition from "enough free space" to "enough free
	 * space", which doesn't warrant a signal.
	 *
	 * Exactly filling the ring buffer is treated as "not enough
	 * space". The ring buffer always must have at least one byte
	 * empty so the empty and full conditions are distinguishable.
	 * hv_get_bytes_to_write() doesn't fully tell the truth in
	 * this regard.
	 *
	 * So first check if we were in the "enough free space" state
	 * before we began the iteration. If so, the host was not
	 * blocked, and there's no need to signal.
	 */
	if (curr_write_sz - bytes_read > pending_sz)
		return;

	/*
	 * Similarly, if the new state is "not enough space", then
	 * there's no need to signal.
	 */
	if (curr_write_sz <= pending_sz)
		return;

	vmbus_setevent(channel);
}
EXPORT_SYMBOL_GPL(hv_pkt_iter_close);<|MERGE_RESOLUTION|>--- conflicted
+++ resolved
@@ -61,8 +61,10 @@
 	 * This is the only case we need to signal when the
 	 * ring transitions from being empty to non-empty.
 	 */
-	if (old_write == READ_ONCE(rbi->ring_buffer->read_index))
+	if (old_write == READ_ONCE(rbi->ring_buffer->read_index)) {
+		++channel->intr_out_empty;
 		vmbus_setevent(channel);
+	}
 }
 
 /* Get the next write location for the specified ring buffer. */
@@ -240,11 +242,8 @@
 {
 	mutex_lock(&ring_info->ring_buffer_mutex);
 	vunmap(ring_info->ring_buffer);
-<<<<<<< HEAD
-=======
 	ring_info->ring_buffer = NULL;
 	mutex_unlock(&ring_info->ring_buffer_mutex);
->>>>>>> 407d19ab
 }
 
 /* Write to the ring buffer. */
@@ -276,9 +275,18 @@
 	 * is empty since the read index == write index.
 	 */
 	if (bytes_avail_towrite <= totalbytes_towrite) {
+		++channel->out_full_total;
+
+		if (!channel->out_full_flag) {
+			++channel->out_full_first;
+			channel->out_full_flag = true;
+		}
+
 		spin_unlock_irqrestore(&outring_info->ring_lock, flags);
 		return -EAGAIN;
 	}
+
+	channel->out_full_flag = false;
 
 	/* Write to the ring buffer */
 	next_write_location = hv_get_next_write_location(outring_info);
@@ -534,6 +542,7 @@
 	if (curr_write_sz <= pending_sz)
 		return;
 
+	++channel->intr_in_full;
 	vmbus_setevent(channel);
 }
 EXPORT_SYMBOL_GPL(hv_pkt_iter_close);