// SPDX-License-Identifier: GPL-2.0-only
/*
 * Copyright (c) 2009, Microsoft Corporation.
 *
 * Authors:
 *   Haiyang Zhang <haiyangz@microsoft.com>
 *   Hank Janssen  <hjanssen@microsoft.com>
 *   K. Y. Srinivasan <kys@microsoft.com>
 */
#define pr_fmt(fmt) KBUILD_MODNAME ": " fmt

#include <linux/init.h>
#include <linux/module.h>
#include <linux/device.h>
#include <linux/interrupt.h>
#include <linux/sysctl.h>
#include <linux/slab.h>
#include <linux/acpi.h>
#include <linux/completion.h>
#include <linux/hyperv.h>
#include <linux/kernel_stat.h>
#include <linux/clockchips.h>
#include <linux/cpu.h>
#include <linux/sched/task_stack.h>

#include <asm/mshyperv.h>
#include <linux/notifier.h>
#include <linux/ptrace.h>
#include <linux/screen_info.h>
#include <linux/kdebug.h>
#include <linux/efi.h>
#include <linux/random.h>
#include "hyperv_vmbus.h"

struct vmbus_dynid {
	struct list_head node;
	struct hv_vmbus_device_id id;
};

static struct acpi_device  *hv_acpi_dev;

static struct completion probe_event;

static int hyperv_cpuhp_online;

static void *hv_panic_page;

static int hyperv_panic_event(struct notifier_block *nb, unsigned long val,
			      void *args)
{
	struct pt_regs *regs;

	regs = current_pt_regs();

	hyperv_report_panic(regs, val);
	return NOTIFY_DONE;
}

static int hyperv_die_event(struct notifier_block *nb, unsigned long val,
			    void *args)
{
	struct die_args *die = (struct die_args *)args;
	struct pt_regs *regs = die->regs;

	hyperv_report_panic(regs, val);
	return NOTIFY_DONE;
}

static struct notifier_block hyperv_die_block = {
	.notifier_call = hyperv_die_event,
};
static struct notifier_block hyperv_panic_block = {
	.notifier_call = hyperv_panic_event,
};

static const char *fb_mmio_name = "fb_range";
static struct resource *fb_mmio;
static struct resource *hyperv_mmio;
static DEFINE_SEMAPHORE(hyperv_mmio_lock);

static int vmbus_exists(void)
{
	if (hv_acpi_dev == NULL)
		return -ENODEV;

	return 0;
}

#define VMBUS_ALIAS_LEN ((sizeof((struct hv_vmbus_device_id *)0)->guid) * 2)
static void print_alias_name(struct hv_device *hv_dev, char *alias_name)
{
	int i;
	for (i = 0; i < VMBUS_ALIAS_LEN; i += 2)
		sprintf(&alias_name[i], "%02x", hv_dev->dev_type.b[i/2]);
}

static u8 channel_monitor_group(const struct vmbus_channel *channel)
{
	return (u8)channel->offermsg.monitorid / 32;
}

static u8 channel_monitor_offset(const struct vmbus_channel *channel)
{
	return (u8)channel->offermsg.monitorid % 32;
}

static u32 channel_pending(const struct vmbus_channel *channel,
			   const struct hv_monitor_page *monitor_page)
{
	u8 monitor_group = channel_monitor_group(channel);

	return monitor_page->trigger_group[monitor_group].pending;
}

static u32 channel_latency(const struct vmbus_channel *channel,
			   const struct hv_monitor_page *monitor_page)
{
	u8 monitor_group = channel_monitor_group(channel);
	u8 monitor_offset = channel_monitor_offset(channel);

	return monitor_page->latency[monitor_group][monitor_offset];
}

static u32 channel_conn_id(struct vmbus_channel *channel,
			   struct hv_monitor_page *monitor_page)
{
	u8 monitor_group = channel_monitor_group(channel);
	u8 monitor_offset = channel_monitor_offset(channel);
	return monitor_page->parameter[monitor_group][monitor_offset].connectionid.u.id;
}

static ssize_t id_show(struct device *dev, struct device_attribute *dev_attr,
		       char *buf)
{
	struct hv_device *hv_dev = device_to_hv_device(dev);

	if (!hv_dev->channel)
		return -ENODEV;
	return sprintf(buf, "%d\n", hv_dev->channel->offermsg.child_relid);
}
static DEVICE_ATTR_RO(id);

static ssize_t state_show(struct device *dev, struct device_attribute *dev_attr,
			  char *buf)
{
	struct hv_device *hv_dev = device_to_hv_device(dev);

	if (!hv_dev->channel)
		return -ENODEV;
	return sprintf(buf, "%d\n", hv_dev->channel->state);
}
static DEVICE_ATTR_RO(state);

static ssize_t monitor_id_show(struct device *dev,
			       struct device_attribute *dev_attr, char *buf)
{
	struct hv_device *hv_dev = device_to_hv_device(dev);

	if (!hv_dev->channel)
		return -ENODEV;
	return sprintf(buf, "%d\n", hv_dev->channel->offermsg.monitorid);
}
static DEVICE_ATTR_RO(monitor_id);

static ssize_t class_id_show(struct device *dev,
			       struct device_attribute *dev_attr, char *buf)
{
	struct hv_device *hv_dev = device_to_hv_device(dev);

	if (!hv_dev->channel)
		return -ENODEV;
	return sprintf(buf, "{%pUl}\n",
		       hv_dev->channel->offermsg.offer.if_type.b);
}
static DEVICE_ATTR_RO(class_id);

static ssize_t device_id_show(struct device *dev,
			      struct device_attribute *dev_attr, char *buf)
{
	struct hv_device *hv_dev = device_to_hv_device(dev);

	if (!hv_dev->channel)
		return -ENODEV;
	return sprintf(buf, "{%pUl}\n",
		       hv_dev->channel->offermsg.offer.if_instance.b);
}
static DEVICE_ATTR_RO(device_id);

static ssize_t modalias_show(struct device *dev,
			     struct device_attribute *dev_attr, char *buf)
{
	struct hv_device *hv_dev = device_to_hv_device(dev);
	char alias_name[VMBUS_ALIAS_LEN + 1];

	print_alias_name(hv_dev, alias_name);
	return sprintf(buf, "vmbus:%s\n", alias_name);
}
static DEVICE_ATTR_RO(modalias);

#ifdef CONFIG_NUMA
static ssize_t numa_node_show(struct device *dev,
			      struct device_attribute *attr, char *buf)
{
	struct hv_device *hv_dev = device_to_hv_device(dev);

	if (!hv_dev->channel)
		return -ENODEV;

	return sprintf(buf, "%d\n", hv_dev->channel->numa_node);
}
static DEVICE_ATTR_RO(numa_node);
#endif

static ssize_t server_monitor_pending_show(struct device *dev,
					   struct device_attribute *dev_attr,
					   char *buf)
{
	struct hv_device *hv_dev = device_to_hv_device(dev);

	if (!hv_dev->channel)
		return -ENODEV;
	return sprintf(buf, "%d\n",
		       channel_pending(hv_dev->channel,
				       vmbus_connection.monitor_pages[1]));
}
static DEVICE_ATTR_RO(server_monitor_pending);

static ssize_t client_monitor_pending_show(struct device *dev,
					   struct device_attribute *dev_attr,
					   char *buf)
{
	struct hv_device *hv_dev = device_to_hv_device(dev);

	if (!hv_dev->channel)
		return -ENODEV;
	return sprintf(buf, "%d\n",
		       channel_pending(hv_dev->channel,
				       vmbus_connection.monitor_pages[1]));
}
static DEVICE_ATTR_RO(client_monitor_pending);

static ssize_t server_monitor_latency_show(struct device *dev,
					   struct device_attribute *dev_attr,
					   char *buf)
{
	struct hv_device *hv_dev = device_to_hv_device(dev);

	if (!hv_dev->channel)
		return -ENODEV;
	return sprintf(buf, "%d\n",
		       channel_latency(hv_dev->channel,
				       vmbus_connection.monitor_pages[0]));
}
static DEVICE_ATTR_RO(server_monitor_latency);

static ssize_t client_monitor_latency_show(struct device *dev,
					   struct device_attribute *dev_attr,
					   char *buf)
{
	struct hv_device *hv_dev = device_to_hv_device(dev);

	if (!hv_dev->channel)
		return -ENODEV;
	return sprintf(buf, "%d\n",
		       channel_latency(hv_dev->channel,
				       vmbus_connection.monitor_pages[1]));
}
static DEVICE_ATTR_RO(client_monitor_latency);

static ssize_t server_monitor_conn_id_show(struct device *dev,
					   struct device_attribute *dev_attr,
					   char *buf)
{
	struct hv_device *hv_dev = device_to_hv_device(dev);

	if (!hv_dev->channel)
		return -ENODEV;
	return sprintf(buf, "%d\n",
		       channel_conn_id(hv_dev->channel,
				       vmbus_connection.monitor_pages[0]));
}
static DEVICE_ATTR_RO(server_monitor_conn_id);

static ssize_t client_monitor_conn_id_show(struct device *dev,
					   struct device_attribute *dev_attr,
					   char *buf)
{
	struct hv_device *hv_dev = device_to_hv_device(dev);

	if (!hv_dev->channel)
		return -ENODEV;
	return sprintf(buf, "%d\n",
		       channel_conn_id(hv_dev->channel,
				       vmbus_connection.monitor_pages[1]));
}
static DEVICE_ATTR_RO(client_monitor_conn_id);

static ssize_t out_intr_mask_show(struct device *dev,
				  struct device_attribute *dev_attr, char *buf)
{
	struct hv_device *hv_dev = device_to_hv_device(dev);
	struct hv_ring_buffer_debug_info outbound;
	int ret;

	if (!hv_dev->channel)
		return -ENODEV;

	ret = hv_ringbuffer_get_debuginfo(&hv_dev->channel->outbound,
					  &outbound);
	if (ret < 0)
		return ret;

	return sprintf(buf, "%d\n", outbound.current_interrupt_mask);
}
static DEVICE_ATTR_RO(out_intr_mask);

static ssize_t out_read_index_show(struct device *dev,
				   struct device_attribute *dev_attr, char *buf)
{
	struct hv_device *hv_dev = device_to_hv_device(dev);
	struct hv_ring_buffer_debug_info outbound;
	int ret;

	if (!hv_dev->channel)
		return -ENODEV;

	ret = hv_ringbuffer_get_debuginfo(&hv_dev->channel->outbound,
					  &outbound);
	if (ret < 0)
		return ret;
	return sprintf(buf, "%d\n", outbound.current_read_index);
}
static DEVICE_ATTR_RO(out_read_index);

static ssize_t out_write_index_show(struct device *dev,
				    struct device_attribute *dev_attr,
				    char *buf)
{
	struct hv_device *hv_dev = device_to_hv_device(dev);
	struct hv_ring_buffer_debug_info outbound;
	int ret;

	if (!hv_dev->channel)
		return -ENODEV;

	ret = hv_ringbuffer_get_debuginfo(&hv_dev->channel->outbound,
					  &outbound);
	if (ret < 0)
		return ret;
	return sprintf(buf, "%d\n", outbound.current_write_index);
}
static DEVICE_ATTR_RO(out_write_index);

static ssize_t out_read_bytes_avail_show(struct device *dev,
					 struct device_attribute *dev_attr,
					 char *buf)
{
	struct hv_device *hv_dev = device_to_hv_device(dev);
	struct hv_ring_buffer_debug_info outbound;
	int ret;

	if (!hv_dev->channel)
		return -ENODEV;

	ret = hv_ringbuffer_get_debuginfo(&hv_dev->channel->outbound,
					  &outbound);
	if (ret < 0)
		return ret;
	return sprintf(buf, "%d\n", outbound.bytes_avail_toread);
}
static DEVICE_ATTR_RO(out_read_bytes_avail);

static ssize_t out_write_bytes_avail_show(struct device *dev,
					  struct device_attribute *dev_attr,
					  char *buf)
{
	struct hv_device *hv_dev = device_to_hv_device(dev);
	struct hv_ring_buffer_debug_info outbound;
	int ret;

	if (!hv_dev->channel)
		return -ENODEV;

	ret = hv_ringbuffer_get_debuginfo(&hv_dev->channel->outbound,
					  &outbound);
	if (ret < 0)
		return ret;
	return sprintf(buf, "%d\n", outbound.bytes_avail_towrite);
}
static DEVICE_ATTR_RO(out_write_bytes_avail);

static ssize_t in_intr_mask_show(struct device *dev,
				 struct device_attribute *dev_attr, char *buf)
{
	struct hv_device *hv_dev = device_to_hv_device(dev);
	struct hv_ring_buffer_debug_info inbound;
	int ret;

	if (!hv_dev->channel)
		return -ENODEV;

	ret = hv_ringbuffer_get_debuginfo(&hv_dev->channel->inbound, &inbound);
	if (ret < 0)
		return ret;

	return sprintf(buf, "%d\n", inbound.current_interrupt_mask);
}
static DEVICE_ATTR_RO(in_intr_mask);

static ssize_t in_read_index_show(struct device *dev,
				  struct device_attribute *dev_attr, char *buf)
{
	struct hv_device *hv_dev = device_to_hv_device(dev);
	struct hv_ring_buffer_debug_info inbound;
	int ret;

	if (!hv_dev->channel)
		return -ENODEV;

	ret = hv_ringbuffer_get_debuginfo(&hv_dev->channel->inbound, &inbound);
	if (ret < 0)
		return ret;

	return sprintf(buf, "%d\n", inbound.current_read_index);
}
static DEVICE_ATTR_RO(in_read_index);

static ssize_t in_write_index_show(struct device *dev,
				   struct device_attribute *dev_attr, char *buf)
{
	struct hv_device *hv_dev = device_to_hv_device(dev);
	struct hv_ring_buffer_debug_info inbound;
	int ret;

	if (!hv_dev->channel)
		return -ENODEV;

	ret = hv_ringbuffer_get_debuginfo(&hv_dev->channel->inbound, &inbound);
	if (ret < 0)
		return ret;

	return sprintf(buf, "%d\n", inbound.current_write_index);
}
static DEVICE_ATTR_RO(in_write_index);

static ssize_t in_read_bytes_avail_show(struct device *dev,
					struct device_attribute *dev_attr,
					char *buf)
{
	struct hv_device *hv_dev = device_to_hv_device(dev);
	struct hv_ring_buffer_debug_info inbound;
	int ret;

	if (!hv_dev->channel)
		return -ENODEV;

	ret = hv_ringbuffer_get_debuginfo(&hv_dev->channel->inbound, &inbound);
	if (ret < 0)
		return ret;

	return sprintf(buf, "%d\n", inbound.bytes_avail_toread);
}
static DEVICE_ATTR_RO(in_read_bytes_avail);

static ssize_t in_write_bytes_avail_show(struct device *dev,
					 struct device_attribute *dev_attr,
					 char *buf)
{
	struct hv_device *hv_dev = device_to_hv_device(dev);
	struct hv_ring_buffer_debug_info inbound;
	int ret;

	if (!hv_dev->channel)
		return -ENODEV;

	ret = hv_ringbuffer_get_debuginfo(&hv_dev->channel->inbound, &inbound);
	if (ret < 0)
		return ret;

	return sprintf(buf, "%d\n", inbound.bytes_avail_towrite);
}
static DEVICE_ATTR_RO(in_write_bytes_avail);

static ssize_t channel_vp_mapping_show(struct device *dev,
				       struct device_attribute *dev_attr,
				       char *buf)
{
	struct hv_device *hv_dev = device_to_hv_device(dev);
	struct vmbus_channel *channel = hv_dev->channel, *cur_sc;
	unsigned long flags;
	int buf_size = PAGE_SIZE, n_written, tot_written;
	struct list_head *cur;

	if (!channel)
		return -ENODEV;

	tot_written = snprintf(buf, buf_size, "%u:%u\n",
		channel->offermsg.child_relid, channel->target_cpu);

	spin_lock_irqsave(&channel->lock, flags);

	list_for_each(cur, &channel->sc_list) {
		if (tot_written >= buf_size - 1)
			break;

		cur_sc = list_entry(cur, struct vmbus_channel, sc_list);
		n_written = scnprintf(buf + tot_written,
				     buf_size - tot_written,
				     "%u:%u\n",
				     cur_sc->offermsg.child_relid,
				     cur_sc->target_cpu);
		tot_written += n_written;
	}

	spin_unlock_irqrestore(&channel->lock, flags);

	return tot_written;
}
static DEVICE_ATTR_RO(channel_vp_mapping);

static ssize_t vendor_show(struct device *dev,
			   struct device_attribute *dev_attr,
			   char *buf)
{
	struct hv_device *hv_dev = device_to_hv_device(dev);
	return sprintf(buf, "0x%x\n", hv_dev->vendor_id);
}
static DEVICE_ATTR_RO(vendor);

static ssize_t device_show(struct device *dev,
			   struct device_attribute *dev_attr,
			   char *buf)
{
	struct hv_device *hv_dev = device_to_hv_device(dev);
	return sprintf(buf, "0x%x\n", hv_dev->device_id);
}
static DEVICE_ATTR_RO(device);

/* Set up per device attributes in /sys/bus/vmbus/devices/<bus device> */
static struct attribute *vmbus_dev_attrs[] = {
	&dev_attr_id.attr,
	&dev_attr_state.attr,
	&dev_attr_monitor_id.attr,
	&dev_attr_class_id.attr,
	&dev_attr_device_id.attr,
	&dev_attr_modalias.attr,
#ifdef CONFIG_NUMA
	&dev_attr_numa_node.attr,
#endif
	&dev_attr_server_monitor_pending.attr,
	&dev_attr_client_monitor_pending.attr,
	&dev_attr_server_monitor_latency.attr,
	&dev_attr_client_monitor_latency.attr,
	&dev_attr_server_monitor_conn_id.attr,
	&dev_attr_client_monitor_conn_id.attr,
	&dev_attr_out_intr_mask.attr,
	&dev_attr_out_read_index.attr,
	&dev_attr_out_write_index.attr,
	&dev_attr_out_read_bytes_avail.attr,
	&dev_attr_out_write_bytes_avail.attr,
	&dev_attr_in_intr_mask.attr,
	&dev_attr_in_read_index.attr,
	&dev_attr_in_write_index.attr,
	&dev_attr_in_read_bytes_avail.attr,
	&dev_attr_in_write_bytes_avail.attr,
	&dev_attr_channel_vp_mapping.attr,
	&dev_attr_vendor.attr,
	&dev_attr_device.attr,
	NULL,
};

/*
 * Device-level attribute_group callback function. Returns the permission for
 * each attribute, and returns 0 if an attribute is not visible.
 */
static umode_t vmbus_dev_attr_is_visible(struct kobject *kobj,
					 struct attribute *attr, int idx)
{
	struct device *dev = kobj_to_dev(kobj);
	const struct hv_device *hv_dev = device_to_hv_device(dev);

	/* Hide the monitor attributes if the monitor mechanism is not used. */
	if (!hv_dev->channel->offermsg.monitor_allocated &&
	    (attr == &dev_attr_monitor_id.attr ||
	     attr == &dev_attr_server_monitor_pending.attr ||
	     attr == &dev_attr_client_monitor_pending.attr ||
	     attr == &dev_attr_server_monitor_latency.attr ||
	     attr == &dev_attr_client_monitor_latency.attr ||
	     attr == &dev_attr_server_monitor_conn_id.attr ||
	     attr == &dev_attr_client_monitor_conn_id.attr))
		return 0;

	return attr->mode;
}

static const struct attribute_group vmbus_dev_group = {
	.attrs = vmbus_dev_attrs,
	.is_visible = vmbus_dev_attr_is_visible
};
__ATTRIBUTE_GROUPS(vmbus_dev);

/*
 * vmbus_uevent - add uevent for our device
 *
 * This routine is invoked when a device is added or removed on the vmbus to
 * generate a uevent to udev in the userspace. The udev will then look at its
 * rule and the uevent generated here to load the appropriate driver
 *
 * The alias string will be of the form vmbus:guid where guid is the string
 * representation of the device guid (each byte of the guid will be
 * represented with two hex characters.
 */
static int vmbus_uevent(struct device *device, struct kobj_uevent_env *env)
{
	struct hv_device *dev = device_to_hv_device(device);
	int ret;
	char alias_name[VMBUS_ALIAS_LEN + 1];

	print_alias_name(dev, alias_name);
	ret = add_uevent_var(env, "MODALIAS=vmbus:%s", alias_name);
	return ret;
}

static const uuid_le null_guid;

static inline bool is_null_guid(const uuid_le *guid)
{
	if (uuid_le_cmp(*guid, null_guid))
		return false;
	return true;
}

/*
 * Return a matching hv_vmbus_device_id pointer.
 * If there is no match, return NULL.
 */
static const struct hv_vmbus_device_id *hv_vmbus_get_id(struct hv_driver *drv,
					const uuid_le *guid)
{
	const struct hv_vmbus_device_id *id = NULL;
	struct vmbus_dynid *dynid;

	/* Look at the dynamic ids first, before the static ones */
	spin_lock(&drv->dynids.lock);
	list_for_each_entry(dynid, &drv->dynids.list, node) {
		if (!uuid_le_cmp(dynid->id.guid, *guid)) {
			id = &dynid->id;
			break;
		}
	}
	spin_unlock(&drv->dynids.lock);

	if (id)
		return id;

	id = drv->id_table;
	if (id == NULL)
		return NULL; /* empty device table */

	for (; !is_null_guid(&id->guid); id++)
		if (!uuid_le_cmp(id->guid, *guid))
			return id;

	return NULL;
}

/* vmbus_add_dynid - add a new device ID to this driver and re-probe devices */
static int vmbus_add_dynid(struct hv_driver *drv, uuid_le *guid)
{
	struct vmbus_dynid *dynid;

	dynid = kzalloc(sizeof(*dynid), GFP_KERNEL);
	if (!dynid)
		return -ENOMEM;

	dynid->id.guid = *guid;

	spin_lock(&drv->dynids.lock);
	list_add_tail(&dynid->node, &drv->dynids.list);
	spin_unlock(&drv->dynids.lock);

	return driver_attach(&drv->driver);
}

static void vmbus_free_dynids(struct hv_driver *drv)
{
	struct vmbus_dynid *dynid, *n;

	spin_lock(&drv->dynids.lock);
	list_for_each_entry_safe(dynid, n, &drv->dynids.list, node) {
		list_del(&dynid->node);
		kfree(dynid);
	}
	spin_unlock(&drv->dynids.lock);
}

/*
 * store_new_id - sysfs frontend to vmbus_add_dynid()
 *
 * Allow GUIDs to be added to an existing driver via sysfs.
 */
static ssize_t new_id_store(struct device_driver *driver, const char *buf,
			    size_t count)
{
	struct hv_driver *drv = drv_to_hv_drv(driver);
	uuid_le guid;
	ssize_t retval;

	retval = uuid_le_to_bin(buf, &guid);
	if (retval)
		return retval;

	if (hv_vmbus_get_id(drv, &guid))
		return -EEXIST;

	retval = vmbus_add_dynid(drv, &guid);
	if (retval)
		return retval;
	return count;
}
static DRIVER_ATTR_WO(new_id);

/*
 * store_remove_id - remove a PCI device ID from this driver
 *
 * Removes a dynamic pci device ID to this driver.
 */
static ssize_t remove_id_store(struct device_driver *driver, const char *buf,
			       size_t count)
{
	struct hv_driver *drv = drv_to_hv_drv(driver);
	struct vmbus_dynid *dynid, *n;
	uuid_le guid;
	ssize_t retval;

	retval = uuid_le_to_bin(buf, &guid);
	if (retval)
		return retval;

	retval = -ENODEV;
	spin_lock(&drv->dynids.lock);
	list_for_each_entry_safe(dynid, n, &drv->dynids.list, node) {
		struct hv_vmbus_device_id *id = &dynid->id;

		if (!uuid_le_cmp(id->guid, guid)) {
			list_del(&dynid->node);
			kfree(dynid);
			retval = count;
			break;
		}
	}
	spin_unlock(&drv->dynids.lock);

	return retval;
}
static DRIVER_ATTR_WO(remove_id);

static struct attribute *vmbus_drv_attrs[] = {
	&driver_attr_new_id.attr,
	&driver_attr_remove_id.attr,
	NULL,
};
ATTRIBUTE_GROUPS(vmbus_drv);


/*
 * vmbus_match - Attempt to match the specified device to the specified driver
 */
static int vmbus_match(struct device *device, struct device_driver *driver)
{
	struct hv_driver *drv = drv_to_hv_drv(driver);
	struct hv_device *hv_dev = device_to_hv_device(device);

	/* The hv_sock driver handles all hv_sock offers. */
	if (is_hvsock_channel(hv_dev->channel))
		return drv->hvsock;

	if (hv_vmbus_get_id(drv, &hv_dev->dev_type))
		return 1;

	return 0;
}

/*
 * vmbus_probe - Add the new vmbus's child device
 */
static int vmbus_probe(struct device *child_device)
{
	int ret = 0;
	struct hv_driver *drv =
			drv_to_hv_drv(child_device->driver);
	struct hv_device *dev = device_to_hv_device(child_device);
	const struct hv_vmbus_device_id *dev_id;

	dev_id = hv_vmbus_get_id(drv, &dev->dev_type);
	if (drv->probe) {
		ret = drv->probe(dev, dev_id);
		if (ret != 0)
			pr_err("probe failed for device %s (%d)\n",
			       dev_name(child_device), ret);

	} else {
		pr_err("probe not set for driver %s\n",
		       dev_name(child_device));
		ret = -ENODEV;
	}
	return ret;
}

/*
 * vmbus_remove - Remove a vmbus device
 */
static int vmbus_remove(struct device *child_device)
{
	struct hv_driver *drv;
	struct hv_device *dev = device_to_hv_device(child_device);

	if (child_device->driver) {
		drv = drv_to_hv_drv(child_device->driver);
		if (drv->remove)
			drv->remove(dev);
	}

	return 0;
}


/*
 * vmbus_shutdown - Shutdown a vmbus device
 */
static void vmbus_shutdown(struct device *child_device)
{
	struct hv_driver *drv;
	struct hv_device *dev = device_to_hv_device(child_device);


	/* The device may not be attached yet */
	if (!child_device->driver)
		return;

	drv = drv_to_hv_drv(child_device->driver);

	if (drv->shutdown)
		drv->shutdown(dev);
}


/*
 * vmbus_device_release - Final callback release of the vmbus child device
 */
static void vmbus_device_release(struct device *device)
{
	struct hv_device *hv_dev = device_to_hv_device(device);
	struct vmbus_channel *channel = hv_dev->channel;

	mutex_lock(&vmbus_connection.channel_mutex);
	hv_process_channel_removal(channel->offermsg.child_relid);
	mutex_unlock(&vmbus_connection.channel_mutex);
	kfree(hv_dev);

}

/* The one and only one */
static struct bus_type  hv_bus = {
	.name =		"vmbus",
	.match =		vmbus_match,
	.shutdown =		vmbus_shutdown,
	.remove =		vmbus_remove,
	.probe =		vmbus_probe,
	.uevent =		vmbus_uevent,
	.dev_groups =		vmbus_dev_groups,
	.drv_groups =		vmbus_drv_groups,
};

struct onmessage_work_context {
	struct work_struct work;
	struct hv_message msg;
};

static void vmbus_onmessage_work(struct work_struct *work)
{
	struct onmessage_work_context *ctx;

	/* Do not process messages if we're in DISCONNECTED state */
	if (vmbus_connection.conn_state == DISCONNECTED)
		return;

	ctx = container_of(work, struct onmessage_work_context,
			   work);
	vmbus_onmessage(&ctx->msg);
	kfree(ctx);
}

static void hv_process_timer_expiration(struct hv_message *msg,
					struct hv_per_cpu_context *hv_cpu)
{
	struct clock_event_device *dev = hv_cpu->clk_evt;

	if (dev->event_handler)
		dev->event_handler(dev);

	vmbus_signal_eom(msg, HVMSG_TIMER_EXPIRED);
}

void vmbus_on_msg_dpc(unsigned long data)
{
	struct hv_per_cpu_context *hv_cpu = (void *)data;
	void *page_addr = hv_cpu->synic_message_page;
	struct hv_message *msg = (struct hv_message *)page_addr +
				  VMBUS_MESSAGE_SINT;
	struct vmbus_channel_message_header *hdr;
	const struct vmbus_channel_message_table_entry *entry;
	struct onmessage_work_context *ctx;
	u32 message_type = msg->header.message_type;

	if (message_type == HVMSG_NONE)
		/* no msg */
		return;

	hdr = (struct vmbus_channel_message_header *)msg->u.payload;

	trace_vmbus_on_msg_dpc(hdr);

	if (hdr->msgtype >= CHANNELMSG_COUNT) {
		WARN_ONCE(1, "unknown msgtype=%d\n", hdr->msgtype);
		goto msg_handled;
	}

	entry = &channel_message_table[hdr->msgtype];
	if (entry->handler_type	== VMHT_BLOCKING) {
		ctx = kmalloc(sizeof(*ctx), GFP_ATOMIC);
		if (ctx == NULL)
			return;

		INIT_WORK(&ctx->work, vmbus_onmessage_work);
		memcpy(&ctx->msg, msg, sizeof(*msg));

		/*
		 * The host can generate a rescind message while we
		 * may still be handling the original offer. We deal with
		 * this condition by ensuring the processing is done on the
		 * same CPU.
		 */
		switch (hdr->msgtype) {
		case CHANNELMSG_RESCIND_CHANNELOFFER:
			/*
			 * If we are handling the rescind message;
			 * schedule the work on the global work queue.
			 */
			schedule_work_on(vmbus_connection.connect_cpu,
					 &ctx->work);
			break;

		case CHANNELMSG_OFFERCHANNEL:
			atomic_inc(&vmbus_connection.offer_in_progress);
			queue_work_on(vmbus_connection.connect_cpu,
				      vmbus_connection.work_queue,
				      &ctx->work);
			break;

		default:
			queue_work(vmbus_connection.work_queue, &ctx->work);
		}
	} else
		entry->message_handler(hdr);

msg_handled:
	vmbus_signal_eom(msg, message_type);
}


/*
 * Direct callback for channels using other deferred processing
 */
static void vmbus_channel_isr(struct vmbus_channel *channel)
{
	void (*callback_fn)(void *);

	callback_fn = READ_ONCE(channel->onchannel_callback);
	if (likely(callback_fn != NULL))
		(*callback_fn)(channel->channel_callback_context);
}

/*
 * Schedule all channels with events pending
 */
static void vmbus_chan_sched(struct hv_per_cpu_context *hv_cpu)
{
	unsigned long *recv_int_page;
	u32 maxbits, relid;

	if (vmbus_proto_version < VERSION_WIN8) {
		maxbits = MAX_NUM_CHANNELS_SUPPORTED;
		recv_int_page = vmbus_connection.recv_int_page;
	} else {
		/*
		 * When the host is win8 and beyond, the event page
		 * can be directly checked to get the id of the channel
		 * that has the interrupt pending.
		 */
		void *page_addr = hv_cpu->synic_event_page;
		union hv_synic_event_flags *event
			= (union hv_synic_event_flags *)page_addr +
						 VMBUS_MESSAGE_SINT;

		maxbits = HV_EVENT_FLAGS_COUNT;
		recv_int_page = event->flags;
	}

	if (unlikely(!recv_int_page))
		return;

	for_each_set_bit(relid, recv_int_page, maxbits) {
		struct vmbus_channel *channel;

		if (!sync_test_and_clear_bit(relid, recv_int_page))
			continue;

		/* Special case - vmbus channel protocol msg */
		if (relid == 0)
			continue;

		rcu_read_lock();

		/* Find channel based on relid */
		list_for_each_entry_rcu(channel, &hv_cpu->chan_list, percpu_list) {
			if (channel->offermsg.child_relid != relid)
				continue;

			if (channel->rescind)
				continue;

			trace_vmbus_chan_sched(channel);

			++channel->interrupts;

			switch (channel->callback_mode) {
			case HV_CALL_ISR:
				vmbus_channel_isr(channel);
				break;

			case HV_CALL_BATCHED:
				hv_begin_read(&channel->inbound);
				/* fallthrough */
			case HV_CALL_DIRECT:
				tasklet_schedule(&channel->callback_event);
			}
		}

		rcu_read_unlock();
	}
}

static void vmbus_isr(void)
{
	struct hv_per_cpu_context *hv_cpu
		= this_cpu_ptr(hv_context.cpu_context);
	void *page_addr = hv_cpu->synic_event_page;
	struct hv_message *msg;
	union hv_synic_event_flags *event;
	bool handled = false;

	if (unlikely(page_addr == NULL))
		return;

	event = (union hv_synic_event_flags *)page_addr +
					 VMBUS_MESSAGE_SINT;
	/*
	 * Check for events before checking for messages. This is the order
	 * in which events and messages are checked in Windows guests on
	 * Hyper-V, and the Windows team suggested we do the same.
	 */

	if ((vmbus_proto_version == VERSION_WS2008) ||
		(vmbus_proto_version == VERSION_WIN7)) {

		/* Since we are a child, we only need to check bit 0 */
		if (sync_test_and_clear_bit(0, event->flags))
			handled = true;
	} else {
		/*
		 * Our host is win8 or above. The signaling mechanism
		 * has changed and we can directly look at the event page.
		 * If bit n is set then we have an interrup on the channel
		 * whose id is n.
		 */
		handled = true;
	}

	if (handled)
		vmbus_chan_sched(hv_cpu);

	page_addr = hv_cpu->synic_message_page;
	msg = (struct hv_message *)page_addr + VMBUS_MESSAGE_SINT;

	/* Check if there are actual msgs to be processed */
	if (msg->header.message_type != HVMSG_NONE) {
		if (msg->header.message_type == HVMSG_TIMER_EXPIRED)
			hv_process_timer_expiration(msg, hv_cpu);
		else
			tasklet_schedule(&hv_cpu->msg_dpc);
	}

	add_interrupt_randomness(HYPERVISOR_CALLBACK_VECTOR, 0);
}

/*
 * Boolean to control whether to report panic messages over Hyper-V.
 *
 * It can be set via /proc/sys/kernel/hyperv/record_panic_msg
 */
static int sysctl_record_panic_msg = 1;

/*
 * Callback from kmsg_dump. Grab as much as possible from the end of the kmsg
 * buffer and call into Hyper-V to transfer the data.
 */
static void hv_kmsg_dump(struct kmsg_dumper *dumper,
			 enum kmsg_dump_reason reason)
{
	size_t bytes_written;
	phys_addr_t panic_pa;

	/* We are only interested in panics. */
	if ((reason != KMSG_DUMP_PANIC) || (!sysctl_record_panic_msg))
		return;

	panic_pa = virt_to_phys(hv_panic_page);

	/*
	 * Write dump contents to the page. No need to synchronize; panic should
	 * be single-threaded.
	 */
	kmsg_dump_get_buffer(dumper, true, hv_panic_page, PAGE_SIZE,
			     &bytes_written);
	if (bytes_written)
		hyperv_report_panic_msg(panic_pa, bytes_written);
}

static struct kmsg_dumper hv_kmsg_dumper = {
	.dump = hv_kmsg_dump,
};

static struct ctl_table_header *hv_ctl_table_hdr;
static int zero;
static int one = 1;

/*
 * sysctl option to allow the user to control whether kmsg data should be
 * reported to Hyper-V on panic.
 */
static struct ctl_table hv_ctl_table[] = {
	{
		.procname       = "hyperv_record_panic_msg",
		.data           = &sysctl_record_panic_msg,
		.maxlen         = sizeof(int),
		.mode           = 0644,
		.proc_handler   = proc_dointvec_minmax,
		.extra1		= &zero,
		.extra2		= &one
	},
	{}
};

static struct ctl_table hv_root_table[] = {
	{
		.procname	= "kernel",
		.mode		= 0555,
		.child		= hv_ctl_table
	},
	{}
};

/*
 * vmbus_bus_init -Main vmbus driver initialization routine.
 *
 * Here, we
 *	- initialize the vmbus driver context
 *	- invoke the vmbus hv main init routine
 *	- retrieve the channel offers
 */
static int vmbus_bus_init(void)
{
	int ret;

	/* Hypervisor initialization...setup hypercall page..etc */
	ret = hv_init();
	if (ret != 0) {
		pr_err("Unable to initialize the hypervisor - 0x%x\n", ret);
		return ret;
	}

	ret = bus_register(&hv_bus);
	if (ret)
		return ret;

	hv_setup_vmbus_irq(vmbus_isr);

	ret = hv_synic_alloc();
	if (ret)
		goto err_alloc;
	/*
	 * Initialize the per-cpu interrupt state and
	 * connect to the host.
	 */
	ret = cpuhp_setup_state(CPUHP_AP_ONLINE_DYN, "hyperv/vmbus:online",
				hv_synic_init, hv_synic_cleanup);
	if (ret < 0)
		goto err_alloc;
	hyperv_cpuhp_online = ret;

	ret = vmbus_connect();
	if (ret)
		goto err_connect;

	/*
	 * Only register if the crash MSRs are available
	 */
	if (ms_hyperv.misc_features & HV_FEATURE_GUEST_CRASH_MSR_AVAILABLE) {
		u64 hyperv_crash_ctl;
		/*
		 * Sysctl registration is not fatal, since by default
		 * reporting is enabled.
		 */
		hv_ctl_table_hdr = register_sysctl_table(hv_root_table);
		if (!hv_ctl_table_hdr)
			pr_err("Hyper-V: sysctl table register error");

		/*
		 * Register for panic kmsg callback only if the right
		 * capability is supported by the hypervisor.
		 */
		hv_get_crash_ctl(hyperv_crash_ctl);
		if (hyperv_crash_ctl & HV_CRASH_CTL_CRASH_NOTIFY_MSG) {
			hv_panic_page = (void *)get_zeroed_page(GFP_KERNEL);
			if (hv_panic_page) {
				ret = kmsg_dump_register(&hv_kmsg_dumper);
				if (ret)
					pr_err("Hyper-V: kmsg dump register "
						"error 0x%x\n", ret);
			} else
				pr_err("Hyper-V: panic message page memory "
					"allocation failed");
		}

		register_die_notifier(&hyperv_die_block);
		atomic_notifier_chain_register(&panic_notifier_list,
					       &hyperv_panic_block);
	}

	vmbus_request_offers();

	return 0;

err_connect:
	cpuhp_remove_state(hyperv_cpuhp_online);
err_alloc:
	hv_synic_free();
	hv_remove_vmbus_irq();

	bus_unregister(&hv_bus);
	free_page((unsigned long)hv_panic_page);
	unregister_sysctl_table(hv_ctl_table_hdr);
	hv_ctl_table_hdr = NULL;
	return ret;
}

/**
 * __vmbus_child_driver_register() - Register a vmbus's driver
 * @hv_driver: Pointer to driver structure you want to register
 * @owner: owner module of the drv
 * @mod_name: module name string
 *
 * Registers the given driver with Linux through the 'driver_register()' call
 * and sets up the hyper-v vmbus handling for this driver.
 * It will return the state of the 'driver_register()' call.
 *
 */
int __vmbus_driver_register(struct hv_driver *hv_driver, struct module *owner, const char *mod_name)
{
	int ret;

	pr_info("registering driver %s\n", hv_driver->name);

	ret = vmbus_exists();
	if (ret < 0)
		return ret;

	hv_driver->driver.name = hv_driver->name;
	hv_driver->driver.owner = owner;
	hv_driver->driver.mod_name = mod_name;
	hv_driver->driver.bus = &hv_bus;

	spin_lock_init(&hv_driver->dynids.lock);
	INIT_LIST_HEAD(&hv_driver->dynids.list);

	ret = driver_register(&hv_driver->driver);

	return ret;
}
EXPORT_SYMBOL_GPL(__vmbus_driver_register);

/**
 * vmbus_driver_unregister() - Unregister a vmbus's driver
 * @hv_driver: Pointer to driver structure you want to
 *             un-register
 *
 * Un-register the given driver that was previous registered with a call to
 * vmbus_driver_register()
 */
void vmbus_driver_unregister(struct hv_driver *hv_driver)
{
	pr_info("unregistering driver %s\n", hv_driver->name);

	if (!vmbus_exists()) {
		driver_unregister(&hv_driver->driver);
		vmbus_free_dynids(hv_driver);
	}
}
EXPORT_SYMBOL_GPL(vmbus_driver_unregister);


/*
 * Called when last reference to channel is gone.
 */
static void vmbus_chan_release(struct kobject *kobj)
{
	struct vmbus_channel *channel
		= container_of(kobj, struct vmbus_channel, kobj);

	kfree_rcu(channel, rcu);
}

struct vmbus_chan_attribute {
	struct attribute attr;
	ssize_t (*show)(struct vmbus_channel *chan, char *buf);
	ssize_t (*store)(struct vmbus_channel *chan,
			 const char *buf, size_t count);
};
#define VMBUS_CHAN_ATTR(_name, _mode, _show, _store) \
	struct vmbus_chan_attribute chan_attr_##_name \
		= __ATTR(_name, _mode, _show, _store)
#define VMBUS_CHAN_ATTR_RW(_name) \
	struct vmbus_chan_attribute chan_attr_##_name = __ATTR_RW(_name)
#define VMBUS_CHAN_ATTR_RO(_name) \
	struct vmbus_chan_attribute chan_attr_##_name = __ATTR_RO(_name)
#define VMBUS_CHAN_ATTR_WO(_name) \
	struct vmbus_chan_attribute chan_attr_##_name = __ATTR_WO(_name)

static ssize_t vmbus_chan_attr_show(struct kobject *kobj,
				    struct attribute *attr, char *buf)
{
	const struct vmbus_chan_attribute *attribute
		= container_of(attr, struct vmbus_chan_attribute, attr);
	struct vmbus_channel *chan
		= container_of(kobj, struct vmbus_channel, kobj);

	if (!attribute->show)
		return -EIO;

	return attribute->show(chan, buf);
}

static const struct sysfs_ops vmbus_chan_sysfs_ops = {
	.show = vmbus_chan_attr_show,
};

static ssize_t out_mask_show(struct vmbus_channel *channel, char *buf)
{
	struct hv_ring_buffer_info *rbi = &channel->outbound;
	ssize_t ret;

	mutex_lock(&rbi->ring_buffer_mutex);
	if (!rbi->ring_buffer) {
		mutex_unlock(&rbi->ring_buffer_mutex);
		return -EINVAL;
	}

	ret = sprintf(buf, "%u\n", rbi->ring_buffer->interrupt_mask);
	mutex_unlock(&rbi->ring_buffer_mutex);
	return ret;
}
static VMBUS_CHAN_ATTR_RO(out_mask);

static ssize_t in_mask_show(struct vmbus_channel *channel, char *buf)
{
	struct hv_ring_buffer_info *rbi = &channel->inbound;
	ssize_t ret;

	mutex_lock(&rbi->ring_buffer_mutex);
	if (!rbi->ring_buffer) {
		mutex_unlock(&rbi->ring_buffer_mutex);
		return -EINVAL;
	}

	ret = sprintf(buf, "%u\n", rbi->ring_buffer->interrupt_mask);
	mutex_unlock(&rbi->ring_buffer_mutex);
	return ret;
}
static VMBUS_CHAN_ATTR_RO(in_mask);

static ssize_t read_avail_show(struct vmbus_channel *channel, char *buf)
{
	struct hv_ring_buffer_info *rbi = &channel->inbound;
	ssize_t ret;

	mutex_lock(&rbi->ring_buffer_mutex);
	if (!rbi->ring_buffer) {
		mutex_unlock(&rbi->ring_buffer_mutex);
		return -EINVAL;
	}

	ret = sprintf(buf, "%u\n", hv_get_bytes_to_read(rbi));
	mutex_unlock(&rbi->ring_buffer_mutex);
	return ret;
}
static VMBUS_CHAN_ATTR_RO(read_avail);

static ssize_t write_avail_show(struct vmbus_channel *channel, char *buf)
{
	struct hv_ring_buffer_info *rbi = &channel->outbound;
	ssize_t ret;

	mutex_lock(&rbi->ring_buffer_mutex);
	if (!rbi->ring_buffer) {
		mutex_unlock(&rbi->ring_buffer_mutex);
		return -EINVAL;
	}

	ret = sprintf(buf, "%u\n", hv_get_bytes_to_write(rbi));
	mutex_unlock(&rbi->ring_buffer_mutex);
	return ret;
}
static VMBUS_CHAN_ATTR_RO(write_avail);

static ssize_t show_target_cpu(struct vmbus_channel *channel, char *buf)
{
	return sprintf(buf, "%u\n", channel->target_cpu);
}
static VMBUS_CHAN_ATTR(cpu, S_IRUGO, show_target_cpu, NULL);

static ssize_t channel_pending_show(struct vmbus_channel *channel,
				    char *buf)
{
	return sprintf(buf, "%d\n",
		       channel_pending(channel,
				       vmbus_connection.monitor_pages[1]));
}
static VMBUS_CHAN_ATTR(pending, S_IRUGO, channel_pending_show, NULL);

static ssize_t channel_latency_show(struct vmbus_channel *channel,
				    char *buf)
{
	return sprintf(buf, "%d\n",
		       channel_latency(channel,
				       vmbus_connection.monitor_pages[1]));
}
static VMBUS_CHAN_ATTR(latency, S_IRUGO, channel_latency_show, NULL);

static ssize_t channel_interrupts_show(struct vmbus_channel *channel, char *buf)
{
	return sprintf(buf, "%llu\n", channel->interrupts);
}
static VMBUS_CHAN_ATTR(interrupts, S_IRUGO, channel_interrupts_show, NULL);

static ssize_t channel_events_show(struct vmbus_channel *channel, char *buf)
{
	return sprintf(buf, "%llu\n", channel->sig_events);
}
static VMBUS_CHAN_ATTR(events, S_IRUGO, channel_events_show, NULL);

<<<<<<< HEAD
static ssize_t subchannel_monitor_id_show(const struct vmbus_channel *channel,
=======
static ssize_t channel_intr_in_full_show(struct vmbus_channel *channel,
					 char *buf)
{
	return sprintf(buf, "%llu\n",
		       (unsigned long long)channel->intr_in_full);
}
static VMBUS_CHAN_ATTR(intr_in_full, 0444, channel_intr_in_full_show, NULL);

static ssize_t channel_intr_out_empty_show(struct vmbus_channel *channel,
					   char *buf)
{
	return sprintf(buf, "%llu\n",
		       (unsigned long long)channel->intr_out_empty);
}
static VMBUS_CHAN_ATTR(intr_out_empty, 0444, channel_intr_out_empty_show, NULL);

static ssize_t channel_out_full_first_show(struct vmbus_channel *channel,
					   char *buf)
{
	return sprintf(buf, "%llu\n",
		       (unsigned long long)channel->out_full_first);
}
static VMBUS_CHAN_ATTR(out_full_first, 0444, channel_out_full_first_show, NULL);

static ssize_t channel_out_full_total_show(struct vmbus_channel *channel,
					   char *buf)
{
	return sprintf(buf, "%llu\n",
		       (unsigned long long)channel->out_full_total);
}
static VMBUS_CHAN_ATTR(out_full_total, 0444, channel_out_full_total_show, NULL);

static ssize_t subchannel_monitor_id_show(struct vmbus_channel *channel,
>>>>>>> 407d19ab
					  char *buf)
{
	return sprintf(buf, "%u\n", channel->offermsg.monitorid);
}
static VMBUS_CHAN_ATTR(monitor_id, S_IRUGO, subchannel_monitor_id_show, NULL);

static ssize_t subchannel_id_show(struct vmbus_channel *channel,
				  char *buf)
{
	return sprintf(buf, "%u\n",
		       channel->offermsg.offer.sub_channel_index);
}
static VMBUS_CHAN_ATTR_RO(subchannel_id);

static struct attribute *vmbus_chan_attrs[] = {
	&chan_attr_out_mask.attr,
	&chan_attr_in_mask.attr,
	&chan_attr_read_avail.attr,
	&chan_attr_write_avail.attr,
	&chan_attr_cpu.attr,
	&chan_attr_pending.attr,
	&chan_attr_latency.attr,
	&chan_attr_interrupts.attr,
	&chan_attr_events.attr,
	&chan_attr_monitor_id.attr,
	&chan_attr_subchannel_id.attr,
	NULL
};

/*
 * Channel-level attribute_group callback function. Returns the permission for
 * each attribute, and returns 0 if an attribute is not visible.
 */
static umode_t vmbus_chan_attr_is_visible(struct kobject *kobj,
					  struct attribute *attr, int idx)
{
	const struct vmbus_channel *channel =
		container_of(kobj, struct vmbus_channel, kobj);

	/* Hide the monitor attributes if the monitor mechanism is not used. */
	if (!channel->offermsg.monitor_allocated &&
	    (attr == &chan_attr_pending.attr ||
	     attr == &chan_attr_latency.attr ||
	     attr == &chan_attr_monitor_id.attr))
		return 0;

	return attr->mode;
}

static struct attribute_group vmbus_chan_group = {
	.attrs = vmbus_chan_attrs,
	.is_visible = vmbus_chan_attr_is_visible
};

static struct kobj_type vmbus_chan_ktype = {
	.sysfs_ops = &vmbus_chan_sysfs_ops,
	.release = vmbus_chan_release,
};

/*
 * vmbus_add_channel_kobj - setup a sub-directory under device/channels
 */
int vmbus_add_channel_kobj(struct hv_device *dev, struct vmbus_channel *channel)
{
	const struct device *device = &dev->device;
	struct kobject *kobj = &channel->kobj;
	u32 relid = channel->offermsg.child_relid;
	int ret;

	kobj->kset = dev->channels_kset;
	ret = kobject_init_and_add(kobj, &vmbus_chan_ktype, NULL,
				   "%u", relid);
	if (ret)
		return ret;

	ret = sysfs_create_group(kobj, &vmbus_chan_group);

	if (ret) {
		/*
		 * The calling functions' error handling paths will cleanup the
		 * empty channel directory.
		 */
		dev_err(device, "Unable to set up channel sysfs files\n");
		return ret;
	}

	kobject_uevent(kobj, KOBJ_ADD);

	return 0;
}

/*
 * vmbus_remove_channel_attr_group - remove the channel's attribute group
 */
void vmbus_remove_channel_attr_group(struct vmbus_channel *channel)
{
	sysfs_remove_group(&channel->kobj, &vmbus_chan_group);
}

/*
 * vmbus_device_create - Creates and registers a new child device
 * on the vmbus.
 */
struct hv_device *vmbus_device_create(const uuid_le *type,
				      const uuid_le *instance,
				      struct vmbus_channel *channel)
{
	struct hv_device *child_device_obj;

	child_device_obj = kzalloc(sizeof(struct hv_device), GFP_KERNEL);
	if (!child_device_obj) {
		pr_err("Unable to allocate device object for child device\n");
		return NULL;
	}

	child_device_obj->channel = channel;
	memcpy(&child_device_obj->dev_type, type, sizeof(uuid_le));
	memcpy(&child_device_obj->dev_instance, instance,
	       sizeof(uuid_le));
	child_device_obj->vendor_id = 0x1414; /* MSFT vendor ID */


	return child_device_obj;
}

/*
 * vmbus_device_register - Register the child device
 */
int vmbus_device_register(struct hv_device *child_device_obj)
{
	struct kobject *kobj = &child_device_obj->device.kobj;
	int ret;

	dev_set_name(&child_device_obj->device, "%pUl",
		     child_device_obj->channel->offermsg.offer.if_instance.b);

	child_device_obj->device.bus = &hv_bus;
	child_device_obj->device.parent = &hv_acpi_dev->dev;
	child_device_obj->device.release = vmbus_device_release;

	/*
	 * Register with the LDM. This will kick off the driver/device
	 * binding...which will eventually call vmbus_match() and vmbus_probe()
	 */
	ret = device_register(&child_device_obj->device);
	if (ret) {
		pr_err("Unable to register child device\n");
		return ret;
	}

	child_device_obj->channels_kset = kset_create_and_add("channels",
							      NULL, kobj);
	if (!child_device_obj->channels_kset) {
		ret = -ENOMEM;
		goto err_dev_unregister;
	}

	ret = vmbus_add_channel_kobj(child_device_obj,
				     child_device_obj->channel);
	if (ret) {
		pr_err("Unable to register primary channeln");
		goto err_kset_unregister;
	}

	return 0;

err_kset_unregister:
	kset_unregister(child_device_obj->channels_kset);

err_dev_unregister:
	device_unregister(&child_device_obj->device);
	return ret;
}

/*
 * vmbus_device_unregister - Remove the specified child device
 * from the vmbus.
 */
void vmbus_device_unregister(struct hv_device *device_obj)
{
	pr_debug("child device %s unregistered\n",
		dev_name(&device_obj->device));

	kset_unregister(device_obj->channels_kset);

	/*
	 * Kick off the process of unregistering the device.
	 * This will call vmbus_remove() and eventually vmbus_device_release()
	 */
	device_unregister(&device_obj->device);
}


/*
 * VMBUS is an acpi enumerated device. Get the information we
 * need from DSDT.
 */
#define VTPM_BASE_ADDRESS 0xfed40000
static acpi_status vmbus_walk_resources(struct acpi_resource *res, void *ctx)
{
	resource_size_t start = 0;
	resource_size_t end = 0;
	struct resource *new_res;
	struct resource **old_res = &hyperv_mmio;
	struct resource **prev_res = NULL;

	switch (res->type) {

	/*
	 * "Address" descriptors are for bus windows. Ignore
	 * "memory" descriptors, which are for registers on
	 * devices.
	 */
	case ACPI_RESOURCE_TYPE_ADDRESS32:
		start = res->data.address32.address.minimum;
		end = res->data.address32.address.maximum;
		break;

	case ACPI_RESOURCE_TYPE_ADDRESS64:
		start = res->data.address64.address.minimum;
		end = res->data.address64.address.maximum;
		break;

	default:
		/* Unused resource type */
		return AE_OK;

	}
	/*
	 * Ignore ranges that are below 1MB, as they're not
	 * necessary or useful here.
	 */
	if (end < 0x100000)
		return AE_OK;

	new_res = kzalloc(sizeof(*new_res), GFP_ATOMIC);
	if (!new_res)
		return AE_NO_MEMORY;

	/* If this range overlaps the virtual TPM, truncate it. */
	if (end > VTPM_BASE_ADDRESS && start < VTPM_BASE_ADDRESS)
		end = VTPM_BASE_ADDRESS;

	new_res->name = "hyperv mmio";
	new_res->flags = IORESOURCE_MEM;
	new_res->start = start;
	new_res->end = end;

	/*
	 * If two ranges are adjacent, merge them.
	 */
	do {
		if (!*old_res) {
			*old_res = new_res;
			break;
		}

		if (((*old_res)->end + 1) == new_res->start) {
			(*old_res)->end = new_res->end;
			kfree(new_res);
			break;
		}

		if ((*old_res)->start == new_res->end + 1) {
			(*old_res)->start = new_res->start;
			kfree(new_res);
			break;
		}

		if ((*old_res)->start > new_res->end) {
			new_res->sibling = *old_res;
			if (prev_res)
				(*prev_res)->sibling = new_res;
			*old_res = new_res;
			break;
		}

		prev_res = old_res;
		old_res = &(*old_res)->sibling;

	} while (1);

	return AE_OK;
}

static int vmbus_acpi_remove(struct acpi_device *device)
{
	struct resource *cur_res;
	struct resource *next_res;

	if (hyperv_mmio) {
		if (fb_mmio) {
			__release_region(hyperv_mmio, fb_mmio->start,
					 resource_size(fb_mmio));
			fb_mmio = NULL;
		}

		for (cur_res = hyperv_mmio; cur_res; cur_res = next_res) {
			next_res = cur_res->sibling;
			kfree(cur_res);
		}
	}

	return 0;
}

static void vmbus_reserve_fb(void)
{
	int size;
	/*
	 * Make a claim for the frame buffer in the resource tree under the
	 * first node, which will be the one below 4GB.  The length seems to
	 * be underreported, particularly in a Generation 1 VM.  So start out
	 * reserving a larger area and make it smaller until it succeeds.
	 */

	if (screen_info.lfb_base) {
		if (efi_enabled(EFI_BOOT))
			size = max_t(__u32, screen_info.lfb_size, 0x800000);
		else
			size = max_t(__u32, screen_info.lfb_size, 0x4000000);

		for (; !fb_mmio && (size >= 0x100000); size >>= 1) {
			fb_mmio = __request_region(hyperv_mmio,
						   screen_info.lfb_base, size,
						   fb_mmio_name, 0);
		}
	}
}

/**
 * vmbus_allocate_mmio() - Pick a memory-mapped I/O range.
 * @new:		If successful, supplied a pointer to the
 *			allocated MMIO space.
 * @device_obj:		Identifies the caller
 * @min:		Minimum guest physical address of the
 *			allocation
 * @max:		Maximum guest physical address
 * @size:		Size of the range to be allocated
 * @align:		Alignment of the range to be allocated
 * @fb_overlap_ok:	Whether this allocation can be allowed
 *			to overlap the video frame buffer.
 *
 * This function walks the resources granted to VMBus by the
 * _CRS object in the ACPI namespace underneath the parent
 * "bridge" whether that's a root PCI bus in the Generation 1
 * case or a Module Device in the Generation 2 case.  It then
 * attempts to allocate from the global MMIO pool in a way that
 * matches the constraints supplied in these parameters and by
 * that _CRS.
 *
 * Return: 0 on success, -errno on failure
 */
int vmbus_allocate_mmio(struct resource **new, struct hv_device *device_obj,
			resource_size_t min, resource_size_t max,
			resource_size_t size, resource_size_t align,
			bool fb_overlap_ok)
{
	struct resource *iter, *shadow;
	resource_size_t range_min, range_max, start;
	const char *dev_n = dev_name(&device_obj->device);
	int retval;

	retval = -ENXIO;
	down(&hyperv_mmio_lock);

	/*
	 * If overlaps with frame buffers are allowed, then first attempt to
	 * make the allocation from within the reserved region.  Because it
	 * is already reserved, no shadow allocation is necessary.
	 */
	if (fb_overlap_ok && fb_mmio && !(min > fb_mmio->end) &&
	    !(max < fb_mmio->start)) {

		range_min = fb_mmio->start;
		range_max = fb_mmio->end;
		start = (range_min + align - 1) & ~(align - 1);
		for (; start + size - 1 <= range_max; start += align) {
			*new = request_mem_region_exclusive(start, size, dev_n);
			if (*new) {
				retval = 0;
				goto exit;
			}
		}
	}

	for (iter = hyperv_mmio; iter; iter = iter->sibling) {
		if ((iter->start >= max) || (iter->end <= min))
			continue;

		range_min = iter->start;
		range_max = iter->end;
		start = (range_min + align - 1) & ~(align - 1);
		for (; start + size - 1 <= range_max; start += align) {
			shadow = __request_region(iter, start, size, NULL,
						  IORESOURCE_BUSY);
			if (!shadow)
				continue;

			*new = request_mem_region_exclusive(start, size, dev_n);
			if (*new) {
				shadow->name = (char *)*new;
				retval = 0;
				goto exit;
			}

			__release_region(iter, start, size);
		}
	}

exit:
	up(&hyperv_mmio_lock);
	return retval;
}
EXPORT_SYMBOL_GPL(vmbus_allocate_mmio);

/**
 * vmbus_free_mmio() - Free a memory-mapped I/O range.
 * @start:		Base address of region to release.
 * @size:		Size of the range to be allocated
 *
 * This function releases anything requested by
 * vmbus_mmio_allocate().
 */
void vmbus_free_mmio(resource_size_t start, resource_size_t size)
{
	struct resource *iter;

	down(&hyperv_mmio_lock);
	for (iter = hyperv_mmio; iter; iter = iter->sibling) {
		if ((iter->start >= start + size) || (iter->end <= start))
			continue;

		__release_region(iter, start, size);
	}
	release_mem_region(start, size);
	up(&hyperv_mmio_lock);

}
EXPORT_SYMBOL_GPL(vmbus_free_mmio);

static int vmbus_acpi_add(struct acpi_device *device)
{
	acpi_status result;
	int ret_val = -ENODEV;
	struct acpi_device *ancestor;

	hv_acpi_dev = device;

	result = acpi_walk_resources(device->handle, METHOD_NAME__CRS,
					vmbus_walk_resources, NULL);

	if (ACPI_FAILURE(result))
		goto acpi_walk_err;
	/*
	 * Some ancestor of the vmbus acpi device (Gen1 or Gen2
	 * firmware) is the VMOD that has the mmio ranges. Get that.
	 */
	for (ancestor = device->parent; ancestor; ancestor = ancestor->parent) {
		result = acpi_walk_resources(ancestor->handle, METHOD_NAME__CRS,
					     vmbus_walk_resources, NULL);

		if (ACPI_FAILURE(result))
			continue;
		if (hyperv_mmio) {
			vmbus_reserve_fb();
			break;
		}
	}
	ret_val = 0;

acpi_walk_err:
	complete(&probe_event);
	if (ret_val)
		vmbus_acpi_remove(device);
	return ret_val;
}

static const struct acpi_device_id vmbus_acpi_device_ids[] = {
	{"VMBUS", 0},
	{"VMBus", 0},
	{"", 0},
};
MODULE_DEVICE_TABLE(acpi, vmbus_acpi_device_ids);

static struct acpi_driver vmbus_acpi_driver = {
	.name = "vmbus",
	.ids = vmbus_acpi_device_ids,
	.ops = {
		.add = vmbus_acpi_add,
		.remove = vmbus_acpi_remove,
	},
};

static void hv_kexec_handler(void)
{
	hv_synic_clockevents_cleanup();
	vmbus_initiate_unload(false);
	vmbus_connection.conn_state = DISCONNECTED;
	/* Make sure conn_state is set as hv_synic_cleanup checks for it */
	mb();
	cpuhp_remove_state(hyperv_cpuhp_online);
	hyperv_cleanup();
};

static void hv_crash_handler(struct pt_regs *regs)
{
	vmbus_initiate_unload(true);
	/*
	 * In crash handler we can't schedule synic cleanup for all CPUs,
	 * doing the cleanup for current CPU only. This should be sufficient
	 * for kdump.
	 */
	vmbus_connection.conn_state = DISCONNECTED;
	hv_synic_cleanup(smp_processor_id());
	hyperv_cleanup();
};

static int __init hv_acpi_init(void)
{
	int ret, t;

	if (!hv_is_hyperv_initialized())
		return -ENODEV;

	init_completion(&probe_event);

	/*
	 * Get ACPI resources first.
	 */
	ret = acpi_bus_register_driver(&vmbus_acpi_driver);

	if (ret)
		return ret;

	t = wait_for_completion_timeout(&probe_event, 5*HZ);
	if (t == 0) {
		ret = -ETIMEDOUT;
		goto cleanup;
	}

	ret = vmbus_bus_init();
	if (ret)
		goto cleanup;

	hv_setup_kexec_handler(hv_kexec_handler);
	hv_setup_crash_handler(hv_crash_handler);

	return 0;

cleanup:
	acpi_bus_unregister_driver(&vmbus_acpi_driver);
	hv_acpi_dev = NULL;
	return ret;
}

static void __exit vmbus_exit(void)
{
	int cpu;

	hv_remove_kexec_handler();
	hv_remove_crash_handler();
	vmbus_connection.conn_state = DISCONNECTED;
	hv_synic_clockevents_cleanup();
	vmbus_disconnect();
	hv_remove_vmbus_irq();
	for_each_online_cpu(cpu) {
		struct hv_per_cpu_context *hv_cpu
			= per_cpu_ptr(hv_context.cpu_context, cpu);

		tasklet_kill(&hv_cpu->msg_dpc);
	}
	vmbus_free_channels();

	if (ms_hyperv.misc_features & HV_FEATURE_GUEST_CRASH_MSR_AVAILABLE) {
		kmsg_dump_unregister(&hv_kmsg_dumper);
		unregister_die_notifier(&hyperv_die_block);
		atomic_notifier_chain_unregister(&panic_notifier_list,
						 &hyperv_panic_block);
	}

	free_page((unsigned long)hv_panic_page);
	unregister_sysctl_table(hv_ctl_table_hdr);
	hv_ctl_table_hdr = NULL;
	bus_unregister(&hv_bus);

	cpuhp_remove_state(hyperv_cpuhp_online);
	hv_synic_free();
	acpi_bus_unregister_driver(&vmbus_acpi_driver);
}


MODULE_LICENSE("GPL");

subsys_initcall(hv_acpi_init);
module_exit(vmbus_exit);<|MERGE_RESOLUTION|>--- conflicted
+++ resolved
@@ -221,7 +221,7 @@
 		return -ENODEV;
 	return sprintf(buf, "%d\n",
 		       channel_pending(hv_dev->channel,
-				       vmbus_connection.monitor_pages[1]));
+				       vmbus_connection.monitor_pages[0]));
 }
 static DEVICE_ATTR_RO(server_monitor_pending);
 
@@ -535,6 +535,54 @@
 	return sprintf(buf, "0x%x\n", hv_dev->device_id);
 }
 static DEVICE_ATTR_RO(device);
+
+static ssize_t driver_override_store(struct device *dev,
+				     struct device_attribute *attr,
+				     const char *buf, size_t count)
+{
+	struct hv_device *hv_dev = device_to_hv_device(dev);
+	char *driver_override, *old, *cp;
+
+	/* We need to keep extra room for a newline */
+	if (count >= (PAGE_SIZE - 1))
+		return -EINVAL;
+
+	driver_override = kstrndup(buf, count, GFP_KERNEL);
+	if (!driver_override)
+		return -ENOMEM;
+
+	cp = strchr(driver_override, '\n');
+	if (cp)
+		*cp = '\0';
+
+	device_lock(dev);
+	old = hv_dev->driver_override;
+	if (strlen(driver_override)) {
+		hv_dev->driver_override = driver_override;
+	} else {
+		kfree(driver_override);
+		hv_dev->driver_override = NULL;
+	}
+	device_unlock(dev);
+
+	kfree(old);
+
+	return count;
+}
+
+static ssize_t driver_override_show(struct device *dev,
+				    struct device_attribute *attr, char *buf)
+{
+	struct hv_device *hv_dev = device_to_hv_device(dev);
+	ssize_t len;
+
+	device_lock(dev);
+	len = snprintf(buf, PAGE_SIZE, "%s\n", hv_dev->driver_override);
+	device_unlock(dev);
+
+	return len;
+}
+static DEVICE_ATTR_RW(driver_override);
 
 /* Set up per device attributes in /sys/bus/vmbus/devices/<bus device> */
 static struct attribute *vmbus_dev_attrs[] = {
@@ -566,6 +614,7 @@
 	&dev_attr_channel_vp_mapping.attr,
 	&dev_attr_vendor.attr,
 	&dev_attr_device.attr,
+	&dev_attr_driver_override.attr,
 	NULL,
 };
 
@@ -621,51 +670,67 @@
 	return ret;
 }
 
-static const uuid_le null_guid;
-
-static inline bool is_null_guid(const uuid_le *guid)
-{
-	if (uuid_le_cmp(*guid, null_guid))
-		return false;
-	return true;
-}
-
-/*
- * Return a matching hv_vmbus_device_id pointer.
- * If there is no match, return NULL.
- */
-static const struct hv_vmbus_device_id *hv_vmbus_get_id(struct hv_driver *drv,
-					const uuid_le *guid)
+static const struct hv_vmbus_device_id *
+hv_vmbus_dev_match(const struct hv_vmbus_device_id *id, const guid_t *guid)
+{
+	if (id == NULL)
+		return NULL; /* empty device table */
+
+	for (; !guid_is_null(&id->guid); id++)
+		if (guid_equal(&id->guid, guid))
+			return id;
+
+	return NULL;
+}
+
+static const struct hv_vmbus_device_id *
+hv_vmbus_dynid_match(struct hv_driver *drv, const guid_t *guid)
 {
 	const struct hv_vmbus_device_id *id = NULL;
 	struct vmbus_dynid *dynid;
 
-	/* Look at the dynamic ids first, before the static ones */
 	spin_lock(&drv->dynids.lock);
 	list_for_each_entry(dynid, &drv->dynids.list, node) {
-		if (!uuid_le_cmp(dynid->id.guid, *guid)) {
+		if (guid_equal(&dynid->id.guid, guid)) {
 			id = &dynid->id;
 			break;
 		}
 	}
 	spin_unlock(&drv->dynids.lock);
 
-	if (id)
-		return id;
-
-	id = drv->id_table;
-	if (id == NULL)
-		return NULL; /* empty device table */
-
-	for (; !is_null_guid(&id->guid); id++)
-		if (!uuid_le_cmp(id->guid, *guid))
-			return id;
-
-	return NULL;
+	return id;
+}
+
+static const struct hv_vmbus_device_id vmbus_device_null;
+
+/*
+ * Return a matching hv_vmbus_device_id pointer.
+ * If there is no match, return NULL.
+ */
+static const struct hv_vmbus_device_id *hv_vmbus_get_id(struct hv_driver *drv,
+							struct hv_device *dev)
+{
+	const guid_t *guid = &dev->dev_type;
+	const struct hv_vmbus_device_id *id;
+
+	/* When driver_override is set, only bind to the matching driver */
+	if (dev->driver_override && strcmp(dev->driver_override, drv->name))
+		return NULL;
+
+	/* Look at the dynamic ids first, before the static ones */
+	id = hv_vmbus_dynid_match(drv, guid);
+	if (!id)
+		id = hv_vmbus_dev_match(drv->id_table, guid);
+
+	/* driver_override will always match, send a dummy id */
+	if (!id && dev->driver_override)
+		id = &vmbus_device_null;
+
+	return id;
 }
 
 /* vmbus_add_dynid - add a new device ID to this driver and re-probe devices */
-static int vmbus_add_dynid(struct hv_driver *drv, uuid_le *guid)
+static int vmbus_add_dynid(struct hv_driver *drv, guid_t *guid)
 {
 	struct vmbus_dynid *dynid;
 
@@ -703,14 +768,14 @@
 			    size_t count)
 {
 	struct hv_driver *drv = drv_to_hv_drv(driver);
-	uuid_le guid;
+	guid_t guid;
 	ssize_t retval;
 
-	retval = uuid_le_to_bin(buf, &guid);
+	retval = guid_parse(buf, &guid);
 	if (retval)
 		return retval;
 
-	if (hv_vmbus_get_id(drv, &guid))
+	if (hv_vmbus_dynid_match(drv, &guid))
 		return -EEXIST;
 
 	retval = vmbus_add_dynid(drv, &guid);
@@ -730,10 +795,10 @@
 {
 	struct hv_driver *drv = drv_to_hv_drv(driver);
 	struct vmbus_dynid *dynid, *n;
-	uuid_le guid;
+	guid_t guid;
 	ssize_t retval;
 
-	retval = uuid_le_to_bin(buf, &guid);
+	retval = guid_parse(buf, &guid);
 	if (retval)
 		return retval;
 
@@ -742,7 +807,7 @@
 	list_for_each_entry_safe(dynid, n, &drv->dynids.list, node) {
 		struct hv_vmbus_device_id *id = &dynid->id;
 
-		if (!uuid_le_cmp(id->guid, guid)) {
+		if (guid_equal(&id->guid, &guid)) {
 			list_del(&dynid->node);
 			kfree(dynid);
 			retval = count;
@@ -775,7 +840,7 @@
 	if (is_hvsock_channel(hv_dev->channel))
 		return drv->hvsock;
 
-	if (hv_vmbus_get_id(drv, &hv_dev->dev_type))
+	if (hv_vmbus_get_id(drv, hv_dev))
 		return 1;
 
 	return 0;
@@ -792,7 +857,7 @@
 	struct hv_device *dev = device_to_hv_device(child_device);
 	const struct hv_vmbus_device_id *dev_id;
 
-	dev_id = hv_vmbus_get_id(drv, &dev->dev_type);
+	dev_id = hv_vmbus_get_id(drv, dev);
 	if (drv->probe) {
 		ret = drv->probe(dev, dev_id);
 		if (ret != 0)
@@ -854,10 +919,9 @@
 	struct vmbus_channel *channel = hv_dev->channel;
 
 	mutex_lock(&vmbus_connection.channel_mutex);
-	hv_process_channel_removal(channel->offermsg.child_relid);
+	hv_process_channel_removal(channel);
 	mutex_unlock(&vmbus_connection.channel_mutex);
 	kfree(hv_dev);
-
 }
 
 /* The one and only one */
@@ -1469,9 +1533,6 @@
 }
 static VMBUS_CHAN_ATTR(events, S_IRUGO, channel_events_show, NULL);
 
-<<<<<<< HEAD
-static ssize_t subchannel_monitor_id_show(const struct vmbus_channel *channel,
-=======
 static ssize_t channel_intr_in_full_show(struct vmbus_channel *channel,
 					 char *buf)
 {
@@ -1505,7 +1566,6 @@
 static VMBUS_CHAN_ATTR(out_full_total, 0444, channel_out_full_total_show, NULL);
 
 static ssize_t subchannel_monitor_id_show(struct vmbus_channel *channel,
->>>>>>> 407d19ab
 					  char *buf)
 {
 	return sprintf(buf, "%u\n", channel->offermsg.monitorid);
@@ -1530,6 +1590,10 @@
 	&chan_attr_latency.attr,
 	&chan_attr_interrupts.attr,
 	&chan_attr_events.attr,
+	&chan_attr_intr_in_full.attr,
+	&chan_attr_intr_out_empty.attr,
+	&chan_attr_out_full_first.attr,
+	&chan_attr_out_full_total.attr,
 	&chan_attr_monitor_id.attr,
 	&chan_attr_subchannel_id.attr,
 	NULL
@@ -1609,8 +1673,8 @@
  * vmbus_device_create - Creates and registers a new child device
  * on the vmbus.
  */
-struct hv_device *vmbus_device_create(const uuid_le *type,
-				      const uuid_le *instance,
+struct hv_device *vmbus_device_create(const guid_t *type,
+				      const guid_t *instance,
 				      struct vmbus_channel *channel)
 {
 	struct hv_device *child_device_obj;
@@ -1622,11 +1686,9 @@
 	}
 
 	child_device_obj->channel = channel;
-	memcpy(&child_device_obj->dev_type, type, sizeof(uuid_le));
-	memcpy(&child_device_obj->dev_instance, instance,
-	       sizeof(uuid_le));
+	guid_copy(&child_device_obj->dev_type, type);
+	guid_copy(&child_device_obj->dev_instance, instance);
 	child_device_obj->vendor_id = 0x1414; /* MSFT vendor ID */
-
 
 	return child_device_obj;
 }
