--- conflicted
+++ resolved
@@ -96,26 +96,19 @@
 	struct list_head eoi_list;
 	short refcnt;
 	short spurious_cnt;
-<<<<<<< HEAD
-	enum xen_irq_type type; /* type */
-=======
 	short type;             /* type */
 	u8 mask_reason;         /* Why is event channel masked */
 #define EVT_MASK_REASON_EXPLICIT	0x01
 #define EVT_MASK_REASON_TEMPORARY	0x02
 #define EVT_MASK_REASON_EOI_PENDING	0x04
 	u8 is_active;		/* Is event just being handled? */
->>>>>>> 4e026225
 	unsigned irq;
 	evtchn_port_t evtchn;   /* event channel */
 	unsigned short cpu;     /* cpu bound */
 	unsigned short eoi_cpu; /* EOI must happen on this cpu-1 */
 	unsigned int irq_epoch; /* If eoi_cpu valid: irq_epoch of event */
 	u64 eoi_time;           /* Time in jiffies when to EOI. */
-<<<<<<< HEAD
-=======
 	spinlock_t lock;
->>>>>>> 4e026225
 
 	union {
 		unsigned short virq;
@@ -164,10 +157,7 @@
  *   evtchn_rwlock
  *     IRQ-desc lock
  *       percpu eoi_list_lock
-<<<<<<< HEAD
-=======
  *         irq_info->lock
->>>>>>> 4e026225
  */
 
 static LIST_HEAD(xen_irq_list_head);
@@ -593,11 +583,7 @@
 	}
 
 	info->eoi_time = 0;
-<<<<<<< HEAD
-	unmask_evtchn(evtchn);
-=======
 	do_unmask(info, EVT_MASK_REASON_EOI_PENDING);
->>>>>>> 4e026225
 }
 
 static void xen_irq_lateeoi_worker(struct work_struct *work)
@@ -1624,11 +1610,8 @@
 	}
 
 	info = info_for_irq(irq);
-<<<<<<< HEAD
-=======
 	if (xchg_acquire(&info->is_active, 1))
 		return;
->>>>>>> 4e026225
 
 	if (ctrl->defer_eoi) {
 		info->eoi_cpu = smp_processor_id();
@@ -2060,13 +2043,8 @@
 	.irq_mask		= disable_dynirq,
 	.irq_unmask		= enable_dynirq,
 
-<<<<<<< HEAD
-	.irq_ack		= mask_ack_dynirq,
-	.irq_mask_ack		= mask_ack_dynirq,
-=======
 	.irq_ack		= lateeoi_ack_dynirq,
 	.irq_mask_ack		= lateeoi_mask_ack_dynirq,
->>>>>>> 4e026225
 
 	.irq_set_affinity	= set_affinity_irq,
 	.irq_retrigger		= retrigger_dynirq,
