/******************************************************************************
 * gntdev.c
 *
 * Device for accessing (in user-space) pages that have been granted by other
 * domains.
 *
 * Copyright (c) 2006-2007, D G Murray.
 *           (c) 2009 Gerd Hoffmann <kraxel@redhat.com>
 *           (c) 2018 Oleksandr Andrushchenko, EPAM Systems Inc.
 *
 * This program is distributed in the hope that it will be useful,
 * but WITHOUT ANY WARRANTY; without even the implied warranty of
 * MERCHANTABILITY or FITNESS FOR A PARTICULAR PURPOSE.  See the
 * GNU General Public License for more details.
 *
 * You should have received a copy of the GNU General Public License
 * along with this program; if not, write to the Free Software
 * Foundation, Inc., 59 Temple Place, Suite 330, Boston, MA  02111-1307  USA
 */

#undef DEBUG

#define pr_fmt(fmt) "xen:" KBUILD_MODNAME ": " fmt

#include <linux/module.h>
#include <linux/kernel.h>
#include <linux/init.h>
#include <linux/miscdevice.h>
#include <linux/fs.h>
#include <linux/uaccess.h>
#include <linux/sched.h>
#include <linux/sched/mm.h>
#include <linux/spinlock.h>
#include <linux/slab.h>
#include <linux/highmem.h>
#include <linux/refcount.h>
#ifdef CONFIG_XEN_GRANT_DMA_ALLOC
#include <linux/of_device.h>
#endif

#include <xen/xen.h>
#include <xen/grant_table.h>
#include <xen/balloon.h>
#include <xen/gntdev.h>
#include <xen/events.h>
#include <xen/page.h>
#include <asm/xen/hypervisor.h>
#include <asm/xen/hypercall.h>

#include "gntdev-common.h"
#ifdef CONFIG_XEN_GNTDEV_DMABUF
#include "gntdev-dmabuf.h"
#endif

MODULE_LICENSE("GPL");
MODULE_AUTHOR("Derek G. Murray <Derek.Murray@cl.cam.ac.uk>, "
	      "Gerd Hoffmann <kraxel@redhat.com>");
MODULE_DESCRIPTION("User-space granted page access driver");

static int limit = 1024*1024;
module_param(limit, int, 0644);
MODULE_PARM_DESC(limit, "Maximum number of grants that may be mapped by "
		"the gntdev device");

static atomic_t pages_mapped = ATOMIC_INIT(0);

static int use_ptemod;
#define populate_freeable_maps use_ptemod

static int unmap_grant_pages(struct gntdev_grant_map *map,
			     int offset, int pages);

static struct miscdevice gntdev_miscdev;

/* ------------------------------------------------------------------ */

bool gntdev_account_mapped_pages(int count)
{
	return atomic_add_return(count, &pages_mapped) > limit;
}

static void gntdev_print_maps(struct gntdev_priv *priv,
			      char *text, int text_index)
{
#ifdef DEBUG
	struct gntdev_grant_map *map;

	pr_debug("%s: maps list (priv %p)\n", __func__, priv);
	list_for_each_entry(map, &priv->maps, next)
		pr_debug("  index %2d, count %2d %s\n",
		       map->index, map->count,
		       map->index == text_index && text ? text : "");
#endif
}

static void gntdev_free_map(struct gntdev_grant_map *map)
{
	if (map == NULL)
		return;

#ifdef CONFIG_XEN_GRANT_DMA_ALLOC
	if (map->dma_vaddr) {
		struct gnttab_dma_alloc_args args;

		args.dev = map->dma_dev;
		args.coherent = !!(map->dma_flags & GNTDEV_DMA_FLAG_COHERENT);
		args.nr_pages = map->count;
		args.pages = map->pages;
		args.frames = map->frames;
		args.vaddr = map->dma_vaddr;
		args.dev_bus_addr = map->dma_bus_addr;

		gnttab_dma_free_pages(&args);
	} else
#endif
	if (map->pages)
		gnttab_free_pages(map->count, map->pages);

#ifdef CONFIG_XEN_GRANT_DMA_ALLOC
	kfree(map->frames);
#endif
	kfree(map->pages);
	kfree(map->grants);
	kfree(map->map_ops);
	kfree(map->unmap_ops);
	kfree(map->kmap_ops);
	kfree(map->kunmap_ops);
	kfree(map);
}

struct gntdev_grant_map *gntdev_alloc_map(struct gntdev_priv *priv, int count,
					  int dma_flags)
{
	struct gntdev_grant_map *add;
	int i;

	add = kzalloc(sizeof(*add), GFP_KERNEL);
	if (NULL == add)
		return NULL;

	add->grants    = kcalloc(count, sizeof(add->grants[0]), GFP_KERNEL);
	add->map_ops   = kcalloc(count, sizeof(add->map_ops[0]), GFP_KERNEL);
	add->unmap_ops = kcalloc(count, sizeof(add->unmap_ops[0]), GFP_KERNEL);
	add->kmap_ops  = kcalloc(count, sizeof(add->kmap_ops[0]), GFP_KERNEL);
	add->kunmap_ops = kcalloc(count, sizeof(add->kunmap_ops[0]), GFP_KERNEL);
	add->pages     = kcalloc(count, sizeof(add->pages[0]), GFP_KERNEL);
	if (NULL == add->grants    ||
	    NULL == add->map_ops   ||
	    NULL == add->unmap_ops ||
	    NULL == add->kmap_ops  ||
	    NULL == add->kunmap_ops ||
	    NULL == add->pages)
		goto err;

#ifdef CONFIG_XEN_GRANT_DMA_ALLOC
	add->dma_flags = dma_flags;

	/*
	 * Check if this mapping is requested to be backed
	 * by a DMA buffer.
	 */
	if (dma_flags & (GNTDEV_DMA_FLAG_WC | GNTDEV_DMA_FLAG_COHERENT)) {
		struct gnttab_dma_alloc_args args;

		add->frames = kcalloc(count, sizeof(add->frames[0]),
				      GFP_KERNEL);
		if (!add->frames)
			goto err;

		/* Remember the device, so we can free DMA memory. */
		add->dma_dev = priv->dma_dev;

		args.dev = priv->dma_dev;
		args.coherent = !!(dma_flags & GNTDEV_DMA_FLAG_COHERENT);
		args.nr_pages = count;
		args.pages = add->pages;
		args.frames = add->frames;

		if (gnttab_dma_alloc_pages(&args))
			goto err;

		add->dma_vaddr = args.vaddr;
		add->dma_bus_addr = args.dev_bus_addr;
	} else
#endif
	if (gnttab_alloc_pages(count, add->pages))
		goto err;

	for (i = 0; i < count; i++) {
		add->map_ops[i].handle = -1;
		add->unmap_ops[i].handle = -1;
		add->kmap_ops[i].handle = -1;
		add->kunmap_ops[i].handle = -1;
	}

	add->index = 0;
	add->count = count;
	refcount_set(&add->users, 1);

	return add;

err:
	gntdev_free_map(add);
	return NULL;
}

void gntdev_add_map(struct gntdev_priv *priv, struct gntdev_grant_map *add)
{
	struct gntdev_grant_map *map;

	list_for_each_entry(map, &priv->maps, next) {
		if (add->index + add->count < map->index) {
			list_add_tail(&add->next, &map->next);
			goto done;
		}
		add->index = map->index + map->count;
	}
	list_add_tail(&add->next, &priv->maps);

done:
	gntdev_print_maps(priv, "[new]", add->index);
}

static struct gntdev_grant_map *gntdev_find_map_index(struct gntdev_priv *priv,
						      int index, int count)
{
	struct gntdev_grant_map *map;

	list_for_each_entry(map, &priv->maps, next) {
		if (map->index != index)
			continue;
		if (count && map->count != count)
			continue;
		return map;
	}
	return NULL;
}

void gntdev_put_map(struct gntdev_priv *priv, struct gntdev_grant_map *map)
{
	if (!map)
		return;

	if (!refcount_dec_and_test(&map->users))
		return;

	atomic_sub(map->count, &pages_mapped);

	if (map->notify.flags & UNMAP_NOTIFY_SEND_EVENT) {
		notify_remote_via_evtchn(map->notify.event);
		evtchn_put(map->notify.event);
	}

	if (populate_freeable_maps && priv) {
		mutex_lock(&priv->lock);
		list_del(&map->next);
		mutex_unlock(&priv->lock);
	}

	if (map->pages && !use_ptemod)
		unmap_grant_pages(map, 0, map->count);
	gntdev_free_map(map);
}

/* ------------------------------------------------------------------ */

static int find_grant_ptes(pte_t *pte, pgtable_t token,
		unsigned long addr, void *data)
{
	struct gntdev_grant_map *map = data;
	unsigned int pgnr = (addr - map->vma->vm_start) >> PAGE_SHIFT;
	int flags = map->flags | GNTMAP_application_map | GNTMAP_contains_pte;
	u64 pte_maddr;

	BUG_ON(pgnr >= map->count);
	pte_maddr = arbitrary_virt_to_machine(pte).maddr;

	/*
	 * Set the PTE as special to force get_user_pages_fast() fall
	 * back to the slow path.  If this is not supported as part of
	 * the grant map, it will be done afterwards.
	 */
	if (xen_feature(XENFEAT_gnttab_map_avail_bits))
		flags |= (1 << _GNTMAP_guest_avail0);

	gnttab_set_map_op(&map->map_ops[pgnr], pte_maddr, flags,
			  map->grants[pgnr].ref,
			  map->grants[pgnr].domid);
	gnttab_set_unmap_op(&map->unmap_ops[pgnr], pte_maddr, flags,
			    -1 /* handle */);
	return 0;
}

#ifdef CONFIG_X86
static int set_grant_ptes_as_special(pte_t *pte, pgtable_t token,
				     unsigned long addr, void *data)
{
	set_pte_at(current->mm, addr, pte, pte_mkspecial(*pte));
	return 0;
}
#endif

int gntdev_map_grant_pages(struct gntdev_grant_map *map)
{
	int i, err = 0;

	if (!use_ptemod) {
		/* Note: it could already be mapped */
		if (map->map_ops[0].handle != -1)
			return 0;
		for (i = 0; i < map->count; i++) {
			unsigned long addr = (unsigned long)
				pfn_to_kaddr(page_to_pfn(map->pages[i]));
			gnttab_set_map_op(&map->map_ops[i], addr, map->flags,
				map->grants[i].ref,
				map->grants[i].domid);
			gnttab_set_unmap_op(&map->unmap_ops[i], addr,
				map->flags, -1 /* handle */);
		}
	} else {
		/*
		 * Setup the map_ops corresponding to the pte entries pointing
		 * to the kernel linear addresses of the struct pages.
		 * These ptes are completely different from the user ptes dealt
		 * with find_grant_ptes.
		 */
		for (i = 0; i < map->count; i++) {
			unsigned long address = (unsigned long)
				pfn_to_kaddr(page_to_pfn(map->pages[i]));
			BUG_ON(PageHighMem(map->pages[i]));

			gnttab_set_map_op(&map->kmap_ops[i], address,
				map->flags | GNTMAP_host_map,
				map->grants[i].ref,
				map->grants[i].domid);
			gnttab_set_unmap_op(&map->kunmap_ops[i], address,
				map->flags | GNTMAP_host_map, -1);
		}
	}

	pr_debug("map %d+%d\n", map->index, map->count);
	err = gnttab_map_refs(map->map_ops, use_ptemod ? map->kmap_ops : NULL,
			map->pages, map->count);
	if (err)
		return err;

	for (i = 0; i < map->count; i++) {
		if (map->map_ops[i].status) {
			err = -EINVAL;
			continue;
		}

		map->unmap_ops[i].handle = map->map_ops[i].handle;
		if (use_ptemod)
			map->kunmap_ops[i].handle = map->kmap_ops[i].handle;
#ifdef CONFIG_XEN_GRANT_DMA_ALLOC
		else if (map->dma_vaddr) {
			unsigned long bfn;

			bfn = pfn_to_bfn(page_to_pfn(map->pages[i]));
			map->unmap_ops[i].dev_bus_addr = __pfn_to_phys(bfn);
		}
#endif
	}
	return err;
}

static int __unmap_grant_pages(struct gntdev_grant_map *map, int offset,
			       int pages)
{
	int i, err = 0;
	struct gntab_unmap_queue_data unmap_data;

	if (map->notify.flags & UNMAP_NOTIFY_CLEAR_BYTE) {
		int pgno = (map->notify.addr >> PAGE_SHIFT);
		if (pgno >= offset && pgno < offset + pages) {
			/* No need for kmap, pages are in lowmem */
			uint8_t *tmp = pfn_to_kaddr(page_to_pfn(map->pages[pgno]));
			tmp[map->notify.addr & (PAGE_SIZE-1)] = 0;
			map->notify.flags &= ~UNMAP_NOTIFY_CLEAR_BYTE;
		}
	}

	unmap_data.unmap_ops = map->unmap_ops + offset;
	unmap_data.kunmap_ops = use_ptemod ? map->kunmap_ops + offset : NULL;
	unmap_data.pages = map->pages + offset;
	unmap_data.count = pages;

	err = gnttab_unmap_refs_sync(&unmap_data);
	if (err)
		return err;

	for (i = 0; i < pages; i++) {
		if (map->unmap_ops[offset+i].status)
			err = -EINVAL;
		pr_debug("unmap handle=%d st=%d\n",
			map->unmap_ops[offset+i].handle,
			map->unmap_ops[offset+i].status);
		map->unmap_ops[offset+i].handle = -1;
	}
	return err;
}

static int unmap_grant_pages(struct gntdev_grant_map *map, int offset,
			     int pages)
{
	int range, err = 0;

	pr_debug("unmap %d+%d [%d+%d]\n", map->index, map->count, offset, pages);

	/* It is possible the requested range will have a "hole" where we
	 * already unmapped some of the grants. Only unmap valid ranges.
	 */
	while (pages && !err) {
		while (pages && map->unmap_ops[offset].handle == -1) {
			offset++;
			pages--;
		}
		range = 0;
		while (range < pages) {
			if (map->unmap_ops[offset+range].handle == -1)
				break;
			range++;
		}
		err = __unmap_grant_pages(map, offset, range);
		offset += range;
		pages -= range;
	}

	return err;
}

/* ------------------------------------------------------------------ */

static void gntdev_vma_open(struct vm_area_struct *vma)
{
	struct gntdev_grant_map *map = vma->vm_private_data;

	pr_debug("gntdev_vma_open %p\n", vma);
	refcount_inc(&map->users);
}

static void gntdev_vma_close(struct vm_area_struct *vma)
{
	struct gntdev_grant_map *map = vma->vm_private_data;
	struct file *file = vma->vm_file;
	struct gntdev_priv *priv = file->private_data;

	pr_debug("gntdev_vma_close %p\n", vma);
	if (use_ptemod) {
		/* It is possible that an mmu notifier could be running
		 * concurrently, so take priv->lock to ensure that the vma won't
		 * vanishing during the unmap_grant_pages call, since we will
		 * spin here until that completes. Such a concurrent call will
		 * not do any unmapping, since that has been done prior to
		 * closing the vma, but it may still iterate the unmap_ops list.
		 */
		mutex_lock(&priv->lock);
		map->vma = NULL;
		mutex_unlock(&priv->lock);
	}
	vma->vm_private_data = NULL;
	gntdev_put_map(priv, map);
}

static struct page *gntdev_vma_find_special_page(struct vm_area_struct *vma,
						 unsigned long addr)
{
	struct gntdev_grant_map *map = vma->vm_private_data;

	return map->pages[(addr - map->pages_vm_start) >> PAGE_SHIFT];
}

static const struct vm_operations_struct gntdev_vmops = {
	.open = gntdev_vma_open,
	.close = gntdev_vma_close,
	.find_special_page = gntdev_vma_find_special_page,
};

/* ------------------------------------------------------------------ */

static bool in_range(struct gntdev_grant_map *map,
			      unsigned long start, unsigned long end)
{
	if (!map->vma)
		return false;
	if (map->vma->vm_start >= end)
		return false;
	if (map->vma->vm_end <= start)
		return false;

	return true;
}

static int unmap_if_in_range(struct gntdev_grant_map *map,
			      unsigned long start, unsigned long end,
			      bool blockable)
{
	unsigned long mstart, mend;
	int err;

	if (!in_range(map, start, end))
		return 0;

	if (!blockable)
		return -EAGAIN;

	mstart = max(start, map->vma->vm_start);
	mend   = min(end,   map->vma->vm_end);
	pr_debug("map %d+%d (%lx %lx), range %lx %lx, mrange %lx %lx\n",
			map->index, map->count,
			map->vma->vm_start, map->vma->vm_end,
			start, end, mstart, mend);
	err = unmap_grant_pages(map,
				(mstart - map->vma->vm_start) >> PAGE_SHIFT,
				(mend - mstart) >> PAGE_SHIFT);
	WARN_ON(err);

	return 0;
}

static int mn_invl_range_start(struct mmu_notifier *mn,
				struct mm_struct *mm,
				unsigned long start, unsigned long end,
				bool blockable)
{
	struct gntdev_priv *priv = container_of(mn, struct gntdev_priv, mn);
	struct gntdev_grant_map *map;
	int ret = 0;

<<<<<<< HEAD
	if (blockable)
=======
	if (mmu_notifier_range_blockable(range))
>>>>>>> 407d19ab
		mutex_lock(&priv->lock);
	else if (!mutex_trylock(&priv->lock))
		return -EAGAIN;

	list_for_each_entry(map, &priv->maps, next) {
<<<<<<< HEAD
		ret = unmap_if_in_range(map, start, end, blockable);
=======
		ret = unmap_if_in_range(map, range->start, range->end,
					mmu_notifier_range_blockable(range));
>>>>>>> 407d19ab
		if (ret)
			goto out_unlock;
	}
	list_for_each_entry(map, &priv->freeable_maps, next) {
<<<<<<< HEAD
		ret = unmap_if_in_range(map, start, end, blockable);
=======
		ret = unmap_if_in_range(map, range->start, range->end,
					mmu_notifier_range_blockable(range));
>>>>>>> 407d19ab
		if (ret)
			goto out_unlock;
	}

out_unlock:
	mutex_unlock(&priv->lock);

	return ret;
}

static void mn_release(struct mmu_notifier *mn,
		       struct mm_struct *mm)
{
	struct gntdev_priv *priv = container_of(mn, struct gntdev_priv, mn);
	struct gntdev_grant_map *map;
	int err;

	mutex_lock(&priv->lock);
	list_for_each_entry(map, &priv->maps, next) {
		if (!map->vma)
			continue;
		pr_debug("map %d+%d (%lx %lx)\n",
				map->index, map->count,
				map->vma->vm_start, map->vma->vm_end);
		err = unmap_grant_pages(map, /* offset */ 0, map->count);
		WARN_ON(err);
	}
	list_for_each_entry(map, &priv->freeable_maps, next) {
		if (!map->vma)
			continue;
		pr_debug("map %d+%d (%lx %lx)\n",
				map->index, map->count,
				map->vma->vm_start, map->vma->vm_end);
		err = unmap_grant_pages(map, /* offset */ 0, map->count);
		WARN_ON(err);
	}
	mutex_unlock(&priv->lock);
}

static const struct mmu_notifier_ops gntdev_mmu_ops = {
	.release                = mn_release,
	.invalidate_range_start = mn_invl_range_start,
};

/* ------------------------------------------------------------------ */

static int gntdev_open(struct inode *inode, struct file *flip)
{
	struct gntdev_priv *priv;
	int ret = 0;

	priv = kzalloc(sizeof(*priv), GFP_KERNEL);
	if (!priv)
		return -ENOMEM;

	INIT_LIST_HEAD(&priv->maps);
	INIT_LIST_HEAD(&priv->freeable_maps);
	mutex_init(&priv->lock);

#ifdef CONFIG_XEN_GNTDEV_DMABUF
	priv->dmabuf_priv = gntdev_dmabuf_init(flip);
	if (IS_ERR(priv->dmabuf_priv)) {
		ret = PTR_ERR(priv->dmabuf_priv);
		kfree(priv);
		return ret;
	}
#endif

	if (use_ptemod) {
		priv->mm = get_task_mm(current);
		if (!priv->mm) {
			kfree(priv);
			return -ENOMEM;
		}
		priv->mn.ops = &gntdev_mmu_ops;
		ret = mmu_notifier_register(&priv->mn, priv->mm);
		mmput(priv->mm);
	}

	if (ret) {
		kfree(priv);
		return ret;
	}

	flip->private_data = priv;
#ifdef CONFIG_XEN_GRANT_DMA_ALLOC
	priv->dma_dev = gntdev_miscdev.this_device;

	/*
	 * The device is not spawn from a device tree, so arch_setup_dma_ops
	 * is not called, thus leaving the device with dummy DMA ops.
	 * Fix this by calling of_dma_configure() with a NULL node to set
	 * default DMA ops.
	 */
	of_dma_configure(priv->dma_dev, NULL, true);
#endif
	pr_debug("priv %p\n", priv);

	return 0;
}

static int gntdev_release(struct inode *inode, struct file *flip)
{
	struct gntdev_priv *priv = flip->private_data;
	struct gntdev_grant_map *map;

	pr_debug("priv %p\n", priv);

	mutex_lock(&priv->lock);
	while (!list_empty(&priv->maps)) {
		map = list_entry(priv->maps.next,
				 struct gntdev_grant_map, next);
		list_del(&map->next);
		gntdev_put_map(NULL /* already removed */, map);
	}
	WARN_ON(!list_empty(&priv->freeable_maps));
	mutex_unlock(&priv->lock);

#ifdef CONFIG_XEN_GNTDEV_DMABUF
	gntdev_dmabuf_fini(priv->dmabuf_priv);
#endif

	if (use_ptemod)
		mmu_notifier_unregister(&priv->mn, priv->mm);

	kfree(priv);
	return 0;
}

static long gntdev_ioctl_map_grant_ref(struct gntdev_priv *priv,
				       struct ioctl_gntdev_map_grant_ref __user *u)
{
	struct ioctl_gntdev_map_grant_ref op;
	struct gntdev_grant_map *map;
	int err;

	if (copy_from_user(&op, u, sizeof(op)) != 0)
		return -EFAULT;
	pr_debug("priv %p, add %d\n", priv, op.count);
	if (unlikely(op.count <= 0))
		return -EINVAL;

	err = -ENOMEM;
	map = gntdev_alloc_map(priv, op.count, 0 /* This is not a dma-buf. */);
	if (!map)
		return err;

	if (unlikely(gntdev_account_mapped_pages(op.count))) {
		pr_debug("can't map: over limit\n");
		gntdev_put_map(NULL, map);
		return err;
	}

	if (copy_from_user(map->grants, &u->refs,
			   sizeof(map->grants[0]) * op.count) != 0) {
		gntdev_put_map(NULL, map);
		return -EFAULT;
	}

	mutex_lock(&priv->lock);
	gntdev_add_map(priv, map);
	op.index = map->index << PAGE_SHIFT;
	mutex_unlock(&priv->lock);

	if (copy_to_user(u, &op, sizeof(op)) != 0)
		return -EFAULT;

	return 0;
}

static long gntdev_ioctl_unmap_grant_ref(struct gntdev_priv *priv,
					 struct ioctl_gntdev_unmap_grant_ref __user *u)
{
	struct ioctl_gntdev_unmap_grant_ref op;
	struct gntdev_grant_map *map;
	int err = -ENOENT;

	if (copy_from_user(&op, u, sizeof(op)) != 0)
		return -EFAULT;
	pr_debug("priv %p, del %d+%d\n", priv, (int)op.index, (int)op.count);

	mutex_lock(&priv->lock);
	map = gntdev_find_map_index(priv, op.index >> PAGE_SHIFT, op.count);
	if (map) {
		list_del(&map->next);
		if (populate_freeable_maps)
			list_add_tail(&map->next, &priv->freeable_maps);
		err = 0;
	}
	mutex_unlock(&priv->lock);
	if (map)
		gntdev_put_map(priv, map);
	return err;
}

static long gntdev_ioctl_get_offset_for_vaddr(struct gntdev_priv *priv,
					      struct ioctl_gntdev_get_offset_for_vaddr __user *u)
{
	struct ioctl_gntdev_get_offset_for_vaddr op;
	struct vm_area_struct *vma;
	struct gntdev_grant_map *map;
	int rv = -EINVAL;

	if (copy_from_user(&op, u, sizeof(op)) != 0)
		return -EFAULT;
	pr_debug("priv %p, offset for vaddr %lx\n", priv, (unsigned long)op.vaddr);

	down_read(&current->mm->mmap_sem);
	vma = find_vma(current->mm, op.vaddr);
	if (!vma || vma->vm_ops != &gntdev_vmops)
		goto out_unlock;

	map = vma->vm_private_data;
	if (!map)
		goto out_unlock;

	op.offset = map->index << PAGE_SHIFT;
	op.count = map->count;
	rv = 0;

 out_unlock:
	up_read(&current->mm->mmap_sem);

	if (rv == 0 && copy_to_user(u, &op, sizeof(op)) != 0)
		return -EFAULT;
	return rv;
}

static long gntdev_ioctl_notify(struct gntdev_priv *priv, void __user *u)
{
	struct ioctl_gntdev_unmap_notify op;
	struct gntdev_grant_map *map;
	int rc;
	int out_flags;
	unsigned int out_event;

	if (copy_from_user(&op, u, sizeof(op)))
		return -EFAULT;

	if (op.action & ~(UNMAP_NOTIFY_CLEAR_BYTE|UNMAP_NOTIFY_SEND_EVENT))
		return -EINVAL;

	/* We need to grab a reference to the event channel we are going to use
	 * to send the notify before releasing the reference we may already have
	 * (if someone has called this ioctl twice). This is required so that
	 * it is possible to change the clear_byte part of the notification
	 * without disturbing the event channel part, which may now be the last
	 * reference to that event channel.
	 */
	if (op.action & UNMAP_NOTIFY_SEND_EVENT) {
		if (evtchn_get(op.event_channel_port))
			return -EINVAL;
	}

	out_flags = op.action;
	out_event = op.event_channel_port;

	mutex_lock(&priv->lock);

	list_for_each_entry(map, &priv->maps, next) {
		uint64_t begin = map->index << PAGE_SHIFT;
		uint64_t end = (map->index + map->count) << PAGE_SHIFT;
		if (op.index >= begin && op.index < end)
			goto found;
	}
	rc = -ENOENT;
	goto unlock_out;

 found:
	if ((op.action & UNMAP_NOTIFY_CLEAR_BYTE) &&
			(map->flags & GNTMAP_readonly)) {
		rc = -EINVAL;
		goto unlock_out;
	}

	out_flags = map->notify.flags;
	out_event = map->notify.event;

	map->notify.flags = op.action;
	map->notify.addr = op.index - (map->index << PAGE_SHIFT);
	map->notify.event = op.event_channel_port;

	rc = 0;

 unlock_out:
	mutex_unlock(&priv->lock);

	/* Drop the reference to the event channel we did not save in the map */
	if (out_flags & UNMAP_NOTIFY_SEND_EVENT)
		evtchn_put(out_event);

	return rc;
}

#define GNTDEV_COPY_BATCH 16

struct gntdev_copy_batch {
	struct gnttab_copy ops[GNTDEV_COPY_BATCH];
	struct page *pages[GNTDEV_COPY_BATCH];
	s16 __user *status[GNTDEV_COPY_BATCH];
	unsigned int nr_ops;
	unsigned int nr_pages;
};

static int gntdev_get_page(struct gntdev_copy_batch *batch, void __user *virt,
			   bool writeable, unsigned long *gfn)
{
	unsigned long addr = (unsigned long)virt;
	struct page *page;
	unsigned long xen_pfn;
	int ret;

	ret = get_user_pages_fast(addr, 1, writeable ? FOLL_WRITE : 0, &page);
	if (ret < 0)
		return ret;

	batch->pages[batch->nr_pages++] = page;

	xen_pfn = page_to_xen_pfn(page) + XEN_PFN_DOWN(addr & ~PAGE_MASK);
	*gfn = pfn_to_gfn(xen_pfn);

	return 0;
}

static void gntdev_put_pages(struct gntdev_copy_batch *batch)
{
	unsigned int i;

	for (i = 0; i < batch->nr_pages; i++)
		put_page(batch->pages[i]);
	batch->nr_pages = 0;
}

static int gntdev_copy(struct gntdev_copy_batch *batch)
{
	unsigned int i;

	gnttab_batch_copy(batch->ops, batch->nr_ops);
	gntdev_put_pages(batch);

	/*
	 * For each completed op, update the status if the op failed
	 * and all previous ops for the segment were successful.
	 */
	for (i = 0; i < batch->nr_ops; i++) {
		s16 status = batch->ops[i].status;
		s16 old_status;

		if (status == GNTST_okay)
			continue;

		if (__get_user(old_status, batch->status[i]))
			return -EFAULT;

		if (old_status != GNTST_okay)
			continue;

		if (__put_user(status, batch->status[i]))
			return -EFAULT;
	}

	batch->nr_ops = 0;
	return 0;
}

static int gntdev_grant_copy_seg(struct gntdev_copy_batch *batch,
				 struct gntdev_grant_copy_segment *seg,
				 s16 __user *status)
{
	uint16_t copied = 0;

	/*
	 * Disallow local -> local copies since there is only space in
	 * batch->pages for one page per-op and this would be a very
	 * expensive memcpy().
	 */
	if (!(seg->flags & (GNTCOPY_source_gref | GNTCOPY_dest_gref)))
		return -EINVAL;

	/* Can't cross page if source/dest is a grant ref. */
	if (seg->flags & GNTCOPY_source_gref) {
		if (seg->source.foreign.offset + seg->len > XEN_PAGE_SIZE)
			return -EINVAL;
	}
	if (seg->flags & GNTCOPY_dest_gref) {
		if (seg->dest.foreign.offset + seg->len > XEN_PAGE_SIZE)
			return -EINVAL;
	}

	if (put_user(GNTST_okay, status))
		return -EFAULT;

	while (copied < seg->len) {
		struct gnttab_copy *op;
		void __user *virt;
		size_t len, off;
		unsigned long gfn;
		int ret;

		if (batch->nr_ops >= GNTDEV_COPY_BATCH) {
			ret = gntdev_copy(batch);
			if (ret < 0)
				return ret;
		}

		len = seg->len - copied;

		op = &batch->ops[batch->nr_ops];
		op->flags = 0;

		if (seg->flags & GNTCOPY_source_gref) {
			op->source.u.ref = seg->source.foreign.ref;
			op->source.domid = seg->source.foreign.domid;
			op->source.offset = seg->source.foreign.offset + copied;
			op->flags |= GNTCOPY_source_gref;
		} else {
			virt = seg->source.virt + copied;
			off = (unsigned long)virt & ~XEN_PAGE_MASK;
			len = min(len, (size_t)XEN_PAGE_SIZE - off);

			ret = gntdev_get_page(batch, virt, false, &gfn);
			if (ret < 0)
				return ret;

			op->source.u.gmfn = gfn;
			op->source.domid = DOMID_SELF;
			op->source.offset = off;
		}

		if (seg->flags & GNTCOPY_dest_gref) {
			op->dest.u.ref = seg->dest.foreign.ref;
			op->dest.domid = seg->dest.foreign.domid;
			op->dest.offset = seg->dest.foreign.offset + copied;
			op->flags |= GNTCOPY_dest_gref;
		} else {
			virt = seg->dest.virt + copied;
			off = (unsigned long)virt & ~XEN_PAGE_MASK;
			len = min(len, (size_t)XEN_PAGE_SIZE - off);

			ret = gntdev_get_page(batch, virt, true, &gfn);
			if (ret < 0)
				return ret;

			op->dest.u.gmfn = gfn;
			op->dest.domid = DOMID_SELF;
			op->dest.offset = off;
		}

		op->len = len;
		copied += len;

		batch->status[batch->nr_ops] = status;
		batch->nr_ops++;
	}

	return 0;
}

static long gntdev_ioctl_grant_copy(struct gntdev_priv *priv, void __user *u)
{
	struct ioctl_gntdev_grant_copy copy;
	struct gntdev_copy_batch batch;
	unsigned int i;
	int ret = 0;

	if (copy_from_user(&copy, u, sizeof(copy)))
		return -EFAULT;

	batch.nr_ops = 0;
	batch.nr_pages = 0;

	for (i = 0; i < copy.count; i++) {
		struct gntdev_grant_copy_segment seg;

		if (copy_from_user(&seg, &copy.segments[i], sizeof(seg))) {
			ret = -EFAULT;
			goto out;
		}

		ret = gntdev_grant_copy_seg(&batch, &seg, &copy.segments[i].status);
		if (ret < 0)
			goto out;

		cond_resched();
	}
	if (batch.nr_ops)
		ret = gntdev_copy(&batch);
	return ret;

  out:
	gntdev_put_pages(&batch);
	return ret;
}

static long gntdev_ioctl(struct file *flip,
			 unsigned int cmd, unsigned long arg)
{
	struct gntdev_priv *priv = flip->private_data;
	void __user *ptr = (void __user *)arg;

	switch (cmd) {
	case IOCTL_GNTDEV_MAP_GRANT_REF:
		return gntdev_ioctl_map_grant_ref(priv, ptr);

	case IOCTL_GNTDEV_UNMAP_GRANT_REF:
		return gntdev_ioctl_unmap_grant_ref(priv, ptr);

	case IOCTL_GNTDEV_GET_OFFSET_FOR_VADDR:
		return gntdev_ioctl_get_offset_for_vaddr(priv, ptr);

	case IOCTL_GNTDEV_SET_UNMAP_NOTIFY:
		return gntdev_ioctl_notify(priv, ptr);

	case IOCTL_GNTDEV_GRANT_COPY:
		return gntdev_ioctl_grant_copy(priv, ptr);

#ifdef CONFIG_XEN_GNTDEV_DMABUF
	case IOCTL_GNTDEV_DMABUF_EXP_FROM_REFS:
		return gntdev_ioctl_dmabuf_exp_from_refs(priv, use_ptemod, ptr);

	case IOCTL_GNTDEV_DMABUF_EXP_WAIT_RELEASED:
		return gntdev_ioctl_dmabuf_exp_wait_released(priv, ptr);

	case IOCTL_GNTDEV_DMABUF_IMP_TO_REFS:
		return gntdev_ioctl_dmabuf_imp_to_refs(priv, ptr);

	case IOCTL_GNTDEV_DMABUF_IMP_RELEASE:
		return gntdev_ioctl_dmabuf_imp_release(priv, ptr);
#endif

	default:
		pr_debug("priv %p, unknown cmd %x\n", priv, cmd);
		return -ENOIOCTLCMD;
	}

	return 0;
}

static int gntdev_mmap(struct file *flip, struct vm_area_struct *vma)
{
	struct gntdev_priv *priv = flip->private_data;
	int index = vma->vm_pgoff;
	int count = vma_pages(vma);
	struct gntdev_grant_map *map;
	int err = -EINVAL;

	if ((vma->vm_flags & VM_WRITE) && !(vma->vm_flags & VM_SHARED))
		return -EINVAL;

	pr_debug("map %d+%d at %lx (pgoff %lx)\n",
			index, count, vma->vm_start, vma->vm_pgoff);

	mutex_lock(&priv->lock);
	map = gntdev_find_map_index(priv, index, count);
	if (!map)
		goto unlock_out;
	if (use_ptemod && map->vma)
		goto unlock_out;
	if (use_ptemod && priv->mm != vma->vm_mm) {
		pr_warn("Huh? Other mm?\n");
		goto unlock_out;
	}

	refcount_inc(&map->users);

	vma->vm_ops = &gntdev_vmops;

	vma->vm_flags |= VM_DONTEXPAND | VM_DONTDUMP | VM_MIXEDMAP;

	if (use_ptemod)
		vma->vm_flags |= VM_DONTCOPY;

	vma->vm_private_data = map;

	if (use_ptemod)
		map->vma = vma;

	if (map->flags) {
		if ((vma->vm_flags & VM_WRITE) &&
				(map->flags & GNTMAP_readonly))
			goto out_unlock_put;
	} else {
		map->flags = GNTMAP_host_map;
		if (!(vma->vm_flags & VM_WRITE))
			map->flags |= GNTMAP_readonly;
	}

	mutex_unlock(&priv->lock);

	if (use_ptemod) {
		map->pages_vm_start = vma->vm_start;
		err = apply_to_page_range(vma->vm_mm, vma->vm_start,
					  vma->vm_end - vma->vm_start,
					  find_grant_ptes, map);
		if (err) {
			pr_warn("find_grant_ptes() failure.\n");
			goto out_put_map;
		}
	}

	err = gntdev_map_grant_pages(map);
	if (err)
		goto out_put_map;

	if (!use_ptemod) {
		err = vm_map_pages_zero(vma, map->pages, map->count);
		if (err)
			goto out_put_map;
	} else {
#ifdef CONFIG_X86
		/*
		 * If the PTEs were not made special by the grant map
		 * hypercall, do so here.
		 *
		 * This is racy since the mapping is already visible
		 * to userspace but userspace should be well-behaved
		 * enough to not touch it until the mmap() call
		 * returns.
		 */
		if (!xen_feature(XENFEAT_gnttab_map_avail_bits)) {
			apply_to_page_range(vma->vm_mm, vma->vm_start,
					    vma->vm_end - vma->vm_start,
					    set_grant_ptes_as_special, NULL);
		}
#endif
	}

	return 0;

unlock_out:
	mutex_unlock(&priv->lock);
	return err;

out_unlock_put:
	mutex_unlock(&priv->lock);
out_put_map:
	if (use_ptemod) {
		map->vma = NULL;
		unmap_grant_pages(map, 0, map->count);
	}
	gntdev_put_map(priv, map);
	return err;
}

static const struct file_operations gntdev_fops = {
	.owner = THIS_MODULE,
	.open = gntdev_open,
	.release = gntdev_release,
	.mmap = gntdev_mmap,
	.unlocked_ioctl = gntdev_ioctl
};

static struct miscdevice gntdev_miscdev = {
	.minor        = MISC_DYNAMIC_MINOR,
	.name         = "xen/gntdev",
	.fops         = &gntdev_fops,
};

/* ------------------------------------------------------------------ */

static int __init gntdev_init(void)
{
	int err;

	if (!xen_domain())
		return -ENODEV;

	use_ptemod = !xen_feature(XENFEAT_auto_translated_physmap);

	err = misc_register(&gntdev_miscdev);
	if (err != 0) {
		pr_err("Could not register gntdev device\n");
		return err;
	}
	return 0;
}

static void __exit gntdev_exit(void)
{
	misc_deregister(&gntdev_miscdev);
}

module_init(gntdev_init);
module_exit(gntdev_exit);

/* ------------------------------------------------------------------ */<|MERGE_RESOLUTION|>--- conflicted
+++ resolved
@@ -520,40 +520,26 @@
 }
 
 static int mn_invl_range_start(struct mmu_notifier *mn,
-				struct mm_struct *mm,
-				unsigned long start, unsigned long end,
-				bool blockable)
+			       const struct mmu_notifier_range *range)
 {
 	struct gntdev_priv *priv = container_of(mn, struct gntdev_priv, mn);
 	struct gntdev_grant_map *map;
 	int ret = 0;
 
-<<<<<<< HEAD
-	if (blockable)
-=======
 	if (mmu_notifier_range_blockable(range))
->>>>>>> 407d19ab
 		mutex_lock(&priv->lock);
 	else if (!mutex_trylock(&priv->lock))
 		return -EAGAIN;
 
 	list_for_each_entry(map, &priv->maps, next) {
-<<<<<<< HEAD
-		ret = unmap_if_in_range(map, start, end, blockable);
-=======
 		ret = unmap_if_in_range(map, range->start, range->end,
 					mmu_notifier_range_blockable(range));
->>>>>>> 407d19ab
 		if (ret)
 			goto out_unlock;
 	}
 	list_for_each_entry(map, &priv->freeable_maps, next) {
-<<<<<<< HEAD
-		ret = unmap_if_in_range(map, start, end, blockable);
-=======
 		ret = unmap_if_in_range(map, range->start, range->end,
 					mmu_notifier_range_blockable(range));
->>>>>>> 407d19ab
 		if (ret)
 			goto out_unlock;
 	}
