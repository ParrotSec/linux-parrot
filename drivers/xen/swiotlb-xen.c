--- conflicted
+++ resolved
@@ -26,7 +26,7 @@
 
 #define pr_fmt(fmt) "xen:" KBUILD_MODNAME ": " fmt
 
-#include <linux/bootmem.h>
+#include <linux/memblock.h>
 #include <linux/dma-direct.h>
 #include <linux/export.h>
 #include <xen/swiotlb-xen.h>
@@ -43,8 +43,6 @@
  * swiotlb_tbl_sync_single_*, to see if the memory was in fact allocated by this
  * API.
  */
-
-#define XEN_SWIOTLB_ERROR_CODE	(~(dma_addr_t)0x0)
 
 static char *xen_io_tlb_start, *xen_io_tlb_end;
 static unsigned long xen_io_tlb_nslabs;
@@ -216,9 +214,13 @@
 	/*
 	 * Get IO TLB memory from any location.
 	 */
-	if (early)
-		xen_io_tlb_start = alloc_bootmem_pages(PAGE_ALIGN(bytes));
-	else {
+	if (early) {
+		xen_io_tlb_start = memblock_alloc(PAGE_ALIGN(bytes),
+						  PAGE_SIZE);
+		if (!xen_io_tlb_start)
+			panic("%s: Failed to allocate %lu bytes align=0x%lx\n",
+			      __func__, PAGE_ALIGN(bytes), PAGE_SIZE);
+	} else {
 #define SLABS_PER_PAGE (1 << (PAGE_SHIFT - IO_TLB_SHIFT))
 #define IO_TLB_MIN_SLABS ((1<<20) >> IO_TLB_SHIFT)
 		while ((SLABS_PER_PAGE << order) > IO_TLB_MIN_SLABS) {
@@ -246,7 +248,8 @@
 			       xen_io_tlb_nslabs);
 	if (rc) {
 		if (early)
-			free_bootmem(__pa(xen_io_tlb_start), PAGE_ALIGN(bytes));
+			memblock_free(__pa(xen_io_tlb_start),
+				      PAGE_ALIGN(bytes));
 		else {
 			free_pages((unsigned long)xen_io_tlb_start, order);
 			xen_io_tlb_start = NULL;
@@ -399,13 +402,8 @@
 
 	map = swiotlb_tbl_map_single(dev, start_dma_addr, phys, size, dir,
 				     attrs);
-<<<<<<< HEAD
-	if (map == SWIOTLB_MAP_ERROR)
-		return XEN_SWIOTLB_ERROR_CODE;
-=======
 	if (map == (phys_addr_t)DMA_MAPPING_ERROR)
 		return DMA_MAPPING_ERROR;
->>>>>>> 407d19ab
 
 	dev_addr = xen_phys_to_bus(map);
 
@@ -418,9 +416,6 @@
 		return DMA_MAPPING_ERROR;
 	}
 
-<<<<<<< HEAD
-	return XEN_SWIOTLB_ERROR_CODE;
-=======
 	page = pfn_to_page(map >> PAGE_SHIFT);
 	offset = map & ~PAGE_MASK;
 done:
@@ -430,7 +425,6 @@
 	 */
 	xen_dma_map_page(dev, page, dev_addr, offset, size, dir, attrs);
 	return dev_addr;
->>>>>>> 407d19ab
 }
 
 /*
@@ -452,21 +446,8 @@
 	xen_dma_unmap_page(hwdev, dev_addr, size, dir, attrs);
 
 	/* NOTE: We use dev_addr here, not paddr! */
-	if (is_xen_swiotlb_buffer(dev_addr)) {
+	if (is_xen_swiotlb_buffer(dev_addr))
 		swiotlb_tbl_unmap_single(hwdev, paddr, size, dir, attrs);
-		return;
-	}
-
-	if (dir != DMA_FROM_DEVICE)
-		return;
-
-	/*
-	 * phys_to_virt doesn't work with hihgmem page but we could
-	 * call dma_mark_clean() with hihgmem page here. However, we
-	 * are fine since dma_mark_clean() is null on POWERPC. We can
-	 * make dma_mark_clean() take a physical address if necessary.
-	 */
-	dma_mark_clean(phys_to_virt(paddr), size);
 }
 
 static void xen_swiotlb_unmap_page(struct device *hwdev, dma_addr_t dev_addr,
@@ -484,25 +465,8 @@
 
 	xen_dma_sync_single_for_cpu(dev, dma_addr, size, dir);
 
-<<<<<<< HEAD
-	if (target == SYNC_FOR_CPU)
-		xen_dma_sync_single_for_cpu(hwdev, dev_addr, size, dir);
-
-	/* NOTE: We use dev_addr here, not paddr! */
-	if (is_xen_swiotlb_buffer(dev_addr))
-		swiotlb_tbl_sync_single(hwdev, paddr, size, dir, target);
-
-	if (target == SYNC_FOR_DEVICE)
-		xen_dma_sync_single_for_device(hwdev, dev_addr, size, dir);
-
-	if (dir != DMA_FROM_DEVICE)
-		return;
-
-	dma_mark_clean(phys_to_virt(paddr), size);
-=======
 	if (is_xen_swiotlb_buffer(dma_addr))
 		swiotlb_tbl_sync_single(dev, paddr, size, dir, SYNC_FOR_CPU);
->>>>>>> 407d19ab
 }
 
 static void
@@ -545,55 +509,10 @@
 	BUG_ON(dir == DMA_NONE);
 
 	for_each_sg(sgl, sg, nelems, i) {
-<<<<<<< HEAD
-		phys_addr_t paddr = sg_phys(sg);
-		dma_addr_t dev_addr = xen_phys_to_bus(paddr);
-
-		if (swiotlb_force == SWIOTLB_FORCE ||
-		    xen_arch_need_swiotlb(hwdev, paddr, dev_addr) ||
-		    !dma_capable(hwdev, dev_addr, sg->length) ||
-		    range_straddles_page_boundary(paddr, sg->length)) {
-			phys_addr_t map = swiotlb_tbl_map_single(hwdev,
-								 start_dma_addr,
-								 sg_phys(sg),
-								 sg->length,
-								 dir, attrs);
-			if (map == SWIOTLB_MAP_ERROR) {
-				dev_warn(hwdev, "swiotlb buffer is full\n");
-				/* Don't panic here, we expect map_sg users
-				   to do proper error handling. */
-				attrs |= DMA_ATTR_SKIP_CPU_SYNC;
-				xen_swiotlb_unmap_sg_attrs(hwdev, sgl, i, dir,
-							   attrs);
-				sg_dma_len(sgl) = 0;
-				return 0;
-			}
-			dev_addr = xen_phys_to_bus(map);
-			xen_dma_map_page(hwdev, pfn_to_page(map >> PAGE_SHIFT),
-						dev_addr,
-						map & ~PAGE_MASK,
-						sg->length,
-						dir,
-						attrs);
-			sg->dma_address = dev_addr;
-		} else {
-			/* we are not interested in the dma_addr returned by
-			 * xen_dma_map_page, only in the potential cache flushes executed
-			 * by the function. */
-			xen_dma_map_page(hwdev, pfn_to_page(paddr >> PAGE_SHIFT),
-						dev_addr,
-						paddr & ~PAGE_MASK,
-						sg->length,
-						dir,
-						attrs);
-			sg->dma_address = dev_addr;
-		}
-=======
 		sg->dma_address = xen_swiotlb_map_page(dev, sg_page(sg),
 				sg->offset, sg->length, dir, attrs);
 		if (sg->dma_address == DMA_MAPPING_ERROR)
 			goto out_unmap;
->>>>>>> 407d19ab
 		sg_dma_len(sg) = sg->length;
 	}
 
@@ -652,12 +571,12 @@
 		     void *cpu_addr, dma_addr_t dma_addr, size_t size,
 		     unsigned long attrs)
 {
-#if defined(CONFIG_ARM) || defined(CONFIG_ARM64)
+#ifdef CONFIG_ARM
 	if (xen_get_dma_ops(dev)->mmap)
 		return xen_get_dma_ops(dev)->mmap(dev, vma, cpu_addr,
 						    dma_addr, size, attrs);
 #endif
-	return dma_common_mmap(dev, vma, cpu_addr, dma_addr, size);
+	return dma_common_mmap(dev, vma, cpu_addr, dma_addr, size, attrs);
 }
 
 /*
@@ -669,7 +588,7 @@
 			void *cpu_addr, dma_addr_t handle, size_t size,
 			unsigned long attrs)
 {
-#if defined(CONFIG_ARM) || defined(CONFIG_ARM64)
+#ifdef CONFIG_ARM
 	if (xen_get_dma_ops(dev)->get_sgtable) {
 #if 0
 	/*
@@ -684,12 +603,7 @@
 							   handle, size, attrs);
 	}
 #endif
-	return dma_common_get_sgtable(dev, sgt, cpu_addr, handle, size);
-}
-
-static int xen_swiotlb_mapping_error(struct device *dev, dma_addr_t dma_addr)
-{
-	return dma_addr == XEN_SWIOTLB_ERROR_CODE;
+	return dma_common_get_sgtable(dev, sgt, cpu_addr, handle, size, attrs);
 }
 
 const struct dma_map_ops xen_swiotlb_dma_ops = {
@@ -706,5 +620,4 @@
 	.dma_supported = xen_swiotlb_dma_supported,
 	.mmap = xen_swiotlb_dma_mmap,
 	.get_sgtable = xen_swiotlb_get_sgtable,
-	.mapping_error	= xen_swiotlb_mapping_error,
 };