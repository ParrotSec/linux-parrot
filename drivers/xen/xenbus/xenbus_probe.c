/******************************************************************************
 * Talks to Xen Store to figure out what devices we have.
 *
 * Copyright (C) 2005 Rusty Russell, IBM Corporation
 * Copyright (C) 2005 Mike Wray, Hewlett-Packard
 * Copyright (C) 2005, 2006 XenSource Ltd
 *
 * This program is free software; you can redistribute it and/or
 * modify it under the terms of the GNU General Public License version 2
 * as published by the Free Software Foundation; or, when distributed
 * separately from the Linux kernel or incorporated into other
 * software packages, subject to the following license:
 *
 * Permission is hereby granted, free of charge, to any person obtaining a copy
 * of this source file (the "Software"), to deal in the Software without
 * restriction, including without limitation the rights to use, copy, modify,
 * merge, publish, distribute, sublicense, and/or sell copies of the Software,
 * and to permit persons to whom the Software is furnished to do so, subject to
 * the following conditions:
 *
 * The above copyright notice and this permission notice shall be included in
 * all copies or substantial portions of the Software.
 *
 * THE SOFTWARE IS PROVIDED "AS IS", WITHOUT WARRANTY OF ANY KIND, EXPRESS OR
 * IMPLIED, INCLUDING BUT NOT LIMITED TO THE WARRANTIES OF MERCHANTABILITY,
 * FITNESS FOR A PARTICULAR PURPOSE AND NONINFRINGEMENT. IN NO EVENT SHALL THE
 * AUTHORS OR COPYRIGHT HOLDERS BE LIABLE FOR ANY CLAIM, DAMAGES OR OTHER
 * LIABILITY, WHETHER IN AN ACTION OF CONTRACT, TORT OR OTHERWISE, ARISING
 * FROM, OUT OF OR IN CONNECTION WITH THE SOFTWARE OR THE USE OR OTHER DEALINGS
 * IN THE SOFTWARE.
 */

#define pr_fmt(fmt) KBUILD_MODNAME ": " fmt
#define dev_fmt pr_fmt

#define DPRINTK(fmt, args...)				\
	pr_debug("xenbus_probe (%s:%d) " fmt ".\n",	\
		 __func__, __LINE__, ##args)

#include <linux/kernel.h>
#include <linux/err.h>
#include <linux/string.h>
#include <linux/ctype.h>
#include <linux/fcntl.h>
#include <linux/mm.h>
#include <linux/proc_fs.h>
#include <linux/notifier.h>
#include <linux/kthread.h>
#include <linux/mutex.h>
#include <linux/io.h>
#include <linux/slab.h>
#include <linux/module.h>

#include <asm/page.h>
#include <asm/xen/hypervisor.h>

#include <xen/xen.h>
#include <xen/xenbus.h>
#include <xen/events.h>
#include <xen/xen-ops.h>
#include <xen/page.h>

#include <xen/hvm.h>

#include "xenbus.h"


int xen_store_evtchn;
EXPORT_SYMBOL_GPL(xen_store_evtchn);

struct xenstore_domain_interface *xen_store_interface;
EXPORT_SYMBOL_GPL(xen_store_interface);

enum xenstore_init xen_store_domain_type;
EXPORT_SYMBOL_GPL(xen_store_domain_type);

static unsigned long xen_store_gfn;

static BLOCKING_NOTIFIER_HEAD(xenstore_chain);

/* If something in array of ids matches this device, return it. */
static const struct xenbus_device_id *
match_device(const struct xenbus_device_id *arr, struct xenbus_device *dev)
{
	for (; *arr->devicetype != '\0'; arr++) {
		if (!strcmp(arr->devicetype, dev->devicetype))
			return arr;
	}
	return NULL;
}

int xenbus_match(struct device *_dev, struct device_driver *_drv)
{
	struct xenbus_driver *drv = to_xenbus_driver(_drv);

	if (!drv->ids)
		return 0;

	return match_device(drv->ids, to_xenbus_device(_dev)) != NULL;
}
EXPORT_SYMBOL_GPL(xenbus_match);


static void free_otherend_details(struct xenbus_device *dev)
{
	kfree(dev->otherend);
	dev->otherend = NULL;
}


static void free_otherend_watch(struct xenbus_device *dev)
{
	if (dev->otherend_watch.node) {
		unregister_xenbus_watch(&dev->otherend_watch);
		kfree(dev->otherend_watch.node);
		dev->otherend_watch.node = NULL;
	}
}


static int talk_to_otherend(struct xenbus_device *dev)
{
	struct xenbus_driver *drv = to_xenbus_driver(dev->dev.driver);

	free_otherend_watch(dev);
	free_otherend_details(dev);

	return drv->read_otherend_details(dev);
}



static int watch_otherend(struct xenbus_device *dev)
{
	struct xen_bus_type *bus =
		container_of(dev->dev.bus, struct xen_bus_type, bus);

	return xenbus_watch_pathfmt(dev, &dev->otherend_watch,
				    bus->otherend_will_handle,
				    bus->otherend_changed,
				    "%s/%s", dev->otherend, "state");
}


int xenbus_read_otherend_details(struct xenbus_device *xendev,
				 char *id_node, char *path_node)
{
	int err = xenbus_gather(XBT_NIL, xendev->nodename,
				id_node, "%i", &xendev->otherend_id,
				path_node, NULL, &xendev->otherend,
				NULL);
	if (err) {
		xenbus_dev_fatal(xendev, err,
				 "reading other end details from %s",
				 xendev->nodename);
		return err;
	}
	if (strlen(xendev->otherend) == 0 ||
	    !xenbus_exists(XBT_NIL, xendev->otherend, "")) {
		xenbus_dev_fatal(xendev, -ENOENT,
				 "unable to read other end from %s.  "
				 "missing or inaccessible.",
				 xendev->nodename);
		free_otherend_details(xendev);
		return -ENOENT;
	}

	return 0;
}
EXPORT_SYMBOL_GPL(xenbus_read_otherend_details);

void xenbus_otherend_changed(struct xenbus_watch *watch,
			     const char *path, const char *token,
			     int ignore_on_shutdown)
{
	struct xenbus_device *dev =
		container_of(watch, struct xenbus_device, otherend_watch);
	struct xenbus_driver *drv = to_xenbus_driver(dev->dev.driver);
	enum xenbus_state state;

	/* Protect us against watches firing on old details when the otherend
	   details change, say immediately after a resume. */
	if (!dev->otherend ||
	    strncmp(dev->otherend, path, strlen(dev->otherend))) {
		dev_dbg(&dev->dev, "Ignoring watch at %s\n", path);
		return;
	}

	state = xenbus_read_driver_state(dev->otherend);

	dev_dbg(&dev->dev, "state is %d, (%s), %s, %s\n",
		state, xenbus_strstate(state), dev->otherend_watch.node, path);

	/*
	 * Ignore xenbus transitions during shutdown. This prevents us doing
	 * work that can fail e.g., when the rootfs is gone.
	 */
	if (system_state > SYSTEM_RUNNING) {
		if (ignore_on_shutdown && (state == XenbusStateClosing))
			xenbus_frontend_closed(dev);
		return;
	}

	if (drv->otherend_changed)
		drv->otherend_changed(dev, state);
}
EXPORT_SYMBOL_GPL(xenbus_otherend_changed);

int xenbus_dev_probe(struct device *_dev)
{
	struct xenbus_device *dev = to_xenbus_device(_dev);
	struct xenbus_driver *drv = to_xenbus_driver(_dev->driver);
	const struct xenbus_device_id *id;
	int err;

	DPRINTK("%s", dev->nodename);

	if (!drv->probe) {
		err = -ENODEV;
		goto fail;
	}

	id = match_device(drv->ids, dev);
	if (!id) {
		err = -ENODEV;
		goto fail;
	}

	err = talk_to_otherend(dev);
	if (err) {
		dev_warn(&dev->dev, "talk_to_otherend on %s failed.\n",
			 dev->nodename);
		return err;
	}

	if (!try_module_get(drv->driver.owner)) {
		dev_warn(&dev->dev, "failed to acquire module reference on '%s'\n",
			 drv->driver.name);
		err = -ESRCH;
		goto fail;
	}

	down(&dev->reclaim_sem);
	err = drv->probe(dev, id);
	up(&dev->reclaim_sem);
	if (err)
		goto fail_put;

	err = watch_otherend(dev);
	if (err) {
		dev_warn(&dev->dev, "watch_otherend on %s failed.\n",
		       dev->nodename);
		return err;
	}

	return 0;
fail_put:
	module_put(drv->driver.owner);
fail:
	xenbus_dev_error(dev, err, "xenbus_dev_probe on %s", dev->nodename);
	return err;
}
EXPORT_SYMBOL_GPL(xenbus_dev_probe);

int xenbus_dev_remove(struct device *_dev)
{
	struct xenbus_device *dev = to_xenbus_device(_dev);
	struct xenbus_driver *drv = to_xenbus_driver(_dev->driver);

	DPRINTK("%s", dev->nodename);

	free_otherend_watch(dev);

	if (drv->remove) {
		down(&dev->reclaim_sem);
		drv->remove(dev);
		up(&dev->reclaim_sem);
	}

	module_put(drv->driver.owner);

	free_otherend_details(dev);

	/*
	 * If the toolstack has forced the device state to closing then set
	 * the state to closed now to allow it to be cleaned up.
	 * Similarly, if the driver does not support re-bind, set the
	 * closed.
	 */
	if (!drv->allow_rebind ||
	    xenbus_read_driver_state(dev->nodename) == XenbusStateClosing)
		xenbus_switch_state(dev, XenbusStateClosed);

	return 0;
}
EXPORT_SYMBOL_GPL(xenbus_dev_remove);

int xenbus_register_driver_common(struct xenbus_driver *drv,
				  struct xen_bus_type *bus,
				  struct module *owner, const char *mod_name)
{
	drv->driver.name = drv->name ? drv->name : drv->ids[0].devicetype;
	drv->driver.bus = &bus->bus;
	drv->driver.owner = owner;
	drv->driver.mod_name = mod_name;

	return driver_register(&drv->driver);
}
EXPORT_SYMBOL_GPL(xenbus_register_driver_common);

void xenbus_unregister_driver(struct xenbus_driver *drv)
{
	driver_unregister(&drv->driver);
}
EXPORT_SYMBOL_GPL(xenbus_unregister_driver);

struct xb_find_info {
	struct xenbus_device *dev;
	const char *nodename;
};

static int cmp_dev(struct device *dev, void *data)
{
	struct xenbus_device *xendev = to_xenbus_device(dev);
	struct xb_find_info *info = data;

	if (!strcmp(xendev->nodename, info->nodename)) {
		info->dev = xendev;
		get_device(dev);
		return 1;
	}
	return 0;
}

static struct xenbus_device *xenbus_device_find(const char *nodename,
						struct bus_type *bus)
{
	struct xb_find_info info = { .dev = NULL, .nodename = nodename };

	bus_for_each_dev(bus, NULL, &info, cmp_dev);
	return info.dev;
}

static int cleanup_dev(struct device *dev, void *data)
{
	struct xenbus_device *xendev = to_xenbus_device(dev);
	struct xb_find_info *info = data;
	int len = strlen(info->nodename);

	DPRINTK("%s", info->nodename);

	/* Match the info->nodename path, or any subdirectory of that path. */
	if (strncmp(xendev->nodename, info->nodename, len))
		return 0;

	/* If the node name is longer, ensure it really is a subdirectory. */
	if ((strlen(xendev->nodename) > len) && (xendev->nodename[len] != '/'))
		return 0;

	info->dev = xendev;
	get_device(dev);
	return 1;
}

static void xenbus_cleanup_devices(const char *path, struct bus_type *bus)
{
	struct xb_find_info info = { .nodename = path };

	do {
		info.dev = NULL;
		bus_for_each_dev(bus, NULL, &info, cleanup_dev);
		if (info.dev) {
			device_unregister(&info.dev->dev);
			put_device(&info.dev->dev);
		}
	} while (info.dev);
}

static void xenbus_dev_release(struct device *dev)
{
	if (dev)
		kfree(to_xenbus_device(dev));
}

static ssize_t nodename_show(struct device *dev,
			     struct device_attribute *attr, char *buf)
{
	return sprintf(buf, "%s\n", to_xenbus_device(dev)->nodename);
}
static DEVICE_ATTR_RO(nodename);

static ssize_t devtype_show(struct device *dev,
			    struct device_attribute *attr, char *buf)
{
	return sprintf(buf, "%s\n", to_xenbus_device(dev)->devicetype);
}
static DEVICE_ATTR_RO(devtype);

static ssize_t modalias_show(struct device *dev,
			     struct device_attribute *attr, char *buf)
{
	return sprintf(buf, "%s:%s\n", dev->bus->name,
		       to_xenbus_device(dev)->devicetype);
}
static DEVICE_ATTR_RO(modalias);

static ssize_t state_show(struct device *dev,
			    struct device_attribute *attr, char *buf)
{
	return sprintf(buf, "%s\n",
			xenbus_strstate(to_xenbus_device(dev)->state));
}
static DEVICE_ATTR_RO(state);

static struct attribute *xenbus_dev_attrs[] = {
	&dev_attr_nodename.attr,
	&dev_attr_devtype.attr,
	&dev_attr_modalias.attr,
	&dev_attr_state.attr,
	NULL,
};

static const struct attribute_group xenbus_dev_group = {
	.attrs = xenbus_dev_attrs,
};

const struct attribute_group *xenbus_dev_groups[] = {
	&xenbus_dev_group,
	NULL,
};
EXPORT_SYMBOL_GPL(xenbus_dev_groups);

int xenbus_probe_node(struct xen_bus_type *bus,
		      const char *type,
		      const char *nodename)
{
	char devname[XEN_BUS_ID_SIZE];
	int err;
	struct xenbus_device *xendev;
	size_t stringlen;
	char *tmpstring;

	enum xenbus_state state = xenbus_read_driver_state(nodename);

	if (state != XenbusStateInitialising) {
		/* Device is not new, so ignore it.  This can happen if a
		   device is going away after switching to Closed.  */
		return 0;
	}

	stringlen = strlen(nodename) + 1 + strlen(type) + 1;
	xendev = kzalloc(sizeof(*xendev) + stringlen, GFP_KERNEL);
	if (!xendev)
		return -ENOMEM;

	xendev->state = XenbusStateInitialising;

	/* Copy the strings into the extra space. */

	tmpstring = (char *)(xendev + 1);
	strcpy(tmpstring, nodename);
	xendev->nodename = tmpstring;

	tmpstring += strlen(tmpstring) + 1;
	strcpy(tmpstring, type);
	xendev->devicetype = tmpstring;
	init_completion(&xendev->down);

	xendev->dev.bus = &bus->bus;
	xendev->dev.release = xenbus_dev_release;

	err = bus->get_bus_id(devname, xendev->nodename);
	if (err)
		goto fail;

	dev_set_name(&xendev->dev, "%s", devname);
	sema_init(&xendev->reclaim_sem, 1);

	/* Register with generic device framework. */
	err = device_register(&xendev->dev);
	if (err) {
		put_device(&xendev->dev);
		xendev = NULL;
		goto fail;
	}

	return 0;
fail:
	kfree(xendev);
	return err;
}
EXPORT_SYMBOL_GPL(xenbus_probe_node);

static int xenbus_probe_device_type(struct xen_bus_type *bus, const char *type)
{
	int err = 0;
	char **dir;
	unsigned int dir_n = 0;
	int i;

	dir = xenbus_directory(XBT_NIL, bus->root, type, &dir_n);
	if (IS_ERR(dir))
		return PTR_ERR(dir);

	for (i = 0; i < dir_n; i++) {
		err = bus->probe(bus, type, dir[i]);
		if (err)
			break;
	}

	kfree(dir);
	return err;
}

int xenbus_probe_devices(struct xen_bus_type *bus)
{
	int err = 0;
	char **dir;
	unsigned int i, dir_n;

	dir = xenbus_directory(XBT_NIL, bus->root, "", &dir_n);
	if (IS_ERR(dir))
		return PTR_ERR(dir);

	for (i = 0; i < dir_n; i++) {
		err = xenbus_probe_device_type(bus, dir[i]);
		if (err)
			break;
	}

	kfree(dir);
	return err;
}
EXPORT_SYMBOL_GPL(xenbus_probe_devices);

static unsigned int char_count(const char *str, char c)
{
	unsigned int i, ret = 0;

	for (i = 0; str[i]; i++)
		if (str[i] == c)
			ret++;
	return ret;
}

static int strsep_len(const char *str, char c, unsigned int len)
{
	unsigned int i;

	for (i = 0; str[i]; i++)
		if (str[i] == c) {
			if (len == 0)
				return i;
			len--;
		}
	return (len == 0) ? i : -ERANGE;
}

void xenbus_dev_changed(const char *node, struct xen_bus_type *bus)
{
	int exists, rootlen;
	struct xenbus_device *dev;
	char type[XEN_BUS_ID_SIZE];
	const char *p, *root;

	if (char_count(node, '/') < 2)
		return;

	exists = xenbus_exists(XBT_NIL, node, "");
	if (!exists) {
		xenbus_cleanup_devices(node, &bus->bus);
		return;
	}

	/* backend/<type>/... or device/<type>/... */
	p = strchr(node, '/') + 1;
	snprintf(type, XEN_BUS_ID_SIZE, "%.*s", (int)strcspn(p, "/"), p);
	type[XEN_BUS_ID_SIZE-1] = '\0';

	rootlen = strsep_len(node, '/', bus->levels);
	if (rootlen < 0)
		return;
	root = kasprintf(GFP_KERNEL, "%.*s", rootlen, node);
	if (!root)
		return;

	dev = xenbus_device_find(root, &bus->bus);
	if (!dev)
		xenbus_probe_node(bus, type, root);
	else
		put_device(&dev->dev);

	kfree(root);
}
EXPORT_SYMBOL_GPL(xenbus_dev_changed);

int xenbus_dev_suspend(struct device *dev)
{
	int err = 0;
	struct xenbus_driver *drv;
	struct xenbus_device *xdev
		= container_of(dev, struct xenbus_device, dev);

	DPRINTK("%s", xdev->nodename);

	if (dev->driver == NULL)
		return 0;
	drv = to_xenbus_driver(dev->driver);
	if (drv->suspend)
		err = drv->suspend(xdev);
	if (err)
		dev_warn(dev, "suspend failed: %i\n", err);
	return 0;
}
EXPORT_SYMBOL_GPL(xenbus_dev_suspend);

int xenbus_dev_resume(struct device *dev)
{
	int err;
	struct xenbus_driver *drv;
	struct xenbus_device *xdev
		= container_of(dev, struct xenbus_device, dev);

	DPRINTK("%s", xdev->nodename);

	if (dev->driver == NULL)
		return 0;
	drv = to_xenbus_driver(dev->driver);
	err = talk_to_otherend(xdev);
	if (err) {
		dev_warn(dev, "resume (talk_to_otherend) failed: %i\n", err);
		return err;
	}

	xdev->state = XenbusStateInitialising;

	if (drv->resume) {
		err = drv->resume(xdev);
		if (err) {
			dev_warn(dev, "resume failed: %i\n", err);
			return err;
		}
	}

	err = watch_otherend(xdev);
	if (err) {
		dev_warn(dev, "resume (watch_otherend) failed: %d\n", err);
		return err;
	}

	return 0;
}
EXPORT_SYMBOL_GPL(xenbus_dev_resume);

int xenbus_dev_cancel(struct device *dev)
{
	/* Do nothing */
	DPRINTK("cancel");
	return 0;
}
EXPORT_SYMBOL_GPL(xenbus_dev_cancel);

/* A flag to determine if xenstored is 'ready' (i.e. has started) */
int xenstored_ready;


int register_xenstore_notifier(struct notifier_block *nb)
{
	int ret = 0;

	if (xenstored_ready > 0)
		ret = nb->notifier_call(nb, 0, NULL);
	else
		blocking_notifier_chain_register(&xenstore_chain, nb);

	return ret;
}
EXPORT_SYMBOL_GPL(register_xenstore_notifier);

void unregister_xenstore_notifier(struct notifier_block *nb)
{
	blocking_notifier_chain_unregister(&xenstore_chain, nb);
}
EXPORT_SYMBOL_GPL(unregister_xenstore_notifier);

<<<<<<< HEAD
void xenbus_probe(void)
=======
static void xenbus_probe(void)
>>>>>>> 4e026225
{
	xenstored_ready = 1;

	/*
	 * In the HVM case, xenbus_init() deferred its call to
	 * xs_init() in case callbacks were not operational yet.
	 * So do it now.
	 */
	if (xen_store_domain_type == XS_HVM)
		xs_init();

	/* Notify others that xenstore is up */
	blocking_notifier_call_chain(&xenstore_chain, 0, NULL);
}

/*
 * Returns true when XenStore init must be deferred in order to
 * allow the PCI platform device to be initialised, before we
 * can actually have event channel interrupts working.
 */
static bool xs_hvm_defer_init_for_callback(void)
{
#ifdef CONFIG_XEN_PVHVM
	return xen_store_domain_type == XS_HVM &&
		!xen_have_vector_callback;
#else
	return false;
#endif
}

static int xenbus_probe_thread(void *unused)
{
	DEFINE_WAIT(w);

	/*
	 * We actually just want to wait for *any* trigger of xb_waitq,
	 * and run xenbus_probe() the moment it occurs.
	 */
	prepare_to_wait(&xb_waitq, &w, TASK_INTERRUPTIBLE);
	schedule();
	finish_wait(&xb_waitq, &w);

	DPRINTK("probing");
	xenbus_probe();
	return 0;
}

static int __init xenbus_probe_initcall(void)
{
	/*
	 * Probe XenBus here in the XS_PV case, and also XS_HVM unless we
	 * need to wait for the platform PCI device to come up.
	 */
	if (xen_store_domain_type == XS_PV ||
	    (xen_store_domain_type == XS_HVM &&
	     !xs_hvm_defer_init_for_callback()))
		xenbus_probe();

	/*
	 * For XS_LOCAL, spawn a thread which will wait for xenstored
	 * or a xenstore-stubdom to be started, then probe. It will be
	 * triggered when communication starts happening, by waiting
	 * on xb_waitq.
	 */
	if (xen_store_domain_type == XS_LOCAL) {
		struct task_struct *probe_task;

		probe_task = kthread_run(xenbus_probe_thread, NULL,
					 "xenbus_probe");
		if (IS_ERR(probe_task))
			return PTR_ERR(probe_task);
	}
	return 0;
}
device_initcall(xenbus_probe_initcall);

int xen_set_callback_via(uint64_t via)
{
	struct xen_hvm_param a;
	int ret;

	a.domid = DOMID_SELF;
	a.index = HVM_PARAM_CALLBACK_IRQ;
	a.value = via;

	ret = HYPERVISOR_hvm_op(HVMOP_set_param, &a);
	if (ret)
		return ret;

	/*
	 * If xenbus_probe_initcall() deferred the xenbus_probe()
	 * due to the callback not functioning yet, we can do it now.
	 */
	if (!xenstored_ready && xs_hvm_defer_init_for_callback())
		xenbus_probe();

	return ret;
}
EXPORT_SYMBOL_GPL(xen_set_callback_via);

/* Set up event channel for xenstored which is run as a local process
 * (this is normally used only in dom0)
 */
static int __init xenstored_local_init(void)
{
	int err = -ENOMEM;
	unsigned long page = 0;
	struct evtchn_alloc_unbound alloc_unbound;

	/* Allocate Xenstore page */
	page = get_zeroed_page(GFP_KERNEL);
	if (!page)
		goto out_err;

	xen_store_gfn = virt_to_gfn((void *)page);

	/* Next allocate a local port which xenstored can bind to */
	alloc_unbound.dom        = DOMID_SELF;
	alloc_unbound.remote_dom = DOMID_SELF;

	err = HYPERVISOR_event_channel_op(EVTCHNOP_alloc_unbound,
					  &alloc_unbound);
	if (err == -ENOSYS)
		goto out_err;

	BUG_ON(err);
	xen_store_evtchn = alloc_unbound.port;

	return 0;

 out_err:
	if (page != 0)
		free_page(page);
	return err;
}

static int xenbus_resume_cb(struct notifier_block *nb,
			    unsigned long action, void *data)
{
	int err = 0;

	if (xen_hvm_domain()) {
		uint64_t v = 0;

		err = hvm_get_parameter(HVM_PARAM_STORE_EVTCHN, &v);
		if (!err && v)
			xen_store_evtchn = v;
		else
			pr_warn("Cannot update xenstore event channel: %d\n",
				err);
	} else
		xen_store_evtchn = xen_start_info->store_evtchn;

	return err;
}

static struct notifier_block xenbus_resume_nb = {
	.notifier_call = xenbus_resume_cb,
};

static int __init xenbus_init(void)
{
	int err = 0;
	uint64_t v = 0;
	xen_store_domain_type = XS_UNKNOWN;

	if (!xen_domain())
		return -ENODEV;

	xenbus_ring_ops_init();

	if (xen_pv_domain())
		xen_store_domain_type = XS_PV;
	if (xen_hvm_domain())
		xen_store_domain_type = XS_HVM;
	if (xen_hvm_domain() && xen_initial_domain())
		xen_store_domain_type = XS_LOCAL;
	if (xen_pv_domain() && !xen_start_info->store_evtchn)
		xen_store_domain_type = XS_LOCAL;
	if (xen_pv_domain() && xen_start_info->store_evtchn)
		xenstored_ready = 1;

	switch (xen_store_domain_type) {
	case XS_LOCAL:
		err = xenstored_local_init();
		if (err)
			goto out_error;
		xen_store_interface = gfn_to_virt(xen_store_gfn);
		break;
	case XS_PV:
		xen_store_evtchn = xen_start_info->store_evtchn;
		xen_store_gfn = xen_start_info->store_mfn;
		xen_store_interface = gfn_to_virt(xen_store_gfn);
		break;
	case XS_HVM:
		err = hvm_get_parameter(HVM_PARAM_STORE_EVTCHN, &v);
		if (err)
			goto out_error;
		xen_store_evtchn = (int)v;
		err = hvm_get_parameter(HVM_PARAM_STORE_PFN, &v);
		if (err)
			goto out_error;
		xen_store_gfn = (unsigned long)v;
		xen_store_interface =
			xen_remap(xen_store_gfn << XEN_PAGE_SHIFT,
				  XEN_PAGE_SIZE);
		break;
	default:
		pr_warn("Xenstore state unknown\n");
		break;
	}

	/*
	 * HVM domains may not have a functional callback yet. In that
	 * case let xs_init() be called from xenbus_probe(), which will
	 * get invoked at an appropriate time.
	 */
	if (xen_store_domain_type != XS_HVM) {
		err = xs_init();
		if (err) {
			pr_warn("Error initializing xenstore comms: %i\n", err);
			goto out_error;
		}
	}

	if ((xen_store_domain_type != XS_LOCAL) &&
	    (xen_store_domain_type != XS_UNKNOWN))
		xen_resume_notifier_register(&xenbus_resume_nb);

#ifdef CONFIG_XEN_COMPAT_XENFS
	/*
	 * Create xenfs mountpoint in /proc for compatibility with
	 * utilities that expect to find "xenbus" under "/proc/xen".
	 */
	proc_create_mount_point("xen");
#endif

out_error:
	return err;
}

postcore_initcall(xenbus_init);

MODULE_LICENSE("GPL");<|MERGE_RESOLUTION|>--- conflicted
+++ resolved
@@ -683,11 +683,7 @@
 }
 EXPORT_SYMBOL_GPL(unregister_xenstore_notifier);
 
-<<<<<<< HEAD
-void xenbus_probe(void)
-=======
 static void xenbus_probe(void)
->>>>>>> 4e026225
 {
 	xenstored_ready = 1;
 
