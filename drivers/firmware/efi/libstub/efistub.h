--- conflicted
+++ resolved
@@ -25,23 +25,15 @@
 #define EFI_ALLOC_ALIGN		EFI_PAGE_SIZE
 #endif
 
-<<<<<<< HEAD
-#ifdef CONFIG_ARM
-=======
 #if defined(CONFIG_ARM) || defined(CONFIG_X86)
->>>>>>> 675a03b4
 #define __efistub_global	__section(.data)
 #else
 #define __efistub_global
 #endif
 
-<<<<<<< HEAD
-extern bool __pure nokaslr(void);
-=======
 extern bool __pure nochunk(void);
 extern bool __pure nokaslr(void);
 extern bool __pure noinitrd(void);
->>>>>>> 675a03b4
 extern bool __pure is_quiet(void);
 extern bool __pure novamap(void);
 
@@ -52,14 +44,6 @@
 } while (0)
 
 #define pr_efi_err(msg) efi_printk("EFI stub: ERROR: "msg)
-<<<<<<< HEAD
-
-void efi_char16_printk(efi_char16_t *);
-void efi_char16_printk(efi_char16_t *);
-
-unsigned long get_dram_base(void);
-
-=======
 
 /* Helper macros for the usual case of using simple C variables: */
 #ifndef fdt_setprop_inplace_var
@@ -618,7 +602,6 @@
 
 void efi_char16_printk(efi_char16_t *);
 
->>>>>>> 675a03b4
 efi_status_t allocate_new_fdt_and_exit_boot(void *handle,
 					    unsigned long *new_fdt_addr,
 					    unsigned long max_addr,
@@ -695,12 +678,4 @@
 				      unsigned long *load_size,
 				      unsigned long max);
 
-#define get_efi_var(name, vendor, ...)				\
-	efi_rt_call(get_variable, (efi_char16_t *)(name),	\
-		    (efi_guid_t *)(vendor), __VA_ARGS__)
-
-#define set_efi_var(name, vendor, ...)				\
-	efi_rt_call(set_variable, (efi_char16_t *)(name),	\
-		    (efi_guid_t *)(vendor), __VA_ARGS__)
-
 #endif