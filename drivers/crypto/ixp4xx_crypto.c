// SPDX-License-Identifier: GPL-2.0-only
/*
 * Intel IXP4xx NPE-C crypto driver
 *
 * Copyright (C) 2008 Christian Hohnstaedt <chohnstaedt@innominate.com>
 */

#include <linux/platform_device.h>
#include <linux/dma-mapping.h>
#include <linux/dmapool.h>
#include <linux/crypto.h>
#include <linux/kernel.h>
#include <linux/rtnetlink.h>
#include <linux/interrupt.h>
#include <linux/spinlock.h>
#include <linux/gfp.h>
#include <linux/module.h>

#include <crypto/ctr.h>
#include <crypto/des.h>
#include <crypto/aes.h>
#include <crypto/hmac.h>
#include <crypto/sha.h>
#include <crypto/algapi.h>
#include <crypto/internal/aead.h>
#include <crypto/authenc.h>
#include <crypto/scatterwalk.h>

#include <linux/soc/ixp4xx/npe.h>
#include <linux/soc/ixp4xx/qmgr.h>

#define MAX_KEYLEN 32

/* hash: cfgword + 2 * digestlen; crypt: keylen + cfgword */
#define NPE_CTX_LEN 80
#define AES_BLOCK128 16

#define NPE_OP_HASH_VERIFY   0x01
#define NPE_OP_CCM_ENABLE    0x04
#define NPE_OP_CRYPT_ENABLE  0x08
#define NPE_OP_HASH_ENABLE   0x10
#define NPE_OP_NOT_IN_PLACE  0x20
#define NPE_OP_HMAC_DISABLE  0x40
#define NPE_OP_CRYPT_ENCRYPT 0x80

#define NPE_OP_CCM_GEN_MIC   0xcc
#define NPE_OP_HASH_GEN_ICV  0x50
#define NPE_OP_ENC_GEN_KEY   0xc9

#define MOD_ECB     0x0000
#define MOD_CTR     0x1000
#define MOD_CBC_ENC 0x2000
#define MOD_CBC_DEC 0x3000
#define MOD_CCM_ENC 0x4000
#define MOD_CCM_DEC 0x5000

#define KEYLEN_128  4
#define KEYLEN_192  6
#define KEYLEN_256  8

#define CIPH_DECR   0x0000
#define CIPH_ENCR   0x0400

#define MOD_DES     0x0000
#define MOD_TDEA2   0x0100
#define MOD_3DES   0x0200
#define MOD_AES     0x0800
#define MOD_AES128  (0x0800 | KEYLEN_128)
#define MOD_AES192  (0x0900 | KEYLEN_192)
#define MOD_AES256  (0x0a00 | KEYLEN_256)

#define MAX_IVLEN   16
#define NPE_ID      2  /* NPE C */
#define NPE_QLEN    16
/* Space for registering when the first
 * NPE_QLEN crypt_ctl are busy */
#define NPE_QLEN_TOTAL 64

#define SEND_QID    29
#define RECV_QID    30

#define CTL_FLAG_UNUSED		0x0000
#define CTL_FLAG_USED		0x1000
#define CTL_FLAG_PERFORM_ABLK	0x0001
#define CTL_FLAG_GEN_ICV	0x0002
#define CTL_FLAG_GEN_REVAES	0x0004
#define CTL_FLAG_PERFORM_AEAD	0x0008
#define CTL_FLAG_MASK		0x000f

#define HMAC_PAD_BLOCKLEN SHA1_BLOCK_SIZE

#define MD5_DIGEST_SIZE   16

struct buffer_desc {
	u32 phys_next;
#ifdef __ARMEB__
	u16 buf_len;
	u16 pkt_len;
#else
	u16 pkt_len;
	u16 buf_len;
#endif
	u32 phys_addr;
	u32 __reserved[4];
	struct buffer_desc *next;
	enum dma_data_direction dir;
};

struct crypt_ctl {
#ifdef __ARMEB__
	u8 mode;		/* NPE_OP_*  operation mode */
	u8 init_len;
	u16 reserved;
#else
	u16 reserved;
	u8 init_len;
	u8 mode;		/* NPE_OP_*  operation mode */
#endif
	u8 iv[MAX_IVLEN];	/* IV for CBC mode or CTR IV for CTR mode */
	u32 icv_rev_aes;	/* icv or rev aes */
	u32 src_buf;
	u32 dst_buf;
#ifdef __ARMEB__
	u16 auth_offs;		/* Authentication start offset */
	u16 auth_len;		/* Authentication data length */
	u16 crypt_offs;		/* Cryption start offset */
	u16 crypt_len;		/* Cryption data length */
#else
	u16 auth_len;		/* Authentication data length */
	u16 auth_offs;		/* Authentication start offset */
	u16 crypt_len;		/* Cryption data length */
	u16 crypt_offs;		/* Cryption start offset */
#endif
	u32 aadAddr;		/* Additional Auth Data Addr for CCM mode */
	u32 crypto_ctx;		/* NPE Crypto Param structure address */

	/* Used by Host: 4*4 bytes*/
	unsigned ctl_flags;
	union {
		struct ablkcipher_request *ablk_req;
		struct aead_request *aead_req;
		struct crypto_tfm *tfm;
	} data;
	struct buffer_desc *regist_buf;
	u8 *regist_ptr;
};

struct ablk_ctx {
	struct buffer_desc *src;
	struct buffer_desc *dst;
};

struct aead_ctx {
	struct buffer_desc *src;
	struct buffer_desc *dst;
	struct scatterlist ivlist;
	/* used when the hmac is not on one sg entry */
	u8 *hmac_virt;
	int encrypt;
};

struct ix_hash_algo {
	u32 cfgword;
	unsigned char *icv;
};

struct ix_sa_dir {
	unsigned char *npe_ctx;
	dma_addr_t npe_ctx_phys;
	int npe_ctx_idx;
	u8 npe_mode;
};

struct ixp_ctx {
	struct ix_sa_dir encrypt;
	struct ix_sa_dir decrypt;
	int authkey_len;
	u8 authkey[MAX_KEYLEN];
	int enckey_len;
	u8 enckey[MAX_KEYLEN];
	u8 salt[MAX_IVLEN];
	u8 nonce[CTR_RFC3686_NONCE_SIZE];
	unsigned salted;
	atomic_t configuring;
	struct completion completion;
};

struct ixp_alg {
	struct crypto_alg crypto;
	const struct ix_hash_algo *hash;
	u32 cfg_enc;
	u32 cfg_dec;

	int registered;
};

struct ixp_aead_alg {
	struct aead_alg crypto;
	const struct ix_hash_algo *hash;
	u32 cfg_enc;
	u32 cfg_dec;

	int registered;
};

static const struct ix_hash_algo hash_alg_md5 = {
	.cfgword	= 0xAA010004,
	.icv		= "\x01\x23\x45\x67\x89\xAB\xCD\xEF"
			  "\xFE\xDC\xBA\x98\x76\x54\x32\x10",
};
static const struct ix_hash_algo hash_alg_sha1 = {
	.cfgword	= 0x00000005,
	.icv		= "\x67\x45\x23\x01\xEF\xCD\xAB\x89\x98\xBA"
			  "\xDC\xFE\x10\x32\x54\x76\xC3\xD2\xE1\xF0",
};

static struct npe *npe_c;
static struct dma_pool *buffer_pool = NULL;
static struct dma_pool *ctx_pool = NULL;

static struct crypt_ctl *crypt_virt = NULL;
static dma_addr_t crypt_phys;

static int support_aes = 1;

#define DRIVER_NAME "ixp4xx_crypto"

static struct platform_device *pdev;

static inline dma_addr_t crypt_virt2phys(struct crypt_ctl *virt)
{
	return crypt_phys + (virt - crypt_virt) * sizeof(struct crypt_ctl);
}

static inline struct crypt_ctl *crypt_phys2virt(dma_addr_t phys)
{
	return crypt_virt + (phys - crypt_phys) / sizeof(struct crypt_ctl);
}

static inline u32 cipher_cfg_enc(struct crypto_tfm *tfm)
{
	return container_of(tfm->__crt_alg, struct ixp_alg,crypto)->cfg_enc;
}

static inline u32 cipher_cfg_dec(struct crypto_tfm *tfm)
{
	return container_of(tfm->__crt_alg, struct ixp_alg,crypto)->cfg_dec;
}

static inline const struct ix_hash_algo *ix_hash(struct crypto_tfm *tfm)
{
	return container_of(tfm->__crt_alg, struct ixp_alg, crypto)->hash;
}

static int setup_crypt_desc(void)
{
	struct device *dev = &pdev->dev;
	BUILD_BUG_ON(sizeof(struct crypt_ctl) != 64);
	crypt_virt = dma_zalloc_coherent(dev,
					 NPE_QLEN * sizeof(struct crypt_ctl),
					 &crypt_phys, GFP_ATOMIC);
	if (!crypt_virt)
		return -ENOMEM;
	return 0;
}

static spinlock_t desc_lock;
static struct crypt_ctl *get_crypt_desc(void)
{
	int i;
	static int idx = 0;
	unsigned long flags;

	spin_lock_irqsave(&desc_lock, flags);

	if (unlikely(!crypt_virt))
		setup_crypt_desc();
	if (unlikely(!crypt_virt)) {
		spin_unlock_irqrestore(&desc_lock, flags);
		return NULL;
	}
	i = idx;
	if (crypt_virt[i].ctl_flags == CTL_FLAG_UNUSED) {
		if (++idx >= NPE_QLEN)
			idx = 0;
		crypt_virt[i].ctl_flags = CTL_FLAG_USED;
		spin_unlock_irqrestore(&desc_lock, flags);
		return crypt_virt +i;
	} else {
		spin_unlock_irqrestore(&desc_lock, flags);
		return NULL;
	}
}

static spinlock_t emerg_lock;
static struct crypt_ctl *get_crypt_desc_emerg(void)
{
	int i;
	static int idx = NPE_QLEN;
	struct crypt_ctl *desc;
	unsigned long flags;

	desc = get_crypt_desc();
	if (desc)
		return desc;
	if (unlikely(!crypt_virt))
		return NULL;

	spin_lock_irqsave(&emerg_lock, flags);
	i = idx;
	if (crypt_virt[i].ctl_flags == CTL_FLAG_UNUSED) {
		if (++idx >= NPE_QLEN_TOTAL)
			idx = NPE_QLEN;
		crypt_virt[i].ctl_flags = CTL_FLAG_USED;
		spin_unlock_irqrestore(&emerg_lock, flags);
		return crypt_virt +i;
	} else {
		spin_unlock_irqrestore(&emerg_lock, flags);
		return NULL;
	}
}

static void free_buf_chain(struct device *dev, struct buffer_desc *buf,u32 phys)
{
	while (buf) {
		struct buffer_desc *buf1;
		u32 phys1;

		buf1 = buf->next;
		phys1 = buf->phys_next;
		dma_unmap_single(dev, buf->phys_next, buf->buf_len, buf->dir);
		dma_pool_free(buffer_pool, buf, phys);
		buf = buf1;
		phys = phys1;
	}
}

static struct tasklet_struct crypto_done_tasklet;

static void finish_scattered_hmac(struct crypt_ctl *crypt)
{
	struct aead_request *req = crypt->data.aead_req;
	struct aead_ctx *req_ctx = aead_request_ctx(req);
	struct crypto_aead *tfm = crypto_aead_reqtfm(req);
	int authsize = crypto_aead_authsize(tfm);
	int decryptlen = req->assoclen + req->cryptlen - authsize;

	if (req_ctx->encrypt) {
		scatterwalk_map_and_copy(req_ctx->hmac_virt,
			req->dst, decryptlen, authsize, 1);
	}
	dma_pool_free(buffer_pool, req_ctx->hmac_virt, crypt->icv_rev_aes);
}

static void one_packet(dma_addr_t phys)
{
	struct device *dev = &pdev->dev;
	struct crypt_ctl *crypt;
	struct ixp_ctx *ctx;
	int failed;

	failed = phys & 0x1 ? -EBADMSG : 0;
	phys &= ~0x3;
	crypt = crypt_phys2virt(phys);

	switch (crypt->ctl_flags & CTL_FLAG_MASK) {
	case CTL_FLAG_PERFORM_AEAD: {
		struct aead_request *req = crypt->data.aead_req;
		struct aead_ctx *req_ctx = aead_request_ctx(req);

		free_buf_chain(dev, req_ctx->src, crypt->src_buf);
		free_buf_chain(dev, req_ctx->dst, crypt->dst_buf);
		if (req_ctx->hmac_virt) {
			finish_scattered_hmac(crypt);
		}
		req->base.complete(&req->base, failed);
		break;
	}
	case CTL_FLAG_PERFORM_ABLK: {
		struct ablkcipher_request *req = crypt->data.ablk_req;
		struct ablk_ctx *req_ctx = ablkcipher_request_ctx(req);

		if (req_ctx->dst) {
			free_buf_chain(dev, req_ctx->dst, crypt->dst_buf);
		}
		free_buf_chain(dev, req_ctx->src, crypt->src_buf);
		req->base.complete(&req->base, failed);
		break;
	}
	case CTL_FLAG_GEN_ICV:
		ctx = crypto_tfm_ctx(crypt->data.tfm);
		dma_pool_free(ctx_pool, crypt->regist_ptr,
				crypt->regist_buf->phys_addr);
		dma_pool_free(buffer_pool, crypt->regist_buf, crypt->src_buf);
		if (atomic_dec_and_test(&ctx->configuring))
			complete(&ctx->completion);
		break;
	case CTL_FLAG_GEN_REVAES:
		ctx = crypto_tfm_ctx(crypt->data.tfm);
		*(u32*)ctx->decrypt.npe_ctx &= cpu_to_be32(~CIPH_ENCR);
		if (atomic_dec_and_test(&ctx->configuring))
			complete(&ctx->completion);
		break;
	default:
		BUG();
	}
	crypt->ctl_flags = CTL_FLAG_UNUSED;
}

static void irqhandler(void *_unused)
{
	tasklet_schedule(&crypto_done_tasklet);
}

static void crypto_done_action(unsigned long arg)
{
	int i;

	for(i=0; i<4; i++) {
		dma_addr_t phys = qmgr_get_entry(RECV_QID);
		if (!phys)
			return;
		one_packet(phys);
	}
	tasklet_schedule(&crypto_done_tasklet);
}

static int init_ixp_crypto(struct device *dev)
{
	int ret = -ENODEV;
	u32 msg[2] = { 0, 0 };

	if (! ( ~(*IXP4XX_EXP_CFG2) & (IXP4XX_FEATURE_HASH |
				IXP4XX_FEATURE_AES | IXP4XX_FEATURE_DES))) {
		printk(KERN_ERR "ixp_crypto: No HW crypto available\n");
		return ret;
	}
	npe_c = npe_request(NPE_ID);
	if (!npe_c)
		return ret;

	if (!npe_running(npe_c)) {
		ret = npe_load_firmware(npe_c, npe_name(npe_c), dev);
		if (ret)
			goto npe_release;
		if (npe_recv_message(npe_c, msg, "STATUS_MSG"))
			goto npe_error;
	} else {
		if (npe_send_message(npe_c, msg, "STATUS_MSG"))
			goto npe_error;

		if (npe_recv_message(npe_c, msg, "STATUS_MSG"))
			goto npe_error;
	}

	switch ((msg[1]>>16) & 0xff) {
	case 3:
		printk(KERN_WARNING "Firmware of %s lacks AES support\n",
				npe_name(npe_c));
		support_aes = 0;
		break;
	case 4:
	case 5:
		support_aes = 1;
		break;
	default:
		printk(KERN_ERR "Firmware of %s lacks crypto support\n",
			npe_name(npe_c));
		ret = -ENODEV;
		goto npe_release;
	}
	/* buffer_pool will also be used to sometimes store the hmac,
	 * so assure it is large enough
	 */
	BUILD_BUG_ON(SHA1_DIGEST_SIZE > sizeof(struct buffer_desc));
	buffer_pool = dma_pool_create("buffer", dev,
			sizeof(struct buffer_desc), 32, 0);
	ret = -ENOMEM;
	if (!buffer_pool) {
		goto err;
	}
	ctx_pool = dma_pool_create("context", dev,
			NPE_CTX_LEN, 16, 0);
	if (!ctx_pool) {
		goto err;
	}
	ret = qmgr_request_queue(SEND_QID, NPE_QLEN_TOTAL, 0, 0,
				 "ixp_crypto:out", NULL);
	if (ret)
		goto err;
	ret = qmgr_request_queue(RECV_QID, NPE_QLEN, 0, 0,
				 "ixp_crypto:in", NULL);
	if (ret) {
		qmgr_release_queue(SEND_QID);
		goto err;
	}
	qmgr_set_irq(RECV_QID, QUEUE_IRQ_SRC_NOT_EMPTY, irqhandler, NULL);
	tasklet_init(&crypto_done_tasklet, crypto_done_action, 0);

	qmgr_enable_irq(RECV_QID);
	return 0;

npe_error:
	printk(KERN_ERR "%s not responding\n", npe_name(npe_c));
	ret = -EIO;
err:
	dma_pool_destroy(ctx_pool);
	dma_pool_destroy(buffer_pool);
npe_release:
	npe_release(npe_c);
	return ret;
}

static void release_ixp_crypto(struct device *dev)
{
	qmgr_disable_irq(RECV_QID);
	tasklet_kill(&crypto_done_tasklet);

	qmgr_release_queue(SEND_QID);
	qmgr_release_queue(RECV_QID);

	dma_pool_destroy(ctx_pool);
	dma_pool_destroy(buffer_pool);

	npe_release(npe_c);

	if (crypt_virt) {
		dma_free_coherent(dev,
			NPE_QLEN_TOTAL * sizeof( struct crypt_ctl),
			crypt_virt, crypt_phys);
	}
}

static void reset_sa_dir(struct ix_sa_dir *dir)
{
	memset(dir->npe_ctx, 0, NPE_CTX_LEN);
	dir->npe_ctx_idx = 0;
	dir->npe_mode = 0;
}

static int init_sa_dir(struct ix_sa_dir *dir)
{
	dir->npe_ctx = dma_pool_alloc(ctx_pool, GFP_KERNEL, &dir->npe_ctx_phys);
	if (!dir->npe_ctx) {
		return -ENOMEM;
	}
	reset_sa_dir(dir);
	return 0;
}

static void free_sa_dir(struct ix_sa_dir *dir)
{
	memset(dir->npe_ctx, 0, NPE_CTX_LEN);
	dma_pool_free(ctx_pool, dir->npe_ctx, dir->npe_ctx_phys);
}

static int init_tfm(struct crypto_tfm *tfm)
{
	struct ixp_ctx *ctx = crypto_tfm_ctx(tfm);
	int ret;

	atomic_set(&ctx->configuring, 0);
	ret = init_sa_dir(&ctx->encrypt);
	if (ret)
		return ret;
	ret = init_sa_dir(&ctx->decrypt);
	if (ret) {
		free_sa_dir(&ctx->encrypt);
	}
	return ret;
}

static int init_tfm_ablk(struct crypto_tfm *tfm)
{
	tfm->crt_ablkcipher.reqsize = sizeof(struct ablk_ctx);
	return init_tfm(tfm);
}

static int init_tfm_aead(struct crypto_aead *tfm)
{
	crypto_aead_set_reqsize(tfm, sizeof(struct aead_ctx));
	return init_tfm(crypto_aead_tfm(tfm));
}

static void exit_tfm(struct crypto_tfm *tfm)
{
	struct ixp_ctx *ctx = crypto_tfm_ctx(tfm);
	free_sa_dir(&ctx->encrypt);
	free_sa_dir(&ctx->decrypt);
}

static void exit_tfm_aead(struct crypto_aead *tfm)
{
	exit_tfm(crypto_aead_tfm(tfm));
}

static int register_chain_var(struct crypto_tfm *tfm, u8 xpad, u32 target,
		int init_len, u32 ctx_addr, const u8 *key, int key_len)
{
	struct ixp_ctx *ctx = crypto_tfm_ctx(tfm);
	struct crypt_ctl *crypt;
	struct buffer_desc *buf;
	int i;
	u8 *pad;
	u32 pad_phys, buf_phys;

	BUILD_BUG_ON(NPE_CTX_LEN < HMAC_PAD_BLOCKLEN);
	pad = dma_pool_alloc(ctx_pool, GFP_KERNEL, &pad_phys);
	if (!pad)
		return -ENOMEM;
	buf = dma_pool_alloc(buffer_pool, GFP_KERNEL, &buf_phys);
	if (!buf) {
		dma_pool_free(ctx_pool, pad, pad_phys);
		return -ENOMEM;
	}
	crypt = get_crypt_desc_emerg();
	if (!crypt) {
		dma_pool_free(ctx_pool, pad, pad_phys);
		dma_pool_free(buffer_pool, buf, buf_phys);
		return -EAGAIN;
	}

	memcpy(pad, key, key_len);
	memset(pad + key_len, 0, HMAC_PAD_BLOCKLEN - key_len);
	for (i = 0; i < HMAC_PAD_BLOCKLEN; i++) {
		pad[i] ^= xpad;
	}

	crypt->data.tfm = tfm;
	crypt->regist_ptr = pad;
	crypt->regist_buf = buf;

	crypt->auth_offs = 0;
	crypt->auth_len = HMAC_PAD_BLOCKLEN;
	crypt->crypto_ctx = ctx_addr;
	crypt->src_buf = buf_phys;
	crypt->icv_rev_aes = target;
	crypt->mode = NPE_OP_HASH_GEN_ICV;
	crypt->init_len = init_len;
	crypt->ctl_flags |= CTL_FLAG_GEN_ICV;

	buf->next = 0;
	buf->buf_len = HMAC_PAD_BLOCKLEN;
	buf->pkt_len = 0;
	buf->phys_addr = pad_phys;

	atomic_inc(&ctx->configuring);
	qmgr_put_entry(SEND_QID, crypt_virt2phys(crypt));
	BUG_ON(qmgr_stat_overflow(SEND_QID));
	return 0;
}

static int setup_auth(struct crypto_tfm *tfm, int encrypt, unsigned authsize,
		const u8 *key, int key_len, unsigned digest_len)
{
	u32 itarget, otarget, npe_ctx_addr;
	unsigned char *cinfo;
	int init_len, ret = 0;
	u32 cfgword;
	struct ix_sa_dir *dir;
	struct ixp_ctx *ctx = crypto_tfm_ctx(tfm);
	const struct ix_hash_algo *algo;

	dir = encrypt ? &ctx->encrypt : &ctx->decrypt;
	cinfo = dir->npe_ctx + dir->npe_ctx_idx;
	algo = ix_hash(tfm);

	/* write cfg word to cryptinfo */
	cfgword = algo->cfgword | ( authsize << 6); /* (authsize/4) << 8 */
#ifndef __ARMEB__
	cfgword ^= 0xAA000000; /* change the "byte swap" flags */
#endif
	*(u32*)cinfo = cpu_to_be32(cfgword);
	cinfo += sizeof(cfgword);

	/* write ICV to cryptinfo */
	memcpy(cinfo, algo->icv, digest_len);
	cinfo += digest_len;

	itarget = dir->npe_ctx_phys + dir->npe_ctx_idx
				+ sizeof(algo->cfgword);
	otarget = itarget + digest_len;
	init_len = cinfo - (dir->npe_ctx + dir->npe_ctx_idx);
	npe_ctx_addr = dir->npe_ctx_phys + dir->npe_ctx_idx;

	dir->npe_ctx_idx += init_len;
	dir->npe_mode |= NPE_OP_HASH_ENABLE;

	if (!encrypt)
		dir->npe_mode |= NPE_OP_HASH_VERIFY;

	ret = register_chain_var(tfm, HMAC_OPAD_VALUE, otarget,
			init_len, npe_ctx_addr, key, key_len);
	if (ret)
		return ret;
	return register_chain_var(tfm, HMAC_IPAD_VALUE, itarget,
			init_len, npe_ctx_addr, key, key_len);
}

static int gen_rev_aes_key(struct crypto_tfm *tfm)
{
	struct crypt_ctl *crypt;
	struct ixp_ctx *ctx = crypto_tfm_ctx(tfm);
	struct ix_sa_dir *dir = &ctx->decrypt;

	crypt = get_crypt_desc_emerg();
	if (!crypt) {
		return -EAGAIN;
	}
	*(u32*)dir->npe_ctx |= cpu_to_be32(CIPH_ENCR);

	crypt->data.tfm = tfm;
	crypt->crypt_offs = 0;
	crypt->crypt_len = AES_BLOCK128;
	crypt->src_buf = 0;
	crypt->crypto_ctx = dir->npe_ctx_phys;
	crypt->icv_rev_aes = dir->npe_ctx_phys + sizeof(u32);
	crypt->mode = NPE_OP_ENC_GEN_KEY;
	crypt->init_len = dir->npe_ctx_idx;
	crypt->ctl_flags |= CTL_FLAG_GEN_REVAES;

	atomic_inc(&ctx->configuring);
	qmgr_put_entry(SEND_QID, crypt_virt2phys(crypt));
	BUG_ON(qmgr_stat_overflow(SEND_QID));
	return 0;
}

static int setup_cipher(struct crypto_tfm *tfm, int encrypt,
		const u8 *key, int key_len)
{
	u8 *cinfo;
	u32 cipher_cfg;
	u32 keylen_cfg = 0;
	struct ix_sa_dir *dir;
	struct ixp_ctx *ctx = crypto_tfm_ctx(tfm);
	u32 *flags = &tfm->crt_flags;

	dir = encrypt ? &ctx->encrypt : &ctx->decrypt;
	cinfo = dir->npe_ctx;

	if (encrypt) {
		cipher_cfg = cipher_cfg_enc(tfm);
		dir->npe_mode |= NPE_OP_CRYPT_ENCRYPT;
	} else {
		cipher_cfg = cipher_cfg_dec(tfm);
	}
	if (cipher_cfg & MOD_AES) {
		switch (key_len) {
		case 16: keylen_cfg = MOD_AES128; break;
		case 24: keylen_cfg = MOD_AES192; break;
		case 32: keylen_cfg = MOD_AES256; break;
		default:
			*flags |= CRYPTO_TFM_RES_BAD_KEY_LEN;
			return -EINVAL;
		}
		cipher_cfg |= keylen_cfg;
	} else {
		u32 tmp[DES_EXPKEY_WORDS];
		if (des_ekey(tmp, key) == 0) {
			*flags |= CRYPTO_TFM_RES_WEAK_KEY;
		}
	}
	/* write cfg word to cryptinfo */
	*(u32*)cinfo = cpu_to_be32(cipher_cfg);
	cinfo += sizeof(cipher_cfg);

	/* write cipher key to cryptinfo */
	memcpy(cinfo, key, key_len);
	/* NPE wants keylen set to DES3_EDE_KEY_SIZE even for single DES */
	if (key_len < DES3_EDE_KEY_SIZE && !(cipher_cfg & MOD_AES)) {
		memset(cinfo + key_len, 0, DES3_EDE_KEY_SIZE -key_len);
		key_len = DES3_EDE_KEY_SIZE;
	}
	dir->npe_ctx_idx = sizeof(cipher_cfg) + key_len;
	dir->npe_mode |= NPE_OP_CRYPT_ENABLE;
	if ((cipher_cfg & MOD_AES) && !encrypt) {
		return gen_rev_aes_key(tfm);
	}
	return 0;
}

static struct buffer_desc *chainup_buffers(struct device *dev,
		struct scatterlist *sg,	unsigned nbytes,
		struct buffer_desc *buf, gfp_t flags,
		enum dma_data_direction dir)
{
	for (; nbytes > 0; sg = sg_next(sg)) {
		unsigned len = min(nbytes, sg->length);
		struct buffer_desc *next_buf;
		u32 next_buf_phys;
		void *ptr;

		nbytes -= len;
		ptr = sg_virt(sg);
		next_buf = dma_pool_alloc(buffer_pool, flags, &next_buf_phys);
		if (!next_buf) {
			buf = NULL;
			break;
		}
		sg_dma_address(sg) = dma_map_single(dev, ptr, len, dir);
		buf->next = next_buf;
		buf->phys_next = next_buf_phys;
		buf = next_buf;

		buf->phys_addr = sg_dma_address(sg);
		buf->buf_len = len;
		buf->dir = dir;
	}
	buf->next = NULL;
	buf->phys_next = 0;
	return buf;
}

static int ablk_setkey(struct crypto_ablkcipher *tfm, const u8 *key,
			unsigned int key_len)
{
	struct ixp_ctx *ctx = crypto_ablkcipher_ctx(tfm);
	u32 *flags = &tfm->base.crt_flags;
	int ret;

	init_completion(&ctx->completion);
	atomic_inc(&ctx->configuring);

	reset_sa_dir(&ctx->encrypt);
	reset_sa_dir(&ctx->decrypt);

	ctx->encrypt.npe_mode = NPE_OP_HMAC_DISABLE;
	ctx->decrypt.npe_mode = NPE_OP_HMAC_DISABLE;

	ret = setup_cipher(&tfm->base, 0, key, key_len);
	if (ret)
		goto out;
	ret = setup_cipher(&tfm->base, 1, key, key_len);
	if (ret)
		goto out;

	if (*flags & CRYPTO_TFM_RES_WEAK_KEY) {
		if (*flags & CRYPTO_TFM_REQ_WEAK_KEY) {
			ret = -EINVAL;
		} else {
			*flags &= ~CRYPTO_TFM_RES_WEAK_KEY;
		}
	}
out:
	if (!atomic_dec_and_test(&ctx->configuring))
		wait_for_completion(&ctx->completion);
	return ret;
}

static int ablk_des3_setkey(struct crypto_ablkcipher *tfm, const u8 *key,
			    unsigned int key_len)
{
	u32 flags = crypto_ablkcipher_get_flags(tfm);
	int err;

	err = __des3_verify_key(&flags, key);
	if (unlikely(err))
		crypto_ablkcipher_set_flags(tfm, flags);

	return ablk_setkey(tfm, key, key_len);
}

static int ablk_rfc3686_setkey(struct crypto_ablkcipher *tfm, const u8 *key,
		unsigned int key_len)
{
	struct ixp_ctx *ctx = crypto_ablkcipher_ctx(tfm);

	/* the nonce is stored in bytes at end of key */
	if (key_len < CTR_RFC3686_NONCE_SIZE)
		return -EINVAL;

	memcpy(ctx->nonce, key + (key_len - CTR_RFC3686_NONCE_SIZE),
			CTR_RFC3686_NONCE_SIZE);

	key_len -= CTR_RFC3686_NONCE_SIZE;
	return ablk_setkey(tfm, key, key_len);
}

static int ablk_perform(struct ablkcipher_request *req, int encrypt)
{
	struct crypto_ablkcipher *tfm = crypto_ablkcipher_reqtfm(req);
	struct ixp_ctx *ctx = crypto_ablkcipher_ctx(tfm);
	unsigned ivsize = crypto_ablkcipher_ivsize(tfm);
	struct ix_sa_dir *dir;
	struct crypt_ctl *crypt;
	unsigned int nbytes = req->nbytes;
	enum dma_data_direction src_direction = DMA_BIDIRECTIONAL;
	struct ablk_ctx *req_ctx = ablkcipher_request_ctx(req);
	struct buffer_desc src_hook;
	struct device *dev = &pdev->dev;
	gfp_t flags = req->base.flags & CRYPTO_TFM_REQ_MAY_SLEEP ?
				GFP_KERNEL : GFP_ATOMIC;

	if (qmgr_stat_full(SEND_QID))
		return -EAGAIN;
	if (atomic_read(&ctx->configuring))
		return -EAGAIN;

	dir = encrypt ? &ctx->encrypt : &ctx->decrypt;

	crypt = get_crypt_desc();
	if (!crypt)
		return -ENOMEM;

	crypt->data.ablk_req = req;
	crypt->crypto_ctx = dir->npe_ctx_phys;
	crypt->mode = dir->npe_mode;
	crypt->init_len = dir->npe_ctx_idx;

	crypt->crypt_offs = 0;
	crypt->crypt_len = nbytes;

	BUG_ON(ivsize && !req->info);
	memcpy(crypt->iv, req->info, ivsize);
	if (req->src != req->dst) {
		struct buffer_desc dst_hook;
		crypt->mode |= NPE_OP_NOT_IN_PLACE;
		/* This was never tested by Intel
		 * for more than one dst buffer, I think. */
		req_ctx->dst = NULL;
		if (!chainup_buffers(dev, req->dst, nbytes, &dst_hook,
					flags, DMA_FROM_DEVICE))
			goto free_buf_dest;
		src_direction = DMA_TO_DEVICE;
		req_ctx->dst = dst_hook.next;
		crypt->dst_buf = dst_hook.phys_next;
	} else {
		req_ctx->dst = NULL;
	}
	req_ctx->src = NULL;
	if (!chainup_buffers(dev, req->src, nbytes, &src_hook,
				flags, src_direction))
		goto free_buf_src;

	req_ctx->src = src_hook.next;
	crypt->src_buf = src_hook.phys_next;
	crypt->ctl_flags |= CTL_FLAG_PERFORM_ABLK;
	qmgr_put_entry(SEND_QID, crypt_virt2phys(crypt));
	BUG_ON(qmgr_stat_overflow(SEND_QID));
	return -EINPROGRESS;

free_buf_src:
	free_buf_chain(dev, req_ctx->src, crypt->src_buf);
free_buf_dest:
	if (req->src != req->dst) {
		free_buf_chain(dev, req_ctx->dst, crypt->dst_buf);
	}
	crypt->ctl_flags = CTL_FLAG_UNUSED;
	return -ENOMEM;
}

static int ablk_encrypt(struct ablkcipher_request *req)
{
	return ablk_perform(req, 1);
}

static int ablk_decrypt(struct ablkcipher_request *req)
{
	return ablk_perform(req, 0);
}

static int ablk_rfc3686_crypt(struct ablkcipher_request *req)
{
	struct crypto_ablkcipher *tfm = crypto_ablkcipher_reqtfm(req);
	struct ixp_ctx *ctx = crypto_ablkcipher_ctx(tfm);
	u8 iv[CTR_RFC3686_BLOCK_SIZE];
	u8 *info = req->info;
	int ret;

	/* set up counter block */
        memcpy(iv, ctx->nonce, CTR_RFC3686_NONCE_SIZE);
	memcpy(iv + CTR_RFC3686_NONCE_SIZE, info, CTR_RFC3686_IV_SIZE);

	/* initialize counter portion of counter block */
	*(__be32 *)(iv + CTR_RFC3686_NONCE_SIZE + CTR_RFC3686_IV_SIZE) =
		cpu_to_be32(1);

	req->info = iv;
	ret = ablk_perform(req, 1);
	req->info = info;
	return ret;
}

static int aead_perform(struct aead_request *req, int encrypt,
		int cryptoffset, int eff_cryptlen, u8 *iv)
{
	struct crypto_aead *tfm = crypto_aead_reqtfm(req);
	struct ixp_ctx *ctx = crypto_aead_ctx(tfm);
	unsigned ivsize = crypto_aead_ivsize(tfm);
	unsigned authsize = crypto_aead_authsize(tfm);
	struct ix_sa_dir *dir;
	struct crypt_ctl *crypt;
	unsigned int cryptlen;
	struct buffer_desc *buf, src_hook;
	struct aead_ctx *req_ctx = aead_request_ctx(req);
	struct device *dev = &pdev->dev;
	gfp_t flags = req->base.flags & CRYPTO_TFM_REQ_MAY_SLEEP ?
				GFP_KERNEL : GFP_ATOMIC;
	enum dma_data_direction src_direction = DMA_BIDIRECTIONAL;
	unsigned int lastlen;

	if (qmgr_stat_full(SEND_QID))
		return -EAGAIN;
	if (atomic_read(&ctx->configuring))
		return -EAGAIN;

	if (encrypt) {
		dir = &ctx->encrypt;
		cryptlen = req->cryptlen;
	} else {
		dir = &ctx->decrypt;
		/* req->cryptlen includes the authsize when decrypting */
		cryptlen = req->cryptlen -authsize;
		eff_cryptlen -= authsize;
	}
	crypt = get_crypt_desc();
	if (!crypt)
		return -ENOMEM;

	crypt->data.aead_req = req;
	crypt->crypto_ctx = dir->npe_ctx_phys;
	crypt->mode = dir->npe_mode;
	crypt->init_len = dir->npe_ctx_idx;

	crypt->crypt_offs = cryptoffset;
	crypt->crypt_len = eff_cryptlen;

	crypt->auth_offs = 0;
	crypt->auth_len = req->assoclen + cryptlen;
	BUG_ON(ivsize && !req->iv);
	memcpy(crypt->iv, req->iv, ivsize);

	buf = chainup_buffers(dev, req->src, crypt->auth_len,
			      &src_hook, flags, src_direction);
	req_ctx->src = src_hook.next;
	crypt->src_buf = src_hook.phys_next;
	if (!buf)
		goto free_buf_src;

	lastlen = buf->buf_len;
	if (lastlen >= authsize)
		crypt->icv_rev_aes = buf->phys_addr +
				     buf->buf_len - authsize;

	req_ctx->dst = NULL;

	if (req->src != req->dst) {
		struct buffer_desc dst_hook;

		crypt->mode |= NPE_OP_NOT_IN_PLACE;
		src_direction = DMA_TO_DEVICE;

		buf = chainup_buffers(dev, req->dst, crypt->auth_len,
				      &dst_hook, flags, DMA_FROM_DEVICE);
		req_ctx->dst = dst_hook.next;
		crypt->dst_buf = dst_hook.phys_next;

		if (!buf)
			goto free_buf_dst;

		if (encrypt) {
			lastlen = buf->buf_len;
			if (lastlen >= authsize)
				crypt->icv_rev_aes = buf->phys_addr +
						     buf->buf_len - authsize;
		}
	}

	if (unlikely(lastlen < authsize)) {
		/* The 12 hmac bytes are scattered,
		 * we need to copy them into a safe buffer */
		req_ctx->hmac_virt = dma_pool_alloc(buffer_pool, flags,
				&crypt->icv_rev_aes);
		if (unlikely(!req_ctx->hmac_virt))
			goto free_buf_dst;
		if (!encrypt) {
			scatterwalk_map_and_copy(req_ctx->hmac_virt,
				req->src, cryptlen, authsize, 0);
		}
		req_ctx->encrypt = encrypt;
	} else {
		req_ctx->hmac_virt = NULL;
	}

	crypt->ctl_flags |= CTL_FLAG_PERFORM_AEAD;
	qmgr_put_entry(SEND_QID, crypt_virt2phys(crypt));
	BUG_ON(qmgr_stat_overflow(SEND_QID));
	return -EINPROGRESS;

free_buf_dst:
	free_buf_chain(dev, req_ctx->dst, crypt->dst_buf);
free_buf_src:
	free_buf_chain(dev, req_ctx->src, crypt->src_buf);
	crypt->ctl_flags = CTL_FLAG_UNUSED;
	return -ENOMEM;
}

static int aead_setup(struct crypto_aead *tfm, unsigned int authsize)
{
	struct ixp_ctx *ctx = crypto_aead_ctx(tfm);
	u32 *flags = &tfm->base.crt_flags;
	unsigned digest_len = crypto_aead_maxauthsize(tfm);
	int ret;

	if (!ctx->enckey_len && !ctx->authkey_len)
		return 0;
	init_completion(&ctx->completion);
	atomic_inc(&ctx->configuring);

	reset_sa_dir(&ctx->encrypt);
	reset_sa_dir(&ctx->decrypt);

	ret = setup_cipher(&tfm->base, 0, ctx->enckey, ctx->enckey_len);
	if (ret)
		goto out;
	ret = setup_cipher(&tfm->base, 1, ctx->enckey, ctx->enckey_len);
	if (ret)
		goto out;
	ret = setup_auth(&tfm->base, 0, authsize, ctx->authkey,
			ctx->authkey_len, digest_len);
	if (ret)
		goto out;
	ret = setup_auth(&tfm->base, 1, authsize,  ctx->authkey,
			ctx->authkey_len, digest_len);
	if (ret)
		goto out;

	if (*flags & CRYPTO_TFM_RES_WEAK_KEY) {
		if (*flags & CRYPTO_TFM_REQ_WEAK_KEY) {
			ret = -EINVAL;
			goto out;
		} else {
			*flags &= ~CRYPTO_TFM_RES_WEAK_KEY;
		}
	}
out:
	if (!atomic_dec_and_test(&ctx->configuring))
		wait_for_completion(&ctx->completion);
	return ret;
}

static int aead_setauthsize(struct crypto_aead *tfm, unsigned int authsize)
{
	int max = crypto_aead_maxauthsize(tfm) >> 2;

	if ((authsize>>2) < 1 || (authsize>>2) > max || (authsize & 3))
		return -EINVAL;
	return aead_setup(tfm, authsize);
}

static int aead_setkey(struct crypto_aead *tfm, const u8 *key,
			unsigned int keylen)
{
	struct ixp_ctx *ctx = crypto_aead_ctx(tfm);
	struct crypto_authenc_keys keys;

	if (crypto_authenc_extractkeys(&keys, key, keylen) != 0)
		goto badkey;

	if (keys.authkeylen > sizeof(ctx->authkey))
		goto badkey;

	if (keys.enckeylen > sizeof(ctx->enckey))
		goto badkey;

	memcpy(ctx->authkey, keys.authkey, keys.authkeylen);
	memcpy(ctx->enckey, keys.enckey, keys.enckeylen);
	ctx->authkey_len = keys.authkeylen;
	ctx->enckey_len = keys.enckeylen;

	memzero_explicit(&keys, sizeof(keys));
	return aead_setup(tfm, crypto_aead_authsize(tfm));
badkey:
	crypto_aead_set_flags(tfm, CRYPTO_TFM_RES_BAD_KEY_LEN);
	memzero_explicit(&keys, sizeof(keys));
	return -EINVAL;
}

static int des3_aead_setkey(struct crypto_aead *tfm, const u8 *key,
			    unsigned int keylen)
{
	struct ixp_ctx *ctx = crypto_aead_ctx(tfm);
	u32 flags = CRYPTO_TFM_RES_BAD_KEY_LEN;
	struct crypto_authenc_keys keys;
	int err;

	err = crypto_authenc_extractkeys(&keys, key, keylen);
	if (unlikely(err))
		goto badkey;

	err = -EINVAL;
	if (keys.authkeylen > sizeof(ctx->authkey))
		goto badkey;

	if (keys.enckeylen != DES3_EDE_KEY_SIZE)
		goto badkey;

	flags = crypto_aead_get_flags(tfm);
	err = __des3_verify_key(&flags, keys.enckey);
	if (unlikely(err))
		goto badkey;

	memcpy(ctx->authkey, keys.authkey, keys.authkeylen);
	memcpy(ctx->enckey, keys.enckey, keys.enckeylen);
	ctx->authkey_len = keys.authkeylen;
	ctx->enckey_len = keys.enckeylen;

	memzero_explicit(&keys, sizeof(keys));
	return aead_setup(tfm, crypto_aead_authsize(tfm));
badkey:
	crypto_aead_set_flags(tfm, flags);
	memzero_explicit(&keys, sizeof(keys));
	return err;
}

static int aead_encrypt(struct aead_request *req)
{
	return aead_perform(req, 1, req->assoclen, req->cryptlen, req->iv);
}

static int aead_decrypt(struct aead_request *req)
{
	return aead_perform(req, 0, req->assoclen, req->cryptlen, req->iv);
}

static struct ixp_alg ixp4xx_algos[] = {
{
	.crypto	= {
		.cra_name	= "cbc(des)",
		.cra_blocksize	= DES_BLOCK_SIZE,
		.cra_u		= { .ablkcipher = {
			.min_keysize	= DES_KEY_SIZE,
			.max_keysize	= DES_KEY_SIZE,
			.ivsize		= DES_BLOCK_SIZE,
			.geniv		= "eseqiv",
			}
		}
	},
	.cfg_enc = CIPH_ENCR | MOD_DES | MOD_CBC_ENC | KEYLEN_192,
	.cfg_dec = CIPH_DECR | MOD_DES | MOD_CBC_DEC | KEYLEN_192,

}, {
	.crypto	= {
		.cra_name	= "ecb(des)",
		.cra_blocksize	= DES_BLOCK_SIZE,
		.cra_u		= { .ablkcipher = {
			.min_keysize	= DES_KEY_SIZE,
			.max_keysize	= DES_KEY_SIZE,
			}
		}
	},
	.cfg_enc = CIPH_ENCR | MOD_DES | MOD_ECB | KEYLEN_192,
	.cfg_dec = CIPH_DECR | MOD_DES | MOD_ECB | KEYLEN_192,
}, {
	.crypto	= {
		.cra_name	= "cbc(des3_ede)",
		.cra_blocksize	= DES3_EDE_BLOCK_SIZE,
		.cra_u		= { .ablkcipher = {
			.min_keysize	= DES3_EDE_KEY_SIZE,
			.max_keysize	= DES3_EDE_KEY_SIZE,
			.ivsize		= DES3_EDE_BLOCK_SIZE,
<<<<<<< HEAD
			.geniv		= "eseqiv",
=======
			.setkey		= ablk_des3_setkey,
>>>>>>> 407d19ab
			}
		}
	},
	.cfg_enc = CIPH_ENCR | MOD_3DES | MOD_CBC_ENC | KEYLEN_192,
	.cfg_dec = CIPH_DECR | MOD_3DES | MOD_CBC_DEC | KEYLEN_192,
}, {
	.crypto	= {
		.cra_name	= "ecb(des3_ede)",
		.cra_blocksize	= DES3_EDE_BLOCK_SIZE,
		.cra_u		= { .ablkcipher = {
			.min_keysize	= DES3_EDE_KEY_SIZE,
			.max_keysize	= DES3_EDE_KEY_SIZE,
			.setkey		= ablk_des3_setkey,
			}
		}
	},
	.cfg_enc = CIPH_ENCR | MOD_3DES | MOD_ECB | KEYLEN_192,
	.cfg_dec = CIPH_DECR | MOD_3DES | MOD_ECB | KEYLEN_192,
}, {
	.crypto	= {
		.cra_name	= "cbc(aes)",
		.cra_blocksize	= AES_BLOCK_SIZE,
		.cra_u		= { .ablkcipher = {
			.min_keysize	= AES_MIN_KEY_SIZE,
			.max_keysize	= AES_MAX_KEY_SIZE,
			.ivsize		= AES_BLOCK_SIZE,
			.geniv		= "eseqiv",
			}
		}
	},
	.cfg_enc = CIPH_ENCR | MOD_AES | MOD_CBC_ENC,
	.cfg_dec = CIPH_DECR | MOD_AES | MOD_CBC_DEC,
}, {
	.crypto	= {
		.cra_name	= "ecb(aes)",
		.cra_blocksize	= AES_BLOCK_SIZE,
		.cra_u		= { .ablkcipher = {
			.min_keysize	= AES_MIN_KEY_SIZE,
			.max_keysize	= AES_MAX_KEY_SIZE,
			}
		}
	},
	.cfg_enc = CIPH_ENCR | MOD_AES | MOD_ECB,
	.cfg_dec = CIPH_DECR | MOD_AES | MOD_ECB,
}, {
	.crypto	= {
		.cra_name	= "ctr(aes)",
		.cra_blocksize	= AES_BLOCK_SIZE,
		.cra_u		= { .ablkcipher = {
			.min_keysize	= AES_MIN_KEY_SIZE,
			.max_keysize	= AES_MAX_KEY_SIZE,
			.ivsize		= AES_BLOCK_SIZE,
			.geniv		= "eseqiv",
			}
		}
	},
	.cfg_enc = CIPH_ENCR | MOD_AES | MOD_CTR,
	.cfg_dec = CIPH_ENCR | MOD_AES | MOD_CTR,
}, {
	.crypto	= {
		.cra_name	= "rfc3686(ctr(aes))",
		.cra_blocksize	= AES_BLOCK_SIZE,
		.cra_u		= { .ablkcipher = {
			.min_keysize	= AES_MIN_KEY_SIZE,
			.max_keysize	= AES_MAX_KEY_SIZE,
			.ivsize		= AES_BLOCK_SIZE,
			.geniv		= "eseqiv",
			.setkey		= ablk_rfc3686_setkey,
			.encrypt	= ablk_rfc3686_crypt,
			.decrypt	= ablk_rfc3686_crypt }
		}
	},
	.cfg_enc = CIPH_ENCR | MOD_AES | MOD_CTR,
	.cfg_dec = CIPH_ENCR | MOD_AES | MOD_CTR,
} };

static struct ixp_aead_alg ixp4xx_aeads[] = {
{
	.crypto	= {
		.base = {
			.cra_name	= "authenc(hmac(md5),cbc(des))",
			.cra_blocksize	= DES_BLOCK_SIZE,
		},
		.ivsize		= DES_BLOCK_SIZE,
		.maxauthsize	= MD5_DIGEST_SIZE,
	},
	.hash = &hash_alg_md5,
	.cfg_enc = CIPH_ENCR | MOD_DES | MOD_CBC_ENC | KEYLEN_192,
	.cfg_dec = CIPH_DECR | MOD_DES | MOD_CBC_DEC | KEYLEN_192,
}, {
	.crypto	= {
		.base = {
			.cra_name	= "authenc(hmac(md5),cbc(des3_ede))",
			.cra_blocksize	= DES3_EDE_BLOCK_SIZE,
		},
		.ivsize		= DES3_EDE_BLOCK_SIZE,
		.maxauthsize	= MD5_DIGEST_SIZE,
		.setkey		= des3_aead_setkey,
	},
	.hash = &hash_alg_md5,
	.cfg_enc = CIPH_ENCR | MOD_3DES | MOD_CBC_ENC | KEYLEN_192,
	.cfg_dec = CIPH_DECR | MOD_3DES | MOD_CBC_DEC | KEYLEN_192,
}, {
	.crypto	= {
		.base = {
			.cra_name	= "authenc(hmac(sha1),cbc(des))",
			.cra_blocksize	= DES_BLOCK_SIZE,
		},
			.ivsize		= DES_BLOCK_SIZE,
			.maxauthsize	= SHA1_DIGEST_SIZE,
	},
	.hash = &hash_alg_sha1,
	.cfg_enc = CIPH_ENCR | MOD_DES | MOD_CBC_ENC | KEYLEN_192,
	.cfg_dec = CIPH_DECR | MOD_DES | MOD_CBC_DEC | KEYLEN_192,
}, {
	.crypto	= {
		.base = {
			.cra_name	= "authenc(hmac(sha1),cbc(des3_ede))",
			.cra_blocksize	= DES3_EDE_BLOCK_SIZE,
		},
		.ivsize		= DES3_EDE_BLOCK_SIZE,
		.maxauthsize	= SHA1_DIGEST_SIZE,
		.setkey		= des3_aead_setkey,
	},
	.hash = &hash_alg_sha1,
	.cfg_enc = CIPH_ENCR | MOD_3DES | MOD_CBC_ENC | KEYLEN_192,
	.cfg_dec = CIPH_DECR | MOD_3DES | MOD_CBC_DEC | KEYLEN_192,
}, {
	.crypto	= {
		.base = {
			.cra_name	= "authenc(hmac(md5),cbc(aes))",
			.cra_blocksize	= AES_BLOCK_SIZE,
		},
		.ivsize		= AES_BLOCK_SIZE,
		.maxauthsize	= MD5_DIGEST_SIZE,
	},
	.hash = &hash_alg_md5,
	.cfg_enc = CIPH_ENCR | MOD_AES | MOD_CBC_ENC,
	.cfg_dec = CIPH_DECR | MOD_AES | MOD_CBC_DEC,
}, {
	.crypto	= {
		.base = {
			.cra_name	= "authenc(hmac(sha1),cbc(aes))",
			.cra_blocksize	= AES_BLOCK_SIZE,
		},
		.ivsize		= AES_BLOCK_SIZE,
		.maxauthsize	= SHA1_DIGEST_SIZE,
	},
	.hash = &hash_alg_sha1,
	.cfg_enc = CIPH_ENCR | MOD_AES | MOD_CBC_ENC,
	.cfg_dec = CIPH_DECR | MOD_AES | MOD_CBC_DEC,
} };

#define IXP_POSTFIX "-ixp4xx"

static const struct platform_device_info ixp_dev_info __initdata = {
	.name		= DRIVER_NAME,
	.id		= 0,
	.dma_mask	= DMA_BIT_MASK(32),
};

static int __init ixp_module_init(void)
{
	int num = ARRAY_SIZE(ixp4xx_algos);
	int i, err;

	pdev = platform_device_register_full(&ixp_dev_info);
	if (IS_ERR(pdev))
		return PTR_ERR(pdev);

	spin_lock_init(&desc_lock);
	spin_lock_init(&emerg_lock);

	err = init_ixp_crypto(&pdev->dev);
	if (err) {
		platform_device_unregister(pdev);
		return err;
	}
	for (i=0; i< num; i++) {
		struct crypto_alg *cra = &ixp4xx_algos[i].crypto;

		if (snprintf(cra->cra_driver_name, CRYPTO_MAX_ALG_NAME,
			"%s"IXP_POSTFIX, cra->cra_name) >=
			CRYPTO_MAX_ALG_NAME)
		{
			continue;
		}
		if (!support_aes && (ixp4xx_algos[i].cfg_enc & MOD_AES)) {
			continue;
		}

		/* block ciphers */
		cra->cra_type = &crypto_ablkcipher_type;
		cra->cra_flags = CRYPTO_ALG_TYPE_ABLKCIPHER |
				 CRYPTO_ALG_KERN_DRIVER_ONLY |
				 CRYPTO_ALG_ASYNC;
		if (!cra->cra_ablkcipher.setkey)
			cra->cra_ablkcipher.setkey = ablk_setkey;
		if (!cra->cra_ablkcipher.encrypt)
			cra->cra_ablkcipher.encrypt = ablk_encrypt;
		if (!cra->cra_ablkcipher.decrypt)
			cra->cra_ablkcipher.decrypt = ablk_decrypt;
		cra->cra_init = init_tfm_ablk;

		cra->cra_ctxsize = sizeof(struct ixp_ctx);
		cra->cra_module = THIS_MODULE;
		cra->cra_alignmask = 3;
		cra->cra_priority = 300;
		cra->cra_exit = exit_tfm;
		if (crypto_register_alg(cra))
			printk(KERN_ERR "Failed to register '%s'\n",
				cra->cra_name);
		else
			ixp4xx_algos[i].registered = 1;
	}

	for (i = 0; i < ARRAY_SIZE(ixp4xx_aeads); i++) {
		struct aead_alg *cra = &ixp4xx_aeads[i].crypto;

		if (snprintf(cra->base.cra_driver_name, CRYPTO_MAX_ALG_NAME,
			     "%s"IXP_POSTFIX, cra->base.cra_name) >=
		    CRYPTO_MAX_ALG_NAME)
			continue;
		if (!support_aes && (ixp4xx_algos[i].cfg_enc & MOD_AES))
			continue;

		/* authenc */
		cra->base.cra_flags = CRYPTO_ALG_KERN_DRIVER_ONLY |
				      CRYPTO_ALG_ASYNC;
		cra->setkey = cra->setkey ?: aead_setkey;
		cra->setauthsize = aead_setauthsize;
		cra->encrypt = aead_encrypt;
		cra->decrypt = aead_decrypt;
		cra->init = init_tfm_aead;
		cra->exit = exit_tfm_aead;

		cra->base.cra_ctxsize = sizeof(struct ixp_ctx);
		cra->base.cra_module = THIS_MODULE;
		cra->base.cra_alignmask = 3;
		cra->base.cra_priority = 300;

		if (crypto_register_aead(cra))
			printk(KERN_ERR "Failed to register '%s'\n",
				cra->base.cra_driver_name);
		else
			ixp4xx_aeads[i].registered = 1;
	}
	return 0;
}

static void __exit ixp_module_exit(void)
{
	int num = ARRAY_SIZE(ixp4xx_algos);
	int i;

	for (i = 0; i < ARRAY_SIZE(ixp4xx_aeads); i++) {
		if (ixp4xx_aeads[i].registered)
			crypto_unregister_aead(&ixp4xx_aeads[i].crypto);
	}

	for (i=0; i< num; i++) {
		if (ixp4xx_algos[i].registered)
			crypto_unregister_alg(&ixp4xx_algos[i].crypto);
	}
	release_ixp_crypto(&pdev->dev);
	platform_device_unregister(pdev);
}

module_init(ixp_module_init);
module_exit(ixp_module_exit);

MODULE_LICENSE("GPL");
MODULE_AUTHOR("Christian Hohnstaedt <chohnstaedt@innominate.com>");
MODULE_DESCRIPTION("IXP4xx hardware crypto");
<|MERGE_RESOLUTION|>--- conflicted
+++ resolved
@@ -256,9 +256,9 @@
 {
 	struct device *dev = &pdev->dev;
 	BUILD_BUG_ON(sizeof(struct crypt_ctl) != 64);
-	crypt_virt = dma_zalloc_coherent(dev,
-					 NPE_QLEN * sizeof(struct crypt_ctl),
-					 &crypt_phys, GFP_ATOMIC);
+	crypt_virt = dma_alloc_coherent(dev,
+					NPE_QLEN * sizeof(struct crypt_ctl),
+					&crypt_phys, GFP_ATOMIC);
 	if (!crypt_virt)
 		return -ENOMEM;
 	return 0;
@@ -835,7 +835,7 @@
 		goto out;
 
 	if (*flags & CRYPTO_TFM_RES_WEAK_KEY) {
-		if (*flags & CRYPTO_TFM_REQ_WEAK_KEY) {
+		if (*flags & CRYPTO_TFM_REQ_FORBID_WEAK_KEYS) {
 			ret = -EINVAL;
 		} else {
 			*flags &= ~CRYPTO_TFM_RES_WEAK_KEY;
@@ -1126,7 +1126,7 @@
 		goto out;
 
 	if (*flags & CRYPTO_TFM_RES_WEAK_KEY) {
-		if (*flags & CRYPTO_TFM_REQ_WEAK_KEY) {
+		if (*flags & CRYPTO_TFM_REQ_FORBID_WEAK_KEYS) {
 			ret = -EINVAL;
 			goto out;
 		} else {
@@ -1232,7 +1232,6 @@
 			.min_keysize	= DES_KEY_SIZE,
 			.max_keysize	= DES_KEY_SIZE,
 			.ivsize		= DES_BLOCK_SIZE,
-			.geniv		= "eseqiv",
 			}
 		}
 	},
@@ -1259,11 +1258,7 @@
 			.min_keysize	= DES3_EDE_KEY_SIZE,
 			.max_keysize	= DES3_EDE_KEY_SIZE,
 			.ivsize		= DES3_EDE_BLOCK_SIZE,
-<<<<<<< HEAD
-			.geniv		= "eseqiv",
-=======
 			.setkey		= ablk_des3_setkey,
->>>>>>> 407d19ab
 			}
 		}
 	},
@@ -1290,7 +1285,6 @@
 			.min_keysize	= AES_MIN_KEY_SIZE,
 			.max_keysize	= AES_MAX_KEY_SIZE,
 			.ivsize		= AES_BLOCK_SIZE,
-			.geniv		= "eseqiv",
 			}
 		}
 	},
@@ -1316,7 +1310,6 @@
 			.min_keysize	= AES_MIN_KEY_SIZE,
 			.max_keysize	= AES_MAX_KEY_SIZE,
 			.ivsize		= AES_BLOCK_SIZE,
-			.geniv		= "eseqiv",
 			}
 		}
 	},
@@ -1330,7 +1323,6 @@
 			.min_keysize	= AES_MIN_KEY_SIZE,
 			.max_keysize	= AES_MAX_KEY_SIZE,
 			.ivsize		= AES_BLOCK_SIZE,
-			.geniv		= "eseqiv",
 			.setkey		= ablk_rfc3686_setkey,
 			.encrypt	= ablk_rfc3686_crypt,
 			.decrypt	= ablk_rfc3686_crypt }
