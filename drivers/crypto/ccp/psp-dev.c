// SPDX-License-Identifier: GPL-2.0-only
/*
 * AMD Platform Security Processor (PSP) interface
 *
 * Copyright (C) 2016-2017 Advanced Micro Devices, Inc.
 *
 * Author: Brijesh Singh <brijesh.singh@amd.com>
 */

#include <linux/module.h>
#include <linux/kernel.h>
#include <linux/kthread.h>
#include <linux/sched.h>
#include <linux/interrupt.h>
#include <linux/spinlock.h>
#include <linux/spinlock_types.h>
#include <linux/types.h>
#include <linux/mutex.h>
#include <linux/delay.h>
#include <linux/hw_random.h>
#include <linux/ccp.h>
#include <linux/firmware.h>

#include "sp-dev.h"
#include "psp-dev.h"

<<<<<<< HEAD
#define SEV_VERSION_GREATER_OR_EQUAL(_maj, _min)	\
		((psp_master->api_major) >= _maj &&	\
		 (psp_master->api_minor) >= _min)

#define DEVICE_NAME	"sev"
#define SEV_FW_FILE	"amd/sev.fw"
=======
#define DEVICE_NAME		"sev"
#define SEV_FW_FILE		"amd/sev.fw"
#define SEV_FW_NAME_SIZE	64
>>>>>>> 407d19ab

static DEFINE_MUTEX(sev_cmd_mutex);
static struct sev_misc_dev *misc_dev;
static struct psp_device *psp_master;

static int psp_cmd_timeout = 100;
module_param(psp_cmd_timeout, int, 0644);
MODULE_PARM_DESC(psp_cmd_timeout, " default timeout value, in seconds, for PSP commands");

static int psp_probe_timeout = 5;
module_param(psp_probe_timeout, int, 0644);
MODULE_PARM_DESC(psp_probe_timeout, " default timeout value, in seconds, during PSP device probe");

static bool psp_dead;
static int psp_timeout;

static inline bool sev_version_greater_or_equal(u8 maj, u8 min)
{
	if (psp_master->api_major > maj)
		return true;
	if (psp_master->api_major == maj && psp_master->api_minor >= min)
		return true;
	return false;
}

static struct psp_device *psp_alloc_struct(struct sp_device *sp)
{
	struct device *dev = sp->dev;
	struct psp_device *psp;

	psp = devm_kzalloc(dev, sizeof(*psp), GFP_KERNEL);
	if (!psp)
		return NULL;

	psp->dev = dev;
	psp->sp = sp;

	snprintf(psp->name, sizeof(psp->name), "psp-%u", sp->ord);

	return psp;
}

static irqreturn_t psp_irq_handler(int irq, void *data)
{
	struct psp_device *psp = data;
	unsigned int status;
	int reg;

	/* Read the interrupt status: */
	status = ioread32(psp->io_regs + psp->vdata->intsts_reg);

	/* Check if it is command completion: */
	if (!(status & PSP_CMD_COMPLETE))
		goto done;

	/* Check if it is SEV command completion: */
	reg = ioread32(psp->io_regs + psp->vdata->cmdresp_reg);
	if (reg & PSP_CMDRESP_RESP) {
		psp->sev_int_rcvd = 1;
		wake_up(&psp->sev_int_queue);
	}

done:
	/* Clear the interrupt status by writing the same value we read. */
	iowrite32(status, psp->io_regs + psp->vdata->intsts_reg);

	return IRQ_HANDLED;
}

static int sev_wait_cmd_ioc(struct psp_device *psp,
			    unsigned int *reg, unsigned int timeout)
{
	int ret;

	ret = wait_event_timeout(psp->sev_int_queue,
			psp->sev_int_rcvd, timeout * HZ);
	if (!ret)
		return -ETIMEDOUT;

	*reg = ioread32(psp->io_regs + psp->vdata->cmdresp_reg);

	return 0;
}

static int sev_cmd_buffer_len(int cmd)
{
	switch (cmd) {
	case SEV_CMD_INIT:			return sizeof(struct sev_data_init);
	case SEV_CMD_PLATFORM_STATUS:		return sizeof(struct sev_user_data_status);
	case SEV_CMD_PEK_CSR:			return sizeof(struct sev_data_pek_csr);
	case SEV_CMD_PEK_CERT_IMPORT:		return sizeof(struct sev_data_pek_cert_import);
	case SEV_CMD_PDH_CERT_EXPORT:		return sizeof(struct sev_data_pdh_cert_export);
	case SEV_CMD_LAUNCH_START:		return sizeof(struct sev_data_launch_start);
	case SEV_CMD_LAUNCH_UPDATE_DATA:	return sizeof(struct sev_data_launch_update_data);
	case SEV_CMD_LAUNCH_UPDATE_VMSA:	return sizeof(struct sev_data_launch_update_vmsa);
	case SEV_CMD_LAUNCH_FINISH:		return sizeof(struct sev_data_launch_finish);
	case SEV_CMD_LAUNCH_MEASURE:		return sizeof(struct sev_data_launch_measure);
	case SEV_CMD_ACTIVATE:			return sizeof(struct sev_data_activate);
	case SEV_CMD_DEACTIVATE:		return sizeof(struct sev_data_deactivate);
	case SEV_CMD_DECOMMISSION:		return sizeof(struct sev_data_decommission);
	case SEV_CMD_GUEST_STATUS:		return sizeof(struct sev_data_guest_status);
	case SEV_CMD_DBG_DECRYPT:		return sizeof(struct sev_data_dbg);
	case SEV_CMD_DBG_ENCRYPT:		return sizeof(struct sev_data_dbg);
	case SEV_CMD_SEND_START:		return sizeof(struct sev_data_send_start);
	case SEV_CMD_SEND_UPDATE_DATA:		return sizeof(struct sev_data_send_update_data);
	case SEV_CMD_SEND_UPDATE_VMSA:		return sizeof(struct sev_data_send_update_vmsa);
	case SEV_CMD_SEND_FINISH:		return sizeof(struct sev_data_send_finish);
	case SEV_CMD_RECEIVE_START:		return sizeof(struct sev_data_receive_start);
	case SEV_CMD_RECEIVE_FINISH:		return sizeof(struct sev_data_receive_finish);
	case SEV_CMD_RECEIVE_UPDATE_DATA:	return sizeof(struct sev_data_receive_update_data);
	case SEV_CMD_RECEIVE_UPDATE_VMSA:	return sizeof(struct sev_data_receive_update_vmsa);
	case SEV_CMD_LAUNCH_UPDATE_SECRET:	return sizeof(struct sev_data_launch_secret);
	case SEV_CMD_DOWNLOAD_FIRMWARE:		return sizeof(struct sev_data_download_firmware);
	case SEV_CMD_GET_ID:			return sizeof(struct sev_data_get_id);
	default:				return 0;
	}

	return 0;
}

static int __sev_do_cmd_locked(int cmd, void *data, int *psp_ret)
{
	struct psp_device *psp = psp_master;
	unsigned int phys_lsb, phys_msb;
	unsigned int reg, ret = 0;

	if (!psp)
		return -ENODEV;

	if (psp_dead)
		return -EBUSY;

	/* Get the physical address of the command buffer */
	phys_lsb = data ? lower_32_bits(__psp_pa(data)) : 0;
	phys_msb = data ? upper_32_bits(__psp_pa(data)) : 0;

	dev_dbg(psp->dev, "sev command id %#x buffer 0x%08x%08x timeout %us\n",
		cmd, phys_msb, phys_lsb, psp_timeout);

	print_hex_dump_debug("(in):  ", DUMP_PREFIX_OFFSET, 16, 2, data,
			     sev_cmd_buffer_len(cmd), false);

	iowrite32(phys_lsb, psp->io_regs + psp->vdata->cmdbuff_addr_lo_reg);
	iowrite32(phys_msb, psp->io_regs + psp->vdata->cmdbuff_addr_hi_reg);

	psp->sev_int_rcvd = 0;

	reg = cmd;
	reg <<= PSP_CMDRESP_CMD_SHIFT;
	reg |= PSP_CMDRESP_IOC;
	iowrite32(reg, psp->io_regs + psp->vdata->cmdresp_reg);

	/* wait for command completion */
	ret = sev_wait_cmd_ioc(psp, &reg, psp_timeout);
	if (ret) {
		if (psp_ret)
			*psp_ret = 0;

		dev_err(psp->dev, "sev command %#x timed out, disabling PSP \n", cmd);
		psp_dead = true;

		return ret;
	}

	psp_timeout = psp_cmd_timeout;

	if (psp_ret)
		*psp_ret = reg & PSP_CMDRESP_ERR_MASK;

	if (reg & PSP_CMDRESP_ERR_MASK) {
		dev_dbg(psp->dev, "sev command %#x failed (%#010x)\n",
			cmd, reg & PSP_CMDRESP_ERR_MASK);
		ret = -EIO;
	}

	print_hex_dump_debug("(out): ", DUMP_PREFIX_OFFSET, 16, 2, data,
			     sev_cmd_buffer_len(cmd), false);

	return ret;
}

static int sev_do_cmd(int cmd, void *data, int *psp_ret)
{
	int rc;

	mutex_lock(&sev_cmd_mutex);
	rc = __sev_do_cmd_locked(cmd, data, psp_ret);
	mutex_unlock(&sev_cmd_mutex);

	return rc;
}

static int __sev_platform_init_locked(int *error)
{
	struct psp_device *psp = psp_master;
	int rc = 0;

	if (!psp)
		return -ENODEV;

	if (psp->sev_state == SEV_STATE_INIT)
		return 0;

	rc = __sev_do_cmd_locked(SEV_CMD_INIT, &psp->init_cmd_buf, error);
	if (rc)
		return rc;

	psp->sev_state = SEV_STATE_INIT;
	dev_dbg(psp->dev, "SEV firmware initialized\n");

	return rc;
}

int sev_platform_init(int *error)
{
	int rc;

	mutex_lock(&sev_cmd_mutex);
	rc = __sev_platform_init_locked(error);
	mutex_unlock(&sev_cmd_mutex);

	return rc;
}
EXPORT_SYMBOL_GPL(sev_platform_init);

static int __sev_platform_shutdown_locked(int *error)
{
	int ret;

	ret = __sev_do_cmd_locked(SEV_CMD_SHUTDOWN, NULL, error);
	if (ret)
		return ret;

	psp_master->sev_state = SEV_STATE_UNINIT;
	dev_dbg(psp_master->dev, "SEV firmware shutdown\n");

	return ret;
}

static int sev_platform_shutdown(int *error)
{
	int rc;

	mutex_lock(&sev_cmd_mutex);
	rc = __sev_platform_shutdown_locked(NULL);
	mutex_unlock(&sev_cmd_mutex);

	return rc;
}

static int sev_get_platform_state(int *state, int *error)
{
	int rc;

	rc = __sev_do_cmd_locked(SEV_CMD_PLATFORM_STATUS,
				 &psp_master->status_cmd_buf, error);
	if (rc)
		return rc;

	*state = psp_master->status_cmd_buf.state;
	return rc;
}

static int sev_ioctl_do_reset(struct sev_issue_cmd *argp)
{
	int state, rc;

	/*
	 * The SEV spec requires that FACTORY_RESET must be issued in
	 * UNINIT state. Before we go further lets check if any guest is
	 * active.
	 *
	 * If FW is in WORKING state then deny the request otherwise issue
	 * SHUTDOWN command do INIT -> UNINIT before issuing the FACTORY_RESET.
	 *
	 */
	rc = sev_get_platform_state(&state, &argp->error);
	if (rc)
		return rc;

	if (state == SEV_STATE_WORKING)
		return -EBUSY;

	if (state == SEV_STATE_INIT) {
		rc = __sev_platform_shutdown_locked(&argp->error);
		if (rc)
			return rc;
	}

	return __sev_do_cmd_locked(SEV_CMD_FACTORY_RESET, NULL, &argp->error);
}

static int sev_ioctl_do_platform_status(struct sev_issue_cmd *argp)
{
	struct sev_user_data_status *data = &psp_master->status_cmd_buf;
	int ret;

	ret = __sev_do_cmd_locked(SEV_CMD_PLATFORM_STATUS, data, &argp->error);
	if (ret)
		return ret;

	if (copy_to_user((void __user *)argp->data, data, sizeof(*data)))
		ret = -EFAULT;

	return ret;
}

static int sev_ioctl_do_pek_pdh_gen(int cmd, struct sev_issue_cmd *argp)
{
	int rc;

	if (psp_master->sev_state == SEV_STATE_UNINIT) {
		rc = __sev_platform_init_locked(&argp->error);
		if (rc)
			return rc;
	}

	return __sev_do_cmd_locked(cmd, NULL, &argp->error);
}

static int sev_ioctl_do_pek_csr(struct sev_issue_cmd *argp)
{
	struct sev_user_data_pek_csr input;
	struct sev_data_pek_csr *data;
	void *blob = NULL;
	int ret;

	if (copy_from_user(&input, (void __user *)argp->data, sizeof(input)))
		return -EFAULT;

	data = kzalloc(sizeof(*data), GFP_KERNEL);
	if (!data)
		return -ENOMEM;

	/* userspace wants to query CSR length */
	if (!input.address || !input.length)
		goto cmd;

	/* allocate a physically contiguous buffer to store the CSR blob */
	if (!access_ok(VERIFY_WRITE, input.address, input.length) ||
	    input.length > SEV_FW_BLOB_MAX_SIZE) {
		ret = -EFAULT;
		goto e_free;
	}

	blob = kmalloc(input.length, GFP_KERNEL);
	if (!blob) {
		ret = -ENOMEM;
		goto e_free;
	}

	data->address = __psp_pa(blob);
	data->len = input.length;

cmd:
	if (psp_master->sev_state == SEV_STATE_UNINIT) {
		ret = __sev_platform_init_locked(&argp->error);
		if (ret)
			goto e_free_blob;
	}

	ret = __sev_do_cmd_locked(SEV_CMD_PEK_CSR, data, &argp->error);

	 /* If we query the CSR length, FW responded with expected data. */
	input.length = data->len;

	if (copy_to_user((void __user *)argp->data, &input, sizeof(input))) {
		ret = -EFAULT;
		goto e_free_blob;
	}

	if (blob) {
		if (copy_to_user((void __user *)input.address, blob, input.length))
			ret = -EFAULT;
	}

e_free_blob:
	kfree(blob);
e_free:
	kfree(data);
	return ret;
}

void *psp_copy_user_blob(u64 __user uaddr, u32 len)
{
	if (!uaddr || !len)
		return ERR_PTR(-EINVAL);

	/* verify that blob length does not exceed our limit */
	if (len > SEV_FW_BLOB_MAX_SIZE)
		return ERR_PTR(-EINVAL);

	return memdup_user((void __user *)(uintptr_t)uaddr, len);
}
EXPORT_SYMBOL_GPL(psp_copy_user_blob);

static int sev_get_api_version(void)
{
	struct sev_user_data_status *status;
	int error, ret;

	status = &psp_master->status_cmd_buf;
	ret = sev_platform_status(status, &error);
	if (ret) {
		dev_err(psp_master->dev,
			"SEV: failed to get status. Error: %#x\n", error);
		return 1;
	}

	psp_master->api_major = status->api_major;
	psp_master->api_minor = status->api_minor;
	psp_master->build = status->build;

	return 0;
}

/* Don't fail if SEV FW couldn't be updated. Continue with existing SEV FW */
static int sev_update_firmware(struct device *dev)
{
	struct sev_data_download_firmware *data;
	const struct firmware *firmware;
	int ret, error, order;
	struct page *p;
	u64 data_size;

	ret = request_firmware(&firmware, SEV_FW_FILE, dev);
	if (ret < 0)
		return -1;

	/*
	 * SEV FW expects the physical address given to it to be 32
	 * byte aligned. Memory allocated has structure placed at the
	 * beginning followed by the firmware being passed to the SEV
	 * FW. Allocate enough memory for data structure + alignment
	 * padding + SEV FW.
	 */
	data_size = ALIGN(sizeof(struct sev_data_download_firmware), 32);

	order = get_order(firmware->size + data_size);
	p = alloc_pages(GFP_KERNEL, order);
	if (!p) {
		ret = -1;
		goto fw_err;
	}

	/*
	 * Copy firmware data to a kernel allocated contiguous
	 * memory region.
	 */
	data = page_address(p);
	memcpy(page_address(p) + data_size, firmware->data, firmware->size);

	data->address = __psp_pa(page_address(p) + data_size);
	data->len = firmware->size;

	ret = sev_do_cmd(SEV_CMD_DOWNLOAD_FIRMWARE, data, &error);
	if (ret)
		dev_dbg(dev, "Failed to update SEV firmware: %#x\n", error);
	else
		dev_info(dev, "SEV firmware update successful\n");

	__free_pages(p, order);

fw_err:
	release_firmware(firmware);

	return ret;
}

static int sev_ioctl_do_pek_import(struct sev_issue_cmd *argp)
{
	struct sev_user_data_pek_cert_import input;
	struct sev_data_pek_cert_import *data;
	void *pek_blob, *oca_blob;
	int ret;

	if (copy_from_user(&input, (void __user *)argp->data, sizeof(input)))
		return -EFAULT;

	data = kzalloc(sizeof(*data), GFP_KERNEL);
	if (!data)
		return -ENOMEM;

	/* copy PEK certificate blobs from userspace */
	pek_blob = psp_copy_user_blob(input.pek_cert_address, input.pek_cert_len);
	if (IS_ERR(pek_blob)) {
		ret = PTR_ERR(pek_blob);
		goto e_free;
	}

	data->pek_cert_address = __psp_pa(pek_blob);
	data->pek_cert_len = input.pek_cert_len;

	/* copy PEK certificate blobs from userspace */
	oca_blob = psp_copy_user_blob(input.oca_cert_address, input.oca_cert_len);
	if (IS_ERR(oca_blob)) {
		ret = PTR_ERR(oca_blob);
		goto e_free_pek;
	}

	data->oca_cert_address = __psp_pa(oca_blob);
	data->oca_cert_len = input.oca_cert_len;

	/* If platform is not in INIT state then transition it to INIT */
	if (psp_master->sev_state != SEV_STATE_INIT) {
		ret = __sev_platform_init_locked(&argp->error);
		if (ret)
			goto e_free_oca;
	}

	ret = __sev_do_cmd_locked(SEV_CMD_PEK_CERT_IMPORT, data, &argp->error);

e_free_oca:
	kfree(oca_blob);
e_free_pek:
	kfree(pek_blob);
e_free:
	kfree(data);
	return ret;
}

static int sev_ioctl_do_get_id2(struct sev_issue_cmd *argp)
{
	struct sev_user_data_get_id2 input;
	struct sev_data_get_id *data;
	void *id_blob = NULL;
	int ret;

	/* SEV GET_ID is available from SEV API v0.16 and up */
	if (!sev_version_greater_or_equal(0, 16))
		return -ENOTSUPP;

	if (copy_from_user(&input, (void __user *)argp->data, sizeof(input)))
		return -EFAULT;

	/* Check if we have write access to the userspace buffer */
	if (input.address &&
	    input.length &&
	    !access_ok(input.address, input.length))
		return -EFAULT;

	data = kzalloc(sizeof(*data), GFP_KERNEL);
	if (!data)
		return -ENOMEM;

	if (input.address && input.length) {
		id_blob = kmalloc(input.length, GFP_KERNEL);
		if (!id_blob) {
			kfree(data);
			return -ENOMEM;
		}

		data->address = __psp_pa(id_blob);
		data->len = input.length;
	}

	ret = __sev_do_cmd_locked(SEV_CMD_GET_ID, data, &argp->error);

	/*
	 * Firmware will return the length of the ID value (either the minimum
	 * required length or the actual length written), return it to the user.
	 */
	input.length = data->len;

	if (copy_to_user((void __user *)argp->data, &input, sizeof(input))) {
		ret = -EFAULT;
		goto e_free;
	}

	if (id_blob) {
		if (copy_to_user((void __user *)input.address,
				 id_blob, data->len)) {
			ret = -EFAULT;
			goto e_free;
		}
	}

e_free:
	kfree(id_blob);
	kfree(data);

	return ret;
}

static int sev_ioctl_do_get_id(struct sev_issue_cmd *argp)
{
	struct sev_data_get_id *data;
	u64 data_size, user_size;
	void *id_blob, *mem;
	int ret;

	/* SEV GET_ID available from SEV API v0.16 and up */
	if (!sev_version_greater_or_equal(0, 16))
		return -ENOTSUPP;

	/* SEV FW expects the buffer it fills with the ID to be
	 * 8-byte aligned. Memory allocated should be enough to
	 * hold data structure + alignment padding + memory
	 * where SEV FW writes the ID.
	 */
	data_size = ALIGN(sizeof(struct sev_data_get_id), 8);
	user_size = sizeof(struct sev_user_data_get_id);

	mem = kzalloc(data_size + user_size, GFP_KERNEL);
	if (!mem)
		return -ENOMEM;

	data = mem;
	id_blob = mem + data_size;

	data->address = __psp_pa(id_blob);
	data->len = user_size;

	ret = __sev_do_cmd_locked(SEV_CMD_GET_ID, data, &argp->error);
	if (!ret) {
		if (copy_to_user((void __user *)argp->data, id_blob, data->len))
			ret = -EFAULT;
	}

	kfree(mem);

	return ret;
}

static int sev_ioctl_do_pdh_export(struct sev_issue_cmd *argp)
{
	struct sev_user_data_pdh_cert_export input;
	void *pdh_blob = NULL, *cert_blob = NULL;
	struct sev_data_pdh_cert_export *data;
	int ret;

	if (copy_from_user(&input, (void __user *)argp->data, sizeof(input)))
		return -EFAULT;

	data = kzalloc(sizeof(*data), GFP_KERNEL);
	if (!data)
		return -ENOMEM;

	/* Userspace wants to query the certificate length. */
	if (!input.pdh_cert_address ||
	    !input.pdh_cert_len ||
	    !input.cert_chain_address)
		goto cmd;

	/* Allocate a physically contiguous buffer to store the PDH blob. */
	if ((input.pdh_cert_len > SEV_FW_BLOB_MAX_SIZE) ||
	    !access_ok(VERIFY_WRITE, input.pdh_cert_address, input.pdh_cert_len)) {
		ret = -EFAULT;
		goto e_free;
	}

	/* Allocate a physically contiguous buffer to store the cert chain blob. */
	if ((input.cert_chain_len > SEV_FW_BLOB_MAX_SIZE) ||
	    !access_ok(VERIFY_WRITE, input.cert_chain_address, input.cert_chain_len)) {
		ret = -EFAULT;
		goto e_free;
	}

	pdh_blob = kmalloc(input.pdh_cert_len, GFP_KERNEL);
	if (!pdh_blob) {
		ret = -ENOMEM;
		goto e_free;
	}

	data->pdh_cert_address = __psp_pa(pdh_blob);
	data->pdh_cert_len = input.pdh_cert_len;

	cert_blob = kmalloc(input.cert_chain_len, GFP_KERNEL);
	if (!cert_blob) {
		ret = -ENOMEM;
		goto e_free_pdh;
	}

	data->cert_chain_address = __psp_pa(cert_blob);
	data->cert_chain_len = input.cert_chain_len;

cmd:
	/* If platform is not in INIT state then transition it to INIT. */
	if (psp_master->sev_state != SEV_STATE_INIT) {
		ret = __sev_platform_init_locked(&argp->error);
		if (ret)
			goto e_free_cert;
	}

	ret = __sev_do_cmd_locked(SEV_CMD_PDH_CERT_EXPORT, data, &argp->error);

	/* If we query the length, FW responded with expected data. */
	input.cert_chain_len = data->cert_chain_len;
	input.pdh_cert_len = data->pdh_cert_len;

	if (copy_to_user((void __user *)argp->data, &input, sizeof(input))) {
		ret = -EFAULT;
		goto e_free_cert;
	}

	if (pdh_blob) {
		if (copy_to_user((void __user *)input.pdh_cert_address,
				 pdh_blob, input.pdh_cert_len)) {
			ret = -EFAULT;
			goto e_free_cert;
		}
	}

	if (cert_blob) {
		if (copy_to_user((void __user *)input.cert_chain_address,
				 cert_blob, input.cert_chain_len))
			ret = -EFAULT;
	}

e_free_cert:
	kfree(cert_blob);
e_free_pdh:
	kfree(pdh_blob);
e_free:
	kfree(data);
	return ret;
}

static long sev_ioctl(struct file *file, unsigned int ioctl, unsigned long arg)
{
	void __user *argp = (void __user *)arg;
	struct sev_issue_cmd input;
	int ret = -EFAULT;

	if (!psp_master)
		return -ENODEV;

	if (ioctl != SEV_ISSUE_CMD)
		return -EINVAL;

	if (copy_from_user(&input, argp, sizeof(struct sev_issue_cmd)))
		return -EFAULT;

	if (input.cmd > SEV_MAX)
		return -EINVAL;

	mutex_lock(&sev_cmd_mutex);

	switch (input.cmd) {

	case SEV_FACTORY_RESET:
		ret = sev_ioctl_do_reset(&input);
		break;
	case SEV_PLATFORM_STATUS:
		ret = sev_ioctl_do_platform_status(&input);
		break;
	case SEV_PEK_GEN:
		ret = sev_ioctl_do_pek_pdh_gen(SEV_CMD_PEK_GEN, &input);
		break;
	case SEV_PDH_GEN:
		ret = sev_ioctl_do_pek_pdh_gen(SEV_CMD_PDH_GEN, &input);
		break;
	case SEV_PEK_CSR:
		ret = sev_ioctl_do_pek_csr(&input);
		break;
	case SEV_PEK_CERT_IMPORT:
		ret = sev_ioctl_do_pek_import(&input);
		break;
	case SEV_PDH_CERT_EXPORT:
		ret = sev_ioctl_do_pdh_export(&input);
		break;
	case SEV_GET_ID:
		pr_warn_once("SEV_GET_ID command is deprecated, use SEV_GET_ID2\n");
		ret = sev_ioctl_do_get_id(&input);
		break;
	case SEV_GET_ID2:
		ret = sev_ioctl_do_get_id2(&input);
		break;
	default:
		ret = -EINVAL;
		goto out;
	}

	if (copy_to_user(argp, &input, sizeof(struct sev_issue_cmd)))
		ret = -EFAULT;
out:
	mutex_unlock(&sev_cmd_mutex);

	return ret;
}

static const struct file_operations sev_fops = {
	.owner	= THIS_MODULE,
	.unlocked_ioctl = sev_ioctl,
};

int sev_platform_status(struct sev_user_data_status *data, int *error)
{
	return sev_do_cmd(SEV_CMD_PLATFORM_STATUS, data, error);
}
EXPORT_SYMBOL_GPL(sev_platform_status);

int sev_guest_deactivate(struct sev_data_deactivate *data, int *error)
{
	return sev_do_cmd(SEV_CMD_DEACTIVATE, data, error);
}
EXPORT_SYMBOL_GPL(sev_guest_deactivate);

int sev_guest_activate(struct sev_data_activate *data, int *error)
{
	return sev_do_cmd(SEV_CMD_ACTIVATE, data, error);
}
EXPORT_SYMBOL_GPL(sev_guest_activate);

int sev_guest_decommission(struct sev_data_decommission *data, int *error)
{
	return sev_do_cmd(SEV_CMD_DECOMMISSION, data, error);
}
EXPORT_SYMBOL_GPL(sev_guest_decommission);

int sev_guest_df_flush(int *error)
{
	return sev_do_cmd(SEV_CMD_DF_FLUSH, NULL, error);
}
EXPORT_SYMBOL_GPL(sev_guest_df_flush);

static void sev_exit(struct kref *ref)
{
	struct sev_misc_dev *misc_dev = container_of(ref, struct sev_misc_dev, refcount);

	misc_deregister(&misc_dev->misc);
}

static int sev_misc_init(struct psp_device *psp)
{
	struct device *dev = psp->dev;
	int ret;

	/*
	 * SEV feature support can be detected on multiple devices but the SEV
	 * FW commands must be issued on the master. During probe, we do not
	 * know the master hence we create /dev/sev on the first device probe.
	 * sev_do_cmd() finds the right master device to which to issue the
	 * command to the firmware.
	 */
	if (!misc_dev) {
		struct miscdevice *misc;

		misc_dev = devm_kzalloc(dev, sizeof(*misc_dev), GFP_KERNEL);
		if (!misc_dev)
			return -ENOMEM;

		misc = &misc_dev->misc;
		misc->minor = MISC_DYNAMIC_MINOR;
		misc->name = DEVICE_NAME;
		misc->fops = &sev_fops;

		ret = misc_register(misc);
		if (ret)
			return ret;

		kref_init(&misc_dev->refcount);
	} else {
		kref_get(&misc_dev->refcount);
	}

	init_waitqueue_head(&psp->sev_int_queue);
	psp->sev_misc = misc_dev;
	dev_dbg(dev, "registered SEV device\n");

	return 0;
}

static int sev_init(struct psp_device *psp)
{
	/* Check if device supports SEV feature */
	if (!(ioread32(psp->io_regs + psp->vdata->feature_reg) & 1)) {
		dev_dbg(psp->dev, "device does not support SEV\n");
		return 1;
	}

	return sev_misc_init(psp);
}

int psp_dev_init(struct sp_device *sp)
{
	struct device *dev = sp->dev;
	struct psp_device *psp;
	int ret;

	ret = -ENOMEM;
	psp = psp_alloc_struct(sp);
	if (!psp)
		goto e_err;

	sp->psp_data = psp;

	psp->vdata = (struct psp_vdata *)sp->dev_vdata->psp_vdata;
	if (!psp->vdata) {
		ret = -ENODEV;
		dev_err(dev, "missing driver data\n");
		goto e_err;
	}

	psp->io_regs = sp->io_map;

	/* Disable and clear interrupts until ready */
	iowrite32(0, psp->io_regs + psp->vdata->inten_reg);
	iowrite32(-1, psp->io_regs + psp->vdata->intsts_reg);

	/* Request an irq */
	ret = sp_request_psp_irq(psp->sp, psp_irq_handler, psp->name, psp);
	if (ret) {
		dev_err(dev, "psp: unable to allocate an IRQ\n");
		goto e_err;
	}

	ret = sev_init(psp);
	if (ret)
		goto e_irq;

	if (sp->set_psp_master_device)
		sp->set_psp_master_device(sp);

	/* Enable interrupt */
	iowrite32(-1, psp->io_regs + psp->vdata->inten_reg);

	dev_notice(dev, "psp enabled\n");

	return 0;

e_irq:
	sp_free_psp_irq(psp->sp, psp);
e_err:
	sp->psp_data = NULL;

	dev_notice(dev, "psp initialization failed\n");

	return ret;
}

void psp_dev_destroy(struct sp_device *sp)
{
	struct psp_device *psp = sp->psp_data;

	if (!psp)
		return;

	if (psp->sev_misc)
		kref_put(&misc_dev->refcount, sev_exit);

	sp_free_psp_irq(sp, psp);
}

int sev_issue_cmd_external_user(struct file *filep, unsigned int cmd,
				void *data, int *error)
{
	if (!filep || filep->f_op != &sev_fops)
		return -EBADF;

	return  sev_do_cmd(cmd, data, error);
}
EXPORT_SYMBOL_GPL(sev_issue_cmd_external_user);

void psp_pci_init(void)
{
	struct sp_device *sp;
	int error, rc;

	sp = sp_get_psp_master_device();
	if (!sp)
		return;

	psp_master = sp->psp_data;

	psp_timeout = psp_probe_timeout;

	if (sev_get_api_version())
		goto err;

<<<<<<< HEAD
	if (SEV_VERSION_GREATER_OR_EQUAL(0, 15) &&
=======
	/*
	 * If platform is not in UNINIT state then firmware upgrade and/or
	 * platform INIT command will fail. These command require UNINIT state.
	 *
	 * In a normal boot we should never run into case where the firmware
	 * is not in UNINIT state on boot. But in case of kexec boot, a reboot
	 * may not go through a typical shutdown sequence and may leave the
	 * firmware in INIT or WORKING state.
	 */

	if (psp_master->sev_state != SEV_STATE_UNINIT) {
		sev_platform_shutdown(NULL);
		psp_master->sev_state = SEV_STATE_UNINIT;
	}

	if (sev_version_greater_or_equal(0, 15) &&
>>>>>>> 407d19ab
	    sev_update_firmware(psp_master->dev) == 0)
		sev_get_api_version();

	/* Initialize the platform */
	rc = sev_platform_init(&error);
	if (rc) {
		dev_err(sp->dev, "SEV: failed to INIT error %#x\n", error);
		return;
	}

	dev_info(sp->dev, "SEV API:%d.%d build:%d\n", psp_master->api_major,
		 psp_master->api_minor, psp_master->build);

	return;

err:
	psp_master = NULL;
}

void psp_pci_exit(void)
{
	if (!psp_master)
		return;

	sev_platform_shutdown(NULL);
}<|MERGE_RESOLUTION|>--- conflicted
+++ resolved
@@ -2,7 +2,7 @@
 /*
  * AMD Platform Security Processor (PSP) interface
  *
- * Copyright (C) 2016-2017 Advanced Micro Devices, Inc.
+ * Copyright (C) 2016,2018 Advanced Micro Devices, Inc.
  *
  * Author: Brijesh Singh <brijesh.singh@amd.com>
  */
@@ -24,18 +24,9 @@
 #include "sp-dev.h"
 #include "psp-dev.h"
 
-<<<<<<< HEAD
-#define SEV_VERSION_GREATER_OR_EQUAL(_maj, _min)	\
-		((psp_master->api_major) >= _maj &&	\
-		 (psp_master->api_minor) >= _min)
-
-#define DEVICE_NAME	"sev"
-#define SEV_FW_FILE	"amd/sev.fw"
-=======
 #define DEVICE_NAME		"sev"
 #define SEV_FW_FILE		"amd/sev.fw"
 #define SEV_FW_NAME_SIZE	64
->>>>>>> 407d19ab
 
 static DEFINE_MUTEX(sev_cmd_mutex);
 static struct sev_misc_dev *misc_dev;
@@ -375,7 +366,7 @@
 		goto cmd;
 
 	/* allocate a physically contiguous buffer to store the CSR blob */
-	if (!access_ok(VERIFY_WRITE, input.address, input.length) ||
+	if (!access_ok(input.address, input.length) ||
 	    input.length > SEV_FW_BLOB_MAX_SIZE) {
 		ret = -EFAULT;
 		goto e_free;
@@ -435,7 +426,7 @@
 static int sev_get_api_version(void)
 {
 	struct sev_user_data_status *status;
-	int error, ret;
+	int error = 0, ret;
 
 	status = &psp_master->status_cmd_buf;
 	ret = sev_platform_status(status, &error);
@@ -448,8 +439,44 @@
 	psp_master->api_major = status->api_major;
 	psp_master->api_minor = status->api_minor;
 	psp_master->build = status->build;
+	psp_master->sev_state = status->state;
 
 	return 0;
+}
+
+static int sev_get_firmware(struct device *dev,
+			    const struct firmware **firmware)
+{
+	char fw_name_specific[SEV_FW_NAME_SIZE];
+	char fw_name_subset[SEV_FW_NAME_SIZE];
+
+	snprintf(fw_name_specific, sizeof(fw_name_specific),
+		 "amd/amd_sev_fam%.2xh_model%.2xh.sbin",
+		 boot_cpu_data.x86, boot_cpu_data.x86_model);
+
+	snprintf(fw_name_subset, sizeof(fw_name_subset),
+		 "amd/amd_sev_fam%.2xh_model%.1xxh.sbin",
+		 boot_cpu_data.x86, (boot_cpu_data.x86_model & 0xf0) >> 4);
+
+	/* Check for SEV FW for a particular model.
+	 * Ex. amd_sev_fam17h_model00h.sbin for Family 17h Model 00h
+	 *
+	 * or
+	 *
+	 * Check for SEV FW common to a subset of models.
+	 * Ex. amd_sev_fam17h_model0xh.sbin for
+	 *     Family 17h Model 00h -- Family 17h Model 0Fh
+	 *
+	 * or
+	 *
+	 * Fall-back to using generic name: sev.fw
+	 */
+	if ((firmware_request_nowarn(firmware, fw_name_specific, dev) >= 0) ||
+	    (firmware_request_nowarn(firmware, fw_name_subset, dev) >= 0) ||
+	    (firmware_request_nowarn(firmware, SEV_FW_FILE, dev) >= 0))
+		return 0;
+
+	return -ENOENT;
 }
 
 /* Don't fail if SEV FW couldn't be updated. Continue with existing SEV FW */
@@ -461,9 +488,10 @@
 	struct page *p;
 	u64 data_size;
 
-	ret = request_firmware(&firmware, SEV_FW_FILE, dev);
-	if (ret < 0)
+	if (sev_get_firmware(dev, &firmware) == -ENOENT) {
+		dev_dbg(dev, "No SEV firmware file present\n");
 		return -1;
+	}
 
 	/*
 	 * SEV FW expects the physical address given to it to be 32
@@ -682,14 +710,14 @@
 
 	/* Allocate a physically contiguous buffer to store the PDH blob. */
 	if ((input.pdh_cert_len > SEV_FW_BLOB_MAX_SIZE) ||
-	    !access_ok(VERIFY_WRITE, input.pdh_cert_address, input.pdh_cert_len)) {
+	    !access_ok(input.pdh_cert_address, input.pdh_cert_len)) {
 		ret = -EFAULT;
 		goto e_free;
 	}
 
 	/* Allocate a physically contiguous buffer to store the cert chain blob. */
 	if ((input.cert_chain_len > SEV_FW_BLOB_MAX_SIZE) ||
-	    !access_ok(VERIFY_WRITE, input.cert_chain_address, input.cert_chain_len)) {
+	    !access_ok(input.cert_chain_address, input.cert_chain_len)) {
 		ret = -EFAULT;
 		goto e_free;
 	}
@@ -899,15 +927,15 @@
 	return 0;
 }
 
-static int sev_init(struct psp_device *psp)
+static int psp_check_sev_support(struct psp_device *psp)
 {
 	/* Check if device supports SEV feature */
 	if (!(ioread32(psp->io_regs + psp->vdata->feature_reg) & 1)) {
-		dev_dbg(psp->dev, "device does not support SEV\n");
-		return 1;
-	}
-
-	return sev_misc_init(psp);
+		dev_dbg(psp->dev, "psp does not support SEV\n");
+		return -ENODEV;
+	}
+
+	return 0;
 }
 
 int psp_dev_init(struct sp_device *sp)
@@ -932,6 +960,10 @@
 
 	psp->io_regs = sp->io_map;
 
+	ret = psp_check_sev_support(psp);
+	if (ret)
+		goto e_disable;
+
 	/* Disable and clear interrupts until ready */
 	iowrite32(0, psp->io_regs + psp->vdata->inten_reg);
 	iowrite32(-1, psp->io_regs + psp->vdata->intsts_reg);
@@ -943,7 +975,7 @@
 		goto e_err;
 	}
 
-	ret = sev_init(psp);
+	ret = sev_misc_init(psp);
 	if (ret)
 		goto e_irq;
 
@@ -965,6 +997,11 @@
 	dev_notice(dev, "psp initialization failed\n");
 
 	return ret;
+
+e_disable:
+	sp->psp_data = NULL;
+
+	return ret;
 }
 
 void psp_dev_destroy(struct sp_device *sp)
@@ -1006,9 +1043,6 @@
 	if (sev_get_api_version())
 		goto err;
 
-<<<<<<< HEAD
-	if (SEV_VERSION_GREATER_OR_EQUAL(0, 15) &&
-=======
 	/*
 	 * If platform is not in UNINIT state then firmware upgrade and/or
 	 * platform INIT command will fail. These command require UNINIT state.
@@ -1025,7 +1059,6 @@
 	}
 
 	if (sev_version_greater_or_equal(0, 15) &&
->>>>>>> 407d19ab
 	    sev_update_firmware(psp_master->dev) == 0)
 		sev_get_api_version();
 
