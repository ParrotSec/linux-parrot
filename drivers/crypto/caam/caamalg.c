--- conflicted
+++ resolved
@@ -1,8 +1,9 @@
+// SPDX-License-Identifier: GPL-2.0+
 /*
  * caam - Freescale FSL CAAM support for crypto API
  *
  * Copyright 2008-2011 Freescale Semiconductor, Inc.
- * Copyright 2016 NXP
+ * Copyright 2016-2019 NXP
  *
  * Based on talitos crypto API driver.
  *
@@ -71,6 +72,8 @@
 #define AUTHENC_DESC_JOB_IO_LEN		(AEAD_DESC_JOB_IO_LEN + \
 					 CAAM_CMD_SZ * 5)
 
+#define CHACHAPOLY_DESC_JOB_IO_LEN	(AEAD_DESC_JOB_IO_LEN + CAAM_CMD_SZ * 6)
+
 #define DESC_MAX_USED_BYTES		(CAAM_DESC_BYTES_MAX - DESC_JOB_IO_LEN)
 #define DESC_MAX_USED_LEN		(DESC_MAX_USED_BYTES / CAAM_CMD_SZ)
 
@@ -80,8 +83,6 @@
 #else
 #define debug(format, arg...)
 #endif
-
-static struct list_head alg_list;
 
 struct caam_alg_entry {
 	int class1_alg_type;
@@ -97,17 +98,21 @@
 	bool registered;
 };
 
+struct caam_skcipher_alg {
+	struct skcipher_alg skcipher;
+	struct caam_alg_entry caam;
+	bool registered;
+};
+
 /*
  * per-session context
  */
 struct caam_ctx {
 	u32 sh_desc_enc[DESC_MAX_USED_LEN];
 	u32 sh_desc_dec[DESC_MAX_USED_LEN];
-	u32 sh_desc_givenc[DESC_MAX_USED_LEN];
 	u8 key[CAAM_MAX_KEY_SIZE];
 	dma_addr_t sh_desc_enc_dma;
 	dma_addr_t sh_desc_dec_dma;
-	dma_addr_t sh_desc_givenc_dma;
 	dma_addr_t key_dma;
 	enum dma_data_direction dir;
 	struct device *jrdev;
@@ -511,6 +516,61 @@
 	return 0;
 }
 
+static int chachapoly_set_sh_desc(struct crypto_aead *aead)
+{
+	struct caam_ctx *ctx = crypto_aead_ctx(aead);
+	struct device *jrdev = ctx->jrdev;
+	unsigned int ivsize = crypto_aead_ivsize(aead);
+	u32 *desc;
+
+	if (!ctx->cdata.keylen || !ctx->authsize)
+		return 0;
+
+	desc = ctx->sh_desc_enc;
+	cnstr_shdsc_chachapoly(desc, &ctx->cdata, &ctx->adata, ivsize,
+			       ctx->authsize, true, false);
+	dma_sync_single_for_device(jrdev, ctx->sh_desc_enc_dma,
+				   desc_bytes(desc), ctx->dir);
+
+	desc = ctx->sh_desc_dec;
+	cnstr_shdsc_chachapoly(desc, &ctx->cdata, &ctx->adata, ivsize,
+			       ctx->authsize, false, false);
+	dma_sync_single_for_device(jrdev, ctx->sh_desc_dec_dma,
+				   desc_bytes(desc), ctx->dir);
+
+	return 0;
+}
+
+static int chachapoly_setauthsize(struct crypto_aead *aead,
+				  unsigned int authsize)
+{
+	struct caam_ctx *ctx = crypto_aead_ctx(aead);
+
+	if (authsize != POLY1305_DIGEST_SIZE)
+		return -EINVAL;
+
+	ctx->authsize = authsize;
+	return chachapoly_set_sh_desc(aead);
+}
+
+static int chachapoly_setkey(struct crypto_aead *aead, const u8 *key,
+			     unsigned int keylen)
+{
+	struct caam_ctx *ctx = crypto_aead_ctx(aead);
+	unsigned int ivsize = crypto_aead_ivsize(aead);
+	unsigned int saltlen = CHACHAPOLY_IV_SIZE - ivsize;
+
+	if (keylen != CHACHA_KEY_SIZE + saltlen) {
+		crypto_aead_set_flags(aead, CRYPTO_TFM_RES_BAD_KEY_LEN);
+		return -EINVAL;
+	}
+
+	ctx->cdata.key_virt = key;
+	ctx->cdata.keylen = keylen - saltlen;
+
+	return chachapoly_set_sh_desc(aead);
+}
+
 static int aead_setkey(struct crypto_aead *aead,
 			       const u8 *key, unsigned int keylen)
 {
@@ -682,20 +742,20 @@
 	return rfc4543_set_sh_desc(aead);
 }
 
-static int ablkcipher_setkey(struct crypto_ablkcipher *ablkcipher,
-			     const u8 *key, unsigned int keylen)
-{
-	struct caam_ctx *ctx = crypto_ablkcipher_ctx(ablkcipher);
-	struct crypto_tfm *tfm = crypto_ablkcipher_tfm(ablkcipher);
-	const char *alg_name = crypto_tfm_alg_name(tfm);
+static int skcipher_setkey(struct crypto_skcipher *skcipher, const u8 *key,
+			   unsigned int keylen)
+{
+	struct caam_ctx *ctx = crypto_skcipher_ctx(skcipher);
+	struct caam_skcipher_alg *alg =
+		container_of(crypto_skcipher_alg(skcipher), typeof(*alg),
+			     skcipher);
 	struct device *jrdev = ctx->jrdev;
-	unsigned int ivsize = crypto_ablkcipher_ivsize(ablkcipher);
+	unsigned int ivsize = crypto_skcipher_ivsize(skcipher);
 	u32 *desc;
 	u32 ctx1_iv_off = 0;
 	const bool ctr_mode = ((ctx->cdata.algtype & OP_ALG_AAI_MASK) ==
 			       OP_ALG_AAI_CTR_MOD128);
-	const bool is_rfc3686 = (ctr_mode &&
-				 (strstr(alg_name, "rfc3686") != NULL));
+	const bool is_rfc3686 = alg->caam.rfc3686;
 
 #ifdef DEBUG
 	print_hex_dump(KERN_ERR, "key in @"__stringify(__LINE__)": ",
@@ -723,40 +783,53 @@
 	ctx->cdata.key_virt = key;
 	ctx->cdata.key_inline = true;
 
-	/* ablkcipher_encrypt shared descriptor */
+	/* skcipher_encrypt shared descriptor */
 	desc = ctx->sh_desc_enc;
-	cnstr_shdsc_ablkcipher_encap(desc, &ctx->cdata, ivsize, is_rfc3686,
-				     ctx1_iv_off);
+	cnstr_shdsc_skcipher_encap(desc, &ctx->cdata, ivsize, is_rfc3686,
+				   ctx1_iv_off);
 	dma_sync_single_for_device(jrdev, ctx->sh_desc_enc_dma,
 				   desc_bytes(desc), ctx->dir);
 
-	/* ablkcipher_decrypt shared descriptor */
+	/* skcipher_decrypt shared descriptor */
 	desc = ctx->sh_desc_dec;
-	cnstr_shdsc_ablkcipher_decap(desc, &ctx->cdata, ivsize, is_rfc3686,
-				     ctx1_iv_off);
+	cnstr_shdsc_skcipher_decap(desc, &ctx->cdata, ivsize, is_rfc3686,
+				   ctx1_iv_off);
 	dma_sync_single_for_device(jrdev, ctx->sh_desc_dec_dma,
 				   desc_bytes(desc), ctx->dir);
 
-	/* ablkcipher_givencrypt shared descriptor */
-	desc = ctx->sh_desc_givenc;
-	cnstr_shdsc_ablkcipher_givencap(desc, &ctx->cdata, ivsize, is_rfc3686,
-					ctx1_iv_off);
-	dma_sync_single_for_device(jrdev, ctx->sh_desc_givenc_dma,
-				   desc_bytes(desc), ctx->dir);
-
 	return 0;
 }
 
-static int xts_ablkcipher_setkey(struct crypto_ablkcipher *ablkcipher,
-				 const u8 *key, unsigned int keylen)
-{
-	struct caam_ctx *ctx = crypto_ablkcipher_ctx(ablkcipher);
+static int des_skcipher_setkey(struct crypto_skcipher *skcipher,
+			       const u8 *key, unsigned int keylen)
+{
+	u32 tmp[DES3_EDE_EXPKEY_WORDS];
+	struct crypto_tfm *tfm = crypto_skcipher_tfm(skcipher);
+
+	if (keylen == DES3_EDE_KEY_SIZE &&
+	    __des3_ede_setkey(tmp, &tfm->crt_flags, key, DES3_EDE_KEY_SIZE)) {
+		return -EINVAL;
+	}
+
+	if (!des_ekey(tmp, key) && (crypto_skcipher_get_flags(skcipher) &
+	    CRYPTO_TFM_REQ_FORBID_WEAK_KEYS)) {
+		crypto_skcipher_set_flags(skcipher,
+					  CRYPTO_TFM_RES_WEAK_KEY);
+		return -EINVAL;
+	}
+
+	return skcipher_setkey(skcipher, key, keylen);
+}
+
+static int xts_skcipher_setkey(struct crypto_skcipher *skcipher, const u8 *key,
+			       unsigned int keylen)
+{
+	struct caam_ctx *ctx = crypto_skcipher_ctx(skcipher);
 	struct device *jrdev = ctx->jrdev;
 	u32 *desc;
 
 	if (keylen != 2 * AES_MIN_KEY_SIZE  && keylen != 2 * AES_MAX_KEY_SIZE) {
-		crypto_ablkcipher_set_flags(ablkcipher,
-					    CRYPTO_TFM_RES_BAD_KEY_LEN);
+		crypto_skcipher_set_flags(skcipher, CRYPTO_TFM_RES_BAD_KEY_LEN);
 		dev_err(jrdev, "key size mismatch\n");
 		return -EINVAL;
 	}
@@ -765,15 +838,15 @@
 	ctx->cdata.key_virt = key;
 	ctx->cdata.key_inline = true;
 
-	/* xts_ablkcipher_encrypt shared descriptor */
+	/* xts_skcipher_encrypt shared descriptor */
 	desc = ctx->sh_desc_enc;
-	cnstr_shdsc_xts_ablkcipher_encap(desc, &ctx->cdata);
+	cnstr_shdsc_xts_skcipher_encap(desc, &ctx->cdata);
 	dma_sync_single_for_device(jrdev, ctx->sh_desc_enc_dma,
 				   desc_bytes(desc), ctx->dir);
 
-	/* xts_ablkcipher_decrypt shared descriptor */
+	/* xts_skcipher_decrypt shared descriptor */
 	desc = ctx->sh_desc_dec;
-	cnstr_shdsc_xts_ablkcipher_decap(desc, &ctx->cdata);
+	cnstr_shdsc_xts_skcipher_decap(desc, &ctx->cdata);
 	dma_sync_single_for_device(jrdev, ctx->sh_desc_dec_dma,
 				   desc_bytes(desc), ctx->dir);
 
@@ -784,6 +857,8 @@
  * aead_edesc - s/w-extended aead descriptor
  * @src_nents: number of segments in input s/w scatterlist
  * @dst_nents: number of segments in output s/w scatterlist
+ * @mapped_src_nents: number of segments in input h/w link table
+ * @mapped_dst_nents: number of segments in output h/w link table
  * @sec4_sg_bytes: length of dma mapped sec4_sg space
  * @sec4_sg_dma: bus physical mapped address of h/w link table
  * @sec4_sg: pointer to h/w link table
@@ -792,6 +867,8 @@
 struct aead_edesc {
 	int src_nents;
 	int dst_nents;
+	int mapped_src_nents;
+	int mapped_dst_nents;
 	int sec4_sg_bytes;
 	dma_addr_t sec4_sg_dma;
 	struct sec4_sg_entry *sec4_sg;
@@ -799,22 +876,24 @@
 };
 
 /*
- * ablkcipher_edesc - s/w-extended ablkcipher descriptor
+ * skcipher_edesc - s/w-extended skcipher descriptor
  * @src_nents: number of segments in input s/w scatterlist
  * @dst_nents: number of segments in output s/w scatterlist
+ * @mapped_src_nents: number of segments in input h/w link table
+ * @mapped_dst_nents: number of segments in output h/w link table
  * @iv_dma: dma address of iv for checking continuity and link table
- * @iv_dir: DMA mapping direction for IV
  * @sec4_sg_bytes: length of dma mapped sec4_sg space
  * @sec4_sg_dma: bus physical mapped address of h/w link table
  * @sec4_sg: pointer to h/w link table
  * @hw_desc: the h/w job descriptor followed by any referenced link tables
  *	     and IV
  */
-struct ablkcipher_edesc {
+struct skcipher_edesc {
 	int src_nents;
 	int dst_nents;
+	int mapped_src_nents;
+	int mapped_dst_nents;
 	dma_addr_t iv_dma;
-	enum dma_data_direction iv_dir;
 	int sec4_sg_bytes;
 	dma_addr_t sec4_sg_dma;
 	struct sec4_sg_entry *sec4_sg;
@@ -824,20 +903,20 @@
 static void caam_unmap(struct device *dev, struct scatterlist *src,
 		       struct scatterlist *dst, int src_nents,
 		       int dst_nents,
-		       dma_addr_t iv_dma, int ivsize,
-		       enum dma_data_direction iv_dir, dma_addr_t sec4_sg_dma,
+		       dma_addr_t iv_dma, int ivsize, dma_addr_t sec4_sg_dma,
 		       int sec4_sg_bytes)
 {
 	if (dst != src) {
 		if (src_nents)
 			dma_unmap_sg(dev, src, src_nents, DMA_TO_DEVICE);
-		dma_unmap_sg(dev, dst, dst_nents, DMA_FROM_DEVICE);
+		if (dst_nents)
+			dma_unmap_sg(dev, dst, dst_nents, DMA_FROM_DEVICE);
 	} else {
 		dma_unmap_sg(dev, src, src_nents, DMA_BIDIRECTIONAL);
 	}
 
 	if (iv_dma)
-		dma_unmap_single(dev, iv_dma, ivsize, iv_dir);
+		dma_unmap_single(dev, iv_dma, ivsize, DMA_TO_DEVICE);
 	if (sec4_sg_bytes)
 		dma_unmap_single(dev, sec4_sg_dma, sec4_sg_bytes,
 				 DMA_TO_DEVICE);
@@ -848,20 +927,19 @@
 		       struct aead_request *req)
 {
 	caam_unmap(dev, req->src, req->dst,
-		   edesc->src_nents, edesc->dst_nents, 0, 0, DMA_NONE,
+		   edesc->src_nents, edesc->dst_nents, 0, 0,
 		   edesc->sec4_sg_dma, edesc->sec4_sg_bytes);
 }
 
-static void ablkcipher_unmap(struct device *dev,
-			     struct ablkcipher_edesc *edesc,
-			     struct ablkcipher_request *req)
-{
-	struct crypto_ablkcipher *ablkcipher = crypto_ablkcipher_reqtfm(req);
-	int ivsize = crypto_ablkcipher_ivsize(ablkcipher);
+static void skcipher_unmap(struct device *dev, struct skcipher_edesc *edesc,
+			   struct skcipher_request *req)
+{
+	struct crypto_skcipher *skcipher = crypto_skcipher_reqtfm(req);
+	int ivsize = crypto_skcipher_ivsize(skcipher);
 
 	caam_unmap(dev, req->src, req->dst,
 		   edesc->src_nents, edesc->dst_nents,
-		   edesc->iv_dma, ivsize, edesc->iv_dir,
+		   edesc->iv_dma, ivsize,
 		   edesc->sec4_sg_dma, edesc->sec4_sg_bytes);
 }
 
@@ -915,104 +993,76 @@
 	aead_request_complete(req, err);
 }
 
-static void ablkcipher_encrypt_done(struct device *jrdev, u32 *desc, u32 err,
-				   void *context)
-{
-<<<<<<< HEAD
-	struct ablkcipher_request *req = context;
-	struct ablkcipher_edesc *edesc;
-	struct crypto_ablkcipher *ablkcipher = crypto_ablkcipher_reqtfm(req);
-	int ivsize = crypto_ablkcipher_ivsize(ablkcipher);
-=======
+static void skcipher_encrypt_done(struct device *jrdev, u32 *desc, u32 err,
+				  void *context)
+{
 	struct skcipher_request *req = context;
 	struct skcipher_edesc *edesc;
 	struct crypto_skcipher *skcipher = crypto_skcipher_reqtfm(req);
 	struct caam_ctx *ctx = crypto_skcipher_ctx(skcipher);
 	int ivsize = crypto_skcipher_ivsize(skcipher);
->>>>>>> 407d19ab
 
 #ifdef DEBUG
 	dev_err(jrdev, "%s %d: err 0x%x\n", __func__, __LINE__, err);
 #endif
 
-	edesc = container_of(desc, struct ablkcipher_edesc, hw_desc[0]);
+	edesc = container_of(desc, struct skcipher_edesc, hw_desc[0]);
 
 	if (err)
 		caam_jr_strstatus(jrdev, err);
 
 #ifdef DEBUG
 	print_hex_dump(KERN_ERR, "dstiv  @"__stringify(__LINE__)": ",
-		       DUMP_PREFIX_ADDRESS, 16, 4, req->info,
+		       DUMP_PREFIX_ADDRESS, 16, 4, req->iv,
 		       edesc->src_nents > 1 ? 100 : ivsize, 1);
 #endif
 	caam_dump_sg(KERN_ERR, "dst    @" __stringify(__LINE__)": ",
 		     DUMP_PREFIX_ADDRESS, 16, 4, req->dst,
-		     edesc->dst_nents > 1 ? 100 : req->nbytes, 1);
-
-	ablkcipher_unmap(jrdev, edesc, req);
+		     edesc->dst_nents > 1 ? 100 : req->cryptlen, 1);
+
+	skcipher_unmap(jrdev, edesc, req);
 
 	/*
-<<<<<<< HEAD
-	 * The crypto API expects us to set the IV (req->info) to the last
-	 * ciphertext block. This is used e.g. by the CTS mode.
-	 */
-	scatterwalk_map_and_copy(req->info, req->dst, req->nbytes - ivsize,
-				 ivsize, 0);
-
-	/* In case initial IV was generated, copy it in GIVCIPHER request */
-	if (edesc->iv_dir == DMA_FROM_DEVICE) {
-		u8 *iv;
-		struct skcipher_givcrypt_request *greq;
-
-		greq = container_of(req, struct skcipher_givcrypt_request,
-				    creq);
-		iv = (u8 *)edesc->hw_desc + desc_bytes(edesc->hw_desc) +
-		     edesc->sec4_sg_bytes;
-		memcpy(greq->giv, iv, ivsize);
-	}
-=======
 	 * The crypto API expects us to set the IV (req->iv) to the last
 	 * ciphertext block when running in CBC mode.
 	 */
 	if ((ctx->cdata.algtype & OP_ALG_AAI_MASK) == OP_ALG_AAI_CBC)
 		scatterwalk_map_and_copy(req->iv, req->dst, req->cryptlen -
 					 ivsize, ivsize, 0);
->>>>>>> 407d19ab
 
 	kfree(edesc);
 
-	ablkcipher_request_complete(req, err);
-}
-
-static void ablkcipher_decrypt_done(struct device *jrdev, u32 *desc, u32 err,
-				    void *context)
-{
-	struct ablkcipher_request *req = context;
-	struct ablkcipher_edesc *edesc;
+	skcipher_request_complete(req, err);
+}
+
+static void skcipher_decrypt_done(struct device *jrdev, u32 *desc, u32 err,
+				  void *context)
+{
+	struct skcipher_request *req = context;
+	struct skcipher_edesc *edesc;
 #ifdef DEBUG
-	struct crypto_ablkcipher *ablkcipher = crypto_ablkcipher_reqtfm(req);
-	int ivsize = crypto_ablkcipher_ivsize(ablkcipher);
+	struct crypto_skcipher *skcipher = crypto_skcipher_reqtfm(req);
+	int ivsize = crypto_skcipher_ivsize(skcipher);
 
 	dev_err(jrdev, "%s %d: err 0x%x\n", __func__, __LINE__, err);
 #endif
 
-	edesc = container_of(desc, struct ablkcipher_edesc, hw_desc[0]);
+	edesc = container_of(desc, struct skcipher_edesc, hw_desc[0]);
 	if (err)
 		caam_jr_strstatus(jrdev, err);
 
 #ifdef DEBUG
 	print_hex_dump(KERN_ERR, "dstiv  @"__stringify(__LINE__)": ",
-		       DUMP_PREFIX_ADDRESS, 16, 4, req->info,
-		       ivsize, 1);
+		       DUMP_PREFIX_ADDRESS, 16, 4, req->iv, ivsize, 1);
 #endif
 	caam_dump_sg(KERN_ERR, "dst    @" __stringify(__LINE__)": ",
 		     DUMP_PREFIX_ADDRESS, 16, 4, req->dst,
-		     edesc->dst_nents > 1 ? 100 : req->nbytes, 1);
-
-	ablkcipher_unmap(jrdev, edesc, req);
+		     edesc->dst_nents > 1 ? 100 : req->cryptlen, 1);
+
+	skcipher_unmap(jrdev, edesc, req);
 	kfree(edesc);
 
-	ablkcipher_request_complete(req, err);
+	skcipher_request_complete(req, err);
 }
 
 /*
@@ -1039,11 +1089,12 @@
 	init_job_desc_shared(desc, ptr, len, HDR_SHARE_DEFER | HDR_REVERSE);
 
 	if (all_contig) {
-		src_dma = edesc->src_nents ? sg_dma_address(req->src) : 0;
+		src_dma = edesc->mapped_src_nents ? sg_dma_address(req->src) :
+						    0;
 		in_options = 0;
 	} else {
 		src_dma = edesc->sec4_sg_dma;
-		sec4_sg_index += edesc->src_nents;
+		sec4_sg_index += edesc->mapped_src_nents;
 		in_options = LDST_SGF;
 	}
 
@@ -1054,14 +1105,10 @@
 	out_options = in_options;
 
 	if (unlikely(req->src != req->dst)) {
-<<<<<<< HEAD
-		if (edesc->dst_nents == 1) {
-=======
 		if (!edesc->mapped_dst_nents) {
 			dst_dma = 0;
 			out_options = 0;
 		} else if (edesc->mapped_dst_nents == 1) {
->>>>>>> 407d19ab
 			dst_dma = sg_dma_address(req->dst);
 			out_options = 0;
 		} else {
@@ -1110,6 +1157,40 @@
 	/* Append IV */
 	append_data(desc, req->iv, ivsize);
 	/* End of blank commands */
+}
+
+static void init_chachapoly_job(struct aead_request *req,
+				struct aead_edesc *edesc, bool all_contig,
+				bool encrypt)
+{
+	struct crypto_aead *aead = crypto_aead_reqtfm(req);
+	unsigned int ivsize = crypto_aead_ivsize(aead);
+	unsigned int assoclen = req->assoclen;
+	u32 *desc = edesc->hw_desc;
+	u32 ctx_iv_off = 4;
+
+	init_aead_job(req, edesc, all_contig, encrypt);
+
+	if (ivsize != CHACHAPOLY_IV_SIZE) {
+		/* IPsec specific: CONTEXT1[223:128] = {NONCE, IV} */
+		ctx_iv_off += 4;
+
+		/*
+		 * The associated data comes already with the IV but we need
+		 * to skip it when we authenticate or encrypt...
+		 */
+		assoclen -= ivsize;
+	}
+
+	append_math_add_imm_u32(desc, REG3, ZERO, IMM, assoclen);
+
+	/*
+	 * For IPsec load the IV further in the same register.
+	 * For RFC7539 simply load the 12 bytes nonce in a single operation
+	 */
+	append_load_as_imm(desc, req->iv, ivsize, LDST_CLASS_1_CCB |
+			   LDST_SRCDST_BYTE_CONTEXT |
+			   ctx_iv_off << LDST_OFFSET_SHIFT);
 }
 
 static void init_authenc_job(struct aead_request *req,
@@ -1162,90 +1243,59 @@
 }
 
 /*
- * Fill in ablkcipher job descriptor
+ * Fill in skcipher job descriptor
  */
-static void init_ablkcipher_job(u32 *sh_desc, dma_addr_t ptr,
-				struct ablkcipher_edesc *edesc,
-				struct ablkcipher_request *req)
-{
-	struct crypto_ablkcipher *ablkcipher = crypto_ablkcipher_reqtfm(req);
-	int ivsize = crypto_ablkcipher_ivsize(ablkcipher);
+static void init_skcipher_job(struct skcipher_request *req,
+			      struct skcipher_edesc *edesc,
+			      const bool encrypt)
+{
+	struct crypto_skcipher *skcipher = crypto_skcipher_reqtfm(req);
+	struct caam_ctx *ctx = crypto_skcipher_ctx(skcipher);
+	int ivsize = crypto_skcipher_ivsize(skcipher);
 	u32 *desc = edesc->hw_desc;
-	u32 out_options = 0;
-	dma_addr_t dst_dma;
-	int len;
+	u32 *sh_desc;
+	u32 in_options = 0, out_options = 0;
+	dma_addr_t src_dma, dst_dma, ptr;
+	int len, sec4_sg_index = 0;
 
 #ifdef DEBUG
 	print_hex_dump(KERN_ERR, "presciv@"__stringify(__LINE__)": ",
-		       DUMP_PREFIX_ADDRESS, 16, 4, req->info,
-		       ivsize, 1);
-	pr_err("asked=%d, nbytes%d\n",
-	       (int)edesc->src_nents > 1 ? 100 : req->nbytes, req->nbytes);
+		       DUMP_PREFIX_ADDRESS, 16, 4, req->iv, ivsize, 1);
+	pr_err("asked=%d, cryptlen%d\n",
+	       (int)edesc->src_nents > 1 ? 100 : req->cryptlen, req->cryptlen);
 #endif
 	caam_dump_sg(KERN_ERR, "src    @" __stringify(__LINE__)": ",
 		     DUMP_PREFIX_ADDRESS, 16, 4, req->src,
-		     edesc->src_nents > 1 ? 100 : req->nbytes, 1);
+		     edesc->src_nents > 1 ? 100 : req->cryptlen, 1);
+
+	sh_desc = encrypt ? ctx->sh_desc_enc : ctx->sh_desc_dec;
+	ptr = encrypt ? ctx->sh_desc_enc_dma : ctx->sh_desc_dec_dma;
 
 	len = desc_len(sh_desc);
 	init_job_desc_shared(desc, ptr, len, HDR_SHARE_DEFER | HDR_REVERSE);
 
-	append_seq_in_ptr(desc, edesc->sec4_sg_dma, req->nbytes + ivsize,
-			  LDST_SGF);
+	if (ivsize || edesc->mapped_src_nents > 1) {
+		src_dma = edesc->sec4_sg_dma;
+		sec4_sg_index = edesc->mapped_src_nents + !!ivsize;
+		in_options = LDST_SGF;
+	} else {
+		src_dma = sg_dma_address(req->src);
+	}
+
+	append_seq_in_ptr(desc, src_dma, req->cryptlen + ivsize, in_options);
 
 	if (likely(req->src == req->dst)) {
-		dst_dma = edesc->sec4_sg_dma + sizeof(struct sec4_sg_entry);
+		dst_dma = src_dma + !!ivsize * sizeof(struct sec4_sg_entry);
+		out_options = in_options;
+	} else if (edesc->mapped_dst_nents == 1) {
+		dst_dma = sg_dma_address(req->dst);
+	} else {
+		dst_dma = edesc->sec4_sg_dma + sec4_sg_index *
+			  sizeof(struct sec4_sg_entry);
 		out_options = LDST_SGF;
-	} else {
-		if (edesc->dst_nents == 1) {
-			dst_dma = sg_dma_address(req->dst);
-		} else {
-			dst_dma = edesc->sec4_sg_dma + (edesc->src_nents + 1) *
-				  sizeof(struct sec4_sg_entry);
-			out_options = LDST_SGF;
-		}
-	}
-	append_seq_out_ptr(desc, dst_dma, req->nbytes, out_options);
-}
-
-/*
- * Fill in ablkcipher givencrypt job descriptor
- */
-static void init_ablkcipher_giv_job(u32 *sh_desc, dma_addr_t ptr,
-				    struct ablkcipher_edesc *edesc,
-				    struct ablkcipher_request *req)
-{
-	struct crypto_ablkcipher *ablkcipher = crypto_ablkcipher_reqtfm(req);
-	int ivsize = crypto_ablkcipher_ivsize(ablkcipher);
-	u32 *desc = edesc->hw_desc;
-	u32 in_options;
-	dma_addr_t dst_dma, src_dma;
-	int len, sec4_sg_index = 0;
-
-#ifdef DEBUG
-	print_hex_dump(KERN_ERR, "presciv@" __stringify(__LINE__) ": ",
-		       DUMP_PREFIX_ADDRESS, 16, 4, req->info,
-		       ivsize, 1);
-#endif
-	caam_dump_sg(KERN_ERR, "src    @" __stringify(__LINE__) ": ",
-		     DUMP_PREFIX_ADDRESS, 16, 4, req->src,
-		     edesc->src_nents > 1 ? 100 : req->nbytes, 1);
-
-	len = desc_len(sh_desc);
-	init_job_desc_shared(desc, ptr, len, HDR_SHARE_DEFER | HDR_REVERSE);
-
-	if (edesc->src_nents == 1) {
-		src_dma = sg_dma_address(req->src);
-		in_options = 0;
-	} else {
-		src_dma = edesc->sec4_sg_dma;
-		sec4_sg_index += edesc->src_nents;
-		in_options = LDST_SGF;
-	}
-	append_seq_in_ptr(desc, src_dma, req->nbytes, in_options);
-
-	dst_dma = edesc->sec4_sg_dma + sec4_sg_index *
-		  sizeof(struct sec4_sg_entry);
-	append_seq_out_ptr(desc, dst_dma, req->nbytes + ivsize, LDST_SGF);
+	}
+
+	append_seq_out_ptr(desc, dst_dma, req->cryptlen, out_options);
 }
 
 /*
@@ -1316,12 +1366,19 @@
 			mapped_src_nents = 0;
 		}
 
-		mapped_dst_nents = dma_map_sg(jrdev, req->dst, dst_nents,
-					      DMA_FROM_DEVICE);
-		if (unlikely(!mapped_dst_nents)) {
-			dev_err(jrdev, "unable to map destination\n");
-			dma_unmap_sg(jrdev, req->src, src_nents, DMA_TO_DEVICE);
-			return ERR_PTR(-ENOMEM);
+		/* Cover also the case of null (zero length) output data */
+		if (dst_nents) {
+			mapped_dst_nents = dma_map_sg(jrdev, req->dst,
+						      dst_nents,
+						      DMA_FROM_DEVICE);
+			if (unlikely(!mapped_dst_nents)) {
+				dev_err(jrdev, "unable to map destination\n");
+				dma_unmap_sg(jrdev, req->src, src_nents,
+					     DMA_TO_DEVICE);
+				return ERR_PTR(-ENOMEM);
+			}
+		} else {
+			mapped_dst_nents = 0;
 		}
 	}
 
@@ -1334,12 +1391,14 @@
 			GFP_DMA | flags);
 	if (!edesc) {
 		caam_unmap(jrdev, req->src, req->dst, src_nents, dst_nents, 0,
-			   0, DMA_NONE, 0, 0);
+			   0, 0, 0);
 		return ERR_PTR(-ENOMEM);
 	}
 
 	edesc->src_nents = src_nents;
 	edesc->dst_nents = dst_nents;
+	edesc->mapped_src_nents = mapped_src_nents;
+	edesc->mapped_dst_nents = mapped_dst_nents;
 	edesc->sec4_sg = (void *)edesc + sizeof(struct aead_edesc) +
 			 desc_bytes;
 	*all_contig_ptr = !(mapped_src_nents > 1);
@@ -1407,6 +1466,72 @@
 	return ret;
 }
 
+static int chachapoly_encrypt(struct aead_request *req)
+{
+	struct aead_edesc *edesc;
+	struct crypto_aead *aead = crypto_aead_reqtfm(req);
+	struct caam_ctx *ctx = crypto_aead_ctx(aead);
+	struct device *jrdev = ctx->jrdev;
+	bool all_contig;
+	u32 *desc;
+	int ret;
+
+	edesc = aead_edesc_alloc(req, CHACHAPOLY_DESC_JOB_IO_LEN, &all_contig,
+				 true);
+	if (IS_ERR(edesc))
+		return PTR_ERR(edesc);
+
+	desc = edesc->hw_desc;
+
+	init_chachapoly_job(req, edesc, all_contig, true);
+	print_hex_dump_debug("chachapoly jobdesc@" __stringify(__LINE__)": ",
+			     DUMP_PREFIX_ADDRESS, 16, 4, desc, desc_bytes(desc),
+			     1);
+
+	ret = caam_jr_enqueue(jrdev, desc, aead_encrypt_done, req);
+	if (!ret) {
+		ret = -EINPROGRESS;
+	} else {
+		aead_unmap(jrdev, edesc, req);
+		kfree(edesc);
+	}
+
+	return ret;
+}
+
+static int chachapoly_decrypt(struct aead_request *req)
+{
+	struct aead_edesc *edesc;
+	struct crypto_aead *aead = crypto_aead_reqtfm(req);
+	struct caam_ctx *ctx = crypto_aead_ctx(aead);
+	struct device *jrdev = ctx->jrdev;
+	bool all_contig;
+	u32 *desc;
+	int ret;
+
+	edesc = aead_edesc_alloc(req, CHACHAPOLY_DESC_JOB_IO_LEN, &all_contig,
+				 false);
+	if (IS_ERR(edesc))
+		return PTR_ERR(edesc);
+
+	desc = edesc->hw_desc;
+
+	init_chachapoly_job(req, edesc, all_contig, false);
+	print_hex_dump_debug("chachapoly jobdesc@" __stringify(__LINE__)": ",
+			     DUMP_PREFIX_ADDRESS, 16, 4, desc, desc_bytes(desc),
+			     1);
+
+	ret = caam_jr_enqueue(jrdev, desc, aead_decrypt_done, req);
+	if (!ret) {
+		ret = -EINPROGRESS;
+	} else {
+		aead_unmap(jrdev, edesc, req);
+		kfree(edesc);
+	}
+
+	return ret;
+}
+
 static int ipsec_gcm_encrypt(struct aead_request *req)
 {
 	if (req->assoclen < 8)
@@ -1535,35 +1660,35 @@
 }
 
 /*
- * allocate and map the ablkcipher extended descriptor for ablkcipher
+ * allocate and map the skcipher extended descriptor for skcipher
  */
-static struct ablkcipher_edesc *ablkcipher_edesc_alloc(struct ablkcipher_request
-						       *req, int desc_bytes)
-{
-	struct crypto_ablkcipher *ablkcipher = crypto_ablkcipher_reqtfm(req);
-	struct caam_ctx *ctx = crypto_ablkcipher_ctx(ablkcipher);
+static struct skcipher_edesc *skcipher_edesc_alloc(struct skcipher_request *req,
+						   int desc_bytes)
+{
+	struct crypto_skcipher *skcipher = crypto_skcipher_reqtfm(req);
+	struct caam_ctx *ctx = crypto_skcipher_ctx(skcipher);
 	struct device *jrdev = ctx->jrdev;
 	gfp_t flags = (req->base.flags & CRYPTO_TFM_REQ_MAY_SLEEP) ?
 		       GFP_KERNEL : GFP_ATOMIC;
 	int src_nents, mapped_src_nents, dst_nents = 0, mapped_dst_nents = 0;
-	struct ablkcipher_edesc *edesc;
-	dma_addr_t iv_dma;
+	struct skcipher_edesc *edesc;
+	dma_addr_t iv_dma = 0;
 	u8 *iv;
-	int ivsize = crypto_ablkcipher_ivsize(ablkcipher);
+	int ivsize = crypto_skcipher_ivsize(skcipher);
 	int dst_sg_idx, sec4_sg_ents, sec4_sg_bytes;
 
-	src_nents = sg_nents_for_len(req->src, req->nbytes);
+	src_nents = sg_nents_for_len(req->src, req->cryptlen);
 	if (unlikely(src_nents < 0)) {
 		dev_err(jrdev, "Insufficient bytes (%d) in src S/G\n",
-			req->nbytes);
+			req->cryptlen);
 		return ERR_PTR(src_nents);
 	}
 
 	if (req->dst != req->src) {
-		dst_nents = sg_nents_for_len(req->dst, req->nbytes);
+		dst_nents = sg_nents_for_len(req->dst, req->cryptlen);
 		if (unlikely(dst_nents < 0)) {
 			dev_err(jrdev, "Insufficient bytes (%d) in dst S/G\n",
-				req->nbytes);
+				req->cryptlen);
 			return ERR_PTR(dst_nents);
 		}
 	}
@@ -1582,7 +1707,6 @@
 			dev_err(jrdev, "unable to map source\n");
 			return ERR_PTR(-ENOMEM);
 		}
-
 		mapped_dst_nents = dma_map_sg(jrdev, req->dst, dst_nents,
 					      DMA_FROM_DEVICE);
 		if (unlikely(!mapped_dst_nents)) {
@@ -1592,7 +1716,10 @@
 		}
 	}
 
-	sec4_sg_ents = 1 + mapped_src_nents;
+	if (!ivsize && mapped_src_nents == 1)
+		sec4_sg_ents = 0; // no need for an input hw s/g table
+	else
+		sec4_sg_ents = mapped_src_nents + !!ivsize;
 	dst_sg_idx = sec4_sg_ents;
 	sec4_sg_ents += mapped_dst_nents > 1 ? mapped_dst_nents : 0;
 	sec4_sg_bytes = sec4_sg_ents * sizeof(struct sec4_sg_entry);
@@ -1605,52 +1732,60 @@
 	if (!edesc) {
 		dev_err(jrdev, "could not allocate extended descriptor\n");
 		caam_unmap(jrdev, req->src, req->dst, src_nents, dst_nents, 0,
-			   0, DMA_NONE, 0, 0);
+			   0, 0, 0);
 		return ERR_PTR(-ENOMEM);
 	}
 
 	edesc->src_nents = src_nents;
 	edesc->dst_nents = dst_nents;
+	edesc->mapped_src_nents = mapped_src_nents;
+	edesc->mapped_dst_nents = mapped_dst_nents;
 	edesc->sec4_sg_bytes = sec4_sg_bytes;
 	edesc->sec4_sg = (struct sec4_sg_entry *)((u8 *)edesc->hw_desc +
 						  desc_bytes);
-	edesc->iv_dir = DMA_TO_DEVICE;
 
 	/* Make sure IV is located in a DMAable area */
-	iv = (u8 *)edesc->hw_desc + desc_bytes + sec4_sg_bytes;
-	memcpy(iv, req->info, ivsize);
-
-	iv_dma = dma_map_single(jrdev, iv, ivsize, DMA_TO_DEVICE);
-	if (dma_mapping_error(jrdev, iv_dma)) {
-		dev_err(jrdev, "unable to map IV\n");
-		caam_unmap(jrdev, req->src, req->dst, src_nents, dst_nents, 0,
-			   0, DMA_NONE, 0, 0);
-		kfree(edesc);
-		return ERR_PTR(-ENOMEM);
-	}
-
-	dma_to_sec4_sg_one(edesc->sec4_sg, iv_dma, ivsize, 0);
-	sg_to_sec4_sg_last(req->src, mapped_src_nents, edesc->sec4_sg + 1, 0);
+	if (ivsize) {
+		iv = (u8 *)edesc->hw_desc + desc_bytes + sec4_sg_bytes;
+		memcpy(iv, req->iv, ivsize);
+
+		iv_dma = dma_map_single(jrdev, iv, ivsize, DMA_TO_DEVICE);
+		if (dma_mapping_error(jrdev, iv_dma)) {
+			dev_err(jrdev, "unable to map IV\n");
+			caam_unmap(jrdev, req->src, req->dst, src_nents,
+				   dst_nents, 0, 0, 0, 0);
+			kfree(edesc);
+			return ERR_PTR(-ENOMEM);
+		}
+
+		dma_to_sec4_sg_one(edesc->sec4_sg, iv_dma, ivsize, 0);
+	}
+	if (dst_sg_idx)
+		sg_to_sec4_sg_last(req->src, mapped_src_nents, edesc->sec4_sg +
+				   !!ivsize, 0);
 
 	if (mapped_dst_nents > 1) {
 		sg_to_sec4_sg_last(req->dst, mapped_dst_nents,
 				   edesc->sec4_sg + dst_sg_idx, 0);
 	}
 
-	edesc->sec4_sg_dma = dma_map_single(jrdev, edesc->sec4_sg,
-					    sec4_sg_bytes, DMA_TO_DEVICE);
-	if (dma_mapping_error(jrdev, edesc->sec4_sg_dma)) {
-		dev_err(jrdev, "unable to map S/G table\n");
-		caam_unmap(jrdev, req->src, req->dst, src_nents, dst_nents,
-			   iv_dma, ivsize, DMA_TO_DEVICE, 0, 0);
-		kfree(edesc);
-		return ERR_PTR(-ENOMEM);
+	if (sec4_sg_bytes) {
+		edesc->sec4_sg_dma = dma_map_single(jrdev, edesc->sec4_sg,
+						    sec4_sg_bytes,
+						    DMA_TO_DEVICE);
+		if (dma_mapping_error(jrdev, edesc->sec4_sg_dma)) {
+			dev_err(jrdev, "unable to map S/G table\n");
+			caam_unmap(jrdev, req->src, req->dst, src_nents,
+				   dst_nents, iv_dma, ivsize, 0, 0);
+			kfree(edesc);
+			return ERR_PTR(-ENOMEM);
+		}
 	}
 
 	edesc->iv_dma = iv_dma;
 
 #ifdef DEBUG
-	print_hex_dump(KERN_ERR, "ablkcipher sec4_sg@"__stringify(__LINE__)": ",
+	print_hex_dump(KERN_ERR, "skcipher sec4_sg@" __stringify(__LINE__)": ",
 		       DUMP_PREFIX_ADDRESS, 16, 4, edesc->sec4_sg,
 		       sec4_sg_bytes, 1);
 #endif
@@ -1658,371 +1793,248 @@
 	return edesc;
 }
 
-static int ablkcipher_encrypt(struct ablkcipher_request *req)
-{
-	struct ablkcipher_edesc *edesc;
-	struct crypto_ablkcipher *ablkcipher = crypto_ablkcipher_reqtfm(req);
-	struct caam_ctx *ctx = crypto_ablkcipher_ctx(ablkcipher);
+static int skcipher_encrypt(struct skcipher_request *req)
+{
+	struct skcipher_edesc *edesc;
+	struct crypto_skcipher *skcipher = crypto_skcipher_reqtfm(req);
+	struct caam_ctx *ctx = crypto_skcipher_ctx(skcipher);
 	struct device *jrdev = ctx->jrdev;
 	u32 *desc;
 	int ret = 0;
 
 	/* allocate extended descriptor */
-	edesc = ablkcipher_edesc_alloc(req, DESC_JOB_IO_LEN * CAAM_CMD_SZ);
+	edesc = skcipher_edesc_alloc(req, DESC_JOB_IO_LEN * CAAM_CMD_SZ);
 	if (IS_ERR(edesc))
 		return PTR_ERR(edesc);
 
 	/* Create and submit job descriptor*/
-	init_ablkcipher_job(ctx->sh_desc_enc, ctx->sh_desc_enc_dma, edesc, req);
+	init_skcipher_job(req, edesc, true);
 #ifdef DEBUG
-	print_hex_dump(KERN_ERR, "ablkcipher jobdesc@"__stringify(__LINE__)": ",
+	print_hex_dump(KERN_ERR, "skcipher jobdesc@" __stringify(__LINE__)": ",
 		       DUMP_PREFIX_ADDRESS, 16, 4, edesc->hw_desc,
 		       desc_bytes(edesc->hw_desc), 1);
 #endif
 	desc = edesc->hw_desc;
-	ret = caam_jr_enqueue(jrdev, desc, ablkcipher_encrypt_done, req);
+	ret = caam_jr_enqueue(jrdev, desc, skcipher_encrypt_done, req);
 
 	if (!ret) {
 		ret = -EINPROGRESS;
 	} else {
-		ablkcipher_unmap(jrdev, edesc, req);
+		skcipher_unmap(jrdev, edesc, req);
 		kfree(edesc);
 	}
 
 	return ret;
 }
 
-static int ablkcipher_decrypt(struct ablkcipher_request *req)
-{
-	struct ablkcipher_edesc *edesc;
-	struct crypto_ablkcipher *ablkcipher = crypto_ablkcipher_reqtfm(req);
-	struct caam_ctx *ctx = crypto_ablkcipher_ctx(ablkcipher);
-	int ivsize = crypto_ablkcipher_ivsize(ablkcipher);
+static int skcipher_decrypt(struct skcipher_request *req)
+{
+	struct skcipher_edesc *edesc;
+	struct crypto_skcipher *skcipher = crypto_skcipher_reqtfm(req);
+	struct caam_ctx *ctx = crypto_skcipher_ctx(skcipher);
+	int ivsize = crypto_skcipher_ivsize(skcipher);
 	struct device *jrdev = ctx->jrdev;
 	u32 *desc;
 	int ret = 0;
 
 	/* allocate extended descriptor */
-	edesc = ablkcipher_edesc_alloc(req, DESC_JOB_IO_LEN * CAAM_CMD_SZ);
+	edesc = skcipher_edesc_alloc(req, DESC_JOB_IO_LEN * CAAM_CMD_SZ);
 	if (IS_ERR(edesc))
 		return PTR_ERR(edesc);
 
 	/*
-<<<<<<< HEAD
-	 * The crypto API expects us to set the IV (req->info) to the last
-	 * ciphertext block.
-	 */
-	scatterwalk_map_and_copy(req->info, req->src, req->nbytes - ivsize,
-				 ivsize, 0);
-=======
 	 * The crypto API expects us to set the IV (req->iv) to the last
 	 * ciphertext block when running in CBC mode.
 	 */
 	if ((ctx->cdata.algtype & OP_ALG_AAI_MASK) == OP_ALG_AAI_CBC)
 		scatterwalk_map_and_copy(req->iv, req->src, req->cryptlen -
 					 ivsize, ivsize, 0);
->>>>>>> 407d19ab
 
 	/* Create and submit job descriptor*/
-	init_ablkcipher_job(ctx->sh_desc_dec, ctx->sh_desc_dec_dma, edesc, req);
+	init_skcipher_job(req, edesc, false);
 	desc = edesc->hw_desc;
 #ifdef DEBUG
-	print_hex_dump(KERN_ERR, "ablkcipher jobdesc@"__stringify(__LINE__)": ",
+	print_hex_dump(KERN_ERR, "skcipher jobdesc@" __stringify(__LINE__)": ",
 		       DUMP_PREFIX_ADDRESS, 16, 4, edesc->hw_desc,
 		       desc_bytes(edesc->hw_desc), 1);
 #endif
 
-	ret = caam_jr_enqueue(jrdev, desc, ablkcipher_decrypt_done, req);
+	ret = caam_jr_enqueue(jrdev, desc, skcipher_decrypt_done, req);
 	if (!ret) {
 		ret = -EINPROGRESS;
 	} else {
-		ablkcipher_unmap(jrdev, edesc, req);
+		skcipher_unmap(jrdev, edesc, req);
 		kfree(edesc);
 	}
 
 	return ret;
 }
 
-/*
- * allocate and map the ablkcipher extended descriptor
- * for ablkcipher givencrypt
- */
-static struct ablkcipher_edesc *ablkcipher_giv_edesc_alloc(
-				struct skcipher_givcrypt_request *greq,
-				int desc_bytes)
-{
-	struct ablkcipher_request *req = &greq->creq;
-	struct crypto_ablkcipher *ablkcipher = crypto_ablkcipher_reqtfm(req);
-	struct caam_ctx *ctx = crypto_ablkcipher_ctx(ablkcipher);
-	struct device *jrdev = ctx->jrdev;
-	gfp_t flags = (req->base.flags &  CRYPTO_TFM_REQ_MAY_SLEEP) ?
-		       GFP_KERNEL : GFP_ATOMIC;
-	int src_nents, mapped_src_nents, dst_nents, mapped_dst_nents;
-	struct ablkcipher_edesc *edesc;
-	dma_addr_t iv_dma;
-	u8 *iv;
-	int ivsize = crypto_ablkcipher_ivsize(ablkcipher);
-	int dst_sg_idx, sec4_sg_ents, sec4_sg_bytes;
-
-	src_nents = sg_nents_for_len(req->src, req->nbytes);
-	if (unlikely(src_nents < 0)) {
-		dev_err(jrdev, "Insufficient bytes (%d) in src S/G\n",
-			req->nbytes);
-		return ERR_PTR(src_nents);
-	}
-
-	if (likely(req->src == req->dst)) {
-		mapped_src_nents = dma_map_sg(jrdev, req->src, src_nents,
-					      DMA_BIDIRECTIONAL);
-		if (unlikely(!mapped_src_nents)) {
-			dev_err(jrdev, "unable to map source\n");
-			return ERR_PTR(-ENOMEM);
-		}
-
-		dst_nents = src_nents;
-		mapped_dst_nents = src_nents;
-	} else {
-		mapped_src_nents = dma_map_sg(jrdev, req->src, src_nents,
-					      DMA_TO_DEVICE);
-		if (unlikely(!mapped_src_nents)) {
-			dev_err(jrdev, "unable to map source\n");
-			return ERR_PTR(-ENOMEM);
-		}
-
-		dst_nents = sg_nents_for_len(req->dst, req->nbytes);
-		if (unlikely(dst_nents < 0)) {
-			dev_err(jrdev, "Insufficient bytes (%d) in dst S/G\n",
-				req->nbytes);
-			return ERR_PTR(dst_nents);
-		}
-
-		mapped_dst_nents = dma_map_sg(jrdev, req->dst, dst_nents,
-					      DMA_FROM_DEVICE);
-		if (unlikely(!mapped_dst_nents)) {
-			dev_err(jrdev, "unable to map destination\n");
-			dma_unmap_sg(jrdev, req->src, src_nents, DMA_TO_DEVICE);
-			return ERR_PTR(-ENOMEM);
-		}
-	}
-
-	sec4_sg_ents = mapped_src_nents > 1 ? mapped_src_nents : 0;
-	dst_sg_idx = sec4_sg_ents;
-	sec4_sg_ents += 1 + mapped_dst_nents;
-
-	/*
-	 * allocate space for base edesc and hw desc commands, link tables, IV
-	 */
-	sec4_sg_bytes = sec4_sg_ents * sizeof(struct sec4_sg_entry);
-	edesc = kzalloc(sizeof(*edesc) + desc_bytes + sec4_sg_bytes + ivsize,
-			GFP_DMA | flags);
-	if (!edesc) {
-		dev_err(jrdev, "could not allocate extended descriptor\n");
-		caam_unmap(jrdev, req->src, req->dst, src_nents, dst_nents, 0,
-			   0, DMA_NONE, 0, 0);
-		return ERR_PTR(-ENOMEM);
-	}
-
-	edesc->src_nents = src_nents;
-	edesc->dst_nents = dst_nents;
-	edesc->sec4_sg_bytes = sec4_sg_bytes;
-	edesc->sec4_sg = (struct sec4_sg_entry *)((u8 *)edesc->hw_desc +
-						  desc_bytes);
-	edesc->iv_dir = DMA_FROM_DEVICE;
-
-	/* Make sure IV is located in a DMAable area */
-	iv = (u8 *)edesc->hw_desc + desc_bytes + sec4_sg_bytes;
-	iv_dma = dma_map_single(jrdev, iv, ivsize, DMA_FROM_DEVICE);
-	if (dma_mapping_error(jrdev, iv_dma)) {
-		dev_err(jrdev, "unable to map IV\n");
-		caam_unmap(jrdev, req->src, req->dst, src_nents, dst_nents, 0,
-			   0, DMA_NONE, 0, 0);
-		kfree(edesc);
-		return ERR_PTR(-ENOMEM);
-	}
-
-	if (mapped_src_nents > 1)
-		sg_to_sec4_sg_last(req->src, mapped_src_nents, edesc->sec4_sg,
-				   0);
-
-	dma_to_sec4_sg_one(edesc->sec4_sg + dst_sg_idx, iv_dma, ivsize, 0);
-	sg_to_sec4_sg_last(req->dst, mapped_dst_nents, edesc->sec4_sg +
-			   dst_sg_idx + 1, 0);
-
-	edesc->sec4_sg_dma = dma_map_single(jrdev, edesc->sec4_sg,
-					    sec4_sg_bytes, DMA_TO_DEVICE);
-	if (dma_mapping_error(jrdev, edesc->sec4_sg_dma)) {
-		dev_err(jrdev, "unable to map S/G table\n");
-		caam_unmap(jrdev, req->src, req->dst, src_nents, dst_nents,
-			   iv_dma, ivsize, DMA_FROM_DEVICE, 0, 0);
-		kfree(edesc);
-		return ERR_PTR(-ENOMEM);
-	}
-	edesc->iv_dma = iv_dma;
-
-#ifdef DEBUG
-	print_hex_dump(KERN_ERR,
-		       "ablkcipher sec4_sg@" __stringify(__LINE__) ": ",
-		       DUMP_PREFIX_ADDRESS, 16, 4, edesc->sec4_sg,
-		       sec4_sg_bytes, 1);
-#endif
-
-	return edesc;
-}
-
-static int ablkcipher_givencrypt(struct skcipher_givcrypt_request *creq)
-{
-	struct ablkcipher_request *req = &creq->creq;
-	struct ablkcipher_edesc *edesc;
-	struct crypto_ablkcipher *ablkcipher = crypto_ablkcipher_reqtfm(req);
-	struct caam_ctx *ctx = crypto_ablkcipher_ctx(ablkcipher);
-	struct device *jrdev = ctx->jrdev;
-	u32 *desc;
-	int ret = 0;
-
-	/* allocate extended descriptor */
-	edesc = ablkcipher_giv_edesc_alloc(creq, DESC_JOB_IO_LEN * CAAM_CMD_SZ);
-	if (IS_ERR(edesc))
-		return PTR_ERR(edesc);
-
-	/* Create and submit job descriptor*/
-	init_ablkcipher_giv_job(ctx->sh_desc_givenc, ctx->sh_desc_givenc_dma,
-				edesc, req);
-#ifdef DEBUG
-	print_hex_dump(KERN_ERR,
-		       "ablkcipher jobdesc@" __stringify(__LINE__) ": ",
-		       DUMP_PREFIX_ADDRESS, 16, 4, edesc->hw_desc,
-		       desc_bytes(edesc->hw_desc), 1);
-#endif
-	desc = edesc->hw_desc;
-	ret = caam_jr_enqueue(jrdev, desc, ablkcipher_encrypt_done, req);
-
-	if (!ret) {
-		ret = -EINPROGRESS;
-	} else {
-		ablkcipher_unmap(jrdev, edesc, req);
-		kfree(edesc);
-	}
-
-	return ret;
-}
-
-#define template_aead		template_u.aead
-#define template_ablkcipher	template_u.ablkcipher
-struct caam_alg_template {
-	char name[CRYPTO_MAX_ALG_NAME];
-	char driver_name[CRYPTO_MAX_ALG_NAME];
-	unsigned int blocksize;
-	u32 type;
-	union {
-		struct ablkcipher_alg ablkcipher;
-	} template_u;
-	u32 class1_alg_type;
-	u32 class2_alg_type;
-};
-
-static struct caam_alg_template driver_algs[] = {
-	/* ablkcipher descriptor */
-	{
-		.name = "cbc(aes)",
-		.driver_name = "cbc-aes-caam",
-		.blocksize = AES_BLOCK_SIZE,
-		.type = CRYPTO_ALG_TYPE_GIVCIPHER,
-		.template_ablkcipher = {
-			.setkey = ablkcipher_setkey,
-			.encrypt = ablkcipher_encrypt,
-			.decrypt = ablkcipher_decrypt,
-			.givencrypt = ablkcipher_givencrypt,
-			.geniv = "<built-in>",
+static struct caam_skcipher_alg driver_algs[] = {
+	{
+		.skcipher = {
+			.base = {
+				.cra_name = "cbc(aes)",
+				.cra_driver_name = "cbc-aes-caam",
+				.cra_blocksize = AES_BLOCK_SIZE,
+			},
+			.setkey = skcipher_setkey,
+			.encrypt = skcipher_encrypt,
+			.decrypt = skcipher_decrypt,
 			.min_keysize = AES_MIN_KEY_SIZE,
 			.max_keysize = AES_MAX_KEY_SIZE,
 			.ivsize = AES_BLOCK_SIZE,
-			},
-		.class1_alg_type = OP_ALG_ALGSEL_AES | OP_ALG_AAI_CBC,
-	},
-	{
-		.name = "cbc(des3_ede)",
-		.driver_name = "cbc-3des-caam",
-		.blocksize = DES3_EDE_BLOCK_SIZE,
-		.type = CRYPTO_ALG_TYPE_GIVCIPHER,
-		.template_ablkcipher = {
-			.setkey = ablkcipher_setkey,
-			.encrypt = ablkcipher_encrypt,
-			.decrypt = ablkcipher_decrypt,
-			.givencrypt = ablkcipher_givencrypt,
-			.geniv = "<built-in>",
+		},
+		.caam.class1_alg_type = OP_ALG_ALGSEL_AES | OP_ALG_AAI_CBC,
+	},
+	{
+		.skcipher = {
+			.base = {
+				.cra_name = "cbc(des3_ede)",
+				.cra_driver_name = "cbc-3des-caam",
+				.cra_blocksize = DES3_EDE_BLOCK_SIZE,
+			},
+			.setkey = des_skcipher_setkey,
+			.encrypt = skcipher_encrypt,
+			.decrypt = skcipher_decrypt,
 			.min_keysize = DES3_EDE_KEY_SIZE,
 			.max_keysize = DES3_EDE_KEY_SIZE,
 			.ivsize = DES3_EDE_BLOCK_SIZE,
-			},
-		.class1_alg_type = OP_ALG_ALGSEL_3DES | OP_ALG_AAI_CBC,
-	},
-	{
-		.name = "cbc(des)",
-		.driver_name = "cbc-des-caam",
-		.blocksize = DES_BLOCK_SIZE,
-		.type = CRYPTO_ALG_TYPE_GIVCIPHER,
-		.template_ablkcipher = {
-			.setkey = ablkcipher_setkey,
-			.encrypt = ablkcipher_encrypt,
-			.decrypt = ablkcipher_decrypt,
-			.givencrypt = ablkcipher_givencrypt,
-			.geniv = "<built-in>",
+		},
+		.caam.class1_alg_type = OP_ALG_ALGSEL_3DES | OP_ALG_AAI_CBC,
+	},
+	{
+		.skcipher = {
+			.base = {
+				.cra_name = "cbc(des)",
+				.cra_driver_name = "cbc-des-caam",
+				.cra_blocksize = DES_BLOCK_SIZE,
+			},
+			.setkey = des_skcipher_setkey,
+			.encrypt = skcipher_encrypt,
+			.decrypt = skcipher_decrypt,
 			.min_keysize = DES_KEY_SIZE,
 			.max_keysize = DES_KEY_SIZE,
 			.ivsize = DES_BLOCK_SIZE,
-			},
-		.class1_alg_type = OP_ALG_ALGSEL_DES | OP_ALG_AAI_CBC,
-	},
-	{
-		.name = "ctr(aes)",
-		.driver_name = "ctr-aes-caam",
-		.blocksize = 1,
-		.type = CRYPTO_ALG_TYPE_ABLKCIPHER,
-		.template_ablkcipher = {
-			.setkey = ablkcipher_setkey,
-			.encrypt = ablkcipher_encrypt,
-			.decrypt = ablkcipher_decrypt,
-			.geniv = "chainiv",
+		},
+		.caam.class1_alg_type = OP_ALG_ALGSEL_DES | OP_ALG_AAI_CBC,
+	},
+	{
+		.skcipher = {
+			.base = {
+				.cra_name = "ctr(aes)",
+				.cra_driver_name = "ctr-aes-caam",
+				.cra_blocksize = 1,
+			},
+			.setkey = skcipher_setkey,
+			.encrypt = skcipher_encrypt,
+			.decrypt = skcipher_decrypt,
 			.min_keysize = AES_MIN_KEY_SIZE,
 			.max_keysize = AES_MAX_KEY_SIZE,
 			.ivsize = AES_BLOCK_SIZE,
-			},
-		.class1_alg_type = OP_ALG_ALGSEL_AES | OP_ALG_AAI_CTR_MOD128,
-	},
-	{
-		.name = "rfc3686(ctr(aes))",
-		.driver_name = "rfc3686-ctr-aes-caam",
-		.blocksize = 1,
-		.type = CRYPTO_ALG_TYPE_GIVCIPHER,
-		.template_ablkcipher = {
-			.setkey = ablkcipher_setkey,
-			.encrypt = ablkcipher_encrypt,
-			.decrypt = ablkcipher_decrypt,
-			.givencrypt = ablkcipher_givencrypt,
-			.geniv = "<built-in>",
+			.chunksize = AES_BLOCK_SIZE,
+		},
+		.caam.class1_alg_type = OP_ALG_ALGSEL_AES |
+					OP_ALG_AAI_CTR_MOD128,
+	},
+	{
+		.skcipher = {
+			.base = {
+				.cra_name = "rfc3686(ctr(aes))",
+				.cra_driver_name = "rfc3686-ctr-aes-caam",
+				.cra_blocksize = 1,
+			},
+			.setkey = skcipher_setkey,
+			.encrypt = skcipher_encrypt,
+			.decrypt = skcipher_decrypt,
 			.min_keysize = AES_MIN_KEY_SIZE +
 				       CTR_RFC3686_NONCE_SIZE,
 			.max_keysize = AES_MAX_KEY_SIZE +
 				       CTR_RFC3686_NONCE_SIZE,
 			.ivsize = CTR_RFC3686_IV_SIZE,
-			},
-		.class1_alg_type = OP_ALG_ALGSEL_AES | OP_ALG_AAI_CTR_MOD128,
-	},
-	{
-		.name = "xts(aes)",
-		.driver_name = "xts-aes-caam",
-		.blocksize = AES_BLOCK_SIZE,
-		.type = CRYPTO_ALG_TYPE_ABLKCIPHER,
-		.template_ablkcipher = {
-			.setkey = xts_ablkcipher_setkey,
-			.encrypt = ablkcipher_encrypt,
-			.decrypt = ablkcipher_decrypt,
-			.geniv = "eseqiv",
+			.chunksize = AES_BLOCK_SIZE,
+		},
+		.caam = {
+			.class1_alg_type = OP_ALG_ALGSEL_AES |
+					   OP_ALG_AAI_CTR_MOD128,
+			.rfc3686 = true,
+		},
+	},
+	{
+		.skcipher = {
+			.base = {
+				.cra_name = "xts(aes)",
+				.cra_driver_name = "xts-aes-caam",
+				.cra_blocksize = AES_BLOCK_SIZE,
+			},
+			.setkey = xts_skcipher_setkey,
+			.encrypt = skcipher_encrypt,
+			.decrypt = skcipher_decrypt,
 			.min_keysize = 2 * AES_MIN_KEY_SIZE,
 			.max_keysize = 2 * AES_MAX_KEY_SIZE,
 			.ivsize = AES_BLOCK_SIZE,
-			},
-		.class1_alg_type = OP_ALG_ALGSEL_AES | OP_ALG_AAI_XTS,
+		},
+		.caam.class1_alg_type = OP_ALG_ALGSEL_AES | OP_ALG_AAI_XTS,
+	},
+	{
+		.skcipher = {
+			.base = {
+				.cra_name = "ecb(des)",
+				.cra_driver_name = "ecb-des-caam",
+				.cra_blocksize = DES_BLOCK_SIZE,
+			},
+			.setkey = des_skcipher_setkey,
+			.encrypt = skcipher_encrypt,
+			.decrypt = skcipher_decrypt,
+			.min_keysize = DES_KEY_SIZE,
+			.max_keysize = DES_KEY_SIZE,
+		},
+		.caam.class1_alg_type = OP_ALG_ALGSEL_DES | OP_ALG_AAI_ECB,
+	},
+	{
+		.skcipher = {
+			.base = {
+				.cra_name = "ecb(aes)",
+				.cra_driver_name = "ecb-aes-caam",
+				.cra_blocksize = AES_BLOCK_SIZE,
+			},
+			.setkey = skcipher_setkey,
+			.encrypt = skcipher_encrypt,
+			.decrypt = skcipher_decrypt,
+			.min_keysize = AES_MIN_KEY_SIZE,
+			.max_keysize = AES_MAX_KEY_SIZE,
+		},
+		.caam.class1_alg_type = OP_ALG_ALGSEL_AES | OP_ALG_AAI_ECB,
+	},
+	{
+		.skcipher = {
+			.base = {
+				.cra_name = "ecb(des3_ede)",
+				.cra_driver_name = "ecb-des3-caam",
+				.cra_blocksize = DES3_EDE_BLOCK_SIZE,
+			},
+			.setkey = des_skcipher_setkey,
+			.encrypt = skcipher_encrypt,
+			.decrypt = skcipher_decrypt,
+			.min_keysize = DES3_EDE_KEY_SIZE,
+			.max_keysize = DES3_EDE_KEY_SIZE,
+		},
+		.caam.class1_alg_type = OP_ALG_ALGSEL_3DES | OP_ALG_AAI_ECB,
+	},
+	{
+		.skcipher = {
+			.base = {
+				.cra_name = "ecb(arc4)",
+				.cra_driver_name = "ecb-arc4-caam",
+				.cra_blocksize = ARC4_BLOCK_SIZE,
+			},
+			.setkey = skcipher_setkey,
+			.encrypt = skcipher_encrypt,
+			.decrypt = skcipher_decrypt,
+			.min_keysize = ARC4_MIN_KEY_SIZE,
+			.max_keysize = ARC4_MAX_KEY_SIZE,
+		},
+		.caam.class1_alg_type = OP_ALG_ALGSEL_ARC4 | OP_ALG_AAI_ECB,
 	},
 };
 
@@ -3308,14 +3320,6 @@
 			.geniv = true,
 		},
 	},
-<<<<<<< HEAD
-};
-
-struct caam_crypto_alg {
-	struct crypto_alg crypto_alg;
-	struct list_head entry;
-	struct caam_alg_entry caam;
-=======
 	{
 		.aead = {
 			.base = {
@@ -3362,7 +3366,6 @@
 			.nodkp = true,
 		},
 	},
->>>>>>> 407d19ab
 };
 
 static int caam_init_common(struct caam_ctx *ctx, struct caam_alg_entry *caam,
@@ -3396,8 +3399,6 @@
 	ctx->sh_desc_enc_dma = dma_addr;
 	ctx->sh_desc_dec_dma = dma_addr + offsetof(struct caam_ctx,
 						   sh_desc_dec);
-	ctx->sh_desc_givenc_dma = dma_addr + offsetof(struct caam_ctx,
-						      sh_desc_givenc);
 	ctx->key_dma = dma_addr + offsetof(struct caam_ctx, key);
 
 	/* copy descriptor header template value */
@@ -3407,14 +3408,14 @@
 	return 0;
 }
 
-static int caam_cra_init(struct crypto_tfm *tfm)
-{
-	struct crypto_alg *alg = tfm->__crt_alg;
-	struct caam_crypto_alg *caam_alg =
-		 container_of(alg, struct caam_crypto_alg, crypto_alg);
-	struct caam_ctx *ctx = crypto_tfm_ctx(tfm);
-
-	return caam_init_common(ctx, &caam_alg->caam, false);
+static int caam_cra_init(struct crypto_skcipher *tfm)
+{
+	struct skcipher_alg *alg = crypto_skcipher_alg(tfm);
+	struct caam_skcipher_alg *caam_alg =
+		container_of(alg, typeof(*caam_alg), skcipher);
+
+	return caam_init_common(crypto_skcipher_ctx(tfm), &caam_alg->caam,
+				false);
 }
 
 static int caam_aead_init(struct crypto_aead *tfm)
@@ -3435,9 +3436,9 @@
 	caam_jr_free(ctx->jrdev);
 }
 
-static void caam_cra_exit(struct crypto_tfm *tfm)
-{
-	caam_exit_common(crypto_tfm_ctx(tfm));
+static void caam_cra_exit(struct crypto_skcipher *tfm)
+{
+	caam_exit_common(crypto_skcipher_ctx(tfm));
 }
 
 static void caam_aead_exit(struct crypto_aead *tfm)
@@ -3447,8 +3448,6 @@
 
 static void __exit caam_algapi_exit(void)
 {
-
-	struct caam_crypto_alg *t_alg, *n;
 	int i;
 
 	for (i = 0; i < ARRAY_SIZE(driver_aeads); i++) {
@@ -3458,68 +3457,36 @@
 			crypto_unregister_aead(&t_alg->aead);
 	}
 
-	if (!alg_list.next)
-		return;
-
-	list_for_each_entry_safe(t_alg, n, &alg_list, entry) {
-		crypto_unregister_alg(&t_alg->crypto_alg);
-		list_del(&t_alg->entry);
-		kfree(t_alg);
-	}
-}
-
-static struct caam_crypto_alg *caam_alg_alloc(struct caam_alg_template
-					      *template)
-{
-	struct caam_crypto_alg *t_alg;
-	struct crypto_alg *alg;
-
-	t_alg = kzalloc(sizeof(*t_alg), GFP_KERNEL);
-	if (!t_alg) {
-		pr_err("failed to allocate t_alg\n");
-		return ERR_PTR(-ENOMEM);
-	}
-
-	alg = &t_alg->crypto_alg;
-
-	snprintf(alg->cra_name, CRYPTO_MAX_ALG_NAME, "%s", template->name);
-	snprintf(alg->cra_driver_name, CRYPTO_MAX_ALG_NAME, "%s",
-		 template->driver_name);
-	alg->cra_module = THIS_MODULE;
-	alg->cra_init = caam_cra_init;
-	alg->cra_exit = caam_cra_exit;
-	alg->cra_priority = CAAM_CRA_PRIORITY;
-	alg->cra_blocksize = template->blocksize;
-	alg->cra_alignmask = 0;
-	alg->cra_ctxsize = sizeof(struct caam_ctx);
-	alg->cra_flags = CRYPTO_ALG_ASYNC | CRYPTO_ALG_KERN_DRIVER_ONLY |
-			 template->type;
-	switch (template->type) {
-	case CRYPTO_ALG_TYPE_GIVCIPHER:
-		alg->cra_type = &crypto_givcipher_type;
-		alg->cra_ablkcipher = template->template_ablkcipher;
-		break;
-	case CRYPTO_ALG_TYPE_ABLKCIPHER:
-		alg->cra_type = &crypto_ablkcipher_type;
-		alg->cra_ablkcipher = template->template_ablkcipher;
-		break;
-	}
-
-	t_alg->caam.class1_alg_type = template->class1_alg_type;
-	t_alg->caam.class2_alg_type = template->class2_alg_type;
-
-	return t_alg;
-}
-
-static void caam_aead_alg_init(struct caam_aead_alg *t_alg)
-{
-	struct aead_alg *alg = &t_alg->aead;
+	for (i = 0; i < ARRAY_SIZE(driver_algs); i++) {
+		struct caam_skcipher_alg *t_alg = driver_algs + i;
+
+		if (t_alg->registered)
+			crypto_unregister_skcipher(&t_alg->skcipher);
+	}
+}
+
+static void caam_skcipher_alg_init(struct caam_skcipher_alg *t_alg)
+{
+	struct skcipher_alg *alg = &t_alg->skcipher;
 
 	alg->base.cra_module = THIS_MODULE;
 	alg->base.cra_priority = CAAM_CRA_PRIORITY;
 	alg->base.cra_ctxsize = sizeof(struct caam_ctx);
 	alg->base.cra_flags = CRYPTO_ALG_ASYNC | CRYPTO_ALG_KERN_DRIVER_ONLY;
 
+	alg->init = caam_cra_init;
+	alg->exit = caam_cra_exit;
+}
+
+static void caam_aead_alg_init(struct caam_aead_alg *t_alg)
+{
+	struct aead_alg *alg = &t_alg->aead;
+
+	alg->base.cra_module = THIS_MODULE;
+	alg->base.cra_priority = CAAM_CRA_PRIORITY;
+	alg->base.cra_ctxsize = sizeof(struct caam_ctx);
+	alg->base.cra_flags = CRYPTO_ALG_ASYNC | CRYPTO_ALG_KERN_DRIVER_ONLY;
+
 	alg->init = caam_aead_init;
 	alg->exit = caam_aead_exit;
 }
@@ -3528,10 +3495,10 @@
 {
 	struct device_node *dev_node;
 	struct platform_device *pdev;
-	struct device *ctrldev;
 	struct caam_drv_private *priv;
 	int i = 0, err = 0;
-	u32 cha_vid, cha_inst, des_inst, aes_inst, md_inst;
+	u32 aes_vid, aes_inst, des_inst, md_vid, md_inst, ccha_inst, ptha_inst;
+	u32 arc4_inst;
 	unsigned int md_limit = SHA512_DIGEST_SIZE;
 	bool registered = false, gcm_support;
 
@@ -3548,31 +3515,23 @@
 		return -ENODEV;
 	}
 
-	ctrldev = &pdev->dev;
-	priv = dev_get_drvdata(ctrldev);
+	priv = dev_get_drvdata(&pdev->dev);
 	of_node_put(dev_node);
 
 	/*
 	 * If priv is NULL, it's probably because the caam driver wasn't
 	 * properly initialized (e.g. RNG4 init failed). Thus, bail out here.
 	 */
-	if (!priv)
-		return -ENODEV;
-
-
-	INIT_LIST_HEAD(&alg_list);
+	if (!priv) {
+		err = -ENODEV;
+		goto out_put_dev;
+	}
+
 
 	/*
 	 * Register crypto algorithms the device supports.
 	 * First, detect presence and attributes of DES, AES, and MD blocks.
 	 */
-<<<<<<< HEAD
-	cha_vid = rd_reg32(&priv->ctrl->perfmon.cha_id_ls);
-	cha_inst = rd_reg32(&priv->ctrl->perfmon.cha_num_ls);
-	des_inst = (cha_inst & CHA_ID_LS_DES_MASK) >> CHA_ID_LS_DES_SHIFT;
-	aes_inst = (cha_inst & CHA_ID_LS_AES_MASK) >> CHA_ID_LS_AES_SHIFT;
-	md_inst = (cha_inst & CHA_ID_LS_MD_MASK) >> CHA_ID_LS_MD_SHIFT;
-=======
 	if (priv->era < 10) {
 		u32 cha_vid, cha_inst, aes_rn;
 
@@ -3611,16 +3570,14 @@
 
 		gcm_support = aesa & CHA_VER_MISC_AES_GCM;
 	}
->>>>>>> 407d19ab
 
 	/* If MD is present, limit digest size based on LP256 */
-	if (md_inst && ((cha_vid & CHA_ID_LS_MD_MASK) == CHA_ID_LS_MD_LP256))
+	if (md_inst && md_vid  == CHA_VER_VID_MD_LP256)
 		md_limit = SHA256_DIGEST_SIZE;
 
 	for (i = 0; i < ARRAY_SIZE(driver_algs); i++) {
-		struct caam_crypto_alg *t_alg;
-		struct caam_alg_template *alg = driver_algs + i;
-		u32 alg_sel = alg->class1_alg_type & OP_ALG_ALGSEL_MASK;
+		struct caam_skcipher_alg *t_alg = driver_algs + i;
+		u32 alg_sel = t_alg->caam.class1_alg_type & OP_ALG_ALGSEL_MASK;
 
 		/* Skip DES algorithms if not supported by device */
 		if (!des_inst &&
@@ -3632,31 +3589,29 @@
 		if (!aes_inst && (alg_sel == OP_ALG_ALGSEL_AES))
 				continue;
 
+		/* Skip ARC4 algorithms if not supported by device */
+		if (!arc4_inst && alg_sel == OP_ALG_ALGSEL_ARC4)
+			continue;
+
 		/*
 		 * Check support for AES modes not available
 		 * on LP devices.
 		 */
-		if ((cha_vid & CHA_ID_LS_AES_MASK) == CHA_ID_LS_AES_LP)
-			if ((alg->class1_alg_type & OP_ALG_AAI_MASK) ==
-			     OP_ALG_AAI_XTS)
-				continue;
-
-		t_alg = caam_alg_alloc(alg);
-		if (IS_ERR(t_alg)) {
-			err = PTR_ERR(t_alg);
-			pr_warn("%s alg allocation failed\n", alg->driver_name);
+		if (aes_vid == CHA_VER_VID_AES_LP &&
+		    (t_alg->caam.class1_alg_type & OP_ALG_AAI_MASK) ==
+		    OP_ALG_AAI_XTS)
+			continue;
+
+		caam_skcipher_alg_init(t_alg);
+
+		err = crypto_register_skcipher(&t_alg->skcipher);
+		if (err) {
+			pr_warn("%s alg registration failed\n",
+				t_alg->skcipher.base.cra_driver_name);
 			continue;
 		}
 
-		err = crypto_register_alg(&t_alg->crypto_alg);
-		if (err) {
-			pr_warn("%s alg registration failed\n",
-				t_alg->crypto_alg.cra_driver_name);
-			kfree(t_alg);
-			continue;
-		}
-
-		list_add_tail(&t_alg->entry, &alg_list);
+		t_alg->registered = true;
 		registered = true;
 	}
 
@@ -3678,15 +3633,6 @@
 		if (!aes_inst && (c1_alg_sel == OP_ALG_ALGSEL_AES))
 				continue;
 
-<<<<<<< HEAD
-		/*
-		 * Check support for AES algorithms not available
-		 * on LP devices.
-		 */
-		if ((cha_vid & CHA_ID_LS_AES_MASK) == CHA_ID_LS_AES_LP)
-			if (alg_aai == OP_ALG_AAI_GCM)
-				continue;
-=======
 		/* Skip CHACHA20 algorithms if not supported by device */
 		if (c1_alg_sel == OP_ALG_ALGSEL_CHACHA20 && !ccha_inst)
 			continue;
@@ -3699,15 +3645,14 @@
 		if (c1_alg_sel == OP_ALG_ALGSEL_AES &&
 		    alg_aai == OP_ALG_AAI_GCM && !gcm_support)
 			continue;
->>>>>>> 407d19ab
 
 		/*
 		 * Skip algorithms requiring message digests
 		 * if MD or MD size is not supported by device.
 		 */
-		if (c2_alg_sel &&
-		    (!md_inst || (t_alg->aead.maxauthsize > md_limit)))
-				continue;
+		if (is_mdha(c2_alg_sel) &&
+		    (!md_inst || t_alg->aead.maxauthsize > md_limit))
+			continue;
 
 		caam_aead_alg_init(t_alg);
 
@@ -3725,6 +3670,8 @@
 	if (registered)
 		pr_info("caam algorithms registered in /proc/crypto\n");
 
+out_put_dev:
+	put_device(&pdev->dev);
 	return err;
 }
 
