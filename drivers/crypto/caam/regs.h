/* SPDX-License-Identifier: GPL-2.0 */
/*
 * CAAM hardware register-level view
 *
 * Copyright 2008-2011 Freescale Semiconductor, Inc.
 */

#ifndef REGS_H
#define REGS_H

#include <linux/types.h>
#include <linux/bitops.h>
#include <linux/io.h>

/*
 * Architecture-specific register access methods
 *
 * CAAM's bus-addressable registers are 64 bits internally.
 * They have been wired to be safely accessible on 32-bit
 * architectures, however. Registers were organized such
 * that (a) they can be contained in 32 bits, (b) if not, then they
 * can be treated as two 32-bit entities, or finally (c) if they
 * must be treated as a single 64-bit value, then this can safely
 * be done with two 32-bit cycles.
 *
 * For 32-bit operations on 64-bit values, CAAM follows the same
 * 64-bit register access conventions as it's predecessors, in that
 * writes are "triggered" by a write to the register at the numerically
 * higher address, thus, a full 64-bit write cycle requires a write
 * to the lower address, followed by a write to the higher address,
 * which will latch/execute the write cycle.
 *
 * For example, let's assume a SW reset of CAAM through the master
 * configuration register.
 * - SWRST is in bit 31 of MCFG.
 * - MCFG begins at base+0x0000.
 * - Bits 63-32 are a 32-bit word at base+0x0000 (numerically-lower)
 * - Bits 31-0 are a 32-bit word at base+0x0004 (numerically-higher)
 *
 * (and on Power, the convention is 0-31, 32-63, I know...)
 *
 * Assuming a 64-bit write to this MCFG to perform a software reset
 * would then require a write of 0 to base+0x0000, followed by a
 * write of 0x80000000 to base+0x0004, which would "execute" the
 * reset.
 *
 * Of course, since MCFG 63-32 is all zero, we could cheat and simply
 * write 0x8000000 to base+0x0004, and the reset would work fine.
 * However, since CAAM does contain some write-and-read-intended
 * 64-bit registers, this code defines 64-bit access methods for
 * the sake of internal consistency and simplicity, and so that a
 * clean transition to 64-bit is possible when it becomes necessary.
 *
 * There are limitations to this that the developer must recognize.
 * 32-bit architectures cannot enforce an atomic-64 operation,
 * Therefore:
 *
 * - On writes, since the HW is assumed to latch the cycle on the
 *   write of the higher-numeric-address word, then ordered
 *   writes work OK.
 *
 * - For reads, where a register contains a relevant value of more
 *   that 32 bits, the hardware employs logic to latch the other
 *   "half" of the data until read, ensuring an accurate value.
 *   This is of particular relevance when dealing with CAAM's
 *   performance counters.
 *
 */

extern bool caam_little_end;
extern bool caam_imx;

#define caam_to_cpu(len)						\
static inline u##len caam##len ## _to_cpu(u##len val)			\
{									\
	if (caam_little_end)						\
		return le##len ## _to_cpu((__force __le##len)val);	\
	else								\
		return be##len ## _to_cpu((__force __be##len)val);	\
}

#define cpu_to_caam(len)					\
static inline u##len cpu_to_caam##len(u##len val)		\
{								\
	if (caam_little_end)					\
		return (__force u##len)cpu_to_le##len(val);	\
	else							\
		return (__force u##len)cpu_to_be##len(val);	\
}

caam_to_cpu(16)
caam_to_cpu(32)
caam_to_cpu(64)
cpu_to_caam(16)
cpu_to_caam(32)
cpu_to_caam(64)

static inline void wr_reg32(void __iomem *reg, u32 data)
{
	if (caam_little_end)
		iowrite32(data, reg);
	else
		iowrite32be(data, reg);
}

static inline u32 rd_reg32(void __iomem *reg)
{
	if (caam_little_end)
		return ioread32(reg);

	return ioread32be(reg);
}

static inline void clrsetbits_32(void __iomem *reg, u32 clear, u32 set)
{
	if (caam_little_end)
		iowrite32((ioread32(reg) & ~clear) | set, reg);
	else
		iowrite32be((ioread32be(reg) & ~clear) | set, reg);
}

/*
 * The only users of these wr/rd_reg64 functions is the Job Ring (JR).
 * The DMA address registers in the JR are handled differently depending on
 * platform:
 *
 * 1. All BE CAAM platforms and i.MX platforms (LE CAAM):
 *
 *    base + 0x0000 : most-significant 32 bits
 *    base + 0x0004 : least-significant 32 bits
 *
 * The 32-bit version of this core therefore has to write to base + 0x0004
 * to set the 32-bit wide DMA address.
 *
 * 2. All other LE CAAM platforms (LS1021A etc.)
 *    base + 0x0000 : least-significant 32 bits
 *    base + 0x0004 : most-significant 32 bits
 */
#ifdef CONFIG_64BIT
static inline void wr_reg64(void __iomem *reg, u64 data)
{
	if (caam_little_end)
		iowrite64(data, reg);
	else
		iowrite64be(data, reg);
}

static inline u64 rd_reg64(void __iomem *reg)
{
	if (caam_little_end)
		return ioread64(reg);
	else
		return ioread64be(reg);
}

#else /* CONFIG_64BIT */
static inline void wr_reg64(void __iomem *reg, u64 data)
{
	if (!caam_imx && caam_little_end) {
		wr_reg32((u32 __iomem *)(reg) + 1, data >> 32);
		wr_reg32((u32 __iomem *)(reg), data);
	} else {
		wr_reg32((u32 __iomem *)(reg), data >> 32);
		wr_reg32((u32 __iomem *)(reg) + 1, data);
	}
}

static inline u64 rd_reg64(void __iomem *reg)
{
	if (!caam_imx && caam_little_end)
		return ((u64)rd_reg32((u32 __iomem *)(reg) + 1) << 32 |
			(u64)rd_reg32((u32 __iomem *)(reg)));

	return ((u64)rd_reg32((u32 __iomem *)(reg)) << 32 |
		(u64)rd_reg32((u32 __iomem *)(reg) + 1));
}
#endif /* CONFIG_64BIT  */

static inline u64 cpu_to_caam_dma64(dma_addr_t value)
{
	if (caam_imx)
		return (((u64)cpu_to_caam32(lower_32_bits(value)) << 32) |
			 (u64)cpu_to_caam32(upper_32_bits(value)));

	return cpu_to_caam64(value);
}

static inline u64 caam_dma64_to_cpu(u64 value)
{
	if (caam_imx)
		return (((u64)caam32_to_cpu(lower_32_bits(value)) << 32) |
			 (u64)caam32_to_cpu(upper_32_bits(value)));

	return caam64_to_cpu(value);
}

#ifdef CONFIG_ARCH_DMA_ADDR_T_64BIT
#define cpu_to_caam_dma(value) cpu_to_caam_dma64(value)
#define caam_dma_to_cpu(value) caam_dma64_to_cpu(value)
#else
#define cpu_to_caam_dma(value) cpu_to_caam32(value)
#define caam_dma_to_cpu(value) caam32_to_cpu(value)
#endif /* CONFIG_ARCH_DMA_ADDR_T_64BIT */

/*
 * jr_outentry
 * Represents each entry in a JobR output ring
 */
struct jr_outentry {
	dma_addr_t desc;/* Pointer to completed descriptor */
	u32 jrstatus;	/* Status for completed descriptor */
} __packed;

<<<<<<< HEAD
=======
/* Version registers (Era 10+)	e80-eff */
struct version_regs {
	u32 crca;	/* CRCA_VERSION */
	u32 afha;	/* AFHA_VERSION */
	u32 kfha;	/* KFHA_VERSION */
	u32 pkha;	/* PKHA_VERSION */
	u32 aesa;	/* AESA_VERSION */
	u32 mdha;	/* MDHA_VERSION */
	u32 desa;	/* DESA_VERSION */
	u32 snw8a;	/* SNW8A_VERSION */
	u32 snw9a;	/* SNW9A_VERSION */
	u32 zuce;	/* ZUCE_VERSION */
	u32 zuca;	/* ZUCA_VERSION */
	u32 ccha;	/* CCHA_VERSION */
	u32 ptha;	/* PTHA_VERSION */
	u32 rng;	/* RNG_VERSION */
	u32 trng;	/* TRNG_VERSION */
	u32 aaha;	/* AAHA_VERSION */
	u32 rsvd[10];
	u32 sr;		/* SR_VERSION */
	u32 dma;	/* DMA_VERSION */
	u32 ai;		/* AI_VERSION */
	u32 qi;		/* QI_VERSION */
	u32 jr;		/* JR_VERSION */
	u32 deco;	/* DECO_VERSION */
};

/* Version registers bitfields */

/* Number of CHAs instantiated */
#define CHA_VER_NUM_MASK	0xffull
/* CHA Miscellaneous Information */
#define CHA_VER_MISC_SHIFT	8
#define CHA_VER_MISC_MASK	(0xffull << CHA_VER_MISC_SHIFT)
/* CHA Revision Number */
#define CHA_VER_REV_SHIFT	16
#define CHA_VER_REV_MASK	(0xffull << CHA_VER_REV_SHIFT)
/* CHA Version ID */
#define CHA_VER_VID_SHIFT	24
#define CHA_VER_VID_MASK	(0xffull << CHA_VER_VID_SHIFT)

/* CHA Miscellaneous Information - AESA_MISC specific */
#define CHA_VER_MISC_AES_GCM	BIT(1 + CHA_VER_MISC_SHIFT)

>>>>>>> 407d19ab
/*
 * caam_perfmon - Performance Monitor/Secure Memory Status/
 *                CAAM Global Status/Component Version IDs
 *
 * Spans f00-fff wherever instantiated
 */

/* Number of DECOs */
#define CHA_NUM_MS_DECONUM_SHIFT	24
#define CHA_NUM_MS_DECONUM_MASK	(0xfull << CHA_NUM_MS_DECONUM_SHIFT)

/*
 * CHA version IDs / instantiation bitfields
 * Defined for use with the cha_id fields in perfmon, but the same shift/mask
 * selectors can be used to pull out the number of instantiated blocks within
 * cha_num fields in perfmon because the locations are the same.
 */
#define CHA_ID_LS_AES_SHIFT	0
#define CHA_ID_LS_AES_MASK	(0xfull << CHA_ID_LS_AES_SHIFT)
#define CHA_ID_LS_AES_LP	(0x3ull << CHA_ID_LS_AES_SHIFT)
#define CHA_ID_LS_AES_HP	(0x4ull << CHA_ID_LS_AES_SHIFT)

#define CHA_ID_LS_DES_SHIFT	4
#define CHA_ID_LS_DES_MASK	(0xfull << CHA_ID_LS_DES_SHIFT)

#define CHA_ID_LS_ARC4_SHIFT	8
#define CHA_ID_LS_ARC4_MASK	(0xfull << CHA_ID_LS_ARC4_SHIFT)

#define CHA_ID_LS_MD_SHIFT	12
#define CHA_ID_LS_MD_MASK	(0xfull << CHA_ID_LS_MD_SHIFT)
#define CHA_ID_LS_MD_LP256	(0x0ull << CHA_ID_LS_MD_SHIFT)
#define CHA_ID_LS_MD_LP512	(0x1ull << CHA_ID_LS_MD_SHIFT)
#define CHA_ID_LS_MD_HP		(0x2ull << CHA_ID_LS_MD_SHIFT)

#define CHA_ID_LS_RNG_SHIFT	16
#define CHA_ID_LS_RNG_MASK	(0xfull << CHA_ID_LS_RNG_SHIFT)

#define CHA_ID_LS_SNW8_SHIFT	20
#define CHA_ID_LS_SNW8_MASK	(0xfull << CHA_ID_LS_SNW8_SHIFT)

#define CHA_ID_LS_KAS_SHIFT	24
#define CHA_ID_LS_KAS_MASK	(0xfull << CHA_ID_LS_KAS_SHIFT)

#define CHA_ID_LS_PK_SHIFT	28
#define CHA_ID_LS_PK_MASK	(0xfull << CHA_ID_LS_PK_SHIFT)

#define CHA_ID_MS_CRC_SHIFT	0
#define CHA_ID_MS_CRC_MASK	(0xfull << CHA_ID_MS_CRC_SHIFT)

#define CHA_ID_MS_SNW9_SHIFT	4
#define CHA_ID_MS_SNW9_MASK	(0xfull << CHA_ID_MS_SNW9_SHIFT)

#define CHA_ID_MS_DECO_SHIFT	24
#define CHA_ID_MS_DECO_MASK	(0xfull << CHA_ID_MS_DECO_SHIFT)

#define CHA_ID_MS_JR_SHIFT	28
#define CHA_ID_MS_JR_MASK	(0xfull << CHA_ID_MS_JR_SHIFT)

struct sec_vid {
	u16 ip_id;
	u8 maj_rev;
	u8 min_rev;
};

struct caam_perfmon {
	/* Performance Monitor Registers			f00-f9f */
	u64 req_dequeued;	/* PC_REQ_DEQ - Dequeued Requests	     */
	u64 ob_enc_req;	/* PC_OB_ENC_REQ - Outbound Encrypt Requests */
	u64 ib_dec_req;	/* PC_IB_DEC_REQ - Inbound Decrypt Requests  */
	u64 ob_enc_bytes;	/* PC_OB_ENCRYPT - Outbound Bytes Encrypted  */
	u64 ob_prot_bytes;	/* PC_OB_PROTECT - Outbound Bytes Protected  */
	u64 ib_dec_bytes;	/* PC_IB_DECRYPT - Inbound Bytes Decrypted   */
	u64 ib_valid_bytes;	/* PC_IB_VALIDATED Inbound Bytes Validated   */
	u64 rsvd[13];

	/* CAAM Hardware Instantiation Parameters		fa0-fbf */
	u32 cha_rev_ms;		/* CRNR - CHA Rev No. Most significant half*/
	u32 cha_rev_ls;		/* CRNR - CHA Rev No. Least significant half*/
#define CTPR_MS_QI_SHIFT	25
#define CTPR_MS_QI_MASK		(0x1ull << CTPR_MS_QI_SHIFT)
#define CTPR_MS_DPAA2		BIT(13)
#define CTPR_MS_VIRT_EN_INCL	0x00000001
#define CTPR_MS_VIRT_EN_POR	0x00000002
#define CTPR_MS_PG_SZ_MASK	0x10
#define CTPR_MS_PG_SZ_SHIFT	4
	u32 comp_parms_ms;	/* CTPR - Compile Parameters Register	*/
	u32 comp_parms_ls;	/* CTPR - Compile Parameters Register	*/
	u64 rsvd1[2];

	/* CAAM Global Status					fc0-fdf */
	u64 faultaddr;	/* FAR  - Fault Address		*/
	u32 faultliodn;	/* FALR - Fault Address LIODN	*/
	u32 faultdetail;	/* FADR - Fault Addr Detail	*/
	u32 rsvd2;
#define CSTA_PLEND		BIT(10)
#define CSTA_ALT_PLEND		BIT(18)
	u32 status;		/* CSTA - CAAM Status */
	u64 rsvd3;

	/* Component Instantiation Parameters			fe0-fff */
	u32 rtic_id;		/* RVID - RTIC Version ID	*/
#define CCBVID_ERA_MASK		0xff000000
#define CCBVID_ERA_SHIFT	24
	u32 ccb_id;		/* CCBVID - CCB Version ID	*/
	u32 cha_id_ms;		/* CHAVID - CHA Version ID Most Significant*/
	u32 cha_id_ls;		/* CHAVID - CHA Version ID Least Significant*/
	u32 cha_num_ms;		/* CHANUM - CHA Number Most Significant	*/
	u32 cha_num_ls;		/* CHANUM - CHA Number Least Significant*/
#define SECVID_MS_IPID_MASK	0xffff0000
#define SECVID_MS_IPID_SHIFT	16
#define SECVID_MS_MAJ_REV_MASK	0x0000ff00
#define SECVID_MS_MAJ_REV_SHIFT	8
	u32 caam_id_ms;		/* CAAMVID - CAAM Version ID MS	*/
	u32 caam_id_ls;		/* CAAMVID - CAAM Version ID LS	*/
};

/* LIODN programming for DMA configuration */
#define MSTRID_LOCK_LIODN	0x80000000
#define MSTRID_LOCK_MAKETRUSTED	0x00010000	/* only for JR masterid */

#define MSTRID_LIODN_MASK	0x0fff
struct masterid {
	u32 liodn_ms;	/* lock and make-trusted control bits */
	u32 liodn_ls;	/* LIODN for non-sequence and seq access */
};

/* Partition ID for DMA configuration */
struct partid {
	u32 rsvd1;
	u32 pidr;	/* partition ID, DECO */
};

/* RNGB test mode (replicated twice in some configurations) */
/* Padded out to 0x100 */
struct rngtst {
	u32 mode;		/* RTSTMODEx - Test mode */
	u32 rsvd1[3];
	u32 reset;		/* RTSTRESETx - Test reset control */
	u32 rsvd2[3];
	u32 status;		/* RTSTSSTATUSx - Test status */
	u32 rsvd3;
	u32 errstat;		/* RTSTERRSTATx - Test error status */
	u32 rsvd4;
	u32 errctl;		/* RTSTERRCTLx - Test error control */
	u32 rsvd5;
	u32 entropy;		/* RTSTENTROPYx - Test entropy */
	u32 rsvd6[15];
	u32 verifctl;	/* RTSTVERIFCTLx - Test verification control */
	u32 rsvd7;
	u32 verifstat;	/* RTSTVERIFSTATx - Test verification status */
	u32 rsvd8;
	u32 verifdata;	/* RTSTVERIFDx - Test verification data */
	u32 rsvd9;
	u32 xkey;		/* RTSTXKEYx - Test XKEY */
	u32 rsvd10;
	u32 oscctctl;	/* RTSTOSCCTCTLx - Test osc. counter control */
	u32 rsvd11;
	u32 oscct;		/* RTSTOSCCTx - Test oscillator counter */
	u32 rsvd12;
	u32 oscctstat;	/* RTSTODCCTSTATx - Test osc counter status */
	u32 rsvd13[2];
	u32 ofifo[4];	/* RTSTOFIFOx - Test output FIFO */
	u32 rsvd14[15];
};

/* RNG4 TRNG test registers */
struct rng4tst {
#define RTMCTL_PRGM	0x00010000	/* 1 -> program mode, 0 -> run mode */
#define RTMCTL_SAMP_MODE_VON_NEUMANN_ES_SC	0 /* use von Neumann data in
						     both entropy shifter and
						     statistical checker */
#define RTMCTL_SAMP_MODE_RAW_ES_SC		1 /* use raw data in both
						     entropy shifter and
						     statistical checker */
#define RTMCTL_SAMP_MODE_VON_NEUMANN_ES_RAW_SC	2 /* use von Neumann data in
						     entropy shifter, raw data
						     in statistical checker */
#define RTMCTL_SAMP_MODE_INVALID		3 /* invalid combination */
	u32 rtmctl;		/* misc. control register */
	u32 rtscmisc;		/* statistical check misc. register */
	u32 rtpkrrng;		/* poker range register */
	union {
		u32 rtpkrmax;	/* PRGM=1: poker max. limit register */
		u32 rtpkrsq;	/* PRGM=0: poker square calc. result register */
	};
#define RTSDCTL_ENT_DLY_SHIFT 16
#define RTSDCTL_ENT_DLY_MASK (0xffff << RTSDCTL_ENT_DLY_SHIFT)
#define RTSDCTL_ENT_DLY_MIN 3200
#define RTSDCTL_ENT_DLY_MAX 12800
	u32 rtsdctl;		/* seed control register */
	union {
		u32 rtsblim;	/* PRGM=1: sparse bit limit register */
		u32 rttotsam;	/* PRGM=0: total samples register */
	};
	u32 rtfrqmin;		/* frequency count min. limit register */
#define RTFRQMAX_DISABLE	(1 << 20)
	union {
		u32 rtfrqmax;	/* PRGM=1: freq. count max. limit register */
		u32 rtfrqcnt;	/* PRGM=0: freq. count register */
	};
	u32 rsvd1[40];
#define RDSTA_SKVT 0x80000000
#define RDSTA_SKVN 0x40000000
#define RDSTA_IF0 0x00000001
#define RDSTA_IF1 0x00000002
#define RDSTA_IFMASK (RDSTA_IF1 | RDSTA_IF0)
	u32 rdsta;
	u32 rsvd2[15];
};

/*
 * caam_ctrl - basic core configuration
 * starts base + 0x0000 padded out to 0x1000
 */

#define KEK_KEY_SIZE		8
#define TKEK_KEY_SIZE		8
#define TDSK_KEY_SIZE		8

#define DECO_RESET	1	/* Use with DECO reset/availability regs */
#define DECO_RESET_0	(DECO_RESET << 0)
#define DECO_RESET_1	(DECO_RESET << 1)
#define DECO_RESET_2	(DECO_RESET << 2)
#define DECO_RESET_3	(DECO_RESET << 3)
#define DECO_RESET_4	(DECO_RESET << 4)

struct caam_ctrl {
	/* Basic Configuration Section				000-01f */
	/* Read/Writable					        */
	u32 rsvd1;
	u32 mcr;		/* MCFG      Master Config Register  */
	u32 rsvd2;
	u32 scfgr;		/* SCFGR, Security Config Register */

	/* Bus Access Configuration Section			010-11f */
	/* Read/Writable                                                */
	struct masterid jr_mid[4];	/* JRxLIODNR - JobR LIODN setup */
	u32 rsvd3[11];
	u32 jrstart;			/* JRSTART - Job Ring Start Register */
	struct masterid rtic_mid[4];	/* RTICxLIODNR - RTIC LIODN setup */
	u32 rsvd4[5];
	u32 deco_rsr;			/* DECORSR - Deco Request Source */
	u32 rsvd11;
	u32 deco_rq;			/* DECORR - DECO Request */
	struct partid deco_mid[5];	/* DECOxLIODNR - 1 per DECO */
	u32 rsvd5[22];

	/* DECO Availability/Reset Section			120-3ff */
	u32 deco_avail;		/* DAR - DECO availability */
	u32 deco_reset;		/* DRR - DECO reset */
	u32 rsvd6[182];

	/* Key Encryption/Decryption Configuration              400-5ff */
	/* Read/Writable only while in Non-secure mode                  */
	u32 kek[KEK_KEY_SIZE];	/* JDKEKR - Key Encryption Key */
	u32 tkek[TKEK_KEY_SIZE];	/* TDKEKR - Trusted Desc KEK */
	u32 tdsk[TDSK_KEY_SIZE];	/* TDSKR - Trusted Desc Signing Key */
	u32 rsvd7[32];
	u64 sknonce;			/* SKNR - Secure Key Nonce */
	u32 rsvd8[70];

	/* RNG Test/Verification/Debug Access                   600-7ff */
	/* (Useful in Test/Debug modes only...)                         */
	union {
		struct rngtst rtst[2];
		struct rng4tst r4tst[2];
	};

	u32 rsvd9[448];

	/* Performance Monitor                                  f00-fff */
	struct caam_perfmon perfmon;
};

/*
 * Controller master config register defs
 */
#define MCFGR_SWRESET		0x80000000 /* software reset */
#define MCFGR_WDENABLE		0x40000000 /* DECO watchdog enable */
#define MCFGR_WDFAIL		0x20000000 /* DECO watchdog force-fail */
#define MCFGR_DMA_RESET		0x10000000
#define MCFGR_LONG_PTR		0x00010000 /* Use >32-bit desc addressing */
#define SCFGR_RDBENABLE		0x00000400
#define SCFGR_VIRT_EN		0x00008000
#define DECORR_RQD0ENABLE	0x00000001 /* Enable DECO0 for direct access */
#define DECORSR_JR0		0x00000001 /* JR to supply TZ, SDID, ICID */
#define DECORSR_VALID		0x80000000
#define DECORR_DEN0		0x00010000 /* DECO0 available for access*/

/* AXI read cache control */
#define MCFGR_ARCACHE_SHIFT	12
#define MCFGR_ARCACHE_MASK	(0xf << MCFGR_ARCACHE_SHIFT)
#define MCFGR_ARCACHE_BUFF	(0x1 << MCFGR_ARCACHE_SHIFT)
#define MCFGR_ARCACHE_CACH	(0x2 << MCFGR_ARCACHE_SHIFT)
#define MCFGR_ARCACHE_RALL	(0x4 << MCFGR_ARCACHE_SHIFT)

/* AXI write cache control */
#define MCFGR_AWCACHE_SHIFT	8
#define MCFGR_AWCACHE_MASK	(0xf << MCFGR_AWCACHE_SHIFT)
#define MCFGR_AWCACHE_BUFF	(0x1 << MCFGR_AWCACHE_SHIFT)
#define MCFGR_AWCACHE_CACH	(0x2 << MCFGR_AWCACHE_SHIFT)
#define MCFGR_AWCACHE_WALL	(0x8 << MCFGR_AWCACHE_SHIFT)

/* AXI pipeline depth */
#define MCFGR_AXIPIPE_SHIFT	4
#define MCFGR_AXIPIPE_MASK	(0xf << MCFGR_AXIPIPE_SHIFT)

#define MCFGR_AXIPRI		0x00000008 /* Assert AXI priority sideband */
#define MCFGR_LARGE_BURST	0x00000004 /* 128/256-byte burst size */
#define MCFGR_BURST_64		0x00000001 /* 64-byte burst size */

/* JRSTART register offsets */
#define JRSTART_JR0_START       0x00000001 /* Start Job ring 0 */
#define JRSTART_JR1_START       0x00000002 /* Start Job ring 1 */
#define JRSTART_JR2_START       0x00000004 /* Start Job ring 2 */
#define JRSTART_JR3_START       0x00000008 /* Start Job ring 3 */

/*
 * caam_job_ring - direct job ring setup
 * 1-4 possible per instantiation, base + 1000/2000/3000/4000
 * Padded out to 0x1000
 */
struct caam_job_ring {
	/* Input ring */
	u64 inpring_base;	/* IRBAx -  Input desc ring baseaddr */
	u32 rsvd1;
	u32 inpring_size;	/* IRSx - Input ring size */
	u32 rsvd2;
	u32 inpring_avail;	/* IRSAx - Input ring room remaining */
	u32 rsvd3;
	u32 inpring_jobadd;	/* IRJAx - Input ring jobs added */

	/* Output Ring */
	u64 outring_base;	/* ORBAx - Output status ring base addr */
	u32 rsvd4;
	u32 outring_size;	/* ORSx - Output ring size */
	u32 rsvd5;
	u32 outring_rmvd;	/* ORJRx - Output ring jobs removed */
	u32 rsvd6;
	u32 outring_used;	/* ORSFx - Output ring slots full */

	/* Status/Configuration */
	u32 rsvd7;
	u32 jroutstatus;	/* JRSTAx - JobR output status */
	u32 rsvd8;
	u32 jrintstatus;	/* JRINTx - JobR interrupt status */
	u32 rconfig_hi;	/* JRxCFG - Ring configuration */
	u32 rconfig_lo;

	/* Indices. CAAM maintains as "heads" of each queue */
	u32 rsvd9;
	u32 inp_rdidx;	/* IRRIx - Input ring read index */
	u32 rsvd10;
	u32 out_wtidx;	/* ORWIx - Output ring write index */

	/* Command/control */
	u32 rsvd11;
	u32 jrcommand;	/* JRCRx - JobR command */

	u32 rsvd12[932];

	/* Performance Monitor                                  f00-fff */
	struct caam_perfmon perfmon;
};

#define JR_RINGSIZE_MASK	0x03ff
/*
 * jrstatus - Job Ring Output Status
 * All values in lo word
 * Also note, same values written out as status through QI
 * in the command/status field of a frame descriptor
 */
#define JRSTA_SSRC_SHIFT            28
#define JRSTA_SSRC_MASK             0xf0000000

#define JRSTA_SSRC_NONE             0x00000000
#define JRSTA_SSRC_CCB_ERROR        0x20000000
#define JRSTA_SSRC_JUMP_HALT_USER   0x30000000
#define JRSTA_SSRC_DECO             0x40000000
#define JRSTA_SSRC_JRERROR          0x60000000
#define JRSTA_SSRC_JUMP_HALT_CC     0x70000000

#define JRSTA_DECOERR_JUMP          0x08000000
#define JRSTA_DECOERR_INDEX_SHIFT   8
#define JRSTA_DECOERR_INDEX_MASK    0xff00
#define JRSTA_DECOERR_ERROR_MASK    0x00ff

#define JRSTA_DECOERR_NONE          0x00
#define JRSTA_DECOERR_LINKLEN       0x01
#define JRSTA_DECOERR_LINKPTR       0x02
#define JRSTA_DECOERR_JRCTRL        0x03
#define JRSTA_DECOERR_DESCCMD       0x04
#define JRSTA_DECOERR_ORDER         0x05
#define JRSTA_DECOERR_KEYCMD        0x06
#define JRSTA_DECOERR_LOADCMD       0x07
#define JRSTA_DECOERR_STORECMD      0x08
#define JRSTA_DECOERR_OPCMD         0x09
#define JRSTA_DECOERR_FIFOLDCMD     0x0a
#define JRSTA_DECOERR_FIFOSTCMD     0x0b
#define JRSTA_DECOERR_MOVECMD       0x0c
#define JRSTA_DECOERR_JUMPCMD       0x0d
#define JRSTA_DECOERR_MATHCMD       0x0e
#define JRSTA_DECOERR_SHASHCMD      0x0f
#define JRSTA_DECOERR_SEQCMD        0x10
#define JRSTA_DECOERR_DECOINTERNAL  0x11
#define JRSTA_DECOERR_SHDESCHDR     0x12
#define JRSTA_DECOERR_HDRLEN        0x13
#define JRSTA_DECOERR_BURSTER       0x14
#define JRSTA_DECOERR_DESCSIGNATURE 0x15
#define JRSTA_DECOERR_DMA           0x16
#define JRSTA_DECOERR_BURSTFIFO     0x17
#define JRSTA_DECOERR_JRRESET       0x1a
#define JRSTA_DECOERR_JOBFAIL       0x1b
#define JRSTA_DECOERR_DNRERR        0x80
#define JRSTA_DECOERR_UNDEFPCL      0x81
#define JRSTA_DECOERR_PDBERR        0x82
#define JRSTA_DECOERR_ANRPLY_LATE   0x83
#define JRSTA_DECOERR_ANRPLY_REPLAY 0x84
#define JRSTA_DECOERR_SEQOVF        0x85
#define JRSTA_DECOERR_INVSIGN       0x86
#define JRSTA_DECOERR_DSASIGN       0x87

#define JRSTA_CCBERR_JUMP           0x08000000
#define JRSTA_CCBERR_INDEX_MASK     0xff00
#define JRSTA_CCBERR_INDEX_SHIFT    8
#define JRSTA_CCBERR_CHAID_MASK     0x00f0
#define JRSTA_CCBERR_CHAID_SHIFT    4
#define JRSTA_CCBERR_ERRID_MASK     0x000f

#define JRSTA_CCBERR_CHAID_AES      (0x01 << JRSTA_CCBERR_CHAID_SHIFT)
#define JRSTA_CCBERR_CHAID_DES      (0x02 << JRSTA_CCBERR_CHAID_SHIFT)
#define JRSTA_CCBERR_CHAID_ARC4     (0x03 << JRSTA_CCBERR_CHAID_SHIFT)
#define JRSTA_CCBERR_CHAID_MD       (0x04 << JRSTA_CCBERR_CHAID_SHIFT)
#define JRSTA_CCBERR_CHAID_RNG      (0x05 << JRSTA_CCBERR_CHAID_SHIFT)
#define JRSTA_CCBERR_CHAID_SNOW     (0x06 << JRSTA_CCBERR_CHAID_SHIFT)
#define JRSTA_CCBERR_CHAID_KASUMI   (0x07 << JRSTA_CCBERR_CHAID_SHIFT)
#define JRSTA_CCBERR_CHAID_PK       (0x08 << JRSTA_CCBERR_CHAID_SHIFT)
#define JRSTA_CCBERR_CHAID_CRC      (0x09 << JRSTA_CCBERR_CHAID_SHIFT)

#define JRSTA_CCBERR_ERRID_NONE     0x00
#define JRSTA_CCBERR_ERRID_MODE     0x01
#define JRSTA_CCBERR_ERRID_DATASIZ  0x02
#define JRSTA_CCBERR_ERRID_KEYSIZ   0x03
#define JRSTA_CCBERR_ERRID_PKAMEMSZ 0x04
#define JRSTA_CCBERR_ERRID_PKBMEMSZ 0x05
#define JRSTA_CCBERR_ERRID_SEQUENCE 0x06
#define JRSTA_CCBERR_ERRID_PKDIVZRO 0x07
#define JRSTA_CCBERR_ERRID_PKMODEVN 0x08
#define JRSTA_CCBERR_ERRID_KEYPARIT 0x09
#define JRSTA_CCBERR_ERRID_ICVCHK   0x0a
#define JRSTA_CCBERR_ERRID_HARDWARE 0x0b
#define JRSTA_CCBERR_ERRID_CCMAAD   0x0c
#define JRSTA_CCBERR_ERRID_INVCHA   0x0f

#define JRINT_ERR_INDEX_MASK        0x3fff0000
#define JRINT_ERR_INDEX_SHIFT       16
#define JRINT_ERR_TYPE_MASK         0xf00
#define JRINT_ERR_TYPE_SHIFT        8
#define JRINT_ERR_HALT_MASK         0xc
#define JRINT_ERR_HALT_SHIFT        2
#define JRINT_ERR_HALT_INPROGRESS   0x4
#define JRINT_ERR_HALT_COMPLETE     0x8
#define JRINT_JR_ERROR              0x02
#define JRINT_JR_INT                0x01

#define JRINT_ERR_TYPE_WRITE        1
#define JRINT_ERR_TYPE_BAD_INPADDR  3
#define JRINT_ERR_TYPE_BAD_OUTADDR  4
#define JRINT_ERR_TYPE_INV_INPWRT   5
#define JRINT_ERR_TYPE_INV_OUTWRT   6
#define JRINT_ERR_TYPE_RESET        7
#define JRINT_ERR_TYPE_REMOVE_OFL   8
#define JRINT_ERR_TYPE_ADD_OFL      9

#define JRCFG_SOE		0x04
#define JRCFG_ICEN		0x02
#define JRCFG_IMSK		0x01
#define JRCFG_ICDCT_SHIFT	8
#define JRCFG_ICTT_SHIFT	16

#define JRCR_RESET                  0x01

/*
 * caam_assurance - Assurance Controller View
 * base + 0x6000 padded out to 0x1000
 */

struct rtic_element {
	u64 address;
	u32 rsvd;
	u32 length;
};

struct rtic_block {
	struct rtic_element element[2];
};

struct rtic_memhash {
	u32 memhash_be[32];
	u32 memhash_le[32];
};

struct caam_assurance {
    /* Status/Command/Watchdog */
	u32 rsvd1;
	u32 status;		/* RSTA - Status */
	u32 rsvd2;
	u32 cmd;		/* RCMD - Command */
	u32 rsvd3;
	u32 ctrl;		/* RCTL - Control */
	u32 rsvd4;
	u32 throttle;	/* RTHR - Throttle */
	u32 rsvd5[2];
	u64 watchdog;	/* RWDOG - Watchdog Timer */
	u32 rsvd6;
	u32 rend;		/* REND - Endian corrections */
	u32 rsvd7[50];

	/* Block access/configuration @ 100/110/120/130 */
	struct rtic_block memblk[4];	/* Memory Blocks A-D */
	u32 rsvd8[32];

	/* Block hashes @ 200/300/400/500 */
	struct rtic_memhash hash[4];	/* Block hash values A-D */
	u32 rsvd_3[640];
};

/*
 * caam_queue_if - QI configuration and control
 * starts base + 0x7000, padded out to 0x1000 long
 */

struct caam_queue_if {
	u32 qi_control_hi;	/* QICTL  - QI Control */
	u32 qi_control_lo;
	u32 rsvd1;
	u32 qi_status;	/* QISTA  - QI Status */
	u32 qi_deq_cfg_hi;	/* QIDQC  - QI Dequeue Configuration */
	u32 qi_deq_cfg_lo;
	u32 qi_enq_cfg_hi;	/* QISEQC - QI Enqueue Command     */
	u32 qi_enq_cfg_lo;
	u32 rsvd2[1016];
};

/* QI control bits - low word */
#define QICTL_DQEN      0x01              /* Enable frame pop          */
#define QICTL_STOP      0x02              /* Stop dequeue/enqueue      */
#define QICTL_SOE       0x04              /* Stop on error             */

/* QI control bits - high word */
#define QICTL_MBSI	0x01
#define QICTL_MHWSI	0x02
#define QICTL_MWSI	0x04
#define QICTL_MDWSI	0x08
#define QICTL_CBSI	0x10		/* CtrlDataByteSwapInput     */
#define QICTL_CHWSI	0x20		/* CtrlDataHalfSwapInput     */
#define QICTL_CWSI	0x40		/* CtrlDataWordSwapInput     */
#define QICTL_CDWSI	0x80		/* CtrlDataDWordSwapInput    */
#define QICTL_MBSO	0x0100
#define QICTL_MHWSO	0x0200
#define QICTL_MWSO	0x0400
#define QICTL_MDWSO	0x0800
#define QICTL_CBSO	0x1000		/* CtrlDataByteSwapOutput    */
#define QICTL_CHWSO	0x2000		/* CtrlDataHalfSwapOutput    */
#define QICTL_CWSO	0x4000		/* CtrlDataWordSwapOutput    */
#define QICTL_CDWSO     0x8000		/* CtrlDataDWordSwapOutput   */
#define QICTL_DMBS	0x010000
#define QICTL_EPO	0x020000

/* QI status bits */
#define QISTA_PHRDERR   0x01              /* PreHeader Read Error      */
#define QISTA_CFRDERR   0x02              /* Compound Frame Read Error */
#define QISTA_OFWRERR   0x04              /* Output Frame Read Error   */
#define QISTA_BPDERR    0x08              /* Buffer Pool Depleted      */
#define QISTA_BTSERR    0x10              /* Buffer Undersize          */
#define QISTA_CFWRERR   0x20              /* Compound Frame Write Err  */
#define QISTA_STOPD     0x80000000        /* QI Stopped (see QICTL)    */

/* deco_sg_table - DECO view of scatter/gather table */
struct deco_sg_table {
	u64 addr;		/* Segment Address */
	u32 elen;		/* E, F bits + 30-bit length */
	u32 bpid_offset;	/* Buffer Pool ID + 16-bit length */
};

/*
 * caam_deco - descriptor controller - CHA cluster block
 *
 * Only accessible when direct DECO access is turned on
 * (done in DECORR, via MID programmed in DECOxMID
 *
 * 5 typical, base + 0x8000/9000/a000/b000
 * Padded out to 0x1000 long
 */
struct caam_deco {
	u32 rsvd1;
	u32 cls1_mode;	/* CxC1MR -  Class 1 Mode */
	u32 rsvd2;
	u32 cls1_keysize;	/* CxC1KSR - Class 1 Key Size */
	u32 cls1_datasize_hi;	/* CxC1DSR - Class 1 Data Size */
	u32 cls1_datasize_lo;
	u32 rsvd3;
	u32 cls1_icvsize;	/* CxC1ICVSR - Class 1 ICV size */
	u32 rsvd4[5];
	u32 cha_ctrl;	/* CCTLR - CHA control */
	u32 rsvd5;
	u32 irq_crtl;	/* CxCIRQ - CCB interrupt done/error/clear */
	u32 rsvd6;
	u32 clr_written;	/* CxCWR - Clear-Written */
	u32 ccb_status_hi;	/* CxCSTA - CCB Status/Error */
	u32 ccb_status_lo;
	u32 rsvd7[3];
	u32 aad_size;	/* CxAADSZR - Current AAD Size */
	u32 rsvd8;
	u32 cls1_iv_size;	/* CxC1IVSZR - Current Class 1 IV Size */
	u32 rsvd9[7];
	u32 pkha_a_size;	/* PKASZRx - Size of PKHA A */
	u32 rsvd10;
	u32 pkha_b_size;	/* PKBSZRx - Size of PKHA B */
	u32 rsvd11;
	u32 pkha_n_size;	/* PKNSZRx - Size of PKHA N */
	u32 rsvd12;
	u32 pkha_e_size;	/* PKESZRx - Size of PKHA E */
	u32 rsvd13[24];
	u32 cls1_ctx[16];	/* CxC1CTXR - Class 1 Context @100 */
	u32 rsvd14[48];
	u32 cls1_key[8];	/* CxC1KEYR - Class 1 Key @200 */
	u32 rsvd15[121];
	u32 cls2_mode;	/* CxC2MR - Class 2 Mode */
	u32 rsvd16;
	u32 cls2_keysize;	/* CxX2KSR - Class 2 Key Size */
	u32 cls2_datasize_hi;	/* CxC2DSR - Class 2 Data Size */
	u32 cls2_datasize_lo;
	u32 rsvd17;
	u32 cls2_icvsize;	/* CxC2ICVSZR - Class 2 ICV Size */
	u32 rsvd18[56];
	u32 cls2_ctx[18];	/* CxC2CTXR - Class 2 Context @500 */
	u32 rsvd19[46];
	u32 cls2_key[32];	/* CxC2KEYR - Class2 Key @600 */
	u32 rsvd20[84];
	u32 inp_infofifo_hi;	/* CxIFIFO - Input Info FIFO @7d0 */
	u32 inp_infofifo_lo;
	u32 rsvd21[2];
	u64 inp_datafifo;	/* CxDFIFO - Input Data FIFO */
	u32 rsvd22[2];
	u64 out_datafifo;	/* CxOFIFO - Output Data FIFO */
	u32 rsvd23[2];
	u32 jr_ctl_hi;	/* CxJRR - JobR Control Register      @800 */
	u32 jr_ctl_lo;
	u64 jr_descaddr;	/* CxDADR - JobR Descriptor Address */
#define DECO_OP_STATUS_HI_ERR_MASK 0xF00000FF
	u32 op_status_hi;	/* DxOPSTA - DECO Operation Status */
	u32 op_status_lo;
	u32 rsvd24[2];
	u32 liodn;		/* DxLSR - DECO LIODN Status - non-seq */
	u32 td_liodn;	/* DxLSR - DECO LIODN Status - trustdesc */
	u32 rsvd26[6];
	u64 math[4];		/* DxMTH - Math register */
	u32 rsvd27[8];
	struct deco_sg_table gthr_tbl[4];	/* DxGTR - Gather Tables */
	u32 rsvd28[16];
	struct deco_sg_table sctr_tbl[4];	/* DxSTR - Scatter Tables */
	u32 rsvd29[48];
	u32 descbuf[64];	/* DxDESB - Descriptor buffer */
	u32 rscvd30[193];
#define DESC_DBG_DECO_STAT_HOST_ERR	0x00D00000
#define DESC_DBG_DECO_STAT_VALID	0x80000000
#define DESC_DBG_DECO_STAT_MASK		0x00F00000
	u32 desc_dbg;		/* DxDDR - DECO Debug Register */
	u32 rsvd31[126];
};

#define DECO_JQCR_WHL		0x20000000
#define DECO_JQCR_FOUR		0x10000000

#define JR_BLOCK_NUMBER		1
#define ASSURE_BLOCK_NUMBER	6
#define QI_BLOCK_NUMBER		7
#define DECO_BLOCK_NUMBER	8
#define PG_SIZE_4K		0x1000
#define PG_SIZE_64K		0x10000
#endif /* REGS_H */<|MERGE_RESOLUTION|>--- conflicted
+++ resolved
@@ -3,6 +3,7 @@
  * CAAM hardware register-level view
  *
  * Copyright 2008-2011 Freescale Semiconductor, Inc.
+ * Copyright 2018 NXP
  */
 
 #ifndef REGS_H
@@ -211,8 +212,6 @@
 	u32 jrstatus;	/* Status for completed descriptor */
 } __packed;
 
-<<<<<<< HEAD
-=======
 /* Version registers (Era 10+)	e80-eff */
 struct version_regs {
 	u32 crca;	/* CRCA_VERSION */
@@ -257,7 +256,6 @@
 /* CHA Miscellaneous Information - AESA_MISC specific */
 #define CHA_VER_MISC_AES_GCM	BIT(1 + CHA_VER_MISC_SHIFT)
 
->>>>>>> 407d19ab
 /*
  * caam_perfmon - Performance Monitor/Secure Memory Status/
  *                CAAM Global Status/Component Version IDs
@@ -270,15 +268,13 @@
 #define CHA_NUM_MS_DECONUM_MASK	(0xfull << CHA_NUM_MS_DECONUM_SHIFT)
 
 /*
- * CHA version IDs / instantiation bitfields
+ * CHA version IDs / instantiation bitfields (< Era 10)
  * Defined for use with the cha_id fields in perfmon, but the same shift/mask
  * selectors can be used to pull out the number of instantiated blocks within
  * cha_num fields in perfmon because the locations are the same.
  */
 #define CHA_ID_LS_AES_SHIFT	0
 #define CHA_ID_LS_AES_MASK	(0xfull << CHA_ID_LS_AES_SHIFT)
-#define CHA_ID_LS_AES_LP	(0x3ull << CHA_ID_LS_AES_SHIFT)
-#define CHA_ID_LS_AES_HP	(0x4ull << CHA_ID_LS_AES_SHIFT)
 
 #define CHA_ID_LS_DES_SHIFT	4
 #define CHA_ID_LS_DES_MASK	(0xfull << CHA_ID_LS_DES_SHIFT)
@@ -288,9 +284,6 @@
 
 #define CHA_ID_LS_MD_SHIFT	12
 #define CHA_ID_LS_MD_MASK	(0xfull << CHA_ID_LS_MD_SHIFT)
-#define CHA_ID_LS_MD_LP256	(0x0ull << CHA_ID_LS_MD_SHIFT)
-#define CHA_ID_LS_MD_LP512	(0x1ull << CHA_ID_LS_MD_SHIFT)
-#define CHA_ID_LS_MD_HP		(0x2ull << CHA_ID_LS_MD_SHIFT)
 
 #define CHA_ID_LS_RNG_SHIFT	16
 #define CHA_ID_LS_RNG_MASK	(0xfull << CHA_ID_LS_RNG_SHIFT)
@@ -315,6 +308,13 @@
 
 #define CHA_ID_MS_JR_SHIFT	28
 #define CHA_ID_MS_JR_MASK	(0xfull << CHA_ID_MS_JR_SHIFT)
+
+/* Specific CHA version IDs */
+#define CHA_VER_VID_AES_LP	0x3ull
+#define CHA_VER_VID_AES_HP	0x4ull
+#define CHA_VER_VID_MD_LP256	0x0ull
+#define CHA_VER_VID_MD_LP512	0x1ull
+#define CHA_VER_VID_MD_HP	0x2ull
 
 struct sec_vid {
 	u16 ip_id;
@@ -526,8 +526,10 @@
 		struct rng4tst r4tst[2];
 	};
 
-	u32 rsvd9[448];
-
+	u32 rsvd9[416];
+
+	/* Version registers - introduced with era 10		e80-eff */
+	struct version_regs vreg;
 	/* Performance Monitor                                  f00-fff */
 	struct caam_perfmon perfmon;
 };
@@ -617,8 +619,10 @@
 	u32 rsvd11;
 	u32 jrcommand;	/* JRCRx - JobR command */
 
-	u32 rsvd12[932];
-
+	u32 rsvd12[900];
+
+	/* Version registers - introduced with era 10           e80-eff */
+	struct version_regs vreg;
 	/* Performance Monitor                                  f00-fff */
 	struct caam_perfmon perfmon;
 };
@@ -679,6 +683,8 @@
 #define JRSTA_DECOERR_SEQOVF        0x85
 #define JRSTA_DECOERR_INVSIGN       0x86
 #define JRSTA_DECOERR_DSASIGN       0x87
+
+#define JRSTA_QIERR_ERROR_MASK      0x00ff
 
 #define JRSTA_CCBERR_JUMP           0x08000000
 #define JRSTA_CCBERR_INDEX_MASK     0xff00
@@ -923,12 +929,18 @@
 	u32 rsvd29[48];
 	u32 descbuf[64];	/* DxDESB - Descriptor buffer */
 	u32 rscvd30[193];
-#define DESC_DBG_DECO_STAT_HOST_ERR	0x00D00000
 #define DESC_DBG_DECO_STAT_VALID	0x80000000
 #define DESC_DBG_DECO_STAT_MASK		0x00F00000
+#define DESC_DBG_DECO_STAT_SHIFT	20
 	u32 desc_dbg;		/* DxDDR - DECO Debug Register */
-	u32 rsvd31[126];
-};
+	u32 rsvd31[13];
+#define DESC_DER_DECO_STAT_MASK		0x000F0000
+#define DESC_DER_DECO_STAT_SHIFT	16
+	u32 dbg_exec;		/* DxDER - DECO Debug Exec Register */
+	u32 rsvd32[112];
+};
+
+#define DECO_STAT_HOST_ERR	0xD
 
 #define DECO_JQCR_WHL		0x20000000
 #define DECO_JQCR_FOUR		0x10000000
