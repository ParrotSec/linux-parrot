// SPDX-License-Identifier: GPL-2.0
/*
 * CAAM Error Reporting
 *
 * Copyright 2009-2011 Freescale Semiconductor, Inc.
 */

#include "compat.h"
#include "regs.h"
#include "desc.h"
#include "error.h"

#ifdef DEBUG
#include <linux/highmem.h>

void caam_dump_sg(const char *level, const char *prefix_str, int prefix_type,
		  int rowsize, int groupsize, struct scatterlist *sg,
		  size_t tlen, bool ascii)
{
	struct scatterlist *it;
	void *it_page;
	size_t len;
	void *buf;

	for (it = sg; it && tlen > 0 ; it = sg_next(it)) {
		/*
		 * make sure the scatterlist's page
		 * has a valid virtual memory mapping
		 */
		it_page = kmap_atomic(sg_page(it));
		if (unlikely(!it_page)) {
			pr_err("caam_dump_sg: kmap failed\n");
			return;
		}

		buf = it_page + it->offset;
		len = min_t(size_t, tlen, it->length);
		print_hex_dump(level, prefix_str, prefix_type, rowsize,
			       groupsize, buf, len, ascii);
		tlen -= len;

		kunmap_atomic(it_page);
	}
}
#else
void caam_dump_sg(const char *level, const char *prefix_str, int prefix_type,
		  int rowsize, int groupsize, struct scatterlist *sg,
		  size_t tlen, bool ascii)
{}
#endif /* DEBUG */
EXPORT_SYMBOL(caam_dump_sg);

static const struct {
	u8 value;
	const char *error_text;
} desc_error_list[] = {
	{ 0x00, "No error." },
	{ 0x01, "SGT Length Error. The descriptor is trying to read more data than is contained in the SGT table." },
	{ 0x02, "SGT Null Entry Error." },
	{ 0x03, "Job Ring Control Error. There is a bad value in the Job Ring Control register." },
	{ 0x04, "Invalid Descriptor Command. The Descriptor Command field is invalid." },
	{ 0x05, "Reserved." },
	{ 0x06, "Invalid KEY Command" },
	{ 0x07, "Invalid LOAD Command" },
	{ 0x08, "Invalid STORE Command" },
	{ 0x09, "Invalid OPERATION Command" },
	{ 0x0A, "Invalid FIFO LOAD Command" },
	{ 0x0B, "Invalid FIFO STORE Command" },
	{ 0x0C, "Invalid MOVE/MOVE_LEN Command" },
	{ 0x0D, "Invalid JUMP Command. A nonlocal JUMP Command is invalid because the target is not a Job Header Command, or the jump is from a Trusted Descriptor to a Job Descriptor, or because the target Descriptor contains a Shared Descriptor." },
	{ 0x0E, "Invalid MATH Command" },
	{ 0x0F, "Invalid SIGNATURE Command" },
	{ 0x10, "Invalid Sequence Command. A SEQ IN PTR OR SEQ OUT PTR Command is invalid or a SEQ KEY, SEQ LOAD, SEQ FIFO LOAD, or SEQ FIFO STORE decremented the input or output sequence length below 0. This error may result if a built-in PROTOCOL Command has encountered a malformed PDU." },
	{ 0x11, "Skip data type invalid. The type must be 0xE or 0xF."},
	{ 0x12, "Shared Descriptor Header Error" },
	{ 0x13, "Header Error. Invalid length or parity, or certain other problems." },
	{ 0x14, "Burster Error. Burster has gotten to an illegal state" },
	{ 0x15, "Context Register Length Error. The descriptor is trying to read or write past the end of the Context Register. A SEQ LOAD or SEQ STORE with the VLF bit set was executed with too large a length in the variable length register (VSOL for SEQ STORE or VSIL for SEQ LOAD)." },
	{ 0x16, "DMA Error" },
	{ 0x17, "Reserved." },
	{ 0x1A, "Job failed due to JR reset" },
	{ 0x1B, "Job failed due to Fail Mode" },
	{ 0x1C, "DECO Watchdog timer timeout error" },
	{ 0x1D, "DECO tried to copy a key from another DECO but the other DECO's Key Registers were locked" },
	{ 0x1E, "DECO attempted to copy data from a DECO that had an unmasked Descriptor error" },
	{ 0x1F, "LIODN error. DECO was trying to share from itself or from another DECO but the two Non-SEQ LIODN values didn't match or the 'shared from' DECO's Descriptor required that the SEQ LIODNs be the same and they aren't." },
	{ 0x20, "DECO has completed a reset initiated via the DRR register" },
	{ 0x21, "Nonce error. When using EKT (CCM) key encryption option in the FIFO STORE Command, the Nonce counter reached its maximum value and this encryption mode can no longer be used." },
	{ 0x22, "Meta data is too large (> 511 bytes) for TLS decap (input frame; block ciphers) and IPsec decap (output frame, when doing the next header byte update) and DCRC (output frame)." },
	{ 0x23, "Read Input Frame error" },
	{ 0x24, "JDKEK, TDKEK or TDSK not loaded error" },
	{ 0x80, "DNR (do not run) error" },
	{ 0x81, "undefined protocol command" },
	{ 0x82, "invalid setting in PDB" },
	{ 0x83, "Anti-replay LATE error" },
	{ 0x84, "Anti-replay REPLAY error" },
	{ 0x85, "Sequence number overflow" },
	{ 0x86, "Sigver invalid signature" },
	{ 0x87, "DSA Sign Illegal test descriptor" },
	{ 0x88, "Protocol Format Error - A protocol has seen an error in the format of data received. When running RSA, this means that formatting with random padding was used, and did not follow the form: 0x00, 0x02, 8-to-N bytes of non-zero pad, 0x00, F data." },
	{ 0x89, "Protocol Size Error - A protocol has seen an error in size. When running RSA, pdb size N < (size of F) when no formatting is used; or pdb size N < (F + 11) when formatting is used." },
	{ 0xC1, "Blob Command error: Undefined mode" },
	{ 0xC2, "Blob Command error: Secure Memory Blob mode error" },
	{ 0xC4, "Blob Command error: Black Blob key or input size error" },
	{ 0xC5, "Blob Command error: Invalid key destination" },
	{ 0xC8, "Blob Command error: Trusted/Secure mode error" },
	{ 0xF0, "IPsec TTL or hop limit field either came in as 0, or was decremented to 0" },
	{ 0xF1, "3GPP HFN matches or exceeds the Threshold" },
};

<<<<<<< HEAD
=======
static const struct {
	u8 value;
	const char *error_text;
} qi_error_list[] = {
	{ 0x1F, "Job terminated by FQ or ICID flush" },
	{ 0x20, "FD format error"},
	{ 0x21, "FD command format error"},
	{ 0x23, "FL format error"},
	{ 0x25, "CRJD specified in FD, but not enabled in FLC"},
	{ 0x30, "Max. buffer size too small"},
	{ 0x31, "DHR exceeds max. buffer size (allocate mode, S/G format)"},
	{ 0x32, "SGT exceeds max. buffer size (allocate mode, S/G format"},
	{ 0x33, "Size over/underflow (allocate mode)"},
	{ 0x34, "Size over/underflow (reuse mode)"},
	{ 0x35, "Length exceeds max. short length (allocate mode, S/G/ format)"},
	{ 0x36, "Memory footprint exceeds max. value (allocate mode, S/G/ format)"},
	{ 0x41, "SBC frame format not supported (allocate mode)"},
	{ 0x42, "Pool 0 invalid / pool 1 size < pool 0 size (allocate mode)"},
	{ 0x43, "Annotation output enabled but ASAR = 0 (allocate mode)"},
	{ 0x44, "Unsupported or reserved frame format or SGHR = 1 (reuse mode)"},
	{ 0x45, "DHR correction underflow (reuse mode, single buffer format)"},
	{ 0x46, "Annotation length exceeds offset (reuse mode)"},
	{ 0x48, "Annotation output enabled but ASA limited by ASAR (reuse mode)"},
	{ 0x49, "Data offset correction exceeds input frame data length (reuse mode)"},
	{ 0x4B, "Annotation output enabled but ASA cannot be expanded (frame list)"},
	{ 0x51, "Unsupported IF reuse mode"},
	{ 0x52, "Unsupported FL use mode"},
	{ 0x53, "Unsupported RJD use mode"},
	{ 0x54, "Unsupported inline descriptor use mode"},
	{ 0xC0, "Table buffer pool 0 depletion"},
	{ 0xC1, "Table buffer pool 1 depletion"},
	{ 0xC2, "Data buffer pool 0 depletion, no OF allocated"},
	{ 0xC3, "Data buffer pool 1 depletion, no OF allocated"},
	{ 0xC4, "Data buffer pool 0 depletion, partial OF allocated"},
	{ 0xC5, "Data buffer pool 1 depletion, partial OF allocated"},
	{ 0xD0, "FLC read error"},
	{ 0xD1, "FL read error"},
	{ 0xD2, "FL write error"},
	{ 0xD3, "OF SGT write error"},
	{ 0xD4, "PTA read error"},
	{ 0xD5, "PTA write error"},
	{ 0xD6, "OF SGT F-bit write error"},
	{ 0xD7, "ASA write error"},
	{ 0xE1, "FLC[ICR]=0 ICID error"},
	{ 0xE2, "FLC[ICR]=1 ICID error"},
	{ 0xE4, "source of ICID flush not trusted (BDI = 0)"},
};

>>>>>>> 407d19ab
static const char * const cha_id_list[] = {
	"",
	"AES",
	"DES",
	"ARC4",
	"MDHA",
	"RNG",
	"SNOW f8",
	"Kasumi f8/9",
	"PKHA",
	"CRCA",
	"SNOW f9",
	"ZUCE",
	"ZUCA",
};

static const char * const err_id_list[] = {
	"No error.",
	"Mode error.",
	"Data size error.",
	"Key size error.",
	"PKHA A memory size error.",
	"PKHA B memory size error.",
	"Data arrived out of sequence error.",
	"PKHA divide-by-zero error.",
	"PKHA modulus even error.",
	"DES key parity error.",
	"ICV check failed.",
	"Hardware error.",
	"Unsupported CCM AAD size.",
	"Class 1 CHA is not reset",
	"Invalid CHA combination was selected",
	"Invalid CHA selected.",
};

static const char * const rng_err_id_list[] = {
	"",
	"",
	"",
	"Instantiate",
	"Not instantiated",
	"Test instantiate",
	"Prediction resistance",
	"Prediction resistance and test request",
	"Uninstantiate",
	"Secure key generation",
};

static void report_ccb_status(struct device *jrdev, const u32 status,
			      const char *error)
{
	u8 cha_id = (status & JRSTA_CCBERR_CHAID_MASK) >>
		    JRSTA_CCBERR_CHAID_SHIFT;
	u8 err_id = status & JRSTA_CCBERR_ERRID_MASK;
	u8 idx = (status & JRSTA_DECOERR_INDEX_MASK) >>
		  JRSTA_DECOERR_INDEX_SHIFT;
	char *idx_str;
	const char *cha_str = "unidentified cha_id value 0x";
	char cha_err_code[3] = { 0 };
	const char *err_str = "unidentified err_id value 0x";
	char err_err_code[3] = { 0 };

	if (status & JRSTA_DECOERR_JUMP)
		idx_str = "jump tgt desc idx";
	else
		idx_str = "desc idx";

	if (cha_id < ARRAY_SIZE(cha_id_list))
		cha_str = cha_id_list[cha_id];
	else
		snprintf(cha_err_code, sizeof(cha_err_code), "%02x", cha_id);

	if ((cha_id << JRSTA_CCBERR_CHAID_SHIFT) == JRSTA_CCBERR_CHAID_RNG &&
	    err_id < ARRAY_SIZE(rng_err_id_list) &&
	    strlen(rng_err_id_list[err_id])) {
		/* RNG-only error */
		err_str = rng_err_id_list[err_id];
	} else {
		err_str = err_id_list[err_id];
	}

	/*
	 * CCB ICV check failures are part of normal operation life;
	 * we leave the upper layers to do what they want with them.
	 */
	if (err_id != JRSTA_CCBERR_ERRID_ICVCHK)
		dev_err(jrdev, "%08x: %s: %s %d: %s%s: %s%s\n",
			status, error, idx_str, idx,
			cha_str, cha_err_code,
			err_str, err_err_code);
}

static void report_jump_status(struct device *jrdev, const u32 status,
			       const char *error)
{
	dev_err(jrdev, "%08x: %s: %s() not implemented\n",
		status, error, __func__);
}

static void report_deco_status(struct device *jrdev, const u32 status,
			       const char *error)
{
	u8 err_id = status & JRSTA_DECOERR_ERROR_MASK;
	u8 idx = (status & JRSTA_DECOERR_INDEX_MASK) >>
		  JRSTA_DECOERR_INDEX_SHIFT;
	char *idx_str;
	const char *err_str = "unidentified error value 0x";
	char err_err_code[3] = { 0 };
	int i;

	if (status & JRSTA_DECOERR_JUMP)
		idx_str = "jump tgt desc idx";
	else
		idx_str = "desc idx";

	for (i = 0; i < ARRAY_SIZE(desc_error_list); i++)
		if (desc_error_list[i].value == err_id)
			break;

	if (i != ARRAY_SIZE(desc_error_list) && desc_error_list[i].error_text)
		err_str = desc_error_list[i].error_text;
	else
		snprintf(err_err_code, sizeof(err_err_code), "%02x", err_id);

	dev_err(jrdev, "%08x: %s: %s %d: %s%s\n",
		status, error, idx_str, idx, err_str, err_err_code);
}

static void report_jr_status(struct device *jrdev, const u32 status,
			     const char *error)
{
	dev_err(jrdev, "%08x: %s: %s() not implemented\n",
		status, error, __func__);
}

static void report_cond_code_status(struct device *jrdev, const u32 status,
				    const char *error)
{
	dev_err(jrdev, "%08x: %s: %s() not implemented\n",
		status, error, __func__);
}

void caam_jr_strstatus(struct device *jrdev, u32 status)
{
	static const struct stat_src {
		void (*report_ssed)(struct device *jrdev, const u32 status,
				    const char *error);
		const char *error;
	} status_src[16] = {
		{ NULL, "No error" },
		{ NULL, NULL },
		{ report_ccb_status, "CCB" },
		{ report_jump_status, "Jump" },
		{ report_deco_status, "DECO" },
		{ NULL, "Queue Manager Interface" },
		{ report_jr_status, "Job Ring" },
		{ report_cond_code_status, "Condition Code" },
		{ NULL, NULL },
		{ NULL, NULL },
		{ NULL, NULL },
		{ NULL, NULL },
		{ NULL, NULL },
		{ NULL, NULL },
		{ NULL, NULL },
		{ NULL, NULL },
	};
	u32 ssrc = status >> JRSTA_SSRC_SHIFT;
	const char *error = status_src[ssrc].error;

	/*
	 * If there is an error handling function, call it to report the error.
	 * Otherwise print the error source name.
	 */
	if (status_src[ssrc].report_ssed)
		status_src[ssrc].report_ssed(jrdev, status, error);
	else if (error)
		dev_err(jrdev, "%d: %s\n", ssrc, error);
	else
		dev_err(jrdev, "%d: unknown error source\n", ssrc);
}
EXPORT_SYMBOL(caam_jr_strstatus);<|MERGE_RESOLUTION|>--- conflicted
+++ resolved
@@ -49,6 +49,12 @@
 {}
 #endif /* DEBUG */
 EXPORT_SYMBOL(caam_dump_sg);
+
+bool caam_little_end;
+EXPORT_SYMBOL(caam_little_end);
+
+bool caam_imx;
+EXPORT_SYMBOL(caam_imx);
 
 static const struct {
 	u8 value;
@@ -108,8 +114,6 @@
 	{ 0xF1, "3GPP HFN matches or exceeds the Threshold" },
 };
 
-<<<<<<< HEAD
-=======
 static const struct {
 	u8 value;
 	const char *error_text;
@@ -158,7 +162,6 @@
 	{ 0xE4, "source of ICID flush not trusted (BDI = 0)"},
 };
 
->>>>>>> 407d19ab
 static const char * const cha_id_list[] = {
 	"",
 	"AES",
@@ -287,6 +290,27 @@
 		status, error, idx_str, idx, err_str, err_err_code);
 }
 
+static void report_qi_status(struct device *qidev, const u32 status,
+			     const char *error)
+{
+	u8 err_id = status & JRSTA_QIERR_ERROR_MASK;
+	const char *err_str = "unidentified error value 0x";
+	char err_err_code[3] = { 0 };
+	int i;
+
+	for (i = 0; i < ARRAY_SIZE(qi_error_list); i++)
+		if (qi_error_list[i].value == err_id)
+			break;
+
+	if (i != ARRAY_SIZE(qi_error_list) && qi_error_list[i].error_text)
+		err_str = qi_error_list[i].error_text;
+	else
+		snprintf(err_err_code, sizeof(err_err_code), "%02x", err_id);
+
+	dev_err(qidev, "%08x: %s: %s%s\n",
+		status, error, err_str, err_err_code);
+}
+
 static void report_jr_status(struct device *jrdev, const u32 status,
 			     const char *error)
 {
@@ -301,7 +325,7 @@
 		status, error, __func__);
 }
 
-void caam_jr_strstatus(struct device *jrdev, u32 status)
+void caam_strstatus(struct device *jrdev, u32 status, bool qi_v2)
 {
 	static const struct stat_src {
 		void (*report_ssed)(struct device *jrdev, const u32 status,
@@ -313,7 +337,7 @@
 		{ report_ccb_status, "CCB" },
 		{ report_jump_status, "Jump" },
 		{ report_deco_status, "DECO" },
-		{ NULL, "Queue Manager Interface" },
+		{ report_qi_status, "Queue Manager Interface" },
 		{ report_jr_status, "Job Ring" },
 		{ report_cond_code_status, "Condition Code" },
 		{ NULL, NULL },
@@ -339,4 +363,8 @@
 	else
 		dev_err(jrdev, "%d: unknown error source\n", ssrc);
 }
-EXPORT_SYMBOL(caam_jr_strstatus);+EXPORT_SYMBOL(caam_strstatus);
+
+MODULE_LICENSE("GPL");
+MODULE_DESCRIPTION("FSL CAAM error reporting");
+MODULE_AUTHOR("Freescale Semiconductor");