// SPDX-License-Identifier: GPL-2.0-only
/*
 * Cryptographic API.
 *
 * Support for OMAP SHA1/MD5 HW acceleration.
 *
 * Copyright (c) 2010 Nokia Corporation
 * Author: Dmitry Kasatkin <dmitry.kasatkin@nokia.com>
 * Copyright (c) 2011 Texas Instruments Incorporated
 *
 * Some ideas are from old omap-sha1-md5.c driver.
 */

#define pr_fmt(fmt) "%s: " fmt, __func__

#include <linux/err.h>
#include <linux/device.h>
#include <linux/module.h>
#include <linux/init.h>
#include <linux/errno.h>
#include <linux/interrupt.h>
#include <linux/kernel.h>
#include <linux/irq.h>
#include <linux/io.h>
#include <linux/platform_device.h>
#include <linux/scatterlist.h>
#include <linux/dma-mapping.h>
#include <linux/dmaengine.h>
#include <linux/pm_runtime.h>
#include <linux/of.h>
#include <linux/of_device.h>
#include <linux/of_address.h>
#include <linux/of_irq.h>
#include <linux/delay.h>
#include <linux/crypto.h>
#include <linux/cryptohash.h>
#include <crypto/scatterwalk.h>
#include <crypto/algapi.h>
#include <crypto/sha.h>
#include <crypto/hash.h>
#include <crypto/hmac.h>
#include <crypto/internal/hash.h>

#define MD5_DIGEST_SIZE			16

#define SHA_REG_IDIGEST(dd, x)		((dd)->pdata->idigest_ofs + ((x)*0x04))
#define SHA_REG_DIN(dd, x)		((dd)->pdata->din_ofs + ((x) * 0x04))
#define SHA_REG_DIGCNT(dd)		((dd)->pdata->digcnt_ofs)

#define SHA_REG_ODIGEST(dd, x)		((dd)->pdata->odigest_ofs + (x * 0x04))

#define SHA_REG_CTRL			0x18
#define SHA_REG_CTRL_LENGTH		(0xFFFFFFFF << 5)
#define SHA_REG_CTRL_CLOSE_HASH		(1 << 4)
#define SHA_REG_CTRL_ALGO_CONST		(1 << 3)
#define SHA_REG_CTRL_ALGO		(1 << 2)
#define SHA_REG_CTRL_INPUT_READY	(1 << 1)
#define SHA_REG_CTRL_OUTPUT_READY	(1 << 0)

#define SHA_REG_REV(dd)			((dd)->pdata->rev_ofs)

#define SHA_REG_MASK(dd)		((dd)->pdata->mask_ofs)
#define SHA_REG_MASK_DMA_EN		(1 << 3)
#define SHA_REG_MASK_IT_EN		(1 << 2)
#define SHA_REG_MASK_SOFTRESET		(1 << 1)
#define SHA_REG_AUTOIDLE		(1 << 0)

#define SHA_REG_SYSSTATUS(dd)		((dd)->pdata->sysstatus_ofs)
#define SHA_REG_SYSSTATUS_RESETDONE	(1 << 0)

#define SHA_REG_MODE(dd)		((dd)->pdata->mode_ofs)
#define SHA_REG_MODE_HMAC_OUTER_HASH	(1 << 7)
#define SHA_REG_MODE_HMAC_KEY_PROC	(1 << 5)
#define SHA_REG_MODE_CLOSE_HASH		(1 << 4)
#define SHA_REG_MODE_ALGO_CONSTANT	(1 << 3)

#define SHA_REG_MODE_ALGO_MASK		(7 << 0)
#define SHA_REG_MODE_ALGO_MD5_128	(0 << 1)
#define SHA_REG_MODE_ALGO_SHA1_160	(1 << 1)
#define SHA_REG_MODE_ALGO_SHA2_224	(2 << 1)
#define SHA_REG_MODE_ALGO_SHA2_256	(3 << 1)
#define SHA_REG_MODE_ALGO_SHA2_384	(1 << 0)
#define SHA_REG_MODE_ALGO_SHA2_512	(3 << 0)

#define SHA_REG_LENGTH(dd)		((dd)->pdata->length_ofs)

#define SHA_REG_IRQSTATUS		0x118
#define SHA_REG_IRQSTATUS_CTX_RDY	(1 << 3)
#define SHA_REG_IRQSTATUS_PARTHASH_RDY (1 << 2)
#define SHA_REG_IRQSTATUS_INPUT_RDY	(1 << 1)
#define SHA_REG_IRQSTATUS_OUTPUT_RDY	(1 << 0)

#define SHA_REG_IRQENA			0x11C
#define SHA_REG_IRQENA_CTX_RDY		(1 << 3)
#define SHA_REG_IRQENA_PARTHASH_RDY	(1 << 2)
#define SHA_REG_IRQENA_INPUT_RDY	(1 << 1)
#define SHA_REG_IRQENA_OUTPUT_RDY	(1 << 0)

#define DEFAULT_TIMEOUT_INTERVAL	HZ

#define DEFAULT_AUTOSUSPEND_DELAY	1000

/* mostly device flags */
#define FLAGS_BUSY		0
#define FLAGS_FINAL		1
#define FLAGS_DMA_ACTIVE	2
#define FLAGS_OUTPUT_READY	3
#define FLAGS_INIT		4
#define FLAGS_CPU		5
#define FLAGS_DMA_READY		6
#define FLAGS_AUTO_XOR		7
#define FLAGS_BE32_SHA1		8
#define FLAGS_SGS_COPIED	9
#define FLAGS_SGS_ALLOCED	10
#define FLAGS_HUGE		11

/* context flags */
#define FLAGS_FINUP		16

#define FLAGS_MODE_SHIFT	18
#define FLAGS_MODE_MASK		(SHA_REG_MODE_ALGO_MASK	<< FLAGS_MODE_SHIFT)
#define FLAGS_MODE_MD5		(SHA_REG_MODE_ALGO_MD5_128 << FLAGS_MODE_SHIFT)
#define FLAGS_MODE_SHA1		(SHA_REG_MODE_ALGO_SHA1_160 << FLAGS_MODE_SHIFT)
#define FLAGS_MODE_SHA224	(SHA_REG_MODE_ALGO_SHA2_224 << FLAGS_MODE_SHIFT)
#define FLAGS_MODE_SHA256	(SHA_REG_MODE_ALGO_SHA2_256 << FLAGS_MODE_SHIFT)
#define FLAGS_MODE_SHA384	(SHA_REG_MODE_ALGO_SHA2_384 << FLAGS_MODE_SHIFT)
#define FLAGS_MODE_SHA512	(SHA_REG_MODE_ALGO_SHA2_512 << FLAGS_MODE_SHIFT)

#define FLAGS_HMAC		21
#define FLAGS_ERROR		22

#define OP_UPDATE		1
#define OP_FINAL		2

#define OMAP_ALIGN_MASK		(sizeof(u32)-1)
#define OMAP_ALIGNED		__attribute__((aligned(sizeof(u32))))

#define BUFLEN			SHA512_BLOCK_SIZE
#define OMAP_SHA_DMA_THRESHOLD	256

#define OMAP_SHA_MAX_DMA_LEN	(1024 * 2048)

struct omap_sham_dev;

struct omap_sham_reqctx {
	struct omap_sham_dev	*dd;
	unsigned long		flags;
	unsigned long		op;

	u8			digest[SHA512_DIGEST_SIZE] OMAP_ALIGNED;
	size_t			digcnt;
	size_t			bufcnt;
	size_t			buflen;

	/* walk state */
	struct scatterlist	*sg;
	struct scatterlist	sgl[2];
	int			offset;	/* offset in current sg */
	int			sg_len;
	unsigned int		total;	/* total request */

	u8			buffer[] OMAP_ALIGNED;
};

struct omap_sham_hmac_ctx {
	struct crypto_shash	*shash;
	u8			ipad[SHA512_BLOCK_SIZE] OMAP_ALIGNED;
	u8			opad[SHA512_BLOCK_SIZE] OMAP_ALIGNED;
};

struct omap_sham_ctx {
	unsigned long		flags;

	/* fallback stuff */
	struct crypto_shash	*fallback;

	struct omap_sham_hmac_ctx base[];
};

#define OMAP_SHAM_QUEUE_LENGTH	10

struct omap_sham_algs_info {
	struct ahash_alg	*algs_list;
	unsigned int		size;
	unsigned int		registered;
};

struct omap_sham_pdata {
	struct omap_sham_algs_info	*algs_info;
	unsigned int	algs_info_size;
	unsigned long	flags;
	int		digest_size;

	void		(*copy_hash)(struct ahash_request *req, int out);
	void		(*write_ctrl)(struct omap_sham_dev *dd, size_t length,
				      int final, int dma);
	void		(*trigger)(struct omap_sham_dev *dd, size_t length);
	int		(*poll_irq)(struct omap_sham_dev *dd);
	irqreturn_t	(*intr_hdlr)(int irq, void *dev_id);

	u32		odigest_ofs;
	u32		idigest_ofs;
	u32		din_ofs;
	u32		digcnt_ofs;
	u32		rev_ofs;
	u32		mask_ofs;
	u32		sysstatus_ofs;
	u32		mode_ofs;
	u32		length_ofs;

	u32		major_mask;
	u32		major_shift;
	u32		minor_mask;
	u32		minor_shift;
};

struct omap_sham_dev {
	struct list_head	list;
	unsigned long		phys_base;
	struct device		*dev;
	void __iomem		*io_base;
	int			irq;
	spinlock_t		lock;
	int			err;
	struct dma_chan		*dma_lch;
	struct tasklet_struct	done_task;
	u8			polling_mode;
	u8			xmit_buf[BUFLEN] OMAP_ALIGNED;

	unsigned long		flags;
	int			fallback_sz;
	struct crypto_queue	queue;
	struct ahash_request	*req;

	const struct omap_sham_pdata	*pdata;
};

struct omap_sham_drv {
	struct list_head	dev_list;
	spinlock_t		lock;
	unsigned long		flags;
};

static struct omap_sham_drv sham = {
	.dev_list = LIST_HEAD_INIT(sham.dev_list),
	.lock = __SPIN_LOCK_UNLOCKED(sham.lock),
};

static inline u32 omap_sham_read(struct omap_sham_dev *dd, u32 offset)
{
	return __raw_readl(dd->io_base + offset);
}

static inline void omap_sham_write(struct omap_sham_dev *dd,
					u32 offset, u32 value)
{
	__raw_writel(value, dd->io_base + offset);
}

static inline void omap_sham_write_mask(struct omap_sham_dev *dd, u32 address,
					u32 value, u32 mask)
{
	u32 val;

	val = omap_sham_read(dd, address);
	val &= ~mask;
	val |= value;
	omap_sham_write(dd, address, val);
}

static inline int omap_sham_wait(struct omap_sham_dev *dd, u32 offset, u32 bit)
{
	unsigned long timeout = jiffies + DEFAULT_TIMEOUT_INTERVAL;

	while (!(omap_sham_read(dd, offset) & bit)) {
		if (time_is_before_jiffies(timeout))
			return -ETIMEDOUT;
	}

	return 0;
}

static void omap_sham_copy_hash_omap2(struct ahash_request *req, int out)
{
	struct omap_sham_reqctx *ctx = ahash_request_ctx(req);
	struct omap_sham_dev *dd = ctx->dd;
	u32 *hash = (u32 *)ctx->digest;
	int i;

	for (i = 0; i < dd->pdata->digest_size / sizeof(u32); i++) {
		if (out)
			hash[i] = omap_sham_read(dd, SHA_REG_IDIGEST(dd, i));
		else
			omap_sham_write(dd, SHA_REG_IDIGEST(dd, i), hash[i]);
	}
}

static void omap_sham_copy_hash_omap4(struct ahash_request *req, int out)
{
	struct omap_sham_reqctx *ctx = ahash_request_ctx(req);
	struct omap_sham_dev *dd = ctx->dd;
	int i;

	if (ctx->flags & BIT(FLAGS_HMAC)) {
		struct crypto_ahash *tfm = crypto_ahash_reqtfm(dd->req);
		struct omap_sham_ctx *tctx = crypto_ahash_ctx(tfm);
		struct omap_sham_hmac_ctx *bctx = tctx->base;
		u32 *opad = (u32 *)bctx->opad;

		for (i = 0; i < dd->pdata->digest_size / sizeof(u32); i++) {
			if (out)
				opad[i] = omap_sham_read(dd,
						SHA_REG_ODIGEST(dd, i));
			else
				omap_sham_write(dd, SHA_REG_ODIGEST(dd, i),
						opad[i]);
		}
	}

	omap_sham_copy_hash_omap2(req, out);
}

static void omap_sham_copy_ready_hash(struct ahash_request *req)
{
	struct omap_sham_reqctx *ctx = ahash_request_ctx(req);
	u32 *in = (u32 *)ctx->digest;
	u32 *hash = (u32 *)req->result;
	int i, d, big_endian = 0;

	if (!hash)
		return;

	switch (ctx->flags & FLAGS_MODE_MASK) {
	case FLAGS_MODE_MD5:
		d = MD5_DIGEST_SIZE / sizeof(u32);
		break;
	case FLAGS_MODE_SHA1:
		/* OMAP2 SHA1 is big endian */
		if (test_bit(FLAGS_BE32_SHA1, &ctx->dd->flags))
			big_endian = 1;
		d = SHA1_DIGEST_SIZE / sizeof(u32);
		break;
	case FLAGS_MODE_SHA224:
		d = SHA224_DIGEST_SIZE / sizeof(u32);
		break;
	case FLAGS_MODE_SHA256:
		d = SHA256_DIGEST_SIZE / sizeof(u32);
		break;
	case FLAGS_MODE_SHA384:
		d = SHA384_DIGEST_SIZE / sizeof(u32);
		break;
	case FLAGS_MODE_SHA512:
		d = SHA512_DIGEST_SIZE / sizeof(u32);
		break;
	default:
		d = 0;
	}

	if (big_endian)
		for (i = 0; i < d; i++)
			hash[i] = be32_to_cpu(in[i]);
	else
		for (i = 0; i < d; i++)
			hash[i] = le32_to_cpu(in[i]);
}

static int omap_sham_hw_init(struct omap_sham_dev *dd)
{
	int err;

	err = pm_runtime_get_sync(dd->dev);
	if (err < 0) {
		dev_err(dd->dev, "failed to get sync: %d\n", err);
		return err;
	}

	if (!test_bit(FLAGS_INIT, &dd->flags)) {
		set_bit(FLAGS_INIT, &dd->flags);
		dd->err = 0;
	}

	return 0;
}

static void omap_sham_write_ctrl_omap2(struct omap_sham_dev *dd, size_t length,
				 int final, int dma)
{
	struct omap_sham_reqctx *ctx = ahash_request_ctx(dd->req);
	u32 val = length << 5, mask;

	if (likely(ctx->digcnt))
		omap_sham_write(dd, SHA_REG_DIGCNT(dd), ctx->digcnt);

	omap_sham_write_mask(dd, SHA_REG_MASK(dd),
		SHA_REG_MASK_IT_EN | (dma ? SHA_REG_MASK_DMA_EN : 0),
		SHA_REG_MASK_IT_EN | SHA_REG_MASK_DMA_EN);
	/*
	 * Setting ALGO_CONST only for the first iteration
	 * and CLOSE_HASH only for the last one.
	 */
	if ((ctx->flags & FLAGS_MODE_MASK) == FLAGS_MODE_SHA1)
		val |= SHA_REG_CTRL_ALGO;
	if (!ctx->digcnt)
		val |= SHA_REG_CTRL_ALGO_CONST;
	if (final)
		val |= SHA_REG_CTRL_CLOSE_HASH;

	mask = SHA_REG_CTRL_ALGO_CONST | SHA_REG_CTRL_CLOSE_HASH |
			SHA_REG_CTRL_ALGO | SHA_REG_CTRL_LENGTH;

	omap_sham_write_mask(dd, SHA_REG_CTRL, val, mask);
}

static void omap_sham_trigger_omap2(struct omap_sham_dev *dd, size_t length)
{
}

static int omap_sham_poll_irq_omap2(struct omap_sham_dev *dd)
{
	return omap_sham_wait(dd, SHA_REG_CTRL, SHA_REG_CTRL_INPUT_READY);
}

static int get_block_size(struct omap_sham_reqctx *ctx)
{
	int d;

	switch (ctx->flags & FLAGS_MODE_MASK) {
	case FLAGS_MODE_MD5:
	case FLAGS_MODE_SHA1:
		d = SHA1_BLOCK_SIZE;
		break;
	case FLAGS_MODE_SHA224:
	case FLAGS_MODE_SHA256:
		d = SHA256_BLOCK_SIZE;
		break;
	case FLAGS_MODE_SHA384:
	case FLAGS_MODE_SHA512:
		d = SHA512_BLOCK_SIZE;
		break;
	default:
		d = 0;
	}

	return d;
}

static void omap_sham_write_n(struct omap_sham_dev *dd, u32 offset,
				    u32 *value, int count)
{
	for (; count--; value++, offset += 4)
		omap_sham_write(dd, offset, *value);
}

static void omap_sham_write_ctrl_omap4(struct omap_sham_dev *dd, size_t length,
				 int final, int dma)
{
	struct omap_sham_reqctx *ctx = ahash_request_ctx(dd->req);
	u32 val, mask;

	/*
	 * Setting ALGO_CONST only for the first iteration and
	 * CLOSE_HASH only for the last one. Note that flags mode bits
	 * correspond to algorithm encoding in mode register.
	 */
	val = (ctx->flags & FLAGS_MODE_MASK) >> (FLAGS_MODE_SHIFT);
	if (!ctx->digcnt) {
		struct crypto_ahash *tfm = crypto_ahash_reqtfm(dd->req);
		struct omap_sham_ctx *tctx = crypto_ahash_ctx(tfm);
		struct omap_sham_hmac_ctx *bctx = tctx->base;
		int bs, nr_dr;

		val |= SHA_REG_MODE_ALGO_CONSTANT;

		if (ctx->flags & BIT(FLAGS_HMAC)) {
			bs = get_block_size(ctx);
			nr_dr = bs / (2 * sizeof(u32));
			val |= SHA_REG_MODE_HMAC_KEY_PROC;
			omap_sham_write_n(dd, SHA_REG_ODIGEST(dd, 0),
					  (u32 *)bctx->ipad, nr_dr);
			omap_sham_write_n(dd, SHA_REG_IDIGEST(dd, 0),
					  (u32 *)bctx->ipad + nr_dr, nr_dr);
			ctx->digcnt += bs;
		}
	}

	if (final) {
		val |= SHA_REG_MODE_CLOSE_HASH;

		if (ctx->flags & BIT(FLAGS_HMAC))
			val |= SHA_REG_MODE_HMAC_OUTER_HASH;
	}

	mask = SHA_REG_MODE_ALGO_CONSTANT | SHA_REG_MODE_CLOSE_HASH |
	       SHA_REG_MODE_ALGO_MASK | SHA_REG_MODE_HMAC_OUTER_HASH |
	       SHA_REG_MODE_HMAC_KEY_PROC;

	dev_dbg(dd->dev, "ctrl: %08x, flags: %08lx\n", val, ctx->flags);
	omap_sham_write_mask(dd, SHA_REG_MODE(dd), val, mask);
	omap_sham_write(dd, SHA_REG_IRQENA, SHA_REG_IRQENA_OUTPUT_RDY);
	omap_sham_write_mask(dd, SHA_REG_MASK(dd),
			     SHA_REG_MASK_IT_EN |
				     (dma ? SHA_REG_MASK_DMA_EN : 0),
			     SHA_REG_MASK_IT_EN | SHA_REG_MASK_DMA_EN);
}

static void omap_sham_trigger_omap4(struct omap_sham_dev *dd, size_t length)
{
	omap_sham_write(dd, SHA_REG_LENGTH(dd), length);
}

static int omap_sham_poll_irq_omap4(struct omap_sham_dev *dd)
{
	return omap_sham_wait(dd, SHA_REG_IRQSTATUS,
			      SHA_REG_IRQSTATUS_INPUT_RDY);
}

static int omap_sham_xmit_cpu(struct omap_sham_dev *dd, size_t length,
			      int final)
{
	struct omap_sham_reqctx *ctx = ahash_request_ctx(dd->req);
	int count, len32, bs32, offset = 0;
	const u32 *buffer;
	int mlen;
	struct sg_mapping_iter mi;

	dev_dbg(dd->dev, "xmit_cpu: digcnt: %d, length: %d, final: %d\n",
						ctx->digcnt, length, final);

	dd->pdata->write_ctrl(dd, length, final, 0);
	dd->pdata->trigger(dd, length);

	/* should be non-zero before next lines to disable clocks later */
	ctx->digcnt += length;
	ctx->total -= length;

	if (final)
		set_bit(FLAGS_FINAL, &dd->flags); /* catch last interrupt */

	set_bit(FLAGS_CPU, &dd->flags);

	len32 = DIV_ROUND_UP(length, sizeof(u32));
	bs32 = get_block_size(ctx) / sizeof(u32);

	sg_miter_start(&mi, ctx->sg, ctx->sg_len,
		       SG_MITER_FROM_SG | SG_MITER_ATOMIC);

	mlen = 0;

	while (len32) {
		if (dd->pdata->poll_irq(dd))
			return -ETIMEDOUT;

		for (count = 0; count < min(len32, bs32); count++, offset++) {
			if (!mlen) {
				sg_miter_next(&mi);
				mlen = mi.length;
				if (!mlen) {
					pr_err("sg miter failure.\n");
					return -EINVAL;
				}
				offset = 0;
				buffer = mi.addr;
			}
			omap_sham_write(dd, SHA_REG_DIN(dd, count),
					buffer[offset]);
			mlen -= 4;
		}
		len32 -= min(len32, bs32);
	}

	sg_miter_stop(&mi);

	return -EINPROGRESS;
}

static void omap_sham_dma_callback(void *param)
{
	struct omap_sham_dev *dd = param;

	set_bit(FLAGS_DMA_READY, &dd->flags);
	tasklet_schedule(&dd->done_task);
}

static int omap_sham_xmit_dma(struct omap_sham_dev *dd, size_t length,
			      int final)
{
	struct omap_sham_reqctx *ctx = ahash_request_ctx(dd->req);
	struct dma_async_tx_descriptor *tx;
	struct dma_slave_config cfg;
	int ret;

	dev_dbg(dd->dev, "xmit_dma: digcnt: %d, length: %d, final: %d\n",
						ctx->digcnt, length, final);

	if (!dma_map_sg(dd->dev, ctx->sg, ctx->sg_len, DMA_TO_DEVICE)) {
		dev_err(dd->dev, "dma_map_sg error\n");
		return -EINVAL;
	}

	memset(&cfg, 0, sizeof(cfg));

	cfg.dst_addr = dd->phys_base + SHA_REG_DIN(dd, 0);
	cfg.dst_addr_width = DMA_SLAVE_BUSWIDTH_4_BYTES;
	cfg.dst_maxburst = get_block_size(ctx) / DMA_SLAVE_BUSWIDTH_4_BYTES;

	ret = dmaengine_slave_config(dd->dma_lch, &cfg);
	if (ret) {
		pr_err("omap-sham: can't configure dmaengine slave: %d\n", ret);
		return ret;
	}

	tx = dmaengine_prep_slave_sg(dd->dma_lch, ctx->sg, ctx->sg_len,
				     DMA_MEM_TO_DEV,
				     DMA_PREP_INTERRUPT | DMA_CTRL_ACK);

	if (!tx) {
		dev_err(dd->dev, "prep_slave_sg failed\n");
		return -EINVAL;
	}

	tx->callback = omap_sham_dma_callback;
	tx->callback_param = dd;

	dd->pdata->write_ctrl(dd, length, final, 1);

	ctx->digcnt += length;
	ctx->total -= length;

	if (final)
		set_bit(FLAGS_FINAL, &dd->flags); /* catch last interrupt */

	set_bit(FLAGS_DMA_ACTIVE, &dd->flags);

	dmaengine_submit(tx);
	dma_async_issue_pending(dd->dma_lch);

	dd->pdata->trigger(dd, length);

	return -EINPROGRESS;
}

static int omap_sham_copy_sg_lists(struct omap_sham_reqctx *ctx,
				   struct scatterlist *sg, int bs, int new_len)
{
	int n = sg_nents(sg);
	struct scatterlist *tmp;
	int offset = ctx->offset;

	ctx->total = new_len;

	if (ctx->bufcnt)
		n++;

	ctx->sg = kmalloc_array(n, sizeof(*sg), GFP_KERNEL);
	if (!ctx->sg)
		return -ENOMEM;

	sg_init_table(ctx->sg, n);

	tmp = ctx->sg;

	ctx->sg_len = 0;

	if (ctx->bufcnt) {
		sg_set_buf(tmp, ctx->dd->xmit_buf, ctx->bufcnt);
		tmp = sg_next(tmp);
		ctx->sg_len++;
		new_len -= ctx->bufcnt;
	}

	while (sg && new_len) {
		int len = sg->length - offset;

		if (len <= 0) {
			offset -= sg->length;
			sg = sg_next(sg);
			continue;
		}

		if (new_len < len)
			len = new_len;

		if (len > 0) {
			new_len -= len;
			sg_set_page(tmp, sg_page(sg), len, sg->offset + offset);
			offset = 0;
			ctx->offset = 0;
			ctx->sg_len++;
			if (new_len <= 0)
				break;
			tmp = sg_next(tmp);
		}

		sg = sg_next(sg);
	}

	if (tmp)
		sg_mark_end(tmp);

	set_bit(FLAGS_SGS_ALLOCED, &ctx->dd->flags);

	ctx->offset += new_len - ctx->bufcnt;
	ctx->bufcnt = 0;

	return 0;
}

static int omap_sham_copy_sgs(struct omap_sham_reqctx *ctx,
			      struct scatterlist *sg, int bs,
			      unsigned int new_len)
{
	int pages;
	void *buf;

	pages = get_order(new_len);

	buf = (void *)__get_free_pages(GFP_ATOMIC, pages);
	if (!buf) {
		pr_err("Couldn't allocate pages for unaligned cases.\n");
		return -ENOMEM;
	}

	if (ctx->bufcnt)
		memcpy(buf, ctx->dd->xmit_buf, ctx->bufcnt);

	scatterwalk_map_and_copy(buf + ctx->bufcnt, sg, ctx->offset,
				 min(new_len, ctx->total) - ctx->bufcnt, 0);
	sg_init_table(ctx->sgl, 1);
	sg_set_buf(ctx->sgl, buf, new_len);
	ctx->sg = ctx->sgl;
	set_bit(FLAGS_SGS_COPIED, &ctx->dd->flags);
	ctx->sg_len = 1;
	ctx->offset += new_len - ctx->bufcnt;
	ctx->bufcnt = 0;
	ctx->total = new_len;

	return 0;
}

static int omap_sham_align_sgs(struct scatterlist *sg,
			       int nbytes, int bs, bool final,
			       struct omap_sham_reqctx *rctx)
{
	int n = 0;
	bool aligned = true;
	bool list_ok = true;
	struct scatterlist *sg_tmp = sg;
	int new_len;
	int offset = rctx->offset;
	int bufcnt = rctx->bufcnt;
<<<<<<< HEAD
=======

	if (!sg || !sg->length || !nbytes) {
		if (bufcnt) {
			sg_init_table(rctx->sgl, 1);
			sg_set_buf(rctx->sgl, rctx->dd->xmit_buf, bufcnt);
			rctx->sg = rctx->sgl;
		}
>>>>>>> 675a03b4

		return 0;
	}

	new_len = nbytes;

	if (offset)
		list_ok = false;

	if (final)
		new_len = DIV_ROUND_UP(new_len, bs) * bs;
	else
		new_len = (new_len - 1) / bs * bs;

	if (!new_len)
		return 0;

	if (nbytes != new_len)
		list_ok = false;

	while (nbytes > 0 && sg_tmp) {
		n++;

		if (bufcnt) {
			if (!IS_ALIGNED(bufcnt, bs)) {
				aligned = false;
				break;
			}
			nbytes -= bufcnt;
			bufcnt = 0;
			if (!nbytes)
				list_ok = false;

			continue;
		}

#ifdef CONFIG_ZONE_DMA
		if (page_zonenum(sg_page(sg_tmp)) != ZONE_DMA) {
			aligned = false;
			break;
		}
#endif

		if (offset < sg_tmp->length) {
			if (!IS_ALIGNED(offset + sg_tmp->offset, 4)) {
				aligned = false;
				break;
			}

			if (!IS_ALIGNED(sg_tmp->length - offset, bs)) {
				aligned = false;
				break;
			}
		}

		if (offset) {
			offset -= sg_tmp->length;
			if (offset < 0) {
				nbytes += offset;
				offset = 0;
			}
		} else {
			nbytes -= sg_tmp->length;
		}

		sg_tmp = sg_next(sg_tmp);

		if (nbytes < 0) {
			list_ok = false;
			break;
		}
	}

	if (new_len > OMAP_SHA_MAX_DMA_LEN) {
		new_len = OMAP_SHA_MAX_DMA_LEN;
		aligned = false;
	}

	if (!aligned)
		return omap_sham_copy_sgs(rctx, sg, bs, new_len);
	else if (!list_ok)
		return omap_sham_copy_sg_lists(rctx, sg, bs, new_len);

	rctx->total = new_len;
	rctx->offset += new_len;
	rctx->sg_len = n;
	if (rctx->bufcnt) {
		sg_init_table(rctx->sgl, 2);
		sg_set_buf(rctx->sgl, rctx->dd->xmit_buf, rctx->bufcnt);
		sg_chain(rctx->sgl, 2, sg);
		rctx->sg = rctx->sgl;
	} else {
		rctx->sg = sg;
	}

	return 0;
}

static int omap_sham_prepare_request(struct ahash_request *req, bool update)
{
	struct omap_sham_reqctx *rctx = ahash_request_ctx(req);
	int bs;
	int ret;
	unsigned int nbytes;
	bool final = rctx->flags & BIT(FLAGS_FINUP);
	int hash_later;

	bs = get_block_size(rctx);

	nbytes = rctx->bufcnt;

	if (update)
		nbytes += req->nbytes - rctx->offset;

	dev_dbg(rctx->dd->dev,
		"%s: nbytes=%d, bs=%d, total=%d, offset=%d, bufcnt=%d\n",
		__func__, nbytes, bs, rctx->total, rctx->offset,
		rctx->bufcnt);

	if (!nbytes)
		return 0;

	rctx->total = nbytes;

	if (update && req->nbytes && (!IS_ALIGNED(rctx->bufcnt, bs))) {
		int len = bs - rctx->bufcnt % bs;

		if (len > req->nbytes)
			len = req->nbytes;
		scatterwalk_map_and_copy(rctx->buffer + rctx->bufcnt, req->src,
					 0, len, 0);
		rctx->bufcnt += len;
		rctx->offset = len;
	}

	if (rctx->bufcnt)
		memcpy(rctx->dd->xmit_buf, rctx->buffer, rctx->bufcnt);

	ret = omap_sham_align_sgs(req->src, nbytes, bs, final, rctx);
	if (ret)
		return ret;

	hash_later = nbytes - rctx->total;
	if (hash_later < 0)
		hash_later = 0;

<<<<<<< HEAD
	if (hash_later) {
=======
	if (hash_later && hash_later <= rctx->buflen) {
>>>>>>> 675a03b4
		scatterwalk_map_and_copy(rctx->buffer,
					 req->src,
					 req->nbytes - hash_later,
					 hash_later, 0);

		rctx->bufcnt = hash_later;
	} else {
		rctx->bufcnt = 0;
	}

	if (hash_later > rctx->buflen)
		set_bit(FLAGS_HUGE, &rctx->dd->flags);

	rctx->total = min(nbytes, rctx->total);

	return 0;
}

static int omap_sham_update_dma_stop(struct omap_sham_dev *dd)
{
	struct omap_sham_reqctx *ctx = ahash_request_ctx(dd->req);

	dma_unmap_sg(dd->dev, ctx->sg, ctx->sg_len, DMA_TO_DEVICE);

	clear_bit(FLAGS_DMA_ACTIVE, &dd->flags);

	return 0;
}

struct omap_sham_dev *omap_sham_find_dev(struct omap_sham_reqctx *ctx)
{
	struct omap_sham_dev *dd;

	if (ctx->dd)
		return ctx->dd;

	spin_lock_bh(&sham.lock);
	dd = list_first_entry(&sham.dev_list, struct omap_sham_dev, list);
	list_move_tail(&dd->list, &sham.dev_list);
	ctx->dd = dd;
	spin_unlock_bh(&sham.lock);

	return dd;
}

static int omap_sham_init(struct ahash_request *req)
{
	struct crypto_ahash *tfm = crypto_ahash_reqtfm(req);
	struct omap_sham_ctx *tctx = crypto_ahash_ctx(tfm);
	struct omap_sham_reqctx *ctx = ahash_request_ctx(req);
	struct omap_sham_dev *dd;
	int bs = 0;

	ctx->dd = NULL;

	dd = omap_sham_find_dev(ctx);
	if (!dd)
		return -ENODEV;

	ctx->flags = 0;

	dev_dbg(dd->dev, "init: digest size: %d\n",
		crypto_ahash_digestsize(tfm));

	switch (crypto_ahash_digestsize(tfm)) {
	case MD5_DIGEST_SIZE:
		ctx->flags |= FLAGS_MODE_MD5;
		bs = SHA1_BLOCK_SIZE;
		break;
	case SHA1_DIGEST_SIZE:
		ctx->flags |= FLAGS_MODE_SHA1;
		bs = SHA1_BLOCK_SIZE;
		break;
	case SHA224_DIGEST_SIZE:
		ctx->flags |= FLAGS_MODE_SHA224;
		bs = SHA224_BLOCK_SIZE;
		break;
	case SHA256_DIGEST_SIZE:
		ctx->flags |= FLAGS_MODE_SHA256;
		bs = SHA256_BLOCK_SIZE;
		break;
	case SHA384_DIGEST_SIZE:
		ctx->flags |= FLAGS_MODE_SHA384;
		bs = SHA384_BLOCK_SIZE;
		break;
	case SHA512_DIGEST_SIZE:
		ctx->flags |= FLAGS_MODE_SHA512;
		bs = SHA512_BLOCK_SIZE;
		break;
	}

	ctx->bufcnt = 0;
	ctx->digcnt = 0;
	ctx->total = 0;
	ctx->offset = 0;
	ctx->buflen = BUFLEN;

	if (tctx->flags & BIT(FLAGS_HMAC)) {
		if (!test_bit(FLAGS_AUTO_XOR, &dd->flags)) {
			struct omap_sham_hmac_ctx *bctx = tctx->base;

			memcpy(ctx->buffer, bctx->ipad, bs);
			ctx->bufcnt = bs;
		}

		ctx->flags |= BIT(FLAGS_HMAC);
	}

	return 0;

}

static int omap_sham_update_req(struct omap_sham_dev *dd)
{
	struct ahash_request *req = dd->req;
	struct omap_sham_reqctx *ctx = ahash_request_ctx(req);
	int err;
	bool final = (ctx->flags & BIT(FLAGS_FINUP)) &&
			!(dd->flags & BIT(FLAGS_HUGE));

	dev_dbg(dd->dev, "update_req: total: %u, digcnt: %d, final: %d",
		ctx->total, ctx->digcnt, final);

	if (ctx->total < get_block_size(ctx) ||
	    ctx->total < dd->fallback_sz)
		ctx->flags |= BIT(FLAGS_CPU);

	if (ctx->flags & BIT(FLAGS_CPU))
		err = omap_sham_xmit_cpu(dd, ctx->total, final);
	else
		err = omap_sham_xmit_dma(dd, ctx->total, final);

	/* wait for dma completion before can take more data */
	dev_dbg(dd->dev, "update: err: %d, digcnt: %d\n", err, ctx->digcnt);

	return err;
}

static int omap_sham_final_req(struct omap_sham_dev *dd)
{
	struct ahash_request *req = dd->req;
	struct omap_sham_reqctx *ctx = ahash_request_ctx(req);
	int err = 0, use_dma = 1;

	if (dd->flags & BIT(FLAGS_HUGE))
		return 0;

	if ((ctx->total <= get_block_size(ctx)) || dd->polling_mode)
		/*
		 * faster to handle last block with cpu or
		 * use cpu when dma is not present.
		 */
		use_dma = 0;

	if (use_dma)
		err = omap_sham_xmit_dma(dd, ctx->total, 1);
	else
		err = omap_sham_xmit_cpu(dd, ctx->total, 1);

	ctx->bufcnt = 0;

	dev_dbg(dd->dev, "final_req: err: %d\n", err);

	return err;
}

static int omap_sham_finish_hmac(struct ahash_request *req)
{
	struct omap_sham_ctx *tctx = crypto_tfm_ctx(req->base.tfm);
	struct omap_sham_hmac_ctx *bctx = tctx->base;
	int bs = crypto_shash_blocksize(bctx->shash);
	int ds = crypto_shash_digestsize(bctx->shash);
	SHASH_DESC_ON_STACK(shash, bctx->shash);

	shash->tfm = bctx->shash;

	return crypto_shash_init(shash) ?:
	       crypto_shash_update(shash, bctx->opad, bs) ?:
	       crypto_shash_finup(shash, req->result, ds, req->result);
}

static int omap_sham_finish(struct ahash_request *req)
{
	struct omap_sham_reqctx *ctx = ahash_request_ctx(req);
	struct omap_sham_dev *dd = ctx->dd;
	int err = 0;

	if (ctx->digcnt) {
		omap_sham_copy_ready_hash(req);
		if ((ctx->flags & BIT(FLAGS_HMAC)) &&
				!test_bit(FLAGS_AUTO_XOR, &dd->flags))
			err = omap_sham_finish_hmac(req);
	}

	dev_dbg(dd->dev, "digcnt: %d, bufcnt: %d\n", ctx->digcnt, ctx->bufcnt);

	return err;
}

static void omap_sham_finish_req(struct ahash_request *req, int err)
{
	struct omap_sham_reqctx *ctx = ahash_request_ctx(req);
	struct omap_sham_dev *dd = ctx->dd;

	if (test_bit(FLAGS_SGS_COPIED, &dd->flags))
		free_pages((unsigned long)sg_virt(ctx->sg),
			   get_order(ctx->sg->length));

	if (test_bit(FLAGS_SGS_ALLOCED, &dd->flags))
		kfree(ctx->sg);

	ctx->sg = NULL;

	dd->flags &= ~(BIT(FLAGS_SGS_ALLOCED) | BIT(FLAGS_SGS_COPIED));

	if (dd->flags & BIT(FLAGS_HUGE)) {
		dd->flags &= ~(BIT(FLAGS_CPU) | BIT(FLAGS_DMA_READY) |
				BIT(FLAGS_OUTPUT_READY) | BIT(FLAGS_HUGE));
		omap_sham_prepare_request(req, ctx->op == OP_UPDATE);
		if (ctx->op == OP_UPDATE || (dd->flags & BIT(FLAGS_HUGE))) {
			err = omap_sham_update_req(dd);
			if (err != -EINPROGRESS &&
			    (ctx->flags & BIT(FLAGS_FINUP)))
				err = omap_sham_final_req(dd);
		} else if (ctx->op == OP_FINAL) {
			omap_sham_final_req(dd);
		}
		return;
	}

	if (!err) {
		dd->pdata->copy_hash(req, 1);
		if (test_bit(FLAGS_FINAL, &dd->flags))
			err = omap_sham_finish(req);
	} else {
		ctx->flags |= BIT(FLAGS_ERROR);
	}

	/* atomic operation is not needed here */
	dd->flags &= ~(BIT(FLAGS_BUSY) | BIT(FLAGS_FINAL) | BIT(FLAGS_CPU) |
			BIT(FLAGS_DMA_READY) | BIT(FLAGS_OUTPUT_READY));

	pm_runtime_mark_last_busy(dd->dev);
	pm_runtime_put_autosuspend(dd->dev);

	ctx->offset = 0;

	if (req->base.complete)
		req->base.complete(&req->base, err);
}

static int omap_sham_handle_queue(struct omap_sham_dev *dd,
				  struct ahash_request *req)
{
	struct crypto_async_request *async_req, *backlog;
	struct omap_sham_reqctx *ctx;
	unsigned long flags;
	int err = 0, ret = 0;

retry:
	spin_lock_irqsave(&dd->lock, flags);
	if (req)
		ret = ahash_enqueue_request(&dd->queue, req);
	if (test_bit(FLAGS_BUSY, &dd->flags)) {
		spin_unlock_irqrestore(&dd->lock, flags);
		return ret;
	}
	backlog = crypto_get_backlog(&dd->queue);
	async_req = crypto_dequeue_request(&dd->queue);
	if (async_req)
		set_bit(FLAGS_BUSY, &dd->flags);
	spin_unlock_irqrestore(&dd->lock, flags);

	if (!async_req)
		return ret;

	if (backlog)
		backlog->complete(backlog, -EINPROGRESS);

	req = ahash_request_cast(async_req);
	dd->req = req;
	ctx = ahash_request_ctx(req);

	err = omap_sham_prepare_request(req, ctx->op == OP_UPDATE);
	if (err || !ctx->total)
		goto err1;

	dev_dbg(dd->dev, "handling new req, op: %lu, nbytes: %d\n",
						ctx->op, req->nbytes);

	err = omap_sham_hw_init(dd);
	if (err)
		goto err1;

	if (ctx->digcnt)
		/* request has changed - restore hash */
		dd->pdata->copy_hash(req, 0);

	if (ctx->op == OP_UPDATE || (dd->flags & BIT(FLAGS_HUGE))) {
		err = omap_sham_update_req(dd);
		if (err != -EINPROGRESS && (ctx->flags & BIT(FLAGS_FINUP)))
			/* no final() after finup() */
			err = omap_sham_final_req(dd);
	} else if (ctx->op == OP_FINAL) {
		err = omap_sham_final_req(dd);
	}
err1:
	dev_dbg(dd->dev, "exit, err: %d\n", err);

	if (err != -EINPROGRESS) {
		/* done_task will not finish it, so do it here */
		omap_sham_finish_req(req, err);
		req = NULL;

		/*
		 * Execute next request immediately if there is anything
		 * in queue.
		 */
		goto retry;
	}

	return ret;
}

static int omap_sham_enqueue(struct ahash_request *req, unsigned int op)
{
	struct omap_sham_reqctx *ctx = ahash_request_ctx(req);
	struct omap_sham_dev *dd = ctx->dd;

	ctx->op = op;

	return omap_sham_handle_queue(dd, req);
}

static int omap_sham_update(struct ahash_request *req)
{
	struct omap_sham_reqctx *ctx = ahash_request_ctx(req);
	struct omap_sham_dev *dd = omap_sham_find_dev(ctx);

	if (!req->nbytes)
		return 0;

	if (ctx->bufcnt + req->nbytes <= ctx->buflen) {
		scatterwalk_map_and_copy(ctx->buffer + ctx->bufcnt, req->src,
					 0, req->nbytes, 0);
		ctx->bufcnt += req->nbytes;
		return 0;
	}

	if (dd->polling_mode)
		ctx->flags |= BIT(FLAGS_CPU);

	return omap_sham_enqueue(req, OP_UPDATE);
}

static int omap_sham_shash_digest(struct crypto_shash *tfm, u32 flags,
				  const u8 *data, unsigned int len, u8 *out)
{
	SHASH_DESC_ON_STACK(shash, tfm);

	shash->tfm = tfm;

	return crypto_shash_digest(shash, data, len, out);
}

static int omap_sham_final_shash(struct ahash_request *req)
{
	struct omap_sham_ctx *tctx = crypto_tfm_ctx(req->base.tfm);
	struct omap_sham_reqctx *ctx = ahash_request_ctx(req);
	int offset = 0;

	/*
	 * If we are running HMAC on limited hardware support, skip
	 * the ipad in the beginning of the buffer if we are going for
	 * software fallback algorithm.
	 */
	if (test_bit(FLAGS_HMAC, &ctx->flags) &&
	    !test_bit(FLAGS_AUTO_XOR, &ctx->dd->flags))
		offset = get_block_size(ctx);

	return omap_sham_shash_digest(tctx->fallback, req->base.flags,
				      ctx->buffer + offset,
				      ctx->bufcnt - offset, req->result);
}

static int omap_sham_final(struct ahash_request *req)
{
	struct omap_sham_reqctx *ctx = ahash_request_ctx(req);

	ctx->flags |= BIT(FLAGS_FINUP);

	if (ctx->flags & BIT(FLAGS_ERROR))
		return 0; /* uncompleted hash is not needed */

	/*
	 * OMAP HW accel works only with buffers >= 9.
	 * HMAC is always >= 9 because ipad == block size.
	 * If buffersize is less than fallback_sz, we use fallback
	 * SW encoding, as using DMA + HW in this case doesn't provide
	 * any benefit.
	 */
	if (!ctx->digcnt && ctx->bufcnt < ctx->dd->fallback_sz)
		return omap_sham_final_shash(req);
	else if (ctx->bufcnt)
		return omap_sham_enqueue(req, OP_FINAL);

	/* copy ready hash (+ finalize hmac) */
	return omap_sham_finish(req);
}

static int omap_sham_finup(struct ahash_request *req)
{
	struct omap_sham_reqctx *ctx = ahash_request_ctx(req);
	int err1, err2;

	ctx->flags |= BIT(FLAGS_FINUP);

	err1 = omap_sham_update(req);
	if (err1 == -EINPROGRESS || err1 == -EBUSY)
		return err1;
	/*
	 * final() has to be always called to cleanup resources
	 * even if udpate() failed, except EINPROGRESS
	 */
	err2 = omap_sham_final(req);

	return err1 ?: err2;
}

static int omap_sham_digest(struct ahash_request *req)
{
	return omap_sham_init(req) ?: omap_sham_finup(req);
}

static int omap_sham_setkey(struct crypto_ahash *tfm, const u8 *key,
		      unsigned int keylen)
{
	struct omap_sham_ctx *tctx = crypto_ahash_ctx(tfm);
	struct omap_sham_hmac_ctx *bctx = tctx->base;
	int bs = crypto_shash_blocksize(bctx->shash);
	int ds = crypto_shash_digestsize(bctx->shash);
	int err, i;

	err = crypto_shash_setkey(tctx->fallback, key, keylen);
	if (err)
		return err;

	if (keylen > bs) {
		err = omap_sham_shash_digest(bctx->shash,
				crypto_shash_get_flags(bctx->shash),
				key, keylen, bctx->ipad);
		if (err)
			return err;
		keylen = ds;
	} else {
		memcpy(bctx->ipad, key, keylen);
	}

	memset(bctx->ipad + keylen, 0, bs - keylen);

	if (!test_bit(FLAGS_AUTO_XOR, &sham.flags)) {
		memcpy(bctx->opad, bctx->ipad, bs);

		for (i = 0; i < bs; i++) {
			bctx->ipad[i] ^= HMAC_IPAD_VALUE;
			bctx->opad[i] ^= HMAC_OPAD_VALUE;
		}
	}

	return err;
}

static int omap_sham_cra_init_alg(struct crypto_tfm *tfm, const char *alg_base)
{
	struct omap_sham_ctx *tctx = crypto_tfm_ctx(tfm);
	const char *alg_name = crypto_tfm_alg_name(tfm);

	/* Allocate a fallback and abort if it failed. */
	tctx->fallback = crypto_alloc_shash(alg_name, 0,
					    CRYPTO_ALG_NEED_FALLBACK);
	if (IS_ERR(tctx->fallback)) {
		pr_err("omap-sham: fallback driver '%s' "
				"could not be loaded.\n", alg_name);
		return PTR_ERR(tctx->fallback);
	}

	crypto_ahash_set_reqsize(__crypto_ahash_cast(tfm),
				 sizeof(struct omap_sham_reqctx) + BUFLEN);

	if (alg_base) {
		struct omap_sham_hmac_ctx *bctx = tctx->base;
		tctx->flags |= BIT(FLAGS_HMAC);
		bctx->shash = crypto_alloc_shash(alg_base, 0,
						CRYPTO_ALG_NEED_FALLBACK);
		if (IS_ERR(bctx->shash)) {
			pr_err("omap-sham: base driver '%s' "
					"could not be loaded.\n", alg_base);
			crypto_free_shash(tctx->fallback);
			return PTR_ERR(bctx->shash);
		}

	}

	return 0;
}

static int omap_sham_cra_init(struct crypto_tfm *tfm)
{
	return omap_sham_cra_init_alg(tfm, NULL);
}

static int omap_sham_cra_sha1_init(struct crypto_tfm *tfm)
{
	return omap_sham_cra_init_alg(tfm, "sha1");
}

static int omap_sham_cra_sha224_init(struct crypto_tfm *tfm)
{
	return omap_sham_cra_init_alg(tfm, "sha224");
}

static int omap_sham_cra_sha256_init(struct crypto_tfm *tfm)
{
	return omap_sham_cra_init_alg(tfm, "sha256");
}

static int omap_sham_cra_md5_init(struct crypto_tfm *tfm)
{
	return omap_sham_cra_init_alg(tfm, "md5");
}

static int omap_sham_cra_sha384_init(struct crypto_tfm *tfm)
{
	return omap_sham_cra_init_alg(tfm, "sha384");
}

static int omap_sham_cra_sha512_init(struct crypto_tfm *tfm)
{
	return omap_sham_cra_init_alg(tfm, "sha512");
}

static void omap_sham_cra_exit(struct crypto_tfm *tfm)
{
	struct omap_sham_ctx *tctx = crypto_tfm_ctx(tfm);

	crypto_free_shash(tctx->fallback);
	tctx->fallback = NULL;

	if (tctx->flags & BIT(FLAGS_HMAC)) {
		struct omap_sham_hmac_ctx *bctx = tctx->base;
		crypto_free_shash(bctx->shash);
	}
}

static int omap_sham_export(struct ahash_request *req, void *out)
{
	struct omap_sham_reqctx *rctx = ahash_request_ctx(req);

	memcpy(out, rctx, sizeof(*rctx) + rctx->bufcnt);

	return 0;
}

static int omap_sham_import(struct ahash_request *req, const void *in)
{
	struct omap_sham_reqctx *rctx = ahash_request_ctx(req);
	const struct omap_sham_reqctx *ctx_in = in;

	memcpy(rctx, in, sizeof(*rctx) + ctx_in->bufcnt);

	return 0;
}

static struct ahash_alg algs_sha1_md5[] = {
{
	.init		= omap_sham_init,
	.update		= omap_sham_update,
	.final		= omap_sham_final,
	.finup		= omap_sham_finup,
	.digest		= omap_sham_digest,
	.halg.digestsize	= SHA1_DIGEST_SIZE,
	.halg.base	= {
		.cra_name		= "sha1",
		.cra_driver_name	= "omap-sha1",
		.cra_priority		= 400,
		.cra_flags		= CRYPTO_ALG_KERN_DRIVER_ONLY |
						CRYPTO_ALG_ASYNC |
						CRYPTO_ALG_NEED_FALLBACK,
		.cra_blocksize		= SHA1_BLOCK_SIZE,
		.cra_ctxsize		= sizeof(struct omap_sham_ctx),
		.cra_alignmask		= OMAP_ALIGN_MASK,
		.cra_module		= THIS_MODULE,
		.cra_init		= omap_sham_cra_init,
		.cra_exit		= omap_sham_cra_exit,
	}
},
{
	.init		= omap_sham_init,
	.update		= omap_sham_update,
	.final		= omap_sham_final,
	.finup		= omap_sham_finup,
	.digest		= omap_sham_digest,
	.halg.digestsize	= MD5_DIGEST_SIZE,
	.halg.base	= {
		.cra_name		= "md5",
		.cra_driver_name	= "omap-md5",
		.cra_priority		= 400,
		.cra_flags		= CRYPTO_ALG_KERN_DRIVER_ONLY |
						CRYPTO_ALG_ASYNC |
						CRYPTO_ALG_NEED_FALLBACK,
		.cra_blocksize		= SHA1_BLOCK_SIZE,
		.cra_ctxsize		= sizeof(struct omap_sham_ctx),
		.cra_alignmask		= OMAP_ALIGN_MASK,
		.cra_module		= THIS_MODULE,
		.cra_init		= omap_sham_cra_init,
		.cra_exit		= omap_sham_cra_exit,
	}
},
{
	.init		= omap_sham_init,
	.update		= omap_sham_update,
	.final		= omap_sham_final,
	.finup		= omap_sham_finup,
	.digest		= omap_sham_digest,
	.setkey		= omap_sham_setkey,
	.halg.digestsize	= SHA1_DIGEST_SIZE,
	.halg.base	= {
		.cra_name		= "hmac(sha1)",
		.cra_driver_name	= "omap-hmac-sha1",
		.cra_priority		= 400,
		.cra_flags		= CRYPTO_ALG_KERN_DRIVER_ONLY |
						CRYPTO_ALG_ASYNC |
						CRYPTO_ALG_NEED_FALLBACK,
		.cra_blocksize		= SHA1_BLOCK_SIZE,
		.cra_ctxsize		= sizeof(struct omap_sham_ctx) +
					sizeof(struct omap_sham_hmac_ctx),
		.cra_alignmask		= OMAP_ALIGN_MASK,
		.cra_module		= THIS_MODULE,
		.cra_init		= omap_sham_cra_sha1_init,
		.cra_exit		= omap_sham_cra_exit,
	}
},
{
	.init		= omap_sham_init,
	.update		= omap_sham_update,
	.final		= omap_sham_final,
	.finup		= omap_sham_finup,
	.digest		= omap_sham_digest,
	.setkey		= omap_sham_setkey,
	.halg.digestsize	= MD5_DIGEST_SIZE,
	.halg.base	= {
		.cra_name		= "hmac(md5)",
		.cra_driver_name	= "omap-hmac-md5",
		.cra_priority		= 400,
		.cra_flags		= CRYPTO_ALG_KERN_DRIVER_ONLY |
						CRYPTO_ALG_ASYNC |
						CRYPTO_ALG_NEED_FALLBACK,
		.cra_blocksize		= SHA1_BLOCK_SIZE,
		.cra_ctxsize		= sizeof(struct omap_sham_ctx) +
					sizeof(struct omap_sham_hmac_ctx),
		.cra_alignmask		= OMAP_ALIGN_MASK,
		.cra_module		= THIS_MODULE,
		.cra_init		= omap_sham_cra_md5_init,
		.cra_exit		= omap_sham_cra_exit,
	}
}
};

/* OMAP4 has some algs in addition to what OMAP2 has */
static struct ahash_alg algs_sha224_sha256[] = {
{
	.init		= omap_sham_init,
	.update		= omap_sham_update,
	.final		= omap_sham_final,
	.finup		= omap_sham_finup,
	.digest		= omap_sham_digest,
	.halg.digestsize	= SHA224_DIGEST_SIZE,
	.halg.base	= {
		.cra_name		= "sha224",
		.cra_driver_name	= "omap-sha224",
		.cra_priority		= 400,
		.cra_flags		= CRYPTO_ALG_ASYNC |
						CRYPTO_ALG_NEED_FALLBACK,
		.cra_blocksize		= SHA224_BLOCK_SIZE,
		.cra_ctxsize		= sizeof(struct omap_sham_ctx),
		.cra_alignmask		= OMAP_ALIGN_MASK,
		.cra_module		= THIS_MODULE,
		.cra_init		= omap_sham_cra_init,
		.cra_exit		= omap_sham_cra_exit,
	}
},
{
	.init		= omap_sham_init,
	.update		= omap_sham_update,
	.final		= omap_sham_final,
	.finup		= omap_sham_finup,
	.digest		= omap_sham_digest,
	.halg.digestsize	= SHA256_DIGEST_SIZE,
	.halg.base	= {
		.cra_name		= "sha256",
		.cra_driver_name	= "omap-sha256",
		.cra_priority		= 400,
		.cra_flags		= CRYPTO_ALG_ASYNC |
						CRYPTO_ALG_NEED_FALLBACK,
		.cra_blocksize		= SHA256_BLOCK_SIZE,
		.cra_ctxsize		= sizeof(struct omap_sham_ctx),
		.cra_alignmask		= OMAP_ALIGN_MASK,
		.cra_module		= THIS_MODULE,
		.cra_init		= omap_sham_cra_init,
		.cra_exit		= omap_sham_cra_exit,
	}
},
{
	.init		= omap_sham_init,
	.update		= omap_sham_update,
	.final		= omap_sham_final,
	.finup		= omap_sham_finup,
	.digest		= omap_sham_digest,
	.setkey		= omap_sham_setkey,
	.halg.digestsize	= SHA224_DIGEST_SIZE,
	.halg.base	= {
		.cra_name		= "hmac(sha224)",
		.cra_driver_name	= "omap-hmac-sha224",
		.cra_priority		= 400,
		.cra_flags		= CRYPTO_ALG_ASYNC |
						CRYPTO_ALG_NEED_FALLBACK,
		.cra_blocksize		= SHA224_BLOCK_SIZE,
		.cra_ctxsize		= sizeof(struct omap_sham_ctx) +
					sizeof(struct omap_sham_hmac_ctx),
		.cra_alignmask		= OMAP_ALIGN_MASK,
		.cra_module		= THIS_MODULE,
		.cra_init		= omap_sham_cra_sha224_init,
		.cra_exit		= omap_sham_cra_exit,
	}
},
{
	.init		= omap_sham_init,
	.update		= omap_sham_update,
	.final		= omap_sham_final,
	.finup		= omap_sham_finup,
	.digest		= omap_sham_digest,
	.setkey		= omap_sham_setkey,
	.halg.digestsize	= SHA256_DIGEST_SIZE,
	.halg.base	= {
		.cra_name		= "hmac(sha256)",
		.cra_driver_name	= "omap-hmac-sha256",
		.cra_priority		= 400,
		.cra_flags		= CRYPTO_ALG_ASYNC |
						CRYPTO_ALG_NEED_FALLBACK,
		.cra_blocksize		= SHA256_BLOCK_SIZE,
		.cra_ctxsize		= sizeof(struct omap_sham_ctx) +
					sizeof(struct omap_sham_hmac_ctx),
		.cra_alignmask		= OMAP_ALIGN_MASK,
		.cra_module		= THIS_MODULE,
		.cra_init		= omap_sham_cra_sha256_init,
		.cra_exit		= omap_sham_cra_exit,
	}
},
};

static struct ahash_alg algs_sha384_sha512[] = {
{
	.init		= omap_sham_init,
	.update		= omap_sham_update,
	.final		= omap_sham_final,
	.finup		= omap_sham_finup,
	.digest		= omap_sham_digest,
	.halg.digestsize	= SHA384_DIGEST_SIZE,
	.halg.base	= {
		.cra_name		= "sha384",
		.cra_driver_name	= "omap-sha384",
		.cra_priority		= 400,
		.cra_flags		= CRYPTO_ALG_ASYNC |
						CRYPTO_ALG_NEED_FALLBACK,
		.cra_blocksize		= SHA384_BLOCK_SIZE,
		.cra_ctxsize		= sizeof(struct omap_sham_ctx),
		.cra_alignmask		= OMAP_ALIGN_MASK,
		.cra_module		= THIS_MODULE,
		.cra_init		= omap_sham_cra_init,
		.cra_exit		= omap_sham_cra_exit,
	}
},
{
	.init		= omap_sham_init,
	.update		= omap_sham_update,
	.final		= omap_sham_final,
	.finup		= omap_sham_finup,
	.digest		= omap_sham_digest,
	.halg.digestsize	= SHA512_DIGEST_SIZE,
	.halg.base	= {
		.cra_name		= "sha512",
		.cra_driver_name	= "omap-sha512",
		.cra_priority		= 400,
		.cra_flags		= CRYPTO_ALG_ASYNC |
						CRYPTO_ALG_NEED_FALLBACK,
		.cra_blocksize		= SHA512_BLOCK_SIZE,
		.cra_ctxsize		= sizeof(struct omap_sham_ctx),
		.cra_alignmask		= OMAP_ALIGN_MASK,
		.cra_module		= THIS_MODULE,
		.cra_init		= omap_sham_cra_init,
		.cra_exit		= omap_sham_cra_exit,
	}
},
{
	.init		= omap_sham_init,
	.update		= omap_sham_update,
	.final		= omap_sham_final,
	.finup		= omap_sham_finup,
	.digest		= omap_sham_digest,
	.setkey		= omap_sham_setkey,
	.halg.digestsize	= SHA384_DIGEST_SIZE,
	.halg.base	= {
		.cra_name		= "hmac(sha384)",
		.cra_driver_name	= "omap-hmac-sha384",
		.cra_priority		= 400,
		.cra_flags		= CRYPTO_ALG_ASYNC |
						CRYPTO_ALG_NEED_FALLBACK,
		.cra_blocksize		= SHA384_BLOCK_SIZE,
		.cra_ctxsize		= sizeof(struct omap_sham_ctx) +
					sizeof(struct omap_sham_hmac_ctx),
		.cra_alignmask		= OMAP_ALIGN_MASK,
		.cra_module		= THIS_MODULE,
		.cra_init		= omap_sham_cra_sha384_init,
		.cra_exit		= omap_sham_cra_exit,
	}
},
{
	.init		= omap_sham_init,
	.update		= omap_sham_update,
	.final		= omap_sham_final,
	.finup		= omap_sham_finup,
	.digest		= omap_sham_digest,
	.setkey		= omap_sham_setkey,
	.halg.digestsize	= SHA512_DIGEST_SIZE,
	.halg.base	= {
		.cra_name		= "hmac(sha512)",
		.cra_driver_name	= "omap-hmac-sha512",
		.cra_priority		= 400,
		.cra_flags		= CRYPTO_ALG_ASYNC |
						CRYPTO_ALG_NEED_FALLBACK,
		.cra_blocksize		= SHA512_BLOCK_SIZE,
		.cra_ctxsize		= sizeof(struct omap_sham_ctx) +
					sizeof(struct omap_sham_hmac_ctx),
		.cra_alignmask		= OMAP_ALIGN_MASK,
		.cra_module		= THIS_MODULE,
		.cra_init		= omap_sham_cra_sha512_init,
		.cra_exit		= omap_sham_cra_exit,
	}
},
};

static void omap_sham_done_task(unsigned long data)
{
	struct omap_sham_dev *dd = (struct omap_sham_dev *)data;
	int err = 0;

	dev_dbg(dd->dev, "%s: flags=%lx\n", __func__, dd->flags);

	if (!test_bit(FLAGS_BUSY, &dd->flags)) {
		omap_sham_handle_queue(dd, NULL);
		return;
	}

	if (test_bit(FLAGS_CPU, &dd->flags)) {
		if (test_and_clear_bit(FLAGS_OUTPUT_READY, &dd->flags))
			goto finish;
	} else if (test_bit(FLAGS_DMA_READY, &dd->flags)) {
		if (test_and_clear_bit(FLAGS_DMA_ACTIVE, &dd->flags)) {
			omap_sham_update_dma_stop(dd);
			if (dd->err) {
				err = dd->err;
				goto finish;
			}
		}
		if (test_and_clear_bit(FLAGS_OUTPUT_READY, &dd->flags)) {
			/* hash or semi-hash ready */
			clear_bit(FLAGS_DMA_READY, &dd->flags);
			goto finish;
		}
	}

	return;

finish:
	dev_dbg(dd->dev, "update done: err: %d\n", err);
	/* finish curent request */
	omap_sham_finish_req(dd->req, err);

	/* If we are not busy, process next req */
	if (!test_bit(FLAGS_BUSY, &dd->flags))
		omap_sham_handle_queue(dd, NULL);
}

static irqreturn_t omap_sham_irq_common(struct omap_sham_dev *dd)
{
	if (!test_bit(FLAGS_BUSY, &dd->flags)) {
		dev_warn(dd->dev, "Interrupt when no active requests.\n");
	} else {
		set_bit(FLAGS_OUTPUT_READY, &dd->flags);
		tasklet_schedule(&dd->done_task);
	}

	return IRQ_HANDLED;
}

static irqreturn_t omap_sham_irq_omap2(int irq, void *dev_id)
{
	struct omap_sham_dev *dd = dev_id;

	if (unlikely(test_bit(FLAGS_FINAL, &dd->flags)))
		/* final -> allow device to go to power-saving mode */
		omap_sham_write_mask(dd, SHA_REG_CTRL, 0, SHA_REG_CTRL_LENGTH);

	omap_sham_write_mask(dd, SHA_REG_CTRL, SHA_REG_CTRL_OUTPUT_READY,
				 SHA_REG_CTRL_OUTPUT_READY);
	omap_sham_read(dd, SHA_REG_CTRL);

	return omap_sham_irq_common(dd);
}

static irqreturn_t omap_sham_irq_omap4(int irq, void *dev_id)
{
	struct omap_sham_dev *dd = dev_id;

	omap_sham_write_mask(dd, SHA_REG_MASK(dd), 0, SHA_REG_MASK_IT_EN);

	return omap_sham_irq_common(dd);
}

static struct omap_sham_algs_info omap_sham_algs_info_omap2[] = {
	{
		.algs_list	= algs_sha1_md5,
		.size		= ARRAY_SIZE(algs_sha1_md5),
	},
};

static const struct omap_sham_pdata omap_sham_pdata_omap2 = {
	.algs_info	= omap_sham_algs_info_omap2,
	.algs_info_size	= ARRAY_SIZE(omap_sham_algs_info_omap2),
	.flags		= BIT(FLAGS_BE32_SHA1),
	.digest_size	= SHA1_DIGEST_SIZE,
	.copy_hash	= omap_sham_copy_hash_omap2,
	.write_ctrl	= omap_sham_write_ctrl_omap2,
	.trigger	= omap_sham_trigger_omap2,
	.poll_irq	= omap_sham_poll_irq_omap2,
	.intr_hdlr	= omap_sham_irq_omap2,
	.idigest_ofs	= 0x00,
	.din_ofs	= 0x1c,
	.digcnt_ofs	= 0x14,
	.rev_ofs	= 0x5c,
	.mask_ofs	= 0x60,
	.sysstatus_ofs	= 0x64,
	.major_mask	= 0xf0,
	.major_shift	= 4,
	.minor_mask	= 0x0f,
	.minor_shift	= 0,
};

#ifdef CONFIG_OF
static struct omap_sham_algs_info omap_sham_algs_info_omap4[] = {
	{
		.algs_list	= algs_sha1_md5,
		.size		= ARRAY_SIZE(algs_sha1_md5),
	},
	{
		.algs_list	= algs_sha224_sha256,
		.size		= ARRAY_SIZE(algs_sha224_sha256),
	},
};

static const struct omap_sham_pdata omap_sham_pdata_omap4 = {
	.algs_info	= omap_sham_algs_info_omap4,
	.algs_info_size	= ARRAY_SIZE(omap_sham_algs_info_omap4),
	.flags		= BIT(FLAGS_AUTO_XOR),
	.digest_size	= SHA256_DIGEST_SIZE,
	.copy_hash	= omap_sham_copy_hash_omap4,
	.write_ctrl	= omap_sham_write_ctrl_omap4,
	.trigger	= omap_sham_trigger_omap4,
	.poll_irq	= omap_sham_poll_irq_omap4,
	.intr_hdlr	= omap_sham_irq_omap4,
	.idigest_ofs	= 0x020,
	.odigest_ofs	= 0x0,
	.din_ofs	= 0x080,
	.digcnt_ofs	= 0x040,
	.rev_ofs	= 0x100,
	.mask_ofs	= 0x110,
	.sysstatus_ofs	= 0x114,
	.mode_ofs	= 0x44,
	.length_ofs	= 0x48,
	.major_mask	= 0x0700,
	.major_shift	= 8,
	.minor_mask	= 0x003f,
	.minor_shift	= 0,
};

static struct omap_sham_algs_info omap_sham_algs_info_omap5[] = {
	{
		.algs_list	= algs_sha1_md5,
		.size		= ARRAY_SIZE(algs_sha1_md5),
	},
	{
		.algs_list	= algs_sha224_sha256,
		.size		= ARRAY_SIZE(algs_sha224_sha256),
	},
	{
		.algs_list	= algs_sha384_sha512,
		.size		= ARRAY_SIZE(algs_sha384_sha512),
	},
};

static const struct omap_sham_pdata omap_sham_pdata_omap5 = {
	.algs_info	= omap_sham_algs_info_omap5,
	.algs_info_size	= ARRAY_SIZE(omap_sham_algs_info_omap5),
	.flags		= BIT(FLAGS_AUTO_XOR),
	.digest_size	= SHA512_DIGEST_SIZE,
	.copy_hash	= omap_sham_copy_hash_omap4,
	.write_ctrl	= omap_sham_write_ctrl_omap4,
	.trigger	= omap_sham_trigger_omap4,
	.poll_irq	= omap_sham_poll_irq_omap4,
	.intr_hdlr	= omap_sham_irq_omap4,
	.idigest_ofs	= 0x240,
	.odigest_ofs	= 0x200,
	.din_ofs	= 0x080,
	.digcnt_ofs	= 0x280,
	.rev_ofs	= 0x100,
	.mask_ofs	= 0x110,
	.sysstatus_ofs	= 0x114,
	.mode_ofs	= 0x284,
	.length_ofs	= 0x288,
	.major_mask	= 0x0700,
	.major_shift	= 8,
	.minor_mask	= 0x003f,
	.minor_shift	= 0,
};

static const struct of_device_id omap_sham_of_match[] = {
	{
		.compatible	= "ti,omap2-sham",
		.data		= &omap_sham_pdata_omap2,
	},
	{
		.compatible	= "ti,omap3-sham",
		.data		= &omap_sham_pdata_omap2,
	},
	{
		.compatible	= "ti,omap4-sham",
		.data		= &omap_sham_pdata_omap4,
	},
	{
		.compatible	= "ti,omap5-sham",
		.data		= &omap_sham_pdata_omap5,
	},
	{},
};
MODULE_DEVICE_TABLE(of, omap_sham_of_match);

static int omap_sham_get_res_of(struct omap_sham_dev *dd,
		struct device *dev, struct resource *res)
{
	struct device_node *node = dev->of_node;
	int err = 0;

	dd->pdata = of_device_get_match_data(dev);
	if (!dd->pdata) {
		dev_err(dev, "no compatible OF match\n");
		err = -EINVAL;
		goto err;
	}

	err = of_address_to_resource(node, 0, res);
	if (err < 0) {
		dev_err(dev, "can't translate OF node address\n");
		err = -EINVAL;
		goto err;
	}

	dd->irq = irq_of_parse_and_map(node, 0);
	if (!dd->irq) {
		dev_err(dev, "can't translate OF irq value\n");
		err = -EINVAL;
		goto err;
	}

err:
	return err;
}
#else
static const struct of_device_id omap_sham_of_match[] = {
	{},
};

static int omap_sham_get_res_of(struct omap_sham_dev *dd,
		struct device *dev, struct resource *res)
{
	return -EINVAL;
}
#endif

static int omap_sham_get_res_pdev(struct omap_sham_dev *dd,
		struct platform_device *pdev, struct resource *res)
{
	struct device *dev = &pdev->dev;
	struct resource *r;
	int err = 0;

	/* Get the base address */
	r = platform_get_resource(pdev, IORESOURCE_MEM, 0);
	if (!r) {
		dev_err(dev, "no MEM resource info\n");
		err = -ENODEV;
		goto err;
	}
	memcpy(res, r, sizeof(*res));

	/* Get the IRQ */
	dd->irq = platform_get_irq(pdev, 0);
	if (dd->irq < 0) {
		err = dd->irq;
		goto err;
	}

	/* Only OMAP2/3 can be non-DT */
	dd->pdata = &omap_sham_pdata_omap2;

err:
	return err;
}

static ssize_t fallback_show(struct device *dev, struct device_attribute *attr,
			     char *buf)
{
	struct omap_sham_dev *dd = dev_get_drvdata(dev);

	return sprintf(buf, "%d\n", dd->fallback_sz);
}

static ssize_t fallback_store(struct device *dev, struct device_attribute *attr,
			      const char *buf, size_t size)
{
	struct omap_sham_dev *dd = dev_get_drvdata(dev);
	ssize_t status;
	long value;

	status = kstrtol(buf, 0, &value);
	if (status)
		return status;

	/* HW accelerator only works with buffers > 9 */
	if (value < 9) {
		dev_err(dev, "minimum fallback size 9\n");
		return -EINVAL;
	}

	dd->fallback_sz = value;

	return size;
}

static ssize_t queue_len_show(struct device *dev, struct device_attribute *attr,
			      char *buf)
{
	struct omap_sham_dev *dd = dev_get_drvdata(dev);

	return sprintf(buf, "%d\n", dd->queue.max_qlen);
}

static ssize_t queue_len_store(struct device *dev,
			       struct device_attribute *attr, const char *buf,
			       size_t size)
{
	struct omap_sham_dev *dd = dev_get_drvdata(dev);
	ssize_t status;
	long value;
	unsigned long flags;

	status = kstrtol(buf, 0, &value);
	if (status)
		return status;

	if (value < 1)
		return -EINVAL;

	/*
	 * Changing the queue size in fly is safe, if size becomes smaller
	 * than current size, it will just not accept new entries until
	 * it has shrank enough.
	 */
	spin_lock_irqsave(&dd->lock, flags);
	dd->queue.max_qlen = value;
	spin_unlock_irqrestore(&dd->lock, flags);

	return size;
}

static DEVICE_ATTR_RW(queue_len);
static DEVICE_ATTR_RW(fallback);

static struct attribute *omap_sham_attrs[] = {
	&dev_attr_queue_len.attr,
	&dev_attr_fallback.attr,
	NULL,
};

static struct attribute_group omap_sham_attr_group = {
	.attrs = omap_sham_attrs,
};

static int omap_sham_probe(struct platform_device *pdev)
{
	struct omap_sham_dev *dd;
	struct device *dev = &pdev->dev;
	struct resource res;
	dma_cap_mask_t mask;
	int err, i, j;
	u32 rev;

	dd = devm_kzalloc(dev, sizeof(struct omap_sham_dev), GFP_KERNEL);
	if (dd == NULL) {
		dev_err(dev, "unable to alloc data struct.\n");
		err = -ENOMEM;
		goto data_err;
	}
	dd->dev = dev;
	platform_set_drvdata(pdev, dd);

	INIT_LIST_HEAD(&dd->list);
	spin_lock_init(&dd->lock);
	tasklet_init(&dd->done_task, omap_sham_done_task, (unsigned long)dd);
	crypto_init_queue(&dd->queue, OMAP_SHAM_QUEUE_LENGTH);

	err = (dev->of_node) ? omap_sham_get_res_of(dd, dev, &res) :
			       omap_sham_get_res_pdev(dd, pdev, &res);
	if (err)
		goto data_err;

	dd->io_base = devm_ioremap_resource(dev, &res);
	if (IS_ERR(dd->io_base)) {
		err = PTR_ERR(dd->io_base);
		goto data_err;
	}
	dd->phys_base = res.start;

	err = devm_request_irq(dev, dd->irq, dd->pdata->intr_hdlr,
			       IRQF_TRIGGER_NONE, dev_name(dev), dd);
	if (err) {
		dev_err(dev, "unable to request irq %d, err = %d\n",
			dd->irq, err);
		goto data_err;
	}

	dma_cap_zero(mask);
	dma_cap_set(DMA_SLAVE, mask);

	dd->dma_lch = dma_request_chan(dev, "rx");
	if (IS_ERR(dd->dma_lch)) {
		err = PTR_ERR(dd->dma_lch);
		if (err == -EPROBE_DEFER)
			goto data_err;

		dd->polling_mode = 1;
		dev_dbg(dev, "using polling mode instead of dma\n");
	}

	dd->flags |= dd->pdata->flags;
	sham.flags |= dd->pdata->flags;

	pm_runtime_use_autosuspend(dev);
	pm_runtime_set_autosuspend_delay(dev, DEFAULT_AUTOSUSPEND_DELAY);

	dd->fallback_sz = OMAP_SHA_DMA_THRESHOLD;

	pm_runtime_enable(dev);
	pm_runtime_irq_safe(dev);

	err = pm_runtime_get_sync(dev);
	if (err < 0) {
		dev_err(dev, "failed to get sync: %d\n", err);
		goto err_pm;
	}

	rev = omap_sham_read(dd, SHA_REG_REV(dd));
	pm_runtime_put_sync(&pdev->dev);

	dev_info(dev, "hw accel on OMAP rev %u.%u\n",
		(rev & dd->pdata->major_mask) >> dd->pdata->major_shift,
		(rev & dd->pdata->minor_mask) >> dd->pdata->minor_shift);

	spin_lock(&sham.lock);
	list_add_tail(&dd->list, &sham.dev_list);
	spin_unlock(&sham.lock);

	for (i = 0; i < dd->pdata->algs_info_size; i++) {
		if (dd->pdata->algs_info[i].registered)
			break;

		for (j = 0; j < dd->pdata->algs_info[i].size; j++) {
			struct ahash_alg *alg;

			alg = &dd->pdata->algs_info[i].algs_list[j];
			alg->export = omap_sham_export;
			alg->import = omap_sham_import;
			alg->halg.statesize = sizeof(struct omap_sham_reqctx) +
					      BUFLEN;
			err = crypto_register_ahash(alg);
			if (err)
				goto err_algs;

			dd->pdata->algs_info[i].registered++;
		}
	}

	err = sysfs_create_group(&dev->kobj, &omap_sham_attr_group);
	if (err) {
		dev_err(dev, "could not create sysfs device attrs\n");
		goto err_algs;
	}

	return 0;

err_algs:
	for (i = dd->pdata->algs_info_size - 1; i >= 0; i--)
		for (j = dd->pdata->algs_info[i].registered - 1; j >= 0; j--)
			crypto_unregister_ahash(
					&dd->pdata->algs_info[i].algs_list[j]);
err_pm:
	pm_runtime_disable(dev);
	if (!dd->polling_mode)
		dma_release_channel(dd->dma_lch);
data_err:
	dev_err(dev, "initialization failed.\n");

	return err;
}

static int omap_sham_remove(struct platform_device *pdev)
{
	struct omap_sham_dev *dd;
	int i, j;

	dd = platform_get_drvdata(pdev);
	if (!dd)
		return -ENODEV;
	spin_lock(&sham.lock);
	list_del(&dd->list);
	spin_unlock(&sham.lock);
	for (i = dd->pdata->algs_info_size - 1; i >= 0; i--)
		for (j = dd->pdata->algs_info[i].registered - 1; j >= 0; j--) {
			crypto_unregister_ahash(
					&dd->pdata->algs_info[i].algs_list[j]);
			dd->pdata->algs_info[i].registered--;
		}
	tasklet_kill(&dd->done_task);
	pm_runtime_disable(&pdev->dev);

	if (!dd->polling_mode)
		dma_release_channel(dd->dma_lch);

	sysfs_remove_group(&dd->dev->kobj, &omap_sham_attr_group);

	return 0;
}

#ifdef CONFIG_PM_SLEEP
static int omap_sham_suspend(struct device *dev)
{
	pm_runtime_put_sync(dev);
	return 0;
}

static int omap_sham_resume(struct device *dev)
{
	int err = pm_runtime_get_sync(dev);
	if (err < 0) {
		dev_err(dev, "failed to get sync: %d\n", err);
		return err;
	}
	return 0;
}
#endif

static SIMPLE_DEV_PM_OPS(omap_sham_pm_ops, omap_sham_suspend, omap_sham_resume);

static struct platform_driver omap_sham_driver = {
	.probe	= omap_sham_probe,
	.remove	= omap_sham_remove,
	.driver	= {
		.name	= "omap-sham",
		.pm	= &omap_sham_pm_ops,
		.of_match_table	= omap_sham_of_match,
	},
};

module_platform_driver(omap_sham_driver);

MODULE_DESCRIPTION("OMAP SHA1/MD5 hw acceleration support.");
MODULE_LICENSE("GPL v2");
MODULE_AUTHOR("Dmitry Kasatkin");
MODULE_ALIAS("platform:omap-sham");<|MERGE_RESOLUTION|>--- conflicted
+++ resolved
@@ -748,8 +748,6 @@
 	int new_len;
 	int offset = rctx->offset;
 	int bufcnt = rctx->bufcnt;
-<<<<<<< HEAD
-=======
 
 	if (!sg || !sg->length || !nbytes) {
 		if (bufcnt) {
@@ -757,7 +755,6 @@
 			sg_set_buf(rctx->sgl, rctx->dd->xmit_buf, bufcnt);
 			rctx->sg = rctx->sgl;
 		}
->>>>>>> 675a03b4
 
 		return 0;
 	}
@@ -904,11 +901,7 @@
 	if (hash_later < 0)
 		hash_later = 0;
 
-<<<<<<< HEAD
-	if (hash_later) {
-=======
 	if (hash_later && hash_later <= rctx->buflen) {
->>>>>>> 675a03b4
 		scatterwalk_map_and_copy(rctx->buffer,
 					 req->src,
 					 req->nbytes - hash_later,
