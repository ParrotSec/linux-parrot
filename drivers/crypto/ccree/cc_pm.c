--- conflicted
+++ resolved
@@ -70,43 +70,6 @@
 }
 
 void cc_pm_put_suspend(struct device *dev)
-<<<<<<< HEAD
-{
-	struct cc_drvdata *drvdata = dev_get_drvdata(dev);
-
-	if (drvdata->pm_on) {
-		pm_runtime_mark_last_busy(dev);
-		pm_runtime_put_autosuspend(dev);
-	}
-}
-
-bool cc_pm_is_dev_suspended(struct device *dev)
-{
-	/* check device state using runtime api */
-	return pm_runtime_suspended(dev);
-}
-
-int cc_pm_init(struct cc_drvdata *drvdata)
-{
-	struct device *dev = drvdata_to_dev(drvdata);
-
-	/* must be before the enabling to avoid redundant suspending */
-	pm_runtime_set_autosuspend_delay(dev, CC_SUSPEND_TIMEOUT);
-	pm_runtime_use_autosuspend(dev);
-	/* set us as active - note we won't do PM ops until cc_pm_go()! */
-	return pm_runtime_set_active(dev);
-}
-
-/* enable the PM module*/
-void cc_pm_go(struct cc_drvdata *drvdata)
-{
-	pm_runtime_enable(drvdata_to_dev(drvdata));
-	drvdata->pm_on = true;
-}
-
-void cc_pm_fini(struct cc_drvdata *drvdata)
-=======
->>>>>>> 675a03b4
 {
 	pm_runtime_mark_last_busy(dev);
 	pm_runtime_put_autosuspend(dev);
