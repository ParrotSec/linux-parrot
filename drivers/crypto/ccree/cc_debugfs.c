--- conflicted
+++ resolved
@@ -54,11 +54,9 @@
 	CC_DEBUG_REG(AXIM_MON_COMP),
 };
 
-int __init cc_debugfs_global_init(void)
+void __init cc_debugfs_global_init(void)
 {
 	cc_debugfs_dir = debugfs_create_dir("ccree", NULL);
-
-	return !cc_debugfs_dir;
 }
 
 void __exit cc_debugfs_global_fini(void)
@@ -70,15 +68,7 @@
 {
 	struct device *dev = drvdata_to_dev(drvdata);
 	struct cc_debugfs_ctx *ctx;
-<<<<<<< HEAD
-	struct debugfs_regset32 *regset;
-	struct dentry *file;
-
-	debug_regs[0].offset = drvdata->sig_offset;
-	debug_regs[1].offset = drvdata->ver_offset;
-=======
 	struct debugfs_regset32 *regset, *verset;
->>>>>>> 407d19ab
 
 	ctx = devm_kzalloc(dev, sizeof(*ctx), GFP_KERNEL);
 	if (!ctx)
@@ -93,22 +83,9 @@
 	regset->base = drvdata->cc_base;
 
 	ctx->dir = debugfs_create_dir(drvdata->plat_dev->name, cc_debugfs_dir);
-	if (!ctx->dir)
-		return -ENFILE;
 
-	file = debugfs_create_regset32("regs", 0400, ctx->dir, regset);
-	if (!file) {
-		debugfs_remove(ctx->dir);
-		return -ENFILE;
-	}
-
-	file = debugfs_create_bool("coherent", 0400, ctx->dir,
-				   &drvdata->coherent);
-
-	if (!file) {
-		debugfs_remove_recursive(ctx->dir);
-		return -ENFILE;
-	}
+	debugfs_create_regset32("regs", 0400, ctx->dir, regset);
+	debugfs_create_bool("coherent", 0400, ctx->dir, &drvdata->coherent);
 
 	verset = devm_kzalloc(dev, sizeof(*verset), GFP_KERNEL);
 	/* Failing here is not important enough to fail the module load */
