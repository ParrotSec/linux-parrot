// SPDX-License-Identifier: GPL-2.0
/* Copyright (C) 2012-2019 ARM Limited (or its affiliates). */

#include <linux/kernel.h>
#include <linux/module.h>
#include <crypto/algapi.h>
#include <crypto/internal/skcipher.h>
#include <crypto/des.h>
#include <crypto/xts.h>
#include <crypto/scatterwalk.h>

#include "cc_driver.h"
#include "cc_lli_defs.h"
#include "cc_buffer_mgr.h"
#include "cc_cipher.h"
#include "cc_request_mgr.h"

#define MAX_ABLKCIPHER_SEQ_LEN 6

#define template_skcipher	template_u.skcipher

struct cc_cipher_handle {
	struct list_head alg_list;
};

struct cc_user_key_info {
	u8 *key;
	dma_addr_t key_dma_addr;
};

struct cc_hw_key_info {
	enum cc_hw_crypto_key key1_slot;
	enum cc_hw_crypto_key key2_slot;
};

struct cc_cpp_key_info {
	u8 slot;
	enum cc_cpp_alg alg;
};

enum cc_key_type {
	CC_UNPROTECTED_KEY,		/* User key */
	CC_HW_PROTECTED_KEY,		/* HW (FDE) key */
	CC_POLICY_PROTECTED_KEY,	/* CPP key */
	CC_INVALID_PROTECTED_KEY	/* Invalid key */
};

struct cc_cipher_ctx {
	struct cc_drvdata *drvdata;
	int keylen;
	int key_round_number;
	int cipher_mode;
	int flow_mode;
	unsigned int flags;
	enum cc_key_type key_type;
	struct cc_user_key_info user;
	union {
		struct cc_hw_key_info hw;
		struct cc_cpp_key_info cpp;
	};
	struct crypto_shash *shash_tfm;
};

static void cc_cipher_complete(struct device *dev, void *cc_req, int err);

static inline enum cc_key_type cc_key_type(struct crypto_tfm *tfm)
{
	struct cc_cipher_ctx *ctx_p = crypto_tfm_ctx(tfm);

	return ctx_p->key_type;
}

static int validate_keys_sizes(struct cc_cipher_ctx *ctx_p, u32 size)
{
	switch (ctx_p->flow_mode) {
	case S_DIN_to_AES:
		switch (size) {
		case CC_AES_128_BIT_KEY_SIZE:
		case CC_AES_192_BIT_KEY_SIZE:
			if (ctx_p->cipher_mode != DRV_CIPHER_XTS &&
			    ctx_p->cipher_mode != DRV_CIPHER_ESSIV &&
			    ctx_p->cipher_mode != DRV_CIPHER_BITLOCKER)
				return 0;
			break;
		case CC_AES_256_BIT_KEY_SIZE:
			return 0;
		case (CC_AES_192_BIT_KEY_SIZE * 2):
		case (CC_AES_256_BIT_KEY_SIZE * 2):
			if (ctx_p->cipher_mode == DRV_CIPHER_XTS ||
			    ctx_p->cipher_mode == DRV_CIPHER_ESSIV ||
			    ctx_p->cipher_mode == DRV_CIPHER_BITLOCKER)
				return 0;
			break;
		default:
			break;
		}
		break;
	case S_DIN_to_DES:
		if (size == DES3_EDE_KEY_SIZE || size == DES_KEY_SIZE)
			return 0;
		break;
	default:
		break;
	}
	return -EINVAL;
}

static int validate_data_size(struct cc_cipher_ctx *ctx_p,
			      unsigned int size)
{
	switch (ctx_p->flow_mode) {
	case S_DIN_to_AES:
		switch (ctx_p->cipher_mode) {
		case DRV_CIPHER_XTS:
			if (size >= AES_BLOCK_SIZE &&
			    IS_ALIGNED(size, AES_BLOCK_SIZE))
				return 0;
			break;
		case DRV_CIPHER_CBC_CTS:
			if (size >= AES_BLOCK_SIZE)
				return 0;
			break;
		case DRV_CIPHER_OFB:
		case DRV_CIPHER_CTR:
				return 0;
		case DRV_CIPHER_ECB:
		case DRV_CIPHER_CBC:
		case DRV_CIPHER_ESSIV:
		case DRV_CIPHER_BITLOCKER:
			if (IS_ALIGNED(size, AES_BLOCK_SIZE))
				return 0;
			break;
		default:
			break;
		}
		break;
	case S_DIN_to_DES:
		if (IS_ALIGNED(size, DES_BLOCK_SIZE))
			return 0;
		break;
	default:
		break;
	}
	return -EINVAL;
}

static int cc_cipher_init(struct crypto_tfm *tfm)
{
	struct cc_cipher_ctx *ctx_p = crypto_tfm_ctx(tfm);
	struct cc_crypto_alg *cc_alg =
			container_of(tfm->__crt_alg, struct cc_crypto_alg,
				     skcipher_alg.base);
	struct device *dev = drvdata_to_dev(cc_alg->drvdata);
	unsigned int max_key_buf_size = cc_alg->skcipher_alg.max_keysize;
	int rc = 0;

	dev_dbg(dev, "Initializing context @%p for %s\n", ctx_p,
		crypto_tfm_alg_name(tfm));

	crypto_skcipher_set_reqsize(__crypto_skcipher_cast(tfm),
				    sizeof(struct cipher_req_ctx));

	ctx_p->cipher_mode = cc_alg->cipher_mode;
	ctx_p->flow_mode = cc_alg->flow_mode;
	ctx_p->drvdata = cc_alg->drvdata;

	/* Allocate key buffer, cache line aligned */
	ctx_p->user.key = kmalloc(max_key_buf_size, GFP_KERNEL);
	if (!ctx_p->user.key)
		return -ENOMEM;

	dev_dbg(dev, "Allocated key buffer in context. key=@%p\n",
		ctx_p->user.key);

	/* Map key buffer */
	ctx_p->user.key_dma_addr = dma_map_single(dev, (void *)ctx_p->user.key,
						  max_key_buf_size,
						  DMA_TO_DEVICE);
	if (dma_mapping_error(dev, ctx_p->user.key_dma_addr)) {
		dev_err(dev, "Mapping Key %u B at va=%pK for DMA failed\n",
			max_key_buf_size, ctx_p->user.key);
		return -ENOMEM;
	}
	dev_dbg(dev, "Mapped key %u B at va=%pK to dma=%pad\n",
		max_key_buf_size, ctx_p->user.key, &ctx_p->user.key_dma_addr);

	if (ctx_p->cipher_mode == DRV_CIPHER_ESSIV) {
		/* Alloc hash tfm for essiv */
		ctx_p->shash_tfm = crypto_alloc_shash("sha256-generic", 0, 0);
		if (IS_ERR(ctx_p->shash_tfm)) {
			dev_err(dev, "Error allocating hash tfm for ESSIV.\n");
			return PTR_ERR(ctx_p->shash_tfm);
		}
	}

	return rc;
}

static void cc_cipher_exit(struct crypto_tfm *tfm)
{
	struct crypto_alg *alg = tfm->__crt_alg;
	struct cc_crypto_alg *cc_alg =
			container_of(alg, struct cc_crypto_alg,
				     skcipher_alg.base);
	unsigned int max_key_buf_size = cc_alg->skcipher_alg.max_keysize;
	struct cc_cipher_ctx *ctx_p = crypto_tfm_ctx(tfm);
	struct device *dev = drvdata_to_dev(ctx_p->drvdata);

	dev_dbg(dev, "Clearing context @%p for %s\n",
		crypto_tfm_ctx(tfm), crypto_tfm_alg_name(tfm));

	if (ctx_p->cipher_mode == DRV_CIPHER_ESSIV) {
		/* Free hash tfm for essiv */
		crypto_free_shash(ctx_p->shash_tfm);
		ctx_p->shash_tfm = NULL;
	}

	/* Unmap key buffer */
	dma_unmap_single(dev, ctx_p->user.key_dma_addr, max_key_buf_size,
			 DMA_TO_DEVICE);
	dev_dbg(dev, "Unmapped key buffer key_dma_addr=%pad\n",
		&ctx_p->user.key_dma_addr);

	/* Free key buffer in context */
	kzfree(ctx_p->user.key);
	dev_dbg(dev, "Free key buffer in context. key=@%p\n", ctx_p->user.key);
}

struct tdes_keys {
	u8	key1[DES_KEY_SIZE];
	u8	key2[DES_KEY_SIZE];
	u8	key3[DES_KEY_SIZE];
};

static enum cc_hw_crypto_key cc_slot_to_hw_key(u8 slot_num)
{
	switch (slot_num) {
	case 0:
		return KFDE0_KEY;
	case 1:
		return KFDE1_KEY;
	case 2:
		return KFDE2_KEY;
	case 3:
		return KFDE3_KEY;
	}
	return END_OF_KEYS;
}

static u8 cc_slot_to_cpp_key(u8 slot_num)
{
	return (slot_num - CC_FIRST_CPP_KEY_SLOT);
}

static inline enum cc_key_type cc_slot_to_key_type(u8 slot_num)
{
	if (slot_num >= CC_FIRST_HW_KEY_SLOT && slot_num <= CC_LAST_HW_KEY_SLOT)
		return CC_HW_PROTECTED_KEY;
	else if (slot_num >=  CC_FIRST_CPP_KEY_SLOT &&
		 slot_num <=  CC_LAST_CPP_KEY_SLOT)
		return CC_POLICY_PROTECTED_KEY;
	else
		return CC_INVALID_PROTECTED_KEY;
}

static int cc_cipher_sethkey(struct crypto_skcipher *sktfm, const u8 *key,
			     unsigned int keylen)
{
	struct crypto_tfm *tfm = crypto_skcipher_tfm(sktfm);
	struct cc_cipher_ctx *ctx_p = crypto_tfm_ctx(tfm);
	struct device *dev = drvdata_to_dev(ctx_p->drvdata);
	struct cc_hkey_info hki;

	dev_dbg(dev, "Setting HW key in context @%p for %s. keylen=%u\n",
		ctx_p, crypto_tfm_alg_name(tfm), keylen);
	dump_byte_array("key", (u8 *)key, keylen);

	/* STAT_PHASE_0: Init and sanity checks */

	/* This check the size of the protected key token */
	if (keylen != sizeof(hki)) {
		dev_err(dev, "Unsupported protected key size %d.\n", keylen);
		crypto_tfm_set_flags(tfm, CRYPTO_TFM_RES_BAD_KEY_LEN);
		return -EINVAL;
	}

	memcpy(&hki, key, keylen);

	/* The real key len for crypto op is the size of the HW key
	 * referenced by the HW key slot, not the hardware key token
	 */
	keylen = hki.keylen;

	if (validate_keys_sizes(ctx_p, keylen)) {
		dev_err(dev, "Unsupported key size %d.\n", keylen);
		crypto_tfm_set_flags(tfm, CRYPTO_TFM_RES_BAD_KEY_LEN);
		return -EINVAL;
	}

	ctx_p->keylen = keylen;

	switch (cc_slot_to_key_type(hki.hw_key1)) {
	case CC_HW_PROTECTED_KEY:
		if (ctx_p->flow_mode == S_DIN_to_SM4) {
			dev_err(dev, "Only AES HW protected keys are supported\n");
			return -EINVAL;
		}

		ctx_p->hw.key1_slot = cc_slot_to_hw_key(hki.hw_key1);
		if (ctx_p->hw.key1_slot == END_OF_KEYS) {
			dev_err(dev, "Unsupported hw key1 number (%d)\n",
				hki.hw_key1);
			return -EINVAL;
		}

		if (ctx_p->cipher_mode == DRV_CIPHER_XTS ||
		    ctx_p->cipher_mode == DRV_CIPHER_ESSIV ||
		    ctx_p->cipher_mode == DRV_CIPHER_BITLOCKER) {
			if (hki.hw_key1 == hki.hw_key2) {
				dev_err(dev, "Illegal hw key numbers (%d,%d)\n",
					hki.hw_key1, hki.hw_key2);
				return -EINVAL;
			}

			ctx_p->hw.key2_slot = cc_slot_to_hw_key(hki.hw_key2);
			if (ctx_p->hw.key2_slot == END_OF_KEYS) {
				dev_err(dev, "Unsupported hw key2 number (%d)\n",
					hki.hw_key2);
				return -EINVAL;
			}
		}

		ctx_p->key_type = CC_HW_PROTECTED_KEY;
		dev_dbg(dev, "HW protected key  %d/%d set\n.",
			ctx_p->hw.key1_slot, ctx_p->hw.key2_slot);
		break;

	case CC_POLICY_PROTECTED_KEY:
		if (ctx_p->drvdata->hw_rev < CC_HW_REV_713) {
			dev_err(dev, "CPP keys not supported in this hardware revision.\n");
			return -EINVAL;
		}

		if (ctx_p->cipher_mode != DRV_CIPHER_CBC &&
		    ctx_p->cipher_mode != DRV_CIPHER_CTR) {
			dev_err(dev, "CPP keys only supported in CBC or CTR modes.\n");
			return -EINVAL;
		}

		ctx_p->cpp.slot = cc_slot_to_cpp_key(hki.hw_key1);
		if (ctx_p->flow_mode == S_DIN_to_AES)
			ctx_p->cpp.alg = CC_CPP_AES;
		else /* Must be SM4 since due to sethkey registration */
			ctx_p->cpp.alg = CC_CPP_SM4;
		ctx_p->key_type = CC_POLICY_PROTECTED_KEY;
		dev_dbg(dev, "policy protected key alg: %d slot: %d.\n",
			ctx_p->cpp.alg, ctx_p->cpp.slot);
		break;

	default:
		dev_err(dev, "Unsupported protected key (%d)\n", hki.hw_key1);
		return -EINVAL;
	}

	return 0;
}

static int cc_cipher_setkey(struct crypto_skcipher *sktfm, const u8 *key,
			    unsigned int keylen)
{
	struct crypto_tfm *tfm = crypto_skcipher_tfm(sktfm);
	struct cc_cipher_ctx *ctx_p = crypto_tfm_ctx(tfm);
	struct device *dev = drvdata_to_dev(ctx_p->drvdata);
	struct cc_crypto_alg *cc_alg =
			container_of(tfm->__crt_alg, struct cc_crypto_alg,
				     skcipher_alg.base);
	unsigned int max_key_buf_size = cc_alg->skcipher_alg.max_keysize;

	dev_dbg(dev, "Setting key in context @%p for %s. keylen=%u\n",
		ctx_p, crypto_tfm_alg_name(tfm), keylen);
	dump_byte_array("key", (u8 *)key, keylen);

	/* STAT_PHASE_0: Init and sanity checks */

	if (validate_keys_sizes(ctx_p, keylen)) {
		dev_err(dev, "Unsupported key size %d.\n", keylen);
		crypto_tfm_set_flags(tfm, CRYPTO_TFM_RES_BAD_KEY_LEN);
		return -EINVAL;
	}

	ctx_p->key_type = CC_UNPROTECTED_KEY;

	/*
	 * Verify DES weak keys
	 * Note that we're dropping the expanded key since the
	 * HW does the expansion on its own.
	 */
	if (ctx_p->flow_mode == S_DIN_to_DES) {
		u32 tmp[DES3_EDE_EXPKEY_WORDS];
		if (keylen == DES3_EDE_KEY_SIZE &&
		    __des3_ede_setkey(tmp, &tfm->crt_flags, key,
				      DES3_EDE_KEY_SIZE)) {
			dev_dbg(dev, "weak 3DES key");
			return -EINVAL;
		} else if (!des_ekey(tmp, key) &&
		    (crypto_tfm_get_flags(tfm) & CRYPTO_TFM_REQ_WEAK_KEY)) {
			tfm->crt_flags |= CRYPTO_TFM_RES_WEAK_KEY;
			dev_dbg(dev, "weak DES key");
			return -EINVAL;
		}
	}

	if (ctx_p->cipher_mode == DRV_CIPHER_XTS &&
	    xts_check_key(tfm, key, keylen)) {
		dev_dbg(dev, "weak XTS key");
		return -EINVAL;
	}

	/* STAT_PHASE_1: Copy key to ctx */
	dma_sync_single_for_cpu(dev, ctx_p->user.key_dma_addr,
				max_key_buf_size, DMA_TO_DEVICE);

	memcpy(ctx_p->user.key, key, keylen);
	if (keylen == 24)
		memset(ctx_p->user.key + 24, 0, CC_AES_KEY_SIZE_MAX - 24);

	if (ctx_p->cipher_mode == DRV_CIPHER_ESSIV) {
		/* sha256 for key2 - use sw implementation */
		int key_len = keylen >> 1;
		int err;

		SHASH_DESC_ON_STACK(desc, ctx_p->shash_tfm);

		desc->tfm = ctx_p->shash_tfm;

		err = crypto_shash_digest(desc, ctx_p->user.key, key_len,
					  ctx_p->user.key + key_len);
		if (err) {
			dev_err(dev, "Failed to hash ESSIV key.\n");
			return err;
		}
	}
	dma_sync_single_for_device(dev, ctx_p->user.key_dma_addr,
				   max_key_buf_size, DMA_TO_DEVICE);
	ctx_p->keylen = keylen;

	dev_dbg(dev, "return safely");
	return 0;
}

static int cc_out_setup_mode(struct cc_cipher_ctx *ctx_p)
{
	switch (ctx_p->flow_mode) {
	case S_DIN_to_AES:
		return S_AES_to_DOUT;
	case S_DIN_to_DES:
		return S_DES_to_DOUT;
	case S_DIN_to_SM4:
		return S_SM4_to_DOUT;
	default:
		return ctx_p->flow_mode;
	}
}

static void cc_setup_readiv_desc(struct crypto_tfm *tfm,
				 struct cipher_req_ctx *req_ctx,
				 unsigned int ivsize, struct cc_hw_desc desc[],
				 unsigned int *seq_size)
{
	struct cc_cipher_ctx *ctx_p = crypto_tfm_ctx(tfm);
	struct device *dev = drvdata_to_dev(ctx_p->drvdata);
	int cipher_mode = ctx_p->cipher_mode;
	int flow_mode = cc_out_setup_mode(ctx_p);
	int direction = req_ctx->gen_ctx.op_type;
	dma_addr_t iv_dma_addr = req_ctx->gen_ctx.iv_dma_addr;

	if (ctx_p->key_type == CC_POLICY_PROTECTED_KEY)
		return;

	switch (cipher_mode) {
	case DRV_CIPHER_ECB:
		break;
	case DRV_CIPHER_CBC:
	case DRV_CIPHER_CBC_CTS:
	case DRV_CIPHER_CTR:
	case DRV_CIPHER_OFB:
		/* Read next IV */
		hw_desc_init(&desc[*seq_size]);
		set_dout_dlli(&desc[*seq_size], iv_dma_addr, ivsize, NS_BIT, 1);
		set_cipher_config0(&desc[*seq_size], direction);
		set_flow_mode(&desc[*seq_size], flow_mode);
		set_cipher_mode(&desc[*seq_size], cipher_mode);
		if (cipher_mode == DRV_CIPHER_CTR ||
		    cipher_mode == DRV_CIPHER_OFB) {
			set_setup_mode(&desc[*seq_size], SETUP_WRITE_STATE1);
		} else {
			set_setup_mode(&desc[*seq_size], SETUP_WRITE_STATE0);
		}
		set_queue_last_ind(ctx_p->drvdata, &desc[*seq_size]);
		(*seq_size)++;
		break;
	case DRV_CIPHER_XTS:
	case DRV_CIPHER_ESSIV:
	case DRV_CIPHER_BITLOCKER:
		/*  IV */
		hw_desc_init(&desc[*seq_size]);
		set_setup_mode(&desc[*seq_size], SETUP_WRITE_STATE1);
		set_cipher_mode(&desc[*seq_size], cipher_mode);
		set_cipher_config0(&desc[*seq_size], direction);
		set_flow_mode(&desc[*seq_size], flow_mode);
		set_dout_dlli(&desc[*seq_size], iv_dma_addr, CC_AES_BLOCK_SIZE,
			     NS_BIT, 1);
		set_queue_last_ind(ctx_p->drvdata, &desc[*seq_size]);
		(*seq_size)++;
		break;
	default:
		dev_err(dev, "Unsupported cipher mode (%d)\n", cipher_mode);
	}
}

static void cc_setup_state_desc(struct crypto_tfm *tfm,
				 struct cipher_req_ctx *req_ctx,
				 unsigned int ivsize, unsigned int nbytes,
				 struct cc_hw_desc desc[],
				 unsigned int *seq_size)
{
	struct cc_cipher_ctx *ctx_p = crypto_tfm_ctx(tfm);
	struct device *dev = drvdata_to_dev(ctx_p->drvdata);
	int cipher_mode = ctx_p->cipher_mode;
	int flow_mode = ctx_p->flow_mode;
	int direction = req_ctx->gen_ctx.op_type;
	dma_addr_t key_dma_addr = ctx_p->user.key_dma_addr;
	unsigned int key_len = ctx_p->keylen;
	dma_addr_t iv_dma_addr = req_ctx->gen_ctx.iv_dma_addr;
	unsigned int du_size = nbytes;

	struct cc_crypto_alg *cc_alg =
		container_of(tfm->__crt_alg, struct cc_crypto_alg,
			     skcipher_alg.base);

	if (cc_alg->data_unit)
		du_size = cc_alg->data_unit;

	switch (cipher_mode) {
	case DRV_CIPHER_ECB:
		break;
	case DRV_CIPHER_CBC:
	case DRV_CIPHER_CBC_CTS:
	case DRV_CIPHER_CTR:
	case DRV_CIPHER_OFB:
		/* Load IV */
		hw_desc_init(&desc[*seq_size]);
		set_din_type(&desc[*seq_size], DMA_DLLI, iv_dma_addr, ivsize,
			     NS_BIT);
		set_cipher_config0(&desc[*seq_size], direction);
		set_flow_mode(&desc[*seq_size], flow_mode);
		set_cipher_mode(&desc[*seq_size], cipher_mode);
		if (cipher_mode == DRV_CIPHER_CTR ||
		    cipher_mode == DRV_CIPHER_OFB) {
			set_setup_mode(&desc[*seq_size], SETUP_LOAD_STATE1);
		} else {
			set_setup_mode(&desc[*seq_size], SETUP_LOAD_STATE0);
		}
		(*seq_size)++;
		break;
	case DRV_CIPHER_XTS:
	case DRV_CIPHER_ESSIV:
	case DRV_CIPHER_BITLOCKER:
		/* load XEX key */
		hw_desc_init(&desc[*seq_size]);
		set_cipher_mode(&desc[*seq_size], cipher_mode);
		set_cipher_config0(&desc[*seq_size], direction);
		if (cc_key_type(tfm) == CC_HW_PROTECTED_KEY) {
			set_hw_crypto_key(&desc[*seq_size],
					  ctx_p->hw.key2_slot);
		} else {
			set_din_type(&desc[*seq_size], DMA_DLLI,
				     (key_dma_addr + (key_len / 2)),
				     (key_len / 2), NS_BIT);
		}
		set_xex_data_unit_size(&desc[*seq_size], du_size);
		set_flow_mode(&desc[*seq_size], S_DIN_to_AES2);
		set_key_size_aes(&desc[*seq_size], (key_len / 2));
		set_setup_mode(&desc[*seq_size], SETUP_LOAD_XEX_KEY);
		(*seq_size)++;

		/* Load IV */
		hw_desc_init(&desc[*seq_size]);
		set_setup_mode(&desc[*seq_size], SETUP_LOAD_STATE1);
		set_cipher_mode(&desc[*seq_size], cipher_mode);
		set_cipher_config0(&desc[*seq_size], direction);
		set_key_size_aes(&desc[*seq_size], (key_len / 2));
		set_flow_mode(&desc[*seq_size], flow_mode);
		set_din_type(&desc[*seq_size], DMA_DLLI, iv_dma_addr,
			     CC_AES_BLOCK_SIZE, NS_BIT);
		(*seq_size)++;
		break;
	default:
		dev_err(dev, "Unsupported cipher mode (%d)\n", cipher_mode);
	}
}

static int cc_out_flow_mode(struct cc_cipher_ctx *ctx_p)
{
	switch (ctx_p->flow_mode) {
	case S_DIN_to_AES:
		return DIN_AES_DOUT;
	case S_DIN_to_DES:
<<<<<<< HEAD
		flow_mode = DIN_DES_DOUT;
		break;
=======
		return DIN_DES_DOUT;
	case S_DIN_to_SM4:
		return DIN_SM4_DOUT;
>>>>>>> 407d19ab
	default:
		return ctx_p->flow_mode;
	}
}

static void cc_setup_key_desc(struct crypto_tfm *tfm,
			      struct cipher_req_ctx *req_ctx,
			      unsigned int nbytes, struct cc_hw_desc desc[],
			      unsigned int *seq_size)
{
	struct cc_cipher_ctx *ctx_p = crypto_tfm_ctx(tfm);
	struct device *dev = drvdata_to_dev(ctx_p->drvdata);
	int cipher_mode = ctx_p->cipher_mode;
	int flow_mode = ctx_p->flow_mode;
	int direction = req_ctx->gen_ctx.op_type;
	dma_addr_t key_dma_addr = ctx_p->user.key_dma_addr;
	unsigned int key_len = ctx_p->keylen;
	unsigned int din_size;

	switch (cipher_mode) {
	case DRV_CIPHER_CBC:
	case DRV_CIPHER_CBC_CTS:
	case DRV_CIPHER_CTR:
	case DRV_CIPHER_OFB:
	case DRV_CIPHER_ECB:
		/* Load key */
		hw_desc_init(&desc[*seq_size]);
		set_cipher_mode(&desc[*seq_size], cipher_mode);
		set_cipher_config0(&desc[*seq_size], direction);

		if (cc_key_type(tfm) == CC_POLICY_PROTECTED_KEY) {
			/* We use the AES key size coding for all CPP algs */
			set_key_size_aes(&desc[*seq_size], key_len);
			set_cpp_crypto_key(&desc[*seq_size], ctx_p->cpp.slot);
			flow_mode = cc_out_flow_mode(ctx_p);
		} else {
			if (flow_mode == S_DIN_to_AES) {
				if (cc_key_type(tfm) == CC_HW_PROTECTED_KEY) {
					set_hw_crypto_key(&desc[*seq_size],
							  ctx_p->hw.key1_slot);
				} else {
					/* CC_POLICY_UNPROTECTED_KEY
					 * Invalid keys are filtered out in
					 * sethkey()
					 */
					din_size = (key_len == 24) ?
						AES_MAX_KEY_SIZE : key_len;

					set_din_type(&desc[*seq_size], DMA_DLLI,
						     key_dma_addr, din_size,
						     NS_BIT);
				}
				set_key_size_aes(&desc[*seq_size], key_len);
			} else {
				/*des*/
				set_din_type(&desc[*seq_size], DMA_DLLI,
					     key_dma_addr, key_len, NS_BIT);
				set_key_size_des(&desc[*seq_size], key_len);
			}
			set_setup_mode(&desc[*seq_size], SETUP_LOAD_KEY0);
		}
		set_flow_mode(&desc[*seq_size], flow_mode);
		(*seq_size)++;
		break;
	case DRV_CIPHER_XTS:
	case DRV_CIPHER_ESSIV:
	case DRV_CIPHER_BITLOCKER:
		/* Load AES key */
		hw_desc_init(&desc[*seq_size]);
		set_cipher_mode(&desc[*seq_size], cipher_mode);
		set_cipher_config0(&desc[*seq_size], direction);
		if (cc_key_type(tfm) == CC_HW_PROTECTED_KEY) {
			set_hw_crypto_key(&desc[*seq_size],
					  ctx_p->hw.key1_slot);
		} else {
			set_din_type(&desc[*seq_size], DMA_DLLI, key_dma_addr,
				     (key_len / 2), NS_BIT);
		}
		set_key_size_aes(&desc[*seq_size], (key_len / 2));
		set_flow_mode(&desc[*seq_size], flow_mode);
		set_setup_mode(&desc[*seq_size], SETUP_LOAD_KEY0);
		(*seq_size)++;
		break;
	default:
		dev_err(dev, "Unsupported cipher mode (%d)\n", cipher_mode);
	}
}

static void cc_setup_mlli_desc(struct crypto_tfm *tfm,
			       struct cipher_req_ctx *req_ctx,
			       struct scatterlist *dst, struct scatterlist *src,
			       unsigned int nbytes, void *areq,
			       struct cc_hw_desc desc[], unsigned int *seq_size)
{
	struct cc_cipher_ctx *ctx_p = crypto_tfm_ctx(tfm);
	struct device *dev = drvdata_to_dev(ctx_p->drvdata);

	if (req_ctx->dma_buf_type == CC_DMA_BUF_MLLI) {
		/* bypass */
		dev_dbg(dev, " bypass params addr %pad length 0x%X addr 0x%08X\n",
			&req_ctx->mlli_params.mlli_dma_addr,
			req_ctx->mlli_params.mlli_len,
			(unsigned int)ctx_p->drvdata->mlli_sram_addr);
		hw_desc_init(&desc[*seq_size]);
		set_din_type(&desc[*seq_size], DMA_DLLI,
			     req_ctx->mlli_params.mlli_dma_addr,
			     req_ctx->mlli_params.mlli_len, NS_BIT);
		set_dout_sram(&desc[*seq_size],
			      ctx_p->drvdata->mlli_sram_addr,
			      req_ctx->mlli_params.mlli_len);
		set_flow_mode(&desc[*seq_size], BYPASS);
		(*seq_size)++;
	}
}

static void cc_setup_flow_desc(struct crypto_tfm *tfm,
			       struct cipher_req_ctx *req_ctx,
			       struct scatterlist *dst, struct scatterlist *src,
			       unsigned int nbytes, struct cc_hw_desc desc[],
			       unsigned int *seq_size)
{
	struct cc_cipher_ctx *ctx_p = crypto_tfm_ctx(tfm);
	struct device *dev = drvdata_to_dev(ctx_p->drvdata);
	unsigned int flow_mode = cc_out_flow_mode(ctx_p);
	bool last_desc = (ctx_p->key_type == CC_POLICY_PROTECTED_KEY ||
			  ctx_p->cipher_mode == DRV_CIPHER_ECB);

	/* Process */
	if (req_ctx->dma_buf_type == CC_DMA_BUF_DLLI) {
		dev_dbg(dev, " data params addr %pad length 0x%X\n",
			&sg_dma_address(src), nbytes);
		dev_dbg(dev, " data params addr %pad length 0x%X\n",
			&sg_dma_address(dst), nbytes);
		hw_desc_init(&desc[*seq_size]);
		set_din_type(&desc[*seq_size], DMA_DLLI, sg_dma_address(src),
			     nbytes, NS_BIT);
		set_dout_dlli(&desc[*seq_size], sg_dma_address(dst),
			      nbytes, NS_BIT, (!last_desc ? 0 : 1));
		if (last_desc)
			set_queue_last_ind(ctx_p->drvdata, &desc[*seq_size]);

		set_flow_mode(&desc[*seq_size], flow_mode);
		(*seq_size)++;
	} else {
		hw_desc_init(&desc[*seq_size]);
		set_din_type(&desc[*seq_size], DMA_MLLI,
			     ctx_p->drvdata->mlli_sram_addr,
			     req_ctx->in_mlli_nents, NS_BIT);
		if (req_ctx->out_nents == 0) {
			dev_dbg(dev, " din/dout params addr 0x%08X addr 0x%08X\n",
				(unsigned int)ctx_p->drvdata->mlli_sram_addr,
				(unsigned int)ctx_p->drvdata->mlli_sram_addr);
			set_dout_mlli(&desc[*seq_size],
				      ctx_p->drvdata->mlli_sram_addr,
				      req_ctx->in_mlli_nents, NS_BIT,
				      (!last_desc ? 0 : 1));
		} else {
			dev_dbg(dev, " din/dout params addr 0x%08X addr 0x%08X\n",
				(unsigned int)ctx_p->drvdata->mlli_sram_addr,
				(unsigned int)ctx_p->drvdata->mlli_sram_addr +
				(u32)LLI_ENTRY_BYTE_SIZE * req_ctx->in_nents);
			set_dout_mlli(&desc[*seq_size],
				      (ctx_p->drvdata->mlli_sram_addr +
				       (LLI_ENTRY_BYTE_SIZE *
					req_ctx->in_mlli_nents)),
				      req_ctx->out_mlli_nents, NS_BIT,
				      (!last_desc ? 0 : 1));
		}
		if (last_desc)
			set_queue_last_ind(ctx_p->drvdata, &desc[*seq_size]);

		set_flow_mode(&desc[*seq_size], flow_mode);
		(*seq_size)++;
	}
}

static void cc_cipher_complete(struct device *dev, void *cc_req, int err)
{
	struct skcipher_request *req = (struct skcipher_request *)cc_req;
	struct scatterlist *dst = req->dst;
	struct scatterlist *src = req->src;
	struct cipher_req_ctx *req_ctx = skcipher_request_ctx(req);
	struct crypto_skcipher *sk_tfm = crypto_skcipher_reqtfm(req);
	unsigned int ivsize = crypto_skcipher_ivsize(sk_tfm);

	if (err != -EINPROGRESS) {
		/* Not a BACKLOG notification */
		cc_unmap_cipher_request(dev, req_ctx, ivsize, src, dst);
		memcpy(req->iv, req_ctx->iv, ivsize);
		kzfree(req_ctx->iv);
	}

	skcipher_request_complete(req, err);
}

static int cc_cipher_process(struct skcipher_request *req,
			     enum drv_crypto_direction direction)
{
	struct crypto_skcipher *sk_tfm = crypto_skcipher_reqtfm(req);
	struct crypto_tfm *tfm = crypto_skcipher_tfm(sk_tfm);
	struct cipher_req_ctx *req_ctx = skcipher_request_ctx(req);
	unsigned int ivsize = crypto_skcipher_ivsize(sk_tfm);
	struct scatterlist *dst = req->dst;
	struct scatterlist *src = req->src;
	unsigned int nbytes = req->cryptlen;
	void *iv = req->iv;
	struct cc_cipher_ctx *ctx_p = crypto_tfm_ctx(tfm);
	struct device *dev = drvdata_to_dev(ctx_p->drvdata);
	struct cc_hw_desc desc[MAX_ABLKCIPHER_SEQ_LEN];
	struct cc_crypto_req cc_req = {};
	int rc;
	unsigned int seq_len = 0;
	gfp_t flags = cc_gfp_flags(&req->base);

	dev_dbg(dev, "%s req=%p iv=%p nbytes=%d\n",
		((direction == DRV_CRYPTO_DIRECTION_ENCRYPT) ?
		"Encrypt" : "Decrypt"), req, iv, nbytes);

	/* STAT_PHASE_0: Init and sanity checks */

	/* TODO: check data length according to mode */
	if (validate_data_size(ctx_p, nbytes)) {
		dev_err(dev, "Unsupported data size %d.\n", nbytes);
		crypto_tfm_set_flags(tfm, CRYPTO_TFM_RES_BAD_BLOCK_LEN);
		rc = -EINVAL;
		goto exit_process;
	}
	if (nbytes == 0) {
		/* No data to process is valid */
		rc = 0;
		goto exit_process;
	}

	/* The IV we are handed may be allocted from the stack so
	 * we must copy it to a DMAable buffer before use.
	 */
	req_ctx->iv = kmemdup(iv, ivsize, flags);
	if (!req_ctx->iv) {
		rc = -ENOMEM;
		goto exit_process;
	}

	/* Setup request structure */
	cc_req.user_cb = (void *)cc_cipher_complete;
	cc_req.user_arg = (void *)req;

	/* Setup CPP operation details */
	if (ctx_p->key_type == CC_POLICY_PROTECTED_KEY) {
		cc_req.cpp.is_cpp = true;
		cc_req.cpp.alg = ctx_p->cpp.alg;
		cc_req.cpp.slot = ctx_p->cpp.slot;
	}

	/* Setup request context */
	req_ctx->gen_ctx.op_type = direction;

	/* STAT_PHASE_1: Map buffers */

	rc = cc_map_cipher_request(ctx_p->drvdata, req_ctx, ivsize, nbytes,
				      req_ctx->iv, src, dst, flags);
	if (rc) {
		dev_err(dev, "map_request() failed\n");
		goto exit_process;
	}

	/* STAT_PHASE_2: Create sequence */

	/* Setup IV and XEX key used */
	cc_setup_state_desc(tfm, req_ctx, ivsize, nbytes, desc, &seq_len);
	/* Setup MLLI line, if needed */
	cc_setup_mlli_desc(tfm, req_ctx, dst, src, nbytes, req, desc, &seq_len);
	/* Setup key */
	cc_setup_key_desc(tfm, req_ctx, nbytes, desc, &seq_len);
	/* Data processing */
	cc_setup_flow_desc(tfm, req_ctx, dst, src, nbytes, desc, &seq_len);
	/* Read next IV */
	cc_setup_readiv_desc(tfm, req_ctx, ivsize, desc, &seq_len);

	/* STAT_PHASE_3: Lock HW and push sequence */

	rc = cc_send_request(ctx_p->drvdata, &cc_req, desc, seq_len,
			     &req->base);
	if (rc != -EINPROGRESS && rc != -EBUSY) {
		/* Failed to send the request or request completed
		 * synchronously
		 */
		cc_unmap_cipher_request(dev, req_ctx, ivsize, src, dst);
	}

exit_process:
	if (rc != -EINPROGRESS && rc != -EBUSY) {
		kzfree(req_ctx->iv);
	}

	return rc;
}

static int cc_cipher_encrypt(struct skcipher_request *req)
{
	struct cipher_req_ctx *req_ctx = skcipher_request_ctx(req);

	memset(req_ctx, 0, sizeof(*req_ctx));

	return cc_cipher_process(req, DRV_CRYPTO_DIRECTION_ENCRYPT);
}

static int cc_cipher_decrypt(struct skcipher_request *req)
{
	struct cipher_req_ctx *req_ctx = skcipher_request_ctx(req);

	memset(req_ctx, 0, sizeof(*req_ctx));

	return cc_cipher_process(req, DRV_CRYPTO_DIRECTION_DECRYPT);
}

/* Block cipher alg */
static const struct cc_alg_template skcipher_algs[] = {
	{
		.name = "xts(paes)",
		.driver_name = "xts-paes-ccree",
		.blocksize = AES_BLOCK_SIZE,
		.template_skcipher = {
			.setkey = cc_cipher_sethkey,
			.encrypt = cc_cipher_encrypt,
			.decrypt = cc_cipher_decrypt,
			.min_keysize = CC_HW_KEY_SIZE,
			.max_keysize = CC_HW_KEY_SIZE,
			.ivsize = AES_BLOCK_SIZE,
			},
		.cipher_mode = DRV_CIPHER_XTS,
		.flow_mode = S_DIN_to_AES,
		.min_hw_rev = CC_HW_REV_630,
<<<<<<< HEAD
=======
		.std_body = CC_STD_NIST,
		.sec_func = true,
>>>>>>> 407d19ab
	},
	{
		.name = "xts512(paes)",
		.driver_name = "xts-paes-du512-ccree",
		.blocksize = AES_BLOCK_SIZE,
		.template_skcipher = {
			.setkey = cc_cipher_sethkey,
			.encrypt = cc_cipher_encrypt,
			.decrypt = cc_cipher_decrypt,
			.min_keysize = CC_HW_KEY_SIZE,
			.max_keysize = CC_HW_KEY_SIZE,
			.ivsize = AES_BLOCK_SIZE,
			},
		.cipher_mode = DRV_CIPHER_XTS,
		.flow_mode = S_DIN_to_AES,
		.data_unit = 512,
		.min_hw_rev = CC_HW_REV_712,
<<<<<<< HEAD
=======
		.std_body = CC_STD_NIST,
		.sec_func = true,
>>>>>>> 407d19ab
	},
	{
		.name = "xts4096(paes)",
		.driver_name = "xts-paes-du4096-ccree",
		.blocksize = AES_BLOCK_SIZE,
		.template_skcipher = {
			.setkey = cc_cipher_sethkey,
			.encrypt = cc_cipher_encrypt,
			.decrypt = cc_cipher_decrypt,
			.min_keysize = CC_HW_KEY_SIZE,
			.max_keysize = CC_HW_KEY_SIZE,
			.ivsize = AES_BLOCK_SIZE,
			},
		.cipher_mode = DRV_CIPHER_XTS,
		.flow_mode = S_DIN_to_AES,
		.data_unit = 4096,
		.min_hw_rev = CC_HW_REV_712,
<<<<<<< HEAD
=======
		.std_body = CC_STD_NIST,
		.sec_func = true,
>>>>>>> 407d19ab
	},
	{
		.name = "essiv(paes)",
		.driver_name = "essiv-paes-ccree",
		.blocksize = AES_BLOCK_SIZE,
		.template_skcipher = {
			.setkey = cc_cipher_sethkey,
			.encrypt = cc_cipher_encrypt,
			.decrypt = cc_cipher_decrypt,
			.min_keysize = CC_HW_KEY_SIZE,
			.max_keysize = CC_HW_KEY_SIZE,
			.ivsize = AES_BLOCK_SIZE,
			},
		.cipher_mode = DRV_CIPHER_ESSIV,
		.flow_mode = S_DIN_to_AES,
		.min_hw_rev = CC_HW_REV_712,
<<<<<<< HEAD
=======
		.std_body = CC_STD_NIST,
		.sec_func = true,
>>>>>>> 407d19ab
	},
	{
		.name = "essiv512(paes)",
		.driver_name = "essiv-paes-du512-ccree",
		.blocksize = AES_BLOCK_SIZE,
		.template_skcipher = {
			.setkey = cc_cipher_sethkey,
			.encrypt = cc_cipher_encrypt,
			.decrypt = cc_cipher_decrypt,
			.min_keysize = CC_HW_KEY_SIZE,
			.max_keysize = CC_HW_KEY_SIZE,
			.ivsize = AES_BLOCK_SIZE,
			},
		.cipher_mode = DRV_CIPHER_ESSIV,
		.flow_mode = S_DIN_to_AES,
		.data_unit = 512,
		.min_hw_rev = CC_HW_REV_712,
<<<<<<< HEAD
=======
		.std_body = CC_STD_NIST,
		.sec_func = true,
>>>>>>> 407d19ab
	},
	{
		.name = "essiv4096(paes)",
		.driver_name = "essiv-paes-du4096-ccree",
		.blocksize = AES_BLOCK_SIZE,
		.template_skcipher = {
			.setkey = cc_cipher_sethkey,
			.encrypt = cc_cipher_encrypt,
			.decrypt = cc_cipher_decrypt,
			.min_keysize = CC_HW_KEY_SIZE,
			.max_keysize = CC_HW_KEY_SIZE,
			.ivsize = AES_BLOCK_SIZE,
			},
		.cipher_mode = DRV_CIPHER_ESSIV,
		.flow_mode = S_DIN_to_AES,
		.data_unit = 4096,
		.min_hw_rev = CC_HW_REV_712,
<<<<<<< HEAD
=======
		.std_body = CC_STD_NIST,
		.sec_func = true,
>>>>>>> 407d19ab
	},
	{
		.name = "bitlocker(paes)",
		.driver_name = "bitlocker-paes-ccree",
		.blocksize = AES_BLOCK_SIZE,
		.template_skcipher = {
			.setkey = cc_cipher_sethkey,
			.encrypt = cc_cipher_encrypt,
			.decrypt = cc_cipher_decrypt,
			.min_keysize = CC_HW_KEY_SIZE,
			.max_keysize = CC_HW_KEY_SIZE,
			.ivsize = AES_BLOCK_SIZE,
			},
		.cipher_mode = DRV_CIPHER_BITLOCKER,
		.flow_mode = S_DIN_to_AES,
		.min_hw_rev = CC_HW_REV_712,
<<<<<<< HEAD
=======
		.std_body = CC_STD_NIST,
		.sec_func = true,
>>>>>>> 407d19ab
	},
	{
		.name = "bitlocker512(paes)",
		.driver_name = "bitlocker-paes-du512-ccree",
		.blocksize = AES_BLOCK_SIZE,
		.template_skcipher = {
			.setkey = cc_cipher_sethkey,
			.encrypt = cc_cipher_encrypt,
			.decrypt = cc_cipher_decrypt,
			.min_keysize = CC_HW_KEY_SIZE,
			.max_keysize = CC_HW_KEY_SIZE,
			.ivsize = AES_BLOCK_SIZE,
			},
		.cipher_mode = DRV_CIPHER_BITLOCKER,
		.flow_mode = S_DIN_to_AES,
		.data_unit = 512,
		.min_hw_rev = CC_HW_REV_712,
<<<<<<< HEAD
=======
		.std_body = CC_STD_NIST,
		.sec_func = true,
>>>>>>> 407d19ab
	},
	{
		.name = "bitlocker4096(paes)",
		.driver_name = "bitlocker-paes-du4096-ccree",
		.blocksize = AES_BLOCK_SIZE,
		.template_skcipher = {
			.setkey = cc_cipher_sethkey,
			.encrypt = cc_cipher_encrypt,
			.decrypt = cc_cipher_decrypt,
			.min_keysize = CC_HW_KEY_SIZE,
			.max_keysize =  CC_HW_KEY_SIZE,
			.ivsize = AES_BLOCK_SIZE,
			},
		.cipher_mode = DRV_CIPHER_BITLOCKER,
		.flow_mode = S_DIN_to_AES,
		.data_unit = 4096,
		.min_hw_rev = CC_HW_REV_712,
<<<<<<< HEAD
=======
		.std_body = CC_STD_NIST,
		.sec_func = true,
>>>>>>> 407d19ab
	},
	{
		.name = "ecb(paes)",
		.driver_name = "ecb-paes-ccree",
		.blocksize = AES_BLOCK_SIZE,
		.template_skcipher = {
			.setkey = cc_cipher_sethkey,
			.encrypt = cc_cipher_encrypt,
			.decrypt = cc_cipher_decrypt,
			.min_keysize = CC_HW_KEY_SIZE,
			.max_keysize = CC_HW_KEY_SIZE,
			.ivsize = 0,
			},
		.cipher_mode = DRV_CIPHER_ECB,
		.flow_mode = S_DIN_to_AES,
		.min_hw_rev = CC_HW_REV_712,
<<<<<<< HEAD
=======
		.std_body = CC_STD_NIST,
		.sec_func = true,
>>>>>>> 407d19ab
	},
	{
		.name = "cbc(paes)",
		.driver_name = "cbc-paes-ccree",
		.blocksize = AES_BLOCK_SIZE,
		.template_skcipher = {
			.setkey = cc_cipher_sethkey,
			.encrypt = cc_cipher_encrypt,
			.decrypt = cc_cipher_decrypt,
			.min_keysize = CC_HW_KEY_SIZE,
			.max_keysize = CC_HW_KEY_SIZE,
			.ivsize = AES_BLOCK_SIZE,
		},
		.cipher_mode = DRV_CIPHER_CBC,
		.flow_mode = S_DIN_to_AES,
		.min_hw_rev = CC_HW_REV_712,
<<<<<<< HEAD
=======
		.std_body = CC_STD_NIST,
		.sec_func = true,
>>>>>>> 407d19ab
	},
	{
		.name = "ofb(paes)",
		.driver_name = "ofb-paes-ccree",
		.blocksize = AES_BLOCK_SIZE,
		.template_skcipher = {
			.setkey = cc_cipher_sethkey,
			.encrypt = cc_cipher_encrypt,
			.decrypt = cc_cipher_decrypt,
			.min_keysize = CC_HW_KEY_SIZE,
			.max_keysize = CC_HW_KEY_SIZE,
			.ivsize = AES_BLOCK_SIZE,
			},
		.cipher_mode = DRV_CIPHER_OFB,
		.flow_mode = S_DIN_to_AES,
		.min_hw_rev = CC_HW_REV_712,
<<<<<<< HEAD
=======
		.std_body = CC_STD_NIST,
		.sec_func = true,
>>>>>>> 407d19ab
	},
	{
		.name = "cts(cbc(paes))",
		.driver_name = "cts-cbc-paes-ccree",
		.blocksize = AES_BLOCK_SIZE,
		.template_skcipher = {
			.setkey = cc_cipher_sethkey,
			.encrypt = cc_cipher_encrypt,
			.decrypt = cc_cipher_decrypt,
			.min_keysize = CC_HW_KEY_SIZE,
			.max_keysize = CC_HW_KEY_SIZE,
			.ivsize = AES_BLOCK_SIZE,
			},
		.cipher_mode = DRV_CIPHER_CBC_CTS,
		.flow_mode = S_DIN_to_AES,
		.min_hw_rev = CC_HW_REV_712,
<<<<<<< HEAD
=======
		.std_body = CC_STD_NIST,
		.sec_func = true,
>>>>>>> 407d19ab
	},
	{
		.name = "ctr(paes)",
		.driver_name = "ctr-paes-ccree",
		.blocksize = 1,
		.template_skcipher = {
			.setkey = cc_cipher_sethkey,
			.encrypt = cc_cipher_encrypt,
			.decrypt = cc_cipher_decrypt,
			.min_keysize = CC_HW_KEY_SIZE,
			.max_keysize = CC_HW_KEY_SIZE,
			.ivsize = AES_BLOCK_SIZE,
			},
		.cipher_mode = DRV_CIPHER_CTR,
		.flow_mode = S_DIN_to_AES,
		.min_hw_rev = CC_HW_REV_712,
<<<<<<< HEAD
=======
		.std_body = CC_STD_NIST,
		.sec_func = true,
>>>>>>> 407d19ab
	},
	{
		.name = "xts(aes)",
		.driver_name = "xts-aes-ccree",
		.blocksize = AES_BLOCK_SIZE,
		.template_skcipher = {
			.setkey = cc_cipher_setkey,
			.encrypt = cc_cipher_encrypt,
			.decrypt = cc_cipher_decrypt,
			.min_keysize = AES_MIN_KEY_SIZE * 2,
			.max_keysize = AES_MAX_KEY_SIZE * 2,
			.ivsize = AES_BLOCK_SIZE,
			},
		.cipher_mode = DRV_CIPHER_XTS,
		.flow_mode = S_DIN_to_AES,
		.min_hw_rev = CC_HW_REV_630,
	},
	{
		.name = "xts512(aes)",
		.driver_name = "xts-aes-du512-ccree",
		.blocksize = AES_BLOCK_SIZE,
		.template_skcipher = {
			.setkey = cc_cipher_setkey,
			.encrypt = cc_cipher_encrypt,
			.decrypt = cc_cipher_decrypt,
			.min_keysize = AES_MIN_KEY_SIZE * 2,
			.max_keysize = AES_MAX_KEY_SIZE * 2,
			.ivsize = AES_BLOCK_SIZE,
			},
		.cipher_mode = DRV_CIPHER_XTS,
		.flow_mode = S_DIN_to_AES,
		.data_unit = 512,
		.min_hw_rev = CC_HW_REV_712,
	},
	{
		.name = "xts4096(aes)",
		.driver_name = "xts-aes-du4096-ccree",
		.blocksize = AES_BLOCK_SIZE,
		.template_skcipher = {
			.setkey = cc_cipher_setkey,
			.encrypt = cc_cipher_encrypt,
			.decrypt = cc_cipher_decrypt,
			.min_keysize = AES_MIN_KEY_SIZE * 2,
			.max_keysize = AES_MAX_KEY_SIZE * 2,
			.ivsize = AES_BLOCK_SIZE,
			},
		.cipher_mode = DRV_CIPHER_XTS,
		.flow_mode = S_DIN_to_AES,
		.data_unit = 4096,
		.min_hw_rev = CC_HW_REV_712,
	},
	{
		.name = "essiv(aes)",
		.driver_name = "essiv-aes-ccree",
		.blocksize = AES_BLOCK_SIZE,
		.template_skcipher = {
			.setkey = cc_cipher_setkey,
			.encrypt = cc_cipher_encrypt,
			.decrypt = cc_cipher_decrypt,
			.min_keysize = AES_MIN_KEY_SIZE * 2,
			.max_keysize = AES_MAX_KEY_SIZE * 2,
			.ivsize = AES_BLOCK_SIZE,
			},
		.cipher_mode = DRV_CIPHER_ESSIV,
		.flow_mode = S_DIN_to_AES,
		.min_hw_rev = CC_HW_REV_712,
	},
	{
		.name = "essiv512(aes)",
		.driver_name = "essiv-aes-du512-ccree",
		.blocksize = AES_BLOCK_SIZE,
		.template_skcipher = {
			.setkey = cc_cipher_setkey,
			.encrypt = cc_cipher_encrypt,
			.decrypt = cc_cipher_decrypt,
			.min_keysize = AES_MIN_KEY_SIZE * 2,
			.max_keysize = AES_MAX_KEY_SIZE * 2,
			.ivsize = AES_BLOCK_SIZE,
			},
		.cipher_mode = DRV_CIPHER_ESSIV,
		.flow_mode = S_DIN_to_AES,
		.data_unit = 512,
		.min_hw_rev = CC_HW_REV_712,
	},
	{
		.name = "essiv4096(aes)",
		.driver_name = "essiv-aes-du4096-ccree",
		.blocksize = AES_BLOCK_SIZE,
		.template_skcipher = {
			.setkey = cc_cipher_setkey,
			.encrypt = cc_cipher_encrypt,
			.decrypt = cc_cipher_decrypt,
			.min_keysize = AES_MIN_KEY_SIZE * 2,
			.max_keysize = AES_MAX_KEY_SIZE * 2,
			.ivsize = AES_BLOCK_SIZE,
			},
		.cipher_mode = DRV_CIPHER_ESSIV,
		.flow_mode = S_DIN_to_AES,
		.data_unit = 4096,
		.min_hw_rev = CC_HW_REV_712,
	},
	{
		.name = "bitlocker(aes)",
		.driver_name = "bitlocker-aes-ccree",
		.blocksize = AES_BLOCK_SIZE,
		.template_skcipher = {
			.setkey = cc_cipher_setkey,
			.encrypt = cc_cipher_encrypt,
			.decrypt = cc_cipher_decrypt,
			.min_keysize = AES_MIN_KEY_SIZE * 2,
			.max_keysize = AES_MAX_KEY_SIZE * 2,
			.ivsize = AES_BLOCK_SIZE,
			},
		.cipher_mode = DRV_CIPHER_BITLOCKER,
		.flow_mode = S_DIN_to_AES,
		.min_hw_rev = CC_HW_REV_712,
	},
	{
		.name = "bitlocker512(aes)",
		.driver_name = "bitlocker-aes-du512-ccree",
		.blocksize = AES_BLOCK_SIZE,
		.template_skcipher = {
			.setkey = cc_cipher_setkey,
			.encrypt = cc_cipher_encrypt,
			.decrypt = cc_cipher_decrypt,
			.min_keysize = AES_MIN_KEY_SIZE * 2,
			.max_keysize = AES_MAX_KEY_SIZE * 2,
			.ivsize = AES_BLOCK_SIZE,
			},
		.cipher_mode = DRV_CIPHER_BITLOCKER,
		.flow_mode = S_DIN_to_AES,
		.data_unit = 512,
		.min_hw_rev = CC_HW_REV_712,
	},
	{
		.name = "bitlocker4096(aes)",
		.driver_name = "bitlocker-aes-du4096-ccree",
		.blocksize = AES_BLOCK_SIZE,
		.template_skcipher = {
			.setkey = cc_cipher_setkey,
			.encrypt = cc_cipher_encrypt,
			.decrypt = cc_cipher_decrypt,
			.min_keysize = AES_MIN_KEY_SIZE * 2,
			.max_keysize = AES_MAX_KEY_SIZE * 2,
			.ivsize = AES_BLOCK_SIZE,
			},
		.cipher_mode = DRV_CIPHER_BITLOCKER,
		.flow_mode = S_DIN_to_AES,
		.data_unit = 4096,
		.min_hw_rev = CC_HW_REV_712,
	},
	{
		.name = "ecb(aes)",
		.driver_name = "ecb-aes-ccree",
		.blocksize = AES_BLOCK_SIZE,
		.template_skcipher = {
			.setkey = cc_cipher_setkey,
			.encrypt = cc_cipher_encrypt,
			.decrypt = cc_cipher_decrypt,
			.min_keysize = AES_MIN_KEY_SIZE,
			.max_keysize = AES_MAX_KEY_SIZE,
			.ivsize = 0,
			},
		.cipher_mode = DRV_CIPHER_ECB,
		.flow_mode = S_DIN_to_AES,
		.min_hw_rev = CC_HW_REV_630,
	},
	{
		.name = "cbc(aes)",
		.driver_name = "cbc-aes-ccree",
		.blocksize = AES_BLOCK_SIZE,
		.template_skcipher = {
			.setkey = cc_cipher_setkey,
			.encrypt = cc_cipher_encrypt,
			.decrypt = cc_cipher_decrypt,
			.min_keysize = AES_MIN_KEY_SIZE,
			.max_keysize = AES_MAX_KEY_SIZE,
			.ivsize = AES_BLOCK_SIZE,
		},
		.cipher_mode = DRV_CIPHER_CBC,
		.flow_mode = S_DIN_to_AES,
		.min_hw_rev = CC_HW_REV_630,
	},
	{
		.name = "ofb(aes)",
		.driver_name = "ofb-aes-ccree",
		.blocksize = AES_BLOCK_SIZE,
		.template_skcipher = {
			.setkey = cc_cipher_setkey,
			.encrypt = cc_cipher_encrypt,
			.decrypt = cc_cipher_decrypt,
			.min_keysize = AES_MIN_KEY_SIZE,
			.max_keysize = AES_MAX_KEY_SIZE,
			.ivsize = AES_BLOCK_SIZE,
			},
		.cipher_mode = DRV_CIPHER_OFB,
		.flow_mode = S_DIN_to_AES,
		.min_hw_rev = CC_HW_REV_630,
	},
	{
		.name = "cts(cbc(aes))",
		.driver_name = "cts-cbc-aes-ccree",
		.blocksize = AES_BLOCK_SIZE,
		.template_skcipher = {
			.setkey = cc_cipher_setkey,
			.encrypt = cc_cipher_encrypt,
			.decrypt = cc_cipher_decrypt,
			.min_keysize = AES_MIN_KEY_SIZE,
			.max_keysize = AES_MAX_KEY_SIZE,
			.ivsize = AES_BLOCK_SIZE,
			},
		.cipher_mode = DRV_CIPHER_CBC_CTS,
		.flow_mode = S_DIN_to_AES,
		.min_hw_rev = CC_HW_REV_630,
	},
	{
		.name = "ctr(aes)",
		.driver_name = "ctr-aes-ccree",
		.blocksize = 1,
		.template_skcipher = {
			.setkey = cc_cipher_setkey,
			.encrypt = cc_cipher_encrypt,
			.decrypt = cc_cipher_decrypt,
			.min_keysize = AES_MIN_KEY_SIZE,
			.max_keysize = AES_MAX_KEY_SIZE,
			.ivsize = AES_BLOCK_SIZE,
			},
		.cipher_mode = DRV_CIPHER_CTR,
		.flow_mode = S_DIN_to_AES,
		.min_hw_rev = CC_HW_REV_630,
	},
	{
		.name = "cbc(des3_ede)",
		.driver_name = "cbc-3des-ccree",
		.blocksize = DES3_EDE_BLOCK_SIZE,
		.template_skcipher = {
			.setkey = cc_cipher_setkey,
			.encrypt = cc_cipher_encrypt,
			.decrypt = cc_cipher_decrypt,
			.min_keysize = DES3_EDE_KEY_SIZE,
			.max_keysize = DES3_EDE_KEY_SIZE,
			.ivsize = DES3_EDE_BLOCK_SIZE,
			},
		.cipher_mode = DRV_CIPHER_CBC,
		.flow_mode = S_DIN_to_DES,
		.min_hw_rev = CC_HW_REV_630,
	},
	{
		.name = "ecb(des3_ede)",
		.driver_name = "ecb-3des-ccree",
		.blocksize = DES3_EDE_BLOCK_SIZE,
		.template_skcipher = {
			.setkey = cc_cipher_setkey,
			.encrypt = cc_cipher_encrypt,
			.decrypt = cc_cipher_decrypt,
			.min_keysize = DES3_EDE_KEY_SIZE,
			.max_keysize = DES3_EDE_KEY_SIZE,
			.ivsize = 0,
			},
		.cipher_mode = DRV_CIPHER_ECB,
		.flow_mode = S_DIN_to_DES,
		.min_hw_rev = CC_HW_REV_630,
	},
	{
		.name = "cbc(des)",
		.driver_name = "cbc-des-ccree",
		.blocksize = DES_BLOCK_SIZE,
		.template_skcipher = {
			.setkey = cc_cipher_setkey,
			.encrypt = cc_cipher_encrypt,
			.decrypt = cc_cipher_decrypt,
			.min_keysize = DES_KEY_SIZE,
			.max_keysize = DES_KEY_SIZE,
			.ivsize = DES_BLOCK_SIZE,
			},
		.cipher_mode = DRV_CIPHER_CBC,
		.flow_mode = S_DIN_to_DES,
		.min_hw_rev = CC_HW_REV_630,
	},
	{
		.name = "ecb(des)",
		.driver_name = "ecb-des-ccree",
		.blocksize = DES_BLOCK_SIZE,
		.template_skcipher = {
			.setkey = cc_cipher_setkey,
			.encrypt = cc_cipher_encrypt,
			.decrypt = cc_cipher_decrypt,
			.min_keysize = DES_KEY_SIZE,
			.max_keysize = DES_KEY_SIZE,
			.ivsize = 0,
			},
		.cipher_mode = DRV_CIPHER_ECB,
		.flow_mode = S_DIN_to_DES,
		.min_hw_rev = CC_HW_REV_630,
	},
	{
		.name = "cbc(psm4)",
		.driver_name = "cbc-psm4-ccree",
		.blocksize = SM4_BLOCK_SIZE,
		.template_skcipher = {
			.setkey = cc_cipher_sethkey,
			.encrypt = cc_cipher_encrypt,
			.decrypt = cc_cipher_decrypt,
			.min_keysize = CC_HW_KEY_SIZE,
			.max_keysize = CC_HW_KEY_SIZE,
			.ivsize = SM4_BLOCK_SIZE,
			},
		.cipher_mode = DRV_CIPHER_CBC,
		.flow_mode = S_DIN_to_SM4,
		.min_hw_rev = CC_HW_REV_713,
		.std_body = CC_STD_OSCCA,
		.sec_func = true,
	},
	{
		.name = "ctr(psm4)",
		.driver_name = "ctr-psm4-ccree",
		.blocksize = SM4_BLOCK_SIZE,
		.template_skcipher = {
			.setkey = cc_cipher_sethkey,
			.encrypt = cc_cipher_encrypt,
			.decrypt = cc_cipher_decrypt,
			.min_keysize = CC_HW_KEY_SIZE,
			.max_keysize = CC_HW_KEY_SIZE,
			.ivsize = SM4_BLOCK_SIZE,
			},
		.cipher_mode = DRV_CIPHER_CTR,
		.flow_mode = S_DIN_to_SM4,
		.min_hw_rev = CC_HW_REV_713,
		.std_body = CC_STD_OSCCA,
		.sec_func = true,
	},
};

static struct cc_crypto_alg *cc_create_alg(const struct cc_alg_template *tmpl,
					   struct device *dev)
{
	struct cc_crypto_alg *t_alg;
	struct skcipher_alg *alg;

	t_alg = kzalloc(sizeof(*t_alg), GFP_KERNEL);
	if (!t_alg)
		return ERR_PTR(-ENOMEM);

	alg = &t_alg->skcipher_alg;

	memcpy(alg, &tmpl->template_skcipher, sizeof(*alg));

	snprintf(alg->base.cra_name, CRYPTO_MAX_ALG_NAME, "%s", tmpl->name);
	snprintf(alg->base.cra_driver_name, CRYPTO_MAX_ALG_NAME, "%s",
		 tmpl->driver_name);
	alg->base.cra_module = THIS_MODULE;
	alg->base.cra_priority = CC_CRA_PRIO;
	alg->base.cra_blocksize = tmpl->blocksize;
	alg->base.cra_alignmask = 0;
	alg->base.cra_ctxsize = sizeof(struct cc_cipher_ctx);

	alg->base.cra_init = cc_cipher_init;
	alg->base.cra_exit = cc_cipher_exit;
	alg->base.cra_flags = CRYPTO_ALG_ASYNC | CRYPTO_ALG_KERN_DRIVER_ONLY;

	t_alg->cipher_mode = tmpl->cipher_mode;
	t_alg->flow_mode = tmpl->flow_mode;
	t_alg->data_unit = tmpl->data_unit;

	return t_alg;
}

int cc_cipher_free(struct cc_drvdata *drvdata)
{
	struct cc_crypto_alg *t_alg, *n;
	struct cc_cipher_handle *cipher_handle = drvdata->cipher_handle;

	if (cipher_handle) {
		/* Remove registered algs */
		list_for_each_entry_safe(t_alg, n, &cipher_handle->alg_list,
					 entry) {
			crypto_unregister_skcipher(&t_alg->skcipher_alg);
			list_del(&t_alg->entry);
			kfree(t_alg);
		}
		kfree(cipher_handle);
		drvdata->cipher_handle = NULL;
	}
	return 0;
}

int cc_cipher_alloc(struct cc_drvdata *drvdata)
{
	struct cc_cipher_handle *cipher_handle;
	struct cc_crypto_alg *t_alg;
	struct device *dev = drvdata_to_dev(drvdata);
	int rc = -ENOMEM;
	int alg;

	cipher_handle = kmalloc(sizeof(*cipher_handle), GFP_KERNEL);
	if (!cipher_handle)
		return -ENOMEM;

	INIT_LIST_HEAD(&cipher_handle->alg_list);
	drvdata->cipher_handle = cipher_handle;

	/* Linux crypto */
	dev_dbg(dev, "Number of algorithms = %zu\n",
		ARRAY_SIZE(skcipher_algs));
	for (alg = 0; alg < ARRAY_SIZE(skcipher_algs); alg++) {
<<<<<<< HEAD
		if (skcipher_algs[alg].min_hw_rev > drvdata->hw_rev)
=======
		if ((skcipher_algs[alg].min_hw_rev > drvdata->hw_rev) ||
		    !(drvdata->std_bodies & skcipher_algs[alg].std_body) ||
		    (drvdata->sec_disabled && skcipher_algs[alg].sec_func))
>>>>>>> 407d19ab
			continue;

		dev_dbg(dev, "creating %s\n", skcipher_algs[alg].driver_name);
		t_alg = cc_create_alg(&skcipher_algs[alg], dev);
		if (IS_ERR(t_alg)) {
			rc = PTR_ERR(t_alg);
			dev_err(dev, "%s alg allocation failed\n",
				skcipher_algs[alg].driver_name);
			goto fail0;
		}
		t_alg->drvdata = drvdata;

		dev_dbg(dev, "registering %s\n",
			skcipher_algs[alg].driver_name);
		rc = crypto_register_skcipher(&t_alg->skcipher_alg);
		dev_dbg(dev, "%s alg registration rc = %x\n",
			t_alg->skcipher_alg.base.cra_driver_name, rc);
		if (rc) {
			dev_err(dev, "%s alg registration failed\n",
				t_alg->skcipher_alg.base.cra_driver_name);
			kfree(t_alg);
			goto fail0;
		} else {
			list_add_tail(&t_alg->entry,
				      &cipher_handle->alg_list);
			dev_dbg(dev, "Registered %s\n",
				t_alg->skcipher_alg.base.cra_driver_name);
		}
	}
	return 0;

fail0:
	cc_cipher_free(drvdata);
	return rc;
}<|MERGE_RESOLUTION|>--- conflicted
+++ resolved
@@ -7,6 +7,7 @@
 #include <crypto/internal/skcipher.h>
 #include <crypto/des.h>
 #include <crypto/xts.h>
+#include <crypto/sm4.h>
 #include <crypto/scatterwalk.h>
 
 #include "cc_driver.h"
@@ -99,6 +100,9 @@
 		if (size == DES3_EDE_KEY_SIZE || size == DES_KEY_SIZE)
 			return 0;
 		break;
+	case S_DIN_to_SM4:
+		if (size == SM4_KEY_SIZE)
+			return 0;
 	default:
 		break;
 	}
@@ -138,6 +142,17 @@
 		if (IS_ALIGNED(size, DES_BLOCK_SIZE))
 			return 0;
 		break;
+	case S_DIN_to_SM4:
+		switch (ctx_p->cipher_mode) {
+		case DRV_CIPHER_CTR:
+			return 0;
+		case DRV_CIPHER_ECB:
+		case DRV_CIPHER_CBC:
+			if (IS_ALIGNED(size, SM4_BLOCK_SIZE))
+				return 0;
+		default:
+			break;
+		}
 	default:
 		break;
 	}
@@ -403,7 +418,8 @@
 			dev_dbg(dev, "weak 3DES key");
 			return -EINVAL;
 		} else if (!des_ekey(tmp, key) &&
-		    (crypto_tfm_get_flags(tfm) & CRYPTO_TFM_REQ_WEAK_KEY)) {
+			   (crypto_tfm_get_flags(tfm) &
+			    CRYPTO_TFM_REQ_FORBID_WEAK_KEYS)) {
 			tfm->crt_flags |= CRYPTO_TFM_RES_WEAK_KEY;
 			dev_dbg(dev, "weak DES key");
 			return -EINVAL;
@@ -606,14 +622,9 @@
 	case S_DIN_to_AES:
 		return DIN_AES_DOUT;
 	case S_DIN_to_DES:
-<<<<<<< HEAD
-		flow_mode = DIN_DES_DOUT;
-		break;
-=======
 		return DIN_DES_DOUT;
 	case S_DIN_to_SM4:
 		return DIN_SM4_DOUT;
->>>>>>> 407d19ab
 	default:
 		return ctx_p->flow_mode;
 	}
@@ -946,11 +957,8 @@
 		.cipher_mode = DRV_CIPHER_XTS,
 		.flow_mode = S_DIN_to_AES,
 		.min_hw_rev = CC_HW_REV_630,
-<<<<<<< HEAD
-=======
 		.std_body = CC_STD_NIST,
 		.sec_func = true,
->>>>>>> 407d19ab
 	},
 	{
 		.name = "xts512(paes)",
@@ -968,11 +976,8 @@
 		.flow_mode = S_DIN_to_AES,
 		.data_unit = 512,
 		.min_hw_rev = CC_HW_REV_712,
-<<<<<<< HEAD
-=======
 		.std_body = CC_STD_NIST,
 		.sec_func = true,
->>>>>>> 407d19ab
 	},
 	{
 		.name = "xts4096(paes)",
@@ -990,11 +995,8 @@
 		.flow_mode = S_DIN_to_AES,
 		.data_unit = 4096,
 		.min_hw_rev = CC_HW_REV_712,
-<<<<<<< HEAD
-=======
 		.std_body = CC_STD_NIST,
 		.sec_func = true,
->>>>>>> 407d19ab
 	},
 	{
 		.name = "essiv(paes)",
@@ -1011,11 +1013,8 @@
 		.cipher_mode = DRV_CIPHER_ESSIV,
 		.flow_mode = S_DIN_to_AES,
 		.min_hw_rev = CC_HW_REV_712,
-<<<<<<< HEAD
-=======
 		.std_body = CC_STD_NIST,
 		.sec_func = true,
->>>>>>> 407d19ab
 	},
 	{
 		.name = "essiv512(paes)",
@@ -1033,11 +1032,8 @@
 		.flow_mode = S_DIN_to_AES,
 		.data_unit = 512,
 		.min_hw_rev = CC_HW_REV_712,
-<<<<<<< HEAD
-=======
 		.std_body = CC_STD_NIST,
 		.sec_func = true,
->>>>>>> 407d19ab
 	},
 	{
 		.name = "essiv4096(paes)",
@@ -1055,11 +1051,8 @@
 		.flow_mode = S_DIN_to_AES,
 		.data_unit = 4096,
 		.min_hw_rev = CC_HW_REV_712,
-<<<<<<< HEAD
-=======
 		.std_body = CC_STD_NIST,
 		.sec_func = true,
->>>>>>> 407d19ab
 	},
 	{
 		.name = "bitlocker(paes)",
@@ -1076,11 +1069,8 @@
 		.cipher_mode = DRV_CIPHER_BITLOCKER,
 		.flow_mode = S_DIN_to_AES,
 		.min_hw_rev = CC_HW_REV_712,
-<<<<<<< HEAD
-=======
 		.std_body = CC_STD_NIST,
 		.sec_func = true,
->>>>>>> 407d19ab
 	},
 	{
 		.name = "bitlocker512(paes)",
@@ -1098,11 +1088,8 @@
 		.flow_mode = S_DIN_to_AES,
 		.data_unit = 512,
 		.min_hw_rev = CC_HW_REV_712,
-<<<<<<< HEAD
-=======
 		.std_body = CC_STD_NIST,
 		.sec_func = true,
->>>>>>> 407d19ab
 	},
 	{
 		.name = "bitlocker4096(paes)",
@@ -1120,11 +1107,8 @@
 		.flow_mode = S_DIN_to_AES,
 		.data_unit = 4096,
 		.min_hw_rev = CC_HW_REV_712,
-<<<<<<< HEAD
-=======
 		.std_body = CC_STD_NIST,
 		.sec_func = true,
->>>>>>> 407d19ab
 	},
 	{
 		.name = "ecb(paes)",
@@ -1141,11 +1125,8 @@
 		.cipher_mode = DRV_CIPHER_ECB,
 		.flow_mode = S_DIN_to_AES,
 		.min_hw_rev = CC_HW_REV_712,
-<<<<<<< HEAD
-=======
 		.std_body = CC_STD_NIST,
 		.sec_func = true,
->>>>>>> 407d19ab
 	},
 	{
 		.name = "cbc(paes)",
@@ -1162,11 +1143,8 @@
 		.cipher_mode = DRV_CIPHER_CBC,
 		.flow_mode = S_DIN_to_AES,
 		.min_hw_rev = CC_HW_REV_712,
-<<<<<<< HEAD
-=======
 		.std_body = CC_STD_NIST,
 		.sec_func = true,
->>>>>>> 407d19ab
 	},
 	{
 		.name = "ofb(paes)",
@@ -1183,11 +1161,8 @@
 		.cipher_mode = DRV_CIPHER_OFB,
 		.flow_mode = S_DIN_to_AES,
 		.min_hw_rev = CC_HW_REV_712,
-<<<<<<< HEAD
-=======
 		.std_body = CC_STD_NIST,
 		.sec_func = true,
->>>>>>> 407d19ab
 	},
 	{
 		.name = "cts(cbc(paes))",
@@ -1204,11 +1179,8 @@
 		.cipher_mode = DRV_CIPHER_CBC_CTS,
 		.flow_mode = S_DIN_to_AES,
 		.min_hw_rev = CC_HW_REV_712,
-<<<<<<< HEAD
-=======
 		.std_body = CC_STD_NIST,
 		.sec_func = true,
->>>>>>> 407d19ab
 	},
 	{
 		.name = "ctr(paes)",
@@ -1225,11 +1197,8 @@
 		.cipher_mode = DRV_CIPHER_CTR,
 		.flow_mode = S_DIN_to_AES,
 		.min_hw_rev = CC_HW_REV_712,
-<<<<<<< HEAD
-=======
 		.std_body = CC_STD_NIST,
 		.sec_func = true,
->>>>>>> 407d19ab
 	},
 	{
 		.name = "xts(aes)",
@@ -1246,6 +1215,7 @@
 		.cipher_mode = DRV_CIPHER_XTS,
 		.flow_mode = S_DIN_to_AES,
 		.min_hw_rev = CC_HW_REV_630,
+		.std_body = CC_STD_NIST,
 	},
 	{
 		.name = "xts512(aes)",
@@ -1263,6 +1233,7 @@
 		.flow_mode = S_DIN_to_AES,
 		.data_unit = 512,
 		.min_hw_rev = CC_HW_REV_712,
+		.std_body = CC_STD_NIST,
 	},
 	{
 		.name = "xts4096(aes)",
@@ -1280,6 +1251,7 @@
 		.flow_mode = S_DIN_to_AES,
 		.data_unit = 4096,
 		.min_hw_rev = CC_HW_REV_712,
+		.std_body = CC_STD_NIST,
 	},
 	{
 		.name = "essiv(aes)",
@@ -1296,6 +1268,7 @@
 		.cipher_mode = DRV_CIPHER_ESSIV,
 		.flow_mode = S_DIN_to_AES,
 		.min_hw_rev = CC_HW_REV_712,
+		.std_body = CC_STD_NIST,
 	},
 	{
 		.name = "essiv512(aes)",
@@ -1313,6 +1286,7 @@
 		.flow_mode = S_DIN_to_AES,
 		.data_unit = 512,
 		.min_hw_rev = CC_HW_REV_712,
+		.std_body = CC_STD_NIST,
 	},
 	{
 		.name = "essiv4096(aes)",
@@ -1330,6 +1304,7 @@
 		.flow_mode = S_DIN_to_AES,
 		.data_unit = 4096,
 		.min_hw_rev = CC_HW_REV_712,
+		.std_body = CC_STD_NIST,
 	},
 	{
 		.name = "bitlocker(aes)",
@@ -1346,6 +1321,7 @@
 		.cipher_mode = DRV_CIPHER_BITLOCKER,
 		.flow_mode = S_DIN_to_AES,
 		.min_hw_rev = CC_HW_REV_712,
+		.std_body = CC_STD_NIST,
 	},
 	{
 		.name = "bitlocker512(aes)",
@@ -1363,6 +1339,7 @@
 		.flow_mode = S_DIN_to_AES,
 		.data_unit = 512,
 		.min_hw_rev = CC_HW_REV_712,
+		.std_body = CC_STD_NIST,
 	},
 	{
 		.name = "bitlocker4096(aes)",
@@ -1380,6 +1357,7 @@
 		.flow_mode = S_DIN_to_AES,
 		.data_unit = 4096,
 		.min_hw_rev = CC_HW_REV_712,
+		.std_body = CC_STD_NIST,
 	},
 	{
 		.name = "ecb(aes)",
@@ -1396,6 +1374,7 @@
 		.cipher_mode = DRV_CIPHER_ECB,
 		.flow_mode = S_DIN_to_AES,
 		.min_hw_rev = CC_HW_REV_630,
+		.std_body = CC_STD_NIST,
 	},
 	{
 		.name = "cbc(aes)",
@@ -1412,6 +1391,7 @@
 		.cipher_mode = DRV_CIPHER_CBC,
 		.flow_mode = S_DIN_to_AES,
 		.min_hw_rev = CC_HW_REV_630,
+		.std_body = CC_STD_NIST,
 	},
 	{
 		.name = "ofb(aes)",
@@ -1428,6 +1408,7 @@
 		.cipher_mode = DRV_CIPHER_OFB,
 		.flow_mode = S_DIN_to_AES,
 		.min_hw_rev = CC_HW_REV_630,
+		.std_body = CC_STD_NIST,
 	},
 	{
 		.name = "cts(cbc(aes))",
@@ -1444,6 +1425,7 @@
 		.cipher_mode = DRV_CIPHER_CBC_CTS,
 		.flow_mode = S_DIN_to_AES,
 		.min_hw_rev = CC_HW_REV_630,
+		.std_body = CC_STD_NIST,
 	},
 	{
 		.name = "ctr(aes)",
@@ -1460,6 +1442,7 @@
 		.cipher_mode = DRV_CIPHER_CTR,
 		.flow_mode = S_DIN_to_AES,
 		.min_hw_rev = CC_HW_REV_630,
+		.std_body = CC_STD_NIST,
 	},
 	{
 		.name = "cbc(des3_ede)",
@@ -1476,6 +1459,7 @@
 		.cipher_mode = DRV_CIPHER_CBC,
 		.flow_mode = S_DIN_to_DES,
 		.min_hw_rev = CC_HW_REV_630,
+		.std_body = CC_STD_NIST,
 	},
 	{
 		.name = "ecb(des3_ede)",
@@ -1492,6 +1476,7 @@
 		.cipher_mode = DRV_CIPHER_ECB,
 		.flow_mode = S_DIN_to_DES,
 		.min_hw_rev = CC_HW_REV_630,
+		.std_body = CC_STD_NIST,
 	},
 	{
 		.name = "cbc(des)",
@@ -1508,6 +1493,7 @@
 		.cipher_mode = DRV_CIPHER_CBC,
 		.flow_mode = S_DIN_to_DES,
 		.min_hw_rev = CC_HW_REV_630,
+		.std_body = CC_STD_NIST,
 	},
 	{
 		.name = "ecb(des)",
@@ -1524,6 +1510,58 @@
 		.cipher_mode = DRV_CIPHER_ECB,
 		.flow_mode = S_DIN_to_DES,
 		.min_hw_rev = CC_HW_REV_630,
+		.std_body = CC_STD_NIST,
+	},
+	{
+		.name = "cbc(sm4)",
+		.driver_name = "cbc-sm4-ccree",
+		.blocksize = SM4_BLOCK_SIZE,
+		.template_skcipher = {
+			.setkey = cc_cipher_setkey,
+			.encrypt = cc_cipher_encrypt,
+			.decrypt = cc_cipher_decrypt,
+			.min_keysize = SM4_KEY_SIZE,
+			.max_keysize = SM4_KEY_SIZE,
+			.ivsize = SM4_BLOCK_SIZE,
+			},
+		.cipher_mode = DRV_CIPHER_CBC,
+		.flow_mode = S_DIN_to_SM4,
+		.min_hw_rev = CC_HW_REV_713,
+		.std_body = CC_STD_OSCCA,
+	},
+	{
+		.name = "ecb(sm4)",
+		.driver_name = "ecb-sm4-ccree",
+		.blocksize = SM4_BLOCK_SIZE,
+		.template_skcipher = {
+			.setkey = cc_cipher_setkey,
+			.encrypt = cc_cipher_encrypt,
+			.decrypt = cc_cipher_decrypt,
+			.min_keysize = SM4_KEY_SIZE,
+			.max_keysize = SM4_KEY_SIZE,
+			.ivsize = 0,
+			},
+		.cipher_mode = DRV_CIPHER_ECB,
+		.flow_mode = S_DIN_to_SM4,
+		.min_hw_rev = CC_HW_REV_713,
+		.std_body = CC_STD_OSCCA,
+	},
+	{
+		.name = "ctr(sm4)",
+		.driver_name = "ctr-sm4-ccree",
+		.blocksize = SM4_BLOCK_SIZE,
+		.template_skcipher = {
+			.setkey = cc_cipher_setkey,
+			.encrypt = cc_cipher_encrypt,
+			.decrypt = cc_cipher_decrypt,
+			.min_keysize = SM4_KEY_SIZE,
+			.max_keysize = SM4_KEY_SIZE,
+			.ivsize = SM4_BLOCK_SIZE,
+			},
+		.cipher_mode = DRV_CIPHER_CTR,
+		.flow_mode = S_DIN_to_SM4,
+		.min_hw_rev = CC_HW_REV_713,
+		.std_body = CC_STD_OSCCA,
 	},
 	{
 		.name = "cbc(psm4)",
@@ -1635,13 +1673,9 @@
 	dev_dbg(dev, "Number of algorithms = %zu\n",
 		ARRAY_SIZE(skcipher_algs));
 	for (alg = 0; alg < ARRAY_SIZE(skcipher_algs); alg++) {
-<<<<<<< HEAD
-		if (skcipher_algs[alg].min_hw_rev > drvdata->hw_rev)
-=======
 		if ((skcipher_algs[alg].min_hw_rev > drvdata->hw_rev) ||
 		    !(drvdata->std_bodies & skcipher_algs[alg].std_body) ||
 		    (drvdata->sec_disabled && skcipher_algs[alg].sec_func))
->>>>>>> 407d19ab
 			continue;
 
 		dev_dbg(dev, "creating %s\n", skcipher_algs[alg].driver_name);
