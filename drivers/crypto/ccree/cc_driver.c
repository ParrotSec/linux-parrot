--- conflicted
+++ resolved
@@ -42,12 +42,9 @@
 	char *name;
 	enum cc_hw_rev rev;
 	u32 sig;
-<<<<<<< HEAD
-=======
 	u32 cidr_0123;
 	u32 pidr_0124;
 	int std_bodies;
->>>>>>> 407d19ab
 };
 
 #define CC_NUM_IDRS 4
@@ -65,8 +62,6 @@
 
 /* Hardware revisions defs. */
 
-<<<<<<< HEAD
-=======
 /* The 703 is a OSCCA only variant of the 713 */
 static const struct cc_hw_data cc703_hw = {
 	.name = "703", .rev = CC_HW_REV_713, .cidr_0123 = 0xB105F00DU,
@@ -78,20 +73,24 @@
 	.pidr_0124 = 0x040BB0D0U, .std_bodies = CC_STD_ALL
 };
 
->>>>>>> 407d19ab
 static const struct cc_hw_data cc712_hw = {
-	.name = "712", .rev = CC_HW_REV_712, .sig =  0xDCC71200U
+	.name = "712", .rev = CC_HW_REV_712, .sig =  0xDCC71200U,
+	.std_bodies = CC_STD_ALL
 };
 
 static const struct cc_hw_data cc710_hw = {
-	.name = "710", .rev = CC_HW_REV_710, .sig =  0xDCC63200U
+	.name = "710", .rev = CC_HW_REV_710, .sig =  0xDCC63200U,
+	.std_bodies = CC_STD_ALL
 };
 
 static const struct cc_hw_data cc630p_hw = {
-	.name = "630P", .rev = CC_HW_REV_630, .sig = 0xDCC63000U
+	.name = "630P", .rev = CC_HW_REV_630, .sig = 0xDCC63000U,
+	.std_bodies = CC_STD_ALL
 };
 
 static const struct of_device_id arm_ccree_dev_of_match[] = {
+	{ .compatible = "arm,cryptocell-703-ree", .data = &cc703_hw },
+	{ .compatible = "arm,cryptocell-713-ree", .data = &cc713_hw },
 	{ .compatible = "arm,cryptocell-712-ree", .data = &cc712_hw },
 	{ .compatible = "arm,cryptocell-710-ree", .data = &cc710_hw },
 	{ .compatible = "arm,cryptocell-630p-ree", .data = &cc630p_hw },
@@ -138,10 +137,10 @@
 	/* read the interrupt status */
 	irr = cc_ioread(drvdata, CC_REG(HOST_IRR));
 	dev_dbg(dev, "Got IRR=0x%08X\n", irr);
-	if (irr == 0) { /* Probably shared interrupt line */
-		dev_err(dev, "Got interrupt with empty IRR\n");
+
+	if (irr == 0) /* Probably shared interrupt line */
 		return IRQ_NONE;
-	}
+
 	imr = cc_ioread(drvdata, CC_REG(HOST_IMR));
 
 	/* clear interrupt - must be before processing events */
@@ -257,14 +256,13 @@
 	hw_rev = (struct cc_hw_data *)dev_id->data;
 	new_drvdata->hw_rev_name = hw_rev->name;
 	new_drvdata->hw_rev = hw_rev->rev;
+	new_drvdata->std_bodies = hw_rev->std_bodies;
 
 	if (hw_rev->rev >= CC_HW_REV_712) {
-		new_drvdata->hash_len_sz = HASH_LEN_SIZE_712;
 		new_drvdata->axim_mon_offset = CC_REG(AXIM_MON_COMP);
 		new_drvdata->sig_offset = CC_REG(HOST_SIGNATURE_712);
 		new_drvdata->ver_offset = CC_REG(HOST_VERSION_712);
 	} else {
-		new_drvdata->hash_len_sz = HASH_LEN_SIZE_630;
 		new_drvdata->axim_mon_offset = CC_REG(AXIM_MON_COMP8);
 		new_drvdata->sig_offset = CC_REG(HOST_SIGNATURE_630);
 		new_drvdata->ver_offset = CC_REG(HOST_VERSION_630);
@@ -352,15 +350,6 @@
 		return rc;
 	}
 
-<<<<<<< HEAD
-	/* Verify correct mapping */
-	signature_val = cc_ioread(new_drvdata, new_drvdata->sig_offset);
-	if (signature_val != hw_rev->sig) {
-		dev_err(dev, "Invalid CC signature: SIGNATURE=0x%08X != expected=0x%08X\n",
-			signature_val, hw_rev->sig);
-		rc = -EINVAL;
-		goto post_clk_err;
-=======
 	new_drvdata->sec_disabled = cc_sec_disable;
 
 	if (hw_rev->rev <= CC_HW_REV_712) {
@@ -404,9 +393,7 @@
 			if (new_drvdata->std_bodies & CC_STD_NIST)
 				new_drvdata->comp_mask |= CC_CPP_AES_ABORT_MASK;
 		}
->>>>>>> 407d19ab
-	}
-	dev_dbg(dev, "CC SIGNATURE=0x%08X\n", signature_val);
+	}
 
 	if (new_drvdata->sec_disabled)
 		dev_info(dev, "Security Disabled mode is in effect. Security functions disabled.\n");
@@ -467,7 +454,7 @@
 	rc = cc_ivgen_init(new_drvdata);
 	if (rc) {
 		dev_err(dev, "cc_ivgen_init failed\n");
-		goto post_power_mgr_err;
+		goto post_buf_mgr_err;
 	}
 
 	/* Allocate crypto algs */
@@ -489,6 +476,9 @@
 		dev_err(dev, "cc_aead_alloc failed\n");
 		goto post_hash_err;
 	}
+
+	/* All set, we can allow autosuspend */
+	cc_pm_go(new_drvdata);
 
 	/* If we got here and FIPS mode is enabled
 	 * it means all FIPS test passed, so let TEE
@@ -504,8 +494,6 @@
 	cc_cipher_free(new_drvdata);
 post_ivgen_err:
 	cc_ivgen_fini(new_drvdata);
-post_power_mgr_err:
-	cc_pm_fini(new_drvdata);
 post_buf_mgr_err:
 	 cc_buffer_mgr_fini(new_drvdata);
 post_req_mgr_err:
@@ -564,6 +552,14 @@
 	return 0;
 }
 
+unsigned int cc_get_default_hash_len(struct cc_drvdata *drvdata)
+{
+	if (drvdata->hw_rev >= CC_HW_REV_712)
+		return HASH_LEN_SIZE_712;
+	else
+		return HASH_LEN_SIZE_630;
+}
+
 void cc_clk_off(struct cc_drvdata *drvdata)
 {
 	struct clk *clk = drvdata->clk;
@@ -617,13 +613,8 @@
 
 static int __init ccree_init(void)
 {
-	int ret;
-
 	cc_hash_global_init();
-
-	ret = cc_debugfs_global_init();
-	if (ret)
-		return ret;
+	cc_debugfs_global_init();
 
 	return platform_driver_register(&ccree_driver);
 }
