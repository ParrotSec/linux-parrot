--- conflicted
+++ resolved
@@ -149,8 +149,11 @@
 
 	/* Verify there is no memory overflow*/
 	new_nents = (*curr_nents + buff_size / CC_MAX_MLLI_ENTRY_SIZE + 1);
-	if (new_nents > MAX_NUM_OF_TOTAL_MLLI_ENTRIES)
+	if (new_nents > MAX_NUM_OF_TOTAL_MLLI_ENTRIES) {
+		dev_err(dev, "Too many mlli entries. current %d max %d\n",
+			new_nents, MAX_NUM_OF_TOTAL_MLLI_ENTRIES);
 		return -ENOMEM;
+	}
 
 	/*handle buffer longer than 64 kbytes */
 	while (buff_size > CC_MAX_MLLI_ENTRY_SIZE) {
@@ -460,10 +463,8 @@
 	/* Map the src SGL */
 	rc = cc_map_sg(dev, src, nbytes, DMA_BIDIRECTIONAL, &req_ctx->in_nents,
 		       LLI_MAX_NUM_OF_DATA_ENTRIES, &dummy, &mapped_nents);
-	if (rc) {
-		rc = -ENOMEM;
+	if (rc)
 		goto cipher_exit;
-	}
 	if (mapped_nents > 1)
 		req_ctx->dma_buf_type = CC_DMA_BUF_MLLI;
 
@@ -477,12 +478,11 @@
 		}
 	} else {
 		/* Map the dst sg */
-		if (cc_map_sg(dev, dst, nbytes, DMA_BIDIRECTIONAL,
-			      &req_ctx->out_nents, LLI_MAX_NUM_OF_DATA_ENTRIES,
-			      &dummy, &mapped_nents)) {
-			rc = -ENOMEM;
+		rc = cc_map_sg(dev, dst, nbytes, DMA_BIDIRECTIONAL,
+			       &req_ctx->out_nents, LLI_MAX_NUM_OF_DATA_ENTRIES,
+			       &dummy, &mapped_nents);
+		if (rc)
 			goto cipher_exit;
-		}
 		if (mapped_nents > 1)
 			req_ctx->dma_buf_type = CC_DMA_BUF_MLLI;
 
@@ -932,10 +932,8 @@
 			       &areq_ctx->dst.nents,
 			       LLI_MAX_NUM_OF_DATA_ENTRIES, &dst_last_bytes,
 			       &dst_mapped_nents);
-		if (rc) {
-			rc = -ENOMEM;
+		if (rc)
 			goto chain_data_exit;
-		}
 	}
 
 	dst_mapped_nents = cc_get_sgl_nents(dev, req->dst, size_for_map,
@@ -1087,17 +1085,10 @@
 		}
 		areq_ctx->ccm_iv0_dma_addr = dma_addr;
 
-<<<<<<< HEAD
-		if (cc_set_aead_conf_buf(dev, areq_ctx, areq_ctx->ccm_config,
-					 &sg_data, req->assoclen)) {
-			rc = -ENOMEM;
-=======
 		rc = cc_set_aead_conf_buf(dev, areq_ctx, areq_ctx->ccm_config,
 					  &sg_data, areq_ctx->assoclen);
 		if (rc)
->>>>>>> 407d19ab
 			goto aead_map_failure;
-		}
 	}
 
 	if (areq_ctx->cipher_mode == DRV_CIPHER_GCTR) {
@@ -1157,10 +1148,8 @@
 		       (LLI_MAX_NUM_OF_ASSOC_DATA_ENTRIES +
 			LLI_MAX_NUM_OF_DATA_ENTRIES),
 		       &dummy, &mapped_nents);
-	if (rc) {
-		rc = -ENOMEM;
+	if (rc)
 		goto aead_map_failure;
-	}
 
 	if (areq_ctx->is_single_pass) {
 		/*
@@ -1244,6 +1233,7 @@
 	struct mlli_params *mlli_params = &areq_ctx->mlli_params;
 	struct buffer_array sg_data;
 	struct buff_mgr_handle *buff_mgr = drvdata->buff_mgr_handle;
+	int rc = 0;
 	u32 dummy = 0;
 	u32 mapped_nents = 0;
 
@@ -1263,18 +1253,18 @@
 	/*TODO: copy data in case that buffer is enough for operation */
 	/* map the previous buffer */
 	if (*curr_buff_cnt) {
-		if (cc_set_hash_buf(dev, areq_ctx, curr_buff, *curr_buff_cnt,
-				    &sg_data)) {
-			return -ENOMEM;
-		}
+		rc = cc_set_hash_buf(dev, areq_ctx, curr_buff, *curr_buff_cnt,
+				     &sg_data);
+		if (rc)
+			return rc;
 	}
 
 	if (src && nbytes > 0 && do_update) {
-		if (cc_map_sg(dev, src, nbytes, DMA_TO_DEVICE,
-			      &areq_ctx->in_nents, LLI_MAX_NUM_OF_DATA_ENTRIES,
-			      &dummy, &mapped_nents)) {
+		rc = cc_map_sg(dev, src, nbytes, DMA_TO_DEVICE,
+			       &areq_ctx->in_nents, LLI_MAX_NUM_OF_DATA_ENTRIES,
+			       &dummy, &mapped_nents);
+		if (rc)
 			goto unmap_curr_buff;
-		}
 		if (src && mapped_nents == 1 &&
 		    areq_ctx->data_dma_buf_type == CC_DMA_BUF_NULL) {
 			memcpy(areq_ctx->buff_sg, src,
@@ -1293,7 +1283,8 @@
 		/* add the src data to the sg_data */
 		cc_add_sg_entry(dev, &sg_data, areq_ctx->in_nents, src, nbytes,
 				0, true, &areq_ctx->mlli_nents);
-		if (cc_generate_mlli(dev, &sg_data, mlli_params, flags))
+		rc = cc_generate_mlli(dev, &sg_data, mlli_params, flags);
+		if (rc)
 			goto fail_unmap_din;
 	}
 	/* change the buffer index for the unmap function */
@@ -1309,7 +1300,7 @@
 	if (*curr_buff_cnt)
 		dma_unmap_sg(dev, areq_ctx->buff_sg, 1, DMA_TO_DEVICE);
 
-	return -ENOMEM;
+	return rc;
 }
 
 int cc_map_hash_request_update(struct cc_drvdata *drvdata, void *ctx,
@@ -1328,6 +1319,7 @@
 	struct buffer_array sg_data;
 	struct buff_mgr_handle *buff_mgr = drvdata->buff_mgr_handle;
 	unsigned int swap_index = 0;
+	int rc = 0;
 	u32 dummy = 0;
 	u32 mapped_nents = 0;
 
@@ -1371,21 +1363,21 @@
 	}
 
 	if (*curr_buff_cnt) {
-		if (cc_set_hash_buf(dev, areq_ctx, curr_buff, *curr_buff_cnt,
-				    &sg_data)) {
-			return -ENOMEM;
-		}
+		rc = cc_set_hash_buf(dev, areq_ctx, curr_buff, *curr_buff_cnt,
+				     &sg_data);
+		if (rc)
+			return rc;
 		/* change the buffer index for next operation */
 		swap_index = 1;
 	}
 
 	if (update_data_len > *curr_buff_cnt) {
-		if (cc_map_sg(dev, src, (update_data_len - *curr_buff_cnt),
-			      DMA_TO_DEVICE, &areq_ctx->in_nents,
-			      LLI_MAX_NUM_OF_DATA_ENTRIES, &dummy,
-			      &mapped_nents)) {
+		rc = cc_map_sg(dev, src, (update_data_len - *curr_buff_cnt),
+			       DMA_TO_DEVICE, &areq_ctx->in_nents,
+			       LLI_MAX_NUM_OF_DATA_ENTRIES, &dummy,
+			       &mapped_nents);
+		if (rc)
 			goto unmap_curr_buff;
-		}
 		if (mapped_nents == 1 &&
 		    areq_ctx->data_dma_buf_type == CC_DMA_BUF_NULL) {
 			/* only one entry in the SG and no previous data */
@@ -1405,7 +1397,8 @@
 		cc_add_sg_entry(dev, &sg_data, areq_ctx->in_nents, src,
 				(update_data_len - *curr_buff_cnt), 0, true,
 				&areq_ctx->mlli_nents);
-		if (cc_generate_mlli(dev, &sg_data, mlli_params, flags))
+		rc = cc_generate_mlli(dev, &sg_data, mlli_params, flags);
+		if (rc)
 			goto fail_unmap_din;
 	}
 	areq_ctx->buff_index = (areq_ctx->buff_index ^ swap_index);
@@ -1419,7 +1412,7 @@
 	if (*curr_buff_cnt)
 		dma_unmap_sg(dev, areq_ctx->buff_sg, 1, DMA_TO_DEVICE);
 
-	return -ENOMEM;
+	return rc;
 }
 
 void cc_unmap_hash_request(struct device *dev, void *ctx,
