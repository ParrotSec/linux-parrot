/*
 * Renesas SDHI
 *
 * Copyright (C) 2015-19 Renesas Electronics Corporation
 * Copyright (C) 2016-19 Sang Engineering, Wolfram Sang
 * Copyright (C) 2016-17 Horms Solutions, Simon Horman
 * Copyright (C) 2009 Magnus Damm
 *
 * This program is free software; you can redistribute it and/or modify
 * it under the terms of the GNU General Public License version 2 as
 * published by the Free Software Foundation.
 *
 * Based on "Compaq ASIC3 support":
 *
 * Copyright 2001 Compaq Computer Corporation.
 * Copyright 2004-2005 Phil Blundell
 * Copyright 2007-2008 OpenedHand Ltd.
 *
 * Authors: Phil Blundell <pb@handhelds.org>,
 *	    Samuel Ortiz <sameo@openedhand.com>
 *
 */

#include <linux/kernel.h>
#include <linux/clk.h>
#include <linux/slab.h>
#include <linux/module.h>
#include <linux/of_device.h>
#include <linux/platform_device.h>
#include <linux/mmc/host.h>
#include <linux/mmc/slot-gpio.h>
#include <linux/mfd/tmio.h>
#include <linux/sh_dma.h>
#include <linux/delay.h>
#include <linux/pinctrl/consumer.h>
#include <linux/pinctrl/pinctrl-state.h>
#include <linux/regulator/consumer.h>

#include "renesas_sdhi.h"
#include "tmio_mmc.h"

#define HOST_MODE		0xe4

#define SDHI_VER_GEN2_SDR50	0x490c
#define SDHI_VER_RZ_A1		0x820b
/* very old datasheets said 0x490c for SDR104, too. They are wrong! */
#define SDHI_VER_GEN2_SDR104	0xcb0d
#define SDHI_VER_GEN3_SD	0xcc10
#define SDHI_VER_GEN3_SDMMC	0xcd10

static void renesas_sdhi_sdbuf_width(struct tmio_mmc_host *host, int width)
{
	u32 val;

	/*
	 * see also
	 *	renesas_sdhi_of_data :: dma_buswidth
	 */
	switch (sd_ctrl_read16(host, CTL_VERSION)) {
	case SDHI_VER_GEN2_SDR50:
		val = (width == 32) ? 0x0001 : 0x0000;
		break;
	case SDHI_VER_GEN2_SDR104:
		val = (width == 32) ? 0x0000 : 0x0001;
		break;
	case SDHI_VER_GEN3_SD:
	case SDHI_VER_GEN3_SDMMC:
		if (width == 64)
			val = 0x0000;
		else if (width == 32)
			val = 0x0101;
		else
			val = 0x0001;
		break;
	default:
		/* nothing to do */
		return;
	}

	sd_ctrl_write16(host, HOST_MODE, val);
}

static int renesas_sdhi_clk_enable(struct tmio_mmc_host *host)
{
	struct mmc_host *mmc = host->mmc;
	struct renesas_sdhi *priv = host_to_priv(host);
	int ret = clk_prepare_enable(priv->clk);

	if (ret < 0)
		return ret;

	ret = clk_prepare_enable(priv->clk_cd);
	if (ret < 0) {
		clk_disable_unprepare(priv->clk);
		return ret;
	}

	/*
	 * The clock driver may not know what maximum frequency
	 * actually works, so it should be set with the max-frequency
	 * property which will already have been read to f_max.  If it
	 * was missing, assume the current frequency is the maximum.
	 */
	if (!mmc->f_max)
		mmc->f_max = clk_get_rate(priv->clk);

	/*
	 * Minimum frequency is the minimum input clock frequency
	 * divided by our maximum divider.
	 */
	mmc->f_min = max(clk_round_rate(priv->clk, 1) / 512, 1L);

	/* enable 16bit data access on SDBUF as default */
	renesas_sdhi_sdbuf_width(host, 16);

	return 0;
}

static unsigned int renesas_sdhi_clk_update(struct tmio_mmc_host *host,
					    unsigned int new_clock)
{
	struct renesas_sdhi *priv = host_to_priv(host);
	unsigned int freq, diff, best_freq = 0, diff_min = ~0;
	int i, ret;

	/* tested only on R-Car Gen2+ currently; may work for others */
	if (!(host->pdata->flags & TMIO_MMC_MIN_RCAR2))
		return clk_get_rate(priv->clk);

	/*
	 * We want the bus clock to be as close as possible to, but no
	 * greater than, new_clock.  As we can divide by 1 << i for
	 * any i in [0, 9] we want the input clock to be as close as
	 * possible, but no greater than, new_clock << i.
	 */
	for (i = min(9, ilog2(UINT_MAX / new_clock)); i >= 0; i--) {
		freq = clk_round_rate(priv->clk, new_clock << i);
		if (freq > (new_clock << i)) {
			/* Too fast; look for a slightly slower option */
			freq = clk_round_rate(priv->clk,
					      (new_clock << i) / 4 * 3);
			if (freq > (new_clock << i))
				continue;
		}

		diff = new_clock - (freq >> i);
		if (diff <= diff_min) {
			best_freq = freq;
			diff_min = diff;
		}
	}

	ret = clk_set_rate(priv->clk, best_freq);

	return ret == 0 ? best_freq : clk_get_rate(priv->clk);
}

static void renesas_sdhi_clk_disable(struct tmio_mmc_host *host)
{
	struct renesas_sdhi *priv = host_to_priv(host);

	clk_disable_unprepare(priv->clk);
	clk_disable_unprepare(priv->clk_cd);
}

static int renesas_sdhi_card_busy(struct mmc_host *mmc)
{
	struct tmio_mmc_host *host = mmc_priv(mmc);

	return !(sd_ctrl_read16_and_16_as_32(host, CTL_STATUS) &
		 TMIO_STAT_DAT0);
}

static int renesas_sdhi_start_signal_voltage_switch(struct mmc_host *mmc,
						    struct mmc_ios *ios)
{
	struct tmio_mmc_host *host = mmc_priv(mmc);
	struct renesas_sdhi *priv = host_to_priv(host);
	struct pinctrl_state *pin_state;
	int ret;

	switch (ios->signal_voltage) {
	case MMC_SIGNAL_VOLTAGE_330:
		pin_state = priv->pins_default;
		break;
	case MMC_SIGNAL_VOLTAGE_180:
		pin_state = priv->pins_uhs;
		break;
	default:
		return -EINVAL;
	}

	/*
	 * If anything is missing, assume signal voltage is fixed at
	 * 3.3V and succeed/fail accordingly.
	 */
	if (IS_ERR(priv->pinctrl) || IS_ERR(pin_state))
		return ios->signal_voltage ==
			MMC_SIGNAL_VOLTAGE_330 ? 0 : -EINVAL;

	ret = mmc_regulator_set_vqmmc(host->mmc, ios);
	if (ret)
		return ret;

	return pinctrl_select_state(priv->pinctrl, pin_state);
}

/* SCC registers */
#define SH_MOBILE_SDHI_SCC_DTCNTL	0x000
#define SH_MOBILE_SDHI_SCC_TAPSET	0x002
#define SH_MOBILE_SDHI_SCC_DT2FF	0x004
#define SH_MOBILE_SDHI_SCC_CKSEL	0x006
#define SH_MOBILE_SDHI_SCC_RVSCNTL	0x008
#define SH_MOBILE_SDHI_SCC_RVSREQ	0x00A
#define SH_MOBILE_SDHI_SCC_TMPPORT2	0x00E

/* Definitions for values the SH_MOBILE_SDHI_SCC_DTCNTL register */
#define SH_MOBILE_SDHI_SCC_DTCNTL_TAPEN		BIT(0)
#define SH_MOBILE_SDHI_SCC_DTCNTL_TAPNUM_SHIFT	16
#define SH_MOBILE_SDHI_SCC_DTCNTL_TAPNUM_MASK	0xff

/* Definitions for values the SH_MOBILE_SDHI_SCC_CKSEL register */
#define SH_MOBILE_SDHI_SCC_CKSEL_DTSEL		BIT(0)
/* Definitions for values the SH_MOBILE_SDHI_SCC_RVSCNTL register */
#define SH_MOBILE_SDHI_SCC_RVSCNTL_RVSEN	BIT(0)
/* Definitions for values the SH_MOBILE_SDHI_SCC_RVSREQ register */
#define SH_MOBILE_SDHI_SCC_RVSREQ_RVSERR	BIT(2)
/* Definitions for values the SH_MOBILE_SDHI_SCC_TMPPORT2 register */
#define SH_MOBILE_SDHI_SCC_TMPPORT2_HS400OSEL	BIT(4)
#define SH_MOBILE_SDHI_SCC_TMPPORT2_HS400EN	BIT(31)

static inline u32 sd_scc_read32(struct tmio_mmc_host *host,
				struct renesas_sdhi *priv, int addr)
{
	return readl(priv->scc_ctl + (addr << host->bus_shift));
}

static inline void sd_scc_write32(struct tmio_mmc_host *host,
				  struct renesas_sdhi *priv,
				  int addr, u32 val)
{
	writel(val, priv->scc_ctl + (addr << host->bus_shift));
}

static unsigned int renesas_sdhi_init_tuning(struct tmio_mmc_host *host)
{
	struct renesas_sdhi *priv;

	priv = host_to_priv(host);

	/* Initialize SCC */
	sd_ctrl_write32_as_16_and_16(host, CTL_STATUS, 0x0);

	sd_ctrl_write16(host, CTL_SD_CARD_CLK_CTL, ~CLK_CTL_SCLKEN &
			sd_ctrl_read16(host, CTL_SD_CARD_CLK_CTL));

	/* set sampling clock selection range */
	sd_scc_write32(host, priv, SH_MOBILE_SDHI_SCC_DTCNTL,
		       SH_MOBILE_SDHI_SCC_DTCNTL_TAPEN |
		       0x8 << SH_MOBILE_SDHI_SCC_DTCNTL_TAPNUM_SHIFT);

	sd_scc_write32(host, priv, SH_MOBILE_SDHI_SCC_CKSEL,
		       SH_MOBILE_SDHI_SCC_CKSEL_DTSEL |
		       sd_scc_read32(host, priv, SH_MOBILE_SDHI_SCC_CKSEL));

	sd_scc_write32(host, priv, SH_MOBILE_SDHI_SCC_RVSCNTL,
		       ~SH_MOBILE_SDHI_SCC_RVSCNTL_RVSEN &
		       sd_scc_read32(host, priv, SH_MOBILE_SDHI_SCC_RVSCNTL));

	sd_scc_write32(host, priv, SH_MOBILE_SDHI_SCC_DT2FF, priv->scc_tappos);

	sd_ctrl_write16(host, CTL_SD_CARD_CLK_CTL, CLK_CTL_SCLKEN |
			sd_ctrl_read16(host, CTL_SD_CARD_CLK_CTL));

	/* Read TAPNUM */
	return (sd_scc_read32(host, priv, SH_MOBILE_SDHI_SCC_DTCNTL) >>
		SH_MOBILE_SDHI_SCC_DTCNTL_TAPNUM_SHIFT) &
		SH_MOBILE_SDHI_SCC_DTCNTL_TAPNUM_MASK;
}

static void renesas_sdhi_prepare_tuning(struct tmio_mmc_host *host,
					unsigned long tap)
{
	struct renesas_sdhi *priv = host_to_priv(host);

	/* Set sampling clock position */
	sd_scc_write32(host, priv, SH_MOBILE_SDHI_SCC_TAPSET, tap);
}

static void renesas_sdhi_hs400_complete(struct tmio_mmc_host *host)
{
	struct renesas_sdhi *priv = host_to_priv(host);

	sd_ctrl_write16(host, CTL_SD_CARD_CLK_CTL, ~CLK_CTL_SCLKEN &
		sd_ctrl_read16(host, CTL_SD_CARD_CLK_CTL));

	/* Set HS400 mode */
	sd_ctrl_write16(host, CTL_SDIF_MODE, 0x0001 |
			sd_ctrl_read16(host, CTL_SDIF_MODE));
	sd_scc_write32(host, priv, SH_MOBILE_SDHI_SCC_TMPPORT2,
		       (SH_MOBILE_SDHI_SCC_TMPPORT2_HS400EN |
			SH_MOBILE_SDHI_SCC_TMPPORT2_HS400OSEL) |
			sd_scc_read32(host, priv, SH_MOBILE_SDHI_SCC_TMPPORT2));

	/* Set the sampling clock selection range of HS400 mode */
	sd_scc_write32(host, priv, SH_MOBILE_SDHI_SCC_DTCNTL,
		       SH_MOBILE_SDHI_SCC_DTCNTL_TAPEN |
		       0x4 << SH_MOBILE_SDHI_SCC_DTCNTL_TAPNUM_SHIFT);


	if (host->pdata->flags & TMIO_MMC_HAVE_4TAP_HS400)
		sd_scc_write32(host, priv, SH_MOBILE_SDHI_SCC_TAPSET,
			       host->tap_set / 2);

	sd_scc_write32(host, priv, SH_MOBILE_SDHI_SCC_CKSEL,
		       SH_MOBILE_SDHI_SCC_CKSEL_DTSEL |
		       sd_scc_read32(host, priv, SH_MOBILE_SDHI_SCC_CKSEL));

	sd_ctrl_write16(host, CTL_SD_CARD_CLK_CTL, CLK_CTL_SCLKEN |
			sd_ctrl_read16(host, CTL_SD_CARD_CLK_CTL));
}

static void renesas_sdhi_reset_scc(struct tmio_mmc_host *host,
				   struct renesas_sdhi *priv)
{
	sd_ctrl_write16(host, CTL_SD_CARD_CLK_CTL, ~CLK_CTL_SCLKEN &
			sd_ctrl_read16(host, CTL_SD_CARD_CLK_CTL));

	sd_scc_write32(host, priv, SH_MOBILE_SDHI_SCC_CKSEL,
		       ~SH_MOBILE_SDHI_SCC_CKSEL_DTSEL &
		       sd_scc_read32(host, priv,
				     SH_MOBILE_SDHI_SCC_CKSEL));
}

static void renesas_sdhi_disable_scc(struct tmio_mmc_host *host)
{
	struct renesas_sdhi *priv = host_to_priv(host);

	renesas_sdhi_reset_scc(host, priv);

	sd_scc_write32(host, priv, SH_MOBILE_SDHI_SCC_DTCNTL,
		       ~SH_MOBILE_SDHI_SCC_DTCNTL_TAPEN &
		       sd_scc_read32(host, priv,
				     SH_MOBILE_SDHI_SCC_DTCNTL));

	sd_ctrl_write16(host, CTL_SD_CARD_CLK_CTL, CLK_CTL_SCLKEN |
			sd_ctrl_read16(host, CTL_SD_CARD_CLK_CTL));
}

static void renesas_sdhi_reset_hs400_mode(struct tmio_mmc_host *host,
					  struct renesas_sdhi *priv)
{
	sd_ctrl_write16(host, CTL_SD_CARD_CLK_CTL, ~CLK_CTL_SCLKEN &
			sd_ctrl_read16(host, CTL_SD_CARD_CLK_CTL));

	/* Reset HS400 mode */
	sd_ctrl_write16(host, CTL_SDIF_MODE, ~0x0001 &
			sd_ctrl_read16(host, CTL_SDIF_MODE));
	sd_scc_write32(host, priv, SH_MOBILE_SDHI_SCC_TMPPORT2,
		       ~(SH_MOBILE_SDHI_SCC_TMPPORT2_HS400EN |
			 SH_MOBILE_SDHI_SCC_TMPPORT2_HS400OSEL) &
			sd_scc_read32(host, priv, SH_MOBILE_SDHI_SCC_TMPPORT2));

	sd_ctrl_write16(host, CTL_SD_CARD_CLK_CTL, CLK_CTL_SCLKEN |
			sd_ctrl_read16(host, CTL_SD_CARD_CLK_CTL));
}

static void renesas_sdhi_prepare_hs400_tuning(struct tmio_mmc_host *host)
{
	renesas_sdhi_reset_hs400_mode(host, host_to_priv(host));
}

#define SH_MOBILE_SDHI_MAX_TAP 3

static int renesas_sdhi_select_tuning(struct tmio_mmc_host *host)
{
	struct renesas_sdhi *priv = host_to_priv(host);
	unsigned long tap_cnt;  /* counter of tuning success */
	unsigned long tap_start;/* start position of tuning success */
	unsigned long tap_end;  /* end position of tuning success */
	unsigned long ntap;     /* temporary counter of tuning success */
	unsigned long i;

	/* Clear SCC_RVSREQ */
	sd_scc_write32(host, priv, SH_MOBILE_SDHI_SCC_RVSREQ, 0);

	/*
	 * When tuning CMD19 is issued twice for each tap, merge the
	 * result requiring the tap to be good in both runs before
	 * considering it for tuning selection.
	 */
	for (i = 0; i < host->tap_num * 2; i++) {
		int offset = host->tap_num * (i < host->tap_num ? 1 : -1);

		if (!test_bit(i, host->taps))
			clear_bit(i + offset, host->taps);
	}

	/*
	 * Find the longest consecutive run of successful probes.  If that
	 * is more than SH_MOBILE_SDHI_MAX_TAP probes long then use the
	 * center index as the tap.
	 */
	tap_cnt = 0;
	ntap = 0;
	tap_start = 0;
	tap_end = 0;
	for (i = 0; i < host->tap_num * 2; i++) {
		if (test_bit(i, host->taps)) {
			ntap++;
		} else {
			if (ntap > tap_cnt) {
				tap_start = i - ntap;
				tap_end = i - 1;
				tap_cnt = ntap;
			}
			ntap = 0;
		}
	}

	if (ntap > tap_cnt) {
		tap_start = i - ntap;
		tap_end = i - 1;
		tap_cnt = ntap;
	}

	if (tap_cnt >= SH_MOBILE_SDHI_MAX_TAP)
		host->tap_set = (tap_start + tap_end) / 2 % host->tap_num;
	else
		return -EIO;

	/* Set SCC */
	sd_scc_write32(host, priv, SH_MOBILE_SDHI_SCC_TAPSET, host->tap_set);

	/* Enable auto re-tuning */
	sd_scc_write32(host, priv, SH_MOBILE_SDHI_SCC_RVSCNTL,
		       SH_MOBILE_SDHI_SCC_RVSCNTL_RVSEN |
		       sd_scc_read32(host, priv, SH_MOBILE_SDHI_SCC_RVSCNTL));

	return 0;
}

static bool renesas_sdhi_check_scc_error(struct tmio_mmc_host *host)
{
	struct renesas_sdhi *priv = host_to_priv(host);

	/* Check SCC error */
	if (sd_scc_read32(host, priv, SH_MOBILE_SDHI_SCC_RVSCNTL) &
	    SH_MOBILE_SDHI_SCC_RVSCNTL_RVSEN &&
	    sd_scc_read32(host, priv, SH_MOBILE_SDHI_SCC_RVSREQ) &
	    SH_MOBILE_SDHI_SCC_RVSREQ_RVSERR) {
		/* Clear SCC error */
		sd_scc_write32(host, priv, SH_MOBILE_SDHI_SCC_RVSREQ, 0);
		return true;
	}

	return false;
}

static void renesas_sdhi_hw_reset(struct tmio_mmc_host *host)
{
	struct renesas_sdhi *priv;

	priv = host_to_priv(host);

	renesas_sdhi_reset_scc(host, priv);
	renesas_sdhi_reset_hs400_mode(host, priv);

	sd_ctrl_write16(host, CTL_SD_CARD_CLK_CTL, CLK_CTL_SCLKEN |
			sd_ctrl_read16(host, CTL_SD_CARD_CLK_CTL));

	sd_scc_write32(host, priv, SH_MOBILE_SDHI_SCC_RVSCNTL,
		       ~SH_MOBILE_SDHI_SCC_RVSCNTL_RVSEN &
		       sd_scc_read32(host, priv, SH_MOBILE_SDHI_SCC_RVSCNTL));

	sd_scc_write32(host, priv, SH_MOBILE_SDHI_SCC_RVSCNTL,
		       ~SH_MOBILE_SDHI_SCC_RVSCNTL_RVSEN &
		       sd_scc_read32(host, priv, SH_MOBILE_SDHI_SCC_RVSCNTL));
}

static int renesas_sdhi_wait_idle(struct tmio_mmc_host *host, u32 bit)
{
	int timeout = 1000;
	/* CBSY is set when busy, SCLKDIVEN is cleared when busy */
	u32 wait_state = (bit == TMIO_STAT_CMD_BUSY ? TMIO_STAT_CMD_BUSY : 0);

	while (--timeout && (sd_ctrl_read16_and_16_as_32(host, CTL_STATUS)
			      & bit) == wait_state)
		udelay(1);

	if (!timeout) {
		dev_warn(&host->pdev->dev, "timeout waiting for SD bus idle\n");
		return -EBUSY;
	}

	return 0;
}

static int renesas_sdhi_write16_hook(struct tmio_mmc_host *host, int addr)
{
	u32 bit = TMIO_STAT_SCLKDIVEN;

	switch (addr) {
	case CTL_SD_CMD:
	case CTL_STOP_INTERNAL_ACTION:
	case CTL_XFER_BLK_COUNT:
	case CTL_SD_XFER_LEN:
	case CTL_SD_MEM_CARD_OPT:
	case CTL_TRANSACTION_CTL:
	case CTL_DMA_ENABLE:
	case HOST_MODE:
		if (host->pdata->flags & TMIO_MMC_HAVE_CBSY)
			bit = TMIO_STAT_CMD_BUSY;
		/* fallthrough */
	case CTL_SD_CARD_CLK_CTL:
		return renesas_sdhi_wait_idle(host, bit);
	}

	return 0;
}

static int renesas_sdhi_multi_io_quirk(struct mmc_card *card,
				       unsigned int direction, int blk_size)
{
	/*
	 * In Renesas controllers, when performing a
	 * multiple block read of one or two blocks,
	 * depending on the timing with which the
	 * response register is read, the response
	 * value may not be read properly.
	 * Use single block read for this HW bug
	 */
	if ((direction == MMC_DATA_READ) &&
	    blk_size == 2)
		return 1;

	return blk_size;
}

static void renesas_sdhi_enable_dma(struct tmio_mmc_host *host, bool enable)
{
	/* Iff regs are 8 byte apart, sdbuf is 64 bit. Otherwise always 32. */
	int width = (host->bus_shift == 2) ? 64 : 32;

	sd_ctrl_write16(host, CTL_DMA_ENABLE, enable ? DMA_ENABLE_DMASDRW : 0);
	renesas_sdhi_sdbuf_width(host, enable ? width : 16);
}

<<<<<<< HEAD
=======
static const struct renesas_sdhi_quirks sdhi_quirks_h3_m3w_es1 = {
	.hs400_disabled = true,
	.hs400_4taps = true,
};

static const struct renesas_sdhi_quirks sdhi_quirks_h3_es2 = {
	.hs400_disabled = false,
	.hs400_4taps = true,
};

static const struct renesas_sdhi_quirks sdhi_quirks_nohs400 = {
	.hs400_disabled = true,
};

static const struct soc_device_attribute sdhi_quirks_match[]  = {
	{ .soc_id = "r8a7795", .revision = "ES1.*", .data = &sdhi_quirks_h3_m3w_es1 },
	{ .soc_id = "r8a7795", .revision = "ES2.0", .data = &sdhi_quirks_h3_es2 },
	{ .soc_id = "r8a7796", .revision = "ES1.[012]", .data = &sdhi_quirks_h3_m3w_es1 },
	{ .soc_id = "r8a774a1", .revision = "ES1.[012]", .data = &sdhi_quirks_h3_m3w_es1 },
	{ .soc_id = "r8a77980", .data = &sdhi_quirks_nohs400 },
	{ /* Sentinel. */ },
};

>>>>>>> 407d19ab
int renesas_sdhi_probe(struct platform_device *pdev,
		       const struct tmio_mmc_dma_ops *dma_ops)
{
	struct tmio_mmc_data *mmd = pdev->dev.platform_data;
	const struct renesas_sdhi_of_data *of_data;
	struct tmio_mmc_data *mmc_data;
	struct tmio_mmc_dma *dma_priv;
	struct tmio_mmc_host *host;
	struct renesas_sdhi *priv;
	struct resource *res;
	int irq, ret, i;
	u16 ver;

	of_data = of_device_get_match_data(&pdev->dev);

	res = platform_get_resource(pdev, IORESOURCE_MEM, 0);
	if (!res)
		return -EINVAL;

	priv = devm_kzalloc(&pdev->dev, sizeof(struct renesas_sdhi),
			    GFP_KERNEL);
	if (!priv)
		return -ENOMEM;

	mmc_data = &priv->mmc_data;
	dma_priv = &priv->dma_priv;

	priv->clk = devm_clk_get(&pdev->dev, NULL);
	if (IS_ERR(priv->clk)) {
		ret = PTR_ERR(priv->clk);
		dev_err(&pdev->dev, "cannot get clock: %d\n", ret);
		return ret;
	}

	/*
	 * Some controllers provide a 2nd clock just to run the internal card
	 * detection logic. Unfortunately, the existing driver architecture does
	 * not support a separation of clocks for runtime PM usage. When
	 * native hotplug is used, the tmio driver assumes that the core
	 * must continue to run for card detect to stay active, so we cannot
	 * disable it.
	 * Additionally, it is prohibited to supply a clock to the core but not
	 * to the card detect circuit. That leaves us with if separate clocks
	 * are presented, we must treat them both as virtually 1 clock.
	 */
	priv->clk_cd = devm_clk_get(&pdev->dev, "cd");
	if (IS_ERR(priv->clk_cd))
		priv->clk_cd = NULL;

	priv->pinctrl = devm_pinctrl_get(&pdev->dev);
	if (!IS_ERR(priv->pinctrl)) {
		priv->pins_default = pinctrl_lookup_state(priv->pinctrl,
						PINCTRL_STATE_DEFAULT);
		priv->pins_uhs = pinctrl_lookup_state(priv->pinctrl,
						"state_uhs");
	}

	host = tmio_mmc_host_alloc(pdev, mmc_data);
	if (IS_ERR(host))
		return PTR_ERR(host);

	if (of_data) {
		mmc_data->flags |= of_data->tmio_flags;
		mmc_data->ocr_mask = of_data->tmio_ocr_mask;
		mmc_data->capabilities |= of_data->capabilities;
		mmc_data->capabilities2 |= of_data->capabilities2;
		mmc_data->dma_rx_offset = of_data->dma_rx_offset;
		mmc_data->max_blk_count = of_data->max_blk_count;
		mmc_data->max_segs = of_data->max_segs;
		dma_priv->dma_buswidth = of_data->dma_buswidth;
		host->bus_shift = of_data->bus_shift;
	}

	host->write16_hook	= renesas_sdhi_write16_hook;
	host->clk_enable	= renesas_sdhi_clk_enable;
	host->clk_update	= renesas_sdhi_clk_update;
	host->clk_disable	= renesas_sdhi_clk_disable;
	host->multi_io_quirk	= renesas_sdhi_multi_io_quirk;
	host->dma_ops		= dma_ops;

	/* For some SoC, we disable internal WP. GPIO may override this */
	if (mmc_can_gpio_ro(host->mmc))
		mmc_data->capabilities2 &= ~MMC_CAP2_NO_WRITE_PROTECT;

	/* SDR speeds are only available on Gen2+ */
	if (mmc_data->flags & TMIO_MMC_MIN_RCAR2) {
		/* card_busy caused issues on r8a73a4 (pre-Gen2) CD-less SDHI */
		host->ops.card_busy = renesas_sdhi_card_busy;
		host->ops.start_signal_voltage_switch =
			renesas_sdhi_start_signal_voltage_switch;
	}

	/* Orginally registers were 16 bit apart, could be 32 or 64 nowadays */
	if (!host->bus_shift && resource_size(res) > 0x100) /* old way to determine the shift */
		host->bus_shift = 1;

	if (mmd)
		*mmc_data = *mmd;

	dma_priv->filter = shdma_chan_filter;
	dma_priv->enable = renesas_sdhi_enable_dma;

	mmc_data->alignment_shift = 1; /* 2-byte alignment */
	mmc_data->capabilities |= MMC_CAP_MMC_HIGHSPEED;

	/*
	 * All SDHI blocks support 2-byte and larger block sizes in 4-bit
	 * bus width mode.
	 */
	mmc_data->flags |= TMIO_MMC_BLKSZ_2BYTES;

	/*
	 * All SDHI blocks support SDIO IRQ signalling.
	 */
	mmc_data->flags |= TMIO_MMC_SDIO_IRQ;

	/* All SDHI have CMD12 control bit */
	mmc_data->flags |= TMIO_MMC_HAVE_CMD12_CTRL;

	/* All SDHI have SDIO status bits which must be 1 */
	mmc_data->flags |= TMIO_MMC_SDIO_STATUS_SETBITS;

	ret = renesas_sdhi_clk_enable(host);
	if (ret)
		goto efree;

	ver = sd_ctrl_read16(host, CTL_VERSION);
	/* GEN2_SDR104 is first known SDHI to use 32bit block count */
	if (ver < SDHI_VER_GEN2_SDR104 && mmc_data->max_blk_count > U16_MAX)
		mmc_data->max_blk_count = U16_MAX;

	/* One Gen2 SDHI incarnation does NOT have a CBSY bit */
	if (ver == SDHI_VER_GEN2_SDR50)
		mmc_data->flags &= ~TMIO_MMC_HAVE_CBSY;

	ret = tmio_mmc_host_probe(host);
	if (ret < 0)
		goto edisclk;

	/* Enable tuning iff we have an SCC and a supported mode */
	if (of_data && of_data->scc_offset &&
	    (host->mmc->caps & MMC_CAP_UHS_SDR104 ||
	     host->mmc->caps2 & (MMC_CAP2_HS200_1_8V_SDR |
				 MMC_CAP2_HS400_1_8V))) {
		const struct renesas_sdhi_scc *taps = of_data->taps;
		bool hit = false;

		host->mmc->caps |= MMC_CAP_HW_RESET;

		for (i = 0; i < of_data->taps_num; i++) {
			if (taps[i].clk_rate == 0 ||
			    taps[i].clk_rate == host->mmc->f_max) {
				priv->scc_tappos = taps->tap;
				hit = true;
				break;
			}
		}

		if (!hit)
			dev_warn(&host->pdev->dev, "Unknown clock rate for SDR104\n");

		priv->scc_ctl = host->ctl + of_data->scc_offset;
		host->init_tuning = renesas_sdhi_init_tuning;
		host->prepare_tuning = renesas_sdhi_prepare_tuning;
		host->select_tuning = renesas_sdhi_select_tuning;
		host->check_scc_error = renesas_sdhi_check_scc_error;
		host->hw_reset = renesas_sdhi_hw_reset;
		host->prepare_hs400_tuning =
			renesas_sdhi_prepare_hs400_tuning;
		host->hs400_downgrade = renesas_sdhi_disable_scc;
		host->hs400_complete = renesas_sdhi_hs400_complete;
	}

	i = 0;
	while (1) {
		irq = platform_get_irq(pdev, i);
		if (irq < 0)
			break;
		i++;
		ret = devm_request_irq(&pdev->dev, irq, tmio_mmc_irq, 0,
				       dev_name(&pdev->dev), host);
		if (ret)
			goto eirq;
	}

	/* There must be at least one IRQ source */
	if (!i) {
		ret = irq;
		goto eirq;
	}

	dev_info(&pdev->dev, "%s base at 0x%08lx max clock rate %u MHz\n",
		 mmc_hostname(host->mmc), (unsigned long)
		 (platform_get_resource(pdev, IORESOURCE_MEM, 0)->start),
		 host->mmc->f_max / 1000000);

	return ret;

eirq:
	tmio_mmc_host_remove(host);
edisclk:
	renesas_sdhi_clk_disable(host);
efree:
	tmio_mmc_host_free(host);

	return ret;
}
EXPORT_SYMBOL_GPL(renesas_sdhi_probe);

int renesas_sdhi_remove(struct platform_device *pdev)
{
	struct tmio_mmc_host *host = platform_get_drvdata(pdev);

	tmio_mmc_host_remove(host);
	renesas_sdhi_clk_disable(host);

	return 0;
}
EXPORT_SYMBOL_GPL(renesas_sdhi_remove);

MODULE_LICENSE("GPL v2");<|MERGE_RESOLUTION|>--- conflicted
+++ resolved
@@ -1,3 +1,4 @@
+// SPDX-License-Identifier: GPL-2.0
 /*
  * Renesas SDHI
  *
@@ -5,10 +6,6 @@
  * Copyright (C) 2016-19 Sang Engineering, Wolfram Sang
  * Copyright (C) 2016-17 Horms Solutions, Simon Horman
  * Copyright (C) 2009 Magnus Damm
- *
- * This program is free software; you can redistribute it and/or modify
- * it under the terms of the GNU General Public License version 2 as
- * published by the Free Software Foundation.
  *
  * Based on "Compaq ASIC3 support":
  *
@@ -35,6 +32,7 @@
 #include <linux/pinctrl/consumer.h>
 #include <linux/pinctrl/pinctrl-state.h>
 #include <linux/regulator/consumer.h>
+#include <linux/sys_soc.h>
 
 #include "renesas_sdhi.h"
 #include "tmio_mmc.h"
@@ -47,6 +45,11 @@
 #define SDHI_VER_GEN2_SDR104	0xcb0d
 #define SDHI_VER_GEN3_SD	0xcc10
 #define SDHI_VER_GEN3_SDMMC	0xcd10
+
+struct renesas_sdhi_quirks {
+	bool hs400_disabled;
+	bool hs400_4taps;
+};
 
 static void renesas_sdhi_sdbuf_width(struct tmio_mmc_host *host, int width)
 {
@@ -155,6 +158,43 @@
 	return ret == 0 ? best_freq : clk_get_rate(priv->clk);
 }
 
+static void renesas_sdhi_set_clock(struct tmio_mmc_host *host,
+				   unsigned int new_clock)
+{
+	u32 clk = 0, clock;
+
+	sd_ctrl_write16(host, CTL_SD_CARD_CLK_CTL, ~CLK_CTL_SCLKEN &
+		sd_ctrl_read16(host, CTL_SD_CARD_CLK_CTL));
+
+	if (new_clock == 0)
+		goto out;
+
+	clock = renesas_sdhi_clk_update(host, new_clock) / 512;
+
+	for (clk = 0x80000080; new_clock >= (clock << 1); clk >>= 1)
+		clock <<= 1;
+
+	/* 1/1 clock is option */
+	if ((host->pdata->flags & TMIO_MMC_CLK_ACTUAL) && ((clk >> 22) & 0x1)) {
+		if (!(host->mmc->ios.timing == MMC_TIMING_MMC_HS400))
+			clk |= 0xff;
+		else
+			clk &= ~0xff;
+	}
+
+	sd_ctrl_write16(host, CTL_SD_CARD_CLK_CTL, clk & CLK_CTL_DIV_MASK);
+	if (!(host->pdata->flags & TMIO_MMC_MIN_RCAR2))
+		usleep_range(10000, 11000);
+
+	sd_ctrl_write16(host, CTL_SD_CARD_CLK_CTL, CLK_CTL_SCLKEN |
+		sd_ctrl_read16(host, CTL_SD_CARD_CLK_CTL));
+
+out:
+	/* HW engineers overrode docs: no sleep needed on R-Car2+ */
+	if (!(host->pdata->flags & TMIO_MMC_MIN_RCAR2))
+		usleep_range(10000, 11000);
+}
+
 static void renesas_sdhi_clk_disable(struct tmio_mmc_host *host)
 {
 	struct renesas_sdhi *priv = host_to_priv(host);
@@ -297,6 +337,10 @@
 	/* Set HS400 mode */
 	sd_ctrl_write16(host, CTL_SDIF_MODE, 0x0001 |
 			sd_ctrl_read16(host, CTL_SDIF_MODE));
+
+	sd_scc_write32(host, priv, SH_MOBILE_SDHI_SCC_DT2FF,
+		       priv->scc_tappos_hs400);
+
 	sd_scc_write32(host, priv, SH_MOBILE_SDHI_SCC_TMPPORT2,
 		       (SH_MOBILE_SDHI_SCC_TMPPORT2_HS400EN |
 			SH_MOBILE_SDHI_SCC_TMPPORT2_HS400OSEL) |
@@ -356,6 +400,9 @@
 	/* Reset HS400 mode */
 	sd_ctrl_write16(host, CTL_SDIF_MODE, ~0x0001 &
 			sd_ctrl_read16(host, CTL_SDIF_MODE));
+
+	sd_scc_write32(host, priv, SH_MOBILE_SDHI_SCC_DT2FF, priv->scc_tappos);
+
 	sd_scc_write32(host, priv, SH_MOBILE_SDHI_SCC_TMPPORT2,
 		       ~(SH_MOBILE_SDHI_SCC_TMPPORT2_HS400EN |
 			 SH_MOBILE_SDHI_SCC_TMPPORT2_HS400OSEL) &
@@ -443,6 +490,19 @@
 static bool renesas_sdhi_check_scc_error(struct tmio_mmc_host *host)
 {
 	struct renesas_sdhi *priv = host_to_priv(host);
+	bool use_4tap = host->pdata->flags & TMIO_MMC_HAVE_4TAP_HS400;
+
+	/*
+	 * Skip checking SCC errors when running on 4 taps in HS400 mode as
+	 * any retuning would still result in the same 4 taps being used.
+	 */
+	if (!(host->mmc->ios.timing == MMC_TIMING_UHS_SDR104) &&
+	    !(host->mmc->ios.timing == MMC_TIMING_MMC_HS200) &&
+	    !(host->mmc->ios.timing == MMC_TIMING_MMC_HS400 && !use_4tap))
+		return false;
+
+	if (mmc_doing_retune(host->mmc))
+		return false;
 
 	/* Check SCC error */
 	if (sd_scc_read32(host, priv, SH_MOBILE_SDHI_SCC_RVSCNTL) &
@@ -476,6 +536,10 @@
 	sd_scc_write32(host, priv, SH_MOBILE_SDHI_SCC_RVSCNTL,
 		       ~SH_MOBILE_SDHI_SCC_RVSCNTL_RVSEN &
 		       sd_scc_read32(host, priv, SH_MOBILE_SDHI_SCC_RVSCNTL));
+
+	if (host->pdata->flags & TMIO_MMC_MIN_RCAR2)
+		sd_ctrl_write32_as_16_and_16(host, CTL_IRQ_MASK,
+					     TMIO_MASK_INIT_RCAR2);
 }
 
 static int renesas_sdhi_wait_idle(struct tmio_mmc_host *host, u32 bit)
@@ -546,8 +610,6 @@
 	renesas_sdhi_sdbuf_width(host, enable ? width : 16);
 }
 
-<<<<<<< HEAD
-=======
 static const struct renesas_sdhi_quirks sdhi_quirks_h3_m3w_es1 = {
 	.hs400_disabled = true,
 	.hs400_4taps = true,
@@ -571,12 +633,13 @@
 	{ /* Sentinel. */ },
 };
 
->>>>>>> 407d19ab
 int renesas_sdhi_probe(struct platform_device *pdev,
 		       const struct tmio_mmc_dma_ops *dma_ops)
 {
 	struct tmio_mmc_data *mmd = pdev->dev.platform_data;
+	const struct renesas_sdhi_quirks *quirks = NULL;
 	const struct renesas_sdhi_of_data *of_data;
+	const struct soc_device_attribute *attr;
 	struct tmio_mmc_data *mmc_data;
 	struct tmio_mmc_dma *dma_priv;
 	struct tmio_mmc_host *host;
@@ -586,6 +649,10 @@
 	u16 ver;
 
 	of_data = of_device_get_match_data(&pdev->dev);
+
+	attr = soc_device_match(sdhi_quirks_match);
+	if (attr)
+		quirks = attr->data;
 
 	res = platform_get_resource(pdev, IORESOURCE_MEM, 0);
 	if (!res)
@@ -647,10 +714,16 @@
 
 	host->write16_hook	= renesas_sdhi_write16_hook;
 	host->clk_enable	= renesas_sdhi_clk_enable;
-	host->clk_update	= renesas_sdhi_clk_update;
 	host->clk_disable	= renesas_sdhi_clk_disable;
+	host->set_clock		= renesas_sdhi_set_clock;
 	host->multi_io_quirk	= renesas_sdhi_multi_io_quirk;
 	host->dma_ops		= dma_ops;
+
+	if (quirks && quirks->hs400_disabled)
+		host->mmc->caps2 &= ~(MMC_CAP2_HS400 | MMC_CAP2_HS400_ES);
+
+	if (quirks && quirks->hs400_4taps)
+		mmc_data->flags |= TMIO_MMC_HAVE_4TAP_HS400;
 
 	/* For some SoC, we disable internal WP. GPIO may override this */
 	if (mmc_can_gpio_ro(host->mmc))
@@ -662,6 +735,14 @@
 		host->ops.card_busy = renesas_sdhi_card_busy;
 		host->ops.start_signal_voltage_switch =
 			renesas_sdhi_start_signal_voltage_switch;
+		host->sdcard_irq_setbit_mask = TMIO_STAT_ALWAYS_SET_27;
+
+		/* SDR and HS200/400 registers requires HW reset */
+		if (of_data && of_data->scc_offset) {
+			priv->scc_ctl = host->ctl + of_data->scc_offset;
+			host->mmc->caps |= MMC_CAP_HW_RESET;
+			host->hw_reset = renesas_sdhi_hw_reset;
+		}
 	}
 
 	/* Orginally registers were 16 bit apart, could be 32 or 64 nowadays */
@@ -719,12 +800,11 @@
 		const struct renesas_sdhi_scc *taps = of_data->taps;
 		bool hit = false;
 
-		host->mmc->caps |= MMC_CAP_HW_RESET;
-
 		for (i = 0; i < of_data->taps_num; i++) {
 			if (taps[i].clk_rate == 0 ||
 			    taps[i].clk_rate == host->mmc->f_max) {
 				priv->scc_tappos = taps->tap;
+				priv->scc_tappos_hs400 = taps->tap_hs400;
 				hit = true;
 				break;
 			}
@@ -733,12 +813,10 @@
 		if (!hit)
 			dev_warn(&host->pdev->dev, "Unknown clock rate for SDR104\n");
 
-		priv->scc_ctl = host->ctl + of_data->scc_offset;
 		host->init_tuning = renesas_sdhi_init_tuning;
 		host->prepare_tuning = renesas_sdhi_prepare_tuning;
 		host->select_tuning = renesas_sdhi_select_tuning;
 		host->check_scc_error = renesas_sdhi_check_scc_error;
-		host->hw_reset = renesas_sdhi_hw_reset;
 		host->prepare_hs400_tuning =
 			renesas_sdhi_prepare_hs400_tuning;
 		host->hs400_downgrade = renesas_sdhi_disable_scc;
