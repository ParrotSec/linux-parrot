# SPDX-License-Identifier: GPL-2.0-only
#
# MMC/SD host controller drivers
#

comment "MMC/SD/SDIO Host Controller Drivers"

config MMC_DEBUG
	bool "MMC host drivers debugging"
	depends on MMC != n
	help
	  This is an option for use by developers; most people should
	  say N here. This enables MMC host driver debugging. And further
	  added host drivers please don't invent their private macro for
	  debugging.

config MMC_ARMMMCI
	tristate "ARM AMBA Multimedia Card Interface support"
	depends on ARM_AMBA
	help
	  This selects the ARM(R) AMBA(R) PrimeCell Multimedia Card
	  Interface (PL180 and PL181) support.  If you have an ARM(R)
	  platform with a Multimedia Card slot, say Y or M here.

	  If unsure, say N.

config MMC_QCOM_DML
	bool "Qualcomm Data Mover for SD Card Controller"
	depends on MMC_ARMMMCI && QCOM_BAM_DMA
	default y
	help
	  This selects the Qualcomm Data Mover lite/local on SD Card controller.
	  This option will enable the dma to work correctly, if you are using
	  Qcom SOCs and MMC, you would probably need this option to get DMA working.

	  if unsure, say N.

config MMC_PXA
	tristate "Intel PXA25x/26x/27x Multimedia Card Interface support"
	depends on ARCH_PXA
	help
	  This selects the Intel(R) PXA(R) Multimedia card Interface.
	  If you have a PXA(R) platform with a Multimedia Card slot,
	  say Y or M here.

	  If unsure, say N.

config MMC_SDHCI
	tristate "Secure Digital Host Controller Interface support"
	depends on HAS_DMA
	help
	  This selects the generic Secure Digital Host Controller Interface.
	  It is used by manufacturers such as Texas Instruments(R), Ricoh(R)
	  and Toshiba(R). Most controllers found in laptops are of this type.

	  If you have a controller with this interface, say Y or M here. You
	  also need to enable an appropriate bus interface.

	  If unsure, say N.

config MMC_SDHCI_IO_ACCESSORS
	bool
	depends on MMC_SDHCI
	help
	  This is silent Kconfig symbol that is selected by the drivers that
	  need to overwrite SDHCI IO memory accessors.

config MMC_SDHCI_BIG_ENDIAN_32BIT_BYTE_SWAPPER
	bool
	depends on MMC_SDHCI
	select MMC_SDHCI_IO_ACCESSORS
	help
	  This option is selected by drivers running on big endian hosts
	  and performing I/O to a SDHCI controller through a bus that
	  implements a hardware byte swapper using a 32-bit datum.
	  This endian mapping mode is called "data invariance" and
	  has the effect of scrambling the addresses and formats of data
	  accessed in sizes other than the datum size.

	  This is the case for the Nintendo Wii SDHCI.

config MMC_SDHCI_PCI
	tristate "SDHCI support on PCI bus"
	depends on MMC_SDHCI && PCI
	select MMC_CQHCI
	select IOSF_MBI if X86
	help
	  This selects the PCI Secure Digital Host Controller Interface.
	  Most controllers found today are PCI devices.

	  If you have a controller with this interface, say Y or M here.

	  If unsure, say N.

config MMC_RICOH_MMC
	bool "Ricoh MMC Controller Disabler"
	depends on MMC_SDHCI_PCI
	default y
	help
	  This adds a pci quirk to disable Ricoh MMC Controller. This
	  proprietary controller is unnecessary because the SDHCI driver
	  supports MMC cards on the SD controller, but if it is not
	  disabled, it will steal the MMC cards away - rendering them
	  useless. It is safe to select this even if you don't
	  have a Ricoh based card reader.

	  If unsure, say Y.

config MMC_SDHCI_ACPI
	tristate "SDHCI support for ACPI enumerated SDHCI controllers"
	depends on MMC_SDHCI && ACPI
	select IOSF_MBI if X86
	help
	  This selects support for ACPI enumerated SDHCI controllers,
	  identified by ACPI Compatibility ID PNP0D40 or specific
	  ACPI Hardware IDs.

	  If you have a controller with this interface, say Y or M here.

	  If unsure, say N.

config MMC_SDHCI_PLTFM
	tristate "SDHCI platform and OF driver helper"
	depends on MMC_SDHCI
	help
	  This selects the common helper functions support for Secure Digital
	  Host Controller Interface based platform and OF drivers.

	  If you have a controller with this interface, say Y or M here.

	  If unsure, say N.

config MMC_SDHCI_OF_ARASAN
	tristate "SDHCI OF support for the Arasan SDHCI controllers"
	depends on MMC_SDHCI_PLTFM
	depends on OF
	depends on COMMON_CLK
	select MMC_CQHCI
	help
	  This selects the Arasan Secure Digital Host Controller Interface
	  (SDHCI). This hardware is found e.g. in Xilinx' Zynq SoC.

	  If you have a controller with this interface, say Y or M here.

	  If unsure, say N.

config MMC_SDHCI_OF_AT91
	tristate "SDHCI OF support for the Atmel SDMMC controller"
	depends on MMC_SDHCI_PLTFM
	depends on OF
	help
	  This selects the Atmel SDMMC driver

config MMC_SDHCI_OF_ESDHC
	tristate "SDHCI OF support for the Freescale eSDHC controller"
	depends on MMC_SDHCI_PLTFM
	depends on PPC || ARCH_MXC || ARCH_LAYERSCAPE
	select MMC_SDHCI_IO_ACCESSORS
	select FSL_GUTS
	help
	  This selects the Freescale eSDHC controller support.

	  If you have a controller with this interface, say Y or M here.

	  If unsure, say N.

config MMC_SDHCI_OF_HLWD
	tristate "SDHCI OF support for the Nintendo Wii SDHCI controllers"
	depends on MMC_SDHCI_PLTFM
	depends on PPC
	select MMC_SDHCI_BIG_ENDIAN_32BIT_BYTE_SWAPPER
	help
	  This selects the Secure Digital Host Controller Interface (SDHCI)
	  found in the "Hollywood" chipset of the Nintendo Wii video game
	  console.

	  If you have a controller with this interface, say Y or M here.

	  If unsure, say N.

config MMC_SDHCI_OF_DWCMSHC
	tristate "SDHCI OF support for the Synopsys DWC MSHC"
	depends on MMC_SDHCI_PLTFM
	depends on OF
	depends on COMMON_CLK
	help
	  This selects Synopsys DesignWare Cores Mobile Storage Controller
	  support.
	  If you have a controller with this interface, say Y or M here.
	  If unsure, say N.

config MMC_SDHCI_CADENCE
	tristate "SDHCI support for the Cadence SD/SDIO/eMMC controller"
	depends on MMC_SDHCI_PLTFM
	depends on OF
	help
	  This selects the Cadence SD/SDIO/eMMC driver.

	  If you have a controller with this interface, say Y or M here.

	  If unsure, say N.

config MMC_SDHCI_CNS3XXX
	tristate "SDHCI support on the Cavium Networks CNS3xxx SoC"
	depends on ARCH_CNS3XXX
	depends on MMC_SDHCI_PLTFM
	help
	  This selects the SDHCI support for CNS3xxx System-on-Chip devices.

	  If you have a controller with this interface, say Y or M here.

	  If unsure, say N.

config MMC_SDHCI_ESDHC_IMX
	tristate "SDHCI support for the Freescale eSDHC/uSDHC i.MX controller"
	depends on ARCH_MXC
	depends on MMC_SDHCI_PLTFM
	select MMC_SDHCI_IO_ACCESSORS
	help
	  This selects the Freescale eSDHC/uSDHC controller support
	  found on i.MX25, i.MX35 i.MX5x and i.MX6x.

	  If you have a controller with this interface, say Y or M here.

	  If unsure, say N.

config MMC_SDHCI_DOVE
	tristate "SDHCI support on Marvell's Dove SoC"
	depends on ARCH_DOVE || MACH_DOVE
	depends on MMC_SDHCI_PLTFM
	select MMC_SDHCI_IO_ACCESSORS
	help
	  This selects the Secure Digital Host Controller Interface in
	  Marvell's Dove SoC.

	  If you have a controller with this interface, say Y or M here.

	  If unsure, say N.

config MMC_SDHCI_TEGRA
	tristate "SDHCI platform support for the Tegra SD/MMC Controller"
	depends on ARCH_TEGRA
	depends on MMC_SDHCI_PLTFM
	select MMC_SDHCI_IO_ACCESSORS
	help
	  This selects the Tegra SD/MMC controller. If you have a Tegra
	  platform with SD or MMC devices, say Y or M here.

	  If unsure, say N.

config MMC_SDHCI_S3C
	tristate "SDHCI support on Samsung S3C SoC"
	depends on MMC_SDHCI && PLAT_SAMSUNG
	help
	  This selects the Secure Digital Host Controller Interface (SDHCI)
	  often referrered to as the HSMMC block in some of the Samsung S3C
	  range of SoC.

	  If you have a controller with this interface, say Y or M here.

	  If unsure, say N.

config MMC_SDHCI_SIRF
	tristate "SDHCI support on CSR SiRFprimaII and SiRFmarco SoCs"
	depends on ARCH_SIRF
	depends on MMC_SDHCI_PLTFM
	select MMC_SDHCI_IO_ACCESSORS
	help
	  This selects the SDHCI support for SiRF System-on-Chip devices.

	  If you have a controller with this interface, say Y or M here.

	  If unsure, say N.

config MMC_SDHCI_PXAV3
	tristate "Marvell MMP2 SD Host Controller support (PXAV3)"
	depends on CLKDEV_LOOKUP
	depends on MMC_SDHCI_PLTFM
	depends on ARCH_BERLIN || ARCH_MMP || ARCH_MVEBU || COMPILE_TEST
	default CPU_MMP2
	help
	  This selects the Marvell(R) PXAV3 SD Host Controller.
	  If you have a MMP2 platform with SD Host Controller
	  and a card slot, say Y or M here.

	  If unsure, say N.

config MMC_SDHCI_PXAV2
	tristate "Marvell PXA9XX SD Host Controller support (PXAV2)"
	depends on CLKDEV_LOOKUP
	depends on MMC_SDHCI_PLTFM
	depends on ARCH_MMP || COMPILE_TEST
	default CPU_PXA910
	help
	  This selects the Marvell(R) PXAV2 SD Host Controller.
	  If you have a PXA9XX platform with SD Host Controller
	  and a card slot, say Y or M here.

	  If unsure, say N.

config MMC_SDHCI_SPEAR
	tristate "SDHCI support on ST SPEAr platform"
	depends on MMC_SDHCI && PLAT_SPEAR
	depends on OF
	help
	  This selects the Secure Digital Host Controller Interface (SDHCI)
	  often referrered to as the HSMMC block in some of the ST SPEAR range
	  of SoC

	  If you have a controller with this interface, say Y or M here.

	  If unsure, say N.

config MMC_SDHCI_S3C_DMA
	bool "DMA support on S3C SDHCI"
	depends on MMC_SDHCI_S3C
	help
	  Enable DMA support on the Samsung S3C SDHCI glue. The DMA
	  has proved to be problematic if the controller encounters
	  certain errors, and thus should be treated with care.

	  YMMV.

config MMC_SDHCI_BCM_KONA
	tristate "SDHCI support on Broadcom KONA platform"
	depends on ARCH_BCM_MOBILE
	depends on MMC_SDHCI_PLTFM
	help
	  This selects the Broadcom Kona Secure Digital Host Controller
	  Interface(SDHCI) support.
	  This is used in Broadcom mobile SoCs.

	  If you have a controller with this interface, say Y or M here.

config MMC_SDHCI_F_SDH30
	tristate "SDHCI support for Fujitsu Semiconductor F_SDH30"
	depends on MMC_SDHCI_PLTFM
	depends on OF || ACPI
	help
	  This selects the Secure Digital Host Controller Interface (SDHCI)
	  Needed by some Fujitsu SoC for MMC / SD / SDIO support.
	  If you have a controller with this interface, say Y or M here.

	  If unsure, say N.

config MMC_SDHCI_IPROC
	tristate "SDHCI support for the BCM2835 & iProc SD/MMC Controller"
	depends on ARCH_BCM2835 || ARCH_BCM_IPROC || COMPILE_TEST
	depends on MMC_SDHCI_PLTFM
	default ARCH_BCM_IPROC
	select MMC_SDHCI_IO_ACCESSORS
	help
	  This selects the iProc SD/MMC controller.

	  If you have a BCM2835 or IPROC platform with SD or MMC devices,
	  say Y or M here.

	  If unsure, say N.

config MMC_MESON_GX
	tristate "Amlogic S905/GX*/AXG SD/MMC Host Controller support"
	depends on ARCH_MESON && MMC
	help
	  This selects support for the Amlogic SD/MMC Host Controller
	  found on the S905/GX*/AXG family of SoCs.  This controller is
	  MMC 5.1 compliant and supports SD, eMMC and SDIO interfaces.

	  If you have a controller with this interface, say Y here.

config MMC_MESON_MX_SDIO
	tristate "Amlogic Meson6/Meson8/Meson8b SD/MMC Host Controller support"
	depends on ARCH_MESON || COMPILE_TEST
	depends on COMMON_CLK
	depends on OF
	help
	  This selects support for the SD/MMC Host Controller on
	  Amlogic Meson6, Meson8 and Meson8b SoCs.

	  If you have a controller with this interface, say Y or M here.
	  If unsure, say N.

config MMC_MOXART
	tristate "MOXART SD/MMC Host Controller support"
	depends on ARCH_MOXART && MMC
	help
	  This selects support for the MOXART SD/MMC Host Controller.
	  MOXA provides one multi-functional card reader which can
	  be found on some embedded hardware such as UC-7112-LX.
	  If you have a controller with this interface, say Y here.

config MMC_SDHCI_ST
	tristate "SDHCI support on STMicroelectronics SoC"
	depends on ARCH_STI || FSP2
	depends on MMC_SDHCI_PLTFM
	select MMC_SDHCI_IO_ACCESSORS
	help
	  This selects the Secure Digital Host Controller Interface in
	  STMicroelectronics SoCs.

	  If you have a controller with this interface, say Y or M here.
	  If unsure, say N.

config MMC_OMAP
	tristate "TI OMAP Multimedia Card Interface support"
	depends on ARCH_OMAP
	depends on TPS65010 || !MACH_OMAP_H2
	help
	  This selects the TI OMAP Multimedia card Interface.
	  If you have an OMAP board with a Multimedia Card slot,
	  say Y or M here.

	  If unsure, say N.

config MMC_OMAP_HS
	tristate "TI OMAP High Speed Multimedia Card Interface support"
	depends on ARCH_OMAP2PLUS || ARCH_KEYSTONE || COMPILE_TEST
	help
	  This selects the TI OMAP High Speed Multimedia card Interface.
	  If you have an omap2plus board with a Multimedia Card slot,
	  say Y or M here.

	  If unsure, say N.

config MMC_WBSD
	tristate "Winbond W83L51xD SD/MMC Card Interface support"
	depends on ISA_DMA_API
	help
	  This selects the Winbond(R) W83L51xD Secure digital and
	  Multimedia card Interface.
	  If you have a machine with a integrated W83L518D or W83L519D
	  SD/MMC card reader, say Y or M here.

	  If unsure, say N.

config MMC_AU1X
	tristate "Alchemy AU1XX0 MMC Card Interface support"
	depends on MIPS_ALCHEMY
	help
	  This selects the AMD Alchemy(R) Multimedia card interface.
	  If you have a Alchemy platform with a MMC slot, say Y or M here.

	  If unsure, say N.

config MMC_ATMELMCI
	tristate "Atmel SD/MMC Driver (Multimedia Card Interface)"
	depends on ARCH_AT91
	help
	  This selects the Atmel Multimedia Card Interface driver.
	  If you have an AT91 platform with a Multimedia Card slot,
	  say Y or M here.

	  If unsure, say N.

config MMC_SDHCI_MSM
	tristate "Qualcomm SDHCI Controller Support"
	depends on ARCH_QCOM || (ARM && COMPILE_TEST)
	depends on MMC_SDHCI_PLTFM
	select MMC_SDHCI_IO_ACCESSORS
	help
	  This selects the Secure Digital Host Controller Interface (SDHCI)
	  support present in Qualcomm SOCs. The controller supports
	  SD/MMC/SDIO devices.

	  If you have a controller with this interface, say Y or M here.

	  If unsure, say N.

config MMC_MXC
	tristate "Freescale i.MX21/27/31 or MPC512x Multimedia Card support"
	depends on ARCH_MXC || PPC_MPC512x
	help
	  This selects the Freescale i.MX21, i.MX27, i.MX31 or MPC512x
	  Multimedia Card Interface. If you have an i.MX or MPC512x platform
	  with a Multimedia Card slot, say Y or M here.

	  If unsure, say N.

config MMC_MXS
	tristate "Freescale MXS Multimedia Card Interface support"
	depends on ARCH_MXS && MXS_DMA
	help
	  This selects the Freescale SSP MMC controller found on MXS based
	  platforms like mx23/28.

	  If unsure, say N.

config MMC_TIFM_SD
	tristate "TI Flash Media MMC/SD Interface support"
	depends on PCI
	select TIFM_CORE
	help
	  Say Y here if you want to be able to access MMC/SD cards with
	  the Texas Instruments(R) Flash Media card reader, found in many
	  laptops.
	  This option 'selects' (turns on, enables) 'TIFM_CORE', but you
	  probably also need appropriate card reader host adapter, such as
	  'Misc devices: TI Flash Media PCI74xx/PCI76xx host adapter support
	  (TIFM_7XX1)'.

	  To compile this driver as a module, choose M here: the
	  module will be called tifm_sd.

config MMC_MVSDIO
	tristate "Marvell MMC/SD/SDIO host driver"
	depends on PLAT_ORION
	depends on OF
	---help---
	  This selects the Marvell SDIO host driver.
	  SDIO may currently be found on the Kirkwood 88F6281 and 88F6192
	  SoC controllers.

	  To compile this driver as a module, choose M here: the
	  module will be called mvsdio.

config MMC_DAVINCI
	tristate "TI DAVINCI Multimedia Card Interface support"
	depends on ARCH_DAVINCI
	help
	  This selects the TI DAVINCI Multimedia card Interface.
	  If you have an DAVINCI board with a Multimedia Card slot,
	  say Y or M here.  If unsure, say N.

config MMC_GOLDFISH
	tristate "goldfish qemu Multimedia Card Interface support"
	depends on GOLDFISH || COMPILE_TEST
	help
	  This selects the Goldfish Multimedia card Interface emulation
	  found on the Goldfish Android virtual device emulation.

config MMC_SPI
	tristate "MMC/SD/SDIO over SPI"
	depends on SPI_MASTER && HAS_DMA
	select CRC7
	select CRC_ITU_T
	help
	  Some systems access MMC/SD/SDIO cards using a SPI controller
	  instead of using a "native" MMC/SD/SDIO controller.  This has a
	  disadvantage of being relatively high overhead, but a compensating
	  advantage of working on many systems without dedicated MMC/SD/SDIO
	  controllers.

	  If unsure, or if your system has no SPI master driver, say N.

config MMC_S3C
	tristate "Samsung S3C SD/MMC Card Interface support"
	depends on ARCH_S3C24XX
	depends on S3C24XX_DMAC
	help
	  This selects a driver for the MCI interface found in
	  Samsung's S3C2410, S3C2412, S3C2440, S3C2442 CPUs.
	  If you have a board based on one of those and a MMC/SD
	  slot, say Y or M here.

	  If unsure, say N.

config MMC_S3C_HW_SDIO_IRQ
	bool "Hardware support for SDIO IRQ"
	depends on MMC_S3C
	help
	  Enable the hardware support for SDIO interrupts instead of using
	  the generic polling code.

choice
	prompt "Samsung S3C SD/MMC transfer code"
	depends on MMC_S3C

config MMC_S3C_PIO
	bool "Use PIO transfers only"
	help
	  Use PIO to transfer data between memory and the hardware.

	  PIO is slower than DMA as it requires CPU instructions to
	  move the data. This has been the traditional default for
	  the S3C MCI driver.

config MMC_S3C_DMA
	bool "Use DMA transfers only"
	help
	  Use DMA to transfer data between memory and the hardare.

	  Currently, the DMA support in this driver seems to not be
	  working properly and needs to be debugged before this
	  option is useful.

endchoice

config MMC_SDRICOH_CS
	tristate "MMC/SD driver for Ricoh Bay1Controllers"
	depends on PCI && PCMCIA
	help
	  Say Y here if your Notebook reports a Ricoh Bay1Controller PCMCIA
	  card whenever you insert a MMC or SD card into the card slot.

	  To compile this driver as a module, choose M here: the
	  module will be called sdricoh_cs.

config MMC_TMIO_CORE
	tristate

config MMC_TMIO
	tristate "Toshiba Mobile IO Controller (TMIO) MMC/SD function support"
	depends on MFD_TMIO || MFD_ASIC3
	select MMC_TMIO_CORE
	help
	  This provides support for the SD/MMC cell found in TC6393XB,
	  T7L66XB and also HTC ASIC3

config MMC_SDHI
	tristate "Renesas SDHI SD/SDIO controller support"
	depends on SUPERH || ARCH_RENESAS || COMPILE_TEST
	select MMC_TMIO_CORE
	help
	  This provides support for the SDHI SD/SDIO controller found in
	  Renesas SuperH, ARM and ARM64 based SoCs

config MMC_SDHI_SYS_DMAC
	tristate "DMA for SDHI SD/SDIO controllers using SYS-DMAC"
	depends on MMC_SDHI
	default MMC_SDHI if (SUPERH || ARM)
	help
	  This provides DMA support for SDHI SD/SDIO controllers
	  using SYS-DMAC via DMA Engine. This supports the controllers
	  found in SuperH and Renesas ARM based SoCs.

config MMC_SDHI_INTERNAL_DMAC
	tristate "DMA for SDHI SD/SDIO controllers using on-chip bus mastering"
	depends on ARM64 || COMPILE_TEST
	depends on MMC_SDHI
	default MMC_SDHI if ARM64
	help
	  This provides DMA support for SDHI SD/SDIO controllers
	  using on-chip bus mastering. This supports the controllers
	  found in arm64 based SoCs.

config MMC_CB710
	tristate "ENE CB710 MMC/SD Interface support"
	depends on PCI
	select CB710_CORE
	help
	  This option enables support for MMC/SD part of ENE CB710/720 Flash
	  memory card reader found in some laptops (ie. some versions of
	  HP Compaq nx9500).

	  This driver can also be built as a module. If so, the module
	  will be called cb710-mmc.

config MMC_VIA_SDMMC
	tristate "VIA SD/MMC Card Reader Driver"
	depends on PCI
	help
	  This selects the VIA SD/MMC Card Reader driver, say Y or M here.
	  VIA provides one multi-functional card reader which integrated into
	  some motherboards manufactured by VIA. This card reader supports
	  SD/MMC/SDHC.
	  If you have a controller with this interface, say Y or M here.

	  If unsure, say N.

config MMC_CAVIUM_OCTEON
	tristate "Cavium OCTEON SD/MMC Card Interface support"
	depends on CAVIUM_OCTEON_SOC
	help
	  This selects Cavium OCTEON SD/MMC card Interface.
	  If you have an OCTEON board with a Multimedia Card slot,
	  say Y or M here.

	  If unsure, say N.

config MMC_CAVIUM_THUNDERX
	tristate "Cavium ThunderX SD/MMC Card Interface support"
	depends on PCI && 64BIT && (ARM64 || COMPILE_TEST)
	depends on GPIO_THUNDERX
	depends on OF_ADDRESS
	help
	  This selects Cavium ThunderX SD/MMC Card Interface.
	  If you have an Cavium ARM64 board with a Multimedia Card slot
	  or builtin eMMC chip say Y or M here. If built as a module
	  the module will be called thunderx_mmc.ko.

config MMC_DW
	tristate "Synopsys DesignWare Memory Card Interface"
	depends on ARC || ARM || ARM64 || MIPS || COMPILE_TEST
	help
	  This selects support for the Synopsys DesignWare Mobile Storage IP
	  block, this provides host support for SD and MMC interfaces, in both
	  PIO, internal DMA mode and external DMA mode.

config MMC_DW_PLTFM
	tristate "Synopsys Designware MCI Support as platform device"
	depends on MMC_DW
	default y
	help
	  This selects the common helper functions support for Host Controller
	  Interface based platform driver. Please select this option if the IP
	  is present as a platform device. This is the common interface for the
	  Synopsys Designware IP.

	  If you have a controller with this interface, say Y or M here.

	  If unsure, say Y.

config MMC_DW_BLUEFIELD
	tristate "BlueField specific extensions for Synopsys DW Memory Card Interface"
	depends on MMC_DW
	select MMC_DW_PLTFM
	help
	  This selects support for Mellanox BlueField SoC specific extensions to
	  the Synopsys DesignWare Memory Card Interface driver. Select this
	  option for platforms based on Mellanox BlueField SoC's.

config MMC_DW_EXYNOS
	tristate "Exynos specific extensions for Synopsys DW Memory Card Interface"
	depends on MMC_DW
	select MMC_DW_PLTFM
	help
	  This selects support for Samsung Exynos SoC specific extensions to the
	  Synopsys DesignWare Memory Card Interface driver. Select this option
	  for platforms based on Exynos4 and Exynos5 SoC's.

config MMC_DW_HI3798CV200
	tristate "Hi3798CV200 specific extensions for Synopsys DW Memory Card Interface"
	depends on MMC_DW
	select MMC_DW_PLTFM
	help
	  This selects support for HiSilicon Hi3798CV200 SoC specific extensions to the
	  Synopsys DesignWare Memory Card Interface driver. Select this option
	  for platforms based on HiSilicon Hi3798CV200 SoC.

config MMC_DW_K3
	tristate "K3 specific extensions for Synopsys DW Memory Card Interface"
	depends on MMC_DW
	select MMC_DW_PLTFM
	help
	  This selects support for Hisilicon K3 SoC specific extensions to the
	  Synopsys DesignWare Memory Card Interface driver. Select this option
	  for platforms based on Hisilicon K3 SoC's.

config MMC_DW_PCI
	tristate "Synopsys Designware MCI support on PCI bus"
	depends on MMC_DW && PCI
	help
	  This selects the PCI bus for the Synopsys Designware Mobile Storage IP.
	  Select this option if the IP is present on PCI platform.

	  If you have a controller with this interface, say Y or M here.

	  If unsure, say N.

config MMC_DW_ROCKCHIP
	tristate "Rockchip specific extensions for Synopsys DW Memory Card Interface"
	depends on MMC_DW && ARCH_ROCKCHIP
	select MMC_DW_PLTFM
	help
	  This selects support for Rockchip SoC specific extensions to the
	  Synopsys DesignWare Memory Card Interface driver. Select this option
	  for platforms based on RK3066, RK3188 and RK3288 SoC's.

config MMC_DW_ZX
	tristate "ZTE specific extensions for Synopsys DW Memory Card Interface"
	depends on MMC_DW && ARCH_ZX
	select MMC_DW_PLTFM
	help
	  This selects support for ZTE SoC specific extensions to the
	  Synopsys DesignWare Memory Card Interface driver. Select this option
	  for platforms based on ZX296718 SoC's.

config MMC_SH_MMCIF
	tristate "SuperH Internal MMCIF support"
	depends on SUPERH || ARCH_RENESAS || COMPILE_TEST
	help
	  This selects the MMC Host Interface controller (MMCIF) found in various
	  Renesas SoCs for SH and ARM architectures.


config MMC_JZ4740
	tristate "Ingenic JZ47xx SD/Multimedia Card Interface support"
	depends on MACH_JZ4740 || MACH_JZ4780
	help
	  This selects support for the SD/MMC controller on Ingenic
	  JZ4740, JZ4750, JZ4770 and JZ4780 SoCs.

	  If you have a board based on such a SoC and with a SD/MMC slot,
	  say Y or M here.

config MMC_VUB300
	tristate "VUB300 USB to SDIO/SD/MMC Host Controller support"
	depends on USB
	help
	  This selects support for Elan Digital Systems' VUB300 chip.

	  The VUB300 is a USB-SDIO Host Controller Interface chip
	  that enables the host computer to use SDIO/SD/MMC cards
	  via a USB 2.0 or USB 1.1 host.

	  The VUB300 chip will be found in both physically separate
	  USB to SDIO/SD/MMC adapters and embedded on some motherboards.

	  The VUB300 chip supports SD and MMC memory cards in addition
	  to single and multifunction SDIO cards.

	  Some SDIO cards will need a firmware file to be loaded and
	  sent to VUB300 chip in order to achieve better data throughput.
	  Download these "Offload Pseudocode" from Elan Digital Systems'
	  web-site http://www.elandigitalsystems.com/support/downloads.php
	  and put them in /lib/firmware. Note that without these additional
	  firmware files the VUB300 chip will still function, but not at
	  the best obtainable data rate.

	  To compile this mmc host controller driver as a module,
	  choose M here: the module will be called vub300.

	  If you have a computer with an embedded VUB300 chip
	  or if you intend connecting a USB adapter based on a
	  VUB300 chip say Y or M here.

config MMC_USHC
	tristate "USB SD Host Controller (USHC) support"
	depends on USB
	help
	  This selects support for USB SD Host Controllers based on
	  the Cypress Astoria chip with firmware compliant with CSR's
	  USB SD Host Controller specification (CS-118793-SP).

	  CSR boards with this device include: USB<>SDIO (M1985v2),
	  and Ultrasira.

	  Note: These controllers only support SDIO cards and do not
	  support MMC or SD memory cards.

config MMC_WMT
	tristate "Wondermedia SD/MMC Host Controller support"
	depends on ARCH_VT8500
	default y
	help
	  This selects support for the SD/MMC Host Controller on
	  Wondermedia WM8505/WM8650 based SoCs.

	  To compile this driver as a module, choose M here: the
	  module will be called wmt-sdmmc.

config MMC_USDHI6ROL0
	tristate "Renesas USDHI6ROL0 SD/SDIO Host Controller support"
	depends on HAS_DMA
	help
	  This selects support for the Renesas USDHI6ROL0 SD/SDIO
	  Host Controller

config MMC_REALTEK_PCI
	tristate "Realtek PCI-E SD/MMC Card Interface Driver"
	depends on MISC_RTSX_PCI
	help
	  Say Y here to include driver code to support SD/MMC card interface
	  of Realtek PCI-E card reader

config MMC_REALTEK_USB
	tristate "Realtek USB SD/MMC Card Interface Driver"
	depends on MISC_RTSX_USB
	help
	  Say Y here to include driver code to support SD/MMC card interface
	  of Realtek RTS5129/39 series card reader

config MMC_SUNXI
	tristate "Allwinner sunxi SD/MMC Host Controller support"
	depends on ARCH_SUNXI
	help
	  This selects support for the SD/MMC Host Controller on
	  Allwinner sunxi SoCs.

config MMC_CQHCI
	tristate "Command Queue Host Controller Interface support"
	depends on HAS_DMA
	help
	  This selects the Command Queue Host Controller Interface (CQHCI)
	  support present in host controllers of Qualcomm Technologies, Inc
	  amongst others.
	  This controller supports eMMC devices with command queue support.

	  If you have a controller with this interface, say Y or M here.

	  If unsure, say N.

config MMC_TOSHIBA_PCI
	tristate "Toshiba Type A SD/MMC Card Interface Driver"
	depends on PCI

config MMC_BCM2835
	tristate "Broadcom BCM2835 SDHOST MMC Controller support"
	depends on ARCH_BCM2835 || COMPILE_TEST
	help
	  This selects the BCM2835 SDHOST MMC controller. If you have
	  a BCM2835 platform with SD or MMC devices, say Y or M here.

	  Note that the BCM2835 has two SD controllers: The Arasan
	  sdhci controller (supported by MMC_SDHCI_IPROC) and a custom
	  sdhost controller (supported by this driver).

	  If unsure, say N.

config MMC_MTK
	tristate "MediaTek SD/MMC Card Interface support"
	depends on HAS_DMA
	select REGULATOR
	help
	  This selects the MediaTek(R) Secure digital and Multimedia card Interface.
	  If you have a machine with a integrated SD/MMC card reader, say Y or M here.
	  This is needed if support for any SD/SDIO/MMC devices is required.
	  If unsure, say N.

config MMC_SDHCI_MICROCHIP_PIC32
	tristate "Microchip PIC32MZDA SDHCI support"
	depends on MMC_SDHCI && PIC32MZDA && MMC_SDHCI_PLTFM
	help
	  This selects the Secure Digital Host Controller Interface (SDHCI)
	  for PIC32MZDA platform.

	  If you have a controller with this interface, say Y or M here.

	  If unsure, say N.

config MMC_SDHCI_BRCMSTB
	tristate "Broadcom SDIO/SD/MMC support"
	depends on ARCH_BRCMSTB || BMIPS_GENERIC
	depends on MMC_SDHCI_PLTFM
	default y
	help
	  This selects support for the SDIO/SD/MMC Host Controller on
	  Broadcom STB SoCs.

	  If unsure, say Y.

config MMC_SDHCI_XENON
	tristate "Marvell Xenon eMMC/SD/SDIO SDHCI driver"
	depends on MMC_SDHCI_PLTFM
	help
	  This selects Marvell Xenon eMMC/SD/SDIO SDHCI.
	  If you have a controller with this interface, say Y or M here.
	  If unsure, say N.

config MMC_SDHCI_OMAP
	tristate "TI SDHCI Controller Support"
	depends on MMC_SDHCI_PLTFM && OF
	help
	  This selects the Secure Digital Host Controller Interface (SDHCI)
	  support present in TI's DRA7 SOCs. The controller supports
	  SD/MMC/SDIO devices.

	  If you have a controller with this interface, say Y or M here.

<<<<<<< HEAD
=======
	  If unsure, say N.

config MMC_SDHCI_AM654
	tristate "Support for the SDHCI Controller in TI's AM654 SOCs"
	depends on MMC_SDHCI_PLTFM && OF
	select MMC_SDHCI_IO_ACCESSORS
	help
	  This selects the Secure Digital Host Controller Interface (SDHCI)
	  support present in TI's AM654 SOCs. The controller supports
	  SD/MMC/SDIO devices.

	  If you have a controller with this interface, say Y or M here.

>>>>>>> 407d19ab
	  If unsure, say N.<|MERGE_RESOLUTION|>--- conflicted
+++ resolved
@@ -34,6 +34,16 @@
 	  Qcom SOCs and MMC, you would probably need this option to get DMA working.
 
 	  if unsure, say N.
+
+config MMC_STM32_SDMMC
+	bool "STMicroelectronics STM32 SDMMC Controller"
+	depends on MMC_ARMMMCI
+	default y
+	help
+	  This selects the STMicroelectronics STM32 SDMMC host controller.
+	  If you have a STM32 sdmmc host with internal DMA say Y here.
+
+	  If unsure, say N.
 
 config MMC_PXA
 	tristate "Intel PXA25x/26x/27x Multimedia Card Interface support"
@@ -108,7 +118,7 @@
 
 config MMC_SDHCI_ACPI
 	tristate "SDHCI support for ACPI enumerated SDHCI controllers"
-	depends on MMC_SDHCI && ACPI
+	depends on MMC_SDHCI && ACPI && PCI
 	select IOSF_MBI if X86
 	help
 	  This selects support for ACPI enumerated SDHCI controllers,
@@ -216,6 +226,7 @@
 	depends on ARCH_MXC
 	depends on MMC_SDHCI_PLTFM
 	select MMC_SDHCI_IO_ACCESSORS
+	select MMC_CQHCI
 	help
 	  This selects the Freescale eSDHC/uSDHC controller support
 	  found on i.MX25, i.MX35 i.MX5x and i.MX6x.
@@ -242,6 +253,7 @@
 	depends on ARCH_TEGRA
 	depends on MMC_SDHCI_PLTFM
 	select MMC_SDHCI_IO_ACCESSORS
+	select MMC_CQHCI
 	help
 	  This selects the Tegra SD/MMC controller. If you have a Tegra
 	  platform with SD or MMC devices, say Y or M here.
@@ -347,6 +359,7 @@
 	tristate "SDHCI support for the BCM2835 & iProc SD/MMC Controller"
 	depends on ARCH_BCM2835 || ARCH_BCM_IPROC || COMPILE_TEST
 	depends on MMC_SDHCI_PLTFM
+	depends on OF || ACPI
 	default ARCH_BCM_IPROC
 	select MMC_SDHCI_IO_ACCESSORS
 	help
@@ -431,6 +444,13 @@
 	  SD/MMC card reader, say Y or M here.
 
 	  If unsure, say N.
+
+config MMC_ALCOR
+	tristate "Alcor Micro/Alcor Link SD/MMC controller"
+	depends on MISC_ALCOR_PCI
+	help
+	  Say Y here to include driver code to support SD/MMC card interface
+	  of Alcor Micro PCI-E card reader
 
 config MMC_AU1X
 	tristate "Alchemy AU1XX0 MMC Card Interface support"
@@ -594,6 +614,19 @@
 	  To compile this driver as a module, choose M here: the
 	  module will be called sdricoh_cs.
 
+config MMC_SDHCI_SPRD
+	tristate "Spreadtrum SDIO host Controller"
+	depends on ARCH_SPRD
+	depends on MMC_SDHCI_PLTFM
+	select MMC_SDHCI_IO_ACCESSORS
+	help
+	  This selects the SDIO Host Controller in Spreadtrum
+	  SoCs, this driver supports R11(IP version: R11P0).
+
+	  If you have a controller with this interface, say Y or M here.
+
+	  If unsure, say N.
+
 config MMC_TMIO_CORE
 	tristate
 
@@ -624,13 +657,24 @@
 
 config MMC_SDHI_INTERNAL_DMAC
 	tristate "DMA for SDHI SD/SDIO controllers using on-chip bus mastering"
-	depends on ARM64 || COMPILE_TEST
+	depends on ARM64 || ARCH_R7S9210 || ARCH_R8A77470 || COMPILE_TEST
 	depends on MMC_SDHI
-	default MMC_SDHI if ARM64
+	default MMC_SDHI if (ARM64 || ARCH_R7S9210 || ARCH_R8A77470)
 	help
 	  This provides DMA support for SDHI SD/SDIO controllers
 	  using on-chip bus mastering. This supports the controllers
-	  found in arm64 based SoCs.
+	  found in arm64 based SoCs. This controller is also found in
+	  some RZ family SoCs.
+
+config MMC_UNIPHIER
+	tristate "UniPhier SD/eMMC Host Controller support"
+	depends on ARCH_UNIPHIER || COMPILE_TEST
+	depends on OF
+	select MMC_TMIO_CORE
+	help
+	  This provides support for the SD/eMMC controller found in
+	  UniPhier SoCs. The eMMC variant of this controller is used
+	  only for 32-bit SoCs.
 
 config MMC_CB710
 	tristate "ENE CB710 MMC/SD Interface support"
@@ -774,7 +818,7 @@
 
 config MMC_JZ4740
 	tristate "Ingenic JZ47xx SD/Multimedia Card Interface support"
-	depends on MACH_JZ4740 || MACH_JZ4780
+	depends on MIPS
 	help
 	  This selects support for the SD/MMC controller on Ingenic
 	  JZ4740, JZ4750, JZ4770 and JZ4780 SoCs.
@@ -939,6 +983,8 @@
 config MMC_SDHCI_OMAP
 	tristate "TI SDHCI Controller Support"
 	depends on MMC_SDHCI_PLTFM && OF
+	select THERMAL
+	imply TI_SOC_THERMAL
 	help
 	  This selects the Secure Digital Host Controller Interface (SDHCI)
 	  support present in TI's DRA7 SOCs. The controller supports
@@ -946,8 +992,6 @@
 
 	  If you have a controller with this interface, say Y or M here.
 
-<<<<<<< HEAD
-=======
 	  If unsure, say N.
 
 config MMC_SDHCI_AM654
@@ -961,5 +1005,4 @@
 
 	  If you have a controller with this interface, say Y or M here.
 
->>>>>>> 407d19ab
 	  If unsure, say N.