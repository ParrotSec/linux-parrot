// SPDX-License-Identifier: GPL-2.0-only
/**
 * SDHCI Controller driver for TI's OMAP SoCs
 *
 * Copyright (C) 2017 Texas Instruments
 * Author: Kishon Vijay Abraham I <kishon@ti.com>
 */

#include <linux/delay.h>
#include <linux/mmc/slot-gpio.h>
#include <linux/module.h>
#include <linux/of.h>
#include <linux/of_device.h>
#include <linux/platform_device.h>
#include <linux/pm_runtime.h>
#include <linux/regulator/consumer.h>
#include <linux/pinctrl/consumer.h>
#include <linux/sys_soc.h>

#include "sdhci-pltfm.h"

#define SDHCI_OMAP_CON		0x12c
#define CON_DW8			BIT(5)
#define CON_DMA_MASTER		BIT(20)
#define CON_DDR			BIT(19)
#define CON_CLKEXTFREE		BIT(16)
#define CON_PADEN		BIT(15)
#define CON_CTPL		BIT(11)
#define CON_INIT		BIT(1)
#define CON_OD			BIT(0)

#define SDHCI_OMAP_DLL		0x0134
#define DLL_SWT			BIT(20)
#define DLL_FORCE_SR_C_SHIFT	13
#define DLL_FORCE_SR_C_MASK	(0x7f << DLL_FORCE_SR_C_SHIFT)
#define DLL_FORCE_VALUE		BIT(12)
#define DLL_CALIB		BIT(1)

#define SDHCI_OMAP_CMD		0x20c

#define SDHCI_OMAP_PSTATE	0x0224
#define PSTATE_DLEV_DAT0	BIT(20)
#define PSTATE_DATI		BIT(1)

#define SDHCI_OMAP_HCTL		0x228
#define HCTL_SDBP		BIT(8)
#define HCTL_SDVS_SHIFT		9
#define HCTL_SDVS_MASK		(0x7 << HCTL_SDVS_SHIFT)
#define HCTL_SDVS_33		(0x7 << HCTL_SDVS_SHIFT)
#define HCTL_SDVS_30		(0x6 << HCTL_SDVS_SHIFT)
#define HCTL_SDVS_18		(0x5 << HCTL_SDVS_SHIFT)

#define SDHCI_OMAP_SYSCTL	0x22c
#define SYSCTL_CEN		BIT(2)
#define SYSCTL_CLKD_SHIFT	6
#define SYSCTL_CLKD_MASK	0x3ff

#define SDHCI_OMAP_STAT		0x230

#define SDHCI_OMAP_IE		0x234
#define INT_CC_EN		BIT(0)

#define SDHCI_OMAP_AC12		0x23c
#define AC12_V1V8_SIGEN		BIT(19)
#define AC12_SCLK_SEL		BIT(23)

#define SDHCI_OMAP_CAPA		0x240
#define CAPA_VS33		BIT(24)
#define CAPA_VS30		BIT(25)
#define CAPA_VS18		BIT(26)

#define SDHCI_OMAP_CAPA2	0x0244
#define CAPA2_TSDR50		BIT(13)

#define SDHCI_OMAP_TIMEOUT	1		/* 1 msec */

#define SYSCTL_CLKD_MAX		0x3FF

#define IOV_1V8			1800000		/* 180000 uV */
#define IOV_3V0			3000000		/* 300000 uV */
#define IOV_3V3			3300000		/* 330000 uV */

#define MAX_PHASE_DELAY		0x7C

/* sdhci-omap controller flags */
#define SDHCI_OMAP_REQUIRE_IODELAY	BIT(0)

struct sdhci_omap_data {
	u32 offset;
	u8 flags;
};

struct sdhci_omap_host {
	char			*version;
	void __iomem		*base;
	struct device		*dev;
	struct	regulator	*pbias;
	bool			pbias_enabled;
	struct sdhci_host	*host;
	u8			bus_mode;
	u8			power_mode;
	u8			timing;
	u8			flags;

	struct pinctrl		*pinctrl;
	struct pinctrl_state	**pinctrl_state;
};

static void sdhci_omap_start_clock(struct sdhci_omap_host *omap_host);
static void sdhci_omap_stop_clock(struct sdhci_omap_host *omap_host);

static inline u32 sdhci_omap_readl(struct sdhci_omap_host *host,
				   unsigned int offset)
{
	return readl(host->base + offset);
}

static inline void sdhci_omap_writel(struct sdhci_omap_host *host,
				     unsigned int offset, u32 data)
{
	writel(data, host->base + offset);
}

static int sdhci_omap_set_pbias(struct sdhci_omap_host *omap_host,
				bool power_on, unsigned int iov)
{
	int ret;
	struct device *dev = omap_host->dev;

	if (IS_ERR(omap_host->pbias))
		return 0;

	if (power_on) {
		ret = regulator_set_voltage(omap_host->pbias, iov, iov);
		if (ret) {
			dev_err(dev, "pbias set voltage failed\n");
			return ret;
		}

		if (omap_host->pbias_enabled)
			return 0;

		ret = regulator_enable(omap_host->pbias);
		if (ret) {
			dev_err(dev, "pbias reg enable fail\n");
			return ret;
		}

		omap_host->pbias_enabled = true;
	} else {
		if (!omap_host->pbias_enabled)
			return 0;

		ret = regulator_disable(omap_host->pbias);
		if (ret) {
			dev_err(dev, "pbias reg disable fail\n");
			return ret;
		}
		omap_host->pbias_enabled = false;
	}

	return 0;
}

static int sdhci_omap_enable_iov(struct sdhci_omap_host *omap_host,
				 unsigned int iov)
{
	int ret;
	struct sdhci_host *host = omap_host->host;
	struct mmc_host *mmc = host->mmc;

	ret = sdhci_omap_set_pbias(omap_host, false, 0);
	if (ret)
		return ret;

	if (!IS_ERR(mmc->supply.vqmmc)) {
		ret = regulator_set_voltage(mmc->supply.vqmmc, iov, iov);
		if (ret) {
			dev_err(mmc_dev(mmc), "vqmmc set voltage failed\n");
			return ret;
		}
	}

	ret = sdhci_omap_set_pbias(omap_host, true, iov);
	if (ret)
		return ret;

	return 0;
}

static void sdhci_omap_conf_bus_power(struct sdhci_omap_host *omap_host,
				      unsigned char signal_voltage)
{
	u32 reg;
	ktime_t timeout;

	reg = sdhci_omap_readl(omap_host, SDHCI_OMAP_HCTL);
	reg &= ~HCTL_SDVS_MASK;

	if (signal_voltage == MMC_SIGNAL_VOLTAGE_330)
		reg |= HCTL_SDVS_33;
	else
		reg |= HCTL_SDVS_18;

	sdhci_omap_writel(omap_host, SDHCI_OMAP_HCTL, reg);

	reg |= HCTL_SDBP;
	sdhci_omap_writel(omap_host, SDHCI_OMAP_HCTL, reg);

	/* wait 1ms */
	timeout = ktime_add_ms(ktime_get(), SDHCI_OMAP_TIMEOUT);
	while (1) {
		bool timedout = ktime_after(ktime_get(), timeout);

		if (sdhci_omap_readl(omap_host, SDHCI_OMAP_HCTL) & HCTL_SDBP)
			break;
		if (WARN_ON(timedout))
			return;
		usleep_range(5, 10);
	}
}

static void sdhci_omap_enable_sdio_irq(struct mmc_host *mmc, int enable)
{
	struct sdhci_host *host = mmc_priv(mmc);
	struct sdhci_pltfm_host *pltfm_host = sdhci_priv(host);
	struct sdhci_omap_host *omap_host = sdhci_pltfm_priv(pltfm_host);
	u32 reg;

	reg = sdhci_omap_readl(omap_host, SDHCI_OMAP_CON);
	if (enable)
		reg |= (CON_CTPL | CON_CLKEXTFREE);
	else
		reg &= ~(CON_CTPL | CON_CLKEXTFREE);
	sdhci_omap_writel(omap_host, SDHCI_OMAP_CON, reg);

	sdhci_enable_sdio_irq(mmc, enable);
}

static inline void sdhci_omap_set_dll(struct sdhci_omap_host *omap_host,
				      int count)
{
	int i;
	u32 reg;

	reg = sdhci_omap_readl(omap_host, SDHCI_OMAP_DLL);
	reg |= DLL_FORCE_VALUE;
	reg &= ~DLL_FORCE_SR_C_MASK;
	reg |= (count << DLL_FORCE_SR_C_SHIFT);
	sdhci_omap_writel(omap_host, SDHCI_OMAP_DLL, reg);

	reg |= DLL_CALIB;
	sdhci_omap_writel(omap_host, SDHCI_OMAP_DLL, reg);
	for (i = 0; i < 1000; i++) {
		reg = sdhci_omap_readl(omap_host, SDHCI_OMAP_DLL);
		if (reg & DLL_CALIB)
			break;
	}
	reg &= ~DLL_CALIB;
	sdhci_omap_writel(omap_host, SDHCI_OMAP_DLL, reg);
}

static void sdhci_omap_disable_tuning(struct sdhci_omap_host *omap_host)
{
	u32 reg;

	reg = sdhci_omap_readl(omap_host, SDHCI_OMAP_AC12);
	reg &= ~AC12_SCLK_SEL;
	sdhci_omap_writel(omap_host, SDHCI_OMAP_AC12, reg);

	reg = sdhci_omap_readl(omap_host, SDHCI_OMAP_DLL);
	reg &= ~(DLL_FORCE_VALUE | DLL_SWT);
	sdhci_omap_writel(omap_host, SDHCI_OMAP_DLL, reg);
}

static int sdhci_omap_execute_tuning(struct mmc_host *mmc, u32 opcode)
{
	struct sdhci_host *host = mmc_priv(mmc);
	struct sdhci_pltfm_host *pltfm_host = sdhci_priv(host);
	struct sdhci_omap_host *omap_host = sdhci_pltfm_priv(pltfm_host);
	struct device *dev = omap_host->dev;
	struct mmc_ios *ios = &mmc->ios;
	u32 start_window = 0, max_window = 0;
	bool dcrc_was_enabled = false;
	u8 cur_match, prev_match = 0;
	u32 length = 0, max_len = 0;
	u32 phase_delay = 0;
	int ret = 0;
	u32 reg;

	pltfm_host = sdhci_priv(host);
	omap_host = sdhci_pltfm_priv(pltfm_host);
	dev = omap_host->dev;

	/* clock tuning is not needed for upto 52MHz */
	if (ios->clock <= 52000000)
		return 0;

	reg = sdhci_omap_readl(omap_host, SDHCI_OMAP_CAPA2);
	if (ios->timing == MMC_TIMING_UHS_SDR50 && !(reg & CAPA2_TSDR50))
		return 0;

	reg = sdhci_omap_readl(omap_host, SDHCI_OMAP_DLL);
	reg |= DLL_SWT;
	sdhci_omap_writel(omap_host, SDHCI_OMAP_DLL, reg);

	/*
	 * OMAP5/DRA74X/DRA72x Errata i802:
	 * DCRC error interrupts (MMCHS_STAT[21] DCRC=0x1) can occur
	 * during the tuning procedure. So disable it during the
	 * tuning procedure.
	 */
	if (host->ier & SDHCI_INT_DATA_CRC) {
		host->ier &= ~SDHCI_INT_DATA_CRC;
		dcrc_was_enabled = true;
	}

	while (phase_delay <= MAX_PHASE_DELAY) {
		sdhci_omap_set_dll(omap_host, phase_delay);

		cur_match = !mmc_send_tuning(mmc, opcode, NULL);
		if (cur_match) {
			if (prev_match) {
				length++;
			} else {
				start_window = phase_delay;
				length = 1;
			}
		}

		if (length > max_len) {
			max_window = start_window;
			max_len = length;
		}

		prev_match = cur_match;
		phase_delay += 4;
	}

	if (!max_len) {
		dev_err(dev, "Unable to find match\n");
		ret = -EIO;
		goto tuning_error;
	}

	reg = sdhci_omap_readl(omap_host, SDHCI_OMAP_AC12);
	if (!(reg & AC12_SCLK_SEL)) {
		ret = -EIO;
		goto tuning_error;
	}

	phase_delay = max_window + 4 * (max_len >> 1);
	sdhci_omap_set_dll(omap_host, phase_delay);

	goto ret;

tuning_error:
	dev_err(dev, "Tuning failed\n");
	sdhci_omap_disable_tuning(omap_host);

ret:
	sdhci_reset(host, SDHCI_RESET_CMD | SDHCI_RESET_DATA);
	/* Reenable forbidden interrupt */
	if (dcrc_was_enabled)
		host->ier |= SDHCI_INT_DATA_CRC;
	sdhci_writel(host, host->ier, SDHCI_INT_ENABLE);
	sdhci_writel(host, host->ier, SDHCI_SIGNAL_ENABLE);
	return ret;
}

static int sdhci_omap_card_busy(struct mmc_host *mmc)
{
	u32 reg, ac12;
	int ret = false;
	struct sdhci_host *host = mmc_priv(mmc);
	struct sdhci_pltfm_host *pltfm_host;
	struct sdhci_omap_host *omap_host;
	u32 ier = host->ier;

	pltfm_host = sdhci_priv(host);
	omap_host = sdhci_pltfm_priv(pltfm_host);

	reg = sdhci_omap_readl(omap_host, SDHCI_OMAP_CON);
	ac12 = sdhci_omap_readl(omap_host, SDHCI_OMAP_AC12);
	reg &= ~CON_CLKEXTFREE;
	if (ac12 & AC12_V1V8_SIGEN)
		reg |= CON_CLKEXTFREE;
	reg |= CON_PADEN;
	sdhci_omap_writel(omap_host, SDHCI_OMAP_CON, reg);

	disable_irq(host->irq);
	ier |= SDHCI_INT_CARD_INT;
	sdhci_writel(host, ier, SDHCI_INT_ENABLE);
	sdhci_writel(host, ier, SDHCI_SIGNAL_ENABLE);

	/*
	 * Delay is required for PSTATE to correctly reflect
	 * DLEV/CLEV values after PADEN is set.
	 */
	usleep_range(50, 100);
	reg = sdhci_omap_readl(omap_host, SDHCI_OMAP_PSTATE);
	if ((reg & PSTATE_DATI) || !(reg & PSTATE_DLEV_DAT0))
		ret = true;

	reg = sdhci_omap_readl(omap_host, SDHCI_OMAP_CON);
	reg &= ~(CON_CLKEXTFREE | CON_PADEN);
	sdhci_omap_writel(omap_host, SDHCI_OMAP_CON, reg);

	sdhci_writel(host, host->ier, SDHCI_INT_ENABLE);
	sdhci_writel(host, host->ier, SDHCI_SIGNAL_ENABLE);
	enable_irq(host->irq);

	return ret;
}

static int sdhci_omap_start_signal_voltage_switch(struct mmc_host *mmc,
						  struct mmc_ios *ios)
{
	u32 reg;
	int ret;
	unsigned int iov;
	struct sdhci_host *host = mmc_priv(mmc);
	struct sdhci_pltfm_host *pltfm_host;
	struct sdhci_omap_host *omap_host;
	struct device *dev;

	pltfm_host = sdhci_priv(host);
	omap_host = sdhci_pltfm_priv(pltfm_host);
	dev = omap_host->dev;

	if (ios->signal_voltage == MMC_SIGNAL_VOLTAGE_330) {
		reg = sdhci_omap_readl(omap_host, SDHCI_OMAP_CAPA);
		if (!(reg & CAPA_VS33))
			return -EOPNOTSUPP;

		sdhci_omap_conf_bus_power(omap_host, ios->signal_voltage);

		reg = sdhci_omap_readl(omap_host, SDHCI_OMAP_AC12);
		reg &= ~AC12_V1V8_SIGEN;
		sdhci_omap_writel(omap_host, SDHCI_OMAP_AC12, reg);

		iov = IOV_3V3;
	} else if (ios->signal_voltage == MMC_SIGNAL_VOLTAGE_180) {
		reg = sdhci_omap_readl(omap_host, SDHCI_OMAP_CAPA);
		if (!(reg & CAPA_VS18))
			return -EOPNOTSUPP;

		sdhci_omap_conf_bus_power(omap_host, ios->signal_voltage);

		reg = sdhci_omap_readl(omap_host, SDHCI_OMAP_AC12);
		reg |= AC12_V1V8_SIGEN;
		sdhci_omap_writel(omap_host, SDHCI_OMAP_AC12, reg);

		iov = IOV_1V8;
	} else {
		return -EOPNOTSUPP;
	}

	ret = sdhci_omap_enable_iov(omap_host, iov);
	if (ret) {
		dev_err(dev, "failed to switch IO voltage to %dmV\n", iov);
		return ret;
	}

	dev_dbg(dev, "IO voltage switched to %dmV\n", iov);
	return 0;
}

static void sdhci_omap_set_timing(struct sdhci_omap_host *omap_host, u8 timing)
{
	int ret;
	struct pinctrl_state *pinctrl_state;
	struct device *dev = omap_host->dev;

	if (!(omap_host->flags & SDHCI_OMAP_REQUIRE_IODELAY))
		return;

	if (omap_host->timing == timing)
		return;

	sdhci_omap_stop_clock(omap_host);

	pinctrl_state = omap_host->pinctrl_state[timing];
	ret = pinctrl_select_state(omap_host->pinctrl, pinctrl_state);
	if (ret) {
		dev_err(dev, "failed to select pinctrl state\n");
		return;
	}

	sdhci_omap_start_clock(omap_host);
	omap_host->timing = timing;
}

static void sdhci_omap_set_power_mode(struct sdhci_omap_host *omap_host,
				      u8 power_mode)
{
	if (omap_host->bus_mode == MMC_POWER_OFF)
		sdhci_omap_disable_tuning(omap_host);
	omap_host->power_mode = power_mode;
}

static void sdhci_omap_set_bus_mode(struct sdhci_omap_host *omap_host,
				    unsigned int mode)
{
	u32 reg;

	if (omap_host->bus_mode == mode)
		return;

	reg = sdhci_omap_readl(omap_host, SDHCI_OMAP_CON);
	if (mode == MMC_BUSMODE_OPENDRAIN)
		reg |= CON_OD;
	else
		reg &= ~CON_OD;
	sdhci_omap_writel(omap_host, SDHCI_OMAP_CON, reg);

	omap_host->bus_mode = mode;
}

static void sdhci_omap_set_ios(struct mmc_host *mmc, struct mmc_ios *ios)
{
	struct sdhci_host *host = mmc_priv(mmc);
	struct sdhci_pltfm_host *pltfm_host;
	struct sdhci_omap_host *omap_host;

	pltfm_host = sdhci_priv(host);
	omap_host = sdhci_pltfm_priv(pltfm_host);

	sdhci_omap_set_bus_mode(omap_host, ios->bus_mode);
	sdhci_omap_set_timing(omap_host, ios->timing);
	sdhci_set_ios(mmc, ios);
	sdhci_omap_set_power_mode(omap_host, ios->power_mode);
}

static u16 sdhci_omap_calc_divisor(struct sdhci_pltfm_host *host,
				   unsigned int clock)
{
	u16 dsor;

	dsor = DIV_ROUND_UP(clk_get_rate(host->clk), clock);
	if (dsor > SYSCTL_CLKD_MAX)
		dsor = SYSCTL_CLKD_MAX;

	return dsor;
}

static void sdhci_omap_start_clock(struct sdhci_omap_host *omap_host)
{
	u32 reg;

	reg = sdhci_omap_readl(omap_host, SDHCI_OMAP_SYSCTL);
	reg |= SYSCTL_CEN;
	sdhci_omap_writel(omap_host, SDHCI_OMAP_SYSCTL, reg);
}

static void sdhci_omap_stop_clock(struct sdhci_omap_host *omap_host)
{
	u32 reg;

	reg = sdhci_omap_readl(omap_host, SDHCI_OMAP_SYSCTL);
	reg &= ~SYSCTL_CEN;
	sdhci_omap_writel(omap_host, SDHCI_OMAP_SYSCTL, reg);
}

static void sdhci_omap_set_clock(struct sdhci_host *host, unsigned int clock)
{
	struct sdhci_pltfm_host *pltfm_host = sdhci_priv(host);
	struct sdhci_omap_host *omap_host = sdhci_pltfm_priv(pltfm_host);
	unsigned long clkdiv;

	sdhci_omap_stop_clock(omap_host);

	if (!clock)
		return;

	clkdiv = sdhci_omap_calc_divisor(pltfm_host, clock);
	clkdiv = (clkdiv & SYSCTL_CLKD_MASK) << SYSCTL_CLKD_SHIFT;
	sdhci_enable_clk(host, clkdiv);

	sdhci_omap_start_clock(omap_host);
}

static void sdhci_omap_set_power(struct sdhci_host *host, unsigned char mode,
			  unsigned short vdd)
{
	struct mmc_host *mmc = host->mmc;

	mmc_regulator_set_ocr(mmc, mmc->supply.vmmc, vdd);
}

static int sdhci_omap_enable_dma(struct sdhci_host *host)
{
	u32 reg;
	struct sdhci_pltfm_host *pltfm_host = sdhci_priv(host);
	struct sdhci_omap_host *omap_host = sdhci_pltfm_priv(pltfm_host);

	reg = sdhci_omap_readl(omap_host, SDHCI_OMAP_CON);
	reg |= CON_DMA_MASTER;
	sdhci_omap_writel(omap_host, SDHCI_OMAP_CON, reg);

	return 0;
}

static unsigned int sdhci_omap_get_min_clock(struct sdhci_host *host)
{
	struct sdhci_pltfm_host *pltfm_host = sdhci_priv(host);

	return clk_get_rate(pltfm_host->clk) / SYSCTL_CLKD_MAX;
}

static void sdhci_omap_set_bus_width(struct sdhci_host *host, int width)
{
	struct sdhci_pltfm_host *pltfm_host = sdhci_priv(host);
	struct sdhci_omap_host *omap_host = sdhci_pltfm_priv(pltfm_host);
	u32 reg;

	reg = sdhci_omap_readl(omap_host, SDHCI_OMAP_CON);
	if (width == MMC_BUS_WIDTH_8)
		reg |= CON_DW8;
	else
		reg &= ~CON_DW8;
	sdhci_omap_writel(omap_host, SDHCI_OMAP_CON, reg);

	sdhci_set_bus_width(host, width);
}

static void sdhci_omap_init_74_clocks(struct sdhci_host *host, u8 power_mode)
{
	u32 reg;
	ktime_t timeout;
	struct sdhci_pltfm_host *pltfm_host = sdhci_priv(host);
	struct sdhci_omap_host *omap_host = sdhci_pltfm_priv(pltfm_host);

	if (omap_host->power_mode == power_mode)
		return;

	if (power_mode != MMC_POWER_ON)
		return;

	disable_irq(host->irq);

	reg = sdhci_omap_readl(omap_host, SDHCI_OMAP_CON);
	reg |= CON_INIT;
	sdhci_omap_writel(omap_host, SDHCI_OMAP_CON, reg);
	sdhci_omap_writel(omap_host, SDHCI_OMAP_CMD, 0x0);

	/* wait 1ms */
	timeout = ktime_add_ms(ktime_get(), SDHCI_OMAP_TIMEOUT);
	while (1) {
		bool timedout = ktime_after(ktime_get(), timeout);

		if (sdhci_omap_readl(omap_host, SDHCI_OMAP_STAT) & INT_CC_EN)
			break;
		if (WARN_ON(timedout))
			return;
		usleep_range(5, 10);
	}

	reg = sdhci_omap_readl(omap_host, SDHCI_OMAP_CON);
	reg &= ~CON_INIT;
	sdhci_omap_writel(omap_host, SDHCI_OMAP_CON, reg);
	sdhci_omap_writel(omap_host, SDHCI_OMAP_STAT, INT_CC_EN);

	enable_irq(host->irq);
}

static void sdhci_omap_set_uhs_signaling(struct sdhci_host *host,
					 unsigned int timing)
{
	u32 reg;
	struct sdhci_pltfm_host *pltfm_host = sdhci_priv(host);
	struct sdhci_omap_host *omap_host = sdhci_pltfm_priv(pltfm_host);

	sdhci_omap_stop_clock(omap_host);

	reg = sdhci_omap_readl(omap_host, SDHCI_OMAP_CON);
	if (timing == MMC_TIMING_UHS_DDR50 || timing == MMC_TIMING_MMC_DDR52)
		reg |= CON_DDR;
	else
		reg &= ~CON_DDR;
	sdhci_omap_writel(omap_host, SDHCI_OMAP_CON, reg);

	sdhci_set_uhs_signaling(host, timing);
	sdhci_omap_start_clock(omap_host);
}

<<<<<<< HEAD
=======
static void sdhci_omap_reset(struct sdhci_host *host, u8 mask)
{
	struct sdhci_pltfm_host *pltfm_host = sdhci_priv(host);
	struct sdhci_omap_host *omap_host = sdhci_pltfm_priv(pltfm_host);

	/* Don't reset data lines during tuning operation */
	if (omap_host->is_tuning)
		mask &= ~SDHCI_RESET_DATA;

	sdhci_reset(host, mask);
}

#define CMD_ERR_MASK (SDHCI_INT_CRC | SDHCI_INT_END_BIT | SDHCI_INT_INDEX |\
		      SDHCI_INT_TIMEOUT)
#define CMD_MASK (CMD_ERR_MASK | SDHCI_INT_RESPONSE)

static u32 sdhci_omap_irq(struct sdhci_host *host, u32 intmask)
{
	struct sdhci_pltfm_host *pltfm_host = sdhci_priv(host);
	struct sdhci_omap_host *omap_host = sdhci_pltfm_priv(pltfm_host);

	if (omap_host->is_tuning && host->cmd && !host->data_early &&
	    (intmask & CMD_ERR_MASK)) {

		/*
		 * Since we are not resetting data lines during tuning
		 * operation, data error or data complete interrupts
		 * might still arrive. Mark this request as a failure
		 * but still wait for the data interrupt
		 */
		if (intmask & SDHCI_INT_TIMEOUT)
			host->cmd->error = -ETIMEDOUT;
		else
			host->cmd->error = -EILSEQ;

		host->cmd = NULL;

		/*
		 * Sometimes command error interrupts and command complete
		 * interrupt will arrive together. Clear all command related
		 * interrupts here.
		 */
		sdhci_writel(host, intmask & CMD_MASK, SDHCI_INT_STATUS);
		intmask &= ~CMD_MASK;
	}

	return intmask;
}

>>>>>>> 407d19ab
static struct sdhci_ops sdhci_omap_ops = {
	.set_clock = sdhci_omap_set_clock,
	.set_power = sdhci_omap_set_power,
	.enable_dma = sdhci_omap_enable_dma,
	.get_max_clock = sdhci_pltfm_clk_get_max_clock,
	.get_min_clock = sdhci_omap_get_min_clock,
	.set_bus_width = sdhci_omap_set_bus_width,
	.platform_send_init_74_clocks = sdhci_omap_init_74_clocks,
	.reset = sdhci_reset,
	.set_uhs_signaling = sdhci_omap_set_uhs_signaling,
};

static int sdhci_omap_set_capabilities(struct sdhci_omap_host *omap_host)
{
	u32 reg;
	int ret = 0;
	struct device *dev = omap_host->dev;
	struct regulator *vqmmc;

	vqmmc = regulator_get(dev, "vqmmc");
	if (IS_ERR(vqmmc)) {
		ret = PTR_ERR(vqmmc);
		goto reg_put;
	}

	/* voltage capabilities might be set by boot loader, clear it */
	reg = sdhci_omap_readl(omap_host, SDHCI_OMAP_CAPA);
	reg &= ~(CAPA_VS18 | CAPA_VS30 | CAPA_VS33);

	if (regulator_is_supported_voltage(vqmmc, IOV_3V3, IOV_3V3))
		reg |= CAPA_VS33;
	if (regulator_is_supported_voltage(vqmmc, IOV_1V8, IOV_1V8))
		reg |= CAPA_VS18;

	sdhci_omap_writel(omap_host, SDHCI_OMAP_CAPA, reg);

reg_put:
	regulator_put(vqmmc);

	return ret;
}

static const struct sdhci_pltfm_data sdhci_omap_pdata = {
	.quirks = SDHCI_QUIRK_BROKEN_CARD_DETECTION |
		  SDHCI_QUIRK_DATA_TIMEOUT_USES_SDCLK |
		  SDHCI_QUIRK_CAP_CLOCK_BASE_BROKEN |
		  SDHCI_QUIRK_NO_HISPD_BIT |
		  SDHCI_QUIRK_BROKEN_ADMA_ZEROLEN_DESC,
	.quirks2 = SDHCI_QUIRK2_ACMD23_BROKEN |
		   SDHCI_QUIRK2_PRESET_VALUE_BROKEN |
		   SDHCI_QUIRK2_RSP_136_HAS_CRC |
		   SDHCI_QUIRK2_DISABLE_HW_TIMEOUT,
	.ops = &sdhci_omap_ops,
};

static const struct sdhci_omap_data k2g_data = {
	.offset = 0x200,
};

static const struct sdhci_omap_data dra7_data = {
	.offset = 0x200,
	.flags	= SDHCI_OMAP_REQUIRE_IODELAY,
};

static const struct of_device_id omap_sdhci_match[] = {
	{ .compatible = "ti,dra7-sdhci", .data = &dra7_data },
	{ .compatible = "ti,k2g-sdhci", .data = &k2g_data },
	{},
};
MODULE_DEVICE_TABLE(of, omap_sdhci_match);

static struct pinctrl_state
*sdhci_omap_iodelay_pinctrl_state(struct sdhci_omap_host *omap_host, char *mode,
				  u32 *caps, u32 capmask)
{
	struct device *dev = omap_host->dev;
	char *version = omap_host->version;
	struct pinctrl_state *pinctrl_state = ERR_PTR(-ENODEV);
	char str[20];

	if (!(*caps & capmask))
		goto ret;

	if (version) {
		snprintf(str, 20, "%s-%s", mode, version);
		pinctrl_state = pinctrl_lookup_state(omap_host->pinctrl, str);
	}

	if (IS_ERR(pinctrl_state))
		pinctrl_state = pinctrl_lookup_state(omap_host->pinctrl, mode);

	if (IS_ERR(pinctrl_state)) {
		dev_err(dev, "no pinctrl state for %s mode", mode);
		*caps &= ~capmask;
	}

ret:
	return pinctrl_state;
}

static int sdhci_omap_config_iodelay_pinctrl_state(struct sdhci_omap_host
						   *omap_host)
{
	struct device *dev = omap_host->dev;
	struct sdhci_host *host = omap_host->host;
	struct mmc_host *mmc = host->mmc;
	u32 *caps = &mmc->caps;
	u32 *caps2 = &mmc->caps2;
	struct pinctrl_state *state;
	struct pinctrl_state **pinctrl_state;

	if (!(omap_host->flags & SDHCI_OMAP_REQUIRE_IODELAY))
		return 0;

	pinctrl_state = devm_kcalloc(dev,
				     MMC_TIMING_MMC_HS200 + 1,
				     sizeof(*pinctrl_state),
				     GFP_KERNEL);
	if (!pinctrl_state)
		return -ENOMEM;

	omap_host->pinctrl = devm_pinctrl_get(omap_host->dev);
	if (IS_ERR(omap_host->pinctrl)) {
		dev_err(dev, "Cannot get pinctrl\n");
		return PTR_ERR(omap_host->pinctrl);
	}

	state = pinctrl_lookup_state(omap_host->pinctrl, "default");
	if (IS_ERR(state)) {
		dev_err(dev, "no pinctrl state for default mode\n");
		return PTR_ERR(state);
	}
	pinctrl_state[MMC_TIMING_LEGACY] = state;

	state = sdhci_omap_iodelay_pinctrl_state(omap_host, "sdr104", caps,
						 MMC_CAP_UHS_SDR104);
	if (!IS_ERR(state))
		pinctrl_state[MMC_TIMING_UHS_SDR104] = state;

	state = sdhci_omap_iodelay_pinctrl_state(omap_host, "ddr50", caps,
						 MMC_CAP_UHS_DDR50);
	if (!IS_ERR(state))
		pinctrl_state[MMC_TIMING_UHS_DDR50] = state;

	state = sdhci_omap_iodelay_pinctrl_state(omap_host, "sdr50", caps,
						 MMC_CAP_UHS_SDR50);
	if (!IS_ERR(state))
		pinctrl_state[MMC_TIMING_UHS_SDR50] = state;

	state = sdhci_omap_iodelay_pinctrl_state(omap_host, "sdr25", caps,
						 MMC_CAP_UHS_SDR25);
	if (!IS_ERR(state))
		pinctrl_state[MMC_TIMING_UHS_SDR25] = state;

	state = sdhci_omap_iodelay_pinctrl_state(omap_host, "sdr12", caps,
						 MMC_CAP_UHS_SDR12);
	if (!IS_ERR(state))
		pinctrl_state[MMC_TIMING_UHS_SDR12] = state;

	state = sdhci_omap_iodelay_pinctrl_state(omap_host, "ddr_1_8v", caps,
						 MMC_CAP_1_8V_DDR);
	if (!IS_ERR(state)) {
		pinctrl_state[MMC_TIMING_MMC_DDR52] = state;
	} else {
		state = sdhci_omap_iodelay_pinctrl_state(omap_host, "ddr_3_3v",
							 caps,
							 MMC_CAP_3_3V_DDR);
		if (!IS_ERR(state))
			pinctrl_state[MMC_TIMING_MMC_DDR52] = state;
	}

	state = sdhci_omap_iodelay_pinctrl_state(omap_host, "hs", caps,
						 MMC_CAP_SD_HIGHSPEED);
	if (!IS_ERR(state))
		pinctrl_state[MMC_TIMING_SD_HS] = state;

	state = sdhci_omap_iodelay_pinctrl_state(omap_host, "hs", caps,
						 MMC_CAP_MMC_HIGHSPEED);
	if (!IS_ERR(state))
		pinctrl_state[MMC_TIMING_MMC_HS] = state;

	state = sdhci_omap_iodelay_pinctrl_state(omap_host, "hs200_1_8v", caps2,
						 MMC_CAP2_HS200_1_8V_SDR);
	if (!IS_ERR(state))
		pinctrl_state[MMC_TIMING_MMC_HS200] = state;

	omap_host->pinctrl_state = pinctrl_state;

	return 0;
}

static const struct soc_device_attribute sdhci_omap_soc_devices[] = {
	{
		.machine = "DRA7[45]*",
		.revision = "ES1.[01]",
	},
	{
		/* sentinel */
	}
};

static int sdhci_omap_probe(struct platform_device *pdev)
{
	int ret;
	u32 offset;
	struct device *dev = &pdev->dev;
	struct sdhci_host *host;
	struct sdhci_pltfm_host *pltfm_host;
	struct sdhci_omap_host *omap_host;
	struct mmc_host *mmc;
	const struct of_device_id *match;
	struct sdhci_omap_data *data;
	const struct soc_device_attribute *soc;

	match = of_match_device(omap_sdhci_match, dev);
	if (!match)
		return -EINVAL;

	data = (struct sdhci_omap_data *)match->data;
	if (!data) {
		dev_err(dev, "no sdhci omap data\n");
		return -EINVAL;
	}
	offset = data->offset;

	host = sdhci_pltfm_init(pdev, &sdhci_omap_pdata,
				sizeof(*omap_host));
	if (IS_ERR(host)) {
		dev_err(dev, "Failed sdhci_pltfm_init\n");
		return PTR_ERR(host);
	}

	pltfm_host = sdhci_priv(host);
	omap_host = sdhci_pltfm_priv(pltfm_host);
	omap_host->host = host;
	omap_host->base = host->ioaddr;
	omap_host->dev = dev;
	omap_host->power_mode = MMC_POWER_UNDEFINED;
	omap_host->timing = MMC_TIMING_LEGACY;
	omap_host->flags = data->flags;
	host->ioaddr += offset;

	mmc = host->mmc;
	sdhci_get_of_property(pdev);
	ret = mmc_of_parse(mmc);
	if (ret)
		goto err_pltfm_free;

	soc = soc_device_match(sdhci_omap_soc_devices);
	if (soc) {
		omap_host->version = "rev11";
		if (!strcmp(dev_name(dev), "4809c000.mmc"))
			mmc->f_max = 96000000;
		if (!strcmp(dev_name(dev), "480b4000.mmc"))
			mmc->f_max = 48000000;
		if (!strcmp(dev_name(dev), "480ad000.mmc"))
			mmc->f_max = 48000000;
	}

	pltfm_host->clk = devm_clk_get(dev, "fck");
	if (IS_ERR(pltfm_host->clk)) {
		ret = PTR_ERR(pltfm_host->clk);
		goto err_pltfm_free;
	}

	ret = clk_set_rate(pltfm_host->clk, mmc->f_max);
	if (ret) {
		dev_err(dev, "failed to set clock to %d\n", mmc->f_max);
		goto err_pltfm_free;
	}

	omap_host->pbias = devm_regulator_get_optional(dev, "pbias");
	if (IS_ERR(omap_host->pbias)) {
		ret = PTR_ERR(omap_host->pbias);
		if (ret != -ENODEV)
			goto err_pltfm_free;
		dev_dbg(dev, "unable to get pbias regulator %d\n", ret);
	}
	omap_host->pbias_enabled = false;

	/*
	 * omap_device_pm_domain has callbacks to enable the main
	 * functional clock, interface clock and also configure the
	 * SYSCONFIG register of omap devices. The callback will be invoked
	 * as part of pm_runtime_get_sync.
	 */
	pm_runtime_enable(dev);
	ret = pm_runtime_get_sync(dev);
	if (ret < 0) {
		dev_err(dev, "pm_runtime_get_sync failed\n");
		pm_runtime_put_noidle(dev);
		goto err_rpm_disable;
	}

	ret = sdhci_omap_set_capabilities(omap_host);
	if (ret) {
		dev_err(dev, "failed to set system capabilities\n");
		goto err_put_sync;
	}

	host->mmc_host_ops.get_ro = mmc_gpio_get_ro;
	host->mmc_host_ops.start_signal_voltage_switch =
					sdhci_omap_start_signal_voltage_switch;
	host->mmc_host_ops.set_ios = sdhci_omap_set_ios;
	host->mmc_host_ops.card_busy = sdhci_omap_card_busy;
	host->mmc_host_ops.execute_tuning = sdhci_omap_execute_tuning;
	host->mmc_host_ops.enable_sdio_irq = sdhci_omap_enable_sdio_irq;

	ret = sdhci_setup_host(host);
	if (ret)
		goto err_put_sync;

	ret = sdhci_omap_config_iodelay_pinctrl_state(omap_host);
	if (ret)
		goto err_cleanup_host;

	ret = __sdhci_add_host(host);
	if (ret)
		goto err_cleanup_host;

	return 0;

err_cleanup_host:
	sdhci_cleanup_host(host);

err_put_sync:
	pm_runtime_put_sync(dev);

err_rpm_disable:
	pm_runtime_disable(dev);

err_pltfm_free:
	sdhci_pltfm_free(pdev);
	return ret;
}

static int sdhci_omap_remove(struct platform_device *pdev)
{
	struct device *dev = &pdev->dev;
	struct sdhci_host *host = platform_get_drvdata(pdev);

	sdhci_remove_host(host, true);
	pm_runtime_put_sync(dev);
	pm_runtime_disable(dev);
	sdhci_pltfm_free(pdev);

	return 0;
}

static struct platform_driver sdhci_omap_driver = {
	.probe = sdhci_omap_probe,
	.remove = sdhci_omap_remove,
	.driver = {
		   .name = "sdhci-omap",
		   .of_match_table = omap_sdhci_match,
		  },
};

module_platform_driver(sdhci_omap_driver);

MODULE_DESCRIPTION("SDHCI driver for OMAP SoCs");
MODULE_AUTHOR("Texas Instruments Inc.");
MODULE_LICENSE("GPL v2");
MODULE_ALIAS("platform:sdhci_omap");<|MERGE_RESOLUTION|>--- conflicted
+++ resolved
@@ -16,6 +16,7 @@
 #include <linux/regulator/consumer.h>
 #include <linux/pinctrl/consumer.h>
 #include <linux/sys_soc.h>
+#include <linux/thermal.h>
 
 #include "sdhci-pltfm.h"
 
@@ -104,6 +105,7 @@
 
 	struct pinctrl		*pinctrl;
 	struct pinctrl_state	**pinctrl_state;
+	bool			is_tuning;
 };
 
 static void sdhci_omap_start_clock(struct sdhci_omap_host *omap_host);
@@ -278,19 +280,19 @@
 	struct sdhci_host *host = mmc_priv(mmc);
 	struct sdhci_pltfm_host *pltfm_host = sdhci_priv(host);
 	struct sdhci_omap_host *omap_host = sdhci_pltfm_priv(pltfm_host);
+	struct thermal_zone_device *thermal_dev;
 	struct device *dev = omap_host->dev;
 	struct mmc_ios *ios = &mmc->ios;
 	u32 start_window = 0, max_window = 0;
+	bool single_point_failure = false;
 	bool dcrc_was_enabled = false;
 	u8 cur_match, prev_match = 0;
 	u32 length = 0, max_len = 0;
 	u32 phase_delay = 0;
+	int temperature;
 	int ret = 0;
 	u32 reg;
-
-	pltfm_host = sdhci_priv(host);
-	omap_host = sdhci_pltfm_priv(pltfm_host);
-	dev = omap_host->dev;
+	int i;
 
 	/* clock tuning is not needed for upto 52MHz */
 	if (ios->clock <= 52000000)
@@ -299,6 +301,16 @@
 	reg = sdhci_omap_readl(omap_host, SDHCI_OMAP_CAPA2);
 	if (ios->timing == MMC_TIMING_UHS_SDR50 && !(reg & CAPA2_TSDR50))
 		return 0;
+
+	thermal_dev = thermal_zone_get_zone_by_name("cpu_thermal");
+	if (IS_ERR(thermal_dev)) {
+		dev_err(dev, "Unable to get thermal zone for tuning\n");
+		return PTR_ERR(thermal_dev);
+	}
+
+	ret = thermal_zone_get_temp(thermal_dev, &temperature);
+	if (ret)
+		return ret;
 
 	reg = sdhci_omap_readl(omap_host, SDHCI_OMAP_DLL);
 	reg |= DLL_SWT;
@@ -315,17 +327,29 @@
 		dcrc_was_enabled = true;
 	}
 
+	omap_host->is_tuning = true;
+
+	/*
+	 * Stage 1: Search for a maximum pass window ignoring any
+	 * any single point failures. If the tuning value ends up
+	 * near it, move away from it in stage 2 below
+	 */
 	while (phase_delay <= MAX_PHASE_DELAY) {
 		sdhci_omap_set_dll(omap_host, phase_delay);
 
 		cur_match = !mmc_send_tuning(mmc, opcode, NULL);
 		if (cur_match) {
 			if (prev_match) {
+				length++;
+			} else if (single_point_failure) {
+				/* ignore single point failure */
 				length++;
 			} else {
 				start_window = phase_delay;
 				length = 1;
 			}
+		} else {
+			single_point_failure = prev_match;
 		}
 
 		if (length > max_len) {
@@ -343,18 +367,84 @@
 		goto tuning_error;
 	}
 
+	/*
+	 * Assign tuning value as a ratio of maximum pass window based
+	 * on temperature
+	 */
+	if (temperature < -20000)
+		phase_delay = min(max_window + 4 * max_len - 24,
+				  max_window +
+				  DIV_ROUND_UP(13 * max_len, 16) * 4);
+	else if (temperature < 20000)
+		phase_delay = max_window + DIV_ROUND_UP(9 * max_len, 16) * 4;
+	else if (temperature < 40000)
+		phase_delay = max_window + DIV_ROUND_UP(8 * max_len, 16) * 4;
+	else if (temperature < 70000)
+		phase_delay = max_window + DIV_ROUND_UP(7 * max_len, 16) * 4;
+	else if (temperature < 90000)
+		phase_delay = max_window + DIV_ROUND_UP(5 * max_len, 16) * 4;
+	else if (temperature < 120000)
+		phase_delay = max_window + DIV_ROUND_UP(4 * max_len, 16) * 4;
+	else
+		phase_delay = max_window + DIV_ROUND_UP(3 * max_len, 16) * 4;
+
+	/*
+	 * Stage 2: Search for a single point failure near the chosen tuning
+	 * value in two steps. First in the +3 to +10 range and then in the
+	 * +2 to -10 range. If found, move away from it in the appropriate
+	 * direction by the appropriate amount depending on the temperature.
+	 */
+	for (i = 3; i <= 10; i++) {
+		sdhci_omap_set_dll(omap_host, phase_delay + i);
+
+		if (mmc_send_tuning(mmc, opcode, NULL)) {
+			if (temperature < 10000)
+				phase_delay += i + 6;
+			else if (temperature < 20000)
+				phase_delay += i - 12;
+			else if (temperature < 70000)
+				phase_delay += i - 8;
+			else
+				phase_delay += i - 6;
+
+			goto single_failure_found;
+		}
+	}
+
+	for (i = 2; i >= -10; i--) {
+		sdhci_omap_set_dll(omap_host, phase_delay + i);
+
+		if (mmc_send_tuning(mmc, opcode, NULL)) {
+			if (temperature < 10000)
+				phase_delay += i + 12;
+			else if (temperature < 20000)
+				phase_delay += i + 8;
+			else if (temperature < 70000)
+				phase_delay += i + 8;
+			else if (temperature < 90000)
+				phase_delay += i + 10;
+			else
+				phase_delay += i + 12;
+
+			goto single_failure_found;
+		}
+	}
+
+single_failure_found:
 	reg = sdhci_omap_readl(omap_host, SDHCI_OMAP_AC12);
 	if (!(reg & AC12_SCLK_SEL)) {
 		ret = -EIO;
 		goto tuning_error;
 	}
 
-	phase_delay = max_window + 4 * (max_len >> 1);
 	sdhci_omap_set_dll(omap_host, phase_delay);
 
+	omap_host->is_tuning = false;
+
 	goto ret;
 
 tuning_error:
+	omap_host->is_tuning = false;
 	dev_err(dev, "Tuning failed\n");
 	sdhci_omap_disable_tuning(omap_host);
 
@@ -684,8 +774,6 @@
 	sdhci_omap_start_clock(omap_host);
 }
 
-<<<<<<< HEAD
-=======
 static void sdhci_omap_reset(struct sdhci_host *host, u8 mask)
 {
 	struct sdhci_pltfm_host *pltfm_host = sdhci_priv(host);
@@ -735,7 +823,6 @@
 	return intmask;
 }
 
->>>>>>> 407d19ab
 static struct sdhci_ops sdhci_omap_ops = {
 	.set_clock = sdhci_omap_set_clock,
 	.set_power = sdhci_omap_set_power,
@@ -744,8 +831,9 @@
 	.get_min_clock = sdhci_omap_get_min_clock,
 	.set_bus_width = sdhci_omap_set_bus_width,
 	.platform_send_init_74_clocks = sdhci_omap_init_74_clocks,
-	.reset = sdhci_reset,
+	.reset = sdhci_omap_reset,
 	.set_uhs_signaling = sdhci_omap_set_uhs_signaling,
+	.irq = sdhci_omap_irq,
 };
 
 static int sdhci_omap_set_capabilities(struct sdhci_omap_host *omap_host)
@@ -995,6 +1083,9 @@
 			mmc->f_max = 48000000;
 	}
 
+	if (!mmc_can_gpio_ro(mmc))
+		mmc->caps2 |= MMC_CAP2_NO_WRITE_PROTECT;
+
 	pltfm_host->clk = devm_clk_get(dev, "fck");
 	if (IS_ERR(pltfm_host->clk)) {
 		ret = PTR_ERR(pltfm_host->clk);
@@ -1036,7 +1127,6 @@
 		goto err_put_sync;
 	}
 
-	host->mmc_host_ops.get_ro = mmc_gpio_get_ro;
 	host->mmc_host_ops.start_signal_voltage_switch =
 					sdhci_omap_start_signal_voltage_switch;
 	host->mmc_host_ops.set_ios = sdhci_omap_set_ios;
