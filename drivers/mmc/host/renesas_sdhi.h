/*
 * Renesas Mobile SDHI
 *
 * Copyright (C) 2017 Horms Solutions Ltd., Simon Horman
<<<<<<< HEAD
 * Copyright (C) 2017 Renesas Electronics Corporation
 *
 * This program is free software; you can redistribute it and/or modify
 * it under the terms of the GNU General Public License version 2 as
 * published by the Free Software Foundation.
=======
 * Copyright (C) 2017-19 Renesas Electronics Corporation
>>>>>>> 407d19ab
 */

#ifndef RENESAS_SDHI_H
#define RENESAS_SDHI_H

#include <linux/platform_device.h>
#include "tmio_mmc.h"

struct renesas_sdhi_scc {
	unsigned long clk_rate;	/* clock rate for SDR104 */
	u32 tap;		/* sampling clock position for SDR104 */
};

struct renesas_sdhi_of_data {
	unsigned long tmio_flags;
	u32	      tmio_ocr_mask;
	unsigned long capabilities;
	unsigned long capabilities2;
	enum dma_slave_buswidth dma_buswidth;
	dma_addr_t dma_rx_offset;
	unsigned int bus_shift;
	int scc_offset;
	struct renesas_sdhi_scc *taps;
	int taps_num;
	unsigned int max_blk_count;
	unsigned short max_segs;
};

struct tmio_mmc_dma {
	enum dma_slave_buswidth dma_buswidth;
	bool (*filter)(struct dma_chan *chan, void *arg);
	void (*enable)(struct tmio_mmc_host *host, bool enable);
	struct completion	dma_dataend;
	struct tasklet_struct	dma_complete;
};

struct renesas_sdhi {
	struct clk *clk;
	struct clk *clk_cd;
	struct tmio_mmc_data mmc_data;
	struct tmio_mmc_dma dma_priv;
	struct pinctrl *pinctrl;
	struct pinctrl_state *pins_default, *pins_uhs;
	void __iomem *scc_ctl;
	u32 scc_tappos;
};

#define host_to_priv(host) \
	container_of((host)->pdata, struct renesas_sdhi, mmc_data)

int renesas_sdhi_probe(struct platform_device *pdev,
		       const struct tmio_mmc_dma_ops *dma_ops);
int renesas_sdhi_remove(struct platform_device *pdev);
#endif<|MERGE_RESOLUTION|>--- conflicted
+++ resolved
@@ -1,16 +1,9 @@
+/* SPDX-License-Identifier: GPL-2.0 */
 /*
  * Renesas Mobile SDHI
  *
  * Copyright (C) 2017 Horms Solutions Ltd., Simon Horman
-<<<<<<< HEAD
- * Copyright (C) 2017 Renesas Electronics Corporation
- *
- * This program is free software; you can redistribute it and/or modify
- * it under the terms of the GNU General Public License version 2 as
- * published by the Free Software Foundation.
-=======
  * Copyright (C) 2017-19 Renesas Electronics Corporation
->>>>>>> 407d19ab
  */
 
 #ifndef RENESAS_SDHI_H
@@ -22,6 +15,7 @@
 struct renesas_sdhi_scc {
 	unsigned long clk_rate;	/* clock rate for SDR104 */
 	u32 tap;		/* sampling clock position for SDR104 */
+	u32 tap_hs400;		/* sampling clock position for HS400 */
 };
 
 struct renesas_sdhi_of_data {
@@ -56,6 +50,7 @@
 	struct pinctrl_state *pins_default, *pins_uhs;
 	void __iomem *scc_ctl;
 	u32 scc_tappos;
+	u32 scc_tappos_hs400;
 };
 
 #define host_to_priv(host) \
