--- conflicted
+++ resolved
@@ -359,14 +359,11 @@
 		sdhci_set_bus_width(host, current_bus_width);
 	}
 
-<<<<<<< HEAD
-=======
 	/* Cancel force power mode enter L0 */
 	scratch = sdhci_readw(host, O2_SD_MISC_CTRL);
 	scratch &= ~(O2_SD_PWR_FORCE_L0);
 	sdhci_writew(host, scratch, O2_SD_MISC_CTRL);
 
->>>>>>> 4e026225
 	sdhci_reset(host, SDHCI_RESET_CMD);
 	sdhci_reset(host, SDHCI_RESET_DATA);
 
