--- conflicted
+++ resolved
@@ -12,7 +12,6 @@
 #include <linux/delay.h>
 #include <linux/err.h>
 #include <linux/clk.h>
-#include <linux/gpio.h>
 #include <linux/module.h>
 #include <linux/slab.h>
 #include <linux/pm_qos.h>
@@ -22,12 +21,12 @@
 #include <linux/mmc/slot-gpio.h>
 #include <linux/of.h>
 #include <linux/of_device.h>
-#include <linux/of_gpio.h>
 #include <linux/pinctrl/consumer.h>
 #include <linux/platform_data/mmc-esdhc-imx.h>
 #include <linux/pm_runtime.h>
 #include "sdhci-pltfm.h"
 #include "sdhci-esdhc.h"
+#include "cqhci.h"
 
 #define ESDHC_SYS_CTRL_DTOCV_MASK	0x0f
 #define	ESDHC_CTRL_D3CD			0x08
@@ -53,6 +52,7 @@
 #define  ESDHC_MIX_CTRL_AUTO_TUNE_EN	(1 << 24)
 #define  ESDHC_MIX_CTRL_FBCLK_SEL	(1 << 25)
 #define  ESDHC_MIX_CTRL_HS400_EN	(1 << 26)
+#define  ESDHC_MIX_CTRL_HS400_ES_EN	(1 << 27)
 /* Bits 3 and 6 are not SDHCI standard definitions */
 #define  ESDHC_MIX_CTRL_SDHCI_MASK	0xb7
 /* Tuning bits */
@@ -79,6 +79,9 @@
 #define ESDHC_STROBE_DLL_STATUS		0x74
 #define ESDHC_STROBE_DLL_STS_REF_LOCK	(1 << 1)
 #define ESDHC_STROBE_DLL_STS_SLV_LOCK	0x1
+
+#define ESDHC_VEND_SPEC2		0xc8
+#define ESDHC_VEND_SPEC2_EN_BUSY_IRQ	(1 << 8)
 
 #define ESDHC_TUNING_CTRL		0xcc
 #define ESDHC_STD_TUNING_EN		(1 << 24)
@@ -106,6 +109,9 @@
  * Define this macro DMA error INT for fsl eSDHC
  */
 #define ESDHC_INT_VENDOR_SPEC_DMA_ERR	(1 << 28)
+
+/* the address offset of CQHCI */
+#define ESDHC_CQHCI_ADDR_OFFSET		0x100
 
 /*
  * The CMDTYPE of the CMD register (offset 0xE) should be set to
@@ -142,11 +148,6 @@
 #define ESDHC_FLAG_HS200		BIT(8)
 /* The IP supports HS400 mode */
 #define ESDHC_FLAG_HS400		BIT(9)
-<<<<<<< HEAD
-
-/* A clock frequency higher than this rate requires strobe dll control */
-#define ESDHC_STROBE_DLL_CLK_FREQ	100000000
-=======
 /*
  * The IP has errata ERR010450
  * uSDHC: Due to the I/O timing limit, for SDR mode, SD card clock can't
@@ -159,51 +160,54 @@
 #define ESDHC_FLAG_CQHCI		BIT(12)
 /* need request pmqos during low power */
 #define ESDHC_FLAG_PMQOS		BIT(13)
->>>>>>> 407d19ab
 
 struct esdhc_soc_data {
 	u32 flags;
 };
 
-static struct esdhc_soc_data esdhc_imx25_data = {
+static const struct esdhc_soc_data esdhc_imx25_data = {
 	.flags = ESDHC_FLAG_ERR004536,
 };
 
-static struct esdhc_soc_data esdhc_imx35_data = {
+static const struct esdhc_soc_data esdhc_imx35_data = {
 	.flags = ESDHC_FLAG_ERR004536,
 };
 
-static struct esdhc_soc_data esdhc_imx51_data = {
+static const struct esdhc_soc_data esdhc_imx51_data = {
 	.flags = 0,
 };
 
-static struct esdhc_soc_data esdhc_imx53_data = {
+static const struct esdhc_soc_data esdhc_imx53_data = {
 	.flags = ESDHC_FLAG_MULTIBLK_NO_INT,
 };
 
-static struct esdhc_soc_data usdhc_imx6q_data = {
+static const struct esdhc_soc_data usdhc_imx6q_data = {
 	.flags = ESDHC_FLAG_USDHC | ESDHC_FLAG_MAN_TUNING,
 };
 
-static struct esdhc_soc_data usdhc_imx6sl_data = {
+static const struct esdhc_soc_data usdhc_imx6sl_data = {
 	.flags = ESDHC_FLAG_USDHC | ESDHC_FLAG_STD_TUNING
 			| ESDHC_FLAG_HAVE_CAP1 | ESDHC_FLAG_ERR004536
 			| ESDHC_FLAG_HS200,
 };
 
-static struct esdhc_soc_data usdhc_imx6sx_data = {
+static const struct esdhc_soc_data usdhc_imx6sx_data = {
 	.flags = ESDHC_FLAG_USDHC | ESDHC_FLAG_STD_TUNING
 			| ESDHC_FLAG_HAVE_CAP1 | ESDHC_FLAG_HS200,
 };
 
-static struct esdhc_soc_data usdhc_imx7d_data = {
+static const struct esdhc_soc_data usdhc_imx6ull_data = {
+	.flags = ESDHC_FLAG_USDHC | ESDHC_FLAG_STD_TUNING
+			| ESDHC_FLAG_HAVE_CAP1 | ESDHC_FLAG_HS200
+			| ESDHC_FLAG_ERR010450,
+};
+
+static const struct esdhc_soc_data usdhc_imx7d_data = {
 	.flags = ESDHC_FLAG_USDHC | ESDHC_FLAG_STD_TUNING
 			| ESDHC_FLAG_HAVE_CAP1 | ESDHC_FLAG_HS200
 			| ESDHC_FLAG_HS400,
 };
 
-<<<<<<< HEAD
-=======
 static struct esdhc_soc_data usdhc_imx7ulp_data = {
 	.flags = ESDHC_FLAG_USDHC | ESDHC_FLAG_STD_TUNING
 			| ESDHC_FLAG_HAVE_CAP1 | ESDHC_FLAG_HS200
@@ -217,7 +221,6 @@
 			| ESDHC_FLAG_CQHCI,
 };
 
->>>>>>> 407d19ab
 struct pltfm_imx_data {
 	u32 scratchpad;
 	struct pinctrl *pinctrl;
@@ -263,12 +266,10 @@
 	{ .compatible = "fsl,imx6sx-usdhc", .data = &usdhc_imx6sx_data, },
 	{ .compatible = "fsl,imx6sl-usdhc", .data = &usdhc_imx6sl_data, },
 	{ .compatible = "fsl,imx6q-usdhc", .data = &usdhc_imx6q_data, },
+	{ .compatible = "fsl,imx6ull-usdhc", .data = &usdhc_imx6ull_data, },
 	{ .compatible = "fsl,imx7d-usdhc", .data = &usdhc_imx7d_data, },
-<<<<<<< HEAD
-=======
 	{ .compatible = "fsl,imx7ulp-usdhc", .data = &usdhc_imx7ulp_data, },
 	{ .compatible = "fsl,imx8qxp-usdhc", .data = &usdhc_imx8qxp_data, },
->>>>>>> 407d19ab
 	{ /* sentinel */ }
 };
 MODULE_DEVICE_TABLE(of, imx_esdhc_dt_ids);
@@ -774,6 +775,14 @@
 		| ESDHC_CLOCK_MASK);
 	sdhci_writel(host, temp, ESDHC_SYSTEM_CONTROL);
 
+	if (imx_data->socdata->flags & ESDHC_FLAG_ERR010450) {
+		unsigned int max_clock;
+
+		max_clock = imx_data->is_ddr ? 45000000 : 150000000;
+
+		clock = min(clock, max_clock);
+	}
+
 	while (host_clock / (16 * pre_div * ddr_pre_div) > clock &&
 			pre_div < 256)
 		pre_div *= 2;
@@ -842,6 +851,20 @@
 			SDHCI_HOST_CONTROL);
 }
 
+static int usdhc_execute_tuning(struct mmc_host *mmc, u32 opcode)
+{
+	struct sdhci_host *host = mmc_priv(mmc);
+
+	/*
+	 * i.MX uSDHC internally already uses a fixed optimized timing for
+	 * DDR50, normally does not require tuning for DDR50 mode.
+	 */
+	if (host->timing == MMC_TIMING_UHS_DDR50)
+		return 0;
+
+	return sdhci_execute_tuning(mmc, opcode);
+}
+
 static void esdhc_prepare_tuning(struct sdhci_host *host, u32 val)
 {
 	u32 reg;
@@ -903,6 +926,19 @@
 		ret ? "failed" : "passed", avg, ret);
 
 	return ret;
+}
+
+static void esdhc_hs400_enhanced_strobe(struct mmc_host *mmc, struct mmc_ios *ios)
+{
+	struct sdhci_host *host = mmc_priv(mmc);
+	u32 m;
+
+	m = readl(host->ioaddr + ESDHC_MIX_CTRL);
+	if (ios->enhanced_strobe)
+		m |= ESDHC_MIX_CTRL_HS400_ES_EN;
+	else
+		m &= ~ESDHC_MIX_CTRL_HS400_ES_EN;
+	writel(m, host->ioaddr + ESDHC_MIX_CTRL);
 }
 
 static int esdhc_change_pinstate(struct sdhci_host *host,
@@ -946,41 +982,11 @@
  * edge of data_strobe line. Due to the time delay between CLK line and
  * data_strobe line, if the delay time is larger than one clock cycle,
  * then CLK and data_strobe line will be misaligned, read error shows up.
- * So when the CLK is higher than 100MHz, each clock cycle is short enough,
- * host should configure the delay target.
  */
 static void esdhc_set_strobe_dll(struct sdhci_host *host)
 {
 	u32 v;
 
-<<<<<<< HEAD
-	if (host->mmc->actual_clock > ESDHC_STROBE_DLL_CLK_FREQ) {
-		/* disable clock before enabling strobe dll */
-		writel(readl(host->ioaddr + ESDHC_VENDOR_SPEC) &
-		       ~ESDHC_VENDOR_SPEC_FRC_SDCLK_ON,
-		       host->ioaddr + ESDHC_VENDOR_SPEC);
-
-		/* force a reset on strobe dll */
-		writel(ESDHC_STROBE_DLL_CTRL_RESET,
-			host->ioaddr + ESDHC_STROBE_DLL_CTRL);
-		/*
-		 * enable strobe dll ctrl and adjust the delay target
-		 * for the uSDHC loopback read clock
-		 */
-		v = ESDHC_STROBE_DLL_CTRL_ENABLE |
-			(7 << ESDHC_STROBE_DLL_CTRL_SLV_DLY_TARGET_SHIFT);
-		writel(v, host->ioaddr + ESDHC_STROBE_DLL_CTRL);
-		/* wait 1us to make sure strobe dll status register stable */
-		udelay(1);
-		v = readl(host->ioaddr + ESDHC_STROBE_DLL_STATUS);
-		if (!(v & ESDHC_STROBE_DLL_STS_REF_LOCK))
-			dev_warn(mmc_dev(host->mmc),
-				"warning! HS400 strobe DLL status REF not lock!\n");
-		if (!(v & ESDHC_STROBE_DLL_STS_SLV_LOCK))
-			dev_warn(mmc_dev(host->mmc),
-				"warning! HS400 strobe DLL status SLV not lock!\n");
-	}
-=======
 	/* disable clock before enabling strobe dll */
 	writel(readl(host->ioaddr + ESDHC_VENDOR_SPEC) &
 		~ESDHC_VENDOR_SPEC_FRC_SDCLK_ON,
@@ -1009,7 +1015,6 @@
 	if (!(v & ESDHC_STROBE_DLL_STS_SLV_LOCK))
 		dev_warn(mmc_dev(host->mmc),
 		"warning! HS400 strobe DLL status SLV not lock!\n");
->>>>>>> 407d19ab
 }
 
 static void esdhc_reset_tuning(struct sdhci_host *host)
@@ -1115,6 +1120,19 @@
 			SDHCI_TIMEOUT_CONTROL);
 }
 
+static u32 esdhc_cqhci_irq(struct sdhci_host *host, u32 intmask)
+{
+	int cmd_error = 0;
+	int data_error = 0;
+
+	if (!sdhci_cqe_irq(host, intmask, &cmd_error, &data_error))
+		return intmask;
+
+	cqhci_irq(host->mmc, intmask, cmd_error, data_error);
+
+	return 0;
+}
+
 static struct sdhci_ops sdhci_esdhc_ops = {
 	.read_l = esdhc_readl_le,
 	.read_w = esdhc_readw_le,
@@ -1131,6 +1149,7 @@
 	.set_bus_width = esdhc_pltfm_set_bus_width,
 	.set_uhs_signaling = esdhc_set_uhs_signaling,
 	.reset = esdhc_reset,
+	.irq = esdhc_cqhci_irq,
 };
 
 static const struct sdhci_pltfm_data sdhci_esdhc_imx_pdata = {
@@ -1179,6 +1198,23 @@
 		/* disable DLL_CTRL delay line settings */
 		writel(0x0, host->ioaddr + ESDHC_DLL_CTRL);
 
+		/*
+		 * For the case of command with busy, if set the bit
+		 * ESDHC_VEND_SPEC2_EN_BUSY_IRQ, USDHC will generate a
+		 * transfer complete interrupt when busy is deasserted.
+		 * When CQHCI use DCMD to send a CMD need R1b respons,
+		 * CQHCI require to set ESDHC_VEND_SPEC2_EN_BUSY_IRQ,
+		 * otherwise DCMD will always meet timeout waiting for
+		 * hardware interrupt issue.
+		 */
+		if (imx_data->socdata->flags & ESDHC_FLAG_CQHCI) {
+			tmp = readl(host->ioaddr + ESDHC_VEND_SPEC2);
+			tmp |= ESDHC_VEND_SPEC2_EN_BUSY_IRQ;
+			writel(tmp, host->ioaddr + ESDHC_VEND_SPEC2);
+
+			host->quirks &= ~SDHCI_QUIRK_NO_BUSY_IRQ;
+		}
+
 		if (imx_data->socdata->flags & ESDHC_FLAG_STD_TUNING) {
 			tmp = readl(host->ioaddr + ESDHC_TUNING_CTRL);
 			tmp |= ESDHC_STD_TUNING_EN |
@@ -1194,9 +1230,80 @@
 					<< ESDHC_TUNING_STEP_SHIFT;
 			}
 			writel(tmp, host->ioaddr + ESDHC_TUNING_CTRL);
-		}
-	}
-}
+		} else if (imx_data->socdata->flags & ESDHC_FLAG_MAN_TUNING) {
+			/*
+			 * ESDHC_STD_TUNING_EN may be configed in bootloader
+			 * or ROM code, so clear this bit here to make sure
+			 * the manual tuning can work.
+			 */
+			tmp = readl(host->ioaddr + ESDHC_TUNING_CTRL);
+			tmp &= ~ESDHC_STD_TUNING_EN;
+			writel(tmp, host->ioaddr + ESDHC_TUNING_CTRL);
+		}
+	}
+}
+
+static void esdhc_cqe_enable(struct mmc_host *mmc)
+{
+	struct sdhci_host *host = mmc_priv(mmc);
+	struct cqhci_host *cq_host = mmc->cqe_private;
+	u32 reg;
+	u16 mode;
+	int count = 10;
+
+	/*
+	 * CQE gets stuck if it sees Buffer Read Enable bit set, which can be
+	 * the case after tuning, so ensure the buffer is drained.
+	 */
+	reg = sdhci_readl(host, SDHCI_PRESENT_STATE);
+	while (reg & SDHCI_DATA_AVAILABLE) {
+		sdhci_readl(host, SDHCI_BUFFER);
+		reg = sdhci_readl(host, SDHCI_PRESENT_STATE);
+		if (count-- == 0) {
+			dev_warn(mmc_dev(host->mmc),
+				"CQE may get stuck because the Buffer Read Enable bit is set\n");
+			break;
+		}
+		mdelay(1);
+	}
+
+	/*
+	 * Runtime resume will reset the entire host controller, which
+	 * will also clear the DMAEN/BCEN of register ESDHC_MIX_CTRL.
+	 * Here set DMAEN and BCEN when enable CMDQ.
+	 */
+	mode = sdhci_readw(host, SDHCI_TRANSFER_MODE);
+	if (host->flags & SDHCI_REQ_USE_DMA)
+		mode |= SDHCI_TRNS_DMA;
+	if (!(host->quirks2 & SDHCI_QUIRK2_SUPPORT_SINGLE))
+		mode |= SDHCI_TRNS_BLK_CNT_EN;
+	sdhci_writew(host, mode, SDHCI_TRANSFER_MODE);
+
+	/*
+	 * Though Runtime resume reset the entire host controller,
+	 * but do not impact the CQHCI side, need to clear the
+	 * HALT bit, avoid CQHCI stuck in the first request when
+	 * system resume back.
+	 */
+	cqhci_writel(cq_host, 0, CQHCI_CTL);
+	if (cqhci_readl(cq_host, CQHCI_CTL) && CQHCI_HALT)
+		dev_err(mmc_dev(host->mmc),
+			"failed to exit halt state when enable CQE\n");
+
+
+	sdhci_cqe_enable(mmc);
+}
+
+static void esdhc_sdhci_dumpregs(struct mmc_host *mmc)
+{
+	sdhci_dumpregs(mmc_priv(mmc));
+}
+
+static const struct cqhci_host_ops esdhc_cqhci_ops = {
+	.enable		= esdhc_cqe_enable,
+	.disable	= sdhci_cqe_disable,
+	.dumpregs	= esdhc_sdhci_dumpregs,
+};
 
 #ifdef CONFIG_OF
 static int
@@ -1211,8 +1318,12 @@
 	if (of_get_property(np, "fsl,wp-controller", NULL))
 		boarddata->wp_type = ESDHC_WP_CONTROLLER;
 
-	boarddata->wp_gpio = of_get_named_gpio(np, "wp-gpios", 0);
-	if (gpio_is_valid(boarddata->wp_gpio))
+	/*
+	 * If we have this property, then activate WP check.
+	 * Retrieveing and requesting the actual WP GPIO will happen
+	 * in the call to mmc_of_parse().
+	 */
+	if (of_property_read_bool(np, "wp-gpios"))
 		boarddata->wp_type = ESDHC_WP_GPIO;
 
 	of_property_read_u32(np, "fsl,tuning-step", &boarddata->tuning_step);
@@ -1270,7 +1381,7 @@
 				host->mmc->parent->platform_data);
 	/* write_protect */
 	if (boarddata->wp_type == ESDHC_WP_GPIO) {
-		err = mmc_gpio_request_ro(host->mmc, boarddata->wp_gpio);
+		err = mmc_gpiod_request_ro(host->mmc, "wp", 0, 0, NULL);
 		if (err) {
 			dev_err(mmc_dev(host->mmc),
 				"failed to request write-protect gpio!\n");
@@ -1282,7 +1393,7 @@
 	/* card_detect */
 	switch (boarddata->cd_type) {
 	case ESDHC_CD_GPIO:
-		err = mmc_gpio_request_cd(host->mmc, boarddata->cd_gpio, 0);
+		err = mmc_gpiod_request_cd(host->mmc, "cd", 0, false, 0, NULL);
 		if (err) {
 			dev_err(mmc_dev(host->mmc),
 				"failed to request card-detect gpio!\n");
@@ -1325,6 +1436,7 @@
 			of_match_device(imx_esdhc_dt_ids, &pdev->dev);
 	struct sdhci_pltfm_host *pltfm_host;
 	struct sdhci_host *host;
+	struct cqhci_host *cq_host;
 	int err;
 	struct pltfm_imx_data *imx_data;
 
@@ -1395,6 +1507,12 @@
 		writel(0x0, host->ioaddr + ESDHC_MIX_CTRL);
 		writel(0x0, host->ioaddr + SDHCI_AUTO_CMD_STATUS);
 		writel(0x0, host->ioaddr + ESDHC_TUNE_CTRL_STATUS);
+
+		/*
+		 * Link usdhc specific mmc_host_ops execute_tuning function,
+		 * to replace the standard one in sdhci_ops.
+		 */
+		host->mmc_host_ops.execute_tuning = usdhc_execute_tuning;
 	}
 
 	if (imx_data->socdata->flags & ESDHC_FLAG_MAN_TUNING)
@@ -1406,6 +1524,28 @@
 
 	if (imx_data->socdata->flags & ESDHC_FLAG_HS400)
 		host->quirks2 |= SDHCI_QUIRK2_CAPS_BIT63_FOR_HS400;
+
+	if (imx_data->socdata->flags & ESDHC_FLAG_HS400_ES) {
+		host->mmc->caps2 |= MMC_CAP2_HS400_ES;
+		host->mmc_host_ops.hs400_enhanced_strobe =
+					esdhc_hs400_enhanced_strobe;
+	}
+
+	if (imx_data->socdata->flags & ESDHC_FLAG_CQHCI) {
+		host->mmc->caps2 |= MMC_CAP2_CQE | MMC_CAP2_CQE_DCMD;
+		cq_host = devm_kzalloc(&pdev->dev, sizeof(*cq_host), GFP_KERNEL);
+		if (!cq_host) {
+			err = -ENOMEM;
+			goto disable_ahb_clk;
+		}
+
+		cq_host->mmio = host->ioaddr + ESDHC_CQHCI_ADDR_OFFSET;
+		cq_host->ops = &esdhc_cqhci_ops;
+
+		err = cqhci_init(cq_host, host->mmc, false);
+		if (err)
+			goto disable_ahb_clk;
+	}
 
 	if (of_id)
 		err = sdhci_esdhc_imx_probe_dt(pdev, host, imx_data);
@@ -1413,6 +1553,8 @@
 		err = sdhci_esdhc_imx_probe_nondt(pdev, host, imx_data);
 	if (err)
 		goto disable_ahb_clk;
+
+	host->tuning_delay = 1;
 
 	sdhci_esdhc_imx_hwinit(host);
 
@@ -1470,6 +1612,13 @@
 static int sdhci_esdhc_suspend(struct device *dev)
 {
 	struct sdhci_host *host = dev_get_drvdata(dev);
+	int ret;
+
+	if (host->mmc->caps2 & MMC_CAP2_CQE) {
+		ret = cqhci_suspend(host->mmc);
+		if (ret)
+			return ret;
+	}
 
 	if (host->tuning_mode != SDHCI_TUNING_MODE_3)
 		mmc_retune_needed(host->mmc);
@@ -1480,11 +1629,19 @@
 static int sdhci_esdhc_resume(struct device *dev)
 {
 	struct sdhci_host *host = dev_get_drvdata(dev);
+	int ret;
 
 	/* re-initialize hw state in case it's lost in low power mode */
 	sdhci_esdhc_imx_hwinit(host);
 
-	return sdhci_resume_host(host);
+	ret = sdhci_resume_host(host);
+	if (ret)
+		return ret;
+
+	if (host->mmc->caps2 & MMC_CAP2_CQE)
+		ret = cqhci_resume(host->mmc);
+
+	return ret;
 }
 #endif
 
@@ -1495,6 +1652,12 @@
 	struct sdhci_pltfm_host *pltfm_host = sdhci_priv(host);
 	struct pltfm_imx_data *imx_data = sdhci_pltfm_priv(pltfm_host);
 	int ret;
+
+	if (host->mmc->caps2 & MMC_CAP2_CQE) {
+		ret = cqhci_suspend(host->mmc);
+		if (ret)
+			return ret;
+	}
 
 	ret = sdhci_runtime_suspend_host(host);
 	if (ret)
@@ -1546,7 +1709,10 @@
 	if (err)
 		goto disable_ipg_clk;
 
-	return 0;
+	if (host->mmc->caps2 & MMC_CAP2_CQE)
+		err = cqhci_resume(host->mmc);
+
+	return err;
 
 disable_ipg_clk:
 	if (!sdhci_sdio_irq_enabled(host))
