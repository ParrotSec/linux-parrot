// SPDX-License-Identifier: GPL-2.0-only
/*
 *
 * Copyright (c) 2011, The Linux Foundation. All rights reserved.
 */
#include <linux/of.h>
#include <linux/of_dma.h>
#include <linux/bitops.h>
#include <linux/mmc/host.h>
#include <linux/mmc/card.h>
#include "mmci.h"

/* Registers */
#define DML_CONFIG			0x00
#define PRODUCER_CRCI_MSK		GENMASK(1, 0)
#define PRODUCER_CRCI_DISABLE		0
#define PRODUCER_CRCI_X_SEL		BIT(0)
#define PRODUCER_CRCI_Y_SEL		BIT(1)
#define CONSUMER_CRCI_MSK		GENMASK(3, 2)
#define CONSUMER_CRCI_DISABLE		0
#define CONSUMER_CRCI_X_SEL		BIT(2)
#define CONSUMER_CRCI_Y_SEL		BIT(3)
#define PRODUCER_TRANS_END_EN		BIT(4)
#define BYPASS				BIT(16)
#define DIRECT_MODE			BIT(17)
#define INFINITE_CONS_TRANS		BIT(18)

#define DML_SW_RESET			0x08
#define DML_PRODUCER_START		0x0c
#define DML_CONSUMER_START		0x10
#define DML_PRODUCER_PIPE_LOGICAL_SIZE	0x14
#define DML_CONSUMER_PIPE_LOGICAL_SIZE	0x18
#define DML_PIPE_ID			0x1c
#define PRODUCER_PIPE_ID_SHFT		0
#define PRODUCER_PIPE_ID_MSK		GENMASK(4, 0)
#define CONSUMER_PIPE_ID_SHFT		16
#define CONSUMER_PIPE_ID_MSK		GENMASK(20, 16)

#define DML_PRODUCER_BAM_BLOCK_SIZE	0x24
#define DML_PRODUCER_BAM_TRANS_SIZE	0x28

/* other definitions */
#define PRODUCER_PIPE_LOGICAL_SIZE	4096
#define CONSUMER_PIPE_LOGICAL_SIZE	4096

#define DML_OFFSET			0x800

static int qcom_dma_start(struct mmci_host *host, unsigned int *datactrl)
{
	u32 config;
	void __iomem *base = host->base + DML_OFFSET;
	struct mmc_data *data = host->data;
	int ret = mmci_dmae_start(host, datactrl);

	if (ret)
		return ret;

	if (data->flags & MMC_DATA_READ) {
		/* Read operation: configure DML for producer operation */
		/* Set producer CRCI-x and disable consumer CRCI */
		config = readl_relaxed(base + DML_CONFIG);
		config = (config & ~PRODUCER_CRCI_MSK) | PRODUCER_CRCI_X_SEL;
		config = (config & ~CONSUMER_CRCI_MSK) | CONSUMER_CRCI_DISABLE;
		writel_relaxed(config, base + DML_CONFIG);

		/* Set the Producer BAM block size */
		writel_relaxed(data->blksz, base + DML_PRODUCER_BAM_BLOCK_SIZE);

		/* Set Producer BAM Transaction size */
		writel_relaxed(data->blocks * data->blksz,
			       base + DML_PRODUCER_BAM_TRANS_SIZE);
		/* Set Producer Transaction End bit */
		config = readl_relaxed(base + DML_CONFIG);
		config |= PRODUCER_TRANS_END_EN;
		writel_relaxed(config, base + DML_CONFIG);
		/* Trigger producer */
		writel_relaxed(1, base + DML_PRODUCER_START);
	} else {
		/* Write operation: configure DML for consumer operation */
		/* Set consumer CRCI-x and disable producer CRCI*/
		config = readl_relaxed(base + DML_CONFIG);
		config = (config & ~CONSUMER_CRCI_MSK) | CONSUMER_CRCI_X_SEL;
		config = (config & ~PRODUCER_CRCI_MSK) | PRODUCER_CRCI_DISABLE;
		writel_relaxed(config, base + DML_CONFIG);
		/* Clear Producer Transaction End bit */
		config = readl_relaxed(base + DML_CONFIG);
		config &= ~PRODUCER_TRANS_END_EN;
		writel_relaxed(config, base + DML_CONFIG);
		/* Trigger consumer */
		writel_relaxed(1, base + DML_CONSUMER_START);
	}

	/* make sure the dml is configured before dma is triggered */
	wmb();
	return 0;
}

static int of_get_dml_pipe_index(struct device_node *np, const char *name)
{
	int index;
	struct of_phandle_args	dma_spec;

	index = of_property_match_string(np, "dma-names", name);

	if (index < 0)
		return -ENODEV;

	if (of_parse_phandle_with_args(np, "dmas", "#dma-cells", index,
				       &dma_spec))
		return -ENODEV;

	if (dma_spec.args_count)
		return dma_spec.args[0];

	return -ENODEV;
}

/* Initialize the dml hardware connected to SD Card controller */
static void qcom_dma_setup(struct mmci_host *host)
{
	u32 config;
	void __iomem *base;
	int consumer_id, producer_id;
	struct device_node *np = host->mmc->parent->of_node;

	consumer_id = of_get_dml_pipe_index(np, "tx");
	producer_id = of_get_dml_pipe_index(np, "rx");

	if (producer_id < 0 || consumer_id < 0) {
<<<<<<< HEAD
		host->variant->qcom_dml = false;
		return;
=======
		mmci_dmae_release(host);
		return -EINVAL;
>>>>>>> 407d19ab
	}

	base = host->base + DML_OFFSET;

	/* Reset the DML block */
	writel_relaxed(1, base + DML_SW_RESET);

	/* Disable the producer and consumer CRCI */
	config = (PRODUCER_CRCI_DISABLE | CONSUMER_CRCI_DISABLE);
	/*
	 * Disable the bypass mode. Bypass mode will only be used
	 * if data transfer is to happen in PIO mode and don't
	 * want the BAM interface to connect with SDCC-DML.
	 */
	config &= ~BYPASS;
	/*
	 * Disable direct mode as we don't DML to MASTER the AHB bus.
	 * BAM connected with DML should MASTER the AHB bus.
	 */
	config &= ~DIRECT_MODE;
	/*
	 * Disable infinite mode transfer as we won't be doing any
	 * infinite size data transfers. All data transfer will be
	 * of finite data size.
	 */
	config &= ~INFINITE_CONS_TRANS;
	writel_relaxed(config, base + DML_CONFIG);

	/*
	 * Initialize the logical BAM pipe size for producer
	 * and consumer.
	 */
	writel_relaxed(PRODUCER_PIPE_LOGICAL_SIZE,
		       base + DML_PRODUCER_PIPE_LOGICAL_SIZE);
	writel_relaxed(CONSUMER_PIPE_LOGICAL_SIZE,
		       base + DML_CONSUMER_PIPE_LOGICAL_SIZE);

	/* Initialize Producer/consumer pipe id */
	writel_relaxed(producer_id | (consumer_id << CONSUMER_PIPE_ID_SHFT),
		       base + DML_PIPE_ID);

	/* Make sure dml initialization is finished */
	mb();
}

static u32 qcom_get_dctrl_cfg(struct mmci_host *host)
{
	return MCI_DPSM_ENABLE | (host->data->blksz << 4);
}

static struct mmci_host_ops qcom_variant_ops = {
<<<<<<< HEAD
	.dma_setup = qcom_dma_setup,
=======
	.prep_data = mmci_dmae_prep_data,
	.unprep_data = mmci_dmae_unprep_data,
	.get_datactrl_cfg = qcom_get_dctrl_cfg,
	.get_next_data = mmci_dmae_get_next_data,
	.dma_setup = qcom_dma_setup,
	.dma_release = mmci_dmae_release,
	.dma_start = qcom_dma_start,
	.dma_finalize = mmci_dmae_finalize,
	.dma_error = mmci_dmae_error,
>>>>>>> 407d19ab
};

void qcom_variant_init(struct mmci_host *host)
{
	host->ops = &qcom_variant_ops;
}<|MERGE_RESOLUTION|>--- conflicted
+++ resolved
@@ -116,24 +116,22 @@
 }
 
 /* Initialize the dml hardware connected to SD Card controller */
-static void qcom_dma_setup(struct mmci_host *host)
+static int qcom_dma_setup(struct mmci_host *host)
 {
 	u32 config;
 	void __iomem *base;
 	int consumer_id, producer_id;
 	struct device_node *np = host->mmc->parent->of_node;
 
+	if (mmci_dmae_setup(host))
+		return -EINVAL;
+
 	consumer_id = of_get_dml_pipe_index(np, "tx");
 	producer_id = of_get_dml_pipe_index(np, "rx");
 
 	if (producer_id < 0 || consumer_id < 0) {
-<<<<<<< HEAD
-		host->variant->qcom_dml = false;
-		return;
-=======
 		mmci_dmae_release(host);
 		return -EINVAL;
->>>>>>> 407d19ab
 	}
 
 	base = host->base + DML_OFFSET;
@@ -177,6 +175,8 @@
 
 	/* Make sure dml initialization is finished */
 	mb();
+
+	return 0;
 }
 
 static u32 qcom_get_dctrl_cfg(struct mmci_host *host)
@@ -185,9 +185,6 @@
 }
 
 static struct mmci_host_ops qcom_variant_ops = {
-<<<<<<< HEAD
-	.dma_setup = qcom_dma_setup,
-=======
 	.prep_data = mmci_dmae_prep_data,
 	.unprep_data = mmci_dmae_unprep_data,
 	.get_datactrl_cfg = qcom_get_dctrl_cfg,
@@ -197,7 +194,6 @@
 	.dma_start = qcom_dma_start,
 	.dma_finalize = mmci_dmae_finalize,
 	.dma_error = mmci_dmae_error,
->>>>>>> 407d19ab
 };
 
 void qcom_variant_init(struct mmci_host *host)
