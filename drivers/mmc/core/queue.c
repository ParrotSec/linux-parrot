// SPDX-License-Identifier: GPL-2.0-only
/*
 *  Copyright (C) 2003 Russell King, All Rights Reserved.
 *  Copyright 2006-2007 Pierre Ossman
 */
#include <linux/slab.h>
#include <linux/module.h>
#include <linux/blkdev.h>
#include <linux/freezer.h>
#include <linux/kthread.h>
#include <linux/scatterlist.h>
#include <linux/dma-mapping.h>
#include <linux/backing-dev.h>

#include <linux/mmc/card.h>
#include <linux/mmc/host.h>

#include "queue.h"
#include "block.h"
#include "core.h"
#include "card.h"
#include "host.h"

static inline bool mmc_cqe_dcmd_busy(struct mmc_queue *mq)
{
	/* Allow only 1 DCMD at a time */
	return mq->in_flight[MMC_ISSUE_DCMD];
}

void mmc_cqe_check_busy(struct mmc_queue *mq)
{
	if ((mq->cqe_busy & MMC_CQE_DCMD_BUSY) && !mmc_cqe_dcmd_busy(mq))
		mq->cqe_busy &= ~MMC_CQE_DCMD_BUSY;

	mq->cqe_busy &= ~MMC_CQE_QUEUE_FULL;
}

static inline bool mmc_cqe_can_dcmd(struct mmc_host *host)
{
	return host->caps2 & MMC_CAP2_CQE_DCMD;
}

static enum mmc_issue_type mmc_cqe_issue_type(struct mmc_host *host,
					      struct request *req)
{
	switch (req_op(req)) {
	case REQ_OP_DRV_IN:
	case REQ_OP_DRV_OUT:
	case REQ_OP_DISCARD:
	case REQ_OP_SECURE_ERASE:
		return MMC_ISSUE_SYNC;
	case REQ_OP_FLUSH:
		return mmc_cqe_can_dcmd(host) ? MMC_ISSUE_DCMD : MMC_ISSUE_SYNC;
	default:
		return MMC_ISSUE_ASYNC;
	}
}

enum mmc_issue_type mmc_issue_type(struct mmc_queue *mq, struct request *req)
{
	struct mmc_host *host = mq->card->host;

	if (mq->use_cqe)
		return mmc_cqe_issue_type(host, req);

	if (req_op(req) == REQ_OP_READ || req_op(req) == REQ_OP_WRITE)
		return MMC_ISSUE_ASYNC;

	return MMC_ISSUE_SYNC;
}

static void __mmc_cqe_recovery_notifier(struct mmc_queue *mq)
{
	if (!mq->recovery_needed) {
		mq->recovery_needed = true;
		schedule_work(&mq->recovery_work);
	}
}

void mmc_cqe_recovery_notifier(struct mmc_request *mrq)
{
	struct mmc_queue_req *mqrq = container_of(mrq, struct mmc_queue_req,
						  brq.mrq);
	struct request *req = mmc_queue_req_to_req(mqrq);
	struct request_queue *q = req->q;
	struct mmc_queue *mq = q->queuedata;
	unsigned long flags;

	spin_lock_irqsave(q->queue_lock, flags);
	__mmc_cqe_recovery_notifier(mq);
	spin_unlock_irqrestore(q->queue_lock, flags);
}

static enum blk_eh_timer_return mmc_cqe_timed_out(struct request *req)
{
	struct mmc_queue_req *mqrq = req_to_mmc_queue_req(req);
	struct mmc_request *mrq = &mqrq->brq.mrq;
	struct mmc_queue *mq = req->q->queuedata;
	struct mmc_host *host = mq->card->host;
	enum mmc_issue_type issue_type = mmc_issue_type(mq, req);
	bool recovery_needed = false;

	switch (issue_type) {
	case MMC_ISSUE_ASYNC:
	case MMC_ISSUE_DCMD:
		if (host->cqe_ops->cqe_timeout(host, mrq, &recovery_needed)) {
			if (recovery_needed)
				__mmc_cqe_recovery_notifier(mq);
			return BLK_EH_RESET_TIMER;
		}
		/* No timeout (XXX: huh? comment doesn't make much sense) */
		blk_mq_complete_request(req);
		return BLK_EH_DONE;
	default:
		/* Timeout is handled by mmc core */
		return BLK_EH_RESET_TIMER;
	}
}

static enum blk_eh_timer_return mmc_mq_timed_out(struct request *req,
						 bool reserved)
{
	struct request_queue *q = req->q;
	struct mmc_queue *mq = q->queuedata;
	unsigned long flags;
	int ret;

	spin_lock_irqsave(q->queue_lock, flags);

	if (mq->recovery_needed || !mq->use_cqe)
		ret = BLK_EH_RESET_TIMER;
	else
		ret = mmc_cqe_timed_out(req);

	spin_unlock_irqrestore(q->queue_lock, flags);

	return ret;
}

static void mmc_mq_recovery_handler(struct work_struct *work)
{
	struct mmc_queue *mq = container_of(work, struct mmc_queue,
					    recovery_work);
	struct request_queue *q = mq->queue;

	mmc_get_card(mq->card, &mq->ctx);

	mq->in_recovery = true;

	if (mq->use_cqe)
		mmc_blk_cqe_recovery(mq);
	else
		mmc_blk_mq_recovery(mq);

	mq->in_recovery = false;

	spin_lock_irq(q->queue_lock);
	mq->recovery_needed = false;
	spin_unlock_irq(q->queue_lock);

	mmc_put_card(mq->card, &mq->ctx);

	blk_mq_run_hw_queues(q, true);
}

static struct scatterlist *mmc_alloc_sg(int sg_len, gfp_t gfp)
{
	struct scatterlist *sg;

	sg = kmalloc_array(sg_len, sizeof(*sg), gfp);
	if (sg)
		sg_init_table(sg, sg_len);

	return sg;
}

static void mmc_queue_setup_discard(struct request_queue *q,
				    struct mmc_card *card)
{
	unsigned max_discard;

	max_discard = mmc_calc_max_discard(card);
	if (!max_discard)
		return;

	blk_queue_flag_set(QUEUE_FLAG_DISCARD, q);
	blk_queue_max_discard_sectors(q, max_discard);
	q->limits.discard_granularity = card->pref_erase << 9;
	/* granularity must not be greater than max. discard */
	if (card->pref_erase > max_discard)
		q->limits.discard_granularity = 0;
	if (mmc_can_secure_erase_trim(card))
		blk_queue_flag_set(QUEUE_FLAG_SECERASE, q);
}

/**
 * mmc_init_request() - initialize the MMC-specific per-request data
 * @q: the request queue
 * @req: the request
 * @gfp: memory allocation policy
 */
static int __mmc_init_request(struct mmc_queue *mq, struct request *req,
			      gfp_t gfp)
{
	struct mmc_queue_req *mq_rq = req_to_mmc_queue_req(req);
	struct mmc_card *card = mq->card;
	struct mmc_host *host = card->host;

	mq_rq->sg = mmc_alloc_sg(host->max_segs, gfp);
	if (!mq_rq->sg)
		return -ENOMEM;

	return 0;
}

static void mmc_exit_request(struct request_queue *q, struct request *req)
{
	struct mmc_queue_req *mq_rq = req_to_mmc_queue_req(req);

	kfree(mq_rq->sg);
	mq_rq->sg = NULL;
}

static int mmc_mq_init_request(struct blk_mq_tag_set *set, struct request *req,
			       unsigned int hctx_idx, unsigned int numa_node)
{
	return __mmc_init_request(set->driver_data, req, GFP_KERNEL);
}

static void mmc_mq_exit_request(struct blk_mq_tag_set *set, struct request *req,
				unsigned int hctx_idx)
{
	struct mmc_queue *mq = set->driver_data;

	mmc_exit_request(mq->queue, req);
}

static blk_status_t mmc_mq_queue_rq(struct blk_mq_hw_ctx *hctx,
				    const struct blk_mq_queue_data *bd)
{
	struct request *req = bd->rq;
	struct request_queue *q = req->q;
	struct mmc_queue *mq = q->queuedata;
	struct mmc_card *card = mq->card;
	struct mmc_host *host = card->host;
	enum mmc_issue_type issue_type;
	enum mmc_issued issued;
	bool get_card, cqe_retune_ok;
	int ret;

	if (mmc_card_removed(mq->card)) {
		req->rq_flags |= RQF_QUIET;
		return BLK_STS_IOERR;
	}

	issue_type = mmc_issue_type(mq, req);

	spin_lock_irq(q->queue_lock);

	if (mq->recovery_needed || mq->busy) {
		spin_unlock_irq(q->queue_lock);
		return BLK_STS_RESOURCE;
	}

	switch (issue_type) {
	case MMC_ISSUE_DCMD:
		if (mmc_cqe_dcmd_busy(mq)) {
			mq->cqe_busy |= MMC_CQE_DCMD_BUSY;
			spin_unlock_irq(q->queue_lock);
			return BLK_STS_RESOURCE;
		}
		break;
	case MMC_ISSUE_ASYNC:
		break;
	default:
		/*
		 * Timeouts are handled by mmc core, and we don't have a host
		 * API to abort requests, so we can't handle the timeout anyway.
		 * However, when the timeout happens, blk_mq_complete_request()
		 * no longer works (to stop the request disappearing under us).
		 * To avoid racing with that, set a large timeout.
		 */
		req->timeout = 600 * HZ;
		break;
	}

	/* Parallel dispatch of requests is not supported at the moment */
	mq->busy = true;

	mq->in_flight[issue_type] += 1;
	get_card = (mmc_tot_in_flight(mq) == 1);
	cqe_retune_ok = (mmc_cqe_qcnt(mq) == 1);

	spin_unlock_irq(q->queue_lock);

	if (!(req->rq_flags & RQF_DONTPREP)) {
		req_to_mmc_queue_req(req)->retries = 0;
		req->rq_flags |= RQF_DONTPREP;
	}

	if (get_card)
		mmc_get_card(card, &mq->ctx);

	if (mq->use_cqe) {
		host->retune_now = host->need_retune && cqe_retune_ok &&
				   !host->hold_retune;
	}

	blk_mq_start_request(req);

	issued = mmc_blk_mq_issue_rq(mq, req);

	switch (issued) {
	case MMC_REQ_BUSY:
		ret = BLK_STS_RESOURCE;
		break;
	case MMC_REQ_FAILED_TO_START:
		ret = BLK_STS_IOERR;
		break;
	default:
		ret = BLK_STS_OK;
		break;
	}

	if (issued != MMC_REQ_STARTED) {
		bool put_card = false;

		spin_lock_irq(q->queue_lock);
		mq->in_flight[issue_type] -= 1;
		if (mmc_tot_in_flight(mq) == 0)
			put_card = true;
		mq->busy = false;
		spin_unlock_irq(q->queue_lock);
		if (put_card)
			mmc_put_card(card, &mq->ctx);
	} else {
		WRITE_ONCE(mq->busy, false);
	}

	return ret;
}

static const struct blk_mq_ops mmc_mq_ops = {
	.queue_rq	= mmc_mq_queue_rq,
	.init_request	= mmc_mq_init_request,
	.exit_request	= mmc_mq_exit_request,
	.complete	= mmc_blk_mq_complete,
	.timeout	= mmc_mq_timed_out,
};

static void mmc_setup_queue(struct mmc_queue *mq, struct mmc_card *card)
{
	struct mmc_host *host = card->host;
	u64 limit = BLK_BOUNCE_HIGH;

	if (mmc_dev(host)->dma_mask && *mmc_dev(host)->dma_mask)
		limit = (u64)dma_max_pfn(mmc_dev(host)) << PAGE_SHIFT;

	blk_queue_flag_set(QUEUE_FLAG_NONROT, mq->queue);
	blk_queue_flag_clear(QUEUE_FLAG_ADD_RANDOM, mq->queue);
	if (mmc_can_erase(card))
		mmc_queue_setup_discard(mq->queue, card);

	blk_queue_bounce_limit(mq->queue, limit);
	blk_queue_max_hw_sectors(mq->queue,
		min(host->max_blk_count, host->max_req_size / 512));
	blk_queue_max_segments(mq->queue, host->max_segs);
	blk_queue_max_segment_size(mq->queue, host->max_seg_size);

	dma_set_max_seg_size(mmc_dev(host), queue_max_segment_size(mq->queue));

	INIT_WORK(&mq->recovery_work, mmc_mq_recovery_handler);
	INIT_WORK(&mq->complete_work, mmc_blk_mq_complete_work);

	mutex_init(&mq->complete_lock);

	init_waitqueue_head(&mq->wait);
}

static int mmc_mq_init_queue(struct mmc_queue *mq, int q_depth,
			     const struct blk_mq_ops *mq_ops, spinlock_t *lock)
{
	int ret;

	memset(&mq->tag_set, 0, sizeof(mq->tag_set));
	mq->tag_set.ops = mq_ops;
	mq->tag_set.queue_depth = q_depth;
	mq->tag_set.numa_node = NUMA_NO_NODE;
	mq->tag_set.flags = BLK_MQ_F_SHOULD_MERGE | BLK_MQ_F_SG_MERGE |
			    BLK_MQ_F_BLOCKING;
	mq->tag_set.nr_hw_queues = 1;
	mq->tag_set.cmd_size = sizeof(struct mmc_queue_req);
	mq->tag_set.driver_data = mq;

	ret = blk_mq_alloc_tag_set(&mq->tag_set);
	if (ret)
		return ret;

	mq->queue = blk_mq_init_queue(&mq->tag_set);
	if (IS_ERR(mq->queue)) {
		ret = PTR_ERR(mq->queue);
		goto free_tag_set;
	}

<<<<<<< HEAD
	mq->queue->queue_lock = lock;
=======
	if (mmc_host_is_spi(host) && host->use_spi_crc)
		mq->queue->backing_dev_info->capabilities |=
			BDI_CAP_STABLE_WRITES;

>>>>>>> 407d19ab
	mq->queue->queuedata = mq;

	return 0;

free_tag_set:
	blk_mq_free_tag_set(&mq->tag_set);

	return ret;
}

/* Set queue depth to get a reasonable value for q->nr_requests */
#define MMC_QUEUE_DEPTH 64

static int mmc_mq_init(struct mmc_queue *mq, struct mmc_card *card,
			 spinlock_t *lock)
{
	struct mmc_host *host = card->host;
	int q_depth;
	int ret;

	/*
	 * The queue depth for CQE must match the hardware because the request
	 * tag is used to index the hardware queue.
	 */
	if (mq->use_cqe)
		q_depth = min_t(int, card->ext_csd.cmdq_depth, host->cqe_qdepth);
	else
		q_depth = MMC_QUEUE_DEPTH;

	ret = mmc_mq_init_queue(mq, q_depth, &mmc_mq_ops, lock);
	if (ret)
		return ret;

	blk_queue_rq_timeout(mq->queue, 60 * HZ);

	mmc_setup_queue(mq, card);

	return 0;
}

/**
 * mmc_init_queue - initialise a queue structure.
 * @mq: mmc queue
 * @card: mmc card to attach this queue
 * @lock: queue lock
 * @subname: partition subname
 *
 * Initialise a MMC card request queue.
 */
int mmc_init_queue(struct mmc_queue *mq, struct mmc_card *card,
		   spinlock_t *lock, const char *subname)
{
	struct mmc_host *host = card->host;

	mq->card = card;

	mq->use_cqe = host->cqe_enabled;

	return mmc_mq_init(mq, card, lock);
}

void mmc_queue_suspend(struct mmc_queue *mq)
{
	blk_mq_quiesce_queue(mq->queue);

	/*
	 * The host remains claimed while there are outstanding requests, so
	 * simply claiming and releasing here ensures there are none.
	 */
	mmc_claim_host(mq->card->host);
	mmc_release_host(mq->card->host);
}

void mmc_queue_resume(struct mmc_queue *mq)
{
	blk_mq_unquiesce_queue(mq->queue);
}

void mmc_cleanup_queue(struct mmc_queue *mq)
{
	struct request_queue *q = mq->queue;

	/*
	 * The legacy code handled the possibility of being suspended,
	 * so do that here too.
	 */
	if (blk_queue_quiesced(q))
		blk_mq_unquiesce_queue(q);

	blk_cleanup_queue(q);
	blk_mq_free_tag_set(&mq->tag_set);

	/*
	 * A request can be completed before the next request, potentially
	 * leaving a complete_work with nothing to do. Such a work item might
	 * still be queued at this point. Flush it.
	 */
	flush_work(&mq->complete_work);

	mq->card = NULL;
}

/*
 * Prepare the sg list(s) to be handed of to the host driver
 */
unsigned int mmc_queue_map_sg(struct mmc_queue *mq, struct mmc_queue_req *mqrq)
{
	struct request *req = mmc_queue_req_to_req(mqrq);

	return blk_rq_map_sg(mq->queue, req, mqrq->sg);
}<|MERGE_RESOLUTION|>--- conflicted
+++ resolved
@@ -86,9 +86,9 @@
 	struct mmc_queue *mq = q->queuedata;
 	unsigned long flags;
 
-	spin_lock_irqsave(q->queue_lock, flags);
+	spin_lock_irqsave(&mq->lock, flags);
 	__mmc_cqe_recovery_notifier(mq);
-	spin_unlock_irqrestore(q->queue_lock, flags);
+	spin_unlock_irqrestore(&mq->lock, flags);
 }
 
 static enum blk_eh_timer_return mmc_cqe_timed_out(struct request *req)
@@ -125,14 +125,14 @@
 	unsigned long flags;
 	int ret;
 
-	spin_lock_irqsave(q->queue_lock, flags);
+	spin_lock_irqsave(&mq->lock, flags);
 
 	if (mq->recovery_needed || !mq->use_cqe)
 		ret = BLK_EH_RESET_TIMER;
 	else
 		ret = mmc_cqe_timed_out(req);
 
-	spin_unlock_irqrestore(q->queue_lock, flags);
+	spin_unlock_irqrestore(&mq->lock, flags);
 
 	return ret;
 }
@@ -154,9 +154,9 @@
 
 	mq->in_recovery = false;
 
-	spin_lock_irq(q->queue_lock);
+	spin_lock_irq(&mq->lock);
 	mq->recovery_needed = false;
-	spin_unlock_irq(q->queue_lock);
+	spin_unlock_irq(&mq->lock);
 
 	mmc_put_card(mq->card, &mq->ctx);
 
@@ -255,10 +255,10 @@
 
 	issue_type = mmc_issue_type(mq, req);
 
-	spin_lock_irq(q->queue_lock);
+	spin_lock_irq(&mq->lock);
 
 	if (mq->recovery_needed || mq->busy) {
-		spin_unlock_irq(q->queue_lock);
+		spin_unlock_irq(&mq->lock);
 		return BLK_STS_RESOURCE;
 	}
 
@@ -266,7 +266,7 @@
 	case MMC_ISSUE_DCMD:
 		if (mmc_cqe_dcmd_busy(mq)) {
 			mq->cqe_busy |= MMC_CQE_DCMD_BUSY;
-			spin_unlock_irq(q->queue_lock);
+			spin_unlock_irq(&mq->lock);
 			return BLK_STS_RESOURCE;
 		}
 		break;
@@ -291,7 +291,7 @@
 	get_card = (mmc_tot_in_flight(mq) == 1);
 	cqe_retune_ok = (mmc_cqe_qcnt(mq) == 1);
 
-	spin_unlock_irq(q->queue_lock);
+	spin_unlock_irq(&mq->lock);
 
 	if (!(req->rq_flags & RQF_DONTPREP)) {
 		req_to_mmc_queue_req(req)->retries = 0;
@@ -325,12 +325,12 @@
 	if (issued != MMC_REQ_STARTED) {
 		bool put_card = false;
 
-		spin_lock_irq(q->queue_lock);
+		spin_lock_irq(&mq->lock);
 		mq->in_flight[issue_type] -= 1;
 		if (mmc_tot_in_flight(mq) == 0)
 			put_card = true;
 		mq->busy = false;
-		spin_unlock_irq(q->queue_lock);
+		spin_unlock_irq(&mq->lock);
 		if (put_card)
 			mmc_put_card(card, &mq->ctx);
 	} else {
@@ -352,6 +352,7 @@
 {
 	struct mmc_host *host = card->host;
 	u64 limit = BLK_BOUNCE_HIGH;
+	unsigned block_size = 512;
 
 	if (mmc_dev(host)->dma_mask && *mmc_dev(host)->dma_mask)
 		limit = (u64)dma_max_pfn(mmc_dev(host)) << PAGE_SHIFT;
@@ -365,7 +366,13 @@
 	blk_queue_max_hw_sectors(mq->queue,
 		min(host->max_blk_count, host->max_req_size / 512));
 	blk_queue_max_segments(mq->queue, host->max_segs);
-	blk_queue_max_segment_size(mq->queue, host->max_seg_size);
+
+	if (mmc_card_mmc(card))
+		block_size = card->ext_csd.data_sector_size;
+
+	blk_queue_logical_block_size(mq->queue, block_size);
+	blk_queue_max_segment_size(mq->queue,
+			round_down(host->max_seg_size, block_size));
 
 	dma_set_max_seg_size(mmc_dev(host), queue_max_segment_size(mq->queue));
 
@@ -377,98 +384,66 @@
 	init_waitqueue_head(&mq->wait);
 }
 
-static int mmc_mq_init_queue(struct mmc_queue *mq, int q_depth,
-			     const struct blk_mq_ops *mq_ops, spinlock_t *lock)
-{
-	int ret;
-
-	memset(&mq->tag_set, 0, sizeof(mq->tag_set));
-	mq->tag_set.ops = mq_ops;
-	mq->tag_set.queue_depth = q_depth;
-	mq->tag_set.numa_node = NUMA_NO_NODE;
-	mq->tag_set.flags = BLK_MQ_F_SHOULD_MERGE | BLK_MQ_F_SG_MERGE |
-			    BLK_MQ_F_BLOCKING;
-	mq->tag_set.nr_hw_queues = 1;
-	mq->tag_set.cmd_size = sizeof(struct mmc_queue_req);
-	mq->tag_set.driver_data = mq;
-
-	ret = blk_mq_alloc_tag_set(&mq->tag_set);
-	if (ret)
-		return ret;
-
-	mq->queue = blk_mq_init_queue(&mq->tag_set);
-	if (IS_ERR(mq->queue)) {
-		ret = PTR_ERR(mq->queue);
-		goto free_tag_set;
-	}
-
-<<<<<<< HEAD
-	mq->queue->queue_lock = lock;
-=======
-	if (mmc_host_is_spi(host) && host->use_spi_crc)
-		mq->queue->backing_dev_info->capabilities |=
-			BDI_CAP_STABLE_WRITES;
-
->>>>>>> 407d19ab
-	mq->queue->queuedata = mq;
-
-	return 0;
-
-free_tag_set:
-	blk_mq_free_tag_set(&mq->tag_set);
-
-	return ret;
-}
-
 /* Set queue depth to get a reasonable value for q->nr_requests */
 #define MMC_QUEUE_DEPTH 64
 
-static int mmc_mq_init(struct mmc_queue *mq, struct mmc_card *card,
-			 spinlock_t *lock)
+/**
+ * mmc_init_queue - initialise a queue structure.
+ * @mq: mmc queue
+ * @card: mmc card to attach this queue
+ *
+ * Initialise a MMC card request queue.
+ */
+int mmc_init_queue(struct mmc_queue *mq, struct mmc_card *card)
 {
 	struct mmc_host *host = card->host;
-	int q_depth;
 	int ret;
 
+	mq->card = card;
+	mq->use_cqe = host->cqe_enabled;
+	
+	spin_lock_init(&mq->lock);
+
+	memset(&mq->tag_set, 0, sizeof(mq->tag_set));
+	mq->tag_set.ops = &mmc_mq_ops;
 	/*
 	 * The queue depth for CQE must match the hardware because the request
 	 * tag is used to index the hardware queue.
 	 */
 	if (mq->use_cqe)
-		q_depth = min_t(int, card->ext_csd.cmdq_depth, host->cqe_qdepth);
+		mq->tag_set.queue_depth =
+			min_t(int, card->ext_csd.cmdq_depth, host->cqe_qdepth);
 	else
-		q_depth = MMC_QUEUE_DEPTH;
-
-	ret = mmc_mq_init_queue(mq, q_depth, &mmc_mq_ops, lock);
+		mq->tag_set.queue_depth = MMC_QUEUE_DEPTH;
+	mq->tag_set.numa_node = NUMA_NO_NODE;
+	mq->tag_set.flags = BLK_MQ_F_SHOULD_MERGE | BLK_MQ_F_BLOCKING;
+	mq->tag_set.nr_hw_queues = 1;
+	mq->tag_set.cmd_size = sizeof(struct mmc_queue_req);
+	mq->tag_set.driver_data = mq;
+
+	ret = blk_mq_alloc_tag_set(&mq->tag_set);
 	if (ret)
 		return ret;
 
+	mq->queue = blk_mq_init_queue(&mq->tag_set);
+	if (IS_ERR(mq->queue)) {
+		ret = PTR_ERR(mq->queue);
+		goto free_tag_set;
+	}
+
+	if (mmc_host_is_spi(host) && host->use_spi_crc)
+		mq->queue->backing_dev_info->capabilities |=
+			BDI_CAP_STABLE_WRITES;
+
+	mq->queue->queuedata = mq;
 	blk_queue_rq_timeout(mq->queue, 60 * HZ);
 
 	mmc_setup_queue(mq, card);
-
 	return 0;
-}
-
-/**
- * mmc_init_queue - initialise a queue structure.
- * @mq: mmc queue
- * @card: mmc card to attach this queue
- * @lock: queue lock
- * @subname: partition subname
- *
- * Initialise a MMC card request queue.
- */
-int mmc_init_queue(struct mmc_queue *mq, struct mmc_card *card,
-		   spinlock_t *lock, const char *subname)
-{
-	struct mmc_host *host = card->host;
-
-	mq->card = card;
-
-	mq->use_cqe = host->cqe_enabled;
-
-	return mmc_mq_init(mq, card, lock);
+
+free_tag_set:
+	blk_mq_free_tag_set(&mq->tag_set);
+	return ret;
 }
 
 void mmc_queue_suspend(struct mmc_queue *mq)
