// SPDX-License-Identifier: GPL-2.0
/*
 * OHCI HCD (Host Controller Driver) for USB.
 *
 * TI DA8xx (OMAP-L1x) Bus Glue
 *
 * Derived from: ohci-omap.c and ohci-s3c2410.c
 * Copyright (C) 2008-2009 MontaVista Software, Inc. <source@mvista.com>
 */

#include <linux/clk.h>
#include <linux/io.h>
#include <linux/interrupt.h>
#include <linux/jiffies.h>
#include <linux/kernel.h>
#include <linux/module.h>
#include <linux/platform_device.h>
#include <linux/phy/phy.h>
#include <linux/platform_data/usb-davinci.h>
#include <linux/regulator/consumer.h>
#include <linux/usb.h>
#include <linux/usb/hcd.h>
#include <asm/unaligned.h>

#include "ohci.h"

#define DRIVER_DESC "DA8XX"
#define DRV_NAME "ohci-da8xx"

static struct hc_driver __read_mostly ohci_da8xx_hc_driver;

static int (*orig_ohci_hub_control)(struct usb_hcd  *hcd, u16 typeReq,
			u16 wValue, u16 wIndex, char *buf, u16 wLength);
static int (*orig_ohci_hub_status_data)(struct usb_hcd *hcd, char *buf);

struct da8xx_ohci_hcd {
	struct usb_hcd *hcd;
	struct clk *usb11_clk;
	struct phy *usb11_phy;
	struct regulator *vbus_reg;
	struct notifier_block nb;
<<<<<<< HEAD
	unsigned int reg_enabled;
=======
	struct gpio_desc *oc_gpio;
>>>>>>> 407d19ab
};

#define to_da8xx_ohci(hcd) (struct da8xx_ohci_hcd *)(hcd_to_ohci(hcd)->priv)

/* Over-current indicator change bitmask */
static volatile u16 ocic_mask;

static int ohci_da8xx_enable(struct usb_hcd *hcd)
{
	struct da8xx_ohci_hcd *da8xx_ohci = to_da8xx_ohci(hcd);
	int ret;

	ret = clk_prepare_enable(da8xx_ohci->usb11_clk);
	if (ret)
		return ret;

	ret = phy_init(da8xx_ohci->usb11_phy);
	if (ret)
		goto err_phy_init;

	ret = phy_power_on(da8xx_ohci->usb11_phy);
	if (ret)
		goto err_phy_power_on;

	return 0;

err_phy_power_on:
	phy_exit(da8xx_ohci->usb11_phy);
err_phy_init:
	clk_disable_unprepare(da8xx_ohci->usb11_clk);

	return ret;
}

static void ohci_da8xx_disable(struct usb_hcd *hcd)
{
	struct da8xx_ohci_hcd *da8xx_ohci = to_da8xx_ohci(hcd);

	phy_power_off(da8xx_ohci->usb11_phy);
	phy_exit(da8xx_ohci->usb11_phy);
	clk_disable_unprepare(da8xx_ohci->usb11_clk);
}

static int ohci_da8xx_set_power(struct usb_hcd *hcd, int on)
{
	struct da8xx_ohci_hcd *da8xx_ohci = to_da8xx_ohci(hcd);
	struct device *dev		= hcd->self.controller;
	struct da8xx_ohci_root_hub *hub	= dev_get_platdata(dev);
	int ret;

<<<<<<< HEAD
	if (hub && hub->set_power)
		return hub->set_power(1, on);

=======
>>>>>>> 407d19ab
	if (!da8xx_ohci->vbus_reg)
		return 0;

	if (on) {
		ret = regulator_enable(da8xx_ohci->vbus_reg);
		if (ret) {
			dev_err(dev, "Failed to enable regulator: %d\n", ret);
			return ret;
		}
	} else {
		ret = regulator_disable(da8xx_ohci->vbus_reg);
		if (ret) {
			dev_err(dev, "Failed  to disable regulator: %d\n", ret);
			return ret;
		}
	}

	return 0;
}

static int ohci_da8xx_get_power(struct usb_hcd *hcd)
{
	struct da8xx_ohci_hcd *da8xx_ohci = to_da8xx_ohci(hcd);
	struct device *dev		= hcd->self.controller;
	struct da8xx_ohci_root_hub *hub	= dev_get_platdata(dev);

<<<<<<< HEAD
	if (hub && hub->get_power)
		return hub->get_power(1);

=======
>>>>>>> 407d19ab
	if (da8xx_ohci->vbus_reg)
		return regulator_is_enabled(da8xx_ohci->vbus_reg);

	return 1;
}

static int ohci_da8xx_get_oci(struct usb_hcd *hcd)
{
	struct da8xx_ohci_hcd *da8xx_ohci = to_da8xx_ohci(hcd);
	struct device *dev		= hcd->self.controller;
	struct da8xx_ohci_root_hub *hub	= dev_get_platdata(dev);
	unsigned int flags;
	int ret;

	if (hub && hub->get_oci)
		return hub->get_oci(1);

	if (!da8xx_ohci->vbus_reg)
		return 0;

	ret = regulator_get_error_flags(da8xx_ohci->vbus_reg, &flags);
	if (ret)
		return ret;

	if (flags & REGULATOR_ERROR_OVER_CURRENT)
		return 1;

	return 0;
}

static int ohci_da8xx_has_set_power(struct usb_hcd *hcd)
{
	struct da8xx_ohci_hcd *da8xx_ohci = to_da8xx_ohci(hcd);
	struct device *dev		= hcd->self.controller;
	struct da8xx_ohci_root_hub *hub	= dev_get_platdata(dev);

<<<<<<< HEAD
	if (hub && hub->set_power)
		return 1;

=======
>>>>>>> 407d19ab
	if (da8xx_ohci->vbus_reg)
		return 1;

	return 0;
}

static int ohci_da8xx_has_oci(struct usb_hcd *hcd)
{
	struct da8xx_ohci_hcd *da8xx_ohci = to_da8xx_ohci(hcd);
	struct device *dev		= hcd->self.controller;
	struct da8xx_ohci_root_hub *hub	= dev_get_platdata(dev);

	if (hub && hub->get_oci)
		return 1;

	if (da8xx_ohci->vbus_reg)
		return 1;

	return 0;
}

static int ohci_da8xx_has_potpgt(struct usb_hcd *hcd)
{
	struct device *dev		= hcd->self.controller;
	struct da8xx_ohci_root_hub *hub	= dev_get_platdata(dev);

	if (hub && hub->potpgt)
		return 1;

	return 0;
}

/*
 * Handle the port over-current indicator change.
 */
static void ohci_da8xx_ocic_handler(struct da8xx_ohci_root_hub *hub,
				    unsigned port)
{
	ocic_mask |= 1 << port;

	/* Once over-current is detected, the port needs to be powered down */
	if (hub->get_oci(port) > 0)
		hub->set_power(port, 0);
}

static int ohci_da8xx_regulator_event(struct notifier_block *nb,
				unsigned long event, void *data)
{
	struct da8xx_ohci_hcd *da8xx_ohci =
				container_of(nb, struct da8xx_ohci_hcd, nb);

	if (event & REGULATOR_EVENT_OVER_CURRENT) {
		ocic_mask |= 1 << 1;
		ohci_da8xx_set_power(da8xx_ohci->hcd, 0);
	}

	return 0;
}

<<<<<<< HEAD
=======
static irqreturn_t ohci_da8xx_oc_thread(int irq, void *data)
{
	struct da8xx_ohci_hcd *da8xx_ohci = data;
	struct device *dev = da8xx_ohci->hcd->self.controller;
	int ret;

	if (gpiod_get_value_cansleep(da8xx_ohci->oc_gpio) &&
	    da8xx_ohci->vbus_reg) {
		ret = regulator_disable(da8xx_ohci->vbus_reg);
		if (ret)
			dev_err(dev, "Failed to disable regulator: %d\n", ret);
	}

	return IRQ_HANDLED;
}

>>>>>>> 407d19ab
static int ohci_da8xx_register_notify(struct usb_hcd *hcd)
{
	struct da8xx_ohci_hcd *da8xx_ohci = to_da8xx_ohci(hcd);
	struct device *dev		= hcd->self.controller;
	struct da8xx_ohci_root_hub *hub	= dev_get_platdata(dev);
	int ret = 0;

	if (hub && hub->ocic_notify) {
		ret = hub->ocic_notify(ohci_da8xx_ocic_handler);
	} else if (da8xx_ohci->vbus_reg) {
		da8xx_ohci->nb.notifier_call = ohci_da8xx_regulator_event;
		ret = devm_regulator_register_notifier(da8xx_ohci->vbus_reg,
						&da8xx_ohci->nb);
	}

	if (ret)
		dev_err(dev, "Failed to register notifier: %d\n", ret);

	return ret;
}

static void ohci_da8xx_unregister_notify(struct usb_hcd *hcd)
{
	struct device *dev		= hcd->self.controller;
	struct da8xx_ohci_root_hub *hub	= dev_get_platdata(dev);

	if (hub && hub->ocic_notify)
		hub->ocic_notify(NULL);
}

static int ohci_da8xx_reset(struct usb_hcd *hcd)
{
	struct device *dev		= hcd->self.controller;
	struct da8xx_ohci_root_hub *hub	= dev_get_platdata(dev);
	struct ohci_hcd	*ohci		= hcd_to_ohci(hcd);
	int result;
	u32 rh_a;

	dev_dbg(dev, "starting USB controller\n");

	result = ohci_da8xx_enable(hcd);
	if (result < 0)
		return result;

	/*
	 * DA8xx only have 1 port connected to the pins but the HC root hub
	 * register A reports 2 ports, thus we'll have to override it...
	 */
	ohci->num_ports = 1;

	result = ohci_setup(hcd);
	if (result < 0) {
		ohci_da8xx_disable(hcd);
		return result;
	}

	/*
	 * Since we're providing a board-specific root hub port power control
	 * and over-current reporting, we have to override the HC root hub A
	 * register's default value, so that ohci_hub_control() could return
	 * the correct hub descriptor...
	 */
	rh_a = ohci_readl(ohci, &ohci->regs->roothub.a);
	if (ohci_da8xx_has_set_power(hcd)) {
		rh_a &= ~RH_A_NPS;
		rh_a |=  RH_A_PSM;
	}
	if (ohci_da8xx_has_oci(hcd)) {
		rh_a &= ~RH_A_NOCP;
		rh_a |=  RH_A_OCPM;
	}
	if (ohci_da8xx_has_potpgt(hcd)) {
		rh_a &= ~RH_A_POTPGT;
		rh_a |= hub->potpgt << 24;
	}
	ohci_writel(ohci, rh_a, &ohci->regs->roothub.a);

	return result;
}

/*
 * Update the status data from the hub with the over-current indicator change.
 */
static int ohci_da8xx_hub_status_data(struct usb_hcd *hcd, char *buf)
{
	int length		= orig_ohci_hub_status_data(hcd, buf);

	/* See if we have OCIC bit set on port 1 */
	if (ocic_mask & (1 << 1)) {
		dev_dbg(hcd->self.controller, "over-current indicator change "
			"on port 1\n");

		if (!length)
			length = 1;

		buf[0] |= 1 << 1;
	}
	return length;
}

/*
 * Look at the control requests to the root hub and see if we need to override.
 */
static int ohci_da8xx_hub_control(struct usb_hcd *hcd, u16 typeReq, u16 wValue,
				  u16 wIndex, char *buf, u16 wLength)
{
	struct device *dev		= hcd->self.controller;
	int temp;

	switch (typeReq) {
	case GetPortStatus:
		/* Check the port number */
		if (wIndex != 1)
			break;

		dev_dbg(dev, "GetPortStatus(%u)\n", wIndex);

		temp = roothub_portstatus(hcd_to_ohci(hcd), wIndex - 1);

		/* The port power status (PPS) bit defaults to 1 */
		if (!ohci_da8xx_get_power(hcd))
			temp &= ~RH_PS_PPS;

		/* The port over-current indicator (POCI) bit is always 0 */
		if (ohci_da8xx_get_oci(hcd) > 0)
			temp |=  RH_PS_POCI;

		/* The over-current indicator change (OCIC) bit is 0 too */
		if (ocic_mask & (1 << wIndex))
			temp |=  RH_PS_OCIC;

		put_unaligned(cpu_to_le32(temp), (__le32 *)buf);
		return 0;
	case SetPortFeature:
		temp = 1;
		goto check_port;
	case ClearPortFeature:
		temp = 0;

check_port:
		/* Check the port number */
		if (wIndex != 1)
			break;

		switch (wValue) {
		case USB_PORT_FEAT_POWER:
			dev_dbg(dev, "%sPortFeature(%u): %s\n",
				temp ? "Set" : "Clear", wIndex, "POWER");

			return ohci_da8xx_set_power(hcd, temp) ? -EPIPE : 0;
		case USB_PORT_FEAT_C_OVER_CURRENT:
			dev_dbg(dev, "%sPortFeature(%u): %s\n",
				temp ? "Set" : "Clear", wIndex,
				"C_OVER_CURRENT");

			if (temp)
				ocic_mask |= 1 << wIndex;
			else
				ocic_mask &= ~(1 << wIndex);
			return 0;
		}
	}

	return orig_ohci_hub_control(hcd, typeReq, wValue,
			wIndex, buf, wLength);
}

/*-------------------------------------------------------------------------*/
#ifdef CONFIG_OF
static const struct of_device_id da8xx_ohci_ids[] = {
	{ .compatible = "ti,da830-ohci" },
	{ }
};
MODULE_DEVICE_TABLE(of, da8xx_ohci_ids);
#endif

static int ohci_da8xx_probe(struct platform_device *pdev)
{
	struct da8xx_ohci_hcd *da8xx_ohci;
	struct usb_hcd	*hcd;
	struct resource *mem;
	int error, irq;
	hcd = usb_create_hcd(&ohci_da8xx_hc_driver, &pdev->dev,
				dev_name(&pdev->dev));
	if (!hcd)
		return -ENOMEM;

	da8xx_ohci = to_da8xx_ohci(hcd);
	da8xx_ohci->hcd = hcd;

	da8xx_ohci->usb11_clk = devm_clk_get(&pdev->dev, NULL);
	if (IS_ERR(da8xx_ohci->usb11_clk)) {
		error = PTR_ERR(da8xx_ohci->usb11_clk);
		if (error != -EPROBE_DEFER)
			dev_err(&pdev->dev, "Failed to get clock.\n");
		goto err;
	}

	da8xx_ohci->usb11_phy = devm_phy_get(&pdev->dev, "usb-phy");
	if (IS_ERR(da8xx_ohci->usb11_phy)) {
		error = PTR_ERR(da8xx_ohci->usb11_phy);
		if (error != -EPROBE_DEFER)
			dev_err(&pdev->dev, "Failed to get phy.\n");
		goto err;
	}

	da8xx_ohci->vbus_reg = devm_regulator_get_optional(&pdev->dev, "vbus");
	if (IS_ERR(da8xx_ohci->vbus_reg)) {
		error = PTR_ERR(da8xx_ohci->vbus_reg);
		if (error == -ENODEV) {
			da8xx_ohci->vbus_reg = NULL;
		} else if (error == -EPROBE_DEFER) {
			goto err;
		} else {
			dev_err(&pdev->dev, "Failed to get regulator\n");
			goto err;
		}
	}

<<<<<<< HEAD
=======
	da8xx_ohci->oc_gpio = devm_gpiod_get_optional(dev, "oc", GPIOD_IN);
	if (IS_ERR(da8xx_ohci->oc_gpio))
		goto err;

	if (da8xx_ohci->oc_gpio) {
		oc_irq = gpiod_to_irq(da8xx_ohci->oc_gpio);
		if (oc_irq < 0)
			goto err;

		error = devm_request_threaded_irq(dev, oc_irq, NULL,
				ohci_da8xx_oc_thread, IRQF_TRIGGER_RISING |
				IRQF_TRIGGER_FALLING | IRQF_ONESHOT,
				"OHCI over-current indicator", da8xx_ohci);
		if (error)
			goto err;
	}

>>>>>>> 407d19ab
	mem = platform_get_resource(pdev, IORESOURCE_MEM, 0);
	hcd->regs = devm_ioremap_resource(&pdev->dev, mem);
	if (IS_ERR(hcd->regs)) {
		error = PTR_ERR(hcd->regs);
		goto err;
	}
	hcd->rsrc_start = mem->start;
	hcd->rsrc_len = resource_size(mem);

	irq = platform_get_irq(pdev, 0);
	if (irq < 0) {
		error = -ENODEV;
		goto err;
	}

	error = usb_add_hcd(hcd, irq, 0);
	if (error)
		goto err;

	device_wakeup_enable(hcd->self.controller);

	error = ohci_da8xx_register_notify(hcd);
	if (error)
		goto err_remove_hcd;

	return 0;

err_remove_hcd:
	usb_remove_hcd(hcd);
err:
	usb_put_hcd(hcd);
	return error;
}

static int ohci_da8xx_remove(struct platform_device *pdev)
{
	struct usb_hcd	*hcd = platform_get_drvdata(pdev);

	ohci_da8xx_unregister_notify(hcd);
	usb_remove_hcd(hcd);
	usb_put_hcd(hcd);

	return 0;
}

#ifdef CONFIG_PM
static int ohci_da8xx_suspend(struct platform_device *pdev,
				pm_message_t message)
{
	struct usb_hcd	*hcd	= platform_get_drvdata(pdev);
	struct ohci_hcd	*ohci	= hcd_to_ohci(hcd);
	bool		do_wakeup	= device_may_wakeup(&pdev->dev);
	int		ret;


	if (time_before(jiffies, ohci->next_statechange))
		msleep(5);
	ohci->next_statechange = jiffies;

	ret = ohci_suspend(hcd, do_wakeup);
	if (ret)
		return ret;

	ohci_da8xx_disable(hcd);
	hcd->state = HC_STATE_SUSPENDED;

	return ret;
}

static int ohci_da8xx_resume(struct platform_device *dev)
{
	struct usb_hcd	*hcd	= platform_get_drvdata(dev);
	struct ohci_hcd	*ohci	= hcd_to_ohci(hcd);
	int ret;

	if (time_before(jiffies, ohci->next_statechange))
		msleep(5);
	ohci->next_statechange = jiffies;

	ret = ohci_da8xx_enable(hcd);
	if (ret)
		return ret;

	ohci_resume(hcd, false);

	return 0;
}
#endif

static const struct ohci_driver_overrides da8xx_overrides __initconst = {
	.reset		 = ohci_da8xx_reset,
	.extra_priv_size = sizeof(struct da8xx_ohci_hcd),
};

/*
 * Driver definition to register with platform structure.
 */
static struct platform_driver ohci_hcd_da8xx_driver = {
	.probe		= ohci_da8xx_probe,
	.remove		= ohci_da8xx_remove,
	.shutdown 	= usb_hcd_platform_shutdown,
#ifdef	CONFIG_PM
	.suspend	= ohci_da8xx_suspend,
	.resume		= ohci_da8xx_resume,
#endif
	.driver		= {
		.name	= DRV_NAME,
		.of_match_table = of_match_ptr(da8xx_ohci_ids),
	},
};

static int __init ohci_da8xx_init(void)
{

	if (usb_disabled())
		return -ENODEV;

	pr_info("%s: " DRIVER_DESC "\n", DRV_NAME);
	ohci_init_driver(&ohci_da8xx_hc_driver, &da8xx_overrides);

	/*
	 * The Davinci da8xx HW has some unusual quirks, which require
	 * da8xx-specific workarounds. We override certain hc_driver
	 * functions here to achieve that. We explicitly do not enhance
	 * ohci_driver_overrides to allow this more easily, since this
	 * is an unusual case, and we don't want to encourage others to
	 * override these functions by making it too easy.
	 */

	orig_ohci_hub_control = ohci_da8xx_hc_driver.hub_control;
	orig_ohci_hub_status_data = ohci_da8xx_hc_driver.hub_status_data;

	ohci_da8xx_hc_driver.hub_status_data     = ohci_da8xx_hub_status_data;
	ohci_da8xx_hc_driver.hub_control         = ohci_da8xx_hub_control;

	return platform_driver_register(&ohci_hcd_da8xx_driver);
}
module_init(ohci_da8xx_init);

static void __exit ohci_da8xx_exit(void)
{
	platform_driver_unregister(&ohci_hcd_da8xx_driver);
}
module_exit(ohci_da8xx_exit);
MODULE_DESCRIPTION(DRIVER_DESC);
MODULE_LICENSE("GPL");
MODULE_ALIAS("platform:" DRV_NAME);<|MERGE_RESOLUTION|>--- conflicted
+++ resolved
@@ -9,6 +9,7 @@
  */
 
 #include <linux/clk.h>
+#include <linux/gpio/consumer.h>
 #include <linux/io.h>
 #include <linux/interrupt.h>
 #include <linux/jiffies.h>
@@ -39,11 +40,7 @@
 	struct phy *usb11_phy;
 	struct regulator *vbus_reg;
 	struct notifier_block nb;
-<<<<<<< HEAD
-	unsigned int reg_enabled;
-=======
 	struct gpio_desc *oc_gpio;
->>>>>>> 407d19ab
 };
 
 #define to_da8xx_ohci(hcd) (struct da8xx_ohci_hcd *)(hcd_to_ohci(hcd)->priv)
@@ -90,16 +87,9 @@
 static int ohci_da8xx_set_power(struct usb_hcd *hcd, int on)
 {
 	struct da8xx_ohci_hcd *da8xx_ohci = to_da8xx_ohci(hcd);
-	struct device *dev		= hcd->self.controller;
-	struct da8xx_ohci_root_hub *hub	= dev_get_platdata(dev);
+	struct device *dev = hcd->self.controller;
 	int ret;
 
-<<<<<<< HEAD
-	if (hub && hub->set_power)
-		return hub->set_power(1, on);
-
-=======
->>>>>>> 407d19ab
 	if (!da8xx_ohci->vbus_reg)
 		return 0;
 
@@ -123,100 +113,67 @@
 static int ohci_da8xx_get_power(struct usb_hcd *hcd)
 {
 	struct da8xx_ohci_hcd *da8xx_ohci = to_da8xx_ohci(hcd);
+
+	if (da8xx_ohci->vbus_reg)
+		return regulator_is_enabled(da8xx_ohci->vbus_reg);
+
+	return 1;
+}
+
+static int ohci_da8xx_get_oci(struct usb_hcd *hcd)
+{
+	struct da8xx_ohci_hcd *da8xx_ohci = to_da8xx_ohci(hcd);
+	unsigned int flags;
+	int ret;
+
+	if (da8xx_ohci->oc_gpio)
+		return gpiod_get_value_cansleep(da8xx_ohci->oc_gpio);
+
+	if (!da8xx_ohci->vbus_reg)
+		return 0;
+
+	ret = regulator_get_error_flags(da8xx_ohci->vbus_reg, &flags);
+	if (ret)
+		return ret;
+
+	if (flags & REGULATOR_ERROR_OVER_CURRENT)
+		return 1;
+
+	return 0;
+}
+
+static int ohci_da8xx_has_set_power(struct usb_hcd *hcd)
+{
+	struct da8xx_ohci_hcd *da8xx_ohci = to_da8xx_ohci(hcd);
+
+	if (da8xx_ohci->vbus_reg)
+		return 1;
+
+	return 0;
+}
+
+static int ohci_da8xx_has_oci(struct usb_hcd *hcd)
+{
+	struct da8xx_ohci_hcd *da8xx_ohci = to_da8xx_ohci(hcd);
+
+	if (da8xx_ohci->oc_gpio)
+		return 1;
+
+	if (da8xx_ohci->vbus_reg)
+		return 1;
+
+	return 0;
+}
+
+static int ohci_da8xx_has_potpgt(struct usb_hcd *hcd)
+{
 	struct device *dev		= hcd->self.controller;
 	struct da8xx_ohci_root_hub *hub	= dev_get_platdata(dev);
 
-<<<<<<< HEAD
-	if (hub && hub->get_power)
-		return hub->get_power(1);
-
-=======
->>>>>>> 407d19ab
-	if (da8xx_ohci->vbus_reg)
-		return regulator_is_enabled(da8xx_ohci->vbus_reg);
-
-	return 1;
-}
-
-static int ohci_da8xx_get_oci(struct usb_hcd *hcd)
-{
-	struct da8xx_ohci_hcd *da8xx_ohci = to_da8xx_ohci(hcd);
-	struct device *dev		= hcd->self.controller;
-	struct da8xx_ohci_root_hub *hub	= dev_get_platdata(dev);
-	unsigned int flags;
-	int ret;
-
-	if (hub && hub->get_oci)
-		return hub->get_oci(1);
-
-	if (!da8xx_ohci->vbus_reg)
-		return 0;
-
-	ret = regulator_get_error_flags(da8xx_ohci->vbus_reg, &flags);
-	if (ret)
-		return ret;
-
-	if (flags & REGULATOR_ERROR_OVER_CURRENT)
-		return 1;
-
-	return 0;
-}
-
-static int ohci_da8xx_has_set_power(struct usb_hcd *hcd)
-{
-	struct da8xx_ohci_hcd *da8xx_ohci = to_da8xx_ohci(hcd);
-	struct device *dev		= hcd->self.controller;
-	struct da8xx_ohci_root_hub *hub	= dev_get_platdata(dev);
-
-<<<<<<< HEAD
-	if (hub && hub->set_power)
-		return 1;
-
-=======
->>>>>>> 407d19ab
-	if (da8xx_ohci->vbus_reg)
-		return 1;
-
-	return 0;
-}
-
-static int ohci_da8xx_has_oci(struct usb_hcd *hcd)
-{
-	struct da8xx_ohci_hcd *da8xx_ohci = to_da8xx_ohci(hcd);
-	struct device *dev		= hcd->self.controller;
-	struct da8xx_ohci_root_hub *hub	= dev_get_platdata(dev);
-
-	if (hub && hub->get_oci)
-		return 1;
-
-	if (da8xx_ohci->vbus_reg)
-		return 1;
-
-	return 0;
-}
-
-static int ohci_da8xx_has_potpgt(struct usb_hcd *hcd)
-{
-	struct device *dev		= hcd->self.controller;
-	struct da8xx_ohci_root_hub *hub	= dev_get_platdata(dev);
-
 	if (hub && hub->potpgt)
 		return 1;
 
 	return 0;
-}
-
-/*
- * Handle the port over-current indicator change.
- */
-static void ohci_da8xx_ocic_handler(struct da8xx_ohci_root_hub *hub,
-				    unsigned port)
-{
-	ocic_mask |= 1 << port;
-
-	/* Once over-current is detected, the port needs to be powered down */
-	if (hub->get_oci(port) > 0)
-		hub->set_power(port, 0);
 }
 
 static int ohci_da8xx_regulator_event(struct notifier_block *nb,
@@ -233,8 +190,6 @@
 	return 0;
 }
 
-<<<<<<< HEAD
-=======
 static irqreturn_t ohci_da8xx_oc_thread(int irq, void *data)
 {
 	struct da8xx_ohci_hcd *da8xx_ohci = data;
@@ -251,17 +206,13 @@
 	return IRQ_HANDLED;
 }
 
->>>>>>> 407d19ab
 static int ohci_da8xx_register_notify(struct usb_hcd *hcd)
 {
 	struct da8xx_ohci_hcd *da8xx_ohci = to_da8xx_ohci(hcd);
 	struct device *dev		= hcd->self.controller;
-	struct da8xx_ohci_root_hub *hub	= dev_get_platdata(dev);
 	int ret = 0;
 
-	if (hub && hub->ocic_notify) {
-		ret = hub->ocic_notify(ohci_da8xx_ocic_handler);
-	} else if (da8xx_ohci->vbus_reg) {
+	if (!da8xx_ohci->oc_gpio && da8xx_ohci->vbus_reg) {
 		da8xx_ohci->nb.notifier_call = ohci_da8xx_regulator_event;
 		ret = devm_regulator_register_notifier(da8xx_ohci->vbus_reg,
 						&da8xx_ohci->nb);
@@ -271,15 +222,6 @@
 		dev_err(dev, "Failed to register notifier: %d\n", ret);
 
 	return ret;
-}
-
-static void ohci_da8xx_unregister_notify(struct usb_hcd *hcd)
-{
-	struct device *dev		= hcd->self.controller;
-	struct da8xx_ohci_root_hub *hub	= dev_get_platdata(dev);
-
-	if (hub && hub->ocic_notify)
-		hub->ocic_notify(NULL);
 }
 
 static int ohci_da8xx_reset(struct usb_hcd *hcd)
@@ -431,34 +373,35 @@
 static int ohci_da8xx_probe(struct platform_device *pdev)
 {
 	struct da8xx_ohci_hcd *da8xx_ohci;
+	struct device *dev = &pdev->dev;
+	int error, hcd_irq, oc_irq;
 	struct usb_hcd	*hcd;
 	struct resource *mem;
-	int error, irq;
-	hcd = usb_create_hcd(&ohci_da8xx_hc_driver, &pdev->dev,
-				dev_name(&pdev->dev));
+
+	hcd = usb_create_hcd(&ohci_da8xx_hc_driver, dev, dev_name(dev));
 	if (!hcd)
 		return -ENOMEM;
 
 	da8xx_ohci = to_da8xx_ohci(hcd);
 	da8xx_ohci->hcd = hcd;
 
-	da8xx_ohci->usb11_clk = devm_clk_get(&pdev->dev, NULL);
+	da8xx_ohci->usb11_clk = devm_clk_get(dev, NULL);
 	if (IS_ERR(da8xx_ohci->usb11_clk)) {
 		error = PTR_ERR(da8xx_ohci->usb11_clk);
 		if (error != -EPROBE_DEFER)
-			dev_err(&pdev->dev, "Failed to get clock.\n");
+			dev_err(dev, "Failed to get clock.\n");
 		goto err;
 	}
 
-	da8xx_ohci->usb11_phy = devm_phy_get(&pdev->dev, "usb-phy");
+	da8xx_ohci->usb11_phy = devm_phy_get(dev, "usb-phy");
 	if (IS_ERR(da8xx_ohci->usb11_phy)) {
 		error = PTR_ERR(da8xx_ohci->usb11_phy);
 		if (error != -EPROBE_DEFER)
-			dev_err(&pdev->dev, "Failed to get phy.\n");
+			dev_err(dev, "Failed to get phy.\n");
 		goto err;
 	}
 
-	da8xx_ohci->vbus_reg = devm_regulator_get_optional(&pdev->dev, "vbus");
+	da8xx_ohci->vbus_reg = devm_regulator_get_optional(dev, "vbus");
 	if (IS_ERR(da8xx_ohci->vbus_reg)) {
 		error = PTR_ERR(da8xx_ohci->vbus_reg);
 		if (error == -ENODEV) {
@@ -466,13 +409,11 @@
 		} else if (error == -EPROBE_DEFER) {
 			goto err;
 		} else {
-			dev_err(&pdev->dev, "Failed to get regulator\n");
+			dev_err(dev, "Failed to get regulator\n");
 			goto err;
 		}
 	}
 
-<<<<<<< HEAD
-=======
 	da8xx_ohci->oc_gpio = devm_gpiod_get_optional(dev, "oc", GPIOD_IN);
 	if (IS_ERR(da8xx_ohci->oc_gpio))
 		goto err;
@@ -490,9 +431,8 @@
 			goto err;
 	}
 
->>>>>>> 407d19ab
 	mem = platform_get_resource(pdev, IORESOURCE_MEM, 0);
-	hcd->regs = devm_ioremap_resource(&pdev->dev, mem);
+	hcd->regs = devm_ioremap_resource(dev, mem);
 	if (IS_ERR(hcd->regs)) {
 		error = PTR_ERR(hcd->regs);
 		goto err;
@@ -500,13 +440,13 @@
 	hcd->rsrc_start = mem->start;
 	hcd->rsrc_len = resource_size(mem);
 
-	irq = platform_get_irq(pdev, 0);
-	if (irq < 0) {
+	hcd_irq = platform_get_irq(pdev, 0);
+	if (hcd_irq < 0) {
 		error = -ENODEV;
 		goto err;
 	}
 
-	error = usb_add_hcd(hcd, irq, 0);
+	error = usb_add_hcd(hcd, hcd_irq, 0);
 	if (error)
 		goto err;
 
@@ -529,7 +469,6 @@
 {
 	struct usb_hcd	*hcd = platform_get_drvdata(pdev);
 
-	ohci_da8xx_unregister_notify(hcd);
 	usb_remove_hcd(hcd);
 	usb_put_hcd(hcd);
 
