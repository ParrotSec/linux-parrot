--- conflicted
+++ resolved
@@ -18,11 +18,15 @@
 #include <linux/pagemap.h>
 #include <linux/export.h>
 #include <linux/hid.h>
+#include <linux/mm.h>
 #include <linux/module.h>
+#include <linux/scatterlist.h>
 #include <linux/sched/signal.h>
 #include <linux/uio.h>
+#include <linux/vmalloc.h>
 #include <asm/unaligned.h>
 
+#include <linux/usb/ccid.h>
 #include <linux/usb/composite.h>
 #include <linux/usb/functionfs.h>
 
@@ -218,6 +222,8 @@
 
 	struct usb_ep *ep;
 	struct usb_request *req;
+	struct sg_table sgt;
+	bool use_sg;
 
 	struct ffs_data *ffs;
 };
@@ -749,6 +755,65 @@
 	return ret;
 }
 
+/*
+ * allocate a virtually contiguous buffer and create a scatterlist describing it
+ * @sg_table	- pointer to a place to be filled with sg_table contents
+ * @size	- required buffer size
+ */
+static void *ffs_build_sg_list(struct sg_table *sgt, size_t sz)
+{
+	struct page **pages;
+	void *vaddr, *ptr;
+	unsigned int n_pages;
+	int i;
+
+	vaddr = vmalloc(sz);
+	if (!vaddr)
+		return NULL;
+
+	n_pages = PAGE_ALIGN(sz) >> PAGE_SHIFT;
+	pages = kvmalloc_array(n_pages, sizeof(struct page *), GFP_KERNEL);
+	if (!pages) {
+		vfree(vaddr);
+
+		return NULL;
+	}
+	for (i = 0, ptr = vaddr; i < n_pages; ++i, ptr += PAGE_SIZE)
+		pages[i] = vmalloc_to_page(ptr);
+
+	if (sg_alloc_table_from_pages(sgt, pages, n_pages, 0, sz, GFP_KERNEL)) {
+		kvfree(pages);
+		vfree(vaddr);
+
+		return NULL;
+	}
+	kvfree(pages);
+
+	return vaddr;
+}
+
+static inline void *ffs_alloc_buffer(struct ffs_io_data *io_data,
+	size_t data_len)
+{
+	if (io_data->use_sg)
+		return ffs_build_sg_list(&io_data->sgt, data_len);
+
+	return kmalloc(data_len, GFP_KERNEL);
+}
+
+static inline void ffs_free_buffer(struct ffs_io_data *io_data)
+{
+	if (!io_data->buf)
+		return;
+
+	if (io_data->use_sg) {
+		sg_free_table(&io_data->sgt);
+		vfree(io_data->buf);
+	} else {
+		kfree(io_data->buf);
+	}
+}
+
 static void ffs_user_copy_worker(struct work_struct *work)
 {
 	struct ffs_io_data *io_data = container_of(work, struct ffs_io_data,
@@ -776,7 +841,7 @@
 
 	if (io_data->read)
 		kfree(io_data->to_free);
-	kfree(io_data->buf);
+	ffs_free_buffer(io_data);
 	kfree(io_data);
 }
 
@@ -950,7 +1015,7 @@
 		io_data->use_sg = gadget->sg_supported && data_len > PAGE_SIZE;
 		spin_unlock_irq(&epfile->ffs->eps_lock);
 
-		data = kmalloc(data_len, GFP_KERNEL);
+		data = ffs_alloc_buffer(io_data, data_len);
 		if (unlikely(!data)) {
 			ret = -ENOMEM;
 			goto error_mutex;
@@ -990,8 +1055,16 @@
 		bool interrupted = false;
 
 		req = ep->req;
-		req->buf      = data;
-		req->length   = data_len;
+		if (io_data->use_sg) {
+			req->buf = NULL;
+			req->sg	= io_data->sgt.sgl;
+			req->num_sgs = io_data->sgt.nents;
+		} else {
+			req->buf = data;
+		}
+		req->length = data_len;
+
+		io_data->buf = data;
 
 		req->context  = &done;
 		req->complete = ffs_epfile_io_complete;
@@ -1025,8 +1098,14 @@
 	} else if (!(req = usb_ep_alloc_request(ep->ep, GFP_ATOMIC))) {
 		ret = -ENOMEM;
 	} else {
-		req->buf      = data;
-		req->length   = data_len;
+		if (io_data->use_sg) {
+			req->buf = NULL;
+			req->sg	= io_data->sgt.sgl;
+			req->num_sgs = io_data->sgt.nents;
+		} else {
+			req->buf = data;
+		}
+		req->length = data_len;
 
 		io_data->buf = data;
 		io_data->ep = ep->ep;
@@ -1055,12 +1134,8 @@
 error_mutex:
 	mutex_unlock(&epfile->mutex);
 error:
-<<<<<<< HEAD
-	kfree(data);
-=======
 	if (ret != -EIOCBQUEUED) /* don't free if there is iocb queued */
 		ffs_free_buffer(io_data);
->>>>>>> 407d19ab
 	return ret;
 }
 
@@ -1936,7 +2011,7 @@
 
 static int __must_check ffs_do_single_desc(char *data, unsigned len,
 					   ffs_entity_callback entity,
-					   void *priv)
+					   void *priv, int *current_class)
 {
 	struct usb_descriptor_header *_ds = (void *)data;
 	u8 length;
@@ -1994,6 +2069,7 @@
 		__entity(INTERFACE, ds->bInterfaceNumber);
 		if (ds->iInterface)
 			__entity(STRING, ds->iInterface);
+		*current_class = ds->bInterfaceClass;
 	}
 		break;
 
@@ -2007,11 +2083,22 @@
 	}
 		break;
 
-	case HID_DT_HID:
-		pr_vdebug("hid descriptor\n");
-		if (length != sizeof(struct hid_descriptor))
-			goto inv_length;
-		break;
+	case USB_TYPE_CLASS | 0x01:
+                if (*current_class == USB_INTERFACE_CLASS_HID) {
+			pr_vdebug("hid descriptor\n");
+			if (length != sizeof(struct hid_descriptor))
+				goto inv_length;
+			break;
+		} else if (*current_class == USB_INTERFACE_CLASS_CCID) {
+			pr_vdebug("ccid descriptor\n");
+			if (length != sizeof(struct ccid_descriptor))
+				goto inv_length;
+			break;
+		} else {
+			pr_vdebug("unknown descriptor: %d for class %d\n",
+			      _ds->bDescriptorType, *current_class);
+			return -EINVAL;
+		}
 
 	case USB_DT_OTG:
 		if (length != sizeof(struct usb_otg_descriptor))
@@ -2068,6 +2155,7 @@
 {
 	const unsigned _len = len;
 	unsigned long num = 0;
+	int current_class = -1;
 
 	ENTER();
 
@@ -2088,7 +2176,8 @@
 		if (!data)
 			return _len - len;
 
-		ret = ffs_do_single_desc(data, len, entity, priv);
+		ret = ffs_do_single_desc(data, len, entity, priv,
+			&current_class);
 		if (unlikely(ret < 0)) {
 			pr_debug("%s returns %d\n", __func__, ret);
 			return ret;
@@ -2759,12 +2848,18 @@
 		struct usb_request *req;
 		struct usb_ep *ep;
 		u8 bEndpointAddress;
+		u16 wMaxPacketSize;
 
 		/*
 		 * We back up bEndpointAddress because autoconfig overwrites
 		 * it with physical endpoint address.
 		 */
 		bEndpointAddress = ds->bEndpointAddress;
+		/*
+		 * We back up wMaxPacketSize because autoconfig treats
+		 * endpoint descriptors as if they were full speed.
+		 */
+		wMaxPacketSize = ds->wMaxPacketSize;
 		pr_vdebug("autoconfig\n");
 		ep = usb_ep_autoconfig(func->gadget, ds);
 		if (unlikely(!ep))
@@ -2785,6 +2880,11 @@
 		 */
 		if (func->ffs->user_flags & FUNCTIONFS_VIRTUAL_ADDR)
 			ds->bEndpointAddress = bEndpointAddress;
+		/*
+		 * Restore wMaxPacketSize which was potentially
+		 * overwritten by autoconfig.
+		 */
+		ds->wMaxPacketSize = wMaxPacketSize;
 	}
 	ffs_dump_mem(": Rewritten ep desc", ds, ds->bLength);
 
