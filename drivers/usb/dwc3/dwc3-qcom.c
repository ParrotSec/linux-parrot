// SPDX-License-Identifier: GPL-2.0
/* Copyright (c) 2018, The Linux Foundation. All rights reserved.
 *
 * Inspired by dwc3-of-simple.c
 */

#include <linux/acpi.h>
#include <linux/io.h>
#include <linux/of.h>
#include <linux/clk.h>
#include <linux/irq.h>
#include <linux/of_clk.h>
#include <linux/module.h>
#include <linux/kernel.h>
#include <linux/extcon.h>
#include <linux/interconnect.h>
#include <linux/of_platform.h>
#include <linux/platform_device.h>
#include <linux/phy/phy.h>
#include <linux/usb/of.h>
#include <linux/reset.h>
#include <linux/iopoll.h>

#include "core.h"

/* USB QSCRATCH Hardware registers */
#define QSCRATCH_HS_PHY_CTRL			0x10
#define UTMI_OTG_VBUS_VALID			BIT(20)
#define SW_SESSVLD_SEL				BIT(28)

#define QSCRATCH_SS_PHY_CTRL			0x30
#define LANE0_PWR_PRESENT			BIT(24)

#define QSCRATCH_GENERAL_CFG			0x08
#define PIPE_UTMI_CLK_SEL			BIT(0)
#define PIPE3_PHYSTATUS_SW			BIT(3)
#define PIPE_UTMI_CLK_DIS			BIT(8)

#define PWR_EVNT_IRQ_STAT_REG			0x58
#define PWR_EVNT_LPM_IN_L2_MASK			BIT(4)
#define PWR_EVNT_LPM_OUT_L2_MASK		BIT(5)

#define SDM845_QSCRATCH_BASE_OFFSET		0xf8800
#define SDM845_QSCRATCH_SIZE			0x400
#define SDM845_DWC3_CORE_SIZE			0xcd00

/* Interconnect path bandwidths in MBps */
#define USB_MEMORY_AVG_HS_BW MBps_to_icc(240)
#define USB_MEMORY_PEAK_HS_BW MBps_to_icc(700)
#define USB_MEMORY_AVG_SS_BW  MBps_to_icc(1000)
#define USB_MEMORY_PEAK_SS_BW MBps_to_icc(2500)
#define APPS_USB_AVG_BW 0
#define APPS_USB_PEAK_BW MBps_to_icc(40)

struct dwc3_acpi_pdata {
	u32			qscratch_base_offset;
	u32			qscratch_base_size;
	u32			dwc3_core_base_size;
	int			hs_phy_irq_index;
	int			dp_hs_phy_irq_index;
	int			dm_hs_phy_irq_index;
	int			ss_phy_irq_index;
	bool			is_urs;
};

struct dwc3_qcom {
	struct device		*dev;
	void __iomem		*qscratch_base;
	struct platform_device	*dwc3;
	struct platform_device	*urs_usb;
	struct clk		**clks;
	int			num_clocks;
	struct reset_control	*resets;

	int			hs_phy_irq;
	int			dp_hs_phy_irq;
	int			dm_hs_phy_irq;
	int			ss_phy_irq;

	struct extcon_dev	*edev;
	struct extcon_dev	*host_edev;
	struct notifier_block	vbus_nb;
	struct notifier_block	host_nb;

	const struct dwc3_acpi_pdata *acpi_pdata;

	enum usb_dr_mode	mode;
	bool			is_suspended;
	bool			pm_suspended;
	struct icc_path		*icc_path_ddr;
	struct icc_path		*icc_path_apps;
};

static inline void dwc3_qcom_setbits(void __iomem *base, u32 offset, u32 val)
{
	u32 reg;

	reg = readl(base + offset);
	reg |= val;
	writel(reg, base + offset);

	/* ensure that above write is through */
	readl(base + offset);
}

static inline void dwc3_qcom_clrbits(void __iomem *base, u32 offset, u32 val)
{
	u32 reg;

	reg = readl(base + offset);
	reg &= ~val;
	writel(reg, base + offset);

	/* ensure that above write is through */
	readl(base + offset);
}

static void dwc3_qcom_vbus_overrride_enable(struct dwc3_qcom *qcom, bool enable)
{
	if (enable) {
		dwc3_qcom_setbits(qcom->qscratch_base, QSCRATCH_SS_PHY_CTRL,
				  LANE0_PWR_PRESENT);
		dwc3_qcom_setbits(qcom->qscratch_base, QSCRATCH_HS_PHY_CTRL,
				  UTMI_OTG_VBUS_VALID | SW_SESSVLD_SEL);
	} else {
		dwc3_qcom_clrbits(qcom->qscratch_base, QSCRATCH_SS_PHY_CTRL,
				  LANE0_PWR_PRESENT);
		dwc3_qcom_clrbits(qcom->qscratch_base, QSCRATCH_HS_PHY_CTRL,
				  UTMI_OTG_VBUS_VALID | SW_SESSVLD_SEL);
	}
}

static int dwc3_qcom_vbus_notifier(struct notifier_block *nb,
				   unsigned long event, void *ptr)
{
	struct dwc3_qcom *qcom = container_of(nb, struct dwc3_qcom, vbus_nb);

	/* enable vbus override for device mode */
	dwc3_qcom_vbus_overrride_enable(qcom, event);
	qcom->mode = event ? USB_DR_MODE_PERIPHERAL : USB_DR_MODE_HOST;

	return NOTIFY_DONE;
}

static int dwc3_qcom_host_notifier(struct notifier_block *nb,
				   unsigned long event, void *ptr)
{
	struct dwc3_qcom *qcom = container_of(nb, struct dwc3_qcom, host_nb);

	/* disable vbus override in host mode */
	dwc3_qcom_vbus_overrride_enable(qcom, !event);
	qcom->mode = event ? USB_DR_MODE_HOST : USB_DR_MODE_PERIPHERAL;

	return NOTIFY_DONE;
}

static int dwc3_qcom_register_extcon(struct dwc3_qcom *qcom)
{
	struct device		*dev = qcom->dev;
	struct extcon_dev	*host_edev;
	int			ret;

	if (!of_property_read_bool(dev->of_node, "extcon"))
		return 0;

	qcom->edev = extcon_get_edev_by_phandle(dev, 0);
	if (IS_ERR(qcom->edev))
		return PTR_ERR(qcom->edev);

	qcom->vbus_nb.notifier_call = dwc3_qcom_vbus_notifier;

	qcom->host_edev = extcon_get_edev_by_phandle(dev, 1);
	if (IS_ERR(qcom->host_edev))
		qcom->host_edev = NULL;

	ret = devm_extcon_register_notifier(dev, qcom->edev, EXTCON_USB,
					    &qcom->vbus_nb);
	if (ret < 0) {
		dev_err(dev, "VBUS notifier register failed\n");
		return ret;
	}

	if (qcom->host_edev)
		host_edev = qcom->host_edev;
	else
		host_edev = qcom->edev;

	qcom->host_nb.notifier_call = dwc3_qcom_host_notifier;
	ret = devm_extcon_register_notifier(dev, host_edev, EXTCON_USB_HOST,
					    &qcom->host_nb);
	if (ret < 0) {
		dev_err(dev, "Host notifier register failed\n");
		return ret;
	}

	/* Update initial VBUS override based on extcon state */
	if (extcon_get_state(qcom->edev, EXTCON_USB) ||
	    !extcon_get_state(host_edev, EXTCON_USB_HOST))
		dwc3_qcom_vbus_notifier(&qcom->vbus_nb, true, qcom->edev);
	else
		dwc3_qcom_vbus_notifier(&qcom->vbus_nb, false, qcom->edev);

	return 0;
}

static int dwc3_qcom_interconnect_enable(struct dwc3_qcom *qcom)
{
	int ret;

	ret = icc_enable(qcom->icc_path_ddr);
	if (ret)
		return ret;

	ret = icc_enable(qcom->icc_path_apps);
	if (ret)
		icc_disable(qcom->icc_path_ddr);

	return ret;
}

static int dwc3_qcom_interconnect_disable(struct dwc3_qcom *qcom)
{
	int ret;

	ret = icc_disable(qcom->icc_path_ddr);
	if (ret)
		return ret;

	ret = icc_disable(qcom->icc_path_apps);
	if (ret)
		icc_enable(qcom->icc_path_ddr);

	return ret;
}

/**
 * dwc3_qcom_interconnect_init() - Get interconnect path handles
 * and set bandwidhth.
 * @qcom:			Pointer to the concerned usb core.
 *
 */
static int dwc3_qcom_interconnect_init(struct dwc3_qcom *qcom)
{
	struct device *dev = qcom->dev;
	int ret;

	qcom->icc_path_ddr = of_icc_get(dev, "usb-ddr");
	if (IS_ERR(qcom->icc_path_ddr)) {
		dev_err(dev, "failed to get usb-ddr path: %ld\n",
			PTR_ERR(qcom->icc_path_ddr));
		return PTR_ERR(qcom->icc_path_ddr);
	}

	qcom->icc_path_apps = of_icc_get(dev, "apps-usb");
	if (IS_ERR(qcom->icc_path_apps)) {
		dev_err(dev, "failed to get apps-usb path: %ld\n",
				PTR_ERR(qcom->icc_path_apps));
		return PTR_ERR(qcom->icc_path_apps);
	}

	if (usb_get_maximum_speed(&qcom->dwc3->dev) >= USB_SPEED_SUPER ||
			usb_get_maximum_speed(&qcom->dwc3->dev) == USB_SPEED_UNKNOWN)
		ret = icc_set_bw(qcom->icc_path_ddr,
			USB_MEMORY_AVG_SS_BW, USB_MEMORY_PEAK_SS_BW);
	else
		ret = icc_set_bw(qcom->icc_path_ddr,
			USB_MEMORY_AVG_HS_BW, USB_MEMORY_PEAK_HS_BW);

	if (ret) {
		dev_err(dev, "failed to set bandwidth for usb-ddr path: %d\n", ret);
		return ret;
	}

	ret = icc_set_bw(qcom->icc_path_apps,
		APPS_USB_AVG_BW, APPS_USB_PEAK_BW);
	if (ret) {
		dev_err(dev, "failed to set bandwidth for apps-usb path: %d\n", ret);
		return ret;
	}

	return 0;
}

/**
 * dwc3_qcom_interconnect_exit() - Release interconnect path handles
 * @qcom:			Pointer to the concerned usb core.
 *
 * This function is used to release interconnect path handle.
 */
static void dwc3_qcom_interconnect_exit(struct dwc3_qcom *qcom)
{
	icc_put(qcom->icc_path_ddr);
	icc_put(qcom->icc_path_apps);
}

static void dwc3_qcom_disable_interrupts(struct dwc3_qcom *qcom)
{
	if (qcom->hs_phy_irq) {
		disable_irq_wake(qcom->hs_phy_irq);
		disable_irq_nosync(qcom->hs_phy_irq);
	}

	if (qcom->dp_hs_phy_irq) {
		disable_irq_wake(qcom->dp_hs_phy_irq);
		disable_irq_nosync(qcom->dp_hs_phy_irq);
	}

	if (qcom->dm_hs_phy_irq) {
		disable_irq_wake(qcom->dm_hs_phy_irq);
		disable_irq_nosync(qcom->dm_hs_phy_irq);
	}

	if (qcom->ss_phy_irq) {
		disable_irq_wake(qcom->ss_phy_irq);
		disable_irq_nosync(qcom->ss_phy_irq);
	}
}

static void dwc3_qcom_enable_interrupts(struct dwc3_qcom *qcom)
{
	if (qcom->hs_phy_irq) {
		enable_irq(qcom->hs_phy_irq);
		enable_irq_wake(qcom->hs_phy_irq);
	}

	if (qcom->dp_hs_phy_irq) {
		enable_irq(qcom->dp_hs_phy_irq);
		enable_irq_wake(qcom->dp_hs_phy_irq);
	}

	if (qcom->dm_hs_phy_irq) {
		enable_irq(qcom->dm_hs_phy_irq);
		enable_irq_wake(qcom->dm_hs_phy_irq);
	}

	if (qcom->ss_phy_irq) {
		enable_irq(qcom->ss_phy_irq);
		enable_irq_wake(qcom->ss_phy_irq);
	}
}

static int dwc3_qcom_suspend(struct dwc3_qcom *qcom)
{
	u32 val;
	int i, ret;

	if (qcom->is_suspended)
		return 0;

	val = readl(qcom->qscratch_base + PWR_EVNT_IRQ_STAT_REG);
	if (!(val & PWR_EVNT_LPM_IN_L2_MASK))
		dev_err(qcom->dev, "HS-PHY not in L2\n");

	for (i = qcom->num_clocks - 1; i >= 0; i--)
		clk_disable_unprepare(qcom->clks[i]);

	ret = dwc3_qcom_interconnect_disable(qcom);
	if (ret)
		dev_warn(qcom->dev, "failed to disable interconnect: %d\n", ret);

<<<<<<< HEAD
=======
	if (device_may_wakeup(qcom->dev))
		dwc3_qcom_enable_interrupts(qcom);

>>>>>>> 4e026225
	qcom->is_suspended = true;

	return 0;
}

static int dwc3_qcom_resume(struct dwc3_qcom *qcom)
{
	int ret;
	int i;

	if (!qcom->is_suspended)
		return 0;

	if (device_may_wakeup(qcom->dev))
		dwc3_qcom_disable_interrupts(qcom);

	for (i = 0; i < qcom->num_clocks; i++) {
		ret = clk_prepare_enable(qcom->clks[i]);
		if (ret < 0) {
			while (--i >= 0)
				clk_disable_unprepare(qcom->clks[i]);
			return ret;
		}
	}

	ret = dwc3_qcom_interconnect_enable(qcom);
	if (ret)
		dev_warn(qcom->dev, "failed to enable interconnect: %d\n", ret);

	/* Clear existing events from PHY related to L2 in/out */
	dwc3_qcom_setbits(qcom->qscratch_base, PWR_EVNT_IRQ_STAT_REG,
			  PWR_EVNT_LPM_IN_L2_MASK | PWR_EVNT_LPM_OUT_L2_MASK);

	qcom->is_suspended = false;

	return 0;
}

static irqreturn_t qcom_dwc3_resume_irq(int irq, void *data)
{
	struct dwc3_qcom *qcom = data;
	struct dwc3	*dwc = platform_get_drvdata(qcom->dwc3);

	/* If pm_suspended then let pm_resume take care of resuming h/w */
	if (qcom->pm_suspended)
		return IRQ_HANDLED;

	if (dwc->xhci)
		pm_runtime_resume(&dwc->xhci->dev);

	return IRQ_HANDLED;
}

static void dwc3_qcom_select_utmi_clk(struct dwc3_qcom *qcom)
{
	/* Configure dwc3 to use UTMI clock as PIPE clock not present */
	dwc3_qcom_setbits(qcom->qscratch_base, QSCRATCH_GENERAL_CFG,
			  PIPE_UTMI_CLK_DIS);

	usleep_range(100, 1000);

	dwc3_qcom_setbits(qcom->qscratch_base, QSCRATCH_GENERAL_CFG,
			  PIPE_UTMI_CLK_SEL | PIPE3_PHYSTATUS_SW);

	usleep_range(100, 1000);

	dwc3_qcom_clrbits(qcom->qscratch_base, QSCRATCH_GENERAL_CFG,
			  PIPE_UTMI_CLK_DIS);
}

static int dwc3_qcom_get_irq(struct platform_device *pdev,
			     const char *name, int num)
{
	struct dwc3_qcom *qcom = platform_get_drvdata(pdev);
	struct platform_device *pdev_irq = qcom->urs_usb ? qcom->urs_usb : pdev;
	struct device_node *np = pdev->dev.of_node;
	int ret;

	if (np)
		ret = platform_get_irq_byname(pdev_irq, name);
	else
		ret = platform_get_irq(pdev_irq, num);

	return ret;
}

static int dwc3_qcom_setup_irq(struct platform_device *pdev)
{
	struct dwc3_qcom *qcom = platform_get_drvdata(pdev);
	const struct dwc3_acpi_pdata *pdata = qcom->acpi_pdata;
	int irq;
	int ret;

	irq = dwc3_qcom_get_irq(pdev, "hs_phy_irq",
				pdata ? pdata->hs_phy_irq_index : -1);
	if (irq > 0) {
		/* Keep wakeup interrupts disabled until suspend */
		irq_set_status_flags(irq, IRQ_NOAUTOEN);
		ret = devm_request_threaded_irq(qcom->dev, irq, NULL,
					qcom_dwc3_resume_irq,
					IRQF_TRIGGER_HIGH | IRQF_ONESHOT,
					"qcom_dwc3 HS", qcom);
		if (ret) {
			dev_err(qcom->dev, "hs_phy_irq failed: %d\n", ret);
			return ret;
		}
		qcom->hs_phy_irq = irq;
	}

	irq = dwc3_qcom_get_irq(pdev, "dp_hs_phy_irq",
				pdata ? pdata->dp_hs_phy_irq_index : -1);
	if (irq > 0) {
		irq_set_status_flags(irq, IRQ_NOAUTOEN);
		ret = devm_request_threaded_irq(qcom->dev, irq, NULL,
					qcom_dwc3_resume_irq,
					IRQF_TRIGGER_HIGH | IRQF_ONESHOT,
					"qcom_dwc3 DP_HS", qcom);
		if (ret) {
			dev_err(qcom->dev, "dp_hs_phy_irq failed: %d\n", ret);
			return ret;
		}
		qcom->dp_hs_phy_irq = irq;
	}

	irq = dwc3_qcom_get_irq(pdev, "dm_hs_phy_irq",
				pdata ? pdata->dm_hs_phy_irq_index : -1);
	if (irq > 0) {
		irq_set_status_flags(irq, IRQ_NOAUTOEN);
		ret = devm_request_threaded_irq(qcom->dev, irq, NULL,
					qcom_dwc3_resume_irq,
					IRQF_TRIGGER_HIGH | IRQF_ONESHOT,
					"qcom_dwc3 DM_HS", qcom);
		if (ret) {
			dev_err(qcom->dev, "dm_hs_phy_irq failed: %d\n", ret);
			return ret;
		}
		qcom->dm_hs_phy_irq = irq;
	}

	irq = dwc3_qcom_get_irq(pdev, "ss_phy_irq",
				pdata ? pdata->ss_phy_irq_index : -1);
	if (irq > 0) {
		irq_set_status_flags(irq, IRQ_NOAUTOEN);
		ret = devm_request_threaded_irq(qcom->dev, irq, NULL,
					qcom_dwc3_resume_irq,
					IRQF_TRIGGER_HIGH | IRQF_ONESHOT,
					"qcom_dwc3 SS", qcom);
		if (ret) {
			dev_err(qcom->dev, "ss_phy_irq failed: %d\n", ret);
			return ret;
		}
		qcom->ss_phy_irq = irq;
	}

	return 0;
}

static int dwc3_qcom_clk_init(struct dwc3_qcom *qcom, int count)
{
	struct device		*dev = qcom->dev;
	struct device_node	*np = dev->of_node;
	int			i;

	if (!np || !count)
		return 0;

	if (count < 0)
		return count;

	qcom->num_clocks = count;

	qcom->clks = devm_kcalloc(dev, qcom->num_clocks,
				  sizeof(struct clk *), GFP_KERNEL);
	if (!qcom->clks)
		return -ENOMEM;

	for (i = 0; i < qcom->num_clocks; i++) {
		struct clk	*clk;
		int		ret;

		clk = of_clk_get(np, i);
		if (IS_ERR(clk)) {
			while (--i >= 0)
				clk_put(qcom->clks[i]);
			return PTR_ERR(clk);
		}

		ret = clk_prepare_enable(clk);
		if (ret < 0) {
			while (--i >= 0) {
				clk_disable_unprepare(qcom->clks[i]);
				clk_put(qcom->clks[i]);
			}
			clk_put(clk);

			return ret;
		}

		qcom->clks[i] = clk;
	}

	return 0;
}

static const struct property_entry dwc3_qcom_acpi_properties[] = {
	PROPERTY_ENTRY_STRING("dr_mode", "host"),
	{}
};

static int dwc3_qcom_acpi_register_core(struct platform_device *pdev)
{
	struct dwc3_qcom	*qcom = platform_get_drvdata(pdev);
	struct device		*dev = &pdev->dev;
	struct resource		*res, *child_res = NULL;
	struct platform_device	*pdev_irq = qcom->urs_usb ? qcom->urs_usb :
							    pdev;
	int			irq;
	int			ret;

	qcom->dwc3 = platform_device_alloc("dwc3", PLATFORM_DEVID_AUTO);
	if (!qcom->dwc3)
		return -ENOMEM;

	qcom->dwc3->dev.parent = dev;
	qcom->dwc3->dev.type = dev->type;
	qcom->dwc3->dev.dma_mask = dev->dma_mask;
	qcom->dwc3->dev.dma_parms = dev->dma_parms;
	qcom->dwc3->dev.coherent_dma_mask = dev->coherent_dma_mask;

	child_res = kcalloc(2, sizeof(*child_res), GFP_KERNEL);
	if (!child_res)
		return -ENOMEM;

	res = platform_get_resource(pdev, IORESOURCE_MEM, 0);
	if (!res) {
		dev_err(&pdev->dev, "failed to get memory resource\n");
		ret = -ENODEV;
		goto out;
	}

	child_res[0].flags = res->flags;
	child_res[0].start = res->start;
	child_res[0].end = child_res[0].start +
		qcom->acpi_pdata->dwc3_core_base_size;

	irq = platform_get_irq(pdev_irq, 0);
	child_res[1].flags = IORESOURCE_IRQ;
	child_res[1].start = child_res[1].end = irq;

	ret = platform_device_add_resources(qcom->dwc3, child_res, 2);
	if (ret) {
		dev_err(&pdev->dev, "failed to add resources\n");
		goto out;
	}

	ret = platform_device_add_properties(qcom->dwc3,
					     dwc3_qcom_acpi_properties);
	if (ret < 0) {
		dev_err(&pdev->dev, "failed to add properties\n");
		goto out;
	}

	ret = platform_device_add(qcom->dwc3);
	if (ret)
		dev_err(&pdev->dev, "failed to add device\n");

out:
	kfree(child_res);
	return ret;
}

static int dwc3_qcom_of_register_core(struct platform_device *pdev)
{
	struct dwc3_qcom	*qcom = platform_get_drvdata(pdev);
	struct device_node	*np = pdev->dev.of_node, *dwc3_np;
	struct device		*dev = &pdev->dev;
	int			ret;

	dwc3_np = of_get_child_by_name(np, "dwc3");
	if (!dwc3_np) {
		dev_err(dev, "failed to find dwc3 core child\n");
		return -ENODEV;
	}

	ret = of_platform_populate(np, NULL, NULL, dev);
	if (ret) {
		dev_err(dev, "failed to register dwc3 core - %d\n", ret);
		goto node_put;
	}

	qcom->dwc3 = of_find_device_by_node(dwc3_np);
	if (!qcom->dwc3) {
		ret = -ENODEV;
		dev_err(dev, "failed to get dwc3 platform device\n");
	}

node_put:
	of_node_put(dwc3_np);

	return ret;
}

<<<<<<< HEAD
=======
static struct platform_device *
dwc3_qcom_create_urs_usb_platdev(struct device *dev)
{
	struct fwnode_handle *fwh;
	struct acpi_device *adev;
	char name[8];
	int ret;
	int id;

	/* Figure out device id */
	ret = sscanf(fwnode_get_name(dev->fwnode), "URS%d", &id);
	if (!ret)
		return NULL;

	/* Find the child using name */
	snprintf(name, sizeof(name), "USB%d", id);
	fwh = fwnode_get_named_child_node(dev->fwnode, name);
	if (!fwh)
		return NULL;

	adev = to_acpi_device_node(fwh);
	if (!adev)
		return NULL;

	return acpi_create_platform_device(adev, NULL);
}

>>>>>>> 4e026225
static int dwc3_qcom_probe(struct platform_device *pdev)
{
	struct device_node	*np = pdev->dev.of_node;
	struct device		*dev = &pdev->dev;
	struct dwc3_qcom	*qcom;
	struct resource		*res, *parent_res = NULL;
	int			ret, i;
	bool			ignore_pipe_clk;

	qcom = devm_kzalloc(&pdev->dev, sizeof(*qcom), GFP_KERNEL);
	if (!qcom)
		return -ENOMEM;

	platform_set_drvdata(pdev, qcom);
	qcom->dev = &pdev->dev;

	if (has_acpi_companion(dev)) {
		qcom->acpi_pdata = acpi_device_get_match_data(dev);
		if (!qcom->acpi_pdata) {
			dev_err(&pdev->dev, "no supporting ACPI device data\n");
			return -EINVAL;
		}
	}

	qcom->resets = devm_reset_control_array_get_optional_exclusive(dev);
	if (IS_ERR(qcom->resets)) {
		ret = PTR_ERR(qcom->resets);
		dev_err(&pdev->dev, "failed to get resets, err=%d\n", ret);
		return ret;
	}

	ret = reset_control_assert(qcom->resets);
	if (ret) {
		dev_err(&pdev->dev, "failed to assert resets, err=%d\n", ret);
		return ret;
	}

	usleep_range(10, 1000);

	ret = reset_control_deassert(qcom->resets);
	if (ret) {
		dev_err(&pdev->dev, "failed to deassert resets, err=%d\n", ret);
		goto reset_assert;
	}

	ret = dwc3_qcom_clk_init(qcom, of_clk_get_parent_count(np));
	if (ret) {
		dev_err(dev, "failed to get clocks\n");
		goto reset_assert;
	}

	res = platform_get_resource(pdev, IORESOURCE_MEM, 0);

	if (np) {
		parent_res = res;
	} else {
		parent_res = kmemdup(res, sizeof(struct resource), GFP_KERNEL);
		if (!parent_res)
			return -ENOMEM;

		parent_res->start = res->start +
			qcom->acpi_pdata->qscratch_base_offset;
		parent_res->end = parent_res->start +
			qcom->acpi_pdata->qscratch_base_size;

		if (qcom->acpi_pdata->is_urs) {
			qcom->urs_usb = dwc3_qcom_create_urs_usb_platdev(dev);
			if (!qcom->urs_usb) {
				dev_err(dev, "failed to create URS USB platdev\n");
				return -ENODEV;
			}
		}
	}

	qcom->qscratch_base = devm_ioremap_resource(dev, parent_res);
	if (IS_ERR(qcom->qscratch_base)) {
		dev_err(dev, "failed to map qscratch, err=%d\n", ret);
		ret = PTR_ERR(qcom->qscratch_base);
		goto clk_disable;
	}

	ret = dwc3_qcom_setup_irq(pdev);
	if (ret) {
		dev_err(dev, "failed to setup IRQs, err=%d\n", ret);
		goto clk_disable;
	}

	/*
	 * Disable pipe_clk requirement if specified. Used when dwc3
	 * operates without SSPHY and only HS/FS/LS modes are supported.
	 */
	ignore_pipe_clk = device_property_read_bool(dev,
				"qcom,select-utmi-as-pipe-clk");
	if (ignore_pipe_clk)
		dwc3_qcom_select_utmi_clk(qcom);

	if (np)
		ret = dwc3_qcom_of_register_core(pdev);
	else
		ret = dwc3_qcom_acpi_register_core(pdev);

	if (ret) {
		dev_err(dev, "failed to register DWC3 Core, err=%d\n", ret);
		goto depopulate;
	}

	ret = dwc3_qcom_interconnect_init(qcom);
	if (ret)
		goto depopulate;

	qcom->mode = usb_get_dr_mode(&qcom->dwc3->dev);

	/* enable vbus override for device mode */
	if (qcom->mode == USB_DR_MODE_PERIPHERAL)
		dwc3_qcom_vbus_overrride_enable(qcom, true);

	/* register extcon to override sw_vbus on Vbus change later */
	ret = dwc3_qcom_register_extcon(qcom);
	if (ret)
		goto interconnect_exit;

	device_init_wakeup(&pdev->dev, 1);
	qcom->is_suspended = false;
	pm_runtime_set_active(dev);
	pm_runtime_enable(dev);
	pm_runtime_forbid(dev);

	return 0;

interconnect_exit:
	dwc3_qcom_interconnect_exit(qcom);
depopulate:
	if (np)
		of_platform_depopulate(&pdev->dev);
	else
		platform_device_put(pdev);
clk_disable:
	for (i = qcom->num_clocks - 1; i >= 0; i--) {
		clk_disable_unprepare(qcom->clks[i]);
		clk_put(qcom->clks[i]);
	}
reset_assert:
	reset_control_assert(qcom->resets);

	return ret;
}

static int dwc3_qcom_remove(struct platform_device *pdev)
{
	struct dwc3_qcom *qcom = platform_get_drvdata(pdev);
	struct device *dev = &pdev->dev;
	int i;

	of_platform_depopulate(dev);

	for (i = qcom->num_clocks - 1; i >= 0; i--) {
		clk_disable_unprepare(qcom->clks[i]);
		clk_put(qcom->clks[i]);
	}
	qcom->num_clocks = 0;

	dwc3_qcom_interconnect_exit(qcom);
	reset_control_assert(qcom->resets);

	pm_runtime_allow(dev);
	pm_runtime_disable(dev);

	return 0;
}

static int __maybe_unused dwc3_qcom_pm_suspend(struct device *dev)
{
	struct dwc3_qcom *qcom = dev_get_drvdata(dev);
	int ret = 0;

	ret = dwc3_qcom_suspend(qcom);
	if (!ret)
		qcom->pm_suspended = true;

	return ret;
}

static int __maybe_unused dwc3_qcom_pm_resume(struct device *dev)
{
	struct dwc3_qcom *qcom = dev_get_drvdata(dev);
	int ret;

	ret = dwc3_qcom_resume(qcom);
	if (!ret)
		qcom->pm_suspended = false;

	return ret;
}

static int __maybe_unused dwc3_qcom_runtime_suspend(struct device *dev)
{
	struct dwc3_qcom *qcom = dev_get_drvdata(dev);

	return dwc3_qcom_suspend(qcom);
}

static int __maybe_unused dwc3_qcom_runtime_resume(struct device *dev)
{
	struct dwc3_qcom *qcom = dev_get_drvdata(dev);

	return dwc3_qcom_resume(qcom);
}

static const struct dev_pm_ops dwc3_qcom_dev_pm_ops = {
	SET_SYSTEM_SLEEP_PM_OPS(dwc3_qcom_pm_suspend, dwc3_qcom_pm_resume)
	SET_RUNTIME_PM_OPS(dwc3_qcom_runtime_suspend, dwc3_qcom_runtime_resume,
			   NULL)
};

static const struct of_device_id dwc3_qcom_of_match[] = {
	{ .compatible = "qcom,dwc3" },
	{ .compatible = "qcom,msm8996-dwc3" },
	{ .compatible = "qcom,msm8998-dwc3" },
	{ .compatible = "qcom,sdm845-dwc3" },
	{ }
};
MODULE_DEVICE_TABLE(of, dwc3_qcom_of_match);

#ifdef CONFIG_ACPI
static const struct dwc3_acpi_pdata sdm845_acpi_pdata = {
	.qscratch_base_offset = SDM845_QSCRATCH_BASE_OFFSET,
	.qscratch_base_size = SDM845_QSCRATCH_SIZE,
	.dwc3_core_base_size = SDM845_DWC3_CORE_SIZE,
	.hs_phy_irq_index = 1,
	.dp_hs_phy_irq_index = 4,
	.dm_hs_phy_irq_index = 3,
	.ss_phy_irq_index = 2
};

<<<<<<< HEAD
=======
static const struct dwc3_acpi_pdata sdm845_acpi_urs_pdata = {
	.qscratch_base_offset = SDM845_QSCRATCH_BASE_OFFSET,
	.qscratch_base_size = SDM845_QSCRATCH_SIZE,
	.dwc3_core_base_size = SDM845_DWC3_CORE_SIZE,
	.hs_phy_irq_index = 1,
	.dp_hs_phy_irq_index = 4,
	.dm_hs_phy_irq_index = 3,
	.ss_phy_irq_index = 2,
	.is_urs = true,
};

>>>>>>> 4e026225
static const struct acpi_device_id dwc3_qcom_acpi_match[] = {
	{ "QCOM2430", (unsigned long)&sdm845_acpi_pdata },
	{ "QCOM0304", (unsigned long)&sdm845_acpi_urs_pdata },
	{ "QCOM0497", (unsigned long)&sdm845_acpi_urs_pdata },
	{ "QCOM04A6", (unsigned long)&sdm845_acpi_pdata },
	{ },
};
MODULE_DEVICE_TABLE(acpi, dwc3_qcom_acpi_match);
#endif

static struct platform_driver dwc3_qcom_driver = {
	.probe		= dwc3_qcom_probe,
	.remove		= dwc3_qcom_remove,
	.driver		= {
		.name	= "dwc3-qcom",
		.pm	= &dwc3_qcom_dev_pm_ops,
		.of_match_table	= dwc3_qcom_of_match,
		.acpi_match_table = ACPI_PTR(dwc3_qcom_acpi_match),
	},
};

module_platform_driver(dwc3_qcom_driver);

MODULE_LICENSE("GPL v2");
MODULE_DESCRIPTION("DesignWare DWC3 QCOM Glue Driver");<|MERGE_RESOLUTION|>--- conflicted
+++ resolved
@@ -358,12 +358,9 @@
 	if (ret)
 		dev_warn(qcom->dev, "failed to disable interconnect: %d\n", ret);
 
-<<<<<<< HEAD
-=======
 	if (device_may_wakeup(qcom->dev))
 		dwc3_qcom_enable_interrupts(qcom);
 
->>>>>>> 4e026225
 	qcom->is_suspended = true;
 
 	return 0;
@@ -666,8 +663,6 @@
 	return ret;
 }
 
-<<<<<<< HEAD
-=======
 static struct platform_device *
 dwc3_qcom_create_urs_usb_platdev(struct device *dev)
 {
@@ -695,7 +690,6 @@
 	return acpi_create_platform_device(adev, NULL);
 }
 
->>>>>>> 4e026225
 static int dwc3_qcom_probe(struct platform_device *pdev)
 {
 	struct device_node	*np = pdev->dev.of_node;
@@ -930,8 +924,6 @@
 	.ss_phy_irq_index = 2
 };
 
-<<<<<<< HEAD
-=======
 static const struct dwc3_acpi_pdata sdm845_acpi_urs_pdata = {
 	.qscratch_base_offset = SDM845_QSCRATCH_BASE_OFFSET,
 	.qscratch_base_size = SDM845_QSCRATCH_SIZE,
@@ -943,7 +935,6 @@
 	.is_urs = true,
 };
 
->>>>>>> 4e026225
 static const struct acpi_device_id dwc3_qcom_acpi_match[] = {
 	{ "QCOM2430", (unsigned long)&sdm845_acpi_pdata },
 	{ "QCOM0304", (unsigned long)&sdm845_acpi_urs_pdata },
