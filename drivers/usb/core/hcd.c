// SPDX-License-Identifier: GPL-2.0+
/*
 * (C) Copyright Linus Torvalds 1999
 * (C) Copyright Johannes Erdfelt 1999-2001
 * (C) Copyright Andreas Gal 1999
 * (C) Copyright Gregory P. Smith 1999
 * (C) Copyright Deti Fliegl 1999
 * (C) Copyright Randy Dunlap 2000
 * (C) Copyright David Brownell 2000-2002
 */

#include <linux/bcd.h>
#include <linux/module.h>
#include <linux/version.h>
#include <linux/kernel.h>
#include <linux/sched/task_stack.h>
#include <linux/slab.h>
#include <linux/completion.h>
#include <linux/utsname.h>
#include <linux/mm.h>
#include <asm/io.h>
#include <linux/device.h>
#include <linux/dma-mapping.h>
#include <linux/mutex.h>
#include <asm/irq.h>
#include <asm/byteorder.h>
#include <asm/unaligned.h>
#include <linux/platform_device.h>
#include <linux/workqueue.h>
#include <linux/pm_runtime.h>
#include <linux/types.h>
#include <linux/genalloc.h>
#include <linux/io.h>
#include <linux/kcov.h>

#include <linux/phy/phy.h>
#include <linux/usb.h>
#include <linux/usb/hcd.h>
#include <linux/usb/otg.h>

#include "usb.h"
#include "phy.h"


/*-------------------------------------------------------------------------*/

/*
 * USB Host Controller Driver framework
 *
 * Plugs into usbcore (usb_bus) and lets HCDs share code, minimizing
 * HCD-specific behaviors/bugs.
 *
 * This does error checks, tracks devices and urbs, and delegates to a
 * "hc_driver" only for code (and data) that really needs to know about
 * hardware differences.  That includes root hub registers, i/o queues,
 * and so on ... but as little else as possible.
 *
 * Shared code includes most of the "root hub" code (these are emulated,
 * though each HC's hardware works differently) and PCI glue, plus request
 * tracking overhead.  The HCD code should only block on spinlocks or on
 * hardware handshaking; blocking on software events (such as other kernel
 * threads releasing resources, or completing actions) is all generic.
 *
 * Happens the USB 2.0 spec says this would be invisible inside the "USBD",
 * and includes mostly a "HCDI" (HCD Interface) along with some APIs used
 * only by the hub driver ... and that neither should be seen or used by
 * usb client device drivers.
 *
 * Contributors of ideas or unattributed patches include: David Brownell,
 * Roman Weissgaerber, Rory Bolt, Greg Kroah-Hartman, ...
 *
 * HISTORY:
 * 2002-02-21	Pull in most of the usb_bus support from usb.c; some
 *		associated cleanup.  "usb_hcd" still != "usb_bus".
 * 2001-12-12	Initial patch version for Linux 2.5.1 kernel.
 */

/*-------------------------------------------------------------------------*/

/* Keep track of which host controller drivers are loaded */
unsigned long usb_hcds_loaded;
EXPORT_SYMBOL_GPL(usb_hcds_loaded);

/* host controllers we manage */
DEFINE_IDR (usb_bus_idr);
EXPORT_SYMBOL_GPL (usb_bus_idr);

/* used when allocating bus numbers */
#define USB_MAXBUS		64

/* used when updating list of hcds */
DEFINE_MUTEX(usb_bus_idr_lock);	/* exported only for usbfs */
EXPORT_SYMBOL_GPL (usb_bus_idr_lock);

/* used for controlling access to virtual root hubs */
static DEFINE_SPINLOCK(hcd_root_hub_lock);

/* used when updating an endpoint's URB list */
static DEFINE_SPINLOCK(hcd_urb_list_lock);

/* used to protect against unlinking URBs after the device is gone */
static DEFINE_SPINLOCK(hcd_urb_unlink_lock);

/* wait queue for synchronous unlinks */
DECLARE_WAIT_QUEUE_HEAD(usb_kill_urb_queue);

/*-------------------------------------------------------------------------*/

/*
 * Sharable chunks of root hub code.
 */

/*-------------------------------------------------------------------------*/
#define KERNEL_REL	bin2bcd(((LINUX_VERSION_CODE >> 16) & 0x0ff))
#define KERNEL_VER	bin2bcd(((LINUX_VERSION_CODE >> 8) & 0x0ff))

/* usb 3.1 root hub device descriptor */
static const u8 usb31_rh_dev_descriptor[18] = {
	0x12,       /*  __u8  bLength; */
	USB_DT_DEVICE, /* __u8 bDescriptorType; Device */
	0x10, 0x03, /*  __le16 bcdUSB; v3.1 */

	0x09,	    /*  __u8  bDeviceClass; HUB_CLASSCODE */
	0x00,	    /*  __u8  bDeviceSubClass; */
	0x03,       /*  __u8  bDeviceProtocol; USB 3 hub */
	0x09,       /*  __u8  bMaxPacketSize0; 2^9 = 512 Bytes */

	0x6b, 0x1d, /*  __le16 idVendor; Linux Foundation 0x1d6b */
	0x03, 0x00, /*  __le16 idProduct; device 0x0003 */
	KERNEL_VER, KERNEL_REL, /*  __le16 bcdDevice */

	0x03,       /*  __u8  iManufacturer; */
	0x02,       /*  __u8  iProduct; */
	0x01,       /*  __u8  iSerialNumber; */
	0x01        /*  __u8  bNumConfigurations; */
};

/* usb 3.0 root hub device descriptor */
static const u8 usb3_rh_dev_descriptor[18] = {
	0x12,       /*  __u8  bLength; */
	USB_DT_DEVICE, /* __u8 bDescriptorType; Device */
	0x00, 0x03, /*  __le16 bcdUSB; v3.0 */

	0x09,	    /*  __u8  bDeviceClass; HUB_CLASSCODE */
	0x00,	    /*  __u8  bDeviceSubClass; */
	0x03,       /*  __u8  bDeviceProtocol; USB 3.0 hub */
	0x09,       /*  __u8  bMaxPacketSize0; 2^9 = 512 Bytes */

	0x6b, 0x1d, /*  __le16 idVendor; Linux Foundation 0x1d6b */
	0x03, 0x00, /*  __le16 idProduct; device 0x0003 */
	KERNEL_VER, KERNEL_REL, /*  __le16 bcdDevice */

	0x03,       /*  __u8  iManufacturer; */
	0x02,       /*  __u8  iProduct; */
	0x01,       /*  __u8  iSerialNumber; */
	0x01        /*  __u8  bNumConfigurations; */
};

/* usb 2.5 (wireless USB 1.0) root hub device descriptor */
static const u8 usb25_rh_dev_descriptor[18] = {
	0x12,       /*  __u8  bLength; */
	USB_DT_DEVICE, /* __u8 bDescriptorType; Device */
	0x50, 0x02, /*  __le16 bcdUSB; v2.5 */

	0x09,	    /*  __u8  bDeviceClass; HUB_CLASSCODE */
	0x00,	    /*  __u8  bDeviceSubClass; */
	0x00,       /*  __u8  bDeviceProtocol; [ usb 2.0 no TT ] */
	0xFF,       /*  __u8  bMaxPacketSize0; always 0xFF (WUSB Spec 7.4.1). */

	0x6b, 0x1d, /*  __le16 idVendor; Linux Foundation 0x1d6b */
	0x02, 0x00, /*  __le16 idProduct; device 0x0002 */
	KERNEL_VER, KERNEL_REL, /*  __le16 bcdDevice */

	0x03,       /*  __u8  iManufacturer; */
	0x02,       /*  __u8  iProduct; */
	0x01,       /*  __u8  iSerialNumber; */
	0x01        /*  __u8  bNumConfigurations; */
};

/* usb 2.0 root hub device descriptor */
static const u8 usb2_rh_dev_descriptor[18] = {
	0x12,       /*  __u8  bLength; */
	USB_DT_DEVICE, /* __u8 bDescriptorType; Device */
	0x00, 0x02, /*  __le16 bcdUSB; v2.0 */

	0x09,	    /*  __u8  bDeviceClass; HUB_CLASSCODE */
	0x00,	    /*  __u8  bDeviceSubClass; */
	0x00,       /*  __u8  bDeviceProtocol; [ usb 2.0 no TT ] */
	0x40,       /*  __u8  bMaxPacketSize0; 64 Bytes */

	0x6b, 0x1d, /*  __le16 idVendor; Linux Foundation 0x1d6b */
	0x02, 0x00, /*  __le16 idProduct; device 0x0002 */
	KERNEL_VER, KERNEL_REL, /*  __le16 bcdDevice */

	0x03,       /*  __u8  iManufacturer; */
	0x02,       /*  __u8  iProduct; */
	0x01,       /*  __u8  iSerialNumber; */
	0x01        /*  __u8  bNumConfigurations; */
};

/* no usb 2.0 root hub "device qualifier" descriptor: one speed only */

/* usb 1.1 root hub device descriptor */
static const u8 usb11_rh_dev_descriptor[18] = {
	0x12,       /*  __u8  bLength; */
	USB_DT_DEVICE, /* __u8 bDescriptorType; Device */
	0x10, 0x01, /*  __le16 bcdUSB; v1.1 */

	0x09,	    /*  __u8  bDeviceClass; HUB_CLASSCODE */
	0x00,	    /*  __u8  bDeviceSubClass; */
	0x00,       /*  __u8  bDeviceProtocol; [ low/full speeds only ] */
	0x40,       /*  __u8  bMaxPacketSize0; 64 Bytes */

	0x6b, 0x1d, /*  __le16 idVendor; Linux Foundation 0x1d6b */
	0x01, 0x00, /*  __le16 idProduct; device 0x0001 */
	KERNEL_VER, KERNEL_REL, /*  __le16 bcdDevice */

	0x03,       /*  __u8  iManufacturer; */
	0x02,       /*  __u8  iProduct; */
	0x01,       /*  __u8  iSerialNumber; */
	0x01        /*  __u8  bNumConfigurations; */
};


/*-------------------------------------------------------------------------*/

/* Configuration descriptors for our root hubs */

static const u8 fs_rh_config_descriptor[] = {

	/* one configuration */
	0x09,       /*  __u8  bLength; */
	USB_DT_CONFIG, /* __u8 bDescriptorType; Configuration */
	0x19, 0x00, /*  __le16 wTotalLength; */
	0x01,       /*  __u8  bNumInterfaces; (1) */
	0x01,       /*  __u8  bConfigurationValue; */
	0x00,       /*  __u8  iConfiguration; */
	0xc0,       /*  __u8  bmAttributes;
				 Bit 7: must be set,
				     6: Self-powered,
				     5: Remote wakeup,
				     4..0: resvd */
	0x00,       /*  __u8  MaxPower; */

	/* USB 1.1:
	 * USB 2.0, single TT organization (mandatory):
	 *	one interface, protocol 0
	 *
	 * USB 2.0, multiple TT organization (optional):
	 *	two interfaces, protocols 1 (like single TT)
	 *	and 2 (multiple TT mode) ... config is
	 *	sometimes settable
	 *	NOT IMPLEMENTED
	 */

	/* one interface */
	0x09,       /*  __u8  if_bLength; */
	USB_DT_INTERFACE,  /* __u8 if_bDescriptorType; Interface */
	0x00,       /*  __u8  if_bInterfaceNumber; */
	0x00,       /*  __u8  if_bAlternateSetting; */
	0x01,       /*  __u8  if_bNumEndpoints; */
	0x09,       /*  __u8  if_bInterfaceClass; HUB_CLASSCODE */
	0x00,       /*  __u8  if_bInterfaceSubClass; */
	0x00,       /*  __u8  if_bInterfaceProtocol; [usb1.1 or single tt] */
	0x00,       /*  __u8  if_iInterface; */

	/* one endpoint (status change endpoint) */
	0x07,       /*  __u8  ep_bLength; */
	USB_DT_ENDPOINT, /* __u8 ep_bDescriptorType; Endpoint */
	0x81,       /*  __u8  ep_bEndpointAddress; IN Endpoint 1 */
	0x03,       /*  __u8  ep_bmAttributes; Interrupt */
	0x02, 0x00, /*  __le16 ep_wMaxPacketSize; 1 + (MAX_ROOT_PORTS / 8) */
	0xff        /*  __u8  ep_bInterval; (255ms -- usb 2.0 spec) */
};

static const u8 hs_rh_config_descriptor[] = {

	/* one configuration */
	0x09,       /*  __u8  bLength; */
	USB_DT_CONFIG, /* __u8 bDescriptorType; Configuration */
	0x19, 0x00, /*  __le16 wTotalLength; */
	0x01,       /*  __u8  bNumInterfaces; (1) */
	0x01,       /*  __u8  bConfigurationValue; */
	0x00,       /*  __u8  iConfiguration; */
	0xc0,       /*  __u8  bmAttributes;
				 Bit 7: must be set,
				     6: Self-powered,
				     5: Remote wakeup,
				     4..0: resvd */
	0x00,       /*  __u8  MaxPower; */

	/* USB 1.1:
	 * USB 2.0, single TT organization (mandatory):
	 *	one interface, protocol 0
	 *
	 * USB 2.0, multiple TT organization (optional):
	 *	two interfaces, protocols 1 (like single TT)
	 *	and 2 (multiple TT mode) ... config is
	 *	sometimes settable
	 *	NOT IMPLEMENTED
	 */

	/* one interface */
	0x09,       /*  __u8  if_bLength; */
	USB_DT_INTERFACE, /* __u8 if_bDescriptorType; Interface */
	0x00,       /*  __u8  if_bInterfaceNumber; */
	0x00,       /*  __u8  if_bAlternateSetting; */
	0x01,       /*  __u8  if_bNumEndpoints; */
	0x09,       /*  __u8  if_bInterfaceClass; HUB_CLASSCODE */
	0x00,       /*  __u8  if_bInterfaceSubClass; */
	0x00,       /*  __u8  if_bInterfaceProtocol; [usb1.1 or single tt] */
	0x00,       /*  __u8  if_iInterface; */

	/* one endpoint (status change endpoint) */
	0x07,       /*  __u8  ep_bLength; */
	USB_DT_ENDPOINT, /* __u8 ep_bDescriptorType; Endpoint */
	0x81,       /*  __u8  ep_bEndpointAddress; IN Endpoint 1 */
	0x03,       /*  __u8  ep_bmAttributes; Interrupt */
		    /* __le16 ep_wMaxPacketSize; 1 + (MAX_ROOT_PORTS / 8)
		     * see hub.c:hub_configure() for details. */
	(USB_MAXCHILDREN + 1 + 7) / 8, 0x00,
	0x0c        /*  __u8  ep_bInterval; (256ms -- usb 2.0 spec) */
};

static const u8 ss_rh_config_descriptor[] = {
	/* one configuration */
	0x09,       /*  __u8  bLength; */
	USB_DT_CONFIG, /* __u8 bDescriptorType; Configuration */
	0x1f, 0x00, /*  __le16 wTotalLength; */
	0x01,       /*  __u8  bNumInterfaces; (1) */
	0x01,       /*  __u8  bConfigurationValue; */
	0x00,       /*  __u8  iConfiguration; */
	0xc0,       /*  __u8  bmAttributes;
				 Bit 7: must be set,
				     6: Self-powered,
				     5: Remote wakeup,
				     4..0: resvd */
	0x00,       /*  __u8  MaxPower; */

	/* one interface */
	0x09,       /*  __u8  if_bLength; */
	USB_DT_INTERFACE, /* __u8 if_bDescriptorType; Interface */
	0x00,       /*  __u8  if_bInterfaceNumber; */
	0x00,       /*  __u8  if_bAlternateSetting; */
	0x01,       /*  __u8  if_bNumEndpoints; */
	0x09,       /*  __u8  if_bInterfaceClass; HUB_CLASSCODE */
	0x00,       /*  __u8  if_bInterfaceSubClass; */
	0x00,       /*  __u8  if_bInterfaceProtocol; */
	0x00,       /*  __u8  if_iInterface; */

	/* one endpoint (status change endpoint) */
	0x07,       /*  __u8  ep_bLength; */
	USB_DT_ENDPOINT, /* __u8 ep_bDescriptorType; Endpoint */
	0x81,       /*  __u8  ep_bEndpointAddress; IN Endpoint 1 */
	0x03,       /*  __u8  ep_bmAttributes; Interrupt */
		    /* __le16 ep_wMaxPacketSize; 1 + (MAX_ROOT_PORTS / 8)
		     * see hub.c:hub_configure() for details. */
	(USB_MAXCHILDREN + 1 + 7) / 8, 0x00,
	0x0c,       /*  __u8  ep_bInterval; (256ms -- usb 2.0 spec) */

	/* one SuperSpeed endpoint companion descriptor */
	0x06,        /* __u8 ss_bLength */
	USB_DT_SS_ENDPOINT_COMP, /* __u8 ss_bDescriptorType; SuperSpeed EP */
		     /* Companion */
	0x00,        /* __u8 ss_bMaxBurst; allows 1 TX between ACKs */
	0x00,        /* __u8 ss_bmAttributes; 1 packet per service interval */
	0x02, 0x00   /* __le16 ss_wBytesPerInterval; 15 bits for max 15 ports */
};

/* authorized_default behaviour:
 * -1 is authorized for all devices except wireless (old behaviour)
 * 0 is unauthorized for all devices
 * 1 is authorized for all devices
 * 2 is authorized for internal devices
 */
#define USB_AUTHORIZE_WIRED	-1
#define USB_AUTHORIZE_NONE	0
#define USB_AUTHORIZE_ALL	1
#define USB_AUTHORIZE_INTERNAL	2

static int authorized_default = USB_AUTHORIZE_WIRED;
module_param(authorized_default, int, S_IRUGO|S_IWUSR);
MODULE_PARM_DESC(authorized_default,
		"Default USB device authorization: 0 is not authorized, 1 is "
		"authorized, 2 is authorized for internal devices, -1 is "
		"authorized except for wireless USB (default, old behaviour)");
/*-------------------------------------------------------------------------*/

/**
 * ascii2desc() - Helper routine for producing UTF-16LE string descriptors
 * @s: Null-terminated ASCII (actually ISO-8859-1) string
 * @buf: Buffer for USB string descriptor (header + UTF-16LE)
 * @len: Length (in bytes; may be odd) of descriptor buffer.
 *
 * Return: The number of bytes filled in: 2 + 2*strlen(s) or @len,
 * whichever is less.
 *
 * Note:
 * USB String descriptors can contain at most 126 characters; input
 * strings longer than that are truncated.
 */
static unsigned
ascii2desc(char const *s, u8 *buf, unsigned len)
{
	unsigned n, t = 2 + 2*strlen(s);

	if (t > 254)
		t = 254;	/* Longest possible UTF string descriptor */
	if (len > t)
		len = t;

	t += USB_DT_STRING << 8;	/* Now t is first 16 bits to store */

	n = len;
	while (n--) {
		*buf++ = t;
		if (!n--)
			break;
		*buf++ = t >> 8;
		t = (unsigned char)*s++;
	}
	return len;
}

/**
 * rh_string() - provides string descriptors for root hub
 * @id: the string ID number (0: langids, 1: serial #, 2: product, 3: vendor)
 * @hcd: the host controller for this root hub
 * @data: buffer for output packet
 * @len: length of the provided buffer
 *
 * Produces either a manufacturer, product or serial number string for the
 * virtual root hub device.
 *
 * Return: The number of bytes filled in: the length of the descriptor or
 * of the provided buffer, whichever is less.
 */
static unsigned
rh_string(int id, struct usb_hcd const *hcd, u8 *data, unsigned len)
{
	char buf[100];
	char const *s;
	static char const langids[4] = {4, USB_DT_STRING, 0x09, 0x04};

	/* language ids */
	switch (id) {
	case 0:
		/* Array of LANGID codes (0x0409 is MSFT-speak for "en-us") */
		/* See http://www.usb.org/developers/docs/USB_LANGIDs.pdf */
		if (len > 4)
			len = 4;
		memcpy(data, langids, len);
		return len;
	case 1:
		/* Serial number */
		s = hcd->self.bus_name;
		break;
	case 2:
		/* Product name */
		s = hcd->product_desc;
		break;
	case 3:
		/* Manufacturer */
		snprintf (buf, sizeof buf, "%s %s %s", init_utsname()->sysname,
			init_utsname()->release, hcd->driver->description);
		s = buf;
		break;
	default:
		/* Can't happen; caller guarantees it */
		return 0;
	}

	return ascii2desc(s, data, len);
}


/* Root hub control transfers execute synchronously */
static int rh_call_control (struct usb_hcd *hcd, struct urb *urb)
{
	struct usb_ctrlrequest *cmd;
	u16		typeReq, wValue, wIndex, wLength;
	u8		*ubuf = urb->transfer_buffer;
	unsigned	len = 0;
	int		status;
	u8		patch_wakeup = 0;
	u8		patch_protocol = 0;
	u16		tbuf_size;
	u8		*tbuf = NULL;
	const u8	*bufp;

	might_sleep();

	spin_lock_irq(&hcd_root_hub_lock);
	status = usb_hcd_link_urb_to_ep(hcd, urb);
	spin_unlock_irq(&hcd_root_hub_lock);
	if (status)
		return status;
	urb->hcpriv = hcd;	/* Indicate it's queued */

	cmd = (struct usb_ctrlrequest *) urb->setup_packet;
	typeReq  = (cmd->bRequestType << 8) | cmd->bRequest;
	wValue   = le16_to_cpu (cmd->wValue);
	wIndex   = le16_to_cpu (cmd->wIndex);
	wLength  = le16_to_cpu (cmd->wLength);

	if (wLength > urb->transfer_buffer_length)
		goto error;

	/*
	 * tbuf should be at least as big as the
	 * USB hub descriptor.
	 */
	tbuf_size =  max_t(u16, sizeof(struct usb_hub_descriptor), wLength);
	tbuf = kzalloc(tbuf_size, GFP_KERNEL);
	if (!tbuf) {
		status = -ENOMEM;
		goto err_alloc;
	}

	bufp = tbuf;


	urb->actual_length = 0;
	switch (typeReq) {

	/* DEVICE REQUESTS */

	/* The root hub's remote wakeup enable bit is implemented using
	 * driver model wakeup flags.  If this system supports wakeup
	 * through USB, userspace may change the default "allow wakeup"
	 * policy through sysfs or these calls.
	 *
	 * Most root hubs support wakeup from downstream devices, for
	 * runtime power management (disabling USB clocks and reducing
	 * VBUS power usage).  However, not all of them do so; silicon,
	 * board, and BIOS bugs here are not uncommon, so these can't
	 * be treated quite like external hubs.
	 *
	 * Likewise, not all root hubs will pass wakeup events upstream,
	 * to wake up the whole system.  So don't assume root hub and
	 * controller capabilities are identical.
	 */

	case DeviceRequest | USB_REQ_GET_STATUS:
		tbuf[0] = (device_may_wakeup(&hcd->self.root_hub->dev)
					<< USB_DEVICE_REMOTE_WAKEUP)
				| (1 << USB_DEVICE_SELF_POWERED);
		tbuf[1] = 0;
		len = 2;
		break;
	case DeviceOutRequest | USB_REQ_CLEAR_FEATURE:
		if (wValue == USB_DEVICE_REMOTE_WAKEUP)
			device_set_wakeup_enable(&hcd->self.root_hub->dev, 0);
		else
			goto error;
		break;
	case DeviceOutRequest | USB_REQ_SET_FEATURE:
		if (device_can_wakeup(&hcd->self.root_hub->dev)
				&& wValue == USB_DEVICE_REMOTE_WAKEUP)
			device_set_wakeup_enable(&hcd->self.root_hub->dev, 1);
		else
			goto error;
		break;
	case DeviceRequest | USB_REQ_GET_CONFIGURATION:
		tbuf[0] = 1;
		len = 1;
		fallthrough;
	case DeviceOutRequest | USB_REQ_SET_CONFIGURATION:
		break;
	case DeviceRequest | USB_REQ_GET_DESCRIPTOR:
		switch (wValue & 0xff00) {
		case USB_DT_DEVICE << 8:
			switch (hcd->speed) {
			case HCD_USB32:
			case HCD_USB31:
				bufp = usb31_rh_dev_descriptor;
				break;
			case HCD_USB3:
				bufp = usb3_rh_dev_descriptor;
				break;
			case HCD_USB25:
				bufp = usb25_rh_dev_descriptor;
				break;
			case HCD_USB2:
				bufp = usb2_rh_dev_descriptor;
				break;
			case HCD_USB11:
				bufp = usb11_rh_dev_descriptor;
				break;
			default:
				goto error;
			}
			len = 18;
			if (hcd->has_tt)
				patch_protocol = 1;
			break;
		case USB_DT_CONFIG << 8:
			switch (hcd->speed) {
			case HCD_USB32:
			case HCD_USB31:
			case HCD_USB3:
				bufp = ss_rh_config_descriptor;
				len = sizeof ss_rh_config_descriptor;
				break;
			case HCD_USB25:
			case HCD_USB2:
				bufp = hs_rh_config_descriptor;
				len = sizeof hs_rh_config_descriptor;
				break;
			case HCD_USB11:
				bufp = fs_rh_config_descriptor;
				len = sizeof fs_rh_config_descriptor;
				break;
			default:
				goto error;
			}
			if (device_can_wakeup(&hcd->self.root_hub->dev))
				patch_wakeup = 1;
			break;
		case USB_DT_STRING << 8:
			if ((wValue & 0xff) < 4)
				urb->actual_length = rh_string(wValue & 0xff,
						hcd, ubuf, wLength);
			else /* unsupported IDs --> "protocol stall" */
				goto error;
			break;
		case USB_DT_BOS << 8:
			goto nongeneric;
		default:
			goto error;
		}
		break;
	case DeviceRequest | USB_REQ_GET_INTERFACE:
		tbuf[0] = 0;
		len = 1;
		fallthrough;
	case DeviceOutRequest | USB_REQ_SET_INTERFACE:
		break;
	case DeviceOutRequest | USB_REQ_SET_ADDRESS:
		/* wValue == urb->dev->devaddr */
		dev_dbg (hcd->self.controller, "root hub device address %d\n",
			wValue);
		break;

	/* INTERFACE REQUESTS (no defined feature/status flags) */

	/* ENDPOINT REQUESTS */

	case EndpointRequest | USB_REQ_GET_STATUS:
		/* ENDPOINT_HALT flag */
		tbuf[0] = 0;
		tbuf[1] = 0;
		len = 2;
		fallthrough;
	case EndpointOutRequest | USB_REQ_CLEAR_FEATURE:
	case EndpointOutRequest | USB_REQ_SET_FEATURE:
		dev_dbg (hcd->self.controller, "no endpoint features yet\n");
		break;

	/* CLASS REQUESTS (and errors) */

	default:
nongeneric:
		/* non-generic request */
		switch (typeReq) {
		case GetHubStatus:
			len = 4;
			break;
		case GetPortStatus:
			if (wValue == HUB_PORT_STATUS)
				len = 4;
			else
				/* other port status types return 8 bytes */
				len = 8;
			break;
		case GetHubDescriptor:
			len = sizeof (struct usb_hub_descriptor);
			break;
		case DeviceRequest | USB_REQ_GET_DESCRIPTOR:
			/* len is returned by hub_control */
			break;
		}
		status = hcd->driver->hub_control (hcd,
			typeReq, wValue, wIndex,
			tbuf, wLength);

		if (typeReq == GetHubDescriptor)
			usb_hub_adjust_deviceremovable(hcd->self.root_hub,
				(struct usb_hub_descriptor *)tbuf);
		break;
error:
		/* "protocol stall" on error */
		status = -EPIPE;
	}

	if (status < 0) {
		len = 0;
		if (status != -EPIPE) {
			dev_dbg (hcd->self.controller,
				"CTRL: TypeReq=0x%x val=0x%x "
				"idx=0x%x len=%d ==> %d\n",
				typeReq, wValue, wIndex,
				wLength, status);
		}
	} else if (status > 0) {
		/* hub_control may return the length of data copied. */
		len = status;
		status = 0;
	}
	if (len) {
		if (urb->transfer_buffer_length < len)
			len = urb->transfer_buffer_length;
		urb->actual_length = len;
		/* always USB_DIR_IN, toward host */
		memcpy (ubuf, bufp, len);

		/* report whether RH hardware supports remote wakeup */
		if (patch_wakeup &&
				len > offsetof (struct usb_config_descriptor,
						bmAttributes))
			((struct usb_config_descriptor *)ubuf)->bmAttributes
				|= USB_CONFIG_ATT_WAKEUP;

		/* report whether RH hardware has an integrated TT */
		if (patch_protocol &&
				len > offsetof(struct usb_device_descriptor,
						bDeviceProtocol))
			((struct usb_device_descriptor *) ubuf)->
				bDeviceProtocol = USB_HUB_PR_HS_SINGLE_TT;
	}

	kfree(tbuf);
 err_alloc:

	/* any errors get returned through the urb completion */
	spin_lock_irq(&hcd_root_hub_lock);
	usb_hcd_unlink_urb_from_ep(hcd, urb);
	usb_hcd_giveback_urb(hcd, urb, status);
	spin_unlock_irq(&hcd_root_hub_lock);
	return 0;
}

/*-------------------------------------------------------------------------*/

/*
 * Root Hub interrupt transfers are polled using a timer if the
 * driver requests it; otherwise the driver is responsible for
 * calling usb_hcd_poll_rh_status() when an event occurs.
 *
 * Completions are called in_interrupt(), but they may or may not
 * be in_irq().
 */
void usb_hcd_poll_rh_status(struct usb_hcd *hcd)
{
	struct urb	*urb;
	int		length;
	unsigned long	flags;
	char		buffer[6];	/* Any root hubs with > 31 ports? */

	if (unlikely(!hcd->rh_pollable))
		return;
	if (!hcd->uses_new_polling && !hcd->status_urb)
		return;

	length = hcd->driver->hub_status_data(hcd, buffer);
	if (length > 0) {

		/* try to complete the status urb */
		spin_lock_irqsave(&hcd_root_hub_lock, flags);
		urb = hcd->status_urb;
		if (urb) {
			clear_bit(HCD_FLAG_POLL_PENDING, &hcd->flags);
			hcd->status_urb = NULL;
			urb->actual_length = length;
			memcpy(urb->transfer_buffer, buffer, length);

			usb_hcd_unlink_urb_from_ep(hcd, urb);
			usb_hcd_giveback_urb(hcd, urb, 0);
		} else {
			length = 0;
			set_bit(HCD_FLAG_POLL_PENDING, &hcd->flags);
		}
		spin_unlock_irqrestore(&hcd_root_hub_lock, flags);
	}

	/* The USB 2.0 spec says 256 ms.  This is close enough and won't
	 * exceed that limit if HZ is 100. The math is more clunky than
	 * maybe expected, this is to make sure that all timers for USB devices
	 * fire at the same time to give the CPU a break in between */
	if (hcd->uses_new_polling ? HCD_POLL_RH(hcd) :
			(length == 0 && hcd->status_urb != NULL))
		mod_timer (&hcd->rh_timer, (jiffies/(HZ/4) + 1) * (HZ/4));
}
EXPORT_SYMBOL_GPL(usb_hcd_poll_rh_status);

/* timer callback */
static void rh_timer_func (struct timer_list *t)
{
	struct usb_hcd *_hcd = from_timer(_hcd, t, rh_timer);

	usb_hcd_poll_rh_status(_hcd);
}

/*-------------------------------------------------------------------------*/

static int rh_queue_status (struct usb_hcd *hcd, struct urb *urb)
{
	int		retval;
	unsigned long	flags;
	unsigned	len = 1 + (urb->dev->maxchild / 8);

	spin_lock_irqsave (&hcd_root_hub_lock, flags);
	if (hcd->status_urb || urb->transfer_buffer_length < len) {
		dev_dbg (hcd->self.controller, "not queuing rh status urb\n");
		retval = -EINVAL;
		goto done;
	}

	retval = usb_hcd_link_urb_to_ep(hcd, urb);
	if (retval)
		goto done;

	hcd->status_urb = urb;
	urb->hcpriv = hcd;	/* indicate it's queued */
	if (!hcd->uses_new_polling)
		mod_timer(&hcd->rh_timer, (jiffies/(HZ/4) + 1) * (HZ/4));

	/* If a status change has already occurred, report it ASAP */
	else if (HCD_POLL_PENDING(hcd))
		mod_timer(&hcd->rh_timer, jiffies);
	retval = 0;
 done:
	spin_unlock_irqrestore (&hcd_root_hub_lock, flags);
	return retval;
}

static int rh_urb_enqueue (struct usb_hcd *hcd, struct urb *urb)
{
	if (usb_endpoint_xfer_int(&urb->ep->desc))
		return rh_queue_status (hcd, urb);
	if (usb_endpoint_xfer_control(&urb->ep->desc))
		return rh_call_control (hcd, urb);
	return -EINVAL;
}

/*-------------------------------------------------------------------------*/

/* Unlinks of root-hub control URBs are legal, but they don't do anything
 * since these URBs always execute synchronously.
 */
static int usb_rh_urb_dequeue(struct usb_hcd *hcd, struct urb *urb, int status)
{
	unsigned long	flags;
	int		rc;

	spin_lock_irqsave(&hcd_root_hub_lock, flags);
	rc = usb_hcd_check_unlink_urb(hcd, urb, status);
	if (rc)
		goto done;

	if (usb_endpoint_num(&urb->ep->desc) == 0) {	/* Control URB */
		;	/* Do nothing */

	} else {				/* Status URB */
		if (!hcd->uses_new_polling)
			del_timer (&hcd->rh_timer);
		if (urb == hcd->status_urb) {
			hcd->status_urb = NULL;
			usb_hcd_unlink_urb_from_ep(hcd, urb);
			usb_hcd_giveback_urb(hcd, urb, status);
		}
	}
 done:
	spin_unlock_irqrestore(&hcd_root_hub_lock, flags);
	return rc;
}


/*-------------------------------------------------------------------------*/

/**
 * usb_bus_init - shared initialization code
 * @bus: the bus structure being initialized
 *
 * This code is used to initialize a usb_bus structure, memory for which is
 * separately managed.
 */
static void usb_bus_init (struct usb_bus *bus)
{
	memset (&bus->devmap, 0, sizeof(struct usb_devmap));

	bus->devnum_next = 1;

	bus->root_hub = NULL;
	bus->busnum = -1;
	bus->bandwidth_allocated = 0;
	bus->bandwidth_int_reqs  = 0;
	bus->bandwidth_isoc_reqs = 0;
	mutex_init(&bus->devnum_next_mutex);
}

/*-------------------------------------------------------------------------*/

/**
 * usb_register_bus - registers the USB host controller with the usb core
 * @bus: pointer to the bus to register
 * Context: !in_interrupt()
 *
 * Assigns a bus number, and links the controller into usbcore data
 * structures so that it can be seen by scanning the bus list.
 *
 * Return: 0 if successful. A negative error code otherwise.
 */
static int usb_register_bus(struct usb_bus *bus)
{
	int result = -E2BIG;
	int busnum;

	mutex_lock(&usb_bus_idr_lock);
	busnum = idr_alloc(&usb_bus_idr, bus, 1, USB_MAXBUS, GFP_KERNEL);
	if (busnum < 0) {
		pr_err("%s: failed to get bus number\n", usbcore_name);
		goto error_find_busnum;
	}
	bus->busnum = busnum;
	mutex_unlock(&usb_bus_idr_lock);

	usb_notify_add_bus(bus);

	dev_info (bus->controller, "new USB bus registered, assigned bus "
		  "number %d\n", bus->busnum);
	return 0;

error_find_busnum:
	mutex_unlock(&usb_bus_idr_lock);
	return result;
}

/**
 * usb_deregister_bus - deregisters the USB host controller
 * @bus: pointer to the bus to deregister
 * Context: !in_interrupt()
 *
 * Recycles the bus number, and unlinks the controller from usbcore data
 * structures so that it won't be seen by scanning the bus list.
 */
static void usb_deregister_bus (struct usb_bus *bus)
{
	dev_info (bus->controller, "USB bus %d deregistered\n", bus->busnum);

	/*
	 * NOTE: make sure that all the devices are removed by the
	 * controller code, as well as having it call this when cleaning
	 * itself up
	 */
	mutex_lock(&usb_bus_idr_lock);
	idr_remove(&usb_bus_idr, bus->busnum);
	mutex_unlock(&usb_bus_idr_lock);

	usb_notify_remove_bus(bus);
}

/**
 * register_root_hub - called by usb_add_hcd() to register a root hub
 * @hcd: host controller for this root hub
 *
 * This function registers the root hub with the USB subsystem.  It sets up
 * the device properly in the device tree and then calls usb_new_device()
 * to register the usb device.  It also assigns the root hub's USB address
 * (always 1).
 *
 * Return: 0 if successful. A negative error code otherwise.
 */
static int register_root_hub(struct usb_hcd *hcd)
{
	struct device *parent_dev = hcd->self.controller;
	struct usb_device *usb_dev = hcd->self.root_hub;
	const int devnum = 1;
	int retval;

	usb_dev->devnum = devnum;
	usb_dev->bus->devnum_next = devnum + 1;
	set_bit (devnum, usb_dev->bus->devmap.devicemap);
	usb_set_device_state(usb_dev, USB_STATE_ADDRESS);

	mutex_lock(&usb_bus_idr_lock);

	usb_dev->ep0.desc.wMaxPacketSize = cpu_to_le16(64);
	retval = usb_get_device_descriptor(usb_dev, USB_DT_DEVICE_SIZE);
	if (retval != sizeof usb_dev->descriptor) {
		mutex_unlock(&usb_bus_idr_lock);
		dev_dbg (parent_dev, "can't read %s device descriptor %d\n",
				dev_name(&usb_dev->dev), retval);
		return (retval < 0) ? retval : -EMSGSIZE;
	}

	if (le16_to_cpu(usb_dev->descriptor.bcdUSB) >= 0x0201) {
		retval = usb_get_bos_descriptor(usb_dev);
		if (!retval) {
			usb_dev->lpm_capable = usb_device_supports_lpm(usb_dev);
		} else if (usb_dev->speed >= USB_SPEED_SUPER) {
			mutex_unlock(&usb_bus_idr_lock);
			dev_dbg(parent_dev, "can't read %s bos descriptor %d\n",
					dev_name(&usb_dev->dev), retval);
			return retval;
		}
	}

	retval = usb_new_device (usb_dev);
	if (retval) {
		dev_err (parent_dev, "can't register root hub for %s, %d\n",
				dev_name(&usb_dev->dev), retval);
	} else {
		spin_lock_irq (&hcd_root_hub_lock);
		hcd->rh_registered = 1;
		spin_unlock_irq (&hcd_root_hub_lock);

		/* Did the HC die before the root hub was registered? */
		if (HCD_DEAD(hcd))
			usb_hc_died (hcd);	/* This time clean up */
	}
	mutex_unlock(&usb_bus_idr_lock);

	return retval;
}

/*
 * usb_hcd_start_port_resume - a root-hub port is sending a resume signal
 * @bus: the bus which the root hub belongs to
 * @portnum: the port which is being resumed
 *
 * HCDs should call this function when they know that a resume signal is
 * being sent to a root-hub port.  The root hub will be prevented from
 * going into autosuspend until usb_hcd_end_port_resume() is called.
 *
 * The bus's private lock must be held by the caller.
 */
void usb_hcd_start_port_resume(struct usb_bus *bus, int portnum)
{
	unsigned bit = 1 << portnum;

	if (!(bus->resuming_ports & bit)) {
		bus->resuming_ports |= bit;
		pm_runtime_get_noresume(&bus->root_hub->dev);
	}
}
EXPORT_SYMBOL_GPL(usb_hcd_start_port_resume);

/*
 * usb_hcd_end_port_resume - a root-hub port has stopped sending a resume signal
 * @bus: the bus which the root hub belongs to
 * @portnum: the port which is being resumed
 *
 * HCDs should call this function when they know that a resume signal has
 * stopped being sent to a root-hub port.  The root hub will be allowed to
 * autosuspend again.
 *
 * The bus's private lock must be held by the caller.
 */
void usb_hcd_end_port_resume(struct usb_bus *bus, int portnum)
{
	unsigned bit = 1 << portnum;

	if (bus->resuming_ports & bit) {
		bus->resuming_ports &= ~bit;
		pm_runtime_put_noidle(&bus->root_hub->dev);
	}
}
EXPORT_SYMBOL_GPL(usb_hcd_end_port_resume);

/*-------------------------------------------------------------------------*/

/**
 * usb_calc_bus_time - approximate periodic transaction time in nanoseconds
 * @speed: from dev->speed; USB_SPEED_{LOW,FULL,HIGH}
 * @is_input: true iff the transaction sends data to the host
 * @isoc: true for isochronous transactions, false for interrupt ones
 * @bytecount: how many bytes in the transaction.
 *
 * Return: Approximate bus time in nanoseconds for a periodic transaction.
 *
 * Note:
 * See USB 2.0 spec section 5.11.3; only periodic transfers need to be
 * scheduled in software, this function is only used for such scheduling.
 */
long usb_calc_bus_time (int speed, int is_input, int isoc, int bytecount)
{
	unsigned long	tmp;

	switch (speed) {
	case USB_SPEED_LOW: 	/* INTR only */
		if (is_input) {
			tmp = (67667L * (31L + 10L * BitTime (bytecount))) / 1000L;
			return 64060L + (2 * BW_HUB_LS_SETUP) + BW_HOST_DELAY + tmp;
		} else {
			tmp = (66700L * (31L + 10L * BitTime (bytecount))) / 1000L;
			return 64107L + (2 * BW_HUB_LS_SETUP) + BW_HOST_DELAY + tmp;
		}
	case USB_SPEED_FULL:	/* ISOC or INTR */
		if (isoc) {
			tmp = (8354L * (31L + 10L * BitTime (bytecount))) / 1000L;
			return ((is_input) ? 7268L : 6265L) + BW_HOST_DELAY + tmp;
		} else {
			tmp = (8354L * (31L + 10L * BitTime (bytecount))) / 1000L;
			return 9107L + BW_HOST_DELAY + tmp;
		}
	case USB_SPEED_HIGH:	/* ISOC or INTR */
		/* FIXME adjust for input vs output */
		if (isoc)
			tmp = HS_NSECS_ISO (bytecount);
		else
			tmp = HS_NSECS (bytecount);
		return tmp;
	default:
		pr_debug ("%s: bogus device speed!\n", usbcore_name);
		return -1;
	}
}
EXPORT_SYMBOL_GPL(usb_calc_bus_time);


/*-------------------------------------------------------------------------*/

/*
 * Generic HC operations.
 */

/*-------------------------------------------------------------------------*/

/**
 * usb_hcd_link_urb_to_ep - add an URB to its endpoint queue
 * @hcd: host controller to which @urb was submitted
 * @urb: URB being submitted
 *
 * Host controller drivers should call this routine in their enqueue()
 * method.  The HCD's private spinlock must be held and interrupts must
 * be disabled.  The actions carried out here are required for URB
 * submission, as well as for endpoint shutdown and for usb_kill_urb.
 *
 * Return: 0 for no error, otherwise a negative error code (in which case
 * the enqueue() method must fail).  If no error occurs but enqueue() fails
 * anyway, it must call usb_hcd_unlink_urb_from_ep() before releasing
 * the private spinlock and returning.
 */
int usb_hcd_link_urb_to_ep(struct usb_hcd *hcd, struct urb *urb)
{
	int		rc = 0;

	spin_lock(&hcd_urb_list_lock);

	/* Check that the URB isn't being killed */
	if (unlikely(atomic_read(&urb->reject))) {
		rc = -EPERM;
		goto done;
	}

	if (unlikely(!urb->ep->enabled)) {
		rc = -ENOENT;
		goto done;
	}

	if (unlikely(!urb->dev->can_submit)) {
		rc = -EHOSTUNREACH;
		goto done;
	}

	/*
	 * Check the host controller's state and add the URB to the
	 * endpoint's queue.
	 */
	if (HCD_RH_RUNNING(hcd)) {
		urb->unlinked = 0;
		list_add_tail(&urb->urb_list, &urb->ep->urb_list);
	} else {
		rc = -ESHUTDOWN;
		goto done;
	}
 done:
	spin_unlock(&hcd_urb_list_lock);
	return rc;
}
EXPORT_SYMBOL_GPL(usb_hcd_link_urb_to_ep);

/**
 * usb_hcd_check_unlink_urb - check whether an URB may be unlinked
 * @hcd: host controller to which @urb was submitted
 * @urb: URB being checked for unlinkability
 * @status: error code to store in @urb if the unlink succeeds
 *
 * Host controller drivers should call this routine in their dequeue()
 * method.  The HCD's private spinlock must be held and interrupts must
 * be disabled.  The actions carried out here are required for making
 * sure than an unlink is valid.
 *
 * Return: 0 for no error, otherwise a negative error code (in which case
 * the dequeue() method must fail).  The possible error codes are:
 *
 *	-EIDRM: @urb was not submitted or has already completed.
 *		The completion function may not have been called yet.
 *
 *	-EBUSY: @urb has already been unlinked.
 */
int usb_hcd_check_unlink_urb(struct usb_hcd *hcd, struct urb *urb,
		int status)
{
	struct list_head	*tmp;

	/* insist the urb is still queued */
	list_for_each(tmp, &urb->ep->urb_list) {
		if (tmp == &urb->urb_list)
			break;
	}
	if (tmp != &urb->urb_list)
		return -EIDRM;

	/* Any status except -EINPROGRESS means something already started to
	 * unlink this URB from the hardware.  So there's no more work to do.
	 */
	if (urb->unlinked)
		return -EBUSY;
	urb->unlinked = status;
	return 0;
}
EXPORT_SYMBOL_GPL(usb_hcd_check_unlink_urb);

/**
 * usb_hcd_unlink_urb_from_ep - remove an URB from its endpoint queue
 * @hcd: host controller to which @urb was submitted
 * @urb: URB being unlinked
 *
 * Host controller drivers should call this routine before calling
 * usb_hcd_giveback_urb().  The HCD's private spinlock must be held and
 * interrupts must be disabled.  The actions carried out here are required
 * for URB completion.
 */
void usb_hcd_unlink_urb_from_ep(struct usb_hcd *hcd, struct urb *urb)
{
	/* clear all state linking urb to this dev (and hcd) */
	spin_lock(&hcd_urb_list_lock);
	list_del_init(&urb->urb_list);
	spin_unlock(&hcd_urb_list_lock);
}
EXPORT_SYMBOL_GPL(usb_hcd_unlink_urb_from_ep);

/*
 * Some usb host controllers can only perform dma using a small SRAM area.
 * The usb core itself is however optimized for host controllers that can dma
 * using regular system memory - like pci devices doing bus mastering.
 *
 * To support host controllers with limited dma capabilities we provide dma
 * bounce buffers. This feature can be enabled by initializing
 * hcd->localmem_pool using usb_hcd_setup_local_mem().
 *
 * The initialized hcd->localmem_pool then tells the usb code to allocate all
 * data for dma using the genalloc API.
 *
 * So, to summarize...
 *
 * - We need "local" memory, canonical example being
 *   a small SRAM on a discrete controller being the
 *   only memory that the controller can read ...
 *   (a) "normal" kernel memory is no good, and
 *   (b) there's not enough to share
 *
 * - So we use that, even though the primary requirement
 *   is that the memory be "local" (hence addressable
 *   by that device), not "coherent".
 *
 */

static int hcd_alloc_coherent(struct usb_bus *bus,
			      gfp_t mem_flags, dma_addr_t *dma_handle,
			      void **vaddr_handle, size_t size,
			      enum dma_data_direction dir)
{
	unsigned char *vaddr;

	if (*vaddr_handle == NULL) {
		WARN_ON_ONCE(1);
		return -EFAULT;
	}

	vaddr = hcd_buffer_alloc(bus, size + sizeof(vaddr),
				 mem_flags, dma_handle);
	if (!vaddr)
		return -ENOMEM;

	/*
	 * Store the virtual address of the buffer at the end
	 * of the allocated dma buffer. The size of the buffer
	 * may be uneven so use unaligned functions instead
	 * of just rounding up. It makes sense to optimize for
	 * memory footprint over access speed since the amount
	 * of memory available for dma may be limited.
	 */
	put_unaligned((unsigned long)*vaddr_handle,
		      (unsigned long *)(vaddr + size));

	if (dir == DMA_TO_DEVICE)
		memcpy(vaddr, *vaddr_handle, size);

	*vaddr_handle = vaddr;
	return 0;
}

static void hcd_free_coherent(struct usb_bus *bus, dma_addr_t *dma_handle,
			      void **vaddr_handle, size_t size,
			      enum dma_data_direction dir)
{
	unsigned char *vaddr = *vaddr_handle;

	vaddr = (void *)get_unaligned((unsigned long *)(vaddr + size));

	if (dir == DMA_FROM_DEVICE)
		memcpy(vaddr, *vaddr_handle, size);

	hcd_buffer_free(bus, size + sizeof(vaddr), *vaddr_handle, *dma_handle);

	*vaddr_handle = vaddr;
	*dma_handle = 0;
}

void usb_hcd_unmap_urb_setup_for_dma(struct usb_hcd *hcd, struct urb *urb)
{
	if (IS_ENABLED(CONFIG_HAS_DMA) &&
	    (urb->transfer_flags & URB_SETUP_MAP_SINGLE))
		dma_unmap_single(hcd->self.sysdev,
				urb->setup_dma,
				sizeof(struct usb_ctrlrequest),
				DMA_TO_DEVICE);
	else if (urb->transfer_flags & URB_SETUP_MAP_LOCAL)
		hcd_free_coherent(urb->dev->bus,
				&urb->setup_dma,
				(void **) &urb->setup_packet,
				sizeof(struct usb_ctrlrequest),
				DMA_TO_DEVICE);

	/* Make it safe to call this routine more than once */
	urb->transfer_flags &= ~(URB_SETUP_MAP_SINGLE | URB_SETUP_MAP_LOCAL);
}
EXPORT_SYMBOL_GPL(usb_hcd_unmap_urb_setup_for_dma);

static void unmap_urb_for_dma(struct usb_hcd *hcd, struct urb *urb)
{
	if (hcd->driver->unmap_urb_for_dma)
		hcd->driver->unmap_urb_for_dma(hcd, urb);
	else
		usb_hcd_unmap_urb_for_dma(hcd, urb);
}

void usb_hcd_unmap_urb_for_dma(struct usb_hcd *hcd, struct urb *urb)
{
	enum dma_data_direction dir;

	usb_hcd_unmap_urb_setup_for_dma(hcd, urb);

	dir = usb_urb_dir_in(urb) ? DMA_FROM_DEVICE : DMA_TO_DEVICE;
	if (IS_ENABLED(CONFIG_HAS_DMA) &&
	    (urb->transfer_flags & URB_DMA_MAP_SG))
		dma_unmap_sg(hcd->self.sysdev,
				urb->sg,
				urb->num_sgs,
				dir);
	else if (IS_ENABLED(CONFIG_HAS_DMA) &&
		 (urb->transfer_flags & URB_DMA_MAP_PAGE))
		dma_unmap_page(hcd->self.sysdev,
				urb->transfer_dma,
				urb->transfer_buffer_length,
				dir);
	else if (IS_ENABLED(CONFIG_HAS_DMA) &&
		 (urb->transfer_flags & URB_DMA_MAP_SINGLE))
		dma_unmap_single(hcd->self.sysdev,
				urb->transfer_dma,
				urb->transfer_buffer_length,
				dir);
	else if (urb->transfer_flags & URB_MAP_LOCAL)
		hcd_free_coherent(urb->dev->bus,
				&urb->transfer_dma,
				&urb->transfer_buffer,
				urb->transfer_buffer_length,
				dir);

	/* Make it safe to call this routine more than once */
	urb->transfer_flags &= ~(URB_DMA_MAP_SG | URB_DMA_MAP_PAGE |
			URB_DMA_MAP_SINGLE | URB_MAP_LOCAL);
}
EXPORT_SYMBOL_GPL(usb_hcd_unmap_urb_for_dma);

static int map_urb_for_dma(struct usb_hcd *hcd, struct urb *urb,
			   gfp_t mem_flags)
{
	if (hcd->driver->map_urb_for_dma)
		return hcd->driver->map_urb_for_dma(hcd, urb, mem_flags);
	else
		return usb_hcd_map_urb_for_dma(hcd, urb, mem_flags);
}

int usb_hcd_map_urb_for_dma(struct usb_hcd *hcd, struct urb *urb,
			    gfp_t mem_flags)
{
	enum dma_data_direction dir;
	int ret = 0;

	/* Map the URB's buffers for DMA access.
	 * Lower level HCD code should use *_dma exclusively,
	 * unless it uses pio or talks to another transport,
	 * or uses the provided scatter gather list for bulk.
	 */

	if (usb_endpoint_xfer_control(&urb->ep->desc)) {
		if (hcd->self.uses_pio_for_control)
			return ret;
		if (hcd->localmem_pool) {
			ret = hcd_alloc_coherent(
					urb->dev->bus, mem_flags,
					&urb->setup_dma,
					(void **)&urb->setup_packet,
					sizeof(struct usb_ctrlrequest),
					DMA_TO_DEVICE);
			if (ret)
				return ret;
			urb->transfer_flags |= URB_SETUP_MAP_LOCAL;
		} else if (hcd_uses_dma(hcd)) {
			if (object_is_on_stack(urb->setup_packet)) {
				WARN_ONCE(1, "setup packet is on stack\n");
				return -EAGAIN;
			}

			urb->setup_dma = dma_map_single(
					hcd->self.sysdev,
					urb->setup_packet,
					sizeof(struct usb_ctrlrequest),
					DMA_TO_DEVICE);
			if (dma_mapping_error(hcd->self.sysdev,
						urb->setup_dma))
				return -EAGAIN;
			urb->transfer_flags |= URB_SETUP_MAP_SINGLE;
		}
	}

	dir = usb_urb_dir_in(urb) ? DMA_FROM_DEVICE : DMA_TO_DEVICE;
	if (urb->transfer_buffer_length != 0
	    && !(urb->transfer_flags & URB_NO_TRANSFER_DMA_MAP)) {
		if (hcd->localmem_pool) {
			ret = hcd_alloc_coherent(
					urb->dev->bus, mem_flags,
					&urb->transfer_dma,
					&urb->transfer_buffer,
					urb->transfer_buffer_length,
					dir);
			if (ret == 0)
				urb->transfer_flags |= URB_MAP_LOCAL;
		} else if (hcd_uses_dma(hcd)) {
			if (urb->num_sgs) {
				int n;

				/* We don't support sg for isoc transfers ! */
				if (usb_endpoint_xfer_isoc(&urb->ep->desc)) {
					WARN_ON(1);
					return -EINVAL;
				}

				n = dma_map_sg(
						hcd->self.sysdev,
						urb->sg,
						urb->num_sgs,
						dir);
				if (n <= 0)
					ret = -EAGAIN;
				else
					urb->transfer_flags |= URB_DMA_MAP_SG;
				urb->num_mapped_sgs = n;
				if (n != urb->num_sgs)
					urb->transfer_flags |=
							URB_DMA_SG_COMBINED;
			} else if (urb->sg) {
				struct scatterlist *sg = urb->sg;
				urb->transfer_dma = dma_map_page(
						hcd->self.sysdev,
						sg_page(sg),
						sg->offset,
						urb->transfer_buffer_length,
						dir);
				if (dma_mapping_error(hcd->self.sysdev,
						urb->transfer_dma))
					ret = -EAGAIN;
				else
					urb->transfer_flags |= URB_DMA_MAP_PAGE;
			} else if (object_is_on_stack(urb->transfer_buffer)) {
				WARN_ONCE(1, "transfer buffer is on stack\n");
				ret = -EAGAIN;
			} else {
				urb->transfer_dma = dma_map_single(
						hcd->self.sysdev,
						urb->transfer_buffer,
						urb->transfer_buffer_length,
						dir);
				if (dma_mapping_error(hcd->self.sysdev,
						urb->transfer_dma))
					ret = -EAGAIN;
				else
					urb->transfer_flags |= URB_DMA_MAP_SINGLE;
			}
		}
		if (ret && (urb->transfer_flags & (URB_SETUP_MAP_SINGLE |
				URB_SETUP_MAP_LOCAL)))
			usb_hcd_unmap_urb_for_dma(hcd, urb);
	}
	return ret;
}
EXPORT_SYMBOL_GPL(usb_hcd_map_urb_for_dma);

/*-------------------------------------------------------------------------*/

/* may be called in any context with a valid urb->dev usecount
 * caller surrenders "ownership" of urb
 * expects usb_submit_urb() to have sanity checked and conditioned all
 * inputs in the urb
 */
int usb_hcd_submit_urb (struct urb *urb, gfp_t mem_flags)
{
	int			status;
	struct usb_hcd		*hcd = bus_to_hcd(urb->dev->bus);

	/* increment urb's reference count as part of giving it to the HCD
	 * (which will control it).  HCD guarantees that it either returns
	 * an error or calls giveback(), but not both.
	 */
	usb_get_urb(urb);
	atomic_inc(&urb->use_count);
	atomic_inc(&urb->dev->urbnum);
	usbmon_urb_submit(&hcd->self, urb);

	/* NOTE requirements on root-hub callers (usbfs and the hub
	 * driver, for now):  URBs' urb->transfer_buffer must be
	 * valid and usb_buffer_{sync,unmap}() not be needed, since
	 * they could clobber root hub response data.  Also, control
	 * URBs must be submitted in process context with interrupts
	 * enabled.
	 */

	if (is_root_hub(urb->dev)) {
		status = rh_urb_enqueue(hcd, urb);
	} else {
		status = map_urb_for_dma(hcd, urb, mem_flags);
		if (likely(status == 0)) {
			status = hcd->driver->urb_enqueue(hcd, urb, mem_flags);
			if (unlikely(status))
				unmap_urb_for_dma(hcd, urb);
		}
	}

	if (unlikely(status)) {
		usbmon_urb_submit_error(&hcd->self, urb, status);
		urb->hcpriv = NULL;
		INIT_LIST_HEAD(&urb->urb_list);
		atomic_dec(&urb->use_count);
		atomic_dec(&urb->dev->urbnum);
		if (atomic_read(&urb->reject))
			wake_up(&usb_kill_urb_queue);
		usb_put_urb(urb);
	}
	return status;
}

/*-------------------------------------------------------------------------*/

/* this makes the hcd giveback() the urb more quickly, by kicking it
 * off hardware queues (which may take a while) and returning it as
 * soon as practical.  we've already set up the urb's return status,
 * but we can't know if the callback completed already.
 */
static int unlink1(struct usb_hcd *hcd, struct urb *urb, int status)
{
	int		value;

	if (is_root_hub(urb->dev))
		value = usb_rh_urb_dequeue(hcd, urb, status);
	else {

		/* The only reason an HCD might fail this call is if
		 * it has not yet fully queued the urb to begin with.
		 * Such failures should be harmless. */
		value = hcd->driver->urb_dequeue(hcd, urb, status);
	}
	return value;
}

/*
 * called in any context
 *
 * caller guarantees urb won't be recycled till both unlink()
 * and the urb's completion function return
 */
int usb_hcd_unlink_urb (struct urb *urb, int status)
{
	struct usb_hcd		*hcd;
	struct usb_device	*udev = urb->dev;
	int			retval = -EIDRM;
	unsigned long		flags;

	/* Prevent the device and bus from going away while
	 * the unlink is carried out.  If they are already gone
	 * then urb->use_count must be 0, since disconnected
	 * devices can't have any active URBs.
	 */
	spin_lock_irqsave(&hcd_urb_unlink_lock, flags);
	if (atomic_read(&urb->use_count) > 0) {
		retval = 0;
		usb_get_dev(udev);
	}
	spin_unlock_irqrestore(&hcd_urb_unlink_lock, flags);
	if (retval == 0) {
		hcd = bus_to_hcd(urb->dev->bus);
		retval = unlink1(hcd, urb, status);
		if (retval == 0)
			retval = -EINPROGRESS;
		else if (retval != -EIDRM && retval != -EBUSY)
			dev_dbg(&udev->dev, "hcd_unlink_urb %pK fail %d\n",
					urb, retval);
		usb_put_dev(udev);
	}
	return retval;
}

/*-------------------------------------------------------------------------*/

static void __usb_hcd_giveback_urb(struct urb *urb)
{
	struct usb_hcd *hcd = bus_to_hcd(urb->dev->bus);
	struct usb_anchor *anchor = urb->anchor;
	int status = urb->unlinked;

	urb->hcpriv = NULL;
	if (unlikely((urb->transfer_flags & URB_SHORT_NOT_OK) &&
	    urb->actual_length < urb->transfer_buffer_length &&
	    !status))
		status = -EREMOTEIO;

	unmap_urb_for_dma(hcd, urb);
	usbmon_urb_complete(&hcd->self, urb, status);
	usb_anchor_suspend_wakeups(anchor);
	usb_unanchor_urb(urb);
	if (likely(status == 0))
		usb_led_activity(USB_LED_EVENT_HOST);

	/* pass ownership to the completion handler */
	urb->status = status;
<<<<<<< HEAD
	kcov_remote_start_usb((u64)urb->dev->bus->busnum);
	urb->complete(urb);
	kcov_remote_stop();
=======
	/*
	 * This function can be called in task context inside another remote
	 * coverage collection section, but KCOV doesn't support that kind of
	 * recursion yet. Only collect coverage in softirq context for now.
	 */
	if (in_serving_softirq())
		kcov_remote_start_usb((u64)urb->dev->bus->busnum);
	urb->complete(urb);
	if (in_serving_softirq())
		kcov_remote_stop();
>>>>>>> 4e026225

	usb_anchor_resume_wakeups(anchor);
	atomic_dec(&urb->use_count);
	if (unlikely(atomic_read(&urb->reject)))
		wake_up(&usb_kill_urb_queue);
	usb_put_urb(urb);
}

static void usb_giveback_urb_bh(struct tasklet_struct *t)
{
	struct giveback_urb_bh *bh = from_tasklet(bh, t, bh);
	struct list_head local_list;

	spin_lock_irq(&bh->lock);
	bh->running = true;
 restart:
	list_replace_init(&bh->head, &local_list);
	spin_unlock_irq(&bh->lock);

	while (!list_empty(&local_list)) {
		struct urb *urb;

		urb = list_entry(local_list.next, struct urb, urb_list);
		list_del_init(&urb->urb_list);
		bh->completing_ep = urb->ep;
		__usb_hcd_giveback_urb(urb);
		bh->completing_ep = NULL;
	}

	/* check if there are new URBs to giveback */
	spin_lock_irq(&bh->lock);
	if (!list_empty(&bh->head))
		goto restart;
	bh->running = false;
	spin_unlock_irq(&bh->lock);
}

/**
 * usb_hcd_giveback_urb - return URB from HCD to device driver
 * @hcd: host controller returning the URB
 * @urb: urb being returned to the USB device driver.
 * @status: completion status code for the URB.
 * Context: in_interrupt()
 *
 * This hands the URB from HCD to its USB device driver, using its
 * completion function.  The HCD has freed all per-urb resources
 * (and is done using urb->hcpriv).  It also released all HCD locks;
 * the device driver won't cause problems if it frees, modifies,
 * or resubmits this URB.
 *
 * If @urb was unlinked, the value of @status will be overridden by
 * @urb->unlinked.  Erroneous short transfers are detected in case
 * the HCD hasn't checked for them.
 */
void usb_hcd_giveback_urb(struct usb_hcd *hcd, struct urb *urb, int status)
{
	struct giveback_urb_bh *bh;
	bool running, high_prio_bh;

	/* pass status to tasklet via unlinked */
	if (likely(!urb->unlinked))
		urb->unlinked = status;

	if (!hcd_giveback_urb_in_bh(hcd) && !is_root_hub(urb->dev)) {
		__usb_hcd_giveback_urb(urb);
		return;
	}

	if (usb_pipeisoc(urb->pipe) || usb_pipeint(urb->pipe)) {
		bh = &hcd->high_prio_bh;
		high_prio_bh = true;
	} else {
		bh = &hcd->low_prio_bh;
		high_prio_bh = false;
	}

	spin_lock(&bh->lock);
	list_add_tail(&urb->urb_list, &bh->head);
	running = bh->running;
	spin_unlock(&bh->lock);

	if (running)
		;
	else if (high_prio_bh)
		tasklet_hi_schedule(&bh->bh);
	else
		tasklet_schedule(&bh->bh);
}
EXPORT_SYMBOL_GPL(usb_hcd_giveback_urb);

/*-------------------------------------------------------------------------*/

/* Cancel all URBs pending on this endpoint and wait for the endpoint's
 * queue to drain completely.  The caller must first insure that no more
 * URBs can be submitted for this endpoint.
 */
void usb_hcd_flush_endpoint(struct usb_device *udev,
		struct usb_host_endpoint *ep)
{
	struct usb_hcd		*hcd;
	struct urb		*urb;

	if (!ep)
		return;
	might_sleep();
	hcd = bus_to_hcd(udev->bus);

	/* No more submits can occur */
	spin_lock_irq(&hcd_urb_list_lock);
rescan:
	list_for_each_entry_reverse(urb, &ep->urb_list, urb_list) {
		int	is_in;

		if (urb->unlinked)
			continue;
		usb_get_urb (urb);
		is_in = usb_urb_dir_in(urb);
		spin_unlock(&hcd_urb_list_lock);

		/* kick hcd */
		unlink1(hcd, urb, -ESHUTDOWN);
		dev_dbg (hcd->self.controller,
			"shutdown urb %pK ep%d%s-%s\n",
			urb, usb_endpoint_num(&ep->desc),
			is_in ? "in" : "out",
			usb_ep_type_string(usb_endpoint_type(&ep->desc)));
		usb_put_urb (urb);

		/* list contents may have changed */
		spin_lock(&hcd_urb_list_lock);
		goto rescan;
	}
	spin_unlock_irq(&hcd_urb_list_lock);

	/* Wait until the endpoint queue is completely empty */
	while (!list_empty (&ep->urb_list)) {
		spin_lock_irq(&hcd_urb_list_lock);

		/* The list may have changed while we acquired the spinlock */
		urb = NULL;
		if (!list_empty (&ep->urb_list)) {
			urb = list_entry (ep->urb_list.prev, struct urb,
					urb_list);
			usb_get_urb (urb);
		}
		spin_unlock_irq(&hcd_urb_list_lock);

		if (urb) {
			usb_kill_urb (urb);
			usb_put_urb (urb);
		}
	}
}

/**
 * usb_hcd_alloc_bandwidth - check whether a new bandwidth setting exceeds
 *				the bus bandwidth
 * @udev: target &usb_device
 * @new_config: new configuration to install
 * @cur_alt: the current alternate interface setting
 * @new_alt: alternate interface setting that is being installed
 *
 * To change configurations, pass in the new configuration in new_config,
 * and pass NULL for cur_alt and new_alt.
 *
 * To reset a device's configuration (put the device in the ADDRESSED state),
 * pass in NULL for new_config, cur_alt, and new_alt.
 *
 * To change alternate interface settings, pass in NULL for new_config,
 * pass in the current alternate interface setting in cur_alt,
 * and pass in the new alternate interface setting in new_alt.
 *
 * Return: An error if the requested bandwidth change exceeds the
 * bus bandwidth or host controller internal resources.
 */
int usb_hcd_alloc_bandwidth(struct usb_device *udev,
		struct usb_host_config *new_config,
		struct usb_host_interface *cur_alt,
		struct usb_host_interface *new_alt)
{
	int num_intfs, i, j;
	struct usb_host_interface *alt = NULL;
	int ret = 0;
	struct usb_hcd *hcd;
	struct usb_host_endpoint *ep;

	hcd = bus_to_hcd(udev->bus);
	if (!hcd->driver->check_bandwidth)
		return 0;

	/* Configuration is being removed - set configuration 0 */
	if (!new_config && !cur_alt) {
		for (i = 1; i < 16; ++i) {
			ep = udev->ep_out[i];
			if (ep)
				hcd->driver->drop_endpoint(hcd, udev, ep);
			ep = udev->ep_in[i];
			if (ep)
				hcd->driver->drop_endpoint(hcd, udev, ep);
		}
		hcd->driver->check_bandwidth(hcd, udev);
		return 0;
	}
	/* Check if the HCD says there's enough bandwidth.  Enable all endpoints
	 * each interface's alt setting 0 and ask the HCD to check the bandwidth
	 * of the bus.  There will always be bandwidth for endpoint 0, so it's
	 * ok to exclude it.
	 */
	if (new_config) {
		num_intfs = new_config->desc.bNumInterfaces;
		/* Remove endpoints (except endpoint 0, which is always on the
		 * schedule) from the old config from the schedule
		 */
		for (i = 1; i < 16; ++i) {
			ep = udev->ep_out[i];
			if (ep) {
				ret = hcd->driver->drop_endpoint(hcd, udev, ep);
				if (ret < 0)
					goto reset;
			}
			ep = udev->ep_in[i];
			if (ep) {
				ret = hcd->driver->drop_endpoint(hcd, udev, ep);
				if (ret < 0)
					goto reset;
			}
		}
		for (i = 0; i < num_intfs; ++i) {
			struct usb_host_interface *first_alt;
			int iface_num;

			first_alt = &new_config->intf_cache[i]->altsetting[0];
			iface_num = first_alt->desc.bInterfaceNumber;
			/* Set up endpoints for alternate interface setting 0 */
			alt = usb_find_alt_setting(new_config, iface_num, 0);
			if (!alt)
				/* No alt setting 0? Pick the first setting. */
				alt = first_alt;

			for (j = 0; j < alt->desc.bNumEndpoints; j++) {
				ret = hcd->driver->add_endpoint(hcd, udev, &alt->endpoint[j]);
				if (ret < 0)
					goto reset;
			}
		}
	}
	if (cur_alt && new_alt) {
		struct usb_interface *iface = usb_ifnum_to_if(udev,
				cur_alt->desc.bInterfaceNumber);

		if (!iface)
			return -EINVAL;
		if (iface->resetting_device) {
			/*
			 * The USB core just reset the device, so the xHCI host
			 * and the device will think alt setting 0 is installed.
			 * However, the USB core will pass in the alternate
			 * setting installed before the reset as cur_alt.  Dig
			 * out the alternate setting 0 structure, or the first
			 * alternate setting if a broken device doesn't have alt
			 * setting 0.
			 */
			cur_alt = usb_altnum_to_altsetting(iface, 0);
			if (!cur_alt)
				cur_alt = &iface->altsetting[0];
		}

		/* Drop all the endpoints in the current alt setting */
		for (i = 0; i < cur_alt->desc.bNumEndpoints; i++) {
			ret = hcd->driver->drop_endpoint(hcd, udev,
					&cur_alt->endpoint[i]);
			if (ret < 0)
				goto reset;
		}
		/* Add all the endpoints in the new alt setting */
		for (i = 0; i < new_alt->desc.bNumEndpoints; i++) {
			ret = hcd->driver->add_endpoint(hcd, udev,
					&new_alt->endpoint[i]);
			if (ret < 0)
				goto reset;
		}
	}
	ret = hcd->driver->check_bandwidth(hcd, udev);
reset:
	if (ret < 0)
		hcd->driver->reset_bandwidth(hcd, udev);
	return ret;
}

/* Disables the endpoint: synchronizes with the hcd to make sure all
 * endpoint state is gone from hardware.  usb_hcd_flush_endpoint() must
 * have been called previously.  Use for set_configuration, set_interface,
 * driver removal, physical disconnect.
 *
 * example:  a qh stored in ep->hcpriv, holding state related to endpoint
 * type, maxpacket size, toggle, halt status, and scheduling.
 */
void usb_hcd_disable_endpoint(struct usb_device *udev,
		struct usb_host_endpoint *ep)
{
	struct usb_hcd		*hcd;

	might_sleep();
	hcd = bus_to_hcd(udev->bus);
	if (hcd->driver->endpoint_disable)
		hcd->driver->endpoint_disable(hcd, ep);
}

/**
 * usb_hcd_reset_endpoint - reset host endpoint state
 * @udev: USB device.
 * @ep:   the endpoint to reset.
 *
 * Resets any host endpoint state such as the toggle bit, sequence
 * number and current window.
 */
void usb_hcd_reset_endpoint(struct usb_device *udev,
			    struct usb_host_endpoint *ep)
{
	struct usb_hcd *hcd = bus_to_hcd(udev->bus);

	if (hcd->driver->endpoint_reset)
		hcd->driver->endpoint_reset(hcd, ep);
	else {
		int epnum = usb_endpoint_num(&ep->desc);
		int is_out = usb_endpoint_dir_out(&ep->desc);
		int is_control = usb_endpoint_xfer_control(&ep->desc);

		usb_settoggle(udev, epnum, is_out, 0);
		if (is_control)
			usb_settoggle(udev, epnum, !is_out, 0);
	}
}

/**
 * usb_alloc_streams - allocate bulk endpoint stream IDs.
 * @interface:		alternate setting that includes all endpoints.
 * @eps:		array of endpoints that need streams.
 * @num_eps:		number of endpoints in the array.
 * @num_streams:	number of streams to allocate.
 * @mem_flags:		flags hcd should use to allocate memory.
 *
 * Sets up a group of bulk endpoints to have @num_streams stream IDs available.
 * Drivers may queue multiple transfers to different stream IDs, which may
 * complete in a different order than they were queued.
 *
 * Return: On success, the number of allocated streams. On failure, a negative
 * error code.
 */
int usb_alloc_streams(struct usb_interface *interface,
		struct usb_host_endpoint **eps, unsigned int num_eps,
		unsigned int num_streams, gfp_t mem_flags)
{
	struct usb_hcd *hcd;
	struct usb_device *dev;
	int i, ret;

	dev = interface_to_usbdev(interface);
	hcd = bus_to_hcd(dev->bus);
	if (!hcd->driver->alloc_streams || !hcd->driver->free_streams)
		return -EINVAL;
	if (dev->speed < USB_SPEED_SUPER)
		return -EINVAL;
	if (dev->state < USB_STATE_CONFIGURED)
		return -ENODEV;

	for (i = 0; i < num_eps; i++) {
		/* Streams only apply to bulk endpoints. */
		if (!usb_endpoint_xfer_bulk(&eps[i]->desc))
			return -EINVAL;
		/* Re-alloc is not allowed */
		if (eps[i]->streams)
			return -EINVAL;
	}

	ret = hcd->driver->alloc_streams(hcd, dev, eps, num_eps,
			num_streams, mem_flags);
	if (ret < 0)
		return ret;

	for (i = 0; i < num_eps; i++)
		eps[i]->streams = ret;

	return ret;
}
EXPORT_SYMBOL_GPL(usb_alloc_streams);

/**
 * usb_free_streams - free bulk endpoint stream IDs.
 * @interface:	alternate setting that includes all endpoints.
 * @eps:	array of endpoints to remove streams from.
 * @num_eps:	number of endpoints in the array.
 * @mem_flags:	flags hcd should use to allocate memory.
 *
 * Reverts a group of bulk endpoints back to not using stream IDs.
 * Can fail if we are given bad arguments, or HCD is broken.
 *
 * Return: 0 on success. On failure, a negative error code.
 */
int usb_free_streams(struct usb_interface *interface,
		struct usb_host_endpoint **eps, unsigned int num_eps,
		gfp_t mem_flags)
{
	struct usb_hcd *hcd;
	struct usb_device *dev;
	int i, ret;

	dev = interface_to_usbdev(interface);
	hcd = bus_to_hcd(dev->bus);
	if (dev->speed < USB_SPEED_SUPER)
		return -EINVAL;

	/* Double-free is not allowed */
	for (i = 0; i < num_eps; i++)
		if (!eps[i] || !eps[i]->streams)
			return -EINVAL;

	ret = hcd->driver->free_streams(hcd, dev, eps, num_eps, mem_flags);
	if (ret < 0)
		return ret;

	for (i = 0; i < num_eps; i++)
		eps[i]->streams = 0;

	return ret;
}
EXPORT_SYMBOL_GPL(usb_free_streams);

/* Protect against drivers that try to unlink URBs after the device
 * is gone, by waiting until all unlinks for @udev are finished.
 * Since we don't currently track URBs by device, simply wait until
 * nothing is running in the locked region of usb_hcd_unlink_urb().
 */
void usb_hcd_synchronize_unlinks(struct usb_device *udev)
{
	spin_lock_irq(&hcd_urb_unlink_lock);
	spin_unlock_irq(&hcd_urb_unlink_lock);
}

/*-------------------------------------------------------------------------*/

/* called in any context */
int usb_hcd_get_frame_number (struct usb_device *udev)
{
	struct usb_hcd	*hcd = bus_to_hcd(udev->bus);

	if (!HCD_RH_RUNNING(hcd))
		return -ESHUTDOWN;
	return hcd->driver->get_frame_number (hcd);
}

/*-------------------------------------------------------------------------*/

#ifdef	CONFIG_PM

int hcd_bus_suspend(struct usb_device *rhdev, pm_message_t msg)
{
	struct usb_hcd	*hcd = bus_to_hcd(rhdev->bus);
	int		status;
	int		old_state = hcd->state;

	dev_dbg(&rhdev->dev, "bus %ssuspend, wakeup %d\n",
			(PMSG_IS_AUTO(msg) ? "auto-" : ""),
			rhdev->do_remote_wakeup);
	if (HCD_DEAD(hcd)) {
		dev_dbg(&rhdev->dev, "skipped %s of dead bus\n", "suspend");
		return 0;
	}

	if (!hcd->driver->bus_suspend) {
		status = -ENOENT;
	} else {
		clear_bit(HCD_FLAG_RH_RUNNING, &hcd->flags);
		hcd->state = HC_STATE_QUIESCING;
		status = hcd->driver->bus_suspend(hcd);
	}
	if (status == 0) {
		usb_set_device_state(rhdev, USB_STATE_SUSPENDED);
		hcd->state = HC_STATE_SUSPENDED;

		if (!PMSG_IS_AUTO(msg))
			usb_phy_roothub_suspend(hcd->self.sysdev,
						hcd->phy_roothub);

		/* Did we race with a root-hub wakeup event? */
		if (rhdev->do_remote_wakeup) {
			char	buffer[6];

			status = hcd->driver->hub_status_data(hcd, buffer);
			if (status != 0) {
				dev_dbg(&rhdev->dev, "suspend raced with wakeup event\n");
				hcd_bus_resume(rhdev, PMSG_AUTO_RESUME);
				status = -EBUSY;
			}
		}
	} else {
		spin_lock_irq(&hcd_root_hub_lock);
		if (!HCD_DEAD(hcd)) {
			set_bit(HCD_FLAG_RH_RUNNING, &hcd->flags);
			hcd->state = old_state;
		}
		spin_unlock_irq(&hcd_root_hub_lock);
		dev_dbg(&rhdev->dev, "bus %s fail, err %d\n",
				"suspend", status);
	}
	return status;
}

int hcd_bus_resume(struct usb_device *rhdev, pm_message_t msg)
{
	struct usb_hcd	*hcd = bus_to_hcd(rhdev->bus);
	int		status;
	int		old_state = hcd->state;

	dev_dbg(&rhdev->dev, "usb %sresume\n",
			(PMSG_IS_AUTO(msg) ? "auto-" : ""));
	if (HCD_DEAD(hcd)) {
		dev_dbg(&rhdev->dev, "skipped %s of dead bus\n", "resume");
		return 0;
	}

	if (!PMSG_IS_AUTO(msg)) {
		status = usb_phy_roothub_resume(hcd->self.sysdev,
						hcd->phy_roothub);
		if (status)
			return status;
	}

	if (!hcd->driver->bus_resume)
		return -ENOENT;
	if (HCD_RH_RUNNING(hcd))
		return 0;

	hcd->state = HC_STATE_RESUMING;
	status = hcd->driver->bus_resume(hcd);
	clear_bit(HCD_FLAG_WAKEUP_PENDING, &hcd->flags);
	if (status == 0)
		status = usb_phy_roothub_calibrate(hcd->phy_roothub);

	if (status == 0) {
		struct usb_device *udev;
		int port1;

		spin_lock_irq(&hcd_root_hub_lock);
		if (!HCD_DEAD(hcd)) {
			usb_set_device_state(rhdev, rhdev->actconfig
					? USB_STATE_CONFIGURED
					: USB_STATE_ADDRESS);
			set_bit(HCD_FLAG_RH_RUNNING, &hcd->flags);
			hcd->state = HC_STATE_RUNNING;
		}
		spin_unlock_irq(&hcd_root_hub_lock);

		/*
		 * Check whether any of the enabled ports on the root hub are
		 * unsuspended.  If they are then a TRSMRCY delay is needed
		 * (this is what the USB-2 spec calls a "global resume").
		 * Otherwise we can skip the delay.
		 */
		usb_hub_for_each_child(rhdev, port1, udev) {
			if (udev->state != USB_STATE_NOTATTACHED &&
					!udev->port_is_suspended) {
				usleep_range(10000, 11000);	/* TRSMRCY */
				break;
			}
		}
	} else {
		hcd->state = old_state;
		usb_phy_roothub_suspend(hcd->self.sysdev, hcd->phy_roothub);
		dev_dbg(&rhdev->dev, "bus %s fail, err %d\n",
				"resume", status);
		if (status != -ESHUTDOWN)
			usb_hc_died(hcd);
	}
	return status;
}

/* Workqueue routine for root-hub remote wakeup */
static void hcd_resume_work(struct work_struct *work)
{
	struct usb_hcd *hcd = container_of(work, struct usb_hcd, wakeup_work);
	struct usb_device *udev = hcd->self.root_hub;

	usb_remote_wakeup(udev);
}

/**
 * usb_hcd_resume_root_hub - called by HCD to resume its root hub
 * @hcd: host controller for this root hub
 *
 * The USB host controller calls this function when its root hub is
 * suspended (with the remote wakeup feature enabled) and a remote
 * wakeup request is received.  The routine submits a workqueue request
 * to resume the root hub (that is, manage its downstream ports again).
 */
void usb_hcd_resume_root_hub (struct usb_hcd *hcd)
{
	unsigned long flags;

	spin_lock_irqsave (&hcd_root_hub_lock, flags);
	if (hcd->rh_registered) {
		pm_wakeup_event(&hcd->self.root_hub->dev, 0);
		set_bit(HCD_FLAG_WAKEUP_PENDING, &hcd->flags);
		queue_work(pm_wq, &hcd->wakeup_work);
	}
	spin_unlock_irqrestore (&hcd_root_hub_lock, flags);
}
EXPORT_SYMBOL_GPL(usb_hcd_resume_root_hub);

#endif	/* CONFIG_PM */

/*-------------------------------------------------------------------------*/

#ifdef	CONFIG_USB_OTG

/**
 * usb_bus_start_enum - start immediate enumeration (for OTG)
 * @bus: the bus (must use hcd framework)
 * @port_num: 1-based number of port; usually bus->otg_port
 * Context: in_interrupt()
 *
 * Starts enumeration, with an immediate reset followed later by
 * hub_wq identifying and possibly configuring the device.
 * This is needed by OTG controller drivers, where it helps meet
 * HNP protocol timing requirements for starting a port reset.
 *
 * Return: 0 if successful.
 */
int usb_bus_start_enum(struct usb_bus *bus, unsigned port_num)
{
	struct usb_hcd		*hcd;
	int			status = -EOPNOTSUPP;

	/* NOTE: since HNP can't start by grabbing the bus's address0_sem,
	 * boards with root hubs hooked up to internal devices (instead of
	 * just the OTG port) may need more attention to resetting...
	 */
	hcd = bus_to_hcd(bus);
	if (port_num && hcd->driver->start_port_reset)
		status = hcd->driver->start_port_reset(hcd, port_num);

	/* allocate hub_wq shortly after (first) root port reset finishes;
	 * it may issue others, until at least 50 msecs have passed.
	 */
	if (status == 0)
		mod_timer(&hcd->rh_timer, jiffies + msecs_to_jiffies(10));
	return status;
}
EXPORT_SYMBOL_GPL(usb_bus_start_enum);

#endif

/*-------------------------------------------------------------------------*/

/**
 * usb_hcd_irq - hook IRQs to HCD framework (bus glue)
 * @irq: the IRQ being raised
 * @__hcd: pointer to the HCD whose IRQ is being signaled
 *
 * If the controller isn't HALTed, calls the driver's irq handler.
 * Checks whether the controller is now dead.
 *
 * Return: %IRQ_HANDLED if the IRQ was handled. %IRQ_NONE otherwise.
 */
irqreturn_t usb_hcd_irq (int irq, void *__hcd)
{
	struct usb_hcd		*hcd = __hcd;
	irqreturn_t		rc;

	if (unlikely(HCD_DEAD(hcd) || !HCD_HW_ACCESSIBLE(hcd)))
		rc = IRQ_NONE;
	else if (hcd->driver->irq(hcd) == IRQ_NONE)
		rc = IRQ_NONE;
	else
		rc = IRQ_HANDLED;

	return rc;
}
EXPORT_SYMBOL_GPL(usb_hcd_irq);

/*-------------------------------------------------------------------------*/

/* Workqueue routine for when the root-hub has died. */
static void hcd_died_work(struct work_struct *work)
{
	struct usb_hcd *hcd = container_of(work, struct usb_hcd, died_work);
	static char *env[] = {
		"ERROR=DEAD",
		NULL
	};

	/* Notify user space that the host controller has died */
	kobject_uevent_env(&hcd->self.root_hub->dev.kobj, KOBJ_OFFLINE, env);
}

/**
 * usb_hc_died - report abnormal shutdown of a host controller (bus glue)
 * @hcd: pointer to the HCD representing the controller
 *
 * This is called by bus glue to report a USB host controller that died
 * while operations may still have been pending.  It's called automatically
 * by the PCI glue, so only glue for non-PCI busses should need to call it.
 *
 * Only call this function with the primary HCD.
 */
void usb_hc_died (struct usb_hcd *hcd)
{
	unsigned long flags;

	dev_err (hcd->self.controller, "HC died; cleaning up\n");

	spin_lock_irqsave (&hcd_root_hub_lock, flags);
	clear_bit(HCD_FLAG_RH_RUNNING, &hcd->flags);
	set_bit(HCD_FLAG_DEAD, &hcd->flags);
	if (hcd->rh_registered) {
		clear_bit(HCD_FLAG_POLL_RH, &hcd->flags);

		/* make hub_wq clean up old urbs and devices */
		usb_set_device_state (hcd->self.root_hub,
				USB_STATE_NOTATTACHED);
		usb_kick_hub_wq(hcd->self.root_hub);
	}
	if (usb_hcd_is_primary_hcd(hcd) && hcd->shared_hcd) {
		hcd = hcd->shared_hcd;
		clear_bit(HCD_FLAG_RH_RUNNING, &hcd->flags);
		set_bit(HCD_FLAG_DEAD, &hcd->flags);
		if (hcd->rh_registered) {
			clear_bit(HCD_FLAG_POLL_RH, &hcd->flags);

			/* make hub_wq clean up old urbs and devices */
			usb_set_device_state(hcd->self.root_hub,
					USB_STATE_NOTATTACHED);
			usb_kick_hub_wq(hcd->self.root_hub);
		}
	}

	/* Handle the case where this function gets called with a shared HCD */
	if (usb_hcd_is_primary_hcd(hcd))
		schedule_work(&hcd->died_work);
	else
		schedule_work(&hcd->primary_hcd->died_work);

	spin_unlock_irqrestore (&hcd_root_hub_lock, flags);
	/* Make sure that the other roothub is also deallocated. */
}
EXPORT_SYMBOL_GPL (usb_hc_died);

/*-------------------------------------------------------------------------*/

static void init_giveback_urb_bh(struct giveback_urb_bh *bh)
{

	spin_lock_init(&bh->lock);
	INIT_LIST_HEAD(&bh->head);
	tasklet_setup(&bh->bh, usb_giveback_urb_bh);
}

struct usb_hcd *__usb_create_hcd(const struct hc_driver *driver,
		struct device *sysdev, struct device *dev, const char *bus_name,
		struct usb_hcd *primary_hcd)
{
	struct usb_hcd *hcd;

	hcd = kzalloc(sizeof(*hcd) + driver->hcd_priv_size, GFP_KERNEL);
	if (!hcd)
		return NULL;
	if (primary_hcd == NULL) {
		hcd->address0_mutex = kmalloc(sizeof(*hcd->address0_mutex),
				GFP_KERNEL);
		if (!hcd->address0_mutex) {
			kfree(hcd);
			dev_dbg(dev, "hcd address0 mutex alloc failed\n");
			return NULL;
		}
		mutex_init(hcd->address0_mutex);
		hcd->bandwidth_mutex = kmalloc(sizeof(*hcd->bandwidth_mutex),
				GFP_KERNEL);
		if (!hcd->bandwidth_mutex) {
			kfree(hcd->address0_mutex);
			kfree(hcd);
			dev_dbg(dev, "hcd bandwidth mutex alloc failed\n");
			return NULL;
		}
		mutex_init(hcd->bandwidth_mutex);
		dev_set_drvdata(dev, hcd);
	} else {
		mutex_lock(&usb_port_peer_mutex);
		hcd->address0_mutex = primary_hcd->address0_mutex;
		hcd->bandwidth_mutex = primary_hcd->bandwidth_mutex;
		hcd->primary_hcd = primary_hcd;
		primary_hcd->primary_hcd = primary_hcd;
		hcd->shared_hcd = primary_hcd;
		primary_hcd->shared_hcd = hcd;
		mutex_unlock(&usb_port_peer_mutex);
	}

	kref_init(&hcd->kref);

	usb_bus_init(&hcd->self);
	hcd->self.controller = dev;
	hcd->self.sysdev = sysdev;
	hcd->self.bus_name = bus_name;

	timer_setup(&hcd->rh_timer, rh_timer_func, 0);
#ifdef CONFIG_PM
	INIT_WORK(&hcd->wakeup_work, hcd_resume_work);
#endif

	INIT_WORK(&hcd->died_work, hcd_died_work);

	hcd->driver = driver;
	hcd->speed = driver->flags & HCD_MASK;
	hcd->product_desc = (driver->product_desc) ? driver->product_desc :
			"USB Host Controller";
	return hcd;
}
EXPORT_SYMBOL_GPL(__usb_create_hcd);

/**
 * usb_create_shared_hcd - create and initialize an HCD structure
 * @driver: HC driver that will use this hcd
 * @dev: device for this HC, stored in hcd->self.controller
 * @bus_name: value to store in hcd->self.bus_name
 * @primary_hcd: a pointer to the usb_hcd structure that is sharing the
 *              PCI device.  Only allocate certain resources for the primary HCD
 * Context: !in_interrupt()
 *
 * Allocate a struct usb_hcd, with extra space at the end for the
 * HC driver's private data.  Initialize the generic members of the
 * hcd structure.
 *
 * Return: On success, a pointer to the created and initialized HCD structure.
 * On failure (e.g. if memory is unavailable), %NULL.
 */
struct usb_hcd *usb_create_shared_hcd(const struct hc_driver *driver,
		struct device *dev, const char *bus_name,
		struct usb_hcd *primary_hcd)
{
	return __usb_create_hcd(driver, dev, dev, bus_name, primary_hcd);
}
EXPORT_SYMBOL_GPL(usb_create_shared_hcd);

/**
 * usb_create_hcd - create and initialize an HCD structure
 * @driver: HC driver that will use this hcd
 * @dev: device for this HC, stored in hcd->self.controller
 * @bus_name: value to store in hcd->self.bus_name
 * Context: !in_interrupt()
 *
 * Allocate a struct usb_hcd, with extra space at the end for the
 * HC driver's private data.  Initialize the generic members of the
 * hcd structure.
 *
 * Return: On success, a pointer to the created and initialized HCD
 * structure. On failure (e.g. if memory is unavailable), %NULL.
 */
struct usb_hcd *usb_create_hcd(const struct hc_driver *driver,
		struct device *dev, const char *bus_name)
{
	return __usb_create_hcd(driver, dev, dev, bus_name, NULL);
}
EXPORT_SYMBOL_GPL(usb_create_hcd);

/*
 * Roothubs that share one PCI device must also share the bandwidth mutex.
 * Don't deallocate the bandwidth_mutex until the last shared usb_hcd is
 * deallocated.
 *
 * Make sure to deallocate the bandwidth_mutex only when the last HCD is
 * freed.  When hcd_release() is called for either hcd in a peer set,
 * invalidate the peer's ->shared_hcd and ->primary_hcd pointers.
 */
static void hcd_release(struct kref *kref)
{
	struct usb_hcd *hcd = container_of (kref, struct usb_hcd, kref);

	mutex_lock(&usb_port_peer_mutex);
	if (hcd->shared_hcd) {
		struct usb_hcd *peer = hcd->shared_hcd;

		peer->shared_hcd = NULL;
		peer->primary_hcd = NULL;
	} else {
		kfree(hcd->address0_mutex);
		kfree(hcd->bandwidth_mutex);
	}
	mutex_unlock(&usb_port_peer_mutex);
	kfree(hcd);
}

struct usb_hcd *usb_get_hcd (struct usb_hcd *hcd)
{
	if (hcd)
		kref_get (&hcd->kref);
	return hcd;
}
EXPORT_SYMBOL_GPL(usb_get_hcd);

void usb_put_hcd (struct usb_hcd *hcd)
{
	if (hcd)
		kref_put (&hcd->kref, hcd_release);
}
EXPORT_SYMBOL_GPL(usb_put_hcd);

int usb_hcd_is_primary_hcd(struct usb_hcd *hcd)
{
	if (!hcd->primary_hcd)
		return 1;
	return hcd == hcd->primary_hcd;
}
EXPORT_SYMBOL_GPL(usb_hcd_is_primary_hcd);

int usb_hcd_find_raw_port_number(struct usb_hcd *hcd, int port1)
{
	if (!hcd->driver->find_raw_port_number)
		return port1;

	return hcd->driver->find_raw_port_number(hcd, port1);
}

static int usb_hcd_request_irqs(struct usb_hcd *hcd,
		unsigned int irqnum, unsigned long irqflags)
{
	int retval;

	if (hcd->driver->irq) {

		snprintf(hcd->irq_descr, sizeof(hcd->irq_descr), "%s:usb%d",
				hcd->driver->description, hcd->self.busnum);
		retval = request_irq(irqnum, &usb_hcd_irq, irqflags,
				hcd->irq_descr, hcd);
		if (retval != 0) {
			dev_err(hcd->self.controller,
					"request interrupt %d failed\n",
					irqnum);
			return retval;
		}
		hcd->irq = irqnum;
		dev_info(hcd->self.controller, "irq %d, %s 0x%08llx\n", irqnum,
				(hcd->driver->flags & HCD_MEMORY) ?
					"io mem" : "io base",
					(unsigned long long)hcd->rsrc_start);
	} else {
		hcd->irq = 0;
		if (hcd->rsrc_start)
			dev_info(hcd->self.controller, "%s 0x%08llx\n",
					(hcd->driver->flags & HCD_MEMORY) ?
					"io mem" : "io base",
					(unsigned long long)hcd->rsrc_start);
	}
	return 0;
}

/*
 * Before we free this root hub, flush in-flight peering attempts
 * and disable peer lookups
 */
static void usb_put_invalidate_rhdev(struct usb_hcd *hcd)
{
	struct usb_device *rhdev;

	mutex_lock(&usb_port_peer_mutex);
	rhdev = hcd->self.root_hub;
	hcd->self.root_hub = NULL;
	mutex_unlock(&usb_port_peer_mutex);
	usb_put_dev(rhdev);
}

/**
 * usb_add_hcd - finish generic HCD structure initialization and register
 * @hcd: the usb_hcd structure to initialize
 * @irqnum: Interrupt line to allocate
 * @irqflags: Interrupt type flags
 *
 * Finish the remaining parts of generic HCD initialization: allocate the
 * buffers of consistent memory, register the bus, request the IRQ line,
 * and call the driver's reset() and start() routines.
 */
int usb_add_hcd(struct usb_hcd *hcd,
		unsigned int irqnum, unsigned long irqflags)
{
	int retval;
	struct usb_device *rhdev;

	if (!hcd->skip_phy_initialization && usb_hcd_is_primary_hcd(hcd)) {
		hcd->phy_roothub = usb_phy_roothub_alloc(hcd->self.sysdev);
		if (IS_ERR(hcd->phy_roothub))
			return PTR_ERR(hcd->phy_roothub);

		retval = usb_phy_roothub_init(hcd->phy_roothub);
		if (retval)
			return retval;

		retval = usb_phy_roothub_set_mode(hcd->phy_roothub,
						  PHY_MODE_USB_HOST_SS);
		if (retval)
			retval = usb_phy_roothub_set_mode(hcd->phy_roothub,
							  PHY_MODE_USB_HOST);
		if (retval)
			goto err_usb_phy_roothub_power_on;

		retval = usb_phy_roothub_power_on(hcd->phy_roothub);
		if (retval)
			goto err_usb_phy_roothub_power_on;
	}

	dev_info(hcd->self.controller, "%s\n", hcd->product_desc);

	switch (authorized_default) {
	case USB_AUTHORIZE_NONE:
		hcd->dev_policy = USB_DEVICE_AUTHORIZE_NONE;
		break;

	case USB_AUTHORIZE_ALL:
		hcd->dev_policy = USB_DEVICE_AUTHORIZE_ALL;
		break;

	case USB_AUTHORIZE_INTERNAL:
		hcd->dev_policy = USB_DEVICE_AUTHORIZE_INTERNAL;
		break;

	case USB_AUTHORIZE_WIRED:
	default:
		hcd->dev_policy = hcd->wireless ?
			USB_DEVICE_AUTHORIZE_NONE : USB_DEVICE_AUTHORIZE_ALL;
		break;
	}

	set_bit(HCD_FLAG_HW_ACCESSIBLE, &hcd->flags);

	/* per default all interfaces are authorized */
	set_bit(HCD_FLAG_INTF_AUTHORIZED, &hcd->flags);

	/* HC is in reset state, but accessible.  Now do the one-time init,
	 * bottom up so that hcds can customize the root hubs before hub_wq
	 * starts talking to them.  (Note, bus id is assigned early too.)
	 */
	retval = hcd_buffer_create(hcd);
	if (retval != 0) {
		dev_dbg(hcd->self.sysdev, "pool alloc failed\n");
		goto err_create_buf;
	}

	retval = usb_register_bus(&hcd->self);
	if (retval < 0)
		goto err_register_bus;

	rhdev = usb_alloc_dev(NULL, &hcd->self, 0);
	if (rhdev == NULL) {
		dev_err(hcd->self.sysdev, "unable to allocate root hub\n");
		retval = -ENOMEM;
		goto err_allocate_root_hub;
	}
	mutex_lock(&usb_port_peer_mutex);
	hcd->self.root_hub = rhdev;
	mutex_unlock(&usb_port_peer_mutex);

	rhdev->rx_lanes = 1;
	rhdev->tx_lanes = 1;

	switch (hcd->speed) {
	case HCD_USB11:
		rhdev->speed = USB_SPEED_FULL;
		break;
	case HCD_USB2:
		rhdev->speed = USB_SPEED_HIGH;
		break;
	case HCD_USB25:
		rhdev->speed = USB_SPEED_WIRELESS;
		break;
	case HCD_USB3:
		rhdev->speed = USB_SPEED_SUPER;
		break;
	case HCD_USB32:
		rhdev->rx_lanes = 2;
		rhdev->tx_lanes = 2;
		fallthrough;
	case HCD_USB31:
		rhdev->speed = USB_SPEED_SUPER_PLUS;
		break;
	default:
		retval = -EINVAL;
		goto err_set_rh_speed;
	}

	/* wakeup flag init defaults to "everything works" for root hubs,
	 * but drivers can override it in reset() if needed, along with
	 * recording the overall controller's system wakeup capability.
	 */
	device_set_wakeup_capable(&rhdev->dev, 1);

	/* HCD_FLAG_RH_RUNNING doesn't matter until the root hub is
	 * registered.  But since the controller can die at any time,
	 * let's initialize the flag before touching the hardware.
	 */
	set_bit(HCD_FLAG_RH_RUNNING, &hcd->flags);

	/* "reset" is misnamed; its role is now one-time init. the controller
	 * should already have been reset (and boot firmware kicked off etc).
	 */
	if (hcd->driver->reset) {
		retval = hcd->driver->reset(hcd);
		if (retval < 0) {
			dev_err(hcd->self.controller, "can't setup: %d\n",
					retval);
			goto err_hcd_driver_setup;
		}
	}
	hcd->rh_pollable = 1;

	retval = usb_phy_roothub_calibrate(hcd->phy_roothub);
	if (retval)
		goto err_hcd_driver_setup;

	/* NOTE: root hub and controller capabilities may not be the same */
	if (device_can_wakeup(hcd->self.controller)
			&& device_can_wakeup(&hcd->self.root_hub->dev))
		dev_dbg(hcd->self.controller, "supports USB remote wakeup\n");

	/* initialize tasklets */
	init_giveback_urb_bh(&hcd->high_prio_bh);
	init_giveback_urb_bh(&hcd->low_prio_bh);

	/* enable irqs just before we start the controller,
	 * if the BIOS provides legacy PCI irqs.
	 */
	if (usb_hcd_is_primary_hcd(hcd) && irqnum) {
		retval = usb_hcd_request_irqs(hcd, irqnum, irqflags);
		if (retval)
			goto err_request_irq;
	}

	hcd->state = HC_STATE_RUNNING;
	retval = hcd->driver->start(hcd);
	if (retval < 0) {
		dev_err(hcd->self.controller, "startup error %d\n", retval);
		goto err_hcd_driver_start;
	}

	/* starting here, usbcore will pay attention to this root hub */
	retval = register_root_hub(hcd);
	if (retval != 0)
		goto err_register_root_hub;

	if (hcd->uses_new_polling && HCD_POLL_RH(hcd))
		usb_hcd_poll_rh_status(hcd);

	return retval;

err_register_root_hub:
	hcd->rh_pollable = 0;
	clear_bit(HCD_FLAG_POLL_RH, &hcd->flags);
	del_timer_sync(&hcd->rh_timer);
	hcd->driver->stop(hcd);
	hcd->state = HC_STATE_HALT;
	clear_bit(HCD_FLAG_POLL_RH, &hcd->flags);
	del_timer_sync(&hcd->rh_timer);
err_hcd_driver_start:
	if (usb_hcd_is_primary_hcd(hcd) && hcd->irq > 0)
		free_irq(irqnum, hcd);
err_request_irq:
err_hcd_driver_setup:
err_set_rh_speed:
	usb_put_invalidate_rhdev(hcd);
err_allocate_root_hub:
	usb_deregister_bus(&hcd->self);
err_register_bus:
	hcd_buffer_destroy(hcd);
err_create_buf:
	usb_phy_roothub_power_off(hcd->phy_roothub);
err_usb_phy_roothub_power_on:
	usb_phy_roothub_exit(hcd->phy_roothub);

	return retval;
}
EXPORT_SYMBOL_GPL(usb_add_hcd);

/**
 * usb_remove_hcd - shutdown processing for generic HCDs
 * @hcd: the usb_hcd structure to remove
 * Context: !in_interrupt()
 *
 * Disconnects the root hub, then reverses the effects of usb_add_hcd(),
 * invoking the HCD's stop() method.
 */
void usb_remove_hcd(struct usb_hcd *hcd)
{
	struct usb_device *rhdev = hcd->self.root_hub;

	dev_info(hcd->self.controller, "remove, state %x\n", hcd->state);

	usb_get_dev(rhdev);
	clear_bit(HCD_FLAG_RH_RUNNING, &hcd->flags);
	if (HC_IS_RUNNING (hcd->state))
		hcd->state = HC_STATE_QUIESCING;

	dev_dbg(hcd->self.controller, "roothub graceful disconnect\n");
	spin_lock_irq (&hcd_root_hub_lock);
	hcd->rh_registered = 0;
	spin_unlock_irq (&hcd_root_hub_lock);

#ifdef CONFIG_PM
	cancel_work_sync(&hcd->wakeup_work);
#endif
	cancel_work_sync(&hcd->died_work);

	mutex_lock(&usb_bus_idr_lock);
	usb_disconnect(&rhdev);		/* Sets rhdev to NULL */
	mutex_unlock(&usb_bus_idr_lock);

	/*
	 * tasklet_kill() isn't needed here because:
	 * - driver's disconnect() called from usb_disconnect() should
	 *   make sure its URBs are completed during the disconnect()
	 *   callback
	 *
	 * - it is too late to run complete() here since driver may have
	 *   been removed already now
	 */

	/* Prevent any more root-hub status calls from the timer.
	 * The HCD might still restart the timer (if a port status change
	 * interrupt occurs), but usb_hcd_poll_rh_status() won't invoke
	 * the hub_status_data() callback.
	 */
	hcd->rh_pollable = 0;
	clear_bit(HCD_FLAG_POLL_RH, &hcd->flags);
	del_timer_sync(&hcd->rh_timer);

	hcd->driver->stop(hcd);
	hcd->state = HC_STATE_HALT;

	/* In case the HCD restarted the timer, stop it again. */
	clear_bit(HCD_FLAG_POLL_RH, &hcd->flags);
	del_timer_sync(&hcd->rh_timer);

	if (usb_hcd_is_primary_hcd(hcd)) {
		if (hcd->irq > 0)
			free_irq(hcd->irq, hcd);
	}

	usb_deregister_bus(&hcd->self);
	hcd_buffer_destroy(hcd);

	usb_phy_roothub_power_off(hcd->phy_roothub);
	usb_phy_roothub_exit(hcd->phy_roothub);

	usb_put_invalidate_rhdev(hcd);
	hcd->flags = 0;
}
EXPORT_SYMBOL_GPL(usb_remove_hcd);

void
usb_hcd_platform_shutdown(struct platform_device *dev)
{
	struct usb_hcd *hcd = platform_get_drvdata(dev);

	/* No need for pm_runtime_put(), we're shutting down */
	pm_runtime_get_sync(&dev->dev);

	if (hcd->driver->shutdown)
		hcd->driver->shutdown(hcd);
}
EXPORT_SYMBOL_GPL(usb_hcd_platform_shutdown);

int usb_hcd_setup_local_mem(struct usb_hcd *hcd, phys_addr_t phys_addr,
			    dma_addr_t dma, size_t size)
{
	int err;
	void *local_mem;

	hcd->localmem_pool = devm_gen_pool_create(hcd->self.sysdev, 4,
						  dev_to_node(hcd->self.sysdev),
						  dev_name(hcd->self.sysdev));
	if (IS_ERR(hcd->localmem_pool))
		return PTR_ERR(hcd->localmem_pool);

	local_mem = devm_memremap(hcd->self.sysdev, phys_addr,
				  size, MEMREMAP_WC);
	if (IS_ERR(local_mem))
		return PTR_ERR(local_mem);

	/*
	 * Here we pass a dma_addr_t but the arg type is a phys_addr_t.
	 * It's not backed by system memory and thus there's no kernel mapping
	 * for it.
	 */
	err = gen_pool_add_virt(hcd->localmem_pool, (unsigned long)local_mem,
				dma, size, dev_to_node(hcd->self.sysdev));
	if (err < 0) {
		dev_err(hcd->self.sysdev, "gen_pool_add_virt failed with %d\n",
			err);
		return err;
	}

	return 0;
}
EXPORT_SYMBOL_GPL(usb_hcd_setup_local_mem);

/*-------------------------------------------------------------------------*/

#if IS_ENABLED(CONFIG_USB_MON)

const struct usb_mon_operations *mon_ops;

/*
 * The registration is unlocked.
 * We do it this way because we do not want to lock in hot paths.
 *
 * Notice that the code is minimally error-proof. Because usbmon needs
 * symbols from usbcore, usbcore gets referenced and cannot be unloaded first.
 */

int usb_mon_register(const struct usb_mon_operations *ops)
{

	if (mon_ops)
		return -EBUSY;

	mon_ops = ops;
	mb();
	return 0;
}
EXPORT_SYMBOL_GPL (usb_mon_register);

void usb_mon_deregister (void)
{

	if (mon_ops == NULL) {
		printk(KERN_ERR "USB: monitor was not registered\n");
		return;
	}
	mon_ops = NULL;
	mb();
}
EXPORT_SYMBOL_GPL (usb_mon_deregister);

#endif /* CONFIG_USB_MON || CONFIG_USB_MON_MODULE */<|MERGE_RESOLUTION|>--- conflicted
+++ resolved
@@ -1646,11 +1646,6 @@
 
 	/* pass ownership to the completion handler */
 	urb->status = status;
-<<<<<<< HEAD
-	kcov_remote_start_usb((u64)urb->dev->bus->busnum);
-	urb->complete(urb);
-	kcov_remote_stop();
-=======
 	/*
 	 * This function can be called in task context inside another remote
 	 * coverage collection section, but KCOV doesn't support that kind of
@@ -1661,7 +1656,6 @@
 	urb->complete(urb);
 	if (in_serving_softirq())
 		kcov_remote_stop();
->>>>>>> 4e026225
 
 	usb_anchor_resume_wakeups(anchor);
 	atomic_dec(&urb->use_count);
