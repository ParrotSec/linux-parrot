--- conflicted
+++ resolved
@@ -182,13 +182,13 @@
 	mtu3_writel(mbase, U3D_LV1IESR, value);
 
 	/* Enable U2 common USB interrupts */
-	value = SUSPEND_INTR | RESUME_INTR | RESET_INTR | LPM_RESUME_INTR;
+	value = SUSPEND_INTR | RESUME_INTR | RESET_INTR;
 	mtu3_writel(mbase, U3D_COMMON_USB_INTR_ENABLE, value);
 
 	if (mtu->is_u3_ip) {
 		/* Enable U3 LTSSM interrupts */
-		value = HOT_RST_INTR | WARM_RST_INTR | VBUS_RISE_INTR |
-		    VBUS_FALL_INTR | ENTER_U3_INTR | EXIT_U3_INTR;
+		value = HOT_RST_INTR | WARM_RST_INTR |
+			ENTER_U3_INTR | EXIT_U3_INTR;
 		mtu3_writel(mbase, U3D_LTSSM_INTR_ENABLE, value);
 	}
 
@@ -487,7 +487,7 @@
 	mtu3_writel(mtu->mac_base, U3D_EP0CSR, csr);
 
 	/* Enable EP0 interrupt */
-	mtu3_writel(mtu->mac_base, U3D_EPIESR, EP0ISR);
+	mtu3_writel(mtu->mac_base, U3D_EPIESR, EP0ISR | SETUPENDISR);
 }
 
 static int mtu3_mem_alloc(struct mtu3 *mtu)
@@ -589,6 +589,8 @@
 		mtu3_clrbits(mbase, U3D_LTSSM_CTRL, SOFT_U3_EXIT_EN);
 		/* automatically build U2 link when U3 detect fail */
 		mtu3_setbits(mbase, U3D_USB2_TEST_MODE, U2U3_AUTO_SWITCH);
+		/* auto clear SOFT_CONN when clear USB3_EN if work as HS */
+		mtu3_setbits(mbase, U3D_U3U2_SWITCH_CTRL, SOFTCON_CLR_AUTO_EN);
 	}
 
 	mtu3_set_speed(mtu);
@@ -597,19 +599,14 @@
 	mtu3_clrbits(mbase, U3D_LINK_RESET_INFO, WTCHRP_MSK);
 	/* U2/U3 detected by HW */
 	mtu3_writel(mbase, U3D_DEVICE_CONF, 0);
-	/* enable QMU 16B checksum */
-	mtu3_setbits(mbase, U3D_QCR0, QMU_CS16B_EN);
 	/* vbus detected by HW */
 	mtu3_clrbits(mbase, U3D_MISC_CTRL, VBUS_FRC_EN | VBUS_ON);
-<<<<<<< HEAD
-=======
 	/* enable automatical HWRW from L1 */
 	mtu3_setbits(mbase, U3D_POWER_MANAGEMENT, LPM_HRWE);
 
 	/* use new QMU format when HW version >= 0x1003 */
 	if (mtu->gen2cp)
 		mtu3_writel(mbase, U3D_QFCR, ~0x0);
->>>>>>> 407d19ab
 }
 
 static irqreturn_t mtu3_link_isr(struct mtu3 *mtu)
@@ -726,12 +723,6 @@
 	if (u2comm & RESET_INTR)
 		mtu3_gadget_reset(mtu);
 
-	if (u2comm & LPM_RESUME_INTR) {
-		if (!(mtu3_readl(mbase, U3D_POWER_MANAGEMENT) & LPM_HRWE))
-			mtu3_setbits(mbase, U3D_USB20_MISC_CONTROL,
-				     LPM_U3_ACK_EN);
-	}
-
 	return IRQ_HANDLED;
 }
 
