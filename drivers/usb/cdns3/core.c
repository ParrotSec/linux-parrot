--- conflicted
+++ resolved
@@ -569,12 +569,8 @@
 	device_set_wakeup_capable(dev, true);
 	pm_runtime_set_active(dev);
 	pm_runtime_enable(dev);
-<<<<<<< HEAD
-	pm_runtime_forbid(dev);
-=======
 	if (!(cdns->pdata && (cdns->pdata->quirks & CDNS3_DEFAULT_PM_RUNTIME_ALLOW)))
 		pm_runtime_forbid(dev);
->>>>>>> 4e026225
 
 	/*
 	 * The controller needs less time between bus and controller suspend,
