--- conflicted
+++ resolved
@@ -42,11 +42,8 @@
 struct cdns3_platform_data {
 	int (*platform_suspend)(struct device *dev,
 			bool suspend, bool wakeup);
-<<<<<<< HEAD
-=======
 	unsigned long quirks;
 #define CDNS3_DEFAULT_PM_RUNTIME_ALLOW	BIT(0)
->>>>>>> 4e026225
 };
 
 /**
@@ -78,10 +75,7 @@
  * @wakeup_pending: wakeup interrupt pending
  * @pdata: platform data from glue layer
  * @lock: spinlock structure
-<<<<<<< HEAD
-=======
  * @xhci_plat_data: xhci private data structure pointer
->>>>>>> 4e026225
  */
 struct cdns3 {
 	struct device			*dev;
@@ -115,10 +109,7 @@
 	bool				wakeup_pending;
 	struct cdns3_platform_data	*pdata;
 	spinlock_t			lock;
-<<<<<<< HEAD
-=======
 	struct xhci_plat_priv		*xhci_plat_data;
->>>>>>> 4e026225
 };
 
 int cdns3_hw_role_switch(struct cdns3 *cdns);
