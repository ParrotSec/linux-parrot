// SPDX-License-Identifier: GPL-2.0
/*
 * Copyright 2007, Frank A Kingswood <frank@kingswood-consulting.co.uk>
 * Copyright 2007, Werner Cornelius <werner@cornelius-consult.de>
 * Copyright 2009, Boris Hajduk <boris@hajduk.org>
 *
 * ch341.c implements a serial port driver for the Winchiphead CH341.
 *
 * The CH341 device can be used to implement an RS232 asynchronous
 * serial port, an IEEE-1284 parallel printer port or a memory-like
 * interface. In all cases the CH341 supports an I2C interface as well.
 * This driver only supports the asynchronous serial interface.
 */

#include <linux/kernel.h>
#include <linux/tty.h>
#include <linux/module.h>
#include <linux/slab.h>
#include <linux/usb.h>
#include <linux/usb/serial.h>
#include <linux/serial.h>
#include <asm/unaligned.h>

#define DEFAULT_BAUD_RATE 9600
#define DEFAULT_TIMEOUT   1000

/* flags for IO-Bits */
#define CH341_BIT_RTS (1 << 6)
#define CH341_BIT_DTR (1 << 5)

/******************************/
/* interrupt pipe definitions */
/******************************/
/* always 4 interrupt bytes */
/* first irq byte normally 0x08 */
/* second irq byte base 0x7d + below */
/* third irq byte base 0x94 + below */
/* fourth irq byte normally 0xee */

/* second interrupt byte */
#define CH341_MULT_STAT 0x04 /* multiple status since last interrupt event */

/* status returned in third interrupt answer byte, inverted in data
   from irq */
#define CH341_BIT_CTS 0x01
#define CH341_BIT_DSR 0x02
#define CH341_BIT_RI  0x04
#define CH341_BIT_DCD 0x08
#define CH341_BITS_MODEM_STAT 0x0f /* all bits */

/* Break support - the information used to implement this was gleaned from
 * the Net/FreeBSD uchcom.c driver by Takanori Watanabe.  Domo arigato.
 */

#define CH341_REQ_READ_VERSION 0x5F
#define CH341_REQ_WRITE_REG    0x9A
#define CH341_REQ_READ_REG     0x95
#define CH341_REQ_SERIAL_INIT  0xA1
#define CH341_REQ_MODEM_CTRL   0xA4

#define CH341_REG_BREAK        0x05
#define CH341_REG_PRESCALER    0x12
#define CH341_REG_DIVISOR      0x13
#define CH341_REG_LCR          0x18
#define CH341_REG_LCR2         0x25

#define CH341_NBREAK_BITS      0x01

#define CH341_LCR_ENABLE_RX    0x80
#define CH341_LCR_ENABLE_TX    0x40
#define CH341_LCR_MARK_SPACE   0x20
#define CH341_LCR_PAR_EVEN     0x10
#define CH341_LCR_ENABLE_PAR   0x08
#define CH341_LCR_STOP_BITS_2  0x04
#define CH341_LCR_CS8          0x03
#define CH341_LCR_CS7          0x02
#define CH341_LCR_CS6          0x01
#define CH341_LCR_CS5          0x00

#define CH341_QUIRK_LIMITED_PRESCALER	BIT(0)
#define CH341_QUIRK_SIMULATE_BREAK	BIT(1)

static const struct usb_device_id id_table[] = {
	{ USB_DEVICE(0x1a86, 0x5512) },
	{ USB_DEVICE(0x1a86, 0x5523) },
	{ USB_DEVICE(0x1a86, 0x7522) },
	{ USB_DEVICE(0x1a86, 0x7523) },
	{ USB_DEVICE(0x4348, 0x5523) },
<<<<<<< HEAD
=======
	{ USB_DEVICE(0x9986, 0x7523) },
>>>>>>> 4e026225
	{ },
};
MODULE_DEVICE_TABLE(usb, id_table);

struct ch341_private {
	spinlock_t lock; /* access lock */
	unsigned baud_rate; /* set baud rate */
	u8 mcr;
	u8 msr;
	u8 lcr;
	unsigned long quirks;
	unsigned long break_end;
};

static void ch341_set_termios(struct tty_struct *tty,
			      struct usb_serial_port *port,
			      struct ktermios *old_termios);

static int ch341_control_out(struct usb_device *dev, u8 request,
			     u16 value, u16 index)
{
	int r;

	dev_dbg(&dev->dev, "%s - (%02x,%04x,%04x)\n", __func__,
		request, value, index);

	r = usb_control_msg(dev, usb_sndctrlpipe(dev, 0), request,
			    USB_TYPE_VENDOR | USB_RECIP_DEVICE | USB_DIR_OUT,
			    value, index, NULL, 0, DEFAULT_TIMEOUT);
	if (r < 0)
		dev_err(&dev->dev, "failed to send control message: %d\n", r);

	return r;
}

static int ch341_control_in(struct usb_device *dev,
			    u8 request, u16 value, u16 index,
			    char *buf, unsigned bufsize)
{
	int r;

	dev_dbg(&dev->dev, "%s - (%02x,%04x,%04x,%u)\n", __func__,
		request, value, index, bufsize);

	r = usb_control_msg(dev, usb_rcvctrlpipe(dev, 0), request,
			    USB_TYPE_VENDOR | USB_RECIP_DEVICE | USB_DIR_IN,
			    value, index, buf, bufsize, DEFAULT_TIMEOUT);
	if (r < (int)bufsize) {
		if (r >= 0) {
			dev_err(&dev->dev,
				"short control message received (%d < %u)\n",
				r, bufsize);
			r = -EIO;
		}

		dev_err(&dev->dev, "failed to receive control message: %d\n",
			r);
		return r;
	}

	return 0;
}

#define CH341_CLKRATE		48000000
#define CH341_CLK_DIV(ps, fact)	(1 << (12 - 3 * (ps) - (fact)))
#define CH341_MIN_RATE(ps)	(CH341_CLKRATE / (CH341_CLK_DIV((ps), 1) * 512))

static const speed_t ch341_min_rates[] = {
	CH341_MIN_RATE(0),
	CH341_MIN_RATE(1),
	CH341_MIN_RATE(2),
	CH341_MIN_RATE(3),
};

/* Supported range is 46 to 3000000 bps. */
#define CH341_MIN_BPS	DIV_ROUND_UP(CH341_CLKRATE, CH341_CLK_DIV(0, 0) * 256)
#define CH341_MAX_BPS	(CH341_CLKRATE / (CH341_CLK_DIV(3, 0) * 2))

/*
 * The device line speed is given by the following equation:
 *
 *	baudrate = 48000000 / (2^(12 - 3 * ps - fact) * div), where
 *
 *		0 <= ps <= 3,
 *		0 <= fact <= 1,
 *		2 <= div <= 256 if fact = 0, or
 *		9 <= div <= 256 if fact = 1
 */
static int ch341_get_divisor(struct ch341_private *priv, speed_t speed)
{
	unsigned int fact, div, clk_div;
	bool force_fact0 = false;
	int ps;

	/*
	 * Clamp to supported range, this makes the (ps < 0) and (div < 2)
	 * sanity checks below redundant.
	 */
	speed = clamp_val(speed, CH341_MIN_BPS, CH341_MAX_BPS);

	/*
	 * Start with highest possible base clock (fact = 1) that will give a
	 * divisor strictly less than 512.
	 */
	fact = 1;
	for (ps = 3; ps >= 0; ps--) {
		if (speed > ch341_min_rates[ps])
			break;
	}

	if (ps < 0)
		return -EINVAL;

	/* Determine corresponding divisor, rounding down. */
	clk_div = CH341_CLK_DIV(ps, fact);
	div = CH341_CLKRATE / (clk_div * speed);

	/* Some devices require a lower base clock if ps < 3. */
	if (ps < 3 && (priv->quirks & CH341_QUIRK_LIMITED_PRESCALER))
		force_fact0 = true;

	/* Halve base clock (fact = 0) if required. */
	if (div < 9 || div > 255 || force_fact0) {
		div /= 2;
		clk_div *= 2;
		fact = 0;
	}

	if (div < 2)
		return -EINVAL;

	/*
	 * Pick next divisor if resulting rate is closer to the requested one,
	 * scale up to avoid rounding errors on low rates.
	 */
	if (16 * CH341_CLKRATE / (clk_div * div) - 16 * speed >=
			16 * speed - 16 * CH341_CLKRATE / (clk_div * (div + 1)))
		div++;

	/*
	 * Prefer lower base clock (fact = 0) if even divisor.
	 *
	 * Note that this makes the receiver more tolerant to errors.
	 */
	if (fact == 1 && div % 2 == 0) {
		div /= 2;
		fact = 0;
	}

	return (0x100 - div) << 8 | fact << 2 | ps;
}

static int ch341_set_baudrate_lcr(struct usb_device *dev,
				  struct ch341_private *priv,
				  speed_t baud_rate, u8 lcr)
{
	int val;
	int r;

	if (!baud_rate)
		return -EINVAL;

	val = ch341_get_divisor(priv, baud_rate);
	if (val < 0)
		return -EINVAL;

	/*
	 * CH341A buffers data until a full endpoint-size packet (32 bytes)
	 * has been received unless bit 7 is set.
	 */
	val |= BIT(7);

	r = ch341_control_out(dev, CH341_REQ_WRITE_REG,
			      CH341_REG_DIVISOR << 8 | CH341_REG_PRESCALER,
			      val);
	if (r)
		return r;

	/*
	 * Chip versions before version 0x30 as read using
	 * CH341_REQ_READ_VERSION used separate registers for line control
	 * (stop bits, parity and word length). Version 0x30 and above use
	 * CH341_REG_LCR only and CH341_REG_LCR2 is always set to zero.
	 */
	r = ch341_control_out(dev, CH341_REQ_WRITE_REG,
			      CH341_REG_LCR2 << 8 | CH341_REG_LCR, lcr);
	if (r)
		return r;

	return r;
}

static int ch341_set_handshake(struct usb_device *dev, u8 control)
{
	return ch341_control_out(dev, CH341_REQ_MODEM_CTRL, ~control, 0);
}

static int ch341_get_status(struct usb_device *dev, struct ch341_private *priv)
{
	const unsigned int size = 2;
	char *buffer;
	int r;
	unsigned long flags;

	buffer = kmalloc(size, GFP_KERNEL);
	if (!buffer)
		return -ENOMEM;

	r = ch341_control_in(dev, CH341_REQ_READ_REG, 0x0706, 0, buffer, size);
	if (r < 0)
		goto out;

	spin_lock_irqsave(&priv->lock, flags);
	priv->msr = (~(*buffer)) & CH341_BITS_MODEM_STAT;
	spin_unlock_irqrestore(&priv->lock, flags);

out:	kfree(buffer);
	return r;
}

/* -------------------------------------------------------------------------- */

static int ch341_configure(struct usb_device *dev, struct ch341_private *priv)
{
	const unsigned int size = 2;
	char *buffer;
	int r;

	buffer = kmalloc(size, GFP_KERNEL);
	if (!buffer)
		return -ENOMEM;

	/* expect two bytes 0x27 0x00 */
	r = ch341_control_in(dev, CH341_REQ_READ_VERSION, 0, 0, buffer, size);
	if (r < 0)
		goto out;
	dev_dbg(&dev->dev, "Chip version: 0x%02x\n", buffer[0]);

	r = ch341_control_out(dev, CH341_REQ_SERIAL_INIT, 0, 0);
	if (r < 0)
		goto out;

	r = ch341_set_baudrate_lcr(dev, priv, priv->baud_rate, priv->lcr);
	if (r < 0)
		goto out;

	r = ch341_set_handshake(dev, priv->mcr);

out:	kfree(buffer);
	return r;
}

static int ch341_detect_quirks(struct usb_serial_port *port)
{
	struct ch341_private *priv = usb_get_serial_port_data(port);
	struct usb_device *udev = port->serial->dev;
	const unsigned int size = 2;
	unsigned long quirks = 0;
	char *buffer;
	int r;

	buffer = kmalloc(size, GFP_KERNEL);
	if (!buffer)
		return -ENOMEM;

	/*
	 * A subset of CH34x devices does not support all features. The
	 * prescaler is limited and there is no support for sending a RS232
	 * break condition. A read failure when trying to set up the latter is
	 * used to detect these devices.
	 */
	r = usb_control_msg(udev, usb_rcvctrlpipe(udev, 0), CH341_REQ_READ_REG,
			    USB_TYPE_VENDOR | USB_RECIP_DEVICE | USB_DIR_IN,
			    CH341_REG_BREAK, 0, buffer, size, DEFAULT_TIMEOUT);
	if (r == -EPIPE) {
		dev_info(&port->dev, "break control not supported, using simulated break\n");
		quirks = CH341_QUIRK_LIMITED_PRESCALER | CH341_QUIRK_SIMULATE_BREAK;
		r = 0;
		goto out;
	}

	if (r != size) {
		if (r >= 0)
			r = -EIO;
		dev_err(&port->dev, "failed to read break control: %d\n", r);
		goto out;
	}

	r = 0;
out:
	kfree(buffer);

	if (quirks) {
		dev_dbg(&port->dev, "enabling quirk flags: 0x%02lx\n", quirks);
		priv->quirks |= quirks;
	}

	return r;
}

static int ch341_port_probe(struct usb_serial_port *port)
{
	struct ch341_private *priv;
	int r;

	priv = kzalloc(sizeof(struct ch341_private), GFP_KERNEL);
	if (!priv)
		return -ENOMEM;

	spin_lock_init(&priv->lock);
	priv->baud_rate = DEFAULT_BAUD_RATE;
	/*
	 * Some CH340 devices appear unable to change the initial LCR
	 * settings, so set a sane 8N1 default.
	 */
	priv->lcr = CH341_LCR_ENABLE_RX | CH341_LCR_ENABLE_TX | CH341_LCR_CS8;

	r = ch341_configure(port->serial->dev, priv);
	if (r < 0)
		goto error;

	usb_set_serial_port_data(port, priv);

	r = ch341_detect_quirks(port);
	if (r < 0)
		goto error;

	return 0;

error:	kfree(priv);
	return r;
}

static int ch341_port_remove(struct usb_serial_port *port)
{
	struct ch341_private *priv;

	priv = usb_get_serial_port_data(port);
	kfree(priv);

	return 0;
}

static int ch341_carrier_raised(struct usb_serial_port *port)
{
	struct ch341_private *priv = usb_get_serial_port_data(port);
	if (priv->msr & CH341_BIT_DCD)
		return 1;
	return 0;
}

static void ch341_dtr_rts(struct usb_serial_port *port, int on)
{
	struct ch341_private *priv = usb_get_serial_port_data(port);
	unsigned long flags;

	/* drop DTR and RTS */
	spin_lock_irqsave(&priv->lock, flags);
	if (on)
		priv->mcr |= CH341_BIT_RTS | CH341_BIT_DTR;
	else
		priv->mcr &= ~(CH341_BIT_RTS | CH341_BIT_DTR);
	spin_unlock_irqrestore(&priv->lock, flags);
	ch341_set_handshake(port->serial->dev, priv->mcr);
}

static void ch341_close(struct usb_serial_port *port)
{
	usb_serial_generic_close(port);
	usb_kill_urb(port->interrupt_in_urb);
}


/* open this device, set default parameters */
static int ch341_open(struct tty_struct *tty, struct usb_serial_port *port)
{
	struct ch341_private *priv = usb_get_serial_port_data(port);
	int r;

	if (tty)
		ch341_set_termios(tty, port, NULL);

	dev_dbg(&port->dev, "%s - submitting interrupt urb\n", __func__);
	r = usb_submit_urb(port->interrupt_in_urb, GFP_KERNEL);
	if (r) {
		dev_err(&port->dev, "%s - failed to submit interrupt urb: %d\n",
			__func__, r);
		return r;
	}

	r = ch341_get_status(port->serial->dev, priv);
	if (r < 0) {
		dev_err(&port->dev, "failed to read modem status: %d\n", r);
		goto err_kill_interrupt_urb;
	}

	r = usb_serial_generic_open(tty, port);
	if (r)
		goto err_kill_interrupt_urb;

	return 0;

err_kill_interrupt_urb:
	usb_kill_urb(port->interrupt_in_urb);

	return r;
}

/* Old_termios contains the original termios settings and
 * tty->termios contains the new setting to be used.
 */
static void ch341_set_termios(struct tty_struct *tty,
		struct usb_serial_port *port, struct ktermios *old_termios)
{
	struct ch341_private *priv = usb_get_serial_port_data(port);
	unsigned baud_rate;
	unsigned long flags;
	u8 lcr;
	int r;

	/* redundant changes may cause the chip to lose bytes */
	if (old_termios && !tty_termios_hw_change(&tty->termios, old_termios))
		return;

	baud_rate = tty_get_baud_rate(tty);

	lcr = CH341_LCR_ENABLE_RX | CH341_LCR_ENABLE_TX;

	switch (C_CSIZE(tty)) {
	case CS5:
		lcr |= CH341_LCR_CS5;
		break;
	case CS6:
		lcr |= CH341_LCR_CS6;
		break;
	case CS7:
		lcr |= CH341_LCR_CS7;
		break;
	case CS8:
		lcr |= CH341_LCR_CS8;
		break;
	}

	if (C_PARENB(tty)) {
		lcr |= CH341_LCR_ENABLE_PAR;
		if (C_PARODD(tty) == 0)
			lcr |= CH341_LCR_PAR_EVEN;
		if (C_CMSPAR(tty))
			lcr |= CH341_LCR_MARK_SPACE;
	}

	if (C_CSTOPB(tty))
		lcr |= CH341_LCR_STOP_BITS_2;

	if (baud_rate) {
		priv->baud_rate = baud_rate;

		r = ch341_set_baudrate_lcr(port->serial->dev, priv,
					   priv->baud_rate, lcr);
		if (r < 0 && old_termios) {
			priv->baud_rate = tty_termios_baud_rate(old_termios);
			tty_termios_copy_hw(&tty->termios, old_termios);
		} else if (r == 0) {
			priv->lcr = lcr;
		}
	}

	spin_lock_irqsave(&priv->lock, flags);
	if (C_BAUD(tty) == B0)
		priv->mcr &= ~(CH341_BIT_DTR | CH341_BIT_RTS);
	else if (old_termios && (old_termios->c_cflag & CBAUD) == B0)
		priv->mcr |= (CH341_BIT_DTR | CH341_BIT_RTS);
	spin_unlock_irqrestore(&priv->lock, flags);

	ch341_set_handshake(port->serial->dev, priv->mcr);
}

/*
 * A subset of all CH34x devices don't support a real break condition and
 * reading CH341_REG_BREAK fails (see also ch341_detect_quirks). This function
 * simulates a break condition by lowering the baud rate to the minimum
 * supported by the hardware upon enabling the break condition and sending
 * a NUL byte.
 *
 * Incoming data is corrupted while the break condition is being simulated.
 *
 * Normally the duration of the break condition can be controlled individually
 * by userspace using TIOCSBRK and TIOCCBRK or by passing an argument to
 * TCSBRKP. Due to how the simulation is implemented the duration can't be
 * controlled. The duration is always about (1s / 46bd * 9bit) = 196ms.
 */
static void ch341_simulate_break(struct tty_struct *tty, int break_state)
{
	struct usb_serial_port *port = tty->driver_data;
	struct ch341_private *priv = usb_get_serial_port_data(port);
	unsigned long now, delay;
	int r;

	if (break_state != 0) {
		dev_dbg(&port->dev, "enter break state requested\n");

		r = ch341_set_baudrate_lcr(port->serial->dev, priv,
				CH341_MIN_BPS,
				CH341_LCR_ENABLE_RX | CH341_LCR_ENABLE_TX | CH341_LCR_CS8);
		if (r < 0) {
			dev_err(&port->dev,
				"failed to change baud rate to %u: %d\n",
				CH341_MIN_BPS, r);
			goto restore;
		}

		r = tty_put_char(tty, '\0');
		if (r < 0) {
			dev_err(&port->dev,
				"failed to write NUL byte for simulated break condition: %d\n",
				r);
			goto restore;
		}

		/*
		 * Compute expected transmission duration including safety
		 * margin. The original baud rate is only restored after the
		 * computed point in time.
		 *
		 * 11 bits = 1 start, 8 data, 1 stop, 1 margin
		 */
		priv->break_end = jiffies + (11 * HZ / CH341_MIN_BPS);

		return;
	}

	dev_dbg(&port->dev, "leave break state requested\n");

	now = jiffies;

	if (time_before(now, priv->break_end)) {
		/* Wait until NUL byte is written */
		delay = priv->break_end - now;
		dev_dbg(&port->dev,
			"wait %d ms while transmitting NUL byte at %u baud\n",
			jiffies_to_msecs(delay), CH341_MIN_BPS);
		schedule_timeout_interruptible(delay);
	}

restore:
	/* Restore original baud rate */
	r = ch341_set_baudrate_lcr(port->serial->dev, priv, priv->baud_rate,
				   priv->lcr);
	if (r < 0)
		dev_err(&port->dev,
			"restoring original baud rate of %u failed: %d\n",
			priv->baud_rate, r);
}

static void ch341_break_ctl(struct tty_struct *tty, int break_state)
{
	const uint16_t ch341_break_reg =
			((uint16_t) CH341_REG_LCR << 8) | CH341_REG_BREAK;
	struct usb_serial_port *port = tty->driver_data;
	struct ch341_private *priv = usb_get_serial_port_data(port);
	int r;
	uint16_t reg_contents;
	uint8_t *break_reg;

	if (priv->quirks & CH341_QUIRK_SIMULATE_BREAK) {
		ch341_simulate_break(tty, break_state);
		return;
	}

	break_reg = kmalloc(2, GFP_KERNEL);
	if (!break_reg)
		return;

	r = ch341_control_in(port->serial->dev, CH341_REQ_READ_REG,
			ch341_break_reg, 0, break_reg, 2);
	if (r < 0) {
		dev_err(&port->dev, "%s - USB control read error (%d)\n",
				__func__, r);
		goto out;
	}
	dev_dbg(&port->dev, "%s - initial ch341 break register contents - reg1: %x, reg2: %x\n",
		__func__, break_reg[0], break_reg[1]);
	if (break_state != 0) {
		dev_dbg(&port->dev, "%s - Enter break state requested\n", __func__);
		break_reg[0] &= ~CH341_NBREAK_BITS;
		break_reg[1] &= ~CH341_LCR_ENABLE_TX;
	} else {
		dev_dbg(&port->dev, "%s - Leave break state requested\n", __func__);
		break_reg[0] |= CH341_NBREAK_BITS;
		break_reg[1] |= CH341_LCR_ENABLE_TX;
	}
	dev_dbg(&port->dev, "%s - New ch341 break register contents - reg1: %x, reg2: %x\n",
		__func__, break_reg[0], break_reg[1]);
	reg_contents = get_unaligned_le16(break_reg);
	r = ch341_control_out(port->serial->dev, CH341_REQ_WRITE_REG,
			ch341_break_reg, reg_contents);
	if (r < 0)
		dev_err(&port->dev, "%s - USB control write error (%d)\n",
				__func__, r);
out:
	kfree(break_reg);
}

static int ch341_tiocmset(struct tty_struct *tty,
			  unsigned int set, unsigned int clear)
{
	struct usb_serial_port *port = tty->driver_data;
	struct ch341_private *priv = usb_get_serial_port_data(port);
	unsigned long flags;
	u8 control;

	spin_lock_irqsave(&priv->lock, flags);
	if (set & TIOCM_RTS)
		priv->mcr |= CH341_BIT_RTS;
	if (set & TIOCM_DTR)
		priv->mcr |= CH341_BIT_DTR;
	if (clear & TIOCM_RTS)
		priv->mcr &= ~CH341_BIT_RTS;
	if (clear & TIOCM_DTR)
		priv->mcr &= ~CH341_BIT_DTR;
	control = priv->mcr;
	spin_unlock_irqrestore(&priv->lock, flags);

	return ch341_set_handshake(port->serial->dev, control);
}

static void ch341_update_status(struct usb_serial_port *port,
					unsigned char *data, size_t len)
{
	struct ch341_private *priv = usb_get_serial_port_data(port);
	struct tty_struct *tty;
	unsigned long flags;
	u8 status;
	u8 delta;

	if (len < 4)
		return;

	status = ~data[2] & CH341_BITS_MODEM_STAT;

	spin_lock_irqsave(&priv->lock, flags);
	delta = status ^ priv->msr;
	priv->msr = status;
	spin_unlock_irqrestore(&priv->lock, flags);

	if (data[1] & CH341_MULT_STAT)
		dev_dbg(&port->dev, "%s - multiple status change\n", __func__);

	if (!delta)
		return;

	if (delta & CH341_BIT_CTS)
		port->icount.cts++;
	if (delta & CH341_BIT_DSR)
		port->icount.dsr++;
	if (delta & CH341_BIT_RI)
		port->icount.rng++;
	if (delta & CH341_BIT_DCD) {
		port->icount.dcd++;
		tty = tty_port_tty_get(&port->port);
		if (tty) {
			usb_serial_handle_dcd_change(port, tty,
						status & CH341_BIT_DCD);
			tty_kref_put(tty);
		}
	}

	wake_up_interruptible(&port->port.delta_msr_wait);
}

static void ch341_read_int_callback(struct urb *urb)
{
	struct usb_serial_port *port = urb->context;
	unsigned char *data = urb->transfer_buffer;
	unsigned int len = urb->actual_length;
	int status;

	switch (urb->status) {
	case 0:
		/* success */
		break;
	case -ECONNRESET:
	case -ENOENT:
	case -ESHUTDOWN:
		/* this urb is terminated, clean up */
		dev_dbg(&urb->dev->dev, "%s - urb shutting down: %d\n",
			__func__, urb->status);
		return;
	default:
		dev_dbg(&urb->dev->dev, "%s - nonzero urb status: %d\n",
			__func__, urb->status);
		goto exit;
	}

	usb_serial_debug_data(&port->dev, __func__, len, data);
	ch341_update_status(port, data, len);
exit:
	status = usb_submit_urb(urb, GFP_ATOMIC);
	if (status) {
		dev_err(&urb->dev->dev, "%s - usb_submit_urb failed: %d\n",
			__func__, status);
	}
}

static int ch341_tiocmget(struct tty_struct *tty)
{
	struct usb_serial_port *port = tty->driver_data;
	struct ch341_private *priv = usb_get_serial_port_data(port);
	unsigned long flags;
	u8 mcr;
	u8 status;
	unsigned int result;

	spin_lock_irqsave(&priv->lock, flags);
	mcr = priv->mcr;
	status = priv->msr;
	spin_unlock_irqrestore(&priv->lock, flags);

	result = ((mcr & CH341_BIT_DTR)		? TIOCM_DTR : 0)
		  | ((mcr & CH341_BIT_RTS)	? TIOCM_RTS : 0)
		  | ((status & CH341_BIT_CTS)	? TIOCM_CTS : 0)
		  | ((status & CH341_BIT_DSR)	? TIOCM_DSR : 0)
		  | ((status & CH341_BIT_RI)	? TIOCM_RI  : 0)
		  | ((status & CH341_BIT_DCD)	? TIOCM_CD  : 0);

	dev_dbg(&port->dev, "%s - result = %x\n", __func__, result);

	return result;
}

static int ch341_reset_resume(struct usb_serial *serial)
{
	struct usb_serial_port *port = serial->port[0];
	struct ch341_private *priv;
	int ret;

	priv = usb_get_serial_port_data(port);
	if (!priv)
		return 0;

	/* reconfigure ch341 serial port after bus-reset */
	ch341_configure(serial->dev, priv);

	if (tty_port_initialized(&port->port)) {
		ret = usb_submit_urb(port->interrupt_in_urb, GFP_NOIO);
		if (ret) {
			dev_err(&port->dev, "failed to submit interrupt urb: %d\n",
				ret);
			return ret;
		}

		ret = ch341_get_status(port->serial->dev, priv);
		if (ret < 0) {
			dev_err(&port->dev, "failed to read modem status: %d\n",
				ret);
		}
	}

	return usb_serial_generic_resume(serial);
}

static struct usb_serial_driver ch341_device = {
	.driver = {
		.owner	= THIS_MODULE,
		.name	= "ch341-uart",
	},
	.id_table          = id_table,
	.num_ports         = 1,
	.open              = ch341_open,
	.dtr_rts	   = ch341_dtr_rts,
	.carrier_raised	   = ch341_carrier_raised,
	.close             = ch341_close,
	.set_termios       = ch341_set_termios,
	.break_ctl         = ch341_break_ctl,
	.tiocmget          = ch341_tiocmget,
	.tiocmset          = ch341_tiocmset,
	.tiocmiwait        = usb_serial_generic_tiocmiwait,
	.read_int_callback = ch341_read_int_callback,
	.port_probe        = ch341_port_probe,
	.port_remove       = ch341_port_remove,
	.reset_resume      = ch341_reset_resume,
};

static struct usb_serial_driver * const serial_drivers[] = {
	&ch341_device, NULL
};

module_usb_serial_driver(serial_drivers, id_table);

MODULE_LICENSE("GPL v2");<|MERGE_RESOLUTION|>--- conflicted
+++ resolved
@@ -86,10 +86,7 @@
 	{ USB_DEVICE(0x1a86, 0x7522) },
 	{ USB_DEVICE(0x1a86, 0x7523) },
 	{ USB_DEVICE(0x4348, 0x5523) },
-<<<<<<< HEAD
-=======
 	{ USB_DEVICE(0x9986, 0x7523) },
->>>>>>> 4e026225
 	{ },
 };
 MODULE_DEVICE_TABLE(usb, id_table);
