--- conflicted
+++ resolved
@@ -127,6 +127,16 @@
 	select GENERIC_IRQ_CHIP
 	select IRQ_DOMAIN
 
+config DAVINCI_AINTC
+	bool
+	select GENERIC_IRQ_CHIP
+	select IRQ_DOMAIN
+
+config DAVINCI_CP_INTC
+	bool
+	select GENERIC_IRQ_CHIP
+	select IRQ_DOMAIN
+
 config DW_APB_ICTL
 	bool
 	select GENERIC_IRQ_CHIP
@@ -148,8 +158,6 @@
 	select GENERIC_IRQ_CHIP
 	select IRQ_DOMAIN
 
-<<<<<<< HEAD
-=======
 config IXP4XX_IRQ
 	bool
 	select IRQ_DOMAIN
@@ -159,7 +167,6 @@
 config MADERA_IRQ
 	tristate
 
->>>>>>> 407d19ab
 config IRQ_MIPS_CPU
 	bool
 	select GENERIC_IRQ_CHIP
@@ -204,6 +211,10 @@
 	select IRQ_DOMAIN
 	help
 	  Support for the J-Core integrated AIC.
+
+config RDA_INTC
+	bool
+	select IRQ_DOMAIN
 
 config RENESAS_INTC_IRQPIN
 	bool
@@ -319,6 +330,9 @@
 
 config MVEBU_PIC
 	bool
+
+config MVEBU_SEI
+        bool
 
 config LS_SCFG_MSI
 	def_bool y if SOC_LS1021A || ARCH_LAYERSCAPE
@@ -378,8 +392,6 @@
 	  Power Domain Controller driver to manage and configure wakeup
 	  IRQs for Qualcomm Technologies Inc (QTI) mobile chips.
 
-<<<<<<< HEAD
-=======
 config CSKY_MPINTC
 	bool "C-SKY Multi Processor Interrupt Controller"
 	depends on CSKY
@@ -435,7 +447,6 @@
 	  If you wish to use interrupt aggregator irq resources managed by the
 	  TI System Controller, say Y here. Otherwise, say N.
 
->>>>>>> 407d19ab
 endmenu
 
 config SIFIVE_PLIC
