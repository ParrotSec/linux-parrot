--- conflicted
+++ resolved
@@ -16,6 +16,7 @@
 #include <linux/of_address.h>
 #include <linux/of_irq.h>
 #include <linux/percpu.h>
+#include <linux/refcount.h>
 #include <linux/slab.h>
 
 #include <linux/irqchip.h>
@@ -29,6 +30,10 @@
 #include <asm/virt.h>
 
 #include "irq-gic-common.h"
+
+#define GICD_INT_NMI_PRI	(GICD_INT_DEF_PRI & ~0x80)
+
+#define FLAGS_WORKAROUND_GICR_WAKER_MSM8996	(1ULL << 0)
 
 struct redist_region {
 	void __iomem		*redist_base;
@@ -44,6 +49,7 @@
 	struct irq_domain	*domain;
 	u64			redist_stride;
 	u32			nr_redist_regions;
+	u64			flags;
 	bool			has_rss;
 	unsigned int		irq_nr;
 	struct partition_desc	*ppi_descs[16];
@@ -51,6 +57,34 @@
 
 static struct gic_chip_data gic_data __read_mostly;
 static DEFINE_STATIC_KEY_TRUE(supports_deactivate_key);
+
+/*
+ * The behaviours of RPR and PMR registers differ depending on the value of
+ * SCR_EL3.FIQ, and the behaviour of non-secure priority registers of the
+ * distributor and redistributors depends on whether security is enabled in the
+ * GIC.
+ *
+ * When security is enabled, non-secure priority values from the (re)distributor
+ * are presented to the GIC CPUIF as follow:
+ *     (GIC_(R)DIST_PRI[irq] >> 1) | 0x80;
+ *
+ * If SCR_EL3.FIQ == 1, the values writen to/read from PMR and RPR at non-secure
+ * EL1 are subject to a similar operation thus matching the priorities presented
+ * from the (re)distributor when security is enabled.
+ *
+ * see GICv3/GICv4 Architecture Specification (IHI0069D):
+ * - section 4.8.1 Non-secure accesses to register fields for Secure interrupt
+ *   priorities.
+ * - Figure 4-7 Secure read of the priority field for a Non-secure Group 1
+ *   interrupt.
+ *
+ * For now, we only support pseudo-NMIs if we have non-secure view of
+ * priorities.
+ */
+static DEFINE_STATIC_KEY_FALSE(supports_pseudo_nmis);
+
+/* ppi_nmi_refs[n] == number of cpus having ppi[n + 16] set as NMI */
+static refcount_t ppi_nmi_refs[16];
 
 static struct gic_kvm_info gic_v3_kvm_info;
 static DEFINE_PER_CPU(bool, has_rss);
@@ -127,6 +161,9 @@
 	void __iomem *rbase;
 	u32 count = 1000000;	/* 1s! */
 	u32 val;
+
+	if (gic_data.flags & FLAGS_WORKAROUND_GICR_WAKER_MSM8996)
+		return;
 
 	rbase = gic_data_rdist_rd_base();
 
@@ -215,6 +252,12 @@
 	gic_poke_irq(d, GICD_ISENABLER);
 }
 
+static inline bool gic_supports_nmi(void)
+{
+	return IS_ENABLED(CONFIG_ARM64_PSEUDO_NMI) &&
+	       static_branch_likely(&supports_pseudo_nmis);
+}
+
 static int gic_irq_set_irqchip_state(struct irq_data *d,
 				     enum irqchip_irq_state which, bool val)
 {
@@ -268,6 +311,79 @@
 	}
 
 	return 0;
+}
+
+static void gic_irq_set_prio(struct irq_data *d, u8 prio)
+{
+	void __iomem *base = gic_dist_base(d);
+
+	writeb_relaxed(prio, base + GICD_IPRIORITYR + gic_irq(d));
+}
+
+static int gic_irq_nmi_setup(struct irq_data *d)
+{
+	struct irq_desc *desc = irq_to_desc(d->irq);
+
+	if (!gic_supports_nmi())
+		return -EINVAL;
+
+	if (gic_peek_irq(d, GICD_ISENABLER)) {
+		pr_err("Cannot set NMI property of enabled IRQ %u\n", d->irq);
+		return -EINVAL;
+	}
+
+	/*
+	 * A secondary irq_chip should be in charge of LPI request,
+	 * it should not be possible to get there
+	 */
+	if (WARN_ON(gic_irq(d) >= 8192))
+		return -EINVAL;
+
+	/* desc lock should already be held */
+	if (gic_irq(d) < 32) {
+		/* Setting up PPI as NMI, only switch handler for first NMI */
+		if (!refcount_inc_not_zero(&ppi_nmi_refs[gic_irq(d) - 16])) {
+			refcount_set(&ppi_nmi_refs[gic_irq(d) - 16], 1);
+			desc->handle_irq = handle_percpu_devid_fasteoi_nmi;
+		}
+	} else {
+		desc->handle_irq = handle_fasteoi_nmi;
+	}
+
+	gic_irq_set_prio(d, GICD_INT_NMI_PRI);
+
+	return 0;
+}
+
+static void gic_irq_nmi_teardown(struct irq_data *d)
+{
+	struct irq_desc *desc = irq_to_desc(d->irq);
+
+	if (WARN_ON(!gic_supports_nmi()))
+		return;
+
+	if (gic_peek_irq(d, GICD_ISENABLER)) {
+		pr_err("Cannot set NMI property of enabled IRQ %u\n", d->irq);
+		return;
+	}
+
+	/*
+	 * A secondary irq_chip should be in charge of LPI request,
+	 * it should not be possible to get there
+	 */
+	if (WARN_ON(gic_irq(d) >= 8192))
+		return;
+
+	/* desc lock should already be held */
+	if (gic_irq(d) < 32) {
+		/* Tearing down NMI, only switch handler for last NMI */
+		if (refcount_dec_and_test(&ppi_nmi_refs[gic_irq(d) - 16]))
+			desc->handle_irq = handle_percpu_devid_irq;
+	} else {
+		desc->handle_irq = handle_fasteoi_irq;
+	}
+
+	gic_irq_set_prio(d, GICD_INT_DEF_PRI);
 }
 
 static void gic_eoi_irq(struct irq_data *d)
@@ -333,8 +449,6 @@
 	return aff;
 }
 
-<<<<<<< HEAD
-=======
 static void gic_deactivate_unhandled(u32 irqnr)
 {
 	if (static_branch_likely(&supports_deactivate_key)) {
@@ -369,212 +483,75 @@
 		nmi_exit();
 }
 
->>>>>>> 407d19ab
 static asmlinkage void __exception_irq_entry gic_handle_irq(struct pt_regs *regs)
 {
 	u32 irqnr;
 
-	do {
-		irqnr = gic_read_iar();
-
-		if (likely(irqnr > 15 && irqnr < 1020) || irqnr >= 8192) {
-			int err;
-
-			if (static_branch_likely(&supports_deactivate_key))
-				gic_write_eoir(irqnr);
-			else
-				isb();
-
-			err = handle_domain_irq(gic_data.domain, irqnr, regs);
-			if (err) {
-				WARN_ONCE(true, "Unexpected interrupt received!\n");
-				if (static_branch_likely(&supports_deactivate_key)) {
-					if (irqnr < 8192)
-						gic_write_dir(irqnr);
-				} else {
-					gic_write_eoir(irqnr);
-				}
-			}
-			continue;
+	irqnr = gic_read_iar();
+
+	if (gic_supports_nmi() &&
+	    unlikely(gic_read_rpr() == GICD_INT_NMI_PRI)) {
+		gic_handle_nmi(irqnr, regs);
+		return;
+	}
+
+	if (gic_prio_masking_enabled()) {
+		gic_pmr_mask_irqs();
+		gic_arch_enable_irqs();
+	}
+
+	if (likely(irqnr > 15 && irqnr < 1020) || irqnr >= 8192) {
+		int err;
+
+		if (static_branch_likely(&supports_deactivate_key))
+			gic_write_eoir(irqnr);
+		else
+			isb();
+
+		err = handle_domain_irq(gic_data.domain, irqnr, regs);
+		if (err) {
+			WARN_ONCE(true, "Unexpected interrupt received!\n");
+			gic_deactivate_unhandled(irqnr);
 		}
-		if (irqnr < 16) {
-			gic_write_eoir(irqnr);
-			if (static_branch_likely(&supports_deactivate_key))
-				gic_write_dir(irqnr);
+		return;
+	}
+	if (irqnr < 16) {
+		gic_write_eoir(irqnr);
+		if (static_branch_likely(&supports_deactivate_key))
+			gic_write_dir(irqnr);
 #ifdef CONFIG_SMP
-			/*
-			 * Unlike GICv2, we don't need an smp_rmb() here.
-			 * The control dependency from gic_read_iar to
-			 * the ISB in gic_write_eoir is enough to ensure
-			 * that any shared data read by handle_IPI will
-			 * be read after the ACK.
-			 */
-			handle_IPI(irqnr, regs);
+		/*
+		 * Unlike GICv2, we don't need an smp_rmb() here.
+		 * The control dependency from gic_read_iar to
+		 * the ISB in gic_write_eoir is enough to ensure
+		 * that any shared data read by handle_IPI will
+		 * be read after the ACK.
+		 */
+		handle_IPI(irqnr, regs);
 #else
-			WARN_ONCE(true, "Unexpected SGI received!\n");
+		WARN_ONCE(true, "Unexpected SGI received!\n");
 #endif
-			continue;
-		}
-	} while (irqnr != ICC_IAR1_EL1_SPURIOUS);
-}
-
-static void __init gic_dist_init(void)
-{
-	unsigned int i;
-	u64 affinity;
-	void __iomem *base = gic_data.dist_base;
-
-	/* Disable the distributor */
-	writel_relaxed(0, base + GICD_CTLR);
-	gic_dist_wait_for_rwp();
-
-	/*
-	 * Configure SPIs as non-secure Group-1. This will only matter
-	 * if the GIC only has a single security state. This will not
-	 * do the right thing if the kernel is running in secure mode,
-	 * but that's not the intended use case anyway.
-	 */
-	for (i = 32; i < gic_data.irq_nr; i += 32)
-		writel_relaxed(~0, base + GICD_IGROUPR + i / 8);
-
-	gic_dist_config(base, gic_data.irq_nr, gic_dist_wait_for_rwp);
-
-	/* Enable distributor with ARE, Group1 */
-	writel_relaxed(GICD_CTLR_ARE_NS | GICD_CTLR_ENABLE_G1A | GICD_CTLR_ENABLE_G1,
-		       base + GICD_CTLR);
-
-	/*
-	 * Set all global interrupts to the boot CPU only. ARE must be
-	 * enabled.
-	 */
-	affinity = gic_mpidr_to_affinity(cpu_logical_map(smp_processor_id()));
-	for (i = 32; i < gic_data.irq_nr; i++)
-		gic_write_irouter(affinity, base + GICD_IROUTER + i * 8);
-}
-
-static int gic_iterate_rdists(int (*fn)(struct redist_region *, void __iomem *))
-{
-	int ret = -ENODEV;
-	int i;
-
-	for (i = 0; i < gic_data.nr_redist_regions; i++) {
-		void __iomem *ptr = gic_data.redist_regions[i].redist_base;
-		u64 typer;
-		u32 reg;
-
-		reg = readl_relaxed(ptr + GICR_PIDR2) & GIC_PIDR2_ARCH_MASK;
-		if (reg != GIC_PIDR2_ARCH_GICv3 &&
-		    reg != GIC_PIDR2_ARCH_GICv4) { /* We're in trouble... */
-			pr_warn("No redistributor present @%p\n", ptr);
-			break;
-		}
-
-		do {
-			typer = gic_read_typer(ptr + GICR_TYPER);
-			ret = fn(gic_data.redist_regions + i, ptr);
-			if (!ret)
-				return 0;
-
-			if (gic_data.redist_regions[i].single_redist)
-				break;
-
-			if (gic_data.redist_stride) {
-				ptr += gic_data.redist_stride;
-			} else {
-				ptr += SZ_64K * 2; /* Skip RD_base + SGI_base */
-				if (typer & GICR_TYPER_VLPIS)
-					ptr += SZ_64K * 2; /* Skip VLPI_base + reserved page */
-			}
-		} while (!(typer & GICR_TYPER_LAST));
-	}
-
-	return ret ? -ENODEV : 0;
-}
-
-static int __gic_populate_rdist(struct redist_region *region, void __iomem *ptr)
-{
-	unsigned long mpidr = cpu_logical_map(smp_processor_id());
-	u64 typer;
-	u32 aff;
-
-	/*
-	 * Convert affinity to a 32bit value that can be matched to
-	 * GICR_TYPER bits [63:32].
-	 */
-	aff = (MPIDR_AFFINITY_LEVEL(mpidr, 3) << 24 |
-	       MPIDR_AFFINITY_LEVEL(mpidr, 2) << 16 |
-	       MPIDR_AFFINITY_LEVEL(mpidr, 1) << 8 |
-	       MPIDR_AFFINITY_LEVEL(mpidr, 0));
-
-	typer = gic_read_typer(ptr + GICR_TYPER);
-	if ((typer >> 32) == aff) {
-		u64 offset = ptr - region->redist_base;
-		gic_data_rdist_rd_base() = ptr;
-		gic_data_rdist()->phys_base = region->phys_base + offset;
-
-		pr_info("CPU%d: found redistributor %lx region %d:%pa\n",
-			smp_processor_id(), mpidr,
-			(int)(region - gic_data.redist_regions),
-			&gic_data_rdist()->phys_base);
-		return 0;
-	}
-
-	/* Try next one */
-	return 1;
-}
-
-static int gic_populate_rdist(void)
-{
-	if (gic_iterate_rdists(__gic_populate_rdist) == 0)
-		return 0;
-
-	/* We couldn't even deal with ourselves... */
-	WARN(true, "CPU%d: mpidr %lx has no re-distributor!\n",
-	     smp_processor_id(),
-	     (unsigned long)cpu_logical_map(smp_processor_id()));
-	return -ENODEV;
-}
-
-static int __gic_update_vlpi_properties(struct redist_region *region,
-					void __iomem *ptr)
-{
-	u64 typer = gic_read_typer(ptr + GICR_TYPER);
-	gic_data.rdists.has_vlpis &= !!(typer & GICR_TYPER_VLPIS);
-	gic_data.rdists.has_direct_lpi &= !!(typer & GICR_TYPER_DirectLPIS);
-
-	return 1;
-}
-
-static void gic_update_vlpi_properties(void)
-{
-	gic_iterate_rdists(__gic_update_vlpi_properties);
-	pr_info("%sVLPI support, %sdirect LPI support\n",
-		!gic_data.rdists.has_vlpis ? "no " : "",
-		!gic_data.rdists.has_direct_lpi ? "no " : "");
-}
-
-static void gic_cpu_sys_reg_init(void)
-{
-	int i, cpu = smp_processor_id();
-	u64 mpidr = cpu_logical_map(cpu);
-	u64 need_rss = MPIDR_RS(mpidr);
-	bool group0;
-	u32 val, pribits;
-
-	/*
-	 * Need to check that the SRE bit has actually been set. If
-	 * not, it means that SRE is disabled at EL2. We're going to
-	 * die painfully, and there is nothing we can do about it.
-	 *
-	 * Kindly inform the luser.
-	 */
-	if (!gic_enable_sre())
-		pr_err("GIC: unable to set SRE (disabled at EL2), panic ahead\n");
+	}
+}
+
+static u32 gic_get_pribits(void)
+{
+	u32 pribits;
 
 	pribits = gic_read_ctlr();
 	pribits &= ICC_CTLR_EL1_PRI_BITS_MASK;
 	pribits >>= ICC_CTLR_EL1_PRI_BITS_SHIFT;
 	pribits++;
+
+	return pribits;
+}
+
+static bool gic_has_group0(void)
+{
+	u32 val;
+	u32 old_pmr;
+
+	old_pmr = gic_read_pmr();
 
 	/*
 	 * Let's find out if Group0 is under control of EL3 or not by
@@ -587,12 +564,189 @@
 	 * becomes 0x80. Reading it back returns 0, indicating that
 	 * we're don't have access to Group0.
 	 */
-	write_gicreg(BIT(8 - pribits), ICC_PMR_EL1);
-	val = read_gicreg(ICC_PMR_EL1);
-	group0 = val != 0;
+	gic_write_pmr(BIT(8 - gic_get_pribits()));
+	val = gic_read_pmr();
+
+	gic_write_pmr(old_pmr);
+
+	return val != 0;
+}
+
+static void __init gic_dist_init(void)
+{
+	unsigned int i;
+	u64 affinity;
+	void __iomem *base = gic_data.dist_base;
+
+	/* Disable the distributor */
+	writel_relaxed(0, base + GICD_CTLR);
+	gic_dist_wait_for_rwp();
+
+	/*
+	 * Configure SPIs as non-secure Group-1. This will only matter
+	 * if the GIC only has a single security state. This will not
+	 * do the right thing if the kernel is running in secure mode,
+	 * but that's not the intended use case anyway.
+	 */
+	for (i = 32; i < gic_data.irq_nr; i += 32)
+		writel_relaxed(~0, base + GICD_IGROUPR + i / 8);
+
+	gic_dist_config(base, gic_data.irq_nr, gic_dist_wait_for_rwp);
+
+	/* Enable distributor with ARE, Group1 */
+	writel_relaxed(GICD_CTLR_ARE_NS | GICD_CTLR_ENABLE_G1A | GICD_CTLR_ENABLE_G1,
+		       base + GICD_CTLR);
+
+	/*
+	 * Set all global interrupts to the boot CPU only. ARE must be
+	 * enabled.
+	 */
+	affinity = gic_mpidr_to_affinity(cpu_logical_map(smp_processor_id()));
+	for (i = 32; i < gic_data.irq_nr; i++)
+		gic_write_irouter(affinity, base + GICD_IROUTER + i * 8);
+}
+
+static int gic_iterate_rdists(int (*fn)(struct redist_region *, void __iomem *))
+{
+	int ret = -ENODEV;
+	int i;
+
+	for (i = 0; i < gic_data.nr_redist_regions; i++) {
+		void __iomem *ptr = gic_data.redist_regions[i].redist_base;
+		u64 typer;
+		u32 reg;
+
+		reg = readl_relaxed(ptr + GICR_PIDR2) & GIC_PIDR2_ARCH_MASK;
+		if (reg != GIC_PIDR2_ARCH_GICv3 &&
+		    reg != GIC_PIDR2_ARCH_GICv4) { /* We're in trouble... */
+			pr_warn("No redistributor present @%p\n", ptr);
+			break;
+		}
+
+		do {
+			typer = gic_read_typer(ptr + GICR_TYPER);
+			ret = fn(gic_data.redist_regions + i, ptr);
+			if (!ret)
+				return 0;
+
+			if (gic_data.redist_regions[i].single_redist)
+				break;
+
+			if (gic_data.redist_stride) {
+				ptr += gic_data.redist_stride;
+			} else {
+				ptr += SZ_64K * 2; /* Skip RD_base + SGI_base */
+				if (typer & GICR_TYPER_VLPIS)
+					ptr += SZ_64K * 2; /* Skip VLPI_base + reserved page */
+			}
+		} while (!(typer & GICR_TYPER_LAST));
+	}
+
+	return ret ? -ENODEV : 0;
+}
+
+static int __gic_populate_rdist(struct redist_region *region, void __iomem *ptr)
+{
+	unsigned long mpidr = cpu_logical_map(smp_processor_id());
+	u64 typer;
+	u32 aff;
+
+	/*
+	 * Convert affinity to a 32bit value that can be matched to
+	 * GICR_TYPER bits [63:32].
+	 */
+	aff = (MPIDR_AFFINITY_LEVEL(mpidr, 3) << 24 |
+	       MPIDR_AFFINITY_LEVEL(mpidr, 2) << 16 |
+	       MPIDR_AFFINITY_LEVEL(mpidr, 1) << 8 |
+	       MPIDR_AFFINITY_LEVEL(mpidr, 0));
+
+	typer = gic_read_typer(ptr + GICR_TYPER);
+	if ((typer >> 32) == aff) {
+		u64 offset = ptr - region->redist_base;
+		gic_data_rdist_rd_base() = ptr;
+		gic_data_rdist()->phys_base = region->phys_base + offset;
+
+		pr_info("CPU%d: found redistributor %lx region %d:%pa\n",
+			smp_processor_id(), mpidr,
+			(int)(region - gic_data.redist_regions),
+			&gic_data_rdist()->phys_base);
+		return 0;
+	}
+
+	/* Try next one */
+	return 1;
+}
+
+static int gic_populate_rdist(void)
+{
+	if (gic_iterate_rdists(__gic_populate_rdist) == 0)
+		return 0;
+
+	/* We couldn't even deal with ourselves... */
+	WARN(true, "CPU%d: mpidr %lx has no re-distributor!\n",
+	     smp_processor_id(),
+	     (unsigned long)cpu_logical_map(smp_processor_id()));
+	return -ENODEV;
+}
+
+static int __gic_update_vlpi_properties(struct redist_region *region,
+					void __iomem *ptr)
+{
+	u64 typer = gic_read_typer(ptr + GICR_TYPER);
+	gic_data.rdists.has_vlpis &= !!(typer & GICR_TYPER_VLPIS);
+	gic_data.rdists.has_direct_lpi &= !!(typer & GICR_TYPER_DirectLPIS);
+
+	return 1;
+}
+
+static void gic_update_vlpi_properties(void)
+{
+	gic_iterate_rdists(__gic_update_vlpi_properties);
+	pr_info("%sVLPI support, %sdirect LPI support\n",
+		!gic_data.rdists.has_vlpis ? "no " : "",
+		!gic_data.rdists.has_direct_lpi ? "no " : "");
+}
+
+/* Check whether it's single security state view */
+static inline bool gic_dist_security_disabled(void)
+{
+	return readl_relaxed(gic_data.dist_base + GICD_CTLR) & GICD_CTLR_DS;
+}
+
+static void gic_cpu_sys_reg_init(void)
+{
+	int i, cpu = smp_processor_id();
+	u64 mpidr = cpu_logical_map(cpu);
+	u64 need_rss = MPIDR_RS(mpidr);
+	bool group0;
+	u32 pribits;
+
+	/*
+	 * Need to check that the SRE bit has actually been set. If
+	 * not, it means that SRE is disabled at EL2. We're going to
+	 * die painfully, and there is nothing we can do about it.
+	 *
+	 * Kindly inform the luser.
+	 */
+	if (!gic_enable_sre())
+		pr_err("GIC: unable to set SRE (disabled at EL2), panic ahead\n");
+
+	pribits = gic_get_pribits();
+
+	group0 = gic_has_group0();
 
 	/* Set priority mask register */
-	write_gicreg(DEFAULT_PMR_VALUE, ICC_PMR_EL1);
+	if (!gic_prio_masking_enabled()) {
+		write_gicreg(DEFAULT_PMR_VALUE, ICC_PMR_EL1);
+	} else {
+		/*
+		 * Mismatch configuration with boot CPU, the system is likely
+		 * to die as interrupt masking will not work properly on all
+		 * CPUs
+		 */
+		WARN_ON(gic_supports_nmi() && group0 &&
+			!gic_dist_security_disabled());
+	}
 
 	/*
 	 * Some firmwares hand over to the kernel with the BPR changed from
@@ -679,7 +833,9 @@
 
 static int gic_dist_supports_lpis(void)
 {
-	return !!(readl_relaxed(gic_data.dist_base + GICD_TYPER) & GICD_TYPER_LPIS) && !gicv3_nolpi;
+	return (IS_ENABLED(CONFIG_ARM_GIC_V3_ITS) &&
+		!!(readl_relaxed(gic_data.dist_base + GICD_TYPER) & GICD_TYPER_LPIS) &&
+		!gicv3_nolpi);
 }
 
 static void gic_cpu_init(void)
@@ -699,10 +855,6 @@
 
 	gic_cpu_config(rbase, gic_redist_wait_for_rwp);
 
-	/* Give LPIs a spin */
-	if (IS_ENABLED(CONFIG_ARM_GIC_V3_ITS) && gic_dist_supports_lpis())
-		its_cpu_init();
-
 	/* initialise system registers */
 	gic_cpu_sys_reg_init();
 }
@@ -715,6 +867,10 @@
 static int gic_starting_cpu(unsigned int cpu)
 {
 	gic_cpu_init();
+
+	if (gic_dist_supports_lpis())
+		its_cpu_init();
+
 	return 0;
 }
 
@@ -845,12 +1001,6 @@
 #endif
 
 #ifdef CONFIG_CPU_PM
-/* Check whether it's single security state view */
-static bool gic_dist_security_disabled(void)
-{
-	return readl_relaxed(gic_data.dist_base + GICD_CTLR) & GICD_CTLR_DS;
-}
-
 static int gic_cpu_pm_notifier(struct notifier_block *self,
 			       unsigned long cmd, void *v)
 {
@@ -887,6 +1037,8 @@
 	.irq_set_affinity	= gic_set_affinity,
 	.irq_get_irqchip_state	= gic_irq_get_irqchip_state,
 	.irq_set_irqchip_state	= gic_irq_set_irqchip_state,
+	.irq_nmi_setup		= gic_irq_nmi_setup,
+	.irq_nmi_teardown	= gic_irq_nmi_teardown,
 	.flags			= IRQCHIP_SET_TYPE_MASKED |
 				  IRQCHIP_SKIP_SET_WAKE |
 				  IRQCHIP_MASK_ON_SUSPEND,
@@ -902,6 +1054,8 @@
 	.irq_get_irqchip_state	= gic_irq_get_irqchip_state,
 	.irq_set_irqchip_state	= gic_irq_set_irqchip_state,
 	.irq_set_vcpu_affinity	= gic_irq_set_vcpu_affinity,
+	.irq_nmi_setup		= gic_irq_nmi_setup,
+	.irq_nmi_teardown	= gic_irq_nmi_teardown,
 	.flags			= IRQCHIP_SET_TYPE_MASKED |
 				  IRQCHIP_SKIP_SET_WAKE |
 				  IRQCHIP_MASK_ON_SUSPEND,
@@ -1094,6 +1248,30 @@
 	.select = gic_irq_domain_select,
 };
 
+static bool gic_enable_quirk_msm8996(void *data)
+{
+	struct gic_chip_data *d = data;
+
+	d->flags |= FLAGS_WORKAROUND_GICR_WAKER_MSM8996;
+
+	return true;
+}
+
+static void gic_enable_nmi_support(void)
+{
+	int i;
+
+	for (i = 0; i < 16; i++)
+		refcount_set(&ppi_nmi_refs[i], 0);
+
+	static_branch_enable(&supports_pseudo_nmis);
+
+	if (static_branch_likely(&supports_deactivate_key))
+		gic_eoimode1_chip.flags |= IRQCHIP_SUPPORTS_NMI;
+	else
+		gic_chip.flags |= IRQCHIP_SUPPORTS_NMI;
+}
+
 static int __init gic_init_bases(void __iomem *dist_base,
 				 struct redist_region *rdist_regs,
 				 u32 nr_redist_regions,
@@ -1153,13 +1331,22 @@
 
 	gic_update_vlpi_properties();
 
-	if (IS_ENABLED(CONFIG_ARM_GIC_V3_ITS) && gic_dist_supports_lpis())
-		its_init(handle, &gic_data.rdists, gic_data.domain);
-
 	gic_smp_init();
 	gic_dist_init();
 	gic_cpu_init();
 	gic_cpu_pm_init();
+
+	if (gic_dist_supports_lpis()) {
+		its_init(handle, &gic_data.rdists, gic_data.domain);
+		its_cpu_init();
+	}
+
+	if (gic_prio_masking_enabled()) {
+		if (!gic_has_group0() || gic_dist_security_disabled())
+			gic_enable_nmi_support();
+		else
+			pr_warn("SCR_EL3.FIQ is cleared, cannot enable use of pseudo-NMIs\n");
+	}
 
 	return 0;
 
@@ -1209,8 +1396,8 @@
 
 		part->partition_id = of_node_to_fwnode(child_part);
 
-		pr_info("GIC: PPI partition %s[%d] { ",
-			child_part->name, part_idx);
+		pr_info("GIC: PPI partition %pOFn[%d] { ",
+			child_part, part_idx);
 
 		n = of_property_count_elems_of_size(child_part, "affinity",
 						    sizeof(u32));
@@ -1296,6 +1483,16 @@
 	gic_set_kvm_info(&gic_v3_kvm_info);
 }
 
+static const struct gic_quirk gic_quirks[] = {
+	{
+		.desc	= "GICv3: Qualcomm MSM8996 broken firmware",
+		.compatible = "qcom,msm8996-gic-v3",
+		.init	= gic_enable_quirk_msm8996,
+	},
+	{
+	}
+};
+
 static int __init gic_of_init(struct device_node *node, struct device_node *parent)
 {
 	void __iomem *dist_base;
@@ -1342,6 +1539,8 @@
 
 	if (of_property_read_u64(node, "redistributor-stride", &redist_stride))
 		redist_stride = 0;
+
+	gic_enable_of_quirks(node, gic_quirks, &gic_data);
 
 	err = gic_init_bases(dist_base, rdist_regs, nr_redist_regions,
 			     redist_stride, &node->fwnode);
