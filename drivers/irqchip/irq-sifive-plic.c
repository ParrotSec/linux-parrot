// SPDX-License-Identifier: GPL-2.0
/*
 * Copyright (C) 2017 SiFive
 * Copyright (C) 2018 Christoph Hellwig
 */
#define pr_fmt(fmt) "plic: " fmt
#include <linux/cpu.h>
#include <linux/interrupt.h>
#include <linux/io.h>
#include <linux/irq.h>
#include <linux/irqchip.h>
#include <linux/irqdomain.h>
#include <linux/module.h>
#include <linux/of.h>
#include <linux/of_address.h>
#include <linux/of_irq.h>
#include <linux/platform_device.h>
#include <linux/spinlock.h>
#include <asm/smp.h>

/*
 * This driver implements a version of the RISC-V PLIC with the actual layout
 * specified in chapter 8 of the SiFive U5 Coreplex Series Manual:
 *
 *     https://static.dev.sifive.com/U54-MC-RVCoreIP.pdf
 *
 * The largest number supported by devices marked as 'sifive,plic-1.0.0', is
 * 1024, of which device 0 is defined as non-existent by the RISC-V Privileged
 * Spec.
 */

#define MAX_DEVICES			1024
#define MAX_CONTEXTS			15872

/*
 * Each interrupt source has a priority register associated with it.
 * We always hardwire it to one in Linux.
 */
#define PRIORITY_BASE			0
#define     PRIORITY_PER_ID		4

/*
 * Each hart context has a vector of interrupt enable bits associated with it.
 * There's one bit for each interrupt source.
 */
#define ENABLE_BASE			0x2000
#define     ENABLE_PER_HART		0x80

/*
 * Each hart context has a set of control registers associated with it.  Right
 * now there's only two: a source priority threshold over which the hart will
 * take an interrupt, and a register to claim interrupts.
 */
#define CONTEXT_BASE			0x200000
#define     CONTEXT_PER_HART		0x1000
#define     CONTEXT_THRESHOLD		0x00
#define     CONTEXT_CLAIM		0x04

#define	PLIC_DISABLE_THRESHOLD		0x7
#define	PLIC_ENABLE_THRESHOLD		0

struct plic_priv {
	struct cpumask lmask;
	struct irq_domain *irqdomain;
	void __iomem *regs;
};

struct plic_handler {
	bool			present;
	void __iomem		*hart_base;
	/*
	 * Protect mask operations on the registers given that we can't
	 * assume atomic memory operations work on them.
	 */
	raw_spinlock_t		enable_lock;
	void __iomem		*enable_base;
	struct plic_priv	*priv;
};
static bool plic_cpuhp_setup_done;
static DEFINE_PER_CPU(struct plic_handler, plic_handlers);

static inline void plic_toggle(struct plic_handler *handler,
				int hwirq, int enable)
{
	u32 __iomem *reg = handler->enable_base + (hwirq / 32) * sizeof(u32);
	u32 hwirq_mask = 1 << (hwirq % 32);

	raw_spin_lock(&handler->enable_lock);
	if (enable)
		writel(readl(reg) | hwirq_mask, reg);
	else
		writel(readl(reg) & ~hwirq_mask, reg);
	raw_spin_unlock(&handler->enable_lock);
}

static inline void plic_irq_toggle(const struct cpumask *mask,
				   struct irq_data *d, int enable)
{
	int cpu;
	struct plic_priv *priv = irq_get_chip_data(d->irq);

	writel(enable, priv->regs + PRIORITY_BASE + d->hwirq * PRIORITY_PER_ID);
	for_each_cpu(cpu, mask) {
		struct plic_handler *handler = per_cpu_ptr(&plic_handlers, cpu);

		if (handler->present &&
		    cpumask_test_cpu(cpu, &handler->priv->lmask))
			plic_toggle(handler, d->hwirq, enable);
	}
}

static void plic_irq_unmask(struct irq_data *d)
{
	struct cpumask amask;
	unsigned int cpu;
	struct plic_priv *priv = irq_get_chip_data(d->irq);

	cpumask_and(&amask, &priv->lmask, cpu_online_mask);
	cpu = cpumask_any_and(irq_data_get_affinity_mask(d),
					   &amask);
	if (WARN_ON_ONCE(cpu >= nr_cpu_ids))
		return;
	plic_irq_toggle(cpumask_of(cpu), d, 1);
}

static void plic_irq_mask(struct irq_data *d)
{
	struct plic_priv *priv = irq_get_chip_data(d->irq);

	plic_irq_toggle(&priv->lmask, d, 0);
}

#ifdef CONFIG_SMP
static int plic_set_affinity(struct irq_data *d,
			     const struct cpumask *mask_val, bool force)
{
	unsigned int cpu;
	struct cpumask amask;
	struct plic_priv *priv = irq_get_chip_data(d->irq);

	cpumask_and(&amask, &priv->lmask, mask_val);

	if (force)
		cpu = cpumask_first(&amask);
	else
		cpu = cpumask_any_and(&amask, cpu_online_mask);

	if (cpu >= nr_cpu_ids)
		return -EINVAL;

	plic_irq_toggle(&priv->lmask, d, 0);
	plic_irq_toggle(cpumask_of(cpu), d, 1);

	irq_data_update_effective_affinity(d, cpumask_of(cpu));

	return IRQ_SET_MASK_OK_DONE;
}
#endif

static void plic_irq_eoi(struct irq_data *d)
{
	struct plic_handler *handler = this_cpu_ptr(&plic_handlers);

	writel(d->hwirq, handler->hart_base + CONTEXT_CLAIM);
}

static struct irq_chip plic_chip = {
	.name		= "SiFive PLIC",
	.irq_mask	= plic_irq_mask,
	.irq_unmask	= plic_irq_unmask,
	.irq_eoi	= plic_irq_eoi,
#ifdef CONFIG_SMP
	.irq_set_affinity = plic_set_affinity,
#endif
};

static int plic_irqdomain_map(struct irq_domain *d, unsigned int irq,
			      irq_hw_number_t hwirq)
{
<<<<<<< HEAD
=======
	struct plic_priv *priv = d->host_data;

>>>>>>> 675a03b4
	irq_domain_set_info(d, irq, hwirq, &plic_chip, d->host_data,
			    handle_fasteoi_irq, NULL, NULL);
	irq_set_noprobe(irq);
	irq_set_affinity(irq, &priv->lmask);
	return 0;
}

static int plic_irq_domain_alloc(struct irq_domain *domain, unsigned int virq,
				 unsigned int nr_irqs, void *arg)
{
	int i, ret;
	irq_hw_number_t hwirq;
	unsigned int type;
	struct irq_fwspec *fwspec = arg;

	ret = irq_domain_translate_onecell(domain, fwspec, &hwirq, &type);
	if (ret)
		return ret;

	for (i = 0; i < nr_irqs; i++) {
		ret = plic_irqdomain_map(domain, virq + i, hwirq + i);
		if (ret)
			return ret;
	}

	return 0;
}

static int plic_irq_domain_alloc(struct irq_domain *domain, unsigned int virq,
				 unsigned int nr_irqs, void *arg)
{
	int i, ret;
	irq_hw_number_t hwirq;
	unsigned int type;
	struct irq_fwspec *fwspec = arg;

	ret = irq_domain_translate_onecell(domain, fwspec, &hwirq, &type);
	if (ret)
		return ret;

	for (i = 0; i < nr_irqs; i++) {
		ret = plic_irqdomain_map(domain, virq + i, hwirq + i);
		if (ret)
			return ret;
	}

	return 0;
}

static const struct irq_domain_ops plic_irqdomain_ops = {
	.translate	= irq_domain_translate_onecell,
	.alloc		= plic_irq_domain_alloc,
	.free		= irq_domain_free_irqs_top,
};

/*
 * Handling an interrupt is a two-step process: first you claim the interrupt
 * by reading the claim register, then you complete the interrupt by writing
 * that source ID back to the same claim register.  This automatically enables
 * and disables the interrupt, so there's nothing else to do.
 */
static void plic_handle_irq(struct pt_regs *regs)
{
	struct plic_handler *handler = this_cpu_ptr(&plic_handlers);
	void __iomem *claim = handler->hart_base + CONTEXT_CLAIM;
	irq_hw_number_t hwirq;

	WARN_ON_ONCE(!handler->present);

	csr_clear(CSR_IE, IE_EIE);
	while ((hwirq = readl(claim))) {
		int irq = irq_find_mapping(handler->priv->irqdomain, hwirq);

		if (unlikely(irq <= 0))
			pr_warn_ratelimited("can't find mapping for hwirq %lu\n",
					hwirq);
		else
			generic_handle_irq(irq);
	}
	csr_set(CSR_IE, IE_EIE);
}

/*
 * Walk up the DT tree until we find an active RISC-V core (HART) node and
 * extract the cpuid from it.
 */
static int plic_find_hart_id(struct device_node *node)
{
	for (; node; node = node->parent) {
		if (of_device_is_compatible(node, "riscv"))
			return riscv_of_processor_hartid(node);
	}

	return -1;
}

static void plic_set_threshold(struct plic_handler *handler, u32 threshold)
{
	/* priority must be > threshold to trigger an interrupt */
	writel(threshold, handler->hart_base + CONTEXT_THRESHOLD);
}

static int plic_dying_cpu(unsigned int cpu)
{
	struct plic_handler *handler = this_cpu_ptr(&plic_handlers);

	csr_clear(CSR_IE, IE_EIE);
	plic_set_threshold(handler, PLIC_DISABLE_THRESHOLD);

	return 0;
}

static int plic_starting_cpu(unsigned int cpu)
{
	struct plic_handler *handler = this_cpu_ptr(&plic_handlers);

	csr_set(CSR_IE, IE_EIE);
	plic_set_threshold(handler, PLIC_ENABLE_THRESHOLD);

	return 0;
}

static int __init plic_init(struct device_node *node,
		struct device_node *parent)
{
	int error = 0, nr_contexts, nr_handlers = 0, i;
	u32 nr_irqs;
	struct plic_priv *priv;
	struct plic_handler *handler;

	priv = kzalloc(sizeof(*priv), GFP_KERNEL);
	if (!priv)
		return -ENOMEM;

	priv->regs = of_iomap(node, 0);
	if (WARN_ON(!priv->regs)) {
		error = -EIO;
		goto out_free_priv;
	}

	error = -EINVAL;
	of_property_read_u32(node, "riscv,ndev", &nr_irqs);
	if (WARN_ON(!nr_irqs))
		goto out_iounmap;

	nr_contexts = of_irq_count(node);
	if (WARN_ON(!nr_contexts))
		goto out_iounmap;
	if (WARN_ON(nr_contexts < num_possible_cpus()))
		goto out_iounmap;

	error = -ENOMEM;
	priv->irqdomain = irq_domain_add_linear(node, nr_irqs + 1,
			&plic_irqdomain_ops, priv);
	if (WARN_ON(!priv->irqdomain))
		goto out_iounmap;

	for (i = 0; i < nr_contexts; i++) {
		struct of_phandle_args parent;
		irq_hw_number_t hwirq;
		int cpu, hartid;

		if (of_irq_parse_one(node, i, &parent)) {
			pr_err("failed to parse parent for context %d.\n", i);
			continue;
		}

		/*
		 * Skip contexts other than external interrupts for our
		 * privilege level.
		 */
		if (parent.args[0] != RV_IRQ_EXT)
			continue;

		hartid = plic_find_hart_id(parent.np);
		if (hartid < 0) {
			pr_warn("failed to parse hart ID for context %d.\n", i);
			continue;
		}

		cpu = riscv_hartid_to_cpuid(hartid);
		if (cpu < 0) {
			pr_warn("Invalid cpuid for context %d\n", i);
			continue;
		}

		/*
		 * When running in M-mode we need to ignore the S-mode handler.
		 * Here we assume it always comes later, but that might be a
		 * little fragile.
		 */
		handler = per_cpu_ptr(&plic_handlers, cpu);
		if (handler->present) {
			pr_warn("handler already present for context %d.\n", i);
			plic_set_threshold(handler, PLIC_DISABLE_THRESHOLD);
			goto done;
		}

		cpumask_set_cpu(cpu, &priv->lmask);
		handler->present = true;
		handler->hart_base =
			priv->regs + CONTEXT_BASE + i * CONTEXT_PER_HART;
		raw_spin_lock_init(&handler->enable_lock);
		handler->enable_base =
			priv->regs + ENABLE_BASE + i * ENABLE_PER_HART;
		handler->priv = priv;
done:
		for (hwirq = 1; hwirq <= nr_irqs; hwirq++)
			plic_toggle(handler, hwirq, 0);
		nr_handlers++;
	}

	/*
	 * We can have multiple PLIC instances so setup cpuhp state only
	 * when context handler for current/boot CPU is present.
	 */
	handler = this_cpu_ptr(&plic_handlers);
	if (handler->present && !plic_cpuhp_setup_done) {
		cpuhp_setup_state(CPUHP_AP_IRQ_SIFIVE_PLIC_STARTING,
				  "irqchip/sifive/plic:starting",
				  plic_starting_cpu, plic_dying_cpu);
		plic_cpuhp_setup_done = true;
	}

	pr_info("mapped %d interrupts with %d handlers for %d contexts.\n",
		nr_irqs, nr_handlers, nr_contexts);
	set_handle_irq(plic_handle_irq);
	return 0;

out_iounmap:
	iounmap(priv->regs);
out_free_priv:
	kfree(priv);
	return error;
}

IRQCHIP_DECLARE(sifive_plic, "sifive,plic-1.0.0", plic_init);
IRQCHIP_DECLARE(riscv_plic0, "riscv,plic0", plic_init); /* for legacy systems */<|MERGE_RESOLUTION|>--- conflicted
+++ resolved
@@ -177,36 +177,12 @@
 static int plic_irqdomain_map(struct irq_domain *d, unsigned int irq,
 			      irq_hw_number_t hwirq)
 {
-<<<<<<< HEAD
-=======
 	struct plic_priv *priv = d->host_data;
 
->>>>>>> 675a03b4
 	irq_domain_set_info(d, irq, hwirq, &plic_chip, d->host_data,
 			    handle_fasteoi_irq, NULL, NULL);
 	irq_set_noprobe(irq);
 	irq_set_affinity(irq, &priv->lmask);
-	return 0;
-}
-
-static int plic_irq_domain_alloc(struct irq_domain *domain, unsigned int virq,
-				 unsigned int nr_irqs, void *arg)
-{
-	int i, ret;
-	irq_hw_number_t hwirq;
-	unsigned int type;
-	struct irq_fwspec *fwspec = arg;
-
-	ret = irq_domain_translate_onecell(domain, fwspec, &hwirq, &type);
-	if (ret)
-		return ret;
-
-	for (i = 0; i < nr_irqs; i++) {
-		ret = plic_irqdomain_map(domain, virq + i, hwirq + i);
-		if (ret)
-			return ret;
-	}
-
 	return 0;
 }
 
