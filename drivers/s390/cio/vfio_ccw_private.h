--- conflicted
+++ resolved
@@ -107,13 +107,8 @@
 	VFIO_CCW_STATE_NOT_OPER,
 	VFIO_CCW_STATE_STANDBY,
 	VFIO_CCW_STATE_IDLE,
-<<<<<<< HEAD
-	VFIO_CCW_STATE_BOXED,
-	VFIO_CCW_STATE_BUSY,
-=======
 	VFIO_CCW_STATE_CP_PROCESSING,
 	VFIO_CCW_STATE_CP_PENDING,
->>>>>>> 407d19ab
 	/* last element! */
 	NR_VFIO_CCW_STATES
 };
