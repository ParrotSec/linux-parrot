--- conflicted
+++ resolved
@@ -463,45 +463,6 @@
 	return n;
 }
 
-<<<<<<< HEAD
-static void qeth_cleanup_handled_pending(struct qeth_qdio_out_q *q, int bidx,
-					 int forced_cleanup)
-{
-	if (q->card->options.cq != QETH_CQ_ENABLED)
-		return;
-
-	if (q->bufs[bidx]->next_pending != NULL) {
-		struct qeth_qdio_out_buffer *head = q->bufs[bidx];
-		struct qeth_qdio_out_buffer *c = q->bufs[bidx]->next_pending;
-
-		while (c) {
-			if (forced_cleanup ||
-			    atomic_read(&c->state) ==
-			      QETH_QDIO_BUF_HANDLED_DELAYED) {
-				struct qeth_qdio_out_buffer *f = c;
-
-				QETH_CARD_TEXT(f->q->card, 5, "fp");
-				QETH_CARD_TEXT_(f->q->card, 5, "%lx", (long) f);
-				/* release here to avoid interleaving between
-				   outbound tasklet and inbound tasklet
-				   regarding notifications and lifecycle */
-				qeth_tx_complete_buf(c, forced_cleanup, 0);
-
-				c = f->next_pending;
-				WARN_ON_ONCE(head->next_pending != f);
-				head->next_pending = c;
-				kmem_cache_free(qeth_qdio_outbuf_cache, f);
-			} else {
-				head = c;
-				c = c->next_pending;
-			}
-
-		}
-	}
-}
-
-=======
->>>>>>> 4e026225
 static void qeth_qdio_handle_aob(struct qeth_card *card,
 				 unsigned long phys_aob_addr)
 {
@@ -517,15 +478,6 @@
 	buffer = (struct qeth_qdio_out_buffer *) aob->user1;
 	QETH_CARD_TEXT_(card, 5, "%lx", aob->user1);
 
-<<<<<<< HEAD
-	/* Free dangling allocations. The attached skbs are handled by
-	 * qeth_cleanup_handled_pending().
-	 */
-	for (i = 0;
-	     i < aob->sb_count && i < QETH_MAX_BUFFER_ELEMENTS(card);
-	     i++) {
-		void *data = phys_to_virt(aob->sba[i]);
-=======
 	if (aob->aorc) {
 		QETH_CARD_TEXT_(card, 2, "aorc%02X", aob->aorc);
 		new_state = QETH_QDIO_BUF_QAOB_ERROR;
@@ -554,7 +506,6 @@
 		     i < aob->sb_count && i < QETH_MAX_BUFFER_ELEMENTS(card);
 		     i++) {
 			void *data = phys_to_virt(aob->sba[i]);
->>>>>>> 4e026225
 
 			if (data && buffer->is_header[i])
 				kmem_cache_free(qeth_core_header_cache, data);
@@ -565,36 +516,6 @@
 	default:
 		WARN_ON_ONCE(1);
 	}
-<<<<<<< HEAD
-
-	if (aob->aorc) {
-		QETH_CARD_TEXT_(card, 2, "aorc%02X", aob->aorc);
-		new_state = QETH_QDIO_BUF_QAOB_ERROR;
-	}
-
-	switch (atomic_xchg(&buffer->state, new_state)) {
-	case QETH_QDIO_BUF_PRIMED:
-		/* Faster than TX completion code. */
-		notification = qeth_compute_cq_notification(aob->aorc, 0);
-		qeth_notify_skbs(buffer->q, buffer, notification);
-		atomic_set(&buffer->state, QETH_QDIO_BUF_HANDLED_DELAYED);
-		break;
-	case QETH_QDIO_BUF_PENDING:
-		/* TX completion code is active and will handle the async
-		 * completion for us.
-		 */
-		break;
-	case QETH_QDIO_BUF_NEED_QAOB:
-		/* TX completion code is already finished. */
-		notification = qeth_compute_cq_notification(aob->aorc, 1);
-		qeth_notify_skbs(buffer->q, buffer, notification);
-		atomic_set(&buffer->state, QETH_QDIO_BUF_HANDLED_DELAYED);
-		break;
-	default:
-		WARN_ON_ONCE(1);
-	}
-=======
->>>>>>> 4e026225
 
 	qdio_release_aob(aob);
 }
@@ -1462,12 +1383,6 @@
 	struct qeth_qdio_out_q *queue = buf->q;
 	struct sk_buff *skb;
 
-<<<<<<< HEAD
-	if (atomic_read(&buf->state) == QETH_QDIO_BUF_PENDING)
-		qeth_notify_skbs(queue, buf, TX_NOTIFY_GENERALERROR);
-
-=======
->>>>>>> 4e026225
 	/* Empty buffer? */
 	if (buf->next_element_to_fill == 0)
 		return;
@@ -2761,25 +2676,12 @@
 		card->qdio.out_qs[i] = queue;
 		queue->card = card;
 		queue->queue_no = i;
-<<<<<<< HEAD
-=======
 		INIT_LIST_HEAD(&queue->pending_bufs);
->>>>>>> 4e026225
 		spin_lock_init(&queue->lock);
 		timer_setup(&queue->timer, qeth_tx_completion_timer, 0);
 		queue->coalesce_usecs = QETH_TX_COALESCE_USECS;
 		queue->max_coalesced_frames = QETH_TX_MAX_COALESCED_FRAMES;
 		queue->priority = QETH_QIB_PQUE_PRIO_DEFAULT;
-<<<<<<< HEAD
-
-		/* give outbound qeth_qdio_buffers their qdio_buffers */
-		for (j = 0; j < QDIO_MAX_BUFFERS_PER_Q; ++j) {
-			WARN_ON(queue->bufs[j]);
-			if (qeth_init_qdio_out_buf(queue, j))
-				goto out_freeoutqbufs;
-		}
-=======
->>>>>>> 4e026225
 	}
 
 	/* completion */
@@ -5410,7 +5312,6 @@
 
 	mutex_unlock(&card->conf_mutex);
 	return 0;
-<<<<<<< HEAD
 
 err_online:
 err_hardsetup:
@@ -5423,20 +5324,6 @@
 	qeth_stop_channel(&card->read);
 	qdio_free(CARD_DDEV(card));
 
-=======
-
-err_online:
-err_hardsetup:
-	qeth_qdio_clear_card(card, 0);
-	qeth_clear_working_pool_list(card);
-	qeth_flush_local_addrs(card);
-
-	qeth_stop_channel(&card->data);
-	qeth_stop_channel(&card->write);
-	qeth_stop_channel(&card->read);
-	qdio_free(CARD_DDEV(card));
-
->>>>>>> 4e026225
 	mutex_unlock(&card->conf_mutex);
 	return rc;
 }
@@ -5965,37 +5852,6 @@
 				 QDIO_OUTBUF_STATE_FLAG_PENDING)) {
 		WARN_ON_ONCE(card->options.cq != QETH_CQ_ENABLED);
 
-<<<<<<< HEAD
-		if (atomic_cmpxchg(&buffer->state, QETH_QDIO_BUF_PRIMED,
-						   QETH_QDIO_BUF_PENDING) ==
-		    QETH_QDIO_BUF_PRIMED) {
-			qeth_notify_skbs(queue, buffer, TX_NOTIFY_PENDING);
-
-			/* Handle race with qeth_qdio_handle_aob(): */
-			switch (atomic_xchg(&buffer->state,
-					    QETH_QDIO_BUF_NEED_QAOB)) {
-			case QETH_QDIO_BUF_PENDING:
-				/* No concurrent QAOB notification. */
-				break;
-			case QETH_QDIO_BUF_QAOB_OK:
-				qeth_notify_skbs(queue, buffer,
-						 TX_NOTIFY_DELAYED_OK);
-				atomic_set(&buffer->state,
-					   QETH_QDIO_BUF_HANDLED_DELAYED);
-				break;
-			case QETH_QDIO_BUF_QAOB_ERROR:
-				qeth_notify_skbs(queue, buffer,
-						 TX_NOTIFY_DELAYED_GENERALERROR);
-				atomic_set(&buffer->state,
-					   QETH_QDIO_BUF_HANDLED_DELAYED);
-				break;
-			default:
-				WARN_ON_ONCE(1);
-			}
-		}
-
-=======
->>>>>>> 4e026225
 		QETH_CARD_TEXT_(card, 5, "pel%u", bidx);
 
 		switch (atomic_cmpxchg(&buffer->state,
@@ -6581,19 +6437,11 @@
 {
 	struct qeth_card *card = dev_get_drvdata(&gdev->dev);
 	int rc;
-<<<<<<< HEAD
 
 	mutex_lock(&card->discipline_mutex);
 	rc = qeth_set_offline(card, card->discipline, false);
 	mutex_unlock(&card->discipline_mutex);
 
-=======
-
-	mutex_lock(&card->discipline_mutex);
-	rc = qeth_set_offline(card, card->discipline, false);
-	mutex_unlock(&card->discipline_mutex);
-
->>>>>>> 4e026225
 	return rc;
 }
 
