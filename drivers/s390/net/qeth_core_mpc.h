/* SPDX-License-Identifier: GPL-2.0 */
/*
 *    Copyright IBM Corp. 2007
 *    Author(s): Frank Pavlic <fpavlic@de.ibm.com>,
 *		 Thomas Spatzier <tspat@de.ibm.com>,
 *		 Frank Blaschka <frank.blaschka@de.ibm.com>
 */

#ifndef __QETH_CORE_MPC_H__
#define __QETH_CORE_MPC_H__

#include <asm/qeth.h>
#include <uapi/linux/if_ether.h>

#define IPA_PDU_HEADER_SIZE	0x40
#define QETH_IPA_PDU_LEN_TOTAL(buffer) (buffer + 0x0e)
#define QETH_IPA_PDU_LEN_PDU1(buffer) (buffer + 0x26)
#define QETH_IPA_PDU_LEN_PDU2(buffer) (buffer + 0x29)
#define QETH_IPA_PDU_LEN_PDU3(buffer) (buffer + 0x3a)

extern unsigned char IPA_PDU_HEADER[];
#define QETH_IPA_CMD_DEST_ADDR(buffer) (buffer + 0x2c)

#define IPA_CMD_LENGTH	(IPA_PDU_HEADER_SIZE + sizeof(struct qeth_ipa_cmd))

#define QETH_SEQ_NO_LENGTH	4
#define QETH_MPC_TOKEN_LENGTH	4
#define QETH_MCL_LENGTH		4

#define QETH_TIMEOUT		(10 * HZ)
#define QETH_IPA_TIMEOUT	(45 * HZ)
#define QETH_IDX_COMMAND_SEQNO	0xffff0000

#define QETH_CLEAR_CHANNEL_PARM	-10
#define QETH_HALT_CHANNEL_PARM	-11
#define QETH_RCD_PARM -12

static inline bool qeth_intparm_is_iob(unsigned long intparm)
{
	switch (intparm) {
	case QETH_CLEAR_CHANNEL_PARM:
	case QETH_HALT_CHANNEL_PARM:
	case QETH_RCD_PARM:
	case 0:
		return false;
	}
	return true;
}

/*****************************************************************************/
/* IP Assist related definitions                                             */
/*****************************************************************************/
#define IPA_CMD_INITIATOR_HOST  0x00
#define IPA_CMD_INITIATOR_OSA   0x01
#define IPA_CMD_INITIATOR_HOST_REPLY  0x80
#define IPA_CMD_INITIATOR_OSA_REPLY   0x81
#define IPA_CMD_PRIM_VERSION_NO 0x01

enum qeth_card_types {
	QETH_CARD_TYPE_OSD     = 1,
	QETH_CARD_TYPE_IQD     = 5,
	QETH_CARD_TYPE_OSN     = 6,
	QETH_CARD_TYPE_OSM     = 3,
	QETH_CARD_TYPE_OSX     = 2,
};

#define IS_IQD(card)	((card)->info.type == QETH_CARD_TYPE_IQD)
#define IS_OSN(card)	((card)->info.type == QETH_CARD_TYPE_OSN)
<<<<<<< HEAD
=======
#define IS_OSX(card)	((card)->info.type == QETH_CARD_TYPE_OSX)
#define IS_VM_NIC(card)	((card)->info.is_vm_nic)
>>>>>>> 407d19ab

#define QETH_MPC_DIFINFO_LEN_INDICATES_LINK_TYPE 0x18
/* only the first two bytes are looked at in qeth_get_cardname_short */
enum qeth_link_types {
	QETH_LINK_TYPE_FAST_ETH     = 0x01,
	QETH_LINK_TYPE_HSTR         = 0x02,
	QETH_LINK_TYPE_GBIT_ETH     = 0x03,
	QETH_LINK_TYPE_OSN          = 0x04,
	QETH_LINK_TYPE_10GBIT_ETH   = 0x10,
	QETH_LINK_TYPE_LANE_ETH100  = 0x81,
	QETH_LINK_TYPE_LANE_TR      = 0x82,
	QETH_LINK_TYPE_LANE_ETH1000 = 0x83,
	QETH_LINK_TYPE_LANE         = 0x88,
};

/*
 * Routing stuff
 */
#define RESET_ROUTING_FLAG 0x10 /* indicate that routing type shall be set */
enum qeth_routing_types {
	/* TODO: set to bit flag used in IPA Command */
	NO_ROUTER		= 0,
	PRIMARY_ROUTER		= 1,
	SECONDARY_ROUTER	= 2,
	MULTICAST_ROUTER	= 3,
	PRIMARY_CONNECTOR	= 4,
	SECONDARY_CONNECTOR	= 5,
};

/* IPA Commands */
enum qeth_ipa_cmds {
	IPA_CMD_STARTLAN		= 0x01,
	IPA_CMD_STOPLAN			= 0x02,
	IPA_CMD_SETVMAC			= 0x21,
	IPA_CMD_DELVMAC			= 0x22,
	IPA_CMD_SETGMAC			= 0x23,
	IPA_CMD_DELGMAC			= 0x24,
	IPA_CMD_SETVLAN			= 0x25,
	IPA_CMD_DELVLAN			= 0x26,
	IPA_CMD_VNICC			= 0x2a,
	IPA_CMD_SETBRIDGEPORT_OSA	= 0x2b,
	IPA_CMD_SETCCID			= 0x41,
	IPA_CMD_DELCCID			= 0x42,
	IPA_CMD_MODCCID			= 0x43,
	IPA_CMD_SETIP			= 0xb1,
	IPA_CMD_QIPASSIST		= 0xb2,
	IPA_CMD_SETASSPARMS		= 0xb3,
	IPA_CMD_SETIPM			= 0xb4,
	IPA_CMD_DELIPM			= 0xb5,
	IPA_CMD_SETRTG			= 0xb6,
	IPA_CMD_DELIP			= 0xb7,
	IPA_CMD_SETADAPTERPARMS		= 0xb8,
	IPA_CMD_SET_DIAG_ASS		= 0xb9,
	IPA_CMD_SETBRIDGEPORT_IQD	= 0xbe,
	IPA_CMD_CREATE_ADDR		= 0xc3,
	IPA_CMD_DESTROY_ADDR		= 0xc4,
	IPA_CMD_REGISTER_LOCAL_ADDR	= 0xd1,
	IPA_CMD_UNREGISTER_LOCAL_ADDR	= 0xd2,
	IPA_CMD_ADDRESS_CHANGE_NOTIF	= 0xd3,
	IPA_CMD_UNKNOWN			= 0x00
};

enum qeth_ip_ass_cmds {
	IPA_CMD_ASS_START	= 0x0001,
	IPA_CMD_ASS_STOP	= 0x0002,
	IPA_CMD_ASS_CONFIGURE	= 0x0003,
	IPA_CMD_ASS_ENABLE	= 0x0004,
};

enum qeth_arp_process_subcmds {
	IPA_CMD_ASS_ARP_SET_NO_ENTRIES	= 0x0003,
	IPA_CMD_ASS_ARP_QUERY_CACHE	= 0x0004,
	IPA_CMD_ASS_ARP_ADD_ENTRY	= 0x0005,
	IPA_CMD_ASS_ARP_REMOVE_ENTRY	= 0x0006,
	IPA_CMD_ASS_ARP_FLUSH_CACHE	= 0x0007,
	IPA_CMD_ASS_ARP_QUERY_INFO	= 0x0104,
	IPA_CMD_ASS_ARP_QUERY_STATS	= 0x0204,
};


/* Return Codes for IPA Commands
 * according to OSA card Specs */

enum qeth_ipa_return_codes {
	IPA_RC_SUCCESS			= 0x0000,
	IPA_RC_NOTSUPP			= 0x0001,
	IPA_RC_IP_TABLE_FULL		= 0x0002,
	IPA_RC_UNKNOWN_ERROR		= 0x0003,
	IPA_RC_UNSUPPORTED_COMMAND	= 0x0004,
	IPA_RC_TRACE_ALREADY_ACTIVE	= 0x0005,
	IPA_RC_INVALID_FORMAT		= 0x0006,
	IPA_RC_DUP_IPV6_REMOTE		= 0x0008,
	IPA_RC_SBP_IQD_NOT_CONFIGURED	= 0x000C,
	IPA_RC_DUP_IPV6_HOME		= 0x0010,
	IPA_RC_UNREGISTERED_ADDR	= 0x0011,
	IPA_RC_NO_ID_AVAILABLE		= 0x0012,
	IPA_RC_ID_NOT_FOUND		= 0x0013,
	IPA_RC_SBP_IQD_ANO_DEV_PRIMARY	= 0x0014,
	IPA_RC_SBP_IQD_CURRENT_SECOND	= 0x0018,
	IPA_RC_SBP_IQD_LIMIT_SECOND	= 0x001C,
	IPA_RC_INVALID_IP_VERSION	= 0x0020,
	IPA_RC_SBP_IQD_CURRENT_PRIMARY	= 0x0024,
	IPA_RC_LAN_FRAME_MISMATCH	= 0x0040,
	IPA_RC_SBP_IQD_NO_QDIO_QUEUES	= 0x00EB,
	IPA_RC_L2_UNSUPPORTED_CMD	= 0x2003,
	IPA_RC_L2_DUP_MAC		= 0x2005,
	IPA_RC_L2_ADDR_TABLE_FULL	= 0x2006,
	IPA_RC_L2_DUP_LAYER3_MAC	= 0x200a,
	IPA_RC_L2_GMAC_NOT_FOUND	= 0x200b,
	IPA_RC_L2_MAC_NOT_AUTH_BY_HYP	= 0x200c,
	IPA_RC_L2_MAC_NOT_AUTH_BY_ADP	= 0x200d,
	IPA_RC_L2_MAC_NOT_FOUND		= 0x2010,
	IPA_RC_L2_INVALID_VLAN_ID	= 0x2015,
	IPA_RC_L2_DUP_VLAN_ID		= 0x2016,
	IPA_RC_L2_VLAN_ID_NOT_FOUND	= 0x2017,
	IPA_RC_L2_VLAN_ID_NOT_ALLOWED	= 0x2050,
	IPA_RC_VNICC_VNICBP		= 0x20B0,
	IPA_RC_SBP_OSA_NOT_CONFIGURED	= 0x2B0C,
	IPA_RC_SBP_OSA_OS_MISMATCH	= 0x2B10,
	IPA_RC_SBP_OSA_ANO_DEV_PRIMARY	= 0x2B14,
	IPA_RC_SBP_OSA_CURRENT_SECOND	= 0x2B18,
	IPA_RC_SBP_OSA_LIMIT_SECOND	= 0x2B1C,
	IPA_RC_SBP_OSA_NOT_AUTHD_BY_ZMAN = 0x2B20,
	IPA_RC_SBP_OSA_CURRENT_PRIMARY	= 0x2B24,
	IPA_RC_SBP_OSA_NO_QDIO_QUEUES	= 0x2BEB,
	IPA_RC_DATA_MISMATCH		= 0xe001,
	IPA_RC_INVALID_MTU_SIZE		= 0xe002,
	IPA_RC_INVALID_LANTYPE		= 0xe003,
	IPA_RC_INVALID_LANNUM		= 0xe004,
	IPA_RC_DUPLICATE_IP_ADDRESS	= 0xe005,
	IPA_RC_IP_ADDR_TABLE_FULL	= 0xe006,
	IPA_RC_LAN_PORT_STATE_ERROR	= 0xe007,
	IPA_RC_SETIP_NO_STARTLAN	= 0xe008,
	IPA_RC_SETIP_ALREADY_RECEIVED	= 0xe009,
	IPA_RC_IP_ADDR_ALREADY_USED	= 0xe00a,
	IPA_RC_MC_ADDR_NOT_FOUND	= 0xe00b,
	IPA_RC_SETIP_INVALID_VERSION	= 0xe00d,
	IPA_RC_UNSUPPORTED_SUBCMD	= 0xe00e,
	IPA_RC_ARP_ASSIST_NO_ENABLE	= 0xe00f,
	IPA_RC_PRIMARY_ALREADY_DEFINED	= 0xe010,
	IPA_RC_SECOND_ALREADY_DEFINED	= 0xe011,
	IPA_RC_INVALID_SETRTG_INDICATOR	= 0xe012,
	IPA_RC_MC_ADDR_ALREADY_DEFINED	= 0xe013,
	IPA_RC_LAN_OFFLINE		= 0xe080,
	IPA_RC_VEPA_TO_VEB_TRANSITION	= 0xe090,
	IPA_RC_INVALID_IP_VERSION2	= 0xf001,
	IPA_RC_ENOMEM			= 0xfffe,
	IPA_RC_FFFF			= 0xffff
};
/* for VNIC Characteristics */
#define IPA_RC_VNICC_OOSEQ 0x0005

/* for SET_DIAGNOSTIC_ASSIST */
#define IPA_RC_INVALID_SUBCMD		IPA_RC_IP_TABLE_FULL
#define IPA_RC_HARDWARE_AUTH_ERROR	IPA_RC_UNKNOWN_ERROR

/* for SETBRIDGEPORT (double occupancies) */
#define IPA_RC_SBP_IQD_OS_MISMATCH	 IPA_RC_DUP_IPV6_HOME
#define IPA_RC_SBP_IQD_NOT_AUTHD_BY_ZMAN IPA_RC_INVALID_IP_VERSION

/* IPA function flags; each flag marks availability of respective function */
enum qeth_ipa_funcs {
	IPA_ARP_PROCESSING      = 0x00000001L,
	IPA_INBOUND_CHECKSUM    = 0x00000002L,
	IPA_OUTBOUND_CHECKSUM   = 0x00000004L,
	/* RESERVED		= 0x00000008L,*/
	IPA_FILTERING           = 0x00000010L,
	IPA_IPV6                = 0x00000020L,
	IPA_MULTICASTING        = 0x00000040L,
	IPA_IP_REASSEMBLY       = 0x00000080L,
	IPA_QUERY_ARP_COUNTERS  = 0x00000100L,
	IPA_QUERY_ARP_ADDR_INFO = 0x00000200L,
	IPA_SETADAPTERPARMS     = 0x00000400L,
	IPA_VLAN_PRIO           = 0x00000800L,
	IPA_PASSTHRU            = 0x00001000L,
	IPA_FLUSH_ARP_SUPPORT   = 0x00002000L,
	IPA_FULL_VLAN           = 0x00004000L,
	IPA_INBOUND_PASSTHRU    = 0x00008000L,
	IPA_SOURCE_MAC          = 0x00010000L,
	IPA_OSA_MC_ROUTER       = 0x00020000L,
	IPA_QUERY_ARP_ASSIST	= 0x00040000L,
	IPA_INBOUND_TSO         = 0x00080000L,
	IPA_OUTBOUND_TSO        = 0x00100000L,
	IPA_INBOUND_CHECKSUM_V6 = 0x00400000L,
	IPA_OUTBOUND_CHECKSUM_V6 = 0x00800000L,
};

/* SETIP/DELIP IPA Command: ***************************************************/
enum qeth_ipa_setdelip_flags {
	QETH_IPA_SETDELIP_DEFAULT          = 0x00L, /* default */
	QETH_IPA_SETIP_VIPA_FLAG           = 0x01L, /* no grat. ARP */
	QETH_IPA_SETIP_TAKEOVER_FLAG       = 0x02L, /* nofail on grat. ARP */
	QETH_IPA_DELIP_ADDR_2_B_TAKEN_OVER = 0x20L,
	QETH_IPA_DELIP_VIPA_FLAG           = 0x40L,
	QETH_IPA_DELIP_ADDR_NEEDS_SETIP    = 0x80L,
};

/* SETADAPTER IPA Command: ****************************************************/
enum qeth_ipa_setadp_cmd {
	IPA_SETADP_QUERY_COMMANDS_SUPPORTED	= 0x00000001L,
	IPA_SETADP_ALTER_MAC_ADDRESS		= 0x00000002L,
	IPA_SETADP_ADD_DELETE_GROUP_ADDRESS	= 0x00000004L,
	IPA_SETADP_ADD_DELETE_FUNCTIONAL_ADDR	= 0x00000008L,
	IPA_SETADP_SET_ADDRESSING_MODE		= 0x00000010L,
	IPA_SETADP_SET_CONFIG_PARMS		= 0x00000020L,
	IPA_SETADP_SET_CONFIG_PARMS_EXTENDED	= 0x00000040L,
	IPA_SETADP_SET_BROADCAST_MODE		= 0x00000080L,
	IPA_SETADP_SEND_OSA_MESSAGE		= 0x00000100L,
	IPA_SETADP_SET_SNMP_CONTROL		= 0x00000200L,
	IPA_SETADP_QUERY_CARD_INFO		= 0x00000400L,
	IPA_SETADP_SET_PROMISC_MODE		= 0x00000800L,
	IPA_SETADP_SET_DIAG_ASSIST		= 0x00002000L,
	IPA_SETADP_SET_ACCESS_CONTROL		= 0x00010000L,
	IPA_SETADP_QUERY_OAT			= 0x00080000L,
	IPA_SETADP_QUERY_SWITCH_ATTRIBUTES	= 0x00100000L,
};
enum qeth_ipa_mac_ops {
	CHANGE_ADDR_READ_MAC		= 0,
	CHANGE_ADDR_REPLACE_MAC		= 1,
	CHANGE_ADDR_ADD_MAC		= 2,
	CHANGE_ADDR_DEL_MAC		= 4,
	CHANGE_ADDR_RESET_MAC		= 8,
};
enum qeth_ipa_addr_ops {
	CHANGE_ADDR_READ_ADDR		= 0,
	CHANGE_ADDR_ADD_ADDR		= 1,
	CHANGE_ADDR_DEL_ADDR		= 2,
	CHANGE_ADDR_FLUSH_ADDR_TABLE	= 4,
};
enum qeth_ipa_promisc_modes {
	SET_PROMISC_MODE_OFF		= 0,
	SET_PROMISC_MODE_ON		= 1,
};
enum qeth_ipa_isolation_modes {
	ISOLATION_MODE_NONE		= 0x00000000L,
	ISOLATION_MODE_FWD		= 0x00000001L,
	ISOLATION_MODE_DROP		= 0x00000002L,
};
enum qeth_ipa_set_access_mode_rc {
	SET_ACCESS_CTRL_RC_SUCCESS		= 0x0000,
	SET_ACCESS_CTRL_RC_NOT_SUPPORTED	= 0x0004,
	SET_ACCESS_CTRL_RC_ALREADY_NOT_ISOLATED	= 0x0008,
	SET_ACCESS_CTRL_RC_ALREADY_ISOLATED	= 0x0010,
	SET_ACCESS_CTRL_RC_NONE_SHARED_ADAPTER	= 0x0014,
	SET_ACCESS_CTRL_RC_ACTIVE_CHECKSUM_OFF	= 0x0018,
	SET_ACCESS_CTRL_RC_REFLREL_UNSUPPORTED	= 0x0022,
	SET_ACCESS_CTRL_RC_REFLREL_FAILED	= 0x0024,
	SET_ACCESS_CTRL_RC_REFLREL_DEACT_FAILED	= 0x0028,
};
enum qeth_card_info_card_type {
	CARD_INFO_TYPE_1G_COPPER_A	= 0x61,
	CARD_INFO_TYPE_1G_FIBRE_A	= 0x71,
	CARD_INFO_TYPE_10G_FIBRE_A	= 0x91,
	CARD_INFO_TYPE_1G_COPPER_B	= 0xb1,
	CARD_INFO_TYPE_1G_FIBRE_B	= 0xa1,
	CARD_INFO_TYPE_10G_FIBRE_B	= 0xc1,
};
enum qeth_card_info_port_mode {
	CARD_INFO_PORTM_HALFDUPLEX	= 0x0002,
	CARD_INFO_PORTM_FULLDUPLEX	= 0x0003,
};
enum qeth_card_info_port_speed {
	CARD_INFO_PORTS_10M		= 0x00000005,
	CARD_INFO_PORTS_100M		= 0x00000006,
	CARD_INFO_PORTS_1G		= 0x00000007,
	CARD_INFO_PORTS_10G		= 0x00000008,
};

/* (SET)DELIP(M) IPA stuff ***************************************************/
struct qeth_ipacmd_setdelip4 {
	__u8   ip_addr[4];
	__u8   mask[4];
	__u32  flags;
} __attribute__ ((packed));

struct qeth_ipacmd_setdelip6 {
	__u8   ip_addr[16];
	__u8   mask[16];
	__u32  flags;
} __attribute__ ((packed));

struct qeth_ipacmd_setdelipm {
	__u8 mac[6];
	__u8 padding[2];
	__u8 ip6[12];
	__u8 ip4[4];
} __attribute__ ((packed));

struct qeth_ipacmd_layer2setdelmac {
	__u32 mac_length;
	__u8 mac[6];
} __attribute__ ((packed));

struct qeth_ipacmd_layer2setdelvlan {
	__u16 vlan_id;
} __attribute__ ((packed));


struct qeth_ipacmd_setassparms_hdr {
	__u32 assist_no;
	__u16 length;
	__u16 command_code;
	__u16 return_code;
	__u8 number_of_replies;
	__u8 seq_no;
} __attribute__((packed));

struct qeth_arp_query_data {
	__u16 request_bits;
	__u16 reply_bits;
	__u32 no_entries;
	char data; /* only for replies */
} __attribute__((packed));

/* used as parameter for arp_query reply */
struct qeth_arp_query_info {
	__u32 udata_len;
	__u16 mask_bits;
	__u32 udata_offset;
	__u32 no_entries;
	char *udata;
};

/* IPA set assist segmentation bit definitions for receive and
 * transmit checksum offloading.
 */
enum qeth_ipa_checksum_bits {
	QETH_IPA_CHECKSUM_IP_HDR	= 0x0002,
	QETH_IPA_CHECKSUM_UDP		= 0x0008,
	QETH_IPA_CHECKSUM_TCP		= 0x0010,
	QETH_IPA_CHECKSUM_LP2LP		= 0x0020
};

/* IPA Assist checksum offload reply layout. */
struct qeth_checksum_cmd {
	__u32 supported;
	__u32 enabled;
} __packed;

/* SETASSPARMS IPA Command: */
struct qeth_ipacmd_setassparms {
	struct qeth_ipacmd_setassparms_hdr hdr;
	union {
		__u32 flags_32bit;
		struct qeth_checksum_cmd chksum;
		struct qeth_arp_cache_entry add_arp_entry;
		struct qeth_arp_query_data query_arp;
		__u8 ip[16];
	} data;
} __attribute__ ((packed));


/* SETRTG IPA Command:    ****************************************************/
struct qeth_set_routing {
	__u8 type;
};

/* SETADAPTERPARMS IPA Command:    *******************************************/
struct qeth_query_cmds_supp {
	__u32 no_lantypes_supp;
	__u8 lan_type;
	__u8 reserved1[3];
	__u32 supported_cmds;
	__u8 reserved2[8];
} __attribute__ ((packed));

struct qeth_change_addr {
	u32 cmd;
	u32 addr_size;
	u32 no_macs;
	u8 addr[ETH_ALEN];
};

struct qeth_snmp_cmd {
	__u8  token[16];
	__u32 request;
	__u32 interface;
	__u32 returncode;
	__u32 firmwarelevel;
	__u32 seqno;
	__u8  data;
} __attribute__ ((packed));

struct qeth_snmp_ureq_hdr {
	__u32   data_len;
	__u32   req_len;
	__u32   reserved1;
	__u32   reserved2;
} __attribute__ ((packed));

struct qeth_snmp_ureq {
	struct qeth_snmp_ureq_hdr hdr;
	struct qeth_snmp_cmd cmd;
} __attribute__((packed));

/* SET_ACCESS_CONTROL: same format for request and reply */
struct qeth_set_access_ctrl {
	__u32 subcmd_code;
	__u8 reserved[8];
} __attribute__((packed));

struct qeth_query_oat {
	__u32 subcmd_code;
	__u8 reserved[12];
} __packed;

struct qeth_qoat_priv {
	__u32 buffer_len;
	__u32 response_len;
	char *buffer;
};

struct qeth_query_card_info {
	__u8	card_type;
	__u8	reserved1;
	__u16	port_mode;
	__u32	port_speed;
	__u32	reserved2;
};

#define QETH_SWITCH_FORW_802_1		0x00000001
#define QETH_SWITCH_FORW_REFL_RELAY	0x00000002
#define QETH_SWITCH_CAP_RTE		0x00000004
#define QETH_SWITCH_CAP_ECP		0x00000008
#define QETH_SWITCH_CAP_VDP		0x00000010

struct qeth_query_switch_attributes {
	__u8  version;
	__u8  reserved1;
	__u16 reserved2;
	__u32 capabilities;
	__u32 settings;
	__u8  reserved3[8];
};

struct qeth_ipacmd_setadpparms_hdr {
	__u32 supp_hw_cmds;
	__u32 reserved1;
	__u16 cmdlength;
	__u16 reserved2;
	__u32 command_code;
	__u16 return_code;
	__u8  used_total;
	__u8  seq_no;
	__u32 reserved3;
} __attribute__ ((packed));

struct qeth_ipacmd_setadpparms {
	struct qeth_ipacmd_setadpparms_hdr hdr;
	union {
		struct qeth_query_cmds_supp query_cmds_supp;
		struct qeth_change_addr change_addr;
		struct qeth_snmp_cmd snmp;
		struct qeth_set_access_ctrl set_access_ctrl;
		struct qeth_query_oat query_oat;
		struct qeth_query_card_info card_info;
		struct qeth_query_switch_attributes query_switch_attributes;
		__u32 mode;
	} data;
} __attribute__ ((packed));

/* CREATE_ADDR IPA Command:    ***********************************************/
struct qeth_create_destroy_address {
	__u8 unique_id[8];
} __attribute__ ((packed));

/* SET DIAGNOSTIC ASSIST IPA Command:	 *************************************/

enum qeth_diags_cmds {
	QETH_DIAGS_CMD_QUERY	= 0x0001,
	QETH_DIAGS_CMD_TRAP	= 0x0002,
	QETH_DIAGS_CMD_TRACE	= 0x0004,
	QETH_DIAGS_CMD_NOLOG	= 0x0008,
	QETH_DIAGS_CMD_DUMP	= 0x0010,
};

enum qeth_diags_trace_types {
	QETH_DIAGS_TYPE_HIPERSOCKET	= 0x02,
};

enum qeth_diags_trace_cmds {
	QETH_DIAGS_CMD_TRACE_ENABLE	= 0x0001,
	QETH_DIAGS_CMD_TRACE_DISABLE	= 0x0002,
	QETH_DIAGS_CMD_TRACE_MODIFY	= 0x0004,
	QETH_DIAGS_CMD_TRACE_REPLACE	= 0x0008,
	QETH_DIAGS_CMD_TRACE_QUERY	= 0x0010,
};

enum qeth_diags_trap_action {
	QETH_DIAGS_TRAP_ARM	= 0x01,
	QETH_DIAGS_TRAP_DISARM	= 0x02,
	QETH_DIAGS_TRAP_CAPTURE = 0x04,
};

struct qeth_ipacmd_diagass {
	__u32  host_tod2;
	__u32:32;
	__u16  subcmd_len;
	__u16:16;
	__u32  subcmd;
	__u8   type;
	__u8   action;
	__u16  options;
	__u32  ext;
	__u8   cdata[64];
} __attribute__ ((packed));

/* VNIC Characteristics IPA Command: *****************************************/
/* IPA commands/sub commands for VNICC */
#define IPA_VNICC_QUERY_CHARS		0x00000000L
#define IPA_VNICC_QUERY_CMDS		0x00000001L
#define IPA_VNICC_ENABLE		0x00000002L
#define IPA_VNICC_DISABLE		0x00000004L
#define IPA_VNICC_SET_TIMEOUT		0x00000008L
#define IPA_VNICC_GET_TIMEOUT		0x00000010L

/* VNICC flags */
#define QETH_VNICC_FLOODING		0x80000000
#define QETH_VNICC_MCAST_FLOODING	0x40000000
#define QETH_VNICC_LEARNING		0x20000000
#define QETH_VNICC_TAKEOVER_SETVMAC	0x10000000
#define QETH_VNICC_TAKEOVER_LEARNING	0x08000000
#define QETH_VNICC_BRIDGE_INVISIBLE	0x04000000
#define QETH_VNICC_RX_BCAST		0x02000000

/* VNICC default values */
#define QETH_VNICC_ALL			0xff000000
#define QETH_VNICC_DEFAULT		QETH_VNICC_RX_BCAST
/* default VNICC timeout in seconds */
#define QETH_VNICC_DEFAULT_TIMEOUT	600

/* VNICC header */
struct qeth_ipacmd_vnicc_hdr {
	u32 sup;
	u32 cur;
};

/* VNICC sub command header */
struct qeth_vnicc_sub_hdr {
	u16 data_length;
	u16 reserved;
	u32 sub_command;
};

/* query supported commands for VNIC characteristic */
struct qeth_vnicc_query_cmds {
	u32 vnic_char;
	u32 sup_cmds;
};

/* enable/disable VNIC characteristic */
struct qeth_vnicc_set_char {
	u32 vnic_char;
};

/* get/set timeout for VNIC characteristic */
struct qeth_vnicc_getset_timeout {
	u32 vnic_char;
	u32 timeout;
};

/* complete VNICC IPA command message */
struct qeth_ipacmd_vnicc {
	struct qeth_ipacmd_vnicc_hdr hdr;
	struct qeth_vnicc_sub_hdr sub_hdr;
	union {
		struct qeth_vnicc_query_cmds query_cmds;
		struct qeth_vnicc_set_char set_char;
		struct qeth_vnicc_getset_timeout getset_timeout;
	};
};

/* SETBRIDGEPORT IPA Command:	 *********************************************/
enum qeth_ipa_sbp_cmd {
	IPA_SBP_QUERY_COMMANDS_SUPPORTED	= 0x00000000L,
	IPA_SBP_RESET_BRIDGE_PORT_ROLE		= 0x00000001L,
	IPA_SBP_SET_PRIMARY_BRIDGE_PORT		= 0x00000002L,
	IPA_SBP_SET_SECONDARY_BRIDGE_PORT	= 0x00000004L,
	IPA_SBP_QUERY_BRIDGE_PORTS		= 0x00000008L,
	IPA_SBP_BRIDGE_PORT_STATE_CHANGE	= 0x00000010L,
};

struct net_if_token {
	__u16 devnum;
	__u8 cssid;
	__u8 iid;
	__u8 ssid;
	__u8 chpid;
	__u16 chid;
} __packed;

struct mac_addr_lnid {
	__u8 mac[6];
	__u16 lnid;
} __packed;

struct qeth_ipacmd_sbp_hdr {
	__u32 supported_sbp_cmds;
	__u32 enabled_sbp_cmds;
	__u16 cmdlength;
	__u16 reserved1;
	__u32 command_code;
	__u16 return_code;
	__u8  used_total;
	__u8  seq_no;
	__u32 reserved2;
} __packed;

struct qeth_sbp_query_cmds_supp {
	__u32 supported_cmds;
	__u32 reserved;
} __packed;

struct qeth_sbp_reset_role {
} __packed;

struct qeth_sbp_set_primary {
	struct net_if_token token;
} __packed;

struct qeth_sbp_set_secondary {
} __packed;

struct qeth_sbp_port_entry {
		__u8 role;
		__u8 state;
		__u8 reserved1;
		__u8 reserved2;
		struct net_if_token token;
} __packed;

struct qeth_sbp_query_ports {
	__u8 primary_bp_supported;
	__u8 secondary_bp_supported;
	__u8 num_entries;
	__u8 entry_length;
	struct qeth_sbp_port_entry entry[];
} __packed;

struct qeth_sbp_state_change {
	__u8 primary_bp_supported;
	__u8 secondary_bp_supported;
	__u8 num_entries;
	__u8 entry_length;
	struct qeth_sbp_port_entry entry[];
} __packed;

struct qeth_ipacmd_setbridgeport {
	struct qeth_ipacmd_sbp_hdr hdr;
	union {
		struct qeth_sbp_query_cmds_supp query_cmds_supp;
		struct qeth_sbp_reset_role reset_role;
		struct qeth_sbp_set_primary set_primary;
		struct qeth_sbp_set_secondary set_secondary;
		struct qeth_sbp_query_ports query_ports;
		struct qeth_sbp_state_change state_change;
	} data;
} __packed;

/* ADDRESS_CHANGE_NOTIFICATION adapter-initiated "command" *******************/
/* Bitmask for entry->change_code. Both bits may be raised.		     */
enum qeth_ipa_addr_change_code {
	IPA_ADDR_CHANGE_CODE_VLANID		= 0x01,
	IPA_ADDR_CHANGE_CODE_MACADDR		= 0x02,
	IPA_ADDR_CHANGE_CODE_REMOVAL		= 0x80,	/* else addition */
};

struct qeth_ipacmd_addr_change_entry {
	struct net_if_token token;
	struct mac_addr_lnid addr_lnid;
	__u8 change_code;
	__u8 reserved1;
	__u16 reserved2;
} __packed;

struct qeth_ipacmd_addr_change {
	__u8 lost_event_mask;
	__u8 reserved;
	__u16 num_entries;
	struct qeth_ipacmd_addr_change_entry entry[];
} __packed;

/* Header for each IPA command */
struct qeth_ipacmd_hdr {
	__u8   command;
	__u8   initiator;
	__u16  seqno;
	__u16  return_code;
	__u8   adapter_type;
	__u8   rel_adapter_no;
	__u8   prim_version_no;
	__u8   param_count;
	__u16  prot_version;
	__u32  ipa_supported;
	__u32  ipa_enabled;
} __attribute__ ((packed));

/* The IPA command itself */
struct qeth_ipa_cmd {
	struct qeth_ipacmd_hdr hdr;
	union {
		struct qeth_ipacmd_setdelip4		setdelip4;
		struct qeth_ipacmd_setdelip6		setdelip6;
		struct qeth_ipacmd_setdelipm		setdelipm;
		struct qeth_ipacmd_setassparms		setassparms;
		struct qeth_ipacmd_layer2setdelmac	setdelmac;
		struct qeth_ipacmd_layer2setdelvlan	setdelvlan;
		struct qeth_create_destroy_address	create_destroy_addr;
		struct qeth_ipacmd_setadpparms		setadapterparms;
		struct qeth_set_routing			setrtg;
		struct qeth_ipacmd_diagass		diagass;
		struct qeth_ipacmd_setbridgeport	sbp;
		struct qeth_ipacmd_addr_change		addrchange;
		struct qeth_ipacmd_vnicc		vnicc;
	} data;
} __attribute__ ((packed));

/*
 * special command for ARP processing.
 * this is not included in setassparms command before, because we get
 * problem with the size of struct qeth_ipacmd_setassparms otherwise
 */
enum qeth_ipa_arp_return_codes {
	QETH_IPA_ARP_RC_SUCCESS      = 0x0000,
	QETH_IPA_ARP_RC_FAILED       = 0x0001,
	QETH_IPA_ARP_RC_NOTSUPP      = 0x0002,
	QETH_IPA_ARP_RC_OUT_OF_RANGE = 0x0003,
	QETH_IPA_ARP_RC_Q_NOTSUPP    = 0x0004,
	QETH_IPA_ARP_RC_Q_NO_DATA    = 0x0008,
};

extern const char *qeth_get_ipa_msg(enum qeth_ipa_return_codes rc);
extern const char *qeth_get_ipa_cmd_name(enum qeth_ipa_cmds cmd);

#define QETH_SETASS_BASE_LEN (sizeof(struct qeth_ipacmd_hdr) + \
			       sizeof(struct qeth_ipacmd_setassparms_hdr))
#define QETH_IPA_ARP_DATA_POS(buffer) (buffer + IPA_PDU_HEADER_SIZE + \
				       QETH_SETASS_BASE_LEN)
#define QETH_SETADP_BASE_LEN (sizeof(struct qeth_ipacmd_hdr) + \
			      sizeof(struct qeth_ipacmd_setadpparms_hdr))
#define QETH_SNMP_SETADP_CMDLENGTH 16

#define QETH_ARP_DATA_SIZE 3968
#define QETH_ARP_CMD_LEN (QETH_ARP_DATA_SIZE + 8)
/* Helper functions */
#define IS_IPA_REPLY(cmd) ((cmd->hdr.initiator == IPA_CMD_INITIATOR_HOST) || \
			   (cmd->hdr.initiator == IPA_CMD_INITIATOR_OSA_REPLY))

/*****************************************************************************/
/* END OF   IP Assist related definitions                                    */
/*****************************************************************************/

extern unsigned char CM_ENABLE[];
#define CM_ENABLE_SIZE 0x63
#define QETH_CM_ENABLE_ISSUER_RM_TOKEN(buffer) (buffer + 0x2c)
#define QETH_CM_ENABLE_FILTER_TOKEN(buffer) (buffer + 0x53)
#define QETH_CM_ENABLE_USER_DATA(buffer) (buffer + 0x5b)

#define QETH_CM_ENABLE_RESP_FILTER_TOKEN(buffer) \
		(PDU_ENCAPSULATION(buffer) + 0x13)


extern unsigned char CM_SETUP[];
#define CM_SETUP_SIZE 0x64
#define QETH_CM_SETUP_DEST_ADDR(buffer) (buffer + 0x2c)
#define QETH_CM_SETUP_CONNECTION_TOKEN(buffer) (buffer + 0x51)
#define QETH_CM_SETUP_FILTER_TOKEN(buffer) (buffer + 0x5a)

#define QETH_CM_SETUP_RESP_DEST_ADDR(buffer) \
		(PDU_ENCAPSULATION(buffer) + 0x1a)

extern unsigned char ULP_ENABLE[];
#define ULP_ENABLE_SIZE 0x6b
#define QETH_ULP_ENABLE_LINKNUM(buffer) (buffer + 0x61)
#define QETH_ULP_ENABLE_DEST_ADDR(buffer) (buffer + 0x2c)
#define QETH_ULP_ENABLE_FILTER_TOKEN(buffer) (buffer + 0x53)
#define QETH_ULP_ENABLE_PORTNAME_AND_LL(buffer) (buffer + 0x62)
#define QETH_ULP_ENABLE_RESP_FILTER_TOKEN(buffer) \
		(PDU_ENCAPSULATION(buffer) + 0x13)
#define QETH_ULP_ENABLE_RESP_MAX_MTU(buffer) \
		(PDU_ENCAPSULATION(buffer) + 0x1f)
#define QETH_ULP_ENABLE_RESP_DIFINFO_LEN(buffer) \
		(PDU_ENCAPSULATION(buffer) + 0x17)
#define QETH_ULP_ENABLE_RESP_LINK_TYPE(buffer) \
		(PDU_ENCAPSULATION(buffer) + 0x2b)
/* Layer 2 definitions */
#define QETH_PROT_LAYER2 0x08
#define QETH_PROT_TCPIP  0x03
#define QETH_PROT_OSN2   0x0a
#define QETH_ULP_ENABLE_PROT_TYPE(buffer) (buffer + 0x50)
#define QETH_IPA_CMD_PROT_TYPE(buffer) (buffer + 0x19)

extern unsigned char ULP_SETUP[];
#define ULP_SETUP_SIZE 0x6c
#define QETH_ULP_SETUP_DEST_ADDR(buffer) (buffer + 0x2c)
#define QETH_ULP_SETUP_CONNECTION_TOKEN(buffer) (buffer + 0x51)
#define QETH_ULP_SETUP_FILTER_TOKEN(buffer) (buffer + 0x5a)
#define QETH_ULP_SETUP_CUA(buffer) (buffer + 0x68)
#define QETH_ULP_SETUP_REAL_DEVADDR(buffer) (buffer + 0x6a)

#define QETH_ULP_SETUP_RESP_CONNECTION_TOKEN(buffer) \
		(PDU_ENCAPSULATION(buffer) + 0x1a)


extern unsigned char DM_ACT[];
#define DM_ACT_SIZE 0x55
#define QETH_DM_ACT_DEST_ADDR(buffer) (buffer + 0x2c)
#define QETH_DM_ACT_CONNECTION_TOKEN(buffer) (buffer + 0x51)



#define QETH_TRANSPORT_HEADER_SEQ_NO(buffer) (buffer + 4)
#define QETH_PDU_HEADER_SEQ_NO(buffer) (buffer + 0x1c)
#define QETH_PDU_HEADER_ACK_SEQ_NO(buffer) (buffer + 0x20)

extern unsigned char IDX_ACTIVATE_READ[];
extern unsigned char IDX_ACTIVATE_WRITE[];

#define IDX_ACTIVATE_SIZE	0x22
#define QETH_IDX_ACT_PNO(buffer) (buffer+0x0b)
#define QETH_IDX_ACT_ISSUER_RM_TOKEN(buffer) (buffer + 0x0c)
#define QETH_IDX_NO_PORTNAME_REQUIRED(buffer) ((buffer)[0x0b] & 0x80)
#define QETH_IDX_ACT_FUNC_LEVEL(buffer) (buffer + 0x10)
#define QETH_IDX_ACT_DATASET_NAME(buffer) (buffer + 0x16)
#define QETH_IDX_ACT_QDIO_DEV_CUA(buffer) (buffer + 0x1e)
#define QETH_IDX_ACT_QDIO_DEV_REALADDR(buffer) (buffer + 0x20)
#define QETH_IS_IDX_ACT_POS_REPLY(buffer) (((buffer)[0x08] & 3) == 2)
#define QETH_IDX_REPLY_LEVEL(buffer) (buffer + 0x12)
#define QETH_IDX_ACT_CAUSE_CODE(buffer) (buffer)[0x09]
#define QETH_IDX_ACT_ERR_EXCL		0x19
#define QETH_IDX_ACT_ERR_AUTH		0x1E
#define QETH_IDX_ACT_ERR_AUTH_USER	0x20

#define PDU_ENCAPSULATION(buffer) \
	(buffer + *(buffer + (*(buffer + 0x0b)) + \
	 *(buffer + *(buffer + 0x0b) + 0x11) + 0x07))

#define IS_IPA(buffer) \
	((buffer) && \
	 (*(buffer + ((*(buffer + 0x0b)) + 4)) == 0xc1))

#endif<|MERGE_RESOLUTION|>--- conflicted
+++ resolved
@@ -20,8 +20,6 @@
 
 extern unsigned char IPA_PDU_HEADER[];
 #define QETH_IPA_CMD_DEST_ADDR(buffer) (buffer + 0x2c)
-
-#define IPA_CMD_LENGTH	(IPA_PDU_HEADER_SIZE + sizeof(struct qeth_ipa_cmd))
 
 #define QETH_SEQ_NO_LENGTH	4
 #define QETH_MPC_TOKEN_LENGTH	4
@@ -56,6 +54,21 @@
 #define IPA_CMD_INITIATOR_OSA_REPLY   0x81
 #define IPA_CMD_PRIM_VERSION_NO 0x01
 
+struct qeth_ipa_caps {
+	u32 supported;
+	u32 enabled;
+};
+
+static inline bool qeth_ipa_caps_supported(struct qeth_ipa_caps *caps, u32 mask)
+{
+	return (caps->supported & mask) == mask;
+}
+
+static inline bool qeth_ipa_caps_enabled(struct qeth_ipa_caps *caps, u32 mask)
+{
+	return (caps->enabled & mask) == mask;
+}
+
 enum qeth_card_types {
 	QETH_CARD_TYPE_OSD     = 1,
 	QETH_CARD_TYPE_IQD     = 5,
@@ -65,12 +78,11 @@
 };
 
 #define IS_IQD(card)	((card)->info.type == QETH_CARD_TYPE_IQD)
+#define IS_OSD(card)	((card)->info.type == QETH_CARD_TYPE_OSD)
+#define IS_OSM(card)	((card)->info.type == QETH_CARD_TYPE_OSM)
 #define IS_OSN(card)	((card)->info.type == QETH_CARD_TYPE_OSN)
-<<<<<<< HEAD
-=======
 #define IS_OSX(card)	((card)->info.type == QETH_CARD_TYPE_OSX)
 #define IS_VM_NIC(card)	((card)->info.is_vm_nic)
->>>>>>> 407d19ab
 
 #define QETH_MPC_DIFINFO_LEN_INDICATES_LINK_TYPE 0x18
 /* only the first two bytes are looked at in qeth_get_cardname_short */
@@ -80,6 +92,7 @@
 	QETH_LINK_TYPE_GBIT_ETH     = 0x03,
 	QETH_LINK_TYPE_OSN          = 0x04,
 	QETH_LINK_TYPE_10GBIT_ETH   = 0x10,
+	QETH_LINK_TYPE_25GBIT_ETH   = 0x12,
 	QETH_LINK_TYPE_LANE_ETH100  = 0x81,
 	QETH_LINK_TYPE_LANE_TR      = 0x82,
 	QETH_LINK_TYPE_LANE_ETH1000 = 0x83,
@@ -217,7 +230,6 @@
 	IPA_RC_LAN_OFFLINE		= 0xe080,
 	IPA_RC_VEPA_TO_VEB_TRANSITION	= 0xe090,
 	IPA_RC_INVALID_IP_VERSION2	= 0xf001,
-	IPA_RC_ENOMEM			= 0xfffe,
 	IPA_RC_FFFF			= 0xffff
 };
 /* for VNIC Characteristics */
@@ -337,6 +349,7 @@
 	CARD_INFO_PORTS_100M		= 0x00000006,
 	CARD_INFO_PORTS_1G		= 0x00000007,
 	CARD_INFO_PORTS_10G		= 0x00000008,
+	CARD_INFO_PORTS_25G		= 0x0000000A,
 };
 
 /* (SET)DELIP(M) IPA stuff ***************************************************/
@@ -404,20 +417,24 @@
 	QETH_IPA_CHECKSUM_LP2LP		= 0x0020
 };
 
-/* IPA Assist checksum offload reply layout. */
-struct qeth_checksum_cmd {
-	__u32 supported;
-	__u32 enabled;
-} __packed;
+enum qeth_ipa_large_send_caps {
+	QETH_IPA_LARGE_SEND_TCP		= 0x00000001,
+};
+
+struct qeth_tso_start_data {
+	u32 mss;
+	u32 supported;
+};
 
 /* SETASSPARMS IPA Command: */
 struct qeth_ipacmd_setassparms {
 	struct qeth_ipacmd_setassparms_hdr hdr;
 	union {
 		__u32 flags_32bit;
-		struct qeth_checksum_cmd chksum;
-		struct qeth_arp_cache_entry add_arp_entry;
+		struct qeth_ipa_caps caps;
+		struct qeth_arp_cache_entry arp_entry;
 		struct qeth_arp_query_data query_arp;
+		struct qeth_tso_start_data tso;
 		__u8 ip[16];
 	} data;
 } __attribute__ ((packed));
@@ -506,17 +523,20 @@
 	__u8  reserved3[8];
 };
 
+#define QETH_SETADP_FLAGS_VIRTUAL_MAC	0x80	/* for CHANGE_ADDR_READ_MAC */
+
 struct qeth_ipacmd_setadpparms_hdr {
-	__u32 supp_hw_cmds;
-	__u32 reserved1;
-	__u16 cmdlength;
-	__u16 reserved2;
-	__u32 command_code;
-	__u16 return_code;
-	__u8  used_total;
-	__u8  seq_no;
-	__u32 reserved3;
-} __attribute__ ((packed));
+	u32 supp_hw_cmds;
+	u32 reserved1;
+	u16 cmdlength;
+	u16 reserved2;
+	u32 command_code;
+	u16 return_code;
+	u8 used_total;
+	u8 seq_no;
+	u8 flags;
+	u8 reserved3[3];
+};
 
 struct qeth_ipacmd_setadpparms {
 	struct qeth_ipacmd_setadpparms_hdr hdr;
@@ -805,16 +825,10 @@
 extern const char *qeth_get_ipa_msg(enum qeth_ipa_return_codes rc);
 extern const char *qeth_get_ipa_cmd_name(enum qeth_ipa_cmds cmd);
 
-#define QETH_SETASS_BASE_LEN (sizeof(struct qeth_ipacmd_hdr) + \
-			       sizeof(struct qeth_ipacmd_setassparms_hdr))
-#define QETH_IPA_ARP_DATA_POS(buffer) (buffer + IPA_PDU_HEADER_SIZE + \
-				       QETH_SETASS_BASE_LEN)
 #define QETH_SETADP_BASE_LEN (sizeof(struct qeth_ipacmd_hdr) + \
 			      sizeof(struct qeth_ipacmd_setadpparms_hdr))
 #define QETH_SNMP_SETADP_CMDLENGTH 16
 
-#define QETH_ARP_DATA_SIZE 3968
-#define QETH_ARP_CMD_LEN (QETH_ARP_DATA_SIZE + 8)
 /* Helper functions */
 #define IS_IPA_REPLY(cmd) ((cmd->hdr.initiator == IPA_CMD_INITIATOR_HOST) || \
 			   (cmd->hdr.initiator == IPA_CMD_INITIATOR_OSA_REPLY))
