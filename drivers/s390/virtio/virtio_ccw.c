--- conflicted
+++ resolved
@@ -9,7 +9,7 @@
 
 #include <linux/kernel_stat.h>
 #include <linux/init.h>
-#include <linux/bootmem.h>
+#include <linux/memblock.h>
 #include <linux/err.h>
 #include <linux/virtio.h>
 #include <linux/virtio_config.h>
@@ -630,7 +630,7 @@
 {
 	struct virtio_ccw_device *vcdev = to_vc_device(vdev);
 	unsigned long *indicatorp = NULL;
-	int ret, i;
+	int ret, i, queue_idx = 0;
 	struct ccw1 *ccw;
 
 	ccw = kzalloc(sizeof(*ccw), GFP_DMA | GFP_KERNEL);
@@ -638,8 +638,14 @@
 		return -ENOMEM;
 
 	for (i = 0; i < nvqs; ++i) {
-		vqs[i] = virtio_ccw_setup_vq(vdev, i, callbacks[i], names[i],
-					     ctx ? ctx[i] : false, ccw);
+		if (!names[i]) {
+			vqs[i] = NULL;
+			continue;
+		}
+
+		vqs[i] = virtio_ccw_setup_vq(vdev, queue_idx++, callbacks[i],
+					     names[i], ctx ? ctx[i] : false,
+					     ccw);
 		if (IS_ERR(vqs[i])) {
 			ret = PTR_ERR(vqs[i]);
 			vqs[i] = NULL;
@@ -764,8 +770,6 @@
 	return rc;
 }
 
-<<<<<<< HEAD
-=======
 static void ccw_transport_features(struct virtio_device *vdev)
 {
 	/*
@@ -773,7 +777,6 @@
 	 */
 }
 
->>>>>>> 407d19ab
 static int virtio_ccw_finalize_features(struct virtio_device *vdev)
 {
 	struct virtio_ccw_device *vcdev = to_vc_device(vdev);
@@ -799,6 +802,9 @@
 	}
 	/* Give virtio_ring a chance to accept features. */
 	vring_transport_features(vdev);
+
+	/* Give virtio_ccw a chance to accept features. */
+	ccw_transport_features(vdev);
 
 	features->index = 0;
 	features->features = cpu_to_le32((u32)vdev->features);
@@ -958,6 +964,13 @@
 	kfree(ccw);
 }
 
+static const char *virtio_ccw_bus_name(struct virtio_device *vdev)
+{
+	struct virtio_ccw_device *vcdev = to_vc_device(vdev);
+
+	return dev_name(&vcdev->cdev->dev);
+}
+
 static const struct virtio_config_ops virtio_ccw_config_ops = {
 	.get_features = virtio_ccw_get_features,
 	.finalize_features = virtio_ccw_finalize_features,
@@ -968,6 +981,7 @@
 	.reset = virtio_ccw_reset,
 	.find_vqs = virtio_ccw_find_vqs,
 	.del_vqs = virtio_ccw_del_vqs,
+	.bus_name = virtio_ccw_bus_name,
 };
 
 
