/* SPDX-License-Identifier: GPL-2.0 */
/*
 * Copyright IBM Corp. 1999,2012
 *
 * Author(s): Martin Peschke <mpeschke@de.ibm.com>
 *	      Martin Schwidefsky <schwidefsky@de.ibm.com>
 */

#ifndef __SCLP_H__
#define __SCLP_H__

#include <linux/types.h>
#include <linux/list.h>
#include <asm/sclp.h>
#include <asm/ebcdic.h>

/* maximum number of pages concerning our own memory management */
#define MAX_KMEM_PAGES (sizeof(unsigned long) << 3)
#define SCLP_CONSOLE_PAGES	6

#define SCLP_EVTYP_MASK(T) (1UL << (sizeof(sccb_mask_t) * BITS_PER_BYTE - (T)))

#define EVTYP_OPCMD		0x01
#define EVTYP_MSG		0x02
#define EVTYP_CONFMGMDATA	0x04
#define EVTYP_DIAG_TEST		0x07
#define EVTYP_STATECHANGE	0x08
#define EVTYP_PMSGCMD		0x09
#define EVTYP_ASYNC		0x0A
#define EVTYP_CTLPROGIDENT	0x0B
#define EVTYP_STORE_DATA	0x0C
#define EVTYP_ERRNOTIFY		0x18
#define EVTYP_VT220MSG		0x1A
#define EVTYP_SDIAS		0x1C
#define EVTYP_SIGQUIESCE	0x1D
#define EVTYP_OCF		0x1E

#define EVTYP_OPCMD_MASK	SCLP_EVTYP_MASK(EVTYP_OPCMD)
#define EVTYP_MSG_MASK		SCLP_EVTYP_MASK(EVTYP_MSG)
#define EVTYP_CONFMGMDATA_MASK	SCLP_EVTYP_MASK(EVTYP_CONFMGMDATA)
#define EVTYP_DIAG_TEST_MASK	SCLP_EVTYP_MASK(EVTYP_DIAG_TEST)
#define EVTYP_STATECHANGE_MASK	SCLP_EVTYP_MASK(EVTYP_STATECHANGE)
#define EVTYP_PMSGCMD_MASK	SCLP_EVTYP_MASK(EVTYP_PMSGCMD)
#define EVTYP_ASYNC_MASK	SCLP_EVTYP_MASK(EVTYP_ASYNC)
#define EVTYP_CTLPROGIDENT_MASK	SCLP_EVTYP_MASK(EVTYP_CTLPROGIDENT)
#define EVTYP_STORE_DATA_MASK	SCLP_EVTYP_MASK(EVTYP_STORE_DATA)
#define EVTYP_ERRNOTIFY_MASK	SCLP_EVTYP_MASK(EVTYP_ERRNOTIFY)
#define EVTYP_VT220MSG_MASK	SCLP_EVTYP_MASK(EVTYP_VT220MSG)
#define EVTYP_SDIAS_MASK	SCLP_EVTYP_MASK(EVTYP_SDIAS)
#define EVTYP_SIGQUIESCE_MASK	SCLP_EVTYP_MASK(EVTYP_SIGQUIESCE)
#define EVTYP_OCF_MASK		SCLP_EVTYP_MASK(EVTYP_OCF)

#define GNRLMSGFLGS_DOM		0x8000
#define GNRLMSGFLGS_SNDALRM	0x4000
#define GNRLMSGFLGS_HOLDMSG	0x2000

#define LNTPFLGS_CNTLTEXT	0x8000
#define LNTPFLGS_LABELTEXT	0x4000
#define LNTPFLGS_DATATEXT	0x2000
#define LNTPFLGS_ENDTEXT	0x1000
#define LNTPFLGS_PROMPTTEXT	0x0800

typedef unsigned int sclp_cmdw_t;

#define SCLP_CMDW_READ_CPU_INFO		0x00010001
#define SCLP_CMDW_READ_EVENT_DATA	0x00770005
#define SCLP_CMDW_WRITE_EVENT_DATA	0x00760005
#define SCLP_CMDW_WRITE_EVENT_MASK	0x00780005

#define GDS_ID_MDSMU		0x1310
#define GDS_ID_MDSROUTEINFO	0x1311
#define GDS_ID_AGUNWRKCORR	0x1549
#define GDS_ID_SNACONDREPORT	0x1532
#define GDS_ID_CPMSU		0x1212
#define GDS_ID_ROUTTARGINSTR	0x154D
#define GDS_ID_OPREQ		0x8070
#define GDS_ID_TEXTCMD		0x1320

#define GDS_KEY_SELFDEFTEXTMSG	0x31

enum sclp_pm_event {
	SCLP_PM_EVENT_FREEZE,
	SCLP_PM_EVENT_THAW,
	SCLP_PM_EVENT_RESTORE,
};

#define SCLP_PANIC_PRIO		1
#define SCLP_PANIC_PRIO_CLIENT	0

typedef u64 sccb_mask_t;

struct sccb_header {
	u16	length;
	u8	function_code;
	u8	control_mask[3];
	u16	response_code;
} __attribute__((packed));

struct init_sccb {
	struct sccb_header header;
	u16 _reserved;
	u16 mask_length;
	u8 masks[4 * 1021];	/* variable length */
	/*
	 * u8 receive_mask[mask_length];
	 * u8 send_mask[mask_length];
	 * u8 sclp_receive_mask[mask_length];
	 * u8 sclp_send_mask[mask_length];
	 */
} __attribute__((packed));

#define SCLP_MASK_SIZE_COMPAT 4

static inline sccb_mask_t sccb_get_mask(u8 *masks, size_t len, int i)
{
	sccb_mask_t res = 0;

	memcpy(&res, masks + i * len, min(sizeof(res), len));
	return res;
}

static inline void sccb_set_mask(u8 *masks, size_t len, int i, sccb_mask_t val)
{
	memset(masks + i * len, 0, len);
	memcpy(masks + i * len, &val, min(sizeof(val), len));
}

#define sccb_get_generic_mask(sccb, i)					\
({									\
	__typeof__(sccb) __sccb = sccb;					\
									\
	sccb_get_mask(__sccb->masks, __sccb->mask_length, i);		\
})
#define sccb_get_recv_mask(sccb)	sccb_get_generic_mask(sccb, 0)
#define sccb_get_send_mask(sccb)	sccb_get_generic_mask(sccb, 1)
#define sccb_get_sclp_recv_mask(sccb)	sccb_get_generic_mask(sccb, 2)
#define sccb_get_sclp_send_mask(sccb)	sccb_get_generic_mask(sccb, 3)

#define sccb_set_generic_mask(sccb, i, val)				\
({									\
	__typeof__(sccb) __sccb = sccb;					\
									\
	sccb_set_mask(__sccb->masks, __sccb->mask_length, i, val);	\
})
#define sccb_set_recv_mask(sccb, val)	    sccb_set_generic_mask(sccb, 0, val)
#define sccb_set_send_mask(sccb, val)	    sccb_set_generic_mask(sccb, 1, val)
#define sccb_set_sclp_recv_mask(sccb, val)  sccb_set_generic_mask(sccb, 2, val)
#define sccb_set_sclp_send_mask(sccb, val)  sccb_set_generic_mask(sccb, 3, val)

struct read_cpu_info_sccb {
	struct	sccb_header header;
	u16	nr_configured;
	u16	offset_configured;
	u16	nr_standby;
	u16	offset_standby;
	u8	reserved[4096 - 16];
} __attribute__((packed, aligned(PAGE_SIZE)));

<<<<<<< HEAD
=======
struct read_info_sccb {
	struct	sccb_header header;	/* 0-7 */
	u16	rnmax;			/* 8-9 */
	u8	rnsize;			/* 10 */
	u8	_pad_11[16 - 11];	/* 11-15 */
	u16	ncpurl;			/* 16-17 */
	u16	cpuoff;			/* 18-19 */
	u8	_pad_20[24 - 20];	/* 20-23 */
	u8	loadparm[8];		/* 24-31 */
	u8	_pad_32[42 - 32];	/* 32-41 */
	u8	fac42;			/* 42 */
	u8	fac43;			/* 43 */
	u8	_pad_44[48 - 44];	/* 44-47 */
	u64	facilities;		/* 48-55 */
	u8	_pad_56[66 - 56];	/* 56-65 */
	u8	fac66;			/* 66 */
	u8	_pad_67[76 - 67];	/* 67-83 */
	u32	ibc;			/* 76-79 */
	u8	_pad80[84 - 80];	/* 80-83 */
	u8	fac84;			/* 84 */
	u8	fac85;			/* 85 */
	u8	_pad_86[91 - 86];	/* 86-90 */
	u8	fac91;			/* 91 */
	u8	_pad_92[98 - 92];	/* 92-97 */
	u8	fac98;			/* 98 */
	u8	hamaxpow;		/* 99 */
	u32	rnsize2;		/* 100-103 */
	u64	rnmax2;			/* 104-111 */
	u32	hsa_size;		/* 112-115 */
	u8	fac116;			/* 116 */
	u8	fac117;			/* 117 */
	u8	fac118;			/* 118 */
	u8	fac119;			/* 119 */
	u16	hcpua;			/* 120-121 */
	u8	_pad_122[124 - 122];	/* 122-123 */
	u32	hmfai;			/* 124-127 */
	u8	_pad_128[134 - 128];	/* 128-133 */
	u8	byte_134;			/* 134 */
	u8	cpudirq;		/* 135 */
	u16	cbl;			/* 136-137 */
	u8	_pad_138[4096 - 138];	/* 138-4095 */
} __packed __aligned(PAGE_SIZE);

struct read_storage_sccb {
	struct sccb_header header;
	u16 max_id;
	u16 assigned;
	u16 standby;
	u16 :16;
	u32 entries[0];
} __packed;

>>>>>>> 407d19ab
static inline void sclp_fill_core_info(struct sclp_core_info *info,
				       struct read_cpu_info_sccb *sccb)
{
	char *page = (char *) sccb;

	memset(info, 0, sizeof(*info));
	info->configured = sccb->nr_configured;
	info->standby = sccb->nr_standby;
	info->combined = sccb->nr_configured + sccb->nr_standby;
	memcpy(&info->core, page + sccb->offset_configured,
	       info->combined * sizeof(struct sclp_core_entry));
}

#define SCLP_HAS_CHP_INFO	(sclp.facilities & 0x8000000000000000ULL)
#define SCLP_HAS_CHP_RECONFIG	(sclp.facilities & 0x2000000000000000ULL)
#define SCLP_HAS_CPU_INFO	(sclp.facilities & 0x0800000000000000ULL)
#define SCLP_HAS_CPU_RECONFIG	(sclp.facilities & 0x0400000000000000ULL)
#define SCLP_HAS_PCI_RECONFIG	(sclp.facilities & 0x0000000040000000ULL)


struct gds_subvector {
	u8	length;
	u8	key;
} __attribute__((packed));

struct gds_vector {
	u16	length;
	u16	gds_id;
} __attribute__((packed));

struct evbuf_header {
	u16	length;
	u8	type;
	u8	flags;
	u16	_reserved;
} __attribute__((packed));

struct sclp_req {
	struct list_head list;		/* list_head for request queueing. */
	sclp_cmdw_t command;		/* sclp command to execute */
	void	*sccb;			/* pointer to the sccb to execute */
	char	status;			/* status of this request */
	int     start_count;		/* number of SVCs done for this req */
	/* Callback that is called after reaching final status. */
	void (*callback)(struct sclp_req *, void *data);
	void *callback_data;
	int queue_timeout;		/* request queue timeout (sec), set by
					   caller of sclp_add_request(), if
					   needed */
	/* Internal fields */
	unsigned long queue_expires;	/* request queue timeout (jiffies) */
};

#define SCLP_REQ_FILLED	  0x00	/* request is ready to be processed */
#define SCLP_REQ_QUEUED	  0x01	/* request is queued to be processed */
#define SCLP_REQ_RUNNING  0x02	/* request is currently running */
#define SCLP_REQ_DONE	  0x03	/* request is completed successfully */
#define SCLP_REQ_FAILED	  0x05	/* request is finally failed */
#define SCLP_REQ_QUEUED_TIMEOUT 0x06	/* request on queue timed out */

#define SCLP_QUEUE_INTERVAL 5	/* timeout interval for request queue */

/* function pointers that a high level driver has to use for registration */
/* of some routines it wants to be called from the low level driver */
struct sclp_register {
	struct list_head list;
	/* User wants to receive: */
	sccb_mask_t receive_mask;
	/* User wants to send: */
	sccb_mask_t send_mask;
	/* H/W can receive: */
	sccb_mask_t sclp_receive_mask;
	/* H/W can send: */
	sccb_mask_t sclp_send_mask;
	/* called if event type availability changes */
	void (*state_change_fn)(struct sclp_register *);
	/* called for events in cp_receive_mask/sclp_receive_mask */
	void (*receiver_fn)(struct evbuf_header *);
	/* called for power management events */
	void (*pm_event_fn)(struct sclp_register *, enum sclp_pm_event);
	/* pm event posted flag */
	int pm_event_posted;
};

/* externals from sclp.c */
int sclp_add_request(struct sclp_req *req);
void sclp_sync_wait(void);
int sclp_register(struct sclp_register *reg);
void sclp_unregister(struct sclp_register *reg);
int sclp_remove_processed(struct sccb_header *sccb);
int sclp_deactivate(void);
int sclp_reactivate(void);
int sclp_sync_request(sclp_cmdw_t command, void *sccb);
int sclp_sync_request_timeout(sclp_cmdw_t command, void *sccb, int timeout);

int sclp_sdias_init(void);
void sclp_sdias_exit(void);

enum {
	sclp_init_state_uninitialized,
	sclp_init_state_initializing,
	sclp_init_state_initialized
};

extern int sclp_init_state;
extern int sclp_console_pages;
extern int sclp_console_drop;
extern unsigned long sclp_console_full;
extern bool sclp_mask_compat_mode;

extern char *sclp_early_sccb;

void sclp_early_wait_irq(void);
int sclp_early_cmd(sclp_cmdw_t cmd, void *sccb);
unsigned int sclp_early_con_check_linemode(struct init_sccb *sccb);
unsigned int sclp_early_con_check_vt220(struct init_sccb *sccb);
int sclp_early_set_event_mask(struct init_sccb *sccb,
			      sccb_mask_t receive_mask,
			      sccb_mask_t send_mask);

/* useful inlines */

/* Perform service call. Return 0 on success, non-zero otherwise. */
static inline int sclp_service_call(sclp_cmdw_t command, void *sccb)
{
	int cc = 4; /* Initialize for program check handling */

	asm volatile(
		"0:	.insn	rre,0xb2200000,%1,%2\n"	 /* servc %1,%2 */
		"1:	ipm	%0\n"
		"	srl	%0,28\n"
		"2:\n"
		EX_TABLE(0b, 2b)
		EX_TABLE(1b, 2b)
		: "+&d" (cc) : "d" (command), "a" ((unsigned long)sccb)
		: "cc", "memory");
	if (cc == 4)
		return -EINVAL;
	if (cc == 3)
		return -EIO;
	if (cc == 2)
		return -EBUSY;
	return 0;
}

/* VM uses EBCDIC 037, LPAR+native(SE+HMC) use EBCDIC 500 */
/* translate single character from ASCII to EBCDIC */
static inline unsigned char
sclp_ascebc(unsigned char ch)
{
	return (MACHINE_IS_VM) ? _ascebc[ch] : _ascebc_500[ch];
}

/* translate string from EBCDIC to ASCII */
static inline void
sclp_ebcasc_str(char *str, int nr)
{
	(MACHINE_IS_VM) ? EBCASC(str, nr) : EBCASC_500(str, nr);
}

/* translate string from ASCII to EBCDIC */
static inline void
sclp_ascebc_str(char *str, int nr)
{
	(MACHINE_IS_VM) ? ASCEBC(str, nr) : ASCEBC_500(str, nr);
}

static inline struct gds_vector *
sclp_find_gds_vector(void *start, void *end, u16 id)
{
	struct gds_vector *v;

	for (v = start; (void *) v < end; v = (void *) v + v->length)
		if (v->gds_id == id)
			return v;
	return NULL;
}

static inline struct gds_subvector *
sclp_find_gds_subvector(void *start, void *end, u8 key)
{
	struct gds_subvector *sv;

	for (sv = start; (void *) sv < end; sv = (void *) sv + sv->length)
		if (sv->key == key)
			return sv;
	return NULL;
}

#endif	 /* __SCLP_H__ */<|MERGE_RESOLUTION|>--- conflicted
+++ resolved
@@ -63,6 +63,9 @@
 typedef unsigned int sclp_cmdw_t;
 
 #define SCLP_CMDW_READ_CPU_INFO		0x00010001
+#define SCLP_CMDW_READ_SCP_INFO		0x00020001
+#define SCLP_CMDW_READ_STORAGE_INFO	0x00040001
+#define SCLP_CMDW_READ_SCP_INFO_FORCED	0x00120001
 #define SCLP_CMDW_READ_EVENT_DATA	0x00770005
 #define SCLP_CMDW_WRITE_EVENT_DATA	0x00760005
 #define SCLP_CMDW_WRITE_EVENT_MASK	0x00780005
@@ -156,8 +159,6 @@
 	u8	reserved[4096 - 16];
 } __attribute__((packed, aligned(PAGE_SIZE)));
 
-<<<<<<< HEAD
-=======
 struct read_info_sccb {
 	struct	sccb_header header;	/* 0-7 */
 	u16	rnmax;			/* 8-9 */
@@ -210,7 +211,6 @@
 	u32 entries[0];
 } __packed;
 
->>>>>>> 407d19ab
 static inline void sclp_fill_core_info(struct sclp_core_info *info,
 				       struct read_cpu_info_sccb *sccb)
 {
@@ -330,6 +330,7 @@
 int sclp_early_set_event_mask(struct init_sccb *sccb,
 			      sccb_mask_t receive_mask,
 			      sccb_mask_t send_mask);
+int sclp_early_get_info(struct read_info_sccb *info);
 
 /* useful inlines */
 
