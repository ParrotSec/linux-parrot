// SPDX-License-Identifier: GPL-2.0+
/*
 * ipmi_si_platform.c
 *
 * Handling for platform devices in IPMI (ACPI, OF, and things
 * coming from the platform.
 */
#include <linux/types.h>
#include <linux/module.h>
#include <linux/of_device.h>
#include <linux/of_platform.h>
#include <linux/of_address.h>
#include <linux/of_irq.h>
#include <linux/acpi.h>
#include "ipmi_si.h"
#include "ipmi_dmi.h"

<<<<<<< HEAD
#define PFX "ipmi_platform: "

=======
static bool platform_registered;
>>>>>>> 407d19ab
static bool si_tryplatform = true;
#ifdef CONFIG_ACPI
static bool          si_tryacpi = true;
#endif
#ifdef CONFIG_OF
static bool          si_tryopenfirmware = true;
#endif
#ifdef CONFIG_DMI
static bool          si_trydmi = true;
#else
static bool          si_trydmi = false;
#endif

module_param_named(tryplatform, si_tryplatform, bool, 0);
MODULE_PARM_DESC(tryplatform, "Setting this to zero will disable the"
		 " default scan of the interfaces identified via platform"
		 " interfaces besides ACPI, OpenFirmware, and DMI");
#ifdef CONFIG_ACPI
module_param_named(tryacpi, si_tryacpi, bool, 0);
MODULE_PARM_DESC(tryacpi, "Setting this to zero will disable the"
		 " default scan of the interfaces identified via ACPI");
#endif
#ifdef CONFIG_OF
module_param_named(tryopenfirmware, si_tryopenfirmware, bool, 0);
MODULE_PARM_DESC(tryopenfirmware, "Setting this to zero will disable the"
		 " default scan of the interfaces identified via OpenFirmware");
#endif
#ifdef CONFIG_DMI
module_param_named(trydmi, si_trydmi, bool, 0);
MODULE_PARM_DESC(trydmi, "Setting this to zero will disable the"
		 " default scan of the interfaces identified via DMI");
#endif

#ifdef CONFIG_ACPI
/* For GPE-type interrupts. */
static u32 ipmi_acpi_gpe(acpi_handle gpe_device,
	u32 gpe_number, void *context)
{
	struct si_sm_io *io = context;

	ipmi_si_irq_handler(io->irq, io->irq_handler_data);
	return ACPI_INTERRUPT_HANDLED;
}

static void acpi_gpe_irq_cleanup(struct si_sm_io *io)
{
	if (!io->irq)
		return;

	ipmi_irq_start_cleanup(io);
	acpi_remove_gpe_handler(NULL, io->irq, &ipmi_acpi_gpe);
}

static int acpi_gpe_irq_setup(struct si_sm_io *io)
{
	acpi_status status;

	if (!io->irq)
		return 0;

	status = acpi_install_gpe_handler(NULL,
					  io->irq,
					  ACPI_GPE_LEVEL_TRIGGERED,
					  &ipmi_acpi_gpe,
					  io);
	if (status != AE_OK) {
		dev_warn(io->dev,
			 "Unable to claim ACPI GPE %d, running polled\n",
			 io->irq);
		io->irq = 0;
		return -EINVAL;
	} else {
		io->irq_cleanup = acpi_gpe_irq_cleanup;
		ipmi_irq_finish_setup(io);
		dev_info(io->dev, "Using ACPI GPE %d\n", io->irq);
		return 0;
	}
}
#endif

static struct resource *
ipmi_get_info_from_resources(struct platform_device *pdev,
			     struct si_sm_io *io)
{
	struct resource *res, *res_second;

	res = platform_get_resource(pdev, IORESOURCE_IO, 0);
	if (res) {
		io->addr_type = IPMI_IO_ADDR_SPACE;
	} else {
		res = platform_get_resource(pdev, IORESOURCE_MEM, 0);
		if (res)
			io->addr_type = IPMI_MEM_ADDR_SPACE;
	}
	if (!res) {
		dev_err(&pdev->dev, "no I/O or memory address\n");
		return NULL;
	}
	io->addr_data = res->start;

	io->regspacing = DEFAULT_REGSPACING;
	res_second = platform_get_resource(pdev,
			       (io->addr_type == IPMI_IO_ADDR_SPACE) ?
					IORESOURCE_IO : IORESOURCE_MEM,
			       1);
	if (res_second) {
		if (res_second->start > io->addr_data)
			io->regspacing = res_second->start - io->addr_data;
	}

	return res;
}

static int platform_ipmi_probe(struct platform_device *pdev)
{
	struct si_sm_io io;
	u8 type, slave_addr, addr_source, regsize, regshift;
	int rv;

	rv = device_property_read_u8(&pdev->dev, "addr-source", &addr_source);
	if (rv)
		addr_source = SI_PLATFORM;
	if (addr_source >= SI_LAST)
		return -EINVAL;

	if (addr_source == SI_SMBIOS) {
		if (!si_trydmi)
			return -ENODEV;
	} else if (addr_source != SI_HARDCODED) {
		if (!si_tryplatform)
			return -ENODEV;
	}

	rv = device_property_read_u8(&pdev->dev, "ipmi-type", &type);
	if (rv)
		return -ENODEV;

	memset(&io, 0, sizeof(io));
	io.addr_source = addr_source;
	dev_info(&pdev->dev, PFX "probing via %s\n",
		 ipmi_addr_src_to_str(addr_source));

	switch (type) {
	case SI_KCS:
	case SI_SMIC:
	case SI_BT:
		io.si_type = type;
		break;
	case SI_TYPE_INVALID: /* User disabled this in hardcode. */
		return -ENODEV;
	default:
		dev_err(&pdev->dev, "ipmi-type property is invalid\n");
		return -EINVAL;
	}

	io.regsize = DEFAULT_REGSIZE;
	rv = device_property_read_u8(&pdev->dev, "reg-size", &regsize);
	if (!rv)
		io.regsize = regsize;

	io.regshift = 0;
	rv = device_property_read_u8(&pdev->dev, "reg-shift", &regshift);
	if (!rv)
		io.regshift = regshift;

	if (!ipmi_get_info_from_resources(pdev, &io))
		return -EINVAL;

	rv = device_property_read_u8(&pdev->dev, "slave-addr", &slave_addr);
	if (rv)
		io.slave_addr = 0x20;
	else
		io.slave_addr = slave_addr;

	io.irq = platform_get_irq(pdev, 0);
	if (io.irq > 0)
		io.irq_setup = ipmi_std_irq_setup;
	else
		io.irq = 0;

	io.dev = &pdev->dev;

	pr_info("ipmi_si: %s: %s %#lx regsize %d spacing %d irq %d\n",
		ipmi_addr_src_to_str(addr_source),
		(io.addr_type == IPMI_IO_ADDR_SPACE) ? "io" : "mem",
		io.addr_data, io.regsize, io.regspacing, io.irq);

	ipmi_si_add_smi(&io);

	return 0;
}

#ifdef CONFIG_OF
static const struct of_device_id of_ipmi_match[] = {
	{ .type = "ipmi", .compatible = "ipmi-kcs",
	  .data = (void *)(unsigned long) SI_KCS },
	{ .type = "ipmi", .compatible = "ipmi-smic",
	  .data = (void *)(unsigned long) SI_SMIC },
	{ .type = "ipmi", .compatible = "ipmi-bt",
	  .data = (void *)(unsigned long) SI_BT },
	{},
};
MODULE_DEVICE_TABLE(of, of_ipmi_match);

static int of_ipmi_probe(struct platform_device *pdev)
{
	const struct of_device_id *match;
	struct si_sm_io io;
	struct resource resource;
	const __be32 *regsize, *regspacing, *regshift;
	struct device_node *np = pdev->dev.of_node;
	int ret;
	int proplen;

	if (!si_tryopenfirmware)
		return -ENODEV;

	dev_info(&pdev->dev, "probing via device tree\n");

	match = of_match_device(of_ipmi_match, &pdev->dev);
	if (!match)
		return -ENODEV;

	if (!of_device_is_available(np))
		return -EINVAL;

	ret = of_address_to_resource(np, 0, &resource);
	if (ret) {
		dev_warn(&pdev->dev, PFX "invalid address from OF\n");
		return ret;
	}

	regsize = of_get_property(np, "reg-size", &proplen);
	if (regsize && proplen != 4) {
		dev_warn(&pdev->dev, PFX "invalid regsize from OF\n");
		return -EINVAL;
	}

	regspacing = of_get_property(np, "reg-spacing", &proplen);
	if (regspacing && proplen != 4) {
		dev_warn(&pdev->dev, PFX "invalid regspacing from OF\n");
		return -EINVAL;
	}

	regshift = of_get_property(np, "reg-shift", &proplen);
	if (regshift && proplen != 4) {
		dev_warn(&pdev->dev, PFX "invalid regshift from OF\n");
		return -EINVAL;
	}

	memset(&io, 0, sizeof(io));
	io.si_type	= (enum si_type) match->data;
	io.addr_source	= SI_DEVICETREE;
	io.irq_setup	= ipmi_std_irq_setup;

	if (resource.flags & IORESOURCE_IO)
		io.addr_type = IPMI_IO_ADDR_SPACE;
	else
		io.addr_type = IPMI_MEM_ADDR_SPACE;

	io.addr_data	= resource.start;

	io.regsize	= regsize ? be32_to_cpup(regsize) : DEFAULT_REGSIZE;
	io.regspacing	= regspacing ? be32_to_cpup(regspacing) : DEFAULT_REGSPACING;
	io.regshift	= regshift ? be32_to_cpup(regshift) : 0;

	io.irq		= irq_of_parse_and_map(pdev->dev.of_node, 0);
	io.dev		= &pdev->dev;

	dev_dbg(&pdev->dev, "addr 0x%lx regsize %d spacing %d irq %d\n",
		io.addr_data, io.regsize, io.regspacing, io.irq);

	return ipmi_si_add_smi(&io);
}
#else
#define of_ipmi_match NULL
static int of_ipmi_probe(struct platform_device *dev)
{
	return -ENODEV;
}
#endif

#ifdef CONFIG_ACPI
static int find_slave_address(struct si_sm_io *io, int slave_addr)
{
#ifdef CONFIG_IPMI_DMI_DECODE
	if (!slave_addr) {
		u32 flags = IORESOURCE_IO;

		if (io->addr_type == IPMI_MEM_ADDR_SPACE)
			flags = IORESOURCE_MEM;

		slave_addr = ipmi_dmi_get_slave_addr(io->si_type, flags,
						     io->addr_data);
	}
#endif

	return slave_addr;
}

static int acpi_ipmi_probe(struct platform_device *pdev)
{
	struct si_sm_io io;
	acpi_handle handle;
	acpi_status status;
	unsigned long long tmp;
	struct resource *res;
	int rv = -EINVAL;

	if (!si_tryacpi)
		return -ENODEV;

	handle = ACPI_HANDLE(&pdev->dev);
	if (!handle)
		return -ENODEV;

	memset(&io, 0, sizeof(io));
	io.addr_source = SI_ACPI;
	dev_info(&pdev->dev, PFX "probing via ACPI\n");

	io.addr_info.acpi_info.acpi_handle = handle;

	/* _IFT tells us the interface type: KCS, BT, etc */
	status = acpi_evaluate_integer(handle, "_IFT", NULL, &tmp);
	if (ACPI_FAILURE(status)) {
		dev_err(&pdev->dev,
			"Could not find ACPI IPMI interface type\n");
		goto err_free;
	}

	switch (tmp) {
	case 1:
		io.si_type = SI_KCS;
		break;
	case 2:
		io.si_type = SI_SMIC;
		break;
	case 3:
		io.si_type = SI_BT;
		break;
	case 4: /* SSIF, just ignore */
		rv = -ENODEV;
		goto err_free;
	default:
		dev_info(&pdev->dev, "unknown IPMI type %lld\n", tmp);
		goto err_free;
	}

	io.regsize = DEFAULT_REGSIZE;
	io.regshift = 0;

	res = ipmi_get_info_from_resources(pdev, &io);
	if (!res) {
		rv = -EINVAL;
		goto err_free;
	}

	/* If _GPE exists, use it; otherwise use standard interrupts */
	status = acpi_evaluate_integer(handle, "_GPE", NULL, &tmp);
	if (ACPI_SUCCESS(status)) {
		io.irq = tmp;
		io.irq_setup = acpi_gpe_irq_setup;
	} else {
		int irq = platform_get_irq(pdev, 0);

		if (irq > 0) {
			io.irq = irq;
			io.irq_setup = ipmi_std_irq_setup;
		}
	}

	io.slave_addr = find_slave_address(&io, io.slave_addr);

	io.dev = &pdev->dev;

	dev_info(io.dev, "%pR regsize %d spacing %d irq %d\n",
		 res, io.regsize, io.regspacing, io.irq);

	return ipmi_si_add_smi(&io);

err_free:
	return rv;
}

static const struct acpi_device_id acpi_ipmi_match[] = {
	{ "IPI0001", 0 },
	{ },
};
MODULE_DEVICE_TABLE(acpi, acpi_ipmi_match);
#else
static int acpi_ipmi_probe(struct platform_device *dev)
{
	return -ENODEV;
}
#endif

static int ipmi_probe(struct platform_device *pdev)
{
	if (pdev->dev.of_node && of_ipmi_probe(pdev) == 0)
		return 0;

	if (acpi_ipmi_probe(pdev) == 0)
		return 0;

	return platform_ipmi_probe(pdev);
}

static int ipmi_remove(struct platform_device *pdev)
{
	return ipmi_si_remove_by_dev(&pdev->dev);
}

static const struct platform_device_id si_plat_ids[] = {
    { "hardcode-ipmi-si", 0 },
    { }
};

struct platform_driver ipmi_platform_driver = {
	.driver = {
		.name = DEVICE_NAME,
		.of_match_table = of_ipmi_match,
		.acpi_match_table = ACPI_PTR(acpi_ipmi_match),
	},
	.probe		= ipmi_probe,
	.remove		= ipmi_remove,
	.id_table       = si_plat_ids
};

void ipmi_si_platform_init(void)
{
	int rv = platform_driver_register(&ipmi_platform_driver);
	if (rv)
<<<<<<< HEAD
		pr_err(PFX "Unable to register driver: %d\n", rv);
=======
		pr_err("Unable to register driver: %d\n", rv);
	else
		platform_registered = true;
>>>>>>> 407d19ab
}

void ipmi_si_platform_shutdown(void)
{
	if (platform_registered)
		platform_driver_unregister(&ipmi_platform_driver);
}<|MERGE_RESOLUTION|>--- conflicted
+++ resolved
@@ -5,6 +5,10 @@
  * Handling for platform devices in IPMI (ACPI, OF, and things
  * coming from the platform.
  */
+
+#define pr_fmt(fmt) "ipmi_platform: " fmt
+#define dev_fmt pr_fmt
+
 #include <linux/types.h>
 #include <linux/module.h>
 #include <linux/of_device.h>
@@ -15,12 +19,7 @@
 #include "ipmi_si.h"
 #include "ipmi_dmi.h"
 
-<<<<<<< HEAD
-#define PFX "ipmi_platform: "
-
-=======
 static bool platform_registered;
->>>>>>> 407d19ab
 static bool si_tryplatform = true;
 #ifdef CONFIG_ACPI
 static bool          si_tryacpi = true;
@@ -109,11 +108,11 @@
 
 	res = platform_get_resource(pdev, IORESOURCE_IO, 0);
 	if (res) {
-		io->addr_type = IPMI_IO_ADDR_SPACE;
+		io->addr_space = IPMI_IO_ADDR_SPACE;
 	} else {
 		res = platform_get_resource(pdev, IORESOURCE_MEM, 0);
 		if (res)
-			io->addr_type = IPMI_MEM_ADDR_SPACE;
+			io->addr_space = IPMI_MEM_ADDR_SPACE;
 	}
 	if (!res) {
 		dev_err(&pdev->dev, "no I/O or memory address\n");
@@ -123,7 +122,7 @@
 
 	io->regspacing = DEFAULT_REGSPACING;
 	res_second = platform_get_resource(pdev,
-			       (io->addr_type == IPMI_IO_ADDR_SPACE) ?
+			       (io->addr_space == IPMI_IO_ADDR_SPACE) ?
 					IORESOURCE_IO : IORESOURCE_MEM,
 			       1);
 	if (res_second) {
@@ -160,7 +159,7 @@
 
 	memset(&io, 0, sizeof(io));
 	io.addr_source = addr_source;
-	dev_info(&pdev->dev, PFX "probing via %s\n",
+	dev_info(&pdev->dev, "probing via %s\n",
 		 ipmi_addr_src_to_str(addr_source));
 
 	switch (type) {
@@ -205,7 +204,7 @@
 
 	pr_info("ipmi_si: %s: %s %#lx regsize %d spacing %d irq %d\n",
 		ipmi_addr_src_to_str(addr_source),
-		(io.addr_type == IPMI_IO_ADDR_SPACE) ? "io" : "mem",
+		(io.addr_space == IPMI_IO_ADDR_SPACE) ? "io" : "mem",
 		io.addr_data, io.regsize, io.regspacing, io.irq);
 
 	ipmi_si_add_smi(&io);
@@ -249,25 +248,25 @@
 
 	ret = of_address_to_resource(np, 0, &resource);
 	if (ret) {
-		dev_warn(&pdev->dev, PFX "invalid address from OF\n");
+		dev_warn(&pdev->dev, "invalid address from OF\n");
 		return ret;
 	}
 
 	regsize = of_get_property(np, "reg-size", &proplen);
 	if (regsize && proplen != 4) {
-		dev_warn(&pdev->dev, PFX "invalid regsize from OF\n");
+		dev_warn(&pdev->dev, "invalid regsize from OF\n");
 		return -EINVAL;
 	}
 
 	regspacing = of_get_property(np, "reg-spacing", &proplen);
 	if (regspacing && proplen != 4) {
-		dev_warn(&pdev->dev, PFX "invalid regspacing from OF\n");
+		dev_warn(&pdev->dev, "invalid regspacing from OF\n");
 		return -EINVAL;
 	}
 
 	regshift = of_get_property(np, "reg-shift", &proplen);
 	if (regshift && proplen != 4) {
-		dev_warn(&pdev->dev, PFX "invalid regshift from OF\n");
+		dev_warn(&pdev->dev, "invalid regshift from OF\n");
 		return -EINVAL;
 	}
 
@@ -277,9 +276,9 @@
 	io.irq_setup	= ipmi_std_irq_setup;
 
 	if (resource.flags & IORESOURCE_IO)
-		io.addr_type = IPMI_IO_ADDR_SPACE;
+		io.addr_space = IPMI_IO_ADDR_SPACE;
 	else
-		io.addr_type = IPMI_MEM_ADDR_SPACE;
+		io.addr_space = IPMI_MEM_ADDR_SPACE;
 
 	io.addr_data	= resource.start;
 
@@ -307,15 +306,10 @@
 static int find_slave_address(struct si_sm_io *io, int slave_addr)
 {
 #ifdef CONFIG_IPMI_DMI_DECODE
-	if (!slave_addr) {
-		u32 flags = IORESOURCE_IO;
-
-		if (io->addr_type == IPMI_MEM_ADDR_SPACE)
-			flags = IORESOURCE_MEM;
-
-		slave_addr = ipmi_dmi_get_slave_addr(io->si_type, flags,
+	if (!slave_addr)
+		slave_addr = ipmi_dmi_get_slave_addr(io->si_type,
+						     io->addr_space,
 						     io->addr_data);
-	}
 #endif
 
 	return slave_addr;
@@ -339,7 +333,7 @@
 
 	memset(&io, 0, sizeof(io));
 	io.addr_source = SI_ACPI;
-	dev_info(&pdev->dev, PFX "probing via ACPI\n");
+	dev_info(&pdev->dev, "probing via ACPI\n");
 
 	io.addr_info.acpi_info.acpi_handle = handle;
 
@@ -433,9 +427,31 @@
 	return ipmi_si_remove_by_dev(&pdev->dev);
 }
 
+static int pdev_match_name(struct device *dev, void *data)
+{
+	struct platform_device *pdev = to_platform_device(dev);
+	const char *name = data;
+
+	return strcmp(pdev->name, name) == 0;
+}
+
+void ipmi_remove_platform_device_by_name(char *name)
+{
+	struct device *dev;
+
+	while ((dev = bus_find_device(&platform_bus_type, NULL, name,
+				      pdev_match_name))) {
+		struct platform_device *pdev = to_platform_device(dev);
+
+		platform_device_unregister(pdev);
+	}
+}
+
 static const struct platform_device_id si_plat_ids[] = {
-    { "hardcode-ipmi-si", 0 },
-    { }
+	{ "dmi-ipmi-si", 0 },
+	{ "hardcode-ipmi-si", 0 },
+	{ "hotmod-ipmi-si", 0 },
+	{ }
 };
 
 struct platform_driver ipmi_platform_driver = {
@@ -453,13 +469,9 @@
 {
 	int rv = platform_driver_register(&ipmi_platform_driver);
 	if (rv)
-<<<<<<< HEAD
-		pr_err(PFX "Unable to register driver: %d\n", rv);
-=======
 		pr_err("Unable to register driver: %d\n", rv);
 	else
 		platform_registered = true;
->>>>>>> 407d19ab
 }
 
 void ipmi_si_platform_shutdown(void)
