--- conflicted
+++ resolved
@@ -5,11 +5,14 @@
  * Handling for dynamically adding/removing IPMI devices through
  * a module parameter (and thus sysfs).
  */
+
+#define pr_fmt(fmt) "ipmi_hotmod: " fmt
+
 #include <linux/moduleparam.h>
 #include <linux/ipmi.h>
+#include <linux/atomic.h>
 #include "ipmi_si.h"
-
-#define PFX "ipmi_hotmod: "
+#include "ipmi_plat_data.h"
 
 static int hotmod_handler(const char *val, const struct kernel_param *kp);
 
@@ -53,15 +56,15 @@
 	{ NULL }
 };
 
-static int parse_str(const struct hotmod_vals *v, int *val, char *name,
-		     char **curr)
+static int parse_str(const struct hotmod_vals *v, unsigned int *val, char *name,
+		     const char **curr)
 {
 	char *s;
 	int  i;
 
 	s = strchr(*curr, ',');
 	if (!s) {
-		pr_warn(PFX "No hotmod %s given.\n", name);
+		pr_warn("No hotmod %s given\n", name);
 		return -EINVAL;
 	}
 	*s = '\0';
@@ -74,23 +77,23 @@
 		}
 	}
 
-	pr_warn(PFX "Invalid hotmod %s '%s'\n", name, *curr);
+	pr_warn("Invalid hotmod %s '%s'\n", name, *curr);
 	return -EINVAL;
 }
 
 static int check_hotmod_int_op(const char *curr, const char *option,
-			       const char *name, int *val)
+			       const char *name, unsigned int *val)
 {
 	char *n;
 
 	if (strcmp(curr, name) == 0) {
 		if (!option) {
-			pr_warn(PFX "No option given for '%s'\n", curr);
+			pr_warn("No option given for '%s'\n", curr);
 			return -EINVAL;
 		}
 		*val = simple_strtoul(option, &n, 0);
 		if ((*n != '\0') || (*option == '\0')) {
-			pr_warn(PFX "Bad option given for '%s'\n", curr);
+			pr_warn("Bad option given for '%s'\n", curr);
 			return -EINVAL;
 		}
 		return 1;
@@ -98,8 +101,6 @@
 	return 0;
 }
 
-<<<<<<< HEAD
-=======
 static int parse_hotmod_str(const char *curr, enum hotmod_op *op,
 			    struct ipmi_plat_data *h)
 {
@@ -182,23 +183,13 @@
 
 static atomic_t hotmod_nr;
 
->>>>>>> 407d19ab
 static int hotmod_handler(const char *val, const struct kernel_param *kp)
 {
-	char *str = kstrdup(val, GFP_KERNEL);
+	char *str = kstrdup(val, GFP_KERNEL), *curr, *next;
 	int  rv;
-	char *next, *curr, *s, *n, *o;
-	enum hotmod_op op;
-	enum si_type si_type;
-	int  addr_space;
-	unsigned long addr;
-	int regspacing;
-	int regsize;
-	int regshift;
-	int irq;
-	int ipmb;
+	struct ipmi_plat_data h;
+	unsigned int len;
 	int ival;
-	int len;
 
 	if (!str)
 		return -ENOMEM;
@@ -212,11 +203,7 @@
 	}
 
 	for (curr = str; curr; curr = next) {
-		regspacing = 1;
-		regsize = 1;
-		regshift = 0;
-		irq = 0;
-		ipmb = 0; /* Choose the default if not specified */
+		enum hotmod_op op;
 
 		next = strchr(curr, ':');
 		if (next) {
@@ -224,105 +211,37 @@
 			next++;
 		}
 
-		rv = parse_str(hotmod_ops, &ival, "operation", &curr);
+		memset(&h, 0, sizeof(h));
+		rv = parse_hotmod_str(curr, &op, &h);
 		if (rv)
-			break;
-		op = ival;
-
-		rv = parse_str(hotmod_si, &ival, "interface type", &curr);
-		if (rv)
-			break;
-		si_type = ival;
-
-		rv = parse_str(hotmod_as, &addr_space, "address space", &curr);
-		if (rv)
-			break;
-
-		s = strchr(curr, ',');
-		if (s) {
-			*s = '\0';
-			s++;
-		}
-		addr = simple_strtoul(curr, &n, 0);
-		if ((*n != '\0') || (*curr == '\0')) {
-			pr_warn(PFX "Invalid hotmod address '%s'\n", curr);
-			break;
-		}
-
-		while (s) {
-			curr = s;
-			s = strchr(curr, ',');
-			if (s) {
-				*s = '\0';
-				s++;
+			goto out;
+
+		if (op == HM_ADD) {
+			ipmi_platform_add("hotmod-ipmi-si",
+					  atomic_inc_return(&hotmod_nr),
+					  &h);
+		} else {
+			struct device *dev;
+
+			dev = ipmi_si_remove_by_data(h.space, h.type, h.addr);
+			if (dev && dev_is_platform(dev)) {
+				struct platform_device *pdev;
+
+				pdev = to_platform_device(dev);
+				if (strcmp(pdev->name, "hotmod-ipmi-si") == 0)
+					platform_device_unregister(pdev);
 			}
-			o = strchr(curr, '=');
-			if (o) {
-				*o = '\0';
-				o++;
-			}
-			rv = check_hotmod_int_op(curr, o, "rsp", &regspacing);
-			if (rv < 0)
-				goto out;
-			else if (rv)
-				continue;
-			rv = check_hotmod_int_op(curr, o, "rsi", &regsize);
-			if (rv < 0)
-				goto out;
-			else if (rv)
-				continue;
-			rv = check_hotmod_int_op(curr, o, "rsh", &regshift);
-			if (rv < 0)
-				goto out;
-			else if (rv)
-				continue;
-			rv = check_hotmod_int_op(curr, o, "irq", &irq);
-			if (rv < 0)
-				goto out;
-			else if (rv)
-				continue;
-			rv = check_hotmod_int_op(curr, o, "ipmb", &ipmb);
-			if (rv < 0)
-				goto out;
-			else if (rv)
-				continue;
-
-			rv = -EINVAL;
-			pr_warn(PFX "Invalid hotmod option '%s'\n", curr);
-			goto out;
-		}
-
-		if (op == HM_ADD) {
-			struct si_sm_io io;
-
-			memset(&io, 0, sizeof(io));
-			io.addr_source = SI_HOTMOD;
-			io.si_type = si_type;
-			io.addr_data = addr;
-			io.addr_type = addr_space;
-
-			io.addr = NULL;
-			io.regspacing = regspacing;
-			if (!io.regspacing)
-				io.regspacing = DEFAULT_REGSPACING;
-			io.regsize = regsize;
-			if (!io.regsize)
-				io.regsize = DEFAULT_REGSIZE;
-			io.regshift = regshift;
-			io.irq = irq;
-			if (io.irq)
-				io.irq_setup = ipmi_std_irq_setup;
-			io.slave_addr = ipmb;
-
-			rv = ipmi_si_add_smi(&io);
-			if (rv)
-				goto out;
-		} else {
-			ipmi_si_remove_by_data(addr_space, si_type, addr);
+			if (dev)
+				put_device(dev);
 		}
 	}
 	rv = len;
 out:
 	kfree(str);
 	return rv;
+}
+
+void ipmi_si_hotmod_exit(void)
+{
+	ipmi_remove_platform_device_by_name("hotmod-ipmi-si");
 }