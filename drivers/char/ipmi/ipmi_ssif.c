// SPDX-License-Identifier: GPL-2.0+
/*
 * ipmi_ssif.c
 *
 * The interface to the IPMI driver for SMBus access to a SMBus
 * compliant device.  Called SSIF by the IPMI spec.
 *
 * Author: Intel Corporation
 *         Todd Davis <todd.c.davis@intel.com>
 *
 * Rewritten by Corey Minyard <minyard@acm.org> to support the
 * non-blocking I2C interface, add support for multi-part
 * transactions, add PEC support, and general clenaup.
 *
 * Copyright 2003 Intel Corporation
 * Copyright 2005 MontaVista Software
 */

/*
 * This file holds the "policy" for the interface to the SSIF state
 * machine.  It does the configuration, handles timers and interrupts,
 * and drives the real SSIF state machine.
 */

/*
 * TODO: Figure out how to use SMB alerts.  This will require a new
 * interface into the I2C driver, I believe.
 */

#if defined(MODVERSIONS)
#include <linux/modversions.h>
#endif

#include <linux/module.h>
#include <linux/moduleparam.h>
#include <linux/sched.h>
#include <linux/seq_file.h>
#include <linux/timer.h>
#include <linux/delay.h>
#include <linux/errno.h>
#include <linux/spinlock.h>
#include <linux/slab.h>
#include <linux/list.h>
#include <linux/i2c.h>
#include <linux/ipmi_smi.h>
#include <linux/init.h>
#include <linux/dmi.h>
#include <linux/kthread.h>
#include <linux/acpi.h>
#include <linux/ctype.h>
#include <linux/time64.h>
#include "ipmi_si_sm.h"
#include "ipmi_dmi.h"

#define PFX "ipmi_ssif: "
#define DEVICE_NAME "ipmi_ssif"

#define IPMI_GET_SYSTEM_INTERFACE_CAPABILITIES_CMD	0x57

#define	SSIF_IPMI_REQUEST			2
#define	SSIF_IPMI_MULTI_PART_REQUEST_START	6
#define	SSIF_IPMI_MULTI_PART_REQUEST_MIDDLE	7
#define	SSIF_IPMI_RESPONSE			3
#define	SSIF_IPMI_MULTI_PART_RESPONSE_MIDDLE	9

/* ssif_debug is a bit-field
 *	SSIF_DEBUG_MSG -	commands and their responses
 *	SSIF_DEBUG_STATES -	message states
 *	SSIF_DEBUG_TIMING -	 Measure times between events in the driver
 */
#define SSIF_DEBUG_TIMING	4
#define SSIF_DEBUG_STATE	2
#define SSIF_DEBUG_MSG		1
#define SSIF_NODEBUG		0
#define SSIF_DEFAULT_DEBUG	(SSIF_NODEBUG)

/*
 * Timer values
 */
#define SSIF_MSG_USEC		20000	/* 20ms between message tries. */
#define SSIF_MSG_PART_USEC	5000	/* 5ms for a message part */

/* How many times to we retry sending/receiving the message. */
#define	SSIF_SEND_RETRIES	5
#define	SSIF_RECV_RETRIES	250

#define SSIF_MSG_MSEC		(SSIF_MSG_USEC / 1000)
#define SSIF_MSG_JIFFIES	((SSIF_MSG_USEC * 1000) / TICK_NSEC)
#define SSIF_MSG_PART_JIFFIES	((SSIF_MSG_PART_USEC * 1000) / TICK_NSEC)

enum ssif_intf_state {
	SSIF_NORMAL,
	SSIF_GETTING_FLAGS,
	SSIF_GETTING_EVENTS,
	SSIF_CLEARING_FLAGS,
	SSIF_GETTING_MESSAGES,
	/* FIXME - add watchdog stuff. */
};

#define SSIF_IDLE(ssif)	 ((ssif)->ssif_state == SSIF_NORMAL \
			  && (ssif)->curr_msg == NULL)

/*
 * Indexes into stats[] in ssif_info below.
 */
enum ssif_stat_indexes {
	/* Number of total messages sent. */
	SSIF_STAT_sent_messages = 0,

	/*
	 * Number of message parts sent.  Messages may be broken into
	 * parts if they are long.
	 */
	SSIF_STAT_sent_messages_parts,

	/*
	 * Number of time a message was retried.
	 */
	SSIF_STAT_send_retries,

	/*
	 * Number of times the send of a message failed.
	 */
	SSIF_STAT_send_errors,

	/*
	 * Number of message responses received.
	 */
	SSIF_STAT_received_messages,

	/*
	 * Number of message fragments received.
	 */
	SSIF_STAT_received_message_parts,

	/*
	 * Number of times the receive of a message was retried.
	 */
	SSIF_STAT_receive_retries,

	/*
	 * Number of errors receiving messages.
	 */
	SSIF_STAT_receive_errors,

	/*
	 * Number of times a flag fetch was requested.
	 */
	SSIF_STAT_flag_fetches,

	/*
	 * Number of times the hardware didn't follow the state machine.
	 */
	SSIF_STAT_hosed,

	/*
	 * Number of received events.
	 */
	SSIF_STAT_events,

	/* Number of asyncronous messages received. */
	SSIF_STAT_incoming_messages,

	/* Number of watchdog pretimeouts. */
	SSIF_STAT_watchdog_pretimeouts,

	/* Number of alers received. */
	SSIF_STAT_alerts,

	/* Always add statistics before this value, it must be last. */
	SSIF_NUM_STATS
};

struct ssif_addr_info {
	struct i2c_board_info binfo;
	char *adapter_name;
	int debug;
	int slave_addr;
	enum ipmi_addr_src addr_src;
	union ipmi_smi_info_union addr_info;
	struct device *dev;
	struct i2c_client *client;

	struct i2c_client *added_client;

	struct mutex clients_mutex;
	struct list_head clients;

	struct list_head link;
};

struct ssif_info;

typedef void (*ssif_i2c_done)(struct ssif_info *ssif_info, int result,
			     unsigned char *data, unsigned int len);

struct ssif_info {
	struct ipmi_smi     *intf;
	spinlock_t	    lock;
	struct ipmi_smi_msg *waiting_msg;
	struct ipmi_smi_msg *curr_msg;
	enum ssif_intf_state ssif_state;
	unsigned long       ssif_debug;

	struct ipmi_smi_handlers handlers;

	enum ipmi_addr_src addr_source; /* ACPI, PCI, SMBIOS, hardcode, etc. */
	union ipmi_smi_info_union addr_info;

	/*
	 * Flags from the last GET_MSG_FLAGS command, used when an ATTN
	 * is set to hold the flags until we are done handling everything
	 * from the flags.
	 */
#define RECEIVE_MSG_AVAIL	0x01
#define EVENT_MSG_BUFFER_FULL	0x02
#define WDT_PRE_TIMEOUT_INT	0x08
	unsigned char       msg_flags;

	u8		    global_enables;
	bool		    has_event_buffer;
	bool		    supports_alert;

	/*
	 * Used to tell what we should do with alerts.  If we are
	 * waiting on a response, read the data immediately.
	 */
	bool		    got_alert;
	bool		    waiting_alert;

	/*
	 * If set to true, this will request events the next time the
	 * state machine is idle.
	 */
	bool                req_events;

	/*
	 * If set to true, this will request flags the next time the
	 * state machine is idle.
	 */
	bool                req_flags;

	/*
	 * Used to perform timer operations when run-to-completion
	 * mode is on.  This is a countdown timer.
	 */
	int                 rtc_us_timer;

	/* Used for sending/receiving data.  +1 for the length. */
	unsigned char data[IPMI_MAX_MSG_LENGTH + 1];
	unsigned int  data_len;

	/* Temp receive buffer, gets copied into data. */
	unsigned char recv[I2C_SMBUS_BLOCK_MAX];

	struct i2c_client *client;
	ssif_i2c_done done_handler;

	/* Thread interface handling */
	struct task_struct *thread;
	struct completion wake_thread;
	bool stopping;
	int i2c_read_write;
	int i2c_command;
	unsigned char *i2c_data;
	unsigned int i2c_size;

	struct timer_list retry_timer;
	int retries_left;

	/* Info from SSIF cmd */
	unsigned char max_xmit_msg_size;
	unsigned char max_recv_msg_size;
	unsigned int  multi_support;
	int           supports_pec;

#define SSIF_NO_MULTI		0
#define SSIF_MULTI_2_PART	1
#define SSIF_MULTI_n_PART	2
	unsigned char *multi_data;
	unsigned int  multi_len;
	unsigned int  multi_pos;

	atomic_t stats[SSIF_NUM_STATS];
};

#define ssif_inc_stat(ssif, stat) \
	atomic_inc(&(ssif)->stats[SSIF_STAT_ ## stat])
#define ssif_get_stat(ssif, stat) \
	((unsigned int) atomic_read(&(ssif)->stats[SSIF_STAT_ ## stat]))

static bool initialized;
static bool platform_registered;

static void return_hosed_msg(struct ssif_info *ssif_info,
			     struct ipmi_smi_msg *msg);
static void start_next_msg(struct ssif_info *ssif_info, unsigned long *flags);
static int start_send(struct ssif_info *ssif_info,
		      unsigned char   *data,
		      unsigned int    len);

static unsigned long *ipmi_ssif_lock_cond(struct ssif_info *ssif_info,
					  unsigned long *flags)
{
	spin_lock_irqsave(&ssif_info->lock, *flags);
	return flags;
}

static void ipmi_ssif_unlock_cond(struct ssif_info *ssif_info,
				  unsigned long *flags)
{
	spin_unlock_irqrestore(&ssif_info->lock, *flags);
}

static void deliver_recv_msg(struct ssif_info *ssif_info,
			     struct ipmi_smi_msg *msg)
{
	if (msg->rsp_size < 0) {
		return_hosed_msg(ssif_info, msg);
		pr_err(PFX
		       "Malformed message in deliver_recv_msg: rsp_size = %d\n",
		       msg->rsp_size);
	} else {
		ipmi_smi_msg_received(ssif_info->intf, msg);
	}
}

static void return_hosed_msg(struct ssif_info *ssif_info,
			     struct ipmi_smi_msg *msg)
{
	ssif_inc_stat(ssif_info, hosed);

	/* Make it a response */
	msg->rsp[0] = msg->data[0] | 4;
	msg->rsp[1] = msg->data[1];
	msg->rsp[2] = 0xFF; /* Unknown error. */
	msg->rsp_size = 3;

	deliver_recv_msg(ssif_info, msg);
}

/*
 * Must be called with the message lock held.  This will release the
 * message lock.  Note that the caller will check SSIF_IDLE and start a
 * new operation, so there is no need to check for new messages to
 * start in here.
 */
static void start_clear_flags(struct ssif_info *ssif_info, unsigned long *flags)
{
	unsigned char msg[3];

	ssif_info->msg_flags &= ~WDT_PRE_TIMEOUT_INT;
	ssif_info->ssif_state = SSIF_CLEARING_FLAGS;
	ipmi_ssif_unlock_cond(ssif_info, flags);

	/* Make sure the watchdog pre-timeout flag is not set at startup. */
	msg[0] = (IPMI_NETFN_APP_REQUEST << 2);
	msg[1] = IPMI_CLEAR_MSG_FLAGS_CMD;
	msg[2] = WDT_PRE_TIMEOUT_INT;

	if (start_send(ssif_info, msg, 3) != 0) {
		/* Error, just go to normal state. */
		ssif_info->ssif_state = SSIF_NORMAL;
	}
}

static void start_flag_fetch(struct ssif_info *ssif_info, unsigned long *flags)
{
	unsigned char mb[2];

	ssif_info->req_flags = false;
	ssif_info->ssif_state = SSIF_GETTING_FLAGS;
	ipmi_ssif_unlock_cond(ssif_info, flags);

	mb[0] = (IPMI_NETFN_APP_REQUEST << 2);
	mb[1] = IPMI_GET_MSG_FLAGS_CMD;
	if (start_send(ssif_info, mb, 2) != 0)
		ssif_info->ssif_state = SSIF_NORMAL;
}

static void check_start_send(struct ssif_info *ssif_info, unsigned long *flags,
			     struct ipmi_smi_msg *msg)
{
	if (start_send(ssif_info, msg->data, msg->data_size) != 0) {
		unsigned long oflags;

		flags = ipmi_ssif_lock_cond(ssif_info, &oflags);
		ssif_info->curr_msg = NULL;
		ssif_info->ssif_state = SSIF_NORMAL;
		ipmi_ssif_unlock_cond(ssif_info, flags);
		ipmi_free_smi_msg(msg);
	}
}

static void start_event_fetch(struct ssif_info *ssif_info, unsigned long *flags)
{
	struct ipmi_smi_msg *msg;

	ssif_info->req_events = false;

	msg = ipmi_alloc_smi_msg();
	if (!msg) {
		ssif_info->ssif_state = SSIF_NORMAL;
		ipmi_ssif_unlock_cond(ssif_info, flags);
		return;
	}

	ssif_info->curr_msg = msg;
	ssif_info->ssif_state = SSIF_GETTING_EVENTS;
	ipmi_ssif_unlock_cond(ssif_info, flags);

	msg->data[0] = (IPMI_NETFN_APP_REQUEST << 2);
	msg->data[1] = IPMI_READ_EVENT_MSG_BUFFER_CMD;
	msg->data_size = 2;

	check_start_send(ssif_info, flags, msg);
}

static void start_recv_msg_fetch(struct ssif_info *ssif_info,
				 unsigned long *flags)
{
	struct ipmi_smi_msg *msg;

	msg = ipmi_alloc_smi_msg();
	if (!msg) {
		ssif_info->ssif_state = SSIF_NORMAL;
		ipmi_ssif_unlock_cond(ssif_info, flags);
		return;
	}

	ssif_info->curr_msg = msg;
	ssif_info->ssif_state = SSIF_GETTING_MESSAGES;
	ipmi_ssif_unlock_cond(ssif_info, flags);

	msg->data[0] = (IPMI_NETFN_APP_REQUEST << 2);
	msg->data[1] = IPMI_GET_MSG_CMD;
	msg->data_size = 2;

	check_start_send(ssif_info, flags, msg);
}

/*
 * Must be called with the message lock held.  This will release the
 * message lock.  Note that the caller will check SSIF_IDLE and start a
 * new operation, so there is no need to check for new messages to
 * start in here.
 */
static void handle_flags(struct ssif_info *ssif_info, unsigned long *flags)
{
	if (ssif_info->msg_flags & WDT_PRE_TIMEOUT_INT) {
		/* Watchdog pre-timeout */
		ssif_inc_stat(ssif_info, watchdog_pretimeouts);
		start_clear_flags(ssif_info, flags);
		ipmi_smi_watchdog_pretimeout(ssif_info->intf);
	} else if (ssif_info->msg_flags & RECEIVE_MSG_AVAIL)
		/* Messages available. */
		start_recv_msg_fetch(ssif_info, flags);
	else if (ssif_info->msg_flags & EVENT_MSG_BUFFER_FULL)
		/* Events available. */
		start_event_fetch(ssif_info, flags);
	else {
		ssif_info->ssif_state = SSIF_NORMAL;
		ipmi_ssif_unlock_cond(ssif_info, flags);
	}
}

static int ipmi_ssif_thread(void *data)
{
	struct ssif_info *ssif_info = data;

	while (!kthread_should_stop()) {
		int result;

		/* Wait for something to do */
		result = wait_for_completion_interruptible(
						&ssif_info->wake_thread);
		if (ssif_info->stopping)
			break;
		if (result == -ERESTARTSYS)
			continue;
		init_completion(&ssif_info->wake_thread);

		if (ssif_info->i2c_read_write == I2C_SMBUS_WRITE) {
			result = i2c_smbus_write_block_data(
				ssif_info->client, ssif_info->i2c_command,
				ssif_info->i2c_data[0],
				ssif_info->i2c_data + 1);
			ssif_info->done_handler(ssif_info, result, NULL, 0);
		} else {
			result = i2c_smbus_read_block_data(
				ssif_info->client, ssif_info->i2c_command,
				ssif_info->i2c_data);
			if (result < 0)
				ssif_info->done_handler(ssif_info, result,
							NULL, 0);
			else
				ssif_info->done_handler(ssif_info, 0,
							ssif_info->i2c_data,
							result);
		}
	}

	return 0;
}

static int ssif_i2c_send(struct ssif_info *ssif_info,
			ssif_i2c_done handler,
			int read_write, int command,
			unsigned char *data, unsigned int size)
{
	ssif_info->done_handler = handler;

	ssif_info->i2c_read_write = read_write;
	ssif_info->i2c_command = command;
	ssif_info->i2c_data = data;
	ssif_info->i2c_size = size;
	complete(&ssif_info->wake_thread);
	return 0;
}


static void msg_done_handler(struct ssif_info *ssif_info, int result,
			     unsigned char *data, unsigned int len);

static void start_get(struct ssif_info *ssif_info)
{
	int rv;

	ssif_info->rtc_us_timer = 0;
	ssif_info->multi_pos = 0;

	rv = ssif_i2c_send(ssif_info, msg_done_handler, I2C_SMBUS_READ,
			  SSIF_IPMI_RESPONSE,
			  ssif_info->recv, I2C_SMBUS_BLOCK_DATA);
	if (rv < 0) {
		/* request failed, just return the error. */
		if (ssif_info->ssif_debug & SSIF_DEBUG_MSG)
			pr_info("Error from i2c_non_blocking_op(5)\n");

		msg_done_handler(ssif_info, -EIO, NULL, 0);
	}
}

static void retry_timeout(struct timer_list *t)
{
	struct ssif_info *ssif_info = from_timer(ssif_info, t, retry_timer);
	unsigned long oflags, *flags;
	bool waiting;

	if (ssif_info->stopping)
		return;

	flags = ipmi_ssif_lock_cond(ssif_info, &oflags);
	waiting = ssif_info->waiting_alert;
	ssif_info->waiting_alert = false;
	ipmi_ssif_unlock_cond(ssif_info, flags);

	if (waiting)
		start_get(ssif_info);
}


static void ssif_alert(struct i2c_client *client, enum i2c_alert_protocol type,
		       unsigned int data)
{
	struct ssif_info *ssif_info = i2c_get_clientdata(client);
	unsigned long oflags, *flags;
	bool do_get = false;

	if (type != I2C_PROTOCOL_SMBUS_ALERT)
		return;

	ssif_inc_stat(ssif_info, alerts);

	flags = ipmi_ssif_lock_cond(ssif_info, &oflags);
	if (ssif_info->waiting_alert) {
		ssif_info->waiting_alert = false;
		del_timer(&ssif_info->retry_timer);
		do_get = true;
	} else if (ssif_info->curr_msg) {
		ssif_info->got_alert = true;
	}
	ipmi_ssif_unlock_cond(ssif_info, flags);
	if (do_get)
		start_get(ssif_info);
}

static int start_resend(struct ssif_info *ssif_info);

static void msg_done_handler(struct ssif_info *ssif_info, int result,
			     unsigned char *data, unsigned int len)
{
	struct ipmi_smi_msg *msg;
	unsigned long oflags, *flags;
	int rv;

	/*
	 * We are single-threaded here, so no need for a lock until we
	 * start messing with driver states or the queues.
	 */

	if (result < 0) {
		ssif_info->retries_left--;
		if (ssif_info->retries_left > 0) {
			ssif_inc_stat(ssif_info, receive_retries);

			flags = ipmi_ssif_lock_cond(ssif_info, &oflags);
			ssif_info->waiting_alert = true;
			ssif_info->rtc_us_timer = SSIF_MSG_USEC;
			if (!ssif_info->stopping)
				mod_timer(&ssif_info->retry_timer,
					  jiffies + SSIF_MSG_JIFFIES);
			ipmi_ssif_unlock_cond(ssif_info, flags);
			return;
		}

		ssif_inc_stat(ssif_info, receive_errors);

		if  (ssif_info->ssif_debug & SSIF_DEBUG_MSG)
			pr_info("Error in msg_done_handler: %d\n", result);
		len = 0;
		goto continue_op;
	}

	if ((len > 1) && (ssif_info->multi_pos == 0)
				&& (data[0] == 0x00) && (data[1] == 0x01)) {
		/* Start of multi-part read.  Start the next transaction. */
		int i;

		ssif_inc_stat(ssif_info, received_message_parts);

		/* Remove the multi-part read marker. */
		len -= 2;
		data += 2;
		for (i = 0; i < len; i++)
			ssif_info->data[i] = data[i];
		ssif_info->multi_len = len;
		ssif_info->multi_pos = 1;

		rv = ssif_i2c_send(ssif_info, msg_done_handler, I2C_SMBUS_READ,
				  SSIF_IPMI_MULTI_PART_RESPONSE_MIDDLE,
				  ssif_info->recv, I2C_SMBUS_BLOCK_DATA);
		if (rv < 0) {
			if (ssif_info->ssif_debug & SSIF_DEBUG_MSG)
				pr_info("Error from i2c_non_blocking_op(1)\n");

			result = -EIO;
		} else
			return;
	} else if (ssif_info->multi_pos) {
		/* Middle of multi-part read.  Start the next transaction. */
		int i;
		unsigned char blocknum;

		if (len == 0) {
			result = -EIO;
			if (ssif_info->ssif_debug & SSIF_DEBUG_MSG)
				pr_info(PFX "Middle message with no data\n");

			goto continue_op;
		}

		blocknum = data[0];
		len--;
		data++;

		if (blocknum != 0xff && len != 31) {
		    /* All blocks but the last must have 31 data bytes. */
			result = -EIO;
			if (ssif_info->ssif_debug & SSIF_DEBUG_MSG)
				pr_info("Received middle message <31\n");

			goto continue_op;
		}

		if (ssif_info->multi_len + len > IPMI_MAX_MSG_LENGTH) {
			/* Received message too big, abort the operation. */
			result = -E2BIG;
			if (ssif_info->ssif_debug & SSIF_DEBUG_MSG)
				pr_info("Received message too big\n");

			goto continue_op;
		}

		for (i = 0; i < len; i++)
			ssif_info->data[i + ssif_info->multi_len] = data[i];
		ssif_info->multi_len += len;
		if (blocknum == 0xff) {
			/* End of read */
			len = ssif_info->multi_len;
			data = ssif_info->data;
		} else if (blocknum + 1 != ssif_info->multi_pos) {
			/*
			 * Out of sequence block, just abort.  Block
			 * numbers start at zero for the second block,
			 * but multi_pos starts at one, so the +1.
			 */
			if (ssif_info->ssif_debug & SSIF_DEBUG_MSG)
				dev_dbg(&ssif_info->client->dev,
					"Received message out of sequence, expected %u, got %u\n",
					ssif_info->multi_pos - 1, blocknum);
			result = -EIO;
		} else {
			ssif_inc_stat(ssif_info, received_message_parts);

			ssif_info->multi_pos++;

			rv = ssif_i2c_send(ssif_info, msg_done_handler,
					   I2C_SMBUS_READ,
					   SSIF_IPMI_MULTI_PART_RESPONSE_MIDDLE,
					   ssif_info->recv,
					   I2C_SMBUS_BLOCK_DATA);
			if (rv < 0) {
				if (ssif_info->ssif_debug & SSIF_DEBUG_MSG)
					pr_info(PFX
						"Error from ssif_i2c_send\n");

				result = -EIO;
			} else
				return;
		}
	}

 continue_op:
	if (result < 0) {
		ssif_inc_stat(ssif_info, receive_errors);
	} else {
		ssif_inc_stat(ssif_info, received_messages);
		ssif_inc_stat(ssif_info, received_message_parts);
	}

	if (ssif_info->ssif_debug & SSIF_DEBUG_STATE)
		pr_info(PFX "DONE 1: state = %d, result=%d.\n",
			ssif_info->ssif_state, result);

	flags = ipmi_ssif_lock_cond(ssif_info, &oflags);
	msg = ssif_info->curr_msg;
	if (msg) {
		msg->rsp_size = len;
		if (msg->rsp_size > IPMI_MAX_MSG_LENGTH)
			msg->rsp_size = IPMI_MAX_MSG_LENGTH;
		memcpy(msg->rsp, data, msg->rsp_size);
		ssif_info->curr_msg = NULL;
	}

	switch (ssif_info->ssif_state) {
	case SSIF_NORMAL:
		ipmi_ssif_unlock_cond(ssif_info, flags);
		if (!msg)
			break;

		if (result < 0)
			return_hosed_msg(ssif_info, msg);
		else
			deliver_recv_msg(ssif_info, msg);
		break;

	case SSIF_GETTING_FLAGS:
		/* We got the flags from the SSIF, now handle them. */
		if ((result < 0) || (len < 4) || (data[2] != 0)) {
			/*
			 * Error fetching flags, or invalid length,
			 * just give up for now.
			 */
			ssif_info->ssif_state = SSIF_NORMAL;
			ipmi_ssif_unlock_cond(ssif_info, flags);
			pr_warn(PFX "Error getting flags: %d %d, %x\n",
			       result, len, (len >= 3) ? data[2] : 0);
		} else if (data[0] != (IPMI_NETFN_APP_REQUEST | 1) << 2
			   || data[1] != IPMI_GET_MSG_FLAGS_CMD) {
			/*
			 * Don't abort here, maybe it was a queued
			 * response to a previous command.
			 */
			ipmi_ssif_unlock_cond(ssif_info, flags);
			pr_warn(PFX "Invalid response getting flags: %x %x\n",
				data[0], data[1]);
		} else {
			ssif_inc_stat(ssif_info, flag_fetches);
			ssif_info->msg_flags = data[3];
			handle_flags(ssif_info, flags);
		}
		break;

	case SSIF_CLEARING_FLAGS:
		/* We cleared the flags. */
		if ((result < 0) || (len < 3) || (data[2] != 0)) {
			/* Error clearing flags */
			pr_warn(PFX "Error clearing flags: %d %d, %x\n",
			       result, len, (len >= 3) ? data[2] : 0);
		} else if (data[0] != (IPMI_NETFN_APP_REQUEST | 1) << 2
			   || data[1] != IPMI_CLEAR_MSG_FLAGS_CMD) {
			pr_warn(PFX "Invalid response clearing flags: %x %x\n",
				data[0], data[1]);
		}
		ssif_info->ssif_state = SSIF_NORMAL;
		ipmi_ssif_unlock_cond(ssif_info, flags);
		break;

	case SSIF_GETTING_EVENTS:
		if ((result < 0) || (len < 3) || (msg->rsp[2] != 0)) {
			/* Error getting event, probably done. */
			msg->done(msg);

			/* Take off the event flag. */
			ssif_info->msg_flags &= ~EVENT_MSG_BUFFER_FULL;
			handle_flags(ssif_info, flags);
		} else if (msg->rsp[0] != (IPMI_NETFN_APP_REQUEST | 1) << 2
			   || msg->rsp[1] != IPMI_READ_EVENT_MSG_BUFFER_CMD) {
			pr_warn(PFX "Invalid response getting events: %x %x\n",
				msg->rsp[0], msg->rsp[1]);
			msg->done(msg);
			/* Take off the event flag. */
			ssif_info->msg_flags &= ~EVENT_MSG_BUFFER_FULL;
			handle_flags(ssif_info, flags);
		} else {
			handle_flags(ssif_info, flags);
			ssif_inc_stat(ssif_info, events);
			deliver_recv_msg(ssif_info, msg);
		}
		break;

	case SSIF_GETTING_MESSAGES:
		if ((result < 0) || (len < 3) || (msg->rsp[2] != 0)) {
			/* Error getting event, probably done. */
			msg->done(msg);

			/* Take off the msg flag. */
			ssif_info->msg_flags &= ~RECEIVE_MSG_AVAIL;
			handle_flags(ssif_info, flags);
		} else if (msg->rsp[0] != (IPMI_NETFN_APP_REQUEST | 1) << 2
			   || msg->rsp[1] != IPMI_GET_MSG_CMD) {
			pr_warn(PFX "Invalid response clearing flags: %x %x\n",
				msg->rsp[0], msg->rsp[1]);
			msg->done(msg);

			/* Take off the msg flag. */
			ssif_info->msg_flags &= ~RECEIVE_MSG_AVAIL;
			handle_flags(ssif_info, flags);
		} else {
			ssif_inc_stat(ssif_info, incoming_messages);
			handle_flags(ssif_info, flags);
			deliver_recv_msg(ssif_info, msg);
		}
		break;
	}

	flags = ipmi_ssif_lock_cond(ssif_info, &oflags);
	if (SSIF_IDLE(ssif_info) && !ssif_info->stopping) {
		if (ssif_info->req_events)
			start_event_fetch(ssif_info, flags);
		else if (ssif_info->req_flags)
			start_flag_fetch(ssif_info, flags);
		else
			start_next_msg(ssif_info, flags);
	} else
		ipmi_ssif_unlock_cond(ssif_info, flags);

	if (ssif_info->ssif_debug & SSIF_DEBUG_STATE)
		pr_info(PFX "DONE 2: state = %d.\n", ssif_info->ssif_state);
}

static void msg_written_handler(struct ssif_info *ssif_info, int result,
				unsigned char *data, unsigned int len)
{
	int rv;

	/* We are single-threaded here, so no need for a lock. */
	if (result < 0) {
		ssif_info->retries_left--;
		if (ssif_info->retries_left > 0) {
			if (!start_resend(ssif_info)) {
				ssif_inc_stat(ssif_info, send_retries);
				return;
			}
			/* request failed, just return the error. */
			ssif_inc_stat(ssif_info, send_errors);

			if (ssif_info->ssif_debug & SSIF_DEBUG_MSG)
				pr_info(PFX
					"Out of retries in msg_written_handler\n");
			msg_done_handler(ssif_info, -EIO, NULL, 0);
			return;
		}

		ssif_inc_stat(ssif_info, send_errors);

		/*
		 * Got an error on transmit, let the done routine
		 * handle it.
		 */
		if (ssif_info->ssif_debug & SSIF_DEBUG_MSG)
			pr_info("Error in msg_written_handler: %d\n", result);

		msg_done_handler(ssif_info, result, NULL, 0);
		return;
	}

	if (ssif_info->multi_data) {
		/*
		 * In the middle of a multi-data write.  See the comment
		 * in the SSIF_MULTI_n_PART case in the probe function
		 * for details on the intricacies of this.
		 */
		int left;
		unsigned char *data_to_send;

		ssif_inc_stat(ssif_info, sent_messages_parts);

		left = ssif_info->multi_len - ssif_info->multi_pos;
		if (left > 32)
			left = 32;
		/* Length byte. */
		ssif_info->multi_data[ssif_info->multi_pos] = left;
		data_to_send = ssif_info->multi_data + ssif_info->multi_pos;
		ssif_info->multi_pos += left;
		if (left < 32)
			/*
			 * Write is finished.  Note that we must end
			 * with a write of less than 32 bytes to
			 * complete the transaction, even if it is
			 * zero bytes.
			 */
			ssif_info->multi_data = NULL;

		rv = ssif_i2c_send(ssif_info, msg_written_handler,
				  I2C_SMBUS_WRITE,
				  SSIF_IPMI_MULTI_PART_REQUEST_MIDDLE,
				  data_to_send,
				  I2C_SMBUS_BLOCK_DATA);
		if (rv < 0) {
			/* request failed, just return the error. */
			ssif_inc_stat(ssif_info, send_errors);

			if (ssif_info->ssif_debug & SSIF_DEBUG_MSG)
				pr_info("Error from i2c_non_blocking_op(3)\n");
			msg_done_handler(ssif_info, -EIO, NULL, 0);
		}
	} else {
		/* Ready to request the result. */
		unsigned long oflags, *flags;

		ssif_inc_stat(ssif_info, sent_messages);
		ssif_inc_stat(ssif_info, sent_messages_parts);

		flags = ipmi_ssif_lock_cond(ssif_info, &oflags);
		if (ssif_info->got_alert) {
			/* The result is already ready, just start it. */
			ssif_info->got_alert = false;
			ipmi_ssif_unlock_cond(ssif_info, flags);
			start_get(ssif_info);
		} else {
			/* Wait a jiffie then request the next message */
			ssif_info->waiting_alert = true;
			ssif_info->retries_left = SSIF_RECV_RETRIES;
			ssif_info->rtc_us_timer = SSIF_MSG_PART_USEC;
			if (!ssif_info->stopping)
				mod_timer(&ssif_info->retry_timer,
					  jiffies + SSIF_MSG_PART_JIFFIES);
			ipmi_ssif_unlock_cond(ssif_info, flags);
		}
	}
}

static int start_resend(struct ssif_info *ssif_info)
{
	int rv;
	int command;

	ssif_info->got_alert = false;

	if (ssif_info->data_len > 32) {
		command = SSIF_IPMI_MULTI_PART_REQUEST_START;
		ssif_info->multi_data = ssif_info->data;
		ssif_info->multi_len = ssif_info->data_len;
		/*
		 * Subtle thing, this is 32, not 33, because we will
		 * overwrite the thing at position 32 (which was just
		 * transmitted) with the new length.
		 */
		ssif_info->multi_pos = 32;
		ssif_info->data[0] = 32;
	} else {
		ssif_info->multi_data = NULL;
		command = SSIF_IPMI_REQUEST;
		ssif_info->data[0] = ssif_info->data_len;
	}

	rv = ssif_i2c_send(ssif_info, msg_written_handler, I2C_SMBUS_WRITE,
			  command, ssif_info->data, I2C_SMBUS_BLOCK_DATA);
	if (rv && (ssif_info->ssif_debug & SSIF_DEBUG_MSG))
		pr_info("Error from i2c_non_blocking_op(4)\n");
	return rv;
}

static int start_send(struct ssif_info *ssif_info,
		      unsigned char   *data,
		      unsigned int    len)
{
	if (len > IPMI_MAX_MSG_LENGTH)
		return -E2BIG;
	if (len > ssif_info->max_xmit_msg_size)
		return -E2BIG;

	ssif_info->retries_left = SSIF_SEND_RETRIES;
	memcpy(ssif_info->data + 1, data, len);
	ssif_info->data_len = len;
	return start_resend(ssif_info);
}

/* Must be called with the message lock held. */
static void start_next_msg(struct ssif_info *ssif_info, unsigned long *flags)
{
	struct ipmi_smi_msg *msg;
	unsigned long oflags;

 restart:
	if (!SSIF_IDLE(ssif_info)) {
		ipmi_ssif_unlock_cond(ssif_info, flags);
		return;
	}

	if (!ssif_info->waiting_msg) {
		ssif_info->curr_msg = NULL;
		ipmi_ssif_unlock_cond(ssif_info, flags);
	} else {
		int rv;

		ssif_info->curr_msg = ssif_info->waiting_msg;
		ssif_info->waiting_msg = NULL;
		ipmi_ssif_unlock_cond(ssif_info, flags);
		rv = start_send(ssif_info,
				ssif_info->curr_msg->data,
				ssif_info->curr_msg->data_size);
		if (rv) {
			msg = ssif_info->curr_msg;
			ssif_info->curr_msg = NULL;
			return_hosed_msg(ssif_info, msg);
			flags = ipmi_ssif_lock_cond(ssif_info, &oflags);
			goto restart;
		}
	}
}

static void sender(void                *send_info,
		   struct ipmi_smi_msg *msg)
{
	struct ssif_info *ssif_info = (struct ssif_info *) send_info;
	unsigned long oflags, *flags;

	BUG_ON(ssif_info->waiting_msg);
	ssif_info->waiting_msg = msg;

	flags = ipmi_ssif_lock_cond(ssif_info, &oflags);
	start_next_msg(ssif_info, flags);

	if (ssif_info->ssif_debug & SSIF_DEBUG_TIMING) {
		struct timespec64 t;

		ktime_get_real_ts64(&t);
		pr_info("**Enqueue %02x %02x: %lld.%6.6ld\n",
		       msg->data[0], msg->data[1],
		       (long long) t.tv_sec, (long) t.tv_nsec / NSEC_PER_USEC);
	}
}

static int get_smi_info(void *send_info, struct ipmi_smi_info *data)
{
	struct ssif_info *ssif_info = send_info;

	data->addr_src = ssif_info->addr_source;
	data->dev = &ssif_info->client->dev;
	data->addr_info = ssif_info->addr_info;
	get_device(data->dev);

	return 0;
}

/*
 * Instead of having our own timer to periodically check the message
 * flags, we let the message handler drive us.
 */
static void request_events(void *send_info)
{
	struct ssif_info *ssif_info = (struct ssif_info *) send_info;
	unsigned long oflags, *flags;

	if (!ssif_info->has_event_buffer)
		return;

	flags = ipmi_ssif_lock_cond(ssif_info, &oflags);
	/*
	 * Request flags first, not events, because the lower layer
	 * doesn't have a way to send an attention.  But make sure
	 * event checking still happens.
	 */
	ssif_info->req_events = true;
	if (SSIF_IDLE(ssif_info))
		start_flag_fetch(ssif_info, flags);
	else {
		ssif_info->req_flags = true;
		ipmi_ssif_unlock_cond(ssif_info, flags);
	}
}

static int ssif_start_processing(void            *send_info,
				 struct ipmi_smi *intf)
{
	struct ssif_info *ssif_info = send_info;

	ssif_info->intf = intf;

	return 0;
}

#define MAX_SSIF_BMCS 4

static unsigned short addr[MAX_SSIF_BMCS];
static int num_addrs;
module_param_array(addr, ushort, &num_addrs, 0);
MODULE_PARM_DESC(addr, "The addresses to scan for IPMI BMCs on the SSIFs.");

static char *adapter_name[MAX_SSIF_BMCS];
static int num_adapter_names;
module_param_array(adapter_name, charp, &num_adapter_names, 0);
MODULE_PARM_DESC(adapter_name, "The string name of the I2C device that has the BMC.  By default all devices are scanned.");

static int slave_addrs[MAX_SSIF_BMCS];
static int num_slave_addrs;
module_param_array(slave_addrs, int, &num_slave_addrs, 0);
MODULE_PARM_DESC(slave_addrs,
		 "The default IPMB slave address for the controller.");

static bool alerts_broken;
module_param(alerts_broken, bool, 0);
MODULE_PARM_DESC(alerts_broken, "Don't enable alerts for the controller.");

/*
 * Bit 0 enables message debugging, bit 1 enables state debugging, and
 * bit 2 enables timing debugging.  This is an array indexed by
 * interface number"
 */
static int dbg[MAX_SSIF_BMCS];
static int num_dbg;
module_param_array(dbg, int, &num_dbg, 0);
MODULE_PARM_DESC(dbg, "Turn on debugging.");

static bool ssif_dbg_probe;
module_param_named(dbg_probe, ssif_dbg_probe, bool, 0);
MODULE_PARM_DESC(dbg_probe, "Enable debugging of probing of adapters.");

static bool ssif_tryacpi = true;
module_param_named(tryacpi, ssif_tryacpi, bool, 0);
MODULE_PARM_DESC(tryacpi, "Setting this to zero will disable the default scan of the interfaces identified via ACPI");

static bool ssif_trydmi = true;
module_param_named(trydmi, ssif_trydmi, bool, 0);
MODULE_PARM_DESC(trydmi, "Setting this to zero will disable the default scan of the interfaces identified via DMI (SMBIOS)");

static DEFINE_MUTEX(ssif_infos_mutex);
static LIST_HEAD(ssif_infos);

#define IPMI_SSIF_ATTR(name) \
static ssize_t ipmi_##name##_show(struct device *dev,			\
				  struct device_attribute *attr,	\
				  char *buf)				\
{									\
	struct ssif_info *ssif_info = dev_get_drvdata(dev);		\
									\
	return snprintf(buf, 10, "%u\n", ssif_get_stat(ssif_info, name));\
}									\
static DEVICE_ATTR(name, S_IRUGO, ipmi_##name##_show, NULL)

static ssize_t ipmi_type_show(struct device *dev,
			      struct device_attribute *attr,
			      char *buf)
{
	return snprintf(buf, 10, "ssif\n");
}
static DEVICE_ATTR(type, S_IRUGO, ipmi_type_show, NULL);

IPMI_SSIF_ATTR(sent_messages);
IPMI_SSIF_ATTR(sent_messages_parts);
IPMI_SSIF_ATTR(send_retries);
IPMI_SSIF_ATTR(send_errors);
IPMI_SSIF_ATTR(received_messages);
IPMI_SSIF_ATTR(received_message_parts);
IPMI_SSIF_ATTR(receive_retries);
IPMI_SSIF_ATTR(receive_errors);
IPMI_SSIF_ATTR(flag_fetches);
IPMI_SSIF_ATTR(hosed);
IPMI_SSIF_ATTR(events);
IPMI_SSIF_ATTR(watchdog_pretimeouts);
IPMI_SSIF_ATTR(alerts);

static struct attribute *ipmi_ssif_dev_attrs[] = {
	&dev_attr_type.attr,
	&dev_attr_sent_messages.attr,
	&dev_attr_sent_messages_parts.attr,
	&dev_attr_send_retries.attr,
	&dev_attr_send_errors.attr,
	&dev_attr_received_messages.attr,
	&dev_attr_received_message_parts.attr,
	&dev_attr_receive_retries.attr,
	&dev_attr_receive_errors.attr,
	&dev_attr_flag_fetches.attr,
	&dev_attr_hosed.attr,
	&dev_attr_events.attr,
	&dev_attr_watchdog_pretimeouts.attr,
	&dev_attr_alerts.attr,
	NULL
};

static const struct attribute_group ipmi_ssif_dev_attr_group = {
	.attrs		= ipmi_ssif_dev_attrs,
};

static void shutdown_ssif(void *send_info)
{
	struct ssif_info *ssif_info = send_info;

	device_remove_group(&ssif_info->client->dev, &ipmi_ssif_dev_attr_group);
	dev_set_drvdata(&ssif_info->client->dev, NULL);

	/* make sure the driver is not looking for flags any more. */
	while (ssif_info->ssif_state != SSIF_NORMAL)
		schedule_timeout(1);

	ssif_info->stopping = true;
	del_timer_sync(&ssif_info->retry_timer);
	if (ssif_info->thread) {
		complete(&ssif_info->wake_thread);
		kthread_stop(ssif_info->thread);
	}
}

static int ssif_remove(struct i2c_client *client)
{
	struct ssif_info *ssif_info = i2c_get_clientdata(client);
	struct ssif_addr_info *addr_info;

	if (!ssif_info)
		return 0;

	/*
	 * After this point, we won't deliver anything asychronously
	 * to the message handler.  We can unregister ourself.
	 */
	ipmi_unregister_smi(ssif_info->intf);

	list_for_each_entry(addr_info, &ssif_infos, link) {
		if (addr_info->client == client) {
			addr_info->client = NULL;
			break;
		}
	}

	kfree(ssif_info);

	return 0;
}

static int do_cmd(struct i2c_client *client, int len, unsigned char *msg,
		  int *resp_len, unsigned char *resp)
{
	int retry_cnt;
	int ret;

	retry_cnt = SSIF_SEND_RETRIES;
 retry1:
	ret = i2c_smbus_write_block_data(client, SSIF_IPMI_REQUEST, len, msg);
	if (ret) {
		retry_cnt--;
		if (retry_cnt > 0)
			goto retry1;
		return -ENODEV;
	}

	ret = -ENODEV;
	retry_cnt = SSIF_RECV_RETRIES;
	while (retry_cnt > 0) {
		ret = i2c_smbus_read_block_data(client, SSIF_IPMI_RESPONSE,
						resp);
		if (ret > 0)
			break;
		msleep(SSIF_MSG_MSEC);
		retry_cnt--;
		if (retry_cnt <= 0)
			break;
	}

	if (ret > 0) {
		/* Validate that the response is correct. */
		if (ret < 3 ||
		    (resp[0] != (msg[0] | (1 << 2))) ||
		    (resp[1] != msg[1]))
			ret = -EINVAL;
		else {
			*resp_len = ret;
			ret = 0;
		}
	}

	return ret;
}

static int ssif_detect(struct i2c_client *client, struct i2c_board_info *info)
{
	unsigned char *resp;
	unsigned char msg[3];
	int           rv;
	int           len;

	resp = kmalloc(IPMI_MAX_MSG_LENGTH, GFP_KERNEL);
	if (!resp)
		return -ENOMEM;

	/* Do a Get Device ID command, since it is required. */
	msg[0] = IPMI_NETFN_APP_REQUEST << 2;
	msg[1] = IPMI_GET_DEVICE_ID_CMD;
	rv = do_cmd(client, 2, msg, &len, resp);
	if (rv)
		rv = -ENODEV;
	else
		strlcpy(info->type, DEVICE_NAME, I2C_NAME_SIZE);
	kfree(resp);
	return rv;
}

static int strcmp_nospace(char *s1, char *s2)
{
	while (*s1 && *s2) {
		while (isspace(*s1))
			s1++;
		while (isspace(*s2))
			s2++;
		if (*s1 > *s2)
			return 1;
		if (*s1 < *s2)
			return -1;
		s1++;
		s2++;
	}
	return 0;
}

static struct ssif_addr_info *ssif_info_find(unsigned short addr,
					     char *adapter_name,
					     bool match_null_name)
{
	struct ssif_addr_info *info, *found = NULL;

restart:
	list_for_each_entry(info, &ssif_infos, link) {
		if (info->binfo.addr == addr) {
			if (info->adapter_name || adapter_name) {
				if (!info->adapter_name != !adapter_name) {
					/* One is NULL and one is not */
					continue;
				}
				if (adapter_name &&
				    strcmp_nospace(info->adapter_name,
						   adapter_name))
					/* Names do not match */
					continue;
			}
			found = info;
			break;
		}
	}

	if (!found && match_null_name) {
		/* Try to get an exact match first, then try with a NULL name */
		adapter_name = NULL;
		match_null_name = false;
		goto restart;
	}

	return found;
}

static bool check_acpi(struct ssif_info *ssif_info, struct device *dev)
{
#ifdef CONFIG_ACPI
	acpi_handle acpi_handle;

	acpi_handle = ACPI_HANDLE(dev);
	if (acpi_handle) {
		ssif_info->addr_source = SI_ACPI;
		ssif_info->addr_info.acpi_info.acpi_handle = acpi_handle;
		return true;
	}
#endif
	return false;
}

static int find_slave_address(struct i2c_client *client, int slave_addr)
{
#ifdef CONFIG_IPMI_DMI_DECODE
	if (!slave_addr)
		slave_addr = ipmi_dmi_get_slave_addr(
			SI_TYPE_INVALID,
			i2c_adapter_id(client->adapter),
			client->addr);
#endif

	return slave_addr;
}

/*
 * Global enables we care about.
 */
#define GLOBAL_ENABLES_MASK (IPMI_BMC_EVT_MSG_BUFF | IPMI_BMC_RCV_MSG_INTR | \
			     IPMI_BMC_EVT_MSG_INTR)

static int ssif_probe(struct i2c_client *client, const struct i2c_device_id *id)
{
	unsigned char     msg[3];
	unsigned char     *resp;
	struct ssif_info   *ssif_info;
	int               rv = 0;
	int               len;
	int               i;
	u8		  slave_addr = 0;
	struct ssif_addr_info *addr_info = NULL;

	resp = kmalloc(IPMI_MAX_MSG_LENGTH, GFP_KERNEL);
	if (!resp)
		return -ENOMEM;

	ssif_info = kzalloc(sizeof(*ssif_info), GFP_KERNEL);
	if (!ssif_info) {
		kfree(resp);
		return -ENOMEM;
	}

	if (!check_acpi(ssif_info, &client->dev)) {
		addr_info = ssif_info_find(client->addr, client->adapter->name,
					   true);
		if (!addr_info) {
			/* Must have come in through sysfs. */
			ssif_info->addr_source = SI_HOTMOD;
		} else {
			ssif_info->addr_source = addr_info->addr_src;
			ssif_info->ssif_debug = addr_info->debug;
			ssif_info->addr_info = addr_info->addr_info;
			addr_info->client = client;
			slave_addr = addr_info->slave_addr;
		}
	}

	slave_addr = find_slave_address(client, slave_addr);

	pr_info(PFX "Trying %s-specified SSIF interface at i2c address 0x%x, adapter %s, slave address 0x%x\n",
	       ipmi_addr_src_to_str(ssif_info->addr_source),
	       client->addr, client->adapter->name, slave_addr);

	ssif_info->client = client;
	i2c_set_clientdata(client, ssif_info);

	/* Now check for system interface capabilities */
	msg[0] = IPMI_NETFN_APP_REQUEST << 2;
	msg[1] = IPMI_GET_SYSTEM_INTERFACE_CAPABILITIES_CMD;
	msg[2] = 0; /* SSIF */
	rv = do_cmd(client, 3, msg, &len, resp);
	if (!rv && (len >= 3) && (resp[2] == 0)) {
		if (len < 7) {
			if (ssif_dbg_probe)
				pr_info(PFX "SSIF info too short: %d\n", len);
			goto no_support;
		}

		/* Got a good SSIF response, handle it. */
		ssif_info->max_xmit_msg_size = resp[5];
		ssif_info->max_recv_msg_size = resp[6];
		ssif_info->multi_support = (resp[4] >> 6) & 0x3;
		ssif_info->supports_pec = (resp[4] >> 3) & 0x1;

		/* Sanitize the data */
		switch (ssif_info->multi_support) {
		case SSIF_NO_MULTI:
			if (ssif_info->max_xmit_msg_size > 32)
				ssif_info->max_xmit_msg_size = 32;
			if (ssif_info->max_recv_msg_size > 32)
				ssif_info->max_recv_msg_size = 32;
			break;

		case SSIF_MULTI_2_PART:
			if (ssif_info->max_xmit_msg_size > 63)
				ssif_info->max_xmit_msg_size = 63;
			if (ssif_info->max_recv_msg_size > 62)
				ssif_info->max_recv_msg_size = 62;
			break;

		case SSIF_MULTI_n_PART:
			/*
			 * The specification is rather confusing at
			 * this point, but I think I understand what
			 * is meant.  At least I have a workable
			 * solution.  With multi-part messages, you
			 * cannot send a message that is a multiple of
			 * 32-bytes in length, because the start and
			 * middle messages are 32-bytes and the end
			 * message must be at least one byte.  You
			 * can't fudge on an extra byte, that would
			 * screw up things like fru data writes.  So
			 * we limit the length to 63 bytes.  That way
			 * a 32-byte message gets sent as a single
			 * part.  A larger message will be a 32-byte
			 * start and the next message is always going
			 * to be 1-31 bytes in length.  Not ideal, but
			 * it should work.
			 */
			if (ssif_info->max_xmit_msg_size > 63)
				ssif_info->max_xmit_msg_size = 63;
			break;

		default:
			/* Data is not sane, just give up. */
			goto no_support;
		}
	} else {
 no_support:
		/* Assume no multi-part or PEC support */
		pr_info(PFX "Error fetching SSIF: %d %d %2.2x, your system probably doesn't support this command so using defaults\n",
		       rv, len, resp[2]);

		ssif_info->max_xmit_msg_size = 32;
		ssif_info->max_recv_msg_size = 32;
		ssif_info->multi_support = SSIF_NO_MULTI;
		ssif_info->supports_pec = 0;
	}

	/* Make sure the NMI timeout is cleared. */
	msg[0] = IPMI_NETFN_APP_REQUEST << 2;
	msg[1] = IPMI_CLEAR_MSG_FLAGS_CMD;
	msg[2] = WDT_PRE_TIMEOUT_INT;
	rv = do_cmd(client, 3, msg, &len, resp);
	if (rv || (len < 3) || (resp[2] != 0))
		pr_warn(PFX "Unable to clear message flags: %d %d %2.2x\n",
			rv, len, resp[2]);

	/* Attempt to enable the event buffer. */
	msg[0] = IPMI_NETFN_APP_REQUEST << 2;
	msg[1] = IPMI_GET_BMC_GLOBAL_ENABLES_CMD;
	rv = do_cmd(client, 2, msg, &len, resp);
	if (rv || (len < 4) || (resp[2] != 0)) {
		pr_warn(PFX "Error getting global enables: %d %d %2.2x\n",
			rv, len, resp[2]);
		rv = 0; /* Not fatal */
		goto found;
	}

	ssif_info->global_enables = resp[3];

	if (resp[3] & IPMI_BMC_EVT_MSG_BUFF) {
		ssif_info->has_event_buffer = true;
		/* buffer is already enabled, nothing to do. */
		goto found;
	}

	msg[0] = IPMI_NETFN_APP_REQUEST << 2;
	msg[1] = IPMI_SET_BMC_GLOBAL_ENABLES_CMD;
	msg[2] = ssif_info->global_enables | IPMI_BMC_EVT_MSG_BUFF;
	rv = do_cmd(client, 3, msg, &len, resp);
	if (rv || (len < 2)) {
		pr_warn(PFX "Error setting global enables: %d %d %2.2x\n",
			rv, len, resp[2]);
		rv = 0; /* Not fatal */
		goto found;
	}

	if (resp[2] == 0) {
		/* A successful return means the event buffer is supported. */
		ssif_info->has_event_buffer = true;
		ssif_info->global_enables |= IPMI_BMC_EVT_MSG_BUFF;
	}

	/* Some systems don't behave well if you enable alerts. */
	if (alerts_broken)
		goto found;

	msg[0] = IPMI_NETFN_APP_REQUEST << 2;
	msg[1] = IPMI_SET_BMC_GLOBAL_ENABLES_CMD;
	msg[2] = ssif_info->global_enables | IPMI_BMC_RCV_MSG_INTR;
	rv = do_cmd(client, 3, msg, &len, resp);
	if (rv || (len < 2)) {
		pr_warn(PFX "Error setting global enables: %d %d %2.2x\n",
			rv, len, resp[2]);
		rv = 0; /* Not fatal */
		goto found;
	}

	if (resp[2] == 0) {
		/* A successful return means the alert is supported. */
		ssif_info->supports_alert = true;
		ssif_info->global_enables |= IPMI_BMC_RCV_MSG_INTR;
	}

 found:
	if (ssif_dbg_probe) {
		pr_info("ssif_probe: i2c_probe found device at i2c address %x\n",
			client->addr);
	}

	spin_lock_init(&ssif_info->lock);
	ssif_info->ssif_state = SSIF_NORMAL;
	timer_setup(&ssif_info->retry_timer, retry_timeout, 0);

	for (i = 0; i < SSIF_NUM_STATS; i++)
		atomic_set(&ssif_info->stats[i], 0);

	if (ssif_info->supports_pec)
		ssif_info->client->flags |= I2C_CLIENT_PEC;

	ssif_info->handlers.owner = THIS_MODULE;
	ssif_info->handlers.start_processing = ssif_start_processing;
	ssif_info->handlers.shutdown = shutdown_ssif;
	ssif_info->handlers.get_smi_info = get_smi_info;
	ssif_info->handlers.sender = sender;
	ssif_info->handlers.request_events = request_events;

	{
		unsigned int thread_num;

		thread_num = ((i2c_adapter_id(ssif_info->client->adapter)
			       << 8) |
			      ssif_info->client->addr);
		init_completion(&ssif_info->wake_thread);
		ssif_info->thread = kthread_run(ipmi_ssif_thread, ssif_info,
					       "kssif%4.4x", thread_num);
		if (IS_ERR(ssif_info->thread)) {
			rv = PTR_ERR(ssif_info->thread);
			dev_notice(&ssif_info->client->dev,
				   "Could not start kernel thread: error %d\n",
				   rv);
			goto out;
		}
	}

	dev_set_drvdata(&ssif_info->client->dev, ssif_info);
	rv = device_add_group(&ssif_info->client->dev,
			      &ipmi_ssif_dev_attr_group);
	if (rv) {
		dev_err(&ssif_info->client->dev,
			"Unable to add device attributes: error %d\n",
			rv);
		goto out;
	}

	rv = ipmi_register_smi(&ssif_info->handlers,
			       ssif_info,
			       &ssif_info->client->dev,
			       slave_addr);
	 if (rv) {
		pr_err(PFX "Unable to register device: error %d\n", rv);
		goto out_remove_attr;
	}

 out:
	if (rv) {
		if (addr_info)
			addr_info->client = NULL;

		dev_err(&client->dev, "Unable to start IPMI SSIF: %d\n", rv);
		kfree(ssif_info);
	}
	kfree(resp);
	return rv;

out_remove_attr:
	device_remove_group(&ssif_info->client->dev, &ipmi_ssif_dev_attr_group);
	dev_set_drvdata(&ssif_info->client->dev, NULL);
	goto out;
}

static int ssif_adapter_handler(struct device *adev, void *opaque)
{
	struct ssif_addr_info *addr_info = opaque;

	if (adev->type != &i2c_adapter_type)
		return 0;

	addr_info->added_client = i2c_new_device(to_i2c_adapter(adev),
						 &addr_info->binfo);

	if (!addr_info->adapter_name)
		return 1; /* Only try the first I2C adapter by default. */
	return 0;
}

static int new_ssif_client(int addr, char *adapter_name,
			   int debug, int slave_addr,
			   enum ipmi_addr_src addr_src,
			   struct device *dev)
{
	struct ssif_addr_info *addr_info;
	int rv = 0;

	mutex_lock(&ssif_infos_mutex);
	if (ssif_info_find(addr, adapter_name, false)) {
		rv = -EEXIST;
		goto out_unlock;
	}

	addr_info = kzalloc(sizeof(*addr_info), GFP_KERNEL);
	if (!addr_info) {
		rv = -ENOMEM;
		goto out_unlock;
	}

	if (adapter_name) {
		addr_info->adapter_name = kstrdup(adapter_name, GFP_KERNEL);
		if (!addr_info->adapter_name) {
			kfree(addr_info);
			rv = -ENOMEM;
			goto out_unlock;
		}
	}

	strncpy(addr_info->binfo.type, DEVICE_NAME,
		sizeof(addr_info->binfo.type));
	addr_info->binfo.addr = addr;
	addr_info->binfo.platform_data = addr_info;
	addr_info->debug = debug;
	addr_info->slave_addr = slave_addr;
	addr_info->addr_src = addr_src;
	addr_info->dev = dev;

	if (dev)
		dev_set_drvdata(dev, addr_info);

	list_add_tail(&addr_info->link, &ssif_infos);

	if (initialized)
		i2c_for_each_dev(addr_info, ssif_adapter_handler);
	/* Otherwise address list will get it */

out_unlock:
	mutex_unlock(&ssif_infos_mutex);
	return rv;
}

static void free_ssif_clients(void)
{
	struct ssif_addr_info *info, *tmp;

	mutex_lock(&ssif_infos_mutex);
	list_for_each_entry_safe(info, tmp, &ssif_infos, link) {
		list_del(&info->link);
		kfree(info->adapter_name);
		kfree(info);
	}
	mutex_unlock(&ssif_infos_mutex);
}

static unsigned short *ssif_address_list(void)
{
	struct ssif_addr_info *info;
	unsigned int count = 0, i;
	unsigned short *address_list;

	list_for_each_entry(info, &ssif_infos, link)
		count++;

	address_list = kcalloc(count + 1, sizeof(*address_list),
			       GFP_KERNEL);
	if (!address_list)
		return NULL;

	i = 0;
	list_for_each_entry(info, &ssif_infos, link) {
		unsigned short addr = info->binfo.addr;
		int j;

		for (j = 0; j < i; j++) {
			if (address_list[j] == addr)
				goto skip_addr;
		}
		address_list[i] = addr;
skip_addr:
		i++;
	}
	address_list[i] = I2C_CLIENT_END;

	return address_list;
}

#ifdef CONFIG_ACPI
static const struct acpi_device_id ssif_acpi_match[] = {
	{ "IPI0001", 0 },
	{ },
};
MODULE_DEVICE_TABLE(acpi, ssif_acpi_match);
#endif

#ifdef CONFIG_DMI
static int dmi_ipmi_probe(struct platform_device *pdev)
{
	u8 slave_addr = 0;
	u16 i2c_addr;
	int rv;

	if (!ssif_trydmi)
		return -ENODEV;

	rv = device_property_read_u16(&pdev->dev, "i2c-addr", &i2c_addr);
	if (rv) {
		dev_warn(&pdev->dev, PFX "No i2c-addr property\n");
		return -ENODEV;
	}

	rv = device_property_read_u8(&pdev->dev, "slave-addr", &slave_addr);
	if (rv)
		slave_addr = 0x20;

	return new_ssif_client(i2c_addr, NULL, 0,
			       slave_addr, SI_SMBIOS, &pdev->dev);
}
#else
static int dmi_ipmi_probe(struct platform_device *pdev)
{
	return -ENODEV;
}
#endif

static const struct i2c_device_id ssif_id[] = {
	{ DEVICE_NAME, 0 },
	{ }
};
MODULE_DEVICE_TABLE(i2c, ssif_id);

static struct i2c_driver ssif_i2c_driver = {
	.class		= I2C_CLASS_HWMON,
	.driver		= {
		.name			= DEVICE_NAME
	},
	.probe		= ssif_probe,
	.remove		= ssif_remove,
	.alert		= ssif_alert,
	.id_table	= ssif_id,
	.detect		= ssif_detect
};

static int ssif_platform_probe(struct platform_device *dev)
{
	return dmi_ipmi_probe(dev);
}

static int ssif_platform_remove(struct platform_device *dev)
{
	struct ssif_addr_info *addr_info = dev_get_drvdata(&dev->dev);

	if (!addr_info)
		return 0;

	mutex_lock(&ssif_infos_mutex);
	i2c_unregister_device(addr_info->added_client);

	list_del(&addr_info->link);
	kfree(addr_info);
	mutex_unlock(&ssif_infos_mutex);
	return 0;
}

static struct platform_driver ipmi_driver = {
	.driver = {
		.name = DEVICE_NAME,
	},
	.probe		= ssif_platform_probe,
	.remove		= ssif_platform_remove,
};

static int init_ipmi_ssif(void)
{
	int i;
	int rv;

	if (initialized)
		return 0;

	pr_info("IPMI SSIF Interface driver\n");

	/* build list for i2c from addr list */
	for (i = 0; i < num_addrs; i++) {
		rv = new_ssif_client(addr[i], adapter_name[i],
				     dbg[i], slave_addrs[i],
				     SI_HARDCODED, NULL);
		if (rv)
			pr_err(PFX
			       "Couldn't add hardcoded device at addr 0x%x\n",
			       addr[i]);
	}

	if (ssif_tryacpi)
		ssif_i2c_driver.driver.acpi_match_table	=
			ACPI_PTR(ssif_acpi_match);

	if (ssif_trydmi) {
		rv = platform_driver_register(&ipmi_driver);
		if (rv)
<<<<<<< HEAD
			pr_err(PFX "Unable to register driver: %d\n", rv);
=======
			pr_err("Unable to register driver: %d\n", rv);
		else
			platform_registered = true;
>>>>>>> 407d19ab
	}

	ssif_i2c_driver.address_list = ssif_address_list();

	rv = i2c_add_driver(&ssif_i2c_driver);
	if (!rv)
		initialized = true;

	return rv;
}
module_init(init_ipmi_ssif);

static void cleanup_ipmi_ssif(void)
{
	if (!initialized)
		return;

	initialized = false;

	i2c_del_driver(&ssif_i2c_driver);

<<<<<<< HEAD
	platform_driver_unregister(&ipmi_driver);
=======
	kfree(ssif_i2c_driver.address_list);

	if (ssif_trydmi && platform_registered)
		platform_driver_unregister(&ipmi_driver);
>>>>>>> 407d19ab

	free_ssif_clients();
}
module_exit(cleanup_ipmi_ssif);

MODULE_ALIAS("platform:dmi-ipmi-ssif");
MODULE_AUTHOR("Todd C Davis <todd.c.davis@intel.com>, Corey Minyard <minyard@acm.org>");
MODULE_DESCRIPTION("IPMI driver for management controllers on a SMBus");
MODULE_LICENSE("GPL");<|MERGE_RESOLUTION|>--- conflicted
+++ resolved
@@ -26,6 +26,9 @@
  * TODO: Figure out how to use SMB alerts.  This will require a new
  * interface into the I2C driver, I believe.
  */
+
+#define pr_fmt(fmt) "ipmi_ssif: " fmt
+#define dev_fmt(fmt) "ipmi_ssif: " fmt
 
 #if defined(MODVERSIONS)
 #include <linux/modversions.h>
@@ -52,7 +55,6 @@
 #include "ipmi_si_sm.h"
 #include "ipmi_dmi.h"
 
-#define PFX "ipmi_ssif: "
 #define DEVICE_NAME "ipmi_ssif"
 
 #define IPMI_GET_SYSTEM_INTERFACE_CAPABILITIES_CMD	0x57
@@ -60,6 +62,7 @@
 #define	SSIF_IPMI_REQUEST			2
 #define	SSIF_IPMI_MULTI_PART_REQUEST_START	6
 #define	SSIF_IPMI_MULTI_PART_REQUEST_MIDDLE	7
+#define	SSIF_IPMI_MULTI_PART_REQUEST_END	8
 #define	SSIF_IPMI_RESPONSE			3
 #define	SSIF_IPMI_MULTI_PART_RESPONSE_MIDDLE	9
 
@@ -88,6 +91,12 @@
 #define SSIF_MSG_JIFFIES	((SSIF_MSG_USEC * 1000) / TICK_NSEC)
 #define SSIF_MSG_PART_JIFFIES	((SSIF_MSG_PART_USEC * 1000) / TICK_NSEC)
 
+/*
+ * Timeout for the watch, only used for get flag timer.
+ */
+#define SSIF_WATCH_MSG_TIMEOUT		msecs_to_jiffies(10)
+#define SSIF_WATCH_WATCHDOG_TIMEOUT	msecs_to_jiffies(250)
+
 enum ssif_intf_state {
 	SSIF_NORMAL,
 	SSIF_GETTING_FLAGS,
@@ -268,9 +277,13 @@
 	struct timer_list retry_timer;
 	int retries_left;
 
+	long watch_timeout;		/* Timeout for flags check, 0 if off. */
+	struct timer_list watch_timer;	/* Flag fetch timer. */
+
 	/* Info from SSIF cmd */
 	unsigned char max_xmit_msg_size;
 	unsigned char max_recv_msg_size;
+	bool cmd8_works; /* See test_multipart_messages() for details. */
 	unsigned int  multi_support;
 	int           supports_pec;
 
@@ -317,9 +330,9 @@
 {
 	if (msg->rsp_size < 0) {
 		return_hosed_msg(ssif_info, msg);
-		pr_err(PFX
-		       "Malformed message in deliver_recv_msg: rsp_size = %d\n",
-		       msg->rsp_size);
+		dev_err(&ssif_info->client->dev,
+			"%s: Malformed message: rsp_size = %d\n",
+		       __func__, msg->rsp_size);
 	} else {
 		ipmi_smi_msg_received(ssif_info->intf, msg);
 	}
@@ -535,7 +548,8 @@
 	if (rv < 0) {
 		/* request failed, just return the error. */
 		if (ssif_info->ssif_debug & SSIF_DEBUG_MSG)
-			pr_info("Error from i2c_non_blocking_op(5)\n");
+			dev_dbg(&ssif_info->client->dev,
+				"Error from i2c_non_blocking_op(5)\n");
 
 		msg_done_handler(ssif_info, -EIO, NULL, 0);
 	}
@@ -559,6 +573,26 @@
 		start_get(ssif_info);
 }
 
+static void watch_timeout(struct timer_list *t)
+{
+	struct ssif_info *ssif_info = from_timer(ssif_info, t, watch_timer);
+	unsigned long oflags, *flags;
+
+	if (ssif_info->stopping)
+		return;
+
+	flags = ipmi_ssif_lock_cond(ssif_info, &oflags);
+	if (ssif_info->watch_timeout) {
+		mod_timer(&ssif_info->watch_timer,
+			  jiffies + ssif_info->watch_timeout);
+		if (SSIF_IDLE(ssif_info)) {
+			start_flag_fetch(ssif_info, flags); /* Releases lock */
+			return;
+		}
+		ssif_info->req_flags = true;
+	}
+	ipmi_ssif_unlock_cond(ssif_info, flags);
+}
 
 static void ssif_alert(struct i2c_client *client, enum i2c_alert_protocol type,
 		       unsigned int data)
@@ -617,7 +651,8 @@
 		ssif_inc_stat(ssif_info, receive_errors);
 
 		if  (ssif_info->ssif_debug & SSIF_DEBUG_MSG)
-			pr_info("Error in msg_done_handler: %d\n", result);
+			dev_dbg(&ssif_info->client->dev,
+				"%s: Error %d\n", __func__, result);
 		len = 0;
 		goto continue_op;
 	}
@@ -642,7 +677,8 @@
 				  ssif_info->recv, I2C_SMBUS_BLOCK_DATA);
 		if (rv < 0) {
 			if (ssif_info->ssif_debug & SSIF_DEBUG_MSG)
-				pr_info("Error from i2c_non_blocking_op(1)\n");
+				dev_dbg(&ssif_info->client->dev,
+					"Error from i2c_non_blocking_op(1)\n");
 
 			result = -EIO;
 		} else
@@ -655,7 +691,8 @@
 		if (len == 0) {
 			result = -EIO;
 			if (ssif_info->ssif_debug & SSIF_DEBUG_MSG)
-				pr_info(PFX "Middle message with no data\n");
+				dev_dbg(&ssif_info->client->dev,
+					"Middle message with no data\n");
 
 			goto continue_op;
 		}
@@ -668,7 +705,8 @@
 		    /* All blocks but the last must have 31 data bytes. */
 			result = -EIO;
 			if (ssif_info->ssif_debug & SSIF_DEBUG_MSG)
-				pr_info("Received middle message <31\n");
+				dev_dbg(&ssif_info->client->dev,
+					"Received middle message <31\n");
 
 			goto continue_op;
 		}
@@ -677,7 +715,8 @@
 			/* Received message too big, abort the operation. */
 			result = -E2BIG;
 			if (ssif_info->ssif_debug & SSIF_DEBUG_MSG)
-				pr_info("Received message too big\n");
+				dev_dbg(&ssif_info->client->dev,
+					"Received message too big\n");
 
 			goto continue_op;
 		}
@@ -712,7 +751,7 @@
 					   I2C_SMBUS_BLOCK_DATA);
 			if (rv < 0) {
 				if (ssif_info->ssif_debug & SSIF_DEBUG_MSG)
-					pr_info(PFX
+					dev_dbg(&ssif_info->client->dev,
 						"Error from ssif_i2c_send\n");
 
 				result = -EIO;
@@ -730,7 +769,8 @@
 	}
 
 	if (ssif_info->ssif_debug & SSIF_DEBUG_STATE)
-		pr_info(PFX "DONE 1: state = %d, result=%d.\n",
+		dev_dbg(&ssif_info->client->dev,
+			"DONE 1: state = %d, result=%d\n",
 			ssif_info->ssif_state, result);
 
 	flags = ipmi_ssif_lock_cond(ssif_info, &oflags);
@@ -764,8 +804,9 @@
 			 */
 			ssif_info->ssif_state = SSIF_NORMAL;
 			ipmi_ssif_unlock_cond(ssif_info, flags);
-			pr_warn(PFX "Error getting flags: %d %d, %x\n",
-			       result, len, (len >= 3) ? data[2] : 0);
+			dev_warn(&ssif_info->client->dev,
+				 "Error getting flags: %d %d, %x\n",
+				 result, len, (len >= 3) ? data[2] : 0);
 		} else if (data[0] != (IPMI_NETFN_APP_REQUEST | 1) << 2
 			   || data[1] != IPMI_GET_MSG_FLAGS_CMD) {
 			/*
@@ -773,8 +814,9 @@
 			 * response to a previous command.
 			 */
 			ipmi_ssif_unlock_cond(ssif_info, flags);
-			pr_warn(PFX "Invalid response getting flags: %x %x\n",
-				data[0], data[1]);
+			dev_warn(&ssif_info->client->dev,
+				 "Invalid response getting flags: %x %x\n",
+				 data[0], data[1]);
 		} else {
 			ssif_inc_stat(ssif_info, flag_fetches);
 			ssif_info->msg_flags = data[3];
@@ -786,12 +828,14 @@
 		/* We cleared the flags. */
 		if ((result < 0) || (len < 3) || (data[2] != 0)) {
 			/* Error clearing flags */
-			pr_warn(PFX "Error clearing flags: %d %d, %x\n",
-			       result, len, (len >= 3) ? data[2] : 0);
+			dev_warn(&ssif_info->client->dev,
+				 "Error clearing flags: %d %d, %x\n",
+				 result, len, (len >= 3) ? data[2] : 0);
 		} else if (data[0] != (IPMI_NETFN_APP_REQUEST | 1) << 2
 			   || data[1] != IPMI_CLEAR_MSG_FLAGS_CMD) {
-			pr_warn(PFX "Invalid response clearing flags: %x %x\n",
-				data[0], data[1]);
+			dev_warn(&ssif_info->client->dev,
+				 "Invalid response clearing flags: %x %x\n",
+				 data[0], data[1]);
 		}
 		ssif_info->ssif_state = SSIF_NORMAL;
 		ipmi_ssif_unlock_cond(ssif_info, flags);
@@ -807,8 +851,9 @@
 			handle_flags(ssif_info, flags);
 		} else if (msg->rsp[0] != (IPMI_NETFN_APP_REQUEST | 1) << 2
 			   || msg->rsp[1] != IPMI_READ_EVENT_MSG_BUFFER_CMD) {
-			pr_warn(PFX "Invalid response getting events: %x %x\n",
-				msg->rsp[0], msg->rsp[1]);
+			dev_warn(&ssif_info->client->dev,
+				 "Invalid response getting events: %x %x\n",
+				 msg->rsp[0], msg->rsp[1]);
 			msg->done(msg);
 			/* Take off the event flag. */
 			ssif_info->msg_flags &= ~EVENT_MSG_BUFFER_FULL;
@@ -830,8 +875,9 @@
 			handle_flags(ssif_info, flags);
 		} else if (msg->rsp[0] != (IPMI_NETFN_APP_REQUEST | 1) << 2
 			   || msg->rsp[1] != IPMI_GET_MSG_CMD) {
-			pr_warn(PFX "Invalid response clearing flags: %x %x\n",
-				msg->rsp[0], msg->rsp[1]);
+			dev_warn(&ssif_info->client->dev,
+				 "Invalid response clearing flags: %x %x\n",
+				 msg->rsp[0], msg->rsp[1]);
 			msg->done(msg);
 
 			/* Take off the msg flag. */
@@ -857,7 +903,8 @@
 		ipmi_ssif_unlock_cond(ssif_info, flags);
 
 	if (ssif_info->ssif_debug & SSIF_DEBUG_STATE)
-		pr_info(PFX "DONE 2: state = %d.\n", ssif_info->ssif_state);
+		dev_dbg(&ssif_info->client->dev,
+			"DONE 2: state = %d.\n", ssif_info->ssif_state);
 }
 
 static void msg_written_handler(struct ssif_info *ssif_info, int result,
@@ -877,8 +924,8 @@
 			ssif_inc_stat(ssif_info, send_errors);
 
 			if (ssif_info->ssif_debug & SSIF_DEBUG_MSG)
-				pr_info(PFX
-					"Out of retries in msg_written_handler\n");
+				dev_dbg(&ssif_info->client->dev,
+					"%s: Out of retries\n", __func__);
 			msg_done_handler(ssif_info, -EIO, NULL, 0);
 			return;
 		}
@@ -890,7 +937,8 @@
 		 * handle it.
 		 */
 		if (ssif_info->ssif_debug & SSIF_DEBUG_MSG)
-			pr_info("Error in msg_written_handler: %d\n", result);
+			dev_dbg(&ssif_info->client->dev,
+				"%s: Error  %d\n", __func__, result);
 
 		msg_done_handler(ssif_info, result, NULL, 0);
 		return;
@@ -902,38 +950,40 @@
 		 * in the SSIF_MULTI_n_PART case in the probe function
 		 * for details on the intricacies of this.
 		 */
-		int left;
+		int left, to_write;
 		unsigned char *data_to_send;
+		unsigned char cmd;
 
 		ssif_inc_stat(ssif_info, sent_messages_parts);
 
 		left = ssif_info->multi_len - ssif_info->multi_pos;
-		if (left > 32)
-			left = 32;
+		to_write = left;
+		if (to_write > 32)
+			to_write = 32;
 		/* Length byte. */
-		ssif_info->multi_data[ssif_info->multi_pos] = left;
+		ssif_info->multi_data[ssif_info->multi_pos] = to_write;
 		data_to_send = ssif_info->multi_data + ssif_info->multi_pos;
-		ssif_info->multi_pos += left;
-		if (left < 32)
-			/*
-			 * Write is finished.  Note that we must end
-			 * with a write of less than 32 bytes to
-			 * complete the transaction, even if it is
-			 * zero bytes.
-			 */
+		ssif_info->multi_pos += to_write;
+		cmd = SSIF_IPMI_MULTI_PART_REQUEST_MIDDLE;
+		if (ssif_info->cmd8_works) {
+			if (left == to_write) {
+				cmd = SSIF_IPMI_MULTI_PART_REQUEST_END;
+				ssif_info->multi_data = NULL;
+			}
+		} else if (to_write < 32) {
 			ssif_info->multi_data = NULL;
+		}
 
 		rv = ssif_i2c_send(ssif_info, msg_written_handler,
-				  I2C_SMBUS_WRITE,
-				  SSIF_IPMI_MULTI_PART_REQUEST_MIDDLE,
-				  data_to_send,
-				  I2C_SMBUS_BLOCK_DATA);
+				   I2C_SMBUS_WRITE, cmd,
+				   data_to_send, I2C_SMBUS_BLOCK_DATA);
 		if (rv < 0) {
 			/* request failed, just return the error. */
 			ssif_inc_stat(ssif_info, send_errors);
 
 			if (ssif_info->ssif_debug & SSIF_DEBUG_MSG)
-				pr_info("Error from i2c_non_blocking_op(3)\n");
+				dev_dbg(&ssif_info->client->dev,
+					"Error from i2c_non_blocking_op(3)\n");
 			msg_done_handler(ssif_info, -EIO, NULL, 0);
 		}
 	} else {
@@ -989,7 +1039,8 @@
 	rv = ssif_i2c_send(ssif_info, msg_written_handler, I2C_SMBUS_WRITE,
 			  command, ssif_info->data, I2C_SMBUS_BLOCK_DATA);
 	if (rv && (ssif_info->ssif_debug & SSIF_DEBUG_MSG))
-		pr_info("Error from i2c_non_blocking_op(4)\n");
+		dev_dbg(&ssif_info->client->dev,
+			"Error from i2c_non_blocking_op(4)\n");
 	return rv;
 }
 
@@ -1058,9 +1109,10 @@
 		struct timespec64 t;
 
 		ktime_get_real_ts64(&t);
-		pr_info("**Enqueue %02x %02x: %lld.%6.6ld\n",
-		       msg->data[0], msg->data[1],
-		       (long long) t.tv_sec, (long) t.tv_nsec / NSEC_PER_USEC);
+		dev_dbg(&ssif_info->client->dev,
+			"**Enqueue %02x %02x: %lld.%6.6ld\n",
+			msg->data[0], msg->data[1],
+			(long long)t.tv_sec, (long)t.tv_nsec / NSEC_PER_USEC);
 	}
 }
 
@@ -1077,8 +1129,7 @@
 }
 
 /*
- * Instead of having our own timer to periodically check the message
- * flags, we let the message handler drive us.
+ * Upper layer wants us to request events.
  */
 static void request_events(void *send_info)
 {
@@ -1089,18 +1140,33 @@
 		return;
 
 	flags = ipmi_ssif_lock_cond(ssif_info, &oflags);
-	/*
-	 * Request flags first, not events, because the lower layer
-	 * doesn't have a way to send an attention.  But make sure
-	 * event checking still happens.
-	 */
 	ssif_info->req_events = true;
-	if (SSIF_IDLE(ssif_info))
-		start_flag_fetch(ssif_info, flags);
-	else {
-		ssif_info->req_flags = true;
-		ipmi_ssif_unlock_cond(ssif_info, flags);
-	}
+	ipmi_ssif_unlock_cond(ssif_info, flags);
+}
+
+/*
+ * Upper layer is changing the flag saying whether we need to request
+ * flags periodically or not.
+ */
+static void ssif_set_need_watch(void *send_info, unsigned int watch_mask)
+{
+	struct ssif_info *ssif_info = (struct ssif_info *) send_info;
+	unsigned long oflags, *flags;
+	long timeout = 0;
+
+	if (watch_mask & IPMI_WATCH_MASK_CHECK_MESSAGES)
+		timeout = SSIF_WATCH_MSG_TIMEOUT;
+	else if (watch_mask)
+		timeout = SSIF_WATCH_WATCHDOG_TIMEOUT;
+
+	flags = ipmi_ssif_lock_cond(ssif_info, &oflags);
+	if (timeout != ssif_info->watch_timeout) {
+		ssif_info->watch_timeout = timeout;
+		if (ssif_info->watch_timeout)
+			mod_timer(&ssif_info->watch_timer,
+				  jiffies + ssif_info->watch_timeout);
+	}
+	ipmi_ssif_unlock_cond(ssif_info, flags);
 }
 
 static int ssif_start_processing(void            *send_info,
@@ -1227,6 +1293,7 @@
 		schedule_timeout(1);
 
 	ssif_info->stopping = true;
+	del_timer_sync(&ssif_info->watch_timer);
 	del_timer_sync(&ssif_info->retry_timer);
 	if (ssif_info->thread) {
 		complete(&ssif_info->wake_thread);
@@ -1260,24 +1327,10 @@
 	return 0;
 }
 
-static int do_cmd(struct i2c_client *client, int len, unsigned char *msg,
-		  int *resp_len, unsigned char *resp)
-{
-	int retry_cnt;
-	int ret;
-
-	retry_cnt = SSIF_SEND_RETRIES;
- retry1:
-	ret = i2c_smbus_write_block_data(client, SSIF_IPMI_REQUEST, len, msg);
-	if (ret) {
-		retry_cnt--;
-		if (retry_cnt > 0)
-			goto retry1;
-		return -ENODEV;
-	}
-
-	ret = -ENODEV;
-	retry_cnt = SSIF_RECV_RETRIES;
+static int read_response(struct i2c_client *client, unsigned char *resp)
+{
+	int ret = -ENODEV, retry_cnt = SSIF_RECV_RETRIES;
+
 	while (retry_cnt > 0) {
 		ret = i2c_smbus_read_block_data(client, SSIF_IPMI_RESPONSE,
 						resp);
@@ -1289,13 +1342,35 @@
 			break;
 	}
 
+	return ret;
+}
+
+static int do_cmd(struct i2c_client *client, int len, unsigned char *msg,
+		  int *resp_len, unsigned char *resp)
+{
+	int retry_cnt;
+	int ret;
+
+	retry_cnt = SSIF_SEND_RETRIES;
+ retry1:
+	ret = i2c_smbus_write_block_data(client, SSIF_IPMI_REQUEST, len, msg);
+	if (ret) {
+		retry_cnt--;
+		if (retry_cnt > 0)
+			goto retry1;
+		return -ENODEV;
+	}
+
+	ret = read_response(client, resp);
 	if (ret > 0) {
 		/* Validate that the response is correct. */
 		if (ret < 3 ||
 		    (resp[0] != (msg[0] | (1 << 2))) ||
 		    (resp[1] != msg[1]))
 			ret = -EINVAL;
-		else {
+		else if (ret > IPMI_MAX_MSG_LENGTH) {
+			ret = -E2BIG;
+		} else {
 			*resp_len = ret;
 			ret = 0;
 		}
@@ -1407,6 +1482,121 @@
 	return slave_addr;
 }
 
+static int start_multipart_test(struct i2c_client *client,
+				unsigned char *msg, bool do_middle)
+{
+	int retry_cnt = SSIF_SEND_RETRIES, ret;
+
+retry_write:
+	ret = i2c_smbus_write_block_data(client,
+					 SSIF_IPMI_MULTI_PART_REQUEST_START,
+					 32, msg);
+	if (ret) {
+		retry_cnt--;
+		if (retry_cnt > 0)
+			goto retry_write;
+		dev_err(&client->dev, "Could not write multi-part start, though the BMC said it could handle it.  Just limit sends to one part.\n");
+		return ret;
+	}
+
+	if (!do_middle)
+		return 0;
+
+	ret = i2c_smbus_write_block_data(client,
+					 SSIF_IPMI_MULTI_PART_REQUEST_MIDDLE,
+					 32, msg + 32);
+	if (ret) {
+		dev_err(&client->dev, "Could not write multi-part middle, though the BMC said it could handle it.  Just limit sends to one part.\n");
+		return ret;
+	}
+
+	return 0;
+}
+
+static void test_multipart_messages(struct i2c_client *client,
+				    struct ssif_info *ssif_info,
+				    unsigned char *resp)
+{
+	unsigned char msg[65];
+	int ret;
+	bool do_middle;
+
+	if (ssif_info->max_xmit_msg_size <= 32)
+		return;
+
+	do_middle = ssif_info->max_xmit_msg_size > 63;
+
+	memset(msg, 0, sizeof(msg));
+	msg[0] = IPMI_NETFN_APP_REQUEST << 2;
+	msg[1] = IPMI_GET_DEVICE_ID_CMD;
+
+	/*
+	 * The specification is all messed up dealing with sending
+	 * multi-part messages.  Per what the specification says, it
+	 * is impossible to send a message that is a multiple of 32
+	 * bytes, except for 32 itself.  It talks about a "start"
+	 * transaction (cmd=6) that must be 32 bytes, "middle"
+	 * transaction (cmd=7) that must be 32 bytes, and an "end"
+	 * transaction.  The "end" transaction is shown as cmd=7 in
+	 * the text, but if that's the case there is no way to
+	 * differentiate between a middle and end part except the
+	 * length being less than 32.  But there is a table at the far
+	 * end of the section (that I had never noticed until someone
+	 * pointed it out to me) that mentions it as cmd=8.
+	 *
+	 * After some thought, I think the example is wrong and the
+	 * end transaction should be cmd=8.  But some systems don't
+	 * implement cmd=8, they use a zero-length end transaction,
+	 * even though that violates the SMBus specification.
+	 *
+	 * So, to work around this, this code tests if cmd=8 works.
+	 * If it does, then we use that.  If not, it tests zero-
+	 * byte end transactions.  If that works, good.  If not,
+	 * we only allow 63-byte transactions max.
+	 */
+
+	ret = start_multipart_test(client, msg, do_middle);
+	if (ret)
+		goto out_no_multi_part;
+
+	ret = i2c_smbus_write_block_data(client,
+					 SSIF_IPMI_MULTI_PART_REQUEST_END,
+					 1, msg + 64);
+
+	if (!ret)
+		ret = read_response(client, resp);
+
+	if (ret > 0) {
+		/* End transactions work, we are good. */
+		ssif_info->cmd8_works = true;
+		return;
+	}
+
+	ret = start_multipart_test(client, msg, do_middle);
+	if (ret) {
+		dev_err(&client->dev, "Second multipart test failed.\n");
+		goto out_no_multi_part;
+	}
+
+	ret = i2c_smbus_write_block_data(client,
+					 SSIF_IPMI_MULTI_PART_REQUEST_MIDDLE,
+					 0, msg + 64);
+	if (!ret)
+		ret = read_response(client, resp);
+	if (ret > 0)
+		/* Zero-size end parts work, use those. */
+		return;
+
+	/* Limit to 63 bytes and use a short middle command to mark the end. */
+	if (ssif_info->max_xmit_msg_size > 63)
+		ssif_info->max_xmit_msg_size = 63;
+	return;
+
+out_no_multi_part:
+	ssif_info->max_xmit_msg_size = 32;
+	return;
+}
+
 /*
  * Global enables we care about.
  */
@@ -1451,9 +1641,10 @@
 
 	slave_addr = find_slave_address(client, slave_addr);
 
-	pr_info(PFX "Trying %s-specified SSIF interface at i2c address 0x%x, adapter %s, slave address 0x%x\n",
-	       ipmi_addr_src_to_str(ssif_info->addr_source),
-	       client->addr, client->adapter->name, slave_addr);
+	dev_info(&client->dev,
+		 "Trying %s-specified SSIF interface at i2c address 0x%x, adapter %s, slave address 0x%x\n",
+		ipmi_addr_src_to_str(ssif_info->addr_source),
+		client->addr, client->adapter->name, slave_addr);
 
 	ssif_info->client = client;
 	i2c_set_clientdata(client, ssif_info);
@@ -1466,7 +1657,8 @@
 	if (!rv && (len >= 3) && (resp[2] == 0)) {
 		if (len < 7) {
 			if (ssif_dbg_probe)
-				pr_info(PFX "SSIF info too short: %d\n", len);
+				dev_dbg(&ssif_info->client->dev,
+					"SSIF info too short: %d\n", len);
 			goto no_support;
 		}
 
@@ -1493,26 +1685,7 @@
 			break;
 
 		case SSIF_MULTI_n_PART:
-			/*
-			 * The specification is rather confusing at
-			 * this point, but I think I understand what
-			 * is meant.  At least I have a workable
-			 * solution.  With multi-part messages, you
-			 * cannot send a message that is a multiple of
-			 * 32-bytes in length, because the start and
-			 * middle messages are 32-bytes and the end
-			 * message must be at least one byte.  You
-			 * can't fudge on an extra byte, that would
-			 * screw up things like fru data writes.  So
-			 * we limit the length to 63 bytes.  That way
-			 * a 32-byte message gets sent as a single
-			 * part.  A larger message will be a 32-byte
-			 * start and the next message is always going
-			 * to be 1-31 bytes in length.  Not ideal, but
-			 * it should work.
-			 */
-			if (ssif_info->max_xmit_msg_size > 63)
-				ssif_info->max_xmit_msg_size = 63;
+			/* We take whatever size given, but do some testing. */
 			break;
 
 		default:
@@ -1522,14 +1695,17 @@
 	} else {
  no_support:
 		/* Assume no multi-part or PEC support */
-		pr_info(PFX "Error fetching SSIF: %d %d %2.2x, your system probably doesn't support this command so using defaults\n",
-		       rv, len, resp[2]);
+		dev_info(&ssif_info->client->dev,
+			 "Error fetching SSIF: %d %d %2.2x, your system probably doesn't support this command so using defaults\n",
+			rv, len, resp[2]);
 
 		ssif_info->max_xmit_msg_size = 32;
 		ssif_info->max_recv_msg_size = 32;
 		ssif_info->multi_support = SSIF_NO_MULTI;
 		ssif_info->supports_pec = 0;
 	}
+
+	test_multipart_messages(client, ssif_info, resp);
 
 	/* Make sure the NMI timeout is cleared. */
 	msg[0] = IPMI_NETFN_APP_REQUEST << 2;
@@ -1537,16 +1713,18 @@
 	msg[2] = WDT_PRE_TIMEOUT_INT;
 	rv = do_cmd(client, 3, msg, &len, resp);
 	if (rv || (len < 3) || (resp[2] != 0))
-		pr_warn(PFX "Unable to clear message flags: %d %d %2.2x\n",
-			rv, len, resp[2]);
+		dev_warn(&ssif_info->client->dev,
+			 "Unable to clear message flags: %d %d %2.2x\n",
+			 rv, len, resp[2]);
 
 	/* Attempt to enable the event buffer. */
 	msg[0] = IPMI_NETFN_APP_REQUEST << 2;
 	msg[1] = IPMI_GET_BMC_GLOBAL_ENABLES_CMD;
 	rv = do_cmd(client, 2, msg, &len, resp);
 	if (rv || (len < 4) || (resp[2] != 0)) {
-		pr_warn(PFX "Error getting global enables: %d %d %2.2x\n",
-			rv, len, resp[2]);
+		dev_warn(&ssif_info->client->dev,
+			 "Error getting global enables: %d %d %2.2x\n",
+			 rv, len, resp[2]);
 		rv = 0; /* Not fatal */
 		goto found;
 	}
@@ -1564,8 +1742,9 @@
 	msg[2] = ssif_info->global_enables | IPMI_BMC_EVT_MSG_BUFF;
 	rv = do_cmd(client, 3, msg, &len, resp);
 	if (rv || (len < 2)) {
-		pr_warn(PFX "Error setting global enables: %d %d %2.2x\n",
-			rv, len, resp[2]);
+		dev_warn(&ssif_info->client->dev,
+			 "Error setting global enables: %d %d %2.2x\n",
+			 rv, len, resp[2]);
 		rv = 0; /* Not fatal */
 		goto found;
 	}
@@ -1585,8 +1764,9 @@
 	msg[2] = ssif_info->global_enables | IPMI_BMC_RCV_MSG_INTR;
 	rv = do_cmd(client, 3, msg, &len, resp);
 	if (rv || (len < 2)) {
-		pr_warn(PFX "Error setting global enables: %d %d %2.2x\n",
-			rv, len, resp[2]);
+		dev_warn(&ssif_info->client->dev,
+			 "Error setting global enables: %d %d %2.2x\n",
+			 rv, len, resp[2]);
 		rv = 0; /* Not fatal */
 		goto found;
 	}
@@ -1599,13 +1779,15 @@
 
  found:
 	if (ssif_dbg_probe) {
-		pr_info("ssif_probe: i2c_probe found device at i2c address %x\n",
-			client->addr);
+		dev_dbg(&ssif_info->client->dev,
+		       "%s: i2c_probe found device at i2c address %x\n",
+		       __func__, client->addr);
 	}
 
 	spin_lock_init(&ssif_info->lock);
 	ssif_info->ssif_state = SSIF_NORMAL;
 	timer_setup(&ssif_info->retry_timer, retry_timeout, 0);
+	timer_setup(&ssif_info->watch_timer, watch_timeout, 0);
 
 	for (i = 0; i < SSIF_NUM_STATS; i++)
 		atomic_set(&ssif_info->stats[i], 0);
@@ -1619,6 +1801,7 @@
 	ssif_info->handlers.get_smi_info = get_smi_info;
 	ssif_info->handlers.sender = sender;
 	ssif_info->handlers.request_events = request_events;
+	ssif_info->handlers.set_need_watch = ssif_set_need_watch;
 
 	{
 		unsigned int thread_num;
@@ -1652,8 +1835,9 @@
 			       ssif_info,
 			       &ssif_info->client->dev,
 			       slave_addr);
-	 if (rv) {
-		pr_err(PFX "Unable to register device: error %d\n", rv);
+	if (rv) {
+		dev_err(&ssif_info->client->dev,
+			"Unable to register device: error %d\n", rv);
 		goto out_remove_attr;
 	}
 
@@ -1662,7 +1846,8 @@
 		if (addr_info)
 			addr_info->client = NULL;
 
-		dev_err(&client->dev, "Unable to start IPMI SSIF: %d\n", rv);
+		dev_err(&ssif_info->client->dev,
+			"Unable to start IPMI SSIF: %d\n", rv);
 		kfree(ssif_info);
 	}
 	kfree(resp);
@@ -1757,7 +1942,7 @@
 static unsigned short *ssif_address_list(void)
 {
 	struct ssif_addr_info *info;
-	unsigned int count = 0, i;
+	unsigned int count = 0, i = 0;
 	unsigned short *address_list;
 
 	list_for_each_entry(info, &ssif_infos, link)
@@ -1768,18 +1953,17 @@
 	if (!address_list)
 		return NULL;
 
-	i = 0;
 	list_for_each_entry(info, &ssif_infos, link) {
 		unsigned short addr = info->binfo.addr;
 		int j;
 
 		for (j = 0; j < i; j++) {
 			if (address_list[j] == addr)
-				goto skip_addr;
-		}
-		address_list[i] = addr;
-skip_addr:
-		i++;
+				/* Found a dup. */
+				break;
+		}
+		if (j == i) /* Didn't find it in the list. */
+			address_list[i++] = addr;
 	}
 	address_list[i] = I2C_CLIENT_END;
 
@@ -1806,7 +1990,7 @@
 
 	rv = device_property_read_u16(&pdev->dev, "i2c-addr", &i2c_addr);
 	if (rv) {
-		dev_warn(&pdev->dev, PFX "No i2c-addr property\n");
+		dev_warn(&pdev->dev, "No i2c-addr property\n");
 		return -ENODEV;
 	}
 
@@ -1863,12 +2047,18 @@
 	return 0;
 }
 
+static const struct platform_device_id ssif_plat_ids[] = {
+    { "dmi-ipmi-ssif", 0 },
+    { }
+};
+
 static struct platform_driver ipmi_driver = {
 	.driver = {
 		.name = DEVICE_NAME,
 	},
 	.probe		= ssif_platform_probe,
 	.remove		= ssif_platform_remove,
+	.id_table       = ssif_plat_ids
 };
 
 static int init_ipmi_ssif(void)
@@ -1887,8 +2077,7 @@
 				     dbg[i], slave_addrs[i],
 				     SI_HARDCODED, NULL);
 		if (rv)
-			pr_err(PFX
-			       "Couldn't add hardcoded device at addr 0x%x\n",
+			pr_err("Couldn't add hardcoded device at addr 0x%x\n",
 			       addr[i]);
 	}
 
@@ -1899,13 +2088,9 @@
 	if (ssif_trydmi) {
 		rv = platform_driver_register(&ipmi_driver);
 		if (rv)
-<<<<<<< HEAD
-			pr_err(PFX "Unable to register driver: %d\n", rv);
-=======
 			pr_err("Unable to register driver: %d\n", rv);
 		else
 			platform_registered = true;
->>>>>>> 407d19ab
 	}
 
 	ssif_i2c_driver.address_list = ssif_address_list();
@@ -1927,14 +2112,10 @@
 
 	i2c_del_driver(&ssif_i2c_driver);
 
-<<<<<<< HEAD
-	platform_driver_unregister(&ipmi_driver);
-=======
 	kfree(ssif_i2c_driver.address_list);
 
 	if (ssif_trydmi && platform_registered)
 		platform_driver_unregister(&ipmi_driver);
->>>>>>> 407d19ab
 
 	free_ssif_clients();
 }
