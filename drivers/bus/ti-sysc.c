--- conflicted
+++ resolved
@@ -95,14 +95,10 @@
 	struct delayed_work idle_work;
 };
 
-<<<<<<< HEAD
-void sysc_write(struct sysc *ddata, int offset, u32 value)
-=======
 static void sysc_parse_dts_quirks(struct sysc *ddata, struct device_node *np,
 				  bool is_child);
 
 static void sysc_write(struct sysc *ddata, int offset, u32 value)
->>>>>>> 407d19ab
 {
 	writel_relaxed(value, ddata->module_va + offset);
 }
@@ -306,8 +302,13 @@
 	if (!ddata->clocks)
 		return -ENOMEM;
 
-	for (i = 0; i < ddata->nr_clocks; i++) {
-		error = sysc_get_one_clock(ddata, ddata->clock_roles[i]);
+	for (i = 0; i < SYSC_MAX_CLOCKS; i++) {
+		const char *name = ddata->clock_roles[i];
+
+		if (!name)
+			continue;
+
+		error = sysc_get_one_clock(ddata, name);
 		if (error && error != -ENOENT)
 			return error;
 	}
@@ -552,6 +553,7 @@
 		dev_warn(ddata->dev, "really a child ti,hwmods property?");
 
 	sysc_check_quirk_stdout(ddata, np);
+	sysc_parse_dts_quirks(ddata, np, true);
 
 	return 0;
 }
@@ -1027,118 +1029,31 @@
 	return error;
 }
 
-#ifdef CONFIG_PM_SLEEP
-static int sysc_suspend(struct device *dev)
+static int __maybe_unused sysc_noirq_suspend(struct device *dev)
 {
 	struct sysc *ddata;
-	int error;
 
 	ddata = dev_get_drvdata(dev);
 
-	if (ddata->cfg.quirks & (SYSC_QUIRK_RESOURCE_PROVIDER |
-				 SYSC_QUIRK_LEGACY_IDLE))
-		return 0;
-
-	if (!ddata->enabled)
-		return 0;
-
-	dev_dbg(ddata->dev, "%s %s\n", __func__,
-		ddata->name ? ddata->name : "");
-
-	error = pm_runtime_put_sync_suspend(dev);
-	if (error < 0) {
-		dev_warn(ddata->dev, "%s not idle %i %s\n",
-			 __func__, error,
-			 ddata->name ? ddata->name : "");
-
-		return 0;
-	}
-
-	ddata->needs_resume = true;
-
-	return 0;
-}
-
-static int sysc_resume(struct device *dev)
+	if (ddata->cfg.quirks & SYSC_QUIRK_LEGACY_IDLE)
+		return 0;
+
+	return pm_runtime_force_suspend(dev);
+}
+
+static int __maybe_unused sysc_noirq_resume(struct device *dev)
 {
 	struct sysc *ddata;
-	int error;
 
 	ddata = dev_get_drvdata(dev);
 
-	if (ddata->cfg.quirks & (SYSC_QUIRK_RESOURCE_PROVIDER |
-				 SYSC_QUIRK_LEGACY_IDLE))
-		return 0;
-
-	if (ddata->needs_resume) {
-		dev_dbg(ddata->dev, "%s %s\n", __func__,
-			ddata->name ? ddata->name : "");
-
-		error = pm_runtime_get_sync(dev);
-		if (error < 0) {
-			dev_err(ddata->dev, "%s  error %i %s\n",
-				__func__, error,
-				 ddata->name ? ddata->name : "");
-
-			return error;
-		}
-
-		ddata->needs_resume = false;
-	}
-
-	return 0;
-}
-
-static int sysc_noirq_suspend(struct device *dev)
-{
-	struct sysc *ddata;
-
-	ddata = dev_get_drvdata(dev);
-
 	if (ddata->cfg.quirks & SYSC_QUIRK_LEGACY_IDLE)
 		return 0;
 
-	if (!(ddata->cfg.quirks & SYSC_QUIRK_RESOURCE_PROVIDER))
-		return 0;
-
-	if (!ddata->enabled)
-		return 0;
-
-	dev_dbg(ddata->dev, "%s %s\n", __func__,
-		ddata->name ? ddata->name : "");
-
-	ddata->needs_resume = true;
-
-	return sysc_runtime_suspend(dev);
-}
-
-static int sysc_noirq_resume(struct device *dev)
-{
-	struct sysc *ddata;
-
-	ddata = dev_get_drvdata(dev);
-
-	if (ddata->cfg.quirks & SYSC_QUIRK_LEGACY_IDLE)
-		return 0;
-
-	if (!(ddata->cfg.quirks & SYSC_QUIRK_RESOURCE_PROVIDER))
-		return 0;
-
-	if (ddata->needs_resume) {
-		dev_dbg(ddata->dev, "%s %s\n", __func__,
-			ddata->name ? ddata->name : "");
-
-		ddata->needs_resume = false;
-
-		return sysc_runtime_resume(dev);
-	}
-
-	return 0;
-}
-#endif
+	return pm_runtime_force_resume(dev);
+}
 
 static const struct dev_pm_ops sysc_pm_ops = {
-	SET_SYSTEM_SLEEP_PM_OPS(sysc_suspend, sysc_resume)
 	SET_NOIRQ_SYSTEM_SLEEP_PM_OPS(sysc_noirq_suspend, sysc_noirq_resume)
 	SET_RUNTIME_PM_OPS(sysc_runtime_suspend,
 			   sysc_runtime_resume,
@@ -1171,28 +1086,8 @@
 	}
 
 static const struct sysc_revision_quirk sysc_revision_quirks[] = {
-	/* These need to use noirq_suspend */
-	SYSC_QUIRK("control", 0, 0, 0x10, -1, 0x40000900, 0xffffffff,
-		   SYSC_QUIRK_RESOURCE_PROVIDER),
-	SYSC_QUIRK("i2c", 0, 0, 0x10, 0x90, 0x5040000a, 0xffffffff,
-		   SYSC_QUIRK_RESOURCE_PROVIDER),
-	SYSC_QUIRK("mcspi", 0, 0, 0x10, -1, 0x40300a0b, 0xffffffff,
-		   SYSC_QUIRK_RESOURCE_PROVIDER),
-	SYSC_QUIRK("prcm", 0, 0, -1, -1, 0x40000100, 0xffffffff,
-		   SYSC_QUIRK_RESOURCE_PROVIDER),
-	SYSC_QUIRK("ocp2scp", 0, 0, 0x10, 0x14, 0x50060005, 0xffffffff,
-		   SYSC_QUIRK_RESOURCE_PROVIDER),
-	SYSC_QUIRK("padconf", 0, 0, 0x10, -1, 0x4fff0800, 0xffffffff,
-		   SYSC_QUIRK_RESOURCE_PROVIDER),
-	SYSC_QUIRK("scm", 0, 0, 0x10, -1, 0x40000900, 0xffffffff,
-		   SYSC_QUIRK_RESOURCE_PROVIDER),
-	SYSC_QUIRK("scrm", 0, 0, -1, -1, 0x00000010, 0xffffffff,
-		   SYSC_QUIRK_RESOURCE_PROVIDER),
-	SYSC_QUIRK("sdma", 0, 0, 0x2c, 0x28, 0x00010900, 0xffffffff,
-		   SYSC_QUIRK_RESOURCE_PROVIDER),
-
 	/* These drivers need to be fixed to not use pm_runtime_irq_safe() */
-	SYSC_QUIRK("gpio", 0, 0, 0x10, 0x114, 0x50600801, 0xffffffff,
+	SYSC_QUIRK("gpio", 0, 0, 0x10, 0x114, 0x50600801, 0xffff00ff,
 		   SYSC_QUIRK_LEGACY_IDLE | SYSC_QUIRK_OPT_CLKS_IN_RESET),
 	SYSC_QUIRK("mmu", 0, 0, 0x10, 0x14, 0x00000020, 0xffffffff,
 		   SYSC_QUIRK_LEGACY_IDLE),
@@ -1205,25 +1100,15 @@
 	SYSC_QUIRK("smartreflex", 0, -1, 0x38, -1, 0x00000000, 0xffffffff,
 		   SYSC_QUIRK_LEGACY_IDLE),
 	SYSC_QUIRK("timer", 0, 0, 0x10, 0x14, 0x00000015, 0xffffffff,
-		   SYSC_QUIRK_LEGACY_IDLE),
+		   0),
 	/* Some timers on omap4 and later */
-	SYSC_QUIRK("timer", 0, 0, 0x10, -1, 0x4fff1301, 0xffffffff,
-		   SYSC_QUIRK_LEGACY_IDLE),
+	SYSC_QUIRK("timer", 0, 0, 0x10, -1, 0x50002100, 0xffffffff,
+		   0),
+	SYSC_QUIRK("timer", 0, 0, 0x10, -1, 0x4fff1301, 0xffff00ff,
+		   0),
 	SYSC_QUIRK("uart", 0, 0x50, 0x54, 0x58, 0x00000052, 0xffffffff,
 		   SYSC_QUIRK_SWSUP_SIDLE_ACT | SYSC_QUIRK_LEGACY_IDLE),
 	/* Uarts on omap4 and later */
-<<<<<<< HEAD
-	SYSC_QUIRK("uart", 0, 0x50, 0x54, 0x58, 0x50411e03, 0xffffffff,
-		   SYSC_QUIRK_LEGACY_IDLE),
-
-	/* These devices don't yet suspend properly without legacy setting */
-	SYSC_QUIRK("sdio", 0, 0, 0x10, -1, 0x40202301, 0xffffffff,
-		   SYSC_QUIRK_LEGACY_IDLE),
-	SYSC_QUIRK("wdt", 0, 0, 0x10, 0x14, 0x502a0500, 0xffffffff,
-		   SYSC_QUIRK_LEGACY_IDLE),
-	SYSC_QUIRK("wdt", 0, 0, 0x10, 0x14, 0x502a0d00, 0xffffffff,
-		   SYSC_QUIRK_LEGACY_IDLE),
-=======
 	SYSC_QUIRK("uart", 0, 0x50, 0x54, 0x58, 0x50411e03, 0xffff00ff,
 		   SYSC_QUIRK_SWSUP_SIDLE_ACT | SYSC_QUIRK_LEGACY_IDLE),
 	SYSC_QUIRK("uart", 0, 0x50, 0x54, 0x58, 0x47422e03, 0xffffffff,
@@ -1233,12 +1118,11 @@
 	SYSC_QUIRK("mcpdm", 0x40132000, 0, 0x10, -1, 0x50000800, 0xffffffff,
 		   SYSC_QUIRK_EXT_OPT_CLOCK | SYSC_QUIRK_NO_RESET_ON_INIT |
 		   SYSC_QUIRK_SWSUP_SIDLE),
->>>>>>> 407d19ab
 
 #ifdef DEBUG
+	SYSC_QUIRK("adc", 0, 0, 0x10, -1, 0x47300001, 0xffffffff, 0),
+	SYSC_QUIRK("atl", 0, 0, -1, -1, 0x0a070100, 0xffffffff, 0),
 	SYSC_QUIRK("aess", 0, 0, 0x10, -1, 0x40000000, 0xffffffff, 0),
-<<<<<<< HEAD
-=======
 	SYSC_QUIRK("cm", 0, 0, -1, -1, 0x40000301, 0xffffffff, 0),
 	SYSC_QUIRK("control", 0, 0, 0x10, -1, 0x40000900, 0xffffffff, 0),
 	SYSC_QUIRK("cpgmac", 0, 0x1200, 0x1208, 0x1204, 0x4edb1902,
@@ -1247,21 +1131,49 @@
 	SYSC_QUIRK("dmic", 0, 0, 0x10, -1, 0x50010000, 0xffffffff, 0),
 	SYSC_QUIRK("dwc3", 0, 0, 0x10, -1, 0x500a0200, 0xffffffff, 0),
 	SYSC_QUIRK("epwmss", 0, 0, 0x4, -1, 0x47400001, 0xffffffff, 0),
->>>>>>> 407d19ab
 	SYSC_QUIRK("gpu", 0, 0x1fc00, 0x1fc10, -1, 0, 0, 0),
 	SYSC_QUIRK("hdq1w", 0, 0, 0x14, 0x18, 0x00000006, 0xffffffff, 0),
+	SYSC_QUIRK("hdq1w", 0, 0, 0x14, 0x18, 0x0000000a, 0xffffffff, 0),
 	SYSC_QUIRK("hsi", 0, 0, 0x10, 0x14, 0x50043101, 0xffffffff, 0),
 	SYSC_QUIRK("iss", 0, 0, 0x10, -1, 0x40000101, 0xffffffff, 0),
+	SYSC_QUIRK("i2c", 0, 0, 0x10, 0x90, 0x5040000a, 0xfffff0f0, 0),
+	SYSC_QUIRK("lcdc", 0, 0, 0x54, -1, 0x4f201000, 0xffffffff, 0),
 	SYSC_QUIRK("mcasp", 0, 0, 0x4, -1, 0x44306302, 0xffffffff, 0),
+	SYSC_QUIRK("mcasp", 0, 0, 0x4, -1, 0x44307b02, 0xffffffff, 0),
 	SYSC_QUIRK("mcbsp", 0, -1, 0x8c, -1, 0, 0, 0),
+	SYSC_QUIRK("mcspi", 0, 0, 0x10, -1, 0x40300a0b, 0xffff00ff, 0),
+	SYSC_QUIRK("mcspi", 0, 0, 0x110, 0x114, 0x40300a0b, 0xffffffff, 0),
 	SYSC_QUIRK("mailbox", 0, 0, 0x10, -1, 0x00000400, 0xffffffff, 0),
+	SYSC_QUIRK("m3", 0, 0, -1, -1, 0x5f580105, 0x0fff0f00, 0),
+	SYSC_QUIRK("ocp2scp", 0, 0, 0x10, 0x14, 0x50060005, 0xfffffff0, 0),
+	SYSC_QUIRK("ocp2scp", 0, 0, -1, -1, 0x50060007, 0xffffffff, 0),
+	SYSC_QUIRK("padconf", 0, 0, 0x10, -1, 0x4fff0800, 0xffffffff, 0),
+	SYSC_QUIRK("padconf", 0, 0, -1, -1, 0x40001100, 0xffffffff, 0),
+	SYSC_QUIRK("prcm", 0, 0, -1, -1, 0x40000100, 0xffffffff, 0),
+	SYSC_QUIRK("prcm", 0, 0, -1, -1, 0x00004102, 0xffffffff, 0),
+	SYSC_QUIRK("prcm", 0, 0, -1, -1, 0x40000400, 0xffffffff, 0),
+	SYSC_QUIRK("scm", 0, 0, 0x10, -1, 0x40000900, 0xffffffff, 0),
+	SYSC_QUIRK("scm", 0, 0, -1, -1, 0x4e8b0100, 0xffffffff, 0),
+	SYSC_QUIRK("scm", 0, 0, -1, -1, 0x4f000100, 0xffffffff, 0),
+	SYSC_QUIRK("scm", 0, 0, -1, -1, 0x40000900, 0xffffffff, 0),
+	SYSC_QUIRK("scrm", 0, 0, -1, -1, 0x00000010, 0xffffffff, 0),
+	SYSC_QUIRK("sdio", 0, 0, 0x10, -1, 0x40202301, 0xffff0ff0, 0),
+	SYSC_QUIRK("sdio", 0, 0x2fc, 0x110, 0x114, 0x31010000, 0xffffffff, 0),
+	SYSC_QUIRK("sdma", 0, 0, 0x2c, 0x28, 0x00010900, 0xffffffff, 0),
 	SYSC_QUIRK("slimbus", 0, 0, 0x10, -1, 0x40000902, 0xffffffff, 0),
 	SYSC_QUIRK("slimbus", 0, 0, 0x10, -1, 0x40002903, 0xffffffff, 0),
 	SYSC_QUIRK("spinlock", 0, 0, 0x10, -1, 0x50020000, 0xffffffff, 0),
+	SYSC_QUIRK("rng", 0, 0x1fe0, 0x1fe4, -1, 0x00000020, 0xffffffff, 0),
+	SYSC_QUIRK("rtc", 0, 0x74, 0x78, -1, 0x4eb01908, 0xffff00f0, 0),
+	SYSC_QUIRK("timer32k", 0, 0, 0x4, -1, 0x00000060, 0xffffffff, 0),
 	SYSC_QUIRK("usbhstll", 0, 0, 0x10, 0x14, 0x00000004, 0xffffffff, 0),
+	SYSC_QUIRK("usbhstll", 0, 0, 0x10, 0x14, 0x00000008, 0xffffffff, 0),
 	SYSC_QUIRK("usb_host_hs", 0, 0, 0x10, 0x14, 0x50700100, 0xffffffff, 0),
+	SYSC_QUIRK("usb_host_hs", 0, 0, 0x10, -1, 0x50700101, 0xffffffff, 0),
 	SYSC_QUIRK("usb_otg_hs", 0, 0x400, 0x404, 0x408, 0x00000050,
 		   0xffffffff, 0),
+	SYSC_QUIRK("wdt", 0, 0, 0x10, 0x14, 0x502a0500, 0xfffff0f0, 0),
+	SYSC_QUIRK("vfpe", 0, 0, 0x104, -1, 0x4d001200, 0xffffffff, 0),
 #endif
 };
 
@@ -1675,8 +1587,8 @@
 	if (!pm_runtime_status_suspended(dev)) {
 		error = pm_generic_runtime_suspend(dev);
 		if (error) {
-			dev_warn(dev, "%s busy at %i: %i\n",
-				 __func__, __LINE__, error);
+			dev_dbg(dev, "%s busy at %i: %i\n",
+				__func__, __LINE__, error);
 
 			return 0;
 		}
@@ -1802,23 +1714,37 @@
 	  .mask = SYSC_QUIRK_NO_IDLE, },
 };
 
-static int sysc_init_dts_quirks(struct sysc *ddata)
-{
-	struct device_node *np = ddata->dev->of_node;
+static void sysc_parse_dts_quirks(struct sysc *ddata, struct device_node *np,
+				  bool is_child)
+{
 	const struct property *prop;
-	int i, len, error;
-	u32 val;
-
-	ddata->legacy_mode = of_get_property(np, "ti,hwmods", NULL);
+	int i, len;
 
 	for (i = 0; i < ARRAY_SIZE(sysc_dts_quirks); i++) {
-		prop = of_get_property(np, sysc_dts_quirks[i].name, &len);
+		const char *name = sysc_dts_quirks[i].name;
+
+		prop = of_get_property(np, name, &len);
 		if (!prop)
 			continue;
 
 		ddata->cfg.quirks |= sysc_dts_quirks[i].mask;
-	}
-
+		if (is_child) {
+			dev_warn(ddata->dev,
+				 "dts flag should be at module level for %s\n",
+				 name);
+		}
+	}
+}
+
+static int sysc_init_dts_quirks(struct sysc *ddata)
+{
+	struct device_node *np = ddata->dev->of_node;
+	int error;
+	u32 val;
+
+	ddata->legacy_mode = of_get_property(np, "ti,hwmods", NULL);
+
+	sysc_parse_dts_quirks(ddata, np, false);
 	error = of_property_read_u32(np, "ti,sysc-delay-us", &val);
 	if (!error) {
 		if (val > 255) {
@@ -2032,6 +1958,16 @@
 static const struct sysc_capabilities sysc_omap4_mcasp = {
 	.type = TI_SYSC_OMAP4_MCASP,
 	.regbits = &sysc_regbits_omap4_mcasp,
+	.mod_quirks = SYSC_QUIRK_OPT_CLKS_NEEDED,
+};
+
+/*
+ * McASP found on dra7 and later
+ */
+static const struct sysc_capabilities sysc_dra7_mcasp = {
+	.type = TI_SYSC_OMAP4_SIMPLE,
+	.regbits = &sysc_regbits_omap4_simple,
+	.mod_quirks = SYSC_QUIRK_OPT_CLKS_NEEDED,
 };
 
 /*
@@ -2260,6 +2196,7 @@
 	{ .compatible = "ti,sysc-omap3-sham", .data = &sysc_omap3_sham, },
 	{ .compatible = "ti,sysc-omap-aes", .data = &sysc_omap3_aes, },
 	{ .compatible = "ti,sysc-mcasp", .data = &sysc_omap4_mcasp, },
+	{ .compatible = "ti,sysc-dra7-mcasp", .data = &sysc_dra7_mcasp, },
 	{ .compatible = "ti,sysc-usb-host-fs",
 	  .data = &sysc_omap4_usb_host_fs, },
 	{ .compatible = "ti,sysc-dra7-mcan", .data = &sysc_dra7_mcan, },
