--- conflicted
+++ resolved
@@ -18,12 +18,9 @@
 #define VERSION "0.1"
 
 #define BDADDR_BCM20702A0 (&(bdaddr_t) {{0x00, 0xa0, 0x02, 0x70, 0x20, 0x00}})
-<<<<<<< HEAD
-=======
 #define BDADDR_BCM20702A1 (&(bdaddr_t) {{0x00, 0x00, 0xa0, 0x02, 0x70, 0x20}})
 #define BDADDR_BCM2076B1 (&(bdaddr_t) {{0x79, 0x56, 0x00, 0xa0, 0x76, 0x20}})
 #define BDADDR_BCM43430A0 (&(bdaddr_t) {{0xac, 0x1f, 0x12, 0xa0, 0x43, 0x43}})
->>>>>>> 407d19ab
 #define BDADDR_BCM4324B3 (&(bdaddr_t) {{0x00, 0x00, 0x00, 0xb3, 0x24, 0x43}})
 #define BDADDR_BCM4330B1 (&(bdaddr_t) {{0x00, 0x00, 0x00, 0xb1, 0x30, 0x43}})
 #define BDADDR_BCM43341B (&(bdaddr_t) {{0xac, 0x1f, 0x00, 0x1b, 0x34, 0x43}})
@@ -56,33 +53,28 @@
 	 * The address 00:20:70:02:A0:00 indicates a BCM20702A0 controller
 	 * with no configured address.
 	 *
-<<<<<<< HEAD
-=======
 	 * The address 20:70:02:A0:00:00 indicates a BCM20702A1 controller
 	 * with no configured address.
 	 *
 	 * The address 20:76:A0:00:56:79 indicates a BCM2076B1 controller
 	 * with no configured address.
 	 *
->>>>>>> 407d19ab
 	 * The address 43:24:B3:00:00:00 indicates a BCM4324B3 controller
 	 * with waiting for configuration state.
 	 *
 	 * The address 43:30:B1:00:00:00 indicates a BCM4330B1 controller
 	 * with waiting for configuration state.
+	 *
+	 * The address 43:43:A0:12:1F:AC indicates a BCM43430A0 controller
+	 * with no configured address.
 	 */
 	if (!bacmp(&bda->bdaddr, BDADDR_BCM20702A0) ||
-<<<<<<< HEAD
-	    !bacmp(&bda->bdaddr, BDADDR_BCM4324B3) ||
-	    !bacmp(&bda->bdaddr, BDADDR_BCM4330B1)) {
-=======
 	    !bacmp(&bda->bdaddr, BDADDR_BCM20702A1) ||
 	    !bacmp(&bda->bdaddr, BDADDR_BCM2076B1) ||
 	    !bacmp(&bda->bdaddr, BDADDR_BCM4324B3) ||
 	    !bacmp(&bda->bdaddr, BDADDR_BCM4330B1) ||
 	    !bacmp(&bda->bdaddr, BDADDR_BCM43430A0) ||
 	    !bacmp(&bda->bdaddr, BDADDR_BCM43341B)) {
->>>>>>> 407d19ab
 		bt_dev_info(hdev, "BCM: Using default device address (%pMR)",
 			    &bda->bdaddr);
 		set_bit(HCI_QUIRK_INVALID_BDADDR, &hdev->quirks);
@@ -341,6 +333,8 @@
 	{ 0x2209, "BCM43430A1"  },	/* 001.002.009 */
 	{ 0x6119, "BCM4345C0"	},	/* 003.001.025 */
 	{ 0x230f, "BCM4356A2"	},	/* 001.003.015 */
+	{ 0x220e, "BCM20702A1"  },	/* 001.002.014 */
+	{ 0x4217, "BCM4329B1"   },	/* 002.002.023 */
 	{ }
 };
 
