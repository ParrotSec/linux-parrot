/**
 * Marvell BT-over-SDIO driver: SDIO interface related functions.
 *
 * Copyright (C) 2009, Marvell International Ltd.
 *
 * This software file (the "File") is distributed by Marvell International
 * Ltd. under the terms of the GNU General Public License Version 2, June 1991
 * (the "License").  You may use, redistribute and/or modify this File in
 * accordance with the terms and conditions of the License, a copy of which
 * is available by writing to the Free Software Foundation, Inc.,
 * 51 Franklin Street, Fifth Floor, Boston, MA 02110-1301 USA or on the
 * worldwide web at http://www.gnu.org/licenses/old-licenses/gpl-2.0.txt.
 *
 *
 * THE FILE IS DISTRIBUTED AS-IS, WITHOUT WARRANTY OF ANY KIND, AND THE
 * IMPLIED WARRANTIES OF MERCHANTABILITY OR FITNESS FOR A PARTICULAR PURPOSE
 * ARE EXPRESSLY DISCLAIMED.  The License provides additional details about
 * this warranty disclaimer.
 **/

#include <linux/firmware.h>
#include <linux/slab.h>
#include <linux/suspend.h>

#include <linux/mmc/sdio_ids.h>
#include <linux/mmc/sdio_func.h>
#include <linux/module.h>
#include <linux/devcoredump.h>

#include <net/bluetooth/bluetooth.h>
#include <net/bluetooth/hci_core.h>

#include "btmrvl_drv.h"
#include "btmrvl_sdio.h"

#define VERSION "1.0"

static struct memory_type_mapping mem_type_mapping_tbl[] = {
	{"ITCM", NULL, 0, 0xF0},
	{"DTCM", NULL, 0, 0xF1},
	{"SQRAM", NULL, 0, 0xF2},
	{"APU", NULL, 0, 0xF3},
	{"CIU", NULL, 0, 0xF4},
	{"ICU", NULL, 0, 0xF5},
	{"MAC", NULL, 0, 0xF6},
	{"EXT7", NULL, 0, 0xF7},
	{"EXT8", NULL, 0, 0xF8},
	{"EXT9", NULL, 0, 0xF9},
	{"EXT10", NULL, 0, 0xFA},
	{"EXT11", NULL, 0, 0xFB},
	{"EXT12", NULL, 0, 0xFC},
	{"EXT13", NULL, 0, 0xFD},
	{"EXTLAST", NULL, 0, 0xFE},
};

static const struct of_device_id btmrvl_sdio_of_match_table[] = {
	{ .compatible = "marvell,sd8897-bt" },
	{ .compatible = "marvell,sd8997-bt" },
	{ }
};

static irqreturn_t btmrvl_wake_irq_bt(int irq, void *priv)
{
	struct btmrvl_sdio_card *card = priv;
	struct btmrvl_plt_wake_cfg *cfg = card->plt_wake_cfg;

	pr_info("%s: wake by bt\n", __func__);
	cfg->wake_by_bt = true;
	disable_irq_nosync(irq);

	pm_wakeup_event(&card->func->dev, 0);
	pm_system_wakeup();

	return IRQ_HANDLED;
}

/* This function parses device tree node using mmc subnode devicetree API.
 * The device node is saved in card->plt_of_node.
 * If the device tree node exists and includes interrupts attributes, this
 * function will request platform specific wakeup interrupt.
 */
static int btmrvl_sdio_probe_of(struct device *dev,
				struct btmrvl_sdio_card *card)
{
	struct btmrvl_plt_wake_cfg *cfg;
	int ret;

	if (!dev->of_node ||
	    !of_match_node(btmrvl_sdio_of_match_table, dev->of_node)) {
		pr_err("sdio platform data not available\n");
		return -1;
	}

	card->plt_of_node = dev->of_node;

	card->plt_wake_cfg = devm_kzalloc(dev, sizeof(*card->plt_wake_cfg),
					  GFP_KERNEL);
	cfg = card->plt_wake_cfg;
	if (cfg && card->plt_of_node) {
		cfg->irq_bt = irq_of_parse_and_map(card->plt_of_node, 0);
		if (!cfg->irq_bt) {
			dev_err(dev, "fail to parse irq_bt from device tree\n");
			cfg->irq_bt = -1;
		} else {
			ret = devm_request_irq(dev, cfg->irq_bt,
					       btmrvl_wake_irq_bt,
					       0, "bt_wake", card);
			if (ret) {
				dev_err(dev,
					"Failed to request irq_bt %d (%d)\n",
					cfg->irq_bt, ret);
			}
			disable_irq(cfg->irq_bt);
		}
	}

	return 0;
}

/* The btmrvl_sdio_remove() callback function is called
 * when user removes this module from kernel space or ejects
 * the card from the slot. The driver handles these 2 cases
 * differently.
 * If the user is removing the module, a MODULE_SHUTDOWN_REQ
 * command is sent to firmware and interrupt will be disabled.
 * If the card is removed, there is no need to send command
 * or disable interrupt.
 *
 * The variable 'user_rmmod' is used to distinguish these two
 * scenarios. This flag is initialized as FALSE in case the card
 * is removed, and will be set to TRUE for module removal when
 * module_exit function is called.
 */
static u8 user_rmmod;
static u8 sdio_ireg;

static const struct btmrvl_sdio_card_reg btmrvl_reg_8688 = {
	.cfg = 0x03,
	.host_int_mask = 0x04,
	.host_intstatus = 0x05,
	.card_status = 0x20,
	.sq_read_base_addr_a0 = 0x10,
	.sq_read_base_addr_a1 = 0x11,
	.card_fw_status0 = 0x40,
	.card_fw_status1 = 0x41,
	.card_rx_len = 0x42,
	.card_rx_unit = 0x43,
	.io_port_0 = 0x00,
	.io_port_1 = 0x01,
	.io_port_2 = 0x02,
	.int_read_to_clear = false,
};
static const struct btmrvl_sdio_card_reg btmrvl_reg_87xx = {
	.cfg = 0x00,
	.host_int_mask = 0x02,
	.host_intstatus = 0x03,
	.card_status = 0x30,
	.sq_read_base_addr_a0 = 0x40,
	.sq_read_base_addr_a1 = 0x41,
	.card_revision = 0x5c,
	.card_fw_status0 = 0x60,
	.card_fw_status1 = 0x61,
	.card_rx_len = 0x62,
	.card_rx_unit = 0x63,
	.io_port_0 = 0x78,
	.io_port_1 = 0x79,
	.io_port_2 = 0x7a,
	.int_read_to_clear = false,
};

static const struct btmrvl_sdio_card_reg btmrvl_reg_8887 = {
	.cfg = 0x00,
	.host_int_mask = 0x08,
	.host_intstatus = 0x0C,
	.card_status = 0x5C,
	.sq_read_base_addr_a0 = 0x6C,
	.sq_read_base_addr_a1 = 0x6D,
	.card_revision = 0xC8,
	.card_fw_status0 = 0x88,
	.card_fw_status1 = 0x89,
	.card_rx_len = 0x8A,
	.card_rx_unit = 0x8B,
	.io_port_0 = 0xE4,
	.io_port_1 = 0xE5,
	.io_port_2 = 0xE6,
	.int_read_to_clear = true,
	.host_int_rsr = 0x04,
	.card_misc_cfg = 0xD8,
};

static const struct btmrvl_sdio_card_reg btmrvl_reg_8897 = {
	.cfg = 0x00,
	.host_int_mask = 0x02,
	.host_intstatus = 0x03,
	.card_status = 0x50,
	.sq_read_base_addr_a0 = 0x60,
	.sq_read_base_addr_a1 = 0x61,
	.card_revision = 0xbc,
	.card_fw_status0 = 0xc0,
	.card_fw_status1 = 0xc1,
	.card_rx_len = 0xc2,
	.card_rx_unit = 0xc3,
	.io_port_0 = 0xd8,
	.io_port_1 = 0xd9,
	.io_port_2 = 0xda,
	.int_read_to_clear = true,
	.host_int_rsr = 0x01,
	.card_misc_cfg = 0xcc,
	.fw_dump_ctrl = 0xe2,
	.fw_dump_start = 0xe3,
	.fw_dump_end = 0xea,
};

<<<<<<< HEAD
=======
static const struct btmrvl_sdio_card_reg btmrvl_reg_8977 = {
	.cfg = 0x00,
	.host_int_mask = 0x08,
	.host_intstatus = 0x0c,
	.card_status = 0x5c,
	.sq_read_base_addr_a0 = 0xf8,
	.sq_read_base_addr_a1 = 0xf9,
	.card_revision = 0xc8,
	.card_fw_status0 = 0xe8,
	.card_fw_status1 = 0xe9,
	.card_rx_len = 0xea,
	.card_rx_unit = 0xeb,
	.io_port_0 = 0xe4,
	.io_port_1 = 0xe5,
	.io_port_2 = 0xe6,
	.int_read_to_clear = true,
	.host_int_rsr = 0x04,
	.card_misc_cfg = 0xD8,
	.fw_dump_ctrl = 0xf0,
	.fw_dump_start = 0xf1,
	.fw_dump_end = 0xf8,
};

static const struct btmrvl_sdio_card_reg btmrvl_reg_8987 = {
	.cfg = 0x00,
	.host_int_mask = 0x08,
	.host_intstatus = 0x0c,
	.card_status = 0x5c,
	.sq_read_base_addr_a0 = 0xf8,
	.sq_read_base_addr_a1 = 0xf9,
	.card_revision = 0xc8,
	.card_fw_status0 = 0xe8,
	.card_fw_status1 = 0xe9,
	.card_rx_len = 0xea,
	.card_rx_unit = 0xeb,
	.io_port_0 = 0xe4,
	.io_port_1 = 0xe5,
	.io_port_2 = 0xe6,
	.int_read_to_clear = true,
	.host_int_rsr = 0x04,
	.card_misc_cfg = 0xd8,
	.fw_dump_ctrl = 0xf0,
	.fw_dump_start = 0xf1,
	.fw_dump_end = 0xf8,
};

>>>>>>> 407d19ab
static const struct btmrvl_sdio_card_reg btmrvl_reg_8997 = {
	.cfg = 0x00,
	.host_int_mask = 0x08,
	.host_intstatus = 0x0c,
	.card_status = 0x5c,
	.sq_read_base_addr_a0 = 0xf8,
	.sq_read_base_addr_a1 = 0xf9,
	.card_revision = 0xc8,
	.card_fw_status0 = 0xe8,
	.card_fw_status1 = 0xe9,
	.card_rx_len = 0xea,
	.card_rx_unit = 0xeb,
	.io_port_0 = 0xe4,
	.io_port_1 = 0xe5,
	.io_port_2 = 0xe6,
	.int_read_to_clear = true,
	.host_int_rsr = 0x04,
	.card_misc_cfg = 0xD8,
	.fw_dump_ctrl = 0xf0,
	.fw_dump_start = 0xf1,
	.fw_dump_end = 0xf8,
};

static const struct btmrvl_sdio_device btmrvl_sdio_sd8688 = {
	.helper		= "mrvl/sd8688_helper.bin",
	.firmware	= "mrvl/sd8688.bin",
	.reg		= &btmrvl_reg_8688,
	.support_pscan_win_report = false,
	.sd_blksz_fw_dl	= 64,
	.supports_fw_dump = false,
};

static const struct btmrvl_sdio_device btmrvl_sdio_sd8787 = {
	.helper		= NULL,
	.firmware	= "mrvl/sd8787_uapsta.bin",
	.reg		= &btmrvl_reg_87xx,
	.support_pscan_win_report = false,
	.sd_blksz_fw_dl	= 256,
	.supports_fw_dump = false,
};

static const struct btmrvl_sdio_device btmrvl_sdio_sd8797 = {
	.helper		= NULL,
	.firmware	= "mrvl/sd8797_uapsta.bin",
	.reg		= &btmrvl_reg_87xx,
	.support_pscan_win_report = false,
	.sd_blksz_fw_dl	= 256,
	.supports_fw_dump = false,
};

static const struct btmrvl_sdio_device btmrvl_sdio_sd8887 = {
	.helper		= NULL,
	.firmware	= "mrvl/sd8887_uapsta.bin",
	.reg		= &btmrvl_reg_8887,
	.support_pscan_win_report = true,
	.sd_blksz_fw_dl	= 256,
	.supports_fw_dump = false,
};

static const struct btmrvl_sdio_device btmrvl_sdio_sd8897 = {
	.helper		= NULL,
	.firmware	= "mrvl/sd8897_uapsta.bin",
	.reg		= &btmrvl_reg_8897,
	.support_pscan_win_report = true,
	.sd_blksz_fw_dl	= 256,
	.supports_fw_dump = true,
};

<<<<<<< HEAD
=======
static const struct btmrvl_sdio_device btmrvl_sdio_sd8977 = {
	.helper         = NULL,
	.firmware       = "mrvl/sd8977_uapsta.bin",
	.reg            = &btmrvl_reg_8977,
	.support_pscan_win_report = true,
	.sd_blksz_fw_dl = 256,
	.supports_fw_dump = true,
};

static const struct btmrvl_sdio_device btmrvl_sdio_sd8987 = {
	.helper		= NULL,
	.firmware	= "mrvl/sd8987_uapsta.bin",
	.reg		= &btmrvl_reg_8987,
	.support_pscan_win_report = true,
	.sd_blksz_fw_dl	= 256,
	.supports_fw_dump = true,
};

>>>>>>> 407d19ab
static const struct btmrvl_sdio_device btmrvl_sdio_sd8997 = {
	.helper         = NULL,
	.firmware       = "mrvl/sd8997_uapsta.bin",
	.reg            = &btmrvl_reg_8997,
	.support_pscan_win_report = true,
	.sd_blksz_fw_dl = 256,
	.supports_fw_dump = true,
};

static const struct sdio_device_id btmrvl_sdio_ids[] = {
	/* Marvell SD8688 Bluetooth device */
	{ SDIO_DEVICE(SDIO_VENDOR_ID_MARVELL, 0x9105),
			.driver_data = (unsigned long)&btmrvl_sdio_sd8688 },
	/* Marvell SD8787 Bluetooth device */
	{ SDIO_DEVICE(SDIO_VENDOR_ID_MARVELL, 0x911A),
			.driver_data = (unsigned long)&btmrvl_sdio_sd8787 },
	/* Marvell SD8787 Bluetooth AMP device */
	{ SDIO_DEVICE(SDIO_VENDOR_ID_MARVELL, 0x911B),
			.driver_data = (unsigned long)&btmrvl_sdio_sd8787 },
	/* Marvell SD8797 Bluetooth device */
	{ SDIO_DEVICE(SDIO_VENDOR_ID_MARVELL, 0x912A),
			.driver_data = (unsigned long)&btmrvl_sdio_sd8797 },
	/* Marvell SD8887 Bluetooth device */
	{ SDIO_DEVICE(SDIO_VENDOR_ID_MARVELL, 0x9136),
			.driver_data = (unsigned long)&btmrvl_sdio_sd8887 },
	/* Marvell SD8897 Bluetooth device */
	{ SDIO_DEVICE(SDIO_VENDOR_ID_MARVELL, 0x912E),
			.driver_data = (unsigned long)&btmrvl_sdio_sd8897 },
<<<<<<< HEAD
=======
	/* Marvell SD8977 Bluetooth device */
	{ SDIO_DEVICE(SDIO_VENDOR_ID_MARVELL, 0x9146),
			.driver_data = (unsigned long)&btmrvl_sdio_sd8977 },
	/* Marvell SD8987 Bluetooth device */
	{ SDIO_DEVICE(SDIO_VENDOR_ID_MARVELL, 0x914A),
			.driver_data = (unsigned long)&btmrvl_sdio_sd8987 },
>>>>>>> 407d19ab
	/* Marvell SD8997 Bluetooth device */
	{ SDIO_DEVICE(SDIO_VENDOR_ID_MARVELL, 0x9142),
			.driver_data = (unsigned long)&btmrvl_sdio_sd8997 },

	{ }	/* Terminating entry */
};

MODULE_DEVICE_TABLE(sdio, btmrvl_sdio_ids);

static int btmrvl_sdio_get_rx_unit(struct btmrvl_sdio_card *card)
{
	u8 reg;
	int ret;

	reg = sdio_readb(card->func, card->reg->card_rx_unit, &ret);
	if (!ret)
		card->rx_unit = reg;

	return ret;
}

static int btmrvl_sdio_read_fw_status(struct btmrvl_sdio_card *card, u16 *dat)
{
	u8 fws0, fws1;
	int ret;

	*dat = 0;

	fws0 = sdio_readb(card->func, card->reg->card_fw_status0, &ret);
	if (ret)
		return -EIO;

	fws1 = sdio_readb(card->func, card->reg->card_fw_status1, &ret);
	if (ret)
		return -EIO;

	*dat = (((u16) fws1) << 8) | fws0;

	return 0;
}

static int btmrvl_sdio_read_rx_len(struct btmrvl_sdio_card *card, u16 *dat)
{
	u8 reg;
	int ret;

	reg = sdio_readb(card->func, card->reg->card_rx_len, &ret);
	if (!ret)
		*dat = (u16) reg << card->rx_unit;

	return ret;
}

static int btmrvl_sdio_enable_host_int_mask(struct btmrvl_sdio_card *card,
								u8 mask)
{
	int ret;

	sdio_writeb(card->func, mask, card->reg->host_int_mask, &ret);
	if (ret) {
		BT_ERR("Unable to enable the host interrupt!");
		ret = -EIO;
	}

	return ret;
}

static int btmrvl_sdio_disable_host_int_mask(struct btmrvl_sdio_card *card,
								u8 mask)
{
	u8 host_int_mask;
	int ret;

	host_int_mask = sdio_readb(card->func, card->reg->host_int_mask, &ret);
	if (ret)
		return -EIO;

	host_int_mask &= ~mask;

	sdio_writeb(card->func, host_int_mask, card->reg->host_int_mask, &ret);
	if (ret < 0) {
		BT_ERR("Unable to disable the host interrupt!");
		return -EIO;
	}

	return 0;
}

static int btmrvl_sdio_poll_card_status(struct btmrvl_sdio_card *card, u8 bits)
{
	unsigned int tries;
	u8 status;
	int ret;

	for (tries = 0; tries < MAX_POLL_TRIES * 1000; tries++) {
		status = sdio_readb(card->func, card->reg->card_status,	&ret);
		if (ret)
			goto failed;
		if ((status & bits) == bits)
			return ret;

		udelay(1);
	}

	ret = -ETIMEDOUT;

failed:
	BT_ERR("FAILED! ret=%d", ret);

	return ret;
}

static int btmrvl_sdio_verify_fw_download(struct btmrvl_sdio_card *card,
								int pollnum)
{
	u16 firmwarestat;
	int tries, ret;

	 /* Wait for firmware to become ready */
	for (tries = 0; tries < pollnum; tries++) {
		sdio_claim_host(card->func);
		ret = btmrvl_sdio_read_fw_status(card, &firmwarestat);
		sdio_release_host(card->func);
		if (ret < 0)
			continue;

		if (firmwarestat == FIRMWARE_READY)
			return 0;

		msleep(100);
	}

	return -ETIMEDOUT;
}

static int btmrvl_sdio_download_helper(struct btmrvl_sdio_card *card)
{
	const struct firmware *fw_helper = NULL;
	const u8 *helper = NULL;
	int ret;
	void *tmphlprbuf = NULL;
	int tmphlprbufsz, hlprblknow, helperlen;
	u8 *helperbuf;
	u32 tx_len;

	ret = request_firmware(&fw_helper, card->helper,
						&card->func->dev);
	if ((ret < 0) || !fw_helper) {
		BT_ERR("request_firmware(helper) failed, error code = %d",
									ret);
		ret = -ENOENT;
		goto done;
	}

	helper = fw_helper->data;
	helperlen = fw_helper->size;

	BT_DBG("Downloading helper image (%d bytes), block size %d bytes",
						helperlen, SDIO_BLOCK_SIZE);

	tmphlprbufsz = ALIGN_SZ(BTM_UPLD_SIZE, BTSDIO_DMA_ALIGN);

	tmphlprbuf = kzalloc(tmphlprbufsz, GFP_KERNEL);
	if (!tmphlprbuf) {
		BT_ERR("Unable to allocate buffer for helper."
			" Terminating download");
		ret = -ENOMEM;
		goto done;
	}

	helperbuf = (u8 *) ALIGN_ADDR(tmphlprbuf, BTSDIO_DMA_ALIGN);

	/* Perform helper data transfer */
	tx_len = (FIRMWARE_TRANSFER_NBLOCK * SDIO_BLOCK_SIZE)
			- SDIO_HEADER_LEN;
	hlprblknow = 0;

	do {
		ret = btmrvl_sdio_poll_card_status(card,
					    CARD_IO_READY | DN_LD_CARD_RDY);
		if (ret < 0) {
			BT_ERR("Helper download poll status timeout @ %d",
				hlprblknow);
			goto done;
		}

		/* Check if there is more data? */
		if (hlprblknow >= helperlen)
			break;

		if (helperlen - hlprblknow < tx_len)
			tx_len = helperlen - hlprblknow;

		/* Little-endian */
		helperbuf[0] = ((tx_len & 0x000000ff) >> 0);
		helperbuf[1] = ((tx_len & 0x0000ff00) >> 8);
		helperbuf[2] = ((tx_len & 0x00ff0000) >> 16);
		helperbuf[3] = ((tx_len & 0xff000000) >> 24);

		memcpy(&helperbuf[SDIO_HEADER_LEN], &helper[hlprblknow],
				tx_len);

		/* Now send the data */
		ret = sdio_writesb(card->func, card->ioport, helperbuf,
				FIRMWARE_TRANSFER_NBLOCK * SDIO_BLOCK_SIZE);
		if (ret < 0) {
			BT_ERR("IO error during helper download @ %d",
				hlprblknow);
			goto done;
		}

		hlprblknow += tx_len;
	} while (true);

	BT_DBG("Transferring helper image EOF block");

	memset(helperbuf, 0x0, SDIO_BLOCK_SIZE);

	ret = sdio_writesb(card->func, card->ioport, helperbuf,
							SDIO_BLOCK_SIZE);
	if (ret < 0) {
		BT_ERR("IO error in writing helper image EOF block");
		goto done;
	}

	ret = 0;

done:
	kfree(tmphlprbuf);
	release_firmware(fw_helper);
	return ret;
}

static int btmrvl_sdio_download_fw_w_helper(struct btmrvl_sdio_card *card)
{
	const struct firmware *fw_firmware = NULL;
	const u8 *firmware = NULL;
	int firmwarelen, tmpfwbufsz, ret;
	unsigned int tries, offset;
	u8 base0, base1;
	void *tmpfwbuf = NULL;
	u8 *fwbuf;
	u16 len, blksz_dl = card->sd_blksz_fw_dl;
	int txlen = 0, tx_blocks = 0, count = 0;

	ret = request_firmware(&fw_firmware, card->firmware,
							&card->func->dev);
	if ((ret < 0) || !fw_firmware) {
		BT_ERR("request_firmware(firmware) failed, error code = %d",
									ret);
		ret = -ENOENT;
		goto done;
	}

	firmware = fw_firmware->data;
	firmwarelen = fw_firmware->size;

	BT_DBG("Downloading FW image (%d bytes)", firmwarelen);

	tmpfwbufsz = ALIGN_SZ(BTM_UPLD_SIZE, BTSDIO_DMA_ALIGN);
	tmpfwbuf = kzalloc(tmpfwbufsz, GFP_KERNEL);
	if (!tmpfwbuf) {
		BT_ERR("Unable to allocate buffer for firmware."
		       " Terminating download");
		ret = -ENOMEM;
		goto done;
	}

	/* Ensure aligned firmware buffer */
	fwbuf = (u8 *) ALIGN_ADDR(tmpfwbuf, BTSDIO_DMA_ALIGN);

	/* Perform firmware data transfer */
	offset = 0;
	do {
		ret = btmrvl_sdio_poll_card_status(card,
					CARD_IO_READY | DN_LD_CARD_RDY);
		if (ret < 0) {
			BT_ERR("FW download with helper poll status"
						" timeout @ %d", offset);
			goto done;
		}

		/* Check if there is more data ? */
		if (offset >= firmwarelen)
			break;

		for (tries = 0; tries < MAX_POLL_TRIES; tries++) {
			base0 = sdio_readb(card->func,
					card->reg->sq_read_base_addr_a0, &ret);
			if (ret) {
				BT_ERR("BASE0 register read failed:"
					" base0 = 0x%04X(%d)."
					" Terminating download",
					base0, base0);
				ret = -EIO;
				goto done;
			}
			base1 = sdio_readb(card->func,
					card->reg->sq_read_base_addr_a1, &ret);
			if (ret) {
				BT_ERR("BASE1 register read failed:"
					" base1 = 0x%04X(%d)."
					" Terminating download",
					base1, base1);
				ret = -EIO;
				goto done;
			}

			len = (((u16) base1) << 8) | base0;
			if (len)
				break;

			udelay(10);
		}

		if (!len)
			break;
		else if (len > BTM_UPLD_SIZE) {
			BT_ERR("FW download failure @%d, invalid length %d",
								offset, len);
			ret = -EINVAL;
			goto done;
		}

		txlen = len;

		if (len & BIT(0)) {
			count++;
			if (count > MAX_WRITE_IOMEM_RETRY) {
				BT_ERR("FW download failure @%d, "
					"over max retry count", offset);
				ret = -EIO;
				goto done;
			}
			BT_ERR("FW CRC error indicated by the helper: "
				"len = 0x%04X, txlen = %d", len, txlen);
			len &= ~BIT(0);
			/* Set txlen to 0 so as to resend from same offset */
			txlen = 0;
		} else {
			count = 0;

			/* Last block ? */
			if (firmwarelen - offset < txlen)
				txlen = firmwarelen - offset;

			tx_blocks = DIV_ROUND_UP(txlen, blksz_dl);

			memcpy(fwbuf, &firmware[offset], txlen);
		}

		ret = sdio_writesb(card->func, card->ioport, fwbuf,
						tx_blocks * blksz_dl);

		if (ret < 0) {
			BT_ERR("FW download, writesb(%d) failed @%d",
							count, offset);
			sdio_writeb(card->func, HOST_CMD53_FIN,
						card->reg->cfg, &ret);
			if (ret)
				BT_ERR("writeb failed (CFG)");
		}

		offset += txlen;
	} while (true);

	BT_INFO("FW download over, size %d bytes", offset);

	ret = 0;

done:
	kfree(tmpfwbuf);
	release_firmware(fw_firmware);
	return ret;
}

static int btmrvl_sdio_card_to_host(struct btmrvl_private *priv)
{
	u16 buf_len = 0;
	int ret, num_blocks, blksz;
	struct sk_buff *skb = NULL;
	u32 type;
	u8 *payload;
	struct hci_dev *hdev = priv->btmrvl_dev.hcidev;
	struct btmrvl_sdio_card *card = priv->btmrvl_dev.card;

	if (!card || !card->func) {
		BT_ERR("card or function is NULL!");
		ret = -EINVAL;
		goto exit;
	}

	/* Read the length of data to be transferred */
	ret = btmrvl_sdio_read_rx_len(card, &buf_len);
	if (ret < 0) {
		BT_ERR("read rx_len failed");
		ret = -EIO;
		goto exit;
	}

	blksz = SDIO_BLOCK_SIZE;
	num_blocks = DIV_ROUND_UP(buf_len, blksz);

	if (buf_len <= SDIO_HEADER_LEN
	    || (num_blocks * blksz) > ALLOC_BUF_SIZE) {
		BT_ERR("invalid packet length: %d", buf_len);
		ret = -EINVAL;
		goto exit;
	}

	/* Allocate buffer */
	skb = bt_skb_alloc(num_blocks * blksz + BTSDIO_DMA_ALIGN, GFP_KERNEL);
	if (!skb) {
		BT_ERR("No free skb");
		ret = -ENOMEM;
		goto exit;
	}

	if ((unsigned long) skb->data & (BTSDIO_DMA_ALIGN - 1)) {
		skb_put(skb, (unsigned long) skb->data &
					(BTSDIO_DMA_ALIGN - 1));
		skb_pull(skb, (unsigned long) skb->data &
					(BTSDIO_DMA_ALIGN - 1));
	}

	payload = skb->data;

	ret = sdio_readsb(card->func, payload, card->ioport,
			  num_blocks * blksz);
	if (ret < 0) {
		BT_ERR("readsb failed: %d", ret);
		ret = -EIO;
		goto exit;
	}

	/* This is SDIO specific header length: byte[2][1][0], type: byte[3]
	 * (HCI_COMMAND = 1, ACL_DATA = 2, SCO_DATA = 3, 0xFE = Vendor)
	 */

	buf_len = payload[0];
	buf_len |= payload[1] << 8;
	buf_len |= payload[2] << 16;

	if (buf_len > blksz * num_blocks) {
		BT_ERR("Skip incorrect packet: hdrlen %d buffer %d",
		       buf_len, blksz * num_blocks);
		ret = -EIO;
		goto exit;
	}

	type = payload[3];

	switch (type) {
	case HCI_ACLDATA_PKT:
	case HCI_SCODATA_PKT:
	case HCI_EVENT_PKT:
		hci_skb_pkt_type(skb) = type;
		skb_put(skb, buf_len);
		skb_pull(skb, SDIO_HEADER_LEN);

		if (type == HCI_EVENT_PKT) {
			if (btmrvl_check_evtpkt(priv, skb))
				hci_recv_frame(hdev, skb);
		} else {
			hci_recv_frame(hdev, skb);
		}

		hdev->stat.byte_rx += buf_len;
		break;

	case MRVL_VENDOR_PKT:
		hci_skb_pkt_type(skb) = HCI_VENDOR_PKT;
		skb_put(skb, buf_len);
		skb_pull(skb, SDIO_HEADER_LEN);

		if (btmrvl_process_event(priv, skb))
			hci_recv_frame(hdev, skb);

		hdev->stat.byte_rx += buf_len;
		break;

	default:
		BT_ERR("Unknown packet type:%d", type);
		BT_ERR("hex: %*ph", blksz * num_blocks, payload);

		kfree_skb(skb);
		skb = NULL;
		break;
	}

exit:
	if (ret) {
		hdev->stat.err_rx++;
		kfree_skb(skb);
	}

	return ret;
}

static int btmrvl_sdio_process_int_status(struct btmrvl_private *priv)
{
	ulong flags;
	u8 ireg;
	struct btmrvl_sdio_card *card = priv->btmrvl_dev.card;

	spin_lock_irqsave(&priv->driver_lock, flags);
	ireg = sdio_ireg;
	sdio_ireg = 0;
	spin_unlock_irqrestore(&priv->driver_lock, flags);

	sdio_claim_host(card->func);
	if (ireg & DN_LD_HOST_INT_STATUS) {
		if (priv->btmrvl_dev.tx_dnld_rdy)
			BT_DBG("tx_done already received: "
				" int_status=0x%x", ireg);
		else
			priv->btmrvl_dev.tx_dnld_rdy = true;
	}

	if (ireg & UP_LD_HOST_INT_STATUS)
		btmrvl_sdio_card_to_host(priv);

	sdio_release_host(card->func);

	return 0;
}

static int btmrvl_sdio_read_to_clear(struct btmrvl_sdio_card *card, u8 *ireg)
{
	struct btmrvl_adapter *adapter = card->priv->adapter;
	int ret;

	ret = sdio_readsb(card->func, adapter->hw_regs, 0, SDIO_BLOCK_SIZE);
	if (ret) {
		BT_ERR("sdio_readsb: read int hw_regs failed: %d", ret);
		return ret;
	}

	*ireg = adapter->hw_regs[card->reg->host_intstatus];
	BT_DBG("hw_regs[%#x]=%#x", card->reg->host_intstatus, *ireg);

	return 0;
}

static int btmrvl_sdio_write_to_clear(struct btmrvl_sdio_card *card, u8 *ireg)
{
	int ret;

	*ireg = sdio_readb(card->func, card->reg->host_intstatus, &ret);
	if (ret) {
		BT_ERR("sdio_readb: read int status failed: %d", ret);
		return ret;
	}

	if (*ireg) {
		/*
		 * DN_LD_HOST_INT_STATUS and/or UP_LD_HOST_INT_STATUS
		 * Clear the interrupt status register and re-enable the
		 * interrupt.
		 */
		BT_DBG("int_status = 0x%x", *ireg);

		sdio_writeb(card->func, ~(*ireg) & (DN_LD_HOST_INT_STATUS |
						    UP_LD_HOST_INT_STATUS),
			    card->reg->host_intstatus, &ret);
		if (ret) {
			BT_ERR("sdio_writeb: clear int status failed: %d", ret);
			return ret;
		}
	}

	return 0;
}

static void btmrvl_sdio_interrupt(struct sdio_func *func)
{
	struct btmrvl_private *priv;
	struct btmrvl_sdio_card *card;
	ulong flags;
	u8 ireg = 0;
	int ret;

	card = sdio_get_drvdata(func);
	if (!card || !card->priv) {
		BT_ERR("sbi_interrupt(%p) card or priv is NULL, card=%p",
		       func, card);
		return;
	}

	priv = card->priv;

	if (priv->surprise_removed)
		return;

	if (card->reg->int_read_to_clear)
		ret = btmrvl_sdio_read_to_clear(card, &ireg);
	else
		ret = btmrvl_sdio_write_to_clear(card, &ireg);

	if (ret)
		return;

	spin_lock_irqsave(&priv->driver_lock, flags);
	sdio_ireg |= ireg;
	spin_unlock_irqrestore(&priv->driver_lock, flags);

	btmrvl_interrupt(priv);
}

static int btmrvl_sdio_register_dev(struct btmrvl_sdio_card *card)
{
	struct sdio_func *func;
	u8 reg;
	int ret;

	if (!card || !card->func) {
		BT_ERR("Error: card or function is NULL!");
		ret = -EINVAL;
		goto failed;
	}

	func = card->func;

	sdio_claim_host(func);

	ret = sdio_enable_func(func);
	if (ret) {
		BT_ERR("sdio_enable_func() failed: ret=%d", ret);
		ret = -EIO;
		goto release_host;
	}

	ret = sdio_claim_irq(func, btmrvl_sdio_interrupt);
	if (ret) {
		BT_ERR("sdio_claim_irq failed: ret=%d", ret);
		ret = -EIO;
		goto disable_func;
	}

	ret = sdio_set_block_size(card->func, SDIO_BLOCK_SIZE);
	if (ret) {
		BT_ERR("cannot set SDIO block size");
		ret = -EIO;
		goto release_irq;
	}

	reg = sdio_readb(func, card->reg->io_port_0, &ret);
	if (ret < 0) {
		ret = -EIO;
		goto release_irq;
	}

	card->ioport = reg;

	reg = sdio_readb(func, card->reg->io_port_1, &ret);
	if (ret < 0) {
		ret = -EIO;
		goto release_irq;
	}

	card->ioport |= (reg << 8);

	reg = sdio_readb(func, card->reg->io_port_2, &ret);
	if (ret < 0) {
		ret = -EIO;
		goto release_irq;
	}

	card->ioport |= (reg << 16);

	BT_DBG("SDIO FUNC%d IO port: 0x%x", func->num, card->ioport);

	if (card->reg->int_read_to_clear) {
		reg = sdio_readb(func, card->reg->host_int_rsr, &ret);
		if (ret < 0) {
			ret = -EIO;
			goto release_irq;
		}
		sdio_writeb(func, reg | 0x3f, card->reg->host_int_rsr, &ret);
		if (ret < 0) {
			ret = -EIO;
			goto release_irq;
		}

		reg = sdio_readb(func, card->reg->card_misc_cfg, &ret);
		if (ret < 0) {
			ret = -EIO;
			goto release_irq;
		}
		sdio_writeb(func, reg | 0x10, card->reg->card_misc_cfg, &ret);
		if (ret < 0) {
			ret = -EIO;
			goto release_irq;
		}
	}

	sdio_set_drvdata(func, card);

	sdio_release_host(func);

	return 0;

release_irq:
	sdio_release_irq(func);

disable_func:
	sdio_disable_func(func);

release_host:
	sdio_release_host(func);

failed:
	return ret;
}

static int btmrvl_sdio_unregister_dev(struct btmrvl_sdio_card *card)
{
	if (card && card->func) {
		sdio_claim_host(card->func);
		sdio_release_irq(card->func);
		sdio_disable_func(card->func);
		sdio_release_host(card->func);
		sdio_set_drvdata(card->func, NULL);
	}

	return 0;
}

static int btmrvl_sdio_enable_host_int(struct btmrvl_sdio_card *card)
{
	int ret;

	if (!card || !card->func)
		return -EINVAL;

	sdio_claim_host(card->func);

	ret = btmrvl_sdio_enable_host_int_mask(card, HIM_ENABLE);

	btmrvl_sdio_get_rx_unit(card);

	sdio_release_host(card->func);

	return ret;
}

static int btmrvl_sdio_disable_host_int(struct btmrvl_sdio_card *card)
{
	int ret;

	if (!card || !card->func)
		return -EINVAL;

	sdio_claim_host(card->func);

	ret = btmrvl_sdio_disable_host_int_mask(card, HIM_DISABLE);

	sdio_release_host(card->func);

	return ret;
}

static int btmrvl_sdio_host_to_card(struct btmrvl_private *priv,
				u8 *payload, u16 nb)
{
	struct btmrvl_sdio_card *card = priv->btmrvl_dev.card;
	int ret = 0;
	int blksz;
	int i = 0;
	u8 *buf = NULL;
	void *tmpbuf = NULL;
	int tmpbufsz;

	if (!card || !card->func) {
		BT_ERR("card or function is NULL!");
		return -EINVAL;
	}

	blksz = DIV_ROUND_UP(nb, SDIO_BLOCK_SIZE) * SDIO_BLOCK_SIZE;

	buf = payload;
	if ((unsigned long) payload & (BTSDIO_DMA_ALIGN - 1) ||
	    nb < blksz) {
		tmpbufsz = ALIGN_SZ(blksz, BTSDIO_DMA_ALIGN) +
			   BTSDIO_DMA_ALIGN;
		tmpbuf = kzalloc(tmpbufsz, GFP_KERNEL);
		if (!tmpbuf)
			return -ENOMEM;
		buf = (u8 *) ALIGN_ADDR(tmpbuf, BTSDIO_DMA_ALIGN);
		memcpy(buf, payload, nb);
	}

	sdio_claim_host(card->func);

	do {
		/* Transfer data to card */
		ret = sdio_writesb(card->func, card->ioport, buf,
				   blksz);
		if (ret < 0) {
			i++;
			BT_ERR("i=%d writesb failed: %d", i, ret);
			BT_ERR("hex: %*ph", nb, payload);
			ret = -EIO;
			if (i > MAX_WRITE_IOMEM_RETRY)
				goto exit;
		}
	} while (ret);

	priv->btmrvl_dev.tx_dnld_rdy = false;

exit:
	sdio_release_host(card->func);
	kfree(tmpbuf);

	return ret;
}

static int btmrvl_sdio_download_fw(struct btmrvl_sdio_card *card)
{
	int ret;
	u8 fws0;
	int pollnum = MAX_POLL_TRIES;

	if (!card || !card->func) {
		BT_ERR("card or function is NULL!");
		return -EINVAL;
	}

	if (!btmrvl_sdio_verify_fw_download(card, 1)) {
		BT_DBG("Firmware already downloaded!");
		return 0;
	}

	sdio_claim_host(card->func);

	/* Check if other function driver is downloading the firmware */
	fws0 = sdio_readb(card->func, card->reg->card_fw_status0, &ret);
	if (ret) {
		BT_ERR("Failed to read FW downloading status!");
		ret = -EIO;
		goto done;
	}
	if (fws0) {
		BT_DBG("BT not the winner (%#x). Skip FW downloading", fws0);

		/* Give other function more time to download the firmware */
		pollnum *= 10;
	} else {
		if (card->helper) {
			ret = btmrvl_sdio_download_helper(card);
			if (ret) {
				BT_ERR("Failed to download helper!");
				ret = -EIO;
				goto done;
			}
		}

		if (btmrvl_sdio_download_fw_w_helper(card)) {
			BT_ERR("Failed to download firmware!");
			ret = -EIO;
			goto done;
		}
	}

	/*
	 * winner or not, with this test the FW synchronizes when the
	 * module can continue its initialization
	 */
	if (btmrvl_sdio_verify_fw_download(card, pollnum)) {
		BT_ERR("FW failed to be active in time!");
		ret = -ETIMEDOUT;
		goto done;
	}

	sdio_release_host(card->func);

	return 0;

done:
	sdio_release_host(card->func);
	return ret;
}

static int btmrvl_sdio_wakeup_fw(struct btmrvl_private *priv)
{
	struct btmrvl_sdio_card *card = priv->btmrvl_dev.card;
	int ret = 0;

	if (!card || !card->func) {
		BT_ERR("card or function is NULL!");
		return -EINVAL;
	}

	sdio_claim_host(card->func);

	sdio_writeb(card->func, HOST_POWER_UP, card->reg->cfg, &ret);

	sdio_release_host(card->func);

	BT_DBG("wake up firmware");

	return ret;
}

static void btmrvl_sdio_dump_regs(struct btmrvl_private *priv)
{
	struct btmrvl_sdio_card *card = priv->btmrvl_dev.card;
	int ret = 0;
	unsigned int reg, reg_start, reg_end;
	char buf[256], *ptr;
	u8 loop, func, data;
	int MAX_LOOP = 2;

	btmrvl_sdio_wakeup_fw(priv);
	sdio_claim_host(card->func);

	for (loop = 0; loop < MAX_LOOP; loop++) {
		memset(buf, 0, sizeof(buf));
		ptr = buf;

		if (loop == 0) {
			/* Read the registers of SDIO function0 */
			func = loop;
			reg_start = 0;
			reg_end = 9;
		} else {
			func = 2;
			reg_start = 0;
			reg_end = 0x09;
		}

		ptr += sprintf(ptr, "SDIO Func%d (%#x-%#x): ",
			       func, reg_start, reg_end);
		for (reg = reg_start; reg <= reg_end; reg++) {
			if (func == 0)
				data = sdio_f0_readb(card->func, reg, &ret);
			else
				data = sdio_readb(card->func, reg, &ret);

			if (!ret) {
				ptr += sprintf(ptr, "%02x ", data);
			} else {
				ptr += sprintf(ptr, "ERR");
				break;
			}
		}

		BT_INFO("%s", buf);
	}

	sdio_release_host(card->func);
}

/* This function read/write firmware */
static enum
rdwr_status btmrvl_sdio_rdwr_firmware(struct btmrvl_private *priv,
				      u8 doneflag)
{
	struct btmrvl_sdio_card *card = priv->btmrvl_dev.card;
	int ret, tries;
	u8 ctrl_data = 0;

	sdio_writeb(card->func, FW_DUMP_HOST_READY, card->reg->fw_dump_ctrl,
		    &ret);

	if (ret) {
		BT_ERR("SDIO write err");
		return RDWR_STATUS_FAILURE;
	}

	for (tries = 0; tries < MAX_POLL_TRIES; tries++) {
		ctrl_data = sdio_readb(card->func, card->reg->fw_dump_ctrl,
				       &ret);

		if (ret) {
			BT_ERR("SDIO read err");
			return RDWR_STATUS_FAILURE;
		}

		if (ctrl_data == FW_DUMP_DONE)
			break;
		if (doneflag && ctrl_data == doneflag)
			return RDWR_STATUS_DONE;
		if (ctrl_data != FW_DUMP_HOST_READY) {
			BT_INFO("The ctrl reg was changed, re-try again!");
			sdio_writeb(card->func, FW_DUMP_HOST_READY,
				    card->reg->fw_dump_ctrl, &ret);
			if (ret) {
				BT_ERR("SDIO write err");
				return RDWR_STATUS_FAILURE;
			}
		}
		usleep_range(100, 200);
	}

	if (ctrl_data == FW_DUMP_HOST_READY) {
		BT_ERR("Fail to pull ctrl_data");
		return RDWR_STATUS_FAILURE;
	}

	return RDWR_STATUS_SUCCESS;
}

/* This function dump sdio register and memory data */
static void btmrvl_sdio_coredump(struct device *dev)
{
	struct sdio_func *func = dev_to_sdio_func(dev);
	struct btmrvl_sdio_card *card;
	struct btmrvl_private *priv;
	int ret = 0;
	unsigned int reg, reg_start, reg_end;
	enum rdwr_status stat;
	u8 *dbg_ptr, *end_ptr, *fw_dump_data, *fw_dump_ptr;
	u8 dump_num = 0, idx, i, read_reg, doneflag = 0;
	u32 memory_size, fw_dump_len = 0;

	card = sdio_get_drvdata(func);
	priv = card->priv;

	/* dump sdio register first */
	btmrvl_sdio_dump_regs(priv);

	if (!card->supports_fw_dump) {
		BT_ERR("Firmware dump not supported for this card!");
		return;
	}

	for (idx = 0; idx < ARRAY_SIZE(mem_type_mapping_tbl); idx++) {
		struct memory_type_mapping *entry = &mem_type_mapping_tbl[idx];

		if (entry->mem_ptr) {
			vfree(entry->mem_ptr);
			entry->mem_ptr = NULL;
		}
		entry->mem_size = 0;
	}

	btmrvl_sdio_wakeup_fw(priv);
	sdio_claim_host(card->func);

	BT_INFO("== btmrvl firmware dump start ==");

	stat = btmrvl_sdio_rdwr_firmware(priv, doneflag);
	if (stat == RDWR_STATUS_FAILURE)
		goto done;

	reg = card->reg->fw_dump_start;
	/* Read the number of the memories which will dump */
	dump_num = sdio_readb(card->func, reg, &ret);

	if (ret) {
		BT_ERR("SDIO read memory length err");
		goto done;
	}

	/* Read the length of every memory which will dump */
	for (idx = 0; idx < dump_num; idx++) {
		struct memory_type_mapping *entry = &mem_type_mapping_tbl[idx];

		stat = btmrvl_sdio_rdwr_firmware(priv, doneflag);
		if (stat == RDWR_STATUS_FAILURE)
			goto done;

		memory_size = 0;
		reg = card->reg->fw_dump_start;
		for (i = 0; i < 4; i++) {
			read_reg = sdio_readb(card->func, reg, &ret);
			if (ret) {
				BT_ERR("SDIO read err");
				goto done;
			}
			memory_size |= (read_reg << i*8);
			reg++;
		}

		if (memory_size == 0) {
			BT_INFO("Firmware dump finished!");
			sdio_writeb(card->func, FW_DUMP_READ_DONE,
				    card->reg->fw_dump_ctrl, &ret);
			if (ret) {
				BT_ERR("SDIO Write MEMDUMP_FINISH ERR");
				goto done;
			}
			break;
		}

		BT_INFO("%s_SIZE=0x%x", entry->mem_name, memory_size);
		entry->mem_ptr = vzalloc(memory_size + 1);
		entry->mem_size = memory_size;
		if (!entry->mem_ptr) {
			BT_ERR("Vzalloc %s failed", entry->mem_name);
			goto done;
		}

		fw_dump_len += (strlen("========Start dump ") +
				strlen(entry->mem_name) +
				strlen("========\n") +
				(memory_size + 1) +
				strlen("\n========End dump========\n"));

		dbg_ptr = entry->mem_ptr;
		end_ptr = dbg_ptr + memory_size;

		doneflag = entry->done_flag;
		BT_INFO("Start %s output, please wait...",
			entry->mem_name);

		do {
			stat = btmrvl_sdio_rdwr_firmware(priv, doneflag);
			if (stat == RDWR_STATUS_FAILURE)
				goto done;

			reg_start = card->reg->fw_dump_start;
			reg_end = card->reg->fw_dump_end;
			for (reg = reg_start; reg <= reg_end; reg++) {
				*dbg_ptr = sdio_readb(card->func, reg, &ret);
				if (ret) {
					BT_ERR("SDIO read err");
					goto done;
				}
				if (dbg_ptr < end_ptr)
					dbg_ptr++;
				else
					BT_ERR("Allocated buffer not enough");
			}

			if (stat != RDWR_STATUS_DONE) {
				continue;
			} else {
				BT_INFO("%s done: size=0x%tx",
					entry->mem_name,
					dbg_ptr - entry->mem_ptr);
				break;
			}
		} while (1);
	}

	BT_INFO("== btmrvl firmware dump end ==");

done:
	sdio_release_host(card->func);

	if (fw_dump_len == 0)
		return;

	fw_dump_data = vzalloc(fw_dump_len+1);
	if (!fw_dump_data) {
		BT_ERR("Vzalloc fw_dump_data fail!");
		return;
	}
	fw_dump_ptr = fw_dump_data;

	/* Dump all the memory data into single file, a userspace script will
	 * be used to split all the memory data to multiple files
	 */
	BT_INFO("== btmrvl firmware dump to /sys/class/devcoredump start");
	for (idx = 0; idx < dump_num; idx++) {
		struct memory_type_mapping *entry = &mem_type_mapping_tbl[idx];

		if (entry->mem_ptr) {
			strcpy(fw_dump_ptr, "========Start dump ");
			fw_dump_ptr += strlen("========Start dump ");

			strcpy(fw_dump_ptr, entry->mem_name);
			fw_dump_ptr += strlen(entry->mem_name);

			strcpy(fw_dump_ptr, "========\n");
			fw_dump_ptr += strlen("========\n");

			memcpy(fw_dump_ptr, entry->mem_ptr, entry->mem_size);
			fw_dump_ptr += entry->mem_size;

			strcpy(fw_dump_ptr, "\n========End dump========\n");
			fw_dump_ptr += strlen("\n========End dump========\n");

			vfree(mem_type_mapping_tbl[idx].mem_ptr);
			mem_type_mapping_tbl[idx].mem_ptr = NULL;
		}
	}

	/* fw_dump_data will be free in device coredump release function
	 * after 5 min
	 */
	dev_coredumpv(&card->func->dev, fw_dump_data, fw_dump_len, GFP_KERNEL);
	BT_INFO("== btmrvl firmware dump to /sys/class/devcoredump end");
}

static int btmrvl_sdio_probe(struct sdio_func *func,
					const struct sdio_device_id *id)
{
	int ret = 0;
	struct btmrvl_private *priv = NULL;
	struct btmrvl_sdio_card *card = NULL;

	BT_INFO("vendor=0x%x, device=0x%x, class=%d, fn=%d",
			id->vendor, id->device, id->class, func->num);

	card = devm_kzalloc(&func->dev, sizeof(*card), GFP_KERNEL);
	if (!card)
		return -ENOMEM;

	card->func = func;

	if (id->driver_data) {
		struct btmrvl_sdio_device *data = (void *) id->driver_data;
		card->helper = data->helper;
		card->firmware = data->firmware;
		card->reg = data->reg;
		card->sd_blksz_fw_dl = data->sd_blksz_fw_dl;
		card->support_pscan_win_report = data->support_pscan_win_report;
		card->supports_fw_dump = data->supports_fw_dump;
	}

	if (btmrvl_sdio_register_dev(card) < 0) {
		BT_ERR("Failed to register BT device!");
		return -ENODEV;
	}

	/* Disable the interrupts on the card */
	btmrvl_sdio_disable_host_int(card);

	if (btmrvl_sdio_download_fw(card)) {
		BT_ERR("Downloading firmware failed!");
		ret = -ENODEV;
		goto unreg_dev;
	}

	btmrvl_sdio_enable_host_int(card);

	/* Device tree node parsing and platform specific configuration*/
	btmrvl_sdio_probe_of(&func->dev, card);

	priv = btmrvl_add_card(card);
	if (!priv) {
		BT_ERR("Initializing card failed!");
		ret = -ENODEV;
		goto disable_host_int;
	}

	card->priv = priv;

	/* Initialize the interface specific function pointers */
	priv->hw_host_to_card = btmrvl_sdio_host_to_card;
	priv->hw_wakeup_firmware = btmrvl_sdio_wakeup_fw;
	priv->hw_process_int_status = btmrvl_sdio_process_int_status;

	if (btmrvl_register_hdev(priv)) {
		BT_ERR("Register hdev failed!");
		ret = -ENODEV;
		goto disable_host_int;
	}

	return 0;

disable_host_int:
	btmrvl_sdio_disable_host_int(card);
unreg_dev:
	btmrvl_sdio_unregister_dev(card);
	return ret;
}

static void btmrvl_sdio_remove(struct sdio_func *func)
{
	struct btmrvl_sdio_card *card;

	if (func) {
		card = sdio_get_drvdata(func);
		if (card) {
			/* Send SHUTDOWN command & disable interrupt
			 * if user removes the module.
			 */
			if (user_rmmod) {
				btmrvl_send_module_cfg_cmd(card->priv,
							MODULE_SHUTDOWN_REQ);
				btmrvl_sdio_disable_host_int(card);
			}
			BT_DBG("unregister dev");
			card->priv->surprise_removed = true;
			btmrvl_sdio_unregister_dev(card);
			btmrvl_remove_card(card->priv);
		}
	}
}

static int btmrvl_sdio_suspend(struct device *dev)
{
	struct sdio_func *func = dev_to_sdio_func(dev);
	struct btmrvl_sdio_card *card;
	struct btmrvl_private *priv;
	mmc_pm_flag_t pm_flags;
	struct hci_dev *hcidev;

	if (func) {
		pm_flags = sdio_get_host_pm_caps(func);
		BT_DBG("%s: suspend: PM flags = 0x%x", sdio_func_id(func),
		       pm_flags);
		if (!(pm_flags & MMC_PM_KEEP_POWER)) {
			BT_ERR("%s: cannot remain alive while suspended",
			       sdio_func_id(func));
			return -ENOSYS;
		}
		card = sdio_get_drvdata(func);
		if (!card || !card->priv) {
			BT_ERR("card or priv structure is not valid");
			return 0;
		}
	} else {
		BT_ERR("sdio_func is not specified");
		return 0;
	}

	/* Enable platform specific wakeup interrupt */
	if (card->plt_wake_cfg && card->plt_wake_cfg->irq_bt >= 0) {
		card->plt_wake_cfg->wake_by_bt = false;
		enable_irq(card->plt_wake_cfg->irq_bt);
		enable_irq_wake(card->plt_wake_cfg->irq_bt);
	}

	priv = card->priv;
	priv->adapter->is_suspending = true;
	hcidev = priv->btmrvl_dev.hcidev;
	BT_DBG("%s: SDIO suspend", hcidev->name);
	hci_suspend_dev(hcidev);

	if (priv->adapter->hs_state != HS_ACTIVATED) {
		if (btmrvl_enable_hs(priv)) {
			BT_ERR("HS not activated, suspend failed!");
			/* Disable platform specific wakeup interrupt */
			if (card->plt_wake_cfg &&
			    card->plt_wake_cfg->irq_bt >= 0) {
				disable_irq_wake(card->plt_wake_cfg->irq_bt);
				disable_irq(card->plt_wake_cfg->irq_bt);
			}

			priv->adapter->is_suspending = false;
			return -EBUSY;
		}
	}

	priv->adapter->is_suspending = false;
	priv->adapter->is_suspended = true;

	/* We will keep the power when hs enabled successfully */
	if (priv->adapter->hs_state == HS_ACTIVATED) {
		BT_DBG("suspend with MMC_PM_KEEP_POWER");
		return sdio_set_host_pm_flags(func, MMC_PM_KEEP_POWER);
	}

	BT_DBG("suspend without MMC_PM_KEEP_POWER");
	return 0;
}

static int btmrvl_sdio_resume(struct device *dev)
{
	struct sdio_func *func = dev_to_sdio_func(dev);
	struct btmrvl_sdio_card *card;
	struct btmrvl_private *priv;
	mmc_pm_flag_t pm_flags;
	struct hci_dev *hcidev;

	if (func) {
		pm_flags = sdio_get_host_pm_caps(func);
		BT_DBG("%s: resume: PM flags = 0x%x", sdio_func_id(func),
		       pm_flags);
		card = sdio_get_drvdata(func);
		if (!card || !card->priv) {
			BT_ERR("card or priv structure is not valid");
			return 0;
		}
	} else {
		BT_ERR("sdio_func is not specified");
		return 0;
	}
	priv = card->priv;

	if (!priv->adapter->is_suspended) {
		BT_DBG("device already resumed");
		return 0;
	}

	priv->hw_wakeup_firmware(priv);
	priv->adapter->hs_state = HS_DEACTIVATED;
	hcidev = priv->btmrvl_dev.hcidev;
	BT_DBG("%s: HS DEACTIVATED in resume!", hcidev->name);
	priv->adapter->is_suspended = false;
	BT_DBG("%s: SDIO resume", hcidev->name);
	hci_resume_dev(hcidev);

	/* Disable platform specific wakeup interrupt */
	if (card->plt_wake_cfg && card->plt_wake_cfg->irq_bt >= 0) {
		disable_irq_wake(card->plt_wake_cfg->irq_bt);
		disable_irq(card->plt_wake_cfg->irq_bt);
		if (card->plt_wake_cfg->wake_by_bt)
			/* Undo our disable, since interrupt handler already
			 * did this.
			 */
			enable_irq(card->plt_wake_cfg->irq_bt);
	}

	return 0;
}

static const struct dev_pm_ops btmrvl_sdio_pm_ops = {
	.suspend	= btmrvl_sdio_suspend,
	.resume		= btmrvl_sdio_resume,
};

static struct sdio_driver bt_mrvl_sdio = {
	.name		= "btmrvl_sdio",
	.id_table	= btmrvl_sdio_ids,
	.probe		= btmrvl_sdio_probe,
	.remove		= btmrvl_sdio_remove,
	.drv = {
		.owner = THIS_MODULE,
		.coredump = btmrvl_sdio_coredump,
		.pm = &btmrvl_sdio_pm_ops,
	}
};

static int __init btmrvl_sdio_init_module(void)
{
	if (sdio_register_driver(&bt_mrvl_sdio) != 0) {
		BT_ERR("SDIO Driver Registration Failed");
		return -ENODEV;
	}

	/* Clear the flag in case user removes the card. */
	user_rmmod = 0;

	return 0;
}

static void __exit btmrvl_sdio_exit_module(void)
{
	/* Set the flag as user is removing this module. */
	user_rmmod = 1;

	sdio_unregister_driver(&bt_mrvl_sdio);
}

module_init(btmrvl_sdio_init_module);
module_exit(btmrvl_sdio_exit_module);

MODULE_AUTHOR("Marvell International Ltd.");
MODULE_DESCRIPTION("Marvell BT-over-SDIO driver ver " VERSION);
MODULE_VERSION(VERSION);
MODULE_LICENSE("GPL v2");
MODULE_FIRMWARE("mrvl/sd8688_helper.bin");
MODULE_FIRMWARE("mrvl/sd8688.bin");
MODULE_FIRMWARE("mrvl/sd8787_uapsta.bin");
MODULE_FIRMWARE("mrvl/sd8797_uapsta.bin");
MODULE_FIRMWARE("mrvl/sd8887_uapsta.bin");
MODULE_FIRMWARE("mrvl/sd8897_uapsta.bin");
<<<<<<< HEAD
=======
MODULE_FIRMWARE("mrvl/sd8977_uapsta.bin");
MODULE_FIRMWARE("mrvl/sd8987_uapsta.bin");
>>>>>>> 407d19ab
MODULE_FIRMWARE("mrvl/sd8997_uapsta.bin");<|MERGE_RESOLUTION|>--- conflicted
+++ resolved
@@ -62,13 +62,14 @@
 static irqreturn_t btmrvl_wake_irq_bt(int irq, void *priv)
 {
 	struct btmrvl_sdio_card *card = priv;
+	struct device *dev = &card->func->dev;
 	struct btmrvl_plt_wake_cfg *cfg = card->plt_wake_cfg;
 
-	pr_info("%s: wake by bt\n", __func__);
+	dev_info(dev, "wake by bt\n");
 	cfg->wake_by_bt = true;
 	disable_irq_nosync(irq);
 
-	pm_wakeup_event(&card->func->dev, 0);
+	pm_wakeup_event(dev, 0);
 	pm_system_wakeup();
 
 	return IRQ_HANDLED;
@@ -87,7 +88,7 @@
 
 	if (!dev->of_node ||
 	    !of_match_node(btmrvl_sdio_of_match_table, dev->of_node)) {
-		pr_err("sdio platform data not available\n");
+		dev_info(dev, "sdio device tree data not available\n");
 		return -1;
 	}
 
@@ -211,8 +212,6 @@
 	.fw_dump_end = 0xea,
 };
 
-<<<<<<< HEAD
-=======
 static const struct btmrvl_sdio_card_reg btmrvl_reg_8977 = {
 	.cfg = 0x00,
 	.host_int_mask = 0x08,
@@ -259,7 +258,6 @@
 	.fw_dump_end = 0xf8,
 };
 
->>>>>>> 407d19ab
 static const struct btmrvl_sdio_card_reg btmrvl_reg_8997 = {
 	.cfg = 0x00,
 	.host_int_mask = 0x08,
@@ -328,8 +326,6 @@
 	.supports_fw_dump = true,
 };
 
-<<<<<<< HEAD
-=======
 static const struct btmrvl_sdio_device btmrvl_sdio_sd8977 = {
 	.helper         = NULL,
 	.firmware       = "mrvl/sd8977_uapsta.bin",
@@ -348,7 +344,6 @@
 	.supports_fw_dump = true,
 };
 
->>>>>>> 407d19ab
 static const struct btmrvl_sdio_device btmrvl_sdio_sd8997 = {
 	.helper         = NULL,
 	.firmware       = "mrvl/sd8997_uapsta.bin",
@@ -377,15 +372,12 @@
 	/* Marvell SD8897 Bluetooth device */
 	{ SDIO_DEVICE(SDIO_VENDOR_ID_MARVELL, 0x912E),
 			.driver_data = (unsigned long)&btmrvl_sdio_sd8897 },
-<<<<<<< HEAD
-=======
 	/* Marvell SD8977 Bluetooth device */
 	{ SDIO_DEVICE(SDIO_VENDOR_ID_MARVELL, 0x9146),
 			.driver_data = (unsigned long)&btmrvl_sdio_sd8977 },
 	/* Marvell SD8987 Bluetooth device */
 	{ SDIO_DEVICE(SDIO_VENDOR_ID_MARVELL, 0x914A),
 			.driver_data = (unsigned long)&btmrvl_sdio_sd8987 },
->>>>>>> 407d19ab
 	/* Marvell SD8997 Bluetooth device */
 	{ SDIO_DEVICE(SDIO_VENDOR_ID_MARVELL, 0x9142),
 			.driver_data = (unsigned long)&btmrvl_sdio_sd8997 },
@@ -1839,9 +1831,6 @@
 MODULE_FIRMWARE("mrvl/sd8797_uapsta.bin");
 MODULE_FIRMWARE("mrvl/sd8887_uapsta.bin");
 MODULE_FIRMWARE("mrvl/sd8897_uapsta.bin");
-<<<<<<< HEAD
-=======
 MODULE_FIRMWARE("mrvl/sd8977_uapsta.bin");
 MODULE_FIRMWARE("mrvl/sd8987_uapsta.bin");
->>>>>>> 407d19ab
 MODULE_FIRMWARE("mrvl/sd8997_uapsta.bin");