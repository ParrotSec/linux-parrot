// SPDX-License-Identifier: GPL-2.0
// Copyright (c) 2018 MediaTek Inc.

/*
 * Bluetooth support for MediaTek serial devices
 *
 * Author: Sean Wang <sean.wang@mediatek.com>
 *
 */

#include <asm/unaligned.h>
#include <linux/atomic.h>
#include <linux/clk.h>
#include <linux/firmware.h>
#include <linux/kernel.h>
#include <linux/module.h>
#include <linux/of.h>
#include <linux/pm_runtime.h>
#include <linux/serdev.h>
#include <linux/skbuff.h>

#include <net/bluetooth/bluetooth.h>
#include <net/bluetooth/hci_core.h>

#include "h4_recv.h"

#define VERSION "0.1"

#define FIRMWARE_MT7622		"mediatek/mt7622pr2h.bin"

#define MTK_STP_TLR_SIZE	2

#define BTMTKUART_TX_STATE_ACTIVE	1
#define BTMTKUART_TX_STATE_WAKEUP	2
#define BTMTKUART_TX_WAIT_VND_EVT	3

enum {
	MTK_WMT_PATCH_DWNLD = 0x1,
	MTK_WMT_FUNC_CTRL = 0x6,
	MTK_WMT_RST = 0x7
};

struct mtk_stp_hdr {
	u8	prefix;
	__be16	dlen;
	u8	cs;
} __packed;

struct mtk_wmt_hdr {
	u8	dir;
	u8	op;
	__le16	dlen;
	u8	flag;
} __packed;

struct mtk_hci_wmt_cmd {
	struct mtk_wmt_hdr hdr;
	u8 data[256];
} __packed;

struct btmtkuart_dev {
	struct hci_dev *hdev;
	struct serdev_device *serdev;
	struct clk *clk;

	struct work_struct tx_work;
	unsigned long tx_state;
	struct sk_buff_head txq;

	struct sk_buff *rx_skb;

	u8	stp_pad[6];
	u8	stp_cursor;
	u16	stp_dlen;
};

static int mtk_hci_wmt_sync(struct hci_dev *hdev, u8 op, u8 flag, u16 plen,
			    const void *param)
{
	struct btmtkuart_dev *bdev = hci_get_drvdata(hdev);
	struct mtk_hci_wmt_cmd wc;
	struct mtk_wmt_hdr *hdr;
	u32 hlen;
	int err;

	hlen = sizeof(*hdr) + plen;
	if (hlen > 255)
		return -EINVAL;

	hdr = (struct mtk_wmt_hdr *)&wc;
	hdr->dir = 1;
	hdr->op = op;
	hdr->dlen = cpu_to_le16(plen + 1);
	hdr->flag = flag;
	memcpy(wc.data, param, plen);

	set_bit(BTMTKUART_TX_WAIT_VND_EVT, &bdev->tx_state);

	err = __hci_cmd_send(hdev, 0xfc6f, hlen, &wc);
	if (err < 0) {
		clear_bit(BTMTKUART_TX_WAIT_VND_EVT, &bdev->tx_state);
		return err;
	}

	/* The vendor specific WMT commands are all answered by a vendor
	 * specific event and will not have the Command Status or Command
	 * Complete as with usual HCI command flow control.
	 *
	 * After sending the command, wait for BTMTKUART_TX_WAIT_VND_EVT
	 * state to be cleared. The driver speicfic event receive routine
	 * will clear that state and with that indicate completion of the
	 * WMT command.
	 */
	err = wait_on_bit_timeout(&bdev->tx_state, BTMTKUART_TX_WAIT_VND_EVT,
				  TASK_INTERRUPTIBLE, HCI_INIT_TIMEOUT);
	if (err == -EINTR) {
		bt_dev_err(hdev, "Execution of wmt command interrupted");
		return err;
	}

	if (err) {
		bt_dev_err(hdev, "Execution of wmt command timed out");
		return -ETIMEDOUT;
	}

	return 0;
}

static int mtk_setup_fw(struct hci_dev *hdev)
{
	const struct firmware *fw;
	const u8 *fw_ptr;
	size_t fw_size;
	int err, dlen;
	u8 flag;

	err = request_firmware(&fw, FIRMWARE_MT7622, &hdev->dev);
	if (err < 0) {
		bt_dev_err(hdev, "Failed to load firmware file (%d)", err);
		return err;
	}

	fw_ptr = fw->data;
	fw_size = fw->size;

	/* The size of patch header is 30 bytes, should be skip */
	if (fw_size < 30) {
		err = -EINVAL;
		goto free_fw;
	}

	fw_size -= 30;
	fw_ptr += 30;
	flag = 1;

	while (fw_size > 0) {
		dlen = min_t(int, 250, fw_size);

		/* Tell device the position in sequence */
		if (fw_size - dlen <= 0)
			flag = 3;
		else if (fw_size < fw->size - 30)
			flag = 2;

		err = mtk_hci_wmt_sync(hdev, MTK_WMT_PATCH_DWNLD, flag, dlen,
				       fw_ptr);
		if (err < 0) {
			bt_dev_err(hdev, "Failed to send wmt patch dwnld (%d)",
				   err);
			break;
		}

		fw_size -= dlen;
		fw_ptr += dlen;
	}

free_fw:
	release_firmware(fw);
	return err;
}

static int btmtkuart_recv_event(struct hci_dev *hdev, struct sk_buff *skb)
{
	struct btmtkuart_dev *bdev = hci_get_drvdata(hdev);
	struct hci_event_hdr *hdr = (void *)skb->data;
	int err;

	/* Fix up the vendor event id with 0xff for vendor specific instead
	 * of 0xe4 so that event send via monitoring socket can be parsed
	 * properly.
	 */
	if (hdr->evt == 0xe4)
		hdr->evt = HCI_EV_VENDOR;

	err = hci_recv_frame(hdev, skb);

	if (hdr->evt == HCI_EV_VENDOR) {
		if (test_and_clear_bit(BTMTKUART_TX_WAIT_VND_EVT,
				       &bdev->tx_state)) {
			/* Barrier to sync with other CPUs */
			smp_mb__after_atomic();
			wake_up_bit(&bdev->tx_state, BTMTKUART_TX_WAIT_VND_EVT);
		}
	}

	return err;
}

static const struct h4_recv_pkt mtk_recv_pkts[] = {
	{ H4_RECV_ACL,      .recv = hci_recv_frame },
	{ H4_RECV_SCO,      .recv = hci_recv_frame },
	{ H4_RECV_EVENT,    .recv = btmtkuart_recv_event },
};

static void btmtkuart_tx_work(struct work_struct *work)
{
	struct btmtkuart_dev *bdev = container_of(work, struct btmtkuart_dev,
						   tx_work);
	struct serdev_device *serdev = bdev->serdev;
	struct hci_dev *hdev = bdev->hdev;

	while (1) {
		clear_bit(BTMTKUART_TX_STATE_WAKEUP, &bdev->tx_state);

		while (1) {
			struct sk_buff *skb = skb_dequeue(&bdev->txq);
			int len;

			if (!skb)
				break;

			len = serdev_device_write_buf(serdev, skb->data,
						      skb->len);
			hdev->stat.byte_tx += len;

			skb_pull(skb, len);
			if (skb->len > 0) {
				skb_queue_head(&bdev->txq, skb);
				break;
			}

			switch (hci_skb_pkt_type(skb)) {
			case HCI_COMMAND_PKT:
				hdev->stat.cmd_tx++;
				break;
			case HCI_ACLDATA_PKT:
				hdev->stat.acl_tx++;
				break;
			case HCI_SCODATA_PKT:
				hdev->stat.sco_tx++;
				break;
			}

			kfree_skb(skb);
		}

		if (!test_bit(BTMTKUART_TX_STATE_WAKEUP, &bdev->tx_state))
			break;
	}

	clear_bit(BTMTKUART_TX_STATE_ACTIVE, &bdev->tx_state);
}

static void btmtkuart_tx_wakeup(struct btmtkuart_dev *bdev)
{
	if (test_and_set_bit(BTMTKUART_TX_STATE_ACTIVE, &bdev->tx_state))
		set_bit(BTMTKUART_TX_STATE_WAKEUP, &bdev->tx_state);

	schedule_work(&bdev->tx_work);
}

static const unsigned char *
mtk_stp_split(struct btmtkuart_dev *bdev, const unsigned char *data, int count,
	      int *sz_h4)
{
	struct mtk_stp_hdr *shdr;

	/* The cursor is reset when all the data of STP is consumed out */
	if (!bdev->stp_dlen && bdev->stp_cursor >= 6)
		bdev->stp_cursor = 0;

	/* Filling pad until all STP info is obtained */
	while (bdev->stp_cursor < 6 && count > 0) {
		bdev->stp_pad[bdev->stp_cursor] = *data;
		bdev->stp_cursor++;
		data++;
		count--;
	}

	/* Retrieve STP info and have a sanity check */
	if (!bdev->stp_dlen && bdev->stp_cursor >= 6) {
		shdr = (struct mtk_stp_hdr *)&bdev->stp_pad[2];
		bdev->stp_dlen = be16_to_cpu(shdr->dlen) & 0x0fff;

		/* Resync STP when unexpected data is being read */
		if (shdr->prefix != 0x80 || bdev->stp_dlen > 2048) {
			bt_dev_err(bdev->hdev, "stp format unexpect (%d, %d)",
				   shdr->prefix, bdev->stp_dlen);
			bdev->stp_cursor = 2;
			bdev->stp_dlen = 0;
		}
	}

	/* Directly quit when there's no data found for H4 can process */
	if (count <= 0)
		return NULL;

	/* Tranlate to how much the size of data H4 can handle so far */
	*sz_h4 = min_t(int, count, bdev->stp_dlen);

	/* Update the remaining size of STP packet */
	bdev->stp_dlen -= *sz_h4;

	/* Data points to STP payload which can be handled by H4 */
	return data;
}

static int btmtkuart_recv(struct hci_dev *hdev, const u8 *data, size_t count)
{
	struct btmtkuart_dev *bdev = hci_get_drvdata(hdev);
	const unsigned char *p_left = data, *p_h4;
	int sz_left = count, sz_h4, adv;
	int err;

	while (sz_left > 0) {
		/*  The serial data received from MT7622 BT controller is
		 *  at all time padded around with the STP header and tailer.
		 *
		 *  A full STP packet is looking like
		 *   -----------------------------------
		 *  | STP header  |  H:4   | STP tailer |
		 *   -----------------------------------
		 *  but it doesn't guarantee to contain a full H:4 packet which
		 *  means that it's possible for multiple STP packets forms a
		 *  full H:4 packet that means extra STP header + length doesn't
		 *  indicate a full H:4 frame, things can fragment. Whose length
		 *  recorded in STP header just shows up the most length the
		 *  H:4 engine can handle currently.
		 */

		p_h4 = mtk_stp_split(bdev, p_left, sz_left, &sz_h4);
		if (!p_h4)
			break;

		adv = p_h4 - p_left;
		sz_left -= adv;
		p_left += adv;

		bdev->rx_skb = h4_recv_buf(bdev->hdev, bdev->rx_skb, p_h4,
					   sz_h4, mtk_recv_pkts,
					   ARRAY_SIZE(mtk_recv_pkts));
		if (IS_ERR(bdev->rx_skb)) {
			err = PTR_ERR(bdev->rx_skb);
			bt_dev_err(bdev->hdev,
				   "Frame reassembly failed (%d)", err);
			bdev->rx_skb = NULL;
			return err;
		}

		sz_left -= sz_h4;
		p_left += sz_h4;
	}

	return 0;
}

static int btmtkuart_receive_buf(struct serdev_device *serdev, const u8 *data,
				 size_t count)
{
	struct btmtkuart_dev *bdev = serdev_device_get_drvdata(serdev);
	int err;

	err = btmtkuart_recv(bdev->hdev, data, count);
	if (err < 0)
		return err;

	bdev->hdev->stat.byte_rx += count;

	return count;
}

static void btmtkuart_write_wakeup(struct serdev_device *serdev)
{
	struct btmtkuart_dev *bdev = serdev_device_get_drvdata(serdev);

	btmtkuart_tx_wakeup(bdev);
}

static const struct serdev_device_ops btmtkuart_client_ops = {
	.receive_buf = btmtkuart_receive_buf,
	.write_wakeup = btmtkuart_write_wakeup,
};

static int btmtkuart_open(struct hci_dev *hdev)
{
	struct btmtkuart_dev *bdev = hci_get_drvdata(hdev);
	struct device *dev;
	int err;

	err = serdev_device_open(bdev->serdev);
	if (err) {
		bt_dev_err(hdev, "Unable to open UART device %s",
			   dev_name(&bdev->serdev->dev));
		goto err_open;
	}

	bdev->stp_cursor = 2;
	bdev->stp_dlen = 0;

	dev = &bdev->serdev->dev;

	/* Enable the power domain and clock the device requires */
	pm_runtime_enable(dev);
	err = pm_runtime_get_sync(dev);
	if (err < 0) {
		pm_runtime_put_noidle(dev);
		goto err_disable_rpm;
	}

	err = clk_prepare_enable(bdev->clk);
	if (err < 0)
		goto err_put_rpm;

	return 0;

err_put_rpm:
	pm_runtime_put_sync(dev);
err_disable_rpm:
	pm_runtime_disable(dev);
err_open:
	return err;
}

static int btmtkuart_close(struct hci_dev *hdev)
{
	struct btmtkuart_dev *bdev = hci_get_drvdata(hdev);
	struct device *dev = &bdev->serdev->dev;

	/* Shutdown the clock and power domain the device requires */
	clk_disable_unprepare(bdev->clk);
	pm_runtime_put_sync(dev);
	pm_runtime_disable(dev);

	serdev_device_close(bdev->serdev);

	return 0;
}

static int btmtkuart_flush(struct hci_dev *hdev)
{
	struct btmtkuart_dev *bdev = hci_get_drvdata(hdev);

	/* Flush any pending characters */
	serdev_device_write_flush(bdev->serdev);
	skb_queue_purge(&bdev->txq);

	cancel_work_sync(&bdev->tx_work);

	kfree_skb(bdev->rx_skb);
	bdev->rx_skb = NULL;

	bdev->stp_cursor = 2;
	bdev->stp_dlen = 0;

	return 0;
}

<<<<<<< HEAD
=======
static int btmtkuart_func_query(struct hci_dev *hdev)
{
	struct btmtk_hci_wmt_params wmt_params;
	int status, err;
	u8 param = 0;

	/* Query whether the function is enabled */
	wmt_params.op = MTK_WMT_FUNC_CTRL;
	wmt_params.flag = 4;
	wmt_params.dlen = sizeof(param);
	wmt_params.data = &param;
	wmt_params.status = &status;

	err = mtk_hci_wmt_sync(hdev, &wmt_params);
	if (err < 0) {
		bt_dev_err(hdev, "Failed to query function status (%d)", err);
		return err;
	}

	return status;
}

static int btmtkuart_change_baudrate(struct hci_dev *hdev)
{
	struct btmtkuart_dev *bdev = hci_get_drvdata(hdev);
	struct btmtk_hci_wmt_params wmt_params;
	__le32 baudrate;
	u8 param;
	int err;

	/* Indicate the device to enter the probe state the host is
	 * ready to change a new baudrate.
	 */
	baudrate = cpu_to_le32(bdev->desired_speed);
	wmt_params.op = MTK_WMT_HIF;
	wmt_params.flag = 1;
	wmt_params.dlen = 4;
	wmt_params.data = &baudrate;
	wmt_params.status = NULL;

	err = mtk_hci_wmt_sync(hdev, &wmt_params);
	if (err < 0) {
		bt_dev_err(hdev, "Failed to device baudrate (%d)", err);
		return err;
	}

	err = serdev_device_set_baudrate(bdev->serdev,
					 bdev->desired_speed);
	if (err < 0) {
		bt_dev_err(hdev, "Failed to set up host baudrate (%d)",
			   err);
		return err;
	}

	serdev_device_set_flow_control(bdev->serdev, false);

	/* Send a dummy byte 0xff to activate the new baudrate */
	param = 0xff;
	err = serdev_device_write(bdev->serdev, &param, sizeof(param),
				  MAX_SCHEDULE_TIMEOUT);
	if (err < 0 || err < sizeof(param))
		return err;

	serdev_device_wait_until_sent(bdev->serdev, 0);

	/* Wait some time for the device changing baudrate done */
	usleep_range(20000, 22000);

	/* Test the new baudrate */
	wmt_params.op = MTK_WMT_TEST;
	wmt_params.flag = 7;
	wmt_params.dlen = 0;
	wmt_params.data = NULL;
	wmt_params.status = NULL;

	err = mtk_hci_wmt_sync(hdev, &wmt_params);
	if (err < 0) {
		bt_dev_err(hdev, "Failed to test new baudrate (%d)",
			   err);
		return err;
	}

	bdev->curr_speed = bdev->desired_speed;

	return 0;
}

>>>>>>> 407d19ab
static int btmtkuart_setup(struct hci_dev *hdev)
{
	u8 param = 0x1;
	int err = 0;

	/* Setup a firmware which the device definitely requires */
	err = mtk_setup_fw(hdev);
	if (err < 0)
		return err;

	/* Activate function the firmware providing to */
	err = mtk_hci_wmt_sync(hdev, MTK_WMT_RST, 0x4, 0, 0);
	if (err < 0) {
		bt_dev_err(hdev, "Failed to send wmt rst (%d)", err);
		return err;
	}

	/* Enable Bluetooth protocol */
	err = mtk_hci_wmt_sync(hdev, MTK_WMT_FUNC_CTRL, 0x0, sizeof(param),
			       &param);
	if (err < 0) {
		bt_dev_err(hdev, "Failed to send wmt func ctrl (%d)", err);
		return err;
	}

	return 0;
}

static int btmtkuart_shutdown(struct hci_dev *hdev)
{
	u8 param = 0x0;
	int err;

	/* Disable the device */
	err = mtk_hci_wmt_sync(hdev, MTK_WMT_FUNC_CTRL, 0x0, sizeof(param),
			       &param);
	if (err < 0) {
		bt_dev_err(hdev, "Failed to send wmt func ctrl (%d)", err);
		return err;
	}

	return 0;
}

static int btmtkuart_send_frame(struct hci_dev *hdev, struct sk_buff *skb)
{
	struct btmtkuart_dev *bdev = hci_get_drvdata(hdev);
	struct mtk_stp_hdr *shdr;
	int err, dlen, type = 0;

	/* Prepend skb with frame type */
	memcpy(skb_push(skb, 1), &hci_skb_pkt_type(skb), 1);

	/* Make sure that there is enough rooms for STP header and trailer */
	if (unlikely(skb_headroom(skb) < sizeof(*shdr)) ||
	    (skb_tailroom(skb) < MTK_STP_TLR_SIZE)) {
		err = pskb_expand_head(skb, sizeof(*shdr), MTK_STP_TLR_SIZE,
				       GFP_ATOMIC);
		if (err < 0)
			return err;
	}

	/* Add the STP header */
	dlen = skb->len;
	shdr = skb_push(skb, sizeof(*shdr));
	shdr->prefix = 0x80;
	shdr->dlen = cpu_to_be16((dlen & 0x0fff) | (type << 12));
	shdr->cs = 0;		/* MT7622 doesn't care about checksum value */

	/* Add the STP trailer */
	skb_put_zero(skb, MTK_STP_TLR_SIZE);

	skb_queue_tail(&bdev->txq, skb);

	btmtkuart_tx_wakeup(bdev);
	return 0;
}

static int btmtkuart_probe(struct serdev_device *serdev)
{
	struct btmtkuart_dev *bdev;
	struct hci_dev *hdev;

	bdev = devm_kzalloc(&serdev->dev, sizeof(*bdev), GFP_KERNEL);
	if (!bdev)
		return -ENOMEM;

	bdev->clk = devm_clk_get(&serdev->dev, "ref");
	if (IS_ERR(bdev->clk))
		return PTR_ERR(bdev->clk);

	bdev->serdev = serdev;
	serdev_device_set_drvdata(serdev, bdev);

	serdev_device_set_client_ops(serdev, &btmtkuart_client_ops);

	INIT_WORK(&bdev->tx_work, btmtkuart_tx_work);
	skb_queue_head_init(&bdev->txq);

	/* Initialize and register HCI device */
	hdev = hci_alloc_dev();
	if (!hdev) {
		dev_err(&serdev->dev, "Can't allocate HCI device\n");
		return -ENOMEM;
	}

	bdev->hdev = hdev;

	hdev->bus = HCI_UART;
	hci_set_drvdata(hdev, bdev);

	hdev->open     = btmtkuart_open;
	hdev->close    = btmtkuart_close;
	hdev->flush    = btmtkuart_flush;
	hdev->setup    = btmtkuart_setup;
	hdev->shutdown = btmtkuart_shutdown;
	hdev->send     = btmtkuart_send_frame;
	SET_HCIDEV_DEV(hdev, &serdev->dev);

	hdev->manufacturer = 70;
	set_bit(HCI_QUIRK_NON_PERSISTENT_SETUP, &hdev->quirks);

	if (hci_register_dev(hdev) < 0) {
		dev_err(&serdev->dev, "Can't register HCI device\n");
		hci_free_dev(hdev);
		return -ENODEV;
	}

	return 0;
}

static void btmtkuart_remove(struct serdev_device *serdev)
{
	struct btmtkuart_dev *bdev = serdev_device_get_drvdata(serdev);
	struct hci_dev *hdev = bdev->hdev;

	hci_unregister_dev(hdev);
	hci_free_dev(hdev);
}

#ifdef CONFIG_OF
static const struct of_device_id mtk_of_match_table[] = {
	{ .compatible = "mediatek,mt7622-bluetooth"},
	{ }
};
MODULE_DEVICE_TABLE(of, mtk_of_match_table);
#endif

static struct serdev_device_driver btmtkuart_driver = {
	.probe = btmtkuart_probe,
	.remove = btmtkuart_remove,
	.driver = {
		.name = "btmtkuart",
		.of_match_table = of_match_ptr(mtk_of_match_table),
	},
};

module_serdev_device_driver(btmtkuart_driver);

MODULE_AUTHOR("Sean Wang <sean.wang@mediatek.com>");
MODULE_DESCRIPTION("MediaTek Bluetooth Serial driver ver " VERSION);
MODULE_VERSION(VERSION);
MODULE_LICENSE("GPL");
MODULE_FIRMWARE(FIRMWARE_MT7622);<|MERGE_RESOLUTION|>--- conflicted
+++ resolved
@@ -12,10 +12,15 @@
 #include <linux/atomic.h>
 #include <linux/clk.h>
 #include <linux/firmware.h>
+#include <linux/gpio/consumer.h>
+#include <linux/iopoll.h>
 #include <linux/kernel.h>
 #include <linux/module.h>
 #include <linux/of.h>
+#include <linux/of_device.h>
+#include <linux/pinctrl/consumer.h>
 #include <linux/pm_runtime.h>
+#include <linux/regulator/consumer.h>
 #include <linux/serdev.h>
 #include <linux/skbuff.h>
 
@@ -24,20 +29,38 @@
 
 #include "h4_recv.h"
 
-#define VERSION "0.1"
+#define VERSION "0.2"
 
 #define FIRMWARE_MT7622		"mediatek/mt7622pr2h.bin"
+#define FIRMWARE_MT7663		"mediatek/mt7663pr2h.bin"
+#define FIRMWARE_MT7668		"mediatek/mt7668pr2h.bin"
 
 #define MTK_STP_TLR_SIZE	2
 
 #define BTMTKUART_TX_STATE_ACTIVE	1
 #define BTMTKUART_TX_STATE_WAKEUP	2
 #define BTMTKUART_TX_WAIT_VND_EVT	3
+#define BTMTKUART_REQUIRED_WAKEUP	4
+
+#define BTMTKUART_FLAG_STANDALONE_HW	 BIT(0)
 
 enum {
 	MTK_WMT_PATCH_DWNLD = 0x1,
+	MTK_WMT_TEST = 0x2,
+	MTK_WMT_WAKEUP = 0x3,
+	MTK_WMT_HIF = 0x4,
 	MTK_WMT_FUNC_CTRL = 0x6,
-	MTK_WMT_RST = 0x7
+	MTK_WMT_RST = 0x7,
+	MTK_WMT_SEMAPHORE = 0x17,
+};
+
+enum {
+	BTMTK_WMT_INVALID,
+	BTMTK_WMT_PATCH_UNDONE,
+	BTMTK_WMT_PATCH_DONE,
+	BTMTK_WMT_ON_UNDONE,
+	BTMTK_WMT_ON_DONE,
+	BTMTK_WMT_ON_PROGRESS,
 };
 
 struct mtk_stp_hdr {
@@ -45,6 +68,11 @@
 	__be16	dlen;
 	u8	cs;
 } __packed;
+
+struct btmtkuart_data {
+	unsigned int flags;
+	const char *fwname;
+};
 
 struct mtk_wmt_hdr {
 	u8	dir;
@@ -58,41 +86,85 @@
 	u8 data[256];
 } __packed;
 
+struct btmtk_hci_wmt_evt {
+	struct hci_event_hdr hhdr;
+	struct mtk_wmt_hdr whdr;
+} __packed;
+
+struct btmtk_hci_wmt_evt_funcc {
+	struct btmtk_hci_wmt_evt hwhdr;
+	__be16 status;
+} __packed;
+
+struct btmtk_tci_sleep {
+	u8 mode;
+	__le16 duration;
+	__le16 host_duration;
+	u8 host_wakeup_pin;
+	u8 time_compensation;
+} __packed;
+
+struct btmtk_hci_wmt_params {
+	u8 op;
+	u8 flag;
+	u16 dlen;
+	const void *data;
+	u32 *status;
+};
+
 struct btmtkuart_dev {
 	struct hci_dev *hdev;
 	struct serdev_device *serdev;
 	struct clk *clk;
 
+	struct regulator *vcc;
+	struct gpio_desc *reset;
+	struct pinctrl *pinctrl;
+	struct pinctrl_state *pins_runtime;
+	struct pinctrl_state *pins_boot;
+	speed_t	desired_speed;
+	speed_t	curr_speed;
+
 	struct work_struct tx_work;
 	unsigned long tx_state;
 	struct sk_buff_head txq;
 
 	struct sk_buff *rx_skb;
+	struct sk_buff *evt_skb;
 
 	u8	stp_pad[6];
 	u8	stp_cursor;
 	u16	stp_dlen;
+
+	const struct btmtkuart_data *data;
 };
 
-static int mtk_hci_wmt_sync(struct hci_dev *hdev, u8 op, u8 flag, u16 plen,
-			    const void *param)
+#define btmtkuart_is_standalone(bdev)	\
+	((bdev)->data->flags & BTMTKUART_FLAG_STANDALONE_HW)
+#define btmtkuart_is_builtin_soc(bdev)	\
+	!((bdev)->data->flags & BTMTKUART_FLAG_STANDALONE_HW)
+
+static int mtk_hci_wmt_sync(struct hci_dev *hdev,
+			    struct btmtk_hci_wmt_params *wmt_params)
 {
 	struct btmtkuart_dev *bdev = hci_get_drvdata(hdev);
+	struct btmtk_hci_wmt_evt_funcc *wmt_evt_funcc;
+	u32 hlen, status = BTMTK_WMT_INVALID;
+	struct btmtk_hci_wmt_evt *wmt_evt;
 	struct mtk_hci_wmt_cmd wc;
 	struct mtk_wmt_hdr *hdr;
-	u32 hlen;
 	int err;
 
-	hlen = sizeof(*hdr) + plen;
+	hlen = sizeof(*hdr) + wmt_params->dlen;
 	if (hlen > 255)
 		return -EINVAL;
 
 	hdr = (struct mtk_wmt_hdr *)&wc;
 	hdr->dir = 1;
-	hdr->op = op;
-	hdr->dlen = cpu_to_le16(plen + 1);
-	hdr->flag = flag;
-	memcpy(wc.data, param, plen);
+	hdr->op = wmt_params->op;
+	hdr->dlen = cpu_to_le16(wmt_params->dlen + 1);
+	hdr->flag = wmt_params->flag;
+	memcpy(wc.data, wmt_params->data, wmt_params->dlen);
 
 	set_bit(BTMTKUART_TX_WAIT_VND_EVT, &bdev->tx_state);
 
@@ -107,7 +179,7 @@
 	 * Complete as with usual HCI command flow control.
 	 *
 	 * After sending the command, wait for BTMTKUART_TX_WAIT_VND_EVT
-	 * state to be cleared. The driver speicfic event receive routine
+	 * state to be cleared. The driver specific event receive routine
 	 * will clear that state and with that indicate completion of the
 	 * WMT command.
 	 */
@@ -115,26 +187,63 @@
 				  TASK_INTERRUPTIBLE, HCI_INIT_TIMEOUT);
 	if (err == -EINTR) {
 		bt_dev_err(hdev, "Execution of wmt command interrupted");
+		clear_bit(BTMTKUART_TX_WAIT_VND_EVT, &bdev->tx_state);
 		return err;
 	}
 
 	if (err) {
 		bt_dev_err(hdev, "Execution of wmt command timed out");
+		clear_bit(BTMTKUART_TX_WAIT_VND_EVT, &bdev->tx_state);
 		return -ETIMEDOUT;
 	}
 
-	return 0;
-}
-
-static int mtk_setup_fw(struct hci_dev *hdev)
-{
+	/* Parse and handle the return WMT event */
+	wmt_evt = (struct btmtk_hci_wmt_evt *)bdev->evt_skb->data;
+	if (wmt_evt->whdr.op != hdr->op) {
+		bt_dev_err(hdev, "Wrong op received %d expected %d",
+			   wmt_evt->whdr.op, hdr->op);
+		err = -EIO;
+		goto err_free_skb;
+	}
+
+	switch (wmt_evt->whdr.op) {
+	case MTK_WMT_SEMAPHORE:
+		if (wmt_evt->whdr.flag == 2)
+			status = BTMTK_WMT_PATCH_UNDONE;
+		else
+			status = BTMTK_WMT_PATCH_DONE;
+		break;
+	case MTK_WMT_FUNC_CTRL:
+		wmt_evt_funcc = (struct btmtk_hci_wmt_evt_funcc *)wmt_evt;
+		if (be16_to_cpu(wmt_evt_funcc->status) == 0x404)
+			status = BTMTK_WMT_ON_DONE;
+		else if (be16_to_cpu(wmt_evt_funcc->status) == 0x420)
+			status = BTMTK_WMT_ON_PROGRESS;
+		else
+			status = BTMTK_WMT_ON_UNDONE;
+		break;
+	}
+
+	if (wmt_params->status)
+		*wmt_params->status = status;
+
+err_free_skb:
+	kfree_skb(bdev->evt_skb);
+	bdev->evt_skb = NULL;
+
+	return err;
+}
+
+static int mtk_setup_firmware(struct hci_dev *hdev, const char *fwname)
+{
+	struct btmtk_hci_wmt_params wmt_params;
 	const struct firmware *fw;
 	const u8 *fw_ptr;
 	size_t fw_size;
 	int err, dlen;
 	u8 flag;
 
-	err = request_firmware(&fw, FIRMWARE_MT7622, &hdev->dev);
+	err = request_firmware(&fw, fwname, &hdev->dev);
 	if (err < 0) {
 		bt_dev_err(hdev, "Failed to load firmware file (%d)", err);
 		return err;
@@ -152,6 +261,9 @@
 	fw_size -= 30;
 	fw_ptr += 30;
 	flag = 1;
+
+	wmt_params.op = MTK_WMT_PATCH_DWNLD;
+	wmt_params.status = NULL;
 
 	while (fw_size > 0) {
 		dlen = min_t(int, 250, fw_size);
@@ -162,17 +274,36 @@
 		else if (fw_size < fw->size - 30)
 			flag = 2;
 
-		err = mtk_hci_wmt_sync(hdev, MTK_WMT_PATCH_DWNLD, flag, dlen,
-				       fw_ptr);
+		wmt_params.flag = flag;
+		wmt_params.dlen = dlen;
+		wmt_params.data = fw_ptr;
+
+		err = mtk_hci_wmt_sync(hdev, &wmt_params);
 		if (err < 0) {
 			bt_dev_err(hdev, "Failed to send wmt patch dwnld (%d)",
 				   err);
-			break;
+			goto free_fw;
 		}
 
 		fw_size -= dlen;
 		fw_ptr += dlen;
 	}
+
+	wmt_params.op = MTK_WMT_RST;
+	wmt_params.flag = 4;
+	wmt_params.dlen = 0;
+	wmt_params.data = NULL;
+	wmt_params.status = NULL;
+
+	/* Activate funciton the firmware providing to */
+	err = mtk_hci_wmt_sync(hdev, &wmt_params);
+	if (err < 0) {
+		bt_dev_err(hdev, "Failed to send wmt rst (%d)", err);
+		goto free_fw;
+	}
+
+	/* Wait a few moments for firmware activation done */
+	usleep_range(10000, 12000);
 
 free_fw:
 	release_firmware(fw);
@@ -192,7 +323,20 @@
 	if (hdr->evt == 0xe4)
 		hdr->evt = HCI_EV_VENDOR;
 
+	/* When someone waits for the WMT event, the skb is being cloned
+	 * and being processed the events from there then.
+	 */
+	if (test_bit(BTMTKUART_TX_WAIT_VND_EVT, &bdev->tx_state)) {
+		bdev->evt_skb = skb_clone(skb, GFP_KERNEL);
+		if (!bdev->evt_skb) {
+			err = -ENOMEM;
+			goto err_out;
+		}
+	}
+
 	err = hci_recv_frame(hdev, skb);
+	if (err < 0)
+		goto err_free_skb;
 
 	if (hdr->evt == HCI_EV_VENDOR) {
 		if (test_and_clear_bit(BTMTKUART_TX_WAIT_VND_EVT,
@@ -203,6 +347,13 @@
 		}
 	}
 
+	return 0;
+
+err_free_skb:
+	kfree_skb(bdev->evt_skb);
+	bdev->evt_skb = NULL;
+
+err_out:
 	return err;
 }
 
@@ -404,6 +555,23 @@
 		goto err_open;
 	}
 
+	if (btmtkuart_is_standalone(bdev)) {
+		if (bdev->curr_speed != bdev->desired_speed)
+			err = serdev_device_set_baudrate(bdev->serdev,
+							 115200);
+		else
+			err = serdev_device_set_baudrate(bdev->serdev,
+							 bdev->desired_speed);
+
+		if (err < 0) {
+			bt_dev_err(hdev, "Unable to set baudrate UART device %s",
+				   dev_name(&bdev->serdev->dev));
+			goto  err_serdev_close;
+		}
+
+		serdev_device_set_flow_control(bdev->serdev, false);
+	}
+
 	bdev->stp_cursor = 2;
 	bdev->stp_dlen = 0;
 
@@ -427,6 +595,8 @@
 	pm_runtime_put_sync(dev);
 err_disable_rpm:
 	pm_runtime_disable(dev);
+err_serdev_close:
+	serdev_device_close(bdev->serdev);
 err_open:
 	return err;
 }
@@ -465,8 +635,6 @@
 	return 0;
 }
 
-<<<<<<< HEAD
-=======
 static int btmtkuart_func_query(struct hci_dev *hdev)
 {
 	struct btmtk_hci_wmt_params wmt_params;
@@ -554,43 +722,135 @@
 	return 0;
 }
 
->>>>>>> 407d19ab
 static int btmtkuart_setup(struct hci_dev *hdev)
 {
+	struct btmtkuart_dev *bdev = hci_get_drvdata(hdev);
+	struct btmtk_hci_wmt_params wmt_params;
+	ktime_t calltime, delta, rettime;
+	struct btmtk_tci_sleep tci_sleep;
+	unsigned long long duration;
+	struct sk_buff *skb;
+	int err, status;
 	u8 param = 0x1;
-	int err = 0;
+
+	calltime = ktime_get();
+
+	/* Wakeup MCUSYS is required for certain devices before we start to
+	 * do any setups.
+	 */
+	if (test_bit(BTMTKUART_REQUIRED_WAKEUP, &bdev->tx_state)) {
+		wmt_params.op = MTK_WMT_WAKEUP;
+		wmt_params.flag = 3;
+		wmt_params.dlen = 0;
+		wmt_params.data = NULL;
+		wmt_params.status = NULL;
+
+		err = mtk_hci_wmt_sync(hdev, &wmt_params);
+		if (err < 0) {
+			bt_dev_err(hdev, "Failed to wakeup the chip (%d)", err);
+			return err;
+		}
+
+		clear_bit(BTMTKUART_REQUIRED_WAKEUP, &bdev->tx_state);
+	}
+
+	if (btmtkuart_is_standalone(bdev))
+		btmtkuart_change_baudrate(hdev);
+
+	/* Query whether the firmware is already download */
+	wmt_params.op = MTK_WMT_SEMAPHORE;
+	wmt_params.flag = 1;
+	wmt_params.dlen = 0;
+	wmt_params.data = NULL;
+	wmt_params.status = &status;
+
+	err = mtk_hci_wmt_sync(hdev, &wmt_params);
+	if (err < 0) {
+		bt_dev_err(hdev, "Failed to query firmware status (%d)", err);
+		return err;
+	}
+
+	if (status == BTMTK_WMT_PATCH_DONE) {
+		bt_dev_info(hdev, "Firmware already downloaded");
+		goto ignore_setup_fw;
+	}
 
 	/* Setup a firmware which the device definitely requires */
-	err = mtk_setup_fw(hdev);
+	err = mtk_setup_firmware(hdev, bdev->data->fwname);
 	if (err < 0)
 		return err;
 
-	/* Activate function the firmware providing to */
-	err = mtk_hci_wmt_sync(hdev, MTK_WMT_RST, 0x4, 0, 0);
-	if (err < 0) {
-		bt_dev_err(hdev, "Failed to send wmt rst (%d)", err);
-		return err;
+ignore_setup_fw:
+	/* Query whether the device is already enabled */
+	err = readx_poll_timeout(btmtkuart_func_query, hdev, status,
+				 status < 0 || status != BTMTK_WMT_ON_PROGRESS,
+				 2000, 5000000);
+	/* -ETIMEDOUT happens */
+	if (err < 0)
+		return err;
+
+	/* The other errors happen in btusb_mtk_func_query */
+	if (status < 0)
+		return status;
+
+	if (status == BTMTK_WMT_ON_DONE) {
+		bt_dev_info(hdev, "function already on");
+		goto ignore_func_on;
 	}
 
 	/* Enable Bluetooth protocol */
-	err = mtk_hci_wmt_sync(hdev, MTK_WMT_FUNC_CTRL, 0x0, sizeof(param),
-			       &param);
+	wmt_params.op = MTK_WMT_FUNC_CTRL;
+	wmt_params.flag = 0;
+	wmt_params.dlen = sizeof(param);
+	wmt_params.data = &param;
+	wmt_params.status = NULL;
+
+	err = mtk_hci_wmt_sync(hdev, &wmt_params);
 	if (err < 0) {
 		bt_dev_err(hdev, "Failed to send wmt func ctrl (%d)", err);
 		return err;
 	}
 
+ignore_func_on:
+	/* Apply the low power environment setup */
+	tci_sleep.mode = 0x5;
+	tci_sleep.duration = cpu_to_le16(0x640);
+	tci_sleep.host_duration = cpu_to_le16(0x640);
+	tci_sleep.host_wakeup_pin = 0;
+	tci_sleep.time_compensation = 0;
+
+	skb = __hci_cmd_sync(hdev, 0xfc7a, sizeof(tci_sleep), &tci_sleep,
+			     HCI_INIT_TIMEOUT);
+	if (IS_ERR(skb)) {
+		err = PTR_ERR(skb);
+		bt_dev_err(hdev, "Failed to apply low power setting (%d)", err);
+		return err;
+	}
+	kfree_skb(skb);
+
+	rettime = ktime_get();
+	delta = ktime_sub(rettime, calltime);
+	duration = (unsigned long long)ktime_to_ns(delta) >> 10;
+
+	bt_dev_info(hdev, "Device setup in %llu usecs", duration);
+
 	return 0;
 }
 
 static int btmtkuart_shutdown(struct hci_dev *hdev)
 {
+	struct btmtk_hci_wmt_params wmt_params;
 	u8 param = 0x0;
 	int err;
 
 	/* Disable the device */
-	err = mtk_hci_wmt_sync(hdev, MTK_WMT_FUNC_CTRL, 0x0, sizeof(param),
-			       &param);
+	wmt_params.op = MTK_WMT_FUNC_CTRL;
+	wmt_params.flag = 0;
+	wmt_params.dlen = sizeof(param);
+	wmt_params.data = &param;
+	wmt_params.status = NULL;
+
+	err = mtk_hci_wmt_sync(hdev, &wmt_params);
 	if (err < 0) {
 		bt_dev_err(hdev, "Failed to send wmt func ctrl (%d)", err);
 		return err;
@@ -633,23 +893,81 @@
 	return 0;
 }
 
+static int btmtkuart_parse_dt(struct serdev_device *serdev)
+{
+	struct btmtkuart_dev *bdev = serdev_device_get_drvdata(serdev);
+	struct device_node *node = serdev->dev.of_node;
+	u32 speed = 921600;
+	int err;
+
+	if (btmtkuart_is_standalone(bdev)) {
+		of_property_read_u32(node, "current-speed", &speed);
+
+		bdev->desired_speed = speed;
+
+		bdev->vcc = devm_regulator_get(&serdev->dev, "vcc");
+		if (IS_ERR(bdev->vcc)) {
+			err = PTR_ERR(bdev->vcc);
+			return err;
+		}
+
+		bdev->pinctrl = devm_pinctrl_get(&serdev->dev);
+		if (IS_ERR(bdev->pinctrl)) {
+			err = PTR_ERR(bdev->pinctrl);
+			return err;
+		}
+
+		bdev->pins_boot = pinctrl_lookup_state(bdev->pinctrl,
+						       "default");
+		if (IS_ERR(bdev->pins_boot)) {
+			err = PTR_ERR(bdev->pins_boot);
+			return err;
+		}
+
+		bdev->pins_runtime = pinctrl_lookup_state(bdev->pinctrl,
+							  "runtime");
+		if (IS_ERR(bdev->pins_runtime)) {
+			err = PTR_ERR(bdev->pins_runtime);
+			return err;
+		}
+
+		bdev->reset = devm_gpiod_get_optional(&serdev->dev, "reset",
+						      GPIOD_OUT_LOW);
+		if (IS_ERR(bdev->reset)) {
+			err = PTR_ERR(bdev->reset);
+			return err;
+		}
+	} else if (btmtkuart_is_builtin_soc(bdev)) {
+		bdev->clk = devm_clk_get(&serdev->dev, "ref");
+		if (IS_ERR(bdev->clk))
+			return PTR_ERR(bdev->clk);
+	}
+
+	return 0;
+}
+
 static int btmtkuart_probe(struct serdev_device *serdev)
 {
 	struct btmtkuart_dev *bdev;
 	struct hci_dev *hdev;
+	int err;
 
 	bdev = devm_kzalloc(&serdev->dev, sizeof(*bdev), GFP_KERNEL);
 	if (!bdev)
 		return -ENOMEM;
 
-	bdev->clk = devm_clk_get(&serdev->dev, "ref");
-	if (IS_ERR(bdev->clk))
-		return PTR_ERR(bdev->clk);
+	bdev->data = of_device_get_match_data(&serdev->dev);
+	if (!bdev->data)
+		return -ENODEV;
 
 	bdev->serdev = serdev;
 	serdev_device_set_drvdata(serdev, bdev);
 
 	serdev_device_set_client_ops(serdev, &btmtkuart_client_ops);
+
+	err = btmtkuart_parse_dt(serdev);
+	if (err < 0)
+		return err;
 
 	INIT_WORK(&bdev->tx_work, btmtkuart_tx_work);
 	skb_queue_head_init(&bdev->txq);
@@ -677,13 +995,54 @@
 	hdev->manufacturer = 70;
 	set_bit(HCI_QUIRK_NON_PERSISTENT_SETUP, &hdev->quirks);
 
-	if (hci_register_dev(hdev) < 0) {
+	if (btmtkuart_is_standalone(bdev)) {
+		/* Switch to the specific pin state for the booting requires */
+		pinctrl_select_state(bdev->pinctrl, bdev->pins_boot);
+
+		/* Power on */
+		err = regulator_enable(bdev->vcc);
+		if (err < 0)
+			return err;
+
+		/* Reset if the reset-gpios is available otherwise the board
+		 * -level design should be guaranteed.
+		 */
+		if (bdev->reset) {
+			gpiod_set_value_cansleep(bdev->reset, 1);
+			usleep_range(1000, 2000);
+			gpiod_set_value_cansleep(bdev->reset, 0);
+		}
+
+		/* Wait some time until device got ready and switch to the pin
+		 * mode the device requires for UART transfers.
+		 */
+		msleep(50);
+		pinctrl_select_state(bdev->pinctrl, bdev->pins_runtime);
+
+		/* A standalone device doesn't depends on power domain on SoC,
+		 * so mark it as no callbacks.
+		 */
+		pm_runtime_no_callbacks(&serdev->dev);
+
+		set_bit(BTMTKUART_REQUIRED_WAKEUP, &bdev->tx_state);
+	}
+
+	err = hci_register_dev(hdev);
+	if (err < 0) {
 		dev_err(&serdev->dev, "Can't register HCI device\n");
 		hci_free_dev(hdev);
-		return -ENODEV;
+		goto err_regulator_disable;
 	}
 
 	return 0;
+
+err_regulator_disable:
+	if (btmtkuart_is_standalone(bdev))  {
+		pinctrl_select_state(bdev->pinctrl, bdev->pins_boot);
+		regulator_disable(bdev->vcc);
+	}
+
+	return err;
 }
 
 static void btmtkuart_remove(struct serdev_device *serdev)
@@ -691,13 +1050,34 @@
 	struct btmtkuart_dev *bdev = serdev_device_get_drvdata(serdev);
 	struct hci_dev *hdev = bdev->hdev;
 
+	if (btmtkuart_is_standalone(bdev))  {
+		pinctrl_select_state(bdev->pinctrl, bdev->pins_boot);
+		regulator_disable(bdev->vcc);
+	}
+
 	hci_unregister_dev(hdev);
 	hci_free_dev(hdev);
 }
 
+static const struct btmtkuart_data mt7622_data = {
+	.fwname = FIRMWARE_MT7622,
+};
+
+static const struct btmtkuart_data mt7663_data = {
+	.flags = BTMTKUART_FLAG_STANDALONE_HW,
+	.fwname = FIRMWARE_MT7663,
+};
+
+static const struct btmtkuart_data mt7668_data = {
+	.flags = BTMTKUART_FLAG_STANDALONE_HW,
+	.fwname = FIRMWARE_MT7668,
+};
+
 #ifdef CONFIG_OF
 static const struct of_device_id mtk_of_match_table[] = {
-	{ .compatible = "mediatek,mt7622-bluetooth"},
+	{ .compatible = "mediatek,mt7622-bluetooth", .data = &mt7622_data},
+	{ .compatible = "mediatek,mt7663u-bluetooth", .data = &mt7663_data},
+	{ .compatible = "mediatek,mt7668u-bluetooth", .data = &mt7668_data},
 	{ }
 };
 MODULE_DEVICE_TABLE(of, mtk_of_match_table);
@@ -718,4 +1098,6 @@
 MODULE_DESCRIPTION("MediaTek Bluetooth Serial driver ver " VERSION);
 MODULE_VERSION(VERSION);
 MODULE_LICENSE("GPL");
-MODULE_FIRMWARE(FIRMWARE_MT7622);+MODULE_FIRMWARE(FIRMWARE_MT7622);
+MODULE_FIRMWARE(FIRMWARE_MT7663);
+MODULE_FIRMWARE(FIRMWARE_MT7668);