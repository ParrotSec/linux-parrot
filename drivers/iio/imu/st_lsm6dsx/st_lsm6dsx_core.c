// SPDX-License-Identifier: GPL-2.0-only
/*
 * STMicroelectronics st_lsm6dsx sensor driver
 *
 * The ST LSM6DSx IMU MEMS series consists of 3D digital accelerometer
 * and 3D digital gyroscope system-in-package with a digital I2C/SPI serial
 * interface standard output.
 * LSM6DSx IMU MEMS series has a dynamic user-selectable full-scale
 * acceleration range of +-2/+-4/+-8/+-16 g and an angular rate range of
 * +-125/+-245/+-500/+-1000/+-2000 dps
 * LSM6DSx series has an integrated First-In-First-Out (FIFO) buffer
 * allowing dynamic batching of sensor data.
 *
 * Supported sensors:
 * - LSM6DS3:
 *   - Accelerometer/Gyroscope supported ODR [Hz]: 13, 26, 52, 104, 208, 416
 *   - Accelerometer supported full-scale [g]: +-2/+-4/+-8/+-16
 *   - Gyroscope supported full-scale [dps]: +-125/+-245/+-500/+-1000/+-2000
 *   - FIFO size: 8KB
 *
 * - LSM6DS3H/LSM6DSL/LSM6DSM/ISM330DLC:
 *   - Accelerometer/Gyroscope supported ODR [Hz]: 13, 26, 52, 104, 208, 416
 *   - Accelerometer supported full-scale [g]: +-2/+-4/+-8/+-16
 *   - Gyroscope supported full-scale [dps]: +-125/+-245/+-500/+-1000/+-2000
 *   - FIFO size: 4KB
 *
<<<<<<< HEAD
=======
 * - LSM6DSO/LSM6DSOX/ASM330LHH/LSM6DSR
 *   - Accelerometer/Gyroscope supported ODR [Hz]: 13, 26, 52, 104, 208, 416
 *   - Accelerometer supported full-scale [g]: +-2/+-4/+-8/+-16
 *   - Gyroscope supported full-scale [dps]: +-125/+-245/+-500/+-1000/+-2000
 *   - FIFO size: 3KB
 *
>>>>>>> 407d19ab
 * Copyright 2016 STMicroelectronics Inc.
 *
 * Lorenzo Bianconi <lorenzo.bianconi@st.com>
 * Denis Ciocca <denis.ciocca@st.com>
 */

#include <linux/kernel.h>
#include <linux/module.h>
#include <linux/delay.h>
#include <linux/iio/iio.h>
#include <linux/iio/sysfs.h>
#include <linux/pm.h>
#include <linux/regmap.h>
#include <linux/bitfield.h>

#include <linux/platform_data/st_sensors_pdata.h>

#include "st_lsm6dsx.h"

#define ST_LSM6DSX_REG_INT1_ADDR		0x0d
#define ST_LSM6DSX_REG_INT2_ADDR		0x0e
#define ST_LSM6DSX_REG_FIFO_FTH_IRQ_MASK	BIT(3)
#define ST_LSM6DSX_REG_WHOAMI_ADDR		0x0f
#define ST_LSM6DSX_REG_RESET_ADDR		0x12
#define ST_LSM6DSX_REG_RESET_MASK		BIT(0)
#define ST_LSM6DSX_REG_BDU_ADDR			0x12
#define ST_LSM6DSX_REG_BDU_MASK			BIT(6)
#define ST_LSM6DSX_REG_INT2_ON_INT1_ADDR	0x13
#define ST_LSM6DSX_REG_INT2_ON_INT1_MASK	BIT(5)

#define ST_LSM6DSX_REG_ACC_OUT_X_L_ADDR		0x28
#define ST_LSM6DSX_REG_ACC_OUT_Y_L_ADDR		0x2a
#define ST_LSM6DSX_REG_ACC_OUT_Z_L_ADDR		0x2c

#define ST_LSM6DSX_REG_GYRO_OUT_X_L_ADDR	0x22
#define ST_LSM6DSX_REG_GYRO_OUT_Y_L_ADDR	0x24
#define ST_LSM6DSX_REG_GYRO_OUT_Z_L_ADDR	0x26

<<<<<<< HEAD
#define ST_LSM6DSX_ACC_FS_2G_GAIN		IIO_G_TO_M_S_2(61)
#define ST_LSM6DSX_ACC_FS_4G_GAIN		IIO_G_TO_M_S_2(122)
#define ST_LSM6DSX_ACC_FS_8G_GAIN		IIO_G_TO_M_S_2(244)
#define ST_LSM6DSX_ACC_FS_16G_GAIN		IIO_G_TO_M_S_2(488)

#define ST_LSM6DSX_GYRO_FS_245_GAIN		IIO_DEGREE_TO_RAD(8750)
#define ST_LSM6DSX_GYRO_FS_500_GAIN		IIO_DEGREE_TO_RAD(17500)
#define ST_LSM6DSX_GYRO_FS_1000_GAIN		IIO_DEGREE_TO_RAD(35000)
#define ST_LSM6DSX_GYRO_FS_2000_GAIN		IIO_DEGREE_TO_RAD(70000)

struct st_lsm6dsx_odr {
	u16 hz;
	u8 val;
};

#define ST_LSM6DSX_ODR_LIST_SIZE	6
struct st_lsm6dsx_odr_table_entry {
	struct st_lsm6dsx_reg reg;
	struct st_lsm6dsx_odr odr_avl[ST_LSM6DSX_ODR_LIST_SIZE];
};

=======
>>>>>>> 407d19ab
static const struct st_lsm6dsx_odr_table_entry st_lsm6dsx_odr_table[] = {
	[ST_LSM6DSX_ID_ACC] = {
		.reg = {
			.addr = 0x10,
			.mask = GENMASK(7, 4),
		},
		.odr_avl[0] = {  13, 0x01 },
		.odr_avl[1] = {  26, 0x02 },
		.odr_avl[2] = {  52, 0x03 },
		.odr_avl[3] = { 104, 0x04 },
		.odr_avl[4] = { 208, 0x05 },
		.odr_avl[5] = { 416, 0x06 },
	},
	[ST_LSM6DSX_ID_GYRO] = {
		.reg = {
			.addr = 0x11,
			.mask = GENMASK(7, 4),
		},
		.odr_avl[0] = {  13, 0x01 },
		.odr_avl[1] = {  26, 0x02 },
		.odr_avl[2] = {  52, 0x03 },
		.odr_avl[3] = { 104, 0x04 },
		.odr_avl[4] = { 208, 0x05 },
		.odr_avl[5] = { 416, 0x06 },
	}
};

struct st_lsm6dsx_fs {
	u32 gain;
	u8 val;
};

#define ST_LSM6DSX_FS_LIST_SIZE		4
struct st_lsm6dsx_fs_table_entry {
	struct st_lsm6dsx_reg reg;
	struct st_lsm6dsx_fs fs_avl[ST_LSM6DSX_FS_LIST_SIZE];
};

static const struct st_lsm6dsx_fs_table_entry st_lsm6dsx_fs_table[] = {
	[ST_LSM6DSX_ID_ACC] = {
		.reg = {
			.addr = 0x10,
			.mask = GENMASK(3, 2),
		},
		.fs_avl[0] = {  IIO_G_TO_M_S_2(61), 0x0 },
		.fs_avl[1] = { IIO_G_TO_M_S_2(122), 0x2 },
		.fs_avl[2] = { IIO_G_TO_M_S_2(244), 0x3 },
		.fs_avl[3] = { IIO_G_TO_M_S_2(488), 0x1 },
	},
	[ST_LSM6DSX_ID_GYRO] = {
		.reg = {
			.addr = 0x11,
			.mask = GENMASK(3, 2),
		},
		.fs_avl[0] = {  IIO_DEGREE_TO_RAD(8750), 0x0 },
		.fs_avl[1] = { IIO_DEGREE_TO_RAD(17500), 0x1 },
		.fs_avl[2] = { IIO_DEGREE_TO_RAD(35000), 0x2 },
		.fs_avl[3] = { IIO_DEGREE_TO_RAD(70000), 0x3 },
	}
};

static const struct st_lsm6dsx_settings st_lsm6dsx_sensor_settings[] = {
	{
		.wai = 0x69,
		.max_fifo_size = 1365,
		.id = {
			[0] = ST_LSM6DS3_ID,
		},
		.decimator = {
			[ST_LSM6DSX_ID_ACC] = {
				.addr = 0x08,
				.mask = GENMASK(2, 0),
			},
			[ST_LSM6DSX_ID_GYRO] = {
				.addr = 0x08,
				.mask = GENMASK(5, 3),
			},
		},
		.fifo_ops = {
			.fifo_th = {
				.addr = 0x06,
				.mask = GENMASK(11, 0),
			},
			.fifo_diff = {
				.addr = 0x3a,
				.mask = GENMASK(11, 0),
			},
			.th_wl = 3, /* 1LSB = 2B */
		},
		.ts_settings = {
			.timer_en = {
				.addr = 0x58,
				.mask = BIT(7),
			},
			.hr_timer = {
				.addr = 0x5c,
				.mask = BIT(4),
			},
			.fifo_en = {
				.addr = 0x07,
				.mask = BIT(7),
			},
			.decimator = {
				.addr = 0x09,
				.mask = GENMASK(5, 3),
			},
		},
	},
	{
		.wai = 0x69,
		.max_fifo_size = 682,
		.id = {
			[0] = ST_LSM6DS3H_ID,
		},
		.decimator = {
			[ST_LSM6DSX_ID_ACC] = {
				.addr = 0x08,
				.mask = GENMASK(2, 0),
			},
			[ST_LSM6DSX_ID_GYRO] = {
				.addr = 0x08,
				.mask = GENMASK(5, 3),
			},
		},
		.fifo_ops = {
			.fifo_th = {
				.addr = 0x06,
				.mask = GENMASK(11, 0),
			},
			.fifo_diff = {
				.addr = 0x3a,
				.mask = GENMASK(11, 0),
			},
			.th_wl = 3, /* 1LSB = 2B */
		},
		.ts_settings = {
			.timer_en = {
				.addr = 0x58,
				.mask = BIT(7),
			},
			.hr_timer = {
				.addr = 0x5c,
				.mask = BIT(4),
			},
			.fifo_en = {
				.addr = 0x07,
				.mask = BIT(7),
			},
			.decimator = {
				.addr = 0x09,
				.mask = GENMASK(5, 3),
			},
		},
	},
	{
		.wai = 0x6a,
		.max_fifo_size = 682,
		.id = {
			[0] = ST_LSM6DSL_ID,
			[1] = ST_LSM6DSM_ID,
			[2] = ST_ISM330DLC_ID,
		},
		.decimator = {
			[ST_LSM6DSX_ID_ACC] = {
				.addr = 0x08,
				.mask = GENMASK(2, 0),
			},
			[ST_LSM6DSX_ID_GYRO] = {
				.addr = 0x08,
				.mask = GENMASK(5, 3),
			},
		},
		.fifo_ops = {
			.fifo_th = {
				.addr = 0x06,
				.mask = GENMASK(10, 0),
			},
			.fifo_diff = {
				.addr = 0x3a,
				.mask = GENMASK(10, 0),
			},
			.th_wl = 3, /* 1LSB = 2B */
		},
		.ts_settings = {
			.timer_en = {
				.addr = 0x19,
				.mask = BIT(5),
			},
			.hr_timer = {
				.addr = 0x5c,
				.mask = BIT(4),
			},
			.fifo_en = {
				.addr = 0x07,
				.mask = BIT(7),
			},
			.decimator = {
				.addr = 0x09,
				.mask = GENMASK(5, 3),
			},
		},
	},
<<<<<<< HEAD
=======
	{
		.wai = 0x6c,
		.max_fifo_size = 512,
		.id = {
			[0] = ST_LSM6DSO_ID,
			[1] = ST_LSM6DSOX_ID,
		},
		.batch = {
			[ST_LSM6DSX_ID_ACC] = {
				.addr = 0x09,
				.mask = GENMASK(3, 0),
			},
			[ST_LSM6DSX_ID_GYRO] = {
				.addr = 0x09,
				.mask = GENMASK(7, 4),
			},
		},
		.fifo_ops = {
			.read_fifo = st_lsm6dsx_read_tagged_fifo,
			.fifo_th = {
				.addr = 0x07,
				.mask = GENMASK(8, 0),
			},
			.fifo_diff = {
				.addr = 0x3a,
				.mask = GENMASK(8, 0),
			},
			.th_wl = 1,
		},
		.ts_settings = {
			.timer_en = {
				.addr = 0x19,
				.mask = BIT(5),
			},
			.decimator = {
				.addr = 0x0a,
				.mask = GENMASK(7, 6),
			},
		},
		.shub_settings = {
			.page_mux = {
				.addr = 0x01,
				.mask = BIT(6),
			},
			.master_en = {
				.addr = 0x14,
				.mask = BIT(2),
			},
			.pullup_en = {
				.addr = 0x14,
				.mask = BIT(3),
			},
			.aux_sens = {
				.addr = 0x14,
				.mask = GENMASK(1, 0),
			},
			.wr_once = {
				.addr = 0x14,
				.mask = BIT(6),
			},
			.shub_out = 0x02,
			.slv0_addr = 0x15,
			.dw_slv0_addr = 0x21,
			.batch_en = BIT(3),
		}
	},
	{
		.wai = 0x6b,
		.max_fifo_size = 512,
		.id = {
			[0] = ST_ASM330LHH_ID,
		},
		.batch = {
			[ST_LSM6DSX_ID_ACC] = {
				.addr = 0x09,
				.mask = GENMASK(3, 0),
			},
			[ST_LSM6DSX_ID_GYRO] = {
				.addr = 0x09,
				.mask = GENMASK(7, 4),
			},
		},
		.fifo_ops = {
			.read_fifo = st_lsm6dsx_read_tagged_fifo,
			.fifo_th = {
				.addr = 0x07,
				.mask = GENMASK(8, 0),
			},
			.fifo_diff = {
				.addr = 0x3a,
				.mask = GENMASK(8, 0),
			},
			.th_wl = 1,
		},
		.ts_settings = {
			.timer_en = {
				.addr = 0x19,
				.mask = BIT(5),
			},
			.decimator = {
				.addr = 0x0a,
				.mask = GENMASK(7, 6),
			},
		},
	},
	{
		.wai = 0x6b,
		.max_fifo_size = 512,
		.id = {
			[0] = ST_LSM6DSR_ID,
		},
		.batch = {
			[ST_LSM6DSX_ID_ACC] = {
				.addr = 0x09,
				.mask = GENMASK(3, 0),
			},
			[ST_LSM6DSX_ID_GYRO] = {
				.addr = 0x09,
				.mask = GENMASK(7, 4),
			},
		},
		.fifo_ops = {
			.read_fifo = st_lsm6dsx_read_tagged_fifo,
			.fifo_th = {
				.addr = 0x07,
				.mask = GENMASK(8, 0),
			},
			.fifo_diff = {
				.addr = 0x3a,
				.mask = GENMASK(8, 0),
			},
			.th_wl = 1,
		},
		.ts_settings = {
			.timer_en = {
				.addr = 0x19,
				.mask = BIT(5),
			},
			.decimator = {
				.addr = 0x0a,
				.mask = GENMASK(7, 6),
			},
		},
		.shub_settings = {
			.page_mux = {
				.addr = 0x01,
				.mask = BIT(6),
			},
			.master_en = {
				.addr = 0x14,
				.mask = BIT(2),
			},
			.pullup_en = {
				.addr = 0x14,
				.mask = BIT(3),
			},
			.aux_sens = {
				.addr = 0x14,
				.mask = GENMASK(1, 0),
			},
			.wr_once = {
				.addr = 0x14,
				.mask = BIT(6),
			},
			.shub_out = 0x02,
			.slv0_addr = 0x15,
			.dw_slv0_addr = 0x21,
			.batch_en = BIT(3),
		}
	},
>>>>>>> 407d19ab
};

#define ST_LSM6DSX_CHANNEL(chan_type, addr, mod, scan_idx)		\
{									\
	.type = chan_type,						\
	.address = addr,						\
	.modified = 1,							\
	.channel2 = mod,						\
	.info_mask_separate = BIT(IIO_CHAN_INFO_RAW) |			\
			      BIT(IIO_CHAN_INFO_SCALE),			\
	.info_mask_shared_by_all = BIT(IIO_CHAN_INFO_SAMP_FREQ),	\
	.scan_index = scan_idx,						\
	.scan_type = {							\
		.sign = 's',						\
		.realbits = 16,						\
		.storagebits = 16,					\
		.endianness = IIO_LE,					\
	},								\
}

static const struct iio_chan_spec st_lsm6dsx_acc_channels[] = {
	ST_LSM6DSX_CHANNEL(IIO_ACCEL, ST_LSM6DSX_REG_ACC_OUT_X_L_ADDR,
			   IIO_MOD_X, 0),
	ST_LSM6DSX_CHANNEL(IIO_ACCEL, ST_LSM6DSX_REG_ACC_OUT_Y_L_ADDR,
			   IIO_MOD_Y, 1),
	ST_LSM6DSX_CHANNEL(IIO_ACCEL, ST_LSM6DSX_REG_ACC_OUT_Z_L_ADDR,
			   IIO_MOD_Z, 2),
	IIO_CHAN_SOFT_TIMESTAMP(3),
};

static const struct iio_chan_spec st_lsm6dsx_gyro_channels[] = {
	ST_LSM6DSX_CHANNEL(IIO_ANGL_VEL, ST_LSM6DSX_REG_GYRO_OUT_X_L_ADDR,
			   IIO_MOD_X, 0),
	ST_LSM6DSX_CHANNEL(IIO_ANGL_VEL, ST_LSM6DSX_REG_GYRO_OUT_Y_L_ADDR,
			   IIO_MOD_Y, 1),
	ST_LSM6DSX_CHANNEL(IIO_ANGL_VEL, ST_LSM6DSX_REG_GYRO_OUT_Z_L_ADDR,
			   IIO_MOD_Z, 2),
	IIO_CHAN_SOFT_TIMESTAMP(3),
};

static int st_lsm6dsx_check_whoami(struct st_lsm6dsx_hw *hw, int id)
{
	int err, i, j, data;

	for (i = 0; i < ARRAY_SIZE(st_lsm6dsx_sensor_settings); i++) {
		for (j = 0; j < ST_LSM6DSX_MAX_ID; j++) {
			if (id == st_lsm6dsx_sensor_settings[i].id[j])
				break;
		}
		if (j < ST_LSM6DSX_MAX_ID)
			break;
	}

	if (i == ARRAY_SIZE(st_lsm6dsx_sensor_settings)) {
		dev_err(hw->dev, "unsupported hw id [%02x]\n", id);
		return -ENODEV;
	}

	err = regmap_read(hw->regmap, ST_LSM6DSX_REG_WHOAMI_ADDR, &data);
	if (err < 0) {
		dev_err(hw->dev, "failed to read whoami register\n");
		return err;
	}

	if (data != st_lsm6dsx_sensor_settings[i].wai) {
		dev_err(hw->dev, "unsupported whoami [%02x]\n", data);
		return -ENODEV;
	}

	hw->settings = &st_lsm6dsx_sensor_settings[i];

	return 0;
}

static int st_lsm6dsx_set_full_scale(struct st_lsm6dsx_sensor *sensor,
				     u32 gain)
{
	struct st_lsm6dsx_hw *hw = sensor->hw;
	const struct st_lsm6dsx_reg *reg;
	int i, err;
	u8 val;

	for (i = 0; i < ST_LSM6DSX_FS_LIST_SIZE; i++)
		if (st_lsm6dsx_fs_table[sensor->id].fs_avl[i].gain == gain)
			break;

	if (i == ST_LSM6DSX_FS_LIST_SIZE)
		return -EINVAL;

	val = st_lsm6dsx_fs_table[sensor->id].fs_avl[i].val;
	reg = &st_lsm6dsx_fs_table[sensor->id].reg;
	err = regmap_update_bits(hw->regmap, reg->addr, reg->mask,
				 ST_LSM6DSX_SHIFT_VAL(val, reg->mask));
	if (err < 0)
		return err;

	sensor->gain = gain;

	return 0;
}

static int st_lsm6dsx_check_odr(struct st_lsm6dsx_sensor *sensor, u16 odr,
				u8 *val)
{
	int i;

	for (i = 0; i < ST_LSM6DSX_ODR_LIST_SIZE; i++)
		if (st_lsm6dsx_odr_table[sensor->id].odr_avl[i].hz == odr)
			break;

	if (i == ST_LSM6DSX_ODR_LIST_SIZE)
		return -EINVAL;

	*val = st_lsm6dsx_odr_table[sensor->id].odr_avl[i].val;

	return 0;
}

static int st_lsm6dsx_set_odr(struct st_lsm6dsx_sensor *sensor, u16 odr)
{
	struct st_lsm6dsx_hw *hw = sensor->hw;
	const struct st_lsm6dsx_reg *reg;
	int err;
	u8 val;

	err = st_lsm6dsx_check_odr(sensor, odr, &val);
	if (err < 0)
		return err;

	reg = &st_lsm6dsx_odr_table[sensor->id].reg;
	return regmap_update_bits(hw->regmap, reg->addr, reg->mask,
				  ST_LSM6DSX_SHIFT_VAL(val, reg->mask));
}

int st_lsm6dsx_sensor_enable(struct st_lsm6dsx_sensor *sensor)
{
	int err;

	err = st_lsm6dsx_set_odr(sensor, sensor->odr);
	if (err < 0)
		return err;

	sensor->hw->enable_mask |= BIT(sensor->id);

	return 0;
}

int st_lsm6dsx_sensor_disable(struct st_lsm6dsx_sensor *sensor)
{
	struct st_lsm6dsx_hw *hw = sensor->hw;
	const struct st_lsm6dsx_reg *reg;
	int err;

	reg = &st_lsm6dsx_odr_table[sensor->id].reg;
	err = regmap_update_bits(hw->regmap, reg->addr, reg->mask,
				 ST_LSM6DSX_SHIFT_VAL(0, reg->mask));
	if (err < 0)
		return err;

	sensor->hw->enable_mask &= ~BIT(sensor->id);

	return 0;
}

static int st_lsm6dsx_read_oneshot(struct st_lsm6dsx_sensor *sensor,
				   u8 addr, int *val)
{
	struct st_lsm6dsx_hw *hw = sensor->hw;
	int err, delay;
	__le16 data;

	err = st_lsm6dsx_sensor_enable(sensor);
	if (err < 0)
		return err;

	delay = 1000000 / sensor->odr;
	usleep_range(delay, 2 * delay);

	err = regmap_bulk_read(hw->regmap, addr, &data, sizeof(data));
	if (err < 0)
		return err;

	st_lsm6dsx_sensor_disable(sensor);

	*val = (s16)le16_to_cpu(data);

	return IIO_VAL_INT;
}

static int st_lsm6dsx_read_raw(struct iio_dev *iio_dev,
			       struct iio_chan_spec const *ch,
			       int *val, int *val2, long mask)
{
	struct st_lsm6dsx_sensor *sensor = iio_priv(iio_dev);
	int ret;

	switch (mask) {
	case IIO_CHAN_INFO_RAW:
		ret = iio_device_claim_direct_mode(iio_dev);
		if (ret)
			break;

		ret = st_lsm6dsx_read_oneshot(sensor, ch->address, val);
		iio_device_release_direct_mode(iio_dev);
		break;
	case IIO_CHAN_INFO_SAMP_FREQ:
		*val = sensor->odr;
		ret = IIO_VAL_INT;
		break;
	case IIO_CHAN_INFO_SCALE:
		*val = 0;
		*val2 = sensor->gain;
		ret = IIO_VAL_INT_PLUS_MICRO;
		break;
	default:
		ret = -EINVAL;
		break;
	}

	return ret;
}

static int st_lsm6dsx_write_raw(struct iio_dev *iio_dev,
				struct iio_chan_spec const *chan,
				int val, int val2, long mask)
{
	struct st_lsm6dsx_sensor *sensor = iio_priv(iio_dev);
	int err;

	err = iio_device_claim_direct_mode(iio_dev);
	if (err)
		return err;

	switch (mask) {
	case IIO_CHAN_INFO_SCALE:
		err = st_lsm6dsx_set_full_scale(sensor, val2);
		break;
	case IIO_CHAN_INFO_SAMP_FREQ: {
		u8 data;

		err = st_lsm6dsx_check_odr(sensor, val, &data);
		if (!err)
			sensor->odr = val;
		break;
	}
	default:
		err = -EINVAL;
		break;
	}

	iio_device_release_direct_mode(iio_dev);

	return err;
}

static int st_lsm6dsx_set_watermark(struct iio_dev *iio_dev, unsigned int val)
{
	struct st_lsm6dsx_sensor *sensor = iio_priv(iio_dev);
	struct st_lsm6dsx_hw *hw = sensor->hw;
	int err;

	if (val < 1 || val > hw->settings->max_fifo_size)
		return -EINVAL;

	mutex_lock(&hw->conf_lock);

	err = st_lsm6dsx_update_watermark(sensor, val);

	mutex_unlock(&hw->conf_lock);

	if (err < 0)
		return err;

	sensor->watermark = val;

	return 0;
}

static ssize_t
st_lsm6dsx_sysfs_sampling_frequency_avail(struct device *dev,
					  struct device_attribute *attr,
					  char *buf)
{
	struct st_lsm6dsx_sensor *sensor = iio_priv(dev_get_drvdata(dev));
	enum st_lsm6dsx_sensor_id id = sensor->id;
	int i, len = 0;

	for (i = 0; i < ST_LSM6DSX_ODR_LIST_SIZE; i++)
		len += scnprintf(buf + len, PAGE_SIZE - len, "%d ",
				 st_lsm6dsx_odr_table[id].odr_avl[i].hz);
	buf[len - 1] = '\n';

	return len;
}

static ssize_t st_lsm6dsx_sysfs_scale_avail(struct device *dev,
					    struct device_attribute *attr,
					    char *buf)
{
	struct st_lsm6dsx_sensor *sensor = iio_priv(dev_get_drvdata(dev));
	enum st_lsm6dsx_sensor_id id = sensor->id;
	int i, len = 0;

	for (i = 0; i < ST_LSM6DSX_FS_LIST_SIZE; i++)
		len += scnprintf(buf + len, PAGE_SIZE - len, "0.%06u ",
				 st_lsm6dsx_fs_table[id].fs_avl[i].gain);
	buf[len - 1] = '\n';

	return len;
}

static IIO_DEV_ATTR_SAMP_FREQ_AVAIL(st_lsm6dsx_sysfs_sampling_frequency_avail);
static IIO_DEVICE_ATTR(in_accel_scale_available, 0444,
		       st_lsm6dsx_sysfs_scale_avail, NULL, 0);
static IIO_DEVICE_ATTR(in_anglvel_scale_available, 0444,
		       st_lsm6dsx_sysfs_scale_avail, NULL, 0);

static struct attribute *st_lsm6dsx_acc_attributes[] = {
	&iio_dev_attr_sampling_frequency_available.dev_attr.attr,
	&iio_dev_attr_in_accel_scale_available.dev_attr.attr,
	NULL,
};

static const struct attribute_group st_lsm6dsx_acc_attribute_group = {
	.attrs = st_lsm6dsx_acc_attributes,
};

static const struct iio_info st_lsm6dsx_acc_info = {
	.attrs = &st_lsm6dsx_acc_attribute_group,
	.read_raw = st_lsm6dsx_read_raw,
	.write_raw = st_lsm6dsx_write_raw,
	.hwfifo_set_watermark = st_lsm6dsx_set_watermark,
};

static struct attribute *st_lsm6dsx_gyro_attributes[] = {
	&iio_dev_attr_sampling_frequency_available.dev_attr.attr,
	&iio_dev_attr_in_anglvel_scale_available.dev_attr.attr,
	NULL,
};

static const struct attribute_group st_lsm6dsx_gyro_attribute_group = {
	.attrs = st_lsm6dsx_gyro_attributes,
};

static const struct iio_info st_lsm6dsx_gyro_info = {
	.attrs = &st_lsm6dsx_gyro_attribute_group,
	.read_raw = st_lsm6dsx_read_raw,
	.write_raw = st_lsm6dsx_write_raw,
	.hwfifo_set_watermark = st_lsm6dsx_set_watermark,
};

static const unsigned long st_lsm6dsx_available_scan_masks[] = {0x7, 0x0};

static int st_lsm6dsx_of_get_drdy_pin(struct st_lsm6dsx_hw *hw, int *drdy_pin)
{
	struct device_node *np = hw->dev->of_node;

	if (!np)
		return -EINVAL;

	return of_property_read_u32(np, "st,drdy-int-pin", drdy_pin);
}

static int st_lsm6dsx_get_drdy_reg(struct st_lsm6dsx_hw *hw, u8 *drdy_reg)
{
	int err = 0, drdy_pin;

	if (st_lsm6dsx_of_get_drdy_pin(hw, &drdy_pin) < 0) {
		struct st_sensors_platform_data *pdata;
		struct device *dev = hw->dev;

		pdata = (struct st_sensors_platform_data *)dev->platform_data;
		drdy_pin = pdata ? pdata->drdy_int_pin : 1;
	}

	switch (drdy_pin) {
	case 1:
		*drdy_reg = ST_LSM6DSX_REG_INT1_ADDR;
		break;
	case 2:
		*drdy_reg = ST_LSM6DSX_REG_INT2_ADDR;
		break;
	default:
		dev_err(hw->dev, "unsupported data ready pin\n");
		err = -EINVAL;
		break;
	}

	return err;
}

static int st_lsm6dsx_init_hw_timer(struct st_lsm6dsx_hw *hw)
{
	const struct st_lsm6dsx_hw_ts_settings *ts_settings;
	int err, val;

	ts_settings = &hw->settings->ts_settings;
	/* enable hw timestamp generation if necessary */
	if (ts_settings->timer_en.addr) {
		val = ST_LSM6DSX_SHIFT_VAL(1, ts_settings->timer_en.mask);
		err = regmap_update_bits(hw->regmap,
					 ts_settings->timer_en.addr,
					 ts_settings->timer_en.mask, val);
		if (err < 0)
			return err;
	}

	/* enable high resolution for hw ts timer if necessary */
	if (ts_settings->hr_timer.addr) {
		val = ST_LSM6DSX_SHIFT_VAL(1, ts_settings->hr_timer.mask);
		err = regmap_update_bits(hw->regmap,
					 ts_settings->hr_timer.addr,
					 ts_settings->hr_timer.mask, val);
		if (err < 0)
			return err;
	}

	/* enable ts queueing in FIFO if necessary */
	if (ts_settings->fifo_en.addr) {
		val = ST_LSM6DSX_SHIFT_VAL(1, ts_settings->fifo_en.mask);
		err = regmap_update_bits(hw->regmap,
					 ts_settings->fifo_en.addr,
					 ts_settings->fifo_en.mask, val);
		if (err < 0)
			return err;
	}
	return 0;
}

static int st_lsm6dsx_init_device(struct st_lsm6dsx_hw *hw)
{
	u8 drdy_int_reg;
	int err;

	err = regmap_write(hw->regmap, ST_LSM6DSX_REG_RESET_ADDR,
			   ST_LSM6DSX_REG_RESET_MASK);
	if (err < 0)
		return err;

	msleep(200);

	/* enable Block Data Update */
	err = regmap_update_bits(hw->regmap, ST_LSM6DSX_REG_BDU_ADDR,
				 ST_LSM6DSX_REG_BDU_MASK,
				 FIELD_PREP(ST_LSM6DSX_REG_BDU_MASK, 1));
	if (err < 0)
		return err;

	/* enable FIFO watermak interrupt */
	err = st_lsm6dsx_get_drdy_reg(hw, &drdy_int_reg);
	if (err < 0)
		return err;

	err = regmap_update_bits(hw->regmap, drdy_int_reg,
				 ST_LSM6DSX_REG_FIFO_FTH_IRQ_MASK,
				 FIELD_PREP(ST_LSM6DSX_REG_FIFO_FTH_IRQ_MASK,
					    1));
	if (err < 0)
		return err;

	return st_lsm6dsx_init_hw_timer(hw);
}

static struct iio_dev *st_lsm6dsx_alloc_iiodev(struct st_lsm6dsx_hw *hw,
					       enum st_lsm6dsx_sensor_id id,
					       const char *name)
{
	struct st_lsm6dsx_sensor *sensor;
	struct iio_dev *iio_dev;

	iio_dev = devm_iio_device_alloc(hw->dev, sizeof(*sensor));
	if (!iio_dev)
		return NULL;

	iio_dev->modes = INDIO_DIRECT_MODE;
	iio_dev->dev.parent = hw->dev;
	iio_dev->available_scan_masks = st_lsm6dsx_available_scan_masks;

	sensor = iio_priv(iio_dev);
	sensor->id = id;
	sensor->hw = hw;
	sensor->odr = st_lsm6dsx_odr_table[id].odr_avl[0].hz;
	sensor->gain = st_lsm6dsx_fs_table[id].fs_avl[0].gain;
	sensor->watermark = 1;

	switch (id) {
	case ST_LSM6DSX_ID_ACC:
		iio_dev->channels = st_lsm6dsx_acc_channels;
		iio_dev->num_channels = ARRAY_SIZE(st_lsm6dsx_acc_channels);
		iio_dev->info = &st_lsm6dsx_acc_info;

		scnprintf(sensor->name, sizeof(sensor->name), "%s_accel",
			  name);
		break;
	case ST_LSM6DSX_ID_GYRO:
		iio_dev->channels = st_lsm6dsx_gyro_channels;
		iio_dev->num_channels = ARRAY_SIZE(st_lsm6dsx_gyro_channels);
		iio_dev->info = &st_lsm6dsx_gyro_info;

		scnprintf(sensor->name, sizeof(sensor->name), "%s_gyro",
			  name);
		break;
	default:
		return NULL;
	}
	iio_dev->name = sensor->name;

	return iio_dev;
}

int st_lsm6dsx_probe(struct device *dev, int irq, int hw_id, const char *name,
		     struct regmap *regmap)
{
	struct st_lsm6dsx_hw *hw;
	int i, err;

	hw = devm_kzalloc(dev, sizeof(*hw), GFP_KERNEL);
	if (!hw)
		return -ENOMEM;

	dev_set_drvdata(dev, (void *)hw);

	mutex_init(&hw->fifo_lock);
	mutex_init(&hw->conf_lock);

	hw->buff = devm_kzalloc(dev, ST_LSM6DSX_BUFF_SIZE, GFP_KERNEL);
	if (!hw->buff)
		return -ENOMEM;

	hw->dev = dev;
	hw->irq = irq;
	hw->regmap = regmap;

	err = st_lsm6dsx_check_whoami(hw, hw_id);
	if (err < 0)
		return err;

	for (i = 0; i < ST_LSM6DSX_ID_MAX; i++) {
		hw->iio_devs[i] = st_lsm6dsx_alloc_iiodev(hw, i, name);
		if (!hw->iio_devs[i])
			return -ENOMEM;
	}

	err = st_lsm6dsx_init_device(hw);
	if (err < 0)
		return err;

	if (hw->irq > 0) {
		err = st_lsm6dsx_fifo_setup(hw);
		if (err < 0)
			return err;
	}

	for (i = 0; i < ST_LSM6DSX_ID_MAX; i++) {
		err = devm_iio_device_register(hw->dev, hw->iio_devs[i]);
		if (err)
			return err;
	}

	return 0;
}
EXPORT_SYMBOL(st_lsm6dsx_probe);

static int __maybe_unused st_lsm6dsx_suspend(struct device *dev)
{
	struct st_lsm6dsx_hw *hw = dev_get_drvdata(dev);
	struct st_lsm6dsx_sensor *sensor;
<<<<<<< HEAD
	const struct st_lsm6dsx_reg *reg;
=======
>>>>>>> 407d19ab
	int i, err = 0;

	for (i = 0; i < ST_LSM6DSX_ID_MAX; i++) {
		sensor = iio_priv(hw->iio_devs[i]);
		if (!(hw->enable_mask & BIT(sensor->id)))
			continue;

<<<<<<< HEAD
		reg = &st_lsm6dsx_odr_table[sensor->id].reg;
		err = regmap_update_bits(hw->regmap, reg->addr, reg->mask,
					 ST_LSM6DSX_SHIFT_VAL(0, reg->mask));
=======
		if (sensor->id == ST_LSM6DSX_ID_EXT0 ||
		    sensor->id == ST_LSM6DSX_ID_EXT1 ||
		    sensor->id == ST_LSM6DSX_ID_EXT2)
			err = st_lsm6dsx_shub_set_enable(sensor, false);
		else
			err = st_lsm6dsx_sensor_set_enable(sensor, false);
>>>>>>> 407d19ab
		if (err < 0)
			return err;

		hw->suspend_mask |= BIT(sensor->id);
	}

	if (hw->fifo_mode != ST_LSM6DSX_FIFO_BYPASS)
		err = st_lsm6dsx_flush_fifo(hw);

	return err;
}

static int __maybe_unused st_lsm6dsx_resume(struct device *dev)
{
	struct st_lsm6dsx_hw *hw = dev_get_drvdata(dev);
	struct st_lsm6dsx_sensor *sensor;
	int i, err = 0;

	for (i = 0; i < ST_LSM6DSX_ID_MAX; i++) {
		sensor = iio_priv(hw->iio_devs[i]);
		if (!(hw->suspend_mask & BIT(sensor->id)))
			continue;

		if (sensor->id == ST_LSM6DSX_ID_EXT0 ||
		    sensor->id == ST_LSM6DSX_ID_EXT1 ||
		    sensor->id == ST_LSM6DSX_ID_EXT2)
			err = st_lsm6dsx_shub_set_enable(sensor, true);
		else
			err = st_lsm6dsx_sensor_set_enable(sensor, true);
		if (err < 0)
			return err;

		hw->suspend_mask &= ~BIT(sensor->id);
	}

	if (hw->enable_mask)
		err = st_lsm6dsx_set_fifo_mode(hw, ST_LSM6DSX_FIFO_CONT);

	return err;
}

const struct dev_pm_ops st_lsm6dsx_pm_ops = {
	SET_SYSTEM_SLEEP_PM_OPS(st_lsm6dsx_suspend, st_lsm6dsx_resume)
};
EXPORT_SYMBOL(st_lsm6dsx_pm_ops);

MODULE_AUTHOR("Lorenzo Bianconi <lorenzo.bianconi@st.com>");
MODULE_AUTHOR("Denis Ciocca <denis.ciocca@st.com>");
MODULE_DESCRIPTION("STMicroelectronics st_lsm6dsx driver");
MODULE_LICENSE("GPL v2");<|MERGE_RESOLUTION|>--- conflicted
+++ resolved
@@ -24,15 +24,12 @@
  *   - Gyroscope supported full-scale [dps]: +-125/+-245/+-500/+-1000/+-2000
  *   - FIFO size: 4KB
  *
-<<<<<<< HEAD
-=======
  * - LSM6DSO/LSM6DSOX/ASM330LHH/LSM6DSR
  *   - Accelerometer/Gyroscope supported ODR [Hz]: 13, 26, 52, 104, 208, 416
  *   - Accelerometer supported full-scale [g]: +-2/+-4/+-8/+-16
  *   - Gyroscope supported full-scale [dps]: +-125/+-245/+-500/+-1000/+-2000
  *   - FIFO size: 3KB
  *
->>>>>>> 407d19ab
  * Copyright 2016 STMicroelectronics Inc.
  *
  * Lorenzo Bianconi <lorenzo.bianconi@st.com>
@@ -58,6 +55,7 @@
 #define ST_LSM6DSX_REG_WHOAMI_ADDR		0x0f
 #define ST_LSM6DSX_REG_RESET_ADDR		0x12
 #define ST_LSM6DSX_REG_RESET_MASK		BIT(0)
+#define ST_LSM6DSX_REG_BOOT_MASK		BIT(7)
 #define ST_LSM6DSX_REG_BDU_ADDR			0x12
 #define ST_LSM6DSX_REG_BDU_MASK			BIT(6)
 #define ST_LSM6DSX_REG_INT2_ON_INT1_ADDR	0x13
@@ -71,30 +69,6 @@
 #define ST_LSM6DSX_REG_GYRO_OUT_Y_L_ADDR	0x24
 #define ST_LSM6DSX_REG_GYRO_OUT_Z_L_ADDR	0x26
 
-<<<<<<< HEAD
-#define ST_LSM6DSX_ACC_FS_2G_GAIN		IIO_G_TO_M_S_2(61)
-#define ST_LSM6DSX_ACC_FS_4G_GAIN		IIO_G_TO_M_S_2(122)
-#define ST_LSM6DSX_ACC_FS_8G_GAIN		IIO_G_TO_M_S_2(244)
-#define ST_LSM6DSX_ACC_FS_16G_GAIN		IIO_G_TO_M_S_2(488)
-
-#define ST_LSM6DSX_GYRO_FS_245_GAIN		IIO_DEGREE_TO_RAD(8750)
-#define ST_LSM6DSX_GYRO_FS_500_GAIN		IIO_DEGREE_TO_RAD(17500)
-#define ST_LSM6DSX_GYRO_FS_1000_GAIN		IIO_DEGREE_TO_RAD(35000)
-#define ST_LSM6DSX_GYRO_FS_2000_GAIN		IIO_DEGREE_TO_RAD(70000)
-
-struct st_lsm6dsx_odr {
-	u16 hz;
-	u8 val;
-};
-
-#define ST_LSM6DSX_ODR_LIST_SIZE	6
-struct st_lsm6dsx_odr_table_entry {
-	struct st_lsm6dsx_reg reg;
-	struct st_lsm6dsx_odr odr_avl[ST_LSM6DSX_ODR_LIST_SIZE];
-};
-
-=======
->>>>>>> 407d19ab
 static const struct st_lsm6dsx_odr_table_entry st_lsm6dsx_odr_table[] = {
 	[ST_LSM6DSX_ID_ACC] = {
 		.reg = {
@@ -122,17 +96,6 @@
 	}
 };
 
-struct st_lsm6dsx_fs {
-	u32 gain;
-	u8 val;
-};
-
-#define ST_LSM6DSX_FS_LIST_SIZE		4
-struct st_lsm6dsx_fs_table_entry {
-	struct st_lsm6dsx_reg reg;
-	struct st_lsm6dsx_fs fs_avl[ST_LSM6DSX_FS_LIST_SIZE];
-};
-
 static const struct st_lsm6dsx_fs_table_entry st_lsm6dsx_fs_table[] = {
 	[ST_LSM6DSX_ID_ACC] = {
 		.reg = {
@@ -174,6 +137,7 @@
 			},
 		},
 		.fifo_ops = {
+			.read_fifo = st_lsm6dsx_read_fifo,
 			.fifo_th = {
 				.addr = 0x06,
 				.mask = GENMASK(11, 0),
@@ -220,6 +184,7 @@
 			},
 		},
 		.fifo_ops = {
+			.read_fifo = st_lsm6dsx_read_fifo,
 			.fifo_th = {
 				.addr = 0x06,
 				.mask = GENMASK(11, 0),
@@ -268,6 +233,7 @@
 			},
 		},
 		.fifo_ops = {
+			.read_fifo = st_lsm6dsx_read_fifo,
 			.fifo_th = {
 				.addr = 0x06,
 				.mask = GENMASK(10, 0),
@@ -297,8 +263,6 @@
 			},
 		},
 	},
-<<<<<<< HEAD
-=======
 	{
 		.wai = 0x6c,
 		.max_fifo_size = 512,
@@ -469,26 +433,7 @@
 			.batch_en = BIT(3),
 		}
 	},
->>>>>>> 407d19ab
 };
-
-#define ST_LSM6DSX_CHANNEL(chan_type, addr, mod, scan_idx)		\
-{									\
-	.type = chan_type,						\
-	.address = addr,						\
-	.modified = 1,							\
-	.channel2 = mod,						\
-	.info_mask_separate = BIT(IIO_CHAN_INFO_RAW) |			\
-			      BIT(IIO_CHAN_INFO_SCALE),			\
-	.info_mask_shared_by_all = BIT(IIO_CHAN_INFO_SAMP_FREQ),	\
-	.scan_index = scan_idx,						\
-	.scan_type = {							\
-		.sign = 's',						\
-		.realbits = 16,						\
-		.storagebits = 16,					\
-		.endianness = IIO_LE,					\
-	},								\
-}
 
 static const struct iio_chan_spec st_lsm6dsx_acc_channels[] = {
 	ST_LSM6DSX_CHANNEL(IIO_ACCEL, ST_LSM6DSX_REG_ACC_OUT_X_L_ADDR,
@@ -510,6 +455,21 @@
 	IIO_CHAN_SOFT_TIMESTAMP(3),
 };
 
+int st_lsm6dsx_set_page(struct st_lsm6dsx_hw *hw, bool enable)
+{
+	const struct st_lsm6dsx_shub_settings *hub_settings;
+	unsigned int data;
+	int err;
+
+	hub_settings = &hw->settings->shub_settings;
+	data = ST_LSM6DSX_SHIFT_VAL(enable, hub_settings->page_mux.mask);
+	err = regmap_update_bits(hw->regmap, hub_settings->page_mux.addr,
+				 hub_settings->page_mux.mask, data);
+	usleep_range(100, 150);
+
+	return err;
+}
+
 static int st_lsm6dsx_check_whoami(struct st_lsm6dsx_hw *hw, int id)
 {
 	int err, i, j, data;
@@ -549,6 +509,7 @@
 {
 	struct st_lsm6dsx_hw *hw = sensor->hw;
 	const struct st_lsm6dsx_reg *reg;
+	unsigned int data;
 	int i, err;
 	u8 val;
 
@@ -561,8 +522,8 @@
 
 	val = st_lsm6dsx_fs_table[sensor->id].fs_avl[i].val;
 	reg = &st_lsm6dsx_fs_table[sensor->id].reg;
-	err = regmap_update_bits(hw->regmap, reg->addr, reg->mask,
-				 ST_LSM6DSX_SHIFT_VAL(val, reg->mask));
+	data = ST_LSM6DSX_SHIFT_VAL(val, reg->mask);
+	err = st_lsm6dsx_update_bits_locked(hw, reg->addr, reg->mask, data);
 	if (err < 0)
 		return err;
 
@@ -571,13 +532,16 @@
 	return 0;
 }
 
-static int st_lsm6dsx_check_odr(struct st_lsm6dsx_sensor *sensor, u16 odr,
-				u8 *val)
+int st_lsm6dsx_check_odr(struct st_lsm6dsx_sensor *sensor, u16 odr, u8 *val)
 {
 	int i;
 
 	for (i = 0; i < ST_LSM6DSX_ODR_LIST_SIZE; i++)
-		if (st_lsm6dsx_odr_table[sensor->id].odr_avl[i].hz == odr)
+		/*
+		 * ext devices can run at different odr respect to
+		 * accel sensor
+		 */
+		if (st_lsm6dsx_odr_table[sensor->id].odr_avl[i].hz >= odr)
 			break;
 
 	if (i == ST_LSM6DSX_ODR_LIST_SIZE)
@@ -588,48 +552,86 @@
 	return 0;
 }
 
-static int st_lsm6dsx_set_odr(struct st_lsm6dsx_sensor *sensor, u16 odr)
-{
+static u16 st_lsm6dsx_check_odr_dependency(struct st_lsm6dsx_hw *hw, u16 odr,
+					   enum st_lsm6dsx_sensor_id id)
+{
+	struct st_lsm6dsx_sensor *ref = iio_priv(hw->iio_devs[id]);
+
+	if (odr > 0) {
+		if (hw->enable_mask & BIT(id))
+			return max_t(u16, ref->odr, odr);
+		else
+			return odr;
+	} else {
+		return (hw->enable_mask & BIT(id)) ? ref->odr : 0;
+	}
+}
+
+static int st_lsm6dsx_set_odr(struct st_lsm6dsx_sensor *sensor, u16 req_odr)
+{
+	struct st_lsm6dsx_sensor *ref_sensor = sensor;
 	struct st_lsm6dsx_hw *hw = sensor->hw;
 	const struct st_lsm6dsx_reg *reg;
+	unsigned int data;
+	u8 val = 0;
 	int err;
-	u8 val;
-
-	err = st_lsm6dsx_check_odr(sensor, odr, &val);
-	if (err < 0)
-		return err;
-
-	reg = &st_lsm6dsx_odr_table[sensor->id].reg;
-	return regmap_update_bits(hw->regmap, reg->addr, reg->mask,
-				  ST_LSM6DSX_SHIFT_VAL(val, reg->mask));
-}
-
-int st_lsm6dsx_sensor_enable(struct st_lsm6dsx_sensor *sensor)
-{
+
+	switch (sensor->id) {
+	case ST_LSM6DSX_ID_EXT0:
+	case ST_LSM6DSX_ID_EXT1:
+	case ST_LSM6DSX_ID_EXT2:
+	case ST_LSM6DSX_ID_ACC: {
+		u16 odr;
+		int i;
+
+		/*
+		 * i2c embedded controller relies on the accelerometer sensor as
+		 * bus read/write trigger so we need to enable accel device
+		 * at odr = max(accel_odr, ext_odr) in order to properly
+		 * communicate with i2c slave devices
+		 */
+		ref_sensor = iio_priv(hw->iio_devs[ST_LSM6DSX_ID_ACC]);
+		for (i = ST_LSM6DSX_ID_ACC; i < ST_LSM6DSX_ID_MAX; i++) {
+			if (!hw->iio_devs[i] || i == sensor->id)
+				continue;
+
+			odr = st_lsm6dsx_check_odr_dependency(hw, req_odr, i);
+			if (odr != req_odr)
+				/* device already configured */
+				return 0;
+		}
+		break;
+	}
+	default:
+		break;
+	}
+
+	if (req_odr > 0) {
+		err = st_lsm6dsx_check_odr(ref_sensor, req_odr, &val);
+		if (err < 0)
+			return err;
+	}
+
+	reg = &st_lsm6dsx_odr_table[ref_sensor->id].reg;
+	data = ST_LSM6DSX_SHIFT_VAL(val, reg->mask);
+	return st_lsm6dsx_update_bits_locked(hw, reg->addr, reg->mask, data);
+}
+
+int st_lsm6dsx_sensor_set_enable(struct st_lsm6dsx_sensor *sensor,
+				 bool enable)
+{
+	struct st_lsm6dsx_hw *hw = sensor->hw;
+	u16 odr = enable ? sensor->odr : 0;
 	int err;
 
-	err = st_lsm6dsx_set_odr(sensor, sensor->odr);
-	if (err < 0)
-		return err;
-
-	sensor->hw->enable_mask |= BIT(sensor->id);
-
-	return 0;
-}
-
-int st_lsm6dsx_sensor_disable(struct st_lsm6dsx_sensor *sensor)
-{
-	struct st_lsm6dsx_hw *hw = sensor->hw;
-	const struct st_lsm6dsx_reg *reg;
-	int err;
-
-	reg = &st_lsm6dsx_odr_table[sensor->id].reg;
-	err = regmap_update_bits(hw->regmap, reg->addr, reg->mask,
-				 ST_LSM6DSX_SHIFT_VAL(0, reg->mask));
-	if (err < 0)
-		return err;
-
-	sensor->hw->enable_mask &= ~BIT(sensor->id);
+	err = st_lsm6dsx_set_odr(sensor, odr);
+	if (err < 0)
+		return err;
+
+	if (enable)
+		hw->enable_mask |= BIT(sensor->id);
+	else
+		hw->enable_mask &= ~BIT(sensor->id);
 
 	return 0;
 }
@@ -641,18 +643,18 @@
 	int err, delay;
 	__le16 data;
 
-	err = st_lsm6dsx_sensor_enable(sensor);
+	err = st_lsm6dsx_sensor_set_enable(sensor, true);
 	if (err < 0)
 		return err;
 
 	delay = 1000000 / sensor->odr;
 	usleep_range(delay, 2 * delay);
 
-	err = regmap_bulk_read(hw->regmap, addr, &data, sizeof(data));
-	if (err < 0)
-		return err;
-
-	st_lsm6dsx_sensor_disable(sensor);
+	err = st_lsm6dsx_read_locked(hw, addr, &data, sizeof(data));
+	if (err < 0)
+		return err;
+
+	st_lsm6dsx_sensor_set_enable(sensor, false);
 
 	*val = (s16)le16_to_cpu(data);
 
@@ -725,7 +727,7 @@
 	return err;
 }
 
-static int st_lsm6dsx_set_watermark(struct iio_dev *iio_dev, unsigned int val)
+int st_lsm6dsx_set_watermark(struct iio_dev *iio_dev, unsigned int val)
 {
 	struct st_lsm6dsx_sensor *sensor = iio_priv(iio_dev);
 	struct st_lsm6dsx_hw *hw = sensor->hw;
@@ -821,8 +823,6 @@
 	.hwfifo_set_watermark = st_lsm6dsx_set_watermark,
 };
 
-static const unsigned long st_lsm6dsx_available_scan_masks[] = {0x7, 0x0};
-
 static int st_lsm6dsx_of_get_drdy_pin(struct st_lsm6dsx_hw *hw, int *drdy_pin)
 {
 	struct device_node *np = hw->dev->of_node;
@@ -856,6 +856,51 @@
 		dev_err(hw->dev, "unsupported data ready pin\n");
 		err = -EINVAL;
 		break;
+	}
+
+	return err;
+}
+
+static int st_lsm6dsx_init_shub(struct st_lsm6dsx_hw *hw)
+{
+	const struct st_lsm6dsx_shub_settings *hub_settings;
+	struct device_node *np = hw->dev->of_node;
+	struct st_sensors_platform_data *pdata;
+	unsigned int data;
+	int err = 0;
+
+	hub_settings = &hw->settings->shub_settings;
+
+	pdata = (struct st_sensors_platform_data *)hw->dev->platform_data;
+	if ((np && of_property_read_bool(np, "st,pullups")) ||
+	    (pdata && pdata->pullups)) {
+		err = st_lsm6dsx_set_page(hw, true);
+		if (err < 0)
+			return err;
+
+		data = ST_LSM6DSX_SHIFT_VAL(1, hub_settings->pullup_en.mask);
+		err = regmap_update_bits(hw->regmap,
+					 hub_settings->pullup_en.addr,
+					 hub_settings->pullup_en.mask, data);
+
+		st_lsm6dsx_set_page(hw, false);
+
+		if (err < 0)
+			return err;
+	}
+
+	if (hub_settings->aux_sens.addr) {
+		/* configure aux sensors */
+		err = st_lsm6dsx_set_page(hw, true);
+		if (err < 0)
+			return err;
+
+		data = ST_LSM6DSX_SHIFT_VAL(3, hub_settings->aux_sens.mask);
+		err = regmap_update_bits(hw->regmap,
+					 hub_settings->aux_sens.addr,
+					 hub_settings->aux_sens.mask, data);
+
+		st_lsm6dsx_set_page(hw, false);
 	}
 
 	return err;
@@ -904,12 +949,23 @@
 	u8 drdy_int_reg;
 	int err;
 
-	err = regmap_write(hw->regmap, ST_LSM6DSX_REG_RESET_ADDR,
-			   ST_LSM6DSX_REG_RESET_MASK);
-	if (err < 0)
-		return err;
-
-	msleep(200);
+	/* device sw reset */
+	err = regmap_update_bits(hw->regmap, ST_LSM6DSX_REG_RESET_ADDR,
+				 ST_LSM6DSX_REG_RESET_MASK,
+				 FIELD_PREP(ST_LSM6DSX_REG_RESET_MASK, 1));
+	if (err < 0)
+		return err;
+
+	msleep(50);
+
+	/* reload trimming parameter */
+	err = regmap_update_bits(hw->regmap, ST_LSM6DSX_REG_RESET_ADDR,
+				 ST_LSM6DSX_REG_BOOT_MASK,
+				 FIELD_PREP(ST_LSM6DSX_REG_BOOT_MASK, 1));
+	if (err < 0)
+		return err;
+
+	msleep(50);
 
 	/* enable Block Data Update */
 	err = regmap_update_bits(hw->regmap, ST_LSM6DSX_REG_BDU_ADDR,
@@ -927,6 +983,10 @@
 				 ST_LSM6DSX_REG_FIFO_FTH_IRQ_MASK,
 				 FIELD_PREP(ST_LSM6DSX_REG_FIFO_FTH_IRQ_MASK,
 					    1));
+	if (err < 0)
+		return err;
+
+	err = st_lsm6dsx_init_shub(hw);
 	if (err < 0)
 		return err;
 
@@ -983,6 +1043,7 @@
 int st_lsm6dsx_probe(struct device *dev, int irq, int hw_id, const char *name,
 		     struct regmap *regmap)
 {
+	const struct st_lsm6dsx_shub_settings *hub_settings;
 	struct st_lsm6dsx_hw *hw;
 	int i, err;
 
@@ -994,6 +1055,7 @@
 
 	mutex_init(&hw->fifo_lock);
 	mutex_init(&hw->conf_lock);
+	mutex_init(&hw->page_lock);
 
 	hw->buff = devm_kzalloc(dev, ST_LSM6DSX_BUFF_SIZE, GFP_KERNEL);
 	if (!hw->buff)
@@ -1007,7 +1069,7 @@
 	if (err < 0)
 		return err;
 
-	for (i = 0; i < ST_LSM6DSX_ID_MAX; i++) {
+	for (i = 0; i < ST_LSM6DSX_ID_EXT0; i++) {
 		hw->iio_devs[i] = st_lsm6dsx_alloc_iiodev(hw, i, name);
 		if (!hw->iio_devs[i])
 			return -ENOMEM;
@@ -1016,6 +1078,13 @@
 	err = st_lsm6dsx_init_device(hw);
 	if (err < 0)
 		return err;
+
+	hub_settings = &hw->settings->shub_settings;
+	if (hub_settings->master_en.addr) {
+		err = st_lsm6dsx_shub_probe(hw, name);
+		if (err < 0)
+			return err;
+	}
 
 	if (hw->irq > 0) {
 		err = st_lsm6dsx_fifo_setup(hw);
@@ -1024,6 +1093,9 @@
 	}
 
 	for (i = 0; i < ST_LSM6DSX_ID_MAX; i++) {
+		if (!hw->iio_devs[i])
+			continue;
+
 		err = devm_iio_device_register(hw->dev, hw->iio_devs[i]);
 		if (err)
 			return err;
@@ -1037,29 +1109,22 @@
 {
 	struct st_lsm6dsx_hw *hw = dev_get_drvdata(dev);
 	struct st_lsm6dsx_sensor *sensor;
-<<<<<<< HEAD
-	const struct st_lsm6dsx_reg *reg;
-=======
->>>>>>> 407d19ab
 	int i, err = 0;
 
 	for (i = 0; i < ST_LSM6DSX_ID_MAX; i++) {
+		if (!hw->iio_devs[i])
+			continue;
+
 		sensor = iio_priv(hw->iio_devs[i]);
 		if (!(hw->enable_mask & BIT(sensor->id)))
 			continue;
 
-<<<<<<< HEAD
-		reg = &st_lsm6dsx_odr_table[sensor->id].reg;
-		err = regmap_update_bits(hw->regmap, reg->addr, reg->mask,
-					 ST_LSM6DSX_SHIFT_VAL(0, reg->mask));
-=======
 		if (sensor->id == ST_LSM6DSX_ID_EXT0 ||
 		    sensor->id == ST_LSM6DSX_ID_EXT1 ||
 		    sensor->id == ST_LSM6DSX_ID_EXT2)
 			err = st_lsm6dsx_shub_set_enable(sensor, false);
 		else
 			err = st_lsm6dsx_sensor_set_enable(sensor, false);
->>>>>>> 407d19ab
 		if (err < 0)
 			return err;
 
@@ -1079,6 +1144,9 @@
 	int i, err = 0;
 
 	for (i = 0; i < ST_LSM6DSX_ID_MAX; i++) {
+		if (!hw->iio_devs[i])
+			continue;
+
 		sensor = iio_priv(hw->iio_devs[i]);
 		if (!(hw->suspend_mask & BIT(sensor->id)))
 			continue;
