--- conflicted
+++ resolved
@@ -60,8 +60,6 @@
 		.compatible = "st,ism330dlc",
 		.data = (void *)ST_ISM330DLC_ID,
 	},
-<<<<<<< HEAD
-=======
 	{
 		.compatible = "st,lsm6dso",
 		.data = (void *)ST_LSM6DSO_ID,
@@ -78,7 +76,6 @@
 		.compatible = "st,lsm6dsr",
 		.data = (void *)ST_LSM6DSR_ID,
 	},
->>>>>>> 407d19ab
 	{},
 };
 MODULE_DEVICE_TABLE(of, st_lsm6dsx_spi_of_match);
@@ -89,13 +86,10 @@
 	{ ST_LSM6DSL_DEV_NAME, ST_LSM6DSL_ID },
 	{ ST_LSM6DSM_DEV_NAME, ST_LSM6DSM_ID },
 	{ ST_ISM330DLC_DEV_NAME, ST_ISM330DLC_ID },
-<<<<<<< HEAD
-=======
 	{ ST_LSM6DSO_DEV_NAME, ST_LSM6DSO_ID },
 	{ ST_ASM330LHH_DEV_NAME, ST_ASM330LHH_ID },
 	{ ST_LSM6DSOX_DEV_NAME, ST_LSM6DSOX_ID },
 	{ ST_LSM6DSR_DEV_NAME, ST_LSM6DSR_ID },
->>>>>>> 407d19ab
 	{},
 };
 MODULE_DEVICE_TABLE(spi, st_lsm6dsx_spi_id_table);
