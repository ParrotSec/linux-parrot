/* SPDX-License-Identifier: GPL-2.0-only */
/*
 * STMicroelectronics st_lsm6dsx sensor driver
 *
 * Copyright 2016 STMicroelectronics Inc.
 *
 * Lorenzo Bianconi <lorenzo.bianconi@st.com>
 * Denis Ciocca <denis.ciocca@st.com>
 */

#ifndef ST_LSM6DSX_H
#define ST_LSM6DSX_H

#include <linux/device.h>

#define ST_LSM6DS3_DEV_NAME	"lsm6ds3"
#define ST_LSM6DS3H_DEV_NAME	"lsm6ds3h"
#define ST_LSM6DSL_DEV_NAME	"lsm6dsl"
#define ST_LSM6DSM_DEV_NAME	"lsm6dsm"
#define ST_ISM330DLC_DEV_NAME	"ism330dlc"
<<<<<<< HEAD
=======
#define ST_LSM6DSO_DEV_NAME	"lsm6dso"
#define ST_ASM330LHH_DEV_NAME	"asm330lhh"
#define ST_LSM6DSOX_DEV_NAME	"lsm6dsox"
#define ST_LSM6DSR_DEV_NAME	"lsm6dsr"
>>>>>>> 407d19ab

enum st_lsm6dsx_hw_id {
	ST_LSM6DS3_ID,
	ST_LSM6DS3H_ID,
	ST_LSM6DSL_ID,
	ST_LSM6DSM_ID,
	ST_ISM330DLC_ID,
<<<<<<< HEAD
=======
	ST_LSM6DSO_ID,
	ST_ASM330LHH_ID,
	ST_LSM6DSOX_ID,
	ST_LSM6DSR_ID,
>>>>>>> 407d19ab
	ST_LSM6DSX_MAX_ID,
};

#define ST_LSM6DSX_BUFF_SIZE		400
#define ST_LSM6DSX_CHAN_SIZE		2
#define ST_LSM6DSX_SAMPLE_SIZE		6
#define ST_LSM6DSX_MAX_WORD_LEN		((32 / ST_LSM6DSX_SAMPLE_SIZE) * \
					 ST_LSM6DSX_SAMPLE_SIZE)
#define ST_LSM6DSX_SHIFT_VAL(val, mask)	(((val) << __ffs(mask)) & (mask))

struct st_lsm6dsx_reg {
	u8 addr;
	u8 mask;
};

/**
 * struct st_lsm6dsx_fifo_ops - ST IMU FIFO settings
 * @fifo_th: FIFO threshold register info (addr + mask).
 * @fifo_diff: FIFO diff status register info (addr + mask).
 * @th_wl: FIFO threshold word length.
 */
struct st_lsm6dsx_fifo_ops {
	struct {
		u8 addr;
		u16 mask;
	} fifo_th;
	struct {
		u8 addr;
		u16 mask;
	} fifo_diff;
	u8 th_wl;
};

/**
 * struct st_lsm6dsx_hw_ts_settings - ST IMU hw timer settings
 * @timer_en: Hw timer enable register info (addr + mask).
 * @hr_timer: Hw timer resolution register info (addr + mask).
 * @fifo_en: Hw timer FIFO enable register info (addr + mask).
 * @decimator: Hw timer FIFO decimator register info (addr + mask).
 */
struct st_lsm6dsx_hw_ts_settings {
	struct st_lsm6dsx_reg timer_en;
	struct st_lsm6dsx_reg hr_timer;
	struct st_lsm6dsx_reg fifo_en;
	struct st_lsm6dsx_reg decimator;
};

/**
 * struct st_lsm6dsx_settings - ST IMU sensor settings
 * @wai: Sensor WhoAmI default value.
 * @max_fifo_size: Sensor max fifo length in FIFO words.
 * @id: List of hw id supported by the driver configuration.
 * @decimator: List of decimator register info (addr + mask).
 * @fifo_ops: Sensor hw FIFO parameters.
 * @ts_settings: Hw timer related settings.
 */
struct st_lsm6dsx_settings {
	u8 wai;
	u16 max_fifo_size;
	enum st_lsm6dsx_hw_id id[ST_LSM6DSX_MAX_ID];
	struct st_lsm6dsx_reg decimator[ST_LSM6DSX_MAX_ID];
	struct st_lsm6dsx_fifo_ops fifo_ops;
	struct st_lsm6dsx_hw_ts_settings ts_settings;
};

enum st_lsm6dsx_sensor_id {
	ST_LSM6DSX_ID_ACC,
	ST_LSM6DSX_ID_GYRO,
	ST_LSM6DSX_ID_MAX,
};

enum st_lsm6dsx_fifo_mode {
	ST_LSM6DSX_FIFO_BYPASS = 0x0,
	ST_LSM6DSX_FIFO_CONT = 0x6,
};

/**
 * struct st_lsm6dsx_sensor - ST IMU sensor instance
 * @name: Sensor name.
 * @id: Sensor identifier.
 * @hw: Pointer to instance of struct st_lsm6dsx_hw.
 * @gain: Configured sensor sensitivity.
 * @odr: Output data rate of the sensor [Hz].
 * @watermark: Sensor watermark level.
 * @sip: Number of samples in a given pattern.
 * @decimator: FIFO decimation factor.
 * @ts_ref: Sensor timestamp reference for hw one.
 */
struct st_lsm6dsx_sensor {
	char name[32];
	enum st_lsm6dsx_sensor_id id;
	struct st_lsm6dsx_hw *hw;

	u32 gain;
	u16 odr;

	u16 watermark;
	u8 sip;
	u8 decimator;
	s64 ts_ref;
};

/**
 * struct st_lsm6dsx_hw - ST IMU MEMS hw instance
 * @dev: Pointer to instance of struct device (I2C or SPI).
 * @regmap: Register map of the device.
 * @irq: Device interrupt line (I2C or SPI).
 * @fifo_lock: Mutex to prevent concurrent access to the hw FIFO.
 * @conf_lock: Mutex to prevent concurrent FIFO configuration update.
 * @fifo_mode: FIFO operating mode supported by the device.
 * @suspend_mask: Suspended sensor bitmask.
 * @enable_mask: Enabled sensor bitmask.
 * @ts_sip: Total number of timestamp samples in a given pattern.
 * @sip: Total number of samples (acc/gyro/ts) in a given pattern.
 * @buff: Device read buffer.
 * @iio_devs: Pointers to acc/gyro iio_dev instances.
 * @settings: Pointer to the specific sensor settings in use.
 */
struct st_lsm6dsx_hw {
	struct device *dev;
	struct regmap *regmap;
	int irq;

	struct mutex fifo_lock;
	struct mutex conf_lock;

	enum st_lsm6dsx_fifo_mode fifo_mode;
	u8 suspend_mask;
	u8 enable_mask;
	u8 ts_sip;
	u8 sip;

	u8 *buff;

	struct iio_dev *iio_devs[ST_LSM6DSX_ID_MAX];

	const struct st_lsm6dsx_settings *settings;
};

extern const struct dev_pm_ops st_lsm6dsx_pm_ops;

int st_lsm6dsx_probe(struct device *dev, int irq, int hw_id, const char *name,
		     struct regmap *regmap);
int st_lsm6dsx_sensor_enable(struct st_lsm6dsx_sensor *sensor);
int st_lsm6dsx_sensor_disable(struct st_lsm6dsx_sensor *sensor);
int st_lsm6dsx_fifo_setup(struct st_lsm6dsx_hw *hw);
int st_lsm6dsx_update_watermark(struct st_lsm6dsx_sensor *sensor,
				u16 watermark);
int st_lsm6dsx_flush_fifo(struct st_lsm6dsx_hw *hw);
int st_lsm6dsx_set_fifo_mode(struct st_lsm6dsx_hw *hw,
			     enum st_lsm6dsx_fifo_mode fifo_mode);

#endif /* ST_LSM6DSX_H */<|MERGE_RESOLUTION|>--- conflicted
+++ resolved
@@ -18,13 +18,10 @@
 #define ST_LSM6DSL_DEV_NAME	"lsm6dsl"
 #define ST_LSM6DSM_DEV_NAME	"lsm6dsm"
 #define ST_ISM330DLC_DEV_NAME	"ism330dlc"
-<<<<<<< HEAD
-=======
 #define ST_LSM6DSO_DEV_NAME	"lsm6dso"
 #define ST_ASM330LHH_DEV_NAME	"asm330lhh"
 #define ST_LSM6DSOX_DEV_NAME	"lsm6dsox"
 #define ST_LSM6DSR_DEV_NAME	"lsm6dsr"
->>>>>>> 407d19ab
 
 enum st_lsm6dsx_hw_id {
 	ST_LSM6DS3_ID,
@@ -32,35 +29,81 @@
 	ST_LSM6DSL_ID,
 	ST_LSM6DSM_ID,
 	ST_ISM330DLC_ID,
-<<<<<<< HEAD
-=======
 	ST_LSM6DSO_ID,
 	ST_ASM330LHH_ID,
 	ST_LSM6DSOX_ID,
 	ST_LSM6DSR_ID,
->>>>>>> 407d19ab
 	ST_LSM6DSX_MAX_ID,
 };
 
-#define ST_LSM6DSX_BUFF_SIZE		400
+#define ST_LSM6DSX_BUFF_SIZE		512
 #define ST_LSM6DSX_CHAN_SIZE		2
 #define ST_LSM6DSX_SAMPLE_SIZE		6
+#define ST_LSM6DSX_TAG_SIZE		1
+#define ST_LSM6DSX_TAGGED_SAMPLE_SIZE	(ST_LSM6DSX_SAMPLE_SIZE + \
+					 ST_LSM6DSX_TAG_SIZE)
 #define ST_LSM6DSX_MAX_WORD_LEN		((32 / ST_LSM6DSX_SAMPLE_SIZE) * \
 					 ST_LSM6DSX_SAMPLE_SIZE)
+#define ST_LSM6DSX_MAX_TAGGED_WORD_LEN	((32 / ST_LSM6DSX_TAGGED_SAMPLE_SIZE) \
+					 * ST_LSM6DSX_TAGGED_SAMPLE_SIZE)
 #define ST_LSM6DSX_SHIFT_VAL(val, mask)	(((val) << __ffs(mask)) & (mask))
+
+#define ST_LSM6DSX_CHANNEL(chan_type, addr, mod, scan_idx)		\
+{									\
+	.type = chan_type,						\
+	.address = addr,						\
+	.modified = 1,							\
+	.channel2 = mod,						\
+	.info_mask_separate = BIT(IIO_CHAN_INFO_RAW) |			\
+			      BIT(IIO_CHAN_INFO_SCALE),			\
+	.info_mask_shared_by_all = BIT(IIO_CHAN_INFO_SAMP_FREQ),	\
+	.scan_index = scan_idx,						\
+	.scan_type = {							\
+		.sign = 's',						\
+		.realbits = 16,						\
+		.storagebits = 16,					\
+		.endianness = IIO_LE,					\
+	},								\
+}
 
 struct st_lsm6dsx_reg {
 	u8 addr;
 	u8 mask;
 };
 
+struct st_lsm6dsx_hw;
+
+struct st_lsm6dsx_odr {
+	u16 hz;
+	u8 val;
+};
+
+#define ST_LSM6DSX_ODR_LIST_SIZE	6
+struct st_lsm6dsx_odr_table_entry {
+	struct st_lsm6dsx_reg reg;
+	struct st_lsm6dsx_odr odr_avl[ST_LSM6DSX_ODR_LIST_SIZE];
+};
+
+struct st_lsm6dsx_fs {
+	u32 gain;
+	u8 val;
+};
+
+#define ST_LSM6DSX_FS_LIST_SIZE		4
+struct st_lsm6dsx_fs_table_entry {
+	struct st_lsm6dsx_reg reg;
+	struct st_lsm6dsx_fs fs_avl[ST_LSM6DSX_FS_LIST_SIZE];
+};
+
 /**
  * struct st_lsm6dsx_fifo_ops - ST IMU FIFO settings
+ * @read_fifo: Read FIFO callback.
  * @fifo_th: FIFO threshold register info (addr + mask).
  * @fifo_diff: FIFO diff status register info (addr + mask).
  * @th_wl: FIFO threshold word length.
  */
 struct st_lsm6dsx_fifo_ops {
+	int (*read_fifo)(struct st_lsm6dsx_hw *hw);
 	struct {
 		u8 addr;
 		u16 mask;
@@ -87,26 +130,97 @@
 };
 
 /**
+ * struct st_lsm6dsx_shub_settings - ST IMU hw i2c controller settings
+ * @page_mux: register page mux info (addr + mask).
+ * @master_en: master config register info (addr + mask).
+ * @pullup_en: i2c controller pull-up register info (addr + mask).
+ * @aux_sens: aux sensor register info (addr + mask).
+ * @wr_once: write_once register info (addr + mask).
+ * @shub_out: sensor hub first output register info.
+ * @slv0_addr: slave0 address in secondary page.
+ * @dw_slv0_addr: slave0 write register address in secondary page.
+ * @batch_en: Enable/disable FIFO batching.
+ */
+struct st_lsm6dsx_shub_settings {
+	struct st_lsm6dsx_reg page_mux;
+	struct st_lsm6dsx_reg master_en;
+	struct st_lsm6dsx_reg pullup_en;
+	struct st_lsm6dsx_reg aux_sens;
+	struct st_lsm6dsx_reg wr_once;
+	u8 shub_out;
+	u8 slv0_addr;
+	u8 dw_slv0_addr;
+	u8 batch_en;
+};
+
+enum st_lsm6dsx_ext_sensor_id {
+	ST_LSM6DSX_ID_MAGN,
+};
+
+/**
+ * struct st_lsm6dsx_ext_dev_settings - i2c controller slave settings
+ * @i2c_addr: I2c slave address list.
+ * @wai: Wai address info.
+ * @id: external sensor id.
+ * @odr: Output data rate of the sensor [Hz].
+ * @gain: Configured sensor sensitivity.
+ * @temp_comp: Temperature compensation register info (addr + mask).
+ * @pwr_table: Power on register info (addr + mask).
+ * @off_canc: Offset cancellation register info (addr + mask).
+ * @bdu: Block data update register info (addr + mask).
+ * @out: Output register info.
+ */
+struct st_lsm6dsx_ext_dev_settings {
+	u8 i2c_addr[2];
+	struct {
+		u8 addr;
+		u8 val;
+	} wai;
+	enum st_lsm6dsx_ext_sensor_id id;
+	struct st_lsm6dsx_odr_table_entry odr_table;
+	struct st_lsm6dsx_fs_table_entry fs_table;
+	struct st_lsm6dsx_reg temp_comp;
+	struct {
+		struct st_lsm6dsx_reg reg;
+		u8 off_val;
+		u8 on_val;
+	} pwr_table;
+	struct st_lsm6dsx_reg off_canc;
+	struct st_lsm6dsx_reg bdu;
+	struct {
+		u8 addr;
+		u8 len;
+	} out;
+};
+
+/**
  * struct st_lsm6dsx_settings - ST IMU sensor settings
  * @wai: Sensor WhoAmI default value.
  * @max_fifo_size: Sensor max fifo length in FIFO words.
  * @id: List of hw id supported by the driver configuration.
  * @decimator: List of decimator register info (addr + mask).
+ * @batch: List of FIFO batching register info (addr + mask).
  * @fifo_ops: Sensor hw FIFO parameters.
  * @ts_settings: Hw timer related settings.
+ * @shub_settings: i2c controller related settings.
  */
 struct st_lsm6dsx_settings {
 	u8 wai;
 	u16 max_fifo_size;
 	enum st_lsm6dsx_hw_id id[ST_LSM6DSX_MAX_ID];
 	struct st_lsm6dsx_reg decimator[ST_LSM6DSX_MAX_ID];
+	struct st_lsm6dsx_reg batch[ST_LSM6DSX_MAX_ID];
 	struct st_lsm6dsx_fifo_ops fifo_ops;
 	struct st_lsm6dsx_hw_ts_settings ts_settings;
+	struct st_lsm6dsx_shub_settings shub_settings;
 };
 
 enum st_lsm6dsx_sensor_id {
+	ST_LSM6DSX_ID_GYRO,
 	ST_LSM6DSX_ID_ACC,
-	ST_LSM6DSX_ID_GYRO,
+	ST_LSM6DSX_ID_EXT0,
+	ST_LSM6DSX_ID_EXT1,
+	ST_LSM6DSX_ID_EXT2,
 	ST_LSM6DSX_ID_MAX,
 };
 
@@ -126,6 +240,7 @@
  * @sip: Number of samples in a given pattern.
  * @decimator: FIFO decimation factor.
  * @ts_ref: Sensor timestamp reference for hw one.
+ * @ext_info: Sensor settings if it is connected to i2c controller
  */
 struct st_lsm6dsx_sensor {
 	char name[32];
@@ -139,6 +254,11 @@
 	u8 sip;
 	u8 decimator;
 	s64 ts_ref;
+
+	struct {
+		const struct st_lsm6dsx_ext_dev_settings *settings;
+		u8 addr;
+	} ext_info;
 };
 
 /**
@@ -148,6 +268,7 @@
  * @irq: Device interrupt line (I2C or SPI).
  * @fifo_lock: Mutex to prevent concurrent access to the hw FIFO.
  * @conf_lock: Mutex to prevent concurrent FIFO configuration update.
+ * @page_lock: Mutex to prevent concurrent memory page configuration.
  * @fifo_mode: FIFO operating mode supported by the device.
  * @suspend_mask: Suspended sensor bitmask.
  * @enable_mask: Enabled sensor bitmask.
@@ -164,6 +285,7 @@
 
 	struct mutex fifo_lock;
 	struct mutex conf_lock;
+	struct mutex page_lock;
 
 	enum st_lsm6dsx_fifo_mode fifo_mode;
 	u8 suspend_mask;
@@ -178,17 +300,64 @@
 	const struct st_lsm6dsx_settings *settings;
 };
 
+static const unsigned long st_lsm6dsx_available_scan_masks[] = {0x7, 0x0};
 extern const struct dev_pm_ops st_lsm6dsx_pm_ops;
 
 int st_lsm6dsx_probe(struct device *dev, int irq, int hw_id, const char *name,
 		     struct regmap *regmap);
-int st_lsm6dsx_sensor_enable(struct st_lsm6dsx_sensor *sensor);
-int st_lsm6dsx_sensor_disable(struct st_lsm6dsx_sensor *sensor);
+int st_lsm6dsx_sensor_set_enable(struct st_lsm6dsx_sensor *sensor,
+				 bool enable);
 int st_lsm6dsx_fifo_setup(struct st_lsm6dsx_hw *hw);
+int st_lsm6dsx_set_watermark(struct iio_dev *iio_dev, unsigned int val);
 int st_lsm6dsx_update_watermark(struct st_lsm6dsx_sensor *sensor,
 				u16 watermark);
 int st_lsm6dsx_flush_fifo(struct st_lsm6dsx_hw *hw);
 int st_lsm6dsx_set_fifo_mode(struct st_lsm6dsx_hw *hw,
 			     enum st_lsm6dsx_fifo_mode fifo_mode);
+int st_lsm6dsx_read_fifo(struct st_lsm6dsx_hw *hw);
+int st_lsm6dsx_read_tagged_fifo(struct st_lsm6dsx_hw *hw);
+int st_lsm6dsx_check_odr(struct st_lsm6dsx_sensor *sensor, u16 odr, u8 *val);
+int st_lsm6dsx_shub_probe(struct st_lsm6dsx_hw *hw, const char *name);
+int st_lsm6dsx_shub_set_enable(struct st_lsm6dsx_sensor *sensor, bool enable);
+int st_lsm6dsx_set_page(struct st_lsm6dsx_hw *hw, bool enable);
+
+static inline int
+st_lsm6dsx_update_bits_locked(struct st_lsm6dsx_hw *hw, unsigned int addr,
+			      unsigned int mask, unsigned int val)
+{
+	int err;
+
+	mutex_lock(&hw->page_lock);
+	err = regmap_update_bits(hw->regmap, addr, mask, val);
+	mutex_unlock(&hw->page_lock);
+
+	return err;
+}
+
+static inline int
+st_lsm6dsx_read_locked(struct st_lsm6dsx_hw *hw, unsigned int addr,
+		       void *val, unsigned int len)
+{
+	int err;
+
+	mutex_lock(&hw->page_lock);
+	err = regmap_bulk_read(hw->regmap, addr, val, len);
+	mutex_unlock(&hw->page_lock);
+
+	return err;
+}
+
+static inline int
+st_lsm6dsx_write_locked(struct st_lsm6dsx_hw *hw, unsigned int addr,
+			unsigned int val)
+{
+	int err;
+
+	mutex_lock(&hw->page_lock);
+	err = regmap_write(hw->regmap, addr, val);
+	mutex_unlock(&hw->page_lock);
+
+	return err;
+}
 
 #endif /* ST_LSM6DSX_H */