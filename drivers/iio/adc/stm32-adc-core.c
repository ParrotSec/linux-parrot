// SPDX-License-Identifier: GPL-2.0
/*
 * This file is part of STM32 ADC driver
 *
 * Copyright (C) 2016, STMicroelectronics - All Rights Reserved
 * Author: Fabrice Gasnier <fabrice.gasnier@st.com>.
 *
 * Inspired from: fsl-imx25-tsadc
 *
 */

#include <linux/clk.h>
#include <linux/interrupt.h>
#include <linux/irqchip/chained_irq.h>
#include <linux/irqdesc.h>
#include <linux/irqdomain.h>
#include <linux/module.h>
#include <linux/of_device.h>
#include <linux/regulator/consumer.h>
#include <linux/slab.h>

#include "stm32-adc-core.h"

/* STM32F4 - common registers for all ADC instances: 1, 2 & 3 */
#define STM32F4_ADC_CSR			(STM32_ADCX_COMN_OFFSET + 0x00)
#define STM32F4_ADC_CCR			(STM32_ADCX_COMN_OFFSET + 0x04)

/* STM32F4_ADC_CSR - bit fields */
#define STM32F4_EOC3			BIT(17)
#define STM32F4_EOC2			BIT(9)
#define STM32F4_EOC1			BIT(1)

/* STM32F4_ADC_CCR - bit fields */
#define STM32F4_ADC_ADCPRE_SHIFT	16
#define STM32F4_ADC_ADCPRE_MASK		GENMASK(17, 16)

/* STM32H7 - common registers for all ADC instances */
#define STM32H7_ADC_CSR			(STM32_ADCX_COMN_OFFSET + 0x00)
#define STM32H7_ADC_CCR			(STM32_ADCX_COMN_OFFSET + 0x08)

/* STM32H7_ADC_CSR - bit fields */
#define STM32H7_EOC_SLV			BIT(18)
#define STM32H7_EOC_MST			BIT(2)

/* STM32H7_ADC_CCR - bit fields */
#define STM32H7_PRESC_SHIFT		18
#define STM32H7_PRESC_MASK		GENMASK(21, 18)
#define STM32H7_CKMODE_SHIFT		16
#define STM32H7_CKMODE_MASK		GENMASK(17, 16)

/**
 * stm32_adc_common_regs - stm32 common registers, compatible dependent data
 * @csr:	common status register offset
 * @eoc1:	adc1 end of conversion flag in @csr
 * @eoc2:	adc2 end of conversion flag in @csr
 * @eoc3:	adc3 end of conversion flag in @csr
 */
struct stm32_adc_common_regs {
	u32 csr;
	u32 eoc1_msk;
	u32 eoc2_msk;
	u32 eoc3_msk;
};

struct stm32_adc_priv;

/**
 * stm32_adc_priv_cfg - stm32 core compatible configuration data
 * @regs:	common registers for all instances
 * @clk_sel:	clock selection routine
 * @max_clk_rate_hz: maximum analog clock rate (Hz, from datasheet)
 */
struct stm32_adc_priv_cfg {
	const struct stm32_adc_common_regs *regs;
	int (*clk_sel)(struct platform_device *, struct stm32_adc_priv *);
	u32 max_clk_rate_hz;
};

/**
 * struct stm32_adc_priv - stm32 ADC core private data
 * @irq:		irq(s) for ADC block
 * @domain:		irq domain reference
 * @aclk:		clock reference for the analog circuitry
 * @bclk:		bus clock common for all ADCs, depends on part used
 * @vdda:		vdda analog supply reference
 * @vref:		regulator reference
 * @cfg:		compatible configuration data
 * @common:		common data for all ADC instances
 */
struct stm32_adc_priv {
	int				irq[STM32_ADC_MAX_ADCS];
	struct irq_domain		*domain;
	struct clk			*aclk;
	struct clk			*bclk;
	struct regulator		*vdda;
	struct regulator		*vref;
	const struct stm32_adc_priv_cfg	*cfg;
	struct stm32_adc_common		common;
};

static struct stm32_adc_priv *to_stm32_adc_priv(struct stm32_adc_common *com)
{
	return container_of(com, struct stm32_adc_priv, common);
}

/* STM32F4 ADC internal common clock prescaler division ratios */
static int stm32f4_pclk_div[] = {2, 4, 6, 8};

/**
 * stm32f4_adc_clk_sel() - Select stm32f4 ADC common clock prescaler
 * @priv: stm32 ADC core private data
 * Select clock prescaler used for analog conversions, before using ADC.
 */
static int stm32f4_adc_clk_sel(struct platform_device *pdev,
			       struct stm32_adc_priv *priv)
{
	unsigned long rate;
	u32 val;
	int i;

	/* stm32f4 has one clk input for analog (mandatory), enforce it here */
	if (!priv->aclk) {
		dev_err(&pdev->dev, "No 'adc' clock found\n");
		return -ENOENT;
	}

	rate = clk_get_rate(priv->aclk);
	if (!rate) {
		dev_err(&pdev->dev, "Invalid clock rate: 0\n");
		return -EINVAL;
	}

	for (i = 0; i < ARRAY_SIZE(stm32f4_pclk_div); i++) {
		if ((rate / stm32f4_pclk_div[i]) <= priv->cfg->max_clk_rate_hz)
			break;
	}
	if (i >= ARRAY_SIZE(stm32f4_pclk_div)) {
		dev_err(&pdev->dev, "adc clk selection failed\n");
		return -EINVAL;
	}

	priv->common.rate = rate / stm32f4_pclk_div[i];
	val = readl_relaxed(priv->common.base + STM32F4_ADC_CCR);
	val &= ~STM32F4_ADC_ADCPRE_MASK;
	val |= i << STM32F4_ADC_ADCPRE_SHIFT;
	writel_relaxed(val, priv->common.base + STM32F4_ADC_CCR);

	dev_dbg(&pdev->dev, "Using analog clock source at %ld kHz\n",
		priv->common.rate / 1000);

	return 0;
}

/**
 * struct stm32h7_adc_ck_spec - specification for stm32h7 adc clock
 * @ckmode: ADC clock mode, Async or sync with prescaler.
 * @presc: prescaler bitfield for async clock mode
 * @div: prescaler division ratio
 */
struct stm32h7_adc_ck_spec {
	u32 ckmode;
	u32 presc;
	int div;
};

static const struct stm32h7_adc_ck_spec stm32h7_adc_ckmodes_spec[] = {
	/* 00: CK_ADC[1..3]: Asynchronous clock modes */
	{ 0, 0, 1 },
	{ 0, 1, 2 },
	{ 0, 2, 4 },
	{ 0, 3, 6 },
	{ 0, 4, 8 },
	{ 0, 5, 10 },
	{ 0, 6, 12 },
	{ 0, 7, 16 },
	{ 0, 8, 32 },
	{ 0, 9, 64 },
	{ 0, 10, 128 },
	{ 0, 11, 256 },
	/* HCLK used: Synchronous clock modes (1, 2 or 4 prescaler) */
	{ 1, 0, 1 },
	{ 2, 0, 2 },
	{ 3, 0, 4 },
};

static int stm32h7_adc_clk_sel(struct platform_device *pdev,
			       struct stm32_adc_priv *priv)
{
	u32 ckmode, presc, val;
	unsigned long rate;
	int i, div;

	/* stm32h7 bus clock is common for all ADC instances (mandatory) */
	if (!priv->bclk) {
		dev_err(&pdev->dev, "No 'bus' clock found\n");
		return -ENOENT;
	}

	/*
	 * stm32h7 can use either 'bus' or 'adc' clock for analog circuitry.
	 * So, choice is to have bus clock mandatory and adc clock optional.
	 * If optional 'adc' clock has been found, then try to use it first.
	 */
	if (priv->aclk) {
		/*
		 * Asynchronous clock modes (e.g. ckmode == 0)
		 * From spec: PLL output musn't exceed max rate
		 */
		rate = clk_get_rate(priv->aclk);
		if (!rate) {
			dev_err(&pdev->dev, "Invalid adc clock rate: 0\n");
			return -EINVAL;
		}

		for (i = 0; i < ARRAY_SIZE(stm32h7_adc_ckmodes_spec); i++) {
			ckmode = stm32h7_adc_ckmodes_spec[i].ckmode;
			presc = stm32h7_adc_ckmodes_spec[i].presc;
			div = stm32h7_adc_ckmodes_spec[i].div;

			if (ckmode)
				continue;

			if ((rate / div) <= priv->cfg->max_clk_rate_hz)
				goto out;
		}
	}

	/* Synchronous clock modes (e.g. ckmode is 1, 2 or 3) */
	rate = clk_get_rate(priv->bclk);
	if (!rate) {
		dev_err(&pdev->dev, "Invalid bus clock rate: 0\n");
		return -EINVAL;
	}

	for (i = 0; i < ARRAY_SIZE(stm32h7_adc_ckmodes_spec); i++) {
		ckmode = stm32h7_adc_ckmodes_spec[i].ckmode;
		presc = stm32h7_adc_ckmodes_spec[i].presc;
		div = stm32h7_adc_ckmodes_spec[i].div;

		if (!ckmode)
			continue;

		if ((rate / div) <= priv->cfg->max_clk_rate_hz)
			goto out;
	}

	dev_err(&pdev->dev, "adc clk selection failed\n");
	return -EINVAL;

out:
	/* rate used later by each ADC instance to control BOOST mode */
	priv->common.rate = rate / div;

	/* Set common clock mode and prescaler */
	val = readl_relaxed(priv->common.base + STM32H7_ADC_CCR);
	val &= ~(STM32H7_CKMODE_MASK | STM32H7_PRESC_MASK);
	val |= ckmode << STM32H7_CKMODE_SHIFT;
	val |= presc << STM32H7_PRESC_SHIFT;
	writel_relaxed(val, priv->common.base + STM32H7_ADC_CCR);

	dev_dbg(&pdev->dev, "Using %s clock/%d source at %ld kHz\n",
		ckmode ? "bus" : "adc", div, priv->common.rate / 1000);

	return 0;
}

/* STM32F4 common registers definitions */
static const struct stm32_adc_common_regs stm32f4_adc_common_regs = {
	.csr = STM32F4_ADC_CSR,
	.eoc1_msk = STM32F4_EOC1,
	.eoc2_msk = STM32F4_EOC2,
	.eoc3_msk = STM32F4_EOC3,
};

/* STM32H7 common registers definitions */
static const struct stm32_adc_common_regs stm32h7_adc_common_regs = {
	.csr = STM32H7_ADC_CSR,
	.eoc1_msk = STM32H7_EOC_MST,
	.eoc2_msk = STM32H7_EOC_SLV,
};

/* ADC common interrupt for all instances */
static void stm32_adc_irq_handler(struct irq_desc *desc)
{
	struct stm32_adc_priv *priv = irq_desc_get_handler_data(desc);
	struct irq_chip *chip = irq_desc_get_chip(desc);
	u32 status;

	chained_irq_enter(chip, desc);
	status = readl_relaxed(priv->common.base + priv->cfg->regs->csr);

	if (status & priv->cfg->regs->eoc1_msk)
		generic_handle_irq(irq_find_mapping(priv->domain, 0));

	if (status & priv->cfg->regs->eoc2_msk)
		generic_handle_irq(irq_find_mapping(priv->domain, 1));

	if (status & priv->cfg->regs->eoc3_msk)
		generic_handle_irq(irq_find_mapping(priv->domain, 2));

	chained_irq_exit(chip, desc);
};

static int stm32_adc_domain_map(struct irq_domain *d, unsigned int irq,
				irq_hw_number_t hwirq)
{
	irq_set_chip_data(irq, d->host_data);
	irq_set_chip_and_handler(irq, &dummy_irq_chip, handle_level_irq);

	return 0;
}

static void stm32_adc_domain_unmap(struct irq_domain *d, unsigned int irq)
{
	irq_set_chip_and_handler(irq, NULL, NULL);
	irq_set_chip_data(irq, NULL);
}

static const struct irq_domain_ops stm32_adc_domain_ops = {
	.map = stm32_adc_domain_map,
	.unmap  = stm32_adc_domain_unmap,
	.xlate = irq_domain_xlate_onecell,
};

static int stm32_adc_irq_probe(struct platform_device *pdev,
			       struct stm32_adc_priv *priv)
{
	struct device_node *np = pdev->dev.of_node;
	unsigned int i;

	for (i = 0; i < STM32_ADC_MAX_ADCS; i++) {
		priv->irq[i] = platform_get_irq(pdev, i);
		if (priv->irq[i] < 0) {
			/*
			 * At least one interrupt must be provided, make others
			 * optional:
			 * - stm32f4/h7 shares a common interrupt.
			 * - stm32mp1, has one line per ADC (either for ADC1,
			 *   ADC2 or both).
			 */
			if (i && priv->irq[i] == -ENXIO)
				continue;
			dev_err(&pdev->dev, "failed to get irq\n");

			return priv->irq[i];
		}
	}

	priv->domain = irq_domain_add_simple(np, STM32_ADC_MAX_ADCS, 0,
					     &stm32_adc_domain_ops,
					     priv);
	if (!priv->domain) {
		dev_err(&pdev->dev, "Failed to add irq domain\n");
		return -ENOMEM;
	}

	for (i = 0; i < STM32_ADC_MAX_ADCS; i++) {
		if (priv->irq[i] < 0)
			continue;
		irq_set_chained_handler(priv->irq[i], stm32_adc_irq_handler);
		irq_set_handler_data(priv->irq[i], priv);
	}

	return 0;
}

static void stm32_adc_irq_remove(struct platform_device *pdev,
				 struct stm32_adc_priv *priv)
{
	int hwirq;
	unsigned int i;

	for (hwirq = 0; hwirq < STM32_ADC_MAX_ADCS; hwirq++)
		irq_dispose_mapping(irq_find_mapping(priv->domain, hwirq));
	irq_domain_remove(priv->domain);

	for (i = 0; i < STM32_ADC_MAX_ADCS; i++) {
		if (priv->irq[i] < 0)
			continue;
		irq_set_chained_handler(priv->irq[i], NULL);
	}
}

<<<<<<< HEAD
=======
static int stm32_adc_core_hw_start(struct device *dev)
{
	struct stm32_adc_common *common = dev_get_drvdata(dev);
	struct stm32_adc_priv *priv = to_stm32_adc_priv(common);
	int ret;

	ret = regulator_enable(priv->vdda);
	if (ret < 0) {
		dev_err(dev, "vdda enable failed %d\n", ret);
		return ret;
	}

	ret = regulator_enable(priv->vref);
	if (ret < 0) {
		dev_err(dev, "vref enable failed\n");
		goto err_vdda_disable;
	}

	if (priv->bclk) {
		ret = clk_prepare_enable(priv->bclk);
		if (ret < 0) {
			dev_err(dev, "bus clk enable failed\n");
			goto err_regulator_disable;
		}
	}

	if (priv->aclk) {
		ret = clk_prepare_enable(priv->aclk);
		if (ret < 0) {
			dev_err(dev, "adc clk enable failed\n");
			goto err_bclk_disable;
		}
	}

	writel_relaxed(priv->ccr_bak, priv->common.base + priv->cfg->regs->ccr);

	return 0;

err_bclk_disable:
	if (priv->bclk)
		clk_disable_unprepare(priv->bclk);
err_regulator_disable:
	regulator_disable(priv->vref);
err_vdda_disable:
	regulator_disable(priv->vdda);

	return ret;
}

static void stm32_adc_core_hw_stop(struct device *dev)
{
	struct stm32_adc_common *common = dev_get_drvdata(dev);
	struct stm32_adc_priv *priv = to_stm32_adc_priv(common);

	/* Backup CCR that may be lost (depends on power state to achieve) */
	priv->ccr_bak = readl_relaxed(priv->common.base + priv->cfg->regs->ccr);
	if (priv->aclk)
		clk_disable_unprepare(priv->aclk);
	if (priv->bclk)
		clk_disable_unprepare(priv->bclk);
	regulator_disable(priv->vref);
	regulator_disable(priv->vdda);
}

>>>>>>> 407d19ab
static int stm32_adc_probe(struct platform_device *pdev)
{
	struct stm32_adc_priv *priv;
	struct device *dev = &pdev->dev;
	struct device_node *np = pdev->dev.of_node;
	struct resource *res;
	int ret;

	if (!pdev->dev.of_node)
		return -ENODEV;

	priv = devm_kzalloc(&pdev->dev, sizeof(*priv), GFP_KERNEL);
	if (!priv)
		return -ENOMEM;

	priv->cfg = (const struct stm32_adc_priv_cfg *)
		of_match_device(dev->driver->of_match_table, dev)->data;

	res = platform_get_resource(pdev, IORESOURCE_MEM, 0);
	priv->common.base = devm_ioremap_resource(&pdev->dev, res);
	if (IS_ERR(priv->common.base))
		return PTR_ERR(priv->common.base);
	priv->common.phys_base = res->start;

	priv->vdda = devm_regulator_get(&pdev->dev, "vdda");
	if (IS_ERR(priv->vdda)) {
		ret = PTR_ERR(priv->vdda);
		if (ret != -EPROBE_DEFER)
			dev_err(&pdev->dev, "vdda get failed, %d\n", ret);
		return ret;
	}

	priv->vref = devm_regulator_get(&pdev->dev, "vref");
	if (IS_ERR(priv->vref)) {
		ret = PTR_ERR(priv->vref);
		dev_err(&pdev->dev, "vref get failed, %d\n", ret);
		return ret;
	}

	ret = regulator_enable(priv->vref);
	if (ret < 0) {
		dev_err(&pdev->dev, "vref enable failed\n");
		return ret;
	}

	ret = regulator_get_voltage(priv->vref);
	if (ret < 0) {
		dev_err(&pdev->dev, "vref get voltage failed, %d\n", ret);
		goto err_regulator_disable;
	}
	priv->common.vref_mv = ret / 1000;
	dev_dbg(&pdev->dev, "vref+=%dmV\n", priv->common.vref_mv);

	priv->aclk = devm_clk_get(&pdev->dev, "adc");
	if (IS_ERR(priv->aclk)) {
		ret = PTR_ERR(priv->aclk);
		if (ret == -ENOENT) {
			priv->aclk = NULL;
		} else {
			dev_err(&pdev->dev, "Can't get 'adc' clock\n");
			goto err_regulator_disable;
		}
	}

	if (priv->aclk) {
		ret = clk_prepare_enable(priv->aclk);
		if (ret < 0) {
			dev_err(&pdev->dev, "adc clk enable failed\n");
			goto err_regulator_disable;
		}
	}

	priv->bclk = devm_clk_get(&pdev->dev, "bus");
	if (IS_ERR(priv->bclk)) {
		ret = PTR_ERR(priv->bclk);
		if (ret == -ENOENT) {
			priv->bclk = NULL;
		} else {
			dev_err(&pdev->dev, "Can't get 'bus' clock\n");
			goto err_aclk_disable;
		}
	}

	if (priv->bclk) {
		ret = clk_prepare_enable(priv->bclk);
		if (ret < 0) {
			dev_err(&pdev->dev, "adc clk enable failed\n");
			goto err_aclk_disable;
		}
	}

	ret = priv->cfg->clk_sel(pdev, priv);
	if (ret < 0)
		goto err_bclk_disable;

	ret = stm32_adc_irq_probe(pdev, priv);
	if (ret < 0)
		goto err_bclk_disable;

	platform_set_drvdata(pdev, &priv->common);

	ret = of_platform_populate(np, NULL, NULL, &pdev->dev);
	if (ret < 0) {
		dev_err(&pdev->dev, "failed to populate DT children\n");
		goto err_irq_remove;
	}

	return 0;

err_irq_remove:
	stm32_adc_irq_remove(pdev, priv);

err_bclk_disable:
	if (priv->bclk)
		clk_disable_unprepare(priv->bclk);

err_aclk_disable:
	if (priv->aclk)
		clk_disable_unprepare(priv->aclk);

err_regulator_disable:
	regulator_disable(priv->vref);

	return ret;
}

static int stm32_adc_remove(struct platform_device *pdev)
{
	struct stm32_adc_common *common = platform_get_drvdata(pdev);
	struct stm32_adc_priv *priv = to_stm32_adc_priv(common);

	of_platform_depopulate(&pdev->dev);
	stm32_adc_irq_remove(pdev, priv);
	if (priv->bclk)
		clk_disable_unprepare(priv->bclk);
	if (priv->aclk)
		clk_disable_unprepare(priv->aclk);
	regulator_disable(priv->vref);

	return 0;
}

static const struct stm32_adc_priv_cfg stm32f4_adc_priv_cfg = {
	.regs = &stm32f4_adc_common_regs,
	.clk_sel = stm32f4_adc_clk_sel,
	.max_clk_rate_hz = 36000000,
};

static const struct stm32_adc_priv_cfg stm32h7_adc_priv_cfg = {
	.regs = &stm32h7_adc_common_regs,
	.clk_sel = stm32h7_adc_clk_sel,
	.max_clk_rate_hz = 36000000,
};

static const struct stm32_adc_priv_cfg stm32mp1_adc_priv_cfg = {
	.regs = &stm32h7_adc_common_regs,
	.clk_sel = stm32h7_adc_clk_sel,
	.max_clk_rate_hz = 40000000,
};

static const struct of_device_id stm32_adc_of_match[] = {
	{
		.compatible = "st,stm32f4-adc-core",
		.data = (void *)&stm32f4_adc_priv_cfg
	}, {
		.compatible = "st,stm32h7-adc-core",
		.data = (void *)&stm32h7_adc_priv_cfg
	}, {
		.compatible = "st,stm32mp1-adc-core",
		.data = (void *)&stm32mp1_adc_priv_cfg
	}, {
	},
};
MODULE_DEVICE_TABLE(of, stm32_adc_of_match);

static struct platform_driver stm32_adc_driver = {
	.probe = stm32_adc_probe,
	.remove = stm32_adc_remove,
	.driver = {
		.name = "stm32-adc-core",
		.of_match_table = stm32_adc_of_match,
	},
};
module_platform_driver(stm32_adc_driver);

MODULE_AUTHOR("Fabrice Gasnier <fabrice.gasnier@st.com>");
MODULE_DESCRIPTION("STMicroelectronics STM32 ADC core driver");
MODULE_LICENSE("GPL v2");
MODULE_ALIAS("platform:stm32-adc-core");<|MERGE_RESOLUTION|>--- conflicted
+++ resolved
@@ -16,6 +16,7 @@
 #include <linux/irqdomain.h>
 #include <linux/module.h>
 #include <linux/of_device.h>
+#include <linux/pm_runtime.h>
 #include <linux/regulator/consumer.h>
 #include <linux/slab.h>
 
@@ -48,15 +49,19 @@
 #define STM32H7_CKMODE_SHIFT		16
 #define STM32H7_CKMODE_MASK		GENMASK(17, 16)
 
+#define STM32_ADC_CORE_SLEEP_DELAY_MS	2000
+
 /**
  * stm32_adc_common_regs - stm32 common registers, compatible dependent data
  * @csr:	common status register offset
+ * @ccr:	common control register offset
  * @eoc1:	adc1 end of conversion flag in @csr
  * @eoc2:	adc2 end of conversion flag in @csr
  * @eoc3:	adc3 end of conversion flag in @csr
  */
 struct stm32_adc_common_regs {
 	u32 csr;
+	u32 ccr;
 	u32 eoc1_msk;
 	u32 eoc2_msk;
 	u32 eoc3_msk;
@@ -86,6 +91,7 @@
  * @vref:		regulator reference
  * @cfg:		compatible configuration data
  * @common:		common data for all ADC instances
+ * @ccr_bak:		backup CCR in low power mode
  */
 struct stm32_adc_priv {
 	int				irq[STM32_ADC_MAX_ADCS];
@@ -96,6 +102,7 @@
 	struct regulator		*vref;
 	const struct stm32_adc_priv_cfg	*cfg;
 	struct stm32_adc_common		common;
+	u32				ccr_bak;
 };
 
 static struct stm32_adc_priv *to_stm32_adc_priv(struct stm32_adc_common *com)
@@ -267,6 +274,7 @@
 /* STM32F4 common registers definitions */
 static const struct stm32_adc_common_regs stm32f4_adc_common_regs = {
 	.csr = STM32F4_ADC_CSR,
+	.ccr = STM32F4_ADC_CCR,
 	.eoc1_msk = STM32F4_EOC1,
 	.eoc2_msk = STM32F4_EOC2,
 	.eoc3_msk = STM32F4_EOC3,
@@ -275,6 +283,7 @@
 /* STM32H7 common registers definitions */
 static const struct stm32_adc_common_regs stm32h7_adc_common_regs = {
 	.csr = STM32H7_ADC_CSR,
+	.ccr = STM32H7_ADC_CCR,
 	.eoc1_msk = STM32H7_EOC_MST,
 	.eoc2_msk = STM32H7_EOC_SLV,
 };
@@ -381,8 +390,6 @@
 	}
 }
 
-<<<<<<< HEAD
-=======
 static int stm32_adc_core_hw_start(struct device *dev)
 {
 	struct stm32_adc_common *common = dev_get_drvdata(dev);
@@ -447,7 +454,6 @@
 	regulator_disable(priv->vdda);
 }
 
->>>>>>> 407d19ab
 static int stm32_adc_probe(struct platform_device *pdev)
 {
 	struct stm32_adc_priv *priv;
@@ -462,6 +468,7 @@
 	priv = devm_kzalloc(&pdev->dev, sizeof(*priv), GFP_KERNEL);
 	if (!priv)
 		return -ENOMEM;
+	platform_set_drvdata(pdev, &priv->common);
 
 	priv->cfg = (const struct stm32_adc_priv_cfg *)
 		of_match_device(dev->driver->of_match_table, dev)->data;
@@ -487,67 +494,51 @@
 		return ret;
 	}
 
-	ret = regulator_enable(priv->vref);
-	if (ret < 0) {
-		dev_err(&pdev->dev, "vref enable failed\n");
-		return ret;
-	}
+	priv->aclk = devm_clk_get(&pdev->dev, "adc");
+	if (IS_ERR(priv->aclk)) {
+		ret = PTR_ERR(priv->aclk);
+		if (ret != -ENOENT) {
+			dev_err(&pdev->dev, "Can't get 'adc' clock\n");
+			return ret;
+		}
+		priv->aclk = NULL;
+	}
+
+	priv->bclk = devm_clk_get(&pdev->dev, "bus");
+	if (IS_ERR(priv->bclk)) {
+		ret = PTR_ERR(priv->bclk);
+		if (ret != -ENOENT) {
+			dev_err(&pdev->dev, "Can't get 'bus' clock\n");
+			return ret;
+		}
+		priv->bclk = NULL;
+	}
+
+	pm_runtime_get_noresume(dev);
+	pm_runtime_set_active(dev);
+	pm_runtime_set_autosuspend_delay(dev, STM32_ADC_CORE_SLEEP_DELAY_MS);
+	pm_runtime_use_autosuspend(dev);
+	pm_runtime_enable(dev);
+
+	ret = stm32_adc_core_hw_start(dev);
+	if (ret)
+		goto err_pm_stop;
 
 	ret = regulator_get_voltage(priv->vref);
 	if (ret < 0) {
 		dev_err(&pdev->dev, "vref get voltage failed, %d\n", ret);
-		goto err_regulator_disable;
+		goto err_hw_stop;
 	}
 	priv->common.vref_mv = ret / 1000;
 	dev_dbg(&pdev->dev, "vref+=%dmV\n", priv->common.vref_mv);
 
-	priv->aclk = devm_clk_get(&pdev->dev, "adc");
-	if (IS_ERR(priv->aclk)) {
-		ret = PTR_ERR(priv->aclk);
-		if (ret == -ENOENT) {
-			priv->aclk = NULL;
-		} else {
-			dev_err(&pdev->dev, "Can't get 'adc' clock\n");
-			goto err_regulator_disable;
-		}
-	}
-
-	if (priv->aclk) {
-		ret = clk_prepare_enable(priv->aclk);
-		if (ret < 0) {
-			dev_err(&pdev->dev, "adc clk enable failed\n");
-			goto err_regulator_disable;
-		}
-	}
-
-	priv->bclk = devm_clk_get(&pdev->dev, "bus");
-	if (IS_ERR(priv->bclk)) {
-		ret = PTR_ERR(priv->bclk);
-		if (ret == -ENOENT) {
-			priv->bclk = NULL;
-		} else {
-			dev_err(&pdev->dev, "Can't get 'bus' clock\n");
-			goto err_aclk_disable;
-		}
-	}
-
-	if (priv->bclk) {
-		ret = clk_prepare_enable(priv->bclk);
-		if (ret < 0) {
-			dev_err(&pdev->dev, "adc clk enable failed\n");
-			goto err_aclk_disable;
-		}
-	}
-
 	ret = priv->cfg->clk_sel(pdev, priv);
 	if (ret < 0)
-		goto err_bclk_disable;
+		goto err_hw_stop;
 
 	ret = stm32_adc_irq_probe(pdev, priv);
 	if (ret < 0)
-		goto err_bclk_disable;
-
-	platform_set_drvdata(pdev, &priv->common);
+		goto err_hw_stop;
 
 	ret = of_platform_populate(np, NULL, NULL, &pdev->dev);
 	if (ret < 0) {
@@ -555,21 +546,19 @@
 		goto err_irq_remove;
 	}
 
+	pm_runtime_mark_last_busy(dev);
+	pm_runtime_put_autosuspend(dev);
+
 	return 0;
 
 err_irq_remove:
 	stm32_adc_irq_remove(pdev, priv);
-
-err_bclk_disable:
-	if (priv->bclk)
-		clk_disable_unprepare(priv->bclk);
-
-err_aclk_disable:
-	if (priv->aclk)
-		clk_disable_unprepare(priv->aclk);
-
-err_regulator_disable:
-	regulator_disable(priv->vref);
+err_hw_stop:
+	stm32_adc_core_hw_stop(dev);
+err_pm_stop:
+	pm_runtime_disable(dev);
+	pm_runtime_set_suspended(dev);
+	pm_runtime_put_noidle(dev);
 
 	return ret;
 }
@@ -579,16 +568,38 @@
 	struct stm32_adc_common *common = platform_get_drvdata(pdev);
 	struct stm32_adc_priv *priv = to_stm32_adc_priv(common);
 
+	pm_runtime_get_sync(&pdev->dev);
 	of_platform_depopulate(&pdev->dev);
 	stm32_adc_irq_remove(pdev, priv);
-	if (priv->bclk)
-		clk_disable_unprepare(priv->bclk);
-	if (priv->aclk)
-		clk_disable_unprepare(priv->aclk);
-	regulator_disable(priv->vref);
-
-	return 0;
-}
+	stm32_adc_core_hw_stop(&pdev->dev);
+	pm_runtime_disable(&pdev->dev);
+	pm_runtime_set_suspended(&pdev->dev);
+	pm_runtime_put_noidle(&pdev->dev);
+
+	return 0;
+}
+
+#if defined(CONFIG_PM)
+static int stm32_adc_core_runtime_suspend(struct device *dev)
+{
+	stm32_adc_core_hw_stop(dev);
+
+	return 0;
+}
+
+static int stm32_adc_core_runtime_resume(struct device *dev)
+{
+	return stm32_adc_core_hw_start(dev);
+}
+#endif
+
+static const struct dev_pm_ops stm32_adc_core_pm_ops = {
+	SET_SYSTEM_SLEEP_PM_OPS(pm_runtime_force_suspend,
+				pm_runtime_force_resume)
+	SET_RUNTIME_PM_OPS(stm32_adc_core_runtime_suspend,
+			   stm32_adc_core_runtime_resume,
+			   NULL)
+};
 
 static const struct stm32_adc_priv_cfg stm32f4_adc_priv_cfg = {
 	.regs = &stm32f4_adc_common_regs,
@@ -629,6 +640,7 @@
 	.driver = {
 		.name = "stm32-adc-core",
 		.of_match_table = stm32_adc_of_match,
+		.pm = &stm32_adc_core_pm_ops,
 	},
 };
 module_platform_driver(stm32_adc_driver);
