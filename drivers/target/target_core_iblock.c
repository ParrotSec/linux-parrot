--- conflicted
+++ resolved
@@ -501,13 +501,8 @@
 		}
 
 		/* Always in 512 byte units for Linux/Block */
-<<<<<<< HEAD
-		block_lba += sg->length >> IBLOCK_LBA_SHIFT;
-		sectors -= 1;
-=======
 		block_lba += sg->length >> SECTOR_SHIFT;
 		sectors -= sg->length >> SECTOR_SHIFT;
->>>>>>> 407d19ab
 	}
 
 	iblock_submit_bios(&list);
@@ -627,14 +622,15 @@
 }
 
 static int
-iblock_alloc_bip(struct se_cmd *cmd, struct bio *bio)
+iblock_alloc_bip(struct se_cmd *cmd, struct bio *bio,
+		 struct sg_mapping_iter *miter)
 {
 	struct se_device *dev = cmd->se_dev;
 	struct blk_integrity *bi;
 	struct bio_integrity_payload *bip;
 	struct iblock_dev *ib_dev = IBLOCK_DEV(dev);
-	struct scatterlist *sg;
-	int i, rc;
+	int rc;
+	size_t resid, len;
 
 	bi = bdev_get_integrity(ib_dev->ibd_bd);
 	if (!bi) {
@@ -642,31 +638,39 @@
 		return -ENODEV;
 	}
 
-	bip = bio_integrity_alloc(bio, GFP_NOIO, cmd->t_prot_nents);
+	bip = bio_integrity_alloc(bio, GFP_NOIO,
+			min_t(unsigned int, cmd->t_prot_nents, BIO_MAX_PAGES));
 	if (IS_ERR(bip)) {
 		pr_err("Unable to allocate bio_integrity_payload\n");
 		return PTR_ERR(bip);
 	}
 
-	bip->bip_iter.bi_size = (cmd->data_length / dev->dev_attrib.block_size) *
-			 dev->prot_length;
-	bip->bip_iter.bi_sector = bio->bi_iter.bi_sector;
+	bip->bip_iter.bi_size = bio_integrity_bytes(bi, bio_sectors(bio));
+	bip_set_seed(bip, bio->bi_iter.bi_sector);
 
 	pr_debug("IBLOCK BIP Size: %u Sector: %llu\n", bip->bip_iter.bi_size,
 		 (unsigned long long)bip->bip_iter.bi_sector);
 
-	for_each_sg(cmd->t_prot_sg, sg, cmd->t_prot_nents, i) {
-
-		rc = bio_integrity_add_page(bio, sg_page(sg), sg->length,
-					    sg->offset);
-		if (rc != sg->length) {
+	resid = bip->bip_iter.bi_size;
+	while (resid > 0 && sg_miter_next(miter)) {
+
+		len = min_t(size_t, miter->length, resid);
+		rc = bio_integrity_add_page(bio, miter->page, len,
+					    offset_in_page(miter->addr));
+		if (rc != len) {
 			pr_err("bio_integrity_add_page() failed; %d\n", rc);
+			sg_miter_stop(miter);
 			return -ENOMEM;
 		}
 
-		pr_debug("Added bio integrity page: %p length: %d offset; %d\n",
-			 sg_page(sg), sg->length, sg->offset);
-	}
+		pr_debug("Added bio integrity page: %p length: %zu offset: %lu\n",
+			  miter->page, len, offset_in_page(miter->addr));
+
+		resid -= len;
+		if (len < miter->length)
+			miter->consumed -= miter->length - len;
+	}
+	sg_miter_stop(miter);
 
 	return 0;
 }
@@ -678,12 +682,13 @@
 	struct se_device *dev = cmd->se_dev;
 	sector_t block_lba = target_to_linux_sector(dev, cmd->t_task_lba);
 	struct iblock_req *ibr;
-	struct bio *bio, *bio_start;
+	struct bio *bio;
 	struct bio_list list;
 	struct scatterlist *sg;
 	u32 sg_num = sgl_nents;
 	unsigned bio_cnt;
-	int i, op, op_flags = 0;
+	int i, rc, op, op_flags = 0;
+	struct sg_mapping_iter prot_miter;
 
 	if (data_direction == DMA_TO_DEVICE) {
 		struct iblock_dev *ib_dev = IBLOCK_DEV(dev);
@@ -718,12 +723,16 @@
 	if (!bio)
 		goto fail_free_ibr;
 
-	bio_start = bio;
 	bio_list_init(&list);
 	bio_list_add(&list, bio);
 
 	refcount_set(&ibr->pending, 2);
 	bio_cnt = 1;
+
+	if (cmd->prot_type && dev->dev_attrib.pi_prot_type)
+		sg_miter_start(&prot_miter, cmd->t_prot_sg, cmd->t_prot_nents,
+			       op == REQ_OP_READ ? SG_MITER_FROM_SG :
+						   SG_MITER_TO_SG);
 
 	for_each_sg(sgl, sg, sgl_nents, i) {
 		/*
@@ -733,6 +742,12 @@
 		 */
 		while (bio_add_page(bio, sg_page(sg), sg->length, sg->offset)
 				!= sg->length) {
+			if (cmd->prot_type && dev->dev_attrib.pi_prot_type) {
+				rc = iblock_alloc_bip(cmd, bio, &prot_miter);
+				if (rc)
+					goto fail_put_bios;
+			}
+
 			if (bio_cnt >= IBLOCK_MAX_BIO_PER_TASK) {
 				iblock_submit_bios(&list);
 				bio_cnt = 0;
@@ -749,12 +764,12 @@
 		}
 
 		/* Always in 512 byte units for Linux/Block */
-		block_lba += sg->length >> IBLOCK_LBA_SHIFT;
+		block_lba += sg->length >> SECTOR_SHIFT;
 		sg_num--;
 	}
 
 	if (cmd->prot_type && dev->dev_attrib.pi_prot_type) {
-		int rc = iblock_alloc_bip(cmd, bio_start);
+		rc = iblock_alloc_bip(cmd, bio, &prot_miter);
 		if (rc)
 			goto fail_put_bios;
 	}
