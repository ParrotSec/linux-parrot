--- conflicted
+++ resolved
@@ -381,7 +381,6 @@
 
 struct xcopy_pt_cmd {
 	struct se_cmd se_cmd;
-	struct xcopy_op *xcopy_op;
 	struct completion xpt_passthrough_sem;
 	unsigned char sense_buffer[TRANSPORT_SENSE_BUFFER];
 };
@@ -389,11 +388,6 @@
 struct se_portal_group xcopy_pt_tpg;
 static struct se_session xcopy_pt_sess;
 static struct se_node_acl xcopy_pt_nacl;
-
-static char *xcopy_pt_get_fabric_name(void)
-{
-        return "xcopy-pt";
-}
 
 static int xcopy_pt_get_cmd_state(struct se_cmd *se_cmd)
 {
@@ -438,28 +432,22 @@
 	return 0;
 }
 
-static int xcopy_pt_write_pending_status(struct se_cmd *se_cmd)
+static int xcopy_pt_queue_data_in(struct se_cmd *se_cmd)
 {
 	return 0;
 }
 
-static int xcopy_pt_queue_data_in(struct se_cmd *se_cmd)
+static int xcopy_pt_queue_status(struct se_cmd *se_cmd)
 {
 	return 0;
 }
 
-static int xcopy_pt_queue_status(struct se_cmd *se_cmd)
-{
-	return 0;
-}
-
 static const struct target_core_fabric_ops xcopy_pt_tfo = {
-	.get_fabric_name	= xcopy_pt_get_fabric_name,
+	.fabric_name		= "xcopy-pt",
 	.get_cmd_state		= xcopy_pt_get_cmd_state,
 	.release_cmd		= xcopy_pt_release_cmd,
 	.check_stop_free	= xcopy_pt_check_stop_free,
 	.write_pending		= xcopy_pt_write_pending,
-	.write_pending_status	= xcopy_pt_write_pending_status,
 	.queue_data_in		= xcopy_pt_queue_data_in,
 	.queue_status		= xcopy_pt_queue_status,
 };
@@ -538,12 +526,6 @@
 	 * Setup LUN+port to honor reservations based upon xop->op_origin for
 	 * X-COPY PUSH or X-COPY PULL based upon where the CDB was received.
 	 */
-<<<<<<< HEAD
-	target_xcopy_init_pt_lun(se_dev, cmd, remote_port);
-
-	xpt_cmd->xcopy_op = xop;
-	target_xcopy_setup_pt_port(xpt_cmd, xop, remote_port);
-=======
 	if (remote_port) {
 		cmd->se_lun = &se_dev->xcopy_lun;
 		cmd->se_dev = se_dev;
@@ -552,7 +534,6 @@
 		cmd->se_dev = xop->xop_se_cmd->se_dev;
 	}
 	cmd->se_cmd_flags |= SCF_SE_LUN_CMD;
->>>>>>> 407d19ab
 
 	cmd->tag = 0;
 	sense_rc = target_setup_cmd_from_cdb(cmd, cdb);
