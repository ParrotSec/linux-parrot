--- conflicted
+++ resolved
@@ -164,7 +164,10 @@
 
 	mutex_lock(&g_tf_lock);
 	list_for_each_entry(tf, &g_tf_list, tf_list) {
-		if (!strcmp(tf->tf_ops->name, name)) {
+		const char *cmp_name = tf->tf_ops->fabric_alias;
+		if (!cmp_name)
+			cmp_name = tf->tf_ops->fabric_name;
+		if (!strcmp(cmp_name, name)) {
 			atomic_inc(&tf->tf_access_cnt);
 			mutex_unlock(&g_tf_lock);
 			return tf;
@@ -241,7 +244,7 @@
 		return ERR_PTR(-EINVAL);
 	}
 	pr_debug("Target_Core_ConfigFS: REGISTER -> Located fabric:"
-			" %s\n", tf->tf_ops->name);
+			" %s\n", tf->tf_ops->fabric_name);
 	/*
 	 * On a successful target_core_get_fabric() look, the returned
 	 * struct target_fabric_configfs *tf will contain a usage reference.
@@ -274,7 +277,7 @@
 		" tf list\n", config_item_name(item));
 
 	pr_debug("Target_Core_ConfigFS: DEREGISTER -> located fabric:"
-			" %s\n", tf->tf_ops->name);
+			" %s\n", tf->tf_ops->fabric_name);
 	atomic_dec(&tf->tf_access_cnt);
 
 	pr_debug("Target_Core_ConfigFS: DEREGISTER -> Releasing ci"
@@ -334,17 +337,20 @@
 
 static int target_fabric_tf_ops_check(const struct target_core_fabric_ops *tfo)
 {
-	if (!tfo->name) {
-		pr_err("Missing tfo->name\n");
-		return -EINVAL;
-	}
-	if (strlen(tfo->name) >= TARGET_FABRIC_NAME_SIZE) {
-		pr_err("Passed name: %s exceeds TARGET_FABRIC"
-			"_NAME_SIZE\n", tfo->name);
-		return -EINVAL;
-	}
-	if (!tfo->get_fabric_name) {
-		pr_err("Missing tfo->get_fabric_name()\n");
+	if (tfo->fabric_alias) {
+		if (strlen(tfo->fabric_alias) >= TARGET_FABRIC_NAME_SIZE) {
+			pr_err("Passed alias: %s exceeds "
+				"TARGET_FABRIC_NAME_SIZE\n", tfo->fabric_alias);
+			return -EINVAL;
+		}
+	}
+	if (!tfo->fabric_name) {
+		pr_err("Missing tfo->fabric_name\n");
+		return -EINVAL;
+	}
+	if (strlen(tfo->fabric_name) >= TARGET_FABRIC_NAME_SIZE) {
+		pr_err("Passed name: %s exceeds "
+			"TARGET_FABRIC_NAME_SIZE\n", tfo->fabric_name);
 		return -EINVAL;
 	}
 	if (!tfo->tpg_get_wwn) {
@@ -385,10 +391,6 @@
 	}
 	if (!tfo->write_pending) {
 		pr_err("Missing tfo->write_pending()\n");
-		return -EINVAL;
-	}
-	if (!tfo->write_pending_status) {
-		pr_err("Missing tfo->write_pending_status()\n");
 		return -EINVAL;
 	}
 	if (!tfo->set_default_node_attributes) {
@@ -478,7 +480,7 @@
 
 	mutex_lock(&g_tf_lock);
 	list_for_each_entry(t, &g_tf_list, tf_list) {
-		if (!strcmp(t->tf_ops->name, fo->name)) {
+		if (!strcmp(t->tf_ops->fabric_name, fo->fabric_name)) {
 			BUG_ON(atomic_read(&t->tf_access_cnt));
 			list_del(&t->tf_list);
 			mutex_unlock(&g_tf_lock);
@@ -524,9 +526,9 @@
 DEF_CONFIGFS_ATTRIB_SHOW(emulate_tpws);
 DEF_CONFIGFS_ATTRIB_SHOW(emulate_caw);
 DEF_CONFIGFS_ATTRIB_SHOW(emulate_3pc);
+DEF_CONFIGFS_ATTRIB_SHOW(emulate_pr);
 DEF_CONFIGFS_ATTRIB_SHOW(pi_prot_type);
 DEF_CONFIGFS_ATTRIB_SHOW(hw_pi_prot_type);
-DEF_CONFIGFS_ATTRIB_SHOW(pi_prot_format);
 DEF_CONFIGFS_ATTRIB_SHOW(pi_prot_verify);
 DEF_CONFIGFS_ATTRIB_SHOW(enforce_pr_isids);
 DEF_CONFIGFS_ATTRIB_SHOW(is_nonrot);
@@ -584,6 +586,7 @@
 DEF_CONFIGFS_ATTRIB_STORE_BOOL(emulate_fua_write);
 DEF_CONFIGFS_ATTRIB_STORE_BOOL(emulate_caw);
 DEF_CONFIGFS_ATTRIB_STORE_BOOL(emulate_3pc);
+DEF_CONFIGFS_ATTRIB_STORE_BOOL(emulate_pr);
 DEF_CONFIGFS_ATTRIB_STORE_BOOL(enforce_pr_isids);
 DEF_CONFIGFS_ATTRIB_STORE_BOOL(is_nonrot);
 
@@ -605,12 +608,17 @@
 	const char *configname;
 
 	configname = config_item_name(&dev->dev_group.cg_item);
-	if (strlen(configname) >= 16) {
+	if (strlen(configname) >= INQUIRY_MODEL_LEN) {
 		pr_warn("dev[%p]: Backstore name '%s' is too long for "
-			"INQUIRY_MODEL, truncating to 16 bytes\n", dev,
+			"INQUIRY_MODEL, truncating to 15 characters\n", dev,
 			configname);
 	}
-	snprintf(&dev->t10_wwn.model[0], 16, "%s", configname);
+	/*
+	 * XXX We can't use sizeof(dev->t10_wwn.model) (INQUIRY_MODEL_LEN + 1)
+	 * here without potentially breaking existing setups, so continue to
+	 * truncate one byte shorter than what can be carried in INQUIRY.
+	 */
+	strlcpy(dev->t10_wwn.model, configname, INQUIRY_MODEL_LEN);
 }
 
 static ssize_t emulate_model_alias_store(struct config_item *item,
@@ -632,11 +640,12 @@
 	if (ret < 0)
 		return ret;
 
+	BUILD_BUG_ON(sizeof(dev->t10_wwn.model) != INQUIRY_MODEL_LEN + 1);
 	if (flag) {
 		dev_set_t10_wwn_model_alias(dev);
 	} else {
-		strncpy(&dev->t10_wwn.model[0],
-			dev->transport->inquiry_prod, 16);
+		strlcpy(dev->t10_wwn.model, dev->transport->inquiry_prod,
+			sizeof(dev->t10_wwn.model));
 	}
 	da->emulate_model_alias = flag;
 	return count;
@@ -829,6 +838,12 @@
 	da->pi_prot_verify = (bool) da->pi_prot_type;
 	pr_debug("dev[%p]: SE Device Protection Type: %d\n", dev, flag);
 	return count;
+}
+
+/* always zero, but attr needs to remain RW to avoid userspace breakage */
+static ssize_t pi_prot_format_show(struct config_item *item, char *page)
+{
+	return snprintf(page, PAGE_SIZE, "0\n");
 }
 
 static ssize_t pi_prot_format_store(struct config_item *item,
@@ -1108,6 +1123,7 @@
 CONFIGFS_ATTR(, emulate_tpws);
 CONFIGFS_ATTR(, emulate_caw);
 CONFIGFS_ATTR(, emulate_3pc);
+CONFIGFS_ATTR(, emulate_pr);
 CONFIGFS_ATTR(, pi_prot_type);
 CONFIGFS_ATTR_RO(, hw_pi_prot_type);
 CONFIGFS_ATTR(, pi_prot_format);
@@ -1148,6 +1164,7 @@
 	&attr_emulate_tpws,
 	&attr_emulate_caw,
 	&attr_emulate_3pc,
+	&attr_emulate_pr,
 	&attr_pi_prot_type,
 	&attr_hw_pi_prot_type,
 	&attr_pi_prot_format,
@@ -1226,8 +1243,6 @@
 }
 
 /*
-<<<<<<< HEAD
-=======
  * STANDARD and VPD page 0x83 T10 Vendor Identification
  */
 static ssize_t target_wwn_vendor_id_show(struct config_item *item,
@@ -1399,7 +1414,6 @@
 }
 
 /*
->>>>>>> 407d19ab
  * VPD page 0x80 Unit serial
  */
 static ssize_t target_wwn_vpd_unit_serial_show(struct config_item *item,
@@ -1545,12 +1559,9 @@
 /* VPD page 0x83 Association: SCSI Target Device */
 DEF_DEV_WWN_ASSOC_SHOW(vpd_assoc_scsi_target_device, 0x20);
 
-<<<<<<< HEAD
-=======
 CONFIGFS_ATTR(target_wwn_, vendor_id);
 CONFIGFS_ATTR(target_wwn_, product_id);
 CONFIGFS_ATTR(target_wwn_, revision);
->>>>>>> 407d19ab
 CONFIGFS_ATTR(target_wwn_, vpd_unit_serial);
 CONFIGFS_ATTR_RO(target_wwn_, vpd_protocol_identifier);
 CONFIGFS_ATTR_RO(target_wwn_, vpd_assoc_logical_unit);
@@ -1558,12 +1569,9 @@
 CONFIGFS_ATTR_RO(target_wwn_, vpd_assoc_scsi_target_device);
 
 static struct configfs_attribute *target_core_dev_wwn_attrs[] = {
-<<<<<<< HEAD
-=======
 	&target_wwn_attr_vendor_id,
 	&target_wwn_attr_product_id,
 	&target_wwn_attr_revision,
->>>>>>> 407d19ab
 	&target_wwn_attr_vpd_unit_serial,
 	&target_wwn_attr_vpd_protocol_identifier,
 	&target_wwn_attr_vpd_assoc_logical_unit,
@@ -1601,7 +1609,7 @@
 	core_pr_dump_initiator_port(pr_reg, i_buf, PR_REG_ISID_ID_LEN);
 
 	return sprintf(page, "SPC-3 Reservation: %s Initiator: %s%s\n",
-		se_nacl->se_tpg->se_tpg_tfo->get_fabric_name(),
+		se_nacl->se_tpg->se_tpg_tfo->fabric_name,
 		se_nacl->initiatorname, i_buf);
 }
 
@@ -1616,7 +1624,7 @@
 		se_nacl = sess->se_node_acl;
 		len = sprintf(page,
 			      "SPC-2 Reservation: %s Initiator: %s\n",
-			      se_nacl->se_tpg->se_tpg_tfo->get_fabric_name(),
+			      se_nacl->se_tpg->se_tpg_tfo->fabric_name,
 			      se_nacl->initiatorname);
 	} else {
 		len = sprintf(page, "No SPC-2 Reservation holder\n");
@@ -1628,6 +1636,9 @@
 {
 	struct se_device *dev = pr_to_dev(item);
 	int ret;
+
+	if (!dev->dev_attrib.emulate_pr)
+		return sprintf(page, "SPC_RESERVATIONS_DISABLED\n");
 
 	if (dev->transport->transport_flags & TRANSPORT_FLAG_PASSTHROUGH_PGR)
 		return sprintf(page, "Passthrough\n");
@@ -1691,13 +1702,13 @@
 	tfo = se_tpg->se_tpg_tfo;
 
 	len += sprintf(page+len, "SPC-3 Reservation: %s"
-		" Target Node Endpoint: %s\n", tfo->get_fabric_name(),
+		" Target Node Endpoint: %s\n", tfo->fabric_name,
 		tfo->tpg_get_wwn(se_tpg));
 	len += sprintf(page+len, "SPC-3 Reservation: Relative Port"
 		" Identifier Tag: %hu %s Portal Group Tag: %hu"
 		" %s Logical Unit: %llu\n", pr_reg->tg_pt_sep_rtpi,
-		tfo->get_fabric_name(), tfo->tpg_get_tag(se_tpg),
-		tfo->get_fabric_name(), pr_reg->pr_aptpl_target_lun);
+		tfo->fabric_name, tfo->tpg_get_tag(se_tpg),
+		tfo->fabric_name, pr_reg->pr_aptpl_target_lun);
 
 out_unlock:
 	spin_unlock(&dev->dev_reservation_lock);
@@ -1728,7 +1739,7 @@
 		core_pr_dump_initiator_port(pr_reg, i_buf,
 					PR_REG_ISID_ID_LEN);
 		sprintf(buf, "%s Node: %s%s Key: 0x%016Lx PRgen: 0x%08x\n",
-			tfo->get_fabric_name(),
+			tfo->fabric_name,
 			pr_reg->pr_reg_nacl->initiatorname, i_buf, pr_reg->pr_res_key,
 			pr_reg->pr_res_generation);
 
@@ -1769,12 +1780,14 @@
 {
 	struct se_device *dev = pr_to_dev(item);
 
+	if (!dev->dev_attrib.emulate_pr)
+		return sprintf(page, "SPC_RESERVATIONS_DISABLED\n");
 	if (dev->transport->transport_flags & TRANSPORT_FLAG_PASSTHROUGH_PGR)
 		return sprintf(page, "SPC_PASSTHROUGH\n");
-	else if (dev->dev_reservation_flags & DRF_SPC2_RESERVATIONS)
+	if (dev->dev_reservation_flags & DRF_SPC2_RESERVATIONS)
 		return sprintf(page, "SPC2_RESERVATIONS\n");
-	else
-		return sprintf(page, "SPC3_PERSISTENT_RESERVATIONS\n");
+
+	return sprintf(page, "SPC3_PERSISTENT_RESERVATIONS\n");
 }
 
 static ssize_t target_pr_res_aptpl_active_show(struct config_item *item,
@@ -1782,7 +1795,8 @@
 {
 	struct se_device *dev = pr_to_dev(item);
 
-	if (dev->transport->transport_flags & TRANSPORT_FLAG_PASSTHROUGH_PGR)
+	if (!dev->dev_attrib.emulate_pr ||
+	    (dev->transport->transport_flags & TRANSPORT_FLAG_PASSTHROUGH_PGR))
 		return 0;
 
 	return sprintf(page, "APTPL Bit Status: %s\n",
@@ -1794,7 +1808,8 @@
 {
 	struct se_device *dev = pr_to_dev(item);
 
-	if (dev->transport->transport_flags & TRANSPORT_FLAG_PASSTHROUGH_PGR)
+	if (!dev->dev_attrib.emulate_pr ||
+	    (dev->transport->transport_flags & TRANSPORT_FLAG_PASSTHROUGH_PGR))
 		return 0;
 
 	return sprintf(page, "Ready to process PR APTPL metadata..\n");
@@ -1840,7 +1855,8 @@
 	u16 tpgt = 0;
 	u8 type = 0;
 
-	if (dev->transport->transport_flags & TRANSPORT_FLAG_PASSTHROUGH_PGR)
+	if (!dev->dev_attrib.emulate_pr ||
+	    (dev->transport->transport_flags & TRANSPORT_FLAG_PASSTHROUGH_PGR))
 		return count;
 	if (dev->dev_reservation_flags & DRF_SPC2_RESERVATIONS)
 		return count;
@@ -2948,7 +2964,7 @@
 		struct se_portal_group *tpg = lun->lun_tpg;
 
 		cur_len = snprintf(buf, TG_PT_GROUP_NAME_BUF, "%s/%s/tpgt_%hu"
-			"/%s\n", tpg->se_tpg_tfo->get_fabric_name(),
+			"/%s\n", tpg->se_tpg_tfo->fabric_name,
 			tpg->se_tpg_tfo->tpg_get_wwn(tpg),
 			tpg->se_tpg_tfo->tpg_get_tag(tpg),
 			config_item_name(&lun->lun_group.cg_item));
