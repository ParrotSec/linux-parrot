--- conflicted
+++ resolved
@@ -168,7 +168,6 @@
 	/* Configure force_clock_req */
 	if (pcr->flags & PCR_REVERSE_SOCKET)
 		rtsx_pci_add_cmd(pcr, WRITE_REG_CMD, PETXCFG, 0x30, 0x30);
-<<<<<<< HEAD
 	else
 		rtsx_pci_add_cmd(pcr, WRITE_REG_CMD, PETXCFG, 0x30, 0x00);
 
@@ -176,15 +175,6 @@
 		rtsx_pci_add_cmd(pcr, WRITE_REG_CMD, PETXCFG,
 				FORCE_CLKREQ_DELINK_MASK, FORCE_CLKREQ_LOW);
 	else
-=======
-	else
-		rtsx_pci_add_cmd(pcr, WRITE_REG_CMD, PETXCFG, 0x30, 0x00);
-
-	if (option->force_clkreq_0)
-		rtsx_pci_add_cmd(pcr, WRITE_REG_CMD, PETXCFG,
-				FORCE_CLKREQ_DELINK_MASK, FORCE_CLKREQ_LOW);
-	else
->>>>>>> 4e026225
 		rtsx_pci_add_cmd(pcr, WRITE_REG_CMD, PETXCFG,
 				FORCE_CLKREQ_DELINK_MASK, FORCE_CLKREQ_HIGH);
 
