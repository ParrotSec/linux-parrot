// SPDX-License-Identifier: GPL-2.0-or-later
/* Driver for Realtek PCI-Express card reader
 *
 * Copyright(c) 2016-2017 Realtek Semiconductor Corp. All rights reserved.
 *
 * Author:
 *   Steven FENG <steven_feng@realsil.com.cn>
 *   Rui FENG <rui_feng@realsil.com.cn>
 *   Wei WANG <wei_wang@realsil.com.cn>
 */

#include <linux/module.h>
#include <linux/delay.h>
#include <linux/rtsx_pci.h>

#include "rts5260.h"
#include "rtsx_pcr.h"

static u8 rts5260_get_ic_version(struct rtsx_pcr *pcr)
{
	u8 val;

	rtsx_pci_read_register(pcr, DUMMY_REG_RESET_0, &val);
	return val & IC_VERSION_MASK;
}

static void rts5260_fill_driving(struct rtsx_pcr *pcr, u8 voltage)
{
	u8 driving_3v3[6][3] = {
		{0x94, 0x94, 0x94},
		{0x11, 0x11, 0x18},
		{0x55, 0x55, 0x5C},
		{0x94, 0x94, 0x94},
		{0x94, 0x94, 0x94},
		{0xFF, 0xFF, 0xFF},
	};
	u8 driving_1v8[6][3] = {
		{0x9A, 0x89, 0x89},
		{0xC4, 0xC4, 0xC4},
		{0x3C, 0x3C, 0x3C},
		{0x9B, 0x99, 0x99},
		{0x9A, 0x89, 0x89},
		{0xFE, 0xFE, 0xFE},
	};
	u8 (*driving)[3], drive_sel;

	if (voltage == OUTPUT_3V3) {
		driving = driving_3v3;
		drive_sel = pcr->sd30_drive_sel_3v3;
	} else {
		driving = driving_1v8;
		drive_sel = pcr->sd30_drive_sel_1v8;
	}

	rtsx_pci_add_cmd(pcr, WRITE_REG_CMD, SD30_CLK_DRIVE_SEL,
			 0xFF, driving[drive_sel][0]);
	rtsx_pci_add_cmd(pcr, WRITE_REG_CMD, SD30_CMD_DRIVE_SEL,
			 0xFF, driving[drive_sel][1]);
	rtsx_pci_add_cmd(pcr, WRITE_REG_CMD, SD30_DAT_DRIVE_SEL,
			 0xFF, driving[drive_sel][2]);
}

static void rtsx_base_fetch_vendor_settings(struct rtsx_pcr *pcr)
{
	u32 reg;

	rtsx_pci_read_config_dword(pcr, PCR_SETTING_REG1, &reg);
	pcr_dbg(pcr, "Cfg 0x%x: 0x%x\n", PCR_SETTING_REG1, reg);

	if (!rtsx_vendor_setting_valid(reg)) {
		pcr_dbg(pcr, "skip fetch vendor setting\n");
		return;
	}

	pcr->aspm_en = rtsx_reg_to_aspm(reg);
	pcr->sd30_drive_sel_1v8 = rtsx_reg_to_sd30_drive_sel_1v8(reg);
	pcr->card_drive_sel &= 0x3F;
	pcr->card_drive_sel |= rtsx_reg_to_card_drive_sel(reg);

	rtsx_pci_read_config_dword(pcr, PCR_SETTING_REG2, &reg);
	pcr_dbg(pcr, "Cfg 0x%x: 0x%x\n", PCR_SETTING_REG2, reg);
	pcr->sd30_drive_sel_3v3 = rtsx_reg_to_sd30_drive_sel_3v3(reg);
	if (rtsx_reg_check_reverse_socket(reg))
		pcr->flags |= PCR_REVERSE_SOCKET;
}

static void rtsx_base_force_power_down(struct rtsx_pcr *pcr, u8 pm_state)
{
	/* Set relink_time to 0 */
	rtsx_pci_write_register(pcr, AUTOLOAD_CFG_BASE + 1, MASK_8_BIT_DEF, 0);
	rtsx_pci_write_register(pcr, AUTOLOAD_CFG_BASE + 2, MASK_8_BIT_DEF, 0);
	rtsx_pci_write_register(pcr, AUTOLOAD_CFG_BASE + 3,
				RELINK_TIME_MASK, 0);

	if (pm_state == HOST_ENTER_S3)
		rtsx_pci_write_register(pcr, pcr->reg_pm_ctrl3,
					D3_DELINK_MODE_EN, D3_DELINK_MODE_EN);

	rtsx_pci_write_register(pcr, FPDCTL, ALL_POWER_DOWN, ALL_POWER_DOWN);
}

static int rtsx_base_enable_auto_blink(struct rtsx_pcr *pcr)
{
	return rtsx_pci_write_register(pcr, OLT_LED_CTL,
		LED_SHINE_MASK, LED_SHINE_EN);
}

static int rtsx_base_disable_auto_blink(struct rtsx_pcr *pcr)
{
	return rtsx_pci_write_register(pcr, OLT_LED_CTL,
		LED_SHINE_MASK, LED_SHINE_DISABLE);
}

static int rts5260_turn_on_led(struct rtsx_pcr *pcr)
{
	return rtsx_pci_write_register(pcr, RTS5260_REG_GPIO_CTL0,
		RTS5260_REG_GPIO_MASK, RTS5260_REG_GPIO_ON);
}

static int rts5260_turn_off_led(struct rtsx_pcr *pcr)
{
	return rtsx_pci_write_register(pcr, RTS5260_REG_GPIO_CTL0,
		RTS5260_REG_GPIO_MASK, RTS5260_REG_GPIO_OFF);
}

/* SD Pull Control Enable:
 *     SD_DAT[3:0] ==> pull up
 *     SD_CD       ==> pull up
 *     SD_WP       ==> pull up
 *     SD_CMD      ==> pull up
 *     SD_CLK      ==> pull down
 */
static const u32 rts5260_sd_pull_ctl_enable_tbl[] = {
	RTSX_REG_PAIR(CARD_PULL_CTL1, 0x66),
	RTSX_REG_PAIR(CARD_PULL_CTL2, 0xAA),
	RTSX_REG_PAIR(CARD_PULL_CTL3, 0xE9),
	RTSX_REG_PAIR(CARD_PULL_CTL4, 0xAA),
	0,
};

/* SD Pull Control Disable:
 *     SD_DAT[3:0] ==> pull down
 *     SD_CD       ==> pull up
 *     SD_WP       ==> pull down
 *     SD_CMD      ==> pull down
 *     SD_CLK      ==> pull down
 */
static const u32 rts5260_sd_pull_ctl_disable_tbl[] = {
	RTSX_REG_PAIR(CARD_PULL_CTL1, 0x66),
	RTSX_REG_PAIR(CARD_PULL_CTL2, 0x55),
	RTSX_REG_PAIR(CARD_PULL_CTL3, 0xD5),
	RTSX_REG_PAIR(CARD_PULL_CTL4, 0x55),
	0,
};

/* MS Pull Control Enable:
 *     MS CD       ==> pull up
 *     others      ==> pull down
 */
static const u32 rts5260_ms_pull_ctl_enable_tbl[] = {
	RTSX_REG_PAIR(CARD_PULL_CTL4, 0x55),
	RTSX_REG_PAIR(CARD_PULL_CTL5, 0x55),
	RTSX_REG_PAIR(CARD_PULL_CTL6, 0x15),
	0,
};

/* MS Pull Control Disable:
 *     MS CD       ==> pull up
 *     others      ==> pull down
 */
static const u32 rts5260_ms_pull_ctl_disable_tbl[] = {
	RTSX_REG_PAIR(CARD_PULL_CTL4, 0x55),
	RTSX_REG_PAIR(CARD_PULL_CTL5, 0x55),
	RTSX_REG_PAIR(CARD_PULL_CTL6, 0x15),
	0,
};

static int sd_set_sample_push_timing_sd30(struct rtsx_pcr *pcr)
{
	rtsx_pci_write_register(pcr, SD_CFG1, SD_MODE_SELECT_MASK
		| SD_ASYNC_FIFO_NOT_RST, SD_30_MODE | SD_ASYNC_FIFO_NOT_RST);
	rtsx_pci_write_register(pcr, CLK_CTL, CLK_LOW_FREQ, CLK_LOW_FREQ);
	rtsx_pci_write_register(pcr, CARD_CLK_SOURCE, 0xFF,
				CRC_VAR_CLK0 | SD30_FIX_CLK | SAMPLE_VAR_CLK1);
	rtsx_pci_write_register(pcr, CLK_CTL, CLK_LOW_FREQ, 0);

	return 0;
}

static int rts5260_card_power_on(struct rtsx_pcr *pcr, int card)
{
	int err = 0;
	struct rtsx_cr_option *option = &pcr->option;

	if (option->ocp_en)
		rtsx_pci_enable_ocp(pcr);

	rtsx_pci_init_cmd(pcr);
	rtsx_pci_add_cmd(pcr, WRITE_REG_CMD, LDO_CONFIG2,
			 DV331812_VDD1, DV331812_VDD1);
	err = rtsx_pci_send_cmd(pcr, CMD_TIMEOUT_DEF);
	if (err < 0)
		return err;

	rtsx_pci_init_cmd(pcr);
	rtsx_pci_add_cmd(pcr, WRITE_REG_CMD, LDO_VCC_CFG0,
			 RTS5260_DVCC_TUNE_MASK, RTS5260_DVCC_33);
	rtsx_pci_add_cmd(pcr, WRITE_REG_CMD, LDO_VCC_CFG1,
			 LDO_POW_SDVDD1_MASK, LDO_POW_SDVDD1_ON);
	rtsx_pci_add_cmd(pcr, WRITE_REG_CMD, LDO_CONFIG2,
			 DV331812_POWERON, DV331812_POWERON);
	err = rtsx_pci_send_cmd(pcr, CMD_TIMEOUT_DEF);

	msleep(20);

	if (pcr->extra_caps & EXTRA_CAPS_SD_SDR50 ||
	    pcr->extra_caps & EXTRA_CAPS_SD_SDR104)
		sd_set_sample_push_timing_sd30(pcr);

	/* Initialize SD_CFG1 register */
	rtsx_pci_write_register(pcr, SD_CFG1, 0xFF,
				SD_CLK_DIVIDE_128 | SD_20_MODE);

	rtsx_pci_write_register(pcr, SD_SAMPLE_POINT_CTL,
				0xFF, SD20_RX_POS_EDGE);
	rtsx_pci_write_register(pcr, SD_PUSH_POINT_CTL, 0xFF, 0);
	rtsx_pci_write_register(pcr, CARD_STOP, SD_STOP | SD_CLR_ERR,
				SD_STOP | SD_CLR_ERR);

	/* Reset SD_CFG3 register */
	rtsx_pci_write_register(pcr, SD_CFG3, SD30_CLK_END_EN, 0);
	rtsx_pci_write_register(pcr, REG_SD_STOP_SDCLK_CFG,
				SD30_CLK_STOP_CFG_EN | SD30_CLK_STOP_CFG1 |
				SD30_CLK_STOP_CFG0, 0);

	rtsx_pci_write_register(pcr, REG_PRE_RW_MODE, EN_INFINITE_MODE, 0);

	return err;
}

static int rts5260_switch_output_voltage(struct rtsx_pcr *pcr, u8 voltage)
{
	switch (voltage) {
	case OUTPUT_3V3:
		rtsx_pci_write_register(pcr, LDO_CONFIG2,
					DV331812_VDD1, DV331812_VDD1);
		rtsx_pci_write_register(pcr, LDO_DV18_CFG,
					DV331812_MASK, DV331812_33);
		rtsx_pci_write_register(pcr, SD_PAD_CTL, SD_IO_USING_1V8, 0);
		break;
	case OUTPUT_1V8:
		rtsx_pci_write_register(pcr, LDO_CONFIG2,
					DV331812_VDD1, DV331812_VDD1);
		rtsx_pci_write_register(pcr, LDO_DV18_CFG,
					DV331812_MASK, DV331812_17);
		rtsx_pci_write_register(pcr, SD_PAD_CTL, SD_IO_USING_1V8,
					SD_IO_USING_1V8);
		break;
	default:
		return -EINVAL;
	}

	/* set pad drive */
	rtsx_pci_init_cmd(pcr);
	rts5260_fill_driving(pcr, voltage);
	return rtsx_pci_send_cmd(pcr, CMD_TIMEOUT_DEF);
}

static void rts5260_stop_cmd(struct rtsx_pcr *pcr)
{
	rtsx_pci_writel(pcr, RTSX_HCBCTLR, STOP_CMD);
	rtsx_pci_writel(pcr, RTSX_HDBCTLR, STOP_DMA);
	rtsx_pci_write_register(pcr, RTS5260_DMA_RST_CTL_0,
				RTS5260_DMA_RST | RTS5260_ADMA3_RST,
				RTS5260_DMA_RST | RTS5260_ADMA3_RST);
	rtsx_pci_write_register(pcr, RBCTL, RB_FLUSH, RB_FLUSH);
}

static void rts5260_card_before_power_off(struct rtsx_pcr *pcr)
{
	struct rtsx_cr_option *option = &pcr->option;

	rts5260_stop_cmd(pcr);
	rts5260_switch_output_voltage(pcr, OUTPUT_3V3);

	if (option->ocp_en)
		rtsx_pci_disable_ocp(pcr);
}

static int rts5260_card_power_off(struct rtsx_pcr *pcr, int card)
{
	int err = 0;

	rts5260_card_before_power_off(pcr);

	rtsx_pci_init_cmd(pcr);
	rtsx_pci_add_cmd(pcr, WRITE_REG_CMD, LDO_VCC_CFG1,
			 LDO_POW_SDVDD1_MASK, LDO_POW_SDVDD1_OFF);
	rtsx_pci_add_cmd(pcr, WRITE_REG_CMD, LDO_CONFIG2,
			 DV331812_POWERON, DV331812_POWEROFF);
	err = rtsx_pci_send_cmd(pcr, CMD_TIMEOUT_DEF);

	return err;
}

static void rts5260_init_ocp(struct rtsx_pcr *pcr)
{
	struct rtsx_cr_option *option = &pcr->option;

	if (option->ocp_en) {
		u8 mask, val;

		rtsx_pci_write_register(pcr, RTS5260_DVCC_CTRL,
					RTS5260_DVCC_OCP_EN |
					RTS5260_DVCC_OCP_CL_EN,
					RTS5260_DVCC_OCP_EN |
					RTS5260_DVCC_OCP_CL_EN);
		rtsx_pci_write_register(pcr, RTS5260_DVIO_CTRL,
					RTS5260_DVIO_OCP_EN |
					RTS5260_DVIO_OCP_CL_EN,
					RTS5260_DVIO_OCP_EN |
					RTS5260_DVIO_OCP_CL_EN);

		rtsx_pci_write_register(pcr, RTS5260_DVCC_CTRL,
					RTS5260_DVCC_OCP_THD_MASK,
					option->sd_400mA_ocp_thd);

		rtsx_pci_write_register(pcr, RTS5260_DVIO_CTRL,
					RTS5260_DVIO_OCP_THD_MASK,
					RTS5260_DVIO_OCP_THD_350);

		rtsx_pci_write_register(pcr, RTS5260_DV331812_CFG,
					RTS5260_DV331812_OCP_THD_MASK,
					RTS5260_DV331812_OCP_THD_210);

		mask = SD_OCP_GLITCH_MASK | SDVIO_OCP_GLITCH_MASK;
		val = pcr->hw_param.ocp_glitch;
		rtsx_pci_write_register(pcr, REG_OCPGLITCH, mask, val);

		rtsx_pci_enable_ocp(pcr);
	} else {
		rtsx_pci_write_register(pcr, RTS5260_DVCC_CTRL,
					RTS5260_DVCC_OCP_EN |
					RTS5260_DVCC_OCP_CL_EN, 0);
		rtsx_pci_write_register(pcr, RTS5260_DVIO_CTRL,
					RTS5260_DVIO_OCP_EN |
					RTS5260_DVIO_OCP_CL_EN, 0);
	}
}

static void rts5260_enable_ocp(struct rtsx_pcr *pcr)
{
	u8 val = 0;

	rtsx_pci_write_register(pcr, FPDCTL, OC_POWER_DOWN, 0);

	val = SD_OCP_INT_EN | SD_DETECT_EN;
	val |= SDVIO_OCP_INT_EN | SDVIO_DETECT_EN;
	rtsx_pci_write_register(pcr, REG_OCPCTL, 0xFF, val);
	rtsx_pci_write_register(pcr, REG_DV3318_OCPCTL,
				DV3318_DETECT_EN | DV3318_OCP_INT_EN,
				DV3318_DETECT_EN | DV3318_OCP_INT_EN);
}

static void rts5260_disable_ocp(struct rtsx_pcr *pcr)
{
	u8 mask = 0;

	mask = SD_OCP_INT_EN | SD_DETECT_EN;
	mask |= SDVIO_OCP_INT_EN | SDVIO_DETECT_EN;
	rtsx_pci_write_register(pcr, REG_OCPCTL, mask, 0);
	rtsx_pci_write_register(pcr, REG_DV3318_OCPCTL,
				DV3318_DETECT_EN | DV3318_OCP_INT_EN, 0);

	rtsx_pci_write_register(pcr, FPDCTL, OC_POWER_DOWN,
				OC_POWER_DOWN);
}

static int rts5260_get_ocpstat(struct rtsx_pcr *pcr, u8 *val)
{
	return rtsx_pci_read_register(pcr, REG_OCPSTAT, val);
}

static int rts5260_get_ocpstat2(struct rtsx_pcr *pcr, u8 *val)
{
	return rtsx_pci_read_register(pcr, REG_DV3318_OCPSTAT, val);
}

static void rts5260_clear_ocpstat(struct rtsx_pcr *pcr)
{
	u8 mask = 0;
	u8 val = 0;

	mask = SD_OCP_INT_CLR | SD_OC_CLR;
	mask |= SDVIO_OCP_INT_CLR | SDVIO_OC_CLR;
	val = SD_OCP_INT_CLR | SD_OC_CLR;
	val |= SDVIO_OCP_INT_CLR | SDVIO_OC_CLR;

	rtsx_pci_write_register(pcr, REG_OCPCTL, mask, val);
	rtsx_pci_write_register(pcr, REG_DV3318_OCPCTL,
				DV3318_OCP_INT_CLR | DV3318_OCP_CLR,
				DV3318_OCP_INT_CLR | DV3318_OCP_CLR);
	udelay(10);
	rtsx_pci_write_register(pcr, REG_OCPCTL, mask, 0);
	rtsx_pci_write_register(pcr, REG_DV3318_OCPCTL,
				DV3318_OCP_INT_CLR | DV3318_OCP_CLR, 0);
}

static void rts5260_process_ocp(struct rtsx_pcr *pcr)
{
	if (!pcr->option.ocp_en)
		return;

	rtsx_pci_get_ocpstat(pcr, &pcr->ocp_stat);
	rts5260_get_ocpstat2(pcr, &pcr->ocp_stat2);
	if (pcr->card_exist & SD_EXIST)
		rtsx_sd_power_off_card3v3(pcr);
	else if (pcr->card_exist & MS_EXIST)
		rtsx_ms_power_off_card3v3(pcr);

	if (!(pcr->card_exist & MS_EXIST) && !(pcr->card_exist & SD_EXIST)) {
		if ((pcr->ocp_stat & (SD_OC_NOW | SD_OC_EVER |
			SDVIO_OC_NOW | SDVIO_OC_EVER)) ||
			(pcr->ocp_stat2 & (DV3318_OCP_NOW | DV3318_OCP_EVER)))
			rtsx_pci_clear_ocpstat(pcr);
		pcr->ocp_stat = 0;
		pcr->ocp_stat2 = 0;
	}

	if ((pcr->ocp_stat & (SD_OC_NOW | SD_OC_EVER |
			SDVIO_OC_NOW | SDVIO_OC_EVER)) ||
			(pcr->ocp_stat2 & (DV3318_OCP_NOW | DV3318_OCP_EVER))) {
		if (pcr->card_exist & SD_EXIST)
			rtsx_pci_write_register(pcr, CARD_OE, SD_OUTPUT_EN, 0);
		else if (pcr->card_exist & MS_EXIST)
			rtsx_pci_write_register(pcr, CARD_OE, MS_OUTPUT_EN, 0);
	}
}

static int rts5260_init_hw(struct rtsx_pcr *pcr)
{
	int err;

	rtsx_pci_init_ocp(pcr);

	rtsx_pci_init_cmd(pcr);

	rtsx_pci_add_cmd(pcr, WRITE_REG_CMD, L1SUB_CONFIG1,
			 AUX_CLK_ACTIVE_SEL_MASK, MAC_CKSW_DONE);
	/* Rest L1SUB Config */
	rtsx_pci_add_cmd(pcr, WRITE_REG_CMD, L1SUB_CONFIG3, 0xFF, 0x00);
	rtsx_pci_add_cmd(pcr, WRITE_REG_CMD, PM_CLK_FORCE_CTL,
			 CLK_PM_EN, CLK_PM_EN);
	rtsx_pci_add_cmd(pcr, WRITE_REG_CMD, PWD_SUSPEND_EN, 0xFF, 0xFF);
	rtsx_pci_add_cmd(pcr, WRITE_REG_CMD, PWR_GATE_CTRL,
			 PWR_GATE_EN, PWR_GATE_EN);
	rtsx_pci_add_cmd(pcr, WRITE_REG_CMD, REG_VREF,
			 PWD_SUSPND_EN, PWD_SUSPND_EN);
	rtsx_pci_add_cmd(pcr, WRITE_REG_CMD, RBCTL,
			 U_AUTO_DMA_EN_MASK, U_AUTO_DMA_DISABLE);

	if (pcr->flags & PCR_REVERSE_SOCKET)
		rtsx_pci_add_cmd(pcr, WRITE_REG_CMD, PETXCFG, 0xB0, 0xB0);
	else
		rtsx_pci_add_cmd(pcr, WRITE_REG_CMD, PETXCFG, 0xB0, 0x80);

	rtsx_pci_add_cmd(pcr, WRITE_REG_CMD, OBFF_CFG,
			 OBFF_EN_MASK, OBFF_DISABLE);

	err = rtsx_pci_send_cmd(pcr, CMD_TIMEOUT_DEF);
	if (err < 0)
		return err;

	return 0;
}

static void rts5260_pwr_saving_setting(struct rtsx_pcr *pcr)
{
	int lss_l1_1, lss_l1_2;

	lss_l1_1 = rtsx_check_dev_flag(pcr, ASPM_L1_1_EN)
			| rtsx_check_dev_flag(pcr, PM_L1_1_EN);
	lss_l1_2 = rtsx_check_dev_flag(pcr, ASPM_L1_2_EN)
			| rtsx_check_dev_flag(pcr, PM_L1_2_EN);

	rtsx_pci_write_register(pcr, ASPM_FORCE_CTL, 0xFF, 0);
	if (lss_l1_2) {
		pcr_dbg(pcr, "Set parameters for L1.2.");
		rtsx_pci_write_register(pcr, PWR_GLOBAL_CTRL,
					0xFF, PCIE_L1_2_EN);
<<<<<<< HEAD
=======
		rtsx_pci_write_register(pcr, RTS5260_DVCC_CTRL,
					RTS5260_DVCC_OCP_EN |
					RTS5260_DVCC_OCP_CL_EN,
					RTS5260_DVCC_OCP_EN |
					RTS5260_DVCC_OCP_CL_EN);

>>>>>>> 407d19ab
		rtsx_pci_write_register(pcr, PWR_FE_CTL,
					0xFF, PCIE_L1_2_PD_FE_EN);
	} else if (lss_l1_1) {
		pcr_dbg(pcr, "Set parameters for L1.1.");
		rtsx_pci_write_register(pcr, PWR_GLOBAL_CTRL,
					0xFF, PCIE_L1_1_EN);
		rtsx_pci_write_register(pcr, PWR_FE_CTL,
					0xFF, PCIE_L1_1_PD_FE_EN);
	} else {
		pcr_dbg(pcr, "Set parameters for L1.");
		rtsx_pci_write_register(pcr, PWR_GLOBAL_CTRL,
					0xFF, PCIE_L1_0_EN);
		rtsx_pci_write_register(pcr, PWR_FE_CTL,
					0xFF, PCIE_L1_0_PD_FE_EN);
	}

	rtsx_pci_write_register(pcr, CFG_L1_0_PCIE_DPHY_RET_VALUE,
				0xFF, CFG_L1_0_RET_VALUE_DEFAULT);
	rtsx_pci_write_register(pcr, CFG_L1_0_PCIE_MAC_RET_VALUE,
				0xFF, CFG_L1_0_RET_VALUE_DEFAULT);
	rtsx_pci_write_register(pcr, CFG_L1_0_CRC_SD30_RET_VALUE,
				0xFF, CFG_L1_0_RET_VALUE_DEFAULT);
	rtsx_pci_write_register(pcr, CFG_L1_0_CRC_SD40_RET_VALUE,
				0xFF, CFG_L1_0_RET_VALUE_DEFAULT);
	rtsx_pci_write_register(pcr, CFG_L1_0_SYS_RET_VALUE,
				0xFF, CFG_L1_0_RET_VALUE_DEFAULT);
	/*Option cut APHY*/
	rtsx_pci_write_register(pcr, CFG_PCIE_APHY_OFF_0,
				0xFF, CFG_PCIE_APHY_OFF_0_DEFAULT);
	rtsx_pci_write_register(pcr, CFG_PCIE_APHY_OFF_1,
				0xFF, CFG_PCIE_APHY_OFF_1_DEFAULT);
	rtsx_pci_write_register(pcr, CFG_PCIE_APHY_OFF_2,
				0xFF, CFG_PCIE_APHY_OFF_2_DEFAULT);
	rtsx_pci_write_register(pcr, CFG_PCIE_APHY_OFF_3,
				0xFF, CFG_PCIE_APHY_OFF_3_DEFAULT);
	/*CDR DEC*/
	rtsx_pci_write_register(pcr, PWC_CDR, 0xFF, PWC_CDR_DEFAULT);
	/*PWMPFM*/
	rtsx_pci_write_register(pcr, CFG_LP_FPWM_VALUE,
				0xFF, CFG_LP_FPWM_VALUE_DEFAULT);
	/*No Power Saving WA*/
	rtsx_pci_write_register(pcr, CFG_L1_0_CRC_MISC_RET_VALUE,
				0xFF, CFG_L1_0_CRC_MISC_RET_VALUE_DEFAULT);
}

static void rts5260_init_from_cfg(struct rtsx_pcr *pcr)
{
	struct rtsx_cr_option *option = &pcr->option;
	u32 lval;

	rtsx_pci_read_config_dword(pcr, PCR_ASPM_SETTING_5260, &lval);

	if (lval & ASPM_L1_1_EN_MASK)
		rtsx_set_dev_flag(pcr, ASPM_L1_1_EN);

	if (lval & ASPM_L1_2_EN_MASK)
		rtsx_set_dev_flag(pcr, ASPM_L1_2_EN);

	if (lval & PM_L1_1_EN_MASK)
		rtsx_set_dev_flag(pcr, PM_L1_1_EN);

	if (lval & PM_L1_2_EN_MASK)
		rtsx_set_dev_flag(pcr, PM_L1_2_EN);

	rts5260_pwr_saving_setting(pcr);

	if (option->ltr_en) {
		u16 val;

		pcie_capability_read_word(pcr->pci, PCI_EXP_DEVCTL2, &val);
		if (val & PCI_EXP_DEVCTL2_LTR_EN) {
			option->ltr_enabled = true;
			option->ltr_active = true;
			rtsx_set_ltr_latency(pcr, option->ltr_active_latency);
		} else {
			option->ltr_enabled = false;
		}
	}

	if (rtsx_check_dev_flag(pcr, ASPM_L1_1_EN | ASPM_L1_2_EN
				| PM_L1_1_EN | PM_L1_2_EN))
		option->force_clkreq_0 = false;
	else
		option->force_clkreq_0 = true;
}

static int rts5260_extra_init_hw(struct rtsx_pcr *pcr)
{
	struct rtsx_cr_option *option = &pcr->option;

	/* Set mcu_cnt to 7 to ensure data can be sampled properly */
	rtsx_pci_write_register(pcr, 0xFC03, 0x7F, 0x07);
	rtsx_pci_write_register(pcr, SSC_DIV_N_0, 0xFF, 0x5D);

	rts5260_init_from_cfg(pcr);

	/* force no MDIO*/
	rtsx_pci_write_register(pcr, RTS5260_AUTOLOAD_CFG4,
				0xFF, RTS5260_MIMO_DISABLE);
	/*Modify SDVCC Tune Default Parameters!*/
	rtsx_pci_write_register(pcr, LDO_VCC_CFG0,
				RTS5260_DVCC_TUNE_MASK, RTS5260_DVCC_33);

	rtsx_pci_write_register(pcr, PCLK_CTL, PCLK_MODE_SEL, PCLK_MODE_SEL);

	rts5260_init_hw(pcr);

	/*
	 * If u_force_clkreq_0 is enabled, CLKREQ# PIN will be forced
	 * to drive low, and we forcibly request clock.
	 */
	if (option->force_clkreq_0)
		rtsx_pci_write_register(pcr, PETXCFG,
				 FORCE_CLKREQ_DELINK_MASK, FORCE_CLKREQ_LOW);
	else
		rtsx_pci_write_register(pcr, PETXCFG,
				 FORCE_CLKREQ_DELINK_MASK, FORCE_CLKREQ_HIGH);

	return 0;
}

static void rts5260_set_aspm(struct rtsx_pcr *pcr, bool enable)
{
	struct rtsx_cr_option *option = &pcr->option;
	u8 val = 0;

	if (pcr->aspm_enabled == enable)
		return;

	if (option->dev_aspm_mode == DEV_ASPM_DYNAMIC) {
		if (enable)
			val = pcr->aspm_en;
		rtsx_pci_update_cfg_byte(pcr, pcr->pcie_cap + PCI_EXP_LNKCTL,
					 ASPM_MASK_NEG, val);
	} else if (option->dev_aspm_mode == DEV_ASPM_BACKDOOR) {
		u8 mask = FORCE_ASPM_VAL_MASK | FORCE_ASPM_CTL0;

		if (!enable)
			val = FORCE_ASPM_CTL0;
		rtsx_pci_write_register(pcr, ASPM_FORCE_CTL, mask, val);
	}

	pcr->aspm_enabled = enable;
}

static void rts5260_set_l1off_cfg_sub_d0(struct rtsx_pcr *pcr, int active)
{
	struct rtsx_cr_option *option = &pcr->option;
	u32 interrupt = rtsx_pci_readl(pcr, RTSX_BIPR);
	int card_exist = (interrupt & SD_EXIST) | (interrupt & MS_EXIST);
	int aspm_L1_1, aspm_L1_2;
	u8 val = 0;

	aspm_L1_1 = rtsx_check_dev_flag(pcr, ASPM_L1_1_EN);
	aspm_L1_2 = rtsx_check_dev_flag(pcr, ASPM_L1_2_EN);

	if (active) {
		/* run, latency: 60us */
		if (aspm_L1_1)
			val = option->ltr_l1off_snooze_sspwrgate;
	} else {
		/* l1off, latency: 300us */
		if (aspm_L1_2)
			val = option->ltr_l1off_sspwrgate;
	}

	if (aspm_L1_1 || aspm_L1_2) {
		if (rtsx_check_dev_flag(pcr,
					LTR_L1SS_PWR_GATE_CHECK_CARD_EN)) {
			if (card_exist)
				val &= ~L1OFF_MBIAS2_EN_5250;
			else
				val |= L1OFF_MBIAS2_EN_5250;
		}
	}
	rtsx_set_l1off_sub(pcr, val);
}

static const struct pcr_ops rts5260_pcr_ops = {
	.fetch_vendor_settings = rtsx_base_fetch_vendor_settings,
	.turn_on_led = rts5260_turn_on_led,
	.turn_off_led = rts5260_turn_off_led,
	.extra_init_hw = rts5260_extra_init_hw,
	.enable_auto_blink = rtsx_base_enable_auto_blink,
	.disable_auto_blink = rtsx_base_disable_auto_blink,
	.card_power_on = rts5260_card_power_on,
	.card_power_off = rts5260_card_power_off,
	.switch_output_voltage = rts5260_switch_output_voltage,
	.force_power_down = rtsx_base_force_power_down,
	.stop_cmd = rts5260_stop_cmd,
	.set_aspm = rts5260_set_aspm,
	.set_l1off_cfg_sub_d0 = rts5260_set_l1off_cfg_sub_d0,
	.enable_ocp = rts5260_enable_ocp,
	.disable_ocp = rts5260_disable_ocp,
	.init_ocp = rts5260_init_ocp,
	.process_ocp = rts5260_process_ocp,
	.get_ocpstat = rts5260_get_ocpstat,
	.clear_ocpstat = rts5260_clear_ocpstat,
};

void rts5260_init_params(struct rtsx_pcr *pcr)
{
	struct rtsx_cr_option *option = &pcr->option;
	struct rtsx_hw_param *hw_param = &pcr->hw_param;

	pcr->extra_caps = EXTRA_CAPS_SD_SDR50 | EXTRA_CAPS_SD_SDR104;
	pcr->num_slots = 2;

	pcr->flags = 0;
	pcr->card_drive_sel = RTSX_CARD_DRIVE_DEFAULT;
	pcr->sd30_drive_sel_1v8 = CFG_DRIVER_TYPE_B;
	pcr->sd30_drive_sel_3v3 = CFG_DRIVER_TYPE_B;
	pcr->aspm_en = ASPM_L1_EN;
	pcr->tx_initial_phase = SET_CLOCK_PHASE(1, 29, 16);
	pcr->rx_initial_phase = SET_CLOCK_PHASE(24, 6, 5);

	pcr->ic_version = rts5260_get_ic_version(pcr);
	pcr->sd_pull_ctl_enable_tbl = rts5260_sd_pull_ctl_enable_tbl;
	pcr->sd_pull_ctl_disable_tbl = rts5260_sd_pull_ctl_disable_tbl;
	pcr->ms_pull_ctl_enable_tbl = rts5260_ms_pull_ctl_enable_tbl;
	pcr->ms_pull_ctl_disable_tbl = rts5260_ms_pull_ctl_disable_tbl;

	pcr->reg_pm_ctrl3 = RTS524A_PM_CTRL3;

	pcr->ops = &rts5260_pcr_ops;

	option->dev_flags = (LTR_L1SS_PWR_GATE_CHECK_CARD_EN
				| LTR_L1SS_PWR_GATE_EN);
	option->ltr_en = true;

	/* init latency of active, idle, L1OFF to 60us, 300us, 3ms */
	option->ltr_active_latency = LTR_ACTIVE_LATENCY_DEF;
	option->ltr_idle_latency = LTR_IDLE_LATENCY_DEF;
	option->ltr_l1off_latency = LTR_L1OFF_LATENCY_DEF;
	option->dev_aspm_mode = DEV_ASPM_DYNAMIC;
	option->l1_snooze_delay = L1_SNOOZE_DELAY_DEF;
	option->ltr_l1off_sspwrgate = LTR_L1OFF_SSPWRGATE_5250_DEF;
	option->ltr_l1off_snooze_sspwrgate =
		LTR_L1OFF_SNOOZE_SSPWRGATE_5250_DEF;

	option->ocp_en = 1;
	if (option->ocp_en)
		hw_param->interrupt_en |= SD_OC_INT_EN;
<<<<<<< HEAD
	hw_param->ocp_glitch = SD_OCP_GLITCH_10M | SDVIO_OCP_GLITCH_800U;
=======
	hw_param->ocp_glitch =  SD_OCP_GLITCH_100U | SDVIO_OCP_GLITCH_800U;
>>>>>>> 407d19ab
	option->sd_400mA_ocp_thd = RTS5260_DVCC_OCP_THD_550;
	option->sd_800mA_ocp_thd = RTS5260_DVCC_OCP_THD_970;
}<|MERGE_RESOLUTION|>--- conflicted
+++ resolved
@@ -52,11 +52,13 @@
 		drive_sel = pcr->sd30_drive_sel_1v8;
 	}
 
-	rtsx_pci_add_cmd(pcr, WRITE_REG_CMD, SD30_CLK_DRIVE_SEL,
+	rtsx_pci_write_register(pcr, SD30_CLK_DRIVE_SEL,
 			 0xFF, driving[drive_sel][0]);
-	rtsx_pci_add_cmd(pcr, WRITE_REG_CMD, SD30_CMD_DRIVE_SEL,
+
+	rtsx_pci_write_register(pcr, SD30_CMD_DRIVE_SEL,
 			 0xFF, driving[drive_sel][1]);
-	rtsx_pci_add_cmd(pcr, WRITE_REG_CMD, SD30_DAT_DRIVE_SEL,
+
+	rtsx_pci_write_register(pcr, SD30_CMD_DRIVE_SEL,
 			 0xFF, driving[drive_sel][2]);
 }
 
@@ -181,7 +183,7 @@
 		| SD_ASYNC_FIFO_NOT_RST, SD_30_MODE | SD_ASYNC_FIFO_NOT_RST);
 	rtsx_pci_write_register(pcr, CLK_CTL, CLK_LOW_FREQ, CLK_LOW_FREQ);
 	rtsx_pci_write_register(pcr, CARD_CLK_SOURCE, 0xFF,
-				CRC_VAR_CLK0 | SD30_FIX_CLK | SAMPLE_VAR_CLK1);
+			CRC_VAR_CLK0 | SD30_FIX_CLK | SAMPLE_VAR_CLK1);
 	rtsx_pci_write_register(pcr, CLK_CTL, CLK_LOW_FREQ, 0);
 
 	return 0;
@@ -195,22 +197,16 @@
 	if (option->ocp_en)
 		rtsx_pci_enable_ocp(pcr);
 
-	rtsx_pci_init_cmd(pcr);
-	rtsx_pci_add_cmd(pcr, WRITE_REG_CMD, LDO_CONFIG2,
-			 DV331812_VDD1, DV331812_VDD1);
-	err = rtsx_pci_send_cmd(pcr, CMD_TIMEOUT_DEF);
-	if (err < 0)
-		return err;
-
-	rtsx_pci_init_cmd(pcr);
-	rtsx_pci_add_cmd(pcr, WRITE_REG_CMD, LDO_VCC_CFG0,
+
+	rtsx_pci_write_register(pcr, LDO_CONFIG2, DV331812_VDD1, DV331812_VDD1);
+	rtsx_pci_write_register(pcr, LDO_VCC_CFG0,
 			 RTS5260_DVCC_TUNE_MASK, RTS5260_DVCC_33);
-	rtsx_pci_add_cmd(pcr, WRITE_REG_CMD, LDO_VCC_CFG1,
-			 LDO_POW_SDVDD1_MASK, LDO_POW_SDVDD1_ON);
-	rtsx_pci_add_cmd(pcr, WRITE_REG_CMD, LDO_CONFIG2,
+
+	rtsx_pci_write_register(pcr, LDO_VCC_CFG1, LDO_POW_SDVDD1_MASK,
+			LDO_POW_SDVDD1_ON);
+
+	rtsx_pci_write_register(pcr, LDO_CONFIG2,
 			 DV331812_POWERON, DV331812_POWERON);
-	err = rtsx_pci_send_cmd(pcr, CMD_TIMEOUT_DEF);
-
 	msleep(20);
 
 	if (pcr->extra_caps & EXTRA_CAPS_SD_SDR50 ||
@@ -230,8 +226,8 @@
 	/* Reset SD_CFG3 register */
 	rtsx_pci_write_register(pcr, SD_CFG3, SD30_CLK_END_EN, 0);
 	rtsx_pci_write_register(pcr, REG_SD_STOP_SDCLK_CFG,
-				SD30_CLK_STOP_CFG_EN | SD30_CLK_STOP_CFG1 |
-				SD30_CLK_STOP_CFG0, 0);
+			SD30_CLK_STOP_CFG_EN | SD30_CLK_STOP_CFG1 |
+			SD30_CLK_STOP_CFG0, 0);
 
 	rtsx_pci_write_register(pcr, REG_PRE_RW_MODE, EN_INFINITE_MODE, 0);
 
@@ -261,9 +257,9 @@
 	}
 
 	/* set pad drive */
-	rtsx_pci_init_cmd(pcr);
 	rts5260_fill_driving(pcr, voltage);
-	return rtsx_pci_send_cmd(pcr, CMD_TIMEOUT_DEF);
+
+	return 0;
 }
 
 static void rts5260_stop_cmd(struct rtsx_pcr *pcr)
@@ -278,27 +274,22 @@
 
 static void rts5260_card_before_power_off(struct rtsx_pcr *pcr)
 {
-	struct rtsx_cr_option *option = &pcr->option;
-
 	rts5260_stop_cmd(pcr);
 	rts5260_switch_output_voltage(pcr, OUTPUT_3V3);
 
-	if (option->ocp_en)
+}
+
+static int rts5260_card_power_off(struct rtsx_pcr *pcr, int card)
+{
+	int err = 0;
+
+	rts5260_card_before_power_off(pcr);
+	err = rtsx_pci_write_register(pcr, LDO_VCC_CFG1,
+			 LDO_POW_SDVDD1_MASK, LDO_POW_SDVDD1_OFF);
+	err = rtsx_pci_write_register(pcr, LDO_CONFIG2,
+			 DV331812_POWERON, DV331812_POWEROFF);
+	if (pcr->option.ocp_en)
 		rtsx_pci_disable_ocp(pcr);
-}
-
-static int rts5260_card_power_off(struct rtsx_pcr *pcr, int card)
-{
-	int err = 0;
-
-	rts5260_card_before_power_off(pcr);
-
-	rtsx_pci_init_cmd(pcr);
-	rtsx_pci_add_cmd(pcr, WRITE_REG_CMD, LDO_VCC_CFG1,
-			 LDO_POW_SDVDD1_MASK, LDO_POW_SDVDD1_OFF);
-	rtsx_pci_add_cmd(pcr, WRITE_REG_CMD, LDO_CONFIG2,
-			 DV331812_POWERON, DV331812_POWEROFF);
-	err = rtsx_pci_send_cmd(pcr, CMD_TIMEOUT_DEF);
 
 	return err;
 }
@@ -310,41 +301,29 @@
 	if (option->ocp_en) {
 		u8 mask, val;
 
+
+		rtsx_pci_write_register(pcr, RTS5260_DVCC_CTRL,
+				RTS5260_DVCC_OCP_THD_MASK,
+				option->sd_800mA_ocp_thd);
+
+		rtsx_pci_write_register(pcr, RTS5260_DV331812_CFG,
+				RTS5260_DV331812_OCP_THD_MASK,
+				RTS5260_DV331812_OCP_THD_270);
+
+		mask = SD_OCP_GLITCH_MASK;
+		val = pcr->hw_param.ocp_glitch;
+		rtsx_pci_write_register(pcr, REG_OCPGLITCH, mask, val);
 		rtsx_pci_write_register(pcr, RTS5260_DVCC_CTRL,
 					RTS5260_DVCC_OCP_EN |
 					RTS5260_DVCC_OCP_CL_EN,
 					RTS5260_DVCC_OCP_EN |
 					RTS5260_DVCC_OCP_CL_EN);
-		rtsx_pci_write_register(pcr, RTS5260_DVIO_CTRL,
-					RTS5260_DVIO_OCP_EN |
-					RTS5260_DVIO_OCP_CL_EN,
-					RTS5260_DVIO_OCP_EN |
-					RTS5260_DVIO_OCP_CL_EN);
-
-		rtsx_pci_write_register(pcr, RTS5260_DVCC_CTRL,
-					RTS5260_DVCC_OCP_THD_MASK,
-					option->sd_400mA_ocp_thd);
-
-		rtsx_pci_write_register(pcr, RTS5260_DVIO_CTRL,
-					RTS5260_DVIO_OCP_THD_MASK,
-					RTS5260_DVIO_OCP_THD_350);
-
-		rtsx_pci_write_register(pcr, RTS5260_DV331812_CFG,
-					RTS5260_DV331812_OCP_THD_MASK,
-					RTS5260_DV331812_OCP_THD_210);
-
-		mask = SD_OCP_GLITCH_MASK | SDVIO_OCP_GLITCH_MASK;
-		val = pcr->hw_param.ocp_glitch;
-		rtsx_pci_write_register(pcr, REG_OCPGLITCH, mask, val);
 
 		rtsx_pci_enable_ocp(pcr);
 	} else {
 		rtsx_pci_write_register(pcr, RTS5260_DVCC_CTRL,
 					RTS5260_DVCC_OCP_EN |
 					RTS5260_DVCC_OCP_CL_EN, 0);
-		rtsx_pci_write_register(pcr, RTS5260_DVIO_CTRL,
-					RTS5260_DVIO_OCP_EN |
-					RTS5260_DVIO_OCP_CL_EN, 0);
 	}
 }
 
@@ -352,14 +331,9 @@
 {
 	u8 val = 0;
 
-	rtsx_pci_write_register(pcr, FPDCTL, OC_POWER_DOWN, 0);
-
 	val = SD_OCP_INT_EN | SD_DETECT_EN;
-	val |= SDVIO_OCP_INT_EN | SDVIO_DETECT_EN;
 	rtsx_pci_write_register(pcr, REG_OCPCTL, 0xFF, val);
-	rtsx_pci_write_register(pcr, REG_DV3318_OCPCTL,
-				DV3318_DETECT_EN | DV3318_OCP_INT_EN,
-				DV3318_DETECT_EN | DV3318_OCP_INT_EN);
+
 }
 
 static void rts5260_disable_ocp(struct rtsx_pcr *pcr)
@@ -367,14 +341,10 @@
 	u8 mask = 0;
 
 	mask = SD_OCP_INT_EN | SD_DETECT_EN;
-	mask |= SDVIO_OCP_INT_EN | SDVIO_DETECT_EN;
 	rtsx_pci_write_register(pcr, REG_OCPCTL, mask, 0);
-	rtsx_pci_write_register(pcr, REG_DV3318_OCPCTL,
-				DV3318_DETECT_EN | DV3318_OCP_INT_EN, 0);
-
-	rtsx_pci_write_register(pcr, FPDCTL, OC_POWER_DOWN,
-				OC_POWER_DOWN);
-}
+
+}
+
 
 static int rts5260_get_ocpstat(struct rtsx_pcr *pcr, u8 *val)
 {
@@ -392,9 +362,7 @@
 	u8 val = 0;
 
 	mask = SD_OCP_INT_CLR | SD_OC_CLR;
-	mask |= SDVIO_OCP_INT_CLR | SDVIO_OC_CLR;
 	val = SD_OCP_INT_CLR | SD_OC_CLR;
-	val |= SDVIO_OCP_INT_CLR | SDVIO_OC_CLR;
 
 	rtsx_pci_write_register(pcr, REG_OCPCTL, mask, val);
 	rtsx_pci_write_register(pcr, REG_DV3318_OCPCTL,
@@ -413,35 +381,21 @@
 
 	rtsx_pci_get_ocpstat(pcr, &pcr->ocp_stat);
 	rts5260_get_ocpstat2(pcr, &pcr->ocp_stat2);
-	if (pcr->card_exist & SD_EXIST)
-		rtsx_sd_power_off_card3v3(pcr);
-	else if (pcr->card_exist & MS_EXIST)
-		rtsx_ms_power_off_card3v3(pcr);
-
-	if (!(pcr->card_exist & MS_EXIST) && !(pcr->card_exist & SD_EXIST)) {
-		if ((pcr->ocp_stat & (SD_OC_NOW | SD_OC_EVER |
-			SDVIO_OC_NOW | SDVIO_OC_EVER)) ||
-			(pcr->ocp_stat2 & (DV3318_OCP_NOW | DV3318_OCP_EVER)))
-			rtsx_pci_clear_ocpstat(pcr);
+
+	if ((pcr->ocp_stat & (SD_OC_NOW | SD_OC_EVER)) ||
+		(pcr->ocp_stat2 & (DV3318_OCP_NOW | DV3318_OCP_EVER))) {
+		rtsx_pci_card_power_off(pcr, RTSX_SD_CARD);
+		rtsx_pci_write_register(pcr, CARD_OE, SD_OUTPUT_EN, 0);
+		rtsx_pci_clear_ocpstat(pcr);
 		pcr->ocp_stat = 0;
 		pcr->ocp_stat2 = 0;
 	}
 
-	if ((pcr->ocp_stat & (SD_OC_NOW | SD_OC_EVER |
-			SDVIO_OC_NOW | SDVIO_OC_EVER)) ||
-			(pcr->ocp_stat2 & (DV3318_OCP_NOW | DV3318_OCP_EVER))) {
-		if (pcr->card_exist & SD_EXIST)
-			rtsx_pci_write_register(pcr, CARD_OE, SD_OUTPUT_EN, 0);
-		else if (pcr->card_exist & MS_EXIST)
-			rtsx_pci_write_register(pcr, CARD_OE, MS_OUTPUT_EN, 0);
-	}
 }
 
 static int rts5260_init_hw(struct rtsx_pcr *pcr)
 {
 	int err;
-
-	rtsx_pci_init_ocp(pcr);
 
 	rtsx_pci_init_cmd(pcr);
 
@@ -471,6 +425,8 @@
 	if (err < 0)
 		return err;
 
+	rtsx_pci_init_ocp(pcr);
+
 	return 0;
 }
 
@@ -488,15 +444,12 @@
 		pcr_dbg(pcr, "Set parameters for L1.2.");
 		rtsx_pci_write_register(pcr, PWR_GLOBAL_CTRL,
 					0xFF, PCIE_L1_2_EN);
-<<<<<<< HEAD
-=======
 		rtsx_pci_write_register(pcr, RTS5260_DVCC_CTRL,
 					RTS5260_DVCC_OCP_EN |
 					RTS5260_DVCC_OCP_CL_EN,
 					RTS5260_DVCC_OCP_EN |
 					RTS5260_DVCC_OCP_CL_EN);
 
->>>>>>> 407d19ab
 		rtsx_pci_write_register(pcr, PWR_FE_CTL,
 					0xFF, PCIE_L1_2_PD_FE_EN);
 	} else if (lss_l1_1) {
@@ -740,11 +693,7 @@
 	option->ocp_en = 1;
 	if (option->ocp_en)
 		hw_param->interrupt_en |= SD_OC_INT_EN;
-<<<<<<< HEAD
-	hw_param->ocp_glitch = SD_OCP_GLITCH_10M | SDVIO_OCP_GLITCH_800U;
-=======
 	hw_param->ocp_glitch =  SD_OCP_GLITCH_100U | SDVIO_OCP_GLITCH_800U;
->>>>>>> 407d19ab
 	option->sd_400mA_ocp_thd = RTS5260_DVCC_OCP_THD_550;
 	option->sd_800mA_ocp_thd = RTS5260_DVCC_OCP_THD_970;
 }