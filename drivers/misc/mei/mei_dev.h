/* SPDX-License-Identifier: GPL-2.0 */
/*
 * Copyright (c) 2003-2018, Intel Corporation. All rights reserved.
 * Intel Management Engine Interface (Intel MEI) Linux driver
 */

#ifndef _MEI_DEV_H_
#define _MEI_DEV_H_

#include <linux/types.h>
#include <linux/cdev.h>
#include <linux/poll.h>
#include <linux/mei.h>
#include <linux/mei_cl_bus.h>

#include "hw.h"
#include "hbm.h"

#define MEI_SLOT_SIZE             sizeof(u32)
#define MEI_RD_MSG_BUF_SIZE       (128 * MEI_SLOT_SIZE)

/*
 * Number of Maximum MEI Clients
 */
#define MEI_CLIENTS_MAX 256

/*
 * maximum number of consecutive resets
 */
#define MEI_MAX_CONSEC_RESET  3

/*
 * Number of File descriptors/handles
 * that can be opened to the driver.
 *
 * Limit to 255: 256 Total Clients
 * minus internal client for MEI Bus Messages
 */
#define  MEI_MAX_OPEN_HANDLE_COUNT (MEI_CLIENTS_MAX - 1)

/* File state */
enum file_state {
	MEI_FILE_UNINITIALIZED = 0,
	MEI_FILE_INITIALIZING,
	MEI_FILE_CONNECTING,
	MEI_FILE_CONNECTED,
	MEI_FILE_DISCONNECTING,
	MEI_FILE_DISCONNECT_REPLY,
	MEI_FILE_DISCONNECT_REQUIRED,
	MEI_FILE_DISCONNECTED,
};

/* MEI device states */
enum mei_dev_state {
	MEI_DEV_INITIALIZING = 0,
	MEI_DEV_INIT_CLIENTS,
	MEI_DEV_ENABLED,
	MEI_DEV_RESETTING,
	MEI_DEV_DISABLED,
	MEI_DEV_POWER_DOWN,
	MEI_DEV_POWER_UP
};

const char *mei_dev_state_str(int state);

enum mei_file_transaction_states {
	MEI_IDLE,
	MEI_WRITING,
	MEI_WRITE_COMPLETE,
};

/**
 * enum mei_cb_file_ops  - file operation associated with the callback
 * @MEI_FOP_READ:       read
 * @MEI_FOP_WRITE:      write
 * @MEI_FOP_CONNECT:    connect
 * @MEI_FOP_DISCONNECT: disconnect
 * @MEI_FOP_DISCONNECT_RSP: disconnect response
 * @MEI_FOP_NOTIFY_START:   start notification
 * @MEI_FOP_NOTIFY_STOP:    stop notification
 */
enum mei_cb_file_ops {
	MEI_FOP_READ = 0,
	MEI_FOP_WRITE,
	MEI_FOP_CONNECT,
	MEI_FOP_DISCONNECT,
	MEI_FOP_DISCONNECT_RSP,
	MEI_FOP_NOTIFY_START,
	MEI_FOP_NOTIFY_STOP,
};

/**
 * enum mei_cl_io_mode - io mode between driver and fw
 *
 * @MEI_CL_IO_TX_BLOCKING: send is blocking
 * @MEI_CL_IO_TX_INTERNAL: internal communication between driver and FW
 *
 * @MEI_CL_IO_RX_NONBLOCK: recv is non-blocking
 */
enum mei_cl_io_mode {
	MEI_CL_IO_TX_BLOCKING = BIT(0),
	MEI_CL_IO_TX_INTERNAL = BIT(1),

	MEI_CL_IO_RX_NONBLOCK = BIT(2),
};

/*
 * Intel MEI message data struct
 */
struct mei_msg_data {
	size_t size;
	unsigned char *data;
};

/* Maximum number of processed FW status registers */
#define MEI_FW_STATUS_MAX 6
/* Minimal  buffer for FW status string (8 bytes in dw + space or '\0') */
#define MEI_FW_STATUS_STR_SZ (MEI_FW_STATUS_MAX * (8 + 1))


/*
 * struct mei_fw_status - storage of FW status data
 *
 * @count: number of actually available elements in array
 * @status: FW status registers
 */
struct mei_fw_status {
	int count;
	u32 status[MEI_FW_STATUS_MAX];
};

/**
 * struct mei_me_client - representation of me (fw) client
 *
 * @list: link in me client list
 * @refcnt: struct reference count
 * @props: client properties
 * @client_id: me client id
 * @tx_flow_ctrl_creds: flow control credits
 * @connect_count: number connections to this client
 * @bus_added: added to bus
 */
struct mei_me_client {
	struct list_head list;
	struct kref refcnt;
	struct mei_client_properties props;
	u8 client_id;
	u8 tx_flow_ctrl_creds;
	u8 connect_count;
	u8 bus_added;
};


struct mei_cl;

/**
 * struct mei_cl_cb - file operation callback structure
 *
 * @list: link in callback queue
 * @cl: file client who is running this operation
 * @fop_type: file operation type
 * @buf: buffer for data associated with the callback
 * @buf_idx: last read index
 * @fp: pointer to file structure
 * @status: io status of the cb
 * @internal: communication between driver and FW flag
 * @blocking: transmission blocking mode
 */
struct mei_cl_cb {
	struct list_head list;
	struct mei_cl *cl;
	enum mei_cb_file_ops fop_type;
	struct mei_msg_data buf;
	size_t buf_idx;
	const struct file *fp;
	int status;
	u32 internal:1;
	u32 blocking:1;
};

/**
 * struct mei_cl - me client host representation
 *    carried in file->private_data
 *
 * @link: link in the clients list
 * @dev: mei parent device
 * @state: file operation state
 * @tx_wait: wait queue for tx completion
 * @rx_wait: wait queue for rx completion
 * @wait:  wait queue for management operation
 * @ev_wait: notification wait queue
 * @ev_async: event async notification
 * @status: connection status
 * @me_cl: fw client connected
 * @fp: file associated with client
 * @host_client_id: host id
 * @tx_flow_ctrl_creds: transmit flow credentials
 * @rx_flow_ctrl_creds: receive flow credentials
 * @timer_count:  watchdog timer for operation completion
 * @notify_en: notification - enabled/disabled
 * @notify_ev: pending notification event
 * @tx_cb_queued: number of tx callbacks in queue
 * @writing_state: state of the tx
 * @rd_pending: pending read credits
 * @rd_completed: completed read
 *
 * @cldev: device on the mei client bus
 */
struct mei_cl {
	struct list_head link;
	struct mei_device *dev;
	enum file_state state;
	wait_queue_head_t tx_wait;
	wait_queue_head_t rx_wait;
	wait_queue_head_t wait;
	wait_queue_head_t ev_wait;
	struct fasync_struct *ev_async;
	int status;
	struct mei_me_client *me_cl;
	const struct file *fp;
	u8 host_client_id;
	u8 tx_flow_ctrl_creds;
	u8 rx_flow_ctrl_creds;
	u8 timer_count;
	u8 notify_en;
	u8 notify_ev;
	u8 tx_cb_queued;
	enum mei_file_transaction_states writing_state;
	struct list_head rd_pending;
	struct list_head rd_completed;

	struct mei_cl_device *cldev;
};

#define MEI_TX_QUEUE_LIMIT_DEFAULT 50
#define MEI_TX_QUEUE_LIMIT_MAX 255
#define MEI_TX_QUEUE_LIMIT_MIN 30

/**
 * struct mei_hw_ops - hw specific ops
 *
 * @host_is_ready    : query for host readiness
 *
 * @hw_is_ready      : query if hw is ready
 * @hw_reset         : reset hw
 * @hw_start         : start hw after reset
 * @hw_config        : configure hw
 *
 * @fw_status        : get fw status registers
 * @pg_state         : power gating state of the device
 * @pg_in_transition : is device now in pg transition
 * @pg_is_enabled    : is power gating enabled
 *
 * @intr_clear       : clear pending interrupts
 * @intr_enable      : enable interrupts
 * @intr_disable     : disable interrupts
 * @synchronize_irq  : synchronize irqs
 *
 * @hbuf_free_slots  : query for write buffer empty slots
 * @hbuf_is_ready    : query if write buffer is empty
 * @hbuf_depth       : query for write buffer depth
 *
 * @write            : write a message to FW
 *
 * @rdbuf_full_slots : query how many slots are filled
 *
 * @read_hdr         : get first 4 bytes (header)
 * @read             : read a buffer from the FW
 */
struct mei_hw_ops {

	bool (*host_is_ready)(struct mei_device *dev);

	bool (*hw_is_ready)(struct mei_device *dev);
	int (*hw_reset)(struct mei_device *dev, bool enable);
	int (*hw_start)(struct mei_device *dev);
	void (*hw_config)(struct mei_device *dev);

	int (*fw_status)(struct mei_device *dev, struct mei_fw_status *fw_sts);
	enum mei_pg_state (*pg_state)(struct mei_device *dev);
	bool (*pg_in_transition)(struct mei_device *dev);
	bool (*pg_is_enabled)(struct mei_device *dev);

	void (*intr_clear)(struct mei_device *dev);
	void (*intr_enable)(struct mei_device *dev);
	void (*intr_disable)(struct mei_device *dev);
	void (*synchronize_irq)(struct mei_device *dev);

	int (*hbuf_free_slots)(struct mei_device *dev);
	bool (*hbuf_is_ready)(struct mei_device *dev);
	u32 (*hbuf_depth)(const struct mei_device *dev);
	int (*write)(struct mei_device *dev,
		     const void *hdr, size_t hdr_len,
		     const void *data, size_t data_len);

	int (*rdbuf_full_slots)(struct mei_device *dev);

	u32 (*read_hdr)(const struct mei_device *dev);
	int (*read)(struct mei_device *dev,
		     unsigned char *buf, unsigned long len);
};

/* MEI bus API*/
void mei_cl_bus_rescan_work(struct work_struct *work);
void mei_cl_bus_dev_fixup(struct mei_cl_device *dev);
ssize_t __mei_cl_send(struct mei_cl *cl, u8 *buf, size_t length,
		      unsigned int mode);
ssize_t __mei_cl_recv(struct mei_cl *cl, u8 *buf, size_t length,
		      unsigned int mode, unsigned long timeout);
bool mei_cl_bus_rx_event(struct mei_cl *cl);
bool mei_cl_bus_notify_event(struct mei_cl *cl);
void mei_cl_bus_remove_devices(struct mei_device *bus);
int mei_cl_bus_init(void);
void mei_cl_bus_exit(void);

/**
 * enum mei_pg_event - power gating transition events
 *
 * @MEI_PG_EVENT_IDLE: the driver is not in power gating transition
 * @MEI_PG_EVENT_WAIT: the driver is waiting for a pg event to complete
 * @MEI_PG_EVENT_RECEIVED: the driver received pg event
 * @MEI_PG_EVENT_INTR_WAIT: the driver is waiting for a pg event interrupt
 * @MEI_PG_EVENT_INTR_RECEIVED: the driver received pg event interrupt
 */
enum mei_pg_event {
	MEI_PG_EVENT_IDLE,
	MEI_PG_EVENT_WAIT,
	MEI_PG_EVENT_RECEIVED,
	MEI_PG_EVENT_INTR_WAIT,
	MEI_PG_EVENT_INTR_RECEIVED,
};

/**
 * enum mei_pg_state - device internal power gating state
 *
 * @MEI_PG_OFF: device is not power gated - it is active
 * @MEI_PG_ON:  device is power gated - it is in lower power state
 */
enum mei_pg_state {
	MEI_PG_OFF = 0,
	MEI_PG_ON =  1,
};

const char *mei_pg_state_str(enum mei_pg_state state);

/**
 * struct mei_fw_version - MEI FW version struct
 *
 * @platform: platform identifier
 * @major: major version field
 * @minor: minor version field
 * @buildno: build number version field
 * @hotfix: hotfix number version field
 */
struct mei_fw_version {
	u8 platform;
	u8 major;
	u16 minor;
	u16 buildno;
	u16 hotfix;
};

#define MEI_MAX_FW_VER_BLOCKS 3

/**
 * struct mei_device -  MEI private device struct
 *
 * @dev         : device on a bus
 * @cdev        : character device
 * @minor       : minor number allocated for device
 *
 * @write_list  : write pending list
 * @write_waiting_list : write completion list
 * @ctrl_wr_list : pending control write list
 * @ctrl_rd_list : pending control read list
 * @tx_queue_limit: tx queues per client linit
 *
 * @file_list   : list of opened handles
 * @open_handle_count: number of opened handles
 *
 * @device_lock : big device lock
 * @timer_work  : MEI timer delayed work (timeouts)
 *
 * @recvd_hw_ready : hw ready message received flag
 *
 * @wait_hw_ready : wait queue for receive HW ready message form FW
 * @wait_pg     : wait queue for receive PG message from FW
 * @wait_hbm_start : wait queue for receive HBM start message from FW
 *
 * @reset_count : number of consecutive resets
 * @dev_state   : device state
 * @hbm_state   : state of host bus message protocol
 * @init_clients_timer : HBM init handshake timeout
 *
 * @pg_event    : power gating event
 * @pg_domain   : runtime PM domain
 *
 * @rd_msg_buf  : control messages buffer
 * @rd_msg_hdr  : read message header storage
 *
 * @hbuf_is_ready : query if the host host/write buffer is ready
 *
 * @version     : HBM protocol version in use
 * @hbm_f_pg_supported  : hbm feature pgi protocol
 * @hbm_f_dc_supported  : hbm feature dynamic clients
 * @hbm_f_dot_supported : hbm feature disconnect on timeout
 * @hbm_f_ev_supported  : hbm feature event notification
 * @hbm_f_fa_supported  : hbm feature fixed address client
 * @hbm_f_ie_supported  : hbm feature immediate reply to enum request
 * @hbm_f_os_supported  : hbm feature support OS ver message
 * @hbm_f_dr_supported  : hbm feature dma ring supported
 *
 * @fw_ver : FW versions
 *
 * @me_clients_rwsem: rw lock over me_clients list
 * @me_clients  : list of FW clients
 * @me_clients_map : FW clients bit map
 * @host_clients_map : host clients id pool
 *
 * @allow_fixed_address: allow user space to connect a fixed client
 * @override_fixed_address: force allow fixed address behavior
 *
 * @reset_work  : work item for the device reset
 * @bus_rescan_work : work item for the bus rescan
 *
 * @device_list : mei client bus list
 * @cl_bus_lock : client bus list lock
 *
 * @dbgfs_dir   : debugfs mei root directory
 *
 * @ops:        : hw specific operations
 * @hw          : hw specific data
 */
struct mei_device {
	struct device *dev;
	struct cdev cdev;
	int minor;

	struct list_head write_list;
	struct list_head write_waiting_list;
	struct list_head ctrl_wr_list;
	struct list_head ctrl_rd_list;
	u8 tx_queue_limit;

	struct list_head file_list;
	long open_handle_count;

	struct mutex device_lock;
	struct delayed_work timer_work;

	bool recvd_hw_ready;
	/*
	 * waiting queue for receive message from FW
	 */
	wait_queue_head_t wait_hw_ready;
	wait_queue_head_t wait_pg;
	wait_queue_head_t wait_hbm_start;

	/*
	 * mei device  states
	 */
	unsigned long reset_count;
	enum mei_dev_state dev_state;
	enum mei_hbm_state hbm_state;
	u16 init_clients_timer;

	/*
	 * Power Gating support
	 */
	enum mei_pg_event pg_event;
#ifdef CONFIG_PM
	struct dev_pm_domain pg_domain;
#endif /* CONFIG_PM */

	unsigned char rd_msg_buf[MEI_RD_MSG_BUF_SIZE];
	u32 rd_msg_hdr;

	/* write buffer */
	bool hbuf_is_ready;

	struct hbm_version version;
	unsigned int hbm_f_pg_supported:1;
	unsigned int hbm_f_dc_supported:1;
	unsigned int hbm_f_dot_supported:1;
	unsigned int hbm_f_ev_supported:1;
	unsigned int hbm_f_fa_supported:1;
	unsigned int hbm_f_ie_supported:1;
	unsigned int hbm_f_os_supported:1;
	unsigned int hbm_f_dr_supported:1;

	struct mei_fw_version fw_ver[MEI_MAX_FW_VER_BLOCKS];

	struct rw_semaphore me_clients_rwsem;
	struct list_head me_clients;
	DECLARE_BITMAP(me_clients_map, MEI_CLIENTS_MAX);
	DECLARE_BITMAP(host_clients_map, MEI_CLIENTS_MAX);

	bool allow_fixed_address;
	bool override_fixed_address;

	struct work_struct reset_work;
	struct work_struct bus_rescan_work;

	/* List of bus devices */
	struct list_head device_list;
	struct mutex cl_bus_lock;

#if IS_ENABLED(CONFIG_DEBUG_FS)
	struct dentry *dbgfs_dir;
#endif /* CONFIG_DEBUG_FS */

	const struct mei_hw_ops *ops;
	char hw[0] __aligned(sizeof(void *));
};

static inline unsigned long mei_secs_to_jiffies(unsigned long sec)
{
	return msecs_to_jiffies(sec * MSEC_PER_SEC);
}

/**
 * mei_data2slots - get slots number from a message length
 *
 * @length: size of the messages in bytes
 *
 * Return: number of slots
 */
static inline u32 mei_data2slots(size_t length)
{
	return DIV_ROUND_UP(length, MEI_SLOT_SIZE);
}

/**
 * mei_hbm2slots - get slots number from a hbm message length
 *                 length + size of the mei message header
 *
 * @length: size of the messages in bytes
 *
 * Return: number of slots
 */
static inline u32 mei_hbm2slots(size_t length)
{
	return DIV_ROUND_UP(sizeof(struct mei_msg_hdr) + length, MEI_SLOT_SIZE);
}

/**
 * mei_slots2data - get data in slots - bytes from slots
 *
 * @slots: number of available slots
 *
 * Return: number of bytes in slots
 */
static inline u32 mei_slots2data(int slots)
{
	return slots * MEI_SLOT_SIZE;
}

/*
 * mei init function prototypes
 */
void mei_device_init(struct mei_device *dev,
		     struct device *device,
		     const struct mei_hw_ops *hw_ops);
int mei_reset(struct mei_device *dev);
int mei_start(struct mei_device *dev);
int mei_restart(struct mei_device *dev);
void mei_stop(struct mei_device *dev);
void mei_cancel_work(struct mei_device *dev);

<<<<<<< HEAD
=======
void mei_set_devstate(struct mei_device *dev, enum mei_dev_state state);

int mei_dmam_ring_alloc(struct mei_device *dev);
void mei_dmam_ring_free(struct mei_device *dev);
bool mei_dma_ring_is_allocated(struct mei_device *dev);
void mei_dma_ring_reset(struct mei_device *dev);
void mei_dma_ring_read(struct mei_device *dev, unsigned char *buf, u32 len);
void mei_dma_ring_write(struct mei_device *dev, unsigned char *buf, u32 len);
u32 mei_dma_ring_empty_slots(struct mei_device *dev);

>>>>>>> 407d19ab
/*
 *  MEI interrupt functions prototype
 */

void mei_timer(struct work_struct *work);
void mei_schedule_stall_timer(struct mei_device *dev);
int mei_irq_read_handler(struct mei_device *dev,
			 struct list_head *cmpl_list, s32 *slots);

int mei_irq_write_handler(struct mei_device *dev, struct list_head *cmpl_list);
void mei_irq_compl_handler(struct mei_device *dev, struct list_head *cmpl_list);

/*
 * Register Access Function
 */


static inline void mei_hw_config(struct mei_device *dev)
{
	dev->ops->hw_config(dev);
}

static inline enum mei_pg_state mei_pg_state(struct mei_device *dev)
{
	return dev->ops->pg_state(dev);
}

static inline bool mei_pg_in_transition(struct mei_device *dev)
{
	return dev->ops->pg_in_transition(dev);
}

static inline bool mei_pg_is_enabled(struct mei_device *dev)
{
	return dev->ops->pg_is_enabled(dev);
}

static inline int mei_hw_reset(struct mei_device *dev, bool enable)
{
	return dev->ops->hw_reset(dev, enable);
}

static inline int mei_hw_start(struct mei_device *dev)
{
	return dev->ops->hw_start(dev);
}

static inline void mei_clear_interrupts(struct mei_device *dev)
{
	dev->ops->intr_clear(dev);
}

static inline void mei_enable_interrupts(struct mei_device *dev)
{
	dev->ops->intr_enable(dev);
}

static inline void mei_disable_interrupts(struct mei_device *dev)
{
	dev->ops->intr_disable(dev);
}

static inline void mei_synchronize_irq(struct mei_device *dev)
{
	dev->ops->synchronize_irq(dev);
}

static inline bool mei_host_is_ready(struct mei_device *dev)
{
	return dev->ops->host_is_ready(dev);
}
static inline bool mei_hw_is_ready(struct mei_device *dev)
{
	return dev->ops->hw_is_ready(dev);
}

static inline bool mei_hbuf_is_ready(struct mei_device *dev)
{
	return dev->ops->hbuf_is_ready(dev);
}

static inline int mei_hbuf_empty_slots(struct mei_device *dev)
{
	return dev->ops->hbuf_free_slots(dev);
}

static inline u32 mei_hbuf_depth(const struct mei_device *dev)
{
	return dev->ops->hbuf_depth(dev);
}

static inline int mei_write_message(struct mei_device *dev,
				    const void *hdr, size_t hdr_len,
				    const void *data, size_t data_len)
{
	return dev->ops->write(dev, hdr, hdr_len, data, data_len);
}

static inline u32 mei_read_hdr(const struct mei_device *dev)
{
	return dev->ops->read_hdr(dev);
}

static inline void mei_read_slots(struct mei_device *dev,
		     unsigned char *buf, unsigned long len)
{
	dev->ops->read(dev, buf, len);
}

static inline int mei_count_full_read_slots(struct mei_device *dev)
{
	return dev->ops->rdbuf_full_slots(dev);
}

static inline int mei_fw_status(struct mei_device *dev,
				struct mei_fw_status *fw_status)
{
	return dev->ops->fw_status(dev, fw_status);
}

bool mei_hbuf_acquire(struct mei_device *dev);

bool mei_write_is_idle(struct mei_device *dev);

#if IS_ENABLED(CONFIG_DEBUG_FS)
int mei_dbgfs_register(struct mei_device *dev, const char *name);
void mei_dbgfs_deregister(struct mei_device *dev);
#else
static inline int mei_dbgfs_register(struct mei_device *dev, const char *name)
{
	return 0;
}
static inline void mei_dbgfs_deregister(struct mei_device *dev) {}
#endif /* CONFIG_DEBUG_FS */

int mei_register(struct mei_device *dev, struct device *parent);
void mei_deregister(struct mei_device *dev);

#define MEI_HDR_FMT "hdr:host=%02d me=%02d len=%d dma=%1d internal=%1d comp=%1d"
#define MEI_HDR_PRM(hdr)                  \
	(hdr)->host_addr, (hdr)->me_addr, \
	(hdr)->length, (hdr)->dma_ring, (hdr)->internal, (hdr)->msg_complete

ssize_t mei_fw_status2str(struct mei_fw_status *fw_sts, char *buf, size_t len);
/**
 * mei_fw_status_str - fetch and convert fw status registers to printable string
 *
 * @dev: the device structure
 * @buf: string buffer at minimal size MEI_FW_STATUS_STR_SZ
 * @len: buffer len must be >= MEI_FW_STATUS_STR_SZ
 *
 * Return: number of bytes written or < 0 on failure
 */
static inline ssize_t mei_fw_status_str(struct mei_device *dev,
					char *buf, size_t len)
{
	struct mei_fw_status fw_status;
	int ret;

	buf[0] = '\0';

	ret = mei_fw_status(dev, &fw_status);
	if (ret)
		return ret;

	ret = mei_fw_status2str(&fw_status, buf, MEI_FW_STATUS_STR_SZ);

	return ret;
}


#endif<|MERGE_RESOLUTION|>--- conflicted
+++ resolved
@@ -110,6 +110,19 @@
 struct mei_msg_data {
 	size_t size;
 	unsigned char *data;
+};
+
+/**
+ * struct mei_dma_dscr - dma address descriptor
+ *
+ * @vaddr: dma buffer virtual address
+ * @daddr: dma buffer physical address
+ * @size : dma buffer size
+ */
+struct mei_dma_dscr {
+	void *vaddr;
+	dma_addr_t daddr;
+	size_t size;
 };
 
 /* Maximum number of processed FW status registers */
@@ -399,6 +412,7 @@
  * @rd_msg_hdr  : read message header storage
  *
  * @hbuf_is_ready : query if the host host/write buffer is ready
+ * @dr_dscr: DMA ring descriptors: TX, RX, and CTRL
  *
  * @version     : HBM protocol version in use
  * @hbm_f_pg_supported  : hbm feature pgi protocol
@@ -473,10 +487,12 @@
 #endif /* CONFIG_PM */
 
 	unsigned char rd_msg_buf[MEI_RD_MSG_BUF_SIZE];
-	u32 rd_msg_hdr;
+	u32 rd_msg_hdr[MEI_MSG_HDR_MAX];
 
 	/* write buffer */
 	bool hbuf_is_ready;
+
+	struct mei_dma_dscr dr_dscr[DMA_DSCR_NUM];
 
 	struct hbm_version version;
 	unsigned int hbm_f_pg_supported:1;
@@ -567,8 +583,6 @@
 void mei_stop(struct mei_device *dev);
 void mei_cancel_work(struct mei_device *dev);
 
-<<<<<<< HEAD
-=======
 void mei_set_devstate(struct mei_device *dev, enum mei_dev_state state);
 
 int mei_dmam_ring_alloc(struct mei_device *dev);
@@ -579,7 +593,6 @@
 void mei_dma_ring_write(struct mei_device *dev, unsigned char *buf, u32 len);
 u32 mei_dma_ring_empty_slots(struct mei_device *dev);
 
->>>>>>> 407d19ab
 /*
  *  MEI interrupt functions prototype
  */
