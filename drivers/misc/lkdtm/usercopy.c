--- conflicted
+++ resolved
@@ -18,7 +18,7 @@
  * hardened usercopy checks by added "unconst" to all the const copies,
  * and making sure "cache_size" isn't optimized into a const.
  */
-static volatile size_t unconst = 0;
+static volatile size_t unconst;
 static volatile size_t cache_size = 1024;
 static struct kmem_cache *whitelist_cache;
 
@@ -322,8 +322,6 @@
 	vm_munmap(user_addr, PAGE_SIZE);
 }
 
-<<<<<<< HEAD
-=======
 void lkdtm_USERCOPY_KERNEL_DS(void)
 {
 	char __user *user_ptr =
@@ -339,7 +337,6 @@
 	set_fs(old_fs);
 }
 
->>>>>>> 407d19ab
 void __init lkdtm_usercopy_init(void)
 {
 	/* Prepare cache that lacks SLAB_USERCOPY flag. */
