// SPDX-License-Identifier: GPL-2.0-only
/*
 * Copyright © 2006-2009, Intel Corporation.
 *
 * Author: Anil S Keshavamurthy <anil.s.keshavamurthy@intel.com>
 */

#include <linux/iova.h>
#include <linux/module.h>
#include <linux/slab.h>
#include <linux/smp.h>
#include <linux/bitops.h>
#include <linux/cpu.h>

/* The anchor node sits above the top of the usable address space */
#define IOVA_ANCHOR	~0UL

static bool iova_rcache_insert(struct iova_domain *iovad,
			       unsigned long pfn,
			       unsigned long size);
static unsigned long iova_rcache_get(struct iova_domain *iovad,
				     unsigned long size,
				     unsigned long limit_pfn);
static void init_iova_rcaches(struct iova_domain *iovad);
static void free_iova_rcaches(struct iova_domain *iovad);
static void fq_destroy_all_entries(struct iova_domain *iovad);
static void fq_flush_timeout(struct timer_list *t);

void
init_iova_domain(struct iova_domain *iovad, unsigned long granule,
	unsigned long start_pfn)
{
	/*
	 * IOVA granularity will normally be equal to the smallest
	 * supported IOMMU page size; both *must* be capable of
	 * representing individual CPU pages exactly.
	 */
	BUG_ON((granule > PAGE_SIZE) || !is_power_of_2(granule));

	spin_lock_init(&iovad->iova_rbtree_lock);
	iovad->rbroot = RB_ROOT;
	iovad->cached_node = &iovad->anchor.node;
	iovad->cached32_node = &iovad->anchor.node;
	iovad->granule = granule;
	iovad->start_pfn = start_pfn;
	iovad->dma_32bit_pfn = 1UL << (32 - iova_shift(iovad));
	iovad->flush_cb = NULL;
	iovad->fq = NULL;
	iovad->anchor.pfn_lo = iovad->anchor.pfn_hi = IOVA_ANCHOR;
	rb_link_node(&iovad->anchor.node, NULL, &iovad->rbroot.rb_node);
	rb_insert_color(&iovad->anchor.node, &iovad->rbroot);
	init_iova_rcaches(iovad);
}
EXPORT_SYMBOL_GPL(init_iova_domain);

bool has_iova_flush_queue(struct iova_domain *iovad)
{
	return !!iovad->fq;
}

static void free_iova_flush_queue(struct iova_domain *iovad)
{
	if (!has_iova_flush_queue(iovad))
		return;

	if (timer_pending(&iovad->fq_timer))
		del_timer(&iovad->fq_timer);

	fq_destroy_all_entries(iovad);

	free_percpu(iovad->fq);

	iovad->fq         = NULL;
	iovad->flush_cb   = NULL;
	iovad->entry_dtor = NULL;
}

int init_iova_flush_queue(struct iova_domain *iovad,
			  iova_flush_cb flush_cb, iova_entry_dtor entry_dtor)
{
	struct iova_fq __percpu *queue;
	int cpu;

	atomic64_set(&iovad->fq_flush_start_cnt,  0);
	atomic64_set(&iovad->fq_flush_finish_cnt, 0);

	queue = alloc_percpu(struct iova_fq);
	if (!queue)
		return -ENOMEM;

	iovad->flush_cb   = flush_cb;
	iovad->entry_dtor = entry_dtor;

	for_each_possible_cpu(cpu) {
		struct iova_fq *fq;

		fq = per_cpu_ptr(queue, cpu);
		fq->head = 0;
		fq->tail = 0;

		spin_lock_init(&fq->lock);
	}

	smp_wmb();

	iovad->fq = queue;

	timer_setup(&iovad->fq_timer, fq_flush_timeout, 0);
	atomic_set(&iovad->fq_timer_on, 0);

	return 0;
}
EXPORT_SYMBOL_GPL(init_iova_flush_queue);

static struct rb_node *
__get_cached_rbnode(struct iova_domain *iovad, unsigned long limit_pfn)
{
	if (limit_pfn <= iovad->dma_32bit_pfn)
		return iovad->cached32_node;

	return iovad->cached_node;
}

static void
__cached_rbnode_insert_update(struct iova_domain *iovad, struct iova *new)
{
	if (new->pfn_hi < iovad->dma_32bit_pfn)
		iovad->cached32_node = &new->node;
	else
		iovad->cached_node = &new->node;
}

static void
__cached_rbnode_delete_update(struct iova_domain *iovad, struct iova *free)
{
	struct iova *cached_iova;

	cached_iova = rb_entry(iovad->cached32_node, struct iova, node);
<<<<<<< HEAD
	if (free->pfn_hi < iovad->dma_32bit_pfn &&
	    free->pfn_lo >= cached_iova->pfn_lo)
=======
	if (free == cached_iova ||
	    (free->pfn_hi < iovad->dma_32bit_pfn &&
	     free->pfn_lo >= cached_iova->pfn_lo)) {
>>>>>>> 407d19ab
		iovad->cached32_node = rb_next(&free->node);

	cached_iova = rb_entry(iovad->cached_node, struct iova, node);
	if (free->pfn_lo >= cached_iova->pfn_lo)
		iovad->cached_node = rb_next(&free->node);
}

/* Insert the iova into domain rbtree by holding writer lock */
static void
iova_insert_rbtree(struct rb_root *root, struct iova *iova,
		   struct rb_node *start)
{
	struct rb_node **new, *parent = NULL;

	new = (start) ? &start : &(root->rb_node);
	/* Figure out where to put new node */
	while (*new) {
		struct iova *this = rb_entry(*new, struct iova, node);

		parent = *new;

		if (iova->pfn_lo < this->pfn_lo)
			new = &((*new)->rb_left);
		else if (iova->pfn_lo > this->pfn_lo)
			new = &((*new)->rb_right);
		else {
			WARN_ON(1); /* this should not happen */
			return;
		}
	}
	/* Add new node and rebalance tree. */
	rb_link_node(&iova->node, parent, new);
	rb_insert_color(&iova->node, root);
}

static int __alloc_and_insert_iova_range(struct iova_domain *iovad,
		unsigned long size, unsigned long limit_pfn,
			struct iova *new, bool size_aligned)
{
	struct rb_node *curr, *prev;
	struct iova *curr_iova;
	unsigned long flags;
	unsigned long new_pfn;
	unsigned long align_mask = ~0UL;

	if (size_aligned)
		align_mask <<= fls_long(size - 1);

	/* Walk the tree backwards */
	spin_lock_irqsave(&iovad->iova_rbtree_lock, flags);
	curr = __get_cached_rbnode(iovad, limit_pfn);
	curr_iova = rb_entry(curr, struct iova, node);
	do {
		limit_pfn = min(limit_pfn, curr_iova->pfn_lo);
		new_pfn = (limit_pfn - size) & align_mask;
		prev = curr;
		curr = rb_prev(curr);
		curr_iova = rb_entry(curr, struct iova, node);
	} while (curr && new_pfn <= curr_iova->pfn_hi);

	if (limit_pfn < size || new_pfn < iovad->start_pfn) {
		spin_unlock_irqrestore(&iovad->iova_rbtree_lock, flags);
		return -ENOMEM;
	}

	/* pfn_lo will point to size aligned address if size_aligned is set */
	new->pfn_lo = new_pfn;
	new->pfn_hi = new->pfn_lo + size - 1;

	/* If we have 'prev', it's a valid place to start the insertion. */
	iova_insert_rbtree(&iovad->rbroot, new, prev);
	__cached_rbnode_insert_update(iovad, new);

	spin_unlock_irqrestore(&iovad->iova_rbtree_lock, flags);


	return 0;
}

static struct kmem_cache *iova_cache;
static unsigned int iova_cache_users;
static DEFINE_MUTEX(iova_cache_mutex);

struct iova *alloc_iova_mem(void)
{
	return kmem_cache_alloc(iova_cache, GFP_ATOMIC);
}
EXPORT_SYMBOL(alloc_iova_mem);

void free_iova_mem(struct iova *iova)
{
	if (iova->pfn_lo != IOVA_ANCHOR)
		kmem_cache_free(iova_cache, iova);
}
EXPORT_SYMBOL(free_iova_mem);

int iova_cache_get(void)
{
	mutex_lock(&iova_cache_mutex);
	if (!iova_cache_users) {
		iova_cache = kmem_cache_create(
			"iommu_iova", sizeof(struct iova), 0,
			SLAB_HWCACHE_ALIGN, NULL);
		if (!iova_cache) {
			mutex_unlock(&iova_cache_mutex);
			printk(KERN_ERR "Couldn't create iova cache\n");
			return -ENOMEM;
		}
	}

	iova_cache_users++;
	mutex_unlock(&iova_cache_mutex);

	return 0;
}
EXPORT_SYMBOL_GPL(iova_cache_get);

void iova_cache_put(void)
{
	mutex_lock(&iova_cache_mutex);
	if (WARN_ON(!iova_cache_users)) {
		mutex_unlock(&iova_cache_mutex);
		return;
	}
	iova_cache_users--;
	if (!iova_cache_users)
		kmem_cache_destroy(iova_cache);
	mutex_unlock(&iova_cache_mutex);
}
EXPORT_SYMBOL_GPL(iova_cache_put);

/**
 * alloc_iova - allocates an iova
 * @iovad: - iova domain in question
 * @size: - size of page frames to allocate
 * @limit_pfn: - max limit address
 * @size_aligned: - set if size_aligned address range is required
 * This function allocates an iova in the range iovad->start_pfn to limit_pfn,
 * searching top-down from limit_pfn to iovad->start_pfn. If the size_aligned
 * flag is set then the allocated address iova->pfn_lo will be naturally
 * aligned on roundup_power_of_two(size).
 */
struct iova *
alloc_iova(struct iova_domain *iovad, unsigned long size,
	unsigned long limit_pfn,
	bool size_aligned)
{
	struct iova *new_iova;
	int ret;

	new_iova = alloc_iova_mem();
	if (!new_iova)
		return NULL;

	ret = __alloc_and_insert_iova_range(iovad, size, limit_pfn + 1,
			new_iova, size_aligned);

	if (ret) {
		free_iova_mem(new_iova);
		return NULL;
	}

	return new_iova;
}
EXPORT_SYMBOL_GPL(alloc_iova);

static struct iova *
private_find_iova(struct iova_domain *iovad, unsigned long pfn)
{
	struct rb_node *node = iovad->rbroot.rb_node;

	assert_spin_locked(&iovad->iova_rbtree_lock);

	while (node) {
		struct iova *iova = rb_entry(node, struct iova, node);

		if (pfn < iova->pfn_lo)
			node = node->rb_left;
		else if (pfn > iova->pfn_hi)
			node = node->rb_right;
		else
			return iova;	/* pfn falls within iova's range */
	}

	return NULL;
}

static void private_free_iova(struct iova_domain *iovad, struct iova *iova)
{
	assert_spin_locked(&iovad->iova_rbtree_lock);
	__cached_rbnode_delete_update(iovad, iova);
	rb_erase(&iova->node, &iovad->rbroot);
	free_iova_mem(iova);
}

/**
 * find_iova - finds an iova for a given pfn
 * @iovad: - iova domain in question.
 * @pfn: - page frame number
 * This function finds and returns an iova belonging to the
 * given doamin which matches the given pfn.
 */
struct iova *find_iova(struct iova_domain *iovad, unsigned long pfn)
{
	unsigned long flags;
	struct iova *iova;

	/* Take the lock so that no other thread is manipulating the rbtree */
	spin_lock_irqsave(&iovad->iova_rbtree_lock, flags);
	iova = private_find_iova(iovad, pfn);
	spin_unlock_irqrestore(&iovad->iova_rbtree_lock, flags);
	return iova;
}
EXPORT_SYMBOL_GPL(find_iova);

/**
 * __free_iova - frees the given iova
 * @iovad: iova domain in question.
 * @iova: iova in question.
 * Frees the given iova belonging to the giving domain
 */
void
__free_iova(struct iova_domain *iovad, struct iova *iova)
{
	unsigned long flags;

	spin_lock_irqsave(&iovad->iova_rbtree_lock, flags);
	private_free_iova(iovad, iova);
	spin_unlock_irqrestore(&iovad->iova_rbtree_lock, flags);
}
EXPORT_SYMBOL_GPL(__free_iova);

/**
 * free_iova - finds and frees the iova for a given pfn
 * @iovad: - iova domain in question.
 * @pfn: - pfn that is allocated previously
 * This functions finds an iova for a given pfn and then
 * frees the iova from that domain.
 */
void
free_iova(struct iova_domain *iovad, unsigned long pfn)
{
	struct iova *iova = find_iova(iovad, pfn);

	if (iova)
		__free_iova(iovad, iova);

}
EXPORT_SYMBOL_GPL(free_iova);

/**
 * alloc_iova_fast - allocates an iova from rcache
 * @iovad: - iova domain in question
 * @size: - size of page frames to allocate
 * @limit_pfn: - max limit address
 * @flush_rcache: - set to flush rcache on regular allocation failure
 * This function tries to satisfy an iova allocation from the rcache,
 * and falls back to regular allocation on failure. If regular allocation
 * fails too and the flush_rcache flag is set then the rcache will be flushed.
*/
unsigned long
alloc_iova_fast(struct iova_domain *iovad, unsigned long size,
		unsigned long limit_pfn, bool flush_rcache)
{
	unsigned long iova_pfn;
	struct iova *new_iova;

	iova_pfn = iova_rcache_get(iovad, size, limit_pfn + 1);
	if (iova_pfn)
		return iova_pfn;

retry:
	new_iova = alloc_iova(iovad, size, limit_pfn, true);
	if (!new_iova) {
		unsigned int cpu;

		if (!flush_rcache)
			return 0;

		/* Try replenishing IOVAs by flushing rcache. */
		flush_rcache = false;
		for_each_online_cpu(cpu)
			free_cpu_cached_iovas(cpu, iovad);
		goto retry;
	}

	return new_iova->pfn_lo;
}
EXPORT_SYMBOL_GPL(alloc_iova_fast);

/**
 * free_iova_fast - free iova pfn range into rcache
 * @iovad: - iova domain in question.
 * @pfn: - pfn that is allocated previously
 * @size: - # of pages in range
 * This functions frees an iova range by trying to put it into the rcache,
 * falling back to regular iova deallocation via free_iova() if this fails.
 */
void
free_iova_fast(struct iova_domain *iovad, unsigned long pfn, unsigned long size)
{
	if (iova_rcache_insert(iovad, pfn, size))
		return;

	free_iova(iovad, pfn);
}
EXPORT_SYMBOL_GPL(free_iova_fast);

#define fq_ring_for_each(i, fq) \
	for ((i) = (fq)->head; (i) != (fq)->tail; (i) = ((i) + 1) % IOVA_FQ_SIZE)

static inline bool fq_full(struct iova_fq *fq)
{
	assert_spin_locked(&fq->lock);
	return (((fq->tail + 1) % IOVA_FQ_SIZE) == fq->head);
}

static inline unsigned fq_ring_add(struct iova_fq *fq)
{
	unsigned idx = fq->tail;

	assert_spin_locked(&fq->lock);

	fq->tail = (idx + 1) % IOVA_FQ_SIZE;

	return idx;
}

static void fq_ring_free(struct iova_domain *iovad, struct iova_fq *fq)
{
	u64 counter = atomic64_read(&iovad->fq_flush_finish_cnt);
	unsigned idx;

	assert_spin_locked(&fq->lock);

	fq_ring_for_each(idx, fq) {

		if (fq->entries[idx].counter >= counter)
			break;

		if (iovad->entry_dtor)
			iovad->entry_dtor(fq->entries[idx].data);

		free_iova_fast(iovad,
			       fq->entries[idx].iova_pfn,
			       fq->entries[idx].pages);

		fq->head = (fq->head + 1) % IOVA_FQ_SIZE;
	}
}

static void iova_domain_flush(struct iova_domain *iovad)
{
	atomic64_inc(&iovad->fq_flush_start_cnt);
	iovad->flush_cb(iovad);
	atomic64_inc(&iovad->fq_flush_finish_cnt);
}

static void fq_destroy_all_entries(struct iova_domain *iovad)
{
	int cpu;

	/*
	 * This code runs when the iova_domain is being detroyed, so don't
	 * bother to free iovas, just call the entry_dtor on all remaining
	 * entries.
	 */
	if (!iovad->entry_dtor)
		return;

	for_each_possible_cpu(cpu) {
		struct iova_fq *fq = per_cpu_ptr(iovad->fq, cpu);
		int idx;

		fq_ring_for_each(idx, fq)
			iovad->entry_dtor(fq->entries[idx].data);
	}
}

static void fq_flush_timeout(struct timer_list *t)
{
	struct iova_domain *iovad = from_timer(iovad, t, fq_timer);
	int cpu;

	atomic_set(&iovad->fq_timer_on, 0);
	iova_domain_flush(iovad);

	for_each_possible_cpu(cpu) {
		unsigned long flags;
		struct iova_fq *fq;

		fq = per_cpu_ptr(iovad->fq, cpu);
		spin_lock_irqsave(&fq->lock, flags);
		fq_ring_free(iovad, fq);
		spin_unlock_irqrestore(&fq->lock, flags);
	}
}

void queue_iova(struct iova_domain *iovad,
		unsigned long pfn, unsigned long pages,
		unsigned long data)
{
	struct iova_fq *fq = raw_cpu_ptr(iovad->fq);
	unsigned long flags;
	unsigned idx;

	spin_lock_irqsave(&fq->lock, flags);

	/*
	 * First remove all entries from the flush queue that have already been
	 * flushed out on another CPU. This makes the fq_full() check below less
	 * likely to be true.
	 */
	fq_ring_free(iovad, fq);

	if (fq_full(fq)) {
		iova_domain_flush(iovad);
		fq_ring_free(iovad, fq);
	}

	idx = fq_ring_add(fq);

	fq->entries[idx].iova_pfn = pfn;
	fq->entries[idx].pages    = pages;
	fq->entries[idx].data     = data;
	fq->entries[idx].counter  = atomic64_read(&iovad->fq_flush_start_cnt);

	spin_unlock_irqrestore(&fq->lock, flags);

	if (atomic_cmpxchg(&iovad->fq_timer_on, 0, 1) == 0)
		mod_timer(&iovad->fq_timer,
			  jiffies + msecs_to_jiffies(IOVA_FQ_TIMEOUT));
}
EXPORT_SYMBOL_GPL(queue_iova);

/**
 * put_iova_domain - destroys the iova doamin
 * @iovad: - iova domain in question.
 * All the iova's in that domain are destroyed.
 */
void put_iova_domain(struct iova_domain *iovad)
{
	struct iova *iova, *tmp;

	free_iova_flush_queue(iovad);
	free_iova_rcaches(iovad);
	rbtree_postorder_for_each_entry_safe(iova, tmp, &iovad->rbroot, node)
		free_iova_mem(iova);
}
EXPORT_SYMBOL_GPL(put_iova_domain);

static int
__is_range_overlap(struct rb_node *node,
	unsigned long pfn_lo, unsigned long pfn_hi)
{
	struct iova *iova = rb_entry(node, struct iova, node);

	if ((pfn_lo <= iova->pfn_hi) && (pfn_hi >= iova->pfn_lo))
		return 1;
	return 0;
}

static inline struct iova *
alloc_and_init_iova(unsigned long pfn_lo, unsigned long pfn_hi)
{
	struct iova *iova;

	iova = alloc_iova_mem();
	if (iova) {
		iova->pfn_lo = pfn_lo;
		iova->pfn_hi = pfn_hi;
	}

	return iova;
}

static struct iova *
__insert_new_range(struct iova_domain *iovad,
	unsigned long pfn_lo, unsigned long pfn_hi)
{
	struct iova *iova;

	iova = alloc_and_init_iova(pfn_lo, pfn_hi);
	if (iova)
		iova_insert_rbtree(&iovad->rbroot, iova, NULL);

	return iova;
}

static void
__adjust_overlap_range(struct iova *iova,
	unsigned long *pfn_lo, unsigned long *pfn_hi)
{
	if (*pfn_lo < iova->pfn_lo)
		iova->pfn_lo = *pfn_lo;
	if (*pfn_hi > iova->pfn_hi)
		*pfn_lo = iova->pfn_hi + 1;
}

/**
 * reserve_iova - reserves an iova in the given range
 * @iovad: - iova domain pointer
 * @pfn_lo: - lower page frame address
 * @pfn_hi:- higher pfn adderss
 * This function allocates reserves the address range from pfn_lo to pfn_hi so
 * that this address is not dished out as part of alloc_iova.
 */
struct iova *
reserve_iova(struct iova_domain *iovad,
	unsigned long pfn_lo, unsigned long pfn_hi)
{
	struct rb_node *node;
	unsigned long flags;
	struct iova *iova;
	unsigned int overlap = 0;

	/* Don't allow nonsensical pfns */
	if (WARN_ON((pfn_hi | pfn_lo) > (ULLONG_MAX >> iova_shift(iovad))))
		return NULL;

	spin_lock_irqsave(&iovad->iova_rbtree_lock, flags);
	for (node = rb_first(&iovad->rbroot); node; node = rb_next(node)) {
		if (__is_range_overlap(node, pfn_lo, pfn_hi)) {
			iova = rb_entry(node, struct iova, node);
			__adjust_overlap_range(iova, &pfn_lo, &pfn_hi);
			if ((pfn_lo >= iova->pfn_lo) &&
				(pfn_hi <= iova->pfn_hi))
				goto finish;
			overlap = 1;

		} else if (overlap)
				break;
	}

	/* We are here either because this is the first reserver node
	 * or need to insert remaining non overlap addr range
	 */
	iova = __insert_new_range(iovad, pfn_lo, pfn_hi);
finish:

	spin_unlock_irqrestore(&iovad->iova_rbtree_lock, flags);
	return iova;
}
EXPORT_SYMBOL_GPL(reserve_iova);

/**
 * copy_reserved_iova - copies the reserved between domains
 * @from: - source doamin from where to copy
 * @to: - destination domin where to copy
 * This function copies reserved iova's from one doamin to
 * other.
 */
void
copy_reserved_iova(struct iova_domain *from, struct iova_domain *to)
{
	unsigned long flags;
	struct rb_node *node;

	spin_lock_irqsave(&from->iova_rbtree_lock, flags);
	for (node = rb_first(&from->rbroot); node; node = rb_next(node)) {
		struct iova *iova = rb_entry(node, struct iova, node);
		struct iova *new_iova;

		if (iova->pfn_lo == IOVA_ANCHOR)
			continue;

		new_iova = reserve_iova(to, iova->pfn_lo, iova->pfn_hi);
		if (!new_iova)
			printk(KERN_ERR "Reserve iova range %lx@%lx failed\n",
				iova->pfn_lo, iova->pfn_lo);
	}
	spin_unlock_irqrestore(&from->iova_rbtree_lock, flags);
}
EXPORT_SYMBOL_GPL(copy_reserved_iova);

struct iova *
split_and_remove_iova(struct iova_domain *iovad, struct iova *iova,
		      unsigned long pfn_lo, unsigned long pfn_hi)
{
	unsigned long flags;
	struct iova *prev = NULL, *next = NULL;

	spin_lock_irqsave(&iovad->iova_rbtree_lock, flags);
	if (iova->pfn_lo < pfn_lo) {
		prev = alloc_and_init_iova(iova->pfn_lo, pfn_lo - 1);
		if (prev == NULL)
			goto error;
	}
	if (iova->pfn_hi > pfn_hi) {
		next = alloc_and_init_iova(pfn_hi + 1, iova->pfn_hi);
		if (next == NULL)
			goto error;
	}

	__cached_rbnode_delete_update(iovad, iova);
	rb_erase(&iova->node, &iovad->rbroot);

	if (prev) {
		iova_insert_rbtree(&iovad->rbroot, prev, NULL);
		iova->pfn_lo = pfn_lo;
	}
	if (next) {
		iova_insert_rbtree(&iovad->rbroot, next, NULL);
		iova->pfn_hi = pfn_hi;
	}
	spin_unlock_irqrestore(&iovad->iova_rbtree_lock, flags);

	return iova;

error:
	spin_unlock_irqrestore(&iovad->iova_rbtree_lock, flags);
	if (prev)
		free_iova_mem(prev);
	return NULL;
}

/*
 * Magazine caches for IOVA ranges.  For an introduction to magazines,
 * see the USENIX 2001 paper "Magazines and Vmem: Extending the Slab
 * Allocator to Many CPUs and Arbitrary Resources" by Bonwick and Adams.
 * For simplicity, we use a static magazine size and don't implement the
 * dynamic size tuning described in the paper.
 */

#define IOVA_MAG_SIZE 128

struct iova_magazine {
	unsigned long size;
	unsigned long pfns[IOVA_MAG_SIZE];
};

struct iova_cpu_rcache {
	spinlock_t lock;
	struct iova_magazine *loaded;
	struct iova_magazine *prev;
};

static struct iova_magazine *iova_magazine_alloc(gfp_t flags)
{
	return kzalloc(sizeof(struct iova_magazine), flags);
}

static void iova_magazine_free(struct iova_magazine *mag)
{
	kfree(mag);
}

static void
iova_magazine_free_pfns(struct iova_magazine *mag, struct iova_domain *iovad)
{
	unsigned long flags;
	int i;

	if (!mag)
		return;

	spin_lock_irqsave(&iovad->iova_rbtree_lock, flags);

	for (i = 0 ; i < mag->size; ++i) {
		struct iova *iova = private_find_iova(iovad, mag->pfns[i]);

		BUG_ON(!iova);
		private_free_iova(iovad, iova);
	}

	spin_unlock_irqrestore(&iovad->iova_rbtree_lock, flags);

	mag->size = 0;
}

static bool iova_magazine_full(struct iova_magazine *mag)
{
	return (mag && mag->size == IOVA_MAG_SIZE);
}

static bool iova_magazine_empty(struct iova_magazine *mag)
{
	return (!mag || mag->size == 0);
}

static unsigned long iova_magazine_pop(struct iova_magazine *mag,
				       unsigned long limit_pfn)
{
	int i;
	unsigned long pfn;

	BUG_ON(iova_magazine_empty(mag));

	/* Only fall back to the rbtree if we have no suitable pfns at all */
	for (i = mag->size - 1; mag->pfns[i] > limit_pfn; i--)
		if (i == 0)
			return 0;

	/* Swap it to pop it */
	pfn = mag->pfns[i];
	mag->pfns[i] = mag->pfns[--mag->size];

	return pfn;
}

static void iova_magazine_push(struct iova_magazine *mag, unsigned long pfn)
{
	BUG_ON(iova_magazine_full(mag));

	mag->pfns[mag->size++] = pfn;
}

static void init_iova_rcaches(struct iova_domain *iovad)
{
	struct iova_cpu_rcache *cpu_rcache;
	struct iova_rcache *rcache;
	unsigned int cpu;
	int i;

	for (i = 0; i < IOVA_RANGE_CACHE_MAX_SIZE; ++i) {
		rcache = &iovad->rcaches[i];
		spin_lock_init(&rcache->lock);
		rcache->depot_size = 0;
		rcache->cpu_rcaches = __alloc_percpu(sizeof(*cpu_rcache), cache_line_size());
		if (WARN_ON(!rcache->cpu_rcaches))
			continue;
		for_each_possible_cpu(cpu) {
			cpu_rcache = per_cpu_ptr(rcache->cpu_rcaches, cpu);
			spin_lock_init(&cpu_rcache->lock);
			cpu_rcache->loaded = iova_magazine_alloc(GFP_KERNEL);
			cpu_rcache->prev = iova_magazine_alloc(GFP_KERNEL);
		}
	}
}

/*
 * Try inserting IOVA range starting with 'iova_pfn' into 'rcache', and
 * return true on success.  Can fail if rcache is full and we can't free
 * space, and free_iova() (our only caller) will then return the IOVA
 * range to the rbtree instead.
 */
static bool __iova_rcache_insert(struct iova_domain *iovad,
				 struct iova_rcache *rcache,
				 unsigned long iova_pfn)
{
	struct iova_magazine *mag_to_free = NULL;
	struct iova_cpu_rcache *cpu_rcache;
	bool can_insert = false;
	unsigned long flags;

	cpu_rcache = raw_cpu_ptr(rcache->cpu_rcaches);
	spin_lock_irqsave(&cpu_rcache->lock, flags);

	if (!iova_magazine_full(cpu_rcache->loaded)) {
		can_insert = true;
	} else if (!iova_magazine_full(cpu_rcache->prev)) {
		swap(cpu_rcache->prev, cpu_rcache->loaded);
		can_insert = true;
	} else {
		struct iova_magazine *new_mag = iova_magazine_alloc(GFP_ATOMIC);

		if (new_mag) {
			spin_lock(&rcache->lock);
			if (rcache->depot_size < MAX_GLOBAL_MAGS) {
				rcache->depot[rcache->depot_size++] =
						cpu_rcache->loaded;
			} else {
				mag_to_free = cpu_rcache->loaded;
			}
			spin_unlock(&rcache->lock);

			cpu_rcache->loaded = new_mag;
			can_insert = true;
		}
	}

	if (can_insert)
		iova_magazine_push(cpu_rcache->loaded, iova_pfn);

	spin_unlock_irqrestore(&cpu_rcache->lock, flags);

	if (mag_to_free) {
		iova_magazine_free_pfns(mag_to_free, iovad);
		iova_magazine_free(mag_to_free);
	}

	return can_insert;
}

static bool iova_rcache_insert(struct iova_domain *iovad, unsigned long pfn,
			       unsigned long size)
{
	unsigned int log_size = order_base_2(size);

	if (log_size >= IOVA_RANGE_CACHE_MAX_SIZE)
		return false;

	return __iova_rcache_insert(iovad, &iovad->rcaches[log_size], pfn);
}

/*
 * Caller wants to allocate a new IOVA range from 'rcache'.  If we can
 * satisfy the request, return a matching non-NULL range and remove
 * it from the 'rcache'.
 */
static unsigned long __iova_rcache_get(struct iova_rcache *rcache,
				       unsigned long limit_pfn)
{
	struct iova_cpu_rcache *cpu_rcache;
	unsigned long iova_pfn = 0;
	bool has_pfn = false;
	unsigned long flags;

	cpu_rcache = raw_cpu_ptr(rcache->cpu_rcaches);
	spin_lock_irqsave(&cpu_rcache->lock, flags);

	if (!iova_magazine_empty(cpu_rcache->loaded)) {
		has_pfn = true;
	} else if (!iova_magazine_empty(cpu_rcache->prev)) {
		swap(cpu_rcache->prev, cpu_rcache->loaded);
		has_pfn = true;
	} else {
		spin_lock(&rcache->lock);
		if (rcache->depot_size > 0) {
			iova_magazine_free(cpu_rcache->loaded);
			cpu_rcache->loaded = rcache->depot[--rcache->depot_size];
			has_pfn = true;
		}
		spin_unlock(&rcache->lock);
	}

	if (has_pfn)
		iova_pfn = iova_magazine_pop(cpu_rcache->loaded, limit_pfn);

	spin_unlock_irqrestore(&cpu_rcache->lock, flags);

	return iova_pfn;
}

/*
 * Try to satisfy IOVA allocation range from rcache.  Fail if requested
 * size is too big or the DMA limit we are given isn't satisfied by the
 * top element in the magazine.
 */
static unsigned long iova_rcache_get(struct iova_domain *iovad,
				     unsigned long size,
				     unsigned long limit_pfn)
{
	unsigned int log_size = order_base_2(size);

	if (log_size >= IOVA_RANGE_CACHE_MAX_SIZE)
		return 0;

	return __iova_rcache_get(&iovad->rcaches[log_size], limit_pfn - size);
}

/*
 * free rcache data structures.
 */
static void free_iova_rcaches(struct iova_domain *iovad)
{
	struct iova_rcache *rcache;
	struct iova_cpu_rcache *cpu_rcache;
	unsigned int cpu;
	int i, j;

	for (i = 0; i < IOVA_RANGE_CACHE_MAX_SIZE; ++i) {
		rcache = &iovad->rcaches[i];
		for_each_possible_cpu(cpu) {
			cpu_rcache = per_cpu_ptr(rcache->cpu_rcaches, cpu);
			iova_magazine_free(cpu_rcache->loaded);
			iova_magazine_free(cpu_rcache->prev);
		}
		free_percpu(rcache->cpu_rcaches);
		for (j = 0; j < rcache->depot_size; ++j)
			iova_magazine_free(rcache->depot[j]);
	}
}

/*
 * free all the IOVA ranges cached by a cpu (used when cpu is unplugged)
 */
void free_cpu_cached_iovas(unsigned int cpu, struct iova_domain *iovad)
{
	struct iova_cpu_rcache *cpu_rcache;
	struct iova_rcache *rcache;
	unsigned long flags;
	int i;

	for (i = 0; i < IOVA_RANGE_CACHE_MAX_SIZE; ++i) {
		rcache = &iovad->rcaches[i];
		cpu_rcache = per_cpu_ptr(rcache->cpu_rcaches, cpu);
		spin_lock_irqsave(&cpu_rcache->lock, flags);
		iova_magazine_free_pfns(cpu_rcache->loaded, iovad);
		iova_magazine_free_pfns(cpu_rcache->prev, iovad);
		spin_unlock_irqrestore(&cpu_rcache->lock, flags);
	}
}

MODULE_AUTHOR("Anil S Keshavamurthy <anil.s.keshavamurthy@intel.com>");
MODULE_LICENSE("GPL");<|MERGE_RESOLUTION|>--- conflicted
+++ resolved
@@ -44,6 +44,7 @@
 	iovad->granule = granule;
 	iovad->start_pfn = start_pfn;
 	iovad->dma_32bit_pfn = 1UL << (32 - iova_shift(iovad));
+	iovad->max32_alloc_size = iovad->dma_32bit_pfn;
 	iovad->flush_cb = NULL;
 	iovad->fq = NULL;
 	iovad->anchor.pfn_lo = iovad->anchor.pfn_hi = IOVA_ANCHOR;
@@ -136,15 +137,12 @@
 	struct iova *cached_iova;
 
 	cached_iova = rb_entry(iovad->cached32_node, struct iova, node);
-<<<<<<< HEAD
-	if (free->pfn_hi < iovad->dma_32bit_pfn &&
-	    free->pfn_lo >= cached_iova->pfn_lo)
-=======
 	if (free == cached_iova ||
 	    (free->pfn_hi < iovad->dma_32bit_pfn &&
 	     free->pfn_lo >= cached_iova->pfn_lo)) {
->>>>>>> 407d19ab
 		iovad->cached32_node = rb_next(&free->node);
+		iovad->max32_alloc_size = iovad->dma_32bit_pfn;
+	}
 
 	cached_iova = rb_entry(iovad->cached_node, struct iova, node);
 	if (free->pfn_lo >= cached_iova->pfn_lo)
@@ -194,6 +192,10 @@
 
 	/* Walk the tree backwards */
 	spin_lock_irqsave(&iovad->iova_rbtree_lock, flags);
+	if (limit_pfn <= iovad->dma_32bit_pfn &&
+			size >= iovad->max32_alloc_size)
+		goto iova32_full;
+
 	curr = __get_cached_rbnode(iovad, limit_pfn);
 	curr_iova = rb_entry(curr, struct iova, node);
 	do {
@@ -205,8 +207,8 @@
 	} while (curr && new_pfn <= curr_iova->pfn_hi);
 
 	if (limit_pfn < size || new_pfn < iovad->start_pfn) {
-		spin_unlock_irqrestore(&iovad->iova_rbtree_lock, flags);
-		return -ENOMEM;
+		iovad->max32_alloc_size = size;
+		goto iova32_full;
 	}
 
 	/* pfn_lo will point to size aligned address if size_aligned is set */
@@ -218,9 +220,11 @@
 	__cached_rbnode_insert_update(iovad, new);
 
 	spin_unlock_irqrestore(&iovad->iova_rbtree_lock, flags);
-
-
 	return 0;
+
+iova32_full:
+	spin_unlock_irqrestore(&iovad->iova_rbtree_lock, flags);
+	return -ENOMEM;
 }
 
 static struct kmem_cache *iova_cache;
