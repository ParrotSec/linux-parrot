--- conflicted
+++ resolved
@@ -1,121 +1,81 @@
 // SPDX-License-Identifier: GPL-2.0-only
 /*
- * IOMMU API for GART in Tegra20
+ * IOMMU API for Graphics Address Relocation Table on Tegra20
  *
  * Copyright (c) 2010-2012, NVIDIA CORPORATION.  All rights reserved.
  *
-<<<<<<< HEAD
- * This program is free software; you can redistribute it and/or modify it
- * under the terms and conditions of the GNU General Public License,
- * version 2, as published by the Free Software Foundation.
- *
- * This program is distributed in the hope it will be useful, but WITHOUT
- * ANY WARRANTY; without even the implied warranty of MERCHANTABILITY or
- * FITNESS FOR A PARTICULAR PURPOSE.  See the GNU General Public License for
- * more details.
- *
- * You should have received a copy of the GNU General Public License along with
- * this program; if not, write to the Free Software Foundation, Inc.,
- * 51 Franklin St - Fifth Floor, Boston, MA 02110-1301 USA.
-=======
  * Author: Hiroshi DOYU <hdoyu@nvidia.com>
->>>>>>> 407d19ab
  */
 
-#define pr_fmt(fmt)	"%s(): " fmt, __func__
-
-#include <linux/module.h>
-#include <linux/platform_device.h>
-#include <linux/spinlock.h>
-#include <linux/slab.h>
-#include <linux/vmalloc.h>
-#include <linux/mm.h>
-#include <linux/list.h>
-#include <linux/device.h>
+#define dev_fmt(fmt)	"gart: " fmt
+
 #include <linux/io.h>
 #include <linux/iommu.h>
-#include <linux/of.h>
-
-#include <asm/cacheflush.h>
-
-/* bitmap of the page sizes currently supported */
-#define GART_IOMMU_PGSIZES	(SZ_4K)
+#include <linux/moduleparam.h>
+#include <linux/platform_device.h>
+#include <linux/slab.h>
+#include <linux/spinlock.h>
+#include <linux/vmalloc.h>
+
+#include <soc/tegra/mc.h>
 
 #define GART_REG_BASE		0x24
 #define GART_CONFIG		(0x24 - GART_REG_BASE)
 #define GART_ENTRY_ADDR		(0x28 - GART_REG_BASE)
 #define GART_ENTRY_DATA		(0x2c - GART_REG_BASE)
-#define GART_ENTRY_PHYS_ADDR_VALID	(1 << 31)
+
+#define GART_ENTRY_PHYS_ADDR_VALID	BIT(31)
 
 #define GART_PAGE_SHIFT		12
 #define GART_PAGE_SIZE		(1 << GART_PAGE_SHIFT)
-#define GART_PAGE_MASK						\
-	(~(GART_PAGE_SIZE - 1) & ~GART_ENTRY_PHYS_ADDR_VALID)
-
-struct gart_client {
-	struct device		*dev;
-	struct list_head	list;
-};
+#define GART_PAGE_MASK		GENMASK(30, GART_PAGE_SHIFT)
+
+/* bitmap of the page sizes currently supported */
+#define GART_IOMMU_PGSIZES	(GART_PAGE_SIZE)
 
 struct gart_device {
 	void __iomem		*regs;
 	u32			*savedata;
-	u32			page_count;	/* total remappable size */
-	dma_addr_t		iovmm_base;	/* offset to vmm_area */
+	unsigned long		iovmm_base;	/* offset to vmm_area start */
+	unsigned long		iovmm_end;	/* offset to vmm_area end */
 	spinlock_t		pte_lock;	/* for pagetable */
-	struct list_head	client;
-	spinlock_t		client_lock;	/* for client list */
+	spinlock_t		dom_lock;	/* for active domain */
+	unsigned int		active_devices;	/* number of active devices */
+	struct iommu_domain	*active_domain;	/* current active domain */
+	struct iommu_device	iommu;		/* IOMMU Core handle */
 	struct device		*dev;
-
-	struct iommu_device	iommu;		/* IOMMU Core handle */
 };
 
-struct gart_domain {
-	struct iommu_domain domain;		/* generic domain handle */
-	struct gart_device *gart;		/* link to gart device   */
-};
-
 static struct gart_device *gart_handle; /* unique for a system */
 
 static bool gart_debug;
-
-#define GART_PTE(_pfn)						\
-	(GART_ENTRY_PHYS_ADDR_VALID | ((_pfn) << PAGE_SHIFT))
-
-static struct gart_domain *to_gart_domain(struct iommu_domain *dom)
-{
-	return container_of(dom, struct gart_domain, domain);
-}
 
 /*
  * Any interaction between any block on PPSB and a block on APB or AHB
  * must have these read-back to ensure the APB/AHB bus transaction is
  * complete before initiating activity on the PPSB block.
  */
-#define FLUSH_GART_REGS(gart)	((void)readl((gart)->regs + GART_CONFIG))
+#define FLUSH_GART_REGS(gart)	readl_relaxed((gart)->regs + GART_CONFIG)
 
 #define for_each_gart_pte(gart, iova)					\
 	for (iova = gart->iovmm_base;					\
-	     iova < gart->iovmm_base + GART_PAGE_SIZE * gart->page_count; \
+	     iova < gart->iovmm_end;					\
 	     iova += GART_PAGE_SIZE)
 
 static inline void gart_set_pte(struct gart_device *gart,
-				unsigned long offs, u32 pte)
-{
-	writel(offs, gart->regs + GART_ENTRY_ADDR);
-	writel(pte, gart->regs + GART_ENTRY_DATA);
-
-	dev_dbg(gart->dev, "%s %08lx:%08x\n",
-		 pte ? "map" : "unmap", offs, pte & GART_PAGE_MASK);
+				unsigned long iova, unsigned long pte)
+{
+	writel_relaxed(iova, gart->regs + GART_ENTRY_ADDR);
+	writel_relaxed(pte, gart->regs + GART_ENTRY_DATA);
 }
 
 static inline unsigned long gart_read_pte(struct gart_device *gart,
-					  unsigned long offs)
+					  unsigned long iova)
 {
 	unsigned long pte;
 
-	writel(offs, gart->regs + GART_ENTRY_ADDR);
-	pte = readl(gart->regs + GART_ENTRY_DATA);
+	writel_relaxed(iova, gart->regs + GART_ENTRY_ADDR);
+	pte = readl_relaxed(gart->regs + GART_ENTRY_DATA);
 
 	return pte;
 }
@@ -127,224 +87,155 @@
 	for_each_gart_pte(gart, iova)
 		gart_set_pte(gart, iova, data ? *(data++) : 0);
 
-	writel(1, gart->regs + GART_CONFIG);
+	writel_relaxed(1, gart->regs + GART_CONFIG);
 	FLUSH_GART_REGS(gart);
 }
 
-#ifdef DEBUG
-static void gart_dump_table(struct gart_device *gart)
-{
-	unsigned long iova;
-	unsigned long flags;
-
-	spin_lock_irqsave(&gart->pte_lock, flags);
-	for_each_gart_pte(gart, iova) {
-		unsigned long pte;
-
-		pte = gart_read_pte(gart, iova);
-
-		dev_dbg(gart->dev, "%s %08lx:%08lx\n",
-			(GART_ENTRY_PHYS_ADDR_VALID & pte) ? "v" : " ",
-			iova, pte & GART_PAGE_MASK);
-	}
-	spin_unlock_irqrestore(&gart->pte_lock, flags);
-}
-#else
-static inline void gart_dump_table(struct gart_device *gart)
-{
-}
-#endif
-
-static inline bool gart_iova_range_valid(struct gart_device *gart,
-					 unsigned long iova, size_t bytes)
-{
-	unsigned long iova_start, iova_end, gart_start, gart_end;
-
-	iova_start = iova;
-	iova_end = iova_start + bytes - 1;
-	gart_start = gart->iovmm_base;
-	gart_end = gart_start + gart->page_count * GART_PAGE_SIZE - 1;
-
-	if (iova_start < gart_start)
-		return false;
-	if (iova_end > gart_end)
-		return false;
-	return true;
+static inline bool gart_iova_range_invalid(struct gart_device *gart,
+					   unsigned long iova, size_t bytes)
+{
+	return unlikely(iova < gart->iovmm_base || bytes != GART_PAGE_SIZE ||
+			iova + bytes > gart->iovmm_end);
+}
+
+static inline bool gart_pte_valid(struct gart_device *gart, unsigned long iova)
+{
+	return !!(gart_read_pte(gart, iova) & GART_ENTRY_PHYS_ADDR_VALID);
 }
 
 static int gart_iommu_attach_dev(struct iommu_domain *domain,
 				 struct device *dev)
 {
-	struct gart_domain *gart_domain = to_gart_domain(domain);
-	struct gart_device *gart = gart_domain->gart;
-	struct gart_client *client, *c;
-	int err = 0;
-
-	client = devm_kzalloc(gart->dev, sizeof(*c), GFP_KERNEL);
-	if (!client)
-		return -ENOMEM;
-	client->dev = dev;
-
-	spin_lock(&gart->client_lock);
-	list_for_each_entry(c, &gart->client, list) {
-		if (c->dev == dev) {
-			dev_err(gart->dev,
-				"%s is already attached\n", dev_name(dev));
-			err = -EINVAL;
-			goto fail;
-		}
-	}
-	list_add(&client->list, &gart->client);
-	spin_unlock(&gart->client_lock);
-	dev_dbg(gart->dev, "Attached %s\n", dev_name(dev));
-	return 0;
-
-fail:
-	devm_kfree(gart->dev, client);
-	spin_unlock(&gart->client_lock);
-	return err;
+	struct gart_device *gart = gart_handle;
+	int ret = 0;
+
+	spin_lock(&gart->dom_lock);
+
+	if (gart->active_domain && gart->active_domain != domain) {
+		ret = -EBUSY;
+	} else if (dev->archdata.iommu != domain) {
+		dev->archdata.iommu = domain;
+		gart->active_domain = domain;
+		gart->active_devices++;
+	}
+
+	spin_unlock(&gart->dom_lock);
+
+	return ret;
 }
 
 static void gart_iommu_detach_dev(struct iommu_domain *domain,
 				  struct device *dev)
 {
-	struct gart_domain *gart_domain = to_gart_domain(domain);
-	struct gart_device *gart = gart_domain->gart;
-	struct gart_client *c;
-
-	spin_lock(&gart->client_lock);
-
-	list_for_each_entry(c, &gart->client, list) {
-		if (c->dev == dev) {
-			list_del(&c->list);
-			devm_kfree(gart->dev, c);
-			dev_dbg(gart->dev, "Detached %s\n", dev_name(dev));
-			goto out;
-		}
-	}
-	dev_err(gart->dev, "Couldn't find\n");
-out:
-	spin_unlock(&gart->client_lock);
+	struct gart_device *gart = gart_handle;
+
+	spin_lock(&gart->dom_lock);
+
+	if (dev->archdata.iommu == domain) {
+		dev->archdata.iommu = NULL;
+
+		if (--gart->active_devices == 0)
+			gart->active_domain = NULL;
+	}
+
+	spin_unlock(&gart->dom_lock);
 }
 
 static struct iommu_domain *gart_iommu_domain_alloc(unsigned type)
 {
-	struct gart_domain *gart_domain;
-	struct gart_device *gart;
+	struct iommu_domain *domain;
 
 	if (type != IOMMU_DOMAIN_UNMANAGED)
 		return NULL;
 
-	gart = gart_handle;
-	if (!gart)
-		return NULL;
-
-	gart_domain = kzalloc(sizeof(*gart_domain), GFP_KERNEL);
-	if (!gart_domain)
-		return NULL;
-
-	gart_domain->gart = gart;
-	gart_domain->domain.geometry.aperture_start = gart->iovmm_base;
-	gart_domain->domain.geometry.aperture_end = gart->iovmm_base +
-					gart->page_count * GART_PAGE_SIZE - 1;
-	gart_domain->domain.geometry.force_aperture = true;
-
-	return &gart_domain->domain;
+	domain = kzalloc(sizeof(*domain), GFP_KERNEL);
+	if (domain) {
+		domain->geometry.aperture_start = gart_handle->iovmm_base;
+		domain->geometry.aperture_end = gart_handle->iovmm_end - 1;
+		domain->geometry.force_aperture = true;
+	}
+
+	return domain;
 }
 
 static void gart_iommu_domain_free(struct iommu_domain *domain)
 {
-	struct gart_domain *gart_domain = to_gart_domain(domain);
-	struct gart_device *gart = gart_domain->gart;
-
-	if (gart) {
-		spin_lock(&gart->client_lock);
-		if (!list_empty(&gart->client)) {
-			struct gart_client *c;
-
-			list_for_each_entry(c, &gart->client, list)
-				gart_iommu_detach_dev(domain, c->dev);
-		}
-		spin_unlock(&gart->client_lock);
-	}
-
-	kfree(gart_domain);
+	WARN_ON(gart_handle->active_domain == domain);
+	kfree(domain);
+}
+
+static inline int __gart_iommu_map(struct gart_device *gart, unsigned long iova,
+				   unsigned long pa)
+{
+	if (unlikely(gart_debug && gart_pte_valid(gart, iova))) {
+		dev_err(gart->dev, "Page entry is in-use\n");
+		return -EINVAL;
+	}
+
+	gart_set_pte(gart, iova, GART_ENTRY_PHYS_ADDR_VALID | pa);
+
+	return 0;
 }
 
 static int gart_iommu_map(struct iommu_domain *domain, unsigned long iova,
 			  phys_addr_t pa, size_t bytes, int prot)
 {
-	struct gart_domain *gart_domain = to_gart_domain(domain);
-	struct gart_device *gart = gart_domain->gart;
-	unsigned long flags;
-	unsigned long pfn;
-	unsigned long pte;
-
-	if (!gart_iova_range_valid(gart, iova, bytes))
+	struct gart_device *gart = gart_handle;
+	int ret;
+
+	if (gart_iova_range_invalid(gart, iova, bytes))
 		return -EINVAL;
 
-	spin_lock_irqsave(&gart->pte_lock, flags);
-	pfn = __phys_to_pfn(pa);
-	if (!pfn_valid(pfn)) {
-		dev_err(gart->dev, "Invalid page: %pa\n", &pa);
-		spin_unlock_irqrestore(&gart->pte_lock, flags);
+	spin_lock(&gart->pte_lock);
+	ret = __gart_iommu_map(gart, iova, (unsigned long)pa);
+	spin_unlock(&gart->pte_lock);
+
+	return ret;
+}
+
+static inline int __gart_iommu_unmap(struct gart_device *gart,
+				     unsigned long iova)
+{
+	if (unlikely(gart_debug && !gart_pte_valid(gart, iova))) {
+		dev_err(gart->dev, "Page entry is invalid\n");
 		return -EINVAL;
 	}
-	if (gart_debug) {
-		pte = gart_read_pte(gart, iova);
-		if (pte & GART_ENTRY_PHYS_ADDR_VALID) {
-			spin_unlock_irqrestore(&gart->pte_lock, flags);
-			dev_err(gart->dev, "Page entry is in-use\n");
-			return -EBUSY;
-		}
-	}
-	gart_set_pte(gart, iova, GART_PTE(pfn));
-	FLUSH_GART_REGS(gart);
-	spin_unlock_irqrestore(&gart->pte_lock, flags);
+
+	gart_set_pte(gart, iova, 0);
+
 	return 0;
 }
 
 static size_t gart_iommu_unmap(struct iommu_domain *domain, unsigned long iova,
 			       size_t bytes)
 {
-	struct gart_domain *gart_domain = to_gart_domain(domain);
-	struct gart_device *gart = gart_domain->gart;
-	unsigned long flags;
-
-	if (!gart_iova_range_valid(gart, iova, bytes))
+	struct gart_device *gart = gart_handle;
+	int err;
+
+	if (gart_iova_range_invalid(gart, iova, bytes))
 		return 0;
 
-	spin_lock_irqsave(&gart->pte_lock, flags);
-	gart_set_pte(gart, iova, 0);
-	FLUSH_GART_REGS(gart);
-	spin_unlock_irqrestore(&gart->pte_lock, flags);
-	return bytes;
+	spin_lock(&gart->pte_lock);
+	err = __gart_iommu_unmap(gart, iova);
+	spin_unlock(&gart->pte_lock);
+
+	return err ? 0 : bytes;
 }
 
 static phys_addr_t gart_iommu_iova_to_phys(struct iommu_domain *domain,
 					   dma_addr_t iova)
 {
-	struct gart_domain *gart_domain = to_gart_domain(domain);
-	struct gart_device *gart = gart_domain->gart;
+	struct gart_device *gart = gart_handle;
 	unsigned long pte;
-	phys_addr_t pa;
-	unsigned long flags;
-
-	if (!gart_iova_range_valid(gart, iova, 0))
+
+	if (gart_iova_range_invalid(gart, iova, GART_PAGE_SIZE))
 		return -EINVAL;
 
-	spin_lock_irqsave(&gart->pte_lock, flags);
+	spin_lock(&gart->pte_lock);
 	pte = gart_read_pte(gart, iova);
-	spin_unlock_irqrestore(&gart->pte_lock, flags);
-
-	pa = (pte & GART_PAGE_MASK);
-	if (!pfn_valid(__phys_to_pfn(pa))) {
-		dev_err(gart->dev, "No entry for %08llx:%pa\n",
-			 (unsigned long long)iova, &pa);
-		gart_dump_table(gart);
-		return -EINVAL;
-	}
-	return pa;
+	spin_unlock(&gart->pte_lock);
+
+	return pte & GART_PAGE_MASK;
 }
 
 static bool gart_iommu_capable(enum iommu_cap cap)
@@ -354,8 +245,12 @@
 
 static int gart_iommu_add_device(struct device *dev)
 {
-	struct iommu_group *group = iommu_group_get_for_dev(dev);
-
+	struct iommu_group *group;
+
+	if (!dev->iommu_fwspec)
+		return -ENODEV;
+
+	group = iommu_group_get_for_dev(dev);
 	if (IS_ERR(group))
 		return PTR_ERR(group);
 
@@ -370,6 +265,17 @@
 {
 	iommu_group_remove_device(dev);
 	iommu_device_unlink(&gart_handle->iommu, dev);
+}
+
+static int gart_iommu_of_xlate(struct device *dev,
+			       struct of_phandle_args *args)
+{
+	return 0;
+}
+
+static void gart_iommu_sync(struct iommu_domain *domain)
+{
+	FLUSH_GART_REGS(gart_handle);
 }
 
 static const struct iommu_ops gart_iommu_ops = {
@@ -385,155 +291,96 @@
 	.unmap		= gart_iommu_unmap,
 	.iova_to_phys	= gart_iommu_iova_to_phys,
 	.pgsize_bitmap	= GART_IOMMU_PGSIZES,
+	.of_xlate	= gart_iommu_of_xlate,
+	.iotlb_sync_map	= gart_iommu_sync,
+	.iotlb_sync	= gart_iommu_sync,
 };
 
-static int tegra_gart_suspend(struct device *dev)
-{
-	struct gart_device *gart = dev_get_drvdata(dev);
+int tegra_gart_suspend(struct gart_device *gart)
+{
+	u32 *data = gart->savedata;
 	unsigned long iova;
-	u32 *data = gart->savedata;
-	unsigned long flags;
-
-	spin_lock_irqsave(&gart->pte_lock, flags);
+
+	/*
+	 * All GART users shall be suspended at this point. Disable
+	 * address translation to trap all GART accesses as invalid
+	 * memory accesses.
+	 */
+	writel_relaxed(0, gart->regs + GART_CONFIG);
+	FLUSH_GART_REGS(gart);
+
 	for_each_gart_pte(gart, iova)
 		*(data++) = gart_read_pte(gart, iova);
-	spin_unlock_irqrestore(&gart->pte_lock, flags);
-	return 0;
-}
-
-static int tegra_gart_resume(struct device *dev)
-{
-	struct gart_device *gart = dev_get_drvdata(dev);
-	unsigned long flags;
-
-	spin_lock_irqsave(&gart->pte_lock, flags);
+
+	return 0;
+}
+
+int tegra_gart_resume(struct gart_device *gart)
+{
 	do_gart_setup(gart, gart->savedata);
-	spin_unlock_irqrestore(&gart->pte_lock, flags);
-	return 0;
-}
-
-static int tegra_gart_probe(struct platform_device *pdev)
+
+	return 0;
+}
+
+struct gart_device *tegra_gart_probe(struct device *dev, struct tegra_mc *mc)
 {
 	struct gart_device *gart;
-	struct resource *res, *res_remap;
-	void __iomem *gart_regs;
-	struct device *dev = &pdev->dev;
-	int ret;
-
-	if (gart_handle)
-		return -EIO;
+	struct resource *res;
+	int err;
 
 	BUILD_BUG_ON(PAGE_SHIFT != GART_PAGE_SHIFT);
 
 	/* the GART memory aperture is required */
-	res = platform_get_resource(pdev, IORESOURCE_MEM, 0);
-	res_remap = platform_get_resource(pdev, IORESOURCE_MEM, 1);
-	if (!res || !res_remap) {
-		dev_err(dev, "GART memory aperture expected\n");
-		return -ENXIO;
-	}
-
-	gart = devm_kzalloc(dev, sizeof(*gart), GFP_KERNEL);
-	if (!gart) {
-		dev_err(dev, "failed to allocate gart_device\n");
-		return -ENOMEM;
-	}
-
-	gart_regs = devm_ioremap(dev, res->start, resource_size(res));
-	if (!gart_regs) {
-		dev_err(dev, "failed to remap GART registers\n");
-		return -ENXIO;
-	}
-
-	ret = iommu_device_sysfs_add(&gart->iommu, &pdev->dev, NULL,
-				     dev_name(&pdev->dev));
-	if (ret) {
-		dev_err(dev, "Failed to register IOMMU in sysfs\n");
-		return ret;
-	}
+	res = platform_get_resource(to_platform_device(dev), IORESOURCE_MEM, 1);
+	if (!res) {
+		dev_err(dev, "Memory aperture resource unavailable\n");
+		return ERR_PTR(-ENXIO);
+	}
+
+	gart = kzalloc(sizeof(*gart), GFP_KERNEL);
+	if (!gart)
+		return ERR_PTR(-ENOMEM);
+
+	gart_handle = gart;
+
+	gart->dev = dev;
+	gart->regs = mc->regs + GART_REG_BASE;
+	gart->iovmm_base = res->start;
+	gart->iovmm_end = res->end + 1;
+	spin_lock_init(&gart->pte_lock);
+	spin_lock_init(&gart->dom_lock);
+
+	do_gart_setup(gart, NULL);
+
+	err = iommu_device_sysfs_add(&gart->iommu, dev, NULL, "gart");
+	if (err)
+		goto free_gart;
 
 	iommu_device_set_ops(&gart->iommu, &gart_iommu_ops);
-
-	ret = iommu_device_register(&gart->iommu);
-	if (ret) {
-		dev_err(dev, "Failed to register IOMMU\n");
-		iommu_device_sysfs_remove(&gart->iommu);
-		return ret;
-	}
-
-	gart->dev = &pdev->dev;
-	spin_lock_init(&gart->pte_lock);
-	spin_lock_init(&gart->client_lock);
-	INIT_LIST_HEAD(&gart->client);
-	gart->regs = gart_regs;
-	gart->iovmm_base = (dma_addr_t)res_remap->start;
-	gart->page_count = (resource_size(res_remap) >> GART_PAGE_SHIFT);
-
-	gart->savedata = vmalloc(array_size(sizeof(u32), gart->page_count));
+	iommu_device_set_fwnode(&gart->iommu, dev->fwnode);
+
+	err = iommu_device_register(&gart->iommu);
+	if (err)
+		goto remove_sysfs;
+
+	gart->savedata = vmalloc(resource_size(res) / GART_PAGE_SIZE *
+				 sizeof(u32));
 	if (!gart->savedata) {
-		dev_err(dev, "failed to allocate context save area\n");
-		return -ENOMEM;
-	}
-
-	platform_set_drvdata(pdev, gart);
-	do_gart_setup(gart, NULL);
-
-	gart_handle = gart;
-
-	return 0;
-}
-
-static int tegra_gart_remove(struct platform_device *pdev)
-{
-	struct gart_device *gart = platform_get_drvdata(pdev);
-
+		err = -ENOMEM;
+		goto unregister_iommu;
+	}
+
+	return gart;
+
+unregister_iommu:
 	iommu_device_unregister(&gart->iommu);
+remove_sysfs:
 	iommu_device_sysfs_remove(&gart->iommu);
-
-	writel(0, gart->regs + GART_CONFIG);
-	if (gart->savedata)
-		vfree(gart->savedata);
-	gart_handle = NULL;
-	return 0;
-}
-
-static const struct dev_pm_ops tegra_gart_pm_ops = {
-	.suspend	= tegra_gart_suspend,
-	.resume		= tegra_gart_resume,
-};
-
-static const struct of_device_id tegra_gart_of_match[] = {
-	{ .compatible = "nvidia,tegra20-gart", },
-	{ },
-};
-MODULE_DEVICE_TABLE(of, tegra_gart_of_match);
-
-static struct platform_driver tegra_gart_driver = {
-	.probe		= tegra_gart_probe,
-	.remove		= tegra_gart_remove,
-	.driver = {
-		.name	= "tegra-gart",
-		.pm	= &tegra_gart_pm_ops,
-		.of_match_table = tegra_gart_of_match,
-	},
-};
-
-static int tegra_gart_init(void)
-{
-	return platform_driver_register(&tegra_gart_driver);
-}
-
-static void __exit tegra_gart_exit(void)
-{
-	platform_driver_unregister(&tegra_gart_driver);
-}
-
-subsys_initcall(tegra_gart_init);
-module_exit(tegra_gart_exit);
+free_gart:
+	kfree(gart);
+
+	return ERR_PTR(err);
+}
+
 module_param(gart_debug, bool, 0644);
-
-MODULE_PARM_DESC(gart_debug, "Enable GART debugging");
-MODULE_DESCRIPTION("IOMMU API for GART in Tegra20");
-MODULE_AUTHOR("Hiroshi DOYU <hdoyu@nvidia.com>");
-MODULE_ALIAS("platform:tegra-gart");
-MODULE_LICENSE("GPL v2");+MODULE_PARM_DESC(gart_debug, "Enable GART debugging");