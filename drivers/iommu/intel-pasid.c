--- conflicted
+++ resolved
@@ -9,6 +9,8 @@
 
 #define pr_fmt(fmt)	"DMAR: " fmt
 
+#include <linux/bitops.h>
+#include <linux/cpufeature.h>
 #include <linux/dmar.h>
 #include <linux/intel-iommu.h>
 #include <linux/iommu.h>
@@ -123,12 +125,13 @@
 	struct pasid_table *pasid_table;
 	struct pasid_table_opaque data;
 	struct page *pages;
-	size_t size, count;
+	int max_pasid = 0;
 	int ret, order;
-
+	int size;
+
+	might_sleep();
 	info = dev->archdata.iommu;
-	if (WARN_ON(!info || !dev_is_pci(dev) ||
-		    !info->pasid_supported || info->pasid_table))
+	if (WARN_ON(!info || !dev_is_pci(dev) || info->pasid_table))
 		return -EINVAL;
 
 	/* DMA alias device already has a pasid table, use it: */
@@ -138,30 +141,27 @@
 	if (ret)
 		goto attach_out;
 
-	pasid_table = kzalloc(sizeof(*pasid_table), GFP_ATOMIC);
+	pasid_table = kzalloc(sizeof(*pasid_table), GFP_KERNEL);
 	if (!pasid_table)
 		return -ENOMEM;
 	INIT_LIST_HEAD(&pasid_table->dev);
 
-	size = sizeof(struct pasid_entry);
-	count = min_t(int, pci_max_pasids(to_pci_dev(dev)), intel_pasid_max_id);
-	order = get_order(size * count);
+	if (info->pasid_supported)
+		max_pasid = min_t(int, pci_max_pasids(to_pci_dev(dev)),
+				  intel_pasid_max_id);
+
+	size = max_pasid >> (PASID_PDE_SHIFT - 3);
+	order = size ? get_order(size) : 0;
 	pages = alloc_pages_node(info->iommu->node,
-<<<<<<< HEAD
-				 GFP_ATOMIC | __GFP_ZERO,
-				 order);
-	if (!pages)
-=======
 				 GFP_KERNEL | __GFP_ZERO, order);
 	if (!pages) {
 		kfree(pasid_table);
->>>>>>> 407d19ab
 		return -ENOMEM;
 	}
 
 	pasid_table->table = page_address(pages);
 	pasid_table->order = order;
-	pasid_table->max_pasid = count;
+	pasid_table->max_pasid = 1 << (order + PAGE_SHIFT + 3);
 
 attach_out:
 	device_attach_pasid_table(info, pasid_table);
@@ -169,14 +169,33 @@
 	return 0;
 }
 
+/* Get PRESENT bit of a PASID directory entry. */
+static inline bool
+pasid_pde_is_present(struct pasid_dir_entry *pde)
+{
+	return READ_ONCE(pde->val) & PASID_PTE_PRESENT;
+}
+
+/* Get PASID table from a PASID directory entry. */
+static inline struct pasid_entry *
+get_pasid_table_from_pde(struct pasid_dir_entry *pde)
+{
+	if (!pasid_pde_is_present(pde))
+		return NULL;
+
+	return phys_to_virt(READ_ONCE(pde->val) & PDE_PFN_MASK);
+}
+
 void intel_pasid_free_table(struct device *dev)
 {
 	struct device_domain_info *info;
 	struct pasid_table *pasid_table;
+	struct pasid_dir_entry *dir;
+	struct pasid_entry *table;
+	int i, max_pde;
 
 	info = dev->archdata.iommu;
-	if (!info || !dev_is_pci(dev) ||
-	    !info->pasid_supported || !info->pasid_table)
+	if (!info || !dev_is_pci(dev) || !info->pasid_table)
 		return;
 
 	pasid_table = info->pasid_table;
@@ -184,6 +203,14 @@
 
 	if (!list_empty(&pasid_table->dev))
 		return;
+
+	/* Free scalable mode PASID directory tables: */
+	dir = pasid_table->table;
+	max_pde = pasid_table->max_pasid >> PASID_PDE_SHIFT;
+	for (i = 0; i < max_pde; i++) {
+		table = get_pasid_table_from_pde(&dir[i]);
+		free_pgtable_page(table);
+	}
 
 	free_pages((unsigned long)pasid_table->table, pasid_table->order);
 	kfree(pasid_table);
@@ -213,17 +240,37 @@
 
 struct pasid_entry *intel_pasid_get_entry(struct device *dev, int pasid)
 {
+	struct device_domain_info *info;
 	struct pasid_table *pasid_table;
+	struct pasid_dir_entry *dir;
 	struct pasid_entry *entries;
+	int dir_index, index;
 
 	pasid_table = intel_pasid_get_table(dev);
 	if (WARN_ON(!pasid_table || pasid < 0 ||
 		    pasid >= intel_pasid_get_dev_max_id(dev)))
 		return NULL;
 
-	entries = pasid_table->table;
-
-	return &entries[pasid];
+	dir = pasid_table->table;
+	info = dev->archdata.iommu;
+	dir_index = pasid >> PASID_PDE_SHIFT;
+	index = pasid & PASID_PTE_MASK;
+
+	spin_lock(&pasid_lock);
+	entries = get_pasid_table_from_pde(&dir[dir_index]);
+	if (!entries) {
+		entries = alloc_pgtable_page(info->iommu->node);
+		if (!entries) {
+			spin_unlock(&pasid_lock);
+			return NULL;
+		}
+
+		WRITE_ONCE(dir[dir_index].val,
+			   (u64)virt_to_phys(entries) | PASID_PTE_PRESENT);
+	}
+	spin_unlock(&pasid_lock);
+
+	return &entries[index];
 }
 
 /*
@@ -231,10 +278,17 @@
  */
 static inline void pasid_clear_entry(struct pasid_entry *pe)
 {
-	WRITE_ONCE(pe->val, 0);
-}
-
-void intel_pasid_clear_entry(struct device *dev, int pasid)
+	WRITE_ONCE(pe->val[0], 0);
+	WRITE_ONCE(pe->val[1], 0);
+	WRITE_ONCE(pe->val[2], 0);
+	WRITE_ONCE(pe->val[3], 0);
+	WRITE_ONCE(pe->val[4], 0);
+	WRITE_ONCE(pe->val[5], 0);
+	WRITE_ONCE(pe->val[6], 0);
+	WRITE_ONCE(pe->val[7], 0);
+}
+
+static void intel_pasid_clear_entry(struct device *dev, int pasid)
 {
 	struct pasid_entry *pe;
 
@@ -243,8 +297,6 @@
 		return;
 
 	pasid_clear_entry(pe);
-<<<<<<< HEAD
-=======
 }
 
 static inline void pasid_set_bits(u64 *ptr, u64 mask, u64 bits)
@@ -603,5 +655,4 @@
 	}
 
 	return 0;
->>>>>>> 407d19ab
 }