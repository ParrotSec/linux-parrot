--- conflicted
+++ resolved
@@ -247,7 +247,6 @@
 	const struct iommu_ops *ops = dev->bus->iommu_ops;
 	struct iommu_group *group;
 	int ret;
-<<<<<<< HEAD
 
 	ret = __iommu_probe_device(dev, NULL);
 	if (ret)
@@ -265,25 +264,6 @@
 	 */
 	iommu_alloc_default_domain(group, dev);
 
-=======
-
-	ret = __iommu_probe_device(dev, NULL);
-	if (ret)
-		goto err_out;
-
-	group = iommu_group_get(dev);
-	if (!group)
-		goto err_release;
-
-	/*
-	 * Try to allocate a default domain - needs support from the
-	 * IOMMU driver. There are still some drivers which don't
-	 * support default domains, so the return value is not yet
-	 * checked.
-	 */
-	iommu_alloc_default_domain(group, dev);
-
->>>>>>> 4e026225
 	if (group->default_domain) {
 		ret = __iommu_attach_device(group->default_domain, dev);
 		if (ret) {
