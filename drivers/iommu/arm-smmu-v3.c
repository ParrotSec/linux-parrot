/*
 * IOMMU API for ARM architected SMMUv3 implementations.
 *
 * This program is free software; you can redistribute it and/or modify
 * it under the terms of the GNU General Public License version 2 as
 * published by the Free Software Foundation.
 *
 * This program is distributed in the hope that it will be useful,
 * but WITHOUT ANY WARRANTY; without even the implied warranty of
 * MERCHANTABILITY or FITNESS FOR A PARTICULAR PURPOSE.  See the
 * GNU General Public License for more details.
 *
 * You should have received a copy of the GNU General Public License
 * along with this program.  If not, see <http://www.gnu.org/licenses/>.
 *
 * Copyright (C) 2015 ARM Limited
 *
 * Author: Will Deacon <will.deacon@arm.com>
 *
 * This driver is powered by bad coffee and bombay mix.
 */

#include <linux/acpi.h>
#include <linux/acpi_iort.h>
#include <linux/bitfield.h>
#include <linux/bitops.h>
#include <linux/crash_dump.h>
#include <linux/delay.h>
#include <linux/dma-iommu.h>
#include <linux/err.h>
#include <linux/interrupt.h>
#include <linux/iommu.h>
#include <linux/iopoll.h>
#include <linux/module.h>
#include <linux/msi.h>
#include <linux/of.h>
#include <linux/of_address.h>
#include <linux/of_iommu.h>
#include <linux/of_platform.h>
#include <linux/pci.h>
#include <linux/pci-ats.h>
#include <linux/platform_device.h>

#include <linux/amba/bus.h>

#include "io-pgtable.h"

/* MMIO registers */
#define ARM_SMMU_IDR0			0x0
#define IDR0_ST_LVL			GENMASK(28, 27)
#define IDR0_ST_LVL_2LVL		1
#define IDR0_STALL_MODEL		GENMASK(25, 24)
#define IDR0_STALL_MODEL_STALL		0
#define IDR0_STALL_MODEL_FORCE		2
#define IDR0_TTENDIAN			GENMASK(22, 21)
#define IDR0_TTENDIAN_MIXED		0
#define IDR0_TTENDIAN_LE		2
#define IDR0_TTENDIAN_BE		3
#define IDR0_CD2L			(1 << 19)
#define IDR0_VMID16			(1 << 18)
#define IDR0_PRI			(1 << 16)
#define IDR0_SEV			(1 << 14)
#define IDR0_MSI			(1 << 13)
#define IDR0_ASID16			(1 << 12)
#define IDR0_ATS			(1 << 10)
#define IDR0_HYP			(1 << 9)
#define IDR0_COHACC			(1 << 4)
#define IDR0_TTF			GENMASK(3, 2)
#define IDR0_TTF_AARCH64		2
#define IDR0_TTF_AARCH32_64		3
#define IDR0_S1P			(1 << 1)
#define IDR0_S2P			(1 << 0)

#define ARM_SMMU_IDR1			0x4
#define IDR1_TABLES_PRESET		(1 << 30)
#define IDR1_QUEUES_PRESET		(1 << 29)
#define IDR1_REL			(1 << 28)
#define IDR1_CMDQS			GENMASK(25, 21)
#define IDR1_EVTQS			GENMASK(20, 16)
#define IDR1_PRIQS			GENMASK(15, 11)
#define IDR1_SSIDSIZE			GENMASK(10, 6)
#define IDR1_SIDSIZE			GENMASK(5, 0)

#define ARM_SMMU_IDR5			0x14
#define IDR5_STALL_MAX			GENMASK(31, 16)
#define IDR5_GRAN64K			(1 << 6)
#define IDR5_GRAN16K			(1 << 5)
#define IDR5_GRAN4K			(1 << 4)
#define IDR5_OAS			GENMASK(2, 0)
#define IDR5_OAS_32_BIT			0
#define IDR5_OAS_36_BIT			1
#define IDR5_OAS_40_BIT			2
#define IDR5_OAS_42_BIT			3
#define IDR5_OAS_44_BIT			4
#define IDR5_OAS_48_BIT			5
#define IDR5_OAS_52_BIT			6
#define IDR5_VAX			GENMASK(11, 10)
#define IDR5_VAX_52_BIT			1

#define ARM_SMMU_CR0			0x20
#define CR0_ATSCHK			(1 << 4)
#define CR0_CMDQEN			(1 << 3)
#define CR0_EVTQEN			(1 << 2)
#define CR0_PRIQEN			(1 << 1)
#define CR0_SMMUEN			(1 << 0)

#define ARM_SMMU_CR0ACK			0x24

#define ARM_SMMU_CR1			0x28
#define CR1_TABLE_SH			GENMASK(11, 10)
#define CR1_TABLE_OC			GENMASK(9, 8)
#define CR1_TABLE_IC			GENMASK(7, 6)
#define CR1_QUEUE_SH			GENMASK(5, 4)
#define CR1_QUEUE_OC			GENMASK(3, 2)
#define CR1_QUEUE_IC			GENMASK(1, 0)
/* CR1 cacheability fields don't quite follow the usual TCR-style encoding */
#define CR1_CACHE_NC			0
#define CR1_CACHE_WB			1
#define CR1_CACHE_WT			2

#define ARM_SMMU_CR2			0x2c
#define CR2_PTM				(1 << 2)
#define CR2_RECINVSID			(1 << 1)
#define CR2_E2H				(1 << 0)

#define ARM_SMMU_GBPA			0x44
#define GBPA_UPDATE			(1 << 31)
#define GBPA_ABORT			(1 << 20)

#define ARM_SMMU_IRQ_CTRL		0x50
#define IRQ_CTRL_EVTQ_IRQEN		(1 << 2)
#define IRQ_CTRL_PRIQ_IRQEN		(1 << 1)
#define IRQ_CTRL_GERROR_IRQEN		(1 << 0)

#define ARM_SMMU_IRQ_CTRLACK		0x54

#define ARM_SMMU_GERROR			0x60
#define GERROR_SFM_ERR			(1 << 8)
#define GERROR_MSI_GERROR_ABT_ERR	(1 << 7)
#define GERROR_MSI_PRIQ_ABT_ERR		(1 << 6)
#define GERROR_MSI_EVTQ_ABT_ERR		(1 << 5)
#define GERROR_MSI_CMDQ_ABT_ERR		(1 << 4)
#define GERROR_PRIQ_ABT_ERR		(1 << 3)
#define GERROR_EVTQ_ABT_ERR		(1 << 2)
#define GERROR_CMDQ_ERR			(1 << 0)
#define GERROR_ERR_MASK			0xfd

#define ARM_SMMU_GERRORN		0x64

#define ARM_SMMU_GERROR_IRQ_CFG0	0x68
#define ARM_SMMU_GERROR_IRQ_CFG1	0x70
#define ARM_SMMU_GERROR_IRQ_CFG2	0x74

#define ARM_SMMU_STRTAB_BASE		0x80
#define STRTAB_BASE_RA			(1UL << 62)
#define STRTAB_BASE_ADDR_MASK		GENMASK_ULL(51, 6)

#define ARM_SMMU_STRTAB_BASE_CFG	0x88
#define STRTAB_BASE_CFG_FMT		GENMASK(17, 16)
#define STRTAB_BASE_CFG_FMT_LINEAR	0
#define STRTAB_BASE_CFG_FMT_2LVL	1
#define STRTAB_BASE_CFG_SPLIT		GENMASK(10, 6)
#define STRTAB_BASE_CFG_LOG2SIZE	GENMASK(5, 0)

#define ARM_SMMU_CMDQ_BASE		0x90
#define ARM_SMMU_CMDQ_PROD		0x98
#define ARM_SMMU_CMDQ_CONS		0x9c

#define ARM_SMMU_EVTQ_BASE		0xa0
#define ARM_SMMU_EVTQ_PROD		0x100a8
#define ARM_SMMU_EVTQ_CONS		0x100ac
#define ARM_SMMU_EVTQ_IRQ_CFG0		0xb0
#define ARM_SMMU_EVTQ_IRQ_CFG1		0xb8
#define ARM_SMMU_EVTQ_IRQ_CFG2		0xbc

#define ARM_SMMU_PRIQ_BASE		0xc0
#define ARM_SMMU_PRIQ_PROD		0x100c8
#define ARM_SMMU_PRIQ_CONS		0x100cc
#define ARM_SMMU_PRIQ_IRQ_CFG0		0xd0
#define ARM_SMMU_PRIQ_IRQ_CFG1		0xd8
#define ARM_SMMU_PRIQ_IRQ_CFG2		0xdc

/* Common MSI config fields */
#define MSI_CFG0_ADDR_MASK		GENMASK_ULL(51, 2)
#define MSI_CFG2_SH			GENMASK(5, 4)
#define MSI_CFG2_MEMATTR		GENMASK(3, 0)

/* Common memory attribute values */
#define ARM_SMMU_SH_NSH			0
#define ARM_SMMU_SH_OSH			2
#define ARM_SMMU_SH_ISH			3
#define ARM_SMMU_MEMATTR_DEVICE_nGnRE	0x1
#define ARM_SMMU_MEMATTR_OIWB		0xf

#define Q_IDX(q, p)			((p) & ((1 << (q)->max_n_shift) - 1))
#define Q_WRP(q, p)			((p) & (1 << (q)->max_n_shift))
#define Q_OVERFLOW_FLAG			(1 << 31)
#define Q_OVF(q, p)			((p) & Q_OVERFLOW_FLAG)
#define Q_ENT(q, p)			((q)->base +			\
					 Q_IDX(q, p) * (q)->ent_dwords)

#define Q_BASE_RWA			(1UL << 62)
#define Q_BASE_ADDR_MASK		GENMASK_ULL(51, 5)
#define Q_BASE_LOG2SIZE			GENMASK(4, 0)

/*
 * Stream table.
 *
 * Linear: Enough to cover 1 << IDR1.SIDSIZE entries
 * 2lvl: 128k L1 entries,
 *       256 lazy entries per table (each table covers a PCI bus)
 */
#define STRTAB_L1_SZ_SHIFT		20
#define STRTAB_SPLIT			8

#define STRTAB_L1_DESC_DWORDS		1
#define STRTAB_L1_DESC_SPAN		GENMASK_ULL(4, 0)
#define STRTAB_L1_DESC_L2PTR_MASK	GENMASK_ULL(51, 6)

#define STRTAB_STE_DWORDS		8
#define STRTAB_STE_0_V			(1UL << 0)
#define STRTAB_STE_0_CFG		GENMASK_ULL(3, 1)
#define STRTAB_STE_0_CFG_ABORT		0
#define STRTAB_STE_0_CFG_BYPASS		4
#define STRTAB_STE_0_CFG_S1_TRANS	5
#define STRTAB_STE_0_CFG_S2_TRANS	6

#define STRTAB_STE_0_S1FMT		GENMASK_ULL(5, 4)
#define STRTAB_STE_0_S1FMT_LINEAR	0
#define STRTAB_STE_0_S1CTXPTR_MASK	GENMASK_ULL(51, 6)
#define STRTAB_STE_0_S1CDMAX		GENMASK_ULL(63, 59)

#define STRTAB_STE_1_S1C_CACHE_NC	0UL
#define STRTAB_STE_1_S1C_CACHE_WBRA	1UL
#define STRTAB_STE_1_S1C_CACHE_WT	2UL
#define STRTAB_STE_1_S1C_CACHE_WB	3UL
#define STRTAB_STE_1_S1CIR		GENMASK_ULL(3, 2)
#define STRTAB_STE_1_S1COR		GENMASK_ULL(5, 4)
#define STRTAB_STE_1_S1CSH		GENMASK_ULL(7, 6)

#define STRTAB_STE_1_S1STALLD		(1UL << 27)

#define STRTAB_STE_1_EATS		GENMASK_ULL(29, 28)
#define STRTAB_STE_1_EATS_ABT		0UL
#define STRTAB_STE_1_EATS_TRANS		1UL
#define STRTAB_STE_1_EATS_S1CHK		2UL

#define STRTAB_STE_1_STRW		GENMASK_ULL(31, 30)
#define STRTAB_STE_1_STRW_NSEL1		0UL
#define STRTAB_STE_1_STRW_EL2		2UL

#define STRTAB_STE_1_SHCFG		GENMASK_ULL(45, 44)
#define STRTAB_STE_1_SHCFG_INCOMING	1UL

#define STRTAB_STE_2_S2VMID		GENMASK_ULL(15, 0)
#define STRTAB_STE_2_VTCR		GENMASK_ULL(50, 32)
#define STRTAB_STE_2_S2AA64		(1UL << 51)
#define STRTAB_STE_2_S2ENDI		(1UL << 52)
#define STRTAB_STE_2_S2PTW		(1UL << 54)
#define STRTAB_STE_2_S2R		(1UL << 58)

#define STRTAB_STE_3_S2TTB_MASK		GENMASK_ULL(51, 4)

/* Context descriptor (stage-1 only) */
#define CTXDESC_CD_DWORDS		8
#define CTXDESC_CD_0_TCR_T0SZ		GENMASK_ULL(5, 0)
#define ARM64_TCR_T0SZ			GENMASK_ULL(5, 0)
#define CTXDESC_CD_0_TCR_TG0		GENMASK_ULL(7, 6)
#define ARM64_TCR_TG0			GENMASK_ULL(15, 14)
#define CTXDESC_CD_0_TCR_IRGN0		GENMASK_ULL(9, 8)
#define ARM64_TCR_IRGN0			GENMASK_ULL(9, 8)
#define CTXDESC_CD_0_TCR_ORGN0		GENMASK_ULL(11, 10)
#define ARM64_TCR_ORGN0			GENMASK_ULL(11, 10)
#define CTXDESC_CD_0_TCR_SH0		GENMASK_ULL(13, 12)
#define ARM64_TCR_SH0			GENMASK_ULL(13, 12)
#define CTXDESC_CD_0_TCR_EPD0		(1ULL << 14)
#define ARM64_TCR_EPD0			(1ULL << 7)
#define CTXDESC_CD_0_TCR_EPD1		(1ULL << 30)
#define ARM64_TCR_EPD1			(1ULL << 23)

#define CTXDESC_CD_0_ENDI		(1UL << 15)
#define CTXDESC_CD_0_V			(1UL << 31)

#define CTXDESC_CD_0_TCR_IPS		GENMASK_ULL(34, 32)
#define ARM64_TCR_IPS			GENMASK_ULL(34, 32)
#define CTXDESC_CD_0_TCR_TBI0		(1ULL << 38)
#define ARM64_TCR_TBI0			(1ULL << 37)

#define CTXDESC_CD_0_AA64		(1UL << 41)
#define CTXDESC_CD_0_S			(1UL << 44)
#define CTXDESC_CD_0_R			(1UL << 45)
#define CTXDESC_CD_0_A			(1UL << 46)
#define CTXDESC_CD_0_ASET		(1UL << 47)
#define CTXDESC_CD_0_ASID		GENMASK_ULL(63, 48)

#define CTXDESC_CD_1_TTB0_MASK		GENMASK_ULL(51, 4)

/* Convert between AArch64 (CPU) TCR format and SMMU CD format */
#define ARM_SMMU_TCR2CD(tcr, fld)	FIELD_PREP(CTXDESC_CD_0_TCR_##fld, \
					FIELD_GET(ARM64_TCR_##fld, tcr))

/* Command queue */
#define CMDQ_ENT_DWORDS			2
#define CMDQ_MAX_SZ_SHIFT		8

#define CMDQ_CONS_ERR			GENMASK(30, 24)
#define CMDQ_ERR_CERROR_NONE_IDX	0
#define CMDQ_ERR_CERROR_ILL_IDX		1
#define CMDQ_ERR_CERROR_ABT_IDX		2
#define CMDQ_ERR_CERROR_ATC_INV_IDX	3

#define CMDQ_0_OP			GENMASK_ULL(7, 0)
#define CMDQ_0_SSV			(1UL << 11)

#define CMDQ_PREFETCH_0_SID		GENMASK_ULL(63, 32)
#define CMDQ_PREFETCH_1_SIZE		GENMASK_ULL(4, 0)
#define CMDQ_PREFETCH_1_ADDR_MASK	GENMASK_ULL(63, 12)

#define CMDQ_CFGI_0_SID			GENMASK_ULL(63, 32)
#define CMDQ_CFGI_1_LEAF		(1UL << 0)
#define CMDQ_CFGI_1_RANGE		GENMASK_ULL(4, 0)

#define CMDQ_TLBI_0_VMID		GENMASK_ULL(47, 32)
#define CMDQ_TLBI_0_ASID		GENMASK_ULL(63, 48)
#define CMDQ_TLBI_1_LEAF		(1UL << 0)
#define CMDQ_TLBI_1_VA_MASK		GENMASK_ULL(63, 12)
#define CMDQ_TLBI_1_IPA_MASK		GENMASK_ULL(51, 12)

#define CMDQ_ATC_0_SSID			GENMASK_ULL(31, 12)
#define CMDQ_ATC_0_SID			GENMASK_ULL(63, 32)
#define CMDQ_ATC_0_GLOBAL		(1UL << 9)
#define CMDQ_ATC_1_SIZE			GENMASK_ULL(5, 0)
#define CMDQ_ATC_1_ADDR_MASK		GENMASK_ULL(63, 12)

#define CMDQ_PRI_0_SSID			GENMASK_ULL(31, 12)
#define CMDQ_PRI_0_SID			GENMASK_ULL(63, 32)
#define CMDQ_PRI_1_GRPID		GENMASK_ULL(8, 0)
#define CMDQ_PRI_1_RESP			GENMASK_ULL(13, 12)

#define CMDQ_SYNC_0_CS			GENMASK_ULL(13, 12)
#define CMDQ_SYNC_0_CS_NONE		0
#define CMDQ_SYNC_0_CS_IRQ		1
#define CMDQ_SYNC_0_CS_SEV		2
#define CMDQ_SYNC_0_MSH			GENMASK_ULL(23, 22)
#define CMDQ_SYNC_0_MSIATTR		GENMASK_ULL(27, 24)
#define CMDQ_SYNC_0_MSIDATA		GENMASK_ULL(63, 32)
#define CMDQ_SYNC_1_MSIADDR_MASK	GENMASK_ULL(51, 2)

/* Event queue */
#define EVTQ_ENT_DWORDS			4
#define EVTQ_MAX_SZ_SHIFT		7

#define EVTQ_0_ID			GENMASK_ULL(7, 0)

/* PRI queue */
#define PRIQ_ENT_DWORDS			2
#define PRIQ_MAX_SZ_SHIFT		8

#define PRIQ_0_SID			GENMASK_ULL(31, 0)
#define PRIQ_0_SSID			GENMASK_ULL(51, 32)
#define PRIQ_0_PERM_PRIV		(1UL << 58)
#define PRIQ_0_PERM_EXEC		(1UL << 59)
#define PRIQ_0_PERM_READ		(1UL << 60)
#define PRIQ_0_PERM_WRITE		(1UL << 61)
#define PRIQ_0_PRG_LAST			(1UL << 62)
#define PRIQ_0_SSID_V			(1UL << 63)

#define PRIQ_1_PRG_IDX			GENMASK_ULL(8, 0)
#define PRIQ_1_ADDR_MASK		GENMASK_ULL(63, 12)

/* High-level queue structures */
#define ARM_SMMU_POLL_TIMEOUT_US	100
#define ARM_SMMU_CMDQ_SYNC_TIMEOUT_US	1000000 /* 1s! */
#define ARM_SMMU_CMDQ_SYNC_SPIN_COUNT	10

#define MSI_IOVA_BASE			0x8000000
#define MSI_IOVA_LENGTH			0x100000

static bool disable_bypass = 1;
module_param_named(disable_bypass, disable_bypass, bool, S_IRUGO);
MODULE_PARM_DESC(disable_bypass,
	"Disable bypass streams such that incoming transactions from devices that are not attached to an iommu domain will report an abort back to the device and will not be allowed to pass through the SMMU.");

enum pri_resp {
	PRI_RESP_DENY = 0,
	PRI_RESP_FAIL = 1,
	PRI_RESP_SUCC = 2,
};

enum arm_smmu_msi_index {
	EVTQ_MSI_INDEX,
	GERROR_MSI_INDEX,
	PRIQ_MSI_INDEX,
	ARM_SMMU_MAX_MSIS,
};

static phys_addr_t arm_smmu_msi_cfg[ARM_SMMU_MAX_MSIS][3] = {
	[EVTQ_MSI_INDEX] = {
		ARM_SMMU_EVTQ_IRQ_CFG0,
		ARM_SMMU_EVTQ_IRQ_CFG1,
		ARM_SMMU_EVTQ_IRQ_CFG2,
	},
	[GERROR_MSI_INDEX] = {
		ARM_SMMU_GERROR_IRQ_CFG0,
		ARM_SMMU_GERROR_IRQ_CFG1,
		ARM_SMMU_GERROR_IRQ_CFG2,
	},
	[PRIQ_MSI_INDEX] = {
		ARM_SMMU_PRIQ_IRQ_CFG0,
		ARM_SMMU_PRIQ_IRQ_CFG1,
		ARM_SMMU_PRIQ_IRQ_CFG2,
	},
};

struct arm_smmu_cmdq_ent {
	/* Common fields */
	u8				opcode;
	bool				substream_valid;

	/* Command-specific fields */
	union {
		#define CMDQ_OP_PREFETCH_CFG	0x1
		struct {
			u32			sid;
			u8			size;
			u64			addr;
		} prefetch;

		#define CMDQ_OP_CFGI_STE	0x3
		#define CMDQ_OP_CFGI_ALL	0x4
		struct {
			u32			sid;
			union {
				bool		leaf;
				u8		span;
			};
		} cfgi;

		#define CMDQ_OP_TLBI_NH_ASID	0x11
		#define CMDQ_OP_TLBI_NH_VA	0x12
		#define CMDQ_OP_TLBI_EL2_ALL	0x20
		#define CMDQ_OP_TLBI_S12_VMALL	0x28
		#define CMDQ_OP_TLBI_S2_IPA	0x2a
		#define CMDQ_OP_TLBI_NSNH_ALL	0x30
		struct {
			u16			asid;
			u16			vmid;
			bool			leaf;
			u64			addr;
		} tlbi;

		#define CMDQ_OP_ATC_INV		0x40
		#define ATC_INV_SIZE_ALL	52
		struct {
			u32			sid;
			u32			ssid;
			u64			addr;
			u8			size;
			bool			global;
		} atc;

		#define CMDQ_OP_PRI_RESP	0x41
		struct {
			u32			sid;
			u32			ssid;
			u16			grpid;
			enum pri_resp		resp;
		} pri;

		#define CMDQ_OP_CMD_SYNC	0x46
		struct {
			u32			msidata;
			u64			msiaddr;
		} sync;
	};
};

struct arm_smmu_queue {
	int				irq; /* Wired interrupt */

	__le64				*base;
	dma_addr_t			base_dma;
	u64				q_base;

	size_t				ent_dwords;
	u32				max_n_shift;
	u32				prod;
	u32				cons;

	u32 __iomem			*prod_reg;
	u32 __iomem			*cons_reg;
};

struct arm_smmu_cmdq {
	struct arm_smmu_queue		q;
	spinlock_t			lock;
};

struct arm_smmu_evtq {
	struct arm_smmu_queue		q;
	u32				max_stalls;
};

struct arm_smmu_priq {
	struct arm_smmu_queue		q;
};

/* High-level stream table and context descriptor structures */
struct arm_smmu_strtab_l1_desc {
	u8				span;

	__le64				*l2ptr;
	dma_addr_t			l2ptr_dma;
};

struct arm_smmu_s1_cfg {
	__le64				*cdptr;
	dma_addr_t			cdptr_dma;

	struct arm_smmu_ctx_desc {
		u16	asid;
		u64	ttbr;
		u64	tcr;
		u64	mair;
	}				cd;
};

struct arm_smmu_s2_cfg {
	u16				vmid;
	u64				vttbr;
	u64				vtcr;
};

struct arm_smmu_strtab_cfg {
	__le64				*strtab;
	dma_addr_t			strtab_dma;
	struct arm_smmu_strtab_l1_desc	*l1_desc;
	unsigned int			num_l1_ents;

	u64				strtab_base;
	u32				strtab_base_cfg;
};

/* An SMMUv3 instance */
struct arm_smmu_device {
	struct device			*dev;
	void __iomem			*base;

#define ARM_SMMU_FEAT_2_LVL_STRTAB	(1 << 0)
#define ARM_SMMU_FEAT_2_LVL_CDTAB	(1 << 1)
#define ARM_SMMU_FEAT_TT_LE		(1 << 2)
#define ARM_SMMU_FEAT_TT_BE		(1 << 3)
#define ARM_SMMU_FEAT_PRI		(1 << 4)
#define ARM_SMMU_FEAT_ATS		(1 << 5)
#define ARM_SMMU_FEAT_SEV		(1 << 6)
#define ARM_SMMU_FEAT_MSI		(1 << 7)
#define ARM_SMMU_FEAT_COHERENCY		(1 << 8)
#define ARM_SMMU_FEAT_TRANS_S1		(1 << 9)
#define ARM_SMMU_FEAT_TRANS_S2		(1 << 10)
#define ARM_SMMU_FEAT_STALLS		(1 << 11)
#define ARM_SMMU_FEAT_HYP		(1 << 12)
#define ARM_SMMU_FEAT_STALL_FORCE	(1 << 13)
#define ARM_SMMU_FEAT_VAX		(1 << 14)
	u32				features;

#define ARM_SMMU_OPT_SKIP_PREFETCH	(1 << 0)
#define ARM_SMMU_OPT_PAGE0_REGS_ONLY	(1 << 1)
	u32				options;

	struct arm_smmu_cmdq		cmdq;
	struct arm_smmu_evtq		evtq;
	struct arm_smmu_priq		priq;

	int				gerr_irq;
	int				combined_irq;
	atomic_t			sync_nr;

	unsigned long			ias; /* IPA */
	unsigned long			oas; /* PA */
	unsigned long			pgsize_bitmap;

#define ARM_SMMU_MAX_ASIDS		(1 << 16)
	unsigned int			asid_bits;
	DECLARE_BITMAP(asid_map, ARM_SMMU_MAX_ASIDS);

#define ARM_SMMU_MAX_VMIDS		(1 << 16)
	unsigned int			vmid_bits;
	DECLARE_BITMAP(vmid_map, ARM_SMMU_MAX_VMIDS);

	unsigned int			ssid_bits;
	unsigned int			sid_bits;

	struct arm_smmu_strtab_cfg	strtab_cfg;

	/* Hi16xx adds an extra 32 bits of goodness to its MSI payload */
	union {
		u32			sync_count;
		u64			padding;
	};

	/* IOMMU core code handle */
	struct iommu_device		iommu;
};

/* SMMU private data for each master */
struct arm_smmu_master {
	struct arm_smmu_device		*smmu;
	struct device			*dev;
	struct arm_smmu_domain		*domain;
	struct list_head		domain_head;
	u32				*sids;
	unsigned int			num_sids;
	bool				ats_enabled		:1;
};

/* SMMU private data for an IOMMU domain */
enum arm_smmu_domain_stage {
	ARM_SMMU_DOMAIN_S1 = 0,
	ARM_SMMU_DOMAIN_S2,
	ARM_SMMU_DOMAIN_NESTED,
	ARM_SMMU_DOMAIN_BYPASS,
};

struct arm_smmu_domain {
	struct arm_smmu_device		*smmu;
	struct mutex			init_mutex; /* Protects smmu pointer */

	struct io_pgtable_ops		*pgtbl_ops;

	enum arm_smmu_domain_stage	stage;
	union {
		struct arm_smmu_s1_cfg	s1_cfg;
		struct arm_smmu_s2_cfg	s2_cfg;
	};

	struct iommu_domain		domain;

	struct list_head		devices;
	spinlock_t			devices_lock;
};

struct arm_smmu_option_prop {
	u32 opt;
	const char *prop;
};

static struct arm_smmu_option_prop arm_smmu_options[] = {
	{ ARM_SMMU_OPT_SKIP_PREFETCH, "hisilicon,broken-prefetch-cmd" },
	{ ARM_SMMU_OPT_PAGE0_REGS_ONLY, "cavium,cn9900-broken-page1-regspace"},
	{ 0, NULL},
};

static inline void __iomem *arm_smmu_page1_fixup(unsigned long offset,
						 struct arm_smmu_device *smmu)
{
	if ((offset > SZ_64K) &&
	    (smmu->options & ARM_SMMU_OPT_PAGE0_REGS_ONLY))
		offset -= SZ_64K;

	return smmu->base + offset;
}

static struct arm_smmu_domain *to_smmu_domain(struct iommu_domain *dom)
{
	return container_of(dom, struct arm_smmu_domain, domain);
}

static void parse_driver_options(struct arm_smmu_device *smmu)
{
	int i = 0;

	do {
		if (of_property_read_bool(smmu->dev->of_node,
						arm_smmu_options[i].prop)) {
			smmu->options |= arm_smmu_options[i].opt;
			dev_notice(smmu->dev, "option %s\n",
				arm_smmu_options[i].prop);
		}
	} while (arm_smmu_options[++i].opt);
}

/* Low-level queue manipulation functions */
static bool queue_full(struct arm_smmu_queue *q)
{
	return Q_IDX(q, q->prod) == Q_IDX(q, q->cons) &&
	       Q_WRP(q, q->prod) != Q_WRP(q, q->cons);
}

static bool queue_empty(struct arm_smmu_queue *q)
{
	return Q_IDX(q, q->prod) == Q_IDX(q, q->cons) &&
	       Q_WRP(q, q->prod) == Q_WRP(q, q->cons);
}

static void queue_sync_cons(struct arm_smmu_queue *q)
{
	q->cons = readl_relaxed(q->cons_reg);
}

static void queue_inc_cons(struct arm_smmu_queue *q)
{
	u32 cons = (Q_WRP(q, q->cons) | Q_IDX(q, q->cons)) + 1;

	q->cons = Q_OVF(q, q->cons) | Q_WRP(q, cons) | Q_IDX(q, cons);

	/*
	 * Ensure that all CPU accesses (reads and writes) to the queue
	 * are complete before we update the cons pointer.
	 */
	mb();
	writel_relaxed(q->cons, q->cons_reg);
}

static int queue_sync_prod(struct arm_smmu_queue *q)
{
	int ret = 0;
	u32 prod = readl_relaxed(q->prod_reg);

	if (Q_OVF(q, prod) != Q_OVF(q, q->prod))
		ret = -EOVERFLOW;

	q->prod = prod;
	return ret;
}

static void queue_inc_prod(struct arm_smmu_queue *q)
{
	u32 prod = (Q_WRP(q, q->prod) | Q_IDX(q, q->prod)) + 1;

	q->prod = Q_OVF(q, q->prod) | Q_WRP(q, prod) | Q_IDX(q, prod);
	writel(q->prod, q->prod_reg);
}

/*
 * Wait for the SMMU to consume items. If drain is true, wait until the queue
 * is empty. Otherwise, wait until there is at least one free slot.
 */
static int queue_poll_cons(struct arm_smmu_queue *q, bool sync, bool wfe)
{
	ktime_t timeout;
	unsigned int delay = 1, spin_cnt = 0;

	/* Wait longer if it's a CMD_SYNC */
	timeout = ktime_add_us(ktime_get(), sync ?
					    ARM_SMMU_CMDQ_SYNC_TIMEOUT_US :
					    ARM_SMMU_POLL_TIMEOUT_US);

	while (queue_sync_cons(q), (sync ? !queue_empty(q) : queue_full(q))) {
		if (ktime_compare(ktime_get(), timeout) > 0)
			return -ETIMEDOUT;

		if (wfe) {
			wfe();
		} else if (++spin_cnt < ARM_SMMU_CMDQ_SYNC_SPIN_COUNT) {
			cpu_relax();
			continue;
		} else {
			udelay(delay);
			delay *= 2;
			spin_cnt = 0;
		}
	}

	return 0;
}

static void queue_write(__le64 *dst, u64 *src, size_t n_dwords)
{
	int i;

	for (i = 0; i < n_dwords; ++i)
		*dst++ = cpu_to_le64(*src++);
}

static int queue_insert_raw(struct arm_smmu_queue *q, u64 *ent)
{
	if (queue_full(q))
		return -ENOSPC;

	queue_write(Q_ENT(q, q->prod), ent, q->ent_dwords);
	queue_inc_prod(q);
	return 0;
}

static void queue_read(__le64 *dst, u64 *src, size_t n_dwords)
{
	int i;

	for (i = 0; i < n_dwords; ++i)
		*dst++ = le64_to_cpu(*src++);
}

static int queue_remove_raw(struct arm_smmu_queue *q, u64 *ent)
{
	if (queue_empty(q))
		return -EAGAIN;

	queue_read(ent, Q_ENT(q, q->cons), q->ent_dwords);
	queue_inc_cons(q);
	return 0;
}

/* High-level queue accessors */
static int arm_smmu_cmdq_build_cmd(u64 *cmd, struct arm_smmu_cmdq_ent *ent)
{
	memset(cmd, 0, CMDQ_ENT_DWORDS << 3);
	cmd[0] |= FIELD_PREP(CMDQ_0_OP, ent->opcode);

	switch (ent->opcode) {
	case CMDQ_OP_TLBI_EL2_ALL:
	case CMDQ_OP_TLBI_NSNH_ALL:
		break;
	case CMDQ_OP_PREFETCH_CFG:
		cmd[0] |= FIELD_PREP(CMDQ_PREFETCH_0_SID, ent->prefetch.sid);
		cmd[1] |= FIELD_PREP(CMDQ_PREFETCH_1_SIZE, ent->prefetch.size);
		cmd[1] |= ent->prefetch.addr & CMDQ_PREFETCH_1_ADDR_MASK;
		break;
	case CMDQ_OP_CFGI_STE:
		cmd[0] |= FIELD_PREP(CMDQ_CFGI_0_SID, ent->cfgi.sid);
		cmd[1] |= FIELD_PREP(CMDQ_CFGI_1_LEAF, ent->cfgi.leaf);
		break;
	case CMDQ_OP_CFGI_ALL:
		/* Cover the entire SID range */
		cmd[1] |= FIELD_PREP(CMDQ_CFGI_1_RANGE, 31);
		break;
	case CMDQ_OP_TLBI_NH_VA:
		cmd[0] |= FIELD_PREP(CMDQ_TLBI_0_ASID, ent->tlbi.asid);
		cmd[1] |= FIELD_PREP(CMDQ_TLBI_1_LEAF, ent->tlbi.leaf);
		cmd[1] |= ent->tlbi.addr & CMDQ_TLBI_1_VA_MASK;
		break;
	case CMDQ_OP_TLBI_S2_IPA:
		cmd[0] |= FIELD_PREP(CMDQ_TLBI_0_VMID, ent->tlbi.vmid);
		cmd[1] |= FIELD_PREP(CMDQ_TLBI_1_LEAF, ent->tlbi.leaf);
		cmd[1] |= ent->tlbi.addr & CMDQ_TLBI_1_IPA_MASK;
		break;
	case CMDQ_OP_TLBI_NH_ASID:
		cmd[0] |= FIELD_PREP(CMDQ_TLBI_0_ASID, ent->tlbi.asid);
		/* Fallthrough */
	case CMDQ_OP_TLBI_S12_VMALL:
		cmd[0] |= FIELD_PREP(CMDQ_TLBI_0_VMID, ent->tlbi.vmid);
		break;
	case CMDQ_OP_ATC_INV:
		cmd[0] |= FIELD_PREP(CMDQ_0_SSV, ent->substream_valid);
		cmd[0] |= FIELD_PREP(CMDQ_ATC_0_GLOBAL, ent->atc.global);
		cmd[0] |= FIELD_PREP(CMDQ_ATC_0_SSID, ent->atc.ssid);
		cmd[0] |= FIELD_PREP(CMDQ_ATC_0_SID, ent->atc.sid);
		cmd[1] |= FIELD_PREP(CMDQ_ATC_1_SIZE, ent->atc.size);
		cmd[1] |= ent->atc.addr & CMDQ_ATC_1_ADDR_MASK;
		break;
	case CMDQ_OP_PRI_RESP:
		cmd[0] |= FIELD_PREP(CMDQ_0_SSV, ent->substream_valid);
		cmd[0] |= FIELD_PREP(CMDQ_PRI_0_SSID, ent->pri.ssid);
		cmd[0] |= FIELD_PREP(CMDQ_PRI_0_SID, ent->pri.sid);
		cmd[1] |= FIELD_PREP(CMDQ_PRI_1_GRPID, ent->pri.grpid);
		switch (ent->pri.resp) {
		case PRI_RESP_DENY:
		case PRI_RESP_FAIL:
		case PRI_RESP_SUCC:
			break;
		default:
			return -EINVAL;
		}
		cmd[1] |= FIELD_PREP(CMDQ_PRI_1_RESP, ent->pri.resp);
		break;
	case CMDQ_OP_CMD_SYNC:
		if (ent->sync.msiaddr)
			cmd[0] |= FIELD_PREP(CMDQ_SYNC_0_CS, CMDQ_SYNC_0_CS_IRQ);
		else
			cmd[0] |= FIELD_PREP(CMDQ_SYNC_0_CS, CMDQ_SYNC_0_CS_SEV);
		cmd[0] |= FIELD_PREP(CMDQ_SYNC_0_MSH, ARM_SMMU_SH_ISH);
		cmd[0] |= FIELD_PREP(CMDQ_SYNC_0_MSIATTR, ARM_SMMU_MEMATTR_OIWB);
		/*
		 * Commands are written little-endian, but we want the SMMU to
		 * receive MSIData, and thus write it back to memory, in CPU
		 * byte order, so big-endian needs an extra byteswap here.
		 */
		cmd[0] |= FIELD_PREP(CMDQ_SYNC_0_MSIDATA,
				     cpu_to_le32(ent->sync.msidata));
		cmd[1] |= ent->sync.msiaddr & CMDQ_SYNC_1_MSIADDR_MASK;
		break;
	default:
		return -ENOENT;
	}

	return 0;
}

static void arm_smmu_cmdq_skip_err(struct arm_smmu_device *smmu)
{
	static const char *cerror_str[] = {
		[CMDQ_ERR_CERROR_NONE_IDX]	= "No error",
		[CMDQ_ERR_CERROR_ILL_IDX]	= "Illegal command",
		[CMDQ_ERR_CERROR_ABT_IDX]	= "Abort on command fetch",
		[CMDQ_ERR_CERROR_ATC_INV_IDX]	= "ATC invalidate timeout",
	};

	int i;
	u64 cmd[CMDQ_ENT_DWORDS];
	struct arm_smmu_queue *q = &smmu->cmdq.q;
	u32 cons = readl_relaxed(q->cons_reg);
	u32 idx = FIELD_GET(CMDQ_CONS_ERR, cons);
	struct arm_smmu_cmdq_ent cmd_sync = {
		.opcode = CMDQ_OP_CMD_SYNC,
	};

	dev_err(smmu->dev, "CMDQ error (cons 0x%08x): %s\n", cons,
		idx < ARRAY_SIZE(cerror_str) ?  cerror_str[idx] : "Unknown");

	switch (idx) {
	case CMDQ_ERR_CERROR_ABT_IDX:
		dev_err(smmu->dev, "retrying command fetch\n");
	case CMDQ_ERR_CERROR_NONE_IDX:
		return;
	case CMDQ_ERR_CERROR_ATC_INV_IDX:
		/*
		 * ATC Invalidation Completion timeout. CONS is still pointing
		 * at the CMD_SYNC. Attempt to complete other pending commands
		 * by repeating the CMD_SYNC, though we might well end up back
		 * here since the ATC invalidation may still be pending.
		 */
		return;
	case CMDQ_ERR_CERROR_ILL_IDX:
		/* Fallthrough */
	default:
		break;
	}

	/*
	 * We may have concurrent producers, so we need to be careful
	 * not to touch any of the shadow cmdq state.
	 */
	queue_read(cmd, Q_ENT(q, cons), q->ent_dwords);
	dev_err(smmu->dev, "skipping command in error state:\n");
	for (i = 0; i < ARRAY_SIZE(cmd); ++i)
		dev_err(smmu->dev, "\t0x%016llx\n", (unsigned long long)cmd[i]);

	/* Convert the erroneous command into a CMD_SYNC */
	if (arm_smmu_cmdq_build_cmd(cmd, &cmd_sync)) {
		dev_err(smmu->dev, "failed to convert to CMD_SYNC\n");
		return;
	}

	queue_write(Q_ENT(q, cons), cmd, q->ent_dwords);
}

static void arm_smmu_cmdq_insert_cmd(struct arm_smmu_device *smmu, u64 *cmd)
{
	struct arm_smmu_queue *q = &smmu->cmdq.q;
	bool wfe = !!(smmu->features & ARM_SMMU_FEAT_SEV);

	while (queue_insert_raw(q, cmd) == -ENOSPC) {
		if (queue_poll_cons(q, false, wfe))
			dev_err_ratelimited(smmu->dev, "CMDQ timeout\n");
	}
}

static void arm_smmu_cmdq_issue_cmd(struct arm_smmu_device *smmu,
				    struct arm_smmu_cmdq_ent *ent)
{
	u64 cmd[CMDQ_ENT_DWORDS];
	unsigned long flags;

	if (arm_smmu_cmdq_build_cmd(cmd, ent)) {
		dev_warn(smmu->dev, "ignoring unknown CMDQ opcode 0x%x\n",
			 ent->opcode);
		return;
	}

	spin_lock_irqsave(&smmu->cmdq.lock, flags);
	arm_smmu_cmdq_insert_cmd(smmu, cmd);
	spin_unlock_irqrestore(&smmu->cmdq.lock, flags);
}

/*
 * The difference between val and sync_idx is bounded by the maximum size of
 * a queue at 2^20 entries, so 32 bits is plenty for wrap-safe arithmetic.
 */
static int __arm_smmu_sync_poll_msi(struct arm_smmu_device *smmu, u32 sync_idx)
{
	ktime_t timeout;
	u32 val;

	timeout = ktime_add_us(ktime_get(), ARM_SMMU_CMDQ_SYNC_TIMEOUT_US);
	val = smp_cond_load_acquire(&smmu->sync_count,
				    (int)(VAL - sync_idx) >= 0 ||
				    !ktime_before(ktime_get(), timeout));

	return (int)(val - sync_idx) < 0 ? -ETIMEDOUT : 0;
}

static int __arm_smmu_cmdq_issue_sync_msi(struct arm_smmu_device *smmu)
{
	u64 cmd[CMDQ_ENT_DWORDS];
	unsigned long flags;
	struct arm_smmu_cmdq_ent ent = {
		.opcode = CMDQ_OP_CMD_SYNC,
		.sync	= {
			.msidata = atomic_inc_return_relaxed(&smmu->sync_nr),
			.msiaddr = virt_to_phys(&smmu->sync_count),
		},
	};

	arm_smmu_cmdq_build_cmd(cmd, &ent);

	spin_lock_irqsave(&smmu->cmdq.lock, flags);
	arm_smmu_cmdq_insert_cmd(smmu, cmd);
	spin_unlock_irqrestore(&smmu->cmdq.lock, flags);

	return __arm_smmu_sync_poll_msi(smmu, ent.sync.msidata);
}

static int __arm_smmu_cmdq_issue_sync(struct arm_smmu_device *smmu)
{
	u64 cmd[CMDQ_ENT_DWORDS];
	unsigned long flags;
	bool wfe = !!(smmu->features & ARM_SMMU_FEAT_SEV);
	struct arm_smmu_cmdq_ent ent = { .opcode = CMDQ_OP_CMD_SYNC };
	int ret;

	arm_smmu_cmdq_build_cmd(cmd, &ent);

	spin_lock_irqsave(&smmu->cmdq.lock, flags);
	arm_smmu_cmdq_insert_cmd(smmu, cmd);
	ret = queue_poll_cons(&smmu->cmdq.q, true, wfe);
	spin_unlock_irqrestore(&smmu->cmdq.lock, flags);

	return ret;
}

static int arm_smmu_cmdq_issue_sync(struct arm_smmu_device *smmu)
{
	int ret;
	bool msi = (smmu->features & ARM_SMMU_FEAT_MSI) &&
		   (smmu->features & ARM_SMMU_FEAT_COHERENCY);

	ret = msi ? __arm_smmu_cmdq_issue_sync_msi(smmu)
		  : __arm_smmu_cmdq_issue_sync(smmu);
	if (ret)
		dev_err_ratelimited(smmu->dev, "CMD_SYNC timeout\n");
	return ret;
}

/* Context descriptor manipulation functions */
static u64 arm_smmu_cpu_tcr_to_cd(u64 tcr)
{
	u64 val = 0;

	/* Repack the TCR. Just care about TTBR0 for now */
	val |= ARM_SMMU_TCR2CD(tcr, T0SZ);
	val |= ARM_SMMU_TCR2CD(tcr, TG0);
	val |= ARM_SMMU_TCR2CD(tcr, IRGN0);
	val |= ARM_SMMU_TCR2CD(tcr, ORGN0);
	val |= ARM_SMMU_TCR2CD(tcr, SH0);
	val |= ARM_SMMU_TCR2CD(tcr, EPD0);
	val |= ARM_SMMU_TCR2CD(tcr, EPD1);
	val |= ARM_SMMU_TCR2CD(tcr, IPS);

	return val;
}

static void arm_smmu_write_ctx_desc(struct arm_smmu_device *smmu,
				    struct arm_smmu_s1_cfg *cfg)
{
	u64 val;

	/*
	 * We don't need to issue any invalidation here, as we'll invalidate
	 * the STE when installing the new entry anyway.
	 */
	val = arm_smmu_cpu_tcr_to_cd(cfg->cd.tcr) |
#ifdef __BIG_ENDIAN
	      CTXDESC_CD_0_ENDI |
#endif
	      CTXDESC_CD_0_R | CTXDESC_CD_0_A | CTXDESC_CD_0_ASET |
	      CTXDESC_CD_0_AA64 | FIELD_PREP(CTXDESC_CD_0_ASID, cfg->cd.asid) |
	      CTXDESC_CD_0_V;

	/* STALL_MODEL==0b10 && CD.S==0 is ILLEGAL */
	if (smmu->features & ARM_SMMU_FEAT_STALL_FORCE)
		val |= CTXDESC_CD_0_S;

	cfg->cdptr[0] = cpu_to_le64(val);

	val = cfg->cd.ttbr & CTXDESC_CD_1_TTB0_MASK;
	cfg->cdptr[1] = cpu_to_le64(val);

	cfg->cdptr[3] = cpu_to_le64(cfg->cd.mair);
}

/* Stream table manipulation functions */
static void
arm_smmu_write_strtab_l1_desc(__le64 *dst, struct arm_smmu_strtab_l1_desc *desc)
{
	u64 val = 0;

	val |= FIELD_PREP(STRTAB_L1_DESC_SPAN, desc->span);
	val |= desc->l2ptr_dma & STRTAB_L1_DESC_L2PTR_MASK;

	*dst = cpu_to_le64(val);
}

static void arm_smmu_sync_ste_for_sid(struct arm_smmu_device *smmu, u32 sid)
{
	struct arm_smmu_cmdq_ent cmd = {
		.opcode	= CMDQ_OP_CFGI_STE,
		.cfgi	= {
			.sid	= sid,
			.leaf	= true,
		},
	};

	arm_smmu_cmdq_issue_cmd(smmu, &cmd);
	arm_smmu_cmdq_issue_sync(smmu);
}

static void arm_smmu_write_strtab_ent(struct arm_smmu_master *master, u32 sid,
				      __le64 *dst)
{
	/*
	 * This is hideously complicated, but we only really care about
	 * three cases at the moment:
	 *
	 * 1. Invalid (all zero) -> bypass/fault (init)
	 * 2. Bypass/fault -> translation/bypass (attach)
	 * 3. Translation/bypass -> bypass/fault (detach)
	 *
	 * Given that we can't update the STE atomically and the SMMU
	 * doesn't read the thing in a defined order, that leaves us
	 * with the following maintenance requirements:
	 *
	 * 1. Update Config, return (init time STEs aren't live)
	 * 2. Write everything apart from dword 0, sync, write dword 0, sync
	 * 3. Update Config, sync
	 */
	u64 val = le64_to_cpu(dst[0]);
	bool ste_live = false;
	struct arm_smmu_device *smmu = NULL;
	struct arm_smmu_s1_cfg *s1_cfg = NULL;
	struct arm_smmu_s2_cfg *s2_cfg = NULL;
	struct arm_smmu_domain *smmu_domain = NULL;
	struct arm_smmu_cmdq_ent prefetch_cmd = {
		.opcode		= CMDQ_OP_PREFETCH_CFG,
		.prefetch	= {
			.sid	= sid,
		},
	};

	if (master) {
		smmu_domain = master->domain;
		smmu = master->smmu;
	}

	if (smmu_domain) {
		switch (smmu_domain->stage) {
		case ARM_SMMU_DOMAIN_S1:
			s1_cfg = &smmu_domain->s1_cfg;
			break;
		case ARM_SMMU_DOMAIN_S2:
		case ARM_SMMU_DOMAIN_NESTED:
			s2_cfg = &smmu_domain->s2_cfg;
			break;
		default:
			break;
		}
	}

	if (val & STRTAB_STE_0_V) {
		switch (FIELD_GET(STRTAB_STE_0_CFG, val)) {
		case STRTAB_STE_0_CFG_BYPASS:
			break;
		case STRTAB_STE_0_CFG_S1_TRANS:
		case STRTAB_STE_0_CFG_S2_TRANS:
			ste_live = true;
			break;
		case STRTAB_STE_0_CFG_ABORT:
			if (disable_bypass)
				break;
		default:
			BUG(); /* STE corruption */
		}
	}

	/* Nuke the existing STE_0 value, as we're going to rewrite it */
	val = STRTAB_STE_0_V;

	/* Bypass/fault */
	if (!smmu_domain || !(s1_cfg || s2_cfg)) {
		if (!smmu_domain && disable_bypass)
			val |= FIELD_PREP(STRTAB_STE_0_CFG, STRTAB_STE_0_CFG_ABORT);
		else
			val |= FIELD_PREP(STRTAB_STE_0_CFG, STRTAB_STE_0_CFG_BYPASS);

		dst[0] = cpu_to_le64(val);
		dst[1] = cpu_to_le64(FIELD_PREP(STRTAB_STE_1_SHCFG,
						STRTAB_STE_1_SHCFG_INCOMING));
		dst[2] = 0; /* Nuke the VMID */
		/*
		 * The SMMU can perform negative caching, so we must sync
		 * the STE regardless of whether the old value was live.
		 */
		if (smmu)
			arm_smmu_sync_ste_for_sid(smmu, sid);
		return;
	}

	if (s1_cfg) {
		BUG_ON(ste_live);
		dst[1] = cpu_to_le64(
			 FIELD_PREP(STRTAB_STE_1_S1CIR, STRTAB_STE_1_S1C_CACHE_WBRA) |
			 FIELD_PREP(STRTAB_STE_1_S1COR, STRTAB_STE_1_S1C_CACHE_WBRA) |
			 FIELD_PREP(STRTAB_STE_1_S1CSH, ARM_SMMU_SH_ISH) |
			 FIELD_PREP(STRTAB_STE_1_STRW, STRTAB_STE_1_STRW_NSEL1));

		if (smmu->features & ARM_SMMU_FEAT_STALLS &&
		   !(smmu->features & ARM_SMMU_FEAT_STALL_FORCE))
			dst[1] |= cpu_to_le64(STRTAB_STE_1_S1STALLD);

		val |= (s1_cfg->cdptr_dma & STRTAB_STE_0_S1CTXPTR_MASK) |
			FIELD_PREP(STRTAB_STE_0_CFG, STRTAB_STE_0_CFG_S1_TRANS);
	}

	if (s2_cfg) {
		BUG_ON(ste_live);
		dst[2] = cpu_to_le64(
			 FIELD_PREP(STRTAB_STE_2_S2VMID, s2_cfg->vmid) |
			 FIELD_PREP(STRTAB_STE_2_VTCR, s2_cfg->vtcr) |
#ifdef __BIG_ENDIAN
			 STRTAB_STE_2_S2ENDI |
#endif
			 STRTAB_STE_2_S2PTW | STRTAB_STE_2_S2AA64 |
			 STRTAB_STE_2_S2R);

		dst[3] = cpu_to_le64(s2_cfg->vttbr & STRTAB_STE_3_S2TTB_MASK);

		val |= FIELD_PREP(STRTAB_STE_0_CFG, STRTAB_STE_0_CFG_S2_TRANS);
	}

	if (master->ats_enabled)
		dst[1] |= cpu_to_le64(FIELD_PREP(STRTAB_STE_1_EATS,
						 STRTAB_STE_1_EATS_TRANS));

	arm_smmu_sync_ste_for_sid(smmu, sid);
	dst[0] = cpu_to_le64(val);
	arm_smmu_sync_ste_for_sid(smmu, sid);

	/* It's likely that we'll want to use the new STE soon */
	if (!(smmu->options & ARM_SMMU_OPT_SKIP_PREFETCH))
		arm_smmu_cmdq_issue_cmd(smmu, &prefetch_cmd);
}

static void arm_smmu_init_bypass_stes(u64 *strtab, unsigned int nent)
{
	unsigned int i;

	for (i = 0; i < nent; ++i) {
		arm_smmu_write_strtab_ent(NULL, -1, strtab);
		strtab += STRTAB_STE_DWORDS;
	}
}

static int arm_smmu_init_l2_strtab(struct arm_smmu_device *smmu, u32 sid)
{
	size_t size;
	void *strtab;
	struct arm_smmu_strtab_cfg *cfg = &smmu->strtab_cfg;
	struct arm_smmu_strtab_l1_desc *desc = &cfg->l1_desc[sid >> STRTAB_SPLIT];

	if (desc->l2ptr)
		return 0;

	size = 1 << (STRTAB_SPLIT + ilog2(STRTAB_STE_DWORDS) + 3);
	strtab = &cfg->strtab[(sid >> STRTAB_SPLIT) * STRTAB_L1_DESC_DWORDS];

	desc->span = STRTAB_SPLIT + 1;
	desc->l2ptr = dmam_alloc_coherent(smmu->dev, size, &desc->l2ptr_dma,
					  GFP_KERNEL | __GFP_ZERO);
	if (!desc->l2ptr) {
		dev_err(smmu->dev,
			"failed to allocate l2 stream table for SID %u\n",
			sid);
		return -ENOMEM;
	}

	arm_smmu_init_bypass_stes(desc->l2ptr, 1 << STRTAB_SPLIT);
	arm_smmu_write_strtab_l1_desc(strtab, desc);
	return 0;
}

/* IRQ and event handlers */
static irqreturn_t arm_smmu_evtq_thread(int irq, void *dev)
{
	int i;
	struct arm_smmu_device *smmu = dev;
	struct arm_smmu_queue *q = &smmu->evtq.q;
	u64 evt[EVTQ_ENT_DWORDS];

	do {
		while (!queue_remove_raw(q, evt)) {
			u8 id = FIELD_GET(EVTQ_0_ID, evt[0]);

			dev_info(smmu->dev, "event 0x%02x received:\n", id);
			for (i = 0; i < ARRAY_SIZE(evt); ++i)
				dev_info(smmu->dev, "\t0x%016llx\n",
					 (unsigned long long)evt[i]);

		}

		/*
		 * Not much we can do on overflow, so scream and pretend we're
		 * trying harder.
		 */
		if (queue_sync_prod(q) == -EOVERFLOW)
			dev_err(smmu->dev, "EVTQ overflow detected -- events lost\n");
	} while (!queue_empty(q));

	/* Sync our overflow flag, as we believe we're up to speed */
	q->cons = Q_OVF(q, q->prod) | Q_WRP(q, q->cons) | Q_IDX(q, q->cons);
	return IRQ_HANDLED;
}

static void arm_smmu_handle_ppr(struct arm_smmu_device *smmu, u64 *evt)
{
	u32 sid, ssid;
	u16 grpid;
	bool ssv, last;

	sid = FIELD_GET(PRIQ_0_SID, evt[0]);
	ssv = FIELD_GET(PRIQ_0_SSID_V, evt[0]);
	ssid = ssv ? FIELD_GET(PRIQ_0_SSID, evt[0]) : 0;
	last = FIELD_GET(PRIQ_0_PRG_LAST, evt[0]);
	grpid = FIELD_GET(PRIQ_1_PRG_IDX, evt[1]);

	dev_info(smmu->dev, "unexpected PRI request received:\n");
	dev_info(smmu->dev,
		 "\tsid 0x%08x.0x%05x: [%u%s] %sprivileged %s%s%s access at iova 0x%016llx\n",
		 sid, ssid, grpid, last ? "L" : "",
		 evt[0] & PRIQ_0_PERM_PRIV ? "" : "un",
		 evt[0] & PRIQ_0_PERM_READ ? "R" : "",
		 evt[0] & PRIQ_0_PERM_WRITE ? "W" : "",
		 evt[0] & PRIQ_0_PERM_EXEC ? "X" : "",
		 evt[1] & PRIQ_1_ADDR_MASK);

	if (last) {
		struct arm_smmu_cmdq_ent cmd = {
			.opcode			= CMDQ_OP_PRI_RESP,
			.substream_valid	= ssv,
			.pri			= {
				.sid	= sid,
				.ssid	= ssid,
				.grpid	= grpid,
				.resp	= PRI_RESP_DENY,
			},
		};

		arm_smmu_cmdq_issue_cmd(smmu, &cmd);
	}
}

static irqreturn_t arm_smmu_priq_thread(int irq, void *dev)
{
	struct arm_smmu_device *smmu = dev;
	struct arm_smmu_queue *q = &smmu->priq.q;
	u64 evt[PRIQ_ENT_DWORDS];

	do {
		while (!queue_remove_raw(q, evt))
			arm_smmu_handle_ppr(smmu, evt);

		if (queue_sync_prod(q) == -EOVERFLOW)
			dev_err(smmu->dev, "PRIQ overflow detected -- requests lost\n");
	} while (!queue_empty(q));

	/* Sync our overflow flag, as we believe we're up to speed */
	q->cons = Q_OVF(q, q->prod) | Q_WRP(q, q->cons) | Q_IDX(q, q->cons);
	writel(q->cons, q->cons_reg);
	return IRQ_HANDLED;
}

static int arm_smmu_device_disable(struct arm_smmu_device *smmu);

static irqreturn_t arm_smmu_gerror_handler(int irq, void *dev)
{
	u32 gerror, gerrorn, active;
	struct arm_smmu_device *smmu = dev;

	gerror = readl_relaxed(smmu->base + ARM_SMMU_GERROR);
	gerrorn = readl_relaxed(smmu->base + ARM_SMMU_GERRORN);

	active = gerror ^ gerrorn;
	if (!(active & GERROR_ERR_MASK))
		return IRQ_NONE; /* No errors pending */

	dev_warn(smmu->dev,
		 "unexpected global error reported (0x%08x), this could be serious\n",
		 active);

	if (active & GERROR_SFM_ERR) {
		dev_err(smmu->dev, "device has entered Service Failure Mode!\n");
		arm_smmu_device_disable(smmu);
	}

	if (active & GERROR_MSI_GERROR_ABT_ERR)
		dev_warn(smmu->dev, "GERROR MSI write aborted\n");

	if (active & GERROR_MSI_PRIQ_ABT_ERR)
		dev_warn(smmu->dev, "PRIQ MSI write aborted\n");

	if (active & GERROR_MSI_EVTQ_ABT_ERR)
		dev_warn(smmu->dev, "EVTQ MSI write aborted\n");

	if (active & GERROR_MSI_CMDQ_ABT_ERR)
		dev_warn(smmu->dev, "CMDQ MSI write aborted\n");

	if (active & GERROR_PRIQ_ABT_ERR)
		dev_err(smmu->dev, "PRIQ write aborted -- events may have been lost\n");

	if (active & GERROR_EVTQ_ABT_ERR)
		dev_err(smmu->dev, "EVTQ write aborted -- events may have been lost\n");

	if (active & GERROR_CMDQ_ERR)
		arm_smmu_cmdq_skip_err(smmu);

	writel(gerror, smmu->base + ARM_SMMU_GERRORN);
	return IRQ_HANDLED;
}

static irqreturn_t arm_smmu_combined_irq_thread(int irq, void *dev)
{
	struct arm_smmu_device *smmu = dev;

	arm_smmu_evtq_thread(irq, dev);
	if (smmu->features & ARM_SMMU_FEAT_PRI)
		arm_smmu_priq_thread(irq, dev);

	return IRQ_HANDLED;
}

static irqreturn_t arm_smmu_combined_irq_handler(int irq, void *dev)
{
	arm_smmu_gerror_handler(irq, dev);
	return IRQ_WAKE_THREAD;
}

static void
arm_smmu_atc_inv_to_cmd(int ssid, unsigned long iova, size_t size,
			struct arm_smmu_cmdq_ent *cmd)
{
	size_t log2_span;
	size_t span_mask;
	/* ATC invalidates are always on 4096-bytes pages */
	size_t inval_grain_shift = 12;
	unsigned long page_start, page_end;

	*cmd = (struct arm_smmu_cmdq_ent) {
		.opcode			= CMDQ_OP_ATC_INV,
		.substream_valid	= !!ssid,
		.atc.ssid		= ssid,
	};

	if (!size) {
		cmd->atc.size = ATC_INV_SIZE_ALL;
		return;
	}

	page_start	= iova >> inval_grain_shift;
	page_end	= (iova + size - 1) >> inval_grain_shift;

	/*
	 * In an ATS Invalidate Request, the address must be aligned on the
	 * range size, which must be a power of two number of page sizes. We
	 * thus have to choose between grossly over-invalidating the region, or
	 * splitting the invalidation into multiple commands. For simplicity
	 * we'll go with the first solution, but should refine it in the future
	 * if multiple commands are shown to be more efficient.
	 *
	 * Find the smallest power of two that covers the range. The most
	 * significant differing bit between the start and end addresses,
	 * fls(start ^ end), indicates the required span. For example:
	 *
	 * We want to invalidate pages [8; 11]. This is already the ideal range:
	 *		x = 0b1000 ^ 0b1011 = 0b11
	 *		span = 1 << fls(x) = 4
	 *
	 * To invalidate pages [7; 10], we need to invalidate [0; 15]:
	 *		x = 0b0111 ^ 0b1010 = 0b1101
	 *		span = 1 << fls(x) = 16
	 */
	log2_span	= fls_long(page_start ^ page_end);
	span_mask	= (1ULL << log2_span) - 1;

	page_start	&= ~span_mask;

	cmd->atc.addr	= page_start << inval_grain_shift;
	cmd->atc.size	= log2_span;
}

static int arm_smmu_atc_inv_master(struct arm_smmu_master *master,
				   struct arm_smmu_cmdq_ent *cmd)
{
	int i;

	if (!master->ats_enabled)
		return 0;

	for (i = 0; i < master->num_sids; i++) {
		cmd->atc.sid = master->sids[i];
		arm_smmu_cmdq_issue_cmd(master->smmu, cmd);
	}

	return arm_smmu_cmdq_issue_sync(master->smmu);
}

static int arm_smmu_atc_inv_domain(struct arm_smmu_domain *smmu_domain,
				   int ssid, unsigned long iova, size_t size)
{
	int ret = 0;
	unsigned long flags;
	struct arm_smmu_cmdq_ent cmd;
	struct arm_smmu_master *master;

	if (!(smmu_domain->smmu->features & ARM_SMMU_FEAT_ATS))
		return 0;

	arm_smmu_atc_inv_to_cmd(ssid, iova, size, &cmd);

	spin_lock_irqsave(&smmu_domain->devices_lock, flags);
	list_for_each_entry(master, &smmu_domain->devices, domain_head)
		ret |= arm_smmu_atc_inv_master(master, &cmd);
	spin_unlock_irqrestore(&smmu_domain->devices_lock, flags);

	return ret ? -ETIMEDOUT : 0;
}

/* IO_PGTABLE API */
static void __arm_smmu_tlb_sync(struct arm_smmu_device *smmu)
{
	arm_smmu_cmdq_issue_sync(smmu);
}

static void arm_smmu_tlb_sync(void *cookie)
{
	struct arm_smmu_domain *smmu_domain = cookie;
	__arm_smmu_tlb_sync(smmu_domain->smmu);
}

static void arm_smmu_tlb_inv_context(void *cookie)
{
	struct arm_smmu_domain *smmu_domain = cookie;
	struct arm_smmu_device *smmu = smmu_domain->smmu;
	struct arm_smmu_cmdq_ent cmd;

	if (smmu_domain->stage == ARM_SMMU_DOMAIN_S1) {
		cmd.opcode	= CMDQ_OP_TLBI_NH_ASID;
		cmd.tlbi.asid	= smmu_domain->s1_cfg.cd.asid;
		cmd.tlbi.vmid	= 0;
	} else {
		cmd.opcode	= CMDQ_OP_TLBI_S12_VMALL;
		cmd.tlbi.vmid	= smmu_domain->s2_cfg.vmid;
	}

	arm_smmu_cmdq_issue_cmd(smmu, &cmd);
	__arm_smmu_tlb_sync(smmu);
}

static void arm_smmu_tlb_inv_range_nosync(unsigned long iova, size_t size,
					  size_t granule, bool leaf, void *cookie)
{
	struct arm_smmu_domain *smmu_domain = cookie;
	struct arm_smmu_device *smmu = smmu_domain->smmu;
	struct arm_smmu_cmdq_ent cmd = {
		.tlbi = {
			.leaf	= leaf,
			.addr	= iova,
		},
	};

	if (smmu_domain->stage == ARM_SMMU_DOMAIN_S1) {
		cmd.opcode	= CMDQ_OP_TLBI_NH_VA;
		cmd.tlbi.asid	= smmu_domain->s1_cfg.cd.asid;
	} else {
		cmd.opcode	= CMDQ_OP_TLBI_S2_IPA;
		cmd.tlbi.vmid	= smmu_domain->s2_cfg.vmid;
	}

	do {
		arm_smmu_cmdq_issue_cmd(smmu, &cmd);
		cmd.tlbi.addr += granule;
	} while (size -= granule);
}

static const struct iommu_gather_ops arm_smmu_gather_ops = {
	.tlb_flush_all	= arm_smmu_tlb_inv_context,
	.tlb_add_flush	= arm_smmu_tlb_inv_range_nosync,
	.tlb_sync	= arm_smmu_tlb_sync,
};

/* IOMMU API */
static bool arm_smmu_capable(enum iommu_cap cap)
{
	switch (cap) {
	case IOMMU_CAP_CACHE_COHERENCY:
		return true;
	case IOMMU_CAP_NOEXEC:
		return true;
	default:
		return false;
	}
}

static struct iommu_domain *arm_smmu_domain_alloc(unsigned type)
{
	struct arm_smmu_domain *smmu_domain;

	if (type != IOMMU_DOMAIN_UNMANAGED &&
	    type != IOMMU_DOMAIN_DMA &&
	    type != IOMMU_DOMAIN_IDENTITY)
		return NULL;

	/*
	 * Allocate the domain and initialise some of its data structures.
	 * We can't really do anything meaningful until we've added a
	 * master.
	 */
	smmu_domain = kzalloc(sizeof(*smmu_domain), GFP_KERNEL);
	if (!smmu_domain)
		return NULL;

	if (type == IOMMU_DOMAIN_DMA &&
	    iommu_get_dma_cookie(&smmu_domain->domain)) {
		kfree(smmu_domain);
		return NULL;
	}

	mutex_init(&smmu_domain->init_mutex);
	INIT_LIST_HEAD(&smmu_domain->devices);
	spin_lock_init(&smmu_domain->devices_lock);

	return &smmu_domain->domain;
}

static int arm_smmu_bitmap_alloc(unsigned long *map, int span)
{
	int idx, size = 1 << span;

	do {
		idx = find_first_zero_bit(map, size);
		if (idx == size)
			return -ENOSPC;
	} while (test_and_set_bit(idx, map));

	return idx;
}

static void arm_smmu_bitmap_free(unsigned long *map, int idx)
{
	clear_bit(idx, map);
}

static void arm_smmu_domain_free(struct iommu_domain *domain)
{
	struct arm_smmu_domain *smmu_domain = to_smmu_domain(domain);
	struct arm_smmu_device *smmu = smmu_domain->smmu;

	iommu_put_dma_cookie(domain);
	free_io_pgtable_ops(smmu_domain->pgtbl_ops);

	/* Free the CD and ASID, if we allocated them */
	if (smmu_domain->stage == ARM_SMMU_DOMAIN_S1) {
		struct arm_smmu_s1_cfg *cfg = &smmu_domain->s1_cfg;

		if (cfg->cdptr) {
			dmam_free_coherent(smmu_domain->smmu->dev,
					   CTXDESC_CD_DWORDS << 3,
					   cfg->cdptr,
					   cfg->cdptr_dma);

			arm_smmu_bitmap_free(smmu->asid_map, cfg->cd.asid);
		}
	} else {
		struct arm_smmu_s2_cfg *cfg = &smmu_domain->s2_cfg;
		if (cfg->vmid)
			arm_smmu_bitmap_free(smmu->vmid_map, cfg->vmid);
	}

	kfree(smmu_domain);
}

static int arm_smmu_domain_finalise_s1(struct arm_smmu_domain *smmu_domain,
				       struct io_pgtable_cfg *pgtbl_cfg)
{
	int ret;
	int asid;
	struct arm_smmu_device *smmu = smmu_domain->smmu;
	struct arm_smmu_s1_cfg *cfg = &smmu_domain->s1_cfg;

	asid = arm_smmu_bitmap_alloc(smmu->asid_map, smmu->asid_bits);
	if (asid < 0)
		return asid;

	cfg->cdptr = dmam_alloc_coherent(smmu->dev, CTXDESC_CD_DWORDS << 3,
					 &cfg->cdptr_dma,
					 GFP_KERNEL | __GFP_ZERO);
	if (!cfg->cdptr) {
		dev_warn(smmu->dev, "failed to allocate context descriptor\n");
		ret = -ENOMEM;
		goto out_free_asid;
	}

	cfg->cd.asid	= (u16)asid;
	cfg->cd.ttbr	= pgtbl_cfg->arm_lpae_s1_cfg.ttbr[0];
	cfg->cd.tcr	= pgtbl_cfg->arm_lpae_s1_cfg.tcr;
	cfg->cd.mair	= pgtbl_cfg->arm_lpae_s1_cfg.mair[0];
	return 0;

out_free_asid:
	arm_smmu_bitmap_free(smmu->asid_map, asid);
	return ret;
}

static int arm_smmu_domain_finalise_s2(struct arm_smmu_domain *smmu_domain,
				       struct io_pgtable_cfg *pgtbl_cfg)
{
	int vmid;
	struct arm_smmu_device *smmu = smmu_domain->smmu;
	struct arm_smmu_s2_cfg *cfg = &smmu_domain->s2_cfg;

	vmid = arm_smmu_bitmap_alloc(smmu->vmid_map, smmu->vmid_bits);
	if (vmid < 0)
		return vmid;

	cfg->vmid	= (u16)vmid;
	cfg->vttbr	= pgtbl_cfg->arm_lpae_s2_cfg.vttbr;
	cfg->vtcr	= pgtbl_cfg->arm_lpae_s2_cfg.vtcr;
	return 0;
}

static int arm_smmu_domain_finalise(struct iommu_domain *domain)
{
	int ret;
	unsigned long ias, oas;
	enum io_pgtable_fmt fmt;
	struct io_pgtable_cfg pgtbl_cfg;
	struct io_pgtable_ops *pgtbl_ops;
	int (*finalise_stage_fn)(struct arm_smmu_domain *,
				 struct io_pgtable_cfg *);
	struct arm_smmu_domain *smmu_domain = to_smmu_domain(domain);
	struct arm_smmu_device *smmu = smmu_domain->smmu;

	if (domain->type == IOMMU_DOMAIN_IDENTITY) {
		smmu_domain->stage = ARM_SMMU_DOMAIN_BYPASS;
		return 0;
	}

	/* Restrict the stage to what we can actually support */
	if (!(smmu->features & ARM_SMMU_FEAT_TRANS_S1))
		smmu_domain->stage = ARM_SMMU_DOMAIN_S2;
	if (!(smmu->features & ARM_SMMU_FEAT_TRANS_S2))
		smmu_domain->stage = ARM_SMMU_DOMAIN_S1;

	switch (smmu_domain->stage) {
	case ARM_SMMU_DOMAIN_S1:
		ias = (smmu->features & ARM_SMMU_FEAT_VAX) ? 52 : 48;
		ias = min_t(unsigned long, ias, VA_BITS);
		oas = smmu->ias;
		fmt = ARM_64_LPAE_S1;
		finalise_stage_fn = arm_smmu_domain_finalise_s1;
		break;
	case ARM_SMMU_DOMAIN_NESTED:
	case ARM_SMMU_DOMAIN_S2:
		ias = smmu->ias;
		oas = smmu->oas;
		fmt = ARM_64_LPAE_S2;
		finalise_stage_fn = arm_smmu_domain_finalise_s2;
		break;
	default:
		return -EINVAL;
	}

	pgtbl_cfg = (struct io_pgtable_cfg) {
		.pgsize_bitmap	= smmu->pgsize_bitmap,
		.ias		= ias,
		.oas		= oas,
		.tlb		= &arm_smmu_gather_ops,
		.iommu_dev	= smmu->dev,
	};

	if (smmu->features & ARM_SMMU_FEAT_COHERENCY)
		pgtbl_cfg.quirks = IO_PGTABLE_QUIRK_NO_DMA;

	pgtbl_ops = alloc_io_pgtable_ops(fmt, &pgtbl_cfg, smmu_domain);
	if (!pgtbl_ops)
		return -ENOMEM;

	domain->pgsize_bitmap = pgtbl_cfg.pgsize_bitmap;
	domain->geometry.aperture_end = (1UL << pgtbl_cfg.ias) - 1;
	domain->geometry.force_aperture = true;

	ret = finalise_stage_fn(smmu_domain, &pgtbl_cfg);
	if (ret < 0) {
		free_io_pgtable_ops(pgtbl_ops);
		return ret;
	}

	smmu_domain->pgtbl_ops = pgtbl_ops;
	return 0;
}

static __le64 *arm_smmu_get_step_for_sid(struct arm_smmu_device *smmu, u32 sid)
{
	__le64 *step;
	struct arm_smmu_strtab_cfg *cfg = &smmu->strtab_cfg;

	if (smmu->features & ARM_SMMU_FEAT_2_LVL_STRTAB) {
		struct arm_smmu_strtab_l1_desc *l1_desc;
		int idx;

		/* Two-level walk */
		idx = (sid >> STRTAB_SPLIT) * STRTAB_L1_DESC_DWORDS;
		l1_desc = &cfg->l1_desc[idx];
		idx = (sid & ((1 << STRTAB_SPLIT) - 1)) * STRTAB_STE_DWORDS;
		step = &l1_desc->l2ptr[idx];
	} else {
		/* Simple linear lookup */
		step = &cfg->strtab[sid * STRTAB_STE_DWORDS];
	}

	return step;
}

static void arm_smmu_install_ste_for_dev(struct arm_smmu_master *master)
{
	int i, j;
	struct arm_smmu_device *smmu = master->smmu;

	for (i = 0; i < master->num_sids; ++i) {
		u32 sid = master->sids[i];
		__le64 *step = arm_smmu_get_step_for_sid(smmu, sid);

		/* Bridged PCI devices may end up with duplicated IDs */
		for (j = 0; j < i; j++)
			if (master->sids[j] == sid)
				break;
		if (j < i)
			continue;

		arm_smmu_write_strtab_ent(master, sid, step);
	}
}

static int arm_smmu_enable_ats(struct arm_smmu_master *master)
{
<<<<<<< HEAD
	struct arm_smmu_master_data *master = dev->iommu_fwspec->iommu_priv;

	master->ste.assigned = false;
	arm_smmu_install_ste_for_dev(dev->iommu_fwspec);
=======
	int ret;
	size_t stu;
	struct pci_dev *pdev;
	struct arm_smmu_device *smmu = master->smmu;
	struct iommu_fwspec *fwspec = dev_iommu_fwspec_get(master->dev);

	if (!(smmu->features & ARM_SMMU_FEAT_ATS) || !dev_is_pci(master->dev) ||
	    !(fwspec->flags & IOMMU_FWSPEC_PCI_RC_ATS) || pci_ats_disabled())
		return -ENXIO;

	pdev = to_pci_dev(master->dev);
	if (pdev->untrusted)
		return -EPERM;

	/* Smallest Translation Unit: log2 of the smallest supported granule */
	stu = __ffs(smmu->pgsize_bitmap);

	ret = pci_enable_ats(pdev, stu);
	if (ret)
		return ret;

	master->ats_enabled = true;
	return 0;
}

static void arm_smmu_disable_ats(struct arm_smmu_master *master)
{
	struct arm_smmu_cmdq_ent cmd;

	if (!master->ats_enabled || !dev_is_pci(master->dev))
		return;

	arm_smmu_atc_inv_to_cmd(0, 0, 0, &cmd);
	arm_smmu_atc_inv_master(master, &cmd);
	pci_disable_ats(to_pci_dev(master->dev));
	master->ats_enabled = false;
}

static void arm_smmu_detach_dev(struct arm_smmu_master *master)
{
	unsigned long flags;
	struct arm_smmu_domain *smmu_domain = master->domain;

	if (!smmu_domain)
		return;

	spin_lock_irqsave(&smmu_domain->devices_lock, flags);
	list_del(&master->domain_head);
	spin_unlock_irqrestore(&smmu_domain->devices_lock, flags);

	master->domain = NULL;
	arm_smmu_install_ste_for_dev(master);

	arm_smmu_disable_ats(master);
>>>>>>> 407d19ab
}

static int arm_smmu_attach_dev(struct iommu_domain *domain, struct device *dev)
{
	int ret = 0;
<<<<<<< HEAD
=======
	unsigned long flags;
	struct iommu_fwspec *fwspec = dev_iommu_fwspec_get(dev);
>>>>>>> 407d19ab
	struct arm_smmu_device *smmu;
	struct arm_smmu_domain *smmu_domain = to_smmu_domain(domain);
	struct arm_smmu_master *master;

	if (!dev->iommu_fwspec)
		return -ENOENT;

	master = dev->iommu_fwspec->iommu_priv;
	smmu = master->smmu;

	arm_smmu_detach_dev(master);

	mutex_lock(&smmu_domain->init_mutex);

	if (!smmu_domain->smmu) {
		smmu_domain->smmu = smmu;
		ret = arm_smmu_domain_finalise(domain);
		if (ret) {
			smmu_domain->smmu = NULL;
			goto out_unlock;
		}
	} else if (smmu_domain->smmu != smmu) {
		dev_err(dev,
			"cannot attach to SMMU %s (upstream of %s)\n",
			dev_name(smmu_domain->smmu->dev),
			dev_name(smmu->dev));
		ret = -ENXIO;
		goto out_unlock;
	}

	master->domain = smmu_domain;

	spin_lock_irqsave(&smmu_domain->devices_lock, flags);
	list_add(&master->domain_head, &smmu_domain->devices);
	spin_unlock_irqrestore(&smmu_domain->devices_lock, flags);

<<<<<<< HEAD
	arm_smmu_install_ste_for_dev(dev->iommu_fwspec);
=======
	if (smmu_domain->stage != ARM_SMMU_DOMAIN_BYPASS)
		arm_smmu_enable_ats(master);

	if (smmu_domain->stage == ARM_SMMU_DOMAIN_S1)
		arm_smmu_write_ctx_desc(smmu, &smmu_domain->s1_cfg);

	arm_smmu_install_ste_for_dev(master);
>>>>>>> 407d19ab
out_unlock:
	mutex_unlock(&smmu_domain->init_mutex);
	return ret;
}

static int arm_smmu_map(struct iommu_domain *domain, unsigned long iova,
			phys_addr_t paddr, size_t size, int prot)
{
	struct io_pgtable_ops *ops = to_smmu_domain(domain)->pgtbl_ops;

	if (!ops)
		return -ENODEV;

	return ops->map(ops, iova, paddr, size, prot);
}

static size_t
arm_smmu_unmap(struct iommu_domain *domain, unsigned long iova, size_t size)
{
	int ret;
	struct arm_smmu_domain *smmu_domain = to_smmu_domain(domain);
	struct io_pgtable_ops *ops = smmu_domain->pgtbl_ops;

	if (!ops)
		return 0;

	ret = ops->unmap(ops, iova, size);
	if (ret && arm_smmu_atc_inv_domain(smmu_domain, 0, iova, size))
		return 0;

	return ret;
}

static void arm_smmu_iotlb_sync(struct iommu_domain *domain)
{
	struct arm_smmu_device *smmu = to_smmu_domain(domain)->smmu;

	if (smmu)
		__arm_smmu_tlb_sync(smmu);
}

static phys_addr_t
arm_smmu_iova_to_phys(struct iommu_domain *domain, dma_addr_t iova)
{
	struct io_pgtable_ops *ops = to_smmu_domain(domain)->pgtbl_ops;

	if (domain->type == IOMMU_DOMAIN_IDENTITY)
		return iova;

	if (!ops)
		return 0;

	return ops->iova_to_phys(ops, iova);
}

static struct platform_driver arm_smmu_driver;

static int arm_smmu_match_node(struct device *dev, void *data)
{
	return dev->fwnode == data;
}

static
struct arm_smmu_device *arm_smmu_get_by_fwnode(struct fwnode_handle *fwnode)
{
	struct device *dev = driver_find_device(&arm_smmu_driver.driver, NULL,
						fwnode, arm_smmu_match_node);
	put_device(dev);
	return dev ? dev_get_drvdata(dev) : NULL;
}

static bool arm_smmu_sid_in_range(struct arm_smmu_device *smmu, u32 sid)
{
	unsigned long limit = smmu->strtab_cfg.num_l1_ents;

	if (smmu->features & ARM_SMMU_FEAT_2_LVL_STRTAB)
		limit *= 1UL << STRTAB_SPLIT;

	return sid < limit;
}

static struct iommu_ops arm_smmu_ops;

static int arm_smmu_add_device(struct device *dev)
{
	int i, ret;
	struct arm_smmu_device *smmu;
<<<<<<< HEAD
	struct arm_smmu_master_data *master;
	struct iommu_fwspec *fwspec = dev->iommu_fwspec;
=======
	struct arm_smmu_master *master;
	struct iommu_fwspec *fwspec = dev_iommu_fwspec_get(dev);
>>>>>>> 407d19ab
	struct iommu_group *group;

	if (!fwspec || fwspec->ops != &arm_smmu_ops)
		return -ENODEV;
	/*
	 * We _can_ actually withstand dodgy bus code re-calling add_device()
	 * without an intervening remove_device()/of_xlate() sequence, but
	 * we're not going to do so quietly...
	 */
	if (WARN_ON_ONCE(fwspec->iommu_priv)) {
		master = fwspec->iommu_priv;
		smmu = master->smmu;
	} else {
		smmu = arm_smmu_get_by_fwnode(fwspec->iommu_fwnode);
		if (!smmu)
			return -ENODEV;
		master = kzalloc(sizeof(*master), GFP_KERNEL);
		if (!master)
			return -ENOMEM;

		master->dev = dev;
		master->smmu = smmu;
		master->sids = fwspec->ids;
		master->num_sids = fwspec->num_ids;
		fwspec->iommu_priv = master;
	}

	/* Check the SIDs are in range of the SMMU and our stream table */
	for (i = 0; i < master->num_sids; i++) {
		u32 sid = master->sids[i];

		if (!arm_smmu_sid_in_range(smmu, sid))
			return -ERANGE;

		/* Ensure l2 strtab is initialised */
		if (smmu->features & ARM_SMMU_FEAT_2_LVL_STRTAB) {
			ret = arm_smmu_init_l2_strtab(smmu, sid);
			if (ret)
				return ret;
		}
	}

	group = iommu_group_get_for_dev(dev);
	if (!IS_ERR(group)) {
		iommu_group_put(group);
		iommu_device_link(&smmu->iommu, dev);
	}

	return PTR_ERR_OR_ZERO(group);
}

static void arm_smmu_remove_device(struct device *dev)
{
<<<<<<< HEAD
	struct iommu_fwspec *fwspec = dev->iommu_fwspec;
	struct arm_smmu_master_data *master;
=======
	struct iommu_fwspec *fwspec = dev_iommu_fwspec_get(dev);
	struct arm_smmu_master *master;
>>>>>>> 407d19ab
	struct arm_smmu_device *smmu;

	if (!fwspec || fwspec->ops != &arm_smmu_ops)
		return;

	master = fwspec->iommu_priv;
	smmu = master->smmu;
	arm_smmu_detach_dev(master);
	iommu_group_remove_device(dev);
	iommu_device_unlink(&smmu->iommu, dev);
	kfree(master);
	iommu_fwspec_free(dev);
}

static struct iommu_group *arm_smmu_device_group(struct device *dev)
{
	struct iommu_group *group;

	/*
	 * We don't support devices sharing stream IDs other than PCI RID
	 * aliases, since the necessary ID-to-device lookup becomes rather
	 * impractical given a potential sparse 32-bit stream ID space.
	 */
	if (dev_is_pci(dev))
		group = pci_device_group(dev);
	else
		group = generic_device_group(dev);

	return group;
}

static int arm_smmu_domain_get_attr(struct iommu_domain *domain,
				    enum iommu_attr attr, void *data)
{
	struct arm_smmu_domain *smmu_domain = to_smmu_domain(domain);

	if (domain->type != IOMMU_DOMAIN_UNMANAGED)
		return -EINVAL;

	switch (attr) {
	case DOMAIN_ATTR_NESTING:
		*(int *)data = (smmu_domain->stage == ARM_SMMU_DOMAIN_NESTED);
		return 0;
	default:
		return -ENODEV;
	}
}

static int arm_smmu_domain_set_attr(struct iommu_domain *domain,
				    enum iommu_attr attr, void *data)
{
	int ret = 0;
	struct arm_smmu_domain *smmu_domain = to_smmu_domain(domain);

	if (domain->type != IOMMU_DOMAIN_UNMANAGED)
		return -EINVAL;

	mutex_lock(&smmu_domain->init_mutex);

	switch (attr) {
	case DOMAIN_ATTR_NESTING:
		if (smmu_domain->smmu) {
			ret = -EPERM;
			goto out_unlock;
		}

		if (*(int *)data)
			smmu_domain->stage = ARM_SMMU_DOMAIN_NESTED;
		else
			smmu_domain->stage = ARM_SMMU_DOMAIN_S1;

		break;
	default:
		ret = -ENODEV;
	}

out_unlock:
	mutex_unlock(&smmu_domain->init_mutex);
	return ret;
}

static int arm_smmu_of_xlate(struct device *dev, struct of_phandle_args *args)
{
	return iommu_fwspec_add_ids(dev, args->args, 1);
}

static void arm_smmu_get_resv_regions(struct device *dev,
				      struct list_head *head)
{
	struct iommu_resv_region *region;
	int prot = IOMMU_WRITE | IOMMU_NOEXEC | IOMMU_MMIO;

	region = iommu_alloc_resv_region(MSI_IOVA_BASE, MSI_IOVA_LENGTH,
					 prot, IOMMU_RESV_SW_MSI);
	if (!region)
		return;

	list_add_tail(&region->list, head);

	iommu_dma_get_resv_regions(dev, head);
}

static void arm_smmu_put_resv_regions(struct device *dev,
				      struct list_head *head)
{
	struct iommu_resv_region *entry, *next;

	list_for_each_entry_safe(entry, next, head, list)
		kfree(entry);
}

static struct iommu_ops arm_smmu_ops = {
	.capable		= arm_smmu_capable,
	.domain_alloc		= arm_smmu_domain_alloc,
	.domain_free		= arm_smmu_domain_free,
	.attach_dev		= arm_smmu_attach_dev,
	.map			= arm_smmu_map,
	.unmap			= arm_smmu_unmap,
	.flush_iotlb_all	= arm_smmu_iotlb_sync,
	.iotlb_sync		= arm_smmu_iotlb_sync,
	.iova_to_phys		= arm_smmu_iova_to_phys,
	.add_device		= arm_smmu_add_device,
	.remove_device		= arm_smmu_remove_device,
	.device_group		= arm_smmu_device_group,
	.domain_get_attr	= arm_smmu_domain_get_attr,
	.domain_set_attr	= arm_smmu_domain_set_attr,
	.of_xlate		= arm_smmu_of_xlate,
	.get_resv_regions	= arm_smmu_get_resv_regions,
	.put_resv_regions	= arm_smmu_put_resv_regions,
	.pgsize_bitmap		= -1UL, /* Restricted during device attach */
};

/* Probing and initialisation functions */
static int arm_smmu_init_one_queue(struct arm_smmu_device *smmu,
				   struct arm_smmu_queue *q,
				   unsigned long prod_off,
				   unsigned long cons_off,
				   size_t dwords)
{
	size_t qsz = ((1 << q->max_n_shift) * dwords) << 3;

	q->base = dmam_alloc_coherent(smmu->dev, qsz, &q->base_dma, GFP_KERNEL);
	if (!q->base) {
		dev_err(smmu->dev, "failed to allocate queue (0x%zx bytes)\n",
			qsz);
		return -ENOMEM;
	}

	q->prod_reg	= arm_smmu_page1_fixup(prod_off, smmu);
	q->cons_reg	= arm_smmu_page1_fixup(cons_off, smmu);
	q->ent_dwords	= dwords;

	q->q_base  = Q_BASE_RWA;
	q->q_base |= q->base_dma & Q_BASE_ADDR_MASK;
	q->q_base |= FIELD_PREP(Q_BASE_LOG2SIZE, q->max_n_shift);

	q->prod = q->cons = 0;
	return 0;
}

static int arm_smmu_init_queues(struct arm_smmu_device *smmu)
{
	int ret;

	/* cmdq */
	spin_lock_init(&smmu->cmdq.lock);
	ret = arm_smmu_init_one_queue(smmu, &smmu->cmdq.q, ARM_SMMU_CMDQ_PROD,
				      ARM_SMMU_CMDQ_CONS, CMDQ_ENT_DWORDS);
	if (ret)
		return ret;

	/* evtq */
	ret = arm_smmu_init_one_queue(smmu, &smmu->evtq.q, ARM_SMMU_EVTQ_PROD,
				      ARM_SMMU_EVTQ_CONS, EVTQ_ENT_DWORDS);
	if (ret)
		return ret;

	/* priq */
	if (!(smmu->features & ARM_SMMU_FEAT_PRI))
		return 0;

	return arm_smmu_init_one_queue(smmu, &smmu->priq.q, ARM_SMMU_PRIQ_PROD,
				       ARM_SMMU_PRIQ_CONS, PRIQ_ENT_DWORDS);
}

static int arm_smmu_init_l1_strtab(struct arm_smmu_device *smmu)
{
	unsigned int i;
	struct arm_smmu_strtab_cfg *cfg = &smmu->strtab_cfg;
	size_t size = sizeof(*cfg->l1_desc) * cfg->num_l1_ents;
	void *strtab = smmu->strtab_cfg.strtab;

	cfg->l1_desc = devm_kzalloc(smmu->dev, size, GFP_KERNEL);
	if (!cfg->l1_desc) {
		dev_err(smmu->dev, "failed to allocate l1 stream table desc\n");
		return -ENOMEM;
	}

	for (i = 0; i < cfg->num_l1_ents; ++i) {
		arm_smmu_write_strtab_l1_desc(strtab, &cfg->l1_desc[i]);
		strtab += STRTAB_L1_DESC_DWORDS << 3;
	}

	return 0;
}

static int arm_smmu_init_strtab_2lvl(struct arm_smmu_device *smmu)
{
	void *strtab;
	u64 reg;
	u32 size, l1size;
	struct arm_smmu_strtab_cfg *cfg = &smmu->strtab_cfg;

	/* Calculate the L1 size, capped to the SIDSIZE. */
	size = STRTAB_L1_SZ_SHIFT - (ilog2(STRTAB_L1_DESC_DWORDS) + 3);
	size = min(size, smmu->sid_bits - STRTAB_SPLIT);
	cfg->num_l1_ents = 1 << size;

	size += STRTAB_SPLIT;
	if (size < smmu->sid_bits)
		dev_warn(smmu->dev,
			 "2-level strtab only covers %u/%u bits of SID\n",
			 size, smmu->sid_bits);

	l1size = cfg->num_l1_ents * (STRTAB_L1_DESC_DWORDS << 3);
	strtab = dmam_alloc_coherent(smmu->dev, l1size, &cfg->strtab_dma,
				     GFP_KERNEL | __GFP_ZERO);
	if (!strtab) {
		dev_err(smmu->dev,
			"failed to allocate l1 stream table (%u bytes)\n",
			size);
		return -ENOMEM;
	}
	cfg->strtab = strtab;

	/* Configure strtab_base_cfg for 2 levels */
	reg  = FIELD_PREP(STRTAB_BASE_CFG_FMT, STRTAB_BASE_CFG_FMT_2LVL);
	reg |= FIELD_PREP(STRTAB_BASE_CFG_LOG2SIZE, size);
	reg |= FIELD_PREP(STRTAB_BASE_CFG_SPLIT, STRTAB_SPLIT);
	cfg->strtab_base_cfg = reg;

	return arm_smmu_init_l1_strtab(smmu);
}

static int arm_smmu_init_strtab_linear(struct arm_smmu_device *smmu)
{
	void *strtab;
	u64 reg;
	u32 size;
	struct arm_smmu_strtab_cfg *cfg = &smmu->strtab_cfg;

	size = (1 << smmu->sid_bits) * (STRTAB_STE_DWORDS << 3);
	strtab = dmam_alloc_coherent(smmu->dev, size, &cfg->strtab_dma,
				     GFP_KERNEL | __GFP_ZERO);
	if (!strtab) {
		dev_err(smmu->dev,
			"failed to allocate linear stream table (%u bytes)\n",
			size);
		return -ENOMEM;
	}
	cfg->strtab = strtab;
	cfg->num_l1_ents = 1 << smmu->sid_bits;

	/* Configure strtab_base_cfg for a linear table covering all SIDs */
	reg  = FIELD_PREP(STRTAB_BASE_CFG_FMT, STRTAB_BASE_CFG_FMT_LINEAR);
	reg |= FIELD_PREP(STRTAB_BASE_CFG_LOG2SIZE, smmu->sid_bits);
	cfg->strtab_base_cfg = reg;

	arm_smmu_init_bypass_stes(strtab, cfg->num_l1_ents);
	return 0;
}

static int arm_smmu_init_strtab(struct arm_smmu_device *smmu)
{
	u64 reg;
	int ret;

	if (smmu->features & ARM_SMMU_FEAT_2_LVL_STRTAB)
		ret = arm_smmu_init_strtab_2lvl(smmu);
	else
		ret = arm_smmu_init_strtab_linear(smmu);

	if (ret)
		return ret;

	/* Set the strtab base address */
	reg  = smmu->strtab_cfg.strtab_dma & STRTAB_BASE_ADDR_MASK;
	reg |= STRTAB_BASE_RA;
	smmu->strtab_cfg.strtab_base = reg;

	/* Allocate the first VMID for stage-2 bypass STEs */
	set_bit(0, smmu->vmid_map);
	return 0;
}

static int arm_smmu_init_structures(struct arm_smmu_device *smmu)
{
	int ret;

	atomic_set(&smmu->sync_nr, 0);
	ret = arm_smmu_init_queues(smmu);
	if (ret)
		return ret;

	return arm_smmu_init_strtab(smmu);
}

static int arm_smmu_write_reg_sync(struct arm_smmu_device *smmu, u32 val,
				   unsigned int reg_off, unsigned int ack_off)
{
	u32 reg;

	writel_relaxed(val, smmu->base + reg_off);
	return readl_relaxed_poll_timeout(smmu->base + ack_off, reg, reg == val,
					  1, ARM_SMMU_POLL_TIMEOUT_US);
}

/* GBPA is "special" */
static int arm_smmu_update_gbpa(struct arm_smmu_device *smmu, u32 set, u32 clr)
{
	int ret;
	u32 reg, __iomem *gbpa = smmu->base + ARM_SMMU_GBPA;

	ret = readl_relaxed_poll_timeout(gbpa, reg, !(reg & GBPA_UPDATE),
					 1, ARM_SMMU_POLL_TIMEOUT_US);
	if (ret)
		return ret;

	reg &= ~clr;
	reg |= set;
	writel_relaxed(reg | GBPA_UPDATE, gbpa);
	ret = readl_relaxed_poll_timeout(gbpa, reg, !(reg & GBPA_UPDATE),
					 1, ARM_SMMU_POLL_TIMEOUT_US);

	if (ret)
		dev_err(smmu->dev, "GBPA not responding to update\n");
	return ret;
}

static void arm_smmu_free_msis(void *data)
{
	struct device *dev = data;
	platform_msi_domain_free_irqs(dev);
}

static void arm_smmu_write_msi_msg(struct msi_desc *desc, struct msi_msg *msg)
{
	phys_addr_t doorbell;
	struct device *dev = msi_desc_to_dev(desc);
	struct arm_smmu_device *smmu = dev_get_drvdata(dev);
	phys_addr_t *cfg = arm_smmu_msi_cfg[desc->platform.msi_index];

	doorbell = (((u64)msg->address_hi) << 32) | msg->address_lo;
	doorbell &= MSI_CFG0_ADDR_MASK;

	writeq_relaxed(doorbell, smmu->base + cfg[0]);
	writel_relaxed(msg->data, smmu->base + cfg[1]);
	writel_relaxed(ARM_SMMU_MEMATTR_DEVICE_nGnRE, smmu->base + cfg[2]);
}

static void arm_smmu_setup_msis(struct arm_smmu_device *smmu)
{
	struct msi_desc *desc;
	int ret, nvec = ARM_SMMU_MAX_MSIS;
	struct device *dev = smmu->dev;

	/* Clear the MSI address regs */
	writeq_relaxed(0, smmu->base + ARM_SMMU_GERROR_IRQ_CFG0);
	writeq_relaxed(0, smmu->base + ARM_SMMU_EVTQ_IRQ_CFG0);

	if (smmu->features & ARM_SMMU_FEAT_PRI)
		writeq_relaxed(0, smmu->base + ARM_SMMU_PRIQ_IRQ_CFG0);
	else
		nvec--;

	if (!(smmu->features & ARM_SMMU_FEAT_MSI))
		return;

	if (!dev->msi_domain) {
		dev_info(smmu->dev, "msi_domain absent - falling back to wired irqs\n");
		return;
	}

	/* Allocate MSIs for evtq, gerror and priq. Ignore cmdq */
	ret = platform_msi_domain_alloc_irqs(dev, nvec, arm_smmu_write_msi_msg);
	if (ret) {
		dev_warn(dev, "failed to allocate MSIs - falling back to wired irqs\n");
		return;
	}

	for_each_msi_entry(desc, dev) {
		switch (desc->platform.msi_index) {
		case EVTQ_MSI_INDEX:
			smmu->evtq.q.irq = desc->irq;
			break;
		case GERROR_MSI_INDEX:
			smmu->gerr_irq = desc->irq;
			break;
		case PRIQ_MSI_INDEX:
			smmu->priq.q.irq = desc->irq;
			break;
		default:	/* Unknown */
			continue;
		}
	}

	/* Add callback to free MSIs on teardown */
	devm_add_action(dev, arm_smmu_free_msis, dev);
}

static void arm_smmu_setup_unique_irqs(struct arm_smmu_device *smmu)
{
	int irq, ret;

	arm_smmu_setup_msis(smmu);

	/* Request interrupt lines */
	irq = smmu->evtq.q.irq;
	if (irq) {
		ret = devm_request_threaded_irq(smmu->dev, irq, NULL,
						arm_smmu_evtq_thread,
						IRQF_ONESHOT,
						"arm-smmu-v3-evtq", smmu);
		if (ret < 0)
			dev_warn(smmu->dev, "failed to enable evtq irq\n");
	} else {
		dev_warn(smmu->dev, "no evtq irq - events will not be reported!\n");
	}

	irq = smmu->gerr_irq;
	if (irq) {
		ret = devm_request_irq(smmu->dev, irq, arm_smmu_gerror_handler,
				       0, "arm-smmu-v3-gerror", smmu);
		if (ret < 0)
			dev_warn(smmu->dev, "failed to enable gerror irq\n");
	} else {
		dev_warn(smmu->dev, "no gerr irq - errors will not be reported!\n");
	}

	if (smmu->features & ARM_SMMU_FEAT_PRI) {
		irq = smmu->priq.q.irq;
		if (irq) {
			ret = devm_request_threaded_irq(smmu->dev, irq, NULL,
							arm_smmu_priq_thread,
							IRQF_ONESHOT,
							"arm-smmu-v3-priq",
							smmu);
			if (ret < 0)
				dev_warn(smmu->dev,
					 "failed to enable priq irq\n");
		} else {
			dev_warn(smmu->dev, "no priq irq - PRI will be broken\n");
		}
	}
}

static int arm_smmu_setup_irqs(struct arm_smmu_device *smmu)
{
	int ret, irq;
	u32 irqen_flags = IRQ_CTRL_EVTQ_IRQEN | IRQ_CTRL_GERROR_IRQEN;

	/* Disable IRQs first */
	ret = arm_smmu_write_reg_sync(smmu, 0, ARM_SMMU_IRQ_CTRL,
				      ARM_SMMU_IRQ_CTRLACK);
	if (ret) {
		dev_err(smmu->dev, "failed to disable irqs\n");
		return ret;
	}

	irq = smmu->combined_irq;
	if (irq) {
		/*
		 * Cavium ThunderX2 implementation doesn't not support unique
		 * irq lines. Use single irq line for all the SMMUv3 interrupts.
		 */
		ret = devm_request_threaded_irq(smmu->dev, irq,
					arm_smmu_combined_irq_handler,
					arm_smmu_combined_irq_thread,
					IRQF_ONESHOT,
					"arm-smmu-v3-combined-irq", smmu);
		if (ret < 0)
			dev_warn(smmu->dev, "failed to enable combined irq\n");
	} else
		arm_smmu_setup_unique_irqs(smmu);

	if (smmu->features & ARM_SMMU_FEAT_PRI)
		irqen_flags |= IRQ_CTRL_PRIQ_IRQEN;

	/* Enable interrupt generation on the SMMU */
	ret = arm_smmu_write_reg_sync(smmu, irqen_flags,
				      ARM_SMMU_IRQ_CTRL, ARM_SMMU_IRQ_CTRLACK);
	if (ret)
		dev_warn(smmu->dev, "failed to enable irqs\n");

	return 0;
}

static int arm_smmu_device_disable(struct arm_smmu_device *smmu)
{
	int ret;

	ret = arm_smmu_write_reg_sync(smmu, 0, ARM_SMMU_CR0, ARM_SMMU_CR0ACK);
	if (ret)
		dev_err(smmu->dev, "failed to clear cr0\n");

	return ret;
}

static int arm_smmu_device_reset(struct arm_smmu_device *smmu, bool bypass)
{
	int ret;
	u32 reg, enables;
	struct arm_smmu_cmdq_ent cmd;

	/* Clear CR0 and sync (disables SMMU and queue processing) */
	reg = readl_relaxed(smmu->base + ARM_SMMU_CR0);
	if (reg & CR0_SMMUEN) {
		dev_warn(smmu->dev, "SMMU currently enabled! Resetting...\n");
		WARN_ON(is_kdump_kernel() && !disable_bypass);
		arm_smmu_update_gbpa(smmu, GBPA_ABORT, 0);
	}

	ret = arm_smmu_device_disable(smmu);
	if (ret)
		return ret;

	/* CR1 (table and queue memory attributes) */
	reg = FIELD_PREP(CR1_TABLE_SH, ARM_SMMU_SH_ISH) |
	      FIELD_PREP(CR1_TABLE_OC, CR1_CACHE_WB) |
	      FIELD_PREP(CR1_TABLE_IC, CR1_CACHE_WB) |
	      FIELD_PREP(CR1_QUEUE_SH, ARM_SMMU_SH_ISH) |
	      FIELD_PREP(CR1_QUEUE_OC, CR1_CACHE_WB) |
	      FIELD_PREP(CR1_QUEUE_IC, CR1_CACHE_WB);
	writel_relaxed(reg, smmu->base + ARM_SMMU_CR1);

	/* CR2 (random crap) */
	reg = CR2_PTM | CR2_RECINVSID | CR2_E2H;
	writel_relaxed(reg, smmu->base + ARM_SMMU_CR2);

	/* Stream table */
	writeq_relaxed(smmu->strtab_cfg.strtab_base,
		       smmu->base + ARM_SMMU_STRTAB_BASE);
	writel_relaxed(smmu->strtab_cfg.strtab_base_cfg,
		       smmu->base + ARM_SMMU_STRTAB_BASE_CFG);

	/* Command queue */
	writeq_relaxed(smmu->cmdq.q.q_base, smmu->base + ARM_SMMU_CMDQ_BASE);
	writel_relaxed(smmu->cmdq.q.prod, smmu->base + ARM_SMMU_CMDQ_PROD);
	writel_relaxed(smmu->cmdq.q.cons, smmu->base + ARM_SMMU_CMDQ_CONS);

	enables = CR0_CMDQEN;
	ret = arm_smmu_write_reg_sync(smmu, enables, ARM_SMMU_CR0,
				      ARM_SMMU_CR0ACK);
	if (ret) {
		dev_err(smmu->dev, "failed to enable command queue\n");
		return ret;
	}

	/* Invalidate any cached configuration */
	cmd.opcode = CMDQ_OP_CFGI_ALL;
	arm_smmu_cmdq_issue_cmd(smmu, &cmd);
	arm_smmu_cmdq_issue_sync(smmu);

	/* Invalidate any stale TLB entries */
	if (smmu->features & ARM_SMMU_FEAT_HYP) {
		cmd.opcode = CMDQ_OP_TLBI_EL2_ALL;
		arm_smmu_cmdq_issue_cmd(smmu, &cmd);
	}

	cmd.opcode = CMDQ_OP_TLBI_NSNH_ALL;
	arm_smmu_cmdq_issue_cmd(smmu, &cmd);
	arm_smmu_cmdq_issue_sync(smmu);

	/* Event queue */
	writeq_relaxed(smmu->evtq.q.q_base, smmu->base + ARM_SMMU_EVTQ_BASE);
	writel_relaxed(smmu->evtq.q.prod,
		       arm_smmu_page1_fixup(ARM_SMMU_EVTQ_PROD, smmu));
	writel_relaxed(smmu->evtq.q.cons,
		       arm_smmu_page1_fixup(ARM_SMMU_EVTQ_CONS, smmu));

	enables |= CR0_EVTQEN;
	ret = arm_smmu_write_reg_sync(smmu, enables, ARM_SMMU_CR0,
				      ARM_SMMU_CR0ACK);
	if (ret) {
		dev_err(smmu->dev, "failed to enable event queue\n");
		return ret;
	}

	/* PRI queue */
	if (smmu->features & ARM_SMMU_FEAT_PRI) {
		writeq_relaxed(smmu->priq.q.q_base,
			       smmu->base + ARM_SMMU_PRIQ_BASE);
		writel_relaxed(smmu->priq.q.prod,
			       arm_smmu_page1_fixup(ARM_SMMU_PRIQ_PROD, smmu));
		writel_relaxed(smmu->priq.q.cons,
			       arm_smmu_page1_fixup(ARM_SMMU_PRIQ_CONS, smmu));

		enables |= CR0_PRIQEN;
		ret = arm_smmu_write_reg_sync(smmu, enables, ARM_SMMU_CR0,
					      ARM_SMMU_CR0ACK);
		if (ret) {
			dev_err(smmu->dev, "failed to enable PRI queue\n");
			return ret;
		}
	}

	if (smmu->features & ARM_SMMU_FEAT_ATS) {
		enables |= CR0_ATSCHK;
		ret = arm_smmu_write_reg_sync(smmu, enables, ARM_SMMU_CR0,
					      ARM_SMMU_CR0ACK);
		if (ret) {
			dev_err(smmu->dev, "failed to enable ATS check\n");
			return ret;
		}
	}

	ret = arm_smmu_setup_irqs(smmu);
	if (ret) {
		dev_err(smmu->dev, "failed to setup irqs\n");
		return ret;
	}

	if (is_kdump_kernel())
		enables &= ~(CR0_EVTQEN | CR0_PRIQEN);

	/* Enable the SMMU interface, or ensure bypass */
	if (!bypass || disable_bypass) {
		enables |= CR0_SMMUEN;
	} else {
		ret = arm_smmu_update_gbpa(smmu, 0, GBPA_ABORT);
		if (ret)
			return ret;
	}
	ret = arm_smmu_write_reg_sync(smmu, enables, ARM_SMMU_CR0,
				      ARM_SMMU_CR0ACK);
	if (ret) {
		dev_err(smmu->dev, "failed to enable SMMU interface\n");
		return ret;
	}

	return 0;
}

static int arm_smmu_device_hw_probe(struct arm_smmu_device *smmu)
{
	u32 reg;
	bool coherent = smmu->features & ARM_SMMU_FEAT_COHERENCY;

	/* IDR0 */
	reg = readl_relaxed(smmu->base + ARM_SMMU_IDR0);

	/* 2-level structures */
	if (FIELD_GET(IDR0_ST_LVL, reg) == IDR0_ST_LVL_2LVL)
		smmu->features |= ARM_SMMU_FEAT_2_LVL_STRTAB;

	if (reg & IDR0_CD2L)
		smmu->features |= ARM_SMMU_FEAT_2_LVL_CDTAB;

	/*
	 * Translation table endianness.
	 * We currently require the same endianness as the CPU, but this
	 * could be changed later by adding a new IO_PGTABLE_QUIRK.
	 */
	switch (FIELD_GET(IDR0_TTENDIAN, reg)) {
	case IDR0_TTENDIAN_MIXED:
		smmu->features |= ARM_SMMU_FEAT_TT_LE | ARM_SMMU_FEAT_TT_BE;
		break;
#ifdef __BIG_ENDIAN
	case IDR0_TTENDIAN_BE:
		smmu->features |= ARM_SMMU_FEAT_TT_BE;
		break;
#else
	case IDR0_TTENDIAN_LE:
		smmu->features |= ARM_SMMU_FEAT_TT_LE;
		break;
#endif
	default:
		dev_err(smmu->dev, "unknown/unsupported TT endianness!\n");
		return -ENXIO;
	}

	/* Boolean feature flags */
	if (IS_ENABLED(CONFIG_PCI_PRI) && reg & IDR0_PRI)
		smmu->features |= ARM_SMMU_FEAT_PRI;

	if (IS_ENABLED(CONFIG_PCI_ATS) && reg & IDR0_ATS)
		smmu->features |= ARM_SMMU_FEAT_ATS;

	if (reg & IDR0_SEV)
		smmu->features |= ARM_SMMU_FEAT_SEV;

	if (reg & IDR0_MSI)
		smmu->features |= ARM_SMMU_FEAT_MSI;

	if (reg & IDR0_HYP)
		smmu->features |= ARM_SMMU_FEAT_HYP;

	/*
	 * The coherency feature as set by FW is used in preference to the ID
	 * register, but warn on mismatch.
	 */
	if (!!(reg & IDR0_COHACC) != coherent)
		dev_warn(smmu->dev, "IDR0.COHACC overridden by FW configuration (%s)\n",
			 coherent ? "true" : "false");

	switch (FIELD_GET(IDR0_STALL_MODEL, reg)) {
	case IDR0_STALL_MODEL_FORCE:
		smmu->features |= ARM_SMMU_FEAT_STALL_FORCE;
		/* Fallthrough */
	case IDR0_STALL_MODEL_STALL:
		smmu->features |= ARM_SMMU_FEAT_STALLS;
	}

	if (reg & IDR0_S1P)
		smmu->features |= ARM_SMMU_FEAT_TRANS_S1;

	if (reg & IDR0_S2P)
		smmu->features |= ARM_SMMU_FEAT_TRANS_S2;

	if (!(reg & (IDR0_S1P | IDR0_S2P))) {
		dev_err(smmu->dev, "no translation support!\n");
		return -ENXIO;
	}

	/* We only support the AArch64 table format at present */
	switch (FIELD_GET(IDR0_TTF, reg)) {
	case IDR0_TTF_AARCH32_64:
		smmu->ias = 40;
		/* Fallthrough */
	case IDR0_TTF_AARCH64:
		break;
	default:
		dev_err(smmu->dev, "AArch64 table format not supported!\n");
		return -ENXIO;
	}

	/* ASID/VMID sizes */
	smmu->asid_bits = reg & IDR0_ASID16 ? 16 : 8;
	smmu->vmid_bits = reg & IDR0_VMID16 ? 16 : 8;

	/* IDR1 */
	reg = readl_relaxed(smmu->base + ARM_SMMU_IDR1);
	if (reg & (IDR1_TABLES_PRESET | IDR1_QUEUES_PRESET | IDR1_REL)) {
		dev_err(smmu->dev, "embedded implementation not supported\n");
		return -ENXIO;
	}

	/* Queue sizes, capped at 4k */
	smmu->cmdq.q.max_n_shift = min_t(u32, CMDQ_MAX_SZ_SHIFT,
					 FIELD_GET(IDR1_CMDQS, reg));
	if (!smmu->cmdq.q.max_n_shift) {
		/* Odd alignment restrictions on the base, so ignore for now */
		dev_err(smmu->dev, "unit-length command queue not supported\n");
		return -ENXIO;
	}

	smmu->evtq.q.max_n_shift = min_t(u32, EVTQ_MAX_SZ_SHIFT,
					 FIELD_GET(IDR1_EVTQS, reg));
	smmu->priq.q.max_n_shift = min_t(u32, PRIQ_MAX_SZ_SHIFT,
					 FIELD_GET(IDR1_PRIQS, reg));

	/* SID/SSID sizes */
	smmu->ssid_bits = FIELD_GET(IDR1_SSIDSIZE, reg);
	smmu->sid_bits = FIELD_GET(IDR1_SIDSIZE, reg);

	/*
	 * If the SMMU supports fewer bits than would fill a single L2 stream
	 * table, use a linear table instead.
	 */
	if (smmu->sid_bits <= STRTAB_SPLIT)
		smmu->features &= ~ARM_SMMU_FEAT_2_LVL_STRTAB;

	/* IDR5 */
	reg = readl_relaxed(smmu->base + ARM_SMMU_IDR5);

	/* Maximum number of outstanding stalls */
	smmu->evtq.max_stalls = FIELD_GET(IDR5_STALL_MAX, reg);

	/* Page sizes */
	if (reg & IDR5_GRAN64K)
		smmu->pgsize_bitmap |= SZ_64K | SZ_512M;
	if (reg & IDR5_GRAN16K)
		smmu->pgsize_bitmap |= SZ_16K | SZ_32M;
	if (reg & IDR5_GRAN4K)
		smmu->pgsize_bitmap |= SZ_4K | SZ_2M | SZ_1G;

	/* Input address size */
	if (FIELD_GET(IDR5_VAX, reg) == IDR5_VAX_52_BIT)
		smmu->features |= ARM_SMMU_FEAT_VAX;

	/* Output address size */
	switch (FIELD_GET(IDR5_OAS, reg)) {
	case IDR5_OAS_32_BIT:
		smmu->oas = 32;
		break;
	case IDR5_OAS_36_BIT:
		smmu->oas = 36;
		break;
	case IDR5_OAS_40_BIT:
		smmu->oas = 40;
		break;
	case IDR5_OAS_42_BIT:
		smmu->oas = 42;
		break;
	case IDR5_OAS_44_BIT:
		smmu->oas = 44;
		break;
	case IDR5_OAS_52_BIT:
		smmu->oas = 52;
		smmu->pgsize_bitmap |= 1ULL << 42; /* 4TB */
		break;
	default:
		dev_info(smmu->dev,
			"unknown output address size. Truncating to 48-bit\n");
		/* Fallthrough */
	case IDR5_OAS_48_BIT:
		smmu->oas = 48;
	}

	if (arm_smmu_ops.pgsize_bitmap == -1UL)
		arm_smmu_ops.pgsize_bitmap = smmu->pgsize_bitmap;
	else
		arm_smmu_ops.pgsize_bitmap |= smmu->pgsize_bitmap;

	/* Set the DMA mask for our table walker */
	if (dma_set_mask_and_coherent(smmu->dev, DMA_BIT_MASK(smmu->oas)))
		dev_warn(smmu->dev,
			 "failed to set DMA mask for table walker\n");

	smmu->ias = max(smmu->ias, smmu->oas);

	dev_info(smmu->dev, "ias %lu-bit, oas %lu-bit (features 0x%08x)\n",
		 smmu->ias, smmu->oas, smmu->features);
	return 0;
}

#ifdef CONFIG_ACPI
static void acpi_smmu_get_options(u32 model, struct arm_smmu_device *smmu)
{
	switch (model) {
	case ACPI_IORT_SMMU_V3_CAVIUM_CN99XX:
		smmu->options |= ARM_SMMU_OPT_PAGE0_REGS_ONLY;
		break;
	case ACPI_IORT_SMMU_V3_HISILICON_HI161X:
		smmu->options |= ARM_SMMU_OPT_SKIP_PREFETCH;
		break;
	}

	dev_notice(smmu->dev, "option mask 0x%x\n", smmu->options);
}

static int arm_smmu_device_acpi_probe(struct platform_device *pdev,
				      struct arm_smmu_device *smmu)
{
	struct acpi_iort_smmu_v3 *iort_smmu;
	struct device *dev = smmu->dev;
	struct acpi_iort_node *node;

	node = *(struct acpi_iort_node **)dev_get_platdata(dev);

	/* Retrieve SMMUv3 specific data */
	iort_smmu = (struct acpi_iort_smmu_v3 *)node->node_data;

	acpi_smmu_get_options(iort_smmu->model, smmu);

	if (iort_smmu->flags & ACPI_IORT_SMMU_V3_COHACC_OVERRIDE)
		smmu->features |= ARM_SMMU_FEAT_COHERENCY;

	return 0;
}
#else
static inline int arm_smmu_device_acpi_probe(struct platform_device *pdev,
					     struct arm_smmu_device *smmu)
{
	return -ENODEV;
}
#endif

static int arm_smmu_device_dt_probe(struct platform_device *pdev,
				    struct arm_smmu_device *smmu)
{
	struct device *dev = &pdev->dev;
	u32 cells;
	int ret = -EINVAL;

	if (of_property_read_u32(dev->of_node, "#iommu-cells", &cells))
		dev_err(dev, "missing #iommu-cells property\n");
	else if (cells != 1)
		dev_err(dev, "invalid #iommu-cells value (%d)\n", cells);
	else
		ret = 0;

	parse_driver_options(smmu);

	if (of_dma_is_coherent(dev->of_node))
		smmu->features |= ARM_SMMU_FEAT_COHERENCY;

	return ret;
}

static unsigned long arm_smmu_resource_size(struct arm_smmu_device *smmu)
{
	if (smmu->options & ARM_SMMU_OPT_PAGE0_REGS_ONLY)
		return SZ_64K;
	else
		return SZ_128K;
}

static int arm_smmu_device_probe(struct platform_device *pdev)
{
	int irq, ret;
	struct resource *res;
	resource_size_t ioaddr;
	struct arm_smmu_device *smmu;
	struct device *dev = &pdev->dev;
	bool bypass;

	smmu = devm_kzalloc(dev, sizeof(*smmu), GFP_KERNEL);
	if (!smmu) {
		dev_err(dev, "failed to allocate arm_smmu_device\n");
		return -ENOMEM;
	}
	smmu->dev = dev;

	if (dev->of_node) {
		ret = arm_smmu_device_dt_probe(pdev, smmu);
	} else {
		ret = arm_smmu_device_acpi_probe(pdev, smmu);
		if (ret == -ENODEV)
			return ret;
	}

	/* Set bypass mode according to firmware probing result */
	bypass = !!ret;

	/* Base address */
	res = platform_get_resource(pdev, IORESOURCE_MEM, 0);
	if (resource_size(res) + 1 < arm_smmu_resource_size(smmu)) {
		dev_err(dev, "MMIO region too small (%pr)\n", res);
		return -EINVAL;
	}
	ioaddr = res->start;

	smmu->base = devm_ioremap_resource(dev, res);
	if (IS_ERR(smmu->base))
		return PTR_ERR(smmu->base);

	/* Interrupt lines */

	irq = platform_get_irq_byname(pdev, "combined");
	if (irq > 0)
		smmu->combined_irq = irq;
	else {
		irq = platform_get_irq_byname(pdev, "eventq");
		if (irq > 0)
			smmu->evtq.q.irq = irq;

		irq = platform_get_irq_byname(pdev, "priq");
		if (irq > 0)
			smmu->priq.q.irq = irq;

		irq = platform_get_irq_byname(pdev, "gerror");
		if (irq > 0)
			smmu->gerr_irq = irq;
	}
	/* Probe the h/w */
	ret = arm_smmu_device_hw_probe(smmu);
	if (ret)
		return ret;

	/* Initialise in-memory data structures */
	ret = arm_smmu_init_structures(smmu);
	if (ret)
		return ret;

	/* Record our private device structure */
	platform_set_drvdata(pdev, smmu);

	/* Reset the device */
	ret = arm_smmu_device_reset(smmu, bypass);
	if (ret)
		return ret;

	/* And we're up. Go go go! */
	ret = iommu_device_sysfs_add(&smmu->iommu, dev, NULL,
				     "smmu3.%pa", &ioaddr);
	if (ret)
		return ret;

	iommu_device_set_ops(&smmu->iommu, &arm_smmu_ops);
	iommu_device_set_fwnode(&smmu->iommu, dev->fwnode);

	ret = iommu_device_register(&smmu->iommu);
	if (ret) {
		dev_err(dev, "Failed to register iommu\n");
		return ret;
	}

#ifdef CONFIG_PCI
	if (pci_bus_type.iommu_ops != &arm_smmu_ops) {
		pci_request_acs();
		ret = bus_set_iommu(&pci_bus_type, &arm_smmu_ops);
		if (ret)
			return ret;
	}
#endif
#ifdef CONFIG_ARM_AMBA
	if (amba_bustype.iommu_ops != &arm_smmu_ops) {
		ret = bus_set_iommu(&amba_bustype, &arm_smmu_ops);
		if (ret)
			return ret;
	}
#endif
	if (platform_bus_type.iommu_ops != &arm_smmu_ops) {
		ret = bus_set_iommu(&platform_bus_type, &arm_smmu_ops);
		if (ret)
			return ret;
	}
	return 0;
}

static int arm_smmu_device_remove(struct platform_device *pdev)
{
	struct arm_smmu_device *smmu = platform_get_drvdata(pdev);

	arm_smmu_device_disable(smmu);

	return 0;
}

static void arm_smmu_device_shutdown(struct platform_device *pdev)
{
	arm_smmu_device_remove(pdev);
}

static const struct of_device_id arm_smmu_of_match[] = {
	{ .compatible = "arm,smmu-v3", },
	{ },
};
MODULE_DEVICE_TABLE(of, arm_smmu_of_match);

static struct platform_driver arm_smmu_driver = {
	.driver	= {
		.name		= "arm-smmu-v3",
		.of_match_table	= of_match_ptr(arm_smmu_of_match),
	},
	.probe	= arm_smmu_device_probe,
	.remove	= arm_smmu_device_remove,
	.shutdown = arm_smmu_device_shutdown,
};
module_platform_driver(arm_smmu_driver);

MODULE_DESCRIPTION("IOMMU API for ARM architected SMMUv3 implementations");
MODULE_AUTHOR("Will Deacon <will.deacon@arm.com>");
MODULE_LICENSE("GPL v2");<|MERGE_RESOLUTION|>--- conflicted
+++ resolved
@@ -1,17 +1,6 @@
+// SPDX-License-Identifier: GPL-2.0
 /*
  * IOMMU API for ARM architected SMMUv3 implementations.
- *
- * This program is free software; you can redistribute it and/or modify
- * it under the terms of the GNU General Public License version 2 as
- * published by the Free Software Foundation.
- *
- * This program is distributed in the hope that it will be useful,
- * but WITHOUT ANY WARRANTY; without even the implied warranty of
- * MERCHANTABILITY or FITNESS FOR A PARTICULAR PURPOSE.  See the
- * GNU General Public License for more details.
- *
- * You should have received a copy of the GNU General Public License
- * along with this program.  If not, see <http://www.gnu.org/licenses/>.
  *
  * Copyright (C) 2015 ARM Limited
  *
@@ -29,9 +18,11 @@
 #include <linux/dma-iommu.h>
 #include <linux/err.h>
 #include <linux/interrupt.h>
+#include <linux/io-pgtable.h>
 #include <linux/iommu.h>
 #include <linux/iopoll.h>
-#include <linux/module.h>
+#include <linux/init.h>
+#include <linux/moduleparam.h>
 #include <linux/msi.h>
 #include <linux/of.h>
 #include <linux/of_address.h>
@@ -42,8 +33,6 @@
 #include <linux/platform_device.h>
 
 #include <linux/amba/bus.h>
-
-#include "io-pgtable.h"
 
 /* MMIO registers */
 #define ARM_SMMU_IDR0			0x0
@@ -376,6 +365,10 @@
 #define MSI_IOVA_BASE			0x8000000
 #define MSI_IOVA_LENGTH			0x100000
 
+/*
+ * not really modular, but the easiest way to keep compat with existing
+ * bootargs behaviour is to continue using module_param_named here.
+ */
 static bool disable_bypass = 1;
 module_param_named(disable_bypass, disable_bypass, bool, S_IRUGO);
 MODULE_PARM_DESC(disable_bypass,
@@ -573,7 +566,8 @@
 
 	int				gerr_irq;
 	int				combined_irq;
-	atomic_t			sync_nr;
+	u32				sync_nr;
+	u8				prev_cmd_opcode;
 
 	unsigned long			ias; /* IPA */
 	unsigned long			oas; /* PA */
@@ -626,6 +620,7 @@
 	struct mutex			init_mutex; /* Protects smmu pointer */
 
 	struct io_pgtable_ops		*pgtbl_ops;
+	bool				non_strict;
 
 	enum arm_smmu_domain_stage	stage;
 	union {
@@ -732,7 +727,7 @@
 }
 
 /*
- * Wait for the SMMU to consume items. If drain is true, wait until the queue
+ * Wait for the SMMU to consume items. If sync is true, wait until the queue
  * is empty. Otherwise, wait until there is at least one free slot.
  */
 static int queue_poll_cons(struct arm_smmu_queue *q, bool sync, bool wfe)
@@ -948,6 +943,8 @@
 	struct arm_smmu_queue *q = &smmu->cmdq.q;
 	bool wfe = !!(smmu->features & ARM_SMMU_FEAT_SEV);
 
+	smmu->prev_cmd_opcode = FIELD_GET(CMDQ_0_OP, cmd[0]);
+
 	while (queue_insert_raw(q, cmd) == -ENOSPC) {
 		if (queue_poll_cons(q, false, wfe))
 			dev_err_ratelimited(smmu->dev, "CMDQ timeout\n");
@@ -995,15 +992,21 @@
 	struct arm_smmu_cmdq_ent ent = {
 		.opcode = CMDQ_OP_CMD_SYNC,
 		.sync	= {
-			.msidata = atomic_inc_return_relaxed(&smmu->sync_nr),
 			.msiaddr = virt_to_phys(&smmu->sync_count),
 		},
 	};
 
-	arm_smmu_cmdq_build_cmd(cmd, &ent);
-
 	spin_lock_irqsave(&smmu->cmdq.lock, flags);
-	arm_smmu_cmdq_insert_cmd(smmu, cmd);
+
+	/* Piggy-back on the previous command if it's a SYNC */
+	if (smmu->prev_cmd_opcode == CMDQ_OP_CMD_SYNC) {
+		ent.sync.msidata = smmu->sync_nr;
+	} else {
+		ent.sync.msidata = ++smmu->sync_nr;
+		arm_smmu_cmdq_build_cmd(cmd, &ent);
+		arm_smmu_cmdq_insert_cmd(smmu, cmd);
+	}
+
 	spin_unlock_irqrestore(&smmu->cmdq.lock, flags);
 
 	return __arm_smmu_sync_poll_msi(smmu, ent.sync.msidata);
@@ -1532,15 +1535,11 @@
 }
 
 /* IO_PGTABLE API */
-static void __arm_smmu_tlb_sync(struct arm_smmu_device *smmu)
-{
-	arm_smmu_cmdq_issue_sync(smmu);
-}
-
 static void arm_smmu_tlb_sync(void *cookie)
 {
 	struct arm_smmu_domain *smmu_domain = cookie;
-	__arm_smmu_tlb_sync(smmu_domain->smmu);
+
+	arm_smmu_cmdq_issue_sync(smmu_domain->smmu);
 }
 
 static void arm_smmu_tlb_inv_context(void *cookie)
@@ -1558,8 +1557,14 @@
 		cmd.tlbi.vmid	= smmu_domain->s2_cfg.vmid;
 	}
 
+	/*
+	 * NOTE: when io-pgtable is in non-strict mode, we may get here with
+	 * PTEs previously cleared by unmaps on the current CPU not yet visible
+	 * to the SMMU. We are relying on the DSB implicit in queue_inc_prod()
+	 * to guarantee those are observed before the TLBI. Do be careful, 007.
+	 */
 	arm_smmu_cmdq_issue_cmd(smmu, &cmd);
-	__arm_smmu_tlb_sync(smmu);
+	arm_smmu_cmdq_issue_sync(smmu);
 }
 
 static void arm_smmu_tlb_inv_range_nosync(unsigned long iova, size_t size,
@@ -1787,6 +1792,9 @@
 	if (smmu->features & ARM_SMMU_FEAT_COHERENCY)
 		pgtbl_cfg.quirks = IO_PGTABLE_QUIRK_NO_DMA;
 
+	if (smmu_domain->non_strict)
+		pgtbl_cfg.quirks |= IO_PGTABLE_QUIRK_NON_STRICT;
+
 	pgtbl_ops = alloc_io_pgtable_ops(fmt, &pgtbl_cfg, smmu_domain);
 	if (!pgtbl_ops)
 		return -ENOMEM;
@@ -1849,12 +1857,6 @@
 
 static int arm_smmu_enable_ats(struct arm_smmu_master *master)
 {
-<<<<<<< HEAD
-	struct arm_smmu_master_data *master = dev->iommu_fwspec->iommu_priv;
-
-	master->ste.assigned = false;
-	arm_smmu_install_ste_for_dev(dev->iommu_fwspec);
-=======
 	int ret;
 	size_t stu;
 	struct pci_dev *pdev;
@@ -1909,25 +1911,21 @@
 	arm_smmu_install_ste_for_dev(master);
 
 	arm_smmu_disable_ats(master);
->>>>>>> 407d19ab
 }
 
 static int arm_smmu_attach_dev(struct iommu_domain *domain, struct device *dev)
 {
 	int ret = 0;
-<<<<<<< HEAD
-=======
 	unsigned long flags;
 	struct iommu_fwspec *fwspec = dev_iommu_fwspec_get(dev);
->>>>>>> 407d19ab
 	struct arm_smmu_device *smmu;
 	struct arm_smmu_domain *smmu_domain = to_smmu_domain(domain);
 	struct arm_smmu_master *master;
 
-	if (!dev->iommu_fwspec)
+	if (!fwspec)
 		return -ENOENT;
 
-	master = dev->iommu_fwspec->iommu_priv;
+	master = fwspec->iommu_priv;
 	smmu = master->smmu;
 
 	arm_smmu_detach_dev(master);
@@ -1956,9 +1954,6 @@
 	list_add(&master->domain_head, &smmu_domain->devices);
 	spin_unlock_irqrestore(&smmu_domain->devices_lock, flags);
 
-<<<<<<< HEAD
-	arm_smmu_install_ste_for_dev(dev->iommu_fwspec);
-=======
 	if (smmu_domain->stage != ARM_SMMU_DOMAIN_BYPASS)
 		arm_smmu_enable_ats(master);
 
@@ -1966,7 +1961,6 @@
 		arm_smmu_write_ctx_desc(smmu, &smmu_domain->s1_cfg);
 
 	arm_smmu_install_ste_for_dev(master);
->>>>>>> 407d19ab
 out_unlock:
 	mutex_unlock(&smmu_domain->init_mutex);
 	return ret;
@@ -2000,12 +1994,20 @@
 	return ret;
 }
 
+static void arm_smmu_flush_iotlb_all(struct iommu_domain *domain)
+{
+	struct arm_smmu_domain *smmu_domain = to_smmu_domain(domain);
+
+	if (smmu_domain->smmu)
+		arm_smmu_tlb_inv_context(smmu_domain);
+}
+
 static void arm_smmu_iotlb_sync(struct iommu_domain *domain)
 {
 	struct arm_smmu_device *smmu = to_smmu_domain(domain)->smmu;
 
 	if (smmu)
-		__arm_smmu_tlb_sync(smmu);
+		arm_smmu_cmdq_issue_sync(smmu);
 }
 
 static phys_addr_t
@@ -2054,13 +2056,8 @@
 {
 	int i, ret;
 	struct arm_smmu_device *smmu;
-<<<<<<< HEAD
-	struct arm_smmu_master_data *master;
-	struct iommu_fwspec *fwspec = dev->iommu_fwspec;
-=======
 	struct arm_smmu_master *master;
 	struct iommu_fwspec *fwspec = dev_iommu_fwspec_get(dev);
->>>>>>> 407d19ab
 	struct iommu_group *group;
 
 	if (!fwspec || fwspec->ops != &arm_smmu_ops)
@@ -2114,13 +2111,8 @@
 
 static void arm_smmu_remove_device(struct device *dev)
 {
-<<<<<<< HEAD
-	struct iommu_fwspec *fwspec = dev->iommu_fwspec;
-	struct arm_smmu_master_data *master;
-=======
 	struct iommu_fwspec *fwspec = dev_iommu_fwspec_get(dev);
 	struct arm_smmu_master *master;
->>>>>>> 407d19ab
 	struct arm_smmu_device *smmu;
 
 	if (!fwspec || fwspec->ops != &arm_smmu_ops)
@@ -2157,15 +2149,27 @@
 {
 	struct arm_smmu_domain *smmu_domain = to_smmu_domain(domain);
 
-	if (domain->type != IOMMU_DOMAIN_UNMANAGED)
+	switch (domain->type) {
+	case IOMMU_DOMAIN_UNMANAGED:
+		switch (attr) {
+		case DOMAIN_ATTR_NESTING:
+			*(int *)data = (smmu_domain->stage == ARM_SMMU_DOMAIN_NESTED);
+			return 0;
+		default:
+			return -ENODEV;
+		}
+		break;
+	case IOMMU_DOMAIN_DMA:
+		switch (attr) {
+		case DOMAIN_ATTR_DMA_USE_FLUSH_QUEUE:
+			*(int *)data = smmu_domain->non_strict;
+			return 0;
+		default:
+			return -ENODEV;
+		}
+		break;
+	default:
 		return -EINVAL;
-
-	switch (attr) {
-	case DOMAIN_ATTR_NESTING:
-		*(int *)data = (smmu_domain->stage == ARM_SMMU_DOMAIN_NESTED);
-		return 0;
-	default:
-		return -ENODEV;
 	}
 }
 
@@ -2175,26 +2179,37 @@
 	int ret = 0;
 	struct arm_smmu_domain *smmu_domain = to_smmu_domain(domain);
 
-	if (domain->type != IOMMU_DOMAIN_UNMANAGED)
-		return -EINVAL;
-
 	mutex_lock(&smmu_domain->init_mutex);
 
-	switch (attr) {
-	case DOMAIN_ATTR_NESTING:
-		if (smmu_domain->smmu) {
-			ret = -EPERM;
-			goto out_unlock;
+	switch (domain->type) {
+	case IOMMU_DOMAIN_UNMANAGED:
+		switch (attr) {
+		case DOMAIN_ATTR_NESTING:
+			if (smmu_domain->smmu) {
+				ret = -EPERM;
+				goto out_unlock;
+			}
+
+			if (*(int *)data)
+				smmu_domain->stage = ARM_SMMU_DOMAIN_NESTED;
+			else
+				smmu_domain->stage = ARM_SMMU_DOMAIN_S1;
+			break;
+		default:
+			ret = -ENODEV;
 		}
-
-		if (*(int *)data)
-			smmu_domain->stage = ARM_SMMU_DOMAIN_NESTED;
-		else
-			smmu_domain->stage = ARM_SMMU_DOMAIN_S1;
-
+		break;
+	case IOMMU_DOMAIN_DMA:
+		switch(attr) {
+		case DOMAIN_ATTR_DMA_USE_FLUSH_QUEUE:
+			smmu_domain->non_strict = *(int *)data;
+			break;
+		default:
+			ret = -ENODEV;
+		}
 		break;
 	default:
-		ret = -ENODEV;
+		ret = -EINVAL;
 	}
 
 out_unlock:
@@ -2239,7 +2254,7 @@
 	.attach_dev		= arm_smmu_attach_dev,
 	.map			= arm_smmu_map,
 	.unmap			= arm_smmu_unmap,
-	.flush_iotlb_all	= arm_smmu_iotlb_sync,
+	.flush_iotlb_all	= arm_smmu_flush_iotlb_all,
 	.iotlb_sync		= arm_smmu_iotlb_sync,
 	.iova_to_phys		= arm_smmu_iova_to_phys,
 	.add_device		= arm_smmu_add_device,
@@ -2420,7 +2435,6 @@
 {
 	int ret;
 
-	atomic_set(&smmu->sync_nr, 0);
 	ret = arm_smmu_init_queues(smmu);
 	if (ret)
 		return ret;
@@ -2593,8 +2607,8 @@
 	irq = smmu->combined_irq;
 	if (irq) {
 		/*
-		 * Cavium ThunderX2 implementation doesn't not support unique
-		 * irq lines. Use single irq line for all the SMMUv3 interrupts.
+		 * Cavium ThunderX2 implementation doesn't support unique irq
+		 * lines. Use a single irq line for all the SMMUv3 interrupts.
 		 */
 		ret = devm_request_threaded_irq(smmu->dev, irq,
 					arm_smmu_combined_irq_handler,
@@ -3142,37 +3156,25 @@
 	return 0;
 }
 
-static int arm_smmu_device_remove(struct platform_device *pdev)
+static void arm_smmu_device_shutdown(struct platform_device *pdev)
 {
 	struct arm_smmu_device *smmu = platform_get_drvdata(pdev);
 
 	arm_smmu_device_disable(smmu);
-
-	return 0;
-}
-
-static void arm_smmu_device_shutdown(struct platform_device *pdev)
-{
-	arm_smmu_device_remove(pdev);
 }
 
 static const struct of_device_id arm_smmu_of_match[] = {
 	{ .compatible = "arm,smmu-v3", },
 	{ },
 };
-MODULE_DEVICE_TABLE(of, arm_smmu_of_match);
 
 static struct platform_driver arm_smmu_driver = {
 	.driver	= {
 		.name		= "arm-smmu-v3",
 		.of_match_table	= of_match_ptr(arm_smmu_of_match),
+		.suppress_bind_attrs = true,
 	},
 	.probe	= arm_smmu_device_probe,
-	.remove	= arm_smmu_device_remove,
 	.shutdown = arm_smmu_device_shutdown,
 };
-module_platform_driver(arm_smmu_driver);
-
-MODULE_DESCRIPTION("IOMMU API for ARM architected SMMUv3 implementations");
-MODULE_AUTHOR("Will Deacon <will.deacon@arm.com>");
-MODULE_LICENSE("GPL v2");+builtin_platform_driver(arm_smmu_driver);