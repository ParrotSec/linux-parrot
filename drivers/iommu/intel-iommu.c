--- conflicted
+++ resolved
@@ -2518,9 +2518,6 @@
 	if (unlikely(attach_deferred(dev) || iommu_dummy(dev)))
 		return NULL;
 
-	if (dev_is_pci(dev))
-		dev = &pci_real_dma_dev(to_pci_dev(dev))->dev;
-
 	/* No lock here, assumes no domain exit in normal case */
 	info = dev->archdata.iommu;
 	if (likely(info))
@@ -2582,15 +2579,12 @@
 					     flags);
 }
 
-<<<<<<< HEAD
-=======
 static bool dev_is_real_dma_subdevice(struct device *dev)
 {
 	return dev && dev_is_pci(dev) &&
 	       pci_real_dma_dev(to_pci_dev(dev)) != to_pci_dev(dev);
 }
 
->>>>>>> 675a03b4
 static struct dmar_domain *dmar_insert_one_dev_info(struct intel_iommu *iommu,
 						    int bus, int devfn,
 						    struct device *dev,
