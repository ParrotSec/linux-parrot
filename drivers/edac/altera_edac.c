--- conflicted
+++ resolved
@@ -30,6 +30,7 @@
 #define EDAC_MOD_STR		"altera_edac"
 #define EDAC_DEVICE		"Altera"
 
+#ifdef CONFIG_EDAC_ALTERA_SDRAM
 static const struct altr_sdram_prv_data c5_data = {
 	.ecc_ctrl_offset    = CV_CTLCFG_OFST,
 	.ecc_ctl_en_mask    = CV_CTLCFG_ECC_AUTO_EN,
@@ -70,25 +71,6 @@
 	.ue_set_mask        = A10_DIAGINT_TDERRA_MASK,
 };
 
-static const struct altr_sdram_prv_data s10_data = {
-	.ecc_ctrl_offset    = S10_ECCCTRL1_OFST,
-	.ecc_ctl_en_mask    = A10_ECCCTRL1_ECC_EN,
-	.ecc_stat_offset    = S10_INTSTAT_OFST,
-	.ecc_stat_ce_mask   = A10_INTSTAT_SBEERR,
-	.ecc_stat_ue_mask   = A10_INTSTAT_DBEERR,
-	.ecc_saddr_offset   = S10_SERRADDR_OFST,
-	.ecc_daddr_offset   = S10_DERRADDR_OFST,
-	.ecc_irq_en_offset  = S10_ERRINTEN_OFST,
-	.ecc_irq_en_mask    = A10_ECC_IRQ_EN_MASK,
-	.ecc_irq_clr_offset = S10_INTSTAT_OFST,
-	.ecc_irq_clr_mask   = (A10_INTSTAT_SBEERR | A10_INTSTAT_DBEERR),
-	.ecc_cnt_rst_offset = S10_ECCCTRL1_OFST,
-	.ecc_cnt_rst_mask   = A10_ECC_CNT_RESET_MASK,
-	.ce_ue_trgr_offset  = S10_DIAGINTTEST_OFST,
-	.ce_set_mask        = A10_DIAGINT_TSERRA_MASK,
-	.ue_set_mask        = A10_DIAGINT_TDERRA_MASK,
-};
-
 /*********************** EDAC Memory Controller Functions ****************/
 
 /* The SDRAM controller uses the EDAC Memory Controller framework.       */
@@ -240,7 +222,7 @@
 static const struct of_device_id altr_sdram_ctrl_of_match[] = {
 	{ .compatible = "altr,sdram-edac", .data = &c5_data},
 	{ .compatible = "altr,sdram-edac-a10", .data = &a10_data},
-	{ .compatible = "altr,sdram-edac-s10", .data = &s10_data},
+	{ .compatible = "altr,sdram-edac-s10", .data = &a10_data},
 	{},
 };
 MODULE_DEVICE_TABLE(of, altr_sdram_ctrl_of_match);
@@ -294,6 +276,7 @@
 	return ret;
 }
 
+static int socfpga_is_a10(void);
 static int altr_sdram_probe(struct platform_device *pdev)
 {
 	const struct of_device_id *id;
@@ -417,7 +400,7 @@
 		goto err;
 
 	/* Only the Arria10 has separate IRQs */
-	if (irq2 > 0) {
+	if (socfpga_is_a10()) {
 		/* Arria10 specific initialization */
 		res = a10_init(mc_vbase);
 		if (res < 0)
@@ -486,6 +469,39 @@
 
 	return 0;
 }
+
+/*
+ * If you want to suspend, need to disable EDAC by removing it
+ * from the device tree or defconfig.
+ */
+#ifdef CONFIG_PM
+static int altr_sdram_prepare(struct device *dev)
+{
+	pr_err("Suspend not allowed when EDAC is enabled.\n");
+
+	return -EPERM;
+}
+
+static const struct dev_pm_ops altr_sdram_pm_ops = {
+	.prepare = altr_sdram_prepare,
+};
+#endif
+
+static struct platform_driver altr_sdram_edac_driver = {
+	.probe = altr_sdram_probe,
+	.remove = altr_sdram_remove,
+	.driver = {
+		.name = "altr_sdram_edac",
+#ifdef CONFIG_PM
+		.pm = &altr_sdram_pm_ops,
+#endif
+		.of_match_table = altr_sdram_ctrl_of_match,
+	},
+};
+
+module_platform_driver(altr_sdram_edac_driver);
+
+#endif	/* CONFIG_EDAC_ALTERA_SDRAM */
 
 /**************** Stratix 10 EDAC Memory Controller Functions ************/
 
@@ -503,8 +519,9 @@
 				   unsigned int val)
 {
 	struct arm_smccc_res result;
-
-	arm_smccc_smc(INTEL_SIP_SMC_REG_WRITE, reg, val, 0, 0,
+	unsigned long offset = (unsigned long)context;
+
+	arm_smccc_smc(INTEL_SIP_SMC_REG_WRITE, offset + reg, val, 0, 0,
 		      0, 0, 0, &result);
 
 	return (int)result.a0;
@@ -524,69 +541,14 @@
 				  unsigned int *val)
 {
 	struct arm_smccc_res result;
-
-	arm_smccc_smc(INTEL_SIP_SMC_REG_READ, reg, 0, 0, 0,
+	unsigned long offset = (unsigned long)context;
+
+	arm_smccc_smc(INTEL_SIP_SMC_REG_READ, offset + reg, 0, 0, 0,
 		      0, 0, 0, &result);
 
 	*val = (unsigned int)result.a1;
 
 	return (int)result.a0;
-}
-
-static bool s10_sdram_writeable_reg(struct device *dev, unsigned int reg)
-{
-	switch (reg) {
-	case S10_ECCCTRL1_OFST:
-	case S10_ERRINTEN_OFST:
-	case S10_INTMODE_OFST:
-	case S10_INTSTAT_OFST:
-	case S10_DIAGINTTEST_OFST:
-	case S10_SYSMGR_ECC_INTMASK_VAL_OFST:
-	case S10_SYSMGR_ECC_INTMASK_SET_OFST:
-	case S10_SYSMGR_ECC_INTMASK_CLR_OFST:
-		return true;
-	}
-	return false;
-}
-
-static bool s10_sdram_readable_reg(struct device *dev, unsigned int reg)
-{
-	switch (reg) {
-	case S10_ECCCTRL1_OFST:
-	case S10_ERRINTEN_OFST:
-	case S10_INTMODE_OFST:
-	case S10_INTSTAT_OFST:
-	case S10_DERRADDR_OFST:
-	case S10_SERRADDR_OFST:
-	case S10_DIAGINTTEST_OFST:
-	case S10_SYSMGR_ECC_INTMASK_VAL_OFST:
-	case S10_SYSMGR_ECC_INTMASK_SET_OFST:
-	case S10_SYSMGR_ECC_INTMASK_CLR_OFST:
-	case S10_SYSMGR_ECC_INTSTAT_SERR_OFST:
-	case S10_SYSMGR_ECC_INTSTAT_DERR_OFST:
-		return true;
-	}
-	return false;
-}
-
-static bool s10_sdram_volatile_reg(struct device *dev, unsigned int reg)
-{
-	switch (reg) {
-	case S10_ECCCTRL1_OFST:
-	case S10_ERRINTEN_OFST:
-	case S10_INTMODE_OFST:
-	case S10_INTSTAT_OFST:
-	case S10_DERRADDR_OFST:
-	case S10_SERRADDR_OFST:
-	case S10_DIAGINTTEST_OFST:
-	case S10_SYSMGR_ECC_INTMASK_VAL_OFST:
-	case S10_SYSMGR_ECC_INTMASK_SET_OFST:
-	case S10_SYSMGR_ECC_INTMASK_CLR_OFST:
-	case S10_SYSMGR_ECC_INTSTAT_SERR_OFST:
-	case S10_SYSMGR_ECC_INTSTAT_DERR_OFST:
-		return true;
-	}
-	return false;
 }
 
 static const struct regmap_config s10_sdram_regmap_cfg = {
@@ -594,230 +556,14 @@
 	.reg_bits = 32,
 	.reg_stride = 4,
 	.val_bits = 32,
-	.max_register = 0xffffffff,
-	.writeable_reg = s10_sdram_writeable_reg,
-	.readable_reg = s10_sdram_readable_reg,
-	.volatile_reg = s10_sdram_volatile_reg,
+	.max_register = 0xffd12228,
 	.reg_read = s10_protected_reg_read,
 	.reg_write = s10_protected_reg_write,
-	.use_single_rw = true,
-};
-
-static int altr_s10_sdram_probe(struct platform_device *pdev)
-{
-	const struct of_device_id *id;
-	struct edac_mc_layer layers[2];
-	struct mem_ctl_info *mci;
-	struct altr_sdram_mc_data *drvdata;
-	const struct altr_sdram_prv_data *priv;
-	struct regmap *regmap;
-	struct dimm_info *dimm;
-	u32 read_reg;
-	int irq, ret = 0;
-	unsigned long mem_size;
-
-	id = of_match_device(altr_sdram_ctrl_of_match, &pdev->dev);
-	if (!id)
-		return -ENODEV;
-
-	/* Grab specific offsets and masks for Stratix10 */
-	priv = of_match_node(altr_sdram_ctrl_of_match,
-			     pdev->dev.of_node)->data;
-
-	regmap = devm_regmap_init(&pdev->dev, NULL, (void *)priv,
-				  &s10_sdram_regmap_cfg);
-	if (IS_ERR(regmap))
-		return PTR_ERR(regmap);
-
-	/* Validate the SDRAM controller has ECC enabled */
-	if (regmap_read(regmap, priv->ecc_ctrl_offset, &read_reg) ||
-	    ((read_reg & priv->ecc_ctl_en_mask) != priv->ecc_ctl_en_mask)) {
-		edac_printk(KERN_ERR, EDAC_MC,
-			    "No ECC/ECC disabled [0x%08X]\n", read_reg);
-		return -ENODEV;
-	}
-
-	/* Grab memory size from device tree. */
-	mem_size = get_total_mem();
-	if (!mem_size) {
-		edac_printk(KERN_ERR, EDAC_MC, "Unable to calculate memory size\n");
-		return -ENODEV;
-	}
-
-	/* Ensure the SDRAM Interrupt is disabled */
-	if (regmap_update_bits(regmap, priv->ecc_irq_en_offset,
-			       priv->ecc_irq_en_mask, 0)) {
-		edac_printk(KERN_ERR, EDAC_MC,
-			    "Error disabling SDRAM ECC IRQ\n");
-		return -ENODEV;
-	}
-
-	/* Toggle to clear the SDRAM Error count */
-	if (regmap_update_bits(regmap, priv->ecc_cnt_rst_offset,
-			       priv->ecc_cnt_rst_mask,
-			       priv->ecc_cnt_rst_mask)) {
-		edac_printk(KERN_ERR, EDAC_MC,
-			    "Error clearing SDRAM ECC count\n");
-		return -ENODEV;
-	}
-
-	if (regmap_update_bits(regmap, priv->ecc_cnt_rst_offset,
-			       priv->ecc_cnt_rst_mask, 0)) {
-		edac_printk(KERN_ERR, EDAC_MC,
-			    "Error clearing SDRAM ECC count\n");
-		return -ENODEV;
-	}
-
-	irq = platform_get_irq(pdev, 0);
-	if (irq < 0) {
-		edac_printk(KERN_ERR, EDAC_MC,
-			    "No irq %d in DT\n", irq);
-		return -ENODEV;
-	}
-
-	layers[0].type = EDAC_MC_LAYER_CHIP_SELECT;
-	layers[0].size = 1;
-	layers[0].is_virt_csrow = true;
-	layers[1].type = EDAC_MC_LAYER_CHANNEL;
-	layers[1].size = 1;
-	layers[1].is_virt_csrow = false;
-	mci = edac_mc_alloc(0, ARRAY_SIZE(layers), layers,
-			    sizeof(struct altr_sdram_mc_data));
-	if (!mci)
-		return -ENOMEM;
-
-	mci->pdev = &pdev->dev;
-	drvdata = mci->pvt_info;
-	drvdata->mc_vbase = regmap;
-	drvdata->data = priv;
-	platform_set_drvdata(pdev, mci);
-
-	if (!devres_open_group(&pdev->dev, NULL, GFP_KERNEL)) {
-		edac_printk(KERN_ERR, EDAC_MC,
-			    "Unable to get managed device resource\n");
-		ret = -ENOMEM;
-		goto free;
-	}
-
-	mci->mtype_cap = MEM_FLAG_DDR3;
-	mci->edac_ctl_cap = EDAC_FLAG_NONE | EDAC_FLAG_SECDED;
-	mci->edac_cap = EDAC_FLAG_SECDED;
-	mci->mod_name = EDAC_MOD_STR;
-	mci->ctl_name = dev_name(&pdev->dev);
-	mci->scrub_mode = SCRUB_SW_SRC;
-	mci->dev_name = dev_name(&pdev->dev);
-
-	dimm = *mci->dimms;
-	dimm->nr_pages = ((mem_size - 1) >> PAGE_SHIFT) + 1;
-	dimm->grain = 8;
-	dimm->dtype = DEV_X8;
-	dimm->mtype = MEM_DDR3;
-	dimm->edac_mode = EDAC_SECDED;
-
-	ret = edac_mc_add_mc(mci);
-	if (ret < 0)
-		goto err;
-
-	ret = devm_request_irq(&pdev->dev, irq, altr_sdram_mc_err_handler,
-			       IRQF_SHARED, dev_name(&pdev->dev), mci);
-	if (ret < 0) {
-		edac_mc_printk(mci, KERN_ERR,
-			       "Unable to request irq %d\n", irq);
-		ret = -ENODEV;
-		goto err2;
-	}
-
-	if (regmap_write(regmap, S10_SYSMGR_ECC_INTMASK_CLR_OFST,
-			 S10_DDR0_IRQ_MASK)) {
-		edac_printk(KERN_ERR, EDAC_MC,
-			    "Error clearing SDRAM ECC count\n");
-		ret = -ENODEV;
-		goto err2;
-	}
-
-	if (regmap_update_bits(drvdata->mc_vbase, priv->ecc_irq_en_offset,
-			       priv->ecc_irq_en_mask, priv->ecc_irq_en_mask)) {
-		edac_mc_printk(mci, KERN_ERR,
-			       "Error enabling SDRAM ECC IRQ\n");
-		ret = -ENODEV;
-		goto err2;
-	}
-
-	altr_sdr_mc_create_debugfs_nodes(mci);
-
-	devres_close_group(&pdev->dev, NULL);
-
-	return 0;
-
-err2:
-	edac_mc_del_mc(&pdev->dev);
-err:
-	devres_release_group(&pdev->dev, NULL);
-free:
-	edac_mc_free(mci);
-	edac_printk(KERN_ERR, EDAC_MC,
-		    "EDAC Probe Failed; Error %d\n", ret);
-
-	return ret;
-}
-
-static int altr_s10_sdram_remove(struct platform_device *pdev)
-{
-	struct mem_ctl_info *mci = platform_get_drvdata(pdev);
-
-	edac_mc_del_mc(&pdev->dev);
-	edac_mc_free(mci);
-	platform_set_drvdata(pdev, NULL);
-
-	return 0;
-}
+	.use_single_read = true,
+	.use_single_write = true,
+};
 
 /************** </Stratix10 EDAC Memory Controller Functions> ***********/
-
-/*
- * If you want to suspend, need to disable EDAC by removing it
- * from the device tree or defconfig.
- */
-#ifdef CONFIG_PM
-static int altr_sdram_prepare(struct device *dev)
-{
-	pr_err("Suspend not allowed when EDAC is enabled.\n");
-
-	return -EPERM;
-}
-
-static const struct dev_pm_ops altr_sdram_pm_ops = {
-	.prepare = altr_sdram_prepare,
-};
-#endif
-
-static struct platform_driver altr_sdram_edac_driver = {
-	.probe = altr_sdram_probe,
-	.remove = altr_sdram_remove,
-	.driver = {
-		.name = "altr_sdram_edac",
-#ifdef CONFIG_PM
-		.pm = &altr_sdram_pm_ops,
-#endif
-		.of_match_table = altr_sdram_ctrl_of_match,
-	},
-};
-
-module_platform_driver(altr_sdram_edac_driver);
-
-static struct platform_driver altr_s10_sdram_edac_driver = {
-	.probe = altr_s10_sdram_probe,
-	.remove = altr_s10_sdram_remove,
-	.driver = {
-		.name = "altr_s10_sdram_edac",
-#ifdef CONFIG_PM
-		.pm = &altr_sdram_pm_ops,
-#endif
-		.of_match_table = altr_sdram_ctrl_of_match,
-	},
-};
-
-module_platform_driver(altr_s10_sdram_edac_driver);
 
 /************************* EDAC Parent Probe *************************/
 
@@ -972,6 +718,16 @@
 	.llseek = generic_file_llseek,
 };
 
+static ssize_t altr_edac_a10_device_trig2(struct file *file,
+					  const char __user *user_buf,
+					  size_t count, loff_t *ppos);
+
+static const struct file_operations altr_edac_a10_device_inject2_fops = {
+	.open = simple_open,
+	.write = altr_edac_a10_device_trig2,
+	.llseek = generic_file_llseek,
+};
+
 static void altr_create_edacdev_dbgfs(struct edac_device_ctl_info *edac_dci,
 				      const struct edac_device_prv_data *priv)
 {
@@ -1253,6 +1009,16 @@
 	return ret;
 }
 
+static int socfpga_is_a10(void)
+{
+	return of_machine_is_compatible("altr,socfpga-arria10");
+}
+
+static int socfpga_is_s10(void)
+{
+	return of_machine_is_compatible("altr,socfpga-stratix10");
+}
+
 static __init int __maybe_unused
 altr_init_a10_ecc_block(struct device_node *np, u32 irq_mask,
 			u32 ecc_ctrl_en_mask, bool dual_port)
@@ -1267,8 +1033,35 @@
 
 	/* Get the ECC Manager - parent of the device EDACs */
 	np_eccmgr = of_get_parent(np);
-	ecc_mgr_map = syscon_regmap_lookup_by_phandle(np_eccmgr,
-						      "altr,sysmgr-syscon");
+
+	if (socfpga_is_a10()) {
+		ecc_mgr_map = syscon_regmap_lookup_by_phandle(np_eccmgr,
+							      "altr,sysmgr-syscon");
+	} else {
+		struct device_node *sysmgr_np;
+		struct resource res;
+		uintptr_t base;
+
+		sysmgr_np = of_parse_phandle(np_eccmgr,
+					     "altr,sysmgr-syscon", 0);
+		if (!sysmgr_np) {
+			edac_printk(KERN_ERR, EDAC_DEVICE,
+				    "Unable to find altr,sysmgr-syscon\n");
+			return -ENODEV;
+		}
+
+		if (of_address_to_resource(sysmgr_np, 0, &res)) {
+			of_node_put(sysmgr_np);
+			return -ENOMEM;
+		}
+
+		/* Need physical address for SMCC call */
+		base = res.start;
+
+		ecc_mgr_map = regmap_init(NULL, NULL, (void *)base,
+					  &s10_sdram_regmap_cfg);
+		of_node_put(sysmgr_np);
+	}
 	of_node_put(np_eccmgr);
 	if (IS_ERR(ecc_mgr_map)) {
 		edac_printk(KERN_ERR, EDAC_DEVICE,
@@ -1326,11 +1119,6 @@
 	return ret;
 }
 
-static int socfpga_is_a10(void)
-{
-	return of_machine_is_compatible("altr,socfpga-arria10");
-}
-
 static int validate_parent_available(struct device_node *np);
 static const struct of_device_id altr_edac_a10_device_of_match[];
 static int __init __maybe_unused altr_init_a10_ecc_device_type(char *compat)
@@ -1338,7 +1126,7 @@
 	int irq;
 	struct device_node *child, *np;
 
-	if (!socfpga_is_a10())
+	if (!socfpga_is_a10() && !socfpga_is_s10())
 		return -ENODEV;
 
 	np = of_find_compatible_node(NULL, NULL,
@@ -1595,7 +1383,7 @@
 	.ue_set_mask = ALTR_A10_ECC_TDERRA,
 	.set_err_ofst = ALTR_A10_ECC_INTTEST_OFST,
 	.ecc_irq_handler = altr_edac_a10_ecc_irq,
-	.inject_fops = &altr_edac_a10_device_inject_fops,
+	.inject_fops = &altr_edac_a10_device_inject2_fops,
 };
 
 #endif	/* CONFIG_EDAC_ALTERA_ETHERNET */
@@ -1685,7 +1473,7 @@
 	.ue_set_mask = ALTR_A10_ECC_TDERRA,
 	.set_err_ofst = ALTR_A10_ECC_INTTEST_OFST,
 	.ecc_irq_handler = altr_edac_a10_ecc_irq,
-	.inject_fops = &altr_edac_a10_device_inject_fops,
+	.inject_fops = &altr_edac_a10_device_inject2_fops,
 };
 
 #endif	/* CONFIG_EDAC_ALTERA_USB */
@@ -1904,38 +1692,6 @@
 	.inject_fops = &altr_edac_a10_device_inject_fops,
 };
 
-<<<<<<< HEAD
-static int __init socfpga_init_sdmmc_ecc(void)
-{
-	int rc = -ENODEV;
-	struct device_node *child;
-
-	if (!socfpga_is_a10())
-		return -ENODEV;
-
-	child = of_find_compatible_node(NULL, NULL, "altr,socfpga-sdmmc-ecc");
-	if (!child) {
-		edac_printk(KERN_WARNING, EDAC_DEVICE, "SDMMC node not found\n");
-		return -ENODEV;
-	}
-
-	if (!of_device_is_available(child))
-		goto exit;
-
-	if (validate_parent_available(child))
-		goto exit;
-
-	rc = altr_init_a10_ecc_block(child, ALTR_A10_SDMMC_IRQ_MASK,
-				     a10_sdmmcecca_data.ecc_enable_mask, 1);
-exit:
-	of_node_put(child);
-	return rc;
-}
-
-early_initcall(socfpga_init_sdmmc_ecc);
-
-=======
->>>>>>> 407d19ab
 #endif	/* CONFIG_EDAC_ALTERA_SDMMC */
 
 /********************* Arria10 EDAC Device Functions *************************/
@@ -1996,8 +1752,6 @@
 		writel(priv->ue_set_mask, set_addr);
 	else
 		writel(priv->ce_set_mask, set_addr);
-<<<<<<< HEAD
-=======
 
 	/* Ensure the interrupt test bits are set */
 	wmb();
@@ -2062,7 +1816,6 @@
 		writel(ECC_XACT_KICK, drvdata->base + ECC_BLK_STARTACC_OFST);
 	}
 
->>>>>>> 407d19ab
 	/* Ensure the interrupt test bits are set */
 	wmb();
 	local_irq_restore(flags);
@@ -2276,8 +2029,6 @@
 	.xlate = irq_domain_xlate_twocell,
 };
 
-<<<<<<< HEAD
-=======
 /************** Stratix 10 EDAC Double Bit Error Handler ************/
 #define to_a10edac(p, m) container_of(p, struct altr_arria10_edac, m)
 
@@ -2331,7 +2082,6 @@
 #endif
 
 /****************** Arria 10 EDAC Probe Function *********************/
->>>>>>> 407d19ab
 static int altr_edac_a10_probe(struct platform_device *pdev)
 {
 	struct altr_arria10_edac *edac;
@@ -2345,8 +2095,34 @@
 	platform_set_drvdata(pdev, edac);
 	INIT_LIST_HEAD(&edac->a10_ecc_devices);
 
-	edac->ecc_mgr_map = syscon_regmap_lookup_by_phandle(pdev->dev.of_node,
+	if (socfpga_is_a10()) {
+		edac->ecc_mgr_map =
+			syscon_regmap_lookup_by_phandle(pdev->dev.of_node,
 							"altr,sysmgr-syscon");
+	} else {
+		struct device_node *sysmgr_np;
+		struct resource res;
+		uintptr_t base;
+
+		sysmgr_np = of_parse_phandle(pdev->dev.of_node,
+					     "altr,sysmgr-syscon", 0);
+		if (!sysmgr_np) {
+			edac_printk(KERN_ERR, EDAC_DEVICE,
+				    "Unable to find altr,sysmgr-syscon\n");
+			return -ENODEV;
+		}
+
+		if (of_address_to_resource(sysmgr_np, 0, &res))
+			return -ENOMEM;
+
+		/* Need physical address for SMCC call */
+		base = res.start;
+
+		edac->ecc_mgr_map = devm_regmap_init(&pdev->dev, NULL,
+						     (void *)base,
+						     &s10_sdram_regmap_cfg);
+	}
+
 	if (IS_ERR(edac->ecc_mgr_map)) {
 		edac_printk(KERN_ERR, EDAC_DEVICE,
 			    "Unable to get syscon altr,sysmgr-syscon\n");
@@ -2373,16 +2149,6 @@
 					 altr_edac_a10_irq_handler,
 					 edac);
 
-<<<<<<< HEAD
-	edac->db_irq = platform_get_irq(pdev, 1);
-	if (edac->db_irq < 0) {
-		dev_err(&pdev->dev, "No DBERR IRQ resource\n");
-		return edac->db_irq;
-	}
-	irq_set_chained_handler_and_data(edac->db_irq,
-					 altr_edac_a10_irq_handler,
-					 edac);
-=======
 #ifdef CONFIG_ARCH_STRATIX10
 	{
 		int dberror, err_addr;
@@ -2416,7 +2182,6 @@
 	irq_set_chained_handler_and_data(edac->db_irq,
 					 altr_edac_a10_irq_handler, edac);
 #endif
->>>>>>> 407d19ab
 
 	for_each_child_of_node(pdev->dev.of_node, child) {
 		if (!of_device_is_available(child))
@@ -2433,10 +2198,13 @@
 
 			altr_edac_a10_device_add(edac, child);
 
-		else if (of_device_is_compatible(child, "altr,sdram-edac-a10"))
+#ifdef CONFIG_EDAC_ALTERA_SDRAM
+		else if ((of_device_is_compatible(child, "altr,sdram-edac-a10")) ||
+			 (of_device_is_compatible(child, "altr,sdram-edac-s10")))
 			of_platform_populate(pdev->dev.of_node,
 					     altr_sdram_ctrl_of_match,
 					     NULL, &pdev->dev);
+#endif
 	}
 
 	return 0;
@@ -2444,6 +2212,7 @@
 
 static const struct of_device_id altr_edac_a10_of_match[] = {
 	{ .compatible = "altr,socfpga-a10-ecc-manager" },
+	{ .compatible = "altr,socfpga-s10-ecc-manager" },
 	{},
 };
 MODULE_DEVICE_TABLE(of, altr_edac_a10_of_match);
@@ -2457,171 +2226,6 @@
 };
 module_platform_driver(altr_edac_a10_driver);
 
-/************** Stratix 10 EDAC Device Controller Functions> ************/
-
-#define to_s10edac(p, m) container_of(p, struct altr_stratix10_edac, m)
-
-/*
- * The double bit error is handled through SError which is fatal. This is
- * called as a panic notifier to printout ECC error info as part of the panic.
- */
-static int s10_edac_dberr_handler(struct notifier_block *this,
-				  unsigned long event, void *ptr)
-{
-	struct altr_stratix10_edac *edac = to_s10edac(this, panic_notifier);
-	int err_addr, dberror;
-
-	s10_protected_reg_read(edac, S10_SYSMGR_ECC_INTSTAT_DERR_OFST,
-			       &dberror);
-	/* Remember the UE Errors for a reboot */
-	s10_protected_reg_write(edac, S10_SYSMGR_UE_VAL_OFST, dberror);
-	if (dberror & S10_DDR0_IRQ_MASK) {
-		s10_protected_reg_read(edac, S10_DERRADDR_OFST, &err_addr);
-		/* Remember the UE Error address */
-		s10_protected_reg_write(edac, S10_SYSMGR_UE_ADDR_OFST,
-					err_addr);
-		edac_printk(KERN_ERR, EDAC_MC,
-			    "EDAC: [Uncorrectable errors @ 0x%08X]\n\n",
-			    err_addr);
-	}
-
-	return NOTIFY_DONE;
-}
-
-static void altr_edac_s10_irq_handler(struct irq_desc *desc)
-{
-	struct altr_stratix10_edac *edac = irq_desc_get_handler_data(desc);
-	struct irq_chip *chip = irq_desc_get_chip(desc);
-	int irq = irq_desc_get_irq(desc);
-	int bit, sm_offset, irq_status;
-
-	sm_offset = S10_SYSMGR_ECC_INTSTAT_SERR_OFST;
-
-	chained_irq_enter(chip, desc);
-
-	s10_protected_reg_read(NULL, sm_offset, &irq_status);
-
-	for_each_set_bit(bit, (unsigned long *)&irq_status, 32) {
-		irq = irq_linear_revmap(edac->domain, bit);
-		if (irq)
-			generic_handle_irq(irq);
-	}
-
-	chained_irq_exit(chip, desc);
-}
-
-static void s10_eccmgr_irq_mask(struct irq_data *d)
-{
-	struct altr_stratix10_edac *edac = irq_data_get_irq_chip_data(d);
-
-	s10_protected_reg_write(edac, S10_SYSMGR_ECC_INTMASK_SET_OFST,
-				BIT(d->hwirq));
-}
-
-static void s10_eccmgr_irq_unmask(struct irq_data *d)
-{
-	struct altr_stratix10_edac *edac = irq_data_get_irq_chip_data(d);
-
-	s10_protected_reg_write(edac, S10_SYSMGR_ECC_INTMASK_CLR_OFST,
-				BIT(d->hwirq));
-}
-
-static int s10_eccmgr_irqdomain_map(struct irq_domain *d, unsigned int irq,
-				    irq_hw_number_t hwirq)
-{
-	struct altr_stratix10_edac *edac = d->host_data;
-
-	irq_set_chip_and_handler(irq, &edac->irq_chip, handle_simple_irq);
-	irq_set_chip_data(irq, edac);
-	irq_set_noprobe(irq);
-
-	return 0;
-}
-
-static const struct irq_domain_ops s10_eccmgr_ic_ops = {
-	.map = s10_eccmgr_irqdomain_map,
-	.xlate = irq_domain_xlate_twocell,
-};
-
-static int altr_edac_s10_probe(struct platform_device *pdev)
-{
-	struct altr_stratix10_edac *edac;
-	struct device_node *child;
-	int dberror, err_addr;
-
-	edac = devm_kzalloc(&pdev->dev, sizeof(*edac), GFP_KERNEL);
-	if (!edac)
-		return -ENOMEM;
-
-	edac->dev = &pdev->dev;
-	platform_set_drvdata(pdev, edac);
-	INIT_LIST_HEAD(&edac->s10_ecc_devices);
-
-	edac->irq_chip.name = pdev->dev.of_node->name;
-	edac->irq_chip.irq_mask = s10_eccmgr_irq_mask;
-	edac->irq_chip.irq_unmask = s10_eccmgr_irq_unmask;
-	edac->domain = irq_domain_add_linear(pdev->dev.of_node, 64,
-					     &s10_eccmgr_ic_ops, edac);
-	if (!edac->domain) {
-		dev_err(&pdev->dev, "Error adding IRQ domain\n");
-		return -ENOMEM;
-	}
-
-	edac->sb_irq = platform_get_irq(pdev, 0);
-	if (edac->sb_irq < 0) {
-		dev_err(&pdev->dev, "No SBERR IRQ resource\n");
-		return edac->sb_irq;
-	}
-
-	irq_set_chained_handler_and_data(edac->sb_irq,
-					 altr_edac_s10_irq_handler,
-					 edac);
-
-	edac->panic_notifier.notifier_call = s10_edac_dberr_handler;
-	atomic_notifier_chain_register(&panic_notifier_list,
-				       &edac->panic_notifier);
-
-	/* Printout a message if uncorrectable error previously. */
-	s10_protected_reg_read(edac, S10_SYSMGR_UE_VAL_OFST, &dberror);
-	if (dberror) {
-		s10_protected_reg_read(edac, S10_SYSMGR_UE_ADDR_OFST,
-				       &err_addr);
-		edac_printk(KERN_ERR, EDAC_DEVICE,
-			    "Previous Boot UE detected[0x%X] @ 0x%X\n",
-			    dberror, err_addr);
-		/* Reset the sticky registers */
-		s10_protected_reg_write(edac, S10_SYSMGR_UE_VAL_OFST, 0);
-		s10_protected_reg_write(edac, S10_SYSMGR_UE_ADDR_OFST, 0);
-	}
-
-	for_each_child_of_node(pdev->dev.of_node, child) {
-		if (!of_device_is_available(child))
-			continue;
-
-		if (of_device_is_compatible(child, "altr,sdram-edac-s10"))
-			of_platform_populate(pdev->dev.of_node,
-					     altr_sdram_ctrl_of_match,
-					     NULL, &pdev->dev);
-	}
-
-	return 0;
-}
-
-static const struct of_device_id altr_edac_s10_of_match[] = {
-	{ .compatible = "altr,socfpga-s10-ecc-manager" },
-	{},
-};
-MODULE_DEVICE_TABLE(of, altr_edac_s10_of_match);
-
-static struct platform_driver altr_edac_s10_driver = {
-	.probe =  altr_edac_s10_probe,
-	.driver = {
-		.name = "socfpga_s10_ecc_manager",
-		.of_match_table = altr_edac_s10_of_match,
-	},
-};
-module_platform_driver(altr_edac_s10_driver);
-
 MODULE_LICENSE("GPL v2");
 MODULE_AUTHOR("Thor Thayer");
 MODULE_DESCRIPTION("EDAC Driver for Altera Memories");