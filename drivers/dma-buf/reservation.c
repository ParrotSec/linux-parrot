/*
 * Copyright (C) 2012-2014 Canonical Ltd (Maarten Lankhorst)
 *
 * Based on bo.c which bears the following copyright notice,
 * but is dual licensed:
 *
 * Copyright (c) 2006-2009 VMware, Inc., Palo Alto, CA., USA
 * All Rights Reserved.
 *
 * Permission is hereby granted, free of charge, to any person obtaining a
 * copy of this software and associated documentation files (the
 * "Software"), to deal in the Software without restriction, including
 * without limitation the rights to use, copy, modify, merge, publish,
 * distribute, sub license, and/or sell copies of the Software, and to
 * permit persons to whom the Software is furnished to do so, subject to
 * the following conditions:
 *
 * The above copyright notice and this permission notice (including the
 * next paragraph) shall be included in all copies or substantial portions
 * of the Software.
 *
 * THE SOFTWARE IS PROVIDED "AS IS", WITHOUT WARRANTY OF ANY KIND, EXPRESS OR
 * IMPLIED, INCLUDING BUT NOT LIMITED TO THE WARRANTIES OF MERCHANTABILITY,
 * FITNESS FOR A PARTICULAR PURPOSE AND NON-INFRINGEMENT. IN NO EVENT SHALL
 * THE COPYRIGHT HOLDERS, AUTHORS AND/OR ITS SUPPLIERS BE LIABLE FOR ANY CLAIM,
 * DAMAGES OR OTHER LIABILITY, WHETHER IN AN ACTION OF CONTRACT, TORT OR
 * OTHERWISE, ARISING FROM, OUT OF OR IN CONNECTION WITH THE SOFTWARE OR THE
 * USE OR OTHER DEALINGS IN THE SOFTWARE.
 *
 **************************************************************************/
/*
 * Authors: Thomas Hellstrom <thellstrom-at-vmware-dot-com>
 */

#include <linux/reservation.h>
#include <linux/export.h>

/**
 * DOC: Reservation Object Overview
 *
 * The reservation object provides a mechanism to manage shared and
 * exclusive fences associated with a buffer.  A reservation object
 * can have attached one exclusive fence (normally associated with
 * write operations) or N shared fences (read operations).  The RCU
 * mechanism is used to protect read access to fences from locked
 * write-side updates.
 */

DEFINE_WD_CLASS(reservation_ww_class);
EXPORT_SYMBOL(reservation_ww_class);

struct lock_class_key reservation_seqcount_class;
EXPORT_SYMBOL(reservation_seqcount_class);

const char reservation_seqcount_string[] = "reservation_seqcount";
EXPORT_SYMBOL(reservation_seqcount_string);

/**
 * reservation_object_reserve_shared - Reserve space to add a shared
 * fence to a reservation_object.
 * @obj: reservation object
 *
 * Should be called before reservation_object_add_shared_fence().  Must
 * be called with obj->lock held.
 *
 * RETURNS
 * Zero for success, or -errno
 */
int reservation_object_reserve_shared(struct reservation_object *obj)
{
	struct reservation_object_list *fobj, *old;
	u32 max;

	reservation_object_assert_held(obj);

	old = reservation_object_get_list(obj);

	if (old && old->shared_max) {
		if (old->shared_count < old->shared_max) {
			/* perform an in-place update */
			kfree(obj->staged);
			obj->staged = NULL;
			return 0;
		} else
			max = old->shared_max * 2;
	} else
		max = 4;

	/*
	 * resize obj->staged or allocate if it doesn't exist,
	 * noop if already correct size
	 */
	fobj = krealloc(obj->staged, offsetof(typeof(*fobj), shared[max]),
			GFP_KERNEL);
	if (!fobj)
		return -ENOMEM;

	obj->staged = fobj;
	fobj->shared_max = max;
	return 0;
}
EXPORT_SYMBOL(reservation_object_reserve_shared);

static void
reservation_object_add_shared_inplace(struct reservation_object *obj,
				      struct reservation_object_list *fobj,
				      struct dma_fence *fence)
{
	struct dma_fence *signaled = NULL;
	u32 i, signaled_idx;

	dma_fence_get(fence);

	preempt_disable();
	write_seqcount_begin(&obj->seq);

	for (i = 0; i < fobj->shared_count; ++i) {
		struct dma_fence *old_fence;

		old_fence = rcu_dereference_protected(fobj->shared[i],
						reservation_object_held(obj));

		if (old_fence->context == fence->context) {
			/* memory barrier is added by write_seqcount_begin */
			RCU_INIT_POINTER(fobj->shared[i], fence);
			write_seqcount_end(&obj->seq);
			preempt_enable();

			dma_fence_put(old_fence);
			return;
		}

		if (!signaled && dma_fence_is_signaled(old_fence)) {
			signaled = old_fence;
			signaled_idx = i;
		}
	}

	/*
	 * memory barrier is added by write_seqcount_begin,
	 * fobj->shared_count is protected by this lock too
	 */
	if (signaled) {
		RCU_INIT_POINTER(fobj->shared[signaled_idx], fence);
	} else {
		BUG_ON(fobj->shared_count >= fobj->shared_max);
		RCU_INIT_POINTER(fobj->shared[fobj->shared_count], fence);
		fobj->shared_count++;
	}

	write_seqcount_end(&obj->seq);
	preempt_enable();

	dma_fence_put(signaled);
}

static void
reservation_object_add_shared_replace(struct reservation_object *obj,
				      struct reservation_object_list *old,
				      struct reservation_object_list *fobj,
				      struct dma_fence *fence)
{
	unsigned i, j, k;

	dma_fence_get(fence);

	if (!old) {
		RCU_INIT_POINTER(fobj->shared[0], fence);
		fobj->shared_count = 1;
		goto done;
	}

	/*
	 * no need to bump fence refcounts, rcu_read access
	 * requires the use of kref_get_unless_zero, and the
	 * references from the old struct are carried over to
	 * the new.
	 */
	for (i = 0, j = 0, k = fobj->shared_max; i < old->shared_count; ++i) {
		struct dma_fence *check;

		check = rcu_dereference_protected(old->shared[i],
						reservation_object_held(obj));

		if (check->context == fence->context ||
		    dma_fence_is_signaled(check))
			RCU_INIT_POINTER(fobj->shared[--k], check);
		else
			RCU_INIT_POINTER(fobj->shared[j++], check);
	}
	fobj->shared_count = j;
	RCU_INIT_POINTER(fobj->shared[fobj->shared_count], fence);
	fobj->shared_count++;

done:
	preempt_disable();
	write_seqcount_begin(&obj->seq);
	/*
	 * RCU_INIT_POINTER can be used here,
	 * seqcount provides the necessary barriers
	 */
	RCU_INIT_POINTER(obj->fence, fobj);
	write_seqcount_end(&obj->seq);
	preempt_enable();

	if (!old)
		return;

	/* Drop the references to the signaled fences */
	for (i = k; i < fobj->shared_max; ++i) {
		struct dma_fence *f;

		f = rcu_dereference_protected(fobj->shared[i],
					      reservation_object_held(obj));
		dma_fence_put(f);
	}
	kfree_rcu(old, rcu);
}

/**
 * reservation_object_add_shared_fence - Add a fence to a shared slot
 * @obj: the reservation object
 * @fence: the shared fence to add
 *
 * Add a fence to a shared slot, obj->lock must be held, and
 * reservation_object_reserve_shared() has been called.
 */
void reservation_object_add_shared_fence(struct reservation_object *obj,
					 struct dma_fence *fence)
{
	struct reservation_object_list *old, *fobj = obj->staged;

<<<<<<< HEAD
	old = reservation_object_get_list(obj);
	obj->staged = NULL;
=======
	reservation_object_assert_held(obj);

	fobj = reservation_object_get_list(obj);
	count = fobj->shared_count;

	preempt_disable();
	write_seqcount_begin(&obj->seq);

	for (i = 0; i < count; ++i) {
		struct dma_fence *old_fence;

		old_fence = rcu_dereference_protected(fobj->shared[i],
						      reservation_object_held(obj));
		if (old_fence->context == fence->context ||
		    dma_fence_is_signaled(old_fence)) {
			dma_fence_put(old_fence);
			goto replace;
		}
	}

	BUG_ON(fobj->shared_count >= fobj->shared_max);
	count++;

replace:
	RCU_INIT_POINTER(fobj->shared[i], fence);
	/* pointer update must be visible before we extend the shared_count */
	smp_store_mb(fobj->shared_count, count);
>>>>>>> 407d19ab

	if (!fobj)
		reservation_object_add_shared_inplace(obj, old, fence);
	else
		reservation_object_add_shared_replace(obj, old, fobj, fence);
}
EXPORT_SYMBOL(reservation_object_add_shared_fence);

/**
 * reservation_object_add_excl_fence - Add an exclusive fence.
 * @obj: the reservation object
 * @fence: the shared fence to add
 *
 * Add a fence to the exclusive slot.  The obj->lock must be held.
 */
void reservation_object_add_excl_fence(struct reservation_object *obj,
				       struct dma_fence *fence)
{
	struct dma_fence *old_fence = reservation_object_get_excl(obj);
	struct reservation_object_list *old;
	u32 i = 0;

	reservation_object_assert_held(obj);

	old = reservation_object_get_list(obj);
	if (old)
		i = old->shared_count;

	if (fence)
		dma_fence_get(fence);

	preempt_disable();
	write_seqcount_begin(&obj->seq);
	/* write_seqcount_begin provides the necessary memory barrier */
	RCU_INIT_POINTER(obj->fence_excl, fence);
	if (old)
		old->shared_count = 0;
	write_seqcount_end(&obj->seq);
	preempt_enable();

	/* inplace update, no shared fences */
	while (i--)
		dma_fence_put(rcu_dereference_protected(old->shared[i],
						reservation_object_held(obj)));

	dma_fence_put(old_fence);
}
EXPORT_SYMBOL(reservation_object_add_excl_fence);

/**
* reservation_object_copy_fences - Copy all fences from src to dst.
* @dst: the destination reservation object
* @src: the source reservation object
*
* Copy all fences from src to dst. dst-lock must be held.
*/
int reservation_object_copy_fences(struct reservation_object *dst,
				   struct reservation_object *src)
{
	struct reservation_object_list *src_list, *dst_list;
	struct dma_fence *old, *new;
	size_t size;
	unsigned i;

	reservation_object_assert_held(dst);

	rcu_read_lock();
	src_list = rcu_dereference(src->fence);

retry:
	if (src_list) {
		unsigned shared_count = src_list->shared_count;

		size = offsetof(typeof(*src_list), shared[shared_count]);
		rcu_read_unlock();

		dst_list = kmalloc(size, GFP_KERNEL);
		if (!dst_list)
			return -ENOMEM;

		rcu_read_lock();
		src_list = rcu_dereference(src->fence);
		if (!src_list || src_list->shared_count > shared_count) {
			kfree(dst_list);
			goto retry;
		}

		dst_list->shared_count = 0;
		dst_list->shared_max = shared_count;
		for (i = 0; i < src_list->shared_count; ++i) {
			struct dma_fence *fence;

			fence = rcu_dereference(src_list->shared[i]);
			if (test_bit(DMA_FENCE_FLAG_SIGNALED_BIT,
				     &fence->flags))
				continue;

			if (!dma_fence_get_rcu(fence)) {
				kfree(dst_list);
				src_list = rcu_dereference(src->fence);
				goto retry;
			}

			if (dma_fence_is_signaled(fence)) {
				dma_fence_put(fence);
				continue;
			}

			rcu_assign_pointer(dst_list->shared[dst_list->shared_count++], fence);
		}
	} else {
		dst_list = NULL;
	}

	new = dma_fence_get_rcu_safe(&src->fence_excl);
	rcu_read_unlock();

	kfree(dst->staged);
	dst->staged = NULL;

	src_list = reservation_object_get_list(dst);
	old = reservation_object_get_excl(dst);

	preempt_disable();
	write_seqcount_begin(&dst->seq);
	/* write_seqcount_begin provides the necessary memory barrier */
	RCU_INIT_POINTER(dst->fence_excl, new);
	RCU_INIT_POINTER(dst->fence, dst_list);
	write_seqcount_end(&dst->seq);
	preempt_enable();

	if (src_list)
		kfree_rcu(src_list, rcu);
	dma_fence_put(old);

	return 0;
}
EXPORT_SYMBOL(reservation_object_copy_fences);

/**
 * reservation_object_get_fences_rcu - Get an object's shared and exclusive
 * fences without update side lock held
 * @obj: the reservation object
 * @pfence_excl: the returned exclusive fence (or NULL)
 * @pshared_count: the number of shared fences returned
 * @pshared: the array of shared fence ptrs returned (array is krealloc'd to
 * the required size, and must be freed by caller)
 *
 * Retrieve all fences from the reservation object. If the pointer for the
 * exclusive fence is not specified the fence is put into the array of the
 * shared fences as well. Returns either zero or -ENOMEM.
 */
int reservation_object_get_fences_rcu(struct reservation_object *obj,
				      struct dma_fence **pfence_excl,
				      unsigned *pshared_count,
				      struct dma_fence ***pshared)
{
	struct dma_fence **shared = NULL;
	struct dma_fence *fence_excl;
	unsigned int shared_count;
	int ret = 1;

	do {
		struct reservation_object_list *fobj;
		unsigned int i, seq;
		size_t sz = 0;

		shared_count = i = 0;

		rcu_read_lock();
		seq = read_seqcount_begin(&obj->seq);

		fence_excl = rcu_dereference(obj->fence_excl);
		if (fence_excl && !dma_fence_get_rcu(fence_excl))
			goto unlock;

		fobj = rcu_dereference(obj->fence);
		if (fobj)
			sz += sizeof(*shared) * fobj->shared_max;

		if (!pfence_excl && fence_excl)
			sz += sizeof(*shared);

		if (sz) {
			struct dma_fence **nshared;

			nshared = krealloc(shared, sz,
					   GFP_NOWAIT | __GFP_NOWARN);
			if (!nshared) {
				rcu_read_unlock();

				dma_fence_put(fence_excl);
				fence_excl = NULL;

				nshared = krealloc(shared, sz, GFP_KERNEL);
				if (nshared) {
					shared = nshared;
					continue;
				}

				ret = -ENOMEM;
				break;
			}
			shared = nshared;
			shared_count = fobj ? fobj->shared_count : 0;
			for (i = 0; i < shared_count; ++i) {
				shared[i] = rcu_dereference(fobj->shared[i]);
				if (!dma_fence_get_rcu(shared[i]))
					break;
			}

			if (!pfence_excl && fence_excl) {
				shared[i] = fence_excl;
				fence_excl = NULL;
				++i;
				++shared_count;
			}
		}

		if (i != shared_count || read_seqcount_retry(&obj->seq, seq)) {
			while (i--)
				dma_fence_put(shared[i]);
			dma_fence_put(fence_excl);
			goto unlock;
		}

		ret = 0;
unlock:
		rcu_read_unlock();
	} while (ret);

	if (!shared_count) {
		kfree(shared);
		shared = NULL;
	}

	*pshared_count = shared_count;
	*pshared = shared;
	if (pfence_excl)
		*pfence_excl = fence_excl;

	return ret;
}
EXPORT_SYMBOL_GPL(reservation_object_get_fences_rcu);

/**
 * reservation_object_wait_timeout_rcu - Wait on reservation's objects
 * shared and/or exclusive fences.
 * @obj: the reservation object
 * @wait_all: if true, wait on all fences, else wait on just exclusive fence
 * @intr: if true, do interruptible wait
 * @timeout: timeout value in jiffies or zero to return immediately
 *
 * RETURNS
 * Returns -ERESTARTSYS if interrupted, 0 if the wait timed out, or
 * greater than zer on success.
 */
long reservation_object_wait_timeout_rcu(struct reservation_object *obj,
					 bool wait_all, bool intr,
					 unsigned long timeout)
{
	struct dma_fence *fence;
	unsigned seq, shared_count;
	long ret = timeout ? timeout : 1;
	int i;

retry:
	shared_count = 0;
	seq = read_seqcount_begin(&obj->seq);
	rcu_read_lock();
	i = -1;

	fence = rcu_dereference(obj->fence_excl);
	if (fence && !test_bit(DMA_FENCE_FLAG_SIGNALED_BIT, &fence->flags)) {
		if (!dma_fence_get_rcu(fence))
			goto unlock_retry;

		if (dma_fence_is_signaled(fence)) {
			dma_fence_put(fence);
			fence = NULL;
		}

	} else {
		fence = NULL;
	}

	if (wait_all) {
		struct reservation_object_list *fobj =
						rcu_dereference(obj->fence);

		if (fobj)
			shared_count = fobj->shared_count;

		for (i = 0; !fence && i < shared_count; ++i) {
			struct dma_fence *lfence = rcu_dereference(fobj->shared[i]);

			if (test_bit(DMA_FENCE_FLAG_SIGNALED_BIT,
				     &lfence->flags))
				continue;

			if (!dma_fence_get_rcu(lfence))
				goto unlock_retry;

			if (dma_fence_is_signaled(lfence)) {
				dma_fence_put(lfence);
				continue;
			}

			fence = lfence;
			break;
		}
	}

	rcu_read_unlock();
	if (fence) {
		if (read_seqcount_retry(&obj->seq, seq)) {
			dma_fence_put(fence);
			goto retry;
		}

		ret = dma_fence_wait_timeout(fence, intr, ret);
		dma_fence_put(fence);
		if (ret > 0 && wait_all && (i + 1 < shared_count))
			goto retry;
	}
	return ret;

unlock_retry:
	rcu_read_unlock();
	goto retry;
}
EXPORT_SYMBOL_GPL(reservation_object_wait_timeout_rcu);


static inline int
reservation_object_test_signaled_single(struct dma_fence *passed_fence)
{
	struct dma_fence *fence, *lfence = passed_fence;
	int ret = 1;

	if (!test_bit(DMA_FENCE_FLAG_SIGNALED_BIT, &lfence->flags)) {
		fence = dma_fence_get_rcu(lfence);
		if (!fence)
			return -1;

		ret = !!dma_fence_is_signaled(fence);
		dma_fence_put(fence);
	}
	return ret;
}

/**
 * reservation_object_test_signaled_rcu - Test if a reservation object's
 * fences have been signaled.
 * @obj: the reservation object
 * @test_all: if true, test all fences, otherwise only test the exclusive
 * fence
 *
 * RETURNS
 * true if all fences signaled, else false
 */
bool reservation_object_test_signaled_rcu(struct reservation_object *obj,
					  bool test_all)
{
	unsigned seq, shared_count;
	int ret;

	rcu_read_lock();
retry:
	ret = true;
	shared_count = 0;
	seq = read_seqcount_begin(&obj->seq);

	if (test_all) {
		unsigned i;

		struct reservation_object_list *fobj =
						rcu_dereference(obj->fence);

		if (fobj)
			shared_count = fobj->shared_count;

		for (i = 0; i < shared_count; ++i) {
			struct dma_fence *fence = rcu_dereference(fobj->shared[i]);

			ret = reservation_object_test_signaled_single(fence);
			if (ret < 0)
				goto retry;
			else if (!ret)
				break;
		}

		if (read_seqcount_retry(&obj->seq, seq))
			goto retry;
	}

	if (!shared_count) {
		struct dma_fence *fence_excl = rcu_dereference(obj->fence_excl);

		if (fence_excl) {
			ret = reservation_object_test_signaled_single(
								fence_excl);
			if (ret < 0)
				goto retry;

			if (read_seqcount_retry(&obj->seq, seq))
				goto retry;
		}
	}

	rcu_read_unlock();
	return ret;
}
EXPORT_SYMBOL_GPL(reservation_object_test_signaled_rcu);<|MERGE_RESOLUTION|>--- conflicted
+++ resolved
@@ -56,9 +56,10 @@
 EXPORT_SYMBOL(reservation_seqcount_string);
 
 /**
- * reservation_object_reserve_shared - Reserve space to add a shared
- * fence to a reservation_object.
+ * reservation_object_reserve_shared - Reserve space to add shared fences to
+ * a reservation_object.
  * @obj: reservation object
+ * @num_fences: number of fences we want to add
  *
  * Should be called before reservation_object_add_shared_fence().  Must
  * be called with obj->lock held.
@@ -66,109 +67,29 @@
  * RETURNS
  * Zero for success, or -errno
  */
-int reservation_object_reserve_shared(struct reservation_object *obj)
-{
-	struct reservation_object_list *fobj, *old;
-	u32 max;
+int reservation_object_reserve_shared(struct reservation_object *obj,
+				      unsigned int num_fences)
+{
+	struct reservation_object_list *old, *new;
+	unsigned int i, j, k, max;
 
 	reservation_object_assert_held(obj);
 
 	old = reservation_object_get_list(obj);
 
 	if (old && old->shared_max) {
-		if (old->shared_count < old->shared_max) {
-			/* perform an in-place update */
-			kfree(obj->staged);
-			obj->staged = NULL;
+		if ((old->shared_count + num_fences) <= old->shared_max)
 			return 0;
-		} else
-			max = old->shared_max * 2;
-	} else
+		else
+			max = max(old->shared_count + num_fences,
+				  old->shared_max * 2);
+	} else {
 		max = 4;
-
-	/*
-	 * resize obj->staged or allocate if it doesn't exist,
-	 * noop if already correct size
-	 */
-	fobj = krealloc(obj->staged, offsetof(typeof(*fobj), shared[max]),
-			GFP_KERNEL);
-	if (!fobj)
+	}
+
+	new = kmalloc(offsetof(typeof(*new), shared[max]), GFP_KERNEL);
+	if (!new)
 		return -ENOMEM;
-
-	obj->staged = fobj;
-	fobj->shared_max = max;
-	return 0;
-}
-EXPORT_SYMBOL(reservation_object_reserve_shared);
-
-static void
-reservation_object_add_shared_inplace(struct reservation_object *obj,
-				      struct reservation_object_list *fobj,
-				      struct dma_fence *fence)
-{
-	struct dma_fence *signaled = NULL;
-	u32 i, signaled_idx;
-
-	dma_fence_get(fence);
-
-	preempt_disable();
-	write_seqcount_begin(&obj->seq);
-
-	for (i = 0; i < fobj->shared_count; ++i) {
-		struct dma_fence *old_fence;
-
-		old_fence = rcu_dereference_protected(fobj->shared[i],
-						reservation_object_held(obj));
-
-		if (old_fence->context == fence->context) {
-			/* memory barrier is added by write_seqcount_begin */
-			RCU_INIT_POINTER(fobj->shared[i], fence);
-			write_seqcount_end(&obj->seq);
-			preempt_enable();
-
-			dma_fence_put(old_fence);
-			return;
-		}
-
-		if (!signaled && dma_fence_is_signaled(old_fence)) {
-			signaled = old_fence;
-			signaled_idx = i;
-		}
-	}
-
-	/*
-	 * memory barrier is added by write_seqcount_begin,
-	 * fobj->shared_count is protected by this lock too
-	 */
-	if (signaled) {
-		RCU_INIT_POINTER(fobj->shared[signaled_idx], fence);
-	} else {
-		BUG_ON(fobj->shared_count >= fobj->shared_max);
-		RCU_INIT_POINTER(fobj->shared[fobj->shared_count], fence);
-		fobj->shared_count++;
-	}
-
-	write_seqcount_end(&obj->seq);
-	preempt_enable();
-
-	dma_fence_put(signaled);
-}
-
-static void
-reservation_object_add_shared_replace(struct reservation_object *obj,
-				      struct reservation_object_list *old,
-				      struct reservation_object_list *fobj,
-				      struct dma_fence *fence)
-{
-	unsigned i, j, k;
-
-	dma_fence_get(fence);
-
-	if (!old) {
-		RCU_INIT_POINTER(fobj->shared[0], fence);
-		fobj->shared_count = 1;
-		goto done;
-	}
 
 	/*
 	 * no need to bump fence refcounts, rcu_read access
@@ -176,46 +97,45 @@
 	 * references from the old struct are carried over to
 	 * the new.
 	 */
-	for (i = 0, j = 0, k = fobj->shared_max; i < old->shared_count; ++i) {
-		struct dma_fence *check;
-
-		check = rcu_dereference_protected(old->shared[i],
-						reservation_object_held(obj));
-
-		if (check->context == fence->context ||
-		    dma_fence_is_signaled(check))
-			RCU_INIT_POINTER(fobj->shared[--k], check);
+	for (i = 0, j = 0, k = max; i < (old ? old->shared_count : 0); ++i) {
+		struct dma_fence *fence;
+
+		fence = rcu_dereference_protected(old->shared[i],
+						  reservation_object_held(obj));
+		if (dma_fence_is_signaled(fence))
+			RCU_INIT_POINTER(new->shared[--k], fence);
 		else
-			RCU_INIT_POINTER(fobj->shared[j++], check);
-	}
-	fobj->shared_count = j;
-	RCU_INIT_POINTER(fobj->shared[fobj->shared_count], fence);
-	fobj->shared_count++;
-
-done:
+			RCU_INIT_POINTER(new->shared[j++], fence);
+	}
+	new->shared_count = j;
+	new->shared_max = max;
+
 	preempt_disable();
 	write_seqcount_begin(&obj->seq);
 	/*
 	 * RCU_INIT_POINTER can be used here,
 	 * seqcount provides the necessary barriers
 	 */
-	RCU_INIT_POINTER(obj->fence, fobj);
+	RCU_INIT_POINTER(obj->fence, new);
 	write_seqcount_end(&obj->seq);
 	preempt_enable();
 
 	if (!old)
-		return;
+		return 0;
 
 	/* Drop the references to the signaled fences */
-	for (i = k; i < fobj->shared_max; ++i) {
-		struct dma_fence *f;
-
-		f = rcu_dereference_protected(fobj->shared[i],
-					      reservation_object_held(obj));
-		dma_fence_put(f);
+	for (i = k; i < new->shared_max; ++i) {
+		struct dma_fence *fence;
+
+		fence = rcu_dereference_protected(new->shared[i],
+						  reservation_object_held(obj));
+		dma_fence_put(fence);
 	}
 	kfree_rcu(old, rcu);
-}
+
+	return 0;
+}
+EXPORT_SYMBOL(reservation_object_reserve_shared);
 
 /**
  * reservation_object_add_shared_fence - Add a fence to a shared slot
@@ -228,12 +148,11 @@
 void reservation_object_add_shared_fence(struct reservation_object *obj,
 					 struct dma_fence *fence)
 {
-	struct reservation_object_list *old, *fobj = obj->staged;
-
-<<<<<<< HEAD
-	old = reservation_object_get_list(obj);
-	obj->staged = NULL;
-=======
+	struct reservation_object_list *fobj;
+	unsigned int i, count;
+
+	dma_fence_get(fence);
+
 	reservation_object_assert_held(obj);
 
 	fobj = reservation_object_get_list(obj);
@@ -261,12 +180,9 @@
 	RCU_INIT_POINTER(fobj->shared[i], fence);
 	/* pointer update must be visible before we extend the shared_count */
 	smp_store_mb(fobj->shared_count, count);
->>>>>>> 407d19ab
-
-	if (!fobj)
-		reservation_object_add_shared_inplace(obj, old, fence);
-	else
-		reservation_object_add_shared_replace(obj, old, fobj, fence);
+
+	write_seqcount_end(&obj->seq);
+	preempt_enable();
 }
 EXPORT_SYMBOL(reservation_object_add_shared_fence);
 
@@ -378,9 +294,6 @@
 
 	new = dma_fence_get_rcu_safe(&src->fence_excl);
 	rcu_read_unlock();
-
-	kfree(dst->staged);
-	dst->staged = NULL;
 
 	src_list = reservation_object_get_list(dst);
 	old = reservation_object_get_excl(dst);
