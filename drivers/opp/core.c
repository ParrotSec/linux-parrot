// SPDX-License-Identifier: GPL-2.0-only
/*
 * Generic OPP Interface
 *
 * Copyright (C) 2009-2010 Texas Instruments Incorporated.
 *	Nishanth Menon
 *	Romit Dasgupta
 *	Kevin Hilman
 */

#define pr_fmt(fmt) KBUILD_MODNAME ": " fmt

#include <linux/clk.h>
#include <linux/errno.h>
#include <linux/err.h>
#include <linux/slab.h>
#include <linux/device.h>
#include <linux/export.h>
#include <linux/pm_domain.h>
#include <linux/regulator/consumer.h>

#include "opp.h"

/*
 * The root of the list of all opp-tables. All opp_table structures branch off
 * from here, with each opp_table containing the list of opps it supports in
 * various states of availability.
 */
LIST_HEAD(opp_tables);
/* Lock to allow exclusive modification to the device and opp lists */
DEFINE_MUTEX(opp_table_lock);

static struct opp_device *_find_opp_dev(const struct device *dev,
					struct opp_table *opp_table)
{
	struct opp_device *opp_dev;

	list_for_each_entry(opp_dev, &opp_table->dev_list, node)
		if (opp_dev->dev == dev)
			return opp_dev;

	return NULL;
}

static struct opp_table *_find_opp_table_unlocked(struct device *dev)
{
	struct opp_table *opp_table;

	list_for_each_entry(opp_table, &opp_tables, node) {
		if (_find_opp_dev(dev, opp_table)) {
			_get_opp_table_kref(opp_table);

			return opp_table;
		}
	}

	return ERR_PTR(-ENODEV);
}

/**
 * _find_opp_table() - find opp_table struct using device pointer
 * @dev:	device pointer used to lookup OPP table
 *
 * Search OPP table for one containing matching device.
 *
 * Return: pointer to 'struct opp_table' if found, otherwise -ENODEV or
 * -EINVAL based on type of error.
 *
 * The callers must call dev_pm_opp_put_opp_table() after the table is used.
 */
struct opp_table *_find_opp_table(struct device *dev)
{
	struct opp_table *opp_table;

	if (IS_ERR_OR_NULL(dev)) {
		pr_err("%s: Invalid parameters\n", __func__);
		return ERR_PTR(-EINVAL);
	}

	mutex_lock(&opp_table_lock);
	opp_table = _find_opp_table_unlocked(dev);
	mutex_unlock(&opp_table_lock);

	return opp_table;
}

/**
 * dev_pm_opp_get_voltage() - Gets the voltage corresponding to an opp
 * @opp:	opp for which voltage has to be returned for
 *
 * Return: voltage in micro volt corresponding to the opp, else
 * return 0
 *
 * This is useful only for devices with single power supply.
 */
unsigned long dev_pm_opp_get_voltage(struct dev_pm_opp *opp)
{
	if (IS_ERR_OR_NULL(opp)) {
		pr_err("%s: Invalid parameters\n", __func__);
		return 0;
	}

	return opp->supplies[0].u_volt;
}
EXPORT_SYMBOL_GPL(dev_pm_opp_get_voltage);

/**
 * dev_pm_opp_get_freq() - Gets the frequency corresponding to an available opp
 * @opp:	opp for which frequency has to be returned for
 *
 * Return: frequency in hertz corresponding to the opp, else
 * return 0
 */
unsigned long dev_pm_opp_get_freq(struct dev_pm_opp *opp)
{
	if (IS_ERR_OR_NULL(opp) || !opp->available) {
		pr_err("%s: Invalid parameters\n", __func__);
		return 0;
	}

	return opp->rate;
}
EXPORT_SYMBOL_GPL(dev_pm_opp_get_freq);

/**
 * dev_pm_opp_is_turbo() - Returns if opp is turbo OPP or not
 * @opp: opp for which turbo mode is being verified
 *
 * Turbo OPPs are not for normal use, and can be enabled (under certain
 * conditions) for short duration of times to finish high throughput work
 * quickly. Running on them for longer times may overheat the chip.
 *
 * Return: true if opp is turbo opp, else false.
 */
bool dev_pm_opp_is_turbo(struct dev_pm_opp *opp)
{
	if (IS_ERR_OR_NULL(opp) || !opp->available) {
		pr_err("%s: Invalid parameters\n", __func__);
		return false;
	}

	return opp->turbo;
}
EXPORT_SYMBOL_GPL(dev_pm_opp_is_turbo);

/**
 * dev_pm_opp_get_max_clock_latency() - Get max clock latency in nanoseconds
 * @dev:	device for which we do this operation
 *
 * Return: This function returns the max clock latency in nanoseconds.
 */
unsigned long dev_pm_opp_get_max_clock_latency(struct device *dev)
{
	struct opp_table *opp_table;
	unsigned long clock_latency_ns;

	opp_table = _find_opp_table(dev);
	if (IS_ERR(opp_table))
		return 0;

	clock_latency_ns = opp_table->clock_latency_ns_max;

	dev_pm_opp_put_opp_table(opp_table);

	return clock_latency_ns;
}
EXPORT_SYMBOL_GPL(dev_pm_opp_get_max_clock_latency);

/**
 * dev_pm_opp_get_max_volt_latency() - Get max voltage latency in nanoseconds
 * @dev: device for which we do this operation
 *
 * Return: This function returns the max voltage latency in nanoseconds.
 */
unsigned long dev_pm_opp_get_max_volt_latency(struct device *dev)
{
	struct opp_table *opp_table;
	struct dev_pm_opp *opp;
	struct regulator *reg;
	unsigned long latency_ns = 0;
	int ret, i, count;
	struct {
		unsigned long min;
		unsigned long max;
	} *uV;

	opp_table = _find_opp_table(dev);
	if (IS_ERR(opp_table))
		return 0;

	/* Regulator may not be required for the device */
	if (!opp_table->regulators)
		goto put_opp_table;

	count = opp_table->regulator_count;

	uV = kmalloc_array(count, sizeof(*uV), GFP_KERNEL);
	if (!uV)
		goto put_opp_table;

	mutex_lock(&opp_table->lock);

	for (i = 0; i < count; i++) {
		uV[i].min = ~0;
		uV[i].max = 0;

		list_for_each_entry(opp, &opp_table->opp_list, node) {
			if (!opp->available)
				continue;

			if (opp->supplies[i].u_volt_min < uV[i].min)
				uV[i].min = opp->supplies[i].u_volt_min;
			if (opp->supplies[i].u_volt_max > uV[i].max)
				uV[i].max = opp->supplies[i].u_volt_max;
		}
	}

	mutex_unlock(&opp_table->lock);

	/*
	 * The caller needs to ensure that opp_table (and hence the regulator)
	 * isn't freed, while we are executing this routine.
	 */
	for (i = 0; i < count; i++) {
		reg = opp_table->regulators[i];
		ret = regulator_set_voltage_time(reg, uV[i].min, uV[i].max);
		if (ret > 0)
			latency_ns += ret * 1000;
	}

	kfree(uV);
put_opp_table:
	dev_pm_opp_put_opp_table(opp_table);

	return latency_ns;
}
EXPORT_SYMBOL_GPL(dev_pm_opp_get_max_volt_latency);

/**
 * dev_pm_opp_get_max_transition_latency() - Get max transition latency in
 *					     nanoseconds
 * @dev: device for which we do this operation
 *
 * Return: This function returns the max transition latency, in nanoseconds, to
 * switch from one OPP to other.
 */
unsigned long dev_pm_opp_get_max_transition_latency(struct device *dev)
{
	return dev_pm_opp_get_max_volt_latency(dev) +
		dev_pm_opp_get_max_clock_latency(dev);
}
EXPORT_SYMBOL_GPL(dev_pm_opp_get_max_transition_latency);

/**
 * dev_pm_opp_get_suspend_opp_freq() - Get frequency of suspend opp in Hz
 * @dev:	device for which we do this operation
 *
 * Return: This function returns the frequency of the OPP marked as suspend_opp
 * if one is available, else returns 0;
 */
unsigned long dev_pm_opp_get_suspend_opp_freq(struct device *dev)
{
	struct opp_table *opp_table;
	unsigned long freq = 0;

	opp_table = _find_opp_table(dev);
	if (IS_ERR(opp_table))
		return 0;

	if (opp_table->suspend_opp && opp_table->suspend_opp->available)
		freq = dev_pm_opp_get_freq(opp_table->suspend_opp);

	dev_pm_opp_put_opp_table(opp_table);

	return freq;
}
EXPORT_SYMBOL_GPL(dev_pm_opp_get_suspend_opp_freq);

int _get_opp_count(struct opp_table *opp_table)
{
	struct dev_pm_opp *opp;
	int count = 0;

	mutex_lock(&opp_table->lock);

	list_for_each_entry(opp, &opp_table->opp_list, node) {
		if (opp->available)
			count++;
	}

	mutex_unlock(&opp_table->lock);

	return count;
}

/**
 * dev_pm_opp_get_opp_count() - Get number of opps available in the opp table
 * @dev:	device for which we do this operation
 *
 * Return: This function returns the number of available opps if there are any,
 * else returns 0 if none or the corresponding error value.
 */
int dev_pm_opp_get_opp_count(struct device *dev)
{
	struct opp_table *opp_table;
	int count;

	opp_table = _find_opp_table(dev);
	if (IS_ERR(opp_table)) {
		count = PTR_ERR(opp_table);
		dev_dbg(dev, "%s: OPP table not found (%d)\n",
			__func__, count);
		return 0;
	}

	count = _get_opp_count(opp_table);
	dev_pm_opp_put_opp_table(opp_table);

	return count;
}
EXPORT_SYMBOL_GPL(dev_pm_opp_get_opp_count);

/**
 * dev_pm_opp_find_freq_exact() - search for an exact frequency
 * @dev:		device for which we do this operation
 * @freq:		frequency to search for
 * @available:		true/false - match for available opp
 *
 * Return: Searches for exact match in the opp table and returns pointer to the
 * matching opp if found, else returns ERR_PTR in case of error and should
 * be handled using IS_ERR. Error return values can be:
 * EINVAL:	for bad pointer
 * ERANGE:	no match found for search
 * ENODEV:	if device not found in list of registered devices
 *
 * Note: available is a modifier for the search. if available=true, then the
 * match is for exact matching frequency and is available in the stored OPP
 * table. if false, the match is for exact frequency which is not available.
 *
 * This provides a mechanism to enable an opp which is not available currently
 * or the opposite as well.
 *
 * The callers are required to call dev_pm_opp_put() for the returned OPP after
 * use.
 */
struct dev_pm_opp *dev_pm_opp_find_freq_exact(struct device *dev,
					      unsigned long freq,
					      bool available)
{
	struct opp_table *opp_table;
	struct dev_pm_opp *temp_opp, *opp = ERR_PTR(-ERANGE);

	opp_table = _find_opp_table(dev);
	if (IS_ERR(opp_table)) {
		int r = PTR_ERR(opp_table);

		dev_err(dev, "%s: OPP table not found (%d)\n", __func__, r);
		return ERR_PTR(r);
	}

	mutex_lock(&opp_table->lock);

	list_for_each_entry(temp_opp, &opp_table->opp_list, node) {
		if (temp_opp->available == available &&
				temp_opp->rate == freq) {
			opp = temp_opp;

			/* Increment the reference count of OPP */
			dev_pm_opp_get(opp);
			break;
		}
	}

	mutex_unlock(&opp_table->lock);
	dev_pm_opp_put_opp_table(opp_table);

	return opp;
}
EXPORT_SYMBOL_GPL(dev_pm_opp_find_freq_exact);

static noinline struct dev_pm_opp *_find_freq_ceil(struct opp_table *opp_table,
						   unsigned long *freq)
{
	struct dev_pm_opp *temp_opp, *opp = ERR_PTR(-ERANGE);

	mutex_lock(&opp_table->lock);

	list_for_each_entry(temp_opp, &opp_table->opp_list, node) {
		if (temp_opp->available && temp_opp->rate >= *freq) {
			opp = temp_opp;
			*freq = opp->rate;

			/* Increment the reference count of OPP */
			dev_pm_opp_get(opp);
			break;
		}
	}

	mutex_unlock(&opp_table->lock);

	return opp;
}

/**
 * dev_pm_opp_find_freq_ceil() - Search for an rounded ceil freq
 * @dev:	device for which we do this operation
 * @freq:	Start frequency
 *
 * Search for the matching ceil *available* OPP from a starting freq
 * for a device.
 *
 * Return: matching *opp and refreshes *freq accordingly, else returns
 * ERR_PTR in case of error and should be handled using IS_ERR. Error return
 * values can be:
 * EINVAL:	for bad pointer
 * ERANGE:	no match found for search
 * ENODEV:	if device not found in list of registered devices
 *
 * The callers are required to call dev_pm_opp_put() for the returned OPP after
 * use.
 */
struct dev_pm_opp *dev_pm_opp_find_freq_ceil(struct device *dev,
					     unsigned long *freq)
{
	struct opp_table *opp_table;
	struct dev_pm_opp *opp;

	if (!dev || !freq) {
		dev_err(dev, "%s: Invalid argument freq=%p\n", __func__, freq);
		return ERR_PTR(-EINVAL);
	}

	opp_table = _find_opp_table(dev);
	if (IS_ERR(opp_table))
		return ERR_CAST(opp_table);

	opp = _find_freq_ceil(opp_table, freq);

	dev_pm_opp_put_opp_table(opp_table);

	return opp;
}
EXPORT_SYMBOL_GPL(dev_pm_opp_find_freq_ceil);

/**
 * dev_pm_opp_find_freq_floor() - Search for a rounded floor freq
 * @dev:	device for which we do this operation
 * @freq:	Start frequency
 *
 * Search for the matching floor *available* OPP from a starting freq
 * for a device.
 *
 * Return: matching *opp and refreshes *freq accordingly, else returns
 * ERR_PTR in case of error and should be handled using IS_ERR. Error return
 * values can be:
 * EINVAL:	for bad pointer
 * ERANGE:	no match found for search
 * ENODEV:	if device not found in list of registered devices
 *
 * The callers are required to call dev_pm_opp_put() for the returned OPP after
 * use.
 */
struct dev_pm_opp *dev_pm_opp_find_freq_floor(struct device *dev,
					      unsigned long *freq)
{
	struct opp_table *opp_table;
	struct dev_pm_opp *temp_opp, *opp = ERR_PTR(-ERANGE);

	if (!dev || !freq) {
		dev_err(dev, "%s: Invalid argument freq=%p\n", __func__, freq);
		return ERR_PTR(-EINVAL);
	}

	opp_table = _find_opp_table(dev);
	if (IS_ERR(opp_table))
		return ERR_CAST(opp_table);

	mutex_lock(&opp_table->lock);

	list_for_each_entry(temp_opp, &opp_table->opp_list, node) {
		if (temp_opp->available) {
			/* go to the next node, before choosing prev */
			if (temp_opp->rate > *freq)
				break;
			else
				opp = temp_opp;
		}
	}

	/* Increment the reference count of OPP */
	if (!IS_ERR(opp))
		dev_pm_opp_get(opp);
	mutex_unlock(&opp_table->lock);
	dev_pm_opp_put_opp_table(opp_table);

	if (!IS_ERR(opp))
		*freq = opp->rate;

	return opp;
}
EXPORT_SYMBOL_GPL(dev_pm_opp_find_freq_floor);

/**
 * dev_pm_opp_find_freq_ceil_by_volt() - Find OPP with highest frequency for
 *					 target voltage.
 * @dev:	Device for which we do this operation.
 * @u_volt:	Target voltage.
 *
 * Search for OPP with highest (ceil) frequency and has voltage <= u_volt.
 *
 * Return: matching *opp, else returns ERR_PTR in case of error which should be
 * handled using IS_ERR.
 *
 * Error return values can be:
 * EINVAL:	bad parameters
 *
 * The callers are required to call dev_pm_opp_put() for the returned OPP after
 * use.
 */
struct dev_pm_opp *dev_pm_opp_find_freq_ceil_by_volt(struct device *dev,
						     unsigned long u_volt)
{
	struct opp_table *opp_table;
	struct dev_pm_opp *temp_opp, *opp = ERR_PTR(-ERANGE);

	if (!dev || !u_volt) {
		dev_err(dev, "%s: Invalid argument volt=%lu\n", __func__,
			u_volt);
		return ERR_PTR(-EINVAL);
	}

	opp_table = _find_opp_table(dev);
	if (IS_ERR(opp_table))
		return ERR_CAST(opp_table);

	mutex_lock(&opp_table->lock);

	list_for_each_entry(temp_opp, &opp_table->opp_list, node) {
		if (temp_opp->available) {
			if (temp_opp->supplies[0].u_volt > u_volt)
				break;
			opp = temp_opp;
		}
	}

	/* Increment the reference count of OPP */
	if (!IS_ERR(opp))
		dev_pm_opp_get(opp);

	mutex_unlock(&opp_table->lock);
	dev_pm_opp_put_opp_table(opp_table);

	return opp;
}
EXPORT_SYMBOL_GPL(dev_pm_opp_find_freq_ceil_by_volt);

static int _set_opp_voltage(struct device *dev, struct regulator *reg,
			    struct dev_pm_opp_supply *supply)
{
	int ret;

	/* Regulator not available for device */
	if (IS_ERR(reg)) {
		dev_dbg(dev, "%s: regulator not available: %ld\n", __func__,
			PTR_ERR(reg));
		return 0;
	}

	dev_dbg(dev, "%s: voltages (mV): %lu %lu %lu\n", __func__,
		supply->u_volt_min, supply->u_volt, supply->u_volt_max);

	ret = regulator_set_voltage_triplet(reg, supply->u_volt_min,
					    supply->u_volt, supply->u_volt_max);
	if (ret)
		dev_err(dev, "%s: failed to set voltage (%lu %lu %lu mV): %d\n",
			__func__, supply->u_volt_min, supply->u_volt,
			supply->u_volt_max, ret);

	return ret;
}

static inline int
_generic_set_opp_clk_only(struct device *dev, struct clk *clk,
			  unsigned long old_freq, unsigned long freq)
{
	int ret;

	ret = clk_set_rate(clk, freq);
	if (ret) {
		dev_err(dev, "%s: failed to set clock rate: %d\n", __func__,
			ret);
	}

	return ret;
}

static inline int
_generic_set_opp_domain(struct device *dev, struct clk *clk,
			unsigned long old_freq, unsigned long freq,
			unsigned int old_pstate, unsigned int new_pstate)
{
	int ret;

	/* Scaling up? Scale domain performance state before frequency */
	if (freq > old_freq) {
		ret = dev_pm_genpd_set_performance_state(dev, new_pstate);
		if (ret)
			return ret;
	}

	ret = _generic_set_opp_clk_only(dev, clk, old_freq, freq);
	if (ret)
		goto restore_domain_state;

	/* Scaling down? Scale domain performance state after frequency */
	if (freq < old_freq) {
		ret = dev_pm_genpd_set_performance_state(dev, new_pstate);
		if (ret)
			goto restore_freq;
	}

	return 0;

restore_freq:
	if (_generic_set_opp_clk_only(dev, clk, freq, old_freq))
		dev_err(dev, "%s: failed to restore old-freq (%lu Hz)\n",
			__func__, old_freq);
restore_domain_state:
	if (freq > old_freq)
		dev_pm_genpd_set_performance_state(dev, old_pstate);

	return ret;
}

static int _generic_set_opp_regulator(const struct opp_table *opp_table,
				      struct device *dev,
				      unsigned long old_freq,
				      unsigned long freq,
				      struct dev_pm_opp_supply *old_supply,
				      struct dev_pm_opp_supply *new_supply)
{
	struct regulator *reg = opp_table->regulators[0];
	int ret;

	/* This function only supports single regulator per device */
	if (WARN_ON(opp_table->regulator_count > 1)) {
		dev_err(dev, "multiple regulators are not supported\n");
		return -EINVAL;
	}

	/* Scaling up? Scale voltage before frequency */
	if (freq >= old_freq) {
		ret = _set_opp_voltage(dev, reg, new_supply);
		if (ret)
			goto restore_voltage;
	}

	/* Change frequency */
	ret = _generic_set_opp_clk_only(dev, opp_table->clk, old_freq, freq);
	if (ret)
		goto restore_voltage;

	/* Scaling down? Scale voltage after frequency */
	if (freq < old_freq) {
		ret = _set_opp_voltage(dev, reg, new_supply);
		if (ret)
			goto restore_freq;
	}

	return 0;

restore_freq:
	if (_generic_set_opp_clk_only(dev, opp_table->clk, freq, old_freq))
		dev_err(dev, "%s: failed to restore old-freq (%lu Hz)\n",
			__func__, old_freq);
restore_voltage:
	/* This shouldn't harm even if the voltages weren't updated earlier */
	if (old_supply)
		_set_opp_voltage(dev, reg, old_supply);

	return ret;
}

<<<<<<< HEAD
=======
static int _set_opp_custom(const struct opp_table *opp_table,
			   struct device *dev, unsigned long old_freq,
			   unsigned long freq,
			   struct dev_pm_opp_supply *old_supply,
			   struct dev_pm_opp_supply *new_supply)
{
	struct dev_pm_set_opp_data *data;
	int size;

	data = opp_table->set_opp_data;
	data->regulators = opp_table->regulators;
	data->regulator_count = opp_table->regulator_count;
	data->clk = opp_table->clk;
	data->dev = dev;

	data->old_opp.rate = old_freq;
	size = sizeof(*old_supply) * opp_table->regulator_count;
	if (!old_supply)
		memset(data->old_opp.supplies, 0, size);
	else
		memcpy(data->old_opp.supplies, old_supply, size);

	data->new_opp.rate = freq;
	memcpy(data->new_opp.supplies, new_supply, size);

	return opp_table->set_opp(data);
}

/* This is only called for PM domain for now */
static int _set_required_opps(struct device *dev,
			      struct opp_table *opp_table,
			      struct dev_pm_opp *opp)
{
	struct opp_table **required_opp_tables = opp_table->required_opp_tables;
	struct device **genpd_virt_devs = opp_table->genpd_virt_devs;
	unsigned int pstate;
	int i, ret = 0;

	if (!required_opp_tables)
		return 0;

	/* Single genpd case */
	if (!genpd_virt_devs) {
		pstate = opp->required_opps[0]->pstate;
		ret = dev_pm_genpd_set_performance_state(dev, pstate);
		if (ret) {
			dev_err(dev, "Failed to set performance state of %s: %d (%d)\n",
				dev_name(dev), pstate, ret);
		}
		return ret;
	}

	/* Multiple genpd case */

	/*
	 * Acquire genpd_virt_dev_lock to make sure we don't use a genpd_dev
	 * after it is freed from another thread.
	 */
	mutex_lock(&opp_table->genpd_virt_dev_lock);

	for (i = 0; i < opp_table->required_opp_count; i++) {
		pstate = opp->required_opps[i]->pstate;

		if (!genpd_virt_devs[i])
			continue;

		ret = dev_pm_genpd_set_performance_state(genpd_virt_devs[i], pstate);
		if (ret) {
			dev_err(dev, "Failed to set performance rate of %s: %d (%d)\n",
				dev_name(genpd_virt_devs[i]), pstate, ret);
			break;
		}
	}
	mutex_unlock(&opp_table->genpd_virt_dev_lock);

	return ret;
}

>>>>>>> 407d19ab
/**
 * dev_pm_opp_set_rate() - Configure new OPP based on frequency
 * @dev:	 device for which we do this operation
 * @target_freq: frequency to achieve
 *
 * This configures the power-supplies and clock source to the levels specified
 * by the OPP corresponding to the target_freq.
 */
int dev_pm_opp_set_rate(struct device *dev, unsigned long target_freq)
{
	struct opp_table *opp_table;
	unsigned long freq, old_freq;
	struct dev_pm_opp *old_opp, *opp;
	struct clk *clk;
	int ret, size;

	if (unlikely(!target_freq)) {
		dev_err(dev, "%s: Invalid target frequency %lu\n", __func__,
			target_freq);
		return -EINVAL;
	}

	opp_table = _find_opp_table(dev);
	if (IS_ERR(opp_table)) {
		dev_err(dev, "%s: device opp doesn't exist\n", __func__);
		return PTR_ERR(opp_table);
	}

	clk = opp_table->clk;
	if (IS_ERR(clk)) {
		dev_err(dev, "%s: No clock available for the device\n",
			__func__);
		ret = PTR_ERR(clk);
		goto put_opp_table;
	}

	freq = clk_round_rate(clk, target_freq);
	if ((long)freq <= 0)
		freq = target_freq;

	old_freq = clk_get_rate(clk);

	/* Return early if nothing to do */
	if (old_freq == freq) {
		dev_dbg(dev, "%s: old/new frequencies (%lu Hz) are same, nothing to do\n",
			__func__, freq);
		ret = 0;
		goto put_opp_table;
	}

	old_opp = _find_freq_ceil(opp_table, &old_freq);
	if (IS_ERR(old_opp)) {
		dev_err(dev, "%s: failed to find current OPP for freq %lu (%ld)\n",
			__func__, old_freq, PTR_ERR(old_opp));
	}

	opp = _find_freq_ceil(opp_table, &freq);
	if (IS_ERR(opp)) {
		ret = PTR_ERR(opp);
		dev_err(dev, "%s: failed to find OPP for freq %lu (%d)\n",
			__func__, freq, ret);
		goto put_old_opp;
	}

	dev_dbg(dev, "%s: switching OPP: %lu Hz --> %lu Hz\n", __func__,
		old_freq, freq);

	/* Only frequency scaling */
	if (!opp_table->regulators) {
		/*
		 * We don't support devices with both regulator and
		 * domain performance-state for now.
		 */
		if (opp_table->genpd_performance_state)
			ret = _generic_set_opp_domain(dev, clk, old_freq, freq,
						      IS_ERR(old_opp) ? 0 : old_opp->pstate,
						      opp->pstate);
		else
			ret = _generic_set_opp_clk_only(dev, clk, old_freq, freq);
	} else if (!opp_table->set_opp) {
		ret = _generic_set_opp_regulator(opp_table, dev, old_freq, freq,
						 IS_ERR(old_opp) ? NULL : old_opp->supplies,
						 opp->supplies);
	} else {
		struct dev_pm_set_opp_data *data;

		data = opp_table->set_opp_data;
		data->regulators = opp_table->regulators;
		data->regulator_count = opp_table->regulator_count;
		data->clk = clk;
		data->dev = dev;

		data->old_opp.rate = old_freq;
		size = sizeof(*opp->supplies) * opp_table->regulator_count;
		if (IS_ERR(old_opp))
			memset(data->old_opp.supplies, 0, size);
		else
			memcpy(data->old_opp.supplies, old_opp->supplies, size);

		data->new_opp.rate = freq;
		memcpy(data->new_opp.supplies, opp->supplies, size);

		ret = opp_table->set_opp(data);
	}

	dev_pm_opp_put(opp);
put_old_opp:
	if (!IS_ERR(old_opp))
		dev_pm_opp_put(old_opp);
put_opp_table:
	dev_pm_opp_put_opp_table(opp_table);
	return ret;
}
EXPORT_SYMBOL_GPL(dev_pm_opp_set_rate);

/* OPP-dev Helpers */
static void _remove_opp_dev(struct opp_device *opp_dev,
			    struct opp_table *opp_table)
{
	opp_debug_unregister(opp_dev, opp_table);
	list_del(&opp_dev->node);
	kfree(opp_dev);
}

struct opp_device *_add_opp_dev(const struct device *dev,
				struct opp_table *opp_table)
{
	struct opp_device *opp_dev;
	int ret;

	opp_dev = kzalloc(sizeof(*opp_dev), GFP_KERNEL);
	if (!opp_dev)
		return NULL;

	/* Initialize opp-dev */
	opp_dev->dev = dev;
	list_add(&opp_dev->node, &opp_table->dev_list);

	/* Create debugfs entries for the opp_table */
	ret = opp_debug_register(opp_dev, opp_table);
	if (ret)
		dev_err(dev, "%s: Failed to register opp debugfs (%d)\n",
			__func__, ret);

	return opp_dev;
}

static struct opp_table *_allocate_opp_table(struct device *dev)
{
	struct opp_table *opp_table;
	struct opp_device *opp_dev;
	int ret;

	/*
	 * Allocate a new OPP table. In the infrequent case where a new
	 * device is needed to be added, we pay this penalty.
	 */
	opp_table = kzalloc(sizeof(*opp_table), GFP_KERNEL);
	if (!opp_table)
		return NULL;

	INIT_LIST_HEAD(&opp_table->dev_list);

	opp_dev = _add_opp_dev(dev, opp_table);
	if (!opp_dev) {
		kfree(opp_table);
		return NULL;
	}

	_of_init_opp_table(opp_table, dev);

	/* Find clk for the device */
	opp_table->clk = clk_get(dev, NULL);
	if (IS_ERR(opp_table->clk)) {
		ret = PTR_ERR(opp_table->clk);
		if (ret != -EPROBE_DEFER)
			dev_dbg(dev, "%s: Couldn't find clock: %d\n", __func__,
				ret);
	}

	BLOCKING_INIT_NOTIFIER_HEAD(&opp_table->head);
	INIT_LIST_HEAD(&opp_table->opp_list);
	mutex_init(&opp_table->lock);
	kref_init(&opp_table->kref);

	/* Secure the device table modification */
	list_add(&opp_table->node, &opp_tables);
	return opp_table;
}

void _get_opp_table_kref(struct opp_table *opp_table)
{
	kref_get(&opp_table->kref);
}

struct opp_table *dev_pm_opp_get_opp_table(struct device *dev)
{
	struct opp_table *opp_table;

	/* Hold our table modification lock here */
	mutex_lock(&opp_table_lock);

	opp_table = _find_opp_table_unlocked(dev);
	if (!IS_ERR(opp_table))
		goto unlock;

	opp_table = _allocate_opp_table(dev);

unlock:
	mutex_unlock(&opp_table_lock);

	return opp_table;
}
EXPORT_SYMBOL_GPL(dev_pm_opp_get_opp_table);

static void _opp_table_kref_release(struct kref *kref)
{
	struct opp_table *opp_table = container_of(kref, struct opp_table, kref);
	struct opp_device *opp_dev;

	/* Release clk */
	if (!IS_ERR(opp_table->clk))
		clk_put(opp_table->clk);

	opp_dev = list_first_entry(&opp_table->dev_list, struct opp_device,
				   node);

	_remove_opp_dev(opp_dev, opp_table);

	/* dev_list must be empty now */
	WARN_ON(!list_empty(&opp_table->dev_list));

	mutex_destroy(&opp_table->lock);
	list_del(&opp_table->node);
	kfree(opp_table);

	mutex_unlock(&opp_table_lock);
}

void dev_pm_opp_put_opp_table(struct opp_table *opp_table)
{
	kref_put_mutex(&opp_table->kref, _opp_table_kref_release,
		       &opp_table_lock);
}
EXPORT_SYMBOL_GPL(dev_pm_opp_put_opp_table);

void _opp_free(struct dev_pm_opp *opp)
{
	kfree(opp);
}

static void _opp_kref_release(struct kref *kref)
{
	struct dev_pm_opp *opp = container_of(kref, struct dev_pm_opp, kref);
	struct opp_table *opp_table = opp->opp_table;

	/*
	 * Notify the changes in the availability of the operable
	 * frequency/voltage list.
	 */
	blocking_notifier_call_chain(&opp_table->head, OPP_EVENT_REMOVE, opp);
	opp_debug_remove_one(opp);
	list_del(&opp->node);
	kfree(opp);

	mutex_unlock(&opp_table->lock);
	dev_pm_opp_put_opp_table(opp_table);
}

void dev_pm_opp_get(struct dev_pm_opp *opp)
{
	kref_get(&opp->kref);
}

void dev_pm_opp_put(struct dev_pm_opp *opp)
{
	kref_put_mutex(&opp->kref, _opp_kref_release, &opp->opp_table->lock);
}
EXPORT_SYMBOL_GPL(dev_pm_opp_put);

/**
 * dev_pm_opp_remove()  - Remove an OPP from OPP table
 * @dev:	device for which we do this operation
 * @freq:	OPP to remove with matching 'freq'
 *
 * This function removes an opp from the opp table.
 */
void dev_pm_opp_remove(struct device *dev, unsigned long freq)
{
	struct dev_pm_opp *opp;
	struct opp_table *opp_table;
	bool found = false;

	opp_table = _find_opp_table(dev);
	if (IS_ERR(opp_table))
		return;

	mutex_lock(&opp_table->lock);

	list_for_each_entry(opp, &opp_table->opp_list, node) {
		if (opp->rate == freq) {
			found = true;
			break;
		}
	}

	mutex_unlock(&opp_table->lock);

	if (found) {
		dev_pm_opp_put(opp);
	} else {
		dev_warn(dev, "%s: Couldn't find OPP with freq: %lu\n",
			 __func__, freq);
	}

	dev_pm_opp_put_opp_table(opp_table);
}
EXPORT_SYMBOL_GPL(dev_pm_opp_remove);

struct dev_pm_opp *_opp_allocate(struct opp_table *table)
{
	struct dev_pm_opp *opp;
	int count, supply_size;

	/* Allocate space for at least one supply */
	count = table->regulator_count ? table->regulator_count : 1;
	supply_size = sizeof(*opp->supplies) * count;

	/* allocate new OPP node and supplies structures */
	opp = kzalloc(sizeof(*opp) + supply_size, GFP_KERNEL);
	if (!opp)
		return NULL;

	/* Put the supplies at the end of the OPP structure as an empty array */
	opp->supplies = (struct dev_pm_opp_supply *)(opp + 1);
	INIT_LIST_HEAD(&opp->node);

	return opp;
}

static bool _opp_supported_by_regulators(struct dev_pm_opp *opp,
					 struct opp_table *opp_table)
{
	struct regulator *reg;
	int i;

	if (!opp_table->regulators)
		return true;

	for (i = 0; i < opp_table->regulator_count; i++) {
		reg = opp_table->regulators[i];

		if (!regulator_is_supported_voltage(reg,
					opp->supplies[i].u_volt_min,
					opp->supplies[i].u_volt_max)) {
			pr_warn("%s: OPP minuV: %lu maxuV: %lu, not supported by regulator\n",
				__func__, opp->supplies[i].u_volt_min,
				opp->supplies[i].u_volt_max);
			return false;
		}
	}

	return true;
}

static int _opp_is_duplicate(struct device *dev, struct dev_pm_opp *new_opp,
			     struct opp_table *opp_table,
			     struct list_head **head)
{
	struct dev_pm_opp *opp;

	/*
	 * Insert new OPP in order of increasing frequency and discard if
	 * already present.
	 *
	 * Need to use &opp_table->opp_list in the condition part of the 'for'
	 * loop, don't replace it with head otherwise it will become an infinite
	 * loop.
	 */
	list_for_each_entry(opp, &opp_table->opp_list, node) {
		if (new_opp->rate > opp->rate) {
			*head = &opp->node;
			continue;
		}

		if (new_opp->rate < opp->rate)
			return 0;

		/* Duplicate OPPs */
		dev_warn(dev, "%s: duplicate OPPs detected. Existing: freq: %lu, volt: %lu, enabled: %d. New: freq: %lu, volt: %lu, enabled: %d\n",
			 __func__, opp->rate, opp->supplies[0].u_volt,
			 opp->available, new_opp->rate,
			 new_opp->supplies[0].u_volt, new_opp->available);

		/* Should we compare voltages for all regulators here ? */
		return opp->available &&
		       new_opp->supplies[0].u_volt == opp->supplies[0].u_volt ? -EBUSY : -EEXIST;
	}

	return 0;
}

/*
 * Returns:
 * 0: On success. And appropriate error message for duplicate OPPs.
 * -EBUSY: For OPP with same freq/volt and is available. The callers of
 *  _opp_add() must return 0 if they receive -EBUSY from it. This is to make
 *  sure we don't print error messages unnecessarily if different parts of
 *  kernel try to initialize the OPP table.
 * -EEXIST: For OPP with same freq but different volt or is unavailable. This
 *  should be considered an error by the callers of _opp_add().
 */
int _opp_add(struct device *dev, struct dev_pm_opp *new_opp,
	     struct opp_table *opp_table, bool rate_not_available)
{
	struct list_head *head;
	int ret;

	mutex_lock(&opp_table->lock);
	head = &opp_table->opp_list;

	if (likely(!rate_not_available)) {
		ret = _opp_is_duplicate(dev, new_opp, opp_table, &head);
		if (ret) {
			mutex_unlock(&opp_table->lock);
			return ret;
		}
	}

	list_add(&new_opp->node, head);
	mutex_unlock(&opp_table->lock);

	new_opp->opp_table = opp_table;
	kref_init(&new_opp->kref);

	/* Get a reference to the OPP table */
	_get_opp_table_kref(opp_table);

	ret = opp_debug_create_one(new_opp, opp_table);
	if (ret)
		dev_err(dev, "%s: Failed to register opp to debugfs (%d)\n",
			__func__, ret);

	if (!_opp_supported_by_regulators(new_opp, opp_table)) {
		new_opp->available = false;
		dev_warn(dev, "%s: OPP not supported by regulators (%lu)\n",
			 __func__, new_opp->rate);
	}

	return 0;
}

/**
 * _opp_add_v1() - Allocate a OPP based on v1 bindings.
 * @opp_table:	OPP table
 * @dev:	device for which we do this operation
 * @freq:	Frequency in Hz for this OPP
 * @u_volt:	Voltage in uVolts for this OPP
 * @dynamic:	Dynamically added OPPs.
 *
 * This function adds an opp definition to the opp table and returns status.
 * The opp is made available by default and it can be controlled using
 * dev_pm_opp_enable/disable functions and may be removed by dev_pm_opp_remove.
 *
 * NOTE: "dynamic" parameter impacts OPPs added by the dev_pm_opp_of_add_table
 * and freed by dev_pm_opp_of_remove_table.
 *
 * Return:
 * 0		On success OR
 *		Duplicate OPPs (both freq and volt are same) and opp->available
 * -EEXIST	Freq are same and volt are different OR
 *		Duplicate OPPs (both freq and volt are same) and !opp->available
 * -ENOMEM	Memory allocation failure
 */
int _opp_add_v1(struct opp_table *opp_table, struct device *dev,
		unsigned long freq, long u_volt, bool dynamic)
{
	struct dev_pm_opp *new_opp;
	unsigned long tol;
	int ret;

	new_opp = _opp_allocate(opp_table);
	if (!new_opp)
		return -ENOMEM;

	/* populate the opp table */
	new_opp->rate = freq;
	tol = u_volt * opp_table->voltage_tolerance_v1 / 100;
	new_opp->supplies[0].u_volt = u_volt;
	new_opp->supplies[0].u_volt_min = u_volt - tol;
	new_opp->supplies[0].u_volt_max = u_volt + tol;
	new_opp->available = true;
	new_opp->dynamic = dynamic;

	ret = _opp_add(dev, new_opp, opp_table, false);
	if (ret) {
		/* Don't return error for duplicate OPPs */
		if (ret == -EBUSY)
			ret = 0;
		goto free_opp;
	}

	/*
	 * Notify the changes in the availability of the operable
	 * frequency/voltage list.
	 */
	blocking_notifier_call_chain(&opp_table->head, OPP_EVENT_ADD, new_opp);
	return 0;

free_opp:
	_opp_free(new_opp);

	return ret;
}

/**
 * dev_pm_opp_set_supported_hw() - Set supported platforms
 * @dev: Device for which supported-hw has to be set.
 * @versions: Array of hierarchy of versions to match.
 * @count: Number of elements in the array.
 *
 * This is required only for the V2 bindings, and it enables a platform to
 * specify the hierarchy of versions it supports. OPP layer will then enable
 * OPPs, which are available for those versions, based on its 'opp-supported-hw'
 * property.
 */
struct opp_table *dev_pm_opp_set_supported_hw(struct device *dev,
			const u32 *versions, unsigned int count)
{
	struct opp_table *opp_table;

	opp_table = dev_pm_opp_get_opp_table(dev);
	if (!opp_table)
		return ERR_PTR(-ENOMEM);

	/* Make sure there are no concurrent readers while updating opp_table */
	WARN_ON(!list_empty(&opp_table->opp_list));

	/* Another CPU that shares the OPP table has set the property ? */
	if (opp_table->supported_hw)
		return opp_table;

	opp_table->supported_hw = kmemdup(versions, count * sizeof(*versions),
					GFP_KERNEL);
	if (!opp_table->supported_hw) {
		dev_pm_opp_put_opp_table(opp_table);
		return ERR_PTR(-ENOMEM);
	}

	opp_table->supported_hw_count = count;

	return opp_table;
}
EXPORT_SYMBOL_GPL(dev_pm_opp_set_supported_hw);

/**
 * dev_pm_opp_put_supported_hw() - Releases resources blocked for supported hw
 * @opp_table: OPP table returned by dev_pm_opp_set_supported_hw().
 *
 * This is required only for the V2 bindings, and is called for a matching
 * dev_pm_opp_set_supported_hw(). Until this is called, the opp_table structure
 * will not be freed.
 */
void dev_pm_opp_put_supported_hw(struct opp_table *opp_table)
{
	/* Make sure there are no concurrent readers while updating opp_table */
	WARN_ON(!list_empty(&opp_table->opp_list));

	kfree(opp_table->supported_hw);
	opp_table->supported_hw = NULL;
	opp_table->supported_hw_count = 0;

	dev_pm_opp_put_opp_table(opp_table);
}
EXPORT_SYMBOL_GPL(dev_pm_opp_put_supported_hw);

/**
 * dev_pm_opp_set_prop_name() - Set prop-extn name
 * @dev: Device for which the prop-name has to be set.
 * @name: name to postfix to properties.
 *
 * This is required only for the V2 bindings, and it enables a platform to
 * specify the extn to be used for certain property names. The properties to
 * which the extension will apply are opp-microvolt and opp-microamp. OPP core
 * should postfix the property name with -<name> while looking for them.
 */
struct opp_table *dev_pm_opp_set_prop_name(struct device *dev, const char *name)
{
	struct opp_table *opp_table;

	opp_table = dev_pm_opp_get_opp_table(dev);
	if (!opp_table)
		return ERR_PTR(-ENOMEM);

	/* Make sure there are no concurrent readers while updating opp_table */
	WARN_ON(!list_empty(&opp_table->opp_list));

	/* Another CPU that shares the OPP table has set the property ? */
	if (opp_table->prop_name)
		return opp_table;

	opp_table->prop_name = kstrdup(name, GFP_KERNEL);
	if (!opp_table->prop_name) {
		dev_pm_opp_put_opp_table(opp_table);
		return ERR_PTR(-ENOMEM);
	}

	return opp_table;
}
EXPORT_SYMBOL_GPL(dev_pm_opp_set_prop_name);

/**
 * dev_pm_opp_put_prop_name() - Releases resources blocked for prop-name
 * @opp_table: OPP table returned by dev_pm_opp_set_prop_name().
 *
 * This is required only for the V2 bindings, and is called for a matching
 * dev_pm_opp_set_prop_name(). Until this is called, the opp_table structure
 * will not be freed.
 */
void dev_pm_opp_put_prop_name(struct opp_table *opp_table)
{
	/* Make sure there are no concurrent readers while updating opp_table */
	WARN_ON(!list_empty(&opp_table->opp_list));

	kfree(opp_table->prop_name);
	opp_table->prop_name = NULL;

	dev_pm_opp_put_opp_table(opp_table);
}
EXPORT_SYMBOL_GPL(dev_pm_opp_put_prop_name);

static int _allocate_set_opp_data(struct opp_table *opp_table)
{
	struct dev_pm_set_opp_data *data;
	int len, count = opp_table->regulator_count;

	if (WARN_ON(!opp_table->regulators))
		return -EINVAL;

	/* space for set_opp_data */
	len = sizeof(*data);

	/* space for old_opp.supplies and new_opp.supplies */
	len += 2 * sizeof(struct dev_pm_opp_supply) * count;

	data = kzalloc(len, GFP_KERNEL);
	if (!data)
		return -ENOMEM;

	data->old_opp.supplies = (void *)(data + 1);
	data->new_opp.supplies = data->old_opp.supplies + count;

	opp_table->set_opp_data = data;

	return 0;
}

static void _free_set_opp_data(struct opp_table *opp_table)
{
	kfree(opp_table->set_opp_data);
	opp_table->set_opp_data = NULL;
}

/**
 * dev_pm_opp_set_regulators() - Set regulator names for the device
 * @dev: Device for which regulator name is being set.
 * @names: Array of pointers to the names of the regulator.
 * @count: Number of regulators.
 *
 * In order to support OPP switching, OPP layer needs to know the name of the
 * device's regulators, as the core would be required to switch voltages as
 * well.
 *
 * This must be called before any OPPs are initialized for the device.
 */
struct opp_table *dev_pm_opp_set_regulators(struct device *dev,
					    const char * const names[],
					    unsigned int count)
{
	struct opp_table *opp_table;
	struct regulator *reg;
	int ret, i;

	opp_table = dev_pm_opp_get_opp_table(dev);
	if (!opp_table)
		return ERR_PTR(-ENOMEM);

	/* This should be called before OPPs are initialized */
	if (WARN_ON(!list_empty(&opp_table->opp_list))) {
		ret = -EBUSY;
		goto err;
	}

	/* Another CPU that shares the OPP table has set the regulators ? */
	if (opp_table->regulators)
		return opp_table;

	opp_table->regulators = kmalloc_array(count,
					      sizeof(*opp_table->regulators),
					      GFP_KERNEL);
	if (!opp_table->regulators) {
		ret = -ENOMEM;
		goto err;
	}

	for (i = 0; i < count; i++) {
		reg = regulator_get_optional(dev, names[i]);
		if (IS_ERR(reg)) {
			ret = PTR_ERR(reg);
			if (ret != -EPROBE_DEFER)
				dev_err(dev, "%s: no regulator (%s) found: %d\n",
					__func__, names[i], ret);
			goto free_regulators;
		}

		opp_table->regulators[i] = reg;
	}

	opp_table->regulator_count = count;

	/* Allocate block only once to pass to set_opp() routines */
	ret = _allocate_set_opp_data(opp_table);
	if (ret)
		goto free_regulators;

	return opp_table;

free_regulators:
	while (i != 0)
		regulator_put(opp_table->regulators[--i]);

	kfree(opp_table->regulators);
	opp_table->regulators = NULL;
	opp_table->regulator_count = 0;
err:
	dev_pm_opp_put_opp_table(opp_table);

	return ERR_PTR(ret);
}
EXPORT_SYMBOL_GPL(dev_pm_opp_set_regulators);

/**
 * dev_pm_opp_put_regulators() - Releases resources blocked for regulator
 * @opp_table: OPP table returned from dev_pm_opp_set_regulators().
 */
void dev_pm_opp_put_regulators(struct opp_table *opp_table)
{
	int i;

	if (!opp_table->regulators)
		goto put_opp_table;

	/* Make sure there are no concurrent readers while updating opp_table */
	WARN_ON(!list_empty(&opp_table->opp_list));

	for (i = opp_table->regulator_count - 1; i >= 0; i--)
		regulator_put(opp_table->regulators[i]);

	_free_set_opp_data(opp_table);

	kfree(opp_table->regulators);
	opp_table->regulators = NULL;
	opp_table->regulator_count = 0;

put_opp_table:
	dev_pm_opp_put_opp_table(opp_table);
}
EXPORT_SYMBOL_GPL(dev_pm_opp_put_regulators);

/**
 * dev_pm_opp_set_clkname() - Set clk name for the device
 * @dev: Device for which clk name is being set.
 * @name: Clk name.
 *
 * In order to support OPP switching, OPP layer needs to get pointer to the
 * clock for the device. Simple cases work fine without using this routine (i.e.
 * by passing connection-id as NULL), but for a device with multiple clocks
 * available, the OPP core needs to know the exact name of the clk to use.
 *
 * This must be called before any OPPs are initialized for the device.
 */
struct opp_table *dev_pm_opp_set_clkname(struct device *dev, const char *name)
{
	struct opp_table *opp_table;
	int ret;

	opp_table = dev_pm_opp_get_opp_table(dev);
	if (!opp_table)
		return ERR_PTR(-ENOMEM);

	/* This should be called before OPPs are initialized */
	if (WARN_ON(!list_empty(&opp_table->opp_list))) {
		ret = -EBUSY;
		goto err;
	}

	/* Already have default clk set, free it */
	if (!IS_ERR(opp_table->clk))
		clk_put(opp_table->clk);

	/* Find clk for the device */
	opp_table->clk = clk_get(dev, name);
	if (IS_ERR(opp_table->clk)) {
		ret = PTR_ERR(opp_table->clk);
		if (ret != -EPROBE_DEFER) {
			dev_err(dev, "%s: Couldn't find clock: %d\n", __func__,
				ret);
		}
		goto err;
	}

	return opp_table;

err:
	dev_pm_opp_put_opp_table(opp_table);

	return ERR_PTR(ret);
}
EXPORT_SYMBOL_GPL(dev_pm_opp_set_clkname);

/**
 * dev_pm_opp_put_clkname() - Releases resources blocked for clk.
 * @opp_table: OPP table returned from dev_pm_opp_set_clkname().
 */
void dev_pm_opp_put_clkname(struct opp_table *opp_table)
{
	/* Make sure there are no concurrent readers while updating opp_table */
	WARN_ON(!list_empty(&opp_table->opp_list));

	clk_put(opp_table->clk);
	opp_table->clk = ERR_PTR(-EINVAL);

	dev_pm_opp_put_opp_table(opp_table);
}
EXPORT_SYMBOL_GPL(dev_pm_opp_put_clkname);

/**
 * dev_pm_opp_register_set_opp_helper() - Register custom set OPP helper
 * @dev: Device for which the helper is getting registered.
 * @set_opp: Custom set OPP helper.
 *
 * This is useful to support complex platforms (like platforms with multiple
 * regulators per device), instead of the generic OPP set rate helper.
 *
 * This must be called before any OPPs are initialized for the device.
 */
struct opp_table *dev_pm_opp_register_set_opp_helper(struct device *dev,
			int (*set_opp)(struct dev_pm_set_opp_data *data))
{
	struct opp_table *opp_table;

	if (!set_opp)
		return ERR_PTR(-EINVAL);

	opp_table = dev_pm_opp_get_opp_table(dev);
	if (!opp_table)
		return ERR_PTR(-ENOMEM);

	/* This should be called before OPPs are initialized */
	if (WARN_ON(!list_empty(&opp_table->opp_list))) {
		dev_pm_opp_put_opp_table(opp_table);
		return ERR_PTR(-EBUSY);
	}

	/* Another CPU that shares the OPP table has set the helper ? */
	if (!opp_table->set_opp)
		opp_table->set_opp = set_opp;

	return opp_table;
}
EXPORT_SYMBOL_GPL(dev_pm_opp_register_set_opp_helper);

/**
 * dev_pm_opp_unregister_set_opp_helper() - Releases resources blocked for
 *					   set_opp helper
 * @opp_table: OPP table returned from dev_pm_opp_register_set_opp_helper().
 *
 * Release resources blocked for platform specific set_opp helper.
 */
void dev_pm_opp_unregister_set_opp_helper(struct opp_table *opp_table)
{
	/* Make sure there are no concurrent readers while updating opp_table */
	WARN_ON(!list_empty(&opp_table->opp_list));

	opp_table->set_opp = NULL;
	dev_pm_opp_put_opp_table(opp_table);
}
EXPORT_SYMBOL_GPL(dev_pm_opp_unregister_set_opp_helper);

/**
 * dev_pm_opp_add()  - Add an OPP table from a table definitions
 * @dev:	device for which we do this operation
 * @freq:	Frequency in Hz for this OPP
 * @u_volt:	Voltage in uVolts for this OPP
 *
 * This function adds an opp definition to the opp table and returns status.
 * The opp is made available by default and it can be controlled using
 * dev_pm_opp_enable/disable functions.
 *
 * Return:
 * 0		On success OR
 *		Duplicate OPPs (both freq and volt are same) and opp->available
 * -EEXIST	Freq are same and volt are different OR
 *		Duplicate OPPs (both freq and volt are same) and !opp->available
 * -ENOMEM	Memory allocation failure
 */
int dev_pm_opp_add(struct device *dev, unsigned long freq, unsigned long u_volt)
{
	struct opp_table *opp_table;
	int ret;

	opp_table = dev_pm_opp_get_opp_table(dev);
	if (!opp_table)
		return -ENOMEM;

	ret = _opp_add_v1(opp_table, dev, freq, u_volt, true);

	dev_pm_opp_put_opp_table(opp_table);
	return ret;
}
EXPORT_SYMBOL_GPL(dev_pm_opp_add);

/**
 * _opp_set_availability() - helper to set the availability of an opp
 * @dev:		device for which we do this operation
 * @freq:		OPP frequency to modify availability
 * @availability_req:	availability status requested for this opp
 *
 * Set the availability of an OPP, opp_{enable,disable} share a common logic
 * which is isolated here.
 *
 * Return: -EINVAL for bad pointers, -ENOMEM if no memory available for the
 * copy operation, returns 0 if no modification was done OR modification was
 * successful.
 */
static int _opp_set_availability(struct device *dev, unsigned long freq,
				 bool availability_req)
{
	struct opp_table *opp_table;
	struct dev_pm_opp *tmp_opp, *opp = ERR_PTR(-ENODEV);
	int r = 0;

	/* Find the opp_table */
	opp_table = _find_opp_table(dev);
	if (IS_ERR(opp_table)) {
		r = PTR_ERR(opp_table);
		dev_warn(dev, "%s: Device OPP not found (%d)\n", __func__, r);
		return r;
	}

	mutex_lock(&opp_table->lock);

	/* Do we have the frequency? */
	list_for_each_entry(tmp_opp, &opp_table->opp_list, node) {
		if (tmp_opp->rate == freq) {
			opp = tmp_opp;
			break;
		}
	}

	if (IS_ERR(opp)) {
		r = PTR_ERR(opp);
		goto unlock;
	}

	/* Is update really needed? */
	if (opp->available == availability_req)
		goto unlock;

	opp->available = availability_req;

	dev_pm_opp_get(opp);
	mutex_unlock(&opp_table->lock);

	/* Notify the change of the OPP availability */
	if (availability_req)
		blocking_notifier_call_chain(&opp_table->head, OPP_EVENT_ENABLE,
					     opp);
	else
		blocking_notifier_call_chain(&opp_table->head,
					     OPP_EVENT_DISABLE, opp);

	dev_pm_opp_put(opp);
	goto put_table;

unlock:
	mutex_unlock(&opp_table->lock);
put_table:
	dev_pm_opp_put_opp_table(opp_table);
	return r;
}

/**
 * dev_pm_opp_enable() - Enable a specific OPP
 * @dev:	device for which we do this operation
 * @freq:	OPP frequency to enable
 *
 * Enables a provided opp. If the operation is valid, this returns 0, else the
 * corresponding error value. It is meant to be used for users an OPP available
 * after being temporarily made unavailable with dev_pm_opp_disable.
 *
 * Return: -EINVAL for bad pointers, -ENOMEM if no memory available for the
 * copy operation, returns 0 if no modification was done OR modification was
 * successful.
 */
int dev_pm_opp_enable(struct device *dev, unsigned long freq)
{
	return _opp_set_availability(dev, freq, true);
}
EXPORT_SYMBOL_GPL(dev_pm_opp_enable);

/**
 * dev_pm_opp_disable() - Disable a specific OPP
 * @dev:	device for which we do this operation
 * @freq:	OPP frequency to disable
 *
 * Disables a provided opp. If the operation is valid, this returns
 * 0, else the corresponding error value. It is meant to be a temporary
 * control by users to make this OPP not available until the circumstances are
 * right to make it available again (with a call to dev_pm_opp_enable).
 *
 * Return: -EINVAL for bad pointers, -ENOMEM if no memory available for the
 * copy operation, returns 0 if no modification was done OR modification was
 * successful.
 */
int dev_pm_opp_disable(struct device *dev, unsigned long freq)
{
	return _opp_set_availability(dev, freq, false);
}
EXPORT_SYMBOL_GPL(dev_pm_opp_disable);

/**
 * dev_pm_opp_register_notifier() - Register OPP notifier for the device
 * @dev:	Device for which notifier needs to be registered
 * @nb:		Notifier block to be registered
 *
 * Return: 0 on success or a negative error value.
 */
int dev_pm_opp_register_notifier(struct device *dev, struct notifier_block *nb)
{
	struct opp_table *opp_table;
	int ret;

	opp_table = _find_opp_table(dev);
	if (IS_ERR(opp_table))
		return PTR_ERR(opp_table);

	ret = blocking_notifier_chain_register(&opp_table->head, nb);

	dev_pm_opp_put_opp_table(opp_table);

	return ret;
}
EXPORT_SYMBOL(dev_pm_opp_register_notifier);

/**
 * dev_pm_opp_unregister_notifier() - Unregister OPP notifier for the device
 * @dev:	Device for which notifier needs to be unregistered
 * @nb:		Notifier block to be unregistered
 *
 * Return: 0 on success or a negative error value.
 */
int dev_pm_opp_unregister_notifier(struct device *dev,
				   struct notifier_block *nb)
{
	struct opp_table *opp_table;
	int ret;

	opp_table = _find_opp_table(dev);
	if (IS_ERR(opp_table))
		return PTR_ERR(opp_table);

	ret = blocking_notifier_chain_unregister(&opp_table->head, nb);

	dev_pm_opp_put_opp_table(opp_table);

	return ret;
}
EXPORT_SYMBOL(dev_pm_opp_unregister_notifier);

/*
 * Free OPPs either created using static entries present in DT or even the
 * dynamically added entries based on remove_all param.
 */
void _dev_pm_opp_remove_table(struct opp_table *opp_table, struct device *dev,
			      bool remove_all)
{
	struct dev_pm_opp *opp, *tmp;

	/* Find if opp_table manages a single device */
	if (list_is_singular(&opp_table->dev_list)) {
		/* Free static OPPs */
		list_for_each_entry_safe(opp, tmp, &opp_table->opp_list, node) {
			if (remove_all || !opp->dynamic)
				dev_pm_opp_put(opp);
		}

		/*
		 * The OPP table is getting removed, drop the performance state
		 * constraints.
		 */
		if (opp_table->genpd_performance_state)
			dev_pm_genpd_set_performance_state(dev, 0);
	} else {
		_remove_opp_dev(_find_opp_dev(dev, opp_table), opp_table);
	}
}

void _dev_pm_opp_find_and_remove_table(struct device *dev, bool remove_all)
{
	struct opp_table *opp_table;

	/* Check for existing table for 'dev' */
	opp_table = _find_opp_table(dev);
	if (IS_ERR(opp_table)) {
		int error = PTR_ERR(opp_table);

		if (error != -ENODEV)
			WARN(1, "%s: opp_table: %d\n",
			     IS_ERR_OR_NULL(dev) ?
					"Invalid device" : dev_name(dev),
			     error);
		return;
	}

	_dev_pm_opp_remove_table(opp_table, dev, remove_all);

	dev_pm_opp_put_opp_table(opp_table);
}

/**
 * dev_pm_opp_remove_table() - Free all OPPs associated with the device
 * @dev:	device pointer used to lookup OPP table.
 *
 * Free both OPPs created using static entries present in DT and the
 * dynamically added entries.
 */
void dev_pm_opp_remove_table(struct device *dev)
{
	_dev_pm_opp_find_and_remove_table(dev, true);
}
EXPORT_SYMBOL_GPL(dev_pm_opp_remove_table);<|MERGE_RESOLUTION|>--- conflicted
+++ resolved
@@ -45,9 +45,14 @@
 static struct opp_table *_find_opp_table_unlocked(struct device *dev)
 {
 	struct opp_table *opp_table;
+	bool found;
 
 	list_for_each_entry(opp_table, &opp_tables, node) {
-		if (_find_opp_dev(dev, opp_table)) {
+		mutex_lock(&opp_table->lock);
+		found = !!_find_opp_dev(dev, opp_table);
+		mutex_unlock(&opp_table->lock);
+
+		if (found) {
 			_get_opp_table_kref(opp_table);
 
 			return opp_table;
@@ -121,6 +126,24 @@
 	return opp->rate;
 }
 EXPORT_SYMBOL_GPL(dev_pm_opp_get_freq);
+
+/**
+ * dev_pm_opp_get_level() - Gets the level corresponding to an available opp
+ * @opp:	opp for which level value has to be returned for
+ *
+ * Return: level read from device tree corresponding to the opp, else
+ * return 0.
+ */
+unsigned int dev_pm_opp_get_level(struct dev_pm_opp *opp)
+{
+	if (IS_ERR_OR_NULL(opp) || !opp->available) {
+		pr_err("%s: Invalid parameters\n", __func__);
+		return 0;
+	}
+
+	return opp->level;
+}
+EXPORT_SYMBOL_GPL(dev_pm_opp_get_level);
 
 /**
  * dev_pm_opp_is_turbo() - Returns if opp is turbo OPP or not
@@ -310,7 +333,7 @@
 		count = PTR_ERR(opp_table);
 		dev_dbg(dev, "%s: OPP table not found (%d)\n",
 			__func__, count);
-		return 0;
+		return count;
 	}
 
 	count = _get_opp_count(opp_table);
@@ -579,9 +602,8 @@
 	return ret;
 }
 
-static inline int
-_generic_set_opp_clk_only(struct device *dev, struct clk *clk,
-			  unsigned long old_freq, unsigned long freq)
+static inline int _generic_set_opp_clk_only(struct device *dev, struct clk *clk,
+					    unsigned long freq)
 {
 	int ret;
 
@@ -590,44 +612,6 @@
 		dev_err(dev, "%s: failed to set clock rate: %d\n", __func__,
 			ret);
 	}
-
-	return ret;
-}
-
-static inline int
-_generic_set_opp_domain(struct device *dev, struct clk *clk,
-			unsigned long old_freq, unsigned long freq,
-			unsigned int old_pstate, unsigned int new_pstate)
-{
-	int ret;
-
-	/* Scaling up? Scale domain performance state before frequency */
-	if (freq > old_freq) {
-		ret = dev_pm_genpd_set_performance_state(dev, new_pstate);
-		if (ret)
-			return ret;
-	}
-
-	ret = _generic_set_opp_clk_only(dev, clk, old_freq, freq);
-	if (ret)
-		goto restore_domain_state;
-
-	/* Scaling down? Scale domain performance state after frequency */
-	if (freq < old_freq) {
-		ret = dev_pm_genpd_set_performance_state(dev, new_pstate);
-		if (ret)
-			goto restore_freq;
-	}
-
-	return 0;
-
-restore_freq:
-	if (_generic_set_opp_clk_only(dev, clk, freq, old_freq))
-		dev_err(dev, "%s: failed to restore old-freq (%lu Hz)\n",
-			__func__, old_freq);
-restore_domain_state:
-	if (freq > old_freq)
-		dev_pm_genpd_set_performance_state(dev, old_pstate);
 
 	return ret;
 }
@@ -656,7 +640,7 @@
 	}
 
 	/* Change frequency */
-	ret = _generic_set_opp_clk_only(dev, opp_table->clk, old_freq, freq);
+	ret = _generic_set_opp_clk_only(dev, opp_table->clk, freq);
 	if (ret)
 		goto restore_voltage;
 
@@ -670,7 +654,7 @@
 	return 0;
 
 restore_freq:
-	if (_generic_set_opp_clk_only(dev, opp_table->clk, freq, old_freq))
+	if (_generic_set_opp_clk_only(dev, opp_table->clk, old_freq))
 		dev_err(dev, "%s: failed to restore old-freq (%lu Hz)\n",
 			__func__, old_freq);
 restore_voltage:
@@ -681,8 +665,6 @@
 	return ret;
 }
 
-<<<<<<< HEAD
-=======
 static int _set_opp_custom(const struct opp_table *opp_table,
 			   struct device *dev, unsigned long old_freq,
 			   unsigned long freq,
@@ -761,7 +743,6 @@
 	return ret;
 }
 
->>>>>>> 407d19ab
 /**
  * dev_pm_opp_set_rate() - Configure new OPP based on frequency
  * @dev:	 device for which we do this operation
@@ -776,7 +757,7 @@
 	unsigned long freq, old_freq;
 	struct dev_pm_opp *old_opp, *opp;
 	struct clk *clk;
-	int ret, size;
+	int ret;
 
 	if (unlikely(!target_freq)) {
 		dev_err(dev, "%s: Invalid target frequency %lu\n", __func__,
@@ -829,44 +810,34 @@
 	dev_dbg(dev, "%s: switching OPP: %lu Hz --> %lu Hz\n", __func__,
 		old_freq, freq);
 
-	/* Only frequency scaling */
-	if (!opp_table->regulators) {
-		/*
-		 * We don't support devices with both regulator and
-		 * domain performance-state for now.
-		 */
-		if (opp_table->genpd_performance_state)
-			ret = _generic_set_opp_domain(dev, clk, old_freq, freq,
-						      IS_ERR(old_opp) ? 0 : old_opp->pstate,
-						      opp->pstate);
-		else
-			ret = _generic_set_opp_clk_only(dev, clk, old_freq, freq);
-	} else if (!opp_table->set_opp) {
+	/* Scaling up? Configure required OPPs before frequency */
+	if (freq >= old_freq) {
+		ret = _set_required_opps(dev, opp_table, opp);
+		if (ret)
+			goto put_opp;
+	}
+
+	if (opp_table->set_opp) {
+		ret = _set_opp_custom(opp_table, dev, old_freq, freq,
+				      IS_ERR(old_opp) ? NULL : old_opp->supplies,
+				      opp->supplies);
+	} else if (opp_table->regulators) {
 		ret = _generic_set_opp_regulator(opp_table, dev, old_freq, freq,
 						 IS_ERR(old_opp) ? NULL : old_opp->supplies,
 						 opp->supplies);
 	} else {
-		struct dev_pm_set_opp_data *data;
-
-		data = opp_table->set_opp_data;
-		data->regulators = opp_table->regulators;
-		data->regulator_count = opp_table->regulator_count;
-		data->clk = clk;
-		data->dev = dev;
-
-		data->old_opp.rate = old_freq;
-		size = sizeof(*opp->supplies) * opp_table->regulator_count;
-		if (IS_ERR(old_opp))
-			memset(data->old_opp.supplies, 0, size);
-		else
-			memcpy(data->old_opp.supplies, old_opp->supplies, size);
-
-		data->new_opp.rate = freq;
-		memcpy(data->new_opp.supplies, opp->supplies, size);
-
-		ret = opp_table->set_opp(data);
-	}
-
+		/* Only frequency scaling */
+		ret = _generic_set_opp_clk_only(dev, clk, freq);
+	}
+
+	/* Scaling down? Configure required OPPs after frequency */
+	if (!ret && freq < old_freq) {
+		ret = _set_required_opps(dev, opp_table, opp);
+		if (ret)
+			dev_err(dev, "Failed to set required opps: %d\n", ret);
+	}
+
+put_opp:
 	dev_pm_opp_put(opp);
 put_old_opp:
 	if (!IS_ERR(old_opp))
@@ -886,11 +857,10 @@
 	kfree(opp_dev);
 }
 
-struct opp_device *_add_opp_dev(const struct device *dev,
-				struct opp_table *opp_table)
+static struct opp_device *_add_opp_dev_unlocked(const struct device *dev,
+						struct opp_table *opp_table)
 {
 	struct opp_device *opp_dev;
-	int ret;
 
 	opp_dev = kzalloc(sizeof(*opp_dev), GFP_KERNEL);
 	if (!opp_dev)
@@ -898,18 +868,28 @@
 
 	/* Initialize opp-dev */
 	opp_dev->dev = dev;
+
 	list_add(&opp_dev->node, &opp_table->dev_list);
 
 	/* Create debugfs entries for the opp_table */
-	ret = opp_debug_register(opp_dev, opp_table);
-	if (ret)
-		dev_err(dev, "%s: Failed to register opp debugfs (%d)\n",
-			__func__, ret);
+	opp_debug_register(opp_dev, opp_table);
 
 	return opp_dev;
 }
 
-static struct opp_table *_allocate_opp_table(struct device *dev)
+struct opp_device *_add_opp_dev(const struct device *dev,
+				struct opp_table *opp_table)
+{
+	struct opp_device *opp_dev;
+
+	mutex_lock(&opp_table->lock);
+	opp_dev = _add_opp_dev_unlocked(dev, opp_table);
+	mutex_unlock(&opp_table->lock);
+
+	return opp_dev;
+}
+
+static struct opp_table *_allocate_opp_table(struct device *dev, int index)
 {
 	struct opp_table *opp_table;
 	struct opp_device *opp_dev;
@@ -923,7 +903,12 @@
 	if (!opp_table)
 		return NULL;
 
+	mutex_init(&opp_table->lock);
+	mutex_init(&opp_table->genpd_virt_dev_lock);
 	INIT_LIST_HEAD(&opp_table->dev_list);
+
+	/* Mark regulator count uninitialized */
+	opp_table->regulator_count = -1;
 
 	opp_dev = _add_opp_dev(dev, opp_table);
 	if (!opp_dev) {
@@ -931,7 +916,7 @@
 		return NULL;
 	}
 
-	_of_init_opp_table(opp_table, dev);
+	_of_init_opp_table(opp_table, dev, index);
 
 	/* Find clk for the device */
 	opp_table->clk = clk_get(dev, NULL);
@@ -944,7 +929,6 @@
 
 	BLOCKING_INIT_NOTIFIER_HEAD(&opp_table->head);
 	INIT_LIST_HEAD(&opp_table->opp_list);
-	mutex_init(&opp_table->lock);
 	kref_init(&opp_table->kref);
 
 	/* Secure the device table modification */
@@ -957,7 +941,7 @@
 	kref_get(&opp_table->kref);
 }
 
-struct opp_table *dev_pm_opp_get_opp_table(struct device *dev)
+static struct opp_table *_opp_get_opp_table(struct device *dev, int index)
 {
 	struct opp_table *opp_table;
 
@@ -968,32 +952,60 @@
 	if (!IS_ERR(opp_table))
 		goto unlock;
 
-	opp_table = _allocate_opp_table(dev);
+	opp_table = _managed_opp(dev, index);
+	if (opp_table) {
+		if (!_add_opp_dev_unlocked(dev, opp_table)) {
+			dev_pm_opp_put_opp_table(opp_table);
+			opp_table = NULL;
+		}
+		goto unlock;
+	}
+
+	opp_table = _allocate_opp_table(dev, index);
 
 unlock:
 	mutex_unlock(&opp_table_lock);
 
 	return opp_table;
 }
+
+struct opp_table *dev_pm_opp_get_opp_table(struct device *dev)
+{
+	return _opp_get_opp_table(dev, 0);
+}
 EXPORT_SYMBOL_GPL(dev_pm_opp_get_opp_table);
 
+struct opp_table *dev_pm_opp_get_opp_table_indexed(struct device *dev,
+						   int index)
+{
+	return _opp_get_opp_table(dev, index);
+}
+
 static void _opp_table_kref_release(struct kref *kref)
 {
 	struct opp_table *opp_table = container_of(kref, struct opp_table, kref);
-	struct opp_device *opp_dev;
+	struct opp_device *opp_dev, *temp;
+
+	_of_clear_opp_table(opp_table);
 
 	/* Release clk */
 	if (!IS_ERR(opp_table->clk))
 		clk_put(opp_table->clk);
 
-	opp_dev = list_first_entry(&opp_table->dev_list, struct opp_device,
-				   node);
-
-	_remove_opp_dev(opp_dev, opp_table);
-
-	/* dev_list must be empty now */
-	WARN_ON(!list_empty(&opp_table->dev_list));
-
+	WARN_ON(!list_empty(&opp_table->opp_list));
+
+	list_for_each_entry_safe(opp_dev, temp, &opp_table->dev_list, node) {
+		/*
+		 * The OPP table is getting removed, drop the performance state
+		 * constraints.
+		 */
+		if (opp_table->genpd_performance_state)
+			dev_pm_genpd_set_performance_state((struct device *)(opp_dev->dev), 0);
+
+		_remove_opp_dev(opp_dev, opp_table);
+	}
+
+	mutex_destroy(&opp_table->genpd_virt_dev_lock);
 	mutex_destroy(&opp_table->lock);
 	list_del(&opp_table->node);
 	kfree(opp_table);
@@ -1001,6 +1013,33 @@
 	mutex_unlock(&opp_table_lock);
 }
 
+void _opp_remove_all_static(struct opp_table *opp_table)
+{
+	struct dev_pm_opp *opp, *tmp;
+
+	list_for_each_entry_safe(opp, tmp, &opp_table->opp_list, node) {
+		if (!opp->dynamic)
+			dev_pm_opp_put(opp);
+	}
+
+	opp_table->parsed_static_opps = false;
+}
+
+static void _opp_table_list_kref_release(struct kref *kref)
+{
+	struct opp_table *opp_table = container_of(kref, struct opp_table,
+						   list_kref);
+
+	_opp_remove_all_static(opp_table);
+	mutex_unlock(&opp_table_lock);
+}
+
+void _put_opp_list_kref(struct opp_table *opp_table)
+{
+	kref_put_mutex(&opp_table->list_kref, _opp_table_list_kref_release,
+		       &opp_table_lock);
+}
+
 void dev_pm_opp_put_opp_table(struct opp_table *opp_table)
 {
 	kref_put_mutex(&opp_table->kref, _opp_table_kref_release,
@@ -1013,22 +1052,35 @@
 	kfree(opp);
 }
 
-static void _opp_kref_release(struct kref *kref)
-{
-	struct dev_pm_opp *opp = container_of(kref, struct dev_pm_opp, kref);
-	struct opp_table *opp_table = opp->opp_table;
-
+static void _opp_kref_release(struct dev_pm_opp *opp,
+			      struct opp_table *opp_table)
+{
 	/*
 	 * Notify the changes in the availability of the operable
 	 * frequency/voltage list.
 	 */
 	blocking_notifier_call_chain(&opp_table->head, OPP_EVENT_REMOVE, opp);
+	_of_opp_free_required_opps(opp_table, opp);
 	opp_debug_remove_one(opp);
 	list_del(&opp->node);
 	kfree(opp);
-
+}
+
+static void _opp_kref_release_unlocked(struct kref *kref)
+{
+	struct dev_pm_opp *opp = container_of(kref, struct dev_pm_opp, kref);
+	struct opp_table *opp_table = opp->opp_table;
+
+	_opp_kref_release(opp, opp_table);
+}
+
+static void _opp_kref_release_locked(struct kref *kref)
+{
+	struct dev_pm_opp *opp = container_of(kref, struct dev_pm_opp, kref);
+	struct opp_table *opp_table = opp->opp_table;
+
+	_opp_kref_release(opp, opp_table);
 	mutex_unlock(&opp_table->lock);
-	dev_pm_opp_put_opp_table(opp_table);
 }
 
 void dev_pm_opp_get(struct dev_pm_opp *opp)
@@ -1038,9 +1090,15 @@
 
 void dev_pm_opp_put(struct dev_pm_opp *opp)
 {
-	kref_put_mutex(&opp->kref, _opp_kref_release, &opp->opp_table->lock);
+	kref_put_mutex(&opp->kref, _opp_kref_release_locked,
+		       &opp->opp_table->lock);
 }
 EXPORT_SYMBOL_GPL(dev_pm_opp_put);
+
+static void dev_pm_opp_put_unlocked(struct dev_pm_opp *opp)
+{
+	kref_put(&opp->kref, _opp_kref_release_unlocked);
+}
 
 /**
  * dev_pm_opp_remove()  - Remove an OPP from OPP table
@@ -1072,14 +1130,52 @@
 
 	if (found) {
 		dev_pm_opp_put(opp);
+
+		/* Drop the reference taken by dev_pm_opp_add() */
+		dev_pm_opp_put_opp_table(opp_table);
 	} else {
 		dev_warn(dev, "%s: Couldn't find OPP with freq: %lu\n",
 			 __func__, freq);
 	}
 
+	/* Drop the reference taken by _find_opp_table() */
 	dev_pm_opp_put_opp_table(opp_table);
 }
 EXPORT_SYMBOL_GPL(dev_pm_opp_remove);
+
+/**
+ * dev_pm_opp_remove_all_dynamic() - Remove all dynamically created OPPs
+ * @dev:	device for which we do this operation
+ *
+ * This function removes all dynamically created OPPs from the opp table.
+ */
+void dev_pm_opp_remove_all_dynamic(struct device *dev)
+{
+	struct opp_table *opp_table;
+	struct dev_pm_opp *opp, *temp;
+	int count = 0;
+
+	opp_table = _find_opp_table(dev);
+	if (IS_ERR(opp_table))
+		return;
+
+	mutex_lock(&opp_table->lock);
+	list_for_each_entry_safe(opp, temp, &opp_table->opp_list, node) {
+		if (opp->dynamic) {
+			dev_pm_opp_put_unlocked(opp);
+			count++;
+		}
+	}
+	mutex_unlock(&opp_table->lock);
+
+	/* Drop the references taken by dev_pm_opp_add() */
+	while (count--)
+		dev_pm_opp_put_opp_table(opp_table);
+
+	/* Drop the reference taken by _find_opp_table() */
+	dev_pm_opp_put_opp_table(opp_table);
+}
+EXPORT_SYMBOL_GPL(dev_pm_opp_remove_all_dynamic);
 
 struct dev_pm_opp *_opp_allocate(struct opp_table *table)
 {
@@ -1087,7 +1183,7 @@
 	int count, supply_size;
 
 	/* Allocate space for at least one supply */
-	count = table->regulator_count ? table->regulator_count : 1;
+	count = table->regulator_count > 0 ? table->regulator_count : 1;
 	supply_size = sizeof(*opp->supplies) * count;
 
 	/* allocate new OPP node and supplies structures */
@@ -1197,13 +1293,7 @@
 	new_opp->opp_table = opp_table;
 	kref_init(&new_opp->kref);
 
-	/* Get a reference to the OPP table */
-	_get_opp_table_kref(opp_table);
-
-	ret = opp_debug_create_one(new_opp, opp_table);
-	if (ret)
-		dev_err(dev, "%s: Failed to register opp to debugfs (%d)\n",
-			__func__, ret);
+	opp_debug_create_one(new_opp, opp_table);
 
 	if (!_opp_supported_by_regulators(new_opp, opp_table)) {
 		new_opp->available = false;
@@ -1495,7 +1585,7 @@
 
 	kfree(opp_table->regulators);
 	opp_table->regulators = NULL;
-	opp_table->regulator_count = 0;
+	opp_table->regulator_count = -1;
 err:
 	dev_pm_opp_put_opp_table(opp_table);
 
@@ -1524,7 +1614,7 @@
 
 	kfree(opp_table->regulators);
 	opp_table->regulators = NULL;
-	opp_table->regulator_count = 0;
+	opp_table->regulator_count = -1;
 
 put_opp_table:
 	dev_pm_opp_put_opp_table(opp_table);
@@ -1652,6 +1742,155 @@
 EXPORT_SYMBOL_GPL(dev_pm_opp_unregister_set_opp_helper);
 
 /**
+ * dev_pm_opp_set_genpd_virt_dev - Set virtual genpd device for an index
+ * @dev: Consumer device for which the genpd device is getting set.
+ * @virt_dev: virtual genpd device.
+ * @index: index.
+ *
+ * Multiple generic power domains for a device are supported with the help of
+ * virtual genpd devices, which are created for each consumer device - genpd
+ * pair. These are the device structures which are attached to the power domain
+ * and are required by the OPP core to set the performance state of the genpd.
+ *
+ * This helper will normally be called by the consumer driver of the device
+ * "dev", as only that has details of the genpd devices.
+ *
+ * This helper needs to be called once for each of those virtual devices, but
+ * only if multiple domains are available for a device. Otherwise the original
+ * device structure will be used instead by the OPP core.
+ */
+struct opp_table *dev_pm_opp_set_genpd_virt_dev(struct device *dev,
+						struct device *virt_dev,
+						int index)
+{
+	struct opp_table *opp_table;
+
+	opp_table = dev_pm_opp_get_opp_table(dev);
+	if (!opp_table)
+		return ERR_PTR(-ENOMEM);
+
+	mutex_lock(&opp_table->genpd_virt_dev_lock);
+
+	if (unlikely(!opp_table->genpd_virt_devs ||
+		     index >= opp_table->required_opp_count ||
+		     opp_table->genpd_virt_devs[index])) {
+
+		dev_err(dev, "Invalid request to set required device\n");
+		dev_pm_opp_put_opp_table(opp_table);
+		mutex_unlock(&opp_table->genpd_virt_dev_lock);
+
+		return ERR_PTR(-EINVAL);
+	}
+
+	opp_table->genpd_virt_devs[index] = virt_dev;
+	mutex_unlock(&opp_table->genpd_virt_dev_lock);
+
+	return opp_table;
+}
+
+/**
+ * dev_pm_opp_put_genpd_virt_dev() - Releases resources blocked for genpd device.
+ * @opp_table: OPP table returned by dev_pm_opp_set_genpd_virt_dev().
+ * @virt_dev: virtual genpd device.
+ *
+ * This releases the resource previously acquired with a call to
+ * dev_pm_opp_set_genpd_virt_dev(). The consumer driver shall call this helper
+ * if it doesn't want OPP core to update performance state of a power domain
+ * anymore.
+ */
+void dev_pm_opp_put_genpd_virt_dev(struct opp_table *opp_table,
+				   struct device *virt_dev)
+{
+	int i;
+
+	/*
+	 * Acquire genpd_virt_dev_lock to make sure virt_dev isn't getting
+	 * used in parallel.
+	 */
+	mutex_lock(&opp_table->genpd_virt_dev_lock);
+
+	for (i = 0; i < opp_table->required_opp_count; i++) {
+		if (opp_table->genpd_virt_devs[i] != virt_dev)
+			continue;
+
+		opp_table->genpd_virt_devs[i] = NULL;
+		dev_pm_opp_put_opp_table(opp_table);
+
+		/* Drop the vote */
+		dev_pm_genpd_set_performance_state(virt_dev, 0);
+		break;
+	}
+
+	mutex_unlock(&opp_table->genpd_virt_dev_lock);
+
+	if (unlikely(i == opp_table->required_opp_count))
+		dev_err(virt_dev, "Failed to find required device entry\n");
+}
+
+/**
+ * dev_pm_opp_xlate_performance_state() - Find required OPP's pstate for src_table.
+ * @src_table: OPP table which has dst_table as one of its required OPP table.
+ * @dst_table: Required OPP table of the src_table.
+ * @pstate: Current performance state of the src_table.
+ *
+ * This Returns pstate of the OPP (present in @dst_table) pointed out by the
+ * "required-opps" property of the OPP (present in @src_table) which has
+ * performance state set to @pstate.
+ *
+ * Return: Zero or positive performance state on success, otherwise negative
+ * value on errors.
+ */
+int dev_pm_opp_xlate_performance_state(struct opp_table *src_table,
+				       struct opp_table *dst_table,
+				       unsigned int pstate)
+{
+	struct dev_pm_opp *opp;
+	int dest_pstate = -EINVAL;
+	int i;
+
+	if (!pstate)
+		return 0;
+
+	/*
+	 * Normally the src_table will have the "required_opps" property set to
+	 * point to one of the OPPs in the dst_table, but in some cases the
+	 * genpd and its master have one to one mapping of performance states
+	 * and so none of them have the "required-opps" property set. Return the
+	 * pstate of the src_table as it is in such cases.
+	 */
+	if (!src_table->required_opp_count)
+		return pstate;
+
+	for (i = 0; i < src_table->required_opp_count; i++) {
+		if (src_table->required_opp_tables[i]->np == dst_table->np)
+			break;
+	}
+
+	if (unlikely(i == src_table->required_opp_count)) {
+		pr_err("%s: Couldn't find matching OPP table (%p: %p)\n",
+		       __func__, src_table, dst_table);
+		return -EINVAL;
+	}
+
+	mutex_lock(&src_table->lock);
+
+	list_for_each_entry(opp, &src_table->opp_list, node) {
+		if (opp->pstate == pstate) {
+			dest_pstate = opp->required_opps[i]->pstate;
+			goto unlock;
+		}
+	}
+
+	pr_err("%s: Couldn't find matching OPP (%p: %p)\n", __func__, src_table,
+	       dst_table);
+
+unlock:
+	mutex_unlock(&src_table->lock);
+
+	return dest_pstate;
+}
+
+/**
  * dev_pm_opp_add()  - Add an OPP table from a table definitions
  * @dev:	device for which we do this operation
  * @freq:	Frequency in Hz for this OPP
@@ -1677,9 +1916,13 @@
 	if (!opp_table)
 		return -ENOMEM;
 
+	/* Fix regulator count for dynamic OPPs */
+	opp_table->regulator_count = 1;
+
 	ret = _opp_add_v1(opp_table, dev, freq, u_volt, true);
-
-	dev_pm_opp_put_opp_table(opp_table);
+	if (ret)
+		dev_pm_opp_put_opp_table(opp_table);
+
 	return ret;
 }
 EXPORT_SYMBOL_GPL(dev_pm_opp_add);
@@ -1842,35 +2085,7 @@
 }
 EXPORT_SYMBOL(dev_pm_opp_unregister_notifier);
 
-/*
- * Free OPPs either created using static entries present in DT or even the
- * dynamically added entries based on remove_all param.
- */
-void _dev_pm_opp_remove_table(struct opp_table *opp_table, struct device *dev,
-			      bool remove_all)
-{
-	struct dev_pm_opp *opp, *tmp;
-
-	/* Find if opp_table manages a single device */
-	if (list_is_singular(&opp_table->dev_list)) {
-		/* Free static OPPs */
-		list_for_each_entry_safe(opp, tmp, &opp_table->opp_list, node) {
-			if (remove_all || !opp->dynamic)
-				dev_pm_opp_put(opp);
-		}
-
-		/*
-		 * The OPP table is getting removed, drop the performance state
-		 * constraints.
-		 */
-		if (opp_table->genpd_performance_state)
-			dev_pm_genpd_set_performance_state(dev, 0);
-	} else {
-		_remove_opp_dev(_find_opp_dev(dev, opp_table), opp_table);
-	}
-}
-
-void _dev_pm_opp_find_and_remove_table(struct device *dev, bool remove_all)
+void _dev_pm_opp_find_and_remove_table(struct device *dev)
 {
 	struct opp_table *opp_table;
 
@@ -1887,8 +2102,12 @@
 		return;
 	}
 
-	_dev_pm_opp_remove_table(opp_table, dev, remove_all);
-
+	_put_opp_list_kref(opp_table);
+
+	/* Drop reference taken by _find_opp_table() */
+	dev_pm_opp_put_opp_table(opp_table);
+
+	/* Drop reference taken while the OPP table was added */
 	dev_pm_opp_put_opp_table(opp_table);
 }
 
@@ -1901,6 +2120,6 @@
  */
 void dev_pm_opp_remove_table(struct device *dev)
 {
-	_dev_pm_opp_find_and_remove_table(dev, true);
+	_dev_pm_opp_find_and_remove_table(dev);
 }
 EXPORT_SYMBOL_GPL(dev_pm_opp_remove_table);