/*
 * nvmem framework core.
 *
 * Copyright (C) 2015 Srinivas Kandagatla <srinivas.kandagatla@linaro.org>
 * Copyright (C) 2013 Maxime Ripard <maxime.ripard@free-electrons.com>
 *
 * This program is free software; you can redistribute it and/or modify
 * it under the terms of the GNU General Public License version 2 and
 * only version 2 as published by the Free Software Foundation.
 *
 * This program is distributed in the hope that it will be useful,
 * but WITHOUT ANY WARRANTY; without even the implied warranty of
 * MERCHANTABILITY or FITNESS FOR A PARTICULAR PURPOSE.  See the
 * GNU General Public License for more details.
 */

#include <linux/device.h>
#include <linux/export.h>
#include <linux/fs.h>
#include <linux/idr.h>
#include <linux/init.h>
#include <linux/module.h>
#include <linux/nvmem-consumer.h>
#include <linux/nvmem-provider.h>
#include <linux/of.h>
#include <linux/slab.h>
<<<<<<< HEAD

struct nvmem_device {
	const char		*name;
	struct module		*owner;
	struct device		dev;
	int			stride;
	int			word_size;
	int			id;
	int			users;
	size_t			size;
	bool			read_only;
	int			flags;
	struct bin_attribute	eeprom;
	struct device		*base_dev;
	nvmem_reg_read_t	reg_read;
	nvmem_reg_write_t	reg_write;
	void *priv;
};

#define FLAG_COMPAT		BIT(0)
=======
#include "nvmem.h"
>>>>>>> 407d19ab

struct nvmem_cell {
	const char		*name;
	int			offset;
	int			bytes;
	int			bit_offset;
	int			nbits;
	struct nvmem_device	*nvmem;
	struct list_head	node;
};

static DEFINE_MUTEX(nvmem_mutex);
static DEFINE_IDA(nvmem_ida);

<<<<<<< HEAD
static LIST_HEAD(nvmem_cells);
static DEFINE_MUTEX(nvmem_cells_mutex);
=======
static DEFINE_MUTEX(nvmem_cell_mutex);
static LIST_HEAD(nvmem_cell_tables);

static DEFINE_MUTEX(nvmem_lookup_mutex);
static LIST_HEAD(nvmem_lookup_list);

static BLOCKING_NOTIFIER_HEAD(nvmem_notifier);

>>>>>>> 407d19ab

static int nvmem_reg_read(struct nvmem_device *nvmem, unsigned int offset,
			  void *val, size_t bytes)
{
	if (nvmem->reg_read)
		return nvmem->reg_read(nvmem->priv, offset, val, bytes);

	return -EINVAL;
}

static int nvmem_reg_write(struct nvmem_device *nvmem, unsigned int offset,
			   void *val, size_t bytes)
{
	if (nvmem->reg_write)
		return nvmem->reg_write(nvmem->priv, offset, val, bytes);

	return -EINVAL;
}

<<<<<<< HEAD
static ssize_t bin_attr_nvmem_read(struct file *filp, struct kobject *kobj,
				    struct bin_attribute *attr,
				    char *buf, loff_t pos, size_t count)
{
	struct device *dev;
	struct nvmem_device *nvmem;
	int rc;

	if (attr->private)
		dev = attr->private;
	else
		dev = container_of(kobj, struct device, kobj);
	nvmem = to_nvmem_device(dev);

	/* Stop the user from reading */
	if (pos >= nvmem->size)
		return 0;

	if (count < nvmem->word_size)
		return -EINVAL;

	if (pos + count > nvmem->size)
		count = nvmem->size - pos;

	count = round_down(count, nvmem->word_size);

	rc = nvmem_reg_read(nvmem, pos, buf, count);

	if (rc)
		return rc;

	return count;
}

static ssize_t bin_attr_nvmem_write(struct file *filp, struct kobject *kobj,
				     struct bin_attribute *attr,
				     char *buf, loff_t pos, size_t count)
{
	struct device *dev;
	struct nvmem_device *nvmem;
	int rc;

	if (attr->private)
		dev = attr->private;
	else
		dev = container_of(kobj, struct device, kobj);
	nvmem = to_nvmem_device(dev);

	/* Stop the user from writing */
	if (pos >= nvmem->size)
		return -EFBIG;

	if (count < nvmem->word_size)
		return -EINVAL;

	if (pos + count > nvmem->size)
		count = nvmem->size - pos;

	count = round_down(count, nvmem->word_size);

	rc = nvmem_reg_write(nvmem, pos, buf, count);

	if (rc)
		return rc;

	return count;
}

/* default read/write permissions */
static struct bin_attribute bin_attr_rw_nvmem = {
	.attr	= {
		.name	= "nvmem",
		.mode	= S_IWUSR | S_IRUGO,
	},
	.read	= bin_attr_nvmem_read,
	.write	= bin_attr_nvmem_write,
};

static struct bin_attribute *nvmem_bin_rw_attributes[] = {
	&bin_attr_rw_nvmem,
	NULL,
};

static const struct attribute_group nvmem_bin_rw_group = {
	.bin_attrs	= nvmem_bin_rw_attributes,
};

static const struct attribute_group *nvmem_rw_dev_groups[] = {
	&nvmem_bin_rw_group,
	NULL,
};

/* read only permission */
static struct bin_attribute bin_attr_ro_nvmem = {
	.attr	= {
		.name	= "nvmem",
		.mode	= S_IRUGO,
	},
	.read	= bin_attr_nvmem_read,
};

static struct bin_attribute *nvmem_bin_ro_attributes[] = {
	&bin_attr_ro_nvmem,
	NULL,
};

static const struct attribute_group nvmem_bin_ro_group = {
	.bin_attrs	= nvmem_bin_ro_attributes,
};

static const struct attribute_group *nvmem_ro_dev_groups[] = {
	&nvmem_bin_ro_group,
	NULL,
};

/* default read/write permissions, root only */
static struct bin_attribute bin_attr_rw_root_nvmem = {
	.attr	= {
		.name	= "nvmem",
		.mode	= S_IWUSR | S_IRUSR,
	},
	.read	= bin_attr_nvmem_read,
	.write	= bin_attr_nvmem_write,
};

static struct bin_attribute *nvmem_bin_rw_root_attributes[] = {
	&bin_attr_rw_root_nvmem,
	NULL,
};

static const struct attribute_group nvmem_bin_rw_root_group = {
	.bin_attrs	= nvmem_bin_rw_root_attributes,
};

static const struct attribute_group *nvmem_rw_root_dev_groups[] = {
	&nvmem_bin_rw_root_group,
	NULL,
};

/* read only permission, root only */
static struct bin_attribute bin_attr_ro_root_nvmem = {
	.attr	= {
		.name	= "nvmem",
		.mode	= S_IRUSR,
	},
	.read	= bin_attr_nvmem_read,
};

static struct bin_attribute *nvmem_bin_ro_root_attributes[] = {
	&bin_attr_ro_root_nvmem,
	NULL,
};

static const struct attribute_group nvmem_bin_ro_root_group = {
	.bin_attrs	= nvmem_bin_ro_root_attributes,
};

static const struct attribute_group *nvmem_ro_root_dev_groups[] = {
	&nvmem_bin_ro_root_group,
	NULL,
};

=======
>>>>>>> 407d19ab
static void nvmem_release(struct device *dev)
{
	struct nvmem_device *nvmem = to_nvmem_device(dev);

	ida_simple_remove(&nvmem_ida, nvmem->id);
	kfree(nvmem);
}

static const struct device_type nvmem_provider_type = {
	.release	= nvmem_release,
};

static struct bus_type nvmem_bus_type = {
	.name		= "nvmem",
};

static int of_nvmem_match(struct device *dev, void *nvmem_np)
{
	return dev->of_node == nvmem_np;
}

static struct nvmem_device *of_nvmem_find(struct device_node *nvmem_np)
{
	struct device *d;

	if (!nvmem_np)
		return NULL;

	d = bus_find_device(&nvmem_bus_type, NULL, nvmem_np, of_nvmem_match);

	if (!d)
		return NULL;

	return to_nvmem_device(d);
}

static struct nvmem_cell *nvmem_find_cell(const char *cell_id)
{
	struct nvmem_cell *p;

	mutex_lock(&nvmem_cells_mutex);

	list_for_each_entry(p, &nvmem_cells, node)
		if (!strcmp(p->name, cell_id)) {
			mutex_unlock(&nvmem_cells_mutex);
			return p;
		}

	mutex_unlock(&nvmem_cells_mutex);

	return NULL;
}

static void nvmem_cell_drop(struct nvmem_cell *cell)
{
	mutex_lock(&nvmem_cells_mutex);
	list_del(&cell->node);
	mutex_unlock(&nvmem_cells_mutex);
	kfree(cell);
}

static void nvmem_device_remove_all_cells(const struct nvmem_device *nvmem)
{
	struct nvmem_cell *cell;
	struct list_head *p, *n;

	list_for_each_safe(p, n, &nvmem_cells) {
		cell = list_entry(p, struct nvmem_cell, node);
		if (cell->nvmem == nvmem)
			nvmem_cell_drop(cell);
	}
}

static void nvmem_cell_add(struct nvmem_cell *cell)
{
	mutex_lock(&nvmem_cells_mutex);
	list_add_tail(&cell->node, &nvmem_cells);
	mutex_unlock(&nvmem_cells_mutex);
}

static int nvmem_cell_info_to_nvmem_cell(struct nvmem_device *nvmem,
				   const struct nvmem_cell_info *info,
				   struct nvmem_cell *cell)
{
	cell->nvmem = nvmem;
	cell->offset = info->offset;
	cell->bytes = info->bytes;
	cell->name = info->name;

	cell->bit_offset = info->bit_offset;
	cell->nbits = info->nbits;

	if (cell->nbits)
		cell->bytes = DIV_ROUND_UP(cell->nbits + cell->bit_offset,
					   BITS_PER_BYTE);

	if (!IS_ALIGNED(cell->offset, nvmem->stride)) {
		dev_err(&nvmem->dev,
			"cell %s unaligned to nvmem stride %d\n",
			cell->name, nvmem->stride);
		return -EINVAL;
	}

	return 0;
}

/**
 * nvmem_add_cells() - Add cell information to an nvmem device
 *
 * @nvmem: nvmem device to add cells to.
 * @info: nvmem cell info to add to the device
 * @ncells: number of cells in info
 *
 * Return: 0 or negative error code on failure.
 */
int nvmem_add_cells(struct nvmem_device *nvmem,
		    const struct nvmem_cell_info *info,
		    int ncells)
{
	struct nvmem_cell **cells;
	int i, rval;

	cells = kcalloc(ncells, sizeof(*cells), GFP_KERNEL);
	if (!cells)
		return -ENOMEM;

	for (i = 0; i < ncells; i++) {
		cells[i] = kzalloc(sizeof(**cells), GFP_KERNEL);
		if (!cells[i]) {
			rval = -ENOMEM;
			goto err;
		}

		rval = nvmem_cell_info_to_nvmem_cell(nvmem, &info[i], cells[i]);
		if (rval) {
			kfree(cells[i]);
			goto err;
		}

		nvmem_cell_add(cells[i]);
	}

	/* remove tmp array */
	kfree(cells);

	return 0;
err:
	while (i--)
		nvmem_cell_drop(cells[i]);

	kfree(cells);

	return rval;
}
EXPORT_SYMBOL_GPL(nvmem_add_cells);

/**
 * nvmem_register() - Register a nvmem device for given nvmem_config.
 * Also creates an binary entry in /sys/bus/nvmem/devices/dev-name/nvmem
 *
 * @config: nvmem device configuration with which nvmem device is created.
 *
 * Return: Will be an ERR_PTR() on error or a valid pointer to nvmem_device
 * on success.
 */

struct nvmem_device *nvmem_register(const struct nvmem_config *config)
{
	struct nvmem_device *nvmem;
	int rval;

	if (!config->dev)
		return ERR_PTR(-EINVAL);

	nvmem = kzalloc(sizeof(*nvmem), GFP_KERNEL);
	if (!nvmem)
		return ERR_PTR(-ENOMEM);

	rval  = ida_simple_get(&nvmem_ida, 0, 0, GFP_KERNEL);
	if (rval < 0) {
		kfree(nvmem);
		return ERR_PTR(rval);
	}

	nvmem->id = rval;
	nvmem->owner = config->owner;
	if (!nvmem->owner && config->dev->driver)
		nvmem->owner = config->dev->driver->owner;
	nvmem->stride = config->stride ?: 1;
	nvmem->word_size = config->word_size ?: 1;
	nvmem->size = config->size;
	nvmem->dev.type = &nvmem_provider_type;
	nvmem->dev.bus = &nvmem_bus_type;
	nvmem->dev.parent = config->dev;
	nvmem->priv = config->priv;
	nvmem->reg_read = config->reg_read;
	nvmem->reg_write = config->reg_write;
	nvmem->dev.of_node = config->dev->of_node;

	if (config->id == -1 && config->name) {
		dev_set_name(&nvmem->dev, "%s", config->name);
	} else {
		dev_set_name(&nvmem->dev, "%s%d",
			     config->name ? : "nvmem",
			     config->name ? config->id : nvmem->id);
	}

	nvmem->read_only = device_property_present(config->dev, "read-only") |
			   config->read_only;

	nvmem->dev.groups = nvmem_sysfs_get_groups(nvmem, config);

	device_initialize(&nvmem->dev);

	dev_dbg(&nvmem->dev, "Registering nvmem device %s\n", config->name);

	rval = device_add(&nvmem->dev);
	if (rval)
		goto err_put_device;

	if (config->compat) {
		rval = nvmem_sysfs_setup_compat(nvmem, config);
		if (rval)
			goto err_device_del;
	}

	if (config->cells) {
		rval = nvmem_add_cells(nvmem, config->cells, config->ncells);
		if (rval)
			goto err_teardown_compat;
	}

	return nvmem;

err_teardown_compat:
	if (config->compat)
		nvmem_sysfs_remove_compat(nvmem, config);
err_device_del:
	device_del(&nvmem->dev);
err_put_device:
	put_device(&nvmem->dev);

	return ERR_PTR(rval);
}
EXPORT_SYMBOL_GPL(nvmem_register);

/**
 * nvmem_unregister() - Unregister previously registered nvmem device
 *
 * @nvmem: Pointer to previously registered nvmem device.
 *
 * Return: Will be an negative on error or a zero on success.
 */
int nvmem_unregister(struct nvmem_device *nvmem)
{
	mutex_lock(&nvmem_mutex);
	if (nvmem->users) {
		mutex_unlock(&nvmem_mutex);
		return -EBUSY;
	}
	mutex_unlock(&nvmem_mutex);

	if (nvmem->flags & FLAG_COMPAT)
		device_remove_bin_file(nvmem->base_dev, &nvmem->eeprom);

	nvmem_device_remove_all_cells(nvmem);
	device_del(&nvmem->dev);
	put_device(&nvmem->dev);

	return 0;
}
EXPORT_SYMBOL_GPL(nvmem_unregister);

static void devm_nvmem_release(struct device *dev, void *res)
{
	WARN_ON(nvmem_unregister(*(struct nvmem_device **)res));
}

/**
 * devm_nvmem_register() - Register a managed nvmem device for given
 * nvmem_config.
 * Also creates an binary entry in /sys/bus/nvmem/devices/dev-name/nvmem
 *
 * @dev: Device that uses the nvmem device.
 * @config: nvmem device configuration with which nvmem device is created.
 *
 * Return: Will be an ERR_PTR() on error or a valid pointer to nvmem_device
 * on success.
 */
struct nvmem_device *devm_nvmem_register(struct device *dev,
					 const struct nvmem_config *config)
{
	struct nvmem_device **ptr, *nvmem;

	ptr = devres_alloc(devm_nvmem_release, sizeof(*ptr), GFP_KERNEL);
	if (!ptr)
		return ERR_PTR(-ENOMEM);

	nvmem = nvmem_register(config);

	if (!IS_ERR(nvmem)) {
		*ptr = nvmem;
		devres_add(dev, ptr);
	} else {
		devres_free(ptr);
	}

	return nvmem;
}
EXPORT_SYMBOL_GPL(devm_nvmem_register);

static int devm_nvmem_match(struct device *dev, void *res, void *data)
{
	struct nvmem_device **r = res;

	return *r == data;
}

/**
 * devm_nvmem_unregister() - Unregister previously registered managed nvmem
 * device.
 *
 * @dev: Device that uses the nvmem device.
 * @nvmem: Pointer to previously registered nvmem device.
 *
 * Return: Will be an negative on error or a zero on success.
 */
int devm_nvmem_unregister(struct device *dev, struct nvmem_device *nvmem)
{
	return devres_release(dev, devm_nvmem_release, devm_nvmem_match, nvmem);
}
EXPORT_SYMBOL(devm_nvmem_unregister);


static struct nvmem_device *__nvmem_device_get(struct device_node *np,
					       struct nvmem_cell **cellp,
					       const char *cell_id)
{
	struct nvmem_device *nvmem = NULL;

	mutex_lock(&nvmem_mutex);

	if (np) {
		nvmem = of_nvmem_find(np);
		if (!nvmem) {
			mutex_unlock(&nvmem_mutex);
			return ERR_PTR(-EPROBE_DEFER);
		}
	} else {
		struct nvmem_cell *cell = nvmem_find_cell(cell_id);

		if (cell) {
			nvmem = cell->nvmem;
			*cellp = cell;
		}

		if (!nvmem) {
			mutex_unlock(&nvmem_mutex);
			return ERR_PTR(-ENOENT);
		}
	}

	nvmem->users++;
	mutex_unlock(&nvmem_mutex);

	if (!try_module_get(nvmem->owner)) {
		dev_err(&nvmem->dev,
			"could not increase module refcount for cell %s\n",
			nvmem->name);

		mutex_lock(&nvmem_mutex);
		nvmem->users--;
		mutex_unlock(&nvmem_mutex);

		return ERR_PTR(-EINVAL);
	}

	return nvmem;
}

static void __nvmem_device_put(struct nvmem_device *nvmem)
{
	module_put(nvmem->owner);
	mutex_lock(&nvmem_mutex);
	nvmem->users--;
	mutex_unlock(&nvmem_mutex);
}

static struct nvmem_device *nvmem_find(const char *name)
{
	struct device *d;

	d = bus_find_device_by_name(&nvmem_bus_type, NULL, name);

	if (!d)
		return NULL;

	return to_nvmem_device(d);
}

#if IS_ENABLED(CONFIG_OF)
/**
 * of_nvmem_device_get() - Get nvmem device from a given id
 *
 * @np: Device tree node that uses the nvmem device.
 * @id: nvmem name from nvmem-names property.
 *
 * Return: ERR_PTR() on error or a valid pointer to a struct nvmem_device
 * on success.
 */
struct nvmem_device *of_nvmem_device_get(struct device_node *np, const char *id)
{

	struct device_node *nvmem_np;
	int index;

	index = of_property_match_string(np, "nvmem-names", id);

	nvmem_np = of_parse_phandle(np, "nvmem", index);
	if (!nvmem_np)
		return ERR_PTR(-EINVAL);

	return __nvmem_device_get(nvmem_np, NULL, NULL);
}
EXPORT_SYMBOL_GPL(of_nvmem_device_get);
#endif

/**
 * nvmem_device_get() - Get nvmem device from a given id
 *
 * @dev: Device that uses the nvmem device.
 * @dev_name: name of the requested nvmem device.
 *
 * Return: ERR_PTR() on error or a valid pointer to a struct nvmem_device
 * on success.
 */
struct nvmem_device *nvmem_device_get(struct device *dev, const char *dev_name)
{
	if (dev->of_node) { /* try dt first */
		struct nvmem_device *nvmem;

		nvmem = of_nvmem_device_get(dev->of_node, dev_name);

		if (!IS_ERR(nvmem) || PTR_ERR(nvmem) == -EPROBE_DEFER)
			return nvmem;

	}

	return nvmem_find(dev_name);
}
EXPORT_SYMBOL_GPL(nvmem_device_get);

static int devm_nvmem_device_match(struct device *dev, void *res, void *data)
{
	struct nvmem_device **nvmem = res;

	if (WARN_ON(!nvmem || !*nvmem))
		return 0;

	return *nvmem == data;
}

static void devm_nvmem_device_release(struct device *dev, void *res)
{
	nvmem_device_put(*(struct nvmem_device **)res);
}

/**
 * devm_nvmem_device_put() - put alredy got nvmem device
 *
 * @dev: Device that uses the nvmem device.
 * @nvmem: pointer to nvmem device allocated by devm_nvmem_cell_get(),
 * that needs to be released.
 */
void devm_nvmem_device_put(struct device *dev, struct nvmem_device *nvmem)
{
	int ret;

	ret = devres_release(dev, devm_nvmem_device_release,
			     devm_nvmem_device_match, nvmem);

	WARN_ON(ret);
}
EXPORT_SYMBOL_GPL(devm_nvmem_device_put);

/**
 * nvmem_device_put() - put alredy got nvmem device
 *
 * @nvmem: pointer to nvmem device that needs to be released.
 */
void nvmem_device_put(struct nvmem_device *nvmem)
{
	__nvmem_device_put(nvmem);
}
EXPORT_SYMBOL_GPL(nvmem_device_put);

/**
 * devm_nvmem_device_get() - Get nvmem cell of device form a given id
 *
 * @dev: Device that requests the nvmem device.
 * @id: name id for the requested nvmem device.
 *
 * Return: ERR_PTR() on error or a valid pointer to a struct nvmem_cell
 * on success.  The nvmem_cell will be freed by the automatically once the
 * device is freed.
 */
struct nvmem_device *devm_nvmem_device_get(struct device *dev, const char *id)
{
	struct nvmem_device **ptr, *nvmem;

	ptr = devres_alloc(devm_nvmem_device_release, sizeof(*ptr), GFP_KERNEL);
	if (!ptr)
		return ERR_PTR(-ENOMEM);

	nvmem = nvmem_device_get(dev, id);
	if (!IS_ERR(nvmem)) {
		*ptr = nvmem;
		devres_add(dev, ptr);
	} else {
		devres_free(ptr);
	}

	return nvmem;
}
EXPORT_SYMBOL_GPL(devm_nvmem_device_get);

static struct nvmem_cell *nvmem_cell_get_from_list(const char *cell_id)
{
	struct nvmem_cell *cell = NULL;
	struct nvmem_device *nvmem;

	nvmem = __nvmem_device_get(NULL, &cell, cell_id);
	if (IS_ERR(nvmem))
		return ERR_CAST(nvmem);

	return cell;
}

#if IS_ENABLED(CONFIG_OF)
/**
 * of_nvmem_cell_get() - Get a nvmem cell from given device node and cell id
 *
 * @np: Device tree node that uses the nvmem cell.
 * @name: nvmem cell name from nvmem-cell-names property, or NULL
 *	  for the cell at index 0 (the lone cell with no accompanying
 *	  nvmem-cell-names property).
 *
 * Return: Will be an ERR_PTR() on error or a valid pointer
 * to a struct nvmem_cell.  The nvmem_cell will be freed by the
 * nvmem_cell_put().
 */
struct nvmem_cell *of_nvmem_cell_get(struct device_node *np,
					    const char *name)
{
	struct device_node *cell_np, *nvmem_np;
	struct nvmem_cell *cell;
	struct nvmem_device *nvmem;
	const __be32 *addr;
	int rval, len;
	int index = 0;

	/* if cell name exists, find index to the name */
	if (name)
		index = of_property_match_string(np, "nvmem-cell-names", name);

	cell_np = of_parse_phandle(np, "nvmem-cells", index);
	if (!cell_np)
		return ERR_PTR(-EINVAL);

	nvmem_np = of_get_next_parent(cell_np);
	if (!nvmem_np)
		return ERR_PTR(-EINVAL);

	nvmem = __nvmem_device_get(nvmem_np, NULL, NULL);
	of_node_put(nvmem_np);
	if (IS_ERR(nvmem))
		return ERR_CAST(nvmem);

	addr = of_get_property(cell_np, "reg", &len);
	if (!addr || (len < 2 * sizeof(u32))) {
		dev_err(&nvmem->dev, "nvmem: invalid reg on %pOF\n",
			cell_np);
		rval  = -EINVAL;
		goto err_mem;
	}

	cell = kzalloc(sizeof(*cell), GFP_KERNEL);
	if (!cell) {
		rval = -ENOMEM;
		goto err_mem;
	}

	cell->nvmem = nvmem;
	cell->offset = be32_to_cpup(addr++);
	cell->bytes = be32_to_cpup(addr);
	cell->name = cell_np->name;

	addr = of_get_property(cell_np, "bits", &len);
	if (addr && len == (2 * sizeof(u32))) {
		cell->bit_offset = be32_to_cpup(addr++);
		cell->nbits = be32_to_cpup(addr);
	}

	if (cell->nbits)
		cell->bytes = DIV_ROUND_UP(cell->nbits + cell->bit_offset,
					   BITS_PER_BYTE);

	if (!IS_ALIGNED(cell->offset, nvmem->stride)) {
			dev_err(&nvmem->dev,
				"cell %s unaligned to nvmem stride %d\n",
				cell->name, nvmem->stride);
		rval  = -EINVAL;
		goto err_sanity;
	}

	nvmem_cell_add(cell);

	return cell;

err_sanity:
	kfree(cell);

err_mem:
	__nvmem_device_put(nvmem);

	return ERR_PTR(rval);
}
EXPORT_SYMBOL_GPL(of_nvmem_cell_get);
#endif

/**
 * nvmem_cell_get() - Get nvmem cell of device form a given cell name
 *
 * @dev: Device that requests the nvmem cell.
 * @cell_id: nvmem cell name to get.
 *
 * Return: Will be an ERR_PTR() on error or a valid pointer
 * to a struct nvmem_cell.  The nvmem_cell will be freed by the
 * nvmem_cell_put().
 */
struct nvmem_cell *nvmem_cell_get(struct device *dev, const char *cell_id)
{
	struct nvmem_cell *cell;

	if (dev->of_node) { /* try dt first */
		cell = of_nvmem_cell_get(dev->of_node, cell_id);
		if (!IS_ERR(cell) || PTR_ERR(cell) == -EPROBE_DEFER)
			return cell;
	}

	/* NULL cell_id only allowed for device tree; invalid otherwise */
	if (!cell_id)
		return ERR_PTR(-EINVAL);

	return nvmem_cell_get_from_list(cell_id);
}
EXPORT_SYMBOL_GPL(nvmem_cell_get);

static void devm_nvmem_cell_release(struct device *dev, void *res)
{
	nvmem_cell_put(*(struct nvmem_cell **)res);
}

/**
 * devm_nvmem_cell_get() - Get nvmem cell of device form a given id
 *
 * @dev: Device that requests the nvmem cell.
 * @id: nvmem cell name id to get.
 *
 * Return: Will be an ERR_PTR() on error or a valid pointer
 * to a struct nvmem_cell.  The nvmem_cell will be freed by the
 * automatically once the device is freed.
 */
struct nvmem_cell *devm_nvmem_cell_get(struct device *dev, const char *id)
{
	struct nvmem_cell **ptr, *cell;

	ptr = devres_alloc(devm_nvmem_cell_release, sizeof(*ptr), GFP_KERNEL);
	if (!ptr)
		return ERR_PTR(-ENOMEM);

	cell = nvmem_cell_get(dev, id);
	if (!IS_ERR(cell)) {
		*ptr = cell;
		devres_add(dev, ptr);
	} else {
		devres_free(ptr);
	}

	return cell;
}
EXPORT_SYMBOL_GPL(devm_nvmem_cell_get);

static int devm_nvmem_cell_match(struct device *dev, void *res, void *data)
{
	struct nvmem_cell **c = res;

	if (WARN_ON(!c || !*c))
		return 0;

	return *c == data;
}

/**
 * devm_nvmem_cell_put() - Release previously allocated nvmem cell
 * from devm_nvmem_cell_get.
 *
 * @dev: Device that requests the nvmem cell.
 * @cell: Previously allocated nvmem cell by devm_nvmem_cell_get().
 */
void devm_nvmem_cell_put(struct device *dev, struct nvmem_cell *cell)
{
	int ret;

	ret = devres_release(dev, devm_nvmem_cell_release,
				devm_nvmem_cell_match, cell);

	WARN_ON(ret);
}
EXPORT_SYMBOL(devm_nvmem_cell_put);

/**
 * nvmem_cell_put() - Release previously allocated nvmem cell.
 *
 * @cell: Previously allocated nvmem cell by nvmem_cell_get().
 */
void nvmem_cell_put(struct nvmem_cell *cell)
{
	struct nvmem_device *nvmem = cell->nvmem;

	__nvmem_device_put(nvmem);
	nvmem_cell_drop(cell);
}
EXPORT_SYMBOL_GPL(nvmem_cell_put);

static void nvmem_shift_read_buffer_in_place(struct nvmem_cell *cell, void *buf)
{
	u8 *p, *b;
	int i, extra, bit_offset = cell->bit_offset;

	p = b = buf;
	if (bit_offset) {
		/* First shift */
		*b++ >>= bit_offset;

		/* setup rest of the bytes if any */
		for (i = 1; i < cell->bytes; i++) {
			/* Get bits from next byte and shift them towards msb */
			*p |= *b << (BITS_PER_BYTE - bit_offset);

			p = b;
			*b++ >>= bit_offset;
		}
	} else {
		/* point to the msb */
		p += cell->bytes - 1;
	}

	/* result fits in less bytes */
	extra = cell->bytes - DIV_ROUND_UP(cell->nbits, BITS_PER_BYTE);
	while (--extra >= 0)
		*p-- = 0;

	/* clear msb bits if any leftover in the last byte */
	*p &= GENMASK((cell->nbits%BITS_PER_BYTE) - 1, 0);
}

static int __nvmem_cell_read(struct nvmem_device *nvmem,
		      struct nvmem_cell *cell,
		      void *buf, size_t *len)
{
	int rc;

	rc = nvmem_reg_read(nvmem, cell->offset, buf, cell->bytes);

	if (rc)
		return rc;

	/* shift bits in-place */
	if (cell->bit_offset || cell->nbits)
		nvmem_shift_read_buffer_in_place(cell, buf);

	if (len)
		*len = cell->bytes;

	return 0;
}

/**
 * nvmem_cell_read() - Read a given nvmem cell
 *
 * @cell: nvmem cell to be read.
 * @len: pointer to length of cell which will be populated on successful read;
 *	 can be NULL.
 *
 * Return: ERR_PTR() on error or a valid pointer to a buffer on success. The
 * buffer should be freed by the consumer with a kfree().
 */
void *nvmem_cell_read(struct nvmem_cell *cell, size_t *len)
{
	struct nvmem_device *nvmem = cell->nvmem;
	u8 *buf;
	int rc;

	if (!nvmem)
		return ERR_PTR(-EINVAL);

	buf = kzalloc(cell->bytes, GFP_KERNEL);
	if (!buf)
		return ERR_PTR(-ENOMEM);

	rc = __nvmem_cell_read(nvmem, cell, buf, len);
	if (rc) {
		kfree(buf);
		return ERR_PTR(rc);
	}

	return buf;
}
EXPORT_SYMBOL_GPL(nvmem_cell_read);

static void *nvmem_cell_prepare_write_buffer(struct nvmem_cell *cell,
					     u8 *_buf, int len)
{
	struct nvmem_device *nvmem = cell->nvmem;
	int i, rc, nbits, bit_offset = cell->bit_offset;
	u8 v, *p, *buf, *b, pbyte, pbits;

	nbits = cell->nbits;
	buf = kzalloc(cell->bytes, GFP_KERNEL);
	if (!buf)
		return ERR_PTR(-ENOMEM);

	memcpy(buf, _buf, len);
	p = b = buf;

	if (bit_offset) {
		pbyte = *b;
		*b <<= bit_offset;

		/* setup the first byte with lsb bits from nvmem */
		rc = nvmem_reg_read(nvmem, cell->offset, &v, 1);
		if (rc)
			goto err;
		*b++ |= GENMASK(bit_offset - 1, 0) & v;

		/* setup rest of the byte if any */
		for (i = 1; i < cell->bytes; i++) {
			/* Get last byte bits and shift them towards lsb */
			pbits = pbyte >> (BITS_PER_BYTE - 1 - bit_offset);
			pbyte = *b;
			p = b;
			*b <<= bit_offset;
			*b++ |= pbits;
		}
	}

	/* if it's not end on byte boundary */
	if ((nbits + bit_offset) % BITS_PER_BYTE) {
		/* setup the last byte with msb bits from nvmem */
		rc = nvmem_reg_read(nvmem,
				    cell->offset + cell->bytes - 1, &v, 1);
		if (rc)
			goto err;
		*p |= GENMASK(7, (nbits + bit_offset) % BITS_PER_BYTE) & v;

	}

	return buf;
err:
	kfree(buf);
	return ERR_PTR(rc);
}

/**
 * nvmem_cell_write() - Write to a given nvmem cell
 *
 * @cell: nvmem cell to be written.
 * @buf: Buffer to be written.
 * @len: length of buffer to be written to nvmem cell.
 *
 * Return: length of bytes written or negative on failure.
 */
int nvmem_cell_write(struct nvmem_cell *cell, void *buf, size_t len)
{
	struct nvmem_device *nvmem = cell->nvmem;
	int rc;

	if (!nvmem || nvmem->read_only ||
	    (cell->bit_offset == 0 && len != cell->bytes))
		return -EINVAL;

	if (cell->bit_offset || cell->nbits) {
		buf = nvmem_cell_prepare_write_buffer(cell, buf, len);
		if (IS_ERR(buf))
			return PTR_ERR(buf);
	}

	rc = nvmem_reg_write(nvmem, cell->offset, buf, cell->bytes);

	/* free the tmp buffer */
	if (cell->bit_offset || cell->nbits)
		kfree(buf);

	if (rc)
		return rc;

	return len;
}
EXPORT_SYMBOL_GPL(nvmem_cell_write);

/**
 * nvmem_cell_read_u16() - Read a cell value as an u16
 *
 * @dev: Device that requests the nvmem cell.
 * @cell_id: Name of nvmem cell to read.
 * @val: pointer to output value.
 *
 * Return: 0 on success or negative errno.
 */
int nvmem_cell_read_u16(struct device *dev, const char *cell_id, u16 *val)
{
	struct nvmem_cell *cell;
	void *buf;
	size_t len;

	cell = nvmem_cell_get(dev, cell_id);
	if (IS_ERR(cell))
		return PTR_ERR(cell);

	buf = nvmem_cell_read(cell, &len);
	if (IS_ERR(buf)) {
		nvmem_cell_put(cell);
		return PTR_ERR(buf);
	}
	if (len != sizeof(*val)) {
		kfree(buf);
		nvmem_cell_put(cell);
		return -EINVAL;
	}
	memcpy(val, buf, sizeof(*val));
	kfree(buf);
	nvmem_cell_put(cell);

	return 0;
}
EXPORT_SYMBOL_GPL(nvmem_cell_read_u16);

/**
 * nvmem_cell_read_u32() - Read a cell value as an u32
 *
 * @dev: Device that requests the nvmem cell.
 * @cell_id: Name of nvmem cell to read.
 * @val: pointer to output value.
 *
 * Return: 0 on success or negative errno.
 */
int nvmem_cell_read_u32(struct device *dev, const char *cell_id, u32 *val)
{
	struct nvmem_cell *cell;
	void *buf;
	size_t len;

	cell = nvmem_cell_get(dev, cell_id);
	if (IS_ERR(cell))
		return PTR_ERR(cell);

	buf = nvmem_cell_read(cell, &len);
	if (IS_ERR(buf)) {
		nvmem_cell_put(cell);
		return PTR_ERR(buf);
	}
	if (len != sizeof(*val)) {
		kfree(buf);
		nvmem_cell_put(cell);
		return -EINVAL;
	}
	memcpy(val, buf, sizeof(*val));

	kfree(buf);
	nvmem_cell_put(cell);
	return 0;
}
EXPORT_SYMBOL_GPL(nvmem_cell_read_u32);

/**
 * nvmem_device_cell_read() - Read a given nvmem device and cell
 *
 * @nvmem: nvmem device to read from.
 * @info: nvmem cell info to be read.
 * @buf: buffer pointer which will be populated on successful read.
 *
 * Return: length of successful bytes read on success and negative
 * error code on error.
 */
ssize_t nvmem_device_cell_read(struct nvmem_device *nvmem,
			   struct nvmem_cell_info *info, void *buf)
{
	struct nvmem_cell cell;
	int rc;
	ssize_t len;

	if (!nvmem)
		return -EINVAL;

	rc = nvmem_cell_info_to_nvmem_cell(nvmem, info, &cell);
	if (rc)
		return rc;

	rc = __nvmem_cell_read(nvmem, &cell, buf, &len);
	if (rc)
		return rc;

	return len;
}
EXPORT_SYMBOL_GPL(nvmem_device_cell_read);

/**
 * nvmem_device_cell_write() - Write cell to a given nvmem device
 *
 * @nvmem: nvmem device to be written to.
 * @info: nvmem cell info to be written.
 * @buf: buffer to be written to cell.
 *
 * Return: length of bytes written or negative error code on failure.
 * */
int nvmem_device_cell_write(struct nvmem_device *nvmem,
			    struct nvmem_cell_info *info, void *buf)
{
	struct nvmem_cell cell;
	int rc;

	if (!nvmem)
		return -EINVAL;

	rc = nvmem_cell_info_to_nvmem_cell(nvmem, info, &cell);
	if (rc)
		return rc;

	return nvmem_cell_write(&cell, buf, cell.bytes);
}
EXPORT_SYMBOL_GPL(nvmem_device_cell_write);

/**
 * nvmem_device_read() - Read from a given nvmem device
 *
 * @nvmem: nvmem device to read from.
 * @offset: offset in nvmem device.
 * @bytes: number of bytes to read.
 * @buf: buffer pointer which will be populated on successful read.
 *
 * Return: length of successful bytes read on success and negative
 * error code on error.
 */
int nvmem_device_read(struct nvmem_device *nvmem,
		      unsigned int offset,
		      size_t bytes, void *buf)
{
	int rc;

	if (!nvmem)
		return -EINVAL;

	rc = nvmem_reg_read(nvmem, offset, buf, bytes);

	if (rc)
		return rc;

	return bytes;
}
EXPORT_SYMBOL_GPL(nvmem_device_read);

/**
 * nvmem_device_write() - Write cell to a given nvmem device
 *
 * @nvmem: nvmem device to be written to.
 * @offset: offset in nvmem device.
 * @bytes: number of bytes to write.
 * @buf: buffer to be written.
 *
 * Return: length of bytes written or negative error code on failure.
 * */
int nvmem_device_write(struct nvmem_device *nvmem,
		       unsigned int offset,
		       size_t bytes, void *buf)
{
	int rc;

	if (!nvmem)
		return -EINVAL;

	rc = nvmem_reg_write(nvmem, offset, buf, bytes);

	if (rc)
		return rc;


	return bytes;
}
EXPORT_SYMBOL_GPL(nvmem_device_write);

static int __init nvmem_init(void)
{
	return bus_register(&nvmem_bus_type);
}

static void __exit nvmem_exit(void)
{
	bus_unregister(&nvmem_bus_type);
}

subsys_initcall(nvmem_init);
module_exit(nvmem_exit);

MODULE_AUTHOR("Srinivas Kandagatla <srinivas.kandagatla@linaro.org");
MODULE_AUTHOR("Maxime Ripard <maxime.ripard@free-electrons.com");
MODULE_DESCRIPTION("nvmem Driver Core");
MODULE_LICENSE("GPL v2");<|MERGE_RESOLUTION|>--- conflicted
+++ resolved
@@ -1,17 +1,9 @@
+// SPDX-License-Identifier: GPL-2.0
 /*
  * nvmem framework core.
  *
  * Copyright (C) 2015 Srinivas Kandagatla <srinivas.kandagatla@linaro.org>
  * Copyright (C) 2013 Maxime Ripard <maxime.ripard@free-electrons.com>
- *
- * This program is free software; you can redistribute it and/or modify
- * it under the terms of the GNU General Public License version 2 and
- * only version 2 as published by the Free Software Foundation.
- *
- * This program is distributed in the hope that it will be useful,
- * but WITHOUT ANY WARRANTY; without even the implied warranty of
- * MERCHANTABILITY or FITNESS FOR A PARTICULAR PURPOSE.  See the
- * GNU General Public License for more details.
  */
 
 #include <linux/device.h>
@@ -19,35 +11,13 @@
 #include <linux/fs.h>
 #include <linux/idr.h>
 #include <linux/init.h>
+#include <linux/kref.h>
 #include <linux/module.h>
 #include <linux/nvmem-consumer.h>
 #include <linux/nvmem-provider.h>
 #include <linux/of.h>
 #include <linux/slab.h>
-<<<<<<< HEAD
-
-struct nvmem_device {
-	const char		*name;
-	struct module		*owner;
-	struct device		dev;
-	int			stride;
-	int			word_size;
-	int			id;
-	int			users;
-	size_t			size;
-	bool			read_only;
-	int			flags;
-	struct bin_attribute	eeprom;
-	struct device		*base_dev;
-	nvmem_reg_read_t	reg_read;
-	nvmem_reg_write_t	reg_write;
-	void *priv;
-};
-
-#define FLAG_COMPAT		BIT(0)
-=======
 #include "nvmem.h"
->>>>>>> 407d19ab
 
 struct nvmem_cell {
 	const char		*name;
@@ -55,6 +25,7 @@
 	int			bytes;
 	int			bit_offset;
 	int			nbits;
+	struct device_node	*np;
 	struct nvmem_device	*nvmem;
 	struct list_head	node;
 };
@@ -62,10 +33,6 @@
 static DEFINE_MUTEX(nvmem_mutex);
 static DEFINE_IDA(nvmem_ida);
 
-<<<<<<< HEAD
-static LIST_HEAD(nvmem_cells);
-static DEFINE_MUTEX(nvmem_cells_mutex);
-=======
 static DEFINE_MUTEX(nvmem_cell_mutex);
 static LIST_HEAD(nvmem_cell_tables);
 
@@ -74,7 +41,6 @@
 
 static BLOCKING_NOTIFIER_HEAD(nvmem_notifier);
 
->>>>>>> 407d19ab
 
 static int nvmem_reg_read(struct nvmem_device *nvmem, unsigned int offset,
 			  void *val, size_t bytes)
@@ -94,171 +60,6 @@
 	return -EINVAL;
 }
 
-<<<<<<< HEAD
-static ssize_t bin_attr_nvmem_read(struct file *filp, struct kobject *kobj,
-				    struct bin_attribute *attr,
-				    char *buf, loff_t pos, size_t count)
-{
-	struct device *dev;
-	struct nvmem_device *nvmem;
-	int rc;
-
-	if (attr->private)
-		dev = attr->private;
-	else
-		dev = container_of(kobj, struct device, kobj);
-	nvmem = to_nvmem_device(dev);
-
-	/* Stop the user from reading */
-	if (pos >= nvmem->size)
-		return 0;
-
-	if (count < nvmem->word_size)
-		return -EINVAL;
-
-	if (pos + count > nvmem->size)
-		count = nvmem->size - pos;
-
-	count = round_down(count, nvmem->word_size);
-
-	rc = nvmem_reg_read(nvmem, pos, buf, count);
-
-	if (rc)
-		return rc;
-
-	return count;
-}
-
-static ssize_t bin_attr_nvmem_write(struct file *filp, struct kobject *kobj,
-				     struct bin_attribute *attr,
-				     char *buf, loff_t pos, size_t count)
-{
-	struct device *dev;
-	struct nvmem_device *nvmem;
-	int rc;
-
-	if (attr->private)
-		dev = attr->private;
-	else
-		dev = container_of(kobj, struct device, kobj);
-	nvmem = to_nvmem_device(dev);
-
-	/* Stop the user from writing */
-	if (pos >= nvmem->size)
-		return -EFBIG;
-
-	if (count < nvmem->word_size)
-		return -EINVAL;
-
-	if (pos + count > nvmem->size)
-		count = nvmem->size - pos;
-
-	count = round_down(count, nvmem->word_size);
-
-	rc = nvmem_reg_write(nvmem, pos, buf, count);
-
-	if (rc)
-		return rc;
-
-	return count;
-}
-
-/* default read/write permissions */
-static struct bin_attribute bin_attr_rw_nvmem = {
-	.attr	= {
-		.name	= "nvmem",
-		.mode	= S_IWUSR | S_IRUGO,
-	},
-	.read	= bin_attr_nvmem_read,
-	.write	= bin_attr_nvmem_write,
-};
-
-static struct bin_attribute *nvmem_bin_rw_attributes[] = {
-	&bin_attr_rw_nvmem,
-	NULL,
-};
-
-static const struct attribute_group nvmem_bin_rw_group = {
-	.bin_attrs	= nvmem_bin_rw_attributes,
-};
-
-static const struct attribute_group *nvmem_rw_dev_groups[] = {
-	&nvmem_bin_rw_group,
-	NULL,
-};
-
-/* read only permission */
-static struct bin_attribute bin_attr_ro_nvmem = {
-	.attr	= {
-		.name	= "nvmem",
-		.mode	= S_IRUGO,
-	},
-	.read	= bin_attr_nvmem_read,
-};
-
-static struct bin_attribute *nvmem_bin_ro_attributes[] = {
-	&bin_attr_ro_nvmem,
-	NULL,
-};
-
-static const struct attribute_group nvmem_bin_ro_group = {
-	.bin_attrs	= nvmem_bin_ro_attributes,
-};
-
-static const struct attribute_group *nvmem_ro_dev_groups[] = {
-	&nvmem_bin_ro_group,
-	NULL,
-};
-
-/* default read/write permissions, root only */
-static struct bin_attribute bin_attr_rw_root_nvmem = {
-	.attr	= {
-		.name	= "nvmem",
-		.mode	= S_IWUSR | S_IRUSR,
-	},
-	.read	= bin_attr_nvmem_read,
-	.write	= bin_attr_nvmem_write,
-};
-
-static struct bin_attribute *nvmem_bin_rw_root_attributes[] = {
-	&bin_attr_rw_root_nvmem,
-	NULL,
-};
-
-static const struct attribute_group nvmem_bin_rw_root_group = {
-	.bin_attrs	= nvmem_bin_rw_root_attributes,
-};
-
-static const struct attribute_group *nvmem_rw_root_dev_groups[] = {
-	&nvmem_bin_rw_root_group,
-	NULL,
-};
-
-/* read only permission, root only */
-static struct bin_attribute bin_attr_ro_root_nvmem = {
-	.attr	= {
-		.name	= "nvmem",
-		.mode	= S_IRUSR,
-	},
-	.read	= bin_attr_nvmem_read,
-};
-
-static struct bin_attribute *nvmem_bin_ro_root_attributes[] = {
-	&bin_attr_ro_root_nvmem,
-	NULL,
-};
-
-static const struct attribute_group nvmem_bin_ro_root_group = {
-	.bin_attrs	= nvmem_bin_ro_root_attributes,
-};
-
-static const struct attribute_group *nvmem_ro_root_dev_groups[] = {
-	&nvmem_bin_ro_root_group,
-	NULL,
-};
-
-=======
->>>>>>> 407d19ab
 static void nvmem_release(struct device *dev)
 {
 	struct nvmem_device *nvmem = to_nvmem_device(dev);
@@ -295,48 +96,43 @@
 	return to_nvmem_device(d);
 }
 
-static struct nvmem_cell *nvmem_find_cell(const char *cell_id)
-{
-	struct nvmem_cell *p;
-
-	mutex_lock(&nvmem_cells_mutex);
-
-	list_for_each_entry(p, &nvmem_cells, node)
-		if (!strcmp(p->name, cell_id)) {
-			mutex_unlock(&nvmem_cells_mutex);
-			return p;
-		}
-
-	mutex_unlock(&nvmem_cells_mutex);
-
-	return NULL;
+static struct nvmem_device *nvmem_find(const char *name)
+{
+	struct device *d;
+
+	d = bus_find_device_by_name(&nvmem_bus_type, NULL, name);
+
+	if (!d)
+		return NULL;
+
+	return to_nvmem_device(d);
 }
 
 static void nvmem_cell_drop(struct nvmem_cell *cell)
 {
-	mutex_lock(&nvmem_cells_mutex);
+	blocking_notifier_call_chain(&nvmem_notifier, NVMEM_CELL_REMOVE, cell);
+	mutex_lock(&nvmem_mutex);
 	list_del(&cell->node);
-	mutex_unlock(&nvmem_cells_mutex);
+	mutex_unlock(&nvmem_mutex);
+	of_node_put(cell->np);
+	kfree(cell->name);
 	kfree(cell);
 }
 
 static void nvmem_device_remove_all_cells(const struct nvmem_device *nvmem)
 {
-	struct nvmem_cell *cell;
-	struct list_head *p, *n;
-
-	list_for_each_safe(p, n, &nvmem_cells) {
-		cell = list_entry(p, struct nvmem_cell, node);
-		if (cell->nvmem == nvmem)
-			nvmem_cell_drop(cell);
-	}
+	struct nvmem_cell *cell, *p;
+
+	list_for_each_entry_safe(cell, p, &nvmem->cells, node)
+		nvmem_cell_drop(cell);
 }
 
 static void nvmem_cell_add(struct nvmem_cell *cell)
 {
-	mutex_lock(&nvmem_cells_mutex);
-	list_add_tail(&cell->node, &nvmem_cells);
-	mutex_unlock(&nvmem_cells_mutex);
+	mutex_lock(&nvmem_mutex);
+	list_add_tail(&cell->node, &cell->nvmem->cells);
+	mutex_unlock(&nvmem_mutex);
+	blocking_notifier_call_chain(&nvmem_notifier, NVMEM_CELL_ADD, cell);
 }
 
 static int nvmem_cell_info_to_nvmem_cell(struct nvmem_device *nvmem,
@@ -374,7 +170,7 @@
  *
  * Return: 0 or negative error code on failure.
  */
-int nvmem_add_cells(struct nvmem_device *nvmem,
+static int nvmem_add_cells(struct nvmem_device *nvmem,
 		    const struct nvmem_cell_info *info,
 		    int ncells)
 {
@@ -413,7 +209,139 @@
 
 	return rval;
 }
-EXPORT_SYMBOL_GPL(nvmem_add_cells);
+
+/**
+ * nvmem_register_notifier() - Register a notifier block for nvmem events.
+ *
+ * @nb: notifier block to be called on nvmem events.
+ *
+ * Return: 0 on success, negative error number on failure.
+ */
+int nvmem_register_notifier(struct notifier_block *nb)
+{
+	return blocking_notifier_chain_register(&nvmem_notifier, nb);
+}
+EXPORT_SYMBOL_GPL(nvmem_register_notifier);
+
+/**
+ * nvmem_unregister_notifier() - Unregister a notifier block for nvmem events.
+ *
+ * @nb: notifier block to be unregistered.
+ *
+ * Return: 0 on success, negative error number on failure.
+ */
+int nvmem_unregister_notifier(struct notifier_block *nb)
+{
+	return blocking_notifier_chain_unregister(&nvmem_notifier, nb);
+}
+EXPORT_SYMBOL_GPL(nvmem_unregister_notifier);
+
+static int nvmem_add_cells_from_table(struct nvmem_device *nvmem)
+{
+	const struct nvmem_cell_info *info;
+	struct nvmem_cell_table *table;
+	struct nvmem_cell *cell;
+	int rval = 0, i;
+
+	mutex_lock(&nvmem_cell_mutex);
+	list_for_each_entry(table, &nvmem_cell_tables, node) {
+		if (strcmp(nvmem_dev_name(nvmem), table->nvmem_name) == 0) {
+			for (i = 0; i < table->ncells; i++) {
+				info = &table->cells[i];
+
+				cell = kzalloc(sizeof(*cell), GFP_KERNEL);
+				if (!cell) {
+					rval = -ENOMEM;
+					goto out;
+				}
+
+				rval = nvmem_cell_info_to_nvmem_cell(nvmem,
+								     info,
+								     cell);
+				if (rval) {
+					kfree(cell);
+					goto out;
+				}
+
+				nvmem_cell_add(cell);
+			}
+		}
+	}
+
+out:
+	mutex_unlock(&nvmem_cell_mutex);
+	return rval;
+}
+
+static struct nvmem_cell *
+nvmem_find_cell_by_name(struct nvmem_device *nvmem, const char *cell_id)
+{
+	struct nvmem_cell *iter, *cell = NULL;
+
+	mutex_lock(&nvmem_mutex);
+	list_for_each_entry(iter, &nvmem->cells, node) {
+		if (strcmp(cell_id, iter->name) == 0) {
+			cell = iter;
+			break;
+		}
+	}
+	mutex_unlock(&nvmem_mutex);
+
+	return cell;
+}
+
+static int nvmem_add_cells_from_of(struct nvmem_device *nvmem)
+{
+	struct device_node *parent, *child;
+	struct device *dev = &nvmem->dev;
+	struct nvmem_cell *cell;
+	const __be32 *addr;
+	int len;
+
+	parent = dev->of_node;
+
+	for_each_child_of_node(parent, child) {
+		addr = of_get_property(child, "reg", &len);
+		if (!addr || (len < 2 * sizeof(u32))) {
+			dev_err(dev, "nvmem: invalid reg on %pOF\n", child);
+			return -EINVAL;
+		}
+
+		cell = kzalloc(sizeof(*cell), GFP_KERNEL);
+		if (!cell)
+			return -ENOMEM;
+
+		cell->nvmem = nvmem;
+		cell->np = of_node_get(child);
+		cell->offset = be32_to_cpup(addr++);
+		cell->bytes = be32_to_cpup(addr);
+		cell->name = kasprintf(GFP_KERNEL, "%pOFn", child);
+
+		addr = of_get_property(child, "bits", &len);
+		if (addr && len == (2 * sizeof(u32))) {
+			cell->bit_offset = be32_to_cpup(addr++);
+			cell->nbits = be32_to_cpup(addr);
+		}
+
+		if (cell->nbits)
+			cell->bytes = DIV_ROUND_UP(
+					cell->nbits + cell->bit_offset,
+					BITS_PER_BYTE);
+
+		if (!IS_ALIGNED(cell->offset, nvmem->stride)) {
+			dev_err(dev, "cell %s unaligned to nvmem stride %d\n",
+				cell->name, nvmem->stride);
+			/* Cells already added will be freed later. */
+			kfree(cell->name);
+			kfree(cell);
+			return -EINVAL;
+		}
+
+		nvmem_cell_add(cell);
+	}
+
+	return 0;
+}
 
 /**
  * nvmem_register() - Register a nvmem device for given nvmem_config.
@@ -442,6 +370,9 @@
 		kfree(nvmem);
 		return ERR_PTR(rval);
 	}
+
+	kref_init(&nvmem->refcnt);
+	INIT_LIST_HEAD(&nvmem->cells);
 
 	nvmem->id = rval;
 	nvmem->owner = config->owner;
@@ -454,9 +385,11 @@
 	nvmem->dev.bus = &nvmem_bus_type;
 	nvmem->dev.parent = config->dev;
 	nvmem->priv = config->priv;
+	nvmem->type = config->type;
 	nvmem->reg_read = config->reg_read;
 	nvmem->reg_write = config->reg_write;
-	nvmem->dev.of_node = config->dev->of_node;
+	if (!config->no_of_node)
+		nvmem->dev.of_node = config->dev->of_node;
 
 	if (config->id == -1 && config->name) {
 		dev_set_name(&nvmem->dev, "%s", config->name);
@@ -466,8 +399,8 @@
 			     config->name ? config->id : nvmem->id);
 	}
 
-	nvmem->read_only = device_property_present(config->dev, "read-only") |
-			   config->read_only;
+	nvmem->read_only = device_property_present(config->dev, "read-only") ||
+			   config->read_only || !nvmem->reg_write;
 
 	nvmem->dev.groups = nvmem_sysfs_get_groups(nvmem, config);
 
@@ -491,8 +424,20 @@
 			goto err_teardown_compat;
 	}
 
+	rval = nvmem_add_cells_from_table(nvmem);
+	if (rval)
+		goto err_remove_cells;
+
+	rval = nvmem_add_cells_from_of(nvmem);
+	if (rval)
+		goto err_remove_cells;
+
+	blocking_notifier_call_chain(&nvmem_notifier, NVMEM_ADD, nvmem);
+
 	return nvmem;
 
+err_remove_cells:
+	nvmem_device_remove_all_cells(nvmem);
 err_teardown_compat:
 	if (config->compat)
 		nvmem_sysfs_remove_compat(nvmem, config);
@@ -505,21 +450,13 @@
 }
 EXPORT_SYMBOL_GPL(nvmem_register);
 
-/**
- * nvmem_unregister() - Unregister previously registered nvmem device
- *
- * @nvmem: Pointer to previously registered nvmem device.
- *
- * Return: Will be an negative on error or a zero on success.
- */
-int nvmem_unregister(struct nvmem_device *nvmem)
-{
-	mutex_lock(&nvmem_mutex);
-	if (nvmem->users) {
-		mutex_unlock(&nvmem_mutex);
-		return -EBUSY;
-	}
-	mutex_unlock(&nvmem_mutex);
+static void nvmem_device_release(struct kref *kref)
+{
+	struct nvmem_device *nvmem;
+
+	nvmem = container_of(kref, struct nvmem_device, refcnt);
+
+	blocking_notifier_call_chain(&nvmem_notifier, NVMEM_REMOVE, nvmem);
 
 	if (nvmem->flags & FLAG_COMPAT)
 		device_remove_bin_file(nvmem->base_dev, &nvmem->eeprom);
@@ -527,14 +464,22 @@
 	nvmem_device_remove_all_cells(nvmem);
 	device_del(&nvmem->dev);
 	put_device(&nvmem->dev);
-
-	return 0;
+}
+
+/**
+ * nvmem_unregister() - Unregister previously registered nvmem device
+ *
+ * @nvmem: Pointer to previously registered nvmem device.
+ */
+void nvmem_unregister(struct nvmem_device *nvmem)
+{
+	kref_put(&nvmem->refcnt, nvmem_device_release);
 }
 EXPORT_SYMBOL_GPL(nvmem_unregister);
 
 static void devm_nvmem_release(struct device *dev, void *res)
 {
-	WARN_ON(nvmem_unregister(*(struct nvmem_device **)res));
+	nvmem_unregister(*(struct nvmem_device **)res);
 }
 
 /**
@@ -592,71 +537,36 @@
 }
 EXPORT_SYMBOL(devm_nvmem_unregister);
 
-
 static struct nvmem_device *__nvmem_device_get(struct device_node *np,
-					       struct nvmem_cell **cellp,
-					       const char *cell_id)
+					       const char *nvmem_name)
 {
 	struct nvmem_device *nvmem = NULL;
 
 	mutex_lock(&nvmem_mutex);
-
-	if (np) {
-		nvmem = of_nvmem_find(np);
-		if (!nvmem) {
-			mutex_unlock(&nvmem_mutex);
-			return ERR_PTR(-EPROBE_DEFER);
-		}
-	} else {
-		struct nvmem_cell *cell = nvmem_find_cell(cell_id);
-
-		if (cell) {
-			nvmem = cell->nvmem;
-			*cellp = cell;
-		}
-
-		if (!nvmem) {
-			mutex_unlock(&nvmem_mutex);
-			return ERR_PTR(-ENOENT);
-		}
-	}
-
-	nvmem->users++;
+	nvmem = np ? of_nvmem_find(np) : nvmem_find(nvmem_name);
 	mutex_unlock(&nvmem_mutex);
+	if (!nvmem)
+		return ERR_PTR(-EPROBE_DEFER);
 
 	if (!try_module_get(nvmem->owner)) {
 		dev_err(&nvmem->dev,
 			"could not increase module refcount for cell %s\n",
-			nvmem->name);
-
-		mutex_lock(&nvmem_mutex);
-		nvmem->users--;
-		mutex_unlock(&nvmem_mutex);
-
+			nvmem_dev_name(nvmem));
+
+		put_device(&nvmem->dev);
 		return ERR_PTR(-EINVAL);
 	}
 
+	kref_get(&nvmem->refcnt);
+
 	return nvmem;
 }
 
 static void __nvmem_device_put(struct nvmem_device *nvmem)
 {
+	put_device(&nvmem->dev);
 	module_put(nvmem->owner);
-	mutex_lock(&nvmem_mutex);
-	nvmem->users--;
-	mutex_unlock(&nvmem_mutex);
-}
-
-static struct nvmem_device *nvmem_find(const char *name)
-{
-	struct device *d;
-
-	d = bus_find_device_by_name(&nvmem_bus_type, NULL, name);
-
-	if (!d)
-		return NULL;
-
-	return to_nvmem_device(d);
+	kref_put(&nvmem->refcnt, nvmem_device_release);
 }
 
 #if IS_ENABLED(CONFIG_OF)
@@ -673,15 +583,16 @@
 {
 
 	struct device_node *nvmem_np;
-	int index;
-
-	index = of_property_match_string(np, "nvmem-names", id);
+	int index = 0;
+
+	if (id)
+		index = of_property_match_string(np, "nvmem-names", id);
 
 	nvmem_np = of_parse_phandle(np, "nvmem", index);
 	if (!nvmem_np)
-		return ERR_PTR(-EINVAL);
-
-	return __nvmem_device_get(nvmem_np, NULL, NULL);
+		return ERR_PTR(-ENOENT);
+
+	return __nvmem_device_get(nvmem_np, NULL);
 }
 EXPORT_SYMBOL_GPL(of_nvmem_device_get);
 #endif
@@ -707,7 +618,7 @@
 
 	}
 
-	return nvmem_find(dev_name);
+	return __nvmem_device_get(NULL, dev_name);
 }
 EXPORT_SYMBOL_GPL(nvmem_device_get);
 
@@ -785,106 +696,107 @@
 }
 EXPORT_SYMBOL_GPL(devm_nvmem_device_get);
 
-static struct nvmem_cell *nvmem_cell_get_from_list(const char *cell_id)
-{
-	struct nvmem_cell *cell = NULL;
+static struct nvmem_cell *
+nvmem_cell_get_from_lookup(struct device *dev, const char *con_id)
+{
+	struct nvmem_cell *cell = ERR_PTR(-ENOENT);
+	struct nvmem_cell_lookup *lookup;
 	struct nvmem_device *nvmem;
-
-	nvmem = __nvmem_device_get(NULL, &cell, cell_id);
-	if (IS_ERR(nvmem))
-		return ERR_CAST(nvmem);
-
+	const char *dev_id;
+
+	if (!dev)
+		return ERR_PTR(-EINVAL);
+
+	dev_id = dev_name(dev);
+
+	mutex_lock(&nvmem_lookup_mutex);
+
+	list_for_each_entry(lookup, &nvmem_lookup_list, node) {
+		if ((strcmp(lookup->dev_id, dev_id) == 0) &&
+		    (strcmp(lookup->con_id, con_id) == 0)) {
+			/* This is the right entry. */
+			nvmem = __nvmem_device_get(NULL, lookup->nvmem_name);
+			if (IS_ERR(nvmem)) {
+				/* Provider may not be registered yet. */
+				cell = ERR_CAST(nvmem);
+				break;
+			}
+
+			cell = nvmem_find_cell_by_name(nvmem,
+						       lookup->cell_name);
+			if (!cell) {
+				__nvmem_device_put(nvmem);
+				cell = ERR_PTR(-ENOENT);
+			}
+			break;
+		}
+	}
+
+	mutex_unlock(&nvmem_lookup_mutex);
 	return cell;
 }
 
 #if IS_ENABLED(CONFIG_OF)
+static struct nvmem_cell *
+nvmem_find_cell_by_node(struct nvmem_device *nvmem, struct device_node *np)
+{
+	struct nvmem_cell *iter, *cell = NULL;
+
+	mutex_lock(&nvmem_mutex);
+	list_for_each_entry(iter, &nvmem->cells, node) {
+		if (np == iter->np) {
+			cell = iter;
+			break;
+		}
+	}
+	mutex_unlock(&nvmem_mutex);
+
+	return cell;
+}
+
 /**
  * of_nvmem_cell_get() - Get a nvmem cell from given device node and cell id
  *
  * @np: Device tree node that uses the nvmem cell.
- * @name: nvmem cell name from nvmem-cell-names property, or NULL
- *	  for the cell at index 0 (the lone cell with no accompanying
- *	  nvmem-cell-names property).
+ * @id: nvmem cell name from nvmem-cell-names property, or NULL
+ *      for the cell at index 0 (the lone cell with no accompanying
+ *      nvmem-cell-names property).
  *
  * Return: Will be an ERR_PTR() on error or a valid pointer
  * to a struct nvmem_cell.  The nvmem_cell will be freed by the
  * nvmem_cell_put().
  */
-struct nvmem_cell *of_nvmem_cell_get(struct device_node *np,
-					    const char *name)
+struct nvmem_cell *of_nvmem_cell_get(struct device_node *np, const char *id)
 {
 	struct device_node *cell_np, *nvmem_np;
+	struct nvmem_device *nvmem;
 	struct nvmem_cell *cell;
-	struct nvmem_device *nvmem;
-	const __be32 *addr;
-	int rval, len;
 	int index = 0;
 
 	/* if cell name exists, find index to the name */
-	if (name)
-		index = of_property_match_string(np, "nvmem-cell-names", name);
+	if (id)
+		index = of_property_match_string(np, "nvmem-cell-names", id);
 
 	cell_np = of_parse_phandle(np, "nvmem-cells", index);
 	if (!cell_np)
-		return ERR_PTR(-EINVAL);
+		return ERR_PTR(-ENOENT);
 
 	nvmem_np = of_get_next_parent(cell_np);
 	if (!nvmem_np)
 		return ERR_PTR(-EINVAL);
 
-	nvmem = __nvmem_device_get(nvmem_np, NULL, NULL);
+	nvmem = __nvmem_device_get(nvmem_np, NULL);
 	of_node_put(nvmem_np);
 	if (IS_ERR(nvmem))
 		return ERR_CAST(nvmem);
 
-	addr = of_get_property(cell_np, "reg", &len);
-	if (!addr || (len < 2 * sizeof(u32))) {
-		dev_err(&nvmem->dev, "nvmem: invalid reg on %pOF\n",
-			cell_np);
-		rval  = -EINVAL;
-		goto err_mem;
-	}
-
-	cell = kzalloc(sizeof(*cell), GFP_KERNEL);
+	cell = nvmem_find_cell_by_node(nvmem, cell_np);
 	if (!cell) {
-		rval = -ENOMEM;
-		goto err_mem;
-	}
-
-	cell->nvmem = nvmem;
-	cell->offset = be32_to_cpup(addr++);
-	cell->bytes = be32_to_cpup(addr);
-	cell->name = cell_np->name;
-
-	addr = of_get_property(cell_np, "bits", &len);
-	if (addr && len == (2 * sizeof(u32))) {
-		cell->bit_offset = be32_to_cpup(addr++);
-		cell->nbits = be32_to_cpup(addr);
-	}
-
-	if (cell->nbits)
-		cell->bytes = DIV_ROUND_UP(cell->nbits + cell->bit_offset,
-					   BITS_PER_BYTE);
-
-	if (!IS_ALIGNED(cell->offset, nvmem->stride)) {
-			dev_err(&nvmem->dev,
-				"cell %s unaligned to nvmem stride %d\n",
-				cell->name, nvmem->stride);
-		rval  = -EINVAL;
-		goto err_sanity;
-	}
-
-	nvmem_cell_add(cell);
+		__nvmem_device_put(nvmem);
+		return ERR_PTR(-ENOENT);
+	}
 
 	return cell;
-
-err_sanity:
-	kfree(cell);
-
-err_mem:
-	__nvmem_device_put(nvmem);
-
-	return ERR_PTR(rval);
 }
 EXPORT_SYMBOL_GPL(of_nvmem_cell_get);
 #endif
@@ -893,27 +805,29 @@
  * nvmem_cell_get() - Get nvmem cell of device form a given cell name
  *
  * @dev: Device that requests the nvmem cell.
- * @cell_id: nvmem cell name to get.
+ * @id: nvmem cell name to get (this corresponds with the name from the
+ *      nvmem-cell-names property for DT systems and with the con_id from
+ *      the lookup entry for non-DT systems).
  *
  * Return: Will be an ERR_PTR() on error or a valid pointer
  * to a struct nvmem_cell.  The nvmem_cell will be freed by the
  * nvmem_cell_put().
  */
-struct nvmem_cell *nvmem_cell_get(struct device *dev, const char *cell_id)
+struct nvmem_cell *nvmem_cell_get(struct device *dev, const char *id)
 {
 	struct nvmem_cell *cell;
 
 	if (dev->of_node) { /* try dt first */
-		cell = of_nvmem_cell_get(dev->of_node, cell_id);
+		cell = of_nvmem_cell_get(dev->of_node, id);
 		if (!IS_ERR(cell) || PTR_ERR(cell) == -EPROBE_DEFER)
 			return cell;
 	}
 
-	/* NULL cell_id only allowed for device tree; invalid otherwise */
-	if (!cell_id)
+	/* NULL cell id only allowed for device tree; invalid otherwise */
+	if (!id)
 		return ERR_PTR(-EINVAL);
 
-	return nvmem_cell_get_from_list(cell_id);
+	return nvmem_cell_get_from_lookup(dev, id);
 }
 EXPORT_SYMBOL_GPL(nvmem_cell_get);
 
@@ -990,7 +904,6 @@
 	struct nvmem_device *nvmem = cell->nvmem;
 
 	__nvmem_device_put(nvmem);
-	nvmem_cell_drop(cell);
 }
 EXPORT_SYMBOL_GPL(nvmem_cell_put);
 
@@ -1284,7 +1197,7 @@
  * @buf: buffer to be written to cell.
  *
  * Return: length of bytes written or negative error code on failure.
- * */
+ */
 int nvmem_device_cell_write(struct nvmem_device *nvmem,
 			    struct nvmem_cell_info *info, void *buf)
 {
@@ -1340,7 +1253,7 @@
  * @buf: buffer to be written.
  *
  * Return: length of bytes written or negative error code on failure.
- * */
+ */
 int nvmem_device_write(struct nvmem_device *nvmem,
 		       unsigned int offset,
 		       size_t bytes, void *buf)
@@ -1359,6 +1272,80 @@
 	return bytes;
 }
 EXPORT_SYMBOL_GPL(nvmem_device_write);
+
+/**
+ * nvmem_add_cell_table() - register a table of cell info entries
+ *
+ * @table: table of cell info entries
+ */
+void nvmem_add_cell_table(struct nvmem_cell_table *table)
+{
+	mutex_lock(&nvmem_cell_mutex);
+	list_add_tail(&table->node, &nvmem_cell_tables);
+	mutex_unlock(&nvmem_cell_mutex);
+}
+EXPORT_SYMBOL_GPL(nvmem_add_cell_table);
+
+/**
+ * nvmem_del_cell_table() - remove a previously registered cell info table
+ *
+ * @table: table of cell info entries
+ */
+void nvmem_del_cell_table(struct nvmem_cell_table *table)
+{
+	mutex_lock(&nvmem_cell_mutex);
+	list_del(&table->node);
+	mutex_unlock(&nvmem_cell_mutex);
+}
+EXPORT_SYMBOL_GPL(nvmem_del_cell_table);
+
+/**
+ * nvmem_add_cell_lookups() - register a list of cell lookup entries
+ *
+ * @entries: array of cell lookup entries
+ * @nentries: number of cell lookup entries in the array
+ */
+void nvmem_add_cell_lookups(struct nvmem_cell_lookup *entries, size_t nentries)
+{
+	int i;
+
+	mutex_lock(&nvmem_lookup_mutex);
+	for (i = 0; i < nentries; i++)
+		list_add_tail(&entries[i].node, &nvmem_lookup_list);
+	mutex_unlock(&nvmem_lookup_mutex);
+}
+EXPORT_SYMBOL_GPL(nvmem_add_cell_lookups);
+
+/**
+ * nvmem_del_cell_lookups() - remove a list of previously added cell lookup
+ *                            entries
+ *
+ * @entries: array of cell lookup entries
+ * @nentries: number of cell lookup entries in the array
+ */
+void nvmem_del_cell_lookups(struct nvmem_cell_lookup *entries, size_t nentries)
+{
+	int i;
+
+	mutex_lock(&nvmem_lookup_mutex);
+	for (i = 0; i < nentries; i++)
+		list_del(&entries[i].node);
+	mutex_unlock(&nvmem_lookup_mutex);
+}
+EXPORT_SYMBOL_GPL(nvmem_del_cell_lookups);
+
+/**
+ * nvmem_dev_name() - Get the name of a given nvmem device.
+ *
+ * @nvmem: nvmem device.
+ *
+ * Return: name of the nvmem device.
+ */
+const char *nvmem_dev_name(struct nvmem_device *nvmem)
+{
+	return dev_name(&nvmem->dev);
+}
+EXPORT_SYMBOL_GPL(nvmem_dev_name);
 
 static int __init nvmem_init(void)
 {
