--- conflicted
+++ resolved
@@ -116,11 +116,7 @@
 	struct nvmem_config *nvmem_cfg;
 	struct nvmem_device *nvmem;
 	struct sunxi_sid *sid;
-<<<<<<< HEAD
-	int ret, i, size;
-=======
 	int size;
->>>>>>> 407d19ab
 	char *randomness;
 	const struct sunxi_sid_cfg *cfg;
 
@@ -154,23 +150,15 @@
 	if (cfg->need_register_readout)
 		nvmem_cfg->reg_read = sun8i_sid_read_by_reg;
 	else
-<<<<<<< HEAD
-		econfig.reg_read = sunxi_sid_read;
-	econfig.priv = sid;
-	nvmem = nvmem_register(&econfig);
-=======
 		nvmem_cfg->reg_read = sunxi_sid_read;
 
 	nvmem = devm_nvmem_register(dev, nvmem_cfg);
->>>>>>> 407d19ab
 	if (IS_ERR(nvmem))
 		return PTR_ERR(nvmem);
 
 	randomness = kzalloc(size, GFP_KERNEL);
-	if (!randomness) {
-		ret = -EINVAL;
-		goto err_unreg_nvmem;
-	}
+	if (!randomness)
+		return -ENOMEM;
 
 	nvmem_cfg->reg_read(sid, 0, randomness, size);
 	add_device_randomness(randomness, size);
@@ -179,17 +167,6 @@
 	platform_set_drvdata(pdev, nvmem);
 
 	return 0;
-
-err_unreg_nvmem:
-	nvmem_unregister(nvmem);
-	return ret;
-}
-
-static int sunxi_sid_remove(struct platform_device *pdev)
-{
-	struct nvmem_device *nvmem = platform_get_drvdata(pdev);
-
-	return nvmem_unregister(nvmem);
 }
 
 static const struct sunxi_sid_cfg sun4i_a10_cfg = {
@@ -230,7 +207,6 @@
 
 static struct platform_driver sunxi_sid_driver = {
 	.probe = sunxi_sid_probe,
-	.remove = sunxi_sid_remove,
 	.driver = {
 		.name = "eeprom-sunxi-sid",
 		.of_match_table = sunxi_sid_of_match,
