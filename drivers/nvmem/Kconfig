--- conflicted
+++ resolved
@@ -36,13 +36,8 @@
 	  will be called nvmem-imx-iim.
 
 config NVMEM_IMX_OCOTP
-<<<<<<< HEAD
-	tristate "i.MX6 On-Chip OTP Controller support"
-	depends on SOC_IMX6 || COMPILE_TEST
-=======
 	tristate "i.MX 6/7/8 On-Chip OTP Controller support"
 	depends on ARCH_MXC || COMPILE_TEST
->>>>>>> 407d19ab
 	depends on HAS_IOMEM
 	help
 	  This is a driver for the On-Chip OTP Controller (OCOTP) available on
@@ -218,4 +213,14 @@
 	  This driver can also be built as a module. If so, the module
 	  will be called nvmem-sc27xx-efuse.
 
+config NVMEM_ZYNQMP
+	bool "Xilinx ZYNQMP SoC nvmem firmware support"
+	depends on ARCH_ZYNQMP
+	help
+	  This is a driver to access hardware related data like
+	  soc revision, IDCODE... etc by using the firmware
+	  interface.
+
+	  If sure, say yes. If unsure, say no.
+
 endif