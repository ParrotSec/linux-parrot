// SPDX-License-Identifier: GPL-2.0-only
/*
 * Remote Processor Framework
 *
 * Copyright (C) 2011 Texas Instruments, Inc.
 * Copyright (C) 2011 Google, Inc.
 *
 * Ohad Ben-Cohen <ohad@wizery.com>
 * Brian Swetland <swetland@google.com>
 * Mark Grosen <mgrosen@ti.com>
 * Fernando Guzman Lugo <fernando.lugo@ti.com>
 * Suman Anna <s-anna@ti.com>
 * Robert Tivy <rtivy@ti.com>
 * Armando Uribe De Leon <x0095078@ti.com>
 */

#define pr_fmt(fmt)    "%s: " fmt, __func__

#include <linux/kernel.h>
#include <linux/module.h>
#include <linux/device.h>
#include <linux/slab.h>
#include <linux/mutex.h>
#include <linux/dma-mapping.h>
#include <linux/firmware.h>
#include <linux/string.h>
#include <linux/debugfs.h>
#include <linux/devcoredump.h>
#include <linux/remoteproc.h>
#include <linux/iommu.h>
#include <linux/idr.h>
#include <linux/elf.h>
#include <linux/crc32.h>
#include <linux/virtio_ids.h>
#include <linux/virtio_ring.h>
#include <asm/byteorder.h>

#include "remoteproc_internal.h"

static DEFINE_MUTEX(rproc_list_mutex);
static LIST_HEAD(rproc_list);

typedef int (*rproc_handle_resources_t)(struct rproc *rproc,
				struct resource_table *table, int len);
typedef int (*rproc_handle_resource_t)(struct rproc *rproc,
				 void *, int offset, int avail);

/* Unique indices for remoteproc devices */
static DEFINE_IDA(rproc_dev_index);

static const char * const rproc_crash_names[] = {
	[RPROC_MMUFAULT]	= "mmufault",
	[RPROC_WATCHDOG]	= "watchdog",
	[RPROC_FATAL_ERROR]	= "fatal error",
};

/* translate rproc_crash_type to string */
static const char *rproc_crash_to_string(enum rproc_crash_type type)
{
	if (type < ARRAY_SIZE(rproc_crash_names))
		return rproc_crash_names[type];
	return "unknown";
}

/*
 * This is the IOMMU fault handler we register with the IOMMU API
 * (when relevant; not all remote processors access memory through
 * an IOMMU).
 *
 * IOMMU core will invoke this handler whenever the remote processor
 * will try to access an unmapped device address.
 */
static int rproc_iommu_fault(struct iommu_domain *domain, struct device *dev,
			     unsigned long iova, int flags, void *token)
{
	struct rproc *rproc = token;

	dev_err(dev, "iommu fault: da 0x%lx flags 0x%x\n", iova, flags);

	rproc_report_crash(rproc, RPROC_MMUFAULT);

	/*
	 * Let the iommu core know we're not really handling this fault;
	 * we just used it as a recovery trigger.
	 */
	return -ENOSYS;
}

static int rproc_enable_iommu(struct rproc *rproc)
{
	struct iommu_domain *domain;
	struct device *dev = rproc->dev.parent;
	int ret;

	if (!rproc->has_iommu) {
		dev_dbg(dev, "iommu not present\n");
		return 0;
	}

	domain = iommu_domain_alloc(dev->bus);
	if (!domain) {
		dev_err(dev, "can't alloc iommu domain\n");
		return -ENOMEM;
	}

	iommu_set_fault_handler(domain, rproc_iommu_fault, rproc);

	ret = iommu_attach_device(domain, dev);
	if (ret) {
		dev_err(dev, "can't attach iommu device: %d\n", ret);
		goto free_domain;
	}

	rproc->domain = domain;

	return 0;

free_domain:
	iommu_domain_free(domain);
	return ret;
}

static void rproc_disable_iommu(struct rproc *rproc)
{
	struct iommu_domain *domain = rproc->domain;
	struct device *dev = rproc->dev.parent;

	if (!domain)
		return;

	iommu_detach_device(domain, dev);
	iommu_domain_free(domain);
}

/**
 * rproc_da_to_va() - lookup the kernel virtual address for a remoteproc address
 * @rproc: handle of a remote processor
 * @da: remoteproc device address to translate
 * @len: length of the memory region @da is pointing to
 *
 * Some remote processors will ask us to allocate them physically contiguous
 * memory regions (which we call "carveouts"), and map them to specific
 * device addresses (which are hardcoded in the firmware). They may also have
 * dedicated memory regions internal to the processors, and use them either
 * exclusively or alongside carveouts.
 *
 * They may then ask us to copy objects into specific device addresses (e.g.
 * code/data sections) or expose us certain symbols in other device address
 * (e.g. their trace buffer).
 *
 * This function is a helper function with which we can go over the allocated
 * carveouts and translate specific device addresses to kernel virtual addresses
 * so we can access the referenced memory. This function also allows to perform
 * translations on the internal remoteproc memory regions through a platform
 * implementation specific da_to_va ops, if present.
 *
 * The function returns a valid kernel address on success or NULL on failure.
 *
 * Note: phys_to_virt(iommu_iova_to_phys(rproc->domain, da)) will work too,
 * but only on kernel direct mapped RAM memory. Instead, we're just using
 * here the output of the DMA API for the carveouts, which should be more
 * correct.
 */
void *rproc_da_to_va(struct rproc *rproc, u64 da, int len)
{
	struct rproc_mem_entry *carveout;
	void *ptr = NULL;

	if (rproc->ops->da_to_va) {
		ptr = rproc->ops->da_to_va(rproc, da, len);
		if (ptr)
			goto out;
	}

	list_for_each_entry(carveout, &rproc->carveouts, node) {
		int offset = da - carveout->da;

		/* try next carveout if da is too small */
		if (offset < 0)
			continue;

		/* try next carveout if da is too large */
		if (offset + len > carveout->len)
			continue;

		ptr = carveout->va + offset;

		break;
	}

out:
	return ptr;
}
EXPORT_SYMBOL(rproc_da_to_va);

int rproc_alloc_vring(struct rproc_vdev *rvdev, int i)
{
	struct rproc *rproc = rvdev->rproc;
	struct device *dev = &rproc->dev;
	struct rproc_vring *rvring = &rvdev->vring[i];
	struct fw_rsc_vdev *rsc;
	dma_addr_t dma;
	void *va;
	int ret, size, notifyid;

	/* actual size of vring (in bytes) */
	size = PAGE_ALIGN(vring_size(rvring->len, rvring->align));

	/*
	 * Allocate non-cacheable memory for the vring. In the future
	 * this call will also configure the IOMMU for us
	 */
	va = dma_alloc_coherent(dev->parent, size, &dma, GFP_KERNEL);
	if (!va) {
		dev_err(dev->parent, "dma_alloc_coherent failed\n");
		return -EINVAL;
	}

	/*
	 * Assign an rproc-wide unique index for this vring
	 * TODO: assign a notifyid for rvdev updates as well
	 * TODO: support predefined notifyids (via resource table)
	 */
	ret = idr_alloc(&rproc->notifyids, rvring, 0, 0, GFP_KERNEL);
	if (ret < 0) {
		dev_err(dev, "idr_alloc failed: %d\n", ret);
		dma_free_coherent(dev->parent, size, va, dma);
		return ret;
	}
	notifyid = ret;

	/* Potentially bump max_notifyid */
	if (notifyid > rproc->max_notifyid)
		rproc->max_notifyid = notifyid;

	dev_dbg(dev, "vring%d: va %pK dma %pad size 0x%x idr %d\n",
		i, va, &dma, size, notifyid);

	rvring->va = va;
	rvring->dma = dma;
	rvring->notifyid = notifyid;

	/*
	 * Let the rproc know the notifyid and da of this vring.
	 * Not all platforms use dma_alloc_coherent to automatically
	 * set up the iommu. In this case the device address (da) will
	 * hold the physical address and not the device address.
	 */
	rsc = (void *)rproc->table_ptr + rvdev->rsc_offset;
	rsc->vring[i].da = dma;
	rsc->vring[i].notifyid = notifyid;
	return 0;
}

static int
rproc_parse_vring(struct rproc_vdev *rvdev, struct fw_rsc_vdev *rsc, int i)
{
	struct rproc *rproc = rvdev->rproc;
	struct device *dev = &rproc->dev;
	struct fw_rsc_vdev_vring *vring = &rsc->vring[i];
	struct rproc_vring *rvring = &rvdev->vring[i];

	dev_dbg(dev, "vdev rsc: vring%d: da 0x%x, qsz %d, align %d\n",
		i, vring->da, vring->num, vring->align);

	/* verify queue size and vring alignment are sane */
	if (!vring->num || !vring->align) {
		dev_err(dev, "invalid qsz (%d) or alignment (%d)\n",
			vring->num, vring->align);
		return -EINVAL;
	}

	rvring->len = vring->num;
	rvring->align = vring->align;
	rvring->rvdev = rvdev;

	return 0;
}

void rproc_free_vring(struct rproc_vring *rvring)
{
	int size = PAGE_ALIGN(vring_size(rvring->len, rvring->align));
	struct rproc *rproc = rvring->rvdev->rproc;
	int idx = rvring->rvdev->vring - rvring;
	struct fw_rsc_vdev *rsc;

	dma_free_coherent(rproc->dev.parent, size, rvring->va, rvring->dma);
	idr_remove(&rproc->notifyids, rvring->notifyid);

	/* reset resource entry info */
	rsc = (void *)rproc->table_ptr + rvring->rvdev->rsc_offset;
	rsc->vring[idx].da = 0;
	rsc->vring[idx].notifyid = -1;
}

static int rproc_vdev_do_start(struct rproc_subdev *subdev)
{
	struct rproc_vdev *rvdev = container_of(subdev, struct rproc_vdev, subdev);

	return rproc_add_virtio_dev(rvdev, rvdev->id);
}

static void rproc_vdev_do_stop(struct rproc_subdev *subdev, bool crashed)
{
	struct rproc_vdev *rvdev = container_of(subdev, struct rproc_vdev, subdev);

	rproc_remove_virtio_dev(rvdev);
}

/**
 * rproc_handle_vdev() - handle a vdev fw resource
 * @rproc: the remote processor
 * @rsc: the vring resource descriptor
 * @avail: size of available data (for sanity checking the image)
 *
 * This resource entry requests the host to statically register a virtio
 * device (vdev), and setup everything needed to support it. It contains
 * everything needed to make it possible: the virtio device id, virtio
 * device features, vrings information, virtio config space, etc...
 *
 * Before registering the vdev, the vrings are allocated from non-cacheable
 * physically contiguous memory. Currently we only support two vrings per
 * remote processor (temporary limitation). We might also want to consider
 * doing the vring allocation only later when ->find_vqs() is invoked, and
 * then release them upon ->del_vqs().
 *
 * Note: @da is currently not really handled correctly: we dynamically
 * allocate it using the DMA API, ignoring requested hard coded addresses,
 * and we don't take care of any required IOMMU programming. This is all
 * going to be taken care of when the generic iommu-based DMA API will be
 * merged. Meanwhile, statically-addressed iommu-based firmware images should
 * use RSC_DEVMEM resource entries to map their required @da to the physical
 * address of their base CMA region (ouch, hacky!).
 *
 * Returns 0 on success, or an appropriate error code otherwise
 */
static int rproc_handle_vdev(struct rproc *rproc, struct fw_rsc_vdev *rsc,
			     int offset, int avail)
{
	struct device *dev = &rproc->dev;
	struct rproc_vdev *rvdev;
	int i, ret;

	/* make sure resource isn't truncated */
	if (sizeof(*rsc) + rsc->num_of_vrings * sizeof(struct fw_rsc_vdev_vring)
			+ rsc->config_len > avail) {
		dev_err(dev, "vdev rsc is truncated\n");
		return -EINVAL;
	}

	/* make sure reserved bytes are zeroes */
	if (rsc->reserved[0] || rsc->reserved[1]) {
		dev_err(dev, "vdev rsc has non zero reserved bytes\n");
		return -EINVAL;
	}

	dev_dbg(dev, "vdev rsc: id %d, dfeatures 0x%x, cfg len %d, %d vrings\n",
		rsc->id, rsc->dfeatures, rsc->config_len, rsc->num_of_vrings);

	/* we currently support only two vrings per rvdev */
	if (rsc->num_of_vrings > ARRAY_SIZE(rvdev->vring)) {
		dev_err(dev, "too many vrings: %d\n", rsc->num_of_vrings);
		return -EINVAL;
	}

	rvdev = kzalloc(sizeof(*rvdev), GFP_KERNEL);
	if (!rvdev)
		return -ENOMEM;

	kref_init(&rvdev->refcount);

	rvdev->id = rsc->id;
	rvdev->rproc = rproc;
<<<<<<< HEAD
=======
	rvdev->index = rproc->nb_vdev++;

	/* Initialise vdev subdevice */
	snprintf(name, sizeof(name), "vdev%dbuffer", rvdev->index);
	rvdev->dev.parent = rproc->dev.parent;
	rvdev->dev.dma_pfn_offset = rproc->dev.parent->dma_pfn_offset;
	rvdev->dev.release = rproc_rvdev_release;
	dev_set_name(&rvdev->dev, "%s#%s", dev_name(rvdev->dev.parent), name);
	dev_set_drvdata(&rvdev->dev, rvdev);

	ret = device_register(&rvdev->dev);
	if (ret) {
		put_device(&rvdev->dev);
		return ret;
	}
	/* Make device dma capable by inheriting from parent's capabilities */
	set_dma_ops(&rvdev->dev, get_dma_ops(rproc->dev.parent));

	ret = dma_coerce_mask_and_coherent(&rvdev->dev,
					   dma_get_mask(rproc->dev.parent));
	if (ret) {
		dev_warn(dev,
			 "Failed to set DMA mask %llx. Trying to continue... %x\n",
			 dma_get_mask(rproc->dev.parent), ret);
	}
>>>>>>> 407d19ab

	/* parse the vrings */
	for (i = 0; i < rsc->num_of_vrings; i++) {
		ret = rproc_parse_vring(rvdev, rsc, i);
		if (ret)
			goto free_rvdev;
	}

	/* remember the resource offset*/
	rvdev->rsc_offset = offset;

	/* allocate the vring resources */
	for (i = 0; i < rsc->num_of_vrings; i++) {
		ret = rproc_alloc_vring(rvdev, i);
		if (ret)
			goto unwind_vring_allocations;
	}

	list_add_tail(&rvdev->node, &rproc->rvdevs);

	rvdev->subdev.start = rproc_vdev_do_start;
	rvdev->subdev.stop = rproc_vdev_do_stop;

	rproc_add_subdev(rproc, &rvdev->subdev);

	return 0;

unwind_vring_allocations:
	for (i--; i >= 0; i--)
		rproc_free_vring(&rvdev->vring[i]);
free_rvdev:
	kfree(rvdev);
	return ret;
}

void rproc_vdev_release(struct kref *ref)
{
	struct rproc_vdev *rvdev = container_of(ref, struct rproc_vdev, refcount);
	struct rproc_vring *rvring;
	struct rproc *rproc = rvdev->rproc;
	int id;

	for (id = 0; id < ARRAY_SIZE(rvdev->vring); id++) {
		rvring = &rvdev->vring[id];
		if (!rvring->va)
			continue;

		rproc_free_vring(rvring);
	}

	rproc_remove_subdev(rproc, &rvdev->subdev);
	list_del(&rvdev->node);
	kfree(rvdev);
}

/**
 * rproc_handle_trace() - handle a shared trace buffer resource
 * @rproc: the remote processor
 * @rsc: the trace resource descriptor
 * @avail: size of available data (for sanity checking the image)
 *
 * In case the remote processor dumps trace logs into memory,
 * export it via debugfs.
 *
 * Currently, the 'da' member of @rsc should contain the device address
 * where the remote processor is dumping the traces. Later we could also
 * support dynamically allocating this address using the generic
 * DMA API (but currently there isn't a use case for that).
 *
 * Returns 0 on success, or an appropriate error code otherwise
 */
static int rproc_handle_trace(struct rproc *rproc, struct fw_rsc_trace *rsc,
			      int offset, int avail)
{
	struct rproc_mem_entry *trace;
	struct device *dev = &rproc->dev;
	void *ptr;
	char name[15];

	if (sizeof(*rsc) > avail) {
		dev_err(dev, "trace rsc is truncated\n");
		return -EINVAL;
	}

	/* make sure reserved bytes are zeroes */
	if (rsc->reserved) {
		dev_err(dev, "trace rsc has non zero reserved bytes\n");
		return -EINVAL;
	}

	/* what's the kernel address of this resource ? */
	ptr = rproc_da_to_va(rproc, rsc->da, rsc->len);
	if (!ptr) {
		dev_err(dev, "erroneous trace resource entry\n");
		return -EINVAL;
	}

	trace = kzalloc(sizeof(*trace), GFP_KERNEL);
	if (!trace)
		return -ENOMEM;

	/* set the trace buffer dma properties */
	trace->len = rsc->len;
	trace->va = ptr;

	/* make sure snprintf always null terminates, even if truncating */
	snprintf(name, sizeof(name), "trace%d", rproc->num_traces);

	/* create the debugfs entry */
	trace->priv = rproc_create_trace_file(name, rproc, trace);
	if (!trace->priv) {
		trace->va = NULL;
		kfree(trace);
		return -EINVAL;
	}

	list_add_tail(&trace->node, &rproc->traces);

	rproc->num_traces++;

	dev_dbg(dev, "%s added: va %pK, da 0x%x, len 0x%x\n",
		name, ptr, rsc->da, rsc->len);

	return 0;
}

/**
 * rproc_handle_devmem() - handle devmem resource entry
 * @rproc: remote processor handle
 * @rsc: the devmem resource entry
 * @avail: size of available data (for sanity checking the image)
 *
 * Remote processors commonly need to access certain on-chip peripherals.
 *
 * Some of these remote processors access memory via an iommu device,
 * and might require us to configure their iommu before they can access
 * the on-chip peripherals they need.
 *
 * This resource entry is a request to map such a peripheral device.
 *
 * These devmem entries will contain the physical address of the device in
 * the 'pa' member. If a specific device address is expected, then 'da' will
 * contain it (currently this is the only use case supported). 'len' will
 * contain the size of the physical region we need to map.
 *
 * Currently we just "trust" those devmem entries to contain valid physical
 * addresses, but this is going to change: we want the implementations to
 * tell us ranges of physical addresses the firmware is allowed to request,
 * and not allow firmwares to request access to physical addresses that
 * are outside those ranges.
 */
static int rproc_handle_devmem(struct rproc *rproc, struct fw_rsc_devmem *rsc,
			       int offset, int avail)
{
	struct rproc_mem_entry *mapping;
	struct device *dev = &rproc->dev;
	int ret;

	/* no point in handling this resource without a valid iommu domain */
	if (!rproc->domain)
		return -EINVAL;

	if (sizeof(*rsc) > avail) {
		dev_err(dev, "devmem rsc is truncated\n");
		return -EINVAL;
	}

	/* make sure reserved bytes are zeroes */
	if (rsc->reserved) {
		dev_err(dev, "devmem rsc has non zero reserved bytes\n");
		return -EINVAL;
	}

	mapping = kzalloc(sizeof(*mapping), GFP_KERNEL);
	if (!mapping)
		return -ENOMEM;

	ret = iommu_map(rproc->domain, rsc->da, rsc->pa, rsc->len, rsc->flags);
	if (ret) {
		dev_err(dev, "failed to map devmem: %d\n", ret);
		goto out;
	}

	/*
	 * We'll need this info later when we'll want to unmap everything
	 * (e.g. on shutdown).
	 *
	 * We can't trust the remote processor not to change the resource
	 * table, so we must maintain this info independently.
	 */
	mapping->da = rsc->da;
	mapping->len = rsc->len;
	list_add_tail(&mapping->node, &rproc->mappings);

	dev_dbg(dev, "mapped devmem pa 0x%x, da 0x%x, len 0x%x\n",
		rsc->pa, rsc->da, rsc->len);

	return 0;

out:
	kfree(mapping);
	return ret;
}

/**
 * rproc_handle_carveout() - handle phys contig memory allocation requests
 * @rproc: rproc handle
 * @rsc: the resource entry
 * @avail: size of available data (for image validation)
 *
 * This function will handle firmware requests for allocation of physically
 * contiguous memory regions.
 *
 * These request entries should come first in the firmware's resource table,
 * as other firmware entries might request placing other data objects inside
 * these memory regions (e.g. data/code segments, trace resource entries, ...).
 *
 * Allocating memory this way helps utilizing the reserved physical memory
 * (e.g. CMA) more efficiently, and also minimizes the number of TLB entries
 * needed to map it (in case @rproc is using an IOMMU). Reducing the TLB
 * pressure is important; it may have a substantial impact on performance.
 */
static int rproc_handle_carveout(struct rproc *rproc,
				 struct fw_rsc_carveout *rsc,
				 int offset, int avail)
{
	struct rproc_mem_entry *carveout, *mapping;
	struct device *dev = &rproc->dev;
	dma_addr_t dma;
	void *va;
	int ret;

	if (sizeof(*rsc) > avail) {
		dev_err(dev, "carveout rsc is truncated\n");
		return -EINVAL;
	}

	/* make sure reserved bytes are zeroes */
	if (rsc->reserved) {
		dev_err(dev, "carveout rsc has non zero reserved bytes\n");
		return -EINVAL;
	}

	dev_dbg(dev, "carveout rsc: name: %s, da 0x%x, pa 0x%x, len 0x%x, flags 0x%x\n",
		rsc->name, rsc->da, rsc->pa, rsc->len, rsc->flags);

	carveout = kzalloc(sizeof(*carveout), GFP_KERNEL);
	if (!carveout)
		return -ENOMEM;

	va = dma_alloc_coherent(dev->parent, rsc->len, &dma, GFP_KERNEL);
	if (!va) {
		dev_err(dev->parent,
			"failed to allocate dma memory: len 0x%x\n", rsc->len);
		ret = -ENOMEM;
		goto free_carv;
	}

	dev_dbg(dev, "carveout va %pK, dma %pad, len 0x%x\n",
		va, &dma, rsc->len);

	/*
	 * Ok, this is non-standard.
	 *
	 * Sometimes we can't rely on the generic iommu-based DMA API
	 * to dynamically allocate the device address and then set the IOMMU
	 * tables accordingly, because some remote processors might
	 * _require_ us to use hard coded device addresses that their
	 * firmware was compiled with.
	 *
	 * In this case, we must use the IOMMU API directly and map
	 * the memory to the device address as expected by the remote
	 * processor.
	 *
	 * Obviously such remote processor devices should not be configured
	 * to use the iommu-based DMA API: we expect 'dma' to contain the
	 * physical address in this case.
	 */
	if (rproc->domain) {
		mapping = kzalloc(sizeof(*mapping), GFP_KERNEL);
		if (!mapping) {
			ret = -ENOMEM;
			goto dma_free;
		}

		ret = iommu_map(rproc->domain, rsc->da, dma, rsc->len,
				rsc->flags);
		if (ret) {
			dev_err(dev, "iommu_map failed: %d\n", ret);
			goto free_mapping;
		}

		/*
		 * We'll need this info later when we'll want to unmap
		 * everything (e.g. on shutdown).
		 *
		 * We can't trust the remote processor not to change the
		 * resource table, so we must maintain this info independently.
		 */
		mapping->da = rsc->da;
		mapping->len = rsc->len;
		list_add_tail(&mapping->node, &rproc->mappings);

		dev_dbg(dev, "carveout mapped 0x%x to %pad\n",
			rsc->da, &dma);
	}

	/*
	 * Some remote processors might need to know the pa
	 * even though they are behind an IOMMU. E.g., OMAP4's
	 * remote M3 processor needs this so it can control
	 * on-chip hardware accelerators that are not behind
	 * the IOMMU, and therefor must know the pa.
	 *
	 * Generally we don't want to expose physical addresses
	 * if we don't have to (remote processors are generally
	 * _not_ trusted), so we might want to do this only for
	 * remote processor that _must_ have this (e.g. OMAP4's
	 * dual M3 subsystem).
	 *
	 * Non-IOMMU processors might also want to have this info.
	 * In this case, the device address and the physical address
	 * are the same.
	 */
	rsc->pa = dma;

	carveout->va = va;
	carveout->len = rsc->len;
	carveout->dma = dma;
	carveout->da = rsc->da;

	list_add_tail(&carveout->node, &rproc->carveouts);

	return 0;

free_mapping:
	kfree(mapping);
dma_free:
	dma_free_coherent(dev->parent, rsc->len, va, dma);
free_carv:
	kfree(carveout);
	return ret;
}

/*
 * A lookup table for resource handlers. The indices are defined in
 * enum fw_resource_type.
 */
static rproc_handle_resource_t rproc_loading_handlers[RSC_LAST] = {
	[RSC_CARVEOUT] = (rproc_handle_resource_t)rproc_handle_carveout,
	[RSC_DEVMEM] = (rproc_handle_resource_t)rproc_handle_devmem,
	[RSC_TRACE] = (rproc_handle_resource_t)rproc_handle_trace,
	[RSC_VDEV] = (rproc_handle_resource_t)rproc_handle_vdev,
};

/* handle firmware resource entries before booting the remote processor */
static int rproc_handle_resources(struct rproc *rproc,
				  rproc_handle_resource_t handlers[RSC_LAST])
{
	struct device *dev = &rproc->dev;
	rproc_handle_resource_t handler;
	int ret = 0, i;

	if (!rproc->table_ptr)
		return 0;

	for (i = 0; i < rproc->table_ptr->num; i++) {
		int offset = rproc->table_ptr->offset[i];
		struct fw_rsc_hdr *hdr = (void *)rproc->table_ptr + offset;
		int avail = rproc->table_sz - offset - sizeof(*hdr);
		void *rsc = (void *)hdr + sizeof(*hdr);

		/* make sure table isn't truncated */
		if (avail < 0) {
			dev_err(dev, "rsc table is truncated\n");
			return -EINVAL;
		}

		dev_dbg(dev, "rsc: type %d\n", hdr->type);

		if (hdr->type >= RSC_LAST) {
			dev_warn(dev, "unsupported resource %d\n", hdr->type);
			continue;
		}

		handler = handlers[hdr->type];
		if (!handler)
			continue;

		ret = handler(rproc, rsc, offset + sizeof(*hdr), avail);
		if (ret)
			break;
	}

	return ret;
}

static int rproc_prepare_subdevices(struct rproc *rproc)
{
	struct rproc_subdev *subdev;
	int ret;

	list_for_each_entry(subdev, &rproc->subdevs, node) {
		if (subdev->prepare) {
			ret = subdev->prepare(subdev);
			if (ret)
				goto unroll_preparation;
		}
	}

	return 0;

unroll_preparation:
	list_for_each_entry_continue_reverse(subdev, &rproc->subdevs, node) {
		if (subdev->unprepare)
			subdev->unprepare(subdev);
	}

	return ret;
}

static int rproc_start_subdevices(struct rproc *rproc)
{
	struct rproc_subdev *subdev;
	int ret;

	list_for_each_entry(subdev, &rproc->subdevs, node) {
		if (subdev->start) {
			ret = subdev->start(subdev);
			if (ret)
				goto unroll_registration;
		}
	}

	return 0;

unroll_registration:
	list_for_each_entry_continue_reverse(subdev, &rproc->subdevs, node) {
		if (subdev->stop)
			subdev->stop(subdev, true);
	}

	return ret;
}

static void rproc_stop_subdevices(struct rproc *rproc, bool crashed)
{
	struct rproc_subdev *subdev;

	list_for_each_entry_reverse(subdev, &rproc->subdevs, node) {
		if (subdev->stop)
			subdev->stop(subdev, crashed);
	}
}

static void rproc_unprepare_subdevices(struct rproc *rproc)
{
	struct rproc_subdev *subdev;

	list_for_each_entry_reverse(subdev, &rproc->subdevs, node) {
		if (subdev->unprepare)
			subdev->unprepare(subdev);
	}
}

/**
 * rproc_coredump_cleanup() - clean up dump_segments list
 * @rproc: the remote processor handle
 */
static void rproc_coredump_cleanup(struct rproc *rproc)
{
	struct rproc_dump_segment *entry, *tmp;

	list_for_each_entry_safe(entry, tmp, &rproc->dump_segments, node) {
		list_del(&entry->node);
		kfree(entry);
	}
}

/**
 * rproc_resource_cleanup() - clean up and free all acquired resources
 * @rproc: rproc handle
 *
 * This function will free all resources acquired for @rproc, and it
 * is called whenever @rproc either shuts down or fails to boot.
 */
static void rproc_resource_cleanup(struct rproc *rproc)
{
	struct rproc_mem_entry *entry, *tmp;
	struct rproc_vdev *rvdev, *rvtmp;
	struct device *dev = &rproc->dev;

	/* clean up debugfs trace entries */
	list_for_each_entry_safe(entry, tmp, &rproc->traces, node) {
		rproc_remove_trace_file(entry->priv);
		rproc->num_traces--;
		list_del(&entry->node);
		kfree(entry);
	}

	/* clean up iommu mapping entries */
	list_for_each_entry_safe(entry, tmp, &rproc->mappings, node) {
		size_t unmapped;

		unmapped = iommu_unmap(rproc->domain, entry->da, entry->len);
		if (unmapped != entry->len) {
			/* nothing much to do besides complaining */
			dev_err(dev, "failed to unmap %u/%zu\n", entry->len,
				unmapped);
		}

		list_del(&entry->node);
		kfree(entry);
	}

	/* clean up carveout allocations */
	list_for_each_entry_safe(entry, tmp, &rproc->carveouts, node) {
		dma_free_coherent(dev->parent, entry->len, entry->va,
				  entry->dma);
		list_del(&entry->node);
		kfree(entry);
	}

	/* clean up remote vdev entries */
	list_for_each_entry_safe(rvdev, rvtmp, &rproc->rvdevs, node)
		kref_put(&rvdev->refcount, rproc_vdev_release);

	rproc_coredump_cleanup(rproc);
}

static int rproc_start(struct rproc *rproc, const struct firmware *fw)
{
	struct resource_table *loaded_table;
	struct device *dev = &rproc->dev;
	int ret;

	/* load the ELF segments to memory */
	ret = rproc_load_segments(rproc, fw);
	if (ret) {
		dev_err(dev, "Failed to load program segments: %d\n", ret);
		return ret;
	}

	/*
	 * The starting device has been given the rproc->cached_table as the
	 * resource table. The address of the vring along with the other
	 * allocated resources (carveouts etc) is stored in cached_table.
	 * In order to pass this information to the remote device we must copy
	 * this information to device memory. We also update the table_ptr so
	 * that any subsequent changes will be applied to the loaded version.
	 */
	loaded_table = rproc_find_loaded_rsc_table(rproc, fw);
	if (loaded_table) {
		memcpy(loaded_table, rproc->cached_table, rproc->table_sz);
		rproc->table_ptr = loaded_table;
	}

	ret = rproc_prepare_subdevices(rproc);
	if (ret) {
		dev_err(dev, "failed to prepare subdevices for %s: %d\n",
			rproc->name, ret);
		goto reset_table_ptr;
	}

	/* power up the remote processor */
	ret = rproc->ops->start(rproc);
	if (ret) {
		dev_err(dev, "can't start rproc %s: %d\n", rproc->name, ret);
		goto unprepare_subdevices;
	}

	/* Start any subdevices for the remote processor */
	ret = rproc_start_subdevices(rproc);
	if (ret) {
		dev_err(dev, "failed to probe subdevices for %s: %d\n",
			rproc->name, ret);
		goto stop_rproc;
	}

	rproc->state = RPROC_RUNNING;

	dev_info(dev, "remote processor %s is now up\n", rproc->name);

	return 0;

stop_rproc:
	rproc->ops->stop(rproc);
unprepare_subdevices:
	rproc_unprepare_subdevices(rproc);
reset_table_ptr:
	rproc->table_ptr = rproc->cached_table;

	return ret;
}

/*
 * take a firmware and boot a remote processor with it.
 */
static int rproc_fw_boot(struct rproc *rproc, const struct firmware *fw)
{
	struct device *dev = &rproc->dev;
	const char *name = rproc->firmware;
	int ret;

	ret = rproc_fw_sanity_check(rproc, fw);
	if (ret)
		return ret;

	dev_info(dev, "Booting fw image %s, size %zd\n", name, fw->size);

	/*
	 * if enabling an IOMMU isn't relevant for this rproc, this is
	 * just a nop
	 */
	ret = rproc_enable_iommu(rproc);
	if (ret) {
		dev_err(dev, "can't enable iommu: %d\n", ret);
		return ret;
	}

	rproc->bootaddr = rproc_get_boot_addr(rproc, fw);

	/* Load resource table, core dump segment list etc from the firmware */
	ret = rproc_parse_fw(rproc, fw);
	if (ret)
		goto disable_iommu;

	/* reset max_notifyid */
	rproc->max_notifyid = -1;

	/* handle fw resources which are required to boot rproc */
	ret = rproc_handle_resources(rproc, rproc_loading_handlers);
	if (ret) {
		dev_err(dev, "Failed to process resources: %d\n", ret);
		goto clean_up_resources;
	}

	ret = rproc_start(rproc, fw);
	if (ret)
		goto clean_up_resources;

	return 0;

clean_up_resources:
	rproc_resource_cleanup(rproc);
	kfree(rproc->cached_table);
	rproc->cached_table = NULL;
	rproc->table_ptr = NULL;
disable_iommu:
	rproc_disable_iommu(rproc);
	return ret;
}

/*
 * take a firmware and boot it up.
 *
 * Note: this function is called asynchronously upon registration of the
 * remote processor (so we must wait until it completes before we try
 * to unregister the device. one other option is just to use kref here,
 * that might be cleaner).
 */
static void rproc_auto_boot_callback(const struct firmware *fw, void *context)
{
	struct rproc *rproc = context;

	rproc_boot(rproc);

	release_firmware(fw);
}

static int rproc_trigger_auto_boot(struct rproc *rproc)
{
	int ret;

	/*
	 * We're initiating an asynchronous firmware loading, so we can
	 * be built-in kernel code, without hanging the boot process.
	 */
	ret = request_firmware_nowait(THIS_MODULE, FW_ACTION_HOTPLUG,
				      rproc->firmware, &rproc->dev, GFP_KERNEL,
				      rproc, rproc_auto_boot_callback);
	if (ret < 0)
		dev_err(&rproc->dev, "request_firmware_nowait err: %d\n", ret);

	return ret;
}

static int rproc_stop(struct rproc *rproc, bool crashed)
{
	struct device *dev = &rproc->dev;
	int ret;

	/* Stop any subdevices for the remote processor */
	rproc_stop_subdevices(rproc, crashed);

	/* the installed resource table is no longer accessible */
	rproc->table_ptr = rproc->cached_table;

	/* power off the remote processor */
	ret = rproc->ops->stop(rproc);
	if (ret) {
		dev_err(dev, "can't stop rproc: %d\n", ret);
		return ret;
	}

	rproc_unprepare_subdevices(rproc);

	rproc->state = RPROC_OFFLINE;

	dev_info(dev, "stopped remote processor %s\n", rproc->name);

	return 0;
}

/**
 * rproc_coredump_add_segment() - add segment of device memory to coredump
 * @rproc:	handle of a remote processor
 * @da:		device address
 * @size:	size of segment
 *
 * Add device memory to the list of segments to be included in a coredump for
 * the remoteproc.
 *
 * Return: 0 on success, negative errno on error.
 */
int rproc_coredump_add_segment(struct rproc *rproc, dma_addr_t da, size_t size)
{
	struct rproc_dump_segment *segment;

	segment = kzalloc(sizeof(*segment), GFP_KERNEL);
	if (!segment)
		return -ENOMEM;

	segment->da = da;
	segment->size = size;

	list_add_tail(&segment->node, &rproc->dump_segments);

	return 0;
}
EXPORT_SYMBOL(rproc_coredump_add_segment);

/**
 * rproc_coredump() - perform coredump
 * @rproc:	rproc handle
 *
 * This function will generate an ELF header for the registered segments
 * and create a devcoredump device associated with rproc.
 */
static void rproc_coredump(struct rproc *rproc)
{
	struct rproc_dump_segment *segment;
	struct elf32_phdr *phdr;
	struct elf32_hdr *ehdr;
	size_t data_size;
	size_t offset;
	void *data;
	void *ptr;
	int phnum = 0;

	if (list_empty(&rproc->dump_segments))
		return;

	data_size = sizeof(*ehdr);
	list_for_each_entry(segment, &rproc->dump_segments, node) {
		data_size += sizeof(*phdr) + segment->size;

		phnum++;
	}

	data = vmalloc(data_size);
	if (!data)
		return;

	ehdr = data;

	memset(ehdr, 0, sizeof(*ehdr));
	memcpy(ehdr->e_ident, ELFMAG, SELFMAG);
	ehdr->e_ident[EI_CLASS] = ELFCLASS32;
	ehdr->e_ident[EI_DATA] = ELFDATA2LSB;
	ehdr->e_ident[EI_VERSION] = EV_CURRENT;
	ehdr->e_ident[EI_OSABI] = ELFOSABI_NONE;
	ehdr->e_type = ET_CORE;
	ehdr->e_machine = EM_NONE;
	ehdr->e_version = EV_CURRENT;
	ehdr->e_entry = rproc->bootaddr;
	ehdr->e_phoff = sizeof(*ehdr);
	ehdr->e_ehsize = sizeof(*ehdr);
	ehdr->e_phentsize = sizeof(*phdr);
	ehdr->e_phnum = phnum;

	phdr = data + ehdr->e_phoff;
	offset = ehdr->e_phoff + sizeof(*phdr) * ehdr->e_phnum;
	list_for_each_entry(segment, &rproc->dump_segments, node) {
		memset(phdr, 0, sizeof(*phdr));
		phdr->p_type = PT_LOAD;
		phdr->p_offset = offset;
		phdr->p_vaddr = segment->da;
		phdr->p_paddr = segment->da;
		phdr->p_filesz = segment->size;
		phdr->p_memsz = segment->size;
		phdr->p_flags = PF_R | PF_W | PF_X;
		phdr->p_align = 0;

		ptr = rproc_da_to_va(rproc, segment->da, segment->size);
		if (!ptr) {
			dev_err(&rproc->dev,
				"invalid coredump segment (%pad, %zu)\n",
				&segment->da, segment->size);
			memset(data + offset, 0xff, segment->size);
		} else {
			memcpy(data + offset, ptr, segment->size);
		}

		offset += phdr->p_filesz;
		phdr++;
	}

	dev_coredumpv(&rproc->dev, data, data_size, GFP_KERNEL);
}

/**
 * rproc_trigger_recovery() - recover a remoteproc
 * @rproc: the remote processor
 *
 * The recovery is done by resetting all the virtio devices, that way all the
 * rpmsg drivers will be reseted along with the remote processor making the
 * remoteproc functional again.
 *
 * This function can sleep, so it cannot be called from atomic context.
 */
int rproc_trigger_recovery(struct rproc *rproc)
{
	const struct firmware *firmware_p;
	struct device *dev = &rproc->dev;
	int ret;

	dev_err(dev, "recovering %s\n", rproc->name);

	ret = mutex_lock_interruptible(&rproc->lock);
	if (ret)
		return ret;

	ret = rproc_stop(rproc, true);
	if (ret)
		goto unlock_mutex;

	/* generate coredump */
	rproc_coredump(rproc);

	/* load firmware */
	ret = request_firmware(&firmware_p, rproc->firmware, dev);
	if (ret < 0) {
		dev_err(dev, "request_firmware failed: %d\n", ret);
		goto unlock_mutex;
	}

	/* boot the remote processor up again */
	ret = rproc_start(rproc, firmware_p);

	release_firmware(firmware_p);

unlock_mutex:
	mutex_unlock(&rproc->lock);
	return ret;
}

/**
 * rproc_crash_handler_work() - handle a crash
 *
 * This function needs to handle everything related to a crash, like cpu
 * registers and stack dump, information to help to debug the fatal error, etc.
 */
static void rproc_crash_handler_work(struct work_struct *work)
{
	struct rproc *rproc = container_of(work, struct rproc, crash_handler);
	struct device *dev = &rproc->dev;

	dev_dbg(dev, "enter %s\n", __func__);

	mutex_lock(&rproc->lock);

	if (rproc->state == RPROC_CRASHED || rproc->state == RPROC_OFFLINE) {
		/* handle only the first crash detected */
		mutex_unlock(&rproc->lock);
		return;
	}

	rproc->state = RPROC_CRASHED;
	dev_err(dev, "handling crash #%u in %s\n", ++rproc->crash_cnt,
		rproc->name);

	mutex_unlock(&rproc->lock);

	if (!rproc->recovery_disabled)
		rproc_trigger_recovery(rproc);
}

/**
 * rproc_boot() - boot a remote processor
 * @rproc: handle of a remote processor
 *
 * Boot a remote processor (i.e. load its firmware, power it on, ...).
 *
 * If the remote processor is already powered on, this function immediately
 * returns (successfully).
 *
 * Returns 0 on success, and an appropriate error value otherwise.
 */
int rproc_boot(struct rproc *rproc)
{
	const struct firmware *firmware_p;
	struct device *dev;
	int ret;

	if (!rproc) {
		pr_err("invalid rproc handle\n");
		return -EINVAL;
	}

	dev = &rproc->dev;

	ret = mutex_lock_interruptible(&rproc->lock);
	if (ret) {
		dev_err(dev, "can't lock rproc %s: %d\n", rproc->name, ret);
		return ret;
	}

	if (rproc->state == RPROC_DELETED) {
		ret = -ENODEV;
		dev_err(dev, "can't boot deleted rproc %s\n", rproc->name);
		goto unlock_mutex;
	}

	/* skip the boot process if rproc is already powered up */
	if (atomic_inc_return(&rproc->power) > 1) {
		ret = 0;
		goto unlock_mutex;
	}

	dev_info(dev, "powering up %s\n", rproc->name);

	/* load firmware */
	ret = request_firmware(&firmware_p, rproc->firmware, dev);
	if (ret < 0) {
		dev_err(dev, "request_firmware failed: %d\n", ret);
		goto downref_rproc;
	}

	ret = rproc_fw_boot(rproc, firmware_p);

	release_firmware(firmware_p);

downref_rproc:
	if (ret)
		atomic_dec(&rproc->power);
unlock_mutex:
	mutex_unlock(&rproc->lock);
	return ret;
}
EXPORT_SYMBOL(rproc_boot);

/**
 * rproc_shutdown() - power off the remote processor
 * @rproc: the remote processor
 *
 * Power off a remote processor (previously booted with rproc_boot()).
 *
 * In case @rproc is still being used by an additional user(s), then
 * this function will just decrement the power refcount and exit,
 * without really powering off the device.
 *
 * Every call to rproc_boot() must (eventually) be accompanied by a call
 * to rproc_shutdown(). Calling rproc_shutdown() redundantly is a bug.
 *
 * Notes:
 * - we're not decrementing the rproc's refcount, only the power refcount.
 *   which means that the @rproc handle stays valid even after rproc_shutdown()
 *   returns, and users can still use it with a subsequent rproc_boot(), if
 *   needed.
 */
void rproc_shutdown(struct rproc *rproc)
{
	struct device *dev = &rproc->dev;
	int ret;

	ret = mutex_lock_interruptible(&rproc->lock);
	if (ret) {
		dev_err(dev, "can't lock rproc %s: %d\n", rproc->name, ret);
		return;
	}

	/* if the remote proc is still needed, bail out */
	if (!atomic_dec_and_test(&rproc->power))
		goto out;

	ret = rproc_stop(rproc, false);
	if (ret) {
		atomic_inc(&rproc->power);
		goto out;
	}

	/* clean up all acquired resources */
	rproc_resource_cleanup(rproc);

	rproc_disable_iommu(rproc);

	/* Free the copy of the resource table */
	kfree(rproc->cached_table);
	rproc->cached_table = NULL;
	rproc->table_ptr = NULL;
out:
	mutex_unlock(&rproc->lock);
}
EXPORT_SYMBOL(rproc_shutdown);

/**
 * rproc_get_by_phandle() - find a remote processor by phandle
 * @phandle: phandle to the rproc
 *
 * Finds an rproc handle using the remote processor's phandle, and then
 * return a handle to the rproc.
 *
 * This function increments the remote processor's refcount, so always
 * use rproc_put() to decrement it back once rproc isn't needed anymore.
 *
 * Returns the rproc handle on success, and NULL on failure.
 */
#ifdef CONFIG_OF
struct rproc *rproc_get_by_phandle(phandle phandle)
{
	struct rproc *rproc = NULL, *r;
	struct device_node *np;

	np = of_find_node_by_phandle(phandle);
	if (!np)
		return NULL;

	mutex_lock(&rproc_list_mutex);
	list_for_each_entry(r, &rproc_list, node) {
		if (r->dev.parent && r->dev.parent->of_node == np) {
			/* prevent underlying implementation from being removed */
			if (!try_module_get(r->dev.parent->driver->owner)) {
				dev_err(&r->dev, "can't get owner\n");
				break;
			}

			rproc = r;
			get_device(&rproc->dev);
			break;
		}
	}
	mutex_unlock(&rproc_list_mutex);

	of_node_put(np);

	return rproc;
}
#else
struct rproc *rproc_get_by_phandle(phandle phandle)
{
	return NULL;
}
#endif
EXPORT_SYMBOL(rproc_get_by_phandle);

/**
 * rproc_add() - register a remote processor
 * @rproc: the remote processor handle to register
 *
 * Registers @rproc with the remoteproc framework, after it has been
 * allocated with rproc_alloc().
 *
 * This is called by the platform-specific rproc implementation, whenever
 * a new remote processor device is probed.
 *
 * Returns 0 on success and an appropriate error code otherwise.
 *
 * Note: this function initiates an asynchronous firmware loading
 * context, which will look for virtio devices supported by the rproc's
 * firmware.
 *
 * If found, those virtio devices will be created and added, so as a result
 * of registering this remote processor, additional virtio drivers might be
 * probed.
 */
int rproc_add(struct rproc *rproc)
{
	struct device *dev = &rproc->dev;
	int ret;

	ret = device_add(dev);
	if (ret < 0)
		return ret;

	dev_info(dev, "%s is available\n", rproc->name);

	/* create debugfs entries */
	rproc_create_debug_dir(rproc);

	/* if rproc is marked always-on, request it to boot */
	if (rproc->auto_boot) {
		ret = rproc_trigger_auto_boot(rproc);
		if (ret < 0)
			return ret;
	}

	/* expose to rproc_get_by_phandle users */
	mutex_lock(&rproc_list_mutex);
	list_add(&rproc->node, &rproc_list);
	mutex_unlock(&rproc_list_mutex);

	return 0;
}
EXPORT_SYMBOL(rproc_add);

/**
 * rproc_type_release() - release a remote processor instance
 * @dev: the rproc's device
 *
 * This function should _never_ be called directly.
 *
 * It will be called by the driver core when no one holds a valid pointer
 * to @dev anymore.
 */
static void rproc_type_release(struct device *dev)
{
	struct rproc *rproc = container_of(dev, struct rproc, dev);

	dev_info(&rproc->dev, "releasing %s\n", rproc->name);

	idr_destroy(&rproc->notifyids);

	if (rproc->index >= 0)
		ida_simple_remove(&rproc_dev_index, rproc->index);

	kfree(rproc->firmware);
	kfree(rproc->ops);
	kfree(rproc);
}

static const struct device_type rproc_type = {
	.name		= "remoteproc",
	.release	= rproc_type_release,
};

/**
 * rproc_alloc() - allocate a remote processor handle
 * @dev: the underlying device
 * @name: name of this remote processor
 * @ops: platform-specific handlers (mainly start/stop)
 * @firmware: name of firmware file to load, can be NULL
 * @len: length of private data needed by the rproc driver (in bytes)
 *
 * Allocates a new remote processor handle, but does not register
 * it yet. if @firmware is NULL, a default name is used.
 *
 * This function should be used by rproc implementations during initialization
 * of the remote processor.
 *
 * After creating an rproc handle using this function, and when ready,
 * implementations should then call rproc_add() to complete
 * the registration of the remote processor.
 *
 * On success the new rproc is returned, and on failure, NULL.
 *
 * Note: _never_ directly deallocate @rproc, even if it was not registered
 * yet. Instead, when you need to unroll rproc_alloc(), use rproc_free().
 */
struct rproc *rproc_alloc(struct device *dev, const char *name,
			  const struct rproc_ops *ops,
			  const char *firmware, int len)
{
	struct rproc *rproc;
	char *p, *template = "rproc-%s-fw";
	int name_len;

	if (!dev || !name || !ops)
		return NULL;

	if (!firmware) {
		/*
		 * If the caller didn't pass in a firmware name then
		 * construct a default name.
		 */
		name_len = strlen(name) + strlen(template) - 2 + 1;
		p = kmalloc(name_len, GFP_KERNEL);
		if (!p)
			return NULL;
		snprintf(p, name_len, template, name);
	} else {
		p = kstrdup(firmware, GFP_KERNEL);
		if (!p)
			return NULL;
	}

	rproc = kzalloc(sizeof(struct rproc) + len, GFP_KERNEL);
	if (!rproc) {
		kfree(p);
		return NULL;
	}

	rproc->ops = kmemdup(ops, sizeof(*ops), GFP_KERNEL);
	if (!rproc->ops) {
		kfree(p);
		kfree(rproc);
		return NULL;
	}

	rproc->firmware = p;
	rproc->name = name;
	rproc->priv = &rproc[1];
	rproc->auto_boot = true;

	device_initialize(&rproc->dev);
	rproc->dev.parent = dev;
	rproc->dev.type = &rproc_type;
	rproc->dev.class = &rproc_class;
	rproc->dev.driver_data = rproc;

	/* Assign a unique device index and name */
	rproc->index = ida_simple_get(&rproc_dev_index, 0, 0, GFP_KERNEL);
	if (rproc->index < 0) {
		dev_err(dev, "ida_simple_get failed: %d\n", rproc->index);
		put_device(&rproc->dev);
		return NULL;
	}

	dev_set_name(&rproc->dev, "remoteproc%d", rproc->index);

	atomic_set(&rproc->power, 0);

	/* Default to ELF loader if no load function is specified */
	if (!rproc->ops->load) {
		rproc->ops->load = rproc_elf_load_segments;
		rproc->ops->parse_fw = rproc_elf_load_rsc_table;
		rproc->ops->find_loaded_rsc_table = rproc_elf_find_loaded_rsc_table;
		rproc->ops->sanity_check = rproc_elf_sanity_check;
		rproc->ops->get_boot_addr = rproc_elf_get_boot_addr;
	}

	mutex_init(&rproc->lock);

	idr_init(&rproc->notifyids);

	INIT_LIST_HEAD(&rproc->carveouts);
	INIT_LIST_HEAD(&rproc->mappings);
	INIT_LIST_HEAD(&rproc->traces);
	INIT_LIST_HEAD(&rproc->rvdevs);
	INIT_LIST_HEAD(&rproc->subdevs);
	INIT_LIST_HEAD(&rproc->dump_segments);

	INIT_WORK(&rproc->crash_handler, rproc_crash_handler_work);

	rproc->state = RPROC_OFFLINE;

	return rproc;
}
EXPORT_SYMBOL(rproc_alloc);

/**
 * rproc_free() - unroll rproc_alloc()
 * @rproc: the remote processor handle
 *
 * This function decrements the rproc dev refcount.
 *
 * If no one holds any reference to rproc anymore, then its refcount would
 * now drop to zero, and it would be freed.
 */
void rproc_free(struct rproc *rproc)
{
	put_device(&rproc->dev);
}
EXPORT_SYMBOL(rproc_free);

/**
 * rproc_put() - release rproc reference
 * @rproc: the remote processor handle
 *
 * This function decrements the rproc dev refcount.
 *
 * If no one holds any reference to rproc anymore, then its refcount would
 * now drop to zero, and it would be freed.
 */
void rproc_put(struct rproc *rproc)
{
	module_put(rproc->dev.parent->driver->owner);
	put_device(&rproc->dev);
}
EXPORT_SYMBOL(rproc_put);

/**
 * rproc_del() - unregister a remote processor
 * @rproc: rproc handle to unregister
 *
 * This function should be called when the platform specific rproc
 * implementation decides to remove the rproc device. it should
 * _only_ be called if a previous invocation of rproc_add()
 * has completed successfully.
 *
 * After rproc_del() returns, @rproc isn't freed yet, because
 * of the outstanding reference created by rproc_alloc. To decrement that
 * one last refcount, one still needs to call rproc_free().
 *
 * Returns 0 on success and -EINVAL if @rproc isn't valid.
 */
int rproc_del(struct rproc *rproc)
{
	if (!rproc)
		return -EINVAL;

	/* if rproc is marked always-on, rproc_add() booted it */
	/* TODO: make sure this works with rproc->power > 1 */
	if (rproc->auto_boot)
		rproc_shutdown(rproc);

	mutex_lock(&rproc->lock);
	rproc->state = RPROC_DELETED;
	mutex_unlock(&rproc->lock);

	rproc_delete_debug_dir(rproc);

	/* the rproc is downref'ed as soon as it's removed from the klist */
	mutex_lock(&rproc_list_mutex);
	list_del(&rproc->node);
	mutex_unlock(&rproc_list_mutex);

	device_del(&rproc->dev);

	return 0;
}
EXPORT_SYMBOL(rproc_del);

/**
 * rproc_add_subdev() - add a subdevice to a remoteproc
 * @rproc: rproc handle to add the subdevice to
 * @subdev: subdev handle to register
 *
 * Caller is responsible for populating optional subdevice function pointers.
 */
void rproc_add_subdev(struct rproc *rproc, struct rproc_subdev *subdev)
{
	list_add_tail(&subdev->node, &rproc->subdevs);
}
EXPORT_SYMBOL(rproc_add_subdev);

/**
 * rproc_remove_subdev() - remove a subdevice from a remoteproc
 * @rproc: rproc handle to remove the subdevice from
 * @subdev: subdev handle, previously registered with rproc_add_subdev()
 */
void rproc_remove_subdev(struct rproc *rproc, struct rproc_subdev *subdev)
{
	list_del(&subdev->node);
}
EXPORT_SYMBOL(rproc_remove_subdev);

/**
 * rproc_get_by_child() - acquire rproc handle of @dev's ancestor
 * @dev:	child device to find ancestor of
 *
 * Returns the ancestor rproc instance, or NULL if not found.
 */
struct rproc *rproc_get_by_child(struct device *dev)
{
	for (dev = dev->parent; dev; dev = dev->parent) {
		if (dev->type == &rproc_type)
			return dev->driver_data;
	}

	return NULL;
}
EXPORT_SYMBOL(rproc_get_by_child);

/**
 * rproc_report_crash() - rproc crash reporter function
 * @rproc: remote processor
 * @type: crash type
 *
 * This function must be called every time a crash is detected by the low-level
 * drivers implementing a specific remoteproc. This should not be called from a
 * non-remoteproc driver.
 *
 * This function can be called from atomic/interrupt context.
 */
void rproc_report_crash(struct rproc *rproc, enum rproc_crash_type type)
{
	if (!rproc) {
		pr_err("NULL rproc pointer\n");
		return;
	}

	dev_err(&rproc->dev, "crash detected in %s: type %s\n",
		rproc->name, rproc_crash_to_string(type));

	/* create a new task to handle the error */
	schedule_work(&rproc->crash_handler);
}
EXPORT_SYMBOL(rproc_report_crash);

static int __init remoteproc_init(void)
{
	rproc_init_sysfs();
	rproc_init_debugfs();

	return 0;
}
module_init(remoteproc_init);

static void __exit remoteproc_exit(void)
{
	ida_destroy(&rproc_dev_index);

	rproc_exit_debugfs();
	rproc_exit_sysfs();
}
module_exit(remoteproc_exit);

MODULE_LICENSE("GPL v2");
MODULE_DESCRIPTION("Generic Remote Processor Framework");<|MERGE_RESOLUTION|>--- conflicted
+++ resolved
@@ -31,11 +31,15 @@
 #include <linux/idr.h>
 #include <linux/elf.h>
 #include <linux/crc32.h>
+#include <linux/of_reserved_mem.h>
 #include <linux/virtio_ids.h>
 #include <linux/virtio_ring.h>
 #include <asm/byteorder.h>
+#include <linux/platform_device.h>
 
 #include "remoteproc_internal.h"
+
+#define HIGH_BITS_MASK 0xFFFFFFFF00000000ULL
 
 static DEFINE_MUTEX(rproc_list_mutex);
 static LIST_HEAD(rproc_list);
@@ -44,6 +48,11 @@
 				struct resource_table *table, int len);
 typedef int (*rproc_handle_resource_t)(struct rproc *rproc,
 				 void *, int offset, int avail);
+
+static int rproc_alloc_carveout(struct rproc *rproc,
+				struct rproc_mem_entry *mem);
+static int rproc_release_carveout(struct rproc *rproc,
+				  struct rproc_mem_entry *mem);
 
 /* Unique indices for remoteproc devices */
 static DEFINE_IDA(rproc_dev_index);
@@ -132,6 +141,23 @@
 	iommu_domain_free(domain);
 }
 
+phys_addr_t rproc_va_to_pa(void *cpu_addr)
+{
+	/*
+	 * Return physical address according to virtual address location
+	 * - in vmalloc: if region ioremapped or defined as dma_alloc_coherent
+	 * - in kernel: if region allocated in generic dma memory pool
+	 */
+	if (is_vmalloc_addr(cpu_addr)) {
+		return page_to_phys(vmalloc_to_page(cpu_addr)) +
+				    offset_in_page(cpu_addr);
+	}
+
+	WARN_ON(!virt_addr_valid(cpu_addr));
+	return virt_to_phys(cpu_addr);
+}
+EXPORT_SYMBOL(rproc_va_to_pa);
+
 /**
  * rproc_da_to_va() - lookup the kernel virtual address for a remoteproc address
  * @rproc: handle of a remote processor
@@ -175,6 +201,10 @@
 	list_for_each_entry(carveout, &rproc->carveouts, node) {
 		int offset = da - carveout->da;
 
+		/*  Verify that carveout is allocated */
+		if (!carveout->va)
+			continue;
+
 		/* try next carveout if da is too small */
 		if (offset < 0)
 			continue;
@@ -192,6 +222,97 @@
 	return ptr;
 }
 EXPORT_SYMBOL(rproc_da_to_va);
+
+/**
+ * rproc_find_carveout_by_name() - lookup the carveout region by a name
+ * @rproc: handle of a remote processor
+ * @name,..: carveout name to find (standard printf format)
+ *
+ * Platform driver has the capability to register some pre-allacoted carveout
+ * (physically contiguous memory regions) before rproc firmware loading and
+ * associated resource table analysis. These regions may be dedicated memory
+ * regions internal to the coprocessor or specified DDR region with specific
+ * attributes
+ *
+ * This function is a helper function with which we can go over the
+ * allocated carveouts and return associated region characteristics like
+ * coprocessor address, length or processor virtual address.
+ *
+ * Return: a valid pointer on carveout entry on success or NULL on failure.
+ */
+struct rproc_mem_entry *
+rproc_find_carveout_by_name(struct rproc *rproc, const char *name, ...)
+{
+	va_list args;
+	char _name[32];
+	struct rproc_mem_entry *carveout, *mem = NULL;
+
+	if (!name)
+		return NULL;
+
+	va_start(args, name);
+	vsnprintf(_name, sizeof(_name), name, args);
+	va_end(args);
+
+	list_for_each_entry(carveout, &rproc->carveouts, node) {
+		/* Compare carveout and requested names */
+		if (!strcmp(carveout->name, _name)) {
+			mem = carveout;
+			break;
+		}
+	}
+
+	return mem;
+}
+
+/**
+ * rproc_check_carveout_da() - Check specified carveout da configuration
+ * @rproc: handle of a remote processor
+ * @mem: pointer on carveout to check
+ * @da: area device address
+ * @len: associated area size
+ *
+ * This function is a helper function to verify requested device area (couple
+ * da, len) is part of specified carveout.
+ * If da is not set (defined as FW_RSC_ADDR_ANY), only requested length is
+ * checked.
+ *
+ * Return: 0 if carveout matches request else error
+ */
+static int rproc_check_carveout_da(struct rproc *rproc,
+				   struct rproc_mem_entry *mem, u32 da, u32 len)
+{
+	struct device *dev = &rproc->dev;
+	int delta;
+
+	/* Check requested resource length */
+	if (len > mem->len) {
+		dev_err(dev, "Registered carveout doesn't fit len request\n");
+		return -EINVAL;
+	}
+
+	if (da != FW_RSC_ADDR_ANY && mem->da == FW_RSC_ADDR_ANY) {
+		/* Address doesn't match registered carveout configuration */
+		return -EINVAL;
+	} else if (da != FW_RSC_ADDR_ANY && mem->da != FW_RSC_ADDR_ANY) {
+		delta = da - mem->da;
+
+		/* Check requested resource belongs to registered carveout */
+		if (delta < 0) {
+			dev_err(dev,
+				"Registered carveout doesn't fit da request\n");
+			return -EINVAL;
+		}
+
+		if (delta + len > mem->len) {
+			dev_err(dev,
+				"Registered carveout doesn't fit len request\n");
+			return -EINVAL;
+		}
+	}
+
+	return 0;
+}
 
 int rproc_alloc_vring(struct rproc_vdev *rvdev, int i)
 {
@@ -199,21 +320,33 @@
 	struct device *dev = &rproc->dev;
 	struct rproc_vring *rvring = &rvdev->vring[i];
 	struct fw_rsc_vdev *rsc;
-	dma_addr_t dma;
-	void *va;
 	int ret, size, notifyid;
+	struct rproc_mem_entry *mem;
 
 	/* actual size of vring (in bytes) */
 	size = PAGE_ALIGN(vring_size(rvring->len, rvring->align));
 
-	/*
-	 * Allocate non-cacheable memory for the vring. In the future
-	 * this call will also configure the IOMMU for us
-	 */
-	va = dma_alloc_coherent(dev->parent, size, &dma, GFP_KERNEL);
-	if (!va) {
-		dev_err(dev->parent, "dma_alloc_coherent failed\n");
-		return -EINVAL;
+	rsc = (void *)rproc->table_ptr + rvdev->rsc_offset;
+
+	/* Search for pre-registered carveout */
+	mem = rproc_find_carveout_by_name(rproc, "vdev%dvring%d", rvdev->index,
+					  i);
+	if (mem) {
+		if (rproc_check_carveout_da(rproc, mem, rsc->vring[i].da, size))
+			return -ENOMEM;
+	} else {
+		/* Register carveout in in list */
+		mem = rproc_mem_entry_init(dev, 0, 0, size, rsc->vring[i].da,
+					   rproc_alloc_carveout,
+					   rproc_release_carveout,
+					   "vdev%dvring%d",
+					   rvdev->index, i);
+		if (!mem) {
+			dev_err(dev, "Can't allocate memory entry structure\n");
+			return -ENOMEM;
+		}
+
+		rproc_add_carveout(rproc, mem);
 	}
 
 	/*
@@ -224,7 +357,6 @@
 	ret = idr_alloc(&rproc->notifyids, rvring, 0, 0, GFP_KERNEL);
 	if (ret < 0) {
 		dev_err(dev, "idr_alloc failed: %d\n", ret);
-		dma_free_coherent(dev->parent, size, va, dma);
 		return ret;
 	}
 	notifyid = ret;
@@ -233,21 +365,9 @@
 	if (notifyid > rproc->max_notifyid)
 		rproc->max_notifyid = notifyid;
 
-	dev_dbg(dev, "vring%d: va %pK dma %pad size 0x%x idr %d\n",
-		i, va, &dma, size, notifyid);
-
-	rvring->va = va;
-	rvring->dma = dma;
 	rvring->notifyid = notifyid;
 
-	/*
-	 * Let the rproc know the notifyid and da of this vring.
-	 * Not all platforms use dma_alloc_coherent to automatically
-	 * set up the iommu. In this case the device address (da) will
-	 * hold the physical address and not the device address.
-	 */
-	rsc = (void *)rproc->table_ptr + rvdev->rsc_offset;
-	rsc->vring[i].da = dma;
+	/* Let the rproc know the notifyid of this vring.*/
 	rsc->vring[i].notifyid = notifyid;
 	return 0;
 }
@@ -279,12 +399,10 @@
 
 void rproc_free_vring(struct rproc_vring *rvring)
 {
-	int size = PAGE_ALIGN(vring_size(rvring->len, rvring->align));
 	struct rproc *rproc = rvring->rvdev->rproc;
 	int idx = rvring->rvdev->vring - rvring;
 	struct fw_rsc_vdev *rsc;
 
-	dma_free_coherent(rproc->dev.parent, size, rvring->va, rvring->dma);
 	idr_remove(&rproc->notifyids, rvring->notifyid);
 
 	/* reset resource entry info */
@@ -303,8 +421,25 @@
 static void rproc_vdev_do_stop(struct rproc_subdev *subdev, bool crashed)
 {
 	struct rproc_vdev *rvdev = container_of(subdev, struct rproc_vdev, subdev);
-
-	rproc_remove_virtio_dev(rvdev);
+	int ret;
+
+	ret = device_for_each_child(&rvdev->dev, NULL, rproc_remove_virtio_dev);
+	if (ret)
+		dev_warn(&rvdev->dev, "can't remove vdev child device: %d\n", ret);
+}
+
+/**
+ * rproc_rvdev_release() - release the existence of a rvdev
+ *
+ * @dev: the subdevice's dev
+ */
+static void rproc_rvdev_release(struct device *dev)
+{
+	struct rproc_vdev *rvdev = container_of(dev, struct rproc_vdev, dev);
+
+	of_reserved_mem_device_release(dev);
+
+	kfree(rvdev);
 }
 
 /**
@@ -340,6 +475,7 @@
 	struct device *dev = &rproc->dev;
 	struct rproc_vdev *rvdev;
 	int i, ret;
+	char name[16];
 
 	/* make sure resource isn't truncated */
 	if (sizeof(*rsc) + rsc->num_of_vrings * sizeof(struct fw_rsc_vdev_vring)
@@ -371,8 +507,6 @@
 
 	rvdev->id = rsc->id;
 	rvdev->rproc = rproc;
-<<<<<<< HEAD
-=======
 	rvdev->index = rproc->nb_vdev++;
 
 	/* Initialise vdev subdevice */
@@ -398,7 +532,6 @@
 			 "Failed to set DMA mask %llx. Trying to continue... %x\n",
 			 dma_get_mask(rproc->dev.parent), ret);
 	}
->>>>>>> 407d19ab
 
 	/* parse the vrings */
 	for (i = 0; i < rsc->num_of_vrings; i++) {
@@ -430,7 +563,7 @@
 	for (i--; i >= 0; i--)
 		rproc_free_vring(&rvdev->vring[i]);
 free_rvdev:
-	kfree(rvdev);
+	device_unregister(&rvdev->dev);
 	return ret;
 }
 
@@ -443,15 +576,12 @@
 
 	for (id = 0; id < ARRAY_SIZE(rvdev->vring); id++) {
 		rvring = &rvdev->vring[id];
-		if (!rvring->va)
-			continue;
-
 		rproc_free_vring(rvring);
 	}
 
 	rproc_remove_subdev(rproc, &rvdev->subdev);
 	list_del(&rvdev->node);
-	kfree(rvdev);
+	device_unregister(&rvdev->dev);
 }
 
 /**
@@ -473,9 +603,8 @@
 static int rproc_handle_trace(struct rproc *rproc, struct fw_rsc_trace *rsc,
 			      int offset, int avail)
 {
-	struct rproc_mem_entry *trace;
+	struct rproc_debug_trace *trace;
 	struct device *dev = &rproc->dev;
-	void *ptr;
 	char name[15];
 
 	if (sizeof(*rsc) > avail) {
@@ -489,28 +618,23 @@
 		return -EINVAL;
 	}
 
-	/* what's the kernel address of this resource ? */
-	ptr = rproc_da_to_va(rproc, rsc->da, rsc->len);
-	if (!ptr) {
-		dev_err(dev, "erroneous trace resource entry\n");
-		return -EINVAL;
-	}
-
 	trace = kzalloc(sizeof(*trace), GFP_KERNEL);
 	if (!trace)
 		return -ENOMEM;
 
 	/* set the trace buffer dma properties */
-	trace->len = rsc->len;
-	trace->va = ptr;
+	trace->trace_mem.len = rsc->len;
+	trace->trace_mem.da = rsc->da;
+
+	/* set pointer on rproc device */
+	trace->rproc = rproc;
 
 	/* make sure snprintf always null terminates, even if truncating */
 	snprintf(name, sizeof(name), "trace%d", rproc->num_traces);
 
 	/* create the debugfs entry */
-	trace->priv = rproc_create_trace_file(name, rproc, trace);
-	if (!trace->priv) {
-		trace->va = NULL;
+	trace->tfile = rproc_create_trace_file(name, rproc, trace);
+	if (!trace->tfile) {
 		kfree(trace);
 		return -EINVAL;
 	}
@@ -519,8 +643,8 @@
 
 	rproc->num_traces++;
 
-	dev_dbg(dev, "%s added: va %pK, da 0x%x, len 0x%x\n",
-		name, ptr, rsc->da, rsc->len);
+	dev_dbg(dev, "%s added: da 0x%x, len 0x%x\n",
+		name, rsc->da, rsc->len);
 
 	return 0;
 }
@@ -604,61 +728,43 @@
 }
 
 /**
- * rproc_handle_carveout() - handle phys contig memory allocation requests
+ * rproc_alloc_carveout() - allocated specified carveout
  * @rproc: rproc handle
- * @rsc: the resource entry
- * @avail: size of available data (for image validation)
- *
- * This function will handle firmware requests for allocation of physically
- * contiguous memory regions.
- *
- * These request entries should come first in the firmware's resource table,
- * as other firmware entries might request placing other data objects inside
- * these memory regions (e.g. data/code segments, trace resource entries, ...).
- *
- * Allocating memory this way helps utilizing the reserved physical memory
- * (e.g. CMA) more efficiently, and also minimizes the number of TLB entries
- * needed to map it (in case @rproc is using an IOMMU). Reducing the TLB
- * pressure is important; it may have a substantial impact on performance.
- */
-static int rproc_handle_carveout(struct rproc *rproc,
-				 struct fw_rsc_carveout *rsc,
-				 int offset, int avail)
-{
-	struct rproc_mem_entry *carveout, *mapping;
+ * @mem: the memory entry to allocate
+ *
+ * This function allocate specified memory entry @mem using
+ * dma_alloc_coherent() as default allocator
+ */
+static int rproc_alloc_carveout(struct rproc *rproc,
+				struct rproc_mem_entry *mem)
+{
+	struct rproc_mem_entry *mapping = NULL;
 	struct device *dev = &rproc->dev;
 	dma_addr_t dma;
 	void *va;
 	int ret;
 
-	if (sizeof(*rsc) > avail) {
-		dev_err(dev, "carveout rsc is truncated\n");
-		return -EINVAL;
-	}
-
-	/* make sure reserved bytes are zeroes */
-	if (rsc->reserved) {
-		dev_err(dev, "carveout rsc has non zero reserved bytes\n");
-		return -EINVAL;
-	}
-
-	dev_dbg(dev, "carveout rsc: name: %s, da 0x%x, pa 0x%x, len 0x%x, flags 0x%x\n",
-		rsc->name, rsc->da, rsc->pa, rsc->len, rsc->flags);
-
-	carveout = kzalloc(sizeof(*carveout), GFP_KERNEL);
-	if (!carveout)
-		return -ENOMEM;
-
-	va = dma_alloc_coherent(dev->parent, rsc->len, &dma, GFP_KERNEL);
+	va = dma_alloc_coherent(dev->parent, mem->len, &dma, GFP_KERNEL);
 	if (!va) {
 		dev_err(dev->parent,
-			"failed to allocate dma memory: len 0x%x\n", rsc->len);
-		ret = -ENOMEM;
-		goto free_carv;
+			"failed to allocate dma memory: len 0x%x\n", mem->len);
+		return -ENOMEM;
 	}
 
 	dev_dbg(dev, "carveout va %pK, dma %pad, len 0x%x\n",
-		va, &dma, rsc->len);
+		va, &dma, mem->len);
+
+	if (mem->da != FW_RSC_ADDR_ANY && !rproc->domain) {
+		/*
+		 * Check requested da is equal to dma address
+		 * and print a warn message in case of missalignment.
+		 * Don't stop rproc_start sequence as coprocessor may
+		 * build pa to da translation on its side.
+		 */
+		if (mem->da != (u32)dma)
+			dev_warn(dev->parent,
+				 "Allocated carveout doesn't fit device address request\n");
+	}
 
 	/*
 	 * Ok, this is non-standard.
@@ -677,15 +783,15 @@
 	 * to use the iommu-based DMA API: we expect 'dma' to contain the
 	 * physical address in this case.
 	 */
-	if (rproc->domain) {
+	if (mem->da != FW_RSC_ADDR_ANY && rproc->domain) {
 		mapping = kzalloc(sizeof(*mapping), GFP_KERNEL);
 		if (!mapping) {
 			ret = -ENOMEM;
 			goto dma_free;
 		}
 
-		ret = iommu_map(rproc->domain, rsc->da, dma, rsc->len,
-				rsc->flags);
+		ret = iommu_map(rproc->domain, mem->da, dma, mem->len,
+				mem->flags);
 		if (ret) {
 			dev_err(dev, "iommu_map failed: %d\n", ret);
 			goto free_mapping;
@@ -698,52 +804,226 @@
 		 * We can't trust the remote processor not to change the
 		 * resource table, so we must maintain this info independently.
 		 */
-		mapping->da = rsc->da;
-		mapping->len = rsc->len;
+		mapping->da = mem->da;
+		mapping->len = mem->len;
 		list_add_tail(&mapping->node, &rproc->mappings);
 
 		dev_dbg(dev, "carveout mapped 0x%x to %pad\n",
-			rsc->da, &dma);
-	}
-
-	/*
-	 * Some remote processors might need to know the pa
-	 * even though they are behind an IOMMU. E.g., OMAP4's
-	 * remote M3 processor needs this so it can control
-	 * on-chip hardware accelerators that are not behind
-	 * the IOMMU, and therefor must know the pa.
-	 *
-	 * Generally we don't want to expose physical addresses
-	 * if we don't have to (remote processors are generally
-	 * _not_ trusted), so we might want to do this only for
-	 * remote processor that _must_ have this (e.g. OMAP4's
-	 * dual M3 subsystem).
-	 *
-	 * Non-IOMMU processors might also want to have this info.
-	 * In this case, the device address and the physical address
-	 * are the same.
-	 */
-	rsc->pa = dma;
-
-	carveout->va = va;
-	carveout->len = rsc->len;
-	carveout->dma = dma;
-	carveout->da = rsc->da;
-
-	list_add_tail(&carveout->node, &rproc->carveouts);
+			mem->da, &dma);
+	}
+
+	if (mem->da == FW_RSC_ADDR_ANY) {
+		/* Update device address as undefined by requester */
+		if ((u64)dma & HIGH_BITS_MASK)
+			dev_warn(dev, "DMA address cast in 32bit to fit resource table format\n");
+
+		mem->da = (u32)dma;
+	}
+
+	mem->dma = dma;
+	mem->va = va;
 
 	return 0;
 
 free_mapping:
 	kfree(mapping);
 dma_free:
-	dma_free_coherent(dev->parent, rsc->len, va, dma);
-free_carv:
-	kfree(carveout);
+	dma_free_coherent(dev->parent, mem->len, va, dma);
 	return ret;
 }
 
-/*
+/**
+ * rproc_release_carveout() - release acquired carveout
+ * @rproc: rproc handle
+ * @mem: the memory entry to release
+ *
+ * This function releases specified memory entry @mem allocated via
+ * rproc_alloc_carveout() function by @rproc.
+ */
+static int rproc_release_carveout(struct rproc *rproc,
+				  struct rproc_mem_entry *mem)
+{
+	struct device *dev = &rproc->dev;
+
+	/* clean up carveout allocations */
+	dma_free_coherent(dev->parent, mem->len, mem->va, mem->dma);
+	return 0;
+}
+
+/**
+ * rproc_handle_carveout() - handle phys contig memory allocation requests
+ * @rproc: rproc handle
+ * @rsc: the resource entry
+ * @avail: size of available data (for image validation)
+ *
+ * This function will handle firmware requests for allocation of physically
+ * contiguous memory regions.
+ *
+ * These request entries should come first in the firmware's resource table,
+ * as other firmware entries might request placing other data objects inside
+ * these memory regions (e.g. data/code segments, trace resource entries, ...).
+ *
+ * Allocating memory this way helps utilizing the reserved physical memory
+ * (e.g. CMA) more efficiently, and also minimizes the number of TLB entries
+ * needed to map it (in case @rproc is using an IOMMU). Reducing the TLB
+ * pressure is important; it may have a substantial impact on performance.
+ */
+static int rproc_handle_carveout(struct rproc *rproc,
+				 struct fw_rsc_carveout *rsc,
+				 int offset, int avail)
+{
+	struct rproc_mem_entry *carveout;
+	struct device *dev = &rproc->dev;
+
+	if (sizeof(*rsc) > avail) {
+		dev_err(dev, "carveout rsc is truncated\n");
+		return -EINVAL;
+	}
+
+	/* make sure reserved bytes are zeroes */
+	if (rsc->reserved) {
+		dev_err(dev, "carveout rsc has non zero reserved bytes\n");
+		return -EINVAL;
+	}
+
+	dev_dbg(dev, "carveout rsc: name: %s, da 0x%x, pa 0x%x, len 0x%x, flags 0x%x\n",
+		rsc->name, rsc->da, rsc->pa, rsc->len, rsc->flags);
+
+	/*
+	 * Check carveout rsc already part of a registered carveout,
+	 * Search by name, then check the da and length
+	 */
+	carveout = rproc_find_carveout_by_name(rproc, rsc->name);
+
+	if (carveout) {
+		if (carveout->rsc_offset != FW_RSC_ADDR_ANY) {
+			dev_err(dev,
+				"Carveout already associated to resource table\n");
+			return -ENOMEM;
+		}
+
+		if (rproc_check_carveout_da(rproc, carveout, rsc->da, rsc->len))
+			return -ENOMEM;
+
+		/* Update memory carveout with resource table info */
+		carveout->rsc_offset = offset;
+		carveout->flags = rsc->flags;
+
+		return 0;
+	}
+
+	/* Register carveout in in list */
+	carveout = rproc_mem_entry_init(dev, 0, 0, rsc->len, rsc->da,
+					rproc_alloc_carveout,
+					rproc_release_carveout, rsc->name);
+	if (!carveout) {
+		dev_err(dev, "Can't allocate memory entry structure\n");
+		return -ENOMEM;
+	}
+
+	carveout->flags = rsc->flags;
+	carveout->rsc_offset = offset;
+	rproc_add_carveout(rproc, carveout);
+
+	return 0;
+}
+
+/**
+ * rproc_add_carveout() - register an allocated carveout region
+ * @rproc: rproc handle
+ * @mem: memory entry to register
+ *
+ * This function registers specified memory entry in @rproc carveouts list.
+ * Specified carveout should have been allocated before registering.
+ */
+void rproc_add_carveout(struct rproc *rproc, struct rproc_mem_entry *mem)
+{
+	list_add_tail(&mem->node, &rproc->carveouts);
+}
+EXPORT_SYMBOL(rproc_add_carveout);
+
+/**
+ * rproc_mem_entry_init() - allocate and initialize rproc_mem_entry struct
+ * @dev: pointer on device struct
+ * @va: virtual address
+ * @dma: dma address
+ * @len: memory carveout length
+ * @da: device address
+ * @alloc: memory carveout allocation function
+ * @release: memory carveout release function
+ * @name: carveout name
+ *
+ * This function allocates a rproc_mem_entry struct and fill it with parameters
+ * provided by client.
+ */
+struct rproc_mem_entry *
+rproc_mem_entry_init(struct device *dev,
+		     void *va, dma_addr_t dma, int len, u32 da,
+		     int (*alloc)(struct rproc *, struct rproc_mem_entry *),
+		     int (*release)(struct rproc *, struct rproc_mem_entry *),
+		     const char *name, ...)
+{
+	struct rproc_mem_entry *mem;
+	va_list args;
+
+	mem = kzalloc(sizeof(*mem), GFP_KERNEL);
+	if (!mem)
+		return mem;
+
+	mem->va = va;
+	mem->dma = dma;
+	mem->da = da;
+	mem->len = len;
+	mem->alloc = alloc;
+	mem->release = release;
+	mem->rsc_offset = FW_RSC_ADDR_ANY;
+	mem->of_resm_idx = -1;
+
+	va_start(args, name);
+	vsnprintf(mem->name, sizeof(mem->name), name, args);
+	va_end(args);
+
+	return mem;
+}
+EXPORT_SYMBOL(rproc_mem_entry_init);
+
+/**
+ * rproc_of_resm_mem_entry_init() - allocate and initialize rproc_mem_entry struct
+ * from a reserved memory phandle
+ * @dev: pointer on device struct
+ * @of_resm_idx: reserved memory phandle index in "memory-region"
+ * @len: memory carveout length
+ * @da: device address
+ * @name: carveout name
+ *
+ * This function allocates a rproc_mem_entry struct and fill it with parameters
+ * provided by client.
+ */
+struct rproc_mem_entry *
+rproc_of_resm_mem_entry_init(struct device *dev, u32 of_resm_idx, int len,
+			     u32 da, const char *name, ...)
+{
+	struct rproc_mem_entry *mem;
+	va_list args;
+
+	mem = kzalloc(sizeof(*mem), GFP_KERNEL);
+	if (!mem)
+		return mem;
+
+	mem->da = da;
+	mem->len = len;
+	mem->rsc_offset = FW_RSC_ADDR_ANY;
+	mem->of_resm_idx = of_resm_idx;
+
+	va_start(args, name);
+	vsnprintf(mem->name, sizeof(mem->name), name, args);
+	va_end(args);
+
+	return mem;
+}
+EXPORT_SYMBOL(rproc_of_resm_mem_entry_init);
+
+/**
  * A lookup table for resource handlers. The indices are defined in
  * enum fw_resource_type.
  */
@@ -865,6 +1145,76 @@
 }
 
 /**
+ * rproc_alloc_registered_carveouts() - allocate all carveouts registered
+ * in the list
+ * @rproc: the remote processor handle
+ *
+ * This function parses registered carveout list, performs allocation
+ * if alloc() ops registered and updates resource table information
+ * if rsc_offset set.
+ *
+ * Return: 0 on success
+ */
+static int rproc_alloc_registered_carveouts(struct rproc *rproc)
+{
+	struct rproc_mem_entry *entry, *tmp;
+	struct fw_rsc_carveout *rsc;
+	struct device *dev = &rproc->dev;
+	u64 pa;
+	int ret;
+
+	list_for_each_entry_safe(entry, tmp, &rproc->carveouts, node) {
+		if (entry->alloc) {
+			ret = entry->alloc(rproc, entry);
+			if (ret) {
+				dev_err(dev, "Unable to allocate carveout %s: %d\n",
+					entry->name, ret);
+				return -ENOMEM;
+			}
+		}
+
+		if (entry->rsc_offset != FW_RSC_ADDR_ANY) {
+			/* update resource table */
+			rsc = (void *)rproc->table_ptr + entry->rsc_offset;
+
+			/*
+			 * Some remote processors might need to know the pa
+			 * even though they are behind an IOMMU. E.g., OMAP4's
+			 * remote M3 processor needs this so it can control
+			 * on-chip hardware accelerators that are not behind
+			 * the IOMMU, and therefor must know the pa.
+			 *
+			 * Generally we don't want to expose physical addresses
+			 * if we don't have to (remote processors are generally
+			 * _not_ trusted), so we might want to do this only for
+			 * remote processor that _must_ have this (e.g. OMAP4's
+			 * dual M3 subsystem).
+			 *
+			 * Non-IOMMU processors might also want to have this info.
+			 * In this case, the device address and the physical address
+			 * are the same.
+			 */
+
+			/* Use va if defined else dma to generate pa */
+			if (entry->va)
+				pa = (u64)rproc_va_to_pa(entry->va);
+			else
+				pa = (u64)entry->dma;
+
+			if (((u64)pa) & HIGH_BITS_MASK)
+				dev_warn(dev,
+					 "Physical address cast in 32bit to fit resource table format\n");
+
+			rsc->pa = (u32)pa;
+			rsc->da = entry->da;
+			rsc->len = entry->len;
+		}
+	}
+
+	return 0;
+}
+
+/**
  * rproc_coredump_cleanup() - clean up dump_segments list
  * @rproc: the remote processor handle
  */
@@ -888,15 +1238,16 @@
 static void rproc_resource_cleanup(struct rproc *rproc)
 {
 	struct rproc_mem_entry *entry, *tmp;
+	struct rproc_debug_trace *trace, *ttmp;
 	struct rproc_vdev *rvdev, *rvtmp;
 	struct device *dev = &rproc->dev;
 
 	/* clean up debugfs trace entries */
-	list_for_each_entry_safe(entry, tmp, &rproc->traces, node) {
-		rproc_remove_trace_file(entry->priv);
+	list_for_each_entry_safe(trace, ttmp, &rproc->traces, node) {
+		rproc_remove_trace_file(trace->tfile);
 		rproc->num_traces--;
-		list_del(&entry->node);
-		kfree(entry);
+		list_del(&trace->node);
+		kfree(trace);
 	}
 
 	/* clean up iommu mapping entries */
@@ -916,8 +1267,8 @@
 
 	/* clean up carveout allocations */
 	list_for_each_entry_safe(entry, tmp, &rproc->carveouts, node) {
-		dma_free_coherent(dev->parent, entry->len, entry->va,
-				  entry->dma);
+		if (entry->release)
+			entry->release(rproc, entry);
 		list_del(&entry->node);
 		kfree(entry);
 	}
@@ -1029,10 +1380,21 @@
 	/* reset max_notifyid */
 	rproc->max_notifyid = -1;
 
+	/* reset handled vdev */
+	rproc->nb_vdev = 0;
+
 	/* handle fw resources which are required to boot rproc */
 	ret = rproc_handle_resources(rproc, rproc_loading_handlers);
 	if (ret) {
 		dev_err(dev, "Failed to process resources: %d\n", ret);
+		goto clean_up_resources;
+	}
+
+	/* Allocate carveout resources associated to rproc */
+	ret = rproc_alloc_registered_carveouts(rproc);
+	if (ret) {
+		dev_err(dev, "Failed to allocate associated carveouts: %d\n",
+			ret);
 		goto clean_up_resources;
 	}
 
@@ -1140,6 +1502,44 @@
 	return 0;
 }
 EXPORT_SYMBOL(rproc_coredump_add_segment);
+
+/**
+ * rproc_coredump_add_custom_segment() - add custom coredump segment
+ * @rproc:	handle of a remote processor
+ * @da:		device address
+ * @size:	size of segment
+ * @dumpfn:	custom dump function called for each segment during coredump
+ * @priv:	private data
+ *
+ * Add device memory to the list of segments to be included in the coredump
+ * and associate the segment with the given custom dump function and private
+ * data.
+ *
+ * Return: 0 on success, negative errno on error.
+ */
+int rproc_coredump_add_custom_segment(struct rproc *rproc,
+				      dma_addr_t da, size_t size,
+				      void (*dumpfn)(struct rproc *rproc,
+						     struct rproc_dump_segment *segment,
+						     void *dest),
+				      void *priv)
+{
+	struct rproc_dump_segment *segment;
+
+	segment = kzalloc(sizeof(*segment), GFP_KERNEL);
+	if (!segment)
+		return -ENOMEM;
+
+	segment->da = da;
+	segment->size = size;
+	segment->priv = priv;
+	segment->dump = dumpfn;
+
+	list_add_tail(&segment->node, &rproc->dump_segments);
+
+	return 0;
+}
+EXPORT_SYMBOL(rproc_coredump_add_custom_segment);
 
 /**
  * rproc_coredump() - perform coredump
@@ -1203,14 +1603,18 @@
 		phdr->p_flags = PF_R | PF_W | PF_X;
 		phdr->p_align = 0;
 
-		ptr = rproc_da_to_va(rproc, segment->da, segment->size);
-		if (!ptr) {
-			dev_err(&rproc->dev,
-				"invalid coredump segment (%pad, %zu)\n",
-				&segment->da, segment->size);
-			memset(data + offset, 0xff, segment->size);
+		if (segment->dump) {
+			segment->dump(rproc, segment, data + offset);
 		} else {
-			memcpy(data + offset, ptr, segment->size);
+			ptr = rproc_da_to_va(rproc, segment->da, segment->size);
+			if (!ptr) {
+				dev_err(&rproc->dev,
+					"invalid coredump segment (%pad, %zu)\n",
+					&segment->da, segment->size);
+				memset(data + offset, 0xff, segment->size);
+			} else {
+				memcpy(data + offset, ptr, segment->size);
+			}
 		}
 
 		offset += phdr->p_filesz;
