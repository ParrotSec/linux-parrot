--- conflicted
+++ resolved
@@ -33,7 +33,7 @@
 #include "../pci.h"
 #include "portdrv.h"
 
-#define AER_ERROR_SOURCES_MAX		100
+#define AER_ERROR_SOURCES_MAX		128
 
 #define AER_MAX_TYPEOF_COR_ERRS		16	/* as per PCI_ERR_COR_STATUS */
 #define AER_MAX_TYPEOF_UNCOR_ERRS	26	/* as per PCI_ERR_UNCOR_STATUS*/
@@ -45,21 +45,7 @@
 
 struct aer_rpc {
 	struct pci_dev *rpd;		/* Root Port device */
-	struct work_struct dpc_handler;
-	struct aer_err_source e_sources[AER_ERROR_SOURCES_MAX];
-	struct aer_err_info e_info;
-	unsigned short prod_idx;	/* Error Producer Index */
-	unsigned short cons_idx;	/* Error Consumer Index */
-	int isr;
-	spinlock_t e_lock;		/*
-					 * Lock access to Error Status/ID Regs
-					 * and error producer/consumer index
-					 */
-	struct mutex rpc_mutex;		/*
-					 * only one thread could do
-					 * recovery on the same
-					 * root port hierarchy
-					 */
+	DECLARE_KFIFO(aer_fifo, struct aer_err_source, AER_ERROR_SOURCES_MAX);
 };
 
 /* AER stats for the device */
@@ -134,7 +120,7 @@
 
 static int ecrc_policy = ECRC_POLICY_DEFAULT;
 
-static const char *ecrc_policy_str[] = {
+static const char * const ecrc_policy_str[] = {
 	[ECRC_POLICY_DEFAULT] = "bios",
 	[ECRC_POLICY_OFF] = "off",
 	[ECRC_POLICY_ON] = "on"
@@ -220,11 +206,8 @@
 {
 	int i;
 
-	for (i = 0; i < ARRAY_SIZE(ecrc_policy_str); i++)
-		if (!strncmp(str, ecrc_policy_str[i],
-			     strlen(ecrc_policy_str[i])))
-			break;
-	if (i >= ARRAY_SIZE(ecrc_policy_str))
+	i = match_string(ecrc_policy_str, ARRAY_SIZE(ecrc_policy_str), str);
+	if (i < 0)
 		return;
 
 	ecrc_policy = i;
@@ -870,7 +853,7 @@
 static int add_error_device(struct aer_err_info *e_info, struct pci_dev *dev)
 {
 	if (e_info->error_dev_num < AER_MAX_MULTI_ERR_DEVICES) {
-		e_info->dev[e_info->error_dev_num] = dev;
+		e_info->dev[e_info->error_dev_num] = pci_dev_get(dev);
 		e_info->error_dev_num++;
 		return 0;
 	}
@@ -1013,9 +996,12 @@
 					info->status);
 		pci_aer_clear_device_status(dev);
 	} else if (info->severity == AER_NONFATAL)
-		pcie_do_nonfatal_recovery(dev);
+		pcie_do_recovery(dev, pci_channel_io_normal,
+				 PCIE_PORT_SERVICE_AER);
 	else if (info->severity == AER_FATAL)
-		pcie_do_fatal_recovery(dev, PCIE_PORT_SERVICE_AER);
+		pcie_do_recovery(dev, pci_channel_io_frozen,
+				 PCIE_PORT_SERVICE_AER);
+	pci_dev_put(dev);
 }
 
 #ifdef CONFIG_ACPI_APEI_PCIEAER
@@ -1050,9 +1036,11 @@
 		}
 		cper_print_aer(pdev, entry.severity, entry.regs);
 		if (entry.severity == AER_NONFATAL)
-			pcie_do_nonfatal_recovery(pdev);
+			pcie_do_recovery(pdev, pci_channel_io_normal,
+					 PCIE_PORT_SERVICE_AER);
 		else if (entry.severity == AER_FATAL)
-			pcie_do_fatal_recovery(pdev, PCIE_PORT_SERVICE_AER);
+			pcie_do_recovery(pdev, pci_channel_io_frozen,
+					 PCIE_PORT_SERVICE_AER);
 		pci_dev_put(pdev);
 	}
 }
@@ -1068,7 +1056,6 @@
 void aer_recover_queue(int domain, unsigned int bus, unsigned int devfn,
 		       int severity, struct aer_capability_regs *aer_regs)
 {
-	unsigned long flags;
 	struct aer_recover_entry entry = {
 		.bus		= bus,
 		.devfn		= devfn,
@@ -1077,13 +1064,12 @@
 		.regs		= aer_regs,
 	};
 
-	spin_lock_irqsave(&aer_recover_ring_lock, flags);
-	if (kfifo_put(&aer_recover_ring, entry))
+	if (kfifo_in_spinlocked(&aer_recover_ring, &entry, 1,
+				 &aer_recover_ring_lock))
 		schedule_work(&aer_recover_work);
 	else
 		pr_err("AER recover: Buffer overflow when recovering AER for %04x:%02x:%02x:%x\n",
 		       domain, bus, PCI_SLOT(devfn), PCI_FUNC(devfn));
-	spin_unlock_irqrestore(&aer_recover_ring_lock, flags);
 }
 EXPORT_SYMBOL_GPL(aer_recover_queue);
 #endif
@@ -1118,8 +1104,9 @@
 			&info->mask);
 		if (!(info->status & ~info->mask))
 			return 0;
-	} else if (dev->hdr_type == PCI_HEADER_TYPE_BRIDGE ||
-		info->severity == AER_NONFATAL) {
+	} else if (pci_pcie_type(dev) == PCI_EXP_TYPE_ROOT_PORT ||
+	           pci_pcie_type(dev) == PCI_EXP_TYPE_DOWNSTREAM ||
+		   info->severity == AER_NONFATAL) {
 
 		/* Link is still healthy for IO reads */
 		pci_read_config_dword(dev, pos + PCI_ERR_UNCOR_STATUS,
@@ -1173,7 +1160,7 @@
 		struct aer_err_source *e_src)
 {
 	struct pci_dev *pdev = rpc->rpd;
-	struct aer_err_info *e_info = &rpc->e_info;
+	struct aer_err_info e_info;
 
 	pci_rootport_aer_stats_incr(pdev, e_src);
 
@@ -1182,66 +1169,37 @@
 	 * uncorrectable error being logged. Report correctable error first.
 	 */
 	if (e_src->status & PCI_ERR_ROOT_COR_RCV) {
-		e_info->id = ERR_COR_ID(e_src->id);
-		e_info->severity = AER_CORRECTABLE;
+		e_info.id = ERR_COR_ID(e_src->id);
+		e_info.severity = AER_CORRECTABLE;
 
 		if (e_src->status & PCI_ERR_ROOT_MULTI_COR_RCV)
-			e_info->multi_error_valid = 1;
+			e_info.multi_error_valid = 1;
 		else
-			e_info->multi_error_valid = 0;
-		aer_print_port_info(pdev, e_info);
-
-		if (find_source_device(pdev, e_info))
-			aer_process_err_devices(e_info);
+			e_info.multi_error_valid = 0;
+		aer_print_port_info(pdev, &e_info);
+
+		if (find_source_device(pdev, &e_info))
+			aer_process_err_devices(&e_info);
 	}
 
 	if (e_src->status & PCI_ERR_ROOT_UNCOR_RCV) {
-		e_info->id = ERR_UNCOR_ID(e_src->id);
+		e_info.id = ERR_UNCOR_ID(e_src->id);
 
 		if (e_src->status & PCI_ERR_ROOT_FATAL_RCV)
-			e_info->severity = AER_FATAL;
+			e_info.severity = AER_FATAL;
 		else
-			e_info->severity = AER_NONFATAL;
+			e_info.severity = AER_NONFATAL;
 
 		if (e_src->status & PCI_ERR_ROOT_MULTI_UNCOR_RCV)
-			e_info->multi_error_valid = 1;
+			e_info.multi_error_valid = 1;
 		else
-			e_info->multi_error_valid = 0;
-
-		aer_print_port_info(pdev, e_info);
-
-		if (find_source_device(pdev, e_info))
-			aer_process_err_devices(e_info);
-	}
-}
-
-/**
- * get_e_source - retrieve an error source
- * @rpc: pointer to the root port which holds an error
- * @e_src: pointer to store retrieved error source
- *
- * Return 1 if an error source is retrieved, otherwise 0.
- *
- * Invoked by DPC handler to consume an error.
- */
-static int get_e_source(struct aer_rpc *rpc, struct aer_err_source *e_src)
-{
-	unsigned long flags;
-
-	/* Lock access to Root error producer/consumer index */
-	spin_lock_irqsave(&rpc->e_lock, flags);
-	if (rpc->prod_idx == rpc->cons_idx) {
-		spin_unlock_irqrestore(&rpc->e_lock, flags);
-		return 0;
-	}
-
-	*e_src = rpc->e_sources[rpc->cons_idx];
-	rpc->cons_idx++;
-	if (rpc->cons_idx == AER_ERROR_SOURCES_MAX)
-		rpc->cons_idx = 0;
-	spin_unlock_irqrestore(&rpc->e_lock, flags);
-
-	return 1;
+			e_info.multi_error_valid = 0;
+
+		aer_print_port_info(pdev, &e_info);
+
+		if (find_source_device(pdev, &e_info))
+			aer_process_err_devices(&e_info);
+	}
 }
 
 /**
@@ -1250,15 +1208,18 @@
  *
  * Invoked, as DPC, when root port records new detected error
  */
-static void aer_isr(struct work_struct *work)
-{
-	struct aer_rpc *rpc = container_of(work, struct aer_rpc, dpc_handler);
+static irqreturn_t aer_isr(int irq, void *context)
+{
+	struct pcie_device *dev = (struct pcie_device *)context;
+	struct aer_rpc *rpc = get_service_data(dev);
 	struct aer_err_source uninitialized_var(e_src);
 
-	mutex_lock(&rpc->rpc_mutex);
-	while (get_e_source(rpc, &e_src))
+	if (kfifo_is_empty(&rpc->aer_fifo))
+		return IRQ_NONE;
+
+	while (kfifo_get(&rpc->aer_fifo, &e_src))
 		aer_isr_one_error(rpc, &e_src);
-	mutex_unlock(&rpc->rpc_mutex);
+	return IRQ_HANDLED;
 }
 
 /**
@@ -1268,56 +1229,26 @@
  *
  * Invoked when Root Port detects AER messages.
  */
-irqreturn_t aer_irq(int irq, void *context)
-{
-	unsigned int status, id;
+static irqreturn_t aer_irq(int irq, void *context)
+{
 	struct pcie_device *pdev = (struct pcie_device *)context;
 	struct aer_rpc *rpc = get_service_data(pdev);
-	int next_prod_idx;
-	unsigned long flags;
-	int pos;
-
-	pos = pdev->port->aer_cap;
-	/*
-	 * Must lock access to Root Error Status Reg, Root Error ID Reg,
-	 * and Root error producer/consumer index
-	 */
-	spin_lock_irqsave(&rpc->e_lock, flags);
-
-	/* Read error status */
-	pci_read_config_dword(pdev->port, pos + PCI_ERR_ROOT_STATUS, &status);
-	if (!(status & (PCI_ERR_ROOT_UNCOR_RCV|PCI_ERR_ROOT_COR_RCV))) {
-		spin_unlock_irqrestore(&rpc->e_lock, flags);
+	struct pci_dev *rp = rpc->rpd;
+	struct aer_err_source e_src = {};
+	int pos = rp->aer_cap;
+
+	pci_read_config_dword(rp, pos + PCI_ERR_ROOT_STATUS, &e_src.status);
+	if (!(e_src.status & (PCI_ERR_ROOT_UNCOR_RCV|PCI_ERR_ROOT_COR_RCV)))
 		return IRQ_NONE;
-	}
-
-	/* Read error source and clear error status */
-	pci_read_config_dword(pdev->port, pos + PCI_ERR_ROOT_ERR_SRC, &id);
-	pci_write_config_dword(pdev->port, pos + PCI_ERR_ROOT_STATUS, status);
-
-	/* Store error source for later DPC handler */
-	next_prod_idx = rpc->prod_idx + 1;
-	if (next_prod_idx == AER_ERROR_SOURCES_MAX)
-		next_prod_idx = 0;
-	if (next_prod_idx == rpc->cons_idx) {
-		/*
-		 * Error Storm Condition - possibly the same error occurred.
-		 * Drop the error.
-		 */
-		spin_unlock_irqrestore(&rpc->e_lock, flags);
+
+	pci_read_config_dword(rp, pos + PCI_ERR_ROOT_ERR_SRC, &e_src.id);
+	pci_write_config_dword(rp, pos + PCI_ERR_ROOT_STATUS, e_src.status);
+
+	if (!kfifo_put(&rpc->aer_fifo, e_src))
 		return IRQ_HANDLED;
-	}
-	rpc->e_sources[rpc->prod_idx].status =  status;
-	rpc->e_sources[rpc->prod_idx].id = id;
-	rpc->prod_idx = next_prod_idx;
-	spin_unlock_irqrestore(&rpc->e_lock, flags);
-
-	/*  Invoke DPC handler */
-	schedule_work(&rpc->dpc_handler);
-
-	return IRQ_HANDLED;
-}
-EXPORT_SYMBOL_GPL(aer_irq);
+
+	return IRQ_WAKE_THREAD;
+}
 
 static int set_device_error_reporting(struct pci_dev *dev, void *data)
 {
@@ -1426,33 +1357,6 @@
 }
 
 /**
- * aer_alloc_rpc - allocate Root Port data structure
- * @dev: pointer to the pcie_dev data structure
- *
- * Invoked when Root Port's AER service is loaded.
- */
-static struct aer_rpc *aer_alloc_rpc(struct pcie_device *dev)
-{
-	struct aer_rpc *rpc;
-
-	rpc = kzalloc(sizeof(struct aer_rpc), GFP_KERNEL);
-	if (!rpc)
-		return NULL;
-
-	/* Initialize Root lock access, e_lock, to Root Error Status Reg */
-	spin_lock_init(&rpc->e_lock);
-
-	rpc->rpd = dev->port;
-	INIT_WORK(&rpc->dpc_handler, aer_isr);
-	mutex_init(&rpc->rpc_mutex);
-
-	/* Use PCIe bus function to store rpc into PCIe device */
-	set_service_data(dev, rpc);
-
-	return rpc;
-}
-
-/**
  * aer_remove - clean up resources
  * @dev: pointer to the pcie_dev data structure
  *
@@ -1462,16 +1366,7 @@
 {
 	struct aer_rpc *rpc = get_service_data(dev);
 
-	if (rpc) {
-		/* If register interrupt service, it must be free. */
-		if (rpc->isr)
-			free_irq(dev->irq, dev);
-
-		flush_work(&rpc->dpc_handler);
-		aer_disable_rootport(rpc);
-		kfree(rpc);
-		set_service_data(dev, NULL);
-	}
+	aer_disable_rootport(rpc);
 }
 
 /**
@@ -1484,17 +1379,6 @@
 {
 	int status;
 	struct aer_rpc *rpc;
-<<<<<<< HEAD
-	struct device *device = &dev->port->dev;
-
-	/* Alloc rpc data structure */
-	rpc = aer_alloc_rpc(dev);
-	if (!rpc) {
-		dev_printk(KERN_DEBUG, device, "alloc AER rpc failed\n");
-		aer_remove(dev);
-		return -ENOMEM;
-	}
-=======
 	struct device *device = &dev->device;
 	struct pci_dev *port = dev->port;
 
@@ -1504,22 +1388,13 @@
 
 	rpc->rpd = port;
 	set_service_data(dev, rpc);
->>>>>>> 407d19ab
-
-	/* Request IRQ ISR */
-	status = request_irq(dev->irq, aer_irq, IRQF_SHARED, "aerdrv", dev);
+
+	status = devm_request_threaded_irq(device, dev->irq, aer_irq, aer_isr,
+					   IRQF_SHARED, "aerdrv", dev);
 	if (status) {
-<<<<<<< HEAD
-		dev_printk(KERN_DEBUG, device, "request AER IRQ %d failed\n",
-			   dev->irq);
-		aer_remove(dev);
-=======
 		pci_err(port, "request AER IRQ %d failed\n", dev->irq);
->>>>>>> 407d19ab
 		return status;
 	}
-
-	rpc->isr = 1;
 
 	aer_enable_rootport(rpc);
 	pci_info(port, "enabled with IRQ %d\n", dev->irq);
@@ -1545,13 +1420,8 @@
 	reg32 &= ~ROOT_PORT_INTR_ON_MESG_MASK;
 	pci_write_config_dword(dev, pos + PCI_ERR_ROOT_COMMAND, reg32);
 
-<<<<<<< HEAD
-	rc = pci_bridge_secondary_bus_reset(dev);
-	pci_printk(KERN_DEBUG, dev, "Root Port link has been reset\n");
-=======
 	rc = pci_bus_error_reset(dev);
 	pci_info(dev, "Root Port link has been reset\n");
->>>>>>> 407d19ab
 
 	/* Clear Root Error Status */
 	pci_read_config_dword(dev, pos + PCI_ERR_ROOT_STATUS, &reg32);
@@ -1565,18 +1435,6 @@
 	return rc ? PCI_ERS_RESULT_DISCONNECT : PCI_ERS_RESULT_RECOVERED;
 }
 
-/**
- * aer_error_resume - clean up corresponding error status bits
- * @dev: pointer to Root Port's pci_dev data structure
- *
- * Invoked by Port Bus driver during nonfatal recovery.
- */
-static void aer_error_resume(struct pci_dev *dev)
-{
-	pci_aer_clear_device_status(dev);
-	pci_cleanup_aer_uncorrect_error_status(dev);
-}
-
 static struct pcie_port_service_driver aerdriver = {
 	.name		= "aer",
 	.port_type	= PCI_EXP_TYPE_ROOT_PORT,
@@ -1584,7 +1442,6 @@
 
 	.probe		= aer_probe,
 	.remove		= aer_remove,
-	.error_resume	= aer_error_resume,
 	.reset_link	= aer_root_reset,
 };
 
@@ -1593,10 +1450,9 @@
  *
  * Invoked when AER root service driver is loaded.
  */
-static int __init aer_service_init(void)
+int __init pcie_aer_init(void)
 {
 	if (!pci_aer_available() || aer_acpi_firmware_first())
 		return -ENXIO;
 	return pcie_port_service_register(&aerdriver);
-}
-device_initcall(aer_service_init);+}