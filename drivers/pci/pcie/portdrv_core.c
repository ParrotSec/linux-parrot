// SPDX-License-Identifier: GPL-2.0
/*
 * Purpose:	PCI Express Port Bus Driver's Core Functions
 *
 * Copyright (C) 2004 Intel
 * Copyright (C) Tom Long Nguyen (tom.l.nguyen@intel.com)
 */

#include <linux/module.h>
#include <linux/pci.h>
#include <linux/kernel.h>
#include <linux/delay.h>
#include <linux/errno.h>
#include <linux/pm.h>
#include <linux/pm_runtime.h>
#include <linux/string.h>
#include <linux/slab.h>
#include <linux/aer.h>

#include "../pci.h"
#include "portdrv.h"

struct portdrv_service_data {
	struct pcie_port_service_driver *drv;
	struct device *dev;
	u32 service;
};

/**
 * release_pcie_device - free PCI Express port service device structure
 * @dev: Port service device to release
 *
 * Invoked automatically when device is being removed in response to
 * device_unregister(dev).  Release all resources being claimed.
 */
static void release_pcie_device(struct device *dev)
{
	kfree(to_pcie_device(dev));
}

/*
 * Fill in *pme, *aer, *dpc with the relevant Interrupt Message Numbers if
 * services are enabled in "mask".  Return the number of MSI/MSI-X vectors
 * required to accommodate the largest Message Number.
 */
static int pcie_message_numbers(struct pci_dev *dev, int mask,
				u32 *pme, u32 *aer, u32 *dpc)
{
	u32 nvec = 0, pos;
	u16 reg16;

	/*
	 * The Interrupt Message Number indicates which vector is used, i.e.,
	 * the MSI-X table entry or the MSI offset between the base Message
	 * Data and the generated interrupt message.  See PCIe r3.1, sec
	 * 7.8.2, 7.10.10, 7.31.2.
	 */

	if (mask & (PCIE_PORT_SERVICE_PME | PCIE_PORT_SERVICE_HP)) {
		pcie_capability_read_word(dev, PCI_EXP_FLAGS, &reg16);
		*pme = (reg16 & PCI_EXP_FLAGS_IRQ) >> 9;
		nvec = *pme + 1;
	}

#ifdef CONFIG_PCIEAER
	if (mask & PCIE_PORT_SERVICE_AER) {
		u32 reg32;

		pos = dev->aer_cap;
		if (pos) {
			pci_read_config_dword(dev, pos + PCI_ERR_ROOT_STATUS,
					      &reg32);
			*aer = (reg32 & PCI_ERR_ROOT_AER_IRQ) >> 27;
			nvec = max(nvec, *aer + 1);
		}
	}
#endif

	if (mask & PCIE_PORT_SERVICE_DPC) {
		pos = pci_find_ext_capability(dev, PCI_EXT_CAP_ID_DPC);
		if (pos) {
			pci_read_config_word(dev, pos + PCI_EXP_DPC_CAP,
					     &reg16);
			*dpc = reg16 & PCI_EXP_DPC_IRQ;
			nvec = max(nvec, *dpc + 1);
		}
	}

	return nvec;
}

/**
 * pcie_port_enable_irq_vec - try to set up MSI-X or MSI as interrupt mode
 * for given port
 * @dev: PCI Express port to handle
 * @irqs: Array of interrupt vectors to populate
 * @mask: Bitmask of port capabilities returned by get_port_device_capability()
 *
 * Return value: 0 on success, error code on failure
 */
static int pcie_port_enable_irq_vec(struct pci_dev *dev, int *irqs, int mask)
{
	int nr_entries, nvec;
	u32 pme = 0, aer = 0, dpc = 0;

	/* Allocate the maximum possible number of MSI/MSI-X vectors */
	nr_entries = pci_alloc_irq_vectors(dev, 1, PCIE_PORT_MAX_MSI_ENTRIES,
			PCI_IRQ_MSIX | PCI_IRQ_MSI);
	if (nr_entries < 0)
		return nr_entries;

	/* See how many and which Interrupt Message Numbers we actually use */
	nvec = pcie_message_numbers(dev, mask, &pme, &aer, &dpc);
	if (nvec > nr_entries) {
		pci_free_irq_vectors(dev);
		return -EIO;
	}

	/*
	 * If we allocated more than we need, free them and reallocate fewer.
	 *
	 * Reallocating may change the specific vectors we get, so
	 * pci_irq_vector() must be done *after* the reallocation.
	 *
	 * If we're using MSI, hardware is *allowed* to change the Interrupt
	 * Message Numbers when we free and reallocate the vectors, but we
	 * assume it won't because we allocate enough vectors for the
	 * biggest Message Number we found.
	 */
	if (nvec != nr_entries) {
		pci_free_irq_vectors(dev);

		nr_entries = pci_alloc_irq_vectors(dev, nvec, nvec,
				PCI_IRQ_MSIX | PCI_IRQ_MSI);
		if (nr_entries < 0)
			return nr_entries;
	}

	/* PME and hotplug share an MSI/MSI-X vector */
	if (mask & (PCIE_PORT_SERVICE_PME | PCIE_PORT_SERVICE_HP)) {
		irqs[PCIE_PORT_SERVICE_PME_SHIFT] = pci_irq_vector(dev, pme);
		irqs[PCIE_PORT_SERVICE_HP_SHIFT] = pci_irq_vector(dev, pme);
	}

	if (mask & PCIE_PORT_SERVICE_AER)
		irqs[PCIE_PORT_SERVICE_AER_SHIFT] = pci_irq_vector(dev, aer);

	if (mask & PCIE_PORT_SERVICE_DPC)
		irqs[PCIE_PORT_SERVICE_DPC_SHIFT] = pci_irq_vector(dev, dpc);

	return 0;
}

/**
 * pcie_init_service_irqs - initialize irqs for PCI Express port services
 * @dev: PCI Express port to handle
 * @irqs: Array of irqs to populate
 * @mask: Bitmask of port capabilities returned by get_port_device_capability()
 *
 * Return value: Interrupt mode associated with the port
 */
static int pcie_init_service_irqs(struct pci_dev *dev, int *irqs, int mask)
{
	int ret, i;

	for (i = 0; i < PCIE_PORT_DEVICE_MAXSERVICES; i++)
		irqs[i] = -1;

	/*
	 * If we support PME but can't use MSI/MSI-X for it, we have to
	 * fall back to INTx or other interrupts, e.g., a system shared
	 * interrupt.
	 */
	if ((mask & PCIE_PORT_SERVICE_PME) && pcie_pme_no_msi())
		goto legacy_irq;

	/* Try to use MSI-X or MSI if supported */
	if (pcie_port_enable_irq_vec(dev, irqs, mask) == 0)
		return 0;

legacy_irq:
	/* fall back to legacy IRQ */
	ret = pci_alloc_irq_vectors(dev, 1, 1, PCI_IRQ_LEGACY);
	if (ret < 0)
		return -ENODEV;

	for (i = 0; i < PCIE_PORT_DEVICE_MAXSERVICES; i++)
		irqs[i] = pci_irq_vector(dev, 0);

	return 0;
}

/**
 * get_port_device_capability - discover capabilities of a PCI Express port
 * @dev: PCI Express port to examine
 *
 * The capabilities are read from the port's PCI Express configuration registers
 * as described in PCI Express Base Specification 1.0a sections 7.8.2, 7.8.9 and
 * 7.9 - 7.11.
 *
 * Return value: Bitmask of discovered port capabilities
 */
static int get_port_device_capability(struct pci_dev *dev)
{
	struct pci_host_bridge *host = pci_find_host_bridge(dev->bus);
	int services = 0;

	if (dev->is_hotplug_bridge &&
	    (pcie_ports_native || host->native_pcie_hotplug)) {
		services |= PCIE_PORT_SERVICE_HP;

		/*
		 * Disable hot-plug interrupts in case they have been enabled
		 * by the BIOS and the hot-plug service driver is not loaded.
		 */
		pcie_capability_clear_word(dev, PCI_EXP_SLTCTL,
			  PCI_EXP_SLTCTL_CCIE | PCI_EXP_SLTCTL_HPIE);
	}

#ifdef CONFIG_PCIEAER
	if (dev->aer_cap && pci_aer_available() &&
	    (pcie_ports_native || host->native_aer)) {
		services |= PCIE_PORT_SERVICE_AER;

		/*
		 * Disable AER on this port in case it's been enabled by the
		 * BIOS (the AER service driver will enable it when necessary).
		 */
		pci_disable_pcie_error_reporting(dev);
	}
#endif

	/*
	 * Root ports are capable of generating PME too.  Root Complex
	 * Event Collectors can also generate PMEs, but we don't handle
	 * those yet.
	 */
	if (pci_pcie_type(dev) == PCI_EXP_TYPE_ROOT_PORT &&
	    (pcie_ports_native || host->native_pme)) {
		services |= PCIE_PORT_SERVICE_PME;

		/*
		 * Disable PME interrupt on this port in case it's been enabled
		 * by the BIOS (the PME service driver will enable it when
		 * necessary).
		 */
		pcie_pme_interrupt_enable(dev, false);
	}

	if (pci_find_ext_capability(dev, PCI_EXT_CAP_ID_DPC) &&
	    pci_aer_available() && services & PCIE_PORT_SERVICE_AER)
		services |= PCIE_PORT_SERVICE_DPC;

	return services;
}

/**
 * pcie_device_init - allocate and initialize PCI Express port service device
 * @pdev: PCI Express port to associate the service device with
 * @service: Type of service to associate with the service device
 * @irq: Interrupt vector to associate with the service device
 */
static int pcie_device_init(struct pci_dev *pdev, int service, int irq)
{
	int retval;
	struct pcie_device *pcie;
	struct device *device;

	pcie = kzalloc(sizeof(*pcie), GFP_KERNEL);
	if (!pcie)
		return -ENOMEM;
	pcie->port = pdev;
	pcie->irq = irq;
	pcie->service = service;

	/* Initialize generic device interface */
	device = &pcie->device;
	device->bus = &pcie_port_bus_type;
	device->release = release_pcie_device;	/* callback to free pcie dev */
	dev_set_name(device, "%s:pcie%03x",
		     pci_name(pdev),
		     get_descriptor_id(pci_pcie_type(pdev), service));
	device->parent = &pdev->dev;
	device_enable_async_suspend(device);

	retval = device_register(device);
	if (retval) {
		put_device(device);
		return retval;
	}

	pm_runtime_no_callbacks(device);

	return 0;
}

/**
 * pcie_port_device_register - register PCI Express port
 * @dev: PCI Express port to register
 *
 * Allocate the port extension structure and register services associated with
 * the port.
 */
int pcie_port_device_register(struct pci_dev *dev)
{
	int status, capabilities, i, nr_service;
	int irqs[PCIE_PORT_DEVICE_MAXSERVICES];

	/* Enable PCI Express port device */
	status = pci_enable_device(dev);
	if (status)
		return status;

	/* Get and check PCI Express port services */
	capabilities = get_port_device_capability(dev);
	if (!capabilities)
		return 0;

	pci_set_master(dev);
	/*
	 * Initialize service irqs. Don't use service devices that
	 * require interrupts if there is no way to generate them.
	 * However, some drivers may have a polling mode (e.g. pciehp_poll_mode)
	 * that can be used in the absence of irqs.  Allow them to determine
	 * if that is to be used.
	 */
	status = pcie_init_service_irqs(dev, irqs, capabilities);
	if (status) {
		capabilities &= PCIE_PORT_SERVICE_HP;
		if (!capabilities)
			goto error_disable;
	}

	/* Allocate child services if any */
	status = -ENODEV;
	nr_service = 0;
	for (i = 0; i < PCIE_PORT_DEVICE_MAXSERVICES; i++) {
		int service = 1 << i;
		if (!(capabilities & service))
			continue;
		if (!pcie_device_init(dev, service, irqs[i]))
			nr_service++;
	}
	if (!nr_service)
		goto error_cleanup_irqs;

	return 0;

error_cleanup_irqs:
	pci_free_irq_vectors(dev);
error_disable:
	pci_disable_device(dev);
	return status;
}

#ifdef CONFIG_PM
typedef int (*pcie_pm_callback_t)(struct pcie_device *);

static int pm_iter(struct device *dev, void *data)
{
	struct pcie_port_service_driver *service_driver;
	size_t offset = *(size_t *)data;
	pcie_pm_callback_t cb;

	if ((dev->bus == &pcie_port_bus_type) && dev->driver) {
		service_driver = to_service_driver(dev->driver);
		cb = *(pcie_pm_callback_t *)((void *)service_driver + offset);
		if (cb)
			return cb(to_pcie_device(dev));
	}
	return 0;
}

static int get_downstream_delay(struct pci_bus *bus)
{
	struct pci_dev *pdev;
	int min_delay = 100;
	int max_delay = 0;

	list_for_each_entry(pdev, &bus->devices, bus_list) {
		if (!pdev->imm_ready)
			min_delay = 0;
		else if (pdev->d3cold_delay < min_delay)
			min_delay = pdev->d3cold_delay;
		if (pdev->d3cold_delay > max_delay)
			max_delay = pdev->d3cold_delay;
	}

	return max(min_delay, max_delay);
}

/*
 * wait_for_downstream_link - Wait for downstream link to establish
 * @pdev: PCIe port whose downstream link is waited
 *
 * Handle delays according to PCIe 4.0 section 6.6.1 before configuration
 * access to the downstream component is permitted.
 *
 * This blocks PCI core resume of the hierarchy below this port until the
 * link is trained. Should be called before resuming port services to
 * prevent pciehp from starting to tear-down the hierarchy too soon.
 */
static void wait_for_downstream_link(struct pci_dev *pdev)
{
	int delay;

	if (pci_pcie_type(pdev) != PCI_EXP_TYPE_ROOT_PORT &&
	    pci_pcie_type(pdev) != PCI_EXP_TYPE_DOWNSTREAM)
		return;

	if (pci_dev_is_disconnected(pdev))
		return;

	if (!pdev->subordinate || list_empty(&pdev->subordinate->devices) ||
	    !pdev->bridge_d3)
		return;

	delay = get_downstream_delay(pdev->subordinate);
	if (!delay)
		return;

	dev_dbg(&pdev->dev, "waiting downstream link for %d ms\n", delay);

	/*
	 * If downstream port does not support speeds greater than 5 GT/s
	 * need to wait 100ms. For higher speeds (gen3) we need to wait
	 * first for the data link layer to become active.
	 */
	if (pcie_get_speed_cap(pdev) <= PCIE_SPEED_5_0GT)
		msleep(delay);
	else
		pcie_wait_for_link_delay(pdev, true, delay);
}

/**
 * pcie_port_device_suspend - suspend port services associated with a PCIe port
 * @dev: PCI Express port to handle
 */
int pcie_port_device_suspend(struct device *dev)
{
	size_t off = offsetof(struct pcie_port_service_driver, suspend);
	return device_for_each_child(dev, &off, pm_iter);
}

int pcie_port_device_resume_noirq(struct device *dev)
{
	size_t off = offsetof(struct pcie_port_service_driver, resume_noirq);

	wait_for_downstream_link(to_pci_dev(dev));
	return device_for_each_child(dev, &off, pm_iter);
}

/**
 * pcie_port_device_resume - resume port services associated with a PCIe port
 * @dev: PCI Express port to handle
 */
int pcie_port_device_resume(struct device *dev)
{
	size_t off = offsetof(struct pcie_port_service_driver, resume);
	return device_for_each_child(dev, &off, pm_iter);
}
<<<<<<< HEAD
=======

/**
 * pcie_port_device_runtime_suspend - runtime suspend port services
 * @dev: PCI Express port to handle
 */
int pcie_port_device_runtime_suspend(struct device *dev)
{
	size_t off = offsetof(struct pcie_port_service_driver, runtime_suspend);
	return device_for_each_child(dev, &off, pm_iter);
}

/**
 * pcie_port_device_runtime_resume - runtime resume port services
 * @dev: PCI Express port to handle
 */
int pcie_port_device_runtime_resume(struct device *dev)
{
	size_t off = offsetof(struct pcie_port_service_driver, runtime_resume);

	wait_for_downstream_link(to_pci_dev(dev));
	return device_for_each_child(dev, &off, pm_iter);
}
>>>>>>> 407d19ab
#endif /* PM */

static int remove_iter(struct device *dev, void *data)
{
	if (dev->bus == &pcie_port_bus_type)
		device_unregister(dev);
	return 0;
}

static int find_service_iter(struct device *device, void *data)
{
	struct pcie_port_service_driver *service_driver;
	struct portdrv_service_data *pdrvs;
	u32 service;

	pdrvs = (struct portdrv_service_data *) data;
	service = pdrvs->service;

	if (device->bus == &pcie_port_bus_type && device->driver) {
		service_driver = to_service_driver(device->driver);
		if (service_driver->service == service) {
			pdrvs->drv = service_driver;
			pdrvs->dev = device;
			return 1;
		}
	}

	return 0;
}

/**
 * pcie_port_find_service - find the service driver
 * @dev: PCI Express port the service is associated with
 * @service: Service to find
 *
 * Find PCI Express port service driver associated with given service
 */
struct pcie_port_service_driver *pcie_port_find_service(struct pci_dev *dev,
							u32 service)
{
	struct pcie_port_service_driver *drv;
	struct portdrv_service_data pdrvs;

	pdrvs.drv = NULL;
	pdrvs.service = service;
	device_for_each_child(&dev->dev, &pdrvs, find_service_iter);

	drv = pdrvs.drv;
	return drv;
}

/**
 * pcie_port_find_device - find the struct device
 * @dev: PCI Express port the service is associated with
 * @service: For the service to find
 *
 * Find the struct device associated with given service on a pci_dev
 */
struct device *pcie_port_find_device(struct pci_dev *dev,
				      u32 service)
{
	struct device *device;
	struct portdrv_service_data pdrvs;

	pdrvs.dev = NULL;
	pdrvs.service = service;
	device_for_each_child(&dev->dev, &pdrvs, find_service_iter);

	device = pdrvs.dev;
	return device;
}

/**
 * pcie_port_device_remove - unregister PCI Express port service devices
 * @dev: PCI Express port the service devices to unregister are associated with
 *
 * Remove PCI Express port service devices associated with given port and
 * disable MSI-X or MSI for the port.
 */
void pcie_port_device_remove(struct pci_dev *dev)
{
	device_for_each_child(&dev->dev, NULL, remove_iter);
	pci_free_irq_vectors(dev);
	pci_disable_device(dev);
}

/**
 * pcie_port_probe_service - probe driver for given PCI Express port service
 * @dev: PCI Express port service device to probe against
 *
 * If PCI Express port service driver is registered with
 * pcie_port_service_register(), this function will be called by the driver core
 * whenever match is found between the driver and a port service device.
 */
static int pcie_port_probe_service(struct device *dev)
{
	struct pcie_device *pciedev;
	struct pcie_port_service_driver *driver;
	int status;

	if (!dev || !dev->driver)
		return -ENODEV;

	driver = to_service_driver(dev->driver);
	if (!driver || !driver->probe)
		return -ENODEV;

	pciedev = to_pcie_device(dev);
	status = driver->probe(pciedev);
	if (status)
		return status;

	get_device(dev);
	return 0;
}

/**
 * pcie_port_remove_service - detach driver from given PCI Express port service
 * @dev: PCI Express port service device to handle
 *
 * If PCI Express port service driver is registered with
 * pcie_port_service_register(), this function will be called by the driver core
 * when device_unregister() is called for the port service device associated
 * with the driver.
 */
static int pcie_port_remove_service(struct device *dev)
{
	struct pcie_device *pciedev;
	struct pcie_port_service_driver *driver;

	if (!dev || !dev->driver)
		return 0;

	pciedev = to_pcie_device(dev);
	driver = to_service_driver(dev->driver);
	if (driver && driver->remove) {
		driver->remove(pciedev);
		put_device(dev);
	}
	return 0;
}

/**
 * pcie_port_shutdown_service - shut down given PCI Express port service
 * @dev: PCI Express port service device to handle
 *
 * If PCI Express port service driver is registered with
 * pcie_port_service_register(), this function will be called by the driver core
 * when device_shutdown() is called for the port service device associated
 * with the driver.
 */
static void pcie_port_shutdown_service(struct device *dev) {}

/**
 * pcie_port_service_register - register PCI Express port service driver
 * @new: PCI Express port service driver to register
 */
int pcie_port_service_register(struct pcie_port_service_driver *new)
{
	if (pcie_ports_disabled)
		return -ENODEV;

	new->driver.name = new->name;
	new->driver.bus = &pcie_port_bus_type;
	new->driver.probe = pcie_port_probe_service;
	new->driver.remove = pcie_port_remove_service;
	new->driver.shutdown = pcie_port_shutdown_service;

	return driver_register(&new->driver);
}
EXPORT_SYMBOL(pcie_port_service_register);

/**
 * pcie_port_service_unregister - unregister PCI Express port service driver
 * @drv: PCI Express port service driver to unregister
 */
void pcie_port_service_unregister(struct pcie_port_service_driver *drv)
{
	driver_unregister(&drv->driver);
}
EXPORT_SYMBOL(pcie_port_service_unregister);<|MERGE_RESOLUTION|>--- conflicted
+++ resolved
@@ -56,7 +56,8 @@
 	 * 7.8.2, 7.10.10, 7.31.2.
 	 */
 
-	if (mask & (PCIE_PORT_SERVICE_PME | PCIE_PORT_SERVICE_HP)) {
+	if (mask & (PCIE_PORT_SERVICE_PME | PCIE_PORT_SERVICE_HP |
+		    PCIE_PORT_SERVICE_BWNOTIF)) {
 		pcie_capability_read_word(dev, PCI_EXP_FLAGS, &reg16);
 		*pme = (reg16 & PCI_EXP_FLAGS_IRQ) >> 9;
 		nvec = *pme + 1;
@@ -100,7 +101,7 @@
  */
 static int pcie_port_enable_irq_vec(struct pci_dev *dev, int *irqs, int mask)
 {
-	int nr_entries, nvec;
+	int nr_entries, nvec, pcie_irq;
 	u32 pme = 0, aer = 0, dpc = 0;
 
 	/* Allocate the maximum possible number of MSI/MSI-X vectors */
@@ -136,10 +137,13 @@
 			return nr_entries;
 	}
 
-	/* PME and hotplug share an MSI/MSI-X vector */
-	if (mask & (PCIE_PORT_SERVICE_PME | PCIE_PORT_SERVICE_HP)) {
-		irqs[PCIE_PORT_SERVICE_PME_SHIFT] = pci_irq_vector(dev, pme);
-		irqs[PCIE_PORT_SERVICE_HP_SHIFT] = pci_irq_vector(dev, pme);
+	/* PME, hotplug and bandwidth notification share an MSI/MSI-X vector */
+	if (mask & (PCIE_PORT_SERVICE_PME | PCIE_PORT_SERVICE_HP |
+		    PCIE_PORT_SERVICE_BWNOTIF)) {
+		pcie_irq = pci_irq_vector(dev, pme);
+		irqs[PCIE_PORT_SERVICE_PME_SHIFT] = pcie_irq;
+		irqs[PCIE_PORT_SERVICE_HP_SHIFT] = pcie_irq;
+		irqs[PCIE_PORT_SERVICE_BWNOTIF_SHIFT] = pcie_irq;
 	}
 
 	if (mask & PCIE_PORT_SERVICE_AER)
@@ -250,6 +254,10 @@
 	if (pci_find_ext_capability(dev, PCI_EXT_CAP_ID_DPC) &&
 	    pci_aer_available() && services & PCIE_PORT_SERVICE_AER)
 		services |= PCIE_PORT_SERVICE_DPC;
+
+	if (pci_pcie_type(dev) == PCI_EXP_TYPE_DOWNSTREAM ||
+	    pci_pcie_type(dev) == PCI_EXP_TYPE_ROOT_PORT)
+		services |= PCIE_PORT_SERVICE_BWNOTIF;
 
 	return services;
 }
@@ -459,8 +467,6 @@
 	size_t off = offsetof(struct pcie_port_service_driver, resume);
 	return device_for_each_child(dev, &off, pm_iter);
 }
-<<<<<<< HEAD
-=======
 
 /**
  * pcie_port_device_runtime_suspend - runtime suspend port services
@@ -483,7 +489,6 @@
 	wait_for_downstream_link(to_pci_dev(dev));
 	return device_for_each_child(dev, &off, pm_iter);
 }
->>>>>>> 407d19ab
 #endif /* PM */
 
 static int remove_iter(struct device *dev, void *data)
@@ -555,6 +560,7 @@
 	device = pdrvs.dev;
 	return device;
 }
+EXPORT_SYMBOL_GPL(pcie_port_find_device);
 
 /**
  * pcie_port_device_remove - unregister PCI Express port service devices
