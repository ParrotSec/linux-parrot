--- conflicted
+++ resolved
@@ -47,9 +47,8 @@
 	void			*reg[6];
 	struct pci_epf		*epf;
 	enum pci_barno		test_reg_bar;
-	bool			linkup_notifier;
-	bool			msix_available;
 	struct delayed_work	cmd_handler;
+	const struct pci_epc_features *epc_features;
 };
 
 struct pci_epf_test_reg {
@@ -71,11 +70,6 @@
 	.interrupt_pin	= PCI_INTERRUPT_INTA,
 };
 
-struct pci_epf_test_data {
-	enum pci_barno	test_reg_bar;
-	bool		linkup_notifier;
-};
-
 static size_t bar_size[] = { 512, 512, 1024, 16384, 131072, 1048576 };
 
 static int pci_epf_test_copy(struct pci_epf_test *epf_test)
@@ -175,7 +169,7 @@
 		goto err_map_addr;
 	}
 
-	memcpy(buf, src_addr, reg->size);
+	memcpy_fromio(buf, src_addr, reg->size);
 
 	crc32 = crc32_le(~0, buf, reg->size);
 	if (crc32 != reg->checksum)
@@ -230,7 +224,7 @@
 	get_random_bytes(buf, reg->size);
 	reg->checksum = crc32_le(~0, buf, reg->size);
 
-	memcpy(dst_addr, buf, reg->size);
+	memcpy_toio(dst_addr, buf, reg->size);
 
 	/*
 	 * wait 1ms inorder for the write to complete. Without this delay L3
@@ -402,13 +396,15 @@
 	struct device *dev = &epf->dev;
 	struct pci_epf_test *epf_test = epf_get_drvdata(epf);
 	enum pci_barno test_reg_bar = epf_test->test_reg_bar;
+	const struct pci_epc_features *epc_features;
+
+	epc_features = epf_test->epc_features;
 
 	for (bar = BAR_0; bar <= BAR_5; bar++) {
 		epf_bar = &epf->bar[bar];
 
-		epf_bar->flags |= upper_32_bits(epf_bar->size) ?
-			PCI_BASE_ADDRESS_MEM_TYPE_64 :
-			PCI_BASE_ADDRESS_MEM_TYPE_32;
+		if (!!(epc_features->reserved_bar & (1 << bar)))
+			continue;
 
 		ret = pci_epc_set_bar(epc, epf->func_no, epf_bar);
 		if (ret) {
@@ -433,16 +429,14 @@
 {
 	struct pci_epf_test *epf_test = epf_get_drvdata(epf);
 	struct device *dev = &epf->dev;
+	struct pci_epf_bar *epf_bar;
 	void *base;
 	int bar;
 	enum pci_barno test_reg_bar = epf_test->test_reg_bar;
-<<<<<<< HEAD
-=======
 	const struct pci_epc_features *epc_features;
 	size_t test_reg_size;
 
 	epc_features = epf_test->epc_features;
->>>>>>> 407d19ab
 
 	if (epc_features->bar_fixed_size[test_reg_bar])
 		test_reg_size = bar_size[test_reg_bar];
@@ -458,25 +452,41 @@
 	epf_test->reg[test_reg_bar] = base;
 
 	for (bar = BAR_0; bar <= BAR_5; bar++) {
+		epf_bar = &epf->bar[bar];
 		if (bar == test_reg_bar)
 			continue;
-<<<<<<< HEAD
-		base = pci_epf_alloc_space(epf, bar_size[bar], bar);
-=======
 
 		if (!!(epc_features->reserved_bar & (1 << bar)))
 			continue;
 
 		base = pci_epf_alloc_space(epf, bar_size[bar], bar,
 					   epc_features->align);
->>>>>>> 407d19ab
 		if (!base)
 			dev_err(dev, "Failed to allocate space for BAR%d\n",
 				bar);
 		epf_test->reg[bar] = base;
+		if (epf_bar->flags & PCI_BASE_ADDRESS_MEM_TYPE_64)
+			bar++;
 	}
 
 	return 0;
+}
+
+static void pci_epf_configure_bar(struct pci_epf *epf,
+				  const struct pci_epc_features *epc_features)
+{
+	struct pci_epf_bar *epf_bar;
+	bool bar_fixed_64bit;
+	int i;
+
+	for (i = BAR_0; i <= BAR_5; i++) {
+		epf_bar = &epf->bar[i];
+		bar_fixed_64bit = !!(epc_features->bar_fixed_64bit & (1 << i));
+		if (bar_fixed_64bit)
+			epf_bar->flags |= PCI_BASE_ADDRESS_MEM_TYPE_64;
+		if (epc_features->bar_fixed_size[i])
+			bar_size[i] = epc_features->bar_fixed_size[i];
+	}
 }
 
 static int pci_epf_test_bind(struct pci_epf *epf)
@@ -484,20 +494,28 @@
 	int ret;
 	struct pci_epf_test *epf_test = epf_get_drvdata(epf);
 	struct pci_epf_header *header = epf->header;
-	struct pci_epc *epc = epf->epc;
-	struct device *dev = &epf->dev;
+	const struct pci_epc_features *epc_features;
+	enum pci_barno test_reg_bar = BAR_0;
+	struct pci_epc *epc = epf->epc;
+	struct device *dev = &epf->dev;
+	bool linkup_notifier = false;
+	bool msix_capable = false;
+	bool msi_capable = true;
 
 	if (WARN_ON_ONCE(!epc))
 		return -EINVAL;
 
-	if (epc->features & EPC_FEATURE_NO_LINKUP_NOTIFIER)
-		epf_test->linkup_notifier = false;
-	else
-		epf_test->linkup_notifier = true;
-
-	epf_test->msix_available = epc->features & EPC_FEATURE_MSIX_AVAILABLE;
-
-	epf_test->test_reg_bar = EPC_FEATURE_GET_BAR(epc->features);
+	epc_features = pci_epc_get_features(epc, epf->func_no);
+	if (epc_features) {
+		linkup_notifier = epc_features->linkup_notifier;
+		msix_capable = epc_features->msix_capable;
+		msi_capable = epc_features->msi_capable;
+		test_reg_bar = pci_epc_get_first_free_bar(epc_features);
+		pci_epf_configure_bar(epf, epc_features);
+	}
+
+	epf_test->test_reg_bar = test_reg_bar;
+	epf_test->epc_features = epc_features;
 
 	ret = pci_epc_write_header(epc, epf->func_no, header);
 	if (ret) {
@@ -513,13 +531,15 @@
 	if (ret)
 		return ret;
 
-	ret = pci_epc_set_msi(epc, epf->func_no, epf->msi_interrupts);
-	if (ret) {
-		dev_err(dev, "MSI configuration failed\n");
-		return ret;
-	}
-
-	if (epf_test->msix_available) {
+	if (msi_capable) {
+		ret = pci_epc_set_msi(epc, epf->func_no, epf->msi_interrupts);
+		if (ret) {
+			dev_err(dev, "MSI configuration failed\n");
+			return ret;
+		}
+	}
+
+	if (msix_capable) {
 		ret = pci_epc_set_msix(epc, epf->func_no, epf->msix_interrupts);
 		if (ret) {
 			dev_err(dev, "MSI-X configuration failed\n");
@@ -527,7 +547,7 @@
 		}
 	}
 
-	if (!epf_test->linkup_notifier)
+	if (!linkup_notifier)
 		queue_work(kpcitest_workqueue, &epf_test->cmd_handler.work);
 
 	return 0;
@@ -544,17 +564,6 @@
 {
 	struct pci_epf_test *epf_test;
 	struct device *dev = &epf->dev;
-	const struct pci_epf_device_id *match;
-	struct pci_epf_test_data *data;
-	enum pci_barno test_reg_bar = BAR_0;
-	bool linkup_notifier = true;
-
-	match = pci_epf_match_device(pci_epf_test_ids, epf);
-	data = (struct pci_epf_test_data *)match->driver_data;
-	if (data) {
-		test_reg_bar = data->test_reg_bar;
-		linkup_notifier = data->linkup_notifier;
-	}
 
 	epf_test = devm_kzalloc(dev, sizeof(*epf_test), GFP_KERNEL);
 	if (!epf_test)
@@ -562,8 +571,6 @@
 
 	epf->header = &test_header;
 	epf_test->epf = epf;
-	epf_test->test_reg_bar = test_reg_bar;
-	epf_test->linkup_notifier = linkup_notifier;
 
 	INIT_DELAYED_WORK(&epf_test->cmd_handler, pci_epf_test_cmd_handler);
 
