--- conflicted
+++ resolved
@@ -35,6 +35,8 @@
 #include <linux/aer.h>
 #include "pci.h"
 
+DEFINE_MUTEX(pci_slot_mutex);
+
 const char *pci_power_names[] = {
 	"error", "D0", "D1", "D2", "D3hot", "D3cold", "unknown",
 };
@@ -195,13 +197,8 @@
 
 /**
  * pci_dev_str_match_path - test if a path string matches a device
-<<<<<<< HEAD
- * @dev:    the PCI device to test
- * @p:      string to match the device against
-=======
  * @dev: the PCI device to test
  * @path: string to match the device against
->>>>>>> 407d19ab
  * @endptr: pointer to the string after the match
  *
  * Test if a string (typically from a kernel parameter) formatted as a
@@ -795,6 +792,11 @@
 static inline bool platform_pci_need_resume(struct pci_dev *dev)
 {
 	return pci_platform_pm ? pci_platform_pm->need_resume(dev) : false;
+}
+
+static inline bool platform_pci_bridge_d3(struct pci_dev *dev)
+{
+	return pci_platform_pm ? pci_platform_pm->bridge_d3(dev) : false;
 }
 
 /**
@@ -862,7 +864,7 @@
 		if ((pmcsr & PCI_PM_CTRL_STATE_MASK) == PCI_D3hot
 		 && !(pmcsr & PCI_PM_CTRL_NO_SOFT_RESET))
 			need_restore = true;
-		/* Fall-through: force to D0 */
+		/* Fall-through - force to D0 */
 	default:
 		pmcsr = 0;
 		break;
@@ -1006,11 +1008,6 @@
 		 * handled in the PCIe portdrv resume hooks.
 		 */
 		if (dev->runtime_d3cold) {
-<<<<<<< HEAD
-			if (dev->d3cold_delay)
-				msleep(dev->d3cold_delay);
-=======
->>>>>>> 407d19ab
 			/*
 			 * When powering on a bridge from D3cold, the
 			 * whole hierarchy may be powered on into
@@ -1239,7 +1236,6 @@
 	pcie_capability_write_word(dev, PCI_EXP_SLTCTL2, cap[i++]);
 }
 
-
 static int pci_save_pcix_state(struct pci_dev *dev)
 {
 	int pos;
@@ -1276,6 +1272,45 @@
 	pci_write_config_word(dev, pos + PCI_X_CMD, cap[i++]);
 }
 
+static void pci_save_ltr_state(struct pci_dev *dev)
+{
+	int ltr;
+	struct pci_cap_saved_state *save_state;
+	u16 *cap;
+
+	if (!pci_is_pcie(dev))
+		return;
+
+	ltr = pci_find_ext_capability(dev, PCI_EXT_CAP_ID_LTR);
+	if (!ltr)
+		return;
+
+	save_state = pci_find_saved_ext_cap(dev, PCI_EXT_CAP_ID_LTR);
+	if (!save_state) {
+		pci_err(dev, "no suspend buffer for LTR; ASPM issues possible after resume\n");
+		return;
+	}
+
+	cap = (u16 *)&save_state->cap.data[0];
+	pci_read_config_word(dev, ltr + PCI_LTR_MAX_SNOOP_LAT, cap++);
+	pci_read_config_word(dev, ltr + PCI_LTR_MAX_NOSNOOP_LAT, cap++);
+}
+
+static void pci_restore_ltr_state(struct pci_dev *dev)
+{
+	struct pci_cap_saved_state *save_state;
+	int ltr;
+	u16 *cap;
+
+	save_state = pci_find_saved_ext_cap(dev, PCI_EXT_CAP_ID_LTR);
+	ltr = pci_find_ext_capability(dev, PCI_EXT_CAP_ID_LTR);
+	if (!save_state || !ltr)
+		return;
+
+	cap = (u16 *)&save_state->cap.data[0];
+	pci_write_config_word(dev, ltr + PCI_LTR_MAX_SNOOP_LAT, *cap++);
+	pci_write_config_word(dev, ltr + PCI_LTR_MAX_NOSNOOP_LAT, *cap++);
+}
 
 /**
  * pci_save_state - save the PCI configuration space of a device before
@@ -1298,6 +1333,8 @@
 	if (i != 0)
 		return i;
 
+	pci_save_ltr_state(dev);
+	pci_save_dpc_state(dev);
 	return pci_save_vc_state(dev);
 }
 EXPORT_SYMBOL(pci_save_state);
@@ -1396,13 +1433,19 @@
 	if (!dev->state_saved)
 		return;
 
-	/* PCI Express register must be restored first */
+	/*
+	 * Restore max latencies (in the LTR capability) before enabling
+	 * LTR itself (in the PCIe capability).
+	 */
+	pci_restore_ltr_state(dev);
+
 	pci_restore_pcie_state(dev);
 	pci_restore_pasid_state(dev);
 	pci_restore_pri_state(dev);
 	pci_restore_ats_state(dev);
 	pci_restore_vc_state(dev);
 	pci_restore_rebar_state(dev);
+	pci_restore_dpc_state(dev);
 
 	pci_cleanup_aer_error_status_regs(dev);
 
@@ -2164,10 +2207,13 @@
 	int ret = 0;
 
 	/*
-	 * Bridges can only signal wakeup on behalf of subordinate devices,
-	 * but that is set up elsewhere, so skip them.
+	 * Bridges that are not power-manageable directly only signal
+	 * wakeup on behalf of subordinate devices which is set up
+	 * elsewhere, so skip them. However, bridges that are
+	 * power-manageable may signal wakeup for themselves (for example,
+	 * on a hotplug event) and they need to be covered here.
 	 */
-	if (pci_has_subordinate(dev))
+	if (!pci_power_manageable(dev))
 		return 0;
 
 	/* Don't do the same thing twice in a row for one device. */
@@ -2268,7 +2314,7 @@
 		case PCI_D2:
 			if (pci_no_d1d2(dev))
 				break;
-			/* else: fall through */
+			/* else, fall through */
 		default:
 			target_state = state;
 		}
@@ -2563,6 +2609,10 @@
 		if (bridge->is_thunderbolt)
 			return true;
 
+		/* Platform might know better if the bridge supports D3 */
+		if (platform_pci_bridge_d3(bridge))
+			return true;
+
 		/*
 		 * Hotplug ports handled natively by the OS were not validated
 		 * by vendors for runtime D3 at least until 2018 because there
@@ -2699,6 +2749,7 @@
 void pci_pm_init(struct pci_dev *dev)
 {
 	int pm;
+	u16 status;
 	u16 pmc;
 
 	pm_runtime_forbid(&dev->dev);
@@ -2761,6 +2812,10 @@
 		/* Disable the PME# generation functionality */
 		pci_pme_active(dev, false);
 	}
+
+	pci_read_config_word(dev, PCI_STATUS, &status);
+	if (status & PCI_STATUS_IMM_READY)
+		dev->imm_ready = 1;
 }
 
 static unsigned long pci_ea_flags(struct pci_dev *dev, u8 prop)
@@ -3020,6 +3075,11 @@
 	error = pci_add_cap_save_buffer(dev, PCI_CAP_ID_PCIX, sizeof(u16));
 	if (error)
 		pci_err(dev, "unable to preallocate PCI-X save buffer\n");
+
+	error = pci_add_ext_cap_save_buffer(dev, PCI_EXT_CAP_ID_LTR,
+					    2 * sizeof(u16));
+	if (error)
+		pci_err(dev, "unable to allocate suspend buffer for LTR\n");
 
 	pci_allocate_vc_save_buffers(dev);
 }
@@ -4408,6 +4468,9 @@
 
 	pcie_capability_set_word(dev, PCI_EXP_DEVCTL, PCI_EXP_DEVCTL_BCR_FLR);
 
+	if (dev->imm_ready)
+		return 0;
+
 	/*
 	 * Per PCIe r4.0, sec 6.6.2, a device must complete an FLR within
 	 * 100ms, but may silently discard requests while the FLR is in
@@ -4449,6 +4512,9 @@
 
 	pci_write_config_byte(dev, pos + PCI_AF_CTRL, PCI_AF_CTRL_FLR);
 
+	if (dev->imm_ready)
+		return 0;
+
 	/*
 	 * Per Advanced Capabilities for Conventional PCI ECN, 13 April 2006,
 	 * updated 27 July 2006; a device must complete an FLR within
@@ -4519,30 +4585,42 @@
 	bool ret;
 	u16 lnk_status;
 
+	/*
+	 * Some controllers might not implement link active reporting. In this
+	 * case, we wait for 1000 + 100 ms.
+	 */
+	if (!pdev->link_active_reporting) {
+		msleep(1100);
+		return true;
+	}
+
+	/*
+	 * PCIe r4.0 sec 6.6.1, a component must enter LTSSM Detect within 20ms,
+	 * after which we should expect an link active if the reset was
+	 * successful. If so, software must wait a minimum 100ms before sending
+	 * configuration requests to devices downstream this port.
+	 *
+	 * If the link fails to activate, either the device was physically
+	 * removed or the link is permanently failed.
+	 */
+	if (active)
+		msleep(20);
 	for (;;) {
 		pcie_capability_read_word(pdev, PCI_EXP_LNKSTA, &lnk_status);
 		ret = !!(lnk_status & PCI_EXP_LNKSTA_DLLLA);
 		if (ret == active)
-			return true;
+			break;
 		if (timeout <= 0)
 			break;
 		msleep(10);
 		timeout -= 10;
 	}
-<<<<<<< HEAD
-
-	pci_info(pdev, "Data Link Layer Link Active not %s in 1000 msec\n",
-		 active ? "set" : "cleared");
-
-	return false;
-=======
 	if (active && ret)
 		msleep(delay);
 	else if (ret != active)
 		pci_info(pdev, "Data Link Layer Link Active not %s in 1000 msec\n",
 			active ? "set" : "cleared");
 	return ret == active;
->>>>>>> 407d19ab
 }
 
 /**
@@ -4626,13 +4704,13 @@
 {
 	int rc = -ENOTTY;
 
-	if (!hotplug || !try_module_get(hotplug->ops->owner))
+	if (!hotplug || !try_module_get(hotplug->owner))
 		return rc;
 
 	if (hotplug->ops->reset_slot)
 		rc = hotplug->ops->reset_slot(hotplug, probe);
 
-	module_put(hotplug->ops->owner);
+	module_put(hotplug->owner);
 
 	return rc;
 }
@@ -5055,39 +5133,42 @@
 	return 0;
 }
 
-/* Save and disable devices from the top of the tree down */
-static void pci_bus_save_and_disable(struct pci_bus *bus)
+/*
+ * Save and disable devices from the top of the tree down while holding
+ * the @dev mutex lock for the entire tree.
+ */
+static void pci_bus_save_and_disable_locked(struct pci_bus *bus)
 {
 	struct pci_dev *dev;
 
 	list_for_each_entry(dev, &bus->devices, bus_list) {
-		pci_dev_lock(dev);
 		pci_dev_save_and_disable(dev);
-		pci_dev_unlock(dev);
 		if (dev->subordinate)
-			pci_bus_save_and_disable(dev->subordinate);
+			pci_bus_save_and_disable_locked(dev->subordinate);
 	}
 }
 
 /*
- * Restore devices from top of the tree down - parent bridges need to be
- * restored before we can get to subordinate devices.
- */
-static void pci_bus_restore(struct pci_bus *bus)
+ * Restore devices from top of the tree down while holding @dev mutex lock
+ * for the entire tree.  Parent bridges need to be restored before we can
+ * get to subordinate devices.
+ */
+static void pci_bus_restore_locked(struct pci_bus *bus)
 {
 	struct pci_dev *dev;
 
 	list_for_each_entry(dev, &bus->devices, bus_list) {
-		pci_dev_lock(dev);
 		pci_dev_restore(dev);
-		pci_dev_unlock(dev);
 		if (dev->subordinate)
-			pci_bus_restore(dev->subordinate);
-	}
-}
-
-/* Save and disable devices from the top of the tree down */
-static void pci_slot_save_and_disable(struct pci_slot *slot)
+			pci_bus_restore_locked(dev->subordinate);
+	}
+}
+
+/*
+ * Save and disable devices from the top of the tree down while holding
+ * the @dev mutex lock for the entire tree.
+ */
+static void pci_slot_save_and_disable_locked(struct pci_slot *slot)
 {
 	struct pci_dev *dev;
 
@@ -5096,26 +5177,25 @@
 			continue;
 		pci_dev_save_and_disable(dev);
 		if (dev->subordinate)
-			pci_bus_save_and_disable(dev->subordinate);
+			pci_bus_save_and_disable_locked(dev->subordinate);
 	}
 }
 
 /*
- * Restore devices from top of the tree down - parent bridges need to be
- * restored before we can get to subordinate devices.
- */
-static void pci_slot_restore(struct pci_slot *slot)
+ * Restore devices from top of the tree down while holding @dev mutex lock
+ * for the entire tree.  Parent bridges need to be restored before we can
+ * get to subordinate devices.
+ */
+static void pci_slot_restore_locked(struct pci_slot *slot)
 {
 	struct pci_dev *dev;
 
 	list_for_each_entry(dev, &slot->bus->devices, bus_list) {
 		if (!dev->slot || dev->slot != slot)
 			continue;
-		pci_dev_lock(dev);
 		pci_dev_restore(dev);
-		pci_dev_unlock(dev);
 		if (dev->subordinate)
-			pci_bus_restore(dev->subordinate);
+			pci_bus_restore_locked(dev->subordinate);
 	}
 }
 
@@ -5174,17 +5254,15 @@
 	if (rc)
 		return rc;
 
-	pci_slot_save_and_disable(slot);
-
 	if (pci_slot_trylock(slot)) {
+		pci_slot_save_and_disable_locked(slot);
 		might_sleep();
 		rc = pci_reset_hotplug_slot(slot->hotplug, 0);
+		pci_slot_restore_locked(slot);
 		pci_slot_unlock(slot);
 	} else
 		rc = -EAGAIN;
 
-	pci_slot_restore(slot);
-
 	return rc;
 }
 
@@ -5207,6 +5285,41 @@
 	pci_bus_unlock(bus);
 
 	return ret;
+}
+
+/**
+ * pci_bus_error_reset - reset the bridge's subordinate bus
+ * @bridge: The parent device that connects to the bus to reset
+ *
+ * This function will first try to reset the slots on this bus if the method is
+ * available. If slot reset fails or is not available, this will fall back to a
+ * secondary bus reset.
+ */
+int pci_bus_error_reset(struct pci_dev *bridge)
+{
+	struct pci_bus *bus = bridge->subordinate;
+	struct pci_slot *slot;
+
+	if (!bus)
+		return -ENOTTY;
+
+	mutex_lock(&pci_slot_mutex);
+	if (list_empty(&bus->slots))
+		goto bus_reset;
+
+	list_for_each_entry(slot, &bus->slots, list)
+		if (pci_probe_reset_slot(slot))
+			goto bus_reset;
+
+	list_for_each_entry(slot, &bus->slots, list)
+		if (pci_slot_reset(slot, 0))
+			goto bus_reset;
+
+	mutex_unlock(&pci_slot_mutex);
+	return 0;
+bus_reset:
+	mutex_unlock(&pci_slot_mutex);
+	return pci_bus_reset(bridge->subordinate, 0);
 }
 
 /**
@@ -5235,16 +5348,14 @@
 	if (rc)
 		return rc;
 
-	pci_bus_save_and_disable(bus);
-
 	if (pci_bus_trylock(bus)) {
+		pci_bus_save_and_disable_locked(bus);
 		might_sleep();
 		rc = pci_bridge_secondary_bus_reset(bus->self);
+		pci_bus_restore_locked(bus);
 		pci_bus_unlock(bus);
 	} else
 		rc = -EAGAIN;
-
-	pci_bus_restore(bus);
 
 	return rc;
 }
@@ -5742,8 +5853,7 @@
 void pci_add_dma_alias(struct pci_dev *dev, u8 devfn)
 {
 	if (!dev->dma_alias_mask)
-		dev->dma_alias_mask = kcalloc(BITS_TO_LONGS(U8_MAX),
-					      sizeof(long), GFP_KERNEL);
+		dev->dma_alias_mask = bitmap_zalloc(U8_MAX, GFP_KERNEL);
 	if (!dev->dma_alias_mask) {
 		pci_warn(dev, "Unable to allocate DMA alias mask\n");
 		return;
@@ -5961,8 +6071,7 @@
 	 * to enable the kernel to reassign new resource
 	 * window later on.
 	 */
-	if (dev->hdr_type == PCI_HEADER_TYPE_BRIDGE &&
-	    (dev->class >> 8) == PCI_CLASS_BRIDGE_PCI) {
+	if (dev->hdr_type == PCI_HEADER_TYPE_BRIDGE) {
 		for (i = PCI_BRIDGE_RESOURCES; i < PCI_NUM_RESOURCES; i++) {
 			r = &dev->resource[i];
 			if (!(r->flags & IORESOURCE_MEM))
@@ -5995,19 +6104,18 @@
 	return count;
 }
 
-static ssize_t pci_resource_alignment_show(struct bus_type *bus, char *buf)
+static ssize_t resource_alignment_show(struct bus_type *bus, char *buf)
 {
 	return pci_get_resource_alignment_param(buf, PAGE_SIZE);
 }
 
-static ssize_t pci_resource_alignment_store(struct bus_type *bus,
+static ssize_t resource_alignment_store(struct bus_type *bus,
 					const char *buf, size_t count)
 {
 	return pci_set_resource_alignment_param(buf, count);
 }
 
-static BUS_ATTR(resource_alignment, 0644, pci_resource_alignment_show,
-					pci_resource_alignment_store);
+static BUS_ATTR_RW(resource_alignment);
 
 static int __init pci_resource_alignment_sysfs_init(void)
 {
@@ -6157,8 +6265,7 @@
 			} else if (!strncmp(str, "pcie_scan_all", 13)) {
 				pci_add_flags(PCI_SCAN_ALL_PCIE_DEVS);
 			} else if (!strncmp(str, "disable_acs_redir=", 18)) {
-				disable_acs_redir_param =
-					kstrdup(str + 18, GFP_KERNEL);
+				disable_acs_redir_param = str + 18;
 			} else {
 				pr_err("PCI: Unknown option `%s'\n", str);
 			}
@@ -6167,4 +6274,20 @@
 	}
 	return 0;
 }
-early_param("pci", pci_setup);+early_param("pci", pci_setup);
+
+/*
+ * 'disable_acs_redir_param' is initialized in pci_setup(), above, to point
+ * to data in the __initdata section which will be freed after the init
+ * sequence is complete. We can't allocate memory in pci_setup() because some
+ * architectures do not have any memory allocation service available during
+ * an early_param() call. So we allocate memory and copy the variable here
+ * before the init section is freed.
+ */
+static int __init pci_realloc_setup_params(void)
+{
+	disable_acs_redir_param = kstrdup(disable_acs_redir_param, GFP_KERNEL);
+
+	return 0;
+}
+pure_initcall(pci_realloc_setup_params);