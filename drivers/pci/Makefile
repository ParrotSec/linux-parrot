--- conflicted
+++ resolved
@@ -10,11 +10,7 @@
 ifdef CONFIG_PCI
 obj-$(CONFIG_PROC_FS)		+= proc.o
 obj-$(CONFIG_SYSFS)		+= slot.o
-<<<<<<< HEAD
-obj-$(CONFIG_OF)		+= of.o
-=======
 obj-$(CONFIG_ACPI)		+= pci-acpi.o
->>>>>>> 407d19ab
 endif
 
 obj-$(CONFIG_OF)		+= of.o
@@ -24,13 +20,14 @@
 obj-$(CONFIG_PCI_MSI)		+= msi.o
 obj-$(CONFIG_PCI_ATS)		+= ats.o
 obj-$(CONFIG_PCI_IOV)		+= iov.o
-obj-$(CONFIG_ACPI)		+= pci-acpi.o
+obj-$(CONFIG_PCI_BRIDGE_EMUL)	+= pci-bridge-emul.o
 obj-$(CONFIG_PCI_LABEL)		+= pci-label.o
 obj-$(CONFIG_X86_INTEL_MID)	+= pci-mid.o
 obj-$(CONFIG_PCI_SYSCALL)	+= syscall.o
 obj-$(CONFIG_PCI_STUB)		+= pci-stub.o
 obj-$(CONFIG_PCI_PF_STUB)	+= pci-pf-stub.o
 obj-$(CONFIG_PCI_ECAM)		+= ecam.o
+obj-$(CONFIG_PCI_P2PDMA)	+= p2pdma.o
 obj-$(CONFIG_XEN_PCIDEV_FRONTEND) += xen-pcifront.o
 
 # Endpoint library must be initialized before its users
