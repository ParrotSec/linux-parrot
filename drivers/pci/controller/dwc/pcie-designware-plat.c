// SPDX-License-Identifier: GPL-2.0
/*
 * PCIe RC driver for Synopsys DesignWare Core
 *
 * Copyright (C) 2015-2016 Synopsys, Inc. (www.synopsys.com)
 *
 * Authors: Joao Pinto <Joao.Pinto@synopsys.com>
 */
#include <linux/clk.h>
#include <linux/delay.h>
#include <linux/gpio.h>
#include <linux/interrupt.h>
#include <linux/kernel.h>
#include <linux/init.h>
#include <linux/of_device.h>
#include <linux/of_gpio.h>
#include <linux/pci.h>
#include <linux/platform_device.h>
#include <linux/resource.h>
#include <linux/signal.h>
#include <linux/types.h>
#include <linux/regmap.h>

#include "pcie-designware.h"

struct dw_plat_pcie {
	struct dw_pcie			*pci;
	struct regmap			*regmap;
	enum dw_pcie_device_mode	mode;
};

struct dw_plat_pcie_of_data {
	enum dw_pcie_device_mode	mode;
};

static const struct of_device_id dw_plat_pcie_of_match[];

static int dw_plat_pcie_host_init(struct pcie_port *pp)
{
	struct dw_pcie *pci = to_dw_pcie_from_pp(pp);

	dw_pcie_setup_rc(pp);
	dw_pcie_wait_for_link(pci);

	if (IS_ENABLED(CONFIG_PCI_MSI))
		dw_pcie_msi_init(pp);

	return 0;
}

static void dw_plat_set_num_vectors(struct pcie_port *pp)
{
	pp->num_vectors = MAX_MSI_IRQS;
}

static const struct dw_pcie_host_ops dw_plat_pcie_host_ops = {
	.host_init = dw_plat_pcie_host_init,
	.set_num_vectors = dw_plat_set_num_vectors,
};

static int dw_plat_pcie_establish_link(struct dw_pcie *pci)
{
	return 0;
}

static const struct dw_pcie_ops dw_pcie_ops = {
	.start_link = dw_plat_pcie_establish_link,
};

static void dw_plat_pcie_ep_init(struct dw_pcie_ep *ep)
{
	struct dw_pcie *pci = to_dw_pcie_from_ep(ep);
	struct pci_epc *epc = ep->epc;
	enum pci_barno bar;

	for (bar = BAR_0; bar <= BAR_5; bar++)
		dw_pcie_ep_reset_bar(pci, bar);

	epc->features |= EPC_FEATURE_NO_LINKUP_NOTIFIER;
	epc->features |= EPC_FEATURE_MSIX_AVAILABLE;
}

static int dw_plat_pcie_ep_raise_irq(struct dw_pcie_ep *ep, u8 func_no,
				     enum pci_epc_irq_type type,
				     u16 interrupt_num)
{
	struct dw_pcie *pci = to_dw_pcie_from_ep(ep);

	switch (type) {
	case PCI_EPC_IRQ_LEGACY:
		return dw_pcie_ep_raise_legacy_irq(ep, func_no);
	case PCI_EPC_IRQ_MSI:
		return dw_pcie_ep_raise_msi_irq(ep, func_no, interrupt_num);
	case PCI_EPC_IRQ_MSIX:
		return dw_pcie_ep_raise_msix_irq(ep, func_no, interrupt_num);
	default:
		dev_err(pci->dev, "UNKNOWN IRQ type\n");
	}

	return 0;
}

<<<<<<< HEAD
static struct dw_pcie_ep_ops pcie_ep_ops = {
=======
static const struct pci_epc_features dw_plat_pcie_epc_features = {
	.linkup_notifier = false,
	.msi_capable = true,
	.msix_capable = true,
};

static const struct pci_epc_features*
dw_plat_pcie_get_features(struct dw_pcie_ep *ep)
{
	return &dw_plat_pcie_epc_features;
}

static const struct dw_pcie_ep_ops pcie_ep_ops = {
>>>>>>> 407d19ab
	.ep_init = dw_plat_pcie_ep_init,
	.raise_irq = dw_plat_pcie_ep_raise_irq,
};

static int dw_plat_add_pcie_port(struct dw_plat_pcie *dw_plat_pcie,
				 struct platform_device *pdev)
{
	struct dw_pcie *pci = dw_plat_pcie->pci;
	struct pcie_port *pp = &pci->pp;
	struct device *dev = &pdev->dev;
	int ret;

	pp->irq = platform_get_irq(pdev, 1);
	if (pp->irq < 0)
		return pp->irq;

	if (IS_ENABLED(CONFIG_PCI_MSI)) {
		pp->msi_irq = platform_get_irq(pdev, 0);
		if (pp->msi_irq < 0)
			return pp->msi_irq;
	}

	pp->ops = &dw_plat_pcie_host_ops;

	ret = dw_pcie_host_init(pp);
	if (ret) {
		dev_err(dev, "Failed to initialize host\n");
		return ret;
	}

	return 0;
}

static int dw_plat_add_pcie_ep(struct dw_plat_pcie *dw_plat_pcie,
			       struct platform_device *pdev)
{
	int ret;
	struct dw_pcie_ep *ep;
	struct resource *res;
	struct device *dev = &pdev->dev;
	struct dw_pcie *pci = dw_plat_pcie->pci;

	ep = &pci->ep;
	ep->ops = &pcie_ep_ops;

	res = platform_get_resource_byname(pdev, IORESOURCE_MEM, "dbi2");
	pci->dbi_base2 = devm_ioremap_resource(dev, res);
	if (IS_ERR(pci->dbi_base2))
		return PTR_ERR(pci->dbi_base2);

	res = platform_get_resource_byname(pdev, IORESOURCE_MEM, "addr_space");
	if (!res)
		return -EINVAL;

	ep->phys_base = res->start;
	ep->addr_size = resource_size(res);

	ret = dw_pcie_ep_init(ep);
	if (ret) {
		dev_err(dev, "Failed to initialize endpoint\n");
		return ret;
	}
	return 0;
}

static int dw_plat_pcie_probe(struct platform_device *pdev)
{
	struct device *dev = &pdev->dev;
	struct dw_plat_pcie *dw_plat_pcie;
	struct dw_pcie *pci;
	struct resource *res;  /* Resource from DT */
	int ret;
	const struct of_device_id *match;
	const struct dw_plat_pcie_of_data *data;
	enum dw_pcie_device_mode mode;

	match = of_match_device(dw_plat_pcie_of_match, dev);
	if (!match)
		return -EINVAL;

	data = (struct dw_plat_pcie_of_data *)match->data;
	mode = (enum dw_pcie_device_mode)data->mode;

	dw_plat_pcie = devm_kzalloc(dev, sizeof(*dw_plat_pcie), GFP_KERNEL);
	if (!dw_plat_pcie)
		return -ENOMEM;

	pci = devm_kzalloc(dev, sizeof(*pci), GFP_KERNEL);
	if (!pci)
		return -ENOMEM;

	pci->dev = dev;
	pci->ops = &dw_pcie_ops;

	dw_plat_pcie->pci = pci;
	dw_plat_pcie->mode = mode;

	res = platform_get_resource_byname(pdev, IORESOURCE_MEM, "dbi");
	if (!res)
		res = platform_get_resource(pdev, IORESOURCE_MEM, 0);

	pci->dbi_base = devm_ioremap_resource(dev, res);
	if (IS_ERR(pci->dbi_base))
		return PTR_ERR(pci->dbi_base);

	platform_set_drvdata(pdev, dw_plat_pcie);

	switch (dw_plat_pcie->mode) {
	case DW_PCIE_RC_TYPE:
		if (!IS_ENABLED(CONFIG_PCIE_DW_PLAT_HOST))
			return -ENODEV;

		ret = dw_plat_add_pcie_port(dw_plat_pcie, pdev);
		if (ret < 0)
			return ret;
		break;
	case DW_PCIE_EP_TYPE:
		if (!IS_ENABLED(CONFIG_PCIE_DW_PLAT_EP))
			return -ENODEV;

		ret = dw_plat_add_pcie_ep(dw_plat_pcie, pdev);
		if (ret < 0)
			return ret;
		break;
	default:
		dev_err(dev, "INVALID device type %d\n", dw_plat_pcie->mode);
	}

	return 0;
}

static const struct dw_plat_pcie_of_data dw_plat_pcie_rc_of_data = {
	.mode = DW_PCIE_RC_TYPE,
};

static const struct dw_plat_pcie_of_data dw_plat_pcie_ep_of_data = {
	.mode = DW_PCIE_EP_TYPE,
};

static const struct of_device_id dw_plat_pcie_of_match[] = {
	{
		.compatible = "snps,dw-pcie",
		.data = &dw_plat_pcie_rc_of_data,
	},
	{
		.compatible = "snps,dw-pcie-ep",
		.data = &dw_plat_pcie_ep_of_data,
	},
	{},
};

static struct platform_driver dw_plat_pcie_driver = {
	.driver = {
		.name	= "dw-pcie",
		.of_match_table = dw_plat_pcie_of_match,
		.suppress_bind_attrs = true,
	},
	.probe = dw_plat_pcie_probe,
};
builtin_platform_driver(dw_plat_pcie_driver);<|MERGE_RESOLUTION|>--- conflicted
+++ resolved
@@ -13,11 +13,9 @@
 #include <linux/kernel.h>
 #include <linux/init.h>
 #include <linux/of_device.h>
-#include <linux/of_gpio.h>
 #include <linux/pci.h>
 #include <linux/platform_device.h>
 #include <linux/resource.h>
-#include <linux/signal.h>
 #include <linux/types.h>
 #include <linux/regmap.h>
 
@@ -70,14 +68,10 @@
 static void dw_plat_pcie_ep_init(struct dw_pcie_ep *ep)
 {
 	struct dw_pcie *pci = to_dw_pcie_from_ep(ep);
-	struct pci_epc *epc = ep->epc;
 	enum pci_barno bar;
 
 	for (bar = BAR_0; bar <= BAR_5; bar++)
 		dw_pcie_ep_reset_bar(pci, bar);
-
-	epc->features |= EPC_FEATURE_NO_LINKUP_NOTIFIER;
-	epc->features |= EPC_FEATURE_MSIX_AVAILABLE;
 }
 
 static int dw_plat_pcie_ep_raise_irq(struct dw_pcie_ep *ep, u8 func_no,
@@ -100,9 +94,6 @@
 	return 0;
 }
 
-<<<<<<< HEAD
-static struct dw_pcie_ep_ops pcie_ep_ops = {
-=======
 static const struct pci_epc_features dw_plat_pcie_epc_features = {
 	.linkup_notifier = false,
 	.msi_capable = true,
@@ -116,9 +107,9 @@
 }
 
 static const struct dw_pcie_ep_ops pcie_ep_ops = {
->>>>>>> 407d19ab
 	.ep_init = dw_plat_pcie_ep_init,
 	.raise_irq = dw_plat_pcie_ep_raise_irq,
+	.get_features = dw_plat_pcie_get_features,
 };
 
 static int dw_plat_add_pcie_port(struct dw_plat_pcie *dw_plat_pcie,
