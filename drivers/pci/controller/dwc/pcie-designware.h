--- conflicted
+++ resolved
@@ -11,6 +11,7 @@
 #ifndef _PCIE_DESIGNWARE_H
 #define _PCIE_DESIGNWARE_H
 
+#include <linux/bitfield.h>
 #include <linux/dma-mapping.h>
 #include <linux/irq.h>
 #include <linux/msi.h>
@@ -30,13 +31,6 @@
 
 /* Synopsys-specific PCIe configuration registers */
 #define PCIE_PORT_LINK_CONTROL		0x710
-<<<<<<< HEAD
-#define PORT_LINK_MODE_MASK		(0x3f << 16)
-#define PORT_LINK_MODE_1_LANES		(0x1 << 16)
-#define PORT_LINK_MODE_2_LANES		(0x3 << 16)
-#define PORT_LINK_MODE_4_LANES		(0x7 << 16)
-#define PORT_LINK_MODE_8_LANES		(0xf << 16)
-=======
 #define PORT_LINK_MODE_MASK		GENMASK(21, 16)
 #define PORT_LINK_MODE(n)		FIELD_PREP(PORT_LINK_MODE_MASK, n)
 #define PORT_LINK_MODE_1_LANES		PORT_LINK_MODE(0x1)
@@ -50,15 +44,15 @@
 #define PCIE_PORT_DEBUG1		0x72C
 #define PCIE_PORT_DEBUG1_LINK_UP		BIT(4)
 #define PCIE_PORT_DEBUG1_LINK_IN_TRAINING	BIT(29)
->>>>>>> 407d19ab
 
 #define PCIE_LINK_WIDTH_SPEED_CONTROL	0x80C
-#define PORT_LOGIC_SPEED_CHANGE		(0x1 << 17)
-#define PORT_LOGIC_LINK_WIDTH_MASK	(0x1f << 8)
-#define PORT_LOGIC_LINK_WIDTH_1_LANES	(0x1 << 8)
-#define PORT_LOGIC_LINK_WIDTH_2_LANES	(0x2 << 8)
-#define PORT_LOGIC_LINK_WIDTH_4_LANES	(0x4 << 8)
-#define PORT_LOGIC_LINK_WIDTH_8_LANES	(0x8 << 8)
+#define PORT_LOGIC_SPEED_CHANGE		BIT(17)
+#define PORT_LOGIC_LINK_WIDTH_MASK	GENMASK(12, 8)
+#define PORT_LOGIC_LINK_WIDTH(n)	FIELD_PREP(PORT_LOGIC_LINK_WIDTH_MASK, n)
+#define PORT_LOGIC_LINK_WIDTH_1_LANES	PORT_LOGIC_LINK_WIDTH(0x1)
+#define PORT_LOGIC_LINK_WIDTH_2_LANES	PORT_LOGIC_LINK_WIDTH(0x2)
+#define PORT_LOGIC_LINK_WIDTH_4_LANES	PORT_LOGIC_LINK_WIDTH(0x4)
+#define PORT_LOGIC_LINK_WIDTH_8_LANES	PORT_LOGIC_LINK_WIDTH(0x8)
 
 #define PCIE_MSI_ADDR_LO		0x820
 #define PCIE_MSI_ADDR_HI		0x824
@@ -67,30 +61,30 @@
 #define PCIE_MSI_INTR0_STATUS		0x830
 
 #define PCIE_ATU_VIEWPORT		0x900
-#define PCIE_ATU_REGION_INBOUND		(0x1 << 31)
-#define PCIE_ATU_REGION_OUTBOUND	(0x0 << 31)
-#define PCIE_ATU_REGION_INDEX2		(0x2 << 0)
-#define PCIE_ATU_REGION_INDEX1		(0x1 << 0)
-#define PCIE_ATU_REGION_INDEX0		(0x0 << 0)
+#define PCIE_ATU_REGION_INBOUND		BIT(31)
+#define PCIE_ATU_REGION_OUTBOUND	0
+#define PCIE_ATU_REGION_INDEX2		0x2
+#define PCIE_ATU_REGION_INDEX1		0x1
+#define PCIE_ATU_REGION_INDEX0		0x0
 #define PCIE_ATU_CR1			0x904
-#define PCIE_ATU_TYPE_MEM		(0x0 << 0)
-#define PCIE_ATU_TYPE_IO		(0x2 << 0)
-#define PCIE_ATU_TYPE_CFG0		(0x4 << 0)
-#define PCIE_ATU_TYPE_CFG1		(0x5 << 0)
+#define PCIE_ATU_TYPE_MEM		0x0
+#define PCIE_ATU_TYPE_IO		0x2
+#define PCIE_ATU_TYPE_CFG0		0x4
+#define PCIE_ATU_TYPE_CFG1		0x5
 #define PCIE_ATU_CR2			0x908
-#define PCIE_ATU_ENABLE			(0x1 << 31)
-#define PCIE_ATU_BAR_MODE_ENABLE	(0x1 << 30)
+#define PCIE_ATU_ENABLE			BIT(31)
+#define PCIE_ATU_BAR_MODE_ENABLE	BIT(30)
 #define PCIE_ATU_LOWER_BASE		0x90C
 #define PCIE_ATU_UPPER_BASE		0x910
 #define PCIE_ATU_LIMIT			0x914
 #define PCIE_ATU_LOWER_TARGET		0x918
-#define PCIE_ATU_BUS(x)			(((x) & 0xff) << 24)
-#define PCIE_ATU_DEV(x)			(((x) & 0x1f) << 19)
-#define PCIE_ATU_FUNC(x)		(((x) & 0x7) << 16)
+#define PCIE_ATU_BUS(x)			FIELD_PREP(GENMASK(31, 24), x)
+#define PCIE_ATU_DEV(x)			FIELD_PREP(GENMASK(23, 19), x)
+#define PCIE_ATU_FUNC(x)		FIELD_PREP(GENMASK(18, 16), x)
 #define PCIE_ATU_UPPER_TARGET		0x91C
 
 #define PCIE_MISC_CONTROL_1_OFF		0x8BC
-#define PCIE_DBI_RO_WR_EN		(0x1 << 0)
+#define PCIE_DBI_RO_WR_EN		BIT(0)
 
 /*
  * iATU Unroll-specific register definitions
@@ -104,12 +98,20 @@
 #define PCIE_ATU_UNR_LOWER_TARGET	0x14
 #define PCIE_ATU_UNR_UPPER_TARGET	0x18
 
+/*
+ * The default address offset between dbi_base and atu_base. Root controller
+ * drivers are not required to initialize atu_base if the offset matches this
+ * default; the driver core automatically derives atu_base from dbi_base using
+ * this offset, if atu_base not set.
+ */
+#define DEFAULT_DBI_ATU_OFFSET (0x3 << 20)
+
 /* Register address builder */
-#define PCIE_GET_ATU_OUTB_UNR_REG_OFFSET(region)	\
-			((0x3 << 20) | ((region) << 9))
-
-#define PCIE_GET_ATU_INB_UNR_REG_OFFSET(region)				\
-			((0x3 << 20) | ((region) << 9) | (0x1 << 8))
+#define PCIE_GET_ATU_OUTB_UNR_REG_OFFSET(region) \
+		((region) << 9)
+
+#define PCIE_GET_ATU_INB_UNR_REG_OFFSET(region) \
+		(((region) << 9) | BIT(8))
 
 #define MAX_MSI_IRQS			256
 #define MAX_MSI_IRQS_PER_CTRL		32
@@ -178,12 +180,8 @@
 	struct page		*msi_page;
 	struct irq_chip		*msi_irq_chip;
 	u32			num_vectors;
-<<<<<<< HEAD
-	u32			irq_status[MAX_MSI_CTRLS];
-=======
 	u32			irq_mask[MAX_MSI_CTRLS];
 	struct pci_bus		*root_bus;
->>>>>>> 407d19ab
 	raw_spinlock_t		lock;
 	DECLARE_BITMAP(msi_irq_in_use, MAX_MSI_IRQS);
 };
@@ -198,6 +196,7 @@
 	void	(*ep_init)(struct dw_pcie_ep *ep);
 	int	(*raise_irq)(struct dw_pcie_ep *ep, u8 func_no,
 			     enum pci_epc_irq_type type, u16 interrupt_num);
+	const struct pci_epc_features* (*get_features)(struct dw_pcie_ep *ep);
 };
 
 struct dw_pcie_ep {
@@ -237,6 +236,8 @@
 	struct device		*dev;
 	void __iomem		*dbi_base;
 	void __iomem		*dbi_base2;
+	/* Used when iatu_unroll_enabled is true */
+	void __iomem		*atu_base;
 	u32			num_viewport;
 	u8			iatu_unroll_enabled;
 	struct pcie_port	pp;
@@ -312,6 +313,16 @@
 	return __dw_pcie_read_dbi2(pci, pci->dbi_base2, reg, 0x4);
 }
 
+static inline void dw_pcie_writel_atu(struct dw_pcie *pci, u32 reg, u32 val)
+{
+	__dw_pcie_write_dbi(pci, pci->atu_base, reg, 0x4, val);
+}
+
+static inline u32 dw_pcie_readl_atu(struct dw_pcie *pci, u32 reg)
+{
+	return __dw_pcie_read_dbi(pci, pci->atu_base, reg, 0x4);
+}
+
 static inline void dw_pcie_dbi_ro_wr_en(struct dw_pcie *pci)
 {
 	u32 reg;
