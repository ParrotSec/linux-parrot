// SPDX-License-Identifier: GPL-2.0
/*
 * PCIe host controller driver for Texas Instruments Keystone SoCs
 *
 * Copyright (C) 2013-2014 Texas Instruments., Ltd.
 *		http://www.ti.com
 *
 * Author: Murali Karicheri <m-karicheri2@ti.com>
 * Implementation based on pci-exynos.c and pcie-designware.c
 */

#include <linux/irqchip/chained_irq.h>
#include <linux/clk.h>
#include <linux/delay.h>
<<<<<<< HEAD
=======
#include <linux/gpio/consumer.h>
#include <linux/init.h>
>>>>>>> 407d19ab
#include <linux/interrupt.h>
#include <linux/irqdomain.h>
#include <linux/init.h>
#include <linux/msi.h>
<<<<<<< HEAD
=======
#include <linux/of.h>
#include <linux/of_device.h>
>>>>>>> 407d19ab
#include <linux/of_irq.h>
#include <linux/of.h>
#include <linux/of_pci.h>
#include <linux/platform_device.h>
#include <linux/phy/phy.h>
#include <linux/resource.h>
#include <linux/signal.h>

#include "../../pci.h"
#include "pcie-designware.h"
#include "pci-keystone.h"

<<<<<<< HEAD
#define DRIVER_NAME	"keystone-pcie"

/* DEV_STAT_CTRL */
#define PCIE_CAP_BASE		0x70

/* PCIE controller device IDs */
#define PCIE_RC_K2HK		0xb008
#define PCIE_RC_K2E		0xb009
#define PCIE_RC_K2L		0xb00a

#define to_keystone_pcie(x)	dev_get_drvdata((x)->dev)
=======
#define PCIE_VENDORID_MASK	0xffff
#define PCIE_DEVICEID_SHIFT	16

/* Application registers */
#define CMD_STATUS			0x004
#define LTSSM_EN_VAL		        BIT(0)
#define OB_XLAT_EN_VAL		        BIT(1)
#define DBI_CS2				BIT(5)

#define CFG_SETUP			0x008
#define CFG_BUS(x)			(((x) & 0xff) << 16)
#define CFG_DEVICE(x)			(((x) & 0x1f) << 8)
#define CFG_FUNC(x)			((x) & 0x7)
#define CFG_TYPE1			BIT(24)

#define OB_SIZE				0x030
#define OB_OFFSET_INDEX(n)		(0x200 + (8 * (n)))
#define OB_OFFSET_HI(n)			(0x204 + (8 * (n)))
#define OB_ENABLEN			BIT(0)
#define OB_WIN_SIZE			8	/* 8MB */

#define PCIE_LEGACY_IRQ_ENABLE_SET(n)	(0x188 + (0x10 * ((n) - 1)))
#define PCIE_LEGACY_IRQ_ENABLE_CLR(n)	(0x18c + (0x10 * ((n) - 1)))
#define PCIE_EP_IRQ_SET			0x64
#define PCIE_EP_IRQ_CLR			0x68
#define INT_ENABLE			BIT(0)

/* IRQ register defines */
#define IRQ_EOI				0x050

#define MSI_IRQ				0x054
#define MSI_IRQ_STATUS(n)		(0x104 + ((n) << 4))
#define MSI_IRQ_ENABLE_SET(n)		(0x108 + ((n) << 4))
#define MSI_IRQ_ENABLE_CLR(n)		(0x10c + ((n) << 4))
#define MSI_IRQ_OFFSET			4

#define IRQ_STATUS(n)			(0x184 + ((n) << 4))
#define IRQ_ENABLE_SET(n)		(0x188 + ((n) << 4))
#define INTx_EN				BIT(0)

#define ERR_IRQ_STATUS			0x1c4
#define ERR_IRQ_ENABLE_SET		0x1c8
#define ERR_AER				BIT(5)	/* ECRC error */
#define AM6_ERR_AER			BIT(4)	/* AM6 ECRC error */
#define ERR_AXI				BIT(4)	/* AXI tag lookup fatal error */
#define ERR_CORR			BIT(3)	/* Correctable error */
#define ERR_NONFATAL			BIT(2)	/* Non-fatal error */
#define ERR_FATAL			BIT(1)	/* Fatal error */
#define ERR_SYS				BIT(0)	/* System error */
#define ERR_IRQ_ALL			(ERR_AER | ERR_AXI | ERR_CORR | \
					 ERR_NONFATAL | ERR_FATAL | ERR_SYS)

/* PCIE controller device IDs */
#define PCIE_RC_K2HK			0xb008
#define PCIE_RC_K2E			0xb009
#define PCIE_RC_K2L			0xb00a
#define PCIE_RC_K2G			0xb00b

#define KS_PCIE_DEV_TYPE_MASK		(0x3 << 1)
#define KS_PCIE_DEV_TYPE(mode)		((mode) << 1)

#define EP				0x0
#define LEG_EP				0x1
#define RC				0x2

#define EXP_CAP_ID_OFFSET		0x70

#define KS_PCIE_SYSCLOCKOUTEN		BIT(0)

#define AM654_PCIE_DEV_TYPE_MASK	0x3
#define AM654_WIN_SIZE			SZ_64K

#define APP_ADDR_SPACE_0		(16 * SZ_1K)

#define to_keystone_pcie(x)		dev_get_drvdata((x)->dev)

struct ks_pcie_of_data {
	enum dw_pcie_device_mode mode;
	const struct dw_pcie_host_ops *host_ops;
	const struct dw_pcie_ep_ops *ep_ops;
	unsigned int version;
};

struct keystone_pcie {
	struct dw_pcie		*pci;
	/* PCI Device ID */
	u32			device_id;
	int			legacy_host_irqs[PCI_NUM_INTX];
	struct			device_node *legacy_intc_np;

	int			msi_host_irq;
	int			num_lanes;
	u32			num_viewport;
	struct phy		**phy;
	struct device_link	**link;
	struct			device_node *msi_intc_np;
	struct irq_domain	*legacy_irq_domain;
	struct device_node	*np;

	/* Application register space */
	void __iomem		*va_app_base;	/* DT 1st resource */
	struct resource		app;
	bool			is_am6;
};

static u32 ks_pcie_app_readl(struct keystone_pcie *ks_pcie, u32 offset)
{
	return readl(ks_pcie->va_app_base + offset);
}

static void ks_pcie_app_writel(struct keystone_pcie *ks_pcie, u32 offset,
			       u32 val)
{
	writel(val, ks_pcie->va_app_base + offset);
}

static void ks_pcie_msi_irq_ack(struct irq_data *data)
{
	struct pcie_port *pp  = irq_data_get_irq_chip_data(data);
	struct keystone_pcie *ks_pcie;
	u32 irq = data->hwirq;
	struct dw_pcie *pci;
	u32 reg_offset;
	u32 bit_pos;

	pci = to_dw_pcie_from_pp(pp);
	ks_pcie = to_keystone_pcie(pci);

	reg_offset = irq % 8;
	bit_pos = irq >> 3;

	ks_pcie_app_writel(ks_pcie, MSI_IRQ_STATUS(reg_offset),
			   BIT(bit_pos));
	ks_pcie_app_writel(ks_pcie, IRQ_EOI, reg_offset + MSI_IRQ_OFFSET);
}

static void ks_pcie_compose_msi_msg(struct irq_data *data, struct msi_msg *msg)
{
	struct pcie_port *pp = irq_data_get_irq_chip_data(data);
	struct keystone_pcie *ks_pcie;
	struct dw_pcie *pci;
	u64 msi_target;

	pci = to_dw_pcie_from_pp(pp);
	ks_pcie = to_keystone_pcie(pci);

	msi_target = ks_pcie->app.start + MSI_IRQ;
	msg->address_lo = lower_32_bits(msi_target);
	msg->address_hi = upper_32_bits(msi_target);
	msg->data = data->hwirq;

	dev_dbg(pci->dev, "msi#%d address_hi %#x address_lo %#x\n",
		(int)data->hwirq, msg->address_hi, msg->address_lo);
}

static int ks_pcie_msi_set_affinity(struct irq_data *irq_data,
				    const struct cpumask *mask, bool force)
{
	return -EINVAL;
}

static void ks_pcie_msi_mask(struct irq_data *data)
{
	struct pcie_port *pp = irq_data_get_irq_chip_data(data);
	struct keystone_pcie *ks_pcie;
	u32 irq = data->hwirq;
	struct dw_pcie *pci;
	unsigned long flags;
	u32 reg_offset;
	u32 bit_pos;

	raw_spin_lock_irqsave(&pp->lock, flags);

	pci = to_dw_pcie_from_pp(pp);
	ks_pcie = to_keystone_pcie(pci);

	reg_offset = irq % 8;
	bit_pos = irq >> 3;

	ks_pcie_app_writel(ks_pcie, MSI_IRQ_ENABLE_CLR(reg_offset),
			   BIT(bit_pos));

	raw_spin_unlock_irqrestore(&pp->lock, flags);
}

static void ks_pcie_msi_unmask(struct irq_data *data)
{
	struct pcie_port *pp = irq_data_get_irq_chip_data(data);
	struct keystone_pcie *ks_pcie;
	u32 irq = data->hwirq;
	struct dw_pcie *pci;
	unsigned long flags;
	u32 reg_offset;
	u32 bit_pos;

	raw_spin_lock_irqsave(&pp->lock, flags);

	pci = to_dw_pcie_from_pp(pp);
	ks_pcie = to_keystone_pcie(pci);

	reg_offset = irq % 8;
	bit_pos = irq >> 3;

	ks_pcie_app_writel(ks_pcie, MSI_IRQ_ENABLE_SET(reg_offset),
			   BIT(bit_pos));

	raw_spin_unlock_irqrestore(&pp->lock, flags);
}

static struct irq_chip ks_pcie_msi_irq_chip = {
	.name = "KEYSTONE-PCI-MSI",
	.irq_ack = ks_pcie_msi_irq_ack,
	.irq_compose_msi_msg = ks_pcie_compose_msi_msg,
	.irq_set_affinity = ks_pcie_msi_set_affinity,
	.irq_mask = ks_pcie_msi_mask,
	.irq_unmask = ks_pcie_msi_unmask,
};

static int ks_pcie_msi_host_init(struct pcie_port *pp)
{
	pp->msi_irq_chip = &ks_pcie_msi_irq_chip;
	return dw_pcie_allocate_domains(pp);
}

static void ks_pcie_handle_legacy_irq(struct keystone_pcie *ks_pcie,
				      int offset)
{
	struct dw_pcie *pci = ks_pcie->pci;
	struct device *dev = pci->dev;
	u32 pending;
	int virq;

	pending = ks_pcie_app_readl(ks_pcie, IRQ_STATUS(offset));

	if (BIT(0) & pending) {
		virq = irq_linear_revmap(ks_pcie->legacy_irq_domain, offset);
		dev_dbg(dev, ": irq: irq_offset %d, virq %d\n", offset, virq);
		generic_handle_irq(virq);
	}

	/* EOI the INTx interrupt */
	ks_pcie_app_writel(ks_pcie, IRQ_EOI, offset);
}

/*
 * Dummy function so that DW core doesn't configure MSI
 */
static int ks_pcie_am654_msi_host_init(struct pcie_port *pp)
{
	return 0;
}

static void ks_pcie_enable_error_irq(struct keystone_pcie *ks_pcie)
{
	ks_pcie_app_writel(ks_pcie, ERR_IRQ_ENABLE_SET, ERR_IRQ_ALL);
}

static irqreturn_t ks_pcie_handle_error_irq(struct keystone_pcie *ks_pcie)
{
	u32 reg;
	struct device *dev = ks_pcie->pci->dev;

	reg = ks_pcie_app_readl(ks_pcie, ERR_IRQ_STATUS);
	if (!reg)
		return IRQ_NONE;

	if (reg & ERR_SYS)
		dev_err(dev, "System Error\n");

	if (reg & ERR_FATAL)
		dev_err(dev, "Fatal Error\n");

	if (reg & ERR_NONFATAL)
		dev_dbg(dev, "Non Fatal Error\n");

	if (reg & ERR_CORR)
		dev_dbg(dev, "Correctable Error\n");

	if (!ks_pcie->is_am6 && (reg & ERR_AXI))
		dev_err(dev, "AXI tag lookup fatal Error\n");

	if (reg & ERR_AER || (ks_pcie->is_am6 && (reg & AM6_ERR_AER)))
		dev_err(dev, "ECRC Error\n");

	ks_pcie_app_writel(ks_pcie, ERR_IRQ_STATUS, reg);

	return IRQ_HANDLED;
}

static void ks_pcie_ack_legacy_irq(struct irq_data *d)
{
}

static void ks_pcie_mask_legacy_irq(struct irq_data *d)
{
}

static void ks_pcie_unmask_legacy_irq(struct irq_data *d)
{
}

static struct irq_chip ks_pcie_legacy_irq_chip = {
	.name = "Keystone-PCI-Legacy-IRQ",
	.irq_ack = ks_pcie_ack_legacy_irq,
	.irq_mask = ks_pcie_mask_legacy_irq,
	.irq_unmask = ks_pcie_unmask_legacy_irq,
};

static int ks_pcie_init_legacy_irq_map(struct irq_domain *d,
				       unsigned int irq,
				       irq_hw_number_t hw_irq)
{
	irq_set_chip_and_handler(irq, &ks_pcie_legacy_irq_chip,
				 handle_level_irq);
	irq_set_chip_data(irq, d->host_data);

	return 0;
}

static const struct irq_domain_ops ks_pcie_legacy_irq_domain_ops = {
	.map = ks_pcie_init_legacy_irq_map,
	.xlate = irq_domain_xlate_onetwocell,
};

/**
 * ks_pcie_set_dbi_mode() - Set DBI mode to access overlaid BAR mask
 * registers
 *
 * Since modification of dbi_cs2 involves different clock domain, read the
 * status back to ensure the transition is complete.
 */
static void ks_pcie_set_dbi_mode(struct keystone_pcie *ks_pcie)
{
	u32 val;

	val = ks_pcie_app_readl(ks_pcie, CMD_STATUS);
	val |= DBI_CS2;
	ks_pcie_app_writel(ks_pcie, CMD_STATUS, val);

	do {
		val = ks_pcie_app_readl(ks_pcie, CMD_STATUS);
	} while (!(val & DBI_CS2));
}

/**
 * ks_pcie_clear_dbi_mode() - Disable DBI mode
 *
 * Since modification of dbi_cs2 involves different clock domain, read the
 * status back to ensure the transition is complete.
 */
static void ks_pcie_clear_dbi_mode(struct keystone_pcie *ks_pcie)
{
	u32 val;

	val = ks_pcie_app_readl(ks_pcie, CMD_STATUS);
	val &= ~DBI_CS2;
	ks_pcie_app_writel(ks_pcie, CMD_STATUS, val);

	do {
		val = ks_pcie_app_readl(ks_pcie, CMD_STATUS);
	} while (val & DBI_CS2);
}

static void ks_pcie_setup_rc_app_regs(struct keystone_pcie *ks_pcie)
{
	u32 val;
	u32 num_viewport = ks_pcie->num_viewport;
	struct dw_pcie *pci = ks_pcie->pci;
	struct pcie_port *pp = &pci->pp;
	u64 start = pp->mem->start;
	u64 end = pp->mem->end;
	int i;

	/* Disable BARs for inbound access */
	ks_pcie_set_dbi_mode(ks_pcie);
	dw_pcie_writel_dbi(pci, PCI_BASE_ADDRESS_0, 0);
	dw_pcie_writel_dbi(pci, PCI_BASE_ADDRESS_1, 0);
	ks_pcie_clear_dbi_mode(ks_pcie);

	if (ks_pcie->is_am6)
		return;

	val = ilog2(OB_WIN_SIZE);
	ks_pcie_app_writel(ks_pcie, OB_SIZE, val);

	/* Using Direct 1:1 mapping of RC <-> PCI memory space */
	for (i = 0; i < num_viewport && (start < end); i++) {
		ks_pcie_app_writel(ks_pcie, OB_OFFSET_INDEX(i),
				   lower_32_bits(start) | OB_ENABLEN);
		ks_pcie_app_writel(ks_pcie, OB_OFFSET_HI(i),
				   upper_32_bits(start));
		start += OB_WIN_SIZE;
	}

	val = ks_pcie_app_readl(ks_pcie, CMD_STATUS);
	val |= OB_XLAT_EN_VAL;
	ks_pcie_app_writel(ks_pcie, CMD_STATUS, val);
}

static int ks_pcie_rd_other_conf(struct pcie_port *pp, struct pci_bus *bus,
				 unsigned int devfn, int where, int size,
				 u32 *val)
{
	struct dw_pcie *pci = to_dw_pcie_from_pp(pp);
	struct keystone_pcie *ks_pcie = to_keystone_pcie(pci);
	u32 reg;

	reg = CFG_BUS(bus->number) | CFG_DEVICE(PCI_SLOT(devfn)) |
		CFG_FUNC(PCI_FUNC(devfn));
	if (bus->parent->number != pp->root_bus_nr)
		reg |= CFG_TYPE1;
	ks_pcie_app_writel(ks_pcie, CFG_SETUP, reg);

	return dw_pcie_read(pp->va_cfg0_base + where, size, val);
}

static int ks_pcie_wr_other_conf(struct pcie_port *pp, struct pci_bus *bus,
				 unsigned int devfn, int where, int size,
				 u32 val)
{
	struct dw_pcie *pci = to_dw_pcie_from_pp(pp);
	struct keystone_pcie *ks_pcie = to_keystone_pcie(pci);
	u32 reg;

	reg = CFG_BUS(bus->number) | CFG_DEVICE(PCI_SLOT(devfn)) |
		CFG_FUNC(PCI_FUNC(devfn));
	if (bus->parent->number != pp->root_bus_nr)
		reg |= CFG_TYPE1;
	ks_pcie_app_writel(ks_pcie, CFG_SETUP, reg);

	return dw_pcie_write(pp->va_cfg0_base + where, size, val);
}

/**
 * ks_pcie_v3_65_scan_bus() - keystone scan_bus post initialization
 *
 * This sets BAR0 to enable inbound access for MSI_IRQ register
 */
static void ks_pcie_v3_65_scan_bus(struct pcie_port *pp)
{
	struct dw_pcie *pci = to_dw_pcie_from_pp(pp);
	struct keystone_pcie *ks_pcie = to_keystone_pcie(pci);

	/* Configure and set up BAR0 */
	ks_pcie_set_dbi_mode(ks_pcie);

	/* Enable BAR0 */
	dw_pcie_writel_dbi(pci, PCI_BASE_ADDRESS_0, 1);
	dw_pcie_writel_dbi(pci, PCI_BASE_ADDRESS_0, SZ_4K - 1);

	ks_pcie_clear_dbi_mode(ks_pcie);

	 /*
	  * For BAR0, just setting bus address for inbound writes (MSI) should
	  * be sufficient.  Use physical address to avoid any conflicts.
	  */
	dw_pcie_writel_dbi(pci, PCI_BASE_ADDRESS_0, ks_pcie->app.start);
}

/**
 * ks_pcie_link_up() - Check if link up
 */
static int ks_pcie_link_up(struct dw_pcie *pci)
{
	u32 val;

	val = dw_pcie_readl_dbi(pci, PCIE_PORT_DEBUG0);
	val &= PORT_LOGIC_LTSSM_STATE_MASK;
	return (val == PORT_LOGIC_LTSSM_STATE_L0);
}

static void ks_pcie_stop_link(struct dw_pcie *pci)
{
	struct keystone_pcie *ks_pcie = to_keystone_pcie(pci);
	u32 val;

	/* Disable Link training */
	val = ks_pcie_app_readl(ks_pcie, CMD_STATUS);
	val &= ~LTSSM_EN_VAL;
	ks_pcie_app_writel(ks_pcie, CMD_STATUS, LTSSM_EN_VAL | val);
}

static int ks_pcie_start_link(struct dw_pcie *pci)
{
	struct keystone_pcie *ks_pcie = to_keystone_pcie(pci);
	struct device *dev = pci->dev;
	u32 val;

	if (dw_pcie_link_up(pci)) {
		dev_dbg(dev, "link is already up\n");
		return 0;
	}

	/* Initiate Link Training */
	val = ks_pcie_app_readl(ks_pcie, CMD_STATUS);
	ks_pcie_app_writel(ks_pcie, CMD_STATUS, LTSSM_EN_VAL | val);

	return 0;
}
>>>>>>> 407d19ab

static void quirk_limit_mrrs(struct pci_dev *dev)
{
	struct pci_bus *bus = dev->bus;
	struct pci_dev *bridge = bus->self;
	static const struct pci_device_id rc_pci_devids[] = {
		{ PCI_DEVICE(PCI_VENDOR_ID_TI, PCIE_RC_K2HK),
		 .class = PCI_CLASS_BRIDGE_PCI << 8, .class_mask = ~0, },
		{ PCI_DEVICE(PCI_VENDOR_ID_TI, PCIE_RC_K2E),
		 .class = PCI_CLASS_BRIDGE_PCI << 8, .class_mask = ~0, },
		{ PCI_DEVICE(PCI_VENDOR_ID_TI, PCIE_RC_K2L),
		 .class = PCI_CLASS_BRIDGE_PCI << 8, .class_mask = ~0, },
		{ 0, },
	};

	if (pci_is_root_bus(bus))
		return;

	/* look for the host bridge */
	while (!pci_is_root_bus(bus)) {
		bridge = bus->self;
		bus = bus->parent;
	}

	if (bridge) {
		/*
		 * Keystone PCI controller has a h/w limitation of
		 * 256 bytes maximum read request size.  It can't handle
		 * anything higher than this.  So force this limit on
		 * all downstream devices.
		 */
		if (pci_match_id(rc_pci_devids, bridge)) {
			if (pcie_get_readrq(dev) > 256) {
				dev_info(&dev->dev, "limiting MRRS to 256\n");
				pcie_set_readrq(dev, 256);
			}
		}
	}
}
DECLARE_PCI_FIXUP_ENABLE(PCI_ANY_ID, PCI_ANY_ID, quirk_limit_mrrs);

<<<<<<< HEAD
static int ks_pcie_establish_link(struct keystone_pcie *ks_pcie)
{
	struct dw_pcie *pci = ks_pcie->pci;
	struct pcie_port *pp = &pci->pp;
	struct device *dev = pci->dev;
	unsigned int retries;

	dw_pcie_setup_rc(pp);

	if (dw_pcie_link_up(pci)) {
		dev_info(dev, "Link already up\n");
		return 0;
	}

	/* check if the link is up or not */
	for (retries = 0; retries < 5; retries++) {
		ks_dw_pcie_initiate_link_train(ks_pcie);
		if (!dw_pcie_wait_for_link(pci))
			return 0;
	}

	dev_err(dev, "phy link never came up\n");
	return -ETIMEDOUT;
}

=======
>>>>>>> 407d19ab
static void ks_pcie_msi_irq_handler(struct irq_desc *desc)
{
	unsigned int irq = desc->irq_data.hwirq;
	struct keystone_pcie *ks_pcie = irq_desc_get_handler_data(desc);
	u32 offset = irq - ks_pcie->msi_host_irq;
	struct dw_pcie *pci = ks_pcie->pci;
	struct pcie_port *pp = &pci->pp;
	struct device *dev = pci->dev;
	struct irq_chip *chip = irq_desc_get_chip(desc);
	u32 vector, virq, reg, pos;

	dev_dbg(dev, "%s, irq %d\n", __func__, irq);

	/*
	 * The chained irq handler installation would have replaced normal
	 * interrupt driver handler so we need to take care of mask/unmask and
	 * ack operation.
	 */
	chained_irq_enter(chip, desc);
<<<<<<< HEAD
	ks_dw_pcie_handle_msi_irq(ks_pcie, offset);
=======

	reg = ks_pcie_app_readl(ks_pcie, MSI_IRQ_STATUS(offset));
	/*
	 * MSI0 status bit 0-3 shows vectors 0, 8, 16, 24, MSI1 status bit
	 * shows 1, 9, 17, 25 and so forth
	 */
	for (pos = 0; pos < 4; pos++) {
		if (!(reg & BIT(pos)))
			continue;

		vector = offset + (pos << 3);
		virq = irq_linear_revmap(pp->irq_domain, vector);
		dev_dbg(dev, "irq: bit %d, vector %d, virq %d\n", pos, vector,
			virq);
		generic_handle_irq(virq);
	}

>>>>>>> 407d19ab
	chained_irq_exit(chip, desc);
}

/**
 * ks_pcie_legacy_irq_handler() - Handle legacy interrupt
 * @irq: IRQ line for legacy interrupts
 * @desc: Pointer to irq descriptor
 *
 * Traverse through pending legacy interrupts and invoke handler for each. Also
 * takes care of interrupt controller level mask/ack operation.
 */
static void ks_pcie_legacy_irq_handler(struct irq_desc *desc)
{
	unsigned int irq = irq_desc_get_irq(desc);
	struct keystone_pcie *ks_pcie = irq_desc_get_handler_data(desc);
	struct dw_pcie *pci = ks_pcie->pci;
	struct device *dev = pci->dev;
	u32 irq_offset = irq - ks_pcie->legacy_host_irqs[0];
	struct irq_chip *chip = irq_desc_get_chip(desc);

	dev_dbg(dev, ": Handling legacy irq %d\n", irq);

	/*
	 * The chained irq handler installation would have replaced normal
	 * interrupt driver handler so we need to take care of mask/unmask and
	 * ack operation.
	 */
	chained_irq_enter(chip, desc);
	ks_dw_pcie_handle_legacy_irq(ks_pcie, irq_offset);
	chained_irq_exit(chip, desc);
}

static int ks_pcie_config_msi_irq(struct keystone_pcie *ks_pcie)
{
	struct device *dev = ks_pcie->pci->dev;
	struct device_node *np = ks_pcie->np;
	struct device_node *intc_np;
	struct irq_data *irq_data;
	int irq_count, irq, ret, i;

	if (!IS_ENABLED(CONFIG_PCI_MSI))
		return 0;

	intc_np = of_get_child_by_name(np, "msi-interrupt-controller");
	if (!intc_np) {
		if (ks_pcie->is_am6)
			return 0;
		dev_warn(dev, "msi-interrupt-controller node is absent\n");
		return -EINVAL;
	}

	irq_count = of_irq_count(intc_np);
	if (!irq_count) {
		dev_err(dev, "No IRQ entries in msi-interrupt-controller\n");
		ret = -EINVAL;
		goto err;
	}

	for (i = 0; i < irq_count; i++) {
		irq = irq_of_parse_and_map(intc_np, i);
		if (!irq) {
			ret = -EINVAL;
			goto err;
		}

		if (!ks_pcie->msi_host_irq) {
			irq_data = irq_get_irq_data(irq);
			if (!irq_data) {
				ret = -EINVAL;
				goto err;
			}
			ks_pcie->msi_host_irq = irq_data->hwirq;
		}

		irq_set_chained_handler_and_data(irq, ks_pcie_msi_irq_handler,
						 ks_pcie);
	}

	of_node_put(intc_np);
	return 0;

err:
	of_node_put(intc_np);
	return ret;
}

static int ks_pcie_config_legacy_irq(struct keystone_pcie *ks_pcie)
{
	struct device *dev = ks_pcie->pci->dev;
	struct irq_domain *legacy_irq_domain;
	struct device_node *np = ks_pcie->np;
	struct device_node *intc_np;
	int irq_count, irq, ret = 0, i;

	intc_np = of_get_child_by_name(np, "legacy-interrupt-controller");
	if (!intc_np) {
		/*
		 * Since legacy interrupts are modeled as edge-interrupts in
		 * AM6, keep it disabled for now.
		 */
		if (ks_pcie->is_am6)
			return 0;
		dev_warn(dev, "legacy-interrupt-controller node is absent\n");
		return -EINVAL;
	}

	irq_count = of_irq_count(intc_np);
	if (!irq_count) {
		dev_err(dev, "No IRQ entries in legacy-interrupt-controller\n");
		ret = -EINVAL;
		goto err;
	}

	for (i = 0; i < irq_count; i++) {
		irq = irq_of_parse_and_map(intc_np, i);
		if (!irq) {
			ret = -EINVAL;
			goto err;
		}
		ks_pcie->legacy_host_irqs[i] = irq;

		irq_set_chained_handler_and_data(irq,
						 ks_pcie_legacy_irq_handler,
						 ks_pcie);
	}
<<<<<<< HEAD
	ks_dw_pcie_enable_legacy_irqs(ks_pcie);
=======
>>>>>>> 407d19ab

	legacy_irq_domain =
		irq_domain_add_linear(intc_np, PCI_NUM_INTX,
				      &ks_pcie_legacy_irq_domain_ops, NULL);
	if (!legacy_irq_domain) {
		dev_err(dev, "Failed to add irq domain for legacy irqs\n");
		ret = -EINVAL;
		goto err;
	}
	ks_pcie->legacy_irq_domain = legacy_irq_domain;

	for (i = 0; i < PCI_NUM_INTX; i++)
		ks_pcie_app_writel(ks_pcie, IRQ_ENABLE_SET(i), INTx_EN);

<<<<<<< HEAD
	if (ks_pcie->error_irq > 0)
		ks_dw_pcie_enable_error_irq(ks_pcie);
=======
err:
	of_node_put(intc_np);
	return ret;
>>>>>>> 407d19ab
}

#ifdef CONFIG_ARM
/*
 * When a PCI device does not exist during config cycles, keystone host gets a
 * bus error instead of returning 0xffffffff. This handler always returns 0
 * for this kind of faults.
 */
static int keystone_pcie_fault(unsigned long addr, unsigned int fsr,
				struct pt_regs *regs)
{
	unsigned long instr = *(unsigned long *) instruction_pointer(regs);

	if ((instr & 0x0e100090) == 0x00100090) {
		int reg = (instr >> 12) & 15;

		regs->uregs[reg] = -1;
		regs->ARM_pc += 4;
	}

	return 0;
}
#endif

<<<<<<< HEAD
=======
static int __init ks_pcie_init_id(struct keystone_pcie *ks_pcie)
{
	int ret;
	unsigned int id;
	struct regmap *devctrl_regs;
	struct dw_pcie *pci = ks_pcie->pci;
	struct device *dev = pci->dev;
	struct device_node *np = dev->of_node;

	devctrl_regs = syscon_regmap_lookup_by_phandle(np, "ti,syscon-pcie-id");
	if (IS_ERR(devctrl_regs))
		return PTR_ERR(devctrl_regs);

	ret = regmap_read(devctrl_regs, 0, &id);
	if (ret)
		return ret;

	dw_pcie_dbi_ro_wr_en(pci);
	dw_pcie_writew_dbi(pci, PCI_VENDOR_ID, id & PCIE_VENDORID_MASK);
	dw_pcie_writew_dbi(pci, PCI_DEVICE_ID, id >> PCIE_DEVICEID_SHIFT);
	dw_pcie_dbi_ro_wr_dis(pci);

	return 0;
}

>>>>>>> 407d19ab
static int __init ks_pcie_host_init(struct pcie_port *pp)
{
	struct dw_pcie *pci = to_dw_pcie_from_pp(pp);
	struct keystone_pcie *ks_pcie = to_keystone_pcie(pci);
<<<<<<< HEAD
	u32 val;

	ks_pcie_establish_link(ks_pcie);
	ks_dw_pcie_setup_rc_app_regs(ks_pcie);
	ks_pcie_setup_interrupts(ks_pcie);
=======
	int ret;

	ret = ks_pcie_config_legacy_irq(ks_pcie);
	if (ret)
		return ret;

	ret = ks_pcie_config_msi_irq(ks_pcie);
	if (ret)
		return ret;

	dw_pcie_setup_rc(pp);

	ks_pcie_stop_link(pci);
	ks_pcie_setup_rc_app_regs(ks_pcie);
>>>>>>> 407d19ab
	writew(PCI_IO_RANGE_TYPE_32 | (PCI_IO_RANGE_TYPE_32 << 8),
			pci->dbi_base + PCI_IO_BASE);

	/* update the Vendor ID */
	writew(ks_pcie->device_id, pci->dbi_base + PCI_DEVICE_ID);

	/* update the DEV_STAT_CTRL to publish right mrrs */
	val = readl(pci->dbi_base + PCIE_CAP_BASE + PCI_EXP_DEVCTL);
	val &= ~PCI_EXP_DEVCTL_READRQ;
	/* set the mrrs to 256 bytes */
	val |= BIT(12);
	writel(val, pci->dbi_base + PCIE_CAP_BASE + PCI_EXP_DEVCTL);

#ifdef CONFIG_ARM
	/*
	 * PCIe access errors that result into OCP errors are caught by ARM as
	 * "External aborts"
	 */
	hook_fault_code(17, keystone_pcie_fault, SIGBUS, 0,
			"Asynchronous external abort");
#endif

	ks_pcie_start_link(pci);
	dw_pcie_wait_for_link(pci);

	return 0;
}

static const struct dw_pcie_host_ops keystone_pcie_host_ops = {
	.rd_other_conf = ks_dw_pcie_rd_other_conf,
	.wr_other_conf = ks_dw_pcie_wr_other_conf,
	.host_init = ks_pcie_host_init,
<<<<<<< HEAD
	.msi_set_irq = ks_dw_pcie_msi_set_irq,
	.msi_clear_irq = ks_dw_pcie_msi_clear_irq,
	.get_msi_addr = ks_dw_pcie_get_msi_addr,
	.msi_host_init = ks_dw_pcie_msi_host_init,
	.msi_irq_ack = ks_dw_pcie_msi_irq_ack,
	.scan_bus = ks_dw_pcie_v3_65_scan_bus,
};

static irqreturn_t pcie_err_irq_handler(int irq, void *priv)
=======
	.msi_host_init = ks_pcie_msi_host_init,
	.scan_bus = ks_pcie_v3_65_scan_bus,
};

static const struct dw_pcie_host_ops ks_pcie_am654_host_ops = {
	.host_init = ks_pcie_host_init,
	.msi_host_init = ks_pcie_am654_msi_host_init,
};

static irqreturn_t ks_pcie_err_irq_handler(int irq, void *priv)
>>>>>>> 407d19ab
{
	struct keystone_pcie *ks_pcie = priv;

	return ks_dw_pcie_handle_error_irq(ks_pcie);
}

static int __init ks_add_pcie_port(struct keystone_pcie *ks_pcie,
			 struct platform_device *pdev)
{
	struct dw_pcie *pci = ks_pcie->pci;
	struct pcie_port *pp = &pci->pp;
	struct device *dev = &pdev->dev;
	struct resource *res;
	int ret;

	res = platform_get_resource_byname(pdev, IORESOURCE_MEM, "config");
	pp->va_cfg0_base = devm_pci_remap_cfg_resource(dev, res);
	if (IS_ERR(pp->va_cfg0_base))
		return PTR_ERR(pp->va_cfg0_base);

<<<<<<< HEAD
	/*
	 * Index 0 is the platform interrupt for error interrupt
	 * from RC.  This is optional.
	 */
	ks_pcie->error_irq = irq_of_parse_and_map(ks_pcie->np, 0);
	if (ks_pcie->error_irq <= 0)
		dev_info(dev, "no error IRQ defined\n");
	else {
		ret = request_irq(ks_pcie->error_irq, pcie_err_irq_handler,
				  IRQF_SHARED, "pcie-error-irq", ks_pcie);
		if (ret < 0) {
			dev_err(dev, "failed to request error IRQ %d\n",
				ks_pcie->error_irq);
			return ret;
		}
	}

	pp->ops = &keystone_pcie_host_ops;
	ret = ks_dw_pcie_host_init(ks_pcie, ks_pcie->msi_intc_np);
=======
	pp->va_cfg1_base = pp->va_cfg0_base;

	ret = dw_pcie_host_init(pp);
>>>>>>> 407d19ab
	if (ret) {
		dev_err(dev, "failed to initialize host\n");
		return ret;
	}

	return 0;
}

static u32 ks_pcie_am654_read_dbi2(struct dw_pcie *pci, void __iomem *base,
				   u32 reg, size_t size)
{
	struct keystone_pcie *ks_pcie = to_keystone_pcie(pci);
	u32 val;

	ks_pcie_set_dbi_mode(ks_pcie);
	dw_pcie_read(base + reg, size, &val);
	ks_pcie_clear_dbi_mode(ks_pcie);
	return val;
}

static void ks_pcie_am654_write_dbi2(struct dw_pcie *pci, void __iomem *base,
				     u32 reg, size_t size, u32 val)
{
	struct keystone_pcie *ks_pcie = to_keystone_pcie(pci);

	ks_pcie_set_dbi_mode(ks_pcie);
	dw_pcie_write(base + reg, size, val);
	ks_pcie_clear_dbi_mode(ks_pcie);
}

<<<<<<< HEAD
static const struct dw_pcie_ops dw_pcie_ops = {
	.link_up = ks_dw_pcie_link_up,
};

static int __exit ks_pcie_remove(struct platform_device *pdev)
{
	struct keystone_pcie *ks_pcie = platform_get_drvdata(pdev);
=======
static const struct dw_pcie_ops ks_pcie_dw_pcie_ops = {
	.start_link = ks_pcie_start_link,
	.stop_link = ks_pcie_stop_link,
	.link_up = ks_pcie_link_up,
	.read_dbi2 = ks_pcie_am654_read_dbi2,
	.write_dbi2 = ks_pcie_am654_write_dbi2,
};

static void ks_pcie_am654_ep_init(struct dw_pcie_ep *ep)
{
	struct dw_pcie *pci = to_dw_pcie_from_ep(ep);
	int flags;

	ep->page_size = AM654_WIN_SIZE;
	flags = PCI_BASE_ADDRESS_SPACE_MEMORY | PCI_BASE_ADDRESS_MEM_TYPE_32;
	dw_pcie_writel_dbi2(pci, PCI_BASE_ADDRESS_0, APP_ADDR_SPACE_0 - 1);
	dw_pcie_writel_dbi(pci, PCI_BASE_ADDRESS_0, flags);
}

static void ks_pcie_am654_raise_legacy_irq(struct keystone_pcie *ks_pcie)
{
	struct dw_pcie *pci = ks_pcie->pci;
	u8 int_pin;

	int_pin = dw_pcie_readb_dbi(pci, PCI_INTERRUPT_PIN);
	if (int_pin == 0 || int_pin > 4)
		return;

	ks_pcie_app_writel(ks_pcie, PCIE_LEGACY_IRQ_ENABLE_SET(int_pin),
			   INT_ENABLE);
	ks_pcie_app_writel(ks_pcie, PCIE_EP_IRQ_SET, INT_ENABLE);
	mdelay(1);
	ks_pcie_app_writel(ks_pcie, PCIE_EP_IRQ_CLR, INT_ENABLE);
	ks_pcie_app_writel(ks_pcie, PCIE_LEGACY_IRQ_ENABLE_CLR(int_pin),
			   INT_ENABLE);
}

static int ks_pcie_am654_raise_irq(struct dw_pcie_ep *ep, u8 func_no,
				   enum pci_epc_irq_type type,
				   u16 interrupt_num)
{
	struct dw_pcie *pci = to_dw_pcie_from_ep(ep);
	struct keystone_pcie *ks_pcie = to_keystone_pcie(pci);

	switch (type) {
	case PCI_EPC_IRQ_LEGACY:
		ks_pcie_am654_raise_legacy_irq(ks_pcie);
		break;
	case PCI_EPC_IRQ_MSI:
		dw_pcie_ep_raise_msi_irq(ep, func_no, interrupt_num);
		break;
	default:
		dev_err(pci->dev, "UNKNOWN IRQ type\n");
		return -EINVAL;
	}

	return 0;
}

static const struct pci_epc_features ks_pcie_am654_epc_features = {
	.linkup_notifier = false,
	.msi_capable = true,
	.msix_capable = false,
	.reserved_bar = 1 << BAR_0 | 1 << BAR_1,
	.bar_fixed_64bit = 1 << BAR_0,
	.bar_fixed_size[2] = SZ_1M,
	.bar_fixed_size[3] = SZ_64K,
	.bar_fixed_size[4] = 256,
	.bar_fixed_size[5] = SZ_1M,
	.align = SZ_1M,
};

static const struct pci_epc_features*
ks_pcie_am654_get_features(struct dw_pcie_ep *ep)
{
	return &ks_pcie_am654_epc_features;
}

static const struct dw_pcie_ep_ops ks_pcie_am654_ep_ops = {
	.ep_init = ks_pcie_am654_ep_init,
	.raise_irq = ks_pcie_am654_raise_irq,
	.get_features = &ks_pcie_am654_get_features,
};

static int __init ks_pcie_add_pcie_ep(struct keystone_pcie *ks_pcie,
				      struct platform_device *pdev)
{
	int ret;
	struct dw_pcie_ep *ep;
	struct resource *res;
	struct device *dev = &pdev->dev;
	struct dw_pcie *pci = ks_pcie->pci;

	ep = &pci->ep;

	res = platform_get_resource_byname(pdev, IORESOURCE_MEM, "addr_space");
	if (!res)
		return -EINVAL;

	ep->phys_base = res->start;
	ep->addr_size = resource_size(res);

	ret = dw_pcie_ep_init(ep);
	if (ret) {
		dev_err(dev, "failed to initialize endpoint\n");
		return ret;
	}

	return 0;
}

static void ks_pcie_disable_phy(struct keystone_pcie *ks_pcie)
{
	int num_lanes = ks_pcie->num_lanes;

	while (num_lanes--) {
		phy_power_off(ks_pcie->phy[num_lanes]);
		phy_exit(ks_pcie->phy[num_lanes]);
	}
}

static int ks_pcie_enable_phy(struct keystone_pcie *ks_pcie)
{
	int i;
	int ret;
	int num_lanes = ks_pcie->num_lanes;

	for (i = 0; i < num_lanes; i++) {
		ret = phy_reset(ks_pcie->phy[i]);
		if (ret < 0)
			goto err_phy;

		ret = phy_init(ks_pcie->phy[i]);
		if (ret < 0)
			goto err_phy;
>>>>>>> 407d19ab

	clk_disable_unprepare(ks_pcie->clk);

	return 0;
}

static int ks_pcie_set_mode(struct device *dev)
{
	struct device_node *np = dev->of_node;
	struct regmap *syscon;
	u32 val;
	u32 mask;
	int ret = 0;

	syscon = syscon_regmap_lookup_by_phandle(np, "ti,syscon-pcie-mode");
	if (IS_ERR(syscon))
		return 0;

	mask = KS_PCIE_DEV_TYPE_MASK | KS_PCIE_SYSCLOCKOUTEN;
	val = KS_PCIE_DEV_TYPE(RC) | KS_PCIE_SYSCLOCKOUTEN;

	ret = regmap_update_bits(syscon, 0, mask, val);
	if (ret) {
		dev_err(dev, "failed to set pcie mode\n");
		return ret;
	}

	return 0;
}

static int ks_pcie_am654_set_mode(struct device *dev,
				  enum dw_pcie_device_mode mode)
{
	struct device_node *np = dev->of_node;
	struct regmap *syscon;
	u32 val;
	u32 mask;
	int ret = 0;

	syscon = syscon_regmap_lookup_by_phandle(np, "ti,syscon-pcie-mode");
	if (IS_ERR(syscon))
		return 0;

	mask = AM654_PCIE_DEV_TYPE_MASK;

	switch (mode) {
	case DW_PCIE_RC_TYPE:
		val = RC;
		break;
	case DW_PCIE_EP_TYPE:
		val = EP;
		break;
	default:
		dev_err(dev, "INVALID device type %d\n", mode);
		return -EINVAL;
	}

	ret = regmap_update_bits(syscon, 0, mask, val);
	if (ret) {
		dev_err(dev, "failed to set pcie mode\n");
		return ret;
	}

	return 0;
}

static void ks_pcie_set_link_speed(struct dw_pcie *pci, int link_speed)
{
	u32 val;

	dw_pcie_dbi_ro_wr_en(pci);

	val = dw_pcie_readl_dbi(pci, EXP_CAP_ID_OFFSET + PCI_EXP_LNKCAP);
	if ((val & PCI_EXP_LNKCAP_SLS) != link_speed) {
		val &= ~((u32)PCI_EXP_LNKCAP_SLS);
		val |= link_speed;
		dw_pcie_writel_dbi(pci, EXP_CAP_ID_OFFSET + PCI_EXP_LNKCAP,
				   val);
	}

	val = dw_pcie_readl_dbi(pci, EXP_CAP_ID_OFFSET + PCI_EXP_LNKCTL2);
	if ((val & PCI_EXP_LNKCAP_SLS) != link_speed) {
		val &= ~((u32)PCI_EXP_LNKCAP_SLS);
		val |= link_speed;
		dw_pcie_writel_dbi(pci, EXP_CAP_ID_OFFSET + PCI_EXP_LNKCTL2,
				   val);
	}

	dw_pcie_dbi_ro_wr_dis(pci);
}

static const struct ks_pcie_of_data ks_pcie_rc_of_data = {
	.host_ops = &ks_pcie_host_ops,
	.version = 0x365A,
};

static const struct ks_pcie_of_data ks_pcie_am654_rc_of_data = {
	.host_ops = &ks_pcie_am654_host_ops,
	.mode = DW_PCIE_RC_TYPE,
	.version = 0x490A,
};

static const struct ks_pcie_of_data ks_pcie_am654_ep_of_data = {
	.ep_ops = &ks_pcie_am654_ep_ops,
	.mode = DW_PCIE_EP_TYPE,
	.version = 0x490A,
};

static const struct of_device_id ks_pcie_of_match[] = {
	{
		.type = "pci",
		.data = &ks_pcie_rc_of_data,
		.compatible = "ti,keystone-pcie",
	},
	{
		.data = &ks_pcie_am654_rc_of_data,
		.compatible = "ti,am654-pcie-rc",
	},
	{
		.data = &ks_pcie_am654_ep_of_data,
		.compatible = "ti,am654-pcie-ep",
	},
	{ },
};

static int __init ks_pcie_probe(struct platform_device *pdev)
{
	const struct dw_pcie_host_ops *host_ops;
	const struct dw_pcie_ep_ops *ep_ops;
	struct device *dev = &pdev->dev;
<<<<<<< HEAD
	struct dw_pcie *pci;
	struct keystone_pcie *ks_pcie;
	struct resource *res;
	void __iomem *reg_p;
	struct phy *phy;
	int ret;
=======
	struct device_node *np = dev->of_node;
	const struct ks_pcie_of_data *data;
	const struct of_device_id *match;
	enum dw_pcie_device_mode mode;
	struct dw_pcie *pci;
	struct keystone_pcie *ks_pcie;
	struct device_link **link;
	struct gpio_desc *gpiod;
	void __iomem *atu_base;
	struct resource *res;
	unsigned int version;
	void __iomem *base;
	u32 num_viewport;
	struct phy **phy;
	int link_speed;
	u32 num_lanes;
	char name[10];
	int ret;
	int irq;
	int i;
>>>>>>> 407d19ab

	match = of_match_device(of_match_ptr(ks_pcie_of_match), dev);
	data = (struct ks_pcie_of_data *)match->data;
	if (!data)
		return -EINVAL;

	version = data->version;
	host_ops = data->host_ops;
	ep_ops = data->ep_ops;
	mode = data->mode;

	ks_pcie = devm_kzalloc(dev, sizeof(*ks_pcie), GFP_KERNEL);
	if (!ks_pcie)
		return -ENOMEM;

	pci = devm_kzalloc(dev, sizeof(*pci), GFP_KERNEL);
	if (!pci)
		return -ENOMEM;

	res = platform_get_resource_byname(pdev, IORESOURCE_MEM, "app");
	ks_pcie->va_app_base = devm_ioremap_resource(dev, res);
	if (IS_ERR(ks_pcie->va_app_base))
		return PTR_ERR(ks_pcie->va_app_base);

	ks_pcie->app = *res;

	res = platform_get_resource_byname(pdev, IORESOURCE_MEM, "dbics");
	base = devm_pci_remap_cfg_resource(dev, res);
	if (IS_ERR(base))
		return PTR_ERR(base);

	if (of_device_is_compatible(np, "ti,am654-pcie-rc"))
		ks_pcie->is_am6 = true;

	pci->dbi_base = base;
	pci->dbi_base2 = base;
	pci->dev = dev;
<<<<<<< HEAD
	pci->ops = &dw_pcie_ops;

	ks_pcie->pci = pci;
=======
	pci->ops = &ks_pcie_dw_pcie_ops;
	pci->version = version;

	irq = platform_get_irq(pdev, 0);
	if (irq < 0) {
		dev_err(dev, "missing IRQ resource: %d\n", irq);
		return irq;
	}

	ret = request_irq(irq, ks_pcie_err_irq_handler, IRQF_SHARED,
			  "ks-pcie-error-irq", ks_pcie);
	if (ret < 0) {
		dev_err(dev, "failed to request error IRQ %d\n",
			irq);
		return ret;
	}

	ret = of_property_read_u32(np, "num-lanes", &num_lanes);
	if (ret)
		num_lanes = 1;

	phy = devm_kzalloc(dev, sizeof(*phy) * num_lanes, GFP_KERNEL);
	if (!phy)
		return -ENOMEM;

	link = devm_kzalloc(dev, sizeof(*link) * num_lanes, GFP_KERNEL);
	if (!link)
		return -ENOMEM;

	for (i = 0; i < num_lanes; i++) {
		snprintf(name, sizeof(name), "pcie-phy%d", i);
		phy[i] = devm_phy_optional_get(dev, name);
		if (IS_ERR(phy[i])) {
			ret = PTR_ERR(phy[i]);
			goto err_link;
		}
>>>>>>> 407d19ab

	/* initialize SerDes Phy if present */
	phy = devm_phy_get(dev, "pcie-phy");
	if (PTR_ERR_OR_ZERO(phy) == -EPROBE_DEFER)
		return PTR_ERR(phy);

	if (!IS_ERR_OR_NULL(phy)) {
		ret = phy_init(phy);
		if (ret < 0)
			return ret;
	}

<<<<<<< HEAD
	/* index 2 is to read PCI DEVICE_ID */
	res = platform_get_resource(pdev, IORESOURCE_MEM, 2);
	reg_p = devm_ioremap_resource(dev, res);
	if (IS_ERR(reg_p))
		return PTR_ERR(reg_p);
	ks_pcie->device_id = readl(reg_p) >> 16;
	devm_iounmap(dev, reg_p);
	devm_release_mem_region(dev, res->start, resource_size(res));

	ks_pcie->np = dev->of_node;
	platform_set_drvdata(pdev, ks_pcie);
	ks_pcie->clk = devm_clk_get(dev, "pcie");
	if (IS_ERR(ks_pcie->clk)) {
		dev_err(dev, "Failed to get pcie rc clock\n");
		return PTR_ERR(ks_pcie->clk);
=======
	ks_pcie->np = np;
	ks_pcie->pci = pci;
	ks_pcie->link = link;
	ks_pcie->num_lanes = num_lanes;
	ks_pcie->phy = phy;

	gpiod = devm_gpiod_get_optional(dev, "reset",
					GPIOD_OUT_LOW);
	if (IS_ERR(gpiod)) {
		ret = PTR_ERR(gpiod);
		if (ret != -EPROBE_DEFER)
			dev_err(dev, "Failed to get reset GPIO\n");
		goto err_link;
	}

	ret = ks_pcie_enable_phy(ks_pcie);
	if (ret) {
		dev_err(dev, "failed to enable phy\n");
		goto err_link;
>>>>>>> 407d19ab
	}
	ret = clk_prepare_enable(ks_pcie->clk);
	if (ret)
		return ret;

	platform_set_drvdata(pdev, ks_pcie);

<<<<<<< HEAD
	ret = ks_add_pcie_port(ks_pcie, pdev);
	if (ret < 0)
		goto fail_clk;
=======
	if (pci->version >= 0x480A) {
		res = platform_get_resource_byname(pdev, IORESOURCE_MEM, "atu");
		atu_base = devm_ioremap_resource(dev, res);
		if (IS_ERR(atu_base)) {
			ret = PTR_ERR(atu_base);
			goto err_get_sync;
		}

		pci->atu_base = atu_base;

		ret = ks_pcie_am654_set_mode(dev, mode);
		if (ret < 0)
			goto err_get_sync;
	} else {
		ret = ks_pcie_set_mode(dev);
		if (ret < 0)
			goto err_get_sync;
	}

	link_speed = of_pci_get_max_link_speed(np);
	if (link_speed < 0)
		link_speed = 2;

	ks_pcie_set_link_speed(pci, link_speed);

	switch (mode) {
	case DW_PCIE_RC_TYPE:
		if (!IS_ENABLED(CONFIG_PCI_KEYSTONE_HOST)) {
			ret = -ENODEV;
			goto err_get_sync;
		}

		ret = of_property_read_u32(np, "num-viewport", &num_viewport);
		if (ret < 0) {
			dev_err(dev, "unable to read *num-viewport* property\n");
			return ret;
		}

		/*
		 * "Power Sequencing and Reset Signal Timings" table in
		 * PCI EXPRESS CARD ELECTROMECHANICAL SPECIFICATION, REV. 2.0
		 * indicates PERST# should be deasserted after minimum of 100us
		 * once REFCLK is stable. The REFCLK to the connector in RC
		 * mode is selected while enabling the PHY. So deassert PERST#
		 * after 100 us.
		 */
		if (gpiod) {
			usleep_range(100, 200);
			gpiod_set_value_cansleep(gpiod, 1);
		}

		ks_pcie->num_viewport = num_viewport;
		pci->pp.ops = host_ops;
		ret = ks_pcie_add_pcie_port(ks_pcie, pdev);
		if (ret < 0)
			goto err_get_sync;
		break;
	case DW_PCIE_EP_TYPE:
		if (!IS_ENABLED(CONFIG_PCI_KEYSTONE_EP)) {
			ret = -ENODEV;
			goto err_get_sync;
		}

		pci->ep.ops = ep_ops;
		ret = ks_pcie_add_pcie_ep(ks_pcie, pdev);
		if (ret < 0)
			goto err_get_sync;
		break;
	default:
		dev_err(dev, "INVALID device type %d\n", mode);
	}

	ks_pcie_enable_error_irq(ks_pcie);
>>>>>>> 407d19ab

	return 0;
fail_clk:
	clk_disable_unprepare(ks_pcie->clk);

	return ret;
}

static struct platform_driver ks_pcie_driver __refdata = {
	.probe  = ks_pcie_probe,
	.remove = __exit_p(ks_pcie_remove),
	.driver = {
		.name	= "keystone-pcie",
		.of_match_table = of_match_ptr(ks_pcie_of_match),
	},
};
builtin_platform_driver(ks_pcie_driver);<|MERGE_RESOLUTION|>--- conflicted
+++ resolved
@@ -9,48 +9,28 @@
  * Implementation based on pci-exynos.c and pcie-designware.c
  */
 
-#include <linux/irqchip/chained_irq.h>
 #include <linux/clk.h>
 #include <linux/delay.h>
-<<<<<<< HEAD
-=======
 #include <linux/gpio/consumer.h>
 #include <linux/init.h>
->>>>>>> 407d19ab
 #include <linux/interrupt.h>
+#include <linux/irqchip/chained_irq.h>
 #include <linux/irqdomain.h>
-#include <linux/init.h>
+#include <linux/mfd/syscon.h>
 #include <linux/msi.h>
-<<<<<<< HEAD
-=======
 #include <linux/of.h>
 #include <linux/of_device.h>
->>>>>>> 407d19ab
 #include <linux/of_irq.h>
-#include <linux/of.h>
 #include <linux/of_pci.h>
+#include <linux/phy/phy.h>
 #include <linux/platform_device.h>
-#include <linux/phy/phy.h>
+#include <linux/regmap.h>
 #include <linux/resource.h>
 #include <linux/signal.h>
 
 #include "../../pci.h"
 #include "pcie-designware.h"
-#include "pci-keystone.h"
-
-<<<<<<< HEAD
-#define DRIVER_NAME	"keystone-pcie"
-
-/* DEV_STAT_CTRL */
-#define PCIE_CAP_BASE		0x70
-
-/* PCIE controller device IDs */
-#define PCIE_RC_K2HK		0xb008
-#define PCIE_RC_K2E		0xb009
-#define PCIE_RC_K2L		0xb00a
-
-#define to_keystone_pcie(x)	dev_get_drvdata((x)->dev)
-=======
+
 #define PCIE_VENDORID_MASK	0xffff
 #define PCIE_DEVICEID_SHIFT	16
 
@@ -550,12 +530,11 @@
 
 	return 0;
 }
->>>>>>> 407d19ab
-
-static void quirk_limit_mrrs(struct pci_dev *dev)
+
+static void ks_pcie_quirk(struct pci_dev *dev)
 {
 	struct pci_bus *bus = dev->bus;
-	struct pci_dev *bridge = bus->self;
+	struct pci_dev *bridge;
 	static const struct pci_device_id rc_pci_devids[] = {
 		{ PCI_DEVICE(PCI_VENDOR_ID_TI, PCIE_RC_K2HK),
 		 .class = PCI_CLASS_BRIDGE_PCI << 8, .class_mask = ~0, },
@@ -563,11 +542,13 @@
 		 .class = PCI_CLASS_BRIDGE_PCI << 8, .class_mask = ~0, },
 		{ PCI_DEVICE(PCI_VENDOR_ID_TI, PCIE_RC_K2L),
 		 .class = PCI_CLASS_BRIDGE_PCI << 8, .class_mask = ~0, },
+		{ PCI_DEVICE(PCI_VENDOR_ID_TI, PCIE_RC_K2G),
+		 .class = PCI_CLASS_BRIDGE_PCI << 8, .class_mask = ~0, },
 		{ 0, },
 	};
 
 	if (pci_is_root_bus(bus))
-		return;
+		bridge = dev;
 
 	/* look for the host bridge */
 	while (!pci_is_root_bus(bus)) {
@@ -575,51 +556,24 @@
 		bus = bus->parent;
 	}
 
-	if (bridge) {
-		/*
-		 * Keystone PCI controller has a h/w limitation of
-		 * 256 bytes maximum read request size.  It can't handle
-		 * anything higher than this.  So force this limit on
-		 * all downstream devices.
-		 */
-		if (pci_match_id(rc_pci_devids, bridge)) {
-			if (pcie_get_readrq(dev) > 256) {
-				dev_info(&dev->dev, "limiting MRRS to 256\n");
-				pcie_set_readrq(dev, 256);
-			}
+	if (!bridge)
+		return;
+
+	/*
+	 * Keystone PCI controller has a h/w limitation of
+	 * 256 bytes maximum read request size.  It can't handle
+	 * anything higher than this.  So force this limit on
+	 * all downstream devices.
+	 */
+	if (pci_match_id(rc_pci_devids, bridge)) {
+		if (pcie_get_readrq(dev) > 256) {
+			dev_info(&dev->dev, "limiting MRRS to 256\n");
+			pcie_set_readrq(dev, 256);
 		}
 	}
 }
-DECLARE_PCI_FIXUP_ENABLE(PCI_ANY_ID, PCI_ANY_ID, quirk_limit_mrrs);
-
-<<<<<<< HEAD
-static int ks_pcie_establish_link(struct keystone_pcie *ks_pcie)
-{
-	struct dw_pcie *pci = ks_pcie->pci;
-	struct pcie_port *pp = &pci->pp;
-	struct device *dev = pci->dev;
-	unsigned int retries;
-
-	dw_pcie_setup_rc(pp);
-
-	if (dw_pcie_link_up(pci)) {
-		dev_info(dev, "Link already up\n");
-		return 0;
-	}
-
-	/* check if the link is up or not */
-	for (retries = 0; retries < 5; retries++) {
-		ks_dw_pcie_initiate_link_train(ks_pcie);
-		if (!dw_pcie_wait_for_link(pci))
-			return 0;
-	}
-
-	dev_err(dev, "phy link never came up\n");
-	return -ETIMEDOUT;
-}
-
-=======
->>>>>>> 407d19ab
+DECLARE_PCI_FIXUP_ENABLE(PCI_ANY_ID, PCI_ANY_ID, ks_pcie_quirk);
+
 static void ks_pcie_msi_irq_handler(struct irq_desc *desc)
 {
 	unsigned int irq = desc->irq_data.hwirq;
@@ -639,9 +593,6 @@
 	 * ack operation.
 	 */
 	chained_irq_enter(chip, desc);
-<<<<<<< HEAD
-	ks_dw_pcie_handle_msi_irq(ks_pcie, offset);
-=======
 
 	reg = ks_pcie_app_readl(ks_pcie, MSI_IRQ_STATUS(offset));
 	/*
@@ -659,7 +610,6 @@
 		generic_handle_irq(virq);
 	}
 
->>>>>>> 407d19ab
 	chained_irq_exit(chip, desc);
 }
 
@@ -688,7 +638,7 @@
 	 * ack operation.
 	 */
 	chained_irq_enter(chip, desc);
-	ks_dw_pcie_handle_legacy_irq(ks_pcie, irq_offset);
+	ks_pcie_handle_legacy_irq(ks_pcie, irq_offset);
 	chained_irq_exit(chip, desc);
 }
 
@@ -785,10 +735,6 @@
 						 ks_pcie_legacy_irq_handler,
 						 ks_pcie);
 	}
-<<<<<<< HEAD
-	ks_dw_pcie_enable_legacy_irqs(ks_pcie);
-=======
->>>>>>> 407d19ab
 
 	legacy_irq_domain =
 		irq_domain_add_linear(intc_np, PCI_NUM_INTX,
@@ -803,14 +749,9 @@
 	for (i = 0; i < PCI_NUM_INTX; i++)
 		ks_pcie_app_writel(ks_pcie, IRQ_ENABLE_SET(i), INTx_EN);
 
-<<<<<<< HEAD
-	if (ks_pcie->error_irq > 0)
-		ks_dw_pcie_enable_error_irq(ks_pcie);
-=======
 err:
 	of_node_put(intc_np);
 	return ret;
->>>>>>> 407d19ab
 }
 
 #ifdef CONFIG_ARM
@@ -819,8 +760,8 @@
  * bus error instead of returning 0xffffffff. This handler always returns 0
  * for this kind of faults.
  */
-static int keystone_pcie_fault(unsigned long addr, unsigned int fsr,
-				struct pt_regs *regs)
+static int ks_pcie_fault(unsigned long addr, unsigned int fsr,
+			 struct pt_regs *regs)
 {
 	unsigned long instr = *(unsigned long *) instruction_pointer(regs);
 
@@ -835,8 +776,6 @@
 }
 #endif
 
-<<<<<<< HEAD
-=======
 static int __init ks_pcie_init_id(struct keystone_pcie *ks_pcie)
 {
 	int ret;
@@ -862,18 +801,10 @@
 	return 0;
 }
 
->>>>>>> 407d19ab
 static int __init ks_pcie_host_init(struct pcie_port *pp)
 {
 	struct dw_pcie *pci = to_dw_pcie_from_pp(pp);
 	struct keystone_pcie *ks_pcie = to_keystone_pcie(pci);
-<<<<<<< HEAD
-	u32 val;
-
-	ks_pcie_establish_link(ks_pcie);
-	ks_dw_pcie_setup_rc_app_regs(ks_pcie);
-	ks_pcie_setup_interrupts(ks_pcie);
-=======
 	int ret;
 
 	ret = ks_pcie_config_legacy_irq(ks_pcie);
@@ -888,26 +819,19 @@
 
 	ks_pcie_stop_link(pci);
 	ks_pcie_setup_rc_app_regs(ks_pcie);
->>>>>>> 407d19ab
 	writew(PCI_IO_RANGE_TYPE_32 | (PCI_IO_RANGE_TYPE_32 << 8),
 			pci->dbi_base + PCI_IO_BASE);
 
-	/* update the Vendor ID */
-	writew(ks_pcie->device_id, pci->dbi_base + PCI_DEVICE_ID);
-
-	/* update the DEV_STAT_CTRL to publish right mrrs */
-	val = readl(pci->dbi_base + PCIE_CAP_BASE + PCI_EXP_DEVCTL);
-	val &= ~PCI_EXP_DEVCTL_READRQ;
-	/* set the mrrs to 256 bytes */
-	val |= BIT(12);
-	writel(val, pci->dbi_base + PCIE_CAP_BASE + PCI_EXP_DEVCTL);
+	ret = ks_pcie_init_id(ks_pcie);
+	if (ret < 0)
+		return ret;
 
 #ifdef CONFIG_ARM
 	/*
 	 * PCIe access errors that result into OCP errors are caught by ARM as
 	 * "External aborts"
 	 */
-	hook_fault_code(17, keystone_pcie_fault, SIGBUS, 0,
+	hook_fault_code(17, ks_pcie_fault, SIGBUS, 0,
 			"Asynchronous external abort");
 #endif
 
@@ -917,21 +841,10 @@
 	return 0;
 }
 
-static const struct dw_pcie_host_ops keystone_pcie_host_ops = {
-	.rd_other_conf = ks_dw_pcie_rd_other_conf,
-	.wr_other_conf = ks_dw_pcie_wr_other_conf,
+static const struct dw_pcie_host_ops ks_pcie_host_ops = {
+	.rd_other_conf = ks_pcie_rd_other_conf,
+	.wr_other_conf = ks_pcie_wr_other_conf,
 	.host_init = ks_pcie_host_init,
-<<<<<<< HEAD
-	.msi_set_irq = ks_dw_pcie_msi_set_irq,
-	.msi_clear_irq = ks_dw_pcie_msi_clear_irq,
-	.get_msi_addr = ks_dw_pcie_get_msi_addr,
-	.msi_host_init = ks_dw_pcie_msi_host_init,
-	.msi_irq_ack = ks_dw_pcie_msi_irq_ack,
-	.scan_bus = ks_dw_pcie_v3_65_scan_bus,
-};
-
-static irqreturn_t pcie_err_irq_handler(int irq, void *priv)
-=======
 	.msi_host_init = ks_pcie_msi_host_init,
 	.scan_bus = ks_pcie_v3_65_scan_bus,
 };
@@ -942,15 +855,14 @@
 };
 
 static irqreturn_t ks_pcie_err_irq_handler(int irq, void *priv)
->>>>>>> 407d19ab
 {
 	struct keystone_pcie *ks_pcie = priv;
 
-	return ks_dw_pcie_handle_error_irq(ks_pcie);
-}
-
-static int __init ks_add_pcie_port(struct keystone_pcie *ks_pcie,
-			 struct platform_device *pdev)
+	return ks_pcie_handle_error_irq(ks_pcie);
+}
+
+static int __init ks_pcie_add_pcie_port(struct keystone_pcie *ks_pcie,
+					struct platform_device *pdev)
 {
 	struct dw_pcie *pci = ks_pcie->pci;
 	struct pcie_port *pp = &pci->pp;
@@ -963,31 +875,9 @@
 	if (IS_ERR(pp->va_cfg0_base))
 		return PTR_ERR(pp->va_cfg0_base);
 
-<<<<<<< HEAD
-	/*
-	 * Index 0 is the platform interrupt for error interrupt
-	 * from RC.  This is optional.
-	 */
-	ks_pcie->error_irq = irq_of_parse_and_map(ks_pcie->np, 0);
-	if (ks_pcie->error_irq <= 0)
-		dev_info(dev, "no error IRQ defined\n");
-	else {
-		ret = request_irq(ks_pcie->error_irq, pcie_err_irq_handler,
-				  IRQF_SHARED, "pcie-error-irq", ks_pcie);
-		if (ret < 0) {
-			dev_err(dev, "failed to request error IRQ %d\n",
-				ks_pcie->error_irq);
-			return ret;
-		}
-	}
-
-	pp->ops = &keystone_pcie_host_ops;
-	ret = ks_dw_pcie_host_init(ks_pcie, ks_pcie->msi_intc_np);
-=======
 	pp->va_cfg1_base = pp->va_cfg0_base;
 
 	ret = dw_pcie_host_init(pp);
->>>>>>> 407d19ab
 	if (ret) {
 		dev_err(dev, "failed to initialize host\n");
 		return ret;
@@ -1018,15 +908,6 @@
 	ks_pcie_clear_dbi_mode(ks_pcie);
 }
 
-<<<<<<< HEAD
-static const struct dw_pcie_ops dw_pcie_ops = {
-	.link_up = ks_dw_pcie_link_up,
-};
-
-static int __exit ks_pcie_remove(struct platform_device *pdev)
-{
-	struct keystone_pcie *ks_pcie = platform_get_drvdata(pdev);
-=======
 static const struct dw_pcie_ops ks_pcie_dw_pcie_ops = {
 	.start_link = ks_pcie_start_link,
 	.stop_link = ks_pcie_stop_link,
@@ -1162,11 +1043,23 @@
 		ret = phy_init(ks_pcie->phy[i]);
 		if (ret < 0)
 			goto err_phy;
->>>>>>> 407d19ab
-
-	clk_disable_unprepare(ks_pcie->clk);
+
+		ret = phy_power_on(ks_pcie->phy[i]);
+		if (ret < 0) {
+			phy_exit(ks_pcie->phy[i]);
+			goto err_phy;
+		}
+	}
 
 	return 0;
+
+err_phy:
+	while (--i >= 0) {
+		phy_power_off(ks_pcie->phy[i]);
+		phy_exit(ks_pcie->phy[i]);
+	}
+
+	return ret;
 }
 
 static int ks_pcie_set_mode(struct device *dev)
@@ -1293,14 +1186,6 @@
 	const struct dw_pcie_host_ops *host_ops;
 	const struct dw_pcie_ep_ops *ep_ops;
 	struct device *dev = &pdev->dev;
-<<<<<<< HEAD
-	struct dw_pcie *pci;
-	struct keystone_pcie *ks_pcie;
-	struct resource *res;
-	void __iomem *reg_p;
-	struct phy *phy;
-	int ret;
-=======
 	struct device_node *np = dev->of_node;
 	const struct ks_pcie_of_data *data;
 	const struct of_device_id *match;
@@ -1321,7 +1206,6 @@
 	int ret;
 	int irq;
 	int i;
->>>>>>> 407d19ab
 
 	match = of_match_device(of_match_ptr(ks_pcie_of_match), dev);
 	data = (struct ks_pcie_of_data *)match->data;
@@ -1359,11 +1243,6 @@
 	pci->dbi_base = base;
 	pci->dbi_base2 = base;
 	pci->dev = dev;
-<<<<<<< HEAD
-	pci->ops = &dw_pcie_ops;
-
-	ks_pcie->pci = pci;
-=======
 	pci->ops = &ks_pcie_dw_pcie_ops;
 	pci->version = version;
 
@@ -1400,36 +1279,17 @@
 			ret = PTR_ERR(phy[i]);
 			goto err_link;
 		}
->>>>>>> 407d19ab
-
-	/* initialize SerDes Phy if present */
-	phy = devm_phy_get(dev, "pcie-phy");
-	if (PTR_ERR_OR_ZERO(phy) == -EPROBE_DEFER)
-		return PTR_ERR(phy);
-
-	if (!IS_ERR_OR_NULL(phy)) {
-		ret = phy_init(phy);
-		if (ret < 0)
-			return ret;
-	}
-
-<<<<<<< HEAD
-	/* index 2 is to read PCI DEVICE_ID */
-	res = platform_get_resource(pdev, IORESOURCE_MEM, 2);
-	reg_p = devm_ioremap_resource(dev, res);
-	if (IS_ERR(reg_p))
-		return PTR_ERR(reg_p);
-	ks_pcie->device_id = readl(reg_p) >> 16;
-	devm_iounmap(dev, reg_p);
-	devm_release_mem_region(dev, res->start, resource_size(res));
-
-	ks_pcie->np = dev->of_node;
-	platform_set_drvdata(pdev, ks_pcie);
-	ks_pcie->clk = devm_clk_get(dev, "pcie");
-	if (IS_ERR(ks_pcie->clk)) {
-		dev_err(dev, "Failed to get pcie rc clock\n");
-		return PTR_ERR(ks_pcie->clk);
-=======
+
+		if (!phy[i])
+			continue;
+
+		link[i] = device_link_add(dev, &phy[i]->dev, DL_FLAG_STATELESS);
+		if (!link[i]) {
+			ret = -EINVAL;
+			goto err_link;
+		}
+	}
+
 	ks_pcie->np = np;
 	ks_pcie->pci = pci;
 	ks_pcie->link = link;
@@ -1449,19 +1309,16 @@
 	if (ret) {
 		dev_err(dev, "failed to enable phy\n");
 		goto err_link;
->>>>>>> 407d19ab
-	}
-	ret = clk_prepare_enable(ks_pcie->clk);
-	if (ret)
-		return ret;
+	}
 
 	platform_set_drvdata(pdev, ks_pcie);
-
-<<<<<<< HEAD
-	ret = ks_add_pcie_port(ks_pcie, pdev);
-	if (ret < 0)
-		goto fail_clk;
-=======
+	pm_runtime_enable(dev);
+	ret = pm_runtime_get_sync(dev);
+	if (ret < 0) {
+		dev_err(dev, "pm_runtime_get_sync failed\n");
+		goto err_get_sync;
+	}
+
 	if (pci->version >= 0x480A) {
 		res = platform_get_resource_byname(pdev, IORESOURCE_MEM, "atu");
 		atu_base = devm_ioremap_resource(dev, res);
@@ -1535,13 +1392,35 @@
 	}
 
 	ks_pcie_enable_error_irq(ks_pcie);
->>>>>>> 407d19ab
 
 	return 0;
-fail_clk:
-	clk_disable_unprepare(ks_pcie->clk);
+
+err_get_sync:
+	pm_runtime_put(dev);
+	pm_runtime_disable(dev);
+	ks_pcie_disable_phy(ks_pcie);
+
+err_link:
+	while (--i >= 0 && link[i])
+		device_link_del(link[i]);
 
 	return ret;
+}
+
+static int __exit ks_pcie_remove(struct platform_device *pdev)
+{
+	struct keystone_pcie *ks_pcie = platform_get_drvdata(pdev);
+	struct device_link **link = ks_pcie->link;
+	int num_lanes = ks_pcie->num_lanes;
+	struct device *dev = &pdev->dev;
+
+	pm_runtime_put(dev);
+	pm_runtime_disable(dev);
+	ks_pcie_disable_phy(ks_pcie);
+	while (num_lanes--)
+		device_link_del(link[num_lanes]);
+
+	return 0;
 }
 
 static struct platform_driver ks_pcie_driver __refdata = {
