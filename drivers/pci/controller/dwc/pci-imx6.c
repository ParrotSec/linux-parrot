--- conflicted
+++ resolved
@@ -8,6 +8,7 @@
  * Author: Sean Cross <xobs@kosagi.com>
  */
 
+#include <linux/bitfield.h>
 #include <linux/clk.h>
 #include <linux/delay.h>
 #include <linux/gpio.h>
@@ -18,6 +19,7 @@
 #include <linux/module.h>
 #include <linux/of_gpio.h>
 #include <linux/of_device.h>
+#include <linux/of_address.h>
 #include <linux/pci.h>
 #include <linux/platform_device.h>
 #include <linux/regmap.h>
@@ -27,8 +29,16 @@
 #include <linux/types.h>
 #include <linux/interrupt.h>
 #include <linux/reset.h>
+#include <linux/pm_domain.h>
+#include <linux/pm_runtime.h>
 
 #include "pcie-designware.h"
+
+#define IMX8MQ_GPR_PCIE_REF_USE_PAD		BIT(9)
+#define IMX8MQ_GPR_PCIE_CLK_REQ_OVERRIDE_EN	BIT(10)
+#define IMX8MQ_GPR_PCIE_CLK_REQ_OVERRIDE	BIT(11)
+#define IMX8MQ_GPR12_PCIE2_CTRL_DEVICE_TYPE	GENMASK(11, 8)
+#define IMX8MQ_PCIE2_BASE_ADDR			0x33c00000
 
 #define to_imx6_pcie(x)	dev_get_drvdata((x)->dev)
 
@@ -37,8 +47,6 @@
 	IMX6SX,
 	IMX6QP,
 	IMX7D,
-<<<<<<< HEAD
-=======
 	IMX8MQ,
 };
 
@@ -49,7 +57,6 @@
 struct imx6_pcie_drvdata {
 	enum imx6_pcie_variants variant;
 	u32 flags;
->>>>>>> 407d19ab
 };
 
 struct imx6_pcie {
@@ -60,10 +67,12 @@
 	struct clk		*pcie_phy;
 	struct clk		*pcie_inbound_axi;
 	struct clk		*pcie;
+	struct clk		*pcie_aux;
 	struct regmap		*iomuxc_gpr;
+	u32			controller_id;
 	struct reset_control	*pciephy_reset;
 	struct reset_control	*apps_reset;
-	enum imx6_pcie_variants variant;
+	struct reset_control	*turnoff_reset;
 	u32			tx_deemph_gen1;
 	u32			tx_deemph_gen2_3p5db;
 	u32			tx_deemph_gen2_6db;
@@ -71,6 +80,13 @@
 	u32			tx_swing_low;
 	int			link_gen;
 	struct regulator	*vpcie;
+	void __iomem		*phy_base;
+
+	/* power domain for pcie */
+	struct device		*pd_pcie;
+	/* power domain for pcie phy */
+	struct device		*pd_pcie_phy;
+	const struct imx6_pcie_drvdata *drvdata;
 };
 
 /* Parameters for the waiting for PCIe PHY PLL to lock on i.MX7 */
@@ -100,11 +116,8 @@
 #define PCIE_PHY_STAT_ACK		BIT(16)
 
 #define PCIE_LINK_WIDTH_SPEED_CONTROL	0x80C
-#define PORT_LOGIC_SPEED_CHANGE		(0x1 << 17)
 
 /* PHY registers (not memory-mapped) */
-<<<<<<< HEAD
-=======
 #define PCIE_PHY_ATEOVRD			0x10
 #define  PCIE_PHY_ATEOVRD_EN			BIT(2)
 #define  PCIE_PHY_ATEOVRD_REF_CLKDIV_SHIFT	0
@@ -115,9 +128,25 @@
 #define  PCIE_PHY_MPLL_MULTIPLIER_MASK		0x7f
 #define  PCIE_PHY_MPLL_MULTIPLIER_OVRD		BIT(9)
 
->>>>>>> 407d19ab
 #define PCIE_PHY_RX_ASIC_OUT 0x100D
 #define PCIE_PHY_RX_ASIC_OUT_VALID	(1 << 0)
+
+/* iMX7 PCIe PHY registers */
+#define PCIE_PHY_CMN_REG4		0x14
+/* These are probably the bits that *aren't* DCC_FB_EN */
+#define PCIE_PHY_CMN_REG4_DCC_FB_EN	0x29
+
+#define PCIE_PHY_CMN_REG15	        0x54
+#define PCIE_PHY_CMN_REG15_DLY_4	BIT(2)
+#define PCIE_PHY_CMN_REG15_PLL_PD	BIT(5)
+#define PCIE_PHY_CMN_REG15_OVRD_PLL_PD	BIT(7)
+
+#define PCIE_PHY_CMN_REG24		0x90
+#define PCIE_PHY_CMN_REG24_RX_EQ	BIT(6)
+#define PCIE_PHY_CMN_REG24_RX_EQ_SEL	BIT(3)
+
+#define PCIE_PHY_CMN_REG26		0x98
+#define PCIE_PHY_CMN_REG26_ATT_MODE	0xBC
 
 #define PHY_RX_OVRD_IN_LO 0x1005
 #define PHY_RX_OVRD_IN_LO_RX_DATA_EN		BIT(5)
@@ -252,6 +281,9 @@
 {
 	u16 tmp;
 
+	if (!(imx6_pcie->drvdata->flags & IMX6_PCIE_FLAG_IMX6_PHY))
+		return;
+
 	pcie_phy_read(imx6_pcie, PHY_RX_OVRD_IN_LO, &tmp);
 	tmp |= (PHY_RX_OVRD_IN_LO_RX_DATA_EN |
 		PHY_RX_OVRD_IN_LO_RX_PLL_EN);
@@ -265,6 +297,7 @@
 	pcie_phy_write(imx6_pcie, PHY_RX_OVRD_IN_LO, tmp);
 }
 
+#ifdef CONFIG_ARM
 /*  Added for PCI abort handling */
 static int imx6q_pcie_abort_handler(unsigned long addr,
 		unsigned int fsr, struct pt_regs *regs)
@@ -298,13 +331,55 @@
 
 	return 1;
 }
+#endif
+
+static int imx6_pcie_attach_pd(struct device *dev)
+{
+	struct imx6_pcie *imx6_pcie = dev_get_drvdata(dev);
+	struct device_link *link;
+
+	/* Do nothing when in a single power domain */
+	if (dev->pm_domain)
+		return 0;
+
+	imx6_pcie->pd_pcie = dev_pm_domain_attach_by_name(dev, "pcie");
+	if (IS_ERR(imx6_pcie->pd_pcie))
+		return PTR_ERR(imx6_pcie->pd_pcie);
+	/* Do nothing when power domain missing */
+	if (!imx6_pcie->pd_pcie)
+		return 0;
+	link = device_link_add(dev, imx6_pcie->pd_pcie,
+			DL_FLAG_STATELESS |
+			DL_FLAG_PM_RUNTIME |
+			DL_FLAG_RPM_ACTIVE);
+	if (!link) {
+		dev_err(dev, "Failed to add device_link to pcie pd.\n");
+		return -EINVAL;
+	}
+
+	imx6_pcie->pd_pcie_phy = dev_pm_domain_attach_by_name(dev, "pcie_phy");
+	if (IS_ERR(imx6_pcie->pd_pcie_phy))
+		return PTR_ERR(imx6_pcie->pd_pcie_phy);
+
+	link = device_link_add(dev, imx6_pcie->pd_pcie_phy,
+			DL_FLAG_STATELESS |
+			DL_FLAG_PM_RUNTIME |
+			DL_FLAG_RPM_ACTIVE);
+	if (!link) {
+		dev_err(dev, "Failed to add device_link to pcie_phy pd.\n");
+		return -EINVAL;
+	}
+
+	return 0;
+}
 
 static void imx6_pcie_assert_core_reset(struct imx6_pcie *imx6_pcie)
 {
 	struct device *dev = imx6_pcie->pci->dev;
 
-	switch (imx6_pcie->variant) {
+	switch (imx6_pcie->drvdata->variant) {
 	case IMX7D:
+	case IMX8MQ:
 		reset_control_assert(imx6_pcie->pciephy_reset);
 		reset_control_assert(imx6_pcie->apps_reset);
 		break;
@@ -339,13 +414,20 @@
 	}
 }
 
+static unsigned int imx6_pcie_grp_offset(const struct imx6_pcie *imx6_pcie)
+{
+	WARN_ON(imx6_pcie->drvdata->variant != IMX8MQ);
+	return imx6_pcie->controller_id == 1 ? IOMUXC_GPR16 : IOMUXC_GPR14;
+}
+
 static int imx6_pcie_enable_ref_clk(struct imx6_pcie *imx6_pcie)
 {
 	struct dw_pcie *pci = imx6_pcie->pci;
 	struct device *dev = pci->dev;
+	unsigned int offset;
 	int ret = 0;
 
-	switch (imx6_pcie->variant) {
+	switch (imx6_pcie->drvdata->variant) {
 	case IMX6SX:
 		ret = clk_prepare_enable(imx6_pcie->pcie_inbound_axi);
 		if (ret) {
@@ -373,6 +455,25 @@
 		break;
 	case IMX7D:
 		break;
+	case IMX8MQ:
+		ret = clk_prepare_enable(imx6_pcie->pcie_aux);
+		if (ret) {
+			dev_err(dev, "unable to enable pcie_aux clock\n");
+			break;
+		}
+
+		offset = imx6_pcie_grp_offset(imx6_pcie);
+		/*
+		 * Set the over ride low and enabled
+		 * make sure that REF_CLK is turned on.
+		 */
+		regmap_update_bits(imx6_pcie->iomuxc_gpr, offset,
+				   IMX8MQ_GPR_PCIE_CLK_REQ_OVERRIDE,
+				   0);
+		regmap_update_bits(imx6_pcie->iomuxc_gpr, offset,
+				   IMX8MQ_GPR_PCIE_CLK_REQ_OVERRIDE_EN,
+				   IMX8MQ_GPR_PCIE_CLK_REQ_OVERRIDE_EN);
+		break;
 	}
 
 	return ret;
@@ -442,9 +543,32 @@
 					!imx6_pcie->gpio_active_high);
 	}
 
-	switch (imx6_pcie->variant) {
+	switch (imx6_pcie->drvdata->variant) {
+	case IMX8MQ:
+		reset_control_deassert(imx6_pcie->pciephy_reset);
+		break;
 	case IMX7D:
 		reset_control_deassert(imx6_pcie->pciephy_reset);
+
+		/* Workaround for ERR010728, failure of PCI-e PLL VCO to
+		 * oscillate, especially when cold.  This turns off "Duty-cycle
+		 * Corrector" and other mysterious undocumented things.
+		 */
+		if (likely(imx6_pcie->phy_base)) {
+			/* De-assert DCC_FB_EN */
+			writel(PCIE_PHY_CMN_REG4_DCC_FB_EN,
+			       imx6_pcie->phy_base + PCIE_PHY_CMN_REG4);
+			/* Assert RX_EQS and RX_EQS_SEL */
+			writel(PCIE_PHY_CMN_REG24_RX_EQ_SEL
+				| PCIE_PHY_CMN_REG24_RX_EQ,
+			       imx6_pcie->phy_base + PCIE_PHY_CMN_REG24);
+			/* Assert ATT_MODE */
+			writel(PCIE_PHY_CMN_REG26_ATT_MODE,
+			       imx6_pcie->phy_base + PCIE_PHY_CMN_REG26);
+		} else {
+			dev_warn(dev, "Unable to apply ERR010728 workaround. DT missing fsl,imx7d-pcie-phy phandle ?\n");
+		}
+
 		imx7d_pcie_wait_for_phy_pll_lock(imx6_pcie);
 		break;
 	case IMX6SX:
@@ -478,9 +602,37 @@
 	}
 }
 
+static void imx6_pcie_configure_type(struct imx6_pcie *imx6_pcie)
+{
+	unsigned int mask, val;
+
+	if (imx6_pcie->drvdata->variant == IMX8MQ &&
+	    imx6_pcie->controller_id == 1) {
+		mask   = IMX8MQ_GPR12_PCIE2_CTRL_DEVICE_TYPE;
+		val    = FIELD_PREP(IMX8MQ_GPR12_PCIE2_CTRL_DEVICE_TYPE,
+				    PCI_EXP_TYPE_ROOT_PORT);
+	} else {
+		mask = IMX6Q_GPR12_DEVICE_TYPE;
+		val  = FIELD_PREP(IMX6Q_GPR12_DEVICE_TYPE,
+				  PCI_EXP_TYPE_ROOT_PORT);
+	}
+
+	regmap_update_bits(imx6_pcie->iomuxc_gpr, IOMUXC_GPR12, mask, val);
+}
+
 static void imx6_pcie_init_phy(struct imx6_pcie *imx6_pcie)
 {
-	switch (imx6_pcie->variant) {
+	switch (imx6_pcie->drvdata->variant) {
+	case IMX8MQ:
+		/*
+		 * TODO: Currently this code assumes external
+		 * oscillator is being used
+		 */
+		regmap_update_bits(imx6_pcie->iomuxc_gpr,
+				   imx6_pcie_grp_offset(imx6_pcie),
+				   IMX8MQ_GPR_PCIE_REF_USE_PAD,
+				   IMX8MQ_GPR_PCIE_REF_USE_PAD);
+		break;
 	case IMX7D:
 		regmap_update_bits(imx6_pcie->iomuxc_gpr, IOMUXC_GPR12,
 				   IMX7D_GPR12_PCIE_PHY_REFCLK_SEL, 0);
@@ -516,10 +668,6 @@
 		break;
 	}
 
-<<<<<<< HEAD
-	regmap_update_bits(imx6_pcie->iomuxc_gpr, IOMUXC_GPR12,
-			IMX6Q_GPR12_DEVICE_TYPE, PCI_EXP_TYPE_ROOT_PORT << 12);
-=======
 	imx6_pcie_configure_type(imx6_pcie);
 }
 
@@ -568,7 +716,6 @@
 	pcie_phy_write(imx6_pcie, PCIE_PHY_ATEOVRD, val);
 
 	return 0;
->>>>>>> 407d19ab
 }
 
 static int imx6_pcie_wait_for_speed_change(struct imx6_pcie *imx6_pcie)
@@ -588,6 +735,25 @@
 
 	dev_err(dev, "Speed change timeout\n");
 	return -ETIMEDOUT;
+}
+
+static void imx6_pcie_ltssm_enable(struct device *dev)
+{
+	struct imx6_pcie *imx6_pcie = dev_get_drvdata(dev);
+
+	switch (imx6_pcie->drvdata->variant) {
+	case IMX6Q:
+	case IMX6SX:
+	case IMX6QP:
+		regmap_update_bits(imx6_pcie->iomuxc_gpr, IOMUXC_GPR12,
+				   IMX6Q_GPR12_PCIE_CTL_2,
+				   IMX6Q_GPR12_PCIE_CTL_2);
+		break;
+	case IMX7D:
+	case IMX8MQ:
+		reset_control_deassert(imx6_pcie->apps_reset);
+		break;
+	}
 }
 
 static int imx6_pcie_establish_link(struct imx6_pcie *imx6_pcie)
@@ -608,11 +774,7 @@
 	dw_pcie_writel_dbi(pci, PCIE_RC_LCR, tmp);
 
 	/* Start LTSSM. */
-	if (imx6_pcie->variant == IMX7D)
-		reset_control_deassert(imx6_pcie->apps_reset);
-	else
-		regmap_update_bits(imx6_pcie->iomuxc_gpr, IOMUXC_GPR12,
-				   IMX6Q_GPR12_PCIE_CTL_2, 1 << 10);
+	imx6_pcie_ltssm_enable(dev);
 
 	ret = dw_pcie_wait_for_link(pci);
 	if (ret)
@@ -633,7 +795,8 @@
 		tmp |= PORT_LOGIC_SPEED_CHANGE;
 		dw_pcie_writel_dbi(pci, PCIE_LINK_WIDTH_SPEED_CONTROL, tmp);
 
-		if (imx6_pcie->variant != IMX7D) {
+		if (imx6_pcie->drvdata->flags &
+		    IMX6_PCIE_FLAG_IMX6_SPEED_CHANGE) {
 			/*
 			 * On i.MX7, DIRECT_SPEED_CHANGE behaves differently
 			 * from i.MX6 family when no link speed transition
@@ -680,6 +843,7 @@
 	imx6_pcie_assert_core_reset(imx6_pcie);
 	imx6_pcie_init_phy(imx6_pcie);
 	imx6_pcie_deassert_core_reset(imx6_pcie);
+	imx6_setup_phy_mpll(imx6_pcie);
 	dw_pcie_setup_rc(pp);
 	imx6_pcie_establish_link(imx6_pcie);
 
@@ -724,8 +888,6 @@
 	/* No special ops needed, but pcie-designware still expects this struct */
 };
 
-<<<<<<< HEAD
-=======
 #ifdef CONFIG_PM_SLEEP
 static void imx6_pcie_ltssm_disable(struct device *dev)
 {
@@ -845,12 +1007,12 @@
 				      imx6_pcie_resume_noirq)
 };
 
->>>>>>> 407d19ab
 static int imx6_pcie_probe(struct platform_device *pdev)
 {
 	struct device *dev = &pdev->dev;
 	struct dw_pcie *pci;
 	struct imx6_pcie *imx6_pcie;
+	struct device_node *np;
 	struct resource *dbi_base;
 	struct device_node *node = dev->of_node;
 	int ret;
@@ -868,8 +1030,24 @@
 	pci->ops = &dw_pcie_ops;
 
 	imx6_pcie->pci = pci;
-	imx6_pcie->variant =
-		(enum imx6_pcie_variants)of_device_get_match_data(dev);
+	imx6_pcie->drvdata = of_device_get_match_data(dev);
+
+	/* Find the PHY if one is defined, only imx7d uses it */
+	np = of_parse_phandle(node, "fsl,imx7d-pcie-phy", 0);
+	if (np) {
+		struct resource res;
+
+		ret = of_address_to_resource(np, 0, &res);
+		if (ret) {
+			dev_err(dev, "Unable to map PCIe PHY\n");
+			return ret;
+		}
+		imx6_pcie->phy_base = devm_ioremap_resource(dev, &res);
+		if (IS_ERR(imx6_pcie->phy_base)) {
+			dev_err(dev, "Unable to map PCIe PHY\n");
+			return PTR_ERR(imx6_pcie->phy_base);
+		}
+	}
 
 	dbi_base = platform_get_resource(pdev, IORESOURCE_MEM, 0);
 	pci->dbi_base = devm_ioremap_resource(dev, dbi_base);
@@ -913,7 +1091,7 @@
 		return PTR_ERR(imx6_pcie->pcie);
 	}
 
-	switch (imx6_pcie->variant) {
+	switch (imx6_pcie->drvdata->variant) {
 	case IMX6SX:
 		imx6_pcie->pcie_inbound_axi = devm_clk_get(dev,
 							   "pcie_inbound_axi");
@@ -922,7 +1100,17 @@
 			return PTR_ERR(imx6_pcie->pcie_inbound_axi);
 		}
 		break;
+	case IMX8MQ:
+		imx6_pcie->pcie_aux = devm_clk_get(dev, "pcie_aux");
+		if (IS_ERR(imx6_pcie->pcie_aux)) {
+			dev_err(dev, "pcie_aux clock source missing or invalid\n");
+			return PTR_ERR(imx6_pcie->pcie_aux);
+		}
+		/* fall through */
 	case IMX7D:
+		if (dbi_base->start == IMX8MQ_PCIE2_BASE_ADDR)
+			imx6_pcie->controller_id = 1;
+
 		imx6_pcie->pciephy_reset = devm_reset_control_get_exclusive(dev,
 									    "pciephy");
 		if (IS_ERR(imx6_pcie->pciephy_reset)) {
@@ -939,6 +1127,13 @@
 		break;
 	default:
 		break;
+	}
+
+	/* Grab turnoff reset */
+	imx6_pcie->turnoff_reset = devm_reset_control_get_optional_exclusive(dev, "turnoff");
+	if (IS_ERR(imx6_pcie->turnoff_reset)) {
+		dev_err(dev, "Failed to get TURNOFF reset control\n");
+		return PTR_ERR(imx6_pcie->turnoff_reset);
 	}
 
 	/* Grab GPR config register range */
@@ -985,6 +1180,10 @@
 
 	platform_set_drvdata(pdev, imx6_pcie);
 
+	ret = imx6_pcie_attach_pd(dev);
+	if (ret)
+		return ret;
+
 	ret = imx6_add_pcie_port(imx6_pcie, pdev);
 	if (ret < 0)
 		return ret;
@@ -1008,8 +1207,6 @@
 	imx6_pcie_assert_core_reset(imx6_pcie);
 }
 
-<<<<<<< HEAD
-=======
 static const struct imx6_pcie_drvdata drvdata[] = {
 	[IMX6Q] = {
 		.variant = IMX6Q,
@@ -1036,12 +1233,12 @@
 	},
 };
 
->>>>>>> 407d19ab
 static const struct of_device_id imx6_pcie_of_match[] = {
-	{ .compatible = "fsl,imx6q-pcie",  .data = (void *)IMX6Q,  },
-	{ .compatible = "fsl,imx6sx-pcie", .data = (void *)IMX6SX, },
-	{ .compatible = "fsl,imx6qp-pcie", .data = (void *)IMX6QP, },
-	{ .compatible = "fsl,imx7d-pcie",  .data = (void *)IMX7D,  },
+	{ .compatible = "fsl,imx6q-pcie",  .data = &drvdata[IMX6Q],  },
+	{ .compatible = "fsl,imx6sx-pcie", .data = &drvdata[IMX6SX], },
+	{ .compatible = "fsl,imx6qp-pcie", .data = &drvdata[IMX6QP], },
+	{ .compatible = "fsl,imx7d-pcie",  .data = &drvdata[IMX7D],  },
+	{ .compatible = "fsl,imx8mq-pcie", .data = &drvdata[IMX8MQ], } ,
 	{},
 };
 
@@ -1050,11 +1247,8 @@
 		.name	= "imx6q-pcie",
 		.of_match_table = imx6_pcie_of_match,
 		.suppress_bind_attrs = true,
-<<<<<<< HEAD
-=======
 		.pm = &imx6_pcie_pm_ops,
 		.probe_type = PROBE_PREFER_ASYNCHRONOUS,
->>>>>>> 407d19ab
 	},
 	.probe    = imx6_pcie_probe,
 	.shutdown = imx6_pcie_shutdown,
@@ -1062,6 +1256,7 @@
 
 static int __init imx6_pcie_init(void)
 {
+#ifdef CONFIG_ARM
 	/*
 	 * Since probe() can be deferred we need to make sure that
 	 * hook_fault_code is not called after __init memory is freed
@@ -1071,6 +1266,7 @@
 	 */
 	hook_fault_code(8, imx6q_pcie_abort_handler, SIGBUS, 0,
 			"external abort on non-linefetch");
+#endif
 
 	return platform_driver_register(&imx6_pcie_driver);
 }
