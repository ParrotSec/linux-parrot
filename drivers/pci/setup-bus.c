--- conflicted
+++ resolved
@@ -734,57 +734,20 @@
  */
 static void pci_bridge_check_ranges(struct pci_bus *bus)
 {
-	u16 io;
-	u32 pmem;
 	struct pci_dev *bridge = bus->self;
-	struct resource *b_res;
-
-	b_res = &bridge->resource[PCI_BRIDGE_RESOURCES];
+	struct resource *b_res = &bridge->resource[PCI_BRIDGE_RESOURCES];
+
 	b_res[1].flags |= IORESOURCE_MEM;
 
-	pci_read_config_word(bridge, PCI_IO_BASE, &io);
-	if (!io) {
-		pci_write_config_word(bridge, PCI_IO_BASE, 0xe0f0);
-		pci_read_config_word(bridge, PCI_IO_BASE, &io);
-		pci_write_config_word(bridge, PCI_IO_BASE, 0x0);
-	}
-	if (io)
+	if (bridge->io_window)
 		b_res[0].flags |= IORESOURCE_IO;
 
-	/*  DECchip 21050 pass 2 errata: the bridge may miss an address
-	    disconnect boundary by one PCI data phase.
-	    Workaround: do not use prefetching on this device. */
-	if (bridge->vendor == PCI_VENDOR_ID_DEC && bridge->device == 0x0001)
-		return;
-
-	pci_read_config_dword(bridge, PCI_PREF_MEMORY_BASE, &pmem);
-	if (!pmem) {
-		pci_write_config_dword(bridge, PCI_PREF_MEMORY_BASE,
-					       0xffe0fff0);
-		pci_read_config_dword(bridge, PCI_PREF_MEMORY_BASE, &pmem);
-		pci_write_config_dword(bridge, PCI_PREF_MEMORY_BASE, 0x0);
-	}
-	if (pmem) {
+	if (bridge->pref_window) {
 		b_res[2].flags |= IORESOURCE_MEM | IORESOURCE_PREFETCH;
-		if ((pmem & PCI_PREF_RANGE_TYPE_MASK) ==
-		    PCI_PREF_RANGE_TYPE_64) {
+		if (bridge->pref_64_window) {
 			b_res[2].flags |= IORESOURCE_MEM_64;
 			b_res[2].flags |= PCI_PREF_RANGE_TYPE_64;
 		}
-	}
-
-	/* double check if bridge does support 64 bit pref */
-	if (b_res[2].flags & IORESOURCE_MEM_64) {
-		u32 mem_base_hi, tmp;
-		pci_read_config_dword(bridge, PCI_PREF_BASE_UPPER32,
-					 &mem_base_hi);
-		pci_write_config_dword(bridge, PCI_PREF_BASE_UPPER32,
-					       0xffffffff);
-		pci_read_config_dword(bridge, PCI_PREF_BASE_UPPER32, &tmp);
-		if (!tmp)
-			b_res[2].flags &= ~IORESOURCE_MEM_64;
-		pci_write_config_dword(bridge, PCI_PREF_BASE_UPPER32,
-				       mem_base_hi);
 	}
 }
 
@@ -810,19 +773,12 @@
 }
 
 static resource_size_t calculate_iosize(resource_size_t size,
-<<<<<<< HEAD
-		resource_size_t min_size,
-		resource_size_t size1,
-		resource_size_t old_size,
-		resource_size_t align)
-=======
 					resource_size_t min_size,
 					resource_size_t size1,
 					resource_size_t add_size,
 					resource_size_t children_add_size,
 					resource_size_t old_size,
 					resource_size_t align)
->>>>>>> 407d19ab
 {
 	if (size < min_size)
 		size = min_size;
@@ -835,25 +791,20 @@
 #if defined(CONFIG_ISA) || defined(CONFIG_EISA)
 	size = (size & 0xff) + ((size & ~0xffUL) << 2);
 #endif
-	size = ALIGN(size + size1, align);
+	size = size + size1;
 	if (size < old_size)
 		size = old_size;
+
+	size = ALIGN(max(size, add_size) + children_add_size, align);
 	return size;
 }
 
 static resource_size_t calculate_memsize(resource_size_t size,
-<<<<<<< HEAD
-		resource_size_t min_size,
-		resource_size_t size1,
-		resource_size_t old_size,
-		resource_size_t align)
-=======
 					 resource_size_t min_size,
 					 resource_size_t add_size,
 					 resource_size_t children_add_size,
 					 resource_size_t old_size,
 					 resource_size_t align)
->>>>>>> 407d19ab
 {
 	if (size < min_size)
 		size = min_size;
@@ -861,7 +812,8 @@
 		old_size = 0;
 	if (size < old_size)
 		size = old_size;
-	size = ALIGN(size + size1, align);
+
+	size = ALIGN(max(size, add_size) + children_add_size, align);
 	return size;
 }
 
@@ -950,12 +902,10 @@
 		}
 	}
 
-	size0 = calculate_iosize(size, min_size, size1,
+	size0 = calculate_iosize(size, min_size, size1, 0, 0,
 			resource_size(b_res), min_align);
-	if (children_add_size > add_size)
-		add_size = children_add_size;
-	size1 = (!realloc_head || (realloc_head && !add_size)) ? size0 :
-		calculate_iosize(size, min_size, add_size + size1,
+	size1 = (!realloc_head || (realloc_head && !add_size && !children_add_size)) ? size0 :
+		calculate_iosize(size, min_size, size1, add_size, children_add_size,
 			resource_size(b_res), min_align);
 	if (!size0 && !size1) {
 		if (b_res->start || b_res->end)
@@ -1101,12 +1051,10 @@
 
 	min_align = calculate_mem_align(aligns, max_order);
 	min_align = max(min_align, window_alignment(bus, b_res->flags));
-	size0 = calculate_memsize(size, min_size, 0, resource_size(b_res), min_align);
+	size0 = calculate_memsize(size, min_size, 0, 0, resource_size(b_res), min_align);
 	add_align = max(min_align, add_align);
-	if (children_add_size > add_size)
-		add_size = children_add_size;
-	size1 = (!realloc_head || (realloc_head && !add_size)) ? size0 :
-		calculate_memsize(size, min_size, add_size,
+	size1 = (!realloc_head || (realloc_head && !add_size && !children_add_size)) ? size0 :
+		calculate_memsize(size, min_size, add_size, children_add_size,
 				resource_size(b_res), add_align);
 	if (!size0 && !size1) {
 		if (b_res->start || b_res->end)
@@ -1239,12 +1187,12 @@
 		if (!b)
 			continue;
 
-		switch (dev->class >> 8) {
-		case PCI_CLASS_BRIDGE_CARDBUS:
+		switch (dev->hdr_type) {
+		case PCI_HEADER_TYPE_CARDBUS:
 			pci_bus_size_cardbus(b, realloc_head);
 			break;
 
-		case PCI_CLASS_BRIDGE_PCI:
+		case PCI_HEADER_TYPE_BRIDGE:
 		default:
 			__pci_bus_size_bridges(b, realloc_head);
 			break;
@@ -1255,18 +1203,12 @@
 	if (pci_is_root_bus(bus))
 		return;
 
-<<<<<<< HEAD
-	switch (bus->self->class >> 8) {
-	case PCI_CLASS_BRIDGE_CARDBUS:
-		/* don't size cardbuses yet. */
-=======
 	switch (bus->self->hdr_type) {
 	case PCI_HEADER_TYPE_CARDBUS:
 		/* Don't size CardBuses yet */
->>>>>>> 407d19ab
 		break;
 
-	case PCI_CLASS_BRIDGE_PCI:
+	case PCI_HEADER_TYPE_BRIDGE:
 		pci_bridge_check_ranges(bus);
 		if (bus->self->is_hotplug_bridge) {
 			additional_io_size  = pci_hotplug_io_size;
@@ -1414,13 +1356,13 @@
 
 		__pci_bus_assign_resources(b, realloc_head, fail_head);
 
-		switch (dev->class >> 8) {
-		case PCI_CLASS_BRIDGE_PCI:
+		switch (dev->hdr_type) {
+		case PCI_HEADER_TYPE_BRIDGE:
 			if (!pci_is_enabled(dev))
 				pci_setup_bridge(b);
 			break;
 
-		case PCI_CLASS_BRIDGE_CARDBUS:
+		case PCI_HEADER_TYPE_CARDBUS:
 			pci_setup_cardbus(b);
 			break;
 
