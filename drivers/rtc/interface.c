// SPDX-License-Identifier: GPL-2.0
/*
 * RTC subsystem, interface functions
 *
 * Copyright (C) 2005 Tower Technologies
 * Author: Alessandro Zummo <a.zummo@towertech.it>
 *
 * based on arch/arm/common/rtctime.c
 */

#include <linux/rtc.h>
#include <linux/sched.h>
#include <linux/module.h>
#include <linux/log2.h>
#include <linux/workqueue.h>

#define CREATE_TRACE_POINTS
#include <trace/events/rtc.h>

static int rtc_timer_enqueue(struct rtc_device *rtc, struct rtc_timer *timer);
static void rtc_timer_remove(struct rtc_device *rtc, struct rtc_timer *timer);

static void rtc_add_offset(struct rtc_device *rtc, struct rtc_time *tm)
{
	time64_t secs;

	if (!rtc->offset_secs)
		return;

	secs = rtc_tm_to_time64(tm);

	/*
	 * Since the reading time values from RTC device are always in the RTC
	 * original valid range, but we need to skip the overlapped region
	 * between expanded range and original range, which is no need to add
	 * the offset.
	 */
	if ((rtc->start_secs > rtc->range_min && secs >= rtc->start_secs) ||
	    (rtc->start_secs < rtc->range_min &&
	     secs <= (rtc->start_secs + rtc->range_max - rtc->range_min)))
		return;

	rtc_time64_to_tm(secs + rtc->offset_secs, tm);
}

static void rtc_subtract_offset(struct rtc_device *rtc, struct rtc_time *tm)
{
	time64_t secs;

	if (!rtc->offset_secs)
		return;

	secs = rtc_tm_to_time64(tm);

	/*
	 * If the setting time values are in the valid range of RTC hardware
	 * device, then no need to subtract the offset when setting time to RTC
	 * device. Otherwise we need to subtract the offset to make the time
	 * values are valid for RTC hardware device.
	 */
	if (secs >= rtc->range_min && secs <= rtc->range_max)
		return;

	rtc_time64_to_tm(secs - rtc->offset_secs, tm);
}

static int rtc_valid_range(struct rtc_device *rtc, struct rtc_time *tm)
{
	if (rtc->range_min != rtc->range_max) {
		time64_t time = rtc_tm_to_time64(tm);
		time64_t range_min = rtc->set_start_time ? rtc->start_secs :
			rtc->range_min;
		time64_t range_max = rtc->set_start_time ?
			(rtc->start_secs + rtc->range_max - rtc->range_min) :
			rtc->range_max;

		if (time < range_min || time > range_max)
			return -ERANGE;
	}

	return 0;
}

static int __rtc_read_time(struct rtc_device *rtc, struct rtc_time *tm)
{
	int err;

	if (!rtc->ops) {
		err = -ENODEV;
	} else if (!rtc->ops->read_time) {
		err = -EINVAL;
	} else {
		memset(tm, 0, sizeof(struct rtc_time));
		err = rtc->ops->read_time(rtc->dev.parent, tm);
		if (err < 0) {
			dev_dbg(&rtc->dev, "read_time: fail to read: %d\n",
				err);
			return err;
		}

		rtc_add_offset(rtc, tm);

		err = rtc_valid_tm(tm);
		if (err < 0)
			dev_dbg(&rtc->dev, "read_time: rtc_time isn't valid\n");
	}
	return err;
}

int rtc_read_time(struct rtc_device *rtc, struct rtc_time *tm)
{
	int err;

	err = mutex_lock_interruptible(&rtc->ops_lock);
	if (err)
		return err;

	err = __rtc_read_time(rtc, tm);
	mutex_unlock(&rtc->ops_lock);

	trace_rtc_read_time(rtc_tm_to_time64(tm), err);
	return err;
}
EXPORT_SYMBOL_GPL(rtc_read_time);

int rtc_set_time(struct rtc_device *rtc, struct rtc_time *tm)
{
	int err;

	err = rtc_valid_tm(tm);
	if (err != 0)
		return err;

	err = rtc_valid_range(rtc, tm);
	if (err)
		return err;

	rtc_subtract_offset(rtc, tm);

	err = mutex_lock_interruptible(&rtc->ops_lock);
	if (err)
		return err;

	if (!rtc->ops)
		err = -ENODEV;
	else if (rtc->ops->set_time)
		err = rtc->ops->set_time(rtc->dev.parent, tm);
	else
		err = -EINVAL;

	pm_stay_awake(rtc->dev.parent);
	mutex_unlock(&rtc->ops_lock);
	/* A timer might have just expired */
	schedule_work(&rtc->irqwork);

	trace_rtc_set_time(rtc_tm_to_time64(tm), err);
	return err;
}
EXPORT_SYMBOL_GPL(rtc_set_time);

static int rtc_read_alarm_internal(struct rtc_device *rtc,
				   struct rtc_wkalrm *alarm)
{
	int err;

	err = mutex_lock_interruptible(&rtc->ops_lock);
	if (err)
		return err;

	if (!rtc->ops) {
		err = -ENODEV;
	} else if (!rtc->ops->read_alarm) {
		err = -EINVAL;
	} else {
		alarm->enabled = 0;
		alarm->pending = 0;
		alarm->time.tm_sec = -1;
		alarm->time.tm_min = -1;
		alarm->time.tm_hour = -1;
		alarm->time.tm_mday = -1;
		alarm->time.tm_mon = -1;
		alarm->time.tm_year = -1;
		alarm->time.tm_wday = -1;
		alarm->time.tm_yday = -1;
		alarm->time.tm_isdst = -1;
		err = rtc->ops->read_alarm(rtc->dev.parent, alarm);
	}

	mutex_unlock(&rtc->ops_lock);

	trace_rtc_read_alarm(rtc_tm_to_time64(&alarm->time), err);
	return err;
}

int __rtc_read_alarm(struct rtc_device *rtc, struct rtc_wkalrm *alarm)
{
	int err;
	struct rtc_time before, now;
	int first_time = 1;
	time64_t t_now, t_alm;
	enum { none, day, month, year } missing = none;
	unsigned int days;

	/* The lower level RTC driver may return -1 in some fields,
	 * creating invalid alarm->time values, for reasons like:
	 *
	 *   - The hardware may not be capable of filling them in;
	 *     many alarms match only on time-of-day fields, not
	 *     day/month/year calendar data.
	 *
	 *   - Some hardware uses illegal values as "wildcard" match
	 *     values, which non-Linux firmware (like a BIOS) may try
	 *     to set up as e.g. "alarm 15 minutes after each hour".
	 *     Linux uses only oneshot alarms.
	 *
	 * When we see that here, we deal with it by using values from
	 * a current RTC timestamp for any missing (-1) values.  The
	 * RTC driver prevents "periodic alarm" modes.
	 *
	 * But this can be racey, because some fields of the RTC timestamp
	 * may have wrapped in the interval since we read the RTC alarm,
	 * which would lead to us inserting inconsistent values in place
	 * of the -1 fields.
	 *
	 * Reading the alarm and timestamp in the reverse sequence
	 * would have the same race condition, and not solve the issue.
	 *
	 * So, we must first read the RTC timestamp,
	 * then read the RTC alarm value,
	 * and then read a second RTC timestamp.
	 *
	 * If any fields of the second timestamp have changed
	 * when compared with the first timestamp, then we know
	 * our timestamp may be inconsistent with that used by
	 * the low-level rtc_read_alarm_internal() function.
	 *
	 * So, when the two timestamps disagree, we just loop and do
	 * the process again to get a fully consistent set of values.
	 *
	 * This could all instead be done in the lower level driver,
	 * but since more than one lower level RTC implementation needs it,
	 * then it's probably best best to do it here instead of there..
	 */

	/* Get the "before" timestamp */
	err = rtc_read_time(rtc, &before);
	if (err < 0)
		return err;
	do {
		if (!first_time)
			memcpy(&before, &now, sizeof(struct rtc_time));
		first_time = 0;

		/* get the RTC alarm values, which may be incomplete */
		err = rtc_read_alarm_internal(rtc, alarm);
		if (err)
			return err;

		/* full-function RTCs won't have such missing fields */
		if (rtc_valid_tm(&alarm->time) == 0) {
			rtc_add_offset(rtc, &alarm->time);
			return 0;
		}

		/* get the "after" timestamp, to detect wrapped fields */
		err = rtc_read_time(rtc, &now);
		if (err < 0)
			return err;

		/* note that tm_sec is a "don't care" value here: */
	} while (before.tm_min  != now.tm_min ||
		 before.tm_hour != now.tm_hour ||
		 before.tm_mon  != now.tm_mon ||
		 before.tm_year != now.tm_year);

	/* Fill in the missing alarm fields using the timestamp; we
	 * know there's at least one since alarm->time is invalid.
	 */
	if (alarm->time.tm_sec == -1)
		alarm->time.tm_sec = now.tm_sec;
	if (alarm->time.tm_min == -1)
		alarm->time.tm_min = now.tm_min;
	if (alarm->time.tm_hour == -1)
		alarm->time.tm_hour = now.tm_hour;

	/* For simplicity, only support date rollover for now */
	if (alarm->time.tm_mday < 1 || alarm->time.tm_mday > 31) {
		alarm->time.tm_mday = now.tm_mday;
		missing = day;
	}
	if ((unsigned int)alarm->time.tm_mon >= 12) {
		alarm->time.tm_mon = now.tm_mon;
		if (missing == none)
			missing = month;
	}
	if (alarm->time.tm_year == -1) {
		alarm->time.tm_year = now.tm_year;
		if (missing == none)
			missing = year;
	}

	/* Can't proceed if alarm is still invalid after replacing
	 * missing fields.
	 */
	err = rtc_valid_tm(&alarm->time);
	if (err)
		goto done;

	/* with luck, no rollover is needed */
	t_now = rtc_tm_to_time64(&now);
	t_alm = rtc_tm_to_time64(&alarm->time);
	if (t_now < t_alm)
		goto done;

	switch (missing) {
	/* 24 hour rollover ... if it's now 10am Monday, an alarm that
	 * that will trigger at 5am will do so at 5am Tuesday, which
	 * could also be in the next month or year.  This is a common
	 * case, especially for PCs.
	 */
	case day:
		dev_dbg(&rtc->dev, "alarm rollover: %s\n", "day");
		t_alm += 24 * 60 * 60;
		rtc_time64_to_tm(t_alm, &alarm->time);
		break;

	/* Month rollover ... if it's the 31th, an alarm on the 3rd will
	 * be next month.  An alarm matching on the 30th, 29th, or 28th
	 * may end up in the month after that!  Many newer PCs support
	 * this type of alarm.
	 */
	case month:
		dev_dbg(&rtc->dev, "alarm rollover: %s\n", "month");
		do {
			if (alarm->time.tm_mon < 11) {
				alarm->time.tm_mon++;
			} else {
				alarm->time.tm_mon = 0;
				alarm->time.tm_year++;
			}
			days = rtc_month_days(alarm->time.tm_mon,
					      alarm->time.tm_year);
		} while (days < alarm->time.tm_mday);
		break;

	/* Year rollover ... easy except for leap years! */
	case year:
		dev_dbg(&rtc->dev, "alarm rollover: %s\n", "year");
		do {
			alarm->time.tm_year++;
		} while (!is_leap_year(alarm->time.tm_year + 1900) &&
			 rtc_valid_tm(&alarm->time) != 0);
		break;

	default:
		dev_warn(&rtc->dev, "alarm rollover not handled\n");
	}

	err = rtc_valid_tm(&alarm->time);

done:
<<<<<<< HEAD
	if (err) {
		dev_warn(&rtc->dev, "invalid alarm value: %d-%d-%d %d:%d:%d\n",
			alarm->time.tm_year + 1900, alarm->time.tm_mon + 1,
			alarm->time.tm_mday, alarm->time.tm_hour, alarm->time.tm_min,
			alarm->time.tm_sec);
	}
=======
	if (err)
		dev_warn(&rtc->dev, "invalid alarm value: %ptR\n",
			 &alarm->time);
>>>>>>> 407d19ab

	return err;
}

int rtc_read_alarm(struct rtc_device *rtc, struct rtc_wkalrm *alarm)
{
	int err;

	err = mutex_lock_interruptible(&rtc->ops_lock);
	if (err)
		return err;
	if (!rtc->ops) {
		err = -ENODEV;
	} else if (!rtc->ops->read_alarm) {
		err = -EINVAL;
	} else {
		memset(alarm, 0, sizeof(struct rtc_wkalrm));
		alarm->enabled = rtc->aie_timer.enabled;
		alarm->time = rtc_ktime_to_tm(rtc->aie_timer.node.expires);
	}
	mutex_unlock(&rtc->ops_lock);

	trace_rtc_read_alarm(rtc_tm_to_time64(&alarm->time), err);
	return err;
}
EXPORT_SYMBOL_GPL(rtc_read_alarm);

static int __rtc_set_alarm(struct rtc_device *rtc, struct rtc_wkalrm *alarm)
{
	struct rtc_time tm;
	time64_t now, scheduled;
	int err;

	err = rtc_valid_tm(&alarm->time);
	if (err)
		return err;

	scheduled = rtc_tm_to_time64(&alarm->time);

	/* Make sure we're not setting alarms in the past */
	err = __rtc_read_time(rtc, &tm);
	if (err)
		return err;
	now = rtc_tm_to_time64(&tm);
	if (scheduled <= now)
		return -ETIME;
	/*
	 * XXX - We just checked to make sure the alarm time is not
	 * in the past, but there is still a race window where if
	 * the is alarm set for the next second and the second ticks
	 * over right here, before we set the alarm.
	 */

	rtc_subtract_offset(rtc, &alarm->time);

	if (!rtc->ops)
		err = -ENODEV;
	else if (!rtc->ops->set_alarm)
		err = -EINVAL;
	else
		err = rtc->ops->set_alarm(rtc->dev.parent, alarm);

	trace_rtc_set_alarm(rtc_tm_to_time64(&alarm->time), err);
	return err;
}

int rtc_set_alarm(struct rtc_device *rtc, struct rtc_wkalrm *alarm)
{
	int err;

	if (!rtc->ops)
		return -ENODEV;
	else if (!rtc->ops->set_alarm)
		return -EINVAL;

	err = rtc_valid_tm(&alarm->time);
	if (err != 0)
		return err;

	err = rtc_valid_range(rtc, &alarm->time);
	if (err)
		return err;

	err = mutex_lock_interruptible(&rtc->ops_lock);
	if (err)
		return err;
	if (rtc->aie_timer.enabled)
		rtc_timer_remove(rtc, &rtc->aie_timer);

	rtc->aie_timer.node.expires = rtc_tm_to_ktime(alarm->time);
	rtc->aie_timer.period = 0;
	if (alarm->enabled)
		err = rtc_timer_enqueue(rtc, &rtc->aie_timer);

	mutex_unlock(&rtc->ops_lock);

	return err;
}
EXPORT_SYMBOL_GPL(rtc_set_alarm);

/* Called once per device from rtc_device_register */
int rtc_initialize_alarm(struct rtc_device *rtc, struct rtc_wkalrm *alarm)
{
	int err;
	struct rtc_time now;

	err = rtc_valid_tm(&alarm->time);
	if (err != 0)
		return err;

	err = rtc_read_time(rtc, &now);
	if (err)
		return err;

	err = mutex_lock_interruptible(&rtc->ops_lock);
	if (err)
		return err;

	rtc->aie_timer.node.expires = rtc_tm_to_ktime(alarm->time);
	rtc->aie_timer.period = 0;

	/* Alarm has to be enabled & in the future for us to enqueue it */
	if (alarm->enabled && (rtc_tm_to_ktime(now) <
			 rtc->aie_timer.node.expires)) {
		rtc->aie_timer.enabled = 1;
		timerqueue_add(&rtc->timerqueue, &rtc->aie_timer.node);
		trace_rtc_timer_enqueue(&rtc->aie_timer);
	}
	mutex_unlock(&rtc->ops_lock);
	return err;
}
EXPORT_SYMBOL_GPL(rtc_initialize_alarm);

int rtc_alarm_irq_enable(struct rtc_device *rtc, unsigned int enabled)
{
	int err;

	err = mutex_lock_interruptible(&rtc->ops_lock);
	if (err)
		return err;

	if (rtc->aie_timer.enabled != enabled) {
		if (enabled)
			err = rtc_timer_enqueue(rtc, &rtc->aie_timer);
		else
			rtc_timer_remove(rtc, &rtc->aie_timer);
	}

	if (err)
		/* nothing */;
	else if (!rtc->ops)
		err = -ENODEV;
	else if (!rtc->ops->alarm_irq_enable)
		err = -EINVAL;
	else
		err = rtc->ops->alarm_irq_enable(rtc->dev.parent, enabled);

	mutex_unlock(&rtc->ops_lock);

	trace_rtc_alarm_irq_enable(enabled, err);
	return err;
}
EXPORT_SYMBOL_GPL(rtc_alarm_irq_enable);

int rtc_update_irq_enable(struct rtc_device *rtc, unsigned int enabled)
{
	int err;

	err = mutex_lock_interruptible(&rtc->ops_lock);
	if (err)
		return err;

#ifdef CONFIG_RTC_INTF_DEV_UIE_EMUL
	if (enabled == 0 && rtc->uie_irq_active) {
		mutex_unlock(&rtc->ops_lock);
		return rtc_dev_update_irq_enable_emul(rtc, 0);
	}
#endif
	/* make sure we're changing state */
	if (rtc->uie_rtctimer.enabled == enabled)
		goto out;

	if (rtc->uie_unsupported) {
		err = -EINVAL;
		goto out;
	}

	if (enabled) {
		struct rtc_time tm;
		ktime_t now, onesec;

		__rtc_read_time(rtc, &tm);
		onesec = ktime_set(1, 0);
		now = rtc_tm_to_ktime(tm);
		rtc->uie_rtctimer.node.expires = ktime_add(now, onesec);
		rtc->uie_rtctimer.period = ktime_set(1, 0);
		err = rtc_timer_enqueue(rtc, &rtc->uie_rtctimer);
	} else {
		rtc_timer_remove(rtc, &rtc->uie_rtctimer);
	}

out:
	mutex_unlock(&rtc->ops_lock);
#ifdef CONFIG_RTC_INTF_DEV_UIE_EMUL
	/*
	 * Enable emulation if the driver returned -EINVAL to signal that it has
	 * been configured without interrupts or they are not available at the
	 * moment.
	 */
	if (err == -EINVAL)
		err = rtc_dev_update_irq_enable_emul(rtc, enabled);
#endif
	return err;
}
EXPORT_SYMBOL_GPL(rtc_update_irq_enable);

/**
 * rtc_handle_legacy_irq - AIE, UIE and PIE event hook
 * @rtc: pointer to the rtc device
 *
 * This function is called when an AIE, UIE or PIE mode interrupt
 * has occurred (or been emulated).
 *
 * Triggers the registered irq_task function callback.
 */
void rtc_handle_legacy_irq(struct rtc_device *rtc, int num, int mode)
{
	unsigned long flags;

	/* mark one irq of the appropriate mode */
	spin_lock_irqsave(&rtc->irq_lock, flags);
	rtc->irq_data = (rtc->irq_data + (num << 8)) | (RTC_IRQF | mode);
	spin_unlock_irqrestore(&rtc->irq_lock, flags);

	wake_up_interruptible(&rtc->irq_queue);
	kill_fasync(&rtc->async_queue, SIGIO, POLL_IN);
}

/**
 * rtc_aie_update_irq - AIE mode rtctimer hook
 * @private: pointer to the rtc_device
 *
 * This functions is called when the aie_timer expires.
 */
void rtc_aie_update_irq(void *private)
{
	struct rtc_device *rtc = (struct rtc_device *)private;
	rtc_handle_legacy_irq(rtc, 1, RTC_AF);
}

/**
 * rtc_uie_update_irq - UIE mode rtctimer hook
 * @private: pointer to the rtc_device
 *
 * This functions is called when the uie_timer expires.
 */
void rtc_uie_update_irq(void *private)
{
	struct rtc_device *rtc = (struct rtc_device *)private;
	rtc_handle_legacy_irq(rtc, 1,  RTC_UF);
}

/**
 * rtc_pie_update_irq - PIE mode hrtimer hook
 * @timer: pointer to the pie mode hrtimer
 *
 * This function is used to emulate PIE mode interrupts
 * using an hrtimer. This function is called when the periodic
 * hrtimer expires.
 */
enum hrtimer_restart rtc_pie_update_irq(struct hrtimer *timer)
{
	struct rtc_device *rtc;
	ktime_t period;
	int count;

	rtc = container_of(timer, struct rtc_device, pie_timer);

	period = NSEC_PER_SEC / rtc->irq_freq;
	count = hrtimer_forward_now(timer, period);

	rtc_handle_legacy_irq(rtc, count, RTC_PF);

	return HRTIMER_RESTART;
}

/**
 * rtc_update_irq - Triggered when a RTC interrupt occurs.
 * @rtc: the rtc device
 * @num: how many irqs are being reported (usually one)
 * @events: mask of RTC_IRQF with one or more of RTC_PF, RTC_AF, RTC_UF
 * Context: any
 */
void rtc_update_irq(struct rtc_device *rtc,
		    unsigned long num, unsigned long events)
{
	if (IS_ERR_OR_NULL(rtc))
		return;

	pm_stay_awake(rtc->dev.parent);
	schedule_work(&rtc->irqwork);
}
EXPORT_SYMBOL_GPL(rtc_update_irq);

static int __rtc_match(struct device *dev, const void *data)
{
	const char *name = data;

	if (strcmp(dev_name(dev), name) == 0)
		return 1;
	return 0;
}

struct rtc_device *rtc_class_open(const char *name)
{
	struct device *dev;
	struct rtc_device *rtc = NULL;

	dev = class_find_device(rtc_class, NULL, name, __rtc_match);
	if (dev)
		rtc = to_rtc_device(dev);

	if (rtc) {
		if (!try_module_get(rtc->owner)) {
			put_device(dev);
			rtc = NULL;
		}
	}

	return rtc;
}
EXPORT_SYMBOL_GPL(rtc_class_open);

void rtc_class_close(struct rtc_device *rtc)
{
	module_put(rtc->owner);
	put_device(&rtc->dev);
}
EXPORT_SYMBOL_GPL(rtc_class_close);

static int rtc_update_hrtimer(struct rtc_device *rtc, int enabled)
{
	/*
	 * We always cancel the timer here first, because otherwise
	 * we could run into BUG_ON(timer->state != HRTIMER_STATE_CALLBACK);
	 * when we manage to start the timer before the callback
	 * returns HRTIMER_RESTART.
	 *
	 * We cannot use hrtimer_cancel() here as a running callback
	 * could be blocked on rtc->irq_task_lock and hrtimer_cancel()
	 * would spin forever.
	 */
	if (hrtimer_try_to_cancel(&rtc->pie_timer) < 0)
		return -1;

	if (enabled) {
		ktime_t period = NSEC_PER_SEC / rtc->irq_freq;

		hrtimer_start(&rtc->pie_timer, period, HRTIMER_MODE_REL);
	}
	return 0;
}

/**
 * rtc_irq_set_state - enable/disable 2^N Hz periodic IRQs
 * @rtc: the rtc device
 * @task: currently registered with rtc_irq_register()
 * @enabled: true to enable periodic IRQs
 * Context: any
 *
 * Note that rtc_irq_set_freq() should previously have been used to
 * specify the desired frequency of periodic IRQ.
 */
int rtc_irq_set_state(struct rtc_device *rtc, int enabled)
{
	int err = 0;

	while (rtc_update_hrtimer(rtc, enabled) < 0)
		cpu_relax();

	rtc->pie_enabled = enabled;

	trace_rtc_irq_set_state(enabled, err);
	return err;
}

/**
 * rtc_irq_set_freq - set 2^N Hz periodic IRQ frequency for IRQ
 * @rtc: the rtc device
 * @task: currently registered with rtc_irq_register()
 * @freq: positive frequency
 * Context: any
 *
 * Note that rtc_irq_set_state() is used to enable or disable the
 * periodic IRQs.
 */
int rtc_irq_set_freq(struct rtc_device *rtc, int freq)
{
	int err = 0;

	if (freq <= 0 || freq > RTC_MAX_FREQ)
		return -EINVAL;

	rtc->irq_freq = freq;
	while (rtc->pie_enabled && rtc_update_hrtimer(rtc, 1) < 0)
		cpu_relax();

	trace_rtc_irq_set_freq(freq, err);
	return err;
}

/**
 * rtc_timer_enqueue - Adds a rtc_timer to the rtc_device timerqueue
 * @rtc rtc device
 * @timer timer being added.
 *
 * Enqueues a timer onto the rtc devices timerqueue and sets
 * the next alarm event appropriately.
 *
 * Sets the enabled bit on the added timer.
 *
 * Must hold ops_lock for proper serialization of timerqueue
 */
static int rtc_timer_enqueue(struct rtc_device *rtc, struct rtc_timer *timer)
{
	struct timerqueue_node *next = timerqueue_getnext(&rtc->timerqueue);
	struct rtc_time tm;
	ktime_t now;

	timer->enabled = 1;
	__rtc_read_time(rtc, &tm);
	now = rtc_tm_to_ktime(tm);

	/* Skip over expired timers */
	while (next) {
		if (next->expires >= now)
			break;
		next = timerqueue_iterate_next(next);
	}

	timerqueue_add(&rtc->timerqueue, &timer->node);
	trace_rtc_timer_enqueue(timer);
	if (!next || ktime_before(timer->node.expires, next->expires)) {
		struct rtc_wkalrm alarm;
		int err;

		alarm.time = rtc_ktime_to_tm(timer->node.expires);
		alarm.enabled = 1;
		err = __rtc_set_alarm(rtc, &alarm);
		if (err == -ETIME) {
			pm_stay_awake(rtc->dev.parent);
			schedule_work(&rtc->irqwork);
		} else if (err) {
			timerqueue_del(&rtc->timerqueue, &timer->node);
			trace_rtc_timer_dequeue(timer);
			timer->enabled = 0;
			return err;
		}
	}
	return 0;
}

static void rtc_alarm_disable(struct rtc_device *rtc)
{
	if (!rtc->ops || !rtc->ops->alarm_irq_enable)
		return;

	rtc->ops->alarm_irq_enable(rtc->dev.parent, false);
	trace_rtc_alarm_irq_enable(0, 0);
}

/**
 * rtc_timer_remove - Removes a rtc_timer from the rtc_device timerqueue
 * @rtc rtc device
 * @timer timer being removed.
 *
 * Removes a timer onto the rtc devices timerqueue and sets
 * the next alarm event appropriately.
 *
 * Clears the enabled bit on the removed timer.
 *
 * Must hold ops_lock for proper serialization of timerqueue
 */
static void rtc_timer_remove(struct rtc_device *rtc, struct rtc_timer *timer)
{
	struct timerqueue_node *next = timerqueue_getnext(&rtc->timerqueue);

	timerqueue_del(&rtc->timerqueue, &timer->node);
	trace_rtc_timer_dequeue(timer);
	timer->enabled = 0;
	if (next == &timer->node) {
		struct rtc_wkalrm alarm;
		int err;

		next = timerqueue_getnext(&rtc->timerqueue);
		if (!next) {
			rtc_alarm_disable(rtc);
			return;
		}
		alarm.time = rtc_ktime_to_tm(next->expires);
		alarm.enabled = 1;
		err = __rtc_set_alarm(rtc, &alarm);
		if (err == -ETIME) {
			pm_stay_awake(rtc->dev.parent);
			schedule_work(&rtc->irqwork);
		}
	}
}

/**
 * rtc_timer_do_work - Expires rtc timers
 * @rtc rtc device
 * @timer timer being removed.
 *
 * Expires rtc timers. Reprograms next alarm event if needed.
 * Called via worktask.
 *
 * Serializes access to timerqueue via ops_lock mutex
 */
void rtc_timer_do_work(struct work_struct *work)
{
	struct rtc_timer *timer;
	struct timerqueue_node *next;
	ktime_t now;
	struct rtc_time tm;

	struct rtc_device *rtc =
		container_of(work, struct rtc_device, irqwork);

	mutex_lock(&rtc->ops_lock);
again:
	__rtc_read_time(rtc, &tm);
	now = rtc_tm_to_ktime(tm);
	while ((next = timerqueue_getnext(&rtc->timerqueue))) {
		if (next->expires > now)
			break;

		/* expire timer */
		timer = container_of(next, struct rtc_timer, node);
		timerqueue_del(&rtc->timerqueue, &timer->node);
		trace_rtc_timer_dequeue(timer);
		timer->enabled = 0;
		if (timer->func)
			timer->func(timer->private_data);

		trace_rtc_timer_fired(timer);
		/* Re-add/fwd periodic timers */
		if (ktime_to_ns(timer->period)) {
			timer->node.expires = ktime_add(timer->node.expires,
							timer->period);
			timer->enabled = 1;
			timerqueue_add(&rtc->timerqueue, &timer->node);
			trace_rtc_timer_enqueue(timer);
		}
	}

	/* Set next alarm */
	if (next) {
		struct rtc_wkalrm alarm;
		int err;
		int retry = 3;

		alarm.time = rtc_ktime_to_tm(next->expires);
		alarm.enabled = 1;
reprogram:
		err = __rtc_set_alarm(rtc, &alarm);
		if (err == -ETIME) {
			goto again;
		} else if (err) {
			if (retry-- > 0)
				goto reprogram;

			timer = container_of(next, struct rtc_timer, node);
			timerqueue_del(&rtc->timerqueue, &timer->node);
			trace_rtc_timer_dequeue(timer);
			timer->enabled = 0;
			dev_err(&rtc->dev, "__rtc_set_alarm: err=%d\n", err);
			goto again;
		}
	} else {
		rtc_alarm_disable(rtc);
	}

	pm_relax(rtc->dev.parent);
	mutex_unlock(&rtc->ops_lock);
}

/* rtc_timer_init - Initializes an rtc_timer
 * @timer: timer to be intiialized
 * @f: function pointer to be called when timer fires
 * @data: private data passed to function pointer
 *
 * Kernel interface to initializing an rtc_timer.
 */
void rtc_timer_init(struct rtc_timer *timer, void (*f)(void *p), void *data)
{
	timerqueue_init(&timer->node);
	timer->enabled = 0;
	timer->func = f;
	timer->private_data = data;
}

/* rtc_timer_start - Sets an rtc_timer to fire in the future
 * @ rtc: rtc device to be used
 * @ timer: timer being set
 * @ expires: time at which to expire the timer
 * @ period: period that the timer will recur
 *
 * Kernel interface to set an rtc_timer
 */
int rtc_timer_start(struct rtc_device *rtc, struct rtc_timer *timer,
		    ktime_t expires, ktime_t period)
{
	int ret = 0;

	mutex_lock(&rtc->ops_lock);
	if (timer->enabled)
		rtc_timer_remove(rtc, timer);

	timer->node.expires = expires;
	timer->period = period;

	ret = rtc_timer_enqueue(rtc, timer);

	mutex_unlock(&rtc->ops_lock);
	return ret;
}

/* rtc_timer_cancel - Stops an rtc_timer
 * @ rtc: rtc device to be used
 * @ timer: timer being set
 *
 * Kernel interface to cancel an rtc_timer
 */
void rtc_timer_cancel(struct rtc_device *rtc, struct rtc_timer *timer)
{
	mutex_lock(&rtc->ops_lock);
	if (timer->enabled)
		rtc_timer_remove(rtc, timer);
	mutex_unlock(&rtc->ops_lock);
}

/**
 * rtc_read_offset - Read the amount of rtc offset in parts per billion
 * @ rtc: rtc device to be used
 * @ offset: the offset in parts per billion
 *
 * see below for details.
 *
 * Kernel interface to read rtc clock offset
 * Returns 0 on success, or a negative number on error.
 * If read_offset() is not implemented for the rtc, return -EINVAL
 */
int rtc_read_offset(struct rtc_device *rtc, long *offset)
{
	int ret;

	if (!rtc->ops)
		return -ENODEV;

	if (!rtc->ops->read_offset)
		return -EINVAL;

	mutex_lock(&rtc->ops_lock);
	ret = rtc->ops->read_offset(rtc->dev.parent, offset);
	mutex_unlock(&rtc->ops_lock);

	trace_rtc_read_offset(*offset, ret);
	return ret;
}

/**
 * rtc_set_offset - Adjusts the duration of the average second
 * @ rtc: rtc device to be used
 * @ offset: the offset in parts per billion
 *
 * Some rtc's allow an adjustment to the average duration of a second
 * to compensate for differences in the actual clock rate due to temperature,
 * the crystal, capacitor, etc.
 *
 * The adjustment applied is as follows:
 *   t = t0 * (1 + offset * 1e-9)
 * where t0 is the measured length of 1 RTC second with offset = 0
 *
 * Kernel interface to adjust an rtc clock offset.
 * Return 0 on success, or a negative number on error.
 * If the rtc offset is not setable (or not implemented), return -EINVAL
 */
int rtc_set_offset(struct rtc_device *rtc, long offset)
{
	int ret;

	if (!rtc->ops)
		return -ENODEV;

	if (!rtc->ops->set_offset)
		return -EINVAL;

	mutex_lock(&rtc->ops_lock);
	ret = rtc->ops->set_offset(rtc->dev.parent, offset);
	mutex_unlock(&rtc->ops_lock);

	trace_rtc_set_offset(offset, ret);
	return ret;
}<|MERGE_RESOLUTION|>--- conflicted
+++ resolved
@@ -359,18 +359,9 @@
 	err = rtc_valid_tm(&alarm->time);
 
 done:
-<<<<<<< HEAD
-	if (err) {
-		dev_warn(&rtc->dev, "invalid alarm value: %d-%d-%d %d:%d:%d\n",
-			alarm->time.tm_year + 1900, alarm->time.tm_mon + 1,
-			alarm->time.tm_mday, alarm->time.tm_hour, alarm->time.tm_min,
-			alarm->time.tm_sec);
-	}
-=======
 	if (err)
 		dev_warn(&rtc->dev, "invalid alarm value: %ptR\n",
 			 &alarm->time);
->>>>>>> 407d19ab
 
 	return err;
 }
@@ -594,7 +585,6 @@
  * This function is called when an AIE, UIE or PIE mode interrupt
  * has occurred (or been emulated).
  *
- * Triggers the registered irq_task function callback.
  */
 void rtc_handle_legacy_irq(struct rtc_device *rtc, int num, int mode)
 {
@@ -611,25 +601,23 @@
 
 /**
  * rtc_aie_update_irq - AIE mode rtctimer hook
- * @private: pointer to the rtc_device
+ * @rtc: pointer to the rtc_device
  *
  * This functions is called when the aie_timer expires.
  */
-void rtc_aie_update_irq(void *private)
-{
-	struct rtc_device *rtc = (struct rtc_device *)private;
+void rtc_aie_update_irq(struct rtc_device *rtc)
+{
 	rtc_handle_legacy_irq(rtc, 1, RTC_AF);
 }
 
 /**
  * rtc_uie_update_irq - UIE mode rtctimer hook
- * @private: pointer to the rtc_device
+ * @rtc: pointer to the rtc_device
  *
  * This functions is called when the uie_timer expires.
  */
-void rtc_uie_update_irq(void *private)
-{
-	struct rtc_device *rtc = (struct rtc_device *)private;
+void rtc_uie_update_irq(struct rtc_device *rtc)
+{
 	rtc_handle_legacy_irq(rtc, 1,  RTC_UF);
 }
 
@@ -737,7 +725,6 @@
 /**
  * rtc_irq_set_state - enable/disable 2^N Hz periodic IRQs
  * @rtc: the rtc device
- * @task: currently registered with rtc_irq_register()
  * @enabled: true to enable periodic IRQs
  * Context: any
  *
@@ -760,7 +747,6 @@
 /**
  * rtc_irq_set_freq - set 2^N Hz periodic IRQ frequency for IRQ
  * @rtc: the rtc device
- * @task: currently registered with rtc_irq_register()
  * @freq: positive frequency
  * Context: any
  *
@@ -914,7 +900,7 @@
 		trace_rtc_timer_dequeue(timer);
 		timer->enabled = 0;
 		if (timer->func)
-			timer->func(timer->private_data);
+			timer->func(timer->rtc);
 
 		trace_rtc_timer_fired(timer);
 		/* Re-add/fwd periodic timers */
@@ -961,16 +947,17 @@
 /* rtc_timer_init - Initializes an rtc_timer
  * @timer: timer to be intiialized
  * @f: function pointer to be called when timer fires
- * @data: private data passed to function pointer
+ * @rtc: pointer to the rtc_device
  *
  * Kernel interface to initializing an rtc_timer.
  */
-void rtc_timer_init(struct rtc_timer *timer, void (*f)(void *p), void *data)
+void rtc_timer_init(struct rtc_timer *timer, void (*f)(struct rtc_device *r),
+		    struct rtc_device *rtc)
 {
 	timerqueue_init(&timer->node);
 	timer->enabled = 0;
 	timer->func = f;
-	timer->private_data = data;
+	timer->rtc = rtc;
 }
 
 /* rtc_timer_start - Sets an rtc_timer to fire in the future
