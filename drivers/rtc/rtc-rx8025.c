--- conflicted
+++ resolved
@@ -190,10 +190,7 @@
 	if (err)
 		return err;
 
-	dev_dbg(dev, "%s: read 0x%02x 0x%02x "
-		"0x%02x 0x%02x 0x%02x 0x%02x 0x%02x\n", __func__,
-		date[0], date[1], date[2], date[3], date[4],
-		date[5], date[6]);
+	dev_dbg(dev, "%s: read %7ph\n", __func__, date);
 
 	dt->tm_sec = bcd2bin(date[RX8025_REG_SEC] & 0x7f);
 	dt->tm_min = bcd2bin(date[RX8025_REG_MIN] & 0x7f);
@@ -207,9 +204,7 @@
 	dt->tm_mon = bcd2bin(date[RX8025_REG_MONTH] & 0x1f) - 1;
 	dt->tm_year = bcd2bin(date[RX8025_REG_YEAR]) + 100;
 
-	dev_dbg(dev, "%s: date %ds %dm %dh %dmd %dm %dy\n", __func__,
-		dt->tm_sec, dt->tm_min, dt->tm_hour,
-		dt->tm_mday, dt->tm_mon, dt->tm_year);
+	dev_dbg(dev, "%s: date %ptRr\n", __func__, dt);
 
 	return 0;
 }
@@ -240,10 +235,7 @@
 	date[RX8025_REG_MONTH] = bin2bcd(dt->tm_mon + 1);
 	date[RX8025_REG_YEAR] = bin2bcd(dt->tm_year - 100);
 
-	dev_dbg(dev,
-		"%s: write 0x%02x 0x%02x 0x%02x 0x%02x 0x%02x 0x%02x 0x%02x\n",
-		__func__,
-		date[0], date[1], date[2], date[3], date[4], date[5], date[6]);
+	dev_dbg(dev, "%s: write %7ph\n", __func__, date);
 
 	ret = rx8025_write_regs(rx8025->client, RX8025_REG_SEC, 7, date);
 	if (ret < 0)
@@ -316,14 +308,7 @@
 		t->time.tm_hour = bcd2bin(ald[1] & 0x1f) % 12
 			+ (ald[1] & 0x20 ? 12 : 0);
 
-<<<<<<< HEAD
-	dev_dbg(dev, "%s: date: %ds %dm %dh %dmd %dm %dy\n",
-		__func__,
-		t->time.tm_sec, t->time.tm_min, t->time.tm_hour,
-		t->time.tm_mday, t->time.tm_mon, t->time.tm_year);
-=======
 	dev_dbg(dev, "%s: date: %ptRr\n", __func__, &t->time);
->>>>>>> 407d19ab
 	t->enabled = !!(rx8025->ctrl1 & RX8025_BIT_CTRL1_DALE);
 	t->pending = (ctrl2 & RX8025_BIT_CTRL2_DAFG) && t->enabled;
 
