--- conflicted
+++ resolved
@@ -324,6 +324,10 @@
 
 	platform_set_drvdata(pdev, rtc);
 
+	rtc->rtc_dev = devm_rtc_allocate_device(rtc->dev);
+	if (IS_ERR(rtc->rtc_dev))
+		return PTR_ERR(rtc->rtc_dev);
+
 	ret = request_threaded_irq(rtc->irq, NULL,
 				   mtk_rtc_irq_handler_thread,
 				   IRQF_ONESHOT | IRQF_TRIGGER_HIGH,
@@ -336,11 +340,11 @@
 
 	device_init_wakeup(&pdev->dev, 1);
 
-	rtc->rtc_dev = rtc_device_register("mt6397-rtc", &pdev->dev,
-					   &mtk_rtc_ops, THIS_MODULE);
-	if (IS_ERR(rtc->rtc_dev)) {
+	rtc->rtc_dev->ops = &mtk_rtc_ops;
+
+	ret = rtc_register_device(rtc->rtc_dev);
+	if (ret) {
 		dev_err(&pdev->dev, "register rtc device failed\n");
-		ret = PTR_ERR(rtc->rtc_dev);
 		goto out_free_irq;
 	}
 
@@ -355,13 +359,7 @@
 {
 	struct mt6397_rtc *rtc = platform_get_drvdata(pdev);
 
-<<<<<<< HEAD
-	rtc_device_unregister(rtc->rtc_dev);
-	free_irq(rtc->irq, rtc->rtc_dev);
-	irq_dispose_mapping(rtc->irq);
-=======
 	free_irq(rtc->irq, rtc);
->>>>>>> 407d19ab
 
 	return 0;
 }
