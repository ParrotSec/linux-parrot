// SPDX-License-Identifier: GPL-2.0-only
/*
 * An rtc driver for the Dallas/Maxim DS1685/DS1687 and related real-time
 * chips.
 *
 * Copyright (C) 2011-2014 Joshua Kinard <kumba@gentoo.org>.
 * Copyright (C) 2009 Matthias Fuchs <matthias.fuchs@esd-electronics.com>.
 *
 * References:
 *    DS1685/DS1687 3V/5V Real-Time Clocks, 19-5215, Rev 4/10.
 *    DS17x85/DS17x87 3V/5V Real-Time Clocks, 19-5222, Rev 4/10.
 *    DS1689/DS1693 3V/5V Serialized Real-Time Clocks, Rev 112105.
 *    Application Note 90, Using the Multiplex Bus RTC Extended Features.
 */

#define pr_fmt(fmt) KBUILD_MODNAME ": " fmt

#include <linux/bcd.h>
#include <linux/delay.h>
#include <linux/io.h>
#include <linux/module.h>
#include <linux/platform_device.h>
#include <linux/rtc.h>
#include <linux/workqueue.h>

#include <linux/rtc/ds1685.h>

#ifdef CONFIG_PROC_FS
#include <linux/proc_fs.h>
#endif


/* ----------------------------------------------------------------------- */
/* Standard read/write functions if platform does not provide overrides */

/**
 * ds1685_read - read a value from an rtc register.
 * @rtc: pointer to the ds1685 rtc structure.
 * @reg: the register address to read.
 */
static u8
ds1685_read(struct ds1685_priv *rtc, int reg)
{
	return readb((u8 __iomem *)rtc->regs +
		     (reg * rtc->regstep));
}

/**
 * ds1685_write - write a value to an rtc register.
 * @rtc: pointer to the ds1685 rtc structure.
 * @reg: the register address to write.
 * @value: value to write to the register.
 */
static void
ds1685_write(struct ds1685_priv *rtc, int reg, u8 value)
{
	writeb(value, ((u8 __iomem *)rtc->regs +
		       (reg * rtc->regstep)));
}
/* ----------------------------------------------------------------------- */


/* ----------------------------------------------------------------------- */
/* Inlined functions */

/**
 * ds1685_rtc_bcd2bin - bcd2bin wrapper in case platform doesn't support BCD.
 * @rtc: pointer to the ds1685 rtc structure.
 * @val: u8 time value to consider converting.
 * @bcd_mask: u8 mask value if BCD mode is used.
 * @bin_mask: u8 mask value if BIN mode is used.
 *
 * Returns the value, converted to BIN if originally in BCD and bcd_mode TRUE.
 */
static inline u8
ds1685_rtc_bcd2bin(struct ds1685_priv *rtc, u8 val, u8 bcd_mask, u8 bin_mask)
{
	if (rtc->bcd_mode)
		return (bcd2bin(val) & bcd_mask);

	return (val & bin_mask);
}

/**
 * ds1685_rtc_bin2bcd - bin2bcd wrapper in case platform doesn't support BCD.
 * @rtc: pointer to the ds1685 rtc structure.
 * @val: u8 time value to consider converting.
 * @bin_mask: u8 mask value if BIN mode is used.
 * @bcd_mask: u8 mask value if BCD mode is used.
 *
 * Returns the value, converted to BCD if originally in BIN and bcd_mode TRUE.
 */
static inline u8
ds1685_rtc_bin2bcd(struct ds1685_priv *rtc, u8 val, u8 bin_mask, u8 bcd_mask)
{
	if (rtc->bcd_mode)
		return (bin2bcd(val) & bcd_mask);

	return (val & bin_mask);
}

/**
 * s1685_rtc_check_mday - check validity of the day of month.
 * @rtc: pointer to the ds1685 rtc structure.
 * @mday: day of month.
 *
 * Returns -EDOM if the day of month is not within 1..31 range.
 */
static inline int
ds1685_rtc_check_mday(struct ds1685_priv *rtc, u8 mday)
{
	if (rtc->bcd_mode) {
		if (mday < 0x01 || mday > 0x31 || (mday & 0x0f) > 0x09)
			return -EDOM;
	} else {
		if (mday < 1 || mday > 31)
			return -EDOM;
	}
	return 0;
}

/**
 * ds1685_rtc_switch_to_bank0 - switch the rtc to bank 0.
 * @rtc: pointer to the ds1685 rtc structure.
 */
static inline void
ds1685_rtc_switch_to_bank0(struct ds1685_priv *rtc)
{
	rtc->write(rtc, RTC_CTRL_A,
		   (rtc->read(rtc, RTC_CTRL_A) & ~(RTC_CTRL_A_DV0)));
}

/**
 * ds1685_rtc_switch_to_bank1 - switch the rtc to bank 1.
 * @rtc: pointer to the ds1685 rtc structure.
 */
static inline void
ds1685_rtc_switch_to_bank1(struct ds1685_priv *rtc)
{
	rtc->write(rtc, RTC_CTRL_A,
		   (rtc->read(rtc, RTC_CTRL_A) | RTC_CTRL_A_DV0));
}

/**
 * ds1685_rtc_begin_data_access - prepare the rtc for data access.
 * @rtc: pointer to the ds1685 rtc structure.
 *
 * This takes several steps to prepare the rtc for access to get/set time
 * and alarm values from the rtc registers:
 *  - Sets the SET bit in Control Register B.
 *  - Reads Ext Control Register 4A and checks the INCR bit.
 *  - If INCR is active, a short delay is added before Ext Control Register 4A
 *    is read again in a loop until INCR is inactive.
 *  - Switches the rtc to bank 1.  This allows access to all relevant
 *    data for normal rtc operation, as bank 0 contains only the nvram.
 */
static inline void
ds1685_rtc_begin_data_access(struct ds1685_priv *rtc)
{
	/* Set the SET bit in Ctrl B */
	rtc->write(rtc, RTC_CTRL_B,
		   (rtc->read(rtc, RTC_CTRL_B) | RTC_CTRL_B_SET));

	/* Read Ext Ctrl 4A and check the INCR bit to avoid a lockout. */
	while (rtc->read(rtc, RTC_EXT_CTRL_4A) & RTC_CTRL_4A_INCR)
		cpu_relax();

	/* Switch to Bank 1 */
	ds1685_rtc_switch_to_bank1(rtc);
}

/**
 * ds1685_rtc_end_data_access - end data access on the rtc.
 * @rtc: pointer to the ds1685 rtc structure.
 *
 * This ends what was started by ds1685_rtc_begin_data_access:
 *  - Switches the rtc back to bank 0.
 *  - Clears the SET bit in Control Register B.
 */
static inline void
ds1685_rtc_end_data_access(struct ds1685_priv *rtc)
{
	/* Switch back to Bank 0 */
	ds1685_rtc_switch_to_bank1(rtc);

	/* Clear the SET bit in Ctrl B */
	rtc->write(rtc, RTC_CTRL_B,
		   (rtc->read(rtc, RTC_CTRL_B) & ~(RTC_CTRL_B_SET)));
}

/**
 * ds1685_rtc_get_ssn - retrieve the silicon serial number.
 * @rtc: pointer to the ds1685 rtc structure.
 * @ssn: u8 array to hold the bits of the silicon serial number.
 *
 * This number starts at 0x40, and is 8-bytes long, ending at 0x47. The
 * first byte is the model number, the next six bytes are the serial number
 * digits, and the final byte is a CRC check byte.  Together, they form the
 * silicon serial number.
 *
 * These values are stored in bank1, so ds1685_rtc_switch_to_bank1 must be
 * called first before calling this function, else data will be read out of
 * the bank0 NVRAM.  Be sure to call ds1685_rtc_switch_to_bank0 when done.
 */
static inline void
ds1685_rtc_get_ssn(struct ds1685_priv *rtc, u8 *ssn)
{
	ssn[0] = rtc->read(rtc, RTC_BANK1_SSN_MODEL);
	ssn[1] = rtc->read(rtc, RTC_BANK1_SSN_BYTE_1);
	ssn[2] = rtc->read(rtc, RTC_BANK1_SSN_BYTE_2);
	ssn[3] = rtc->read(rtc, RTC_BANK1_SSN_BYTE_3);
	ssn[4] = rtc->read(rtc, RTC_BANK1_SSN_BYTE_4);
	ssn[5] = rtc->read(rtc, RTC_BANK1_SSN_BYTE_5);
	ssn[6] = rtc->read(rtc, RTC_BANK1_SSN_BYTE_6);
	ssn[7] = rtc->read(rtc, RTC_BANK1_SSN_CRC);
}
/* ----------------------------------------------------------------------- */


/* ----------------------------------------------------------------------- */
/* Read/Set Time & Alarm functions */

/**
 * ds1685_rtc_read_time - reads the time registers.
 * @dev: pointer to device structure.
 * @tm: pointer to rtc_time structure.
 */
static int
ds1685_rtc_read_time(struct device *dev, struct rtc_time *tm)
{
	struct ds1685_priv *rtc = dev_get_drvdata(dev);
	u8 ctrlb, century;
	u8 seconds, minutes, hours, wday, mday, month, years;

	/* Fetch the time info from the RTC registers. */
	ds1685_rtc_begin_data_access(rtc);
	seconds = rtc->read(rtc, RTC_SECS);
	minutes = rtc->read(rtc, RTC_MINS);
	hours   = rtc->read(rtc, RTC_HRS);
	wday    = rtc->read(rtc, RTC_WDAY);
	mday    = rtc->read(rtc, RTC_MDAY);
	month   = rtc->read(rtc, RTC_MONTH);
	years   = rtc->read(rtc, RTC_YEAR);
	century = rtc->read(rtc, RTC_CENTURY);
	ctrlb   = rtc->read(rtc, RTC_CTRL_B);
	ds1685_rtc_end_data_access(rtc);

	/* bcd2bin if needed, perform fixups, and store to rtc_time. */
	years        = ds1685_rtc_bcd2bin(rtc, years, RTC_YEAR_BCD_MASK,
					  RTC_YEAR_BIN_MASK);
	century      = ds1685_rtc_bcd2bin(rtc, century, RTC_CENTURY_MASK,
					  RTC_CENTURY_MASK);
	tm->tm_sec   = ds1685_rtc_bcd2bin(rtc, seconds, RTC_SECS_BCD_MASK,
					  RTC_SECS_BIN_MASK);
	tm->tm_min   = ds1685_rtc_bcd2bin(rtc, minutes, RTC_MINS_BCD_MASK,
					  RTC_MINS_BIN_MASK);
	tm->tm_hour  = ds1685_rtc_bcd2bin(rtc, hours, RTC_HRS_24_BCD_MASK,
					  RTC_HRS_24_BIN_MASK);
	tm->tm_wday  = (ds1685_rtc_bcd2bin(rtc, wday, RTC_WDAY_MASK,
					   RTC_WDAY_MASK) - 1);
	tm->tm_mday  = ds1685_rtc_bcd2bin(rtc, mday, RTC_MDAY_BCD_MASK,
					  RTC_MDAY_BIN_MASK);
	tm->tm_mon   = (ds1685_rtc_bcd2bin(rtc, month, RTC_MONTH_BCD_MASK,
					   RTC_MONTH_BIN_MASK) - 1);
	tm->tm_year  = ((years + (century * 100)) - 1900);
	tm->tm_yday  = rtc_year_days(tm->tm_mday, tm->tm_mon, tm->tm_year);
	tm->tm_isdst = 0; /* RTC has hardcoded timezone, so don't use. */

	return 0;
}

/**
 * ds1685_rtc_set_time - sets the time registers.
 * @dev: pointer to device structure.
 * @tm: pointer to rtc_time structure.
 */
static int
ds1685_rtc_set_time(struct device *dev, struct rtc_time *tm)
{
	struct ds1685_priv *rtc = dev_get_drvdata(dev);
	u8 ctrlb, seconds, minutes, hours, wday, mday, month, years, century;

	/* Fetch the time info from rtc_time. */
	seconds = ds1685_rtc_bin2bcd(rtc, tm->tm_sec, RTC_SECS_BIN_MASK,
				     RTC_SECS_BCD_MASK);
	minutes = ds1685_rtc_bin2bcd(rtc, tm->tm_min, RTC_MINS_BIN_MASK,
				     RTC_MINS_BCD_MASK);
	hours   = ds1685_rtc_bin2bcd(rtc, tm->tm_hour, RTC_HRS_24_BIN_MASK,
				     RTC_HRS_24_BCD_MASK);
	wday    = ds1685_rtc_bin2bcd(rtc, (tm->tm_wday + 1), RTC_WDAY_MASK,
				     RTC_WDAY_MASK);
	mday    = ds1685_rtc_bin2bcd(rtc, tm->tm_mday, RTC_MDAY_BIN_MASK,
				     RTC_MDAY_BCD_MASK);
	month   = ds1685_rtc_bin2bcd(rtc, (tm->tm_mon + 1), RTC_MONTH_BIN_MASK,
				     RTC_MONTH_BCD_MASK);
	years   = ds1685_rtc_bin2bcd(rtc, (tm->tm_year % 100),
				     RTC_YEAR_BIN_MASK, RTC_YEAR_BCD_MASK);
	century = ds1685_rtc_bin2bcd(rtc, ((tm->tm_year + 1900) / 100),
				     RTC_CENTURY_MASK, RTC_CENTURY_MASK);

	/*
	 * Perform Sanity Checks:
	 *   - Months: !> 12, Month Day != 0.
	 *   - Month Day !> Max days in current month.
	 *   - Hours !>= 24, Mins !>= 60, Secs !>= 60, & Weekday !> 7.
	 */
	if ((tm->tm_mon > 11) || (mday == 0))
		return -EDOM;

	if (tm->tm_mday > rtc_month_days(tm->tm_mon, tm->tm_year))
		return -EDOM;

	if ((tm->tm_hour >= 24) || (tm->tm_min >= 60) ||
	    (tm->tm_sec >= 60)  || (wday > 7))
		return -EDOM;

	/*
	 * Set the data mode to use and store the time values in the
	 * RTC registers.
	 */
	ds1685_rtc_begin_data_access(rtc);
	ctrlb = rtc->read(rtc, RTC_CTRL_B);
	if (rtc->bcd_mode)
		ctrlb &= ~(RTC_CTRL_B_DM);
	else
		ctrlb |= RTC_CTRL_B_DM;
	rtc->write(rtc, RTC_CTRL_B, ctrlb);
	rtc->write(rtc, RTC_SECS, seconds);
	rtc->write(rtc, RTC_MINS, minutes);
	rtc->write(rtc, RTC_HRS, hours);
	rtc->write(rtc, RTC_WDAY, wday);
	rtc->write(rtc, RTC_MDAY, mday);
	rtc->write(rtc, RTC_MONTH, month);
	rtc->write(rtc, RTC_YEAR, years);
	rtc->write(rtc, RTC_CENTURY, century);
	ds1685_rtc_end_data_access(rtc);

	return 0;
}

/**
 * ds1685_rtc_read_alarm - reads the alarm registers.
 * @dev: pointer to device structure.
 * @alrm: pointer to rtc_wkalrm structure.
 *
 * There are three primary alarm registers: seconds, minutes, and hours.
 * A fourth alarm register for the month date is also available in bank1 for
 * kickstart/wakeup features.  The DS1685/DS1687 manual states that a
 * "don't care" value ranging from 0xc0 to 0xff may be written into one or
 * more of the three alarm bytes to act as a wildcard value.  The fourth
 * byte doesn't support a "don't care" value.
 */
static int
ds1685_rtc_read_alarm(struct device *dev, struct rtc_wkalrm *alrm)
{
	struct ds1685_priv *rtc = dev_get_drvdata(dev);
	u8 seconds, minutes, hours, mday, ctrlb, ctrlc;
	int ret;

	/* Fetch the alarm info from the RTC alarm registers. */
	ds1685_rtc_begin_data_access(rtc);
	seconds	= rtc->read(rtc, RTC_SECS_ALARM);
	minutes	= rtc->read(rtc, RTC_MINS_ALARM);
	hours	= rtc->read(rtc, RTC_HRS_ALARM);
	mday	= rtc->read(rtc, RTC_MDAY_ALARM);
	ctrlb	= rtc->read(rtc, RTC_CTRL_B);
	ctrlc	= rtc->read(rtc, RTC_CTRL_C);
	ds1685_rtc_end_data_access(rtc);

	/* Check the month date for validity. */
	ret = ds1685_rtc_check_mday(rtc, mday);
	if (ret)
		return ret;

	/*
	 * Check the three alarm bytes.
	 *
	 * The Linux RTC system doesn't support the "don't care" capability
	 * of this RTC chip.  We check for it anyways in case support is
	 * added in the future and only assign when we care.
	 */
	if (likely(seconds < 0xc0))
		alrm->time.tm_sec = ds1685_rtc_bcd2bin(rtc, seconds,
						       RTC_SECS_BCD_MASK,
						       RTC_SECS_BIN_MASK);

	if (likely(minutes < 0xc0))
		alrm->time.tm_min = ds1685_rtc_bcd2bin(rtc, minutes,
						       RTC_MINS_BCD_MASK,
						       RTC_MINS_BIN_MASK);

	if (likely(hours < 0xc0))
		alrm->time.tm_hour = ds1685_rtc_bcd2bin(rtc, hours,
							RTC_HRS_24_BCD_MASK,
							RTC_HRS_24_BIN_MASK);

	/* Write the data to rtc_wkalrm. */
	alrm->time.tm_mday = ds1685_rtc_bcd2bin(rtc, mday, RTC_MDAY_BCD_MASK,
						RTC_MDAY_BIN_MASK);
	alrm->enabled = !!(ctrlb & RTC_CTRL_B_AIE);
	alrm->pending = !!(ctrlc & RTC_CTRL_C_AF);

	return 0;
}

/**
 * ds1685_rtc_set_alarm - sets the alarm in registers.
 * @dev: pointer to device structure.
 * @alrm: pointer to rtc_wkalrm structure.
 */
static int
ds1685_rtc_set_alarm(struct device *dev, struct rtc_wkalrm *alrm)
{
	struct ds1685_priv *rtc = dev_get_drvdata(dev);
	u8 ctrlb, seconds, minutes, hours, mday;
	int ret;

	/* Fetch the alarm info and convert to BCD. */
	seconds	= ds1685_rtc_bin2bcd(rtc, alrm->time.tm_sec,
				     RTC_SECS_BIN_MASK,
				     RTC_SECS_BCD_MASK);
	minutes	= ds1685_rtc_bin2bcd(rtc, alrm->time.tm_min,
				     RTC_MINS_BIN_MASK,
				     RTC_MINS_BCD_MASK);
	hours	= ds1685_rtc_bin2bcd(rtc, alrm->time.tm_hour,
				     RTC_HRS_24_BIN_MASK,
				     RTC_HRS_24_BCD_MASK);
	mday	= ds1685_rtc_bin2bcd(rtc, alrm->time.tm_mday,
				     RTC_MDAY_BIN_MASK,
				     RTC_MDAY_BCD_MASK);

	/* Check the month date for validity. */
	ret = ds1685_rtc_check_mday(rtc, mday);
	if (ret)
		return ret;

	/*
	 * Check the three alarm bytes.
	 *
	 * The Linux RTC system doesn't support the "don't care" capability
	 * of this RTC chip because rtc_valid_tm tries to validate every
	 * field, and we only support four fields.  We put the support
	 * here anyways for the future.
	 */
	if (unlikely(seconds >= 0xc0))
		seconds = 0xff;

	if (unlikely(minutes >= 0xc0))
		minutes = 0xff;

	if (unlikely(hours >= 0xc0))
		hours = 0xff;

	alrm->time.tm_mon	= -1;
	alrm->time.tm_year	= -1;
	alrm->time.tm_wday	= -1;
	alrm->time.tm_yday	= -1;
	alrm->time.tm_isdst	= -1;

	/* Disable the alarm interrupt first. */
	ds1685_rtc_begin_data_access(rtc);
	ctrlb = rtc->read(rtc, RTC_CTRL_B);
	rtc->write(rtc, RTC_CTRL_B, (ctrlb & ~(RTC_CTRL_B_AIE)));

	/* Read ctrlc to clear RTC_CTRL_C_AF. */
	rtc->read(rtc, RTC_CTRL_C);

	/*
	 * Set the data mode to use and store the time values in the
	 * RTC registers.
	 */
	ctrlb = rtc->read(rtc, RTC_CTRL_B);
	if (rtc->bcd_mode)
		ctrlb &= ~(RTC_CTRL_B_DM);
	else
		ctrlb |= RTC_CTRL_B_DM;
	rtc->write(rtc, RTC_CTRL_B, ctrlb);
	rtc->write(rtc, RTC_SECS_ALARM, seconds);
	rtc->write(rtc, RTC_MINS_ALARM, minutes);
	rtc->write(rtc, RTC_HRS_ALARM, hours);
	rtc->write(rtc, RTC_MDAY_ALARM, mday);

	/* Re-enable the alarm if needed. */
	if (alrm->enabled) {
		ctrlb = rtc->read(rtc, RTC_CTRL_B);
		ctrlb |= RTC_CTRL_B_AIE;
		rtc->write(rtc, RTC_CTRL_B, ctrlb);
	}

	/* Done! */
	ds1685_rtc_end_data_access(rtc);

	return 0;
}
/* ----------------------------------------------------------------------- */


/* ----------------------------------------------------------------------- */
/* /dev/rtcX Interface functions */

/**
 * ds1685_rtc_alarm_irq_enable - replaces ioctl() RTC_AIE on/off.
 * @dev: pointer to device structure.
 * @enabled: flag indicating whether to enable or disable.
 */
static int
ds1685_rtc_alarm_irq_enable(struct device *dev, unsigned int enabled)
{
	struct ds1685_priv *rtc = dev_get_drvdata(dev);

	/* Flip the requisite interrupt-enable bit. */
	if (enabled)
		rtc->write(rtc, RTC_CTRL_B, (rtc->read(rtc, RTC_CTRL_B) |
					     RTC_CTRL_B_AIE));
	else
		rtc->write(rtc, RTC_CTRL_B, (rtc->read(rtc, RTC_CTRL_B) &
					     ~(RTC_CTRL_B_AIE)));

	/* Read Control C to clear all the flag bits. */
	rtc->read(rtc, RTC_CTRL_C);

	return 0;
}
/* ----------------------------------------------------------------------- */


/* ----------------------------------------------------------------------- */
/* IRQ handler */

/**
 * ds1685_rtc_extended_irq - take care of extended interrupts
 * @rtc: pointer to the ds1685 rtc structure.
 * @pdev: platform device pointer.
 */
static void
ds1685_rtc_extended_irq(struct ds1685_priv *rtc, struct platform_device *pdev)
{
	u8 ctrl4a, ctrl4b;

	ds1685_rtc_switch_to_bank1(rtc);
	ctrl4a = rtc->read(rtc, RTC_EXT_CTRL_4A);
	ctrl4b = rtc->read(rtc, RTC_EXT_CTRL_4B);

	/*
	 * Check for a kickstart interrupt. With Vcc applied, this
	 * typically means that the power button was pressed, so we
	 * begin the shutdown sequence.
	 */
	if ((ctrl4b & RTC_CTRL_4B_KSE) && (ctrl4a & RTC_CTRL_4A_KF)) {
		/* Briefly disable kickstarts to debounce button presses. */
		rtc->write(rtc, RTC_EXT_CTRL_4B,
			   (rtc->read(rtc, RTC_EXT_CTRL_4B) &
			    ~(RTC_CTRL_4B_KSE)));

		/* Clear the kickstart flag. */
		rtc->write(rtc, RTC_EXT_CTRL_4A,
			   (ctrl4a & ~(RTC_CTRL_4A_KF)));


		/*
		 * Sleep 500ms before re-enabling kickstarts.  This allows
		 * adequate time to avoid reading signal jitter as additional
		 * button presses.
		 */
		msleep(500);
		rtc->write(rtc, RTC_EXT_CTRL_4B,
			   (rtc->read(rtc, RTC_EXT_CTRL_4B) |
			    RTC_CTRL_4B_KSE));

		/* Call the platform pre-poweroff function. Else, shutdown. */
		if (rtc->prepare_poweroff != NULL)
			rtc->prepare_poweroff();
		else
			ds1685_rtc_poweroff(pdev);
	}

	/*
	 * Check for a wake-up interrupt.  With Vcc applied, this is
	 * essentially a second alarm interrupt, except it takes into
	 * account the 'date' register in bank1 in addition to the
	 * standard three alarm registers.
	 */
	if ((ctrl4b & RTC_CTRL_4B_WIE) && (ctrl4a & RTC_CTRL_4A_WF)) {
		rtc->write(rtc, RTC_EXT_CTRL_4A,
			   (ctrl4a & ~(RTC_CTRL_4A_WF)));

		/* Call the platform wake_alarm function if defined. */
		if (rtc->wake_alarm != NULL)
			rtc->wake_alarm();
		else
			dev_warn(&pdev->dev,
				 "Wake Alarm IRQ just occurred!\n");
	}

	/*
	 * Check for a ram-clear interrupt.  This happens if RIE=1 and RF=0
	 * when RCE=1 in 4B.  This clears all NVRAM bytes in bank0 by setting
	 * each byte to a logic 1.  This has no effect on any extended
	 * NV-SRAM that might be present, nor on the time/calendar/alarm
	 * registers.  After a ram-clear is completed, there is a minimum
	 * recovery time of ~150ms in which all reads/writes are locked out.
	 * NOTE: A ram-clear can still occur if RCE=1 and RIE=0.  We cannot
	 * catch this scenario.
	 */
	if ((ctrl4b & RTC_CTRL_4B_RIE) && (ctrl4a & RTC_CTRL_4A_RF)) {
		rtc->write(rtc, RTC_EXT_CTRL_4A,
			   (ctrl4a & ~(RTC_CTRL_4A_RF)));
		msleep(150);

		/* Call the platform post_ram_clear function if defined. */
		if (rtc->post_ram_clear != NULL)
			rtc->post_ram_clear();
		else
			dev_warn(&pdev->dev,
				 "RAM-Clear IRQ just occurred!\n");
	}
	ds1685_rtc_switch_to_bank0(rtc);
}

/**
 * ds1685_rtc_irq_handler - IRQ handler.
 * @irq: IRQ number.
 * @dev_id: platform device pointer.
 */
static irqreturn_t
ds1685_rtc_irq_handler(int irq, void *dev_id)
{
	struct platform_device *pdev = dev_id;
	struct ds1685_priv *rtc = platform_get_drvdata(pdev);
	struct mutex *rtc_mutex;
	u8 ctrlb, ctrlc;
	unsigned long events = 0;
	u8 num_irqs = 0;

	/* Abort early if the device isn't ready yet (i.e., DEBUG_SHIRQ). */
	if (unlikely(!rtc))
		return IRQ_HANDLED;

	rtc_mutex = &rtc->dev->ops_lock;
	mutex_lock(rtc_mutex);

	/* Ctrlb holds the interrupt-enable bits and ctrlc the flag bits. */
	ctrlb = rtc->read(rtc, RTC_CTRL_B);
	ctrlc = rtc->read(rtc, RTC_CTRL_C);

	/* Is the IRQF bit set? */
	if (likely(ctrlc & RTC_CTRL_C_IRQF)) {
		/*
		 * We need to determine if it was one of the standard
		 * events: PF, AF, or UF.  If so, we handle them and
		 * update the RTC core.
		 */
		if (likely(ctrlc & RTC_CTRL_B_PAU_MASK)) {
			events = RTC_IRQF;

			/* Check for a periodic interrupt. */
			if ((ctrlb & RTC_CTRL_B_PIE) &&
			    (ctrlc & RTC_CTRL_C_PF)) {
				events |= RTC_PF;
				num_irqs++;
			}

			/* Check for an alarm interrupt. */
			if ((ctrlb & RTC_CTRL_B_AIE) &&
			    (ctrlc & RTC_CTRL_C_AF)) {
				events |= RTC_AF;
				num_irqs++;
			}

			/* Check for an update interrupt. */
			if ((ctrlb & RTC_CTRL_B_UIE) &&
			    (ctrlc & RTC_CTRL_C_UF)) {
				events |= RTC_UF;
				num_irqs++;
			}
		} else {
			/*
			 * One of the "extended" interrupts was received that
			 * is not recognized by the RTC core.
			 */
			ds1685_rtc_extended_irq(rtc, pdev);
		}
	}
	rtc_update_irq(rtc->dev, num_irqs, events);
	mutex_unlock(rtc_mutex);

	return events ? IRQ_HANDLED : IRQ_NONE;
}
/* ----------------------------------------------------------------------- */


/* ----------------------------------------------------------------------- */
/* ProcFS interface */

#ifdef CONFIG_PROC_FS
#define NUM_REGS	6	/* Num of control registers. */
#define NUM_BITS	8	/* Num bits per register. */
#define NUM_SPACES	4	/* Num spaces between each bit. */

/*
 * Periodic Interrupt Rates.
 */
static const char *ds1685_rtc_pirq_rate[16] = {
	"none", "3.90625ms", "7.8125ms", "0.122070ms", "0.244141ms",
	"0.488281ms", "0.9765625ms", "1.953125ms", "3.90625ms", "7.8125ms",
	"15.625ms", "31.25ms", "62.5ms", "125ms", "250ms", "500ms"
};

/*
 * Square-Wave Output Frequencies.
 */
static const char *ds1685_rtc_sqw_freq[16] = {
	"none", "256Hz", "128Hz", "8192Hz", "4096Hz", "2048Hz", "1024Hz",
	"512Hz", "256Hz", "128Hz", "64Hz", "32Hz", "16Hz", "8Hz", "4Hz", "2Hz"
};

#ifdef CONFIG_RTC_DS1685_PROC_REGS
/**
 * ds1685_rtc_print_regs - helper function to print register values.
 * @hex: hex byte to convert into binary bits.
 * @dest: destination char array.
 *
 * This is basically a hex->binary function, just with extra spacing between
 * the digits.  It only works on 1-byte values (8 bits).
 */
static char*
ds1685_rtc_print_regs(u8 hex, char *dest)
{
	u32 i, j;
	char *tmp = dest;

	for (i = 0; i < NUM_BITS; i++) {
		*tmp++ = ((hex & 0x80) != 0 ? '1' : '0');
		for (j = 0; j < NUM_SPACES; j++)
			*tmp++ = ' ';
		hex <<= 1;
	}
	*tmp++ = '\0';

	return dest;
}
#endif

/**
 * ds1685_rtc_proc - procfs access function.
 * @dev: pointer to device structure.
 * @seq: pointer to seq_file structure.
 */
static int
ds1685_rtc_proc(struct device *dev, struct seq_file *seq)
{
	struct platform_device *pdev = to_platform_device(dev);
	struct ds1685_priv *rtc = platform_get_drvdata(pdev);
	u8 ctrla, ctrlb, ctrlc, ctrld, ctrl4a, ctrl4b, ssn[8];
	char *model;
#ifdef CONFIG_RTC_DS1685_PROC_REGS
	char bits[NUM_REGS][(NUM_BITS * NUM_SPACES) + NUM_BITS + 1];
#endif

	/* Read all the relevant data from the control registers. */
	ds1685_rtc_switch_to_bank1(rtc);
	ds1685_rtc_get_ssn(rtc, ssn);
	ctrla = rtc->read(rtc, RTC_CTRL_A);
	ctrlb = rtc->read(rtc, RTC_CTRL_B);
	ctrlc = rtc->read(rtc, RTC_CTRL_C);
	ctrld = rtc->read(rtc, RTC_CTRL_D);
	ctrl4a = rtc->read(rtc, RTC_EXT_CTRL_4A);
	ctrl4b = rtc->read(rtc, RTC_EXT_CTRL_4B);
	ds1685_rtc_switch_to_bank0(rtc);

	/* Determine the RTC model. */
	switch (ssn[0]) {
	case RTC_MODEL_DS1685:
		model = "DS1685/DS1687\0";
		break;
	case RTC_MODEL_DS1689:
		model = "DS1689/DS1693\0";
		break;
	case RTC_MODEL_DS17285:
		model = "DS17285/DS17287\0";
		break;
	case RTC_MODEL_DS17485:
		model = "DS17485/DS17487\0";
		break;
	case RTC_MODEL_DS17885:
		model = "DS17885/DS17887\0";
		break;
	default:
		model = "Unknown\0";
		break;
	}

	/* Print out the information. */
	seq_printf(seq,
	   "Model\t\t: %s\n"
	   "Oscillator\t: %s\n"
	   "12/24hr\t\t: %s\n"
	   "DST\t\t: %s\n"
	   "Data mode\t: %s\n"
	   "Battery\t\t: %s\n"
	   "Aux batt\t: %s\n"
	   "Update IRQ\t: %s\n"
	   "Periodic IRQ\t: %s\n"
	   "Periodic Rate\t: %s\n"
	   "SQW Freq\t: %s\n"
#ifdef CONFIG_RTC_DS1685_PROC_REGS
	   "Serial #\t: %8phC\n"
	   "Register Status\t:\n"
	   "   Ctrl A\t: UIP  DV2  DV1  DV0  RS3  RS2  RS1  RS0\n"
	   "\t\t:  %s\n"
	   "   Ctrl B\t: SET  PIE  AIE  UIE  SQWE  DM  2412 DSE\n"
	   "\t\t:  %s\n"
	   "   Ctrl C\t: IRQF  PF   AF   UF  ---  ---  ---  ---\n"
	   "\t\t:  %s\n"
	   "   Ctrl D\t: VRT  ---  ---  ---  ---  ---  ---  ---\n"
	   "\t\t:  %s\n"
#if !defined(CONFIG_RTC_DRV_DS1685) && !defined(CONFIG_RTC_DRV_DS1689)
	   "   Ctrl 4A\t: VRT2 INCR BME  ---  PAB   RF   WF   KF\n"
#else
	   "   Ctrl 4A\t: VRT2 INCR ---  ---  PAB   RF   WF   KF\n"
#endif
	   "\t\t:  %s\n"
	   "   Ctrl 4B\t: ABE  E32k  CS  RCE  PRS  RIE  WIE  KSE\n"
	   "\t\t:  %s\n",
#else
	   "Serial #\t: %8phC\n",
#endif
	   model,
	   ((ctrla & RTC_CTRL_A_DV1) ? "enabled" : "disabled"),
	   ((ctrlb & RTC_CTRL_B_2412) ? "24-hour" : "12-hour"),
	   ((ctrlb & RTC_CTRL_B_DSE) ? "enabled" : "disabled"),
	   ((ctrlb & RTC_CTRL_B_DM) ? "binary" : "BCD"),
	   ((ctrld & RTC_CTRL_D_VRT) ? "ok" : "exhausted or n/a"),
	   ((ctrl4a & RTC_CTRL_4A_VRT2) ? "ok" : "exhausted or n/a"),
	   ((ctrlb & RTC_CTRL_B_UIE) ? "yes" : "no"),
	   ((ctrlb & RTC_CTRL_B_PIE) ? "yes" : "no"),
	   (!(ctrl4b & RTC_CTRL_4B_E32K) ?
	    ds1685_rtc_pirq_rate[(ctrla & RTC_CTRL_A_RS_MASK)] : "none"),
	   (!((ctrl4b & RTC_CTRL_4B_E32K)) ?
	    ds1685_rtc_sqw_freq[(ctrla & RTC_CTRL_A_RS_MASK)] : "32768Hz"),
#ifdef CONFIG_RTC_DS1685_PROC_REGS
	   ssn,
	   ds1685_rtc_print_regs(ctrla, bits[0]),
	   ds1685_rtc_print_regs(ctrlb, bits[1]),
	   ds1685_rtc_print_regs(ctrlc, bits[2]),
	   ds1685_rtc_print_regs(ctrld, bits[3]),
	   ds1685_rtc_print_regs(ctrl4a, bits[4]),
	   ds1685_rtc_print_regs(ctrl4b, bits[5]));
#else
	   ssn);
#endif
	return 0;
}
#else
#define ds1685_rtc_proc NULL
#endif /* CONFIG_PROC_FS */
/* ----------------------------------------------------------------------- */


/* ----------------------------------------------------------------------- */
/* RTC Class operations */

static const struct rtc_class_ops
ds1685_rtc_ops = {
	.proc = ds1685_rtc_proc,
	.read_time = ds1685_rtc_read_time,
	.set_time = ds1685_rtc_set_time,
	.read_alarm = ds1685_rtc_read_alarm,
	.set_alarm = ds1685_rtc_set_alarm,
	.alarm_irq_enable = ds1685_rtc_alarm_irq_enable,
};
/* ----------------------------------------------------------------------- */


/* ----------------------------------------------------------------------- */
/* SysFS interface */

#ifdef CONFIG_SYSFS
/**
 * ds1685_rtc_sysfs_nvram_read - reads rtc nvram via sysfs.
 * @file: pointer to file structure.
 * @kobj: pointer to kobject structure.
 * @bin_attr: pointer to bin_attribute structure.
 * @buf: pointer to char array to hold the output.
 * @pos: current file position pointer.
 * @size: size of the data to read.
 */
static ssize_t
ds1685_rtc_sysfs_nvram_read(struct file *filp, struct kobject *kobj,
			    struct bin_attribute *bin_attr, char *buf,
			    loff_t pos, size_t size)
{
<<<<<<< HEAD
	struct platform_device *pdev =
		to_platform_device(container_of(kobj, struct device, kobj));
	struct ds1685_priv *rtc = platform_get_drvdata(pdev);
	ssize_t count;
	unsigned long flags = 0;
=======
	struct ds1685_priv *rtc = priv;
	struct mutex *rtc_mutex = &rtc->dev->ops_lock;
	ssize_t count;
	u8 *buf = val;
	int err;

	err = mutex_lock_interruptible(rtc_mutex);
	if (err)
		return err;
>>>>>>> 407d19ab

	ds1685_rtc_switch_to_bank0(rtc);

	/* Read NVRAM in time and bank0 registers. */
	for (count = 0; size > 0 && pos < NVRAM_TOTAL_SZ_BANK0;
	     count++, size--) {
		if (count < NVRAM_SZ_TIME)
			*buf++ = rtc->read(rtc, (NVRAM_TIME_BASE + pos++));
		else
			*buf++ = rtc->read(rtc, (NVRAM_BANK0_BASE + pos++));
	}

#ifndef CONFIG_RTC_DRV_DS1689
	if (size > 0) {
		ds1685_rtc_switch_to_bank1(rtc);

#ifndef CONFIG_RTC_DRV_DS1685
		/* Enable burst-mode on DS17x85/DS17x87 */
		rtc->write(rtc, RTC_EXT_CTRL_4A,
			   (rtc->read(rtc, RTC_EXT_CTRL_4A) |
			    RTC_CTRL_4A_BME));

		/* We need one write to RTC_BANK1_RAM_ADDR_LSB to start
		 * reading with burst-mode */
		rtc->write(rtc, RTC_BANK1_RAM_ADDR_LSB,
			   (pos - NVRAM_TOTAL_SZ_BANK0));
#endif

		/* Read NVRAM in bank1 registers. */
		for (count = 0; size > 0 && pos < NVRAM_TOTAL_SZ;
		     count++, size--) {
#ifdef CONFIG_RTC_DRV_DS1685
			/* DS1685/DS1687 has to write to RTC_BANK1_RAM_ADDR
			 * before each read. */
			rtc->write(rtc, RTC_BANK1_RAM_ADDR,
				   (pos - NVRAM_TOTAL_SZ_BANK0));
#endif
			*buf++ = rtc->read(rtc, RTC_BANK1_RAM_DATA_PORT);
			pos++;
		}

#ifndef CONFIG_RTC_DRV_DS1685
		/* Disable burst-mode on DS17x85/DS17x87 */
		rtc->write(rtc, RTC_EXT_CTRL_4A,
			   (rtc->read(rtc, RTC_EXT_CTRL_4A) &
			    ~(RTC_CTRL_4A_BME)));
#endif
		ds1685_rtc_switch_to_bank0(rtc);
	}
#endif /* !CONFIG_RTC_DRV_DS1689 */
	mutex_unlock(rtc_mutex);

	/*
	 * XXX: Bug? this appears to cause the function to get executed
	 * several times in succession.  But it's the only way to actually get
	 * data written out to a file.
	 */
	return count;
}

/**
 * ds1685_rtc_sysfs_nvram_write - writes rtc nvram via sysfs.
 * @file: pointer to file structure.
 * @kobj: pointer to kobject structure.
 * @bin_attr: pointer to bin_attribute structure.
 * @buf: pointer to char array to hold the input.
 * @pos: current file position pointer.
 * @size: size of the data to write.
 */
static ssize_t
ds1685_rtc_sysfs_nvram_write(struct file *filp, struct kobject *kobj,
			     struct bin_attribute *bin_attr, char *buf,
			     loff_t pos, size_t size)
{
<<<<<<< HEAD
	struct platform_device *pdev =
		to_platform_device(container_of(kobj, struct device, kobj));
	struct ds1685_priv *rtc = platform_get_drvdata(pdev);
	ssize_t count;
	unsigned long flags = 0;
=======
	struct ds1685_priv *rtc = priv;
	struct mutex *rtc_mutex = &rtc->dev->ops_lock;
	ssize_t count;
	u8 *buf = val;
	int err;

	err = mutex_lock_interruptible(rtc_mutex);
	if (err)
		return err;
>>>>>>> 407d19ab

	ds1685_rtc_switch_to_bank0(rtc);

	/* Write NVRAM in time and bank0 registers. */
	for (count = 0; size > 0 && pos < NVRAM_TOTAL_SZ_BANK0;
	     count++, size--)
		if (count < NVRAM_SZ_TIME)
			rtc->write(rtc, (NVRAM_TIME_BASE + pos++),
				   *buf++);
		else
			rtc->write(rtc, (NVRAM_BANK0_BASE), *buf++);

#ifndef CONFIG_RTC_DRV_DS1689
	if (size > 0) {
		ds1685_rtc_switch_to_bank1(rtc);

#ifndef CONFIG_RTC_DRV_DS1685
		/* Enable burst-mode on DS17x85/DS17x87 */
		rtc->write(rtc, RTC_EXT_CTRL_4A,
			   (rtc->read(rtc, RTC_EXT_CTRL_4A) |
			    RTC_CTRL_4A_BME));

		/* We need one write to RTC_BANK1_RAM_ADDR_LSB to start
		 * writing with burst-mode */
		rtc->write(rtc, RTC_BANK1_RAM_ADDR_LSB,
			   (pos - NVRAM_TOTAL_SZ_BANK0));
#endif

		/* Write NVRAM in bank1 registers. */
		for (count = 0; size > 0 && pos < NVRAM_TOTAL_SZ;
		     count++, size--) {
#ifdef CONFIG_RTC_DRV_DS1685
			/* DS1685/DS1687 has to write to RTC_BANK1_RAM_ADDR
			 * before each read. */
			rtc->write(rtc, RTC_BANK1_RAM_ADDR,
				   (pos - NVRAM_TOTAL_SZ_BANK0));
#endif
			rtc->write(rtc, RTC_BANK1_RAM_DATA_PORT, *buf++);
			pos++;
		}

#ifndef CONFIG_RTC_DRV_DS1685
		/* Disable burst-mode on DS17x85/DS17x87 */
		rtc->write(rtc, RTC_EXT_CTRL_4A,
			   (rtc->read(rtc, RTC_EXT_CTRL_4A) &
			    ~(RTC_CTRL_4A_BME)));
#endif
		ds1685_rtc_switch_to_bank0(rtc);
	}
#endif /* !CONFIG_RTC_DRV_DS1689 */
	mutex_unlock(rtc_mutex);

	return count;
}

/**
 * struct ds1685_rtc_sysfs_nvram_attr - sysfs attributes for rtc nvram.
 * @attr: nvram attributes.
 * @read: nvram read function.
 * @write: nvram write function.
 * @size: nvram total size (bank0 + extended).
 */
static struct bin_attribute
ds1685_rtc_sysfs_nvram_attr = {
	.attr = {
		.name = "nvram",
		.mode = S_IRUGO | S_IWUSR,
	},
	.read = ds1685_rtc_sysfs_nvram_read,
	.write = ds1685_rtc_sysfs_nvram_write,
	.size = NVRAM_TOTAL_SZ
};

/**
 * ds1685_rtc_sysfs_battery_show - sysfs file for main battery status.
 * @dev: pointer to device structure.
 * @attr: pointer to device_attribute structure.
 * @buf: pointer to char array to hold the output.
 */
static ssize_t
ds1685_rtc_sysfs_battery_show(struct device *dev,
			      struct device_attribute *attr, char *buf)
{
	struct ds1685_priv *rtc = dev_get_drvdata(dev->parent);
	u8 ctrld;

	ctrld = rtc->read(rtc, RTC_CTRL_D);

	return sprintf(buf, "%s\n",
			(ctrld & RTC_CTRL_D_VRT) ? "ok" : "not ok or N/A");
}
static DEVICE_ATTR(battery, S_IRUGO, ds1685_rtc_sysfs_battery_show, NULL);

/**
 * ds1685_rtc_sysfs_auxbatt_show - sysfs file for aux battery status.
 * @dev: pointer to device structure.
 * @attr: pointer to device_attribute structure.
 * @buf: pointer to char array to hold the output.
 */
static ssize_t
ds1685_rtc_sysfs_auxbatt_show(struct device *dev,
			      struct device_attribute *attr, char *buf)
{
	struct ds1685_priv *rtc = dev_get_drvdata(dev->parent);
	u8 ctrl4a;

	ds1685_rtc_switch_to_bank1(rtc);
	ctrl4a = rtc->read(rtc, RTC_EXT_CTRL_4A);
	ds1685_rtc_switch_to_bank0(rtc);

	return sprintf(buf, "%s\n",
			(ctrl4a & RTC_CTRL_4A_VRT2) ? "ok" : "not ok or N/A");
}
static DEVICE_ATTR(auxbatt, S_IRUGO, ds1685_rtc_sysfs_auxbatt_show, NULL);

/**
 * ds1685_rtc_sysfs_serial_show - sysfs file for silicon serial number.
 * @dev: pointer to device structure.
 * @attr: pointer to device_attribute structure.
 * @buf: pointer to char array to hold the output.
 */
static ssize_t
ds1685_rtc_sysfs_serial_show(struct device *dev,
			     struct device_attribute *attr, char *buf)
{
	struct ds1685_priv *rtc = dev_get_drvdata(dev->parent);
	u8 ssn[8];

	ds1685_rtc_switch_to_bank1(rtc);
	ds1685_rtc_get_ssn(rtc, ssn);
	ds1685_rtc_switch_to_bank0(rtc);

	return sprintf(buf, "%8phC\n", ssn);
}
static DEVICE_ATTR(serial, S_IRUGO, ds1685_rtc_sysfs_serial_show, NULL);

/**
 * struct ds1685_rtc_sysfs_misc_attrs - list for misc RTC features.
 */
static struct attribute*
ds1685_rtc_sysfs_misc_attrs[] = {
	&dev_attr_battery.attr,
	&dev_attr_auxbatt.attr,
	&dev_attr_serial.attr,
	NULL,
};

/**
 * struct ds1685_rtc_sysfs_misc_grp - attr group for misc RTC features.
 */
static const struct attribute_group
ds1685_rtc_sysfs_misc_grp = {
	.name = "misc",
	.attrs = ds1685_rtc_sysfs_misc_attrs,
};

/**
 * ds1685_rtc_sysfs_register - register sysfs files.
 * @dev: pointer to device structure.
 */
static int
ds1685_rtc_sysfs_register(struct device *dev)
{
	int ret = 0;

	sysfs_bin_attr_init(&ds1685_rtc_sysfs_nvram_attr);
	ret = sysfs_create_bin_file(&dev->kobj, &ds1685_rtc_sysfs_nvram_attr);
	if (ret)
		return ret;

	ret = sysfs_create_group(&dev->kobj, &ds1685_rtc_sysfs_misc_grp);
	if (ret)
		return ret;

	return 0;
}

/**
 * ds1685_rtc_sysfs_unregister - unregister sysfs files.
 * @dev: pointer to device structure.
 */
static int
ds1685_rtc_sysfs_unregister(struct device *dev)
{
	sysfs_remove_bin_file(&dev->kobj, &ds1685_rtc_sysfs_nvram_attr);
	sysfs_remove_group(&dev->kobj, &ds1685_rtc_sysfs_misc_grp);

	return 0;
}
#endif /* CONFIG_SYSFS */



/* ----------------------------------------------------------------------- */
/* Driver Probe/Removal */

/**
 * ds1685_rtc_probe - initializes rtc driver.
 * @pdev: pointer to platform_device structure.
 */
static int
ds1685_rtc_probe(struct platform_device *pdev)
{
	struct rtc_device *rtc_dev;
	struct resource *res;
	struct ds1685_priv *rtc;
	struct ds1685_rtc_platform_data *pdata;
	u8 ctrla, ctrlb, hours;
	unsigned char am_pm;
	int ret = 0;

	/* Get the platform data. */
	pdata = (struct ds1685_rtc_platform_data *) pdev->dev.platform_data;
	if (!pdata)
		return -ENODEV;

	/* Allocate memory for the rtc device. */
	rtc = devm_kzalloc(&pdev->dev, sizeof(*rtc), GFP_KERNEL);
	if (!rtc)
		return -ENOMEM;

	/*
	 * Allocate/setup any IORESOURCE_MEM resources, if required.  Not all
	 * platforms put the RTC in an easy-access place.  Like the SGI Octane,
	 * which attaches the RTC to a "ByteBus", hooked to a SuperIO chip
	 * that sits behind the IOC3 PCI metadevice.
	 */
	if (pdata->alloc_io_resources) {
		/* Get the platform resources. */
		res = platform_get_resource(pdev, IORESOURCE_MEM, 0);
		if (!res)
			return -ENXIO;
		rtc->size = resource_size(res);

		/* Request a memory region. */
		/* XXX: mmio-only for now. */
		if (!devm_request_mem_region(&pdev->dev, res->start, rtc->size,
					     pdev->name))
			return -EBUSY;

		/*
		 * Set the base address for the rtc, and ioremap its
		 * registers.
		 */
		rtc->baseaddr = res->start;
		rtc->regs = devm_ioremap(&pdev->dev, res->start, rtc->size);
		if (!rtc->regs)
			return -ENOMEM;
	}
	rtc->alloc_io_resources = pdata->alloc_io_resources;

	/* Get the register step size. */
	if (pdata->regstep > 0)
		rtc->regstep = pdata->regstep;
	else
		rtc->regstep = 1;

	/* Platform read function, else default if mmio setup */
	if (pdata->plat_read)
		rtc->read = pdata->plat_read;
	else
		if (pdata->alloc_io_resources)
			rtc->read = ds1685_read;
		else
			return -ENXIO;

	/* Platform write function, else default if mmio setup */
	if (pdata->plat_write)
		rtc->write = pdata->plat_write;
	else
		if (pdata->alloc_io_resources)
			rtc->write = ds1685_write;
		else
			return -ENXIO;

	/* Platform pre-shutdown function, if defined. */
	if (pdata->plat_prepare_poweroff)
		rtc->prepare_poweroff = pdata->plat_prepare_poweroff;

	/* Platform wake_alarm function, if defined. */
	if (pdata->plat_wake_alarm)
		rtc->wake_alarm = pdata->plat_wake_alarm;

	/* Platform post_ram_clear function, if defined. */
	if (pdata->plat_post_ram_clear)
		rtc->post_ram_clear = pdata->plat_post_ram_clear;

	/* set the driver data. */
	platform_set_drvdata(pdev, rtc);

	/* Turn the oscillator on if is not already on (DV1 = 1). */
	ctrla = rtc->read(rtc, RTC_CTRL_A);
	if (!(ctrla & RTC_CTRL_A_DV1))
		ctrla |= RTC_CTRL_A_DV1;

	/* Enable the countdown chain (DV2 = 0) */
	ctrla &= ~(RTC_CTRL_A_DV2);

	/* Clear RS3-RS0 in Control A. */
	ctrla &= ~(RTC_CTRL_A_RS_MASK);

	/*
	 * All done with Control A.  Switch to Bank 1 for the remainder of
	 * the RTC setup so we have access to the extended functions.
	 */
	ctrla |= RTC_CTRL_A_DV0;
	rtc->write(rtc, RTC_CTRL_A, ctrla);

	/* Default to 32768kHz output. */
	rtc->write(rtc, RTC_EXT_CTRL_4B,
		   (rtc->read(rtc, RTC_EXT_CTRL_4B) | RTC_CTRL_4B_E32K));

	/* Set the SET bit in Control B so we can do some housekeeping. */
	rtc->write(rtc, RTC_CTRL_B,
		   (rtc->read(rtc, RTC_CTRL_B) | RTC_CTRL_B_SET));

	/* Read Ext Ctrl 4A and check the INCR bit to avoid a lockout. */
	while (rtc->read(rtc, RTC_EXT_CTRL_4A) & RTC_CTRL_4A_INCR)
		cpu_relax();

	/*
	 * If the platform supports BCD mode, then set DM=0 in Control B.
	 * Otherwise, set DM=1 for BIN mode.
	 */
	ctrlb = rtc->read(rtc, RTC_CTRL_B);
	if (pdata->bcd_mode)
		ctrlb &= ~(RTC_CTRL_B_DM);
	else
		ctrlb |= RTC_CTRL_B_DM;
	rtc->bcd_mode = pdata->bcd_mode;

	/*
	 * Disable Daylight Savings Time (DSE = 0).
	 * The RTC has hardcoded timezone information that is rendered
	 * obselete.  We'll let the OS deal with DST settings instead.
	 */
	if (ctrlb & RTC_CTRL_B_DSE)
		ctrlb &= ~(RTC_CTRL_B_DSE);

	/* Force 24-hour mode (2412 = 1). */
	if (!(ctrlb & RTC_CTRL_B_2412)) {
		/* Reinitialize the time hours. */
		hours = rtc->read(rtc, RTC_HRS);
		am_pm = hours & RTC_HRS_AMPM_MASK;
		hours = ds1685_rtc_bcd2bin(rtc, hours, RTC_HRS_12_BCD_MASK,
					   RTC_HRS_12_BIN_MASK);
		hours = ((hours == 12) ? 0 : ((am_pm) ? hours + 12 : hours));

		/* Enable 24-hour mode. */
		ctrlb |= RTC_CTRL_B_2412;

		/* Write back to Control B, including DM & DSE bits. */
		rtc->write(rtc, RTC_CTRL_B, ctrlb);

		/* Write the time hours back. */
		rtc->write(rtc, RTC_HRS,
			   ds1685_rtc_bin2bcd(rtc, hours,
					      RTC_HRS_24_BIN_MASK,
					      RTC_HRS_24_BCD_MASK));

		/* Reinitialize the alarm hours. */
		hours = rtc->read(rtc, RTC_HRS_ALARM);
		am_pm = hours & RTC_HRS_AMPM_MASK;
		hours = ds1685_rtc_bcd2bin(rtc, hours, RTC_HRS_12_BCD_MASK,
					   RTC_HRS_12_BIN_MASK);
		hours = ((hours == 12) ? 0 : ((am_pm) ? hours + 12 : hours));

		/* Write the alarm hours back. */
		rtc->write(rtc, RTC_HRS_ALARM,
			   ds1685_rtc_bin2bcd(rtc, hours,
					      RTC_HRS_24_BIN_MASK,
					      RTC_HRS_24_BCD_MASK));
	} else {
		/* 24-hour mode is already set, so write Control B back. */
		rtc->write(rtc, RTC_CTRL_B, ctrlb);
	}

	/* Unset the SET bit in Control B so the RTC can update. */
	rtc->write(rtc, RTC_CTRL_B,
		   (rtc->read(rtc, RTC_CTRL_B) & ~(RTC_CTRL_B_SET)));

	/* Check the main battery. */
	if (!(rtc->read(rtc, RTC_CTRL_D) & RTC_CTRL_D_VRT))
		dev_warn(&pdev->dev,
			 "Main battery is exhausted! RTC may be invalid!\n");

	/* Check the auxillary battery.  It is optional. */
	if (!(rtc->read(rtc, RTC_EXT_CTRL_4A) & RTC_CTRL_4A_VRT2))
		dev_warn(&pdev->dev,
			 "Aux battery is exhausted or not available.\n");

	/* Read Ctrl B and clear PIE/AIE/UIE. */
	rtc->write(rtc, RTC_CTRL_B,
		   (rtc->read(rtc, RTC_CTRL_B) & ~(RTC_CTRL_B_PAU_MASK)));

	/* Reading Ctrl C auto-clears PF/AF/UF. */
	rtc->read(rtc, RTC_CTRL_C);

	/* Read Ctrl 4B and clear RIE/WIE/KSE. */
	rtc->write(rtc, RTC_EXT_CTRL_4B,
		   (rtc->read(rtc, RTC_EXT_CTRL_4B) & ~(RTC_CTRL_4B_RWK_MASK)));

	/* Clear RF/WF/KF in Ctrl 4A. */
	rtc->write(rtc, RTC_EXT_CTRL_4A,
		   (rtc->read(rtc, RTC_EXT_CTRL_4A) & ~(RTC_CTRL_4A_RWK_MASK)));

	/*
	 * Re-enable KSE to handle power button events.  We do not enable
	 * WIE or RIE by default.
	 */
	rtc->write(rtc, RTC_EXT_CTRL_4B,
		   (rtc->read(rtc, RTC_EXT_CTRL_4B) | RTC_CTRL_4B_KSE));

	rtc_dev = devm_rtc_allocate_device(&pdev->dev);
	if (IS_ERR(rtc_dev))
		return PTR_ERR(rtc_dev);

	rtc_dev->ops = &ds1685_rtc_ops;

	/* Century bit is useless because leap year fails in 1900 and 2100 */
	rtc_dev->range_min = RTC_TIMESTAMP_BEGIN_2000;
	rtc_dev->range_max = RTC_TIMESTAMP_END_2099;

	/* Maximum periodic rate is 8192Hz (0.122070ms). */
	rtc_dev->max_user_freq = RTC_MAX_USER_FREQ;

	/* See if the platform doesn't support UIE. */
	if (pdata->uie_unsupported)
		rtc_dev->uie_unsupported = 1;
	rtc->uie_unsupported = pdata->uie_unsupported;

	rtc->dev = rtc_dev;

	/*
	 * Fetch the IRQ and setup the interrupt handler.
	 *
	 * Not all platforms have the IRQF pin tied to something.  If not, the
	 * RTC will still set the *IE / *F flags and raise IRQF in ctrlc, but
	 * there won't be an automatic way of notifying the kernel about it,
	 * unless ctrlc is explicitly polled.
	 */
	if (!pdata->no_irq) {
		ret = platform_get_irq(pdev, 0);
		if (ret <= 0)
			return ret;

		rtc->irq_num = ret;

		/* Request an IRQ. */
		ret = devm_request_threaded_irq(&pdev->dev, rtc->irq_num,
				       NULL, ds1685_rtc_irq_handler,
				       IRQF_SHARED | IRQF_ONESHOT,
				       pdev->name, pdev);

		/* Check to see if something came back. */
		if (unlikely(ret)) {
			dev_warn(&pdev->dev,
				 "RTC interrupt not available\n");
			rtc->irq_num = 0;
		}
	}
	rtc->no_irq = pdata->no_irq;

	/* Setup complete. */
	ds1685_rtc_switch_to_bank0(rtc);

#ifdef CONFIG_SYSFS
	ret = ds1685_rtc_sysfs_register(&pdev->dev);
	if (ret)
		return ret;
#endif

	return rtc_register_device(rtc_dev);
}

/**
 * ds1685_rtc_remove - removes rtc driver.
 * @pdev: pointer to platform_device structure.
 */
static int
ds1685_rtc_remove(struct platform_device *pdev)
{
	struct ds1685_priv *rtc = platform_get_drvdata(pdev);

#ifdef CONFIG_SYSFS
	ds1685_rtc_sysfs_unregister(&pdev->dev);
#endif

	/* Read Ctrl B and clear PIE/AIE/UIE. */
	rtc->write(rtc, RTC_CTRL_B,
		   (rtc->read(rtc, RTC_CTRL_B) &
		    ~(RTC_CTRL_B_PAU_MASK)));

	/* Reading Ctrl C auto-clears PF/AF/UF. */
	rtc->read(rtc, RTC_CTRL_C);

	/* Read Ctrl 4B and clear RIE/WIE/KSE. */
	rtc->write(rtc, RTC_EXT_CTRL_4B,
		   (rtc->read(rtc, RTC_EXT_CTRL_4B) &
		    ~(RTC_CTRL_4B_RWK_MASK)));

	/* Manually clear RF/WF/KF in Ctrl 4A. */
	rtc->write(rtc, RTC_EXT_CTRL_4A,
		   (rtc->read(rtc, RTC_EXT_CTRL_4A) &
		    ~(RTC_CTRL_4A_RWK_MASK)));

	return 0;
}

/**
 * ds1685_rtc_driver - rtc driver properties.
 */
static struct platform_driver ds1685_rtc_driver = {
	.driver		= {
		.name	= "rtc-ds1685",
	},
	.probe		= ds1685_rtc_probe,
	.remove		= ds1685_rtc_remove,
};
module_platform_driver(ds1685_rtc_driver);
/* ----------------------------------------------------------------------- */


/* ----------------------------------------------------------------------- */
/* Poweroff function */

/**
 * ds1685_rtc_poweroff - uses the RTC chip to power the system off.
 * @pdev: pointer to platform_device structure.
 */
void __noreturn
ds1685_rtc_poweroff(struct platform_device *pdev)
{
	u8 ctrla, ctrl4a, ctrl4b;
	struct ds1685_priv *rtc;

	/* Check for valid RTC data, else, spin forever. */
	if (unlikely(!pdev)) {
		pr_emerg("platform device data not available, spinning forever ...\n");
		while(1);
		unreachable();
	} else {
		/* Get the rtc data. */
		rtc = platform_get_drvdata(pdev);

		/*
		 * Disable our IRQ.  We're powering down, so we're not
		 * going to worry about cleaning up.  Most of that should
		 * have been taken care of by the shutdown scripts and this
		 * is the final function call.
		 */
		if (!rtc->no_irq)
			disable_irq_nosync(rtc->irq_num);

		/* Oscillator must be on and the countdown chain enabled. */
		ctrla = rtc->read(rtc, RTC_CTRL_A);
		ctrla |= RTC_CTRL_A_DV1;
		ctrla &= ~(RTC_CTRL_A_DV2);
		rtc->write(rtc, RTC_CTRL_A, ctrla);

		/*
		 * Read Control 4A and check the status of the auxillary
		 * battery.  This must be present and working (VRT2 = 1)
		 * for wakeup and kickstart functionality to be useful.
		 */
		ds1685_rtc_switch_to_bank1(rtc);
		ctrl4a = rtc->read(rtc, RTC_EXT_CTRL_4A);
		if (ctrl4a & RTC_CTRL_4A_VRT2) {
			/* Clear all of the interrupt flags on Control 4A. */
			ctrl4a &= ~(RTC_CTRL_4A_RWK_MASK);
			rtc->write(rtc, RTC_EXT_CTRL_4A, ctrl4a);

			/*
			 * The auxillary battery is present and working.
			 * Enable extended functions (ABE=1), enable
			 * wake-up (WIE=1), and enable kickstart (KSE=1)
			 * in Control 4B.
			 */
			ctrl4b = rtc->read(rtc, RTC_EXT_CTRL_4B);
			ctrl4b |= (RTC_CTRL_4B_ABE | RTC_CTRL_4B_WIE |
				   RTC_CTRL_4B_KSE);
			rtc->write(rtc, RTC_EXT_CTRL_4B, ctrl4b);
		}

		/* Set PAB to 1 in Control 4A to power the system down. */
		dev_warn(&pdev->dev, "Powerdown.\n");
		msleep(20);
		rtc->write(rtc, RTC_EXT_CTRL_4A,
			   (ctrl4a | RTC_CTRL_4A_PAB));

		/* Spin ... we do not switch back to bank0. */
		while(1);
		unreachable();
	}
}
EXPORT_SYMBOL(ds1685_rtc_poweroff);
/* ----------------------------------------------------------------------- */


MODULE_AUTHOR("Joshua Kinard <kumba@gentoo.org>");
MODULE_AUTHOR("Matthias Fuchs <matthias.fuchs@esd-electronics.com>");
MODULE_DESCRIPTION("Dallas/Maxim DS1685/DS1687-series RTC driver");
MODULE_LICENSE("GPL");
MODULE_ALIAS("platform:rtc-ds1685");<|MERGE_RESOLUTION|>--- conflicted
+++ resolved
@@ -714,33 +714,6 @@
 	"512Hz", "256Hz", "128Hz", "64Hz", "32Hz", "16Hz", "8Hz", "4Hz", "2Hz"
 };
 
-#ifdef CONFIG_RTC_DS1685_PROC_REGS
-/**
- * ds1685_rtc_print_regs - helper function to print register values.
- * @hex: hex byte to convert into binary bits.
- * @dest: destination char array.
- *
- * This is basically a hex->binary function, just with extra spacing between
- * the digits.  It only works on 1-byte values (8 bits).
- */
-static char*
-ds1685_rtc_print_regs(u8 hex, char *dest)
-{
-	u32 i, j;
-	char *tmp = dest;
-
-	for (i = 0; i < NUM_BITS; i++) {
-		*tmp++ = ((hex & 0x80) != 0 ? '1' : '0');
-		for (j = 0; j < NUM_SPACES; j++)
-			*tmp++ = ' ';
-		hex <<= 1;
-	}
-	*tmp++ = '\0';
-
-	return dest;
-}
-#endif
-
 /**
  * ds1685_rtc_proc - procfs access function.
  * @dev: pointer to device structure.
@@ -749,13 +722,9 @@
 static int
 ds1685_rtc_proc(struct device *dev, struct seq_file *seq)
 {
-	struct platform_device *pdev = to_platform_device(dev);
-	struct ds1685_priv *rtc = platform_get_drvdata(pdev);
+	struct ds1685_priv *rtc = dev_get_drvdata(dev);
 	u8 ctrla, ctrlb, ctrlc, ctrld, ctrl4a, ctrl4b, ssn[8];
 	char *model;
-#ifdef CONFIG_RTC_DS1685_PROC_REGS
-	char bits[NUM_REGS][(NUM_BITS * NUM_SPACES) + NUM_BITS + 1];
-#endif
 
 	/* Read all the relevant data from the control registers. */
 	ds1685_rtc_switch_to_bank1(rtc);
@@ -803,28 +772,7 @@
 	   "Periodic IRQ\t: %s\n"
 	   "Periodic Rate\t: %s\n"
 	   "SQW Freq\t: %s\n"
-#ifdef CONFIG_RTC_DS1685_PROC_REGS
-	   "Serial #\t: %8phC\n"
-	   "Register Status\t:\n"
-	   "   Ctrl A\t: UIP  DV2  DV1  DV0  RS3  RS2  RS1  RS0\n"
-	   "\t\t:  %s\n"
-	   "   Ctrl B\t: SET  PIE  AIE  UIE  SQWE  DM  2412 DSE\n"
-	   "\t\t:  %s\n"
-	   "   Ctrl C\t: IRQF  PF   AF   UF  ---  ---  ---  ---\n"
-	   "\t\t:  %s\n"
-	   "   Ctrl D\t: VRT  ---  ---  ---  ---  ---  ---  ---\n"
-	   "\t\t:  %s\n"
-#if !defined(CONFIG_RTC_DRV_DS1685) && !defined(CONFIG_RTC_DRV_DS1689)
-	   "   Ctrl 4A\t: VRT2 INCR BME  ---  PAB   RF   WF   KF\n"
-#else
-	   "   Ctrl 4A\t: VRT2 INCR ---  ---  PAB   RF   WF   KF\n"
-#endif
-	   "\t\t:  %s\n"
-	   "   Ctrl 4B\t: ABE  E32k  CS  RCE  PRS  RIE  WIE  KSE\n"
-	   "\t\t:  %s\n",
-#else
 	   "Serial #\t: %8phC\n",
-#endif
 	   model,
 	   ((ctrla & RTC_CTRL_A_DV1) ? "enabled" : "disabled"),
 	   ((ctrlb & RTC_CTRL_B_2412) ? "24-hour" : "12-hour"),
@@ -838,17 +786,7 @@
 	    ds1685_rtc_pirq_rate[(ctrla & RTC_CTRL_A_RS_MASK)] : "none"),
 	   (!((ctrl4b & RTC_CTRL_4B_E32K)) ?
 	    ds1685_rtc_sqw_freq[(ctrla & RTC_CTRL_A_RS_MASK)] : "32768Hz"),
-#ifdef CONFIG_RTC_DS1685_PROC_REGS
-	   ssn,
-	   ds1685_rtc_print_regs(ctrla, bits[0]),
-	   ds1685_rtc_print_regs(ctrlb, bits[1]),
-	   ds1685_rtc_print_regs(ctrlc, bits[2]),
-	   ds1685_rtc_print_regs(ctrld, bits[3]),
-	   ds1685_rtc_print_regs(ctrl4a, bits[4]),
-	   ds1685_rtc_print_regs(ctrl4b, bits[5]));
-#else
 	   ssn);
-#endif
 	return 0;
 }
 #else
@@ -871,32 +809,9 @@
 };
 /* ----------------------------------------------------------------------- */
 
-
-/* ----------------------------------------------------------------------- */
-/* SysFS interface */
-
-#ifdef CONFIG_SYSFS
-/**
- * ds1685_rtc_sysfs_nvram_read - reads rtc nvram via sysfs.
- * @file: pointer to file structure.
- * @kobj: pointer to kobject structure.
- * @bin_attr: pointer to bin_attribute structure.
- * @buf: pointer to char array to hold the output.
- * @pos: current file position pointer.
- * @size: size of the data to read.
- */
-static ssize_t
-ds1685_rtc_sysfs_nvram_read(struct file *filp, struct kobject *kobj,
-			    struct bin_attribute *bin_attr, char *buf,
-			    loff_t pos, size_t size)
-{
-<<<<<<< HEAD
-	struct platform_device *pdev =
-		to_platform_device(container_of(kobj, struct device, kobj));
-	struct ds1685_priv *rtc = platform_get_drvdata(pdev);
-	ssize_t count;
-	unsigned long flags = 0;
-=======
+static int ds1685_nvram_read(void *priv, unsigned int pos, void *val,
+			     size_t size)
+{
 	struct ds1685_priv *rtc = priv;
 	struct mutex *rtc_mutex = &rtc->dev->ops_lock;
 	ssize_t count;
@@ -906,7 +821,6 @@
 	err = mutex_lock_interruptible(rtc_mutex);
 	if (err)
 		return err;
->>>>>>> 407d19ab
 
 	ds1685_rtc_switch_to_bank0(rtc);
 
@@ -959,35 +873,12 @@
 #endif /* !CONFIG_RTC_DRV_DS1689 */
 	mutex_unlock(rtc_mutex);
 
-	/*
-	 * XXX: Bug? this appears to cause the function to get executed
-	 * several times in succession.  But it's the only way to actually get
-	 * data written out to a file.
-	 */
-	return count;
-}
-
-/**
- * ds1685_rtc_sysfs_nvram_write - writes rtc nvram via sysfs.
- * @file: pointer to file structure.
- * @kobj: pointer to kobject structure.
- * @bin_attr: pointer to bin_attribute structure.
- * @buf: pointer to char array to hold the input.
- * @pos: current file position pointer.
- * @size: size of the data to write.
- */
-static ssize_t
-ds1685_rtc_sysfs_nvram_write(struct file *filp, struct kobject *kobj,
-			     struct bin_attribute *bin_attr, char *buf,
-			     loff_t pos, size_t size)
-{
-<<<<<<< HEAD
-	struct platform_device *pdev =
-		to_platform_device(container_of(kobj, struct device, kobj));
-	struct ds1685_priv *rtc = platform_get_drvdata(pdev);
-	ssize_t count;
-	unsigned long flags = 0;
-=======
+	return 0;
+}
+
+static int ds1685_nvram_write(void *priv, unsigned int pos, void *val,
+			      size_t size)
+{
 	struct ds1685_priv *rtc = priv;
 	struct mutex *rtc_mutex = &rtc->dev->ops_lock;
 	ssize_t count;
@@ -997,7 +888,6 @@
 	err = mutex_lock_interruptible(rtc_mutex);
 	if (err)
 		return err;
->>>>>>> 407d19ab
 
 	ds1685_rtc_switch_to_bank0(rtc);
 
@@ -1050,26 +940,11 @@
 #endif /* !CONFIG_RTC_DRV_DS1689 */
 	mutex_unlock(rtc_mutex);
 
-	return count;
-}
-
-/**
- * struct ds1685_rtc_sysfs_nvram_attr - sysfs attributes for rtc nvram.
- * @attr: nvram attributes.
- * @read: nvram read function.
- * @write: nvram write function.
- * @size: nvram total size (bank0 + extended).
- */
-static struct bin_attribute
-ds1685_rtc_sysfs_nvram_attr = {
-	.attr = {
-		.name = "nvram",
-		.mode = S_IRUGO | S_IWUSR,
-	},
-	.read = ds1685_rtc_sysfs_nvram_read,
-	.write = ds1685_rtc_sysfs_nvram_write,
-	.size = NVRAM_TOTAL_SZ
-};
+	return 0;
+}
+
+/* ----------------------------------------------------------------------- */
+/* SysFS interface */
 
 /**
  * ds1685_rtc_sysfs_battery_show - sysfs file for main battery status.
@@ -1154,43 +1029,6 @@
 	.attrs = ds1685_rtc_sysfs_misc_attrs,
 };
 
-/**
- * ds1685_rtc_sysfs_register - register sysfs files.
- * @dev: pointer to device structure.
- */
-static int
-ds1685_rtc_sysfs_register(struct device *dev)
-{
-	int ret = 0;
-
-	sysfs_bin_attr_init(&ds1685_rtc_sysfs_nvram_attr);
-	ret = sysfs_create_bin_file(&dev->kobj, &ds1685_rtc_sysfs_nvram_attr);
-	if (ret)
-		return ret;
-
-	ret = sysfs_create_group(&dev->kobj, &ds1685_rtc_sysfs_misc_grp);
-	if (ret)
-		return ret;
-
-	return 0;
-}
-
-/**
- * ds1685_rtc_sysfs_unregister - unregister sysfs files.
- * @dev: pointer to device structure.
- */
-static int
-ds1685_rtc_sysfs_unregister(struct device *dev)
-{
-	sysfs_remove_bin_file(&dev->kobj, &ds1685_rtc_sysfs_nvram_attr);
-	sysfs_remove_group(&dev->kobj, &ds1685_rtc_sysfs_misc_grp);
-
-	return 0;
-}
-#endif /* CONFIG_SYSFS */
-
-
-
 /* ----------------------------------------------------------------------- */
 /* Driver Probe/Removal */
 
@@ -1208,6 +1046,12 @@
 	u8 ctrla, ctrlb, hours;
 	unsigned char am_pm;
 	int ret = 0;
+	struct nvmem_config nvmem_cfg = {
+		.name = "ds1685_nvram",
+		.size = NVRAM_TOTAL_SZ,
+		.reg_read = ds1685_nvram_read,
+		.reg_write = ds1685_nvram_write,
+	};
 
 	/* Get the platform data. */
 	pdata = (struct ds1685_rtc_platform_data *) pdev->dev.platform_data;
@@ -1464,11 +1308,15 @@
 	/* Setup complete. */
 	ds1685_rtc_switch_to_bank0(rtc);
 
-#ifdef CONFIG_SYSFS
-	ret = ds1685_rtc_sysfs_register(&pdev->dev);
+	ret = rtc_add_group(rtc_dev, &ds1685_rtc_sysfs_misc_grp);
 	if (ret)
 		return ret;
-#endif
+
+	rtc_dev->nvram_old_abi = true;
+	nvmem_cfg.priv = rtc;
+	ret = rtc_nvmem_register(rtc_dev, &nvmem_cfg);
+	if (ret)
+		return ret;
 
 	return rtc_register_device(rtc_dev);
 }
@@ -1481,10 +1329,6 @@
 ds1685_rtc_remove(struct platform_device *pdev)
 {
 	struct ds1685_priv *rtc = platform_get_drvdata(pdev);
-
-#ifdef CONFIG_SYSFS
-	ds1685_rtc_sysfs_unregister(&pdev->dev);
-#endif
 
 	/* Read Ctrl B and clear PIE/AIE/UIE. */
 	rtc->write(rtc, RTC_CTRL_B,
