--- conflicted
+++ resolved
@@ -173,9 +173,9 @@
 	timerqueue_init_head(&rtc->timerqueue);
 	INIT_WORK(&rtc->irqwork, rtc_timer_do_work);
 	/* Init aie timer */
-	rtc_timer_init(&rtc->aie_timer, rtc_aie_update_irq, (void *)rtc);
+	rtc_timer_init(&rtc->aie_timer, rtc_aie_update_irq, rtc);
 	/* Init uie timer */
-	rtc_timer_init(&rtc->uie_rtctimer, rtc_uie_update_irq, (void *)rtc);
+	rtc_timer_init(&rtc->uie_rtctimer, rtc_uie_update_irq, rtc);
 	/* Init pie timer */
 	hrtimer_init(&rtc->pie_timer, CLOCK_MONOTONIC, HRTIMER_MODE_REL);
 	rtc->pie_timer.function = rtc_pie_update_irq;
@@ -273,88 +273,11 @@
 }
 
 /**
- * rtc_device_register - register w/ RTC class
- * @dev: the device to register
- *
- * rtc_device_unregister() must be called when the class device is no
- * longer needed.
- *
- * Returns the pointer to the new struct class device.
- */
-struct rtc_device *rtc_device_register(const char *name, struct device *dev,
-					const struct rtc_class_ops *ops,
-					struct module *owner)
-{
-	struct rtc_device *rtc;
-	struct rtc_wkalrm alrm;
-	int id, err;
-
-	id = rtc_device_get_id(dev);
-	if (id < 0) {
-		err = id;
-		goto exit;
-	}
-
-	rtc = rtc_allocate_device();
-	if (!rtc) {
-		err = -ENOMEM;
-		goto exit_ida;
-	}
-
-	rtc->id = id;
-	rtc->ops = ops;
-	rtc->owner = owner;
-	rtc->dev.parent = dev;
-
-	dev_set_name(&rtc->dev, "rtc%d", id);
-
-	rtc_device_get_offset(rtc);
-
-	/* Check to see if there is an ALARM already set in hw */
-	err = __rtc_read_alarm(rtc, &alrm);
-
-	if (!err && !rtc_valid_tm(&alrm.time))
-		rtc_initialize_alarm(rtc, &alrm);
-
-	rtc_dev_prepare(rtc);
-
-	err = cdev_device_add(&rtc->char_dev, &rtc->dev);
-	if (err) {
-		dev_warn(&rtc->dev, "%s: failed to add char device %d:%d\n",
-			 name, MAJOR(rtc->dev.devt), rtc->id);
-
-		/* This will free both memory and the ID */
-		put_device(&rtc->dev);
-		goto exit;
-	} else {
-		dev_dbg(&rtc->dev, "%s: dev (%d:%d)\n", name,
-			MAJOR(rtc->dev.devt), rtc->id);
-	}
-
-	rtc_proc_add_device(rtc);
-
-	dev_info(dev, "rtc core: registered %s as %s\n",
-			name, dev_name(&rtc->dev));
-
-	return rtc;
-
-exit_ida:
-	ida_simple_remove(&rtc_ida, id);
-
-exit:
-	dev_err(dev, "rtc core: unable to register %s, err = %d\n",
-			name, err);
-	return ERR_PTR(err);
-}
-EXPORT_SYMBOL_GPL(rtc_device_register);
-
-
-/**
  * rtc_device_unregister - removes the previously registered RTC class device
  *
  * @rtc: the RTC class device to destroy
  */
-void rtc_device_unregister(struct rtc_device *rtc)
+static void rtc_device_unregister(struct rtc_device *rtc)
 {
 	mutex_lock(&rtc->ops_lock);
 	/*
@@ -367,78 +290,6 @@
 	mutex_unlock(&rtc->ops_lock);
 	put_device(&rtc->dev);
 }
-EXPORT_SYMBOL_GPL(rtc_device_unregister);
-
-static void devm_rtc_device_release(struct device *dev, void *res)
-{
-	struct rtc_device *rtc = *(struct rtc_device **)res;
-
-	rtc_nvmem_unregister(rtc);
-	rtc_device_unregister(rtc);
-}
-
-static int devm_rtc_device_match(struct device *dev, void *res, void *data)
-{
-	struct rtc **r = res;
-
-	return *r == data;
-}
-
-/**
- * devm_rtc_device_register - resource managed rtc_device_register()
- * @dev: the device to register
- * @name: the name of the device
- * @ops: the rtc operations structure
- * @owner: the module owner
- *
- * @return a struct rtc on success, or an ERR_PTR on error
- *
- * Managed rtc_device_register(). The rtc_device returned from this function
- * are automatically freed on driver detach. See rtc_device_register()
- * for more information.
- */
-
-struct rtc_device *devm_rtc_device_register(struct device *dev,
-					const char *name,
-					const struct rtc_class_ops *ops,
-					struct module *owner)
-{
-	struct rtc_device **ptr, *rtc;
-
-	ptr = devres_alloc(devm_rtc_device_release, sizeof(*ptr), GFP_KERNEL);
-	if (!ptr)
-		return ERR_PTR(-ENOMEM);
-
-	rtc = rtc_device_register(name, dev, ops, owner);
-	if (!IS_ERR(rtc)) {
-		*ptr = rtc;
-		devres_add(dev, ptr);
-	} else {
-		devres_free(ptr);
-	}
-
-	return rtc;
-}
-EXPORT_SYMBOL_GPL(devm_rtc_device_register);
-
-/**
- * devm_rtc_device_unregister - resource managed devm_rtc_device_unregister()
- * @dev: the device to unregister
- * @rtc: the RTC class device to unregister
- *
- * Deallocated a rtc allocated with devm_rtc_device_register(). Normally this
- * function will not need to be called and the resource management code will
- * ensure that the resource is freed.
- */
-void devm_rtc_device_unregister(struct device *dev, struct rtc_device *rtc)
-{
-	int rc;
-
-	rc = devres_release(dev, devm_rtc_device_release,
-				devm_rtc_device_match, rtc);
-	WARN_ON(rc);
-}
-EXPORT_SYMBOL_GPL(devm_rtc_device_unregister);
 
 static void devm_rtc_release_device(struct device *dev, void *res)
 {
@@ -526,8 +377,6 @@
 }
 EXPORT_SYMBOL_GPL(__rtc_register_device);
 
-<<<<<<< HEAD
-=======
 /**
  * devm_rtc_device_register - resource managed rtc_device_register()
  * @dev: the device to register
@@ -564,7 +413,6 @@
 }
 EXPORT_SYMBOL_GPL(devm_rtc_device_register);
 
->>>>>>> 407d19ab
 static int __init rtc_init(void)
 {
 	rtc_class = class_create(THIS_MODULE, "rtc");
