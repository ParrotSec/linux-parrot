// SPDX-License-Identifier: GPL-2.0
/*
 * Copyright (c) 2012 - 2018 Microchip Technology Inc., and its subsidiaries.
 * All rights reserved.
 */

#include <linux/if_ether.h>
#include <linux/ip.h>
#include "wilc_wfi_netdevice.h"
#include "wilc_wlan_cfg.h"

static enum chip_ps_states chip_ps_state = CHIP_WAKEDUP;

static inline bool is_wilc1000(u32 id)
{
	return (id & 0xfffff000) == 0x100000;
}

static inline void acquire_bus(struct wilc *wilc, enum bus_acquire acquire)
{
	mutex_lock(&wilc->hif_cs);
	if (acquire == ACQUIRE_AND_WAKEUP)
		chip_wakeup(wilc);
}

static inline void release_bus(struct wilc *wilc, enum bus_release release)
{
	if (release == RELEASE_ALLOW_SLEEP)
		chip_allow_sleep(wilc);
	mutex_unlock(&wilc->hif_cs);
}

static void wilc_wlan_txq_remove(struct wilc *wilc, struct txq_entry_t *tqe)
{
	list_del(&tqe->list);
	wilc->txq_entries -= 1;
}

static struct txq_entry_t *
wilc_wlan_txq_remove_from_head(struct net_device *dev)
{
	struct txq_entry_t *tqe = NULL;
	unsigned long flags;
	struct wilc_vif *vif = netdev_priv(dev);
	struct wilc *wilc = vif->wilc;

	spin_lock_irqsave(&wilc->txq_spinlock, flags);

	if (!list_empty(&wilc->txq_head.list)) {
		tqe = list_first_entry(&wilc->txq_head.list, struct txq_entry_t,
				       list);
		list_del(&tqe->list);
		wilc->txq_entries -= 1;
	}
	spin_unlock_irqrestore(&wilc->txq_spinlock, flags);
	return tqe;
}

static void wilc_wlan_txq_add_to_tail(struct net_device *dev,
				      struct txq_entry_t *tqe)
{
	unsigned long flags;
	struct wilc_vif *vif = netdev_priv(dev);
	struct wilc *wilc = vif->wilc;

	spin_lock_irqsave(&wilc->txq_spinlock, flags);

	list_add_tail(&tqe->list, &wilc->txq_head.list);
	wilc->txq_entries += 1;

	spin_unlock_irqrestore(&wilc->txq_spinlock, flags);

	complete(&wilc->txq_event);
}

static int wilc_wlan_txq_add_to_head(struct wilc_vif *vif,
				     struct txq_entry_t *tqe)
{
	unsigned long flags;
	struct wilc *wilc = vif->wilc;

	mutex_lock(&wilc->txq_add_to_head_cs);

	spin_lock_irqsave(&wilc->txq_spinlock, flags);

	list_add(&tqe->list, &wilc->txq_head.list);
	wilc->txq_entries += 1;

	spin_unlock_irqrestore(&wilc->txq_spinlock, flags);
	mutex_unlock(&wilc->txq_add_to_head_cs);
	complete(&wilc->txq_event);

	return 0;
}

struct ack_session_info;
struct ack_session_info {
	u32 seq_num;
	u32 bigger_ack_num;
	u16 src_port;
	u16 dst_port;
	u16 status;
};

struct pending_acks_info {
	u32 ack_num;
	u32 session_index;
	struct txq_entry_t  *txqe;
};

#define NOT_TCP_ACK			(-1)

#define MAX_TCP_SESSION		25
#define MAX_PENDING_ACKS		256
static struct ack_session_info ack_session_info[2 * MAX_TCP_SESSION];
static struct pending_acks_info pending_acks_info[MAX_PENDING_ACKS];

static u32 pending_base;
static u32 tcp_session;
static u32 pending_acks;

static inline int add_tcp_session(u32 src_prt, u32 dst_prt, u32 seq)
{
	if (tcp_session < 2 * MAX_TCP_SESSION) {
		ack_session_info[tcp_session].seq_num = seq;
		ack_session_info[tcp_session].bigger_ack_num = 0;
		ack_session_info[tcp_session].src_port = src_prt;
		ack_session_info[tcp_session].dst_port = dst_prt;
		tcp_session++;
	}
	return 0;
}

static inline int update_tcp_session(u32 index, u32 ack)
{
	if (index < 2 * MAX_TCP_SESSION &&
	    ack > ack_session_info[index].bigger_ack_num)
		ack_session_info[index].bigger_ack_num = ack;
	return 0;
}

static inline int add_tcp_pending_ack(u32 ack, u32 session_index,
				      struct txq_entry_t *txqe)
{
	u32 i = pending_base + pending_acks;

	if (i < MAX_PENDING_ACKS) {
		pending_acks_info[i].ack_num = ack;
		pending_acks_info[i].txqe = txqe;
		pending_acks_info[i].session_index = session_index;
		txqe->tcp_pending_ack_idx = i;
		pending_acks++;
	}
	return 0;
}

static inline void tcp_process(struct net_device *dev, struct txq_entry_t *tqe)
{
	void *buffer = tqe->buffer;
	const struct ethhdr *eth_hdr_ptr = buffer;
	int i;
	unsigned long flags;
	struct wilc_vif *vif = netdev_priv(dev);
	struct wilc *wilc = vif->wilc;

	spin_lock_irqsave(&wilc->txq_spinlock, flags);

	if (eth_hdr_ptr->h_proto == htons(ETH_P_IP)) {
		const struct iphdr *ip_hdr_ptr = buffer + ETH_HLEN;

		if (ip_hdr_ptr->protocol == IPPROTO_TCP) {
			const struct tcphdr *tcp_hdr_ptr;
			u32 IHL, total_length, data_offset;

			IHL = ip_hdr_ptr->ihl << 2;
			tcp_hdr_ptr = buffer + ETH_HLEN + IHL;
			total_length = ntohs(ip_hdr_ptr->tot_len);

			data_offset = tcp_hdr_ptr->doff << 2;
			if (total_length == (IHL + data_offset)) {
				u32 seq_no, ack_no;

				seq_no = ntohl(tcp_hdr_ptr->seq);
				ack_no = ntohl(tcp_hdr_ptr->ack_seq);
				for (i = 0; i < tcp_session; i++) {
					u32 j = ack_session_info[i].seq_num;

					if (i < 2 * MAX_TCP_SESSION &&
					    j == seq_no) {
						update_tcp_session(i, ack_no);
						break;
					}
				}
				if (i == tcp_session)
					add_tcp_session(0, 0, seq_no);

				add_tcp_pending_ack(ack_no, i, tqe);
			}
		}
	}
	spin_unlock_irqrestore(&wilc->txq_spinlock, flags);
}

static int wilc_wlan_txq_filter_dup_tcp_ack(struct net_device *dev)
{
	struct wilc_vif *vif = netdev_priv(dev);
	struct wilc *wilc = vif->wilc;
	u32 i = 0;
	u32 dropped = 0;
	unsigned long flags;

	spin_lock_irqsave(&wilc->txq_spinlock, flags);
	for (i = pending_base; i < (pending_base + pending_acks); i++) {
		u32 session_index;
		u32 bigger_ack_num;

		if (i >= MAX_PENDING_ACKS)
			break;

		session_index = pending_acks_info[i].session_index;

		if (session_index >= 2 * MAX_TCP_SESSION)
			break;

		bigger_ack_num = ack_session_info[session_index].bigger_ack_num;

		if (pending_acks_info[i].ack_num < bigger_ack_num) {
			struct txq_entry_t *tqe;

			tqe = pending_acks_info[i].txqe;
			if (tqe) {
				wilc_wlan_txq_remove(wilc, tqe);
				tqe->status = 1;
				if (tqe->tx_complete_func)
					tqe->tx_complete_func(tqe->priv,
							      tqe->status);
				kfree(tqe);
				dropped++;
			}
		}
	}
	pending_acks = 0;
	tcp_session = 0;

	if (pending_base == 0)
		pending_base = MAX_TCP_SESSION;
	else
		pending_base = 0;

	spin_unlock_irqrestore(&wilc->txq_spinlock, flags);

	while (dropped > 0) {
		wait_for_completion_timeout(&wilc->txq_event,
					    msecs_to_jiffies(1));
		dropped--;
	}

	return 1;
}

static bool enabled;

void wilc_enable_tcp_ack_filter(bool value)
{
	enabled = value;
}

static int wilc_wlan_txq_add_cfg_pkt(struct wilc_vif *vif, u8 *buffer,
				     u32 buffer_size)
{
	struct txq_entry_t *tqe;
	struct wilc *wilc = vif->wilc;

	netdev_dbg(vif->ndev, "Adding config packet ...\n");
	if (wilc->quit) {
		netdev_dbg(vif->ndev, "Return due to clear function\n");
		complete(&wilc->cfg_event);
		return 0;
	}

	tqe = kmalloc(sizeof(*tqe), GFP_ATOMIC);
	if (!tqe)
		return 0;

	tqe->type = WILC_CFG_PKT;
	tqe->buffer = buffer;
	tqe->buffer_size = buffer_size;
	tqe->tx_complete_func = NULL;
	tqe->priv = NULL;
	tqe->tcp_pending_ack_idx = NOT_TCP_ACK;

	if (wilc_wlan_txq_add_to_head(vif, tqe)) {
		kfree(tqe);
		return 0;
	}

	return 1;
}

int wilc_wlan_txq_add_net_pkt(struct net_device *dev, void *priv, u8 *buffer,
			      u32 buffer_size, wilc_tx_complete_func_t func)
{
	struct txq_entry_t *tqe;
	struct wilc_vif *vif = netdev_priv(dev);
	struct wilc *wilc;

	wilc = vif->wilc;

	if (wilc->quit)
		return 0;

	tqe = kmalloc(sizeof(*tqe), GFP_ATOMIC);

	if (!tqe)
		return 0;
	tqe->type = WILC_NET_PKT;
	tqe->buffer = buffer;
	tqe->buffer_size = buffer_size;
	tqe->tx_complete_func = func;
	tqe->priv = priv;

	tqe->tcp_pending_ack_idx = NOT_TCP_ACK;
	if (enabled)
		tcp_process(dev, tqe);
	wilc_wlan_txq_add_to_tail(dev, tqe);
	return wilc->txq_entries;
}

int wilc_wlan_txq_add_mgmt_pkt(struct net_device *dev, void *priv, u8 *buffer,
			       u32 buffer_size, wilc_tx_complete_func_t func)
{
	struct txq_entry_t *tqe;
	struct wilc_vif *vif = netdev_priv(dev);
	struct wilc *wilc;

	wilc = vif->wilc;

	if (wilc->quit)
		return 0;

	tqe = kmalloc(sizeof(*tqe), GFP_ATOMIC);

	if (!tqe)
		return 0;
	tqe->type = WILC_MGMT_PKT;
	tqe->buffer = buffer;
	tqe->buffer_size = buffer_size;
	tqe->tx_complete_func = func;
	tqe->priv = priv;
	tqe->tcp_pending_ack_idx = NOT_TCP_ACK;
	wilc_wlan_txq_add_to_tail(dev, tqe);
	return 1;
}

static struct txq_entry_t *wilc_wlan_txq_get_first(struct wilc *wilc)
{
	struct txq_entry_t *tqe = NULL;
	unsigned long flags;

	spin_lock_irqsave(&wilc->txq_spinlock, flags);

	if (!list_empty(&wilc->txq_head.list))
		tqe = list_first_entry(&wilc->txq_head.list, struct txq_entry_t,
				       list);

	spin_unlock_irqrestore(&wilc->txq_spinlock, flags);

	return tqe;
}

static struct txq_entry_t *wilc_wlan_txq_get_next(struct wilc *wilc,
						  struct txq_entry_t *tqe)
{
	unsigned long flags;

	spin_lock_irqsave(&wilc->txq_spinlock, flags);

	if (!list_is_last(&tqe->list, &wilc->txq_head.list))
		tqe = list_next_entry(tqe, list);
	else
		tqe = NULL;
	spin_unlock_irqrestore(&wilc->txq_spinlock, flags);

	return tqe;
}

static void wilc_wlan_rxq_add(struct wilc *wilc, struct rxq_entry_t *rqe)
{
	if (wilc->quit)
		return;

	mutex_lock(&wilc->rxq_cs);
	list_add_tail(&rqe->list, &wilc->rxq_head.list);
	mutex_unlock(&wilc->rxq_cs);
}

static struct rxq_entry_t *wilc_wlan_rxq_remove(struct wilc *wilc)
{
	struct rxq_entry_t *rqe = NULL;

	mutex_lock(&wilc->rxq_cs);
	if (!list_empty(&wilc->rxq_head.list)) {
		rqe = list_first_entry(&wilc->rxq_head.list, struct rxq_entry_t,
				       list);
		list_del(&rqe->list);
	}
	mutex_unlock(&wilc->rxq_cs);
	return rqe;
}

void chip_allow_sleep(struct wilc *wilc)
{
	u32 reg = 0;

	wilc->hif_func->hif_read_reg(wilc, 0xf0, &reg);

	wilc->hif_func->hif_write_reg(wilc, 0xf0, reg & ~BIT(0));
	wilc->hif_func->hif_write_reg(wilc, 0xfa, 0);
}
EXPORT_SYMBOL_GPL(chip_allow_sleep);

void chip_wakeup(struct wilc *wilc)
{
	u32 reg, clk_status_reg;

	if ((wilc->io_type & 0x1) == HIF_SPI) {
		do {
			wilc->hif_func->hif_read_reg(wilc, 1, &reg);
			wilc->hif_func->hif_write_reg(wilc, 1, reg | BIT(1));
			wilc->hif_func->hif_write_reg(wilc, 1, reg & ~BIT(1));

			do {
				usleep_range(2000, 2500);
				wilc_get_chipid(wilc, true);
			} while (wilc_get_chipid(wilc, true) == 0);
		} while (wilc_get_chipid(wilc, true) == 0);
	} else if ((wilc->io_type & 0x1) == HIF_SDIO) {
		wilc->hif_func->hif_write_reg(wilc, 0xfa, 1);
		udelay(200);
		wilc->hif_func->hif_read_reg(wilc, 0xf0, &reg);
		do {
			wilc->hif_func->hif_write_reg(wilc, 0xf0,
						      reg | BIT(0));
			wilc->hif_func->hif_read_reg(wilc, 0xf1,
						     &clk_status_reg);

			while ((clk_status_reg & 0x1) == 0) {
				usleep_range(2000, 2500);

				wilc->hif_func->hif_read_reg(wilc, 0xf1,
							     &clk_status_reg);
			}
			if ((clk_status_reg & 0x1) == 0) {
				wilc->hif_func->hif_write_reg(wilc, 0xf0,
							      reg & (~BIT(0)));
			}
		} while ((clk_status_reg & 0x1) == 0);
	}

	if (chip_ps_state == CHIP_SLEEPING_MANUAL) {
		if (wilc_get_chipid(wilc, false) < 0x1002b0) {
			u32 val32;

			wilc->hif_func->hif_read_reg(wilc, 0x1e1c, &val32);
			val32 |= BIT(6);
			wilc->hif_func->hif_write_reg(wilc, 0x1e1c, val32);

			wilc->hif_func->hif_read_reg(wilc, 0x1e9c, &val32);
			val32 |= BIT(6);
			wilc->hif_func->hif_write_reg(wilc, 0x1e9c, val32);
		}
	}
	chip_ps_state = CHIP_WAKEDUP;
}
EXPORT_SYMBOL_GPL(chip_wakeup);

void wilc_chip_sleep_manually(struct wilc *wilc)
{
	if (chip_ps_state != CHIP_WAKEDUP)
		return;
	acquire_bus(wilc, ACQUIRE_ONLY);

	chip_allow_sleep(wilc);
	wilc->hif_func->hif_write_reg(wilc, 0x10a8, 1);

	chip_ps_state = CHIP_SLEEPING_MANUAL;
	release_bus(wilc, RELEASE_ONLY);
}
EXPORT_SYMBOL_GPL(wilc_chip_sleep_manually);

void host_wakeup_notify(struct wilc *wilc)
{
	acquire_bus(wilc, ACQUIRE_ONLY);
	wilc->hif_func->hif_write_reg(wilc, 0x10b0, 1);
	release_bus(wilc, RELEASE_ONLY);
}
EXPORT_SYMBOL_GPL(host_wakeup_notify);

void host_sleep_notify(struct wilc *wilc)
{
	acquire_bus(wilc, ACQUIRE_ONLY);
	wilc->hif_func->hif_write_reg(wilc, 0x10ac, 1);
	release_bus(wilc, RELEASE_ONLY);
}
EXPORT_SYMBOL_GPL(host_sleep_notify);

int wilc_wlan_handle_txq(struct net_device *dev, u32 *txq_count)
{
	int i, entries = 0;
	u32 sum;
	u32 reg;
	u32 offset = 0;
	int vmm_sz = 0;
	struct txq_entry_t *tqe;
	int ret = 0;
	int counter;
	int timeout;
	u32 vmm_table[WILC_VMM_TBL_SIZE];
	struct wilc_vif *vif = netdev_priv(dev);
	struct wilc *wilc = vif->wilc;
	const struct wilc_hif_func *func;
	u8 *txb = wilc->tx_buffer;

	if (wilc->quit)
		goto out;

	mutex_lock(&wilc->txq_add_to_head_cs);
	wilc_wlan_txq_filter_dup_tcp_ack(dev);
	tqe = wilc_wlan_txq_get_first(wilc);
	i = 0;
	sum = 0;
	do {
		if (tqe && (i < (WILC_VMM_TBL_SIZE - 1))) {
			if (tqe->type == WILC_CFG_PKT)
				vmm_sz = ETH_CONFIG_PKT_HDR_OFFSET;

			else if (tqe->type == WILC_NET_PKT)
				vmm_sz = ETH_ETHERNET_HDR_OFFSET;

			else
				vmm_sz = HOST_HDR_OFFSET;

			vmm_sz += tqe->buffer_size;

			if (vmm_sz & 0x3)
				vmm_sz = (vmm_sz + 4) & ~0x3;

			if ((sum + vmm_sz) > LINUX_TX_SIZE)
				break;

			vmm_table[i] = vmm_sz / 4;
			if (tqe->type == WILC_CFG_PKT)
				vmm_table[i] |= BIT(10);
			cpu_to_le32s(&vmm_table[i]);

			i++;
			sum += vmm_sz;
			tqe = wilc_wlan_txq_get_next(wilc, tqe);
		} else {
			break;
		}
	} while (1);

	if (i == 0)
		goto out;
	vmm_table[i] = 0x0;

	acquire_bus(wilc, ACQUIRE_AND_WAKEUP);
	counter = 0;
	func = wilc->hif_func;
	do {
		ret = func->hif_read_reg(wilc, WILC_HOST_TX_CTRL, &reg);
		if (!ret)
			break;

		if ((reg & 0x1) == 0)
			break;

		counter++;
		if (counter > 200) {
			counter = 0;
			ret = func->hif_write_reg(wilc, WILC_HOST_TX_CTRL, 0);
			break;
		}
	} while (!wilc->quit);

	if (!ret)
		goto out_release_bus;

	timeout = 200;
	do {
		ret = func->hif_block_tx(wilc,
					 WILC_VMM_TBL_RX_SHADOW_BASE,
					 (u8 *)vmm_table,
					 ((i + 1) * 4));
		if (!ret)
			break;

		ret = func->hif_write_reg(wilc, WILC_HOST_VMM_CTL, 0x2);
		if (!ret)
			break;

		do {
			ret = func->hif_read_reg(wilc, WILC_HOST_VMM_CTL, &reg);
			if (!ret)
				break;
			if ((reg >> 2) & 0x1) {
				entries = ((reg >> 3) & 0x3f);
				break;
			}
			release_bus(wilc, RELEASE_ALLOW_SLEEP);
		} while (--timeout);
		if (timeout <= 0) {
			ret = func->hif_write_reg(wilc, WILC_HOST_VMM_CTL, 0x0);
			break;
		}

		if (!ret)
			break;

		if (entries == 0) {
			ret = func->hif_read_reg(wilc, WILC_HOST_TX_CTRL, &reg);
			if (!ret)
				break;
			reg &= ~BIT(0);
			ret = func->hif_write_reg(wilc, WILC_HOST_TX_CTRL, reg);
			if (!ret)
				break;
			break;
		}
		break;
	} while (1);

	if (!ret)
		goto out_release_bus;

	if (entries == 0) {
		ret = WILC_TX_ERR_NO_BUF;
		goto out_release_bus;
	}

	release_bus(wilc, RELEASE_ALLOW_SLEEP);

	offset = 0;
	i = 0;
	do {
		u32 header, buffer_offset;
		char *bssid;

		tqe = wilc_wlan_txq_remove_from_head(dev);
		if (!tqe)
			break;

		if (vmm_table[i] == 0)
			break;

		le32_to_cpus(&vmm_table[i]);
		vmm_sz = (vmm_table[i] & 0x3ff);
		vmm_sz *= 4;
		header = (tqe->type << 31) |
			 (tqe->buffer_size << 15) |
			 vmm_sz;
		if (tqe->type == WILC_MGMT_PKT)
			header |= BIT(30);
		else
			header &= ~BIT(30);

		cpu_to_le32s(&header);
		memcpy(&txb[offset], &header, 4);
		if (tqe->type == WILC_CFG_PKT) {
			buffer_offset = ETH_CONFIG_PKT_HDR_OFFSET;
		} else if (tqe->type == WILC_NET_PKT) {
			bssid = ((struct tx_complete_data *)(tqe->priv))->bssid;

			buffer_offset = ETH_ETHERNET_HDR_OFFSET;
			memcpy(&txb[offset + 8], bssid, 6);
		} else {
			buffer_offset = HOST_HDR_OFFSET;
		}

		memcpy(&txb[offset + buffer_offset],
		       tqe->buffer, tqe->buffer_size);
		offset += vmm_sz;
		i++;
		tqe->status = 1;
		if (tqe->tx_complete_func)
			tqe->tx_complete_func(tqe->priv, tqe->status);
		if (tqe->tcp_pending_ack_idx != NOT_TCP_ACK &&
		    tqe->tcp_pending_ack_idx < MAX_PENDING_ACKS)
			pending_acks_info[tqe->tcp_pending_ack_idx].txqe = NULL;
		kfree(tqe);
	} while (--entries);

	acquire_bus(wilc, ACQUIRE_AND_WAKEUP);

	ret = func->hif_clear_int_ext(wilc, ENABLE_TX_VMM);
	if (!ret)
		goto out_release_bus;

	ret = func->hif_block_tx_ext(wilc, 0, txb, offset);

out_release_bus:
	release_bus(wilc, RELEASE_ALLOW_SLEEP);

out:
	mutex_unlock(&wilc->txq_add_to_head_cs);

	*txq_count = wilc->txq_entries;
	return ret;
}

static void wilc_wlan_handle_rx_buff(struct wilc *wilc, u8 *buffer, int size)
{
	int offset = 0;
	u32 header;
	u32 pkt_len, pkt_offset, tp_len;
	int is_cfg_packet;
	u8 *buff_ptr;

	do {
		buff_ptr = buffer + offset;
		memcpy(&header, buff_ptr, 4);
		le32_to_cpus(&header);

		is_cfg_packet = (header >> 31) & 0x1;
		pkt_offset = (header >> 22) & 0x1ff;
		tp_len = (header >> 11) & 0x7ff;
		pkt_len = header & 0x7ff;

		if (pkt_len == 0 || tp_len == 0)
			break;

		if (pkt_offset & IS_MANAGMEMENT) {
			pkt_offset &= ~(IS_MANAGMEMENT |
					IS_MANAGMEMENT_CALLBACK |
					IS_MGMT_STATUS_SUCCES);
			buff_ptr += HOST_HDR_OFFSET;
			wilc_wfi_mgmt_rx(wilc, buff_ptr, pkt_len);
		} else {
			if (!is_cfg_packet) {
				if (pkt_len > 0) {
					wilc_frmw_to_linux(wilc, buff_ptr,
							   pkt_len,
							   pkt_offset);
				}
			} else {
				struct wilc_cfg_rsp rsp;

				buff_ptr += pkt_offset;

				wilc_wlan_cfg_indicate_rx(wilc, buff_ptr,
							  pkt_len,
							  &rsp);
				if (rsp.type == WILC_CFG_RSP) {
					if (wilc->cfg_seq_no == rsp.seq_no)
						complete(&wilc->cfg_event);
				} else if (rsp.type == WILC_CFG_RSP_STATUS) {
					wilc_mac_indicate(wilc);
				}
			}
		}
		offset += tp_len;
		if (offset >= size)
			break;
	} while (1);
}

static void wilc_wlan_handle_rxq(struct wilc *wilc)
{
	int size;
	u8 *buffer;
	struct rxq_entry_t *rqe;

	do {
		if (wilc->quit) {
			complete(&wilc->cfg_event);
			break;
		}
		rqe = wilc_wlan_rxq_remove(wilc);
		if (!rqe)
			break;

		buffer = rqe->buffer;
		size = rqe->buffer_size;
		wilc_wlan_handle_rx_buff(wilc, buffer, size);

		kfree(rqe);
	} while (1);
}

static void wilc_unknown_isr_ext(struct wilc *wilc)
{
	wilc->hif_func->hif_clear_int_ext(wilc, 0);
}

static void wilc_pllupdate_isr_ext(struct wilc *wilc, u32 int_stats)
{
	int trials = 10;

	wilc->hif_func->hif_clear_int_ext(wilc, PLL_INT_CLR);

	if (wilc->io_type == HIF_SDIO)
		mdelay(WILC_PLL_TO_SDIO);
	else
		mdelay(WILC_PLL_TO_SPI);

	while (!(is_wilc1000(wilc_get_chipid(wilc, true)) && --trials))
		mdelay(1);
}

static void wilc_sleeptimer_isr_ext(struct wilc *wilc, u32 int_stats1)
{
	wilc->hif_func->hif_clear_int_ext(wilc, SLEEP_INT_CLR);
}

static void wilc_wlan_handle_isr_ext(struct wilc *wilc, u32 int_status)
{
	u32 offset = wilc->rx_buffer_offset;
	u8 *buffer = NULL;
	u32 size;
	u32 retries = 0;
	int ret = 0;
	struct rxq_entry_t *rqe;

	size = (int_status & 0x7fff) << 2;

	while (!size && retries < 10) {
		wilc->hif_func->hif_read_size(wilc, &size);
		size = (size & 0x7fff) << 2;
		retries++;
	}

	if (size <= 0)
		return;

	if (LINUX_RX_SIZE - offset < size)
		offset = 0;

	buffer = &wilc->rx_buffer[offset];

	wilc->hif_func->hif_clear_int_ext(wilc, DATA_INT_CLR | ENABLE_RX_VMM);
	ret = wilc->hif_func->hif_block_rx_ext(wilc, 0, buffer, size);
	if (!ret)
		return;

	offset += size;
	wilc->rx_buffer_offset = offset;
	rqe = kmalloc(sizeof(*rqe), GFP_KERNEL);
	if (!rqe)
		return;

	rqe->buffer = buffer;
	rqe->buffer_size = size;
	wilc_wlan_rxq_add(wilc, rqe);
	wilc_wlan_handle_rxq(wilc);
}

void wilc_handle_isr(struct wilc *wilc)
{
	u32 int_status;

	acquire_bus(wilc, ACQUIRE_AND_WAKEUP);
	wilc->hif_func->hif_read_int(wilc, &int_status);

	if (int_status & PLL_INT_EXT)
		wilc_pllupdate_isr_ext(wilc, int_status);

	if (int_status & DATA_INT_EXT)
		wilc_wlan_handle_isr_ext(wilc, int_status);

	if (int_status & SLEEP_INT_EXT)
		wilc_sleeptimer_isr_ext(wilc, int_status);

	if (!(int_status & (ALL_INT_EXT)))
		wilc_unknown_isr_ext(wilc);

	release_bus(wilc, RELEASE_ALLOW_SLEEP);
}
EXPORT_SYMBOL_GPL(wilc_handle_isr);

int wilc_wlan_firmware_download(struct wilc *wilc, const u8 *buffer,
				u32 buffer_size)
{
	u32 offset;
	u32 addr, size, size2, blksz;
	u8 *dma_buffer;
	int ret = 0;

	blksz = BIT(12);

	dma_buffer = kmalloc(blksz, GFP_KERNEL);
	if (!dma_buffer)
		return -EIO;

	offset = 0;
	do {
		memcpy(&addr, &buffer[offset], 4);
		memcpy(&size, &buffer[offset + 4], 4);
		le32_to_cpus(&addr);
		le32_to_cpus(&size);
		acquire_bus(wilc, ACQUIRE_ONLY);
		offset += 8;
		while (((int)size) && (offset < buffer_size)) {
			if (size <= blksz)
				size2 = size;
			else
				size2 = blksz;

			memcpy(dma_buffer, &buffer[offset], size2);
			ret = wilc->hif_func->hif_block_tx(wilc, addr,
							   dma_buffer, size2);
			if (!ret)
				break;

			addr += size2;
			offset += size2;
			size -= size2;
		}
		release_bus(wilc, RELEASE_ONLY);

		if (!ret) {
			ret = -EIO;
			goto fail;
		}
	} while (offset < buffer_size);

fail:

	kfree(dma_buffer);

	return (ret < 0) ? ret : 0;
}

int wilc_wlan_start(struct wilc *wilc)
{
	u32 reg = 0;
	int ret;
	u32 chipid;

	if (wilc->io_type == HIF_SDIO) {
		reg = 0;
		reg |= BIT(3);
	} else if (wilc->io_type == HIF_SPI) {
		reg = 1;
	}
	acquire_bus(wilc, ACQUIRE_ONLY);
	ret = wilc->hif_func->hif_write_reg(wilc, WILC_VMM_CORE_CFG, reg);
	if (!ret) {
		release_bus(wilc, RELEASE_ONLY);
		return -EIO;
	}
	reg = 0;
	if (wilc->io_type == HIF_SDIO && wilc->dev_irq_num)
		reg |= WILC_HAVE_SDIO_IRQ_GPIO;

#ifdef WILC_DISABLE_PMU
#else
	reg |= WILC_HAVE_USE_PMU;
#endif

#ifdef WILC_SLEEP_CLK_SRC_XO
	reg |= WILC_HAVE_SLEEP_CLK_SRC_XO;
#elif defined WILC_SLEEP_CLK_SRC_RTC
	reg |= WILC_HAVE_SLEEP_CLK_SRC_RTC;
#endif

#ifdef WILC_EXT_PA_INV_TX_RX
	reg |= WILC_HAVE_EXT_PA_INV_TX_RX;
#endif
	reg |= WILC_HAVE_USE_IRQ_AS_HOST_WAKE;
	reg |= WILC_HAVE_LEGACY_RF_SETTINGS;
#ifdef XTAL_24
	reg |= WILC_HAVE_XTAL_24;
#endif
#ifdef DISABLE_WILC_UART
	reg |= WILC_HAVE_DISABLE_WILC_UART;
#endif

	ret = wilc->hif_func->hif_write_reg(wilc, WILC_GP_REG_1, reg);
	if (!ret) {
		release_bus(wilc, RELEASE_ONLY);
		return -EIO;
	}

	wilc->hif_func->hif_sync_ext(wilc, NUM_INT_EXT);

	ret = wilc->hif_func->hif_read_reg(wilc, 0x1000, &chipid);
	if (!ret) {
		release_bus(wilc, RELEASE_ONLY);
		return -EIO;
	}

	wilc->hif_func->hif_read_reg(wilc, WILC_GLB_RESET_0, &reg);
	if ((reg & BIT(10)) == BIT(10)) {
		reg &= ~BIT(10);
		wilc->hif_func->hif_write_reg(wilc, WILC_GLB_RESET_0, reg);
		wilc->hif_func->hif_read_reg(wilc, WILC_GLB_RESET_0, &reg);
	}

	reg |= BIT(10);
	ret = wilc->hif_func->hif_write_reg(wilc, WILC_GLB_RESET_0, reg);
	wilc->hif_func->hif_read_reg(wilc, WILC_GLB_RESET_0, &reg);
	release_bus(wilc, RELEASE_ONLY);

	return (ret < 0) ? ret : 0;
}

int wilc_wlan_stop(struct wilc *wilc)
{
	u32 reg = 0;
	int ret;
	u8 timeout = 10;

	acquire_bus(wilc, ACQUIRE_AND_WAKEUP);

	ret = wilc->hif_func->hif_read_reg(wilc, WILC_GLB_RESET_0, &reg);
	if (!ret) {
		release_bus(wilc, RELEASE_ALLOW_SLEEP);
		return ret;
	}

	reg &= ~BIT(10);
	ret = wilc->hif_func->hif_write_reg(wilc, WILC_GLB_RESET_0, reg);
	if (!ret) {
		release_bus(wilc, RELEASE_ALLOW_SLEEP);
		return ret;
	}

	do {
		ret = wilc->hif_func->hif_read_reg(wilc,
						   WILC_GLB_RESET_0, &reg);
		if (!ret) {
			release_bus(wilc, RELEASE_ALLOW_SLEEP);
			return ret;
		}

		if ((reg & BIT(10))) {
			reg &= ~BIT(10);
			ret = wilc->hif_func->hif_write_reg(wilc,
							    WILC_GLB_RESET_0,
							    reg);
			timeout--;
		} else {
			ret = wilc->hif_func->hif_read_reg(wilc,
							   WILC_GLB_RESET_0,
							   &reg);
			if (!ret) {
				release_bus(wilc, RELEASE_ALLOW_SLEEP);
				return ret;
			}
			break;
		}

	} while (timeout);
	reg = (BIT(0) | BIT(1) | BIT(2) | BIT(3) | BIT(8) | BIT(9) | BIT(26) |
	       BIT(29) | BIT(30) | BIT(31));

	wilc->hif_func->hif_write_reg(wilc, WILC_GLB_RESET_0, reg);
	reg = (u32)~BIT(10);

	ret = wilc->hif_func->hif_write_reg(wilc, WILC_GLB_RESET_0, reg);

	release_bus(wilc, RELEASE_ALLOW_SLEEP);

	return ret;
}

void wilc_wlan_cleanup(struct net_device *dev)
{
	struct txq_entry_t *tqe;
	struct rxq_entry_t *rqe;
	u32 reg = 0;
	int ret;
	struct wilc_vif *vif = netdev_priv(dev);
	struct wilc *wilc = vif->wilc;

	wilc->quit = 1;
	do {
		tqe = wilc_wlan_txq_remove_from_head(dev);
		if (!tqe)
			break;
		if (tqe->tx_complete_func)
			tqe->tx_complete_func(tqe->priv, 0);
		kfree(tqe);
	} while (1);

	do {
		rqe = wilc_wlan_rxq_remove(wilc);
		if (!rqe)
			break;
		kfree(rqe);
	} while (1);

	kfree(wilc->rx_buffer);
	wilc->rx_buffer = NULL;
	kfree(wilc->tx_buffer);
	wilc->tx_buffer = NULL;

	acquire_bus(wilc, ACQUIRE_AND_WAKEUP);

	ret = wilc->hif_func->hif_read_reg(wilc, WILC_GP_REG_0, &reg);
<<<<<<< HEAD
	if (!ret)
		release_bus(wilc, RELEASE_ALLOW_SLEEP);

	ret = wilc->hif_func->hif_write_reg(wilc, WILC_GP_REG_0,
					(reg | ABORT_INT));
	if (!ret)
		release_bus(wilc, RELEASE_ALLOW_SLEEP);
=======
	if (!ret) {
		release_bus(wilc, WILC_BUS_RELEASE_ALLOW_SLEEP);
		return;
	}

	ret = wilc->hif_func->hif_write_reg(wilc, WILC_GP_REG_0,
					(reg | ABORT_INT));
	if (!ret) {
		release_bus(wilc, WILC_BUS_RELEASE_ALLOW_SLEEP);
		return;
	}
>>>>>>> 407d19ab

	release_bus(wilc, RELEASE_ALLOW_SLEEP);
	wilc->hif_func->hif_deinit(NULL);
}

static int wilc_wlan_cfg_commit(struct wilc_vif *vif, int type,
				u32 drv_handler)
{
	struct wilc *wilc = vif->wilc;
	struct wilc_cfg_frame *cfg = &wilc->cfg_frame;
	int total_len = wilc->cfg_frame_offset + 4 + DRIVER_HANDLER_SIZE;
	int seq_no = wilc->cfg_seq_no % 256;
	int driver_handler = (u32)drv_handler;

	if (type == WILC_CFG_SET)
		cfg->wid_header[0] = 'W';
	else
		cfg->wid_header[0] = 'Q';
	cfg->wid_header[1] = seq_no;
	cfg->wid_header[2] = (u8)total_len;
	cfg->wid_header[3] = (u8)(total_len >> 8);
	cfg->wid_header[4] = (u8)driver_handler;
	cfg->wid_header[5] = (u8)(driver_handler >> 8);
	cfg->wid_header[6] = (u8)(driver_handler >> 16);
	cfg->wid_header[7] = (u8)(driver_handler >> 24);
	wilc->cfg_seq_no = seq_no;

	if (!wilc_wlan_txq_add_cfg_pkt(vif, &cfg->wid_header[0], total_len))
		return -1;

	return 0;
}

int wilc_wlan_cfg_set(struct wilc_vif *vif, int start, u16 wid, u8 *buffer,
		      u32 buffer_size, int commit, u32 drv_handler)
{
	u32 offset;
	int ret_size;
	struct wilc *wilc = vif->wilc;

	if (wilc->cfg_frame_in_use)
		return 0;

	if (start)
		wilc->cfg_frame_offset = 0;

	offset = wilc->cfg_frame_offset;
	ret_size = wilc_wlan_cfg_set_wid(wilc->cfg_frame.frame, offset,
					 wid, buffer, buffer_size);
	offset += ret_size;
	wilc->cfg_frame_offset = offset;

	if (!commit)
		return ret_size;

	netdev_dbg(vif->ndev, "%s: seqno[%d]\n", __func__, wilc->cfg_seq_no);
	wilc->cfg_frame_in_use = 1;

	if (wilc_wlan_cfg_commit(vif, WILC_CFG_SET, drv_handler))
		ret_size = 0;

	if (!wait_for_completion_timeout(&wilc->cfg_event,
					 msecs_to_jiffies(CFG_PKTS_TIMEOUT))) {
		netdev_dbg(vif->ndev, "%s: Timed Out\n", __func__);
		ret_size = 0;
	}

	wilc->cfg_frame_in_use = 0;
	wilc->cfg_frame_offset = 0;
	wilc->cfg_seq_no += 1;

	return ret_size;
}

int wilc_wlan_cfg_get(struct wilc_vif *vif, int start, u16 wid, int commit,
		      u32 drv_handler)
{
	u32 offset;
	int ret_size;
	struct wilc *wilc = vif->wilc;

	if (wilc->cfg_frame_in_use)
		return 0;

	if (start)
		wilc->cfg_frame_offset = 0;

	offset = wilc->cfg_frame_offset;
	ret_size = wilc_wlan_cfg_get_wid(wilc->cfg_frame.frame, offset, wid);
	offset += ret_size;
	wilc->cfg_frame_offset = offset;

	if (!commit)
		return ret_size;

	wilc->cfg_frame_in_use = 1;

	if (wilc_wlan_cfg_commit(vif, WILC_CFG_QUERY, drv_handler))
		ret_size = 0;

	if (!wait_for_completion_timeout(&wilc->cfg_event,
					 msecs_to_jiffies(CFG_PKTS_TIMEOUT))) {
		netdev_dbg(vif->ndev, "%s: Timed Out\n", __func__);
		ret_size = 0;
	}
	wilc->cfg_frame_in_use = 0;
	wilc->cfg_frame_offset = 0;
	wilc->cfg_seq_no += 1;

	return ret_size;
}

int wilc_wlan_cfg_get_val(u16 wid, u8 *buffer, u32 buffer_size)
{
	return wilc_wlan_cfg_get_wid_value(wid, buffer, buffer_size);
}

int wilc_send_config_pkt(struct wilc_vif *vif, u8 mode, struct wid *wids,
			 u32 count, u32 drv)
{
	int i;
	int ret = 0;

	if (mode == GET_CFG) {
		for (i = 0; i < count; i++) {
			if (!wilc_wlan_cfg_get(vif, !i,
					       wids[i].id,
					       (i == count - 1),
					       drv)) {
				ret = -ETIMEDOUT;
				break;
			}
		}
		for (i = 0; i < count; i++) {
			wids[i].size = wilc_wlan_cfg_get_val(wids[i].id,
							     wids[i].val,
							     wids[i].size);
		}
	} else if (mode == SET_CFG) {
		for (i = 0; i < count; i++) {
			if (!wilc_wlan_cfg_set(vif, !i,
					       wids[i].id,
					       wids[i].val,
					       wids[i].size,
					       (i == count - 1),
					       drv)) {
				ret = -ETIMEDOUT;
				break;
			}
		}
	}

	return ret;
}

static u32 init_chip(struct net_device *dev)
{
	u32 chipid;
	u32 reg, ret = 0;
	struct wilc_vif *vif = netdev_priv(dev);
	struct wilc *wilc = vif->wilc;

	acquire_bus(wilc, ACQUIRE_ONLY);

	chipid = wilc_get_chipid(wilc, true);

	if ((chipid & 0xfff) != 0xa0) {
		ret = wilc->hif_func->hif_read_reg(wilc, 0x1118, &reg);
		if (!ret) {
			netdev_err(dev, "fail read reg 0x1118\n");
			return ret;
		}
		reg |= BIT(0);
		ret = wilc->hif_func->hif_write_reg(wilc, 0x1118, reg);
		if (!ret) {
			netdev_err(dev, "fail write reg 0x1118\n");
			return ret;
		}
		ret = wilc->hif_func->hif_write_reg(wilc, 0xc0000, 0x71);
		if (!ret) {
			netdev_err(dev, "fail write reg 0xc0000\n");
			return ret;
		}
	}

	release_bus(wilc, RELEASE_ONLY);

	return ret;
}

u32 wilc_get_chipid(struct wilc *wilc, bool update)
{
	static u32 chipid;
	u32 tempchipid = 0;
	u32 rfrevid = 0;

	if (chipid == 0 || update) {
		wilc->hif_func->hif_read_reg(wilc, 0x1000, &tempchipid);
		wilc->hif_func->hif_read_reg(wilc, 0x13f4, &rfrevid);
		if (!is_wilc1000(tempchipid)) {
			chipid = 0;
			return chipid;
		}
		if (tempchipid == 0x1002a0) {
			if (rfrevid != 0x1)
				tempchipid = 0x1002a1;
		} else if (tempchipid == 0x1002b0) {
			if (rfrevid == 0x4)
				tempchipid = 0x1002b1;
			else if (rfrevid != 0x3)
				tempchipid = 0x1002b2;
		}

		chipid = tempchipid;
	}
	return chipid;
}

int wilc_wlan_init(struct net_device *dev)
{
	int ret = 0;
	struct wilc_vif *vif = netdev_priv(dev);
	struct wilc *wilc;

	wilc = vif->wilc;

	wilc->quit = 0;

	if (!wilc->hif_func->hif_init(wilc, false)) {
		ret = -EIO;
		goto fail;
	}

	if (!wilc_wlan_cfg_init()) {
		ret = -ENOBUFS;
		goto fail;
	}

	if (!wilc->tx_buffer)
		wilc->tx_buffer = kmalloc(LINUX_TX_SIZE, GFP_KERNEL);

	if (!wilc->tx_buffer) {
		ret = -ENOBUFS;
		goto fail;
	}

	if (!wilc->rx_buffer)
		wilc->rx_buffer = kmalloc(LINUX_RX_SIZE, GFP_KERNEL);

	if (!wilc->rx_buffer) {
		ret = -ENOBUFS;
		goto fail;
	}

	if (!init_chip(dev)) {
		ret = -EIO;
		goto fail;
	}

	return 1;

fail:

	kfree(wilc->rx_buffer);
	wilc->rx_buffer = NULL;
	kfree(wilc->tx_buffer);
	wilc->tx_buffer = NULL;

	return ret;
}<|MERGE_RESOLUTION|>--- conflicted
+++ resolved
@@ -9,8 +9,6 @@
 #include "wilc_wfi_netdevice.h"
 #include "wilc_wlan_cfg.h"
 
-static enum chip_ps_states chip_ps_state = CHIP_WAKEDUP;
-
 static inline bool is_wilc1000(u32 id)
 {
 	return (id & 0xfffff000) == 0x100000;
@@ -19,13 +17,13 @@
 static inline void acquire_bus(struct wilc *wilc, enum bus_acquire acquire)
 {
 	mutex_lock(&wilc->hif_cs);
-	if (acquire == ACQUIRE_AND_WAKEUP)
+	if (acquire == WILC_BUS_ACQUIRE_AND_WAKEUP)
 		chip_wakeup(wilc);
 }
 
 static inline void release_bus(struct wilc *wilc, enum bus_release release)
 {
-	if (release == RELEASE_ALLOW_SLEEP)
+	if (release == WILC_BUS_RELEASE_ALLOW_SLEEP)
 		chip_allow_sleep(wilc);
 	mutex_unlock(&wilc->hif_cs);
 }
@@ -73,8 +71,8 @@
 	complete(&wilc->txq_event);
 }
 
-static int wilc_wlan_txq_add_to_head(struct wilc_vif *vif,
-				     struct txq_entry_t *tqe)
+static void wilc_wlan_txq_add_to_head(struct wilc_vif *vif,
+				      struct txq_entry_t *tqe)
 {
 	unsigned long flags;
 	struct wilc *wilc = vif->wilc;
@@ -89,69 +87,47 @@
 	spin_unlock_irqrestore(&wilc->txq_spinlock, flags);
 	mutex_unlock(&wilc->txq_add_to_head_cs);
 	complete(&wilc->txq_event);
-
-	return 0;
-}
-
-struct ack_session_info;
-struct ack_session_info {
-	u32 seq_num;
-	u32 bigger_ack_num;
-	u16 src_port;
-	u16 dst_port;
-	u16 status;
-};
-
-struct pending_acks_info {
-	u32 ack_num;
-	u32 session_index;
-	struct txq_entry_t  *txqe;
-};
+}
 
 #define NOT_TCP_ACK			(-1)
 
-#define MAX_TCP_SESSION		25
-#define MAX_PENDING_ACKS		256
-static struct ack_session_info ack_session_info[2 * MAX_TCP_SESSION];
-static struct pending_acks_info pending_acks_info[MAX_PENDING_ACKS];
-
-static u32 pending_base;
-static u32 tcp_session;
-static u32 pending_acks;
-
-static inline int add_tcp_session(u32 src_prt, u32 dst_prt, u32 seq)
-{
-	if (tcp_session < 2 * MAX_TCP_SESSION) {
-		ack_session_info[tcp_session].seq_num = seq;
-		ack_session_info[tcp_session].bigger_ack_num = 0;
-		ack_session_info[tcp_session].src_port = src_prt;
-		ack_session_info[tcp_session].dst_port = dst_prt;
-		tcp_session++;
-	}
-	return 0;
-}
-
-static inline int update_tcp_session(u32 index, u32 ack)
-{
+static inline void add_tcp_session(struct wilc_vif *vif, u32 src_prt,
+				   u32 dst_prt, u32 seq)
+{
+	struct tcp_ack_filter *f = &vif->ack_filter;
+
+	if (f->tcp_session < 2 * MAX_TCP_SESSION) {
+		f->ack_session_info[f->tcp_session].seq_num = seq;
+		f->ack_session_info[f->tcp_session].bigger_ack_num = 0;
+		f->ack_session_info[f->tcp_session].src_port = src_prt;
+		f->ack_session_info[f->tcp_session].dst_port = dst_prt;
+		f->tcp_session++;
+	}
+}
+
+static inline void update_tcp_session(struct wilc_vif *vif, u32 index, u32 ack)
+{
+	struct tcp_ack_filter *f = &vif->ack_filter;
+
 	if (index < 2 * MAX_TCP_SESSION &&
-	    ack > ack_session_info[index].bigger_ack_num)
-		ack_session_info[index].bigger_ack_num = ack;
-	return 0;
-}
-
-static inline int add_tcp_pending_ack(u32 ack, u32 session_index,
-				      struct txq_entry_t *txqe)
-{
-	u32 i = pending_base + pending_acks;
+	    ack > f->ack_session_info[index].bigger_ack_num)
+		f->ack_session_info[index].bigger_ack_num = ack;
+}
+
+static inline void add_tcp_pending_ack(struct wilc_vif *vif, u32 ack,
+				       u32 session_index,
+				       struct txq_entry_t *txqe)
+{
+	struct tcp_ack_filter *f = &vif->ack_filter;
+	u32 i = f->pending_base + f->pending_acks_idx;
 
 	if (i < MAX_PENDING_ACKS) {
-		pending_acks_info[i].ack_num = ack;
-		pending_acks_info[i].txqe = txqe;
-		pending_acks_info[i].session_index = session_index;
-		txqe->tcp_pending_ack_idx = i;
-		pending_acks++;
-	}
-	return 0;
+		f->pending_acks[i].ack_num = ack;
+		f->pending_acks[i].txqe = txqe;
+		f->pending_acks[i].session_index = session_index;
+		txqe->ack_idx = i;
+		f->pending_acks_idx++;
+	}
 }
 
 static inline void tcp_process(struct net_device *dev, struct txq_entry_t *tqe)
@@ -162,72 +138,79 @@
 	unsigned long flags;
 	struct wilc_vif *vif = netdev_priv(dev);
 	struct wilc *wilc = vif->wilc;
+	struct tcp_ack_filter *f = &vif->ack_filter;
+	const struct iphdr *ip_hdr_ptr;
+	const struct tcphdr *tcp_hdr_ptr;
+	u32 ihl, total_length, data_offset;
 
 	spin_lock_irqsave(&wilc->txq_spinlock, flags);
 
-	if (eth_hdr_ptr->h_proto == htons(ETH_P_IP)) {
-		const struct iphdr *ip_hdr_ptr = buffer + ETH_HLEN;
-
-		if (ip_hdr_ptr->protocol == IPPROTO_TCP) {
-			const struct tcphdr *tcp_hdr_ptr;
-			u32 IHL, total_length, data_offset;
-
-			IHL = ip_hdr_ptr->ihl << 2;
-			tcp_hdr_ptr = buffer + ETH_HLEN + IHL;
-			total_length = ntohs(ip_hdr_ptr->tot_len);
-
-			data_offset = tcp_hdr_ptr->doff << 2;
-			if (total_length == (IHL + data_offset)) {
-				u32 seq_no, ack_no;
-
-				seq_no = ntohl(tcp_hdr_ptr->seq);
-				ack_no = ntohl(tcp_hdr_ptr->ack_seq);
-				for (i = 0; i < tcp_session; i++) {
-					u32 j = ack_session_info[i].seq_num;
-
-					if (i < 2 * MAX_TCP_SESSION &&
-					    j == seq_no) {
-						update_tcp_session(i, ack_no);
-						break;
-					}
-				}
-				if (i == tcp_session)
-					add_tcp_session(0, 0, seq_no);
-
-				add_tcp_pending_ack(ack_no, i, tqe);
+	if (eth_hdr_ptr->h_proto != htons(ETH_P_IP))
+		goto out;
+
+	ip_hdr_ptr = buffer + ETH_HLEN;
+
+	if (ip_hdr_ptr->protocol != IPPROTO_TCP)
+		goto out;
+
+	ihl = ip_hdr_ptr->ihl << 2;
+	tcp_hdr_ptr = buffer + ETH_HLEN + ihl;
+	total_length = ntohs(ip_hdr_ptr->tot_len);
+
+	data_offset = tcp_hdr_ptr->doff << 2;
+	if (total_length == (ihl + data_offset)) {
+		u32 seq_no, ack_no;
+
+		seq_no = ntohl(tcp_hdr_ptr->seq);
+		ack_no = ntohl(tcp_hdr_ptr->ack_seq);
+		for (i = 0; i < f->tcp_session; i++) {
+			u32 j = f->ack_session_info[i].seq_num;
+
+			if (i < 2 * MAX_TCP_SESSION &&
+			    j == seq_no) {
+				update_tcp_session(vif, i, ack_no);
+				break;
 			}
 		}
-	}
+		if (i == f->tcp_session)
+			add_tcp_session(vif, 0, 0, seq_no);
+
+		add_tcp_pending_ack(vif, ack_no, i, tqe);
+	}
+
+out:
 	spin_unlock_irqrestore(&wilc->txq_spinlock, flags);
 }
 
-static int wilc_wlan_txq_filter_dup_tcp_ack(struct net_device *dev)
+static void wilc_wlan_txq_filter_dup_tcp_ack(struct net_device *dev)
 {
 	struct wilc_vif *vif = netdev_priv(dev);
 	struct wilc *wilc = vif->wilc;
+	struct tcp_ack_filter *f = &vif->ack_filter;
 	u32 i = 0;
 	u32 dropped = 0;
 	unsigned long flags;
 
 	spin_lock_irqsave(&wilc->txq_spinlock, flags);
-	for (i = pending_base; i < (pending_base + pending_acks); i++) {
-		u32 session_index;
+	for (i = f->pending_base;
+	     i < (f->pending_base + f->pending_acks_idx); i++) {
+		u32 index;
 		u32 bigger_ack_num;
 
 		if (i >= MAX_PENDING_ACKS)
 			break;
 
-		session_index = pending_acks_info[i].session_index;
-
-		if (session_index >= 2 * MAX_TCP_SESSION)
-			break;
-
-		bigger_ack_num = ack_session_info[session_index].bigger_ack_num;
-
-		if (pending_acks_info[i].ack_num < bigger_ack_num) {
+		index = f->pending_acks[i].session_index;
+
+		if (index >= 2 * MAX_TCP_SESSION)
+			break;
+
+		bigger_ack_num = f->ack_session_info[index].bigger_ack_num;
+
+		if (f->pending_acks[i].ack_num < bigger_ack_num) {
 			struct txq_entry_t *tqe;
 
-			tqe = pending_acks_info[i].txqe;
+			tqe = f->pending_acks[i].txqe;
 			if (tqe) {
 				wilc_wlan_txq_remove(wilc, tqe);
 				tqe->status = 1;
@@ -239,13 +222,13 @@
 			}
 		}
 	}
-	pending_acks = 0;
-	tcp_session = 0;
-
-	if (pending_base == 0)
-		pending_base = MAX_TCP_SESSION;
+	f->pending_acks_idx = 0;
+	f->tcp_session = 0;
+
+	if (f->pending_base == 0)
+		f->pending_base = MAX_TCP_SESSION;
 	else
-		pending_base = 0;
+		f->pending_base = 0;
 
 	spin_unlock_irqrestore(&wilc->txq_spinlock, flags);
 
@@ -254,15 +237,11 @@
 					    msecs_to_jiffies(1));
 		dropped--;
 	}
-
-	return 1;
-}
-
-static bool enabled;
-
-void wilc_enable_tcp_ack_filter(bool value)
-{
-	enabled = value;
+}
+
+void wilc_enable_tcp_ack_filter(struct wilc_vif *vif, bool value)
+{
+	vif->ack_filter.enabled = value;
 }
 
 static int wilc_wlan_txq_add_cfg_pkt(struct wilc_vif *vif, u8 *buffer,
@@ -287,18 +266,16 @@
 	tqe->buffer_size = buffer_size;
 	tqe->tx_complete_func = NULL;
 	tqe->priv = NULL;
-	tqe->tcp_pending_ack_idx = NOT_TCP_ACK;
-
-	if (wilc_wlan_txq_add_to_head(vif, tqe)) {
-		kfree(tqe);
-		return 0;
-	}
+	tqe->ack_idx = NOT_TCP_ACK;
+
+	wilc_wlan_txq_add_to_head(vif, tqe);
 
 	return 1;
 }
 
 int wilc_wlan_txq_add_net_pkt(struct net_device *dev, void *priv, u8 *buffer,
-			      u32 buffer_size, wilc_tx_complete_func_t func)
+			      u32 buffer_size,
+			      void (*tx_complete_fn)(void *, int))
 {
 	struct txq_entry_t *tqe;
 	struct wilc_vif *vif = netdev_priv(dev);
@@ -316,18 +293,19 @@
 	tqe->type = WILC_NET_PKT;
 	tqe->buffer = buffer;
 	tqe->buffer_size = buffer_size;
-	tqe->tx_complete_func = func;
+	tqe->tx_complete_func = tx_complete_fn;
 	tqe->priv = priv;
 
-	tqe->tcp_pending_ack_idx = NOT_TCP_ACK;
-	if (enabled)
+	tqe->ack_idx = NOT_TCP_ACK;
+	if (vif->ack_filter.enabled)
 		tcp_process(dev, tqe);
 	wilc_wlan_txq_add_to_tail(dev, tqe);
 	return wilc->txq_entries;
 }
 
 int wilc_wlan_txq_add_mgmt_pkt(struct net_device *dev, void *priv, u8 *buffer,
-			       u32 buffer_size, wilc_tx_complete_func_t func)
+			       u32 buffer_size,
+			       void (*tx_complete_fn)(void *, int))
 {
 	struct txq_entry_t *tqe;
 	struct wilc_vif *vif = netdev_priv(dev);
@@ -345,9 +323,9 @@
 	tqe->type = WILC_MGMT_PKT;
 	tqe->buffer = buffer;
 	tqe->buffer_size = buffer_size;
-	tqe->tx_complete_func = func;
+	tqe->tx_complete_func = tx_complete_fn;
 	tqe->priv = priv;
-	tqe->tcp_pending_ack_idx = NOT_TCP_ACK;
+	tqe->ack_idx = NOT_TCP_ACK;
 	wilc_wlan_txq_add_to_tail(dev, tqe);
 	return 1;
 }
@@ -423,7 +401,7 @@
 {
 	u32 reg, clk_status_reg;
 
-	if ((wilc->io_type & 0x1) == HIF_SPI) {
+	if ((wilc->io_type & 0x1) == WILC_HIF_SPI) {
 		do {
 			wilc->hif_func->hif_read_reg(wilc, 1, &reg);
 			wilc->hif_func->hif_write_reg(wilc, 1, reg | BIT(1));
@@ -434,9 +412,9 @@
 				wilc_get_chipid(wilc, true);
 			} while (wilc_get_chipid(wilc, true) == 0);
 		} while (wilc_get_chipid(wilc, true) == 0);
-	} else if ((wilc->io_type & 0x1) == HIF_SDIO) {
+	} else if ((wilc->io_type & 0x1) == WILC_HIF_SDIO) {
 		wilc->hif_func->hif_write_reg(wilc, 0xfa, 1);
-		udelay(200);
+		usleep_range(200, 400);
 		wilc->hif_func->hif_read_reg(wilc, 0xf0, &reg);
 		do {
 			wilc->hif_func->hif_write_reg(wilc, 0xf0,
@@ -457,7 +435,7 @@
 		} while ((clk_status_reg & 0x1) == 0);
 	}
 
-	if (chip_ps_state == CHIP_SLEEPING_MANUAL) {
+	if (wilc->chip_ps_state == WILC_CHIP_SLEEPING_MANUAL) {
 		if (wilc_get_chipid(wilc, false) < 0x1002b0) {
 			u32 val32;
 
@@ -470,37 +448,37 @@
 			wilc->hif_func->hif_write_reg(wilc, 0x1e9c, val32);
 		}
 	}
-	chip_ps_state = CHIP_WAKEDUP;
+	wilc->chip_ps_state = WILC_CHIP_WAKEDUP;
 }
 EXPORT_SYMBOL_GPL(chip_wakeup);
 
 void wilc_chip_sleep_manually(struct wilc *wilc)
 {
-	if (chip_ps_state != CHIP_WAKEDUP)
+	if (wilc->chip_ps_state != WILC_CHIP_WAKEDUP)
 		return;
-	acquire_bus(wilc, ACQUIRE_ONLY);
+	acquire_bus(wilc, WILC_BUS_ACQUIRE_ONLY);
 
 	chip_allow_sleep(wilc);
 	wilc->hif_func->hif_write_reg(wilc, 0x10a8, 1);
 
-	chip_ps_state = CHIP_SLEEPING_MANUAL;
-	release_bus(wilc, RELEASE_ONLY);
+	wilc->chip_ps_state = WILC_CHIP_SLEEPING_MANUAL;
+	release_bus(wilc, WILC_BUS_RELEASE_ONLY);
 }
 EXPORT_SYMBOL_GPL(wilc_chip_sleep_manually);
 
 void host_wakeup_notify(struct wilc *wilc)
 {
-	acquire_bus(wilc, ACQUIRE_ONLY);
+	acquire_bus(wilc, WILC_BUS_ACQUIRE_ONLY);
 	wilc->hif_func->hif_write_reg(wilc, 0x10b0, 1);
-	release_bus(wilc, RELEASE_ONLY);
+	release_bus(wilc, WILC_BUS_RELEASE_ONLY);
 }
 EXPORT_SYMBOL_GPL(host_wakeup_notify);
 
 void host_sleep_notify(struct wilc *wilc)
 {
-	acquire_bus(wilc, ACQUIRE_ONLY);
+	acquire_bus(wilc, WILC_BUS_ACQUIRE_ONLY);
 	wilc->hif_func->hif_write_reg(wilc, 0x10ac, 1);
-	release_bus(wilc, RELEASE_ONLY);
+	release_bus(wilc, WILC_BUS_RELEASE_ONLY);
 }
 EXPORT_SYMBOL_GPL(host_sleep_notify);
 
@@ -545,7 +523,7 @@
 			if (vmm_sz & 0x3)
 				vmm_sz = (vmm_sz + 4) & ~0x3;
 
-			if ((sum + vmm_sz) > LINUX_TX_SIZE)
+			if ((sum + vmm_sz) > WILC_TX_BUFF_SIZE)
 				break;
 
 			vmm_table[i] = vmm_sz / 4;
@@ -565,7 +543,7 @@
 		goto out;
 	vmm_table[i] = 0x0;
 
-	acquire_bus(wilc, ACQUIRE_AND_WAKEUP);
+	acquire_bus(wilc, WILC_BUS_ACQUIRE_AND_WAKEUP);
 	counter = 0;
 	func = wilc->hif_func;
 	do {
@@ -608,7 +586,7 @@
 				entries = ((reg >> 3) & 0x3f);
 				break;
 			}
-			release_bus(wilc, RELEASE_ALLOW_SLEEP);
+			release_bus(wilc, WILC_BUS_RELEASE_ALLOW_SLEEP);
 		} while (--timeout);
 		if (timeout <= 0) {
 			ret = func->hif_write_reg(wilc, WILC_HOST_VMM_CTL, 0x0);
@@ -635,11 +613,11 @@
 		goto out_release_bus;
 
 	if (entries == 0) {
-		ret = WILC_TX_ERR_NO_BUF;
+		ret = -ENOBUFS;
 		goto out_release_bus;
 	}
 
-	release_bus(wilc, RELEASE_ALLOW_SLEEP);
+	release_bus(wilc, WILC_BUS_RELEASE_ALLOW_SLEEP);
 
 	offset = 0;
 	i = 0;
@@ -685,13 +663,13 @@
 		tqe->status = 1;
 		if (tqe->tx_complete_func)
 			tqe->tx_complete_func(tqe->priv, tqe->status);
-		if (tqe->tcp_pending_ack_idx != NOT_TCP_ACK &&
-		    tqe->tcp_pending_ack_idx < MAX_PENDING_ACKS)
-			pending_acks_info[tqe->tcp_pending_ack_idx].txqe = NULL;
+		if (tqe->ack_idx != NOT_TCP_ACK &&
+		    tqe->ack_idx < MAX_PENDING_ACKS)
+			vif->ack_filter.pending_acks[tqe->ack_idx].txqe = NULL;
 		kfree(tqe);
 	} while (--entries);
 
-	acquire_bus(wilc, ACQUIRE_AND_WAKEUP);
+	acquire_bus(wilc, WILC_BUS_ACQUIRE_AND_WAKEUP);
 
 	ret = func->hif_clear_int_ext(wilc, ENABLE_TX_VMM);
 	if (!ret)
@@ -700,7 +678,7 @@
 	ret = func->hif_block_tx_ext(wilc, 0, txb, offset);
 
 out_release_bus:
-	release_bus(wilc, RELEASE_ALLOW_SLEEP);
+	release_bus(wilc, WILC_BUS_RELEASE_ALLOW_SLEEP);
 
 out:
 	mutex_unlock(&wilc->txq_add_to_head_cs);
@@ -739,9 +717,8 @@
 		} else {
 			if (!is_cfg_packet) {
 				if (pkt_len > 0) {
-					wilc_frmw_to_linux(wilc, buff_ptr,
-							   pkt_len,
-							   pkt_offset);
+					wilc_frmw_to_host(wilc, buff_ptr,
+							  pkt_len, pkt_offset);
 				}
 			} else {
 				struct wilc_cfg_rsp rsp;
@@ -799,7 +776,7 @@
 
 	wilc->hif_func->hif_clear_int_ext(wilc, PLL_INT_CLR);
 
-	if (wilc->io_type == HIF_SDIO)
+	if (wilc->io_type == WILC_HIF_SDIO)
 		mdelay(WILC_PLL_TO_SDIO);
 	else
 		mdelay(WILC_PLL_TO_SPI);
@@ -833,7 +810,7 @@
 	if (size <= 0)
 		return;
 
-	if (LINUX_RX_SIZE - offset < size)
+	if (WILC_RX_BUFF_SIZE - offset < size)
 		offset = 0;
 
 	buffer = &wilc->rx_buffer[offset];
@@ -859,7 +836,7 @@
 {
 	u32 int_status;
 
-	acquire_bus(wilc, ACQUIRE_AND_WAKEUP);
+	acquire_bus(wilc, WILC_BUS_ACQUIRE_AND_WAKEUP);
 	wilc->hif_func->hif_read_int(wilc, &int_status);
 
 	if (int_status & PLL_INT_EXT)
@@ -874,7 +851,7 @@
 	if (!(int_status & (ALL_INT_EXT)))
 		wilc_unknown_isr_ext(wilc);
 
-	release_bus(wilc, RELEASE_ALLOW_SLEEP);
+	release_bus(wilc, WILC_BUS_RELEASE_ALLOW_SLEEP);
 }
 EXPORT_SYMBOL_GPL(wilc_handle_isr);
 
@@ -898,7 +875,7 @@
 		memcpy(&size, &buffer[offset + 4], 4);
 		le32_to_cpus(&addr);
 		le32_to_cpus(&size);
-		acquire_bus(wilc, ACQUIRE_ONLY);
+		acquire_bus(wilc, WILC_BUS_ACQUIRE_ONLY);
 		offset += 8;
 		while (((int)size) && (offset < buffer_size)) {
 			if (size <= blksz)
@@ -916,7 +893,7 @@
 			offset += size2;
 			size -= size2;
 		}
-		release_bus(wilc, RELEASE_ONLY);
+		release_bus(wilc, WILC_BUS_RELEASE_ONLY);
 
 		if (!ret) {
 			ret = -EIO;
@@ -937,20 +914,20 @@
 	int ret;
 	u32 chipid;
 
-	if (wilc->io_type == HIF_SDIO) {
+	if (wilc->io_type == WILC_HIF_SDIO) {
 		reg = 0;
 		reg |= BIT(3);
-	} else if (wilc->io_type == HIF_SPI) {
+	} else if (wilc->io_type == WILC_HIF_SPI) {
 		reg = 1;
 	}
-	acquire_bus(wilc, ACQUIRE_ONLY);
+	acquire_bus(wilc, WILC_BUS_ACQUIRE_ONLY);
 	ret = wilc->hif_func->hif_write_reg(wilc, WILC_VMM_CORE_CFG, reg);
 	if (!ret) {
-		release_bus(wilc, RELEASE_ONLY);
+		release_bus(wilc, WILC_BUS_RELEASE_ONLY);
 		return -EIO;
 	}
 	reg = 0;
-	if (wilc->io_type == HIF_SDIO && wilc->dev_irq_num)
+	if (wilc->io_type == WILC_HIF_SDIO && wilc->dev_irq_num)
 		reg |= WILC_HAVE_SDIO_IRQ_GPIO;
 
 #ifdef WILC_DISABLE_PMU
@@ -978,7 +955,7 @@
 
 	ret = wilc->hif_func->hif_write_reg(wilc, WILC_GP_REG_1, reg);
 	if (!ret) {
-		release_bus(wilc, RELEASE_ONLY);
+		release_bus(wilc, WILC_BUS_RELEASE_ONLY);
 		return -EIO;
 	}
 
@@ -986,7 +963,7 @@
 
 	ret = wilc->hif_func->hif_read_reg(wilc, 0x1000, &chipid);
 	if (!ret) {
-		release_bus(wilc, RELEASE_ONLY);
+		release_bus(wilc, WILC_BUS_RELEASE_ONLY);
 		return -EIO;
 	}
 
@@ -1000,7 +977,7 @@
 	reg |= BIT(10);
 	ret = wilc->hif_func->hif_write_reg(wilc, WILC_GLB_RESET_0, reg);
 	wilc->hif_func->hif_read_reg(wilc, WILC_GLB_RESET_0, &reg);
-	release_bus(wilc, RELEASE_ONLY);
+	release_bus(wilc, WILC_BUS_RELEASE_ONLY);
 
 	return (ret < 0) ? ret : 0;
 }
@@ -1011,18 +988,18 @@
 	int ret;
 	u8 timeout = 10;
 
-	acquire_bus(wilc, ACQUIRE_AND_WAKEUP);
+	acquire_bus(wilc, WILC_BUS_ACQUIRE_AND_WAKEUP);
 
 	ret = wilc->hif_func->hif_read_reg(wilc, WILC_GLB_RESET_0, &reg);
 	if (!ret) {
-		release_bus(wilc, RELEASE_ALLOW_SLEEP);
+		release_bus(wilc, WILC_BUS_RELEASE_ALLOW_SLEEP);
 		return ret;
 	}
 
 	reg &= ~BIT(10);
 	ret = wilc->hif_func->hif_write_reg(wilc, WILC_GLB_RESET_0, reg);
 	if (!ret) {
-		release_bus(wilc, RELEASE_ALLOW_SLEEP);
+		release_bus(wilc, WILC_BUS_RELEASE_ALLOW_SLEEP);
 		return ret;
 	}
 
@@ -1030,7 +1007,7 @@
 		ret = wilc->hif_func->hif_read_reg(wilc,
 						   WILC_GLB_RESET_0, &reg);
 		if (!ret) {
-			release_bus(wilc, RELEASE_ALLOW_SLEEP);
+			release_bus(wilc, WILC_BUS_RELEASE_ALLOW_SLEEP);
 			return ret;
 		}
 
@@ -1045,7 +1022,7 @@
 							   WILC_GLB_RESET_0,
 							   &reg);
 			if (!ret) {
-				release_bus(wilc, RELEASE_ALLOW_SLEEP);
+				release_bus(wilc, WILC_BUS_RELEASE_ALLOW_SLEEP);
 				return ret;
 			}
 			break;
@@ -1060,7 +1037,7 @@
 
 	ret = wilc->hif_func->hif_write_reg(wilc, WILC_GLB_RESET_0, reg);
 
-	release_bus(wilc, RELEASE_ALLOW_SLEEP);
+	release_bus(wilc, WILC_BUS_RELEASE_ALLOW_SLEEP);
 
 	return ret;
 }
@@ -1096,18 +1073,9 @@
 	kfree(wilc->tx_buffer);
 	wilc->tx_buffer = NULL;
 
-	acquire_bus(wilc, ACQUIRE_AND_WAKEUP);
+	acquire_bus(wilc, WILC_BUS_ACQUIRE_AND_WAKEUP);
 
 	ret = wilc->hif_func->hif_read_reg(wilc, WILC_GP_REG_0, &reg);
-<<<<<<< HEAD
-	if (!ret)
-		release_bus(wilc, RELEASE_ALLOW_SLEEP);
-
-	ret = wilc->hif_func->hif_write_reg(wilc, WILC_GP_REG_0,
-					(reg | ABORT_INT));
-	if (!ret)
-		release_bus(wilc, RELEASE_ALLOW_SLEEP);
-=======
 	if (!ret) {
 		release_bus(wilc, WILC_BUS_RELEASE_ALLOW_SLEEP);
 		return;
@@ -1119,9 +1087,8 @@
 		release_bus(wilc, WILC_BUS_RELEASE_ALLOW_SLEEP);
 		return;
 	}
->>>>>>> 407d19ab
-
-	release_bus(wilc, RELEASE_ALLOW_SLEEP);
+
+	release_bus(wilc, WILC_BUS_RELEASE_ALLOW_SLEEP);
 	wilc->hif_func->hif_deinit(NULL);
 }
 
@@ -1130,24 +1097,19 @@
 {
 	struct wilc *wilc = vif->wilc;
 	struct wilc_cfg_frame *cfg = &wilc->cfg_frame;
-	int total_len = wilc->cfg_frame_offset + 4 + DRIVER_HANDLER_SIZE;
-	int seq_no = wilc->cfg_seq_no % 256;
-	int driver_handler = (u32)drv_handler;
+	int t_len = wilc->cfg_frame_offset + sizeof(struct wilc_cfg_cmd_hdr);
 
 	if (type == WILC_CFG_SET)
-		cfg->wid_header[0] = 'W';
+		cfg->hdr.cmd_type = 'W';
 	else
-		cfg->wid_header[0] = 'Q';
-	cfg->wid_header[1] = seq_no;
-	cfg->wid_header[2] = (u8)total_len;
-	cfg->wid_header[3] = (u8)(total_len >> 8);
-	cfg->wid_header[4] = (u8)driver_handler;
-	cfg->wid_header[5] = (u8)(driver_handler >> 8);
-	cfg->wid_header[6] = (u8)(driver_handler >> 16);
-	cfg->wid_header[7] = (u8)(driver_handler >> 24);
-	wilc->cfg_seq_no = seq_no;
-
-	if (!wilc_wlan_txq_add_cfg_pkt(vif, &cfg->wid_header[0], total_len))
+		cfg->hdr.cmd_type = 'Q';
+
+	cfg->hdr.seq_no = wilc->cfg_seq_no % 256;
+	cfg->hdr.total_len = cpu_to_le16(t_len);
+	cfg->hdr.driver_handler = cpu_to_le32(drv_handler);
+	wilc->cfg_seq_no = cfg->hdr.seq_no;
+
+	if (!wilc_wlan_txq_add_cfg_pkt(vif, (u8 *)&cfg->hdr, t_len))
 		return -1;
 
 	return 0;
@@ -1160,8 +1122,7 @@
 	int ret_size;
 	struct wilc *wilc = vif->wilc;
 
-	if (wilc->cfg_frame_in_use)
-		return 0;
+	mutex_lock(&wilc->cfg_cmd_lock);
 
 	if (start)
 		wilc->cfg_frame_offset = 0;
@@ -1172,24 +1133,25 @@
 	offset += ret_size;
 	wilc->cfg_frame_offset = offset;
 
-	if (!commit)
+	if (!commit) {
+		mutex_unlock(&wilc->cfg_cmd_lock);
 		return ret_size;
+	}
 
 	netdev_dbg(vif->ndev, "%s: seqno[%d]\n", __func__, wilc->cfg_seq_no);
-	wilc->cfg_frame_in_use = 1;
 
 	if (wilc_wlan_cfg_commit(vif, WILC_CFG_SET, drv_handler))
 		ret_size = 0;
 
 	if (!wait_for_completion_timeout(&wilc->cfg_event,
-					 msecs_to_jiffies(CFG_PKTS_TIMEOUT))) {
+					 WILC_CFG_PKTS_TIMEOUT)) {
 		netdev_dbg(vif->ndev, "%s: Timed Out\n", __func__);
 		ret_size = 0;
 	}
 
-	wilc->cfg_frame_in_use = 0;
 	wilc->cfg_frame_offset = 0;
 	wilc->cfg_seq_no += 1;
+	mutex_unlock(&wilc->cfg_cmd_lock);
 
 	return ret_size;
 }
@@ -1201,8 +1163,7 @@
 	int ret_size;
 	struct wilc *wilc = vif->wilc;
 
-	if (wilc->cfg_frame_in_use)
-		return 0;
+	mutex_lock(&wilc->cfg_cmd_lock);
 
 	if (start)
 		wilc->cfg_frame_offset = 0;
@@ -1212,29 +1173,29 @@
 	offset += ret_size;
 	wilc->cfg_frame_offset = offset;
 
-	if (!commit)
+	if (!commit) {
+		mutex_unlock(&wilc->cfg_cmd_lock);
 		return ret_size;
-
-	wilc->cfg_frame_in_use = 1;
+	}
 
 	if (wilc_wlan_cfg_commit(vif, WILC_CFG_QUERY, drv_handler))
 		ret_size = 0;
 
 	if (!wait_for_completion_timeout(&wilc->cfg_event,
-					 msecs_to_jiffies(CFG_PKTS_TIMEOUT))) {
+					 WILC_CFG_PKTS_TIMEOUT)) {
 		netdev_dbg(vif->ndev, "%s: Timed Out\n", __func__);
 		ret_size = 0;
 	}
-	wilc->cfg_frame_in_use = 0;
 	wilc->cfg_frame_offset = 0;
 	wilc->cfg_seq_no += 1;
+	mutex_unlock(&wilc->cfg_cmd_lock);
 
 	return ret_size;
 }
 
-int wilc_wlan_cfg_get_val(u16 wid, u8 *buffer, u32 buffer_size)
-{
-	return wilc_wlan_cfg_get_wid_value(wid, buffer, buffer_size);
+int wilc_wlan_cfg_get_val(struct wilc *wl, u16 wid, u8 *buffer, u32 buffer_size)
+{
+	return wilc_wlan_cfg_get_wid_value(wl, wid, buffer, buffer_size);
 }
 
 int wilc_send_config_pkt(struct wilc_vif *vif, u8 mode, struct wid *wids,
@@ -1243,7 +1204,7 @@
 	int i;
 	int ret = 0;
 
-	if (mode == GET_CFG) {
+	if (mode == WILC_GET_CFG) {
 		for (i = 0; i < count; i++) {
 			if (!wilc_wlan_cfg_get(vif, !i,
 					       wids[i].id,
@@ -1254,11 +1215,12 @@
 			}
 		}
 		for (i = 0; i < count; i++) {
-			wids[i].size = wilc_wlan_cfg_get_val(wids[i].id,
+			wids[i].size = wilc_wlan_cfg_get_val(vif->wilc,
+							     wids[i].id,
 							     wids[i].val,
 							     wids[i].size);
 		}
-	} else if (mode == SET_CFG) {
+	} else if (mode == WILC_SET_CFG) {
 		for (i = 0; i < count; i++) {
 			if (!wilc_wlan_cfg_set(vif, !i,
 					       wids[i].id,
@@ -1282,7 +1244,7 @@
 	struct wilc_vif *vif = netdev_priv(dev);
 	struct wilc *wilc = vif->wilc;
 
-	acquire_bus(wilc, ACQUIRE_ONLY);
+	acquire_bus(wilc, WILC_BUS_ACQUIRE_ONLY);
 
 	chipid = wilc_get_chipid(wilc, true);
 
@@ -1290,22 +1252,23 @@
 		ret = wilc->hif_func->hif_read_reg(wilc, 0x1118, &reg);
 		if (!ret) {
 			netdev_err(dev, "fail read reg 0x1118\n");
-			return ret;
+			goto release;
 		}
 		reg |= BIT(0);
 		ret = wilc->hif_func->hif_write_reg(wilc, 0x1118, reg);
 		if (!ret) {
 			netdev_err(dev, "fail write reg 0x1118\n");
-			return ret;
+			goto release;
 		}
 		ret = wilc->hif_func->hif_write_reg(wilc, 0xc0000, 0x71);
 		if (!ret) {
 			netdev_err(dev, "fail write reg 0xc0000\n");
-			return ret;
-		}
-	}
-
-	release_bus(wilc, RELEASE_ONLY);
+			goto release;
+		}
+	}
+
+release:
+	release_bus(wilc, WILC_BUS_RELEASE_ONLY);
 
 	return ret;
 }
@@ -1353,13 +1316,8 @@
 		goto fail;
 	}
 
-	if (!wilc_wlan_cfg_init()) {
-		ret = -ENOBUFS;
-		goto fail;
-	}
-
 	if (!wilc->tx_buffer)
-		wilc->tx_buffer = kmalloc(LINUX_TX_SIZE, GFP_KERNEL);
+		wilc->tx_buffer = kmalloc(WILC_TX_BUFF_SIZE, GFP_KERNEL);
 
 	if (!wilc->tx_buffer) {
 		ret = -ENOBUFS;
@@ -1367,7 +1325,7 @@
 	}
 
 	if (!wilc->rx_buffer)
-		wilc->rx_buffer = kmalloc(LINUX_RX_SIZE, GFP_KERNEL);
+		wilc->rx_buffer = kmalloc(WILC_RX_BUFF_SIZE, GFP_KERNEL);
 
 	if (!wilc->rx_buffer) {
 		ret = -ENOBUFS;
