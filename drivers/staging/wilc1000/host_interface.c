// SPDX-License-Identifier: GPL-2.0
/*
 * Copyright (c) 2012 - 2018 Microchip Technology Inc., and its subsidiaries.
 * All rights reserved.
 */

#include "wilc_wfi_netdevice.h"

#define HOST_IF_SCAN_TIMEOUT                    4000
#define HOST_IF_CONNECT_TIMEOUT                 9500

#define FALSE_FRMWR_CHANNEL			100

#define REAL_JOIN_REQ				0

struct host_if_wpa_attr {
	u8 *key;
	const u8 *mac_addr;
	u8 *seq;
	u8 seq_len;
	u8 index;
	u8 key_len;
	u8 mode;
};

struct host_if_wep_attr {
	u8 *key;
	u8 key_len;
	u8 index;
	u8 mode;
	enum authtype auth_type;
};

union host_if_key_attr {
	struct host_if_wep_attr wep;
	struct host_if_wpa_attr wpa;
	struct host_if_pmkid_attr pmkid;
};

struct key_attr {
	enum KEY_TYPE type;
	u8 action;
	union host_if_key_attr attr;
};

struct scan_attr {
	u8 src;
	u8 type;
	u8 *ch_freq_list;
	u8 ch_list_len;
	u8 *ies;
	size_t ies_len;
	wilc_scan_result result;
	void *arg;
	struct hidden_network hidden_network;
};

struct connect_attr {
	u8 *bssid;
	u8 *ssid;
	size_t ssid_len;
	u8 *ies;
	size_t ies_len;
	u8 security;
	wilc_connect_result result;
	void *arg;
	enum authtype auth_type;
	u8 ch;
	void *params;
};

struct rcvd_async_info {
	u8 *buffer;
	u32 len;
};

struct channel_attr {
	u8 set_ch;
};

struct beacon_attr {
	u32 interval;
	u32 dtim_period;
	u32 head_len;
	u8 *head;
	u32 tail_len;
	u8 *tail;
};

struct set_multicast {
	bool enabled;
	u32 cnt;
};

struct del_all_sta {
	u8 del_all_sta[MAX_NUM_STA][ETH_ALEN];
	u8 assoc_sta;
};

struct del_sta {
	u8 mac_addr[ETH_ALEN];
};

struct power_mgmt_param {
	bool enabled;
	u32 timeout;
};

struct set_ip_addr {
	u8 *ip_addr;
	u8 idx;
};

struct sta_inactive_t {
	u32 inactive_time;
	u8 mac[6];
};

struct tx_power {
	u8 tx_pwr;
};

union message_body {
	struct scan_attr scan_info;
	struct connect_attr con_info;
	struct rcvd_net_info net_info;
	struct rcvd_async_info async_info;
	struct key_attr key_info;
	struct cfg_param_attr cfg_info;
	struct channel_attr channel_info;
	struct beacon_attr beacon_info;
	struct add_sta_param add_sta_info;
	struct del_sta del_sta_info;
	struct add_sta_param edit_sta_info;
	struct power_mgmt_param pwr_mgmt_info;
	struct sta_inactive_t mac_info;
	struct set_ip_addr ip_info;
	struct drv_handler drv;
	struct set_multicast multicast_info;
	struct op_mode mode;
	struct get_mac_addr get_mac_info;
	struct ba_session_info session_info;
	struct remain_ch remain_on_ch;
	struct reg_frame reg_frame;
	char *data;
	struct del_all_sta del_all_sta_info;
	struct tx_power tx_power;
};

struct host_if_msg {
	union message_body body;
	struct wilc_vif *vif;
	struct work_struct work;
	void (*fn)(struct work_struct *ws);
	struct completion work_comp;
	bool is_sync;
};

struct join_bss_param {
	enum bss_types bss_type;
	u8 dtim_period;
	u16 beacon_period;
	u16 cap_info;
	u8 bssid[6];
	char ssid[MAX_SSID_LEN];
	u8 ssid_len;
	u8 supp_rates[MAX_RATES_SUPPORTED + 1];
	u8 ht_capable;
	u8 wmm_cap;
	u8 uapsd_cap;
	bool rsn_found;
	u8 rsn_grp_policy;
	u8 mode_802_11i;
	u8 rsn_pcip_policy[3];
	u8 rsn_auth_policy[3];
	u8 rsn_cap[2];
	u32 tsf;
	u8 noa_enabled;
	u8 opp_enabled;
	u8 ct_window;
	u8 cnt;
	u8 idx;
	u8 duration[4];
	u8 interval[4];
	u8 start_time[4];
};

static struct host_if_drv *terminated_handle;
bool wilc_optaining_ip;
static u8 p2p_listen_state;
static struct workqueue_struct *hif_workqueue;
static struct completion hif_driver_comp;
static struct mutex hif_deinit_lock;
static struct timer_list periodic_rssi;
static struct wilc_vif *periodic_rssi_vif;

u8 wilc_multicast_mac_addr_list[WILC_MULTICAST_TABLE_SIZE][ETH_ALEN];

static u8 rcv_assoc_resp[MAX_ASSOC_RESP_FRAME_SIZE];

static u8 set_ip[2][4];
static u8 get_ip[2][4];
static u32 clients_count;

static int host_int_get_ipaddress(struct wilc_vif *vif, u8 *ip_addr, u8 idx);

/* 'msg' should be free by the caller for syc */
static struct host_if_msg*
wilc_alloc_work(struct wilc_vif *vif, void (*work_fun)(struct work_struct *),
		bool is_sync)
{
	struct host_if_msg *msg;

	if (!work_fun)
		return ERR_PTR(-EINVAL);

	msg = kzalloc(sizeof(*msg), GFP_ATOMIC);
	if (!msg)
		return ERR_PTR(-ENOMEM);
	msg->fn = work_fun;
	msg->vif = vif;
	msg->is_sync = is_sync;
	if (is_sync)
		init_completion(&msg->work_comp);

	return msg;
}

static int wilc_enqueue_work(struct host_if_msg *msg)
{
	INIT_WORK(&msg->work, msg->fn);
	if (!hif_workqueue || !queue_work(hif_workqueue, &msg->work))
		return -EINVAL;

	return 0;
}

/* The idx starts from 0 to (NUM_CONCURRENT_IFC - 1), but 0 index used as
 * special purpose in wilc device, so we add 1 to the index to starts from 1.
 * As a result, the returned index will be 1 to NUM_CONCURRENT_IFC.
 */
int wilc_get_vif_idx(struct wilc_vif *vif)
{
	return vif->idx + 1;
}

/* We need to minus 1 from idx which is from wilc device to get real index
 * of wilc->vif[], because we add 1 when pass to wilc device in the function
 * wilc_get_vif_idx.
 * As a result, the index should be between 0 and (NUM_CONCURRENT_IFC - 1).
 */
static struct wilc_vif *wilc_get_vif_from_idx(struct wilc *wilc, int idx)
{
	int index = idx - 1;

	if (index < 0 || index >= NUM_CONCURRENT_IFC)
		return NULL;

	return wilc->vif[index];
}

static void handle_set_channel(struct work_struct *work)
{
	struct host_if_msg *msg = container_of(work, struct host_if_msg, work);
	struct wilc_vif *vif = msg->vif;
	struct channel_attr *hif_set_ch = &msg->body.channel_info;
	int ret;
	struct wid wid;

	wid.id = WID_CURRENT_CHANNEL;
	wid.type = WID_CHAR;
	wid.val = (char *)&hif_set_ch->set_ch;
	wid.size = sizeof(char);

	ret = wilc_send_config_pkt(vif, SET_CFG, &wid, 1,
				   wilc_get_vif_idx(vif));

	if (ret)
		netdev_err(vif->ndev, "Failed to set channel\n");
	kfree(msg);
}

<<<<<<< HEAD
static void handle_set_wfi_drv_handler(struct work_struct *work)
=======
int wilc_scan(struct wilc_vif *vif, u8 scan_source, u8 scan_type,
	      u8 *ch_freq_list, u8 ch_list_len,
	      void (*scan_result_fn)(enum scan_event,
				     struct wilc_rcvd_net_info *, void *),
	      void *user_arg, struct cfg80211_scan_request *request)
>>>>>>> 407d19ab
{
	struct host_if_msg *msg = container_of(work, struct host_if_msg, work);
	struct wilc_vif *vif = msg->vif;
	struct drv_handler *hif_drv_handler = &msg->body.drv;
	int ret;
	struct wid wid;
	u8 *currbyte, *buffer;
	struct host_if_drv *hif_drv;

	if (!vif->hif_drv || !hif_drv_handler)
		goto free_msg;

	hif_drv	= vif->hif_drv;

	buffer = kzalloc(DRV_HANDLER_SIZE, GFP_KERNEL);
	if (!buffer)
		goto free_msg;

<<<<<<< HEAD
	currbyte = buffer;
	*currbyte = hif_drv->driver_handler_id & DRV_HANDLER_MASK;
	currbyte++;
	*currbyte = (u32)0 & DRV_HANDLER_MASK;
	currbyte++;
	*currbyte = (u32)0 & DRV_HANDLER_MASK;
	currbyte++;
	*currbyte = (u32)0 & DRV_HANDLER_MASK;
	currbyte++;
	*currbyte = (hif_drv_handler->name | (hif_drv_handler->mode << 1));

	wid.id = WID_SET_DRV_HANDLER;
	wid.type = WID_STR;
	wid.val = (s8 *)buffer;
	wid.size = DRV_HANDLER_SIZE;
=======
	if (request->n_ssids) {
		for (i = 0; i < request->n_ssids; i++)
			valuesize += ((request->ssids[i].ssid_len) + 1);
		search_ssid_vals = kmalloc(valuesize + 1, GFP_KERNEL);
		if (search_ssid_vals) {
			wid_list[index].id = WID_SSID_PROBE_REQ;
			wid_list[index].type = WID_STR;
			wid_list[index].val = search_ssid_vals;
			buffer = wid_list[index].val;

			*buffer++ = request->n_ssids;

			for (i = 0; i < request->n_ssids; i++) {
				*buffer++ = request->ssids[i].ssid_len;
				memcpy(buffer, request->ssids[i].ssid,
				       request->ssids[i].ssid_len);
				buffer += request->ssids[i].ssid_len;
			}
			wid_list[index].size = (s32)(valuesize + 1);
			index++;
		}
	}

	wid_list[index].id = WID_INFO_ELEMENT_PROBE;
	wid_list[index].type = WID_BIN_DATA;
	wid_list[index].val = (s8 *)request->ie;
	wid_list[index].size = request->ie_len;
	index++;
>>>>>>> 407d19ab

	ret = wilc_send_config_pkt(vif, SET_CFG, &wid, 1,
				   hif_drv->driver_handler_id);
	if (ret)
		netdev_err(vif->ndev, "Failed to set driver handler\n");

	complete(&hif_driver_comp);
	kfree(buffer);

free_msg:
	kfree(msg);
}

static void handle_set_operation_mode(struct work_struct *work)
{
	struct host_if_msg *msg = container_of(work, struct host_if_msg, work);
	struct wilc_vif *vif = msg->vif;
	struct op_mode *hif_op_mode = &msg->body.mode;
	int ret;
	struct wid wid;

	wid.id = WID_SET_OPERATION_MODE;
	wid.type = WID_INT;
	wid.val = (s8 *)&hif_op_mode->mode;
	wid.size = sizeof(u32);

<<<<<<< HEAD
	ret = wilc_send_config_pkt(vif, SET_CFG, &wid, 1,
				   wilc_get_vif_idx(vif));

	if (hif_op_mode->mode == IDLE_MODE)
		complete(&hif_driver_comp);

	if (ret)
		netdev_err(vif->ndev, "Failed to set operation mode\n");
=======
	hif_drv->usr_scan_req.scan_result = scan_result_fn;
	hif_drv->usr_scan_req.arg = user_arg;

	result = wilc_send_config_pkt(vif, WILC_SET_CFG, wid_list,
				      index,
				      wilc_get_vif_idx(vif));
	if (result) {
		netdev_err(vif->ndev, "Failed to send scan parameters\n");
		goto error;
	}

	hif_drv->scan_timer_vif = vif;
	mod_timer(&hif_drv->scan_timer,
		  jiffies + msecs_to_jiffies(WILC_HIF_SCAN_TIMEOUT_MS));

error:

	kfree(search_ssid_vals);
>>>>>>> 407d19ab

	kfree(msg);
}

static void handle_set_ip_address(struct work_struct *work)
{
	struct host_if_msg *msg = container_of(work, struct host_if_msg, work);
	struct wilc_vif *vif = msg->vif;
	u8 *ip_addr = msg->body.ip_info.ip_addr;
	u8 idx = msg->body.ip_info.idx;
	int ret;
	struct wid wid;
	char firmware_ip_addr[4] = {0};

	if (ip_addr[0] < 192)
		ip_addr[0] = 0;

	memcpy(set_ip[idx], ip_addr, IP_ALEN);

	wid.id = WID_IP_ADDRESS;
	wid.type = WID_STR;
	wid.val = ip_addr;
	wid.size = IP_ALEN;

	ret = wilc_send_config_pkt(vif, SET_CFG, &wid, 1,
				   wilc_get_vif_idx(vif));

	host_int_get_ipaddress(vif, firmware_ip_addr, idx);

	if (ret)
		netdev_err(vif->ndev, "Failed to set IP address\n");
	kfree(msg);
}

static void handle_get_ip_address(struct work_struct *work)
{
	struct host_if_msg *msg = container_of(work, struct host_if_msg, work);
	struct wilc_vif *vif = msg->vif;
	u8 idx = msg->body.ip_info.idx;
	int ret;
	struct wid wid;

	wid.id = WID_IP_ADDRESS;
	wid.type = WID_STR;
	wid.val = kmalloc(IP_ALEN, GFP_KERNEL);
	wid.size = IP_ALEN;

	ret = wilc_send_config_pkt(vif, GET_CFG, &wid, 1,
				   wilc_get_vif_idx(vif));

	memcpy(get_ip[idx], wid.val, IP_ALEN);

	kfree(wid.val);

	if (memcmp(get_ip[idx], set_ip[idx], IP_ALEN) != 0)
		wilc_setup_ipaddress(vif, set_ip[idx], idx);

	if (ret)
		netdev_err(vif->ndev, "Failed to get IP address\n");
	kfree(msg);
}

static void handle_get_mac_address(struct work_struct *work)
{
	struct host_if_msg *msg = container_of(work, struct host_if_msg, work);
	struct wilc_vif *vif = msg->vif;
	struct get_mac_addr *get_mac_addr = &msg->body.get_mac_info;
	int ret;
	struct wid wid;

	wid.id = WID_MAC_ADDR;
	wid.type = WID_STR;
	wid.val = get_mac_addr->mac_addr;
	wid.size = ETH_ALEN;

	ret = wilc_send_config_pkt(vif, GET_CFG, &wid, 1,
				   wilc_get_vif_idx(vif));

	if (ret)
		netdev_err(vif->ndev, "Failed to get mac address\n");
	complete(&msg->work_comp);
	/* free 'msg' data later, in caller */
}

static void handle_cfg_param(struct work_struct *work)
{
	struct host_if_msg *msg = container_of(work, struct host_if_msg, work);
	struct wilc_vif *vif = msg->vif;
	struct cfg_param_attr *param = &msg->body.cfg_info;
	int ret;
	struct wid wid_list[32];
	struct host_if_drv *hif_drv = vif->hif_drv;
	int i = 0;

	mutex_lock(&hif_drv->cfg_values_lock);

	if (param->flag & BSS_TYPE) {
		u8 bss_type = param->bss_type;

		if (bss_type < 6) {
			wid_list[i].id = WID_BSS_TYPE;
			wid_list[i].val = (s8 *)&param->bss_type;
			wid_list[i].type = WID_CHAR;
			wid_list[i].size = sizeof(char);
			hif_drv->cfg_values.bss_type = bss_type;
		} else {
			netdev_err(vif->ndev, "check value 6 over\n");
			goto unlock;
		}
		i++;
	}
	if (param->flag & AUTH_TYPE) {
		u8 auth_type = param->auth_type;

		if (auth_type == 1 || auth_type == 2 || auth_type == 5) {
			wid_list[i].id = WID_AUTH_TYPE;
			wid_list[i].val = (s8 *)&param->auth_type;
			wid_list[i].type = WID_CHAR;
			wid_list[i].size = sizeof(char);
			hif_drv->cfg_values.auth_type = auth_type;
		} else {
			netdev_err(vif->ndev, "Impossible value\n");
			goto unlock;
		}
		i++;
	}
	if (param->flag & AUTHEN_TIMEOUT) {
		if (param->auth_timeout > 0) {
			wid_list[i].id = WID_AUTH_TIMEOUT;
			wid_list[i].val = (s8 *)&param->auth_timeout;
			wid_list[i].type = WID_SHORT;
			wid_list[i].size = sizeof(u16);
			hif_drv->cfg_values.auth_timeout = param->auth_timeout;
		} else {
			netdev_err(vif->ndev, "Range(1 ~ 65535) over\n");
			goto unlock;
		}
		i++;
	}
	if (param->flag & POWER_MANAGEMENT) {
		u8 pm_mode = param->power_mgmt_mode;

		if (pm_mode < 5) {
			wid_list[i].id = WID_POWER_MANAGEMENT;
			wid_list[i].val = (s8 *)&param->power_mgmt_mode;
			wid_list[i].type = WID_CHAR;
			wid_list[i].size = sizeof(char);
			hif_drv->cfg_values.power_mgmt_mode = pm_mode;
		} else {
			netdev_err(vif->ndev, "Invalid power mode\n");
			goto unlock;
		}
		i++;
	}
	if (param->flag & RETRY_SHORT) {
		u16 retry_limit = param->short_retry_limit;

		if (retry_limit > 0 && retry_limit < 256) {
			wid_list[i].id = WID_SHORT_RETRY_LIMIT;
			wid_list[i].val = (s8 *)&param->short_retry_limit;
			wid_list[i].type = WID_SHORT;
			wid_list[i].size = sizeof(u16);
			hif_drv->cfg_values.short_retry_limit = retry_limit;
		} else {
			netdev_err(vif->ndev, "Range(1~256) over\n");
			goto unlock;
		}
		i++;
	}
	if (param->flag & RETRY_LONG) {
		u16 limit = param->long_retry_limit;

		if (limit > 0 && limit < 256) {
			wid_list[i].id = WID_LONG_RETRY_LIMIT;
			wid_list[i].val = (s8 *)&param->long_retry_limit;
			wid_list[i].type = WID_SHORT;
			wid_list[i].size = sizeof(u16);
			hif_drv->cfg_values.long_retry_limit = limit;
		} else {
			netdev_err(vif->ndev, "Range(1~256) over\n");
			goto unlock;
		}
		i++;
	}
	if (param->flag & FRAG_THRESHOLD) {
		u16 frag_th = param->frag_threshold;

		if (frag_th > 255 && frag_th < 7937) {
			wid_list[i].id = WID_FRAG_THRESHOLD;
			wid_list[i].val = (s8 *)&param->frag_threshold;
			wid_list[i].type = WID_SHORT;
			wid_list[i].size = sizeof(u16);
			hif_drv->cfg_values.frag_threshold = frag_th;
		} else {
			netdev_err(vif->ndev, "Threshold Range fail\n");
			goto unlock;
		}
		i++;
	}
	if (param->flag & RTS_THRESHOLD) {
		u16 rts_th = param->rts_threshold;

		if (rts_th > 255) {
			wid_list[i].id = WID_RTS_THRESHOLD;
			wid_list[i].val = (s8 *)&param->rts_threshold;
			wid_list[i].type = WID_SHORT;
			wid_list[i].size = sizeof(u16);
			hif_drv->cfg_values.rts_threshold = rts_th;
		} else {
			netdev_err(vif->ndev, "Threshold Range fail\n");
			goto unlock;
		}
		i++;
	}
	if (param->flag & PREAMBLE) {
		u16 preamble_type = param->preamble_type;

		if (param->preamble_type < 3) {
			wid_list[i].id = WID_PREAMBLE;
			wid_list[i].val = (s8 *)&param->preamble_type;
			wid_list[i].type = WID_CHAR;
			wid_list[i].size = sizeof(char);
			hif_drv->cfg_values.preamble_type = preamble_type;
		} else {
			netdev_err(vif->ndev, "Preamble Range(0~2) over\n");
			goto unlock;
		}
		i++;
	}
	if (param->flag & SHORT_SLOT_ALLOWED) {
		u8 slot_allowed = param->short_slot_allowed;

		if (slot_allowed < 2) {
			wid_list[i].id = WID_SHORT_SLOT_ALLOWED;
			wid_list[i].val = (s8 *)&param->short_slot_allowed;
			wid_list[i].type = WID_CHAR;
			wid_list[i].size = sizeof(char);
			hif_drv->cfg_values.short_slot_allowed = slot_allowed;
		} else {
			netdev_err(vif->ndev, "Short slot(2) over\n");
			goto unlock;
		}
		i++;
	}
	if (param->flag & TXOP_PROT_DISABLE) {
		u8 prot_disabled = param->txop_prot_disabled;

		if (param->txop_prot_disabled < 2) {
			wid_list[i].id = WID_11N_TXOP_PROT_DISABLE;
			wid_list[i].val = (s8 *)&param->txop_prot_disabled;
			wid_list[i].type = WID_CHAR;
			wid_list[i].size = sizeof(char);
			hif_drv->cfg_values.txop_prot_disabled = prot_disabled;
		} else {
			netdev_err(vif->ndev, "TXOP prot disable\n");
			goto unlock;
		}
		i++;
	}
	if (param->flag & BEACON_INTERVAL) {
		u16 beacon_interval = param->beacon_interval;

		if (beacon_interval > 0) {
			wid_list[i].id = WID_BEACON_INTERVAL;
			wid_list[i].val = (s8 *)&param->beacon_interval;
			wid_list[i].type = WID_SHORT;
			wid_list[i].size = sizeof(u16);
			hif_drv->cfg_values.beacon_interval = beacon_interval;
		} else {
			netdev_err(vif->ndev, "Beacon interval(1~65535)fail\n");
			goto unlock;
		}
		i++;
	}
	if (param->flag & DTIM_PERIOD) {
		if (param->dtim_period > 0 && param->dtim_period < 256) {
			wid_list[i].id = WID_DTIM_PERIOD;
			wid_list[i].val = (s8 *)&param->dtim_period;
			wid_list[i].type = WID_CHAR;
			wid_list[i].size = sizeof(char);
			hif_drv->cfg_values.dtim_period = param->dtim_period;
		} else {
			netdev_err(vif->ndev, "DTIM range(1~255) fail\n");
			goto unlock;
		}
		i++;
	}
	if (param->flag & SITE_SURVEY) {
		enum site_survey enabled = param->site_survey_enabled;

		if (enabled < 3) {
			wid_list[i].id = WID_SITE_SURVEY;
			wid_list[i].val = (s8 *)&param->site_survey_enabled;
			wid_list[i].type = WID_CHAR;
			wid_list[i].size = sizeof(char);
			hif_drv->cfg_values.site_survey_enabled = enabled;
		} else {
			netdev_err(vif->ndev, "Site survey disable\n");
			goto unlock;
		}
		i++;
	}
	if (param->flag & SITE_SURVEY_SCAN_TIME) {
		u16 scan_time = param->site_survey_scan_time;

		if (scan_time > 0) {
			wid_list[i].id = WID_SITE_SURVEY_SCAN_TIME;
			wid_list[i].val = (s8 *)&param->site_survey_scan_time;
			wid_list[i].type = WID_SHORT;
			wid_list[i].size = sizeof(u16);
			hif_drv->cfg_values.site_survey_scan_time = scan_time;
		} else {
			netdev_err(vif->ndev, "Site scan time(1~65535) over\n");
			goto unlock;
		}
		i++;
	}
	if (param->flag & ACTIVE_SCANTIME) {
		u16 active_scan_time = param->active_scan_time;

		if (active_scan_time > 0) {
			wid_list[i].id = WID_ACTIVE_SCAN_TIME;
			wid_list[i].val = (s8 *)&param->active_scan_time;
			wid_list[i].type = WID_SHORT;
			wid_list[i].size = sizeof(u16);
			hif_drv->cfg_values.active_scan_time = active_scan_time;
		} else {
			netdev_err(vif->ndev, "Active time(1~65535) over\n");
			goto unlock;
		}
		i++;
	}
	if (param->flag & PASSIVE_SCANTIME) {
		u16 time = param->passive_scan_time;

		if (time > 0) {
			wid_list[i].id = WID_PASSIVE_SCAN_TIME;
			wid_list[i].val = (s8 *)&param->passive_scan_time;
			wid_list[i].type = WID_SHORT;
			wid_list[i].size = sizeof(u16);
			hif_drv->cfg_values.passive_scan_time = time;
		} else {
			netdev_err(vif->ndev, "Passive time(1~65535) over\n");
			goto unlock;
		}
		i++;
	}
	if (param->flag & CURRENT_TX_RATE) {
		enum current_tx_rate curr_tx_rate = param->curr_tx_rate;

		if (curr_tx_rate == AUTORATE || curr_tx_rate == MBPS_1 ||
		    curr_tx_rate == MBPS_2 || curr_tx_rate == MBPS_5_5 ||
		    curr_tx_rate == MBPS_11 || curr_tx_rate == MBPS_6 ||
		    curr_tx_rate == MBPS_9 || curr_tx_rate == MBPS_12 ||
		    curr_tx_rate == MBPS_18 || curr_tx_rate == MBPS_24 ||
		    curr_tx_rate == MBPS_36 || curr_tx_rate == MBPS_48 ||
		    curr_tx_rate == MBPS_54) {
			wid_list[i].id = WID_CURRENT_TX_RATE;
			wid_list[i].val = (s8 *)&curr_tx_rate;
			wid_list[i].type = WID_SHORT;
			wid_list[i].size = sizeof(u16);
			hif_drv->cfg_values.curr_tx_rate = (u8)curr_tx_rate;
		} else {
			netdev_err(vif->ndev, "out of TX rate\n");
			goto unlock;
		}
		i++;
	}

	ret = wilc_send_config_pkt(vif, SET_CFG, wid_list,
				   i, wilc_get_vif_idx(vif));

	if (ret)
		netdev_err(vif->ndev, "Error in setting CFG params\n");

unlock:
	mutex_unlock(&hif_drv->cfg_values_lock);
	kfree(msg);
}

static int handle_scan_done(struct wilc_vif *vif, enum scan_event evt)
{
	int result = 0;
	u8 abort_running_scan;
	struct wid wid;
	struct host_if_drv *hif_drv = vif->hif_drv;
	struct user_scan_req *scan_req;

	if (evt == SCAN_EVENT_ABORTED) {
		abort_running_scan = 1;
		wid.id = WID_ABORT_RUNNING_SCAN;
		wid.type = WID_CHAR;
		wid.val = (s8 *)&abort_running_scan;
		wid.size = sizeof(char);

		result = wilc_send_config_pkt(vif, SET_CFG, &wid, 1,
					      wilc_get_vif_idx(vif));

		if (result) {
			netdev_err(vif->ndev, "Failed to set abort running\n");
			result = -EFAULT;
		}
	}

	if (!hif_drv) {
		netdev_err(vif->ndev, "%s: hif driver is NULL\n", __func__);
		return result;
	}

	scan_req = &hif_drv->usr_scan_req;
	if (scan_req->scan_result) {
		scan_req->scan_result(evt, NULL, scan_req->arg, NULL);
		scan_req->scan_result = NULL;
	}

	return result;
}

static void handle_scan(struct work_struct *work)
{
	struct host_if_msg *msg = container_of(work, struct host_if_msg, work);
	struct wilc_vif *vif = msg->vif;
	struct scan_attr *scan_info = &msg->body.scan_info;
	int result = 0;
	struct wid wid_list[5];
	u32 index = 0;
	u32 i;
	u8 *buffer;
	u8 valuesize = 0;
	u8 *hdn_ntwk_wid_val = NULL;
	struct host_if_drv *hif_drv = vif->hif_drv;
	struct hidden_network *hidden_net = &scan_info->hidden_network;

	hif_drv->usr_scan_req.scan_result = scan_info->result;
	hif_drv->usr_scan_req.arg = scan_info->arg;

	if (hif_drv->hif_state >= HOST_IF_SCANNING &&
	    hif_drv->hif_state < HOST_IF_CONNECTED) {
		netdev_err(vif->ndev, "Already scan\n");
		result = -EBUSY;
		goto error;
	}

	if (wilc_optaining_ip || wilc_connecting) {
		netdev_err(vif->ndev, "Don't do obss scan\n");
		result = -EBUSY;
		goto error;
	}

	hif_drv->usr_scan_req.ch_cnt = 0;

	wid_list[index].id = WID_SSID_PROBE_REQ;
	wid_list[index].type = WID_STR;

	for (i = 0; i < hidden_net->n_ssids; i++)
		valuesize += ((hidden_net->net_info[i].ssid_len) + 1);
	hdn_ntwk_wid_val = kmalloc(valuesize + 1, GFP_KERNEL);
	wid_list[index].val = hdn_ntwk_wid_val;
	if (wid_list[index].val) {
		buffer = wid_list[index].val;

		*buffer++ = hidden_net->n_ssids;

		for (i = 0; i < hidden_net->n_ssids; i++) {
			*buffer++ = hidden_net->net_info[i].ssid_len;
			memcpy(buffer, hidden_net->net_info[i].ssid,
			       hidden_net->net_info[i].ssid_len);
			buffer += hidden_net->net_info[i].ssid_len;
		}

		wid_list[index].size = (s32)(valuesize + 1);
		index++;
	}

	wid_list[index].id = WID_INFO_ELEMENT_PROBE;
	wid_list[index].type = WID_BIN_DATA;
	wid_list[index].val = scan_info->ies;
	wid_list[index].size = scan_info->ies_len;
	index++;

	wid_list[index].id = WID_SCAN_TYPE;
	wid_list[index].type = WID_CHAR;
	wid_list[index].size = sizeof(char);
	wid_list[index].val = (s8 *)&scan_info->type;
	index++;

	wid_list[index].id = WID_SCAN_CHANNEL_LIST;
	wid_list[index].type = WID_BIN_DATA;

	if (scan_info->ch_freq_list &&
	    scan_info->ch_list_len > 0) {
		int i;

		for (i = 0; i < scan_info->ch_list_len; i++) {
			if (scan_info->ch_freq_list[i] > 0)
				scan_info->ch_freq_list[i] -= 1;
		}
	}

	wid_list[index].val = scan_info->ch_freq_list;
	wid_list[index].size = scan_info->ch_list_len;
	index++;

	wid_list[index].id = WID_START_SCAN_REQ;
	wid_list[index].type = WID_CHAR;
	wid_list[index].size = sizeof(char);
	wid_list[index].val = (s8 *)&scan_info->src;
	index++;

	result = wilc_send_config_pkt(vif, SET_CFG, wid_list,
				      index,
				      wilc_get_vif_idx(vif));

	if (result)
		netdev_err(vif->ndev, "Failed to send scan parameters\n");

error:
	if (result) {
		del_timer(&hif_drv->scan_timer);
		handle_scan_done(vif, SCAN_EVENT_ABORTED);
	}

	kfree(scan_info->ch_freq_list);
	scan_info->ch_freq_list = NULL;

	kfree(scan_info->ies);
	scan_info->ies = NULL;
	kfree(scan_info->hidden_network.net_info);
	scan_info->hidden_network.net_info = NULL;

	kfree(hdn_ntwk_wid_val);

	kfree(msg);
}

u8 wilc_connected_ssid[6] = {0};
static void handle_connect(struct work_struct *work)
{
	struct host_if_msg *msg = container_of(work, struct host_if_msg, work);
	struct wilc_vif *vif = msg->vif;
	struct connect_attr *conn_attr = &msg->body.con_info;
	int result = 0;
	struct wid wid_list[8];
	u32 wid_cnt = 0, dummyval = 0;
	u8 *cur_byte = NULL;
	struct join_bss_param *bss_param;
	struct host_if_drv *hif_drv = vif->hif_drv;

	if (msg->vif->hif_drv->usr_scan_req.scan_result) {
		result = wilc_enqueue_work(msg);
		if (result)
			goto error;

		usleep_range(2 * 1000, 2 * 1000);
		return;
	}

	if (memcmp(conn_attr->bssid, wilc_connected_ssid, ETH_ALEN) == 0) {
		netdev_err(vif->ndev, "Discard connect request\n");
		goto error;
	}

	bss_param = conn_attr->params;
	if (!bss_param) {
		netdev_err(vif->ndev, "Required BSSID not found\n");
		result = -ENOENT;
		goto error;
	}

	if (conn_attr->bssid) {
		hif_drv->usr_conn_req.bssid = kmemdup(conn_attr->bssid, 6,
						      GFP_KERNEL);
		if (!hif_drv->usr_conn_req.bssid) {
			result = -ENOMEM;
			goto error;
		}
	}

	hif_drv->usr_conn_req.ssid_len = conn_attr->ssid_len;
	if (conn_attr->ssid) {
		hif_drv->usr_conn_req.ssid = kmalloc(conn_attr->ssid_len + 1,
						     GFP_KERNEL);
		if (!hif_drv->usr_conn_req.ssid) {
			result = -ENOMEM;
			goto error;
		}
		memcpy(hif_drv->usr_conn_req.ssid,
		       conn_attr->ssid,
		       conn_attr->ssid_len);
		hif_drv->usr_conn_req.ssid[conn_attr->ssid_len] = '\0';
	}

	hif_drv->usr_conn_req.ies_len = conn_attr->ies_len;
	if (conn_attr->ies) {
		hif_drv->usr_conn_req.ies = kmemdup(conn_attr->ies,
						    conn_attr->ies_len,
						    GFP_KERNEL);
		if (!hif_drv->usr_conn_req.ies) {
			result = -ENOMEM;
			goto error;
		}
	}

	hif_drv->usr_conn_req.security = conn_attr->security;
	hif_drv->usr_conn_req.auth_type = conn_attr->auth_type;
	hif_drv->usr_conn_req.conn_result = conn_attr->result;
	hif_drv->usr_conn_req.arg = conn_attr->arg;

	wid_list[wid_cnt].id = WID_SUCCESS_FRAME_COUNT;
	wid_list[wid_cnt].type = WID_INT;
	wid_list[wid_cnt].size = sizeof(u32);
	wid_list[wid_cnt].val = (s8 *)(&(dummyval));
	wid_cnt++;

	wid_list[wid_cnt].id = WID_RECEIVED_FRAGMENT_COUNT;
	wid_list[wid_cnt].type = WID_INT;
	wid_list[wid_cnt].size = sizeof(u32);
	wid_list[wid_cnt].val = (s8 *)(&(dummyval));
	wid_cnt++;

	wid_list[wid_cnt].id = WID_FAILED_COUNT;
	wid_list[wid_cnt].type = WID_INT;
	wid_list[wid_cnt].size = sizeof(u32);
	wid_list[wid_cnt].val = (s8 *)(&(dummyval));
	wid_cnt++;

	wid_list[wid_cnt].id = WID_INFO_ELEMENT_ASSOCIATE;
	wid_list[wid_cnt].type = WID_BIN_DATA;
	wid_list[wid_cnt].val = hif_drv->usr_conn_req.ies;
	wid_list[wid_cnt].size = hif_drv->usr_conn_req.ies_len;
	wid_cnt++;

	wid_list[wid_cnt].id = WID_11I_MODE;
	wid_list[wid_cnt].type = WID_CHAR;
	wid_list[wid_cnt].size = sizeof(char);
	wid_list[wid_cnt].val = (s8 *)&hif_drv->usr_conn_req.security;
	wid_cnt++;

	wid_list[wid_cnt].id = WID_AUTH_TYPE;
	wid_list[wid_cnt].type = WID_CHAR;
	wid_list[wid_cnt].size = sizeof(char);
	wid_list[wid_cnt].val = (s8 *)&hif_drv->usr_conn_req.auth_type;
	wid_cnt++;

	wid_list[wid_cnt].id = WID_JOIN_REQ_EXTENDED;
	wid_list[wid_cnt].type = WID_STR;
	wid_list[wid_cnt].size = 112;
	wid_list[wid_cnt].val = kmalloc(wid_list[wid_cnt].size, GFP_KERNEL);

	if (!wid_list[wid_cnt].val) {
		result = -EFAULT;
		goto error;
	}

	cur_byte = wid_list[wid_cnt].val;

	if (conn_attr->ssid) {
		memcpy(cur_byte, conn_attr->ssid, conn_attr->ssid_len);
		cur_byte[conn_attr->ssid_len] = '\0';
	}
	cur_byte += MAX_SSID_LEN;
	*(cur_byte++) = INFRASTRUCTURE;

	if (conn_attr->ch >= 1 && conn_attr->ch <= 14) {
		*(cur_byte++) = conn_attr->ch;
	} else {
		netdev_err(vif->ndev, "Channel out of range\n");
		*(cur_byte++) = 0xFF;
	}
	*(cur_byte++)  = (bss_param->cap_info) & 0xFF;
	*(cur_byte++)  = ((bss_param->cap_info) >> 8) & 0xFF;

	if (conn_attr->bssid)
		memcpy(cur_byte, conn_attr->bssid, 6);
	cur_byte += 6;

	if (conn_attr->bssid)
		memcpy(cur_byte, conn_attr->bssid, 6);
	cur_byte += 6;

	*(cur_byte++)  = (bss_param->beacon_period) & 0xFF;
	*(cur_byte++)  = ((bss_param->beacon_period) >> 8) & 0xFF;
	*(cur_byte++)  =  bss_param->dtim_period;

	memcpy(cur_byte, bss_param->supp_rates, MAX_RATES_SUPPORTED + 1);
	cur_byte += (MAX_RATES_SUPPORTED + 1);

	*(cur_byte++)  =  bss_param->wmm_cap;
	*(cur_byte++)  = bss_param->uapsd_cap;

	*(cur_byte++)  = bss_param->ht_capable;
	hif_drv->usr_conn_req.ht_capable = bss_param->ht_capable;

	*(cur_byte++)  =  bss_param->rsn_found;
	*(cur_byte++)  =  bss_param->rsn_grp_policy;
	*(cur_byte++) =  bss_param->mode_802_11i;

	memcpy(cur_byte, bss_param->rsn_pcip_policy,
	       sizeof(bss_param->rsn_pcip_policy));
	cur_byte += sizeof(bss_param->rsn_pcip_policy);

	memcpy(cur_byte, bss_param->rsn_auth_policy,
	       sizeof(bss_param->rsn_auth_policy));
	cur_byte += sizeof(bss_param->rsn_auth_policy);

	memcpy(cur_byte, bss_param->rsn_cap, sizeof(bss_param->rsn_cap));
	cur_byte += sizeof(bss_param->rsn_cap);

	*(cur_byte++) = REAL_JOIN_REQ;
	*(cur_byte++) = bss_param->noa_enabled;

	if (bss_param->noa_enabled) {
		*(cur_byte++) = (bss_param->tsf) & 0xFF;
		*(cur_byte++) = ((bss_param->tsf) >> 8) & 0xFF;
		*(cur_byte++) = ((bss_param->tsf) >> 16) & 0xFF;
		*(cur_byte++) = ((bss_param->tsf) >> 24) & 0xFF;

		*(cur_byte++) = bss_param->opp_enabled;
		*(cur_byte++) = bss_param->idx;

		if (bss_param->opp_enabled)
			*(cur_byte++) = bss_param->ct_window;

		*(cur_byte++) = bss_param->cnt;

		memcpy(cur_byte, bss_param->duration,
		       sizeof(bss_param->duration));
		cur_byte += sizeof(bss_param->duration);

		memcpy(cur_byte, bss_param->interval,
		       sizeof(bss_param->interval));
		cur_byte += sizeof(bss_param->interval);

		memcpy(cur_byte, bss_param->start_time,
		       sizeof(bss_param->start_time));
		cur_byte += sizeof(bss_param->start_time);
	}

	cur_byte = wid_list[wid_cnt].val;
	wid_cnt++;

	if (conn_attr->bssid)
		memcpy(wilc_connected_ssid,
		       conn_attr->bssid, ETH_ALEN);

	result = wilc_send_config_pkt(vif, SET_CFG, wid_list,
				      wid_cnt,
				      wilc_get_vif_idx(vif));
	if (result) {
		netdev_err(vif->ndev, "failed to send config packet\n");
		result = -EFAULT;
		goto error;
	} else {
		hif_drv->hif_state = HOST_IF_WAITING_CONN_RESP;
	}

error:
	if (result) {
		struct connect_info conn_info;

		del_timer(&hif_drv->connect_timer);

		memset(&conn_info, 0, sizeof(struct connect_info));

		if (conn_attr->result) {
			if (conn_attr->bssid)
				memcpy(conn_info.bssid, conn_attr->bssid, 6);

			if (conn_attr->ies) {
				conn_info.req_ies_len = conn_attr->ies_len;
				conn_info.req_ies = kmalloc(conn_attr->ies_len,
							    GFP_KERNEL);
				memcpy(conn_info.req_ies,
				       conn_attr->ies,
				       conn_attr->ies_len);
			}

			conn_attr->result(CONN_DISCONN_EVENT_CONN_RESP,
					  &conn_info, MAC_STATUS_DISCONNECTED,
					  NULL, conn_attr->arg);
			hif_drv->hif_state = HOST_IF_IDLE;
			kfree(conn_info.req_ies);
			conn_info.req_ies = NULL;

		} else {
			netdev_err(vif->ndev, "Connect callback is NULL\n");
		}
	}

	kfree(conn_attr->bssid);
	conn_attr->bssid = NULL;

	kfree(conn_attr->ssid);
	conn_attr->ssid = NULL;

	kfree(conn_attr->ies);
	conn_attr->ies = NULL;

	kfree(cur_byte);
	kfree(msg);
}

static void handle_connect_timeout(struct work_struct *work)
{
	struct host_if_msg *msg = container_of(work, struct host_if_msg, work);
	struct wilc_vif *vif = msg->vif;
	int result;
	struct connect_info info;
	struct wid wid;
	u16 dummy_reason_code = 0;
	struct host_if_drv *hif_drv = vif->hif_drv;

	if (!hif_drv) {
		netdev_err(vif->ndev, "%s: hif driver is NULL\n", __func__);
		goto out;
	}

	hif_drv->hif_state = HOST_IF_IDLE;

	memset(&info, 0, sizeof(struct connect_info));

	if (hif_drv->usr_conn_req.conn_result) {
		if (hif_drv->usr_conn_req.bssid) {
			memcpy(info.bssid,
			       hif_drv->usr_conn_req.bssid, 6);
		}

		if (hif_drv->usr_conn_req.ies) {
			info.req_ies_len = hif_drv->usr_conn_req.ies_len;
			info.req_ies = kmemdup(hif_drv->usr_conn_req.ies,
					       hif_drv->usr_conn_req.ies_len,
					       GFP_KERNEL);
			if (!info.req_ies)
				goto out;
		}

		hif_drv->usr_conn_req.conn_result(CONN_DISCONN_EVENT_CONN_RESP,
						  &info,
						  MAC_STATUS_DISCONNECTED,
						  NULL,
						  hif_drv->usr_conn_req.arg);

		kfree(info.req_ies);
		info.req_ies = NULL;
	} else {
		netdev_err(vif->ndev, "%s: conn_result is NULL\n", __func__);
	}

	wid.id = WID_DISCONNECT;
	wid.type = WID_CHAR;
	wid.val = (s8 *)&dummy_reason_code;
	wid.size = sizeof(char);

	result = wilc_send_config_pkt(vif, SET_CFG, &wid, 1,
				      wilc_get_vif_idx(vif));
	if (result)
		netdev_err(vif->ndev, "Failed to send disconnect\n");

	hif_drv->usr_conn_req.ssid_len = 0;
	kfree(hif_drv->usr_conn_req.ssid);
	hif_drv->usr_conn_req.ssid = NULL;
	kfree(hif_drv->usr_conn_req.bssid);
	hif_drv->usr_conn_req.bssid = NULL;
	hif_drv->usr_conn_req.ies_len = 0;
	kfree(hif_drv->usr_conn_req.ies);
	hif_drv->usr_conn_req.ies = NULL;

	eth_zero_addr(wilc_connected_ssid);

out:
	kfree(msg);
}

static void host_int_fill_join_bss_param(struct join_bss_param *param, u8 *ies,
					 u16 *out_index, u8 *pcipher_tc,
					 u8 *auth_total_cnt, u32 tsf_lo,
					 u8 *rates_no)
{
	u8 ext_rates_no;
	u16 offset;
	u8 pcipher_cnt;
	u8 auth_cnt;
	u8 i, j;
	u16 index = *out_index;

	if (ies[index] == WLAN_EID_SUPP_RATES) {
		*rates_no = ies[index + 1];
		param->supp_rates[0] = *rates_no;
		index += 2;

		for (i = 0; i < *rates_no; i++)
			param->supp_rates[i + 1] = ies[index + i];

		index += *rates_no;
	} else if (ies[index] == WLAN_EID_EXT_SUPP_RATES) {
		ext_rates_no = ies[index + 1];
		if (ext_rates_no > (MAX_RATES_SUPPORTED - *rates_no))
			param->supp_rates[0] = MAX_RATES_SUPPORTED;
		else
			param->supp_rates[0] += ext_rates_no;
		index += 2;
		for (i = 0; i < (param->supp_rates[0] - *rates_no); i++)
			param->supp_rates[*rates_no + i + 1] = ies[index + i];

		index += ext_rates_no;
	} else if (ies[index] == WLAN_EID_HT_CAPABILITY) {
		param->ht_capable = true;
		index += ies[index + 1] + 2;
	} else if ((ies[index] == WLAN_EID_VENDOR_SPECIFIC) &&
		   (ies[index + 2] == 0x00) && (ies[index + 3] == 0x50) &&
		   (ies[index + 4] == 0xF2) && (ies[index + 5] == 0x02) &&
		   ((ies[index + 6] == 0x00) || (ies[index + 6] == 0x01)) &&
		   (ies[index + 7] == 0x01)) {
		param->wmm_cap = true;

		if (ies[index + 8] & BIT(7))
			param->uapsd_cap = true;
		index += ies[index + 1] + 2;
	} else if ((ies[index] == WLAN_EID_VENDOR_SPECIFIC) &&
		 (ies[index + 2] == 0x50) && (ies[index + 3] == 0x6f) &&
		 (ies[index + 4] == 0x9a) &&
		 (ies[index + 5] == 0x09) && (ies[index + 6] == 0x0c)) {
		u16 p2p_cnt;

		param->tsf = tsf_lo;
		param->noa_enabled = 1;
		param->idx = ies[index + 9];

		if (ies[index + 10] & BIT(7)) {
			param->opp_enabled = 1;
			param->ct_window = ies[index + 10];
		} else {
			param->opp_enabled = 0;
		}

		param->cnt = ies[index + 11];
		p2p_cnt = index + 12;

		memcpy(param->duration, ies + p2p_cnt, 4);
		p2p_cnt += 4;

		memcpy(param->interval, ies + p2p_cnt, 4);
		p2p_cnt += 4;

		memcpy(param->start_time, ies + p2p_cnt, 4);

		index += ies[index + 1] + 2;
	} else if ((ies[index] == WLAN_EID_RSN) ||
		 ((ies[index] == WLAN_EID_VENDOR_SPECIFIC) &&
		  (ies[index + 2] == 0x00) &&
		  (ies[index + 3] == 0x50) && (ies[index + 4] == 0xF2) &&
		  (ies[index + 5] == 0x01))) {
		u16 rsn_idx = index;

		if (ies[rsn_idx] == WLAN_EID_RSN) {
			param->mode_802_11i = 2;
		} else {
			if (param->mode_802_11i == 0)
				param->mode_802_11i = 1;
			rsn_idx += 4;
		}

		rsn_idx += 7;
		param->rsn_grp_policy = ies[rsn_idx];
		rsn_idx++;
		offset = ies[rsn_idx] * 4;
		pcipher_cnt = (ies[rsn_idx] > 3) ? 3 : ies[rsn_idx];
		rsn_idx += 2;

		i = *pcipher_tc;
		j = 0;
		for (; i < (pcipher_cnt + *pcipher_tc) && i < 3; i++, j++) {
			u8 *policy =  &param->rsn_pcip_policy[i];

			*policy = ies[rsn_idx + ((j + 1) * 4) - 1];
		}

		*pcipher_tc += pcipher_cnt;
		rsn_idx += offset;

		offset = ies[rsn_idx] * 4;

		auth_cnt = (ies[rsn_idx] > 3) ? 3 : ies[rsn_idx];
		rsn_idx += 2;
		i = *auth_total_cnt;
		j = 0;
		for (; i < (*auth_total_cnt + auth_cnt); i++, j++) {
			u8 *policy =  &param->rsn_auth_policy[i];

			*policy = ies[rsn_idx + ((j + 1) * 4) - 1];
		}

		*auth_total_cnt += auth_cnt;
		rsn_idx += offset;

		if (ies[index] == WLAN_EID_RSN) {
			param->rsn_cap[0] = ies[rsn_idx];
			param->rsn_cap[1] = ies[rsn_idx + 1];
			rsn_idx += 2;
		}
		param->rsn_found = true;
		index += ies[index + 1] + 2;
	} else {
		index += ies[index + 1] + 2;
	}

	*out_index = index;
}

static void *host_int_parse_join_bss_param(struct network_info *info)
{
	struct join_bss_param *param;
	u16 index = 0;
	u8 rates_no = 0;
	u8 pcipher_total_cnt = 0;
	u8 auth_total_cnt = 0;

	param = kzalloc(sizeof(*param), GFP_KERNEL);
	if (!param)
		return NULL;

	param->dtim_period = info->dtim_period;
	param->beacon_period = info->beacon_period;
	param->cap_info = info->cap_info;
	memcpy(param->bssid, info->bssid, 6);
	memcpy((u8 *)param->ssid, info->ssid, info->ssid_len + 1);
	param->ssid_len = info->ssid_len;
	memset(param->rsn_pcip_policy, 0xFF, 3);
	memset(param->rsn_auth_policy, 0xFF, 3);

	while (index < info->ies_len)
		host_int_fill_join_bss_param(param, info->ies, &index,
					     &pcipher_total_cnt,
					     &auth_total_cnt, info->tsf_lo,
					     &rates_no);

	return (void *)param;
}

static void handle_rcvd_ntwrk_info(struct work_struct *work)
{
	struct host_if_msg *msg = container_of(work, struct host_if_msg, work);
	struct wilc_vif *vif = msg->vif;
	struct rcvd_net_info *rcvd_info = &msg->body.net_info;
	u32 i;
	bool found;
	struct network_info *info = NULL;
	void *params;
	struct host_if_drv *hif_drv = vif->hif_drv;
	struct user_scan_req *scan_req = &hif_drv->usr_scan_req;

	found = true;

	if (!scan_req->scan_result)
		goto done;

	wilc_parse_network_info(rcvd_info->buffer, &info);
	if (!info || !scan_req->scan_result) {
		netdev_err(vif->ndev, "%s: info or scan result NULL\n",
			   __func__);
		goto done;
	}

	for (i = 0; i < scan_req->ch_cnt; i++) {
		if (memcmp(scan_req->net_info[i].bssid, info->bssid, 6) == 0) {
			if (info->rssi <= scan_req->net_info[i].rssi) {
				goto done;
			} else {
				scan_req->net_info[i].rssi = info->rssi;
				found = false;
				break;
			}
		}
	}

	if (found) {
		if (scan_req->ch_cnt < MAX_NUM_SCANNED_NETWORKS) {
			scan_req->net_info[scan_req->ch_cnt].rssi = info->rssi;

			memcpy(scan_req->net_info[scan_req->ch_cnt].bssid,
			       info->bssid, 6);

			scan_req->ch_cnt++;

			info->new_network = true;
			params = host_int_parse_join_bss_param(info);

			scan_req->scan_result(SCAN_EVENT_NETWORK_FOUND, info,
					       scan_req->arg, params);
		}
	} else {
		info->new_network = false;
		scan_req->scan_result(SCAN_EVENT_NETWORK_FOUND, info,
				      scan_req->arg, NULL);
	}

done:
	kfree(rcvd_info->buffer);
	rcvd_info->buffer = NULL;

	if (info) {
		kfree(info->ies);
		kfree(info);
	}

	kfree(msg);
}

static s32 host_int_get_assoc_res_info(struct wilc_vif *vif,
				       u8 *assoc_resp_info,
				       u32 max_assoc_resp_info_len,
				       u32 *rcvd_assoc_resp_info_len)
{
	int result;
	struct wid wid;

	wid.id = WID_ASSOC_RES_INFO;
	wid.type = WID_STR;
	wid.val = assoc_resp_info;
	wid.size = max_assoc_resp_info_len;

	result = wilc_send_config_pkt(vif, GET_CFG, &wid, 1,
				      wilc_get_vif_idx(vif));
	if (result) {
		*rcvd_assoc_resp_info_len = 0;
		netdev_err(vif->ndev, "Failed to send association response\n");
		return -EINVAL;
	}

	*rcvd_assoc_resp_info_len = wid.size;
	return result;
}

static inline void host_int_free_user_conn_req(struct host_if_drv *hif_drv)
{
	hif_drv->usr_conn_req.ssid_len = 0;
	kfree(hif_drv->usr_conn_req.ssid);
	hif_drv->usr_conn_req.ssid = NULL;
	kfree(hif_drv->usr_conn_req.bssid);
	hif_drv->usr_conn_req.bssid = NULL;
	hif_drv->usr_conn_req.ies_len = 0;
	kfree(hif_drv->usr_conn_req.ies);
	hif_drv->usr_conn_req.ies = NULL;
}

static inline void host_int_parse_assoc_resp_info(struct wilc_vif *vif,
						  u8 mac_status)
{
	struct connect_info conn_info;
	struct host_if_drv *hif_drv = vif->hif_drv;

	memset(&conn_info, 0, sizeof(struct connect_info));

	if (mac_status == MAC_STATUS_CONNECTED) {
		u32 assoc_resp_info_len;

		memset(rcv_assoc_resp, 0, MAX_ASSOC_RESP_FRAME_SIZE);

		host_int_get_assoc_res_info(vif, rcv_assoc_resp,
					    MAX_ASSOC_RESP_FRAME_SIZE,
					    &assoc_resp_info_len);

		if (assoc_resp_info_len != 0) {
			s32 err = 0;

			err = wilc_parse_assoc_resp_info(rcv_assoc_resp,
							 assoc_resp_info_len,
							 &conn_info);
			if (err)
				netdev_err(vif->ndev,
					   "wilc_parse_assoc_resp_info() returned error %d\n",
					   err);
		}
	}

	if (mac_status == MAC_STATUS_CONNECTED &&
	    conn_info.status != WLAN_STATUS_SUCCESS) {
		netdev_err(vif->ndev,
			   "Received MAC status is MAC_STATUS_CONNECTED, Assoc Resp is not SUCCESS\n");
		eth_zero_addr(wilc_connected_ssid);
	} else if (mac_status == MAC_STATUS_DISCONNECTED)    {
		netdev_err(vif->ndev, "Received MAC status is MAC_STATUS_DISCONNECTED\n");
		eth_zero_addr(wilc_connected_ssid);
	}

	if (hif_drv->usr_conn_req.bssid) {
		memcpy(conn_info.bssid, hif_drv->usr_conn_req.bssid, 6);

		if (mac_status == MAC_STATUS_CONNECTED &&
		    conn_info.status == WLAN_STATUS_SUCCESS) {
			memcpy(hif_drv->assoc_bssid,
			       hif_drv->usr_conn_req.bssid, ETH_ALEN);
		}
	}

	if (hif_drv->usr_conn_req.ies) {
		conn_info.req_ies = kmemdup(hif_drv->usr_conn_req.ies,
					    hif_drv->usr_conn_req.ies_len,
					    GFP_KERNEL);
		if (conn_info.req_ies)
			conn_info.req_ies_len = hif_drv->usr_conn_req.ies_len;
	}

	del_timer(&hif_drv->connect_timer);
	hif_drv->usr_conn_req.conn_result(CONN_DISCONN_EVENT_CONN_RESP,
					  &conn_info, mac_status, NULL,
					  hif_drv->usr_conn_req.arg);

	if (mac_status == MAC_STATUS_CONNECTED &&
	    conn_info.status == WLAN_STATUS_SUCCESS) {
		wilc_set_power_mgmt(vif, 0, 0);

		hif_drv->hif_state = HOST_IF_CONNECTED;

		wilc_optaining_ip = true;
		mod_timer(&wilc_during_ip_timer,
			  jiffies + msecs_to_jiffies(10000));
	} else {
		hif_drv->hif_state = HOST_IF_IDLE;
	}

	kfree(conn_info.resp_ies);
	conn_info.resp_ies = NULL;

	kfree(conn_info.req_ies);
	conn_info.req_ies = NULL;
	host_int_free_user_conn_req(hif_drv);
}

static inline void host_int_handle_disconnect(struct wilc_vif *vif)
{
	struct disconnect_info disconn_info;
	struct host_if_drv *hif_drv = vif->hif_drv;
	wilc_connect_result conn_result = hif_drv->usr_conn_req.conn_result;

	memset(&disconn_info, 0, sizeof(struct disconnect_info));

	if (hif_drv->usr_scan_req.scan_result) {
		del_timer(&hif_drv->scan_timer);
		handle_scan_done(vif, SCAN_EVENT_ABORTED);
	}

	disconn_info.reason = 0;
	disconn_info.ie = NULL;
	disconn_info.ie_len = 0;

	if (conn_result) {
		wilc_optaining_ip = false;
		wilc_set_power_mgmt(vif, 0, 0);

		conn_result(CONN_DISCONN_EVENT_DISCONN_NOTIF, NULL, 0,
			    &disconn_info, hif_drv->usr_conn_req.arg);
	} else {
		netdev_err(vif->ndev, "%s: conn_result is NULL\n", __func__);
	}

	eth_zero_addr(hif_drv->assoc_bssid);

	host_int_free_user_conn_req(hif_drv);
	hif_drv->hif_state = HOST_IF_IDLE;
}

static void handle_rcvd_gnrl_async_info(struct work_struct *work)
{
	struct host_if_msg *msg = container_of(work, struct host_if_msg, work);
	struct wilc_vif *vif = msg->vif;
	struct rcvd_async_info *rcvd_info = &msg->body.async_info;
	u8 msg_type;
	u8 mac_status;
	struct host_if_drv *hif_drv = vif->hif_drv;

	if (!rcvd_info->buffer) {
		netdev_err(vif->ndev, "%s: buffer is NULL\n", __func__);
		goto free_msg;
	}

	if (!hif_drv) {
		netdev_err(vif->ndev, "%s: hif driver is NULL\n", __func__);
		goto free_rcvd_info;
	}

	if (hif_drv->hif_state == HOST_IF_WAITING_CONN_RESP ||
	    hif_drv->hif_state == HOST_IF_CONNECTED ||
	    hif_drv->usr_scan_req.scan_result) {
		if (!hif_drv->usr_conn_req.conn_result) {
			netdev_err(vif->ndev, "%s: conn_result is NULL\n",
				   __func__);
			goto free_rcvd_info;
		}

		msg_type = rcvd_info->buffer[0];

		if ('I' != msg_type) {
			netdev_err(vif->ndev, "Received Message incorrect.\n");
			goto free_rcvd_info;
		}

		mac_status  = rcvd_info->buffer[7];
		if (hif_drv->hif_state == HOST_IF_WAITING_CONN_RESP) {
			host_int_parse_assoc_resp_info(vif, mac_status);
		} else if ((mac_status == MAC_STATUS_DISCONNECTED) &&
			   (hif_drv->hif_state == HOST_IF_CONNECTED)) {
			host_int_handle_disconnect(vif);
		} else if ((mac_status == MAC_STATUS_DISCONNECTED) &&
			   (hif_drv->usr_scan_req.scan_result)) {
			del_timer(&hif_drv->scan_timer);
			if (hif_drv->usr_scan_req.scan_result)
				handle_scan_done(vif, SCAN_EVENT_ABORTED);
		}
	}

free_rcvd_info:
	kfree(rcvd_info->buffer);
	rcvd_info->buffer = NULL;

free_msg:
	kfree(msg);
}

static int wilc_pmksa_key_copy(struct wilc_vif *vif, struct key_attr *hif_key)
{
	int i;
	int ret;
	struct wid wid;
	u8 *key_buf;

	key_buf = kmalloc((hif_key->attr.pmkid.numpmkid * PMKSA_KEY_LEN) + 1,
			  GFP_KERNEL);
	if (!key_buf)
		return -ENOMEM;

	key_buf[0] = hif_key->attr.pmkid.numpmkid;

	for (i = 0; i < hif_key->attr.pmkid.numpmkid; i++) {
		memcpy(key_buf + ((PMKSA_KEY_LEN * i) + 1),
		       hif_key->attr.pmkid.pmkidlist[i].bssid, ETH_ALEN);
		memcpy(key_buf + ((PMKSA_KEY_LEN * i) + ETH_ALEN + 1),
		       hif_key->attr.pmkid.pmkidlist[i].pmkid, PMKID_LEN);
	}

	wid.id = WID_PMKID_INFO;
	wid.type = WID_STR;
	wid.val = (s8 *)key_buf;
	wid.size = (hif_key->attr.pmkid.numpmkid * PMKSA_KEY_LEN) + 1;

	ret = wilc_send_config_pkt(vif, SET_CFG, &wid, 1,
				   wilc_get_vif_idx(vif));

	kfree(key_buf);

	return ret;
}

static void handle_key(struct work_struct *work)
{
	struct host_if_msg *msg = container_of(work, struct host_if_msg, work);
	struct wilc_vif *vif = msg->vif;
	struct key_attr *hif_key = &msg->body.key_info;
	int result = 0;
	struct wid wid;
	struct wid wid_list[5];
	u8 *key_buf;
	struct host_if_drv *hif_drv = vif->hif_drv;

	switch (hif_key->type) {
	case WEP:

		if (hif_key->action & ADDKEY_AP) {
			wid_list[0].id = WID_11I_MODE;
			wid_list[0].type = WID_CHAR;
			wid_list[0].size = sizeof(char);
			wid_list[0].val = (s8 *)&hif_key->attr.wep.mode;

			wid_list[1].id = WID_AUTH_TYPE;
			wid_list[1].type = WID_CHAR;
			wid_list[1].size = sizeof(char);
			wid_list[1].val = (s8 *)&hif_key->attr.wep.auth_type;

			key_buf = kmalloc(hif_key->attr.wep.key_len + 2,
					  GFP_KERNEL);
			if (!key_buf) {
				result = -ENOMEM;
				goto out_wep;
			}

			key_buf[0] = hif_key->attr.wep.index;
			key_buf[1] = hif_key->attr.wep.key_len;

			memcpy(&key_buf[2], hif_key->attr.wep.key,
			       hif_key->attr.wep.key_len);

			wid_list[2].id = WID_WEP_KEY_VALUE;
			wid_list[2].type = WID_STR;
			wid_list[2].size = hif_key->attr.wep.key_len + 2;
			wid_list[2].val = (s8 *)key_buf;

			result = wilc_send_config_pkt(vif, SET_CFG,
						      wid_list, 3,
						      wilc_get_vif_idx(vif));
			kfree(key_buf);
		} else if (hif_key->action & ADDKEY) {
			key_buf = kmalloc(hif_key->attr.wep.key_len + 2,
					  GFP_KERNEL);
			if (!key_buf) {
				result = -ENOMEM;
				goto out_wep;
			}
			key_buf[0] = hif_key->attr.wep.index;
			memcpy(key_buf + 1, &hif_key->attr.wep.key_len, 1);
			memcpy(key_buf + 2, hif_key->attr.wep.key,
			       hif_key->attr.wep.key_len);

			wid.id = WID_ADD_WEP_KEY;
			wid.type = WID_STR;
			wid.val = (s8 *)key_buf;
			wid.size = hif_key->attr.wep.key_len + 2;

			result = wilc_send_config_pkt(vif, SET_CFG,
						      &wid, 1,
						      wilc_get_vif_idx(vif));
			kfree(key_buf);
		} else if (hif_key->action & REMOVEKEY) {
			wid.id = WID_REMOVE_WEP_KEY;
			wid.type = WID_STR;

			wid.val = (s8 *)&hif_key->attr.wep.index;
			wid.size = 1;

			result = wilc_send_config_pkt(vif, SET_CFG,
						      &wid, 1,
						      wilc_get_vif_idx(vif));
		} else if (hif_key->action & DEFAULTKEY) {
			wid.id = WID_KEY_ID;
			wid.type = WID_CHAR;
			wid.val = (s8 *)&hif_key->attr.wep.index;
			wid.size = sizeof(char);

			result = wilc_send_config_pkt(vif, SET_CFG,
						      &wid, 1,
						      wilc_get_vif_idx(vif));
		}
out_wep:
		complete(&msg->work_comp);
		break;

	case WPA_RX_GTK:
		if (hif_key->action & ADDKEY_AP) {
			key_buf = kzalloc(RX_MIC_KEY_MSG_LEN, GFP_KERNEL);
			if (!key_buf) {
				result = -ENOMEM;
				goto out_wpa_rx_gtk;
			}

			if (hif_key->attr.wpa.seq)
				memcpy(key_buf + 6, hif_key->attr.wpa.seq, 8);

			memcpy(key_buf + 14, &hif_key->attr.wpa.index, 1);
			memcpy(key_buf + 15, &hif_key->attr.wpa.key_len, 1);
			memcpy(key_buf + 16, hif_key->attr.wpa.key,
			       hif_key->attr.wpa.key_len);

			wid_list[0].id = WID_11I_MODE;
			wid_list[0].type = WID_CHAR;
			wid_list[0].size = sizeof(char);
			wid_list[0].val = (s8 *)&hif_key->attr.wpa.mode;

			wid_list[1].id = WID_ADD_RX_GTK;
			wid_list[1].type = WID_STR;
			wid_list[1].val = (s8 *)key_buf;
			wid_list[1].size = RX_MIC_KEY_MSG_LEN;

			result = wilc_send_config_pkt(vif, SET_CFG,
						      wid_list, 2,
						      wilc_get_vif_idx(vif));

			kfree(key_buf);
		} else if (hif_key->action & ADDKEY) {
			key_buf = kzalloc(RX_MIC_KEY_MSG_LEN, GFP_KERNEL);
			if (!key_buf) {
				result = -ENOMEM;
				goto out_wpa_rx_gtk;
			}

			if (hif_drv->hif_state == HOST_IF_CONNECTED)
				memcpy(key_buf, hif_drv->assoc_bssid, ETH_ALEN);
			else
				netdev_err(vif->ndev, "Couldn't handle\n");

			memcpy(key_buf + 6, hif_key->attr.wpa.seq, 8);
			memcpy(key_buf + 14, &hif_key->attr.wpa.index, 1);
			memcpy(key_buf + 15, &hif_key->attr.wpa.key_len, 1);
			memcpy(key_buf + 16, hif_key->attr.wpa.key,
			       hif_key->attr.wpa.key_len);

			wid.id = WID_ADD_RX_GTK;
			wid.type = WID_STR;
			wid.val = (s8 *)key_buf;
			wid.size = RX_MIC_KEY_MSG_LEN;

			result = wilc_send_config_pkt(vif, SET_CFG,
						      &wid, 1,
						      wilc_get_vif_idx(vif));

			kfree(key_buf);
		}
out_wpa_rx_gtk:
		complete(&msg->work_comp);
		break;

	case WPA_PTK:
		if (hif_key->action & ADDKEY_AP) {
			key_buf = kmalloc(PTK_KEY_MSG_LEN + 1, GFP_KERNEL);
			if (!key_buf) {
				result = -ENOMEM;
				goto out_wpa_ptk;
			}

			memcpy(key_buf, hif_key->attr.wpa.mac_addr, 6);
			memcpy(key_buf + 6, &hif_key->attr.wpa.index, 1);
			memcpy(key_buf + 7, &hif_key->attr.wpa.key_len, 1);
			memcpy(key_buf + 8, hif_key->attr.wpa.key,
			       hif_key->attr.wpa.key_len);

			wid_list[0].id = WID_11I_MODE;
			wid_list[0].type = WID_CHAR;
			wid_list[0].size = sizeof(char);
			wid_list[0].val = (s8 *)&hif_key->attr.wpa.mode;

			wid_list[1].id = WID_ADD_PTK;
			wid_list[1].type = WID_STR;
			wid_list[1].val = (s8 *)key_buf;
			wid_list[1].size = PTK_KEY_MSG_LEN + 1;

			result = wilc_send_config_pkt(vif, SET_CFG,
						      wid_list, 2,
						      wilc_get_vif_idx(vif));
			kfree(key_buf);
		} else if (hif_key->action & ADDKEY) {
			key_buf = kmalloc(PTK_KEY_MSG_LEN, GFP_KERNEL);
			if (!key_buf) {
				result = -ENOMEM;
				goto out_wpa_ptk;
			}

			memcpy(key_buf, hif_key->attr.wpa.mac_addr, 6);
			memcpy(key_buf + 6, &hif_key->attr.wpa.key_len, 1);
			memcpy(key_buf + 7, hif_key->attr.wpa.key,
			       hif_key->attr.wpa.key_len);

			wid.id = WID_ADD_PTK;
			wid.type = WID_STR;
			wid.val = (s8 *)key_buf;
			wid.size = PTK_KEY_MSG_LEN;

			result = wilc_send_config_pkt(vif, SET_CFG,
						      &wid, 1,
						      wilc_get_vif_idx(vif));
			kfree(key_buf);
		}

out_wpa_ptk:
		complete(&msg->work_comp);
		break;

	case PMKSA:
		result = wilc_pmksa_key_copy(vif, hif_key);
		/*free 'msg', this case it not a sync call*/
		kfree(msg);
		break;
	}

	if (result)
		netdev_err(vif->ndev, "Failed to send key config packet\n");

	/* free 'msg' data in caller sync call */
}

static void handle_disconnect(struct work_struct *work)
{
	struct host_if_msg *msg = container_of(work, struct host_if_msg, work);
	struct wilc_vif *vif = msg->vif;
	struct wid wid;
	struct host_if_drv *hif_drv = vif->hif_drv;
	struct disconnect_info disconn_info;
	struct user_scan_req *scan_req;
	struct user_conn_req *conn_req;
	int result;
	u16 dummy_reason_code = 0;

	wid.id = WID_DISCONNECT;
	wid.type = WID_CHAR;
	wid.val = (s8 *)&dummy_reason_code;
	wid.size = sizeof(char);

	wilc_optaining_ip = false;
	wilc_set_power_mgmt(vif, 0, 0);

	eth_zero_addr(wilc_connected_ssid);

	result = wilc_send_config_pkt(vif, SET_CFG, &wid, 1,
				      wilc_get_vif_idx(vif));

	if (result) {
<<<<<<< HEAD
		netdev_err(vif->ndev, "Failed to send dissconect\n");
		goto out;
=======
		netdev_err(vif->ndev, "Failed to send disconnect\n");
		return result;
>>>>>>> 407d19ab
	}

	memset(&disconn_info, 0, sizeof(struct disconnect_info));

	disconn_info.reason = 0;
	disconn_info.ie = NULL;
	disconn_info.ie_len = 0;
	scan_req = &hif_drv->usr_scan_req;
	conn_req = &hif_drv->usr_conn_req;

	if (scan_req->scan_result) {
		del_timer(&hif_drv->scan_timer);
		scan_req->scan_result(SCAN_EVENT_ABORTED, NULL, scan_req->arg,
				      NULL);
		scan_req->scan_result = NULL;
	}

	if (conn_req->conn_result) {
		if (hif_drv->hif_state == HOST_IF_WAITING_CONN_RESP)
			del_timer(&hif_drv->connect_timer);

		conn_req->conn_result(CONN_DISCONN_EVENT_DISCONN_NOTIF, NULL,
				      0, &disconn_info, conn_req->arg);
	} else {
		netdev_err(vif->ndev, "%s: conn_result is NULL\n", __func__);
	}

	hif_drv->hif_state = HOST_IF_IDLE;

	eth_zero_addr(hif_drv->assoc_bssid);

	conn_req->ssid_len = 0;
	kfree(conn_req->ssid);
	conn_req->ssid = NULL;
	kfree(conn_req->bssid);
	conn_req->bssid = NULL;
	conn_req->ies_len = 0;
	kfree(conn_req->ies);
	conn_req->ies = NULL;

out:

	complete(&msg->work_comp);
	/* free 'msg' in caller after receiving completion */
}

void wilc_resolve_disconnect_aberration(struct wilc_vif *vif)
{
	if (!vif->hif_drv)
		return;
	if (vif->hif_drv->hif_state == HOST_IF_WAITING_CONN_RESP ||
	    vif->hif_drv->hif_state == HOST_IF_CONNECTING)
		wilc_disconnect(vif, 1);
}

static void handle_get_rssi(struct work_struct *work)
{
	struct host_if_msg *msg = container_of(work, struct host_if_msg, work);
	struct wilc_vif *vif = msg->vif;
	int result;
	struct wid wid;

	wid.id = WID_RSSI;
	wid.type = WID_CHAR;
	wid.val = msg->body.data;
	wid.size = sizeof(char);

	result = wilc_send_config_pkt(vif, GET_CFG, &wid, 1,
				      wilc_get_vif_idx(vif));
	if (result)
		netdev_err(vif->ndev, "Failed to get RSSI value\n");

	complete(&msg->work_comp);
	/* free 'msg' data in caller */
}

static void handle_get_statistics(struct work_struct *work)
{
	struct host_if_msg *msg = container_of(work, struct host_if_msg, work);
	struct wilc_vif *vif = msg->vif;
	struct wid wid_list[5];
	u32 wid_cnt = 0, result;
	struct rf_info *stats = (struct rf_info *)msg->body.data;

	wid_list[wid_cnt].id = WID_LINKSPEED;
	wid_list[wid_cnt].type = WID_CHAR;
	wid_list[wid_cnt].size = sizeof(char);
	wid_list[wid_cnt].val = (s8 *)&stats->link_speed;
	wid_cnt++;

	wid_list[wid_cnt].id = WID_RSSI;
	wid_list[wid_cnt].type = WID_CHAR;
	wid_list[wid_cnt].size = sizeof(char);
	wid_list[wid_cnt].val = (s8 *)&stats->rssi;
	wid_cnt++;

	wid_list[wid_cnt].id = WID_SUCCESS_FRAME_COUNT;
	wid_list[wid_cnt].type = WID_INT;
	wid_list[wid_cnt].size = sizeof(u32);
	wid_list[wid_cnt].val = (s8 *)&stats->tx_cnt;
	wid_cnt++;

	wid_list[wid_cnt].id = WID_RECEIVED_FRAGMENT_COUNT;
	wid_list[wid_cnt].type = WID_INT;
	wid_list[wid_cnt].size = sizeof(u32);
	wid_list[wid_cnt].val = (s8 *)&stats->rx_cnt;
	wid_cnt++;

	wid_list[wid_cnt].id = WID_FAILED_COUNT;
	wid_list[wid_cnt].type = WID_INT;
	wid_list[wid_cnt].size = sizeof(u32);
	wid_list[wid_cnt].val = (s8 *)&stats->tx_fail_cnt;
	wid_cnt++;

	result = wilc_send_config_pkt(vif, GET_CFG, wid_list,
				      wid_cnt,
				      wilc_get_vif_idx(vif));

	if (result)
		netdev_err(vif->ndev, "Failed to send scan parameters\n");

	if (stats->link_speed > TCP_ACK_FILTER_LINK_SPEED_THRESH &&
	    stats->link_speed != DEFAULT_LINK_SPEED)
		wilc_enable_tcp_ack_filter(true);
	else if (stats->link_speed != DEFAULT_LINK_SPEED)
		wilc_enable_tcp_ack_filter(false);

	/* free 'msg' for async command, for sync caller will free it */
	if (msg->is_sync)
		complete(&msg->work_comp);
	else
		kfree(msg);
}

static void handle_get_inactive_time(struct work_struct *work)
{
	struct host_if_msg *msg = container_of(work, struct host_if_msg, work);
	struct wilc_vif *vif = msg->vif;
	struct sta_inactive_t *hif_sta_inactive = &msg->body.mac_info;
	int result;
	struct wid wid;

	wid.id = WID_SET_STA_MAC_INACTIVE_TIME;
	wid.type = WID_STR;
	wid.size = ETH_ALEN;
	wid.val = kmalloc(wid.size, GFP_KERNEL);
	if (!wid.val)
		goto out;

	ether_addr_copy(wid.val, hif_sta_inactive->mac);

	result = wilc_send_config_pkt(vif, SET_CFG, &wid, 1,
				      wilc_get_vif_idx(vif));
	kfree(wid.val);

	if (result) {
		netdev_err(vif->ndev, "Failed to set inactive mac\n");
		goto out;
	}

	wid.id = WID_GET_INACTIVE_TIME;
	wid.type = WID_INT;
	wid.val = (s8 *)&hif_sta_inactive->inactive_time;
	wid.size = sizeof(u32);

	result = wilc_send_config_pkt(vif, GET_CFG, &wid, 1,
				      wilc_get_vif_idx(vif));

	if (result)
		netdev_err(vif->ndev, "Failed to get inactive time\n");

out:
	/* free 'msg' data in caller */
	complete(&msg->work_comp);
}

static void handle_add_beacon(struct work_struct *work)
{
	struct host_if_msg *msg = container_of(work, struct host_if_msg, work);
	struct wilc_vif *vif = msg->vif;
	struct beacon_attr *param = &msg->body.beacon_info;
	int result;
	struct wid wid;
	u8 *cur_byte;

	wid.id = WID_ADD_BEACON;
	wid.type = WID_BIN;
	wid.size = param->head_len + param->tail_len + 16;
	wid.val = kmalloc(wid.size, GFP_KERNEL);
	if (!wid.val)
		goto error;

	cur_byte = wid.val;
	*cur_byte++ = (param->interval & 0xFF);
	*cur_byte++ = ((param->interval >> 8) & 0xFF);
	*cur_byte++ = ((param->interval >> 16) & 0xFF);
	*cur_byte++ = ((param->interval >> 24) & 0xFF);

	*cur_byte++ = (param->dtim_period & 0xFF);
	*cur_byte++ = ((param->dtim_period >> 8) & 0xFF);
	*cur_byte++ = ((param->dtim_period >> 16) & 0xFF);
	*cur_byte++ = ((param->dtim_period >> 24) & 0xFF);

	*cur_byte++ = (param->head_len & 0xFF);
	*cur_byte++ = ((param->head_len >> 8) & 0xFF);
	*cur_byte++ = ((param->head_len >> 16) & 0xFF);
	*cur_byte++ = ((param->head_len >> 24) & 0xFF);

	memcpy(cur_byte, param->head, param->head_len);
	cur_byte += param->head_len;

	*cur_byte++ = (param->tail_len & 0xFF);
	*cur_byte++ = ((param->tail_len >> 8) & 0xFF);
	*cur_byte++ = ((param->tail_len >> 16) & 0xFF);
	*cur_byte++ = ((param->tail_len >> 24) & 0xFF);

	if (param->tail)
		memcpy(cur_byte, param->tail, param->tail_len);
	cur_byte += param->tail_len;

	result = wilc_send_config_pkt(vif, SET_CFG, &wid, 1,
				      wilc_get_vif_idx(vif));
	if (result)
		netdev_err(vif->ndev, "Failed to send add beacon\n");

error:
	kfree(wid.val);
	kfree(param->head);
	kfree(param->tail);
	kfree(msg);
}

static void handle_del_beacon(struct work_struct *work)
{
	struct host_if_msg *msg = container_of(work, struct host_if_msg, work);
	struct wilc_vif *vif = msg->vif;
	int result;
	struct wid wid;
	u8 del_beacon = 0;

	wid.id = WID_DEL_BEACON;
	wid.type = WID_CHAR;
	wid.size = sizeof(char);
	wid.val = &del_beacon;

	result = wilc_send_config_pkt(vif, SET_CFG, &wid, 1,
				      wilc_get_vif_idx(vif));
	if (result)
		netdev_err(vif->ndev, "Failed to send delete beacon\n");
	kfree(msg);
}

static u32 wilc_hif_pack_sta_param(u8 *buff, struct add_sta_param *param)
{
	u8 *cur_byte;

	cur_byte = buff;

	memcpy(cur_byte, param->bssid, ETH_ALEN);
	cur_byte +=  ETH_ALEN;

	*cur_byte++ = param->aid & 0xFF;
	*cur_byte++ = (param->aid >> 8) & 0xFF;

	*cur_byte++ = param->rates_len;
	if (param->rates_len > 0)
		memcpy(cur_byte, param->rates, param->rates_len);
	cur_byte += param->rates_len;

	*cur_byte++ = param->ht_supported;
	memcpy(cur_byte, &param->ht_capa, sizeof(struct ieee80211_ht_cap));
	cur_byte += sizeof(struct ieee80211_ht_cap);

	*cur_byte++ = param->flags_mask & 0xFF;
	*cur_byte++ = (param->flags_mask >> 8) & 0xFF;

	*cur_byte++ = param->flags_set & 0xFF;
	*cur_byte++ = (param->flags_set >> 8) & 0xFF;

	return cur_byte - buff;
}

static void handle_add_station(struct work_struct *work)
{
	struct host_if_msg *msg = container_of(work, struct host_if_msg, work);
	struct wilc_vif *vif = msg->vif;
	struct add_sta_param *param = &msg->body.add_sta_info;
	int result;
	struct wid wid;
	u8 *cur_byte;

	wid.id = WID_ADD_STA;
	wid.type = WID_BIN;
	wid.size = WILC_ADD_STA_LENGTH + param->rates_len;

	wid.val = kmalloc(wid.size, GFP_KERNEL);
	if (!wid.val)
		goto error;

	cur_byte = wid.val;
	cur_byte += wilc_hif_pack_sta_param(cur_byte, param);

	result = wilc_send_config_pkt(vif, SET_CFG, &wid, 1,
				      wilc_get_vif_idx(vif));
	if (result != 0)
		netdev_err(vif->ndev, "Failed to send add station\n");

error:
	kfree(param->rates);
	kfree(wid.val);
	kfree(msg);
}

static void handle_del_all_sta(struct work_struct *work)
{
	struct host_if_msg *msg = container_of(work, struct host_if_msg, work);
	struct wilc_vif *vif = msg->vif;
	struct del_all_sta *param = &msg->body.del_all_sta_info;
	int result;
	struct wid wid;
	u8 *curr_byte;
	u8 i;
	u8 zero_buff[6] = {0};

	wid.id = WID_DEL_ALL_STA;
	wid.type = WID_STR;
	wid.size = (param->assoc_sta * ETH_ALEN) + 1;

	wid.val = kmalloc((param->assoc_sta * ETH_ALEN) + 1, GFP_KERNEL);
	if (!wid.val)
		goto error;

	curr_byte = wid.val;

	*(curr_byte++) = param->assoc_sta;

	for (i = 0; i < MAX_NUM_STA; i++) {
		if (memcmp(param->del_all_sta[i], zero_buff, ETH_ALEN))
			memcpy(curr_byte, param->del_all_sta[i], ETH_ALEN);
		else
			continue;

		curr_byte += ETH_ALEN;
	}

	result = wilc_send_config_pkt(vif, SET_CFG, &wid, 1,
				      wilc_get_vif_idx(vif));
	if (result)
		netdev_err(vif->ndev, "Failed to send delete all station\n");

error:
	kfree(wid.val);

	/* free 'msg' data in caller */
	complete(&msg->work_comp);
}

static void handle_del_station(struct work_struct *work)
{
	struct host_if_msg *msg = container_of(work, struct host_if_msg, work);
	struct wilc_vif *vif = msg->vif;
	struct del_sta *param = &msg->body.del_sta_info;
	int result;
	struct wid wid;

	wid.id = WID_REMOVE_STA;
	wid.type = WID_BIN;
	wid.size = ETH_ALEN;

	wid.val = kmalloc(wid.size, GFP_KERNEL);
	if (!wid.val)
		goto error;

	ether_addr_copy(wid.val, param->mac_addr);

	result = wilc_send_config_pkt(vif, SET_CFG, &wid, 1,
				      wilc_get_vif_idx(vif));
	if (result)
		netdev_err(vif->ndev, "Failed to del station\n");

error:
	kfree(wid.val);
	kfree(msg);
}

static void handle_edit_station(struct work_struct *work)
{
	struct host_if_msg *msg = container_of(work, struct host_if_msg, work);
	struct wilc_vif *vif = msg->vif;
	struct add_sta_param *param = &msg->body.edit_sta_info;
	int result;
	struct wid wid;
	u8 *cur_byte;

	wid.id = WID_EDIT_STA;
	wid.type = WID_BIN;
	wid.size = WILC_ADD_STA_LENGTH + param->rates_len;

	wid.val = kmalloc(wid.size, GFP_KERNEL);
	if (!wid.val)
		goto error;

	cur_byte = wid.val;
	cur_byte += wilc_hif_pack_sta_param(cur_byte, param);

	result = wilc_send_config_pkt(vif, SET_CFG, &wid, 1,
				      wilc_get_vif_idx(vif));
	if (result)
		netdev_err(vif->ndev, "Failed to send edit station\n");

error:
	kfree(param->rates);
	kfree(wid.val);
	kfree(msg);
}

static int handle_remain_on_chan(struct wilc_vif *vif,
				 struct remain_ch *hif_remain_ch)
{
	int result;
	u8 remain_on_chan_flag;
	struct wid wid;
	struct host_if_drv *hif_drv = vif->hif_drv;

	if (!hif_drv->remain_on_ch_pending) {
		hif_drv->remain_on_ch.arg = hif_remain_ch->arg;
		hif_drv->remain_on_ch.expired = hif_remain_ch->expired;
		hif_drv->remain_on_ch.ready = hif_remain_ch->ready;
		hif_drv->remain_on_ch.ch = hif_remain_ch->ch;
		hif_drv->remain_on_ch.id = hif_remain_ch->id;
	} else {
		hif_remain_ch->ch = hif_drv->remain_on_ch.ch;
	}

	if (hif_drv->usr_scan_req.scan_result) {
		hif_drv->remain_on_ch_pending = 1;
		result = -EBUSY;
		goto error;
	}
	if (hif_drv->hif_state == HOST_IF_WAITING_CONN_RESP) {
		result = -EBUSY;
		goto error;
	}

	if (wilc_optaining_ip || wilc_connecting) {
		result = -EBUSY;
		goto error;
	}

	remain_on_chan_flag = true;
	wid.id = WID_REMAIN_ON_CHAN;
	wid.type = WID_STR;
	wid.size = 2;
	wid.val = kmalloc(wid.size, GFP_KERNEL);
	if (!wid.val) {
		result = -ENOMEM;
		goto error;
	}

	wid.val[0] = remain_on_chan_flag;
	wid.val[1] = (s8)hif_remain_ch->ch;

	result = wilc_send_config_pkt(vif, SET_CFG, &wid, 1,
				      wilc_get_vif_idx(vif));
	kfree(wid.val);
	if (result != 0)
		netdev_err(vif->ndev, "Failed to set remain on channel\n");

error:
	p2p_listen_state = 1;
	hif_drv->remain_on_ch_timer_vif = vif;
	mod_timer(&hif_drv->remain_on_ch_timer,
		  jiffies + msecs_to_jiffies(hif_remain_ch->duration));

	if (hif_drv->remain_on_ch.ready)
		hif_drv->remain_on_ch.ready(hif_drv->remain_on_ch.arg);

	if (hif_drv->remain_on_ch_pending)
		hif_drv->remain_on_ch_pending = 0;

	return result;
}

static void handle_register_frame(struct work_struct *work)
{
	struct host_if_msg *msg = container_of(work, struct host_if_msg, work);
	struct wilc_vif *vif = msg->vif;
	struct reg_frame *hif_reg_frame = &msg->body.reg_frame;
	int result;
	struct wid wid;
	u8 *cur_byte;

	wid.id = WID_REGISTER_FRAME;
	wid.type = WID_STR;
	wid.val = kmalloc(sizeof(u16) + 2, GFP_KERNEL);
	if (!wid.val)
		goto out;

	cur_byte = wid.val;

	*cur_byte++ = hif_reg_frame->reg;
	*cur_byte++ = hif_reg_frame->reg_id;
	memcpy(cur_byte, &hif_reg_frame->frame_type, sizeof(u16));

	wid.size = sizeof(u16) + 2;

	result = wilc_send_config_pkt(vif, SET_CFG, &wid, 1,
				      wilc_get_vif_idx(vif));
	kfree(wid.val);
	if (result)
		netdev_err(vif->ndev, "Failed to frame register\n");

out:
	kfree(msg);
}

static void handle_listen_state_expired(struct work_struct *work)
{
	struct host_if_msg *msg = container_of(work, struct host_if_msg, work);
	struct wilc_vif *vif = msg->vif;
	struct remain_ch *hif_remain_ch = &msg->body.remain_on_ch;
	u8 remain_on_chan_flag;
	struct wid wid;
	int result;
	struct host_if_drv *hif_drv = vif->hif_drv;

	if (p2p_listen_state) {
		remain_on_chan_flag = false;
		wid.id = WID_REMAIN_ON_CHAN;
		wid.type = WID_STR;
		wid.size = 2;
		wid.val = kmalloc(wid.size, GFP_KERNEL);

		if (!wid.val)
			goto free_msg;

		wid.val[0] = remain_on_chan_flag;
		wid.val[1] = FALSE_FRMWR_CHANNEL;

		result = wilc_send_config_pkt(vif, SET_CFG, &wid, 1,
					      wilc_get_vif_idx(vif));
		kfree(wid.val);
		if (result != 0) {
			netdev_err(vif->ndev, "Failed to set remain channel\n");
			goto free_msg;
		}

		if (hif_drv->remain_on_ch.expired) {
			hif_drv->remain_on_ch.expired(hif_drv->remain_on_ch.arg,
						      hif_remain_ch->id);
		}
		p2p_listen_state = 0;
	} else {
		netdev_dbg(vif->ndev, "Not in listen state\n");
	}

free_msg:
	kfree(msg);
}

static void listen_timer_cb(struct timer_list *t)
{
	struct host_if_drv *hif_drv = from_timer(hif_drv, t,
						      remain_on_ch_timer);
	struct wilc_vif *vif = hif_drv->remain_on_ch_timer_vif;
	int result;
	struct host_if_msg *msg;

	del_timer(&vif->hif_drv->remain_on_ch_timer);

	msg = wilc_alloc_work(vif, handle_listen_state_expired, false);
	if (IS_ERR(msg))
		return;

	msg->body.remain_on_ch.id = vif->hif_drv->remain_on_ch.id;

	result = wilc_enqueue_work(msg);
	if (result) {
		netdev_err(vif->ndev, "%s: enqueue work failed\n", __func__);
		kfree(msg);
	}
}

static void handle_power_management(struct work_struct *work)
{
	struct host_if_msg *msg = container_of(work, struct host_if_msg, work);
	struct wilc_vif *vif = msg->vif;
	struct power_mgmt_param *pm_param = &msg->body.pwr_mgmt_info;
	int result;
	struct wid wid;
	s8 power_mode;

	wid.id = WID_POWER_MANAGEMENT;

	if (pm_param->enabled)
		power_mode = MIN_FAST_PS;
	else
		power_mode = NO_POWERSAVE;

	wid.val = &power_mode;
	wid.size = sizeof(char);

	result = wilc_send_config_pkt(vif, SET_CFG, &wid, 1,
				      wilc_get_vif_idx(vif));
	if (result)
		netdev_err(vif->ndev, "Failed to send power management\n");
	kfree(msg);
}

static void handle_set_mcast_filter(struct work_struct *work)
{
	struct host_if_msg *msg = container_of(work, struct host_if_msg, work);
	struct wilc_vif *vif = msg->vif;
	struct set_multicast *hif_set_mc = &msg->body.multicast_info;
	int result;
	struct wid wid;
	u8 *cur_byte;

	wid.id = WID_SETUP_MULTICAST_FILTER;
	wid.type = WID_BIN;
	wid.size = sizeof(struct set_multicast) + (hif_set_mc->cnt * ETH_ALEN);
	wid.val = kmalloc(wid.size, GFP_KERNEL);
	if (!wid.val)
		goto error;

	cur_byte = wid.val;
	*cur_byte++ = (hif_set_mc->enabled & 0xFF);
	*cur_byte++ = 0;
	*cur_byte++ = 0;
	*cur_byte++ = 0;

	*cur_byte++ = (hif_set_mc->cnt & 0xFF);
	*cur_byte++ = ((hif_set_mc->cnt >> 8) & 0xFF);
	*cur_byte++ = ((hif_set_mc->cnt >> 16) & 0xFF);
	*cur_byte++ = ((hif_set_mc->cnt >> 24) & 0xFF);

	if (hif_set_mc->cnt > 0)
		memcpy(cur_byte, wilc_multicast_mac_addr_list,
		       ((hif_set_mc->cnt) * ETH_ALEN));

	result = wilc_send_config_pkt(vif, SET_CFG, &wid, 1,
				      wilc_get_vif_idx(vif));
	if (result)
		netdev_err(vif->ndev, "Failed to send setup multicast\n");

error:
	kfree(wid.val);
	kfree(msg);
}

static void handle_set_tx_pwr(struct work_struct *work)
{
	struct host_if_msg *msg = container_of(work, struct host_if_msg, work);
	struct wilc_vif *vif = msg->vif;
	u8 tx_pwr = msg->body.tx_power.tx_pwr;
	int ret;
	struct wid wid;

	wid.id = WID_TX_POWER;
	wid.type = WID_CHAR;
	wid.val = &tx_pwr;
	wid.size = sizeof(char);

	ret = wilc_send_config_pkt(vif, SET_CFG, &wid, 1,
				   wilc_get_vif_idx(vif));
	if (ret)
		netdev_err(vif->ndev, "Failed to set TX PWR\n");
	kfree(msg);
}

/* Note: 'msg' will be free after using data */
static void handle_get_tx_pwr(struct work_struct *work)
{
	struct host_if_msg *msg = container_of(work, struct host_if_msg, work);
	struct wilc_vif *vif = msg->vif;
	u8 *tx_pwr = &msg->body.tx_power.tx_pwr;
	int ret;
	struct wid wid;

	wid.id = WID_TX_POWER;
	wid.type = WID_CHAR;
	wid.val = (s8 *)tx_pwr;
	wid.size = sizeof(char);

	ret = wilc_send_config_pkt(vif, GET_CFG, &wid, 1,
				   wilc_get_vif_idx(vif));
	if (ret)
		netdev_err(vif->ndev, "Failed to get TX PWR\n");

	complete(&msg->work_comp);
}

static void handle_scan_timer(struct work_struct *work)
{
	struct host_if_msg *msg = container_of(work, struct host_if_msg, work);

	handle_scan_done(msg->vif, SCAN_EVENT_ABORTED);
	kfree(msg);
}

static void handle_remain_on_chan_work(struct work_struct *work)
{
	struct host_if_msg *msg = container_of(work, struct host_if_msg, work);

	handle_remain_on_chan(msg->vif, &msg->body.remain_on_ch);
	kfree(msg);
}

static void handle_hif_exit_work(struct work_struct *work)
{
	struct host_if_msg *msg = container_of(work, struct host_if_msg, work);

	/* free 'msg' data in caller */
	complete(&msg->work_comp);
}

static void handle_scan_complete(struct work_struct *work)
{
	struct host_if_msg *msg = container_of(work, struct host_if_msg, work);
	struct wilc *wilc = msg->vif->wilc;

	del_timer(&msg->vif->hif_drv->scan_timer);

	if (!wilc_wlan_get_num_conn_ifcs(wilc))
		wilc_chip_sleep_manually(wilc);

	handle_scan_done(msg->vif, SCAN_EVENT_DONE);

	if (msg->vif->hif_drv->remain_on_ch_pending)
		handle_remain_on_chan(msg->vif, &msg->body.remain_on_ch);
	kfree(msg);
}

static void timer_scan_cb(struct timer_list *t)
{
	struct host_if_drv *hif_drv = from_timer(hif_drv, t, scan_timer);
	struct wilc_vif *vif = hif_drv->scan_timer_vif;
	struct host_if_msg *msg;
	int result;

	msg = wilc_alloc_work(vif, handle_scan_timer, false);
	if (IS_ERR(msg))
		return;

	result = wilc_enqueue_work(msg);
	if (result)
		kfree(msg);
}

static void timer_connect_cb(struct timer_list *t)
{
	struct host_if_drv *hif_drv = from_timer(hif_drv, t,
						      connect_timer);
	struct wilc_vif *vif = hif_drv->connect_timer_vif;
	struct host_if_msg *msg;
	int result;

	msg = wilc_alloc_work(vif, handle_connect_timeout, false);
	if (IS_ERR(msg))
		return;

	result = wilc_enqueue_work(msg);
	if (result)
		kfree(msg);
}

int wilc_remove_wep_key(struct wilc_vif *vif, u8 index)
{
	int result;
	struct host_if_msg *msg;
	struct host_if_drv *hif_drv = vif->hif_drv;

	if (!hif_drv) {
		result = -EFAULT;
		netdev_err(vif->ndev, "%s: hif driver is NULL", __func__);
		return result;
	}

	msg = wilc_alloc_work(vif, handle_key, true);
	if (IS_ERR(msg))
		return PTR_ERR(msg);

	msg->body.key_info.type = WEP;
	msg->body.key_info.action = REMOVEKEY;
	msg->body.key_info.attr.wep.index = index;

	result = wilc_enqueue_work(msg);
	if (result)
		netdev_err(vif->ndev, "%s: enqueue work failed\n", __func__);
	else
		wait_for_completion(&msg->work_comp);

	kfree(msg);
	return result;
}

int wilc_set_wep_default_keyid(struct wilc_vif *vif, u8 index)
{
	int result;
	struct host_if_msg *msg;
	struct host_if_drv *hif_drv = vif->hif_drv;

	if (!hif_drv) {
		result = -EFAULT;
		netdev_err(vif->ndev, "%s: hif driver is NULL\n", __func__);
		return result;
	}

	msg = wilc_alloc_work(vif, handle_key, true);
	if (IS_ERR(msg))
		return PTR_ERR(msg);

	msg->body.key_info.type = WEP;
	msg->body.key_info.action = DEFAULTKEY;
	msg->body.key_info.attr.wep.index = index;

	result = wilc_enqueue_work(msg);
	if (result)
		netdev_err(vif->ndev, "%s: enqueue work failed\n", __func__);
	else
		wait_for_completion(&msg->work_comp);

	kfree(msg);
	return result;
}

int wilc_add_wep_key_bss_sta(struct wilc_vif *vif, const u8 *key, u8 len,
			     u8 index)
{
	int result;
	struct host_if_msg *msg;
	struct host_if_drv *hif_drv = vif->hif_drv;

	if (!hif_drv) {
		netdev_err(vif->ndev, "%s: hif driver is NULL", __func__);
		return -EFAULT;
	}

	msg = wilc_alloc_work(vif, handle_key, true);
	if (IS_ERR(msg))
		return PTR_ERR(msg);

	msg->body.key_info.type = WEP;
	msg->body.key_info.action = ADDKEY;
	msg->body.key_info.attr.wep.key = kmemdup(key, len, GFP_KERNEL);
	if (!msg->body.key_info.attr.wep.key) {
		result = -ENOMEM;
		goto free_msg;
	}

	msg->body.key_info.attr.wep.key_len = len;
	msg->body.key_info.attr.wep.index = index;

	result = wilc_enqueue_work(msg);
	if (result)
		goto free_key;

	wait_for_completion(&msg->work_comp);

free_key:
	kfree(msg->body.key_info.attr.wep.key);

free_msg:
	kfree(msg);
	return result;
}

int wilc_add_wep_key_bss_ap(struct wilc_vif *vif, const u8 *key, u8 len,
			    u8 index, u8 mode, enum authtype auth_type)
{
	int result;
	struct host_if_msg *msg;
	struct host_if_drv *hif_drv = vif->hif_drv;

	if (!hif_drv) {
		netdev_err(vif->ndev, "%s: hif driver is NULL\n", __func__);
		return -EFAULT;
	}

	msg = wilc_alloc_work(vif, handle_key, true);
	if (IS_ERR(msg))
		return PTR_ERR(msg);

	msg->body.key_info.type = WEP;
	msg->body.key_info.action = ADDKEY_AP;
	msg->body.key_info.attr.wep.key = kmemdup(key, len, GFP_KERNEL);
	if (!msg->body.key_info.attr.wep.key) {
		result = -ENOMEM;
		goto free_msg;
	}

	msg->body.key_info.attr.wep.key_len = len;
	msg->body.key_info.attr.wep.index = index;
	msg->body.key_info.attr.wep.mode = mode;
	msg->body.key_info.attr.wep.auth_type = auth_type;

	result = wilc_enqueue_work(msg);
	if (result)
		goto free_key;

	wait_for_completion(&msg->work_comp);

free_key:
	kfree(msg->body.key_info.attr.wep.key);

free_msg:
	kfree(msg);
	return result;
}

int wilc_add_ptk(struct wilc_vif *vif, const u8 *ptk, u8 ptk_key_len,
		 const u8 *mac_addr, const u8 *rx_mic, const u8 *tx_mic,
		 u8 mode, u8 cipher_mode, u8 index)
{
	int result;
	struct host_if_msg *msg;
	struct host_if_drv *hif_drv = vif->hif_drv;
	u8 key_len = ptk_key_len;

	if (!hif_drv) {
		netdev_err(vif->ndev, "%s: hif driver is NULL", __func__);
		return -EFAULT;
	}

	if (rx_mic)
		key_len += RX_MIC_KEY_LEN;

	if (tx_mic)
		key_len += TX_MIC_KEY_LEN;

	msg = wilc_alloc_work(vif, handle_key, true);
	if (IS_ERR(msg))
		return PTR_ERR(msg);

	msg->body.key_info.type = WPA_PTK;
	if (mode == AP_MODE) {
		msg->body.key_info.action = ADDKEY_AP;
		msg->body.key_info.attr.wpa.index = index;
	}
	if (mode == STATION_MODE)
		msg->body.key_info.action = ADDKEY;

	msg->body.key_info.attr.wpa.key = kmemdup(ptk, ptk_key_len, GFP_KERNEL);
	if (!msg->body.key_info.attr.wpa.key) {
		result = -ENOMEM;
		goto free_msg;
	}

	if (rx_mic)
		memcpy(msg->body.key_info.attr.wpa.key + 16, rx_mic,
		       RX_MIC_KEY_LEN);

	if (tx_mic)
		memcpy(msg->body.key_info.attr.wpa.key + 24, tx_mic,
		       TX_MIC_KEY_LEN);

	msg->body.key_info.attr.wpa.key_len = key_len;
	msg->body.key_info.attr.wpa.mac_addr = mac_addr;
	msg->body.key_info.attr.wpa.mode = cipher_mode;

	result = wilc_enqueue_work(msg);
	if (result) {
		netdev_err(vif->ndev, "%s: enqueue work failed\n", __func__);
		goto free_key;
	}

	wait_for_completion(&msg->work_comp);

free_key:
	kfree(msg->body.key_info.attr.wpa.key);

free_msg:
	kfree(msg);
	return result;
}

int wilc_add_rx_gtk(struct wilc_vif *vif, const u8 *rx_gtk, u8 gtk_key_len,
		    u8 index, u32 key_rsc_len, const u8 *key_rsc,
		    const u8 *rx_mic, const u8 *tx_mic, u8 mode,
		    u8 cipher_mode)
{
	int result;
	struct host_if_msg *msg;
	struct host_if_drv *hif_drv = vif->hif_drv;
	u8 key_len = gtk_key_len;

	if (!hif_drv) {
		netdev_err(vif->ndev, "%s: hif driver is NULL", __func__);
		return -EFAULT;
	}

	msg = wilc_alloc_work(vif, handle_key, true);
	if (IS_ERR(msg))
		return PTR_ERR(msg);

	if (rx_mic)
		key_len += RX_MIC_KEY_LEN;

	if (tx_mic)
		key_len += TX_MIC_KEY_LEN;

	if (key_rsc) {
		msg->body.key_info.attr.wpa.seq = kmemdup(key_rsc,
							  key_rsc_len,
							  GFP_KERNEL);
		if (!msg->body.key_info.attr.wpa.seq) {
			result = -ENOMEM;
			goto free_msg;
		}
	}

	msg->body.key_info.type = WPA_RX_GTK;

	if (mode == AP_MODE) {
		msg->body.key_info.action = ADDKEY_AP;
		msg->body.key_info.attr.wpa.mode = cipher_mode;
	}
	if (mode == STATION_MODE)
		msg->body.key_info.action = ADDKEY;

	msg->body.key_info.attr.wpa.key = kmemdup(rx_gtk, key_len, GFP_KERNEL);
	if (!msg->body.key_info.attr.wpa.key) {
		result = -ENOMEM;
		goto free_seq;
	}

	if (rx_mic)
		memcpy(msg->body.key_info.attr.wpa.key + 16, rx_mic,
		       RX_MIC_KEY_LEN);

	if (tx_mic)
		memcpy(msg->body.key_info.attr.wpa.key + 24, tx_mic,
		       TX_MIC_KEY_LEN);

	msg->body.key_info.attr.wpa.index = index;
	msg->body.key_info.attr.wpa.key_len = key_len;
	msg->body.key_info.attr.wpa.seq_len = key_rsc_len;

	result = wilc_enqueue_work(msg);
	if (result) {
		netdev_err(vif->ndev, "%s: enqueue work failed\n", __func__);
		goto free_key;
	}

	wait_for_completion(&msg->work_comp);

free_key:
	kfree(msg->body.key_info.attr.wpa.key);

free_seq:
	kfree(msg->body.key_info.attr.wpa.seq);

free_msg:
	kfree(msg);
	return result;
}

int wilc_set_pmkid_info(struct wilc_vif *vif,
			struct host_if_pmkid_attr *pmkid)
{
<<<<<<< HEAD
	int result;
	struct host_if_msg *msg;
	int i;
=======
	struct wid wid;
>>>>>>> 407d19ab

	msg = wilc_alloc_work(vif, handle_key, false);
	if (IS_ERR(msg))
		return PTR_ERR(msg);

<<<<<<< HEAD
	msg->body.key_info.type = PMKSA;
	msg->body.key_info.action = ADDKEY;

	for (i = 0; i < pmkid->numpmkid; i++) {
		memcpy(msg->body.key_info.attr.pmkid.pmkidlist[i].bssid,
		       &pmkid->pmkidlist[i].bssid, ETH_ALEN);
		memcpy(msg->body.key_info.attr.pmkid.pmkidlist[i].pmkid,
		       &pmkid->pmkidlist[i].pmkid, PMKID_LEN);
	}

	result = wilc_enqueue_work(msg);
	if (result) {
		netdev_err(vif->ndev, "%s: enqueue work failed\n", __func__);
		kfree(msg);
	}

	return result;
=======
	return wilc_send_config_pkt(vif, WILC_SET_CFG, &wid, 1,
				    wilc_get_vif_idx(vif));
>>>>>>> 407d19ab
}

int wilc_get_mac_address(struct wilc_vif *vif, u8 *mac_addr)
{
	int result;
	struct host_if_msg *msg;

	msg = wilc_alloc_work(vif, handle_get_mac_address, true);
	if (IS_ERR(msg))
		return PTR_ERR(msg);

	msg->body.get_mac_info.mac_addr = mac_addr;

	result = wilc_enqueue_work(msg);
	if (result)
		netdev_err(vif->ndev, "%s: enqueue work failed\n", __func__);
	else
		wait_for_completion(&msg->work_comp);

	kfree(msg);

	return result;
}

int wilc_set_join_req(struct wilc_vif *vif, u8 *bssid, const u8 *ssid,
		      size_t ssid_len, const u8 *ies, size_t ies_len,
		      wilc_connect_result connect_result, void *user_arg,
		      u8 security, enum authtype auth_type,
		      u8 channel, void *join_params)
{
	int result;
	struct host_if_msg *msg;
	struct host_if_drv *hif_drv = vif->hif_drv;

	if (!hif_drv || !connect_result) {
		netdev_err(vif->ndev,
			   "%s: hif driver or connect result is NULL",
			   __func__);
		return -EFAULT;
	}

	if (!join_params) {
		netdev_err(vif->ndev, "%s: joinparams is NULL\n", __func__);
		return -EFAULT;
	}

	msg = wilc_alloc_work(vif, handle_connect, false);
	if (IS_ERR(msg))
		return PTR_ERR(msg);

	msg->body.con_info.security = security;
	msg->body.con_info.auth_type = auth_type;
	msg->body.con_info.ch = channel;
	msg->body.con_info.result = connect_result;
	msg->body.con_info.arg = user_arg;
	msg->body.con_info.params = join_params;

	if (bssid) {
		msg->body.con_info.bssid = kmemdup(bssid, 6, GFP_KERNEL);
		if (!msg->body.con_info.bssid) {
			result = -ENOMEM;
			goto free_msg;
		}
	}

	if (ssid) {
		msg->body.con_info.ssid_len = ssid_len;
		msg->body.con_info.ssid = kmemdup(ssid, ssid_len, GFP_KERNEL);
		if (!msg->body.con_info.ssid) {
			result = -ENOMEM;
			goto free_bssid;
		}
	}

	if (ies) {
<<<<<<< HEAD
		msg->body.con_info.ies_len = ies_len;
		msg->body.con_info.ies = kmemdup(ies, ies_len, GFP_KERNEL);
		if (!msg->body.con_info.ies) {
			result = -ENOMEM;
			goto free_ssid;
		}
=======
		conn_info->req_ies_len = ies_len;
		conn_info->req_ies = kmemdup(ies, ies_len, GFP_KERNEL);
		if (!conn_info->req_ies)
			return -ENOMEM;
>>>>>>> 407d19ab
	}
	if (hif_drv->hif_state < HOST_IF_CONNECTING)
		hif_drv->hif_state = HOST_IF_CONNECTING;

	result = wilc_enqueue_work(msg);
	if (result) {
		netdev_err(vif->ndev, "%s: enqueue work failed\n", __func__);
		goto free_ies;
	}

	hif_drv->connect_timer_vif = vif;
	mod_timer(&hif_drv->connect_timer,
		  jiffies + msecs_to_jiffies(HOST_IF_CONNECT_TIMEOUT));

	return 0;

free_ies:
	kfree(msg->body.con_info.ies);

free_ssid:
	kfree(msg->body.con_info.ssid);

free_bssid:
	kfree(msg->body.con_info.bssid);

free_msg:
	kfree(msg);
	return result;
}

int wilc_disconnect(struct wilc_vif *vif, u16 reason_code)
{
	int result;
	struct host_if_msg *msg;
	struct host_if_drv *hif_drv = vif->hif_drv;

	if (!hif_drv) {
		netdev_err(vif->ndev, "%s: hif driver is NULL", __func__);
		return -EFAULT;
	}

	msg = wilc_alloc_work(vif, handle_disconnect, true);
	if (IS_ERR(msg))
		return PTR_ERR(msg);

	result = wilc_enqueue_work(msg);
	if (result)
		netdev_err(vif->ndev, "%s: enqueue work failed\n", __func__);
	else
		wait_for_completion(&msg->work_comp);

	kfree(msg);
	return result;
}

int wilc_set_mac_chnl_num(struct wilc_vif *vif, u8 channel)
{
	int result;
	struct host_if_msg *msg;

	msg = wilc_alloc_work(vif, handle_set_channel, false);
	if (IS_ERR(msg))
		return PTR_ERR(msg);

	msg->body.channel_info.set_ch = channel;

	result = wilc_enqueue_work(msg);
	if (result) {
		netdev_err(vif->ndev, "%s: enqueue work failed\n", __func__);
		kfree(msg);
	}

	return result;
}

int wilc_set_wfi_drv_handler(struct wilc_vif *vif, int index, u8 mode,
			     u8 ifc_id)
{
	int result;
	struct host_if_msg *msg;

	msg = wilc_alloc_work(vif, handle_set_wfi_drv_handler, false);
	if (IS_ERR(msg))
		return PTR_ERR(msg);

	msg->body.drv.handler = index;
	msg->body.drv.mode = mode;
	msg->body.drv.name = ifc_id;

	result = wilc_enqueue_work(msg);
	if (result) {
		netdev_err(vif->ndev, "%s: enqueue work failed\n", __func__);
		kfree(msg);
	}

	return result;
}

int wilc_set_operation_mode(struct wilc_vif *vif, u32 mode)
{
	int result;
	struct host_if_msg *msg;

	msg  = wilc_alloc_work(vif, handle_set_operation_mode, false);
	if (IS_ERR(msg))
		return PTR_ERR(msg);

	msg->body.mode.mode = mode;
	result = wilc_enqueue_work(msg);
	if (result) {
		netdev_err(vif->ndev, "%s: enqueue work failed\n", __func__);
		kfree(msg);
	}

	return result;
}

s32 wilc_get_inactive_time(struct wilc_vif *vif, const u8 *mac,
			   u32 *out_val)
{
	s32 result;
	struct host_if_msg *msg;
	struct host_if_drv *hif_drv = vif->hif_drv;

	if (!hif_drv) {
		netdev_err(vif->ndev, "%s: hif driver is NULL", __func__);
		return -EFAULT;
	}

	msg = wilc_alloc_work(vif, handle_get_inactive_time, true);
	if (IS_ERR(msg))
		return PTR_ERR(msg);

	memcpy(msg->body.mac_info.mac, mac, ETH_ALEN);

	result = wilc_enqueue_work(msg);
	if (result)
		netdev_err(vif->ndev, "%s: enqueue work failed\n", __func__);
	else
		wait_for_completion(&msg->work_comp);

	*out_val = msg->body.mac_info.inactive_time;
	kfree(msg);

	return result;
}

int wilc_get_rssi(struct wilc_vif *vif, s8 *rssi_level)
{
	int result;
	struct host_if_msg *msg;

	if (!rssi_level) {
		netdev_err(vif->ndev, "%s: RSSI level is NULL\n", __func__);
		return -EFAULT;
	}

	msg = wilc_alloc_work(vif, handle_get_rssi, true);
	if (IS_ERR(msg))
		return PTR_ERR(msg);

	msg->body.data = kzalloc(sizeof(s8), GFP_KERNEL);
	if (!msg->body.data) {
		kfree(msg);
		return -ENOMEM;
	}

	result = wilc_enqueue_work(msg);
	if (result) {
		netdev_err(vif->ndev, "%s: enqueue work failed\n", __func__);
	} else {
		wait_for_completion(&msg->work_comp);
		*rssi_level = *msg->body.data;
	}

	kfree(msg->body.data);
	kfree(msg);

	return result;
}

int
wilc_get_statistics(struct wilc_vif *vif, struct rf_info *stats, bool is_sync)
{
	int result;
	struct host_if_msg *msg;

	msg = wilc_alloc_work(vif, handle_get_statistics, is_sync);
	if (IS_ERR(msg))
		return PTR_ERR(msg);

	msg->body.data = (char *)stats;

	result = wilc_enqueue_work(msg);
	if (result) {
		netdev_err(vif->ndev, "%s: enqueue work failed\n", __func__);
		kfree(msg);
		return result;
	}

	if (is_sync) {
		wait_for_completion(&msg->work_comp);
		kfree(msg);
	}

	return result;
}

int wilc_scan(struct wilc_vif *vif, u8 scan_source, u8 scan_type,
	      u8 *ch_freq_list, u8 ch_list_len, const u8 *ies,
	      size_t ies_len, wilc_scan_result scan_result, void *user_arg,
	      struct hidden_network *hidden_network)
{
<<<<<<< HEAD
	int result;
	struct host_if_msg *msg;
	struct scan_attr *scan_info;
	struct host_if_drv *hif_drv = vif->hif_drv;
=======
	struct wid wid_list[4];
	int i = 0;
>>>>>>> 407d19ab

	if (!hif_drv || !scan_result) {
		netdev_err(vif->ndev, "hif_drv or scan_result = NULL\n");
		return -EFAULT;
	}

	msg = wilc_alloc_work(vif, handle_scan, false);
	if (IS_ERR(msg))
		return PTR_ERR(msg);

	scan_info = &msg->body.scan_info;

	if (hidden_network) {
		scan_info->hidden_network.net_info = hidden_network->net_info;
		scan_info->hidden_network.n_ssids = hidden_network->n_ssids;
	}

	scan_info->src = scan_source;
	scan_info->type = scan_type;
	scan_info->result = scan_result;
	scan_info->arg = user_arg;

	scan_info->ch_list_len = ch_list_len;
	scan_info->ch_freq_list = kmemdup(ch_freq_list,
					  ch_list_len,
					  GFP_KERNEL);
	if (!scan_info->ch_freq_list) {
		result = -ENOMEM;
		goto free_msg;
	}

	scan_info->ies_len = ies_len;
	scan_info->ies = kmemdup(ies, ies_len, GFP_KERNEL);
	if (!scan_info->ies) {
		result = -ENOMEM;
		goto free_freq_list;
	}

	result = wilc_enqueue_work(msg);
	if (result) {
		netdev_err(vif->ndev, "%s: enqueue work failed\n", __func__);
		goto free_ies;
	}

	hif_drv->scan_timer_vif = vif;
	mod_timer(&hif_drv->scan_timer,
		  jiffies + msecs_to_jiffies(HOST_IF_SCAN_TIMEOUT));

	return 0;

free_ies:
	kfree(scan_info->ies);

free_freq_list:
	kfree(scan_info->ch_freq_list);

free_msg:
	kfree(msg);
	return result;
}

int wilc_hif_set_cfg(struct wilc_vif *vif,
		     struct cfg_param_attr *cfg_param)
{
	struct host_if_msg *msg;
	struct host_if_drv *hif_drv = vif->hif_drv;
	int result;

	if (!hif_drv) {
		netdev_err(vif->ndev, "%s: hif driver is NULL", __func__);
		return -EFAULT;
	}

<<<<<<< HEAD
	msg = wilc_alloc_work(vif, handle_cfg_param, false);
	if (IS_ERR(msg))
		return PTR_ERR(msg);

	msg->body.cfg_info = *cfg_param;
	result = wilc_enqueue_work(msg);
	if (result)
		kfree(msg);

	return result;
=======
	return wilc_send_config_pkt(vif, WILC_SET_CFG, wid_list,
				    i, wilc_get_vif_idx(vif));
>>>>>>> 407d19ab
}

static void get_periodic_rssi(struct timer_list *unused)
{
	struct wilc_vif *vif = periodic_rssi_vif;

	if (!vif->hif_drv) {
		netdev_err(vif->ndev, "%s: hif driver is NULL", __func__);
		return;
	}

	if (vif->hif_drv->hif_state == HOST_IF_CONNECTED)
		wilc_get_statistics(vif, &vif->wilc->dummy_statistics, false);

	mod_timer(&periodic_rssi, jiffies + msecs_to_jiffies(5000));
}

int wilc_init(struct net_device *dev, struct host_if_drv **hif_drv_handler)
{
	struct host_if_drv *hif_drv;
	struct wilc_vif *vif = netdev_priv(dev);
	struct wilc *wilc = vif->wilc;
	int i;

	hif_drv  = kzalloc(sizeof(*hif_drv), GFP_KERNEL);
	if (!hif_drv)
		return -ENOMEM;

	*hif_drv_handler = hif_drv;
	for (i = 0; i < wilc->vif_num; i++)
		if (dev == wilc->vif[i]->ndev) {
			wilc->vif[i]->hif_drv = hif_drv;
			hif_drv->driver_handler_id = i + 1;
			break;
		}

	wilc_optaining_ip = false;

	if (clients_count == 0) {
		init_completion(&hif_driver_comp);
		mutex_init(&hif_deinit_lock);
	}

	if (clients_count == 0) {
		hif_workqueue = create_singlethread_workqueue("WILC_wq");
		if (!hif_workqueue) {
			netdev_err(vif->ndev, "Failed to create workqueue\n");
			kfree(hif_drv);
			return -ENOMEM;
		}

		periodic_rssi_vif = vif;
		timer_setup(&periodic_rssi, get_periodic_rssi, 0);
		mod_timer(&periodic_rssi, jiffies + msecs_to_jiffies(5000));
	}

	timer_setup(&hif_drv->scan_timer, timer_scan_cb, 0);
	timer_setup(&hif_drv->connect_timer, timer_connect_cb, 0);
	timer_setup(&hif_drv->remain_on_ch_timer, listen_timer_cb, 0);

	mutex_init(&hif_drv->cfg_values_lock);
	mutex_lock(&hif_drv->cfg_values_lock);

	hif_drv->hif_state = HOST_IF_IDLE;
	hif_drv->cfg_values.site_survey_enabled = SITE_SURVEY_OFF;
	hif_drv->cfg_values.scan_source = DEFAULT_SCAN;
	hif_drv->cfg_values.active_scan_time = ACTIVE_SCAN_TIME;
	hif_drv->cfg_values.passive_scan_time = PASSIVE_SCAN_TIME;
	hif_drv->cfg_values.curr_tx_rate = AUTORATE;

	hif_drv->p2p_timeout = 0;

	mutex_unlock(&hif_drv->cfg_values_lock);

	clients_count++;

	return 0;
}

int wilc_deinit(struct wilc_vif *vif)
{
	int result = 0;
	struct host_if_drv *hif_drv = vif->hif_drv;

	if (!hif_drv) {
		netdev_err(vif->ndev, "%s: hif driver is NULL", __func__);
		return -EFAULT;
	}

	mutex_lock(&hif_deinit_lock);

	terminated_handle = hif_drv;

	del_timer_sync(&hif_drv->scan_timer);
	del_timer_sync(&hif_drv->connect_timer);
	del_timer_sync(&periodic_rssi);
	del_timer_sync(&hif_drv->remain_on_ch_timer);

	wilc_set_wfi_drv_handler(vif, 0, 0, 0);
	wait_for_completion(&hif_driver_comp);

	if (hif_drv->usr_scan_req.scan_result) {
		hif_drv->usr_scan_req.scan_result(SCAN_EVENT_ABORTED, NULL,
						  hif_drv->usr_scan_req.arg,
						  NULL);
		hif_drv->usr_scan_req.scan_result = NULL;
	}

	hif_drv->hif_state = HOST_IF_IDLE;

	if (clients_count == 1)	{
		struct host_if_msg *msg;

		msg = wilc_alloc_work(vif, handle_hif_exit_work, true);
		if (!IS_ERR(msg)) {
			result = wilc_enqueue_work(msg);
			if (result)
				netdev_err(vif->ndev, "deinit : Error(%d)\n",
					   result);
			else
				wait_for_completion(&msg->work_comp);
			kfree(msg);
		}
		destroy_workqueue(hif_workqueue);
	}

	kfree(hif_drv);

	clients_count--;
	terminated_handle = NULL;
	mutex_unlock(&hif_deinit_lock);
	return result;
}

void wilc_network_info_received(struct wilc *wilc, u8 *buffer, u32 length)
{
	int result;
	struct host_if_msg *msg;
	int id;
	struct host_if_drv *hif_drv;
	struct wilc_vif *vif;

	id = buffer[length - 4];
	id |= (buffer[length - 3] << 8);
	id |= (buffer[length - 2] << 16);
	id |= (buffer[length - 1] << 24);
	vif = wilc_get_vif_from_idx(wilc, id);
	if (!vif)
		return;
	hif_drv = vif->hif_drv;

	if (!hif_drv || hif_drv == terminated_handle) {
		netdev_err(vif->ndev, "driver not init[%p]\n", hif_drv);
		return;
	}

	msg = wilc_alloc_work(vif, handle_rcvd_ntwrk_info, false);
	if (IS_ERR(msg))
		return;

	msg->body.net_info.len = length;
	msg->body.net_info.buffer = kmemdup(buffer, length, GFP_KERNEL);
	if (!msg->body.net_info.buffer) {
		kfree(msg);
		return;
	}

	result = wilc_enqueue_work(msg);
	if (result) {
		netdev_err(vif->ndev, "%s: enqueue work failed\n", __func__);
		kfree(msg->body.net_info.buffer);
		kfree(msg);
	}
}

void wilc_gnrl_async_info_received(struct wilc *wilc, u8 *buffer, u32 length)
{
	int result;
	struct host_if_msg *msg;
	int id;
	struct host_if_drv *hif_drv;
	struct wilc_vif *vif;

	mutex_lock(&hif_deinit_lock);

	id = buffer[length - 4];
	id |= (buffer[length - 3] << 8);
	id |= (buffer[length - 2] << 16);
	id |= (buffer[length - 1] << 24);
	vif = wilc_get_vif_from_idx(wilc, id);
	if (!vif) {
		mutex_unlock(&hif_deinit_lock);
		return;
	}

	hif_drv = vif->hif_drv;

	if (!hif_drv || hif_drv == terminated_handle) {
		mutex_unlock(&hif_deinit_lock);
		return;
	}

	if (!hif_drv->usr_conn_req.conn_result) {
		netdev_err(vif->ndev, "%s: conn_result is NULL\n", __func__);
		mutex_unlock(&hif_deinit_lock);
		return;
	}

	msg = wilc_alloc_work(vif, handle_rcvd_gnrl_async_info, false);
	if (IS_ERR(msg)) {
		mutex_unlock(&hif_deinit_lock);
		return;
	}

	msg->body.async_info.len = length;
	msg->body.async_info.buffer = kmemdup(buffer, length, GFP_KERNEL);
	if (!msg->body.async_info.buffer) {
		kfree(msg);
		mutex_unlock(&hif_deinit_lock);
		return;
	}

	result = wilc_enqueue_work(msg);
	if (result) {
		netdev_err(vif->ndev, "%s: enqueue work failed\n", __func__);
		kfree(msg->body.async_info.buffer);
		kfree(msg);
	}

	mutex_unlock(&hif_deinit_lock);
}

void wilc_scan_complete_received(struct wilc *wilc, u8 *buffer, u32 length)
{
	int result;
	int id;
	struct host_if_drv *hif_drv;
	struct wilc_vif *vif;

	id = buffer[length - 4];
	id |= buffer[length - 3] << 8;
	id |= buffer[length - 2] << 16;
	id |= buffer[length - 1] << 24;
	vif = wilc_get_vif_from_idx(wilc, id);
	if (!vif)
		return;
	hif_drv = vif->hif_drv;

	if (!hif_drv || hif_drv == terminated_handle)
		return;

	if (hif_drv->usr_scan_req.scan_result) {
		struct host_if_msg *msg;

		msg = wilc_alloc_work(vif, handle_scan_complete, false);
		if (IS_ERR(msg))
			return;

		result = wilc_enqueue_work(msg);
		if (result) {
			netdev_err(vif->ndev, "%s: enqueue work failed\n",
				   __func__);
			kfree(msg);
		}
	}
}

int wilc_remain_on_channel(struct wilc_vif *vif, u32 session_id,
			   u32 duration, u16 chan,
			   wilc_remain_on_chan_expired expired,
			   wilc_remain_on_chan_ready ready,
			   void *user_arg)
{
	int result;
	struct host_if_msg *msg;

	msg = wilc_alloc_work(vif, handle_remain_on_chan_work, false);
	if (IS_ERR(msg))
		return PTR_ERR(msg);

	msg->body.remain_on_ch.ch = chan;
	msg->body.remain_on_ch.expired = expired;
	msg->body.remain_on_ch.ready = ready;
	msg->body.remain_on_ch.arg = user_arg;
	msg->body.remain_on_ch.duration = duration;
	msg->body.remain_on_ch.id = session_id;

	result = wilc_enqueue_work(msg);
	if (result) {
		netdev_err(vif->ndev, "%s: enqueue work failed\n", __func__);
		kfree(msg);
	}

	return result;
}

int wilc_listen_state_expired(struct wilc_vif *vif, u32 session_id)
{
	int result;
	struct host_if_msg *msg;
	struct host_if_drv *hif_drv = vif->hif_drv;

	if (!hif_drv) {
		netdev_err(vif->ndev, "%s: hif driver is NULL", __func__);
		return -EFAULT;
	}

	del_timer(&hif_drv->remain_on_ch_timer);

	msg = wilc_alloc_work(vif, handle_listen_state_expired, false);
	if (IS_ERR(msg))
		return PTR_ERR(msg);

	msg->body.remain_on_ch.id = session_id;

	result = wilc_enqueue_work(msg);
	if (result) {
		netdev_err(vif->ndev, "%s: enqueue work failed\n", __func__);
		kfree(msg);
	}

	return result;
}

int wilc_frame_register(struct wilc_vif *vif, u16 frame_type, bool reg)
{
	int result;
	struct host_if_msg *msg;

	msg = wilc_alloc_work(vif, handle_register_frame, false);
	if (IS_ERR(msg))
		return PTR_ERR(msg);

	switch (frame_type) {
	case ACTION:
		msg->body.reg_frame.reg_id = ACTION_FRM_IDX;
		break;

	case PROBE_REQ:
		msg->body.reg_frame.reg_id = PROBE_REQ_IDX;
		break;

	default:
		break;
	}
	msg->body.reg_frame.frame_type = frame_type;
	msg->body.reg_frame.reg = reg;

	result = wilc_enqueue_work(msg);
	if (result) {
		netdev_err(vif->ndev, "%s: enqueue work failed\n", __func__);
		kfree(msg);
	}

	return result;
}

int wilc_add_beacon(struct wilc_vif *vif, u32 interval, u32 dtim_period,
		    u32 head_len, u8 *head, u32 tail_len, u8 *tail)
{
	int result;
	struct host_if_msg *msg;
	struct beacon_attr *beacon_info;

	msg = wilc_alloc_work(vif, handle_add_beacon, false);
	if (IS_ERR(msg))
		return PTR_ERR(msg);

	beacon_info = &msg->body.beacon_info;
	beacon_info->interval = interval;
	beacon_info->dtim_period = dtim_period;
	beacon_info->head_len = head_len;
	beacon_info->head = kmemdup(head, head_len, GFP_KERNEL);
	if (!beacon_info->head) {
		result = -ENOMEM;
		goto error;
	}
	beacon_info->tail_len = tail_len;

	if (tail_len > 0) {
		beacon_info->tail = kmemdup(tail, tail_len, GFP_KERNEL);
		if (!beacon_info->tail) {
			result = -ENOMEM;
			goto error;
		}
	} else {
		beacon_info->tail = NULL;
	}

	result = wilc_enqueue_work(msg);
	if (result)
		netdev_err(vif->ndev, "%s: enqueue work failed\n", __func__);

error:
	if (result) {
		kfree(beacon_info->head);
		kfree(beacon_info->tail);
		kfree(msg);
	}

	return result;
}

int wilc_del_beacon(struct wilc_vif *vif)
{
	int result;
	struct host_if_msg *msg;

	msg = wilc_alloc_work(vif, handle_del_beacon, false);
	if (IS_ERR(msg))
		return PTR_ERR(msg);

	result = wilc_enqueue_work(msg);
	if (result) {
		netdev_err(vif->ndev, "%s: enqueue work failed\n", __func__);
		kfree(msg);
	}

	return result;
}

int wilc_add_station(struct wilc_vif *vif, struct add_sta_param *sta_param)
{
	int result;
	struct host_if_msg *msg;
	struct add_sta_param *add_sta_info;

	msg = wilc_alloc_work(vif, handle_add_station, false);
	if (IS_ERR(msg))
		return PTR_ERR(msg);

	add_sta_info = &msg->body.add_sta_info;
	memcpy(add_sta_info, sta_param, sizeof(struct add_sta_param));
	if (add_sta_info->rates_len > 0) {
		add_sta_info->rates = kmemdup(sta_param->rates,
					      add_sta_info->rates_len,
					      GFP_KERNEL);
		if (!add_sta_info->rates) {
			kfree(msg);
			return -ENOMEM;
		}
	}

	result = wilc_enqueue_work(msg);
	if (result) {
		netdev_err(vif->ndev, "%s: enqueue work failed\n", __func__);
		kfree(add_sta_info->rates);
		kfree(msg);
	}
	return result;
}

int wilc_del_station(struct wilc_vif *vif, const u8 *mac_addr)
{
	int result;
	struct host_if_msg *msg;
	struct del_sta *del_sta_info;

	msg = wilc_alloc_work(vif, handle_del_station, false);
	if (IS_ERR(msg))
		return PTR_ERR(msg);

	del_sta_info = &msg->body.del_sta_info;

	if (!mac_addr)
		eth_broadcast_addr(del_sta_info->mac_addr);
	else
		memcpy(del_sta_info->mac_addr, mac_addr, ETH_ALEN);

	result = wilc_enqueue_work(msg);
	if (result) {
		netdev_err(vif->ndev, "%s: enqueue work failed\n", __func__);
		kfree(msg);
	}
	return result;
}

int wilc_del_allstation(struct wilc_vif *vif, u8 mac_addr[][ETH_ALEN])
{
	int result;
	struct host_if_msg *msg;
	struct del_all_sta *del_all_sta_info;
	u8 zero_addr[ETH_ALEN] = {0};
	int i;
	u8 assoc_sta = 0;

	msg = wilc_alloc_work(vif, handle_del_all_sta, true);
	if (IS_ERR(msg))
		return PTR_ERR(msg);

	del_all_sta_info = &msg->body.del_all_sta_info;

	for (i = 0; i < MAX_NUM_STA; i++) {
		if (memcmp(mac_addr[i], zero_addr, ETH_ALEN)) {
			memcpy(del_all_sta_info->del_all_sta[i], mac_addr[i],
			       ETH_ALEN);
			assoc_sta++;
		}
	}
	if (!assoc_sta) {
		kfree(msg);
		return 0;
	}

	del_all_sta_info->assoc_sta = assoc_sta;
	result = wilc_enqueue_work(msg);

	if (result)
		netdev_err(vif->ndev, "%s: enqueue work failed\n", __func__);
	else
		wait_for_completion(&msg->work_comp);

	kfree(msg);

	return result;
}

int wilc_edit_station(struct wilc_vif *vif,
		      struct add_sta_param *sta_param)
{
	int result;
	struct host_if_msg *msg;
	struct add_sta_param *add_sta_info;

	msg = wilc_alloc_work(vif, handle_edit_station, false);
	if (IS_ERR(msg))
		return PTR_ERR(msg);

	add_sta_info = &msg->body.add_sta_info;
	memcpy(add_sta_info, sta_param, sizeof(*add_sta_info));
	if (add_sta_info->rates_len > 0) {
		add_sta_info->rates = kmemdup(sta_param->rates,
					      add_sta_info->rates_len,
					      GFP_KERNEL);
		if (!add_sta_info->rates) {
			kfree(msg);
			return -ENOMEM;
		}
	}

	result = wilc_enqueue_work(msg);
	if (result) {
		netdev_err(vif->ndev, "%s: enqueue work failed\n", __func__);
		kfree(add_sta_info->rates);
		kfree(msg);
	}

	return result;
}

int wilc_set_power_mgmt(struct wilc_vif *vif, bool enabled, u32 timeout)
{
	int result;
	struct host_if_msg *msg;

	if (wilc_wlan_get_num_conn_ifcs(vif->wilc) == 2 && enabled)
		return 0;

	msg = wilc_alloc_work(vif, handle_power_management, false);
	if (IS_ERR(msg))
		return PTR_ERR(msg);

	msg->body.pwr_mgmt_info.enabled = enabled;
	msg->body.pwr_mgmt_info.timeout = timeout;

	result = wilc_enqueue_work(msg);
	if (result) {
		netdev_err(vif->ndev, "%s: enqueue work failed\n", __func__);
		kfree(msg);
	}
	return result;
}

int wilc_setup_multicast_filter(struct wilc_vif *vif, bool enabled,
				u32 count)
{
	int result;
	struct host_if_msg *msg;

	msg = wilc_alloc_work(vif, handle_set_mcast_filter, false);
	if (IS_ERR(msg))
		return PTR_ERR(msg);

	msg->body.multicast_info.enabled = enabled;
	msg->body.multicast_info.cnt = count;

	result = wilc_enqueue_work(msg);
	if (result) {
		netdev_err(vif->ndev, "%s: enqueue work failed\n", __func__);
		kfree(msg);
	}
	return result;
}

int wilc_setup_ipaddress(struct wilc_vif *vif, u8 *ip_addr, u8 idx)
{
	int result;
	struct host_if_msg *msg;

	msg = wilc_alloc_work(vif, handle_set_ip_address, false);
	if (IS_ERR(msg))
		return PTR_ERR(msg);

	msg->body.ip_info.ip_addr = ip_addr;
	msg->body.ip_info.idx = idx;

	result = wilc_enqueue_work(msg);
	if (result) {
		netdev_err(vif->ndev, "%s: enqueue work failed\n", __func__);
		kfree(msg);
	}

	return result;
}

static int host_int_get_ipaddress(struct wilc_vif *vif, u8 *ip_addr, u8 idx)
{
	int result;
	struct host_if_msg *msg;

	msg = wilc_alloc_work(vif, handle_get_ip_address, false);
	if (IS_ERR(msg))
		return PTR_ERR(msg);

	msg->body.ip_info.ip_addr = ip_addr;
	msg->body.ip_info.idx = idx;

	result = wilc_enqueue_work(msg);
	if (result) {
		netdev_err(vif->ndev, "%s: enqueue work failed\n", __func__);
		kfree(msg);
	}

	return result;
}

int wilc_set_tx_power(struct wilc_vif *vif, u8 tx_power)
{
<<<<<<< HEAD
	int ret;
	struct host_if_msg *msg;
=======
	struct wid wid;
>>>>>>> 407d19ab

	msg = wilc_alloc_work(vif, handle_set_tx_pwr, false);
	if (IS_ERR(msg))
		return PTR_ERR(msg);

<<<<<<< HEAD
	msg->body.tx_power.tx_pwr = tx_power;

	ret = wilc_enqueue_work(msg);
	if (ret) {
		netdev_err(vif->ndev, "%s: enqueue work failed\n", __func__);
		kfree(msg);
	}

	return ret;
=======
	return wilc_send_config_pkt(vif, WILC_SET_CFG, &wid, 1,
				   wilc_get_vif_idx(vif));
>>>>>>> 407d19ab
}

int wilc_get_tx_power(struct wilc_vif *vif, u8 *tx_power)
{
<<<<<<< HEAD
	int ret;
	struct host_if_msg *msg;
=======
	struct wid wid;
>>>>>>> 407d19ab

	msg = wilc_alloc_work(vif, handle_get_tx_pwr, true);
	if (IS_ERR(msg))
		return PTR_ERR(msg);

<<<<<<< HEAD
	ret = wilc_enqueue_work(msg);
	if (ret) {
		netdev_err(vif->ndev, "%s: enqueue work failed\n", __func__);
	} else {
		wait_for_completion(&msg->work_comp);
		*tx_power = msg->body.tx_power.tx_pwr;
	}

	/* free 'msg' after copying data */
	kfree(msg);
	return ret;
=======
	return wilc_send_config_pkt(vif, WILC_GET_CFG, &wid, 1,
				    wilc_get_vif_idx(vif));
>>>>>>> 407d19ab
}<|MERGE_RESOLUTION|>--- conflicted
+++ resolved
@@ -6,149 +6,79 @@
 
 #include "wilc_wfi_netdevice.h"
 
-#define HOST_IF_SCAN_TIMEOUT                    4000
-#define HOST_IF_CONNECT_TIMEOUT                 9500
-
-#define FALSE_FRMWR_CHANNEL			100
-
-#define REAL_JOIN_REQ				0
-
-struct host_if_wpa_attr {
-	u8 *key;
-	const u8 *mac_addr;
-	u8 *seq;
-	u8 seq_len;
+#define WILC_HIF_SCAN_TIMEOUT_MS                4000
+#define WILC_HIF_CONNECT_TIMEOUT_MS             9500
+
+#define WILC_FALSE_FRMWR_CHANNEL		100
+#define WILC_MAX_RATES_SUPPORTED		12
+
+struct wilc_rcvd_mac_info {
+	u8 status;
+};
+
+struct wilc_set_multicast {
+	u32 enabled;
+	u32 cnt;
+	u8 *mc_list;
+};
+
+struct wilc_del_all_sta {
+	u8 assoc_sta;
+	u8 mac[WILC_MAX_NUM_STA][ETH_ALEN];
+};
+
+struct wilc_op_mode {
+	__le32 mode;
+};
+
+struct wilc_reg_frame {
+	bool reg;
+	u8 reg_id;
+	__le16 frame_type;
+} __packed;
+
+struct wilc_drv_handler {
+	__le32 handler;
+	u8 mode;
+} __packed;
+
+struct wilc_wep_key {
 	u8 index;
 	u8 key_len;
-	u8 mode;
+	u8 key[0];
+} __packed;
+
+struct wilc_sta_wpa_ptk {
+	u8 mac_addr[ETH_ALEN];
+	u8 key_len;
+	u8 key[0];
+} __packed;
+
+struct wilc_ap_wpa_ptk {
+	u8 mac_addr[ETH_ALEN];
+	u8 index;
+	u8 key_len;
+	u8 key[0];
+} __packed;
+
+struct wilc_gtk_key {
+	u8 mac_addr[ETH_ALEN];
+	u8 rsc[8];
+	u8 index;
+	u8 key_len;
+	u8 key[0];
+} __packed;
+
+union wilc_message_body {
+	struct wilc_rcvd_net_info net_info;
+	struct wilc_rcvd_mac_info mac_info;
+	struct wilc_set_multicast mc_info;
+	struct wilc_remain_ch remain_on_ch;
+	char *data;
 };
 
-struct host_if_wep_attr {
-	u8 *key;
-	u8 key_len;
-	u8 index;
-	u8 mode;
-	enum authtype auth_type;
-};
-
-union host_if_key_attr {
-	struct host_if_wep_attr wep;
-	struct host_if_wpa_attr wpa;
-	struct host_if_pmkid_attr pmkid;
-};
-
-struct key_attr {
-	enum KEY_TYPE type;
-	u8 action;
-	union host_if_key_attr attr;
-};
-
-struct scan_attr {
-	u8 src;
-	u8 type;
-	u8 *ch_freq_list;
-	u8 ch_list_len;
-	u8 *ies;
-	size_t ies_len;
-	wilc_scan_result result;
-	void *arg;
-	struct hidden_network hidden_network;
-};
-
-struct connect_attr {
-	u8 *bssid;
-	u8 *ssid;
-	size_t ssid_len;
-	u8 *ies;
-	size_t ies_len;
-	u8 security;
-	wilc_connect_result result;
-	void *arg;
-	enum authtype auth_type;
-	u8 ch;
-	void *params;
-};
-
-struct rcvd_async_info {
-	u8 *buffer;
-	u32 len;
-};
-
-struct channel_attr {
-	u8 set_ch;
-};
-
-struct beacon_attr {
-	u32 interval;
-	u32 dtim_period;
-	u32 head_len;
-	u8 *head;
-	u32 tail_len;
-	u8 *tail;
-};
-
-struct set_multicast {
-	bool enabled;
-	u32 cnt;
-};
-
-struct del_all_sta {
-	u8 del_all_sta[MAX_NUM_STA][ETH_ALEN];
-	u8 assoc_sta;
-};
-
-struct del_sta {
-	u8 mac_addr[ETH_ALEN];
-};
-
-struct power_mgmt_param {
-	bool enabled;
-	u32 timeout;
-};
-
-struct set_ip_addr {
-	u8 *ip_addr;
-	u8 idx;
-};
-
-struct sta_inactive_t {
-	u32 inactive_time;
-	u8 mac[6];
-};
-
-struct tx_power {
-	u8 tx_pwr;
-};
-
-union message_body {
-	struct scan_attr scan_info;
-	struct connect_attr con_info;
-	struct rcvd_net_info net_info;
-	struct rcvd_async_info async_info;
-	struct key_attr key_info;
-	struct cfg_param_attr cfg_info;
-	struct channel_attr channel_info;
-	struct beacon_attr beacon_info;
-	struct add_sta_param add_sta_info;
-	struct del_sta del_sta_info;
-	struct add_sta_param edit_sta_info;
-	struct power_mgmt_param pwr_mgmt_info;
-	struct sta_inactive_t mac_info;
-	struct set_ip_addr ip_info;
-	struct drv_handler drv;
-	struct set_multicast multicast_info;
-	struct op_mode mode;
-	struct get_mac_addr get_mac_info;
-	struct ba_session_info session_info;
-	struct remain_ch remain_on_ch;
-	struct reg_frame reg_frame;
-	char *data;
-	struct del_all_sta del_all_sta_info;
-	struct tx_power tx_power;
-};
-
 struct host_if_msg {
-	union message_body body;
+	union wilc_message_body body;
 	struct wilc_vif *vif;
 	struct work_struct work;
 	void (*fn)(struct work_struct *ws);
@@ -156,53 +86,50 @@
 	bool is_sync;
 };
 
-struct join_bss_param {
-	enum bss_types bss_type;
+struct wilc_noa_opp_enable {
+	u8 ct_window;
+	u8 cnt;
+	__le32 duration;
+	__le32 interval;
+	__le32 start_time;
+} __packed;
+
+struct wilc_noa_opp_disable {
+	u8 cnt;
+	__le32 duration;
+	__le32 interval;
+	__le32 start_time;
+} __packed;
+
+struct wilc_join_bss_param {
+	char ssid[IEEE80211_MAX_SSID_LEN];
+	u8 ssid_terminator;
+	u8 bss_type;
+	u8 ch;
+	__le16 cap_info;
+	u8 sa[ETH_ALEN];
+	u8 bssid[ETH_ALEN];
+	__le16 beacon_period;
 	u8 dtim_period;
-	u16 beacon_period;
-	u16 cap_info;
-	u8 bssid[6];
-	char ssid[MAX_SSID_LEN];
-	u8 ssid_len;
-	u8 supp_rates[MAX_RATES_SUPPORTED + 1];
-	u8 ht_capable;
+	u8 supp_rates[WILC_MAX_RATES_SUPPORTED + 1];
 	u8 wmm_cap;
 	u8 uapsd_cap;
-	bool rsn_found;
+	u8 ht_capable;
+	u8 rsn_found;
 	u8 rsn_grp_policy;
 	u8 mode_802_11i;
-	u8 rsn_pcip_policy[3];
-	u8 rsn_auth_policy[3];
+	u8 p_suites[3];
+	u8 akm_suites[3];
 	u8 rsn_cap[2];
-	u32 tsf;
 	u8 noa_enabled;
+	__le32 tsf_lo;
+	u8 idx;
 	u8 opp_enabled;
-	u8 ct_window;
-	u8 cnt;
-	u8 idx;
-	u8 duration[4];
-	u8 interval[4];
-	u8 start_time[4];
-};
-
-static struct host_if_drv *terminated_handle;
-bool wilc_optaining_ip;
-static u8 p2p_listen_state;
-static struct workqueue_struct *hif_workqueue;
-static struct completion hif_driver_comp;
-static struct mutex hif_deinit_lock;
-static struct timer_list periodic_rssi;
-static struct wilc_vif *periodic_rssi_vif;
-
-u8 wilc_multicast_mac_addr_list[WILC_MULTICAST_TABLE_SIZE][ETH_ALEN];
-
-static u8 rcv_assoc_resp[MAX_ASSOC_RESP_FRAME_SIZE];
-
-static u8 set_ip[2][4];
-static u8 get_ip[2][4];
-static u32 clients_count;
-
-static int host_int_get_ipaddress(struct wilc_vif *vif, u8 *ip_addr, u8 idx);
+	union {
+		struct wilc_noa_opp_disable opp_dis;
+		struct wilc_noa_opp_enable opp_en;
+	};
+} __packed;
 
 /* 'msg' should be free by the caller for syc */
 static struct host_if_msg*
@@ -229,7 +156,11 @@
 static int wilc_enqueue_work(struct host_if_msg *msg)
 {
 	INIT_WORK(&msg->work, msg->fn);
-	if (!hif_workqueue || !queue_work(hif_workqueue, &msg->work))
+
+	if (!msg->vif || !msg->vif->wilc || !msg->vif->wilc->hif_workqueue)
+		return -EINVAL;
+
+	if (!queue_work(msg->vif->wilc->hif_workqueue, &msg->work))
 		return -EINVAL;
 
 	return 0;
@@ -253,77 +184,80 @@
 {
 	int index = idx - 1;
 
-	if (index < 0 || index >= NUM_CONCURRENT_IFC)
+	if (index < 0 || index >= WILC_NUM_CONCURRENT_IFC)
 		return NULL;
 
 	return wilc->vif[index];
 }
 
-static void handle_set_channel(struct work_struct *work)
-{
-	struct host_if_msg *msg = container_of(work, struct host_if_msg, work);
-	struct wilc_vif *vif = msg->vif;
-	struct channel_attr *hif_set_ch = &msg->body.channel_info;
-	int ret;
-	struct wid wid;
-
-	wid.id = WID_CURRENT_CHANNEL;
-	wid.type = WID_CHAR;
-	wid.val = (char *)&hif_set_ch->set_ch;
-	wid.size = sizeof(char);
-
-	ret = wilc_send_config_pkt(vif, SET_CFG, &wid, 1,
-				   wilc_get_vif_idx(vif));
-
-	if (ret)
-		netdev_err(vif->ndev, "Failed to set channel\n");
-	kfree(msg);
-}
-
-<<<<<<< HEAD
-static void handle_set_wfi_drv_handler(struct work_struct *work)
-=======
+static int handle_scan_done(struct wilc_vif *vif, enum scan_event evt)
+{
+	int result = 0;
+	u8 abort_running_scan;
+	struct wid wid;
+	struct host_if_drv *hif_drv = vif->hif_drv;
+	struct wilc_user_scan_req *scan_req;
+
+	if (evt == SCAN_EVENT_ABORTED) {
+		abort_running_scan = 1;
+		wid.id = WID_ABORT_RUNNING_SCAN;
+		wid.type = WID_CHAR;
+		wid.val = (s8 *)&abort_running_scan;
+		wid.size = sizeof(char);
+
+		result = wilc_send_config_pkt(vif, WILC_SET_CFG, &wid, 1,
+					      wilc_get_vif_idx(vif));
+
+		if (result) {
+			netdev_err(vif->ndev, "Failed to set abort running\n");
+			result = -EFAULT;
+		}
+	}
+
+	if (!hif_drv) {
+		netdev_err(vif->ndev, "%s: hif driver is NULL\n", __func__);
+		return result;
+	}
+
+	scan_req = &hif_drv->usr_scan_req;
+	if (scan_req->scan_result) {
+		scan_req->scan_result(evt, NULL, scan_req->arg);
+		scan_req->scan_result = NULL;
+	}
+
+	return result;
+}
+
 int wilc_scan(struct wilc_vif *vif, u8 scan_source, u8 scan_type,
 	      u8 *ch_freq_list, u8 ch_list_len,
 	      void (*scan_result_fn)(enum scan_event,
 				     struct wilc_rcvd_net_info *, void *),
 	      void *user_arg, struct cfg80211_scan_request *request)
->>>>>>> 407d19ab
-{
-	struct host_if_msg *msg = container_of(work, struct host_if_msg, work);
-	struct wilc_vif *vif = msg->vif;
-	struct drv_handler *hif_drv_handler = &msg->body.drv;
-	int ret;
-	struct wid wid;
-	u8 *currbyte, *buffer;
-	struct host_if_drv *hif_drv;
-
-	if (!vif->hif_drv || !hif_drv_handler)
-		goto free_msg;
-
-	hif_drv	= vif->hif_drv;
-
-	buffer = kzalloc(DRV_HANDLER_SIZE, GFP_KERNEL);
-	if (!buffer)
-		goto free_msg;
-
-<<<<<<< HEAD
-	currbyte = buffer;
-	*currbyte = hif_drv->driver_handler_id & DRV_HANDLER_MASK;
-	currbyte++;
-	*currbyte = (u32)0 & DRV_HANDLER_MASK;
-	currbyte++;
-	*currbyte = (u32)0 & DRV_HANDLER_MASK;
-	currbyte++;
-	*currbyte = (u32)0 & DRV_HANDLER_MASK;
-	currbyte++;
-	*currbyte = (hif_drv_handler->name | (hif_drv_handler->mode << 1));
-
-	wid.id = WID_SET_DRV_HANDLER;
-	wid.type = WID_STR;
-	wid.val = (s8 *)buffer;
-	wid.size = DRV_HANDLER_SIZE;
-=======
+{
+	int result = 0;
+	struct wid wid_list[5];
+	u32 index = 0;
+	u32 i;
+	u8 *buffer;
+	u8 valuesize = 0;
+	u8 *search_ssid_vals = NULL;
+	struct host_if_drv *hif_drv = vif->hif_drv;
+
+	if (hif_drv->hif_state >= HOST_IF_SCANNING &&
+	    hif_drv->hif_state < HOST_IF_CONNECTED) {
+		netdev_err(vif->ndev, "Already scan\n");
+		result = -EBUSY;
+		goto error;
+	}
+
+	if (vif->obtaining_ip || vif->connecting) {
+		netdev_err(vif->ndev, "Don't do obss scan\n");
+		result = -EBUSY;
+		goto error;
+	}
+
+	hif_drv->usr_scan_req.ch_cnt = 0;
+
 	if (request->n_ssids) {
 		for (i = 0; i < request->n_ssids; i++)
 			valuesize += ((request->ssids[i].ssid_len) + 1);
@@ -352,43 +286,33 @@
 	wid_list[index].val = (s8 *)request->ie;
 	wid_list[index].size = request->ie_len;
 	index++;
->>>>>>> 407d19ab
-
-	ret = wilc_send_config_pkt(vif, SET_CFG, &wid, 1,
-				   hif_drv->driver_handler_id);
-	if (ret)
-		netdev_err(vif->ndev, "Failed to set driver handler\n");
-
-	complete(&hif_driver_comp);
-	kfree(buffer);
-
-free_msg:
-	kfree(msg);
-}
-
-static void handle_set_operation_mode(struct work_struct *work)
-{
-	struct host_if_msg *msg = container_of(work, struct host_if_msg, work);
-	struct wilc_vif *vif = msg->vif;
-	struct op_mode *hif_op_mode = &msg->body.mode;
-	int ret;
-	struct wid wid;
-
-	wid.id = WID_SET_OPERATION_MODE;
-	wid.type = WID_INT;
-	wid.val = (s8 *)&hif_op_mode->mode;
-	wid.size = sizeof(u32);
-
-<<<<<<< HEAD
-	ret = wilc_send_config_pkt(vif, SET_CFG, &wid, 1,
-				   wilc_get_vif_idx(vif));
-
-	if (hif_op_mode->mode == IDLE_MODE)
-		complete(&hif_driver_comp);
-
-	if (ret)
-		netdev_err(vif->ndev, "Failed to set operation mode\n");
-=======
+
+	wid_list[index].id = WID_SCAN_TYPE;
+	wid_list[index].type = WID_CHAR;
+	wid_list[index].size = sizeof(char);
+	wid_list[index].val = (s8 *)&scan_type;
+	index++;
+
+	wid_list[index].id = WID_SCAN_CHANNEL_LIST;
+	wid_list[index].type = WID_BIN_DATA;
+
+	if (ch_freq_list && ch_list_len > 0) {
+		for (i = 0; i < ch_list_len; i++) {
+			if (ch_freq_list[i] > 0)
+				ch_freq_list[i] -= 1;
+		}
+	}
+
+	wid_list[index].val = ch_freq_list;
+	wid_list[index].size = ch_list_len;
+	index++;
+
+	wid_list[index].id = WID_START_SCAN_REQ;
+	wid_list[index].type = WID_CHAR;
+	wid_list[index].size = sizeof(char);
+	wid_list[index].val = (s8 *)&scan_source;
+	index++;
+
 	hif_drv->usr_scan_req.scan_result = scan_result_fn;
 	hif_drv->usr_scan_req.arg = user_arg;
 
@@ -407,807 +331,61 @@
 error:
 
 	kfree(search_ssid_vals);
->>>>>>> 407d19ab
-
-	kfree(msg);
-}
-
-static void handle_set_ip_address(struct work_struct *work)
-{
-	struct host_if_msg *msg = container_of(work, struct host_if_msg, work);
-	struct wilc_vif *vif = msg->vif;
-	u8 *ip_addr = msg->body.ip_info.ip_addr;
-	u8 idx = msg->body.ip_info.idx;
-	int ret;
-	struct wid wid;
-	char firmware_ip_addr[4] = {0};
-
-	if (ip_addr[0] < 192)
-		ip_addr[0] = 0;
-
-	memcpy(set_ip[idx], ip_addr, IP_ALEN);
-
-	wid.id = WID_IP_ADDRESS;
-	wid.type = WID_STR;
-	wid.val = ip_addr;
-	wid.size = IP_ALEN;
-
-	ret = wilc_send_config_pkt(vif, SET_CFG, &wid, 1,
-				   wilc_get_vif_idx(vif));
-
-	host_int_get_ipaddress(vif, firmware_ip_addr, idx);
-
-	if (ret)
-		netdev_err(vif->ndev, "Failed to set IP address\n");
-	kfree(msg);
-}
-
-static void handle_get_ip_address(struct work_struct *work)
-{
-	struct host_if_msg *msg = container_of(work, struct host_if_msg, work);
-	struct wilc_vif *vif = msg->vif;
-	u8 idx = msg->body.ip_info.idx;
-	int ret;
-	struct wid wid;
-
-	wid.id = WID_IP_ADDRESS;
-	wid.type = WID_STR;
-	wid.val = kmalloc(IP_ALEN, GFP_KERNEL);
-	wid.size = IP_ALEN;
-
-	ret = wilc_send_config_pkt(vif, GET_CFG, &wid, 1,
-				   wilc_get_vif_idx(vif));
-
-	memcpy(get_ip[idx], wid.val, IP_ALEN);
-
-	kfree(wid.val);
-
-	if (memcmp(get_ip[idx], set_ip[idx], IP_ALEN) != 0)
-		wilc_setup_ipaddress(vif, set_ip[idx], idx);
-
-	if (ret)
-		netdev_err(vif->ndev, "Failed to get IP address\n");
-	kfree(msg);
-}
-
-static void handle_get_mac_address(struct work_struct *work)
-{
-	struct host_if_msg *msg = container_of(work, struct host_if_msg, work);
-	struct wilc_vif *vif = msg->vif;
-	struct get_mac_addr *get_mac_addr = &msg->body.get_mac_info;
-	int ret;
-	struct wid wid;
-
-	wid.id = WID_MAC_ADDR;
-	wid.type = WID_STR;
-	wid.val = get_mac_addr->mac_addr;
-	wid.size = ETH_ALEN;
-
-	ret = wilc_send_config_pkt(vif, GET_CFG, &wid, 1,
-				   wilc_get_vif_idx(vif));
-
-	if (ret)
-		netdev_err(vif->ndev, "Failed to get mac address\n");
-	complete(&msg->work_comp);
-	/* free 'msg' data later, in caller */
-}
-
-static void handle_cfg_param(struct work_struct *work)
-{
-	struct host_if_msg *msg = container_of(work, struct host_if_msg, work);
-	struct wilc_vif *vif = msg->vif;
-	struct cfg_param_attr *param = &msg->body.cfg_info;
-	int ret;
-	struct wid wid_list[32];
+
+	return result;
+}
+
+static int wilc_send_connect_wid(struct wilc_vif *vif)
+{
+	int result = 0;
+	struct wid wid_list[4];
+	u32 wid_cnt = 0;
 	struct host_if_drv *hif_drv = vif->hif_drv;
-	int i = 0;
-
-	mutex_lock(&hif_drv->cfg_values_lock);
-
-	if (param->flag & BSS_TYPE) {
-		u8 bss_type = param->bss_type;
-
-		if (bss_type < 6) {
-			wid_list[i].id = WID_BSS_TYPE;
-			wid_list[i].val = (s8 *)&param->bss_type;
-			wid_list[i].type = WID_CHAR;
-			wid_list[i].size = sizeof(char);
-			hif_drv->cfg_values.bss_type = bss_type;
-		} else {
-			netdev_err(vif->ndev, "check value 6 over\n");
-			goto unlock;
-		}
-		i++;
-	}
-	if (param->flag & AUTH_TYPE) {
-		u8 auth_type = param->auth_type;
-
-		if (auth_type == 1 || auth_type == 2 || auth_type == 5) {
-			wid_list[i].id = WID_AUTH_TYPE;
-			wid_list[i].val = (s8 *)&param->auth_type;
-			wid_list[i].type = WID_CHAR;
-			wid_list[i].size = sizeof(char);
-			hif_drv->cfg_values.auth_type = auth_type;
-		} else {
-			netdev_err(vif->ndev, "Impossible value\n");
-			goto unlock;
-		}
-		i++;
-	}
-	if (param->flag & AUTHEN_TIMEOUT) {
-		if (param->auth_timeout > 0) {
-			wid_list[i].id = WID_AUTH_TIMEOUT;
-			wid_list[i].val = (s8 *)&param->auth_timeout;
-			wid_list[i].type = WID_SHORT;
-			wid_list[i].size = sizeof(u16);
-			hif_drv->cfg_values.auth_timeout = param->auth_timeout;
-		} else {
-			netdev_err(vif->ndev, "Range(1 ~ 65535) over\n");
-			goto unlock;
-		}
-		i++;
-	}
-	if (param->flag & POWER_MANAGEMENT) {
-		u8 pm_mode = param->power_mgmt_mode;
-
-		if (pm_mode < 5) {
-			wid_list[i].id = WID_POWER_MANAGEMENT;
-			wid_list[i].val = (s8 *)&param->power_mgmt_mode;
-			wid_list[i].type = WID_CHAR;
-			wid_list[i].size = sizeof(char);
-			hif_drv->cfg_values.power_mgmt_mode = pm_mode;
-		} else {
-			netdev_err(vif->ndev, "Invalid power mode\n");
-			goto unlock;
-		}
-		i++;
-	}
-	if (param->flag & RETRY_SHORT) {
-		u16 retry_limit = param->short_retry_limit;
-
-		if (retry_limit > 0 && retry_limit < 256) {
-			wid_list[i].id = WID_SHORT_RETRY_LIMIT;
-			wid_list[i].val = (s8 *)&param->short_retry_limit;
-			wid_list[i].type = WID_SHORT;
-			wid_list[i].size = sizeof(u16);
-			hif_drv->cfg_values.short_retry_limit = retry_limit;
-		} else {
-			netdev_err(vif->ndev, "Range(1~256) over\n");
-			goto unlock;
-		}
-		i++;
-	}
-	if (param->flag & RETRY_LONG) {
-		u16 limit = param->long_retry_limit;
-
-		if (limit > 0 && limit < 256) {
-			wid_list[i].id = WID_LONG_RETRY_LIMIT;
-			wid_list[i].val = (s8 *)&param->long_retry_limit;
-			wid_list[i].type = WID_SHORT;
-			wid_list[i].size = sizeof(u16);
-			hif_drv->cfg_values.long_retry_limit = limit;
-		} else {
-			netdev_err(vif->ndev, "Range(1~256) over\n");
-			goto unlock;
-		}
-		i++;
-	}
-	if (param->flag & FRAG_THRESHOLD) {
-		u16 frag_th = param->frag_threshold;
-
-		if (frag_th > 255 && frag_th < 7937) {
-			wid_list[i].id = WID_FRAG_THRESHOLD;
-			wid_list[i].val = (s8 *)&param->frag_threshold;
-			wid_list[i].type = WID_SHORT;
-			wid_list[i].size = sizeof(u16);
-			hif_drv->cfg_values.frag_threshold = frag_th;
-		} else {
-			netdev_err(vif->ndev, "Threshold Range fail\n");
-			goto unlock;
-		}
-		i++;
-	}
-	if (param->flag & RTS_THRESHOLD) {
-		u16 rts_th = param->rts_threshold;
-
-		if (rts_th > 255) {
-			wid_list[i].id = WID_RTS_THRESHOLD;
-			wid_list[i].val = (s8 *)&param->rts_threshold;
-			wid_list[i].type = WID_SHORT;
-			wid_list[i].size = sizeof(u16);
-			hif_drv->cfg_values.rts_threshold = rts_th;
-		} else {
-			netdev_err(vif->ndev, "Threshold Range fail\n");
-			goto unlock;
-		}
-		i++;
-	}
-	if (param->flag & PREAMBLE) {
-		u16 preamble_type = param->preamble_type;
-
-		if (param->preamble_type < 3) {
-			wid_list[i].id = WID_PREAMBLE;
-			wid_list[i].val = (s8 *)&param->preamble_type;
-			wid_list[i].type = WID_CHAR;
-			wid_list[i].size = sizeof(char);
-			hif_drv->cfg_values.preamble_type = preamble_type;
-		} else {
-			netdev_err(vif->ndev, "Preamble Range(0~2) over\n");
-			goto unlock;
-		}
-		i++;
-	}
-	if (param->flag & SHORT_SLOT_ALLOWED) {
-		u8 slot_allowed = param->short_slot_allowed;
-
-		if (slot_allowed < 2) {
-			wid_list[i].id = WID_SHORT_SLOT_ALLOWED;
-			wid_list[i].val = (s8 *)&param->short_slot_allowed;
-			wid_list[i].type = WID_CHAR;
-			wid_list[i].size = sizeof(char);
-			hif_drv->cfg_values.short_slot_allowed = slot_allowed;
-		} else {
-			netdev_err(vif->ndev, "Short slot(2) over\n");
-			goto unlock;
-		}
-		i++;
-	}
-	if (param->flag & TXOP_PROT_DISABLE) {
-		u8 prot_disabled = param->txop_prot_disabled;
-
-		if (param->txop_prot_disabled < 2) {
-			wid_list[i].id = WID_11N_TXOP_PROT_DISABLE;
-			wid_list[i].val = (s8 *)&param->txop_prot_disabled;
-			wid_list[i].type = WID_CHAR;
-			wid_list[i].size = sizeof(char);
-			hif_drv->cfg_values.txop_prot_disabled = prot_disabled;
-		} else {
-			netdev_err(vif->ndev, "TXOP prot disable\n");
-			goto unlock;
-		}
-		i++;
-	}
-	if (param->flag & BEACON_INTERVAL) {
-		u16 beacon_interval = param->beacon_interval;
-
-		if (beacon_interval > 0) {
-			wid_list[i].id = WID_BEACON_INTERVAL;
-			wid_list[i].val = (s8 *)&param->beacon_interval;
-			wid_list[i].type = WID_SHORT;
-			wid_list[i].size = sizeof(u16);
-			hif_drv->cfg_values.beacon_interval = beacon_interval;
-		} else {
-			netdev_err(vif->ndev, "Beacon interval(1~65535)fail\n");
-			goto unlock;
-		}
-		i++;
-	}
-	if (param->flag & DTIM_PERIOD) {
-		if (param->dtim_period > 0 && param->dtim_period < 256) {
-			wid_list[i].id = WID_DTIM_PERIOD;
-			wid_list[i].val = (s8 *)&param->dtim_period;
-			wid_list[i].type = WID_CHAR;
-			wid_list[i].size = sizeof(char);
-			hif_drv->cfg_values.dtim_period = param->dtim_period;
-		} else {
-			netdev_err(vif->ndev, "DTIM range(1~255) fail\n");
-			goto unlock;
-		}
-		i++;
-	}
-	if (param->flag & SITE_SURVEY) {
-		enum site_survey enabled = param->site_survey_enabled;
-
-		if (enabled < 3) {
-			wid_list[i].id = WID_SITE_SURVEY;
-			wid_list[i].val = (s8 *)&param->site_survey_enabled;
-			wid_list[i].type = WID_CHAR;
-			wid_list[i].size = sizeof(char);
-			hif_drv->cfg_values.site_survey_enabled = enabled;
-		} else {
-			netdev_err(vif->ndev, "Site survey disable\n");
-			goto unlock;
-		}
-		i++;
-	}
-	if (param->flag & SITE_SURVEY_SCAN_TIME) {
-		u16 scan_time = param->site_survey_scan_time;
-
-		if (scan_time > 0) {
-			wid_list[i].id = WID_SITE_SURVEY_SCAN_TIME;
-			wid_list[i].val = (s8 *)&param->site_survey_scan_time;
-			wid_list[i].type = WID_SHORT;
-			wid_list[i].size = sizeof(u16);
-			hif_drv->cfg_values.site_survey_scan_time = scan_time;
-		} else {
-			netdev_err(vif->ndev, "Site scan time(1~65535) over\n");
-			goto unlock;
-		}
-		i++;
-	}
-	if (param->flag & ACTIVE_SCANTIME) {
-		u16 active_scan_time = param->active_scan_time;
-
-		if (active_scan_time > 0) {
-			wid_list[i].id = WID_ACTIVE_SCAN_TIME;
-			wid_list[i].val = (s8 *)&param->active_scan_time;
-			wid_list[i].type = WID_SHORT;
-			wid_list[i].size = sizeof(u16);
-			hif_drv->cfg_values.active_scan_time = active_scan_time;
-		} else {
-			netdev_err(vif->ndev, "Active time(1~65535) over\n");
-			goto unlock;
-		}
-		i++;
-	}
-	if (param->flag & PASSIVE_SCANTIME) {
-		u16 time = param->passive_scan_time;
-
-		if (time > 0) {
-			wid_list[i].id = WID_PASSIVE_SCAN_TIME;
-			wid_list[i].val = (s8 *)&param->passive_scan_time;
-			wid_list[i].type = WID_SHORT;
-			wid_list[i].size = sizeof(u16);
-			hif_drv->cfg_values.passive_scan_time = time;
-		} else {
-			netdev_err(vif->ndev, "Passive time(1~65535) over\n");
-			goto unlock;
-		}
-		i++;
-	}
-	if (param->flag & CURRENT_TX_RATE) {
-		enum current_tx_rate curr_tx_rate = param->curr_tx_rate;
-
-		if (curr_tx_rate == AUTORATE || curr_tx_rate == MBPS_1 ||
-		    curr_tx_rate == MBPS_2 || curr_tx_rate == MBPS_5_5 ||
-		    curr_tx_rate == MBPS_11 || curr_tx_rate == MBPS_6 ||
-		    curr_tx_rate == MBPS_9 || curr_tx_rate == MBPS_12 ||
-		    curr_tx_rate == MBPS_18 || curr_tx_rate == MBPS_24 ||
-		    curr_tx_rate == MBPS_36 || curr_tx_rate == MBPS_48 ||
-		    curr_tx_rate == MBPS_54) {
-			wid_list[i].id = WID_CURRENT_TX_RATE;
-			wid_list[i].val = (s8 *)&curr_tx_rate;
-			wid_list[i].type = WID_SHORT;
-			wid_list[i].size = sizeof(u16);
-			hif_drv->cfg_values.curr_tx_rate = (u8)curr_tx_rate;
-		} else {
-			netdev_err(vif->ndev, "out of TX rate\n");
-			goto unlock;
-		}
-		i++;
-	}
-
-	ret = wilc_send_config_pkt(vif, SET_CFG, wid_list,
-				   i, wilc_get_vif_idx(vif));
-
-	if (ret)
-		netdev_err(vif->ndev, "Error in setting CFG params\n");
-
-unlock:
-	mutex_unlock(&hif_drv->cfg_values_lock);
-	kfree(msg);
-}
-
-static int handle_scan_done(struct wilc_vif *vif, enum scan_event evt)
-{
-	int result = 0;
-	u8 abort_running_scan;
-	struct wid wid;
-	struct host_if_drv *hif_drv = vif->hif_drv;
-	struct user_scan_req *scan_req;
-
-	if (evt == SCAN_EVENT_ABORTED) {
-		abort_running_scan = 1;
-		wid.id = WID_ABORT_RUNNING_SCAN;
-		wid.type = WID_CHAR;
-		wid.val = (s8 *)&abort_running_scan;
-		wid.size = sizeof(char);
-
-		result = wilc_send_config_pkt(vif, SET_CFG, &wid, 1,
-					      wilc_get_vif_idx(vif));
-
-		if (result) {
-			netdev_err(vif->ndev, "Failed to set abort running\n");
-			result = -EFAULT;
-		}
-	}
-
-	if (!hif_drv) {
-		netdev_err(vif->ndev, "%s: hif driver is NULL\n", __func__);
-		return result;
-	}
-
-	scan_req = &hif_drv->usr_scan_req;
-	if (scan_req->scan_result) {
-		scan_req->scan_result(evt, NULL, scan_req->arg, NULL);
-		scan_req->scan_result = NULL;
-	}
-
-	return result;
-}
-
-static void handle_scan(struct work_struct *work)
-{
-	struct host_if_msg *msg = container_of(work, struct host_if_msg, work);
-	struct wilc_vif *vif = msg->vif;
-	struct scan_attr *scan_info = &msg->body.scan_info;
-	int result = 0;
-	struct wid wid_list[5];
-	u32 index = 0;
-	u32 i;
-	u8 *buffer;
-	u8 valuesize = 0;
-	u8 *hdn_ntwk_wid_val = NULL;
-	struct host_if_drv *hif_drv = vif->hif_drv;
-	struct hidden_network *hidden_net = &scan_info->hidden_network;
-
-	hif_drv->usr_scan_req.scan_result = scan_info->result;
-	hif_drv->usr_scan_req.arg = scan_info->arg;
-
-	if (hif_drv->hif_state >= HOST_IF_SCANNING &&
-	    hif_drv->hif_state < HOST_IF_CONNECTED) {
-		netdev_err(vif->ndev, "Already scan\n");
-		result = -EBUSY;
-		goto error;
-	}
-
-	if (wilc_optaining_ip || wilc_connecting) {
-		netdev_err(vif->ndev, "Don't do obss scan\n");
-		result = -EBUSY;
-		goto error;
-	}
-
-	hif_drv->usr_scan_req.ch_cnt = 0;
-
-	wid_list[index].id = WID_SSID_PROBE_REQ;
-	wid_list[index].type = WID_STR;
-
-	for (i = 0; i < hidden_net->n_ssids; i++)
-		valuesize += ((hidden_net->net_info[i].ssid_len) + 1);
-	hdn_ntwk_wid_val = kmalloc(valuesize + 1, GFP_KERNEL);
-	wid_list[index].val = hdn_ntwk_wid_val;
-	if (wid_list[index].val) {
-		buffer = wid_list[index].val;
-
-		*buffer++ = hidden_net->n_ssids;
-
-		for (i = 0; i < hidden_net->n_ssids; i++) {
-			*buffer++ = hidden_net->net_info[i].ssid_len;
-			memcpy(buffer, hidden_net->net_info[i].ssid,
-			       hidden_net->net_info[i].ssid_len);
-			buffer += hidden_net->net_info[i].ssid_len;
-		}
-
-		wid_list[index].size = (s32)(valuesize + 1);
-		index++;
-	}
-
-	wid_list[index].id = WID_INFO_ELEMENT_PROBE;
-	wid_list[index].type = WID_BIN_DATA;
-	wid_list[index].val = scan_info->ies;
-	wid_list[index].size = scan_info->ies_len;
-	index++;
-
-	wid_list[index].id = WID_SCAN_TYPE;
-	wid_list[index].type = WID_CHAR;
-	wid_list[index].size = sizeof(char);
-	wid_list[index].val = (s8 *)&scan_info->type;
-	index++;
-
-	wid_list[index].id = WID_SCAN_CHANNEL_LIST;
-	wid_list[index].type = WID_BIN_DATA;
-
-	if (scan_info->ch_freq_list &&
-	    scan_info->ch_list_len > 0) {
-		int i;
-
-		for (i = 0; i < scan_info->ch_list_len; i++) {
-			if (scan_info->ch_freq_list[i] > 0)
-				scan_info->ch_freq_list[i] -= 1;
-		}
-	}
-
-	wid_list[index].val = scan_info->ch_freq_list;
-	wid_list[index].size = scan_info->ch_list_len;
-	index++;
-
-	wid_list[index].id = WID_START_SCAN_REQ;
-	wid_list[index].type = WID_CHAR;
-	wid_list[index].size = sizeof(char);
-	wid_list[index].val = (s8 *)&scan_info->src;
-	index++;
-
-	result = wilc_send_config_pkt(vif, SET_CFG, wid_list,
-				      index,
-				      wilc_get_vif_idx(vif));
-
-	if (result)
-		netdev_err(vif->ndev, "Failed to send scan parameters\n");
-
-error:
-	if (result) {
-		del_timer(&hif_drv->scan_timer);
-		handle_scan_done(vif, SCAN_EVENT_ABORTED);
-	}
-
-	kfree(scan_info->ch_freq_list);
-	scan_info->ch_freq_list = NULL;
-
-	kfree(scan_info->ies);
-	scan_info->ies = NULL;
-	kfree(scan_info->hidden_network.net_info);
-	scan_info->hidden_network.net_info = NULL;
-
-	kfree(hdn_ntwk_wid_val);
-
-	kfree(msg);
-}
-
-u8 wilc_connected_ssid[6] = {0};
-static void handle_connect(struct work_struct *work)
-{
-	struct host_if_msg *msg = container_of(work, struct host_if_msg, work);
-	struct wilc_vif *vif = msg->vif;
-	struct connect_attr *conn_attr = &msg->body.con_info;
-	int result = 0;
-	struct wid wid_list[8];
-	u32 wid_cnt = 0, dummyval = 0;
-	u8 *cur_byte = NULL;
-	struct join_bss_param *bss_param;
-	struct host_if_drv *hif_drv = vif->hif_drv;
-
-	if (msg->vif->hif_drv->usr_scan_req.scan_result) {
-		result = wilc_enqueue_work(msg);
-		if (result)
-			goto error;
-
-		usleep_range(2 * 1000, 2 * 1000);
-		return;
-	}
-
-	if (memcmp(conn_attr->bssid, wilc_connected_ssid, ETH_ALEN) == 0) {
-		netdev_err(vif->ndev, "Discard connect request\n");
-		goto error;
-	}
-
-	bss_param = conn_attr->params;
-	if (!bss_param) {
-		netdev_err(vif->ndev, "Required BSSID not found\n");
-		result = -ENOENT;
-		goto error;
-	}
-
-	if (conn_attr->bssid) {
-		hif_drv->usr_conn_req.bssid = kmemdup(conn_attr->bssid, 6,
-						      GFP_KERNEL);
-		if (!hif_drv->usr_conn_req.bssid) {
-			result = -ENOMEM;
-			goto error;
-		}
-	}
-
-	hif_drv->usr_conn_req.ssid_len = conn_attr->ssid_len;
-	if (conn_attr->ssid) {
-		hif_drv->usr_conn_req.ssid = kmalloc(conn_attr->ssid_len + 1,
-						     GFP_KERNEL);
-		if (!hif_drv->usr_conn_req.ssid) {
-			result = -ENOMEM;
-			goto error;
-		}
-		memcpy(hif_drv->usr_conn_req.ssid,
-		       conn_attr->ssid,
-		       conn_attr->ssid_len);
-		hif_drv->usr_conn_req.ssid[conn_attr->ssid_len] = '\0';
-	}
-
-	hif_drv->usr_conn_req.ies_len = conn_attr->ies_len;
-	if (conn_attr->ies) {
-		hif_drv->usr_conn_req.ies = kmemdup(conn_attr->ies,
-						    conn_attr->ies_len,
-						    GFP_KERNEL);
-		if (!hif_drv->usr_conn_req.ies) {
-			result = -ENOMEM;
-			goto error;
-		}
-	}
-
-	hif_drv->usr_conn_req.security = conn_attr->security;
-	hif_drv->usr_conn_req.auth_type = conn_attr->auth_type;
-	hif_drv->usr_conn_req.conn_result = conn_attr->result;
-	hif_drv->usr_conn_req.arg = conn_attr->arg;
-
-	wid_list[wid_cnt].id = WID_SUCCESS_FRAME_COUNT;
-	wid_list[wid_cnt].type = WID_INT;
-	wid_list[wid_cnt].size = sizeof(u32);
-	wid_list[wid_cnt].val = (s8 *)(&(dummyval));
-	wid_cnt++;
-
-	wid_list[wid_cnt].id = WID_RECEIVED_FRAGMENT_COUNT;
-	wid_list[wid_cnt].type = WID_INT;
-	wid_list[wid_cnt].size = sizeof(u32);
-	wid_list[wid_cnt].val = (s8 *)(&(dummyval));
-	wid_cnt++;
-
-	wid_list[wid_cnt].id = WID_FAILED_COUNT;
-	wid_list[wid_cnt].type = WID_INT;
-	wid_list[wid_cnt].size = sizeof(u32);
-	wid_list[wid_cnt].val = (s8 *)(&(dummyval));
-	wid_cnt++;
+	struct wilc_conn_info *conn_attr = &hif_drv->conn_info;
+	struct wilc_join_bss_param *bss_param = conn_attr->param;
 
 	wid_list[wid_cnt].id = WID_INFO_ELEMENT_ASSOCIATE;
 	wid_list[wid_cnt].type = WID_BIN_DATA;
-	wid_list[wid_cnt].val = hif_drv->usr_conn_req.ies;
-	wid_list[wid_cnt].size = hif_drv->usr_conn_req.ies_len;
+	wid_list[wid_cnt].val = conn_attr->req_ies;
+	wid_list[wid_cnt].size = conn_attr->req_ies_len;
 	wid_cnt++;
 
 	wid_list[wid_cnt].id = WID_11I_MODE;
 	wid_list[wid_cnt].type = WID_CHAR;
 	wid_list[wid_cnt].size = sizeof(char);
-	wid_list[wid_cnt].val = (s8 *)&hif_drv->usr_conn_req.security;
+	wid_list[wid_cnt].val = (s8 *)&conn_attr->security;
 	wid_cnt++;
 
 	wid_list[wid_cnt].id = WID_AUTH_TYPE;
 	wid_list[wid_cnt].type = WID_CHAR;
 	wid_list[wid_cnt].size = sizeof(char);
-	wid_list[wid_cnt].val = (s8 *)&hif_drv->usr_conn_req.auth_type;
+	wid_list[wid_cnt].val = (s8 *)&conn_attr->auth_type;
 	wid_cnt++;
 
 	wid_list[wid_cnt].id = WID_JOIN_REQ_EXTENDED;
 	wid_list[wid_cnt].type = WID_STR;
-	wid_list[wid_cnt].size = 112;
-	wid_list[wid_cnt].val = kmalloc(wid_list[wid_cnt].size, GFP_KERNEL);
-
-	if (!wid_list[wid_cnt].val) {
-		result = -EFAULT;
-		goto error;
-	}
-
-	cur_byte = wid_list[wid_cnt].val;
-
-	if (conn_attr->ssid) {
-		memcpy(cur_byte, conn_attr->ssid, conn_attr->ssid_len);
-		cur_byte[conn_attr->ssid_len] = '\0';
-	}
-	cur_byte += MAX_SSID_LEN;
-	*(cur_byte++) = INFRASTRUCTURE;
-
-	if (conn_attr->ch >= 1 && conn_attr->ch <= 14) {
-		*(cur_byte++) = conn_attr->ch;
-	} else {
-		netdev_err(vif->ndev, "Channel out of range\n");
-		*(cur_byte++) = 0xFF;
-	}
-	*(cur_byte++)  = (bss_param->cap_info) & 0xFF;
-	*(cur_byte++)  = ((bss_param->cap_info) >> 8) & 0xFF;
-
-	if (conn_attr->bssid)
-		memcpy(cur_byte, conn_attr->bssid, 6);
-	cur_byte += 6;
-
-	if (conn_attr->bssid)
-		memcpy(cur_byte, conn_attr->bssid, 6);
-	cur_byte += 6;
-
-	*(cur_byte++)  = (bss_param->beacon_period) & 0xFF;
-	*(cur_byte++)  = ((bss_param->beacon_period) >> 8) & 0xFF;
-	*(cur_byte++)  =  bss_param->dtim_period;
-
-	memcpy(cur_byte, bss_param->supp_rates, MAX_RATES_SUPPORTED + 1);
-	cur_byte += (MAX_RATES_SUPPORTED + 1);
-
-	*(cur_byte++)  =  bss_param->wmm_cap;
-	*(cur_byte++)  = bss_param->uapsd_cap;
-
-	*(cur_byte++)  = bss_param->ht_capable;
-	hif_drv->usr_conn_req.ht_capable = bss_param->ht_capable;
-
-	*(cur_byte++)  =  bss_param->rsn_found;
-	*(cur_byte++)  =  bss_param->rsn_grp_policy;
-	*(cur_byte++) =  bss_param->mode_802_11i;
-
-	memcpy(cur_byte, bss_param->rsn_pcip_policy,
-	       sizeof(bss_param->rsn_pcip_policy));
-	cur_byte += sizeof(bss_param->rsn_pcip_policy);
-
-	memcpy(cur_byte, bss_param->rsn_auth_policy,
-	       sizeof(bss_param->rsn_auth_policy));
-	cur_byte += sizeof(bss_param->rsn_auth_policy);
-
-	memcpy(cur_byte, bss_param->rsn_cap, sizeof(bss_param->rsn_cap));
-	cur_byte += sizeof(bss_param->rsn_cap);
-
-	*(cur_byte++) = REAL_JOIN_REQ;
-	*(cur_byte++) = bss_param->noa_enabled;
-
-	if (bss_param->noa_enabled) {
-		*(cur_byte++) = (bss_param->tsf) & 0xFF;
-		*(cur_byte++) = ((bss_param->tsf) >> 8) & 0xFF;
-		*(cur_byte++) = ((bss_param->tsf) >> 16) & 0xFF;
-		*(cur_byte++) = ((bss_param->tsf) >> 24) & 0xFF;
-
-		*(cur_byte++) = bss_param->opp_enabled;
-		*(cur_byte++) = bss_param->idx;
-
-		if (bss_param->opp_enabled)
-			*(cur_byte++) = bss_param->ct_window;
-
-		*(cur_byte++) = bss_param->cnt;
-
-		memcpy(cur_byte, bss_param->duration,
-		       sizeof(bss_param->duration));
-		cur_byte += sizeof(bss_param->duration);
-
-		memcpy(cur_byte, bss_param->interval,
-		       sizeof(bss_param->interval));
-		cur_byte += sizeof(bss_param->interval);
-
-		memcpy(cur_byte, bss_param->start_time,
-		       sizeof(bss_param->start_time));
-		cur_byte += sizeof(bss_param->start_time);
-	}
-
-	cur_byte = wid_list[wid_cnt].val;
+	wid_list[wid_cnt].size = sizeof(*bss_param);
+	wid_list[wid_cnt].val = (u8 *)bss_param;
 	wid_cnt++;
 
-	if (conn_attr->bssid)
-		memcpy(wilc_connected_ssid,
-		       conn_attr->bssid, ETH_ALEN);
-
-	result = wilc_send_config_pkt(vif, SET_CFG, wid_list,
+	result = wilc_send_config_pkt(vif, WILC_SET_CFG, wid_list,
 				      wid_cnt,
 				      wilc_get_vif_idx(vif));
 	if (result) {
 		netdev_err(vif->ndev, "failed to send config packet\n");
-		result = -EFAULT;
 		goto error;
 	} else {
 		hif_drv->hif_state = HOST_IF_WAITING_CONN_RESP;
 	}
 
+	return 0;
+
 error:
-	if (result) {
-		struct connect_info conn_info;
-
-		del_timer(&hif_drv->connect_timer);
-
-		memset(&conn_info, 0, sizeof(struct connect_info));
-
-		if (conn_attr->result) {
-			if (conn_attr->bssid)
-				memcpy(conn_info.bssid, conn_attr->bssid, 6);
-
-			if (conn_attr->ies) {
-				conn_info.req_ies_len = conn_attr->ies_len;
-				conn_info.req_ies = kmalloc(conn_attr->ies_len,
-							    GFP_KERNEL);
-				memcpy(conn_info.req_ies,
-				       conn_attr->ies,
-				       conn_attr->ies_len);
-			}
-
-			conn_attr->result(CONN_DISCONN_EVENT_CONN_RESP,
-					  &conn_info, MAC_STATUS_DISCONNECTED,
-					  NULL, conn_attr->arg);
-			hif_drv->hif_state = HOST_IF_IDLE;
-			kfree(conn_info.req_ies);
-			conn_info.req_ies = NULL;
-
-		} else {
-			netdev_err(vif->ndev, "Connect callback is NULL\n");
-		}
-	}
-
-	kfree(conn_attr->bssid);
-	conn_attr->bssid = NULL;
-
-	kfree(conn_attr->ssid);
-	conn_attr->ssid = NULL;
-
-	kfree(conn_attr->ies);
-	conn_attr->ies = NULL;
-
-	kfree(cur_byte);
-	kfree(msg);
+
+	kfree(conn_attr->req_ies);
+	conn_attr->req_ies = NULL;
+
+	return result;
 }
 
 static void handle_connect_timeout(struct work_struct *work)
@@ -1215,7 +393,6 @@
 	struct host_if_msg *msg = container_of(work, struct host_if_msg, work);
 	struct wilc_vif *vif = msg->vif;
 	int result;
-	struct connect_info info;
 	struct wid wid;
 	u16 dummy_reason_code = 0;
 	struct host_if_drv *hif_drv = vif->hif_drv;
@@ -1227,31 +404,11 @@
 
 	hif_drv->hif_state = HOST_IF_IDLE;
 
-	memset(&info, 0, sizeof(struct connect_info));
-
-	if (hif_drv->usr_conn_req.conn_result) {
-		if (hif_drv->usr_conn_req.bssid) {
-			memcpy(info.bssid,
-			       hif_drv->usr_conn_req.bssid, 6);
-		}
-
-		if (hif_drv->usr_conn_req.ies) {
-			info.req_ies_len = hif_drv->usr_conn_req.ies_len;
-			info.req_ies = kmemdup(hif_drv->usr_conn_req.ies,
-					       hif_drv->usr_conn_req.ies_len,
-					       GFP_KERNEL);
-			if (!info.req_ies)
-				goto out;
-		}
-
-		hif_drv->usr_conn_req.conn_result(CONN_DISCONN_EVENT_CONN_RESP,
-						  &info,
-						  MAC_STATUS_DISCONNECTED,
-						  NULL,
-						  hif_drv->usr_conn_req.arg);
-
-		kfree(info.req_ies);
-		info.req_ies = NULL;
+	if (hif_drv->conn_info.conn_result) {
+		hif_drv->conn_info.conn_result(CONN_DISCONN_EVENT_CONN_RESP,
+					       WILC_MAC_STATUS_DISCONNECTED,
+					       hif_drv->conn_info.arg);
+
 	} else {
 		netdev_err(vif->ndev, "%s: conn_result is NULL\n", __func__);
 	}
@@ -1261,188 +418,143 @@
 	wid.val = (s8 *)&dummy_reason_code;
 	wid.size = sizeof(char);
 
-	result = wilc_send_config_pkt(vif, SET_CFG, &wid, 1,
+	result = wilc_send_config_pkt(vif, WILC_SET_CFG, &wid, 1,
 				      wilc_get_vif_idx(vif));
 	if (result)
 		netdev_err(vif->ndev, "Failed to send disconnect\n");
 
-	hif_drv->usr_conn_req.ssid_len = 0;
-	kfree(hif_drv->usr_conn_req.ssid);
-	hif_drv->usr_conn_req.ssid = NULL;
-	kfree(hif_drv->usr_conn_req.bssid);
-	hif_drv->usr_conn_req.bssid = NULL;
-	hif_drv->usr_conn_req.ies_len = 0;
-	kfree(hif_drv->usr_conn_req.ies);
-	hif_drv->usr_conn_req.ies = NULL;
-
-	eth_zero_addr(wilc_connected_ssid);
+	hif_drv->conn_info.req_ies_len = 0;
+	kfree(hif_drv->conn_info.req_ies);
+	hif_drv->conn_info.req_ies = NULL;
 
 out:
 	kfree(msg);
 }
 
-static void host_int_fill_join_bss_param(struct join_bss_param *param, u8 *ies,
-					 u16 *out_index, u8 *pcipher_tc,
-					 u8 *auth_total_cnt, u32 tsf_lo,
-					 u8 *rates_no)
-{
-	u8 ext_rates_no;
-	u16 offset;
-	u8 pcipher_cnt;
-	u8 auth_cnt;
-	u8 i, j;
-	u16 index = *out_index;
-
-	if (ies[index] == WLAN_EID_SUPP_RATES) {
-		*rates_no = ies[index + 1];
-		param->supp_rates[0] = *rates_no;
-		index += 2;
-
-		for (i = 0; i < *rates_no; i++)
-			param->supp_rates[i + 1] = ies[index + i];
-
-		index += *rates_no;
-	} else if (ies[index] == WLAN_EID_EXT_SUPP_RATES) {
-		ext_rates_no = ies[index + 1];
-		if (ext_rates_no > (MAX_RATES_SUPPORTED - *rates_no))
-			param->supp_rates[0] = MAX_RATES_SUPPORTED;
-		else
-			param->supp_rates[0] += ext_rates_no;
-		index += 2;
-		for (i = 0; i < (param->supp_rates[0] - *rates_no); i++)
-			param->supp_rates[*rates_no + i + 1] = ies[index + i];
-
-		index += ext_rates_no;
-	} else if (ies[index] == WLAN_EID_HT_CAPABILITY) {
-		param->ht_capable = true;
-		index += ies[index + 1] + 2;
-	} else if ((ies[index] == WLAN_EID_VENDOR_SPECIFIC) &&
-		   (ies[index + 2] == 0x00) && (ies[index + 3] == 0x50) &&
-		   (ies[index + 4] == 0xF2) && (ies[index + 5] == 0x02) &&
-		   ((ies[index + 6] == 0x00) || (ies[index + 6] == 0x01)) &&
-		   (ies[index + 7] == 0x01)) {
-		param->wmm_cap = true;
-
-		if (ies[index + 8] & BIT(7))
-			param->uapsd_cap = true;
-		index += ies[index + 1] + 2;
-	} else if ((ies[index] == WLAN_EID_VENDOR_SPECIFIC) &&
-		 (ies[index + 2] == 0x50) && (ies[index + 3] == 0x6f) &&
-		 (ies[index + 4] == 0x9a) &&
-		 (ies[index + 5] == 0x09) && (ies[index + 6] == 0x0c)) {
-		u16 p2p_cnt;
-
-		param->tsf = tsf_lo;
-		param->noa_enabled = 1;
-		param->idx = ies[index + 9];
-
-		if (ies[index + 10] & BIT(7)) {
-			param->opp_enabled = 1;
-			param->ct_window = ies[index + 10];
-		} else {
-			param->opp_enabled = 0;
-		}
-
-		param->cnt = ies[index + 11];
-		p2p_cnt = index + 12;
-
-		memcpy(param->duration, ies + p2p_cnt, 4);
-		p2p_cnt += 4;
-
-		memcpy(param->interval, ies + p2p_cnt, 4);
-		p2p_cnt += 4;
-
-		memcpy(param->start_time, ies + p2p_cnt, 4);
-
-		index += ies[index + 1] + 2;
-	} else if ((ies[index] == WLAN_EID_RSN) ||
-		 ((ies[index] == WLAN_EID_VENDOR_SPECIFIC) &&
-		  (ies[index + 2] == 0x00) &&
-		  (ies[index + 3] == 0x50) && (ies[index + 4] == 0xF2) &&
-		  (ies[index + 5] == 0x01))) {
-		u16 rsn_idx = index;
-
-		if (ies[rsn_idx] == WLAN_EID_RSN) {
-			param->mode_802_11i = 2;
-		} else {
-			if (param->mode_802_11i == 0)
-				param->mode_802_11i = 1;
-			rsn_idx += 4;
-		}
-
-		rsn_idx += 7;
-		param->rsn_grp_policy = ies[rsn_idx];
-		rsn_idx++;
-		offset = ies[rsn_idx] * 4;
-		pcipher_cnt = (ies[rsn_idx] > 3) ? 3 : ies[rsn_idx];
-		rsn_idx += 2;
-
-		i = *pcipher_tc;
-		j = 0;
-		for (; i < (pcipher_cnt + *pcipher_tc) && i < 3; i++, j++) {
-			u8 *policy =  &param->rsn_pcip_policy[i];
-
-			*policy = ies[rsn_idx + ((j + 1) * 4) - 1];
-		}
-
-		*pcipher_tc += pcipher_cnt;
-		rsn_idx += offset;
-
-		offset = ies[rsn_idx] * 4;
-
-		auth_cnt = (ies[rsn_idx] > 3) ? 3 : ies[rsn_idx];
-		rsn_idx += 2;
-		i = *auth_total_cnt;
-		j = 0;
-		for (; i < (*auth_total_cnt + auth_cnt); i++, j++) {
-			u8 *policy =  &param->rsn_auth_policy[i];
-
-			*policy = ies[rsn_idx + ((j + 1) * 4) - 1];
-		}
-
-		*auth_total_cnt += auth_cnt;
-		rsn_idx += offset;
-
-		if (ies[index] == WLAN_EID_RSN) {
-			param->rsn_cap[0] = ies[rsn_idx];
-			param->rsn_cap[1] = ies[rsn_idx + 1];
-			rsn_idx += 2;
-		}
-		param->rsn_found = true;
-		index += ies[index + 1] + 2;
-	} else {
-		index += ies[index + 1] + 2;
-	}
-
-	*out_index = index;
-}
-
-static void *host_int_parse_join_bss_param(struct network_info *info)
-{
-	struct join_bss_param *param;
-	u16 index = 0;
-	u8 rates_no = 0;
-	u8 pcipher_total_cnt = 0;
-	u8 auth_total_cnt = 0;
+void *wilc_parse_join_bss_param(struct cfg80211_bss *bss,
+				struct cfg80211_crypto_settings *crypto)
+{
+	struct wilc_join_bss_param *param;
+	struct ieee80211_p2p_noa_attr noa_attr;
+	u8 rates_len = 0;
+	const u8 *tim_elm, *ssid_elm, *rates_ie, *supp_rates_ie;
+	const u8 *ht_ie, *wpa_ie, *wmm_ie, *rsn_ie;
+	int ret;
+	const struct cfg80211_bss_ies *ies = rcu_dereference(bss->ies);
 
 	param = kzalloc(sizeof(*param), GFP_KERNEL);
 	if (!param)
 		return NULL;
 
-	param->dtim_period = info->dtim_period;
-	param->beacon_period = info->beacon_period;
-	param->cap_info = info->cap_info;
-	memcpy(param->bssid, info->bssid, 6);
-	memcpy((u8 *)param->ssid, info->ssid, info->ssid_len + 1);
-	param->ssid_len = info->ssid_len;
-	memset(param->rsn_pcip_policy, 0xFF, 3);
-	memset(param->rsn_auth_policy, 0xFF, 3);
-
-	while (index < info->ies_len)
-		host_int_fill_join_bss_param(param, info->ies, &index,
-					     &pcipher_total_cnt,
-					     &auth_total_cnt, info->tsf_lo,
-					     &rates_no);
+	param->beacon_period = cpu_to_le16(bss->beacon_interval);
+	param->cap_info = cpu_to_le16(bss->capability);
+	param->bss_type = WILC_FW_BSS_TYPE_INFRA;
+	param->ch = ieee80211_frequency_to_channel(bss->channel->center_freq);
+	ether_addr_copy(param->bssid, bss->bssid);
+
+	ssid_elm = cfg80211_find_ie(WLAN_EID_SSID, ies->data, ies->len);
+	if (ssid_elm) {
+		if (ssid_elm[1] <= IEEE80211_MAX_SSID_LEN)
+			memcpy(param->ssid, ssid_elm + 2, ssid_elm[1]);
+	}
+
+	tim_elm = cfg80211_find_ie(WLAN_EID_TIM, ies->data, ies->len);
+	if (tim_elm && tim_elm[1] >= 2)
+		param->dtim_period = tim_elm[3];
+
+	memset(param->p_suites, 0xFF, 3);
+	memset(param->akm_suites, 0xFF, 3);
+
+	rates_ie = cfg80211_find_ie(WLAN_EID_SUPP_RATES, ies->data, ies->len);
+	if (rates_ie) {
+		rates_len = rates_ie[1];
+		param->supp_rates[0] = rates_len;
+		memcpy(&param->supp_rates[1], rates_ie + 2, rates_len);
+	}
+
+	supp_rates_ie = cfg80211_find_ie(WLAN_EID_EXT_SUPP_RATES, ies->data,
+					 ies->len);
+	if (supp_rates_ie) {
+		if (supp_rates_ie[1] > (WILC_MAX_RATES_SUPPORTED - rates_len))
+			param->supp_rates[0] = WILC_MAX_RATES_SUPPORTED;
+		else
+			param->supp_rates[0] += supp_rates_ie[1];
+
+		memcpy(&param->supp_rates[rates_len + 1], supp_rates_ie + 2,
+		       (param->supp_rates[0] - rates_len));
+	}
+
+	ht_ie = cfg80211_find_ie(WLAN_EID_HT_CAPABILITY, ies->data, ies->len);
+	if (ht_ie)
+		param->ht_capable = true;
+
+	ret = cfg80211_get_p2p_attr(ies->data, ies->len,
+				    IEEE80211_P2P_ATTR_ABSENCE_NOTICE,
+				    (u8 *)&noa_attr, sizeof(noa_attr));
+	if (ret > 0) {
+		param->tsf_lo = cpu_to_le32(ies->tsf);
+		param->noa_enabled = 1;
+		param->idx = noa_attr.index;
+		if (noa_attr.oppps_ctwindow & IEEE80211_P2P_OPPPS_ENABLE_BIT) {
+			param->opp_enabled = 1;
+			param->opp_en.ct_window = noa_attr.oppps_ctwindow;
+			param->opp_en.cnt = noa_attr.desc[0].count;
+			param->opp_en.duration = noa_attr.desc[0].duration;
+			param->opp_en.interval = noa_attr.desc[0].interval;
+			param->opp_en.start_time = noa_attr.desc[0].start_time;
+		} else {
+			param->opp_enabled = 0;
+			param->opp_dis.cnt = noa_attr.desc[0].count;
+			param->opp_dis.duration = noa_attr.desc[0].duration;
+			param->opp_dis.interval = noa_attr.desc[0].interval;
+			param->opp_dis.start_time = noa_attr.desc[0].start_time;
+		}
+	}
+	wmm_ie = cfg80211_find_vendor_ie(WLAN_OUI_MICROSOFT,
+					 WLAN_OUI_TYPE_MICROSOFT_WMM,
+					 ies->data, ies->len);
+	if (wmm_ie) {
+		struct ieee80211_wmm_param_ie *ie;
+
+		ie = (struct ieee80211_wmm_param_ie *)wmm_ie;
+		if ((ie->oui_subtype == 0 || ie->oui_subtype == 1) &&
+		    ie->version == 1) {
+			param->wmm_cap = true;
+			if (ie->qos_info & BIT(7))
+				param->uapsd_cap = true;
+		}
+	}
+
+	wpa_ie = cfg80211_find_vendor_ie(WLAN_OUI_MICROSOFT,
+					 WLAN_OUI_TYPE_MICROSOFT_WPA,
+					 ies->data, ies->len);
+	if (wpa_ie) {
+		param->mode_802_11i = 1;
+		param->rsn_found = true;
+	}
+
+	rsn_ie = cfg80211_find_ie(WLAN_EID_RSN, ies->data, ies->len);
+	if (rsn_ie) {
+		int offset = 8;
+
+		param->mode_802_11i = 2;
+		param->rsn_found = true;
+		//extract RSN capabilities
+		offset += (rsn_ie[offset] * 4) + 2;
+		offset += (rsn_ie[offset] * 4) + 2;
+		memcpy(param->rsn_cap, &rsn_ie[offset], 2);
+	}
+
+	if (param->rsn_found) {
+		int i;
+
+		param->rsn_grp_policy = crypto->cipher_group & 0xFF;
+		for (i = 0; i < crypto->n_ciphers_pairwise && i < 3; i++)
+			param->p_suites[i] = crypto->ciphers_pairwise[i] & 0xFF;
+
+		for (i = 0; i < crypto->n_akm_suites && i < 3; i++)
+			param->akm_suites[i] = crypto->akm_suites[i] & 0xFF;
+	}
 
 	return (void *)param;
 }
@@ -1450,76 +562,42 @@
 static void handle_rcvd_ntwrk_info(struct work_struct *work)
 {
 	struct host_if_msg *msg = container_of(work, struct host_if_msg, work);
-	struct wilc_vif *vif = msg->vif;
-	struct rcvd_net_info *rcvd_info = &msg->body.net_info;
-	u32 i;
-	bool found;
-	struct network_info *info = NULL;
-	void *params;
-	struct host_if_drv *hif_drv = vif->hif_drv;
-	struct user_scan_req *scan_req = &hif_drv->usr_scan_req;
-
-	found = true;
-
-	if (!scan_req->scan_result)
+	struct wilc_rcvd_net_info *rcvd_info = &msg->body.net_info;
+	struct wilc_user_scan_req *scan_req = &msg->vif->hif_drv->usr_scan_req;
+	const u8 *ch_elm;
+	u8 *ies;
+	int ies_len;
+	size_t offset;
+
+	if (ieee80211_is_probe_resp(rcvd_info->mgmt->frame_control))
+		offset = offsetof(struct ieee80211_mgmt, u.probe_resp.variable);
+	else if (ieee80211_is_beacon(rcvd_info->mgmt->frame_control))
+		offset = offsetof(struct ieee80211_mgmt, u.beacon.variable);
+	else
 		goto done;
 
-	wilc_parse_network_info(rcvd_info->buffer, &info);
-	if (!info || !scan_req->scan_result) {
-		netdev_err(vif->ndev, "%s: info or scan result NULL\n",
-			   __func__);
+	ies = rcvd_info->mgmt->u.beacon.variable;
+	ies_len = rcvd_info->frame_len - offset;
+	if (ies_len <= 0)
 		goto done;
-	}
-
-	for (i = 0; i < scan_req->ch_cnt; i++) {
-		if (memcmp(scan_req->net_info[i].bssid, info->bssid, 6) == 0) {
-			if (info->rssi <= scan_req->net_info[i].rssi) {
-				goto done;
-			} else {
-				scan_req->net_info[i].rssi = info->rssi;
-				found = false;
-				break;
-			}
-		}
-	}
-
-	if (found) {
-		if (scan_req->ch_cnt < MAX_NUM_SCANNED_NETWORKS) {
-			scan_req->net_info[scan_req->ch_cnt].rssi = info->rssi;
-
-			memcpy(scan_req->net_info[scan_req->ch_cnt].bssid,
-			       info->bssid, 6);
-
-			scan_req->ch_cnt++;
-
-			info->new_network = true;
-			params = host_int_parse_join_bss_param(info);
-
-			scan_req->scan_result(SCAN_EVENT_NETWORK_FOUND, info,
-					       scan_req->arg, params);
-		}
-	} else {
-		info->new_network = false;
-		scan_req->scan_result(SCAN_EVENT_NETWORK_FOUND, info,
-				      scan_req->arg, NULL);
-	}
+
+	ch_elm = cfg80211_find_ie(WLAN_EID_DS_PARAMS, ies, ies_len);
+	if (ch_elm && ch_elm[1] > 0)
+		rcvd_info->ch = ch_elm[2];
+
+	if (scan_req->scan_result)
+		scan_req->scan_result(SCAN_EVENT_NETWORK_FOUND, rcvd_info,
+				      scan_req->arg);
 
 done:
-	kfree(rcvd_info->buffer);
-	rcvd_info->buffer = NULL;
-
-	if (info) {
-		kfree(info->ies);
-		kfree(info);
-	}
-
+	kfree(rcvd_info->mgmt);
 	kfree(msg);
 }
 
-static s32 host_int_get_assoc_res_info(struct wilc_vif *vif,
-				       u8 *assoc_resp_info,
-				       u32 max_assoc_resp_info_len,
-				       u32 *rcvd_assoc_resp_info_len)
+static void host_int_get_assoc_res_info(struct wilc_vif *vif,
+					u8 *assoc_resp_info,
+					u32 max_assoc_resp_info_len,
+					u32 *rcvd_assoc_resp_info_len)
 {
 	int result;
 	struct wid wid;
@@ -1529,53 +607,60 @@
 	wid.val = assoc_resp_info;
 	wid.size = max_assoc_resp_info_len;
 
-	result = wilc_send_config_pkt(vif, GET_CFG, &wid, 1,
+	result = wilc_send_config_pkt(vif, WILC_GET_CFG, &wid, 1,
 				      wilc_get_vif_idx(vif));
 	if (result) {
 		*rcvd_assoc_resp_info_len = 0;
 		netdev_err(vif->ndev, "Failed to send association response\n");
-		return -EINVAL;
+		return;
 	}
 
 	*rcvd_assoc_resp_info_len = wid.size;
-	return result;
-}
-
-static inline void host_int_free_user_conn_req(struct host_if_drv *hif_drv)
-{
-	hif_drv->usr_conn_req.ssid_len = 0;
-	kfree(hif_drv->usr_conn_req.ssid);
-	hif_drv->usr_conn_req.ssid = NULL;
-	kfree(hif_drv->usr_conn_req.bssid);
-	hif_drv->usr_conn_req.bssid = NULL;
-	hif_drv->usr_conn_req.ies_len = 0;
-	kfree(hif_drv->usr_conn_req.ies);
-	hif_drv->usr_conn_req.ies = NULL;
+}
+
+static s32 wilc_parse_assoc_resp_info(u8 *buffer, u32 buffer_len,
+				      struct wilc_conn_info *ret_conn_info)
+{
+	u8 *ies;
+	u16 ies_len;
+	struct assoc_resp *res = (struct assoc_resp *)buffer;
+
+	ret_conn_info->status = le16_to_cpu(res->status_code);
+	if (ret_conn_info->status == WLAN_STATUS_SUCCESS) {
+		ies = &buffer[sizeof(*res)];
+		ies_len = buffer_len - sizeof(*res);
+
+		ret_conn_info->resp_ies = kmemdup(ies, ies_len, GFP_KERNEL);
+		if (!ret_conn_info->resp_ies)
+			return -ENOMEM;
+
+		ret_conn_info->resp_ies_len = ies_len;
+	}
+
+	return 0;
 }
 
 static inline void host_int_parse_assoc_resp_info(struct wilc_vif *vif,
 						  u8 mac_status)
 {
-	struct connect_info conn_info;
 	struct host_if_drv *hif_drv = vif->hif_drv;
-
-	memset(&conn_info, 0, sizeof(struct connect_info));
-
-	if (mac_status == MAC_STATUS_CONNECTED) {
+	struct wilc_conn_info *conn_info = &hif_drv->conn_info;
+
+	if (mac_status == WILC_MAC_STATUS_CONNECTED) {
 		u32 assoc_resp_info_len;
 
-		memset(rcv_assoc_resp, 0, MAX_ASSOC_RESP_FRAME_SIZE);
-
-		host_int_get_assoc_res_info(vif, rcv_assoc_resp,
-					    MAX_ASSOC_RESP_FRAME_SIZE,
+		memset(hif_drv->assoc_resp, 0, WILC_MAX_ASSOC_RESP_FRAME_SIZE);
+
+		host_int_get_assoc_res_info(vif, hif_drv->assoc_resp,
+					    WILC_MAX_ASSOC_RESP_FRAME_SIZE,
 					    &assoc_resp_info_len);
 
 		if (assoc_resp_info_len != 0) {
 			s32 err = 0;
 
-			err = wilc_parse_assoc_resp_info(rcv_assoc_resp,
+			err = wilc_parse_assoc_resp_info(hif_drv->assoc_resp,
 							 assoc_resp_info_len,
-							 &conn_info);
+							 conn_info);
 			if (err)
 				netdev_err(vif->ndev,
 					   "wilc_parse_assoc_resp_info() returned error %d\n",
@@ -1583,90 +668,57 @@
 		}
 	}
 
-	if (mac_status == MAC_STATUS_CONNECTED &&
-	    conn_info.status != WLAN_STATUS_SUCCESS) {
-		netdev_err(vif->ndev,
-			   "Received MAC status is MAC_STATUS_CONNECTED, Assoc Resp is not SUCCESS\n");
-		eth_zero_addr(wilc_connected_ssid);
-	} else if (mac_status == MAC_STATUS_DISCONNECTED)    {
-		netdev_err(vif->ndev, "Received MAC status is MAC_STATUS_DISCONNECTED\n");
-		eth_zero_addr(wilc_connected_ssid);
-	}
-
-	if (hif_drv->usr_conn_req.bssid) {
-		memcpy(conn_info.bssid, hif_drv->usr_conn_req.bssid, 6);
-
-		if (mac_status == MAC_STATUS_CONNECTED &&
-		    conn_info.status == WLAN_STATUS_SUCCESS) {
-			memcpy(hif_drv->assoc_bssid,
-			       hif_drv->usr_conn_req.bssid, ETH_ALEN);
-		}
-	}
-
-	if (hif_drv->usr_conn_req.ies) {
-		conn_info.req_ies = kmemdup(hif_drv->usr_conn_req.ies,
-					    hif_drv->usr_conn_req.ies_len,
-					    GFP_KERNEL);
-		if (conn_info.req_ies)
-			conn_info.req_ies_len = hif_drv->usr_conn_req.ies_len;
-	}
-
 	del_timer(&hif_drv->connect_timer);
-	hif_drv->usr_conn_req.conn_result(CONN_DISCONN_EVENT_CONN_RESP,
-					  &conn_info, mac_status, NULL,
-					  hif_drv->usr_conn_req.arg);
-
-	if (mac_status == MAC_STATUS_CONNECTED &&
-	    conn_info.status == WLAN_STATUS_SUCCESS) {
+	conn_info->conn_result(CONN_DISCONN_EVENT_CONN_RESP, mac_status,
+			       hif_drv->conn_info.arg);
+
+	if (mac_status == WILC_MAC_STATUS_CONNECTED &&
+	    conn_info->status == WLAN_STATUS_SUCCESS) {
+		ether_addr_copy(hif_drv->assoc_bssid, conn_info->bssid);
 		wilc_set_power_mgmt(vif, 0, 0);
 
 		hif_drv->hif_state = HOST_IF_CONNECTED;
 
-		wilc_optaining_ip = true;
-		mod_timer(&wilc_during_ip_timer,
+		vif->obtaining_ip = true;
+		mod_timer(&vif->during_ip_timer,
 			  jiffies + msecs_to_jiffies(10000));
 	} else {
 		hif_drv->hif_state = HOST_IF_IDLE;
 	}
 
-	kfree(conn_info.resp_ies);
-	conn_info.resp_ies = NULL;
-
-	kfree(conn_info.req_ies);
-	conn_info.req_ies = NULL;
-	host_int_free_user_conn_req(hif_drv);
+	kfree(conn_info->resp_ies);
+	conn_info->resp_ies = NULL;
+	conn_info->resp_ies_len = 0;
+
+	kfree(conn_info->req_ies);
+	conn_info->req_ies = NULL;
+	conn_info->req_ies_len = 0;
 }
 
 static inline void host_int_handle_disconnect(struct wilc_vif *vif)
 {
-	struct disconnect_info disconn_info;
 	struct host_if_drv *hif_drv = vif->hif_drv;
-	wilc_connect_result conn_result = hif_drv->usr_conn_req.conn_result;
-
-	memset(&disconn_info, 0, sizeof(struct disconnect_info));
 
 	if (hif_drv->usr_scan_req.scan_result) {
 		del_timer(&hif_drv->scan_timer);
 		handle_scan_done(vif, SCAN_EVENT_ABORTED);
 	}
 
-	disconn_info.reason = 0;
-	disconn_info.ie = NULL;
-	disconn_info.ie_len = 0;
-
-	if (conn_result) {
-		wilc_optaining_ip = false;
+	if (hif_drv->conn_info.conn_result) {
+		vif->obtaining_ip = false;
 		wilc_set_power_mgmt(vif, 0, 0);
 
-		conn_result(CONN_DISCONN_EVENT_DISCONN_NOTIF, NULL, 0,
-			    &disconn_info, hif_drv->usr_conn_req.arg);
+		hif_drv->conn_info.conn_result(CONN_DISCONN_EVENT_DISCONN_NOTIF,
+					       0, hif_drv->conn_info.arg);
 	} else {
 		netdev_err(vif->ndev, "%s: conn_result is NULL\n", __func__);
 	}
 
 	eth_zero_addr(hif_drv->assoc_bssid);
 
-	host_int_free_user_conn_req(hif_drv);
+	hif_drv->conn_info.req_ies_len = 0;
+	kfree(hif_drv->conn_info.req_ies);
+	hif_drv->conn_info.req_ies = NULL;
 	hif_drv->hif_state = HOST_IF_IDLE;
 }
 
@@ -1674,326 +726,40 @@
 {
 	struct host_if_msg *msg = container_of(work, struct host_if_msg, work);
 	struct wilc_vif *vif = msg->vif;
-	struct rcvd_async_info *rcvd_info = &msg->body.async_info;
-	u8 msg_type;
-	u8 mac_status;
+	struct wilc_rcvd_mac_info *mac_info = &msg->body.mac_info;
 	struct host_if_drv *hif_drv = vif->hif_drv;
-
-	if (!rcvd_info->buffer) {
-		netdev_err(vif->ndev, "%s: buffer is NULL\n", __func__);
-		goto free_msg;
-	}
 
 	if (!hif_drv) {
 		netdev_err(vif->ndev, "%s: hif driver is NULL\n", __func__);
-		goto free_rcvd_info;
-	}
-
-	if (hif_drv->hif_state == HOST_IF_WAITING_CONN_RESP ||
-	    hif_drv->hif_state == HOST_IF_CONNECTED ||
-	    hif_drv->usr_scan_req.scan_result) {
-		if (!hif_drv->usr_conn_req.conn_result) {
-			netdev_err(vif->ndev, "%s: conn_result is NULL\n",
-				   __func__);
-			goto free_rcvd_info;
+		goto free_msg;
+	}
+
+	if (!hif_drv->conn_info.conn_result) {
+		netdev_err(vif->ndev, "%s: conn_result is NULL\n", __func__);
+		goto free_msg;
+	}
+
+	if (hif_drv->hif_state == HOST_IF_WAITING_CONN_RESP) {
+		host_int_parse_assoc_resp_info(vif, mac_info->status);
+	} else if (mac_info->status == WILC_MAC_STATUS_DISCONNECTED) {
+		if (hif_drv->hif_state == HOST_IF_CONNECTED) {
+			host_int_handle_disconnect(vif);
+		} else if (hif_drv->usr_scan_req.scan_result) {
+			del_timer(&hif_drv->scan_timer);
+			handle_scan_done(vif, SCAN_EVENT_ABORTED);
 		}
-
-		msg_type = rcvd_info->buffer[0];
-
-		if ('I' != msg_type) {
-			netdev_err(vif->ndev, "Received Message incorrect.\n");
-			goto free_rcvd_info;
-		}
-
-		mac_status  = rcvd_info->buffer[7];
-		if (hif_drv->hif_state == HOST_IF_WAITING_CONN_RESP) {
-			host_int_parse_assoc_resp_info(vif, mac_status);
-		} else if ((mac_status == MAC_STATUS_DISCONNECTED) &&
-			   (hif_drv->hif_state == HOST_IF_CONNECTED)) {
-			host_int_handle_disconnect(vif);
-		} else if ((mac_status == MAC_STATUS_DISCONNECTED) &&
-			   (hif_drv->usr_scan_req.scan_result)) {
-			del_timer(&hif_drv->scan_timer);
-			if (hif_drv->usr_scan_req.scan_result)
-				handle_scan_done(vif, SCAN_EVENT_ABORTED);
-		}
-	}
-
-free_rcvd_info:
-	kfree(rcvd_info->buffer);
-	rcvd_info->buffer = NULL;
+	}
 
 free_msg:
 	kfree(msg);
 }
 
-static int wilc_pmksa_key_copy(struct wilc_vif *vif, struct key_attr *hif_key)
-{
-	int i;
-	int ret;
-	struct wid wid;
-	u8 *key_buf;
-
-	key_buf = kmalloc((hif_key->attr.pmkid.numpmkid * PMKSA_KEY_LEN) + 1,
-			  GFP_KERNEL);
-	if (!key_buf)
-		return -ENOMEM;
-
-	key_buf[0] = hif_key->attr.pmkid.numpmkid;
-
-	for (i = 0; i < hif_key->attr.pmkid.numpmkid; i++) {
-		memcpy(key_buf + ((PMKSA_KEY_LEN * i) + 1),
-		       hif_key->attr.pmkid.pmkidlist[i].bssid, ETH_ALEN);
-		memcpy(key_buf + ((PMKSA_KEY_LEN * i) + ETH_ALEN + 1),
-		       hif_key->attr.pmkid.pmkidlist[i].pmkid, PMKID_LEN);
-	}
-
-	wid.id = WID_PMKID_INFO;
-	wid.type = WID_STR;
-	wid.val = (s8 *)key_buf;
-	wid.size = (hif_key->attr.pmkid.numpmkid * PMKSA_KEY_LEN) + 1;
-
-	ret = wilc_send_config_pkt(vif, SET_CFG, &wid, 1,
-				   wilc_get_vif_idx(vif));
-
-	kfree(key_buf);
-
-	return ret;
-}
-
-static void handle_key(struct work_struct *work)
-{
-	struct host_if_msg *msg = container_of(work, struct host_if_msg, work);
-	struct wilc_vif *vif = msg->vif;
-	struct key_attr *hif_key = &msg->body.key_info;
-	int result = 0;
-	struct wid wid;
-	struct wid wid_list[5];
-	u8 *key_buf;
+int wilc_disconnect(struct wilc_vif *vif)
+{
+	struct wid wid;
 	struct host_if_drv *hif_drv = vif->hif_drv;
-
-	switch (hif_key->type) {
-	case WEP:
-
-		if (hif_key->action & ADDKEY_AP) {
-			wid_list[0].id = WID_11I_MODE;
-			wid_list[0].type = WID_CHAR;
-			wid_list[0].size = sizeof(char);
-			wid_list[0].val = (s8 *)&hif_key->attr.wep.mode;
-
-			wid_list[1].id = WID_AUTH_TYPE;
-			wid_list[1].type = WID_CHAR;
-			wid_list[1].size = sizeof(char);
-			wid_list[1].val = (s8 *)&hif_key->attr.wep.auth_type;
-
-			key_buf = kmalloc(hif_key->attr.wep.key_len + 2,
-					  GFP_KERNEL);
-			if (!key_buf) {
-				result = -ENOMEM;
-				goto out_wep;
-			}
-
-			key_buf[0] = hif_key->attr.wep.index;
-			key_buf[1] = hif_key->attr.wep.key_len;
-
-			memcpy(&key_buf[2], hif_key->attr.wep.key,
-			       hif_key->attr.wep.key_len);
-
-			wid_list[2].id = WID_WEP_KEY_VALUE;
-			wid_list[2].type = WID_STR;
-			wid_list[2].size = hif_key->attr.wep.key_len + 2;
-			wid_list[2].val = (s8 *)key_buf;
-
-			result = wilc_send_config_pkt(vif, SET_CFG,
-						      wid_list, 3,
-						      wilc_get_vif_idx(vif));
-			kfree(key_buf);
-		} else if (hif_key->action & ADDKEY) {
-			key_buf = kmalloc(hif_key->attr.wep.key_len + 2,
-					  GFP_KERNEL);
-			if (!key_buf) {
-				result = -ENOMEM;
-				goto out_wep;
-			}
-			key_buf[0] = hif_key->attr.wep.index;
-			memcpy(key_buf + 1, &hif_key->attr.wep.key_len, 1);
-			memcpy(key_buf + 2, hif_key->attr.wep.key,
-			       hif_key->attr.wep.key_len);
-
-			wid.id = WID_ADD_WEP_KEY;
-			wid.type = WID_STR;
-			wid.val = (s8 *)key_buf;
-			wid.size = hif_key->attr.wep.key_len + 2;
-
-			result = wilc_send_config_pkt(vif, SET_CFG,
-						      &wid, 1,
-						      wilc_get_vif_idx(vif));
-			kfree(key_buf);
-		} else if (hif_key->action & REMOVEKEY) {
-			wid.id = WID_REMOVE_WEP_KEY;
-			wid.type = WID_STR;
-
-			wid.val = (s8 *)&hif_key->attr.wep.index;
-			wid.size = 1;
-
-			result = wilc_send_config_pkt(vif, SET_CFG,
-						      &wid, 1,
-						      wilc_get_vif_idx(vif));
-		} else if (hif_key->action & DEFAULTKEY) {
-			wid.id = WID_KEY_ID;
-			wid.type = WID_CHAR;
-			wid.val = (s8 *)&hif_key->attr.wep.index;
-			wid.size = sizeof(char);
-
-			result = wilc_send_config_pkt(vif, SET_CFG,
-						      &wid, 1,
-						      wilc_get_vif_idx(vif));
-		}
-out_wep:
-		complete(&msg->work_comp);
-		break;
-
-	case WPA_RX_GTK:
-		if (hif_key->action & ADDKEY_AP) {
-			key_buf = kzalloc(RX_MIC_KEY_MSG_LEN, GFP_KERNEL);
-			if (!key_buf) {
-				result = -ENOMEM;
-				goto out_wpa_rx_gtk;
-			}
-
-			if (hif_key->attr.wpa.seq)
-				memcpy(key_buf + 6, hif_key->attr.wpa.seq, 8);
-
-			memcpy(key_buf + 14, &hif_key->attr.wpa.index, 1);
-			memcpy(key_buf + 15, &hif_key->attr.wpa.key_len, 1);
-			memcpy(key_buf + 16, hif_key->attr.wpa.key,
-			       hif_key->attr.wpa.key_len);
-
-			wid_list[0].id = WID_11I_MODE;
-			wid_list[0].type = WID_CHAR;
-			wid_list[0].size = sizeof(char);
-			wid_list[0].val = (s8 *)&hif_key->attr.wpa.mode;
-
-			wid_list[1].id = WID_ADD_RX_GTK;
-			wid_list[1].type = WID_STR;
-			wid_list[1].val = (s8 *)key_buf;
-			wid_list[1].size = RX_MIC_KEY_MSG_LEN;
-
-			result = wilc_send_config_pkt(vif, SET_CFG,
-						      wid_list, 2,
-						      wilc_get_vif_idx(vif));
-
-			kfree(key_buf);
-		} else if (hif_key->action & ADDKEY) {
-			key_buf = kzalloc(RX_MIC_KEY_MSG_LEN, GFP_KERNEL);
-			if (!key_buf) {
-				result = -ENOMEM;
-				goto out_wpa_rx_gtk;
-			}
-
-			if (hif_drv->hif_state == HOST_IF_CONNECTED)
-				memcpy(key_buf, hif_drv->assoc_bssid, ETH_ALEN);
-			else
-				netdev_err(vif->ndev, "Couldn't handle\n");
-
-			memcpy(key_buf + 6, hif_key->attr.wpa.seq, 8);
-			memcpy(key_buf + 14, &hif_key->attr.wpa.index, 1);
-			memcpy(key_buf + 15, &hif_key->attr.wpa.key_len, 1);
-			memcpy(key_buf + 16, hif_key->attr.wpa.key,
-			       hif_key->attr.wpa.key_len);
-
-			wid.id = WID_ADD_RX_GTK;
-			wid.type = WID_STR;
-			wid.val = (s8 *)key_buf;
-			wid.size = RX_MIC_KEY_MSG_LEN;
-
-			result = wilc_send_config_pkt(vif, SET_CFG,
-						      &wid, 1,
-						      wilc_get_vif_idx(vif));
-
-			kfree(key_buf);
-		}
-out_wpa_rx_gtk:
-		complete(&msg->work_comp);
-		break;
-
-	case WPA_PTK:
-		if (hif_key->action & ADDKEY_AP) {
-			key_buf = kmalloc(PTK_KEY_MSG_LEN + 1, GFP_KERNEL);
-			if (!key_buf) {
-				result = -ENOMEM;
-				goto out_wpa_ptk;
-			}
-
-			memcpy(key_buf, hif_key->attr.wpa.mac_addr, 6);
-			memcpy(key_buf + 6, &hif_key->attr.wpa.index, 1);
-			memcpy(key_buf + 7, &hif_key->attr.wpa.key_len, 1);
-			memcpy(key_buf + 8, hif_key->attr.wpa.key,
-			       hif_key->attr.wpa.key_len);
-
-			wid_list[0].id = WID_11I_MODE;
-			wid_list[0].type = WID_CHAR;
-			wid_list[0].size = sizeof(char);
-			wid_list[0].val = (s8 *)&hif_key->attr.wpa.mode;
-
-			wid_list[1].id = WID_ADD_PTK;
-			wid_list[1].type = WID_STR;
-			wid_list[1].val = (s8 *)key_buf;
-			wid_list[1].size = PTK_KEY_MSG_LEN + 1;
-
-			result = wilc_send_config_pkt(vif, SET_CFG,
-						      wid_list, 2,
-						      wilc_get_vif_idx(vif));
-			kfree(key_buf);
-		} else if (hif_key->action & ADDKEY) {
-			key_buf = kmalloc(PTK_KEY_MSG_LEN, GFP_KERNEL);
-			if (!key_buf) {
-				result = -ENOMEM;
-				goto out_wpa_ptk;
-			}
-
-			memcpy(key_buf, hif_key->attr.wpa.mac_addr, 6);
-			memcpy(key_buf + 6, &hif_key->attr.wpa.key_len, 1);
-			memcpy(key_buf + 7, hif_key->attr.wpa.key,
-			       hif_key->attr.wpa.key_len);
-
-			wid.id = WID_ADD_PTK;
-			wid.type = WID_STR;
-			wid.val = (s8 *)key_buf;
-			wid.size = PTK_KEY_MSG_LEN;
-
-			result = wilc_send_config_pkt(vif, SET_CFG,
-						      &wid, 1,
-						      wilc_get_vif_idx(vif));
-			kfree(key_buf);
-		}
-
-out_wpa_ptk:
-		complete(&msg->work_comp);
-		break;
-
-	case PMKSA:
-		result = wilc_pmksa_key_copy(vif, hif_key);
-		/*free 'msg', this case it not a sync call*/
-		kfree(msg);
-		break;
-	}
-
-	if (result)
-		netdev_err(vif->ndev, "Failed to send key config packet\n");
-
-	/* free 'msg' data in caller sync call */
-}
-
-static void handle_disconnect(struct work_struct *work)
-{
-	struct host_if_msg *msg = container_of(work, struct host_if_msg, work);
-	struct wilc_vif *vif = msg->vif;
-	struct wid wid;
-	struct host_if_drv *hif_drv = vif->hif_drv;
-	struct disconnect_info disconn_info;
-	struct user_scan_req *scan_req;
-	struct user_conn_req *conn_req;
+	struct wilc_user_scan_req *scan_req;
+	struct wilc_conn_info *conn_info;
 	int result;
 	u16 dummy_reason_code = 0;
 
@@ -2002,45 +768,31 @@
 	wid.val = (s8 *)&dummy_reason_code;
 	wid.size = sizeof(char);
 
-	wilc_optaining_ip = false;
+	vif->obtaining_ip = false;
 	wilc_set_power_mgmt(vif, 0, 0);
 
-	eth_zero_addr(wilc_connected_ssid);
-
-	result = wilc_send_config_pkt(vif, SET_CFG, &wid, 1,
-				      wilc_get_vif_idx(vif));
-
+	result = wilc_send_config_pkt(vif, WILC_SET_CFG, &wid, 1,
+				      wilc_get_vif_idx(vif));
 	if (result) {
-<<<<<<< HEAD
-		netdev_err(vif->ndev, "Failed to send dissconect\n");
-		goto out;
-=======
 		netdev_err(vif->ndev, "Failed to send disconnect\n");
 		return result;
->>>>>>> 407d19ab
-	}
-
-	memset(&disconn_info, 0, sizeof(struct disconnect_info));
-
-	disconn_info.reason = 0;
-	disconn_info.ie = NULL;
-	disconn_info.ie_len = 0;
+	}
+
 	scan_req = &hif_drv->usr_scan_req;
-	conn_req = &hif_drv->usr_conn_req;
+	conn_info = &hif_drv->conn_info;
 
 	if (scan_req->scan_result) {
 		del_timer(&hif_drv->scan_timer);
-		scan_req->scan_result(SCAN_EVENT_ABORTED, NULL, scan_req->arg,
-				      NULL);
+		scan_req->scan_result(SCAN_EVENT_ABORTED, NULL, scan_req->arg);
 		scan_req->scan_result = NULL;
 	}
 
-	if (conn_req->conn_result) {
+	if (conn_info->conn_result) {
 		if (hif_drv->hif_state == HOST_IF_WAITING_CONN_RESP)
 			del_timer(&hif_drv->connect_timer);
 
-		conn_req->conn_result(CONN_DISCONN_EVENT_DISCONN_NOTIF, NULL,
-				      0, &disconn_info, conn_req->arg);
+		conn_info->conn_result(CONN_DISCONN_EVENT_DISCONN_NOTIF, 0,
+				       conn_info->arg);
 	} else {
 		netdev_err(vif->ndev, "%s: conn_result is NULL\n", __func__);
 	}
@@ -2049,19 +801,11 @@
 
 	eth_zero_addr(hif_drv->assoc_bssid);
 
-	conn_req->ssid_len = 0;
-	kfree(conn_req->ssid);
-	conn_req->ssid = NULL;
-	kfree(conn_req->bssid);
-	conn_req->bssid = NULL;
-	conn_req->ies_len = 0;
-	kfree(conn_req->ies);
-	conn_req->ies = NULL;
-
-out:
-
-	complete(&msg->work_comp);
-	/* free 'msg' in caller after receiving completion */
+	conn_info->req_ies_len = 0;
+	kfree(conn_info->req_ies);
+	conn_info->req_ies = NULL;
+
+	return 0;
 }
 
 void wilc_resolve_disconnect_aberration(struct wilc_vif *vif)
@@ -2070,37 +814,13 @@
 		return;
 	if (vif->hif_drv->hif_state == HOST_IF_WAITING_CONN_RESP ||
 	    vif->hif_drv->hif_state == HOST_IF_CONNECTING)
-		wilc_disconnect(vif, 1);
-}
-
-static void handle_get_rssi(struct work_struct *work)
-{
-	struct host_if_msg *msg = container_of(work, struct host_if_msg, work);
-	struct wilc_vif *vif = msg->vif;
-	int result;
-	struct wid wid;
-
-	wid.id = WID_RSSI;
-	wid.type = WID_CHAR;
-	wid.val = msg->body.data;
-	wid.size = sizeof(char);
-
-	result = wilc_send_config_pkt(vif, GET_CFG, &wid, 1,
-				      wilc_get_vif_idx(vif));
-	if (result)
-		netdev_err(vif->ndev, "Failed to get RSSI value\n");
-
-	complete(&msg->work_comp);
-	/* free 'msg' data in caller */
-}
-
-static void handle_get_statistics(struct work_struct *work)
-{
-	struct host_if_msg *msg = container_of(work, struct host_if_msg, work);
-	struct wilc_vif *vif = msg->vif;
+		wilc_disconnect(vif);
+}
+
+int wilc_get_statistics(struct wilc_vif *vif, struct rf_info *stats)
+{
 	struct wid wid_list[5];
 	u32 wid_cnt = 0, result;
-	struct rf_info *stats = (struct rf_info *)msg->body.data;
 
 	wid_list[wid_cnt].id = WID_LINKSPEED;
 	wid_list[wid_cnt].type = WID_CHAR;
@@ -2132,419 +852,119 @@
 	wid_list[wid_cnt].val = (s8 *)&stats->tx_fail_cnt;
 	wid_cnt++;
 
-	result = wilc_send_config_pkt(vif, GET_CFG, wid_list,
+	result = wilc_send_config_pkt(vif, WILC_GET_CFG, wid_list,
 				      wid_cnt,
 				      wilc_get_vif_idx(vif));
 
-	if (result)
+	if (result) {
 		netdev_err(vif->ndev, "Failed to send scan parameters\n");
+		return result;
+	}
 
 	if (stats->link_speed > TCP_ACK_FILTER_LINK_SPEED_THRESH &&
 	    stats->link_speed != DEFAULT_LINK_SPEED)
-		wilc_enable_tcp_ack_filter(true);
+		wilc_enable_tcp_ack_filter(vif, true);
 	else if (stats->link_speed != DEFAULT_LINK_SPEED)
-		wilc_enable_tcp_ack_filter(false);
-
-	/* free 'msg' for async command, for sync caller will free it */
-	if (msg->is_sync)
-		complete(&msg->work_comp);
-	else
-		kfree(msg);
-}
-
-static void handle_get_inactive_time(struct work_struct *work)
+		wilc_enable_tcp_ack_filter(vif, false);
+
+	return result;
+}
+
+static void handle_get_statistics(struct work_struct *work)
 {
 	struct host_if_msg *msg = container_of(work, struct host_if_msg, work);
 	struct wilc_vif *vif = msg->vif;
-	struct sta_inactive_t *hif_sta_inactive = &msg->body.mac_info;
-	int result;
-	struct wid wid;
-
-	wid.id = WID_SET_STA_MAC_INACTIVE_TIME;
-	wid.type = WID_STR;
-	wid.size = ETH_ALEN;
-	wid.val = kmalloc(wid.size, GFP_KERNEL);
-	if (!wid.val)
-		goto out;
-
-	ether_addr_copy(wid.val, hif_sta_inactive->mac);
-
-	result = wilc_send_config_pkt(vif, SET_CFG, &wid, 1,
-				      wilc_get_vif_idx(vif));
-	kfree(wid.val);
-
-	if (result) {
-		netdev_err(vif->ndev, "Failed to set inactive mac\n");
-		goto out;
-	}
-
-	wid.id = WID_GET_INACTIVE_TIME;
-	wid.type = WID_INT;
-	wid.val = (s8 *)&hif_sta_inactive->inactive_time;
-	wid.size = sizeof(u32);
-
-	result = wilc_send_config_pkt(vif, GET_CFG, &wid, 1,
-				      wilc_get_vif_idx(vif));
-
-	if (result)
-		netdev_err(vif->ndev, "Failed to get inactive time\n");
-
-out:
-	/* free 'msg' data in caller */
-	complete(&msg->work_comp);
-}
-
-static void handle_add_beacon(struct work_struct *work)
-{
-	struct host_if_msg *msg = container_of(work, struct host_if_msg, work);
-	struct wilc_vif *vif = msg->vif;
-	struct beacon_attr *param = &msg->body.beacon_info;
-	int result;
-	struct wid wid;
-	u8 *cur_byte;
-
-	wid.id = WID_ADD_BEACON;
-	wid.type = WID_BIN;
-	wid.size = param->head_len + param->tail_len + 16;
-	wid.val = kmalloc(wid.size, GFP_KERNEL);
-	if (!wid.val)
-		goto error;
-
-	cur_byte = wid.val;
-	*cur_byte++ = (param->interval & 0xFF);
-	*cur_byte++ = ((param->interval >> 8) & 0xFF);
-	*cur_byte++ = ((param->interval >> 16) & 0xFF);
-	*cur_byte++ = ((param->interval >> 24) & 0xFF);
-
-	*cur_byte++ = (param->dtim_period & 0xFF);
-	*cur_byte++ = ((param->dtim_period >> 8) & 0xFF);
-	*cur_byte++ = ((param->dtim_period >> 16) & 0xFF);
-	*cur_byte++ = ((param->dtim_period >> 24) & 0xFF);
-
-	*cur_byte++ = (param->head_len & 0xFF);
-	*cur_byte++ = ((param->head_len >> 8) & 0xFF);
-	*cur_byte++ = ((param->head_len >> 16) & 0xFF);
-	*cur_byte++ = ((param->head_len >> 24) & 0xFF);
-
-	memcpy(cur_byte, param->head, param->head_len);
-	cur_byte += param->head_len;
-
-	*cur_byte++ = (param->tail_len & 0xFF);
-	*cur_byte++ = ((param->tail_len >> 8) & 0xFF);
-	*cur_byte++ = ((param->tail_len >> 16) & 0xFF);
-	*cur_byte++ = ((param->tail_len >> 24) & 0xFF);
-
-	if (param->tail)
-		memcpy(cur_byte, param->tail, param->tail_len);
-	cur_byte += param->tail_len;
-
-	result = wilc_send_config_pkt(vif, SET_CFG, &wid, 1,
-				      wilc_get_vif_idx(vif));
-	if (result)
-		netdev_err(vif->ndev, "Failed to send add beacon\n");
-
-error:
-	kfree(wid.val);
-	kfree(param->head);
-	kfree(param->tail);
+	struct rf_info *stats = (struct rf_info *)msg->body.data;
+
+	wilc_get_statistics(vif, stats);
+
 	kfree(msg);
 }
 
-static void handle_del_beacon(struct work_struct *work)
-{
-	struct host_if_msg *msg = container_of(work, struct host_if_msg, work);
-	struct wilc_vif *vif = msg->vif;
-	int result;
-	struct wid wid;
-	u8 del_beacon = 0;
-
-	wid.id = WID_DEL_BEACON;
-	wid.type = WID_CHAR;
-	wid.size = sizeof(char);
-	wid.val = &del_beacon;
-
-	result = wilc_send_config_pkt(vif, SET_CFG, &wid, 1,
-				      wilc_get_vif_idx(vif));
-	if (result)
-		netdev_err(vif->ndev, "Failed to send delete beacon\n");
-	kfree(msg);
-}
-
-static u32 wilc_hif_pack_sta_param(u8 *buff, struct add_sta_param *param)
-{
-	u8 *cur_byte;
-
-	cur_byte = buff;
-
-	memcpy(cur_byte, param->bssid, ETH_ALEN);
-	cur_byte +=  ETH_ALEN;
-
-	*cur_byte++ = param->aid & 0xFF;
-	*cur_byte++ = (param->aid >> 8) & 0xFF;
-
-	*cur_byte++ = param->rates_len;
-	if (param->rates_len > 0)
-		memcpy(cur_byte, param->rates, param->rates_len);
-	cur_byte += param->rates_len;
-
-	*cur_byte++ = param->ht_supported;
-	memcpy(cur_byte, &param->ht_capa, sizeof(struct ieee80211_ht_cap));
+static void wilc_hif_pack_sta_param(u8 *cur_byte, const u8 *mac,
+				    struct station_parameters *params)
+{
+	ether_addr_copy(cur_byte, mac);
+	cur_byte += ETH_ALEN;
+
+	put_unaligned_le16(params->aid, cur_byte);
+	cur_byte += 2;
+
+	*cur_byte++ = params->supported_rates_len;
+	if (params->supported_rates_len > 0)
+		memcpy(cur_byte, params->supported_rates,
+		       params->supported_rates_len);
+	cur_byte += params->supported_rates_len;
+
+	if (params->ht_capa) {
+		*cur_byte++ = true;
+		memcpy(cur_byte, &params->ht_capa,
+		       sizeof(struct ieee80211_ht_cap));
+	} else {
+		*cur_byte++ = false;
+	}
 	cur_byte += sizeof(struct ieee80211_ht_cap);
 
-	*cur_byte++ = param->flags_mask & 0xFF;
-	*cur_byte++ = (param->flags_mask >> 8) & 0xFF;
-
-	*cur_byte++ = param->flags_set & 0xFF;
-	*cur_byte++ = (param->flags_set >> 8) & 0xFF;
-
-	return cur_byte - buff;
-}
-
-static void handle_add_station(struct work_struct *work)
-{
-	struct host_if_msg *msg = container_of(work, struct host_if_msg, work);
-	struct wilc_vif *vif = msg->vif;
-	struct add_sta_param *param = &msg->body.add_sta_info;
-	int result;
-	struct wid wid;
-	u8 *cur_byte;
-
-	wid.id = WID_ADD_STA;
-	wid.type = WID_BIN;
-	wid.size = WILC_ADD_STA_LENGTH + param->rates_len;
-
-	wid.val = kmalloc(wid.size, GFP_KERNEL);
-	if (!wid.val)
-		goto error;
-
-	cur_byte = wid.val;
-	cur_byte += wilc_hif_pack_sta_param(cur_byte, param);
-
-	result = wilc_send_config_pkt(vif, SET_CFG, &wid, 1,
-				      wilc_get_vif_idx(vif));
-	if (result != 0)
-		netdev_err(vif->ndev, "Failed to send add station\n");
-
-error:
-	kfree(param->rates);
-	kfree(wid.val);
-	kfree(msg);
-}
-
-static void handle_del_all_sta(struct work_struct *work)
-{
-	struct host_if_msg *msg = container_of(work, struct host_if_msg, work);
-	struct wilc_vif *vif = msg->vif;
-	struct del_all_sta *param = &msg->body.del_all_sta_info;
-	int result;
-	struct wid wid;
-	u8 *curr_byte;
-	u8 i;
-	u8 zero_buff[6] = {0};
-
-	wid.id = WID_DEL_ALL_STA;
-	wid.type = WID_STR;
-	wid.size = (param->assoc_sta * ETH_ALEN) + 1;
-
-	wid.val = kmalloc((param->assoc_sta * ETH_ALEN) + 1, GFP_KERNEL);
-	if (!wid.val)
-		goto error;
-
-	curr_byte = wid.val;
-
-	*(curr_byte++) = param->assoc_sta;
-
-	for (i = 0; i < MAX_NUM_STA; i++) {
-		if (memcmp(param->del_all_sta[i], zero_buff, ETH_ALEN))
-			memcpy(curr_byte, param->del_all_sta[i], ETH_ALEN);
-		else
-			continue;
-
-		curr_byte += ETH_ALEN;
-	}
-
-	result = wilc_send_config_pkt(vif, SET_CFG, &wid, 1,
-				      wilc_get_vif_idx(vif));
-	if (result)
-		netdev_err(vif->ndev, "Failed to send delete all station\n");
-
-error:
-	kfree(wid.val);
-
-	/* free 'msg' data in caller */
-	complete(&msg->work_comp);
-}
-
-static void handle_del_station(struct work_struct *work)
-{
-	struct host_if_msg *msg = container_of(work, struct host_if_msg, work);
-	struct wilc_vif *vif = msg->vif;
-	struct del_sta *param = &msg->body.del_sta_info;
-	int result;
-	struct wid wid;
-
-	wid.id = WID_REMOVE_STA;
-	wid.type = WID_BIN;
-	wid.size = ETH_ALEN;
-
-	wid.val = kmalloc(wid.size, GFP_KERNEL);
-	if (!wid.val)
-		goto error;
-
-	ether_addr_copy(wid.val, param->mac_addr);
-
-	result = wilc_send_config_pkt(vif, SET_CFG, &wid, 1,
-				      wilc_get_vif_idx(vif));
-	if (result)
-		netdev_err(vif->ndev, "Failed to del station\n");
-
-error:
-	kfree(wid.val);
-	kfree(msg);
-}
-
-static void handle_edit_station(struct work_struct *work)
-{
-	struct host_if_msg *msg = container_of(work, struct host_if_msg, work);
-	struct wilc_vif *vif = msg->vif;
-	struct add_sta_param *param = &msg->body.edit_sta_info;
-	int result;
-	struct wid wid;
-	u8 *cur_byte;
-
-	wid.id = WID_EDIT_STA;
-	wid.type = WID_BIN;
-	wid.size = WILC_ADD_STA_LENGTH + param->rates_len;
-
-	wid.val = kmalloc(wid.size, GFP_KERNEL);
-	if (!wid.val)
-		goto error;
-
-	cur_byte = wid.val;
-	cur_byte += wilc_hif_pack_sta_param(cur_byte, param);
-
-	result = wilc_send_config_pkt(vif, SET_CFG, &wid, 1,
-				      wilc_get_vif_idx(vif));
-	if (result)
-		netdev_err(vif->ndev, "Failed to send edit station\n");
-
-error:
-	kfree(param->rates);
-	kfree(wid.val);
-	kfree(msg);
+	put_unaligned_le16(params->sta_flags_mask, cur_byte);
+	cur_byte += 2;
+	put_unaligned_le16(params->sta_flags_set, cur_byte);
 }
 
 static int handle_remain_on_chan(struct wilc_vif *vif,
-				 struct remain_ch *hif_remain_ch)
+				 struct wilc_remain_ch *hif_remain_ch)
 {
 	int result;
 	u8 remain_on_chan_flag;
 	struct wid wid;
 	struct host_if_drv *hif_drv = vif->hif_drv;
 
-	if (!hif_drv->remain_on_ch_pending) {
-		hif_drv->remain_on_ch.arg = hif_remain_ch->arg;
-		hif_drv->remain_on_ch.expired = hif_remain_ch->expired;
-		hif_drv->remain_on_ch.ready = hif_remain_ch->ready;
-		hif_drv->remain_on_ch.ch = hif_remain_ch->ch;
-		hif_drv->remain_on_ch.id = hif_remain_ch->id;
-	} else {
-		hif_remain_ch->ch = hif_drv->remain_on_ch.ch;
-	}
-
-	if (hif_drv->usr_scan_req.scan_result) {
-		hif_drv->remain_on_ch_pending = 1;
-		result = -EBUSY;
-		goto error;
-	}
-	if (hif_drv->hif_state == HOST_IF_WAITING_CONN_RESP) {
-		result = -EBUSY;
-		goto error;
-	}
-
-	if (wilc_optaining_ip || wilc_connecting) {
-		result = -EBUSY;
-		goto error;
-	}
+	if (hif_drv->usr_scan_req.scan_result)
+		return -EBUSY;
+
+	if (hif_drv->hif_state == HOST_IF_WAITING_CONN_RESP)
+		return -EBUSY;
+
+	if (vif->obtaining_ip || vif->connecting)
+		return -EBUSY;
 
 	remain_on_chan_flag = true;
 	wid.id = WID_REMAIN_ON_CHAN;
 	wid.type = WID_STR;
 	wid.size = 2;
 	wid.val = kmalloc(wid.size, GFP_KERNEL);
-	if (!wid.val) {
-		result = -ENOMEM;
-		goto error;
-	}
+	if (!wid.val)
+		return -ENOMEM;
 
 	wid.val[0] = remain_on_chan_flag;
 	wid.val[1] = (s8)hif_remain_ch->ch;
 
-	result = wilc_send_config_pkt(vif, SET_CFG, &wid, 1,
+	result = wilc_send_config_pkt(vif, WILC_SET_CFG, &wid, 1,
 				      wilc_get_vif_idx(vif));
 	kfree(wid.val);
-	if (result != 0)
-		netdev_err(vif->ndev, "Failed to set remain on channel\n");
-
-error:
-	p2p_listen_state = 1;
+	if (result)
+		return -EBUSY;
+
+	hif_drv->remain_on_ch.arg = hif_remain_ch->arg;
+	hif_drv->remain_on_ch.expired = hif_remain_ch->expired;
+	hif_drv->remain_on_ch.ch = hif_remain_ch->ch;
+	hif_drv->remain_on_ch.cookie = hif_remain_ch->cookie;
 	hif_drv->remain_on_ch_timer_vif = vif;
-	mod_timer(&hif_drv->remain_on_ch_timer,
-		  jiffies + msecs_to_jiffies(hif_remain_ch->duration));
-
-	if (hif_drv->remain_on_ch.ready)
-		hif_drv->remain_on_ch.ready(hif_drv->remain_on_ch.arg);
-
-	if (hif_drv->remain_on_ch_pending)
-		hif_drv->remain_on_ch_pending = 0;
-
-	return result;
-}
-
-static void handle_register_frame(struct work_struct *work)
+
+	return 0;
+}
+
+static void handle_listen_state_expired(struct work_struct *work)
 {
 	struct host_if_msg *msg = container_of(work, struct host_if_msg, work);
 	struct wilc_vif *vif = msg->vif;
-	struct reg_frame *hif_reg_frame = &msg->body.reg_frame;
-	int result;
-	struct wid wid;
-	u8 *cur_byte;
-
-	wid.id = WID_REGISTER_FRAME;
-	wid.type = WID_STR;
-	wid.val = kmalloc(sizeof(u16) + 2, GFP_KERNEL);
-	if (!wid.val)
-		goto out;
-
-	cur_byte = wid.val;
-
-	*cur_byte++ = hif_reg_frame->reg;
-	*cur_byte++ = hif_reg_frame->reg_id;
-	memcpy(cur_byte, &hif_reg_frame->frame_type, sizeof(u16));
-
-	wid.size = sizeof(u16) + 2;
-
-	result = wilc_send_config_pkt(vif, SET_CFG, &wid, 1,
-				      wilc_get_vif_idx(vif));
-	kfree(wid.val);
-	if (result)
-		netdev_err(vif->ndev, "Failed to frame register\n");
-
-out:
-	kfree(msg);
-}
-
-static void handle_listen_state_expired(struct work_struct *work)
-{
-	struct host_if_msg *msg = container_of(work, struct host_if_msg, work);
-	struct wilc_vif *vif = msg->vif;
-	struct remain_ch *hif_remain_ch = &msg->body.remain_on_ch;
+	struct wilc_remain_ch *hif_remain_ch = &msg->body.remain_on_ch;
 	u8 remain_on_chan_flag;
 	struct wid wid;
 	int result;
 	struct host_if_drv *hif_drv = vif->hif_drv;
-
-	if (p2p_listen_state) {
+	struct wilc_priv *priv = wdev_priv(vif->ndev->ieee80211_ptr);
+
+	if (priv->p2p_listen_state) {
 		remain_on_chan_flag = false;
 		wid.id = WID_REMAIN_ON_CHAN;
 		wid.type = WID_STR;
@@ -2555,9 +975,9 @@
 			goto free_msg;
 
 		wid.val[0] = remain_on_chan_flag;
-		wid.val[1] = FALSE_FRMWR_CHANNEL;
-
-		result = wilc_send_config_pkt(vif, SET_CFG, &wid, 1,
+		wid.val[1] = WILC_FALSE_FRMWR_CHANNEL;
+
+		result = wilc_send_config_pkt(vif, WILC_SET_CFG, &wid, 1,
 					      wilc_get_vif_idx(vif));
 		kfree(wid.val);
 		if (result != 0) {
@@ -2567,9 +987,8 @@
 
 		if (hif_drv->remain_on_ch.expired) {
 			hif_drv->remain_on_ch.expired(hif_drv->remain_on_ch.arg,
-						      hif_remain_ch->id);
+						      hif_remain_ch->cookie);
 		}
-		p2p_listen_state = 0;
 	} else {
 		netdev_dbg(vif->ndev, "Not in listen state\n");
 	}
@@ -2592,7 +1011,7 @@
 	if (IS_ERR(msg))
 		return;
 
-	msg->body.remain_on_ch.id = vif->hif_drv->remain_on_ch.id;
+	msg->body.remain_on_ch.cookie = vif->hif_drv->remain_on_ch.cookie;
 
 	result = wilc_enqueue_work(msg);
 	if (result) {
@@ -2601,115 +1020,43 @@
 	}
 }
 
-static void handle_power_management(struct work_struct *work)
+static void handle_set_mcast_filter(struct work_struct *work)
 {
 	struct host_if_msg *msg = container_of(work, struct host_if_msg, work);
 	struct wilc_vif *vif = msg->vif;
-	struct power_mgmt_param *pm_param = &msg->body.pwr_mgmt_info;
-	int result;
-	struct wid wid;
-	s8 power_mode;
-
-	wid.id = WID_POWER_MANAGEMENT;
-
-	if (pm_param->enabled)
-		power_mode = MIN_FAST_PS;
-	else
-		power_mode = NO_POWERSAVE;
-
-	wid.val = &power_mode;
-	wid.size = sizeof(char);
-
-	result = wilc_send_config_pkt(vif, SET_CFG, &wid, 1,
-				      wilc_get_vif_idx(vif));
-	if (result)
-		netdev_err(vif->ndev, "Failed to send power management\n");
-	kfree(msg);
-}
-
-static void handle_set_mcast_filter(struct work_struct *work)
-{
-	struct host_if_msg *msg = container_of(work, struct host_if_msg, work);
-	struct wilc_vif *vif = msg->vif;
-	struct set_multicast *hif_set_mc = &msg->body.multicast_info;
+	struct wilc_set_multicast *set_mc = &msg->body.mc_info;
 	int result;
 	struct wid wid;
 	u8 *cur_byte;
 
 	wid.id = WID_SETUP_MULTICAST_FILTER;
 	wid.type = WID_BIN;
-	wid.size = sizeof(struct set_multicast) + (hif_set_mc->cnt * ETH_ALEN);
+	wid.size = sizeof(struct wilc_set_multicast) + (set_mc->cnt * ETH_ALEN);
 	wid.val = kmalloc(wid.size, GFP_KERNEL);
 	if (!wid.val)
 		goto error;
 
 	cur_byte = wid.val;
-	*cur_byte++ = (hif_set_mc->enabled & 0xFF);
-	*cur_byte++ = 0;
-	*cur_byte++ = 0;
-	*cur_byte++ = 0;
-
-	*cur_byte++ = (hif_set_mc->cnt & 0xFF);
-	*cur_byte++ = ((hif_set_mc->cnt >> 8) & 0xFF);
-	*cur_byte++ = ((hif_set_mc->cnt >> 16) & 0xFF);
-	*cur_byte++ = ((hif_set_mc->cnt >> 24) & 0xFF);
-
-	if (hif_set_mc->cnt > 0)
-		memcpy(cur_byte, wilc_multicast_mac_addr_list,
-		       ((hif_set_mc->cnt) * ETH_ALEN));
-
-	result = wilc_send_config_pkt(vif, SET_CFG, &wid, 1,
+	put_unaligned_le32(set_mc->enabled, cur_byte);
+	cur_byte += 4;
+
+	put_unaligned_le32(set_mc->cnt, cur_byte);
+	cur_byte += 4;
+
+	if (set_mc->cnt > 0 && set_mc->mc_list)
+		memcpy(cur_byte, set_mc->mc_list, set_mc->cnt * ETH_ALEN);
+
+	result = wilc_send_config_pkt(vif, WILC_SET_CFG, &wid, 1,
 				      wilc_get_vif_idx(vif));
 	if (result)
 		netdev_err(vif->ndev, "Failed to send setup multicast\n");
 
 error:
+	kfree(set_mc->mc_list);
 	kfree(wid.val);
 	kfree(msg);
 }
 
-static void handle_set_tx_pwr(struct work_struct *work)
-{
-	struct host_if_msg *msg = container_of(work, struct host_if_msg, work);
-	struct wilc_vif *vif = msg->vif;
-	u8 tx_pwr = msg->body.tx_power.tx_pwr;
-	int ret;
-	struct wid wid;
-
-	wid.id = WID_TX_POWER;
-	wid.type = WID_CHAR;
-	wid.val = &tx_pwr;
-	wid.size = sizeof(char);
-
-	ret = wilc_send_config_pkt(vif, SET_CFG, &wid, 1,
-				   wilc_get_vif_idx(vif));
-	if (ret)
-		netdev_err(vif->ndev, "Failed to set TX PWR\n");
-	kfree(msg);
-}
-
-/* Note: 'msg' will be free after using data */
-static void handle_get_tx_pwr(struct work_struct *work)
-{
-	struct host_if_msg *msg = container_of(work, struct host_if_msg, work);
-	struct wilc_vif *vif = msg->vif;
-	u8 *tx_pwr = &msg->body.tx_power.tx_pwr;
-	int ret;
-	struct wid wid;
-
-	wid.id = WID_TX_POWER;
-	wid.type = WID_CHAR;
-	wid.val = (s8 *)tx_pwr;
-	wid.size = sizeof(char);
-
-	ret = wilc_send_config_pkt(vif, GET_CFG, &wid, 1,
-				   wilc_get_vif_idx(vif));
-	if (ret)
-		netdev_err(vif->ndev, "Failed to get TX PWR\n");
-
-	complete(&msg->work_comp);
-}
-
 static void handle_scan_timer(struct work_struct *work)
 {
 	struct host_if_msg *msg = container_of(work, struct host_if_msg, work);
@@ -2718,22 +1065,6 @@
 	kfree(msg);
 }
 
-static void handle_remain_on_chan_work(struct work_struct *work)
-{
-	struct host_if_msg *msg = container_of(work, struct host_if_msg, work);
-
-	handle_remain_on_chan(msg->vif, &msg->body.remain_on_ch);
-	kfree(msg);
-}
-
-static void handle_hif_exit_work(struct work_struct *work)
-{
-	struct host_if_msg *msg = container_of(work, struct host_if_msg, work);
-
-	/* free 'msg' data in caller */
-	complete(&msg->work_comp);
-}
-
 static void handle_scan_complete(struct work_struct *work)
 {
 	struct host_if_msg *msg = container_of(work, struct host_if_msg, work);
@@ -2746,8 +1077,6 @@
 
 	handle_scan_done(msg->vif, SCAN_EVENT_DONE);
 
-	if (msg->vif->hif_drv->remain_on_ch_pending)
-		handle_remain_on_chan(msg->vif, &msg->body.remain_on_ch);
 	kfree(msg);
 }
 
@@ -2786,145 +1115,107 @@
 
 int wilc_remove_wep_key(struct wilc_vif *vif, u8 index)
 {
-	int result;
-	struct host_if_msg *msg;
-	struct host_if_drv *hif_drv = vif->hif_drv;
-
-	if (!hif_drv) {
-		result = -EFAULT;
-		netdev_err(vif->ndev, "%s: hif driver is NULL", __func__);
-		return result;
-	}
-
-	msg = wilc_alloc_work(vif, handle_key, true);
-	if (IS_ERR(msg))
-		return PTR_ERR(msg);
-
-	msg->body.key_info.type = WEP;
-	msg->body.key_info.action = REMOVEKEY;
-	msg->body.key_info.attr.wep.index = index;
-
-	result = wilc_enqueue_work(msg);
-	if (result)
-		netdev_err(vif->ndev, "%s: enqueue work failed\n", __func__);
-	else
-		wait_for_completion(&msg->work_comp);
-
-	kfree(msg);
+	struct wid wid;
+	int result;
+
+	wid.id = WID_REMOVE_WEP_KEY;
+	wid.type = WID_STR;
+	wid.size = sizeof(char);
+	wid.val = &index;
+
+	result = wilc_send_config_pkt(vif, WILC_SET_CFG, &wid, 1,
+				      wilc_get_vif_idx(vif));
+	if (result)
+		netdev_err(vif->ndev,
+			   "Failed to send remove wep key config packet\n");
 	return result;
 }
 
 int wilc_set_wep_default_keyid(struct wilc_vif *vif, u8 index)
 {
-	int result;
-	struct host_if_msg *msg;
-	struct host_if_drv *hif_drv = vif->hif_drv;
-
-	if (!hif_drv) {
-		result = -EFAULT;
-		netdev_err(vif->ndev, "%s: hif driver is NULL\n", __func__);
-		return result;
-	}
-
-	msg = wilc_alloc_work(vif, handle_key, true);
-	if (IS_ERR(msg))
-		return PTR_ERR(msg);
-
-	msg->body.key_info.type = WEP;
-	msg->body.key_info.action = DEFAULTKEY;
-	msg->body.key_info.attr.wep.index = index;
-
-	result = wilc_enqueue_work(msg);
-	if (result)
-		netdev_err(vif->ndev, "%s: enqueue work failed\n", __func__);
-	else
-		wait_for_completion(&msg->work_comp);
-
-	kfree(msg);
+	struct wid wid;
+	int result;
+
+	wid.id = WID_KEY_ID;
+	wid.type = WID_CHAR;
+	wid.size = sizeof(char);
+	wid.val = &index;
+	result = wilc_send_config_pkt(vif, WILC_SET_CFG, &wid, 1,
+				      wilc_get_vif_idx(vif));
+	if (result)
+		netdev_err(vif->ndev,
+			   "Failed to send wep default key config packet\n");
+
 	return result;
 }
 
 int wilc_add_wep_key_bss_sta(struct wilc_vif *vif, const u8 *key, u8 len,
 			     u8 index)
 {
-	int result;
-	struct host_if_msg *msg;
-	struct host_if_drv *hif_drv = vif->hif_drv;
-
-	if (!hif_drv) {
-		netdev_err(vif->ndev, "%s: hif driver is NULL", __func__);
-		return -EFAULT;
-	}
-
-	msg = wilc_alloc_work(vif, handle_key, true);
-	if (IS_ERR(msg))
-		return PTR_ERR(msg);
-
-	msg->body.key_info.type = WEP;
-	msg->body.key_info.action = ADDKEY;
-	msg->body.key_info.attr.wep.key = kmemdup(key, len, GFP_KERNEL);
-	if (!msg->body.key_info.attr.wep.key) {
-		result = -ENOMEM;
-		goto free_msg;
-	}
-
-	msg->body.key_info.attr.wep.key_len = len;
-	msg->body.key_info.attr.wep.index = index;
-
-	result = wilc_enqueue_work(msg);
-	if (result)
-		goto free_key;
-
-	wait_for_completion(&msg->work_comp);
-
-free_key:
-	kfree(msg->body.key_info.attr.wep.key);
-
-free_msg:
-	kfree(msg);
+	struct wid wid;
+	int result;
+	struct wilc_wep_key *wep_key;
+
+	wid.id = WID_ADD_WEP_KEY;
+	wid.type = WID_STR;
+	wid.size = sizeof(*wep_key) + len;
+	wep_key = kzalloc(wid.size, GFP_KERNEL);
+	if (!wep_key)
+		return -ENOMEM;
+
+	wid.val = (u8 *)wep_key;
+
+	wep_key->index = index;
+	wep_key->key_len = len;
+	memcpy(wep_key->key, key, len);
+
+	result = wilc_send_config_pkt(vif, WILC_SET_CFG, &wid, 1,
+				      wilc_get_vif_idx(vif));
+	if (result)
+		netdev_err(vif->ndev,
+			   "Failed to add wep key config packet\n");
+
+	kfree(wep_key);
 	return result;
 }
 
 int wilc_add_wep_key_bss_ap(struct wilc_vif *vif, const u8 *key, u8 len,
 			    u8 index, u8 mode, enum authtype auth_type)
 {
-	int result;
-	struct host_if_msg *msg;
-	struct host_if_drv *hif_drv = vif->hif_drv;
-
-	if (!hif_drv) {
-		netdev_err(vif->ndev, "%s: hif driver is NULL\n", __func__);
-		return -EFAULT;
-	}
-
-	msg = wilc_alloc_work(vif, handle_key, true);
-	if (IS_ERR(msg))
-		return PTR_ERR(msg);
-
-	msg->body.key_info.type = WEP;
-	msg->body.key_info.action = ADDKEY_AP;
-	msg->body.key_info.attr.wep.key = kmemdup(key, len, GFP_KERNEL);
-	if (!msg->body.key_info.attr.wep.key) {
-		result = -ENOMEM;
-		goto free_msg;
-	}
-
-	msg->body.key_info.attr.wep.key_len = len;
-	msg->body.key_info.attr.wep.index = index;
-	msg->body.key_info.attr.wep.mode = mode;
-	msg->body.key_info.attr.wep.auth_type = auth_type;
-
-	result = wilc_enqueue_work(msg);
-	if (result)
-		goto free_key;
-
-	wait_for_completion(&msg->work_comp);
-
-free_key:
-	kfree(msg->body.key_info.attr.wep.key);
-
-free_msg:
-	kfree(msg);
+	struct wid wid_list[3];
+	int result;
+	struct wilc_wep_key *wep_key;
+
+	wid_list[0].id = WID_11I_MODE;
+	wid_list[0].type = WID_CHAR;
+	wid_list[0].size = sizeof(char);
+	wid_list[0].val = &mode;
+
+	wid_list[1].id = WID_AUTH_TYPE;
+	wid_list[1].type = WID_CHAR;
+	wid_list[1].size = sizeof(char);
+	wid_list[1].val = (s8 *)&auth_type;
+
+	wid_list[2].id = WID_WEP_KEY_VALUE;
+	wid_list[2].type = WID_STR;
+	wid_list[2].size = sizeof(*wep_key) + len;
+	wep_key = kzalloc(wid_list[2].size, GFP_KERNEL);
+	if (!wep_key)
+		return -ENOMEM;
+
+	wid_list[2].val = (u8 *)wep_key;
+
+	wep_key->index = index;
+	wep_key->key_len = len;
+	memcpy(wep_key->key, key, len);
+	result = wilc_send_config_pkt(vif, WILC_SET_CFG, wid_list,
+				      ARRAY_SIZE(wid_list),
+				      wilc_get_vif_idx(vif));
+	if (result)
+		netdev_err(vif->ndev,
+			   "Failed to add wep ap key config packet\n");
+
+	kfree(wep_key);
 	return result;
 }
 
@@ -2932,65 +1223,72 @@
 		 const u8 *mac_addr, const u8 *rx_mic, const u8 *tx_mic,
 		 u8 mode, u8 cipher_mode, u8 index)
 {
-	int result;
-	struct host_if_msg *msg;
-	struct host_if_drv *hif_drv = vif->hif_drv;
-	u8 key_len = ptk_key_len;
-
-	if (!hif_drv) {
-		netdev_err(vif->ndev, "%s: hif driver is NULL", __func__);
-		return -EFAULT;
-	}
-
-	if (rx_mic)
-		key_len += RX_MIC_KEY_LEN;
-
-	if (tx_mic)
-		key_len += TX_MIC_KEY_LEN;
-
-	msg = wilc_alloc_work(vif, handle_key, true);
-	if (IS_ERR(msg))
-		return PTR_ERR(msg);
-
-	msg->body.key_info.type = WPA_PTK;
-	if (mode == AP_MODE) {
-		msg->body.key_info.action = ADDKEY_AP;
-		msg->body.key_info.attr.wpa.index = index;
-	}
-	if (mode == STATION_MODE)
-		msg->body.key_info.action = ADDKEY;
-
-	msg->body.key_info.attr.wpa.key = kmemdup(ptk, ptk_key_len, GFP_KERNEL);
-	if (!msg->body.key_info.attr.wpa.key) {
-		result = -ENOMEM;
-		goto free_msg;
-	}
-
-	if (rx_mic)
-		memcpy(msg->body.key_info.attr.wpa.key + 16, rx_mic,
-		       RX_MIC_KEY_LEN);
-
-	if (tx_mic)
-		memcpy(msg->body.key_info.attr.wpa.key + 24, tx_mic,
-		       TX_MIC_KEY_LEN);
-
-	msg->body.key_info.attr.wpa.key_len = key_len;
-	msg->body.key_info.attr.wpa.mac_addr = mac_addr;
-	msg->body.key_info.attr.wpa.mode = cipher_mode;
-
-	result = wilc_enqueue_work(msg);
-	if (result) {
-		netdev_err(vif->ndev, "%s: enqueue work failed\n", __func__);
-		goto free_key;
-	}
-
-	wait_for_completion(&msg->work_comp);
-
-free_key:
-	kfree(msg->body.key_info.attr.wpa.key);
-
-free_msg:
-	kfree(msg);
+	int result = 0;
+	u8 t_key_len  = ptk_key_len + WILC_RX_MIC_KEY_LEN + WILC_TX_MIC_KEY_LEN;
+
+	if (mode == WILC_AP_MODE) {
+		struct wid wid_list[2];
+		struct wilc_ap_wpa_ptk *key_buf;
+
+		wid_list[0].id = WID_11I_MODE;
+		wid_list[0].type = WID_CHAR;
+		wid_list[0].size = sizeof(char);
+		wid_list[0].val = (s8 *)&cipher_mode;
+
+		key_buf = kzalloc(sizeof(*key_buf) + t_key_len, GFP_KERNEL);
+		if (!key_buf)
+			return -ENOMEM;
+
+		ether_addr_copy(key_buf->mac_addr, mac_addr);
+		key_buf->index = index;
+		key_buf->key_len = t_key_len;
+		memcpy(&key_buf->key[0], ptk, ptk_key_len);
+
+		if (rx_mic)
+			memcpy(&key_buf->key[ptk_key_len], rx_mic,
+			       WILC_RX_MIC_KEY_LEN);
+
+		if (tx_mic)
+			memcpy(&key_buf->key[ptk_key_len + WILC_RX_MIC_KEY_LEN],
+			       tx_mic, WILC_TX_MIC_KEY_LEN);
+
+		wid_list[1].id = WID_ADD_PTK;
+		wid_list[1].type = WID_STR;
+		wid_list[1].size = sizeof(*key_buf) + t_key_len;
+		wid_list[1].val = (u8 *)key_buf;
+		result = wilc_send_config_pkt(vif, WILC_SET_CFG, wid_list,
+					      ARRAY_SIZE(wid_list),
+					      wilc_get_vif_idx(vif));
+		kfree(key_buf);
+	} else if (mode == WILC_STATION_MODE) {
+		struct wid wid;
+		struct wilc_sta_wpa_ptk *key_buf;
+
+		key_buf = kzalloc(sizeof(*key_buf) + t_key_len, GFP_KERNEL);
+		if (!key_buf)
+			return -ENOMEM;
+
+		ether_addr_copy(key_buf->mac_addr, mac_addr);
+		key_buf->key_len = t_key_len;
+		memcpy(&key_buf->key[0], ptk, ptk_key_len);
+
+		if (rx_mic)
+			memcpy(&key_buf->key[ptk_key_len], rx_mic,
+			       WILC_RX_MIC_KEY_LEN);
+
+		if (tx_mic)
+			memcpy(&key_buf->key[ptk_key_len + WILC_RX_MIC_KEY_LEN],
+			       tx_mic, WILC_TX_MIC_KEY_LEN);
+
+		wid.id = WID_ADD_PTK;
+		wid.type = WID_STR;
+		wid.size = sizeof(*key_buf) + t_key_len;
+		wid.val = (s8 *)key_buf;
+		result = wilc_send_config_pkt(vif, WILC_SET_CFG, &wid, 1,
+					      wilc_get_vif_idx(vif));
+		kfree(key_buf);
+	}
+
 	return result;
 }
 
@@ -2999,278 +1297,141 @@
 		    const u8 *rx_mic, const u8 *tx_mic, u8 mode,
 		    u8 cipher_mode)
 {
-	int result;
-	struct host_if_msg *msg;
-	struct host_if_drv *hif_drv = vif->hif_drv;
-	u8 key_len = gtk_key_len;
-
-	if (!hif_drv) {
-		netdev_err(vif->ndev, "%s: hif driver is NULL", __func__);
-		return -EFAULT;
-	}
-
-	msg = wilc_alloc_work(vif, handle_key, true);
-	if (IS_ERR(msg))
-		return PTR_ERR(msg);
+	int result = 0;
+	struct wilc_gtk_key *gtk_key;
+	int t_key_len = gtk_key_len + WILC_RX_MIC_KEY_LEN + WILC_TX_MIC_KEY_LEN;
+
+	gtk_key = kzalloc(sizeof(*gtk_key) + t_key_len, GFP_KERNEL);
+	if (!gtk_key)
+		return -ENOMEM;
+
+	/* fill bssid value only in station mode */
+	if (mode == WILC_STATION_MODE &&
+	    vif->hif_drv->hif_state == HOST_IF_CONNECTED)
+		memcpy(gtk_key->mac_addr, vif->hif_drv->assoc_bssid, ETH_ALEN);
+
+	if (key_rsc)
+		memcpy(gtk_key->rsc, key_rsc, 8);
+	gtk_key->index = index;
+	gtk_key->key_len = t_key_len;
+	memcpy(&gtk_key->key[0], rx_gtk, gtk_key_len);
 
 	if (rx_mic)
-		key_len += RX_MIC_KEY_LEN;
+		memcpy(&gtk_key->key[gtk_key_len], rx_mic, WILC_RX_MIC_KEY_LEN);
 
 	if (tx_mic)
-		key_len += TX_MIC_KEY_LEN;
-
-	if (key_rsc) {
-		msg->body.key_info.attr.wpa.seq = kmemdup(key_rsc,
-							  key_rsc_len,
-							  GFP_KERNEL);
-		if (!msg->body.key_info.attr.wpa.seq) {
-			result = -ENOMEM;
-			goto free_msg;
-		}
-	}
-
-	msg->body.key_info.type = WPA_RX_GTK;
-
-	if (mode == AP_MODE) {
-		msg->body.key_info.action = ADDKEY_AP;
-		msg->body.key_info.attr.wpa.mode = cipher_mode;
-	}
-	if (mode == STATION_MODE)
-		msg->body.key_info.action = ADDKEY;
-
-	msg->body.key_info.attr.wpa.key = kmemdup(rx_gtk, key_len, GFP_KERNEL);
-	if (!msg->body.key_info.attr.wpa.key) {
-		result = -ENOMEM;
-		goto free_seq;
-	}
-
-	if (rx_mic)
-		memcpy(msg->body.key_info.attr.wpa.key + 16, rx_mic,
-		       RX_MIC_KEY_LEN);
-
-	if (tx_mic)
-		memcpy(msg->body.key_info.attr.wpa.key + 24, tx_mic,
-		       TX_MIC_KEY_LEN);
-
-	msg->body.key_info.attr.wpa.index = index;
-	msg->body.key_info.attr.wpa.key_len = key_len;
-	msg->body.key_info.attr.wpa.seq_len = key_rsc_len;
-
-	result = wilc_enqueue_work(msg);
-	if (result) {
-		netdev_err(vif->ndev, "%s: enqueue work failed\n", __func__);
-		goto free_key;
-	}
-
-	wait_for_completion(&msg->work_comp);
-
-free_key:
-	kfree(msg->body.key_info.attr.wpa.key);
-
-free_seq:
-	kfree(msg->body.key_info.attr.wpa.seq);
-
-free_msg:
-	kfree(msg);
-	return result;
-}
-
-int wilc_set_pmkid_info(struct wilc_vif *vif,
-			struct host_if_pmkid_attr *pmkid)
-{
-<<<<<<< HEAD
-	int result;
-	struct host_if_msg *msg;
-	int i;
-=======
-	struct wid wid;
->>>>>>> 407d19ab
-
-	msg = wilc_alloc_work(vif, handle_key, false);
-	if (IS_ERR(msg))
-		return PTR_ERR(msg);
-
-<<<<<<< HEAD
-	msg->body.key_info.type = PMKSA;
-	msg->body.key_info.action = ADDKEY;
-
-	for (i = 0; i < pmkid->numpmkid; i++) {
-		memcpy(msg->body.key_info.attr.pmkid.pmkidlist[i].bssid,
-		       &pmkid->pmkidlist[i].bssid, ETH_ALEN);
-		memcpy(msg->body.key_info.attr.pmkid.pmkidlist[i].pmkid,
-		       &pmkid->pmkidlist[i].pmkid, PMKID_LEN);
-	}
-
-	result = wilc_enqueue_work(msg);
-	if (result) {
-		netdev_err(vif->ndev, "%s: enqueue work failed\n", __func__);
-		kfree(msg);
-	}
-
-	return result;
-=======
+		memcpy(&gtk_key->key[gtk_key_len + WILC_RX_MIC_KEY_LEN],
+		       tx_mic, WILC_TX_MIC_KEY_LEN);
+
+	if (mode == WILC_AP_MODE) {
+		struct wid wid_list[2];
+
+		wid_list[0].id = WID_11I_MODE;
+		wid_list[0].type = WID_CHAR;
+		wid_list[0].size = sizeof(char);
+		wid_list[0].val = (s8 *)&cipher_mode;
+
+		wid_list[1].id = WID_ADD_RX_GTK;
+		wid_list[1].type = WID_STR;
+		wid_list[1].size = sizeof(*gtk_key) + t_key_len;
+		wid_list[1].val = (u8 *)gtk_key;
+
+		result = wilc_send_config_pkt(vif, WILC_SET_CFG, wid_list,
+					      ARRAY_SIZE(wid_list),
+					      wilc_get_vif_idx(vif));
+	} else if (mode == WILC_STATION_MODE) {
+		struct wid wid;
+
+		wid.id = WID_ADD_RX_GTK;
+		wid.type = WID_STR;
+		wid.size = sizeof(*gtk_key) + t_key_len;
+		wid.val = (u8 *)gtk_key;
+		result = wilc_send_config_pkt(vif, WILC_SET_CFG, &wid, 1,
+					      wilc_get_vif_idx(vif));
+	}
+
+	kfree(gtk_key);
+	return result;
+}
+
+int wilc_set_pmkid_info(struct wilc_vif *vif, struct wilc_pmkid_attr *pmkid)
+{
+	struct wid wid;
+
+	wid.id = WID_PMKID_INFO;
+	wid.type = WID_STR;
+	wid.size = (pmkid->numpmkid * sizeof(struct wilc_pmkid)) + 1;
+	wid.val = (u8 *)pmkid;
+
 	return wilc_send_config_pkt(vif, WILC_SET_CFG, &wid, 1,
 				    wilc_get_vif_idx(vif));
->>>>>>> 407d19ab
 }
 
 int wilc_get_mac_address(struct wilc_vif *vif, u8 *mac_addr)
 {
 	int result;
-	struct host_if_msg *msg;
-
-	msg = wilc_alloc_work(vif, handle_get_mac_address, true);
-	if (IS_ERR(msg))
-		return PTR_ERR(msg);
-
-	msg->body.get_mac_info.mac_addr = mac_addr;
-
-	result = wilc_enqueue_work(msg);
-	if (result)
-		netdev_err(vif->ndev, "%s: enqueue work failed\n", __func__);
-	else
-		wait_for_completion(&msg->work_comp);
-
-	kfree(msg);
-
-	return result;
-}
-
-int wilc_set_join_req(struct wilc_vif *vif, u8 *bssid, const u8 *ssid,
-		      size_t ssid_len, const u8 *ies, size_t ies_len,
-		      wilc_connect_result connect_result, void *user_arg,
-		      u8 security, enum authtype auth_type,
-		      u8 channel, void *join_params)
-{
-	int result;
-	struct host_if_msg *msg;
+	struct wid wid;
+
+	wid.id = WID_MAC_ADDR;
+	wid.type = WID_STR;
+	wid.size = ETH_ALEN;
+	wid.val = mac_addr;
+
+	result = wilc_send_config_pkt(vif, WILC_GET_CFG, &wid, 1,
+				      wilc_get_vif_idx(vif));
+	if (result)
+		netdev_err(vif->ndev, "Failed to get mac address\n");
+
+	return result;
+}
+
+int wilc_set_join_req(struct wilc_vif *vif, u8 *bssid, const u8 *ies,
+		      size_t ies_len)
+{
+	int result;
 	struct host_if_drv *hif_drv = vif->hif_drv;
-
-	if (!hif_drv || !connect_result) {
-		netdev_err(vif->ndev,
-			   "%s: hif driver or connect result is NULL",
-			   __func__);
-		return -EFAULT;
-	}
-
-	if (!join_params) {
-		netdev_err(vif->ndev, "%s: joinparams is NULL\n", __func__);
-		return -EFAULT;
-	}
-
-	msg = wilc_alloc_work(vif, handle_connect, false);
-	if (IS_ERR(msg))
-		return PTR_ERR(msg);
-
-	msg->body.con_info.security = security;
-	msg->body.con_info.auth_type = auth_type;
-	msg->body.con_info.ch = channel;
-	msg->body.con_info.result = connect_result;
-	msg->body.con_info.arg = user_arg;
-	msg->body.con_info.params = join_params;
-
-	if (bssid) {
-		msg->body.con_info.bssid = kmemdup(bssid, 6, GFP_KERNEL);
-		if (!msg->body.con_info.bssid) {
-			result = -ENOMEM;
-			goto free_msg;
-		}
-	}
-
-	if (ssid) {
-		msg->body.con_info.ssid_len = ssid_len;
-		msg->body.con_info.ssid = kmemdup(ssid, ssid_len, GFP_KERNEL);
-		if (!msg->body.con_info.ssid) {
-			result = -ENOMEM;
-			goto free_bssid;
-		}
-	}
+	struct wilc_conn_info *conn_info = &hif_drv->conn_info;
+
+	if (bssid)
+		ether_addr_copy(conn_info->bssid, bssid);
 
 	if (ies) {
-<<<<<<< HEAD
-		msg->body.con_info.ies_len = ies_len;
-		msg->body.con_info.ies = kmemdup(ies, ies_len, GFP_KERNEL);
-		if (!msg->body.con_info.ies) {
-			result = -ENOMEM;
-			goto free_ssid;
-		}
-=======
 		conn_info->req_ies_len = ies_len;
 		conn_info->req_ies = kmemdup(ies, ies_len, GFP_KERNEL);
 		if (!conn_info->req_ies)
 			return -ENOMEM;
->>>>>>> 407d19ab
-	}
-	if (hif_drv->hif_state < HOST_IF_CONNECTING)
-		hif_drv->hif_state = HOST_IF_CONNECTING;
-
-	result = wilc_enqueue_work(msg);
-	if (result) {
-		netdev_err(vif->ndev, "%s: enqueue work failed\n", __func__);
+	}
+
+	result = wilc_send_connect_wid(vif);
+	if (result)
 		goto free_ies;
-	}
 
 	hif_drv->connect_timer_vif = vif;
 	mod_timer(&hif_drv->connect_timer,
-		  jiffies + msecs_to_jiffies(HOST_IF_CONNECT_TIMEOUT));
+		  jiffies + msecs_to_jiffies(WILC_HIF_CONNECT_TIMEOUT_MS));
 
 	return 0;
 
 free_ies:
-	kfree(msg->body.con_info.ies);
-
-free_ssid:
-	kfree(msg->body.con_info.ssid);
-
-free_bssid:
-	kfree(msg->body.con_info.bssid);
-
-free_msg:
-	kfree(msg);
-	return result;
-}
-
-int wilc_disconnect(struct wilc_vif *vif, u16 reason_code)
-{
-	int result;
-	struct host_if_msg *msg;
-	struct host_if_drv *hif_drv = vif->hif_drv;
-
-	if (!hif_drv) {
-		netdev_err(vif->ndev, "%s: hif driver is NULL", __func__);
-		return -EFAULT;
-	}
-
-	msg = wilc_alloc_work(vif, handle_disconnect, true);
-	if (IS_ERR(msg))
-		return PTR_ERR(msg);
-
-	result = wilc_enqueue_work(msg);
-	if (result)
-		netdev_err(vif->ndev, "%s: enqueue work failed\n", __func__);
-	else
-		wait_for_completion(&msg->work_comp);
-
-	kfree(msg);
+	kfree(conn_info->req_ies);
+
 	return result;
 }
 
 int wilc_set_mac_chnl_num(struct wilc_vif *vif, u8 channel)
 {
-	int result;
-	struct host_if_msg *msg;
-
-	msg = wilc_alloc_work(vif, handle_set_channel, false);
-	if (IS_ERR(msg))
-		return PTR_ERR(msg);
-
-	msg->body.channel_info.set_ch = channel;
-
-	result = wilc_enqueue_work(msg);
-	if (result) {
-		netdev_err(vif->ndev, "%s: enqueue work failed\n", __func__);
-		kfree(msg);
-	}
+	struct wid wid;
+	int result;
+
+	wid.id = WID_CURRENT_CHANNEL;
+	wid.type = WID_CHAR;
+	wid.size = sizeof(char);
+	wid.val = &channel;
+
+	result = wilc_send_config_pkt(vif, WILC_SET_CFG, &wid, 1,
+				      wilc_get_vif_idx(vif));
+	if (result)
+		netdev_err(vif->ndev, "Failed to set channel\n");
 
 	return result;
 }
@@ -3278,116 +1439,112 @@
 int wilc_set_wfi_drv_handler(struct wilc_vif *vif, int index, u8 mode,
 			     u8 ifc_id)
 {
-	int result;
-	struct host_if_msg *msg;
-
-	msg = wilc_alloc_work(vif, handle_set_wfi_drv_handler, false);
-	if (IS_ERR(msg))
-		return PTR_ERR(msg);
-
-	msg->body.drv.handler = index;
-	msg->body.drv.mode = mode;
-	msg->body.drv.name = ifc_id;
-
-	result = wilc_enqueue_work(msg);
+	struct wid wid;
+	struct host_if_drv *hif_drv = vif->hif_drv;
+	int result;
+	struct wilc_drv_handler drv;
+
+	if (!hif_drv)
+		return -EFAULT;
+
+	wid.id = WID_SET_DRV_HANDLER;
+	wid.type = WID_STR;
+	wid.size = sizeof(drv);
+	wid.val = (u8 *)&drv;
+
+	drv.handler = cpu_to_le32(index);
+	drv.mode = (ifc_id | (mode << 1));
+
+	result = wilc_send_config_pkt(vif, WILC_SET_CFG, &wid, 1,
+				      hif_drv->driver_handler_id);
+	if (result)
+		netdev_err(vif->ndev, "Failed to set driver handler\n");
+
+	return result;
+}
+
+int wilc_set_operation_mode(struct wilc_vif *vif, u32 mode)
+{
+	struct wid wid;
+	struct wilc_op_mode op_mode;
+	int result;
+
+	wid.id = WID_SET_OPERATION_MODE;
+	wid.type = WID_INT;
+	wid.size = sizeof(op_mode);
+	wid.val = (u8 *)&op_mode;
+
+	op_mode.mode = cpu_to_le32(mode);
+
+	result = wilc_send_config_pkt(vif, WILC_SET_CFG, &wid, 1,
+				      wilc_get_vif_idx(vif));
+	if (result)
+		netdev_err(vif->ndev, "Failed to set operation mode\n");
+
+	return result;
+}
+
+s32 wilc_get_inactive_time(struct wilc_vif *vif, const u8 *mac, u32 *out_val)
+{
+	struct wid wid;
+	s32 result;
+
+	wid.id = WID_SET_STA_MAC_INACTIVE_TIME;
+	wid.type = WID_STR;
+	wid.size = ETH_ALEN;
+	wid.val = kzalloc(wid.size, GFP_KERNEL);
+	if (!wid.val)
+		return -ENOMEM;
+
+	ether_addr_copy(wid.val, mac);
+	result = wilc_send_config_pkt(vif, WILC_SET_CFG, &wid, 1,
+				      wilc_get_vif_idx(vif));
+	kfree(wid.val);
 	if (result) {
-		netdev_err(vif->ndev, "%s: enqueue work failed\n", __func__);
-		kfree(msg);
-	}
-
-	return result;
-}
-
-int wilc_set_operation_mode(struct wilc_vif *vif, u32 mode)
-{
-	int result;
-	struct host_if_msg *msg;
-
-	msg  = wilc_alloc_work(vif, handle_set_operation_mode, false);
-	if (IS_ERR(msg))
-		return PTR_ERR(msg);
-
-	msg->body.mode.mode = mode;
-	result = wilc_enqueue_work(msg);
-	if (result) {
-		netdev_err(vif->ndev, "%s: enqueue work failed\n", __func__);
-		kfree(msg);
-	}
-
-	return result;
-}
-
-s32 wilc_get_inactive_time(struct wilc_vif *vif, const u8 *mac,
-			   u32 *out_val)
-{
-	s32 result;
-	struct host_if_msg *msg;
-	struct host_if_drv *hif_drv = vif->hif_drv;
-
-	if (!hif_drv) {
-		netdev_err(vif->ndev, "%s: hif driver is NULL", __func__);
-		return -EFAULT;
-	}
-
-	msg = wilc_alloc_work(vif, handle_get_inactive_time, true);
-	if (IS_ERR(msg))
-		return PTR_ERR(msg);
-
-	memcpy(msg->body.mac_info.mac, mac, ETH_ALEN);
-
-	result = wilc_enqueue_work(msg);
-	if (result)
-		netdev_err(vif->ndev, "%s: enqueue work failed\n", __func__);
-	else
-		wait_for_completion(&msg->work_comp);
-
-	*out_val = msg->body.mac_info.inactive_time;
-	kfree(msg);
+		netdev_err(vif->ndev, "Failed to set inactive mac\n");
+		return result;
+	}
+
+	wid.id = WID_GET_INACTIVE_TIME;
+	wid.type = WID_INT;
+	wid.val = (s8 *)out_val;
+	wid.size = sizeof(u32);
+	result = wilc_send_config_pkt(vif, WILC_GET_CFG, &wid, 1,
+				      wilc_get_vif_idx(vif));
+	if (result)
+		netdev_err(vif->ndev, "Failed to get inactive time\n");
 
 	return result;
 }
 
 int wilc_get_rssi(struct wilc_vif *vif, s8 *rssi_level)
 {
-	int result;
-	struct host_if_msg *msg;
+	struct wid wid;
+	int result;
 
 	if (!rssi_level) {
 		netdev_err(vif->ndev, "%s: RSSI level is NULL\n", __func__);
 		return -EFAULT;
 	}
 
-	msg = wilc_alloc_work(vif, handle_get_rssi, true);
-	if (IS_ERR(msg))
-		return PTR_ERR(msg);
-
-	msg->body.data = kzalloc(sizeof(s8), GFP_KERNEL);
-	if (!msg->body.data) {
-		kfree(msg);
-		return -ENOMEM;
-	}
-
-	result = wilc_enqueue_work(msg);
-	if (result) {
-		netdev_err(vif->ndev, "%s: enqueue work failed\n", __func__);
-	} else {
-		wait_for_completion(&msg->work_comp);
-		*rssi_level = *msg->body.data;
-	}
-
-	kfree(msg->body.data);
-	kfree(msg);
-
-	return result;
-}
-
-int
-wilc_get_statistics(struct wilc_vif *vif, struct rf_info *stats, bool is_sync)
+	wid.id = WID_RSSI;
+	wid.type = WID_CHAR;
+	wid.size = sizeof(char);
+	wid.val = rssi_level;
+	result = wilc_send_config_pkt(vif, WILC_GET_CFG, &wid, 1,
+				      wilc_get_vif_idx(vif));
+	if (result)
+		netdev_err(vif->ndev, "Failed to get RSSI value\n");
+
+	return result;
+}
+
+static int wilc_get_stats_async(struct wilc_vif *vif, struct rf_info *stats)
 {
 	int result;
 	struct host_if_msg *msg;
 
-	msg = wilc_alloc_work(vif, handle_get_statistics, is_sync);
+	msg = wilc_alloc_work(vif, handle_get_statistics, false);
 	if (IS_ERR(msg))
 		return PTR_ERR(msg);
 
@@ -3400,121 +1557,50 @@
 		return result;
 	}
 
-	if (is_sync) {
-		wait_for_completion(&msg->work_comp);
-		kfree(msg);
-	}
-
-	return result;
-}
-
-int wilc_scan(struct wilc_vif *vif, u8 scan_source, u8 scan_type,
-	      u8 *ch_freq_list, u8 ch_list_len, const u8 *ies,
-	      size_t ies_len, wilc_scan_result scan_result, void *user_arg,
-	      struct hidden_network *hidden_network)
-{
-<<<<<<< HEAD
-	int result;
-	struct host_if_msg *msg;
-	struct scan_attr *scan_info;
-	struct host_if_drv *hif_drv = vif->hif_drv;
-=======
+	return result;
+}
+
+int wilc_hif_set_cfg(struct wilc_vif *vif, struct cfg_param_attr *param)
+{
 	struct wid wid_list[4];
 	int i = 0;
->>>>>>> 407d19ab
-
-	if (!hif_drv || !scan_result) {
-		netdev_err(vif->ndev, "hif_drv or scan_result = NULL\n");
-		return -EFAULT;
-	}
-
-	msg = wilc_alloc_work(vif, handle_scan, false);
-	if (IS_ERR(msg))
-		return PTR_ERR(msg);
-
-	scan_info = &msg->body.scan_info;
-
-	if (hidden_network) {
-		scan_info->hidden_network.net_info = hidden_network->net_info;
-		scan_info->hidden_network.n_ssids = hidden_network->n_ssids;
-	}
-
-	scan_info->src = scan_source;
-	scan_info->type = scan_type;
-	scan_info->result = scan_result;
-	scan_info->arg = user_arg;
-
-	scan_info->ch_list_len = ch_list_len;
-	scan_info->ch_freq_list = kmemdup(ch_freq_list,
-					  ch_list_len,
-					  GFP_KERNEL);
-	if (!scan_info->ch_freq_list) {
-		result = -ENOMEM;
-		goto free_msg;
-	}
-
-	scan_info->ies_len = ies_len;
-	scan_info->ies = kmemdup(ies, ies_len, GFP_KERNEL);
-	if (!scan_info->ies) {
-		result = -ENOMEM;
-		goto free_freq_list;
-	}
-
-	result = wilc_enqueue_work(msg);
-	if (result) {
-		netdev_err(vif->ndev, "%s: enqueue work failed\n", __func__);
-		goto free_ies;
-	}
-
-	hif_drv->scan_timer_vif = vif;
-	mod_timer(&hif_drv->scan_timer,
-		  jiffies + msecs_to_jiffies(HOST_IF_SCAN_TIMEOUT));
-
-	return 0;
-
-free_ies:
-	kfree(scan_info->ies);
-
-free_freq_list:
-	kfree(scan_info->ch_freq_list);
-
-free_msg:
-	kfree(msg);
-	return result;
-}
-
-int wilc_hif_set_cfg(struct wilc_vif *vif,
-		     struct cfg_param_attr *cfg_param)
-{
-	struct host_if_msg *msg;
-	struct host_if_drv *hif_drv = vif->hif_drv;
-	int result;
-
-	if (!hif_drv) {
-		netdev_err(vif->ndev, "%s: hif driver is NULL", __func__);
-		return -EFAULT;
-	}
-
-<<<<<<< HEAD
-	msg = wilc_alloc_work(vif, handle_cfg_param, false);
-	if (IS_ERR(msg))
-		return PTR_ERR(msg);
-
-	msg->body.cfg_info = *cfg_param;
-	result = wilc_enqueue_work(msg);
-	if (result)
-		kfree(msg);
-
-	return result;
-=======
+
+	if (param->flag & WILC_CFG_PARAM_RETRY_SHORT) {
+		wid_list[i].id = WID_SHORT_RETRY_LIMIT;
+		wid_list[i].val = (s8 *)&param->short_retry_limit;
+		wid_list[i].type = WID_SHORT;
+		wid_list[i].size = sizeof(u16);
+		i++;
+	}
+	if (param->flag & WILC_CFG_PARAM_RETRY_LONG) {
+		wid_list[i].id = WID_LONG_RETRY_LIMIT;
+		wid_list[i].val = (s8 *)&param->long_retry_limit;
+		wid_list[i].type = WID_SHORT;
+		wid_list[i].size = sizeof(u16);
+		i++;
+	}
+	if (param->flag & WILC_CFG_PARAM_FRAG_THRESHOLD) {
+		wid_list[i].id = WID_FRAG_THRESHOLD;
+		wid_list[i].val = (s8 *)&param->frag_threshold;
+		wid_list[i].type = WID_SHORT;
+		wid_list[i].size = sizeof(u16);
+		i++;
+	}
+	if (param->flag & WILC_CFG_PARAM_RTS_THRESHOLD) {
+		wid_list[i].id = WID_RTS_THRESHOLD;
+		wid_list[i].val = (s8 *)&param->rts_threshold;
+		wid_list[i].type = WID_SHORT;
+		wid_list[i].size = sizeof(u16);
+		i++;
+	}
+
 	return wilc_send_config_pkt(vif, WILC_SET_CFG, wid_list,
 				    i, wilc_get_vif_idx(vif));
->>>>>>> 407d19ab
-}
-
-static void get_periodic_rssi(struct timer_list *unused)
-{
-	struct wilc_vif *vif = periodic_rssi_vif;
+}
+
+static void get_periodic_rssi(struct timer_list *t)
+{
+	struct wilc_vif *vif = from_timer(vif, t, periodic_rssi);
 
 	if (!vif->hif_drv) {
 		netdev_err(vif->ndev, "%s: hif driver is NULL", __func__);
@@ -3522,9 +1608,9 @@
 	}
 
 	if (vif->hif_drv->hif_state == HOST_IF_CONNECTED)
-		wilc_get_statistics(vif, &vif->wilc->dummy_statistics, false);
-
-	mod_timer(&periodic_rssi, jiffies + msecs_to_jiffies(5000));
+		wilc_get_stats_async(vif, &vif->periodic_stat);
+
+	mod_timer(&vif->periodic_rssi, jiffies + msecs_to_jiffies(5000));
 }
 
 int wilc_init(struct net_device *dev, struct host_if_drv **hif_drv_handler)
@@ -3546,45 +1632,23 @@
 			break;
 		}
 
-	wilc_optaining_ip = false;
-
-	if (clients_count == 0) {
-		init_completion(&hif_driver_comp);
-		mutex_init(&hif_deinit_lock);
-	}
-
-	if (clients_count == 0) {
-		hif_workqueue = create_singlethread_workqueue("WILC_wq");
-		if (!hif_workqueue) {
-			netdev_err(vif->ndev, "Failed to create workqueue\n");
-			kfree(hif_drv);
-			return -ENOMEM;
-		}
-
-		periodic_rssi_vif = vif;
-		timer_setup(&periodic_rssi, get_periodic_rssi, 0);
-		mod_timer(&periodic_rssi, jiffies + msecs_to_jiffies(5000));
-	}
+	vif->obtaining_ip = false;
+
+	if (wilc->clients_count == 0)
+		mutex_init(&wilc->deinit_lock);
+
+	timer_setup(&vif->periodic_rssi, get_periodic_rssi, 0);
+	mod_timer(&vif->periodic_rssi, jiffies + msecs_to_jiffies(5000));
 
 	timer_setup(&hif_drv->scan_timer, timer_scan_cb, 0);
 	timer_setup(&hif_drv->connect_timer, timer_connect_cb, 0);
 	timer_setup(&hif_drv->remain_on_ch_timer, listen_timer_cb, 0);
 
-	mutex_init(&hif_drv->cfg_values_lock);
-	mutex_lock(&hif_drv->cfg_values_lock);
-
 	hif_drv->hif_state = HOST_IF_IDLE;
-	hif_drv->cfg_values.site_survey_enabled = SITE_SURVEY_OFF;
-	hif_drv->cfg_values.scan_source = DEFAULT_SCAN;
-	hif_drv->cfg_values.active_scan_time = ACTIVE_SCAN_TIME;
-	hif_drv->cfg_values.passive_scan_time = PASSIVE_SCAN_TIME;
-	hif_drv->cfg_values.curr_tx_rate = AUTORATE;
 
 	hif_drv->p2p_timeout = 0;
 
-	mutex_unlock(&hif_drv->cfg_values_lock);
-
-	clients_count++;
+	wilc->clients_count++;
 
 	return 0;
 }
@@ -3599,48 +1663,27 @@
 		return -EFAULT;
 	}
 
-	mutex_lock(&hif_deinit_lock);
-
-	terminated_handle = hif_drv;
+	mutex_lock(&vif->wilc->deinit_lock);
 
 	del_timer_sync(&hif_drv->scan_timer);
 	del_timer_sync(&hif_drv->connect_timer);
-	del_timer_sync(&periodic_rssi);
+	del_timer_sync(&vif->periodic_rssi);
 	del_timer_sync(&hif_drv->remain_on_ch_timer);
 
 	wilc_set_wfi_drv_handler(vif, 0, 0, 0);
-	wait_for_completion(&hif_driver_comp);
 
 	if (hif_drv->usr_scan_req.scan_result) {
 		hif_drv->usr_scan_req.scan_result(SCAN_EVENT_ABORTED, NULL,
-						  hif_drv->usr_scan_req.arg,
-						  NULL);
+						  hif_drv->usr_scan_req.arg);
 		hif_drv->usr_scan_req.scan_result = NULL;
 	}
 
 	hif_drv->hif_state = HOST_IF_IDLE;
 
-	if (clients_count == 1)	{
-		struct host_if_msg *msg;
-
-		msg = wilc_alloc_work(vif, handle_hif_exit_work, true);
-		if (!IS_ERR(msg)) {
-			result = wilc_enqueue_work(msg);
-			if (result)
-				netdev_err(vif->ndev, "deinit : Error(%d)\n",
-					   result);
-			else
-				wait_for_completion(&msg->work_comp);
-			kfree(msg);
-		}
-		destroy_workqueue(hif_workqueue);
-	}
-
 	kfree(hif_drv);
-
-	clients_count--;
-	terminated_handle = NULL;
-	mutex_unlock(&hif_deinit_lock);
+	vif->hif_drv = NULL;
+	vif->wilc->clients_count--;
+	mutex_unlock(&vif->wilc->deinit_lock);
 	return result;
 }
 
@@ -3652,16 +1695,13 @@
 	struct host_if_drv *hif_drv;
 	struct wilc_vif *vif;
 
-	id = buffer[length - 4];
-	id |= (buffer[length - 3] << 8);
-	id |= (buffer[length - 2] << 16);
-	id |= (buffer[length - 1] << 24);
+	id = get_unaligned_le32(&buffer[length - 4]);
 	vif = wilc_get_vif_from_idx(wilc, id);
 	if (!vif)
 		return;
 	hif_drv = vif->hif_drv;
 
-	if (!hif_drv || hif_drv == terminated_handle) {
+	if (!hif_drv) {
 		netdev_err(vif->ndev, "driver not init[%p]\n", hif_drv);
 		return;
 	}
@@ -3670,9 +1710,12 @@
 	if (IS_ERR(msg))
 		return;
 
-	msg->body.net_info.len = length;
-	msg->body.net_info.buffer = kmemdup(buffer, length, GFP_KERNEL);
-	if (!msg->body.net_info.buffer) {
+	msg->body.net_info.frame_len = get_unaligned_le16(&buffer[6]) - 1;
+	msg->body.net_info.rssi = buffer[8];
+	msg->body.net_info.mgmt = kmemdup(&buffer[9],
+					  msg->body.net_info.frame_len,
+					  GFP_KERNEL);
+	if (!msg->body.net_info.mgmt) {
 		kfree(msg);
 		return;
 	}
@@ -3680,7 +1723,7 @@
 	result = wilc_enqueue_work(msg);
 	if (result) {
 		netdev_err(vif->ndev, "%s: enqueue work failed\n", __func__);
-		kfree(msg->body.net_info.buffer);
+		kfree(msg->body.net_info.mgmt);
 		kfree(msg);
 	}
 }
@@ -3693,53 +1736,42 @@
 	struct host_if_drv *hif_drv;
 	struct wilc_vif *vif;
 
-	mutex_lock(&hif_deinit_lock);
-
-	id = buffer[length - 4];
-	id |= (buffer[length - 3] << 8);
-	id |= (buffer[length - 2] << 16);
-	id |= (buffer[length - 1] << 24);
+	mutex_lock(&wilc->deinit_lock);
+
+	id = get_unaligned_le32(&buffer[length - 4]);
 	vif = wilc_get_vif_from_idx(wilc, id);
 	if (!vif) {
-		mutex_unlock(&hif_deinit_lock);
+		mutex_unlock(&wilc->deinit_lock);
 		return;
 	}
 
 	hif_drv = vif->hif_drv;
 
-	if (!hif_drv || hif_drv == terminated_handle) {
-		mutex_unlock(&hif_deinit_lock);
+	if (!hif_drv) {
+		mutex_unlock(&wilc->deinit_lock);
 		return;
 	}
 
-	if (!hif_drv->usr_conn_req.conn_result) {
+	if (!hif_drv->conn_info.conn_result) {
 		netdev_err(vif->ndev, "%s: conn_result is NULL\n", __func__);
-		mutex_unlock(&hif_deinit_lock);
+		mutex_unlock(&wilc->deinit_lock);
 		return;
 	}
 
 	msg = wilc_alloc_work(vif, handle_rcvd_gnrl_async_info, false);
 	if (IS_ERR(msg)) {
-		mutex_unlock(&hif_deinit_lock);
+		mutex_unlock(&wilc->deinit_lock);
 		return;
 	}
 
-	msg->body.async_info.len = length;
-	msg->body.async_info.buffer = kmemdup(buffer, length, GFP_KERNEL);
-	if (!msg->body.async_info.buffer) {
-		kfree(msg);
-		mutex_unlock(&hif_deinit_lock);
-		return;
-	}
-
+	msg->body.mac_info.status = buffer[7];
 	result = wilc_enqueue_work(msg);
 	if (result) {
 		netdev_err(vif->ndev, "%s: enqueue work failed\n", __func__);
-		kfree(msg->body.async_info.buffer);
 		kfree(msg);
 	}
 
-	mutex_unlock(&hif_deinit_lock);
+	mutex_unlock(&wilc->deinit_lock);
 }
 
 void wilc_scan_complete_received(struct wilc *wilc, u8 *buffer, u32 length)
@@ -3749,16 +1781,13 @@
 	struct host_if_drv *hif_drv;
 	struct wilc_vif *vif;
 
-	id = buffer[length - 4];
-	id |= buffer[length - 3] << 8;
-	id |= buffer[length - 2] << 16;
-	id |= buffer[length - 1] << 24;
+	id = get_unaligned_le32(&buffer[length - 4]);
 	vif = wilc_get_vif_from_idx(wilc, id);
 	if (!vif)
 		return;
 	hif_drv = vif->hif_drv;
 
-	if (!hif_drv || hif_drv == terminated_handle)
+	if (!hif_drv)
 		return;
 
 	if (hif_drv->usr_scan_req.scan_result) {
@@ -3777,25 +1806,45 @@
 	}
 }
 
-int wilc_remain_on_channel(struct wilc_vif *vif, u32 session_id,
+int wilc_remain_on_channel(struct wilc_vif *vif, u64 cookie,
 			   u32 duration, u16 chan,
-			   wilc_remain_on_chan_expired expired,
-			   wilc_remain_on_chan_ready ready,
+			   void (*expired)(void *, u64),
 			   void *user_arg)
 {
+	struct wilc_remain_ch roc;
+	int result;
+
+	roc.ch = chan;
+	roc.expired = expired;
+	roc.arg = user_arg;
+	roc.duration = duration;
+	roc.cookie = cookie;
+	result = handle_remain_on_chan(vif, &roc);
+	if (result)
+		netdev_err(vif->ndev, "%s: failed to set remain on channel\n",
+			   __func__);
+
+	return result;
+}
+
+int wilc_listen_state_expired(struct wilc_vif *vif, u64 cookie)
+{
 	int result;
 	struct host_if_msg *msg;
-
-	msg = wilc_alloc_work(vif, handle_remain_on_chan_work, false);
+	struct host_if_drv *hif_drv = vif->hif_drv;
+
+	if (!hif_drv) {
+		netdev_err(vif->ndev, "%s: hif driver is NULL", __func__);
+		return -EFAULT;
+	}
+
+	del_timer(&hif_drv->remain_on_ch_timer);
+
+	msg = wilc_alloc_work(vif, handle_listen_state_expired, false);
 	if (IS_ERR(msg))
 		return PTR_ERR(msg);
 
-	msg->body.remain_on_ch.ch = chan;
-	msg->body.remain_on_ch.expired = expired;
-	msg->body.remain_on_ch.ready = ready;
-	msg->body.remain_on_ch.arg = user_arg;
-	msg->body.remain_on_ch.duration = duration;
-	msg->body.remain_on_ch.id = session_id;
+	msg->body.remain_on_ch.cookie = cookie;
 
 	result = wilc_enqueue_work(msg);
 	if (result) {
@@ -3806,402 +1855,283 @@
 	return result;
 }
 
-int wilc_listen_state_expired(struct wilc_vif *vif, u32 session_id)
+void wilc_frame_register(struct wilc_vif *vif, u16 frame_type, bool reg)
+{
+	struct wid wid;
+	int result;
+	struct wilc_reg_frame reg_frame;
+
+	wid.id = WID_REGISTER_FRAME;
+	wid.type = WID_STR;
+	wid.size = sizeof(reg_frame);
+	wid.val = (u8 *)&reg_frame;
+
+	memset(&reg_frame, 0x0, sizeof(reg_frame));
+	reg_frame.reg = reg;
+
+	switch (frame_type) {
+	case IEEE80211_STYPE_ACTION:
+		reg_frame.reg_id = WILC_FW_ACTION_FRM_IDX;
+		break;
+
+	case IEEE80211_STYPE_PROBE_REQ:
+		reg_frame.reg_id = WILC_FW_PROBE_REQ_IDX;
+		break;
+
+	default:
+		break;
+	}
+	reg_frame.frame_type = cpu_to_le16(frame_type);
+	result = wilc_send_config_pkt(vif, WILC_SET_CFG, &wid, 1,
+				      wilc_get_vif_idx(vif));
+	if (result)
+		netdev_err(vif->ndev, "Failed to frame register\n");
+}
+
+int wilc_add_beacon(struct wilc_vif *vif, u32 interval, u32 dtim_period,
+		    struct cfg80211_beacon_data *params)
+{
+	struct wid wid;
+	int result;
+	u8 *cur_byte;
+
+	wid.id = WID_ADD_BEACON;
+	wid.type = WID_BIN;
+	wid.size = params->head_len + params->tail_len + 16;
+	wid.val = kzalloc(wid.size, GFP_KERNEL);
+	if (!wid.val)
+		return -ENOMEM;
+
+	cur_byte = wid.val;
+	put_unaligned_le32(interval, cur_byte);
+	cur_byte += 4;
+	put_unaligned_le32(dtim_period, cur_byte);
+	cur_byte += 4;
+	put_unaligned_le32(params->head_len, cur_byte);
+	cur_byte += 4;
+
+	if (params->head_len > 0)
+		memcpy(cur_byte, params->head, params->head_len);
+	cur_byte += params->head_len;
+
+	put_unaligned_le32(params->tail_len, cur_byte);
+	cur_byte += 4;
+
+	if (params->tail_len > 0)
+		memcpy(cur_byte, params->tail, params->tail_len);
+
+	result = wilc_send_config_pkt(vif, WILC_SET_CFG, &wid, 1,
+				      wilc_get_vif_idx(vif));
+	if (result)
+		netdev_err(vif->ndev, "Failed to send add beacon\n");
+
+	kfree(wid.val);
+
+	return result;
+}
+
+int wilc_del_beacon(struct wilc_vif *vif)
+{
+	int result;
+	struct wid wid;
+	u8 del_beacon = 0;
+
+	wid.id = WID_DEL_BEACON;
+	wid.type = WID_CHAR;
+	wid.size = sizeof(char);
+	wid.val = &del_beacon;
+
+	result = wilc_send_config_pkt(vif, WILC_SET_CFG, &wid, 1,
+				      wilc_get_vif_idx(vif));
+	if (result)
+		netdev_err(vif->ndev, "Failed to send delete beacon\n");
+
+	return result;
+}
+
+int wilc_add_station(struct wilc_vif *vif, const u8 *mac,
+		     struct station_parameters *params)
+{
+	struct wid wid;
+	int result;
+	u8 *cur_byte;
+
+	wid.id = WID_ADD_STA;
+	wid.type = WID_BIN;
+	wid.size = WILC_ADD_STA_LENGTH + params->supported_rates_len;
+	wid.val = kmalloc(wid.size, GFP_KERNEL);
+	if (!wid.val)
+		return -ENOMEM;
+
+	cur_byte = wid.val;
+	wilc_hif_pack_sta_param(cur_byte, mac, params);
+
+	result = wilc_send_config_pkt(vif, WILC_SET_CFG, &wid, 1,
+				      wilc_get_vif_idx(vif));
+	if (result != 0)
+		netdev_err(vif->ndev, "Failed to send add station\n");
+
+	kfree(wid.val);
+
+	return result;
+}
+
+int wilc_del_station(struct wilc_vif *vif, const u8 *mac_addr)
+{
+	struct wid wid;
+	int result;
+
+	wid.id = WID_REMOVE_STA;
+	wid.type = WID_BIN;
+	wid.size = ETH_ALEN;
+	wid.val = kzalloc(wid.size, GFP_KERNEL);
+	if (!wid.val)
+		return -ENOMEM;
+
+	if (!mac_addr)
+		eth_broadcast_addr(wid.val);
+	else
+		ether_addr_copy(wid.val, mac_addr);
+
+	result = wilc_send_config_pkt(vif, WILC_SET_CFG, &wid, 1,
+				      wilc_get_vif_idx(vif));
+	if (result)
+		netdev_err(vif->ndev, "Failed to del station\n");
+
+	kfree(wid.val);
+
+	return result;
+}
+
+int wilc_del_allstation(struct wilc_vif *vif, u8 mac_addr[][ETH_ALEN])
+{
+	struct wid wid;
+	int result;
+	int i;
+	u8 assoc_sta = 0;
+	struct wilc_del_all_sta del_sta;
+
+	memset(&del_sta, 0x0, sizeof(del_sta));
+	for (i = 0; i < WILC_MAX_NUM_STA; i++) {
+		if (!is_zero_ether_addr(mac_addr[i])) {
+			assoc_sta++;
+			ether_addr_copy(del_sta.mac[i], mac_addr[i]);
+		}
+	}
+
+	if (!assoc_sta)
+		return 0;
+
+	del_sta.assoc_sta = assoc_sta;
+
+	wid.id = WID_DEL_ALL_STA;
+	wid.type = WID_STR;
+	wid.size = (assoc_sta * ETH_ALEN) + 1;
+	wid.val = (u8 *)&del_sta;
+
+	result = wilc_send_config_pkt(vif, WILC_SET_CFG, &wid, 1,
+				      wilc_get_vif_idx(vif));
+	if (result)
+		netdev_err(vif->ndev, "Failed to send delete all station\n");
+
+	return result;
+}
+
+int wilc_edit_station(struct wilc_vif *vif, const u8 *mac,
+		      struct station_parameters *params)
+{
+	struct wid wid;
+	int result;
+	u8 *cur_byte;
+
+	wid.id = WID_EDIT_STA;
+	wid.type = WID_BIN;
+	wid.size = WILC_ADD_STA_LENGTH + params->supported_rates_len;
+	wid.val = kmalloc(wid.size, GFP_KERNEL);
+	if (!wid.val)
+		return -ENOMEM;
+
+	cur_byte = wid.val;
+	wilc_hif_pack_sta_param(cur_byte, mac, params);
+
+	result = wilc_send_config_pkt(vif, WILC_SET_CFG, &wid, 1,
+				      wilc_get_vif_idx(vif));
+	if (result)
+		netdev_err(vif->ndev, "Failed to send edit station\n");
+
+	kfree(wid.val);
+	return result;
+}
+
+int wilc_set_power_mgmt(struct wilc_vif *vif, bool enabled, u32 timeout)
+{
+	struct wid wid;
+	int result;
+	s8 power_mode;
+
+	if (wilc_wlan_get_num_conn_ifcs(vif->wilc) == 2 && enabled)
+		return 0;
+
+	if (enabled)
+		power_mode = WILC_FW_MIN_FAST_PS;
+	else
+		power_mode = WILC_FW_NO_POWERSAVE;
+
+	wid.id = WID_POWER_MANAGEMENT;
+	wid.val = &power_mode;
+	wid.size = sizeof(char);
+	result = wilc_send_config_pkt(vif, WILC_SET_CFG, &wid, 1,
+				      wilc_get_vif_idx(vif));
+	if (result)
+		netdev_err(vif->ndev, "Failed to send power management\n");
+
+	return result;
+}
+
+int wilc_setup_multicast_filter(struct wilc_vif *vif, u32 enabled, u32 count,
+				u8 *mc_list)
 {
 	int result;
 	struct host_if_msg *msg;
-	struct host_if_drv *hif_drv = vif->hif_drv;
-
-	if (!hif_drv) {
-		netdev_err(vif->ndev, "%s: hif driver is NULL", __func__);
-		return -EFAULT;
-	}
-
-	del_timer(&hif_drv->remain_on_ch_timer);
-
-	msg = wilc_alloc_work(vif, handle_listen_state_expired, false);
+
+	msg = wilc_alloc_work(vif, handle_set_mcast_filter, false);
 	if (IS_ERR(msg))
 		return PTR_ERR(msg);
 
-	msg->body.remain_on_ch.id = session_id;
+	msg->body.mc_info.enabled = enabled;
+	msg->body.mc_info.cnt = count;
+	msg->body.mc_info.mc_list = mc_list;
 
 	result = wilc_enqueue_work(msg);
 	if (result) {
 		netdev_err(vif->ndev, "%s: enqueue work failed\n", __func__);
 		kfree(msg);
 	}
-
-	return result;
-}
-
-int wilc_frame_register(struct wilc_vif *vif, u16 frame_type, bool reg)
-{
-	int result;
-	struct host_if_msg *msg;
-
-	msg = wilc_alloc_work(vif, handle_register_frame, false);
-	if (IS_ERR(msg))
-		return PTR_ERR(msg);
-
-	switch (frame_type) {
-	case ACTION:
-		msg->body.reg_frame.reg_id = ACTION_FRM_IDX;
-		break;
-
-	case PROBE_REQ:
-		msg->body.reg_frame.reg_id = PROBE_REQ_IDX;
-		break;
-
-	default:
-		break;
-	}
-	msg->body.reg_frame.frame_type = frame_type;
-	msg->body.reg_frame.reg = reg;
-
-	result = wilc_enqueue_work(msg);
-	if (result) {
-		netdev_err(vif->ndev, "%s: enqueue work failed\n", __func__);
-		kfree(msg);
-	}
-
-	return result;
-}
-
-int wilc_add_beacon(struct wilc_vif *vif, u32 interval, u32 dtim_period,
-		    u32 head_len, u8 *head, u32 tail_len, u8 *tail)
-{
-	int result;
-	struct host_if_msg *msg;
-	struct beacon_attr *beacon_info;
-
-	msg = wilc_alloc_work(vif, handle_add_beacon, false);
-	if (IS_ERR(msg))
-		return PTR_ERR(msg);
-
-	beacon_info = &msg->body.beacon_info;
-	beacon_info->interval = interval;
-	beacon_info->dtim_period = dtim_period;
-	beacon_info->head_len = head_len;
-	beacon_info->head = kmemdup(head, head_len, GFP_KERNEL);
-	if (!beacon_info->head) {
-		result = -ENOMEM;
-		goto error;
-	}
-	beacon_info->tail_len = tail_len;
-
-	if (tail_len > 0) {
-		beacon_info->tail = kmemdup(tail, tail_len, GFP_KERNEL);
-		if (!beacon_info->tail) {
-			result = -ENOMEM;
-			goto error;
-		}
-	} else {
-		beacon_info->tail = NULL;
-	}
-
-	result = wilc_enqueue_work(msg);
-	if (result)
-		netdev_err(vif->ndev, "%s: enqueue work failed\n", __func__);
-
-error:
-	if (result) {
-		kfree(beacon_info->head);
-		kfree(beacon_info->tail);
-		kfree(msg);
-	}
-
-	return result;
-}
-
-int wilc_del_beacon(struct wilc_vif *vif)
-{
-	int result;
-	struct host_if_msg *msg;
-
-	msg = wilc_alloc_work(vif, handle_del_beacon, false);
-	if (IS_ERR(msg))
-		return PTR_ERR(msg);
-
-	result = wilc_enqueue_work(msg);
-	if (result) {
-		netdev_err(vif->ndev, "%s: enqueue work failed\n", __func__);
-		kfree(msg);
-	}
-
-	return result;
-}
-
-int wilc_add_station(struct wilc_vif *vif, struct add_sta_param *sta_param)
-{
-	int result;
-	struct host_if_msg *msg;
-	struct add_sta_param *add_sta_info;
-
-	msg = wilc_alloc_work(vif, handle_add_station, false);
-	if (IS_ERR(msg))
-		return PTR_ERR(msg);
-
-	add_sta_info = &msg->body.add_sta_info;
-	memcpy(add_sta_info, sta_param, sizeof(struct add_sta_param));
-	if (add_sta_info->rates_len > 0) {
-		add_sta_info->rates = kmemdup(sta_param->rates,
-					      add_sta_info->rates_len,
-					      GFP_KERNEL);
-		if (!add_sta_info->rates) {
-			kfree(msg);
-			return -ENOMEM;
-		}
-	}
-
-	result = wilc_enqueue_work(msg);
-	if (result) {
-		netdev_err(vif->ndev, "%s: enqueue work failed\n", __func__);
-		kfree(add_sta_info->rates);
-		kfree(msg);
-	}
-	return result;
-}
-
-int wilc_del_station(struct wilc_vif *vif, const u8 *mac_addr)
-{
-	int result;
-	struct host_if_msg *msg;
-	struct del_sta *del_sta_info;
-
-	msg = wilc_alloc_work(vif, handle_del_station, false);
-	if (IS_ERR(msg))
-		return PTR_ERR(msg);
-
-	del_sta_info = &msg->body.del_sta_info;
-
-	if (!mac_addr)
-		eth_broadcast_addr(del_sta_info->mac_addr);
-	else
-		memcpy(del_sta_info->mac_addr, mac_addr, ETH_ALEN);
-
-	result = wilc_enqueue_work(msg);
-	if (result) {
-		netdev_err(vif->ndev, "%s: enqueue work failed\n", __func__);
-		kfree(msg);
-	}
-	return result;
-}
-
-int wilc_del_allstation(struct wilc_vif *vif, u8 mac_addr[][ETH_ALEN])
-{
-	int result;
-	struct host_if_msg *msg;
-	struct del_all_sta *del_all_sta_info;
-	u8 zero_addr[ETH_ALEN] = {0};
-	int i;
-	u8 assoc_sta = 0;
-
-	msg = wilc_alloc_work(vif, handle_del_all_sta, true);
-	if (IS_ERR(msg))
-		return PTR_ERR(msg);
-
-	del_all_sta_info = &msg->body.del_all_sta_info;
-
-	for (i = 0; i < MAX_NUM_STA; i++) {
-		if (memcmp(mac_addr[i], zero_addr, ETH_ALEN)) {
-			memcpy(del_all_sta_info->del_all_sta[i], mac_addr[i],
-			       ETH_ALEN);
-			assoc_sta++;
-		}
-	}
-	if (!assoc_sta) {
-		kfree(msg);
-		return 0;
-	}
-
-	del_all_sta_info->assoc_sta = assoc_sta;
-	result = wilc_enqueue_work(msg);
-
-	if (result)
-		netdev_err(vif->ndev, "%s: enqueue work failed\n", __func__);
-	else
-		wait_for_completion(&msg->work_comp);
-
-	kfree(msg);
-
-	return result;
-}
-
-int wilc_edit_station(struct wilc_vif *vif,
-		      struct add_sta_param *sta_param)
-{
-	int result;
-	struct host_if_msg *msg;
-	struct add_sta_param *add_sta_info;
-
-	msg = wilc_alloc_work(vif, handle_edit_station, false);
-	if (IS_ERR(msg))
-		return PTR_ERR(msg);
-
-	add_sta_info = &msg->body.add_sta_info;
-	memcpy(add_sta_info, sta_param, sizeof(*add_sta_info));
-	if (add_sta_info->rates_len > 0) {
-		add_sta_info->rates = kmemdup(sta_param->rates,
-					      add_sta_info->rates_len,
-					      GFP_KERNEL);
-		if (!add_sta_info->rates) {
-			kfree(msg);
-			return -ENOMEM;
-		}
-	}
-
-	result = wilc_enqueue_work(msg);
-	if (result) {
-		netdev_err(vif->ndev, "%s: enqueue work failed\n", __func__);
-		kfree(add_sta_info->rates);
-		kfree(msg);
-	}
-
-	return result;
-}
-
-int wilc_set_power_mgmt(struct wilc_vif *vif, bool enabled, u32 timeout)
-{
-	int result;
-	struct host_if_msg *msg;
-
-	if (wilc_wlan_get_num_conn_ifcs(vif->wilc) == 2 && enabled)
-		return 0;
-
-	msg = wilc_alloc_work(vif, handle_power_management, false);
-	if (IS_ERR(msg))
-		return PTR_ERR(msg);
-
-	msg->body.pwr_mgmt_info.enabled = enabled;
-	msg->body.pwr_mgmt_info.timeout = timeout;
-
-	result = wilc_enqueue_work(msg);
-	if (result) {
-		netdev_err(vif->ndev, "%s: enqueue work failed\n", __func__);
-		kfree(msg);
-	}
-	return result;
-}
-
-int wilc_setup_multicast_filter(struct wilc_vif *vif, bool enabled,
-				u32 count)
-{
-	int result;
-	struct host_if_msg *msg;
-
-	msg = wilc_alloc_work(vif, handle_set_mcast_filter, false);
-	if (IS_ERR(msg))
-		return PTR_ERR(msg);
-
-	msg->body.multicast_info.enabled = enabled;
-	msg->body.multicast_info.cnt = count;
-
-	result = wilc_enqueue_work(msg);
-	if (result) {
-		netdev_err(vif->ndev, "%s: enqueue work failed\n", __func__);
-		kfree(msg);
-	}
-	return result;
-}
-
-int wilc_setup_ipaddress(struct wilc_vif *vif, u8 *ip_addr, u8 idx)
-{
-	int result;
-	struct host_if_msg *msg;
-
-	msg = wilc_alloc_work(vif, handle_set_ip_address, false);
-	if (IS_ERR(msg))
-		return PTR_ERR(msg);
-
-	msg->body.ip_info.ip_addr = ip_addr;
-	msg->body.ip_info.idx = idx;
-
-	result = wilc_enqueue_work(msg);
-	if (result) {
-		netdev_err(vif->ndev, "%s: enqueue work failed\n", __func__);
-		kfree(msg);
-	}
-
-	return result;
-}
-
-static int host_int_get_ipaddress(struct wilc_vif *vif, u8 *ip_addr, u8 idx)
-{
-	int result;
-	struct host_if_msg *msg;
-
-	msg = wilc_alloc_work(vif, handle_get_ip_address, false);
-	if (IS_ERR(msg))
-		return PTR_ERR(msg);
-
-	msg->body.ip_info.ip_addr = ip_addr;
-	msg->body.ip_info.idx = idx;
-
-	result = wilc_enqueue_work(msg);
-	if (result) {
-		netdev_err(vif->ndev, "%s: enqueue work failed\n", __func__);
-		kfree(msg);
-	}
-
 	return result;
 }
 
 int wilc_set_tx_power(struct wilc_vif *vif, u8 tx_power)
 {
-<<<<<<< HEAD
-	int ret;
-	struct host_if_msg *msg;
-=======
-	struct wid wid;
->>>>>>> 407d19ab
-
-	msg = wilc_alloc_work(vif, handle_set_tx_pwr, false);
-	if (IS_ERR(msg))
-		return PTR_ERR(msg);
-
-<<<<<<< HEAD
-	msg->body.tx_power.tx_pwr = tx_power;
-
-	ret = wilc_enqueue_work(msg);
-	if (ret) {
-		netdev_err(vif->ndev, "%s: enqueue work failed\n", __func__);
-		kfree(msg);
-	}
-
-	return ret;
-=======
+	struct wid wid;
+
+	wid.id = WID_TX_POWER;
+	wid.type = WID_CHAR;
+	wid.val = &tx_power;
+	wid.size = sizeof(char);
+
 	return wilc_send_config_pkt(vif, WILC_SET_CFG, &wid, 1,
 				   wilc_get_vif_idx(vif));
->>>>>>> 407d19ab
 }
 
 int wilc_get_tx_power(struct wilc_vif *vif, u8 *tx_power)
 {
-<<<<<<< HEAD
-	int ret;
-	struct host_if_msg *msg;
-=======
-	struct wid wid;
->>>>>>> 407d19ab
-
-	msg = wilc_alloc_work(vif, handle_get_tx_pwr, true);
-	if (IS_ERR(msg))
-		return PTR_ERR(msg);
-
-<<<<<<< HEAD
-	ret = wilc_enqueue_work(msg);
-	if (ret) {
-		netdev_err(vif->ndev, "%s: enqueue work failed\n", __func__);
-	} else {
-		wait_for_completion(&msg->work_comp);
-		*tx_power = msg->body.tx_power.tx_pwr;
-	}
-
-	/* free 'msg' after copying data */
-	kfree(msg);
-	return ret;
-=======
+	struct wid wid;
+
+	wid.id = WID_TX_POWER;
+	wid.type = WID_CHAR;
+	wid.val = tx_power;
+	wid.size = sizeof(char);
+
 	return wilc_send_config_pkt(vif, WILC_GET_CFG, &wid, 1,
 				    wilc_get_vif_idx(vif));
->>>>>>> 407d19ab
 }