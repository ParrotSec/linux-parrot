--- conflicted
+++ resolved
@@ -14,7 +14,6 @@
 	int has_thrpt_enh;
 };
 
-static struct wilc_spi g_spi;
 static const struct wilc_hif_func wilc_hif_spi;
 
 /********************************************
@@ -107,6 +106,11 @@
 	int ret;
 	struct wilc *wilc;
 	struct gpio_desc *gpio;
+	struct wilc_spi *spi_priv;
+
+	spi_priv = kzalloc(sizeof(*spi_priv), GFP_KERNEL);
+	if (!spi_priv)
+		return -ENOMEM;
 
 	gpio = gpiod_get(&spi->dev, "irq", GPIOD_IN);
 	if (IS_ERR(gpio)) {
@@ -116,12 +120,15 @@
 			dev_err(&spi->dev, "failed to get the irq gpio\n");
 	}
 
-	ret = wilc_netdev_init(&wilc, NULL, HIF_SPI, &wilc_hif_spi);
-	if (ret)
+	ret = wilc_netdev_init(&wilc, NULL, WILC_HIF_SPI, &wilc_hif_spi);
+	if (ret) {
+		kfree(spi_priv);
 		return ret;
+	}
 
 	spi_set_drvdata(spi, wilc);
 	wilc->dev = &spi->dev;
+	wilc->bus_data = spi_priv;
 	wilc->gpio_irq = gpio;
 
 	return 0;
@@ -275,6 +282,7 @@
 			    u8 clockless)
 {
 	struct spi_device *spi = to_spi_device(wilc->dev);
+	struct wilc_spi *spi_priv = wilc->bus_data;
 	u8 wb[32], rb[32];
 	u8 wix, rix;
 	u32 len2;
@@ -375,7 +383,7 @@
 	if (result != N_OK)
 		return result;
 
-	if (!g_spi.crc_off)
+	if (!spi_priv->crc_off)
 		wb[len - 1] = (crc7(0x7f, (const u8 *)&wb[0], len - 1)) << 1;
 	else
 		len -= 1;
@@ -393,7 +401,7 @@
 	} else if (cmd == CMD_INTERNAL_READ || cmd == CMD_SINGLE_READ) {
 		int tmp = NUM_RSP_BYTES + NUM_DATA_HDR_BYTES + NUM_DATA_BYTES
 			+ NUM_DUMMY_BYTES;
-		if (!g_spi.crc_off)
+		if (!spi_priv->crc_off)
 			len2 = len + tmp + NUM_CRC_BYTES;
 		else
 			len2 = len + tmp;
@@ -485,7 +493,7 @@
 			return N_FAIL;
 		}
 
-		if (!g_spi.crc_off) {
+		if (!spi_priv->crc_off) {
 			/*
 			 * Read Crc
 			 */
@@ -527,7 +535,7 @@
 			/*
 			 * Read Crc
 			 */
-			if (!g_spi.crc_off && wilc_spi_rx(wilc, crc, 2)) {
+			if (!spi_priv->crc_off && wilc_spi_rx(wilc, crc, 2)) {
 				dev_err(&spi->dev,
 					"Failed block crc read, bus err\n");
 				return N_FAIL;
@@ -585,7 +593,7 @@
 			/*
 			 * Read Crc
 			 */
-			if (!g_spi.crc_off && wilc_spi_rx(wilc, crc, 2)) {
+			if (!spi_priv->crc_off && wilc_spi_rx(wilc, crc, 2)) {
 				dev_err(&spi->dev,
 					"Failed block crc read, bus err\n");
 				result = N_FAIL;
@@ -602,6 +610,7 @@
 static int spi_data_write(struct wilc *wilc, u8 *b, u32 sz)
 {
 	struct spi_device *spi = to_spi_device(wilc->dev);
+	struct wilc_spi *spi_priv = wilc->bus_data;
 	int ix, nbytes;
 	int result = 1;
 	u8 cmd, order, crc[2] = {0};
@@ -648,7 +657,7 @@
 		/*
 		 * Write Crc
 		 */
-		if (!g_spi.crc_off) {
+		if (!spi_priv->crc_off) {
 			if (wilc_spi_tx(wilc, crc, 2)) {
 				dev_err(&spi->dev, "Failed data block crc write, bus error...\n");
 				result = N_FAIL;
@@ -805,7 +814,7 @@
  *
  ********************************************/
 
-static int _wilc_spi_deinit(struct wilc *wilc)
+static int wilc_spi_deinit(struct wilc *wilc)
 {
 	/*
 	 * TODO:
@@ -816,6 +825,7 @@
 static int wilc_spi_init(struct wilc *wilc, bool resume)
 {
 	struct spi_device *spi = to_spi_device(wilc->dev);
+	struct wilc_spi *spi_priv = wilc->bus_data;
 	u32 reg;
 	u32 chipid;
 	static int isinit;
@@ -828,12 +838,9 @@
 		return 1;
 	}
 
-	memset(&g_spi, 0, sizeof(struct wilc_spi));
-
 	/*
 	 * configure protocol
 	 */
-	g_spi.crc_off = 0;
 
 	/*
 	 * TODO: We can remove the CRC trials if there is a definite
@@ -845,7 +852,7 @@
 		 * Read failed. Try with CRC off. This might happen when module
 		 * is removed but chip isn't reset
 		 */
-		g_spi.crc_off = 1;
+		spi_priv->crc_off = 1;
 		dev_err(&spi->dev,
 			"Failed read with CRC on, retrying with CRC off\n");
 		if (!spi_internal_read(wilc, WILC_SPI_PROTOCOL_OFFSET, &reg)) {
@@ -857,7 +864,7 @@
 			return 0;
 		}
 	}
-	if (g_spi.crc_off == 0) {
+	if (spi_priv->crc_off == 0) {
 		reg &= ~0xc; /* disable crc checking */
 		reg &= ~0x70;
 		reg |= (0x5 << 4);
@@ -867,7 +874,7 @@
 				__LINE__);
 			return 0;
 		}
-		g_spi.crc_off = 1;
+		spi_priv->crc_off = 1;
 	}
 
 	/*
@@ -878,7 +885,7 @@
 		return 0;
 	}
 
-	g_spi.has_thrpt_enh = 1;
+	spi_priv->has_thrpt_enh = 1;
 
 	isinit = 1;
 
@@ -888,9 +895,10 @@
 static int wilc_spi_read_size(struct wilc *wilc, u32 *size)
 {
 	struct spi_device *spi = to_spi_device(wilc->dev);
+	struct wilc_spi *spi_priv = wilc->bus_data;
 	int ret;
 
-	if (g_spi.has_thrpt_enh) {
+	if (spi_priv->has_thrpt_enh) {
 		ret = spi_internal_read(wilc, 0xe840 - WILC_SPI_REG_BASE,
 					size);
 		*size = *size  & IRQ_DMA_WD_CNT_MASK;
@@ -915,25 +923,19 @@
 static int wilc_spi_read_int(struct wilc *wilc, u32 *int_status)
 {
 	struct spi_device *spi = to_spi_device(wilc->dev);
+	struct wilc_spi *spi_priv = wilc->bus_data;
 	int ret;
 	u32 tmp;
 	u32 byte_cnt;
-	int happened, j;
+	bool unexpected_irq;
+	int j;
 	u32 unknown_mask;
 	u32 irq_flags;
 	int k = IRG_FLAGS_OFFSET + 5;
 
-<<<<<<< HEAD
-	if (g_spi.has_thrpt_enh) {
-		ret = spi_internal_read(wilc, 0xe840 - WILC_SPI_REG_BASE,
-					int_status);
-		return ret;
-	}
-=======
 	if (spi_priv->has_thrpt_enh)
 		return spi_internal_read(wilc, 0xe840 - WILC_SPI_REG_BASE,
 					 int_status);
->>>>>>> 407d19ab
 	ret = wilc_spi_read_reg(wilc, WILC_VMM_TO_HOST_SIZE, &byte_cnt);
 	if (!ret) {
 		dev_err(&spi->dev,
@@ -944,27 +946,25 @@
 
 	j = 0;
 	do {
-		happened = 0;
-
 		wilc_spi_read_reg(wilc, 0x1a90, &irq_flags);
 		tmp |= ((irq_flags >> 27) << IRG_FLAGS_OFFSET);
 
-		if (g_spi.nint > 5) {
+		if (spi_priv->nint > 5) {
 			wilc_spi_read_reg(wilc, 0x1a94, &irq_flags);
 			tmp |= (((irq_flags >> 0) & 0x7) << k);
 		}
 
-		unknown_mask = ~((1ul << g_spi.nint) - 1);
-
-		if ((tmp >> IRG_FLAGS_OFFSET) & unknown_mask) {
+		unknown_mask = ~((1ul << spi_priv->nint) - 1);
+
+		unexpected_irq = (tmp >> IRG_FLAGS_OFFSET) & unknown_mask;
+		if (unexpected_irq) {
 			dev_err(&spi->dev,
 				"Unexpected interrupt(2):j=%d,tmp=%x,mask=%x\n",
 				j, tmp, unknown_mask);
-				happened = 1;
 		}
 
 		j++;
-	} while (happened);
+	} while (unexpected_irq);
 
 	*int_status = tmp;
 
@@ -974,20 +974,14 @@
 static int wilc_spi_clear_int_ext(struct wilc *wilc, u32 val)
 {
 	struct spi_device *spi = to_spi_device(wilc->dev);
+	struct wilc_spi *spi_priv = wilc->bus_data;
 	int ret;
 	u32 flags;
 	u32 tbl_ctl;
 
-<<<<<<< HEAD
-	if (g_spi.has_thrpt_enh) {
-		ret = spi_internal_write(wilc, 0xe844 - WILC_SPI_REG_BASE,
-					 val);
-		return ret;
-=======
 	if (spi_priv->has_thrpt_enh) {
 		return spi_internal_write(wilc, 0xe844 - WILC_SPI_REG_BASE,
 					  val);
->>>>>>> 407d19ab
 	}
 
 	flags = val & (BIT(MAX_NUM_INT) - 1);
@@ -995,7 +989,7 @@
 		int i;
 
 		ret = 1;
-		for (i = 0; i < g_spi.nint; i++) {
+		for (i = 0; i < spi_priv->nint; i++) {
 			/*
 			 * No matter what you write 1 or 0,
 			 * it will clear interrupt.
@@ -1013,7 +1007,7 @@
 				0x10c8 + i * 4);
 			return ret;
 		}
-		for (i = g_spi.nint; i < MAX_NUM_INT; i++) {
+		for (i = spi_priv->nint; i < MAX_NUM_INT; i++) {
 			if (flags & 1)
 				dev_err(&spi->dev,
 					"Unexpected interrupt cleared %d...\n",
@@ -1053,6 +1047,7 @@
 static int wilc_spi_sync_ext(struct wilc *wilc, int nint)
 {
 	struct spi_device *spi = to_spi_device(wilc->dev);
+	struct wilc_spi *spi_priv = wilc->bus_data;
 	u32 reg;
 	int ret, i;
 
@@ -1061,7 +1056,7 @@
 		return 0;
 	}
 
-	g_spi.nint = nint;
+	spi_priv->nint = nint;
 
 	/*
 	 * interrupt pin mux select
@@ -1124,7 +1119,7 @@
 /* Global spi HIF function table */
 static const struct wilc_hif_func wilc_hif_spi = {
 	.hif_init = wilc_spi_init,
-	.hif_deinit = _wilc_spi_deinit,
+	.hif_deinit = wilc_spi_deinit,
 	.hif_read_reg = wilc_spi_read_reg,
 	.hif_write_reg = wilc_spi_write_reg,
 	.hif_block_rx = wilc_spi_read,
