# SPDX-License-Identifier: GPL-2.0
config WILC1000
	tristate
	---help---
	  This module only support IEEE 802.11n WiFi.

config WILC1000_SDIO
	tristate "Atmel WILC1000 SDIO (WiFi only)"
	depends on CFG80211 && INET && MMC
	select WILC1000
	---help---
	  This module adds support for the SDIO interface of adapters using
	  WILC1000 chipset. The Atmel WILC1000 SDIO is a full speed interface.
	  It meets SDIO card specification version 2.0. The interface supports
	  the 1-bit/4-bit SD transfer mode at the clock range of 0-50 MHz.
	  The host can use this interface to read and write from any register
	  within the chip as well as configure the WILC1000 for data DMA.
	  To use this interface, pin9 (SDIO_SPI_CFG) must be grounded. Select
	  this if your platform is using the SDIO bus.

config WILC1000_SPI
	tristate "Atmel WILC1000 SPI (WiFi only)"
	depends on CFG80211 && INET && SPI
	select WILC1000
	---help---
	  This module adds support for the SPI interface of adapters using
	  WILC1000 chipset. The Atmel WILC1000 has a Serial Peripheral
	  Interface (SPI) that operates as a SPI slave. This SPI interface can
	  be used for control and for serial I/O of 802.11 data. The SPI is a
	  full-duplex slave synchronous serial interface that is available
	  immediately following reset when pin 9 (SDIO_SPI_CFG) is tied to
	  VDDIO. Select this if your platform is using the SPI bus.

config WILC1000_HW_OOB_INTR
	bool "WILC1000 out of band interrupt"
	depends on WILC1000_SDIO
<<<<<<< HEAD
	default n
	---help---
=======
	help
>>>>>>> 407d19ab
	  This option enables out-of-band interrupt support for the WILC1000
	  chipset. This OOB interrupt is intended to provide a faster interrupt
	  mechanism for SDIO host controllers that don't support SDIO interrupt.
	  Select this option If the SDIO host controller in your platform
	  doesn't support SDIO time devision interrupt.<|MERGE_RESOLUTION|>--- conflicted
+++ resolved
@@ -1,14 +1,14 @@
 # SPDX-License-Identifier: GPL-2.0
 config WILC1000
 	tristate
-	---help---
+	help
 	  This module only support IEEE 802.11n WiFi.
 
 config WILC1000_SDIO
 	tristate "Atmel WILC1000 SDIO (WiFi only)"
 	depends on CFG80211 && INET && MMC
 	select WILC1000
-	---help---
+	help
 	  This module adds support for the SDIO interface of adapters using
 	  WILC1000 chipset. The Atmel WILC1000 SDIO is a full speed interface.
 	  It meets SDIO card specification version 2.0. The interface supports
@@ -22,7 +22,7 @@
 	tristate "Atmel WILC1000 SPI (WiFi only)"
 	depends on CFG80211 && INET && SPI
 	select WILC1000
-	---help---
+	help
 	  This module adds support for the SPI interface of adapters using
 	  WILC1000 chipset. The Atmel WILC1000 has a Serial Peripheral
 	  Interface (SPI) that operates as a SPI slave. This SPI interface can
@@ -34,12 +34,7 @@
 config WILC1000_HW_OOB_INTR
 	bool "WILC1000 out of band interrupt"
 	depends on WILC1000_SDIO
-<<<<<<< HEAD
-	default n
-	---help---
-=======
 	help
->>>>>>> 407d19ab
 	  This option enables out-of-band interrupt support for the WILC1000
 	  chipset. This OOB interrupt is intended to provide a faster interrupt
 	  mechanism for SDIO host controllers that don't support SDIO interrupt.
