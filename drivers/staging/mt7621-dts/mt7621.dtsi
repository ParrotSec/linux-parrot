#include <dt-bindings/interrupt-controller/mips-gic.h>

/ {
	#address-cells = <1>;
	#size-cells = <1>;
	compatible = "mediatek,mt7621-soc";

	cpus {
		cpu@0 {
			compatible = "mips,mips1004Kc";
		};

		cpu@1 {
			compatible = "mips,mips1004Kc";
		};
	};

	cpuintc: cpuintc@0 {
		#address-cells = <0>;
		#interrupt-cells = <1>;
		interrupt-controller;
		compatible = "mti,cpu-interrupt-controller";
	};

	aliases {
		serial0 = &uartlite;
	};

	cpuclock: cpuclock@0 {
		#clock-cells = <0>;
		compatible = "fixed-clock";

		/* FIXME: there should be way to detect this */
		clock-frequency = <880000000>;
	};

	sysclock: sysclock@0 {
		#clock-cells = <0>;
		compatible = "fixed-clock";

		/* This is normally 1/4 of cpuclock */
		clock-frequency = <220000000>;
	};

	palmbus: palmbus@1E000000 {
		compatible = "palmbus";
		reg = <0x1E000000 0x100000>;
		ranges = <0x0 0x1E000000 0x0FFFFF>;

		#address-cells = <1>;
		#size-cells = <1>;

		sysc: sysc@0 {
			compatible = "mtk,mt7621-sysc";
			reg = <0x0 0x100>;
		};

		wdt: wdt@100 {
			compatible = "mtk,mt7621-wdt";
			reg = <0x100 0x100>;
		};

		gpio: gpio@600 {
			#gpio-cells = <2>;
			#interrupt-cells = <2>;
			compatible = "mediatek,mt7621-gpio";
			gpio-controller;
			interrupt-controller;
			reg = <0x600 0x100>;
			interrupt-parent = <&gic>;
			interrupts = <GIC_SHARED 12 IRQ_TYPE_LEVEL_HIGH>;
		};

		i2c: i2c@900 {
			compatible = "mediatek,mt7621-i2c";
			reg = <0x900 0x100>;

			clocks = <&sysclock>;

			resets = <&rstctrl 16>;
			reset-names = "i2c";

			#address-cells = <1>;
			#size-cells = <0>;

			status = "disabled";

			pinctrl-names = "default";
			pinctrl-0 = <&i2c_pins>;
		};

		i2s: i2s@a00 {
			compatible = "mediatek,mt7621-i2s";
			reg = <0xa00 0x100>;

			clocks = <&sysclock>;

			resets = <&rstctrl 17>;
			reset-names = "i2s";

			interrupt-parent = <&gic>;
			interrupts = <GIC_SHARED 16 IRQ_TYPE_LEVEL_HIGH>;

			txdma-req = <2>;
			rxdma-req = <3>;

			dmas = <&gdma 4>,
				<&gdma 6>;
			dma-names = "tx", "rx";

			status = "disabled";
		};

		memc: memc@5000 {
			compatible = "mtk,mt7621-memc";
			reg = <0x300 0x100>;
		};

		cpc: cpc@1fbf0000 {
			     compatible = "mtk,mt7621-cpc";
			     reg = <0x1fbf0000 0x8000>;
		};

		mc: mc@1fbf8000 {
			    compatible = "mtk,mt7621-mc";
			    reg = <0x1fbf8000 0x8000>;
		};

		uartlite: uartlite@c00 {
			compatible = "ns16550a";
			reg = <0xc00 0x100>;

			clocks = <&sysclock>;
			clock-frequency = <50000000>;

			interrupt-parent = <&gic>;
			interrupts = <GIC_SHARED 26 IRQ_TYPE_LEVEL_HIGH>;

			reg-shift = <2>;
			reg-io-width = <4>;
			no-loopback-test;
		};

		spi0: spi@b00 {
			status = "disabled";

			compatible = "ralink,mt7621-spi";
			reg = <0xb00 0x100>;

			clocks = <&sysclock>;

			resets = <&rstctrl 18>;
			reset-names = "spi";

			#address-cells = <1>;
			#size-cells = <0>;

			pinctrl-names = "default";
			pinctrl-0 = <&spi_pins>;
		};

		gdma: gdma@2800 {
			compatible = "ralink,rt3883-gdma";
			reg = <0x2800 0x800>;

			resets = <&rstctrl 14>;
			reset-names = "dma";

			interrupt-parent = <&gic>;
			interrupts = <0 13 4>;

			#dma-cells = <1>;
			#dma-channels = <16>;
			#dma-requests = <16>;

			status = "disabled";
		};

		hsdma: hsdma@7000 {
			compatible = "mediatek,mt7621-hsdma";
			reg = <0x7000 0x1000>;

			resets = <&rstctrl 5>;
			reset-names = "hsdma";

			interrupt-parent = <&gic>;
			interrupts = <0 11 4>;

			#dma-cells = <1>;
			#dma-channels = <1>;
			#dma-requests = <1>;

			status = "disabled";
		};
	};

	pinctrl: pinctrl {
		compatible = "ralink,rt2880-pinmux";
		pinctrl-names = "default";
		pinctrl-0 = <&state_default>;

		state_default: pinctrl0 {
		};

		i2c_pins: i2c {
			i2c {
				group = "i2c";
				function = "i2c";
			};
		};

		spi_pins: spi {
			spi {
				group = "spi";
				function = "spi";
			};
		};

		uart1_pins: uart1 {
			uart1 {
				group = "uart1";
				function = "uart1";
			};
		};

		uart2_pins: uart2 {
			uart2 {
				group = "uart2";
				function = "uart2";
			};
		};

		uart3_pins: uart3 {
			uart3 {
				group = "uart3";
				function = "uart3";
			};
		};

		rgmii1_pins: rgmii1 {
			rgmii1 {
				group = "rgmii1";
				function = "rgmii1";
			};
		};

		rgmii2_pins: rgmii2 {
			rgmii2 {
				group = "rgmii2";
				function = "rgmii2";
			};
		};

		mdio_pins: mdio {
			mdio {
				group = "mdio";
				function = "mdio";
			};
		};

		pcie_pins: pcie {
			pcie {
				group = "pcie";
				function = "pcie rst";
			};
		};

		nand_pins: nand {
			spi-nand {
				group = "spi";
				function = "nand1";
			};

			sdhci-nand {
				group = "sdhci";
				function = "nand2";
			};
		};

		sdhci_pins: sdhci {
			sdhci {
				group = "sdhci";
				function = "sdhci";
			};
		};
	};

	rstctrl: rstctrl {
		compatible = "ralink,rt2880-reset";
		#reset-cells = <1>;
	};

	clkctrl: clkctrl {
		compatible = "ralink,rt2880-clock";
		#clock-cells = <1>;
	};

	sdhci: sdhci@1E130000 {
		status = "disabled";

		compatible = "ralink,mt7620-sdhci";
		reg = <0x1E130000 0x4000>;

		interrupt-parent = <&gic>;
		interrupts = <GIC_SHARED 20 IRQ_TYPE_LEVEL_HIGH>;
	};

	xhci: xhci@1E1C0000 {
		status = "okay";

		compatible = "mediatek,mt8173-xhci";
		reg = <0x1e1c0000 0x1000
		       0x1e1d0700 0x0100>;
		reg-names = "mac", "ippc";

		clocks = <&sysclock>;
		clock-names = "sys_ck";

		interrupt-parent = <&gic>;
		interrupts = <GIC_SHARED 22 IRQ_TYPE_LEVEL_HIGH>;
	};

	gic: interrupt-controller@1fbc0000 {
		compatible = "mti,gic";
		reg = <0x1fbc0000 0x2000>;

		interrupt-controller;
		#interrupt-cells = <3>;

		mti,reserved-cpu-vectors = <7>;

		timer {
			compatible = "mti,gic-timer";
			interrupts = <GIC_LOCAL 1 IRQ_TYPE_NONE>;
			clocks = <&cpuclock>;
		};
	};

	nand: nand@1e003000 {
		status = "disabled";

		compatible = "mtk,mt7621-nand";
		bank-width = <2>;
		reg = <0x1e003000 0x800
			0x1e003800 0x800>;
		#address-cells = <1>;
		#size-cells = <1>;
	};

	ethsys: syscon@1e000000 {
		compatible = "mediatek,mt7621-ethsys",
			     "syscon";
		reg = <0x1e000000 0x1000>;
		#clock-cells = <1>;
	};

	ethernet: ethernet@1e100000 {
		compatible = "mediatek,mt7621-eth";
		reg = <0x1e100000 0x10000>;

		clocks = <&sysclock>;
		clock-names = "ethif";

		#address-cells = <1>;
		#size-cells = <0>;

		resets = <&rstctrl 6 &rstctrl 23>;
		reset-names = "fe", "eth";

		interrupt-parent = <&gic>;
		interrupts = <GIC_SHARED 3 IRQ_TYPE_LEVEL_HIGH>;

		mediatek,ethsys = <&ethsys>;

		mediatek,switch = <&gsw>;

		mdio-bus {
			#address-cells = <1>;
			#size-cells = <0>;

			phy1f: ethernet-phy@1f {
				reg = <0x1f>;
				phy-mode = "rgmii";
			};
		};
	};

	gsw: gsw@1e110000 {
		compatible = "mediatek,mt7621-gsw";
		reg = <0x1e110000 0x8000>;
		interrupt-parent = <&gic>;
		interrupts = <GIC_SHARED 23 IRQ_TYPE_LEVEL_HIGH>;
	};

	pcie: pcie@1e140000 {
		compatible = "mediatek,mt7621-pci";
		reg = <0x1e140000 0x100     /* host-pci bridge registers */
			0x1e142000 0x100    /* pcie port 0 RC control registers */
			0x1e143000 0x100    /* pcie port 1 RC control registers */
			0x1e144000 0x100>;  /* pcie port 2 RC control registers */

		#address-cells = <3>;
		#size-cells = <2>;

		pinctrl-names = "default";
		pinctrl-0 = <&pcie_pins>;

		device_type = "pci";

		bus-range = <0 255>;
		ranges = <
			0x02000000 0 0x00000000 0x60000000 0 0x10000000 /* pci memory */
			0x01000000 0 0x00000000 0x1e160000 0 0x00010000 /* io space */
		>;

		#interrupt-cells = <1>;
		interrupt-map-mask = <0xF0000 0 0 1>;
		interrupt-map = <0x10000 0 0 1 &gic GIC_SHARED 4 IRQ_TYPE_LEVEL_HIGH>,
				<0x20000 0 0 1 &gic GIC_SHARED 24 IRQ_TYPE_LEVEL_HIGH>,
				<0x30000 0 0 1 &gic GIC_SHARED 25 IRQ_TYPE_LEVEL_HIGH>;

		status = "disabled";

		resets = <&rstctrl 24 &rstctrl 25 &rstctrl 26>;
		reset-names = "pcie0", "pcie1", "pcie2";
		clocks = <&clkctrl 24 &clkctrl 25 &clkctrl 26>;
		clock-names = "pcie0", "pcie1", "pcie2";
<<<<<<< HEAD
=======
		phys = <&pcie0_phy 0>, <&pcie0_phy 1>, <&pcie1_phy 0>;
		phy-names = "pcie-phy0", "pcie-phy1", "pcie-phy2";
>>>>>>> 407d19ab

		pcie@0,0 {
			reg = <0x0000 0 0 0 0>;
			#address-cells = <3>;
			#size-cells = <2>;
			ranges;
			bus-range = <0x00 0xff>;
		};

		pcie@1,0 {
			reg = <0x0800 0 0 0 0>;
			#address-cells = <3>;
			#size-cells = <2>;
			ranges;
			bus-range = <0x00 0xff>;
		};

		pcie@2,0 {
			reg = <0x1000 0 0 0 0>;
			#address-cells = <3>;
			#size-cells = <2>;
			ranges;
			bus-range = <0x00 0xff>;
		};
	};
<<<<<<< HEAD
=======

	pcie0_phy: pcie-phy@1e149000 {
		compatible = "mediatek,mt7621-pci-phy";
		reg = <0x1e149000 0x0700>;
		#phy-cells = <1>;
	};

	pcie1_phy: pcie-phy@1e14a000 {
		compatible = "mediatek,mt7621-pci-phy";
		reg = <0x1e14a000 0x0700>;
		#phy-cells = <1>;
	};
>>>>>>> 407d19ab
};<|MERGE_RESOLUTION|>--- conflicted
+++ resolved
@@ -202,84 +202,84 @@
 		state_default: pinctrl0 {
 		};
 
-		i2c_pins: i2c {
-			i2c {
-				group = "i2c";
+		i2c_pins: i2c0 {
+			i2c0 {
+				groups = "i2c";
 				function = "i2c";
 			};
 		};
 
-		spi_pins: spi {
-			spi {
-				group = "spi";
+		spi_pins: spi0 {
+			spi0 {
+				groups = "spi";
 				function = "spi";
 			};
 		};
 
 		uart1_pins: uart1 {
 			uart1 {
-				group = "uart1";
+				groups = "uart1";
 				function = "uart1";
 			};
 		};
 
 		uart2_pins: uart2 {
 			uart2 {
-				group = "uart2";
+				groups = "uart2";
 				function = "uart2";
 			};
 		};
 
 		uart3_pins: uart3 {
 			uart3 {
-				group = "uart3";
+				groups = "uart3";
 				function = "uart3";
 			};
 		};
 
 		rgmii1_pins: rgmii1 {
 			rgmii1 {
-				group = "rgmii1";
+				groups = "rgmii1";
 				function = "rgmii1";
 			};
 		};
 
 		rgmii2_pins: rgmii2 {
 			rgmii2 {
-				group = "rgmii2";
+				groups = "rgmii2";
 				function = "rgmii2";
 			};
 		};
 
-		mdio_pins: mdio {
-			mdio {
-				group = "mdio";
+		mdio_pins: mdio0 {
+			mdio0 {
+				groups = "mdio";
 				function = "mdio";
 			};
 		};
 
-		pcie_pins: pcie {
-			pcie {
-				group = "pcie";
+		pcie_pins: pcie0 {
+			pcie0 {
+				groups = "pcie";
 				function = "pcie rst";
 			};
 		};
 
-		nand_pins: nand {
+		nand_pins: nand0 {
 			spi-nand {
-				group = "spi";
+				groups = "spi";
 				function = "nand1";
 			};
 
 			sdhci-nand {
-				group = "sdhci";
+				groups = "sdhci";
 				function = "nand2";
 			};
 		};
 
-		sdhci_pins: sdhci {
-			sdhci {
-				group = "sdhci";
+		sdhci_pins: sdhci0 {
+			sdhci0 {
+				groups = "sdhci";
 				function = "sdhci";
 			};
 		};
@@ -372,15 +372,82 @@
 
 		mediatek,ethsys = <&ethsys>;
 
-		mediatek,switch = <&gsw>;
-
+
+		gmac0: mac@0 {
+			compatible = "mediatek,eth-mac";
+			reg = <0>;
+			phy-mode = "rgmii";
+			fixed-link {
+				speed = <1000>;
+				full-duplex;
+				pause;
+			};
+		};
+		gmac1: mac@1 {
+			compatible = "mediatek,eth-mac";
+			reg = <1>;
+			status = "off";
+			phy-mode = "rgmii";
+			phy-handle = <&phy5>;
+		};
 		mdio-bus {
 			#address-cells = <1>;
 			#size-cells = <0>;
 
-			phy1f: ethernet-phy@1f {
-				reg = <0x1f>;
+			phy5: ethernet-phy@5 {
+				reg = <5>;
 				phy-mode = "rgmii";
+			};
+
+			switch0: switch0@0 {
+				compatible = "mediatek,mt7621";
+				#address-cells = <1>;
+				#size-cells = <0>;
+				reg = <0>;
+				mediatek,mcm;
+				resets = <&rstctrl 2>;
+				reset-names = "mcm";
+
+				ports {
+					#address-cells = <1>;
+					#size-cells = <0>;
+					reg = <0>;
+					port@0 {
+						status = "off";
+						reg = <0>;
+						label = "lan0";
+					};
+					port@1 {
+						status = "off";
+						reg = <1>;
+						label = "lan1";
+					};
+					port@2 {
+						status = "off";
+						reg = <2>;
+						label = "lan2";
+					};
+					port@3 {
+						status = "off";
+						reg = <3>;
+						label = "lan3";
+					};
+					port@4 {
+						status = "off";
+						reg = <4>;
+						label = "lan4";
+					};
+					port@6 {
+						reg = <6>;
+						label = "cpu";
+						ethernet = <&gmac0>;
+						phy-mode = "trgmii";
+						fixed-link {
+							speed = <1000>;
+							full-duplex;
+						};
+					};
+				};
 			};
 		};
 	};
@@ -398,7 +465,6 @@
 			0x1e142000 0x100    /* pcie port 0 RC control registers */
 			0x1e143000 0x100    /* pcie port 1 RC control registers */
 			0x1e144000 0x100>;  /* pcie port 2 RC control registers */
-
 		#address-cells = <3>;
 		#size-cells = <2>;
 
@@ -421,15 +487,12 @@
 
 		status = "disabled";
 
-		resets = <&rstctrl 24 &rstctrl 25 &rstctrl 26>;
-		reset-names = "pcie0", "pcie1", "pcie2";
+		resets = <&rstctrl 23 &rstctrl 24 &rstctrl 25 &rstctrl 26>;
+		reset-names = "pcie", "pcie0", "pcie1", "pcie2";
 		clocks = <&clkctrl 24 &clkctrl 25 &clkctrl 26>;
 		clock-names = "pcie0", "pcie1", "pcie2";
-<<<<<<< HEAD
-=======
 		phys = <&pcie0_phy 0>, <&pcie0_phy 1>, <&pcie1_phy 0>;
 		phy-names = "pcie-phy0", "pcie-phy1", "pcie-phy2";
->>>>>>> 407d19ab
 
 		pcie@0,0 {
 			reg = <0x0000 0 0 0 0>;
@@ -455,8 +518,6 @@
 			bus-range = <0x00 0xff>;
 		};
 	};
-<<<<<<< HEAD
-=======
 
 	pcie0_phy: pcie-phy@1e149000 {
 		compatible = "mediatek,mt7621-pci-phy";
@@ -469,5 +530,4 @@
 		reg = <0x1e14a000 0x0700>;
 		#phy-cells = <1>;
 	};
->>>>>>> 407d19ab
 };