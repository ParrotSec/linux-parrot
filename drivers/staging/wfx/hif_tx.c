// SPDX-License-Identifier: GPL-2.0-only
/*
 * Implementation of host-to-chip commands (aka request/confirmation) of WFxxx
 * Split Mac (WSM) API.
 *
 * Copyright (c) 2017-2019, Silicon Laboratories, Inc.
 * Copyright (c) 2010, ST-Ericsson
 */
#include <linux/etherdevice.h>

#include "hif_tx.h"
#include "wfx.h"
#include "bh.h"
#include "hwio.h"
#include "debug.h"
#include "sta.h"

void wfx_init_hif_cmd(struct wfx_hif_cmd *hif_cmd)
{
	init_completion(&hif_cmd->ready);
	init_completion(&hif_cmd->done);
	mutex_init(&hif_cmd->lock);
	mutex_init(&hif_cmd->key_renew_lock);
}

static void wfx_fill_header(struct hif_msg *hif, int if_id, unsigned int cmd,
			    size_t size)
{
	if (if_id == -1)
		if_id = 2;

	WARN(cmd > 0x3f, "invalid WSM command %#.2x", cmd);
	WARN(size > 0xFFF, "requested buffer is too large: %zu bytes", size);
	WARN(if_id > 0x3, "invalid interface ID %d", if_id);

	hif->len = cpu_to_le16(size + 4);
	hif->id = cmd;
	hif->interface = if_id;
}

static void *wfx_alloc_hif(size_t body_len, struct hif_msg **hif)
{
	*hif = kzalloc(sizeof(struct hif_msg) + body_len, GFP_KERNEL);
	if (*hif)
		return (*hif)->body;
	else
		return NULL;
}

int wfx_cmd_send(struct wfx_dev *wdev, struct hif_msg *request, void *reply,
		 size_t reply_len, bool async)
{
	const char *mib_name = "";
	const char *mib_sep = "";
	int cmd = request->id;
	int vif = request->interface;
	int ret;

	WARN(wdev->hif_cmd.buf_recv && wdev->hif_cmd.async, "API usage error");

	// Do not wait for any reply if chip is frozen
	if (wdev->chip_frozen)
		return -ETIMEDOUT;

	if (cmd != HIF_REQ_ID_SL_EXCHANGE_PUB_KEYS)
		mutex_lock(&wdev->hif_cmd.key_renew_lock);

	mutex_lock(&wdev->hif_cmd.lock);
	WARN(wdev->hif_cmd.buf_send, "data locking error");

	// Note: call to complete() below has an implicit memory barrier that
	// hopefully protect buf_send
	wdev->hif_cmd.buf_send = request;
	wdev->hif_cmd.buf_recv = reply;
	wdev->hif_cmd.len_recv = reply_len;
	wdev->hif_cmd.async = async;
	complete(&wdev->hif_cmd.ready);

	wfx_bh_request_tx(wdev);

	// NOTE: no timeout is catched async is enabled
	if (async)
		return 0;

	ret = wait_for_completion_timeout(&wdev->hif_cmd.done, 1 * HZ);
	if (!ret) {
		dev_err(wdev->dev, "chip is abnormally long to answer\n");
		reinit_completion(&wdev->hif_cmd.ready);
		ret = wait_for_completion_timeout(&wdev->hif_cmd.done, 3 * HZ);
	}
	if (!ret) {
		dev_err(wdev->dev, "chip did not answer\n");
		wfx_pending_dump_old_frames(wdev, 3000);
		wdev->chip_frozen = 1;
		reinit_completion(&wdev->hif_cmd.done);
		ret = -ETIMEDOUT;
	} else {
		ret = wdev->hif_cmd.ret;
	}

	wdev->hif_cmd.buf_send = NULL;
	mutex_unlock(&wdev->hif_cmd.lock);

	if (ret &&
	    (cmd == HIF_REQ_ID_READ_MIB || cmd == HIF_REQ_ID_WRITE_MIB)) {
		mib_name = get_mib_name(((u16 *) request)[2]);
		mib_sep = "/";
	}
	if (ret < 0)
		dev_err(wdev->dev,
			"WSM request %s%s%s (%#.2x) on vif %d returned error %d\n",
			get_hif_name(cmd), mib_sep, mib_name, cmd, vif, ret);
	if (ret > 0)
		dev_warn(wdev->dev,
			 "WSM request %s%s%s (%#.2x) on vif %d returned status %d\n",
			 get_hif_name(cmd), mib_sep, mib_name, cmd, vif, ret);

	if (cmd != HIF_REQ_ID_SL_EXCHANGE_PUB_KEYS)
		mutex_unlock(&wdev->hif_cmd.key_renew_lock);
	return ret;
}

// This function is special. After HIF_REQ_ID_SHUT_DOWN, chip won't reply to any
// request anymore. We need to slightly hack struct wfx_hif_cmd for that job. Be
// carefull to only call this funcion during device unregister.
int hif_shutdown(struct wfx_dev *wdev)
{
	int ret;
	struct hif_msg *hif;

	wfx_alloc_hif(0, &hif);
	wfx_fill_header(hif, -1, HIF_REQ_ID_SHUT_DOWN, 0);
	ret = wfx_cmd_send(wdev, hif, NULL, 0, true);
	// After this command, chip won't reply. Be sure to give enough time to
	// bh to send buffer:
	msleep(100);
	wdev->hif_cmd.buf_send = NULL;
	if (wdev->pdata.gpio_wakeup)
		gpiod_set_value(wdev->pdata.gpio_wakeup, 0);
	else
		control_reg_write(wdev, 0);
	mutex_unlock(&wdev->hif_cmd.lock);
	mutex_unlock(&wdev->hif_cmd.key_renew_lock);
	kfree(hif);
	return ret;
}

int hif_configuration(struct wfx_dev *wdev, const u8 *conf, size_t len)
{
	int ret;
	size_t buf_len = sizeof(struct hif_req_configuration) + len;
	struct hif_msg *hif;
	struct hif_req_configuration *body = wfx_alloc_hif(buf_len, &hif);

	body->length = cpu_to_le16(len);
	memcpy(body->pds_data, conf, len);
	wfx_fill_header(hif, -1, HIF_REQ_ID_CONFIGURATION, buf_len);
	ret = wfx_cmd_send(wdev, hif, NULL, 0, false);
	kfree(hif);
	return ret;
}

int hif_reset(struct wfx_vif *wvif, bool reset_stat)
{
	int ret;
	struct hif_msg *hif;
	struct hif_req_reset *body = wfx_alloc_hif(sizeof(*body), &hif);

	body->reset_flags.reset_stat = reset_stat;
	wfx_fill_header(hif, wvif->id, HIF_REQ_ID_RESET, sizeof(*body));
	ret = wfx_cmd_send(wvif->wdev, hif, NULL, 0, false);
	kfree(hif);
	return ret;
}

int hif_read_mib(struct wfx_dev *wdev, int vif_id, u16 mib_id, void *val,
		 size_t val_len)
{
	int ret;
	struct hif_msg *hif;
	int buf_len = sizeof(struct hif_cnf_read_mib) + val_len;
	struct hif_req_read_mib *body = wfx_alloc_hif(sizeof(*body), &hif);
	struct hif_cnf_read_mib *reply = kmalloc(buf_len, GFP_KERNEL);

	body->mib_id = cpu_to_le16(mib_id);
	wfx_fill_header(hif, vif_id, HIF_REQ_ID_READ_MIB, sizeof(*body));
	ret = wfx_cmd_send(wdev, hif, reply, buf_len, false);

	if (!ret && mib_id != reply->mib_id) {
		dev_warn(wdev->dev,
			 "%s: confirmation mismatch request\n", __func__);
		ret = -EIO;
	}
	if (ret == -ENOMEM)
		dev_err(wdev->dev,
			"buffer is too small to receive %s (%zu < %d)\n",
			get_mib_name(mib_id), val_len, reply->length);
	if (!ret)
		memcpy(val, &reply->mib_data, reply->length);
	else
		memset(val, 0xFF, val_len);
	kfree(hif);
	kfree(reply);
	return ret;
}

int hif_write_mib(struct wfx_dev *wdev, int vif_id, u16 mib_id, void *val,
		  size_t val_len)
{
	int ret;
	struct hif_msg *hif;
	int buf_len = sizeof(struct hif_req_write_mib) + val_len;
	struct hif_req_write_mib *body = wfx_alloc_hif(buf_len, &hif);

	body->mib_id = cpu_to_le16(mib_id);
	body->length = cpu_to_le16(val_len);
	memcpy(&body->mib_data, val, val_len);
	wfx_fill_header(hif, vif_id, HIF_REQ_ID_WRITE_MIB, buf_len);
	ret = wfx_cmd_send(wdev, hif, NULL, 0, false);
	kfree(hif);
	return ret;
}

int hif_scan(struct wfx_vif *wvif, struct cfg80211_scan_request *req,
	     int chan_start_idx, int chan_num)
{
	int ret, i;
	struct hif_msg *hif;
	size_t buf_len =
		sizeof(struct hif_req_start_scan_alt) + chan_num * sizeof(u8);
	struct hif_req_start_scan_alt *body = wfx_alloc_hif(buf_len, &hif);
	int tmo_chan_fg, tmo_chan_bg, tmo;

	WARN(chan_num > HIF_API_MAX_NB_CHANNELS, "invalid params");
	WARN(req->n_ssids > HIF_API_MAX_NB_SSIDS, "invalid params");

	compiletime_assert(IEEE80211_MAX_SSID_LEN == HIF_API_SSID_SIZE,
			   "API inconsistency");
	for (i = 0; i < req->n_ssids; i++) {
		memcpy(body->ssid_def[i].ssid, req->ssids[i].ssid,
		       IEEE80211_MAX_SSID_LEN);
		body->ssid_def[i].ssid_length =
			cpu_to_le32(req->ssids[i].ssid_len);
	}
	body->num_of_ssids = HIF_API_MAX_NB_SSIDS;
	// Background scan is always a good idea
	body->scan_type.type = 1;
	body->scan_flags.fbg = 1;
	body->tx_power_level =
		cpu_to_le32(req->channels[chan_start_idx]->max_power);
	body->num_of_channels = chan_num;
	for (i = 0; i < chan_num; i++)
		body->channel_list[i] =
			req->channels[i + chan_start_idx]->hw_value;
	if (req->no_cck)
		body->max_transmit_rate = API_RATE_INDEX_G_6MBPS;
	else
		body->max_transmit_rate = API_RATE_INDEX_B_1MBPS;
	if (req->channels[chan_start_idx]->flags & IEEE80211_CHAN_NO_IR) {
		body->min_channel_time = cpu_to_le32(50);
		body->max_channel_time = cpu_to_le32(150);
	} else {
		body->min_channel_time = cpu_to_le32(10);
		body->max_channel_time = cpu_to_le32(50);
		body->num_of_probe_requests = 2;
		body->probe_delay = 100;
	}
	tmo_chan_bg = le32_to_cpu(body->max_channel_time) * USEC_PER_TU;
	tmo_chan_fg = 512 * USEC_PER_TU + body->probe_delay;
	tmo_chan_fg *= body->num_of_probe_requests;
<<<<<<< HEAD
	tmo = chan_num * max(tmo_chan_bg, tmo_chan_fg);
=======
	tmo = chan_num * max(tmo_chan_bg, tmo_chan_fg) + 512 * USEC_PER_TU;
>>>>>>> 675a03b4

	wfx_fill_header(hif, wvif->id, HIF_REQ_ID_START_SCAN, buf_len);
	ret = wfx_cmd_send(wvif->wdev, hif, NULL, 0, false);
	kfree(hif);
	return ret ? ret : usecs_to_jiffies(tmo);
}

int hif_stop_scan(struct wfx_vif *wvif)
{
	int ret;
	struct hif_msg *hif;
	// body associated to HIF_REQ_ID_STOP_SCAN is empty
	wfx_alloc_hif(0, &hif);

	wfx_fill_header(hif, wvif->id, HIF_REQ_ID_STOP_SCAN, 0);
	ret = wfx_cmd_send(wvif->wdev, hif, NULL, 0, false);
	kfree(hif);
	return ret;
}

int hif_join(struct wfx_vif *wvif, const struct ieee80211_bss_conf *conf,
	     struct ieee80211_channel *channel, const u8 *ssid, int ssidlen)
{
	int ret;
	struct hif_msg *hif;
	struct hif_req_join *body = wfx_alloc_hif(sizeof(*body), &hif);

	WARN_ON(!conf->basic_rates);
	body->infrastructure_bss_mode = !conf->ibss_joined;
	body->short_preamble = conf->use_short_preamble;
	if (channel && channel->flags & IEEE80211_CHAN_NO_IR)
		body->probe_for_join = 0;
	else
		body->probe_for_join = 1;
	body->channel_number = cpu_to_le16(channel->hw_value);
	body->beacon_interval = cpu_to_le32(conf->beacon_int);
	body->basic_rate_set =
		cpu_to_le32(wfx_rate_mask_to_hw(wvif->wdev, conf->basic_rates));
	memcpy(body->bssid, conf->bssid, sizeof(body->bssid));
	if (!conf->ibss_joined && ssid) {
		body->ssid_length = cpu_to_le32(ssidlen);
		memcpy(body->ssid, ssid, ssidlen);
	}
	wfx_fill_header(hif, wvif->id, HIF_REQ_ID_JOIN, sizeof(*body));
	ret = wfx_cmd_send(wvif->wdev, hif, NULL, 0, false);
	kfree(hif);
	return ret;
}

int hif_set_bss_params(struct wfx_vif *wvif,
		       const struct hif_req_set_bss_params *arg)
{
	int ret;
	struct hif_msg *hif;
	struct hif_req_set_bss_params *body = wfx_alloc_hif(sizeof(*body),
							    &hif);

	memcpy(body, arg, sizeof(*body));
	cpu_to_le16s(&body->aid);
	cpu_to_le32s(&body->operational_rate_set);
	wfx_fill_header(hif, wvif->id, HIF_REQ_ID_SET_BSS_PARAMS,
			sizeof(*body));
	ret = wfx_cmd_send(wvif->wdev, hif, NULL, 0, false);
	kfree(hif);
	return ret;
}

int hif_add_key(struct wfx_dev *wdev, const struct hif_req_add_key *arg)
{
	int ret;
	struct hif_msg *hif;
	// FIXME: only send necessary bits
	struct hif_req_add_key *body = wfx_alloc_hif(sizeof(*body), &hif);

	// FIXME: swap bytes as necessary in body
	memcpy(body, arg, sizeof(*body));
	if (wfx_api_older_than(wdev, 1, 5))
		// Legacy firmwares expect that add_key to be sent on right
		// interface.
		wfx_fill_header(hif, arg->int_id, HIF_REQ_ID_ADD_KEY,
				sizeof(*body));
	else
		wfx_fill_header(hif, -1, HIF_REQ_ID_ADD_KEY, sizeof(*body));
	ret = wfx_cmd_send(wdev, hif, NULL, 0, false);
	kfree(hif);
	return ret;
}

int hif_remove_key(struct wfx_dev *wdev, int idx)
{
	int ret;
	struct hif_msg *hif;
	struct hif_req_remove_key *body = wfx_alloc_hif(sizeof(*body), &hif);

	body->entry_index = idx;
	wfx_fill_header(hif, -1, HIF_REQ_ID_REMOVE_KEY, sizeof(*body));
	ret = wfx_cmd_send(wdev, hif, NULL, 0, false);
	kfree(hif);
	return ret;
}

int hif_set_edca_queue_params(struct wfx_vif *wvif, u16 queue,
			      const struct ieee80211_tx_queue_params *arg)
{
	int ret;
	struct hif_msg *hif;
	struct hif_req_edca_queue_params *body = wfx_alloc_hif(sizeof(*body),
							       &hif);

	if (!body)
		return -ENOMEM;

	WARN_ON(arg->aifs > 255);
	body->aifsn = arg->aifs;
	body->cw_min = cpu_to_le16(arg->cw_min);
	body->cw_max = cpu_to_le16(arg->cw_max);
	body->tx_op_limit = cpu_to_le16(arg->txop * USEC_PER_TXOP);
	body->queue_id = 3 - queue;
	// API 2.0 has changed queue IDs values
	if (wfx_api_older_than(wvif->wdev, 2, 0) && queue == IEEE80211_AC_BE)
		body->queue_id = HIF_QUEUE_ID_BACKGROUND;
	if (wfx_api_older_than(wvif->wdev, 2, 0) && queue == IEEE80211_AC_BK)
		body->queue_id = HIF_QUEUE_ID_BESTEFFORT;
	wfx_fill_header(hif, wvif->id, HIF_REQ_ID_EDCA_QUEUE_PARAMS,
			sizeof(*body));
	ret = wfx_cmd_send(wvif->wdev, hif, NULL, 0, false);
	kfree(hif);
	return ret;
}

int hif_set_pm(struct wfx_vif *wvif, bool ps, int dynamic_ps_timeout)
{
	int ret;
	struct hif_msg *hif;
	struct hif_req_set_pm_mode *body = wfx_alloc_hif(sizeof(*body), &hif);

	if (!body)
		return -ENOMEM;

	if (ps) {
		body->pm_mode.enter_psm = 1;
		// Firmware does not support more than 128ms
		body->fast_psm_idle_period = min(dynamic_ps_timeout * 2, 255);
		if (body->fast_psm_idle_period)
			body->pm_mode.fast_psm = 1;
	}
	wfx_fill_header(hif, wvif->id, HIF_REQ_ID_SET_PM_MODE, sizeof(*body));
	ret = wfx_cmd_send(wvif->wdev, hif, NULL, 0, false);
	kfree(hif);
	return ret;
}

int hif_start(struct wfx_vif *wvif, const struct ieee80211_bss_conf *conf,
	      const struct ieee80211_channel *channel)
{
	int ret;
	struct hif_msg *hif;
	struct hif_req_start *body = wfx_alloc_hif(sizeof(*body), &hif);

	body->dtim_period = conf->dtim_period;
	body->short_preamble = conf->use_short_preamble;
	body->channel_number = cpu_to_le16(channel->hw_value);
	body->beacon_interval = cpu_to_le32(conf->beacon_int);
	body->basic_rate_set =
		cpu_to_le32(wfx_rate_mask_to_hw(wvif->wdev, conf->basic_rates));
	body->ssid_length = conf->ssid_len;
	memcpy(body->ssid, conf->ssid, conf->ssid_len);
	wfx_fill_header(hif, wvif->id, HIF_REQ_ID_START, sizeof(*body));
	ret = wfx_cmd_send(wvif->wdev, hif, NULL, 0, false);
	kfree(hif);
	return ret;
}

int hif_beacon_transmit(struct wfx_vif *wvif, bool enable)
{
	int ret;
	struct hif_msg *hif;
	struct hif_req_beacon_transmit *body = wfx_alloc_hif(sizeof(*body),
							     &hif);

	body->enable_beaconing = enable ? 1 : 0;
	wfx_fill_header(hif, wvif->id, HIF_REQ_ID_BEACON_TRANSMIT,
			sizeof(*body));
	ret = wfx_cmd_send(wvif->wdev, hif, NULL, 0, false);
	kfree(hif);
	return ret;
}

int hif_map_link(struct wfx_vif *wvif, u8 *mac_addr, int flags, int sta_id)
{
	int ret;
	struct hif_msg *hif;
	struct hif_req_map_link *body = wfx_alloc_hif(sizeof(*body), &hif);

	if (mac_addr)
		ether_addr_copy(body->mac_addr, mac_addr);
	body->map_link_flags = *(struct hif_map_link_flags *) &flags;
	body->peer_sta_id = sta_id;
	wfx_fill_header(hif, wvif->id, HIF_REQ_ID_MAP_LINK, sizeof(*body));
	ret = wfx_cmd_send(wvif->wdev, hif, NULL, 0, false);
	kfree(hif);
	return ret;
}

int hif_update_ie_beacon(struct wfx_vif *wvif, const u8 *ies, size_t ies_len)
{
	int ret;
	struct hif_msg *hif;
	int buf_len = sizeof(struct hif_req_update_ie) + ies_len;
	struct hif_req_update_ie *body = wfx_alloc_hif(buf_len, &hif);

	body->ie_flags.beacon = 1;
	body->num_ies = cpu_to_le16(1);
	memcpy(body->ie, ies, ies_len);
	wfx_fill_header(hif, wvif->id, HIF_REQ_ID_UPDATE_IE, buf_len);
	ret = wfx_cmd_send(wvif->wdev, hif, NULL, 0, false);
	kfree(hif);
	return ret;
}

int hif_sl_send_pub_keys(struct wfx_dev *wdev, const uint8_t *pubkey,
			 const uint8_t *pubkey_hmac)
{
	int ret;
	struct hif_msg *hif;
	struct hif_req_sl_exchange_pub_keys *body = wfx_alloc_hif(sizeof(*body),
								  &hif);

	body->algorithm = HIF_SL_CURVE25519;
	memcpy(body->host_pub_key, pubkey, sizeof(body->host_pub_key));
	memcpy(body->host_pub_key_mac, pubkey_hmac,
	       sizeof(body->host_pub_key_mac));
	wfx_fill_header(hif, -1, HIF_REQ_ID_SL_EXCHANGE_PUB_KEYS,
			sizeof(*body));
	ret = wfx_cmd_send(wdev, hif, NULL, 0, false);
	kfree(hif);
	// Compatibility with legacy secure link
	if (ret == SL_PUB_KEY_EXCHANGE_STATUS_SUCCESS)
		ret = 0;
	return ret;
}

int hif_sl_config(struct wfx_dev *wdev, const unsigned long *bitmap)
{
	int ret;
	struct hif_msg *hif;
	struct hif_req_sl_configure *body = wfx_alloc_hif(sizeof(*body), &hif);

	memcpy(body->encr_bmp, bitmap, sizeof(body->encr_bmp));
	wfx_fill_header(hif, -1, HIF_REQ_ID_SL_CONFIGURE, sizeof(*body));
	ret = wfx_cmd_send(wdev, hif, NULL, 0, false);
	kfree(hif);
	return ret;
}

int hif_sl_set_mac_key(struct wfx_dev *wdev, const u8 *slk_key,
		       int destination)
{
	int ret;
	struct hif_msg *hif;
	struct hif_req_set_sl_mac_key *body = wfx_alloc_hif(sizeof(*body),
							    &hif);

	memcpy(body->key_value, slk_key, sizeof(body->key_value));
	body->otp_or_ram = destination;
	wfx_fill_header(hif, -1, HIF_REQ_ID_SET_SL_MAC_KEY, sizeof(*body));
	ret = wfx_cmd_send(wdev, hif, NULL, 0, false);
	kfree(hif);
	// Compatibility with legacy secure link
	if (ret == SL_MAC_KEY_STATUS_SUCCESS)
		ret = 0;
	return ret;
}<|MERGE_RESOLUTION|>--- conflicted
+++ resolved
@@ -268,11 +268,7 @@
 	tmo_chan_bg = le32_to_cpu(body->max_channel_time) * USEC_PER_TU;
 	tmo_chan_fg = 512 * USEC_PER_TU + body->probe_delay;
 	tmo_chan_fg *= body->num_of_probe_requests;
-<<<<<<< HEAD
-	tmo = chan_num * max(tmo_chan_bg, tmo_chan_fg);
-=======
 	tmo = chan_num * max(tmo_chan_bg, tmo_chan_fg) + 512 * USEC_PER_TU;
->>>>>>> 675a03b4
 
 	wfx_fill_header(hif, wvif->id, HIF_REQ_ID_START_SCAN, buf_len);
 	ret = wfx_cmd_send(wvif->wdev, hif, NULL, 0, false);
