/*
 * Mainly by David Woodhouse, somewhat modified by Jordan Crouse
 *
 * Copyright © 2006-2007  Red Hat, Inc.
 * Copyright © 2006-2007  Advanced Micro Devices, Inc.
 * Copyright © 2009       VIA Technology, Inc.
 * Copyright (c) 2010  Andres Salomon <dilinger@queued.net>
 *
 * This program is free software.  You can redistribute it and/or
 * modify it under the terms of version 2 of the GNU General Public
 * License as published by the Free Software Foundation.
 */

#define pr_fmt(fmt) KBUILD_MODNAME ": " fmt

#include <linux/cs5535.h>
#include <linux/gpio.h>
#include <linux/delay.h>
#include <asm/olpc.h>

#include "olpc_dcon.h"

<<<<<<< HEAD
=======
enum dcon_gpios {
	OLPC_DCON_STAT0,
	OLPC_DCON_STAT1,
	OLPC_DCON_IRQ,
	OLPC_DCON_LOAD,
	OLPC_DCON_BLANK,
};

static const struct dcon_gpio gpios_asis[] = {
	[OLPC_DCON_STAT0] = { .name = "dcon_stat0", .flags = GPIOD_ASIS },
	[OLPC_DCON_STAT1] = { .name = "dcon_stat1", .flags = GPIOD_ASIS },
	[OLPC_DCON_IRQ] = { .name = "dcon_irq", .flags = GPIOD_ASIS },
	[OLPC_DCON_LOAD] = { .name = "dcon_load", .flags = GPIOD_ASIS },
	[OLPC_DCON_BLANK] = { .name = "dcon_blank", .flags = GPIOD_ASIS },
};

static struct gpio_desc *gpios[5];

>>>>>>> 407d19ab
static int dcon_init_xo_1(struct dcon_priv *dcon)
{
	unsigned char lob;

	if (gpio_request(OLPC_GPIO_DCON_STAT0, "OLPC-DCON")) {
		pr_err("failed to request STAT0 GPIO\n");
		return -EIO;
	}
	if (gpio_request(OLPC_GPIO_DCON_STAT1, "OLPC-DCON")) {
		pr_err("failed to request STAT1 GPIO\n");
		goto err_gp_stat1;
	}
	if (gpio_request(OLPC_GPIO_DCON_IRQ, "OLPC-DCON")) {
		pr_err("failed to request IRQ GPIO\n");
		goto err_gp_irq;
	}
	if (gpio_request(OLPC_GPIO_DCON_LOAD, "OLPC-DCON")) {
		pr_err("failed to request LOAD GPIO\n");
		goto err_gp_load;
	}
	if (gpio_request(OLPC_GPIO_DCON_BLANK, "OLPC-DCON")) {
		pr_err("failed to request BLANK GPIO\n");
		goto err_gp_blank;
	}

	/* Turn off the event enable for GPIO7 just to be safe */
	cs5535_gpio_clear(OLPC_GPIO_DCON_IRQ, GPIO_EVENTS_ENABLE);

	/*
	 * Determine the current state by reading the GPIO bit; earlier
	 * stages of the boot process have established the state.
	 *
	 * Note that we read GPIO_OUTPUT_VAL rather than GPIO_READ_BACK here;
	 * this is because OFW will disable input for the pin and set a value..
	 * READ_BACK will only contain a valid value if input is enabled and
	 * then a value is set.  So, future readings of the pin can use
	 * READ_BACK, but the first one cannot.  Awesome, huh?
	 */
	dcon->curr_src = cs5535_gpio_isset(OLPC_GPIO_DCON_LOAD, GPIO_OUTPUT_VAL)
		? DCON_SOURCE_CPU
		: DCON_SOURCE_DCON;
	dcon->pending_src = dcon->curr_src;

	/* Set the directions for the GPIO pins */
	gpio_direction_input(OLPC_GPIO_DCON_STAT0);
	gpio_direction_input(OLPC_GPIO_DCON_STAT1);
	gpio_direction_input(OLPC_GPIO_DCON_IRQ);
	gpio_direction_input(OLPC_GPIO_DCON_BLANK);
	gpio_direction_output(OLPC_GPIO_DCON_LOAD,
			      dcon->curr_src == DCON_SOURCE_CPU);

	/* Set up the interrupt mappings */

	/* Set the IRQ to pair 2 */
	cs5535_gpio_setup_event(OLPC_GPIO_DCON_IRQ, 2, 0);

	/* Enable group 2 to trigger the DCON interrupt */
	cs5535_gpio_set_irq(2, DCON_IRQ);

	/* Select edge level for interrupt (in PIC) */
	lob = inb(0x4d0);
	lob &= ~(1 << DCON_IRQ);
	outb(lob, 0x4d0);

	/* Register the interrupt handler */
	if (request_irq(DCON_IRQ, &dcon_interrupt, 0, "DCON", dcon)) {
		pr_err("failed to request DCON's irq\n");
		goto err_req_irq;
	}

	/* Clear INV_EN for GPIO7 (DCONIRQ) */
	cs5535_gpio_clear(OLPC_GPIO_DCON_IRQ, GPIO_INPUT_INVERT);

	/* Enable filter for GPIO12 (DCONBLANK) */
	cs5535_gpio_set(OLPC_GPIO_DCON_BLANK, GPIO_INPUT_FILTER);

	/* Disable filter for GPIO7 */
	cs5535_gpio_clear(OLPC_GPIO_DCON_IRQ, GPIO_INPUT_FILTER);

	/* Disable event counter for GPIO7 (DCONIRQ) and GPIO12 (DCONBLANK) */
	cs5535_gpio_clear(OLPC_GPIO_DCON_IRQ, GPIO_INPUT_EVENT_COUNT);
	cs5535_gpio_clear(OLPC_GPIO_DCON_BLANK, GPIO_INPUT_EVENT_COUNT);

	/* Add GPIO12 to the Filter Event Pair #7 */
	cs5535_gpio_set(OLPC_GPIO_DCON_BLANK, GPIO_FE7_SEL);

	/* Turn off negative Edge Enable for GPIO12 */
	cs5535_gpio_clear(OLPC_GPIO_DCON_BLANK, GPIO_NEGATIVE_EDGE_EN);

	/* Enable negative Edge Enable for GPIO7 */
	cs5535_gpio_set(OLPC_GPIO_DCON_IRQ, GPIO_NEGATIVE_EDGE_EN);

	/* Zero the filter amount for Filter Event Pair #7 */
	cs5535_gpio_set(0, GPIO_FLTR7_AMOUNT);

	/* Clear the negative edge status for GPIO7 and GPIO12 */
	cs5535_gpio_set(OLPC_GPIO_DCON_IRQ, GPIO_NEGATIVE_EDGE_STS);
	cs5535_gpio_set(OLPC_GPIO_DCON_BLANK, GPIO_NEGATIVE_EDGE_STS);

	/* FIXME:  Clear the positive status as well, just to be sure */
	cs5535_gpio_set(OLPC_GPIO_DCON_IRQ, GPIO_POSITIVE_EDGE_STS);
	cs5535_gpio_set(OLPC_GPIO_DCON_BLANK, GPIO_POSITIVE_EDGE_STS);

	/* Enable events for GPIO7 (DCONIRQ) and GPIO12 (DCONBLANK) */
	cs5535_gpio_set(OLPC_GPIO_DCON_IRQ, GPIO_EVENTS_ENABLE);
	cs5535_gpio_set(OLPC_GPIO_DCON_BLANK, GPIO_EVENTS_ENABLE);

	return 0;

err_req_irq:
	gpio_free(OLPC_GPIO_DCON_BLANK);
err_gp_blank:
	gpio_free(OLPC_GPIO_DCON_LOAD);
err_gp_load:
	gpio_free(OLPC_GPIO_DCON_IRQ);
err_gp_irq:
	gpio_free(OLPC_GPIO_DCON_STAT1);
err_gp_stat1:
	gpio_free(OLPC_GPIO_DCON_STAT0);
	return -EIO;
}

static void dcon_wiggle_xo_1(void)
{
	int x;

	/*
	 * According to HiMax, when powering the DCON up we should hold
	 * SMB_DATA high for 8 SMB_CLK cycles.  This will force the DCON
	 * state machine to reset to a (sane) initial state.  Mitch Bradley
	 * did some testing and discovered that holding for 16 SMB_CLK cycles
	 * worked a lot more reliably, so that's what we do here.
	 *
	 * According to the cs5536 spec, to set GPIO14 to SMB_CLK we must
	 * simultaneously set AUX1 IN/OUT to GPIO14; ditto for SMB_DATA and
	 * GPIO15.
	 */
	cs5535_gpio_set(OLPC_GPIO_SMB_CLK, GPIO_OUTPUT_VAL);
	cs5535_gpio_set(OLPC_GPIO_SMB_DATA, GPIO_OUTPUT_VAL);
	cs5535_gpio_set(OLPC_GPIO_SMB_CLK, GPIO_OUTPUT_ENABLE);
	cs5535_gpio_set(OLPC_GPIO_SMB_DATA, GPIO_OUTPUT_ENABLE);
	cs5535_gpio_clear(OLPC_GPIO_SMB_CLK, GPIO_OUTPUT_AUX1);
	cs5535_gpio_clear(OLPC_GPIO_SMB_DATA, GPIO_OUTPUT_AUX1);
	cs5535_gpio_clear(OLPC_GPIO_SMB_CLK, GPIO_OUTPUT_AUX2);
	cs5535_gpio_clear(OLPC_GPIO_SMB_DATA, GPIO_OUTPUT_AUX2);
	cs5535_gpio_clear(OLPC_GPIO_SMB_CLK, GPIO_INPUT_AUX1);
	cs5535_gpio_clear(OLPC_GPIO_SMB_DATA, GPIO_INPUT_AUX1);

	for (x = 0; x < 16; x++) {
		udelay(5);
		cs5535_gpio_clear(OLPC_GPIO_SMB_CLK, GPIO_OUTPUT_VAL);
		udelay(5);
		cs5535_gpio_set(OLPC_GPIO_SMB_CLK, GPIO_OUTPUT_VAL);
	}
	udelay(5);
	cs5535_gpio_set(OLPC_GPIO_SMB_CLK, GPIO_OUTPUT_AUX1);
	cs5535_gpio_set(OLPC_GPIO_SMB_DATA, GPIO_OUTPUT_AUX1);
	cs5535_gpio_set(OLPC_GPIO_SMB_CLK, GPIO_INPUT_AUX1);
	cs5535_gpio_set(OLPC_GPIO_SMB_DATA, GPIO_INPUT_AUX1);
}

static void dcon_set_dconload_1(int val)
{
	gpio_set_value(OLPC_GPIO_DCON_LOAD, val);
}

static int dcon_read_status_xo_1(u8 *status)
{
	*status = gpio_get_value(OLPC_GPIO_DCON_STAT0);
	*status |= gpio_get_value(OLPC_GPIO_DCON_STAT1) << 1;

	/* Clear the negative edge status for GPIO7 */
	cs5535_gpio_set(OLPC_GPIO_DCON_IRQ, GPIO_NEGATIVE_EDGE_STS);

	return 0;
}

struct dcon_platform_data dcon_pdata_xo_1 = {
	.init = dcon_init_xo_1,
	.bus_stabilize_wiggle = dcon_wiggle_xo_1,
	.set_dconload = dcon_set_dconload_1,
	.read_status = dcon_read_status_xo_1,
};<|MERGE_RESOLUTION|>--- conflicted
+++ resolved
@@ -1,3 +1,4 @@
+// SPDX-License-Identifier: GPL-2.0
 /*
  * Mainly by David Woodhouse, somewhat modified by Jordan Crouse
  *
@@ -5,23 +6,18 @@
  * Copyright © 2006-2007  Advanced Micro Devices, Inc.
  * Copyright © 2009       VIA Technology, Inc.
  * Copyright (c) 2010  Andres Salomon <dilinger@queued.net>
- *
- * This program is free software.  You can redistribute it and/or
- * modify it under the terms of version 2 of the GNU General Public
- * License as published by the Free Software Foundation.
  */
 
 #define pr_fmt(fmt) KBUILD_MODNAME ": " fmt
 
 #include <linux/cs5535.h>
-#include <linux/gpio.h>
+#include <linux/gpio/consumer.h>
 #include <linux/delay.h>
+#include <linux/i2c.h>
 #include <asm/olpc.h>
 
 #include "olpc_dcon.h"
 
-<<<<<<< HEAD
-=======
 enum dcon_gpios {
 	OLPC_DCON_STAT0,
 	OLPC_DCON_STAT1,
@@ -40,30 +36,21 @@
 
 static struct gpio_desc *gpios[5];
 
->>>>>>> 407d19ab
 static int dcon_init_xo_1(struct dcon_priv *dcon)
 {
 	unsigned char lob;
-
-	if (gpio_request(OLPC_GPIO_DCON_STAT0, "OLPC-DCON")) {
-		pr_err("failed to request STAT0 GPIO\n");
-		return -EIO;
-	}
-	if (gpio_request(OLPC_GPIO_DCON_STAT1, "OLPC-DCON")) {
-		pr_err("failed to request STAT1 GPIO\n");
-		goto err_gp_stat1;
-	}
-	if (gpio_request(OLPC_GPIO_DCON_IRQ, "OLPC-DCON")) {
-		pr_err("failed to request IRQ GPIO\n");
-		goto err_gp_irq;
-	}
-	if (gpio_request(OLPC_GPIO_DCON_LOAD, "OLPC-DCON")) {
-		pr_err("failed to request LOAD GPIO\n");
-		goto err_gp_load;
-	}
-	if (gpio_request(OLPC_GPIO_DCON_BLANK, "OLPC-DCON")) {
-		pr_err("failed to request BLANK GPIO\n");
-		goto err_gp_blank;
+	int ret, i;
+	const struct dcon_gpio *pin = &gpios_asis[0];
+
+	for (i = 0; i < ARRAY_SIZE(gpios_asis); i++) {
+		gpios[i] = devm_gpiod_get(&dcon->client->dev, pin[i].name,
+					  pin[i].flags);
+		if (IS_ERR(gpios[i])) {
+			ret = PTR_ERR(gpios[i]);
+			pr_err("failed to request %s GPIO: %d\n", pin[i].name,
+			       ret);
+			return ret;
+		}
 	}
 
 	/* Turn off the event enable for GPIO7 just to be safe */
@@ -85,12 +72,12 @@
 	dcon->pending_src = dcon->curr_src;
 
 	/* Set the directions for the GPIO pins */
-	gpio_direction_input(OLPC_GPIO_DCON_STAT0);
-	gpio_direction_input(OLPC_GPIO_DCON_STAT1);
-	gpio_direction_input(OLPC_GPIO_DCON_IRQ);
-	gpio_direction_input(OLPC_GPIO_DCON_BLANK);
-	gpio_direction_output(OLPC_GPIO_DCON_LOAD,
-			      dcon->curr_src == DCON_SOURCE_CPU);
+	gpiod_direction_input(gpios[OLPC_DCON_STAT0]);
+	gpiod_direction_input(gpios[OLPC_DCON_STAT1]);
+	gpiod_direction_input(gpios[OLPC_DCON_IRQ]);
+	gpiod_direction_input(gpios[OLPC_DCON_BLANK]);
+	gpiod_direction_output(gpios[OLPC_DCON_LOAD],
+			       dcon->curr_src == DCON_SOURCE_CPU);
 
 	/* Set up the interrupt mappings */
 
@@ -108,7 +95,7 @@
 	/* Register the interrupt handler */
 	if (request_irq(DCON_IRQ, &dcon_interrupt, 0, "DCON", dcon)) {
 		pr_err("failed to request DCON's irq\n");
-		goto err_req_irq;
+		return -EIO;
 	}
 
 	/* Clear INV_EN for GPIO7 (DCONIRQ) */
@@ -149,18 +136,6 @@
 	cs5535_gpio_set(OLPC_GPIO_DCON_BLANK, GPIO_EVENTS_ENABLE);
 
 	return 0;
-
-err_req_irq:
-	gpio_free(OLPC_GPIO_DCON_BLANK);
-err_gp_blank:
-	gpio_free(OLPC_GPIO_DCON_LOAD);
-err_gp_load:
-	gpio_free(OLPC_GPIO_DCON_IRQ);
-err_gp_irq:
-	gpio_free(OLPC_GPIO_DCON_STAT1);
-err_gp_stat1:
-	gpio_free(OLPC_GPIO_DCON_STAT0);
-	return -EIO;
 }
 
 static void dcon_wiggle_xo_1(void)
@@ -204,13 +179,13 @@
 
 static void dcon_set_dconload_1(int val)
 {
-	gpio_set_value(OLPC_GPIO_DCON_LOAD, val);
+	gpiod_set_value(gpios[OLPC_DCON_LOAD], val);
 }
 
 static int dcon_read_status_xo_1(u8 *status)
 {
-	*status = gpio_get_value(OLPC_GPIO_DCON_STAT0);
-	*status |= gpio_get_value(OLPC_GPIO_DCON_STAT1) << 1;
+	*status = gpiod_get_value(gpios[OLPC_DCON_STAT0]);
+	*status |= gpiod_get_value(gpios[OLPC_DCON_STAT1]) << 1;
 
 	/* Clear the negative edge status for GPIO7 */
 	cs5535_gpio_set(OLPC_GPIO_DCON_IRQ, GPIO_NEGATIVE_EDGE_STS);
