# SPDX-License-Identifier: GPL-2.0
config PRISM2_USB
	tristate "Prism2.5/3 USB driver"
	depends on WLAN && USB && CFG80211
	select WIRELESS_EXT
	select WEXT_PRIV
<<<<<<< HEAD
	default n
	---help---
=======
	help
>>>>>>> 407d19ab
	  This is the wlan-ng prism 2.5/3 USB driver for a wide range of
	  old USB wireless devices.

	  To compile this driver as a module, choose M here: the module
	  will be called prism2_usb.<|MERGE_RESOLUTION|>--- conflicted
+++ resolved
@@ -4,12 +4,7 @@
 	depends on WLAN && USB && CFG80211
 	select WIRELESS_EXT
 	select WEXT_PRIV
-<<<<<<< HEAD
-	default n
-	---help---
-=======
 	help
->>>>>>> 407d19ab
 	  This is the wlan-ng prism 2.5/3 USB driver for a wide range of
 	  old USB wireless devices.
 
