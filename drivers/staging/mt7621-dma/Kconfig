--- conflicted
+++ resolved
@@ -1,13 +1,4 @@
-<<<<<<< HEAD
-config DMA_RALINK
-	tristate "RALINK DMA support"
-	depends on RALINK && !SOC_RT288X
-	select DMA_ENGINE
-	select DMA_VIRTUAL_CHANNELS
-
-=======
 # SPDX-License-Identifier: GPL-2.0
->>>>>>> 407d19ab
 config MTK_HSDMA
 	tristate "MTK HSDMA support"
 	depends on RALINK && SOC_MT7621
