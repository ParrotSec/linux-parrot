--- conflicted
+++ resolved
@@ -499,10 +499,7 @@
 				      struct v4l2_subdev_format *sink_fmt)
 {
 	struct imx7_csi *csi = v4l2_get_subdevdata(sd);
-<<<<<<< HEAD
-=======
 	struct media_entity *src;
->>>>>>> 4e026225
 	struct media_pad *pad;
 	int ret;
 
@@ -513,13 +510,6 @@
 	if (!csi->src_sd)
 		return -EPIPE;
 
-<<<<<<< HEAD
-	/*
-	 * find the entity that is selected by the CSI mux. This is needed
-	 * to distinguish between a parallel or CSI-2 pipeline.
-	 */
-	pad = imx_media_pipeline_pad(&csi->src_sd->entity, 0, 0, true);
-=======
 	src = &csi->src_sd->entity;
 
 	/*
@@ -535,7 +525,6 @@
 	 * to distinguish between a parallel or CSI-2 pipeline.
 	 */
 	pad = imx_media_pipeline_pad(src, 0, 0, true);
->>>>>>> 4e026225
 	if (!pad)
 		return -ENODEV;
 
@@ -1182,28 +1171,6 @@
 static int imx7_csi_notify_bound(struct v4l2_async_notifier *notifier,
 				 struct v4l2_subdev *sd,
 				 struct v4l2_async_subdev *asd)
-<<<<<<< HEAD
-{
-	struct imx7_csi *csi = imx7_csi_notifier_to_dev(notifier);
-	struct media_pad *sink = &csi->sd.entity.pads[IMX7_CSI_PAD_SINK];
-
-	/* The bound subdev must always be the CSI mux */
-	if (WARN_ON(sd->entity.function != MEDIA_ENT_F_VID_MUX))
-		return -ENXIO;
-
-	/* Mark it as such via its group id */
-	sd->grp_id = IMX_MEDIA_GRP_ID_CSI_MUX;
-
-	return v4l2_create_fwnode_links_to_pad(sd, sink);
-}
-
-static const struct v4l2_async_notifier_operations imx7_csi_notify_ops = {
-	.bound = imx7_csi_notify_bound,
-};
-
-static int imx7_csi_async_register(struct imx7_csi *csi)
-{
-=======
 {
 	struct imx7_csi *csi = imx7_csi_notifier_to_dev(notifier);
 	struct media_pad *sink = &csi->sd.entity.pads[IMX7_CSI_PAD_SINK];
@@ -1224,7 +1191,6 @@
 
 static int imx7_csi_async_register(struct imx7_csi *csi)
 {
->>>>>>> 4e026225
 	struct v4l2_async_subdev *asd = NULL;
 	struct fwnode_handle *ep;
 	int ret;
