--- conflicted
+++ resolved
@@ -76,6 +76,8 @@
 
 	/* the user format */
 	struct v4l2_format fmt;
+	/* the compose rectangle */
+	struct v4l2_rect compose;
 	const struct imx_media_pixfmt *cc;
 
 	/* links this vdev to master list */
@@ -115,12 +117,11 @@
 	int ipu_id;
 };
 
-
 struct imx_media_async_subdev {
+	/* the base asd - must be first in this struct */
 	struct v4l2_async_subdev asd;
 	/* the platform device of IPU-internal subdevs */
 	struct platform_device *pdev;
-	struct list_head list;
 };
 
 static inline struct imx_media_async_subdev *
@@ -145,8 +146,7 @@
 	struct ipu_soc *ipu[2];
 
 	/* for async subdev registration */
-	struct list_head asd_list;
-	struct v4l2_async_notifier subdev_notifier;
+	struct v4l2_async_notifier notifier;
 };
 
 enum codespace_sel {
@@ -176,7 +176,8 @@
 					struct v4l2_mbus_framefmt *fmt,
 					bool ic_route);
 int imx_media_mbus_fmt_to_pix_fmt(struct v4l2_pix_format *pix,
-				  struct v4l2_mbus_framefmt *mbus,
+				  struct v4l2_rect *compose,
+				  const struct v4l2_mbus_framefmt *mbus,
 				  const struct imx_media_pixfmt *cc);
 int imx_media_mbus_fmt_to_ipu_image(struct ipu_image *image,
 				    struct v4l2_mbus_framefmt *mbus);
@@ -224,6 +225,18 @@
 			       struct fwnode_handle *fwnode,
 			       struct platform_device *pdev);
 
+int imx_media_subdev_bound(struct v4l2_async_notifier *notifier,
+			   struct v4l2_subdev *sd,
+			   struct v4l2_async_subdev *asd);
+int imx_media_link_notify(struct media_link *link, u32 flags,
+			  unsigned int notification);
+void imx_media_notify(struct v4l2_subdev *sd, unsigned int notification,
+		      void *arg);
+int imx_media_probe_complete(struct v4l2_async_notifier *notifier);
+
+struct imx_media_dev *imx_media_dev_init(struct device *dev);
+int imx_media_dev_notifier_register(struct imx_media_dev *imxmd);
+
 /* imx-media-fim.c */
 struct imx_media_fim;
 void imx_media_fim_eof_monitor(struct imx_media_fim *fim, ktime_t timestamp);
@@ -235,18 +248,11 @@
 void imx_media_fim_free(struct imx_media_fim *fim);
 
 /* imx-media-internal-sd.c */
-<<<<<<< HEAD
-int imx_media_add_internal_subdevs(struct imx_media_dev *imxmd);
-int imx_media_create_internal_links(struct imx_media_dev *imxmd,
-				    struct v4l2_subdev *sd);
-void imx_media_remove_internal_subdevs(struct imx_media_dev *imxmd);
-=======
 int imx_media_add_ipu_internal_subdevs(struct imx_media_dev *imxmd,
 				       int ipu_id);
 int imx_media_create_ipu_internal_links(struct imx_media_dev *imxmd,
 					struct v4l2_subdev *sd);
 void imx_media_remove_ipu_internal_subdevs(struct imx_media_dev *imxmd);
->>>>>>> 407d19ab
 
 /* imx-media-of.c */
 int imx_media_add_of_subdevs(struct imx_media_dev *dev,
@@ -255,6 +261,8 @@
 			      struct v4l2_subdev *sd);
 int imx_media_create_csi_of_links(struct imx_media_dev *imxmd,
 				  struct v4l2_subdev *csi);
+int imx_media_of_add_csi(struct imx_media_dev *imxmd,
+			 struct device_node *csi_np);
 
 /* imx-media-capture.c */
 struct imx_media_video_dev *
@@ -266,18 +274,20 @@
 struct imx_media_buffer *
 imx_media_capture_device_next_buf(struct imx_media_video_dev *vdev);
 void imx_media_capture_device_set_format(struct imx_media_video_dev *vdev,
-					 struct v4l2_pix_format *pix);
+					 const struct v4l2_pix_format *pix,
+					 const struct v4l2_rect *compose);
 void imx_media_capture_device_error(struct imx_media_video_dev *vdev);
 
 /* subdev group ids */
-#define IMX_MEDIA_GRP_ID_CSI2      BIT(8)
-#define IMX_MEDIA_GRP_ID_CSI_BIT   9
-#define IMX_MEDIA_GRP_ID_CSI       (0x3 << IMX_MEDIA_GRP_ID_CSI_BIT)
-#define IMX_MEDIA_GRP_ID_CSI0      BIT(IMX_MEDIA_GRP_ID_CSI_BIT)
-#define IMX_MEDIA_GRP_ID_CSI1      (2 << IMX_MEDIA_GRP_ID_CSI_BIT)
-#define IMX_MEDIA_GRP_ID_VDIC      BIT(11)
-#define IMX_MEDIA_GRP_ID_IC_PRP    BIT(12)
-#define IMX_MEDIA_GRP_ID_IC_PRPENC BIT(13)
-#define IMX_MEDIA_GRP_ID_IC_PRPVF  BIT(14)
+#define IMX_MEDIA_GRP_ID_CSI2          BIT(8)
+#define IMX_MEDIA_GRP_ID_CSI           BIT(9)
+#define IMX_MEDIA_GRP_ID_IPU_CSI_BIT   10
+#define IMX_MEDIA_GRP_ID_IPU_CSI       (0x3 << IMX_MEDIA_GRP_ID_IPU_CSI_BIT)
+#define IMX_MEDIA_GRP_ID_IPU_CSI0      BIT(IMX_MEDIA_GRP_ID_IPU_CSI_BIT)
+#define IMX_MEDIA_GRP_ID_IPU_CSI1      (2 << IMX_MEDIA_GRP_ID_IPU_CSI_BIT)
+#define IMX_MEDIA_GRP_ID_IPU_VDIC      BIT(12)
+#define IMX_MEDIA_GRP_ID_IPU_IC_PRP    BIT(13)
+#define IMX_MEDIA_GRP_ID_IPU_IC_PRPENC BIT(14)
+#define IMX_MEDIA_GRP_ID_IPU_IC_PRPVF  BIT(15)
 
 #endif