// SPDX-License-Identifier: GPL-2.0
/*
 * AD7280A Lithium Ion Battery Monitoring System
 *
 * Copyright 2011 Analog Devices Inc.
 */

#include <linux/device.h>
#include <linux/kernel.h>
#include <linux/slab.h>
#include <linux/sysfs.h>
#include <linux/spi/spi.h>
#include <linux/err.h>
#include <linux/delay.h>
#include <linux/interrupt.h>
#include <linux/module.h>

#include <linux/iio/iio.h>
#include <linux/iio/sysfs.h>
#include <linux/iio/events.h>

#include "ad7280a.h"

/* Registers */
#define AD7280A_CELL_VOLTAGE_1		0x0  /* D11 to D0, Read only */
#define AD7280A_CELL_VOLTAGE_2		0x1  /* D11 to D0, Read only */
#define AD7280A_CELL_VOLTAGE_3		0x2  /* D11 to D0, Read only */
#define AD7280A_CELL_VOLTAGE_4		0x3  /* D11 to D0, Read only */
#define AD7280A_CELL_VOLTAGE_5		0x4  /* D11 to D0, Read only */
#define AD7280A_CELL_VOLTAGE_6		0x5  /* D11 to D0, Read only */
#define AD7280A_AUX_ADC_1		0x6  /* D11 to D0, Read only */
#define AD7280A_AUX_ADC_2		0x7  /* D11 to D0, Read only */
#define AD7280A_AUX_ADC_3		0x8  /* D11 to D0, Read only */
#define AD7280A_AUX_ADC_4		0x9  /* D11 to D0, Read only */
#define AD7280A_AUX_ADC_5		0xA  /* D11 to D0, Read only */
#define AD7280A_AUX_ADC_6		0xB  /* D11 to D0, Read only */
#define AD7280A_SELF_TEST		0xC  /* D11 to D0, Read only */
#define AD7280A_CONTROL_HB		0xD  /* D15 to D8, Read/write */
#define AD7280A_CONTROL_LB		0xE  /* D7 to D0, Read/write */
#define AD7280A_CELL_OVERVOLTAGE	0xF  /* D7 to D0, Read/write */
#define AD7280A_CELL_UNDERVOLTAGE	0x10 /* D7 to D0, Read/write */
#define AD7280A_AUX_ADC_OVERVOLTAGE	0x11 /* D7 to D0, Read/write */
#define AD7280A_AUX_ADC_UNDERVOLTAGE	0x12 /* D7 to D0, Read/write */
#define AD7280A_ALERT			0x13 /* D7 to D0, Read/write */
#define AD7280A_CELL_BALANCE		0x14 /* D7 to D0, Read/write */
#define AD7280A_CB1_TIMER		0x15 /* D7 to D0, Read/write */
#define AD7280A_CB2_TIMER		0x16 /* D7 to D0, Read/write */
#define AD7280A_CB3_TIMER		0x17 /* D7 to D0, Read/write */
#define AD7280A_CB4_TIMER		0x18 /* D7 to D0, Read/write */
#define AD7280A_CB5_TIMER		0x19 /* D7 to D0, Read/write */
#define AD7280A_CB6_TIMER		0x1A /* D7 to D0, Read/write */
#define AD7280A_PD_TIMER		0x1B /* D7 to D0, Read/write */
#define AD7280A_READ			0x1C /* D7 to D0, Read/write */
#define AD7280A_CNVST_CONTROL		0x1D /* D7 to D0, Read/write */

/* Bits and Masks */
#define AD7280A_CTRL_HB_CONV_INPUT_ALL			0
#define AD7280A_CTRL_HB_CONV_INPUT_6CELL_AUX1_3_4	BIT(6)
#define AD7280A_CTRL_HB_CONV_INPUT_6CELL		BIT(7)
#define AD7280A_CTRL_HB_CONV_INPUT_SELF_TEST		(BIT(7) | BIT(6))
#define AD7280A_CTRL_HB_CONV_RES_READ_ALL		0
#define AD7280A_CTRL_HB_CONV_RES_READ_6CELL_AUX1_3_4	BIT(4)
#define AD7280A_CTRL_HB_CONV_RES_READ_6CELL		BIT(5)
#define AD7280A_CTRL_HB_CONV_RES_READ_NO		(BIT(5) | BIT(4))
#define AD7280A_CTRL_HB_CONV_START_CNVST		0
#define AD7280A_CTRL_HB_CONV_START_CS			BIT(3)
#define AD7280A_CTRL_HB_CONV_AVG_DIS			0
#define AD7280A_CTRL_HB_CONV_AVG_2			BIT(1)
#define AD7280A_CTRL_HB_CONV_AVG_4			BIT(2)
#define AD7280A_CTRL_HB_CONV_AVG_8			(BIT(2) | BIT(1))
#define AD7280A_CTRL_HB_CONV_AVG(x)			((x) << 1)
#define AD7280A_CTRL_HB_PWRDN_SW			BIT(0)

#define AD7280A_CTRL_LB_SWRST				BIT(7)
#define AD7280A_CTRL_LB_ACQ_TIME_400ns			0
#define AD7280A_CTRL_LB_ACQ_TIME_800ns			BIT(5)
#define AD7280A_CTRL_LB_ACQ_TIME_1200ns			BIT(6)
#define AD7280A_CTRL_LB_ACQ_TIME_1600ns			(BIT(6) | BIT(5))
#define AD7280A_CTRL_LB_ACQ_TIME(x)			((x) << 5)
#define AD7280A_CTRL_LB_MUST_SET			BIT(4)
#define AD7280A_CTRL_LB_THERMISTOR_EN			BIT(3)
#define AD7280A_CTRL_LB_LOCK_DEV_ADDR			BIT(2)
#define AD7280A_CTRL_LB_INC_DEV_ADDR			BIT(1)
#define AD7280A_CTRL_LB_DAISY_CHAIN_RB_EN		BIT(0)

#define AD7280A_ALERT_GEN_STATIC_HIGH			BIT(6)
#define AD7280A_ALERT_RELAY_SIG_CHAIN_DOWN		(BIT(7) | BIT(6))

#define AD7280A_ALL_CELLS				(0xAD << 16)

#define AD7280A_MAX_SPI_CLK_HZ		700000 /* < 1MHz */
#define AD7280A_MAX_CHAIN		8
#define AD7280A_CELLS_PER_DEV		6
#define AD7280A_BITS			12
#define AD7280A_NUM_CH			(AD7280A_AUX_ADC_6 - \
					AD7280A_CELL_VOLTAGE_1 + 1)

<<<<<<< HEAD
=======
#define AD7280A_CALC_VOLTAGE_CHAN_NUM(d, c) (((d) * AD7280A_CELLS_PER_DEV) + \
					     (c))
#define AD7280A_CALC_TEMP_CHAN_NUM(d, c)    (((d) * AD7280A_CELLS_PER_DEV) + \
					     (c) - AD7280A_CELLS_PER_DEV)

>>>>>>> 407d19ab
#define AD7280A_DEVADDR_MASTER		0
#define AD7280A_DEVADDR_ALL		0x1F
/* 5-bit device address is sent LSB first */
static unsigned int ad7280a_devaddr(unsigned int addr)
{
	return ((addr & 0x1) << 4) |
	       ((addr & 0x2) << 3) |
	       (addr & 0x4) |
	       ((addr & 0x8) >> 3) |
	       ((addr & 0x10) >> 4);
}

/* During a read a valid write is mandatory.
 * So writing to the highest available address (Address 0x1F)
 * and setting the address all parts bit to 0 is recommended
 * So the TXVAL is AD7280A_DEVADDR_ALL + CRC
 */
#define AD7280A_READ_TXVAL	0xF800030A

/*
 * AD7280 CRC
 *
 * P(x) = x^8 + x^5 + x^3 + x^2 + x^1 + x^0 = 0b100101111 => 0x2F
 */
#define POLYNOM		0x2F
#define POLYNOM_ORDER	8
#define HIGHBIT		(1 << (POLYNOM_ORDER - 1))

struct ad7280_state {
	struct spi_device		*spi;
	struct iio_chan_spec		*channels;
	struct iio_dev_attr		*iio_attr;
	int				slave_num;
	int				scan_cnt;
	int				readback_delay_us;
	unsigned char			crc_tab[256];
	unsigned char			ctrl_hb;
	unsigned char			ctrl_lb;
	unsigned char			cell_threshhigh;
	unsigned char			cell_threshlow;
	unsigned char			aux_threshhigh;
	unsigned char			aux_threshlow;
	unsigned char			cb_mask[AD7280A_MAX_CHAIN];
	struct mutex			lock; /* protect sensor state */

	__be32				buf[2] ____cacheline_aligned;
};

static void ad7280_crc8_build_table(unsigned char *crc_tab)
{
	unsigned char bit, crc;
	int cnt, i;

	for (cnt = 0; cnt < 256; cnt++) {
		crc = cnt;
		for (i = 0; i < 8; i++) {
			bit = crc & HIGHBIT;
			crc <<= 1;
			if (bit)
				crc ^= POLYNOM;
		}
		crc_tab[cnt] = crc;
	}
}

static unsigned char ad7280_calc_crc8(unsigned char *crc_tab, unsigned int val)
{
	unsigned char crc;

	crc = crc_tab[val >> 16 & 0xFF];
	crc = crc_tab[crc ^ (val >> 8 & 0xFF)];

	return  crc ^ (val & 0xFF);
}

static int ad7280_check_crc(struct ad7280_state *st, unsigned int val)
{
	unsigned char crc = ad7280_calc_crc8(st->crc_tab, val >> 10);

	if (crc != ((val >> 2) & 0xFF))
		return -EIO;

	return 0;
}

/* After initiating a conversion sequence we need to wait until the
 * conversion is done. The delay is typically in the range of 15..30 us
 * however depending an the number of devices in the daisy chain and the
 * number of averages taken, conversion delays and acquisition time options
 * it may take up to 250us, in this case we better sleep instead of busy
 * wait.
 */

static void ad7280_delay(struct ad7280_state *st)
{
	if (st->readback_delay_us < 50)
		udelay(st->readback_delay_us);
	else
		usleep_range(250, 500);
}

static int __ad7280_read32(struct ad7280_state *st, unsigned int *val)
{
	int ret;
	struct spi_transfer t = {
		.tx_buf	= &st->buf[0],
		.rx_buf = &st->buf[1],
		.len = 4,
	};

	st->buf[0] = cpu_to_be32(AD7280A_READ_TXVAL);

	ret = spi_sync_transfer(st->spi, &t, 1);
	if (ret)
		return ret;

	*val = be32_to_cpu(st->buf[1]);

	return 0;
}

static int ad7280_write(struct ad7280_state *st, unsigned int devaddr,
			unsigned int addr, bool all, unsigned int val)
{
	unsigned int reg = devaddr << 27 | addr << 21 |
			(val & 0xFF) << 13 | all << 12;

	reg |= ad7280_calc_crc8(st->crc_tab, reg >> 11) << 3 | 0x2;
	st->buf[0] = cpu_to_be32(reg);

	return spi_write(st->spi, &st->buf[0], 4);
}

static int ad7280_read(struct ad7280_state *st, unsigned int devaddr,
		       unsigned int addr)
{
	int ret;
	unsigned int tmp;

	/* turns off the read operation on all parts */
	ret = ad7280_write(st, AD7280A_DEVADDR_MASTER, AD7280A_CONTROL_HB, 1,
			   AD7280A_CTRL_HB_CONV_INPUT_ALL |
			   AD7280A_CTRL_HB_CONV_RES_READ_NO |
			   st->ctrl_hb);
	if (ret)
		return ret;

	/* turns on the read operation on the addressed part */
	ret = ad7280_write(st, devaddr, AD7280A_CONTROL_HB, 0,
			   AD7280A_CTRL_HB_CONV_INPUT_ALL |
			   AD7280A_CTRL_HB_CONV_RES_READ_ALL |
			   st->ctrl_hb);
	if (ret)
		return ret;

	/* Set register address on the part to be read from */
	ret = ad7280_write(st, devaddr, AD7280A_READ, 0, addr << 2);
	if (ret)
		return ret;

	ret = __ad7280_read32(st, &tmp);
	if (ret)
		return ret;

	if (ad7280_check_crc(st, tmp))
		return -EIO;

	if (((tmp >> 27) != devaddr) || (((tmp >> 21) & 0x3F) != addr))
		return -EFAULT;

	return (tmp >> 13) & 0xFF;
}

static int ad7280_read_channel(struct ad7280_state *st, unsigned int devaddr,
			       unsigned int addr)
{
	int ret;
	unsigned int tmp;

	ret = ad7280_write(st, devaddr, AD7280A_READ, 0, addr << 2);
	if (ret)
		return ret;

	ret = ad7280_write(st, AD7280A_DEVADDR_MASTER, AD7280A_CONTROL_HB, 1,
			   AD7280A_CTRL_HB_CONV_INPUT_ALL |
			   AD7280A_CTRL_HB_CONV_RES_READ_NO |
			   st->ctrl_hb);
	if (ret)
		return ret;

	ret = ad7280_write(st, devaddr, AD7280A_CONTROL_HB, 0,
			   AD7280A_CTRL_HB_CONV_INPUT_ALL |
			   AD7280A_CTRL_HB_CONV_RES_READ_ALL |
			   AD7280A_CTRL_HB_CONV_START_CS |
			   st->ctrl_hb);
	if (ret)
		return ret;

	ad7280_delay(st);

	ret = __ad7280_read32(st, &tmp);
	if (ret)
		return ret;

	if (ad7280_check_crc(st, tmp))
		return -EIO;

	if (((tmp >> 27) != devaddr) || (((tmp >> 23) & 0xF) != addr))
		return -EFAULT;

	return (tmp >> 11) & 0xFFF;
}

static int ad7280_read_all_channels(struct ad7280_state *st, unsigned int cnt,
				    unsigned int *array)
{
	int i, ret;
	unsigned int tmp, sum = 0;

	ret = ad7280_write(st, AD7280A_DEVADDR_MASTER, AD7280A_READ, 1,
			   AD7280A_CELL_VOLTAGE_1 << 2);
	if (ret)
		return ret;

	ret = ad7280_write(st, AD7280A_DEVADDR_MASTER, AD7280A_CONTROL_HB, 1,
			   AD7280A_CTRL_HB_CONV_INPUT_ALL |
			   AD7280A_CTRL_HB_CONV_RES_READ_ALL |
			   AD7280A_CTRL_HB_CONV_START_CS |
			   st->ctrl_hb);
	if (ret)
		return ret;

	ad7280_delay(st);

	for (i = 0; i < cnt; i++) {
		ret = __ad7280_read32(st, &tmp);
		if (ret)
			return ret;

		if (ad7280_check_crc(st, tmp))
			return -EIO;

		if (array)
			array[i] = tmp;
		/* only sum cell voltages */
		if (((tmp >> 23) & 0xF) <= AD7280A_CELL_VOLTAGE_6)
			sum += ((tmp >> 11) & 0xFFF);
	}

	return sum;
}

static int ad7280_chain_setup(struct ad7280_state *st)
{
	unsigned int val, n;
	int ret;

	ret = ad7280_write(st, AD7280A_DEVADDR_MASTER, AD7280A_CONTROL_LB, 1,
			   AD7280A_CTRL_LB_DAISY_CHAIN_RB_EN |
			   AD7280A_CTRL_LB_LOCK_DEV_ADDR |
			   AD7280A_CTRL_LB_MUST_SET |
			   AD7280A_CTRL_LB_SWRST |
			   st->ctrl_lb);
	if (ret)
		return ret;

	ret = ad7280_write(st, AD7280A_DEVADDR_MASTER, AD7280A_CONTROL_LB, 1,
			   AD7280A_CTRL_LB_DAISY_CHAIN_RB_EN |
			   AD7280A_CTRL_LB_LOCK_DEV_ADDR |
			   AD7280A_CTRL_LB_MUST_SET |
			   st->ctrl_lb);
	if (ret)
		return ret;

	ret = ad7280_write(st, AD7280A_DEVADDR_MASTER, AD7280A_READ, 1,
			   AD7280A_CONTROL_LB << 2);
	if (ret)
		return ret;

	for (n = 0; n <= AD7280A_MAX_CHAIN; n++) {
		ret = __ad7280_read32(st, &val);
		if (ret)
			return ret;

		if (val == 0)
			return n - 1;

		if (ad7280_check_crc(st, val))
			return -EIO;

		if (n != ad7280a_devaddr(val >> 27))
			return -EIO;
	}

	return -EFAULT;
}

static ssize_t ad7280_show_balance_sw(struct device *dev,
				      struct device_attribute *attr,
				      char *buf)
{
	struct iio_dev *indio_dev = dev_to_iio_dev(dev);
	struct ad7280_state *st = iio_priv(indio_dev);
	struct iio_dev_attr *this_attr = to_iio_dev_attr(attr);

	return sprintf(buf, "%d\n",
		       !!(st->cb_mask[this_attr->address >> 8] &
		       (1 << ((this_attr->address & 0xFF) + 2))));
}

static ssize_t ad7280_store_balance_sw(struct device *dev,
				       struct device_attribute *attr,
				       const char *buf,
				       size_t len)
{
	struct iio_dev *indio_dev = dev_to_iio_dev(dev);
	struct ad7280_state *st = iio_priv(indio_dev);
	struct iio_dev_attr *this_attr = to_iio_dev_attr(attr);
	bool readin;
	int ret;
	unsigned int devaddr, ch;

	ret = strtobool(buf, &readin);
	if (ret)
		return ret;

	devaddr = this_attr->address >> 8;
	ch = this_attr->address & 0xFF;

	mutex_lock(&st->lock);
	if (readin)
		st->cb_mask[devaddr] |= 1 << (ch + 2);
	else
		st->cb_mask[devaddr] &= ~(1 << (ch + 2));

	ret = ad7280_write(st, devaddr, AD7280A_CELL_BALANCE,
			   0, st->cb_mask[devaddr]);
	mutex_unlock(&st->lock);

	return ret ? ret : len;
}

static ssize_t ad7280_show_balance_timer(struct device *dev,
					 struct device_attribute *attr,
					 char *buf)
{
	struct iio_dev *indio_dev = dev_to_iio_dev(dev);
	struct ad7280_state *st = iio_priv(indio_dev);
	struct iio_dev_attr *this_attr = to_iio_dev_attr(attr);
	int ret;
	unsigned int msecs;

	mutex_lock(&st->lock);
	ret = ad7280_read(st, this_attr->address >> 8,
			  this_attr->address & 0xFF);
	mutex_unlock(&st->lock);

	if (ret < 0)
		return ret;

	msecs = (ret >> 3) * 71500;

	return sprintf(buf, "%u\n", msecs);
}

static ssize_t ad7280_store_balance_timer(struct device *dev,
					  struct device_attribute *attr,
					  const char *buf,
					  size_t len)
{
	struct iio_dev *indio_dev = dev_to_iio_dev(dev);
	struct ad7280_state *st = iio_priv(indio_dev);
	struct iio_dev_attr *this_attr = to_iio_dev_attr(attr);
	unsigned long val;
	int ret;

	ret = kstrtoul(buf, 10, &val);
	if (ret)
		return ret;

	val /= 71500;

	if (val > 31)
		return -EINVAL;

	mutex_lock(&st->lock);
	ret = ad7280_write(st, this_attr->address >> 8,
			   this_attr->address & 0xFF,
			   0, (val & 0x1F) << 3);
	mutex_unlock(&st->lock);

	return ret ? ret : len;
}

static struct attribute *ad7280_attributes[AD7280A_MAX_CHAIN *
					   AD7280A_CELLS_PER_DEV * 2 + 1];

static const struct attribute_group ad7280_attrs_group = {
	.attrs = ad7280_attributes,
};

static int ad7280_channel_init(struct ad7280_state *st)
{
	int dev, ch, cnt;

	st->channels = kcalloc((st->slave_num + 1) * 12 + 2,
			       sizeof(*st->channels), GFP_KERNEL);
	if (!st->channels)
		return -ENOMEM;

	for (dev = 0, cnt = 0; dev <= st->slave_num; dev++)
		for (ch = AD7280A_CELL_VOLTAGE_1; ch <= AD7280A_AUX_ADC_6;
			ch++, cnt++) {
			if (ch < AD7280A_AUX_ADC_1) {
				st->channels[cnt].type = IIO_VOLTAGE;
				st->channels[cnt].differential = 1;
				st->channels[cnt].channel = (dev * 6) + ch;
				st->channels[cnt].channel2 =
					st->channels[cnt].channel + 1;
			} else {
				st->channels[cnt].type = IIO_TEMP;
				st->channels[cnt].channel = (dev * 6) + ch - 6;
			}
			st->channels[cnt].indexed = 1;
			st->channels[cnt].info_mask_separate =
				BIT(IIO_CHAN_INFO_RAW);
			st->channels[cnt].info_mask_shared_by_type =
				BIT(IIO_CHAN_INFO_SCALE);
			st->channels[cnt].address =
				ad7280a_devaddr(dev) << 8 | ch;
			st->channels[cnt].scan_index = cnt;
			st->channels[cnt].scan_type.sign = 'u';
			st->channels[cnt].scan_type.realbits = 12;
			st->channels[cnt].scan_type.storagebits = 32;
			st->channels[cnt].scan_type.shift = 0;
		}

	st->channels[cnt].type = IIO_VOLTAGE;
	st->channels[cnt].differential = 1;
	st->channels[cnt].channel = 0;
	st->channels[cnt].channel2 = dev * 6;
	st->channels[cnt].address = AD7280A_ALL_CELLS;
	st->channels[cnt].indexed = 1;
	st->channels[cnt].info_mask_separate = BIT(IIO_CHAN_INFO_RAW);
	st->channels[cnt].info_mask_shared_by_type = BIT(IIO_CHAN_INFO_SCALE);
	st->channels[cnt].scan_index = cnt;
	st->channels[cnt].scan_type.sign = 'u';
	st->channels[cnt].scan_type.realbits = 32;
	st->channels[cnt].scan_type.storagebits = 32;
	st->channels[cnt].scan_type.shift = 0;
	cnt++;
	st->channels[cnt].type = IIO_TIMESTAMP;
	st->channels[cnt].channel = -1;
	st->channels[cnt].scan_index = cnt;
	st->channels[cnt].scan_type.sign = 's';
	st->channels[cnt].scan_type.realbits = 64;
	st->channels[cnt].scan_type.storagebits = 64;
	st->channels[cnt].scan_type.shift = 0;

	return cnt + 1;
}

static int ad7280_attr_init(struct ad7280_state *st)
{
	int dev, ch, cnt;

	st->iio_attr = kcalloc(2, sizeof(*st->iio_attr) *
			       (st->slave_num + 1) * AD7280A_CELLS_PER_DEV,
			       GFP_KERNEL);
	if (!st->iio_attr)
		return -ENOMEM;

	for (dev = 0, cnt = 0; dev <= st->slave_num; dev++)
		for (ch = AD7280A_CELL_VOLTAGE_1; ch <= AD7280A_CELL_VOLTAGE_6;
			ch++, cnt++) {
			st->iio_attr[cnt].address =
				ad7280a_devaddr(dev) << 8 | ch;
			st->iio_attr[cnt].dev_attr.attr.mode =
				0644;
			st->iio_attr[cnt].dev_attr.show =
				ad7280_show_balance_sw;
			st->iio_attr[cnt].dev_attr.store =
				ad7280_store_balance_sw;
			st->iio_attr[cnt].dev_attr.attr.name =
				kasprintf(GFP_KERNEL,
					  "in%d-in%d_balance_switch_en",
					  dev * AD7280A_CELLS_PER_DEV + ch,
					  dev * AD7280A_CELLS_PER_DEV + ch + 1);
			ad7280_attributes[cnt] =
				&st->iio_attr[cnt].dev_attr.attr;
			cnt++;
			st->iio_attr[cnt].address =
				ad7280a_devaddr(dev) << 8 |
				(AD7280A_CB1_TIMER + ch);
			st->iio_attr[cnt].dev_attr.attr.mode =
				0644;
			st->iio_attr[cnt].dev_attr.show =
				ad7280_show_balance_timer;
			st->iio_attr[cnt].dev_attr.store =
				ad7280_store_balance_timer;
			st->iio_attr[cnt].dev_attr.attr.name =
				kasprintf(GFP_KERNEL,
					  "in%d-in%d_balance_timer",
					  dev * AD7280A_CELLS_PER_DEV + ch,
					  dev * AD7280A_CELLS_PER_DEV + ch + 1);
			ad7280_attributes[cnt] =
				&st->iio_attr[cnt].dev_attr.attr;
		}

	ad7280_attributes[cnt] = NULL;

	return 0;
}

static ssize_t ad7280_read_channel_config(struct device *dev,
					  struct device_attribute *attr,
					  char *buf)
{
	struct iio_dev *indio_dev = dev_to_iio_dev(dev);
	struct ad7280_state *st = iio_priv(indio_dev);
	struct iio_dev_attr *this_attr = to_iio_dev_attr(attr);
	unsigned int val;

	switch ((u32)this_attr->address) {
	case AD7280A_CELL_OVERVOLTAGE:
		val = 1000 + (st->cell_threshhigh * 1568) / 100;
		break;
	case AD7280A_CELL_UNDERVOLTAGE:
		val = 1000 + (st->cell_threshlow * 1568) / 100;
		break;
	case AD7280A_AUX_ADC_OVERVOLTAGE:
		val = (st->aux_threshhigh * 196) / 10;
		break;
	case AD7280A_AUX_ADC_UNDERVOLTAGE:
		val = (st->aux_threshlow * 196) / 10;
		break;
	default:
		return -EINVAL;
	}

	return sprintf(buf, "%u\n", val);
}

static ssize_t ad7280_write_channel_config(struct device *dev,
					   struct device_attribute *attr,
					   const char *buf,
					   size_t len)
{
	struct iio_dev *indio_dev = dev_to_iio_dev(dev);
	struct ad7280_state *st = iio_priv(indio_dev);
	struct iio_dev_attr *this_attr = to_iio_dev_attr(attr);

	long val;
	int ret;

	ret = kstrtol(buf, 10, &val);
	if (ret)
		return ret;

	switch ((u32)this_attr->address) {
	case AD7280A_CELL_OVERVOLTAGE:
	case AD7280A_CELL_UNDERVOLTAGE:
		val = ((val - 1000) * 100) / 1568; /* LSB 15.68mV */
		break;
	case AD7280A_AUX_ADC_OVERVOLTAGE:
	case AD7280A_AUX_ADC_UNDERVOLTAGE:
		val = (val * 10) / 196; /* LSB 19.6mV */
		break;
	default:
		return -EFAULT;
	}

	val = clamp(val, 0L, 0xFFL);

	mutex_lock(&st->lock);
	switch ((u32)this_attr->address) {
	case AD7280A_CELL_OVERVOLTAGE:
		st->cell_threshhigh = val;
		break;
	case AD7280A_CELL_UNDERVOLTAGE:
		st->cell_threshlow = val;
		break;
	case AD7280A_AUX_ADC_OVERVOLTAGE:
		st->aux_threshhigh = val;
		break;
	case AD7280A_AUX_ADC_UNDERVOLTAGE:
		st->aux_threshlow = val;
		break;
	}

	ret = ad7280_write(st, AD7280A_DEVADDR_MASTER,
			   this_attr->address, 1, val);

	mutex_unlock(&st->lock);

	return ret ? ret : len;
}

static irqreturn_t ad7280_event_handler(int irq, void *private)
{
	struct iio_dev *indio_dev = private;
	struct ad7280_state *st = iio_priv(indio_dev);
	unsigned int *channels;
	int i, ret;

	channels = kcalloc(st->scan_cnt, sizeof(*channels), GFP_KERNEL);
	if (!channels)
		return IRQ_HANDLED;

	ret = ad7280_read_all_channels(st, st->scan_cnt, channels);
	if (ret < 0)
		goto out;

	for (i = 0; i < st->scan_cnt; i++) {
		if (((channels[i] >> 23) & 0xF) <= AD7280A_CELL_VOLTAGE_6) {
			if (((channels[i] >> 11) & 0xFFF) >=
			    st->cell_threshhigh) {
				u64 tmp = IIO_EVENT_CODE(IIO_VOLTAGE, 1, 0,
							 IIO_EV_DIR_RISING,
							 IIO_EV_TYPE_THRESH,
							 0, 0, 0);
				iio_push_event(indio_dev, tmp,
					       iio_get_time_ns(indio_dev));
			} else if (((channels[i] >> 11) & 0xFFF) <=
				   st->cell_threshlow) {
				u64 tmp = IIO_EVENT_CODE(IIO_VOLTAGE, 1, 0,
							 IIO_EV_DIR_FALLING,
							 IIO_EV_TYPE_THRESH,
							 0, 0, 0);
				iio_push_event(indio_dev, tmp,
					       iio_get_time_ns(indio_dev));
			}
		} else {
			if (((channels[i] >> 11) & 0xFFF) >=
			    st->aux_threshhigh) {
				u64 tmp = IIO_UNMOD_EVENT_CODE(IIO_TEMP, 0,
							IIO_EV_TYPE_THRESH,
							IIO_EV_DIR_RISING);
				iio_push_event(indio_dev, tmp,
					       iio_get_time_ns(indio_dev));
			} else if (((channels[i] >> 11) & 0xFFF) <=
				st->aux_threshlow) {
				u64 tmp = IIO_UNMOD_EVENT_CODE(IIO_TEMP, 0,
							IIO_EV_TYPE_THRESH,
							IIO_EV_DIR_FALLING);
				iio_push_event(indio_dev, tmp,
					       iio_get_time_ns(indio_dev));
			}
		}
	}

out:
	kfree(channels);

	return IRQ_HANDLED;
}

static IIO_DEVICE_ATTR_NAMED(in_thresh_low_value,
			     in_voltage-voltage_thresh_low_value,
			     0644,
			     ad7280_read_channel_config,
			     ad7280_write_channel_config,
			     AD7280A_CELL_UNDERVOLTAGE);

static IIO_DEVICE_ATTR_NAMED(in_thresh_high_value,
			     in_voltage-voltage_thresh_high_value,
			     0644,
			     ad7280_read_channel_config,
			     ad7280_write_channel_config,
			     AD7280A_CELL_OVERVOLTAGE);

static IIO_DEVICE_ATTR(in_temp_thresh_low_value,
		       0644,
		       ad7280_read_channel_config,
		       ad7280_write_channel_config,
		       AD7280A_AUX_ADC_UNDERVOLTAGE);

static IIO_DEVICE_ATTR(in_temp_thresh_high_value,
		       0644,
		       ad7280_read_channel_config,
		       ad7280_write_channel_config,
		       AD7280A_AUX_ADC_OVERVOLTAGE);

static struct attribute *ad7280_event_attributes[] = {
	&iio_dev_attr_in_thresh_low_value.dev_attr.attr,
	&iio_dev_attr_in_thresh_high_value.dev_attr.attr,
	&iio_dev_attr_in_temp_thresh_low_value.dev_attr.attr,
	&iio_dev_attr_in_temp_thresh_high_value.dev_attr.attr,
	NULL,
};

static const struct attribute_group ad7280_event_attrs_group = {
	.attrs = ad7280_event_attributes,
};

static int ad7280_read_raw(struct iio_dev *indio_dev,
			   struct iio_chan_spec const *chan,
			   int *val,
			   int *val2,
			   long m)
{
	struct ad7280_state *st = iio_priv(indio_dev);
	int ret;

	switch (m) {
	case IIO_CHAN_INFO_RAW:
		mutex_lock(&st->lock);
		if (chan->address == AD7280A_ALL_CELLS)
			ret = ad7280_read_all_channels(st, st->scan_cnt, NULL);
		else
			ret = ad7280_read_channel(st, chan->address >> 8,
						  chan->address & 0xFF);
		mutex_unlock(&st->lock);

		if (ret < 0)
			return ret;

		*val = ret;

		return IIO_VAL_INT;
	case IIO_CHAN_INFO_SCALE:
		if ((chan->address & 0xFF) <= AD7280A_CELL_VOLTAGE_6)
			*val = 4000;
		else
			*val = 5000;

		*val2 = AD7280A_BITS;
		return IIO_VAL_FRACTIONAL_LOG2;
	}
	return -EINVAL;
}

static const struct iio_info ad7280_info = {
	.read_raw = ad7280_read_raw,
	.event_attrs = &ad7280_event_attrs_group,
	.attrs = &ad7280_attrs_group,
};

static const struct ad7280_platform_data ad7793_default_pdata = {
	.acquisition_time = AD7280A_ACQ_TIME_400ns,
	.conversion_averaging = AD7280A_CONV_AVG_DIS,
	.thermistor_term_en = true,
};

static int ad7280_probe(struct spi_device *spi)
{
	const struct ad7280_platform_data *pdata = dev_get_platdata(&spi->dev);
	struct ad7280_state *st;
	int ret;
	const unsigned short t_acq_ns[4] = {465, 1010, 1460, 1890};
	const unsigned short n_avg[4] = {1, 2, 4, 8};
	struct iio_dev *indio_dev;

	indio_dev = devm_iio_device_alloc(&spi->dev, sizeof(*st));
	if (!indio_dev)
		return -ENOMEM;

	st = iio_priv(indio_dev);
	spi_set_drvdata(spi, indio_dev);
	st->spi = spi;
	mutex_init(&st->lock);

	if (!pdata)
		pdata = &ad7793_default_pdata;

	ad7280_crc8_build_table(st->crc_tab);

	st->spi->max_speed_hz = AD7280A_MAX_SPI_CLK_HZ;
	st->spi->mode = SPI_MODE_1;
	spi_setup(st->spi);

	st->ctrl_lb = AD7280A_CTRL_LB_ACQ_TIME(pdata->acquisition_time & 0x3);
	st->ctrl_hb = AD7280A_CTRL_HB_CONV_AVG(pdata->conversion_averaging
			& 0x3) | (pdata->thermistor_term_en ?
			AD7280A_CTRL_LB_THERMISTOR_EN : 0);

	ret = ad7280_chain_setup(st);
	if (ret < 0)
		return ret;

	st->slave_num = ret;
	st->scan_cnt = (st->slave_num + 1) * AD7280A_NUM_CH;
	st->cell_threshhigh = 0xFF;
	st->aux_threshhigh = 0xFF;

	/*
	 * Total Conversion Time = ((tACQ + tCONV) *
	 *			   (Number of Conversions per Part)) −
	 *			   tACQ + ((N - 1) * tDELAY)
	 *
	 * Readback Delay = Total Conversion Time + tWAIT
	 */

	st->readback_delay_us =
		((t_acq_ns[pdata->acquisition_time & 0x3] + 695) *
		 (AD7280A_NUM_CH * n_avg[pdata->conversion_averaging & 0x3])) -
		t_acq_ns[pdata->acquisition_time & 0x3] + st->slave_num * 250;

	/* Convert to usecs */
	st->readback_delay_us = DIV_ROUND_UP(st->readback_delay_us, 1000);
	st->readback_delay_us += 5; /* Add tWAIT */

	indio_dev->name = spi_get_device_id(spi)->name;
	indio_dev->dev.parent = &spi->dev;
	indio_dev->modes = INDIO_DIRECT_MODE;

	ret = ad7280_channel_init(st);
	if (ret < 0)
		return ret;

	indio_dev->num_channels = ret;
	indio_dev->channels = st->channels;
	indio_dev->info = &ad7280_info;

	ret = ad7280_attr_init(st);
	if (ret < 0)
		goto error_free_channels;

	ret = iio_device_register(indio_dev);
	if (ret)
		goto error_free_attr;

	if (spi->irq > 0) {
		ret = ad7280_write(st, AD7280A_DEVADDR_MASTER,
				   AD7280A_ALERT, 1,
				   AD7280A_ALERT_RELAY_SIG_CHAIN_DOWN);
		if (ret)
			goto error_unregister;

		ret = ad7280_write(st, ad7280a_devaddr(st->slave_num),
				   AD7280A_ALERT, 0,
				   AD7280A_ALERT_GEN_STATIC_HIGH |
				   (pdata->chain_last_alert_ignore & 0xF));
		if (ret)
			goto error_unregister;

		ret = request_threaded_irq(spi->irq,
					   NULL,
					   ad7280_event_handler,
					   IRQF_TRIGGER_FALLING |
					   IRQF_ONESHOT,
					   indio_dev->name,
					   indio_dev);
		if (ret)
			goto error_unregister;
	}

	return 0;
error_unregister:
	iio_device_unregister(indio_dev);

error_free_attr:
	kfree(st->iio_attr);

error_free_channels:
	kfree(st->channels);

	return ret;
}

static int ad7280_remove(struct spi_device *spi)
{
	struct iio_dev *indio_dev = spi_get_drvdata(spi);
	struct ad7280_state *st = iio_priv(indio_dev);

	if (spi->irq > 0)
		free_irq(spi->irq, indio_dev);
	iio_device_unregister(indio_dev);

	ad7280_write(st, AD7280A_DEVADDR_MASTER, AD7280A_CONTROL_HB, 1,
		     AD7280A_CTRL_HB_PWRDN_SW | st->ctrl_hb);

	kfree(st->channels);
	kfree(st->iio_attr);

	return 0;
}

static const struct spi_device_id ad7280_id[] = {
	{"ad7280a", 0},
	{}
};
MODULE_DEVICE_TABLE(spi, ad7280_id);

static struct spi_driver ad7280_driver = {
	.driver = {
		.name	= "ad7280",
	},
	.probe		= ad7280_probe,
	.remove		= ad7280_remove,
	.id_table	= ad7280_id,
};
module_spi_driver(ad7280_driver);

MODULE_AUTHOR("Michael Hennerich <hennerich@blackfin.uclinux.org>");
MODULE_DESCRIPTION("Analog Devices AD7280A");
MODULE_LICENSE("GPL v2");<|MERGE_RESOLUTION|>--- conflicted
+++ resolved
@@ -5,6 +5,7 @@
  * Copyright 2011 Analog Devices Inc.
  */
 
+#include <linux/crc8.h>
 #include <linux/device.h>
 #include <linux/kernel.h>
 #include <linux/slab.h>
@@ -95,14 +96,11 @@
 #define AD7280A_NUM_CH			(AD7280A_AUX_ADC_6 - \
 					AD7280A_CELL_VOLTAGE_1 + 1)
 
-<<<<<<< HEAD
-=======
 #define AD7280A_CALC_VOLTAGE_CHAN_NUM(d, c) (((d) * AD7280A_CELLS_PER_DEV) + \
 					     (c))
 #define AD7280A_CALC_TEMP_CHAN_NUM(d, c)    (((d) * AD7280A_CELLS_PER_DEV) + \
 					     (c) - AD7280A_CELLS_PER_DEV)
 
->>>>>>> 407d19ab
 #define AD7280A_DEVADDR_MASTER		0
 #define AD7280A_DEVADDR_ALL		0x1F
 /* 5-bit device address is sent LSB first */
@@ -128,8 +126,6 @@
  * P(x) = x^8 + x^5 + x^3 + x^2 + x^1 + x^0 = 0b100101111 => 0x2F
  */
 #define POLYNOM		0x2F
-#define POLYNOM_ORDER	8
-#define HIGHBIT		(1 << (POLYNOM_ORDER - 1))
 
 struct ad7280_state {
 	struct spi_device		*spi;
@@ -138,7 +134,7 @@
 	int				slave_num;
 	int				scan_cnt;
 	int				readback_delay_us;
-	unsigned char			crc_tab[256];
+	unsigned char			crc_tab[CRC8_TABLE_SIZE];
 	unsigned char			ctrl_hb;
 	unsigned char			ctrl_lb;
 	unsigned char			cell_threshhigh;
@@ -151,23 +147,6 @@
 	__be32				buf[2] ____cacheline_aligned;
 };
 
-static void ad7280_crc8_build_table(unsigned char *crc_tab)
-{
-	unsigned char bit, crc;
-	int cnt, i;
-
-	for (cnt = 0; cnt < 256; cnt++) {
-		crc = cnt;
-		for (i = 0; i < 8; i++) {
-			bit = crc & HIGHBIT;
-			crc <<= 1;
-			if (bit)
-				crc ^= POLYNOM;
-		}
-		crc_tab[cnt] = crc;
-	}
-}
-
 static unsigned char ad7280_calc_crc8(unsigned char *crc_tab, unsigned int val)
 {
 	unsigned char crc;
@@ -355,6 +334,14 @@
 	return sum;
 }
 
+static void ad7280_sw_power_down(void *data)
+{
+	struct ad7280_state *st = data;
+
+	ad7280_write(st, AD7280A_DEVADDR_MASTER, AD7280A_CONTROL_HB, 1,
+		     AD7280A_CTRL_HB_PWRDN_SW | st->ctrl_hb);
+}
+
 static int ad7280_chain_setup(struct ad7280_state *st)
 {
 	unsigned int val, n;
@@ -375,29 +362,38 @@
 			   AD7280A_CTRL_LB_MUST_SET |
 			   st->ctrl_lb);
 	if (ret)
-		return ret;
+		goto error_power_down;
 
 	ret = ad7280_write(st, AD7280A_DEVADDR_MASTER, AD7280A_READ, 1,
 			   AD7280A_CONTROL_LB << 2);
 	if (ret)
-		return ret;
+		goto error_power_down;
 
 	for (n = 0; n <= AD7280A_MAX_CHAIN; n++) {
 		ret = __ad7280_read32(st, &val);
 		if (ret)
-			return ret;
+			goto error_power_down;
 
 		if (val == 0)
 			return n - 1;
 
-		if (ad7280_check_crc(st, val))
-			return -EIO;
-
-		if (n != ad7280a_devaddr(val >> 27))
-			return -EIO;
+		if (ad7280_check_crc(st, val)) {
+			ret = -EIO;
+			goto error_power_down;
+		}
+
+		if (n != ad7280a_devaddr(val >> 27)) {
+			ret = -EIO;
+			goto error_power_down;
+		}
 	}
-
-	return -EFAULT;
+	ret = -EFAULT;
+
+error_power_down:
+	ad7280_write(st, AD7280A_DEVADDR_MASTER, AD7280A_CONTROL_HB, 1,
+		     AD7280A_CTRL_HB_PWRDN_SW | st->ctrl_hb);
+
+	return ret;
 }
 
 static ssize_t ad7280_show_balance_sw(struct device *dev,
@@ -504,115 +500,183 @@
 	.attrs = ad7280_attributes,
 };
 
+static void ad7280_voltage_channel_init(struct iio_chan_spec *chan, int i)
+{
+	chan->type = IIO_VOLTAGE;
+	chan->differential = 1;
+	chan->channel = i;
+	chan->channel2 = chan->channel + 1;
+}
+
+static void ad7280_temp_channel_init(struct iio_chan_spec *chan, int i)
+{
+	chan->type = IIO_TEMP;
+	chan->channel = i;
+}
+
+static void ad7280_common_fields_init(struct iio_chan_spec *chan, int addr,
+				      int cnt)
+{
+	chan->indexed = 1;
+	chan->info_mask_separate = BIT(IIO_CHAN_INFO_RAW);
+	chan->info_mask_shared_by_type = BIT(IIO_CHAN_INFO_SCALE);
+	chan->address = addr;
+	chan->scan_index = cnt;
+	chan->scan_type.sign = 'u';
+	chan->scan_type.realbits = 12;
+	chan->scan_type.storagebits = 32;
+}
+
+static void ad7280_total_voltage_channel_init(struct iio_chan_spec *chan,
+					      int cnt, int dev)
+{
+	chan->type = IIO_VOLTAGE;
+	chan->differential = 1;
+	chan->channel = 0;
+	chan->channel2 = dev * AD7280A_CELLS_PER_DEV;
+	chan->address = AD7280A_ALL_CELLS;
+	chan->indexed = 1;
+	chan->info_mask_separate = BIT(IIO_CHAN_INFO_RAW);
+	chan->info_mask_shared_by_type = BIT(IIO_CHAN_INFO_SCALE);
+	chan->scan_index = cnt;
+	chan->scan_type.sign = 'u';
+	chan->scan_type.realbits = 32;
+	chan->scan_type.storagebits = 32;
+}
+
+static void ad7280_timestamp_channel_init(struct iio_chan_spec *chan, int cnt)
+{
+	chan->type = IIO_TIMESTAMP;
+	chan->channel = -1;
+	chan->scan_index = cnt;
+	chan->scan_type.sign = 's';
+	chan->scan_type.realbits = 64;
+	chan->scan_type.storagebits = 64;
+}
+
+static void ad7280_init_dev_channels(struct ad7280_state *st, int dev, int *cnt)
+{
+	int addr, ch, i;
+	struct iio_chan_spec *chan;
+
+	for (ch = AD7280A_CELL_VOLTAGE_1; ch <= AD7280A_AUX_ADC_6; ch++) {
+		chan = &st->channels[*cnt];
+
+		if (ch < AD7280A_AUX_ADC_1) {
+			i = AD7280A_CALC_VOLTAGE_CHAN_NUM(dev, ch);
+			ad7280_voltage_channel_init(chan, i);
+		} else {
+			i = AD7280A_CALC_TEMP_CHAN_NUM(dev, ch);
+			ad7280_temp_channel_init(chan, i);
+		}
+
+		addr = ad7280a_devaddr(dev) << 8 | ch;
+		ad7280_common_fields_init(chan, addr, *cnt);
+
+		(*cnt)++;
+	}
+}
+
 static int ad7280_channel_init(struct ad7280_state *st)
 {
-	int dev, ch, cnt;
-
-	st->channels = kcalloc((st->slave_num + 1) * 12 + 2,
-			       sizeof(*st->channels), GFP_KERNEL);
+	int dev, cnt = 0;
+
+	st->channels = devm_kcalloc(&st->spi->dev, (st->slave_num + 1) * 12 + 2,
+				    sizeof(*st->channels), GFP_KERNEL);
 	if (!st->channels)
 		return -ENOMEM;
 
-	for (dev = 0, cnt = 0; dev <= st->slave_num; dev++)
-		for (ch = AD7280A_CELL_VOLTAGE_1; ch <= AD7280A_AUX_ADC_6;
-			ch++, cnt++) {
-			if (ch < AD7280A_AUX_ADC_1) {
-				st->channels[cnt].type = IIO_VOLTAGE;
-				st->channels[cnt].differential = 1;
-				st->channels[cnt].channel = (dev * 6) + ch;
-				st->channels[cnt].channel2 =
-					st->channels[cnt].channel + 1;
-			} else {
-				st->channels[cnt].type = IIO_TEMP;
-				st->channels[cnt].channel = (dev * 6) + ch - 6;
-			}
-			st->channels[cnt].indexed = 1;
-			st->channels[cnt].info_mask_separate =
-				BIT(IIO_CHAN_INFO_RAW);
-			st->channels[cnt].info_mask_shared_by_type =
-				BIT(IIO_CHAN_INFO_SCALE);
-			st->channels[cnt].address =
-				ad7280a_devaddr(dev) << 8 | ch;
-			st->channels[cnt].scan_index = cnt;
-			st->channels[cnt].scan_type.sign = 'u';
-			st->channels[cnt].scan_type.realbits = 12;
-			st->channels[cnt].scan_type.storagebits = 32;
-			st->channels[cnt].scan_type.shift = 0;
-		}
-
-	st->channels[cnt].type = IIO_VOLTAGE;
-	st->channels[cnt].differential = 1;
-	st->channels[cnt].channel = 0;
-	st->channels[cnt].channel2 = dev * 6;
-	st->channels[cnt].address = AD7280A_ALL_CELLS;
-	st->channels[cnt].indexed = 1;
-	st->channels[cnt].info_mask_separate = BIT(IIO_CHAN_INFO_RAW);
-	st->channels[cnt].info_mask_shared_by_type = BIT(IIO_CHAN_INFO_SCALE);
-	st->channels[cnt].scan_index = cnt;
-	st->channels[cnt].scan_type.sign = 'u';
-	st->channels[cnt].scan_type.realbits = 32;
-	st->channels[cnt].scan_type.storagebits = 32;
-	st->channels[cnt].scan_type.shift = 0;
+	for (dev = 0; dev <= st->slave_num; dev++)
+		ad7280_init_dev_channels(st, dev, &cnt);
+
+	ad7280_total_voltage_channel_init(&st->channels[cnt], cnt, dev);
 	cnt++;
-	st->channels[cnt].type = IIO_TIMESTAMP;
-	st->channels[cnt].channel = -1;
-	st->channels[cnt].scan_index = cnt;
-	st->channels[cnt].scan_type.sign = 's';
-	st->channels[cnt].scan_type.realbits = 64;
-	st->channels[cnt].scan_type.storagebits = 64;
-	st->channels[cnt].scan_type.shift = 0;
+	ad7280_timestamp_channel_init(&st->channels[cnt], cnt);
 
 	return cnt + 1;
 }
 
+static int ad7280_balance_switch_attr_init(struct iio_dev_attr *attr,
+					   struct device *dev, int addr, int i)
+{
+	attr->address = addr;
+	attr->dev_attr.attr.mode = 0644;
+	attr->dev_attr.show = ad7280_show_balance_sw;
+	attr->dev_attr.store = ad7280_store_balance_sw;
+	attr->dev_attr.attr.name = devm_kasprintf(dev, GFP_KERNEL,
+						  "in%d-in%d_balance_switch_en",
+						  i, i + 1);
+	if (!attr->dev_attr.attr.name)
+		return -ENOMEM;
+
+	return 0;
+}
+
+static int ad7280_balance_timer_attr_init(struct iio_dev_attr *attr,
+					  struct device *dev, int addr, int i)
+{
+	attr->address = addr;
+	attr->dev_attr.attr.mode = 0644;
+	attr->dev_attr.show = ad7280_show_balance_timer;
+	attr->dev_attr.store = ad7280_store_balance_timer;
+	attr->dev_attr.attr.name = devm_kasprintf(dev, GFP_KERNEL,
+						  "in%d-in%d_balance_timer",
+						  i, i + 1);
+	if (!attr->dev_attr.attr.name)
+		return -ENOMEM;
+
+	return 0;
+}
+
+static int ad7280_init_dev_attrs(struct ad7280_state *st, int dev, int *cnt)
+{
+	int addr, ch, i, ret;
+	struct iio_dev_attr *iio_attr;
+	struct device *sdev = &st->spi->dev;
+
+	for (ch = AD7280A_CELL_VOLTAGE_1; ch <= AD7280A_CELL_VOLTAGE_6; ch++) {
+		iio_attr = &st->iio_attr[*cnt];
+		addr = ad7280a_devaddr(dev) << 8 | ch;
+		i = dev * AD7280A_CELLS_PER_DEV + ch;
+
+		ret = ad7280_balance_switch_attr_init(iio_attr, sdev, addr, i);
+		if (ret < 0)
+			return ret;
+
+		ad7280_attributes[*cnt] = &iio_attr->dev_attr.attr;
+
+		(*cnt)++;
+		iio_attr = &st->iio_attr[*cnt];
+		addr = ad7280a_devaddr(dev) << 8 | (AD7280A_CB1_TIMER + ch);
+
+		ret = ad7280_balance_timer_attr_init(iio_attr, sdev, addr, i);
+		if (ret < 0)
+			return ret;
+
+		ad7280_attributes[*cnt] = &iio_attr->dev_attr.attr;
+		(*cnt)++;
+	}
+
+	ad7280_attributes[*cnt] = NULL;
+
+	return 0;
+}
+
 static int ad7280_attr_init(struct ad7280_state *st)
 {
-	int dev, ch, cnt;
-
-	st->iio_attr = kcalloc(2, sizeof(*st->iio_attr) *
-			       (st->slave_num + 1) * AD7280A_CELLS_PER_DEV,
-			       GFP_KERNEL);
+	int dev, cnt = 0, ret;
+
+	st->iio_attr = devm_kcalloc(&st->spi->dev, 2, sizeof(*st->iio_attr) *
+				    (st->slave_num + 1) * AD7280A_CELLS_PER_DEV,
+				    GFP_KERNEL);
 	if (!st->iio_attr)
 		return -ENOMEM;
 
-	for (dev = 0, cnt = 0; dev <= st->slave_num; dev++)
-		for (ch = AD7280A_CELL_VOLTAGE_1; ch <= AD7280A_CELL_VOLTAGE_6;
-			ch++, cnt++) {
-			st->iio_attr[cnt].address =
-				ad7280a_devaddr(dev) << 8 | ch;
-			st->iio_attr[cnt].dev_attr.attr.mode =
-				0644;
-			st->iio_attr[cnt].dev_attr.show =
-				ad7280_show_balance_sw;
-			st->iio_attr[cnt].dev_attr.store =
-				ad7280_store_balance_sw;
-			st->iio_attr[cnt].dev_attr.attr.name =
-				kasprintf(GFP_KERNEL,
-					  "in%d-in%d_balance_switch_en",
-					  dev * AD7280A_CELLS_PER_DEV + ch,
-					  dev * AD7280A_CELLS_PER_DEV + ch + 1);
-			ad7280_attributes[cnt] =
-				&st->iio_attr[cnt].dev_attr.attr;
-			cnt++;
-			st->iio_attr[cnt].address =
-				ad7280a_devaddr(dev) << 8 |
-				(AD7280A_CB1_TIMER + ch);
-			st->iio_attr[cnt].dev_attr.attr.mode =
-				0644;
-			st->iio_attr[cnt].dev_attr.show =
-				ad7280_show_balance_timer;
-			st->iio_attr[cnt].dev_attr.store =
-				ad7280_store_balance_timer;
-			st->iio_attr[cnt].dev_attr.attr.name =
-				kasprintf(GFP_KERNEL,
-					  "in%d-in%d_balance_timer",
-					  dev * AD7280A_CELLS_PER_DEV + ch,
-					  dev * AD7280A_CELLS_PER_DEV + ch + 1);
-			ad7280_attributes[cnt] =
-				&st->iio_attr[cnt].dev_attr.attr;
-		}
-
-	ad7280_attributes[cnt] = NULL;
+	for (dev = 0; dev <= st->slave_num; dev++) {
+		ret = ad7280_init_dev_attrs(st, dev, &cnt);
+		if (ret < 0)
+			return ret;
+	}
 
 	return 0;
 }
@@ -626,7 +690,7 @@
 	struct iio_dev_attr *this_attr = to_iio_dev_attr(attr);
 	unsigned int val;
 
-	switch ((u32)this_attr->address) {
+	switch (this_attr->address) {
 	case AD7280A_CELL_OVERVOLTAGE:
 		val = 1000 + (st->cell_threshhigh * 1568) / 100;
 		break;
@@ -662,7 +726,7 @@
 	if (ret)
 		return ret;
 
-	switch ((u32)this_attr->address) {
+	switch (this_attr->address) {
 	case AD7280A_CELL_OVERVOLTAGE:
 	case AD7280A_CELL_UNDERVOLTAGE:
 		val = ((val - 1000) * 100) / 1568; /* LSB 15.68mV */
@@ -678,7 +742,7 @@
 	val = clamp(val, 0L, 0xFFL);
 
 	mutex_lock(&st->lock);
-	switch ((u32)this_attr->address) {
+	switch (this_attr->address) {
 	case AD7280A_CELL_OVERVOLTAGE:
 		st->cell_threshhigh = val;
 		break;
@@ -868,7 +932,7 @@
 	if (!pdata)
 		pdata = &ad7793_default_pdata;
 
-	ad7280_crc8_build_table(st->crc_tab);
+	crc8_populate_msb(st->crc_tab, POLYNOM);
 
 	st->spi->max_speed_hz = AD7280A_MAX_SPI_CLK_HZ;
 	st->spi->mode = SPI_MODE_1;
@@ -887,6 +951,10 @@
 	st->scan_cnt = (st->slave_num + 1) * AD7280A_NUM_CH;
 	st->cell_threshhigh = 0xFF;
 	st->aux_threshhigh = 0xFF;
+
+	ret = devm_add_action_or_reset(&spi->dev, ad7280_sw_power_down, st);
+	if (ret)
+		return ret;
 
 	/*
 	 * Total Conversion Time = ((tACQ + tCONV) *
@@ -919,64 +987,36 @@
 
 	ret = ad7280_attr_init(st);
 	if (ret < 0)
-		goto error_free_channels;
-
-	ret = iio_device_register(indio_dev);
-	if (ret)
-		goto error_free_attr;
+		return ret;
+
+	ret = devm_iio_device_register(&spi->dev, indio_dev);
+	if (ret)
+		return ret;
 
 	if (spi->irq > 0) {
 		ret = ad7280_write(st, AD7280A_DEVADDR_MASTER,
 				   AD7280A_ALERT, 1,
 				   AD7280A_ALERT_RELAY_SIG_CHAIN_DOWN);
 		if (ret)
-			goto error_unregister;
+			return ret;
 
 		ret = ad7280_write(st, ad7280a_devaddr(st->slave_num),
 				   AD7280A_ALERT, 0,
 				   AD7280A_ALERT_GEN_STATIC_HIGH |
 				   (pdata->chain_last_alert_ignore & 0xF));
 		if (ret)
-			goto error_unregister;
-
-		ret = request_threaded_irq(spi->irq,
-					   NULL,
-					   ad7280_event_handler,
-					   IRQF_TRIGGER_FALLING |
-					   IRQF_ONESHOT,
-					   indio_dev->name,
-					   indio_dev);
+			return ret;
+
+		ret = devm_request_threaded_irq(&spi->dev, spi->irq,
+						NULL,
+						ad7280_event_handler,
+						IRQF_TRIGGER_FALLING |
+						IRQF_ONESHOT,
+						indio_dev->name,
+						indio_dev);
 		if (ret)
-			goto error_unregister;
+			return ret;
 	}
-
-	return 0;
-error_unregister:
-	iio_device_unregister(indio_dev);
-
-error_free_attr:
-	kfree(st->iio_attr);
-
-error_free_channels:
-	kfree(st->channels);
-
-	return ret;
-}
-
-static int ad7280_remove(struct spi_device *spi)
-{
-	struct iio_dev *indio_dev = spi_get_drvdata(spi);
-	struct ad7280_state *st = iio_priv(indio_dev);
-
-	if (spi->irq > 0)
-		free_irq(spi->irq, indio_dev);
-	iio_device_unregister(indio_dev);
-
-	ad7280_write(st, AD7280A_DEVADDR_MASTER, AD7280A_CONTROL_HB, 1,
-		     AD7280A_CTRL_HB_PWRDN_SW | st->ctrl_hb);
-
-	kfree(st->channels);
-	kfree(st->iio_attr);
 
 	return 0;
 }
@@ -992,11 +1032,10 @@
 		.name	= "ad7280",
 	},
 	.probe		= ad7280_probe,
-	.remove		= ad7280_remove,
 	.id_table	= ad7280_id,
 };
 module_spi_driver(ad7280_driver);
 
-MODULE_AUTHOR("Michael Hennerich <hennerich@blackfin.uclinux.org>");
+MODULE_AUTHOR("Michael Hennerich <michael.hennerich@analog.com>");
 MODULE_DESCRIPTION("Analog Devices AD7280A");
 MODULE_LICENSE("GPL v2");