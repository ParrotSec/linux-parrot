--- conflicted
+++ resolved
@@ -3,14 +3,6 @@
 # Makefile for industrial I/O ADC drivers
 #
 
-<<<<<<< HEAD
-obj-$(CONFIG_AD7606_IFACE_PARALLEL) += ad7606_par.o
-obj-$(CONFIG_AD7606_IFACE_SPI) += ad7606_spi.o
-obj-$(CONFIG_AD7606) += ad7606.o
-
-obj-$(CONFIG_AD7780) += ad7780.o
-=======
->>>>>>> 407d19ab
 obj-$(CONFIG_AD7816) += ad7816.o
 obj-$(CONFIG_AD7192) += ad7192.o
 obj-$(CONFIG_AD7280) += ad7280a.o