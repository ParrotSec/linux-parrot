// SPDX-License-Identifier: GPL-2.0
/*
 * AD5933 AD5934 Impedance Converter, Network Analyzer
 *
 * Copyright 2011 Analog Devices Inc.
 */

#include <linux/clk.h>
#include <linux/delay.h>
#include <linux/device.h>
#include <linux/err.h>
#include <linux/i2c.h>
#include <linux/interrupt.h>
#include <linux/kernel.h>
#include <linux/module.h>
#include <linux/regulator/consumer.h>
#include <linux/sysfs.h>
#include <linux/types.h>
<<<<<<< HEAD
#include <linux/err.h>
#include <linux/delay.h>
#include <linux/module.h>
=======
>>>>>>> 407d19ab

#include <linux/iio/buffer.h>
#include <linux/iio/iio.h>
#include <linux/iio/kfifo_buf.h>
#include <linux/iio/sysfs.h>

/* AD5933/AD5934 Registers */
#define AD5933_REG_CONTROL_HB		0x80	/* R/W, 1 byte */
#define AD5933_REG_CONTROL_LB		0x81	/* R/W, 1 byte */
#define AD5933_REG_FREQ_START		0x82	/* R/W, 3 bytes */
#define AD5933_REG_FREQ_INC		0x85	/* R/W, 3 bytes */
#define AD5933_REG_INC_NUM		0x88	/* R/W, 2 bytes, 9 bit */
#define AD5933_REG_SETTLING_CYCLES	0x8A	/* R/W, 2 bytes */
#define AD5933_REG_STATUS		0x8F	/* R, 1 byte */
#define AD5933_REG_TEMP_DATA		0x92	/* R, 2 bytes*/
#define AD5933_REG_REAL_DATA		0x94	/* R, 2 bytes*/
#define AD5933_REG_IMAG_DATA		0x96	/* R, 2 bytes*/

/* AD5933_REG_CONTROL_HB Bits */
#define AD5933_CTRL_INIT_START_FREQ	(0x1 << 4)
#define AD5933_CTRL_START_SWEEP		(0x2 << 4)
#define AD5933_CTRL_INC_FREQ		(0x3 << 4)
#define AD5933_CTRL_REPEAT_FREQ		(0x4 << 4)
#define AD5933_CTRL_MEASURE_TEMP	(0x9 << 4)
#define AD5933_CTRL_POWER_DOWN		(0xA << 4)
#define AD5933_CTRL_STANDBY		(0xB << 4)

#define AD5933_CTRL_RANGE_2000mVpp	(0x0 << 1)
#define AD5933_CTRL_RANGE_200mVpp	(0x1 << 1)
#define AD5933_CTRL_RANGE_400mVpp	(0x2 << 1)
#define AD5933_CTRL_RANGE_1000mVpp	(0x3 << 1)
#define AD5933_CTRL_RANGE(x)		((x) << 1)

#define AD5933_CTRL_PGA_GAIN_1		(0x1 << 0)
#define AD5933_CTRL_PGA_GAIN_5		(0x0 << 0)

/* AD5933_REG_CONTROL_LB Bits */
#define AD5933_CTRL_RESET		(0x1 << 4)
#define AD5933_CTRL_INT_SYSCLK		(0x0 << 3)
#define AD5933_CTRL_EXT_SYSCLK		(0x1 << 3)

/* AD5933_REG_STATUS Bits */
#define AD5933_STAT_TEMP_VALID		(0x1 << 0)
#define AD5933_STAT_DATA_VALID		(0x1 << 1)
#define AD5933_STAT_SWEEP_DONE		(0x1 << 2)

/* I2C Block Commands */
#define AD5933_I2C_BLOCK_WRITE		0xA0
#define AD5933_I2C_BLOCK_READ		0xA1
#define AD5933_I2C_ADDR_POINTER		0xB0

/* Device Specs */
#define AD5933_INT_OSC_FREQ_Hz		16776000
#define AD5933_MAX_OUTPUT_FREQ_Hz	100000
#define AD5933_MAX_RETRIES		100

#define AD5933_OUT_RANGE		1
#define AD5933_OUT_RANGE_AVAIL		2
#define AD5933_OUT_SETTLING_CYCLES	3
#define AD5933_IN_PGA_GAIN		4
#define AD5933_IN_PGA_GAIN_AVAIL	5
#define AD5933_FREQ_POINTS		6

#define AD5933_POLL_TIME_ms		10
#define AD5933_INIT_EXCITATION_TIME_ms	100

/**
 * struct ad5933_platform_data - platform specific data
 * @ext_clk_Hz:		the external clock frequency in Hz, if not set
 *			the driver uses the internal clock (16.776 MHz)
 * @vref_mv:		the external reference voltage in millivolt
 */

struct ad5933_platform_data {
	unsigned long			ext_clk_Hz;
	unsigned short			vref_mv;
};

struct ad5933_state {
	struct i2c_client		*client;
	struct regulator		*reg;
	struct delayed_work		work;
	struct mutex			lock; /* Protect sensor state */
	unsigned long			mclk_hz;
	unsigned char			ctrl_hb;
	unsigned char			ctrl_lb;
	unsigned int			range_avail[4];
	unsigned short			vref_mv;
	unsigned short			settling_cycles;
	unsigned short			freq_points;
	unsigned int			freq_start;
	unsigned int			freq_inc;
	unsigned int			state;
	unsigned int			poll_time_jiffies;
};

static struct ad5933_platform_data ad5933_default_pdata  = {
	.vref_mv = 3300,
};

#define AD5933_CHANNEL(_type, _extend_name, _info_mask_separate, _address, \
		_scan_index, _realbits) { \
	.type = (_type), \
	.extend_name = (_extend_name), \
	.info_mask_separate = (_info_mask_separate), \
	.address = (_address), \
	.scan_index = (_scan_index), \
	.scan_type = { \
		.sign = 's', \
		.realbits = (_realbits), \
		.storagebits = 16, \
	}, \
}

static const struct iio_chan_spec ad5933_channels[] = {
	AD5933_CHANNEL(IIO_TEMP, NULL, BIT(IIO_CHAN_INFO_RAW) |
		BIT(IIO_CHAN_INFO_SCALE), AD5933_REG_TEMP_DATA, -1, 14),
	/* Ring Channels */
	AD5933_CHANNEL(IIO_VOLTAGE, "real", 0, AD5933_REG_REAL_DATA, 0, 16),
	AD5933_CHANNEL(IIO_VOLTAGE, "imag", 0, AD5933_REG_IMAG_DATA, 1, 16),
};

static int ad5933_i2c_write(struct i2c_client *client, u8 reg, u8 len, u8 *data)
{
	int ret;

	while (len--) {
		ret = i2c_smbus_write_byte_data(client, reg++, *data++);
		if (ret < 0) {
			dev_err(&client->dev, "I2C write error\n");
			return ret;
		}
	}
	return 0;
}

static int ad5933_i2c_read(struct i2c_client *client, u8 reg, u8 len, u8 *data)
{
	int ret;

	while (len--) {
		ret = i2c_smbus_read_byte_data(client, reg++);
		if (ret < 0) {
			dev_err(&client->dev, "I2C read error\n");
			return ret;
		}
		*data++ = ret;
	}
	return 0;
}

static int ad5933_cmd(struct ad5933_state *st, unsigned char cmd)
{
	unsigned char dat = st->ctrl_hb | cmd;

	return ad5933_i2c_write(st->client,
			AD5933_REG_CONTROL_HB, 1, &dat);
}

static int ad5933_reset(struct ad5933_state *st)
{
	unsigned char dat = st->ctrl_lb | AD5933_CTRL_RESET;

	return ad5933_i2c_write(st->client,
			AD5933_REG_CONTROL_LB, 1, &dat);
}

static int ad5933_wait_busy(struct ad5933_state *st, unsigned char event)
{
	unsigned char val, timeout = AD5933_MAX_RETRIES;
	int ret;

	while (timeout--) {
		ret =  ad5933_i2c_read(st->client, AD5933_REG_STATUS, 1, &val);
		if (ret < 0)
			return ret;
		if (val & event)
			return val;
		cpu_relax();
		mdelay(1);
	}

	return -EAGAIN;
}

static int ad5933_set_freq(struct ad5933_state *st,
			   unsigned int reg, unsigned long freq)
{
	unsigned long long freqreg;
	union {
		__be32 d32;
		u8 d8[4];
	} dat;

	freqreg = (u64) freq * (u64) (1 << 27);
	do_div(freqreg, st->mclk_hz / 4);

	switch (reg) {
	case AD5933_REG_FREQ_START:
		st->freq_start = freq;
		break;
	case AD5933_REG_FREQ_INC:
		st->freq_inc = freq;
		break;
	default:
		return -EINVAL;
	}

	dat.d32 = cpu_to_be32(freqreg);
	return ad5933_i2c_write(st->client, reg, 3, &dat.d8[1]);
}

static int ad5933_setup(struct ad5933_state *st)
{
	__be16 dat;
	int ret;

	ret = ad5933_reset(st);
	if (ret < 0)
		return ret;

	ret = ad5933_set_freq(st, AD5933_REG_FREQ_START, 10000);
	if (ret < 0)
		return ret;

	ret = ad5933_set_freq(st, AD5933_REG_FREQ_INC, 200);
	if (ret < 0)
		return ret;

	st->settling_cycles = 10;
	dat = cpu_to_be16(st->settling_cycles);

	ret = ad5933_i2c_write(st->client,
			       AD5933_REG_SETTLING_CYCLES,
			       2, (u8 *)&dat);
	if (ret < 0)
		return ret;

	st->freq_points = 100;
	dat = cpu_to_be16(st->freq_points);

	return ad5933_i2c_write(st->client, AD5933_REG_INC_NUM, 2, (u8 *)&dat);
}

static void ad5933_calc_out_ranges(struct ad5933_state *st)
{
	int i;
	unsigned int normalized_3v3[4] = {1980, 198, 383, 970};

	for (i = 0; i < 4; i++)
		st->range_avail[i] = normalized_3v3[i] * st->vref_mv / 3300;

}

/*
 * handles: AD5933_REG_FREQ_START and AD5933_REG_FREQ_INC
 */

static ssize_t ad5933_show_frequency(struct device *dev,
				     struct device_attribute *attr,
				     char *buf)
{
	struct iio_dev *indio_dev = dev_to_iio_dev(dev);
	struct ad5933_state *st = iio_priv(indio_dev);
	struct iio_dev_attr *this_attr = to_iio_dev_attr(attr);
	int ret;
	unsigned long long freqreg;
	union {
		__be32 d32;
		u8 d8[4];
	} dat;

	ret = iio_device_claim_direct_mode(indio_dev);
	if (ret)
		return ret;
	ret = ad5933_i2c_read(st->client, this_attr->address, 3, &dat.d8[1]);
	iio_device_release_direct_mode(indio_dev);
	if (ret < 0)
		return ret;

	freqreg = be32_to_cpu(dat.d32) & 0xFFFFFF;

	freqreg = (u64)freqreg * (u64)(st->mclk_hz / 4);
	do_div(freqreg, BIT(27));

	return sprintf(buf, "%d\n", (int)freqreg);
}

static ssize_t ad5933_store_frequency(struct device *dev,
				      struct device_attribute *attr,
				      const char *buf,
				      size_t len)
{
	struct iio_dev *indio_dev = dev_to_iio_dev(dev);
	struct ad5933_state *st = iio_priv(indio_dev);
	struct iio_dev_attr *this_attr = to_iio_dev_attr(attr);
	unsigned long val;
	int ret;

	ret = kstrtoul(buf, 10, &val);
	if (ret)
		return ret;

	if (val > AD5933_MAX_OUTPUT_FREQ_Hz)
		return -EINVAL;

	ret = iio_device_claim_direct_mode(indio_dev);
	if (ret)
		return ret;
	ret = ad5933_set_freq(st, this_attr->address, val);
	iio_device_release_direct_mode(indio_dev);

	return ret ? ret : len;
}

static IIO_DEVICE_ATTR(out_altvoltage0_frequency_start, 0644,
			ad5933_show_frequency,
			ad5933_store_frequency,
			AD5933_REG_FREQ_START);

static IIO_DEVICE_ATTR(out_altvoltage0_frequency_increment, 0644,
			ad5933_show_frequency,
			ad5933_store_frequency,
			AD5933_REG_FREQ_INC);

static ssize_t ad5933_show(struct device *dev,
			   struct device_attribute *attr,
			   char *buf)
{
	struct iio_dev *indio_dev = dev_to_iio_dev(dev);
	struct ad5933_state *st = iio_priv(indio_dev);
	struct iio_dev_attr *this_attr = to_iio_dev_attr(attr);
	int ret = 0, len = 0;

	mutex_lock(&st->lock);
	switch ((u32)this_attr->address) {
	case AD5933_OUT_RANGE:
		len = sprintf(buf, "%u\n",
			      st->range_avail[(st->ctrl_hb >> 1) & 0x3]);
		break;
	case AD5933_OUT_RANGE_AVAIL:
		len = sprintf(buf, "%u %u %u %u\n", st->range_avail[0],
			      st->range_avail[3], st->range_avail[2],
			      st->range_avail[1]);
		break;
	case AD5933_OUT_SETTLING_CYCLES:
		len = sprintf(buf, "%d\n", st->settling_cycles);
		break;
	case AD5933_IN_PGA_GAIN:
		len = sprintf(buf, "%s\n",
			      (st->ctrl_hb & AD5933_CTRL_PGA_GAIN_1) ?
			      "1" : "0.2");
		break;
	case AD5933_IN_PGA_GAIN_AVAIL:
		len = sprintf(buf, "1 0.2\n");
		break;
	case AD5933_FREQ_POINTS:
		len = sprintf(buf, "%d\n", st->freq_points);
		break;
	default:
		ret = -EINVAL;
	}

	mutex_unlock(&st->lock);
	return ret ? ret : len;
}

static ssize_t ad5933_store(struct device *dev,
			    struct device_attribute *attr,
			    const char *buf,
			    size_t len)
{
	struct iio_dev *indio_dev = dev_to_iio_dev(dev);
	struct ad5933_state *st = iio_priv(indio_dev);
	struct iio_dev_attr *this_attr = to_iio_dev_attr(attr);
	u16 val;
	int i, ret = 0;
	__be16 dat;

	if (this_attr->address != AD5933_IN_PGA_GAIN) {
		ret = kstrtou16(buf, 10, &val);
		if (ret)
			return ret;
	}

	ret = iio_device_claim_direct_mode(indio_dev);
	if (ret)
		return ret;
	mutex_lock(&st->lock);
	switch ((u32)this_attr->address) {
	case AD5933_OUT_RANGE:
		ret = -EINVAL;
		for (i = 0; i < 4; i++)
			if (val == st->range_avail[i]) {
				st->ctrl_hb &= ~AD5933_CTRL_RANGE(0x3);
				st->ctrl_hb |= AD5933_CTRL_RANGE(i);
				ret = ad5933_cmd(st, 0);
				break;
			}
		break;
	case AD5933_IN_PGA_GAIN:
		if (sysfs_streq(buf, "1")) {
			st->ctrl_hb |= AD5933_CTRL_PGA_GAIN_1;
		} else if (sysfs_streq(buf, "0.2")) {
			st->ctrl_hb &= ~AD5933_CTRL_PGA_GAIN_1;
		} else {
			ret = -EINVAL;
			break;
		}
		ret = ad5933_cmd(st, 0);
		break;
	case AD5933_OUT_SETTLING_CYCLES:
		val = clamp(val, (u16)0, (u16)0x7FF);
		st->settling_cycles = val;

		/* 2x, 4x handling, see datasheet */
		if (val > 1022)
			val = (val >> 2) | (3 << 9);
		else if (val > 511)
			val = (val >> 1) | BIT(9);

		dat = cpu_to_be16(val);
		ret = ad5933_i2c_write(st->client,
				       AD5933_REG_SETTLING_CYCLES,
				       2, (u8 *)&dat);
		break;
	case AD5933_FREQ_POINTS:
		val = clamp(val, (u16)0, (u16)511);
		st->freq_points = val;

		dat = cpu_to_be16(val);
		ret = ad5933_i2c_write(st->client, AD5933_REG_INC_NUM, 2,
				       (u8 *)&dat);
		break;
	default:
		ret = -EINVAL;
	}

	mutex_unlock(&st->lock);
	iio_device_release_direct_mode(indio_dev);
	return ret ? ret : len;
}

static IIO_DEVICE_ATTR(out_altvoltage0_raw, 0644,
			ad5933_show,
			ad5933_store,
			AD5933_OUT_RANGE);

static IIO_DEVICE_ATTR(out_altvoltage0_scale_available, 0444,
			ad5933_show,
			NULL,
			AD5933_OUT_RANGE_AVAIL);

static IIO_DEVICE_ATTR(in_voltage0_scale, 0644,
			ad5933_show,
			ad5933_store,
			AD5933_IN_PGA_GAIN);

static IIO_DEVICE_ATTR(in_voltage0_scale_available, 0444,
			ad5933_show,
			NULL,
			AD5933_IN_PGA_GAIN_AVAIL);

static IIO_DEVICE_ATTR(out_altvoltage0_frequency_points, 0644,
			ad5933_show,
			ad5933_store,
			AD5933_FREQ_POINTS);

static IIO_DEVICE_ATTR(out_altvoltage0_settling_cycles, 0644,
			ad5933_show,
			ad5933_store,
			AD5933_OUT_SETTLING_CYCLES);

/*
 * note:
 * ideally we would handle the scale attributes via the iio_info
 * (read|write)_raw methods, however this part is a untypical since we
 * don't create dedicated sysfs channel attributes for out0 and in0.
 */
static struct attribute *ad5933_attributes[] = {
	&iio_dev_attr_out_altvoltage0_raw.dev_attr.attr,
	&iio_dev_attr_out_altvoltage0_scale_available.dev_attr.attr,
	&iio_dev_attr_out_altvoltage0_frequency_start.dev_attr.attr,
	&iio_dev_attr_out_altvoltage0_frequency_increment.dev_attr.attr,
	&iio_dev_attr_out_altvoltage0_frequency_points.dev_attr.attr,
	&iio_dev_attr_out_altvoltage0_settling_cycles.dev_attr.attr,
	&iio_dev_attr_in_voltage0_scale.dev_attr.attr,
	&iio_dev_attr_in_voltage0_scale_available.dev_attr.attr,
	NULL
};

static const struct attribute_group ad5933_attribute_group = {
	.attrs = ad5933_attributes,
};

static int ad5933_read_raw(struct iio_dev *indio_dev,
			   struct iio_chan_spec const *chan,
			   int *val,
			   int *val2,
			   long m)
{
	struct ad5933_state *st = iio_priv(indio_dev);
	__be16 dat;
	int ret;

	switch (m) {
	case IIO_CHAN_INFO_RAW:
		ret = iio_device_claim_direct_mode(indio_dev);
		if (ret)
			return ret;
		ret = ad5933_cmd(st, AD5933_CTRL_MEASURE_TEMP);
		if (ret < 0)
			goto out;
		ret = ad5933_wait_busy(st, AD5933_STAT_TEMP_VALID);
		if (ret < 0)
			goto out;

		ret = ad5933_i2c_read(st->client,
				      AD5933_REG_TEMP_DATA,
				      2, (u8 *)&dat);
		if (ret < 0)
			goto out;
		iio_device_release_direct_mode(indio_dev);
		*val = sign_extend32(be16_to_cpu(dat), 13);

		return IIO_VAL_INT;
	case IIO_CHAN_INFO_SCALE:
		*val = 1000;
		*val2 = 5;
		return IIO_VAL_FRACTIONAL_LOG2;
	}

	return -EINVAL;
out:
	iio_device_release_direct_mode(indio_dev);
	return ret;
}

static const struct iio_info ad5933_info = {
	.read_raw = ad5933_read_raw,
	.attrs = &ad5933_attribute_group,
};

static int ad5933_ring_preenable(struct iio_dev *indio_dev)
{
	struct ad5933_state *st = iio_priv(indio_dev);
	int ret;

	if (bitmap_empty(indio_dev->active_scan_mask, indio_dev->masklength))
		return -EINVAL;

	ret = ad5933_reset(st);
	if (ret < 0)
		return ret;

	ret = ad5933_cmd(st, AD5933_CTRL_STANDBY);
	if (ret < 0)
		return ret;

	ret = ad5933_cmd(st, AD5933_CTRL_INIT_START_FREQ);
	if (ret < 0)
		return ret;

	st->state = AD5933_CTRL_INIT_START_FREQ;

	return 0;
}

static int ad5933_ring_postenable(struct iio_dev *indio_dev)
{
	struct ad5933_state *st = iio_priv(indio_dev);

	/*
	 * AD5933_CTRL_INIT_START_FREQ:
	 * High Q complex circuits require a long time to reach steady state.
	 * To facilitate the measurement of such impedances, this mode allows
	 * the user full control of the settling time requirement before
	 * entering start frequency sweep mode where the impedance measurement
	 * takes place. In this mode the impedance is excited with the
	 * programmed start frequency (ad5933_ring_preenable),
	 * but no measurement takes place.
	 */

	schedule_delayed_work(&st->work,
			      msecs_to_jiffies(AD5933_INIT_EXCITATION_TIME_ms));
	return 0;
}

static int ad5933_ring_postdisable(struct iio_dev *indio_dev)
{
	struct ad5933_state *st = iio_priv(indio_dev);

	cancel_delayed_work_sync(&st->work);
	return ad5933_cmd(st, AD5933_CTRL_POWER_DOWN);
}

static const struct iio_buffer_setup_ops ad5933_ring_setup_ops = {
	.preenable = ad5933_ring_preenable,
	.postenable = ad5933_ring_postenable,
	.postdisable = ad5933_ring_postdisable,
};

static int ad5933_register_ring_funcs_and_init(struct iio_dev *indio_dev)
{
	struct iio_buffer *buffer;

	buffer = iio_kfifo_allocate();
	if (!buffer)
		return -ENOMEM;

	iio_device_attach_buffer(indio_dev, buffer);

	/* Ring buffer functions - here trigger setup related */
	indio_dev->setup_ops = &ad5933_ring_setup_ops;

	return 0;
}

static void ad5933_work(struct work_struct *work)
{
	struct ad5933_state *st = container_of(work,
		struct ad5933_state, work.work);
	struct iio_dev *indio_dev = i2c_get_clientdata(st->client);
	__be16 buf[2];
	int val[2];
	unsigned char status;
	int ret;

	if (st->state == AD5933_CTRL_INIT_START_FREQ) {
		/* start sweep */
		ad5933_cmd(st, AD5933_CTRL_START_SWEEP);
		st->state = AD5933_CTRL_START_SWEEP;
		schedule_delayed_work(&st->work, st->poll_time_jiffies);
		return;
	}

	ret = ad5933_i2c_read(st->client, AD5933_REG_STATUS, 1, &status);
	if (ret)
		return;

	if (status & AD5933_STAT_DATA_VALID) {
		int scan_count = bitmap_weight(indio_dev->active_scan_mask,
					       indio_dev->masklength);
		ret = ad5933_i2c_read(st->client,
				test_bit(1, indio_dev->active_scan_mask) ?
				AD5933_REG_REAL_DATA : AD5933_REG_IMAG_DATA,
				scan_count * 2, (u8 *)buf);
		if (ret)
			return;

		if (scan_count == 2) {
			val[0] = be16_to_cpu(buf[0]);
			val[1] = be16_to_cpu(buf[1]);
		} else {
			val[0] = be16_to_cpu(buf[0]);
		}
		iio_push_to_buffers(indio_dev, val);
	} else {
		/* no data available - try again later */
		schedule_delayed_work(&st->work, st->poll_time_jiffies);
		return;
	}

	if (status & AD5933_STAT_SWEEP_DONE) {
		/*
		 * last sample received - power down do
		 * nothing until the ring enable is toggled
		 */
		ad5933_cmd(st, AD5933_CTRL_POWER_DOWN);
	} else {
		/* we just received a valid datum, move on to the next */
		ad5933_cmd(st, AD5933_CTRL_INC_FREQ);
		schedule_delayed_work(&st->work, st->poll_time_jiffies);
	}
}

static int ad5933_probe(struct i2c_client *client,
			const struct i2c_device_id *id)
{
	int ret, voltage_uv = 0;
	struct ad5933_platform_data *pdata = dev_get_platdata(&client->dev);
	struct ad5933_state *st;
	struct iio_dev *indio_dev;

	indio_dev = devm_iio_device_alloc(&client->dev, sizeof(*st));
	if (!indio_dev)
		return -ENOMEM;

	st = iio_priv(indio_dev);
	i2c_set_clientdata(client, indio_dev);
	st->client = client;

	mutex_init(&st->lock);

	if (!pdata)
		pdata = &ad5933_default_pdata;

	st->reg = devm_regulator_get(&client->dev, "vdd");
	if (IS_ERR(st->reg))
		return PTR_ERR(st->reg);

	ret = regulator_enable(st->reg);
	if (ret) {
		dev_err(&client->dev, "Failed to enable specified VDD supply\n");
		return ret;
	}
	voltage_uv = regulator_get_voltage(st->reg);

	if (voltage_uv)
		st->vref_mv = voltage_uv / 1000;
	else
		st->vref_mv = pdata->vref_mv;

	if (pdata->ext_clk_Hz) {
		st->mclk_hz = pdata->ext_clk_Hz;
		st->ctrl_lb = AD5933_CTRL_EXT_SYSCLK;
	} else {
		st->mclk_hz = AD5933_INT_OSC_FREQ_Hz;
		st->ctrl_lb = AD5933_CTRL_INT_SYSCLK;
	}

	ad5933_calc_out_ranges(st);
	INIT_DELAYED_WORK(&st->work, ad5933_work);
	st->poll_time_jiffies = msecs_to_jiffies(AD5933_POLL_TIME_ms);

	indio_dev->dev.parent = &client->dev;
	indio_dev->info = &ad5933_info;
	indio_dev->name = id->name;
	indio_dev->modes = (INDIO_BUFFER_SOFTWARE | INDIO_DIRECT_MODE);
	indio_dev->channels = ad5933_channels;
	indio_dev->num_channels = ARRAY_SIZE(ad5933_channels);

	ret = ad5933_register_ring_funcs_and_init(indio_dev);
	if (ret)
		goto error_disable_reg;

	ret = ad5933_setup(st);
	if (ret)
		goto error_unreg_ring;

	ret = iio_device_register(indio_dev);
	if (ret)
		goto error_unreg_ring;

	return 0;

error_unreg_ring:
	iio_kfifo_free(indio_dev->buffer);
error_disable_reg:
	regulator_disable(st->reg);

	return ret;
}

static int ad5933_remove(struct i2c_client *client)
{
	struct iio_dev *indio_dev = i2c_get_clientdata(client);
	struct ad5933_state *st = iio_priv(indio_dev);

	iio_device_unregister(indio_dev);
	iio_kfifo_free(indio_dev->buffer);
	regulator_disable(st->reg);

	return 0;
}

static const struct i2c_device_id ad5933_id[] = {
	{ "ad5933", 0 },
	{ "ad5934", 0 },
	{}
};

MODULE_DEVICE_TABLE(i2c, ad5933_id);

static struct i2c_driver ad5933_driver = {
	.driver = {
		.name = "ad5933",
	},
	.probe = ad5933_probe,
	.remove = ad5933_remove,
	.id_table = ad5933_id,
};
module_i2c_driver(ad5933_driver);

MODULE_AUTHOR("Michael Hennerich <hennerich@blackfin.uclinux.org>");
MODULE_DESCRIPTION("Analog Devices AD5933 Impedance Conv. Network Analyzer");
MODULE_LICENSE("GPL v2");<|MERGE_RESOLUTION|>--- conflicted
+++ resolved
@@ -16,12 +16,6 @@
 #include <linux/regulator/consumer.h>
 #include <linux/sysfs.h>
 #include <linux/types.h>
-<<<<<<< HEAD
-#include <linux/err.h>
-#include <linux/delay.h>
-#include <linux/module.h>
-=======
->>>>>>> 407d19ab
 
 #include <linux/iio/buffer.h>
 #include <linux/iio/iio.h>
@@ -88,21 +82,10 @@
 #define AD5933_POLL_TIME_ms		10
 #define AD5933_INIT_EXCITATION_TIME_ms	100
 
-/**
- * struct ad5933_platform_data - platform specific data
- * @ext_clk_Hz:		the external clock frequency in Hz, if not set
- *			the driver uses the internal clock (16.776 MHz)
- * @vref_mv:		the external reference voltage in millivolt
- */
-
-struct ad5933_platform_data {
-	unsigned long			ext_clk_Hz;
-	unsigned short			vref_mv;
-};
-
 struct ad5933_state {
 	struct i2c_client		*client;
 	struct regulator		*reg;
+	struct clk			*mclk;
 	struct delayed_work		work;
 	struct mutex			lock; /* Protect sensor state */
 	unsigned long			mclk_hz;
@@ -118,10 +101,6 @@
 	unsigned int			poll_time_jiffies;
 };
 
-static struct ad5933_platform_data ad5933_default_pdata  = {
-	.vref_mv = 3300,
-};
-
 #define AD5933_CHANNEL(_type, _extend_name, _info_mask_separate, _address, \
 		_scan_index, _realbits) { \
 	.type = (_type), \
@@ -216,7 +195,7 @@
 		u8 d8[4];
 	} dat;
 
-	freqreg = (u64) freq * (u64) (1 << 27);
+	freqreg = (u64)freq * (u64)(1 << 27);
 	do_div(freqreg, st->mclk_hz / 4);
 
 	switch (reg) {
@@ -273,7 +252,6 @@
 
 	for (i = 0; i < 4; i++)
 		st->range_avail[i] = normalized_3v3[i] * st->vref_mv / 3300;
-
 }
 
 /*
@@ -701,10 +679,10 @@
 static int ad5933_probe(struct i2c_client *client,
 			const struct i2c_device_id *id)
 {
-	int ret, voltage_uv = 0;
-	struct ad5933_platform_data *pdata = dev_get_platdata(&client->dev);
+	int ret;
 	struct ad5933_state *st;
 	struct iio_dev *indio_dev;
+	unsigned long ext_clk_hz = 0;
 
 	indio_dev = devm_iio_device_alloc(&client->dev, sizeof(*st));
 	if (!indio_dev)
@@ -716,9 +694,6 @@
 
 	mutex_init(&st->lock);
 
-	if (!pdata)
-		pdata = &ad5933_default_pdata;
-
 	st->reg = devm_regulator_get(&client->dev, "vdd");
 	if (IS_ERR(st->reg))
 		return PTR_ERR(st->reg);
@@ -728,15 +703,28 @@
 		dev_err(&client->dev, "Failed to enable specified VDD supply\n");
 		return ret;
 	}
-	voltage_uv = regulator_get_voltage(st->reg);
-
-	if (voltage_uv)
-		st->vref_mv = voltage_uv / 1000;
-	else
-		st->vref_mv = pdata->vref_mv;
-
-	if (pdata->ext_clk_Hz) {
-		st->mclk_hz = pdata->ext_clk_Hz;
+	ret = regulator_get_voltage(st->reg);
+
+	if (ret < 0)
+		goto error_disable_reg;
+
+	st->vref_mv = ret / 1000;
+
+	st->mclk = devm_clk_get(&client->dev, "mclk");
+	if (IS_ERR(st->mclk) && PTR_ERR(st->mclk) != -ENOENT) {
+		ret = PTR_ERR(st->mclk);
+		goto error_disable_reg;
+	}
+
+	if (!IS_ERR(st->mclk)) {
+		ret = clk_prepare_enable(st->mclk);
+		if (ret < 0)
+			goto error_disable_reg;
+		ext_clk_hz = clk_get_rate(st->mclk);
+	}
+
+	if (ext_clk_hz) {
+		st->mclk_hz = ext_clk_hz;
 		st->ctrl_lb = AD5933_CTRL_EXT_SYSCLK;
 	} else {
 		st->mclk_hz = AD5933_INT_OSC_FREQ_Hz;
@@ -756,7 +744,7 @@
 
 	ret = ad5933_register_ring_funcs_and_init(indio_dev);
 	if (ret)
-		goto error_disable_reg;
+		goto error_disable_mclk;
 
 	ret = ad5933_setup(st);
 	if (ret)
@@ -770,6 +758,8 @@
 
 error_unreg_ring:
 	iio_kfifo_free(indio_dev->buffer);
+error_disable_mclk:
+	clk_disable_unprepare(st->mclk);
 error_disable_reg:
 	regulator_disable(st->reg);
 
@@ -784,6 +774,7 @@
 	iio_device_unregister(indio_dev);
 	iio_kfifo_free(indio_dev->buffer);
 	regulator_disable(st->reg);
+	clk_disable_unprepare(st->mclk);
 
 	return 0;
 }
@@ -796,9 +787,18 @@
 
 MODULE_DEVICE_TABLE(i2c, ad5933_id);
 
+static const struct of_device_id ad5933_of_match[] = {
+	{ .compatible = "adi,ad5933" },
+	{ .compatible = "adi,ad5934" },
+	{ },
+};
+
+MODULE_DEVICE_TABLE(of, ad5933_of_match);
+
 static struct i2c_driver ad5933_driver = {
 	.driver = {
 		.name = "ad5933",
+		.of_match_table = ad5933_of_match,
 	},
 	.probe = ad5933_probe,
 	.remove = ad5933_remove,
@@ -806,6 +806,6 @@
 };
 module_i2c_driver(ad5933_driver);
 
-MODULE_AUTHOR("Michael Hennerich <hennerich@blackfin.uclinux.org>");
+MODULE_AUTHOR("Michael Hennerich <michael.hennerich@analog.com>");
 MODULE_DESCRIPTION("Analog Devices AD5933 Impedance Conv. Network Analyzer");
 MODULE_LICENSE("GPL v2");