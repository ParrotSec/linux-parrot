# SPDX-License-Identifier: GPL-2.0
obj-$(CONFIG_MOST) += most_core.o
most_core-y := core.o
<<<<<<< HEAD
ccflags-y += -Idrivers/staging/
=======
most_core-y += configfs.o
ccflags-y += -I $(srctree)/drivers/staging/
>>>>>>> 407d19ab

obj-$(CONFIG_MOST_CDEV)	+= cdev/
obj-$(CONFIG_MOST_NET)	+= net/
obj-$(CONFIG_MOST_SOUND)	+= sound/
obj-$(CONFIG_MOST_VIDEO)	+= video/
obj-$(CONFIG_MOST_DIM2)	+= dim2/
obj-$(CONFIG_MOST_I2C)	+= i2c/
obj-$(CONFIG_MOST_USB)	+= usb/<|MERGE_RESOLUTION|>--- conflicted
+++ resolved
@@ -1,12 +1,8 @@
 # SPDX-License-Identifier: GPL-2.0
 obj-$(CONFIG_MOST) += most_core.o
 most_core-y := core.o
-<<<<<<< HEAD
-ccflags-y += -Idrivers/staging/
-=======
 most_core-y += configfs.o
 ccflags-y += -I $(srctree)/drivers/staging/
->>>>>>> 407d19ab
 
 obj-$(CONFIG_MOST_CDEV)	+= cdev/
 obj-$(CONFIG_MOST_NET)	+= net/
