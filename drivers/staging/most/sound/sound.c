// SPDX-License-Identifier: GPL-2.0
/*
 * sound.c - Sound component for Mostcore
 *
 * Copyright (C) 2015 Microchip Technology Germany II GmbH & Co. KG
 */

#define pr_fmt(fmt) KBUILD_MODNAME ": " fmt

#include <linux/module.h>
#include <linux/printk.h>
#include <linux/kernel.h>
#include <linux/init.h>
#include <sound/core.h>
#include <sound/pcm.h>
#include <sound/pcm_params.h>
#include <linux/sched.h>
#include <linux/kthread.h>
#include <most/core.h>

#define DRIVER_NAME "sound"
#define STRING_SIZE	80

static struct list_head dev_list;
static struct core_component comp;

/**
 * struct channel - private structure to keep channel specific data
 * @substream: stores the substream structure
 * @iface: interface for which the channel belongs to
 * @cfg: channel configuration
 * @card: registered sound card
 * @list: list for private use
 * @id: channel index
 * @period_pos: current period position (ring buffer)
 * @buffer_pos: current buffer position (ring buffer)
 * @is_stream_running: identifies whether a stream is running or not
 * @opened: set when the stream is opened
 * @playback_task: playback thread
 * @playback_waitq: waitq used by playback thread
 */
struct channel {
	struct snd_pcm_substream *substream;
	struct snd_pcm_hardware pcm_hardware;
	struct most_interface *iface;
	struct most_channel_config *cfg;
	struct snd_card *card;
	struct list_head list;
	int id;
	unsigned int period_pos;
	unsigned int buffer_pos;
	bool is_stream_running;

	struct task_struct *playback_task;
	wait_queue_head_t playback_waitq;

	void (*copy_fn)(void *alsa, void *most, unsigned int bytes);
};

#define MOST_PCM_INFO (SNDRV_PCM_INFO_MMAP | \
		       SNDRV_PCM_INFO_MMAP_VALID | \
		       SNDRV_PCM_INFO_BATCH | \
		       SNDRV_PCM_INFO_INTERLEAVED | \
		       SNDRV_PCM_INFO_BLOCK_TRANSFER)

#define swap16(val) ( \
	(((u16)(val) << 8) & (u16)0xFF00) | \
	(((u16)(val) >> 8) & (u16)0x00FF))

#define swap32(val) ( \
	(((u32)(val) << 24) & (u32)0xFF000000) | \
	(((u32)(val) <<  8) & (u32)0x00FF0000) | \
	(((u32)(val) >>  8) & (u32)0x0000FF00) | \
	(((u32)(val) >> 24) & (u32)0x000000FF))

static void swap_copy16(u16 *dest, const u16 *source, unsigned int bytes)
{
	unsigned int i = 0;

	while (i < (bytes / 2)) {
		dest[i] = swap16(source[i]);
		i++;
	}
}

static void swap_copy24(u8 *dest, const u8 *source, unsigned int bytes)
{
	unsigned int i = 0;

	while (i < bytes - 2) {
		dest[i] = source[i + 2];
		dest[i + 1] = source[i + 1];
		dest[i + 2] = source[i];
		i += 3;
	}
}

static void swap_copy32(u32 *dest, const u32 *source, unsigned int bytes)
{
	unsigned int i = 0;

	while (i < bytes / 4) {
		dest[i] = swap32(source[i]);
		i++;
	}
}

static void alsa_to_most_memcpy(void *alsa, void *most, unsigned int bytes)
{
	memcpy(most, alsa, bytes);
}

static void alsa_to_most_copy16(void *alsa, void *most, unsigned int bytes)
{
	swap_copy16(most, alsa, bytes);
}

static void alsa_to_most_copy24(void *alsa, void *most, unsigned int bytes)
{
	swap_copy24(most, alsa, bytes);
}

static void alsa_to_most_copy32(void *alsa, void *most, unsigned int bytes)
{
	swap_copy32(most, alsa, bytes);
}

static void most_to_alsa_memcpy(void *alsa, void *most, unsigned int bytes)
{
	memcpy(alsa, most, bytes);
}

static void most_to_alsa_copy16(void *alsa, void *most, unsigned int bytes)
{
	swap_copy16(alsa, most, bytes);
}

static void most_to_alsa_copy24(void *alsa, void *most, unsigned int bytes)
{
	swap_copy24(alsa, most, bytes);
}

static void most_to_alsa_copy32(void *alsa, void *most, unsigned int bytes)
{
	swap_copy32(alsa, most, bytes);
}

/**
 * get_channel - get pointer to channel
 * @iface: interface structure
 * @channel_id: channel ID
 *
 * This traverses the channel list and returns the channel matching the
 * ID and interface.
 *
 * Returns pointer to channel on success or NULL otherwise.
 */
static struct channel *get_channel(struct most_interface *iface,
				   int channel_id)
{
	struct channel *channel, *tmp;

	list_for_each_entry_safe(channel, tmp, &dev_list, list) {
		if ((channel->iface == iface) && (channel->id == channel_id))
			return channel;
	}

	return NULL;
}

/**
 * copy_data - implements data copying function
 * @channel: channel
 * @mbo: MBO from core
 *
 * Copy data from/to ring buffer to/from MBO and update the buffer position
 */
static bool copy_data(struct channel *channel, struct mbo *mbo)
{
	struct snd_pcm_runtime *const runtime = channel->substream->runtime;
	unsigned int const frame_bytes = channel->cfg->subbuffer_size;
	unsigned int const buffer_size = runtime->buffer_size;
	unsigned int frames;
	unsigned int fr0;

	if (channel->cfg->direction & MOST_CH_RX)
		frames = mbo->processed_length / frame_bytes;
	else
		frames = mbo->buffer_length / frame_bytes;
	fr0 = min(buffer_size - channel->buffer_pos, frames);

	channel->copy_fn(runtime->dma_area + channel->buffer_pos * frame_bytes,
			 mbo->virt_address,
			 fr0 * frame_bytes);

	if (frames > fr0) {
		/* wrap around at end of ring buffer */
		channel->copy_fn(runtime->dma_area,
				 mbo->virt_address + fr0 * frame_bytes,
				 (frames - fr0) * frame_bytes);
	}

	channel->buffer_pos += frames;
	if (channel->buffer_pos >= buffer_size)
		channel->buffer_pos -= buffer_size;
	channel->period_pos += frames;
	if (channel->period_pos >= runtime->period_size) {
		channel->period_pos -= runtime->period_size;
		return true;
	}

	return false;
}

/**
 * playback_thread - function implements the playback thread
 * @data: private data
 *
 * Thread which does the playback functionality in a loop. It waits for a free
 * MBO from mostcore for a particular channel and copy the data from ring buffer
 * to MBO. Submit the MBO back to mostcore, after copying the data.
 *
 * Returns 0 on success or error code otherwise.
 */
static int playback_thread(void *data)
{
	struct channel *const channel = data;

	while (!kthread_should_stop()) {
		struct mbo *mbo = NULL;
		bool period_elapsed = false;

		wait_event_interruptible(
			channel->playback_waitq,
			kthread_should_stop() ||
			(channel->is_stream_running &&
			 (mbo = most_get_mbo(channel->iface, channel->id,
					     &comp))));
		if (!mbo)
			continue;

		if (channel->is_stream_running)
			period_elapsed = copy_data(channel, mbo);
		else
			memset(mbo->virt_address, 0, mbo->buffer_length);

		most_submit_mbo(mbo);
		if (period_elapsed)
			snd_pcm_period_elapsed(channel->substream);
	}

	return 0;
}

/**
 * pcm_open - implements open callback function for PCM middle layer
 * @substream: pointer to ALSA PCM substream
 *
 * This is called when a PCM substream is opened. At least, the function should
 * initialize the runtime->hw record.
 *
 * Returns 0 on success or error code otherwise.
 */
static int pcm_open(struct snd_pcm_substream *substream)
{
	struct channel *channel = substream->private_data;
	struct snd_pcm_runtime *runtime = substream->runtime;
	struct most_channel_config *cfg = channel->cfg;

	channel->substream = substream;

	if (cfg->direction == MOST_CH_TX) {
		channel->playback_task = kthread_run(playback_thread, channel,
						     "most_audio_playback");
		if (IS_ERR(channel->playback_task)) {
			pr_err("Couldn't start thread\n");
			return PTR_ERR(channel->playback_task);
		}
	}

	if (most_start_channel(channel->iface, channel->id, &comp)) {
		pr_err("most_start_channel() failed!\n");
		if (cfg->direction == MOST_CH_TX)
			kthread_stop(channel->playback_task);
		return -EBUSY;
	}

	runtime->hw = channel->pcm_hardware;
	return 0;
}

/**
 * pcm_close - implements close callback function for PCM middle layer
 * @substream: sub-stream pointer
 *
 * Obviously, this is called when a PCM substream is closed. Any private
 * instance for a PCM substream allocated in the open callback will be
 * released here.
 *
 * Returns 0 on success or error code otherwise.
 */
static int pcm_close(struct snd_pcm_substream *substream)
{
	struct channel *channel = substream->private_data;

	if (channel->cfg->direction == MOST_CH_TX)
		kthread_stop(channel->playback_task);
	most_stop_channel(channel->iface, channel->id, &comp);

	return 0;
}

/**
 * pcm_hw_params - implements hw_params callback function for PCM middle layer
 * @substream: sub-stream pointer
 * @hw_params: contains the hardware parameters set by the application
 *
 * This is called when the hardware parameters is set by the application, that
 * is, once when the buffer size, the period size, the format, etc. are defined
 * for the PCM substream. Many hardware setups should be done is this callback,
 * including the allocation of buffers.
 *
 * Returns 0 on success or error code otherwise.
 */
static int pcm_hw_params(struct snd_pcm_substream *substream,
			 struct snd_pcm_hw_params *hw_params)
{
	struct channel *channel = substream->private_data;

	if ((params_channels(hw_params) > channel->pcm_hardware.channels_max) ||
	    (params_channels(hw_params) < channel->pcm_hardware.channels_min)) {
		pr_err("Requested number of channels not supported.\n");
		return -EINVAL;
	}
	return snd_pcm_lib_alloc_vmalloc_buffer(substream,
						params_buffer_bytes(hw_params));
}

/**
 * pcm_hw_free - implements hw_free callback function for PCM middle layer
 * @substream: substream pointer
 *
 * This is called to release the resources allocated via hw_params.
 * This function will be always called before the close callback is called.
 *
 * Returns 0 on success or error code otherwise.
 */
static int pcm_hw_free(struct snd_pcm_substream *substream)
{
	return snd_pcm_lib_free_vmalloc_buffer(substream);
}

/**
 * pcm_prepare - implements prepare callback function for PCM middle layer
 * @substream: substream pointer
 *
 * This callback is called when the PCM is "prepared". Format rate, sample rate,
 * etc., can be set here. This callback can be called many times at each setup.
 *
 * Returns 0 on success or error code otherwise.
 */
static int pcm_prepare(struct snd_pcm_substream *substream)
{
	struct channel *channel = substream->private_data;
	struct snd_pcm_runtime *runtime = substream->runtime;
	struct most_channel_config *cfg = channel->cfg;
	int width = snd_pcm_format_physical_width(runtime->format);

	channel->copy_fn = NULL;

	if (cfg->direction == MOST_CH_TX) {
		if (snd_pcm_format_big_endian(runtime->format) || width == 8)
			channel->copy_fn = alsa_to_most_memcpy;
		else if (width == 16)
			channel->copy_fn = alsa_to_most_copy16;
		else if (width == 24)
			channel->copy_fn = alsa_to_most_copy24;
		else if (width == 32)
			channel->copy_fn = alsa_to_most_copy32;
	} else {
		if (snd_pcm_format_big_endian(runtime->format) || width == 8)
			channel->copy_fn = most_to_alsa_memcpy;
		else if (width == 16)
			channel->copy_fn = most_to_alsa_copy16;
		else if (width == 24)
			channel->copy_fn = most_to_alsa_copy24;
		else if (width == 32)
			channel->copy_fn = most_to_alsa_copy32;
	}

	if (!channel->copy_fn) {
		pr_err("unsupported format\n");
		return -EINVAL;
	}

	channel->period_pos = 0;
	channel->buffer_pos = 0;

	return 0;
}

/**
 * pcm_trigger - implements trigger callback function for PCM middle layer
 * @substream: substream pointer
 * @cmd: action to perform
 *
 * This is called when the PCM is started, stopped or paused. The action will be
 * specified in the second argument, SNDRV_PCM_TRIGGER_XXX
 *
 * Returns 0 on success or error code otherwise.
 */
static int pcm_trigger(struct snd_pcm_substream *substream, int cmd)
{
	struct channel *channel = substream->private_data;

	switch (cmd) {
	case SNDRV_PCM_TRIGGER_START:
		channel->is_stream_running = true;
		wake_up_interruptible(&channel->playback_waitq);
		return 0;

	case SNDRV_PCM_TRIGGER_STOP:
		channel->is_stream_running = false;
		return 0;

	default:
		pr_info("%s(), invalid\n", __func__);
		return -EINVAL;
	}
	return 0;
}

/**
 * pcm_pointer - implements pointer callback function for PCM middle layer
 * @substream: substream pointer
 *
 * This callback is called when the PCM middle layer inquires the current
 * hardware position on the buffer. The position must be returned in frames,
 * ranging from 0 to buffer_size-1.
 */
static snd_pcm_uframes_t pcm_pointer(struct snd_pcm_substream *substream)
{
	struct channel *channel = substream->private_data;

	return channel->buffer_pos;
}

/**
 * Initialization of struct snd_pcm_ops
 */
static const struct snd_pcm_ops pcm_ops = {
	.open       = pcm_open,
	.close      = pcm_close,
	.ioctl      = snd_pcm_lib_ioctl,
	.hw_params  = pcm_hw_params,
	.hw_free    = pcm_hw_free,
	.prepare    = pcm_prepare,
	.trigger    = pcm_trigger,
	.pointer    = pcm_pointer,
	.page       = snd_pcm_lib_get_vmalloc_page,
};

<<<<<<< HEAD
static int split_arg_list(char *buf, char **card_name, u16 *ch_num,
			  char **sample_res)
=======
static int split_arg_list(char *buf, u16 *ch_num, char **sample_res)
>>>>>>> 407d19ab
{
	char *num;
	int ret;

<<<<<<< HEAD
	*card_name = strsep(&buf, ".");
	if (!*card_name) {
		pr_err("Missing sound card name\n");
		return -EIO;
	}
=======
>>>>>>> 407d19ab
	num = strsep(&buf, "x");
	if (!num)
		goto err;
	ret = kstrtou16(num, 0, ch_num);
	if (ret)
		goto err;
	*sample_res = strsep(&buf, ".\n");
	if (!*sample_res)
		goto err;
<<<<<<< HEAD
=======

>>>>>>> 407d19ab
	return 0;

err:
	pr_err("Bad PCM format\n");
	return -EIO;
}

static const struct sample_resolution_info {
	const char *sample_res;
	int bytes;
	u64 formats;
} sinfo[] = {
	{ "8", 1, SNDRV_PCM_FMTBIT_S8 },
	{ "16", 2, SNDRV_PCM_FMTBIT_S16_LE | SNDRV_PCM_FMTBIT_S16_BE },
	{ "24", 3, SNDRV_PCM_FMTBIT_S24_3LE | SNDRV_PCM_FMTBIT_S24_3BE },
	{ "32", 4, SNDRV_PCM_FMTBIT_S32_LE | SNDRV_PCM_FMTBIT_S32_BE },
};

static int audio_set_hw_params(struct snd_pcm_hardware *pcm_hw,
			       u16 ch_num, char *sample_res,
			       struct most_channel_config *cfg)
{
	int i;

	for (i = 0; i < ARRAY_SIZE(sinfo); i++) {
		if (!strcmp(sample_res, sinfo[i].sample_res))
			goto found;
	}
	pr_err("Unsupported PCM format\n");
	return -EIO;

found:
	if (!ch_num) {
		pr_err("Bad number of channels\n");
		return -EINVAL;
	}

	if (cfg->subbuffer_size != ch_num * sinfo[i].bytes) {
		pr_err("Audio resolution doesn't fit subbuffer size\n");
		return -EINVAL;
	}

	pcm_hw->info = MOST_PCM_INFO;
	pcm_hw->rates = SNDRV_PCM_RATE_48000;
	pcm_hw->rate_min = 48000;
	pcm_hw->rate_max = 48000;
	pcm_hw->buffer_bytes_max = cfg->num_buffers * cfg->buffer_size;
	pcm_hw->period_bytes_min = cfg->buffer_size;
	pcm_hw->period_bytes_max = cfg->buffer_size;
	pcm_hw->periods_min = 1;
	pcm_hw->periods_max = cfg->num_buffers;
	pcm_hw->channels_min = ch_num;
	pcm_hw->channels_max = ch_num;
	pcm_hw->formats = sinfo[i].formats;
	return 0;
}

/**
 * audio_probe_channel - probe function of the driver module
 * @iface: pointer to interface instance
 * @channel_id: channel index/ID
 * @cfg: pointer to actual channel configuration
 * @arg_list: string that provides the name of the device to be created in /dev
 *	      plus the desired audio resolution
 *
 * Creates sound card, pcm device, sets pcm ops and registers sound card.
 *
 * Returns 0 on success or error code otherwise.
 */
static int audio_probe_channel(struct most_interface *iface, int channel_id,
			       struct most_channel_config *cfg,
			       char *device_name, char *arg_list)
{
	struct channel *channel;
	struct snd_card *card;
	struct snd_pcm *pcm;
	int playback_count = 0;
	int capture_count = 0;
	int ret;
	int direction;
<<<<<<< HEAD
	char *card_name;
=======
>>>>>>> 407d19ab
	u16 ch_num;
	char *sample_res;
	char arg_list_cpy[STRING_SIZE];

	if (!iface)
		return -EINVAL;

	if (cfg->data_type != MOST_CH_SYNC) {
		pr_err("Incompatible channel type\n");
		return -EINVAL;
	}
<<<<<<< HEAD

=======
	strlcpy(arg_list_cpy, arg_list, STRING_SIZE);
	ret = split_arg_list(arg_list_cpy, &ch_num, &sample_res);
	if (ret < 0)
		return ret;

	list_for_each_entry(adpt, &adpt_list, list) {
		if (adpt->iface != iface)
			continue;
		if (adpt->registered)
			return -ENOSPC;
		adpt->pcm_dev_idx++;
		goto skip_adpt_alloc;
	}
	adpt = kzalloc(sizeof(*adpt), GFP_KERNEL);
	if (!adpt)
		return -ENOMEM;

	adpt->iface = iface;
	INIT_LIST_HEAD(&adpt->dev_list);
	iface->priv = adpt;
	list_add_tail(&adpt->list, &adpt_list);
	ret = snd_card_new(iface->driver_dev, -1, "INIC", THIS_MODULE,
			   sizeof(*channel), &adpt->card);
	if (ret < 0)
		goto err_free_adpt;
	snprintf(adpt->card->driver, sizeof(adpt->card->driver),
		 "%s", DRIVER_NAME);
	snprintf(adpt->card->shortname, sizeof(adpt->card->shortname),
		 "Microchip INIC");
	snprintf(adpt->card->longname, sizeof(adpt->card->longname),
		 "%s at %s", adpt->card->shortname, iface->description);
skip_adpt_alloc:
>>>>>>> 407d19ab
	if (get_channel(iface, channel_id)) {
		pr_err("channel (%s:%d) is already linked\n",
		       iface->description, channel_id);
		return -EINVAL;
	}

	if (cfg->direction == MOST_CH_TX) {
		playback_count = 1;
		direction = SNDRV_PCM_STREAM_PLAYBACK;
	} else {
		capture_count = 1;
		direction = SNDRV_PCM_STREAM_CAPTURE;
	}

	ret = split_arg_list(arg_list, &card_name, &ch_num, &sample_res);
	if (ret < 0)
		return ret;

	ret = snd_card_new(&iface->dev, -1, card_name, THIS_MODULE,
			   sizeof(*channel), &card);
	if (ret < 0)
		return ret;

	channel = card->private_data;
	channel->card = card;
	channel->cfg = cfg;
	channel->iface = iface;
	channel->id = channel_id;
	init_waitqueue_head(&channel->playback_waitq);

	ret = audio_set_hw_params(&channel->pcm_hardware, ch_num, sample_res,
				  cfg);
	if (ret)
		goto err_free_card;

	snprintf(card->driver, sizeof(card->driver), "%s", DRIVER_NAME);
	snprintf(card->shortname, sizeof(card->shortname), "Microchip MOST:%d",
		 card->number);
	snprintf(card->longname, sizeof(card->longname), "%s at %s, ch %d",
		 card->shortname, iface->description, channel_id);

	ret = snd_pcm_new(card, card_name, 0, playback_count,
			  capture_count, &pcm);
	if (ret < 0)
		goto err_free_card;

	pcm->private_data = channel;

	snd_pcm_set_ops(pcm, direction, &pcm_ops);

<<<<<<< HEAD
	ret = snd_card_register(card);
	if (ret < 0)
		goto err_free_card;

	list_add_tail(&channel->list, &dev_list);

=======
>>>>>>> 407d19ab
	return 0;

err_free_card:
	snd_card_free(card);
	return ret;
}

static int audio_create_sound_card(void)
{
	int ret;
	struct sound_adapter *adpt;

	list_for_each_entry(adpt, &adpt_list, list) {
		if (!adpt->registered)
			goto adpt_alloc;
	}
	return -ENODEV;
adpt_alloc:
	ret = snd_card_register(adpt->card);
	if (ret < 0) {
		release_adapter(adpt);
		return ret;
	}
	adpt->registered = true;
	return 0;
}

/**
 * audio_disconnect_channel - function to disconnect a channel
 * @iface: pointer to interface instance
 * @channel_id: channel index
 *
 * This frees allocated memory and removes the sound card from ALSA
 *
 * Returns 0 on success or error code otherwise.
 */
static int audio_disconnect_channel(struct most_interface *iface,
				    int channel_id)
{
	struct channel *channel;

	channel = get_channel(iface, channel_id);
	if (!channel) {
		pr_err("sound_disconnect_channel(), invalid channel %d\n",
		       channel_id);
		return -EINVAL;
	}

	list_del(&channel->list);
	snd_card_free(channel->card);

	return 0;
}

/**
 * audio_rx_completion - completion handler for rx channels
 * @mbo: pointer to buffer object that has completed
 *
 * This searches for the channel this MBO belongs to and copy the data from MBO
 * to ring buffer
 *
 * Returns 0 on success or error code otherwise.
 */
static int audio_rx_completion(struct mbo *mbo)
{
	struct channel *channel = get_channel(mbo->ifp, mbo->hdm_channel_id);
	bool period_elapsed = false;

	if (!channel) {
		pr_err("sound_rx_completion(), invalid channel %d\n",
		       mbo->hdm_channel_id);
		return -EINVAL;
	}

	if (channel->is_stream_running)
		period_elapsed = copy_data(channel, mbo);

	most_put_mbo(mbo);

	if (period_elapsed)
		snd_pcm_period_elapsed(channel->substream);

	return 0;
}

/**
 * audio_tx_completion - completion handler for tx channels
 * @iface: pointer to interface instance
 * @channel_id: channel index/ID
 *
 * This searches the channel that belongs to this combination of interface
 * pointer and channel ID and wakes a process sitting in the wait queue of
 * this channel.
 *
 * Returns 0 on success or error code otherwise.
 */
static int audio_tx_completion(struct most_interface *iface, int channel_id)
{
	struct channel *channel = get_channel(iface, channel_id);

	if (!channel) {
		pr_err("sound_tx_completion(), invalid channel %d\n",
		       channel_id);
		return -EINVAL;
	}

	wake_up_interruptible(&channel->playback_waitq);

	return 0;
}

/**
 * Initialization of the struct core_component
 */
static struct core_component comp = {
	.name = DRIVER_NAME,
	.probe_channel = audio_probe_channel,
	.disconnect_channel = audio_disconnect_channel,
	.rx_completion = audio_rx_completion,
	.tx_completion = audio_tx_completion,
	.cfg_complete = audio_create_sound_card,
};

static int __init audio_init(void)
{
	int ret;

	pr_info("init()\n");

	INIT_LIST_HEAD(&dev_list);

	ret = most_register_component(&comp);
	if (ret)
		pr_err("Failed to register %s\n", comp.name);
	ret = most_register_configfs_subsys(&comp);
	if (ret)
		pr_err("Failed to register %s configfs subsys\n", comp.name);
	return ret;
}

static void __exit audio_exit(void)
{
	struct channel *channel, *tmp;

	pr_info("exit()\n");
<<<<<<< HEAD

	list_for_each_entry_safe(channel, tmp, &dev_list, list) {
		list_del(&channel->list);
		snd_card_free(channel->card);
	}

=======
	most_deregister_configfs_subsys(&comp);
>>>>>>> 407d19ab
	most_deregister_component(&comp);
}

module_init(audio_init);
module_exit(audio_exit);

MODULE_LICENSE("GPL");
MODULE_AUTHOR("Christian Gromm <christian.gromm@microchip.com>");
MODULE_DESCRIPTION("Sound Component Module for Mostcore");<|MERGE_RESOLUTION|>--- conflicted
+++ resolved
@@ -10,6 +10,7 @@
 #include <linux/module.h>
 #include <linux/printk.h>
 #include <linux/kernel.h>
+#include <linux/slab.h>
 #include <linux/init.h>
 #include <sound/core.h>
 #include <sound/pcm.h>
@@ -21,7 +22,6 @@
 #define DRIVER_NAME "sound"
 #define STRING_SIZE	80
 
-static struct list_head dev_list;
 static struct core_component comp;
 
 /**
@@ -57,6 +57,17 @@
 	void (*copy_fn)(void *alsa, void *most, unsigned int bytes);
 };
 
+struct sound_adapter {
+	struct list_head dev_list;
+	struct most_interface *iface;
+	struct snd_card *card;
+	struct list_head list;
+	bool registered;
+	int pcm_dev_idx;
+};
+
+static struct list_head adpt_list;
+
 #define MOST_PCM_INFO (SNDRV_PCM_INFO_MMAP | \
 		       SNDRV_PCM_INFO_MMAP_VALID | \
 		       SNDRV_PCM_INFO_BATCH | \
@@ -158,9 +169,10 @@
 static struct channel *get_channel(struct most_interface *iface,
 				   int channel_id)
 {
+	struct sound_adapter *adpt = iface->priv;
 	struct channel *channel, *tmp;
 
-	list_for_each_entry_safe(channel, tmp, &dev_list, list) {
+	list_for_each_entry_safe(channel, tmp, &adpt->dev_list, list) {
 		if ((channel->iface == iface) && (channel->id == channel_id))
 			return channel;
 	}
@@ -460,24 +472,11 @@
 	.page       = snd_pcm_lib_get_vmalloc_page,
 };
 
-<<<<<<< HEAD
-static int split_arg_list(char *buf, char **card_name, u16 *ch_num,
-			  char **sample_res)
-=======
 static int split_arg_list(char *buf, u16 *ch_num, char **sample_res)
->>>>>>> 407d19ab
 {
 	char *num;
 	int ret;
 
-<<<<<<< HEAD
-	*card_name = strsep(&buf, ".");
-	if (!*card_name) {
-		pr_err("Missing sound card name\n");
-		return -EIO;
-	}
-=======
->>>>>>> 407d19ab
 	num = strsep(&buf, "x");
 	if (!num)
 		goto err;
@@ -487,10 +486,7 @@
 	*sample_res = strsep(&buf, ".\n");
 	if (!*sample_res)
 		goto err;
-<<<<<<< HEAD
-=======
-
->>>>>>> 407d19ab
+
 	return 0;
 
 err:
@@ -548,6 +544,20 @@
 	return 0;
 }
 
+static void release_adapter(struct sound_adapter *adpt)
+{
+	struct channel *channel, *tmp;
+
+	list_for_each_entry_safe(channel, tmp, &adpt->dev_list, list) {
+		list_del(&channel->list);
+		kfree(channel);
+	}
+	if (adpt->card)
+		snd_card_free(adpt->card);
+	list_del(&adpt->list);
+	kfree(adpt);
+}
+
 /**
  * audio_probe_channel - probe function of the driver module
  * @iface: pointer to interface instance
@@ -565,16 +575,12 @@
 			       char *device_name, char *arg_list)
 {
 	struct channel *channel;
-	struct snd_card *card;
+	struct sound_adapter *adpt;
 	struct snd_pcm *pcm;
 	int playback_count = 0;
 	int capture_count = 0;
 	int ret;
 	int direction;
-<<<<<<< HEAD
-	char *card_name;
-=======
->>>>>>> 407d19ab
 	u16 ch_num;
 	char *sample_res;
 	char arg_list_cpy[STRING_SIZE];
@@ -586,9 +592,6 @@
 		pr_err("Incompatible channel type\n");
 		return -EINVAL;
 	}
-<<<<<<< HEAD
-
-=======
 	strlcpy(arg_list_cpy, arg_list, STRING_SIZE);
 	ret = split_arg_list(arg_list_cpy, &ch_num, &sample_res);
 	if (ret < 0)
@@ -621,7 +624,6 @@
 	snprintf(adpt->card->longname, sizeof(adpt->card->longname),
 		 "%s at %s", adpt->card->shortname, iface->description);
 skip_adpt_alloc:
->>>>>>> 407d19ab
 	if (get_channel(iface, channel_id)) {
 		pr_err("channel (%s:%d) is already linked\n",
 		       iface->description, channel_id);
@@ -635,56 +637,37 @@
 		capture_count = 1;
 		direction = SNDRV_PCM_STREAM_CAPTURE;
 	}
-
-	ret = split_arg_list(arg_list, &card_name, &ch_num, &sample_res);
-	if (ret < 0)
-		return ret;
-
-	ret = snd_card_new(&iface->dev, -1, card_name, THIS_MODULE,
-			   sizeof(*channel), &card);
-	if (ret < 0)
-		return ret;
-
-	channel = card->private_data;
-	channel->card = card;
+	channel = kzalloc(sizeof(*channel), GFP_KERNEL);
+	if (!channel) {
+		ret = -ENOMEM;
+		goto err_free_adpt;
+	}
+	channel->card = adpt->card;
 	channel->cfg = cfg;
 	channel->iface = iface;
 	channel->id = channel_id;
 	init_waitqueue_head(&channel->playback_waitq);
+	list_add_tail(&channel->list, &adpt->dev_list);
 
 	ret = audio_set_hw_params(&channel->pcm_hardware, ch_num, sample_res,
 				  cfg);
 	if (ret)
-		goto err_free_card;
-
-	snprintf(card->driver, sizeof(card->driver), "%s", DRIVER_NAME);
-	snprintf(card->shortname, sizeof(card->shortname), "Microchip MOST:%d",
-		 card->number);
-	snprintf(card->longname, sizeof(card->longname), "%s at %s, ch %d",
-		 card->shortname, iface->description, channel_id);
-
-	ret = snd_pcm_new(card, card_name, 0, playback_count,
-			  capture_count, &pcm);
+		goto err_free_adpt;
+
+	ret = snd_pcm_new(adpt->card, device_name, adpt->pcm_dev_idx,
+			  playback_count, capture_count, &pcm);
+
 	if (ret < 0)
-		goto err_free_card;
+		goto err_free_adpt;
 
 	pcm->private_data = channel;
-
+	strscpy(pcm->name, device_name, sizeof(pcm->name));
 	snd_pcm_set_ops(pcm, direction, &pcm_ops);
 
-<<<<<<< HEAD
-	ret = snd_card_register(card);
-	if (ret < 0)
-		goto err_free_card;
-
-	list_add_tail(&channel->list, &dev_list);
-
-=======
->>>>>>> 407d19ab
-	return 0;
-
-err_free_card:
-	snd_card_free(card);
+	return 0;
+
+err_free_adpt:
+	release_adapter(adpt);
 	return ret;
 }
 
@@ -721,6 +704,7 @@
 				    int channel_id)
 {
 	struct channel *channel;
+	struct sound_adapter *adpt = iface->priv;
 
 	channel = get_channel(iface, channel_id);
 	if (!channel) {
@@ -730,8 +714,10 @@
 	}
 
 	list_del(&channel->list);
-	snd_card_free(channel->card);
-
+
+	kfree(channel);
+	if (list_empty(&adpt->dev_list))
+		release_adapter(adpt);
 	return 0;
 }
 
@@ -810,7 +796,7 @@
 
 	pr_info("init()\n");
 
-	INIT_LIST_HEAD(&dev_list);
+	INIT_LIST_HEAD(&adpt_list);
 
 	ret = most_register_component(&comp);
 	if (ret)
@@ -823,19 +809,8 @@
 
 static void __exit audio_exit(void)
 {
-	struct channel *channel, *tmp;
-
 	pr_info("exit()\n");
-<<<<<<< HEAD
-
-	list_for_each_entry_safe(channel, tmp, &dev_list, list) {
-		list_del(&channel->list);
-		snd_card_free(channel->card);
-	}
-
-=======
 	most_deregister_configfs_subsys(&comp);
->>>>>>> 407d19ab
 	most_deregister_component(&comp);
 }
 
