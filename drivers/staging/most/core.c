// SPDX-License-Identifier: GPL-2.0
/*
 * core.c - Implementation of core module of MOST Linux driver stack
 *
 * Copyright (C) 2013-2015 Microchip Technology Germany II GmbH & Co. KG
 */

#define pr_fmt(fmt) KBUILD_MODNAME ": " fmt
#include <linux/module.h>
#include <linux/fs.h>
#include <linux/slab.h>
#include <linux/init.h>
#include <linux/device.h>
#include <linux/list.h>
#include <linux/poll.h>
#include <linux/wait.h>
#include <linux/kobject.h>
#include <linux/mutex.h>
#include <linux/completion.h>
#include <linux/sysfs.h>
#include <linux/kthread.h>
#include <linux/dma-mapping.h>
#include <linux/idr.h>
#include <most/core.h>

#define MAX_CHANNELS	64
#define STRING_SIZE	80

static struct ida mdev_id;
static int dummy_num_buffers;

static struct mostcore {
	struct device dev;
	struct device_driver drv;
	struct bus_type bus;
	struct list_head comp_list;
} mc;

#define to_driver(d) container_of(d, struct mostcore, drv)

struct pipe {
	struct core_component *comp;
	int refs;
	int num_buffers;
};

struct most_channel {
	struct device dev;
	struct completion cleanup;
	atomic_t mbo_ref;
	atomic_t mbo_nq_level;
	u16 channel_id;
	char name[STRING_SIZE];
	bool is_poisoned;
	struct mutex start_mutex;
	struct mutex nq_mutex; /* nq thread synchronization */
	int is_starving;
	struct most_interface *iface;
	struct most_channel_config cfg;
	bool keep_mbo;
	bool enqueue_halt;
	struct list_head fifo;
	spinlock_t fifo_lock;
	struct list_head halt_fifo;
	struct list_head list;
	struct pipe pipe0;
	struct pipe pipe1;
	struct list_head trash_fifo;
	struct task_struct *hdm_enqueue_task;
	wait_queue_head_t hdm_fifo_wq;

};

#define to_channel(d) container_of(d, struct most_channel, dev)

struct interface_private {
	int dev_id;
	char name[STRING_SIZE];
	struct most_channel *channel[MAX_CHANNELS];
	struct list_head channel_list;
};

static const struct {
	int most_ch_data_type;
	const char *name;
} ch_data_type[] = {
	{ MOST_CH_CONTROL, "control\n" },
	{ MOST_CH_ASYNC, "async\n" },
	{ MOST_CH_SYNC, "sync\n" },
	{ MOST_CH_ISOC, "isoc\n"},
	{ MOST_CH_ISOC, "isoc_avp\n"},
};

/**
 * list_pop_mbo - retrieves the first MBO of the list and removes it
 * @ptr: the list head to grab the MBO from.
 */
#define list_pop_mbo(ptr)						\
({									\
	struct mbo *_mbo = list_first_entry(ptr, struct mbo, list);	\
	list_del(&_mbo->list);						\
	_mbo;								\
})

/**
 * most_free_mbo_coherent - free an MBO and its coherent buffer
 * @mbo: most buffer
 */
static void most_free_mbo_coherent(struct mbo *mbo)
{
	struct most_channel *c = mbo->context;
	u16 const coherent_buf_size = c->cfg.buffer_size + c->cfg.extra_len;

	if (c->iface->dma_free)
		c->iface->dma_free(mbo, coherent_buf_size);
	else
		kfree(mbo->virt_address);
	kfree(mbo);
	if (atomic_sub_and_test(1, &c->mbo_ref))
		complete(&c->cleanup);
}

/**
 * flush_channel_fifos - clear the channel fifos
 * @c: pointer to channel object
 */
static void flush_channel_fifos(struct most_channel *c)
{
	unsigned long flags, hf_flags;
	struct mbo *mbo, *tmp;

	if (list_empty(&c->fifo) && list_empty(&c->halt_fifo))
		return;

	spin_lock_irqsave(&c->fifo_lock, flags);
	list_for_each_entry_safe(mbo, tmp, &c->fifo, list) {
		list_del(&mbo->list);
		spin_unlock_irqrestore(&c->fifo_lock, flags);
		most_free_mbo_coherent(mbo);
		spin_lock_irqsave(&c->fifo_lock, flags);
	}
	spin_unlock_irqrestore(&c->fifo_lock, flags);

	spin_lock_irqsave(&c->fifo_lock, hf_flags);
	list_for_each_entry_safe(mbo, tmp, &c->halt_fifo, list) {
		list_del(&mbo->list);
		spin_unlock_irqrestore(&c->fifo_lock, hf_flags);
		most_free_mbo_coherent(mbo);
		spin_lock_irqsave(&c->fifo_lock, hf_flags);
	}
	spin_unlock_irqrestore(&c->fifo_lock, hf_flags);

	if (unlikely((!list_empty(&c->fifo) || !list_empty(&c->halt_fifo))))
		pr_info("WARN: fifo | trash fifo not empty\n");
}

/**
 * flush_trash_fifo - clear the trash fifo
 * @c: pointer to channel object
 */
static int flush_trash_fifo(struct most_channel *c)
{
	struct mbo *mbo, *tmp;
	unsigned long flags;

	spin_lock_irqsave(&c->fifo_lock, flags);
	list_for_each_entry_safe(mbo, tmp, &c->trash_fifo, list) {
		list_del(&mbo->list);
		spin_unlock_irqrestore(&c->fifo_lock, flags);
		most_free_mbo_coherent(mbo);
		spin_lock_irqsave(&c->fifo_lock, flags);
	}
	spin_unlock_irqrestore(&c->fifo_lock, flags);
	return 0;
}

static ssize_t available_directions_show(struct device *dev,
					 struct device_attribute *attr,
					 char *buf)
{
	struct most_channel *c = to_channel(dev);
	unsigned int i = c->channel_id;

	strcpy(buf, "");
	if (c->iface->channel_vector[i].direction & MOST_CH_RX)
		strcat(buf, "rx ");
	if (c->iface->channel_vector[i].direction & MOST_CH_TX)
		strcat(buf, "tx ");
	strcat(buf, "\n");
	return strlen(buf);
}

static ssize_t available_datatypes_show(struct device *dev,
					struct device_attribute *attr,
					char *buf)
{
	struct most_channel *c = to_channel(dev);
	unsigned int i = c->channel_id;

	strcpy(buf, "");
	if (c->iface->channel_vector[i].data_type & MOST_CH_CONTROL)
		strcat(buf, "control ");
	if (c->iface->channel_vector[i].data_type & MOST_CH_ASYNC)
		strcat(buf, "async ");
	if (c->iface->channel_vector[i].data_type & MOST_CH_SYNC)
		strcat(buf, "sync ");
	if (c->iface->channel_vector[i].data_type & MOST_CH_ISOC)
		strcat(buf, "isoc ");
	strcat(buf, "\n");
	return strlen(buf);
}

static ssize_t number_of_packet_buffers_show(struct device *dev,
					     struct device_attribute *attr,
					     char *buf)
{
	struct most_channel *c = to_channel(dev);
	unsigned int i = c->channel_id;

	return snprintf(buf, PAGE_SIZE, "%d\n",
			c->iface->channel_vector[i].num_buffers_packet);
}

static ssize_t number_of_stream_buffers_show(struct device *dev,
					     struct device_attribute *attr,
					     char *buf)
{
	struct most_channel *c = to_channel(dev);
	unsigned int i = c->channel_id;

	return snprintf(buf, PAGE_SIZE, "%d\n",
			c->iface->channel_vector[i].num_buffers_streaming);
}

static ssize_t size_of_packet_buffer_show(struct device *dev,
					  struct device_attribute *attr,
					  char *buf)
{
	struct most_channel *c = to_channel(dev);
	unsigned int i = c->channel_id;

	return snprintf(buf, PAGE_SIZE, "%d\n",
			c->iface->channel_vector[i].buffer_size_packet);
}

static ssize_t size_of_stream_buffer_show(struct device *dev,
					  struct device_attribute *attr,
					  char *buf)
{
	struct most_channel *c = to_channel(dev);
	unsigned int i = c->channel_id;

	return snprintf(buf, PAGE_SIZE, "%d\n",
			c->iface->channel_vector[i].buffer_size_streaming);
}

static ssize_t channel_starving_show(struct device *dev,
				     struct device_attribute *attr,
				     char *buf)
{
	struct most_channel *c = to_channel(dev);

	return snprintf(buf, PAGE_SIZE, "%d\n", c->is_starving);
}

static ssize_t set_number_of_buffers_show(struct device *dev,
					  struct device_attribute *attr,
					  char *buf)
{
	struct most_channel *c = to_channel(dev);

	return snprintf(buf, PAGE_SIZE, "%d\n", c->cfg.num_buffers);
}

static ssize_t set_buffer_size_show(struct device *dev,
				    struct device_attribute *attr,
				    char *buf)
{
	struct most_channel *c = to_channel(dev);

	return snprintf(buf, PAGE_SIZE, "%d\n", c->cfg.buffer_size);
}

static ssize_t set_direction_show(struct device *dev,
				  struct device_attribute *attr,
				  char *buf)
{
	struct most_channel *c = to_channel(dev);

	if (c->cfg.direction & MOST_CH_TX)
		return snprintf(buf, PAGE_SIZE, "tx\n");
	else if (c->cfg.direction & MOST_CH_RX)
		return snprintf(buf, PAGE_SIZE, "rx\n");
	return snprintf(buf, PAGE_SIZE, "unconfigured\n");
}

static ssize_t set_datatype_show(struct device *dev,
				 struct device_attribute *attr,
				 char *buf)
{
	int i;
	struct most_channel *c = to_channel(dev);

	for (i = 0; i < ARRAY_SIZE(ch_data_type); i++) {
		if (c->cfg.data_type & ch_data_type[i].most_ch_data_type)
			return snprintf(buf, PAGE_SIZE, "%s", ch_data_type[i].name);
	}
	return snprintf(buf, PAGE_SIZE, "unconfigured\n");
}

static ssize_t set_subbuffer_size_show(struct device *dev,
				       struct device_attribute *attr,
				       char *buf)
{
	struct most_channel *c = to_channel(dev);

	return snprintf(buf, PAGE_SIZE, "%d\n", c->cfg.subbuffer_size);
}

static ssize_t set_packets_per_xact_show(struct device *dev,
					 struct device_attribute *attr,
					 char *buf)
{
	struct most_channel *c = to_channel(dev);

	return snprintf(buf, PAGE_SIZE, "%d\n", c->cfg.packets_per_xact);
}

static ssize_t set_dbr_size_show(struct device *dev,
				 struct device_attribute *attr, char *buf)
{
	struct most_channel *c = to_channel(dev);

	return snprintf(buf, PAGE_SIZE, "%d\n", c->cfg.dbr_size);
}

<<<<<<< HEAD
static ssize_t set_dbr_size_store(struct device *dev,
				  struct device_attribute *attr,
				  const char *buf, size_t count)
{
	struct most_channel *c = to_channel(dev);
	int ret = kstrtou16(buf, 0, &c->cfg.dbr_size);

	if (ret)
		return ret;
	return count;
=======
#define to_dev_attr(a) container_of(a, struct device_attribute, attr)
static umode_t channel_attr_is_visible(struct kobject *kobj,
				       struct attribute *attr, int index)
{
	struct device_attribute *dev_attr = to_dev_attr(attr);
	struct device *dev = kobj_to_dev(kobj);
	struct most_channel *c = to_channel(dev);

	if (!strcmp(dev_attr->attr.name, "set_dbr_size") &&
	    (c->iface->interface != ITYPE_MEDIALB_DIM2))
		return 0;
	if (!strcmp(dev_attr->attr.name, "set_packets_per_xact") &&
	    (c->iface->interface != ITYPE_USB))
		return 0;

	return attr->mode;
>>>>>>> 407d19ab
}

#define DEV_ATTR(_name)  (&dev_attr_##_name.attr)

static DEVICE_ATTR_RO(available_directions);
static DEVICE_ATTR_RO(available_datatypes);
static DEVICE_ATTR_RO(number_of_packet_buffers);
static DEVICE_ATTR_RO(number_of_stream_buffers);
static DEVICE_ATTR_RO(size_of_stream_buffer);
static DEVICE_ATTR_RO(size_of_packet_buffer);
static DEVICE_ATTR_RO(channel_starving);
static DEVICE_ATTR_RO(set_buffer_size);
static DEVICE_ATTR_RO(set_number_of_buffers);
static DEVICE_ATTR_RO(set_direction);
static DEVICE_ATTR_RO(set_datatype);
static DEVICE_ATTR_RO(set_subbuffer_size);
static DEVICE_ATTR_RO(set_packets_per_xact);
static DEVICE_ATTR_RO(set_dbr_size);

static struct attribute *channel_attrs[] = {
	DEV_ATTR(available_directions),
	DEV_ATTR(available_datatypes),
	DEV_ATTR(number_of_packet_buffers),
	DEV_ATTR(number_of_stream_buffers),
	DEV_ATTR(size_of_stream_buffer),
	DEV_ATTR(size_of_packet_buffer),
	DEV_ATTR(channel_starving),
	DEV_ATTR(set_buffer_size),
	DEV_ATTR(set_number_of_buffers),
	DEV_ATTR(set_direction),
	DEV_ATTR(set_datatype),
	DEV_ATTR(set_subbuffer_size),
	DEV_ATTR(set_packets_per_xact),
	DEV_ATTR(set_dbr_size),
	NULL,
};

static struct attribute_group channel_attr_group = {
	.attrs = channel_attrs,
};

static const struct attribute_group *channel_attr_groups[] = {
	&channel_attr_group,
	NULL,
};

static ssize_t description_show(struct device *dev,
				struct device_attribute *attr,
				char *buf)
{
	struct most_interface *iface = to_most_interface(dev);

	return snprintf(buf, PAGE_SIZE, "%s\n", iface->description);
}

static ssize_t interface_show(struct device *dev,
			      struct device_attribute *attr,
			      char *buf)
{
	struct most_interface *iface = to_most_interface(dev);

	switch (iface->interface) {
	case ITYPE_LOOPBACK:
		return snprintf(buf, PAGE_SIZE, "loopback\n");
	case ITYPE_I2C:
		return snprintf(buf, PAGE_SIZE, "i2c\n");
	case ITYPE_I2S:
		return snprintf(buf, PAGE_SIZE, "i2s\n");
	case ITYPE_TSI:
		return snprintf(buf, PAGE_SIZE, "tsi\n");
	case ITYPE_HBI:
		return snprintf(buf, PAGE_SIZE, "hbi\n");
	case ITYPE_MEDIALB_DIM:
		return snprintf(buf, PAGE_SIZE, "mlb_dim\n");
	case ITYPE_MEDIALB_DIM2:
		return snprintf(buf, PAGE_SIZE, "mlb_dim2\n");
	case ITYPE_USB:
		return snprintf(buf, PAGE_SIZE, "usb\n");
	case ITYPE_PCIE:
		return snprintf(buf, PAGE_SIZE, "pcie\n");
	}
	return snprintf(buf, PAGE_SIZE, "unknown\n");
}

static DEVICE_ATTR_RO(description);
static DEVICE_ATTR_RO(interface);

static struct attribute *interface_attrs[] = {
	DEV_ATTR(description),
	DEV_ATTR(interface),
	NULL,
};

static struct attribute_group interface_attr_group = {
	.attrs = interface_attrs,
};

static const struct attribute_group *interface_attr_groups[] = {
	&interface_attr_group,
	NULL,
};

static struct core_component *match_component(char *name)
{
	struct core_component *comp;

	list_for_each_entry(comp, &mc.comp_list, list) {
		if (!strcmp(comp->name, name))
			return comp;
	}
	return NULL;
}

struct show_links_data {
	int offs;
	char *buf;
};

static int print_links(struct device *dev, void *data)
{
	struct show_links_data *d = data;
	int offs = d->offs;
	char *buf = d->buf;
	struct most_channel *c;
	struct most_interface *iface = to_most_interface(dev);

	list_for_each_entry(c, &iface->p->channel_list, list) {
		if (c->pipe0.comp) {
			offs += snprintf(buf + offs,
					 PAGE_SIZE - offs,
					 "%s:%s:%s\n",
					 c->pipe0.comp->name,
					 dev_name(&iface->dev),
					 dev_name(&c->dev));
		}
		if (c->pipe1.comp) {
			offs += snprintf(buf + offs,
					 PAGE_SIZE - offs,
					 "%s:%s:%s\n",
					 c->pipe1.comp->name,
					 dev_name(&iface->dev),
					 dev_name(&c->dev));
		}
	}
	d->offs = offs;
	return 0;
}

static ssize_t links_show(struct device_driver *drv, char *buf)
{
	struct show_links_data d = { .buf = buf };

	bus_for_each_dev(&mc.bus, NULL, &d, print_links);
	return d.offs;
}

static ssize_t components_show(struct device_driver *drv, char *buf)
{
	struct core_component *comp;
	int offs = 0;

	list_for_each_entry(comp, &mc.comp_list, list) {
		offs += snprintf(buf + offs, PAGE_SIZE - offs, "%s\n",
				 comp->name);
	}
	return offs;
}

/**
 * split_string - parses buf and extracts ':' separated substrings.
 *
 * @buf: complete string from attribute 'add_channel'
 * @a: storage for 1st substring (=interface name)
 * @b: storage for 2nd substring (=channel name)
 * @c: storage for 3rd substring (=component name)
 * @d: storage optional 4th substring (=user defined name)
 *
 * Examples:
 *
 * Input: "mdev0:ch6:cdev:my_channel\n" or
 *        "mdev0:ch6:cdev:my_channel"
 *
 * Output: *a -> "mdev0", *b -> "ch6", *c -> "cdev" *d -> "my_channel"
 *
 * Input: "mdev1:ep81:cdev\n"
 * Output: *a -> "mdev1", *b -> "ep81", *c -> "cdev" *d -> ""
 *
 * Input: "mdev1:ep81"
 * Output: *a -> "mdev1", *b -> "ep81", *c -> "cdev" *d == NULL
 */
static int split_string(char *buf, char **a, char **b, char **c, char **d)
{
	*a = strsep(&buf, ":");
	if (!*a)
		return -EIO;

	*b = strsep(&buf, ":\n");
	if (!*b)
		return -EIO;

	*c = strsep(&buf, ":\n");
	if (!*c)
		return -EIO;

	if (d)
		*d = strsep(&buf, ":\n");

	return 0;
}

static int match_bus_dev(struct device *dev, void *data)
{
	char *mdev_name = data;

	return !strcmp(dev_name(dev), mdev_name);
}

/**
 * get_channel - get pointer to channel
 * @mdev: name of the device interface
 * @mdev_ch: name of channel
 */
static struct most_channel *get_channel(char *mdev, char *mdev_ch)
{
	struct device *dev = NULL;
	struct most_interface *iface;
	struct most_channel *c, *tmp;

	dev = bus_find_device(&mc.bus, NULL, mdev, match_bus_dev);
	if (!dev)
		return NULL;
	iface = to_most_interface(dev);
	list_for_each_entry_safe(c, tmp, &iface->p->channel_list, list) {
		if (!strcmp(dev_name(&c->dev), mdev_ch))
			return c;
	}
	return NULL;
}

static
inline int link_channel_to_component(struct most_channel *c,
				     struct core_component *comp,
				     char *name,
				     char *comp_param)
{
	int ret;
	struct core_component **comp_ptr;

	if (!c->pipe0.comp)
		comp_ptr = &c->pipe0.comp;
	else if (!c->pipe1.comp)
		comp_ptr = &c->pipe1.comp;
	else
		return -ENOSPC;

	*comp_ptr = comp;
	ret = comp->probe_channel(c->iface, c->channel_id, &c->cfg, name,
				  comp_param);
	if (ret) {
		*comp_ptr = NULL;
		return ret;
	}
	return 0;
}

int most_set_cfg_buffer_size(char *mdev, char *mdev_ch, u16 val)
{
	struct most_channel *c = get_channel(mdev, mdev_ch);

	if (!c)
		return -ENODEV;
	c->cfg.buffer_size = val;
	return 0;
}

int most_set_cfg_subbuffer_size(char *mdev, char *mdev_ch, u16 val)
{
	struct most_channel *c = get_channel(mdev, mdev_ch);

	if (!c)
		return -ENODEV;
	c->cfg.subbuffer_size = val;
	return 0;
}

int most_set_cfg_dbr_size(char *mdev, char *mdev_ch, u16 val)
{
	struct most_channel *c = get_channel(mdev, mdev_ch);

	if (!c)
		return -ENODEV;
	c->cfg.dbr_size = val;
	return 0;
}

int most_set_cfg_num_buffers(char *mdev, char *mdev_ch, u16 val)
{
	struct most_channel *c = get_channel(mdev, mdev_ch);

	if (!c)
		return -ENODEV;
	c->cfg.num_buffers = val;
	return 0;
}

int most_set_cfg_datatype(char *mdev, char *mdev_ch, char *buf)
{
	int i;
	struct most_channel *c = get_channel(mdev, mdev_ch);

	if (!c)
		return -ENODEV;
	for (i = 0; i < ARRAY_SIZE(ch_data_type); i++) {
		if (!strcmp(buf, ch_data_type[i].name)) {
			c->cfg.data_type = ch_data_type[i].most_ch_data_type;
			break;
		}
	}

	if (i == ARRAY_SIZE(ch_data_type))
		pr_info("WARN: invalid attribute settings\n");
	return 0;
}

int most_set_cfg_direction(char *mdev, char *mdev_ch, char *buf)
{
	struct most_channel *c = get_channel(mdev, mdev_ch);

	if (!c)
		return -ENODEV;
	if (!strcmp(buf, "dir_rx\n")) {
		c->cfg.direction = MOST_CH_RX;
	} else if (!strcmp(buf, "rx\n")) {
		c->cfg.direction = MOST_CH_RX;
	} else if (!strcmp(buf, "dir_tx\n")) {
		c->cfg.direction = MOST_CH_TX;
	} else if (!strcmp(buf, "tx\n")) {
		c->cfg.direction = MOST_CH_TX;
	} else {
		pr_info("Invalid direction\n");
		return -ENODATA;
	}
	return 0;
}

int most_set_cfg_packets_xact(char *mdev, char *mdev_ch, u16 val)
{
	struct most_channel *c = get_channel(mdev, mdev_ch);

	if (!c)
		return -ENODEV;
	c->cfg.packets_per_xact = val;
	return 0;
}

int most_cfg_complete(char *comp_name)
{
	struct core_component *comp;

	comp = match_component(comp_name);
	if (!comp)
		return -ENODEV;

	return comp->cfg_complete();
}

int most_add_link(char *mdev, char *mdev_ch, char *comp_name, char *link_name,
		  char *comp_param)
{
	struct most_channel *c = get_channel(mdev, mdev_ch);
	struct core_component *comp = match_component(comp_name);

	if (!c || !comp)
		return -ENODEV;

	return link_channel_to_component(c, comp, link_name, comp_param);
}
/**
 * remove_link_store - store function for remove_link attribute
 * @drv: device driver
 * @buf: buffer
 * @len: buffer length
 *
 * Example:
 * echo "mdev0:ep81" >remove_link
 */
static ssize_t remove_link_store(struct device_driver *drv,
				 const char *buf,
				 size_t len)
{
	struct most_channel *c;
	struct core_component *comp;
	char buffer[STRING_SIZE];
	char *mdev;
	char *mdev_ch;
	char *comp_name;
	int ret;
	size_t max_len = min_t(size_t, len + 1, STRING_SIZE);

	strlcpy(buffer, buf, max_len);
	ret = split_string(buffer, &mdev, &mdev_ch, &comp_name, NULL);
	if (ret)
		return ret;
	comp = match_component(comp_name);
	if (!comp)
		return -ENODEV;
	c = get_channel(mdev, mdev_ch);
	if (!c)
		return -ENODEV;

	if (comp->disconnect_channel(c->iface, c->channel_id))
		return -EIO;
	if (c->pipe0.comp == comp)
		c->pipe0.comp = NULL;
	if (c->pipe1.comp == comp)
		c->pipe1.comp = NULL;
	return len;
}

int most_remove_link(char *mdev, char *mdev_ch, char *comp_name)
{
	struct most_channel *c;
	struct core_component *comp;

	comp = match_component(comp_name);
	if (!comp)
		return -ENODEV;
	c = get_channel(mdev, mdev_ch);
	if (!c)
		return -ENODEV;

	if (comp->disconnect_channel(c->iface, c->channel_id))
		return -EIO;
	if (c->pipe0.comp == comp)
		c->pipe0.comp = NULL;
	if (c->pipe1.comp == comp)
		c->pipe1.comp = NULL;
	return 0;
}

#define DRV_ATTR(_name)  (&driver_attr_##_name.attr)

static DRIVER_ATTR_RO(links);
static DRIVER_ATTR_RO(components);
static DRIVER_ATTR_WO(remove_link);

static struct attribute *mc_attrs[] = {
	DRV_ATTR(links),
	DRV_ATTR(components),
	DRV_ATTR(remove_link),
	NULL,
};

static struct attribute_group mc_attr_group = {
	.attrs = mc_attrs,
};

static const struct attribute_group *mc_attr_groups[] = {
	&mc_attr_group,
	NULL,
};

static int most_match(struct device *dev, struct device_driver *drv)
{
	if (!strcmp(dev_name(dev), "most"))
		return 0;
	else
		return 1;
}

static inline void trash_mbo(struct mbo *mbo)
{
	unsigned long flags;
	struct most_channel *c = mbo->context;

	spin_lock_irqsave(&c->fifo_lock, flags);
	list_add(&mbo->list, &c->trash_fifo);
	spin_unlock_irqrestore(&c->fifo_lock, flags);
}

static bool hdm_mbo_ready(struct most_channel *c)
{
	bool empty;

	if (c->enqueue_halt)
		return false;

	spin_lock_irq(&c->fifo_lock);
	empty = list_empty(&c->halt_fifo);
	spin_unlock_irq(&c->fifo_lock);

	return !empty;
}

static void nq_hdm_mbo(struct mbo *mbo)
{
	unsigned long flags;
	struct most_channel *c = mbo->context;

	spin_lock_irqsave(&c->fifo_lock, flags);
	list_add_tail(&mbo->list, &c->halt_fifo);
	spin_unlock_irqrestore(&c->fifo_lock, flags);
	wake_up_interruptible(&c->hdm_fifo_wq);
}

static int hdm_enqueue_thread(void *data)
{
	struct most_channel *c = data;
	struct mbo *mbo;
	int ret;
	typeof(c->iface->enqueue) enqueue = c->iface->enqueue;

	while (likely(!kthread_should_stop())) {
		wait_event_interruptible(c->hdm_fifo_wq,
					 hdm_mbo_ready(c) ||
					 kthread_should_stop());

		mutex_lock(&c->nq_mutex);
		spin_lock_irq(&c->fifo_lock);
		if (unlikely(c->enqueue_halt || list_empty(&c->halt_fifo))) {
			spin_unlock_irq(&c->fifo_lock);
			mutex_unlock(&c->nq_mutex);
			continue;
		}

		mbo = list_pop_mbo(&c->halt_fifo);
		spin_unlock_irq(&c->fifo_lock);

		if (c->cfg.direction == MOST_CH_RX)
			mbo->buffer_length = c->cfg.buffer_size;

		ret = enqueue(mbo->ifp, mbo->hdm_channel_id, mbo);
		mutex_unlock(&c->nq_mutex);

		if (unlikely(ret)) {
			pr_err("hdm enqueue failed\n");
			nq_hdm_mbo(mbo);
			c->hdm_enqueue_task = NULL;
			return 0;
		}
	}

	return 0;
}

static int run_enqueue_thread(struct most_channel *c, int channel_id)
{
	struct task_struct *task =
		kthread_run(hdm_enqueue_thread, c, "hdm_fifo_%d",
			    channel_id);

	if (IS_ERR(task))
		return PTR_ERR(task);

	c->hdm_enqueue_task = task;
	return 0;
}

/**
 * arm_mbo - recycle MBO for further usage
 * @mbo: most buffer
 *
 * This puts an MBO back to the list to have it ready for up coming
 * tx transactions.
 *
 * In case the MBO belongs to a channel that recently has been
 * poisoned, the MBO is scheduled to be trashed.
 * Calls the completion handler of an attached component.
 */
static void arm_mbo(struct mbo *mbo)
{
	unsigned long flags;
	struct most_channel *c;

	c = mbo->context;

	if (c->is_poisoned) {
		trash_mbo(mbo);
		return;
	}

	spin_lock_irqsave(&c->fifo_lock, flags);
	++*mbo->num_buffers_ptr;
	list_add_tail(&mbo->list, &c->fifo);
	spin_unlock_irqrestore(&c->fifo_lock, flags);

	if (c->pipe0.refs && c->pipe0.comp->tx_completion)
		c->pipe0.comp->tx_completion(c->iface, c->channel_id);

	if (c->pipe1.refs && c->pipe1.comp->tx_completion)
		c->pipe1.comp->tx_completion(c->iface, c->channel_id);
}

/**
 * arm_mbo_chain - helper function that arms an MBO chain for the HDM
 * @c: pointer to interface channel
 * @dir: direction of the channel
 * @compl: pointer to completion function
 *
 * This allocates buffer objects including the containing DMA coherent
 * buffer and puts them in the fifo.
 * Buffers of Rx channels are put in the kthread fifo, hence immediately
 * submitted to the HDM.
 *
 * Returns the number of allocated and enqueued MBOs.
 */
static int arm_mbo_chain(struct most_channel *c, int dir,
			 void (*compl)(struct mbo *))
{
	unsigned int i;
	struct mbo *mbo;
	unsigned long flags;
	u32 coherent_buf_size = c->cfg.buffer_size + c->cfg.extra_len;

	atomic_set(&c->mbo_nq_level, 0);

	for (i = 0; i < c->cfg.num_buffers; i++) {
		mbo = kzalloc(sizeof(*mbo), GFP_KERNEL);
		if (!mbo)
			goto flush_fifos;

		mbo->context = c;
		mbo->ifp = c->iface;
		mbo->hdm_channel_id = c->channel_id;
		if (c->iface->dma_alloc) {
			mbo->virt_address =
				c->iface->dma_alloc(mbo, coherent_buf_size);
		} else {
			mbo->virt_address =
				kzalloc(coherent_buf_size, GFP_KERNEL);
		}
		if (!mbo->virt_address)
			goto release_mbo;

		mbo->complete = compl;
		mbo->num_buffers_ptr = &dummy_num_buffers;
		if (dir == MOST_CH_RX) {
			nq_hdm_mbo(mbo);
			atomic_inc(&c->mbo_nq_level);
		} else {
			spin_lock_irqsave(&c->fifo_lock, flags);
			list_add_tail(&mbo->list, &c->fifo);
			spin_unlock_irqrestore(&c->fifo_lock, flags);
		}
	}
	return c->cfg.num_buffers;

release_mbo:
	kfree(mbo);

flush_fifos:
	flush_channel_fifos(c);
	return 0;
}

/**
 * most_submit_mbo - submits an MBO to fifo
 * @mbo: most buffer
 */
void most_submit_mbo(struct mbo *mbo)
{
	if (WARN_ONCE(!mbo || !mbo->context,
		      "bad mbo or missing channel reference\n"))
		return;

	nq_hdm_mbo(mbo);
}
EXPORT_SYMBOL_GPL(most_submit_mbo);

/**
 * most_write_completion - write completion handler
 * @mbo: most buffer
 *
 * This recycles the MBO for further usage. In case the channel has been
 * poisoned, the MBO is scheduled to be trashed.
 */
static void most_write_completion(struct mbo *mbo)
{
	struct most_channel *c;

	c = mbo->context;
	if (mbo->status == MBO_E_INVAL)
		pr_info("WARN: Tx MBO status: invalid\n");
	if (unlikely(c->is_poisoned || (mbo->status == MBO_E_CLOSE)))
		trash_mbo(mbo);
	else
		arm_mbo(mbo);
}

int channel_has_mbo(struct most_interface *iface, int id,
		    struct core_component *comp)
{
	struct most_channel *c = iface->p->channel[id];
	unsigned long flags;
	int empty;

	if (unlikely(!c))
		return -EINVAL;

	if (c->pipe0.refs && c->pipe1.refs &&
	    ((comp == c->pipe0.comp && c->pipe0.num_buffers <= 0) ||
	     (comp == c->pipe1.comp && c->pipe1.num_buffers <= 0)))
		return 0;

	spin_lock_irqsave(&c->fifo_lock, flags);
	empty = list_empty(&c->fifo);
	spin_unlock_irqrestore(&c->fifo_lock, flags);
	return !empty;
}
EXPORT_SYMBOL_GPL(channel_has_mbo);

/**
 * most_get_mbo - get pointer to an MBO of pool
 * @iface: pointer to interface instance
 * @id: channel ID
 * @comp: driver component
 *
 * This attempts to get a free buffer out of the channel fifo.
 * Returns a pointer to MBO on success or NULL otherwise.
 */
struct mbo *most_get_mbo(struct most_interface *iface, int id,
			 struct core_component *comp)
{
	struct mbo *mbo;
	struct most_channel *c;
	unsigned long flags;
	int *num_buffers_ptr;

	c = iface->p->channel[id];
	if (unlikely(!c))
		return NULL;

	if (c->pipe0.refs && c->pipe1.refs &&
	    ((comp == c->pipe0.comp && c->pipe0.num_buffers <= 0) ||
	     (comp == c->pipe1.comp && c->pipe1.num_buffers <= 0)))
		return NULL;

	if (comp == c->pipe0.comp)
		num_buffers_ptr = &c->pipe0.num_buffers;
	else if (comp == c->pipe1.comp)
		num_buffers_ptr = &c->pipe1.num_buffers;
	else
		num_buffers_ptr = &dummy_num_buffers;

	spin_lock_irqsave(&c->fifo_lock, flags);
	if (list_empty(&c->fifo)) {
		spin_unlock_irqrestore(&c->fifo_lock, flags);
		return NULL;
	}
	mbo = list_pop_mbo(&c->fifo);
	--*num_buffers_ptr;
	spin_unlock_irqrestore(&c->fifo_lock, flags);

	mbo->num_buffers_ptr = num_buffers_ptr;
	mbo->buffer_length = c->cfg.buffer_size;
	return mbo;
}
EXPORT_SYMBOL_GPL(most_get_mbo);

/**
 * most_put_mbo - return buffer to pool
 * @mbo: most buffer
 */
void most_put_mbo(struct mbo *mbo)
{
	struct most_channel *c = mbo->context;

	if (c->cfg.direction == MOST_CH_TX) {
		arm_mbo(mbo);
		return;
	}
	nq_hdm_mbo(mbo);
	atomic_inc(&c->mbo_nq_level);
}
EXPORT_SYMBOL_GPL(most_put_mbo);

/**
 * most_read_completion - read completion handler
 * @mbo: most buffer
 *
 * This function is called by the HDM when data has been received from the
 * hardware and copied to the buffer of the MBO.
 *
 * In case the channel has been poisoned it puts the buffer in the trash queue.
 * Otherwise, it passes the buffer to an component for further processing.
 */
static void most_read_completion(struct mbo *mbo)
{
	struct most_channel *c = mbo->context;

	if (unlikely(c->is_poisoned || (mbo->status == MBO_E_CLOSE))) {
		trash_mbo(mbo);
		return;
	}

	if (mbo->status == MBO_E_INVAL) {
		nq_hdm_mbo(mbo);
		atomic_inc(&c->mbo_nq_level);
		return;
	}

	if (atomic_sub_and_test(1, &c->mbo_nq_level))
		c->is_starving = 1;

	if (c->pipe0.refs && c->pipe0.comp->rx_completion &&
	    c->pipe0.comp->rx_completion(mbo) == 0)
		return;

	if (c->pipe1.refs && c->pipe1.comp->rx_completion &&
	    c->pipe1.comp->rx_completion(mbo) == 0)
		return;

	most_put_mbo(mbo);
}

/**
 * most_start_channel - prepares a channel for communication
 * @iface: pointer to interface instance
 * @id: channel ID
 * @comp: driver component
 *
 * This prepares the channel for usage. Cross-checks whether the
 * channel's been properly configured.
 *
 * Returns 0 on success or error code otherwise.
 */
int most_start_channel(struct most_interface *iface, int id,
		       struct core_component *comp)
{
	int num_buffer;
	int ret;
	struct most_channel *c = iface->p->channel[id];

	if (unlikely(!c))
		return -EINVAL;

	mutex_lock(&c->start_mutex);
	if (c->pipe0.refs + c->pipe1.refs > 0)
		goto out; /* already started by another component */

	if (!try_module_get(iface->mod)) {
		pr_info("failed to acquire HDM lock\n");
		mutex_unlock(&c->start_mutex);
		return -ENOLCK;
	}

	c->cfg.extra_len = 0;
	if (c->iface->configure(c->iface, c->channel_id, &c->cfg)) {
		pr_info("channel configuration failed. Go check settings...\n");
		ret = -EINVAL;
		goto error;
	}

	init_waitqueue_head(&c->hdm_fifo_wq);

	if (c->cfg.direction == MOST_CH_RX)
		num_buffer = arm_mbo_chain(c, c->cfg.direction,
					   most_read_completion);
	else
		num_buffer = arm_mbo_chain(c, c->cfg.direction,
					   most_write_completion);
	if (unlikely(!num_buffer)) {
		ret = -ENOMEM;
		goto error;
	}

	ret = run_enqueue_thread(c, id);
	if (ret)
		goto error;

	c->is_starving = 0;
	c->pipe0.num_buffers = c->cfg.num_buffers / 2;
	c->pipe1.num_buffers = c->cfg.num_buffers - c->pipe0.num_buffers;
	atomic_set(&c->mbo_ref, num_buffer);

out:
	if (comp == c->pipe0.comp)
		c->pipe0.refs++;
	if (comp == c->pipe1.comp)
		c->pipe1.refs++;
	mutex_unlock(&c->start_mutex);
	return 0;

error:
	module_put(iface->mod);
	mutex_unlock(&c->start_mutex);
	return ret;
}
EXPORT_SYMBOL_GPL(most_start_channel);

/**
 * most_stop_channel - stops a running channel
 * @iface: pointer to interface instance
 * @id: channel ID
 * @comp: driver component
 */
int most_stop_channel(struct most_interface *iface, int id,
		      struct core_component *comp)
{
	struct most_channel *c;

	if (unlikely((!iface) || (id >= iface->num_channels) || (id < 0))) {
		pr_err("Bad interface or index out of range\n");
		return -EINVAL;
	}
	c = iface->p->channel[id];
	if (unlikely(!c))
		return -EINVAL;

	mutex_lock(&c->start_mutex);
	if (c->pipe0.refs + c->pipe1.refs >= 2)
		goto out;

	if (c->hdm_enqueue_task)
		kthread_stop(c->hdm_enqueue_task);
	c->hdm_enqueue_task = NULL;

	if (iface->mod)
		module_put(iface->mod);

	c->is_poisoned = true;
	if (c->iface->poison_channel(c->iface, c->channel_id)) {
		pr_err("Cannot stop channel %d of mdev %s\n", c->channel_id,
		       c->iface->description);
		mutex_unlock(&c->start_mutex);
		return -EAGAIN;
	}
	flush_trash_fifo(c);
	flush_channel_fifos(c);

#ifdef CMPL_INTERRUPTIBLE
	if (wait_for_completion_interruptible(&c->cleanup)) {
		pr_info("Interrupted while clean up ch %d\n", c->channel_id);
		mutex_unlock(&c->start_mutex);
		return -EINTR;
	}
#else
	wait_for_completion(&c->cleanup);
#endif
	c->is_poisoned = false;

out:
	if (comp == c->pipe0.comp)
		c->pipe0.refs--;
	if (comp == c->pipe1.comp)
		c->pipe1.refs--;
	mutex_unlock(&c->start_mutex);
	return 0;
}
EXPORT_SYMBOL_GPL(most_stop_channel);

/**
 * most_register_component - registers a driver component with the core
 * @comp: driver component
 */
int most_register_component(struct core_component *comp)
{
	if (!comp) {
		pr_err("Bad component\n");
		return -EINVAL;
	}
	list_add_tail(&comp->list, &mc.comp_list);
	pr_info("registered new core component %s\n", comp->name);
	return 0;
}
EXPORT_SYMBOL_GPL(most_register_component);

static int disconnect_channels(struct device *dev, void *data)
{
	struct most_interface *iface;
	struct most_channel *c, *tmp;
	struct core_component *comp = data;

	iface = to_most_interface(dev);
	list_for_each_entry_safe(c, tmp, &iface->p->channel_list, list) {
		if (c->pipe0.comp == comp || c->pipe1.comp == comp)
			comp->disconnect_channel(c->iface, c->channel_id);
		if (c->pipe0.comp == comp)
			c->pipe0.comp = NULL;
		if (c->pipe1.comp == comp)
			c->pipe1.comp = NULL;
	}
	return 0;
}

/**
 * most_deregister_component - deregisters a driver component with the core
 * @comp: driver component
 */
int most_deregister_component(struct core_component *comp)
{
	if (!comp) {
		pr_err("Bad component\n");
		return -EINVAL;
	}

	bus_for_each_dev(&mc.bus, NULL, comp, disconnect_channels);
	list_del(&comp->list);
	pr_info("deregistering component %s\n", comp->name);
	return 0;
}
EXPORT_SYMBOL_GPL(most_deregister_component);

static void release_interface(struct device *dev)
{
	pr_info("releasing interface dev %s...\n", dev_name(dev));
}

static void release_channel(struct device *dev)
{
	pr_info("releasing channel dev %s...\n", dev_name(dev));
}

/**
 * most_register_interface - registers an interface with core
 * @iface: device interface
 *
 * Allocates and initializes a new interface instance and all of its channels.
 * Returns a pointer to kobject or an error pointer.
 */
int most_register_interface(struct most_interface *iface)
{
	unsigned int i;
	int id;
	struct most_channel *c;

	if (!iface || !iface->enqueue || !iface->configure ||
	    !iface->poison_channel || (iface->num_channels > MAX_CHANNELS)) {
		pr_err("Bad interface or channel overflow\n");
		return -EINVAL;
	}

	id = ida_simple_get(&mdev_id, 0, 0, GFP_KERNEL);
	if (id < 0) {
		pr_info("Failed to alloc mdev ID\n");
		return id;
	}

	iface->p = kzalloc(sizeof(*iface->p), GFP_KERNEL);
	if (!iface->p) {
		ida_simple_remove(&mdev_id, id);
		return -ENOMEM;
	}

	INIT_LIST_HEAD(&iface->p->channel_list);
	iface->p->dev_id = id;
	strscpy(iface->p->name, iface->description, sizeof(iface->p->name));
	iface->dev.init_name = iface->p->name;
	iface->dev.bus = &mc.bus;
	iface->dev.parent = &mc.dev;
	iface->dev.groups = interface_attr_groups;
	iface->dev.release = release_interface;
	if (device_register(&iface->dev)) {
		pr_err("registering iface->dev failed\n");
		kfree(iface->p);
		ida_simple_remove(&mdev_id, id);
		return -ENOMEM;
	}

	for (i = 0; i < iface->num_channels; i++) {
		const char *name_suffix = iface->channel_vector[i].name_suffix;

		c = kzalloc(sizeof(*c), GFP_KERNEL);
		if (!c)
			goto free_instance;
		if (!name_suffix)
			snprintf(c->name, STRING_SIZE, "ch%d", i);
		else
			snprintf(c->name, STRING_SIZE, "%s", name_suffix);
		c->dev.init_name = c->name;
		c->dev.parent = &iface->dev;
		c->dev.groups = channel_attr_groups;
		c->dev.release = release_channel;
		if (device_register(&c->dev)) {
			pr_err("registering c->dev failed\n");
			goto free_instance_nodev;
		}
		iface->p->channel[i] = c;
		c->is_starving = 0;
		c->iface = iface;
		c->channel_id = i;
		c->keep_mbo = false;
		c->enqueue_halt = false;
		c->is_poisoned = false;
		c->cfg.direction = 0;
		c->cfg.data_type = 0;
		c->cfg.num_buffers = 0;
		c->cfg.buffer_size = 0;
		c->cfg.subbuffer_size = 0;
		c->cfg.packets_per_xact = 0;
		spin_lock_init(&c->fifo_lock);
		INIT_LIST_HEAD(&c->fifo);
		INIT_LIST_HEAD(&c->trash_fifo);
		INIT_LIST_HEAD(&c->halt_fifo);
		init_completion(&c->cleanup);
		atomic_set(&c->mbo_ref, 0);
		mutex_init(&c->start_mutex);
		mutex_init(&c->nq_mutex);
		list_add_tail(&c->list, &iface->p->channel_list);
	}
	pr_info("registered new device mdev%d (%s)\n",
		id, iface->description);
	most_interface_register_notify(iface->description);
	return 0;

free_instance_nodev:
	kfree(c);

free_instance:
	while (i > 0) {
		c = iface->p->channel[--i];
		device_unregister(&c->dev);
		kfree(c);
	}
	kfree(iface->p);
	device_unregister(&iface->dev);
	ida_simple_remove(&mdev_id, id);
	return -ENOMEM;
}
EXPORT_SYMBOL_GPL(most_register_interface);

/**
 * most_deregister_interface - deregisters an interface with core
 * @iface: device interface
 *
 * Before removing an interface instance from the list, all running
 * channels are stopped and poisoned.
 */
void most_deregister_interface(struct most_interface *iface)
{
	int i;
	struct most_channel *c;

	pr_info("deregistering device %s (%s)\n", dev_name(&iface->dev),
		iface->description);
	for (i = 0; i < iface->num_channels; i++) {
		c = iface->p->channel[i];
		if (c->pipe0.comp)
			c->pipe0.comp->disconnect_channel(c->iface,
							c->channel_id);
		if (c->pipe1.comp)
			c->pipe1.comp->disconnect_channel(c->iface,
							c->channel_id);
		c->pipe0.comp = NULL;
		c->pipe1.comp = NULL;
		list_del(&c->list);
		device_unregister(&c->dev);
		kfree(c);
	}

	ida_simple_remove(&mdev_id, iface->p->dev_id);
	kfree(iface->p);
	device_unregister(&iface->dev);
}
EXPORT_SYMBOL_GPL(most_deregister_interface);

/**
 * most_stop_enqueue - prevents core from enqueueing MBOs
 * @iface: pointer to interface
 * @id: channel id
 *
 * This is called by an HDM that _cannot_ attend to its duties and
 * is imminent to get run over by the core. The core is not going to
 * enqueue any further packets unless the flagging HDM calls
 * most_resume enqueue().
 */
void most_stop_enqueue(struct most_interface *iface, int id)
{
	struct most_channel *c = iface->p->channel[id];

	if (!c)
		return;

	mutex_lock(&c->nq_mutex);
	c->enqueue_halt = true;
	mutex_unlock(&c->nq_mutex);
}
EXPORT_SYMBOL_GPL(most_stop_enqueue);

/**
 * most_resume_enqueue - allow core to enqueue MBOs again
 * @iface: pointer to interface
 * @id: channel id
 *
 * This clears the enqueue halt flag and enqueues all MBOs currently
 * sitting in the wait fifo.
 */
void most_resume_enqueue(struct most_interface *iface, int id)
{
	struct most_channel *c = iface->p->channel[id];

	if (!c)
		return;

	mutex_lock(&c->nq_mutex);
	c->enqueue_halt = false;
	mutex_unlock(&c->nq_mutex);

	wake_up_interruptible(&c->hdm_fifo_wq);
}
EXPORT_SYMBOL_GPL(most_resume_enqueue);

static void release_most_sub(struct device *dev)
{
	pr_info("releasing most_subsystem\n");
}

static int __init most_init(void)
{
	int err;

	pr_info("init()\n");
	INIT_LIST_HEAD(&mc.comp_list);
	ida_init(&mdev_id);

	mc.bus.name = "most",
	mc.bus.match = most_match,
	mc.drv.name = "most_core",
	mc.drv.bus = &mc.bus,
	mc.drv.groups = mc_attr_groups;

	err = bus_register(&mc.bus);
	if (err) {
		pr_info("Cannot register most bus\n");
		return err;
	}
	err = driver_register(&mc.drv);
	if (err) {
		pr_info("Cannot register core driver\n");
		goto exit_bus;
	}
	mc.dev.init_name = "most_bus";
	mc.dev.release = release_most_sub;
	if (device_register(&mc.dev)) {
		err = -ENOMEM;
		goto exit_driver;
	}
	configfs_init();
	return 0;

exit_driver:
	driver_unregister(&mc.drv);
exit_bus:
	bus_unregister(&mc.bus);
	return err;
}

static void __exit most_exit(void)
{
	pr_info("exit core module\n");
	device_unregister(&mc.dev);
	driver_unregister(&mc.drv);
	bus_unregister(&mc.bus);
	ida_destroy(&mdev_id);
}

module_init(most_init);
module_exit(most_exit);
MODULE_LICENSE("GPL");
MODULE_AUTHOR("Christian Gromm <christian.gromm@microchip.com>");
MODULE_DESCRIPTION("Core module of stacked MOST Linux driver");<|MERGE_RESOLUTION|>--- conflicted
+++ resolved
@@ -334,18 +334,6 @@
 	return snprintf(buf, PAGE_SIZE, "%d\n", c->cfg.dbr_size);
 }
 
-<<<<<<< HEAD
-static ssize_t set_dbr_size_store(struct device *dev,
-				  struct device_attribute *attr,
-				  const char *buf, size_t count)
-{
-	struct most_channel *c = to_channel(dev);
-	int ret = kstrtou16(buf, 0, &c->cfg.dbr_size);
-
-	if (ret)
-		return ret;
-	return count;
-=======
 #define to_dev_attr(a) container_of(a, struct device_attribute, attr)
 static umode_t channel_attr_is_visible(struct kobject *kobj,
 				       struct attribute *attr, int index)
@@ -362,7 +350,6 @@
 		return 0;
 
 	return attr->mode;
->>>>>>> 407d19ab
 }
 
 #define DEV_ATTR(_name)  (&dev_attr_##_name.attr)
@@ -402,6 +389,7 @@
 
 static struct attribute_group channel_attr_group = {
 	.attrs = channel_attrs,
+	.is_visible = channel_attr_is_visible,
 };
 
 static const struct attribute_group *channel_attr_groups[] = {
@@ -1213,7 +1201,7 @@
 	if (c->iface->configure(c->iface, c->channel_id, &c->cfg)) {
 		pr_info("channel configuration failed. Go check settings...\n");
 		ret = -EINVAL;
-		goto error;
+		goto err_put_module;
 	}
 
 	init_waitqueue_head(&c->hdm_fifo_wq);
@@ -1226,12 +1214,12 @@
 					   most_write_completion);
 	if (unlikely(!num_buffer)) {
 		ret = -ENOMEM;
-		goto error;
+		goto err_put_module;
 	}
 
 	ret = run_enqueue_thread(c, id);
 	if (ret)
-		goto error;
+		goto err_put_module;
 
 	c->is_starving = 0;
 	c->pipe0.num_buffers = c->cfg.num_buffers / 2;
@@ -1246,7 +1234,7 @@
 	mutex_unlock(&c->start_mutex);
 	return 0;
 
-error:
+err_put_module:
 	module_put(iface->mod);
 	mutex_unlock(&c->start_mutex);
 	return ret;
@@ -1427,7 +1415,7 @@
 
 		c = kzalloc(sizeof(*c), GFP_KERNEL);
 		if (!c)
-			goto free_instance;
+			goto err_free_resources;
 		if (!name_suffix)
 			snprintf(c->name, STRING_SIZE, "ch%d", i);
 		else
@@ -1436,10 +1424,6 @@
 		c->dev.parent = &iface->dev;
 		c->dev.groups = channel_attr_groups;
 		c->dev.release = release_channel;
-		if (device_register(&c->dev)) {
-			pr_err("registering c->dev failed\n");
-			goto free_instance_nodev;
-		}
 		iface->p->channel[i] = c;
 		c->is_starving = 0;
 		c->iface = iface;
@@ -1462,16 +1446,20 @@
 		mutex_init(&c->start_mutex);
 		mutex_init(&c->nq_mutex);
 		list_add_tail(&c->list, &iface->p->channel_list);
+		if (device_register(&c->dev)) {
+			pr_err("registering c->dev failed\n");
+			goto err_free_most_channel;
+		}
 	}
 	pr_info("registered new device mdev%d (%s)\n",
 		id, iface->description);
 	most_interface_register_notify(iface->description);
 	return 0;
 
-free_instance_nodev:
+err_free_most_channel:
 	kfree(c);
 
-free_instance:
+err_free_resources:
 	while (i > 0) {
 		c = iface->p->channel[--i];
 		device_unregister(&c->dev);
@@ -1592,20 +1580,20 @@
 	err = driver_register(&mc.drv);
 	if (err) {
 		pr_info("Cannot register core driver\n");
-		goto exit_bus;
+		goto err_unregister_bus;
 	}
 	mc.dev.init_name = "most_bus";
 	mc.dev.release = release_most_sub;
 	if (device_register(&mc.dev)) {
 		err = -ENOMEM;
-		goto exit_driver;
+		goto err_unregister_driver;
 	}
 	configfs_init();
 	return 0;
 
-exit_driver:
+err_unregister_driver:
 	driver_unregister(&mc.drv);
-exit_bus:
+err_unregister_bus:
 	bus_unregister(&mc.bus);
 	return err;
 }
