--- conflicted
+++ resolved
@@ -4,11 +4,7 @@
 #
 config XIL_AXIS_FIFO
 	tristate "Xilinx AXI-Stream FIFO IP core driver"
-<<<<<<< HEAD
-	default n
-=======
 	depends on OF
->>>>>>> 407d19ab
 	help
 	  This adds support for the Xilinx AXI-Stream FIFO IP core driver.
 	  The AXI Streaming FIFO allows memory mapped access to a AXI Streaming
