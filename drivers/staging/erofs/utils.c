// SPDX-License-Identifier: GPL-2.0
/*
 * linux/drivers/staging/erofs/utils.c
 *
 * Copyright (C) 2018 HUAWEI, Inc.
 *             http://www.huawei.com/
 * Created by Gao Xiang <gaoxiang25@huawei.com>
 *
 * This file is subject to the terms and conditions of the GNU General Public
 * License.  See the file COPYING in the main directory of the Linux
 * distribution for more details.
 */

#include "internal.h"
#include <linux/pagevec.h>

struct page *erofs_allocpage(struct list_head *pool, gfp_t gfp)
{
	struct page *page;

	if (!list_empty(pool)) {
		page = lru_to_page(pool);
		list_del(&page->lru);
	} else {
		page = alloc_pages(gfp | __GFP_NOFAIL, 0);
	}
	return page;
}

/* global shrink count (for all mounted EROFS instances) */
static atomic_long_t erofs_global_shrink_cnt;

#ifdef CONFIG_EROFS_FS_ZIP

/* radix_tree and the future XArray both don't use tagptr_t yet */
struct erofs_workgroup *erofs_find_workgroup(
	struct super_block *sb, pgoff_t index, bool *tag)
{
	struct erofs_sb_info *sbi = EROFS_SB(sb);
	struct erofs_workgroup *grp;
	int oldcount;

repeat:
	rcu_read_lock();
	grp = radix_tree_lookup(&sbi->workstn_tree, index);
<<<<<<< HEAD
	if (grp != NULL) {
		*tag = radix_tree_exceptional_entry(grp);
		grp = (void *)((unsigned long)grp &
			~RADIX_TREE_EXCEPTIONAL_ENTRY);
=======
	if (grp) {
		*tag = xa_pointer_tag(grp);
		grp = xa_untag_pointer(grp);
>>>>>>> 407d19ab

		if (erofs_workgroup_get(grp, &oldcount)) {
			/* prefer to relax rcu read side */
			rcu_read_unlock();
			goto repeat;
		}

		/* decrease refcount added by erofs_workgroup_put */
		if (unlikely(oldcount == 1))
			atomic_long_dec(&erofs_global_shrink_cnt);
		DBG_BUGON(index != grp->index);
	}
	rcu_read_unlock();
	return grp;
}

int erofs_register_workgroup(struct super_block *sb,
			     struct erofs_workgroup *grp,
			     bool tag)
{
	struct erofs_sb_info *sbi;
	int err;

	/* grp shouldn't be broken or used before */
	if (unlikely(atomic_read(&grp->refcount) != 1)) {
		DBG_BUGON(1);
		return -EINVAL;
	}

	err = radix_tree_preload(GFP_NOFS);
	if (err)
		return err;

	sbi = EROFS_SB(sb);
	erofs_workstn_lock(sbi);

	if (tag)
		grp = (void *)((unsigned long)grp |
			1UL << RADIX_TREE_EXCEPTIONAL_SHIFT);

	/*
	 * Bump up reference count before making this workgroup
	 * visible to other users in order to avoid potential UAF
	 * without serialized by erofs_workstn_lock.
	 */
	__erofs_workgroup_get(grp);

	err = radix_tree_insert(&sbi->workstn_tree,
				grp->index, grp);
	if (unlikely(err))
		/*
		 * it's safe to decrease since the workgroup isn't visible
		 * and refcount >= 2 (cannot be freezed).
		 */
		__erofs_workgroup_put(grp);

	erofs_workstn_unlock(sbi);
	radix_tree_preload_end();
	return err;
}

extern void erofs_workgroup_free_rcu(struct erofs_workgroup *grp);

static void  __erofs_workgroup_free(struct erofs_workgroup *grp)
{
	atomic_long_dec(&erofs_global_shrink_cnt);
	erofs_workgroup_free_rcu(grp);
}

int erofs_workgroup_put(struct erofs_workgroup *grp)
{
	int count = atomic_dec_return(&grp->refcount);

	if (count == 1)
		atomic_long_inc(&erofs_global_shrink_cnt);
	else if (!count)
		__erofs_workgroup_free(grp);
	return count;
}

#ifdef EROFS_FS_HAS_MANAGED_CACHE
/* for cache-managed case, customized reclaim paths exist */
static void erofs_workgroup_unfreeze_final(struct erofs_workgroup *grp)
{
	erofs_workgroup_unfreeze(grp, 0);
	__erofs_workgroup_free(grp);
}

bool erofs_try_to_release_workgroup(struct erofs_sb_info *sbi,
				    struct erofs_workgroup *grp,
				    bool cleanup)
{
	void *entry;

	/*
	 * for managed cache enabled, the refcount of workgroups
	 * themselves could be < 0 (freezed). So there is no guarantee
	 * that all refcount > 0 if managed cache is enabled.
	 */
	if (!erofs_workgroup_try_to_freeze(grp, 1))
		return false;

	/*
	 * note that all cached pages should be unlinked
	 * before delete it from the radix tree.
	 * Otherwise some cached pages of an orphan old workgroup
	 * could be still linked after the new one is available.
	 */
	if (erofs_try_to_free_all_cached_pages(sbi, grp)) {
		erofs_workgroup_unfreeze(grp, 1);
		return false;
	}

	/*
	 * it is impossible to fail after the workgroup is freezed,
	 * however in order to avoid some race conditions, add a
	 * DBG_BUGON to observe this in advance.
	 */
	entry = radix_tree_delete(&sbi->workstn_tree, grp->index);
	DBG_BUGON((void *)((unsigned long)entry &
			   ~RADIX_TREE_EXCEPTIONAL_ENTRY) != grp);

	/*
	 * if managed cache is enable, the last refcount
	 * should indicate the related workstation.
	 */
	erofs_workgroup_unfreeze_final(grp);
	return true;
}

#else
/* for nocache case, no customized reclaim path at all */
bool erofs_try_to_release_workgroup(struct erofs_sb_info *sbi,
				    struct erofs_workgroup *grp,
				    bool cleanup)
{
	int cnt = atomic_read(&grp->refcount);
	void *entry;

	DBG_BUGON(cnt <= 0);
	DBG_BUGON(cleanup && cnt != 1);

	if (cnt > 1)
		return false;

	entry = radix_tree_delete(&sbi->workstn_tree, grp->index);
	DBG_BUGON((void *)((unsigned long)entry &
			   ~RADIX_TREE_EXCEPTIONAL_ENTRY) != grp);

	/* (rarely) could be grabbed again when freeing */
	erofs_workgroup_put(grp);
	return true;
}

#endif

unsigned long erofs_shrink_workstation(struct erofs_sb_info *sbi,
				       unsigned long nr_shrink,
				       bool cleanup)
{
	pgoff_t first_index = 0;
	void *batch[PAGEVEC_SIZE];
	unsigned freed = 0;

	int i, found;
repeat:
	erofs_workstn_lock(sbi);

	found = radix_tree_gang_lookup(&sbi->workstn_tree,
				       batch, first_index, PAGEVEC_SIZE);

	for (i = 0; i < found; ++i) {
		struct erofs_workgroup *grp = (void *)
			((unsigned long)batch[i] &
				~RADIX_TREE_EXCEPTIONAL_ENTRY);

		first_index = grp->index + 1;

		/* try to shrink each valid workgroup */
		if (!erofs_try_to_release_workgroup(sbi, grp, cleanup))
			continue;

		++freed;
		if (unlikely(!--nr_shrink))
			break;
	}
	erofs_workstn_unlock(sbi);

	if (i && nr_shrink)
		goto repeat;
	return freed;
}

#endif

/* protected by 'erofs_sb_list_lock' */
static unsigned int shrinker_run_no;

/* protects the mounted 'erofs_sb_list' */
static DEFINE_SPINLOCK(erofs_sb_list_lock);
static LIST_HEAD(erofs_sb_list);

void erofs_register_super(struct super_block *sb)
{
	struct erofs_sb_info *sbi = EROFS_SB(sb);

	mutex_init(&sbi->umount_mutex);

	spin_lock(&erofs_sb_list_lock);
	list_add(&sbi->list, &erofs_sb_list);
	spin_unlock(&erofs_sb_list_lock);
}

void erofs_unregister_super(struct super_block *sb)
{
	spin_lock(&erofs_sb_list_lock);
	list_del(&EROFS_SB(sb)->list);
	spin_unlock(&erofs_sb_list_lock);
}

unsigned long erofs_shrink_count(struct shrinker *shrink,
				 struct shrink_control *sc)
{
	return atomic_long_read(&erofs_global_shrink_cnt);
}

unsigned long erofs_shrink_scan(struct shrinker *shrink,
				struct shrink_control *sc)
{
	struct erofs_sb_info *sbi;
	struct list_head *p;

	unsigned long nr = sc->nr_to_scan;
	unsigned int run_no;
	unsigned long freed = 0;

	spin_lock(&erofs_sb_list_lock);
	do
		run_no = ++shrinker_run_no;
	while (run_no == 0);

	/* Iterate over all mounted superblocks and try to shrink them */
	p = erofs_sb_list.next;
	while (p != &erofs_sb_list) {
		sbi = list_entry(p, struct erofs_sb_info, list);

		/*
		 * We move the ones we do to the end of the list, so we stop
		 * when we see one we have already done.
		 */
		if (sbi->shrinker_run_no == run_no)
			break;

		if (!mutex_trylock(&sbi->umount_mutex)) {
			p = p->next;
			continue;
		}

		spin_unlock(&erofs_sb_list_lock);
		sbi->shrinker_run_no = run_no;

#ifdef CONFIG_EROFS_FS_ZIP
		freed += erofs_shrink_workstation(sbi, nr, false);
#endif

		spin_lock(&erofs_sb_list_lock);
		/* Get the next list element before we move this one */
		p = p->next;

		/*
		 * Move this one to the end of the list to provide some
		 * fairness.
		 */
		list_move_tail(&sbi->list, &erofs_sb_list);
		mutex_unlock(&sbi->umount_mutex);

		if (freed >= nr)
			break;
	}
	spin_unlock(&erofs_sb_list_lock);
	return freed;
}
<|MERGE_RESOLUTION|>--- conflicted
+++ resolved
@@ -31,38 +31,46 @@
 static atomic_long_t erofs_global_shrink_cnt;
 
 #ifdef CONFIG_EROFS_FS_ZIP
-
-/* radix_tree and the future XArray both don't use tagptr_t yet */
-struct erofs_workgroup *erofs_find_workgroup(
-	struct super_block *sb, pgoff_t index, bool *tag)
+#define __erofs_workgroup_get(grp)	atomic_inc(&(grp)->refcount)
+#define __erofs_workgroup_put(grp)	atomic_dec(&(grp)->refcount)
+
+static int erofs_workgroup_get(struct erofs_workgroup *grp)
+{
+	int o;
+
+repeat:
+	o = erofs_wait_on_workgroup_freezed(grp);
+	if (unlikely(o <= 0))
+		return -1;
+
+	if (unlikely(atomic_cmpxchg(&grp->refcount, o, o + 1) != o))
+		goto repeat;
+
+	/* decrease refcount paired by erofs_workgroup_put */
+	if (unlikely(o == 1))
+		atomic_long_dec(&erofs_global_shrink_cnt);
+	return 0;
+}
+
+struct erofs_workgroup *erofs_find_workgroup(struct super_block *sb,
+					     pgoff_t index, bool *tag)
 {
 	struct erofs_sb_info *sbi = EROFS_SB(sb);
 	struct erofs_workgroup *grp;
-	int oldcount;
 
 repeat:
 	rcu_read_lock();
 	grp = radix_tree_lookup(&sbi->workstn_tree, index);
-<<<<<<< HEAD
-	if (grp != NULL) {
-		*tag = radix_tree_exceptional_entry(grp);
-		grp = (void *)((unsigned long)grp &
-			~RADIX_TREE_EXCEPTIONAL_ENTRY);
-=======
 	if (grp) {
 		*tag = xa_pointer_tag(grp);
 		grp = xa_untag_pointer(grp);
->>>>>>> 407d19ab
-
-		if (erofs_workgroup_get(grp, &oldcount)) {
+
+		if (erofs_workgroup_get(grp)) {
 			/* prefer to relax rcu read side */
 			rcu_read_unlock();
 			goto repeat;
 		}
 
-		/* decrease refcount added by erofs_workgroup_put */
-		if (unlikely(oldcount == 1))
-			atomic_long_dec(&erofs_global_shrink_cnt);
 		DBG_BUGON(index != grp->index);
 	}
 	rcu_read_unlock();
@@ -89,9 +97,7 @@
 	sbi = EROFS_SB(sb);
 	erofs_workstn_lock(sbi);
 
-	if (tag)
-		grp = (void *)((unsigned long)grp |
-			1UL << RADIX_TREE_EXCEPTIONAL_SHIFT);
+	grp = xa_tag_pointer(grp, tag);
 
 	/*
 	 * Bump up reference count before making this workgroup
@@ -114,8 +120,6 @@
 	return err;
 }
 
-extern void erofs_workgroup_free_rcu(struct erofs_workgroup *grp);
-
 static void  __erofs_workgroup_free(struct erofs_workgroup *grp)
 {
 	atomic_long_dec(&erofs_global_shrink_cnt);
@@ -141,12 +145,10 @@
 	__erofs_workgroup_free(grp);
 }
 
-bool erofs_try_to_release_workgroup(struct erofs_sb_info *sbi,
-				    struct erofs_workgroup *grp,
-				    bool cleanup)
-{
-	void *entry;
-
+static bool erofs_try_to_release_workgroup(struct erofs_sb_info *sbi,
+					   struct erofs_workgroup *grp,
+					   bool cleanup)
+{
 	/*
 	 * for managed cache enabled, the refcount of workgroups
 	 * themselves could be < 0 (freezed). So there is no guarantee
@@ -171,9 +173,8 @@
 	 * however in order to avoid some race conditions, add a
 	 * DBG_BUGON to observe this in advance.
 	 */
-	entry = radix_tree_delete(&sbi->workstn_tree, grp->index);
-	DBG_BUGON((void *)((unsigned long)entry &
-			   ~RADIX_TREE_EXCEPTIONAL_ENTRY) != grp);
+	DBG_BUGON(xa_untag_pointer(radix_tree_delete(&sbi->workstn_tree,
+						     grp->index)) != grp);
 
 	/*
 	 * if managed cache is enable, the last refcount
@@ -185,12 +186,11 @@
 
 #else
 /* for nocache case, no customized reclaim path at all */
-bool erofs_try_to_release_workgroup(struct erofs_sb_info *sbi,
-				    struct erofs_workgroup *grp,
-				    bool cleanup)
+static bool erofs_try_to_release_workgroup(struct erofs_sb_info *sbi,
+					   struct erofs_workgroup *grp,
+					   bool cleanup)
 {
 	int cnt = atomic_read(&grp->refcount);
-	void *entry;
 
 	DBG_BUGON(cnt <= 0);
 	DBG_BUGON(cleanup && cnt != 1);
@@ -198,9 +198,8 @@
 	if (cnt > 1)
 		return false;
 
-	entry = radix_tree_delete(&sbi->workstn_tree, grp->index);
-	DBG_BUGON((void *)((unsigned long)entry &
-			   ~RADIX_TREE_EXCEPTIONAL_ENTRY) != grp);
+	DBG_BUGON(xa_untag_pointer(radix_tree_delete(&sbi->workstn_tree,
+						     grp->index)) != grp);
 
 	/* (rarely) could be grabbed again when freeing */
 	erofs_workgroup_put(grp);
@@ -215,7 +214,7 @@
 {
 	pgoff_t first_index = 0;
 	void *batch[PAGEVEC_SIZE];
-	unsigned freed = 0;
+	unsigned int freed = 0;
 
 	int i, found;
 repeat:
@@ -225,9 +224,7 @@
 				       batch, first_index, PAGEVEC_SIZE);
 
 	for (i = 0; i < found; ++i) {
-		struct erofs_workgroup *grp = (void *)
-			((unsigned long)batch[i] &
-				~RADIX_TREE_EXCEPTIONAL_ENTRY);
+		struct erofs_workgroup *grp = xa_untag_pointer(batch[i]);
 
 		first_index = grp->index + 1;
 
@@ -273,14 +270,14 @@
 	spin_unlock(&erofs_sb_list_lock);
 }
 
-unsigned long erofs_shrink_count(struct shrinker *shrink,
-				 struct shrink_control *sc)
+static unsigned long erofs_shrink_count(struct shrinker *shrink,
+					struct shrink_control *sc)
 {
 	return atomic_long_read(&erofs_global_shrink_cnt);
 }
 
-unsigned long erofs_shrink_scan(struct shrinker *shrink,
-				struct shrink_control *sc)
+static unsigned long erofs_shrink_scan(struct shrinker *shrink,
+				       struct shrink_control *sc)
 {
 	struct erofs_sb_info *sbi;
 	struct list_head *p;
@@ -335,3 +332,9 @@
 	spin_unlock(&erofs_sb_list_lock);
 	return freed;
 }
+
+struct shrinker erofs_shrinker_info = {
+	.scan_objects = erofs_shrink_scan,
+	.count_objects = erofs_shrink_count,
+	.seeks = DEFAULT_SEEKS,
+};
