--- conflicted
+++ resolved
@@ -224,20 +224,16 @@
 				      unsigned int transient)
 {
 	struct ni_gpct_device *counter_dev = counter->counter_dev;
+	unsigned int chip = counter->chip_index;
 	unsigned long flags;
 
-	if (reg < NITIO_NUM_REGS) {
+	if (reg < NITIO_NUM_REGS && chip < counter_dev->num_chips) {
+		unsigned int *regs = counter_dev->regs[chip];
+
 		spin_lock_irqsave(&counter_dev->regs_lock, flags);
-<<<<<<< HEAD
-		counter_dev->regs[reg] &= ~mask;
-		counter_dev->regs[reg] |= (value & mask);
-		ni_tio_write(counter, counter_dev->regs[reg] | transient, reg);
-		mmiowb();
-=======
 		regs[reg] &= ~mask;
 		regs[reg] |= (value & mask);
 		ni_tio_write(counter, regs[reg] | transient, reg);
->>>>>>> 407d19ab
 		spin_unlock_irqrestore(&counter_dev->regs_lock, flags);
 	}
 }
@@ -273,12 +269,13 @@
 				  enum ni_gpct_register reg)
 {
 	struct ni_gpct_device *counter_dev = counter->counter_dev;
+	unsigned int chip = counter->chip_index;
 	unsigned int value = 0;
 	unsigned long flags;
 
-	if (reg < NITIO_NUM_REGS) {
+	if (reg < NITIO_NUM_REGS && chip < counter_dev->num_chips) {
 		spin_lock_irqsave(&counter_dev->regs_lock, flags);
-		value = counter_dev->regs[reg];
+		value = counter_dev->regs[chip][reg];
 		spin_unlock_irqrestore(&counter_dev->regs_lock, flags);
 	}
 	return value;
@@ -308,6 +305,7 @@
 {
 	struct ni_gpct_device *counter_dev = counter->counter_dev;
 	unsigned int cidx = counter->counter_index;
+	unsigned int chip = counter->chip_index;
 	unsigned int second_gate_reg = NITIO_GATE2_REG(cidx);
 	unsigned int clock_source = 0;
 	unsigned int src;
@@ -324,7 +322,7 @@
 		clock_source = NI_GPCT_TIMEBASE_2_CLOCK_SRC_BITS;
 		break;
 	case NI_M_TIMEBASE_3_CLK:
-		if (counter_dev->regs[second_gate_reg] & GI_SRC_SUBSEL)
+		if (counter_dev->regs[chip][second_gate_reg] & GI_SRC_SUBSEL)
 			clock_source =
 			    NI_GPCT_ANALOG_TRIGGER_OUT_CLOCK_SRC_BITS;
 		else
@@ -334,7 +332,7 @@
 		clock_source = NI_GPCT_LOGIC_LOW_CLOCK_SRC_BITS;
 		break;
 	case NI_M_NEXT_GATE_CLK:
-		if (counter_dev->regs[second_gate_reg] & GI_SRC_SUBSEL)
+		if (counter_dev->regs[chip][second_gate_reg] & GI_SRC_SUBSEL)
 			clock_source = NI_GPCT_PXI_STAR_TRIGGER_CLOCK_SRC_BITS;
 		else
 			clock_source = NI_GPCT_NEXT_GATE_CLOCK_SRC_BITS;
@@ -727,6 +725,7 @@
 {
 	struct ni_gpct_device *counter_dev = counter->counter_dev;
 	unsigned int cidx = counter->counter_index;
+	unsigned int chip = counter->chip_index;
 	unsigned int second_gate_reg = NITIO_GATE2_REG(cidx);
 
 	if (counter_dev->variant != ni_gpct_variant_m_series)
@@ -735,18 +734,18 @@
 		/* Gi_Source_Subselect is zero */
 	case NI_GPCT_NEXT_GATE_CLOCK_SRC_BITS:
 	case NI_GPCT_TIMEBASE_3_CLOCK_SRC_BITS:
-		counter_dev->regs[second_gate_reg] &= ~GI_SRC_SUBSEL;
+		counter_dev->regs[chip][second_gate_reg] &= ~GI_SRC_SUBSEL;
 		break;
 		/* Gi_Source_Subselect is one */
 	case NI_GPCT_ANALOG_TRIGGER_OUT_CLOCK_SRC_BITS:
 	case NI_GPCT_PXI_STAR_TRIGGER_CLOCK_SRC_BITS:
-		counter_dev->regs[second_gate_reg] |= GI_SRC_SUBSEL;
+		counter_dev->regs[chip][second_gate_reg] |= GI_SRC_SUBSEL;
 		break;
 		/* Gi_Source_Subselect doesn't matter */
 	default:
 		return;
 	}
-	ni_tio_write(counter, counter_dev->regs[second_gate_reg],
+	ni_tio_write(counter, counter_dev->regs[chip][second_gate_reg],
 		     second_gate_reg);
 }
 
@@ -824,10 +823,79 @@
 	return 0;
 }
 
+static inline void ni_tio_set_gate_raw(struct ni_gpct *counter,
+				       unsigned int gate_source)
+{
+	ni_tio_set_bits(counter, NITIO_INPUT_SEL_REG(counter->counter_index),
+			GI_GATE_SEL_MASK, GI_GATE_SEL(gate_source));
+}
+
+static inline void ni_tio_set_gate2_raw(struct ni_gpct *counter,
+					unsigned int gate_source)
+{
+	ni_tio_set_bits(counter, NITIO_GATE2_REG(counter->counter_index),
+			GI_GATE2_SEL_MASK, GI_GATE2_SEL(gate_source));
+}
+
+/* Set the mode bits for gate. */
+static inline void ni_tio_set_gate_mode(struct ni_gpct *counter,
+					unsigned int src)
+{
+	unsigned int mode_bits = 0;
+
+	if (CR_CHAN(src) & NI_GPCT_DISABLED_GATE_SELECT) {
+		/*
+		 * Allowing bitwise comparison here to allow non-zero raw
+		 * register value to be used for channel when disabling.
+		 */
+		mode_bits = GI_GATING_DISABLED;
+	} else {
+		if (src & CR_INVERT)
+			mode_bits |= GI_GATE_POL_INVERT;
+		if (src & CR_EDGE)
+			mode_bits |= GI_RISING_EDGE_GATING;
+		else
+			mode_bits |= GI_LEVEL_GATING;
+	}
+	ni_tio_set_bits(counter, NITIO_MODE_REG(counter->counter_index),
+			GI_GATE_POL_INVERT | GI_GATING_MODE_MASK,
+			mode_bits);
+}
+
+/*
+ * Set the mode bits for gate2.
+ *
+ * Previously, the code this function represents did not actually write anything
+ * to the register.  Rather, writing to this register was reserved for the code
+ * ni ni_tio_set_gate2_raw.
+ */
+static inline void ni_tio_set_gate2_mode(struct ni_gpct *counter,
+					 unsigned int src)
+{
+	/*
+	 * The GI_GATE2_MODE bit was previously set in the code that also sets
+	 * the gate2 source.
+	 * We'll set mode bits _after_ source bits now, and thus, this function
+	 * will effectively enable the second gate after all bits are set.
+	 */
+	unsigned int mode_bits = GI_GATE2_MODE;
+
+	if (CR_CHAN(src) & NI_GPCT_DISABLED_GATE_SELECT)
+		/*
+		 * Allowing bitwise comparison here to allow non-zero raw
+		 * register value to be used for channel when disabling.
+		 */
+		mode_bits = GI_GATING_DISABLED;
+	if (src & CR_INVERT)
+		mode_bits |= GI_GATE2_POL_INVERT;
+
+	ni_tio_set_bits(counter, NITIO_GATE2_REG(counter->counter_index),
+			GI_GATE2_POL_INVERT | GI_GATE2_MODE, mode_bits);
+}
+
 static int ni_660x_set_gate(struct ni_gpct *counter, unsigned int gate_source)
 {
 	unsigned int chan = CR_CHAN(gate_source);
-	unsigned int cidx = counter->counter_index;
 	unsigned int gate_sel;
 	unsigned int i;
 
@@ -860,15 +928,13 @@
 			break;
 		return -EINVAL;
 	}
-	ni_tio_set_bits(counter, NITIO_INPUT_SEL_REG(cidx),
-			GI_GATE_SEL_MASK, GI_GATE_SEL(gate_sel));
+	ni_tio_set_gate_raw(counter, gate_sel);
 	return 0;
 }
 
 static int ni_m_set_gate(struct ni_gpct *counter, unsigned int gate_source)
 {
 	unsigned int chan = CR_CHAN(gate_source);
-	unsigned int cidx = counter->counter_index;
 	unsigned int gate_sel;
 	unsigned int i;
 
@@ -902,17 +968,13 @@
 			break;
 		return -EINVAL;
 	}
-	ni_tio_set_bits(counter, NITIO_INPUT_SEL_REG(cidx),
-			GI_GATE_SEL_MASK, GI_GATE_SEL(gate_sel));
+	ni_tio_set_gate_raw(counter, gate_sel);
 	return 0;
 }
 
 static int ni_660x_set_gate2(struct ni_gpct *counter, unsigned int gate_source)
 {
-	struct ni_gpct_device *counter_dev = counter->counter_dev;
-	unsigned int cidx = counter->counter_index;
 	unsigned int chan = CR_CHAN(gate_source);
-	unsigned int gate2_reg = NITIO_GATE2_REG(cidx);
 	unsigned int gate2_sel;
 	unsigned int i;
 
@@ -946,94 +1008,106 @@
 			break;
 		return -EINVAL;
 	}
-	counter_dev->regs[gate2_reg] |= GI_GATE2_MODE;
-	counter_dev->regs[gate2_reg] &= ~GI_GATE2_SEL_MASK;
-	counter_dev->regs[gate2_reg] |= GI_GATE2_SEL(gate2_sel);
-	ni_tio_write(counter, counter_dev->regs[gate2_reg], gate2_reg);
+	ni_tio_set_gate2_raw(counter, gate2_sel);
 	return 0;
 }
 
 static int ni_m_set_gate2(struct ni_gpct *counter, unsigned int gate_source)
 {
-	struct ni_gpct_device *counter_dev = counter->counter_dev;
-	unsigned int cidx = counter->counter_index;
-	unsigned int chan = CR_CHAN(gate_source);
-	unsigned int gate2_reg = NITIO_GATE2_REG(cidx);
-	unsigned int gate2_sel;
-
 	/*
 	 * FIXME: We don't know what the m-series second gate codes are,
 	 * so we'll just pass the bits through for now.
 	 */
-	switch (chan) {
-	default:
-		gate2_sel = chan & 0x1f;
-		break;
-	}
-	counter_dev->regs[gate2_reg] |= GI_GATE2_MODE;
-	counter_dev->regs[gate2_reg] &= ~GI_GATE2_SEL_MASK;
-	counter_dev->regs[gate2_reg] |= GI_GATE2_SEL(gate2_sel);
-	ni_tio_write(counter, counter_dev->regs[gate2_reg], gate2_reg);
-	return 0;
-}
+	ni_tio_set_gate2_raw(counter, gate_source);
+	return 0;
+}
+
+int ni_tio_set_gate_src_raw(struct ni_gpct *counter,
+			    unsigned int gate, unsigned int src)
+{
+	struct ni_gpct_device *counter_dev = counter->counter_dev;
+
+	switch (gate) {
+	case 0:
+		/* 1.  start by disabling gate */
+		ni_tio_set_gate_mode(counter, NI_GPCT_DISABLED_GATE_SELECT);
+		/* 2.  set the requested gate source */
+		ni_tio_set_gate_raw(counter, src);
+		/* 3.  reenable & set mode to starts things back up */
+		ni_tio_set_gate_mode(counter, src);
+		break;
+	case 1:
+		if (!ni_tio_has_gate2_registers(counter_dev))
+			return -EINVAL;
+
+		/* 1.  start by disabling gate */
+		ni_tio_set_gate2_mode(counter, NI_GPCT_DISABLED_GATE_SELECT);
+		/* 2.  set the requested gate source */
+		ni_tio_set_gate2_raw(counter, src);
+		/* 3.  reenable & set mode to starts things back up */
+		ni_tio_set_gate2_mode(counter, src);
+		break;
+	default:
+		return -EINVAL;
+	}
+	return 0;
+}
+EXPORT_SYMBOL_GPL(ni_tio_set_gate_src_raw);
 
 int ni_tio_set_gate_src(struct ni_gpct *counter,
 			unsigned int gate, unsigned int src)
 {
 	struct ni_gpct_device *counter_dev = counter->counter_dev;
-	unsigned int cidx = counter->counter_index;
-	unsigned int chan = CR_CHAN(src);
-	unsigned int gate2_reg = NITIO_GATE2_REG(cidx);
-	unsigned int mode = 0;
+	/*
+	 * mask off disable flag.  This high bit still passes CR_CHAN.
+	 * Doing this allows one to both set the gate as disabled, but also
+	 * change the route value of the gate.
+	 */
+	int chan = CR_CHAN(src) & (~NI_GPCT_DISABLED_GATE_SELECT);
+	int ret;
 
 	switch (gate) {
 	case 0:
-		if (chan == NI_GPCT_DISABLED_GATE_SELECT) {
-			ni_tio_set_bits(counter, NITIO_MODE_REG(cidx),
-					GI_GATING_MODE_MASK,
-					GI_GATING_DISABLED);
-			return 0;
-		}
-		if (src & CR_INVERT)
-			mode |= GI_GATE_POL_INVERT;
-		if (src & CR_EDGE)
-			mode |= GI_RISING_EDGE_GATING;
-		else
-			mode |= GI_LEVEL_GATING;
-		ni_tio_set_bits(counter, NITIO_MODE_REG(cidx),
-				GI_GATE_POL_INVERT | GI_GATING_MODE_MASK,
-				mode);
+		/* 1.  start by disabling gate */
+		ni_tio_set_gate_mode(counter, NI_GPCT_DISABLED_GATE_SELECT);
+		/* 2.  set the requested gate source */
 		switch (counter_dev->variant) {
 		case ni_gpct_variant_e_series:
 		case ni_gpct_variant_m_series:
+			ret = ni_m_set_gate(counter, chan);
+			break;
+		case ni_gpct_variant_660x:
+			ret = ni_660x_set_gate(counter, chan);
+			break;
 		default:
-			return ni_m_set_gate(counter, src);
-		case ni_gpct_variant_660x:
-			return ni_660x_set_gate(counter, src);
-		}
+			return -EINVAL;
+		}
+		if (ret)
+			return ret;
+		/* 3.  reenable & set mode to starts things back up */
+		ni_tio_set_gate_mode(counter, src);
 		break;
 	case 1:
 		if (!ni_tio_has_gate2_registers(counter_dev))
 			return -EINVAL;
 
-		if (chan == NI_GPCT_DISABLED_GATE_SELECT) {
-			counter_dev->regs[gate2_reg] &= ~GI_GATE2_MODE;
-			ni_tio_write(counter, counter_dev->regs[gate2_reg],
-				     gate2_reg);
-			return 0;
-		}
-		if (src & CR_INVERT)
-			counter_dev->regs[gate2_reg] |= GI_GATE2_POL_INVERT;
-		else
-			counter_dev->regs[gate2_reg] &= ~GI_GATE2_POL_INVERT;
+		/* 1.  start by disabling gate */
+		ni_tio_set_gate2_mode(counter, NI_GPCT_DISABLED_GATE_SELECT);
+		/* 2.  set the requested gate source */
 		switch (counter_dev->variant) {
 		case ni_gpct_variant_m_series:
-			return ni_m_set_gate2(counter, src);
+			ret = ni_m_set_gate2(counter, chan);
+			break;
 		case ni_gpct_variant_660x:
-			return ni_660x_set_gate2(counter, src);
+			ret = ni_660x_set_gate2(counter, chan);
+			break;
 		default:
 			return -EINVAL;
 		}
+		if (ret)
+			return ret;
+		/* 3.  reenable & set mode to starts things back up */
+		ni_tio_set_gate2_mode(counter, src);
 		break;
 	default:
 		return -EINVAL;
@@ -1044,35 +1118,71 @@
 
 static int ni_tio_set_other_src(struct ni_gpct *counter, unsigned int index,
 				unsigned int source)
+{
+	struct ni_gpct_device *counter_dev = counter->counter_dev;
+	unsigned int cidx = counter->counter_index;
+	unsigned int chip = counter->chip_index;
+	unsigned int abz_reg, shift, mask;
+
+	if (counter_dev->variant != ni_gpct_variant_m_series)
+		return -EINVAL;
+
+	abz_reg = NITIO_ABZ_REG(cidx);
+
+	/* allow for new device-global names */
+	if (index == NI_GPCT_SOURCE_ENCODER_A ||
+	    (index >= NI_CtrA(0) && index <= NI_CtrA(-1))) {
+		shift = 10;
+	} else if (index == NI_GPCT_SOURCE_ENCODER_B ||
+	    (index >= NI_CtrB(0) && index <= NI_CtrB(-1))) {
+		shift = 5;
+	} else if (index == NI_GPCT_SOURCE_ENCODER_Z ||
+	    (index >= NI_CtrZ(0) && index <= NI_CtrZ(-1))) {
+		shift = 0;
+	} else {
+		return -EINVAL;
+	}
+
+	mask = 0x1f << shift;
+	if (source > 0x1f)
+		source = 0x1f;	/* Disable gate */
+
+	counter_dev->regs[chip][abz_reg] &= ~mask;
+	counter_dev->regs[chip][abz_reg] |= (source << shift) & mask;
+	ni_tio_write(counter, counter_dev->regs[chip][abz_reg], abz_reg);
+	return 0;
+}
+
+static int ni_tio_get_other_src(struct ni_gpct *counter, unsigned int index,
+				unsigned int *source)
 {
 	struct ni_gpct_device *counter_dev = counter->counter_dev;
 	unsigned int cidx = counter->counter_index;
 	unsigned int abz_reg, shift, mask;
 
 	if (counter_dev->variant != ni_gpct_variant_m_series)
+		/* A,B,Z only valid for m-series */
 		return -EINVAL;
 
 	abz_reg = NITIO_ABZ_REG(cidx);
-	switch (index) {
-	case NI_GPCT_SOURCE_ENCODER_A:
+
+	/* allow for new device-global names */
+	if (index == NI_GPCT_SOURCE_ENCODER_A ||
+	    (index >= NI_CtrA(0) && index <= NI_CtrA(-1))) {
 		shift = 10;
-		break;
-	case NI_GPCT_SOURCE_ENCODER_B:
+	} else if (index == NI_GPCT_SOURCE_ENCODER_B ||
+	    (index >= NI_CtrB(0) && index <= NI_CtrB(-1))) {
 		shift = 5;
-		break;
-	case NI_GPCT_SOURCE_ENCODER_Z:
+	} else if (index == NI_GPCT_SOURCE_ENCODER_Z ||
+	    (index >= NI_CtrZ(0) && index <= NI_CtrZ(-1))) {
 		shift = 0;
-		break;
-	default:
-		return -EINVAL;
-	}
-	mask = 0x1f << shift;
-	if (source > 0x1f)
-		source = 0x1f;	/* Disable gate */
-
-	counter_dev->regs[abz_reg] &= ~mask;
-	counter_dev->regs[abz_reg] |= (source << shift) & mask;
-	ni_tio_write(counter, counter_dev->regs[abz_reg], abz_reg);
+	} else {
+		return -EINVAL;
+	}
+
+	mask = 0x1f;
+
+	*source = (ni_tio_get_soft_copy(counter, abz_reg) >> shift) & mask;
 	return 0;
 }
 
@@ -1118,7 +1228,7 @@
 	}
 	*src = source;
 	return 0;
-};
+}
 
 static int ni_m_gate_to_generic_gate(unsigned int gate, unsigned int *src)
 {
@@ -1171,7 +1281,7 @@
 	}
 	*src = source;
 	return 0;
-};
+}
 
 static int ni_660x_gate2_to_generic_gate(unsigned int gate, unsigned int *src)
 {
@@ -1218,7 +1328,7 @@
 	}
 	*src = source;
 	return 0;
-};
+}
 
 static int ni_m_gate2_to_generic_gate(unsigned int gate, unsigned int *src)
 {
@@ -1228,32 +1338,60 @@
 	 */
 	*src = gate;
 	return 0;
-};
+}
+
+static inline unsigned int ni_tio_get_gate_mode(struct ni_gpct *counter)
+{
+	unsigned int mode = ni_tio_get_soft_copy(
+		counter, NITIO_MODE_REG(counter->counter_index));
+	unsigned int ret = 0;
+
+	if ((mode & GI_GATING_MODE_MASK) == GI_GATING_DISABLED)
+		ret |= NI_GPCT_DISABLED_GATE_SELECT;
+	if (mode & GI_GATE_POL_INVERT)
+		ret |= CR_INVERT;
+	if ((mode & GI_GATING_MODE_MASK) != GI_LEVEL_GATING)
+		ret |= CR_EDGE;
+
+	return ret;
+}
+
+static inline unsigned int ni_tio_get_gate2_mode(struct ni_gpct *counter)
+{
+	unsigned int mode = ni_tio_get_soft_copy(
+		counter, NITIO_GATE2_REG(counter->counter_index));
+	unsigned int ret = 0;
+
+	if (!(mode & GI_GATE2_MODE))
+		ret |= NI_GPCT_DISABLED_GATE_SELECT;
+	if (mode & GI_GATE2_POL_INVERT)
+		ret |= CR_INVERT;
+
+	return ret;
+}
+
+static inline unsigned int ni_tio_get_gate_val(struct ni_gpct *counter)
+{
+	return GI_BITS_TO_GATE(ni_tio_get_soft_copy(counter,
+		NITIO_INPUT_SEL_REG(counter->counter_index)));
+}
+
+static inline unsigned int ni_tio_get_gate2_val(struct ni_gpct *counter)
+{
+	return GI_BITS_TO_GATE2(ni_tio_get_soft_copy(counter,
+		NITIO_GATE2_REG(counter->counter_index)));
+}
 
 static int ni_tio_get_gate_src(struct ni_gpct *counter, unsigned int gate_index,
 			       unsigned int *gate_source)
 {
-	struct ni_gpct_device *counter_dev = counter->counter_dev;
-	unsigned int cidx = counter->counter_index;
-	unsigned int mode;
-	unsigned int reg;
 	unsigned int gate;
 	int ret;
 
-	mode = ni_tio_get_soft_copy(counter, NITIO_MODE_REG(cidx));
-	if (((mode & GI_GATING_MODE_MASK) == GI_GATING_DISABLED) ||
-	    (gate_index == 1 &&
-	     !(counter_dev->regs[NITIO_GATE2_REG(cidx)] & GI_GATE2_MODE))) {
-		*gate_source = NI_GPCT_DISABLED_GATE_SELECT;
-		return 0;
-	}
-
 	switch (gate_index) {
 	case 0:
-		reg = NITIO_INPUT_SEL_REG(cidx);
-		gate = GI_BITS_TO_GATE(ni_tio_get_soft_copy(counter, reg));
-
-		switch (counter_dev->variant) {
+		gate = ni_tio_get_gate_val(counter);
+		switch (counter->counter_dev->variant) {
 		case ni_gpct_variant_e_series:
 		case ni_gpct_variant_m_series:
 		default:
@@ -1265,16 +1403,11 @@
 		}
 		if (ret)
 			return ret;
-		if (mode & GI_GATE_POL_INVERT)
-			*gate_source |= CR_INVERT;
-		if ((mode & GI_GATING_MODE_MASK) != GI_LEVEL_GATING)
-			*gate_source |= CR_EDGE;
+		*gate_source |= ni_tio_get_gate_mode(counter);
 		break;
 	case 1:
-		reg = NITIO_GATE2_REG(cidx);
-		gate = GI_BITS_TO_GATE2(counter_dev->regs[reg]);
-
-		switch (counter_dev->variant) {
+		gate = ni_tio_get_gate2_val(counter);
+		switch (counter->counter_dev->variant) {
 		case ni_gpct_variant_e_series:
 		case ni_gpct_variant_m_series:
 		default:
@@ -1286,11 +1419,26 @@
 		}
 		if (ret)
 			return ret;
-		if (counter_dev->regs[reg] & GI_GATE2_POL_INVERT)
-			*gate_source |= CR_INVERT;
-		/* second gate can't have edge/level mode set independently */
-		if ((mode & GI_GATING_MODE_MASK) != GI_LEVEL_GATING)
-			*gate_source |= CR_EDGE;
+		*gate_source |= ni_tio_get_gate2_mode(counter);
+		break;
+	default:
+		return -EINVAL;
+	}
+	return 0;
+}
+
+static int ni_tio_get_gate_src_raw(struct ni_gpct *counter,
+				   unsigned int gate_index,
+				   unsigned int *gate_source)
+{
+	switch (gate_index) {
+	case 0:
+		*gate_source = ni_tio_get_gate_mode(counter)
+			     | ni_tio_get_gate_val(counter);
+		break;
+	case 1:
+		*gate_source = ni_tio_get_gate2_mode(counter)
+			     | ni_tio_get_gate2_val(counter);
 		break;
 	default:
 		return -EINVAL;
@@ -1352,6 +1500,107 @@
 	return ret ? ret : insn->n;
 }
 EXPORT_SYMBOL_GPL(ni_tio_insn_config);
+
+/**
+ * Retrieves the register value of the current source of the output selector for
+ * the given destination.
+ *
+ * If the terminal for the destination is not already configured as an output,
+ * this function returns -EINVAL as error.
+ *
+ * Return: the register value of the destination output selector;
+ *         -EINVAL if terminal is not configured for output.
+ */
+int ni_tio_get_routing(struct ni_gpct_device *counter_dev, unsigned int dest)
+{
+	/* we need to know the actual counter below... */
+	int ctr_index = (dest - NI_COUNTER_NAMES_BASE) % NI_MAX_COUNTERS;
+	struct ni_gpct *counter = &counter_dev->counters[ctr_index];
+	int ret = 1;
+	unsigned int reg;
+
+	if (dest >= NI_CtrA(0) && dest <= NI_CtrZ(-1)) {
+		ret = ni_tio_get_other_src(counter, dest, &reg);
+	} else if (dest >= NI_CtrGate(0) && dest <= NI_CtrGate(-1)) {
+		ret = ni_tio_get_gate_src_raw(counter, 0, &reg);
+	} else if (dest >= NI_CtrAux(0) && dest <= NI_CtrAux(-1)) {
+		ret = ni_tio_get_gate_src_raw(counter, 1, &reg);
+	/*
+	 * This case is not possible through this interface.  A user must use
+	 * INSN_CONFIG_SET_CLOCK_SRC instead.
+	 * } else if (dest >= NI_CtrSource(0) && dest <= NI_CtrSource(-1)) {
+	 *	ret = ni_tio_set_clock_src(counter, &reg, &period_ns);
+	 */
+	}
+
+	if (ret)
+		return -EINVAL;
+
+	return reg;
+}
+EXPORT_SYMBOL_GPL(ni_tio_get_routing);
+
+/**
+ * Sets the register value of the selector MUX for the given destination.
+ * @counter_dev:Pointer to general counter device.
+ * @destination:Device-global identifier of route destination.
+ * @register_value:
+ *		The first several bits of this value should store the desired
+ *		value to write to the register.  All other bits are for
+ *		transmitting information that modify the mode of the particular
+ *		destination/gate.  These mode bits might include a bitwise or of
+ *		CR_INVERT and CR_EDGE.  Note that the calling function should
+ *		have already validated the correctness of this value.
+ */
+int ni_tio_set_routing(struct ni_gpct_device *counter_dev, unsigned int dest,
+		       unsigned int reg)
+{
+	/* we need to know the actual counter below... */
+	int ctr_index = (dest - NI_COUNTER_NAMES_BASE) % NI_MAX_COUNTERS;
+	struct ni_gpct *counter = &counter_dev->counters[ctr_index];
+	int ret;
+
+	if (dest >= NI_CtrA(0) && dest <= NI_CtrZ(-1)) {
+		ret = ni_tio_set_other_src(counter, dest, reg);
+	} else if (dest >= NI_CtrGate(0) && dest <= NI_CtrGate(-1)) {
+		ret = ni_tio_set_gate_src_raw(counter, 0, reg);
+	} else if (dest >= NI_CtrAux(0) && dest <= NI_CtrAux(-1)) {
+		ret = ni_tio_set_gate_src_raw(counter, 1, reg);
+	/*
+	 * This case is not possible through this interface.  A user must use
+	 * INSN_CONFIG_SET_CLOCK_SRC instead.
+	 * } else if (dest >= NI_CtrSource(0) && dest <= NI_CtrSource(-1)) {
+	 *	ret = ni_tio_set_clock_src(counter, reg, period_ns);
+	 */
+	} else {
+		return -EINVAL;
+	}
+
+	return ret;
+}
+EXPORT_SYMBOL_GPL(ni_tio_set_routing);
+
+/**
+ * Sets the given destination MUX to its default value or disable it.
+ *
+ * Return: 0 if successful; -EINVAL if terminal is unknown.
+ */
+int ni_tio_unset_routing(struct ni_gpct_device *counter_dev, unsigned int dest)
+{
+	if (dest >= NI_GATES_NAMES_BASE && dest <= NI_GATES_NAMES_MAX)
+		/* Disable gate (via mode bits) and set to default 0-value */
+		return ni_tio_set_routing(counter_dev, dest,
+					  NI_GPCT_DISABLED_GATE_SELECT);
+	/*
+	 * This case is not possible through this interface.  A user must use
+	 * INSN_CONFIG_SET_CLOCK_SRC instead.
+	 * if (dest >= NI_CtrSource(0) && dest <= NI_CtrSource(-1))
+	 *	return ni_tio_set_clock_src(counter, reg, period_ns);
+	 */
+
+	return -EINVAL;
+}
+EXPORT_SYMBOL_GPL(ni_tio_unset_routing);
 
 static unsigned int ni_tio_read_sw_save_reg(struct comedi_device *dev,
 					    struct comedi_subdevice *s)
@@ -1389,6 +1638,7 @@
 	struct ni_gpct_device *counter_dev = counter->counter_dev;
 	unsigned int channel = CR_CHAN(insn->chanspec);
 	unsigned int cidx = counter->counter_index;
+	unsigned int chip = counter->chip_index;
 	int i;
 
 	for (i = 0; i < insn->n; i++) {
@@ -1397,10 +1647,12 @@
 			data[i] = ni_tio_read_sw_save_reg(dev, s);
 			break;
 		case 1:
-			data[i] = counter_dev->regs[NITIO_LOADA_REG(cidx)];
+			data[i] =
+			    counter_dev->regs[chip][NITIO_LOADA_REG(cidx)];
 			break;
 		case 2:
-			data[i] = counter_dev->regs[NITIO_LOADB_REG(cidx)];
+			data[i] =
+			    counter_dev->regs[chip][NITIO_LOADB_REG(cidx)];
 			break;
 		}
 	}
@@ -1427,6 +1679,7 @@
 	struct ni_gpct_device *counter_dev = counter->counter_dev;
 	unsigned int channel = CR_CHAN(insn->chanspec);
 	unsigned int cidx = counter->counter_index;
+	unsigned int chip = counter->chip_index;
 	unsigned int load_reg;
 	unsigned int load_val;
 
@@ -1449,24 +1702,16 @@
 		ni_tio_set_bits_transient(counter, NITIO_CMD_REG(cidx),
 					  0, 0, GI_LOAD);
 		/* restore load reg */
-		ni_tio_write(counter, counter_dev->regs[load_reg], load_reg);
+		ni_tio_write(counter, counter_dev->regs[chip][load_reg],
+			     load_reg);
 		break;
 	case 1:
-<<<<<<< HEAD
-		counter_dev->regs[NITIO_LOADA_REG(cidx)] = data[0];
-		ni_tio_write(counter, data[0], NITIO_LOADA_REG(cidx));
-		break;
-	case 2:
-		counter_dev->regs[NITIO_LOADB_REG(cidx)] = data[0];
-		ni_tio_write(counter, data[0], NITIO_LOADB_REG(cidx));
-=======
 		counter_dev->regs[chip][NITIO_LOADA_REG(cidx)] = load_val;
 		ni_tio_write(counter, load_val, NITIO_LOADA_REG(cidx));
 		break;
 	case 2:
 		counter_dev->regs[chip][NITIO_LOADB_REG(cidx)] = load_val;
 		ni_tio_write(counter, load_val, NITIO_LOADB_REG(cidx));
->>>>>>> 407d19ab
 		break;
 	default:
 		return -EINVAL;
@@ -1479,11 +1724,12 @@
 {
 	struct ni_gpct_device *counter_dev = counter->counter_dev;
 	unsigned int cidx = counter->counter_index;
+	unsigned int chip = counter->chip_index;
 
 	ni_tio_reset_count_and_disarm(counter);
 
 	/* initialize counter registers */
-	counter_dev->regs[NITIO_AUTO_INC_REG(cidx)] = 0x0;
+	counter_dev->regs[chip][NITIO_AUTO_INC_REG(cidx)] = 0x0;
 	ni_tio_write(counter, 0x0, NITIO_AUTO_INC_REG(cidx));
 
 	ni_tio_set_bits(counter, NITIO_CMD_REG(cidx),
@@ -1491,10 +1737,10 @@
 
 	ni_tio_set_bits(counter, NITIO_MODE_REG(cidx), ~0, 0);
 
-	counter_dev->regs[NITIO_LOADA_REG(cidx)] = 0x0;
+	counter_dev->regs[chip][NITIO_LOADA_REG(cidx)] = 0x0;
 	ni_tio_write(counter, 0x0, NITIO_LOADA_REG(cidx));
 
-	counter_dev->regs[NITIO_LOADB_REG(cidx)] = 0x0;
+	counter_dev->regs[chip][NITIO_LOADB_REG(cidx)] = 0x0;
 	ni_tio_write(counter, 0x0, NITIO_LOADB_REG(cidx));
 
 	ni_tio_set_bits(counter, NITIO_INPUT_SEL_REG(cidx), ~0, 0);
@@ -1503,7 +1749,7 @@
 		ni_tio_set_bits(counter, NITIO_CNT_MODE_REG(cidx), ~0, 0);
 
 	if (ni_tio_has_gate2_registers(counter_dev)) {
-		counter_dev->regs[NITIO_GATE2_REG(cidx)] = 0x0;
+		counter_dev->regs[chip][NITIO_GATE2_REG(cidx)] = 0x0;
 		ni_tio_write(counter, 0x0, NITIO_GATE2_REG(cidx));
 	}
 
@@ -1521,13 +1767,15 @@
 			 unsigned int (*read)(struct ni_gpct *counter,
 					      enum ni_gpct_register reg),
 			 enum ni_gpct_variant variant,
-			 unsigned int num_counters)
+			 unsigned int num_counters,
+			 unsigned int counters_per_chip,
+			 const struct ni_route_tables *routing_tables)
 {
 	struct ni_gpct_device *counter_dev;
 	struct ni_gpct *counter;
 	unsigned int i;
 
-	if (num_counters == 0)
+	if (num_counters == 0 || counters_per_chip == 0)
 		return NULL;
 
 	counter_dev = kzalloc(sizeof(*counter_dev), GFP_KERNEL);
@@ -1538,12 +1786,20 @@
 	counter_dev->write = write;
 	counter_dev->read = read;
 	counter_dev->variant = variant;
+	counter_dev->routing_tables = routing_tables;
 
 	spin_lock_init(&counter_dev->regs_lock);
+
+	counter_dev->num_counters = num_counters;
+	counter_dev->num_chips = DIV_ROUND_UP(num_counters, counters_per_chip);
 
 	counter_dev->counters = kcalloc(num_counters, sizeof(*counter),
 					GFP_KERNEL);
-	if (!counter_dev->counters) {
+	counter_dev->regs = kcalloc(counter_dev->num_chips,
+				    sizeof(*counter_dev->regs), GFP_KERNEL);
+	if (!counter_dev->regs || !counter_dev->counters) {
+		kfree(counter_dev->regs);
+		kfree(counter_dev->counters);
 		kfree(counter_dev);
 		return NULL;
 	}
@@ -1551,9 +1807,10 @@
 	for (i = 0; i < num_counters; ++i) {
 		counter = &counter_dev->counters[i];
 		counter->counter_dev = counter_dev;
+		counter->chip_index = i / counters_per_chip;
+		counter->counter_index = i % counters_per_chip;
 		spin_lock_init(&counter->lock);
 	}
-	counter_dev->num_counters = num_counters;
 
 	return counter_dev;
 }
@@ -1563,6 +1820,7 @@
 {
 	if (!counter_dev)
 		return;
+	kfree(counter_dev->regs);
 	kfree(counter_dev->counters);
 	kfree(counter_dev);
 }
