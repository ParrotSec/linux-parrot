--- conflicted
+++ resolved
@@ -49,116 +49,117 @@
 
 /* defines for the PCI-DIO-32HS */
 
-#define Window_Address			4	/* W */
-#define Interrupt_And_Window_Status	4	/* R */
-#define IntStatus1				BIT(0)
-#define IntStatus2				BIT(1)
-#define WindowAddressStatus_mask		0x7c
-
-#define Master_DMA_And_Interrupt_Control 5	/* W */
-#define InterruptLine(x)			((x) & 3)
-#define OpenInt				BIT(2)
-#define Group_Status			5	/* R */
-#define DataLeft				BIT(0)
-#define Req					BIT(2)
-#define StopTrig				BIT(3)
-
-#define Group_1_Flags			6	/* R */
-#define Group_2_Flags			7	/* R */
-#define TransferReady				BIT(0)
-#define CountExpired				BIT(1)
-#define Waited					BIT(5)
-#define PrimaryTC				BIT(6)
-#define SecondaryTC				BIT(7)
+#define WINDOW_ADDRESS			4	/* W */
+#define INTERRUPT_AND_WINDOW_STATUS	4	/* R */
+#define INT_STATUS_1				BIT(0)
+#define INT_STATUS_2				BIT(1)
+#define WINDOW_ADDRESS_STATUS_MASK		0x7c
+
+#define MASTER_DMA_AND_INTERRUPT_CONTROL 5	/* W */
+#define INTERRUPT_LINE(x)			((x) & 3)
+#define OPEN_INT				BIT(2)
+#define GROUP_STATUS			5	/* R */
+#define DATA_LEFT				BIT(0)
+#define REQ					BIT(2)
+#define STOP_TRIG				BIT(3)
+
+#define GROUP_1_FLAGS			6	/* R */
+#define GROUP_2_FLAGS			7	/* R */
+#define TRANSFER_READY				BIT(0)
+#define COUNT_EXPIRED				BIT(1)
+#define WAITED					BIT(5)
+#define PRIMARY_TC				BIT(6)
+#define SECONDARY_TC				BIT(7)
   /* #define SerialRose */
   /* #define ReqRose */
   /* #define Paused */
 
-#define Group_1_First_Clear		6	/* W */
-#define Group_2_First_Clear		7	/* W */
-#define ClearWaited				BIT(3)
-#define ClearPrimaryTC				BIT(4)
-#define ClearSecondaryTC			BIT(5)
-#define DMAReset				BIT(6)
-#define FIFOReset				BIT(7)
-#define ClearAll				0xf8
-
-#define Group_1_FIFO			8	/* W */
-#define Group_2_FIFO			12	/* W */
-
-#define Transfer_Count			20
-#define Chip_ID_D			24
-#define Chip_ID_I			25
-#define Chip_ID_O			26
-#define Chip_Version			27
-#define Port_IO(x)			(28 + (x))
-#define Port_Pin_Directions(x)		(32 + (x))
-#define Port_Pin_Mask(x)		(36 + (x))
-#define Port_Pin_Polarities(x)		(40 + (x))
-
-#define Master_Clock_Routing		45
-#define RTSIClocking(x)			(((x) & 3) << 4)
-
-#define Group_1_Second_Clear		46	/* W */
-#define Group_2_Second_Clear		47	/* W */
-#define ClearExpired				BIT(0)
-
-#define Port_Pattern(x)			(48 + (x))
-
-#define Data_Path			64
-#define FIFOEnableA		BIT(0)
-#define FIFOEnableB		BIT(1)
-#define FIFOEnableC		BIT(2)
-#define FIFOEnableD		BIT(3)
-#define Funneling(x)		(((x) & 3) << 4)
-#define GroupDirection		BIT(7)
-
-#define Protocol_Register_1		65
-#define OpMode				Protocol_Register_1
-#define RunMode(x)		((x) & 7)
-#define Numbered		BIT(3)
-
-#define Protocol_Register_2		66
-#define ClockReg			Protocol_Register_2
-#define ClockLine(x)		(((x) & 3) << 5)
-#define InvertStopTrig		BIT(7)
-#define DataLatching(x)       (((x) & 3) << 5)
-
-#define Protocol_Register_3		67
-#define Sequence			Protocol_Register_3
-
-#define Protocol_Register_14		68	/* 16 bit */
-#define ClockSpeed			Protocol_Register_14
-
-#define Protocol_Register_4		70
-#define ReqReg				Protocol_Register_4
-#define ReqConditioning(x)	(((x) & 7) << 3)
-
-#define Protocol_Register_5		71
-#define BlockMode			Protocol_Register_5
+#define GROUP_1_FIRST_CLEAR		6	/* W */
+#define GROUP_2_FIRST_CLEAR		7	/* W */
+#define CLEAR_WAITED				BIT(3)
+#define CLEAR_PRIMARY_TC			BIT(4)
+#define CLEAR_SECONDARY_TC			BIT(5)
+#define DMA_RESET				BIT(6)
+#define FIFO_RESET				BIT(7)
+#define CLEAR_ALL				0xf8
+
+#define GROUP_1_FIFO			8	/* W */
+#define GROUP_2_FIFO			12	/* W */
+
+#define TRANSFER_COUNT			20
+#define CHIP_ID_D			24
+#define CHIP_ID_I			25
+#define CHIP_ID_O			26
+#define CHIP_VERSION			27
+#define PORT_IO(x)			(28 + (x))
+#define PORT_PIN_DIRECTIONS(x)		(32 + (x))
+#define PORT_PIN_MASK(x)		(36 + (x))
+#define PORT_PIN_POLARITIES(x)		(40 + (x))
+
+#define MASTER_CLOCK_ROUTING		45
+#define RTSI_CLOCKING(x)			(((x) & 3) << 4)
+
+#define GROUP_1_SECOND_CLEAR		46	/* W */
+#define GROUP_2_SECOND_CLEAR		47	/* W */
+#define CLEAR_EXPIRED				BIT(0)
+
+#define PORT_PATTERN(x)			(48 + (x))
+
+#define DATA_PATH			64
+#define FIFO_ENABLE_A		BIT(0)
+#define FIFO_ENABLE_B		BIT(1)
+#define FIFO_ENABLE_C		BIT(2)
+#define FIFO_ENABLE_D		BIT(3)
+#define FUNNELING(x)		(((x) & 3) << 4)
+#define GROUP_DIRECTION		BIT(7)
+
+#define PROTOCOL_REGISTER_1		65
+#define OP_MODE			PROTOCOL_REGISTER_1
+#define RUN_MODE(x)		((x) & 7)
+#define NUMBERED		BIT(3)
+
+#define PROTOCOL_REGISTER_2		66
+#define CLOCK_REG			PROTOCOL_REGISTER_2
+#define CLOCK_LINE(x)		(((x) & 3) << 5)
+#define INVERT_STOP_TRIG		BIT(7)
+#define DATA_LATCHING(x)       (((x) & 3) << 5)
+
+#define PROTOCOL_REGISTER_3		67
+#define SEQUENCE			PROTOCOL_REGISTER_3
+
+#define PROTOCOL_REGISTER_14		68	/* 16 bit */
+#define CLOCK_SPEED			PROTOCOL_REGISTER_14
+
+#define PROTOCOL_REGISTER_4		70
+#define REQ_REG			PROTOCOL_REGISTER_4
+#define REQ_CONDITIONING(x)	(((x) & 7) << 3)
+
+#define PROTOCOL_REGISTER_5		71
+#define BLOCK_MODE			PROTOCOL_REGISTER_5
 
 #define FIFO_Control			72
-#define ReadyLevel(x)		((x) & 7)
-
-#define Protocol_Register_6		73
-#define LinePolarities			Protocol_Register_6
-#define InvertAck		BIT(0)
-#define InvertReq		BIT(1)
-#define InvertClock		BIT(2)
-#define InvertSerial		BIT(3)
-#define OpenAck		BIT(4)
-#define OpenClock		BIT(5)
-
-#define Protocol_Register_7		74
-#define AckSer				Protocol_Register_7
-#define AckLine(x)		(((x) & 3) << 2)
-#define ExchangePins		BIT(7)
-
-#define Interrupt_Control		75
-  /* bits same as flags */
-
-#define DMA_Line_Control_Group1		76
-#define DMA_Line_Control_Group2		108
+#define READY_LEVEL(x)		((x) & 7)
+
+#define PROTOCOL_REGISTER_6		73
+#define LINE_POLARITIES		PROTOCOL_REGISTER_6
+#define INVERT_ACK		BIT(0)
+#define INVERT_REQ		BIT(1)
+#define INVERT_CLOCK		BIT(2)
+#define INVERT_SERIAL		BIT(3)
+#define OPEN_ACK		BIT(4)
+#define OPEN_CLOCK		BIT(5)
+
+#define PROTOCOL_REGISTER_7		74
+#define ACK_SER			PROTOCOL_REGISTER_7
+#define ACK_LINE(x)		(((x) & 3) << 2)
+#define EXCHANGE_PINS		BIT(7)
+
+#define INTERRUPT_CONTROL		75
+/* bits same as flags */
+
+#define DMA_LINE_CONTROL_GROUP1		76
+#define DMA_LINE_CONTROL_GROUP2		108
+
 /* channel zero is none */
 static inline unsigned int primary_DMAChannel_bits(unsigned int channel)
 {
@@ -170,41 +171,41 @@
 	return (channel << 2) & 0xc;
 }
 
-#define Transfer_Size_Control		77
-#define TransferWidth(x)	((x) & 3)
-#define TransferLength(x)	(((x) & 3) << 3)
-#define RequireRLevel		BIT(5)
-
-#define Protocol_Register_15		79
-#define DAQOptions			Protocol_Register_15
-#define StartSource(x)			((x) & 0x3)
-#define InvertStart				BIT(2)
-#define StopSource(x)				(((x) & 0x3) << 3)
-#define ReqStart				BIT(6)
-#define PreStart				BIT(7)
-
-#define Pattern_Detection		81
-#define DetectionMethod			BIT(0)
-#define InvertMatch				BIT(1)
-#define IE_Pattern_Detection			BIT(2)
-
-#define Protocol_Register_9		82
-#define ReqDelay			Protocol_Register_9
-
-#define Protocol_Register_10		83
-#define ReqNotDelay			Protocol_Register_10
-
-#define Protocol_Register_11		84
-#define AckDelay			Protocol_Register_11
-
-#define Protocol_Register_12		85
-#define AckNotDelay			Protocol_Register_12
-
-#define Protocol_Register_13		86
-#define Data1Delay			Protocol_Register_13
-
-#define Protocol_Register_8		88	/* 32 bit */
-#define StartDelay			Protocol_Register_8
+#define TRANSFER_SIZE_CONTROL		77
+#define TRANSFER_WIDTH(x)	((x) & 3)
+#define TRANSFER_LENGTH(x)	(((x) & 3) << 3)
+#define REQUIRE_R_LEVEL        BIT(5)
+
+#define PROTOCOL_REGISTER_15		79
+#define DAQ_OPTIONS			PROTOCOL_REGISTER_15
+#define START_SOURCE(x)			((x) & 0x3)
+#define INVERT_START				BIT(2)
+#define STOP_SOURCE(x)				(((x) & 0x3) << 3)
+#define REQ_START				BIT(6)
+#define PRE_START				BIT(7)
+
+#define PATTERN_DETECTION		81
+#define DETECTION_METHOD			BIT(0)
+#define INVERT_MATCH				BIT(1)
+#define IE_PATTERN_DETECTION			BIT(2)
+
+#define PROTOCOL_REGISTER_9		82
+#define REQ_DELAY			PROTOCOL_REGISTER_9
+
+#define PROTOCOL_REGISTER_10		83
+#define REQ_NOT_DELAY			PROTOCOL_REGISTER_10
+
+#define PROTOCOL_REGISTER_11		84
+#define ACK_DELAY			PROTOCOL_REGISTER_11
+
+#define PROTOCOL_REGISTER_12		85
+#define ACK_NOT_DELAY			PROTOCOL_REGISTER_12
+
+#define PROTOCOL_REGISTER_13		86
+#define DATA_1_DELAY			PROTOCOL_REGISTER_13
+
+#define PROTOCOL_REGISTER_8		88	/* 32 bit */
+#define START_DELAY			PROTOCOL_REGISTER_8
 
 /* Firmware files for PCI-6524 */
 #define FW_PCI_6534_MAIN		"ni6534a.bin"
@@ -246,9 +247,10 @@
 #define TIMER_BASE 50		/* nanoseconds */
 
 #ifdef USE_DMA
-#define IntEn (CountExpired | Waited | PrimaryTC | SecondaryTC)
+#define INT_EN (COUNT_EXPIRED | WAITED | PRIMARY_TC | SECONDARY_TC)
 #else
-#define IntEn (TransferReady | CountExpired | Waited | PrimaryTC | SecondaryTC)
+#define INT_EN (TRANSFER_READY | COUNT_EXPIRED | WAITED \
+		| PRIMARY_TC | SECONDARY_TC)
 #endif
 
 enum nidio_boardid {
@@ -260,18 +262,22 @@
 struct nidio_board {
 	const char *name;
 	unsigned int uses_firmware:1;
+	unsigned int dio_speed;
 };
 
 static const struct nidio_board nidio_boards[] = {
 	[BOARD_PCIDIO_32HS] = {
 		.name		= "pci-dio-32hs",
+		.dio_speed	= 50,
 	},
 	[BOARD_PXI6533] = {
 		.name		= "pxi-6533",
+		.dio_speed	= 50,
 	},
 	[BOARD_PCI6534] = {
 		.name		= "pci-6534",
 		.uses_firmware	= 1,
+		.dio_speed	= 50,
 	},
 };
 
@@ -279,7 +285,7 @@
 	struct mite *mite;
 	int boardtype;
 	int dio;
-	unsigned short OpModeBits;
+	unsigned short OP_MODEBits;
 	struct mite_channel *di_mite_chan;
 	struct mite_ring *di_mite_ring;
 	spinlock_t mite_channel_lock;
@@ -303,12 +309,7 @@
 	devpriv->di_mite_chan->dir = COMEDI_INPUT;
 	writeb(primary_DMAChannel_bits(devpriv->di_mite_chan->channel) |
 	       secondary_DMAChannel_bits(devpriv->di_mite_chan->channel),
-<<<<<<< HEAD
-	       dev->mmio + DMA_Line_Control_Group1);
-	mmiowb();
-=======
 	       dev->mmio + DMA_LINE_CONTROL_GROUP1);
->>>>>>> 407d19ab
 	spin_unlock_irqrestore(&devpriv->mite_channel_lock, flags);
 	return 0;
 }
@@ -324,12 +325,7 @@
 		devpriv->di_mite_chan = NULL;
 		writeb(primary_DMAChannel_bits(0) |
 		       secondary_DMAChannel_bits(0),
-<<<<<<< HEAD
-		       dev->mmio + DMA_Line_Control_Group1);
-		mmiowb();
-=======
 		       dev->mmio + DMA_LINE_CONTROL_GROUP1);
->>>>>>> 407d19ab
 	}
 	spin_unlock_irqrestore(&devpriv->mite_channel_lock, flags);
 }
@@ -395,8 +391,8 @@
 	/* Lock to avoid race with comedi_poll */
 	spin_lock(&dev->spinlock);
 
-	status = readb(dev->mmio + Interrupt_And_Window_Status);
-	flags = readb(dev->mmio + Group_1_Flags);
+	status = readb(dev->mmio + INTERRUPT_AND_WINDOW_STATUS);
+	flags = readb(dev->mmio + GROUP_1_FLAGS);
 
 	spin_lock(&devpriv->mite_channel_lock);
 	if (devpriv->di_mite_chan) {
@@ -405,63 +401,63 @@
 	}
 	spin_unlock(&devpriv->mite_channel_lock);
 
-	while (status & DataLeft) {
+	while (status & DATA_LEFT) {
 		work++;
 		if (work > 20) {
 			dev_dbg(dev->class_dev, "too much work in interrupt\n");
 			writeb(0x00,
-			       dev->mmio + Master_DMA_And_Interrupt_Control);
+			       dev->mmio + MASTER_DMA_AND_INTERRUPT_CONTROL);
 			break;
 		}
 
-		flags &= IntEn;
-
-		if (flags & TransferReady) {
-			while (flags & TransferReady) {
+		flags &= INT_EN;
+
+		if (flags & TRANSFER_READY) {
+			while (flags & TRANSFER_READY) {
 				work++;
 				if (work > 100) {
 					dev_dbg(dev->class_dev,
 						"too much work in interrupt\n");
 					writeb(0x00, dev->mmio +
-					       Master_DMA_And_Interrupt_Control
+					       MASTER_DMA_AND_INTERRUPT_CONTROL
 					      );
 					goto out;
 				}
-				auxdata = readl(dev->mmio + Group_1_FIFO);
+				auxdata = readl(dev->mmio + GROUP_1_FIFO);
 				comedi_buf_write_samples(s, &auxdata, 1);
-				flags = readb(dev->mmio + Group_1_Flags);
+				flags = readb(dev->mmio + GROUP_1_FLAGS);
 			}
 		}
 
-		if (flags & CountExpired) {
-			writeb(ClearExpired, dev->mmio + Group_1_Second_Clear);
+		if (flags & COUNT_EXPIRED) {
+			writeb(CLEAR_EXPIRED, dev->mmio + GROUP_1_SECOND_CLEAR);
 			async->events |= COMEDI_CB_EOA;
 
-			writeb(0x00, dev->mmio + OpMode);
+			writeb(0x00, dev->mmio + OP_MODE);
 			break;
-		} else if (flags & Waited) {
-			writeb(ClearWaited, dev->mmio + Group_1_First_Clear);
+		} else if (flags & WAITED) {
+			writeb(CLEAR_WAITED, dev->mmio + GROUP_1_FIRST_CLEAR);
 			async->events |= COMEDI_CB_ERROR;
 			break;
-		} else if (flags & PrimaryTC) {
-			writeb(ClearPrimaryTC,
-			       dev->mmio + Group_1_First_Clear);
+		} else if (flags & PRIMARY_TC) {
+			writeb(CLEAR_PRIMARY_TC,
+			       dev->mmio + GROUP_1_FIRST_CLEAR);
 			async->events |= COMEDI_CB_EOA;
-		} else if (flags & SecondaryTC) {
-			writeb(ClearSecondaryTC,
-			       dev->mmio + Group_1_First_Clear);
+		} else if (flags & SECONDARY_TC) {
+			writeb(CLEAR_SECONDARY_TC,
+			       dev->mmio + GROUP_1_FIRST_CLEAR);
 			async->events |= COMEDI_CB_EOA;
 		}
 
-		flags = readb(dev->mmio + Group_1_Flags);
-		status = readb(dev->mmio + Interrupt_And_Window_Status);
+		flags = readb(dev->mmio + GROUP_1_FLAGS);
+		status = readb(dev->mmio + INTERRUPT_AND_WINDOW_STATUS);
 	}
 
 out:
 	comedi_handle_events(dev, s);
 #if 0
 	if (!tag)
-		writeb(0x03, dev->mmio + Master_DMA_And_Interrupt_Control);
+		writeb(0x03, dev->mmio + MASTER_DMA_AND_INTERRUPT_CONTROL);
 #endif
 
 	spin_unlock(&dev->spinlock);
@@ -475,11 +471,20 @@
 {
 	int ret;
 
+	if (data[0] == INSN_CONFIG_GET_CMD_TIMING_CONSTRAINTS) {
+		const struct nidio_board *board = dev->board_ptr;
+
+		/* we don't care about actual channels */
+		data[1] = board->dio_speed;
+		data[2] = 0;
+		return 0;
+	}
+
 	ret = comedi_dio_insn_config(dev, s, insn, data, 0);
 	if (ret)
 		return ret;
 
-	writel(s->io_bits, dev->mmio + Port_Pin_Directions(0));
+	writel(s->io_bits, dev->mmio + PORT_PIN_DIRECTIONS(0));
 
 	return insn->n;
 }
@@ -490,9 +495,9 @@
 			       unsigned int *data)
 {
 	if (comedi_dio_update_state(s, data))
-		writel(s->state, dev->mmio + Port_IO(0));
-
-	data[1] = readl(dev->mmio + Port_IO(0));
+		writel(s->state, dev->mmio + PORT_IO(0));
+
+	data[1] = readl(dev->mmio + PORT_IO(0));
 
 	return insn->n;
 }
@@ -604,7 +609,7 @@
 	if (trig_num != cmd->start_arg)
 		return -EINVAL;
 
-	writeb(devpriv->OpModeBits, dev->mmio + OpMode);
+	writeb(devpriv->OP_MODEBits, dev->mmio + OP_MODE);
 	s->async->inttrig = NULL;
 
 	return 1;
@@ -616,78 +621,78 @@
 	struct comedi_cmd *cmd = &s->async->cmd;
 
 	/* XXX configure ports for input */
-	writel(0x0000, dev->mmio + Port_Pin_Directions(0));
+	writel(0x0000, dev->mmio + PORT_PIN_DIRECTIONS(0));
 
 	if (1) {
 		/* enable fifos A B C D */
-		writeb(0x0f, dev->mmio + Data_Path);
+		writeb(0x0f, dev->mmio + DATA_PATH);
 
 		/* set transfer width a 32 bits */
-		writeb(TransferWidth(0) | TransferLength(0),
-		       dev->mmio + Transfer_Size_Control);
+		writeb(TRANSFER_WIDTH(0) | TRANSFER_LENGTH(0),
+		       dev->mmio + TRANSFER_SIZE_CONTROL);
 	} else {
-		writeb(0x03, dev->mmio + Data_Path);
-		writeb(TransferWidth(3) | TransferLength(0),
-		       dev->mmio + Transfer_Size_Control);
+		writeb(0x03, dev->mmio + DATA_PATH);
+		writeb(TRANSFER_WIDTH(3) | TRANSFER_LENGTH(0),
+		       dev->mmio + TRANSFER_SIZE_CONTROL);
 	}
 
 	/* protocol configuration */
 	if (cmd->scan_begin_src == TRIG_TIMER) {
 		/* page 4-5, "input with internal REQs" */
-		writeb(0, dev->mmio + OpMode);
-		writeb(0x00, dev->mmio + ClockReg);
-		writeb(1, dev->mmio + Sequence);
-		writeb(0x04, dev->mmio + ReqReg);
-		writeb(4, dev->mmio + BlockMode);
-		writeb(3, dev->mmio + LinePolarities);
-		writeb(0xc0, dev->mmio + AckSer);
+		writeb(0, dev->mmio + OP_MODE);
+		writeb(0x00, dev->mmio + CLOCK_REG);
+		writeb(1, dev->mmio + SEQUENCE);
+		writeb(0x04, dev->mmio + REQ_REG);
+		writeb(4, dev->mmio + BLOCK_MODE);
+		writeb(3, dev->mmio + LINE_POLARITIES);
+		writeb(0xc0, dev->mmio + ACK_SER);
 		writel(ni_pcidio_ns_to_timer(&cmd->scan_begin_arg,
 					     CMDF_ROUND_NEAREST),
-		       dev->mmio + StartDelay);
-		writeb(1, dev->mmio + ReqDelay);
-		writeb(1, dev->mmio + ReqNotDelay);
-		writeb(1, dev->mmio + AckDelay);
-		writeb(0x0b, dev->mmio + AckNotDelay);
-		writeb(0x01, dev->mmio + Data1Delay);
+		       dev->mmio + START_DELAY);
+		writeb(1, dev->mmio + REQ_DELAY);
+		writeb(1, dev->mmio + REQ_NOT_DELAY);
+		writeb(1, dev->mmio + ACK_DELAY);
+		writeb(0x0b, dev->mmio + ACK_NOT_DELAY);
+		writeb(0x01, dev->mmio + DATA_1_DELAY);
 		/*
 		 * manual, page 4-5:
-		 * ClockSpeed comment is incorrectly listed on DAQOptions
+		 * CLOCK_SPEED comment is incorrectly listed on DAQ_OPTIONS
 		 */
-		writew(0, dev->mmio + ClockSpeed);
-		writeb(0, dev->mmio + DAQOptions);
+		writew(0, dev->mmio + CLOCK_SPEED);
+		writeb(0, dev->mmio + DAQ_OPTIONS);
 	} else {
 		/* TRIG_EXT */
 		/* page 4-5, "input with external REQs" */
-		writeb(0, dev->mmio + OpMode);
-		writeb(0x00, dev->mmio + ClockReg);
-		writeb(0, dev->mmio + Sequence);
-		writeb(0x00, dev->mmio + ReqReg);
-		writeb(4, dev->mmio + BlockMode);
+		writeb(0, dev->mmio + OP_MODE);
+		writeb(0x00, dev->mmio + CLOCK_REG);
+		writeb(0, dev->mmio + SEQUENCE);
+		writeb(0x00, dev->mmio + REQ_REG);
+		writeb(4, dev->mmio + BLOCK_MODE);
 		if (!(cmd->scan_begin_arg & CR_INVERT))	/* Leading Edge */
-			writeb(0, dev->mmio + LinePolarities);
+			writeb(0, dev->mmio + LINE_POLARITIES);
 		else					/* Trailing Edge */
-			writeb(2, dev->mmio + LinePolarities);
-		writeb(0x00, dev->mmio + AckSer);
-		writel(1, dev->mmio + StartDelay);
-		writeb(1, dev->mmio + ReqDelay);
-		writeb(1, dev->mmio + ReqNotDelay);
-		writeb(1, dev->mmio + AckDelay);
-		writeb(0x0C, dev->mmio + AckNotDelay);
-		writeb(0x10, dev->mmio + Data1Delay);
-		writew(0, dev->mmio + ClockSpeed);
-		writeb(0x60, dev->mmio + DAQOptions);
+			writeb(2, dev->mmio + LINE_POLARITIES);
+		writeb(0x00, dev->mmio + ACK_SER);
+		writel(1, dev->mmio + START_DELAY);
+		writeb(1, dev->mmio + REQ_DELAY);
+		writeb(1, dev->mmio + REQ_NOT_DELAY);
+		writeb(1, dev->mmio + ACK_DELAY);
+		writeb(0x0C, dev->mmio + ACK_NOT_DELAY);
+		writeb(0x10, dev->mmio + DATA_1_DELAY);
+		writew(0, dev->mmio + CLOCK_SPEED);
+		writeb(0x60, dev->mmio + DAQ_OPTIONS);
 	}
 
 	if (cmd->stop_src == TRIG_COUNT) {
 		writel(cmd->stop_arg,
-		       dev->mmio + Transfer_Count);
+		       dev->mmio + TRANSFER_COUNT);
 	} else {
 		/* XXX */
 	}
 
 #ifdef USE_DMA
-	writeb(ClearPrimaryTC | ClearSecondaryTC,
-	       dev->mmio + Group_1_First_Clear);
+	writeb(CLEAR_PRIMARY_TC | CLEAR_SECONDARY_TC,
+	       dev->mmio + GROUP_1_FIRST_CLEAR);
 
 	{
 		int retval = setup_mite_dma(dev, s);
@@ -696,25 +701,25 @@
 			return retval;
 	}
 #else
-	writeb(0x00, dev->mmio + DMA_Line_Control_Group1);
+	writeb(0x00, dev->mmio + DMA_LINE_CONTROL_GROUP1);
 #endif
-	writeb(0x00, dev->mmio + DMA_Line_Control_Group2);
+	writeb(0x00, dev->mmio + DMA_LINE_CONTROL_GROUP2);
 
 	/* clear and enable interrupts */
-	writeb(0xff, dev->mmio + Group_1_First_Clear);
-	/* writeb(ClearExpired, dev->mmio+Group_1_Second_Clear); */
-
-	writeb(IntEn, dev->mmio + Interrupt_Control);
-	writeb(0x03, dev->mmio + Master_DMA_And_Interrupt_Control);
+	writeb(0xff, dev->mmio + GROUP_1_FIRST_CLEAR);
+	/* writeb(CLEAR_EXPIRED, dev->mmio+GROUP_1_SECOND_CLEAR); */
+
+	writeb(INT_EN, dev->mmio + INTERRUPT_CONTROL);
+	writeb(0x03, dev->mmio + MASTER_DMA_AND_INTERRUPT_CONTROL);
 
 	if (cmd->stop_src == TRIG_NONE) {
-		devpriv->OpModeBits = DataLatching(0) | RunMode(7);
+		devpriv->OP_MODEBits = DATA_LATCHING(0) | RUN_MODE(7);
 	} else {		/* TRIG_TIMER */
-		devpriv->OpModeBits = Numbered | RunMode(7);
+		devpriv->OP_MODEBits = NUMBERED | RUN_MODE(7);
 	}
 	if (cmd->start_src == TRIG_NOW) {
 		/* start */
-		writeb(devpriv->OpModeBits, dev->mmio + OpMode);
+		writeb(devpriv->OP_MODEBits, dev->mmio + OP_MODE);
 		s->async->inttrig = NULL;
 	} else {
 		/* TRIG_INT */
@@ -727,7 +732,7 @@
 static int ni_pcidio_cancel(struct comedi_device *dev,
 			    struct comedi_subdevice *s)
 {
-	writeb(0x00, dev->mmio + Master_DMA_And_Interrupt_Control);
+	writeb(0x00, dev->mmio + MASTER_DMA_AND_INTERRUPT_CONTROL);
 	ni_pcidio_release_di_mite_channel(dev);
 
 	return 0;
@@ -864,12 +869,12 @@
 
 static void nidio_reset_board(struct comedi_device *dev)
 {
-	writel(0, dev->mmio + Port_IO(0));
-	writel(0, dev->mmio + Port_Pin_Directions(0));
-	writel(0, dev->mmio + Port_Pin_Mask(0));
+	writel(0, dev->mmio + PORT_IO(0));
+	writel(0, dev->mmio + PORT_PIN_DIRECTIONS(0));
+	writel(0, dev->mmio + PORT_PIN_MASK(0));
 
 	/* disable interrupts on board */
-	writeb(0, dev->mmio + Master_DMA_And_Interrupt_Control);
+	writeb(0, dev->mmio + MASTER_DMA_AND_INTERRUPT_CONTROL);
 }
 
 static int nidio_auto_attach(struct comedi_device *dev,
@@ -920,7 +925,7 @@
 		return ret;
 
 	dev_info(dev->class_dev, "%s rev=%d\n", dev->board_name,
-		 readb(dev->mmio + Chip_Version));
+		 readb(dev->mmio + CHIP_VERSION));
 
 	s = &dev->subdevices[0];
 
