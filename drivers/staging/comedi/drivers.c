// SPDX-License-Identifier: GPL-2.0+
/*
 *  module/drivers.c
 *  functions for manipulating drivers
 *
 *  COMEDI - Linux Control and Measurement Device Interface
 *  Copyright (C) 1997-2000 David A. Schleef <ds@schleef.org>
 *  Copyright (C) 2002 Frank Mori Hess <fmhess@users.sourceforge.net>
 */

#include <linux/device.h>
#include <linux/module.h>
#include <linux/errno.h>
#include <linux/kernel.h>
#include <linux/ioport.h>
#include <linux/slab.h>
#include <linux/dma-direction.h>
#include <linux/interrupt.h>
#include <linux/firmware.h>

#include "comedidev.h"
#include "comedi_internal.h"

struct comedi_driver *comedi_drivers;
/* protects access to comedi_drivers */
DEFINE_MUTEX(comedi_drivers_list_lock);

/**
 * comedi_set_hw_dev() - Set hardware device associated with COMEDI device
 * @dev: COMEDI device.
 * @hw_dev: Hardware device.
 *
 * For automatically configured COMEDI devices (resulting from a call to
 * comedi_auto_config() or one of its wrappers from the low-level COMEDI
 * driver), comedi_set_hw_dev() is called automatically by the COMEDI core
 * to associate the COMEDI device with the hardware device.  It can also be
 * called directly by "legacy" low-level COMEDI drivers that rely on the
 * %COMEDI_DEVCONFIG ioctl to configure the hardware as long as the hardware
 * has a &struct device.
 *
 * If @dev->hw_dev is NULL, it gets a reference to @hw_dev and sets
 * @dev->hw_dev, otherwise, it does nothing.  Calling it multiple times
 * with the same hardware device is not considered an error.  If it gets
 * a reference to the hardware device, it will be automatically 'put' when
 * the device is detached from COMEDI.
 *
 * Returns 0 if @dev->hw_dev was NULL or the same as @hw_dev, otherwise
 * returns -EEXIST.
 */
int comedi_set_hw_dev(struct comedi_device *dev, struct device *hw_dev)
{
	if (hw_dev == dev->hw_dev)
		return 0;
	if (dev->hw_dev)
		return -EEXIST;
	dev->hw_dev = get_device(hw_dev);
	return 0;
}
EXPORT_SYMBOL_GPL(comedi_set_hw_dev);

static void comedi_clear_hw_dev(struct comedi_device *dev)
{
	put_device(dev->hw_dev);
	dev->hw_dev = NULL;
}

/**
 * comedi_alloc_devpriv() - Allocate memory for the device private data
 * @dev: COMEDI device.
 * @size: Size of the memory to allocate.
 *
 * The allocated memory is zero-filled.  @dev->private points to it on
 * return.  The memory will be automatically freed when the COMEDI device is
 * "detached".
 *
 * Returns a pointer to the allocated memory, or NULL on failure.
 */
void *comedi_alloc_devpriv(struct comedi_device *dev, size_t size)
{
	dev->private = kzalloc(size, GFP_KERNEL);
	return dev->private;
}
EXPORT_SYMBOL_GPL(comedi_alloc_devpriv);

/**
 * comedi_alloc_subdevices() - Allocate subdevices for COMEDI device
 * @dev: COMEDI device.
 * @num_subdevices: Number of subdevices to allocate.
 *
 * Allocates and initializes an array of &struct comedi_subdevice for the
 * COMEDI device.  If successful, sets @dev->subdevices to point to the
 * first one and @dev->n_subdevices to the number.
 *
 * Returns 0 on success, -EINVAL if @num_subdevices is < 1, or -ENOMEM if
 * failed to allocate the memory.
 */
int comedi_alloc_subdevices(struct comedi_device *dev, int num_subdevices)
{
	struct comedi_subdevice *s;
	int i;

	if (num_subdevices < 1)
		return -EINVAL;

	s = kcalloc(num_subdevices, sizeof(*s), GFP_KERNEL);
	if (!s)
		return -ENOMEM;
	dev->subdevices = s;
	dev->n_subdevices = num_subdevices;

	for (i = 0; i < num_subdevices; ++i) {
		s = &dev->subdevices[i];
		s->device = dev;
		s->index = i;
		s->async_dma_dir = DMA_NONE;
		spin_lock_init(&s->spin_lock);
		s->minor = -1;
	}
	return 0;
}
EXPORT_SYMBOL_GPL(comedi_alloc_subdevices);

/**
 * comedi_alloc_subdev_readback() - Allocate memory for the subdevice readback
 * @s: COMEDI subdevice.
 *
 * This is called by low-level COMEDI drivers to allocate an array to record
 * the last values written to a subdevice's analog output channels (at least
 * by the %INSN_WRITE instruction), to allow them to be read back by an
 * %INSN_READ instruction.  It also provides a default handler for the
 * %INSN_READ instruction unless one has already been set.
 *
 * On success, @s->readback points to the first element of the array, which
 * is zero-filled.  The low-level driver is responsible for updating its
 * contents.  @s->insn_read will be set to comedi_readback_insn_read()
 * unless it is already non-NULL.
 *
 * Returns 0 on success, -EINVAL if the subdevice has no channels, or
 * -ENOMEM on allocation failure.
 */
int comedi_alloc_subdev_readback(struct comedi_subdevice *s)
{
	if (!s->n_chan)
		return -EINVAL;

	s->readback = kcalloc(s->n_chan, sizeof(*s->readback), GFP_KERNEL);
	if (!s->readback)
		return -ENOMEM;

	if (!s->insn_read)
		s->insn_read = comedi_readback_insn_read;

	return 0;
}
EXPORT_SYMBOL_GPL(comedi_alloc_subdev_readback);

static void comedi_device_detach_cleanup(struct comedi_device *dev)
{
	int i;
	struct comedi_subdevice *s;

	lockdep_assert_held(&dev->attach_lock);
	lockdep_assert_held(&dev->mutex);
	if (dev->subdevices) {
		for (i = 0; i < dev->n_subdevices; i++) {
			s = &dev->subdevices[i];
			if (comedi_can_auto_free_spriv(s))
				kfree(s->private);
			comedi_free_subdevice_minor(s);
			if (s->async) {
				comedi_buf_alloc(dev, s, 0);
				kfree(s->async);
			}
			kfree(s->readback);
		}
		kfree(dev->subdevices);
		dev->subdevices = NULL;
		dev->n_subdevices = 0;
	}
	kfree(dev->private);
	kfree(dev->pacer);
	dev->private = NULL;
	dev->pacer = NULL;
	dev->driver = NULL;
	dev->board_name = NULL;
	dev->board_ptr = NULL;
	dev->mmio = NULL;
	dev->iobase = 0;
	dev->iolen = 0;
	dev->ioenabled = false;
	dev->irq = 0;
	dev->read_subdev = NULL;
	dev->write_subdev = NULL;
	dev->open = NULL;
	dev->close = NULL;
	comedi_clear_hw_dev(dev);
}

void comedi_device_detach(struct comedi_device *dev)
{
	lockdep_assert_held(&dev->mutex);
	comedi_device_cancel_all(dev);
	down_write(&dev->attach_lock);
	dev->attached = false;
	dev->detach_count++;
	if (dev->driver)
		dev->driver->detach(dev);
	comedi_device_detach_cleanup(dev);
	up_write(&dev->attach_lock);
}

static int poll_invalid(struct comedi_device *dev, struct comedi_subdevice *s)
{
	return -EINVAL;
}

int insn_inval(struct comedi_device *dev, struct comedi_subdevice *s,
	       struct comedi_insn *insn, unsigned int *data)
{
	return -EINVAL;
}

/**
 * comedi_readback_insn_read() - A generic (*insn_read) for subdevice readback.
 * @dev: COMEDI device.
 * @s: COMEDI subdevice.
 * @insn: COMEDI instruction.
 * @data: Pointer to return the readback data.
 *
 * Handles the %INSN_READ instruction for subdevices that use the readback
 * array allocated by comedi_alloc_subdev_readback().  It may be used
 * directly as the subdevice's handler (@s->insn_read) or called via a
 * wrapper.
 *
 * @insn->n is normally 1, which will read a single value.  If higher, the
 * same element of the readback array will be read multiple times.
 *
 * Returns @insn->n on success, or -EINVAL if @s->readback is NULL.
 */
int comedi_readback_insn_read(struct comedi_device *dev,
			      struct comedi_subdevice *s,
			      struct comedi_insn *insn,
			      unsigned int *data)
{
	unsigned int chan = CR_CHAN(insn->chanspec);
	int i;

	if (!s->readback)
		return -EINVAL;

	for (i = 0; i < insn->n; i++)
		data[i] = s->readback[chan];

	return insn->n;
}
EXPORT_SYMBOL_GPL(comedi_readback_insn_read);

/**
 * comedi_timeout() - Busy-wait for a driver condition to occur
 * @dev: COMEDI device.
 * @s: COMEDI subdevice.
 * @insn: COMEDI instruction.
 * @cb: Callback to check for the condition.
 * @context: Private context from the driver.
 *
 * Busy-waits for up to a second (%COMEDI_TIMEOUT_MS) for the condition or
 * some error (other than -EBUSY) to occur.  The parameters @dev, @s, @insn,
 * and @context are passed to the callback function, which returns -EBUSY to
 * continue waiting or some other value to stop waiting (generally 0 if the
 * condition occurred, or some error value).
 *
 * Returns -ETIMEDOUT if timed out, otherwise the return value from the
 * callback function.
 */
int comedi_timeout(struct comedi_device *dev,
		   struct comedi_subdevice *s,
		   struct comedi_insn *insn,
		   int (*cb)(struct comedi_device *dev,
			     struct comedi_subdevice *s,
			     struct comedi_insn *insn,
			     unsigned long context),
		   unsigned long context)
{
	unsigned long timeout = jiffies + msecs_to_jiffies(COMEDI_TIMEOUT_MS);
	int ret;

	while (time_before(jiffies, timeout)) {
		ret = cb(dev, s, insn, context);
		if (ret != -EBUSY)
			return ret;	/* success (0) or non EBUSY errno */
		cpu_relax();
	}
	return -ETIMEDOUT;
}
EXPORT_SYMBOL_GPL(comedi_timeout);

/**
 * comedi_dio_insn_config() - Boilerplate (*insn_config) for DIO subdevices
 * @dev: COMEDI device.
 * @s: COMEDI subdevice.
 * @insn: COMEDI instruction.
 * @data: Instruction parameters and return data.
 * @mask: io_bits mask for grouped channels, or 0 for single channel.
 *
 * If @mask is 0, it is replaced with a single-bit mask corresponding to the
 * channel number specified by @insn->chanspec.  Otherwise, @mask
 * corresponds to a group of channels (which should include the specified
 * channel) that are always configured together as inputs or outputs.
 *
 * Partially handles the %INSN_CONFIG_DIO_INPUT, %INSN_CONFIG_DIO_OUTPUTS,
 * and %INSN_CONFIG_DIO_QUERY instructions.  The first two update
 * @s->io_bits to record the directions of the masked channels.  The last
 * one sets @data[1] to the current direction of the group of channels
 * (%COMEDI_INPUT) or %COMEDI_OUTPUT) as recorded in @s->io_bits.
 *
 * The caller is responsible for updating the DIO direction in the hardware
 * registers if this function returns 0.
 *
 * Returns 0 for a %INSN_CONFIG_DIO_INPUT or %INSN_CONFIG_DIO_OUTPUT
 * instruction, @insn->n (> 0) for a %INSN_CONFIG_DIO_QUERY instruction, or
 * -EINVAL for some other instruction.
 */
int comedi_dio_insn_config(struct comedi_device *dev,
			   struct comedi_subdevice *s,
			   struct comedi_insn *insn,
			   unsigned int *data,
			   unsigned int mask)
{
	unsigned int chan_mask = 1 << CR_CHAN(insn->chanspec);

	if (!mask)
		mask = chan_mask;

	switch (data[0]) {
	case INSN_CONFIG_DIO_INPUT:
		s->io_bits &= ~mask;
		break;

	case INSN_CONFIG_DIO_OUTPUT:
		s->io_bits |= mask;
		break;

	case INSN_CONFIG_DIO_QUERY:
		data[1] = (s->io_bits & mask) ? COMEDI_OUTPUT : COMEDI_INPUT;
		return insn->n;

	default:
		return -EINVAL;
	}

	return 0;
}
EXPORT_SYMBOL_GPL(comedi_dio_insn_config);

/**
 * comedi_dio_update_state() - Update the internal state of DIO subdevices
 * @s: COMEDI subdevice.
 * @data: The channel mask and bits to update.
 *
 * Updates @s->state which holds the internal state of the outputs for DIO
 * or DO subdevices (up to 32 channels).  @data[0] contains a bit-mask of
 * the channels to be updated.  @data[1] contains a bit-mask of those
 * channels to be set to '1'.  The caller is responsible for updating the
 * outputs in hardware according to @s->state.  As a minimum, the channels
 * in the returned bit-mask need to be updated.
 *
 * Returns @mask with non-existent channels removed.
 */
unsigned int comedi_dio_update_state(struct comedi_subdevice *s,
				     unsigned int *data)
{
	unsigned int chanmask = (s->n_chan < 32) ? ((1 << s->n_chan) - 1)
						 : 0xffffffff;
	unsigned int mask = data[0] & chanmask;
	unsigned int bits = data[1];

	if (mask) {
		s->state &= ~mask;
		s->state |= (bits & mask);
	}

	return mask;
}
EXPORT_SYMBOL_GPL(comedi_dio_update_state);

/**
 * comedi_bytes_per_scan_cmd() - Get length of asynchronous command "scan" in
 * bytes
 * @s: COMEDI subdevice.
 * @cmd: COMEDI command.
 *
 * Determines the overall scan length according to the subdevice type and the
 * number of channels in the scan for the specified command.
 *
 * For digital input, output or input/output subdevices, samples for
 * multiple channels are assumed to be packed into one or more unsigned
 * short or unsigned int values according to the subdevice's %SDF_LSAMPL
 * flag.  For other types of subdevice, samples are assumed to occupy a
 * whole unsigned short or unsigned int according to the %SDF_LSAMPL flag.
 *
 * Returns the overall scan length in bytes.
 */
unsigned int comedi_bytes_per_scan_cmd(struct comedi_subdevice *s,
				       struct comedi_cmd *cmd)
{
	unsigned int num_samples;
	unsigned int bits_per_sample;

	switch (s->type) {
	case COMEDI_SUBD_DI:
	case COMEDI_SUBD_DO:
	case COMEDI_SUBD_DIO:
		bits_per_sample = 8 * comedi_bytes_per_sample(s);
		num_samples = DIV_ROUND_UP(cmd->scan_end_arg, bits_per_sample);
		break;
	default:
		num_samples = cmd->scan_end_arg;
		break;
	}
	return comedi_samples_to_bytes(s, num_samples);
}
EXPORT_SYMBOL_GPL(comedi_bytes_per_scan_cmd);

/**
 * comedi_bytes_per_scan() - Get length of asynchronous command "scan" in bytes
 * @s: COMEDI subdevice.
 *
 * Determines the overall scan length according to the subdevice type and the
 * number of channels in the scan for the current command.
 *
 * For digital input, output or input/output subdevices, samples for
 * multiple channels are assumed to be packed into one or more unsigned
 * short or unsigned int values according to the subdevice's %SDF_LSAMPL
 * flag.  For other types of subdevice, samples are assumed to occupy a
 * whole unsigned short or unsigned int according to the %SDF_LSAMPL flag.
 *
 * Returns the overall scan length in bytes.
 */
unsigned int comedi_bytes_per_scan(struct comedi_subdevice *s)
{
	struct comedi_cmd *cmd = &s->async->cmd;

	return comedi_bytes_per_scan_cmd(s, cmd);
}
EXPORT_SYMBOL_GPL(comedi_bytes_per_scan);

static unsigned int __comedi_nscans_left(struct comedi_subdevice *s,
					 unsigned int nscans)
{
	struct comedi_async *async = s->async;
	struct comedi_cmd *cmd = &async->cmd;

	if (cmd->stop_src == TRIG_COUNT) {
		unsigned int scans_left = 0;

		if (async->scans_done < cmd->stop_arg)
			scans_left = cmd->stop_arg - async->scans_done;

		if (nscans > scans_left)
			nscans = scans_left;
	}
	return nscans;
}

/**
 * comedi_nscans_left() - Return the number of scans left in the command
 * @s: COMEDI subdevice.
 * @nscans: The expected number of scans or 0 for all available scans.
 *
 * If @nscans is 0, it is set to the number of scans available in the
 * async buffer.
 *
 * If the async command has a stop_src of %TRIG_COUNT, the @nscans will be
 * checked against the number of scans remaining to complete the command.
 *
 * The return value will then be either the expected number of scans or the
 * number of scans remaining to complete the command, whichever is fewer.
 */
unsigned int comedi_nscans_left(struct comedi_subdevice *s,
				unsigned int nscans)
{
	if (nscans == 0) {
		unsigned int nbytes = comedi_buf_read_n_available(s);

		nscans = nbytes / comedi_bytes_per_scan(s);
	}
	return __comedi_nscans_left(s, nscans);
}
EXPORT_SYMBOL_GPL(comedi_nscans_left);

/**
 * comedi_nsamples_left() - Return the number of samples left in the command
 * @s: COMEDI subdevice.
 * @nsamples: The expected number of samples.
 *
 * Returns the number of samples remaining to complete the command, or the
 * specified expected number of samples (@nsamples), whichever is fewer.
 */
unsigned int comedi_nsamples_left(struct comedi_subdevice *s,
				  unsigned int nsamples)
{
	struct comedi_async *async = s->async;
	struct comedi_cmd *cmd = &async->cmd;
	unsigned long long scans_left;
	unsigned long long samples_left;

	if (cmd->stop_src != TRIG_COUNT)
		return nsamples;

	scans_left = __comedi_nscans_left(s, cmd->stop_arg);
	if (!scans_left)
		return 0;

	samples_left = scans_left * cmd->scan_end_arg -
		comedi_bytes_to_samples(s, async->scan_progress);

	if (samples_left < nsamples)
		return samples_left;
	return nsamples;
}
EXPORT_SYMBOL_GPL(comedi_nsamples_left);

/**
 * comedi_inc_scan_progress() - Update scan progress in asynchronous command
 * @s: COMEDI subdevice.
 * @num_bytes: Amount of data in bytes to increment scan progress.
 *
 * Increments the scan progress by the number of bytes specified by @num_bytes.
 * If the scan progress reaches or exceeds the scan length in bytes, reduce
 * it modulo the scan length in bytes and set the "end of scan" asynchronous
 * event flag (%COMEDI_CB_EOS) to be processed later.
 */
void comedi_inc_scan_progress(struct comedi_subdevice *s,
			      unsigned int num_bytes)
{
	struct comedi_async *async = s->async;
	struct comedi_cmd *cmd = &async->cmd;
	unsigned int scan_length = comedi_bytes_per_scan(s);

	/* track the 'cur_chan' for non-SDF_PACKED subdevices */
	if (!(s->subdev_flags & SDF_PACKED)) {
		async->cur_chan += comedi_bytes_to_samples(s, num_bytes);
		async->cur_chan %= cmd->chanlist_len;
	}

	async->scan_progress += num_bytes;
	if (async->scan_progress >= scan_length) {
		unsigned int nscans = async->scan_progress / scan_length;

		if (async->scans_done < (UINT_MAX - nscans))
			async->scans_done += nscans;
		else
			async->scans_done = UINT_MAX;

		async->scan_progress %= scan_length;
		async->events |= COMEDI_CB_EOS;
	}
}
EXPORT_SYMBOL_GPL(comedi_inc_scan_progress);

/**
 * comedi_handle_events() - Handle events and possibly stop acquisition
 * @dev: COMEDI device.
 * @s: COMEDI subdevice.
 *
 * Handles outstanding asynchronous acquisition event flags associated
 * with the subdevice.  Call the subdevice's @s->cancel() handler if the
 * "end of acquisition", "error" or "overflow" event flags are set in order
 * to stop the acquisition at the driver level.
 *
 * Calls comedi_event() to further process the event flags, which may mark
 * the asynchronous command as no longer running, possibly terminated with
 * an error, and may wake up tasks.
 *
 * Return a bit-mask of the handled events.
 */
unsigned int comedi_handle_events(struct comedi_device *dev,
				  struct comedi_subdevice *s)
{
	unsigned int events = s->async->events;

	if (events == 0)
		return events;

	if ((events & COMEDI_CB_CANCEL_MASK) && s->cancel)
		s->cancel(dev, s);

	comedi_event(dev, s);

	return events;
}
EXPORT_SYMBOL_GPL(comedi_handle_events);

static int insn_rw_emulate_bits(struct comedi_device *dev,
				struct comedi_subdevice *s,
				struct comedi_insn *insn,
				unsigned int *data)
{
	struct comedi_insn _insn;
	unsigned int chan = CR_CHAN(insn->chanspec);
	unsigned int base_chan = (chan < 32) ? 0 : chan;
	unsigned int _data[2];
	int ret;

	memset(_data, 0, sizeof(_data));
	memset(&_insn, 0, sizeof(_insn));
	_insn.insn = INSN_BITS;
	_insn.chanspec = base_chan;
	_insn.n = 2;
	_insn.subdev = insn->subdev;

	if (insn->insn == INSN_WRITE) {
		if (!(s->subdev_flags & SDF_WRITABLE))
			return -EINVAL;
		_data[0] = 1 << (chan - base_chan);		    /* mask */
		_data[1] = data[0] ? (1 << (chan - base_chan)) : 0; /* bits */
	}

	ret = s->insn_bits(dev, s, &_insn, _data);
	if (ret < 0)
		return ret;

	if (insn->insn == INSN_READ)
		data[0] = (_data[1] >> (chan - base_chan)) & 1;

	return 1;
}

static int __comedi_device_postconfig_async(struct comedi_device *dev,
					    struct comedi_subdevice *s)
{
	struct comedi_async *async;
	unsigned int buf_size;
	int ret;

	lockdep_assert_held(&dev->mutex);
	if ((s->subdev_flags & (SDF_CMD_READ | SDF_CMD_WRITE)) == 0) {
		dev_warn(dev->class_dev,
			 "async subdevices must support SDF_CMD_READ or SDF_CMD_WRITE\n");
		return -EINVAL;
	}
	if (!s->do_cmdtest) {
		dev_warn(dev->class_dev,
			 "async subdevices must have a do_cmdtest() function\n");
		return -EINVAL;
	}
	if (!s->cancel)
		dev_warn(dev->class_dev,
			 "async subdevices should have a cancel() function\n");

	async = kzalloc(sizeof(*async), GFP_KERNEL);
	if (!async)
		return -ENOMEM;

	init_waitqueue_head(&async->wait_head);
	s->async = async;

	async->max_bufsize = comedi_default_buf_maxsize_kb * 1024;
	buf_size = comedi_default_buf_size_kb * 1024;
	if (buf_size > async->max_bufsize)
		buf_size = async->max_bufsize;

	if (comedi_buf_alloc(dev, s, buf_size) < 0) {
		dev_warn(dev->class_dev, "Buffer allocation failed\n");
		return -ENOMEM;
	}
	if (s->buf_change) {
		ret = s->buf_change(dev, s);
		if (ret < 0)
			return ret;
	}

	comedi_alloc_subdevice_minor(s);

	return 0;
}

static int __comedi_device_postconfig(struct comedi_device *dev)
{
	struct comedi_subdevice *s;
	int ret;
	int i;

<<<<<<< HEAD
=======
	lockdep_assert_held(&dev->mutex);
	if (!dev->insn_device_config)
		dev->insn_device_config = insn_device_inval;

	if (!dev->get_valid_routes)
		dev->get_valid_routes = get_zero_valid_routes;

>>>>>>> 407d19ab
	for (i = 0; i < dev->n_subdevices; i++) {
		s = &dev->subdevices[i];

		if (s->type == COMEDI_SUBD_UNUSED)
			continue;

		if (s->type == COMEDI_SUBD_DO) {
			if (s->n_chan < 32)
				s->io_bits = (1 << s->n_chan) - 1;
			else
				s->io_bits = 0xffffffff;
		}

		if (s->len_chanlist == 0)
			s->len_chanlist = 1;

		if (s->do_cmd) {
			ret = __comedi_device_postconfig_async(dev, s);
			if (ret)
				return ret;
		}

		if (!s->range_table && !s->range_table_list)
			s->range_table = &range_unknown;

		if (!s->insn_read && s->insn_bits)
			s->insn_read = insn_rw_emulate_bits;
		if (!s->insn_write && s->insn_bits)
			s->insn_write = insn_rw_emulate_bits;

		if (!s->insn_read)
			s->insn_read = insn_inval;
		if (!s->insn_write)
			s->insn_write = insn_inval;
		if (!s->insn_bits)
			s->insn_bits = insn_inval;
		if (!s->insn_config)
			s->insn_config = insn_inval;

		if (!s->poll)
			s->poll = poll_invalid;
	}

	return 0;
}

/* do a little post-config cleanup */
static int comedi_device_postconfig(struct comedi_device *dev)
{
	int ret;

	lockdep_assert_held(&dev->mutex);
	ret = __comedi_device_postconfig(dev);
	if (ret < 0)
		return ret;
	down_write(&dev->attach_lock);
	dev->attached = true;
	up_write(&dev->attach_lock);
	return 0;
}

/*
 * Generic recognize function for drivers that register their supported
 * board names.
 *
 * 'driv->board_name' points to a 'const char *' member within the
 * zeroth element of an array of some private board information
 * structure, say 'struct foo_board' containing a member 'const char
 * *board_name' that is initialized to point to a board name string that
 * is one of the candidates matched against this function's 'name'
 * parameter.
 *
 * 'driv->offset' is the size of the private board information
 * structure, say 'sizeof(struct foo_board)', and 'driv->num_names' is
 * the length of the array of private board information structures.
 *
 * If one of the board names in the array of private board information
 * structures matches the name supplied to this function, the function
 * returns a pointer to the pointer to the board name, otherwise it
 * returns NULL.  The return value ends up in the 'board_ptr' member of
 * a 'struct comedi_device' that the low-level comedi driver's
 * 'attach()' hook can convert to a point to a particular element of its
 * array of private board information structures by subtracting the
 * offset of the member that points to the board name.  (No subtraction
 * is required if the board name pointer is the first member of the
 * private board information structure, which is generally the case.)
 */
static void *comedi_recognize(struct comedi_driver *driv, const char *name)
{
	char **name_ptr = (char **)driv->board_name;
	int i;

	for (i = 0; i < driv->num_names; i++) {
		if (strcmp(*name_ptr, name) == 0)
			return name_ptr;
		name_ptr = (void *)name_ptr + driv->offset;
	}

	return NULL;
}

static void comedi_report_boards(struct comedi_driver *driv)
{
	unsigned int i;
	const char *const *name_ptr;

	pr_info("comedi: valid board names for %s driver are:\n",
		driv->driver_name);

	name_ptr = driv->board_name;
	for (i = 0; i < driv->num_names; i++) {
		pr_info(" %s\n", *name_ptr);
		name_ptr = (const char **)((char *)name_ptr + driv->offset);
	}

	if (driv->num_names == 0)
		pr_info(" %s\n", driv->driver_name);
}

/**
 * comedi_load_firmware() - Request and load firmware for a device
 * @dev: COMEDI device.
 * @device: Hardware device.
 * @name: The name of the firmware image.
 * @cb: Callback to the upload the firmware image.
 * @context: Private context from the driver.
 *
 * Sends a firmware request for the hardware device and waits for it.  Calls
 * the callback function to upload the firmware to the device, them releases
 * the firmware.
 *
 * Returns 0 on success, -EINVAL if @cb is NULL, or a negative error number
 * from the firmware request or the callback function.
 */
int comedi_load_firmware(struct comedi_device *dev,
			 struct device *device,
			 const char *name,
			 int (*cb)(struct comedi_device *dev,
				   const u8 *data, size_t size,
				   unsigned long context),
			 unsigned long context)
{
	const struct firmware *fw;
	int ret;

	if (!cb)
		return -EINVAL;

	ret = request_firmware(&fw, name, device);
	if (ret == 0) {
		ret = cb(dev, fw->data, fw->size, context);
		release_firmware(fw);
	}

	return ret < 0 ? ret : 0;
}
EXPORT_SYMBOL_GPL(comedi_load_firmware);

/**
 * __comedi_request_region() - Request an I/O region for a legacy driver
 * @dev: COMEDI device.
 * @start: Base address of the I/O region.
 * @len: Length of the I/O region.
 *
 * Requests the specified I/O port region which must start at a non-zero
 * address.
 *
 * Returns 0 on success, -EINVAL if @start is 0, or -EIO if the request
 * fails.
 */
int __comedi_request_region(struct comedi_device *dev,
			    unsigned long start, unsigned long len)
{
	if (!start) {
		dev_warn(dev->class_dev,
			 "%s: a I/O base address must be specified\n",
			 dev->board_name);
		return -EINVAL;
	}

	if (!request_region(start, len, dev->board_name)) {
		dev_warn(dev->class_dev, "%s: I/O port conflict (%#lx,%lu)\n",
			 dev->board_name, start, len);
		return -EIO;
	}

	return 0;
}
EXPORT_SYMBOL_GPL(__comedi_request_region);

/**
 * comedi_request_region() - Request an I/O region for a legacy driver
 * @dev: COMEDI device.
 * @start: Base address of the I/O region.
 * @len: Length of the I/O region.
 *
 * Requests the specified I/O port region which must start at a non-zero
 * address.
 *
 * On success, @dev->iobase is set to the base address of the region and
 * @dev->iolen is set to its length.
 *
 * Returns 0 on success, -EINVAL if @start is 0, or -EIO if the request
 * fails.
 */
int comedi_request_region(struct comedi_device *dev,
			  unsigned long start, unsigned long len)
{
	int ret;

	ret = __comedi_request_region(dev, start, len);
	if (ret == 0) {
		dev->iobase = start;
		dev->iolen = len;
	}

	return ret;
}
EXPORT_SYMBOL_GPL(comedi_request_region);

/**
 * comedi_legacy_detach() - A generic (*detach) function for legacy drivers
 * @dev: COMEDI device.
 *
 * This is a simple, generic 'detach' handler for legacy COMEDI devices that
 * just use a single I/O port region and possibly an IRQ and that don't need
 * any special clean-up for their private device or subdevice storage.  It
 * can also be called by a driver-specific 'detach' handler.
 *
 * If @dev->irq is non-zero, the IRQ will be freed.  If @dev->iobase and
 * @dev->iolen are both non-zero, the I/O port region will be released.
 */
void comedi_legacy_detach(struct comedi_device *dev)
{
	if (dev->irq) {
		free_irq(dev->irq, dev);
		dev->irq = 0;
	}
	if (dev->iobase && dev->iolen) {
		release_region(dev->iobase, dev->iolen);
		dev->iobase = 0;
		dev->iolen = 0;
	}
}
EXPORT_SYMBOL_GPL(comedi_legacy_detach);

int comedi_device_attach(struct comedi_device *dev, struct comedi_devconfig *it)
{
	struct comedi_driver *driv;
	int ret;

	lockdep_assert_held(&dev->mutex);
	if (dev->attached)
		return -EBUSY;

	mutex_lock(&comedi_drivers_list_lock);
	for (driv = comedi_drivers; driv; driv = driv->next) {
		if (!try_module_get(driv->module))
			continue;
		if (driv->num_names) {
			dev->board_ptr = comedi_recognize(driv, it->board_name);
			if (dev->board_ptr)
				break;
		} else if (strcmp(driv->driver_name, it->board_name) == 0) {
			break;
		}
		module_put(driv->module);
	}
	if (!driv) {
		/*  recognize has failed if we get here */
		/*  report valid board names before returning error */
		for (driv = comedi_drivers; driv; driv = driv->next) {
			if (!try_module_get(driv->module))
				continue;
			comedi_report_boards(driv);
			module_put(driv->module);
		}
		ret = -EIO;
		goto out;
	}
	if (!driv->attach) {
		/* driver does not support manual configuration */
		dev_warn(dev->class_dev,
			 "driver '%s' does not support attach using comedi_config\n",
			 driv->driver_name);
		module_put(driv->module);
		ret = -EIO;
		goto out;
	}
	dev->driver = driv;
	dev->board_name = dev->board_ptr ? *(const char **)dev->board_ptr
					 : dev->driver->driver_name;
	ret = driv->attach(dev, it);
	if (ret >= 0)
		ret = comedi_device_postconfig(dev);
	if (ret < 0) {
		comedi_device_detach(dev);
		module_put(driv->module);
	}
	/* On success, the driver module count has been incremented. */
out:
	mutex_unlock(&comedi_drivers_list_lock);
	return ret;
}

/**
 * comedi_auto_config() - Create a COMEDI device for a hardware device
 * @hardware_device: Hardware device.
 * @driver: COMEDI low-level driver for the hardware device.
 * @context: Driver context for the auto_attach handler.
 *
 * Allocates a new COMEDI device for the hardware device and calls the
 * low-level driver's 'auto_attach' handler to set-up the hardware and
 * allocate the COMEDI subdevices.  Additional "post-configuration" setting
 * up is performed on successful return from the 'auto_attach' handler.
 * If the 'auto_attach' handler fails, the low-level driver's 'detach'
 * handler will be called as part of the clean-up.
 *
 * This is usually called from a wrapper function in a bus-specific COMEDI
 * module, which in turn is usually called from a bus device 'probe'
 * function in the low-level driver.
 *
 * Returns 0 on success, -EINVAL if the parameters are invalid or the
 * post-configuration determines the driver has set the COMEDI device up
 * incorrectly, -ENOMEM if failed to allocate memory, -EBUSY if run out of
 * COMEDI minor device numbers, or some negative error number returned by
 * the driver's 'auto_attach' handler.
 */
int comedi_auto_config(struct device *hardware_device,
		       struct comedi_driver *driver, unsigned long context)
{
	struct comedi_device *dev;
	int ret;

	if (!hardware_device) {
		pr_warn("BUG! %s called with NULL hardware_device\n", __func__);
		return -EINVAL;
	}
	if (!driver) {
		dev_warn(hardware_device,
			 "BUG! %s called with NULL comedi driver\n", __func__);
		return -EINVAL;
	}

	if (!driver->auto_attach) {
		dev_warn(hardware_device,
			 "BUG! comedi driver '%s' has no auto_attach handler\n",
			 driver->driver_name);
		return -EINVAL;
	}

	dev = comedi_alloc_board_minor(hardware_device);
	if (IS_ERR(dev)) {
		dev_warn(hardware_device,
			 "driver '%s' could not create device.\n",
			 driver->driver_name);
		return PTR_ERR(dev);
	}
	/* Note: comedi_alloc_board_minor() locked dev->mutex. */
	lockdep_assert_held(&dev->mutex);

	dev->driver = driver;
	dev->board_name = dev->driver->driver_name;
	ret = driver->auto_attach(dev, context);
	if (ret >= 0)
		ret = comedi_device_postconfig(dev);

	if (ret < 0) {
		dev_warn(hardware_device,
			 "driver '%s' failed to auto-configure device.\n",
			 driver->driver_name);
		mutex_unlock(&dev->mutex);
		comedi_release_hardware_device(hardware_device);
	} else {
		/*
		 * class_dev should be set properly here
		 *  after a successful auto config
		 */
		dev_info(dev->class_dev,
			 "driver '%s' has successfully auto-configured '%s'.\n",
			 driver->driver_name, dev->board_name);
		mutex_unlock(&dev->mutex);
	}
	return ret;
}
EXPORT_SYMBOL_GPL(comedi_auto_config);

/**
 * comedi_auto_unconfig() - Unconfigure auto-allocated COMEDI device
 * @hardware_device: Hardware device previously passed to
 *                   comedi_auto_config().
 *
 * Cleans up and eventually destroys the COMEDI device allocated by
 * comedi_auto_config() for the same hardware device.  As part of this
 * clean-up, the low-level COMEDI driver's 'detach' handler will be called.
 * (The COMEDI device itself will persist in an unattached state if it is
 * still open, until it is released, and any mmapped buffers will persist
 * until they are munmapped.)
 *
 * This is usually called from a wrapper module in a bus-specific COMEDI
 * module, which in turn is usually set as the bus device 'remove' function
 * in the low-level COMEDI driver.
 */
void comedi_auto_unconfig(struct device *hardware_device)
{
	if (!hardware_device)
		return;
	comedi_release_hardware_device(hardware_device);
}
EXPORT_SYMBOL_GPL(comedi_auto_unconfig);

/**
 * comedi_driver_register() - Register a low-level COMEDI driver
 * @driver: Low-level COMEDI driver.
 *
 * The low-level COMEDI driver is added to the list of registered COMEDI
 * drivers.  This is used by the handler for the "/proc/comedi" file and is
 * also used by the handler for the %COMEDI_DEVCONFIG ioctl to configure
 * "legacy" COMEDI devices (for those low-level drivers that support it).
 *
 * Returns 0.
 */
int comedi_driver_register(struct comedi_driver *driver)
{
	mutex_lock(&comedi_drivers_list_lock);
	driver->next = comedi_drivers;
	comedi_drivers = driver;
	mutex_unlock(&comedi_drivers_list_lock);

	return 0;
}
EXPORT_SYMBOL_GPL(comedi_driver_register);

/**
 * comedi_driver_unregister() - Unregister a low-level COMEDI driver
 * @driver: Low-level COMEDI driver.
 *
 * The low-level COMEDI driver is removed from the list of registered COMEDI
 * drivers.  Detaches any COMEDI devices attached to the driver, which will
 * result in the low-level driver's 'detach' handler being called for those
 * devices before this function returns.
 */
void comedi_driver_unregister(struct comedi_driver *driver)
{
	struct comedi_driver *prev;
	int i;

	/* unlink the driver */
	mutex_lock(&comedi_drivers_list_lock);
	if (comedi_drivers == driver) {
		comedi_drivers = driver->next;
	} else {
		for (prev = comedi_drivers; prev->next; prev = prev->next) {
			if (prev->next == driver) {
				prev->next = driver->next;
				break;
			}
		}
	}
	mutex_unlock(&comedi_drivers_list_lock);

	/* check for devices using this driver */
	for (i = 0; i < COMEDI_NUM_BOARD_MINORS; i++) {
		struct comedi_device *dev = comedi_dev_get_from_minor(i);

		if (!dev)
			continue;

		mutex_lock(&dev->mutex);
		if (dev->attached && dev->driver == driver) {
			if (dev->use_count)
				dev_warn(dev->class_dev,
					 "BUG! detaching device with use_count=%d\n",
					 dev->use_count);
			comedi_device_detach(dev);
		}
		mutex_unlock(&dev->mutex);
		comedi_dev_put(dev);
	}
}
EXPORT_SYMBOL_GPL(comedi_driver_unregister);<|MERGE_RESOLUTION|>--- conflicted
+++ resolved
@@ -214,6 +214,19 @@
 	return -EINVAL;
 }
 
+static int insn_device_inval(struct comedi_device *dev,
+			     struct comedi_insn *insn, unsigned int *data)
+{
+	return -EINVAL;
+}
+
+static unsigned int get_zero_valid_routes(struct comedi_device *dev,
+					  unsigned int n_pairs,
+					  unsigned int *pair_data)
+{
+	return 0;
+}
+
 int insn_inval(struct comedi_device *dev, struct comedi_subdevice *s,
 	       struct comedi_insn *insn, unsigned int *data)
 {
@@ -681,8 +694,6 @@
 	int ret;
 	int i;
 
-<<<<<<< HEAD
-=======
 	lockdep_assert_held(&dev->mutex);
 	if (!dev->insn_device_config)
 		dev->insn_device_config = insn_device_inval;
@@ -690,7 +701,6 @@
 	if (!dev->get_valid_routes)
 		dev->get_valid_routes = get_zero_valid_routes;
 
->>>>>>> 407d19ab
 	for (i = 0; i < dev->n_subdevices; i++) {
 		s = &dev->subdevices[i];
 
