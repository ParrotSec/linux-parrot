// SPDX-License-Identifier: GPL-2.0+
/**************************************************************************
 *
 *  BRIEF MODULE DESCRIPTION
 *     PCI init for Ralink RT2880 solution
 *
 *  Copyright 2007 Ralink Inc. (bruce_chang@ralinktech.com.tw)
 *
 *  This program is free software; you can redistribute  it and/or modify it
 *  under  the terms of  the GNU General  Public License as published by the
 *  Free Software Foundation;  either version 2 of the  License, or (at your
 *  option) any later version.
 *
 *  THIS  SOFTWARE  IS PROVIDED   ``AS  IS'' AND   ANY  EXPRESS OR IMPLIED
 *  WARRANTIES,   INCLUDING, BUT NOT  LIMITED  TO, THE IMPLIED WARRANTIES OF
 *  MERCHANTABILITY AND FITNESS FOR A PARTICULAR PURPOSE ARE DISCLAIMED.  IN
 *  NO  EVENT  SHALL   THE AUTHOR  BE    LIABLE FOR ANY   DIRECT, INDIRECT,
 *  INCIDENTAL, SPECIAL, EXEMPLARY, OR CONSEQUENTIAL DAMAGES (INCLUDING, BUT
 *  NOT LIMITED   TO, PROCUREMENT OF  SUBSTITUTE GOODS  OR SERVICES; LOSS OF
 *  USE, DATA,  OR PROFITS; OR  BUSINESS INTERRUPTION) HOWEVER CAUSED AND ON
 *  ANY THEORY OF LIABILITY, WHETHER IN  CONTRACT, STRICT LIABILITY, OR TORT
 *  (INCLUDING NEGLIGENCE OR OTHERWISE) ARISING IN ANY WAY OUT OF THE USE OF
 *  THIS SOFTWARE, EVEN IF ADVISED OF THE POSSIBILITY OF SUCH DAMAGE.
 *
 *  You should have received a copy of the  GNU General Public License along
 *  with this program; if not, write  to the Free Software Foundation, Inc.,
 *  675 Mass Ave, Cambridge, MA 02139, USA.
 *
 *
 **************************************************************************
 * May 2007 Bruce Chang
 * Initial Release
 *
 * May 2009 Bruce Chang
 * support RT2880/RT3883 PCIe
 *
 * May 2011 Bruce Chang
 * support RT6855/MT7620 PCIe
 *
 **************************************************************************
 */

#include <linux/bitops.h>
#include <linux/clk.h>
#include <linux/delay.h>
#include <linux/module.h>
#include <linux/of.h>
#include <linux/of_address.h>
#include <linux/of_irq.h>
#include <linux/of_pci.h>
#include <linux/of_platform.h>
#include <linux/pci.h>
#include <linux/platform_device.h>
#include <linux/reset.h>
#include <mt7621.h>
#include <ralink_regs.h>

#include "../../pci/pci.h"

/*
 * These functions and structures provide the BIOS scan and mapping of the PCI
 * devices.
 */

<<<<<<< HEAD
#define RALINK_PCIE0_CLK_EN		BIT(24)
#define RALINK_PCIE1_CLK_EN		BIT(25)
#define RALINK_PCIE2_CLK_EN		BIT(26)
=======
/* MediaTek specific configuration registers */
#define PCIE_FTS_NUM			0x70c
#define PCIE_FTS_NUM_MASK		GENMASK(15, 8)
#define PCIE_FTS_NUM_L0(x)		(((x) & 0xff) << 8)
>>>>>>> 407d19ab

#define RALINK_PCI_CONFIG_ADDR		0x20
#define RALINK_PCI_CONFIG_DATA		0x24
#define RALINK_PCI_MEMBASE		0x28
#define RALINK_PCI_IOBASE		0x2C
#define RALINK_PCIE0_RST		BIT(24)
#define RALINK_PCIE1_RST		BIT(25)
#define RALINK_PCIE2_RST		BIT(26)

#define RALINK_PCI_PCICFG_ADDR		0x0000
#define RALINK_PCI_PCIMSK_ADDR		0x000C

#define RT6855_PCIE0_OFFSET		0x2000
#define RT6855_PCIE1_OFFSET		0x3000
#define RT6855_PCIE2_OFFSET		0x4000

#define RALINK_PCI_BAR0SETUP_ADDR	0x0010
#define RALINK_PCI_IMBASEBAR0_ADDR	0x0018
#define RALINK_PCI_ID			0x0030
#define RALINK_PCI_CLASS		0x0034
#define RALINK_PCI_SUBID		0x0038
#define RALINK_PCI_STATUS		0x0050

#define RALINK_PCIEPHY_P0P1_CTL_OFFSET	0x9000
#define RALINK_PCIEPHY_P2_CTL_OFFSET	0xA000

#define RALINK_PCI_MM_MAP_BASE		0x60000000
#define RALINK_PCI_IO_MAP_BASE		0x1e160000

#define ASSERT_SYSRST_PCIE(val)		\
	do {								\
		if (rt_sysc_r32(SYSC_REG_CHIP_REV) == 0x00030101)	\
			rt_sysc_m32(0, val, RALINK_RSTCTRL);		\
		else							\
			rt_sysc_m32(val, 0, RALINK_RSTCTRL);		\
	} while (0)
#define DEASSERT_SYSRST_PCIE(val)	\
	do {								\
		if (rt_sysc_r32(SYSC_REG_CHIP_REV) == 0x00030101)	\
			rt_sysc_m32(val, 0, RALINK_RSTCTRL);		\
		else							\
			rt_sysc_m32(0, val, RALINK_RSTCTRL);		\
	} while (0)

#define RALINK_CLKCFG1			0x30
#define RALINK_RSTCTRL			0x34
#define RALINK_GPIOMODE			0x60
#define RALINK_PCIE_CLK_GEN		0x7c
#define RALINK_PCIE_CLK_GEN1		0x80
//RALINK_RSTCTRL bit
#define RALINK_PCIE_RST			BIT(23)
#define RALINK_PCI_RST			BIT(24)
//RALINK_CLKCFG1 bit
#define RALINK_PCI_CLK_EN		BIT(19)
#define RALINK_PCIE_CLK_EN		BIT(21)

#define MEMORY_BASE 0x0
static int pcie_link_status = 0;

/**
 * struct mt7621_pcie_port - PCIe port information
 * @base: IO mapped register base
 * @list: port list
 * @pcie: pointer to PCIe host info
 * @reset: pointer to port reset control
 */
struct mt7621_pcie_port {
	void __iomem *base;
	struct list_head list;
	struct mt7621_pcie *pcie;
	struct reset_control *reset;
};

/**
 * struct mt7621_pcie - PCIe host information
 * @base: IO Mapped Register Base
 * @io: IO resource
 * @mem: non-prefetchable memory resource
 * @busn: bus range
 * @offset: IO / Memory offset
 * @dev: Pointer to PCIe device
 * @ports: pointer to PCIe port information
 */
struct mt7621_pcie {
	void __iomem *base;
	struct device *dev;
	struct resource io;
	struct resource mem;
	struct resource busn;
	struct {
		resource_size_t mem;
		resource_size_t io;
	} offset;
	struct list_head ports;
};

static inline u32 pcie_read(struct mt7621_pcie *pcie, u32 reg)
{
	return readl(pcie->base + reg);
}

static inline void pcie_write(struct mt7621_pcie *pcie, u32 val, u32 reg)
{
	writel(val, pcie->base + reg);
}

static inline u32 mt7621_pci_get_cfgaddr(unsigned int bus, unsigned int slot,
					 unsigned int func, unsigned int where)
{
	return (((where & 0xF00) >> 8) << 24) | (bus << 16) | (slot << 11) |
		(func << 8) | (where & 0xfc) | 0x80000000;
}

static void __iomem *mt7621_pcie_map_bus(struct pci_bus *bus,
					 unsigned int devfn, int where)
{
	struct mt7621_pcie *pcie = bus->sysdata;
	u32 address = mt7621_pci_get_cfgaddr(bus->number, PCI_SLOT(devfn),
					     PCI_FUNC(devfn), where);

	writel(address, pcie->base + RALINK_PCI_CONFIG_ADDR);

	return pcie->base + RALINK_PCI_CONFIG_DATA + (where & 3);
}

struct pci_ops mt7621_pci_ops = {
	.map_bus	= mt7621_pcie_map_bus,
	.read		= pci_generic_config_read,
	.write		= pci_generic_config_write,
};

static u32
read_config(struct mt7621_pcie *pcie, unsigned int dev, u32 reg)
{
	u32 address = mt7621_pci_get_cfgaddr(0, dev, 0, reg);

	pcie_write(pcie, address, RALINK_PCI_CONFIG_ADDR);
	return pcie_read(pcie, RALINK_PCI_CONFIG_DATA);
}

static void
write_config(struct mt7621_pcie *pcie, unsigned int dev, u32 reg, u32 val)
{
	u32 address = mt7621_pci_get_cfgaddr(0, dev, 0, reg);

	pcie_write(pcie, address, RALINK_PCI_CONFIG_ADDR);
	pcie_write(pcie, val, RALINK_PCI_CONFIG_DATA);
}

void
set_pcie_phy(struct mt7621_pcie *pcie, u32 offset,
	     int start_b, int bits, int val)
{
	u32 reg = pcie_read(pcie, offset);

	reg &= ~(((1 << bits) - 1) << start_b);
	reg |= val << start_b;
	pcie_write(pcie, reg, offset);
}

void
bypass_pipe_rst(struct mt7621_pcie *pcie)
{
	/* PCIe Port 0 */
	set_pcie_phy(pcie, (RALINK_PCIEPHY_P0P1_CTL_OFFSET + 0x02c), 12, 1, 0x01);	// rg_pe1_pipe_rst_b
	set_pcie_phy(pcie, (RALINK_PCIEPHY_P0P1_CTL_OFFSET + 0x02c),  4, 1, 0x01);	// rg_pe1_pipe_cmd_frc[4]
	/* PCIe Port 1 */
	set_pcie_phy(pcie, (RALINK_PCIEPHY_P0P1_CTL_OFFSET + 0x12c), 12, 1, 0x01);	// rg_pe1_pipe_rst_b
	set_pcie_phy(pcie, (RALINK_PCIEPHY_P0P1_CTL_OFFSET + 0x12c),  4, 1, 0x01);	// rg_pe1_pipe_cmd_frc[4]
	/* PCIe Port 2 */
	set_pcie_phy(pcie, (RALINK_PCIEPHY_P2_CTL_OFFSET + 0x02c), 12, 1, 0x01);	// rg_pe1_pipe_rst_b
	set_pcie_phy(pcie, (RALINK_PCIEPHY_P2_CTL_OFFSET + 0x02c),  4, 1, 0x01);	// rg_pe1_pipe_cmd_frc[4]
}

void
set_phy_for_ssc(struct mt7621_pcie *pcie)
{
	unsigned long reg = rt_sysc_r32(SYSC_REG_SYSTEM_CONFIG0);

	reg = (reg >> 6) & 0x7;
	/* Set PCIe Port0 & Port1 PHY to disable SSC */
	/* Debug Xtal Type */
	set_pcie_phy(pcie, (RALINK_PCIEPHY_P0P1_CTL_OFFSET + 0x400),  8, 1, 0x01);	// rg_pe1_frc_h_xtal_type
	set_pcie_phy(pcie, (RALINK_PCIEPHY_P0P1_CTL_OFFSET + 0x400),  9, 2, 0x00);	// rg_pe1_h_xtal_type
	set_pcie_phy(pcie, (RALINK_PCIEPHY_P0P1_CTL_OFFSET + 0x000),  4, 1, 0x01);	// rg_pe1_frc_phy_en	//Force Port 0 enable control
	set_pcie_phy(pcie, (RALINK_PCIEPHY_P0P1_CTL_OFFSET + 0x100),  4, 1, 0x01);	// rg_pe1_frc_phy_en	//Force Port 1 enable control
	set_pcie_phy(pcie, (RALINK_PCIEPHY_P0P1_CTL_OFFSET + 0x000),  5, 1, 0x00);	// rg_pe1_phy_en	//Port 0 disable
	set_pcie_phy(pcie, (RALINK_PCIEPHY_P0P1_CTL_OFFSET + 0x100),  5, 1, 0x00);	// rg_pe1_phy_en	//Port 1 disable
	if (reg <= 5 && reg >= 3) {	// 40MHz Xtal
		set_pcie_phy(pcie, (RALINK_PCIEPHY_P0P1_CTL_OFFSET + 0x490),  6, 2, 0x01);	// RG_PE1_H_PLL_PREDIV	//Pre-divider ratio (for host mode)
		printk("***** Xtal 40MHz *****\n");
	} else {			// 25MHz | 20MHz Xtal
		set_pcie_phy(pcie, (RALINK_PCIEPHY_P0P1_CTL_OFFSET + 0x490),  6, 2, 0x00);	// RG_PE1_H_PLL_PREDIV	//Pre-divider ratio (for host mode)
		if (reg >= 6) {
			printk("***** Xtal 25MHz *****\n");
			set_pcie_phy(pcie, (RALINK_PCIEPHY_P0P1_CTL_OFFSET + 0x4bc),  4, 2, 0x01);	// RG_PE1_H_PLL_FBKSEL	//Feedback clock select
			set_pcie_phy(pcie, (RALINK_PCIEPHY_P0P1_CTL_OFFSET + 0x49c),  0, 31, 0x18000000);	// RG_PE1_H_LCDDS_PCW_NCPO	//DDS NCPO PCW (for host mode)
			set_pcie_phy(pcie, (RALINK_PCIEPHY_P0P1_CTL_OFFSET + 0x4a4),  0, 16, 0x18d);	// RG_PE1_H_LCDDS_SSC_PRD	//DDS SSC dither period control
			set_pcie_phy(pcie, (RALINK_PCIEPHY_P0P1_CTL_OFFSET + 0x4a8),  0, 12, 0x4a);	// RG_PE1_H_LCDDS_SSC_DELTA	//DDS SSC dither amplitude control
			set_pcie_phy(pcie, (RALINK_PCIEPHY_P0P1_CTL_OFFSET + 0x4a8), 16, 12, 0x4a);	// RG_PE1_H_LCDDS_SSC_DELTA1	//DDS SSC dither amplitude control for initial
		} else {
			printk("***** Xtal 20MHz *****\n");
		}
	}
	set_pcie_phy(pcie, (RALINK_PCIEPHY_P0P1_CTL_OFFSET + 0x4a0),  5, 1, 0x01);	// RG_PE1_LCDDS_CLK_PH_INV	//DDS clock inversion
	set_pcie_phy(pcie, (RALINK_PCIEPHY_P0P1_CTL_OFFSET + 0x490), 22, 2, 0x02);	// RG_PE1_H_PLL_BC
	set_pcie_phy(pcie, (RALINK_PCIEPHY_P0P1_CTL_OFFSET + 0x490), 18, 4, 0x06);	// RG_PE1_H_PLL_BP
	set_pcie_phy(pcie, (RALINK_PCIEPHY_P0P1_CTL_OFFSET + 0x490), 12, 4, 0x02);	// RG_PE1_H_PLL_IR
	set_pcie_phy(pcie, (RALINK_PCIEPHY_P0P1_CTL_OFFSET + 0x490),  8, 4, 0x01);	// RG_PE1_H_PLL_IC
	set_pcie_phy(pcie, (RALINK_PCIEPHY_P0P1_CTL_OFFSET + 0x4ac), 16, 3, 0x00);	// RG_PE1_H_PLL_BR
	set_pcie_phy(pcie, (RALINK_PCIEPHY_P0P1_CTL_OFFSET + 0x490),  1, 3, 0x02);	// RG_PE1_PLL_DIVEN
	if (reg <= 5 && reg >= 3) {	// 40MHz Xtal
		set_pcie_phy(pcie, (RALINK_PCIEPHY_P0P1_CTL_OFFSET + 0x414),  6, 2, 0x01);	// rg_pe1_mstckdiv		//value of da_pe1_mstckdiv when force mode enable
		set_pcie_phy(pcie, (RALINK_PCIEPHY_P0P1_CTL_OFFSET + 0x414),  5, 1, 0x01);	// rg_pe1_frc_mstckdiv	//force mode enable of da_pe1_mstckdiv
	}
	/* Enable PHY and disable force mode */
	set_pcie_phy(pcie, (RALINK_PCIEPHY_P0P1_CTL_OFFSET + 0x000),  5, 1, 0x01);	// rg_pe1_phy_en	//Port 0 enable
	set_pcie_phy(pcie, (RALINK_PCIEPHY_P0P1_CTL_OFFSET + 0x100),  5, 1, 0x01);	// rg_pe1_phy_en	//Port 1 enable
	set_pcie_phy(pcie, (RALINK_PCIEPHY_P0P1_CTL_OFFSET + 0x000),  4, 1, 0x00);	// rg_pe1_frc_phy_en	//Force Port 0 disable control
	set_pcie_phy(pcie, (RALINK_PCIEPHY_P0P1_CTL_OFFSET + 0x100),  4, 1, 0x00);	// rg_pe1_frc_phy_en	//Force Port 1 disable control

	/* Set PCIe Port2 PHY to disable SSC */
	/* Debug Xtal Type */
	set_pcie_phy(pcie, (RALINK_PCIEPHY_P2_CTL_OFFSET + 0x400),  8, 1, 0x01);	// rg_pe1_frc_h_xtal_type
	set_pcie_phy(pcie, (RALINK_PCIEPHY_P2_CTL_OFFSET + 0x400),  9, 2, 0x00);	// rg_pe1_h_xtal_type
	set_pcie_phy(pcie, (RALINK_PCIEPHY_P2_CTL_OFFSET + 0x000),  4, 1, 0x01);	// rg_pe1_frc_phy_en	//Force Port 0 enable control
	set_pcie_phy(pcie, (RALINK_PCIEPHY_P2_CTL_OFFSET + 0x000),  5, 1, 0x00);	// rg_pe1_phy_en	//Port 0 disable
	if (reg <= 5 && reg >= 3) {	// 40MHz Xtal
		set_pcie_phy(pcie, (RALINK_PCIEPHY_P2_CTL_OFFSET + 0x490),  6, 2, 0x01);	// RG_PE1_H_PLL_PREDIV	//Pre-divider ratio (for host mode)
	} else {			// 25MHz | 20MHz Xtal
		set_pcie_phy(pcie, (RALINK_PCIEPHY_P2_CTL_OFFSET + 0x490),  6, 2, 0x00);	// RG_PE1_H_PLL_PREDIV	//Pre-divider ratio (for host mode)
		if (reg >= 6) {		// 25MHz Xtal
			set_pcie_phy(pcie, (RALINK_PCIEPHY_P2_CTL_OFFSET + 0x4bc),  4, 2, 0x01);	// RG_PE1_H_PLL_FBKSEL	//Feedback clock select
			set_pcie_phy(pcie, (RALINK_PCIEPHY_P2_CTL_OFFSET + 0x49c),  0, 31, 0x18000000);	// RG_PE1_H_LCDDS_PCW_NCPO	//DDS NCPO PCW (for host mode)
			set_pcie_phy(pcie, (RALINK_PCIEPHY_P2_CTL_OFFSET + 0x4a4),  0, 16, 0x18d);	// RG_PE1_H_LCDDS_SSC_PRD	//DDS SSC dither period control
			set_pcie_phy(pcie, (RALINK_PCIEPHY_P2_CTL_OFFSET + 0x4a8),  0, 12, 0x4a);	// RG_PE1_H_LCDDS_SSC_DELTA	//DDS SSC dither amplitude control
			set_pcie_phy(pcie, (RALINK_PCIEPHY_P2_CTL_OFFSET + 0x4a8), 16, 12, 0x4a);	// RG_PE1_H_LCDDS_SSC_DELTA1	//DDS SSC dither amplitude control for initial
		}
	}
	set_pcie_phy(pcie, (RALINK_PCIEPHY_P2_CTL_OFFSET + 0x4a0),  5, 1, 0x01);	// RG_PE1_LCDDS_CLK_PH_INV	//DDS clock inversion
	set_pcie_phy(pcie, (RALINK_PCIEPHY_P2_CTL_OFFSET + 0x490), 22, 2, 0x02);	// RG_PE1_H_PLL_BC
	set_pcie_phy(pcie, (RALINK_PCIEPHY_P2_CTL_OFFSET + 0x490), 18, 4, 0x06);	// RG_PE1_H_PLL_BP
	set_pcie_phy(pcie, (RALINK_PCIEPHY_P2_CTL_OFFSET + 0x490), 12, 4, 0x02);	// RG_PE1_H_PLL_IR
	set_pcie_phy(pcie, (RALINK_PCIEPHY_P2_CTL_OFFSET + 0x490),  8, 4, 0x01);	// RG_PE1_H_PLL_IC
	set_pcie_phy(pcie, (RALINK_PCIEPHY_P2_CTL_OFFSET + 0x4ac), 16, 3, 0x00);	// RG_PE1_H_PLL_BR
	set_pcie_phy(pcie, (RALINK_PCIEPHY_P2_CTL_OFFSET + 0x490),  1, 3, 0x02);	// RG_PE1_PLL_DIVEN
	if (reg <= 5 && reg >= 3) {	// 40MHz Xtal
		set_pcie_phy(pcie, (RALINK_PCIEPHY_P2_CTL_OFFSET + 0x414),  6, 2, 0x01);	// rg_pe1_mstckdiv		//value of da_pe1_mstckdiv when force mode enable
		set_pcie_phy(pcie, (RALINK_PCIEPHY_P2_CTL_OFFSET + 0x414),  5, 1, 0x01);	// rg_pe1_frc_mstckdiv	//force mode enable of da_pe1_mstckdiv
	}
	/* Enable PHY and disable force mode */
	set_pcie_phy(pcie, (RALINK_PCIEPHY_P2_CTL_OFFSET + 0x000),  5, 1, 0x01);	// rg_pe1_phy_en	//Port 0 enable
	set_pcie_phy(pcie, (RALINK_PCIEPHY_P2_CTL_OFFSET + 0x000),  4, 1, 0x00);	// rg_pe1_frc_phy_en	//Force Port 0 disable control
}

static void setup_cm_memory_region(struct resource *mem_resource)
{
	resource_size_t mask;

	if (mips_cps_numiocu(0)) {
		/* FIXME: hardware doesn't accept mask values with 1s after
		 * 0s (e.g. 0xffef), so it would be great to warn if that's
		 * about to happen */
		mask = ~(mem_resource->end - mem_resource->start);

		write_gcr_reg1_base(mem_resource->start);
		write_gcr_reg1_mask(mask | CM_GCR_REGn_MASK_CMTGT_IOCU0);
		printk("PCI coherence region base: 0x%08llx, mask/settings: 0x%08llx\n",
			(unsigned long long)read_gcr_reg1_base(),
			(unsigned long long)read_gcr_reg1_mask());
	}
}

static int mt7621_pci_parse_request_of_pci_ranges(struct mt7621_pcie *pcie)
{
	struct device *dev = pcie->dev;
	struct device_node *node = dev->of_node;
	struct of_pci_range_parser parser;
	struct of_pci_range range;
	int err;

	if (of_pci_range_parser_init(&parser, node)) {
		dev_err(dev, "missing \"ranges\" property\n");
		return -EINVAL;
	}

	for_each_of_pci_range(&parser, &range) {
		struct resource *res = NULL;

		switch (range.flags & IORESOURCE_TYPE_BITS) {
		case IORESOURCE_IO:
			ioremap(range.cpu_addr, range.size);
			res = &pcie->io;
			pcie->offset.io = 0x00000000UL;
			break;
		case IORESOURCE_MEM:
			res = &pcie->mem;
			pcie->offset.mem = 0x00000000UL;
			break;
		}

		if (res)
			of_pci_range_to_resource(&range, node, res);
	}

	err = of_pci_parse_bus_range(node, &pcie->busn);
	if (err < 0) {
		dev_err(dev, "failed to parse bus ranges property: %d\n", err);
		pcie->busn.name = node->name;
		pcie->busn.start = 0;
		pcie->busn.end = 0xff;
		pcie->busn.flags = IORESOURCE_BUS;
	}

	return 0;
}

static int mt7621_pcie_parse_dt(struct mt7621_pcie *pcie)
{
	struct device *dev = pcie->dev;
	struct device_node *node = dev->of_node;
	struct resource regs;
	const char *type;
	int err;

	type = of_get_property(node, "device_type", NULL);
	if (!type || strcmp(type, "pci") != 0) {
		dev_err(dev, "invalid \"device_type\" %s\n", type);
		return -EINVAL;
	}

	err = of_address_to_resource(node, 0, &regs);
	if (err) {
		dev_err(dev, "missing \"reg\" property\n");
		return err;
	}

	pcie->base = devm_ioremap_resource(dev, &regs);
	if (IS_ERR(pcie->base))
		return PTR_ERR(pcie->base);

	return 0;
}

static int mt7621_pcie_request_resources(struct mt7621_pcie *pcie,
					 struct list_head *res)
{
	struct device *dev = pcie->dev;
	int err;

	pci_add_resource_offset(res, &pcie->io, pcie->offset.io);
	pci_add_resource_offset(res, &pcie->mem, pcie->offset.mem);
	pci_add_resource(res, &pcie->busn);

	err = devm_request_pci_bus_resources(dev, res);
	if (err < 0)
		return err;

	return 0;
}

static int mt7621_pcie_register_host(struct pci_host_bridge *host,
				     struct list_head *res)
{
	struct mt7621_pcie *pcie = pci_host_bridge_priv(host);

	list_splice_init(res, &host->windows);
	host->busnr = pcie->busn.start;
	host->dev.parent = pcie->dev;
	host->ops = &mt7621_pci_ops;
	host->map_irq = of_irq_parse_and_map_pci;
	host->swizzle_irq = pci_common_swizzle;
	host->sysdata = pcie;

	return pci_host_probe(host);
}

static int mt7621_pci_probe(struct platform_device *pdev)
{
	struct device *dev = &pdev->dev;
	struct mt7621_pcie *pcie;
	struct pci_host_bridge *bridge;
	int err;
	u32 val = 0;
	LIST_HEAD(res);

	if (!dev->of_node)
		return -ENODEV;

	bridge = devm_pci_alloc_host_bridge(dev, sizeof(*pcie));
	if (!bridge)
		return -ENODEV;

	pcie = pci_host_bridge_priv(bridge);
	pcie->dev = dev;
	platform_set_drvdata(pdev, pcie);
	INIT_LIST_HEAD(&pcie->ports);

	err = mt7621_pcie_parse_dt(pcie);
	if (err) {
		dev_err(dev, "Parsing DT failed\n");
		return err;
	}

	/* set resources limits */
	iomem_resource.start = 0;
	iomem_resource.end = ~0UL; /* no limit */
	ioport_resource.start = 0;
	ioport_resource.end = ~0UL; /* no limit */

	val = RALINK_PCIE0_RST;
	val |= RALINK_PCIE1_RST;
	val |= RALINK_PCIE2_RST;

	ASSERT_SYSRST_PCIE(RALINK_PCIE0_RST | RALINK_PCIE1_RST | RALINK_PCIE2_RST);

	*(unsigned int *)(0xbe000060) &= ~(0x3<<10 | 0x3<<3);
	*(unsigned int *)(0xbe000060) |= 0x1<<10 | 0x1<<3;
	mdelay(100);
	*(unsigned int *)(0xbe000600) |= 0x1<<19 | 0x1<<8 | 0x1<<7; // use GPIO19/GPIO8/GPIO7 (PERST_N/UART_RXD3/UART_TXD3)
	mdelay(100);
	*(unsigned int *)(0xbe000620) &= ~(0x1<<19 | 0x1<<8 | 0x1<<7);		// clear DATA

	mdelay(100);

	val = RALINK_PCIE0_RST;
	val |= RALINK_PCIE1_RST;
	val |= RALINK_PCIE2_RST;

	DEASSERT_SYSRST_PCIE(val);

	if ((*(unsigned int *)(0xbe00000c)&0xFFFF) == 0x0101) // MT7621 E2
		bypass_pipe_rst(pcie);
	set_phy_for_ssc(pcie);

	val = read_config(pcie, 0, 0x70c);
	printk("Port 0 N_FTS = %x\n", (unsigned int)val);

	val = read_config(pcie, 1, 0x70c);
	printk("Port 1 N_FTS = %x\n", (unsigned int)val);

	val = read_config(pcie, 2, 0x70c);
	printk("Port 2 N_FTS = %x\n", (unsigned int)val);

	rt_sysc_m32(0, RALINK_PCIE_RST, RALINK_RSTCTRL);
	rt_sysc_m32(0x30, 2 << 4, SYSC_REG_SYSTEM_CONFIG1);

	rt_sysc_m32(0x80000000, 0, RALINK_PCIE_CLK_GEN);
	rt_sysc_m32(0x7f000000, 0xa << 24, RALINK_PCIE_CLK_GEN1);
	rt_sysc_m32(0, 0x80000000, RALINK_PCIE_CLK_GEN);

	mdelay(50);
	rt_sysc_m32(RALINK_PCIE_RST, 0, RALINK_RSTCTRL);

	/* Use GPIO control instead of PERST_N */
	*(unsigned int *)(0xbe000620) |= 0x1<<19 | 0x1<<8 | 0x1<<7;		// set DATA
	mdelay(1000);

	if ((pcie_read(pcie, RT6855_PCIE0_OFFSET + RALINK_PCI_STATUS) & 0x1) == 0) {
		printk("PCIE0 no card, disable it(RST&CLK)\n");
		ASSERT_SYSRST_PCIE(RALINK_PCIE0_RST);
		rt_sysc_m32(RALINK_PCIE0_CLK_EN, 0, RALINK_CLKCFG1);
		pcie_link_status &= ~(1<<0);
	} else {
		pcie_link_status |= 1<<0;
		val = pcie_read(pcie, RALINK_PCI_PCIMSK_ADDR);
		val |= (1<<20); // enable pcie1 interrupt
		pcie_write(pcie, val, RALINK_PCI_PCIMSK_ADDR);
	}

	if ((pcie_read(pcie, RT6855_PCIE1_OFFSET + RALINK_PCI_STATUS) & 0x1) == 0) {
		printk("PCIE1 no card, disable it(RST&CLK)\n");
		ASSERT_SYSRST_PCIE(RALINK_PCIE1_RST);
		rt_sysc_m32(RALINK_PCIE1_CLK_EN, 0, RALINK_CLKCFG1);
		pcie_link_status &= ~(1<<1);
	} else {
		pcie_link_status |= 1<<1;
		val = pcie_read(pcie, RALINK_PCI_PCIMSK_ADDR);
		val |= (1<<21); // enable pcie1 interrupt
		pcie_write(pcie, val, RALINK_PCI_PCIMSK_ADDR);
	}

	if ((pcie_read(pcie, RT6855_PCIE2_OFFSET + RALINK_PCI_STATUS) & 0x1) == 0) {
		printk("PCIE2 no card, disable it(RST&CLK)\n");
		ASSERT_SYSRST_PCIE(RALINK_PCIE2_RST);
		rt_sysc_m32(RALINK_PCIE2_CLK_EN, 0, RALINK_CLKCFG1);
		pcie_link_status &= ~(1<<2);
	} else {
		pcie_link_status |= 1<<2;
		val = pcie_read(pcie, RALINK_PCI_PCIMSK_ADDR);
		val |= (1<<22); // enable pcie2 interrupt
		pcie_write(pcie, val, RALINK_PCI_PCIMSK_ADDR);
	}

	if (pcie_link_status == 0)
		return 0;

/*
pcie(2/1/0) link status	pcie2_num	pcie1_num	pcie0_num
3'b000			x		x		x
3'b001			x		x		0
3'b010			x		0		x
3'b011			x		1		0
3'b100			0		x		x
3'b101			1		x		0
3'b110			1		0		x
3'b111			2		1		0
*/
	switch (pcie_link_status) {
	case 2:
		val = pcie_read(pcie, RALINK_PCI_PCICFG_ADDR);
		val &= ~0x00ff0000;
		val |= 0x1 << 16;	// port 0
		val |= 0x0 << 20;	// port 1
		pcie_write(pcie, val, RALINK_PCI_PCICFG_ADDR);
		break;
	case 4:
		val = pcie_read(pcie, RALINK_PCI_PCICFG_ADDR);
		val &= ~0x0fff0000;
		val |= 0x1 << 16;	//port0
		val |= 0x2 << 20;	//port1
		val |= 0x0 << 24;	//port2
		pcie_write(pcie, val, RALINK_PCI_PCICFG_ADDR);
		break;
	case 5:
		val = pcie_read(pcie, RALINK_PCI_PCICFG_ADDR);
		val &= ~0x0fff0000;
		val |= 0x0 << 16;	//port0
		val |= 0x2 << 20;	//port1
		val |= 0x1 << 24;	//port2
		pcie_write(pcie, val, RALINK_PCI_PCICFG_ADDR);
		break;
	case 6:
		val = pcie_read(pcie, RALINK_PCI_PCICFG_ADDR);
		val &= ~0x0fff0000;
		val |= 0x2 << 16;	//port0
		val |= 0x0 << 20;	//port1
		val |= 0x1 << 24;	//port2
		pcie_write(pcie, val, RALINK_PCI_PCICFG_ADDR);
		break;
	}

/*
	ioport_resource.start = mt7621_res_pci_io1.start;
	ioport_resource.end = mt7621_res_pci_io1.end;
*/

	pcie_write(pcie, 0xffffffff, RALINK_PCI_MEMBASE);
	pcie_write(pcie, RALINK_PCI_IO_MAP_BASE, RALINK_PCI_IOBASE);

	//PCIe0
	if ((pcie_link_status & 0x1) != 0) {
		/* open 7FFF:2G; ENABLE */
		pcie_write(pcie, 0x7FFF0001,
			   RT6855_PCIE0_OFFSET + RALINK_PCI_BAR0SETUP_ADDR);
		pcie_write(pcie, MEMORY_BASE,
			   RT6855_PCIE0_OFFSET + RALINK_PCI_IMBASEBAR0_ADDR);
		pcie_write(pcie, 0x06040001,
			   RT6855_PCIE0_OFFSET + RALINK_PCI_CLASS);
		printk("PCIE0 enabled\n");
	}

	//PCIe1
	if ((pcie_link_status & 0x2) != 0) {
		/* open 7FFF:2G; ENABLE */
		pcie_write(pcie, 0x7FFF0001,
			   RT6855_PCIE1_OFFSET + RALINK_PCI_BAR0SETUP_ADDR);
		pcie_write(pcie, MEMORY_BASE,
			   RT6855_PCIE1_OFFSET + RALINK_PCI_IMBASEBAR0_ADDR);
		pcie_write(pcie, 0x06040001,
			   RT6855_PCIE1_OFFSET + RALINK_PCI_CLASS);
		printk("PCIE1 enabled\n");
	}

	//PCIe2
	if ((pcie_link_status & 0x4) != 0) {
		/* open 7FFF:2G; ENABLE */
		pcie_write(pcie, 0x7FFF0001,
			   RT6855_PCIE2_OFFSET + RALINK_PCI_BAR0SETUP_ADDR);
		pcie_write(pcie, MEMORY_BASE,
			   RT6855_PCIE2_OFFSET + RALINK_PCI_IMBASEBAR0_ADDR);
		pcie_write(pcie, 0x06040001,
			   RT6855_PCIE2_OFFSET + RALINK_PCI_CLASS);
		printk("PCIE2 enabled\n");
	}

	switch (pcie_link_status) {
	case 7:
		val = read_config(pcie, 2, 0x4);
		write_config(pcie, 2, 0x4, val|0x4);
		val = read_config(pcie, 2, 0x70c);
		val &= ~(0xff)<<8;
		val |= 0x50<<8;
		write_config(pcie, 2, 0x70c, val);
	case 3:
	case 5:
	case 6:
		val = read_config(pcie, 1, 0x4);
		write_config(pcie, 1, 0x4, val|0x4);
		val = read_config(pcie, 1, 0x70c);
		val &= ~(0xff)<<8;
		val |= 0x50<<8;
		write_config(pcie, 1, 0x70c, val);
	default:
		val = read_config(pcie, 0, 0x4);
		write_config(pcie, 0, 0x4, val|0x4); //bus master enable
		val = read_config(pcie, 0, 0x70c);
		val &= ~(0xff)<<8;
		val |= 0x50<<8;
		write_config(pcie, 0, 0x70c, val);
	}

	err = mt7621_pci_parse_request_of_pci_ranges(pcie);
	if (err) {
		dev_err(dev, "Error requesting pci resources from ranges");
		return err;
	}

	setup_cm_memory_region(&pcie->mem);

	err = mt7621_pcie_request_resources(pcie, &res);
	if (err) {
		dev_err(dev, "Error requesting resources\n");
		return err;
	}

	err = mt7621_pcie_register_host(bridge, &res);
	if (err) {
		dev_err(dev, "Error registering host\n");
		return err;
	}

	return 0;
}

static const struct of_device_id mt7621_pci_ids[] = {
	{ .compatible = "mediatek,mt7621-pci" },
	{},
};
MODULE_DEVICE_TABLE(of, mt7621_pci_ids);

static struct platform_driver mt7621_pci_driver = {
	.probe = mt7621_pci_probe,
	.driver = {
		.name = "mt7621-pci",
		.of_match_table = of_match_ptr(mt7621_pci_ids),
	},
};

static int __init mt7621_pci_init(void)
{
	return platform_driver_register(&mt7621_pci_driver);
}

arch_initcall(mt7621_pci_init);<|MERGE_RESOLUTION|>--- conflicted
+++ resolved
@@ -1,33 +1,10 @@
 // SPDX-License-Identifier: GPL-2.0+
-/**************************************************************************
- *
- *  BRIEF MODULE DESCRIPTION
+/*
+ * BRIEF MODULE DESCRIPTION
  *     PCI init for Ralink RT2880 solution
  *
- *  Copyright 2007 Ralink Inc. (bruce_chang@ralinktech.com.tw)
+ * Copyright 2007 Ralink Inc. (bruce_chang@ralinktech.com.tw)
  *
- *  This program is free software; you can redistribute  it and/or modify it
- *  under  the terms of  the GNU General  Public License as published by the
- *  Free Software Foundation;  either version 2 of the  License, or (at your
- *  option) any later version.
- *
- *  THIS  SOFTWARE  IS PROVIDED   ``AS  IS'' AND   ANY  EXPRESS OR IMPLIED
- *  WARRANTIES,   INCLUDING, BUT NOT  LIMITED  TO, THE IMPLIED WARRANTIES OF
- *  MERCHANTABILITY AND FITNESS FOR A PARTICULAR PURPOSE ARE DISCLAIMED.  IN
- *  NO  EVENT  SHALL   THE AUTHOR  BE    LIABLE FOR ANY   DIRECT, INDIRECT,
- *  INCIDENTAL, SPECIAL, EXEMPLARY, OR CONSEQUENTIAL DAMAGES (INCLUDING, BUT
- *  NOT LIMITED   TO, PROCUREMENT OF  SUBSTITUTE GOODS  OR SERVICES; LOSS OF
- *  USE, DATA,  OR PROFITS; OR  BUSINESS INTERRUPTION) HOWEVER CAUSED AND ON
- *  ANY THEORY OF LIABILITY, WHETHER IN  CONTRACT, STRICT LIABILITY, OR TORT
- *  (INCLUDING NEGLIGENCE OR OTHERWISE) ARISING IN ANY WAY OUT OF THE USE OF
- *  THIS SOFTWARE, EVEN IF ADVISED OF THE POSSIBILITY OF SUCH DAMAGE.
- *
- *  You should have received a copy of the  GNU General Public License along
- *  with this program; if not, write  to the Free Software Foundation, Inc.,
- *  675 Mass Ave, Cambridge, MA 02139, USA.
- *
- *
- **************************************************************************
  * May 2007 Bruce Chang
  * Initial Release
  *
@@ -36,13 +13,11 @@
  *
  * May 2011 Bruce Chang
  * support RT6855/MT7620 PCIe
- *
- **************************************************************************
  */
 
 #include <linux/bitops.h>
-#include <linux/clk.h>
 #include <linux/delay.h>
+#include <linux/iopoll.h>
 #include <linux/module.h>
 #include <linux/of.h>
 #include <linux/of_address.h>
@@ -50,6 +25,7 @@
 #include <linux/of_pci.h>
 #include <linux/of_platform.h>
 #include <linux/pci.h>
+#include <linux/phy/phy.h>
 #include <linux/platform_device.h>
 #include <linux/reset.h>
 #include <mt7621.h>
@@ -57,36 +33,39 @@
 
 #include "../../pci/pci.h"
 
-/*
- * These functions and structures provide the BIOS scan and mapping of the PCI
- * devices.
- */
-
-<<<<<<< HEAD
-#define RALINK_PCIE0_CLK_EN		BIT(24)
-#define RALINK_PCIE1_CLK_EN		BIT(25)
-#define RALINK_PCIE2_CLK_EN		BIT(26)
-=======
+/* sysctl */
+#define MT7621_CHIP_REV_ID		0x0c
+#define CHIP_REV_MT7621_E2		0x0101
+
 /* MediaTek specific configuration registers */
 #define PCIE_FTS_NUM			0x70c
 #define PCIE_FTS_NUM_MASK		GENMASK(15, 8)
 #define PCIE_FTS_NUM_L0(x)		(((x) & 0xff) << 8)
->>>>>>> 407d19ab
-
-#define RALINK_PCI_CONFIG_ADDR		0x20
-#define RALINK_PCI_CONFIG_DATA		0x24
-#define RALINK_PCI_MEMBASE		0x28
-#define RALINK_PCI_IOBASE		0x2C
-#define RALINK_PCIE0_RST		BIT(24)
-#define RALINK_PCIE1_RST		BIT(25)
-#define RALINK_PCIE2_RST		BIT(26)
-
+
+/* rt_sysc_membase relative registers */
+#define RALINK_PCIE_CLK_GEN		0x7c
+#define RALINK_PCIE_CLK_GEN1		0x80
+
+/* Host-PCI bridge registers */
 #define RALINK_PCI_PCICFG_ADDR		0x0000
 #define RALINK_PCI_PCIMSK_ADDR		0x000C
-
-#define RT6855_PCIE0_OFFSET		0x2000
-#define RT6855_PCIE1_OFFSET		0x3000
-#define RT6855_PCIE2_OFFSET		0x4000
+#define RALINK_PCI_CONFIG_ADDR		0x0020
+#define RALINK_PCI_CONFIG_DATA		0x0024
+#define RALINK_PCI_MEMBASE		0x0028
+#define RALINK_PCI_IOBASE		0x002C
+
+/* PCICFG virtual bridges */
+#define MT7621_BR0_MASK			GENMASK(19, 16)
+#define MT7621_BR1_MASK			GENMASK(23, 20)
+#define MT7621_BR2_MASK			GENMASK(27, 24)
+#define MT7621_BR_ALL_MASK		GENMASK(27, 16)
+#define MT7621_BR0_SHIFT		16
+#define MT7621_BR1_SHIFT		20
+#define MT7621_BR2_SHIFT		24
+
+/* PCIe RC control registers */
+#define MT7621_PCIE_OFFSET		0x2000
+#define MT7621_NEXT_PORT		0x1000
 
 #define RALINK_PCI_BAR0SETUP_ADDR	0x0010
 #define RALINK_PCI_IMBASEBAR0_ADDR	0x0018
@@ -95,54 +74,40 @@
 #define RALINK_PCI_SUBID		0x0038
 #define RALINK_PCI_STATUS		0x0050
 
-#define RALINK_PCIEPHY_P0P1_CTL_OFFSET	0x9000
-#define RALINK_PCIEPHY_P2_CTL_OFFSET	0xA000
-
-#define RALINK_PCI_MM_MAP_BASE		0x60000000
-#define RALINK_PCI_IO_MAP_BASE		0x1e160000
-
-#define ASSERT_SYSRST_PCIE(val)		\
-	do {								\
-		if (rt_sysc_r32(SYSC_REG_CHIP_REV) == 0x00030101)	\
-			rt_sysc_m32(0, val, RALINK_RSTCTRL);		\
-		else							\
-			rt_sysc_m32(val, 0, RALINK_RSTCTRL);		\
-	} while (0)
-#define DEASSERT_SYSRST_PCIE(val)	\
-	do {								\
-		if (rt_sysc_r32(SYSC_REG_CHIP_REV) == 0x00030101)	\
-			rt_sysc_m32(val, 0, RALINK_RSTCTRL);		\
-		else							\
-			rt_sysc_m32(0, val, RALINK_RSTCTRL);		\
-	} while (0)
-
-#define RALINK_CLKCFG1			0x30
-#define RALINK_RSTCTRL			0x34
-#define RALINK_GPIOMODE			0x60
-#define RALINK_PCIE_CLK_GEN		0x7c
-#define RALINK_PCIE_CLK_GEN1		0x80
-//RALINK_RSTCTRL bit
-#define RALINK_PCIE_RST			BIT(23)
-#define RALINK_PCI_RST			BIT(24)
-//RALINK_CLKCFG1 bit
-#define RALINK_PCI_CLK_EN		BIT(19)
-#define RALINK_PCIE_CLK_EN		BIT(21)
-
-#define MEMORY_BASE 0x0
-static int pcie_link_status = 0;
+/* Some definition values */
+#define PCIE_REVISION_ID		BIT(0)
+#define PCIE_CLASS_CODE			(0x60400 << 8)
+#define PCIE_BAR_MAP_MAX		GENMASK(30, 16)
+#define PCIE_BAR_ENABLE			BIT(0)
+#define PCIE_PORT_INT_EN(x)		BIT(20 + (x))
+#define PCIE_PORT_CLK_EN(x)		BIT(24 + (x))
+#define PCIE_PORT_PERST(x)		BIT(1 + (x))
+#define PCIE_PORT_LINKUP		BIT(0)
+
+#define PCIE_CLK_GEN_EN			BIT(31)
+#define PCIE_CLK_GEN_DIS		0
+#define PCIE_CLK_GEN1_DIS		GENMASK(30, 24)
+#define PCIE_CLK_GEN1_EN		(BIT(27) | BIT(25))
+#define MEMORY_BASE			0x0
 
 /**
  * struct mt7621_pcie_port - PCIe port information
- * @base: IO mapped register base
+ * @base: I/O mapped register base
  * @list: port list
  * @pcie: pointer to PCIe host info
- * @reset: pointer to port reset control
+ * @phy: pointer to PHY control block
+ * @pcie_rst: pointer to port reset control
+ * @slot: port slot
+ * @enabled: indicates if port is enabled
  */
 struct mt7621_pcie_port {
 	void __iomem *base;
 	struct list_head list;
 	struct mt7621_pcie *pcie;
-	struct reset_control *reset;
+	struct phy *phy;
+	struct reset_control *pcie_rst;
+	u32 slot;
+	bool enabled;
 };
 
 /**
@@ -154,6 +119,7 @@
  * @offset: IO / Memory offset
  * @dev: Pointer to PCIe device
  * @ports: pointer to PCIe port information
+ * @rst: pointer to pcie reset
  */
 struct mt7621_pcie {
 	void __iomem *base;
@@ -166,6 +132,7 @@
 		resource_size_t io;
 	} offset;
 	struct list_head ports;
+	struct reset_control *rst;
 };
 
 static inline u32 pcie_read(struct mt7621_pcie *pcie, u32 reg)
@@ -176,6 +143,17 @@
 static inline void pcie_write(struct mt7621_pcie *pcie, u32 val, u32 reg)
 {
 	writel(val, pcie->base + reg);
+}
+
+static inline u32 pcie_port_read(struct mt7621_pcie_port *port, u32 reg)
+{
+	return readl(port->base + reg);
+}
+
+static inline void pcie_port_write(struct mt7621_pcie_port *port,
+				   u32 val, u32 reg)
+{
+	writel(val, port->base + reg);
 }
 
 static inline u32 mt7621_pci_get_cfgaddr(unsigned int bus, unsigned int slot,
@@ -203,8 +181,7 @@
 	.write		= pci_generic_config_write,
 };
 
-static u32
-read_config(struct mt7621_pcie *pcie, unsigned int dev, u32 reg)
+static u32 read_config(struct mt7621_pcie *pcie, unsigned int dev, u32 reg)
 {
 	u32 address = mt7621_pci_get_cfgaddr(0, dev, 0, reg);
 
@@ -212,8 +189,8 @@
 	return pcie_read(pcie, RALINK_PCI_CONFIG_DATA);
 }
 
-static void
-write_config(struct mt7621_pcie *pcie, unsigned int dev, u32 reg, u32 val)
+static void write_config(struct mt7621_pcie *pcie, unsigned int dev,
+			 u32 reg, u32 val)
 {
 	u32 address = mt7621_pci_get_cfgaddr(0, dev, 0, reg);
 
@@ -221,125 +198,50 @@
 	pcie_write(pcie, val, RALINK_PCI_CONFIG_DATA);
 }
 
-void
-set_pcie_phy(struct mt7621_pcie *pcie, u32 offset,
-	     int start_b, int bits, int val)
-{
-	u32 reg = pcie_read(pcie, offset);
-
-	reg &= ~(((1 << bits) - 1) << start_b);
-	reg |= val << start_b;
-	pcie_write(pcie, reg, offset);
-}
-
-void
-bypass_pipe_rst(struct mt7621_pcie *pcie)
-{
-	/* PCIe Port 0 */
-	set_pcie_phy(pcie, (RALINK_PCIEPHY_P0P1_CTL_OFFSET + 0x02c), 12, 1, 0x01);	// rg_pe1_pipe_rst_b
-	set_pcie_phy(pcie, (RALINK_PCIEPHY_P0P1_CTL_OFFSET + 0x02c),  4, 1, 0x01);	// rg_pe1_pipe_cmd_frc[4]
-	/* PCIe Port 1 */
-	set_pcie_phy(pcie, (RALINK_PCIEPHY_P0P1_CTL_OFFSET + 0x12c), 12, 1, 0x01);	// rg_pe1_pipe_rst_b
-	set_pcie_phy(pcie, (RALINK_PCIEPHY_P0P1_CTL_OFFSET + 0x12c),  4, 1, 0x01);	// rg_pe1_pipe_cmd_frc[4]
-	/* PCIe Port 2 */
-	set_pcie_phy(pcie, (RALINK_PCIEPHY_P2_CTL_OFFSET + 0x02c), 12, 1, 0x01);	// rg_pe1_pipe_rst_b
-	set_pcie_phy(pcie, (RALINK_PCIEPHY_P2_CTL_OFFSET + 0x02c),  4, 1, 0x01);	// rg_pe1_pipe_cmd_frc[4]
-}
-
-void
-set_phy_for_ssc(struct mt7621_pcie *pcie)
-{
-	unsigned long reg = rt_sysc_r32(SYSC_REG_SYSTEM_CONFIG0);
-
-	reg = (reg >> 6) & 0x7;
-	/* Set PCIe Port0 & Port1 PHY to disable SSC */
-	/* Debug Xtal Type */
-	set_pcie_phy(pcie, (RALINK_PCIEPHY_P0P1_CTL_OFFSET + 0x400),  8, 1, 0x01);	// rg_pe1_frc_h_xtal_type
-	set_pcie_phy(pcie, (RALINK_PCIEPHY_P0P1_CTL_OFFSET + 0x400),  9, 2, 0x00);	// rg_pe1_h_xtal_type
-	set_pcie_phy(pcie, (RALINK_PCIEPHY_P0P1_CTL_OFFSET + 0x000),  4, 1, 0x01);	// rg_pe1_frc_phy_en	//Force Port 0 enable control
-	set_pcie_phy(pcie, (RALINK_PCIEPHY_P0P1_CTL_OFFSET + 0x100),  4, 1, 0x01);	// rg_pe1_frc_phy_en	//Force Port 1 enable control
-	set_pcie_phy(pcie, (RALINK_PCIEPHY_P0P1_CTL_OFFSET + 0x000),  5, 1, 0x00);	// rg_pe1_phy_en	//Port 0 disable
-	set_pcie_phy(pcie, (RALINK_PCIEPHY_P0P1_CTL_OFFSET + 0x100),  5, 1, 0x00);	// rg_pe1_phy_en	//Port 1 disable
-	if (reg <= 5 && reg >= 3) {	// 40MHz Xtal
-		set_pcie_phy(pcie, (RALINK_PCIEPHY_P0P1_CTL_OFFSET + 0x490),  6, 2, 0x01);	// RG_PE1_H_PLL_PREDIV	//Pre-divider ratio (for host mode)
-		printk("***** Xtal 40MHz *****\n");
-	} else {			// 25MHz | 20MHz Xtal
-		set_pcie_phy(pcie, (RALINK_PCIEPHY_P0P1_CTL_OFFSET + 0x490),  6, 2, 0x00);	// RG_PE1_H_PLL_PREDIV	//Pre-divider ratio (for host mode)
-		if (reg >= 6) {
-			printk("***** Xtal 25MHz *****\n");
-			set_pcie_phy(pcie, (RALINK_PCIEPHY_P0P1_CTL_OFFSET + 0x4bc),  4, 2, 0x01);	// RG_PE1_H_PLL_FBKSEL	//Feedback clock select
-			set_pcie_phy(pcie, (RALINK_PCIEPHY_P0P1_CTL_OFFSET + 0x49c),  0, 31, 0x18000000);	// RG_PE1_H_LCDDS_PCW_NCPO	//DDS NCPO PCW (for host mode)
-			set_pcie_phy(pcie, (RALINK_PCIEPHY_P0P1_CTL_OFFSET + 0x4a4),  0, 16, 0x18d);	// RG_PE1_H_LCDDS_SSC_PRD	//DDS SSC dither period control
-			set_pcie_phy(pcie, (RALINK_PCIEPHY_P0P1_CTL_OFFSET + 0x4a8),  0, 12, 0x4a);	// RG_PE1_H_LCDDS_SSC_DELTA	//DDS SSC dither amplitude control
-			set_pcie_phy(pcie, (RALINK_PCIEPHY_P0P1_CTL_OFFSET + 0x4a8), 16, 12, 0x4a);	// RG_PE1_H_LCDDS_SSC_DELTA1	//DDS SSC dither amplitude control for initial
-		} else {
-			printk("***** Xtal 20MHz *****\n");
-		}
-	}
-	set_pcie_phy(pcie, (RALINK_PCIEPHY_P0P1_CTL_OFFSET + 0x4a0),  5, 1, 0x01);	// RG_PE1_LCDDS_CLK_PH_INV	//DDS clock inversion
-	set_pcie_phy(pcie, (RALINK_PCIEPHY_P0P1_CTL_OFFSET + 0x490), 22, 2, 0x02);	// RG_PE1_H_PLL_BC
-	set_pcie_phy(pcie, (RALINK_PCIEPHY_P0P1_CTL_OFFSET + 0x490), 18, 4, 0x06);	// RG_PE1_H_PLL_BP
-	set_pcie_phy(pcie, (RALINK_PCIEPHY_P0P1_CTL_OFFSET + 0x490), 12, 4, 0x02);	// RG_PE1_H_PLL_IR
-	set_pcie_phy(pcie, (RALINK_PCIEPHY_P0P1_CTL_OFFSET + 0x490),  8, 4, 0x01);	// RG_PE1_H_PLL_IC
-	set_pcie_phy(pcie, (RALINK_PCIEPHY_P0P1_CTL_OFFSET + 0x4ac), 16, 3, 0x00);	// RG_PE1_H_PLL_BR
-	set_pcie_phy(pcie, (RALINK_PCIEPHY_P0P1_CTL_OFFSET + 0x490),  1, 3, 0x02);	// RG_PE1_PLL_DIVEN
-	if (reg <= 5 && reg >= 3) {	// 40MHz Xtal
-		set_pcie_phy(pcie, (RALINK_PCIEPHY_P0P1_CTL_OFFSET + 0x414),  6, 2, 0x01);	// rg_pe1_mstckdiv		//value of da_pe1_mstckdiv when force mode enable
-		set_pcie_phy(pcie, (RALINK_PCIEPHY_P0P1_CTL_OFFSET + 0x414),  5, 1, 0x01);	// rg_pe1_frc_mstckdiv	//force mode enable of da_pe1_mstckdiv
-	}
-	/* Enable PHY and disable force mode */
-	set_pcie_phy(pcie, (RALINK_PCIEPHY_P0P1_CTL_OFFSET + 0x000),  5, 1, 0x01);	// rg_pe1_phy_en	//Port 0 enable
-	set_pcie_phy(pcie, (RALINK_PCIEPHY_P0P1_CTL_OFFSET + 0x100),  5, 1, 0x01);	// rg_pe1_phy_en	//Port 1 enable
-	set_pcie_phy(pcie, (RALINK_PCIEPHY_P0P1_CTL_OFFSET + 0x000),  4, 1, 0x00);	// rg_pe1_frc_phy_en	//Force Port 0 disable control
-	set_pcie_phy(pcie, (RALINK_PCIEPHY_P0P1_CTL_OFFSET + 0x100),  4, 1, 0x00);	// rg_pe1_frc_phy_en	//Force Port 1 disable control
-
-	/* Set PCIe Port2 PHY to disable SSC */
-	/* Debug Xtal Type */
-	set_pcie_phy(pcie, (RALINK_PCIEPHY_P2_CTL_OFFSET + 0x400),  8, 1, 0x01);	// rg_pe1_frc_h_xtal_type
-	set_pcie_phy(pcie, (RALINK_PCIEPHY_P2_CTL_OFFSET + 0x400),  9, 2, 0x00);	// rg_pe1_h_xtal_type
-	set_pcie_phy(pcie, (RALINK_PCIEPHY_P2_CTL_OFFSET + 0x000),  4, 1, 0x01);	// rg_pe1_frc_phy_en	//Force Port 0 enable control
-	set_pcie_phy(pcie, (RALINK_PCIEPHY_P2_CTL_OFFSET + 0x000),  5, 1, 0x00);	// rg_pe1_phy_en	//Port 0 disable
-	if (reg <= 5 && reg >= 3) {	// 40MHz Xtal
-		set_pcie_phy(pcie, (RALINK_PCIEPHY_P2_CTL_OFFSET + 0x490),  6, 2, 0x01);	// RG_PE1_H_PLL_PREDIV	//Pre-divider ratio (for host mode)
-	} else {			// 25MHz | 20MHz Xtal
-		set_pcie_phy(pcie, (RALINK_PCIEPHY_P2_CTL_OFFSET + 0x490),  6, 2, 0x00);	// RG_PE1_H_PLL_PREDIV	//Pre-divider ratio (for host mode)
-		if (reg >= 6) {		// 25MHz Xtal
-			set_pcie_phy(pcie, (RALINK_PCIEPHY_P2_CTL_OFFSET + 0x4bc),  4, 2, 0x01);	// RG_PE1_H_PLL_FBKSEL	//Feedback clock select
-			set_pcie_phy(pcie, (RALINK_PCIEPHY_P2_CTL_OFFSET + 0x49c),  0, 31, 0x18000000);	// RG_PE1_H_LCDDS_PCW_NCPO	//DDS NCPO PCW (for host mode)
-			set_pcie_phy(pcie, (RALINK_PCIEPHY_P2_CTL_OFFSET + 0x4a4),  0, 16, 0x18d);	// RG_PE1_H_LCDDS_SSC_PRD	//DDS SSC dither period control
-			set_pcie_phy(pcie, (RALINK_PCIEPHY_P2_CTL_OFFSET + 0x4a8),  0, 12, 0x4a);	// RG_PE1_H_LCDDS_SSC_DELTA	//DDS SSC dither amplitude control
-			set_pcie_phy(pcie, (RALINK_PCIEPHY_P2_CTL_OFFSET + 0x4a8), 16, 12, 0x4a);	// RG_PE1_H_LCDDS_SSC_DELTA1	//DDS SSC dither amplitude control for initial
-		}
-	}
-	set_pcie_phy(pcie, (RALINK_PCIEPHY_P2_CTL_OFFSET + 0x4a0),  5, 1, 0x01);	// RG_PE1_LCDDS_CLK_PH_INV	//DDS clock inversion
-	set_pcie_phy(pcie, (RALINK_PCIEPHY_P2_CTL_OFFSET + 0x490), 22, 2, 0x02);	// RG_PE1_H_PLL_BC
-	set_pcie_phy(pcie, (RALINK_PCIEPHY_P2_CTL_OFFSET + 0x490), 18, 4, 0x06);	// RG_PE1_H_PLL_BP
-	set_pcie_phy(pcie, (RALINK_PCIEPHY_P2_CTL_OFFSET + 0x490), 12, 4, 0x02);	// RG_PE1_H_PLL_IR
-	set_pcie_phy(pcie, (RALINK_PCIEPHY_P2_CTL_OFFSET + 0x490),  8, 4, 0x01);	// RG_PE1_H_PLL_IC
-	set_pcie_phy(pcie, (RALINK_PCIEPHY_P2_CTL_OFFSET + 0x4ac), 16, 3, 0x00);	// RG_PE1_H_PLL_BR
-	set_pcie_phy(pcie, (RALINK_PCIEPHY_P2_CTL_OFFSET + 0x490),  1, 3, 0x02);	// RG_PE1_PLL_DIVEN
-	if (reg <= 5 && reg >= 3) {	// 40MHz Xtal
-		set_pcie_phy(pcie, (RALINK_PCIEPHY_P2_CTL_OFFSET + 0x414),  6, 2, 0x01);	// rg_pe1_mstckdiv		//value of da_pe1_mstckdiv when force mode enable
-		set_pcie_phy(pcie, (RALINK_PCIEPHY_P2_CTL_OFFSET + 0x414),  5, 1, 0x01);	// rg_pe1_frc_mstckdiv	//force mode enable of da_pe1_mstckdiv
-	}
-	/* Enable PHY and disable force mode */
-	set_pcie_phy(pcie, (RALINK_PCIEPHY_P2_CTL_OFFSET + 0x000),  5, 1, 0x01);	// rg_pe1_phy_en	//Port 0 enable
-	set_pcie_phy(pcie, (RALINK_PCIEPHY_P2_CTL_OFFSET + 0x000),  4, 1, 0x00);	// rg_pe1_frc_phy_en	//Force Port 0 disable control
-}
-
-static void setup_cm_memory_region(struct resource *mem_resource)
-{
+static inline void mt7621_control_assert(struct mt7621_pcie_port *port)
+{
+	u32 chip_rev_id = rt_sysc_r32(MT7621_CHIP_REV_ID);
+
+	if ((chip_rev_id & 0xFFFF) == CHIP_REV_MT7621_E2)
+		reset_control_assert(port->pcie_rst);
+	else
+		reset_control_deassert(port->pcie_rst);
+}
+
+static inline void mt7621_control_deassert(struct mt7621_pcie_port *port)
+{
+	u32 chip_rev_id = rt_sysc_r32(MT7621_CHIP_REV_ID);
+
+	if ((chip_rev_id & 0xFFFF) == CHIP_REV_MT7621_E2)
+		reset_control_deassert(port->pcie_rst);
+	else
+		reset_control_assert(port->pcie_rst);
+}
+
+static void mt7621_reset_port(struct mt7621_pcie_port *port)
+{
+	mt7621_control_assert(port);
+	msleep(100);
+	mt7621_control_deassert(port);
+}
+
+static void setup_cm_memory_region(struct mt7621_pcie *pcie)
+{
+	struct resource *mem_resource = &pcie->mem;
+	struct device *dev = pcie->dev;
 	resource_size_t mask;
 
 	if (mips_cps_numiocu(0)) {
-		/* FIXME: hardware doesn't accept mask values with 1s after
+		/*
+		 * FIXME: hardware doesn't accept mask values with 1s after
 		 * 0s (e.g. 0xffef), so it would be great to warn if that's
-		 * about to happen */
+		 * about to happen
+		 */
 		mask = ~(mem_resource->end - mem_resource->start);
 
 		write_gcr_reg1_base(mem_resource->start);
 		write_gcr_reg1_mask(mask | CM_GCR_REGn_MASK_CMTGT_IOCU0);
-		printk("PCI coherence region base: 0x%08llx, mask/settings: 0x%08llx\n",
+		dev_info(dev, "PCI coherence region base: 0x%08llx, mask/settings: 0x%08llx\n",
 			(unsigned long long)read_gcr_reg1_base(),
 			(unsigned long long)read_gcr_reg1_mask());
 	}
@@ -389,19 +291,58 @@
 	return 0;
 }
 
+static int mt7621_pcie_parse_port(struct mt7621_pcie *pcie,
+				  struct device_node *node,
+				  int slot)
+{
+	struct mt7621_pcie_port *port;
+	struct device *dev = pcie->dev;
+	struct device_node *pnode = dev->of_node;
+	struct resource regs;
+	char name[10];
+	int err;
+
+	port = devm_kzalloc(dev, sizeof(*port), GFP_KERNEL);
+	if (!port)
+		return -ENOMEM;
+
+	err = of_address_to_resource(pnode, slot + 1, &regs);
+	if (err) {
+		dev_err(dev, "missing \"reg\" property\n");
+		return err;
+	}
+
+	port->base = devm_ioremap_resource(dev, &regs);
+	if (IS_ERR(port->base))
+		return PTR_ERR(port->base);
+
+	snprintf(name, sizeof(name), "pcie%d", slot);
+	port->pcie_rst = devm_reset_control_get_exclusive(dev, name);
+	if (PTR_ERR(port->pcie_rst) == -EPROBE_DEFER) {
+		dev_err(dev, "failed to get pcie%d reset control\n", slot);
+		return PTR_ERR(port->pcie_rst);
+	}
+
+	snprintf(name, sizeof(name), "pcie-phy%d", slot);
+	port->phy = devm_phy_get(dev, name);
+	if (IS_ERR(port->phy))
+		return PTR_ERR(port->phy);
+
+	port->slot = slot;
+	port->pcie = pcie;
+
+	INIT_LIST_HEAD(&port->list);
+	list_add_tail(&port->list, &pcie->ports);
+
+	return 0;
+}
+
 static int mt7621_pcie_parse_dt(struct mt7621_pcie *pcie)
 {
 	struct device *dev = pcie->dev;
-	struct device_node *node = dev->of_node;
+	struct device_node *node = dev->of_node, *child;
 	struct resource regs;
-	const char *type;
 	int err;
-
-	type = of_get_property(node, "device_type", NULL);
-	if (!type || strcmp(type, "pci") != 0) {
-		dev_err(dev, "invalid \"device_type\" %s\n", type);
-		return -EINVAL;
-	}
 
 	err = of_address_to_resource(node, 0, &regs);
 	if (err) {
@@ -412,6 +353,241 @@
 	pcie->base = devm_ioremap_resource(dev, &regs);
 	if (IS_ERR(pcie->base))
 		return PTR_ERR(pcie->base);
+
+	pcie->rst = devm_reset_control_get_exclusive(dev, "pcie");
+	if (PTR_ERR(pcie->rst) == -EPROBE_DEFER) {
+		dev_err(dev, "failed to get pcie reset control\n");
+		return PTR_ERR(pcie->rst);
+	}
+
+	for_each_available_child_of_node(node, child) {
+		int slot;
+
+		err = of_pci_get_devfn(child);
+		if (err < 0) {
+			dev_err(dev, "failed to parse devfn: %d\n", err);
+			return err;
+		}
+
+		slot = PCI_SLOT(err);
+
+		err = mt7621_pcie_parse_port(pcie, child, slot);
+		if (err)
+			return err;
+	}
+
+	return 0;
+}
+
+static int mt7621_pcie_init_port(struct mt7621_pcie_port *port)
+{
+	struct mt7621_pcie *pcie = port->pcie;
+	struct device *dev = pcie->dev;
+	u32 slot = port->slot;
+	u32 val = 0;
+	int err;
+
+	/*
+	 * Any MT7621 Ralink pcie controller that doesn't have 0x0101 at
+	 * the end of the chip_id has inverted PCI resets.
+	 */
+	mt7621_reset_port(port);
+
+	val = read_config(pcie, slot, PCIE_FTS_NUM);
+	dev_info(dev, "Port %d N_FTS = %x\n", (unsigned int)val, slot);
+
+	err = phy_init(port->phy);
+	if (err) {
+		dev_err(dev, "failed to initialize port%d phy\n", slot);
+		goto err_phy_init;
+	}
+
+	err = phy_power_on(port->phy);
+	if (err) {
+		dev_err(dev, "failed to power on port%d phy\n", slot);
+		goto err_phy_on;
+	}
+
+	if ((pcie_port_read(port, RALINK_PCI_STATUS) & PCIE_PORT_LINKUP) == 0) {
+		dev_err(dev, "pcie%d no card, disable it (RST & CLK)\n", slot);
+		mt7621_control_assert(port);
+		port->enabled = false;
+		err = -ENODEV;
+		goto err_no_link_up;
+	}
+
+	port->enabled = true;
+
+	return 0;
+
+err_no_link_up:
+	phy_power_off(port->phy);
+err_phy_on:
+	phy_exit(port->phy);
+err_phy_init:
+	return err;
+}
+
+static void mt7621_pcie_init_ports(struct mt7621_pcie *pcie)
+{
+	struct device *dev = pcie->dev;
+	struct mt7621_pcie_port *port, *tmp;
+	int err;
+
+	list_for_each_entry_safe(port, tmp, &pcie->ports, list) {
+		u32 slot = port->slot;
+
+		err = mt7621_pcie_init_port(port);
+		if (err) {
+			dev_err(dev, "Initiating port %d failed\n", slot);
+			list_del(&port->list);
+		}
+	}
+
+	reset_control_assert(pcie->rst);
+	rt_sysc_m32(0x30, 2 << 4, SYSC_REG_SYSTEM_CONFIG1);
+	rt_sysc_m32(PCIE_CLK_GEN_EN, PCIE_CLK_GEN_DIS, RALINK_PCIE_CLK_GEN);
+	rt_sysc_m32(PCIE_CLK_GEN1_DIS, PCIE_CLK_GEN1_EN, RALINK_PCIE_CLK_GEN1);
+	rt_sysc_m32(PCIE_CLK_GEN_DIS, PCIE_CLK_GEN_EN, RALINK_PCIE_CLK_GEN);
+	msleep(50);
+	reset_control_deassert(pcie->rst);
+}
+
+static int mt7621_pcie_enable_port(struct mt7621_pcie_port *port)
+{
+	struct mt7621_pcie *pcie = port->pcie;
+	u32 slot = port->slot;
+	u32 offset = MT7621_PCIE_OFFSET + (slot * MT7621_NEXT_PORT);
+	u32 val;
+	int err;
+
+	/* assert port PERST_N */
+	val = pcie_read(pcie, RALINK_PCI_PCICFG_ADDR);
+	val |= PCIE_PORT_PERST(slot);
+	pcie_write(pcie, val, RALINK_PCI_PCICFG_ADDR);
+
+	/* de-assert port PERST_N */
+	val = pcie_read(pcie, RALINK_PCI_PCICFG_ADDR);
+	val &= ~PCIE_PORT_PERST(slot);
+	pcie_write(pcie, val, RALINK_PCI_PCICFG_ADDR);
+
+	/* 100ms timeout value should be enough for Gen1 training */
+	err = readl_poll_timeout(port->base + RALINK_PCI_STATUS,
+				 val, !!(val & PCIE_PORT_LINKUP),
+				 20, 100 * USEC_PER_MSEC);
+	if (err)
+		return -ETIMEDOUT;
+
+	/* enable pcie interrupt */
+	val = pcie_read(pcie, RALINK_PCI_PCIMSK_ADDR);
+	val |= PCIE_PORT_INT_EN(slot);
+	pcie_write(pcie, val, RALINK_PCI_PCIMSK_ADDR);
+
+	/* map 2G DDR region */
+	pcie_write(pcie, PCIE_BAR_MAP_MAX | PCIE_BAR_ENABLE,
+		   offset + RALINK_PCI_BAR0SETUP_ADDR);
+	pcie_write(pcie, MEMORY_BASE,
+		   offset + RALINK_PCI_IMBASEBAR0_ADDR);
+
+	/* configure class code and revision ID */
+	pcie_write(pcie, PCIE_CLASS_CODE | PCIE_REVISION_ID,
+		   offset + RALINK_PCI_CLASS);
+
+	return 0;
+}
+
+static void mt7621_pcie_enable_ports(struct mt7621_pcie *pcie)
+{
+	struct device *dev = pcie->dev;
+	struct mt7621_pcie_port *port;
+	u8 num_slots_enabled = 0;
+	u32 slot;
+	u32 val;
+
+	list_for_each_entry(port, &pcie->ports, list) {
+		if (port->enabled) {
+			if (mt7621_pcie_enable_port(port)) {
+				dev_err(dev, "de-assert port %d PERST_N\n",
+					port->slot);
+				continue;
+			}
+			dev_info(dev, "PCIE%d enabled\n", slot);
+			num_slots_enabled++;
+		}
+	}
+
+	for (slot = 0; slot < num_slots_enabled; slot++) {
+		val = read_config(pcie, slot, PCI_COMMAND);
+		val |= PCI_COMMAND_MASTER;
+		write_config(pcie, slot, PCI_COMMAND, val);
+		/* configure RC FTS number to 250 when it leaves L0s */
+		val = read_config(pcie, slot, PCIE_FTS_NUM);
+		val &= ~PCIE_FTS_NUM_MASK;
+		val |= PCIE_FTS_NUM_L0(0x50);
+		write_config(pcie, slot, PCIE_FTS_NUM, val);
+	}
+}
+
+static int mt7621_pcie_init_virtual_bridges(struct mt7621_pcie *pcie)
+{
+	u32 pcie_link_status = 0;
+	u32 val = 0;
+	struct mt7621_pcie_port *port;
+
+	list_for_each_entry(port, &pcie->ports, list) {
+		u32 slot = port->slot;
+
+		if (port->enabled)
+			pcie_link_status |= BIT(slot);
+	}
+
+	if (pcie_link_status == 0)
+		return -1;
+
+	/*
+	 * pcie(2/1/0) link status	pcie2_num	pcie1_num	pcie0_num
+	 * 3'b000			x		x		x
+	 * 3'b001			x		x		0
+	 * 3'b010			x		0		x
+	 * 3'b011			x		1		0
+	 * 3'b100			0		x		x
+	 * 3'b101			1		x		0
+	 * 3'b110			1		0		x
+	 * 3'b111			2		1		0
+	 */
+	switch (pcie_link_status) {
+	case 2:
+		val = pcie_read(pcie, RALINK_PCI_PCICFG_ADDR);
+		val &= ~(MT7621_BR0_MASK | MT7621_BR1_MASK);
+		val |= 0x1 << MT7621_BR0_SHIFT;
+		val |= 0x0 << MT7621_BR1_SHIFT;
+		pcie_write(pcie, val, RALINK_PCI_PCICFG_ADDR);
+		break;
+	case 4:
+		val = pcie_read(pcie, RALINK_PCI_PCICFG_ADDR);
+		val &= ~MT7621_BR_ALL_MASK;
+		val |= 0x1 << MT7621_BR0_SHIFT;
+		val |= 0x2 << MT7621_BR1_SHIFT;
+		val |= 0x0 << MT7621_BR2_SHIFT;
+		pcie_write(pcie, val, RALINK_PCI_PCICFG_ADDR);
+		break;
+	case 5:
+		val = pcie_read(pcie, RALINK_PCI_PCICFG_ADDR);
+		val &= ~MT7621_BR_ALL_MASK;
+		val |= 0x0 << MT7621_BR0_SHIFT;
+		val |= 0x2 << MT7621_BR1_SHIFT;
+		val |= 0x1 << MT7621_BR2_SHIFT;
+		pcie_write(pcie, val, RALINK_PCI_PCICFG_ADDR);
+		break;
+	case 6:
+		val = pcie_read(pcie, RALINK_PCI_PCICFG_ADDR);
+		val &= ~MT7621_BR_ALL_MASK;
+		val |= 0x2 << MT7621_BR0_SHIFT;
+		val |= 0x0 << MT7621_BR1_SHIFT;
+		val |= 0x1 << MT7621_BR2_SHIFT;
+		pcie_write(pcie, val, RALINK_PCI_PCICFG_ADDR);
+		break;
+	}
 
 	return 0;
 }
@@ -455,7 +631,6 @@
 	struct mt7621_pcie *pcie;
 	struct pci_host_bridge *bridge;
 	int err;
-	u32 val = 0;
 	LIST_HEAD(res);
 
 	if (!dev->of_node)
@@ -463,7 +638,7 @@
 
 	bridge = devm_pci_alloc_host_bridge(dev, sizeof(*pcie));
 	if (!bridge)
-		return -ENODEV;
+		return -ENOMEM;
 
 	pcie = pci_host_bridge_priv(bridge);
 	pcie->dev = dev;
@@ -482,207 +657,15 @@
 	ioport_resource.start = 0;
 	ioport_resource.end = ~0UL; /* no limit */
 
-	val = RALINK_PCIE0_RST;
-	val |= RALINK_PCIE1_RST;
-	val |= RALINK_PCIE2_RST;
-
-	ASSERT_SYSRST_PCIE(RALINK_PCIE0_RST | RALINK_PCIE1_RST | RALINK_PCIE2_RST);
-
-	*(unsigned int *)(0xbe000060) &= ~(0x3<<10 | 0x3<<3);
-	*(unsigned int *)(0xbe000060) |= 0x1<<10 | 0x1<<3;
-	mdelay(100);
-	*(unsigned int *)(0xbe000600) |= 0x1<<19 | 0x1<<8 | 0x1<<7; // use GPIO19/GPIO8/GPIO7 (PERST_N/UART_RXD3/UART_TXD3)
-	mdelay(100);
-	*(unsigned int *)(0xbe000620) &= ~(0x1<<19 | 0x1<<8 | 0x1<<7);		// clear DATA
-
-	mdelay(100);
-
-	val = RALINK_PCIE0_RST;
-	val |= RALINK_PCIE1_RST;
-	val |= RALINK_PCIE2_RST;
-
-	DEASSERT_SYSRST_PCIE(val);
-
-	if ((*(unsigned int *)(0xbe00000c)&0xFFFF) == 0x0101) // MT7621 E2
-		bypass_pipe_rst(pcie);
-	set_phy_for_ssc(pcie);
-
-	val = read_config(pcie, 0, 0x70c);
-	printk("Port 0 N_FTS = %x\n", (unsigned int)val);
-
-	val = read_config(pcie, 1, 0x70c);
-	printk("Port 1 N_FTS = %x\n", (unsigned int)val);
-
-	val = read_config(pcie, 2, 0x70c);
-	printk("Port 2 N_FTS = %x\n", (unsigned int)val);
-
-	rt_sysc_m32(0, RALINK_PCIE_RST, RALINK_RSTCTRL);
-	rt_sysc_m32(0x30, 2 << 4, SYSC_REG_SYSTEM_CONFIG1);
-
-	rt_sysc_m32(0x80000000, 0, RALINK_PCIE_CLK_GEN);
-	rt_sysc_m32(0x7f000000, 0xa << 24, RALINK_PCIE_CLK_GEN1);
-	rt_sysc_m32(0, 0x80000000, RALINK_PCIE_CLK_GEN);
-
-	mdelay(50);
-	rt_sysc_m32(RALINK_PCIE_RST, 0, RALINK_RSTCTRL);
-
-	/* Use GPIO control instead of PERST_N */
-	*(unsigned int *)(0xbe000620) |= 0x1<<19 | 0x1<<8 | 0x1<<7;		// set DATA
-	mdelay(1000);
-
-	if ((pcie_read(pcie, RT6855_PCIE0_OFFSET + RALINK_PCI_STATUS) & 0x1) == 0) {
-		printk("PCIE0 no card, disable it(RST&CLK)\n");
-		ASSERT_SYSRST_PCIE(RALINK_PCIE0_RST);
-		rt_sysc_m32(RALINK_PCIE0_CLK_EN, 0, RALINK_CLKCFG1);
-		pcie_link_status &= ~(1<<0);
-	} else {
-		pcie_link_status |= 1<<0;
-		val = pcie_read(pcie, RALINK_PCI_PCIMSK_ADDR);
-		val |= (1<<20); // enable pcie1 interrupt
-		pcie_write(pcie, val, RALINK_PCI_PCIMSK_ADDR);
-	}
-
-	if ((pcie_read(pcie, RT6855_PCIE1_OFFSET + RALINK_PCI_STATUS) & 0x1) == 0) {
-		printk("PCIE1 no card, disable it(RST&CLK)\n");
-		ASSERT_SYSRST_PCIE(RALINK_PCIE1_RST);
-		rt_sysc_m32(RALINK_PCIE1_CLK_EN, 0, RALINK_CLKCFG1);
-		pcie_link_status &= ~(1<<1);
-	} else {
-		pcie_link_status |= 1<<1;
-		val = pcie_read(pcie, RALINK_PCI_PCIMSK_ADDR);
-		val |= (1<<21); // enable pcie1 interrupt
-		pcie_write(pcie, val, RALINK_PCI_PCIMSK_ADDR);
-	}
-
-	if ((pcie_read(pcie, RT6855_PCIE2_OFFSET + RALINK_PCI_STATUS) & 0x1) == 0) {
-		printk("PCIE2 no card, disable it(RST&CLK)\n");
-		ASSERT_SYSRST_PCIE(RALINK_PCIE2_RST);
-		rt_sysc_m32(RALINK_PCIE2_CLK_EN, 0, RALINK_CLKCFG1);
-		pcie_link_status &= ~(1<<2);
-	} else {
-		pcie_link_status |= 1<<2;
-		val = pcie_read(pcie, RALINK_PCI_PCIMSK_ADDR);
-		val |= (1<<22); // enable pcie2 interrupt
-		pcie_write(pcie, val, RALINK_PCI_PCIMSK_ADDR);
-	}
-
-	if (pcie_link_status == 0)
+	mt7621_pcie_init_ports(pcie);
+
+	err = mt7621_pcie_init_virtual_bridges(pcie);
+	if (err) {
+		dev_err(dev, "Nothing is connected in virtual bridges. Exiting...");
 		return 0;
-
-/*
-pcie(2/1/0) link status	pcie2_num	pcie1_num	pcie0_num
-3'b000			x		x		x
-3'b001			x		x		0
-3'b010			x		0		x
-3'b011			x		1		0
-3'b100			0		x		x
-3'b101			1		x		0
-3'b110			1		0		x
-3'b111			2		1		0
-*/
-	switch (pcie_link_status) {
-	case 2:
-		val = pcie_read(pcie, RALINK_PCI_PCICFG_ADDR);
-		val &= ~0x00ff0000;
-		val |= 0x1 << 16;	// port 0
-		val |= 0x0 << 20;	// port 1
-		pcie_write(pcie, val, RALINK_PCI_PCICFG_ADDR);
-		break;
-	case 4:
-		val = pcie_read(pcie, RALINK_PCI_PCICFG_ADDR);
-		val &= ~0x0fff0000;
-		val |= 0x1 << 16;	//port0
-		val |= 0x2 << 20;	//port1
-		val |= 0x0 << 24;	//port2
-		pcie_write(pcie, val, RALINK_PCI_PCICFG_ADDR);
-		break;
-	case 5:
-		val = pcie_read(pcie, RALINK_PCI_PCICFG_ADDR);
-		val &= ~0x0fff0000;
-		val |= 0x0 << 16;	//port0
-		val |= 0x2 << 20;	//port1
-		val |= 0x1 << 24;	//port2
-		pcie_write(pcie, val, RALINK_PCI_PCICFG_ADDR);
-		break;
-	case 6:
-		val = pcie_read(pcie, RALINK_PCI_PCICFG_ADDR);
-		val &= ~0x0fff0000;
-		val |= 0x2 << 16;	//port0
-		val |= 0x0 << 20;	//port1
-		val |= 0x1 << 24;	//port2
-		pcie_write(pcie, val, RALINK_PCI_PCICFG_ADDR);
-		break;
-	}
-
-/*
-	ioport_resource.start = mt7621_res_pci_io1.start;
-	ioport_resource.end = mt7621_res_pci_io1.end;
-*/
-
-	pcie_write(pcie, 0xffffffff, RALINK_PCI_MEMBASE);
-	pcie_write(pcie, RALINK_PCI_IO_MAP_BASE, RALINK_PCI_IOBASE);
-
-	//PCIe0
-	if ((pcie_link_status & 0x1) != 0) {
-		/* open 7FFF:2G; ENABLE */
-		pcie_write(pcie, 0x7FFF0001,
-			   RT6855_PCIE0_OFFSET + RALINK_PCI_BAR0SETUP_ADDR);
-		pcie_write(pcie, MEMORY_BASE,
-			   RT6855_PCIE0_OFFSET + RALINK_PCI_IMBASEBAR0_ADDR);
-		pcie_write(pcie, 0x06040001,
-			   RT6855_PCIE0_OFFSET + RALINK_PCI_CLASS);
-		printk("PCIE0 enabled\n");
-	}
-
-	//PCIe1
-	if ((pcie_link_status & 0x2) != 0) {
-		/* open 7FFF:2G; ENABLE */
-		pcie_write(pcie, 0x7FFF0001,
-			   RT6855_PCIE1_OFFSET + RALINK_PCI_BAR0SETUP_ADDR);
-		pcie_write(pcie, MEMORY_BASE,
-			   RT6855_PCIE1_OFFSET + RALINK_PCI_IMBASEBAR0_ADDR);
-		pcie_write(pcie, 0x06040001,
-			   RT6855_PCIE1_OFFSET + RALINK_PCI_CLASS);
-		printk("PCIE1 enabled\n");
-	}
-
-	//PCIe2
-	if ((pcie_link_status & 0x4) != 0) {
-		/* open 7FFF:2G; ENABLE */
-		pcie_write(pcie, 0x7FFF0001,
-			   RT6855_PCIE2_OFFSET + RALINK_PCI_BAR0SETUP_ADDR);
-		pcie_write(pcie, MEMORY_BASE,
-			   RT6855_PCIE2_OFFSET + RALINK_PCI_IMBASEBAR0_ADDR);
-		pcie_write(pcie, 0x06040001,
-			   RT6855_PCIE2_OFFSET + RALINK_PCI_CLASS);
-		printk("PCIE2 enabled\n");
-	}
-
-	switch (pcie_link_status) {
-	case 7:
-		val = read_config(pcie, 2, 0x4);
-		write_config(pcie, 2, 0x4, val|0x4);
-		val = read_config(pcie, 2, 0x70c);
-		val &= ~(0xff)<<8;
-		val |= 0x50<<8;
-		write_config(pcie, 2, 0x70c, val);
-	case 3:
-	case 5:
-	case 6:
-		val = read_config(pcie, 1, 0x4);
-		write_config(pcie, 1, 0x4, val|0x4);
-		val = read_config(pcie, 1, 0x70c);
-		val &= ~(0xff)<<8;
-		val |= 0x50<<8;
-		write_config(pcie, 1, 0x70c, val);
-	default:
-		val = read_config(pcie, 0, 0x4);
-		write_config(pcie, 0, 0x4, val|0x4); //bus master enable
-		val = read_config(pcie, 0, 0x70c);
-		val &= ~(0xff)<<8;
-		val |= 0x50<<8;
-		write_config(pcie, 0, 0x70c, val);
-	}
+	}
+
+	mt7621_pcie_enable_ports(pcie);
 
 	err = mt7621_pci_parse_request_of_pci_ranges(pcie);
 	if (err) {
@@ -690,7 +673,7 @@
 		return err;
 	}
 
-	setup_cm_memory_region(&pcie->mem);
+	setup_cm_memory_region(pcie);
 
 	err = mt7621_pcie_request_resources(pcie, &res);
 	if (err) {
