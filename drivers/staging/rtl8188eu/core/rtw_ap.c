// SPDX-License-Identifier: GPL-2.0
/******************************************************************************
 *
 * Copyright(c) 2007 - 2012 Realtek Corporation. All rights reserved.
 *
 ******************************************************************************/
#define _RTW_AP_C_

#include <linux/ieee80211.h>

#include <osdep_service.h>
#include <drv_types.h>
#include <wifi.h>
#include <ieee80211.h>
#include <asm/unaligned.h>

#ifdef CONFIG_88EU_AP_MODE

void init_mlme_ap_info(struct adapter *padapter)
{
	struct mlme_priv *pmlmepriv = &padapter->mlmepriv;
	struct sta_priv *pstapriv = &padapter->stapriv;
	struct wlan_acl_pool *pacl_list = &pstapriv->acl_list;

	spin_lock_init(&pmlmepriv->bcn_update_lock);

	/* for ACL */
	_rtw_init_queue(&pacl_list->acl_node_q);

	start_ap_mode(padapter);
}

void free_mlme_ap_info(struct adapter *padapter)
{
	struct sta_info *psta = NULL;
	struct sta_priv *pstapriv = &padapter->stapriv;
	struct mlme_priv *pmlmepriv = &padapter->mlmepriv;
	struct mlme_ext_priv *pmlmeext = &padapter->mlmeextpriv;
	struct mlme_ext_info	*pmlmeinfo = &(pmlmeext->mlmext_info);

	pmlmepriv->update_bcn = false;
	pmlmeext->bstart_bss = false;

	rtw_sta_flush(padapter);

	pmlmeinfo->state = _HW_STATE_NOLINK_;

	/* free_assoc_sta_resources */
	rtw_free_all_stainfo(padapter);

	/* free bc/mc sta_info */
	psta = rtw_get_bcmc_stainfo(padapter);
	spin_lock_bh(&pstapriv->sta_hash_lock);
	rtw_free_stainfo(padapter, psta);
	spin_unlock_bh(&pstapriv->sta_hash_lock);
}

static void update_BCNTIM(struct adapter *padapter)
{
	struct sta_priv *pstapriv = &padapter->stapriv;
	struct mlme_ext_priv *pmlmeext = &padapter->mlmeextpriv;
	struct mlme_ext_info *pmlmeinfo = &pmlmeext->mlmext_info;
	struct wlan_bssid_ex *pnetwork_mlmeext = &pmlmeinfo->network;
	unsigned char *pie = pnetwork_mlmeext->ies;
	u8 *p, *dst_ie, *premainder_ie = NULL;
	u8 *pbackup_remainder_ie = NULL;
	uint offset, tmp_len, tim_ielen, tim_ie_offset, remainder_ielen;

	/* update TIM IE */
	p = rtw_get_ie(pie + _FIXED_IE_LENGTH_, _TIM_IE_, &tim_ielen,
		       pnetwork_mlmeext->ie_length - _FIXED_IE_LENGTH_);
	if (p && tim_ielen > 0) {
		tim_ielen += 2;
		premainder_ie = p + tim_ielen;
		tim_ie_offset = (int)(p - pie);
		remainder_ielen = pnetwork_mlmeext->ie_length -
					tim_ie_offset - tim_ielen;
		/* append TIM IE from dst_ie offset */
		dst_ie = p;
	} else {
		tim_ielen = 0;

		/* calculate head_len */
		offset = _FIXED_IE_LENGTH_;
		offset += pnetwork_mlmeext->Ssid.SsidLength + 2;

		/*  get supported rates len */
		p = rtw_get_ie(pie + _BEACON_IE_OFFSET_, _SUPPORTEDRATES_IE_,
			       &tmp_len, (pnetwork_mlmeext->ie_length -
					  _BEACON_IE_OFFSET_));
		if (p)
			offset += tmp_len + 2;

		/* DS Parameter Set IE, len = 3 */
		offset += 3;

		premainder_ie = pie + offset;

		remainder_ielen = pnetwork_mlmeext->ie_length -
					offset - tim_ielen;

		/* append TIM IE from offset */
		dst_ie = pie + offset;
	}

	if (remainder_ielen > 0) {
		pbackup_remainder_ie = rtw_malloc(remainder_ielen);
		if (pbackup_remainder_ie && premainder_ie)
			memcpy(pbackup_remainder_ie, premainder_ie,
			       remainder_ielen);
	}
	*dst_ie++ = _TIM_IE_;

	if ((pstapriv->tim_bitmap & 0xff00) && (pstapriv->tim_bitmap & 0x00fc))
		tim_ielen = 5;
	else
		tim_ielen = 4;

	*dst_ie++ = tim_ielen;

	*dst_ie++ = 0;/* DTIM count */
	*dst_ie++ = 1;/* DTIM period */

	if (pstapriv->tim_bitmap & BIT(0))/* for bc/mc frames */
		*dst_ie++ = BIT(0);/* bitmap ctrl */
	else
		*dst_ie++ = 0;

	if (tim_ielen == 4) {
		*dst_ie++ = pstapriv->tim_bitmap & 0xff;
	} else if (tim_ielen == 5) {
		put_unaligned_le16(pstapriv->tim_bitmap, dst_ie);
		dst_ie += 2;
	}

	/* copy remainder IE */
	if (pbackup_remainder_ie) {
		memcpy(dst_ie, pbackup_remainder_ie, remainder_ielen);

		kfree(pbackup_remainder_ie);
	}
	offset =  (uint)(dst_ie - pie);
	pnetwork_mlmeext->ie_length = offset + remainder_ielen;

	set_tx_beacon_cmd(padapter);
}

static u8 chk_sta_is_alive(struct sta_info *psta)
{
	u8 ret = false;

	if ((psta->sta_stats.last_rx_data_pkts +
			psta->sta_stats.last_rx_ctrl_pkts) ==
			(psta->sta_stats.rx_data_pkts +
			psta->sta_stats.rx_ctrl_pkts))
		;
	else
		ret = true;

	sta_update_last_rx_pkts(psta);

	return ret;
}

void expire_timeout_chk(struct adapter *padapter)
{
	struct list_head *phead, *plist;
	u8 updated = 0;
	struct sta_info *psta = NULL;
	struct sta_priv *pstapriv = &padapter->stapriv;
	u8 chk_alive_num = 0;
	char chk_alive_list[NUM_STA];
	int i;

	spin_lock_bh(&pstapriv->auth_list_lock);

	phead = &pstapriv->auth_list;
	plist = phead->next;

	/* check auth_queue */
	while (phead != plist) {
		psta = container_of(plist, struct sta_info, auth_list);
		plist = plist->next;

		if (psta->expire_to > 0) {
			psta->expire_to--;
			if (psta->expire_to == 0) {
				list_del_init(&psta->auth_list);
				pstapriv->auth_list_cnt--;

				DBG_88E("auth expire %6ph\n",
					psta->hwaddr);

				spin_unlock_bh(&pstapriv->auth_list_lock);

				spin_lock_bh(&pstapriv->sta_hash_lock);
				rtw_free_stainfo(padapter, psta);
				spin_unlock_bh(&pstapriv->sta_hash_lock);

				spin_lock_bh(&pstapriv->auth_list_lock);
			}
		}
	}
	spin_unlock_bh(&pstapriv->auth_list_lock);

	psta = NULL;

	spin_lock_bh(&pstapriv->asoc_list_lock);

	phead = &pstapriv->asoc_list;
	plist = phead->next;

	/* check asoc_queue */
	while (phead != plist) {
		psta = container_of(plist, struct sta_info, asoc_list);
		plist = plist->next;

		if (chk_sta_is_alive(psta) || !psta->expire_to) {
			psta->expire_to = pstapriv->expire_to;
			psta->keep_alive_trycnt = 0;
			psta->under_exist_checking = 0;
		} else {
			psta->expire_to--;
		}

		if (psta->expire_to <= 0) {
			struct mlme_ext_priv *pmlmeext = &padapter->mlmeextpriv;

			if (padapter->registrypriv.wifi_spec == 1) {
				psta->expire_to = pstapriv->expire_to;
				continue;
			}

			if (psta->state & WIFI_SLEEP_STATE) {
				if (!(psta->state & WIFI_STA_ALIVE_CHK_STATE)) {
					/* to check if alive by another methods
					 * if station is at ps mode.
					 */
					psta->expire_to = pstapriv->expire_to;
					psta->state |= WIFI_STA_ALIVE_CHK_STATE;

					/* to update bcn with tim_bitmap
					 * for this station
					 */
					pstapriv->tim_bitmap |= BIT(psta->aid);
					update_beacon(padapter, _TIM_IE_, NULL,
						      false);

					if (!pmlmeext->active_keep_alive_check)
						continue;
				}
			}
			if (pmlmeext->active_keep_alive_check) {
				int stainfo_offset;

				stainfo_offset =
					rtw_stainfo_offset(pstapriv, psta);
				if (stainfo_offset_valid(stainfo_offset))
					chk_alive_list[chk_alive_num++] =
						stainfo_offset;
				continue;
			}

			list_del_init(&psta->asoc_list);
			pstapriv->asoc_list_cnt--;

			DBG_88E("asoc expire %pM, state = 0x%x\n", (psta->hwaddr), psta->state);
			updated = ap_free_sta(padapter, psta, true, WLAN_REASON_DEAUTH_LEAVING);
		} else {
			/* TODO: Aging mechanism to digest frames in sleep_q to avoid running out of xmitframe */
			if (psta->sleepq_len > (NR_XMITFRAME / pstapriv->asoc_list_cnt) &&
			    padapter->xmitpriv.free_xmitframe_cnt < (NR_XMITFRAME / pstapriv->asoc_list_cnt / 2)) {
				DBG_88E("%s sta:%pM, sleepq_len:%u, free_xmitframe_cnt:%u, asoc_list_cnt:%u, clear sleep_q\n", __func__,
					(psta->hwaddr), psta->sleepq_len,
					padapter->xmitpriv.free_xmitframe_cnt,
					pstapriv->asoc_list_cnt);
				wakeup_sta_to_xmit(padapter, psta);
			}
		}
	}

	spin_unlock_bh(&pstapriv->asoc_list_lock);

	if (chk_alive_num) {
		u8 backup_oper_channel = 0;
		struct mlme_ext_priv *pmlmeext = &padapter->mlmeextpriv;
		/* switch to correct channel of current network  before issue keep-alive frames */
		if (rtw_get_oper_ch(padapter) != pmlmeext->cur_channel) {
			backup_oper_channel = rtw_get_oper_ch(padapter);
			SelectChannel(padapter, pmlmeext->cur_channel);
		}

		/* issue null data to check sta alive*/
		for (i = 0; i < chk_alive_num; i++) {
			int ret = _FAIL;

			psta = rtw_get_stainfo_by_offset(pstapriv, chk_alive_list[i]);

			if (psta->state & WIFI_SLEEP_STATE)
				ret = issue_nulldata(padapter, psta->hwaddr, 0, 1, 50);
			else
				ret = issue_nulldata(padapter, psta->hwaddr, 0, 3, 50);

			psta->keep_alive_trycnt++;
			if (ret == _SUCCESS) {
				DBG_88E("asoc check, sta(%pM) is alive\n", (psta->hwaddr));
				psta->expire_to = pstapriv->expire_to;
				psta->keep_alive_trycnt = 0;
				continue;
			} else if (psta->keep_alive_trycnt <= 3) {
				DBG_88E("ack check for asoc expire, keep_alive_trycnt =%d\n", psta->keep_alive_trycnt);
				psta->expire_to = 1;
				continue;
			}

			psta->keep_alive_trycnt = 0;

			DBG_88E("asoc expire %pM, state = 0x%x\n", (psta->hwaddr), psta->state);
			spin_lock_bh(&pstapriv->asoc_list_lock);
			list_del_init(&psta->asoc_list);
			pstapriv->asoc_list_cnt--;
			updated = ap_free_sta(padapter, psta, true, WLAN_REASON_DEAUTH_LEAVING);
			spin_unlock_bh(&pstapriv->asoc_list_lock);
		}

		if (backup_oper_channel > 0) /* back to the original operation channel */
			SelectChannel(padapter, backup_oper_channel);
	}

	associated_clients_update(padapter, updated);
}

void add_RATid(struct adapter *padapter, struct sta_info *psta, u8 rssi_level)
{
	int i;
	u32 init_rate = 0;
	unsigned char sta_band = 0, raid, shortGIrate = false;
	unsigned int tx_ra_bitmap = 0;
	struct ht_priv	*psta_ht = NULL;
	struct mlme_priv *pmlmepriv = &padapter->mlmepriv;
	struct wlan_bssid_ex *pcur_network = (struct wlan_bssid_ex *)&pmlmepriv->cur_network.network;

	if (psta)
		psta_ht = &psta->htpriv;
	else
		return;

	if (!(psta->state & _FW_LINKED))
		return;

	/* b/g mode ra_bitmap */
	for (i = 0; i < sizeof(psta->bssrateset); i++) {
		if (psta->bssrateset[i])
			tx_ra_bitmap |= rtw_get_bit_value_from_ieee_value(psta->bssrateset[i] & 0x7f);
	}
	/* n mode ra_bitmap */
	if (psta_ht->ht_option) {
		for (i = 0; i < 8; i++)
			if (psta_ht->ht_cap.mcs.rx_mask[0] & BIT(i))
				tx_ra_bitmap |= BIT(i + 12);

		/* max short GI rate */
		shortGIrate = psta_ht->sgi;
	}

<<<<<<< HEAD
	if (pcur_network->Configuration.DSConfig > 14) {
		/*  5G band */
		if (tx_ra_bitmap & 0xffff000)
			sta_band |= WIRELESS_11_5N | WIRELESS_11A;
		else
			sta_band |= WIRELESS_11A;
	} else {
		if (tx_ra_bitmap & 0xffff000)
			sta_band |= WIRELESS_11_24N | WIRELESS_11G | WIRELESS_11B;
		else if (tx_ra_bitmap & 0xff0)
			sta_band |= WIRELESS_11G | WIRELESS_11B;
		else
			sta_band |= WIRELESS_11B;
	}
=======
	if (tx_ra_bitmap & 0xffff000)
		sta_band |= WIRELESS_11_24N | WIRELESS_11G | WIRELESS_11B;
	else if (tx_ra_bitmap & 0xff0)
		sta_band |= WIRELESS_11G | WIRELESS_11B;
	else
		sta_band |= WIRELESS_11B;
>>>>>>> 407d19ab

	psta->wireless_mode = sta_band;

	raid = networktype_to_raid(sta_band);
	init_rate = get_highest_rate_idx(tx_ra_bitmap & 0x0fffffff) & 0x3f;

	if (psta->aid < NUM_STA) {
		u8 arg = 0;

		arg = psta->mac_id & 0x1f;

		arg |= BIT(7);/* support entry 2~31 */

		if (shortGIrate)
			arg |= BIT(5);

		tx_ra_bitmap |= ((raid << 28) & 0xf0000000);

		DBG_88E("%s => mac_id:%d , raid:%d , bitmap = 0x%x, arg = 0x%x\n",
			__func__, psta->mac_id, raid, tx_ra_bitmap, arg);

		/* bitmap[0:27] = tx_rate_bitmap */
		/* bitmap[28:31]= Rate Adaptive id */
		/* arg[0:4] = macid */
		/* arg[5] = Short GI */
		rtw_hal_add_ra_tid(padapter, tx_ra_bitmap, arg, rssi_level);

		if (shortGIrate)
			init_rate |= BIT(6);

		/* set ra_id, init_rate */
		psta->raid = raid;
		psta->init_rate = init_rate;

	} else {
		DBG_88E("station aid %d exceed the max number\n", psta->aid);
	}
}

static void update_bmc_sta(struct adapter *padapter)
{
	u32 init_rate = 0;
	unsigned char	network_type, raid;
	int i, supportRateNum = 0;
	unsigned int tx_ra_bitmap = 0;
	struct mlme_priv *pmlmepriv = &padapter->mlmepriv;
	struct wlan_bssid_ex *pcur_network = (struct wlan_bssid_ex *)&pmlmepriv->cur_network.network;
	struct sta_info *psta = rtw_get_bcmc_stainfo(padapter);

	if (psta) {
		psta->aid = 0;/* default set to 0 */
		psta->mac_id = psta->aid + 1;

		psta->qos_option = 0;
		psta->htpriv.ht_option = false;

		psta->ieee8021x_blocked = 0;

		memset(&psta->sta_stats, 0, sizeof(struct stainfo_stats));

		/* prepare for add_RATid */
		supportRateNum = rtw_get_rateset_len((u8 *)&pcur_network->SupportedRates);
		network_type = rtw_check_network_type((u8 *)&pcur_network->SupportedRates, supportRateNum, 1);

		memcpy(psta->bssrateset, &pcur_network->SupportedRates, supportRateNum);
		psta->bssratelen = supportRateNum;

		/* b/g mode ra_bitmap */
		for (i = 0; i < supportRateNum; i++) {
			if (psta->bssrateset[i])
				tx_ra_bitmap |= rtw_get_bit_value_from_ieee_value(psta->bssrateset[i] & 0x7f);
		}

		if (pcur_network->Configuration.DSConfig > 14) {
			/* force to A mode. 5G doesn't support CCK rates */
			network_type = WIRELESS_11A;
			tx_ra_bitmap = 0x150; /*  6, 12, 24 Mbps */
		} else {
			/* force to b mode */
			network_type = WIRELESS_11B;
			tx_ra_bitmap = 0xf;
		}

		raid = networktype_to_raid(network_type);
		init_rate = get_highest_rate_idx(tx_ra_bitmap & 0x0fffffff) & 0x3f;

		/* ap mode */
		rtw_hal_set_odm_var(padapter, HAL_ODM_STA_INFO, psta, true);

		{
			u8 arg = 0;

			arg = psta->mac_id & 0x1f;
			arg |= BIT(7);
			tx_ra_bitmap |= ((raid << 28) & 0xf0000000);
			DBG_88E("%s, mask = 0x%x, arg = 0x%x\n", __func__, tx_ra_bitmap, arg);

			/* bitmap[0:27] = tx_rate_bitmap */
			/* bitmap[28:31]= Rate Adaptive id */
			/* arg[0:4] = macid */
			/* arg[5] = Short GI */
			rtw_hal_add_ra_tid(padapter, tx_ra_bitmap, arg, 0);
		}
		/* set ra_id, init_rate */
		psta->raid = raid;
		psta->init_rate = init_rate;

		rtw_stassoc_hw_rpt(padapter, psta);

		spin_lock_bh(&psta->lock);
		psta->state = _FW_LINKED;
		spin_unlock_bh(&psta->lock);

	} else {
		DBG_88E("add_RATid_bmc_sta error!\n");
	}
}

/* notes: */
/* AID: 1~MAX for sta and 0 for bc/mc in ap/adhoc mode */
/* MAC_ID = AID+1 for sta in ap/adhoc mode */
/* MAC_ID = 1 for bc/mc for sta/ap/adhoc */
/* MAC_ID = 0 for bssid for sta/ap/adhoc */
/* CAM_ID = 0~3 for default key, cmd_id = macid + 3, macid = aid+1; */

void update_sta_info_apmode(struct adapter *padapter, struct sta_info *psta)
{
	struct mlme_priv *pmlmepriv = &padapter->mlmepriv;
	struct security_priv *psecuritypriv = &padapter->securitypriv;
	struct mlme_ext_priv	*pmlmeext = &padapter->mlmeextpriv;
	struct ht_priv	*phtpriv_ap = &pmlmepriv->htpriv;
	struct ht_priv	*phtpriv_sta = &psta->htpriv;

	psta->mac_id = psta->aid + 1;
	DBG_88E("%s\n", __func__);

	/* ap mode */
	rtw_hal_set_odm_var(padapter, HAL_ODM_STA_INFO, psta, true);

	if (psecuritypriv->dot11AuthAlgrthm == dot11AuthAlgrthm_8021X)
		psta->ieee8021x_blocked = true;
	else
		psta->ieee8021x_blocked = false;

	/* update sta's cap */

	/* ERP */
	VCS_update(padapter, psta);
	/* HT related cap */
	if (phtpriv_sta->ht_option) {
		/* check if sta supports rx ampdu */
		phtpriv_sta->ampdu_enable = phtpriv_ap->ampdu_enable;

		/* check if sta support s Short GI */
		if (le16_to_cpu(phtpriv_sta->ht_cap.cap_info &
				phtpriv_ap->ht_cap.cap_info) &
		    (IEEE80211_HT_CAP_SGI_20 | IEEE80211_HT_CAP_SGI_40))
			phtpriv_sta->sgi = true;

		/*  bwmode */
		if (le16_to_cpu(phtpriv_sta->ht_cap.cap_info &
				phtpriv_ap->ht_cap.cap_info) &
		    IEEE80211_HT_CAP_SUP_WIDTH) {
			phtpriv_sta->bwmode = pmlmeext->cur_bwmode;
			phtpriv_sta->ch_offset = pmlmeext->cur_ch_offset;
		}
		psta->qos_option = true;
	} else {
		phtpriv_sta->ampdu_enable = false;
		phtpriv_sta->sgi = false;
		phtpriv_sta->bwmode = HT_CHANNEL_WIDTH_20;
		phtpriv_sta->ch_offset = HAL_PRIME_CHNL_OFFSET_DONT_CARE;
	}

	/* Rx AMPDU */
	send_delba(padapter, 0, psta->hwaddr);/*  recipient */

	/* TX AMPDU */
	send_delba(padapter, 1, psta->hwaddr);/* originator */
	phtpriv_sta->agg_enable_bitmap = 0x0;/* reset */
	phtpriv_sta->candidate_tid_bitmap = 0x0;/* reset */

	/* todo: init other variables */

	memset(&psta->sta_stats, 0, sizeof(struct stainfo_stats));

	spin_lock_bh(&psta->lock);
	psta->state |= _FW_LINKED;
	spin_unlock_bh(&psta->lock);
}

static void update_hw_ht_param(struct adapter *padapter)
{
	unsigned char		max_AMPDU_len;
	unsigned char		min_MPDU_spacing;
	struct mlme_ext_priv	*pmlmeext = &padapter->mlmeextpriv;
	struct mlme_ext_info	*pmlmeinfo = &pmlmeext->mlmext_info;

	DBG_88E("%s\n", __func__);

	/* handle A-MPDU parameter field */
	/*
		ampdu_params_info [1:0]:Max AMPDU Len => 0:8k , 1:16k, 2:32k, 3:64k
		ampdu_params_info [4:2]:Min MPDU Start Spacing
	*/
	max_AMPDU_len = pmlmeinfo->HT_caps.ampdu_params_info & 0x03;

	min_MPDU_spacing = (pmlmeinfo->HT_caps.ampdu_params_info & 0x1c) >> 2;

	rtw_hal_set_hwreg(padapter, HW_VAR_AMPDU_MIN_SPACE, (u8 *)(&min_MPDU_spacing));

	rtw_hal_set_hwreg(padapter, HW_VAR_AMPDU_FACTOR, (u8 *)(&max_AMPDU_len));

	/*  */
	/*  Config SM Power Save setting */
	/*  */
	pmlmeinfo->SM_PS = (le16_to_cpu(pmlmeinfo->HT_caps.cap_info) & 0x0C) >> 2;
	if (pmlmeinfo->SM_PS == WLAN_HT_CAP_SM_PS_STATIC)
		DBG_88E("%s(): WLAN_HT_CAP_SM_PS_STATIC\n", __func__);
}

static void start_bss_network(struct adapter *padapter, u8 *pbuf)
{
	u8 *p;
	u8 val8, cur_channel, cur_bwmode, cur_ch_offset;
	u16 bcn_interval;
	u32	acparm;
	uint	ie_len;
	struct registry_priv	 *pregpriv = &padapter->registrypriv;
	struct mlme_priv *pmlmepriv = &padapter->mlmepriv;
	struct security_priv *psecuritypriv = &padapter->securitypriv;
	struct wlan_bssid_ex *pnetwork = (struct wlan_bssid_ex *)&pmlmepriv->cur_network.network;
	struct mlme_ext_priv	*pmlmeext = &padapter->mlmeextpriv;
	struct mlme_ext_info	*pmlmeinfo = &pmlmeext->mlmext_info;
	struct wlan_bssid_ex *pnetwork_mlmeext = &pmlmeinfo->network;
	struct HT_info_element *pht_info = NULL;

	bcn_interval = (u16)pnetwork->Configuration.BeaconPeriod;
	cur_channel = pnetwork->Configuration.DSConfig;
	cur_bwmode = HT_CHANNEL_WIDTH_20;
	cur_ch_offset = HAL_PRIME_CHNL_OFFSET_DONT_CARE;

	/* check if there is wps ie,
	 * if there is wpsie in beacon, the hostapd will update
	 * beacon twice when stating hostapd, and at first time the
	 * security ie (RSN/WPA IE) will not include in beacon.
	 */
	if (!rtw_get_wps_ie(pnetwork->ies + _FIXED_IE_LENGTH_, pnetwork->ie_length - _FIXED_IE_LENGTH_, NULL, NULL))
		pmlmeext->bstart_bss = true;

	/* todo: update wmm, ht cap */
	if (pmlmepriv->qospriv.qos_option)
		pmlmeinfo->WMM_enable = true;
	if (pmlmepriv->htpriv.ht_option) {
		pmlmeinfo->WMM_enable = true;
		pmlmeinfo->HT_enable = true;

		update_hw_ht_param(padapter);
	}

	/* setting only at  first time */
	if (pmlmepriv->cur_network.join_res != true) {
		/* WEP Key will be set before this function, do not
		 * clear CAM.
		 */
		if ((psecuritypriv->dot11PrivacyAlgrthm != _WEP40_) &&
		    (psecuritypriv->dot11PrivacyAlgrthm != _WEP104_))
			flush_all_cam_entry(padapter);	/* clear CAM */
	}

	/* set MSR to AP_Mode */
	Set_MSR(padapter, _HW_STATE_AP_);

	/* Set BSSID REG */
	rtw_hal_set_hwreg(padapter, HW_VAR_BSSID, pnetwork->MacAddress);

	/* Set EDCA param reg */
	acparm = 0x002F3217; /*  VO */
	rtw_hal_set_hwreg(padapter, HW_VAR_AC_PARAM_VO, (u8 *)(&acparm));
	acparm = 0x005E4317; /*  VI */
	rtw_hal_set_hwreg(padapter, HW_VAR_AC_PARAM_VI, (u8 *)(&acparm));
	acparm = 0x005ea42b;
	rtw_hal_set_hwreg(padapter, HW_VAR_AC_PARAM_BE, (u8 *)(&acparm));
	acparm = 0x0000A444; /*  BK */
	rtw_hal_set_hwreg(padapter, HW_VAR_AC_PARAM_BK, (u8 *)(&acparm));

	/* Set Security */
	val8 = (psecuritypriv->dot11AuthAlgrthm == dot11AuthAlgrthm_8021X) ? 0xcc : 0xcf;
	rtw_hal_set_hwreg(padapter, HW_VAR_SEC_CFG, (u8 *)(&val8));

	/* Beacon Control related register */
	rtw_hal_set_hwreg(padapter, HW_VAR_BEACON_INTERVAL, (u8 *)(&bcn_interval));

	UpdateBrateTbl(padapter, pnetwork->SupportedRates);
	rtw_hal_set_hwreg(padapter, HW_VAR_BASIC_RATE, pnetwork->SupportedRates);

	if (!pmlmepriv->cur_network.join_res) { /* setting only at  first time */
		/* turn on all dynamic functions */
		Switch_DM_Func(padapter, DYNAMIC_ALL_FUNC_ENABLE, true);
	}
	/* set channel, bwmode */
	p = rtw_get_ie((pnetwork->ies + sizeof(struct ndis_802_11_fixed_ie)), _HT_ADD_INFO_IE_, &ie_len, (pnetwork->ie_length - sizeof(struct ndis_802_11_fixed_ie)));
	if (p && ie_len) {
		pht_info = (struct HT_info_element *)(p + 2);

		if ((pregpriv->cbw40_enable) &&	 (pht_info->infos[0] & BIT(2))) {
			/* switch to the 40M Hz mode */
			cur_bwmode = HT_CHANNEL_WIDTH_40;
			switch (pht_info->infos[0] & 0x3) {
			case 1:
				cur_ch_offset = HAL_PRIME_CHNL_OFFSET_LOWER;
				break;
			case 3:
				cur_ch_offset = HAL_PRIME_CHNL_OFFSET_UPPER;
				break;
			default:
				cur_ch_offset = HAL_PRIME_CHNL_OFFSET_DONT_CARE;
				break;
			}
		}
	}
	/* TODO: need to judge the phy parameters on concurrent
	 * mode for single phy
	 */
	set_channel_bwmode(padapter, cur_channel, cur_ch_offset, cur_bwmode);

	DBG_88E("CH =%d, BW =%d, offset =%d\n", cur_channel, cur_bwmode, cur_ch_offset);

	/*  */
	pmlmeext->cur_channel = cur_channel;
	pmlmeext->cur_bwmode = cur_bwmode;
	pmlmeext->cur_ch_offset = cur_ch_offset;
	pmlmeext->cur_wireless_mode = pmlmepriv->cur_network.network_type;

	/* update cur_wireless_mode */
	update_wireless_mode(padapter);

	/* update capability after cur_wireless_mode updated */
	update_capinfo(padapter, rtw_get_capability((struct wlan_bssid_ex *)pnetwork));

	/* let pnetwork_mlmeext == pnetwork_mlme. */
	memcpy(pnetwork_mlmeext, pnetwork, pnetwork->Length);

	if (pmlmeext->bstart_bss) {
		update_beacon(padapter, _TIM_IE_, NULL, false);

		/* issue beacon frame */
		if (send_beacon(padapter) == _FAIL)
			DBG_88E("send_beacon, fail!\n");
	}

	/* update bc/mc sta_info */
	update_bmc_sta(padapter);
}

int rtw_check_beacon_data(struct adapter *padapter, u8 *pbuf,  int len)
{
	int ret = _SUCCESS;
	u8 *p;
	u8 *pHT_caps_ie = NULL;
	u8 *pHT_info_ie = NULL;
	struct sta_info *psta = NULL;
	u16 cap, ht_cap = false;
	uint ie_len = 0;
	int group_cipher, pairwise_cipher;
	u8	channel, network_type, supportRate[NDIS_802_11_LENGTH_RATES_EX];
	int supportRateNum = 0;
	u8 OUI1[] = {0x00, 0x50, 0xf2, 0x01};
	u8 WMM_PARA_IE[] = {0x00, 0x50, 0xf2, 0x02, 0x01, 0x01};
	struct registry_priv *pregistrypriv = &padapter->registrypriv;
	struct security_priv *psecuritypriv = &padapter->securitypriv;
	struct mlme_priv *pmlmepriv = &padapter->mlmepriv;
	struct wlan_bssid_ex *pbss_network = (struct wlan_bssid_ex *)&pmlmepriv->cur_network.network;
	u8 *ie = pbss_network->ies;

	/* SSID */
	/* Supported rates */
	/* DS Params */
	/* WLAN_EID_COUNTRY */
	/* ERP Information element */
	/* Extended supported rates */
	/* WPA/WPA2 */
	/* Wi-Fi Wireless Multimedia Extensions */
	/* ht_capab, ht_oper */
	/* WPS IE */

	DBG_88E("%s, len =%d\n", __func__, len);

	if (check_fwstate(pmlmepriv, WIFI_AP_STATE) != true)
		return _FAIL;

	if (len < 0 || len > MAX_IE_SZ)
		return _FAIL;

	pbss_network->ie_length = len;

	memset(ie, 0, MAX_IE_SZ);

	memcpy(ie, pbuf, pbss_network->ie_length);

	if (pbss_network->InfrastructureMode != Ndis802_11APMode)
		return _FAIL;

	pbss_network->Rssi = 0;

	ether_addr_copy(pbss_network->MacAddress, myid(&padapter->eeprompriv));

	/* beacon interval */
	p = rtw_get_beacon_interval_from_ie(ie);/* 8: TimeStamp, 2: Beacon Interval 2:Capability */
	pbss_network->Configuration.BeaconPeriod = get_unaligned_le16(p);

	/* capability */
	cap = get_unaligned_le16(ie);

	/* SSID */
	p = rtw_get_ie(ie + _BEACON_IE_OFFSET_, _SSID_IE_, &ie_len, (pbss_network->ie_length - _BEACON_IE_OFFSET_));
	if (p && ie_len > 0) {
		memset(&pbss_network->Ssid, 0, sizeof(struct ndis_802_11_ssid));
		memcpy(pbss_network->Ssid.Ssid, (p + 2), ie_len);
		pbss_network->Ssid.SsidLength = ie_len;
	}

	/* channel */
	channel = 0;
	pbss_network->Configuration.Length = 0;
	p = rtw_get_ie(ie + _BEACON_IE_OFFSET_, _DSSET_IE_, &ie_len, (pbss_network->ie_length - _BEACON_IE_OFFSET_));
	if (p && ie_len > 0)
		channel = *(p + 2);

	pbss_network->Configuration.DSConfig = channel;

	memset(supportRate, 0, NDIS_802_11_LENGTH_RATES_EX);
	/*  get supported rates */
	p = rtw_get_ie(ie + _BEACON_IE_OFFSET_, _SUPPORTEDRATES_IE_, &ie_len, (pbss_network->ie_length - _BEACON_IE_OFFSET_));
	if (p) {
		memcpy(supportRate, p + 2, ie_len);
		supportRateNum = ie_len;
	}

	/* get ext_supported rates */
	p = rtw_get_ie(ie + _BEACON_IE_OFFSET_, _EXT_SUPPORTEDRATES_IE_, &ie_len, pbss_network->ie_length - _BEACON_IE_OFFSET_);
	if (p) {
		memcpy(supportRate + supportRateNum, p + 2, ie_len);
		supportRateNum += ie_len;
	}

	network_type = rtw_check_network_type(supportRate, supportRateNum, channel);

	rtw_set_supported_rate(pbss_network->SupportedRates, network_type);

	/* parsing ERP_IE */
	p = rtw_get_ie(ie + _BEACON_IE_OFFSET_, _ERPINFO_IE_, &ie_len, (pbss_network->ie_length - _BEACON_IE_OFFSET_));
	if (p && ie_len > 0)
		ERP_IE_handler(padapter, (struct ndis_802_11_var_ie *)p);

	/* update privacy/security */
	if (cap & BIT(4))
		pbss_network->Privacy = 1;
	else
		pbss_network->Privacy = 0;

	psecuritypriv->wpa_psk = 0;

	/* wpa2 */
	group_cipher = 0;
	pairwise_cipher = 0;
	psecuritypriv->wpa2_group_cipher = _NO_PRIVACY_;
	psecuritypriv->wpa2_pairwise_cipher = _NO_PRIVACY_;
	p = rtw_get_ie(ie + _BEACON_IE_OFFSET_, _RSN_IE_2_, &ie_len, (pbss_network->ie_length - _BEACON_IE_OFFSET_));
	if (p && ie_len > 0) {
		if (rtw_parse_wpa2_ie(p, ie_len + 2, &group_cipher, &pairwise_cipher, NULL) == _SUCCESS) {
			psecuritypriv->dot11AuthAlgrthm = dot11AuthAlgrthm_8021X;

			psecuritypriv->dot8021xalg = 1;/* psk,  todo:802.1x */
			psecuritypriv->wpa_psk |= BIT(1);

			psecuritypriv->wpa2_group_cipher = group_cipher;
			psecuritypriv->wpa2_pairwise_cipher = pairwise_cipher;
		}
	}
	/* wpa */
	ie_len = 0;
	group_cipher = 0;
	pairwise_cipher = 0;
	psecuritypriv->wpa_group_cipher = _NO_PRIVACY_;
	psecuritypriv->wpa_pairwise_cipher = _NO_PRIVACY_;
	for (p = ie + _BEACON_IE_OFFSET_;; p += (ie_len + 2)) {
		p = rtw_get_ie(p, _SSN_IE_1_, &ie_len,
			       (pbss_network->ie_length - _BEACON_IE_OFFSET_ - (ie_len + 2)));
		if ((p) && (!memcmp(p + 2, OUI1, 4))) {
			if (rtw_parse_wpa_ie(p, ie_len + 2, &group_cipher,
					     &pairwise_cipher, NULL) == _SUCCESS) {
				psecuritypriv->dot11AuthAlgrthm = dot11AuthAlgrthm_8021X;

				psecuritypriv->dot8021xalg = 1;/* psk,  todo:802.1x */

				psecuritypriv->wpa_psk |= BIT(0);

				psecuritypriv->wpa_group_cipher = group_cipher;
				psecuritypriv->wpa_pairwise_cipher = pairwise_cipher;
			}
			break;
		}
		if ((!p) || (ie_len == 0))
			break;
	}

	/* wmm */
	ie_len = 0;
	pmlmepriv->qospriv.qos_option = 0;
	if (pregistrypriv->wmm_enable) {
		for (p = ie + _BEACON_IE_OFFSET_;; p += (ie_len + 2)) {
			p = rtw_get_ie(p, _VENDOR_SPECIFIC_IE_, &ie_len,
				       (pbss_network->ie_length - _BEACON_IE_OFFSET_ - (ie_len + 2)));
			if ((p) && !memcmp(p + 2, WMM_PARA_IE, 6)) {
				pmlmepriv->qospriv.qos_option = 1;

				/* QoS Info, support U-APSD */
				*(p + 8) |= BIT(7);

				/* disable all ACM bits since the WMM
				 * admission control is not supported
				 */
				*(p + 10) &= ~BIT(4); /* BE */
				*(p + 14) &= ~BIT(4); /* BK */
				*(p + 18) &= ~BIT(4); /* VI */
				*(p + 22) &= ~BIT(4); /* VO */
				break;
			}

			if ((!p) || (ie_len == 0))
				break;
		}
	}
	/* parsing HT_CAP_IE */
	p = rtw_get_ie(ie + _BEACON_IE_OFFSET_, _HT_CAPABILITY_IE_, &ie_len,
		       (pbss_network->ie_length - _BEACON_IE_OFFSET_));
	if (p && ie_len > 0) {
		struct ieee80211_ht_cap *pht_cap = (struct ieee80211_ht_cap *)(p + 2);

		pHT_caps_ie = p;
		ht_cap = true;
		network_type |= WIRELESS_11_24N;

		if ((psecuritypriv->wpa_pairwise_cipher & WPA_CIPHER_CCMP) ||
		    (psecuritypriv->wpa2_pairwise_cipher & WPA_CIPHER_CCMP))
			pht_cap->ampdu_params_info |= (IEEE80211_HT_CAP_AMPDU_DENSITY & (0x07 << 2));
		else
			pht_cap->ampdu_params_info |= (IEEE80211_HT_CAP_AMPDU_DENSITY & 0x00);

		/* set  Max Rx AMPDU size  to 64K */
		pht_cap->ampdu_params_info |= (IEEE80211_HT_CAP_AMPDU_FACTOR & 0x03);

		pht_cap->mcs.rx_mask[0] = 0xff;
		pht_cap->mcs.rx_mask[1] = 0x0;
		memcpy(&pmlmepriv->htpriv.ht_cap, p + 2, ie_len);
	}

	/* parsing HT_INFO_IE */
	p = rtw_get_ie(ie + _BEACON_IE_OFFSET_, _HT_ADD_INFO_IE_, &ie_len,
		       (pbss_network->ie_length - _BEACON_IE_OFFSET_));
	if (p && ie_len > 0)
		pHT_info_ie = p;
	switch (network_type) {
	case WIRELESS_11B:
		pbss_network->NetworkTypeInUse = Ndis802_11DS;
		break;
	case WIRELESS_11G:
	case WIRELESS_11BG:
	case WIRELESS_11G_24N:
	case WIRELESS_11BG_24N:
		pbss_network->NetworkTypeInUse = Ndis802_11OFDM24;
		break;
	case WIRELESS_11A:
		pbss_network->NetworkTypeInUse = Ndis802_11OFDM5;
		break;
	default:
		pbss_network->NetworkTypeInUse = Ndis802_11OFDM24;
		break;
	}

	pmlmepriv->cur_network.network_type = network_type;

	pmlmepriv->htpriv.ht_option = false;

	if ((psecuritypriv->wpa2_pairwise_cipher & WPA_CIPHER_TKIP) ||
	    (psecuritypriv->wpa_pairwise_cipher & WPA_CIPHER_TKIP)) {
		/* todo: */
		/* ht_cap = false; */
	}

	/* ht_cap */
	if (pregistrypriv->ht_enable && ht_cap) {
		pmlmepriv->htpriv.ht_option = true;
		pmlmepriv->qospriv.qos_option = 1;

		if (pregistrypriv->ampdu_enable == 1)
			pmlmepriv->htpriv.ampdu_enable = true;
		HT_caps_handler(padapter, (struct ndis_802_11_var_ie *)pHT_caps_ie);

		HT_info_handler(padapter, (struct ndis_802_11_var_ie *)pHT_info_ie);
	}

	pbss_network->Length = get_wlan_bssid_ex_sz((struct wlan_bssid_ex  *)pbss_network);

	/* issue beacon to start bss network */
	start_bss_network(padapter, (u8 *)pbss_network);

	/* alloc sta_info for ap itself */
	psta = rtw_get_stainfo(&padapter->stapriv, pbss_network->MacAddress);
	if (!psta) {
		psta = rtw_alloc_stainfo(&padapter->stapriv, pbss_network->MacAddress);
		if (!psta)
			return _FAIL;
	}

	/* fix bug of flush_cam_entry at STOP AP mode */
	psta->state |= WIFI_AP_STATE;
	rtw_indicate_connect(padapter);
	pmlmepriv->cur_network.join_res = true;/* for check if already set beacon */
	return ret;
}

void rtw_set_macaddr_acl(struct adapter *padapter, int mode)
{
	struct sta_priv *pstapriv = &padapter->stapriv;
	struct wlan_acl_pool *pacl_list = &pstapriv->acl_list;

	DBG_88E("%s, mode =%d\n", __func__, mode);

	pacl_list->mode = mode;
}

int rtw_acl_add_sta(struct adapter *padapter, u8 *addr)
{
	struct list_head *plist, *phead;
	u8 added = false;
	int i, ret = 0;
	struct rtw_wlan_acl_node *paclnode;
	struct sta_priv *pstapriv = &padapter->stapriv;
	struct wlan_acl_pool *pacl_list = &pstapriv->acl_list;
	struct __queue *pacl_node_q = &pacl_list->acl_node_q;

	DBG_88E("%s(acl_num =%d) =%pM\n", __func__, pacl_list->num, (addr));

	if ((NUM_ACL - 1) < pacl_list->num)
		return -1;

	spin_lock_bh(&pacl_node_q->lock);

	phead = get_list_head(pacl_node_q);
	plist = phead->next;

	while (phead != plist) {
		paclnode = container_of(plist, struct rtw_wlan_acl_node, list);
		plist = plist->next;

		if (!memcmp(paclnode->addr, addr, ETH_ALEN)) {
			if (paclnode->valid) {
				added = true;
				DBG_88E("%s, sta has been added\n", __func__);
				break;
			}
		}
	}

	spin_unlock_bh(&pacl_node_q->lock);

	if (added)
		return ret;

	spin_lock_bh(&pacl_node_q->lock);

	for (i = 0; i < NUM_ACL; i++) {
		paclnode = &pacl_list->aclnode[i];

		if (!paclnode->valid) {
			INIT_LIST_HEAD(&paclnode->list);

			ether_addr_copy(paclnode->addr, addr);

			paclnode->valid = true;

			list_add_tail(&paclnode->list, get_list_head(pacl_node_q));

			pacl_list->num++;

			break;
		}
	}

	DBG_88E("%s, acl_num =%d\n", __func__, pacl_list->num);

	spin_unlock_bh(&pacl_node_q->lock);

	return ret;
}

int rtw_acl_remove_sta(struct adapter *padapter, u8 *addr)
{
	struct list_head *plist, *phead;
	struct rtw_wlan_acl_node *paclnode;
	struct sta_priv *pstapriv = &padapter->stapriv;
	struct wlan_acl_pool *pacl_list = &pstapriv->acl_list;
	struct __queue *pacl_node_q = &pacl_list->acl_node_q;

	DBG_88E("%s(acl_num =%d) =%pM\n", __func__, pacl_list->num, (addr));

	spin_lock_bh(&pacl_node_q->lock);

	phead = get_list_head(pacl_node_q);
	plist = phead->next;

	while (phead != plist) {
		paclnode = container_of(plist, struct rtw_wlan_acl_node, list);
		plist = plist->next;

		if (!memcmp(paclnode->addr, addr, ETH_ALEN)) {
			if (paclnode->valid) {
				paclnode->valid = false;

				list_del_init(&paclnode->list);

				pacl_list->num--;
			}
		}
	}

	spin_unlock_bh(&pacl_node_q->lock);

	DBG_88E("%s, acl_num =%d\n", __func__, pacl_list->num);
	return 0;
}

static void update_bcn_erpinfo_ie(struct adapter *padapter)
{
	struct mlme_priv *pmlmepriv = &padapter->mlmepriv;
	struct mlme_ext_priv	*pmlmeext = &padapter->mlmeextpriv;
	struct mlme_ext_info	*pmlmeinfo = &pmlmeext->mlmext_info;
	struct wlan_bssid_ex *pnetwork = &pmlmeinfo->network;
	unsigned char *p, *ie = pnetwork->ies;
	u32 len = 0;

	DBG_88E("%s, ERP_enable =%d\n", __func__, pmlmeinfo->ERP_enable);

	if (!pmlmeinfo->ERP_enable)
		return;

	/* parsing ERP_IE */
	p = rtw_get_ie(ie + _BEACON_IE_OFFSET_, _ERPINFO_IE_, &len,
		       (pnetwork->ie_length - _BEACON_IE_OFFSET_));
	if (p && len > 0) {
		struct ndis_802_11_var_ie *pIE = (struct ndis_802_11_var_ie *)p;

		if (pmlmepriv->num_sta_non_erp == 1)
			pIE->data[0] |= RTW_ERP_INFO_NON_ERP_PRESENT |
					RTW_ERP_INFO_USE_PROTECTION;
		else
			pIE->data[0] &= ~(RTW_ERP_INFO_NON_ERP_PRESENT |
					  RTW_ERP_INFO_USE_PROTECTION);

		if (pmlmepriv->num_sta_no_short_preamble > 0)
			pIE->data[0] |= RTW_ERP_INFO_BARKER_PREAMBLE_MODE;
		else
			pIE->data[0] &= ~(RTW_ERP_INFO_BARKER_PREAMBLE_MODE);

		ERP_IE_handler(padapter, pIE);
	}
}

static void update_bcn_wps_ie(struct adapter *padapter)
{
	u8 *pwps_ie = NULL, *pwps_ie_src;
	u8 *premainder_ie, *pbackup_remainder_ie = NULL;
	uint wps_ielen = 0, wps_offset, remainder_ielen;
	struct mlme_priv *pmlmepriv = &padapter->mlmepriv;
	struct mlme_ext_priv	*pmlmeext = &padapter->mlmeextpriv;
	struct mlme_ext_info	*pmlmeinfo = &pmlmeext->mlmext_info;
	struct wlan_bssid_ex *pnetwork = &pmlmeinfo->network;
	unsigned char *ie = pnetwork->ies;
	u32 ielen = pnetwork->ie_length;

	DBG_88E("%s\n", __func__);

	pwps_ie_src = pmlmepriv->wps_beacon_ie;
	if (!pwps_ie_src)
		return;

	pwps_ie = rtw_get_wps_ie(ie + _FIXED_IE_LENGTH_,
				 ielen - _FIXED_IE_LENGTH_, NULL, &wps_ielen);

	if (!pwps_ie || wps_ielen == 0)
		return;

	wps_offset = (uint)(pwps_ie - ie);

	premainder_ie = pwps_ie + wps_ielen;

	remainder_ielen = ielen - wps_offset - wps_ielen;

	if (remainder_ielen > 0) {
		pbackup_remainder_ie = rtw_malloc(remainder_ielen);
		if (pbackup_remainder_ie)
			memcpy(pbackup_remainder_ie, premainder_ie, remainder_ielen);
	}

	wps_ielen = (uint)pwps_ie_src[1];/* to get ie data len */
	if (wps_offset + wps_ielen + 2 + remainder_ielen <= MAX_IE_SZ) {
		memcpy(pwps_ie, pwps_ie_src, wps_ielen + 2);
		pwps_ie += wps_ielen + 2;

		if (pbackup_remainder_ie)
			memcpy(pwps_ie, pbackup_remainder_ie, remainder_ielen);

		/* update ie_length */
		pnetwork->ie_length = wps_offset + wps_ielen + 2 + remainder_ielen;
	}

	kfree(pbackup_remainder_ie);
}

static void update_bcn_vendor_spec_ie(struct adapter *padapter, u8 *oui)
{
	DBG_88E("%s\n", __func__);

	if (!memcmp(WPS_OUI, oui, 4))
		update_bcn_wps_ie(padapter);
	else
		DBG_88E("unknown OUI type!\n");
}

void update_beacon(struct adapter *padapter, u8 ie_id, u8 *oui, u8 tx)
{
	struct mlme_priv *pmlmepriv;
	struct mlme_ext_priv	*pmlmeext;

	if (!padapter)
		return;

	pmlmepriv = &padapter->mlmepriv;
	pmlmeext = &padapter->mlmeextpriv;

	if (!pmlmeext->bstart_bss)
		return;

	spin_lock_bh(&pmlmepriv->bcn_update_lock);

	switch (ie_id) {
	case _TIM_IE_:
		update_BCNTIM(padapter);
		break;
	case _ERPINFO_IE_:
		update_bcn_erpinfo_ie(padapter);
		break;
	case _VENDOR_SPECIFIC_IE_:
		update_bcn_vendor_spec_ie(padapter, oui);
		break;
	default:
		break;
	}

	pmlmepriv->update_bcn = true;

	spin_unlock_bh(&pmlmepriv->bcn_update_lock);

	if (tx)
		set_tx_beacon_cmd(padapter);
}

/*
op_mode
Set to 0 (HT pure) under the following conditions
	- all STAs in the BSS are 20/40 MHz HT in 20/40 MHz BSS or
	- all STAs in the BSS are 20 MHz HT in 20 MHz BSS
Set to 1 (HT non-member protection) if there may be non-HT STAs
	in both the primary and the secondary channel
Set to 2 if only HT STAs are associated in BSS,
	however and at least one 20 MHz HT STA is associated
Set to 3 (HT mixed mode) when one or more non-HT STAs are associated
	(currently non-GF HT station is considered as non-HT STA also)
*/
static int rtw_ht_operation_update(struct adapter *padapter)
{
	u16 cur_op_mode, new_op_mode;
	int op_mode_changes = 0;
	struct mlme_priv *pmlmepriv = &padapter->mlmepriv;
	struct ht_priv	*phtpriv_ap = &pmlmepriv->htpriv;

	if (pmlmepriv->htpriv.ht_option)
		return 0;

	DBG_88E("%s current operation mode = 0x%X\n",
		__func__, pmlmepriv->ht_op_mode);

	if (!(pmlmepriv->ht_op_mode & HT_INFO_OPERATION_MODE_NON_GF_DEVS_PRESENT) &&
	    pmlmepriv->num_sta_ht_no_gf) {
		pmlmepriv->ht_op_mode |=
			HT_INFO_OPERATION_MODE_NON_GF_DEVS_PRESENT;
		op_mode_changes++;
	} else if ((pmlmepriv->ht_op_mode &
		   HT_INFO_OPERATION_MODE_NON_GF_DEVS_PRESENT) &&
		   pmlmepriv->num_sta_ht_no_gf == 0) {
		pmlmepriv->ht_op_mode &=
			~HT_INFO_OPERATION_MODE_NON_GF_DEVS_PRESENT;
		op_mode_changes++;
	}

	if (!(pmlmepriv->ht_op_mode & HT_INFO_OPERATION_MODE_NON_HT_STA_PRESENT) &&
	    (pmlmepriv->num_sta_no_ht || pmlmepriv->olbc_ht)) {
		pmlmepriv->ht_op_mode |= HT_INFO_OPERATION_MODE_NON_HT_STA_PRESENT;
		op_mode_changes++;
	} else if ((pmlmepriv->ht_op_mode &
		    HT_INFO_OPERATION_MODE_NON_HT_STA_PRESENT) &&
		   (pmlmepriv->num_sta_no_ht == 0 && !pmlmepriv->olbc_ht)) {
		pmlmepriv->ht_op_mode &=
			~HT_INFO_OPERATION_MODE_NON_HT_STA_PRESENT;
		op_mode_changes++;
	}

	/* Note: currently we switch to the MIXED op mode if HT non-greenfield
	 * station is associated. Probably it's a theoretical case, since
	 * it looks like all known HT STAs support greenfield.
	 */
	new_op_mode = 0;
	if (pmlmepriv->num_sta_no_ht ||
	    (pmlmepriv->ht_op_mode & HT_INFO_OPERATION_MODE_NON_GF_DEVS_PRESENT))
		new_op_mode = OP_MODE_MIXED;
	else if ((le16_to_cpu(phtpriv_ap->ht_cap.cap_info) &
		  IEEE80211_HT_CAP_SUP_WIDTH) &&
		 pmlmepriv->num_sta_ht_20mhz)
		new_op_mode = OP_MODE_20MHZ_HT_STA_ASSOCED;
	else if (pmlmepriv->olbc_ht)
		new_op_mode = OP_MODE_MAY_BE_LEGACY_STAS;
	else
		new_op_mode = OP_MODE_PURE;

	cur_op_mode = pmlmepriv->ht_op_mode & HT_INFO_OPERATION_MODE_OP_MODE_MASK;
	if (cur_op_mode != new_op_mode) {
		pmlmepriv->ht_op_mode &= ~HT_INFO_OPERATION_MODE_OP_MODE_MASK;
		pmlmepriv->ht_op_mode |= new_op_mode;
		op_mode_changes++;
	}

	DBG_88E("%s new operation mode = 0x%X changes =%d\n",
		__func__, pmlmepriv->ht_op_mode, op_mode_changes);

	return op_mode_changes;
}

void associated_clients_update(struct adapter *padapter, u8 updated)
{
	/* update associated stations cap. */
	if (updated) {
		struct list_head *phead, *plist;
		struct sta_info *psta = NULL;
		struct sta_priv *pstapriv = &padapter->stapriv;

		spin_lock_bh(&pstapriv->asoc_list_lock);

		phead = &pstapriv->asoc_list;
		plist = phead->next;

		/* check asoc_queue */
		while (phead != plist) {
			psta = container_of(plist, struct sta_info, asoc_list);

			plist = plist->next;

			VCS_update(padapter, psta);
		}
		spin_unlock_bh(&pstapriv->asoc_list_lock);
	}
}

/* called > TSR LEVEL for USB or SDIO Interface*/
void bss_cap_update_on_sta_join(struct adapter *padapter, struct sta_info *psta)
{
	u8 beacon_updated = false;
	struct mlme_priv *pmlmepriv = &padapter->mlmepriv;
	struct mlme_ext_priv *pmlmeext = &padapter->mlmeextpriv;

	if (!(psta->flags & WLAN_STA_SHORT_PREAMBLE)) {
		if (!psta->no_short_preamble_set) {
			psta->no_short_preamble_set = 1;

			pmlmepriv->num_sta_no_short_preamble++;

			if ((pmlmeext->cur_wireless_mode > WIRELESS_11B) &&
			    (pmlmepriv->num_sta_no_short_preamble == 1)) {
				beacon_updated = true;
				update_beacon(padapter, 0xFF, NULL, true);
			}
		}
	} else {
		if (psta->no_short_preamble_set) {
			psta->no_short_preamble_set = 0;

			pmlmepriv->num_sta_no_short_preamble--;

			if ((pmlmeext->cur_wireless_mode > WIRELESS_11B) &&
			    (pmlmepriv->num_sta_no_short_preamble == 0)) {
				beacon_updated = true;
				update_beacon(padapter, 0xFF, NULL, true);
			}
		}
	}

	if (psta->flags & WLAN_STA_NONERP) {
		if (!psta->nonerp_set) {
			psta->nonerp_set = 1;

			pmlmepriv->num_sta_non_erp++;

			if (pmlmepriv->num_sta_non_erp == 1) {
				beacon_updated = true;
				update_beacon(padapter, _ERPINFO_IE_, NULL, true);
			}
		}
	} else {
		if (psta->nonerp_set) {
			psta->nonerp_set = 0;

			pmlmepriv->num_sta_non_erp--;

			if (pmlmepriv->num_sta_non_erp == 0) {
				beacon_updated = true;
				update_beacon(padapter, _ERPINFO_IE_, NULL, true);
			}
		}
	}

	if (!(psta->capability & WLAN_CAPABILITY_SHORT_SLOT_TIME)) {
		if (!psta->no_short_slot_time_set) {
			psta->no_short_slot_time_set = 1;

			pmlmepriv->num_sta_no_short_slot_time++;

			if ((pmlmeext->cur_wireless_mode > WIRELESS_11B) &&
			    (pmlmepriv->num_sta_no_short_slot_time == 1)) {
				beacon_updated = true;
				update_beacon(padapter, 0xFF, NULL, true);
			}
		}
	} else {
		if (psta->no_short_slot_time_set) {
			psta->no_short_slot_time_set = 0;

			pmlmepriv->num_sta_no_short_slot_time--;

			if ((pmlmeext->cur_wireless_mode > WIRELESS_11B) &&
			    (pmlmepriv->num_sta_no_short_slot_time == 0)) {
				beacon_updated = true;
				update_beacon(padapter, 0xFF, NULL, true);
			}
		}
	}

	if (psta->flags & WLAN_STA_HT) {
		u16 ht_capab = le16_to_cpu(psta->htpriv.ht_cap.cap_info);

		DBG_88E("HT: STA %pM HT Capabilities Info: 0x%04x\n",
			(psta->hwaddr), ht_capab);

		if (psta->no_ht_set) {
			psta->no_ht_set = 0;
			pmlmepriv->num_sta_no_ht--;
		}

		if ((ht_capab & IEEE80211_HT_CAP_GRN_FLD) == 0) {
			if (!psta->no_ht_gf_set) {
				psta->no_ht_gf_set = 1;
				pmlmepriv->num_sta_ht_no_gf++;
			}
			DBG_88E("%s STA %pM - no greenfield, num of non-gf stations %d\n",
				__func__, (psta->hwaddr),
				pmlmepriv->num_sta_ht_no_gf);
		}

		if ((ht_capab & IEEE80211_HT_CAP_SUP_WIDTH) == 0) {
			if (!psta->ht_20mhz_set) {
				psta->ht_20mhz_set = 1;
				pmlmepriv->num_sta_ht_20mhz++;
			}
			DBG_88E("%s STA %pM - 20 MHz HT, num of 20MHz HT STAs %d\n",
				__func__, (psta->hwaddr),
				pmlmepriv->num_sta_ht_20mhz);
		}
	} else {
		if (!psta->no_ht_set) {
			psta->no_ht_set = 1;
			pmlmepriv->num_sta_no_ht++;
		}
		if (pmlmepriv->htpriv.ht_option) {
			DBG_88E("%s STA %pM - no HT, num of non-HT stations %d\n",
				__func__, (psta->hwaddr),
				pmlmepriv->num_sta_no_ht);
		}
	}

	if (rtw_ht_operation_update(padapter) > 0) {
		update_beacon(padapter, _HT_CAPABILITY_IE_, NULL, false);
		update_beacon(padapter, _HT_ADD_INFO_IE_, NULL, true);
	}

	/* update associated stations cap. */
	associated_clients_update(padapter,  beacon_updated);

	DBG_88E("%s, updated =%d\n", __func__, beacon_updated);
}

u8 bss_cap_update_on_sta_leave(struct adapter *padapter, struct sta_info *psta)
{
	u8 beacon_updated = false;
	struct mlme_priv *pmlmepriv = &padapter->mlmepriv;
	struct mlme_ext_priv *pmlmeext = &padapter->mlmeextpriv;

	if (!psta)
		return beacon_updated;

	if (psta->no_short_preamble_set) {
		psta->no_short_preamble_set = 0;
		pmlmepriv->num_sta_no_short_preamble--;
		if (pmlmeext->cur_wireless_mode > WIRELESS_11B &&
		    pmlmepriv->num_sta_no_short_preamble == 0) {
			beacon_updated = true;
			update_beacon(padapter, 0xFF, NULL, true);
		}
	}

	if (psta->nonerp_set) {
		psta->nonerp_set = 0;
		pmlmepriv->num_sta_non_erp--;
		if (pmlmepriv->num_sta_non_erp == 0) {
			beacon_updated = true;
			update_beacon(padapter, _ERPINFO_IE_, NULL, true);
		}
	}

	if (psta->no_short_slot_time_set) {
		psta->no_short_slot_time_set = 0;
		pmlmepriv->num_sta_no_short_slot_time--;
		if (pmlmeext->cur_wireless_mode > WIRELESS_11B &&
		    pmlmepriv->num_sta_no_short_slot_time == 0) {
			beacon_updated = true;
			update_beacon(padapter, 0xFF, NULL, true);
		}
	}

	if (psta->no_ht_gf_set) {
		psta->no_ht_gf_set = 0;
		pmlmepriv->num_sta_ht_no_gf--;
	}

	if (psta->no_ht_set) {
		psta->no_ht_set = 0;
		pmlmepriv->num_sta_no_ht--;
	}

	if (psta->ht_20mhz_set) {
		psta->ht_20mhz_set = 0;
		pmlmepriv->num_sta_ht_20mhz--;
	}

	if (rtw_ht_operation_update(padapter) > 0) {
		update_beacon(padapter, _HT_CAPABILITY_IE_, NULL, false);
		update_beacon(padapter, _HT_ADD_INFO_IE_, NULL, true);
	}

	/* update associated stations cap. */

	DBG_88E("%s, updated =%d\n", __func__, beacon_updated);

	return beacon_updated;
}

u8 ap_free_sta(struct adapter *padapter, struct sta_info *psta,
	       bool active, u16 reason)
{
	u8 beacon_updated = false;
	struct sta_priv *pstapriv = &padapter->stapriv;

	if (!psta)
		return beacon_updated;

	/* tear down Rx AMPDU */
	send_delba(padapter, 0, psta->hwaddr);/*  recipient */

	/* tear down TX AMPDU */
	send_delba(padapter, 1, psta->hwaddr);/*  originator */
	psta->htpriv.agg_enable_bitmap = 0x0;/* reset */
	psta->htpriv.candidate_tid_bitmap = 0x0;/* reset */

	if (active)
		issue_deauth(padapter, psta->hwaddr, reason);

	/* clear cam entry / key */
	rtw_clearstakey_cmd(padapter, (u8 *)psta, (u8)(psta->mac_id + 3), true);

	spin_lock_bh(&psta->lock);
	psta->state &= ~_FW_LINKED;
	spin_unlock_bh(&psta->lock);

	rtw_indicate_sta_disassoc_event(padapter, psta);

	report_del_sta_event(padapter, psta->hwaddr, reason);

	beacon_updated = bss_cap_update_on_sta_leave(padapter, psta);

	spin_lock_bh(&pstapriv->sta_hash_lock);
	rtw_free_stainfo(padapter, psta);
	spin_unlock_bh(&pstapriv->sta_hash_lock);

	return beacon_updated;
}

int rtw_sta_flush(struct adapter *padapter)
{
	struct list_head *phead, *plist;
	struct sta_info *psta = NULL;
	struct sta_priv *pstapriv = &padapter->stapriv;
	struct mlme_ext_priv *pmlmeext = &padapter->mlmeextpriv;
	struct mlme_ext_info	*pmlmeinfo = &pmlmeext->mlmext_info;
	u8 bc_addr[ETH_ALEN] = {0xff, 0xff, 0xff, 0xff, 0xff, 0xff};

	DBG_88E(FUNC_NDEV_FMT"\n", FUNC_NDEV_ARG(padapter->pnetdev));

	if ((pmlmeinfo->state & 0x03) != WIFI_FW_AP_STATE)
		return 0;

	spin_lock_bh(&pstapriv->asoc_list_lock);
	phead = &pstapriv->asoc_list;
	plist = phead->next;

	/* free sta asoc_queue */
	while (phead != plist) {
		psta = container_of(plist, struct sta_info, asoc_list);

		plist = plist->next;

		list_del_init(&psta->asoc_list);
		pstapriv->asoc_list_cnt--;

		ap_free_sta(padapter, psta, true, WLAN_REASON_DEAUTH_LEAVING);
	}
	spin_unlock_bh(&pstapriv->asoc_list_lock);

	issue_deauth(padapter, bc_addr, WLAN_REASON_DEAUTH_LEAVING);

	associated_clients_update(padapter, true);

	return 0;
}

/* called > TSR LEVEL for USB or SDIO Interface*/
void sta_info_update(struct adapter *padapter, struct sta_info *psta)
{
	int flags = psta->flags;
	struct mlme_priv *pmlmepriv = &padapter->mlmepriv;

	/* update wmm cap. */
	if (WLAN_STA_WME & flags)
		psta->qos_option = 1;
	else
		psta->qos_option = 0;

	if (pmlmepriv->qospriv.qos_option == 0)
		psta->qos_option = 0;

	/* update 802.11n ht cap. */
	if (WLAN_STA_HT & flags) {
		psta->htpriv.ht_option = true;
		psta->qos_option = 1;
	} else {
		psta->htpriv.ht_option = false;
	}

	if (!pmlmepriv->htpriv.ht_option)
		psta->htpriv.ht_option = false;

	update_sta_info_apmode(padapter, psta);
}

/* called >= TSR LEVEL for USB or SDIO Interface*/
void ap_sta_info_defer_update(struct adapter *padapter, struct sta_info *psta)
{
	if (psta->state & _FW_LINKED) {
		/* add ratid */
		add_RATid(padapter, psta, 0);/* DM_RATR_STA_INIT */
	}
}

void start_ap_mode(struct adapter *padapter)
{
	int i;
	struct mlme_priv *pmlmepriv = &padapter->mlmepriv;
	struct sta_priv *pstapriv = &padapter->stapriv;
	struct mlme_ext_priv *pmlmeext = &padapter->mlmeextpriv;
	struct wlan_acl_pool *pacl_list = &pstapriv->acl_list;

	pmlmepriv->update_bcn = false;

	pmlmeext->bstart_bss = false;

	pmlmepriv->num_sta_non_erp = 0;

	pmlmepriv->num_sta_no_short_slot_time = 0;

	pmlmepriv->num_sta_no_short_preamble = 0;

	pmlmepriv->num_sta_ht_no_gf = 0;
	pmlmepriv->num_sta_no_ht = 0;
	pmlmepriv->num_sta_ht_20mhz = 0;

	pmlmepriv->olbc = false;

	pmlmepriv->olbc_ht = false;

	pmlmepriv->ht_op_mode = 0;

	for (i = 0; i < NUM_STA; i++)
		pstapriv->sta_aid[i] = NULL;

	pmlmepriv->wps_beacon_ie = NULL;
	pmlmepriv->wps_probe_resp_ie = NULL;
	pmlmepriv->wps_assoc_resp_ie = NULL;

	/* for ACL */
	INIT_LIST_HEAD(&pacl_list->acl_node_q.queue);
	pacl_list->num = 0;
	pacl_list->mode = 0;
	for (i = 0; i < NUM_ACL; i++) {
		INIT_LIST_HEAD(&pacl_list->aclnode[i].list);
		pacl_list->aclnode[i].valid = false;
	}
}

void stop_ap_mode(struct adapter *padapter)
{
	struct list_head *phead, *plist;
	struct rtw_wlan_acl_node *paclnode;
	struct sta_info *psta = NULL;
	struct sta_priv *pstapriv = &padapter->stapriv;
	struct mlme_priv *pmlmepriv = &padapter->mlmepriv;
	struct mlme_ext_priv *pmlmeext = &padapter->mlmeextpriv;
	struct wlan_acl_pool *pacl_list = &pstapriv->acl_list;
	struct __queue *pacl_node_q = &pacl_list->acl_node_q;

	pmlmepriv->update_bcn = false;
	pmlmeext->bstart_bss = false;

	/* reset and init security priv , this can refine with
	 * rtw_reset_securitypriv
	 */
	memset((unsigned char *)&padapter->securitypriv, 0, sizeof(struct security_priv));
	padapter->securitypriv.ndisauthtype = Ndis802_11AuthModeOpen;
	padapter->securitypriv.ndisencryptstatus = Ndis802_11WEPDisabled;

	/* for ACL */
	spin_lock_bh(&pacl_node_q->lock);
	phead = get_list_head(pacl_node_q);
	plist = phead->next;
	while (phead != plist) {
		paclnode = container_of(plist, struct rtw_wlan_acl_node, list);
		plist = plist->next;

		if (paclnode->valid) {
			paclnode->valid = false;

			list_del_init(&paclnode->list);

			pacl_list->num--;
		}
	}
	spin_unlock_bh(&pacl_node_q->lock);

	DBG_88E("%s, free acl_node_queue, num =%d\n", __func__, pacl_list->num);

	rtw_sta_flush(padapter);

	/* free_assoc_sta_resources */
	rtw_free_all_stainfo(padapter);

	psta = rtw_get_bcmc_stainfo(padapter);
	spin_lock_bh(&pstapriv->sta_hash_lock);
	rtw_free_stainfo(padapter, psta);
	spin_unlock_bh(&pstapriv->sta_hash_lock);

	rtw_init_bcmc_stainfo(padapter);

	rtw_free_mlme_priv_ie_data(pmlmepriv);
}

#endif /* CONFIG_88EU_AP_MODE */<|MERGE_RESOLUTION|>--- conflicted
+++ resolved
@@ -36,7 +36,7 @@
 	struct sta_priv *pstapriv = &padapter->stapriv;
 	struct mlme_priv *pmlmepriv = &padapter->mlmepriv;
 	struct mlme_ext_priv *pmlmeext = &padapter->mlmeextpriv;
-	struct mlme_ext_info	*pmlmeinfo = &(pmlmeext->mlmext_info);
+	struct mlme_ext_info	*pmlmeinfo = &pmlmeext->mlmext_info;
 
 	pmlmepriv->update_bcn = false;
 	pmlmeext->bstart_bss = false;
@@ -82,7 +82,7 @@
 
 		/* calculate head_len */
 		offset = _FIXED_IE_LENGTH_;
-		offset += pnetwork_mlmeext->Ssid.SsidLength + 2;
+		offset += pnetwork_mlmeext->ssid.ssid_length + 2;
 
 		/*  get supported rates len */
 		p = rtw_get_ie(pie + _BEACON_IE_OFFSET_, _SUPPORTEDRATES_IE_,
@@ -337,8 +337,6 @@
 	unsigned char sta_band = 0, raid, shortGIrate = false;
 	unsigned int tx_ra_bitmap = 0;
 	struct ht_priv	*psta_ht = NULL;
-	struct mlme_priv *pmlmepriv = &padapter->mlmepriv;
-	struct wlan_bssid_ex *pcur_network = (struct wlan_bssid_ex *)&pmlmepriv->cur_network.network;
 
 	if (psta)
 		psta_ht = &psta->htpriv;
@@ -363,29 +361,12 @@
 		shortGIrate = psta_ht->sgi;
 	}
 
-<<<<<<< HEAD
-	if (pcur_network->Configuration.DSConfig > 14) {
-		/*  5G band */
-		if (tx_ra_bitmap & 0xffff000)
-			sta_band |= WIRELESS_11_5N | WIRELESS_11A;
-		else
-			sta_band |= WIRELESS_11A;
-	} else {
-		if (tx_ra_bitmap & 0xffff000)
-			sta_band |= WIRELESS_11_24N | WIRELESS_11G | WIRELESS_11B;
-		else if (tx_ra_bitmap & 0xff0)
-			sta_band |= WIRELESS_11G | WIRELESS_11B;
-		else
-			sta_band |= WIRELESS_11B;
-	}
-=======
 	if (tx_ra_bitmap & 0xffff000)
 		sta_band |= WIRELESS_11_24N | WIRELESS_11G | WIRELESS_11B;
 	else if (tx_ra_bitmap & 0xff0)
 		sta_band |= WIRELESS_11G | WIRELESS_11B;
 	else
 		sta_band |= WIRELESS_11B;
->>>>>>> 407d19ab
 
 	psta->wireless_mode = sta_band;
 
@@ -647,7 +628,7 @@
 	}
 
 	/* setting only at  first time */
-	if (pmlmepriv->cur_network.join_res != true) {
+	if (!pmlmepriv->cur_network.join_res) {
 		/* WEP Key will be set before this function, do not
 		 * clear CAM.
 		 */
@@ -774,7 +755,7 @@
 
 	DBG_88E("%s, len =%d\n", __func__, len);
 
-	if (check_fwstate(pmlmepriv, WIFI_AP_STATE) != true)
+	if (!check_fwstate(pmlmepriv, WIFI_AP_STATE))
 		return _FAIL;
 
 	if (len < 0 || len > MAX_IE_SZ)
@@ -803,9 +784,9 @@
 	/* SSID */
 	p = rtw_get_ie(ie + _BEACON_IE_OFFSET_, _SSID_IE_, &ie_len, (pbss_network->ie_length - _BEACON_IE_OFFSET_));
 	if (p && ie_len > 0) {
-		memset(&pbss_network->Ssid, 0, sizeof(struct ndis_802_11_ssid));
-		memcpy(pbss_network->Ssid.Ssid, (p + 2), ie_len);
-		pbss_network->Ssid.SsidLength = ie_len;
+		memset(&pbss_network->ssid, 0, sizeof(struct ndis_802_11_ssid));
+		memcpy(pbss_network->ssid.ssid, (p + 2), ie_len);
+		pbss_network->ssid.ssid_length = ie_len;
 	}
 
 	/* channel */
