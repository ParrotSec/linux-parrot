/* SPDX-License-Identifier: GPL-2.0 */
/******************************************************************************
 *
 * Copyright(c) 2007 - 2012 Realtek Corporation. All rights reserved.
 *
 ******************************************************************************/
#ifndef _WIFI_H_
#define _WIFI_H_

#define WLAN_IEEE_OUI_LEN	3
#define WLAN_CRC_LEN		4
#define WLAN_BSSID_LEN		6
#define WLAN_BSS_TS_LEN		8
#define WLAN_HDR_A3_LEN		24
#define WLAN_HDR_A4_LEN		30
#define WLAN_HDR_A3_QOS_LEN	26
#define WLAN_HDR_A4_QOS_LEN	32
#define WLAN_DATA_MAXLEN	2312

#define WLAN_A3_PN_OFFSET	24
#define WLAN_A4_PN_OFFSET	30

#define WLAN_MIN_ETHFRM_LEN	60
#define WLAN_MAX_ETHFRM_LEN	1514

#define P80211CAPTURE_VERSION	0x80211001

/*  This value is tested by WiFi 11n Test Plan 5.2.3. */
/*  This test verifies the WLAN NIC can update the NAV through sending
 *  the CTS with large duration.
 */
#define	WiFiNavUpperUs				30000	/*  30 ms */

enum WIFI_FRAME_TYPE {
	WIFI_MGT_TYPE  =	(0),
	WIFI_CTRL_TYPE =	(BIT(2)),
	WIFI_DATA_TYPE =	(BIT(3)),
	WIFI_QOS_DATA_TYPE	= (BIT(7)|BIT(3)),	/*  QoS Data */
};

enum WIFI_FRAME_SUBTYPE {
	/*  below is for mgt frame */
	WIFI_ASSOCREQ       = (0 | WIFI_MGT_TYPE),
	WIFI_ASSOCRSP       = (BIT(4) | WIFI_MGT_TYPE),
	WIFI_REASSOCREQ     = (BIT(5) | WIFI_MGT_TYPE),
	WIFI_REASSOCRSP     = (BIT(5) | BIT(4) | WIFI_MGT_TYPE),
	WIFI_PROBEREQ       = (BIT(6) | WIFI_MGT_TYPE),
	WIFI_PROBERSP       = (BIT(6) | BIT(4) | WIFI_MGT_TYPE),
	WIFI_BEACON         = (BIT(7) | WIFI_MGT_TYPE),
	WIFI_ATIM           = (BIT(7) | BIT(4) | WIFI_MGT_TYPE),
	WIFI_DISASSOC       = (BIT(7) | BIT(5) | WIFI_MGT_TYPE),
	WIFI_AUTH           = (BIT(7) | BIT(5) | BIT(4) | WIFI_MGT_TYPE),
	WIFI_DEAUTH         = (BIT(7) | BIT(6) | WIFI_MGT_TYPE),
	WIFI_ACTION         = (BIT(7) | BIT(6) | BIT(4) | WIFI_MGT_TYPE),

	/*  below is for control frame */
	WIFI_PSPOLL         = (BIT(7) | BIT(5) | WIFI_CTRL_TYPE),
	WIFI_RTS            = (BIT(7) | BIT(5) | BIT(4) | WIFI_CTRL_TYPE),
	WIFI_CTS            = (BIT(7) | BIT(6) | WIFI_CTRL_TYPE),
	WIFI_ACK            = (BIT(7) | BIT(6) | BIT(4) | WIFI_CTRL_TYPE),
	WIFI_CFEND          = (BIT(7) | BIT(6) | BIT(5) | WIFI_CTRL_TYPE),
	WIFI_CFEND_CFACK    = (BIT(7) | BIT(6) | BIT(5) | BIT(4) |
	WIFI_CTRL_TYPE),

	/*  below is for data frame */
	WIFI_DATA           = (0 | WIFI_DATA_TYPE),
	WIFI_DATA_CFACK     = (BIT(4) | WIFI_DATA_TYPE),
	WIFI_DATA_CFPOLL    = (BIT(5) | WIFI_DATA_TYPE),
	WIFI_DATA_CFACKPOLL = (BIT(5) | BIT(4) | WIFI_DATA_TYPE),
	WIFI_DATA_NULL      = (BIT(6) | WIFI_DATA_TYPE),
	WIFI_CF_ACK         = (BIT(6) | BIT(4) | WIFI_DATA_TYPE),
	WIFI_CF_POLL        = (BIT(6) | BIT(5) | WIFI_DATA_TYPE),
	WIFI_CF_ACKPOLL     = (BIT(6) | BIT(5) | BIT(4) | WIFI_DATA_TYPE),
	WIFI_QOS_DATA_NULL	= (BIT(6) | WIFI_QOS_DATA_TYPE),
};

enum WIFI_REASON_CODE	{
	_RSON_RESERVED_			= 0,
	_RSON_UNSPECIFIED_		= 1,
	_RSON_AUTH_NO_LONGER_VALID_	= 2,
	_RSON_DEAUTH_STA_LEAVING_	= 3,
	_RSON_INACTIVITY_		= 4,
	_RSON_UNABLE_HANDLE_		= 5,
	_RSON_CLS2_			= 6,
	_RSON_CLS3_			= 7,
	_RSON_DISAOC_STA_LEAVING_	= 8,
	_RSON_ASOC_NOT_AUTH_		= 9,

	/*  WPA reason */
	_RSON_INVALID_IE_		= 13,
	_RSON_MIC_FAILURE_		= 14,
	_RSON_4WAY_HNDSHK_TIMEOUT_	= 15,
	_RSON_GROUP_KEY_UPDATE_TIMEOUT_	= 16,
	_RSON_DIFF_IE_			= 17,
	_RSON_MLTCST_CIPHER_NOT_VALID_	= 18,
	_RSON_UNICST_CIPHER_NOT_VALID_	= 19,
	_RSON_AKMP_NOT_VALID_		= 20,
	_RSON_UNSUPPORT_RSNE_VER_	= 21,
	_RSON_INVALID_RSNE_CAP_		= 22,
	_RSON_IEEE_802DOT1X_AUTH_FAIL_	= 23,

	/* belowing are Realtek definition */
	_RSON_PMK_NOT_AVAILABLE_	= 24,
	_RSON_TDLS_TEAR_TOOFAR_		= 25,
	_RSON_TDLS_TEAR_UN_RSN_		= 26,
};

enum WIFI_STATUS_CODE {
	_STATS_SUCCESSFUL_		= 0,
	_STATS_FAILURE_			= 1,
	_STATS_CAP_FAIL_		= 10,
	_STATS_NO_ASOC_			= 11,
	_STATS_OTHER_			= 12,
	_STATS_NO_SUPP_ALG_		= 13,
	_STATS_OUT_OF_AUTH_SEQ_		= 14,
	_STATS_CHALLENGE_FAIL_		= 15,
	_STATS_AUTH_TIMEOUT_		= 16,
	_STATS_UNABLE_HANDLE_STA_	= 17,
	_STATS_RATE_FAIL_		= 18,
};

enum WIFI_REG_DOMAIN {
	DOMAIN_FCC	= 1,
	DOMAIN_IC	= 2,
	DOMAIN_ETSI	= 3,
	DOMAIN_SPA	= 4,
	DOMAIN_FRANCE	= 5,
	DOMAIN_MKK	= 6,
	DOMAIN_ISRAEL	= 7,
	DOMAIN_MKK1	= 8,
	DOMAIN_MKK2	= 9,
	DOMAIN_MKK3	= 10,
	DOMAIN_MAX
};

#define _TO_DS_		BIT(8)
#define _FROM_DS_	BIT(9)
#define _MORE_FRAG_	BIT(10)
#define _RETRY_		BIT(11)
#define _PWRMGT_	BIT(12)
#define _MORE_DATA_	BIT(13)
#define _PRIVACY_	BIT(14)
#define _ORDER_		BIT(15)

#define SetToDs(pbuf)	\
	*(__le16 *)(pbuf) |= cpu_to_le16(_TO_DS_)

#define GetToDs(pbuf)	(((*(__le16 *)(pbuf)) & cpu_to_le16(_TO_DS_)) != 0)

#define ClearToDs(pbuf)	\
	*(__le16 *)(pbuf) &= (~cpu_to_le16(_TO_DS_))

#define SetFrDs(pbuf)	\
	*(__le16 *)(pbuf) |= cpu_to_le16(_FROM_DS_)

#define GetFrDs(pbuf)	(((*(__le16 *)(pbuf)) & cpu_to_le16(_FROM_DS_)) != 0)

#define ClearFrDs(pbuf)	\
	*(__le16 *)(pbuf) &= (~cpu_to_le16(_FROM_DS_))

#define get_tofr_ds(pframe)	((GetToDs(pframe) << 1) | GetFrDs(pframe))


#define SetMFrag(pbuf)	\
	*(__le16 *)(pbuf) |= cpu_to_le16(_MORE_FRAG_)

#define GetMFrag(pbuf)	(((*(__le16 *)(pbuf)) & cpu_to_le16(_MORE_FRAG_)) != 0)

#define ClearMFrag(pbuf)	\
	*(__le16 *)(pbuf) &= (~cpu_to_le16(_MORE_FRAG_))

#define SetRetry(pbuf)	\
	*(__le16 *)(pbuf) |= cpu_to_le16(_RETRY_)

#define GetRetry(pbuf)	(((*(__le16 *)(pbuf)) & cpu_to_le16(_RETRY_)) != 0)

#define ClearRetry(pbuf)	\
	*(__le16 *)(pbuf) &= (~cpu_to_le16(_RETRY_))

#define SetPwrMgt(pbuf)	\
	*(__le16 *)(pbuf) |= cpu_to_le16(_PWRMGT_)

#define GetPwrMgt(pbuf)	(((*(__le16 *)(pbuf)) & cpu_to_le16(_PWRMGT_)) != 0)

#define ClearPwrMgt(pbuf)	\
	*(__le16 *)(pbuf) &= (~cpu_to_le16(_PWRMGT_))

#define SetMData(pbuf)	\
	*(__le16 *)(pbuf) |= cpu_to_le16(_MORE_DATA_)

#define GetMData(pbuf)	(((*(__le16 *)(pbuf)) & cpu_to_le16(_MORE_DATA_)) != 0)

#define ClearMData(pbuf)	\
	*(__le16 *)(pbuf) &= (~cpu_to_le16(_MORE_DATA_))

#define SetPrivacy(pbuf)	\
	*(__le16 *)(pbuf) |= cpu_to_le16(_PRIVACY_)

#define GetPrivacy(pbuf)					\
	(((*(__le16 *)(pbuf)) & cpu_to_le16(_PRIVACY_)) != 0)

#define GetOrder(pbuf)					\
	(((*(__le16 *)(pbuf)) & cpu_to_le16(_ORDER_)) != 0)

#define GetFrameType(pbuf)				\
	(le16_to_cpu(*(__le16 *)(pbuf)) & (BIT(3) | BIT(2)))

#define GetFrameSubType(pbuf)	(le16_to_cpu(*(__le16 *)(pbuf)) & (BIT(7) |\
	 BIT(6) | BIT(5) | BIT(4) | BIT(3) | BIT(2)))

#define SetFrameSubType(pbuf, type) \
	do {    \
		*(__le16 *)(pbuf) &= cpu_to_le16(~(BIT(7) | BIT(6) |	\
		 BIT(5) | BIT(4) | BIT(3) | BIT(2))); \
		*(__le16 *)(pbuf) |= cpu_to_le16(type); \
	} while (0)

#define GetSequence(pbuf)			\
	(le16_to_cpu(*(__le16 *)((size_t)(pbuf) + 22)) >> 4)

#define GetFragNum(pbuf)			\
	(le16_to_cpu(*(__le16 *)((size_t)(pbuf) + 22)) & 0x0f)

#define SetSeqNum(pbuf, num) \
	do {    \
		*(__le16 *)((size_t)(pbuf) + 22) = \
			((*(__le16 *)((size_t)(pbuf) + 22)) & cpu_to_le16((unsigned short)0x000f)) | \
			cpu_to_le16((unsigned short)(0xfff0 & (num << 4))); \
	} while (0)

#define SetDuration(pbuf, dur) \
	*(__le16 *)((size_t)(pbuf) + 2) = cpu_to_le16(0xffff & (dur))


#define SetPriority(pbuf, tid)	\
	*(__le16 *)(pbuf) |= cpu_to_le16(tid & 0xf)

#define GetPriority(pbuf)	((le16_to_cpu(*(__le16 *)(pbuf))) & 0xf)

#define SetEOSP(pbuf, eosp)	\
		*(__le16 *)(pbuf) |= cpu_to_le16((eosp & 1) << 4)

#define SetAckpolicy(pbuf, ack)	\
	*(__le16 *)(pbuf) |= cpu_to_le16((ack & 3) << 5)

#define GetAckpolicy(pbuf) (((le16_to_cpu(*(__le16 *)pbuf)) >> 5) & 0x3)

#define GetAMsdu(pbuf) (((le16_to_cpu(*(__le16 *)pbuf)) >> 7) & 0x1)

#define GetAid(pbuf)	(le16_to_cpu(*(__le16 *)((size_t)(pbuf) + 2)) & 0x3fff)

#define GetAddr1Ptr(pbuf)	((unsigned char *)((size_t)(pbuf) + 4))

#define GetAddr2Ptr(pbuf)	((unsigned char *)((size_t)(pbuf) + 10))

#define GetAddr3Ptr(pbuf)	((unsigned char *)((size_t)(pbuf) + 16))

#define GetAddr4Ptr(pbuf)	((unsigned char *)((size_t)(pbuf) + 24))

static inline int IS_MCAST(unsigned char *da)
{
	if ((*da) & 0x01)
		return true;
	else
		return false;
}

static inline unsigned char *get_da(unsigned char *pframe)
{
	unsigned char	*da;
	unsigned int to_fr_ds = (GetToDs(pframe) << 1) | GetFrDs(pframe);

	switch (to_fr_ds) {
	case 0x00:	/*  ToDs=0, FromDs=0 */
		da = GetAddr1Ptr(pframe);
		break;
	case 0x01:	/*  ToDs=0, FromDs=1 */
		da = GetAddr1Ptr(pframe);
		break;
	case 0x02:	/*  ToDs=1, FromDs=0 */
		da = GetAddr3Ptr(pframe);
		break;
	default:	/*  ToDs=1, FromDs=1 */
		da = GetAddr3Ptr(pframe);
		break;
	}
	return da;
}

static inline unsigned char *get_sa(unsigned char *pframe)
{
	unsigned char	*sa;
	unsigned int	to_fr_ds = (GetToDs(pframe) << 1) | GetFrDs(pframe);

	switch (to_fr_ds) {
	case 0x00:	/*  ToDs=0, FromDs=0 */
		sa = GetAddr2Ptr(pframe);
		break;
	case 0x01:	/*  ToDs=0, FromDs=1 */
		sa = GetAddr3Ptr(pframe);
		break;
	case 0x02:	/*  ToDs=1, FromDs=0 */
		sa = GetAddr2Ptr(pframe);
		break;
	default:	/*  ToDs=1, FromDs=1 */
		sa = GetAddr4Ptr(pframe);
		break;
	}
	return sa;
}

static inline unsigned char *get_hdr_bssid(unsigned char *pframe)
{
	unsigned char	*sa;
	unsigned int	to_fr_ds = (GetToDs(pframe) << 1) | GetFrDs(pframe);

	switch (to_fr_ds) {
	case 0x00:	/*  ToDs=0, FromDs=0 */
		sa = GetAddr3Ptr(pframe);
		break;
	case 0x01:	/*  ToDs=0, FromDs=1 */
		sa = GetAddr2Ptr(pframe);
		break;
	case 0x02:	/*  ToDs=1, FromDs=0 */
		sa = GetAddr1Ptr(pframe);
		break;
	case 0x03:	/*  ToDs=1, FromDs=1 */
		sa = GetAddr1Ptr(pframe);
		break;
	default:
		sa = NULL; /*  */
		break;
	}
	return sa;
}

static inline int IsFrameTypeCtrl(unsigned char *pframe)
{
	if (WIFI_CTRL_TYPE == GetFrameType(pframe))
		return true;
	else
		return false;
}
/*-----------------------------------------------------------------------------
			Below is for the security related definition
------------------------------------------------------------------------------*/
#define _RESERVED_FRAME_TYPE_		0
#define _SKB_FRAME_TYPE_		2
#define _PRE_ALLOCMEM_			1
#define _PRE_ALLOCHDR_			3
#define _PRE_ALLOCLLCHDR_		4
#define _PRE_ALLOCICVHDR_		5
#define _PRE_ALLOCMICHDR_		6

#define _SIFSTIME_				\
	((priv->pmib->dot11BssType.net_work_type & WIRELESS_11A) ? 16 : 10)
#define _ACKCTSLNG_		14	/* 14 bytes long, including crclng */
#define _CRCLNG_		4

#define _ASOCREQ_IE_OFFSET_	4	/*  excluding wlan_hdr */
#define	_ASOCRSP_IE_OFFSET_	6
#define _REASOCREQ_IE_OFFSET_	10
#define _REASOCRSP_IE_OFFSET_	6
#define _PROBEREQ_IE_OFFSET_	0
#define	_PROBERSP_IE_OFFSET_	12
#define _AUTH_IE_OFFSET_	6
#define _DEAUTH_IE_OFFSET_	0
#define _BEACON_IE_OFFSET_	12
#define _PUBLIC_ACTION_IE_OFFSET_	8

#define _FIXED_IE_LENGTH_	_BEACON_IE_OFFSET_

#define _SSID_IE_		0
#define _SUPPORTEDRATES_IE_	1
#define _DSSET_IE_		3
#define _TIM_IE_		5
#define _IBSS_PARA_IE_		6
#define _COUNTRY_IE_		7
#define _CHLGETXT_IE_		16
#define _SUPPORTED_CH_IE_	36
#define _CH_SWTICH_ANNOUNCE_	37	/* Secondary Channel Offset */
#define _RSN_IE_2_		48
#define _SSN_IE_1_		221
#define _ERPINFO_IE_		42
#define _EXT_SUPPORTEDRATES_IE_	50

#define _HT_CAPABILITY_IE_	45
#define _FTIE_			55
#define _TIMEOUT_ITVL_IE_	56
#define _SRC_IE_		59
#define _HT_EXTRA_INFO_IE_	61
#define _HT_ADD_INFO_IE_	61 /* _HT_EXTRA_INFO_IE_ */
#define _WAPI_IE_		68


#define	EID_BSSCoexistence	72 /*  20/40 BSS Coexistence */
#define	EID_BSSIntolerantChlReport	73
#define _RIC_Descriptor_IE_	75

#define _LINK_ID_IE_		101
#define _CH_SWITCH_TIMING_	104
#define _PTI_BUFFER_STATUS_	106
#define _EXT_CAP_IE_		127
#define _VENDOR_SPECIFIC_IE_	221

#define	_RESERVED47_		47

/* ---------------------------------------------------------------------------
					Below is the fixed elements...
-----------------------------------------------------------------------------*/
#define _AUTH_ALGM_NUM_		2
#define _AUTH_SEQ_NUM_		2
#define _BEACON_ITERVAL_	2
#define _CAPABILITY_		2
#define _CURRENT_APADDR_	6
#define _LISTEN_INTERVAL_	2
#define _RSON_CODE_		2
#define _ASOC_ID_		2
#define _STATUS_CODE_		2
#define _TIMESTAMP_		8

#define AUTH_ODD_TO		0
#define AUTH_EVEN_TO		1

#define WLAN_ETHCONV_ENCAP	1
#define WLAN_ETHCONV_RFC1042	2
#define WLAN_ETHCONV_8021h	3

#define cap_ESS		BIT(0)
#define cap_IBSS	BIT(1)
#define cap_CFPollable	BIT(2)
#define cap_CFRequest	BIT(3)
#define cap_Privacy	BIT(4)
#define cap_ShortPremble BIT(5)
#define cap_PBCC	BIT(6)
#define cap_ChAgility	BIT(7)
#define cap_SpecMgmt	BIT(8)
#define cap_QoSi	BIT(9)
#define cap_ShortSlot	BIT(10)

/*-----------------------------------------------------------------------------
				Below is the definition for 802.11i / 802.1x
------------------------------------------------------------------------------*/
#define _IEEE8021X_MGT_			1	/*  WPA */
#define _IEEE8021X_PSK_			2	/*  WPA with pre-shared key */

/*
 * #define _NO_PRIVACY_			0
 * #define _WEP_40_PRIVACY_		1
 * #define _TKIP_PRIVACY_		2
 * #define _WRAP_PRIVACY_		3
 * #define _CCMP_PRIVACY_		4
 * #define _WEP_104_PRIVACY_		5
 * #define _WEP_WPA_MIXED_PRIVACY_ 6	WEP + WPA
 */

/*-----------------------------------------------------------------------------
				Below is the definition for WMM
------------------------------------------------------------------------------*/
#define _WMM_IE_Length_				7  /*  for WMM STA */
#define _WMM_Para_Element_Length_		24


/*-----------------------------------------------------------------------------
				Below is the definition for 802.11n
------------------------------------------------------------------------------*/

/* 802.11 BAR control masks */
#define IEEE80211_BAR_CTRL_ACK_POLICY_NORMAL     0x0000
#define IEEE80211_BAR_CTRL_CBMTID_COMPRESSED_BA  0x0004

/**
 * struct rtw_ieee80211_ht_cap - HT additional information
 *
 * This structure refers to "HT information element" as
 * described in 802.11n draft section 7.3.2.53
 */
struct ieee80211_ht_addt_info {
	unsigned char	control_chan;
	unsigned char	ht_param;
	unsigned short	operation_mode;
	unsigned short	stbc_param;
	unsigned char	basic_set[16];
} __packed;

struct HT_info_element {
	unsigned char	primary_channel;
	unsigned char	infos[5];
	unsigned char	MCS_rate[16];
} __packed;

struct AC_param {
	unsigned char		ACI_AIFSN;
	unsigned char		CW;
	__le16	TXOP_limit;
} __packed;

struct WMM_para_element {
	unsigned char		QoS_info;
	unsigned char		reserved;
	struct AC_param	ac_param[4];
} __packed;

struct ADDBA_request {
	unsigned char	dialog_token;
	__le16		BA_para_set;
	unsigned short	BA_timeout_value;
	unsigned short	BA_starting_seqctrl;
} __packed;

enum ht_cap_ampdu_factor {
	MAX_AMPDU_FACTOR_8K	= 0,
	MAX_AMPDU_FACTOR_16K	= 1,
	MAX_AMPDU_FACTOR_32K	= 2,
	MAX_AMPDU_FACTOR_64K	= 3,
};

/* 802.11n HT capabilities masks */
#define IEEE80211_HT_CAP_SUP_WIDTH		0x0002
#define IEEE80211_HT_CAP_SM_PS			0x000C
#define IEEE80211_HT_CAP_GRN_FLD		0x0010
#define IEEE80211_HT_CAP_SGI_20			0x0020
#define IEEE80211_HT_CAP_SGI_40			0x0040
#define IEEE80211_HT_CAP_TX_STBC		0x0080
#define IEEE80211_HT_CAP_RX_STBC		0x0300
#define IEEE80211_HT_CAP_DELAY_BA		0x0400
#define IEEE80211_HT_CAP_MAX_AMSDU		0x0800
#define IEEE80211_HT_CAP_DSSSCCK40		0x1000
/* 802.11n HT capability AMPDU settings */
#define IEEE80211_HT_CAP_AMPDU_FACTOR		0x03
#define IEEE80211_HT_CAP_AMPDU_DENSITY		0x1C
/* 802.11n HT capability MSC set */
#define IEEE80211_SUPP_MCS_SET_UEQM		4
#define IEEE80211_HT_CAP_MAX_STREAMS		4
#define IEEE80211_SUPP_MCS_SET_LEN		10
/* maximum streams the spec allows */
#define IEEE80211_HT_CAP_MCS_TX_DEFINED		0x01
#define IEEE80211_HT_CAP_MCS_TX_RX_DIFF		0x02
#define IEEE80211_HT_CAP_MCS_TX_STREAMS		0x0C
#define IEEE80211_HT_CAP_MCS_TX_UEQM		0x10
/* 802.11n HT IE masks */
#define IEEE80211_HT_IE_CHA_SEC_OFFSET		0x03
#define IEEE80211_HT_IE_CHA_SEC_NONE		0x00
#define IEEE80211_HT_IE_CHA_SEC_ABOVE		0x01
#define IEEE80211_HT_IE_CHA_SEC_BELOW		0x03
#define IEEE80211_HT_IE_CHA_WIDTH		0x04
#define IEEE80211_HT_IE_HT_PROTECTION		0x0003
#define IEEE80211_HT_IE_NON_GF_STA_PRSNT	0x0004
#define IEEE80211_HT_IE_NON_HT_STA_PRSNT	0x0010

/* block-ack parameters */
#define IEEE80211_ADDBA_PARAM_POLICY_MASK 0x0002
#define IEEE80211_ADDBA_PARAM_TID_MASK 0x003C
#define RTW_IEEE80211_ADDBA_PARAM_BUF_SIZE_MASK 0xFFC0
#define IEEE80211_DELBA_PARAM_TID_MASK 0xF000
#define IEEE80211_DELBA_PARAM_INITIATOR_MASK 0x0800

/*
 * A-PMDU buffer sizes
 * According to IEEE802.11n spec size varies from 8K to 64K (in powers of 2)
 */
#define IEEE80211_MIN_AMPDU_BUF 0x8


#define OP_MODE_PURE                    0
#define OP_MODE_MAY_BE_LEGACY_STAS      1
#define OP_MODE_20MHZ_HT_STA_ASSOCED    2
#define OP_MODE_MIXED                   3

#define HT_INFO_HT_PARAM_SECONDARY_CHNL_OFF_MASK	((u8)BIT(0) | BIT(1))
#define HT_INFO_HT_PARAM_SECONDARY_CHNL_ABOVE		((u8)BIT(0))
#define HT_INFO_HT_PARAM_SECONDARY_CHNL_BELOW		((u8)BIT(0) | BIT(1))
#define HT_INFO_HT_PARAM_REC_TRANS_CHNL_WIDTH		((u8)BIT(2))
#define HT_INFO_HT_PARAM_RIFS_MODE			((u8)BIT(3))
#define HT_INFO_HT_PARAM_CTRL_ACCESS_ONLY		((u8)BIT(4))
#define HT_INFO_HT_PARAM_SRV_INTERVAL_GRANULARITY	((u8)BIT(5))

#define HT_INFO_OPERATION_MODE_OP_MODE_MASK	\
		((u16)(0x0001 | 0x0002))
#define HT_INFO_OPERATION_MODE_OP_MODE_OFFSET		0
#define HT_INFO_OPERATION_MODE_NON_GF_DEVS_PRESENT	((u8)BIT(2))
#define HT_INFO_OPERATION_MODE_TRANSMIT_BURST_LIMIT	((u8)BIT(3))
#define HT_INFO_OPERATION_MODE_NON_HT_STA_PRESENT	((u8)BIT(4))

#define HT_INFO_STBC_PARAM_DUAL_BEACON		((u16)BIT(6))
#define HT_INFO_STBC_PARAM_DUAL_STBC_PROTECT	((u16)BIT(7))
#define HT_INFO_STBC_PARAM_SECONDARY_BC		((u16)BIT(8))
#define HT_INFO_STBC_PARAM_LSIG_TXOP_PROTECT_ALLOWED	((u16)BIT(9))
#define HT_INFO_STBC_PARAM_PCO_ACTIVE		((u16)BIT(10))
#define HT_INFO_STBC_PARAM_PCO_PHASE		((u16)BIT(11))

/*	===============WPS Section=============== */
/*	For WPSv1.0 */
#define WPSOUI					0x0050f204
/*	WPS attribute ID */
#define WPS_ATTR_VER1				0x104A
#define WPS_ATTR_SIMPLE_CONF_STATE		0x1044
#define WPS_ATTR_RESP_TYPE			0x103B
#define WPS_ATTR_UUID_E				0x1047
#define WPS_ATTR_MANUFACTURER			0x1021
#define WPS_ATTR_MODEL_NAME			0x1023
#define WPS_ATTR_MODEL_NUMBER			0x1024
#define WPS_ATTR_SERIAL_NUMBER			0x1042
#define WPS_ATTR_PRIMARY_DEV_TYPE		0x1054
#define WPS_ATTR_SEC_DEV_TYPE_LIST		0x1055
#define WPS_ATTR_DEVICE_NAME			0x1011
#define WPS_ATTR_CONF_METHOD			0x1008
#define WPS_ATTR_RF_BANDS			0x103C
#define WPS_ATTR_DEVICE_PWID			0x1012
#define WPS_ATTR_REQUEST_TYPE			0x103A
#define WPS_ATTR_ASSOCIATION_STATE		0x1002
#define WPS_ATTR_CONFIG_ERROR			0x1009
#define WPS_ATTR_VENDOR_EXT			0x1049
#define WPS_ATTR_SELECTED_REGISTRAR		0x1041

/*	Value of WPS Request Type Attribute */
#define WPS_REQ_TYPE_ENROLLEE_INFO_ONLY		0x00
#define WPS_REQ_TYPE_ENROLLEE_OPEN_8021X	0x01
#define WPS_REQ_TYPE_REGISTRAR			0x02
#define WPS_REQ_TYPE_WLAN_MANAGER_REGISTRAR	0x03

/*	Value of WPS Response Type Attribute */
#define WPS_RESPONSE_TYPE_INFO_ONLY	0x00
#define WPS_RESPONSE_TYPE_8021X		0x01
#define WPS_RESPONSE_TYPE_REGISTRAR	0x02
#define WPS_RESPONSE_TYPE_AP		0x03

/*	Value of WPS WiFi Simple Configuration State Attribute */
#define WPS_WSC_STATE_NOT_CONFIG	0x01
#define WPS_WSC_STATE_CONFIG		0x02

/*	Value of WPS Version Attribute */
#define WPS_VERSION_1			0x10

/*	Value of WPS Configuration Method Attribute */
#define WPS_CONFIG_METHOD_FLASH		0x0001
#define WPS_CONFIG_METHOD_ETHERNET	0x0002
#define WPS_CONFIG_METHOD_LABEL		0x0004
#define WPS_CONFIG_METHOD_DISPLAY	0x0008
#define WPS_CONFIG_METHOD_E_NFC		0x0010
#define WPS_CONFIG_METHOD_I_NFC		0x0020
#define WPS_CONFIG_METHOD_NFC		0x0040
#define WPS_CONFIG_METHOD_PBC		0x0080
#define WPS_CONFIG_METHOD_KEYPAD	0x0100
#define WPS_CONFIG_METHOD_VPBC		0x0280
#define WPS_CONFIG_METHOD_PPBC		0x0480
#define WPS_CONFIG_METHOD_VDISPLAY	0x2008
#define WPS_CONFIG_METHOD_PDISPLAY	0x4008

/*	Value of Category ID of WPS Primary Device Type Attribute */
#define WPS_PDT_CID_DISPLAYS		0x0007
#define WPS_PDT_CID_MULIT_MEDIA		0x0008
#define WPS_PDT_CID_RTK_WIDI		WPS_PDT_CID_MULIT_MEDIA

/*	Value of Sub Category ID of WPS Primary Device Type Attribute */
#define WPS_PDT_SCID_MEDIA_SERVER	0x0005
#define WPS_PDT_SCID_RTK_DMP		WPS_PDT_SCID_MEDIA_SERVER

/*	Value of Device Password ID */
#define WPS_DPID_P			0x0000
#define WPS_DPID_USER_SPEC		0x0001
#define WPS_DPID_MACHINE_SPEC		0x0002
#define WPS_DPID_REKEY			0x0003
#define WPS_DPID_PBC			0x0004
#define WPS_DPID_REGISTRAR_SPEC		0x0005

/*	Value of WPS RF Bands Attribute */
#define WPS_RF_BANDS_2_4_GHZ		0x01
#define WPS_RF_BANDS_5_GHZ		0x02

/*	Value of WPS Association State Attribute */
#define WPS_ASSOC_STATE_NOT_ASSOCIATED		0x00
#define WPS_ASSOC_STATE_CONNECTION_SUCCESS	0x01
#define WPS_ASSOC_STATE_CONFIGURATION_FAILURE	0x02
#define WPS_ASSOC_STATE_ASSOCIATION_FAILURE	0x03
#define WPS_ASSOC_STATE_IP_FAILURE		0x04

/*	WPS Configuration Method */
#define	WPS_CM_NONE			0x0000
#define	WPS_CM_LABEL			0x0004
#define	WPS_CM_DISPLYA			0x0008
#define	WPS_CM_EXTERNAL_NFC_TOKEN	0x0010
#define	WPS_CM_INTEGRATED_NFC_TOKEN	0x0020
#define	WPS_CM_NFC_INTERFACE		0x0040
#define	WPS_CM_PUSH_BUTTON		0x0080
#define	WPS_CM_KEYPAD			0x0100
#define	WPS_CM_SW_PUHS_BUTTON		0x0280
#define	WPS_CM_HW_PUHS_BUTTON		0x0480
#define	WPS_CM_SW_DISPLAY_P		0x2008
#define	WPS_CM_LCD_DISPLAY_P		0x4008

<<<<<<< HEAD
#define	P2P_PRIVATE_IOCTL_SET_LEN		64

enum P2P_PROTO_WK_ID {
	P2P_FIND_PHASE_WK = 0,
	P2P_RESTORE_STATE_WK = 1,
	P2P_PRE_TX_PROVDISC_PROCESS_WK = 2,
	P2P_PRE_TX_NEGOREQ_PROCESS_WK = 3,
	P2P_PRE_TX_INVITEREQ_PROCESS_WK = 4,
	P2P_AP_P2P_CH_SWITCH_PROCESS_WK = 5,
	P2P_RO_CH_WK = 6,
};

/*	=====================WFD Section===================== */
/*	For Wi-Fi Display */
#define	WFD_ATTR_DEVICE_INFO		0x00
#define	WFD_ATTR_ASSOC_BSSID		0x01
#define	WFD_ATTR_COUPLED_SINK_INFO	0x06
#define	WFD_ATTR_LOCAL_IP_ADDR		0x08
#define	WFD_ATTR_SESSION_INFO		0x09
#define	WFD_ATTR_ALTER_MAC		0x0a

/*	For WFD Device Information Attribute */
#define	WFD_DEVINFO_SOURCE			0x0000
#define	WFD_DEVINFO_PSINK			0x0001
#define	WFD_DEVINFO_SSINK			0x0002
#define	WFD_DEVINFO_DUAL			0x0003

#define	WFD_DEVINFO_SESSION_AVAIL		0x0010
#define	WFD_DEVINFO_WSD				0x0040
#define	WFD_DEVINFO_PC_TDLS			0x0080
#define	WFD_DEVINFO_HDCP_SUPPORT		0x0100

=======
>>>>>>> 407d19ab
#define IP_MCAST_MAC(mac)				\
	((mac[0] == 0x01) && (mac[1] == 0x00) && (mac[2] == 0x5e))
#define ICMPV6_MCAST_MAC(mac)				\
	((mac[0] == 0x33) && (mac[1] == 0x33) && (mac[2] != 0xff))

#endif /*  _WIFI_H_ */<|MERGE_RESOLUTION|>--- conflicted
+++ resolved
@@ -256,14 +256,6 @@
 #define GetAddr3Ptr(pbuf)	((unsigned char *)((size_t)(pbuf) + 16))
 
 #define GetAddr4Ptr(pbuf)	((unsigned char *)((size_t)(pbuf) + 24))
-
-static inline int IS_MCAST(unsigned char *da)
-{
-	if ((*da) & 0x01)
-		return true;
-	else
-		return false;
-}
 
 static inline unsigned char *get_da(unsigned char *pframe)
 {
@@ -689,41 +681,6 @@
 #define	WPS_CM_SW_DISPLAY_P		0x2008
 #define	WPS_CM_LCD_DISPLAY_P		0x4008
 
-<<<<<<< HEAD
-#define	P2P_PRIVATE_IOCTL_SET_LEN		64
-
-enum P2P_PROTO_WK_ID {
-	P2P_FIND_PHASE_WK = 0,
-	P2P_RESTORE_STATE_WK = 1,
-	P2P_PRE_TX_PROVDISC_PROCESS_WK = 2,
-	P2P_PRE_TX_NEGOREQ_PROCESS_WK = 3,
-	P2P_PRE_TX_INVITEREQ_PROCESS_WK = 4,
-	P2P_AP_P2P_CH_SWITCH_PROCESS_WK = 5,
-	P2P_RO_CH_WK = 6,
-};
-
-/*	=====================WFD Section===================== */
-/*	For Wi-Fi Display */
-#define	WFD_ATTR_DEVICE_INFO		0x00
-#define	WFD_ATTR_ASSOC_BSSID		0x01
-#define	WFD_ATTR_COUPLED_SINK_INFO	0x06
-#define	WFD_ATTR_LOCAL_IP_ADDR		0x08
-#define	WFD_ATTR_SESSION_INFO		0x09
-#define	WFD_ATTR_ALTER_MAC		0x0a
-
-/*	For WFD Device Information Attribute */
-#define	WFD_DEVINFO_SOURCE			0x0000
-#define	WFD_DEVINFO_PSINK			0x0001
-#define	WFD_DEVINFO_SSINK			0x0002
-#define	WFD_DEVINFO_DUAL			0x0003
-
-#define	WFD_DEVINFO_SESSION_AVAIL		0x0010
-#define	WFD_DEVINFO_WSD				0x0040
-#define	WFD_DEVINFO_PC_TDLS			0x0080
-#define	WFD_DEVINFO_HDCP_SUPPORT		0x0100
-
-=======
->>>>>>> 407d19ab
 #define IP_MCAST_MAC(mac)				\
 	((mac[0] == 0x01) && (mac[1] == 0x00) && (mac[2] == 0x5e))
 #define ICMPV6_MCAST_MAC(mac)				\
