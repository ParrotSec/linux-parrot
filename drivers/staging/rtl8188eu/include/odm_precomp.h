/* SPDX-License-Identifier: GPL-2.0 */
/******************************************************************************
 *
 * Copyright(c) 2007 - 2011 Realtek Corporation. All rights reserved.
 *
 ******************************************************************************/

#ifndef	__ODM_PRECOMP_H__
#define __ODM_PRECOMP_H__

#include "odm_types.h"

#define		TEST_FALG___		1

/* 2 Config Flags and Structs - defined by each ODM Type */

#include <osdep_service.h>
#include <drv_types.h>
#include <hal_intf.h>
#include <usb_ops_linux.h>

/* 2 OutSrc Header Files */

#include "odm.h"
#include "odm_HWConfig.h"
#include "odm_debug.h"
#include "phydm_regdefine11n.h"

#include "hal8188e_rate_adaptive.h" /* for RA,Power training */
#include "rtl8188e_hal.h"

<<<<<<< HEAD
#include "odm_reg.h"
=======
#include "phydm_reg.h"
>>>>>>> 407d19ab

#include "odm_rtl8188e.h"

void odm_CmnInfoHook_Debug(struct odm_dm_struct *pDM_Odm);
void odm_CmnInfoInit_Debug(struct odm_dm_struct *pDM_Odm);
void odm_DIGInit(struct odm_dm_struct *pDM_Odm);
void odm_RateAdaptiveMaskInit(struct odm_dm_struct *pDM_Odm);
void odm_DynamicBBPowerSavingInit(struct odm_dm_struct *pDM_Odm);
void odm_DynamicTxPowerInit(struct odm_dm_struct *pDM_Odm);
void odm_TXPowerTrackingInit(struct odm_dm_struct *pDM_Odm);
void ODM_EdcaTurboInit(struct odm_dm_struct *pDM_Odm);
void odm_SwAntDivInit_NIC(struct odm_dm_struct *pDM_Odm);
void odm_CmnInfoUpdate_Debug(struct odm_dm_struct *pDM_Odm);
void odm_CommonInfoSelfUpdate(struct odm_dm_struct *pDM_Odm);
void odm_FalseAlarmCounterStatistics(struct odm_dm_struct *pDM_Odm);
void odm_DIG(struct odm_dm_struct *pDM_Odm);
void odm_CCKPacketDetectionThresh(struct odm_dm_struct *pDM_Odm);
void odm_RefreshRateAdaptiveMaskMP(struct odm_dm_struct *pDM_Odm);
void odm_DynamicBBPowerSaving(struct odm_dm_struct *pDM_Odm);
void odm_SwAntDivChkAntSwitch(struct odm_dm_struct *pDM_Odm, u8 Step);
void odm_EdcaTurboCheck(struct odm_dm_struct *pDM_Odm);
void odm_CommonInfoSelfInit(struct odm_dm_struct *pDM_Odm);
void odm_RSSIMonitorCheck(struct odm_dm_struct *pDM_Odm);
void odm_RefreshRateAdaptiveMask(struct odm_dm_struct *pDM_Odm);
void odm_1R_CCA(struct odm_dm_struct *pDM_Odm);
void odm_RefreshRateAdaptiveMaskCE(struct odm_dm_struct *pDM_Odm);
void odm_RefreshRateAdaptiveMaskAPADSL(struct odm_dm_struct *pDM_Odm);
void odm_DynamicTxPowerNIC(struct odm_dm_struct *pDM_Odm);
void odm_RSSIMonitorCheckCE(struct odm_dm_struct *pDM_Odm);
void odm_TXPowerTrackingThermalMeterInit(struct odm_dm_struct *pDM_Odm);
void odm_EdcaTurboCheckCE(struct odm_dm_struct *pDM_Odm);
void odm_TXPowerTrackingCheckCE(struct odm_dm_struct *pDM_Odm);
void odm_SwAntDivChkAntSwitchCallback(void *FunctionContext);
void odm_InitHybridAntDiv(struct odm_dm_struct *pDM_Odm);
void odm_HwAntDiv(struct odm_dm_struct *pDM_Odm);

#endif	/*  __ODM_PRECOMP_H__ */<|MERGE_RESOLUTION|>--- conflicted
+++ resolved
@@ -22,18 +22,14 @@
 /* 2 OutSrc Header Files */
 
 #include "odm.h"
-#include "odm_HWConfig.h"
+#include "odm_hwconfig.h"
 #include "odm_debug.h"
 #include "phydm_regdefine11n.h"
 
 #include "hal8188e_rate_adaptive.h" /* for RA,Power training */
 #include "rtl8188e_hal.h"
 
-<<<<<<< HEAD
-#include "odm_reg.h"
-=======
 #include "phydm_reg.h"
->>>>>>> 407d19ab
 
 #include "odm_rtl8188e.h"
 
