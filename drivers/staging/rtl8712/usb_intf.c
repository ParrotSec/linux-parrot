--- conflicted
+++ resolved
@@ -1,21 +1,9 @@
+// SPDX-License-Identifier: GPL-2.0
 /******************************************************************************
  * usb_intf.c
  *
  * Copyright(c) 2007 - 2010 Realtek Corporation. All rights reserved.
  * Linux device driver for RTL8192SU
- *
- * This program is free software; you can redistribute it and/or modify it
- * under the terms of version 2 of the GNU General Public License as
- * published by the Free Software Foundation.
- *
- * This program is distributed in the hope that it will be useful, but WITHOUT
- * ANY WARRANTY; without even the implied warranty of MERCHANTABILITY or
- * FITNESS FOR A PARTICULAR PURPOSE.  See the GNU General Public License for
- * more details.
- *
- * You should have received a copy of the GNU General Public License along with
- * this program; if not, write to the Free Software Foundation, Inc.,
- * 51 Franklin Street, Fifth Floor, Boston, MA 02110, USA
  *
  * Modifications for inclusion into the Linux staging tree are
  * Copyright(c) 2010 Larry Finger. All rights reserved.
@@ -208,15 +196,7 @@
 	struct _adapter *padapter = netdev_priv(pnetdev);
 
 	netdev_info(pnetdev, "Suspending...\n");
-<<<<<<< HEAD
-	if (!pnetdev || !netif_running(pnetdev)) {
-		netdev_info(pnetdev, "Unable to suspend\n");
-		return 0;
-	}
-	padapter->bSuspended = true;
-=======
 	padapter->suspended = true;
->>>>>>> 407d19ab
 	rtl871x_intf_stop(padapter);
 	if (pnetdev->netdev_ops->ndo_stop)
 		pnetdev->netdev_ops->ndo_stop(pnetdev);
@@ -237,10 +217,6 @@
 	struct _adapter *padapter = netdev_priv(pnetdev);
 
 	netdev_info(pnetdev,  "Resuming...\n");
-	if (!pnetdev || !netif_running(pnetdev)) {
-		netdev_info(pnetdev, "Unable to resume\n");
-		return 0;
-	}
 	netif_device_attach(pnetdev);
 	if (pnetdev->netdev_ops->ndo_open)
 		pnetdev->netdev_ops->ndo_open(pnetdev);
@@ -248,13 +224,6 @@
 	rtl871x_intf_resume(padapter);
 	return 0;
 }
-
-static int r871x_reset_resume(struct usb_interface *pusb_intf)
-{
-	/* dummy routine */
-	return 0;
-}
-
 #endif
 
 static struct drv_priv drvpriv = {
@@ -265,7 +234,6 @@
 #ifdef CONFIG_PM
 	.r871xu_drv.suspend = r871x_suspend,
 	.r871xu_drv.resume = r871x_resume,
-	.r871xu_drv.reset_resume = r871x_reset_resume,
 #endif
 };
 
