/******************************************************************************
 * hal_init.c
 *
 * Copyright(c) 2007 - 2010 Realtek Corporation. All rights reserved.
 * Linux device driver for RTL8192SU
 *
 * This program is free software; you can redistribute it and/or modify it
 * under the terms of version 2 of the GNU General Public License as
 * published by the Free Software Foundation.
 *
 * This program is distributed in the hope that it will be useful, but WITHOUT
 * ANY WARRANTY; without even the implied warranty of MERCHANTABILITY or
 * FITNESS FOR A PARTICULAR PURPOSE.  See the GNU General Public License for
 * more details.
 *
 * Modifications for inclusion into the Linux staging tree are
 * Copyright(c) 2010 Larry Finger. All rights reserved.
 *
 * Contact information:
 * WLAN FAE <wlanfae@realtek.com>.
 * Larry Finger <Larry.Finger@lwfinger.net>
 *
 ******************************************************************************/

#define _HAL_INIT_C_

#include <linux/usb.h>
#include <linux/device.h>
#include <linux/usb/ch9.h>
#include <linux/firmware.h>
#include <linux/module.h>

#include "osdep_service.h"
#include "drv_types.h"
#include "usb_osintf.h"

#define FWBUFF_ALIGN_SZ 512
#define MAX_DUMP_FWSZ	49152 /*default = 49152 (48k)*/

static void rtl871x_load_fw_cb(const struct firmware *firmware, void *context)
{
	struct _adapter *padapter = context;

	complete(&padapter->rtl8712_fw_ready);
	if (!firmware) {
		struct usb_device *udev = padapter->dvobjpriv.pusbdev;
		struct usb_interface *pusb_intf = padapter->pusb_intf;

		dev_err(&udev->dev, "r8712u: Firmware request failed\n");
		usb_put_dev(udev);
		usb_set_intfdata(pusb_intf, NULL);
		return;
	}
	padapter->fw = firmware;
	/* firmware available - start netdev */
	register_netdev(padapter->pnetdev);
}

static const char firmware_file[] = "rtlwifi/rtl8712u.bin";

int rtl871x_load_fw(struct _adapter *padapter)
{
	struct device *dev = &padapter->dvobjpriv.pusbdev->dev;
	int rc;

	init_completion(&padapter->rtl8712_fw_ready);
	dev_info(dev, "r8712u: Loading firmware from \"%s\"\n", firmware_file);
	rc = request_firmware_nowait(THIS_MODULE, 1, firmware_file, dev,
				     GFP_KERNEL, padapter, rtl871x_load_fw_cb);
	if (rc)
		dev_err(dev, "r8712u: Firmware request error %d\n", rc);
	return rc;
}
MODULE_FIRMWARE("rtlwifi/rtl8712u.bin");

static u32 rtl871x_open_fw(struct _adapter *padapter, const u8 **ppmappedfw)
{
	const struct firmware **praw = &padapter->fw;

	if (padapter->fw->size > 200000) {
		dev_err(&padapter->pnetdev->dev, "r8172u: Badfw->size of %d\n",
			(int)padapter->fw->size);
		return 0;
	}
	*ppmappedfw = (*praw)->data;
	return (*praw)->size;
}

static void fill_fwpriv(struct _adapter *padapter, struct fw_priv *pfwpriv)
{
	struct dvobj_priv *pdvobj = &padapter->dvobjpriv;
	struct registry_priv *pregpriv = &padapter->registrypriv;

	memset(pfwpriv, 0, sizeof(struct fw_priv));
	/* todo: check if needs endian conversion */
	pfwpriv->hci_sel =  RTL8712_HCI_TYPE_72USB;
	pfwpriv->usb_ep_num = (u8)pdvobj->nr_endpoint;
	pfwpriv->bw_40MHz_en = pregpriv->cbw40_enable;
	switch (pregpriv->rf_config) {
	case RTL8712_RF_1T1R:
		pfwpriv->rf_config = RTL8712_RFC_1T1R;
		break;
	case RTL8712_RF_2T2R:
		pfwpriv->rf_config = RTL8712_RFC_2T2R;
		break;
	case RTL8712_RF_1T2R:
	default:
		pfwpriv->rf_config = RTL8712_RFC_1T2R;
	}
	pfwpriv->mp_mode = (pregpriv->mp_mode == 1) ? 1 : 0;
<<<<<<< HEAD
	pfwpriv->vcsType = pregpriv->vrtl_carrier_sense; /* 0:off 1:on 2:auto */
	pfwpriv->vcsMode = pregpriv->vcs_type; /* 1:RTS/CTS 2:CTS to self */
	/* default enable turboMode */
	pfwpriv->turboMode = ((pregpriv->wifi_test == 1) ? 0 : 1);
	pfwpriv->lowPowerMode = pregpriv->low_power;
=======
	/* 0:off 1:on 2:auto */
	pfwpriv->vcs_type = pregpriv->vrtl_carrier_sense;
	pfwpriv->vcs_mode = pregpriv->vcs_type; /* 1:RTS/CTS 2:CTS to self */
	/* default enable turbo_mode */
	pfwpriv->turbo_mode = ((pregpriv->wifi_test == 1) ? 0 : 1);
	pfwpriv->low_power_mode = pregpriv->low_power;
>>>>>>> 407d19ab
}

static void update_fwhdr(struct fw_hdr	*pfwhdr, const u8 *pmappedfw)
{
	pfwhdr->signature = le16_to_cpu(*(__le16 *)pmappedfw);
	pfwhdr->version = le16_to_cpu(*(__le16 *)(pmappedfw + 2));
	/* define the size of boot loader */
	pfwhdr->dmem_size = le32_to_cpu(*(__le32 *)(pmappedfw + 4));
	/* define the size of FW in IMEM */
	pfwhdr->img_IMEM_size = le32_to_cpu(*(__le32 *)(pmappedfw + 8));
	/* define the size of FW in SRAM */
	pfwhdr->img_SRAM_size = le32_to_cpu(*(__le32 *)(pmappedfw + 12));
	/* define the size of DMEM variable */
	pfwhdr->fw_priv_sz = le32_to_cpu(*(__le32 *)(pmappedfw + 16));
}

static u8 chk_fwhdr(struct fw_hdr *pfwhdr, u32 ulfilelength)
{
	u32	fwhdrsz, fw_sz;

	/* check signature */
	if ((pfwhdr->signature != 0x8712) && (pfwhdr->signature != 0x8192))
		return _FAIL;
	/* check fw_priv_sze & sizeof(struct fw_priv) */
	if (pfwhdr->fw_priv_sz != sizeof(struct fw_priv))
		return _FAIL;
	/* check fw_sz & image_fw_sz */
	fwhdrsz = FIELD_OFFSET(struct fw_hdr, fwpriv) + pfwhdr->fw_priv_sz;
	fw_sz =  fwhdrsz + pfwhdr->img_IMEM_size + pfwhdr->img_SRAM_size +
		 pfwhdr->dmem_size;
	if (fw_sz != ulfilelength)
		return _FAIL;
	return _SUCCESS;
}

static u8 rtl8712_dl_fw(struct _adapter *padapter)
{
	sint i;
	u8 tmp8, tmp8_a;
	u16 tmp16;
	u32 maxlen = 0; /* for compare usage */
	uint dump_imem_sz, imem_sz, dump_emem_sz, emem_sz; /* max = 49152; */
	struct fw_hdr fwhdr;
	u32 ulfilelength;	/* FW file size */
	const u8 *pmappedfw = NULL;
	u8 *ptmpchar = NULL, *ppayload, *ptr;
	struct tx_desc *ptx_desc;
	u32 txdscp_sz = sizeof(struct tx_desc);
	u8 ret = _FAIL;

	ulfilelength = rtl871x_open_fw(padapter, &pmappedfw);
	if (pmappedfw && (ulfilelength > 0)) {
		update_fwhdr(&fwhdr, pmappedfw);
		if (chk_fwhdr(&fwhdr, ulfilelength) == _FAIL)
			return ret;
		fill_fwpriv(padapter, &fwhdr.fwpriv);
		/* firmware check ok */
		maxlen = (fwhdr.img_IMEM_size > fwhdr.img_SRAM_size) ?
			  fwhdr.img_IMEM_size : fwhdr.img_SRAM_size;
		maxlen += txdscp_sz;
		ptmpchar = kmalloc(maxlen + FWBUFF_ALIGN_SZ, GFP_KERNEL);
		if (!ptmpchar)
			return ret;

		ptx_desc = (struct tx_desc *)(ptmpchar + FWBUFF_ALIGN_SZ -
			    ((addr_t)(ptmpchar) & (FWBUFF_ALIGN_SZ - 1)));
		ppayload = (u8 *)(ptx_desc) + txdscp_sz;
		ptr = (u8 *)pmappedfw + FIELD_OFFSET(struct fw_hdr, fwpriv) +
		      fwhdr.fw_priv_sz;
		/* Download FirmWare */
		/* 1. determine IMEM code size and Load IMEM Code Section */
		imem_sz = fwhdr.img_IMEM_size;
		do {
			memset(ptx_desc, 0, TXDESC_SIZE);
			if (imem_sz >  MAX_DUMP_FWSZ/*49152*/) {
				dump_imem_sz = MAX_DUMP_FWSZ;
			} else {
				dump_imem_sz = imem_sz;
				ptx_desc->txdw0 |= cpu_to_le32(BIT(28));
			}
			ptx_desc->txdw0 |= cpu_to_le32(dump_imem_sz &
						       0x0000ffff);
			memcpy(ppayload, ptr, dump_imem_sz);
			r8712_write_mem(padapter, RTL8712_DMA_VOQ,
					dump_imem_sz + TXDESC_SIZE,
					(u8 *)ptx_desc);
			ptr += dump_imem_sz;
			imem_sz -= dump_imem_sz;
		} while (imem_sz > 0);
		i = 10;
		tmp16 = r8712_read16(padapter, TCR);
		while (((tmp16 & _IMEM_CODE_DONE) == 0) && (i > 0)) {
			usleep_range(10, 1000);
			tmp16 = r8712_read16(padapter, TCR);
			i--;
		}
		if (i == 0 || (tmp16 & _IMEM_CHK_RPT) == 0)
			goto exit_fail;

		/* 2.Download EMEM code size and Load EMEM Code Section */
		emem_sz = fwhdr.img_SRAM_size;
		do {
			memset(ptx_desc, 0, TXDESC_SIZE);
			if (emem_sz >  MAX_DUMP_FWSZ) { /* max=48k */
				dump_emem_sz = MAX_DUMP_FWSZ;
			} else {
				dump_emem_sz = emem_sz;
				ptx_desc->txdw0 |= cpu_to_le32(BIT(28));
			}
			ptx_desc->txdw0 |= cpu_to_le32(dump_emem_sz &
						       0x0000ffff);
			memcpy(ppayload, ptr, dump_emem_sz);
			r8712_write_mem(padapter, RTL8712_DMA_VOQ,
					dump_emem_sz + TXDESC_SIZE,
					(u8 *)ptx_desc);
			ptr += dump_emem_sz;
			emem_sz -= dump_emem_sz;
		} while (emem_sz > 0);
		i = 5;
		tmp16 = r8712_read16(padapter, TCR);
		while (((tmp16 & _EMEM_CODE_DONE) == 0) && (i > 0)) {
			usleep_range(10, 1000);
			tmp16 = r8712_read16(padapter, TCR);
			i--;
		}
		if (i == 0 || (tmp16 & _EMEM_CHK_RPT) == 0)
			goto exit_fail;

		/* 3.Enable CPU */
		tmp8 = r8712_read8(padapter, SYS_CLKR);
		r8712_write8(padapter, SYS_CLKR, tmp8 | BIT(2));
		tmp8_a = r8712_read8(padapter, SYS_CLKR);
		if (tmp8_a != (tmp8 | BIT(2)))
			goto exit_fail;

		tmp8 = r8712_read8(padapter, SYS_FUNC_EN + 1);
		r8712_write8(padapter, SYS_FUNC_EN + 1, tmp8 | BIT(2));
		tmp8_a = r8712_read8(padapter, SYS_FUNC_EN + 1);
		if (tmp8_a != (tmp8 | BIT(2)))
			goto exit_fail;

		r8712_read32(padapter, TCR);

		/* 4.polling IMEM Ready */
		i = 100;
		tmp16 = r8712_read16(padapter, TCR);
		while (((tmp16 & _IMEM_RDY) == 0) && (i > 0)) {
			msleep(20);
			tmp16 = r8712_read16(padapter, TCR);
			i--;
		}
		if (i == 0) {
			r8712_write16(padapter, 0x10250348, 0xc000);
			r8712_write16(padapter, 0x10250348, 0xc001);
			r8712_write16(padapter, 0x10250348, 0x2000);
			r8712_write16(padapter, 0x10250348, 0x2001);
			r8712_write16(padapter, 0x10250348, 0x2002);
			r8712_write16(padapter, 0x10250348, 0x2003);
			goto exit_fail;
		}
		/* 5.Download DMEM code size and Load EMEM Code Section */
		memset(ptx_desc, 0, TXDESC_SIZE);
		ptx_desc->txdw0 |= cpu_to_le32(fwhdr.fw_priv_sz & 0x0000ffff);
		ptx_desc->txdw0 |= cpu_to_le32(BIT(28));
		memcpy(ppayload, &fwhdr.fwpriv, fwhdr.fw_priv_sz);
		r8712_write_mem(padapter, RTL8712_DMA_VOQ,
				fwhdr.fw_priv_sz + TXDESC_SIZE, (u8 *)ptx_desc);

		/* polling dmem code done */
		i = 100;
		tmp16 = r8712_read16(padapter, TCR);
		while (((tmp16 & _DMEM_CODE_DONE) == 0) && (i > 0)) {
			msleep(20);
			tmp16 = r8712_read16(padapter, TCR);
			i--;
		}
		if (i == 0)
			goto exit_fail;

		tmp8 = r8712_read8(padapter, 0x1025000A);
		if (tmp8 & BIT(4)) /* When boot from EEPROM,
				    * & FW need more time to read EEPROM
				    */
			i = 60;
		else			/* boot from EFUSE */
			i = 30;
		tmp16 = r8712_read16(padapter, TCR);
		while (((tmp16 & _FWRDY) == 0) && (i > 0)) {
			msleep(100);
			tmp16 = r8712_read16(padapter, TCR);
			i--;
		}
		if (i == 0)
			goto exit_fail;
	} else {
		goto exit_fail;
	}
	ret = _SUCCESS;

exit_fail:
	kfree(ptmpchar);
	return ret;
}

uint rtl8712_hal_init(struct _adapter *padapter)
{
	u32 val32;
	int i;

	/* r8712 firmware download */
	if (rtl8712_dl_fw(padapter) != _SUCCESS)
		return _FAIL;

	netdev_info(padapter->pnetdev, "1 RCR=0x%x\n",
		    r8712_read32(padapter, RCR));
	val32 = r8712_read32(padapter, RCR);
	r8712_write32(padapter, RCR, (val32 | BIT(26))); /* Enable RX TCP
							  * Checksum offload
							  */
	netdev_info(padapter->pnetdev, "2 RCR=0x%x\n",
		    r8712_read32(padapter, RCR));
	val32 = r8712_read32(padapter, RCR);
	r8712_write32(padapter, RCR, (val32 | BIT(25))); /* Append PHY status */
	val32 = r8712_read32(padapter, 0x10250040);
	r8712_write32(padapter,  0x10250040, (val32 & 0x00FFFFFF));
	/* for usb rx aggregation */
	r8712_write8(padapter, 0x102500B5, r8712_read8(padapter, 0x102500B5) |
	       BIT(0)); /* page = 128bytes */
	r8712_write8(padapter, 0x102500BD, r8712_read8(padapter, 0x102500BD) |
	       BIT(7)); /* enable usb rx aggregation */
	r8712_write8(padapter, 0x102500D9, 1); /* TH=1 => means that invalidate
						*  usb rx aggregation
						*/
	r8712_write8(padapter, 0x1025FE5B, 0x04); /* 1.7ms/4 */
	/* Fix the RX FIFO issue(USB error) */
	r8712_write8(padapter, 0x1025fe5C, r8712_read8(padapter, 0x1025fe5C)
		     | BIT(7));
	for (i = 0; i < 6; i++)
		padapter->eeprompriv.mac_addr[i] = r8712_read8(padapter,
							       MACID + i);
	return _SUCCESS;
}

uint rtl8712_hal_deinit(struct _adapter *padapter)
{
	r8712_write8(padapter, RF_CTRL, 0x00);
	/* Turn off BB */
	msleep(20);
	/* Turn off MAC	*/
	r8712_write8(padapter, SYS_CLKR + 1, 0x38); /* Switch Control Path */
	r8712_write8(padapter, SYS_FUNC_EN + 1, 0x70);
	r8712_write8(padapter, PMC_FSM, 0x06);  /* Enable Loader Data Keep */
	r8712_write8(padapter, SYS_ISO_CTRL, 0xF9); /* Isolation signals from
						     * CORE, PLL
						     */
	r8712_write8(padapter, SYS_ISO_CTRL + 1, 0xe8); /* Enable EFUSE 1.2V */
	r8712_write8(padapter, AFE_PLL_CTRL, 0x00); /* Disable AFE PLL. */
	r8712_write8(padapter, LDOA15_CTRL, 0x54);  /* Disable A15V */
	r8712_write8(padapter, SYS_FUNC_EN + 1, 0x50); /* Disable E-Fuse 1.2V */
	r8712_write8(padapter, LDOV12D_CTRL, 0x24); /* Disable LDO12(for CE) */
	r8712_write8(padapter, AFE_MISC, 0x30); /* Disable AFE BG&MB */
	/* Option for Disable 1.6V LDO.	*/
	r8712_write8(padapter, SPS0_CTRL, 0x56); /* Disable 1.6V LDO */
	r8712_write8(padapter, SPS0_CTRL + 1, 0x43);  /* Set SW PFM */
	return _SUCCESS;
}

uint rtl871x_hal_init(struct _adapter *padapter)
{
	padapter->hw_init_completed = false;
	if (!padapter->halpriv.hal_bus_init)
		return _FAIL;
	if (padapter->halpriv.hal_bus_init(padapter) != _SUCCESS)
		return _FAIL;
	if (rtl8712_hal_init(padapter) == _SUCCESS) {
		padapter->hw_init_completed = true;
	} else {
		padapter->hw_init_completed = false;
		return _FAIL;
	}
	return _SUCCESS;
}<|MERGE_RESOLUTION|>--- conflicted
+++ resolved
@@ -1,17 +1,9 @@
+// SPDX-License-Identifier: GPL-2.0
 /******************************************************************************
  * hal_init.c
  *
  * Copyright(c) 2007 - 2010 Realtek Corporation. All rights reserved.
  * Linux device driver for RTL8192SU
- *
- * This program is free software; you can redistribute it and/or modify it
- * under the terms of version 2 of the GNU General Public License as
- * published by the Free Software Foundation.
- *
- * This program is distributed in the hope that it will be useful, but WITHOUT
- * ANY WARRANTY; without even the implied warranty of MERCHANTABILITY or
- * FITNESS FOR A PARTICULAR PURPOSE.  See the GNU General Public License for
- * more details.
  *
  * Modifications for inclusion into the Linux staging tree are
  * Copyright(c) 2010 Larry Finger. All rights reserved.
@@ -108,20 +100,12 @@
 		pfwpriv->rf_config = RTL8712_RFC_1T2R;
 	}
 	pfwpriv->mp_mode = (pregpriv->mp_mode == 1) ? 1 : 0;
-<<<<<<< HEAD
-	pfwpriv->vcsType = pregpriv->vrtl_carrier_sense; /* 0:off 1:on 2:auto */
-	pfwpriv->vcsMode = pregpriv->vcs_type; /* 1:RTS/CTS 2:CTS to self */
-	/* default enable turboMode */
-	pfwpriv->turboMode = ((pregpriv->wifi_test == 1) ? 0 : 1);
-	pfwpriv->lowPowerMode = pregpriv->low_power;
-=======
 	/* 0:off 1:on 2:auto */
 	pfwpriv->vcs_type = pregpriv->vrtl_carrier_sense;
 	pfwpriv->vcs_mode = pregpriv->vcs_type; /* 1:RTS/CTS 2:CTS to self */
 	/* default enable turbo_mode */
 	pfwpriv->turbo_mode = ((pregpriv->wifi_test == 1) ? 0 : 1);
 	pfwpriv->low_power_mode = pregpriv->low_power;
->>>>>>> 407d19ab
 }
 
 static void update_fwhdr(struct fw_hdr	*pfwhdr, const u8 *pmappedfw)
