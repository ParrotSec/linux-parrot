// SPDX-License-Identifier: GPL-2.0
/********************************************************************************************************************************
 * This file is created to process BA Action Frame. According to 802.11 spec, there are 3 BA action types at all. And as BA is
 * related to TS, this part need some structure defined in QOS side code. Also TX RX is going to be resturctured, so how to send
 * ADDBAREQ ADDBARSP and DELBA packet is still on consideration. Temporarily use MANAGE QUEUE instead of Normal Queue.
 * WB 2008-05-27
 * *****************************************************************************************************************************/
#include <asm/byteorder.h>
#include <asm/unaligned.h>
#include "ieee80211.h"
#include "rtl819x_BA.h"

/********************************************************************************************************************
 *function:  Activate BA entry. And if Time is nozero, start timer.
 *   input:  PBA_RECORD			pBA  //BA entry to be enabled
 *	     u16			Time //indicate time delay.
 *  output:  none
 ********************************************************************************************************************/
static void ActivateBAEntry(struct ieee80211_device *ieee, PBA_RECORD pBA, u16 Time)
{
	pBA->bValid = true;
	if (Time != 0)
		mod_timer(&pBA->Timer, jiffies + msecs_to_jiffies(Time));
}

/********************************************************************************************************************
 *function:  deactivate BA entry, including its timer.
 *   input:  PBA_RECORD			pBA  //BA entry to be disabled
 *  output:  none
 ********************************************************************************************************************/
static void DeActivateBAEntry(struct ieee80211_device *ieee, PBA_RECORD pBA)
{
	pBA->bValid = false;
	del_timer_sync(&pBA->Timer);
}
/********************************************************************************************************************
 *function: deactivete BA entry in Tx Ts, and send DELBA.
 *   input:
 *	     struct tx_ts_record *pTxTs //Tx Ts which is to deactivate BA entry.
 *  output:  none
 *  notice:  As struct tx_ts_record * structure will be defined in QOS, so wait to be merged. //FIXME
 ********************************************************************************************************************/
static u8 TxTsDeleteBA(struct ieee80211_device *ieee, struct tx_ts_record *pTxTs)
{
	PBA_RECORD		pAdmittedBa = &pTxTs->tx_admitted_ba_record;  //These two BA entries must exist in TS structure
	PBA_RECORD		pPendingBa = &pTxTs->tx_pending_ba_record;
	u8			bSendDELBA = false;

	// Delete pending BA
	if (pPendingBa->bValid) {
		DeActivateBAEntry(ieee, pPendingBa);
		bSendDELBA = true;
	}

	// Delete admitted BA
	if (pAdmittedBa->bValid) {
		DeActivateBAEntry(ieee, pAdmittedBa);
		bSendDELBA = true;
	}

	return bSendDELBA;
}

/********************************************************************************************************************
 *function: deactivete BA entry in Tx Ts, and send DELBA.
 *   input:
 *	     struct rx_ts_record  *pRxTs //Rx Ts which is to deactivate BA entry.
 *  output:  none
 *  notice:  As struct rx_ts_record * structure will be defined in QOS, so wait to be merged. //FIXME, same with above
 ********************************************************************************************************************/
static u8 RxTsDeleteBA(struct ieee80211_device *ieee, struct rx_ts_record *pRxTs)
{
	PBA_RECORD		pBa = &pRxTs->rx_admitted_ba_record;
	u8			bSendDELBA = false;

	if (pBa->bValid) {
		DeActivateBAEntry(ieee, pBa);
		bSendDELBA = true;
	}

	return bSendDELBA;
}

/********************************************************************************************************************
 *function: reset BA entry
 *   input:
 *	     PBA_RECORD		pBA //entry to be reset
 *  output:  none
 ********************************************************************************************************************/
void ResetBaEntry(PBA_RECORD pBA)
{
	pBA->bValid			= false;
	pBA->BaParamSet.shortData	= 0;
	pBA->BaTimeoutValue		= 0;
	pBA->DialogToken		= 0;
	pBA->BaStartSeqCtrl.ShortData	= 0;
}
//These functions need porting here or not?
/*******************************************************************************************************************************
 *function:  construct ADDBAREQ and ADDBARSP frame here together.
 *   input:  u8*		Dst	//ADDBA frame's destination
 *	     PBA_RECORD		pBA	//BA_RECORD entry which stores the necessary information for BA.
 *	     u16		StatusCode  //status code in RSP and I will use it to indicate whether it's RSP or REQ(will I?)
 *	     u8			type	//indicate whether it's RSP(ACT_ADDBARSP) ow REQ(ACT_ADDBAREQ)
 *  output:  none
 *  return:  sk_buff*		skb     //return constructed skb to xmit
 *******************************************************************************************************************************/
static struct sk_buff *ieee80211_ADDBA(struct ieee80211_device *ieee, u8 *Dst, PBA_RECORD pBA, u16 StatusCode, u8 type)
{
	struct sk_buff *skb = NULL;
	struct rtl_80211_hdr_3addr *BAReq = NULL;
	u8 *tag = NULL;
	u16 len = ieee->tx_headroom + 9;
	//category(1) + action field(1) + Dialog Token(1) + BA Parameter Set(2) +  BA Timeout Value(2) +  BA Start SeqCtrl(2)(or StatusCode(2))
	IEEE80211_DEBUG(IEEE80211_DL_TRACE | IEEE80211_DL_BA, "========>%s(), frame(%d) sentd to:%pM, ieee->dev:%p\n", __func__, type, Dst, ieee->dev);
	if (pBA == NULL) {
		IEEE80211_DEBUG(IEEE80211_DL_ERR, "pBA is NULL\n");
		return NULL;
	}
	skb = dev_alloc_skb(len + sizeof(struct rtl_80211_hdr_3addr)); //need to add something others? FIXME
	if (!skb)
		return NULL;

	memset(skb->data, 0, sizeof(struct rtl_80211_hdr_3addr));	//I wonder whether it's necessary. Apparently kernel will not do it when alloc a skb.
	skb_reserve(skb, ieee->tx_headroom);

	BAReq = skb_put(skb, sizeof(struct rtl_80211_hdr_3addr));

	memcpy(BAReq->addr1, Dst, ETH_ALEN);
	memcpy(BAReq->addr2, ieee->dev->dev_addr, ETH_ALEN);

	memcpy(BAReq->addr3, ieee->current_network.bssid, ETH_ALEN);

	BAReq->frame_ctl = cpu_to_le16(IEEE80211_STYPE_MANAGE_ACT); //action frame

	//tag += sizeof( struct rtl_80211_hdr_3addr); //move to action field
	tag = skb_put(skb, 9);
	*tag++ = ACT_CAT_BA;
	*tag++ = type;
	// Dialog Token
	*tag++ = pBA->DialogToken;

	if (ACT_ADDBARSP == type) {
		// Status Code
		netdev_info(ieee->dev, "=====>to send ADDBARSP\n");

		put_unaligned_le16(StatusCode, tag);
		tag += 2;
	}
	// BA Parameter Set

	put_unaligned_le16(pBA->BaParamSet.shortData, tag);
	tag += 2;
	// BA Timeout Value

	put_unaligned_le16(pBA->BaTimeoutValue, tag);
	tag += 2;

	if (ACT_ADDBAREQ == type) {
	// BA Start SeqCtrl
		memcpy(tag, (u8 *)&(pBA->BaStartSeqCtrl), 2);
		tag += 2;
	}

	IEEE80211_DEBUG_DATA(IEEE80211_DL_DATA|IEEE80211_DL_BA, skb->data, skb->len);
	return skb;
	//return NULL;
}


/********************************************************************************************************************
 *function:  construct DELBA frame
 *   input:  u8*		dst	//DELBA frame's destination
 *	     PBA_RECORD		pBA	//BA_RECORD entry which stores the necessary information for BA
 *	     enum tr_select	TxRxSelect  //TX RX direction
 *	     u16		ReasonCode  //status code.
 *  output:  none
 *  return:  sk_buff*		skb     //return constructed skb to xmit
 ********************************************************************************************************************/
static struct sk_buff *ieee80211_DELBA(
	struct ieee80211_device  *ieee,
	u8		         *dst,
	PBA_RECORD		 pBA,
	enum tr_select		 TxRxSelect,
	u16			 ReasonCode
	)
{
	DELBA_PARAM_SET	DelbaParamSet;
	struct sk_buff *skb = NULL;
	struct rtl_80211_hdr_3addr *Delba = NULL;
	u8 *tag = NULL;
	//len = head len + DELBA Parameter Set(2) + Reason Code(2)
	u16 len = 6 + ieee->tx_headroom;

	if (net_ratelimit())
		IEEE80211_DEBUG(IEEE80211_DL_TRACE | IEEE80211_DL_BA,
				"========>%s(), ReasonCode(%d) sentd to:%pM\n",
				__func__, ReasonCode, dst);

	memset(&DelbaParamSet, 0, 2);

	DelbaParamSet.field.Initiator	= (TxRxSelect == TX_DIR) ? 1 : 0;
	DelbaParamSet.field.TID	= pBA->BaParamSet.field.TID;

	skb = dev_alloc_skb(len + sizeof(struct rtl_80211_hdr_3addr)); //need to add something others? FIXME
	if (!skb)
		return NULL;
//	memset(skb->data, 0, len+sizeof( struct rtl_80211_hdr_3addr));
	skb_reserve(skb, ieee->tx_headroom);

	Delba = skb_put(skb, sizeof(struct rtl_80211_hdr_3addr));

	memcpy(Delba->addr1, dst, ETH_ALEN);
	memcpy(Delba->addr2, ieee->dev->dev_addr, ETH_ALEN);
	memcpy(Delba->addr3, ieee->current_network.bssid, ETH_ALEN);
	Delba->frame_ctl = cpu_to_le16(IEEE80211_STYPE_MANAGE_ACT); //action frame

	tag = skb_put(skb, 6);

	*tag++ = ACT_CAT_BA;
	*tag++ = ACT_DELBA;

	// DELBA Parameter Set

	put_unaligned_le16(DelbaParamSet.shortData, tag);
	tag += 2;
	// Reason Code

	put_unaligned_le16(ReasonCode, tag);
	tag += 2;

	IEEE80211_DEBUG_DATA(IEEE80211_DL_DATA|IEEE80211_DL_BA, skb->data, skb->len);
	if (net_ratelimit())
		IEEE80211_DEBUG(IEEE80211_DL_TRACE | IEEE80211_DL_BA,
				"<=====%s()\n", __func__);
	return skb;
}

/********************************************************************************************************************
 *function: send ADDBAReq frame out
 *   input:  u8*		dst	//ADDBAReq frame's destination
 *	     PBA_RECORD		pBA	//BA_RECORD entry which stores the necessary information for BA
 *  output:  none
 *  notice: If any possible, please hide pBA in ieee. And temporarily use Manage Queue as softmac_mgmt_xmit() usually does
 ********************************************************************************************************************/
static void ieee80211_send_ADDBAReq(struct ieee80211_device *ieee,
				    u8 *dst, PBA_RECORD pBA)
{
	struct sk_buff *skb;
	skb = ieee80211_ADDBA(ieee, dst, pBA, 0, ACT_ADDBAREQ); //construct ACT_ADDBAREQ frames so set statuscode zero.

	if (skb) {
		softmac_mgmt_xmit(skb, ieee);
		//add statistic needed here.
		//and skb will be freed in softmac_mgmt_xmit(), so omit all dev_kfree_skb_any() outside softmac_mgmt_xmit()
		//WB
	} else {
		IEEE80211_DEBUG(IEEE80211_DL_ERR, "alloc skb error in function %s()\n", __func__);
	}
}

/********************************************************************************************************************
 *function: send ADDBARSP frame out
 *   input:  u8*		dst	//DELBA frame's destination
 *	     PBA_RECORD		pBA	//BA_RECORD entry which stores the necessary information for BA
 *	     u16		StatusCode //RSP StatusCode
 *  output:  none
 *  notice: If any possible, please hide pBA in ieee. And temporarily use Manage Queue as softmac_mgmt_xmit() usually does
 ********************************************************************************************************************/
static void ieee80211_send_ADDBARsp(struct ieee80211_device *ieee, u8 *dst,
				    PBA_RECORD pBA, u16 StatusCode)
{
	struct sk_buff *skb;
	skb = ieee80211_ADDBA(ieee, dst, pBA, StatusCode, ACT_ADDBARSP); //construct ACT_ADDBARSP frames
	if (skb) {
		softmac_mgmt_xmit(skb, ieee);
		//same above
	} else {
		IEEE80211_DEBUG(IEEE80211_DL_ERR, "alloc skb error in function %s()\n", __func__);
	}

	return;

}
/********************************************************************************************************************
 *function: send ADDBARSP frame out
 *   input:  u8*		dst	//DELBA frame's destination
 *	     PBA_RECORD		pBA	//BA_RECORD entry which stores the necessary information for BA
 *	     enum tr_select     TxRxSelect //TX or RX
 *	     u16		ReasonCode //DEL ReasonCode
 *  output:  none
 *  notice: If any possible, please hide pBA in ieee. And temporarily use Manage Queue as softmac_mgmt_xmit() usually does
 ********************************************************************************************************************/

static void ieee80211_send_DELBA(struct ieee80211_device *ieee, u8 *dst,
				 PBA_RECORD pBA, enum tr_select TxRxSelect,
				 u16 ReasonCode)
{
	struct sk_buff *skb;
	skb = ieee80211_DELBA(ieee, dst, pBA, TxRxSelect, ReasonCode); //construct ACT_ADDBARSP frames
	if (skb) {
		softmac_mgmt_xmit(skb, ieee);
		//same above
	} else {
		IEEE80211_DEBUG(IEEE80211_DL_ERR, "alloc skb error in function %s()\n", __func__);
	}
}

/********************************************************************************************************************
 *function: RX ADDBAReq
 *   input:  struct sk_buff *   skb	//incoming ADDBAReq skb.
 *  return:  0(pass), other(fail)
 *  notice:  As this function need support of QOS, I comment some code out. And when qos is ready, this code need to be support.
 ********************************************************************************************************************/
int ieee80211_rx_ADDBAReq(struct ieee80211_device *ieee, struct sk_buff *skb)
{
	struct rtl_80211_hdr_3addr *req = NULL;
	u16 rc = 0;
	u8 *dst = NULL, *pDialogToken = NULL, *tag = NULL;
	PBA_RECORD pBA = NULL;
	PBA_PARAM_SET	pBaParamSet = NULL;
	u16 *pBaTimeoutVal = NULL;
	PSEQUENCE_CONTROL pBaStartSeqCtrl = NULL;
	struct rx_ts_record  *pTS = NULL;

	if (skb->len < sizeof(struct rtl_80211_hdr_3addr) + 9) {
		IEEE80211_DEBUG(IEEE80211_DL_ERR,
				" Invalid skb len in BAREQ(%d / %zu)\n",
				skb->len,
				(sizeof(struct rtl_80211_hdr_3addr) + 9));
		return -1;
	}

	IEEE80211_DEBUG_DATA(IEEE80211_DL_DATA|IEEE80211_DL_BA, skb->data, skb->len);

	req = (struct rtl_80211_hdr_3addr *) skb->data;
	tag = (u8 *)req;
	dst = &req->addr2[0];
	tag += sizeof(struct rtl_80211_hdr_3addr);
	pDialogToken = tag + 2;  //category+action
	pBaParamSet = (PBA_PARAM_SET)(tag + 3);   //+DialogToken
	pBaTimeoutVal = (u16 *)(tag + 5);
	pBaStartSeqCtrl = (PSEQUENCE_CONTROL)(req + 7);

	netdev_info(ieee->dev, "====================>rx ADDBAREQ from :%pM\n", dst);
//some other capability is not ready now.
	if ((ieee->current_network.qos_data.active == 0) ||
		(!ieee->pHTInfo->bCurrentHTSupport)) //||
	//	(!ieee->pStaQos->bEnableRxImmBA)	)
	{
		rc = ADDBA_STATUS_REFUSED;
		IEEE80211_DEBUG(IEEE80211_DL_ERR, "Failed to reply on ADDBA_REQ as some capability is not ready(%d, %d)\n", ieee->current_network.qos_data.active, ieee->pHTInfo->bCurrentHTSupport);
		goto OnADDBAReq_Fail;
	}
	// Search for related traffic stream.
	// If there is no matched TS, reject the ADDBA request.
	if (!GetTs(
			ieee,
			(struct ts_common_info **)(&pTS),
			dst,
			(u8)(pBaParamSet->field.TID),
			RX_DIR,
			true)) {
		rc = ADDBA_STATUS_REFUSED;
		IEEE80211_DEBUG(IEEE80211_DL_ERR, "can't get TS in %s()\n", __func__);
		goto OnADDBAReq_Fail;
	}
	pBA = &pTS->rx_admitted_ba_record;
	// To Determine the ADDBA Req content
	// We can do much more check here, including BufferSize, AMSDU_Support, Policy, StartSeqCtrl...
	// I want to check StartSeqCtrl to make sure when we start aggregation!!!
	//
	if (pBaParamSet->field.BAPolicy == BA_POLICY_DELAYED) {
		rc = ADDBA_STATUS_INVALID_PARAM;
		IEEE80211_DEBUG(IEEE80211_DL_ERR, "BA Policy is not correct in %s()\n", __func__);
		goto OnADDBAReq_Fail;
	}
		// Admit the ADDBA Request
	//
	DeActivateBAEntry(ieee, pBA);
	pBA->DialogToken = *pDialogToken;
	pBA->BaParamSet = *pBaParamSet;
	pBA->BaTimeoutValue = *pBaTimeoutVal;
	pBA->BaStartSeqCtrl = *pBaStartSeqCtrl;
	//for half N mode we only aggregate 1 frame
	if (ieee->GetHalfNmodeSupportByAPsHandler(ieee->dev))
<<<<<<< HEAD
	pBA->BaParamSet.field.BufferSize = 1;
	else
	pBA->BaParamSet.field.BufferSize = 32;
	ActivateBAEntry(ieee, pBA, pBA->BaTimeoutValue);
=======
		pBA->param_set.field.buffer_size = 1;
	else
		pBA->param_set.field.buffer_size = 32;
	ActivateBAEntry(ieee, pBA, pBA->timeout_value);
>>>>>>> 407d19ab
	ieee80211_send_ADDBARsp(ieee, dst, pBA, ADDBA_STATUS_SUCCESS);

	// End of procedure.
	return 0;

OnADDBAReq_Fail:
	{
		BA_RECORD	BA;
		BA.BaParamSet = *pBaParamSet;
		BA.BaTimeoutValue = *pBaTimeoutVal;
		BA.DialogToken = *pDialogToken;
		BA.BaParamSet.field.BAPolicy = BA_POLICY_IMMEDIATE;
		ieee80211_send_ADDBARsp(ieee, dst, &BA, rc);
		return 0; //we send RSP out.
	}

}

/********************************************************************************************************************
 *function: RX ADDBARSP
 *   input:  struct sk_buff *   skb	//incoming ADDBAReq skb.
 *  return:  0(pass), other(fail)
 *  notice:  As this function need support of QOS, I comment some code out. And when qos is ready, this code need to be support.
 ********************************************************************************************************************/
int ieee80211_rx_ADDBARsp(struct ieee80211_device *ieee, struct sk_buff *skb)
{
<<<<<<< HEAD
	 struct rtl_80211_hdr_3addr *rsp = NULL;
	PBA_RECORD		pPendingBA, pAdmittedBA;
=======
	struct rtl_80211_hdr_3addr *rsp = NULL;
	struct ba_record        *pPendingBA, *pAdmittedBA;
>>>>>>> 407d19ab
	struct tx_ts_record     *pTS = NULL;
	u8 *dst = NULL, *pDialogToken = NULL, *tag = NULL;
	u16 *pStatusCode = NULL, *pBaTimeoutVal = NULL;
	PBA_PARAM_SET		pBaParamSet = NULL;
	u16			ReasonCode;

	if (skb->len < sizeof(struct rtl_80211_hdr_3addr) + 9) {
		IEEE80211_DEBUG(IEEE80211_DL_ERR,
				" Invalid skb len in BARSP(%d / %zu)\n",
				skb->len,
				(sizeof(struct rtl_80211_hdr_3addr) + 9));
		return -1;
	}
	rsp = (struct rtl_80211_hdr_3addr *)skb->data;
	tag = (u8 *)rsp;
	dst = &rsp->addr2[0];
	tag += sizeof(struct rtl_80211_hdr_3addr);
	pDialogToken = tag + 2;
	pStatusCode = (u16 *)(tag + 3);
	pBaParamSet = (PBA_PARAM_SET)(tag + 5);
	pBaTimeoutVal = (u16 *)(tag + 7);

	// Check the capability
	// Since we can always receive A-MPDU, we just check if it is under HT mode.
	if (ieee->current_network.qos_data.active == 0  ||
	    !ieee->pHTInfo->bCurrentHTSupport ||
	    !ieee->pHTInfo->bCurrentAMPDUEnable) {
		IEEE80211_DEBUG(IEEE80211_DL_ERR, "reject to ADDBA_RSP as some capability is not ready(%d, %d, %d)\n", ieee->current_network.qos_data.active, ieee->pHTInfo->bCurrentHTSupport, ieee->pHTInfo->bCurrentAMPDUEnable);
		ReasonCode = DELBA_REASON_UNKNOWN_BA;
		goto OnADDBARsp_Reject;
	}


	//
	// Search for related TS.
	// If there is no TS found, we wil reject ADDBA Rsp by sending DELBA frame.
	//
	if (!GetTs(
			ieee,
			(struct ts_common_info **)(&pTS),
			dst,
			(u8)(pBaParamSet->field.TID),
			TX_DIR,
			false)) {
		IEEE80211_DEBUG(IEEE80211_DL_ERR, "can't get TS in %s()\n", __func__);
		ReasonCode = DELBA_REASON_UNKNOWN_BA;
		goto OnADDBARsp_Reject;
	}

	pTS->add_ba_req_in_progress = false;
	pPendingBA = &pTS->tx_pending_ba_record;
	pAdmittedBA = &pTS->tx_admitted_ba_record;


	//
	// Check if related BA is waiting for setup.
	// If not, reject by sending DELBA frame.
	//
	if (pAdmittedBA->bValid) {
		// Since BA is already setup, we ignore all other ADDBA Response.
		IEEE80211_DEBUG(IEEE80211_DL_BA, "OnADDBARsp(): Recv ADDBA Rsp. Drop because already admit it! \n");
		return -1;
	} else if ((!pPendingBA->bValid) || (*pDialogToken != pPendingBA->DialogToken)) {
		IEEE80211_DEBUG(IEEE80211_DL_ERR,  "OnADDBARsp(): Recv ADDBA Rsp. BA invalid, DELBA! \n");
		ReasonCode = DELBA_REASON_UNKNOWN_BA;
		goto OnADDBARsp_Reject;
	} else {
		IEEE80211_DEBUG(IEEE80211_DL_BA, "OnADDBARsp(): Recv ADDBA Rsp. BA is admitted! Status code:%X\n", *pStatusCode);
		DeActivateBAEntry(ieee, pPendingBA);
	}


	if (*pStatusCode == ADDBA_STATUS_SUCCESS) {
		//
		// Determine ADDBA Rsp content here.
		// We can compare the value of BA parameter set that Peer returned and Self sent.
		// If it is OK, then admitted. Or we can send DELBA to cancel BA mechanism.
		//
		if (pBaParamSet->field.BAPolicy == BA_POLICY_DELAYED) {
			// Since this is a kind of ADDBA failed, we delay next ADDBA process.
			pTS->add_ba_req_delayed = true;
			DeActivateBAEntry(ieee, pAdmittedBA);
			ReasonCode = DELBA_REASON_END_BA;
			goto OnADDBARsp_Reject;
		}


		//
		// Admitted condition
		//
		pAdmittedBA->DialogToken = *pDialogToken;
		pAdmittedBA->BaTimeoutValue = *pBaTimeoutVal;
		pAdmittedBA->BaStartSeqCtrl = pPendingBA->BaStartSeqCtrl;
		pAdmittedBA->BaParamSet = *pBaParamSet;
		DeActivateBAEntry(ieee, pAdmittedBA);
		ActivateBAEntry(ieee, pAdmittedBA, *pBaTimeoutVal);
	} else {
		// Delay next ADDBA process.
		pTS->add_ba_req_delayed = true;
	}

	// End of procedure
	return 0;

OnADDBARsp_Reject:
	{
		BA_RECORD	BA;
		BA.BaParamSet = *pBaParamSet;
		ieee80211_send_DELBA(ieee, dst, &BA, TX_DIR, ReasonCode);
		return 0;
	}

}

/********************************************************************************************************************
 *function: RX DELBA
 *   input:  struct sk_buff *   skb	//incoming ADDBAReq skb.
 *  return:  0(pass), other(fail)
 *  notice:  As this function need support of QOS, I comment some code out. And when qos is ready, this code need to be support.
 ********************************************************************************************************************/
int ieee80211_rx_DELBA(struct ieee80211_device *ieee, struct sk_buff *skb)
{
<<<<<<< HEAD
	 struct rtl_80211_hdr_3addr *delba = NULL;
	PDELBA_PARAM_SET	pDelBaParamSet = NULL;
=======
	struct rtl_80211_hdr_3addr *delba = NULL;
	union delba_param_set   *pDelBaParamSet = NULL;
>>>>>>> 407d19ab
	u8			*dst = NULL;

	if (skb->len < sizeof(struct rtl_80211_hdr_3addr) + 6) {
		IEEE80211_DEBUG(IEEE80211_DL_ERR,
				" Invalid skb len in DELBA(%d / %zu)\n",
				skb->len,
				(sizeof(struct rtl_80211_hdr_3addr) + 6));
		return -1;
	}

	if (ieee->current_network.qos_data.active == 0 ||
	    !ieee->pHTInfo->bCurrentHTSupport) {
		IEEE80211_DEBUG(IEEE80211_DL_ERR, "received DELBA while QOS or HT is not supported(%d, %d)\n", ieee->current_network.qos_data.active, ieee->pHTInfo->bCurrentHTSupport);
		return -1;
	}

	IEEE80211_DEBUG_DATA(IEEE80211_DL_DATA|IEEE80211_DL_BA, skb->data, skb->len);
	delba = (struct rtl_80211_hdr_3addr *)skb->data;
	dst = &delba->addr2[0];
	pDelBaParamSet = (PDELBA_PARAM_SET)&delba->payload[2];

	if (pDelBaParamSet->field.Initiator == 1) {
		struct rx_ts_record *pRxTs;

		if (!GetTs(
				ieee,
				(struct ts_common_info **)&pRxTs,
				dst,
				(u8)pDelBaParamSet->field.TID,
				RX_DIR,
				false)) {
			IEEE80211_DEBUG(IEEE80211_DL_ERR,  "can't get TS for RXTS in %s()\n", __func__);
			return -1;
		}

		RxTsDeleteBA(ieee, pRxTs);
	} else {
		struct tx_ts_record *pTxTs;

		if (!GetTs(
			ieee,
			(struct ts_common_info **)&pTxTs,
			dst,
			(u8)pDelBaParamSet->field.TID,
			TX_DIR,
			false)) {
			IEEE80211_DEBUG(IEEE80211_DL_ERR,  "can't get TS for TXTS in %s()\n", __func__);
			return -1;
		}

		pTxTs->using_ba = false;
		pTxTs->add_ba_req_in_progress = false;
		pTxTs->add_ba_req_delayed = false;
		del_timer_sync(&pTxTs->ts_add_ba_timer);
		//PlatformCancelTimer(Adapter, &pTxTs->ts_add_ba_timer);
		TxTsDeleteBA(ieee, pTxTs);
	}
	return 0;
}

//
// ADDBA initiate. This can only be called by TX side.
//
void
TsInitAddBA(
	struct ieee80211_device *ieee,
	struct tx_ts_record     *pTS,
	u8		Policy,
	u8		bOverwritePending
	)
{
	PBA_RECORD			pBA = &pTS->tx_pending_ba_record;

	if (pBA->bValid && !bOverwritePending)
		return;

	// Set parameters to "Pending" variable set
	DeActivateBAEntry(ieee, pBA);

	pBA->DialogToken++;						// DialogToken: Only keep the latest dialog token
	pBA->BaParamSet.field.AMSDU_Support = 0;	// Do not support A-MSDU with A-MPDU now!!
	pBA->BaParamSet.field.BAPolicy = Policy;	// Policy: Delayed or Immediate
	pBA->BaParamSet.field.TID = pTS->ts_common_info.t_spec.ts_info.uc_tsid;	// TID
	// BufferSize: This need to be set according to A-MPDU vector
	pBA->BaParamSet.field.BufferSize = 32;		// BufferSize: This need to be set according to A-MPDU vector
	pBA->BaTimeoutValue = 0;					// Timeout value: Set 0 to disable Timer
	pBA->BaStartSeqCtrl.field.SeqNum = (pTS->tx_cur_seq + 3) % 4096;	// Block Ack will start after 3 packets later.

	ActivateBAEntry(ieee, pBA, BA_SETUP_TIMEOUT);

	ieee80211_send_ADDBAReq(ieee, pTS->ts_common_info.addr, pBA);
}

void
TsInitDelBA(struct ieee80211_device *ieee, struct ts_common_info *pTsCommonInfo, enum tr_select TxRxSelect)
{
	if (TxRxSelect == TX_DIR) {
		struct tx_ts_record *pTxTs = (struct tx_ts_record *)pTsCommonInfo;

		if (TxTsDeleteBA(ieee, pTxTs))
			ieee80211_send_DELBA(
				ieee,
				pTsCommonInfo->addr,
				(pTxTs->tx_admitted_ba_record.bValid)?(&pTxTs->tx_admitted_ba_record):(&pTxTs->tx_pending_ba_record),
				TxRxSelect,
				DELBA_REASON_END_BA);
	} else if (TxRxSelect == RX_DIR) {
		struct rx_ts_record *pRxTs = (struct rx_ts_record *)pTsCommonInfo;
		if (RxTsDeleteBA(ieee, pRxTs))
			ieee80211_send_DELBA(
				ieee,
				pTsCommonInfo->addr,
				&pRxTs->rx_admitted_ba_record,
				TxRxSelect,
				DELBA_REASON_END_BA);
	}
}
/********************************************************************************************************************
 *function:  BA setup timer
 *   input:  unsigned long	 data		//acturally we send struct tx_ts_record or struct rx_ts_record to these timer
 *  return:  NULL
 *  notice:
 ********************************************************************************************************************/
void BaSetupTimeOut(struct timer_list *t)
{
	struct tx_ts_record *pTxTs = from_timer(pTxTs, t, tx_pending_ba_record.Timer);

	pTxTs->add_ba_req_in_progress = false;
	pTxTs->add_ba_req_delayed = true;
	pTxTs->tx_pending_ba_record.bValid = false;
}

void TxBaInactTimeout(struct timer_list *t)
{
	struct tx_ts_record *pTxTs = from_timer(pTxTs, t, tx_admitted_ba_record.Timer);
	struct ieee80211_device *ieee = container_of(pTxTs, struct ieee80211_device, TxTsRecord[pTxTs->num]);
	TxTsDeleteBA(ieee, pTxTs);
	ieee80211_send_DELBA(
		ieee,
		pTxTs->ts_common_info.addr,
		&pTxTs->tx_admitted_ba_record,
		TX_DIR,
		DELBA_REASON_TIMEOUT);
}

void RxBaInactTimeout(struct timer_list *t)
{
	struct rx_ts_record *pRxTs = from_timer(pRxTs, t, rx_admitted_ba_record.Timer);
	struct ieee80211_device *ieee = container_of(pRxTs, struct ieee80211_device, RxTsRecord[pRxTs->num]);

	RxTsDeleteBA(ieee, pRxTs);
	ieee80211_send_DELBA(
		ieee,
		pRxTs->ts_common_info.addr,
		&pRxTs->rx_admitted_ba_record,
		RX_DIR,
		DELBA_REASON_TIMEOUT);
}<|MERGE_RESOLUTION|>--- conflicted
+++ resolved
@@ -12,26 +12,26 @@
 
 /********************************************************************************************************************
  *function:  Activate BA entry. And if Time is nozero, start timer.
- *   input:  PBA_RECORD			pBA  //BA entry to be enabled
+ *   input:  struct ba_record          *pBA  //BA entry to be enabled
  *	     u16			Time //indicate time delay.
  *  output:  none
  ********************************************************************************************************************/
-static void ActivateBAEntry(struct ieee80211_device *ieee, PBA_RECORD pBA, u16 Time)
-{
-	pBA->bValid = true;
+static void ActivateBAEntry(struct ieee80211_device *ieee, struct ba_record *pBA, u16 Time)
+{
+	pBA->valid = true;
 	if (Time != 0)
-		mod_timer(&pBA->Timer, jiffies + msecs_to_jiffies(Time));
+		mod_timer(&pBA->timer, jiffies + msecs_to_jiffies(Time));
 }
 
 /********************************************************************************************************************
  *function:  deactivate BA entry, including its timer.
- *   input:  PBA_RECORD			pBA  //BA entry to be disabled
- *  output:  none
- ********************************************************************************************************************/
-static void DeActivateBAEntry(struct ieee80211_device *ieee, PBA_RECORD pBA)
-{
-	pBA->bValid = false;
-	del_timer_sync(&pBA->Timer);
+ *   input:  struct ba_record       *pBA  //BA entry to be disabled
+ *  output:  none
+ ********************************************************************************************************************/
+static void DeActivateBAEntry(struct ieee80211_device *ieee, struct ba_record *pBA)
+{
+	pBA->valid = false;
+	del_timer_sync(&pBA->timer);
 }
 /********************************************************************************************************************
  *function: deactivete BA entry in Tx Ts, and send DELBA.
@@ -42,18 +42,18 @@
  ********************************************************************************************************************/
 static u8 TxTsDeleteBA(struct ieee80211_device *ieee, struct tx_ts_record *pTxTs)
 {
-	PBA_RECORD		pAdmittedBa = &pTxTs->tx_admitted_ba_record;  //These two BA entries must exist in TS structure
-	PBA_RECORD		pPendingBa = &pTxTs->tx_pending_ba_record;
+	struct ba_record *pAdmittedBa = &pTxTs->tx_admitted_ba_record;  //These two BA entries must exist in TS structure
+	struct ba_record *pPendingBa = &pTxTs->tx_pending_ba_record;
 	u8			bSendDELBA = false;
 
 	// Delete pending BA
-	if (pPendingBa->bValid) {
+	if (pPendingBa->valid) {
 		DeActivateBAEntry(ieee, pPendingBa);
 		bSendDELBA = true;
 	}
 
 	// Delete admitted BA
-	if (pAdmittedBa->bValid) {
+	if (pAdmittedBa->valid) {
 		DeActivateBAEntry(ieee, pAdmittedBa);
 		bSendDELBA = true;
 	}
@@ -70,10 +70,10 @@
  ********************************************************************************************************************/
 static u8 RxTsDeleteBA(struct ieee80211_device *ieee, struct rx_ts_record *pRxTs)
 {
-	PBA_RECORD		pBa = &pRxTs->rx_admitted_ba_record;
+	struct ba_record       *pBa = &pRxTs->rx_admitted_ba_record;
 	u8			bSendDELBA = false;
 
-	if (pBa->bValid) {
+	if (pBa->valid) {
 		DeActivateBAEntry(ieee, pBa);
 		bSendDELBA = true;
 	}
@@ -84,28 +84,28 @@
 /********************************************************************************************************************
  *function: reset BA entry
  *   input:
- *	     PBA_RECORD		pBA //entry to be reset
- *  output:  none
- ********************************************************************************************************************/
-void ResetBaEntry(PBA_RECORD pBA)
-{
-	pBA->bValid			= false;
-	pBA->BaParamSet.shortData	= 0;
-	pBA->BaTimeoutValue		= 0;
-	pBA->DialogToken		= 0;
-	pBA->BaStartSeqCtrl.ShortData	= 0;
+ *	     struct ba_record *pBA //entry to be reset
+ *  output:  none
+ ********************************************************************************************************************/
+void ResetBaEntry(struct ba_record *pBA)
+{
+	pBA->valid			= false;
+	pBA->param_set.short_data	= 0;
+	pBA->timeout_value		= 0;
+	pBA->dialog_token		= 0;
+	pBA->start_seq_ctrl.short_data	= 0;
 }
 //These functions need porting here or not?
 /*******************************************************************************************************************************
  *function:  construct ADDBAREQ and ADDBARSP frame here together.
  *   input:  u8*		Dst	//ADDBA frame's destination
- *	     PBA_RECORD		pBA	//BA_RECORD entry which stores the necessary information for BA.
+ *	     struct ba_record  *pBA	//BA_RECORD entry which stores the necessary information for BA.
  *	     u16		StatusCode  //status code in RSP and I will use it to indicate whether it's RSP or REQ(will I?)
  *	     u8			type	//indicate whether it's RSP(ACT_ADDBARSP) ow REQ(ACT_ADDBAREQ)
  *  output:  none
  *  return:  sk_buff*		skb     //return constructed skb to xmit
  *******************************************************************************************************************************/
-static struct sk_buff *ieee80211_ADDBA(struct ieee80211_device *ieee, u8 *Dst, PBA_RECORD pBA, u16 StatusCode, u8 type)
+static struct sk_buff *ieee80211_ADDBA(struct ieee80211_device *ieee, u8 *Dst, struct ba_record *pBA, u16 StatusCode, u8 type)
 {
 	struct sk_buff *skb = NULL;
 	struct rtl_80211_hdr_3addr *BAReq = NULL;
@@ -138,7 +138,7 @@
 	*tag++ = ACT_CAT_BA;
 	*tag++ = type;
 	// Dialog Token
-	*tag++ = pBA->DialogToken;
+	*tag++ = pBA->dialog_token;
 
 	if (ACT_ADDBARSP == type) {
 		// Status Code
@@ -149,16 +149,16 @@
 	}
 	// BA Parameter Set
 
-	put_unaligned_le16(pBA->BaParamSet.shortData, tag);
+	put_unaligned_le16(pBA->param_set.short_data, tag);
 	tag += 2;
 	// BA Timeout Value
 
-	put_unaligned_le16(pBA->BaTimeoutValue, tag);
+	put_unaligned_le16(pBA->timeout_value, tag);
 	tag += 2;
 
 	if (ACT_ADDBAREQ == type) {
 	// BA Start SeqCtrl
-		memcpy(tag, (u8 *)&(pBA->BaStartSeqCtrl), 2);
+		memcpy(tag, (u8 *)&(pBA->start_seq_ctrl), 2);
 		tag += 2;
 	}
 
@@ -171,7 +171,7 @@
 /********************************************************************************************************************
  *function:  construct DELBA frame
  *   input:  u8*		dst	//DELBA frame's destination
- *	     PBA_RECORD		pBA	//BA_RECORD entry which stores the necessary information for BA
+ *	     struct ba_record  *pBA	//BA_RECORD entry which stores the necessary information for BA
  *	     enum tr_select	TxRxSelect  //TX RX direction
  *	     u16		ReasonCode  //status code.
  *  output:  none
@@ -180,12 +180,12 @@
 static struct sk_buff *ieee80211_DELBA(
 	struct ieee80211_device  *ieee,
 	u8		         *dst,
-	PBA_RECORD		 pBA,
+	struct ba_record         *pBA,
 	enum tr_select		 TxRxSelect,
 	u16			 ReasonCode
 	)
 {
-	DELBA_PARAM_SET	DelbaParamSet;
+	union delba_param_set	DelbaParamSet;
 	struct sk_buff *skb = NULL;
 	struct rtl_80211_hdr_3addr *Delba = NULL;
 	u8 *tag = NULL;
@@ -199,8 +199,8 @@
 
 	memset(&DelbaParamSet, 0, 2);
 
-	DelbaParamSet.field.Initiator	= (TxRxSelect == TX_DIR) ? 1 : 0;
-	DelbaParamSet.field.TID	= pBA->BaParamSet.field.TID;
+	DelbaParamSet.field.initiator	= (TxRxSelect == TX_DIR) ? 1 : 0;
+	DelbaParamSet.field.tid	= pBA->param_set.field.tid;
 
 	skb = dev_alloc_skb(len + sizeof(struct rtl_80211_hdr_3addr)); //need to add something others? FIXME
 	if (!skb)
@@ -222,7 +222,7 @@
 
 	// DELBA Parameter Set
 
-	put_unaligned_le16(DelbaParamSet.shortData, tag);
+	put_unaligned_le16(DelbaParamSet.short_data, tag);
 	tag += 2;
 	// Reason Code
 
@@ -239,12 +239,12 @@
 /********************************************************************************************************************
  *function: send ADDBAReq frame out
  *   input:  u8*		dst	//ADDBAReq frame's destination
- *	     PBA_RECORD		pBA	//BA_RECORD entry which stores the necessary information for BA
+ *	     struct ba_record  *pBA	//BA_RECORD entry which stores the necessary information for BA
  *  output:  none
  *  notice: If any possible, please hide pBA in ieee. And temporarily use Manage Queue as softmac_mgmt_xmit() usually does
  ********************************************************************************************************************/
 static void ieee80211_send_ADDBAReq(struct ieee80211_device *ieee,
-				    u8 *dst, PBA_RECORD pBA)
+				    u8 *dst, struct ba_record *pBA)
 {
 	struct sk_buff *skb;
 	skb = ieee80211_ADDBA(ieee, dst, pBA, 0, ACT_ADDBAREQ); //construct ACT_ADDBAREQ frames so set statuscode zero.
@@ -262,13 +262,13 @@
 /********************************************************************************************************************
  *function: send ADDBARSP frame out
  *   input:  u8*		dst	//DELBA frame's destination
- *	     PBA_RECORD		pBA	//BA_RECORD entry which stores the necessary information for BA
+ *	     struct ba_record  *pBA	//BA_RECORD entry which stores the necessary information for BA
  *	     u16		StatusCode //RSP StatusCode
  *  output:  none
  *  notice: If any possible, please hide pBA in ieee. And temporarily use Manage Queue as softmac_mgmt_xmit() usually does
  ********************************************************************************************************************/
 static void ieee80211_send_ADDBARsp(struct ieee80211_device *ieee, u8 *dst,
-				    PBA_RECORD pBA, u16 StatusCode)
+				    struct ba_record *pBA, u16 StatusCode)
 {
 	struct sk_buff *skb;
 	skb = ieee80211_ADDBA(ieee, dst, pBA, StatusCode, ACT_ADDBARSP); //construct ACT_ADDBARSP frames
@@ -285,7 +285,7 @@
 /********************************************************************************************************************
  *function: send ADDBARSP frame out
  *   input:  u8*		dst	//DELBA frame's destination
- *	     PBA_RECORD		pBA	//BA_RECORD entry which stores the necessary information for BA
+ *	     struct ba_record  *pBA	//BA_RECORD entry which stores the necessary information for BA
  *	     enum tr_select     TxRxSelect //TX or RX
  *	     u16		ReasonCode //DEL ReasonCode
  *  output:  none
@@ -293,7 +293,7 @@
  ********************************************************************************************************************/
 
 static void ieee80211_send_DELBA(struct ieee80211_device *ieee, u8 *dst,
-				 PBA_RECORD pBA, enum tr_select TxRxSelect,
+				 struct ba_record *pBA, enum tr_select TxRxSelect,
 				 u16 ReasonCode)
 {
 	struct sk_buff *skb;
@@ -317,10 +317,10 @@
 	struct rtl_80211_hdr_3addr *req = NULL;
 	u16 rc = 0;
 	u8 *dst = NULL, *pDialogToken = NULL, *tag = NULL;
-	PBA_RECORD pBA = NULL;
-	PBA_PARAM_SET	pBaParamSet = NULL;
+	struct ba_record *pBA = NULL;
+	union ba_param_set     *pBaParamSet = NULL;
 	u16 *pBaTimeoutVal = NULL;
-	PSEQUENCE_CONTROL pBaStartSeqCtrl = NULL;
+	union sequence_control *pBaStartSeqCtrl = NULL;
 	struct rx_ts_record  *pTS = NULL;
 
 	if (skb->len < sizeof(struct rtl_80211_hdr_3addr) + 9) {
@@ -338,9 +338,9 @@
 	dst = &req->addr2[0];
 	tag += sizeof(struct rtl_80211_hdr_3addr);
 	pDialogToken = tag + 2;  //category+action
-	pBaParamSet = (PBA_PARAM_SET)(tag + 3);   //+DialogToken
+	pBaParamSet = (union ba_param_set *)(tag + 3);   //+DialogToken
 	pBaTimeoutVal = (u16 *)(tag + 5);
-	pBaStartSeqCtrl = (PSEQUENCE_CONTROL)(req + 7);
+	pBaStartSeqCtrl = (union sequence_control *)(req + 7);
 
 	netdev_info(ieee->dev, "====================>rx ADDBAREQ from :%pM\n", dst);
 //some other capability is not ready now.
@@ -358,7 +358,7 @@
 			ieee,
 			(struct ts_common_info **)(&pTS),
 			dst,
-			(u8)(pBaParamSet->field.TID),
+			(u8)(pBaParamSet->field.tid),
 			RX_DIR,
 			true)) {
 		rc = ADDBA_STATUS_REFUSED;
@@ -367,10 +367,10 @@
 	}
 	pBA = &pTS->rx_admitted_ba_record;
 	// To Determine the ADDBA Req content
-	// We can do much more check here, including BufferSize, AMSDU_Support, Policy, StartSeqCtrl...
+	// We can do much more check here, including buffer_size, AMSDU_Support, Policy, StartSeqCtrl...
 	// I want to check StartSeqCtrl to make sure when we start aggregation!!!
 	//
-	if (pBaParamSet->field.BAPolicy == BA_POLICY_DELAYED) {
+	if (pBaParamSet->field.ba_policy == BA_POLICY_DELAYED) {
 		rc = ADDBA_STATUS_INVALID_PARAM;
 		IEEE80211_DEBUG(IEEE80211_DL_ERR, "BA Policy is not correct in %s()\n", __func__);
 		goto OnADDBAReq_Fail;
@@ -378,23 +378,16 @@
 		// Admit the ADDBA Request
 	//
 	DeActivateBAEntry(ieee, pBA);
-	pBA->DialogToken = *pDialogToken;
-	pBA->BaParamSet = *pBaParamSet;
-	pBA->BaTimeoutValue = *pBaTimeoutVal;
-	pBA->BaStartSeqCtrl = *pBaStartSeqCtrl;
+	pBA->dialog_token = *pDialogToken;
+	pBA->param_set = *pBaParamSet;
+	pBA->timeout_value = *pBaTimeoutVal;
+	pBA->start_seq_ctrl = *pBaStartSeqCtrl;
 	//for half N mode we only aggregate 1 frame
 	if (ieee->GetHalfNmodeSupportByAPsHandler(ieee->dev))
-<<<<<<< HEAD
-	pBA->BaParamSet.field.BufferSize = 1;
-	else
-	pBA->BaParamSet.field.BufferSize = 32;
-	ActivateBAEntry(ieee, pBA, pBA->BaTimeoutValue);
-=======
 		pBA->param_set.field.buffer_size = 1;
 	else
 		pBA->param_set.field.buffer_size = 32;
 	ActivateBAEntry(ieee, pBA, pBA->timeout_value);
->>>>>>> 407d19ab
 	ieee80211_send_ADDBARsp(ieee, dst, pBA, ADDBA_STATUS_SUCCESS);
 
 	// End of procedure.
@@ -402,11 +395,11 @@
 
 OnADDBAReq_Fail:
 	{
-		BA_RECORD	BA;
-		BA.BaParamSet = *pBaParamSet;
-		BA.BaTimeoutValue = *pBaTimeoutVal;
-		BA.DialogToken = *pDialogToken;
-		BA.BaParamSet.field.BAPolicy = BA_POLICY_IMMEDIATE;
+		struct ba_record	BA;
+		BA.param_set = *pBaParamSet;
+		BA.timeout_value = *pBaTimeoutVal;
+		BA.dialog_token = *pDialogToken;
+		BA.param_set.field.ba_policy = BA_POLICY_IMMEDIATE;
 		ieee80211_send_ADDBARsp(ieee, dst, &BA, rc);
 		return 0; //we send RSP out.
 	}
@@ -421,17 +414,12 @@
  ********************************************************************************************************************/
 int ieee80211_rx_ADDBARsp(struct ieee80211_device *ieee, struct sk_buff *skb)
 {
-<<<<<<< HEAD
-	 struct rtl_80211_hdr_3addr *rsp = NULL;
-	PBA_RECORD		pPendingBA, pAdmittedBA;
-=======
 	struct rtl_80211_hdr_3addr *rsp = NULL;
 	struct ba_record        *pPendingBA, *pAdmittedBA;
->>>>>>> 407d19ab
 	struct tx_ts_record     *pTS = NULL;
 	u8 *dst = NULL, *pDialogToken = NULL, *tag = NULL;
 	u16 *pStatusCode = NULL, *pBaTimeoutVal = NULL;
-	PBA_PARAM_SET		pBaParamSet = NULL;
+	union ba_param_set       *pBaParamSet = NULL;
 	u16			ReasonCode;
 
 	if (skb->len < sizeof(struct rtl_80211_hdr_3addr) + 9) {
@@ -447,7 +435,7 @@
 	tag += sizeof(struct rtl_80211_hdr_3addr);
 	pDialogToken = tag + 2;
 	pStatusCode = (u16 *)(tag + 3);
-	pBaParamSet = (PBA_PARAM_SET)(tag + 5);
+	pBaParamSet = (union ba_param_set *)(tag + 5);
 	pBaTimeoutVal = (u16 *)(tag + 7);
 
 	// Check the capability
@@ -469,7 +457,7 @@
 			ieee,
 			(struct ts_common_info **)(&pTS),
 			dst,
-			(u8)(pBaParamSet->field.TID),
+			(u8)(pBaParamSet->field.tid),
 			TX_DIR,
 			false)) {
 		IEEE80211_DEBUG(IEEE80211_DL_ERR, "can't get TS in %s()\n", __func__);
@@ -486,11 +474,11 @@
 	// Check if related BA is waiting for setup.
 	// If not, reject by sending DELBA frame.
 	//
-	if (pAdmittedBA->bValid) {
+	if (pAdmittedBA->valid) {
 		// Since BA is already setup, we ignore all other ADDBA Response.
 		IEEE80211_DEBUG(IEEE80211_DL_BA, "OnADDBARsp(): Recv ADDBA Rsp. Drop because already admit it! \n");
 		return -1;
-	} else if ((!pPendingBA->bValid) || (*pDialogToken != pPendingBA->DialogToken)) {
+	} else if ((!pPendingBA->valid) || (*pDialogToken != pPendingBA->dialog_token)) {
 		IEEE80211_DEBUG(IEEE80211_DL_ERR,  "OnADDBARsp(): Recv ADDBA Rsp. BA invalid, DELBA! \n");
 		ReasonCode = DELBA_REASON_UNKNOWN_BA;
 		goto OnADDBARsp_Reject;
@@ -506,7 +494,7 @@
 		// We can compare the value of BA parameter set that Peer returned and Self sent.
 		// If it is OK, then admitted. Or we can send DELBA to cancel BA mechanism.
 		//
-		if (pBaParamSet->field.BAPolicy == BA_POLICY_DELAYED) {
+		if (pBaParamSet->field.ba_policy == BA_POLICY_DELAYED) {
 			// Since this is a kind of ADDBA failed, we delay next ADDBA process.
 			pTS->add_ba_req_delayed = true;
 			DeActivateBAEntry(ieee, pAdmittedBA);
@@ -518,10 +506,10 @@
 		//
 		// Admitted condition
 		//
-		pAdmittedBA->DialogToken = *pDialogToken;
-		pAdmittedBA->BaTimeoutValue = *pBaTimeoutVal;
-		pAdmittedBA->BaStartSeqCtrl = pPendingBA->BaStartSeqCtrl;
-		pAdmittedBA->BaParamSet = *pBaParamSet;
+		pAdmittedBA->dialog_token = *pDialogToken;
+		pAdmittedBA->timeout_value = *pBaTimeoutVal;
+		pAdmittedBA->start_seq_ctrl = pPendingBA->start_seq_ctrl;
+		pAdmittedBA->param_set = *pBaParamSet;
 		DeActivateBAEntry(ieee, pAdmittedBA);
 		ActivateBAEntry(ieee, pAdmittedBA, *pBaTimeoutVal);
 	} else {
@@ -534,8 +522,8 @@
 
 OnADDBARsp_Reject:
 	{
-		BA_RECORD	BA;
-		BA.BaParamSet = *pBaParamSet;
+		struct ba_record	BA;
+		BA.param_set = *pBaParamSet;
 		ieee80211_send_DELBA(ieee, dst, &BA, TX_DIR, ReasonCode);
 		return 0;
 	}
@@ -550,13 +538,8 @@
  ********************************************************************************************************************/
 int ieee80211_rx_DELBA(struct ieee80211_device *ieee, struct sk_buff *skb)
 {
-<<<<<<< HEAD
-	 struct rtl_80211_hdr_3addr *delba = NULL;
-	PDELBA_PARAM_SET	pDelBaParamSet = NULL;
-=======
 	struct rtl_80211_hdr_3addr *delba = NULL;
 	union delba_param_set   *pDelBaParamSet = NULL;
->>>>>>> 407d19ab
 	u8			*dst = NULL;
 
 	if (skb->len < sizeof(struct rtl_80211_hdr_3addr) + 6) {
@@ -576,16 +559,16 @@
 	IEEE80211_DEBUG_DATA(IEEE80211_DL_DATA|IEEE80211_DL_BA, skb->data, skb->len);
 	delba = (struct rtl_80211_hdr_3addr *)skb->data;
 	dst = &delba->addr2[0];
-	pDelBaParamSet = (PDELBA_PARAM_SET)&delba->payload[2];
-
-	if (pDelBaParamSet->field.Initiator == 1) {
+	pDelBaParamSet = (union delba_param_set *)&delba->payload[2];
+
+	if (pDelBaParamSet->field.initiator == 1) {
 		struct rx_ts_record *pRxTs;
 
 		if (!GetTs(
 				ieee,
 				(struct ts_common_info **)&pRxTs,
 				dst,
-				(u8)pDelBaParamSet->field.TID,
+				(u8)pDelBaParamSet->field.tid,
 				RX_DIR,
 				false)) {
 			IEEE80211_DEBUG(IEEE80211_DL_ERR,  "can't get TS for RXTS in %s()\n", __func__);
@@ -600,7 +583,7 @@
 			ieee,
 			(struct ts_common_info **)&pTxTs,
 			dst,
-			(u8)pDelBaParamSet->field.TID,
+			(u8)pDelBaParamSet->field.tid,
 			TX_DIR,
 			false)) {
 			IEEE80211_DEBUG(IEEE80211_DL_ERR,  "can't get TS for TXTS in %s()\n", __func__);
@@ -628,22 +611,22 @@
 	u8		bOverwritePending
 	)
 {
-	PBA_RECORD			pBA = &pTS->tx_pending_ba_record;
-
-	if (pBA->bValid && !bOverwritePending)
+	struct ba_record *pBA = &pTS->tx_pending_ba_record;
+
+	if (pBA->valid && !bOverwritePending)
 		return;
 
 	// Set parameters to "Pending" variable set
 	DeActivateBAEntry(ieee, pBA);
 
-	pBA->DialogToken++;						// DialogToken: Only keep the latest dialog token
-	pBA->BaParamSet.field.AMSDU_Support = 0;	// Do not support A-MSDU with A-MPDU now!!
-	pBA->BaParamSet.field.BAPolicy = Policy;	// Policy: Delayed or Immediate
-	pBA->BaParamSet.field.TID = pTS->ts_common_info.t_spec.ts_info.uc_tsid;	// TID
-	// BufferSize: This need to be set according to A-MPDU vector
-	pBA->BaParamSet.field.BufferSize = 32;		// BufferSize: This need to be set according to A-MPDU vector
-	pBA->BaTimeoutValue = 0;					// Timeout value: Set 0 to disable Timer
-	pBA->BaStartSeqCtrl.field.SeqNum = (pTS->tx_cur_seq + 3) % 4096;	// Block Ack will start after 3 packets later.
+	pBA->dialog_token++;						// DialogToken: Only keep the latest dialog token
+	pBA->param_set.field.amsdu_support = 0;	// Do not support A-MSDU with A-MPDU now!!
+	pBA->param_set.field.ba_policy = Policy;	// Policy: Delayed or Immediate
+	pBA->param_set.field.tid = pTS->ts_common_info.t_spec.ts_info.uc_tsid;	// TID
+	// buffer_size: This need to be set according to A-MPDU vector
+	pBA->param_set.field.buffer_size = 32;		// buffer_size: This need to be set according to A-MPDU vector
+	pBA->timeout_value = 0;					// Timeout value: Set 0 to disable Timer
+	pBA->start_seq_ctrl.field.seq_num = (pTS->tx_cur_seq + 3) % 4096;	// Block Ack will start after 3 packets later.
 
 	ActivateBAEntry(ieee, pBA, BA_SETUP_TIMEOUT);
 
@@ -660,7 +643,7 @@
 			ieee80211_send_DELBA(
 				ieee,
 				pTsCommonInfo->addr,
-				(pTxTs->tx_admitted_ba_record.bValid)?(&pTxTs->tx_admitted_ba_record):(&pTxTs->tx_pending_ba_record),
+				(pTxTs->tx_admitted_ba_record.valid)?(&pTxTs->tx_admitted_ba_record):(&pTxTs->tx_pending_ba_record),
 				TxRxSelect,
 				DELBA_REASON_END_BA);
 	} else if (TxRxSelect == RX_DIR) {
@@ -682,16 +665,16 @@
  ********************************************************************************************************************/
 void BaSetupTimeOut(struct timer_list *t)
 {
-	struct tx_ts_record *pTxTs = from_timer(pTxTs, t, tx_pending_ba_record.Timer);
+	struct tx_ts_record *pTxTs = from_timer(pTxTs, t, tx_pending_ba_record.timer);
 
 	pTxTs->add_ba_req_in_progress = false;
 	pTxTs->add_ba_req_delayed = true;
-	pTxTs->tx_pending_ba_record.bValid = false;
+	pTxTs->tx_pending_ba_record.valid = false;
 }
 
 void TxBaInactTimeout(struct timer_list *t)
 {
-	struct tx_ts_record *pTxTs = from_timer(pTxTs, t, tx_admitted_ba_record.Timer);
+	struct tx_ts_record *pTxTs = from_timer(pTxTs, t, tx_admitted_ba_record.timer);
 	struct ieee80211_device *ieee = container_of(pTxTs, struct ieee80211_device, TxTsRecord[pTxTs->num]);
 	TxTsDeleteBA(ieee, pTxTs);
 	ieee80211_send_DELBA(
@@ -704,7 +687,7 @@
 
 void RxBaInactTimeout(struct timer_list *t)
 {
-	struct rx_ts_record *pRxTs = from_timer(pRxTs, t, rx_admitted_ba_record.Timer);
+	struct rx_ts_record *pRxTs = from_timer(pRxTs, t, rx_admitted_ba_record.timer);
 	struct ieee80211_device *ieee = container_of(pRxTs, struct ieee80211_device, RxTsRecord[pRxTs->num]);
 
 	RxTsDeleteBA(ieee, pRxTs);
